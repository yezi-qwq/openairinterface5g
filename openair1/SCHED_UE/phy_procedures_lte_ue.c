/*
 * Licensed to the OpenAirInterface (OAI) Software Alliance under one or more
 * contributor license agreements.  See the NOTICE file distributed with
 * this work for additional information regarding copyright ownership.
 * The OpenAirInterface Software Alliance licenses this file to You under
 * the OAI Public License, Version 1.1  (the "License"); you may not use this file
 * except in compliance with the License.
 * You may obtain a copy of the License at
 *
 *      http://www.openairinterface.org/?page_id=698
 *
 * Unless required by applicable law or agreed to in writing, software
 * distributed under the License is distributed on an "AS IS" BASIS,
 * WITHOUT WARRANTIES OR CONDITIONS OF ANY KIND, either express or implied.
 * See the License for the specific language governing permissions and
 * limitations under the License.
 *-------------------------------------------------------------------------------
 * For more information about the OpenAirInterface (OAI) Software Alliance:
 *      contact@openairinterface.org
 */

/*! \file phy_procedures_lte_ue.c
 * \brief Implementation of UE procedures from 36.213 LTE specifications / This includes FeMBMS UE procedures from 36.213 v14.2.0 specification
 * \author R. Knopp, F. Kaltenberger, N. Nikaein, J. Morgade
 * \date 2011
 * \version 0.1
 * \company Eurecom
 * \email: knopp@eurecom.fr,florian.kaltenberger@eurecom.fr, navid.nikaein@eurecom.fr, javier.morgad
e@ieee.org
 * \note
 * \warning
 */

#define _GNU_SOURCE

#include <sched.h>
#include "assertions.h"
#include "PHY/defs_UE.h"
#include "PHY/phy_extern_ue.h"
#include "executables/nr-uesoftmodem.h"
#include "targets/RT/USER/lte-softmodem.h"

#include "PHY/LTE_UE_TRANSPORT/transport_proto_ue.h"
#include "SCHED_UE/sched_UE.h"
#include "PHY/MODULATION/modulation_UE.h"
#include "PHY/LTE_ESTIMATION/lte_estimation.h"

#ifndef PUCCH
  #define PUCCH
#endif

#include "LAYER2/MAC/mac.h"
#include "common/utils/LOG/log.h"

#include "common/utils/LOG/vcd_signal_dumper.h"
#include "UTIL/OPT/opt.h"

#if defined(ENABLE_ITTI)
  #include "intertask_interface.h"
#endif

#include "PHY/defs_UE.h"

#include "PHY/CODING/coding_extern.h"

#include "T.h"

#include "PHY/TOOLS/tools_defs.h"

#define DLSCH_RB_ALLOC 0x1fbf  // skip DC RB (total 23/25 RBs)
#define DLSCH_RB_ALLOC_12 0x0aaa  // skip DC RB (total 23/25 RBs)

#define NS_PER_SLOT 500000

char mode_string[4][20] = {"NOT SYNCHED","PRACH","RAR","PUSCH"};

extern double cpuf;

void Msg1_transmitted(module_id_t module_idP, uint8_t CC_id, frame_t frameP, uint8_t eNB_id);
void Msg3_transmitted(module_id_t module_idP, uint8_t CC_id, frame_t frameP, uint8_t eNB_id);

extern uint32_t downlink_frequency[MAX_NUM_CCs][4];

void get_dumpparam(PHY_VARS_UE *ue,
                   UE_rxtx_proc_t *proc,
                   uint8_t eNB_id,
                   uint8_t nb_rb,
                   uint32_t *alloc_even,
                   uint8_t subframe,
                   uint32_t Qm,
                   uint32_t Nl,
                   uint32_t tm,
                   uint8_t *nsymb,
                   uint32_t *coded_bits_per_codeword) {
  *nsymb = (ue->frame_parms.Ncp == 0) ? 14 : 12;
  *coded_bits_per_codeword = get_G(&ue->frame_parms,
                                   nb_rb,
                                   alloc_even,
                                   Qm,
                                   Nl,
                                   ue->pdcch_vars[0%RX_NB_TH][eNB_id]->num_pdcch_symbols,
                                   proc->frame_rx,
                                   subframe,
                                   tm);
}

void dump_dlsch(PHY_VARS_UE *ue,
                UE_rxtx_proc_t *proc,
                uint8_t eNB_id,
                uint8_t subframe,
                uint8_t harq_pid) {
  if (LOG_DUMPFLAG(DEBUG_UE_PHYPROC)) {
    unsigned int coded_bits_per_codeword;
    uint8_t nsymb ;
    get_dumpparam(ue, proc, eNB_id,
                  ue->dlsch[ue->current_thread_id[subframe]][eNB_id][0]->harq_processes[harq_pid]->nb_rb,
                  ue->dlsch[ue->current_thread_id[subframe]][eNB_id][0]->harq_processes[harq_pid]->rb_alloc_even,
                  subframe,
                  ue->dlsch[ue->current_thread_id[subframe]][eNB_id][0]->harq_processes[harq_pid]->Qm,
                  ue->dlsch[ue->current_thread_id[subframe]][eNB_id][0]->harq_processes[harq_pid]->Nl,
                  ue->transmission_mode[eNB_id]<7?0:ue->transmission_mode[eNB_id],
                  &nsymb, &coded_bits_per_codeword);
    LOG_M("rxsigF0.m","rxsF0", ue->common_vars.common_vars_rx_data_per_thread[ue->current_thread_id[subframe]].rxdataF[0],2*nsymb*ue->frame_parms.ofdm_symbol_size,2,1);
    LOG_M("rxsigF0_ext.m","rxsF0_ext", ue->pdsch_vars[ue->current_thread_id[subframe]][0]->rxdataF_ext[0],2*nsymb*ue->frame_parms.ofdm_symbol_size,1,1);
    LOG_M("dlsch00_ch0_ext.m","dl00_ch0_ext", ue->pdsch_vars[ue->current_thread_id[subframe]][0]->dl_ch_estimates_ext[0],300*nsymb,1,1);
    /*
      LOG_M("dlsch01_ch0_ext.m","dl01_ch0_ext",pdsch_vars[0]->dl_ch_estimates_ext[1],300*12,1,1);
      LOG_M("dlsch10_ch0_ext.m","dl10_ch0_ext",pdsch_vars[0]->dl_ch_estimates_ext[2],300*12,1,1);
      LOG_M("dlsch11_ch0_ext.m","dl11_ch0_ext",pdsch_vars[0]->dl_ch_estimates_ext[3],300*12,1,1);
      LOG_M("dlsch_rho.m","dl_rho",pdsch_vars[0]->rho[0],300*12,1,1);
    */
    LOG_M("dlsch_rxF_comp0.m","dlsch0_rxF_comp0", ue->pdsch_vars[ue->current_thread_id[subframe]][0]->rxdataF_comp0[0],300*12,1,1);
    LOG_M("dlsch_rxF_llr.m","dlsch_llr", ue->pdsch_vars[ue->current_thread_id[subframe]][0]->llr[0],coded_bits_per_codeword,1,0);
    LOG_M("dlsch_mag1.m","dlschmag1",ue->pdsch_vars[ue->current_thread_id[subframe]][0]->dl_ch_mag0,300*12,1,1);
    LOG_M("dlsch_mag2.m","dlschmag2",ue->pdsch_vars[ue->current_thread_id[subframe]][0]->dl_ch_magb0,300*12,1,1);
  }
}

void dump_dlsch_SI(PHY_VARS_UE *ue,
                   UE_rxtx_proc_t *proc,
                   uint8_t eNB_id,
                   uint8_t subframe) {
  if (LOG_DUMPFLAG(DEBUG_UE_PHYPROC)) {
    unsigned int coded_bits_per_codeword;
    uint8_t nsymb;
    get_dumpparam(ue, proc, eNB_id,
                  ue->dlsch_SI[eNB_id]->harq_processes[0]->nb_rb,
                  ue->dlsch_SI[eNB_id]->harq_processes[0]->rb_alloc_even,
                  subframe,2,1,0,
                  &nsymb, &coded_bits_per_codeword);
    LOG_D(PHY,"[UE %d] Dumping dlsch_SI : ofdm_symbol_size %d, nsymb %d, nb_rb %d, mcs %d, nb_rb %d, num_pdcch_symbols %d,G %d\n",
          ue->Mod_id,
          ue->frame_parms.ofdm_symbol_size,
          nsymb,
          ue->dlsch_SI[eNB_id]->harq_processes[0]->nb_rb,
          ue->dlsch_SI[eNB_id]->harq_processes[0]->mcs,
          ue->dlsch_SI[eNB_id]->harq_processes[0]->nb_rb,
          ue->pdcch_vars[0%RX_NB_TH][eNB_id]->num_pdcch_symbols,
          coded_bits_per_codeword);
    LOG_M("rxsig0.m","rxs0", &ue->common_vars.rxdata[0][subframe*ue->frame_parms.samples_per_tti],ue->frame_parms.samples_per_tti,1,1);
    LOG_M("rxsigF0.m","rxsF0", ue->common_vars.common_vars_rx_data_per_thread[ue->current_thread_id[subframe]].rxdataF[0],nsymb*ue->frame_parms.ofdm_symbol_size,1,1);
    LOG_M("rxsigF0_ext.m","rxsF0_ext", ue->pdsch_vars_SI[0]->rxdataF_ext[0],2*nsymb*ue->frame_parms.ofdm_symbol_size,1,1);
    LOG_M("dlsch00_ch0_ext.m","dl00_ch0_ext", ue->pdsch_vars_SI[0]->dl_ch_estimates_ext[0],ue->frame_parms.N_RB_DL*12*nsymb,1,1);
    /*
      LOG_M("dlsch01_ch0_ext.m","dl01_ch0_ext",pdsch_vars[0]->dl_ch_estimates_ext[1],300*12,1,1);
      LOG_M("dlsch10_ch0_ext.m","dl10_ch0_ext",pdsch_vars[0]->dl_ch_estimates_ext[2],300*12,1,1);
      LOG_M("dlsch11_ch0_ext.m","dl11_ch0_ext",pdsch_vars[0]->dl_ch_estimates_ext[3],300*12,1,1);
      LOG_M("dlsch_rho.m","dl_rho",pdsch_vars[0]->rho[0],300*12,1,1);
    */
    LOG_M("dlsch_rxF_comp0.m","dlsch0_rxF_comp0", ue->pdsch_vars_SI[0]->rxdataF_comp0[0],ue->frame_parms.N_RB_DL*12*nsymb,1,1);
    LOG_M("dlsch_rxF_llr.m","dlsch_llr", ue->pdsch_vars_SI[0]->llr[0],coded_bits_per_codeword,1,0);
    LOG_M("dlsch_mag1.m","dlschmag1",ue->pdsch_vars_SI[0]->dl_ch_mag0,300*nsymb,1,1);
    LOG_M("dlsch_mag2.m","dlschmag2",ue->pdsch_vars_SI[0]->dl_ch_magb0,300*nsymb,1,1);
    sleep(1);
    exit(-1);
  }
}


unsigned int get_tx_amp(int power_dBm,
                        int power_max_dBm,
                        int N_RB_UL,
                        int nb_rb) {
  int gain_dB;
  double gain_lin;

  if ( (power_dBm<=power_max_dBm) && ! IS_SOFTMODEM_RFSIM)
    gain_dB = power_dBm - power_max_dBm;
  else
    gain_dB = 0;

  gain_lin = pow(10,.1*gain_dB);
  AssertFatal((nb_rb >0) && (nb_rb <= N_RB_UL),"Illegal nb_rb/N_RB_UL combination (%d/%d)\n",nb_rb,N_RB_UL);
  LOG_D(PHY," tx gain: %d = %d * sqrt ( pow(10, 0.1*max(0,%d-%d)) * %d/%d ) (gain lin=%f (dB=%d))\n",
        (int)(AMP*sqrt(gain_lin*N_RB_UL/(double)nb_rb)),
        AMP, power_dBm, power_max_dBm,  N_RB_UL, nb_rb, gain_lin, gain_dB);
  return((int)(AMP*sqrt(gain_lin*N_RB_UL/(double)nb_rb)));
}


void dump_dlsch_ra(PHY_VARS_UE *ue,
                   UE_rxtx_proc_t *proc,
                   uint8_t eNB_id,
                   uint8_t subframe) {
  if (LOG_DUMPFLAG(DEBUG_UE_PHYPROC)) {
    unsigned int coded_bits_per_codeword;
    uint8_t nsymb ;
    get_dumpparam(ue, proc, eNB_id,
                  ue->dlsch_SI[eNB_id]->harq_processes[0]->nb_rb,
                  ue->dlsch_SI[eNB_id]->harq_processes[0]->rb_alloc_even,
                  subframe,2,1,0,
                  &nsymb, &coded_bits_per_codeword);
    LOG_D(PHY,"[UE %d] Dumping dlsch_ra : nb_rb %d, mcs %d, nb_rb %d, num_pdcch_symbols %d,G %d\n",
          ue->Mod_id,
          ue->dlsch_ra[eNB_id]->harq_processes[0]->nb_rb,
          ue->dlsch_ra[eNB_id]->harq_processes[0]->mcs,
          ue->dlsch_ra[eNB_id]->harq_processes[0]->nb_rb,
          ue->pdcch_vars[0%RX_NB_TH][eNB_id]->num_pdcch_symbols,
          coded_bits_per_codeword);
    LOG_M("rxsigF0.m","rxsF0", ue->common_vars.common_vars_rx_data_per_thread[ue->current_thread_id[subframe]].rxdataF[0],2*12*ue->frame_parms.ofdm_symbol_size,2,1);
    LOG_M("rxsigF0_ext.m","rxsF0_ext", ue->pdsch_vars_ra[0]->rxdataF_ext[0],2*12*ue->frame_parms.ofdm_symbol_size,1,1);
    LOG_M("dlsch00_ch0_ext.m","dl00_ch0_ext", ue->pdsch_vars_ra[0]->dl_ch_estimates_ext[0],300*nsymb,1,1);
    /*
      LOG_M("dlsch01_ch0_ext.m","dl01_ch0_ext",pdsch_vars[0]->dl_ch_estimates_ext[1],300*12,1,1);
      LOG_M("dlsch10_ch0_ext.m","dl10_ch0_ext",pdsch_vars[0]->dl_ch_estimates_ext[2],300*12,1,1);
      LOG_M("dlsch11_ch0_ext.m","dl11_ch0_ext",pdsch_vars[0]->dl_ch_estimates_ext[3],300*12,1,1);
      LOG_M("dlsch_rho.m","dl_rho",pdsch_vars[0]->rho[0],300*12,1,1);
    */
    LOG_M("dlsch_rxF_comp0.m","dlsch0_rxF_comp0", ue->pdsch_vars_ra[0]->rxdataF_comp0[0],300*nsymb,1,1);
    LOG_M("dlsch_rxF_llr.m","dlsch_llr", ue->pdsch_vars_ra[0]->llr[0],coded_bits_per_codeword,1,0);
    LOG_M("dlsch_mag1.m","dlschmag1",ue->pdsch_vars_ra[0]->dl_ch_mag0,300*nsymb,1,1);
    LOG_M("dlsch_mag2.m","dlschmag2",ue->pdsch_vars_ra[0]->dl_ch_magb0,300*nsymb,1,1);
  }
}

void phy_reset_ue(module_id_t Mod_id,
                  uint8_t CC_id,
                  uint8_t eNB_index) {
  // This flushes ALL DLSCH and ULSCH harq buffers of ALL connected eNBs...add the eNB_index later
  // for more flexibility
  uint8_t i,j,k,s;
  PHY_VARS_UE *ue = PHY_vars_UE_g[Mod_id][CC_id];

  //[NUMBER_OF_RX_THREAD=2][NUMBER_OF_CONNECTED_eNB_MAX][2];
  for(int l=0; l<RX_NB_TH; l++) {
    for(i=0; i<NUMBER_OF_CONNECTED_eNB_MAX; i++) {
      for(j=0; j<2; j++) {
        //DL HARQ
        if(ue->dlsch[l][i][j]) {
          for(k=0; k<NUMBER_OF_HARQ_PID_MAX && ue->dlsch[l][i][j]->harq_processes[k]; k++) {
            ue->dlsch[l][i][j]->harq_processes[k]->status = SCH_IDLE;

            for (s=0; s<10; s++) {
              // reset ACK/NACK bit to DTX for all subframes s = 0..9
              ue->dlsch[l][i][j]->harq_ack[s].ack = 2;
              ue->dlsch[l][i][j]->harq_ack[s].send_harq_status = 0;
              ue->dlsch[l][i][j]->harq_ack[s].vDAI_UL = 0xff;
              ue->dlsch[l][i][j]->harq_ack[s].vDAI_DL = 0xff;
            }
          }
        }
      }

      //UL HARQ
      if(ue->ulsch[i]) {
        for(k=0; k<NUMBER_OF_HARQ_PID_MAX && ue->ulsch[i]->harq_processes[k]; k++) {
          ue->ulsch[i]->harq_processes[k]->status = SCH_IDLE;
          //Set NDIs for all UL HARQs to 0
          //  ue->ulsch[i]->harq_processes[k]->Ndi = 0;
        }
      }

      // flush Msg3 buffer
      ue->ulsch_Msg3_active[i] = 0;
    }
  }
}

void ra_failed(uint8_t Mod_id,
               uint8_t CC_id,
               uint8_t eNB_index) {
  // if contention resolution fails, go back to PRACH
  PHY_vars_UE_g[Mod_id][CC_id]->UE_mode[eNB_index] = PRACH;

  for (int i=0; i <RX_NB_TH_MAX; i++ ) {
    PHY_vars_UE_g[Mod_id][CC_id]->pdcch_vars[i][eNB_index]->crnti_is_temporary = 0;
    PHY_vars_UE_g[Mod_id][CC_id]->pdcch_vars[i][eNB_index]->crnti = 0;
  }

  LOG_E(PHY,"[UE %d] Random-access procedure fails, going back to PRACH, setting SIStatus = 0, discard temporary C-RNTI and State RRC_IDLE\n",Mod_id);
}

void ra_succeeded(uint8_t Mod_id,
                  uint8_t CC_id,
                  uint8_t eNB_index) {
  int i;
  LOG_I(PHY,"[UE %d][RAPROC] Random-access procedure succeeded. Set C-RNTI = Temporary C-RNTI\n",Mod_id);

  for (int i=0; i <RX_NB_TH_MAX; i++ )
    PHY_vars_UE_g[Mod_id][CC_id]->pdcch_vars[i][eNB_index]->crnti_is_temporary = 0;

  PHY_vars_UE_g[Mod_id][CC_id]->ulsch_Msg3_active[eNB_index] = 0;
  PHY_vars_UE_g[Mod_id][CC_id]->UE_mode[eNB_index] = PUSCH;

  for (i=0; i<8; i++) {
    if (PHY_vars_UE_g[Mod_id][CC_id]->ulsch[eNB_index]->harq_processes[i]) {
      PHY_vars_UE_g[Mod_id][CC_id]->ulsch[eNB_index]->harq_processes[i]->status=SCH_IDLE;

      for (int i=0; i <RX_NB_TH_MAX; i++ ) {
        PHY_vars_UE_g[Mod_id][CC_id]->dlsch[i][eNB_index][0]->harq_processes[i]->round=0;
      }

      PHY_vars_UE_g[Mod_id][CC_id]->ulsch[eNB_index]->harq_processes[i]->subframe_scheduling_flag=0;
    }
  }
}

UE_MODE_t get_ue_mode(uint8_t Mod_id,
                      uint8_t CC_id,
                      uint8_t eNB_index) {
  return(PHY_vars_UE_g[Mod_id][CC_id]->UE_mode[eNB_index]);
}

void process_timing_advance_rar(PHY_VARS_UE *ue,
                                UE_rxtx_proc_t *proc,
                                uint16_t timing_advance) {
  ue->timing_advance = timing_advance*4;

  if (LOG_DEBUGFLAG(DEBUG_UE_PHYPROC)) {
    /* TODO: fix this log, what is 'HW timing advance'? */
    /*LOG_I(PHY,"[UE %d] AbsoluteSubFrame %d.%d, received (rar) timing_advance %d, HW timing advance %d\n",ue->Mod_id,proc->frame_rx, proc->subframe_rx, ue->timing_advance);*/
    LOG_UI(PHY,"[UE %d] AbsoluteSubFrame %d.%d, received (rar) timing_advance %d\n",ue->Mod_id,proc->frame_rx, proc->subframe_rx, ue->timing_advance);
  }
}

void process_timing_advance(module_id_t Mod_id,
                            uint8_t CC_id,
                            int16_t timing_advance) {
  //  uint32_t frame = PHY_vars_UE_g[Mod_id]->frame;
  // timing advance has Q1.5 format
  timing_advance = timing_advance - 31;
  PHY_vars_UE_g[Mod_id][CC_id]->timing_advance = PHY_vars_UE_g[Mod_id][CC_id]->timing_advance+timing_advance*4; //this is for 25RB only!!!
  LOG_D(PHY,"[UE %d] Got timing advance %d from MAC, new value %d\n",Mod_id, timing_advance, PHY_vars_UE_g[Mod_id][CC_id]->timing_advance);
}

uint8_t is_SR_TXOp(PHY_VARS_UE *ue,
                   UE_rxtx_proc_t *proc,
                   uint8_t eNB_id) {
  int subframe=proc->subframe_tx;
  LOG_D(PHY,"[UE %d][SR %x] Frame %d subframe %d Checking for SR TXOp (sr_ConfigIndex %d)\n",
        ue->Mod_id,ue->pdcch_vars[ue->current_thread_id[proc->subframe_rx]][eNB_id]->crnti,proc->frame_tx,subframe,
        ue->scheduling_request_config[eNB_id].sr_ConfigIndex);

  if (ue->scheduling_request_config[eNB_id].sr_ConfigIndex <= 4) {        // 5 ms SR period
    if ((subframe%5) == ue->scheduling_request_config[eNB_id].sr_ConfigIndex)
      return(1);
  } else if (ue->scheduling_request_config[eNB_id].sr_ConfigIndex <= 14) { // 10 ms SR period
    if (subframe==(ue->scheduling_request_config[eNB_id].sr_ConfigIndex-5))
      return(1);
  } else if (ue->scheduling_request_config[eNB_id].sr_ConfigIndex <= 34) { // 20 ms SR period
    if ((10*(proc->frame_tx&1)+subframe) == (ue->scheduling_request_config[eNB_id].sr_ConfigIndex-15))
      return(1);
  } else if (ue->scheduling_request_config[eNB_id].sr_ConfigIndex <= 74) { // 40 ms SR period
    if ((10*(proc->frame_tx&3)+subframe) == (ue->scheduling_request_config[eNB_id].sr_ConfigIndex-35))
      return(1);
  } else if (ue->scheduling_request_config[eNB_id].sr_ConfigIndex <= 154) { // 80 ms SR period
    if ((10*(proc->frame_tx&7)+subframe) == (ue->scheduling_request_config[eNB_id].sr_ConfigIndex-75))
      return(1);
  }

  return(0);
}

uint8_t is_cqi_TXOp(PHY_VARS_UE *ue,
                    UE_rxtx_proc_t *proc,
                    uint8_t eNB_id) {
  int subframe = proc->subframe_tx;
  int frame    = proc->frame_tx;
  CQI_REPORTPERIODIC *cqirep = &ue->cqi_report_config[eNB_id].CQI_ReportPeriodic;

  //LOG_I(PHY,"[UE %d][CRNTI %x] AbsSubFrame %d.%d Checking for CQI TXOp (cqi_ConfigIndex %d) isCQIOp %d\n",
  //      ue->Mod_id,ue->pdcch_vars[eNB_id]->crnti,frame,subframe,
  //      cqirep->cqi_PMI_ConfigIndex,
  //      (((10*frame + subframe) % cqirep->Npd) == cqirep->N_OFFSET_CQI));

  if (cqirep->cqi_PMI_ConfigIndex==-1)
    return(0);
  else if (((10*frame + subframe) % cqirep->Npd) == cqirep->N_OFFSET_CQI)
    return(1);
  else
    return(0);
}
uint8_t is_ri_TXOp(PHY_VARS_UE *ue,
                   UE_rxtx_proc_t *proc,
                   uint8_t eNB_id) {
  int subframe = proc->subframe_tx;
  int frame    = proc->frame_tx;
  CQI_REPORTPERIODIC *cqirep = &ue->cqi_report_config[eNB_id].CQI_ReportPeriodic;
  int log2Mri = cqirep->ri_ConfigIndex/161;
  int N_OFFSET_RI = cqirep->ri_ConfigIndex % 161;

  //LOG_I(PHY,"[UE %d][CRNTI %x] AbsSubFrame %d.%d Checking for RI TXOp (ri_ConfigIndex %d) isRIOp %d\n",
  //      ue->Mod_id,ue->pdcch_vars[eNB_id]->crnti,frame,subframe,
  //      cqirep->ri_ConfigIndex,
  //      (((10*frame + subframe + cqirep->N_OFFSET_CQI - N_OFFSET_RI) % (cqirep->Npd<<log2Mri)) == 0));
  if (cqirep->ri_ConfigIndex==-1)
    return(0);
  else if (((10*frame + subframe + cqirep->N_OFFSET_CQI - N_OFFSET_RI) % (cqirep->Npd<<log2Mri)) == 0)
    return(1);
  else
    return(0);
}

void compute_cqi_ri_resources(PHY_VARS_UE *ue,
                              LTE_UE_ULSCH_t *ulsch,
                              uint8_t eNB_id,
                              uint16_t rnti,
                              uint16_t p_rnti,
                              uint16_t cba_rnti,
                              uint8_t cqi_status,
                              uint8_t ri_status) {
  //PHY_MEASUREMENTS *meas = &ue->measurements;
  //uint8_t transmission_mode = ue->transmission_mode[eNB_id];

  //LOG_I(PHY,"compute_cqi_ri_resources O_RI %d O %d uci format %d \n",ulsch->O_RI,ulsch->O,ulsch->uci_format);
  if (cqi_status == 1 || ri_status == 1) {
    ulsch->O = 4;
  }
}

void ue_compute_srs_occasion(PHY_VARS_UE *ue,
                             UE_rxtx_proc_t *proc,
                             uint8_t eNB_id,
                             uint8_t isSubframeSRS) {
  LTE_DL_FRAME_PARMS *frame_parms = &ue->frame_parms;
  int frame_tx    = proc->frame_tx;
  int subframe_tx = proc->subframe_tx;
  SOUNDINGRS_UL_CONFIG_DEDICATED *pSoundingrs_ul_config_dedicated=&ue->soundingrs_ul_config_dedicated[eNB_id];
  uint16_t srsPeriodicity;
  uint16_t srsOffset;
  uint8_t is_pucch2_subframe = 0;
  uint8_t is_sr_an_subframe  = 0;
  // check for SRS opportunity
  pSoundingrs_ul_config_dedicated->srsUeSubframe   = 0;
  pSoundingrs_ul_config_dedicated->srsCellSubframe = isSubframeSRS;

  if (isSubframeSRS) {
    LOG_D(PHY," SrsDedicatedSetup: %d \n",pSoundingrs_ul_config_dedicated->srsConfigDedicatedSetup);

    if(pSoundingrs_ul_config_dedicated->srsConfigDedicatedSetup) {
      compute_srs_pos(frame_parms->frame_type, pSoundingrs_ul_config_dedicated->srs_ConfigIndex, &srsPeriodicity, &srsOffset);
      LOG_D(PHY," srsPeriodicity: %d srsOffset: %d isSubframeSRS %d \n",srsPeriodicity,srsOffset,isSubframeSRS);
      // transmit SRS if the four following constraints are respected:
      // - UE is configured to transmit SRS
      // - SRS are configured in current subframe
      // - UE is configured to send SRS in this subframe
      // 36.213 8.2
      // 1- A UE shall not transmit SRS whenever SRS and PUCCH format 2/2a/2b transmissions happen to coincide in the same subframe
      // 2- A UE shall not transmit SRS whenever SRS transmit
      //    on and PUCCH transmission carrying ACK/NACK and/or
      //    positive SR happen to coincide in the same subframe if the parameter
      //    Simultaneous-AN-and-SRS is FALSE
      // check PUCCH format 2/2a/2b transmissions
      is_pucch2_subframe = is_cqi_TXOp(ue,proc,eNB_id) && (ue->cqi_report_config[eNB_id].CQI_ReportPeriodic.cqi_PMI_ConfigIndex>0);
      is_pucch2_subframe = (is_ri_TXOp(ue,proc,eNB_id) && (ue->cqi_report_config[eNB_id].CQI_ReportPeriodic.ri_ConfigIndex>0)) || is_pucch2_subframe;

      // check ACK/SR transmission
      if(frame_parms->soundingrs_ul_config_common.ackNackSRS_SimultaneousTransmission == FALSE) {
        if(is_SR_TXOp(ue,proc,eNB_id)) {
          uint32_t SR_payload = 0;

          if (ue->mac_enabled==1) {
            int Mod_id = ue->Mod_id;
            int CC_id = ue->CC_id;
            SR_payload = ue_get_SR(Mod_id,
                                   CC_id,
                                   frame_tx,
                                   eNB_id,
                                   ue->pdcch_vars[ue->current_thread_id[proc->subframe_rx]][eNB_id]->crnti,
                                   subframe_tx); // subframe used for meas gap

            if (SR_payload > 0)
              is_sr_an_subframe = 1;
          }
        }

        uint8_t pucch_ack_payload[2];

        if (get_ack(&ue->frame_parms,
                    ue->dlsch[ue->current_thread_id[proc->subframe_rx]][eNB_id][0]->harq_ack,
                    subframe_tx,proc->subframe_rx,pucch_ack_payload,0) > 0) {
          is_sr_an_subframe = 1;
        }
      }

      // check SRS UE opportunity
      if( isSubframeSRS  &&
          (((10*frame_tx+subframe_tx) % srsPeriodicity) == srsOffset)
        ) {
        if ((is_pucch2_subframe == 0) && (is_sr_an_subframe == 0)) {
          pSoundingrs_ul_config_dedicated->srsUeSubframe = 1;
          ue->ulsch[eNB_id]->srs_active   = 1;
          ue->ulsch[eNB_id]->Nsymb_pusch  = 12-(frame_parms->Ncp<<1)- ue->ulsch[eNB_id]->srs_active;
        } else {
          LOG_I(PHY,"DROP UE-SRS-TX for this subframe %d.%d: collision with PUCCH2 or SR/AN: PUCCH2-occasion: %d, SR-AN-occasion[simSRS-SR-AN %d]: %d  \n", frame_tx, subframe_tx, is_pucch2_subframe,
                frame_parms->soundingrs_ul_config_common.ackNackSRS_SimultaneousTransmission, is_sr_an_subframe);
        }
      }
    }

    LOG_D(PHY," srsCellSubframe: %d, srsUeSubframe: %d, Nsymb-pusch: %d \n", pSoundingrs_ul_config_dedicated->srsCellSubframe, pSoundingrs_ul_config_dedicated->srsUeSubframe,
          ue->ulsch[eNB_id]->Nsymb_pusch);
  }
}


void get_cqipmiri_params(PHY_VARS_UE *ue,
                         uint8_t eNB_id) {
  CQI_REPORTPERIODIC *cqirep = &ue->cqi_report_config[eNB_id].CQI_ReportPeriodic;
  int cqi_PMI_ConfigIndex = cqirep->cqi_PMI_ConfigIndex;

  if (ue->frame_parms.frame_type == FDD) {
    if (cqi_PMI_ConfigIndex <= 1) {        // 2 ms CQI_PMI period
      cqirep->Npd = 2;
      cqirep->N_OFFSET_CQI = cqi_PMI_ConfigIndex;
    } else if (cqi_PMI_ConfigIndex <= 6) { // 5 ms CQI_PMI period
      cqirep->Npd = 5;
      cqirep->N_OFFSET_CQI = cqi_PMI_ConfigIndex-2;
    } else if (cqi_PMI_ConfigIndex <=16) { // 10ms CQI_PMI period
      cqirep->Npd = 10;
      cqirep->N_OFFSET_CQI = cqi_PMI_ConfigIndex-7;
    } else if (cqi_PMI_ConfigIndex <= 36) { // 20 ms CQI_PMI period
      cqirep->Npd = 20;
      cqirep->N_OFFSET_CQI = cqi_PMI_ConfigIndex-17;
    } else if (cqi_PMI_ConfigIndex <= 76) { // 40 ms CQI_PMI period
      cqirep->Npd = 40;
      cqirep->N_OFFSET_CQI = cqi_PMI_ConfigIndex-37;
    } else if (cqi_PMI_ConfigIndex <= 156) { // 80 ms CQI_PMI period
      cqirep->Npd = 80;
      cqirep->N_OFFSET_CQI = cqi_PMI_ConfigIndex-77;
    } else if (cqi_PMI_ConfigIndex <= 316) { // 160 ms CQI_PMI period
      cqirep->Npd = 160;
      cqirep->N_OFFSET_CQI = cqi_PMI_ConfigIndex-157;
    } else if (cqi_PMI_ConfigIndex > 317) {
      if (cqi_PMI_ConfigIndex <= 349) { // 32 ms CQI_PMI period
        cqirep->Npd = 32;
        cqirep->N_OFFSET_CQI = cqi_PMI_ConfigIndex-318;
      } else if (cqi_PMI_ConfigIndex <= 413) { // 64 ms CQI_PMI period
        cqirep->Npd = 64;
        cqirep->N_OFFSET_CQI = cqi_PMI_ConfigIndex-350;
      } else if (cqi_PMI_ConfigIndex <= 541) { // 128 ms CQI_PMI period
        cqirep->Npd = 128;
        cqirep->N_OFFSET_CQI = cqi_PMI_ConfigIndex-414;
      }
    }
  } else { // TDD
    if (cqi_PMI_ConfigIndex == 0) {        // all UL subframes
      cqirep->Npd = 1;
      cqirep->N_OFFSET_CQI = 0;
    } else if (cqi_PMI_ConfigIndex <= 6) { // 5 ms CQI_PMI period
      cqirep->Npd = 5;
      cqirep->N_OFFSET_CQI = cqi_PMI_ConfigIndex-1;
    } else if (cqi_PMI_ConfigIndex <=16) { // 10ms CQI_PMI period
      cqirep->Npd = 10;
      cqirep->N_OFFSET_CQI = cqi_PMI_ConfigIndex-6;
    } else if (cqi_PMI_ConfigIndex <= 36) { // 20 ms CQI_PMI period
      cqirep->Npd = 20;
      cqirep->N_OFFSET_CQI = cqi_PMI_ConfigIndex-16;
    } else if (cqi_PMI_ConfigIndex <= 76) { // 40 ms CQI_PMI period
      cqirep->Npd = 40;
      cqirep->N_OFFSET_CQI = cqi_PMI_ConfigIndex-36;
    } else if (cqi_PMI_ConfigIndex <= 156) { // 80 ms CQI_PMI period
      cqirep->Npd = 80;
      cqirep->N_OFFSET_CQI = cqi_PMI_ConfigIndex-76;
    } else if (cqi_PMI_ConfigIndex <= 316) { // 160 ms CQI_PMI period
      cqirep->Npd = 160;
      cqirep->N_OFFSET_CQI = cqi_PMI_ConfigIndex-156;
    }
  }
}

PUCCH_FMT_t get_pucch_format(lte_frame_type_t frame_type,
                             lte_prefix_type_t cyclic_prefix_type,
                             uint8_t SR_payload,
                             uint8_t nb_cw,
                             uint8_t cqi_status,
                             uint8_t ri_status,
                             uint8_t bundling_flag) {
  if((cqi_status == 0) && (ri_status==0)) {
    // PUCCH Format 1 1a 1b
    // 1- SR only ==> PUCCH format 1
    // 2- 1bit Ack/Nack with/without SR  ==> PUCCH format 1a
    // 3- 2bits Ack/Nack with/without SR ==> PUCCH format 1b
    if((nb_cw == 1)&&(bundling_flag==bundling)) {
      return pucch_format1a;
    }

    if((nb_cw == 1)&&(bundling_flag==multiplexing)) {
      return pucch_format1b;
    }

    if(nb_cw == 2) {
      return pucch_format1b;
    }

    if(SR_payload == 1) {
      return pucch_format1;
      /*
      if (frame_type == FDD) {
          return pucch_format1;
      } else if (frame_type == TDD) {
          return pucch_format1b;
      } else {
          AssertFatal(1==0,"Unknown frame_type");
      }*/
    }
  } else {
    // PUCCH Format 2 2a 2b
    // 1- CQI only or RI only  ==> PUCCH format 2
    // 2- CQI or RI + 1bit Ack/Nack for normal CP  ==> PUCCH format 2a
    // 3- CQI or RI + 2bits Ack/Nack for normal CP ==> PUCCH format 2b
    // 4- CQI or RI + Ack/Nack for extended CP ==> PUCCH format 2
    if(nb_cw == 0) {
      return pucch_format2;
    }

    if(cyclic_prefix_type == NORMAL) {
      if(nb_cw == 1) {
        return pucch_format2a;
      }

      if(nb_cw == 2) {
        return pucch_format2b;
      }
    } else {
      return pucch_format2;
    }
  }

  return pucch_format1a;
}
uint16_t get_n1_pucch(PHY_VARS_UE *ue,
                      UE_rxtx_proc_t *proc,
                      harq_status_t *harq_ack,
                      uint8_t eNB_id,
                      uint8_t *b,
                      uint8_t SR) {
  LTE_DL_FRAME_PARMS *frame_parms=&ue->frame_parms;
  uint8_t nCCE0,nCCE1,nCCE2,nCCE3,harq_ack1,harq_ack0,harq_ack3,harq_ack2;
  ANFBmode_t bundling_flag;
  uint16_t n1_pucch0=0,n1_pucch1=0,n1_pucch2=0,n1_pucch3=0,n1_pucch_inter;
  static uint8_t candidate_dl[9]; // which downlink(s) the current ACK/NACK is associating to
  uint8_t last_dl=0xff; // the last downlink with valid DL-DCI. for calculating the PUCCH resource index
  int sf;
  int M;
  uint8_t ack_counter=0;
  // clear this, important for case where n1_pucch selection is not used
  int subframe=proc->subframe_tx;
  ue->pucch_sel[subframe] = 0;

  if (frame_parms->frame_type == FDD ) { // FDD
    sf = (subframe<4)? subframe+6 : subframe-4;
    LOG_D(PHY,"n1_pucch_UE: subframe %d, nCCE %d\n",sf,ue->pdcch_vars[ue->current_thread_id[proc->subframe_rx]][eNB_id]->nCCE[sf]);

    if (SR == 0)
      return(frame_parms->pucch_config_common.n1PUCCH_AN + ue->pdcch_vars[ue->current_thread_id[proc->subframe_rx]][eNB_id]->nCCE[sf]);
    else
      return(ue->scheduling_request_config[eNB_id].sr_PUCCH_ResourceIndex);
  } else {
    bundling_flag = ue->pucch_config_dedicated[eNB_id].tdd_AckNackFeedbackMode;

    if (LOG_DEBUGFLAG(DEBUG_UE_PHYPROC)) {
      if (bundling_flag==bundling) {
        LOG_D(PHY,"[UE%d] Frame %d subframe %d : get_n1_pucch, bundling, SR %d/%d\n",ue->Mod_id,proc->frame_tx,subframe,SR,
              ue->scheduling_request_config[eNB_id].sr_PUCCH_ResourceIndex);
      } else {
        LOG_D(PHY,"[UE%d] Frame %d subframe %d : get_n1_pucch, multiplexing, SR %d/%d\n",ue->Mod_id,proc->frame_tx,subframe,SR,
              ue->scheduling_request_config[eNB_id].sr_PUCCH_ResourceIndex);
      }
    }

    switch (frame_parms->tdd_config) {
      case 1:  // DL:S:UL:UL:DL:DL:S:UL:UL:DL
        harq_ack0 = 2; // DTX
        M=1;

        // This is the offset for a particular subframe (2,3,4) => (0,2,4)
        if (subframe == 2) {  // ACK subframes 5,6
          candidate_dl[0] = 6;
          candidate_dl[1] = 5;
          M=2;
        } else if (subframe == 3) { // ACK subframe 9
          candidate_dl[0] = 9;
        } else if (subframe == 7) { // ACK subframes 0,1
          candidate_dl[0] = 1;
          candidate_dl[1] = 0;
          M=2;
        } else if (subframe == 8) { // ACK subframes 4
          candidate_dl[0] = 4;
        } else {
          LOG_E(PHY,"[UE%d] : Frame %d phy_procedures_lte.c: get_n1pucch, illegal tx-subframe %d for tdd_config %d\n",
                ue->Mod_id,proc->frame_tx,subframe,frame_parms->tdd_config);
          return(0);
        }

        // checking which downlink candidate is the last downlink with valid DL-DCI
        int k;

        for (k=0; k<M; k++) {
          if (harq_ack[candidate_dl[k]].send_harq_status>0) {
            last_dl = candidate_dl[k];
            break;
          }
        }

        if (last_dl >= 10) {
          LOG_E(PHY,"[UE%d] : Frame %d phy_procedures_lte.c: get_n1pucch, illegal rx-subframe %d (tx-subframe %d) for tdd_config %d\n",
                ue->Mod_id,proc->frame_tx,last_dl,subframe,frame_parms->tdd_config);
          return (0);
        }

        LOG_D(PHY,"SFN/SF %d/%d calculating n1_pucch0 from last_dl=%d\n",
              proc->frame_tx%1024,
              proc->subframe_tx,
              last_dl);
        // i=0
        nCCE0 = ue->pdcch_vars[ue->current_thread_id[proc->subframe_rx]][eNB_id]->nCCE[last_dl];
        n1_pucch0 = get_Np(frame_parms->N_RB_DL,nCCE0,0) + nCCE0+ frame_parms->pucch_config_common.n1PUCCH_AN;
        harq_ack0 = b[0];

        if (harq_ack0!=2) {  // DTX
          if (frame_parms->frame_type == FDD ) {
            if (SR == 0) {  // last paragraph pg 68 from 36.213 (v8.6), m=0
              b[0]=(M==2) ? 1-harq_ack0 : harq_ack0;
              b[1]=harq_ack0;   // in case we use pucch format 1b (subframes 2,7)
              ue->pucch_sel[subframe] = 0;
              return(n1_pucch0);
            } else { // SR and only 0 or 1 ACKs (first 2 entries in Table 7.3-1 of 36.213)
              b[0]=harq_ack0;
              return(ue->scheduling_request_config[eNB_id].sr_PUCCH_ResourceIndex);
            }
          } else {
            if (SR == 0) {
              b[0] = harq_ack0;
              b[1] = harq_ack0;
              ue->pucch_sel[subframe] = 0;
              return(n1_pucch0);
            } else {
              b[0] = harq_ack0;
              b[1] = harq_ack0;
              return(ue->scheduling_request_config[eNB_id].sr_PUCCH_ResourceIndex);
            }
          }
        }

        break;

      case 3:  // DL:S:UL:UL:UL:DL:DL:DL:DL:DL
        // in this configuration we have M=2 from pg 68 of 36.213 (v8.6)
        // Note: this doesn't allow using subframe 1 for PDSCH transmission!!! (i.e. SF 1 cannot be acked in SF 2)
        // set ACK/NAKs to DTX
        harq_ack1 = 2; // DTX
        harq_ack0 = 2; // DTX
        // This is the offset for a particular subframe (2,3,4) => (0,2,4)
        last_dl = (subframe-2)<<1;
        // i=0
        nCCE0 = ue->pdcch_vars[ue->current_thread_id[proc->subframe_rx]][eNB_id]->nCCE[5+last_dl];
        n1_pucch0 = get_Np(frame_parms->N_RB_DL,nCCE0,0) + nCCE0+ frame_parms->pucch_config_common.n1PUCCH_AN;
        // i=1
        nCCE1 = ue->pdcch_vars[ue->current_thread_id[proc->subframe_rx]][eNB_id]->nCCE[(6+last_dl)%10];
        n1_pucch1 = get_Np(frame_parms->N_RB_DL,nCCE1,1) + nCCE1 + frame_parms->pucch_config_common.n1PUCCH_AN;

        // set ACK/NAK to values if not DTX
        if (ue->dlsch[ue->current_thread_id[proc->subframe_rx]][eNB_id][0]->harq_ack[(6+last_dl)%10].send_harq_status>0)  // n-6 // subframe 6 is to be ACK/NAKed
          harq_ack1 = ue->dlsch[ue->current_thread_id[proc->subframe_rx]][eNB_id][0]->harq_ack[(6+last_dl)%10].ack;

        if (ue->dlsch[ue->current_thread_id[proc->subframe_rx]][eNB_id][0]->harq_ack[5+last_dl].send_harq_status>0)  // n-6 // subframe 5 is to be ACK/NAKed
          harq_ack0 = ue->dlsch[ue->current_thread_id[proc->subframe_rx]][eNB_id][0]->harq_ack[5+last_dl].ack;

        LOG_D(PHY,"SFN/SF %d/%d calculating n1_pucch cce0=%d n1_pucch0=%d cce1=%d n1_pucch1=%d\n",
              proc->frame_tx%1024,
              proc->subframe_tx,
              nCCE0,n1_pucch0,
              nCCE1,n1_pucch1);

        if (harq_ack1!=2) { // n-6 // subframe 6,8,0 and maybe 5,7,9 is to be ACK/NAKed
          if ((bundling_flag==bundling)&&(SR == 0)) {  // This is for bundling without SR,
            // n1_pucch index takes value of smallest element in set {0,1}
            // i.e. 0 if harq_ack0 is not DTX, otherwise 1
            b[0] = harq_ack1;

            if (harq_ack0!=2)
              b[0]=b[0]&harq_ack0;

            ue->pucch_sel[subframe] = 1;
            return(n1_pucch1);
          } else if ((bundling_flag==multiplexing)&&(SR==0)) { // Table 10.1
            if (harq_ack0 == 2)
              harq_ack0 = 0;

            b[1] = harq_ack0;
            b[0] = (harq_ack0!=harq_ack1)?0:1;

            if ((harq_ack0 == 1) && (harq_ack1 == 0)) {
              ue->pucch_sel[subframe] = 0;
              return(n1_pucch0);
            } else {
              ue->pucch_sel[subframe] = 1;
              return(n1_pucch1);
            }
          } else if (SR==1) { // SR and 0,1,or 2 ACKS, (first 3 entries in Table 7.3-1 of 36.213)
            // this should be number of ACKs (including
            if (harq_ack0 == 2)
              harq_ack0 = 0;

            b[0]= harq_ack1 | harq_ack0;
            b[1]= harq_ack1 ^ harq_ack0;
            return(ue->scheduling_request_config[eNB_id].sr_PUCCH_ResourceIndex);
          }
        } else if (harq_ack0!=2) { // n-7  // subframe 5,7,9 only is to be ACK/NAKed
          if ((bundling_flag==bundling)&&(SR == 0)) {  // last paragraph pg 68 from 36.213 (v8.6), m=0
            b[0]=harq_ack0;
            ue->pucch_sel[subframe] = 0;
            return(n1_pucch0);
          } else if ((bundling_flag==multiplexing)&&(SR==0)) { // Table 10.1 with i=1 set to DTX
            b[0] = harq_ack0;
            b[1] = 1-b[0];
            ue->pucch_sel[subframe] = 0;
            return(n1_pucch0);
          } else if (SR==1) { // SR and only 0 or 1 ACKs (first 2 entries in Table 7.3-1 of 36.213)
            b[0]=harq_ack0;
            b[1]=b[0];
            return(ue->scheduling_request_config[eNB_id].sr_PUCCH_ResourceIndex);
          }
        }

        break;

      case 4:  // DL:S:UL:UL:DL:DL:DL:DL:DL:DL
        // in this configuration we have M=4 from pg 68 of 36.213 (v8.6)
        // Note: this doesn't allow using subframe 1 for PDSCH transmission!!! (i.e. SF 1 cannot be acked in SF 2)
        // set ACK/NAKs to DTX
        harq_ack3 = 2; // DTX
        harq_ack2 = 2; // DTX
        harq_ack1 = 2; // DTX
        harq_ack0 = 2; // DTX

        // This is the offset for a particular subframe (2,3,4) => (0,2,4)
        //last_dl = (subframe-2)<<1;
        if (subframe == 2) {
          // i=0
          //nCCE0 = ue->pdcch_vars[ue->current_thread_id[proc->subframe_rx]][eNB_id]->nCCE[2+subframe];
          nCCE0 = ue->pdcch_vars[ue->current_thread_id[proc->subframe_rx]][eNB_id]->nCCE[(8+subframe)%10];
          n1_pucch0 = 2*get_Np(frame_parms->N_RB_DL,nCCE0,0) + nCCE0+ frame_parms->pucch_config_common.n1PUCCH_AN;
          // i=1
          nCCE1 = ue->pdcch_vars[ue->current_thread_id[proc->subframe_rx]][eNB_id]->nCCE[2+subframe];
          n1_pucch1 = get_Np(frame_parms->N_RB_DL,nCCE1,0) + get_Np(frame_parms->N_RB_DL,nCCE1,1) + nCCE1 + frame_parms->pucch_config_common.n1PUCCH_AN;
          // i=2
          nCCE2 = ue->pdcch_vars[ue->current_thread_id[proc->subframe_rx]][eNB_id]->nCCE[(8+subframe)%10];
          n1_pucch2 = 2*get_Np(frame_parms->N_RB_DL,nCCE2,1) + nCCE2+ frame_parms->pucch_config_common.n1PUCCH_AN;

          // i=3
          //nCCE3 = ue->pdcch_vars[ue->current_thread_id[proc->subframe_rx]][eNB_id]->nCCE[(9+subframe)%10];
          //n1_pucch3 = get_Np(frame_parms->N_RB_DL,nCCE3,1) + nCCE3 + frame_parms->pucch_config_common.n1PUCCH_AN;

          // set ACK/NAK to values if not DTX
          if (ue->dlsch[ue->current_thread_id[proc->subframe_rx]][eNB_id][0]->harq_ack[(8+subframe)%10].send_harq_status>0)  // n-6 // subframe 6 is to be ACK/NAKed
            harq_ack0 = ue->dlsch[ue->current_thread_id[proc->subframe_rx]][eNB_id][0]->harq_ack[(8+subframe)%10].ack;

          if (ue->dlsch[ue->current_thread_id[proc->subframe_rx]][eNB_id][0]->harq_ack[2+subframe].send_harq_status>0)  // n-6 // subframe 5 is to be ACK/NAKed
            harq_ack1 = ue->dlsch[ue->current_thread_id[proc->subframe_rx]][eNB_id][0]->harq_ack[2+subframe].ack;

          if (ue->dlsch[ue->current_thread_id[proc->subframe_rx]][eNB_id][0]->harq_ack[3+subframe].send_harq_status>0)  // n-6 // subframe 6 is to be ACK/NAKed
            harq_ack2 = ue->dlsch[ue->current_thread_id[proc->subframe_rx]][eNB_id][0]->harq_ack[3+subframe].ack;

          //if (ue->dlsch[ue->current_thread_id[proc->subframe_rx]][eNB_id][0]->harq_ack[(9+subframe)%10].send_harq_status>0)  // n-6 // subframe 5 is to be ACK/NAKed
          //harq_ack3 = ue->dlsch[ue->current_thread_id[proc->subframe_rx]][eNB_id][0]->harq_ack[(9+subframe)%10].ack;
          //LOG_I(PHY,"SFN/SF %d/%d calculating n1_pucch cce0=%d n1_pucch0=%d cce1=%d n1_pucch1=%d cce2=%d n1_pucch2=%d\n",
          //                      proc->frame_tx%1024,
          //                      proc->subframe_tx,
          //                      nCCE0,n1_pucch0,
          //                      nCCE1,n1_pucch1, nCCE2, n1_pucch2);
        } else if (subframe == 3) {
          // i=0
          nCCE0 = ue->pdcch_vars[ue->current_thread_id[proc->subframe_rx]][eNB_id]->nCCE[4+subframe];
          n1_pucch0 = 3*get_Np(frame_parms->N_RB_DL,nCCE0,0) + nCCE0+ frame_parms->pucch_config_common.n1PUCCH_AN;
          // i=1
          nCCE1 = ue->pdcch_vars[ue->current_thread_id[proc->subframe_rx]][eNB_id]->nCCE[5+subframe];
          n1_pucch1 = 2*get_Np(frame_parms->N_RB_DL,nCCE1,0) + get_Np(frame_parms->N_RB_DL,nCCE1,1) + nCCE1 + frame_parms->pucch_config_common.n1PUCCH_AN;
          // i=2
          nCCE2 = ue->pdcch_vars[ue->current_thread_id[proc->subframe_rx]][eNB_id]->nCCE[(6+subframe)];
          n1_pucch2 = get_Np(frame_parms->N_RB_DL,nCCE2,0) + 2*get_Np(frame_parms->N_RB_DL,nCCE2,1) + nCCE2+ frame_parms->pucch_config_common.n1PUCCH_AN;
          // i=3
          nCCE3 = ue->pdcch_vars[ue->current_thread_id[proc->subframe_rx]][eNB_id]->nCCE[(3+subframe)];
          n1_pucch3 = 3*get_Np(frame_parms->N_RB_DL,nCCE3,1) + nCCE3 + frame_parms->pucch_config_common.n1PUCCH_AN;

          // set ACK/NAK to values if not DTX
          if (ue->dlsch[ue->current_thread_id[proc->subframe_rx]][eNB_id][0]->harq_ack[4+subframe].send_harq_status>0)  // n-6 // subframe 6 is to be ACK/NAKed
            harq_ack0 = ue->dlsch[ue->current_thread_id[proc->subframe_rx]][eNB_id][0]->harq_ack[4+subframe].ack;

          if (ue->dlsch[ue->current_thread_id[proc->subframe_rx]][eNB_id][0]->harq_ack[5+subframe].send_harq_status>0)  // n-6 // subframe 5 is to be ACK/NAKed
            harq_ack1 = ue->dlsch[ue->current_thread_id[proc->subframe_rx]][eNB_id][0]->harq_ack[5+subframe].ack;

          if (ue->dlsch[ue->current_thread_id[proc->subframe_rx]][eNB_id][0]->harq_ack[(6+subframe)].send_harq_status>0)  // n-6 // subframe 6 is to be ACK/NAKed
            harq_ack2 = ue->dlsch[ue->current_thread_id[proc->subframe_rx]][eNB_id][0]->harq_ack[(6+subframe)].ack;

          if (ue->dlsch[ue->current_thread_id[proc->subframe_rx]][eNB_id][0]->harq_ack[(3+subframe)].send_harq_status>0)  // n-6 // subframe 5 is to be ACK/NAKed
            harq_ack3 = ue->dlsch[ue->current_thread_id[proc->subframe_rx]][eNB_id][0]->harq_ack[(3+subframe)].ack;
        }

        //LOG_I(PHY,"SFN/SF %d/%d calculating n1_pucch cce0=%d n1_pucch0=%d harq_ack0=%d cce1=%d n1_pucch1=%d harq_ack1=%d cce2=%d n1_pucch2=%d harq_ack2=%d cce3=%d n1_pucch3=%d harq_ack3=%d bundling_flag=%d\n",
        //                                proc->frame_tx%1024,
        //                                proc->subframe_tx,
        //                                nCCE0,n1_pucch0,harq_ack0,
        //                                nCCE1,n1_pucch1,harq_ack1, nCCE2, n1_pucch2, harq_ack2,
        //                                nCCE3, n1_pucch3, harq_ack3, bundling_flag);

        if ((bundling_flag==bundling)&&(SR == 0)) {  // This is for bundling without SR,
          b[0] = 1;
          ack_counter = 0;

          if ((harq_ack3!=2) ) {
            b[0] = b[0]&harq_ack3;
            n1_pucch_inter = n1_pucch3;
            ack_counter ++;
          }

          if ((harq_ack0!=2) ) {
            b[0] = b[0]&harq_ack0;
            n1_pucch_inter = n1_pucch0;
            ack_counter ++;
          }

          if ((harq_ack1!=2) ) {
            b[0] = b[0]&harq_ack1;
            n1_pucch_inter = n1_pucch1;
            ack_counter ++;
          }

          if ((harq_ack2!=2) ) {
            b[0] = b[0]&harq_ack2;
            n1_pucch_inter = n1_pucch2;
            ack_counter ++;
          }

          if (ack_counter == 0)
            b[0] = 0;

          /*if (subframe == 3) {
             n1_pucch_inter = n1_pucch2;
          } else if (subframe == 2) {
             n1_pucch_inter = n1_pucch1;
          }*/
          //LOG_I(PHY,"SFN/SF %d/%d calculating n1_pucch n1_pucch_inter=%d  b[0]=%d b[1]=%d \n",
          //                                           proc->frame_tx%1024,
          //                                           proc->subframe_tx,n1_pucch_inter,
          //                                           b[0],b[1]);
          return(n1_pucch_inter);
        } else if ((bundling_flag==multiplexing)&&(SR==0)) { // Table 10.1
          if (subframe == 3) {
            LOG_I(PHY, "sbuframe=%d \n",subframe);

            if ((harq_ack0 == 1) && (harq_ack1 == 1) && (harq_ack2 == 1) && (harq_ack3 == 1)) {
              b[0] = 1;
              b[1] = 1;
              return(n1_pucch1);
            } else if ((harq_ack0 == 1) && (harq_ack1 == 1) && (harq_ack2 == 1) && ((harq_ack3 == 2) || (harq_ack3 == 0))) {
              b[0] = 1;
              b[1] = 0;
              return(n1_pucch1);
            } else if (((harq_ack0 == 0) || (harq_ack0 == 2)) && ((harq_ack1 == 2) || (harq_ack1 == 0)) && (harq_ack2 == 0) && (harq_ack3 == 2)) {
              b[0] = 1;
              b[1] = 1;
              return(n1_pucch2);
            } else if ((harq_ack0 == 1) && (harq_ack1 == 1) && ((harq_ack2 == 2) || (harq_ack2 == 0)) && (harq_ack3 == 1)) {
              b[0] = 1;
              b[1] = 0;
              return(n1_pucch1);
            } else if ((harq_ack0 == 0) && (harq_ack1 == 2) && (harq_ack2 == 2) && (harq_ack3 == 2)) {
              b[0] = 1;
              b[1] = 0;
              return(n1_pucch0);
            } else if ((harq_ack0 == 1) && (harq_ack1 == 1) && ((harq_ack2 == 2) || (harq_ack2 == 0)) && ((harq_ack3 == 2) || (harq_ack3 == 0))) {
              b[0] = 1;
              b[1] = 0;
              return(n1_pucch1);
            } else if ((harq_ack0 == 1) && ((harq_ack1 == 2) || (harq_ack1 == 0)) && (harq_ack2 == 1) && (harq_ack3 == 1)) {
              b[0] = 0;
              b[1] = 1;
              return(n1_pucch3);
            } else if (((harq_ack0 == 0) || (harq_ack0 == 2)) && ((harq_ack1 == 2) || (harq_ack1 == 0)) && ((harq_ack2 == 2) || (harq_ack2 == 0)) && (harq_ack3 == 0)) {
              b[0] = 1;
              b[1] = 1;
              return(n1_pucch3);
            } else if ((harq_ack0 == 1) && ((harq_ack1 == 2) || (harq_ack1 == 0)) && (harq_ack2 == 1) && ((harq_ack3 == 2) || (harq_ack3 == 0))) {
              b[0] = 0;
              b[1] = 1;
              return(n1_pucch2);
            } else if ((harq_ack0 == 1) && ((harq_ack1 == 2) || (harq_ack1 == 0)) && ((harq_ack2 == 2) || (harq_ack2 == 0)) && (harq_ack3 == 1)) {
              b[0] = 0;
              b[1] = 1;
              return(n1_pucch0);
            } else if ((harq_ack0 == 1) && ((harq_ack1 == 2) || (harq_ack1 == 0)) && ((harq_ack2 == 2) || (harq_ack2 == 0)) && ((harq_ack3 == 2) || (harq_ack3 == 0))) {
              b[0] = 0;
              b[1] = 1;
              return(n1_pucch0);
            } else if (((harq_ack0 == 2) || (harq_ack0 == 0)) && (harq_ack1 == 1) && (harq_ack2 == 1) && (harq_ack3 == 1)) {
              b[0] = 0;
              b[1] = 1;
              return(n1_pucch3);
            } else if (((harq_ack0 == 2) || (harq_ack0 == 0)) && (harq_ack1 == 0) && (harq_ack2 == 2) && (harq_ack3 == 2)) {
              b[0] = 0;
              b[1] = 0;
              return(n1_pucch1);
            } else if (((harq_ack0 == 2) || (harq_ack0 == 0)) && (harq_ack1 == 1) && (harq_ack2 == 1) && ((harq_ack3 == 2) || (harq_ack3 == 0))) {
              b[0] = 1;
              b[1] = 0;
              return(n1_pucch2);
            } else if (((harq_ack0 == 2) || (harq_ack0 == 0)) && (harq_ack1 == 1) && ((harq_ack2 == 2) || (harq_ack2 == 0)) && (harq_ack3 == 1)) {
              b[0] = 1;
              b[1] = 0;
              return(n1_pucch3);
            } else if (((harq_ack0 == 2) || (harq_ack0 == 0)) && (harq_ack1 == 1) && ((harq_ack2 == 2) || (harq_ack2 == 0)) && ((harq_ack3 == 2) || (harq_ack3 == 0))) {
              b[0] = 0;
              b[1] = 1;
              return(n1_pucch1);
            } else if (((harq_ack0 == 2) || (harq_ack0 == 0)) && ((harq_ack1 == 2) || (harq_ack1 == 0)) && (harq_ack2 == 1) && (harq_ack3 == 1)) {
              b[0] = 0;
              b[1] = 1;
              return(n1_pucch3);
            } else if (((harq_ack0 == 2) || (harq_ack0 == 0)) && ((harq_ack1 == 2) || (harq_ack1 == 0)) && (harq_ack2 == 1) && ((harq_ack3 == 2) || (harq_ack3 == 0))) {
              b[0] = 0;
              b[1] = 0;
              return(n1_pucch2);
            } else if (((harq_ack0 == 2) || (harq_ack0 == 0)) && ((harq_ack1 == 2) || (harq_ack1 == 0)) && (harq_ack3 == 1) && ((harq_ack2 == 2) || (harq_ack2 == 0))) {
              b[0] = 0;
              b[1] = 0;
              return(n1_pucch3);
            }
          } else if (subframe == 2) {
            if ((harq_ack0 == 1) && (harq_ack1 == 1) && (harq_ack2 == 1)) {
              b[0] = 1;
              b[1] = 1;
              return(n1_pucch2);
            } else if ((harq_ack0 == 1) && (harq_ack1 == 1) && ((harq_ack2 == 2) || (harq_ack2 == 0))) {
              b[0] = 1;
              b[1] = 1;
              return(n1_pucch1);
            } else if ((harq_ack0 == 1) && ((harq_ack1 == 2) || (harq_ack1 == 0)) && (harq_ack2 == 1)) {
              b[0] = 1;
              b[1] = 1;
              return(n1_pucch0);
            } else if ((harq_ack0 == 1) && ((harq_ack1 == 2) || (harq_ack1 == 0)) && ((harq_ack2 == 2) || (harq_ack2 == 0))) {
              b[0] = 0;
              b[1] = 1;
              return(n1_pucch0);
            } else if (((harq_ack0 == 2) || (harq_ack0 == 0)) && (harq_ack1 == 1) && (harq_ack2 == 1)) {
              b[0] = 1;
              b[1] = 0;
              return(n1_pucch2);
            } else if (((harq_ack0 == 2) || (harq_ack0 == 0)) && (harq_ack1 == 1) && ((harq_ack2 == 2) || (harq_ack2 == 0))) {
              b[1] = 0;
              b[0] = 0;
              return(n1_pucch1);
            } else if (((harq_ack0 == 2) || (harq_ack0 == 0)) && ((harq_ack1 == 2) || (harq_ack1 == 0)) && (harq_ack2 == 1)) {
              b[0] = 0;
              b[1] = 0;
              return(n1_pucch2);
            } else if ((harq_ack0 == 2) && (harq_ack1 == 2) && (harq_ack2 == 0)) {
              b[0] = 0;
              b[1] = 1;
              return(n1_pucch2);
            } else if ((harq_ack0 == 2) && (harq_ack1 == 0) && ((harq_ack2 == 2) || (harq_ack2 == 0))) {
              b[0] = 1;
              b[1] = 0;
              return(n1_pucch1);
            } else if ((harq_ack0 == 0) && ((harq_ack1 == 2) || (harq_ack1 == 0)) && ((harq_ack2 == 2) || (harq_ack2 == 0))) {
              b[0] = 1;
              b[1] = 0;
              return(n1_pucch0);
            }
          }
        } else if (SR==1) { // SR and 0,1,or 2 ACKS, (first 3 entries in Table 7.3-1 of 36.213)
          // this should be number of ACKs (including
          ack_counter = 0;

          if (harq_ack0==1)
            ack_counter ++;

          if (harq_ack1==1)
            ack_counter ++;

          if (harq_ack2==1)
            ack_counter ++;

          if (harq_ack3==1)
            ack_counter ++;

          switch (ack_counter) {
            case 0:
              b[0] = 0;
              b[1] = 0;
              break;

            case 1:
              b[0] = 1;
              b[1] = 1;
              break;

            case 2:
              b[0] = 1;
              b[1] = 0;
              break;

            case 3:
              b[0] = 0;
              b[1] = 1;
              break;

            case 4:
              b[0] = 1;
              b[1] = 1;
              break;
          }

          ack_counter = 0;
          return(ue->scheduling_request_config[eNB_id].sr_PUCCH_ResourceIndex);
        }

        break;
    }  // switch tdd_config
  }

  LOG_E(PHY,"[UE%d] : Frame %d phy_procedures_lte.c: get_n1pucch, exit without proper return\n", ue->Mod_id, proc->frame_tx);
  return(-1);
}


void ulsch_common_procedures(PHY_VARS_UE *ue,
                             UE_rxtx_proc_t *proc,
                             uint8_t empty_subframe) {
  int aa;
  LTE_DL_FRAME_PARMS *frame_parms=&ue->frame_parms;
  int nsymb;
  int subframe_tx = proc->subframe_tx;
  int ulsch_start;
  int overflow=0;
  int k, l;
  int dummy_tx_buffer[frame_parms->samples_per_tti] __attribute__((aligned(16)));
  VCD_SIGNAL_DUMPER_DUMP_FUNCTION_BY_NAME(VCD_SIGNAL_DUMPER_FUNCTIONS_PHY_PROCEDURES_UE_TX_ULSCH_COMMON,VCD_FUNCTION_IN);

  if ( LOG_DEBUGFLAG(UE_TIMING)) {
    start_meas(&ue->ofdm_mod_stats);
  }

  nsymb = (frame_parms->Ncp == 0) ? 14 : 12;

  if (!IS_SOFTMODEM_BASICSIM) {
    ulsch_start = (ue->rx_offset+subframe_tx*frame_parms->samples_per_tti-
                   ue->hw_timing_advance-
                   ue->timing_advance-
                   ue->N_TA_offset+5);

    if(ulsch_start < 0)
      ulsch_start = ulsch_start + (LTE_NUMBER_OF_SUBFRAMES_PER_FRAME*frame_parms->samples_per_tti);

    if (ulsch_start > (LTE_NUMBER_OF_SUBFRAMES_PER_FRAME*frame_parms->samples_per_tti))
      ulsch_start = ulsch_start % (LTE_NUMBER_OF_SUBFRAMES_PER_FRAME*frame_parms->samples_per_tti);
  } else { //this is the simulators case
    ulsch_start = (frame_parms->samples_per_tti*subframe_tx)-ue->N_TA_offset; //-ue->timing_advance;
  }

  if (empty_subframe) {
    overflow = ulsch_start - 9*frame_parms->samples_per_tti;

    for (aa=0; aa<frame_parms->nb_antennas_tx; aa++) {
      if (overflow > 0) {
        memset(&ue->common_vars.txdata[aa][ulsch_start],0,4*(frame_parms->samples_per_tti-overflow));
        memset(&ue->common_vars.txdata[aa][0],0,4*overflow);
      } else {
        memset(&ue->common_vars.txdata[aa][ulsch_start],0,4*frame_parms->samples_per_tti);
      }
    }

    return;
  }

  for (aa=0; aa<frame_parms->nb_antennas_tx; aa++) {
    int *Buff = IS_SOFTMODEM_BASICSIM ? &ue->common_vars.txdata[aa][ulsch_start] :dummy_tx_buffer;

    if (frame_parms->Ncp == 1) {
      PHY_ofdm_mod(&ue->common_vars.txdataF[aa][subframe_tx*nsymb*frame_parms->ofdm_symbol_size],
                   Buff,
                   frame_parms->ofdm_symbol_size,
                   nsymb,
                   frame_parms->nb_prefix_samples,
                   CYCLIC_PREFIX);
    } else {
      normal_prefix_mod(&ue->common_vars.txdataF[aa][subframe_tx*nsymb*frame_parms->ofdm_symbol_size],
                        Buff,
                        nsymb>>1,
                        &ue->frame_parms);
      Buff += (frame_parms->samples_per_tti>>1);
      normal_prefix_mod(&ue->common_vars.txdataF[aa][((subframe_tx*nsymb)+(nsymb>>1))*frame_parms->ofdm_symbol_size],
                        Buff,
                        nsymb>>1,
                        &ue->frame_parms);
    }

    if (IS_SOFTMODEM_BASICSIM ) {
      apply_7_5_kHz(ue,&ue->common_vars.txdata[aa][ulsch_start],0);
      apply_7_5_kHz(ue,&ue->common_vars.txdata[aa][ulsch_start],1);
    } else {
      apply_7_5_kHz(ue,dummy_tx_buffer,0);
      apply_7_5_kHz(ue,dummy_tx_buffer,1);
    }

    if (!(IS_SOFTMODEM_BASICSIM ) ) {
      overflow = ulsch_start - 9*frame_parms->samples_per_tti;

      for (k=ulsch_start,l=0; k<cmin(frame_parms->samples_per_tti*LTE_NUMBER_OF_SUBFRAMES_PER_FRAME,ulsch_start+frame_parms->samples_per_tti); k++,l++) {
        ((short *)ue->common_vars.txdata[aa])[2*k] = ((short *)dummy_tx_buffer)[2*l];
        ((short *)ue->common_vars.txdata[aa])[2*k+1] = ((short *)dummy_tx_buffer)[2*l+1];
      }

      for (k=0; k<overflow; k++,l++) {
        ((short *)ue->common_vars.txdata[aa])[2*k] = ((short *)dummy_tx_buffer)[2*l];
        ((short *)ue->common_vars.txdata[aa])[2*k+1] = ((short *)dummy_tx_buffer)[2*l+1];
      }

#if defined(EXMIMO)

      // handle switch before 1st TX subframe, guarantee that the slot prior to transmission is switch on
      for (k=ulsch_start - (frame_parms->samples_per_tti>>1) ; k<ulsch_start ; k++) {
        if (k<0)
          ue->common_vars.txdata[aa][k+frame_parms->samples_per_tti*LTE_NUMBER_OF_SUBFRAMES_PER_FRAME] &= 0xFFFEFFFE;
        else if (k>(frame_parms->samples_per_tti*LTE_NUMBER_OF_SUBFRAMES_PER_FRAME))
          ue->common_vars.txdata[aa][k-frame_parms->samples_per_tti*LTE_NUMBER_OF_SUBFRAMES_PER_FRAME] &= 0xFFFEFFFE;
        else
          ue->common_vars.txdata[aa][k] &= 0xFFFEFFFE;
      }

#endif
    }

    /*
    only for debug
    LOG_I(PHY,"ul-signal [subframe: %d, ulsch_start %d, TA: %d, rxOffset: %d, timing_advance: %d, hw_timing_advance: %d]\n",subframe_tx, ulsch_start, ue->N_TA_offset, ue->rx_offset, ue->timing_advance, ue->hw_timing_advance);
    if( (crash == 1) && (subframe_tx == 0) )
    {
      LOG_E(PHY,"***** DUMP TX Signal [ulsch_start %d] *****\n",ulsch_start);
      LOG_M("txBuff.m","txSignal",&ue->common_vars.txdata[aa][ulsch_start],frame_parms->samples_per_tti,1,1);
    }
    */
  } //nb_antennas_tx

  if ( LOG_DEBUGFLAG(UE_TIMING)) {
    stop_meas(&ue->ofdm_mod_stats);
  }

  VCD_SIGNAL_DUMPER_DUMP_FUNCTION_BY_NAME(VCD_SIGNAL_DUMPER_FUNCTIONS_PHY_PROCEDURES_UE_TX_ULSCH_COMMON,VCD_FUNCTION_OUT);
}

void ue_prach_procedures(PHY_VARS_UE *ue,
                         UE_rxtx_proc_t *proc,
                         uint8_t eNB_id,
                         uint8_t abstraction_flag,
                         runmode_t mode) {
  int frame_tx = proc->frame_tx;
  int subframe_tx = proc->subframe_tx;
  LOG_USEDINLOG_VAR(int, prach_power);
  PRACH_RESOURCES_t prach_resources_local;
  VCD_SIGNAL_DUMPER_DUMP_FUNCTION_BY_NAME(VCD_SIGNAL_DUMPER_FUNCTIONS_PHY_PROCEDURES_UE_TX_PRACH, VCD_FUNCTION_IN);
  ue->generate_prach=0;

  if (ue->mac_enabled==0) {
    ue->prach_resources[eNB_id] = &prach_resources_local;
    prach_resources_local.ra_RNTI = 0xbeef;
    prach_resources_local.ra_PreambleIndex = 0;
  }

  if (ue->mac_enabled==1) {
    // ask L2 for RACH transport
    if ((mode != rx_calib_ue) && (mode != rx_calib_ue_med) && (mode != rx_calib_ue_byp) && (mode != no_L2_connect) ) {
      //LOG_D(PHY,"Getting PRACH resources\n");
      ue->prach_resources[eNB_id] = ue_get_rach(ue->Mod_id,
                                    ue->CC_id,
                                    frame_tx,
                                    eNB_id,
                                    subframe_tx);
      LOG_D(PHY,"Prach resources %p\n",ue->prach_resources[eNB_id]);
    }
  }

  if (ue->prach_resources[eNB_id]!=NULL) {
    ue->generate_prach=1;
    ue->prach_cnt=0;
#ifdef SMBV
    ue->prach_resources[eNB_id]->ra_PreambleIndex = 19;
#endif
    LOG_I(PHY,"mode %d\n",mode);

    if ((ue->mac_enabled==1) && (mode != calib_prach_tx)) {
      ue->tx_power_dBm[subframe_tx] = ue->prach_resources[eNB_id]->ra_PREAMBLE_RECEIVED_TARGET_POWER+get_PL(ue->Mod_id,ue->CC_id,eNB_id);
    } else {
      ue->tx_power_dBm[subframe_tx] = ue->tx_power_max_dBm;
      ue->prach_resources[eNB_id]->ra_PreambleIndex = 19;
    }

    LOG_D(PHY,"[UE  %d][RAPROC] Frame %d, Subframe %d : Generating PRACH, preamble %d,PL %d,  P0_PRACH %d, TARGET_RECEIVED_POWER %d dBm, PRACH TDD Resource index %d, RA-RNTI %d\n",
          ue->Mod_id,
          frame_tx,
          subframe_tx,
          ue->prach_resources[eNB_id]->ra_PreambleIndex,
          get_PL(ue->Mod_id,ue->CC_id,eNB_id),
          ue->tx_power_dBm[subframe_tx],
          ue->prach_resources[eNB_id]->ra_PREAMBLE_RECEIVED_TARGET_POWER,
          ue->prach_resources[eNB_id]->ra_TDD_map_index,
          ue->prach_resources[eNB_id]->ra_RNTI);
    ue->tx_total_RE[subframe_tx] = 96;

    if (IS_SOFTMODEM_BASICSIM ) {
      ue->prach_vars[eNB_id]->amp = get_tx_amp(ue->tx_power_dBm[subframe_tx],
                                    ue->tx_power_max_dBm,
                                    ue->frame_parms.N_RB_UL,
                                    6);
    } else {
      ue->prach_vars[eNB_id]->amp = AMP;
    }

    if ((mode == calib_prach_tx) && (((proc->frame_tx&0xfffe)%100)==0))
      LOG_D(PHY,"[UE  %d][RAPROC] Frame %d, Subframe %d : PRACH TX power %d dBm, amp %d\n",
            ue->Mod_id,
            proc->frame_rx,
            proc->subframe_tx,
            ue->tx_power_dBm[subframe_tx],
            ue->prach_vars[eNB_id]->amp);

    //      start_meas(&ue->tx_prach);
    VCD_SIGNAL_DUMPER_DUMP_FUNCTION_BY_NAME(VCD_SIGNAL_DUMPER_FUNCTIONS_UE_GENERATE_PRACH, VCD_FUNCTION_IN);
    prach_power = generate_prach(ue,eNB_id,subframe_tx,frame_tx);
    VCD_SIGNAL_DUMPER_DUMP_FUNCTION_BY_NAME(VCD_SIGNAL_DUMPER_FUNCTIONS_UE_GENERATE_PRACH, VCD_FUNCTION_OUT);
    //      stop_meas(&ue->tx_prach);
    LOG_I(PHY,"[UE  %d][RAPROC] PRACH PL %d dB, power %d dBm (max %d dBm), digital power %d dB (amp %d)\n",
          ue->Mod_id,
          get_PL(ue->Mod_id,ue->CC_id,eNB_id),
          ue->tx_power_dBm[subframe_tx],
          ue->tx_power_max_dBm,
          dB_fixed(prach_power),
          ue->prach_vars[eNB_id]->amp);

    if (ue->mac_enabled==1) {
      Msg1_transmitted(ue->Mod_id,
                       ue->CC_id,
                       frame_tx,
                       eNB_id);
    }

    LOG_I(PHY,"[UE  %d][RAPROC] Frame %d, subframe %d: Generating PRACH (eNB %d) preamble index %d for UL, TX power %d dBm (PL %d dB), l3msg \n",
          ue->Mod_id,frame_tx,subframe_tx,eNB_id,
          ue->prach_resources[eNB_id]->ra_PreambleIndex,
          ue->prach_resources[eNB_id]->ra_PREAMBLE_RECEIVED_TARGET_POWER+get_PL(ue->Mod_id,ue->CC_id,eNB_id),
          get_PL(ue->Mod_id,ue->CC_id,eNB_id));

    // if we're calibrating the PRACH kill the pointer to its resources so that the RA protocol doesn't continue
    if (mode == calib_prach_tx)
      ue->prach_resources[eNB_id]=NULL;

    LOG_D(PHY,"[UE %d] frame %d subframe %d : generate_prach %d, prach_cnt %d\n",
          ue->Mod_id,frame_tx,subframe_tx,ue->generate_prach,ue->prach_cnt);
    ue->prach_cnt++;

    if (ue->prach_cnt==3)
      ue->generate_prach=0;
  }

  VCD_SIGNAL_DUMPER_DUMP_FUNCTION_BY_NAME(VCD_SIGNAL_DUMPER_FUNCTIONS_PHY_PROCEDURES_UE_TX_PRACH, VCD_FUNCTION_OUT);
}

void ue_ulsch_uespec_procedures(PHY_VARS_UE *ue,
                                UE_rxtx_proc_t *proc,
                                uint8_t eNB_id,
                                uint8_t abstraction_flag) {
  int harq_pid;
  int frame_tx=proc->frame_tx;
  int subframe_tx=proc->subframe_tx;
  int Mod_id = ue->Mod_id;
  int CC_id = ue->CC_id;
  uint8_t Msg3_flag=0;
  uint16_t first_rb, nb_rb;
  unsigned int input_buffer_length;
  int i;
  int aa;
  int tx_amp;
  uint8_t ulsch_input_buffer[5477] __attribute__ ((aligned(32)));
  uint8_t access_mode;
  uint8_t Nbundled=0;
  uint8_t NbundledCw1=0;
  uint8_t ack_status_cw0=0;
  uint8_t ack_status_cw1=0;
  uint8_t cqi_status = 0;
  uint8_t ri_status  = 0;
  VCD_SIGNAL_DUMPER_DUMP_FUNCTION_BY_NAME(VCD_SIGNAL_DUMPER_FUNCTIONS_PHY_PROCEDURES_UE_TX_ULSCH_UESPEC,VCD_FUNCTION_IN);
  // get harq_pid from subframe relationship
  harq_pid = subframe2harq_pid(&ue->frame_parms,
                               frame_tx,
                               subframe_tx);
  LOG_D(PHY,"Frame %d, Subframe %d : ue_uespec_procedures, harq_pid %d => subframe_scheduling %d\n",
        frame_tx,subframe_tx,harq_pid,
        ue->ulsch[eNB_id]->harq_processes[harq_pid]->subframe_scheduling_flag);

  if (ue->mac_enabled == 1) {
    if ((ue->ulsch_Msg3_active[eNB_id] == 1)       &&
        (ue->ulsch_Msg3_frame[eNB_id] == frame_tx) &&
        (ue->ulsch_Msg3_subframe[eNB_id] == subframe_tx)) { // Initial Transmission of Msg3
      ue->ulsch[eNB_id]->harq_processes[harq_pid]->subframe_scheduling_flag = 1;

      if (ue->ulsch[eNB_id]->harq_processes[harq_pid]->round==0)
        generate_ue_ulsch_params_from_rar(ue,
                                          proc,
                                          eNB_id);

      ue->ulsch[eNB_id]->power_offset = 14;
      LOG_D(PHY,"[UE  %d][RAPROC] Frame %d: Setting Msg3_flag in subframe %d, for harq_pid %d\n",
            Mod_id,
            frame_tx,
            subframe_tx,
            harq_pid);
      Msg3_flag = 1;
    } else {
      AssertFatal(harq_pid!=255,"[UE%d] Frame %d subframe %d ulsch_decoding.c: FATAL ERROR: illegal harq_pid, exiting\n",
                  Mod_id,frame_tx, subframe_tx);
      Msg3_flag=0;
    }
  }

  if (ue->ulsch[eNB_id]->harq_processes[harq_pid]->subframe_scheduling_flag == 1) {
    uint8_t isBad = 0;

    if (ue->frame_parms.N_RB_UL <= ue->ulsch[eNB_id]->harq_processes[harq_pid]->first_rb) {
      LOG_D(PHY,"Invalid PUSCH first_RB=%d for N_RB_UL=%d\n",
            ue->ulsch[eNB_id]->harq_processes[harq_pid]->first_rb,
            ue->frame_parms.N_RB_UL);
      isBad = 1;
    }

    if (ue->frame_parms.N_RB_UL < ue->ulsch[eNB_id]->harq_processes[harq_pid]->nb_rb) {
      LOG_D(PHY,"Invalid PUSCH num_RB=%d for N_RB_UL=%d\n",
            ue->ulsch[eNB_id]->harq_processes[harq_pid]->nb_rb,
            ue->frame_parms.N_RB_UL);
      isBad = 1;
    }

    if (0 > ue->ulsch[eNB_id]->harq_processes[harq_pid]->first_rb) {
      LOG_D(PHY,"Invalid PUSCH first_RB=%d\n",
            ue->ulsch[eNB_id]->harq_processes[harq_pid]->first_rb);
      isBad = 1;
    }

    if (0 >= ue->ulsch[eNB_id]->harq_processes[harq_pid]->nb_rb) {
      LOG_D(PHY,"Invalid PUSCH num_RB=%d\n",
            ue->ulsch[eNB_id]->harq_processes[harq_pid]->nb_rb);
      isBad = 1;
    }

    if (ue->frame_parms.N_RB_UL < (ue->ulsch[eNB_id]->harq_processes[harq_pid]->nb_rb + ue->ulsch[eNB_id]->harq_processes[harq_pid]->first_rb)) {
      LOG_D(PHY,"Invalid PUSCH num_RB=%d + first_RB=%d for N_RB_UL=%d\n",
            ue->ulsch[eNB_id]->harq_processes[harq_pid]->nb_rb,
            ue->ulsch[eNB_id]->harq_processes[harq_pid]->first_rb,
            ue->frame_parms.N_RB_UL);
      isBad = 1;
    }

    if ((0 > ue->ulsch[eNB_id]->harq_processes[harq_pid]->rvidx) ||
        (3 < ue->ulsch[eNB_id]->harq_processes[harq_pid]->rvidx)) {
      LOG_D(PHY,"Invalid PUSCH RV index=%d\n", ue->ulsch[eNB_id]->harq_processes[harq_pid]->rvidx);
      isBad = 1;
    }

    if (isBad) {
      LOG_I(PHY,"Skip PUSCH generation!\n");
      ue->ulsch[eNB_id]->harq_processes[harq_pid]->subframe_scheduling_flag = 0;
    }
  }

  if (ue->ulsch[eNB_id]->harq_processes[harq_pid]->subframe_scheduling_flag == 1) {
    ue->generate_ul_signal[eNB_id] = 1;
    // deactivate service request
    // ue->ulsch[eNB_id]->harq_processes[harq_pid]->subframe_scheduling_flag = 0;
    LOG_D(PHY,"Generating PUSCH (Abssubframe: %d.%d): harq-Id: %d, round: %d, MaxReTrans: %d \n",frame_tx,subframe_tx,harq_pid,ue->ulsch[eNB_id]->harq_processes[harq_pid]->round,
          ue->ulsch[eNB_id]->Mlimit);

    if (ue->ulsch[eNB_id]->harq_processes[harq_pid]->round >= (ue->ulsch[eNB_id]->Mlimit - 1)) {
      //        LOG_D(PHY,"PUSCH MAX Retransmission achieved ==> send last pusch\n");
      ue->ulsch[eNB_id]->harq_processes[harq_pid]->subframe_scheduling_flag = 0;
      ue->ulsch[eNB_id]->harq_processes[harq_pid]->round  = 0;
    }

    ack_status_cw0 = reset_ack(&ue->frame_parms,
                               ue->dlsch[ue->current_thread_id[proc->subframe_rx]][eNB_id][0]->harq_ack,
                               subframe_tx,
                               proc->subframe_rx,
                               ue->ulsch[eNB_id]->o_ACK,
                               &Nbundled,
                               0);
    ack_status_cw1 = reset_ack(&ue->frame_parms,
                               ue->dlsch[ue->current_thread_id[proc->subframe_rx]][eNB_id][1]->harq_ack,
                               subframe_tx,
                               proc->subframe_rx,
                               ue->ulsch[eNB_id]->o_ACK,
                               &NbundledCw1,
                               1);
    //Nbundled = ue->dlsch[ue->current_thread_id[proc->subframe_rx]][eNB_id][0]->harq_ack;
    //ue->ulsch[eNB_id]->bundling = Nbundled;
    first_rb = ue->ulsch[eNB_id]->harq_processes[harq_pid]->first_rb;
    nb_rb = ue->ulsch[eNB_id]->harq_processes[harq_pid]->nb_rb;
    // check Periodic CQI/RI reporting
    cqi_status = ((ue->cqi_report_config[eNB_id].CQI_ReportPeriodic.cqi_PMI_ConfigIndex>0)&&
                  (is_cqi_TXOp(ue,proc,eNB_id)==1));
    ri_status = ((ue->cqi_report_config[eNB_id].CQI_ReportPeriodic.ri_ConfigIndex>0) &&
                 (is_ri_TXOp(ue,proc,eNB_id)==1));
    // compute CQI/RI resources
    compute_cqi_ri_resources(ue, ue->ulsch[eNB_id], eNB_id, ue->ulsch[eNB_id]->rnti, P_RNTI, CBA_RNTI, cqi_status, ri_status);

    if (ack_status_cw0 > 0) {
      // check if we received a PDSCH at subframe_tx - 4
      // ==> send ACK/NACK on PUSCH
      if (ue->frame_parms.frame_type == FDD) {
        ue->ulsch[eNB_id]->harq_processes[harq_pid]->O_ACK = ack_status_cw0 + ack_status_cw1;
      }

      if (ue->ulsch[eNB_id]->o_ACK[0]) {
        T(T_UE_PHY_DLSCH_UE_ACK, T_INT(eNB_id), T_INT(frame_tx%1024), T_INT(subframe_tx), T_INT(ue->dlsch[ue->current_thread_id[proc->subframe_rx]][eNB_id][0]->rnti),
          T_INT(ue->dlsch[ue->current_thread_id[proc->subframe_rx]][eNB_id][0]->current_harq_pid));
      } else {
        T(T_UE_PHY_DLSCH_UE_NACK, T_INT(eNB_id), T_INT(frame_tx%1024), T_INT(subframe_tx), T_INT(ue->dlsch[ue->current_thread_id[proc->subframe_rx]][eNB_id][0]->rnti),
          T_INT(ue->dlsch[ue->current_thread_id[proc->subframe_rx]][eNB_id][0]->current_harq_pid));
      }

      if ( LOG_DEBUGFLAG(DEBUG_UE_PHYPROC)) {
        if(ue->ulsch[eNB_id]->o_ACK[0]) {
          LOG_I(PHY,"PUSCH ACK\n");
        } else {
          LOG_I(PHY,"PUSCH NACK\n");
        }

        LOG_I(PHY,"[UE  %d][PDSCH %x] AbsSubFrame %d.%d Generating ACK (%d,%d) for %d bits on PUSCH\n",
              Mod_id,
              ue->ulsch[eNB_id]->rnti,
              frame_tx%1024,subframe_tx,
              ue->ulsch[eNB_id]->o_ACK[0],ue->ulsch[eNB_id]->o_ACK[1],
              ue->ulsch[eNB_id]->harq_processes[harq_pid]->O_ACK);
      }
    }

    if ( LOG_DEBUGFLAG(DEBUG_UE_PHYPROC)) {
      LOG_D(PHY,
            "[UE  %d][PUSCH %d] AbsSubframe %d.%d Generating PUSCH : first_rb %d, nb_rb %d, round %d, mcs %d, rv %d, "
            "cyclic_shift %d (cyclic_shift_common %d,n_DMRS2 %d,n_PRS %d), ACK (%d,%d), O_ACK %d, ack_status_cw0 %d ack_status_cw1 %d bundling %d, Nbundled %d, CQI %d, RI %d\n",
            Mod_id,harq_pid,frame_tx%1024,subframe_tx,
            first_rb,nb_rb,
            ue->ulsch[eNB_id]->harq_processes[harq_pid]->round,
            ue->ulsch[eNB_id]->harq_processes[harq_pid]->mcs,
            ue->ulsch[eNB_id]->harq_processes[harq_pid]->rvidx,
            (ue->frame_parms.pusch_config_common.ul_ReferenceSignalsPUSCH.cyclicShift+
             ue->ulsch[eNB_id]->harq_processes[harq_pid]->n_DMRS2+
             ue->frame_parms.pusch_config_common.ul_ReferenceSignalsPUSCH.nPRS[subframe_tx<<1])%12,
            ue->frame_parms.pusch_config_common.ul_ReferenceSignalsPUSCH.cyclicShift,
            ue->ulsch[eNB_id]->harq_processes[harq_pid]->n_DMRS2,
            ue->frame_parms.pusch_config_common.ul_ReferenceSignalsPUSCH.nPRS[subframe_tx<<1],
            ue->ulsch[eNB_id]->o_ACK[0],ue->ulsch[eNB_id]->o_ACK[1],
            ue->ulsch[eNB_id]->harq_processes[harq_pid]->O_ACK,
            ack_status_cw0,
            ack_status_cw1,
            ue->ulsch[eNB_id]->bundling, Nbundled,
            cqi_status,
            ri_status);
    }

    if (Msg3_flag == 1) {
      LOG_I(PHY,"[UE  %d][RAPROC] Frame %d, Subframe %d Generating (RRCConnectionRequest) Msg3 (nb_rb %d, first_rb %d, round %d, rvidx %d) Msg3: %x.%x.%x|%x.%x.%x.%x.%x.%x\n",Mod_id,frame_tx,
            subframe_tx,
            ue->ulsch[eNB_id]->harq_processes[harq_pid]->nb_rb,
            ue->ulsch[eNB_id]->harq_processes[harq_pid]->first_rb,
            ue->ulsch[eNB_id]->harq_processes[harq_pid]->round,
            ue->ulsch[eNB_id]->harq_processes[harq_pid]->rvidx,
            ue->prach_resources[eNB_id]->Msg3[0],
            ue->prach_resources[eNB_id]->Msg3[1],
            ue->prach_resources[eNB_id]->Msg3[2],
            ue->prach_resources[eNB_id]->Msg3[3],
            ue->prach_resources[eNB_id]->Msg3[4],
            ue->prach_resources[eNB_id]->Msg3[5],
            ue->prach_resources[eNB_id]->Msg3[6],
            ue->prach_resources[eNB_id]->Msg3[7],
            ue->prach_resources[eNB_id]->Msg3[8]);

      if ( LOG_DEBUGFLAG(UE_TIMING)) {
        start_meas(&ue->ulsch_encoding_stats);
      }

      AssertFatal(ulsch_encoding(ue->prach_resources[eNB_id]->Msg3,
                                 ue,
                                 harq_pid,
                                 eNB_id,
                                 proc->subframe_rx,
                                 ue->transmission_mode[eNB_id],0,0)==0,
                  "ulsch_coding.c: FATAL ERROR: returning\n");

      if ( LOG_DEBUGFLAG(UE_TIMING)) {
        stop_meas(&ue->phy_proc_tx);
        LOG_I(PHY,"------FULL TX PROC : %5.2f ------\n",ue->phy_proc_tx.p_time/(cpuf*1000.0));
        stop_meas(&ue->ulsch_encoding_stats);
      }

      if (ue->mac_enabled == 1) {
        // signal MAC that Msg3 was sent
        Msg3_transmitted(Mod_id,
                         CC_id,
                         frame_tx,
                         eNB_id);
      }

      LOG_I(PHY,"Done Msg3 encoding\n");
    } // Msg3_flag==1
    else {// Msg3_flag==0
      input_buffer_length = ue->ulsch[eNB_id]->harq_processes[harq_pid]->TBS/8;

      if (ue->mac_enabled==1) {
        //  LOG_D(PHY,"[UE  %d] ULSCH : Searching for MAC SDUs\n",Mod_id);
        if (ue->ulsch[eNB_id]->harq_processes[harq_pid]->round==0) {
          //if (ue->ulsch[eNB_id]->harq_processes[harq_pid]->calibration_flag == 0) {
          access_mode=SCHEDULED_ACCESS;
          ue_get_sdu(Mod_id,
                     CC_id,
                     frame_tx,
                     subframe_tx,
                     eNB_id,
                     ulsch_input_buffer,
                     input_buffer_length,
                     &access_mode);
        }

        if (LOG_DEBUGFLAG(DEBUG_UE_PHYPROC)) {
          LOG_D(PHY,"[UE] Frame %d, subframe %d : ULSCH SDU (TX harq_pid %d)  (%d bytes) : \n",frame_tx,subframe_tx,harq_pid, ue->ulsch[eNB_id]->harq_processes[harq_pid]->TBS>>3);

          for (i=0; i<ue->ulsch[eNB_id]->harq_processes[harq_pid]->TBS>>3; i++)
            LOG_T(PHY,"%x.",ulsch_input_buffer[i]);

          LOG_T(PHY,"\n");
        }
      } else {
        unsigned int taus(void);

        for (i=0; i<input_buffer_length; i++)
          ulsch_input_buffer[i]= (uint8_t)(taus()&0xff);
      }

      if ( LOG_DEBUGFLAG(UE_TIMING)) {
        start_meas(&ue->ulsch_encoding_stats);
      }

      if (abstraction_flag==0) {
        if (ulsch_encoding(ulsch_input_buffer,
                           ue,
                           harq_pid,
                           eNB_id,
                           proc->subframe_rx,
                           ue->transmission_mode[eNB_id],0,
                           Nbundled)!=0) {
          LOG_E(PHY,"ulsch_coding.c: FATAL ERROR: returning\n");
          VCD_SIGNAL_DUMPER_DUMP_FUNCTION_BY_NAME(VCD_SIGNAL_DUMPER_FUNCTIONS_PHY_PROCEDURES_UE_TX, VCD_FUNCTION_OUT);

          if (LOG_DEBUGFLAG(UE_TIMING)) {
            stop_meas(&ue->phy_proc_tx);
          }

          return;
        }
      }

      if(LOG_DEBUGFLAG(UE_TIMING)) {
        stop_meas(&ue->ulsch_encoding_stats);
      }
    }

    if (abstraction_flag == 0) {
      if (ue->mac_enabled==1) {
        pusch_power_cntl(ue,proc,eNB_id,1, abstraction_flag);
        ue->tx_power_dBm[subframe_tx] = ue->ulsch[eNB_id]->Po_PUSCH;
      } else {
        ue->tx_power_dBm[subframe_tx] = ue->tx_power_max_dBm;
      }

      ue->tx_total_RE[subframe_tx] = nb_rb*12;

      if (IS_SOFTMODEM_BASICSIM ) {
        tx_amp = AMP;
      } else {
        tx_amp = get_tx_amp(ue->tx_power_dBm[subframe_tx],
                            ue->tx_power_max_dBm,
                            ue->frame_parms.N_RB_UL,
                            nb_rb);
      }

      T(T_UE_PHY_PUSCH_TX_POWER, T_INT(eNB_id), T_INT(frame_tx%1024), T_INT(subframe_tx),T_INT(ue->tx_power_dBm[subframe_tx]),
        T_INT(tx_amp),T_INT(ue->ulsch[eNB_id]->f_pusch),T_INT(get_PL(Mod_id,0,eNB_id)),T_INT(nb_rb));

      if (LOG_DEBUGFLAG(DEBUG_UE_PHYPROC)) {
        LOG_D(PHY,"[UE  %d][PUSCH %d] AbsSubFrame %d.%d, generating PUSCH, Po_PUSCH: %d dBm (max %d dBm), amp %d\n",
              Mod_id,harq_pid,frame_tx%1024,subframe_tx,ue->tx_power_dBm[subframe_tx],ue->tx_power_max_dBm, tx_amp);
      }

      if (LOG_DEBUGFLAG(UE_TIMING)) {
        start_meas(&ue->ulsch_modulation_stats);
      }

      ulsch_modulation(ue->common_vars.txdataF,
                       tx_amp,
                       frame_tx,
                       subframe_tx,
                       &ue->frame_parms,
                       ue->ulsch[eNB_id]);

      for (aa=0; aa<1/*frame_parms->nb_antennas_tx*/; aa++)
        generate_drs_pusch(ue,
                           proc,
                           (LTE_DL_FRAME_PARMS *)NULL,
                           (int32_t **)NULL,
                           eNB_id,
                           tx_amp,
                           subframe_tx,
                           first_rb,
                           nb_rb,
                           aa);

      if (LOG_DEBUGFLAG(UE_TIMING)) {
        stop_meas(&ue->ulsch_modulation_stats);
      }
    }

    if (abstraction_flag==1) {
      // clear SR
      ue->sr[subframe_tx]=0;
    }
  } // subframe_scheduling_flag==1

  VCD_SIGNAL_DUMPER_DUMP_FUNCTION_BY_NAME(VCD_SIGNAL_DUMPER_FUNCTIONS_PHY_PROCEDURES_UE_TX_ULSCH_UESPEC,VCD_FUNCTION_OUT);
}

void ue_srs_procedures(PHY_VARS_UE *ue,
                       UE_rxtx_proc_t *proc,
                       uint8_t eNB_id,
                       uint8_t abstraction_flag) {
  //LTE_DL_FRAME_PARMS *frame_parms = &ue->frame_parms;
  //int8_t  frame_tx    = proc->frame_tx;
  int8_t  subframe_tx = proc->subframe_tx;
  int16_t tx_amp;
  int16_t Po_SRS;
  uint8_t nb_rb_srs;
  SOUNDINGRS_UL_CONFIG_DEDICATED *pSoundingrs_ul_config_dedicated=&ue->soundingrs_ul_config_dedicated[eNB_id];
  uint8_t isSrsTxOccasion = pSoundingrs_ul_config_dedicated->srsUeSubframe;

  if(isSrsTxOccasion) {
    ue->generate_ul_signal[eNB_id] = 1;

    if (ue->mac_enabled==1) {
      srs_power_cntl(ue,proc,eNB_id, (uint8_t *)(&nb_rb_srs), abstraction_flag);
      Po_SRS = ue->ulsch[eNB_id]->Po_SRS;
    } else {
      Po_SRS = ue->tx_power_max_dBm;
    }

    if (IS_SOFTMODEM_BASICSIM) {
      tx_amp = AMP;
    } else {
      if (ue->mac_enabled==1) {
        tx_amp = get_tx_amp(Po_SRS,
                            ue->tx_power_max_dBm,
                            ue->frame_parms.N_RB_UL,
                            nb_rb_srs);
      } else {
        tx_amp = AMP;
      }
    }

    LOG_D(PHY,"SRS PROC; TX_MAX_POWER %d, Po_SRS %d, NB_RB_UL %d, NB_RB_SRS %d TX_AMPL %d\n",ue->tx_power_max_dBm,
          Po_SRS,
          ue->frame_parms.N_RB_UL,
          nb_rb_srs,
          tx_amp);
    uint16_t nsymb = (ue->frame_parms.Ncp==0) ? 14:12;
    uint16_t symbol_offset = (int)ue->frame_parms.ofdm_symbol_size*((subframe_tx*nsymb)+(nsymb-1));
    generate_srs(&ue->frame_parms,
                 &ue->soundingrs_ul_config_dedicated[eNB_id],
                 &ue->common_vars.txdataF[eNB_id][symbol_offset],
                 tx_amp,
                 subframe_tx);
  }
}

int16_t get_pucch2_cqi(PHY_VARS_UE *ue,
                       int eNB_id,
                       int *len) {
  if ((ue->transmission_mode[eNB_id]<4)||
      (ue->transmission_mode[eNB_id]==7)) { // Mode 1-0 feedback
    // 4-bit CQI message
    /*LOG_I(PHY,"compute CQI value, TM %d, length 4, Cqi Avg %d, value %d \n", ue->transmission_mode[eNB_id],
                    ue->measurements.wideband_cqi_avg[eNB_id],
                    sinr2cqi((double)ue->measurements.wideband_cqi_avg[eNB_id],
                              ue->transmission_mode[eNB_id]));*/
    *len=4;
    return(sinr2cqi((double)ue->measurements.wideband_cqi_avg[eNB_id],
                    ue->transmission_mode[eNB_id]));
  } else { // Mode 1-1 feedback, later
    //LOG_I(PHY,"compute CQI value, TM %d, length 0, Cqi Avg 0 \n", ue->transmission_mode[eNB_id]);
    *len=0;
    // 2-antenna ports RI=1, 6 bits (2 PMI, 4 CQI)
    // 2-antenna ports RI=2, 8 bits (1 PMI, 7 CQI/DIFF CQI)
    return(0);
  }
}


int16_t get_pucch2_ri(PHY_VARS_UE *ue,int eNB_id) {
  return(1);
}


void get_pucch_param(PHY_VARS_UE    *ue,
                     UE_rxtx_proc_t *proc,
                     uint8_t        *ack_payload,
                     PUCCH_FMT_t    format,
                     uint8_t        eNB_id,
                     uint8_t        SR,
                     uint8_t        cqi_report,
                     uint16_t       *pucch_resource,
                     uint8_t        *pucch_payload,
                     uint16_t       *plength) {
  switch (format) {
    case pucch_format1: {
      pucch_resource[0] = ue->scheduling_request_config[eNB_id].sr_PUCCH_ResourceIndex;
      pucch_payload[0]  = 0; // payload is ignored in case of format1
      pucch_payload[1]  = 0; // payload is ignored in case of format1
    }
    break;

    case pucch_format1a:
    case pucch_format1b:
    case pucch_format1b_csA2:
    case pucch_format1b_csA3:
    case pucch_format1b_csA4: {
      pucch_resource[0] = get_n1_pucch(ue,
                                       proc,
                                       ue->dlsch[ue->current_thread_id[proc->subframe_rx]][eNB_id][0]->harq_ack,
                                       eNB_id,
                                       ack_payload,
                                       SR);
      pucch_payload[0]  = ack_payload[0];
      pucch_payload[1]  = ack_payload[1];
      //pucch_payload[1]  = 1;
    }
    break;

    case pucch_format2: {
      pucch_resource[0]    = ue->cqi_report_config[eNB_id].CQI_ReportPeriodic.cqi_PUCCH_ResourceIndex;

      if(cqi_report) {
        pucch_payload[0] = get_pucch2_cqi(ue,eNB_id,(int *)plength);
      } else {
        *plength = 1;
        pucch_payload[0] = get_pucch2_ri(ue,eNB_id);
      }
    }
    break;

    case pucch_format2a:
    case pucch_format2b:
      LOG_E(PHY,"NO Resource available for PUCCH 2a/2b \n");
      break;

    case pucch_format3:
      fprintf(stderr, "PUCCH format 3 not handled\n");
      abort();
  }
}

void ue_pucch_procedures(PHY_VARS_UE *ue,
                         UE_rxtx_proc_t *proc,
                         uint8_t eNB_id,
                         uint8_t abstraction_flag) {
  uint8_t  pucch_ack_payload[2];
  uint16_t pucch_resource;
  ANFBmode_t bundling_flag;
  PUCCH_FMT_t format;
  uint8_t  SR_payload;
  uint8_t  pucch_payload[2];
  uint16_t len;
  LTE_DL_FRAME_PARMS *frame_parms = &ue->frame_parms;
  int frame_tx=proc->frame_tx;
  int subframe_tx=proc->subframe_tx;
  int Mod_id = ue->Mod_id;
  int CC_id = ue->CC_id;
  int tx_amp;
  int16_t Po_PUCCH;
  uint8_t ack_status_cw0=0;
  uint8_t ack_status_cw1=0;
  uint8_t nb_cw=0;
  uint8_t cqi_status=0;
  uint8_t ri_status=0;
  VCD_SIGNAL_DUMPER_DUMP_FUNCTION_BY_NAME(VCD_SIGNAL_DUMPER_FUNCTIONS_PHY_PROCEDURES_UE_TX_PUCCH,VCD_FUNCTION_IN);
  SOUNDINGRS_UL_CONFIG_DEDICATED *pSoundingrs_ul_config_dedicated=&ue->soundingrs_ul_config_dedicated[eNB_id];
  // 36.213 8.2
  /*if ackNackSRS_SimultaneousTransmission ==  TRUE and in the cell specific SRS subframes UE shall transmit
    ACK/NACK and SR using the shortened PUCCH format. This shortened PUCCH format shall be used in a cell
    specific SRS subframe even if the UE does not transmit SRS in that subframe
  */
  int harq_pid = subframe2harq_pid(&ue->frame_parms,
                                   frame_tx,
                                   subframe_tx);

  if(ue->ulsch[eNB_id]->harq_processes[harq_pid]->subframe_scheduling_flag) {
    LOG_D(PHY,"PUSCH is programmed on this subframe [pid %d] AbsSuframe %d.%d ==> Skip PUCCH transmission \n",harq_pid,frame_tx,subframe_tx);
    VCD_SIGNAL_DUMPER_DUMP_FUNCTION_BY_NAME(VCD_SIGNAL_DUMPER_FUNCTIONS_PHY_PROCEDURES_UE_TX_PUCCH,VCD_FUNCTION_OUT);
    return;
  }

  uint8_t isShortenPucch = (pSoundingrs_ul_config_dedicated->srsCellSubframe && frame_parms->soundingrs_ul_config_common.ackNackSRS_SimultaneousTransmission);
  bundling_flag = ue->pucch_config_dedicated[eNB_id].tdd_AckNackFeedbackMode;
  // Part - I
  // Collect feedback that should be transmitted at this subframe
  // - SR
  // - ACK/NACK
  // - CQI
  // - RI
  SR_payload = 0;

  if (is_SR_TXOp(ue,proc,eNB_id)==1) {
    if (ue->mac_enabled==1) {
      SR_payload = ue_get_SR(Mod_id,
                             CC_id,
                             frame_tx,
                             eNB_id,
                             ue->pdcch_vars[ue->current_thread_id[proc->subframe_rx]][eNB_id]->crnti,
                             subframe_tx); // subframe used for meas gap
    } else {
      SR_payload = 1;
    }
  }

  ack_status_cw0 = get_ack(&ue->frame_parms,
                           ue->dlsch[ue->current_thread_id[proc->subframe_rx]][eNB_id][0]->harq_ack,
                           subframe_tx,
                           proc->subframe_rx,
                           pucch_ack_payload,
                           0);
  ack_status_cw1 = get_ack(&ue->frame_parms,
                           ue->dlsch[ue->current_thread_id[proc->subframe_rx]][eNB_id][1]->harq_ack,
                           subframe_tx,
                           proc->subframe_rx,
                           pucch_ack_payload,
                           1);
  nb_cw = ( (ack_status_cw0 != 0) ? 1:0) + ( (ack_status_cw1 != 0) ? 1:0);
  cqi_status = ((ue->cqi_report_config[eNB_id].CQI_ReportPeriodic.cqi_PMI_ConfigIndex>0)&&
                (is_cqi_TXOp(ue,proc,eNB_id)==1));
  ri_status = ((ue->cqi_report_config[eNB_id].CQI_ReportPeriodic.ri_ConfigIndex>0) &&
               (is_ri_TXOp(ue,proc,eNB_id)==1));

  // Part - II
  // if nothing to report ==> exit function
  if( (nb_cw==0) && (SR_payload==0) && (cqi_status==0) && (ri_status==0) ) {
    LOG_D(PHY,"PUCCH No feedback AbsSubframe %d.%d SR_payload %d nb_cw %d pucch_ack_payload[0] %d pucch_ack_payload[1] %d cqi_status %d Return \n",
          frame_tx%1024, subframe_tx, SR_payload, nb_cw, pucch_ack_payload[0], pucch_ack_payload[1], cqi_status);
    return;
  }

  // Part - III
  // Decide which PUCCH format should be used if needed
  format = get_pucch_format(frame_parms->frame_type,
                            frame_parms->Ncp,
                            SR_payload,
                            nb_cw,
                            cqi_status,
                            ri_status,
                            bundling_flag);
  // Determine PUCCH resources and payload: mandatory for pucch encoding
  get_pucch_param(ue,
                  proc,
                  pucch_ack_payload,
                  format,
                  eNB_id,
                  SR_payload,
                  cqi_status,
                  &pucch_resource,
                  (uint8_t *)&pucch_payload,
                  &len);
  LOG_D(PHY,"PUCCH feedback AbsSubframe %d.%d SR %d NbCW %d (%d %d) AckNack %d.%d CQI %d RI %d format %d pucch_resource %d pucch_payload %d %d \n",
        frame_tx%1024, subframe_tx, SR_payload, nb_cw, ack_status_cw0, ack_status_cw1, pucch_ack_payload[0], pucch_ack_payload[1], cqi_status, ri_status, format, pucch_resource,pucch_payload[0],
        pucch_payload[1]);
  // Part - IV
  // Generate PUCCH signal
  ue->generate_ul_signal[eNB_id] = 1;

  switch (format) {
    case pucch_format1:
    case pucch_format1a:
    case pucch_format1b: {
      if (ue->mac_enabled == 1) {
        Po_PUCCH = pucch_power_cntl(ue,proc,subframe_tx,eNB_id,format);
      } else {
        Po_PUCCH = ue->tx_power_max_dBm;
      }

      ue->tx_power_dBm[subframe_tx] = Po_PUCCH;
      ue->tx_total_RE[subframe_tx] = 12;

      if (IS_SOFTMODEM_BASICSIM ) {
        tx_amp = AMP;
      } else {
        tx_amp = get_tx_amp(Po_PUCCH,
                            ue->tx_power_max_dBm,
                            ue->frame_parms.N_RB_UL,
                            1);
      }

      T(T_UE_PHY_PUCCH_TX_POWER, T_INT(eNB_id), T_INT(frame_tx%1024), T_INT(subframe_tx),T_INT(ue->tx_power_dBm[subframe_tx]),
        T_INT(tx_amp),T_INT(ue->dlsch[ue->current_thread_id[proc->subframe_rx]][eNB_id][0]->g_pucch),T_INT(get_PL(ue->Mod_id,ue->CC_id,eNB_id)));

      if(format == pucch_format1) {
        LOG_D(PHY,"[UE  %d][SR %x] AbsSubframe %d.%d Generating PUCCH 1 (SR for PUSCH), an_srs_simultanous %d, shorten_pucch %d, n1_pucch %d, Po_PUCCH %d\n",
              Mod_id,
              ue->dlsch[ue->current_thread_id[proc->subframe_rx]][eNB_id][0]->rnti,
              frame_tx%1024, subframe_tx,
              frame_parms->soundingrs_ul_config_common.ackNackSRS_SimultaneousTransmission,
              isShortenPucch,
              ue->scheduling_request_config[eNB_id].sr_PUCCH_ResourceIndex,
              Po_PUCCH);
      } else {
        if (SR_payload>0) {
          LOG_D(PHY,"[UE  %d][SR %x] AbsSubFrame %d.%d Generating PUCCH %s payload %d,%d (with SR for PUSCH), an_srs_simultanous %d, shorten_pucch %d, n1_pucch %d, Po_PUCCH %d, amp %d\n",
                Mod_id,
                ue->dlsch[ue->current_thread_id[proc->subframe_rx]][eNB_id][0]->rnti,
                frame_tx % 1024, subframe_tx,
                (format == pucch_format1a? "1a": (
                   format == pucch_format1b? "1b" : "??")),
                pucch_ack_payload[0],pucch_ack_payload[1],
                frame_parms->soundingrs_ul_config_common.ackNackSRS_SimultaneousTransmission,
                isShortenPucch,
                pucch_resource,
                Po_PUCCH,
                tx_amp);
        } else {
          LOG_D(PHY,"[UE  %d][PDSCH %x] AbsSubFrame %d.%d rx_offset_diff: %d, Generating PUCCH %s, an_srs_simultanous %d, shorten_pucch %d, n1_pucch %d, b[0]=%d,b[1]=%d (SR_Payload %d), Po_PUCCH %d, amp %d\n",
                Mod_id,
                ue->dlsch[ue->current_thread_id[proc->subframe_rx]][eNB_id][0]->rnti,
                frame_tx%1024, subframe_tx,ue->rx_offset_diff,
                (format == pucch_format1a? "1a": (
                   format == pucch_format1b? "1b" : "??")),
                frame_parms->soundingrs_ul_config_common.ackNackSRS_SimultaneousTransmission,
                isShortenPucch,
                pucch_resource,pucch_payload[0],pucch_payload[1],SR_payload,
                Po_PUCCH,
                tx_amp);
        }
      }

      if (pucch_payload[0]) {
        T(T_UE_PHY_DLSCH_UE_ACK, T_INT(eNB_id), T_INT(frame_tx%1024), T_INT(subframe_tx), T_INT(ue->dlsch[ue->current_thread_id[proc->subframe_rx]][eNB_id][0]->rnti),
          T_INT(ue->dlsch[ue->current_thread_id[proc->subframe_rx]][eNB_id][0]->current_harq_pid));
      } else {
        T(T_UE_PHY_DLSCH_UE_NACK, T_INT(eNB_id), T_INT(frame_tx%1024), T_INT(subframe_tx), T_INT(ue->dlsch[ue->current_thread_id[proc->subframe_rx]][eNB_id][0]->rnti),
          T_INT(ue->dlsch[ue->current_thread_id[proc->subframe_rx]][eNB_id][0]->current_harq_pid));
      }

      generate_pucch1x(ue->common_vars.txdataF,
                       &ue->frame_parms,
                       ue->ncs_cell,
                       format,
                       &ue->pucch_config_dedicated[eNB_id],
                       pucch_resource,
                       isShortenPucch,  // shortened format
                       pucch_payload,
                       tx_amp,
                       subframe_tx);
    }
    break;

    case pucch_format2: {
      if (ue->mac_enabled == 1) {
        Po_PUCCH = pucch_power_cntl(ue,proc,subframe_tx,eNB_id,format);
      } else {
        Po_PUCCH = ue->tx_power_max_dBm;
      }

      ue->tx_power_dBm[subframe_tx] = Po_PUCCH;
      ue->tx_total_RE[subframe_tx] = 12;

      if (IS_SOFTMODEM_BASICSIM ) {
        tx_amp = AMP;
      } else {
        tx_amp =  get_tx_amp(Po_PUCCH,
                             ue->tx_power_max_dBm,
                             ue->frame_parms.N_RB_UL,
                             1);
      }

      T(T_UE_PHY_PUCCH_TX_POWER, T_INT(eNB_id), T_INT(frame_tx%1024), T_INT(subframe_tx),T_INT(ue->tx_power_dBm[subframe_tx]),
        T_INT(tx_amp),T_INT(ue->dlsch[ue->current_thread_id[proc->subframe_rx]][eNB_id][0]->g_pucch),T_INT(get_PL(ue->Mod_id,ue->CC_id,eNB_id)));

      if( LOG_DEBUGFLAG(DEBUG_UE_PHYPROC)) {
        LOG_D(PHY,"[UE  %d][RNTI %x] AbsSubFrame %d.%d Generating PUCCH 2 (RI or CQI), Po_PUCCH %d, isShortenPucch %d, amp %d\n",
              Mod_id,
              ue->dlsch[ue->current_thread_id[proc->subframe_rx]][eNB_id][0]->rnti,
              frame_tx%1024, subframe_tx,
              Po_PUCCH,
              isShortenPucch,
              tx_amp);
      }

      generate_pucch2x(ue->common_vars.txdataF,
                       &ue->frame_parms,
                       ue->ncs_cell,
                       format,
                       &ue->pucch_config_dedicated[eNB_id],
                       pucch_resource,
                       pucch_payload,
                       len,          // A
                       0,            // B2 not needed
                       tx_amp,
                       subframe_tx,
                       ue->pdcch_vars[ue->current_thread_id[proc->subframe_rx]][eNB_id]->crnti);
    }
    break;

    case pucch_format2a:
      LOG_D(PHY,"[UE  %d][RNTI %x] AbsSubFrame %d.%d Generating PUCCH 2a (RI or CQI) Ack/Nack 1bit \n",
            Mod_id,
            ue->dlsch[ue->current_thread_id[proc->subframe_rx]][eNB_id][0]->rnti,
            frame_tx%1024, subframe_tx);
      break;

    case pucch_format2b:
      LOG_D(PHY,"[UE  %d][RNTI %x] AbsSubFrame %d.%d Generating PUCCH 2b (RI or CQI) Ack/Nack 2bits\n",
            Mod_id,
            ue->dlsch[ue->current_thread_id[proc->subframe_rx]][eNB_id][0]->rnti,
            frame_tx%1024, subframe_tx);
      break;

    default:
      break;
  }

  VCD_SIGNAL_DUMPER_DUMP_FUNCTION_BY_NAME(VCD_SIGNAL_DUMPER_FUNCTIONS_PHY_PROCEDURES_UE_TX_PUCCH,VCD_FUNCTION_OUT);
}

void phy_procedures_UE_SL_TX(PHY_VARS_UE *ue,
                             UE_rxtx_proc_t *proc) {
  int subframe_tx = proc->subframe_tx;
  int frame_tx = proc->frame_tx;
  SLSS_t *slss;
  SLDCH_t *sldch;
  SLSCH_t *slsch;
  LOG_D(PHY,"****** start Sidelink TX-Chain for AbsSubframe %d.%d ******\n", frame_tx, subframe_tx);

  // check for SLBCH/SLSS
  if ((slss = ue_get_slss(ue->Mod_id,ue->CC_id,frame_tx,subframe_tx)) != NULL) generate_slss(ue,slss,frame_tx,subframe_tx);

  // check for SLDCH
  if ((sldch = ue_get_sldch(ue->Mod_id,ue->CC_id,frame_tx,subframe_tx)) != NULL) generate_sldch(ue,sldch,frame_tx,subframe_tx);

  // check for SLSCH
  if ((slsch = ue_get_slsch(ue->Mod_id,ue->CC_id,frame_tx,subframe_tx)) != NULL) generate_slsch(ue,slsch,frame_tx,subframe_tx);
}

void phy_procedures_UE_TX(PHY_VARS_UE *ue,
                          UE_rxtx_proc_t *proc,
                          uint8_t eNB_id,
                          uint8_t abstraction_flag,
                          runmode_t mode) {
  LTE_DL_FRAME_PARMS *frame_parms=&ue->frame_parms;
  //int32_t ulsch_start=0;
  int subframe_tx = proc->subframe_tx;
  int frame_tx = proc->frame_tx;
  unsigned int aa;
  uint8_t isSubframeSRS;
  uint8_t next1_thread_id = ue->current_thread_id[proc->subframe_rx]== (RX_NB_TH-1) ? 0:(ue->current_thread_id[proc->subframe_rx]+1);
  uint8_t next2_thread_id = next1_thread_id== (RX_NB_TH-1) ? 0:(next1_thread_id+1);
  VCD_SIGNAL_DUMPER_DUMP_FUNCTION_BY_NAME(VCD_SIGNAL_DUMPER_FUNCTIONS_PHY_PROCEDURES_UE_TX,VCD_FUNCTION_IN);
  LOG_D(PHY,"****** start TX-Chain for AbsSubframe %d.%d ******\n", frame_tx, subframe_tx);
  T(T_UE_PHY_UL_TICK, T_INT(ue->Mod_id), T_INT(frame_tx%1024), T_INT(subframe_tx));
  ue->generate_ul_signal[eNB_id] = 0;

  if ( LOG_DEBUGFLAG(UE_TIMING)) {
    start_meas(&ue->phy_proc_tx);
  }

  ue->tx_power_dBm[subframe_tx]=-127;

  for (aa=0; aa<frame_parms->nb_antennas_tx; aa++) {
    memset(&ue->common_vars.txdataF[aa][subframe_tx*frame_parms->ofdm_symbol_size*frame_parms->symbols_per_tti],
           0,
           frame_parms->ofdm_symbol_size*frame_parms->symbols_per_tti*sizeof(int32_t));
  }

  if (subframe_select(&ue->frame_parms,proc->subframe_tx) == SF_UL ||
      ue->frame_parms.frame_type == FDD) {
    if (ue->UE_mode[eNB_id] > PRACH ) {
      // check cell srs subframe and ue srs subframe. This has an impact on pusch encoding
      isSubframeSRS = is_srs_occasion_common(&ue->frame_parms,proc->frame_tx,proc->subframe_tx);
      ue_compute_srs_occasion(ue,proc,eNB_id,isSubframeSRS);
      ue_ulsch_uespec_procedures(ue,proc,eNB_id,abstraction_flag);
      LOG_D(PHY,"ULPOWERS After ulsch_uespec_procedures : ue->tx_power_dBm[%d]=%d, NPRB %d\n",
            subframe_tx,ue->tx_power_dBm[subframe_tx],ue->tx_total_RE[subframe_tx]);
    }

    if (ue->UE_mode[eNB_id] == PUSCH) {
      // check if we need to use PUCCH 1a/1b
      ue_pucch_procedures(ue,proc,eNB_id,abstraction_flag);
      // check if we need to use SRS
      ue_srs_procedures(ue,proc,eNB_id,abstraction_flag);
    } // UE_mode==PUSCH
  }

  LOG_D(PHY,"doing ulsch_common_procedures (%d.%d): generate_ul_signal %d\n",frame_tx,subframe_tx,
        ue->generate_ul_signal[eNB_id]);
  ulsch_common_procedures(ue,proc, (ue->generate_ul_signal[eNB_id] == 0));

  if ((ue->UE_mode[eNB_id] == PRACH) &&
      (ue->frame_parms.prach_config_common.prach_Config_enabled==1)) {
    // check if we have PRACH opportunity
    if (is_prach_subframe(&ue->frame_parms,frame_tx,subframe_tx)) {
      ue_prach_procedures(ue,proc,eNB_id,abstraction_flag,mode);
    }
  } // mode is PRACH
  else {
    ue->generate_prach=0;
  }

  // reset DL ACK/NACK status
  uint8_t N_bundled = 0;

  if (ue->dlsch[ue->current_thread_id[proc->subframe_rx]][eNB_id][0] != NULL) {
    reset_ack(&ue->frame_parms,
              ue->dlsch[ue->current_thread_id[proc->subframe_rx]][eNB_id][0]->harq_ack,
              subframe_tx,
              proc->subframe_rx,
              ue->ulsch[eNB_id]->o_ACK,
              &N_bundled,
              0);
    reset_ack(&ue->frame_parms,
              ue->dlsch[next1_thread_id][eNB_id][0]->harq_ack,
              subframe_tx,
              proc->subframe_rx,
              ue->ulsch[eNB_id]->o_ACK,
              &N_bundled,
              0);
    reset_ack(&ue->frame_parms,
              ue->dlsch[next2_thread_id][eNB_id][0]->harq_ack,
              subframe_tx,
              proc->subframe_rx,
              ue->ulsch[eNB_id]->o_ACK,
              &N_bundled,
              0);
  }

  if (ue->dlsch_SI[eNB_id] != NULL)
    reset_ack(&ue->frame_parms,
              ue->dlsch_SI[eNB_id]->harq_ack,
              subframe_tx,
              proc->subframe_rx,
              ue->ulsch[eNB_id]->o_ACK,
              &N_bundled,
              0);

  LOG_D(PHY,"****** end TX-Chain for AbsSubframe %d.%d ******\n", frame_tx, subframe_tx);
  VCD_SIGNAL_DUMPER_DUMP_FUNCTION_BY_NAME(VCD_SIGNAL_DUMPER_FUNCTIONS_PHY_PROCEDURES_UE_TX, VCD_FUNCTION_OUT);

  if ( LOG_DEBUGFLAG(UE_TIMING)) {
    stop_meas(&ue->phy_proc_tx);
  }
}

void phy_procedures_UE_S_TX(PHY_VARS_UE *ue,
                            uint8_t eNB_id,
                            uint8_t abstraction_flag) {
  int aa;//i,aa;
  LTE_DL_FRAME_PARMS *frame_parms=&ue->frame_parms;

  for (aa=0; aa<frame_parms->nb_antennas_tx; aa++) {
#if defined(EXMIMO) //this is the EXPRESS MIMO case
    int i;

    // set the whole tx buffer to RX
    for (i=0; i<LTE_NUMBER_OF_SUBFRAMES_PER_FRAME*frame_parms->samples_per_tti; i++)
      ue->common_vars.txdata[aa][i] = 0x00010001;

#else //this is the normal case
    //    memset(&ue->common_vars.txdata[aa][0],0,
    //     (LTE_NUMBER_OF_SUBFRAMES_PER_FRAME*frame_parms->samples_per_tti)*sizeof(int32_t));
#endif //else EXMIMO
  }
}

void ue_measurement_procedures(uint16_t l,    // symbol index of each slot [0..6]
                               PHY_VARS_UE *ue,
                               UE_rxtx_proc_t *proc,
                               uint8_t eNB_id,
                               uint16_t slot, // slot index of each radio frame [0..19]
                               uint8_t abstraction_flag,
                               runmode_t mode) {
  //LOG_I(PHY,"ue_measurement_procedures l %d Ncp %d\n",l,ue->frame_parms.Ncp);
  LTE_DL_FRAME_PARMS *frame_parms=&ue->frame_parms;
  int subframe_rx = proc->subframe_rx;
  VCD_SIGNAL_DUMPER_DUMP_FUNCTION_BY_NAME(VCD_SIGNAL_DUMPER_FUNCTIONS_UE_MEASUREMENT_PROCEDURES, VCD_FUNCTION_IN);

  if (l==0) {
    // UE measurements on symbol 0
    LOG_D(PHY,"Calling measurements subframe %d, rxdata %p\n",subframe_rx,ue->common_vars.rxdata);
    LOG_D(PHY,"Calling measurements subframe %d, rxdata %p\n",subframe_rx,ue->common_vars.rxdata);
    lte_ue_measurements(ue,
                        (subframe_rx*frame_parms->samples_per_tti+ue->rx_offset)%(frame_parms->samples_per_tti*LTE_NUMBER_OF_SUBFRAMES_PER_FRAME),
                        (subframe_rx == 1) ? 1 : 0,
                        0,
                        0,
                        subframe_rx);

    if(slot == 0)
      T(T_UE_PHY_MEAS, T_INT(eNB_id), T_INT(proc->frame_rx%1024), T_INT(proc->subframe_rx),
        T_INT((int)(10*log10(ue->measurements.rsrp[0])-ue->rx_total_gain_dB)),
        T_INT((int)ue->measurements.rx_rssi_dBm[0]),
        T_INT((int)(ue->measurements.rx_power_avg_dB[0] - ue->measurements.n0_power_avg_dB)),
        T_INT((int)ue->measurements.rx_power_avg_dB[0]),
        T_INT((int)ue->measurements.n0_power_avg_dB),
        T_INT((int)ue->measurements.wideband_cqi_avg[0]),
        T_INT((int)ue->common_vars.freq_offset));
  }

  if (( (slot%2) == 0) && (l==(6-ue->frame_parms.Ncp))) {
    // make sure we have signal from PSS/SSS for N0 measurement
    // LOG_I(PHY," l==(6-ue->frame_parms.Ncp) ue_rrc_measurements\n");
    VCD_SIGNAL_DUMPER_DUMP_FUNCTION_BY_NAME(VCD_SIGNAL_DUMPER_FUNCTIONS_UE_RRC_MEASUREMENTS, VCD_FUNCTION_IN);
    ue_rrc_measurements(ue,
                        slot,
                        abstraction_flag);
    VCD_SIGNAL_DUMPER_DUMP_FUNCTION_BY_NAME(VCD_SIGNAL_DUMPER_FUNCTIONS_UE_RRC_MEASUREMENTS, VCD_FUNCTION_OUT);
  }

  // accumulate and filter timing offset estimation every subframe (instead of every frame)
  if (( (slot%2) == 0) && (l==(4-frame_parms->Ncp))) {
    // AGC
    VCD_SIGNAL_DUMPER_DUMP_FUNCTION_BY_NAME(VCD_SIGNAL_DUMPER_FUNCTIONS_UE_GAIN_CONTROL, VCD_FUNCTION_IN);

    if (IS_SOFTMODEM_BASICSIM )
      phy_adjust_gain (ue,dB_fixed(ue->measurements.rssi),0);

    VCD_SIGNAL_DUMPER_DUMP_FUNCTION_BY_NAME(VCD_SIGNAL_DUMPER_FUNCTIONS_UE_GAIN_CONTROL, VCD_FUNCTION_OUT);
    eNB_id = 0;

    if (ue->no_timing_correction==0)
      lte_adjust_synch(&ue->frame_parms,
                       ue,
                       eNB_id,
                       subframe_rx,
                       0,
                       16384);
  }

  VCD_SIGNAL_DUMPER_DUMP_FUNCTION_BY_NAME(VCD_SIGNAL_DUMPER_FUNCTIONS_UE_MEASUREMENT_PROCEDURES, VCD_FUNCTION_OUT);
}



void ue_pbch_procedures(uint8_t eNB_id,
                        PHY_VARS_UE *ue,
                        UE_rxtx_proc_t *proc,
                        uint8_t abstraction_flag) {
  //  int i;
  int pbch_tx_ant=0;
  uint8_t pbch_phase;
  uint16_t frame_tx;
  static uint8_t first_run = 1;
  uint8_t pbch_trials = 0;
  DevAssert(ue);
  int frame_rx = proc->frame_rx;
  int subframe_rx = proc->subframe_rx;
  VCD_SIGNAL_DUMPER_DUMP_FUNCTION_BY_NAME(VCD_SIGNAL_DUMPER_FUNCTIONS_UE_PBCH_PROCEDURES, VCD_FUNCTION_IN);
  pbch_phase=(frame_rx%4);

  if (pbch_phase>=4)
    pbch_phase=0;

  for (pbch_trials=0; pbch_trials<4; pbch_trials++) {
    //for (pbch_phase=0;pbch_phase<4;pbch_phase++) {
    //LOG_I(PHY,"[UE  %d] Frame %d, Trying PBCH %d (NidCell %d, eNB_id %d)\n",ue->Mod_id,frame_rx,pbch_phase,ue->frame_parms.Nid_cell,eNB_id);
<<<<<<< HEAD
=======
#if (LTE_RRC_VERSION >= MAKE_VERSION(14, 0, 0))
>>>>>>> 4f55943b
    if(is_fembms_cas_subframe(frame_rx,subframe_rx,&ue->frame_parms)) {
      pbch_tx_ant = rx_pbch_fembms(&ue->common_vars,
                                   ue->pbch_vars[eNB_id],
                                   &ue->frame_parms,
                                   eNB_id,
                                   ue->frame_parms.nb_antenna_ports_eNB==1?SISO:ALAMOUTI,
                                   ue->high_speed_flag,
                                   pbch_phase);
    } else
<<<<<<< HEAD
=======
#endif
>>>>>>> 4f55943b
      pbch_tx_ant = rx_pbch(&ue->common_vars,
                            ue->pbch_vars[eNB_id],
                            &ue->frame_parms,
                            eNB_id,
                            ue->frame_parms.nb_antenna_ports_eNB==1?SISO:ALAMOUTI,
                            ue->high_speed_flag,
                            pbch_phase);

    if ((pbch_tx_ant>0) && (pbch_tx_ant<=4)) {
      break;
    }

    pbch_phase++;

    if (pbch_phase>=4)
      pbch_phase=0;
  }

  if ((pbch_tx_ant>0) && (pbch_tx_ant<=4)) {
    if (opt_enabled) {
      static uint8_t dummy[3];
      dummy[0] = ue->pbch_vars[eNB_id]->decoded_output[2];
      dummy[1] = ue->pbch_vars[eNB_id]->decoded_output[1];
      dummy[2] = ue->pbch_vars[eNB_id]->decoded_output[0];
      trace_pdu( DIRECTION_DOWNLINK, dummy, WS_C_RNTI, ue->Mod_id, 0, 0,
                 frame_rx, subframe_rx, 0, 0);
    }

    if (pbch_tx_ant>2) {
      LOG_W(PHY,"[openair][SCHED][SYNCH] PBCH decoding: pbch_tx_ant>2 not supported\n");
      VCD_SIGNAL_DUMPER_DUMP_FUNCTION_BY_NAME(VCD_SIGNAL_DUMPER_FUNCTIONS_UE_PBCH_PROCEDURES, VCD_FUNCTION_OUT);
      return;
    }

    ue->pbch_vars[eNB_id]->pdu_errors_conseq = 0;
<<<<<<< HEAD
=======
#if (LTE_RRC_VERSION >= MAKE_VERSION(14, 0, 0))
>>>>>>> 4f55943b

    if(is_fembms_cas_subframe(frame_rx,subframe_rx,&ue->frame_parms)) {
      frame_tx  = (int)((ue->pbch_vars[eNB_id]->decoded_output[2]&31)<<1);
      frame_tx += ue->pbch_vars[eNB_id]->decoded_output[1]>>7;
      frame_tx +=4*pbch_phase;
    } else {
<<<<<<< HEAD
      frame_tx = (((int)(ue->pbch_vars[eNB_id]->decoded_output[2]&0x03))<<8);
      frame_tx += ((int)(ue->pbch_vars[eNB_id]->decoded_output[1]&0xfc));
      frame_tx += pbch_phase;
    }
=======
#endif
      frame_tx = (((int)(ue->pbch_vars[eNB_id]->decoded_output[2]&0x03))<<8);
      frame_tx += ((int)(ue->pbch_vars[eNB_id]->decoded_output[1]&0xfc));
      frame_tx += pbch_phase;
#if (LTE_RRC_VERSION >= MAKE_VERSION(14, 0, 0))
    }

#endif
>>>>>>> 4f55943b

    if (ue->mac_enabled==1) {
      dl_phy_sync_success(ue->Mod_id,frame_rx,eNB_id,
                          ue->UE_mode[eNB_id]==NOT_SYNCHED ? 1 : 0);
    }

    // if this is the first PBCH after initial synchronization and no timing correction is performed, make L1 state = PRACH
    if (ue->UE_mode[eNB_id]==NOT_SYNCHED && ue->no_timing_correction == 1) ue->UE_mode[eNB_id] = PRACH;

    if (first_run) {
      first_run = 0;
      proc->frame_rx = (proc->frame_rx & 0xFFFFFC00) | (frame_tx & 0x000003FF);
      proc->frame_tx = proc->frame_rx;

      for(int th_id=0; th_id<RX_NB_TH; th_id++) {
        ue->proc.proc_rxtx[th_id].frame_rx = proc->frame_rx;
        ue->proc.proc_rxtx[th_id].frame_tx = proc->frame_tx;
        printf("[UE %d] frame %d, subframe %d: Adjusting frame counter (PBCH ant_tx=%d, frame_tx=%d, phase %d, rx_offset %d) => new frame %d\n",
               ue->Mod_id,
               ue->proc.proc_rxtx[th_id].frame_rx,
               subframe_rx,
               pbch_tx_ant,
               frame_tx,
               pbch_phase,
               ue->rx_offset,
               proc->frame_rx);
      }

      frame_rx = proc->frame_rx;
    } else if (((frame_tx & 0x03FF) != (proc->frame_rx & 0x03FF))) {
      //(pbch_tx_ant != ue->frame_parms.nb_antennas_tx)) {
      LOG_D(PHY,"[UE %d] frame %d, subframe %d: Re-adjusting frame counter (PBCH ant_tx=%d, frame_rx=%d, frame%%1024=%d, phase %d).\n",
            ue->Mod_id,
            proc->frame_rx,
            subframe_rx,
            pbch_tx_ant,
            frame_tx,
            frame_rx & 0x03FF,
            pbch_phase);
      proc->frame_rx = (proc->frame_rx & 0xFFFFFC00) | (frame_tx & 0x000003FF);
      proc->frame_tx = proc->frame_rx;
      frame_rx = proc->frame_rx;

      for(int th_id=0; th_id<RX_NB_TH; th_id++) {
        ue->proc.proc_rxtx[th_id].frame_rx = (proc->frame_rx & 0xFFFFFC00) | (frame_tx & 0x000003FF);
        ue->proc.proc_rxtx[th_id].frame_tx = proc->frame_rx;
      }
    }

    if (LOG_DEBUGFLAG(DEBUG_UE_PHYPROC)) {
      LOG_UI(PHY,"[UE %d] frame %d, subframe %d, Received PBCH (MIB): nb_antenna_ports_eNB %d, tx_ant %d, frame_tx %d. N_RB_DL %d, phich_duration %d, phich_resource %d/6!\n",
             ue->Mod_id,
             frame_rx,
             subframe_rx,
             ue->frame_parms.nb_antenna_ports_eNB,
             pbch_tx_ant,
             frame_tx,
             ue->frame_parms.N_RB_DL,
             ue->frame_parms.phich_config_common.phich_duration,
             ue->frame_parms.phich_config_common.phich_resource);
    }
  } else {
    if (LOG_DUMPFLAG(DEBUG_UE_PHYPROC)) {
      LOG_E(PHY,"[UE %d] frame %d, subframe %d, Error decoding PBCH!\n",
            ue->Mod_id,frame_rx, subframe_rx);
      LOG_I(PHY,"[UE %d] rx_offset %d\n",ue->Mod_id,ue->rx_offset);
      LOG_M("rxsig0.m","rxs0", ue->common_vars.rxdata[0],ue->frame_parms.samples_per_tti,1,1);
      LOG_M("PBCH_rxF0_ext.m","pbch0_ext",ue->pbch_vars[0]->rxdataF_ext[0],12*4*6,1,1);
      LOG_M("PBCH_rxF0_comp.m","pbch0_comp",ue->pbch_vars[0]->rxdataF_comp[0],12*4*6,1,1);
      LOG_M("PBCH_rxF_llr.m","pbch_llr",ue->pbch_vars[0]->llr,(ue->frame_parms.Ncp==0) ? 1920 : 1728,1,4);
      exit(-1);
    }

    ue->pbch_vars[eNB_id]->pdu_errors_conseq++;
    ue->pbch_vars[eNB_id]->pdu_errors++;

    if (ue->mac_enabled == 1) rrc_out_of_sync_ind(ue->Mod_id,frame_rx,eNB_id);
    else AssertFatal(ue->pbch_vars[eNB_id]->pdu_errors_conseq<100,
                       "More that 100 consecutive PBCH errors! Exiting!\n");
  }

  if (frame_rx % 100 == 0) {
    ue->pbch_vars[eNB_id]->pdu_fer = ue->pbch_vars[eNB_id]->pdu_errors - ue->pbch_vars[eNB_id]->pdu_errors_last;
    ue->pbch_vars[eNB_id]->pdu_errors_last = ue->pbch_vars[eNB_id]->pdu_errors;
  }

  if (LOG_DEBUGFLAG(DEBUG_UE_PHYPROC)) {
    LOG_UI(PHY,"[UE %d] frame %d, slot %d, PBCH errors = %d, consecutive errors = %d!\n",
           ue->Mod_id,frame_rx, subframe_rx,
           ue->pbch_vars[eNB_id]->pdu_errors,
           ue->pbch_vars[eNB_id]->pdu_errors_conseq);
  }

  VCD_SIGNAL_DUMPER_DUMP_FUNCTION_BY_NAME(VCD_SIGNAL_DUMPER_FUNCTIONS_UE_PBCH_PROCEDURES, VCD_FUNCTION_OUT);
}



int ue_pdcch_procedures(uint8_t eNB_id,
                        PHY_VARS_UE *ue,
                        UE_rxtx_proc_t *proc,
                        uint8_t abstraction_flag) {
  unsigned int dci_cnt=0, i;
  int frame_rx = proc->frame_rx;
  int subframe_rx = proc->subframe_rx;
  DCI_ALLOC_t dci_alloc_rx[8];
  uint8_t next1_thread_id = ue->current_thread_id[subframe_rx]== (RX_NB_TH-1) ? 0:(ue->current_thread_id[subframe_rx]+1);
  uint8_t next2_thread_id = next1_thread_id== (RX_NB_TH-1) ? 0:(next1_thread_id+1);
  LOG_D(PHY,"DCI Decoding procedure in %d.%d\n",frame_rx,subframe_rx);
  VCD_SIGNAL_DUMPER_DUMP_FUNCTION_BY_NAME(VCD_SIGNAL_DUMPER_FUNCTIONS_UE_PDCCH_PROCEDURES, VCD_FUNCTION_IN);

  if (LOG_DEBUGFLAG(UE_TIMING)) {
    start_meas(&ue->dlsch_rx_pdcch_stats);
  }

  VCD_SIGNAL_DUMPER_DUMP_FUNCTION_BY_NAME(VCD_SIGNAL_DUMPER_FUNCTIONS_RX_PDCCH, VCD_FUNCTION_IN);
  rx_pdcch(ue,
           proc->frame_rx,
           subframe_rx,
           eNB_id,
           ue->frame_parms.nb_antenna_ports_eNB==1?SISO:ALAMOUTI,
           ue->high_speed_flag);
  VCD_SIGNAL_DUMPER_DUMP_FUNCTION_BY_NAME(VCD_SIGNAL_DUMPER_FUNCTIONS_RX_PDCCH, VCD_FUNCTION_OUT);
  VCD_SIGNAL_DUMPER_DUMP_FUNCTION_BY_NAME(VCD_SIGNAL_DUMPER_FUNCTIONS_DCI_DECODING, VCD_FUNCTION_IN);

  /*printf("Decode SIB frame param aggregation + DCI %d %d, num_pdcch_symbols %d\n",
   ue->pdcch_vars[ue->current_thread_id[subframe_rx]][eNB_id]->agregationLevel,
   ue->pdcch_vars[ue->current_thread_id[subframe_rx]][eNB_id]->dciFormat,
   ue->pdcch_vars[ue->current_thread_id[subframe_rx]][eNB_id]->num_pdcch_symbols);
  */
  //agregation level == FF means no configuration on
  if(ue->pdcch_vars[ue->current_thread_id[subframe_rx]][eNB_id]->agregationLevel == 0xFF || ue->decode_SIB) {
    // search all possible dcis
    dci_cnt = dci_decoding_procedure(ue,
                                     dci_alloc_rx,
                                     (ue->UE_mode[eNB_id] < PUSCH)? 1 : 0,  // if we're in PUSCH don't listen to common search space,
                                     // later when we need paging or RA during connection, update this ...
                                     eNB_id,subframe_rx);
  } else {
    // search only preconfigured dcis
    // search C RNTI dci
    dci_cnt = dci_CRNTI_decoding_procedure(ue,
                                           dci_alloc_rx,
                                           ue->pdcch_vars[ue->current_thread_id[subframe_rx]][eNB_id]->dciFormat,
                                           ue->pdcch_vars[ue->current_thread_id[subframe_rx]][eNB_id]->agregationLevel,
                                           eNB_id,
                                           subframe_rx);
  }

  VCD_SIGNAL_DUMPER_DUMP_FUNCTION_BY_NAME(VCD_SIGNAL_DUMPER_FUNCTIONS_DCI_DECODING, VCD_FUNCTION_OUT);
  //LOG_D(PHY,"[UE  %d][PUSCH] Frame %d subframe %d PHICH RX\n",ue->Mod_id,frame_rx,subframe_rx);

  if (is_phich_subframe(&ue->frame_parms,subframe_rx)) {
    VCD_SIGNAL_DUMPER_DUMP_FUNCTION_BY_NAME(VCD_SIGNAL_DUMPER_FUNCTIONS_RX_PHICH, VCD_FUNCTION_IN);
    rx_phich(ue,proc,
             subframe_rx,eNB_id);
    VCD_SIGNAL_DUMPER_DUMP_FUNCTION_BY_NAME(VCD_SIGNAL_DUMPER_FUNCTIONS_RX_PHICH, VCD_FUNCTION_OUT);
  }

  uint8_t *nCCE_current = &ue->pdcch_vars[ue->current_thread_id[subframe_rx]][eNB_id]->nCCE[subframe_rx];
  uint8_t *nCCE_dest = &ue->pdcch_vars[next1_thread_id][eNB_id]->nCCE[subframe_rx];
  uint8_t *nCCE_dest1 = &ue->pdcch_vars[next2_thread_id][eNB_id]->nCCE[subframe_rx];
  memcpy(nCCE_dest, nCCE_current, sizeof(uint8_t));
  memcpy(nCCE_dest1, nCCE_current, sizeof(uint8_t));
  LOG_D(PHY,"current_thread %d next1_thread %d next2_thread %d \n", ue->current_thread_id[subframe_rx], next1_thread_id, next2_thread_id);
  LOG_D(PHY,"[UE  %d] AbsSubFrame %d.%d, Mode %s: DCI found %i --> rnti %x / crnti %x : format %d\n",
        ue->Mod_id,frame_rx%1024,subframe_rx,mode_string[ue->UE_mode[eNB_id]],
        dci_cnt,
        dci_alloc_rx[0].rnti,
        ue->pdcch_vars[ue->current_thread_id[subframe_rx]][eNB_id]->crnti,
        dci_alloc_rx[0].format );
  ue->pdcch_vars[ue->current_thread_id[subframe_rx]][eNB_id]->dci_received += dci_cnt;

  for (i=0; i<dci_cnt; i++) {
    if ((ue->UE_mode[eNB_id]>PRACH) &&
        (dci_alloc_rx[i].rnti == ue->pdcch_vars[ue->current_thread_id[subframe_rx]][eNB_id]->crnti) &&
        (dci_alloc_rx[i].format != format0)) {
      LOG_D(PHY,"[UE  %d][DCI][PDSCH %x] AbsSubframe %d.%d: format %d, num_pdcch_symbols %d, nCCE %d, total CCEs %d\n",
            ue->Mod_id,dci_alloc_rx[i].rnti,
            frame_rx%1024,subframe_rx,
            dci_alloc_rx[i].format,
            ue->pdcch_vars[ue->current_thread_id[subframe_rx]][eNB_id]->num_pdcch_symbols,
            ue->pdcch_vars[ue->current_thread_id[subframe_rx]][eNB_id]->nCCE[subframe_rx],
            get_nCCE(3,&ue->frame_parms,get_mi(&ue->frame_parms,0)));

      //dump_dci(&ue->frame_parms, &dci_alloc_rx[i]);

      if ((ue->UE_mode[eNB_id] > PRACH) &&
          (generate_ue_dlsch_params_from_dci(frame_rx,
                                             subframe_rx,
                                             (void *)&dci_alloc_rx[i].dci_pdu,
                                             ue->pdcch_vars[ue->current_thread_id[subframe_rx]][eNB_id]->crnti,
                                             dci_alloc_rx[i].format,
                                             ue->pdcch_vars[ue->current_thread_id[subframe_rx]][eNB_id],
                                             ue->pdsch_vars[ue->current_thread_id[subframe_rx]][eNB_id],
                                             ue->dlsch[ue->current_thread_id[subframe_rx]][eNB_id],
                                             &ue->frame_parms,
                                             ue->pdsch_config_dedicated,
                                             SI_RNTI,
                                             0,
                                             P_RNTI,
                                             ue->transmission_mode[eNB_id]<7?0:ue->transmission_mode[eNB_id],
                                             ue->pdcch_vars[0%RX_NB_TH][eNB_id]->crnti_is_temporary? ue->pdcch_vars[ue->current_thread_id[subframe_rx]][eNB_id]->crnti: 0)==0)) {
        // update TPC for PUCCH
        if((dci_alloc_rx[i].format == format1)   ||
            (dci_alloc_rx[i].format == format1A) ||
            (dci_alloc_rx[i].format == format1B) ||
            (dci_alloc_rx[i].format == format2)  ||
            (dci_alloc_rx[i].format == format2A) ||
            (dci_alloc_rx[i].format == format2B)) {
          //ue->dlsch[ue->current_thread_id[subframe_rx]][eNB_id][0]->g_pucch += ue->dlsch[ue->current_thread_id[subframe_rx]][eNB_id][0]->harq_processes[ue->dlsch[ue->current_thread_id[subframe_rx]][eNB_id][0]->current_harq_pid]->delta_PUCCH;
          int32_t delta_pucch = ue->dlsch[ue->current_thread_id[subframe_rx]][eNB_id][0]->harq_processes[ue->dlsch[ue->current_thread_id[subframe_rx]][eNB_id][0]->current_harq_pid]->delta_PUCCH;

          for(int th_id=0; th_id<RX_NB_TH; th_id++) {
            ue->dlsch[th_id][eNB_id][0]->g_pucch += delta_pucch;
          }

          LOG_D(PHY,"update TPC for PUCCH %d.%d / pid %d delta_PUCCH %d g_pucch %d %d \n",frame_rx, subframe_rx,ue->dlsch[ue->current_thread_id[subframe_rx]][eNB_id][0]->current_harq_pid,
                delta_pucch,
                ue->dlsch[0][eNB_id][0]->g_pucch,
                ue->dlsch[1][eNB_id][0]->g_pucch
                //ue->dlsch[2][eNB_id][0]->g_pucch
               );
        }

        ue->dlsch_received[eNB_id]++;

        if ( LOG_DEBUGFLAG(DEBUG_UE_PHYPROC)) {
          LOG_D(PHY,"[UE  %d] Generated UE DLSCH C_RNTI format %d\n",ue->Mod_id,dci_alloc_rx[i].format);
          dump_dci(&ue->frame_parms, &dci_alloc_rx[i]);
          LOG_D(PHY,"[UE %d] *********** dlsch->active in subframe %d=> %d\n",ue->Mod_id,subframe_rx,ue->dlsch[ue->current_thread_id[subframe_rx]][eNB_id][0]->active);
        }

        // we received a CRNTI, so we're in PUSCH
        if (ue->UE_mode[eNB_id] != PUSCH) {
          if (LOG_DEBUGFLAG(DEBUG_UE_PHYPROC)) {
            LOG_D(PHY,"[UE  %d] Frame %d, subframe %d: Received DCI with CRNTI %x => Mode PUSCH\n",ue->Mod_id,frame_rx,subframe_rx,ue->pdcch_vars[subframe_rx&1][eNB_id]->crnti);
          }

          //dump_dci(&ue->frame_parms, &dci_alloc_rx[i]);
          ue->UE_mode[eNB_id] = PUSCH;
        }
      } else {
        LOG_E(PHY,"[UE  %d] Frame %d, subframe %d: Problem in DCI!\n",ue->Mod_id,frame_rx,subframe_rx);
        dump_dci(&ue->frame_parms, &dci_alloc_rx[i]);
      }
    } else if ((dci_alloc_rx[i].rnti == SI_RNTI /*|| dci_alloc_rx[i].rnti == 0xfff9*/) &&
               ((dci_alloc_rx[i].format == format1A) || (dci_alloc_rx[i].format == format1C))) {
      if (LOG_DEBUGFLAG(DEBUG_UE_PHYPROC)) {
        LOG_D(PHY,"[UE  %d] subframe %d: Found rnti %x, format 1%s, dci_cnt %d\n",ue->Mod_id,subframe_rx,dci_alloc_rx[i].rnti,dci_alloc_rx[i].format==format1A?"A":"C",i);
      }

      if (generate_ue_dlsch_params_from_dci(frame_rx,
                                            subframe_rx,
                                            (void *)&dci_alloc_rx[i].dci_pdu,
                                            //dci_alloc_rx[i].rnti,//SI_RNTI (to enable MBMS dedicated SI-RNTI = 0xfff9
                                            SI_RNTI,
                                            dci_alloc_rx[i].format,
                                            ue->pdcch_vars[ue->current_thread_id[subframe_rx]][eNB_id],
                                            ue->pdsch_vars_SI[eNB_id],
                                            &ue->dlsch_SI[eNB_id],
                                            &ue->frame_parms,
                                            ue->pdsch_config_dedicated,
                                            SI_RNTI,
                                            0,
                                            P_RNTI,
                                            ue->transmission_mode[eNB_id]<7?0:ue->transmission_mode[eNB_id],
                                            0)==0) {
        ue->dlsch_SI_received[eNB_id]++;
        LOG_D(PHY,"[UE  %d] Frame %d, subframe %d : Generate UE DLSCH SI_RNTI format 1%s\n",ue->Mod_id,frame_rx,subframe_rx,dci_alloc_rx[i].format==format1A?"A":"C");
        //dump_dci(&ue->frame_parms, &dci_alloc_rx[i]);
      }
    } else if ((dci_alloc_rx[i].rnti == P_RNTI) &&
               ((dci_alloc_rx[i].format == format1A) || (dci_alloc_rx[i].format == format1C))) {
      if (LOG_DEBUGFLAG(DEBUG_UE_PHYPROC)) {
        LOG_D(PHY,"[UE  %d] subframe %d: Found rnti %x, format 1%s, dci_cnt %d\n",ue->Mod_id,subframe_rx,dci_alloc_rx[i].rnti,dci_alloc_rx[i].format==format1A?"A":"C",i);
      }

      if (generate_ue_dlsch_params_from_dci(frame_rx,
                                            subframe_rx,
                                            (void *)&dci_alloc_rx[i].dci_pdu,
                                            P_RNTI,
                                            dci_alloc_rx[i].format,
                                            ue->pdcch_vars[ue->current_thread_id[subframe_rx]][eNB_id],
                                            ue->pdsch_vars_p[eNB_id],
                                            &ue->dlsch_SI[eNB_id],
                                            &ue->frame_parms,
                                            ue->pdsch_config_dedicated,
                                            SI_RNTI,
                                            0,
                                            P_RNTI,
                                            ue->transmission_mode[eNB_id]<7?0:ue->transmission_mode[eNB_id],
                                            0)==0) {
        ue->dlsch_p_received[eNB_id]++;
        LOG_D(PHY,"[UE  %d] Frame %d, subframe %d : Generate UE DLSCH P_RNTI format 1%s\n",ue->Mod_id,frame_rx,subframe_rx,dci_alloc_rx[i].format==format1A?"A":"C");
        //dump_dci(&ue->frame_parms, &dci_alloc_rx[i]);
      }
    } else if ((ue->prach_resources[eNB_id]) &&
               (dci_alloc_rx[i].rnti == ue->prach_resources[eNB_id]->ra_RNTI) &&
               ((dci_alloc_rx[i].format == format1A) || (dci_alloc_rx[i].format == format1C))) {
      if (LOG_DEBUGFLAG(DEBUG_UE_PHYPROC)) {
        LOG_D(PHY,"[UE  %d][RAPROC] subframe %d: Found RA rnti %x, format 1%s, dci_cnt %d\n",ue->Mod_id,subframe_rx,dci_alloc_rx[i].rnti,dci_alloc_rx[i].format==format1A?"A":"C",i);
      }

      if (generate_ue_dlsch_params_from_dci(frame_rx,
                                            subframe_rx,
                                            (void *)&dci_alloc_rx[i].dci_pdu,
                                            ue->prach_resources[eNB_id]->ra_RNTI,
                                            dci_alloc_rx[i].format,
                                            ue->pdcch_vars[ue->current_thread_id[subframe_rx]][eNB_id],
                                            ue->pdsch_vars_ra[eNB_id],
                                            &ue->dlsch_ra[eNB_id],
                                            &ue->frame_parms,
                                            ue->pdsch_config_dedicated,
                                            SI_RNTI,
                                            ue->prach_resources[eNB_id]->ra_RNTI,
                                            P_RNTI,
                                            ue->transmission_mode[eNB_id]<7?0:ue->transmission_mode[eNB_id],
                                            0)==0) {
        ue->dlsch_ra_received[eNB_id]++;

        if (LOG_DEBUGFLAG(DEBUG_UE_PHYPROC)) {
          LOG_D(PHY,"[UE  %d] Generate UE DLSCH RA_RNTI format 1A, rb_alloc %x, dlsch_ra[eNB_id] %p\n",
                ue->Mod_id,ue->dlsch_ra[eNB_id]->harq_processes[0]->rb_alloc_even[0],ue->dlsch_ra[eNB_id]);
        }
      }
    } else if( (dci_alloc_rx[i].rnti == ue->pdcch_vars[ue->current_thread_id[subframe_rx]][eNB_id]->crnti) &&
               (dci_alloc_rx[i].format == format0)) {
      if (LOG_DEBUGFLAG(DEBUG_UE_PHYPROC)) {
        LOG_D(PHY,"[UE  %d][PUSCH] Frame %d subframe %d: Found rnti %x, format 0, dci_cnt %d\n",
              ue->Mod_id,frame_rx,subframe_rx,dci_alloc_rx[i].rnti,i);
      }

      ue->ulsch_no_allocation_counter[eNB_id] = 0;
      //dump_dci(&ue->frame_parms,&dci_alloc_rx[i]);

      if ((ue->UE_mode[eNB_id] > PRACH) &&
          (generate_ue_ulsch_params_from_dci((void *)&dci_alloc_rx[i].dci_pdu,
                                             ue->pdcch_vars[ue->current_thread_id[subframe_rx]][eNB_id]->crnti,
                                             subframe_rx,
                                             format0,
                                             ue,
                                             proc,
                                             SI_RNTI,
                                             0,
                                             P_RNTI,
                                             CBA_RNTI,
                                             eNB_id,
                                             0)==0)) {
        int harq_pid = subframe2harq_pid(&ue->frame_parms,
                                         pdcch_alloc2ul_frame(&ue->frame_parms,proc->frame_rx,proc->subframe_rx),
                                         pdcch_alloc2ul_subframe(&ue->frame_parms,proc->subframe_rx));
        T(T_UE_PHY_ULSCH_UE_DCI, T_INT(eNB_id), T_INT(proc->frame_rx%1024), T_INT(proc->subframe_rx),
          T_INT(dci_alloc_rx[i].rnti),
          T_INT(harq_pid),
          T_INT(ue->ulsch[eNB_id]->harq_processes[harq_pid]->mcs),
          T_INT(ue->ulsch[eNB_id]->harq_processes[harq_pid]->round),
          T_INT(ue->ulsch[eNB_id]->harq_processes[harq_pid]->first_rb),
          T_INT(ue->ulsch[eNB_id]->harq_processes[harq_pid]->nb_rb),
          T_INT(ue->ulsch[eNB_id]->harq_processes[harq_pid]->TBS));

        if (LOG_DEBUGFLAG(DEBUG_UE_PHYPROC)) {
          LOG_USEDINLOG_VAR(int8_t,harq_pid) = subframe2harq_pid(&ue->frame_parms,
                                               pdcch_alloc2ul_frame(&ue->frame_parms,proc->frame_rx,proc->subframe_rx),
                                               pdcch_alloc2ul_subframe(&ue->frame_parms,proc->subframe_rx));
          LOG_D(PHY,"[UE  %d] Generate UE ULSCH C_RNTI format 0 (subframe %d)\n",ue->Mod_id,subframe_rx);
        }
      }
    } else if( (dci_alloc_rx[i].rnti == ue->ulsch[eNB_id]->cba_rnti[0]) &&
               (dci_alloc_rx[i].format == format0)) {
      // UE could belong to more than one CBA group
      // ue->Mod_id%ue->ulsch[eNB_id]->num_active_cba_groups]
      if (LOG_DEBUGFLAG(DEBUG_UE_PHYPROC)) {
        LOG_D(PHY,"[UE  %d][PUSCH] Frame %d subframe %d: Found cba rnti %x, format 0, dci_cnt %d\n",
              ue->Mod_id,frame_rx,subframe_rx,dci_alloc_rx[i].rnti,i);
        /*
        if (((frame_rx%100) == 0) || (frame_rx < 20))
        dump_dci(&ue->frame_parms, &dci_alloc_rx[i]);
        */
      }

      ue->ulsch_no_allocation_counter[eNB_id] = 0;
      //dump_dci(&ue->frame_parms,&dci_alloc_rx[i]);

      if ((ue->UE_mode[eNB_id] > PRACH) &&
          (generate_ue_ulsch_params_from_dci((void *)&dci_alloc_rx[i].dci_pdu,
                                             ue->ulsch[eNB_id]->cba_rnti[0],
                                             subframe_rx,
                                             format0,
                                             ue,
                                             proc,
                                             SI_RNTI,
                                             0,
                                             P_RNTI,
                                             CBA_RNTI,
                                             eNB_id,
                                             0)==0)) {
        if (LOG_DEBUGFLAG(DEBUG_UE_PHYPROC)) {
          LOG_D(PHY,"[UE  %d] Generate UE ULSCH CBA_RNTI format 0 (subframe %d)\n",ue->Mod_id,subframe_rx);
        }

        ue->ulsch[eNB_id]->num_cba_dci[(subframe_rx+4)%10]++;
      }
    } else {
      if (LOG_DEBUGFLAG(DEBUG_UE_PHYPROC)) {
        LOG_D(PHY,"[UE  %d] frame %d, subframe %d: received DCI %d with RNTI=%x (C-RNTI:%x, CBA_RNTI %x) and format %d!\n",ue->Mod_id,frame_rx,subframe_rx,i,dci_alloc_rx[i].rnti,
              ue->pdcch_vars[ue->current_thread_id[subframe_rx]][eNB_id]->crnti,
              ue->ulsch[eNB_id]->cba_rnti[0],
              dci_alloc_rx[i].format);
        //      dump_dci(&ue->frame_parms, &dci_alloc_rx[i]);
      }
    }
  }

  if (LOG_DEBUGFLAG(UE_TIMING)) {
    stop_meas(&ue->dlsch_rx_pdcch_stats);
  }

  VCD_SIGNAL_DUMPER_DUMP_FUNCTION_BY_NAME(VCD_SIGNAL_DUMPER_FUNCTIONS_UE_PDCCH_PROCEDURES, VCD_FUNCTION_OUT);
  return(0);
}


<<<<<<< HEAD
void ue_pmch_procedures(PHY_VARS_UE *ue,
                        UE_rxtx_proc_t *proc,
                        int eNB_id,
                        int abstraction_flag,
                        uint8_t fembms_flag
=======
void ue_pmch_procedures(PHY_VARS_UE *ue, UE_rxtx_proc_t *proc,int eNB_id,int abstraction_flag
#if (LTE_RRC_VERSION >= MAKE_VERSION(14, 0, 0))
  , uint8_t fembms_flag
#endif
>>>>>>> 4f55943b
                       ) {
  int subframe_rx = proc->subframe_rx;
  int frame_rx = proc->frame_rx;
  int pmch_mcs=-1;
  int CC_id = ue->CC_id;
  uint8_t sync_area=255;
  uint8_t mcch_active;
  int l;
  int ret=0;

  if (is_pmch_subframe(frame_rx,subframe_rx,&ue->frame_parms)) {
    // LOG_D(PHY,"ue calling pmch subframe ..\n ");
    LOG_D(PHY,"[UE %d] Frame %d, subframe %d: Querying for PMCH demodulation\n",
          ue->Mod_id,frame_rx,subframe_rx);
    pmch_mcs = ue_query_mch(ue->Mod_id,
                            CC_id,
                            frame_rx,
                            subframe_rx,
                            eNB_id,
                            &sync_area,
                            &mcch_active);

    if (pmch_mcs>=0) {
      LOG_D(PHY,"[UE %d] Frame %d, subframe %d: Programming PMCH demodulation for mcs %d\n",ue->Mod_id,frame_rx,subframe_rx,pmch_mcs);
      fill_UE_dlsch_MCH(ue,pmch_mcs,1,0,0);
<<<<<<< HEAD
=======
#if (LTE_RRC_VERSION >= MAKE_VERSION(14, 0, 0))
>>>>>>> 4f55943b

      if(fembms_flag /*subframe_rx == 3 || subframe_rx == 2*/) {
        VCD_SIGNAL_DUMPER_DUMP_FUNCTION_BY_NAME(VCD_SIGNAL_DUMPER_FUNCTIONS_UE_SLOT_FEP_MBSFN_KHZ_1DOT25, VCD_FUNCTION_IN);
        slot_fep_mbsfn_khz_1dot25(ue,subframe_rx,0);
        VCD_SIGNAL_DUMPER_DUMP_FUNCTION_BY_NAME(VCD_SIGNAL_DUMPER_FUNCTIONS_UE_SLOT_FEP_MBSFN_KHZ_1DOT25, VCD_FUNCTION_OUT);
      } else {
<<<<<<< HEAD
        VCD_SIGNAL_DUMPER_DUMP_FUNCTION_BY_NAME(VCD_SIGNAL_DUMPER_FUNCTIONS_UE_SLOT_FEP_MBSFN, VCD_FUNCTION_IN);

        for (l=2; l<12; l++) {
          slot_fep_mbsfn(ue,
                         l,
                         subframe_rx,
                         0,0);//ue->rx_offset,0);
        }

        VCD_SIGNAL_DUMPER_DUMP_FUNCTION_BY_NAME(VCD_SIGNAL_DUMPER_FUNCTIONS_UE_SLOT_FEP_MBSFN, VCD_FUNCTION_OUT);
      }

=======
#endif
        VCD_SIGNAL_DUMPER_DUMP_FUNCTION_BY_NAME(VCD_SIGNAL_DUMPER_FUNCTIONS_UE_SLOT_FEP_MBSFN, VCD_FUNCTION_IN);

        for (l=2; l<12; l++) {
          slot_fep_mbsfn(ue,
                         l,
                         subframe_rx,
                         0,0);//ue->rx_offset,0);
        }

        VCD_SIGNAL_DUMPER_DUMP_FUNCTION_BY_NAME(VCD_SIGNAL_DUMPER_FUNCTIONS_UE_SLOT_FEP_MBSFN, VCD_FUNCTION_OUT);
#if (LTE_RRC_VERSION >= MAKE_VERSION(14, 0, 0))
      }

#endif
#if (LTE_RRC_VERSION >= MAKE_VERSION(14, 0, 0))

>>>>>>> 4f55943b
      if(fembms_flag /*subframe_rx == 3 || subframe_rx == 2*/) {
        VCD_SIGNAL_DUMPER_DUMP_FUNCTION_BY_NAME(VCD_SIGNAL_DUMPER_FUNCTIONS_RX_PMCH_KHZ_1DOT25, VCD_FUNCTION_IN);
        rx_pmch_khz_1dot25(ue,0,subframe_rx,pmch_mcs);
        VCD_SIGNAL_DUMPER_DUMP_FUNCTION_BY_NAME(VCD_SIGNAL_DUMPER_FUNCTIONS_RX_PMCH_KHZ_1DOT25, VCD_FUNCTION_OUT);
      } else {
<<<<<<< HEAD
=======
#endif
>>>>>>> 4f55943b
        VCD_SIGNAL_DUMPER_DUMP_FUNCTION_BY_NAME(VCD_SIGNAL_DUMPER_FUNCTIONS_RX_PMCH, VCD_FUNCTION_IN);

        for (l=2; l<12; l++) {
          rx_pmch(ue,
                  0,
                  subframe_rx,
                  l);
        }

        VCD_SIGNAL_DUMPER_DUMP_FUNCTION_BY_NAME(VCD_SIGNAL_DUMPER_FUNCTIONS_RX_PMCH, VCD_FUNCTION_OUT);
<<<<<<< HEAD
      }

      VCD_SIGNAL_DUMPER_DUMP_FUNCTION_BY_NAME(VCD_SIGNAL_DUMPER_FUNCTIONS_DLSCH_PMCH_DECODING, VCD_FUNCTION_IN);
      ue->dlsch_MCH[0]->harq_processes[0]->Qm = get_Qm(pmch_mcs);
=======
#if (LTE_RRC_VERSION >= MAKE_VERSION(14, 0, 0))
      }

#endif
      VCD_SIGNAL_DUMPER_DUMP_FUNCTION_BY_NAME(VCD_SIGNAL_DUMPER_FUNCTIONS_DLSCH_PMCH_DECODING, VCD_FUNCTION_IN);
      ue->dlsch_MCH[0]->harq_processes[0]->Qm = get_Qm(pmch_mcs);
#if (LTE_RRC_VERSION >= MAKE_VERSION(14, 0, 0))
>>>>>>> 4f55943b

      if(fembms_flag /*subframe_rx == 3 || subframe_rx == 2*/)
        ue->dlsch_MCH[0]->harq_processes[0]->G = get_G_khz_1dot25(&ue->frame_parms,
            ue->dlsch_MCH[0]->harq_processes[0]->nb_rb,
            ue->dlsch_MCH[0]->harq_processes[0]->rb_alloc_even,
            ue->dlsch_MCH[0]->harq_processes[0]->Qm,
            1,
            2,
            frame_rx,
            subframe_rx,
            0);
      else
<<<<<<< HEAD
=======
#endif
>>>>>>> 4f55943b
        ue->dlsch_MCH[0]->harq_processes[0]->G = get_G(&ue->frame_parms,
            ue->dlsch_MCH[0]->harq_processes[0]->nb_rb,
            ue->dlsch_MCH[0]->harq_processes[0]->rb_alloc_even,
            ue->dlsch_MCH[0]->harq_processes[0]->Qm,
            1,
            2,
            frame_rx,
            subframe_rx,
            0);

      dlsch_unscrambling(&ue->frame_parms,1,ue->dlsch_MCH[0],
                         ue->dlsch_MCH[0]->harq_processes[0]->G,
                         ue->pdsch_vars_MCH[0]->llr[0],0,subframe_rx<<1);
      LOG_D(PHY,"start turbo decode for MCH %d.%d --> nb_rb %d \n", frame_rx, subframe_rx, ue->dlsch_MCH[0]->harq_processes[0]->nb_rb);
      LOG_D(PHY,"start turbo decode for MCH %d.%d --> rb_alloc_even %x \n", frame_rx, subframe_rx, (unsigned int)((intptr_t)ue->dlsch_MCH[0]->harq_processes[0]->rb_alloc_even));
      LOG_D(PHY,"start turbo decode for MCH %d.%d --> Qm %d \n", frame_rx, subframe_rx, ue->dlsch_MCH[0]->harq_processes[0]->Qm);
      LOG_D(PHY,"start turbo decode for MCH %d.%d --> Nl %d \n", frame_rx, subframe_rx, ue->dlsch_MCH[0]->harq_processes[0]->Nl);
      LOG_D(PHY,"start turbo decode for MCH %d.%d --> G  %d \n", frame_rx, subframe_rx, ue->dlsch_MCH[0]->harq_processes[0]->G);
      LOG_D(PHY,"start turbo decode for MCH %d.%d --> Kmimo  %d \n", frame_rx, subframe_rx, ue->dlsch_MCH[0]->Kmimo);
      ret = dlsch_decoding(ue,
                           ue->pdsch_vars_MCH[0]->llr[0],
                           &ue->frame_parms,
                           ue->dlsch_MCH[0],
                           ue->dlsch_MCH[0]->harq_processes[0],
                           frame_rx,
                           subframe_rx,
                           0,
                           0,1);
      VCD_SIGNAL_DUMPER_DUMP_FUNCTION_BY_NAME(VCD_SIGNAL_DUMPER_FUNCTIONS_DLSCH_PMCH_DECODING, VCD_FUNCTION_OUT);

      if (mcch_active == 1)
        ue->dlsch_mcch_trials[sync_area][0]++;
      else
        ue->dlsch_mtch_trials[sync_area][0]++;

      if (ret == (1+ue->dlsch_MCH[0]->max_turbo_iterations)) {
        if (mcch_active == 1)
          ue->dlsch_mcch_errors[sync_area][0]++;
        else
          ue->dlsch_mtch_errors[sync_area][0]++;

        LOG_E(PHY,"[UE %d] Frame %d, subframe %d: PMCH in error (%d,%d), not passing to L2 (TBS %d, iter %d,G %d)\n",
              ue->Mod_id,
              frame_rx,subframe_rx,
              ue->dlsch_mcch_errors[sync_area][0],
              ue->dlsch_mtch_errors[sync_area][0],
              ue->dlsch_MCH[0]->harq_processes[0]->TBS>>3,
              ue->dlsch_MCH[0]->max_turbo_iterations,
              ue->dlsch_MCH[0]->harq_processes[0]->G);
        // dump_mch(ue,0,ue->dlsch_MCH[0]->harq_processes[0]->G,subframe_rx);
        //if(subframe_rx == 3){
        //dump_mch(ue,0,ue->dlsch_MCH[0]->harq_processes[0]->G,subframe_rx);
        //exit_fun("nothing to add");
        //}

        if (LOG_DEBUGFLAG(DEBUG_UE_PHYPROC)) {
          for (int i=0; i<ue->dlsch_MCH[0]->harq_processes[0]->TBS>>3; i++) {
            LOG_T(PHY,"%02x.",ue->dlsch_MCH[0]->harq_processes[0]->c[0][i]);
          }

          LOG_T(PHY,"\n");
        }

        //  if (subframe_rx==9)
        //  mac_xface->macphy_exit("Why are we exiting here?");
      } else { // decoding successful
        LOG_D(PHY,"[UE %d] Frame %d, subframe %d: PMCH OK (%d,%d), passing to L2 (TBS %d, iter %d,G %d)\n",
              ue->Mod_id,
              frame_rx,subframe_rx,
              ue->dlsch_mcch_errors[sync_area][0],
              ue->dlsch_mtch_errors[sync_area][0],
              ue->dlsch_MCH[0]->harq_processes[0]->TBS>>3,
              ue->dlsch_MCH[0]->max_turbo_iterations,
              ue->dlsch_MCH[0]->harq_processes[0]->G);
        ue_send_mch_sdu(ue->Mod_id,
                        CC_id,
                        frame_rx,
                        ue->dlsch_MCH[0]->harq_processes[0]->b,
                        ue->dlsch_MCH[0]->harq_processes[0]->TBS>>3,
                        eNB_id,// not relevant in eMBMS context
                        sync_area);

        if (mcch_active == 1)
          ue->dlsch_mcch_received[sync_area][0]++;
        else
          ue->dlsch_mtch_received[sync_area][0]++;

        if (ue->dlsch_mch_received_sf[subframe_rx%5][0] == 1 ) {
          ue->dlsch_mch_received_sf[subframe_rx%5][0]=0;
        } else {
          ue->dlsch_mch_received[0]+=1;
          ue->dlsch_mch_received_sf[subframe_rx][0]=1;
        }
      } // decoding sucessful
    } // pmch_mcs>=0
  } // is_pmch_subframe=true
}

void copy_harq_proc_struct(LTE_DL_UE_HARQ_t *harq_processes_dest,
                           LTE_DL_UE_HARQ_t *current_harq_processes) {
  harq_processes_dest->B              = current_harq_processes->B              ;
  harq_processes_dest->C              = current_harq_processes->C              ;
  harq_processes_dest->Cminus         = current_harq_processes->Cminus         ;
  harq_processes_dest->Cplus          = current_harq_processes->Cplus          ;
  harq_processes_dest->DCINdi         = current_harq_processes->DCINdi         ;
  harq_processes_dest->F              = current_harq_processes->F              ;
  harq_processes_dest->G              = current_harq_processes->G              ;
  harq_processes_dest->Kminus         = current_harq_processes->Kminus         ;
  harq_processes_dest->Kplus          = current_harq_processes->Kplus          ;
  harq_processes_dest->Nl             = current_harq_processes->Nl             ;
  harq_processes_dest->Qm             = current_harq_processes->Qm             ;
  harq_processes_dest->TBS            = current_harq_processes->TBS            ;
  harq_processes_dest->b              = current_harq_processes->b              ;
  harq_processes_dest->codeword       = current_harq_processes->codeword       ;
  harq_processes_dest->delta_PUCCH    = current_harq_processes->delta_PUCCH    ;
  harq_processes_dest->dl_power_off   = current_harq_processes->dl_power_off   ;
  harq_processes_dest->first_tx       = current_harq_processes->first_tx       ;
  harq_processes_dest->mcs            = current_harq_processes->mcs            ;
  harq_processes_dest->mimo_mode      = current_harq_processes->mimo_mode      ;
  harq_processes_dest->nb_rb          = current_harq_processes->nb_rb          ;
  harq_processes_dest->pmi_alloc      = current_harq_processes->pmi_alloc      ;
  harq_processes_dest->rb_alloc_even[0]  = current_harq_processes->rb_alloc_even[0] ;
  harq_processes_dest->rb_alloc_even[1]  = current_harq_processes->rb_alloc_even[1] ;
  harq_processes_dest->rb_alloc_even[2]  = current_harq_processes->rb_alloc_even[2] ;
  harq_processes_dest->rb_alloc_even[3]  = current_harq_processes->rb_alloc_even[3] ;
  harq_processes_dest->rb_alloc_odd[0]  = current_harq_processes->rb_alloc_odd[0]  ;
  harq_processes_dest->rb_alloc_odd[1]  = current_harq_processes->rb_alloc_odd[1]  ;
  harq_processes_dest->rb_alloc_odd[2]  = current_harq_processes->rb_alloc_odd[2]  ;
  harq_processes_dest->rb_alloc_odd[3]  = current_harq_processes->rb_alloc_odd[3]  ;
  harq_processes_dest->round          = current_harq_processes->round          ;
  harq_processes_dest->rvidx          = current_harq_processes->rvidx          ;
  harq_processes_dest->status         = current_harq_processes->status         ;
  harq_processes_dest->vrb_type       = current_harq_processes->vrb_type       ;
}

void copy_ack_struct(harq_status_t *harq_ack_dest, harq_status_t *current_harq_ack) {
  memcpy(harq_ack_dest, current_harq_ack, sizeof(harq_status_t));
}

void ue_pdsch_procedures(PHY_VARS_UE *ue,
                         UE_rxtx_proc_t *proc,
                         int eNB_id,
                         PDSCH_t pdsch,
                         LTE_UE_DLSCH_t *dlsch0,
                         LTE_UE_DLSCH_t *dlsch1,
                         int s0,
                         int s1,
                         int abstraction_flag) {
  int subframe_rx = proc->subframe_rx;
  int m;
  int harq_pid;
  int i_mod,eNB_id_i,dual_stream_UE;
  int first_symbol_flag=0;

  if (dlsch0 && dlsch0->active == 0)
    return;

  for (m=s0; m<=s1; m++) {
    if (dlsch0 && (!dlsch1))  {
      harq_pid = dlsch0->current_harq_pid;
      LOG_D(PHY,"[UE %d] PDSCH active in subframe %d, harq_pid %d Symbol %d\n",ue->Mod_id,subframe_rx,harq_pid,m);

      if ((pdsch==PDSCH) &&
          (ue->transmission_mode[eNB_id] == 5) &&
          (dlsch0->harq_processes[harq_pid]->dl_power_off==0) &&
          (ue->use_ia_receiver ==1)) {
        dual_stream_UE = 1;
        eNB_id_i = ue->n_connected_eNB;
        i_mod =  dlsch0->harq_processes[harq_pid]->Qm;
      } else if((pdsch==PDSCH) && (ue->transmission_mode[eNB_id]==3)) {
        dual_stream_UE = rx_IC_dual_stream;
        eNB_id_i       = eNB_id;
        i_mod          = 0;
      } else {
        dual_stream_UE = 0;
        eNB_id_i = eNB_id+1;
        i_mod = 0;
      }

      //TM7 UE specific channel estimation here!!!
      if (ue->transmission_mode[eNB_id]==7) {
        if (ue->frame_parms.Ncp==0) {
          if ((m==3) || (m==6) || (m==9) || (m==12))
            //LOG_D(PHY,"[UE %d] dlsch->active in subframe %d => %d, l=%d\n",phy_vars_ue->Mod_id,subframe_rx,phy_vars_ue->dlsch_ue[eNB_id][0]->active, l);
            lte_dl_bf_channel_estimation(ue,eNB_id,0,subframe_rx*2+(m>6?1:0),5,m);
        } else {
          LOG_E(PHY,"[UE %d]Beamforming channel estimation not supported yet for TM7 extented CP.\n",ue->Mod_id);
        }
      }

      if ((m==s0) && (m<4))
        first_symbol_flag = 1;
      else
        first_symbol_flag = 0;

      if (LOG_DEBUGFLAG(UE_TIMING)) {
        uint8_t slot = 0;

        if(m >= ue->frame_parms.symbols_per_tti>>1)
          slot = 1;

        start_meas(&ue->dlsch_llr_stats_parallelization[ue->current_thread_id[subframe_rx]][slot]);
      }

      // process DLSCH received in first slot
      rx_pdsch(ue,
               pdsch,
               eNB_id,
               eNB_id_i,
               proc->frame_rx,
               subframe_rx,  // subframe,
               m,
               first_symbol_flag,
               dual_stream_UE,
               i_mod,
               dlsch0->current_harq_pid);

      if (LOG_DEBUGFLAG(UE_TIMING)) {
        uint8_t slot = 0;

        if(m >= ue->frame_parms.symbols_per_tti>>1)
          slot = 1;

        stop_meas(&ue->dlsch_llr_stats_parallelization[ue->current_thread_id[subframe_rx]][slot]);
        LOG_I(PHY, "[AbsSFN %d.%d] LLR Computation Symbol %d %5.2f \n",proc->frame_rx,subframe_rx,m,ue->dlsch_llr_stats_parallelization[ue->current_thread_id[subframe_rx]][slot].p_time/(cpuf*1000.0));
      }

      if(first_symbol_flag) {
        proc->first_symbol_available = 1;
      }
    } // CRNTI active
  }
}

void process_rar(PHY_VARS_UE *ue,
                 UE_rxtx_proc_t *proc,
                 int eNB_id,
                 runmode_t mode,
                 int abstraction_flag) {
  int frame_rx = proc->frame_rx;
  int subframe_rx = proc->subframe_rx;
  int timing_advance;
  LTE_UE_DLSCH_t *dlsch0 = ue->dlsch_ra[eNB_id];
  int harq_pid = 0;
  uint8_t *rar;
  uint8_t next1_thread_id = ue->current_thread_id[subframe_rx]== (RX_NB_TH-1) ? 0:(ue->current_thread_id[subframe_rx]+1);
  uint8_t next2_thread_id = next1_thread_id== (RX_NB_TH-1) ? 0:(next1_thread_id+1);
  LOG_D(PHY,"[UE  %d][RAPROC] Frame %d subframe %d Received RAR  mode %d\n",
        ue->Mod_id,
        frame_rx,
        subframe_rx, ue->UE_mode[eNB_id]);

  if (ue->mac_enabled == 1) {
    if ((ue->UE_mode[eNB_id] != PUSCH) &&
        (ue->prach_resources[eNB_id]->Msg3!=NULL)) {
      LOG_D(PHY,"[UE  %d][RAPROC] Frame %d subframe %d Invoking MAC for RAR (current preamble %d)\n",
            ue->Mod_id,frame_rx,
            subframe_rx,
            ue->prach_resources[eNB_id]->ra_PreambleIndex);
      timing_advance = ue_process_rar(ue->Mod_id,
                                      ue->CC_id,
                                      frame_rx,
                                      ue->prach_resources[eNB_id]->ra_RNTI,
                                      dlsch0->harq_processes[0]->b,
                                      &ue->pdcch_vars[ue->current_thread_id[subframe_rx]][eNB_id]->crnti,
                                      ue->prach_resources[eNB_id]->ra_PreambleIndex,
                                      dlsch0->harq_processes[0]->b); // alter the 'b' buffer so it contains only the selected RAR header and RAR payload
      ue->pdcch_vars[next1_thread_id][eNB_id]->crnti = ue->pdcch_vars[ue->current_thread_id[subframe_rx]][eNB_id]->crnti;
      ue->pdcch_vars[next2_thread_id][eNB_id]->crnti = ue->pdcch_vars[ue->current_thread_id[subframe_rx]][eNB_id]->crnti;

      if (timing_advance!=0xffff) {
        LOG_D(PHY,"[UE  %d][RAPROC] Frame %d subframe %d Got rnti %x and timing advance %d from RAR\n",
              ue->Mod_id,
              frame_rx,
              subframe_rx,
              ue->pdcch_vars[ue->current_thread_id[subframe_rx]][eNB_id]->crnti,
              timing_advance);
        // remember this c-rnti is still a tc-rnti
        ue->pdcch_vars[ue->current_thread_id[subframe_rx]][eNB_id]->crnti_is_temporary = 1;
        //timing_advance = 0;
        process_timing_advance_rar(ue,proc,timing_advance);

        if (mode!=debug_prach) {
          ue->ulsch_Msg3_active[eNB_id]=1;
          get_Msg3_alloc(&ue->frame_parms,
                         subframe_rx,
                         frame_rx,
                         &ue->ulsch_Msg3_frame[eNB_id],
                         &ue->ulsch_Msg3_subframe[eNB_id]);
          LOG_D(PHY,"[UE  %d][RAPROC] Got Msg3_alloc Frame %d subframe %d: Msg3_frame %d, Msg3_subframe %d\n",
                ue->Mod_id,
                frame_rx,
                subframe_rx,
                ue->ulsch_Msg3_frame[eNB_id],
                ue->ulsch_Msg3_subframe[eNB_id]);
          harq_pid = subframe2harq_pid(&ue->frame_parms,
                                       ue->ulsch_Msg3_frame[eNB_id],
                                       ue->ulsch_Msg3_subframe[eNB_id]);
          ue->ulsch[eNB_id]->harq_processes[harq_pid]->round = 0;
          ue->UE_mode[eNB_id] = RA_RESPONSE;
          //      ue->Msg3_timer[eNB_id] = 10;
          ue->ulsch[eNB_id]->power_offset = 6;
          ue->ulsch_no_allocation_counter[eNB_id] = 0;
        }
      } else { // PRACH preamble doesn't match RAR
        LOG_W(PHY,"[UE  %d][RAPROC] Received RAR preamble (%d) doesn't match !!!\n",
              ue->Mod_id,
              ue->prach_resources[eNB_id]->ra_PreambleIndex);
      }
    } // mode != PUSCH
  } else {
    rar = dlsch0->harq_processes[0]->b+1;
    timing_advance = ((((uint16_t)(rar[0]&0x7f))<<4) + (rar[1]>>4));
    process_timing_advance_rar(ue,proc,timing_advance);
  }
}

void ue_dlsch_procedures(PHY_VARS_UE *ue,
                         UE_rxtx_proc_t *proc,
                         int eNB_id,
                         PDSCH_t pdsch,
                         LTE_UE_DLSCH_t *dlsch0,
                         LTE_UE_DLSCH_t *dlsch1,
                         int *dlsch_errors,
                         runmode_t mode,
                         int abstraction_flag) {
  int harq_pid;
  int frame_rx = proc->frame_rx;
  int subframe_rx = proc->subframe_rx;
  int ret=0, ret1=0;
  int CC_id = ue->CC_id;
  LTE_UE_PDSCH *pdsch_vars;
  uint8_t is_cw0_active = 0;
  uint8_t is_cw1_active = 0;

  if (dlsch0==NULL)
    AssertFatal(0,"dlsch0 should be defined at this level \n");

  harq_pid = dlsch0->current_harq_pid;
  is_cw0_active = dlsch0->harq_processes[harq_pid]->status;

  if(dlsch1)
    is_cw1_active = dlsch1->harq_processes[harq_pid]->status;

  LOG_D(PHY,"AbsSubframe %d.%d Start Turbo Decoder for CW0 [harq_pid %d] ? %d \n", frame_rx%1024, subframe_rx, harq_pid, is_cw0_active);
  LOG_D(PHY,"AbsSubframe %d.%d Start Turbo Decoder for CW1 [harq_pid %d] ? %d \n", frame_rx%1024, subframe_rx, harq_pid, is_cw1_active);

  if(is_cw0_active && is_cw1_active) {
    dlsch0->Kmimo = 2;
    dlsch1->Kmimo = 2;
  } else {
    dlsch0->Kmimo = 1;
  }

  if (1) {
    switch (pdsch) {
      case SI_PDSCH:
        pdsch_vars = ue->pdsch_vars_SI[eNB_id];
        break;

      case RA_PDSCH:
        pdsch_vars = ue->pdsch_vars_ra[eNB_id];
        break;

      case P_PDSCH:
        pdsch_vars = ue->pdsch_vars_p[eNB_id];
        break;

      case PDSCH:
        pdsch_vars = ue->pdsch_vars[ue->current_thread_id[subframe_rx]][eNB_id];
        break;

      case PMCH:
      case PDSCH1:
        LOG_E(PHY,"Illegal PDSCH %d for ue_pdsch_procedures\n",pdsch);
        pdsch_vars = NULL;
        return;
        break;

      default:
        pdsch_vars = NULL;
        return;
        break;
    }

    if (frame_rx < *dlsch_errors)
      *dlsch_errors=0;

    if (pdsch==RA_PDSCH) {
      if (ue->prach_resources[eNB_id]!=NULL)
        dlsch0->rnti = ue->prach_resources[eNB_id]->ra_RNTI;
      else {
        LOG_E(PHY,"[UE %d] Frame %d, subframe %d: FATAL, prach_resources is NULL\n",ue->Mod_id,frame_rx,subframe_rx);
        AssertFatal(1==0,"prach_resources is NULL");
      }
    }

    // start turbo decode for CW 0
    dlsch0->harq_processes[harq_pid]->G = get_G(&ue->frame_parms,
                                          dlsch0->harq_processes[harq_pid]->nb_rb,
                                          dlsch0->harq_processes[harq_pid]->rb_alloc_even,
                                          dlsch0->harq_processes[harq_pid]->Qm,
                                          dlsch0->harq_processes[harq_pid]->Nl,
                                          ue->pdcch_vars[ue->current_thread_id[subframe_rx]][eNB_id]->num_pdcch_symbols,
                                          frame_rx,
                                          subframe_rx,
                                          ue->transmission_mode[eNB_id]<7?0:ue->transmission_mode[eNB_id]);

    if (LOG_DEBUGFLAG(UE_TIMING)) {
      start_meas(&ue->dlsch_unscrambling_stats);
    }

    dlsch_unscrambling(&ue->frame_parms,
                       0,
                       dlsch0,
                       dlsch0->harq_processes[harq_pid]->G,
                       pdsch_vars->llr[0],
                       0,
                       subframe_rx<<1);

    if (LOG_DEBUGFLAG(UE_TIMING)) {
      stop_meas(&ue->dlsch_unscrambling_stats);
    }

    LOG_D(PHY," ------ start turbo decoder for AbsSubframe %d.%d / %d  ------  \n", frame_rx, subframe_rx, harq_pid);
    LOG_D(PHY,"start turbo decode for CW 0 for AbsSubframe %d.%d / %d --> nb_rb %d \n", frame_rx, subframe_rx, harq_pid, dlsch0->harq_processes[harq_pid]->nb_rb);
    LOG_D(PHY,"start turbo decode for CW 0 for AbsSubframe %d.%d / %d  --> rb_alloc_even %x \n", frame_rx, subframe_rx, harq_pid,
          (unsigned int)((intptr_t)dlsch0->harq_processes[harq_pid]->rb_alloc_even));
    LOG_D(PHY,"start turbo decode for CW 0 for AbsSubframe %d.%d / %d  --> Qm %d \n", frame_rx, subframe_rx, harq_pid, dlsch0->harq_processes[harq_pid]->Qm);
    LOG_D(PHY,"start turbo decode for CW 0 for AbsSubframe %d.%d / %d  --> Nl %d \n", frame_rx, subframe_rx, harq_pid, dlsch0->harq_processes[harq_pid]->Nl);
    LOG_D(PHY,"start turbo decode for CW 0 for AbsSubframe %d.%d / %d  --> G  %d \n", frame_rx, subframe_rx, harq_pid, dlsch0->harq_processes[harq_pid]->G);
    LOG_D(PHY,"start turbo decode for CW 0 for AbsSubframe %d.%d / %d  --> Kmimo  %d \n", frame_rx, subframe_rx, harq_pid, dlsch0->Kmimo);
    LOG_D(PHY,"start turbo decode for CW 0 for AbsSubframe %d.%d / %d  --> Pdcch Sym  %d \n", frame_rx, subframe_rx, harq_pid,
          ue->pdcch_vars[ue->current_thread_id[subframe_rx]][eNB_id]->num_pdcch_symbols);

    if (LOG_DEBUGFLAG(UE_TIMING)) {
      start_meas(&ue->dlsch_decoding_stats[ue->current_thread_id[subframe_rx]]);
    }

    ret = dlsch_decoding(ue,
                         pdsch_vars->llr[0],
                         &ue->frame_parms,
                         dlsch0,
                         dlsch0->harq_processes[harq_pid],
                         frame_rx,
                         subframe_rx,
                         harq_pid,
                         pdsch==PDSCH?1:0,
                         dlsch0->harq_processes[harq_pid]->TBS>256?1:0);

    if (LOG_DEBUGFLAG(UE_TIMING)) {
      stop_meas(&ue->dlsch_decoding_stats[ue->current_thread_id[subframe_rx]]);
      LOG_I(PHY, " --> Unscrambling for CW0 %5.3f\n",
            (ue->dlsch_unscrambling_stats.p_time)/(cpuf*1000.0));
      LOG_I(PHY, "AbsSubframe %d.%d --> Turbo Decoding for CW0 %5.3f\n",
            frame_rx%1024, subframe_rx,(ue->dlsch_decoding_stats[ue->current_thread_id[subframe_rx]].p_time)/(cpuf*1000.0));
    }

    if(is_cw1_active) {
      // start turbo decode for CW 1
      dlsch1->harq_processes[harq_pid]->G = get_G(&ue->frame_parms,
                                            dlsch1->harq_processes[harq_pid]->nb_rb,
                                            dlsch1->harq_processes[harq_pid]->rb_alloc_even,
                                            dlsch1->harq_processes[harq_pid]->Qm,
                                            dlsch1->harq_processes[harq_pid]->Nl,
                                            ue->pdcch_vars[ue->current_thread_id[subframe_rx]][eNB_id]->num_pdcch_symbols,
                                            frame_rx,
                                            subframe_rx,
                                            ue->transmission_mode[eNB_id]<7?0:ue->transmission_mode[eNB_id]);

      if (LOG_DEBUGFLAG(UE_TIMING)) {
        start_meas(&ue->dlsch_unscrambling_stats);
      }

      dlsch_unscrambling(&ue->frame_parms,
                         0,
                         dlsch1,
                         dlsch1->harq_processes[harq_pid]->G,
                         pdsch_vars->llr[1],
                         1,
                         subframe_rx<<1);

      if (LOG_DEBUGFLAG(UE_TIMING)) {
        stop_meas(&ue->dlsch_unscrambling_stats);
      }

      LOG_D(PHY,"start turbo decode for CW 1 for AbsSubframe %d.%d / %d --> nb_rb %d \n", frame_rx, subframe_rx, harq_pid, dlsch1->harq_processes[harq_pid]->nb_rb);
      LOG_D(PHY,"start turbo decode for CW 1 for AbsSubframe %d.%d / %d  --> rb_alloc_even %x \n", frame_rx, subframe_rx, harq_pid, (uint16_t)((intptr_t)dlsch1->harq_processes[harq_pid]->rb_alloc_even));
      LOG_D(PHY,"start turbo decode for CW 1 for AbsSubframe %d.%d / %d  --> Qm %d \n", frame_rx, subframe_rx, harq_pid, dlsch1->harq_processes[harq_pid]->Qm);
      LOG_D(PHY,"start turbo decode for CW 1 for AbsSubframe %d.%d / %d  --> Nl %d \n", frame_rx, subframe_rx, harq_pid, dlsch1->harq_processes[harq_pid]->Nl);
      LOG_D(PHY,"start turbo decode for CW 1 for AbsSubframe %d.%d / %d  --> G  %d \n", frame_rx, subframe_rx, harq_pid, dlsch1->harq_processes[harq_pid]->G);
      LOG_D(PHY,"start turbo decode for CW 1 for AbsSubframe %d.%d / %d  --> Kmimo  %d \n", frame_rx, subframe_rx, harq_pid, dlsch1->Kmimo);
      LOG_D(PHY,"start turbo decode for CW 1 for AbsSubframe %d.%d / %d  --> Pdcch Sym  %d \n", frame_rx, subframe_rx, harq_pid,
            ue->pdcch_vars[ue->current_thread_id[subframe_rx]][eNB_id]->num_pdcch_symbols);

      if (LOG_DEBUGFLAG(UE_TIMING)) {
        start_meas(&ue->dlsch_decoding_stats[ue->current_thread_id[subframe_rx]]);
      }

      ret1 = dlsch_decoding(ue,
                            pdsch_vars->llr[1],
                            &ue->frame_parms,
                            dlsch1,
                            dlsch1->harq_processes[harq_pid],
                            frame_rx,
                            subframe_rx,
                            harq_pid,
                            pdsch==PDSCH?1:0,
                            dlsch1->harq_processes[harq_pid]->TBS>256?1:0);

      if (LOG_DEBUGFLAG(UE_TIMING)) {
        stop_meas(&ue->dlsch_decoding_stats[ue->current_thread_id[subframe_rx]]);
        LOG_I(PHY, " --> Unscrambling for CW1 %5.3f\n",
              (ue->dlsch_unscrambling_stats.p_time)/(cpuf*1000.0));
        LOG_I(PHY, "AbsSubframe %d.%d --> Turbo Decoding for CW1 %5.3f\n",
              frame_rx%1024, subframe_rx,(ue->dlsch_decoding_stats[ue->current_thread_id[subframe_rx]].p_time)/(cpuf*1000.0));
      }

      LOG_D(PHY,"AbsSubframe %d.%d --> Turbo Decoding for CW1 %5.3f\n",
            frame_rx%1024, subframe_rx,(ue->dlsch_decoding_stats[ue->current_thread_id[subframe_rx]].p_time)/(cpuf*1000.0));
    }

    LOG_D(PHY," ------ end turbo decoder for AbsSubframe %d.%d ------  \n", frame_rx, subframe_rx);

    // Check CRC for CW 0
    if (ret == (1+dlsch0->max_turbo_iterations)) {
      *dlsch_errors=*dlsch_errors+1;

      if(dlsch0->rnti != 0xffff) {
        LOG_D(PHY,"[UE  %d][PDSCH %x/%d] AbsSubframe %d.%d : DLSCH CW0 in error (rv %d,round %d, mcs %d,TBS %d)\n",
              ue->Mod_id,dlsch0->rnti,
              harq_pid,frame_rx,subframe_rx,
              dlsch0->harq_processes[harq_pid]->rvidx,
              dlsch0->harq_processes[harq_pid]->round,
              dlsch0->harq_processes[harq_pid]->mcs,
              dlsch0->harq_processes[harq_pid]->TBS);
      }
    } else {
      if(dlsch0->rnti != 0xffff) {
        LOG_D(PHY,"[UE  %d][PDSCH %x/%d] AbsSubframe %d.%d : Received DLSCH CW0 (rv %d,round %d, mcs %d,TBS %d)\n",
              ue->Mod_id,dlsch0->rnti,
              harq_pid,frame_rx,subframe_rx,
              dlsch0->harq_processes[harq_pid]->rvidx,
              dlsch0->harq_processes[harq_pid]->round,
              dlsch0->harq_processes[harq_pid]->mcs,
              dlsch0->harq_processes[harq_pid]->TBS);
      }

      if ( LOG_DEBUGFLAG(DEBUG_UE_PHYPROC)) {
        int j;
        LOG_D(PHY,"dlsch harq_pid %d (rx): \n",dlsch0->current_harq_pid);

        for (j=0; j<dlsch0->harq_processes[dlsch0->current_harq_pid]->TBS>>3; j++)
          LOG_T(PHY,"%x.",dlsch0->harq_processes[dlsch0->current_harq_pid]->b[j]);

        LOG_T(PHY,"\n");
      }

      if (ue->mac_enabled == 1) {
        switch (pdsch) {
          case PDSCH:
            ue_send_sdu(ue->Mod_id,
                        CC_id,
                        frame_rx,
                        subframe_rx,
                        dlsch0->harq_processes[dlsch0->current_harq_pid]->b,
                        dlsch0->harq_processes[dlsch0->current_harq_pid]->TBS>>3,
                        eNB_id);
            break;

          case SI_PDSCH:
<<<<<<< HEAD
=======
#if (LTE_RRC_VERSION >= MAKE_VERSION(14, 0, 0))
>>>>>>> 4f55943b
            if(subframe_rx == 0) {
              ue_decode_si_mbms(ue->Mod_id,
                                CC_id,
                                frame_rx,
                                eNB_id,
                                ue->dlsch_SI[eNB_id]->harq_processes[0]->b,
                                ue->dlsch_SI[eNB_id]->harq_processes[0]->TBS>>3);
            } else {
              ue_decode_si(ue->Mod_id,
                           CC_id,
                           frame_rx,
                           eNB_id,
                           ue->dlsch_SI[eNB_id]->harq_processes[0]->b,
                           ue->dlsch_SI[eNB_id]->harq_processes[0]->TBS>>3);
            }

<<<<<<< HEAD
=======
#else
            ue_decode_si(ue->Mod_id,
                         CC_id,
                         frame_rx,
                         eNB_id,
                         ue->dlsch_SI[eNB_id]->harq_processes[0]->b,
                         ue->dlsch_SI[eNB_id]->harq_processes[0]->TBS>>3);
#endif
>>>>>>> 4f55943b
            break;

          case P_PDSCH:
            ue_decode_p(ue->Mod_id,
                        CC_id,
                        frame_rx,
                        eNB_id,
                        ue->dlsch_SI[eNB_id]->harq_processes[0]->b,
                        ue->dlsch_SI[eNB_id]->harq_processes[0]->TBS>>3);
            break;

          case RA_PDSCH:
            process_rar(ue,proc,eNB_id,mode,abstraction_flag);
            break;

          case PDSCH1:
            LOG_E(PHY,"Shouldn't have PDSCH1 yet, come back later\n");
            AssertFatal(1==0,"exiting");
            break;

          case PMCH:
            LOG_E(PHY,"Shouldn't have PMCH here\n");
            AssertFatal(1==0,"exiting");
            break;
        }
      }

      ue->total_TBS[eNB_id] =  ue->total_TBS[eNB_id] +
                               dlsch0->harq_processes[dlsch0->current_harq_pid]->TBS;
      ue->total_received_bits[eNB_id] = ue->total_TBS[eNB_id] +
                                        dlsch0->harq_processes[dlsch0->current_harq_pid]->TBS;
    }

    // Check CRC for CW 1
    if(is_cw1_active) {
      if (ret1 == (1+dlsch0->max_turbo_iterations)) {
        LOG_D(PHY,"[UE  %d][PDSCH %x/%d] Frame %d subframe %d DLSCH CW1 in error (rv %d,mcs %d,TBS %d)\n",
              ue->Mod_id,dlsch0->rnti,
              harq_pid,frame_rx,subframe_rx,
              dlsch0->harq_processes[harq_pid]->rvidx,
              dlsch0->harq_processes[harq_pid]->mcs,
              dlsch0->harq_processes[harq_pid]->TBS);
      } else {
        LOG_D(PHY,"[UE  %d][PDSCH %x/%d] Frame %d subframe %d: Received DLSCH CW1 (rv %d,mcs %d,TBS %d)\n",
              ue->Mod_id,dlsch0->rnti,
              harq_pid,frame_rx,subframe_rx,
              dlsch0->harq_processes[harq_pid]->rvidx,
              dlsch0->harq_processes[harq_pid]->mcs,
              dlsch0->harq_processes[harq_pid]->TBS);

        if (ue->mac_enabled == 1) {
          switch (pdsch) {
            case PDSCH:
              if(is_cw1_active)
                ue_send_sdu(ue->Mod_id,
                            CC_id,
                            frame_rx,
                            subframe_rx,
                            dlsch1->harq_processes[dlsch1->current_harq_pid]->b,
                            dlsch1->harq_processes[dlsch1->current_harq_pid]->TBS>>3,
                            eNB_id);

              break;

            case SI_PDSCH:
            case P_PDSCH:
            case RA_PDSCH:
            case PDSCH1:
            case PMCH:
              AssertFatal(0,"exiting");
              break;
          }
        }
      }
    }

    if (LOG_DEBUGFLAG(DEBUG_UE_PHYPROC)) {
      LOG_D(PHY,"[UE  %d][PDSCH %x/%d] Frame %d subframe %d: PDSCH/DLSCH decoding iter %d (mcs %d, rv %d, TBS %d)\n",
            ue->Mod_id,
            dlsch0->rnti,harq_pid,
            frame_rx,subframe_rx,ret,
            dlsch0->harq_processes[harq_pid]->mcs,
            dlsch0->harq_processes[harq_pid]->rvidx,
            dlsch0->harq_processes[harq_pid]->TBS);

      if (frame_rx%100==0) {
        LOG_D(PHY,"[UE  %d][PDSCH %x] Frame %d subframe %d dlsch_errors %d, dlsch_received %d, dlsch_fer %d, current_dlsch_cqi %d\n",
              ue->Mod_id,dlsch0->rnti,
              frame_rx,subframe_rx,
              ue->dlsch_errors[eNB_id],
              ue->dlsch_received[eNB_id],
              ue->dlsch_fer[eNB_id],
              ue->measurements.wideband_cqi_tot[eNB_id]);
      }
    } /*LOG_DEBUGFLAG(DEBUG_UE_PHYPROC) */
  }
}

/*!
 * \brief This is the UE synchronize thread.
 * It performs band scanning and synchonization.
 * \param arg is a pointer to a \ref PHY_VARS_UE structure.
 * \returns a pointer to an int. The storage is not on the heap and must not be freed.
 */
#ifdef UE_SLOT_PARALLELISATION
#define FIFO_PRIORITY   40
void *UE_thread_slot1_dl_processing(void *arg) {
  static __thread int UE_dl_slot1_processing_retval;
  struct rx_tx_thread_data *rtd = arg;
  UE_rxtx_proc_t *proc = rtd->proc;
  PHY_VARS_UE    *ue   = rtd->UE;
  int frame_rx;
  uint8_t subframe_rx;
  uint8_t pilot0;
  uint8_t pilot1;
  uint8_t slot1;
  uint8_t next_subframe_rx;
  uint8_t next_subframe_slot0;
  proc->instance_cnt_slot1_dl_processing=-1;
  proc->subframe_rx=proc->sub_frame_start;
  char threadname[256];
  sprintf(threadname,"UE_thread_slot1_dl_processing_%d", proc->sub_frame_start);
  cpu_set_t cpuset;
  CPU_ZERO(&cpuset);

  if ( (proc->sub_frame_start+1)%RX_NB_TH == 0 && threads.slot1_proc_one != -1 )
    CPU_SET(threads.slot1_proc_one, &cpuset);

  if ( (proc->sub_frame_start+1)%RX_NB_TH == 1 && threads.slot1_proc_two != -1 )
    CPU_SET(threads.slot1_proc_two, &cpuset);

  if ( (proc->sub_frame_start+1)%RX_NB_TH == 2 && threads.slot1_proc_three != -1 )
    CPU_SET(threads.slot1_proc_three, &cpuset);

  init_thread(900000,1000000, FIFO_PRIORITY-1, &cpuset,
              threadname);

  while (!oai_exit) {
    if (pthread_mutex_lock(&proc->mutex_slot1_dl_processing) != 0) {
      LOG_E( PHY, "[SCHED][UE] error locking mutex for UE slot1 dl processing\n" );
      exit_fun("nothing to add");
    }

    while (proc->instance_cnt_slot1_dl_processing < 0) {
      // most of the time, the thread is waiting here
      pthread_cond_wait( &proc->cond_slot1_dl_processing, &proc->mutex_slot1_dl_processing );
    }

    if (pthread_mutex_unlock(&proc->mutex_slot1_dl_processing) != 0) {
      LOG_E( PHY, "[SCHED][UE] error unlocking mutex for UE slot1 dl processing \n" );
      exit_fun("nothing to add");
    }

    /*for(int th_idx=0; th_idx< RX_NB_TH; th_idx++)
    {
    frame_rx    = ue->proc.proc_rxtx[0].frame_rx;
    subframe_rx = ue->proc.proc_rxtx[0].subframe_rx;
    printf("AbsSubframe %d.%d execute dl slot1 processing \n", frame_rx, subframe_rx);
    }*/
    frame_rx    = proc->frame_rx;
    subframe_rx = proc->subframe_rx;
    next_subframe_rx    = (1+subframe_rx)%10;
    next_subframe_slot0 = next_subframe_rx<<1;
    slot1  = (subframe_rx<<1) + 1;
    pilot0 = 0;

    //printf("AbsSubframe %d.%d execute dl slot1 processing \n", frame_rx, subframe_rx);

    if (ue->frame_parms.Ncp == 0) {  // normal prefix
      pilot1 = 4;
    } else { // extended prefix
      pilot1 = 3;
    }

    /**** Slot1 FE Processing ****/
    if (LOG_DEBUGFLAG(UE_TIMING)) {
      start_meas(&ue->ue_front_end_per_slot_stat[ue->current_thread_id[subframe_rx]][1]);
    }

    // I- start dl slot1 processing
    // do first symbol of next downlink subframe for channel estimation
    /*
    // 1- perform FFT for pilot ofdm symbols first (ofdmSym0 next subframe ofdmSym11)
    if (subframe_select(&ue->frame_parms,next_subframe_rx) != SF_UL)
    {
        front_end_fft(ue,
                pilot0,
                next_subframe_slot0,
                0,
                0);
    }

    front_end_fft(ue,
            pilot1,
            slot1,
            0,
            0);
     */
    // 1- perform FFT
    for (int l=1; l<ue->frame_parms.symbols_per_tti>>1; l++) {
      //if( (l != pilot0) && (l != pilot1))
      {
        if (LOG_DEBUGFLAG(UE_TIMING)) {
          start_meas(&ue->ofdm_demod_stats);
        }

        VCD_SIGNAL_DUMPER_DUMP_FUNCTION_BY_NAME(VCD_SIGNAL_DUMPER_FUNCTIONS_UE_SLOT_FEP, VCD_FUNCTION_IN);
        //printf("AbsSubframe %d.%d FFT slot %d, symbol %d\n", frame_rx,subframe_rx,slot1,l);
        front_end_fft(ue,
                      l,
                      slot1,
                      0,
                      0);
        VCD_SIGNAL_DUMPER_DUMP_FUNCTION_BY_NAME(VCD_SIGNAL_DUMPER_FUNCTIONS_UE_SLOT_FEP, VCD_FUNCTION_OUT);

        if (LOG_DEBUGFLAG(UE_TIMING)) {
          stop_meas(&ue->ofdm_demod_stats);
        }
      }
    } // for l=1..l2

    if (subframe_select(&ue->frame_parms,next_subframe_rx) != SF_UL) {
      //printf("AbsSubframe %d.%d FFT slot %d, symbol %d\n", frame_rx,subframe_rx,next_subframe_slot0,pilot0);
      front_end_fft(ue,
                    pilot0,
                    next_subframe_slot0,
                    0,
                    0);
    }

    // 2- perform Channel Estimation for slot1
    for (int l=1; l<ue->frame_parms.symbols_per_tti>>1; l++) {
      if(l == pilot1) {
        //wait until channel estimation for pilot0/slot1 is available
        uint32_t wait = 0;

        while(proc->chan_est_pilot0_slot1_available == 0) {
          usleep(1);
          wait++;
        }

        //printf("[slot1 dl processing] ChanEst symbol %d slot %d wait%d\n",l,slot1,wait);
      }

      //printf("AbsSubframe %d.%d ChanEst slot %d, symbol %d\n", frame_rx,subframe_rx,slot1,l);
      front_end_chanEst(ue,
                        l,
                        slot1,
                        0);
      ue_measurement_procedures(l-1,ue,proc,0,1+(subframe_rx<<1),0,ue->mode);
    }

    //printf("AbsSubframe %d.%d ChanEst slot %d, symbol %d\n", frame_rx,subframe_rx,next_subframe_slot0,pilot0);
    front_end_chanEst(ue,
                      pilot0,
                      next_subframe_slot0,
                      0);

    if ( (subframe_rx == 0) && (ue->decode_MIB == 1)) {
      ue_pbch_procedures(0,ue,proc,0);
    }

    proc->chan_est_slot1_available = 1;
    //printf("Set available slot 1channelEst to 1 AbsSubframe %d.%d \n",frame_rx,subframe_rx);
    //printf(" [slot1 dl processing] ==> FFT/CHanEst Done for AbsSubframe %d.%d \n", proc->frame_rx, proc->subframe_rx);

    //printf(" [slot1 dl processing] ==> Start LLR Comuptation slot1 for AbsSubframe %d.%d \n", proc->frame_rx, proc->subframe_rx);

    if ( LOG_DEBUGFLAG(UE_TIMING)) {
      stop_meas(&ue->ue_front_end_per_slot_stat[ue->current_thread_id[subframe_rx]][1]);
      LOG_I(PHY, "[AbsSFN %d.%d] Slot1: FFT + Channel Estimate + Pdsch Proc Slot0 %5.2f \n",frame_rx,subframe_rx,ue->ue_front_end_per_slot_stat[ue->current_thread_id[subframe_rx]][1].p_time/(cpuf*1000.0));
    }

    //wait until pdcch is decoded
    uint32_t wait = 0;

    while(proc->dci_slot0_available == 0) {
      usleep(1);
      wait++;
    }

    //printf("[slot1 dl processing] AbsSubframe %d.%d LLR Computation Start wait DCI %d\n",frame_rx,subframe_rx,wait);

    /**** Pdsch Procedure Slot1 ****/
    // start slot1 thread for Pdsch Procedure (slot1)
    // do procedures for C-RNTI
    //printf("AbsSubframe %d.%d Pdsch Procedure (slot1)\n",frame_rx,subframe_rx);

    if ( LOG_DEBUGFLAG(UE_TIMING)) {
      start_meas(&ue->pdsch_procedures_per_slot_stat[ue->current_thread_id[subframe_rx]][1]);
    }

    // start slave thread for Pdsch Procedure (slot1)
    // do procedures for C-RNTI
    uint8_t eNB_id = 0;
    uint8_t abstraction_flag = 0;

    if (ue->dlsch[ue->current_thread_id[subframe_rx]][eNB_id][0]->active == 1) {
      //wait until first ofdm symbol is processed
      //wait = 0;
      //while(proc->first_symbol_available == 0)
      //{
      //    usleep(1);
      //    wait++;
      //}
      //printf("[slot1 dl processing] AbsSubframe %d.%d LLR Computation Start wait First Ofdm Sym %d\n",frame_rx,subframe_rx,wait);
      //VCD_SIGNAL_DUMPER_DUMP_FUNCTION_BY_NAME(VCD_SIGNAL_DUMPER_FUNCTIONS_PDSCH_PROC, VCD_FUNCTION_IN);
      ue_pdsch_procedures(ue,
                          proc,
                          eNB_id,
                          PDSCH,
                          ue->dlsch[ue->current_thread_id[subframe_rx]][eNB_id][0],
                          NULL,
                          (ue->frame_parms.symbols_per_tti>>1),
                          ue->frame_parms.symbols_per_tti-1,
                          abstraction_flag);
      LOG_D(PHY," ------ end PDSCH ChannelComp/LLR slot 0: AbsSubframe %d.%d ------  \n", frame_rx%1024, subframe_rx);
      LOG_D(PHY," ------ --> PDSCH Turbo Decoder slot 0/1: AbsSubframe %d.%d ------  \n", frame_rx%1024, subframe_rx);
    }

    // do procedures for SI-RNTI
    if ((ue->dlsch_SI[eNB_id]) && (ue->dlsch_SI[eNB_id]->active == 1)) {
      ue_pdsch_procedures(ue,
                          proc,
                          eNB_id,
                          SI_PDSCH,
                          ue->dlsch_SI[eNB_id],
                          NULL,
                          (ue->frame_parms.symbols_per_tti>>1),
                          ue->frame_parms.symbols_per_tti-1,
                          abstraction_flag);
    }

    // do procedures for P-RNTI
    if ((ue->dlsch_p[eNB_id]) && (ue->dlsch_p[eNB_id]->active == 1)) {
      ue_pdsch_procedures(ue,
                          proc,
                          eNB_id,
                          P_PDSCH,
                          ue->dlsch_p[eNB_id],
                          NULL,
                          (ue->frame_parms.symbols_per_tti>>1),
                          ue->frame_parms.symbols_per_tti-1,
                          abstraction_flag);
    }

    // do procedures for RA-RNTI
    if ((ue->dlsch_ra[eNB_id]) && (ue->dlsch_ra[eNB_id]->active == 1)) {
      ue_pdsch_procedures(ue,
                          proc,
                          eNB_id,
                          RA_PDSCH,
                          ue->dlsch_ra[eNB_id],
                          NULL,
                          (ue->frame_parms.symbols_per_tti>>1),
                          ue->frame_parms.symbols_per_tti-1,
                          abstraction_flag);
    }

    proc->llr_slot1_available=1;
    //printf("Set available LLR slot1 to 1 AbsSubframe %d.%d \n",frame_rx,subframe_rx);

    if ( LOG_DEBUGFLAG(UE_TIMING)) {
      stop_meas(&ue->pdsch_procedures_per_slot_stat[ue->current_thread_id[subframe_rx]][1]);
      LOG_I(PHY, "[AbsSFN %d.%d] Slot1: LLR Computation %5.2f \n",frame_rx,subframe_rx,ue->pdsch_procedures_per_slot_stat[ue->current_thread_id[subframe_rx]][1].p_time/(cpuf*1000.0));
    }

    if (pthread_mutex_lock(&proc->mutex_slot1_dl_processing) != 0) {
      LOG_E( PHY, "[SCHED][UE] error locking mutex for UE RXTX\n" );
      exit_fun("noting to add");
    }

    proc->instance_cnt_slot1_dl_processing--;

    if (pthread_mutex_unlock(&proc->mutex_slot1_dl_processing) != 0) {
      LOG_E( PHY, "[SCHED][UE] error unlocking mutex for UE FEP Slo1\n" );
      exit_fun("noting to add");
    }
  }

  // thread finished
  free(arg);
  return &UE_dl_slot1_processing_retval;
}
#endif

#ifdef UE_SLOT_PARALLELISATION
int phy_procedures_slot_parallelization_UE_RX(PHY_VARS_UE *ue,
    UE_rxtx_proc_t *proc,
    uint8_t eNB_id,
    uint8_t abstraction_flag,
    uint8_t do_pdcch_flag,
    runmode_t mode) {
  int l,l2;
  int pmch_flag=0;
  int frame_rx = proc->frame_rx;
  int subframe_rx = proc->subframe_rx;
  uint8_t pilot0;
  uint8_t pilot1;
  uint8_t slot0;
  uint8_t slot1;
  uint8_t first_ofdm_sym;
  VCD_SIGNAL_DUMPER_DUMP_FUNCTION_BY_NAME(VCD_SIGNAL_DUMPER_FUNCTIONS_PHY_PROCEDURES_UE_RX, VCD_FUNCTION_IN);
  T(T_UE_PHY_DL_TICK, T_INT(ue->Mod_id), T_INT(frame_rx%1024), T_INT(subframe_rx));
  T(T_UE_PHY_INPUT_SIGNAL, T_INT(ue->Mod_id), T_INT(frame_rx%1024), T_INT(subframe_rx), T_INT(0),
    T_BUFFER(&ue->common_vars.rxdata[0][subframe_rx*ue->frame_parms.samples_per_tti],
             ue->frame_parms.samples_per_tti * 4));

  // start timers
  if (LOG_DEBUGFLAG(DEBUG_UE_PHYPROC)) {
    LOG_D(PHY," ****** start RX-Chain for AbsSubframe %d.%d ******  \n", frame_rx%1024, subframe_rx);
  }

  if (LOG_DEBUGFLAG(UE_TIMING)) {
    start_meas(&ue->phy_proc_rx[ue->current_thread_id[subframe_rx]]);
    start_meas(&ue->ue_front_end_stat[ue->current_thread_id[subframe_rx]]);
  }

  pmch_flag = is_pmch_subframe(frame_rx,subframe_rx,&ue->frame_parms) ? 1 : 0;

  if (do_pdcch_flag) {
    // deactivate reception until we scan pdcch
    if (ue->dlsch[ue->current_thread_id[subframe_rx]][eNB_id][0])
      ue->dlsch[ue->current_thread_id[subframe_rx]][eNB_id][0]->active = 0;

    if (ue->dlsch[ue->current_thread_id[subframe_rx]][eNB_id][1])
      ue->dlsch[ue->current_thread_id[subframe_rx]][eNB_id][1]->active = 0;

    if (ue->dlsch_SI[eNB_id])
      ue->dlsch_SI[eNB_id]->active = 0;

    if (ue->dlsch_p[eNB_id])
      ue->dlsch_p[eNB_id]->active = 0;

    if (ue->dlsch_ra[eNB_id])
      ue->dlsch_ra[eNB_id]->active = 0;
  }

  if ( LOG_DEBUG_FLAG(DEBUG_UE_PHYPROC)) {
    LOG_D(PHY,"[UE %d] Frame %d subframe %d: Doing phy_procedures_UE_RX\n",
          ue->Mod_id,frame_rx, subframe_rx);
  }

  if (subframe_select(&ue->frame_parms,subframe_rx) == SF_S) { // S-subframe, do first 5 symbols only
    l2 = 4;
  } else if (pmch_flag == 1) { // do first 2 symbols only
    l2 = 1;
  } else { // normal subframe, last symbol to be processed is the first of the second slot
    l2 = (ue->frame_parms.symbols_per_tti/2)-1;
  }

  int prev_subframe_rx = (subframe_rx - 1)<0? 9: (subframe_rx - 1);

  if (subframe_select(&ue->frame_parms,prev_subframe_rx) != SF_DL) {
    //++++++++++++++++++++++++++++++++++++++++++++++++++++++++++++
    // RX processing of symbols l=0...l2
    //++++++++++++++++++++++++++++++++++++++++++++++++++++++++++++
    first_ofdm_sym = 0;
  } else {
    //++++++++++++++++++++++++++++++++++++++++++++++++++++++++++++
    // RX processing of symbols l=1...l2 (l=0 is done in last scheduling epoch)
    //++++++++++++++++++++++++++++++++++++++++++++++++++++++++++++
    first_ofdm_sym = 1;
  }

  slot0  = (subframe_rx<<1);
  slot1  = (subframe_rx<<1) + 1;
  pilot0 = 0;

  if (ue->frame_parms.Ncp == 0) {  // normal prefix
    pilot1 = 4;
  } else { // extended prefix
    pilot1 = 3;
  }

  //LOG_I(PHY,"Set available channelEst to 0 AbsSubframe %d.%d \n",frame_rx,subframe_rx);
  //LOG_I(PHY,"Set available llrs slot1 to 0 AbsSubframe %d.%d \n",frame_rx,subframe_rx);
  //LOG_I(PHY,"Set available dci info slot0 to 0 AbsSubframe %d.%d \n",frame_rx,subframe_rx);
  proc->chan_est_pilot0_slot1_available=0;
  proc->llr_slot1_available=0;
  proc->dci_slot0_available=0;
  proc->first_symbol_available=0;
  proc->chan_est_slot1_available=0;
  //proc->channel_level=0;

  if (pthread_mutex_lock(&proc->mutex_slot1_dl_processing) != 0) {
    LOG_E( PHY, "[SCHED][UE %d][Slot0] error locking mutex for UE slot1 dl processing\n",ue->Mod_id );
    exit_fun("nothing to add");
  }

  proc->instance_cnt_slot1_dl_processing++;

  if (proc->instance_cnt_slot1_dl_processing == 0) {
    LOG_D(PHY,"unblock slot1 dl processing thread blocked on instance_cnt_slot1_dl_processing : %d \n", proc->instance_cnt_slot1_dl_processing );

    if (pthread_cond_signal(&proc->cond_slot1_dl_processing) != 0) {
      LOG_E( PHY, "[SCHED][UE %d][Slot0] ERROR pthread_cond_signal for UE slot1 processing thread\n", ue->Mod_id);
      exit_fun("nothing to add");
    }

    if (pthread_mutex_unlock(&proc->mutex_slot1_dl_processing) != 0) {
      LOG_E( PHY, "[SCHED][UE %d][Slot0] error unlocking mutex for UE slot1 dl processing \n",ue->Mod_id );
      exit_fun("nothing to add");
    }
  } else {
    LOG_E( PHY, "[SCHED][UE %d] UE RX thread busy (IC %d)!!\n", ue->Mod_id, proc->instance_cnt_slot1_dl_processing);

    if (proc->instance_cnt_slot1_dl_processing > 2)
      exit_fun("instance_cnt_slot1_dl_processing > 2");
  }

  //AssertFatal(pthread_cond_signal(&proc->cond_slot1_dl_processing) ==0 ,"");
  AssertFatal(pthread_mutex_unlock(&proc->mutex_slot1_dl_processing) ==0,"");

  /**** Slot0 FE Processing ****/
  // I- start main thread for FFT/ChanEst symbol: 0/1 --> 7
  if ( LOG_DEBUGFLAG(UE_TIMING)) {
    start_meas(&ue->ue_front_end_per_slot_stat[ue->current_thread_id[subframe_rx]][0]);
  }

  // 1- perform FFT for pilot ofdm symbols first (ofdmSym7 ofdmSym4 or (ofdmSym6 ofdmSym3))
  //printf("AbsSubframe %d.%d FFT slot %d, symbol %d\n", frame_rx,subframe_rx,slot1,pilot0);
  front_end_fft(ue,
                pilot0,
                slot1,
                0,
                0);
  //printf("AbsSubframe %d.%d FFT slot %d, symbol %d\n", frame_rx,subframe_rx,slot0,pilot1);
  front_end_fft(ue,
                pilot1,
                slot0,
                0,
                0);
  //printf("AbsSubframe %d.%d ChanEst slot %d, symbol %d\n", frame_rx,subframe_rx,slot0,pilot1);
  front_end_chanEst(ue,
                    pilot1,
                    slot0,
                    0);
  //printf("AbsSubframe %d.%d ChanEst slot %d, symbol %d\n", frame_rx,subframe_rx,slot1,pilot0);
  front_end_chanEst(ue,
                    pilot0,
                    slot1,
                    0);
  proc->chan_est_pilot0_slot1_available = 1;
  //printf("Set available channelEst to 1 AbsSubframe %d.%d \n",frame_rx,subframe_rx);

  // 2- perform FFT for other ofdm symbols other than pilots
  for (l=first_ofdm_sym; l<=l2; l++) {
    if( (l != pilot0) && (l != pilot1)) {
      //printf("AbsSubframe %d.%d FFT slot %d, symbol %d\n", frame_rx,subframe_rx,slot0,l);
      if (LOG_DEBUGFLAG(UE_TIMING)) {
        start_meas(&ue->ofdm_demod_stats);
      }

      VCD_SIGNAL_DUMPER_DUMP_FUNCTION_BY_NAME(VCD_SIGNAL_DUMPER_FUNCTIONS_UE_SLOT_FEP, VCD_FUNCTION_IN);
      front_end_fft(ue,
                    l,
                    slot0,
                    0,
                    0);
      VCD_SIGNAL_DUMPER_DUMP_FUNCTION_BY_NAME(VCD_SIGNAL_DUMPER_FUNCTIONS_UE_SLOT_FEP, VCD_FUNCTION_OUT);

      if (LOG_DEBUGFLAG(UE_TIMING)) {
        stop_meas(&ue->ofdm_demod_stats);
      }
    }
  } // for l=1..l2

  // 3- perform Channel Estimation for slot0
  for (l=first_ofdm_sym; l<=l2; l++) {
    if( (l != pilot0) && (l != pilot1)) {
      //printf("AbsSubframe %d.%d ChanEst slot %d, symbol %d\n", frame_rx,subframe_rx,slot0,l);
      front_end_chanEst(ue,
                        l,
                        slot0,
                        0);
    }

    ue_measurement_procedures(l-1,ue,proc,eNB_id,(subframe_rx<<1),abstraction_flag,mode);
  }

  if (do_pdcch_flag) {
    if (LOG_DEBUGFLAG(UE_TIMING)) {
      start_meas(&ue->pdcch_procedures_stat[ue->current_thread_id[subframe_rx]]);
    }

    if (ue_pdcch_procedures(eNB_id,ue,proc,abstraction_flag) == -1) {
      LOG_E(PHY,"[UE  %d] Frame %d, subframe %d: Error in pdcch procedures\n",ue->Mod_id,frame_rx,subframe_rx);

      if (LOG_DEBUGFLAG(UE_TIMING)) {
        LOG_I(PHY, "[AbsSFN %d.%d] Slot0: PDCCH %5.2f \n",frame_rx,subframe_rx,ue->pdcch_procedures_stat[ue->current_thread_id[subframe_rx]].p_time/(cpuf*1000.0));
      }

      //proc->dci_slot0_available = 1;
      return(-1);
    }

    //proc->dci_slot0_available=1;
    if (LOG_DEBUGFLAG(UE_TIMING)) {
      stop_meas(&ue->pdcch_procedures_stat[ue->current_thread_id[subframe_rx]]);
      LOG_I(PHY, "[AbsSFN %d.%d] Slot0: PDCCH %5.2f \n",frame_rx,subframe_rx,ue->pdcch_procedures_stat[ue->current_thread_id[subframe_rx]].p_time/(cpuf*1000.0));
    }
  }

  //printf("num_pdcch_symbols %d\n",ue->pdcch_vars[ue->current_thread_id[subframe_rx]][eNB_id]->num_pdcch_symbols);

  // first slot has been processed (FFTs + Channel Estimation, PCFICH/PHICH/PDCCH)
  if (LOG_DEBUGFLAG(UE_TIMING)) {
    stop_meas(&ue->ue_front_end_per_slot_stat[ue->current_thread_id[subframe_rx]][0]);
    LOG_I(PHY, "[AbsSFN %d.%d] Slot0: FFT + Channel Estimate + PCFICH/PHICH/PDCCH %5.2f \n",frame_rx,subframe_rx,
          ue->ue_front_end_per_slot_stat[ue->current_thread_id[subframe_rx]][0].p_time/(cpuf*1000.0));
  }

  //wait until slot1 FE is done
  uint32_t wait = 0;

  while(proc->chan_est_slot1_available == 0) {
    usleep(1);
    wait++;
  }

  if (LOG_DEBUGFLAG(UE_TIMING)) {
    stop_meas(&ue->ue_front_end_stat[ue->current_thread_id[subframe_rx]]);
    LOG_I(PHY, "[AbsSFN %d.%d] FULL FE Processing %5.2f \n",frame_rx,subframe_rx,ue->ue_front_end_per_slot_stat[ue->current_thread_id[subframe_rx]][0].p_time/(cpuf*1000.0));
  }

  /**** End Subframe FE Processing ****/

  //Trigger LLR parallelized for Slot 1
  //proc->dci_slot0_available=1;
  //printf("Set available dci slot0 to 1 AbsSubframe %d.%d \n",frame_rx%1024,subframe_rx);

  /**** Pdsch Procedure Slot0 ****/
  // start main thread for Pdsch Procedure (slot0)
  // do procedures for C-RNTI
  //printf("AbsSubframe %d.%d Pdsch Procedure (slot0)\n",frame_rx%1024,subframe_rx);
  //printf("AbsSubframe %d.%d Pdsch Procedure PDSCH Active %d \n",frame_rx%1024,subframe_rx, ue->dlsch[ue->current_thread_id[subframe_rx]][0][0]->active);

  if (LOG_DEBUGFLAG(UE_TIMING)) {
    start_meas(&ue->pdsch_procedures_stat[ue->current_thread_id[subframe_rx]]);
  }

  if (LOG_DEBUGFLAG(UE_TIMING)) {
    start_meas(&ue->pdsch_procedures_per_slot_stat[ue->current_thread_id[subframe_rx]][0]);
  }

  if (ue->dlsch[ue->current_thread_id[subframe_rx]][eNB_id][0]->active == 1) {
    VCD_SIGNAL_DUMPER_DUMP_FUNCTION_BY_NAME(VCD_SIGNAL_DUMPER_FUNCTIONS_PDSCH_PROC, VCD_FUNCTION_IN);
    ue_pdsch_procedures(ue,
                        proc,
                        eNB_id,
                        PDSCH,
                        ue->dlsch[ue->current_thread_id[subframe_rx]][eNB_id][0],
                        NULL,
                        ue->pdcch_vars[ue->current_thread_id[subframe_rx]][eNB_id]->num_pdcch_symbols,
                        (ue->frame_parms.symbols_per_tti>>1)-1,
                        abstraction_flag);
    VCD_SIGNAL_DUMPER_DUMP_FUNCTION_BY_NAME(VCD_SIGNAL_DUMPER_FUNCTIONS_PDSCH_PROC, VCD_FUNCTION_OUT);
  }

  // do procedures for SI-RNTI
  if ((ue->dlsch_SI[eNB_id]) && (ue->dlsch_SI[eNB_id]->active == 1)) {
    VCD_SIGNAL_DUMPER_DUMP_FUNCTION_BY_NAME(VCD_SIGNAL_DUMPER_FUNCTIONS_PDSCH_PROC_SI, VCD_FUNCTION_IN);
    ue_pdsch_procedures(ue,
                        proc,
                        eNB_id,
                        SI_PDSCH,
                        ue->dlsch_SI[eNB_id],
                        NULL,
                        ue->pdcch_vars[ue->current_thread_id[subframe_rx]][eNB_id]->num_pdcch_symbols,
                        (ue->frame_parms.symbols_per_tti>>1)-1,
                        abstraction_flag);
    VCD_SIGNAL_DUMPER_DUMP_FUNCTION_BY_NAME(VCD_SIGNAL_DUMPER_FUNCTIONS_PDSCH_PROC_SI, VCD_FUNCTION_OUT);
  }

  // do procedures for SI-RNTI
  if ((ue->dlsch_p[eNB_id]) && (ue->dlsch_p[eNB_id]->active == 1)) {
    VCD_SIGNAL_DUMPER_DUMP_FUNCTION_BY_NAME(VCD_SIGNAL_DUMPER_FUNCTIONS_PDSCH_PROC_P, VCD_FUNCTION_IN);
    ue_pdsch_procedures(ue,
                        proc,
                        eNB_id,
                        P_PDSCH,
                        ue->dlsch_p[eNB_id],
                        NULL,
                        ue->pdcch_vars[ue->current_thread_id[subframe_rx]][eNB_id]->num_pdcch_symbols,
                        (ue->frame_parms.symbols_per_tti>>1)-1,
                        abstraction_flag);
    VCD_SIGNAL_DUMPER_DUMP_FUNCTION_BY_NAME(VCD_SIGNAL_DUMPER_FUNCTIONS_PDSCH_PROC_P, VCD_FUNCTION_OUT);
  }

  // do procedures for RA-RNTI
  if ((ue->dlsch_ra[eNB_id]) && (ue->dlsch_ra[eNB_id]->active == 1)) {
    VCD_SIGNAL_DUMPER_DUMP_FUNCTION_BY_NAME(VCD_SIGNAL_DUMPER_FUNCTIONS_PDSCH_PROC_RA, VCD_FUNCTION_IN);
    ue_pdsch_procedures(ue,
                        proc,
                        eNB_id,
                        RA_PDSCH,
                        ue->dlsch_ra[eNB_id],
                        NULL,
                        ue->pdcch_vars[ue->current_thread_id[subframe_rx]][eNB_id]->num_pdcch_symbols,
                        (ue->frame_parms.symbols_per_tti>>1)-1,
                        abstraction_flag);
    VCD_SIGNAL_DUMPER_DUMP_FUNCTION_BY_NAME(VCD_SIGNAL_DUMPER_FUNCTIONS_PDSCH_PROC_RA, VCD_FUNCTION_OUT);
  }

  // LLR linear
  proc->dci_slot0_available=1;
  //printf("Set available dci slot0 to 1 AbsSubframe %d.%d \n",frame_rx%1024,subframe_rx);

  if (LOG_DEBUGFLAG(UE_TIMING)) {
    stop_meas(&ue->pdsch_procedures_per_slot_stat[ue->current_thread_id[subframe_rx]][0]);
    LOG_I(PHY, "[AbsSFN %d.%d] Slot0: LLR Computation %5.2f \n",frame_rx,subframe_rx,ue->pdsch_procedures_per_slot_stat[ue->current_thread_id[subframe_rx]][0].p_time/(cpuf*1000.0));
  }

  //wait until LLR Slot1 is done
  wait = 0;

  while(proc->llr_slot1_available == 0) {
    usleep(1);
    wait++;
  }

  if (LOG_DEBUGFLAG(UE_TIMING)) {
    stop_meas(&ue->pdsch_procedures_stat[ue->current_thread_id[subframe_rx]]);
    LOG_I(PHY, "[AbsSFN %d.%d] Full LLR Computation %5.2f \n",frame_rx,subframe_rx,ue->pdsch_procedures_stat[ue->current_thread_id[subframe_rx]].p_time/(cpuf*1000.0));
  }

  //=====================================================================//
  if (LOG_DEBUGFLAG(UE_TIMING)) {
    start_meas(&ue->dlsch_procedures_stat[ue->current_thread_id[subframe_rx]]);
  }

  LOG_D(PHY,"==> Start Turbo Decoder active dlsch %d SI %d RA %d \n",ue->dlsch[ue->current_thread_id[subframe_rx]][eNB_id][0]->active,
        ue->dlsch_SI[eNB_id]->active,
        //ue->dlsch_p[eNB_id]->active,
        ue->dlsch_ra[eNB_id]->active);

  // Start Turbo decoder
  if (ue->dlsch[ue->current_thread_id[subframe_rx]][eNB_id][0]->active == 1) {
    //VCD_SIGNAL_DUMPER_DUMP_FUNCTION_BY_NAME(VCD_SIGNAL_DUMPER_FUNCTIONS_PDSCH_PROC, VCD_FUNCTION_IN);
    ue_dlsch_procedures(ue,
                        proc,
                        eNB_id,
                        PDSCH,
                        ue->dlsch[ue->current_thread_id[subframe_rx]][eNB_id][0],
                        ue->dlsch[ue->current_thread_id[subframe_rx]][eNB_id][1],
                        &ue->dlsch_errors[eNB_id],
                        mode,
                        abstraction_flag);
    //VCD_SIGNAL_DUMPER_DUMP_FUNCTION_BY_NAME(VCD_SIGNAL_DUMPER_FUNCTIONS_PDSCH_PROC, VCD_FUNCTION_OUT);
  }

  // do procedures for SI-RNTI
  if ((ue->dlsch_SI[eNB_id]) && (ue->dlsch_SI[eNB_id]->active == 1)) {
    ue_dlsch_procedures(ue,
                        proc,
                        eNB_id,
                        SI_PDSCH,
                        ue->dlsch_SI[eNB_id],
                        NULL,
                        &ue->dlsch_SI_errors[eNB_id],
                        mode,
                        abstraction_flag);
    ue->dlsch_SI[eNB_id]->active = 0;
  }

  // do procedures for P-RNTI
  if ((ue->dlsch_p[eNB_id]) && (ue->dlsch_p[eNB_id]->active == 1)) {
    ue_dlsch_procedures(ue,
                        proc,
                        eNB_id,
                        P_PDSCH,
                        ue->dlsch_p[eNB_id],
                        NULL,
                        &ue->dlsch_p_errors[eNB_id],
                        mode,
                        abstraction_flag);
    ue->dlsch_p[eNB_id]->active = 0;
  }

  // do procedures for RA-RNTI
  if ((ue->dlsch_ra[eNB_id]) && (ue->dlsch_ra[eNB_id]->active == 1)) {
    ue_dlsch_procedures(ue,
                        proc,
                        eNB_id,
                        RA_PDSCH,
                        ue->dlsch_ra[eNB_id],
                        NULL,
                        &ue->dlsch_ra_errors[eNB_id],
                        mode,
                        abstraction_flag);
    ue->dlsch_ra[eNB_id]->active = 0;
  }

  if (LOG_DEBUGFLAG(UE_TIMING)) {
    stop_meas(&ue->dlsch_procedures_stat[ue->current_thread_id[subframe_rx]]);
    LOG_I(PHY, "[AbsSFN %d.%d] Channel Decoder: %5.2f \n",frame_rx,subframe_rx,ue->dlsch_procedures_stat[ue->current_thread_id[subframe_rx]].p_time/(cpuf*1000.0));
  }

  // duplicate harq structure
  uint8_t          current_harq_pid        = ue->dlsch[ue->current_thread_id[subframe_rx]][eNB_id][0]->current_harq_pid;
  LTE_DL_UE_HARQ_t *current_harq_processes = ue->dlsch[ue->current_thread_id[subframe_rx]][eNB_id][0]->harq_processes[current_harq_pid];
  harq_status_t    *current_harq_ack       = &ue->dlsch[ue->current_thread_id[subframe_rx]][eNB_id][0]->harq_ack[subframe_rx];

  // For Debug parallelisation
  //if (current_harq_ack->ack == 0) {
  //printf("[slot0 dl processing][End of Channel Decoding] AbsSubframe %d.%d Decode Fail for HarqId%d Round%d\n",frame_rx,subframe_rx,current_harq_pid,current_harq_processes->round);
  //}
  for(uint8_t rx_th_idx=1; rx_th_idx<RX_NB_TH; rx_th_idx++) {
    LTE_DL_UE_HARQ_t *harq_processes_dest  = ue->dlsch[ue->current_thread_id[(subframe_rx+rx_th_idx)%10]][eNB_id][0]->harq_processes[current_harq_pid];
    harq_status_t    *harq_ack_dest        = &ue->dlsch[ue->current_thread_id[(subframe_rx+rx_th_idx)%10]][eNB_id][0]->harq_ack[subframe_rx];
    copy_harq_proc_struct(harq_processes_dest, current_harq_processes);
    copy_ack_struct(harq_ack_dest, current_harq_ack);
  }

  /*
  LTE_DL_UE_HARQ_t *harq_processes_dest    = ue->dlsch[(subframe_rx+1)%RX_NB_TH][eNB_id][0]->harq_processes[current_harq_pid];
  LTE_DL_UE_HARQ_t *harq_processes_dest1    = ue->dlsch[(subframe_rx+2)%RX_NB_TH][eNB_id][0]->harq_processes[current_harq_pid];

  harq_status_t *current_harq_ack = &ue->dlsch[subframe_rx%RX_NB_TH][eNB_id][0]->harq_ack[subframe_rx];
  harq_status_t *harq_ack_dest    = &ue->dlsch[(subframe_rx+1)%RX_NB_TH][eNB_id][0]->harq_ack[subframe_rx];
  harq_status_t *harq_ack_dest1    = &ue->dlsch[(subframe_rx+2)%RX_NB_TH][eNB_id][0]->harq_ack[subframe_rx];

  copy_harq_proc_struct(harq_processes_dest, current_harq_processes);
  copy_ack_struct(harq_ack_dest, current_harq_ack);

  copy_harq_proc_struct(harq_processes_dest1, current_harq_processes);
  copy_ack_struct(harq_ack_dest1, current_harq_ack);
  */
  if (subframe_rx==9) {
    if (frame_rx % 10 == 0) {
      if ((ue->dlsch_received[eNB_id] - ue->dlsch_received_last[eNB_id]) != 0)
        ue->dlsch_fer[eNB_id] = (100*(ue->dlsch_errors[eNB_id] - ue->dlsch_errors_last[eNB_id]))/(ue->dlsch_received[eNB_id] - ue->dlsch_received_last[eNB_id]);

      ue->dlsch_errors_last[eNB_id] = ue->dlsch_errors[eNB_id];
      ue->dlsch_received_last[eNB_id] = ue->dlsch_received[eNB_id];
    }

    ue->bitrate[eNB_id] = (ue->total_TBS[eNB_id] - ue->total_TBS_last[eNB_id])*100;
    ue->total_TBS_last[eNB_id] = ue->total_TBS[eNB_id];
    LOG_D(PHY,"[UE %d] Calculating bitrate Frame %d: total_TBS = %d, total_TBS_last = %d, bitrate %f kbits\n",
          ue->Mod_id,frame_rx,ue->total_TBS[eNB_id],
          ue->total_TBS_last[eNB_id],(float) ue->bitrate[eNB_id]/1000.0);
#if UE_AUTOTEST_TRACE

    if ((frame_rx % 100 == 0)) {
      LOG_I(PHY,"[UE  %d] AUTOTEST Metric : UE_DLSCH_BITRATE = %5.2f kbps (frame = %d) \n", ue->Mod_id, (float) ue->bitrate[eNB_id]/1000.0, frame_rx);
    }

#endif
  }

  VCD_SIGNAL_DUMPER_DUMP_FUNCTION_BY_NAME(VCD_SIGNAL_DUMPER_FUNCTIONS_PHY_PROCEDURES_UE_RX, VCD_FUNCTION_OUT);

  if (LOG_DEBUGFLAG(UE_TIMING)) {
    stop_meas(&ue->phy_proc_rx[ue->current_thread_id[subframe_rx]]);
    LOG_I(PHY, "------FULL RX PROC [AbsSFN %d.%d]: %5.2f ------\n",frame_rx,subframe_rx,ue->phy_proc_rx[ue->current_thread_id[subframe_rx]].p_time/(cpuf*1000.0));
  }

  LOG_D(PHY," ****** end RX-Chain  for AbsSubframe %d.%d ******  \n", frame_rx%1024, subframe_rx);
  return (0);
}
#endif /*UE_SLOT_PARALLELISATION */


void phy_procedures_UE_SL_RX(PHY_VARS_UE *ue,UE_rxtx_proc_t *proc) {
}

int phy_procedures_UE_RX(PHY_VARS_UE *ue,
                         UE_rxtx_proc_t *proc,
                         uint8_t eNB_id,
                         uint8_t abstraction_flag,
                         uint8_t do_pdcch_flag,
                         runmode_t mode) {
  int l,l2;
  int pilot1;
  int pmch_flag=0;
  int frame_rx = proc->frame_rx;
  int subframe_rx = proc->subframe_rx;
  uint8_t next1_thread_id = ue->current_thread_id[subframe_rx]== (RX_NB_TH-1) ? 0:(ue->current_thread_id[subframe_rx]+1);
  uint8_t next2_thread_id = next1_thread_id== (RX_NB_TH-1) ? 0:(next1_thread_id+1);
  VCD_SIGNAL_DUMPER_DUMP_FUNCTION_BY_NAME(VCD_SIGNAL_DUMPER_FUNCTIONS_PHY_PROCEDURES_UE_RX, VCD_FUNCTION_IN);
  T(T_UE_PHY_DL_TICK, T_INT(ue->Mod_id), T_INT(frame_rx%1024), T_INT(subframe_rx));
  T(T_UE_PHY_INPUT_SIGNAL, T_INT(ue->Mod_id), T_INT(frame_rx%1024), T_INT(subframe_rx), T_INT(0),
    T_BUFFER(&ue->common_vars.rxdata[0][subframe_rx*ue->frame_parms.samples_per_tti],
             ue->frame_parms.samples_per_tti * 4));

  // start timers
  if ( LOG_DEBUGFLAG(DEBUG_UE_PHYPROC)) {
    LOG_I(PHY," ****** start RX-Chain for AbsSubframe->0 %d.%d ******  \n", frame_rx%1024, subframe_rx);
  }

  if(LOG_DEBUGFLAG(UE_TIMING)) {
    start_meas(&ue->phy_proc_rx[ue->current_thread_id[subframe_rx]]);
    start_meas(&ue->ue_front_end_stat[ue->current_thread_id[subframe_rx]]);
  }

<<<<<<< HEAD
=======
#if (LTE_RRC_VERSION >= MAKE_VERSION(14, 0, 0))

>>>>>>> 4f55943b
  if(is_fembms_pmch_subframe(frame_rx,subframe_rx,&ue->frame_parms)) {
    ue_pmch_procedures(ue,proc,eNB_id,abstraction_flag,1);
    return 0;
  } else { // this gets closed at end
<<<<<<< HEAD
    pmch_flag = is_pmch_subframe(frame_rx,subframe_rx,&ue->frame_parms) ? 1 : 0;

    if (do_pdcch_flag) {
      // deactivate reception until we scan pdcch
      if (ue->dlsch[ue->current_thread_id[subframe_rx]][eNB_id][0])
        ue->dlsch[ue->current_thread_id[subframe_rx]][eNB_id][0]->active = 0;

      if (ue->dlsch[ue->current_thread_id[subframe_rx]][eNB_id][1])
        ue->dlsch[ue->current_thread_id[subframe_rx]][eNB_id][1]->active = 0;

      if (ue->dlsch_SI[eNB_id])
        ue->dlsch_SI[eNB_id]->active = 0;

=======
#endif
    pmch_flag = is_pmch_subframe(frame_rx,subframe_rx,&ue->frame_parms) ? 1 : 0;

    if (do_pdcch_flag) {
      // deactivate reception until we scan pdcch
      if (ue->dlsch[ue->current_thread_id[subframe_rx]][eNB_id][0])
        ue->dlsch[ue->current_thread_id[subframe_rx]][eNB_id][0]->active = 0;

      if (ue->dlsch[ue->current_thread_id[subframe_rx]][eNB_id][1])
        ue->dlsch[ue->current_thread_id[subframe_rx]][eNB_id][1]->active = 0;

      if (ue->dlsch_SI[eNB_id])
        ue->dlsch_SI[eNB_id]->active = 0;

>>>>>>> 4f55943b
      if (ue->dlsch_p[eNB_id])
        ue->dlsch_p[eNB_id]->active = 0;

      if (ue->dlsch_ra[eNB_id])
        ue->dlsch_ra[eNB_id]->active = 0;
    }

    if (LOG_DEBUGFLAG(DEBUG_UE_PHYPROC)) {
      LOG_D(PHY,"[UE %d] Frame %d subframe %d: Doing phy_procedures_UE_RX\n",
            ue->Mod_id,frame_rx, subframe_rx);
    }

    if (ue->frame_parms.Ncp == 0) {  // normal prefix
      pilot1 = 4;
    } else { // extended prefix
      pilot1 = 3;
    }

    if (subframe_select(&ue->frame_parms,subframe_rx) == SF_S) { // S-subframe, do first 5 symbols only
      l2 = 4;
    } else if (pmch_flag == 1) { // do first 2 symbols only
      l2 = 1;
    } else { // normal subframe, last symbol to be processed is the first of the second slot
      l2 = (ue->frame_parms.symbols_per_tti/2)-1;
    }

    int prev_subframe_rx = (subframe_rx - 1)<0? 9: (subframe_rx - 1);

    if (subframe_select(&ue->frame_parms,prev_subframe_rx) != SF_DL) {
      //++++++++++++++++++++++++++++++++++++++++++++++++++++++++++++
      // RX processing of symbols l=0...l2
      //++++++++++++++++++++++++++++++++++++++++++++++++++++++++++++
      l=0;
    } else {
      //++++++++++++++++++++++++++++++++++++++++++++++++++++++++++++
      // RX processing of symbols l=1...l2 (l=0 is done in last scheduling epoch)
      //++++++++++++++++++++++++++++++++++++++++++++++++++++++++++++
      l=1;
    }

    LOG_D(PHY," ------ slot 0 Processing: AbsSubframe %d.%d ------  \n", frame_rx%1024, subframe_rx);
    LOG_D(PHY," ------  --> FFT/ChannelEst/PDCCH slot 0: AbsSubframe %d.%d ------  \n", frame_rx%1024, subframe_rx);

    for (; l<=l2; l++) {
      if (abstraction_flag == 0) {
        if (LOG_DEBUGFLAG(UE_TIMING)) {
          start_meas(&ue->ofdm_demod_stats);
        }

        VCD_SIGNAL_DUMPER_DUMP_FUNCTION_BY_NAME(VCD_SIGNAL_DUMPER_FUNCTIONS_UE_SLOT_FEP, VCD_FUNCTION_IN);
        slot_fep(ue,
                 l,
                 (subframe_rx<<1),
                 0,
                 0,
                 0);
        VCD_SIGNAL_DUMPER_DUMP_FUNCTION_BY_NAME(VCD_SIGNAL_DUMPER_FUNCTIONS_UE_SLOT_FEP, VCD_FUNCTION_OUT);

        if (LOG_DEBUGFLAG(UE_TIMING)) {
          stop_meas(&ue->ofdm_demod_stats);
        }
      }

      ue_measurement_procedures(l-1,ue,proc,eNB_id,(subframe_rx<<1),abstraction_flag,mode);

      if (do_pdcch_flag) {
        if ((l==pilot1) ||
            ((pmch_flag==1)&&(l==l2)))  {
          LOG_D(PHY,"[UE  %d] Frame %d: Calling pdcch procedures (eNB %d)\n",ue->Mod_id,frame_rx,eNB_id);
<<<<<<< HEAD

          //start_meas(&ue->rx_pdcch_stats[ue->current_thread_id[subframe_rx]]);
          if (ue_pdcch_procedures(eNB_id,ue,proc,abstraction_flag) == -1) {
            LOG_E(PHY,"[UE  %d] Frame %d, subframe %d: Error in pdcch procedures\n",ue->Mod_id,frame_rx,subframe_rx);
            return(-1);
          }

          //stop_meas(&ue->rx_pdcch_stats[ue->current_thread_id[subframe_rx]]);
          //printf("subframe %d n_pdcch_sym %d pdcch procedures  %5.3f \n",
          //        subframe_rx, ue->pdcch_vars[ue->current_thread_id[subframe_rx]][eNB_id]->num_pdcch_symbols,
          //     (ue->rx_pdcch_stats[ue->current_thread_id[subframe_rx]].p_time)/(cpuf*1000.0));
          LOG_D(PHY,"num_pdcch_symbols %d\n",ue->pdcch_vars[ue->current_thread_id[subframe_rx]][eNB_id]->num_pdcch_symbols);
        }
      }
    } // for l=1..l2

    ue_measurement_procedures(l-1,ue,proc,eNB_id,(subframe_rx<<1),abstraction_flag,mode);
    LOG_D(PHY," ------  end FFT/ChannelEst/PDCCH slot 0: AbsSubframe %d.%d ------  \n", frame_rx%1024, subframe_rx);

    // If this is PMCH, call procedures, do channel estimation for first symbol of next DL subframe and return
    if (pmch_flag == 1) {
      ue_pmch_procedures(ue,proc,eNB_id,abstraction_flag,
                         0 );
      int next_subframe_rx = (1+subframe_rx)%10;

      if (subframe_select(&ue->frame_parms,next_subframe_rx) != SF_UL) {
        slot_fep(ue,
                 0,
                 (next_subframe_rx<<1),
                 0,
                 0,
                 0);
      }

      return 0;
    }

    slot_fep(ue,
             0,
             1+(subframe_rx<<1),
             0,
             0,
             0);

    // first slot has been processed (FFTs + Channel Estimation, PCFICH/PHICH/PDCCH)
    if (LOG_DEBUGFLAG(UE_TIMING)) {
      stop_meas(&ue->ue_front_end_stat[ue->current_thread_id[subframe_rx]]);
      LOG_I(PHY, "[SFN %d] Slot0: FFT + Channel Estimate + PCFICH/PHICH/PDCCH %5.2f \n",subframe_rx,ue->ue_front_end_stat[ue->current_thread_id[subframe_rx]].p_time/(cpuf*1000.0));
    }

    LOG_D(PHY," ------ --> PDSCH ChannelComp/LLR slot 0: AbsSubframe %d.%d ------  \n", frame_rx%1024, subframe_rx);

    if (LOG_DEBUGFLAG(UE_TIMING)) {
      start_meas(&ue->generic_stat);
      start_meas(&ue->crnti_procedures_stats);
    }

    // do procedures for C-RNTI
    if (ue->dlsch[ue->current_thread_id[subframe_rx]][eNB_id][0]->active == 1) {
      VCD_SIGNAL_DUMPER_DUMP_FUNCTION_BY_NAME(VCD_SIGNAL_DUMPER_FUNCTIONS_PDSCH_PROC, VCD_FUNCTION_IN);
      ue_pdsch_procedures(ue,
                          proc,
                          eNB_id,
                          PDSCH,
                          ue->dlsch[ue->current_thread_id[subframe_rx]][eNB_id][0],
                          NULL,
                          ue->pdcch_vars[ue->current_thread_id[subframe_rx]][eNB_id]->num_pdcch_symbols,
                          ue->frame_parms.symbols_per_tti>>1,
                          abstraction_flag);
      VCD_SIGNAL_DUMPER_DUMP_FUNCTION_BY_NAME(VCD_SIGNAL_DUMPER_FUNCTIONS_PDSCH_PROC, VCD_FUNCTION_OUT);
    }

    if (LOG_DEBUGFLAG(UE_TIMING)) {
      stop_meas(&ue->crnti_procedures_stats);
    }

    LOG_D(PHY," ------ end PDSCH ChannelComp/LLR slot 0: AbsSubframe %d.%d ------  \n", frame_rx%1024, subframe_rx);

    // do procedures for SI-RNTI
    if ((ue->dlsch_SI[eNB_id]) && (ue->dlsch_SI[eNB_id]->active == 1)) {
      VCD_SIGNAL_DUMPER_DUMP_FUNCTION_BY_NAME(VCD_SIGNAL_DUMPER_FUNCTIONS_PDSCH_PROC_SI, VCD_FUNCTION_IN);
      ue_pdsch_procedures(ue,
                          proc,
                          eNB_id,
                          SI_PDSCH,
                          ue->dlsch_SI[eNB_id],
                          NULL,
                          ue->pdcch_vars[ue->current_thread_id[subframe_rx]][eNB_id]->num_pdcch_symbols,
                          ue->frame_parms.symbols_per_tti>>1,
                          abstraction_flag);
      VCD_SIGNAL_DUMPER_DUMP_FUNCTION_BY_NAME(VCD_SIGNAL_DUMPER_FUNCTIONS_PDSCH_PROC_SI, VCD_FUNCTION_OUT);
    }

    // do procedures for SI-RNTI
    if ((ue->dlsch_p[eNB_id]) && (ue->dlsch_p[eNB_id]->active == 1)) {
      VCD_SIGNAL_DUMPER_DUMP_FUNCTION_BY_NAME(VCD_SIGNAL_DUMPER_FUNCTIONS_PDSCH_PROC_P, VCD_FUNCTION_IN);
      ue_pdsch_procedures(ue,
                          proc,
                          eNB_id,
                          P_PDSCH,
                          ue->dlsch_p[eNB_id],
=======

          //start_meas(&ue->rx_pdcch_stats[ue->current_thread_id[subframe_rx]]);
          if (ue_pdcch_procedures(eNB_id,ue,proc,abstraction_flag) == -1) {
            LOG_E(PHY,"[UE  %d] Frame %d, subframe %d: Error in pdcch procedures\n",ue->Mod_id,frame_rx,subframe_rx);
            return(-1);
          }

          //stop_meas(&ue->rx_pdcch_stats[ue->current_thread_id[subframe_rx]]);
          //printf("subframe %d n_pdcch_sym %d pdcch procedures  %5.3f \n",
          //        subframe_rx, ue->pdcch_vars[ue->current_thread_id[subframe_rx]][eNB_id]->num_pdcch_symbols,
          //     (ue->rx_pdcch_stats[ue->current_thread_id[subframe_rx]].p_time)/(cpuf*1000.0));
          LOG_D(PHY,"num_pdcch_symbols %d\n",ue->pdcch_vars[ue->current_thread_id[subframe_rx]][eNB_id]->num_pdcch_symbols);
        }
      }
    } // for l=1..l2

    ue_measurement_procedures(l-1,ue,proc,eNB_id,(subframe_rx<<1),abstraction_flag,mode);
    LOG_D(PHY," ------  end FFT/ChannelEst/PDCCH slot 0: AbsSubframe %d.%d ------  \n", frame_rx%1024, subframe_rx);

    // If this is PMCH, call procedures, do channel estimation for first symbol of next DL subframe and return
    if (pmch_flag == 1) {
      ue_pmch_procedures(ue,proc,eNB_id,abstraction_flag
#if (LTE_RRC_VERSION >= MAKE_VERSION(14, 0, 0))
                         ,0
#endif
                        );
      int next_subframe_rx = (1+subframe_rx)%10;

      if (subframe_select(&ue->frame_parms,next_subframe_rx) != SF_UL) {
        slot_fep(ue,
                 0,
                 (next_subframe_rx<<1),
                 0,
                 0,
                 0);
      }

      return 0;
    }

    slot_fep(ue,
             0,
             1+(subframe_rx<<1),
             0,
             0,
             0);

    // first slot has been processed (FFTs + Channel Estimation, PCFICH/PHICH/PDCCH)
    if (LOG_DEBUGFLAG(UE_TIMING)) {
      stop_meas(&ue->ue_front_end_stat[ue->current_thread_id[subframe_rx]]);
      LOG_I(PHY, "[SFN %d] Slot0: FFT + Channel Estimate + PCFICH/PHICH/PDCCH %5.2f \n",subframe_rx,ue->ue_front_end_stat[ue->current_thread_id[subframe_rx]].p_time/(cpuf*1000.0));
    }

    LOG_D(PHY," ------ --> PDSCH ChannelComp/LLR slot 0: AbsSubframe %d.%d ------  \n", frame_rx%1024, subframe_rx);

    if (LOG_DEBUGFLAG(UE_TIMING)) {
      start_meas(&ue->generic_stat);
      start_meas(&ue->crnti_procedures_stats);
    }

    // do procedures for C-RNTI
    if (ue->dlsch[ue->current_thread_id[subframe_rx]][eNB_id][0]->active == 1) {
      VCD_SIGNAL_DUMPER_DUMP_FUNCTION_BY_NAME(VCD_SIGNAL_DUMPER_FUNCTIONS_PDSCH_PROC, VCD_FUNCTION_IN);
      ue_pdsch_procedures(ue,
                          proc,
                          eNB_id,
                          PDSCH,
                          ue->dlsch[ue->current_thread_id[subframe_rx]][eNB_id][0],
                          NULL,
                          ue->pdcch_vars[ue->current_thread_id[subframe_rx]][eNB_id]->num_pdcch_symbols,
                          ue->frame_parms.symbols_per_tti>>1,
                          abstraction_flag);
      VCD_SIGNAL_DUMPER_DUMP_FUNCTION_BY_NAME(VCD_SIGNAL_DUMPER_FUNCTIONS_PDSCH_PROC, VCD_FUNCTION_OUT);
    }

    if (LOG_DEBUGFLAG(UE_TIMING)) {
      stop_meas(&ue->crnti_procedures_stats);
    }

    LOG_D(PHY," ------ end PDSCH ChannelComp/LLR slot 0: AbsSubframe %d.%d ------  \n", frame_rx%1024, subframe_rx);

    // do procedures for SI-RNTI
    if ((ue->dlsch_SI[eNB_id]) && (ue->dlsch_SI[eNB_id]->active == 1)) {
      VCD_SIGNAL_DUMPER_DUMP_FUNCTION_BY_NAME(VCD_SIGNAL_DUMPER_FUNCTIONS_PDSCH_PROC_SI, VCD_FUNCTION_IN);
      ue_pdsch_procedures(ue,
                          proc,
                          eNB_id,
                          SI_PDSCH,
                          ue->dlsch_SI[eNB_id],
>>>>>>> 4f55943b
                          NULL,
                          ue->pdcch_vars[ue->current_thread_id[subframe_rx]][eNB_id]->num_pdcch_symbols,
                          ue->frame_parms.symbols_per_tti>>1,
                          abstraction_flag);
<<<<<<< HEAD
      VCD_SIGNAL_DUMPER_DUMP_FUNCTION_BY_NAME(VCD_SIGNAL_DUMPER_FUNCTIONS_PDSCH_PROC_P, VCD_FUNCTION_OUT);
    }

    // do procedures for RA-RNTI
    if ((ue->dlsch_ra[eNB_id]) && (ue->dlsch_ra[eNB_id]->active == 1)) {
      VCD_SIGNAL_DUMPER_DUMP_FUNCTION_BY_NAME(VCD_SIGNAL_DUMPER_FUNCTIONS_PDSCH_PROC_RA, VCD_FUNCTION_IN);
      ue_pdsch_procedures(ue,
                          proc,
                          eNB_id,
                          RA_PDSCH,
                          ue->dlsch_ra[eNB_id],
=======
      VCD_SIGNAL_DUMPER_DUMP_FUNCTION_BY_NAME(VCD_SIGNAL_DUMPER_FUNCTIONS_PDSCH_PROC_SI, VCD_FUNCTION_OUT);
    }

    // do procedures for SI-RNTI
    if ((ue->dlsch_p[eNB_id]) && (ue->dlsch_p[eNB_id]->active == 1)) {
      VCD_SIGNAL_DUMPER_DUMP_FUNCTION_BY_NAME(VCD_SIGNAL_DUMPER_FUNCTIONS_PDSCH_PROC_P, VCD_FUNCTION_IN);
      ue_pdsch_procedures(ue,
                          proc,
                          eNB_id,
                          P_PDSCH,
                          ue->dlsch_p[eNB_id],
>>>>>>> 4f55943b
                          NULL,
                          ue->pdcch_vars[ue->current_thread_id[subframe_rx]][eNB_id]->num_pdcch_symbols,
                          ue->frame_parms.symbols_per_tti>>1,
                          abstraction_flag);
<<<<<<< HEAD
      VCD_SIGNAL_DUMPER_DUMP_FUNCTION_BY_NAME(VCD_SIGNAL_DUMPER_FUNCTIONS_PDSCH_PROC_RA, VCD_FUNCTION_OUT);
    }

    LOG_D(PHY," ------ slot 1 Processing: AbsSubframe %d.%d ------  \n", frame_rx%1024, subframe_rx);
    LOG_D(PHY," ------  --> FFT/ChannelEst/PDCCH slot 1: AbsSubframe %d.%d ------  \n", frame_rx%1024, subframe_rx);

    if (subframe_select(&ue->frame_parms,subframe_rx) != SF_S) {  // do front-end processing for second slot, and first symbol of next subframe
      for (l=1; l<ue->frame_parms.symbols_per_tti>>1; l++) {
        if (abstraction_flag == 0) {
          if (LOG_DEBUGFLAG(UE_TIMING)) {
            start_meas(&ue->ofdm_demod_stats);
          }

          VCD_SIGNAL_DUMPER_DUMP_FUNCTION_BY_NAME(VCD_SIGNAL_DUMPER_FUNCTIONS_UE_SLOT_FEP, VCD_FUNCTION_IN);
          slot_fep(ue,
                   l,
                   1+(subframe_rx<<1),
                   0,
                   0,
                   0);
          VCD_SIGNAL_DUMPER_DUMP_FUNCTION_BY_NAME(VCD_SIGNAL_DUMPER_FUNCTIONS_UE_SLOT_FEP, VCD_FUNCTION_OUT);

=======
      VCD_SIGNAL_DUMPER_DUMP_FUNCTION_BY_NAME(VCD_SIGNAL_DUMPER_FUNCTIONS_PDSCH_PROC_P, VCD_FUNCTION_OUT);
    }

    // do procedures for RA-RNTI
    if ((ue->dlsch_ra[eNB_id]) && (ue->dlsch_ra[eNB_id]->active == 1)) {
      VCD_SIGNAL_DUMPER_DUMP_FUNCTION_BY_NAME(VCD_SIGNAL_DUMPER_FUNCTIONS_PDSCH_PROC_RA, VCD_FUNCTION_IN);
      ue_pdsch_procedures(ue,
                          proc,
                          eNB_id,
                          RA_PDSCH,
                          ue->dlsch_ra[eNB_id],
                          NULL,
                          ue->pdcch_vars[ue->current_thread_id[subframe_rx]][eNB_id]->num_pdcch_symbols,
                          ue->frame_parms.symbols_per_tti>>1,
                          abstraction_flag);
      VCD_SIGNAL_DUMPER_DUMP_FUNCTION_BY_NAME(VCD_SIGNAL_DUMPER_FUNCTIONS_PDSCH_PROC_RA, VCD_FUNCTION_OUT);
    }

    LOG_D(PHY," ------ slot 1 Processing: AbsSubframe %d.%d ------  \n", frame_rx%1024, subframe_rx);
    LOG_D(PHY," ------  --> FFT/ChannelEst/PDCCH slot 1: AbsSubframe %d.%d ------  \n", frame_rx%1024, subframe_rx);

    if (subframe_select(&ue->frame_parms,subframe_rx) != SF_S) {  // do front-end processing for second slot, and first symbol of next subframe
      for (l=1; l<ue->frame_parms.symbols_per_tti>>1; l++) {
        if (abstraction_flag == 0) {
          if (LOG_DEBUGFLAG(UE_TIMING)) {
            start_meas(&ue->ofdm_demod_stats);
          }

          VCD_SIGNAL_DUMPER_DUMP_FUNCTION_BY_NAME(VCD_SIGNAL_DUMPER_FUNCTIONS_UE_SLOT_FEP, VCD_FUNCTION_IN);
          slot_fep(ue,
                   l,
                   1+(subframe_rx<<1),
                   0,
                   0,
                   0);
          VCD_SIGNAL_DUMPER_DUMP_FUNCTION_BY_NAME(VCD_SIGNAL_DUMPER_FUNCTIONS_UE_SLOT_FEP, VCD_FUNCTION_OUT);

>>>>>>> 4f55943b
          if (LOG_DEBUGFLAG(UE_TIMING)) {
            stop_meas(&ue->ofdm_demod_stats);
          }
        }

        ue_measurement_procedures(l-1,ue,proc,eNB_id,1+(subframe_rx<<1),abstraction_flag,mode);
      } // for l=1..l2

      ue_measurement_procedures(l-1,ue,proc,eNB_id,1+(subframe_rx<<1),abstraction_flag,mode);
      // do first symbol of next downlink subframe for channel estimation
      int next_subframe_rx = (1+subframe_rx)%10;

      if (subframe_select(&ue->frame_parms,next_subframe_rx) != SF_UL) {
        slot_fep(ue,
                 0,
                 (next_subframe_rx<<1),
                 0,
                 0,
                 0);
      }
    } // not an S-subframe

    if(LOG_DEBUGFLAG(UE_TIMING)) {
      stop_meas(&ue->generic_stat);
      LOG_I(PHY, "[SFN %d] Slot1: FFT + Channel Estimate + Pdsch Proc Slot0 %5.2f \n",subframe_rx,ue->generic_stat.p_time/(cpuf*1000.0));
    }

    LOG_D(PHY," ------  end FFT/ChannelEst/PDCCH slot 1: AbsSubframe %d.%d ------  \n", frame_rx%1024, subframe_rx);

    if ( (subframe_rx == 0) && (ue->decode_MIB == 1)) {
      ue_pbch_procedures(eNB_id,ue,proc,abstraction_flag);
    }

    // do procedures for C-RNTI
    LOG_D(PHY," ------ --> PDSCH ChannelComp/LLR slot 0: AbsSubframe %d.%d ------  \n", frame_rx%1024, subframe_rx);

    if (ue->dlsch[ue->current_thread_id[subframe_rx]][eNB_id][0]->active == 1) {
      VCD_SIGNAL_DUMPER_DUMP_FUNCTION_BY_NAME(VCD_SIGNAL_DUMPER_FUNCTIONS_PDSCH_PROC, VCD_FUNCTION_IN);

      if (LOG_DEBUGFLAG(UE_TIMING)) {
        start_meas(&ue->pdsch_procedures_stat[ue->current_thread_id[subframe_rx]]);
      }

      ue_pdsch_procedures(ue,
                          proc,
                          eNB_id,
                          PDSCH,
                          ue->dlsch[ue->current_thread_id[subframe_rx]][eNB_id][0],
                          NULL,
                          1+(ue->frame_parms.symbols_per_tti>>1),
                          ue->frame_parms.symbols_per_tti-1,
                          abstraction_flag);
      LOG_D(PHY," ------ end PDSCH ChannelComp/LLR slot 0: AbsSubframe %d.%d ------  \n", frame_rx%1024, subframe_rx);
      LOG_D(PHY," ------ --> PDSCH Turbo Decoder slot 0/1: AbsSubframe %d.%d ------  \n", frame_rx%1024, subframe_rx);

      if (LOG_DEBUGFLAG(UE_TIMING)) {
        stop_meas(&ue->pdsch_procedures_stat[ue->current_thread_id[subframe_rx]]);
        start_meas(&ue->dlsch_procedures_stat[ue->current_thread_id[subframe_rx]]);
      }

      ue_dlsch_procedures(ue,
                          proc,
                          eNB_id,
                          PDSCH,
                          ue->dlsch[ue->current_thread_id[subframe_rx]][eNB_id][0],
                          ue->dlsch[ue->current_thread_id[subframe_rx]][eNB_id][1],
                          &ue->dlsch_errors[eNB_id],
                          mode,
                          abstraction_flag);

      if (LOG_DEBUGFLAG(UE_TIMING)) {
        stop_meas(&ue->dlsch_procedures_stat[ue->current_thread_id[subframe_rx]]);
        LOG_I(PHY, "[SFN %d] Slot1:       Pdsch Proc %5.2f\n",subframe_rx,ue->pdsch_procedures_stat[ue->current_thread_id[subframe_rx]].p_time/(cpuf*1000.0));
        LOG_I(PHY, "[SFN %d] Slot0 Slot1: Dlsch Proc %5.2f\n",subframe_rx,ue->dlsch_procedures_stat[ue->current_thread_id[subframe_rx]].p_time/(cpuf*1000.0));
      }

      VCD_SIGNAL_DUMPER_DUMP_FUNCTION_BY_NAME(VCD_SIGNAL_DUMPER_FUNCTIONS_PDSCH_PROC, VCD_FUNCTION_OUT);
    }

    if (LOG_DEBUGFLAG(UE_TIMING)) {
      start_meas(&ue->generic_stat);
    }

    if (LOG_DUMPFLAG(DEBUG_UE_PHYPROC)) {
      if(subframe_rx==5 &&  ue->dlsch[ue->current_thread_id[subframe_rx]][eNB_id][0]->harq_processes[ue->dlsch[ue->current_thread_id[subframe_rx]][eNB_id][0]->current_harq_pid]->nb_rb > 20) {
        //LOG_M("decoder_llr.m","decllr",dlsch_llr,G,1,0);
        //LOG_M("llr.m","llr",  &ue->pdsch_vars[eNB_id]->llr[0][0],(14*nb_rb*12*dlsch1_harq->Qm) - 4*(nb_rb*4*dlsch1_harq->Qm),1,0);
        LOG_M("rxdataF0_current.m", "rxdataF0", &ue->common_vars.common_vars_rx_data_per_thread[ue->current_thread_id[subframe_rx]].rxdataF[0][0],14*ue->frame_parms.ofdm_symbol_size,1,1);
        //LOG_M("rxdataF0_previous.m"    , "rxdataF0_prev_sss", &ue->common_vars.common_vars_rx_data_per_thread[next_thread_id].rxdataF[0][0],14*ue->frame_parms.ofdm_symbol_size,1,1);
        //LOG_M("rxdataF0_previous.m"    , "rxdataF0_prev", &ue->common_vars.common_vars_rx_data_per_thread[next_thread_id].rxdataF[0][0],14*ue->frame_parms.ofdm_symbol_size,1,1);
        LOG_M("dl_ch_estimates.m", "dl_ch_estimates_sfn5", &ue->common_vars.common_vars_rx_data_per_thread[ue->current_thread_id[subframe_rx]].dl_ch_estimates[0][0][0],14*ue->frame_parms.ofdm_symbol_size,1,
              1);
        LOG_M("dl_ch_estimates_ext.m", "dl_ch_estimatesExt_sfn5", &ue->pdsch_vars[ue->current_thread_id[subframe_rx]][0]->dl_ch_estimates_ext[0][0],14*ue->frame_parms.N_RB_DL*12,1,1);
        LOG_M("rxdataF_comp00.m","rxdataF_comp00",     &ue->pdsch_vars[ue->current_thread_id[subframe_rx]][0]->rxdataF_comp0[0][0],14*ue->frame_parms.N_RB_DL*12,1,1);
        //LOG_M("magDLFirst.m", "magDLFirst", &phy_vars_ue->pdsch_vars[ue->current_thread_id[subframe_rx]][0]->dl_ch_mag0[0][0],14*frame_parms->N_RB_DL*12,1,1);
        //LOG_M("magDLSecond.m", "magDLSecond", &phy_vars_ue->pdsch_vars[ue->current_thread_id[subframe_rx]][0]->dl_ch_magb0[0][0],14*frame_parms->N_RB_DL*12,1,1);
        AssertFatal (0,"");
      }
    }

    // do procedures for SI-RNTI
    if ((ue->dlsch_SI[eNB_id]) && (ue->dlsch_SI[eNB_id]->active == 1)) {
      ue_pdsch_procedures(ue,
                          proc,
                          eNB_id,
                          SI_PDSCH,
                          ue->dlsch_SI[eNB_id],
                          NULL,
                          1+(ue->frame_parms.symbols_per_tti>>1),
                          ue->frame_parms.symbols_per_tti-1,
                          abstraction_flag);
      ue_dlsch_procedures(ue,
                          proc,
                          eNB_id,
                          SI_PDSCH,
                          ue->dlsch_SI[eNB_id],
                          NULL,
                          &ue->dlsch_SI_errors[eNB_id],
                          mode,
                          abstraction_flag);
      ue->dlsch_SI[eNB_id]->active = 0;
    }
<<<<<<< HEAD

    // do procedures for P-RNTI
    if ((ue->dlsch_p[eNB_id]) && (ue->dlsch_p[eNB_id]->active == 1)) {
      ue_pdsch_procedures(ue,
                          proc,
                          eNB_id,
                          P_PDSCH,
                          ue->dlsch_p[eNB_id],
=======

    // do procedures for P-RNTI
    if ((ue->dlsch_p[eNB_id]) && (ue->dlsch_p[eNB_id]->active == 1)) {
      ue_pdsch_procedures(ue,
                          proc,
                          eNB_id,
                          P_PDSCH,
                          ue->dlsch_p[eNB_id],
                          NULL,
                          1+(ue->frame_parms.symbols_per_tti>>1),
                          ue->frame_parms.symbols_per_tti-1,
                          abstraction_flag);
      ue_dlsch_procedures(ue,
                          proc,
                          eNB_id,
                          P_PDSCH,
                          ue->dlsch_p[eNB_id],
                          NULL,
                          &ue->dlsch_p_errors[eNB_id],
                          mode,
                          abstraction_flag);
      ue->dlsch_p[eNB_id]->active = 0;
    }

    // do procedures for RA-RNTI
    if ((ue->dlsch_ra[eNB_id]) && (ue->dlsch_ra[eNB_id]->active == 1)) {
      ue_pdsch_procedures(ue,
                          proc,
                          eNB_id,
                          RA_PDSCH,
                          ue->dlsch_ra[eNB_id],
>>>>>>> 4f55943b
                          NULL,
                          1+(ue->frame_parms.symbols_per_tti>>1),
                          ue->frame_parms.symbols_per_tti-1,
                          abstraction_flag);
      ue_dlsch_procedures(ue,
                          proc,
                          eNB_id,
<<<<<<< HEAD
                          P_PDSCH,
                          ue->dlsch_p[eNB_id],
                          NULL,
                          &ue->dlsch_p_errors[eNB_id],
                          mode,
                          abstraction_flag);
      ue->dlsch_p[eNB_id]->active = 0;
=======
                          RA_PDSCH,
                          ue->dlsch_ra[eNB_id],
                          NULL,
                          &ue->dlsch_ra_errors[eNB_id],
                          mode,
                          abstraction_flag);
      ue->dlsch_ra[eNB_id]->active = 0;
>>>>>>> 4f55943b
    }

    // do procedures for RA-RNTI
    if ((ue->dlsch_ra[eNB_id]) && (ue->dlsch_ra[eNB_id]->active == 1)) {
      ue_pdsch_procedures(ue,
                          proc,
                          eNB_id,
                          RA_PDSCH,
                          ue->dlsch_ra[eNB_id],
                          NULL,
                          1+(ue->frame_parms.symbols_per_tti>>1),
                          ue->frame_parms.symbols_per_tti-1,
                          abstraction_flag);
      ue_dlsch_procedures(ue,
                          proc,
                          eNB_id,
                          RA_PDSCH,
                          ue->dlsch_ra[eNB_id],
                          NULL,
                          &ue->dlsch_ra_errors[eNB_id],
                          mode,
                          abstraction_flag);
      ue->dlsch_ra[eNB_id]->active = 0;
    }
  } // This commes from feMBMS subframe filtering !

#endif
  // duplicate harq structure
  uint8_t          current_harq_pid        = ue->dlsch[ue->current_thread_id[subframe_rx]][eNB_id][0]->current_harq_pid;
  LTE_DL_UE_HARQ_t *current_harq_processes = ue->dlsch[ue->current_thread_id[subframe_rx]][eNB_id][0]->harq_processes[current_harq_pid];
  LTE_DL_UE_HARQ_t *harq_processes_dest    = ue->dlsch[next1_thread_id][eNB_id][0]->harq_processes[current_harq_pid];
  LTE_DL_UE_HARQ_t *harq_processes_dest1    = ue->dlsch[next2_thread_id][eNB_id][0]->harq_processes[current_harq_pid];
  harq_status_t *current_harq_ack = &ue->dlsch[ue->current_thread_id[subframe_rx]][eNB_id][0]->harq_ack[subframe_rx];
  harq_status_t *harq_ack_dest    = &ue->dlsch[next1_thread_id][eNB_id][0]->harq_ack[subframe_rx];
  harq_status_t *harq_ack_dest1    = &ue->dlsch[next2_thread_id][eNB_id][0]->harq_ack[subframe_rx];
  copy_harq_proc_struct(harq_processes_dest, current_harq_processes);
  copy_ack_struct(harq_ack_dest, current_harq_ack);
  copy_harq_proc_struct(harq_processes_dest1, current_harq_processes);
  copy_ack_struct(harq_ack_dest1, current_harq_ack);

  if (subframe_rx==9) {
    if (frame_rx % 10 == 0) {
      if ((ue->dlsch_received[eNB_id] - ue->dlsch_received_last[eNB_id]) != 0)
        ue->dlsch_fer[eNB_id] = (100*(ue->dlsch_errors[eNB_id] - ue->dlsch_errors_last[eNB_id]))/(ue->dlsch_received[eNB_id] - ue->dlsch_received_last[eNB_id]);

      ue->dlsch_errors_last[eNB_id] = ue->dlsch_errors[eNB_id];
      ue->dlsch_received_last[eNB_id] = ue->dlsch_received[eNB_id];
    }

    ue->bitrate[eNB_id] = (ue->total_TBS[eNB_id] - ue->total_TBS_last[eNB_id])*100;
    ue->total_TBS_last[eNB_id] = ue->total_TBS[eNB_id];
    LOG_D(PHY,"[UE %d] Calculating bitrate Frame %d: total_TBS = %d, total_TBS_last = %d, bitrate %f kbits\n",
          ue->Mod_id,frame_rx,ue->total_TBS[eNB_id],
          ue->total_TBS_last[eNB_id],(float) ue->bitrate[eNB_id]/1000.0);

    if ( LOG_DEBUGFLAG(DEBUG_UE_PHYPROC)) {
      if ((frame_rx % 100 == 0)) {
        LOG_UI(PHY,"[UE  %d] AUTOTEST Metric : UE_DLSCH_BITRATE = %5.2f kbps (frame = %d) \n", ue->Mod_id, (float) ue->bitrate[eNB_id]/1000.0, frame_rx);
      }
    }
  }

  if ( LOG_DEBUGFLAG(UE_TIMING)) {
    stop_meas(&ue->generic_stat);
    LOG_I(PHY,"after tubo until end of Rx %5.2f \n",ue->generic_stat.p_time/(cpuf*1000.0));
  }

  VCD_SIGNAL_DUMPER_DUMP_FUNCTION_BY_NAME(VCD_SIGNAL_DUMPER_FUNCTIONS_PHY_PROCEDURES_UE_RX, VCD_FUNCTION_OUT);

  if ( LOG_DEBUGFLAG(UE_TIMING) ) {
    stop_meas(&ue->phy_proc_rx[ue->current_thread_id[subframe_rx]]);
    LOG_I(PHY, "------FULL RX PROC [SFN %d]: %5.2f ------\n",subframe_rx,ue->phy_proc_rx[ue->current_thread_id[subframe_rx]].p_time/(cpuf*1000.0));
  }

  LOG_D(PHY," ****** end RX-Chain  for AbsSubframe %d.%d ******  \n", frame_rx%1024, subframe_rx);
  return (0);
}



void phy_procedures_UE_lte(PHY_VARS_UE *ue,
                           UE_rxtx_proc_t *proc,
                           uint8_t eNB_id,
                           uint8_t abstraction_flag,
                           uint8_t do_pdcch_flag,
                           runmode_t mode) {
#if defined(ENABLE_ITTI)
  MessageDef   *msg_p;
  int           result;
#endif
  int           frame_rx = proc->frame_rx;
  int           frame_tx = proc->frame_tx;
  int           subframe_rx = proc->subframe_rx;
  int           subframe_tx = proc->subframe_tx;
  UE_L2_STATE_t ret;
  int slot;

  if (ue->mac_enabled == 0) {
    ue->UE_mode[eNB_id]=PUSCH;
  }

  VCD_SIGNAL_DUMPER_DUMP_FUNCTION_BY_NAME(VCD_SIGNAL_DUMPER_FUNCTIONS_PHY_PROCEDURES_UE_LTE,1);

  if ( LOG_DEBUGFLAG(UE_TIMING)) {
    start_meas(&ue->phy_proc[ue->current_thread_id[subframe_rx]]);
  }

#if defined(ENABLE_ITTI)

  do {
    // Checks if a message has been sent to PHY sub-task
    itti_poll_msg (TASK_PHY_UE, &msg_p);

    if (msg_p != NULL) {
      switch (ITTI_MSG_ID(msg_p)) {
        case PHY_FIND_CELL_REQ:
          LOG_I(PHY, "[UE ] Received %s\n", ITTI_MSG_NAME (msg_p));
          /* TODO process the message */
          break;

        default:
          LOG_E(PHY, "[UE %d] Received unexpected message %s\n", ITTI_MSG_INSTANCE (msg_p), ITTI_MSG_NAME (msg_p));
          break;
      }

      result = itti_free (ITTI_MSG_ORIGIN_ID(msg_p), msg_p);
      AssertFatal (result == EXIT_SUCCESS, "Failed to free memory (%d)!\n", result);
    }
  } while(msg_p != NULL);

#endif

  for (slot=0; slot<2; slot++) {
    if ((subframe_select(&ue->frame_parms,subframe_tx)==SF_UL)||
        (ue->frame_parms.frame_type == FDD)) {
      phy_procedures_UE_TX(ue,proc,eNB_id,abstraction_flag,mode);
    }

    if ((subframe_select(&ue->frame_parms,subframe_rx)==SF_DL) ||
        (ue->frame_parms.frame_type == FDD)) {
      phy_procedures_UE_RX(ue,proc,eNB_id,abstraction_flag,do_pdcch_flag,mode);
    }

    if ((subframe_select(&ue->frame_parms,subframe_tx)==SF_S) &&
        (slot==1)) {
      phy_procedures_UE_S_TX(ue,eNB_id,abstraction_flag);
    }

    if ((subframe_select(&ue->frame_parms,subframe_rx)==SF_S) &&
        (slot==0)) {
      phy_procedures_UE_RX(ue,proc,eNB_id,abstraction_flag,do_pdcch_flag,mode);
    }

    if (ue->mac_enabled==1) {
      if (slot==0) {
        //LOG_I(PHY,"[UE %d] Frame %d, subframe %d, star ue_scheduler\n", ue->Mod_id,frame_rx,subframe_tx);
        ret = ue_scheduler(ue->Mod_id,
                           frame_rx,
                           subframe_rx,
                           frame_tx,
                           subframe_tx,
                           subframe_select(&ue->frame_parms,subframe_tx),
                           eNB_id,
                           0/*FIXME CC_id*/);

        if (ret == CONNECTION_LOST) {
          LOG_E(PHY,"[UE %d] Frame %d, subframe %d RRC Connection lost, returning to PRACH\n",ue->Mod_id,
                frame_rx,subframe_tx);
          ue->UE_mode[eNB_id] = PRACH;
          //      mac_xface->macphy_exit("Connection lost");
        } else if (ret == PHY_RESYNCH) {
          LOG_E(PHY,"[UE %d] Frame %d, subframe %d RRC Connection lost, trying to resynch\n",
                ue->Mod_id,
                frame_rx,subframe_tx);
          ue->UE_mode[eNB_id] = RESYNCH;
          //     mac_xface->macphy_exit("Connection lost");
        } else if (ret == PHY_HO_PRACH) {
          LOG_I(PHY,"[UE %d] Frame %d, subframe %d, return to PRACH and perform a contention-free access\n",
                ue->Mod_id,frame_rx,subframe_tx);
          ue->UE_mode[eNB_id] = PRACH;
        }
      }
    }

    VCD_SIGNAL_DUMPER_DUMP_FUNCTION_BY_NAME(VCD_SIGNAL_DUMPER_FUNCTIONS_PHY_PROCEDURES_UE_LTE,0);

    if (LOG_DEBUGFLAG(UE_TIMING)) {
      stop_meas(&ue->phy_proc[ue->current_thread_id[subframe_rx]]);
    }
  } // slot
}<|MERGE_RESOLUTION|>--- conflicted
+++ resolved
@@ -25,8 +25,7 @@
  * \date 2011
  * \version 0.1
  * \company Eurecom
- * \email: knopp@eurecom.fr,florian.kaltenberger@eurecom.fr, navid.nikaein@eurecom.fr, javier.morgad
-e@ieee.org
+ * \email: {knopp, florian.kaltenberger, navid.nikaein}@eurecom.fr, javier.morgade@ieee.org
  * \note
  * \warning
  */
@@ -1207,7 +1206,7 @@
                         &ue->frame_parms);
     }
 
-    if (IS_SOFTMODEM_BASICSIM ) {
+    if (IS_SOFTMODEM_BASICSIM) {
       apply_7_5_kHz(ue,&ue->common_vars.txdata[aa][ulsch_start],0);
       apply_7_5_kHz(ue,&ue->common_vars.txdata[aa][ulsch_start],1);
     } else {
@@ -1215,7 +1214,7 @@
       apply_7_5_kHz(ue,dummy_tx_buffer,1);
     }
 
-    if (!(IS_SOFTMODEM_BASICSIM ) ) {
+    if (!(IS_SOFTMODEM_BASICSIM) ) {
       overflow = ulsch_start - 9*frame_parms->samples_per_tti;
 
       for (k=ulsch_start,l=0; k<cmin(frame_parms->samples_per_tti*LTE_NUMBER_OF_SUBFRAMES_PER_FRAME,ulsch_start+frame_parms->samples_per_tti); k++,l++) {
@@ -1319,7 +1318,7 @@
           ue->prach_resources[eNB_id]->ra_RNTI);
     ue->tx_total_RE[subframe_tx] = 96;
 
-    if (IS_SOFTMODEM_BASICSIM ) {
+    if (IS_SOFTMODEM_BASICSIM) {
       ue->prach_vars[eNB_id]->amp = get_tx_amp(ue->tx_power_dBm[subframe_tx],
                                     ue->tx_power_max_dBm,
                                     ue->frame_parms.N_RB_UL,
@@ -1693,7 +1692,7 @@
 
       ue->tx_total_RE[subframe_tx] = nb_rb*12;
 
-      if (IS_SOFTMODEM_BASICSIM ) {
+      if (IS_SOFTMODEM_BASICSIM) {
         tx_amp = AMP;
       } else {
         tx_amp = get_tx_amp(ue->tx_power_dBm[subframe_tx],
@@ -2013,7 +2012,7 @@
       ue->tx_power_dBm[subframe_tx] = Po_PUCCH;
       ue->tx_total_RE[subframe_tx] = 12;
 
-      if (IS_SOFTMODEM_BASICSIM ) {
+      if (IS_SOFTMODEM_BASICSIM) {
         tx_amp = AMP;
       } else {
         tx_amp = get_tx_amp(Po_PUCCH,
@@ -2094,7 +2093,7 @@
       ue->tx_power_dBm[subframe_tx] = Po_PUCCH;
       ue->tx_total_RE[subframe_tx] = 12;
 
-      if (IS_SOFTMODEM_BASICSIM ) {
+      if (IS_SOFTMODEM_BASICSIM) {
         tx_amp = AMP;
       } else {
         tx_amp =  get_tx_amp(Po_PUCCH,
@@ -2349,7 +2348,7 @@
     // AGC
     VCD_SIGNAL_DUMPER_DUMP_FUNCTION_BY_NAME(VCD_SIGNAL_DUMPER_FUNCTIONS_UE_GAIN_CONTROL, VCD_FUNCTION_IN);
 
-    if (IS_SOFTMODEM_BASICSIM )
+    if (IS_SOFTMODEM_BASICSIM)
       phy_adjust_gain (ue,dB_fixed(ue->measurements.rssi),0);
 
     VCD_SIGNAL_DUMPER_DUMP_FUNCTION_BY_NAME(VCD_SIGNAL_DUMPER_FUNCTIONS_UE_GAIN_CONTROL, VCD_FUNCTION_OUT);
@@ -2391,10 +2390,6 @@
   for (pbch_trials=0; pbch_trials<4; pbch_trials++) {
     //for (pbch_phase=0;pbch_phase<4;pbch_phase++) {
     //LOG_I(PHY,"[UE  %d] Frame %d, Trying PBCH %d (NidCell %d, eNB_id %d)\n",ue->Mod_id,frame_rx,pbch_phase,ue->frame_parms.Nid_cell,eNB_id);
-<<<<<<< HEAD
-=======
-#if (LTE_RRC_VERSION >= MAKE_VERSION(14, 0, 0))
->>>>>>> 4f55943b
     if(is_fembms_cas_subframe(frame_rx,subframe_rx,&ue->frame_parms)) {
       pbch_tx_ant = rx_pbch_fembms(&ue->common_vars,
                                    ue->pbch_vars[eNB_id],
@@ -2404,10 +2399,6 @@
                                    ue->high_speed_flag,
                                    pbch_phase);
     } else
-<<<<<<< HEAD
-=======
-#endif
->>>>>>> 4f55943b
       pbch_tx_ant = rx_pbch(&ue->common_vars,
                             ue->pbch_vars[eNB_id],
                             &ue->frame_parms,
@@ -2443,31 +2434,16 @@
     }
 
     ue->pbch_vars[eNB_id]->pdu_errors_conseq = 0;
-<<<<<<< HEAD
-=======
-#if (LTE_RRC_VERSION >= MAKE_VERSION(14, 0, 0))
->>>>>>> 4f55943b
 
     if(is_fembms_cas_subframe(frame_rx,subframe_rx,&ue->frame_parms)) {
       frame_tx  = (int)((ue->pbch_vars[eNB_id]->decoded_output[2]&31)<<1);
       frame_tx += ue->pbch_vars[eNB_id]->decoded_output[1]>>7;
       frame_tx +=4*pbch_phase;
     } else {
-<<<<<<< HEAD
       frame_tx = (((int)(ue->pbch_vars[eNB_id]->decoded_output[2]&0x03))<<8);
       frame_tx += ((int)(ue->pbch_vars[eNB_id]->decoded_output[1]&0xfc));
       frame_tx += pbch_phase;
     }
-=======
-#endif
-      frame_tx = (((int)(ue->pbch_vars[eNB_id]->decoded_output[2]&0x03))<<8);
-      frame_tx += ((int)(ue->pbch_vars[eNB_id]->decoded_output[1]&0xfc));
-      frame_tx += pbch_phase;
-#if (LTE_RRC_VERSION >= MAKE_VERSION(14, 0, 0))
-    }
-
-#endif
->>>>>>> 4f55943b
 
     if (ue->mac_enabled==1) {
       dl_phy_sync_success(ue->Mod_id,frame_rx,eNB_id,
@@ -2891,19 +2867,11 @@
 }
 
 
-<<<<<<< HEAD
 void ue_pmch_procedures(PHY_VARS_UE *ue,
                         UE_rxtx_proc_t *proc,
                         int eNB_id,
                         int abstraction_flag,
-                        uint8_t fembms_flag
-=======
-void ue_pmch_procedures(PHY_VARS_UE *ue, UE_rxtx_proc_t *proc,int eNB_id,int abstraction_flag
-#if (LTE_RRC_VERSION >= MAKE_VERSION(14, 0, 0))
-  , uint8_t fembms_flag
-#endif
->>>>>>> 4f55943b
-                       ) {
+                        uint8_t fembms_flag) {
   int subframe_rx = proc->subframe_rx;
   int frame_rx = proc->frame_rx;
   int pmch_mcs=-1;
@@ -2928,17 +2896,12 @@
     if (pmch_mcs>=0) {
       LOG_D(PHY,"[UE %d] Frame %d, subframe %d: Programming PMCH demodulation for mcs %d\n",ue->Mod_id,frame_rx,subframe_rx,pmch_mcs);
       fill_UE_dlsch_MCH(ue,pmch_mcs,1,0,0);
-<<<<<<< HEAD
-=======
-#if (LTE_RRC_VERSION >= MAKE_VERSION(14, 0, 0))
->>>>>>> 4f55943b
 
       if(fembms_flag /*subframe_rx == 3 || subframe_rx == 2*/) {
         VCD_SIGNAL_DUMPER_DUMP_FUNCTION_BY_NAME(VCD_SIGNAL_DUMPER_FUNCTIONS_UE_SLOT_FEP_MBSFN_KHZ_1DOT25, VCD_FUNCTION_IN);
         slot_fep_mbsfn_khz_1dot25(ue,subframe_rx,0);
         VCD_SIGNAL_DUMPER_DUMP_FUNCTION_BY_NAME(VCD_SIGNAL_DUMPER_FUNCTIONS_UE_SLOT_FEP_MBSFN_KHZ_1DOT25, VCD_FUNCTION_OUT);
       } else {
-<<<<<<< HEAD
         VCD_SIGNAL_DUMPER_DUMP_FUNCTION_BY_NAME(VCD_SIGNAL_DUMPER_FUNCTIONS_UE_SLOT_FEP_MBSFN, VCD_FUNCTION_IN);
 
         for (l=2; l<12; l++) {
@@ -2951,34 +2914,11 @@
         VCD_SIGNAL_DUMPER_DUMP_FUNCTION_BY_NAME(VCD_SIGNAL_DUMPER_FUNCTIONS_UE_SLOT_FEP_MBSFN, VCD_FUNCTION_OUT);
       }
 
-=======
-#endif
-        VCD_SIGNAL_DUMPER_DUMP_FUNCTION_BY_NAME(VCD_SIGNAL_DUMPER_FUNCTIONS_UE_SLOT_FEP_MBSFN, VCD_FUNCTION_IN);
-
-        for (l=2; l<12; l++) {
-          slot_fep_mbsfn(ue,
-                         l,
-                         subframe_rx,
-                         0,0);//ue->rx_offset,0);
-        }
-
-        VCD_SIGNAL_DUMPER_DUMP_FUNCTION_BY_NAME(VCD_SIGNAL_DUMPER_FUNCTIONS_UE_SLOT_FEP_MBSFN, VCD_FUNCTION_OUT);
-#if (LTE_RRC_VERSION >= MAKE_VERSION(14, 0, 0))
-      }
-
-#endif
-#if (LTE_RRC_VERSION >= MAKE_VERSION(14, 0, 0))
-
->>>>>>> 4f55943b
       if(fembms_flag /*subframe_rx == 3 || subframe_rx == 2*/) {
         VCD_SIGNAL_DUMPER_DUMP_FUNCTION_BY_NAME(VCD_SIGNAL_DUMPER_FUNCTIONS_RX_PMCH_KHZ_1DOT25, VCD_FUNCTION_IN);
         rx_pmch_khz_1dot25(ue,0,subframe_rx,pmch_mcs);
         VCD_SIGNAL_DUMPER_DUMP_FUNCTION_BY_NAME(VCD_SIGNAL_DUMPER_FUNCTIONS_RX_PMCH_KHZ_1DOT25, VCD_FUNCTION_OUT);
       } else {
-<<<<<<< HEAD
-=======
-#endif
->>>>>>> 4f55943b
         VCD_SIGNAL_DUMPER_DUMP_FUNCTION_BY_NAME(VCD_SIGNAL_DUMPER_FUNCTIONS_RX_PMCH, VCD_FUNCTION_IN);
 
         for (l=2; l<12; l++) {
@@ -2989,20 +2929,10 @@
         }
 
         VCD_SIGNAL_DUMPER_DUMP_FUNCTION_BY_NAME(VCD_SIGNAL_DUMPER_FUNCTIONS_RX_PMCH, VCD_FUNCTION_OUT);
-<<<<<<< HEAD
       }
 
       VCD_SIGNAL_DUMPER_DUMP_FUNCTION_BY_NAME(VCD_SIGNAL_DUMPER_FUNCTIONS_DLSCH_PMCH_DECODING, VCD_FUNCTION_IN);
       ue->dlsch_MCH[0]->harq_processes[0]->Qm = get_Qm(pmch_mcs);
-=======
-#if (LTE_RRC_VERSION >= MAKE_VERSION(14, 0, 0))
-      }
-
-#endif
-      VCD_SIGNAL_DUMPER_DUMP_FUNCTION_BY_NAME(VCD_SIGNAL_DUMPER_FUNCTIONS_DLSCH_PMCH_DECODING, VCD_FUNCTION_IN);
-      ue->dlsch_MCH[0]->harq_processes[0]->Qm = get_Qm(pmch_mcs);
-#if (LTE_RRC_VERSION >= MAKE_VERSION(14, 0, 0))
->>>>>>> 4f55943b
 
       if(fembms_flag /*subframe_rx == 3 || subframe_rx == 2*/)
         ue->dlsch_MCH[0]->harq_processes[0]->G = get_G_khz_1dot25(&ue->frame_parms,
@@ -3015,10 +2945,6 @@
             subframe_rx,
             0);
       else
-<<<<<<< HEAD
-=======
-#endif
->>>>>>> 4f55943b
         ue->dlsch_MCH[0]->harq_processes[0]->G = get_G(&ue->frame_parms,
             ue->dlsch_MCH[0]->harq_processes[0]->nb_rb,
             ue->dlsch_MCH[0]->harq_processes[0]->rb_alloc_even,
@@ -3590,10 +3516,6 @@
             break;
 
           case SI_PDSCH:
-<<<<<<< HEAD
-=======
-#if (LTE_RRC_VERSION >= MAKE_VERSION(14, 0, 0))
->>>>>>> 4f55943b
             if(subframe_rx == 0) {
               ue_decode_si_mbms(ue->Mod_id,
                                 CC_id,
@@ -3609,18 +3531,6 @@
                            ue->dlsch_SI[eNB_id]->harq_processes[0]->b,
                            ue->dlsch_SI[eNB_id]->harq_processes[0]->TBS>>3);
             }
-
-<<<<<<< HEAD
-=======
-#else
-            ue_decode_si(ue->Mod_id,
-                         CC_id,
-                         frame_rx,
-                         eNB_id,
-                         ue->dlsch_SI[eNB_id]->harq_processes[0]->b,
-                         ue->dlsch_SI[eNB_id]->harq_processes[0]->TBS>>3);
-#endif
->>>>>>> 4f55943b
             break;
 
           case P_PDSCH:
@@ -4489,6 +4399,7 @@
 void phy_procedures_UE_SL_RX(PHY_VARS_UE *ue,UE_rxtx_proc_t *proc) {
 }
 
+
 int phy_procedures_UE_RX(PHY_VARS_UE *ue,
                          UE_rxtx_proc_t *proc,
                          uint8_t eNB_id,
@@ -4518,16 +4429,10 @@
     start_meas(&ue->ue_front_end_stat[ue->current_thread_id[subframe_rx]]);
   }
 
-<<<<<<< HEAD
-=======
-#if (LTE_RRC_VERSION >= MAKE_VERSION(14, 0, 0))
-
->>>>>>> 4f55943b
   if(is_fembms_pmch_subframe(frame_rx,subframe_rx,&ue->frame_parms)) {
     ue_pmch_procedures(ue,proc,eNB_id,abstraction_flag,1);
     return 0;
   } else { // this gets closed at end
-<<<<<<< HEAD
     pmch_flag = is_pmch_subframe(frame_rx,subframe_rx,&ue->frame_parms) ? 1 : 0;
 
     if (do_pdcch_flag) {
@@ -4541,22 +4446,6 @@
       if (ue->dlsch_SI[eNB_id])
         ue->dlsch_SI[eNB_id]->active = 0;
 
-=======
-#endif
-    pmch_flag = is_pmch_subframe(frame_rx,subframe_rx,&ue->frame_parms) ? 1 : 0;
-
-    if (do_pdcch_flag) {
-      // deactivate reception until we scan pdcch
-      if (ue->dlsch[ue->current_thread_id[subframe_rx]][eNB_id][0])
-        ue->dlsch[ue->current_thread_id[subframe_rx]][eNB_id][0]->active = 0;
-
-      if (ue->dlsch[ue->current_thread_id[subframe_rx]][eNB_id][1])
-        ue->dlsch[ue->current_thread_id[subframe_rx]][eNB_id][1]->active = 0;
-
-      if (ue->dlsch_SI[eNB_id])
-        ue->dlsch_SI[eNB_id]->active = 0;
-
->>>>>>> 4f55943b
       if (ue->dlsch_p[eNB_id])
         ue->dlsch_p[eNB_id]->active = 0;
 
@@ -4626,7 +4515,6 @@
         if ((l==pilot1) ||
             ((pmch_flag==1)&&(l==l2)))  {
           LOG_D(PHY,"[UE  %d] Frame %d: Calling pdcch procedures (eNB %d)\n",ue->Mod_id,frame_rx,eNB_id);
-<<<<<<< HEAD
 
           //start_meas(&ue->rx_pdcch_stats[ue->current_thread_id[subframe_rx]]);
           if (ue_pdcch_procedures(eNB_id,ue,proc,abstraction_flag) == -1) {
@@ -4728,154 +4616,10 @@
                           eNB_id,
                           P_PDSCH,
                           ue->dlsch_p[eNB_id],
-=======
-
-          //start_meas(&ue->rx_pdcch_stats[ue->current_thread_id[subframe_rx]]);
-          if (ue_pdcch_procedures(eNB_id,ue,proc,abstraction_flag) == -1) {
-            LOG_E(PHY,"[UE  %d] Frame %d, subframe %d: Error in pdcch procedures\n",ue->Mod_id,frame_rx,subframe_rx);
-            return(-1);
-          }
-
-          //stop_meas(&ue->rx_pdcch_stats[ue->current_thread_id[subframe_rx]]);
-          //printf("subframe %d n_pdcch_sym %d pdcch procedures  %5.3f \n",
-          //        subframe_rx, ue->pdcch_vars[ue->current_thread_id[subframe_rx]][eNB_id]->num_pdcch_symbols,
-          //     (ue->rx_pdcch_stats[ue->current_thread_id[subframe_rx]].p_time)/(cpuf*1000.0));
-          LOG_D(PHY,"num_pdcch_symbols %d\n",ue->pdcch_vars[ue->current_thread_id[subframe_rx]][eNB_id]->num_pdcch_symbols);
-        }
-      }
-    } // for l=1..l2
-
-    ue_measurement_procedures(l-1,ue,proc,eNB_id,(subframe_rx<<1),abstraction_flag,mode);
-    LOG_D(PHY," ------  end FFT/ChannelEst/PDCCH slot 0: AbsSubframe %d.%d ------  \n", frame_rx%1024, subframe_rx);
-
-    // If this is PMCH, call procedures, do channel estimation for first symbol of next DL subframe and return
-    if (pmch_flag == 1) {
-      ue_pmch_procedures(ue,proc,eNB_id,abstraction_flag
-#if (LTE_RRC_VERSION >= MAKE_VERSION(14, 0, 0))
-                         ,0
-#endif
-                        );
-      int next_subframe_rx = (1+subframe_rx)%10;
-
-      if (subframe_select(&ue->frame_parms,next_subframe_rx) != SF_UL) {
-        slot_fep(ue,
-                 0,
-                 (next_subframe_rx<<1),
-                 0,
-                 0,
-                 0);
-      }
-
-      return 0;
-    }
-
-    slot_fep(ue,
-             0,
-             1+(subframe_rx<<1),
-             0,
-             0,
-             0);
-
-    // first slot has been processed (FFTs + Channel Estimation, PCFICH/PHICH/PDCCH)
-    if (LOG_DEBUGFLAG(UE_TIMING)) {
-      stop_meas(&ue->ue_front_end_stat[ue->current_thread_id[subframe_rx]]);
-      LOG_I(PHY, "[SFN %d] Slot0: FFT + Channel Estimate + PCFICH/PHICH/PDCCH %5.2f \n",subframe_rx,ue->ue_front_end_stat[ue->current_thread_id[subframe_rx]].p_time/(cpuf*1000.0));
-    }
-
-    LOG_D(PHY," ------ --> PDSCH ChannelComp/LLR slot 0: AbsSubframe %d.%d ------  \n", frame_rx%1024, subframe_rx);
-
-    if (LOG_DEBUGFLAG(UE_TIMING)) {
-      start_meas(&ue->generic_stat);
-      start_meas(&ue->crnti_procedures_stats);
-    }
-
-    // do procedures for C-RNTI
-    if (ue->dlsch[ue->current_thread_id[subframe_rx]][eNB_id][0]->active == 1) {
-      VCD_SIGNAL_DUMPER_DUMP_FUNCTION_BY_NAME(VCD_SIGNAL_DUMPER_FUNCTIONS_PDSCH_PROC, VCD_FUNCTION_IN);
-      ue_pdsch_procedures(ue,
-                          proc,
-                          eNB_id,
-                          PDSCH,
-                          ue->dlsch[ue->current_thread_id[subframe_rx]][eNB_id][0],
                           NULL,
                           ue->pdcch_vars[ue->current_thread_id[subframe_rx]][eNB_id]->num_pdcch_symbols,
                           ue->frame_parms.symbols_per_tti>>1,
                           abstraction_flag);
-      VCD_SIGNAL_DUMPER_DUMP_FUNCTION_BY_NAME(VCD_SIGNAL_DUMPER_FUNCTIONS_PDSCH_PROC, VCD_FUNCTION_OUT);
-    }
-
-    if (LOG_DEBUGFLAG(UE_TIMING)) {
-      stop_meas(&ue->crnti_procedures_stats);
-    }
-
-    LOG_D(PHY," ------ end PDSCH ChannelComp/LLR slot 0: AbsSubframe %d.%d ------  \n", frame_rx%1024, subframe_rx);
-
-    // do procedures for SI-RNTI
-    if ((ue->dlsch_SI[eNB_id]) && (ue->dlsch_SI[eNB_id]->active == 1)) {
-      VCD_SIGNAL_DUMPER_DUMP_FUNCTION_BY_NAME(VCD_SIGNAL_DUMPER_FUNCTIONS_PDSCH_PROC_SI, VCD_FUNCTION_IN);
-      ue_pdsch_procedures(ue,
-                          proc,
-                          eNB_id,
-                          SI_PDSCH,
-                          ue->dlsch_SI[eNB_id],
->>>>>>> 4f55943b
-                          NULL,
-                          ue->pdcch_vars[ue->current_thread_id[subframe_rx]][eNB_id]->num_pdcch_symbols,
-                          ue->frame_parms.symbols_per_tti>>1,
-                          abstraction_flag);
-<<<<<<< HEAD
-      VCD_SIGNAL_DUMPER_DUMP_FUNCTION_BY_NAME(VCD_SIGNAL_DUMPER_FUNCTIONS_PDSCH_PROC_P, VCD_FUNCTION_OUT);
-    }
-
-    // do procedures for RA-RNTI
-    if ((ue->dlsch_ra[eNB_id]) && (ue->dlsch_ra[eNB_id]->active == 1)) {
-      VCD_SIGNAL_DUMPER_DUMP_FUNCTION_BY_NAME(VCD_SIGNAL_DUMPER_FUNCTIONS_PDSCH_PROC_RA, VCD_FUNCTION_IN);
-      ue_pdsch_procedures(ue,
-                          proc,
-                          eNB_id,
-                          RA_PDSCH,
-                          ue->dlsch_ra[eNB_id],
-=======
-      VCD_SIGNAL_DUMPER_DUMP_FUNCTION_BY_NAME(VCD_SIGNAL_DUMPER_FUNCTIONS_PDSCH_PROC_SI, VCD_FUNCTION_OUT);
-    }
-
-    // do procedures for SI-RNTI
-    if ((ue->dlsch_p[eNB_id]) && (ue->dlsch_p[eNB_id]->active == 1)) {
-      VCD_SIGNAL_DUMPER_DUMP_FUNCTION_BY_NAME(VCD_SIGNAL_DUMPER_FUNCTIONS_PDSCH_PROC_P, VCD_FUNCTION_IN);
-      ue_pdsch_procedures(ue,
-                          proc,
-                          eNB_id,
-                          P_PDSCH,
-                          ue->dlsch_p[eNB_id],
->>>>>>> 4f55943b
-                          NULL,
-                          ue->pdcch_vars[ue->current_thread_id[subframe_rx]][eNB_id]->num_pdcch_symbols,
-                          ue->frame_parms.symbols_per_tti>>1,
-                          abstraction_flag);
-<<<<<<< HEAD
-      VCD_SIGNAL_DUMPER_DUMP_FUNCTION_BY_NAME(VCD_SIGNAL_DUMPER_FUNCTIONS_PDSCH_PROC_RA, VCD_FUNCTION_OUT);
-    }
-
-    LOG_D(PHY," ------ slot 1 Processing: AbsSubframe %d.%d ------  \n", frame_rx%1024, subframe_rx);
-    LOG_D(PHY," ------  --> FFT/ChannelEst/PDCCH slot 1: AbsSubframe %d.%d ------  \n", frame_rx%1024, subframe_rx);
-
-    if (subframe_select(&ue->frame_parms,subframe_rx) != SF_S) {  // do front-end processing for second slot, and first symbol of next subframe
-      for (l=1; l<ue->frame_parms.symbols_per_tti>>1; l++) {
-        if (abstraction_flag == 0) {
-          if (LOG_DEBUGFLAG(UE_TIMING)) {
-            start_meas(&ue->ofdm_demod_stats);
-          }
-
-          VCD_SIGNAL_DUMPER_DUMP_FUNCTION_BY_NAME(VCD_SIGNAL_DUMPER_FUNCTIONS_UE_SLOT_FEP, VCD_FUNCTION_IN);
-          slot_fep(ue,
-                   l,
-                   1+(subframe_rx<<1),
-                   0,
-                   0,
-                   0);
-          VCD_SIGNAL_DUMPER_DUMP_FUNCTION_BY_NAME(VCD_SIGNAL_DUMPER_FUNCTIONS_UE_SLOT_FEP, VCD_FUNCTION_OUT);
-
-=======
       VCD_SIGNAL_DUMPER_DUMP_FUNCTION_BY_NAME(VCD_SIGNAL_DUMPER_FUNCTIONS_PDSCH_PROC_P, VCD_FUNCTION_OUT);
     }
 
@@ -4913,7 +4657,6 @@
                    0);
           VCD_SIGNAL_DUMPER_DUMP_FUNCTION_BY_NAME(VCD_SIGNAL_DUMPER_FUNCTIONS_UE_SLOT_FEP, VCD_FUNCTION_OUT);
 
->>>>>>> 4f55943b
           if (LOG_DEBUGFLAG(UE_TIMING)) {
             stop_meas(&ue->ofdm_demod_stats);
           }
@@ -5036,16 +4779,6 @@
                           abstraction_flag);
       ue->dlsch_SI[eNB_id]->active = 0;
     }
-<<<<<<< HEAD
-
-    // do procedures for P-RNTI
-    if ((ue->dlsch_p[eNB_id]) && (ue->dlsch_p[eNB_id]->active == 1)) {
-      ue_pdsch_procedures(ue,
-                          proc,
-                          eNB_id,
-                          P_PDSCH,
-                          ue->dlsch_p[eNB_id],
-=======
 
     // do procedures for P-RNTI
     if ((ue->dlsch_p[eNB_id]) && (ue->dlsch_p[eNB_id]->active == 1)) {
@@ -5077,40 +4810,6 @@
                           eNB_id,
                           RA_PDSCH,
                           ue->dlsch_ra[eNB_id],
->>>>>>> 4f55943b
-                          NULL,
-                          1+(ue->frame_parms.symbols_per_tti>>1),
-                          ue->frame_parms.symbols_per_tti-1,
-                          abstraction_flag);
-      ue_dlsch_procedures(ue,
-                          proc,
-                          eNB_id,
-<<<<<<< HEAD
-                          P_PDSCH,
-                          ue->dlsch_p[eNB_id],
-                          NULL,
-                          &ue->dlsch_p_errors[eNB_id],
-                          mode,
-                          abstraction_flag);
-      ue->dlsch_p[eNB_id]->active = 0;
-=======
-                          RA_PDSCH,
-                          ue->dlsch_ra[eNB_id],
-                          NULL,
-                          &ue->dlsch_ra_errors[eNB_id],
-                          mode,
-                          abstraction_flag);
-      ue->dlsch_ra[eNB_id]->active = 0;
->>>>>>> 4f55943b
-    }
-
-    // do procedures for RA-RNTI
-    if ((ue->dlsch_ra[eNB_id]) && (ue->dlsch_ra[eNB_id]->active == 1)) {
-      ue_pdsch_procedures(ue,
-                          proc,
-                          eNB_id,
-                          RA_PDSCH,
-                          ue->dlsch_ra[eNB_id],
                           NULL,
                           1+(ue->frame_parms.symbols_per_tti>>1),
                           ue->frame_parms.symbols_per_tti-1,
@@ -5128,7 +4827,6 @@
     }
   } // This commes from feMBMS subframe filtering !
 
-#endif
   // duplicate harq structure
   uint8_t          current_harq_pid        = ue->dlsch[ue->current_thread_id[subframe_rx]][eNB_id][0]->current_harq_pid;
   LTE_DL_UE_HARQ_t *current_harq_processes = ue->dlsch[ue->current_thread_id[subframe_rx]][eNB_id][0]->harq_processes[current_harq_pid];
@@ -5179,7 +4877,6 @@
   LOG_D(PHY," ****** end RX-Chain  for AbsSubframe %d.%d ******  \n", frame_rx%1024, subframe_rx);
   return (0);
 }
-
 
 
 void phy_procedures_UE_lte(PHY_VARS_UE *ue,
