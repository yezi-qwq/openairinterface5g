--- conflicted
+++ resolved
@@ -457,9 +457,6 @@
     //uint8_t transmission_mode = ue->transmission_mode[eNB_id];
 
 
-<<<<<<< HEAD
-void ue_compute_srs_occasion(PHY_VARS_UE *ue,UE_rxtx_proc_t *proc,uint8_t eNB_id,uint8_t isSubframeSRS)
-=======
     //LOG_I(PHY,"compute_cqi_ri_resources O_RI %d O %d uci format %d \n",ulsch->O_RI,ulsch->O,ulsch->uci_format);
     if (cqi_status == 1 || ri_status == 1)
     {
@@ -467,8 +464,7 @@
     }
 }
 
-void ue_compute_srs_occasion(PHY_VARS_UE *ue,UE_rxtx_proc_t *proc,uint8_t eNB_id,uint8_t isSubframeSRS) 
->>>>>>> 9bef36f2
+void ue_compute_srs_occasion(PHY_VARS_UE *ue,UE_rxtx_proc_t *proc,uint8_t eNB_id,uint8_t isSubframeSRS)
 {
 
   LTE_DL_FRAME_PARMS *frame_parms = &ue->frame_parms;
@@ -662,7 +658,7 @@
           } else if (frame_type == TDD) {
               return pucch_format1b;
           } else {
-	      AssertFatal(1==0,"Unknown frame_type");
+              AssertFatal(1==0,"Unknown frame_type");
           }*/
       }
   }
@@ -1601,27 +1597,19 @@
     //Nbundled = ue->dlsch[proc->subframe_rx&0x1][eNB_id][0]->harq_ack;
     //ue->ulsch[eNB_id]->bundling = Nbundled;
 
-<<<<<<< HEAD
-    Nbundled = ack_status_cw0;
-
     first_rb = ue->ulsch[eNB_id]->harq_processes[harq_pid]->first_rb;
     nb_rb = ue->ulsch[eNB_id]->harq_processes[harq_pid]->nb_rb;
-=======
-    first_rb = ue->ulsch[eNB_id]->harq_processes[harq_pid]->first_rb;
-    nb_rb = ue->ulsch[eNB_id]->harq_processes[harq_pid]->nb_rb;
-    
-    
+
+
     // check Periodic CQI/RI reporting
     cqi_status = ((ue->cqi_report_config[eNB_id].CQI_ReportPeriodic.cqi_PMI_ConfigIndex>0)&&
         (is_cqi_TXOp(ue,proc,eNB_id)==1));
 
     ri_status = ((ue->cqi_report_config[eNB_id].CQI_ReportPeriodic.ri_ConfigIndex>0) &&
              (is_ri_TXOp(ue,proc,eNB_id)==1));
-    
+
     // compute CQI/RI resources
     compute_cqi_ri_resources(ue, ue->ulsch[eNB_id], eNB_id, ue->ulsch[eNB_id]->rnti, P_RNTI, CBA_RNTI, cqi_status, ri_status);
-
->>>>>>> 9bef36f2
 
     if (ack_status_cw0 > 0) {
 
@@ -1658,9 +1646,9 @@
 
 #ifdef DEBUG_PHY_PROC
         LOG_D(PHY,
-<<<<<<< HEAD
-              "[UE  %d][PUSCH %d] AbsSubframe %d.%d %d Generating PUSCH : first_rb %d, nb_rb %d, round %d, mcs %d, rv %d, cyclic_shift %d (cyclic_shift_common %d,n_DMRS2 %d,n_PRS %d), ACK (%d,%d), O_ACK %d, bundling %d\n",
-          Mod_id,harq_pid,frame_tx,subframe_tx,proc->subframe_rx,
+              "[UE  %d][PUSCH %d] AbsSubframe %d.%d Generating PUSCH : first_rb %d, nb_rb %d, round %d, mcs %d, rv %d, "
+              "cyclic_shift %d (cyclic_shift_common %d,n_DMRS2 %d,n_PRS %d), ACK (%d,%d), O_ACK %d, ack_status_cw0 %d ack_status_cw1 %d bundling %d, Nbundled %d, CQI %d, RI %d\n",
+          Mod_id,harq_pid,frame_tx%1024,subframe_tx,
           first_rb,nb_rb,
           ue->ulsch[eNB_id]->harq_processes[harq_pid]->round,
           ue->ulsch[eNB_id]->harq_processes[harq_pid]->mcs,
@@ -1673,29 +1661,11 @@
           ue->frame_parms.pusch_config_common.ul_ReferenceSignalsPUSCH.nPRS[subframe_tx<<1],
           ue->ulsch[eNB_id]->o_ACK[0],ue->ulsch[eNB_id]->o_ACK[1],
           ue->ulsch[eNB_id]->harq_processes[harq_pid]->O_ACK,
-          ue->ulsch[eNB_id]->bundling);
-=======
-              "[UE  %d][PUSCH %d] AbsSubframe %d.%d Generating PUSCH : first_rb %d, nb_rb %d, round %d, mcs %d, rv %d, "
-              "cyclic_shift %d (cyclic_shift_common %d,n_DMRS2 %d,n_PRS %d), ACK (%d,%d), O_ACK %d, ack_status_cw0 %d ack_status_cw1 %d bundling %d, Nbundled %d, CQI %d, RI %d\n",
-	  Mod_id,harq_pid,frame_tx%1024,subframe_tx,
-	  first_rb,nb_rb,
-	  ue->ulsch[eNB_id]->harq_processes[harq_pid]->round,
-	  ue->ulsch[eNB_id]->harq_processes[harq_pid]->mcs,
-	  ue->ulsch[eNB_id]->harq_processes[harq_pid]->rvidx,
-	  (ue->frame_parms.pusch_config_common.ul_ReferenceSignalsPUSCH.cyclicShift+
-	   ue->ulsch[eNB_id]->harq_processes[harq_pid]->n_DMRS2+
-	   ue->frame_parms.pusch_config_common.ul_ReferenceSignalsPUSCH.nPRS[subframe_tx<<1])%12,
-	  ue->frame_parms.pusch_config_common.ul_ReferenceSignalsPUSCH.cyclicShift,
-	  ue->ulsch[eNB_id]->harq_processes[harq_pid]->n_DMRS2,
-	  ue->frame_parms.pusch_config_common.ul_ReferenceSignalsPUSCH.nPRS[subframe_tx<<1],
-	  ue->ulsch[eNB_id]->o_ACK[0],ue->ulsch[eNB_id]->o_ACK[1],
-	  ue->ulsch[eNB_id]->harq_processes[harq_pid]->O_ACK,
-	  ack_status_cw0,
-	  ack_status_cw1,
-	  ue->ulsch[eNB_id]->bundling, Nbundled,
-	  cqi_status,
-	  ri_status);
->>>>>>> 9bef36f2
+          ack_status_cw0,
+          ack_status_cw1,
+          ue->ulsch[eNB_id]->bundling, Nbundled,
+          cqi_status,
+          ri_status);
 #endif
 
 
@@ -1933,16 +1903,16 @@
   if ((ue->transmission_mode[eNB_id]<4)||
       (ue->transmission_mode[eNB_id]==7)) { // Mode 1-0 feedback
     // 4-bit CQI message
-	  /*LOG_I(PHY,"compute CQI value, TM %d, length 4, Cqi Avg %d, value %d \n", ue->transmission_mode[eNB_id],
-			  ue->measurements.wideband_cqi_avg[eNB_id],
-			  sinr2cqi((double)ue->measurements.wideband_cqi_avg[eNB_id],
-			            ue->transmission_mode[eNB_id]));*/
+          /*LOG_I(PHY,"compute CQI value, TM %d, length 4, Cqi Avg %d, value %d \n", ue->transmission_mode[eNB_id],
+                          ue->measurements.wideband_cqi_avg[eNB_id],
+                          sinr2cqi((double)ue->measurements.wideband_cqi_avg[eNB_id],
+                                    ue->transmission_mode[eNB_id]));*/
     *len=4;
     return(sinr2cqi((double)ue->measurements.wideband_cqi_avg[eNB_id],
         ue->transmission_mode[eNB_id]));
   }
   else { // Mode 1-1 feedback, later
-	  //LOG_I(PHY,"compute CQI value, TM %d, length 0, Cqi Avg 0 \n", ue->transmission_mode[eNB_id]);
+          //LOG_I(PHY,"compute CQI value, TM %d, length 0, Cqi Avg 0 \n", ue->transmission_mode[eNB_id]);
     *len=0;
     // 2-antenna ports RI=1, 6 bits (2 PMI, 4 CQI)
 
@@ -2155,12 +2125,8 @@
                   (uint8_t *)&pucch_payload,
                   &len);
 
-<<<<<<< HEAD
-  LOG_D(PHY,"PUCCH feedback AbsSubframe %d.%d SR %d NbCW %d AckNack %d.%d CQI %d RI %d format %d pucch_resource %d pucch_payload %d %d \n",
-=======
   LOG_D(PHY,"PUCCH feedback AbsSubframe %d.%d SR %d NbCW %d (%d %d) AckNack %d.%d CQI %d RI %d format %d pucch_resource %d pucch_payload %d %d \n",
           frame_tx%1024, subframe_tx, SR_payload, nb_cw, ack_status_cw0, ack_status_cw1, pucch_ack_payload[0], pucch_ack_payload[1], cqi_status, ri_status, format, pucch_resource,pucch_payload[0],pucch_payload[1]);
->>>>>>> 9bef36f2
 
           frame_tx%1024, subframe_tx, SR_payload, nb_cw, pucch_ack_payload[0], pucch_ack_payload[1], cqi_status, ri_status, format, pucch_resource,pucch_payload[0],pucch_payload[1]);
 
@@ -2538,13 +2504,8 @@
     uint16_t slot, // slot index of each radio frame [0..19]
     uint8_t abstraction_flag,runmode_t mode)
 {
-<<<<<<< HEAD
-
-=======
   //LOG_I(PHY,"ue_measurement_procedures l %d Ncp %d\n",l,ue->frame_parms.Ncp);
 
-  
->>>>>>> 9bef36f2
   LTE_DL_FRAME_PARMS *frame_parms=&ue->frame_parms;
 
   int subframe_rx = proc->subframe_rx;
@@ -2586,7 +2547,7 @@
   if (l==(6-ue->frame_parms.Ncp)) {
 
     // make sure we have signal from PSS/SSS for N0 measurement
-	 // LOG_I(PHY," l==(6-ue->frame_parms.Ncp) ue_rrc_measurements\n");
+         // LOG_I(PHY," l==(6-ue->frame_parms.Ncp) ue_rrc_measurements\n");
 
     VCD_SIGNAL_DUMPER_DUMP_FUNCTION_BY_NAME(VCD_SIGNAL_DUMPER_FUNCTIONS_UE_RRC_MEASUREMENTS, VCD_FUNCTION_IN);
     ue_rrc_measurements(ue,
@@ -3553,8 +3514,8 @@
 
     if (dlsch0 && (!dlsch1))  {
       harq_pid = dlsch0->current_harq_pid;
-<<<<<<< HEAD
-      LOG_D(PHY,"[UE %d] PDSCH active in subframe %d, harq_pid %d\n",ue->Mod_id,subframe_rx,harq_pid);
+      LOG_D(PHY,"[UE %d] PDSCH active in subframe %d, harq_pid %d Symbol %d\n",ue->Mod_id,subframe_rx,harq_pid,m);
+
       if ((pdsch==PDSCH) &&
           (ue->transmission_mode[eNB_id] == 5) &&
           (dlsch0->harq_processes[harq_pid]->dl_power_off==0) &&
@@ -3562,17 +3523,6 @@
         dual_stream_UE = 1;
         eNB_id_i = ue->n_connected_eNB;
         i_mod =  dlsch0->harq_processes[harq_pid]->Qm;
-=======
-      LOG_D(PHY,"[UE %d] PDSCH active in subframe %d, harq_pid %d Symbol %d\n",ue->Mod_id,subframe_rx,harq_pid,m);
-	    
-      if ((pdsch==PDSCH) && 
-	  (ue->transmission_mode[eNB_id] == 5) &&
-	  (dlsch0->harq_processes[harq_pid]->dl_power_off==0) &&
-	  (ue->use_ia_receiver ==1)) {
-	dual_stream_UE = 1;
-	eNB_id_i = ue->n_connected_eNB;
-	i_mod =  dlsch0->harq_processes[harq_pid]->Qm;
->>>>>>> 9bef36f2
       }
       else if((pdsch==PDSCH) && (ue->transmission_mode[eNB_id]==3))
       {
@@ -3644,22 +3594,13 @@
       ue->prach_resources[eNB_id]->ra_PreambleIndex);
 
       timing_advance = mac_xface->ue_process_rar(ue->Mod_id,
-<<<<<<< HEAD
                                                  ue->CC_id,
                                                  frame_rx,
                                                  ue->prach_resources[eNB_id]->ra_RNTI,
                                                  dlsch0->harq_processes[0]->b,
                                                  &ue->pdcch_vars[subframe_rx & 0x1][eNB_id]->crnti,
-                                                 ue->prach_resources[eNB_id]->ra_PreambleIndex);
-=======
-						 ue->CC_id,
-						 frame_rx,
-						 ue->prach_resources[eNB_id]->ra_RNTI,
-						 dlsch0->harq_processes[0]->b,
-						 &ue->pdcch_vars[subframe_rx & 0x1][eNB_id]->crnti,
-						 ue->prach_resources[eNB_id]->ra_PreambleIndex,
-						 dlsch0->harq_processes[0]->b); // alter the 'b' buffer so it contains only the selected RAR header and RAR payload
->>>>>>> 9bef36f2
+                                                 ue->prach_resources[eNB_id]->ra_PreambleIndex,
+                                                 dlsch0->harq_processes[0]->b); // alter the 'b' buffer so it contains only the selected RAR header and RAR payload
 
       ue->pdcch_vars[(subframe_rx+1) & 0x1][eNB_id]->crnti = ue->pdcch_vars[subframe_rx & 0x1][eNB_id]->crnti;
 
