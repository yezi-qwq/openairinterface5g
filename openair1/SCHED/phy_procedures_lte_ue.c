--- conflicted
+++ resolved
@@ -1706,12 +1706,8 @@
   int Mod_id = ue->Mod_id;
   int CC_id = ue->CC_id;
   int tx_amp;
-<<<<<<< HEAD
   int16_t Po_PUCCH;
-=======
-  int8_t Po_PUCCH;
   uint8_t ack_status=0;
->>>>>>> 2e7c28a5
 
   VCD_SIGNAL_DUMPER_DUMP_FUNCTION_BY_NAME(VCD_SIGNAL_DUMPER_FUNCTIONS_PHY_PROCEDURES_UE_TX_PUCCH,VCD_FUNCTION_IN);
   
