/*******************************************************************************
    OpenAirInterface
    Copyright(c) 1999 - 2014 Eurecom

    OpenAirInterface is free software: you can redistribute it and/or modify
    it under the terms of the GNU General Public License as published by
    the Free Software Foundation, either version 3 of the License, or
    (at your option) any later version.


    OpenAirInterface is distributed in the hope that it will be useful,
    but WITHOUT ANY WARRANTY; without even the implied warranty of
    MERCHANTABILITY or FITNESS FOR A PARTICULAR PURPOSE.  See the
    GNU General Public License for more details.

    You should have received a copy of the GNU General Public License
    along with OpenAirInterface.The full GNU General Public License is
    included in this distribution in the file called "COPYING". If not,
    see <http://www.gnu.org/licenses/>.

  Contact Information
  OpenAirInterface Admin: openair_admin@eurecom.fr
  OpenAirInterface Tech : openair_tech@eurecom.fr
  OpenAirInterface Dev  : openair4g-devel@lists.eurecom.fr

  Address      : Eurecom, Campus SophiaTech, 450 Route des Chappes, CS 50193 - 06904 Biot Sophia Antipolis cedex, FRANCE

 *******************************************************************************/

/*! \file phy_procedures_lte_ue.c
 * \brief Implementation of UE procedures from 36.213 LTE specifications
 * \author R. Knopp, F. Kaltenberger, N. Nikaein
 * \date 2011
 * \version 0.1
 * \company Eurecom
 * \email: knopp@eurecom.fr,florian.kaltenberger@eurecom.fr, navid.nikaein@eurecom.fr
 * \note
 * \warning
 */

#include "assertions.h"
#include "defs.h"
#include "PHY/defs.h"
#include "PHY/extern.h"
#include "MAC_INTERFACE/defs.h"
#include "MAC_INTERFACE/extern.h"
#include "SCHED/defs.h"
#include "SCHED/extern.h"

#ifdef EMOS
#include "SCHED/phy_procedures_emos.h"
#endif

#ifdef EXMIMO
#ifdef DRIVER2013
#include "openair0_lib.h"
#include "gain_control.h"
extern int card;
#endif
#endif

//#define DEBUG_PHY_PROC
#define UE_TX_POWER (-10)

//#ifdef OPENAIR2
#ifndef PUCCH
#define PUCCH
#endif
//#endif

//#ifdef OPENAIR2
#include "LAYER2/MAC/extern.h"
#include "LAYER2/MAC/defs.h"
#include "UTIL/LOG/log.h"
//#endif

#ifdef EMOS
fifo_dump_emos_UE emos_dump_UE;
#endif

#include "UTIL/LOG/vcd_signal_dumper.h"

#if defined(ENABLE_ITTI)
# include "intertask_interface.h"
#   if ENABLE_RAL
#     include "timer.h"
#   endif
#endif

#ifndef OPENAIR2
//#define DIAG_PHY
#endif

#define DLSCH_RB_ALLOC 0x1fbf  // skip DC RB (total 23/25 RBs)
#define DLSCH_RB_ALLOC_12 0x0aaa  // skip DC RB (total 23/25 RBs)

#define NS_PER_SLOT 500000

extern int oai_exit;

uint8_t ulsch_input_buffer[2700] __attribute__ ((aligned(16)));
uint8_t access_mode;

#ifdef DLSCH_THREAD
extern int dlsch_instance_cnt[8];
extern int dlsch_subframe[8];
extern pthread_mutex_t dlsch_mutex[8];
/// Condition variable for dlsch thread
extern pthread_cond_t dlsch_cond[8];
extern int rx_pdsch_instance_cnt;
extern int rx_pdsch_slot;
extern pthread_mutex_t rx_pdsch_mutex;
/// Condition variable for rx_pdsch thread
extern pthread_cond_t rx_pdsch_cond;
#endif

DCI_ALLOC_t dci_alloc_rx[8];

#ifdef DIAG_PHY
extern int rx_sig_fifo;
#endif


#if defined(EXMIMO) || defined(OAI_USRP) || defined(OAI_BLADERF) || defined(OAI_LMSSDR)
extern uint32_t downlink_frequency[MAX_NUM_CCs][4];
#endif

#ifdef USER_MODE

void dump_dlsch(PHY_VARS_UE *phy_vars_ue,uint8_t eNB_id,uint8_t subframe,uint8_t harq_pid)
{
  unsigned int coded_bits_per_codeword;
  uint8_t nsymb = (phy_vars_ue->lte_frame_parms.Ncp == 0) ? 14 : 12;

  coded_bits_per_codeword = get_G(&phy_vars_ue->lte_frame_parms,
                                  phy_vars_ue->dlsch_ue[eNB_id][0]->harq_processes[harq_pid]->nb_rb,
                                  phy_vars_ue->dlsch_ue[eNB_id][0]->harq_processes[harq_pid]->rb_alloc_even,
                                  phy_vars_ue->dlsch_ue[eNB_id][0]->harq_processes[harq_pid]->Qm,
                                  phy_vars_ue->dlsch_ue[eNB_id][0]->harq_processes[harq_pid]->Nl,
                                  phy_vars_ue->lte_ue_pdcch_vars[eNB_id]->num_pdcch_symbols,
                                  phy_vars_ue->frame_rx,subframe);

  write_output("rxsigF0.m","rxsF0", phy_vars_ue->lte_ue_common_vars.rxdataF[0],2*nsymb*phy_vars_ue->lte_frame_parms.ofdm_symbol_size,2,1);
  write_output("rxsigF0_ext.m","rxsF0_ext", phy_vars_ue->lte_ue_pdsch_vars[0]->rxdataF_ext[0],2*nsymb*phy_vars_ue->lte_frame_parms.ofdm_symbol_size,1,1);
  write_output("dlsch00_ch0_ext.m","dl00_ch0_ext", phy_vars_ue->lte_ue_pdsch_vars[0]->dl_ch_estimates_ext[0],300*nsymb,1,1);
  /*
    write_output("dlsch01_ch0_ext.m","dl01_ch0_ext",lte_ue_pdsch_vars[0]->dl_ch_estimates_ext[1],300*12,1,1);
    write_output("dlsch10_ch0_ext.m","dl10_ch0_ext",lte_ue_pdsch_vars[0]->dl_ch_estimates_ext[2],300*12,1,1);
    write_output("dlsch11_ch0_ext.m","dl11_ch0_ext",lte_ue_pdsch_vars[0]->dl_ch_estimates_ext[3],300*12,1,1);
    write_output("dlsch_rho.m","dl_rho",lte_ue_pdsch_vars[0]->rho[0],300*12,1,1);
  */
  write_output("dlsch_rxF_comp0.m","dlsch0_rxF_comp0", phy_vars_ue->lte_ue_pdsch_vars[0]->rxdataF_comp0[0],300*12,1,1);
  write_output("dlsch_rxF_llr.m","dlsch_llr", phy_vars_ue->lte_ue_pdsch_vars[0]->llr[0],coded_bits_per_codeword,1,0);

  write_output("dlsch_mag1.m","dlschmag1",phy_vars_ue->lte_ue_pdsch_vars[0]->dl_ch_mag0,300*12,1,1);
  write_output("dlsch_mag2.m","dlschmag2",phy_vars_ue->lte_ue_pdsch_vars[0]->dl_ch_magb0,300*12,1,1);
}

void dump_dlsch_SI(PHY_VARS_UE *phy_vars_ue,uint8_t eNB_id,uint8_t subframe)
{
  unsigned int coded_bits_per_codeword;
  uint8_t nsymb = ((phy_vars_ue->lte_frame_parms.Ncp == 0) ? 14 : 12);

  coded_bits_per_codeword = get_G(&phy_vars_ue->lte_frame_parms,
                                  phy_vars_ue->dlsch_ue_SI[eNB_id]->harq_processes[0]->nb_rb,
                                  phy_vars_ue->dlsch_ue_SI[eNB_id]->harq_processes[0]->rb_alloc_even,
                                  2,
                                  1,
                                  phy_vars_ue->lte_ue_pdcch_vars[eNB_id]->num_pdcch_symbols,
                                  phy_vars_ue->frame_rx,subframe);
  LOG_D(PHY,"[UE %d] Dumping dlsch_SI : ofdm_symbol_size %d, nsymb %d, nb_rb %d, mcs %d, nb_rb %d, num_pdcch_symbols %d,G %d\n",
        phy_vars_ue->Mod_id,
	phy_vars_ue->lte_frame_parms.ofdm_symbol_size,
	nsymb,
        phy_vars_ue->dlsch_ue_SI[eNB_id]->harq_processes[0]->nb_rb,
        phy_vars_ue->dlsch_ue_SI[eNB_id]->harq_processes[0]->mcs,
        phy_vars_ue->dlsch_ue_SI[eNB_id]->harq_processes[0]->nb_rb,
        phy_vars_ue->lte_ue_pdcch_vars[eNB_id]->num_pdcch_symbols,
        coded_bits_per_codeword);

  write_output("rxsig0.m","rxs0", &phy_vars_ue->lte_ue_common_vars.rxdata[0][subframe*phy_vars_ue->lte_frame_parms.samples_per_tti],phy_vars_ue->lte_frame_parms.samples_per_tti,1,1);

  write_output("rxsigF0.m","rxsF0", phy_vars_ue->lte_ue_common_vars.rxdataF[0],nsymb*phy_vars_ue->lte_frame_parms.ofdm_symbol_size,1,1);
  write_output("rxsigF0_ext.m","rxsF0_ext", phy_vars_ue->lte_ue_pdsch_vars_SI[0]->rxdataF_ext[0],2*nsymb*phy_vars_ue->lte_frame_parms.ofdm_symbol_size,1,1);
  write_output("dlsch00_ch0_ext.m","dl00_ch0_ext", phy_vars_ue->lte_ue_pdsch_vars_SI[0]->dl_ch_estimates_ext[0],phy_vars_ue->lte_frame_parms.N_RB_DL*12*nsymb,1,1);
  /*
    write_output("dlsch01_ch0_ext.m","dl01_ch0_ext",lte_ue_pdsch_vars[0]->dl_ch_estimates_ext[1],300*12,1,1);
    write_output("dlsch10_ch0_ext.m","dl10_ch0_ext",lte_ue_pdsch_vars[0]->dl_ch_estimates_ext[2],300*12,1,1);
    write_output("dlsch11_ch0_ext.m","dl11_ch0_ext",lte_ue_pdsch_vars[0]->dl_ch_estimates_ext[3],300*12,1,1);
    write_output("dlsch_rho.m","dl_rho",lte_ue_pdsch_vars[0]->rho[0],300*12,1,1);
  */
  write_output("dlsch_rxF_comp0.m","dlsch0_rxF_comp0", phy_vars_ue->lte_ue_pdsch_vars_SI[0]->rxdataF_comp0[0],phy_vars_ue->lte_frame_parms.N_RB_DL*12*nsymb,1,1);
  write_output("dlsch_rxF_llr.m","dlsch_llr", phy_vars_ue->lte_ue_pdsch_vars_SI[0]->llr[0],coded_bits_per_codeword,1,0);

  write_output("dlsch_mag1.m","dlschmag1",phy_vars_ue->lte_ue_pdsch_vars_SI[0]->dl_ch_mag0,300*nsymb,1,1);
  write_output("dlsch_mag2.m","dlschmag2",phy_vars_ue->lte_ue_pdsch_vars_SI[0]->dl_ch_magb0,300*nsymb,1,1);
  exit(-1);
}

#if defined(EXMIMO) || defined(OAI_USRP) || defined(OAI_BLADERF) || defined(OAI_LMSSDR)
//unsigned int gain_table[31] = {100,112,126,141,158,178,200,224,251,282,316,359,398,447,501,562,631,708,794,891,1000,1122,1258,1412,1585,1778,1995,2239,2512,2818,3162};
/*
unsigned int get_tx_amp_prach(int power_dBm, int power_max_dBm, int N_RB_UL)
{

  int gain_dB = power_dBm - power_max_dBm;
  int amp_x_100;

  switch (N_RB_UL) {
  case 6:
    amp_x_100 = AMP;      // PRACH is 6 PRBS so no scale
    break;
  case 15:
    amp_x_100 = 158*AMP;  // 158 = 100*sqrt(15/6)
    break;
  case 25:
    amp_x_100 = 204*AMP;  // 204 = 100*sqrt(25/6)
    break;
  case 50:
    amp_x_100 = 286*AMP;  // 286 = 100*sqrt(50/6)
    break;
  case 75:
    amp_x_100 = 354*AMP;  // 354 = 100*sqrt(75/6)
    break;
  case 100:
    amp_x_100 = 408*AMP;  // 408 = 100*sqrt(100/6)
    break;
  default:
    LOG_E(PHY,"Unknown PRB size %d\n",N_RB_UL);
    mac_xface->macphy_exit("");
    break;
  }
  if (gain_dB < -30) {
    return(amp_x_100/3162);
  } else if (gain_dB>0)
    return(amp_x_100);
  else
    return(amp_x_100/gain_table[-gain_dB]);  // 245 corresponds to the factor sqrt(25/6)
}
*/

unsigned int get_tx_amp(int power_dBm, int power_max_dBm, int N_RB_UL, int nb_rb)
{

  int gain_dB = power_dBm - power_max_dBm;
  double gain_lin;

  if (gain_dB < -20)
    return(AMP/10);

  gain_lin = pow(10,.1*gain_dB);
  if ((nb_rb >0) && (nb_rb <= N_RB_UL)) {
    return((int)(AMP*sqrt(gain_lin*N_RB_UL/(double)nb_rb)));
  }
  else {
    LOG_E(PHY,"Illegal nb_rb/N_RB_UL combination (%d/%d)\n",nb_rb,N_RB_UL);
    mac_xface->macphy_exit("");
  }
  return(0);
}

#endif

void dump_dlsch_ra(PHY_VARS_UE *phy_vars_ue,uint8_t eNB_id,uint8_t subframe)
{
  unsigned int coded_bits_per_codeword;
  uint8_t nsymb = ((phy_vars_ue->lte_frame_parms.Ncp == 0) ? 14 : 12);

  coded_bits_per_codeword = get_G(&phy_vars_ue->lte_frame_parms,
                                  phy_vars_ue->dlsch_ue_ra[eNB_id]->harq_processes[0]->nb_rb,
                                  phy_vars_ue->dlsch_ue_ra[eNB_id]->harq_processes[0]->rb_alloc_even,
                                  2,
                                  1,
                                  phy_vars_ue->lte_ue_pdcch_vars[eNB_id]->num_pdcch_symbols,
                                  phy_vars_ue->frame_rx,subframe);
  LOG_D(PHY,"[UE %d] Dumping dlsch_ra : nb_rb %d, mcs %d, nb_rb %d, num_pdcch_symbols %d,G %d\n",
        phy_vars_ue->Mod_id,
        phy_vars_ue->dlsch_ue_ra[eNB_id]->harq_processes[0]->nb_rb,
        phy_vars_ue->dlsch_ue_ra[eNB_id]->harq_processes[0]->mcs,
        phy_vars_ue->dlsch_ue_ra[eNB_id]->harq_processes[0]->nb_rb,
        phy_vars_ue->lte_ue_pdcch_vars[eNB_id]->num_pdcch_symbols,
        coded_bits_per_codeword);

  write_output("rxsigF0.m","rxsF0", phy_vars_ue->lte_ue_common_vars.rxdataF[0],2*12*phy_vars_ue->lte_frame_parms.ofdm_symbol_size,2,1);
  write_output("rxsigF0_ext.m","rxsF0_ext", phy_vars_ue->lte_ue_pdsch_vars_ra[0]->rxdataF_ext[0],2*12*phy_vars_ue->lte_frame_parms.ofdm_symbol_size,1,1);
  write_output("dlsch00_ch0_ext.m","dl00_ch0_ext", phy_vars_ue->lte_ue_pdsch_vars_ra[0]->dl_ch_estimates_ext[0],300*nsymb,1,1);
  /*
    write_output("dlsch01_ch0_ext.m","dl01_ch0_ext",lte_ue_pdsch_vars[0]->dl_ch_estimates_ext[1],300*12,1,1);
    write_output("dlsch10_ch0_ext.m","dl10_ch0_ext",lte_ue_pdsch_vars[0]->dl_ch_estimates_ext[2],300*12,1,1);
    write_output("dlsch11_ch0_ext.m","dl11_ch0_ext",lte_ue_pdsch_vars[0]->dl_ch_estimates_ext[3],300*12,1,1);
    write_output("dlsch_rho.m","dl_rho",lte_ue_pdsch_vars[0]->rho[0],300*12,1,1);
  */
  write_output("dlsch_rxF_comp0.m","dlsch0_rxF_comp0", phy_vars_ue->lte_ue_pdsch_vars_ra[0]->rxdataF_comp0[0],300*nsymb,1,1);
  write_output("dlsch_rxF_llr.m","dlsch_llr", phy_vars_ue->lte_ue_pdsch_vars_ra[0]->llr[0],coded_bits_per_codeword,1,0);

  write_output("dlsch_mag1.m","dlschmag1",phy_vars_ue->lte_ue_pdsch_vars_ra[0]->dl_ch_mag0,300*nsymb,1,1);
  write_output("dlsch_mag2.m","dlschmag2",phy_vars_ue->lte_ue_pdsch_vars_ra[0]->dl_ch_magb0,300*nsymb,1,1);
}
#endif

void phy_reset_ue(uint8_t Mod_id,uint8_t CC_id,uint8_t eNB_index)
{

  // This flushes ALL DLSCH and ULSCH harq buffers of ALL connected eNBs...add the eNB_index later
  // for more flexibility

  uint8_t i,j,k;
  PHY_VARS_UE *phy_vars_ue = PHY_vars_UE_g[Mod_id][CC_id];

  //[NUMBER_OF_CONNECTED_eNB_MAX][2];
  for(i=0; i<NUMBER_OF_CONNECTED_eNB_MAX; i++) {
    for(j=0; j<2; j++) {
      //DL HARQ
      if(phy_vars_ue->dlsch_ue[i][j]) {
        for(k=0; k<NUMBER_OF_HARQ_PID_MAX && phy_vars_ue->dlsch_ue[i][j]->harq_processes[k]; k++) {
          phy_vars_ue->dlsch_ue[i][j]->harq_processes[k]->status = SCH_IDLE;
        }
      }
    }

    //UL HARQ
    if(phy_vars_ue->ulsch_ue[i]) {
      for(k=0; k<NUMBER_OF_HARQ_PID_MAX && phy_vars_ue->ulsch_ue[i]->harq_processes[k]; k++) {
        phy_vars_ue->ulsch_ue[i]->harq_processes[k]->status = SCH_IDLE;
        //Set NDIs for all UL HARQs to 0
        //  phy_vars_ue->ulsch_ue[i]->harq_processes[k]->Ndi = 0;

      }
    }

    // flush Msg3 buffer
    phy_vars_ue->ulsch_ue_Msg3_active[i] = 0;

  }
}

void ra_failed(uint8_t Mod_id,uint8_t CC_id,uint8_t eNB_index)
{

  // if contention resolution fails, go back to PRACH
  PHY_vars_UE_g[Mod_id][CC_id]->UE_mode[eNB_index] = PRACH;
  LOG_E(PHY,"[UE %d] Frame %d Random-access procedure fails, going back to PRACH, setting SIStatus = 0 and State RRC_IDLE\n",Mod_id,PHY_vars_UE_g[Mod_id][CC_id]->frame_rx);
  //mac_xface->macphy_exit("");
}

void ra_succeeded(uint8_t Mod_id,uint8_t CC_id,uint8_t eNB_index)
{

  int i;

  LOG_I(PHY,"[UE %d][RAPROC] Frame %d Random-access procedure succeeded\n",Mod_id,PHY_vars_UE_g[Mod_id][CC_id]->frame_rx);

  PHY_vars_UE_g[Mod_id][CC_id]->ulsch_ue_Msg3_active[eNB_index] = 0;
  PHY_vars_UE_g[Mod_id][CC_id]->UE_mode[eNB_index] = PUSCH;

  for (i=0; i<8; i++) {
    if (PHY_vars_UE_g[Mod_id][CC_id]->ulsch_ue[eNB_index]->harq_processes[i]) {
      PHY_vars_UE_g[Mod_id][CC_id]->ulsch_ue[eNB_index]->harq_processes[i]->status=IDLE;
      PHY_vars_UE_g[Mod_id][CC_id]->dlsch_ue[eNB_index][0]->harq_processes[i]->round=0;
    }
  }


}

UE_MODE_t get_ue_mode(uint8_t Mod_id,uint8_t CC_id,uint8_t eNB_index)
{

  return(PHY_vars_UE_g[Mod_id][CC_id]->UE_mode[eNB_index]);

}
void process_timing_advance_rar(PHY_VARS_UE *phy_vars_ue,uint16_t timing_advance)
{

  /*
  if ((timing_advance>>10) & 1) //it is negative
    timing_advance = timing_advance - (1<<11);
  */

  if (openair_daq_vars.manual_timing_advance == 0) {
    phy_vars_ue->timing_advance = timing_advance*4;

  }

#ifdef DEBUG_PHY_PROC
  LOG_I(PHY,"[UE %d] Frame %d, received (rar) timing_advance %d, HW timing advance %d\n",phy_vars_ue->Mod_id,phy_vars_ue->frame_rx, phy_vars_ue->timing_advance,openair_daq_vars.timing_advance);
#endif

}

void process_timing_advance(uint8_t Mod_id,uint8_t CC_id,int16_t timing_advance)
{

  //  uint32_t frame = PHY_vars_UE_g[Mod_id]->frame;

  // timing advance has Q1.5 format
  timing_advance = timing_advance - 31;

  if (openair_daq_vars.manual_timing_advance == 0) {
    //if ( (frame % 100) == 0) {
    //if ((timing_advance > 3) || (timing_advance < -3) )
    PHY_vars_UE_g[Mod_id][CC_id]->timing_advance = PHY_vars_UE_g[Mod_id][CC_id]->timing_advance+timing_advance*4; //this is for 25RB only!!!
  }

  LOG_I(PHY,"[UE %d] Got timing advance %d from MAC, new value %d\n",Mod_id, timing_advance, PHY_vars_UE_g[Mod_id][CC_id]->timing_advance);


}

uint8_t is_SR_TXOp(PHY_VARS_UE *phy_vars_ue,uint8_t eNB_id,uint8_t subframe)
{

  LOG_D(PHY,"[UE %d][SR %x] Frame %d subframe %d Checking for SR TXOp (sr_ConfigIndex %d)\n",
        phy_vars_ue->Mod_id,phy_vars_ue->lte_ue_pdcch_vars[eNB_id]->crnti,phy_vars_ue->frame_tx,subframe,
        phy_vars_ue->scheduling_request_config[eNB_id].sr_ConfigIndex);

  if (phy_vars_ue->scheduling_request_config[eNB_id].sr_ConfigIndex <= 4) {        // 5 ms SR period
    if ((subframe%5) == phy_vars_ue->scheduling_request_config[eNB_id].sr_ConfigIndex)
      return(1);
  } else if (phy_vars_ue->scheduling_request_config[eNB_id].sr_ConfigIndex <= 14) { // 10 ms SR period
    if (subframe==(phy_vars_ue->scheduling_request_config[eNB_id].sr_ConfigIndex-5))
      return(1);
  } else if (phy_vars_ue->scheduling_request_config[eNB_id].sr_ConfigIndex <= 34) { // 20 ms SR period
    if ((10*(phy_vars_ue->frame_tx&1)+subframe) == (phy_vars_ue->scheduling_request_config[eNB_id].sr_ConfigIndex-15))
      return(1);
  } else if (phy_vars_ue->scheduling_request_config[eNB_id].sr_ConfigIndex <= 74) { // 40 ms SR period
    if ((10*(phy_vars_ue->frame_tx&3)+subframe) == (phy_vars_ue->scheduling_request_config[eNB_id].sr_ConfigIndex-35))
      return(1);
  } else if (phy_vars_ue->scheduling_request_config[eNB_id].sr_ConfigIndex <= 154) { // 80 ms SR period
    if ((10*(phy_vars_ue->frame_tx&7)+subframe) == (phy_vars_ue->scheduling_request_config[eNB_id].sr_ConfigIndex-75))
      return(1);
  }

  return(0);
}

uint16_t get_n1_pucch(PHY_VARS_UE *phy_vars_ue,
                      uint8_t eNB_id,
                      uint8_t subframe,
                      uint8_t *b,
                      uint8_t SR)
{

  LTE_DL_FRAME_PARMS *frame_parms=&phy_vars_ue->lte_frame_parms;
  uint8_t nCCE0,nCCE1,harq_ack1,harq_ack0;
  ANFBmode_t bundling_flag;
  uint16_t n1_pucch0=0,n1_pucch1=0;
  int subframe_offset;
  int sf;
  int M;
  // clear this, important for case where n1_pucch selection is not used

  phy_vars_ue->pucch_sel[subframe] = 0;

  if (frame_parms->frame_type == FDD ) { // FDD
    sf = (subframe<4)? subframe+6 : subframe-4;
    printf("n1_pucch_UE: subframe %d, nCCE %d\n",sf,phy_vars_ue->lte_ue_pdcch_vars[eNB_id]->nCCE[sf]);

    if (SR == 0)
      return(frame_parms->pucch_config_common.n1PUCCH_AN + phy_vars_ue->lte_ue_pdcch_vars[eNB_id]->nCCE[sf]);
    else
      return(phy_vars_ue->scheduling_request_config[eNB_id].sr_PUCCH_ResourceIndex);
  } else {

    bundling_flag = phy_vars_ue->pucch_config_dedicated[eNB_id].tdd_AckNackFeedbackMode;
#ifdef DEBUG_PHY_PROC

    if (bundling_flag==bundling) {
      LOG_D(PHY,"[UE%d] Frame %d subframe %d : get_n1_pucch, bundling, SR %d/%d\n",phy_vars_ue->Mod_id,phy_vars_ue->frame_tx,subframe,SR,
            phy_vars_ue->scheduling_request_config[eNB_id].sr_PUCCH_ResourceIndex);
    } else {
      LOG_D(PHY,"[UE%d] Frame %d subframe %d : get_n1_pucch, multiplexing, SR %d/%d\n",phy_vars_ue->Mod_id,phy_vars_ue->frame_tx,subframe,SR,
            phy_vars_ue->scheduling_request_config[eNB_id].sr_PUCCH_ResourceIndex);
    }

#endif

    switch (frame_parms->tdd_config) {
    case 1:  // DL:S:UL:UL:DL:DL:S:UL:UL:DL

      harq_ack0 = 2; // DTX
      M=1;

      // This is the offset for a particular subframe (2,3,4) => (0,2,4)
      if (subframe == 2) {  // ACK subframes 5 (forget 6)
        subframe_offset = 5;
        M=2;
      } else if (subframe == 3) { // ACK subframe 9
        subframe_offset = 9;
      } else if (subframe == 7) { // ACK subframes 0 (forget 1)
        subframe_offset = 0;
        M=2;
      } else if (subframe == 8) { // ACK subframes 4
        subframe_offset = 4;
      } else {
        LOG_E(PHY,"[UE%d] : Frame %d phy_procedures_lte.c: get_n1pucch, illegal subframe %d for tdd_config %d\n",
              phy_vars_ue->Mod_id,phy_vars_ue->frame_tx,subframe,frame_parms->tdd_config);
        return(0);
      }


      // i=0
      nCCE0 = phy_vars_ue->lte_ue_pdcch_vars[eNB_id]->nCCE[subframe_offset];
      n1_pucch0 = get_Np(frame_parms->N_RB_DL,nCCE0,0) + nCCE0+ frame_parms->pucch_config_common.n1PUCCH_AN;

      // set ACK/NAK to values if not DTX
      if (phy_vars_ue->dlsch_ue[eNB_id][0]->harq_ack[subframe_offset].send_harq_status>0)  // n-6 // subframe 5 is to be ACK/NAKed
        harq_ack0 = phy_vars_ue->dlsch_ue[eNB_id][0]->harq_ack[subframe_offset].ack;


      if (harq_ack0!=2) {  // DTX
        if (SR == 0) {  // last paragraph pg 68 from 36.213 (v8.6), m=0
          b[0]=(M==2) ? 1-harq_ack0 : harq_ack0;
          b[1]=harq_ack0;   // in case we use pucch format 1b (subframes 2,7)
          phy_vars_ue->pucch_sel[subframe] = 0;
          return(n1_pucch0);
        } else { // SR and only 0 or 1 ACKs (first 2 entries in Table 7.3-1 of 36.213)
          b[0]=harq_ack0;
          return(phy_vars_ue->scheduling_request_config[eNB_id].sr_PUCCH_ResourceIndex);
        }
      }


      break;

    case 3:  // DL:S:UL:UL:UL:DL:DL:DL:DL:DL
      // in this configuration we have M=2 from pg 68 of 36.213 (v8.6)
      // Note: this doesn't allow using subframe 1 for PDSCH transmission!!! (i.e. SF 1 cannot be acked in SF 2)
      // set ACK/NAKs to DTX
      harq_ack1 = 2; // DTX
      harq_ack0 = 2; // DTX
      // This is the offset for a particular subframe (2,3,4) => (0,2,4)
      subframe_offset = (subframe-2)<<1;
      // i=0
      nCCE0 = phy_vars_ue->lte_ue_pdcch_vars[eNB_id]->nCCE[5+subframe_offset];
      n1_pucch0 = get_Np(frame_parms->N_RB_DL,nCCE0,0) + nCCE0+ frame_parms->pucch_config_common.n1PUCCH_AN;
      // i=1
      nCCE1 = phy_vars_ue->lte_ue_pdcch_vars[eNB_id]->nCCE[(6+subframe_offset)%10];
      n1_pucch1 = get_Np(frame_parms->N_RB_DL,nCCE1,1) + nCCE1 + frame_parms->pucch_config_common.n1PUCCH_AN;

      // set ACK/NAK to values if not DTX
      if (phy_vars_ue->dlsch_ue[eNB_id][0]->harq_ack[(6+subframe_offset)%10].send_harq_status>0)  // n-6 // subframe 6 is to be ACK/NAKed
        harq_ack1 = phy_vars_ue->dlsch_ue[eNB_id][0]->harq_ack[(6+subframe_offset)%10].ack;

      if (phy_vars_ue->dlsch_ue[eNB_id][0]->harq_ack[5+subframe_offset].send_harq_status>0)  // n-6 // subframe 5 is to be ACK/NAKed
        harq_ack0 = phy_vars_ue->dlsch_ue[eNB_id][0]->harq_ack[5+subframe_offset].ack;


      if (harq_ack1!=2) { // n-6 // subframe 6,8,0 and maybe 5,7,9 is to be ACK/NAKed

        if ((bundling_flag==bundling)&&(SR == 0)) {  // This is for bundling without SR,
          // n1_pucch index takes value of smallest element in set {0,1}
          // i.e. 0 if harq_ack0 is not DTX, otherwise 1
          b[0] = harq_ack1;

          if (harq_ack0!=2)
            b[0]=b[0]&harq_ack0;

          phy_vars_ue->pucch_sel[subframe] = 1;
          return(n1_pucch1);

        } else if ((bundling_flag==multiplexing)&&(SR==0)) { // Table 10.1
          if (harq_ack0 == 2)
            harq_ack0 = 0;

          b[1] = harq_ack0;
          b[0] = (harq_ack0!=harq_ack1)?0:1;

          if ((harq_ack0 == 1) && (harq_ack1 == 0)) {
            phy_vars_ue->pucch_sel[subframe] = 0;
            return(n1_pucch0);
          } else {
            phy_vars_ue->pucch_sel[subframe] = 1;
            return(n1_pucch1);
          }
        } else if (SR==1) { // SR and 0,1,or 2 ACKS, (first 3 entries in Table 7.3-1 of 36.213)
          // this should be number of ACKs (including
          if (harq_ack0 == 2)
            harq_ack0 = 0;

          b[0]= harq_ack1 | harq_ack0;
          b[1]= harq_ack1 ^ harq_ack0;
          return(phy_vars_ue->scheduling_request_config[eNB_id].sr_PUCCH_ResourceIndex);
        }
      } else if (harq_ack0!=2) { // n-7  // subframe 5,7,9 only is to be ACK/NAKed
        if ((bundling_flag==bundling)&&(SR == 0)) {  // last paragraph pg 68 from 36.213 (v8.6), m=0
          b[0]=harq_ack0;
          phy_vars_ue->pucch_sel[subframe] = 0;
          return(n1_pucch0);
        } else if ((bundling_flag==multiplexing)&&(SR==0)) { // Table 10.1 with i=1 set to DTX
          b[0] = harq_ack0;
          b[1] = 1-b[0];
          phy_vars_ue->pucch_sel[subframe] = 0;
          return(n1_pucch0);
        } else if (SR==1) { // SR and only 0 or 1 ACKs (first 2 entries in Table 7.3-1 of 36.213)
          b[0]=harq_ack0;
          b[1]=b[0];
          return(phy_vars_ue->scheduling_request_config[eNB_id].sr_PUCCH_ResourceIndex);
        }
      }

      break;

    }  // switch tdd_config
  }

  LOG_E(PHY,"[UE%d] : Frame %d phy_procedures_lte.c: get_n1pucch, exit without proper return\n",phy_vars_ue->frame_tx);
  return(-1);
}


#ifdef EMOS
/*
void phy_procedures_emos_UE_TX(uint8_t next_slot,uint8_t eNB_id) {
  uint8_t harq_pid;


  if (next_slot%2==0) {
    // get harq_pid from subframe relationship
    harq_pid = subframe2harq_pid(&phy_vars_ue->lte_frame_parms,phy_vars_ue->frame,(next_slot>>1));
    if (harq_pid==255) {
      LOG_E(PHY,"[UE%d] Frame %d : FATAL ERROR: illegal harq_pid, returning\n",
    0,phy_vars_ue->frame);
      return;
    }

    if (ulsch_ue[eNB_id]->harq_processes[harq_pid]->subframe_scheduling_flag == 1) {
      emos_dump_UE.uci_cnt[next_slot>>1] = 1;
      memcpy(emos_dump_UE.UCI_data[0][next_slot>>1].o,ulsch_ue[eNB_id]->o,MAX_CQI_BITS*sizeof(char));
      emos_dump_UE.UCI_data[0][next_slot>>1].O = ulsch_ue[eNB_id]->O;
      memcpy(emos_dump_UE.UCI_data[0][next_slot>>1].o_RI,ulsch_ue[eNB_id]->o_RI,2*sizeof(char));
      emos_dump_UE.UCI_data[0][next_slot>>1].O_RI = ulsch_ue[eNB_id]->O_RI;
      memcpy(emos_dump_UE.UCI_data[0][next_slot>>1].o_ACK,ulsch_ue[eNB_id]->o_ACK,4*sizeof(char));
      emos_dump_UE.UCI_data[0][next_slot>>1].O_ACK = ulsch_ue[eNB_id]->harq_processes[harq_pid]->O_ACK;
    }
    else {
      emos_dump_UE.uci_cnt[next_slot>>1] = 0;
    }
  }
}
*/
#endif

int dummy_tx_buffer[3840*4] __attribute__((aligned(16)));
#ifndef OPENAIR2
PRACH_RESOURCES_t prach_resources_local;
#endif

void phy_procedures_UE_TX(PHY_VARS_UE *phy_vars_ue,uint8_t eNB_id,uint8_t abstraction_flag,runmode_t mode,relaying_type_t r_type)
{

#ifndef OPENAIR2
  int i;
#endif
  uint16_t first_rb, nb_rb;
  uint8_t harq_pid;
  unsigned int input_buffer_length;
  unsigned int aa;
  uint8_t Msg3_flag=0;
  uint8_t pucch_ack_payload[2];
  uint8_t n1_pucch;
  ANFBmode_t bundling_flag;
  PUCCH_FMT_t format;
  uint8_t SR_payload;
  int32_t prach_power;
  uint8_t nsymb;
  LTE_DL_FRAME_PARMS *frame_parms=&phy_vars_ue->lte_frame_parms;
  uint8_t generate_ul_signal = 0;
  uint8_t ack_status=0;
  int8_t Po_PUCCH;
  int32_t ulsch_start=0;
#if defined(EXMIMO) || defined(OAI_USRP) || defined(OAI_BLADERF) || defined(OAI_LMSSDR)
  int overflow=0;
  int k,l;
#endif
  int slot_tx = phy_vars_ue->slot_tx;
  int subframe_tx = phy_vars_ue->slot_tx>>1;
  int frame_tx = phy_vars_ue->frame_tx;
  int Mod_id = phy_vars_ue->Mod_id;
  int CC_id = phy_vars_ue->CC_id;
  int tx_amp;

  VCD_SIGNAL_DUMPER_DUMP_FUNCTION_BY_NAME(VCD_SIGNAL_DUMPER_FUNCTIONS_PHY_PROCEDURES_UE_TX,VCD_FUNCTION_IN);

  start_meas(&phy_vars_ue->phy_proc_tx);

#ifdef EMOS
  //phy_procedures_emos_UE_TX(next_slot);
#endif

  if ((slot_tx%2)==0) {
    phy_vars_ue->tx_power_dBm=-127;

    if (abstraction_flag==0) {
      for (aa=0; aa<frame_parms->nb_antennas_tx; aa++) {
        memset(&phy_vars_ue->lte_ue_common_vars.txdataF[aa][subframe_tx*frame_parms->ofdm_symbol_size*frame_parms->symbols_per_tti],
               0,
               frame_parms->ofdm_symbol_size*frame_parms->symbols_per_tti*sizeof(int32_t));
      }
    }

    if (phy_vars_ue->UE_mode[eNB_id] != PRACH) {
      /*
      #ifdef DEBUG_PHY_PROC
        LOG_D(PHY,"[UE  %d] Frame %d, slot %d: Generating SRS\n",Mod_id,phy_vars_ue->frame,slot_tx);
      #endif
        if (abstraction_flag == 0) {
      #ifdef OFDMA_ULSCH
      generate_srs_tx(phy_vars_ue,eNB_id,AMP,subframe_tx);
      #else
      generate_srs_tx(phy_vars_ue,eNB_id,AMP,subframe_tx);
      #endif
        }

      #ifdef PHY_ABSTRACTION
        else {
      generate_srs_tx_emul(phy_vars_ue,subframe_tx);
        }
      #endif
      */
      // get harq_pid from subframe relationship
      harq_pid = subframe2harq_pid(&phy_vars_ue->lte_frame_parms,
                                   frame_tx,
                                   subframe_tx);


#ifdef OPENAIR2

      if ((phy_vars_ue->ulsch_ue_Msg3_active[eNB_id] == 1) &&
          (phy_vars_ue->ulsch_ue_Msg3_frame[eNB_id] == frame_tx) &&
          (phy_vars_ue->ulsch_ue_Msg3_subframe[eNB_id] == subframe_tx)) { // Initial Transmission of Msg3

        phy_vars_ue->ulsch_ue[eNB_id]->harq_processes[harq_pid]->subframe_scheduling_flag = 1;

        if (phy_vars_ue->ulsch_ue[eNB_id]->harq_processes[harq_pid]->round==0)
          generate_ue_ulsch_params_from_rar(phy_vars_ue,
                                            eNB_id);

        phy_vars_ue->ulsch_ue[eNB_id]->power_offset = 14;
        LOG_D(PHY,"[UE  %d][RAPROC] Frame %d: Setting Msg3_flag in subframe %d, for harq_pid %d\n",
              Mod_id,
              frame_tx,
              subframe_tx,
              harq_pid);
        Msg3_flag = 1;
      } else {

        if (harq_pid==255) {
          LOG_E(PHY,"[UE%d] Frame %d ulsch_decoding.c: FATAL ERROR: illegal harq_pid, returning\n",
                Mod_id,frame_tx);
          mac_xface->macphy_exit("Error in ulsch_decoding");
          VCD_SIGNAL_DUMPER_DUMP_FUNCTION_BY_NAME(VCD_SIGNAL_DUMPER_FUNCTIONS_PHY_PROCEDURES_UE_TX, VCD_FUNCTION_OUT);
          stop_meas(&phy_vars_ue->phy_proc_tx);
          return;
        }

        Msg3_flag=0;
      }

#endif

      if (phy_vars_ue->ulsch_ue[eNB_id]->harq_processes[harq_pid]->subframe_scheduling_flag == 1) {

        generate_ul_signal = 1;

        // deactivate service request
        phy_vars_ue->ulsch_ue[eNB_id]->harq_processes[harq_pid]->subframe_scheduling_flag = 0;

        ack_status = get_ack(&phy_vars_ue->lte_frame_parms,
                             phy_vars_ue->dlsch_ue[eNB_id][0]->harq_ack,
                             subframe_tx,
                             phy_vars_ue->ulsch_ue[eNB_id]->o_ACK);

        first_rb = phy_vars_ue->ulsch_ue[eNB_id]->harq_processes[harq_pid]->first_rb;
        nb_rb = phy_vars_ue->ulsch_ue[eNB_id]->harq_processes[harq_pid]->nb_rb;


        //frame_parms->pusch_config_c ommon.ul_ReferenceSignalsPUSCH.cyclicShift = 0;

        //frame_parms->pusch_config_common.ul_ReferenceSignalsPUSCH.nPRS[20] = 0;



#ifdef DEBUG_PHY_PROC
        LOG_D(PHY,
              "[UE  %d][PUSCH %d] Frame %d subframe %d Generating PUSCH : first_rb %d, nb_rb %d, round %d, mcs %d, rv %d, cyclic_shift %d (cyclic_shift_common %d,n_DMRS2 %d,n_PRS %d), ACK (%d,%d), O_ACK %d\n",
              Mod_id,harq_pid,frame_tx,subframe_tx,
              first_rb,nb_rb,
              phy_vars_ue->ulsch_ue[eNB_id]->harq_processes[harq_pid]->round,
              phy_vars_ue->ulsch_ue[eNB_id]->harq_processes[harq_pid]->mcs,
              phy_vars_ue->ulsch_ue[eNB_id]->harq_processes[harq_pid]->rvidx,
              (frame_parms->pusch_config_common.ul_ReferenceSignalsPUSCH.cyclicShift+
               phy_vars_ue->ulsch_ue[eNB_id]->harq_processes[harq_pid]->n_DMRS2+
               frame_parms->pusch_config_common.ul_ReferenceSignalsPUSCH.nPRS[slot_tx])%12,
              frame_parms->pusch_config_common.ul_ReferenceSignalsPUSCH.cyclicShift,
              phy_vars_ue->ulsch_ue[eNB_id]->harq_processes[harq_pid]->n_DMRS2,
              frame_parms->pusch_config_common.ul_ReferenceSignalsPUSCH.nPRS[slot_tx],
              phy_vars_ue->ulsch_ue[eNB_id]->o_ACK[0],phy_vars_ue->ulsch_ue[eNB_id]->o_ACK[1],
              phy_vars_ue->ulsch_ue[eNB_id]->harq_processes[harq_pid]->O_ACK);
#endif

        if (ack_status > 0) {
          LOG_D(PHY,"[UE  %d][PDSCH %x] Frame %d subframe %d Generating ACK (%d,%d) for %d bits on PUSCH\n",
                Mod_id,
                phy_vars_ue->ulsch_ue[eNB_id]->rnti,
                frame_tx,subframe_tx,
                phy_vars_ue->ulsch_ue[eNB_id]->o_ACK[0],phy_vars_ue->ulsch_ue[eNB_id]->o_ACK[1],
                phy_vars_ue->ulsch_ue[eNB_id]->harq_processes[harq_pid]->O_ACK);
        }





        //#ifdef DEBUG_PHY_PROC
        //  debug_LOG_D(PHY,"[UE  %d] Frame %d, Subframe %d ulsch harq_pid %d : O %d, O_ACK %d, O_RI %d, TBS %d\n",Mod_id,phy_vars_ue->frame,subframe_tx,harq_pid,phy_vars_ue->ulsch_ue[eNB_id]->O,phy_vars_ue->ulsch_ue[eNB_id]->O_ACK,phy_vars_ue->ulsch_ue[eNB_id]->O_RI,phy_vars_ue->ulsch_ue[eNB_id]->harq_processes[harq_pid]->TBS);
        //#endif
        if (Msg3_flag == 1) {
          LOG_I(PHY,"[UE  %d][RAPROC] Frame %d, Subframe %d next slot %d Generating (RRCConnectionRequest) Msg3 (nb_rb %d, first_rb %d, round %d, rvidx %d) Msg3: %x.%x.%x|%x.%x.%x.%x.%x.%x\n",Mod_id,frame_tx,
                subframe_tx, slot_tx,
                phy_vars_ue->ulsch_ue[eNB_id]->harq_processes[harq_pid]->nb_rb,
                phy_vars_ue->ulsch_ue[eNB_id]->harq_processes[harq_pid]->first_rb,
                phy_vars_ue->ulsch_ue[eNB_id]->harq_processes[harq_pid]->round,
                phy_vars_ue->ulsch_ue[eNB_id]->harq_processes[harq_pid]->rvidx,
                phy_vars_ue->prach_resources[eNB_id]->Msg3[0],
                phy_vars_ue->prach_resources[eNB_id]->Msg3[1],
                phy_vars_ue->prach_resources[eNB_id]->Msg3[2],
                phy_vars_ue->prach_resources[eNB_id]->Msg3[3],
                phy_vars_ue->prach_resources[eNB_id]->Msg3[4],
                phy_vars_ue->prach_resources[eNB_id]->Msg3[5],
                phy_vars_ue->prach_resources[eNB_id]->Msg3[6],
                phy_vars_ue->prach_resources[eNB_id]->Msg3[7],
                phy_vars_ue->prach_resources[eNB_id]->Msg3[8]);

          start_meas(&phy_vars_ue->ulsch_encoding_stats);

          if (abstraction_flag==0) {
            if (ulsch_encoding(phy_vars_ue->prach_resources[eNB_id]->Msg3,
                               phy_vars_ue,
                               harq_pid,
                               eNB_id,
                               phy_vars_ue->transmission_mode[eNB_id],0,0)!=0) {
              LOG_E(PHY,"ulsch_coding.c: FATAL ERROR: returning\n");
              mac_xface->macphy_exit("Error in ulsch_coding");
              VCD_SIGNAL_DUMPER_DUMP_FUNCTION_BY_NAME(VCD_SIGNAL_DUMPER_FUNCTIONS_PHY_PROCEDURES_UE_TX, VCD_FUNCTION_OUT);
              stop_meas(&phy_vars_ue->phy_proc_tx);
              return;
            }
          }

#ifdef PHY_ABSTRACTION
          else {
            ulsch_encoding_emul(phy_vars_ue->prach_resources[eNB_id]->Msg3,phy_vars_ue,eNB_id,harq_pid,0);
          }

#endif
          stop_meas(&phy_vars_ue->ulsch_encoding_stats);


#ifdef OPENAIR2
          // signal MAC that Msg3 was sent
          mac_xface->Msg3_transmitted(Mod_id,
                                      CC_id,
                                      frame_tx,
                                      eNB_id);
#endif
        } else {
          input_buffer_length = phy_vars_ue->ulsch_ue[eNB_id]->harq_processes[harq_pid]->TBS/8;

#ifdef OPENAIR2

          //  LOG_D(PHY,"[UE  %d] ULSCH : Searching for MAC SDUs\n",Mod_id);
          if (phy_vars_ue->ulsch_ue[eNB_id]->harq_processes[harq_pid]->round==0) {
            //if (phy_vars_ue->ulsch_ue[eNB_id]->harq_processes[harq_pid]->calibration_flag == 0) {
            access_mode=SCHEDULED_ACCESS;
            mac_xface->ue_get_sdu(Mod_id,
                                  CC_id,
                                  frame_tx,
                                  subframe_tx,
                                  eNB_id,
                                  ulsch_input_buffer,
                                  input_buffer_length,
                                  &access_mode);

            //}
            /*
            else {
              // Get calibration information from TDD procedures
              LOG_D(PHY,"[UE %d] Frame %d, subframe %d : ULSCH: Getting TDD Auto-Calibration information\n",
              Mod_id,phy_vars_ue->frame,subframe_tx);
              for (i=0;i<input_buffer_length;i++)
            ulsch_input_buffer[i]= i;

            }
            */
          }

#ifdef DEBUG_PHY_PROC
#ifdef DEBUG_ULSCH
          LOG_D(PHY,"[UE] Frame %d, subframe %d : ULSCH SDU (TX harq_pid %d)  (%d bytes) : \n",frame_tx,subframe_tx,harq_pid, phy_vars_ue->ulsch_ue[eNB_id]->harq_processes[harq_pid]->TBS>>3);

          for (i=0; i<phy_vars_ue->ulsch_ue[eNB_id]->harq_processes[harq_pid]->TBS>>3; i++)
            LOG_T(PHY,"%x.",ulsch_input_buffer[i]);

          LOG_T(PHY,"\n");
#endif
#endif
#else //OPENAIR2
          // the following lines were necessary for the calibration in CROWN
          /*
          if (phy_vars_ue->ulsch_ue[eNB_id]->harq_processes[harq_pid]->calibration_flag == 0) {
              for (i=0;i<input_buffer_length;i++)
                  ulsch_input_buffer[i]= (uint8_t)(taus()&0xff);
          }
          else {
              // Get calibration information from TDD procedures
          }
          */

          for (i=0; i<input_buffer_length; i++)
            ulsch_input_buffer[i]= (uint8_t)(taus()&0xff);

          // the following lines were necessary for the collaborative UL in PUCCO
          /*
          memset(phy_vars_ue->ulsch_ue[eNB_id]->o    ,0,MAX_CQI_BYTES*sizeof(uint8_t));
          memset(phy_vars_ue->ulsch_ue[eNB_id]->o_RI ,0,2*sizeof(uint8_t));
          memset(phy_vars_ue->ulsch_ue[eNB_id]->o_ACK,0,4*sizeof(uint8_t));
          for (i=0;i<input_buffer_length;i++)
            ulsch_input_buffer[i]= i;
          */

#endif //OPENAIR2
          start_meas(&phy_vars_ue->ulsch_encoding_stats);

          if (abstraction_flag==0) {
            /*
            if (phy_vars_ue->frame%100==0) {
              LOG_I(PHY,"Encoding ulsch\n");
            }
            */
            if (ulsch_encoding(ulsch_input_buffer,
                               phy_vars_ue,
                               harq_pid,
                               eNB_id,
                               phy_vars_ue->transmission_mode[eNB_id],0,
                               0)!=0) {  //  Nbundled, to be updated!!!!
              LOG_E(PHY,"ulsch_coding.c: FATAL ERROR: returning\n");
              VCD_SIGNAL_DUMPER_DUMP_FUNCTION_BY_NAME(VCD_SIGNAL_DUMPER_FUNCTIONS_PHY_PROCEDURES_UE_TX, VCD_FUNCTION_OUT);
              stop_meas(&phy_vars_ue->phy_proc_tx);
              return;
            }
          }

#ifdef PHY_ABSTRACTION
          else {
            ulsch_encoding_emul(ulsch_input_buffer,phy_vars_ue,eNB_id,harq_pid,0);
          }

#endif
          stop_meas(&phy_vars_ue->ulsch_encoding_stats);
        }

        if (abstraction_flag == 0) {
#ifdef OPENAIR2
          pusch_power_cntl(phy_vars_ue,subframe_tx,eNB_id,1, abstraction_flag);
          phy_vars_ue->tx_power_dBm = phy_vars_ue->ulsch_ue[eNB_id]->Po_PUSCH;
#else
          phy_vars_ue->tx_power_dBm = UE_TX_POWER;
#endif
          phy_vars_ue->tx_total_RE = nb_rb*12;
	  
#if defined(EXMIMO) || defined(OAI_USRP) || defined(OAI_BLADERF) || defined(OAI_LMSSDR)
	  tx_amp = get_tx_amp(phy_vars_ue->tx_power_dBm,
			      phy_vars_ue->tx_power_max_dBm,
			      phy_vars_ue->lte_frame_parms.N_RB_UL,
			      nb_rb);
#else
          tx_amp = AMP;
#endif
	  LOG_D(PHY,"[UE  %d][PUSCH %d] Frame %d subframe %d, generating PUSCH, Po_PUSCH: %d dBm (max %d dBm), amp %d\n",
		Mod_id,harq_pid,frame_tx,subframe_tx,phy_vars_ue->tx_power_dBm,phy_vars_ue->tx_power_max_dBm, tx_amp);
          start_meas(&phy_vars_ue->ulsch_modulation_stats);
          ulsch_modulation(phy_vars_ue->lte_ue_common_vars.txdataF,
			   tx_amp,
                           frame_tx,
                           subframe_tx,
                           &phy_vars_ue->lte_frame_parms,
                           phy_vars_ue->ulsch_ue[eNB_id]);
          for (aa=0; aa<1/*frame_parms->nb_antennas_tx*/; aa++)
            generate_drs_pusch(phy_vars_ue,
			       eNB_id,
			       tx_amp,
			       subframe_tx,
			       first_rb,
			       nb_rb,
			       aa);

          stop_meas(&phy_vars_ue->ulsch_modulation_stats);
        }

        if (abstraction_flag==1) {
          // clear SR
          phy_vars_ue->sr[subframe_tx]=0;
        }
      } // ULSCH is active

#ifdef PUCCH
      else if (phy_vars_ue->UE_mode[eNB_id] == PUSCH) { // check if we need to use PUCCH 1a/1b
        //      debug_LOG_D(PHY,"[UE%d] Frame %d, subframe %d: Checking for PUCCH 1a/1b\n",Mod_id,frame_tx,subframe_tx);
        bundling_flag = phy_vars_ue->pucch_config_dedicated[eNB_id].tdd_AckNackFeedbackMode;

        if ((frame_parms->frame_type==FDD) ||
            (bundling_flag==bundling)    ||
            ((frame_parms->frame_type==TDD)&&(frame_parms->tdd_config==1)&&((slot_tx!=4)||(slot_tx!=14)))) {
          format = pucch_format1a;
          LOG_D(PHY,"[UE] PUCCH 1a\n");
        } else {
          format = pucch_format1b;
          LOG_D(PHY,"[UE] PUCCH 1b\n");
        }

        // Check for SR and do ACK/NACK accordingly
        if (is_SR_TXOp(phy_vars_ue,eNB_id,subframe_tx)==1) {
          LOG_D(PHY,"[UE %d][SR %x] Frame %d subframe %d: got SR_TXOp, Checking for SR for PUSCH from MAC\n",
                Mod_id,phy_vars_ue->lte_ue_pdcch_vars[eNB_id]->crnti,frame_tx,subframe_tx);
#ifdef OPENAIR2
          SR_payload = mac_xface->ue_get_SR(Mod_id,
                                            CC_id,
                                            frame_tx,
                                            eNB_id,
                                            phy_vars_ue->lte_ue_pdcch_vars[eNB_id]->crnti,
                                            subframe_tx); // subframe used for meas gap
#else
          SR_payload = 1;
#endif

          if (SR_payload>0) {
            generate_ul_signal = 1;
            LOG_D(PHY,"[UE %d][SR %x] Frame %d subframe %d got the SR for PUSCH is %d\n",
                  Mod_id,phy_vars_ue->lte_ue_pdcch_vars[eNB_id]->crnti,frame_tx,subframe_tx,SR_payload);
          } else {
            phy_vars_ue->sr[subframe_tx]=0;
          }
        } else
          SR_payload=0;

        if (get_ack(&phy_vars_ue->lte_frame_parms,
                    phy_vars_ue->dlsch_ue[eNB_id][0]->harq_ack,
                    subframe_tx,pucch_ack_payload) > 0) {
          // we need to transmit ACK/NAK in this subframe

          generate_ul_signal = 1;

          n1_pucch = get_n1_pucch(phy_vars_ue,
                                  eNB_id,
                                  subframe_tx,
                                  pucch_ack_payload,
                                  SR_payload);

#ifdef OPENAIR2
          Po_PUCCH = pucch_power_cntl(phy_vars_ue,subframe_tx,eNB_id,format);
          phy_vars_ue->tx_power_dBm = Po_PUCCH;
#else
          phy_vars_ue->tx_power_dBm = UE_TX_POWER;
#endif
          phy_vars_ue->tx_total_RE = 12;

#if defined(EXMIMO) || defined(OAI_USRP) || defined(OAI_BLADERF) || defined(OAI_LMSSDR)
	  tx_amp = get_tx_amp(Po_PUCCH,
			      phy_vars_ue->tx_power_max_dBm,
			      phy_vars_ue->lte_frame_parms.N_RB_UL,
			      1);
#else
	  tx_amp = AMP;
#endif
	  
          if (SR_payload>0) {
	     LOG_D(PHY,"[UE  %d][SR %x] Frame %d subframe %d Generating PUCCH 1a/1b payload %d,%d (with SR for PUSCH), n1_pucch %d, Po_PUCCH, amp %d\n",
                  Mod_id,
                  phy_vars_ue->dlsch_ue[eNB_id][0]->rnti,
                  frame_tx, subframe_tx,
		  pucch_ack_payload[0],pucch_ack_payload[1],
                  phy_vars_ue->scheduling_request_config[eNB_id].sr_PUCCH_ResourceIndex,
	          Po_PUCCH,
		  tx_amp);
          } else {
            LOG_D(PHY,"[UE  %d][PDSCH %x] Frame %d subframe %d Generating PUCCH 1a/1b, n1_pucch %d, b[0]=%d,b[1]=%d (SR_Payload %d), Po_PUCCH %d, amp %d\n",
                  Mod_id,
                  phy_vars_ue->dlsch_ue[eNB_id][0]->rnti,
	    frame_tx, subframe_tx,
		  n1_pucch,pucch_ack_payload[0],pucch_ack_payload[1],SR_payload,
                  Po_PUCCH,
		  tx_amp);
	  }

          if (abstraction_flag == 0) {

	  generate_pucch(phy_vars_ue->lte_ue_common_vars.txdataF,
                           &phy_vars_ue->lte_frame_parms,
                           phy_vars_ue->ncs_cell,
                           format,
                           &phy_vars_ue->pucch_config_dedicated[eNB_id],
                           n1_pucch,
                           0,  // n2_pucch
                           1,  // shortened format
                           pucch_ack_payload,
	                   tx_amp,
	                   subframe_tx);

          } else {
#ifdef PHY_ABSTRACTION
            LOG_D(PHY,"Calling generate_pucch_emul ... (ACK %d %d, SR %d)\n",pucch_ack_payload[0],pucch_ack_payload[1],SR_payload);
            generate_pucch_emul(phy_vars_ue,
                                format,
                                phy_vars_ue->lte_frame_parms.pucch_config_common.nCS_AN,
                                pucch_ack_payload,
                                SR_payload,
                                subframe_tx);
#endif
          }
        } else if (SR_payload==1) { // no ACK/NAK but SR is triggered by MAC

#ifdef OPENAIR2
          Po_PUCCH = pucch_power_cntl(phy_vars_ue,subframe_tx,eNB_id,pucch_format1);
          phy_vars_ue->tx_power_dBm = Po_PUCCH;
#else
          phy_vars_ue->tx_power_dBm = UE_TX_POWER;
#endif
          phy_vars_ue->tx_total_RE = 12;

#if defined(EXMIMO) || defined(OAI_USRP) || defined(OAI_BLADERF) || defined(OAI_LMSSDR)
          tx_amp =  get_tx_amp(Po_PUCCH,
	                       phy_vars_ue->tx_power_max_dBm,
	                       phy_vars_ue->lte_frame_parms.N_RB_UL,
	                       1);
#else
	  tx_amp = AMP;
#endif
          LOG_D(PHY,"[UE  %d][SR %x] Frame %d subframe %d Generating PUCCH 1 (SR for PUSCH), n1_pucch %d, Po_PUCCH %d\n",
                Mod_id,
                phy_vars_ue->dlsch_ue[eNB_id][0]->rnti,
                frame_tx, subframe_tx,
                phy_vars_ue->scheduling_request_config[eNB_id].sr_PUCCH_ResourceIndex,
                Po_PUCCH);

          if (abstraction_flag == 0) {

            generate_pucch(phy_vars_ue->lte_ue_common_vars.txdataF,
                           &phy_vars_ue->lte_frame_parms,
                           phy_vars_ue->ncs_cell,
                           pucch_format1,
                           &phy_vars_ue->pucch_config_dedicated[eNB_id],
                           phy_vars_ue->scheduling_request_config[eNB_id].sr_PUCCH_ResourceIndex,
                           0,  // n2_pucch
                           1,  // shortened format
                           pucch_ack_payload,  // this is ignored anyway, we just need a pointer
	                   tx_amp,
                           subframe_tx);
          } else {
            LOG_D(PHY,"Calling generate_pucch_emul ...\n");
            generate_pucch_emul(phy_vars_ue,
                                pucch_format1,
                                phy_vars_ue->lte_frame_parms.pucch_config_common.nCS_AN,
                                pucch_ack_payload,
                                SR_payload,
                                subframe_tx);
          }
        }
      }

#endif  // PUCCH

#ifdef CBA

      if ((phy_vars_ue->ulsch_ue[eNB_id]->harq_processes[harq_pid]->subframe_cba_scheduling_flag >= 1) &&
          (phy_vars_ue->ulsch_ue[eNB_id]->harq_processes[harq_pid]->status == CBA_ACTIVE)) {
        phy_vars_ue->ulsch_ue[eNB_id]->harq_processes[harq_pid]->subframe_scheduling_flag=0; //-=1
        //  phy_vars_ue->ulsch_ue[eNB_id]->harq_processes[harq_pid]->status= IDLE;
        first_rb = phy_vars_ue->ulsch_ue[eNB_id]->harq_processes[harq_pid]->first_rb;
        nb_rb = phy_vars_ue->ulsch_ue[eNB_id]->harq_processes[harq_pid]->nb_rb;
        //cba_mcs=phy_vars_ue->ulsch_ue[eNB_id]->harq_processes[harq_pid]->mcs;
        input_buffer_length = phy_vars_ue->ulsch_ue[eNB_id]->harq_processes[harq_pid]->TBS/8;
        access_mode=CBA_ACCESS;

        LOG_D(PHY,"[UE %d] Frame %d, subframe %d: CBA num dci %d\n",
              Mod_id,frame_tx,subframe_tx,
              phy_vars_ue->ulsch_ue[eNB_id]->num_cba_dci[subframe_tx]);

        mac_xface->ue_get_sdu(Mod_id,
                              CC_id,
                              frame_tx,
                              subframe_tx,
                              eNB_id,
                              ulsch_input_buffer,
                              input_buffer_length,
                              &access_mode);

        phy_vars_ue->ulsch_ue[eNB_id]->num_cba_dci[subframe_tx]=0;

        if (access_mode > UNKNOWN_ACCESS) {

          if (abstraction_flag==0) {
            if (ulsch_encoding(ulsch_input_buffer,
                               phy_vars_ue,
                               harq_pid,
                               eNB_id,
                               phy_vars_ue->transmission_mode[eNB_id],0,
                               0)!=0) {  //  Nbundled, to be updated!!!!
              LOG_E(PHY,"ulsch_coding.c: FATAL ERROR: returning\n");
              return;
            }
          }

#ifdef PHY_ABSTRACTION
          else {
            ulsch_encoding_emul(ulsch_input_buffer,phy_vars_ue,eNB_id,harq_pid,0);
          }

#endif
        } else {
          phy_vars_ue->ulsch_ue[eNB_id]->harq_processes[harq_pid]->status= IDLE;
          //reset_cba_uci(phy_vars_ue->ulsch_ue[eNB_id]->o);
          LOG_N(PHY,"[UE %d] Frame %d, subframe %d: CBA transmission cancelled or postponed\n",
                Mod_id, frame_tx,subframe_tx);
        }
      }

#endif // end CBA

      if (abstraction_flag == 0) {
        nsymb = (frame_parms->Ncp == 0) ? 14 : 12;

#if defined(EXMIMO) || defined(OAI_USRP) || defined(OAI_BLADERF) || defined(OAI_LMSSDR)//this is the EXPRESS MIMO case
        ulsch_start = (phy_vars_ue->rx_offset+subframe_tx*frame_parms->samples_per_tti-
                       openair_daq_vars.timing_advance-
                       phy_vars_ue->timing_advance-
                       phy_vars_ue->N_TA_offset+5)%(LTE_NUMBER_OF_SUBFRAMES_PER_FRAME*frame_parms->samples_per_tti);
#else //this is the normal case
        ulsch_start = (frame_parms->samples_per_tti*subframe_tx)-phy_vars_ue->N_TA_offset; //-phy_vars_ue->timing_advance;
#endif //else EXMIMO
	if ((frame_tx%100) == 0)
	  LOG_D(PHY,"[UE %d] Frame %d, subframe %d: ulsch_start = %d (rxoff %d, HW TA %d, timing advance %d, TA_offset %d\n",
		Mod_id,frame_tx,subframe_tx,
		ulsch_start,
		phy_vars_ue->rx_offset,
		openair_daq_vars.timing_advance,
		phy_vars_ue->timing_advance,
		phy_vars_ue->N_TA_offset);
 

        if (generate_ul_signal == 1 ) {



          start_meas(&phy_vars_ue->ofdm_mod_stats);

          for (aa=0; aa<frame_parms->nb_antennas_tx; aa++) {
            if (frame_parms->Ncp == 1)
              PHY_ofdm_mod(&phy_vars_ue->lte_ue_common_vars.txdataF[aa][subframe_tx*nsymb*frame_parms->ofdm_symbol_size],
#if defined(EXMIMO) || defined(OAI_USRP) || defined(OAI_BLADERF) || defined(OAI_LMSSDR)
                           dummy_tx_buffer,
#else
                           &phy_vars_ue->lte_ue_common_vars.txdata[aa][ulsch_start],
#endif
                           frame_parms->ofdm_symbol_size,
                           nsymb,
                           frame_parms->nb_prefix_samples,
                           CYCLIC_PREFIX);
            else
              normal_prefix_mod(&phy_vars_ue->lte_ue_common_vars.txdataF[aa][subframe_tx*nsymb*frame_parms->ofdm_symbol_size],
#if defined(EXMIMO) || defined(OAI_USRP) || defined(OAI_BLADERF) || defined(OAI_LMSSDR)
                                dummy_tx_buffer,
#else
                                &phy_vars_ue->lte_ue_common_vars.txdata[aa][ulsch_start],
#endif
                                nsymb,
                                &phy_vars_ue->lte_frame_parms);

            /*
              if (subframe_tx == 8) {
              printf("Symbol 0 %p (offset %d) base %p\n",
              &phy_vars_ue->lte_ue_common_vars.txdataF[0][nsymb*OFDM_SYMBOL_SIZE_COMPLEX_SAMPLES_NO_PREFIX*subframe],
              nsymb*OFDM_SYMBOL_SIZE_COMPLEX_SAMPLES_NO_PREFIX*subframe,
              phy_vars_ue->lte_ue_common_vars.txdataF[0]);
              write_output("txsigF8.m","txsF8", &phy_vars_ue->lte_ue_common_vars.txdataF[0][nsymb*OFDM_SYMBOL_SIZE_COMPLEX_SAMPLES_NO_PREFIX*subframe],
              phy_vars_ue->lte_frame_parms.ofdm_symbol_size*nsymb,1,1);
              write_output("txsig8.m","txs8", &phy_vars_ue->lte_ue_common_vars.txdata[0][phy_vars_ue->lte_frame_parms.samples_per_tti*subframe],
              phy_vars_ue->lte_frame_parms.samples_per_tti,1,1);
              }
            */
#ifndef OFDMA_ULSCH
#if defined(EXMIMO) || defined(OAI_USRP) || defined(OAI_BLADERF) || defined(OAI_LMSSDR)
            apply_7_5_kHz(phy_vars_ue,dummy_tx_buffer,0);
            apply_7_5_kHz(phy_vars_ue,dummy_tx_buffer,1);
#else
            apply_7_5_kHz(phy_vars_ue,&phy_vars_ue->lte_ue_common_vars.txdata[aa][ulsch_start],0);
            apply_7_5_kHz(phy_vars_ue,&phy_vars_ue->lte_ue_common_vars.txdata[aa][ulsch_start],1);
#endif
            /*
              if (subframe_tx == 8) {
              write_output("txsig8_mod.m","txs8_mod", &phy_vars_ue->lte_ue_common_vars.txdata[0][phy_vars_ue->lte_frame_parms.samples_per_tti*subframe],
              phy_vars_ue->lte_frame_parms.samples_per_tti,1,1);
              }
            */
#endif

#if defined(EXMIMO) || defined(OAI_USRP) || defined(OAI_BLADERF) || defined(OAI_LMSSDR)
            overflow = ulsch_start - 9*frame_parms->samples_per_tti;

            //if ((slot_tx==4) && (aa==0)) printf("ulsch_start %d, overflow %d\n",ulsch_start,overflow);
            for (k=ulsch_start,l=0; k<cmin(frame_parms->samples_per_tti*LTE_NUMBER_OF_SUBFRAMES_PER_FRAME,ulsch_start+frame_parms->samples_per_tti); k++,l++) {
              ((short*)phy_vars_ue->lte_ue_common_vars.txdata[aa])[2*k] = ((short*)dummy_tx_buffer)[2*l]<<4;
              ((short*)phy_vars_ue->lte_ue_common_vars.txdata[aa])[2*k+1] = ((short*)dummy_tx_buffer)[2*l+1]<<4;
            }

            for (k=0; k<overflow; k++,l++) {
              ((short*)phy_vars_ue->lte_ue_common_vars.txdata[aa])[2*k] = ((short*)dummy_tx_buffer)[2*l]<<4;
              ((short*)phy_vars_ue->lte_ue_common_vars.txdata[aa])[2*k+1] = ((short*)dummy_tx_buffer)[2*l+1]<<4;
            }
#if defined(EXMIMO)
	    // handle switch before 1st TX subframe, guarantee that the slot prior to transmission is switch on
	    for (k=ulsch_start - (frame_parms->samples_per_tti>>1) ; k<ulsch_start ; k++) {
	      if (k<0)
		phy_vars_ue->lte_ue_common_vars.txdata[aa][k+frame_parms->samples_per_tti*LTE_NUMBER_OF_SUBFRAMES_PER_FRAME] &= 0xFFFEFFFE;
	      else if (k>(frame_parms->samples_per_tti*LTE_NUMBER_OF_SUBFRAMES_PER_FRAME))
		phy_vars_ue->lte_ue_common_vars.txdata[aa][k-frame_parms->samples_per_tti*LTE_NUMBER_OF_SUBFRAMES_PER_FRAME] &= 0xFFFEFFFE;
	      else
		phy_vars_ue->lte_ue_common_vars.txdata[aa][k] &= 0xFFFEFFFE;
	    }
#endif
#endif

          } //nb_antennas_tx

          stop_meas(&phy_vars_ue->ofdm_mod_stats);
        } // generate_ul_signal == 1
        else {  // no uplink so clear signal buffer instead
          for (aa=0; aa<frame_parms->nb_antennas_tx; aa++) {
            memset(&phy_vars_ue->lte_ue_common_vars.txdata[aa][ulsch_start],0,frame_parms->samples_per_tti<<2);
          }
        }
      }
    } // mode != PRACH

    //  }// slot_tx is even
    //  else {  // slot_tx is odd, do the PRACH here

#ifdef OPENAIR2

    if ((phy_vars_ue->UE_mode[eNB_id] == PRACH) && (phy_vars_ue->lte_frame_parms.prach_config_common.prach_Config_enabled==1)) {

#else

    if (1) {
#endif

      // check if we have PRACH opportunity
      if (is_prach_subframe(&phy_vars_ue->lte_frame_parms,frame_tx,subframe_tx)) {
        phy_vars_ue->generate_prach=0;
#ifdef OPENAIR2

        // ask L2 for RACH transport
        if ((mode != rx_calib_ue) && (mode != rx_calib_ue_med) && (mode != rx_calib_ue_byp) && (mode != no_L2_connect) ) {
          phy_vars_ue->prach_resources[eNB_id] = mac_xface->ue_get_rach(Mod_id,
                                                 CC_id,
                                                 frame_tx,
                                                 eNB_id,
                                                 subframe_tx);
          //    LOG_I(PHY,"Got prach_resources for eNB %d address %d, RRCCommon %d\n",eNB_id,phy_vars_ue->prach_resources[eNB_id],UE_mac_inst[Mod_id].radioResourceConfigCommon);
        }
#endif

        if (phy_vars_ue->prach_resources[eNB_id]!=NULL) {

          phy_vars_ue->generate_prach=1;
          phy_vars_ue->prach_cnt=0;
#ifdef SMBV
          phy_vars_ue->prach_resources[eNB_id]->ra_PreambleIndex = 19;
#endif
#ifdef OAI_EMU
          phy_vars_ue->prach_PreambleIndex=phy_vars_ue->prach_resources[eNB_id]->ra_PreambleIndex;
#endif

          if (abstraction_flag == 0) {
            LOG_D(PHY,"[UE  %d][RAPROC] Frame %d, Subframe %d : Generating PRACH, preamble %d, TARGET_RECEIVED_POWER %d dBm, PRACH TDD Resource index %d, RA-RNTI %d\n",
                  Mod_id,
                  frame_tx,
                  subframe_tx,
                  phy_vars_ue->prach_resources[eNB_id]->ra_PreambleIndex,
                  phy_vars_ue->prach_resources[eNB_id]->ra_PREAMBLE_RECEIVED_TARGET_POWER,
                  phy_vars_ue->prach_resources[eNB_id]->ra_TDD_map_index,
                  phy_vars_ue->prach_resources[eNB_id]->ra_RNTI);

#ifdef OPENAIR2
	    if (mode != calib_prach_tx)
	      phy_vars_ue->tx_power_dBm = phy_vars_ue->prach_resources[eNB_id]->ra_PREAMBLE_RECEIVED_TARGET_POWER+get_PL(Mod_id,CC_id,eNB_id);
	    else {
	      phy_vars_ue->tx_power_dBm = phy_vars_ue->tx_power_max_dBm;
	      phy_vars_ue->prach_resources[eNB_id]->ra_PreambleIndex = 19;	      
	    }
#else
            phy_vars_ue->tx_power_dBm = UE_TX_POWER;
#endif

            phy_vars_ue->tx_total_RE = 96;

#if defined(EXMIMO) || defined(OAI_USRP) || defined(OAI_BLADERF) || defined(OAI_LMSSDR)
            phy_vars_ue->lte_ue_prach_vars[eNB_id]->amp = get_tx_amp(phy_vars_ue->tx_power_dBm,
								     phy_vars_ue->tx_power_max_dBm,
								     phy_vars_ue->lte_frame_parms.N_RB_UL,
								     6);
#else
            phy_vars_ue->lte_ue_prach_vars[eNB_id]->amp = AMP;
#endif
	    if ((mode == calib_prach_tx) && (((phy_vars_ue->frame_tx&0xfffe)%100)==0))
	      LOG_D(PHY,"[UE  %d][RAPROC] Frame %d, Subframe %d : PRACH TX power %d dBm, amp %d\n",Mod_id,phy_vars_ue->frame_rx,phy_vars_ue->slot_tx>>1,phy_vars_ue->tx_power_dBm,
		    phy_vars_ue->lte_ue_prach_vars[eNB_id]->amp);


            //      start_meas(&phy_vars_ue->tx_prach);
            VCD_SIGNAL_DUMPER_DUMP_FUNCTION_BY_NAME(VCD_SIGNAL_DUMPER_FUNCTIONS_UE_GENERATE_PRACH, VCD_FUNCTION_IN);
            prach_power = generate_prach(phy_vars_ue,eNB_id,subframe_tx,frame_tx);
            VCD_SIGNAL_DUMPER_DUMP_FUNCTION_BY_NAME(VCD_SIGNAL_DUMPER_FUNCTIONS_UE_GENERATE_PRACH, VCD_FUNCTION_OUT);
            //      stop_meas(&phy_vars_ue->tx_prach);
            LOG_D(PHY,"[UE  %d][RAPROC] PRACH PL %d dB, power %d dBm, digital power %d dB (amp %d)\n",
                  Mod_id,
                  get_PL(Mod_id,CC_id,eNB_id),
                  phy_vars_ue->tx_power_dBm,
                  dB_fixed(prach_power),
                  phy_vars_ue->lte_ue_prach_vars[eNB_id]->amp);
          } else {
            UE_transport_info[Mod_id][CC_id].cntl.prach_flag=1;
            UE_transport_info[Mod_id][CC_id].cntl.prach_id=phy_vars_ue->prach_resources[eNB_id]->ra_PreambleIndex;
#ifdef OPENAIR2
            mac_xface->Msg1_transmitted(Mod_id,
                                        CC_id,
                                        frame_tx,
                                        eNB_id);
#endif
          }

          LOG_D(PHY,"[UE  %d][RAPROC] Frame %d, subframe %d: Generating PRACH (eNB %d) preamble index %d for UL, TX power %d dBm (PL %d dB), l3msg \n",
                Mod_id,frame_tx,subframe_tx,eNB_id,
                phy_vars_ue->prach_resources[eNB_id]->ra_PreambleIndex,
                phy_vars_ue->prach_resources[eNB_id]->ra_PREAMBLE_RECEIVED_TARGET_POWER+get_PL(Mod_id,CC_id,eNB_id),
                get_PL(Mod_id,CC_id,eNB_id));

	}	  

      }
      // if we're calibrating the PRACH kill the pointer to its resources so that the RA protocol doesn't continue
      if (mode == calib_prach_tx)
	phy_vars_ue->prach_resources[eNB_id]=NULL;

      LOG_D(PHY,"[UE %d] frame %d subframe %d : generate_prach %d, prach_cnt %d\n",
            Mod_id,frame_tx,subframe_tx,phy_vars_ue->generate_prach,phy_vars_ue->prach_cnt);

      phy_vars_ue->prach_cnt++;

      if (phy_vars_ue->prach_cnt==3)
        phy_vars_ue->generate_prach=0;
    } // mode is PRACH
    else {
      phy_vars_ue->generate_prach=0;
    }
  } // slot_tx is even

  VCD_SIGNAL_DUMPER_DUMP_FUNCTION_BY_NAME(VCD_SIGNAL_DUMPER_FUNCTIONS_PHY_PROCEDURES_UE_TX, VCD_FUNCTION_OUT);
  stop_meas(&phy_vars_ue->phy_proc_tx);
}

void phy_procedures_UE_S_TX(PHY_VARS_UE *phy_vars_ue,uint8_t eNB_id,uint8_t abstraction_flag,relaying_type_t r_type)
{
  int aa;//i,aa;
  LTE_DL_FRAME_PARMS *frame_parms=&phy_vars_ue->lte_frame_parms;

  if (abstraction_flag==0) {

    for (aa=0; aa<frame_parms->nb_antennas_tx; aa++) {
#if defined(EXMIMO) //this is the EXPRESS MIMO case
      int i;
      // set the whole tx buffer to RX
      for (i=0; i<LTE_NUMBER_OF_SUBFRAMES_PER_FRAME*frame_parms->samples_per_tti; i++)
        phy_vars_ue->lte_ue_common_vars.txdata[aa][i] = 0x00010001;

#else //this is the normal case
      memset(&phy_vars_ue->lte_ue_common_vars.txdata[aa][0],0,
             (LTE_NUMBER_OF_SUBFRAMES_PER_FRAME*frame_parms->samples_per_tti)*sizeof(int32_t));
#endif //else EXMIMO

    }
  }
}

void lte_ue_measurement_procedures(uint16_t l, PHY_VARS_UE *phy_vars_ue,uint8_t eNB_id,uint8_t abstraction_flag,runmode_t mode)
{

  LTE_DL_FRAME_PARMS *frame_parms=&phy_vars_ue->lte_frame_parms;
  //  int aa;
#if defined(EXMIMO) && defined(DRIVER2013)
  //  exmimo_config_t *p_exmimo_config = openair0_exmimo_pci[0].exmimo_config_ptr;
  //  int aa;
#endif

  int slot_rx = phy_vars_ue->slot_rx;
  int subframe_rx = slot_rx>>1;

  VCD_SIGNAL_DUMPER_DUMP_FUNCTION_BY_NAME(VCD_SIGNAL_DUMPER_FUNCTIONS_UE_MEASUREMENT_PROCEDURES, VCD_FUNCTION_IN);

  if (l==0) {
    // UE measurements on symbol 0
    if (abstraction_flag==0) {
      LOG_D(PHY,"Calling measurements subframe %d, rxdata %p\n",subframe_rx,phy_vars_ue->lte_ue_common_vars.rxdata);

      lte_ue_measurements(phy_vars_ue,
                          (subframe_rx*frame_parms->samples_per_tti+phy_vars_ue->rx_offset)%(frame_parms->samples_per_tti*LTE_NUMBER_OF_SUBFRAMES_PER_FRAME),
                          (slot_rx == 2) ? 1 : 0,
                          0);
    } else {
      lte_ue_measurements(phy_vars_ue,
                          0,
                          0,
                          1);
    }
  }

  if (l==(6-phy_vars_ue->lte_frame_parms.Ncp)) {
	
   // make sure we have signal from PSS/SSS for N0 measurement

    VCD_SIGNAL_DUMPER_DUMP_FUNCTION_BY_NAME(VCD_SIGNAL_DUMPER_FUNCTIONS_UE_RRC_MEASUREMENTS, VCD_FUNCTION_IN);
    ue_rrc_measurements(phy_vars_ue,
                        slot_rx,
                        abstraction_flag);
    VCD_SIGNAL_DUMPER_DUMP_FUNCTION_BY_NAME(VCD_SIGNAL_DUMPER_FUNCTIONS_UE_RRC_MEASUREMENTS, VCD_FUNCTION_OUT);

    if (abstraction_flag==1)
      phy_vars_ue->sinr_eff =  sinr_eff_cqi_calc(phy_vars_ue, 0);

  }

  if ((slot_rx==1) && (l==(4-frame_parms->Ncp))) {

    // AGC

    VCD_SIGNAL_DUMPER_DUMP_FUNCTION_BY_NAME(VCD_SIGNAL_DUMPER_FUNCTIONS_UE_GAIN_CONTROL, VCD_FUNCTION_IN);
#if defined EXMIMO

    if ((openair_daq_vars.rx_gain_mode == DAQ_AGC_ON) &&
        (mode != rx_calib_ue) && (mode != rx_calib_ue_med) && (mode != rx_calib_ue_byp) )
      if  (phy_vars_ue->frame_rx%100==0)
        gain_control_all(phy_vars_ue->PHY_measurements.rx_power_avg_dB[eNB_id],0);

#else
#ifndef OAI_USRP
#ifndef OAI_BLADERF
#ifndef OAI_LMSSDR
    phy_adjust_gain (phy_vars_ue,0);
#endif
#endif
#endif
#endif
    VCD_SIGNAL_DUMPER_DUMP_FUNCTION_BY_NAME(VCD_SIGNAL_DUMPER_FUNCTIONS_UE_GAIN_CONTROL, VCD_FUNCTION_OUT);
    VCD_SIGNAL_DUMPER_DUMP_FUNCTION_BY_NAME(VCD_SIGNAL_DUMPER_FUNCTIONS_UE_ADJUST_SYNCH, VCD_FUNCTION_IN);
    eNB_id = 0;

    if (abstraction_flag == 0)
      lte_adjust_synch(&phy_vars_ue->lte_frame_parms,
                       phy_vars_ue,
                       eNB_id,
                       0,
                       16384);

    VCD_SIGNAL_DUMPER_DUMP_FUNCTION_BY_NAME(VCD_SIGNAL_DUMPER_FUNCTIONS_UE_ADJUST_SYNCH, VCD_FUNCTION_OUT);

    /* if (openair_daq_vars.auto_freq_correction == 1) {
      if (frame_rx % 100 == 0) {
    if ((phy_vars_ue->lte_ue_common_vars.freq_offset>100) && (openair_daq_vars.freq_offset < 1000)) {
    openair_daq_vars.freq_offset+=100;
    #if defined(EXMIMO) && defined(DRIVER2013)
    for (aa = 0; aa<4; aa++) {
      p_exmimo_config->rf.rf_freq_rx[aa] = downlink_frequency[aa]+=openair_daq_vars.freq_offset;
      p_exmimo_config->rf.rf_freq_tx[aa] = downlink_frequency[aa]+=openair_daq_vars.freq_offset;
    }
    #endif
    }
    else if ((phy_vars_ue->lte_ue_common_vars.freq_offset<-100) && (openair_daq_vars.freq_offset > -1000)) {
    openair_daq_vars.freq_offset-=100;
    #if defined(EXMIMO) && defined(DRIVER2013)
    for (aa = 0; aa<4; aa++) {
      p_exmimo_config->rf.rf_freq_rx[aa] = downlink_frequency[aa]+=openair_daq_vars.freq_offset;
      p_exmimo_config->rf.rf_freq_tx[aa] = downlink_frequency[aa]+=openair_daq_vars.freq_offset;
    }
    #endif
    }
      }
    }*/

  }

  VCD_SIGNAL_DUMPER_DUMP_FUNCTION_BY_NAME(VCD_SIGNAL_DUMPER_FUNCTIONS_UE_MEASUREMENT_PROCEDURES, VCD_FUNCTION_OUT);
}

#ifdef EMOS
void phy_procedures_emos_UE_RX(PHY_VARS_UE *phy_vars_ue,uint8_t last_slot,uint8_t eNB_id)
{

  uint8_t i,j;
  //uint16_t last_slot_emos;
  uint32_t bytes;
  int Mod_id = phy_vars_ue->Mod_id;

  /*
  if (last_slot<2)
    last_slot_emos = last_slot;
  else if (last_slot>9)
    last_slot_emos = last_slot - 8;
  else {
    LOG_E(PHY,"emos rx last_slot_emos %d, last_slot %d\n", last_slot_emos,last_slot);
    mac_xface->macphy_exit("should never happen");
  }
  */

#ifdef EMOS_CHANNEL

  if ((last_slot==10) || (last_slot==11)) {
    for (i=0; i<phy_vars_ue->lte_frame_parms.nb_antennas_rx; i++)
      for (j=0; j<phy_vars_ue->lte_frame_parms.nb_antennas_tx; j++) {
        // first OFDM symbol with pilots
        memcpy(&emos_dump_UE.channel[i][j][(last_slot%2)*2*phy_vars_ue->lte_frame_parms.ofdm_symbol_size],
               &phy_vars_ue->lte_ue_common_vars.dl_ch_estimates[eNB_id][(j<<1) + i][0],
               phy_vars_ue->lte_frame_parms.ofdm_symbol_size*sizeof(int));
        // second OFDM symbol with pilots
        memcpy(&emos_dump_UE.channel[i][j][((last_slot%2)*2+1)*phy_vars_ue->lte_frame_parms.ofdm_symbol_size],
               &phy_vars_ue->lte_ue_common_vars.dl_ch_estimates[eNB_id][(j<<1) + i][(phy_vars_ue->lte_frame_parms.Ncp == 0 ? 4 : 3)*phy_vars_ue->lte_frame_parms.ofdm_symbol_size],
               phy_vars_ue->lte_frame_parms.ofdm_symbol_size*sizeof(int));
      }
  }

#endif

  if (last_slot==0) {
    emos_dump_UE.timestamp = rt_get_time_ns();
    emos_dump_UE.frame_rx = phy_vars_ue->frame_rx;
    emos_dump_UE.UE_mode = phy_vars_ue->UE_mode[eNB_id];
    emos_dump_UE.mimo_mode = phy_vars_ue->transmission_mode[eNB_id];
    emos_dump_UE.freq_offset = phy_vars_ue->lte_ue_common_vars.freq_offset;
    emos_dump_UE.timing_advance = phy_vars_ue->timing_advance;
    emos_dump_UE.timing_offset  = phy_vars_ue->rx_offset;
    emos_dump_UE.rx_total_gain_dB = phy_vars_ue->rx_total_gain_dB;
    emos_dump_UE.eNb_id = eNB_id;
    memcpy(&emos_dump_UE.PHY_measurements,&phy_vars_ue->PHY_measurements,sizeof(PHY_MEASUREMENTS));
  }

  if (last_slot==1) {
    emos_dump_UE.pbch_errors = phy_vars_ue->lte_ue_pbch_vars[eNB_id]->pdu_errors;
    emos_dump_UE.pbch_errors_last = phy_vars_ue->lte_ue_pbch_vars[eNB_id]->pdu_errors_last;
    emos_dump_UE.pbch_errors_conseq = phy_vars_ue->lte_ue_pbch_vars[eNB_id]->pdu_errors_conseq;
    emos_dump_UE.pbch_fer = phy_vars_ue->lte_ue_pbch_vars[eNB_id]->pdu_fer;
  }

  if (last_slot==19) {
    emos_dump_UE.dlsch_errors = phy_vars_ue->dlsch_errors[eNB_id];
    emos_dump_UE.dlsch_errors_last = phy_vars_ue->dlsch_errors_last[eNB_id];
    emos_dump_UE.dlsch_received = phy_vars_ue->dlsch_received[eNB_id];
    emos_dump_UE.dlsch_received_last = phy_vars_ue->dlsch_received_last[eNB_id];
    emos_dump_UE.dlsch_fer = phy_vars_ue->dlsch_fer[eNB_id];
    emos_dump_UE.dlsch_cntl_errors = phy_vars_ue->dlsch_SI_errors[eNB_id];
    emos_dump_UE.dlsch_ra_errors = phy_vars_ue->dlsch_ra_errors[eNB_id];
    emos_dump_UE.total_TBS = phy_vars_ue->total_TBS[eNB_id];
    emos_dump_UE.total_TBS_last = phy_vars_ue->total_TBS_last[eNB_id];
    emos_dump_UE.bitrate = phy_vars_ue->bitrate[eNB_id];
    emos_dump_UE.total_received_bits = phy_vars_ue->total_received_bits[eNB_id];
    emos_dump_UE.pmi_saved = phy_vars_ue->dlsch_ue[eNB_id][0]->pmi_alloc;
    emos_dump_UE.mcs = phy_vars_ue->dlsch_ue[eNB_id][0]->harq_processes[phy_vars_ue->dlsch_ue[eNB_id][0]->current_harq_pid]->mcs;
    emos_dump_UE.use_ia_receiver = openair_daq_vars.use_ia_receiver;

    bytes = rtf_put(CHANSOUNDER_FIFO_MINOR, &emos_dump_UE, sizeof(fifo_dump_emos_UE));

    if (bytes!=sizeof(fifo_dump_emos_UE)) {
      LOG_W(PHY,"[UE  %d] frame %d, slot %d, Problem writing EMOS data to FIFO\n",Mod_id,phy_vars_ue->frame_rx, last_slot);
    } else {
      if (phy_vars_ue->frame_rx%100==0) {
        LOG_I(PHY,"[UE  %d] frame %d, slot %d, Writing %d bytes EMOS data to FIFO\n",Mod_id,phy_vars_ue->frame_rx, last_slot, bytes);
      }
    }
  }

}
#endif


void restart_phy(PHY_VARS_UE *phy_vars_ue,uint8_t eNB_id,uint8_t abstraction_flag)
{

  //  uint8_t last_slot;
  uint8_t i;
  LOG_I(PHY,"[UE  %d] frame %d, slot %d, restarting PHY!\n",phy_vars_ue->Mod_id,phy_vars_ue->frame_rx,phy_vars_ue->slot_rx);
  mac_xface->macphy_exit("restart_phy called");
  //   first_run = 1;

  if (abstraction_flag ==0 ) {
    openair_daq_vars.mode = openair_NOT_SYNCHED;
    phy_vars_ue->UE_mode[eNB_id] = NOT_SYNCHED;
    openair_daq_vars.sync_state=0;
  } else {
    phy_vars_ue->UE_mode[eNB_id] = PRACH;
    phy_vars_ue->prach_resources[eNB_id]=NULL;
  }

  phy_vars_ue->frame_rx = -1;
  phy_vars_ue->frame_tx = -1;
  openair_daq_vars.synch_wait_cnt=0;
  openair_daq_vars.sched_cnt=-1;

  phy_vars_ue->lte_ue_pbch_vars[eNB_id]->pdu_errors_conseq=0;
  phy_vars_ue->lte_ue_pbch_vars[eNB_id]->pdu_errors=0;

  phy_vars_ue->lte_ue_pdcch_vars[eNB_id]->dci_errors = 0;
  phy_vars_ue->lte_ue_pdcch_vars[eNB_id]->dci_missed = 0;
  phy_vars_ue->lte_ue_pdcch_vars[eNB_id]->dci_false  = 0;
  phy_vars_ue->lte_ue_pdcch_vars[eNB_id]->dci_received = 0;

  phy_vars_ue->dlsch_errors[eNB_id] = 0;
  phy_vars_ue->dlsch_errors_last[eNB_id] = 0;
  phy_vars_ue->dlsch_received[eNB_id] = 0;
  phy_vars_ue->dlsch_received_last[eNB_id] = 0;
  phy_vars_ue->dlsch_fer[eNB_id] = 0;
  phy_vars_ue->dlsch_SI_received[eNB_id] = 0;
  phy_vars_ue->dlsch_ra_received[eNB_id] = 0;
  phy_vars_ue->dlsch_SI_errors[eNB_id] = 0;
  phy_vars_ue->dlsch_ra_errors[eNB_id] = 0;

  phy_vars_ue->dlsch_mch_received[eNB_id] = 0;

  for (i=0; i < MAX_MBSFN_AREA ; i ++) {
    phy_vars_ue->dlsch_mch_received_sf[i][eNB_id] = 0;
    phy_vars_ue->dlsch_mcch_received[i][eNB_id] = 0;
    phy_vars_ue->dlsch_mtch_received[i][eNB_id] = 0;
    phy_vars_ue->dlsch_mcch_errors[i][eNB_id] = 0;
    phy_vars_ue->dlsch_mtch_errors[i][eNB_id] = 0;
    phy_vars_ue->dlsch_mcch_trials[i][eNB_id] = 0;
    phy_vars_ue->dlsch_mtch_trials[i][eNB_id] = 0;
  }

  //phy_vars_ue->total_TBS[eNB_id] = 0;
  //phy_vars_ue->total_TBS_last[eNB_id] = 0;
  //phy_vars_ue->bitrate[eNB_id] = 0;
  //phy_vars_ue->total_received_bits[eNB_id] = 0;
}


void lte_ue_pbch_procedures(uint8_t eNB_id,PHY_VARS_UE *phy_vars_ue,uint8_t abstraction_flag)
{

  //  int i;
  int pbch_tx_ant=0;
  uint8_t pbch_phase;
  uint16_t frame_tx;
  static uint8_t first_run = 1;
  uint8_t pbch_trials = 0;

  DevAssert(phy_vars_ue);
  int slot_rx = phy_vars_ue->slot_rx;
  int frame_rx = phy_vars_ue->frame_rx;

  VCD_SIGNAL_DUMPER_DUMP_FUNCTION_BY_NAME(VCD_SIGNAL_DUMPER_FUNCTIONS_UE_PBCH_PROCEDURES, VCD_FUNCTION_IN);

  pbch_phase=(frame_rx%4);

  if (pbch_phase>=4)
    pbch_phase=0;

  for (pbch_trials=0; pbch_trials<4; pbch_trials++) {
    //for (pbch_phase=0;pbch_phase<4;pbch_phase++) {
    //LOG_I(PHY,"[UE  %d] Frame %d, Trying PBCH %d (NidCell %d, eNB_id %d)\n",phy_vars_ue->Mod_id,frame_rx,pbch_phase,phy_vars_ue->lte_frame_parms.Nid_cell,eNB_id);
    if (abstraction_flag == 0) {
      pbch_tx_ant = rx_pbch(&phy_vars_ue->lte_ue_common_vars,
                            phy_vars_ue->lte_ue_pbch_vars[eNB_id],
                            &phy_vars_ue->lte_frame_parms,
                            eNB_id,
                            phy_vars_ue->lte_frame_parms.mode1_flag==1?SISO:ALAMOUTI,
                            phy_vars_ue->high_speed_flag,
                            pbch_phase);



    }

#ifdef PHY_ABSTRACTION
    else {
      pbch_tx_ant = rx_pbch_emul(phy_vars_ue,
                                 eNB_id,
                                 pbch_phase);
    }

#endif

    if ((pbch_tx_ant>0) && (pbch_tx_ant<=4)) {
      break;
    }

    pbch_phase++;

    if (pbch_phase>=4)
      pbch_phase=0;
  }



  if ((pbch_tx_ant>0) && (pbch_tx_ant<=4)) {

    if (pbch_tx_ant>2) {
      LOG_W(PHY,"[openair][SCHED][SYNCH] PBCH decoding: pbch_tx_ant>2 not supported\n");
      VCD_SIGNAL_DUMPER_DUMP_FUNCTION_BY_NAME(VCD_SIGNAL_DUMPER_FUNCTIONS_UE_PBCH_PROCEDURES, VCD_FUNCTION_OUT);
      return;
    }


    phy_vars_ue->lte_ue_pbch_vars[eNB_id]->pdu_errors_conseq = 0;
    frame_tx = (((int)(phy_vars_ue->lte_ue_pbch_vars[eNB_id]->decoded_output[2]&0x03))<<8);
    frame_tx += ((int)(phy_vars_ue->lte_ue_pbch_vars[eNB_id]->decoded_output[1]&0xfc));
    frame_tx += pbch_phase;

#ifdef OPENAIR2
    mac_xface->dl_phy_sync_success(phy_vars_ue->Mod_id,frame_rx,eNB_id,
                                   phy_vars_ue->UE_mode[eNB_id]==NOT_SYNCHED ? 1 : 0);
#endif

#ifdef EMOS
    //emos_dump_UE.frame_tx = frame_tx;
    //emos_dump_UE.mimo_mode = phy_vars_ue->lte_ue_pbch_vars[eNB_id]->decoded_output[1];
#endif

    if (first_run) {
      first_run = 0;
      LOG_I(PHY,"[UE %d] frame %d, slot %d: Adjusting frame counter (PBCH ant_tx=%d, frame_tx=%d, phase %d).\n",
            phy_vars_ue->Mod_id,
            frame_rx,
            slot_rx,
            pbch_tx_ant,
            frame_tx,
            pbch_phase);
      phy_vars_ue->frame_rx = (phy_vars_ue->frame_rx & 0xFFFFFC00) | (frame_tx & 0x000003FF);
      phy_vars_ue->frame_tx = phy_vars_ue->frame_rx;
      frame_rx = phy_vars_ue->frame_rx;
    } else if (((frame_tx & 0x03FF) != (phy_vars_ue->frame_rx & 0x03FF))) {
      //(pbch_tx_ant != phy_vars_ue->lte_frame_parms.nb_antennas_tx)) {
      LOG_D(PHY,"[UE %d] frame %d, slot %d: Re-adjusting frame counter (PBCH ant_tx=%d, frame_rx=%d, frame%1024=%d, phase %d).\n",
            phy_vars_ue->Mod_id,
            phy_vars_ue->frame_rx,
            slot_rx,
            pbch_tx_ant,
            frame_tx,
            frame_rx & 0x03FF,
            pbch_phase);

      phy_vars_ue->frame_rx = (phy_vars_ue->frame_rx & 0xFFFFFC00) | (frame_tx & 0x000003FF);
      phy_vars_ue->frame_tx = phy_vars_ue->frame_rx;
      frame_rx = phy_vars_ue->frame_rx;
      /*
      LOG_D(PHY,"[UE  %d] frame %d, slot %d: PBCH PDU does not match, ignoring it (PBCH ant_tx=%d, frame_tx=%d).\n",
          phy_vars_ue->Mod_id,
          phy_vars_ue->frame,
          slot_rx,
          pbch_tx_ant,
          frame_tx);
      */
      //phy_vars_ue->lte_ue_pbch_vars[eNB_id]->pdu_errors_conseq = 21; // this will make it go out of sync
      //phy_vars_ue->lte_ue_pbch_vars[eNB_id]->pdu_errors_conseq += 1; // this will make it go out of sync
    }

#ifdef DEBUG_PHY_PROC
    LOG_D(PHY,"[UE %d] frame %d, slot %d, Received PBCH (MIB): mode1_flag %d, tx_ant %d, frame_tx %d. N_RB_DL %d, phich_duration %d, phich_resource %d/6!\n",
          phy_vars_ue->Mod_id,
          frame_rx,
          slot_rx,
          phy_vars_ue->lte_frame_parms.mode1_flag,
          pbch_tx_ant,
          frame_tx,
          phy_vars_ue->lte_frame_parms.N_RB_DL,
          phy_vars_ue->lte_frame_parms.phich_config_common.phich_duration,
          phy_vars_ue->lte_frame_parms.phich_config_common.phich_resource);
    /*
    if (frame_rx%100 == 0) {
      LOG_I(PHY,"[UE %d] frame %d, slot %d, PBCH: mode1_flag %d, tx_ant %d, frame_tx %d, phase %d. N_RB_DL %d, phich_duration %d, phich_resource %d/6,Frequency offset %d Hz (%d)\n",
            phy_vars_ue->Mod_id,
            frame_rx,
            slot_rx,
            phy_vars_ue->lte_frame_parms.mode1_flag,
            pbch_tx_ant,
            frame_tx,
            pbch_phase,
            phy_vars_ue->lte_frame_parms.N_RB_DL,
            phy_vars_ue->lte_frame_parms.phich_config_common.phich_duration,
            phy_vars_ue->lte_frame_parms.phich_config_common.phich_resource,
            phy_vars_ue->lte_ue_common_vars.freq_offset,openair_daq_vars.freq_offset);
      //dump_frame_parms(&phy_vars_ue->lte_frame_parms);

    }
      */
#endif

  } else {
    LOG_E(PHY,"[UE %d] frame %d, slot %d, Error decoding PBCH!\n",
          phy_vars_ue->Mod_id,frame_rx, slot_rx);
    phy_vars_ue->lte_ue_pbch_vars[eNB_id]->pdu_errors_conseq++;
    phy_vars_ue->lte_ue_pbch_vars[eNB_id]->pdu_errors++;
#ifdef OPENAIR2
    mac_xface->out_of_sync_ind(phy_vars_ue->Mod_id,frame_rx,eNB_id);
#else

    if (phy_vars_ue->lte_ue_pbch_vars[eNB_id]->pdu_errors_conseq>=100) {
      LOG_E(PHY,"More that 100 consecutive PBCH errors! Exiting!\n");
      mac_xface->macphy_exit("More that 100 consecutive PBCH errors!");
    }

#endif
  }

  if (frame_rx % 100 == 0) {
    phy_vars_ue->lte_ue_pbch_vars[eNB_id]->pdu_fer = phy_vars_ue->lte_ue_pbch_vars[eNB_id]->pdu_errors - phy_vars_ue->lte_ue_pbch_vars[eNB_id]->pdu_errors_last;
    phy_vars_ue->lte_ue_pbch_vars[eNB_id]->pdu_errors_last = phy_vars_ue->lte_ue_pbch_vars[eNB_id]->pdu_errors;
  }

#ifdef DEBUG_PHY_PROC
  LOG_D(PHY,"[UE %d] frame %d, slot %d, PBCH errors = %d, consecutive errors = %d!\n",
        phy_vars_ue->Mod_id,frame_rx, slot_rx,
        phy_vars_ue->lte_ue_pbch_vars[eNB_id]->pdu_errors,
        phy_vars_ue->lte_ue_pbch_vars[eNB_id]->pdu_errors_conseq);
#endif
  VCD_SIGNAL_DUMPER_DUMP_FUNCTION_BY_NAME(VCD_SIGNAL_DUMPER_FUNCTIONS_UE_PBCH_PROCEDURES, VCD_FUNCTION_OUT);
}

int lte_ue_pdcch_procedures(uint8_t eNB_id,PHY_VARS_UE *phy_vars_ue,uint8_t abstraction_flag)
{

  unsigned int dci_cnt=0, i;
  //DCI_PDU *DCI_pdu;
  //uint16_t ra_RNTI;


  int frame_rx = phy_vars_ue->frame_rx;
  int slot_rx = phy_vars_ue->slot_rx;
  int subframe_rx = slot_rx>>1;


#ifdef PHY_ABSTRACTION
  int CC_id;
  int UE_id;
  uint8_t harq_pid;
#endif

  VCD_SIGNAL_DUMPER_DUMP_FUNCTION_BY_NAME(VCD_SIGNAL_DUMPER_FUNCTIONS_UE_PDCCH_PROCEDURES, VCD_FUNCTION_IN);

  //  if (subframe_rx != 5)
  //    return 0;
  if (abstraction_flag == 0)  {

    VCD_SIGNAL_DUMPER_DUMP_FUNCTION_BY_NAME(VCD_SIGNAL_DUMPER_FUNCTIONS_RX_PDCCH, VCD_FUNCTION_IN);
    rx_pdcch(&phy_vars_ue->lte_ue_common_vars,
             phy_vars_ue->lte_ue_pdcch_vars,
             &phy_vars_ue->lte_frame_parms,
             subframe_rx,
             eNB_id,
             (phy_vars_ue->lte_frame_parms.mode1_flag == 1) ? SISO : ALAMOUTI,
             phy_vars_ue->high_speed_flag,
             phy_vars_ue->is_secondary_ue);


    VCD_SIGNAL_DUMPER_DUMP_FUNCTION_BY_NAME(VCD_SIGNAL_DUMPER_FUNCTIONS_RX_PDCCH, VCD_FUNCTION_OUT);
    VCD_SIGNAL_DUMPER_DUMP_FUNCTION_BY_NAME(VCD_SIGNAL_DUMPER_FUNCTIONS_DCI_DECODING, VCD_FUNCTION_IN);
    dci_cnt = dci_decoding_procedure(phy_vars_ue,
                                     dci_alloc_rx,
                                     (phy_vars_ue->UE_mode[eNB_id] < PUSCH)? 1 : 0,  // if we're in PUSCH don't listen to common search space,
                                     // later when we need paging or RA during connection, update this ...
                                     eNB_id,subframe_rx);
    VCD_SIGNAL_DUMPER_DUMP_FUNCTION_BY_NAME(VCD_SIGNAL_DUMPER_FUNCTIONS_DCI_DECODING, VCD_FUNCTION_OUT);
    //LOG_D(PHY,"[UE  %d][PUSCH] Frame %d subframe %d PHICH RX\n",phy_vars_ue->Mod_id,frame_rx,subframe_rx);

    if (is_phich_subframe(&phy_vars_ue->lte_frame_parms,subframe_rx)) {
      VCD_SIGNAL_DUMPER_DUMP_FUNCTION_BY_NAME(VCD_SIGNAL_DUMPER_FUNCTIONS_RX_PHICH, VCD_FUNCTION_IN);
      rx_phich(phy_vars_ue,
               subframe_rx,eNB_id);
      VCD_SIGNAL_DUMPER_DUMP_FUNCTION_BY_NAME(VCD_SIGNAL_DUMPER_FUNCTIONS_RX_PHICH, VCD_FUNCTION_OUT);
    }
  }

#ifdef PHY_ABSTRACTION
  else {
    for (i=0; i<NB_eNB_INST; i++) {
      for (CC_id=0; CC_id<MAX_NUM_CCs; CC_id++)
        if (PHY_vars_eNB_g[i][CC_id]->lte_frame_parms.Nid_cell == phy_vars_ue->lte_frame_parms.Nid_cell)
          break;

      if (CC_id < MAX_NUM_CCs)
        break;
    }

    if (i==NB_eNB_INST) {
      LOG_E(PHY,"[UE  %d] phy_procedures_lte_ue.c: FATAL : Could not find attached eNB for DCI emulation (Nid_cell %d)!!!!\n",phy_vars_ue->Mod_id,phy_vars_ue->lte_frame_parms.Nid_cell);
      mac_xface->macphy_exit("Could not find attached eNB for DCI emulation");
      VCD_SIGNAL_DUMPER_DUMP_FUNCTION_BY_NAME(VCD_SIGNAL_DUMPER_FUNCTIONS_UE_PDCCH_PROCEDURES, VCD_FUNCTION_OUT);
      return(-1);
    }

    LOG_D(PHY,"Calling dci_decoding_proc_emul ...\n");
    dci_cnt = dci_decoding_procedure_emul(phy_vars_ue->lte_ue_pdcch_vars,
                                          PHY_vars_eNB_g[i][CC_id]->num_ue_spec_dci[subframe_rx&1],
                                          PHY_vars_eNB_g[i][CC_id]->num_common_dci[subframe_rx&1],
                                          PHY_vars_eNB_g[i][CC_id]->dci_alloc[subframe_rx&1],
                                          dci_alloc_rx,
                                          eNB_id);
    //    printf("DCI: dci_cnt %d\n",dci_cnt);
    UE_id = (uint32_t)find_ue((int16_t)phy_vars_ue->lte_ue_pdcch_vars[eNB_id]->crnti,PHY_vars_eNB_g[i][CC_id]);

    if (UE_id>=0) {
      //      msg("Checking PHICH for UE  %d (eNB %d)\n",UE_id,i);
      if (is_phich_subframe(&phy_vars_ue->lte_frame_parms,subframe_rx)) {
        harq_pid = phich_subframe_to_harq_pid(&phy_vars_ue->lte_frame_parms,frame_rx,subframe_rx);

        if (phy_vars_ue->ulsch_ue[eNB_id]->harq_processes[harq_pid]->status == ACTIVE) {
          // phy_vars_ue->ulsch_ue[eNB_id]->harq_processes[harq_pid]->phich_ACK=1;
          phy_vars_ue->ulsch_ue[eNB_id]->harq_processes[harq_pid]->subframe_scheduling_flag =0;
          phy_vars_ue->ulsch_ue[eNB_id]->harq_processes[harq_pid]->status = IDLE;
          phy_vars_ue->ulsch_ue_Msg3_active[eNB_id] = 0;
          phy_vars_ue->ulsch_ue[eNB_id]->harq_processes[harq_pid]->round = 0;
          LOG_D(PHY,"Msg3 inactive\n");
          /* Phich is not abstracted for the moment
          if (PHY_vars_eNB_g[i][CC_id]->ulsch_eNB[(uint32_t)UE_id]->harq_processes[harq_pid]->phich_ACK==0) { // NAK
            if (phy_vars_ue->ulsch_ue_Msg3_active[eNB_id] == 1) {
          #ifdef DEBUG_PHY_PROC
              LOG_D(PHY,"[UE  %d][RAPROC] Frame %d, subframe %d: Msg3 PHICH, received NAK\n",
            phy_vars_ue->Mod_id,
            frame_rx,
            subframe_rx);
          #endif
              get_Msg3_alloc_ret(&phy_vars_ue->lte_frame_parms,
               subframe_rx,
               frame_rx,
                   &phy_vars_ue->ulsch_ue_Msg3_frame[eNB_id],
               &phy_vars_ue->ulsch_ue_Msg3_subframe[eNB_id]);
            }
            //      PHY_vars_eNB_g[i][CC_id]->ulsch_eNB[UE_id]->harq_processes[harq_pid]->subframe_scheduling_flag = 1;
            //      PHY_vars_eNB_g[i][CC_id]->ulsch_eNB[UE_id]->harq_processes[harq_pid]->Ndi = 0;
            //      PHY_vars_eNB_g[i][CC_id]->ulsch_eNB[UE_id]->harq_processes[harq_pid]->round++;
          }
          else {
          #ifdef DEBUG_PHY_PROC
            if (phy_vars_ue->ulsch_ue_Msg3_active[eNB_id] == 1)
              LOG_D(PHY,"[UE  %d][RAPROC] Frame %d, subframe %d: Msg3 PHICH, received ACK\n",
            phy_vars_ue->Mod_id,
            frame_rx,
            subframe_rx);
          #endif
                  PHY_vars_eNB_g[i][CC_id]->ulsch_eNB[UE_id]->harq_processes[harq_pid]->subframe_scheduling_flag =0;
                  PHY_vars_eNB_g[i][CC_id]->ulsch_eNB[UE_id]->harq_processes[harq_pid]->status = IDLE;
            // inform MAC?
            phy_vars_ue->ulsch_ue_Msg3_active[eNB_id] = 0;
          } //phich_ACK */
        } // harq_pid is ACTIVE
      } // This is a PHICH subframe
    } // UE_id exists
  }

#endif

  //#ifdef DEBUG_PHY_PROC
  LOG_D(PHY,"[UE  %d] Frame %d, slot %d, Mode %s: DCI found %i\n",phy_vars_ue->Mod_id,frame_rx,slot_rx,mode_string[phy_vars_ue->UE_mode[eNB_id]],dci_cnt);
  //#endif

  phy_vars_ue->lte_ue_pdcch_vars[eNB_id]->dci_received += dci_cnt;
  /*
  #ifdef DEBUG_PHY_PROC
  if (slot_rx==18)
    debug_LOG_D(PHY,"[UE  %d] Frame %d, slot %d: PDCCH: DCI errors %d, DCI received %d, DCI missed %d, DCI False Detection %d \n",
        phy_vars_ue->Mod_id,frame_rx,slot_rx,
        phy_vars_ue->lte_ue_pdcch_vars[eNB_id]->dci_errors,
        phy_vars_ue->lte_ue_pdcch_vars[eNB_id]->dci_received,
        phy_vars_ue->lte_ue_pdcch_vars[eNB_id]->dci_missed,
        phy_vars_ue->lte_ue_pdcch_vars[eNB_id]->dci_false);
  #endif
  */
#ifdef EMOS
  //emos_dump_UE.dci_cnt[subframe_rx] = dci_cnt;
#endif

  /*
    #ifdef DIAG_PHY
    //if (phy_vars_ue->UE_mode[eNB_id] == PUSCH)
    if (dci_cnt > 1) {
    LOG_D(PHY,"[UE  %d][DIAG] frame %d, subframe %d: received %d>1 DCI!\n",phy_vars_ue->Mod_id,frame_rx,subframe_rx,dci_cnt);
    phy_vars_ue->lte_ue_pdcch_vars[eNB_id]->dci_false++;
    }
    else if (dci_cnt==0) {
    LOG_D(PHY,"[UE  %d][DIAG] frame %d, subframe %d: received %d DCI!\n",phy_vars_ue->Mod_id,frame_rx,subframe_rx,dci_cnt);
    phy_vars_ue->lte_ue_pdcch_vars[eNB_id]->dci_missed++;
    }
    #endif
  */

  // dci_cnt = 0;
  //  ra_RNTI = (phy_vars_ue->prach_resources[eNB_id]) ? phy_vars_ue->prach_resources[eNB_id]->ra_RNTI : 0;
  for (i=0; i<dci_cnt; i++) {

#ifdef DEBUG_PHY_PROC

    //    if (subframe_rx == 9) { //( frame_rx % 100 == 0)   {
      LOG_D(PHY,"frame %d, subframe %d, rnti %x: dci %d/%d\n",frame_rx,subframe_rx,phy_vars_ue->lte_ue_pdcch_vars[eNB_id]->crnti,i,dci_cnt);
      //dump_dci(&phy_vars_ue->lte_frame_parms, &dci_alloc_rx[i]);
      //    }

#endif

    //if ((phy_vars_ue->UE_mode[eNB_id] != PRACH) &&
    //    (dci_alloc_rx[i].rnti != 0x1234) &&

    if ((phy_vars_ue->UE_mode[eNB_id]>PRACH) &&
	(dci_alloc_rx[i].rnti == phy_vars_ue->lte_ue_pdcch_vars[eNB_id]->crnti) &&
	(dci_alloc_rx[i].format != format0)) {
      
#ifdef DEBUG_PHY_PROC
      LOG_D(PHY,"[UE  %d][DCI][PDSCH %x] frame %d, subframe %d: format %d, num_pdcch_symbols %d, nCCE %d, total CCEs %d\n",
            phy_vars_ue->Mod_id,dci_alloc_rx[i].rnti,
            frame_rx,subframe_rx,
            dci_alloc_rx[i].format,
            phy_vars_ue->lte_ue_pdcch_vars[eNB_id]->num_pdcch_symbols,
            phy_vars_ue->lte_ue_pdcch_vars[eNB_id]->nCCE[subframe_rx],
            get_nCCE(3,&phy_vars_ue->lte_frame_parms,get_mi(&phy_vars_ue->lte_frame_parms,0)));


#endif
#ifdef DIAG_PHY
      
      if (!(((subframe_rx == 7) && (dci_alloc_rx[i].format == format1E_2A_M10PRB)) ||
            ((subframe_rx == 7) && (dci_alloc_rx[i].format == format1)))) {
        LOG_E(PHY,"[UE  %d][DIAG] frame %d, subframe %d: should not have received C_RNTI Format %d!\n",phy_vars_ue->Mod_id,frame_rx,subframe_rx,dci_alloc_rx[i].format);
        phy_vars_ue->lte_ue_pdcch_vars[eNB_id]->dci_errors++;
        phy_vars_ue->lte_ue_pdcch_vars[eNB_id]->dci_false++;
        VCD_SIGNAL_DUMPER_DUMP_FUNCTION_BY_NAME(VCD_SIGNAL_DUMPER_FUNCTIONS_UE_PDCCH_PROCEDURES, VCD_FUNCTION_OUT);
        return(-1);
      }
      
#endif
      
      //      dump_dci(&phy_vars_ue->lte_frame_parms, &dci_alloc_rx[i]);
      if ((phy_vars_ue->UE_mode[eNB_id] > PRACH) &&
	  (generate_ue_dlsch_params_from_dci(frame_rx,
					     subframe_rx,
					     (void *)&dci_alloc_rx[i].dci_pdu,
					     phy_vars_ue->lte_ue_pdcch_vars[eNB_id]->crnti,
					     dci_alloc_rx[i].format,
					     phy_vars_ue->dlsch_ue[eNB_id],
					     &phy_vars_ue->lte_frame_parms,
					     phy_vars_ue->pdsch_config_dedicated,
					     SI_RNTI,
					     0,
					     P_RNTI)==0)) {

#ifdef DIAG_PHY
	
        if (phy_vars_ue->dlsch_ue[eNB_id][0]->harq_processes[phy_vars_ue->dlsch_ue[eNB_id][0]->current_harq_pid]->mcs != (((frame_rx%1024)%28))) {
          LOG_E(PHY,"[UE  %d][DIAG] frame %d, subframe %d: wrong mcs!\n",phy_vars_ue->Mod_id,frame_rx,subframe_rx,
                phy_vars_ue->dlsch_ue[eNB_id][0]->harq_processes[phy_vars_ue->dlsch_ue[eNB_id][0]->current_harq_pid]->mcs);
          dump_dci(&phy_vars_ue->lte_frame_parms,(void *)&dci_alloc_rx[i]);
        }
	
#endif
	
	
        phy_vars_ue->dlsch_received[eNB_id]++;
	
#ifdef DEBUG_PHY_PROC
        LOG_D(PHY,"[UE  %d] Generated UE DLSCH C_RNTI format %d\n",phy_vars_ue->Mod_id,dci_alloc_rx[i].format);
        dump_dci(&phy_vars_ue->lte_frame_parms, &dci_alloc_rx[i]);
        LOG_D(PHY,"[UE %d] *********** dlsch->active in subframe %d (%d)=> %d\n",phy_vars_ue->Mod_id,subframe_rx,slot_rx,phy_vars_ue->dlsch_ue[eNB_id][0]->active);
#endif
	
        // we received a CRNTI, so we're in PUSCH
        if (phy_vars_ue->UE_mode[eNB_id] != PUSCH) {
#ifdef DEBUG_PHY_PROC
          LOG_D(PHY,"[UE  %d] Frame %d, subframe %d: Received DCI with CRNTI %x => Mode PUSCH\n",phy_vars_ue->Mod_id,frame_rx,subframe_rx,phy_vars_ue->lte_ue_pdcch_vars[eNB_id]->crnti);
#endif
          //dump_dci(&phy_vars_ue->lte_frame_parms, &dci_alloc_rx[i]);
          phy_vars_ue->UE_mode[eNB_id] = PUSCH;
          //mac_xface->macphy_exit("Connected. Exiting\n");
        }
      } else {
        LOG_E(PHY,"[UE  %d] Frame %d, subframe %d: Problem in DCI!\n",phy_vars_ue->Mod_id,frame_rx,subframe_rx);
        dump_dci(&phy_vars_ue->lte_frame_parms, &dci_alloc_rx[i]);
      }
    }

    else if ((dci_alloc_rx[i].rnti == SI_RNTI) &&
             ((dci_alloc_rx[i].format == format1A) || (dci_alloc_rx[i].format == format1C))) {

#ifdef DEBUG_PHY_PROC
      LOG_D(PHY,"[UE  %d] subframe %d: Found rnti %x, format 1%s, dci_cnt %d\n",phy_vars_ue->Mod_id,subframe_rx,dci_alloc_rx[i].rnti,dci_alloc_rx[i].format==format1A?"A":"C",i);
      /*
      if (((frame_rx%100) == 0) || (frame_rx < 20))
      dump_dci(&phy_vars_ue->lte_frame_parms, &dci_alloc_rx[i]);
      */
#endif
#ifdef DIAG_PHY

      if ((subframe_rx != 5)) {
        LOG_E(PHY,"[UE  %d][DIAG] frame %d, subframe %d: should not have received SI_RNTI!\n",phy_vars_ue->Mod_id,frame_rx,subframe_rx);
        phy_vars_ue->lte_ue_pdcch_vars[eNB_id]->dci_errors++;
        phy_vars_ue->lte_ue_pdcch_vars[eNB_id]->dci_false++;
        VCD_SIGNAL_DUMPER_DUMP_FUNCTION_BY_NAME(VCD_SIGNAL_DUMPER_FUNCTIONS_UE_PDCCH_PROCEDURES, VCD_FUNCTION_OUT);
        return(-1);
      }

#endif

      if (generate_ue_dlsch_params_from_dci(frame_rx,
					    subframe_rx,
                                            (void *)&dci_alloc_rx[i].dci_pdu,
                                            SI_RNTI,
                                            dci_alloc_rx[i].format,
                                            &phy_vars_ue->dlsch_ue_SI[eNB_id],
                                            &phy_vars_ue->lte_frame_parms,
                                            phy_vars_ue->pdsch_config_dedicated,
                                            SI_RNTI,
                                            0,
                                            P_RNTI)==0) {

        phy_vars_ue->dlsch_SI_received[eNB_id]++;
 

	LOG_D(PHY,"[UE  %d] Frame %d, subframe %d : Generate UE DLSCH SI_RNTI format 1%s\n",phy_vars_ue->Mod_id,frame_rx,subframe_rx,dci_alloc_rx[i].format==format1A?"A":"C");
        //dump_dci(&phy_vars_ue->lte_frame_parms, &dci_alloc_rx[i]);

      }
    }

    else if ((phy_vars_ue->prach_resources[eNB_id]) &&
             (dci_alloc_rx[i].rnti == phy_vars_ue->prach_resources[eNB_id]->ra_RNTI) &&
             (dci_alloc_rx[i].format == format1A)) {

#ifdef DEBUG_PHY_PROC
      LOG_D(PHY,"[UE  %d][RAPROC] subframe %d: Found RA rnti %x, format 1A, dci_cnt %d\n",phy_vars_ue->Mod_id,subframe_rx,dci_alloc_rx[i].rnti,i);

      //if (((frame_rx%100) == 0) || (frame_rx < 20))
      //dump_dci(&phy_vars_ue->lte_frame_parms, &dci_alloc_rx[i]);
      //mac_xface->macphy_exit("so far so good...\n");
#endif
#ifdef DIAG_PHY

      if (subframe_rx != 9) {
        LOG_E(PHY,"[UE  %d][DIAG] frame %d, subframe %d: should not have received RA_RNTI!\n",phy_vars_ue->Mod_id,frame_rx,subframe_rx);
        phy_vars_ue->lte_ue_pdcch_vars[eNB_id]->dci_errors++;
        phy_vars_ue->lte_ue_pdcch_vars[eNB_id]->dci_false++;
        VCD_SIGNAL_DUMPER_DUMP_FUNCTION_BY_NAME(VCD_SIGNAL_DUMPER_FUNCTIONS_UE_PDCCH_PROCEDURES, VCD_FUNCTION_OUT);
        return(-1);
      }

#endif

      if (generate_ue_dlsch_params_from_dci(frame_rx,
					    subframe_rx,
                                            (DCI1A_5MHz_TDD_1_6_t *)&dci_alloc_rx[i].dci_pdu,
                                            phy_vars_ue->prach_resources[eNB_id]->ra_RNTI,
                                            format1A,
                                            &phy_vars_ue->dlsch_ue_ra[eNB_id],
                                            &phy_vars_ue->lte_frame_parms,
                                            phy_vars_ue->pdsch_config_dedicated,
                                            SI_RNTI,
                                            phy_vars_ue->prach_resources[eNB_id]->ra_RNTI,
                                            P_RNTI)==0) {

        phy_vars_ue->dlsch_ra_received[eNB_id]++;

#ifdef DEBUG_PHY_PROC
        LOG_D(PHY,"[UE  %d] Generate UE DLSCH RA_RNTI format 1A, rb_alloc %x, dlsch_ue_ra[eNB_id] %p\n",
              phy_vars_ue->Mod_id,phy_vars_ue->dlsch_ue_ra[eNB_id]->harq_processes[0]->rb_alloc_even[0],phy_vars_ue->dlsch_ue_ra[eNB_id]);
#endif
      }
    } else if( (dci_alloc_rx[i].rnti == phy_vars_ue->lte_ue_pdcch_vars[eNB_id]->crnti) &&
               (dci_alloc_rx[i].format == format0)) {
#ifdef DEBUG_PHY_PROC
      LOG_D(PHY,"[UE  %d][PUSCH] Frame %d subframe %d: Found rnti %x, format 0, dci_cnt %d\n",
            phy_vars_ue->Mod_id,frame_rx,subframe_rx,dci_alloc_rx[i].rnti,i);
      /*
        if (((frame_rx%100) == 0) || (frame_rx < 20))
        dump_dci(&phy_vars_ue->lte_frame_parms, &dci_alloc_rx[i]);
      */
#endif
#ifdef DIAG_PHY

      if (subframe_rx != 9) {
        LOG_E(PHY,"[UE  %d][DIAG] frame %d, subframe %d: should not have received C_RNTI Format 0!\n",phy_vars_ue->Mod_id,frame_rx,subframe_rx);
        phy_vars_ue->lte_ue_pdcch_vars[eNB_id]->dci_errors++;
        phy_vars_ue->lte_ue_pdcch_vars[eNB_id]->dci_false++;
        VCD_SIGNAL_DUMPER_DUMP_FUNCTION_BY_NAME(VCD_SIGNAL_DUMPER_FUNCTIONS_UE_PDCCH_PROCEDURES, VCD_FUNCTION_OUT);
        return(-1);
      }

#endif

      phy_vars_ue->ulsch_no_allocation_counter[eNB_id] = 0;
      //dump_dci(&phy_vars_ue->lte_frame_parms,&dci_alloc_rx[i]);

      if ((phy_vars_ue->UE_mode[eNB_id] > PRACH) &&
	  (generate_ue_ulsch_params_from_dci((void *)&dci_alloc_rx[i].dci_pdu,
					     phy_vars_ue->lte_ue_pdcch_vars[eNB_id]->crnti,
					     subframe_rx,
					     format0,
					     phy_vars_ue,
					     SI_RNTI,
					     0,
					     P_RNTI,
					     CBA_RNTI,
					     eNB_id,
					     0)==0)) {

#ifdef DEBUG_PHY_PROC
        LOG_D(PHY,"[UE  %d] Generate UE ULSCH C_RNTI format 0 (subframe %d)\n",phy_vars_ue->Mod_id,subframe_rx);
#endif

      }
    } else if( (dci_alloc_rx[i].rnti == phy_vars_ue->ulsch_ue[eNB_id]->cba_rnti[0]) &&
               (dci_alloc_rx[i].format == format0)) {
      // UE could belong to more than one CBA group
      // phy_vars_ue->Mod_id%phy_vars_ue->ulsch_ue[eNB_id]->num_active_cba_groups]
#ifdef DEBUG_PHY_PROC
      LOG_D(PHY,"[UE  %d][PUSCH] Frame %d subframe %d: Found cba rnti %x, format 0, dci_cnt %d\n",
            phy_vars_ue->Mod_id,frame_rx,subframe_rx,dci_alloc_rx[i].rnti,i);
      /*
        if (((frame_rx%100) == 0) || (frame_rx < 20))
        dump_dci(&phy_vars_ue->lte_frame_parms, &dci_alloc_rx[i]);
      */
#endif
      /*
      #ifdef DIAG_PHY
      if (subframe_rx != 8) {
        LOG_E(PHY,"[UE  %d][DIAG] frame %d, subframe %d: should not have received CBA RNTI Format 0!\n",
        phy_vars_ue->Mod_id,frame_rx,subframe_rx);
        phy_vars_ue->lte_ue_pdcch_vars[eNB_id]->dci_errors++;
        phy_vars_ue->lte_ue_pdcch_vars[eNB_id]->dci_false++;
              VCD_SIGNAL_DUMPER_DUMP_FUNCTION_BY_NAME(VCD_SIGNAL_DUMPER_FUNCTIONS_UE_PDCCH_PROCEDURES, VCD_FUNCTION_OUT);
        return(-1);
      }
      #endif
      */

      phy_vars_ue->ulsch_no_allocation_counter[eNB_id] = 0;
      //dump_dci(&phy_vars_ue->lte_frame_parms,&dci_alloc_rx[i]);

      if ((phy_vars_ue->UE_mode[eNB_id] > PRACH) &&
	  (generate_ue_ulsch_params_from_dci((void *)&dci_alloc_rx[i].dci_pdu,
					     phy_vars_ue->ulsch_ue[eNB_id]->cba_rnti[0],
					     subframe_rx,
					     format0,
					     phy_vars_ue,
					     SI_RNTI,
					     0,
					     P_RNTI,
					     CBA_RNTI,
					     eNB_id,
					     0)==0)) {

#ifdef DEBUG_PHY_PROC
        LOG_D(PHY,"[UE  %d] Generate UE ULSCH CBA_RNTI format 0 (subframe %d)\n",phy_vars_ue->Mod_id,subframe_rx);
#endif
        phy_vars_ue->ulsch_ue[eNB_id]->num_cba_dci[(subframe_rx+4)%10]++;
      }
    }

    else {
#ifdef DEBUG_PHY_PROC
      LOG_D(PHY,"[UE  %d] frame %d, subframe %d: received DCI %d with RNTI=%x (C-RNTI:%x, CBA_RNTI %x) and format %d!\n",phy_vars_ue->Mod_id,frame_rx,subframe_rx,i,dci_alloc_rx[i].rnti,
            phy_vars_ue->lte_ue_pdcch_vars[eNB_id]->crnti,
            phy_vars_ue->ulsch_ue[eNB_id]->cba_rnti[0],
            dci_alloc_rx[i].format);
      //      dump_dci(&phy_vars_ue->lte_frame_parms, &dci_alloc_rx[i]);
#endif
#ifdef DIAG_PHY
      phy_vars_ue->lte_ue_pdcch_vars[eNB_id]->dci_errors++;
      phy_vars_ue->lte_ue_pdcch_vars[eNB_id]->dci_false++;
      VCD_SIGNAL_DUMPER_DUMP_FUNCTION_BY_NAME(VCD_SIGNAL_DUMPER_FUNCTIONS_UE_PDCCH_PROCEDURES, VCD_FUNCTION_OUT);
      return(-1);
#endif
    }

  }
/*
  if ((frame_rx > 1000) && ((frame_rx&1)==0) && (subframe_rx == 5)) {
    write_output("rxsig0.m","rxs0", phy_vars_ue->lte_ue_common_vars.rxdata[0],10*phy_vars_ue->lte_frame_parms.samples_per_tti,1,1);
    write_output("rxsigF0.m","rxsF0", phy_vars_ue->lte_ue_common_vars.rxdataF[0],phy_vars_ue->lte_frame_parms.ofdm_symbol_size*2*((phy_vars_ue->lte_frame_parms.Ncp==0)?14:12),2,1);
    write_output("H00.m","h00",&(phy_vars_ue->lte_ue_common_vars.dl_ch_estimates[0][0][0]),((phy_vars_ue->lte_frame_parms.Ncp==0)?7:6)*(phy_vars_ue->lte_frame_parms.ofdm_symbol_size),1,1);

    write_output("pdcch_rxF_ext0.m","pdcch_rxF_ext0",phy_vars_ue->lte_ue_pdcch_vars[eNB_id]->rxdataF_ext[0],3*12*phy_vars_ue->lte_frame_parms.N_RB_DL,1,1);
    write_output("pdcch_rxF_comp0.m","pdcch0_rxF_comp0",phy_vars_ue->lte_ue_pdcch_vars[eNB_id]->rxdataF_comp[0],4*12*phy_vars_ue->lte_frame_parms.N_RB_DL,1,1);
    write_output("pdcch_rxF_llr.m","pdcch_llr",phy_vars_ue->lte_ue_pdcch_vars[eNB_id]->llr,2400,1,4);
    mac_xface->macphy_exit("debug exit");
  }
*/ 
  VCD_SIGNAL_DUMPER_DUMP_FUNCTION_BY_NAME(VCD_SIGNAL_DUMPER_FUNCTIONS_UE_PDCCH_PROCEDURES, VCD_FUNCTION_OUT);
  return(0);
}


int phy_procedures_UE_RX(PHY_VARS_UE *phy_vars_ue,uint8_t eNB_id,uint8_t abstraction_flag,runmode_t mode,
                         relaying_type_t r_type,PHY_VARS_RN *phy_vars_rn)
{
 
  uint16_t l,m,n_symb;
  //  int eNB_id = 0,
  int ret=0;
  uint8_t harq_pid = -1;
  int timing_advance;
  uint8_t pilot1,pilot2,pilot3;
#ifndef DLSCH_THREAD
  uint8_t i_mod = 0;
  int eNB_id_i = 1;
  uint8_t dual_stream_UE = 0;
#endif
#ifndef OPENAIR2
  uint8_t *rar;
#endif
  int pmch_flag=0;
  uint8_t sync_area=255;
  int pmch_mcs=-1;
  uint8_t mcch_active=0;
  int frame_rx = phy_vars_ue->frame_rx;
  int slot_rx = phy_vars_ue->slot_rx;
  int subframe_rx = slot_rx>>1;
  int subframe_prev = (subframe_rx+9)%10;
#ifdef OPENAIR2
  int CC_id = phy_vars_ue->CC_id;
#endif

  VCD_SIGNAL_DUMPER_DUMP_FUNCTION_BY_NAME(VCD_SIGNAL_DUMPER_FUNCTIONS_PHY_PROCEDURES_UE_RX, VCD_FUNCTION_IN);


  start_meas(&phy_vars_ue->phy_proc_rx);
#ifdef DEBUG_PHY_PROC
  LOG_D(PHY,"[%s %d] Frame %d subframe %d: Doing phy_procedures_UE_RX(%d)\n",
        (r_type == multicast_relay) ? "RN/UE" : "UE",
        phy_vars_ue->Mod_id,frame_rx, subframe_rx, slot_rx);
#endif
#ifdef EMOS

  if ((slot_rx == 0)) {
    if (frame_rx%1024 == 0)
      openair_daq_vars.use_ia_receiver = 0;
    else
      openair_daq_vars.use_ia_receiver = (openair_daq_vars.use_ia_receiver+1)%3;

    LOG_D(PHY,"[MYEMOS] frame %d, IA receiver %d, MCS %d, bitrate %d\n",
          frame_rx,
          openair_daq_vars.use_ia_receiver,
          phy_vars_ue->dlsch_ue[eNB_id][0]->harq_processes[phy_vars_ue->dlsch_ue[eNB_id][0]->current_harq_pid]->mcs,
          phy_vars_ue->bitrate[eNB_id]);
  }

#endif

  if (phy_vars_ue->lte_frame_parms.Ncp == 0) {  // normal prefix
    pilot1 = 4;
    pilot2 = 7;
    pilot3 = 11;
  } else { // extended prefix
    pilot1 = 3;
    pilot2 = 6;
    pilot3 = 9;
  }

  //++++++++++++++++++++++++++++++++++++++++++++++++++++++++++++
  if (subframe_select(&phy_vars_ue->lte_frame_parms,subframe_rx) == SF_S) {
    if ((slot_rx%2)==0)
      n_symb = 5;//3;
    else
      n_symb = 0;
  } else {
    /*
    if (is_pmch_subframe(frame_rx,subframe_rx,&phy_vars_ue->lte_frame_parms)) {
      if ((slot_rx%2)==0) {
    n_symb=2;
    pmch_flag=1;
      }
      else
    n_symb=0;
    }
    else*/
    n_symb = phy_vars_ue->lte_frame_parms.symbols_per_tti/2;
  }

  //++++++++++++++++++++++++++++++++++++++++++++++++++++++++++++
  // This is normal processing (i.e. not MBSFN)
  // RX processing of symbols in slot_rx

  

  for (l=0; l<n_symb; l++) {
    if (abstraction_flag == 0) {
      start_meas(&phy_vars_ue->ofdm_demod_stats);
      VCD_SIGNAL_DUMPER_DUMP_FUNCTION_BY_NAME(VCD_SIGNAL_DUMPER_FUNCTIONS_UE_SLOT_FEP, VCD_FUNCTION_IN);

      slot_fep(phy_vars_ue,
               l,
               slot_rx,
               phy_vars_ue->rx_offset,
               0,
	       0);
      VCD_SIGNAL_DUMPER_DUMP_FUNCTION_BY_NAME(VCD_SIGNAL_DUMPER_FUNCTIONS_UE_SLOT_FEP, VCD_FUNCTION_OUT);
      stop_meas(&phy_vars_ue->ofdm_demod_stats);
    }

    //if (subframe_select(&phy_vars_ue->lte_frame_parms,subframe_rx) == SF_DL)
    lte_ue_measurement_procedures(l,phy_vars_ue,eNB_id,abstraction_flag,mode);


    if ((slot_rx==1) && (l==4-phy_vars_ue->lte_frame_parms.Ncp)) {

      /*
      phy_vars_ue->ulsch_no_allocation_counter[eNB_id]++;

      if (phy_vars_ue->ulsch_no_allocation_counter[eNB_id] == 10) {
      #ifdef DEBUG_PHY_PROC
      msg("[UE  %d] no_allocation : setting mode to PRACH\n",phy_vars_ue->Mod_id);
      #endif
      phy_vars_ue->UE_mode[eNB_id] = PRACH;
      phy_vars_ue->lte_ue_pdcch_vars[eNB_id]->crnti = 0x1234;
      }
      */

      lte_ue_pbch_procedures(eNB_id,phy_vars_ue,abstraction_flag);

      /*
      if (phy_vars_ue->UE_mode[eNB_id] == RA_RESPONSE) {
        phy_vars_ue->Msg3_timer[eNB_id]--;
        msg("[UE RAR] frame %d: Msg3_timer %d\n",frame_rx,phy_vars_ue->Msg3_timer);

        if (phy_vars_ue->Msg3_timer[eNB_id] == 0) {
          LOG_D(PHY,"[UE  %d] Frame %d: Msg3_timer = 0 : setting mode to PRACH\n",phy_vars_ue->Mod_id,frame_rx);
      // I guess here we also need to tell the RRC
          phy_vars_ue->UE_mode[eNB_id] = PRACH;
      phy_vars_ue->lte_ue_pdcch_vars[eNB_id]->crnti = 0x1234;
      }
      }
      */
    }

#ifdef DLSCH_THREAD
    if (phy_vars_ue->dlsch_ue[eNB_id][0]->active == 1)  {
      // activate thread since Chest is now done for slot before slot_rx
      if (l==0) {
        LOG_I(PHY,"frame %d, slot_rx %d: Calling rx_pdsch_thread for harq_pid %d\n",frame_rx,slot_rx, phy_vars_ue->dlsch_ue[eNB_id][0]->current_harq_pid);

        if (pthread_mutex_lock (&rx_pdsch_mutex) != 0) {               // Signal MAC_PHY Scheduler
          LOG_E(PHY,"[UE  %d] ERROR pthread_mutex_lock\n",phy_vars_ue->Mod_id);     // lock before accessing shared resource
          VCD_SIGNAL_DUMPER_DUMP_FUNCTION_BY_NAME(VCD_SIGNAL_DUMPER_FUNCTIONS_PHY_PROCEDURES_UE_RX, VCD_FUNCTION_OUT);
        } else {
          rx_pdsch_instance_cnt++;
          (slot_rx == 0) ? (rx_pdsch_slot = 19) : (rx_pdsch_slot = (slot_rx-1));
          pthread_mutex_unlock (&rx_pdsch_mutex);

          if (rx_pdsch_instance_cnt == 0) {
            if (pthread_cond_signal(&rx_pdsch_cond) != 0) {
              LOG_E(PHY,"[UE  %d] ERROR pthread_cond_signal for rx_pdsch_cond\n",phy_vars_ue->Mod_id);
              VCD_SIGNAL_DUMPER_DUMP_FUNCTION_BY_NAME(VCD_SIGNAL_DUMPER_FUNCTIONS_PHY_PROCEDURES_UE_RX, VCD_FUNCTION_OUT);
            }
          } else {
            LOG_W(PHY,"[UE  %d] Frame=%d, Slot=%d, RX_PDSCH thread for rx_pdsch_thread busy!!!\n",phy_vars_ue->Mod_id,frame_rx,slot_rx);
            VCD_SIGNAL_DUMPER_DUMP_FUNCTION_BY_NAME(VCD_SIGNAL_DUMPER_FUNCTIONS_PHY_PROCEDURES_UE_RX, VCD_FUNCTION_OUT);
          }
        }

        // trigger DLSCH decoding thread
        if ((slot_rx%2)==1) // odd slots
          phy_vars_ue->dlsch_ue[eNB_id][0]->active = 0;
      }
    }

#endif

    // process last DLSCH symbols + invoke decoding
    if (((slot_rx%2)==0) && (l==0)) {
      // Regular PDSCH
      LOG_D(PHY,"[UE %d] dlsch->active in subframe %d => %d\n",phy_vars_ue->Mod_id,subframe_prev,phy_vars_ue->dlsch_ue[eNB_id][0]->active);

      if (phy_vars_ue->dlsch_ue[eNB_id][0]->active == 1) {
#ifndef DLSCH_THREAD //USER_MODE
        harq_pid = phy_vars_ue->dlsch_ue[eNB_id][0]->current_harq_pid;
        LOG_D(PHY,"[UE %d] PDSCH active in subframe %d, harq_pid %d\n",phy_vars_ue->Mod_id,subframe_prev,harq_pid);

        if ((phy_vars_ue->transmission_mode[eNB_id] == 5) &&
            (phy_vars_ue->dlsch_ue[eNB_id][0]->harq_processes[harq_pid]->dl_power_off==0) &&
            (openair_daq_vars.use_ia_receiver ==1)) {
          dual_stream_UE = 1;
          eNB_id_i = phy_vars_ue->n_connected_eNB;
          i_mod = phy_vars_ue->dlsch_ue[eNB_id][0]->harq_processes[harq_pid]->Qm;

          if (frame_rx%100==0) {
            LOG_I(PHY,"using IA receiver\n");
          }
        } else {
          dual_stream_UE = 0;
          eNB_id_i = eNB_id+1;
          i_mod = 0;
        }

        // process symbols 10,11,12 and trigger DLSCH decoding
        if (abstraction_flag == 0) {

          start_meas(&phy_vars_ue->dlsch_llr_stats);

          for (m=pilot3; m<phy_vars_ue->lte_frame_parms.symbols_per_tti; m++) {

            rx_pdsch(phy_vars_ue,
                     PDSCH,
                     eNB_id,
                     eNB_id_i,
                     subframe_prev,  // subframe
                     m,                    // symbol
                     0,                    // first_symbol_flag
                     dual_stream_UE,
                     i_mod,
                     phy_vars_ue->dlsch_ue[eNB_id][0]->current_harq_pid);
          }

          stop_meas(&phy_vars_ue->dlsch_llr_stats);
        }

        phy_vars_ue->dlsch_ue[eNB_id][0]->active = 0;

	//#ifdef DEBUG_PHY_PROC
        LOG_D(PHY,"[UE  %d][PDSCH %x/%d] Frame %d subframe %d Scheduling DLSCH decoding\n",
              phy_vars_ue->Mod_id,
              phy_vars_ue->dlsch_ue[eNB_id][0]->rnti,
              harq_pid,
              (subframe_prev == 9) ? (frame_rx-1) : frame_rx,subframe_prev);
	//#endif

        if (phy_vars_ue->dlsch_ue[eNB_id][0]) {
          if (abstraction_flag == 0) {
            phy_vars_ue->dlsch_ue[eNB_id][0]->harq_processes[harq_pid]->G = get_G(&phy_vars_ue->lte_frame_parms,
                phy_vars_ue->dlsch_ue[eNB_id][0]->harq_processes[harq_pid]->nb_rb,
                phy_vars_ue->dlsch_ue[eNB_id][0]->harq_processes[harq_pid]->rb_alloc_even,
                phy_vars_ue->dlsch_ue[eNB_id][0]->harq_processes[harq_pid]->Qm,
                phy_vars_ue->dlsch_ue[eNB_id][0]->harq_processes[harq_pid]->Nl,
                phy_vars_ue->lte_ue_pdcch_vars[eNB_id]->num_pdcch_symbols,
                frame_rx,subframe_prev);
            start_meas(&phy_vars_ue->dlsch_unscrambling_stats);
            dlsch_unscrambling(&phy_vars_ue->lte_frame_parms,
                               0,
                               phy_vars_ue->dlsch_ue[0][0],
                               phy_vars_ue->dlsch_ue[eNB_id][0]->harq_processes[harq_pid]->G,
                               phy_vars_ue->lte_ue_pdsch_vars[eNB_id]->llr[0],
                               0,
                               subframe_prev<<1);
            stop_meas(&phy_vars_ue->dlsch_unscrambling_stats);

            start_meas(&phy_vars_ue->dlsch_decoding_stats);
            ret = dlsch_decoding(phy_vars_ue,
                                 phy_vars_ue->lte_ue_pdsch_vars[eNB_id]->llr[0],
                                 &phy_vars_ue->lte_frame_parms,
                                 phy_vars_ue->dlsch_ue[eNB_id][0],
                                 phy_vars_ue->dlsch_ue[eNB_id][0]->harq_processes[harq_pid],
                                 subframe_prev,
                                 harq_pid,
                                 1,0);
            stop_meas(&phy_vars_ue->dlsch_decoding_stats);
          }

          else {
            LOG_D(PHY,"Calling dlsch_decoding_emul ...\n");
#ifdef PHY_ABSTRACTION
            ret = dlsch_decoding_emul(phy_vars_ue,
                                      subframe_prev,
                                      2,
                                      eNB_id);
#endif
          }

          if (ret == (1+phy_vars_ue->dlsch_ue[eNB_id][0]->max_turbo_iterations)) {
            phy_vars_ue->dlsch_errors[eNB_id]++;

#ifdef DEBUG_PHY_PROC
            LOG_D(PHY,"[UE  %d][PDSCH %x/%d] Frame %d subframe %d DLSCH in error (rv %d,mcs %d,TBS %d)\n",
                  phy_vars_ue->Mod_id,phy_vars_ue->dlsch_ue[eNB_id][0]->rnti,
                  harq_pid,frame_rx,subframe_prev,
                  phy_vars_ue->dlsch_ue[eNB_id][0]->harq_processes[harq_pid]->rvidx,
                  phy_vars_ue->dlsch_ue[eNB_id][0]->harq_processes[harq_pid]->mcs,
                  phy_vars_ue->dlsch_ue[eNB_id][0]->harq_processes[harq_pid]->TBS);
/*
            if (abstraction_flag ==0 )
              dump_dlsch(phy_vars_ue,eNB_id,subframe_prev,harq_pid);
<<<<<<< HEAD
            mac_xface->macphy_exit("");
*/
=======
            mac_xface->macphy_exit(""); */
>>>>>>> 1473a3a6
#endif
          } else {
            LOG_D(PHY,"[UE  %d][PDSCH %x/%d] Frame %d subframe %d (slot_rx %d): Received DLSCH (rv %d,mcs %d,TBS %d)\n",
                  phy_vars_ue->Mod_id,phy_vars_ue->dlsch_ue[eNB_id][0]->rnti,
                  harq_pid,frame_rx,subframe_prev,slot_rx,
                  phy_vars_ue->dlsch_ue[eNB_id][0]->harq_processes[harq_pid]->rvidx,
                  phy_vars_ue->dlsch_ue[eNB_id][0]->harq_processes[harq_pid]->mcs,
                  phy_vars_ue->dlsch_ue[eNB_id][0]->harq_processes[harq_pid]->TBS);
#ifdef DEBUG_PHY_PROC
#ifdef DEBUG_DLSCH
            int j;
            LOG_D(PHY,"dlsch harq_pid %d (rx): \n",phy_vars_ue->dlsch_ue[eNB_id][0]->current_harq_pid);

            for (j=0; j<phy_vars_ue->dlsch_ue[eNB_id][0]->harq_processes[phy_vars_ue->dlsch_ue[eNB_id][0]->current_harq_pid]->TBS>>3; j++)
              LOG_T(PHY,"%x.",phy_vars_ue->dlsch_ue[eNB_id][0]->harq_processes[phy_vars_ue->dlsch_ue[eNB_id][0]->current_harq_pid]->b[j]);

            LOG_T(PHY,"\n");
#endif
#endif
#ifdef OPENAIR2
            mac_xface->ue_send_sdu(phy_vars_ue->Mod_id,
                                   CC_id,
                                   frame_rx,
                                   phy_vars_ue->dlsch_ue[eNB_id][0]->harq_processes[phy_vars_ue->dlsch_ue[eNB_id][0]->current_harq_pid]->b,
                                   phy_vars_ue->dlsch_ue[eNB_id][0]->harq_processes[phy_vars_ue->dlsch_ue[eNB_id][0]->current_harq_pid]->TBS>>3,
                                   eNB_id);
#endif
            phy_vars_ue->total_TBS[eNB_id] =  phy_vars_ue->total_TBS[eNB_id] +
                                              phy_vars_ue->dlsch_ue[eNB_id][0]->harq_processes[phy_vars_ue->dlsch_ue[eNB_id][0]->current_harq_pid]->TBS;
            phy_vars_ue->total_received_bits[eNB_id] = phy_vars_ue->total_TBS[eNB_id] +
                phy_vars_ue->dlsch_ue[eNB_id][0]->harq_processes[phy_vars_ue->dlsch_ue[eNB_id][0]->current_harq_pid]->TBS;
          }
        }


#ifdef DEBUG_PHY_PROC
        LOG_D(PHY,"[UE  %d][PDSCH %x/%d] Frame %d subframe %d: PDSCH/DLSCH decoding iter %d (mcs %d, rv %d, TBS %d)\n",
              phy_vars_ue->Mod_id,
              phy_vars_ue->dlsch_ue[eNB_id][0]->rnti,harq_pid,
              frame_rx,subframe_prev,ret,
              phy_vars_ue->dlsch_ue[eNB_id][0]->harq_processes[harq_pid]->mcs,
              phy_vars_ue->dlsch_ue[eNB_id][0]->harq_processes[harq_pid]->rvidx,
              phy_vars_ue->dlsch_ue[eNB_id][0]->harq_processes[harq_pid]->TBS);

        if (frame_rx%100==0) {
          LOG_D(PHY,"[UE  %d][PDSCH %x] Frame %d subframe %d dlsch_errors %d, dlsch_received %d, dlsch_fer %d, current_dlsch_cqi %d\n",
                phy_vars_ue->Mod_id,phy_vars_ue->dlsch_ue[eNB_id][0]->rnti,
                frame_rx,subframe_prev,
                phy_vars_ue->dlsch_errors[eNB_id],
                phy_vars_ue->dlsch_received[eNB_id],
                phy_vars_ue->dlsch_fer[eNB_id],
                phy_vars_ue->PHY_measurements.wideband_cqi_tot[eNB_id]);
        }

#endif
#endif //DLSCH_THREAD
      } else {
        //  printf("PDSCH inactive in subframe %d\n",subframe_rx-1);
        phy_vars_ue->dlsch_ue[eNB_id][0]->harq_ack[subframe_prev].send_harq_status = 0;
      }

      // SI_DLSCH
      if (phy_vars_ue->dlsch_ue_SI[eNB_id]->active == 1) {
#ifdef DEBUG_PHY_PROC
        LOG_D(PHY,"SI is active in subframe %d\n",subframe_prev);
#endif

        // process symbols 10,11,12 (13) of last SF and trigger DLSCH decoding
        if (abstraction_flag==0) {
          start_meas(&phy_vars_ue->dlsch_llr_stats);

          for (m=pilot3; m<phy_vars_ue->lte_frame_parms.symbols_per_tti; m++) {
#ifdef DEBUG_PHY_PROC

            LOG_D(PHY,"[UE  %d] Frame %d, slot %d: DLSCH (SI) demod between pilot 3 and 4 (2nd slot), m %d\n",
                  phy_vars_ue->Mod_id,frame_rx,slot_rx,m);

#endif
            rx_pdsch(phy_vars_ue,
                     SI_PDSCH,
                     eNB_id,
                     eNB_id+1,
                     subframe_prev,  // subframe,
                     m,
                     0,
                     0,
                     phy_vars_ue->is_secondary_ue,
                     phy_vars_ue->dlsch_ue_SI[eNB_id]->current_harq_pid);
          }

          stop_meas(&phy_vars_ue->dlsch_llr_stats);
        }

        //  write_output("dlsch_ra_llr.m","llr",lte_ue_pdsch_vars_ra[eNB_id]->llr[0],40,1,0);

        phy_vars_ue->dlsch_ue_SI[eNB_id]->active = 0;

        if (frame_rx < phy_vars_ue->dlsch_SI_errors[eNB_id])
          phy_vars_ue->dlsch_SI_errors[eNB_id]=0;

        if (phy_vars_ue->dlsch_ue_SI[eNB_id]) {

          if (abstraction_flag==0) {

            //          dump_dci(&phy_vars_ue->lte_frame_parms, &dci_alloc_rx[i]);
            phy_vars_ue->dlsch_ue_SI[eNB_id]->harq_processes[0]->G =
              get_G(&phy_vars_ue->lte_frame_parms,
                    phy_vars_ue->dlsch_ue_SI[eNB_id]->harq_processes[0]->nb_rb,
                    phy_vars_ue->dlsch_ue_SI[eNB_id]->harq_processes[0]->rb_alloc_even,
                    2,
		    1,
                    phy_vars_ue->lte_ue_pdcch_vars[eNB_id]->num_pdcch_symbols,
                    frame_rx,subframe_prev);

#ifdef DEBUG_PHY_PROC
            LOG_D(PHY,"Decoding DLSCH_SI : rb_alloc %x : nb_rb %d G %d TBS %d, num_pdcch_sym %d\n",phy_vars_ue->dlsch_ue_SI[eNB_id]->harq_processes[0]->rb_alloc_even[0],
                  phy_vars_ue->dlsch_ue_SI[eNB_id]->harq_processes[0]->nb_rb,
                  phy_vars_ue->dlsch_ue_SI[eNB_id]->harq_processes[0]->G,
                  phy_vars_ue->dlsch_ue_SI[eNB_id]->harq_processes[0]->TBS,
                  phy_vars_ue->lte_ue_pdcch_vars[eNB_id]->num_pdcch_symbols);
#endif


            dlsch_unscrambling(&phy_vars_ue->lte_frame_parms,
                               0,
                               phy_vars_ue->dlsch_ue_SI[eNB_id],
                               phy_vars_ue->dlsch_ue_SI[eNB_id]->harq_processes[0]->G,
                               phy_vars_ue->lte_ue_pdsch_vars_SI[eNB_id]->llr[0],
                               0,
                               subframe_prev<<1);

            ret = dlsch_decoding(phy_vars_ue,
                                 phy_vars_ue->lte_ue_pdsch_vars_SI[eNB_id]->llr[0],
                                 &phy_vars_ue->lte_frame_parms,
                                 phy_vars_ue->dlsch_ue_SI[eNB_id],
                                 phy_vars_ue->dlsch_ue_SI[eNB_id]->harq_processes[0],
                                 subframe_prev,
                                 phy_vars_ue->dlsch_ue_SI[eNB_id]->current_harq_pid,
                                 0,0);

#ifdef DEBUG_PHY_PROC

            for (int i=0; i<11; i++)
              LOG_D(PHY,"dlsch_output_buffer[%d]=%x\n",i,phy_vars_ue->dlsch_ue_SI[eNB_id]->harq_processes[0]->c[0][i]);

#endif

          }

#ifdef PHY_ABSTRACTION
          else {
            LOG_D(PHY,"Calling dlsch_decoding_emul ...\n");
            ret = dlsch_decoding_emul(phy_vars_ue,
                                      subframe_prev,
                                      0,
                                      eNB_id);
          }

#endif

          if (ret == (1+phy_vars_ue->dlsch_ue_SI[eNB_id]->max_turbo_iterations)) {
            phy_vars_ue->dlsch_SI_errors[eNB_id]++;
#ifdef DEBUG_PHY_PROC
            LOG_D(PHY,"[UE  %d] Frame %d, subframe %d, received SI in error (TBS %d, mcs %d, rvidx %d, rballoc %X.%X.%X.%X\n",
		  phy_vars_ue->Mod_id,
		  frame_rx,
		  subframe_prev,
		  phy_vars_ue->dlsch_ue_SI[eNB_id]->harq_processes[0]->TBS,
                  phy_vars_ue->dlsch_ue_SI[eNB_id]->harq_processes[0]->mcs,
                  phy_vars_ue->dlsch_ue_SI[eNB_id]->harq_processes[0]->rvidx,
		  phy_vars_ue->dlsch_ue_SI[eNB_id]->harq_processes[0]->rb_alloc_even[0],
                  phy_vars_ue->dlsch_ue_SI[eNB_id]->harq_processes[0]->rb_alloc_even[1],
		  phy_vars_ue->dlsch_ue_SI[eNB_id]->harq_processes[0]->rb_alloc_even[2],
                  phy_vars_ue->dlsch_ue_SI[eNB_id]->harq_processes[0]->rb_alloc_even[3]);
#endif
 
	    //	      dump_dlsch_SI(phy_vars_ue,eNB_id,subframe_prev);
            VCD_SIGNAL_DUMPER_DUMP_FUNCTION_BY_NAME(VCD_SIGNAL_DUMPER_FUNCTIONS_PHY_PROCEDURES_UE_RX, VCD_FUNCTION_OUT);
            stop_meas(&phy_vars_ue->phy_proc_rx);
	    return(-1);
          } else {


#ifdef DEBUG_PHY_PROC
            //if ((frame_rx % 100) == 0)
            LOG_D(PHY,"[UE  %d] Frame %d, subframe %d, received SI for TBS %d, mcs %d, rvidx %d, rballoc %X.%X.%X.%X\n",
                  phy_vars_ue->Mod_id,frame_rx,subframe_prev,
		  phy_vars_ue->dlsch_ue_SI[eNB_id]->harq_processes[0]->TBS,
                  phy_vars_ue->dlsch_ue_SI[eNB_id]->harq_processes[0]->mcs,
                  phy_vars_ue->dlsch_ue_SI[eNB_id]->harq_processes[0]->rvidx,
		  phy_vars_ue->dlsch_ue_SI[eNB_id]->harq_processes[0]->rb_alloc_even[0],
                  phy_vars_ue->dlsch_ue_SI[eNB_id]->harq_processes[0]->rb_alloc_even[1],
		  phy_vars_ue->dlsch_ue_SI[eNB_id]->harq_processes[0]->rb_alloc_even[2],
                  phy_vars_ue->dlsch_ue_SI[eNB_id]->harq_processes[0]->rb_alloc_even[3]);
#endif

#ifdef OPENAIR2
            /*
                            printf("\n\n");
                for (i=0;i<phy_vars_ue->dlsch_ue_SI[eNB_id]->harq_processes[0]->TBS>>3;i++)
                  printf("%02x ",phy_vars_ue->dlsch_ue_SI[eNB_id]->harq_processes[0]->b[i]);
                printf("\n");
              */
            mac_xface->ue_decode_si(phy_vars_ue->Mod_id,
                                    CC_id,
                                    frame_rx,
                                    eNB_id,
                                    phy_vars_ue->dlsch_ue_SI[eNB_id]->harq_processes[0]->b,
                                    phy_vars_ue->dlsch_ue_SI[eNB_id]->harq_processes[0]->TBS>>3);
            /*
              if ((frame_rx % 160) < 10)
                printf("sending SI to L2 in frame %d\n",frame_rx);
              */
#endif
          }
        }

        /*
        #ifdef DEBUG_PHY_PROC
        debug_LOG_D(PHY,"[UE  %d] Frame %d, slot %d: dlsch_decoding (SI) ret %d (%d errors)\n",
            phy_vars_ue->Mod_id,frame_rx,slot_rx,ret,phy_vars_ue->dlsch_SI_errors[eNB_id]);
        #endif
        */
      }


      if (phy_vars_ue->dlsch_ue_ra[eNB_id]->active == 1) {
#ifdef DEBUG_PHY_PROC
        LOG_D(PHY,"[UE  %d] Frame %d, slot %d: DLSCH (RA) demod symbols 10,11,12\n",phy_vars_ue->Mod_id,frame_rx,slot_rx);
#endif

        // process symbols 10,11,12 and trigger DLSCH decoding
        if (abstraction_flag==0) {
          start_meas(&phy_vars_ue->dlsch_llr_stats);

          for (m=pilot3; m<phy_vars_ue->lte_frame_parms.symbols_per_tti; m++)
            rx_pdsch(phy_vars_ue,
                     RA_PDSCH,
                     eNB_id,
                     eNB_id+1,
                     subframe_prev,  // subframe,
                     m, // symbol
                     0, // first_symbol_flag
                     0,
                     phy_vars_ue->is_secondary_ue,
                     phy_vars_ue->dlsch_ue_ra[eNB_id]->current_harq_pid);
        }

        stop_meas(&phy_vars_ue->dlsch_llr_stats);

        phy_vars_ue->dlsch_ue_ra[eNB_id]->active = 0;

        if (frame_rx < phy_vars_ue->dlsch_ra_errors[eNB_id])
          phy_vars_ue->dlsch_ra_errors[eNB_id]=0;

        if (phy_vars_ue->prach_resources[eNB_id]!=NULL)
          phy_vars_ue->dlsch_ue_ra[eNB_id]->rnti = phy_vars_ue->prach_resources[eNB_id]->ra_RNTI;
        else {
          LOG_E(PHY,"[UE %d] Frame %d, subframe %d: FATAL, prach_resources is NULL\n",phy_vars_ue->Mod_id,frame_rx,subframe_prev);
          mac_xface->macphy_exit("prach_resources is NULL");
          VCD_SIGNAL_DUMPER_DUMP_FUNCTION_BY_NAME(VCD_SIGNAL_DUMPER_FUNCTIONS_PHY_PROCEDURES_UE_RX, VCD_FUNCTION_OUT);
          stop_meas(&phy_vars_ue->phy_proc_rx);
          return 0;
        }

        if (abstraction_flag==0) {
          phy_vars_ue->dlsch_ue_ra[eNB_id]->harq_processes[0]->G = get_G(&phy_vars_ue->lte_frame_parms,
									 phy_vars_ue->dlsch_ue_ra[eNB_id]->harq_processes[0]->nb_rb,
									 phy_vars_ue->dlsch_ue_ra[eNB_id]->harq_processes[0]->rb_alloc_even,
									 2,
									 1,
									 phy_vars_ue->lte_ue_pdcch_vars[eNB_id]->num_pdcch_symbols,
              frame_rx,
              subframe_prev);

#ifdef DEBUG_PHY_PROC
          LOG_D(PHY,"[UE] decoding RA (subframe %d): G %d,rnti %x\n" ,subframe_prev,
                phy_vars_ue->dlsch_ue_ra[eNB_id]->harq_processes[0]->G,
                phy_vars_ue->dlsch_ue_ra[eNB_id]->rnti);
#endif

          dlsch_unscrambling(&phy_vars_ue->lte_frame_parms,
                             0,
                             phy_vars_ue->dlsch_ue_ra[eNB_id],
                             phy_vars_ue->dlsch_ue_ra[eNB_id]->harq_processes[0]->G,
                             phy_vars_ue->lte_ue_pdsch_vars_ra[eNB_id]->llr[0],
                             0,
                             subframe_prev<<1);

          ret = dlsch_decoding(phy_vars_ue,
                               phy_vars_ue->lte_ue_pdsch_vars_ra[eNB_id]->llr[0],
                               &phy_vars_ue->lte_frame_parms,
                               phy_vars_ue->dlsch_ue_ra[eNB_id],
                               phy_vars_ue->dlsch_ue_ra[eNB_id]->harq_processes[0],
                               subframe_prev,  // subframe
			       phy_vars_ue->dlsch_ue_ra[eNB_id]->current_harq_pid,
                               0,0);
        }

#ifdef PHY_ABSTRACTION
        else {
          LOG_D(PHY,"Calling dlsch_decoding_emul ...\n");
          ret = dlsch_decoding_emul(phy_vars_ue,
                                    subframe_prev,
                                    1,
                                    eNB_id);
        }

#endif

        if (ret == (1+phy_vars_ue->dlsch_ue_ra[eNB_id]->max_turbo_iterations)) {
          phy_vars_ue->dlsch_ra_errors[eNB_id]++;
          LOG_D(PHY,"[UE  %d] Frame %d, subframe %d, received RA in error\n",phy_vars_ue->Mod_id,frame_rx,subframe_prev);
#ifdef USER_MODE
          //dump_dlsch_ra(phy_vars_ue,eNB_id,subframe_prev);
#endif
          //    oai_exit=1;
          VCD_SIGNAL_DUMPER_DUMP_FUNCTION_BY_NAME(VCD_SIGNAL_DUMPER_FUNCTIONS_PHY_PROCEDURES_UE_RX, VCD_FUNCTION_OUT);
          stop_meas(&phy_vars_ue->phy_proc_rx);
          return(-1);

        } else {
#ifdef DEBUG_PHY_PROC
          LOG_D(PHY,"[UE  %d][RAPROC] Frame %d subframe %d Received RAR  mode %d\n",
                phy_vars_ue->Mod_id,
                frame_rx,
                subframe_prev, phy_vars_ue->UE_mode[eNB_id]);
#endif

#ifdef OPENAIR2

          if ((phy_vars_ue->UE_mode[eNB_id] != PUSCH) && (phy_vars_ue->prach_resources[eNB_id]->Msg3!=NULL)) {
            LOG_D(PHY,"[UE  %d][RAPROC] Frame %d subframe %d Invoking MAC for RAR (current preamble %d)\n",
                  phy_vars_ue->Mod_id,frame_rx-((subframe_prev==9) ? 1 : 0),
                  subframe_prev,
                  phy_vars_ue->prach_resources[eNB_id]->ra_PreambleIndex);

            timing_advance = mac_xface->ue_process_rar(phy_vars_ue->Mod_id,
                             CC_id,
                             frame_rx-((subframe_prev==0) ? 1 : 0),
                             phy_vars_ue->dlsch_ue_ra[eNB_id]->harq_processes[0]->b,
                             &phy_vars_ue->lte_ue_pdcch_vars[eNB_id]->crnti,
                             phy_vars_ue->prach_resources[eNB_id]->ra_PreambleIndex);


            if (timing_advance!=0xffff) {

              LOG_D(PHY,"[UE  %d][RAPROC] Frame %d subframe %d Got rnti %x and timing advance %d from RAR\n",
                    phy_vars_ue->Mod_id,
                    frame_rx-((subframe_prev==9) ? 1 : 0),
                    subframe_prev,
                    phy_vars_ue->lte_ue_pdcch_vars[eNB_id]->crnti,
                    timing_advance);

              //timing_advance = 0;
              process_timing_advance_rar(phy_vars_ue,timing_advance);

              if (mode!=debug_prach) {
                phy_vars_ue->ulsch_ue_Msg3_active[eNB_id]=1;
                get_Msg3_alloc(&phy_vars_ue->lte_frame_parms,
                               subframe_prev,
                               frame_rx-((subframe_prev==9) ? 1 : 0),
                               &phy_vars_ue->ulsch_ue_Msg3_frame[eNB_id],
                               &phy_vars_ue->ulsch_ue_Msg3_subframe[eNB_id]);

                LOG_D(PHY,"[UE  %d][RAPROC] Got Msg3_alloc Frame %d subframe %d: Msg3_frame %d, Msg3_subframe %d\n",
                      phy_vars_ue->Mod_id,
                      frame_rx-((subframe_prev==9) ? 1 : 0),
                      subframe_prev,
                      phy_vars_ue->ulsch_ue_Msg3_frame[eNB_id],
                      phy_vars_ue->ulsch_ue_Msg3_subframe[eNB_id]);
                harq_pid = subframe2harq_pid(&phy_vars_ue->lte_frame_parms,
                                             phy_vars_ue->ulsch_ue_Msg3_frame[eNB_id],
                                             phy_vars_ue->ulsch_ue_Msg3_subframe[eNB_id]);
                phy_vars_ue->ulsch_ue[eNB_id]->harq_processes[harq_pid]->round = 0;

                phy_vars_ue->UE_mode[eNB_id] = RA_RESPONSE;
                //      phy_vars_ue->Msg3_timer[eNB_id] = 10;
                phy_vars_ue->ulsch_ue[eNB_id]->power_offset = 6;
                phy_vars_ue->ulsch_no_allocation_counter[eNB_id] = 0;
              }
            } else { // PRACH preamble doesn't match RAR
              LOG_W(PHY,"[UE  %d][RAPROC] Received RAR preamble (%d) doesn't match !!!\n",
                    phy_vars_ue->Mod_id,
                    phy_vars_ue->prach_resources[eNB_id]->ra_PreambleIndex);
            }
          } // mode != PUSCH

#else //OPENAIR2

          rar = phy_vars_ue->dlsch_ue_ra[eNB_id]->harq_processes[0]->b+1;
          timing_advance = ((((uint16_t)(rar[0]&0x7f))<<4) + (rar[1]>>4));
          //timing_advance = phy_vars_ue->dlsch_ue_ra[eNB_id]->harq_processes[0]->b[0];
          process_timing_advance_rar(phy_vars_ue,timing_advance);
#endif
        } //ret <= MAX_ITERATIONS

        /*
        #ifdef DEBUG_PHY_PROC
        debug_LOG_D(PHY,"[UE  %d] Frame %d, slot %d: dlsch_decoding (RA) ret %d (%d errors)\n",
            phy_vars_ue->Mod_id,frame_rx,slot_rx,ret,phy_vars_ue->dlsch_ra_errors[eNB_id]);
        #endif
        */
      } // dlsch_ue_ra[eNB_id]->active == 1

    }


    if ((((slot_rx%2)==0) && ((l==pilot1))) ||
        ((pmch_flag==1)&&(l==1)))  {

#ifdef DEBUG_PHY_PROC
      LOG_D(PHY,"[UE  %d] Frame %d, slot %d: Calling pdcch procedures (eNB %d)\n",phy_vars_ue->Mod_id,frame_rx,slot_rx,eNB_id);
#endif

      //      rt_printk("[PDCCH] Frame %d, slot %d, start %llu\n",frame_rx,slot_rx,rt_get_time_ns());
      if (lte_ue_pdcch_procedures(eNB_id,phy_vars_ue,abstraction_flag) == -1) {
#ifdef DEBUG_PHY_PROC
	  LOG_E(PHY,"[UE  %d] Frame %d, slot %d: Error in pdcch procedures\n",phy_vars_ue->Mod_id,frame_rx,slot_rx);
#endif
	  return(-1);
      }
    

      //      rt_printk("[PDCCH] Frame %d, slot %d, stop  %llu\n",frame_rx,slot_rx,rt_get_time_ns());
#ifdef DEBUG_PHY_PROC
      LOG_D(PHY,"num_pdcch_symbols %d\n",phy_vars_ue->lte_ue_pdcch_vars[eNB_id]->num_pdcch_symbols);
#endif
    }

    if (abstraction_flag==0) {

      if (((slot_rx%2)==1) && (l==0)) {
        start_meas(&phy_vars_ue->dlsch_llr_stats);

        for (m=phy_vars_ue->lte_ue_pdcch_vars[eNB_id]->num_pdcch_symbols;
             m<pilot2;
             m++) {

#ifndef DLSCH_THREAD

          if (phy_vars_ue->dlsch_ue[eNB_id][0]->active == 1)  {
            harq_pid = phy_vars_ue->dlsch_ue[eNB_id][0]->current_harq_pid;
            LOG_D(PHY,"[UE %d] PDSCH active in subframe %d (%d), harq_pid %d\n",phy_vars_ue->Mod_id,subframe_rx,slot_rx,harq_pid);

            if ((phy_vars_ue->transmission_mode[eNB_id] == 5) &&
                (phy_vars_ue->dlsch_ue[eNB_id][0]->harq_processes[harq_pid]->dl_power_off==0) &&
                (openair_daq_vars.use_ia_receiver ==1)) {
              dual_stream_UE = 1;
              eNB_id_i = phy_vars_ue->n_connected_eNB;
              i_mod =  phy_vars_ue->dlsch_ue[eNB_id][0]->harq_processes[harq_pid]->Qm;
            } else {
              dual_stream_UE = 0;
              eNB_id_i = eNB_id+1;
              i_mod = 0;
            }

            // process DLSCH received in first slot

            rx_pdsch(phy_vars_ue,
                     PDSCH,
                     eNB_id,
                     eNB_id_i,
                     subframe_rx,  // subframe,
                     m,
                     (m==phy_vars_ue->lte_ue_pdcch_vars[eNB_id]->num_pdcch_symbols)?1:0,   // first_symbol_flag
                     dual_stream_UE,
                     i_mod,
                     phy_vars_ue->dlsch_ue[eNB_id][0]->current_harq_pid);
          } // CRNTI active

#endif

          if (phy_vars_ue->dlsch_ue_SI[eNB_id]->active == 1)  {
            // process SI DLSCH in first slot
            rx_pdsch(phy_vars_ue,
                     SI_PDSCH,
                     eNB_id,
                     eNB_id+1,
                     subframe_rx,  // subframe,
                     m,
                     (m==phy_vars_ue->lte_ue_pdcch_vars[eNB_id]->num_pdcch_symbols)?1:0,   // first_symbol_flag
                     0,
                     phy_vars_ue->is_secondary_ue,
                     phy_vars_ue->dlsch_ue_SI[eNB_id]->current_harq_pid);
          } // SI active

          if (phy_vars_ue->dlsch_ue_ra[eNB_id]->active == 1)  {
            rx_pdsch(phy_vars_ue,
                     RA_PDSCH,
                     eNB_id,
                     eNB_id+1,
                     subframe_rx,  // subframe,
                     m,
                     (m==phy_vars_ue->lte_ue_pdcch_vars[eNB_id]->num_pdcch_symbols)?1:0,
                     0,
                     phy_vars_ue->is_secondary_ue,
                     phy_vars_ue->dlsch_ue_ra[eNB_id]->current_harq_pid);
          } // RA active
        } // loop from first dlsch symbol to end of slot

        stop_meas(&phy_vars_ue->dlsch_llr_stats);
      } // 2nd quarter

      if (((slot_rx%2)==1) && (l==pilot1)) {
        start_meas(&phy_vars_ue->dlsch_llr_stats);

        for (m=pilot2; m<pilot3; m++) {

#ifndef DLSCH_THREAD

          if (phy_vars_ue->dlsch_ue[eNB_id][0]->active == 1) {
            harq_pid = phy_vars_ue->dlsch_ue[eNB_id][0]->current_harq_pid;

            if ((phy_vars_ue->transmission_mode[eNB_id] == 5) &&
                (phy_vars_ue->dlsch_ue[eNB_id][0]->harq_processes[harq_pid]->dl_power_off==0) &&
                (openair_daq_vars.use_ia_receiver ==1)) {
              dual_stream_UE = 1;
              eNB_id_i = phy_vars_ue->n_connected_eNB;
              i_mod = phy_vars_ue->dlsch_ue[eNB_id][0]->harq_processes[harq_pid]->Qm;
            } else {
              dual_stream_UE = 0;
              eNB_id_i = eNB_id+1;
              i_mod = 0;
            }

            rx_pdsch(phy_vars_ue,
                     PDSCH,
                     eNB_id,
                     eNB_id_i,
                     subframe_rx,  // subframe,
                     m,
                     0,
                     dual_stream_UE,
                     i_mod,
                     phy_vars_ue->dlsch_ue[eNB_id][0]->current_harq_pid);
          } // CRNTI active

#endif

          if(phy_vars_ue->dlsch_ue_SI[eNB_id]->active == 1) {
            rx_pdsch(phy_vars_ue,
                     SI_PDSCH,
                     eNB_id,
                     eNB_id+1,
                     subframe_rx,  // subframe,
                     m,
                     0,   // first_symbol_flag
                     0,
                     phy_vars_ue->is_secondary_ue,
                     phy_vars_ue->dlsch_ue_SI[eNB_id]->current_harq_pid);
          } // SI active

          if (phy_vars_ue->dlsch_ue_ra[eNB_id]->active == 1) {
            rx_pdsch(phy_vars_ue,
                     RA_PDSCH,
                     eNB_id,
                     eNB_id+1,
                     subframe_rx,  // subframe,
                     m,
                     0,   // first_symbol_flag
                     0,
                     phy_vars_ue->is_secondary_ue,
                     phy_vars_ue->dlsch_ue_ra[eNB_id]->current_harq_pid);
          } // RA active

        } // loop over 3rd quarter

        stop_meas(&phy_vars_ue->dlsch_llr_stats);
      } // 3rd quarter of subframe
    } // abstraction_flag==0
  }// l loop

  // calculate some statistics
  if (slot_rx==19) {
    if (frame_rx % 10 == 0) {
      if ((phy_vars_ue->dlsch_received[eNB_id] - phy_vars_ue->dlsch_received_last[eNB_id]) != 0)
        phy_vars_ue->dlsch_fer[eNB_id] = (100*(phy_vars_ue->dlsch_errors[eNB_id] - phy_vars_ue->dlsch_errors_last[eNB_id]))/(phy_vars_ue->dlsch_received[eNB_id] - phy_vars_ue->dlsch_received_last[eNB_id]);

      phy_vars_ue->dlsch_errors_last[eNB_id] = phy_vars_ue->dlsch_errors[eNB_id];
      phy_vars_ue->dlsch_received_last[eNB_id] = phy_vars_ue->dlsch_received[eNB_id];
    }

    phy_vars_ue->bitrate[eNB_id] = (phy_vars_ue->total_TBS[eNB_id] - phy_vars_ue->total_TBS_last[eNB_id])*100;
    phy_vars_ue->total_TBS_last[eNB_id] = phy_vars_ue->total_TBS[eNB_id];
    LOG_D(PHY,"[UE %d] Calculating bitrate Frame %d: total_TBS = %d, total_TBS_last = %d, bitrate %f kbits\n",
          phy_vars_ue->Mod_id,frame_rx,phy_vars_ue->total_TBS[eNB_id],
          phy_vars_ue->total_TBS_last[eNB_id],(float) phy_vars_ue->bitrate[eNB_id]/1000.0);
    /*
    if ((frame_rx % 100 == 0)) {
      LOG_I(PHY,"Throughput %5.1f kbps\n",(float) phy_vars_ue->bitrate[eNB_id]/1000.0);
    }
    */
  }

  if (is_pmch_subframe((subframe_rx==9?-1:0)+frame_rx,subframe_rx,&phy_vars_ue->lte_frame_parms)) {
    LOG_D(PHY,"ue calling pmch subframe ..\n ");

    if ((slot_rx%2)==1) {
      LOG_D(PHY,"[UE %d] Frame %d, subframe %d: Querying for PMCH demodulation(%d)\n",
            phy_vars_ue->Mod_id,(subframe_rx==9?-1:0)+frame_rx,subframe_rx,slot_rx);
#ifdef Rel10
      pmch_mcs = mac_xface->ue_query_mch(phy_vars_ue->Mod_id,
                                         CC_id,
                                         (subframe_rx==9?-1:0)+frame_rx,
                                         subframe_rx,
                                         eNB_id,
                                         &sync_area,
                                         &mcch_active);

      if (phy_vars_rn)
        phy_vars_rn->mch_avtive[subframe_rx]=0;

#else
      pmch_mcs=-1;
#endif

      if (pmch_mcs>=0) {
        LOG_D(PHY,"[UE %d] Frame %d, subframe %d: Programming PMCH demodulation for mcs %d\n",phy_vars_ue->Mod_id,(subframe_rx==9?-1:0)+frame_rx,subframe_rx,pmch_mcs);
        fill_UE_dlsch_MCH(phy_vars_ue,pmch_mcs,1,0,0);

        if (abstraction_flag == 0 ) {
          for (l=2; l<12; l++) {

            slot_fep_mbsfn(phy_vars_ue,
                           l,
                           subframe_rx,
                           0,0);//phy_vars_ue->rx_offset,0);
          }

          for (l=2; l<12; l++) {
            rx_pmch(phy_vars_ue,
                    0,
                    subframe_rx,
                    l);


          }

          /*  printf("PMCH decoding, Frame %d, subframe %d, G %d\n",
               (subframe_rx==9?-1:0)+frame_rx,
               subframe_rx,
               phy_vars_ue->dlsch_ue_MCH[0]->harq_processes[0]->G);
          */
          phy_vars_ue->dlsch_ue_MCH[0]->harq_processes[0]->G = get_G(&phy_vars_ue->lte_frame_parms,
              phy_vars_ue->dlsch_ue_MCH[0]->harq_processes[0]->nb_rb,
              phy_vars_ue->dlsch_ue_MCH[0]->harq_processes[0]->rb_alloc_even,
              phy_vars_ue->dlsch_ue_MCH[0]->harq_processes[0]->Qm,
              1,
              2,
              (subframe_rx==9?-1:0)+frame_rx,subframe_rx);

          dlsch_unscrambling(&phy_vars_ue->lte_frame_parms,1,phy_vars_ue->dlsch_ue_MCH[0],
                             phy_vars_ue->dlsch_ue_MCH[0]->harq_processes[0]->G,
                             phy_vars_ue->lte_ue_pdsch_vars_MCH[0]->llr[0],0,subframe_prev<<1);

          ret = dlsch_decoding(phy_vars_ue,
                               phy_vars_ue->lte_ue_pdsch_vars_MCH[0]->llr[0],
                               &phy_vars_ue->lte_frame_parms,
                               phy_vars_ue->dlsch_ue_MCH[0],
                               phy_vars_ue->dlsch_ue_MCH[0]->harq_processes[0],
                               subframe_prev,
                               0,
                               0,0);
        } else { // abstraction
#ifdef PHY_ABSTRACTION
          ret = dlsch_decoding_emul(phy_vars_ue,
                                    subframe_rx,
                                    5, // PMCH
                                    eNB_id);
#endif
        }

        if (mcch_active == 1)
          phy_vars_ue->dlsch_mcch_trials[sync_area][0]++;
        else
          phy_vars_ue->dlsch_mtch_trials[sync_area][0]++;

        if (ret == (1+phy_vars_ue->dlsch_ue_MCH[0]->max_turbo_iterations)) {
          if (mcch_active == 1)
            phy_vars_ue->dlsch_mcch_errors[sync_area][0]++;
          else
            phy_vars_ue->dlsch_mtch_errors[sync_area][0]++;

          LOG_D(PHY,"[%s %d] Frame %d, subframe %d: PMCH in error (%d,%d), not passing to L2 (TBS %d, iter %d,G %d)\n",
                (r_type == no_relay)? "UE": "RN/UE", phy_vars_ue->Mod_id,
                (subframe_rx==9?-1:0)+frame_rx,subframe_rx,
                phy_vars_ue->dlsch_mcch_errors[sync_area][0],
                phy_vars_ue->dlsch_mtch_errors[sync_area][0],
                phy_vars_ue->dlsch_ue_MCH[0]->harq_processes[0]->TBS>>3,
                phy_vars_ue->dlsch_ue_MCH[0]->max_turbo_iterations,
                phy_vars_ue->dlsch_ue_MCH[0]->harq_processes[0]->G);
          dump_mch(phy_vars_ue,0,phy_vars_ue->dlsch_ue_MCH[0]->harq_processes[0]->G,subframe_rx);
#ifdef DEBUG_DLSCH

          for (int i=0; i<phy_vars_ue->dlsch_ue_MCH[0]->harq_processes[0]->TBS>>3; i++) {
            LOG_T(PHY,"%02x.",phy_vars_ue->dlsch_ue_MCH[0]->harq_processes[0]->c[0][i]);
          }

          LOG_T(PHY,"\n");
#endif

          if (subframe_rx==9)
            mac_xface->macphy_exit("Why are we exiting here?");
        } else {
#ifdef Rel10

          if ((r_type == no_relay) || (mcch_active == 1)) {
            mac_xface->ue_send_mch_sdu(phy_vars_ue->Mod_id,
                                       CC_id,
                                       frame_rx,
                                       phy_vars_ue->dlsch_ue_MCH[0]->harq_processes[0]->b,
                                       phy_vars_ue->dlsch_ue_MCH[0]->harq_processes[0]->TBS>>3,
                                       eNB_id,// not relevant in eMBMS context
                                       sync_area);
            /*   for (i=0;i<phy_vars_ue->dlsch_ue_MCH[0]->harq_processes[0]->TBS>>3;i++)
              msg("%2x.",phy_vars_ue->dlsch_ue_MCH[0]->harq_processes[0]->b[i]);
            msg("\n");
            */

            if (mcch_active == 1)
              phy_vars_ue->dlsch_mcch_received[sync_area][0]++;
            else
              phy_vars_ue->dlsch_mtch_received[sync_area][0]++;


            if (phy_vars_ue->dlsch_mch_received_sf[subframe_rx%5][0] == 1 ) {
              phy_vars_ue->dlsch_mch_received_sf[subframe_rx%5][0]=0;
            } else {
              phy_vars_ue->dlsch_mch_received[0]+=1;
              phy_vars_ue->dlsch_mch_received_sf[subframe_rx][0]=1;
            }

          } else if (r_type == multicast_relay) { // mcch is not active here
            // only 1 harq process exists
            // Fix me: this could be a pointer copy
            memcpy (phy_vars_rn->dlsch_rn_MCH[subframe_rx]->harq_processes[0]->b,
                    phy_vars_ue->dlsch_ue_MCH[0]->harq_processes[0]->b,
                    phy_vars_ue->dlsch_ue_MCH[0]->harq_processes[0]->TBS>>3);
            // keep the tbs
            phy_vars_rn->mch_avtive[subframe_rx] = 1;
            phy_vars_rn->sync_area[subframe_rx] = sync_area; // this could also go the harq data struct
            phy_vars_rn->dlsch_rn_MCH[subframe_rx]->harq_processes[0]->TBS = phy_vars_ue->dlsch_ue_MCH[0]->harq_processes[0]->TBS;
            phy_vars_rn->dlsch_rn_MCH[subframe_rx]->harq_processes[0]->mcs = phy_vars_ue->dlsch_ue_MCH[0]->harq_processes[0]->mcs;
            LOG_D(PHY,"[RN/UE %d] Frame %d subframe %d: store the MCH PDU for MBSFN sync area %d (MCS %d, TBS %d)\n",
                  phy_vars_ue->Mod_id, frame_rx,subframe_rx,sync_area,
                  phy_vars_rn->dlsch_rn_MCH[subframe_rx]->harq_processes[0]->mcs,
                  phy_vars_rn->dlsch_rn_MCH[subframe_rx]->harq_processes[0]->TBS>>3);
#ifdef DEBUG_PHY

            for (int i=0; i<phy_vars_rn->dlsch_rn_MCH[subframe_rx]->harq_processes[0]->TBS>>3; i++)
              msg("%02x ",phy_vars_rn->dlsch_rn_MCH[subframe_rx]->harq_processes[0]->b[i]);

            msg("\n");
#endif
          } else
            LOG_W(PHY,"[UE %d] Frame %d: not supported option\n",phy_vars_ue->Mod_id, frame_rx);

#endif
        }
      }
    }
  }

#ifdef EMOS
  phy_procedures_emos_UE_RX(phy_vars_ue,slot_rx,eNB_id);
#endif

  VCD_SIGNAL_DUMPER_DUMP_FUNCTION_BY_NAME(VCD_SIGNAL_DUMPER_FUNCTIONS_PHY_PROCEDURES_UE_RX, VCD_FUNCTION_OUT);
  stop_meas(&phy_vars_ue->phy_proc_rx);
  return (0);
}

#ifdef Rel10
int phy_procedures_RN_UE_RX(uint8_t slot_rx, uint8_t next_slot, relaying_type_t r_type)
{

  int do_proc =0; // do nothing by default

  switch(r_type) {
  case no_relay:
    do_proc=no_relay; // perform the normal UE operation
    break;

  case multicast_relay:
    if (slot_rx > 12)
      do_proc = 0; // do nothing
    else // SF#1, SF#2, SF3, SF#3, SF#4, SF#5, SF#6(do rx slot 12)
      do_proc = multicast_relay ; // do PHY procedures UE RX

    break;

  default: // should'not be here
    LOG_W(PHY,"Not supported relay type %d, do nothing \n", r_type);
    do_proc= 0;
    break;
  }

  return do_proc;
}
#endif


#if defined(ENABLE_ITTI)
#   if ENABLE_RAL
extern PHY_MEASUREMENTS PHY_measurements;

void phy_UE_lte_measurement_thresholds_test_and_report(instance_t instanceP, ral_threshold_phy_t* threshold_phy_pP, uint16_t valP)
{
  MessageDef *message_p = NULL;

  if (
    (
      (((short) threshold_phy_pP->threshold.threshold_val <  (short) valP) && (threshold_phy_pP->threshold.threshold_xdir == RAL_ABOVE_THRESHOLD)) ||
      (((short)threshold_phy_pP->threshold.threshold_val >  (short)valP) && (threshold_phy_pP->threshold.threshold_xdir == RAL_BELOW_THRESHOLD))
    )  ||
    (threshold_phy_pP->threshold.threshold_xdir == RAL_NO_THRESHOLD)
  ) {
    message_p = itti_alloc_new_message(TASK_PHY_UE , PHY_MEAS_REPORT_IND);
    memset(&PHY_MEAS_REPORT_IND(message_p), 0, sizeof(PHY_MEAS_REPORT_IND(message_p)));

    memcpy(&PHY_MEAS_REPORT_IND (message_p).threshold,
           &threshold_phy_pP->threshold,
           sizeof(PHY_MEAS_REPORT_IND (message_p).threshold));

    memcpy(&PHY_MEAS_REPORT_IND (message_p).link_param,
           &threshold_phy_pP->link_param,
           sizeof(PHY_MEAS_REPORT_IND (message_p).link_param));

    switch (threshold_phy_pP->link_param.choice) {
    case RAL_LINK_PARAM_CHOICE_LINK_PARAM_VAL:
      PHY_MEAS_REPORT_IND (message_p).link_param._union.link_param_val = valP;
      break;

    case RAL_LINK_PARAM_CHOICE_QOS_PARAM_VAL:
      //PHY_MEAS_REPORT_IND (message_p).link_param._union.qos_param_val.
      AssertFatal (1 == 0, "TO DO RAL_LINK_PARAM_CHOICE_QOS_PARAM_VAL\n");
      break;
    }

    //LOG_I(PHY,"[XXX] Sending link parameters report msg message to RRC\n");
    itti_send_msg_to_task(TASK_RRC_UE, instanceP, message_p);
  }
}

void phy_UE_lte_check_measurement_thresholds(instance_t instanceP, ral_threshold_phy_t* threshold_phy_pP)
{
  unsigned int  mod_id;
  int CC_id  = 0; // this should become the function argument, requested by the upper layers.

  mod_id = instanceP - NB_eNB_INST;

  switch (threshold_phy_pP->link_param.link_param_type.choice) {

  case RAL_LINK_PARAM_TYPE_CHOICE_GEN:
    switch (threshold_phy_pP->link_param.link_param_type._union.link_param_gen) {
    case RAL_LINK_PARAM_GEN_DATA_RATE:
      phy_UE_lte_measurement_thresholds_test_and_report(instanceP, threshold_phy_pP, 0);
      break;

    case RAL_LINK_PARAM_GEN_SIGNAL_STRENGTH:
      phy_UE_lte_measurement_thresholds_test_and_report(instanceP, threshold_phy_pP, 0);
      break;

    case RAL_LINK_PARAM_GEN_SINR:
      phy_UE_lte_measurement_thresholds_test_and_report(instanceP, threshold_phy_pP, 0);
      break;

    case RAL_LINK_PARAM_GEN_THROUGHPUT:
      break;

    default:
      ;
    }

    break;

  case RAL_LINK_PARAM_TYPE_CHOICE_LTE:
    switch (threshold_phy_pP->link_param.link_param_type._union.link_param_gen) {
    case RAL_LINK_PARAM_LTE_UE_RSRP:
      //                     phy_UE_lte_measurement_thresholds_test_and_report(instanceP, threshold_phy_pP, PHY_vars_UE_g[mod_id]->PHY_measurements.rx_rssi_dBm[0]);
      phy_UE_lte_measurement_thresholds_test_and_report(instanceP, threshold_phy_pP, PHY_vars_UE_g[mod_id][CC_id]->PHY_measurements.rsrp[0]);
      break;

    case RAL_LINK_PARAM_LTE_UE_RSRQ:
      phy_UE_lte_measurement_thresholds_test_and_report(instanceP, threshold_phy_pP, PHY_vars_UE_g[mod_id][CC_id]->PHY_measurements.rsrq[0]);
      break;

    case RAL_LINK_PARAM_LTE_UE_CQI:
      phy_UE_lte_measurement_thresholds_test_and_report(instanceP, threshold_phy_pP, PHY_vars_UE_g[mod_id][CC_id]->PHY_measurements.wideband_cqi_avg[0]);
      break;

    case RAL_LINK_PARAM_LTE_AVAILABLE_BW:
      break;

    case RAL_LINK_PARAM_LTE_PACKET_DELAY:
      break;

    case RAL_LINK_PARAM_LTE_PACKET_LOSS_RATE:
      break;

    case RAL_LINK_PARAM_LTE_L2_BUFFER_STATUS:
      break;

    case RAL_LINK_PARAM_LTE_MOBILE_NODE_CAPABILITIES:
      break;

    case RAL_LINK_PARAM_LTE_EMBMS_CAPABILITY:
      break;

    case RAL_LINK_PARAM_LTE_JUMBO_FEASIBILITY:
      break;

    case RAL_LINK_PARAM_LTE_JUMBO_SETUP_STATUS:
      break;

    case RAL_LINK_PARAM_LTE_NUM_ACTIVE_EMBMS_RECEIVERS_PER_FLOW:
      break;

    default:
      LOG_W(PHY,"unknown message %d\n", threshold_phy_pP->link_param.link_param_type._union.link_param_gen);
    }

    break;

  default:
    LOG_W(PHY,"unknown message %d\n", threshold_phy_pP->link_param.link_param_type.choice);
  }
}
#   endif
#endif

void phy_procedures_UE_lte(PHY_VARS_UE *phy_vars_ue,uint8_t eNB_id,uint8_t abstraction_flag,runmode_t mode,
                           relaying_type_t r_type, PHY_VARS_RN *phy_vars_rn)
{
#if defined(ENABLE_ITTI)
  MessageDef   *msg_p;
  const char   *msg_name;
  instance_t    instance;
  unsigned int  Mod_id;
  int           result;
#endif
#   if ENABLE_RAL
  int           CC_id =0;
#endif
  int           frame_rx = phy_vars_ue->frame_rx;
#ifdef OPENAIR2
  int           frame_tx = phy_vars_ue->frame_tx;
#endif
  int           slot_rx  = phy_vars_ue->slot_rx;
  int           slot_tx  = phy_vars_ue->slot_tx;
  int           subframe_tx = slot_tx>>1;
  int           subframe_rx = slot_rx>>1;
#undef DEBUG_PHY_PROC

#ifdef OPENAIR2
  UE_L2_STATE_t ret;
#endif
#ifndef OPENAIR2
  phy_vars_ue->UE_mode[eNB_id]=PUSCH;
  phy_vars_ue->prach_resources[eNB_id] = &prach_resources_local;
  prach_resources_local.ra_RNTI = 0xbeef;
  prach_resources_local.ra_PreambleIndex = 0;
#endif


  VCD_SIGNAL_DUMPER_DUMP_FUNCTION_BY_NAME(VCD_SIGNAL_DUMPER_FUNCTIONS_PHY_PROCEDURES_UE_LTE,1);
#if defined(EXMIMO)
#ifndef OAI_USRP
  VCD_SIGNAL_DUMPER_DUMP_VARIABLE_BY_NAME(VCD_SIGNAL_DUMPER_VARIABLES_DAQ_MBOX, *((volatile unsigned int *) openair0_exmimo_pci[0].rxcnt_ptr[0]));
#endif
#endif
  start_meas(&phy_vars_ue->phy_proc);
#if defined(ENABLE_ITTI)

  do {
    // Checks if a message has been sent to PHY sub-task
    itti_poll_msg (TASK_PHY_UE, &msg_p);

    if (msg_p != NULL) {
      msg_name = ITTI_MSG_NAME (msg_p);
      instance = ITTI_MSG_INSTANCE (msg_p);
      Mod_id = instance - NB_eNB_INST;

      switch (ITTI_MSG_ID(msg_p)) {
      case PHY_FIND_CELL_REQ:
        LOG_I(PHY, "[UE %d] Received %s\n", Mod_id, msg_name);

        /* TODO process the message */
#   if ENABLE_RAL
        {
          MessageDef *message_p;

          message_p = itti_alloc_new_message(TASK_PHY_UE , PHY_FIND_CELL_IND);
          memset(&PHY_FIND_CELL_IND(message_p), 0, sizeof(PHY_FIND_CELL_IND(message_p)));
          PHY_FIND_CELL_IND (message_p).transaction_id   = PHY_FIND_CELL_REQ(msg_p).transaction_id;
          PHY_FIND_CELL_IND (message_p).cell_nb          = 1;
          PHY_FIND_CELL_IND (message_p).cells[0].earfcn  = 1;
          PHY_FIND_CELL_IND (message_p).cells[0].cell_id = 06;
          PHY_FIND_CELL_IND (message_p).cells[0].rsrp    = 39;
          PHY_FIND_CELL_IND (message_p).cells[0].rsrq    = 39;

          itti_send_msg_to_task(TASK_RRC_UE, instance, message_p);

        }
#   endif
        break;

#   if ENABLE_RAL

      case TIMER_HAS_EXPIRED:
        // check if it is a measurement timer
      {
        hashtable_rc_t       hashtable_rc;
        hashtable_rc = hashtable_is_key_exists(PHY_vars_UE_g[Mod_id][CC_id]->ral_thresholds_timed, (uint64_t)(TIMER_HAS_EXPIRED(msg_p).timer_id));
        LOG_I(PHY, "[UE %d] Received TIMER HAS EXPIRED: (hash_rc %d, HASH_TABLE_OK %d)\n", Mod_id, hashtable_rc, HASH_TABLE_OK);

        if (hashtable_rc == HASH_TABLE_OK) {
          phy_UE_lte_check_measurement_thresholds(instance, (ral_threshold_phy_t*)TIMER_HAS_EXPIRED(msg_p).arg);
        }
      }
      break;


      case PHY_MEAS_THRESHOLD_REQ:
#warning "TO DO LIST OF THRESHOLDS"
        LOG_I(PHY, "[UE %d] Received %s\n", Mod_id, msg_name);
        {
          ral_threshold_phy_t* threshold_phy_p  = NULL;
          int                  index, res;
          long                 timer_id;
          hashtable_rc_t       hashtable_rc;

          switch (PHY_MEAS_THRESHOLD_REQ(msg_p).cfg_param.th_action) {

          case RAL_TH_ACTION_CANCEL_THRESHOLD:
            break;

          case RAL_TH_ACTION_SET_NORMAL_THRESHOLD:
          case RAL_TH_ACTION_SET_ONE_SHOT_THRESHOLD:
            for (index = 0; index < PHY_MEAS_THRESHOLD_REQ(msg_p).cfg_param.num_thresholds; index++) {
              threshold_phy_p                  = calloc(1, sizeof(ral_threshold_phy_t));
              threshold_phy_p->th_action       = PHY_MEAS_THRESHOLD_REQ(msg_p).cfg_param.th_action;
              memcpy(&threshold_phy_p->link_param.link_param_type,
                     &PHY_MEAS_THRESHOLD_REQ(msg_p).cfg_param.link_param_type,
                     sizeof(ral_link_param_type_t));

              memcpy(&threshold_phy_p->threshold,
                     &PHY_MEAS_THRESHOLD_REQ(msg_p).cfg_param.thresholds[index],
                     sizeof(ral_threshold_t));

              switch (PHY_MEAS_THRESHOLD_REQ(msg_p).cfg_param.union_choice) {

              case RAL_LINK_CFG_PARAM_CHOICE_TIMER_NULL:
                switch (PHY_MEAS_THRESHOLD_REQ(msg_p).cfg_param.link_param_type.choice) {
                case RAL_LINK_PARAM_TYPE_CHOICE_GEN:
                  SLIST_INSERT_HEAD(
                    &PHY_vars_UE_g[Mod_id][CC_id]->ral_thresholds_gen_polled[PHY_MEAS_THRESHOLD_REQ(msg_p).cfg_param.link_param_type._union.link_param_gen],
                    threshold_phy_p,
                    ral_thresholds);
                  break;

                case RAL_LINK_PARAM_TYPE_CHOICE_LTE:
                  SLIST_INSERT_HEAD(
                    &PHY_vars_UE_g[Mod_id][CC_id]->ral_thresholds_lte_polled[PHY_MEAS_THRESHOLD_REQ(msg_p).cfg_param.link_param_type._union.link_param_lte],
                    threshold_phy_p,
                    ral_thresholds);
                  //LOG_E(PHY, "[UE %d] NORMAL/ONE SHOT - TIMER NULL - type LTE in %s\n", Mod_id, msg_name);
                  break;

                default:
                  LOG_E(PHY, "[UE %d] BAD PARAMETER cfg_param.link_param_type.choice %d in %s\n",
                        Mod_id, PHY_MEAS_THRESHOLD_REQ(msg_p).cfg_param.link_param_type.choice, msg_name);
                }

                break;

              case RAL_LINK_CFG_PARAM_CHOICE_TIMER:
                res = timer_setup(
                        (uint32_t)(PHY_MEAS_THRESHOLD_REQ(msg_p).cfg_param._union.timer_interval/1000),//uint32_t      interval_sec,
                        (uint32_t)(PHY_MEAS_THRESHOLD_REQ(msg_p).cfg_param._union.timer_interval%1000),//uint32_t      interval_us,
                        TASK_PHY_UE,
                        instance,
                        TIMER_PERIODIC,
                        threshold_phy_p,
                        &timer_id);

                if (res == 0) {
                  hashtable_rc = hashtable_insert(PHY_vars_UE_g[Mod_id][CC_id]->ral_thresholds_timed, (uint64_t )timer_id, (void*)threshold_phy_p);

                  if (hashtable_rc == HASH_TABLE_OK) {
                    threshold_phy_p->timer_id = timer_id;
                    LOG_I(PHY, "[UE %d] NORMAL/ONE SHOT - TIMER CHOICE - OK - in Hash %s\n", Mod_id, msg_name);
                  } else {
                    LOG_E(PHY, "[UE %d]  %s: Error in hashtable. Could not configure threshold index %d \n",
                          Mod_id, msg_name, index);
                  }

                } else {
                  LOG_E(PHY, "[UE %d]  %s: Could not configure threshold index %d because of timer initialization failure\n",
                        Mod_id, msg_name, index);
                }

                break;

              default: // already checked in RRC, should not happen here
                LOG_E(PHY, "[UE %d] BAD PARAMETER cfg_param.union_choice %d in %s\n",
                      Mod_id, PHY_MEAS_THRESHOLD_REQ(msg_p).cfg_param.union_choice, msg_name);
              }
            }

            break;

          default:
            LOG_E(PHY, "[UE %d] BAD PARAMETER th_action value %d in %s\n",
                  Mod_id, PHY_MEAS_THRESHOLD_REQ(msg_p).cfg_param.th_action, msg_name);
          }

        }
        break;
#   endif

      default:
        LOG_E(PHY, "[UE %d] Received unexpected message %s\n", Mod_id, msg_name);
        break;
      }

      result = itti_free (ITTI_MSG_ORIGIN_ID(msg_p), msg_p);
      AssertFatal (result == EXIT_SUCCESS, "Failed to free memory (%d)!\n", result);
    }
  } while(msg_p != NULL);

#endif

  if ((subframe_select(&phy_vars_ue->lte_frame_parms,subframe_tx)==SF_UL)||
      (phy_vars_ue->lte_frame_parms.frame_type == FDD)) {
    phy_procedures_UE_TX(phy_vars_ue,eNB_id,abstraction_flag,mode,r_type);
  }

  if ((subframe_select(&phy_vars_ue->lte_frame_parms,subframe_rx)==SF_DL) ||
      (phy_vars_ue->lte_frame_parms.frame_type == FDD)) {
#ifdef Rel10

    if (phy_procedures_RN_UE_RX(slot_rx, slot_tx, r_type) != 0 )
#endif
      phy_procedures_UE_RX(phy_vars_ue,eNB_id,abstraction_flag,mode,r_type,phy_vars_rn);
  }

  if ((subframe_select(&phy_vars_ue->lte_frame_parms,subframe_tx)==SF_S) &&
      ((slot_tx&1)==1)) {
    phy_procedures_UE_S_TX(phy_vars_ue,eNB_id,abstraction_flag,r_type);
  }

  if ((subframe_select(&phy_vars_ue->lte_frame_parms,subframe_rx)==SF_S) &&
      ((slot_rx&1)==0)) {
#ifdef Rel10

    if (phy_procedures_RN_UE_RX(slot_rx, slot_tx, r_type) != 0 )
#endif
      phy_procedures_UE_RX(phy_vars_ue,eNB_id,abstraction_flag,mode,r_type,phy_vars_rn);
  }

#ifdef OPENAIR2

  if (slot_rx%2==0) {

    ret = mac_xface->ue_scheduler(phy_vars_ue->Mod_id,
                                  frame_tx,
                                  subframe_rx,
                                  subframe_select(&phy_vars_ue->lte_frame_parms,subframe_tx),
                                  eNB_id,
                                  0/*FIXME CC_id*/);

    if (ret == CONNECTION_LOST) {
      LOG_E(PHY,"[UE %d] Frame %d, subframe %d RRC Connection lost, returning to PRACH\n",phy_vars_ue->Mod_id,
            frame_rx,subframe_tx);
      phy_vars_ue->UE_mode[eNB_id] = PRACH;
      //      mac_xface->macphy_exit("Connection lost");
    } else if (ret == PHY_RESYNCH) {
      LOG_E(PHY,"[UE %d] Frame %d, subframe %d RRC Connection lost, trying to resynch\n",
            phy_vars_ue->Mod_id,
            frame_rx,subframe_tx);
      phy_vars_ue->UE_mode[eNB_id] = RESYNCH;
      //     mac_xface->macphy_exit("Connection lost");
    } else if (ret == PHY_HO_PRACH) {
      LOG_I(PHY,"[UE %d] Frame %d, subframe %d, return to PRACH and perform a contention-free access\n",
            phy_vars_ue->Mod_id,frame_rx,subframe_tx);
      phy_vars_ue->UE_mode[eNB_id] = PRACH;
    }
  }

#endif

  //  if (last_slot == 19)
  //    phy_vars_ue->frame++;

  VCD_SIGNAL_DUMPER_DUMP_FUNCTION_BY_NAME(VCD_SIGNAL_DUMPER_FUNCTIONS_PHY_PROCEDURES_UE_LTE,0);
  stop_meas(&phy_vars_ue->phy_proc);
}<|MERGE_RESOLUTION|>--- conflicted
+++ resolved
@@ -2688,12 +2688,7 @@
 /*
             if (abstraction_flag ==0 )
               dump_dlsch(phy_vars_ue,eNB_id,subframe_prev,harq_pid);
-<<<<<<< HEAD
-            mac_xface->macphy_exit("");
-*/
-=======
             mac_xface->macphy_exit(""); */
->>>>>>> 1473a3a6
 #endif
           } else {
             LOG_D(PHY,"[UE  %d][PDSCH %x/%d] Frame %d subframe %d (slot_rx %d): Received DLSCH (rv %d,mcs %d,TBS %d)\n",
