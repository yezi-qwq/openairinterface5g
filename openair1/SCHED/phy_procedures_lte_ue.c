/*
 * Licensed to the OpenAirInterface (OAI) Software Alliance under one or more
 * contributor license agreements.  See the NOTICE file distributed with
 * this work for additional information regarding copyright ownership.
 * The OpenAirInterface Software Alliance licenses this file to You under
 * the OAI Public License, Version 1.0  (the "License"); you may not use this file
 * except in compliance with the License.
 * You may obtain a copy of the License at
 *
 *      http://www.openairinterface.org/?page_id=698
 *
 * Unless required by applicable law or agreed to in writing, software
 * distributed under the License is distributed on an "AS IS" BASIS,
 * WITHOUT WARRANTIES OR CONDITIONS OF ANY KIND, either express or implied.
 * See the License for the specific language governing permissions and
 * limitations under the License.
 *-------------------------------------------------------------------------------
 * For more information about the OpenAirInterface (OAI) Software Alliance:
 *      contact@openairinterface.org
 */

/*! \file phy_procedures_lte_ue.c
 * \brief Implementation of UE procedures from 36.213 LTE specifications
 * \author R. Knopp, F. Kaltenberger, N. Nikaein
 * \date 2011
 * \version 0.1
 * \company Eurecom
 * \email: knopp@eurecom.fr,florian.kaltenberger@eurecom.fr, navid.nikaein@eurecom.fr
 * \note
 * \warning
 */

#include "assertions.h"
#include "defs.h"
#include "PHY/defs.h"
#include "PHY/extern.h"
#include "SCHED/defs.h"
#include "SCHED/extern.h"

#ifdef EMOS
#include "SCHED/phy_procedures_emos.h"
#endif

#define DEBUG_PHY_PROC

#ifndef PUCCH
#define PUCCH
#endif

#include "LAYER2/MAC/extern.h"
#include "LAYER2/MAC/defs.h"
#include "UTIL/LOG/log.h"

#ifdef EMOS
fifo_dump_emos_UE emos_dump_UE;
#endif

#include "UTIL/LOG/vcd_signal_dumper.h"
#include "UTIL/OPT/opt.h"

#if defined(ENABLE_ITTI)
# include "intertask_interface.h"
#endif

#include "PHY/defs.h"

#include "PHY/CODING/extern.h"

#include "T.h"

#define DLSCH_RB_ALLOC 0x1fbf  // skip DC RB (total 23/25 RBs)
#define DLSCH_RB_ALLOC_12 0x0aaa  // skip DC RB (total 23/25 RBs)

#define NS_PER_SLOT 500000

extern int oai_exit;

extern double cpuf;



#if defined(EXMIMO) || defined(OAI_USRP) || defined(OAI_BLADERF) || defined(OAI_LMSSDR)
extern uint32_t downlink_frequency[MAX_NUM_CCs][4];
#endif



void dump_dlsch(PHY_VARS_UE *ue,UE_rxtx_proc_t *proc,uint8_t eNB_id,uint8_t subframe,uint8_t harq_pid)
{
  unsigned int coded_bits_per_codeword;
  uint8_t nsymb = (ue->frame_parms.Ncp == 0) ? 14 : 12;

  coded_bits_per_codeword = get_G(&ue->frame_parms,
                                  ue->dlsch[subframe&0x1][eNB_id][0]->harq_processes[harq_pid]->nb_rb,
                                  ue->dlsch[subframe&0x1][eNB_id][0]->harq_processes[harq_pid]->rb_alloc_even,
                                  ue->dlsch[subframe&0x1][eNB_id][0]->harq_processes[harq_pid]->Qm,
                                  ue->dlsch[subframe&0x1][eNB_id][0]->harq_processes[harq_pid]->Nl,
                                  ue->pdcch_vars[0&0x1][eNB_id]->num_pdcch_symbols,
                                  proc->frame_rx,
          subframe,
          ue->transmission_mode[eNB_id]<7?0:ue->transmission_mode[eNB_id]);

  write_output("rxsigF0.m","rxsF0", ue->common_vars.common_vars_rx_data_per_thread[subframe&0x1].rxdataF[0],2*nsymb*ue->frame_parms.ofdm_symbol_size,2,1);
  write_output("rxsigF0_ext.m","rxsF0_ext", ue->pdsch_vars[subframe&0x1][0]->rxdataF_ext[0],2*nsymb*ue->frame_parms.ofdm_symbol_size,1,1);
  write_output("dlsch00_ch0_ext.m","dl00_ch0_ext", ue->pdsch_vars[subframe&0x1][0]->dl_ch_estimates_ext[0],300*nsymb,1,1);
  /*
    write_output("dlsch01_ch0_ext.m","dl01_ch0_ext",pdsch_vars[0]->dl_ch_estimates_ext[1],300*12,1,1);
    write_output("dlsch10_ch0_ext.m","dl10_ch0_ext",pdsch_vars[0]->dl_ch_estimates_ext[2],300*12,1,1);
    write_output("dlsch11_ch0_ext.m","dl11_ch0_ext",pdsch_vars[0]->dl_ch_estimates_ext[3],300*12,1,1);
    write_output("dlsch_rho.m","dl_rho",pdsch_vars[0]->rho[0],300*12,1,1);
  */
  write_output("dlsch_rxF_comp0.m","dlsch0_rxF_comp0", ue->pdsch_vars[subframe&0x1][0]->rxdataF_comp0[0],300*12,1,1);
  write_output("dlsch_rxF_llr.m","dlsch_llr", ue->pdsch_vars[subframe&0x1][0]->llr[0],coded_bits_per_codeword,1,0);

  write_output("dlsch_mag1.m","dlschmag1",ue->pdsch_vars[subframe&0x1][0]->dl_ch_mag0,300*12,1,1);
  write_output("dlsch_mag2.m","dlschmag2",ue->pdsch_vars[subframe&0x1][0]->dl_ch_magb0,300*12,1,1);
}

void dump_dlsch_SI(PHY_VARS_UE *ue,UE_rxtx_proc_t *proc,uint8_t eNB_id,uint8_t subframe)
{
  unsigned int coded_bits_per_codeword;
  uint8_t nsymb = ((ue->frame_parms.Ncp == 0) ? 14 : 12);

  coded_bits_per_codeword = get_G(&ue->frame_parms,
                                  ue->dlsch_SI[eNB_id]->harq_processes[0]->nb_rb,
                                  ue->dlsch_SI[eNB_id]->harq_processes[0]->rb_alloc_even,
                                  2,
                                  1,
                                  ue->pdcch_vars[0&0x1][eNB_id]->num_pdcch_symbols,
                                  proc->frame_rx,
          subframe,
          0);
  LOG_D(PHY,"[UE %d] Dumping dlsch_SI : ofdm_symbol_size %d, nsymb %d, nb_rb %d, mcs %d, nb_rb %d, num_pdcch_symbols %d,G %d\n",
        ue->Mod_id,
  ue->frame_parms.ofdm_symbol_size,
  nsymb,
        ue->dlsch_SI[eNB_id]->harq_processes[0]->nb_rb,
        ue->dlsch_SI[eNB_id]->harq_processes[0]->mcs,
        ue->dlsch_SI[eNB_id]->harq_processes[0]->nb_rb,
        ue->pdcch_vars[0&0x1][eNB_id]->num_pdcch_symbols,
        coded_bits_per_codeword);

  write_output("rxsig0.m","rxs0", &ue->common_vars.rxdata[0][subframe*ue->frame_parms.samples_per_tti],ue->frame_parms.samples_per_tti,1,1);

  write_output("rxsigF0.m","rxsF0", ue->common_vars.common_vars_rx_data_per_thread[subframe&0x1].rxdataF[0],nsymb*ue->frame_parms.ofdm_symbol_size,1,1);
  write_output("rxsigF0_ext.m","rxsF0_ext", ue->pdsch_vars_SI[0]->rxdataF_ext[0],2*nsymb*ue->frame_parms.ofdm_symbol_size,1,1);
  write_output("dlsch00_ch0_ext.m","dl00_ch0_ext", ue->pdsch_vars_SI[0]->dl_ch_estimates_ext[0],ue->frame_parms.N_RB_DL*12*nsymb,1,1);
  /*
    write_output("dlsch01_ch0_ext.m","dl01_ch0_ext",pdsch_vars[0]->dl_ch_estimates_ext[1],300*12,1,1);
    write_output("dlsch10_ch0_ext.m","dl10_ch0_ext",pdsch_vars[0]->dl_ch_estimates_ext[2],300*12,1,1);
    write_output("dlsch11_ch0_ext.m","dl11_ch0_ext",pdsch_vars[0]->dl_ch_estimates_ext[3],300*12,1,1);
    write_output("dlsch_rho.m","dl_rho",pdsch_vars[0]->rho[0],300*12,1,1);
  */
  write_output("dlsch_rxF_comp0.m","dlsch0_rxF_comp0", ue->pdsch_vars_SI[0]->rxdataF_comp0[0],ue->frame_parms.N_RB_DL*12*nsymb,1,1);
  write_output("dlsch_rxF_llr.m","dlsch_llr", ue->pdsch_vars_SI[0]->llr[0],coded_bits_per_codeword,1,0);

  write_output("dlsch_mag1.m","dlschmag1",ue->pdsch_vars_SI[0]->dl_ch_mag0,300*nsymb,1,1);
  write_output("dlsch_mag2.m","dlschmag2",ue->pdsch_vars_SI[0]->dl_ch_magb0,300*nsymb,1,1);
  sleep(1);
  exit(-1);
}

#if defined(EXMIMO) || defined(OAI_USRP) || defined(OAI_BLADERF) || defined(OAI_LMSSDR)
//unsigned int gain_table[31] = {100,112,126,141,158,178,200,224,251,282,316,359,398,447,501,562,631,708,794,891,1000,1122,1258,1412,1585,1778,1995,2239,2512,2818,3162};
/*
  unsigned int get_tx_amp_prach(int power_dBm, int power_max_dBm, int N_RB_UL)
  {

  int gain_dB = power_dBm - power_max_dBm;
  int amp_x_100;

  switch (N_RB_UL) {
  case 6:
  amp_x_100 = AMP;      // PRACH is 6 PRBS so no scale
  break;
  case 15:
  amp_x_100 = 158*AMP;  // 158 = 100*sqrt(15/6)
  break;
  case 25:
  amp_x_100 = 204*AMP;  // 204 = 100*sqrt(25/6)
  break;
  case 50:
  amp_x_100 = 286*AMP;  // 286 = 100*sqrt(50/6)
  break;
  case 75:
  amp_x_100 = 354*AMP;  // 354 = 100*sqrt(75/6)
  break;
  case 100:
  amp_x_100 = 408*AMP;  // 408 = 100*sqrt(100/6)
  break;
  default:
  LOG_E(PHY,"Unknown PRB size %d\n",N_RB_UL);
  mac_xface->macphy_exit("");
  break;
  }
  if (gain_dB < -30) {
  return(amp_x_100/3162);
  } else if (gain_dB>0)
  return(amp_x_100);
  else
  return(amp_x_100/gain_table[-gain_dB]);  // 245 corresponds to the factor sqrt(25/6)
  }
*/

unsigned int get_tx_amp(int power_dBm, int power_max_dBm, int N_RB_UL, int nb_rb)
{

  int gain_dB = power_dBm - power_max_dBm;
  double gain_lin;

  gain_lin = pow(10,.1*gain_dB);
  if ((nb_rb >0) && (nb_rb <= N_RB_UL)) {
    return((int)(AMP*sqrt(gain_lin*N_RB_UL/(double)nb_rb)));
  }
  else {
    LOG_E(PHY,"Illegal nb_rb/N_RB_UL combination (%d/%d)\n",nb_rb,N_RB_UL);
    mac_xface->macphy_exit("");
  }
  return(0);
}

#endif

void dump_dlsch_ra(PHY_VARS_UE *ue,UE_rxtx_proc_t *proc,uint8_t eNB_id,uint8_t subframe)
{
  unsigned int coded_bits_per_codeword;
  uint8_t nsymb = ((ue->frame_parms.Ncp == 0) ? 14 : 12);

  coded_bits_per_codeword = get_G(&ue->frame_parms,
                                  ue->dlsch_ra[eNB_id]->harq_processes[0]->nb_rb,
                                  ue->dlsch_ra[eNB_id]->harq_processes[0]->rb_alloc_even,
                                  2,
                                  1,
                                  ue->pdcch_vars[0&0x1][eNB_id]->num_pdcch_symbols,
                                  proc->frame_rx,
          subframe,
          0);
  LOG_D(PHY,"[UE %d] Dumping dlsch_ra : nb_rb %d, mcs %d, nb_rb %d, num_pdcch_symbols %d,G %d\n",
        ue->Mod_id,
        ue->dlsch_ra[eNB_id]->harq_processes[0]->nb_rb,
        ue->dlsch_ra[eNB_id]->harq_processes[0]->mcs,
        ue->dlsch_ra[eNB_id]->harq_processes[0]->nb_rb,
        ue->pdcch_vars[0&0x1][eNB_id]->num_pdcch_symbols,
        coded_bits_per_codeword);

  write_output("rxsigF0.m","rxsF0", ue->common_vars.common_vars_rx_data_per_thread[subframe&0x1].rxdataF[0],2*12*ue->frame_parms.ofdm_symbol_size,2,1);
  write_output("rxsigF0_ext.m","rxsF0_ext", ue->pdsch_vars_ra[0]->rxdataF_ext[0],2*12*ue->frame_parms.ofdm_symbol_size,1,1);
  write_output("dlsch00_ch0_ext.m","dl00_ch0_ext", ue->pdsch_vars_ra[0]->dl_ch_estimates_ext[0],300*nsymb,1,1);
  /*
    write_output("dlsch01_ch0_ext.m","dl01_ch0_ext",pdsch_vars[0]->dl_ch_estimates_ext[1],300*12,1,1);
    write_output("dlsch10_ch0_ext.m","dl10_ch0_ext",pdsch_vars[0]->dl_ch_estimates_ext[2],300*12,1,1);
    write_output("dlsch11_ch0_ext.m","dl11_ch0_ext",pdsch_vars[0]->dl_ch_estimates_ext[3],300*12,1,1);
    write_output("dlsch_rho.m","dl_rho",pdsch_vars[0]->rho[0],300*12,1,1);
  */
  write_output("dlsch_rxF_comp0.m","dlsch0_rxF_comp0", ue->pdsch_vars_ra[0]->rxdataF_comp0[0],300*nsymb,1,1);
  write_output("dlsch_rxF_llr.m","dlsch_llr", ue->pdsch_vars_ra[0]->llr[0],coded_bits_per_codeword,1,0);

  write_output("dlsch_mag1.m","dlschmag1",ue->pdsch_vars_ra[0]->dl_ch_mag0,300*nsymb,1,1);
  write_output("dlsch_mag2.m","dlschmag2",ue->pdsch_vars_ra[0]->dl_ch_magb0,300*nsymb,1,1);
}

void phy_reset_ue(uint8_t Mod_id,uint8_t CC_id,uint8_t eNB_index)
{

  // This flushes ALL DLSCH and ULSCH harq buffers of ALL connected eNBs...add the eNB_index later
  // for more flexibility

  uint8_t i,j,k,s;
  PHY_VARS_UE *ue = PHY_vars_UE_g[Mod_id][CC_id];

  //[NUMBER_OF_RX_THREAD=2][NUMBER_OF_CONNECTED_eNB_MAX][2];
  for(int l=0; l<2; l++) {
      for(i=0; i<NUMBER_OF_CONNECTED_eNB_MAX; i++) {
          for(j=0; j<2; j++) {
              //DL HARQ
              if(ue->dlsch[l][i][j]) {
                  for(k=0; k<NUMBER_OF_HARQ_PID_MAX && ue->dlsch[l][i][j]->harq_processes[k]; k++) {
                      ue->dlsch[l][i][j]->harq_processes[k]->status = SCH_IDLE;
                      for (s=0; s<10; s++) {
                          // reset ACK/NACK bit to DTX for all subframes s = 0..9
                          ue->dlsch[l][i][j]->harq_ack[s].ack = 2;
                          ue->dlsch[l][i][j]->harq_ack[s].send_harq_status = 0;
                          ue->dlsch[l][i][j]->harq_ack[s].vDAI_UL = 0xff;
                          ue->dlsch[l][i][j]->harq_ack[s].vDAI_DL = 0xff;
                      }
                  }
              }
          }

          //UL HARQ
          if(ue->ulsch[i]) {
              for(k=0; k<NUMBER_OF_HARQ_PID_MAX && ue->ulsch[i]->harq_processes[k]; k++) {
                  ue->ulsch[i]->harq_processes[k]->status = SCH_IDLE;
                  //Set NDIs for all UL HARQs to 0
                  //  ue->ulsch[i]->harq_processes[k]->Ndi = 0;

              }
          }

          // flush Msg3 buffer
          ue->ulsch_Msg3_active[i] = 0;

      }
  }
}

void ra_failed(uint8_t Mod_id,uint8_t CC_id,uint8_t eNB_index)
{

  // if contention resolution fails, go back to PRACH
  PHY_vars_UE_g[Mod_id][CC_id]->UE_mode[eNB_index] = PRACH;
  PHY_vars_UE_g[Mod_id][CC_id]->pdcch_vars[0][eNB_index]->crnti_is_temporary = 0;
  PHY_vars_UE_g[Mod_id][CC_id]->pdcch_vars[0][eNB_index]->crnti = 0;
  PHY_vars_UE_g[Mod_id][CC_id]->pdcch_vars[1][eNB_index]->crnti_is_temporary = 0;
  PHY_vars_UE_g[Mod_id][CC_id]->pdcch_vars[1][eNB_index]->crnti = 0;
  LOG_E(PHY,"[UE %d] Random-access procedure fails, going back to PRACH, setting SIStatus = 0, discard temporary C-RNTI and State RRC_IDLE\n",Mod_id);
  //mac_xface->macphy_exit("");
}

void ra_succeeded(uint8_t Mod_id,uint8_t CC_id,uint8_t eNB_index)
{

  int i;

  LOG_I(PHY,"[UE %d][RAPROC] Random-access procedure succeeded. Set C-RNTI = Temporary C-RNTI\n",Mod_id);

  PHY_vars_UE_g[Mod_id][CC_id]->pdcch_vars[0][eNB_index]->crnti_is_temporary = 0;
  PHY_vars_UE_g[Mod_id][CC_id]->pdcch_vars[1][eNB_index]->crnti_is_temporary = 0;
  PHY_vars_UE_g[Mod_id][CC_id]->ulsch_Msg3_active[eNB_index] = 0;
  PHY_vars_UE_g[Mod_id][CC_id]->UE_mode[eNB_index] = PUSCH;

  for (i=0; i<8; i++) {
    if (PHY_vars_UE_g[Mod_id][CC_id]->ulsch[eNB_index]->harq_processes[i]) {
      PHY_vars_UE_g[Mod_id][CC_id]->ulsch[eNB_index]->harq_processes[i]->status=IDLE;
      PHY_vars_UE_g[Mod_id][CC_id]->dlsch[0][eNB_index][0]->harq_processes[i]->round=0;
      PHY_vars_UE_g[Mod_id][CC_id]->dlsch[1][eNB_index][0]->harq_processes[i]->round=0;
    }
  }


}

UE_MODE_t get_ue_mode(uint8_t Mod_id,uint8_t CC_id,uint8_t eNB_index)
{

  return(PHY_vars_UE_g[Mod_id][CC_id]->UE_mode[eNB_index]);

}
void process_timing_advance_rar(PHY_VARS_UE *ue,UE_rxtx_proc_t *proc,uint16_t timing_advance) {

  ue->timing_advance = timing_advance*4;


#ifdef DEBUG_PHY_PROC
  /* TODO: fix this log, what is 'HW timing advance'? */
  /*LOG_I(PHY,"[UE %d] AbsoluteSubFrame %d.%d, received (rar) timing_advance %d, HW timing advance %d\n",ue->Mod_id,proc->frame_rx, proc->subframe_rx, ue->timing_advance);*/
  LOG_I(PHY,"[UE %d] AbsoluteSubFrame %d.%d, received (rar) timing_advance %d\n",ue->Mod_id,proc->frame_rx, proc->subframe_rx, ue->timing_advance);
#endif

}

void process_timing_advance(uint8_t Mod_id,uint8_t CC_id,int16_t timing_advance)
{

  //  uint32_t frame = PHY_vars_UE_g[Mod_id]->frame;

  // timing advance has Q1.5 format
  timing_advance = timing_advance - 31;

  PHY_vars_UE_g[Mod_id][CC_id]->timing_advance = PHY_vars_UE_g[Mod_id][CC_id]->timing_advance+timing_advance*4; //this is for 25RB only!!!


  LOG_D(PHY,"[UE %d] Got timing advance %d from MAC, new value %d\n",Mod_id, timing_advance, PHY_vars_UE_g[Mod_id][CC_id]->timing_advance);


}

uint8_t is_SR_TXOp(PHY_VARS_UE *ue,UE_rxtx_proc_t *proc,uint8_t eNB_id)
{

  int subframe=proc->subframe_tx;

  LOG_D(PHY,"[UE %d][SR %x] Frame %d subframe %d Checking for SR TXOp (sr_ConfigIndex %d)\n",
        ue->Mod_id,ue->pdcch_vars[proc->subframe_rx & 0x1][eNB_id]->crnti,proc->frame_tx,subframe,
        ue->scheduling_request_config[eNB_id].sr_ConfigIndex);

  if (ue->scheduling_request_config[eNB_id].sr_ConfigIndex <= 4) {        // 5 ms SR period
    if ((subframe%5) == ue->scheduling_request_config[eNB_id].sr_ConfigIndex)
      return(1);
  } else if (ue->scheduling_request_config[eNB_id].sr_ConfigIndex <= 14) { // 10 ms SR period
    if (subframe==(ue->scheduling_request_config[eNB_id].sr_ConfigIndex-5))
      return(1);
  } else if (ue->scheduling_request_config[eNB_id].sr_ConfigIndex <= 34) { // 20 ms SR period
    if ((10*(proc->frame_tx&1)+subframe) == (ue->scheduling_request_config[eNB_id].sr_ConfigIndex-15))
      return(1);
  } else if (ue->scheduling_request_config[eNB_id].sr_ConfigIndex <= 74) { // 40 ms SR period
    if ((10*(proc->frame_tx&3)+subframe) == (ue->scheduling_request_config[eNB_id].sr_ConfigIndex-35))
      return(1);
  } else if (ue->scheduling_request_config[eNB_id].sr_ConfigIndex <= 154) { // 80 ms SR period
    if ((10*(proc->frame_tx&7)+subframe) == (ue->scheduling_request_config[eNB_id].sr_ConfigIndex-75))
      return(1);
  }

  return(0);
}

uint8_t is_cqi_TXOp(PHY_VARS_UE *ue,UE_rxtx_proc_t *proc,uint8_t eNB_id)
{
  int subframe = proc->subframe_tx;
  int frame    = proc->frame_tx;
  CQI_REPORTPERIODIC *cqirep = &ue->cqi_report_config[eNB_id].CQI_ReportPeriodic;

  //LOG_I(PHY,"[UE %d][CRNTI %x] AbsSubFrame %d.%d Checking for CQI TXOp (cqi_ConfigIndex %d) isCQIOp %d\n",
  //      ue->Mod_id,ue->pdcch_vars[eNB_id]->crnti,frame,subframe,
  //      cqirep->cqi_PMI_ConfigIndex,
  //      (((10*frame + subframe) % cqirep->Npd) == cqirep->N_OFFSET_CQI));

  if (cqirep->cqi_PMI_ConfigIndex==-1)
    return(0);
  else if (((10*frame + subframe) % cqirep->Npd) == cqirep->N_OFFSET_CQI)
    return(1);
  else
    return(0);
}
uint8_t is_ri_TXOp(PHY_VARS_UE *ue,UE_rxtx_proc_t *proc,uint8_t eNB_id)
{


  int subframe = proc->subframe_tx;
  int frame    = proc->frame_tx;
  CQI_REPORTPERIODIC *cqirep = &ue->cqi_report_config[eNB_id].CQI_ReportPeriodic;
  int log2Mri = cqirep->ri_ConfigIndex/161;
  int N_OFFSET_RI = cqirep->ri_ConfigIndex % 161;

  //LOG_I(PHY,"[UE %d][CRNTI %x] AbsSubFrame %d.%d Checking for RI TXOp (ri_ConfigIndex %d) isRIOp %d\n",
  //      ue->Mod_id,ue->pdcch_vars[eNB_id]->crnti,frame,subframe,
  //      cqirep->ri_ConfigIndex,
  //      (((10*frame + subframe + cqirep->N_OFFSET_CQI - N_OFFSET_RI) % (cqirep->Npd<<log2Mri)) == 0));
  if (cqirep->ri_ConfigIndex==-1)
    return(0);
  else if (((10*frame + subframe + cqirep->N_OFFSET_CQI - N_OFFSET_RI) % (cqirep->Npd<<log2Mri)) == 0)
    return(1);
  else
    return(0);
}

void compute_cqi_ri_resources(PHY_VARS_UE *ue,
                              LTE_UE_ULSCH_t *ulsch,
                              uint8_t eNB_id,
                              uint16_t rnti,
                              uint16_t p_rnti,
                              uint16_t cba_rnti,
                              uint8_t cqi_status,
                              uint8_t ri_status)
{
    //PHY_MEASUREMENTS *meas = &ue->measurements;
    //uint8_t transmission_mode = ue->transmission_mode[eNB_id];


    //LOG_I(PHY,"compute_cqi_ri_resources O_RI %d O %d uci format %d \n",ulsch->O_RI,ulsch->O,ulsch->uci_format);
    if (cqi_status == 1 || ri_status == 1)
    {
        ulsch->O = 4;
    }
}

void ue_compute_srs_occasion(PHY_VARS_UE *ue,UE_rxtx_proc_t *proc,uint8_t eNB_id,uint8_t isSubframeSRS)
{

  LTE_DL_FRAME_PARMS *frame_parms = &ue->frame_parms;
  int frame_tx    = proc->frame_tx;
  int subframe_tx = proc->subframe_tx;
  SOUNDINGRS_UL_CONFIG_DEDICATED *pSoundingrs_ul_config_dedicated=&ue->soundingrs_ul_config_dedicated[eNB_id];
  uint16_t srsPeriodicity;
  uint16_t srsOffset;
  uint8_t is_pucch2_subframe = 0;
  uint8_t is_sr_an_subframe  = 0;

  // check for SRS opportunity
  pSoundingrs_ul_config_dedicated->srsUeSubframe   = 0;
  pSoundingrs_ul_config_dedicated->srsCellSubframe = isSubframeSRS;

  if (isSubframeSRS) {
    LOG_D(PHY," SrsDedicatedSetup: %d \n",pSoundingrs_ul_config_dedicated->srsConfigDedicatedSetup);
      if(pSoundingrs_ul_config_dedicated->srsConfigDedicatedSetup)
      {
          compute_srs_pos(frame_parms->frame_type, pSoundingrs_ul_config_dedicated->srs_ConfigIndex, &srsPeriodicity, &srsOffset);

          LOG_D(PHY," srsPeriodicity: %d srsOffset: %d isSubframeSRS %d \n",srsPeriodicity,srsOffset,isSubframeSRS);

          // transmit SRS if the four following constraints are respected:
          // - UE is configured to transmit SRS
          // - SRS are configured in current subframe
          // - UE is configured to send SRS in this subframe

          // 36.213 8.2
          // 1- A UE shall not transmit SRS whenever SRS and PUCCH format 2/2a/2b transmissions happen to coincide in the same subframe
          // 2- A UE shall not transmit SRS whenever SRS transmit
          //    on and PUCCH transmission carrying ACK/NACK and/or
          //    positive SR happen to coincide in the same subframe if the parameter
          //    Simultaneous-AN-and-SRS is FALSE

          // check PUCCH format 2/2a/2b transmissions
          is_pucch2_subframe = is_cqi_TXOp(ue,proc,eNB_id) && (ue->cqi_report_config[eNB_id].CQI_ReportPeriodic.cqi_PMI_ConfigIndex>0);
          is_pucch2_subframe = (is_ri_TXOp(ue,proc,eNB_id) && (ue->cqi_report_config[eNB_id].CQI_ReportPeriodic.ri_ConfigIndex>0)) || is_pucch2_subframe;

          // check ACK/SR transmission
          if(frame_parms->soundingrs_ul_config_common.ackNackSRS_SimultaneousTransmission == FALSE)
          {
              if(is_SR_TXOp(ue,proc,eNB_id))
              {
                  uint32_t SR_payload = 0;
                  if (ue->mac_enabled==1)
                  {
                      int Mod_id = ue->Mod_id;
                      int CC_id = ue->CC_id;
                      SR_payload = mac_xface->ue_get_SR(Mod_id,
                              CC_id,
                              frame_tx,
                              eNB_id,
                              ue->pdcch_vars[proc->subframe_rx & 0x1][eNB_id]->crnti,
                              subframe_tx); // subframe used for meas gap

                      if (SR_payload > 0)
                          is_sr_an_subframe = 1;
                  }
              }

              uint8_t pucch_ack_payload[2];
              if (get_ack(&ue->frame_parms,
                      ue->dlsch[proc->subframe_rx&0x1][eNB_id][0]->harq_ack,
                      subframe_tx,proc->subframe_rx,pucch_ack_payload,0) > 0)
              {
                  is_sr_an_subframe = 1;
              }
          }

          // check SRS UE opportunity
          if( isSubframeSRS  &&
                  (((10*frame_tx+subframe_tx) % srsPeriodicity) == srsOffset)
          )
          {
              if ((is_pucch2_subframe == 0) && (is_sr_an_subframe == 0))
              {
                  pSoundingrs_ul_config_dedicated->srsUeSubframe = 1;
                  ue->ulsch[eNB_id]->srs_active   = 1;
                  ue->ulsch[eNB_id]->Nsymb_pusch  = 12-(frame_parms->Ncp<<1)- ue->ulsch[eNB_id]->srs_active;
              }
              else
              {
                  LOG_I(PHY,"DROP UE-SRS-TX for this subframe %d.%d: collision with PUCCH2 or SR/AN: PUCCH2-occasion: %d, SR-AN-occasion[simSRS-SR-AN %d]: %d  \n", frame_tx, subframe_tx, is_pucch2_subframe, frame_parms->soundingrs_ul_config_common.ackNackSRS_SimultaneousTransmission, is_sr_an_subframe);
              }
          }
      }
      LOG_D(PHY," srsCellSubframe: %d, srsUeSubframe: %d, Nsymb-pusch: %d \n", pSoundingrs_ul_config_dedicated->srsCellSubframe, pSoundingrs_ul_config_dedicated->srsUeSubframe, ue->ulsch[eNB_id]->Nsymb_pusch);
  }
}


void get_cqipmiri_params(PHY_VARS_UE *ue,uint8_t eNB_id)
{

  CQI_REPORTPERIODIC *cqirep = &ue->cqi_report_config[eNB_id].CQI_ReportPeriodic;
  int cqi_PMI_ConfigIndex = cqirep->cqi_PMI_ConfigIndex;

  if (ue->frame_parms.frame_type == FDD) {
    if (cqi_PMI_ConfigIndex <= 1) {        // 2 ms CQI_PMI period
      cqirep->Npd = 2;
      cqirep->N_OFFSET_CQI = cqi_PMI_ConfigIndex;
    } else if (cqi_PMI_ConfigIndex <= 6) { // 5 ms CQI_PMI period
      cqirep->Npd = 5;
      cqirep->N_OFFSET_CQI = cqi_PMI_ConfigIndex-2;
    } else if (cqi_PMI_ConfigIndex <=16) { // 10ms CQI_PMI period
      cqirep->Npd = 10;
      cqirep->N_OFFSET_CQI = cqi_PMI_ConfigIndex-7;
    } else if (cqi_PMI_ConfigIndex <= 36) { // 20 ms CQI_PMI period
      cqirep->Npd = 20;
      cqirep->N_OFFSET_CQI = cqi_PMI_ConfigIndex-17;
    } else if (cqi_PMI_ConfigIndex <= 76) { // 40 ms CQI_PMI period
      cqirep->Npd = 40;
      cqirep->N_OFFSET_CQI = cqi_PMI_ConfigIndex-37;
    } else if (cqi_PMI_ConfigIndex <= 156) { // 80 ms CQI_PMI period
      cqirep->Npd = 80;
      cqirep->N_OFFSET_CQI = cqi_PMI_ConfigIndex-77;
    } else if (cqi_PMI_ConfigIndex <= 316) { // 160 ms CQI_PMI period
      cqirep->Npd = 160;
      cqirep->N_OFFSET_CQI = cqi_PMI_ConfigIndex-157;
    }
    else if (cqi_PMI_ConfigIndex > 317) {

      if (cqi_PMI_ConfigIndex <= 349) { // 32 ms CQI_PMI period
  cqirep->Npd = 32;
      cqirep->N_OFFSET_CQI = cqi_PMI_ConfigIndex-318;
      }
      else if (cqi_PMI_ConfigIndex <= 413) { // 64 ms CQI_PMI period
  cqirep->Npd = 64;
  cqirep->N_OFFSET_CQI = cqi_PMI_ConfigIndex-350;
      }
      else if (cqi_PMI_ConfigIndex <= 541) { // 128 ms CQI_PMI period
  cqirep->Npd = 128;
  cqirep->N_OFFSET_CQI = cqi_PMI_ConfigIndex-414;
      }
    }
  }
  else { // TDD
   if (cqi_PMI_ConfigIndex == 0) {        // all UL subframes
     cqirep->Npd = 1;
     cqirep->N_OFFSET_CQI = 0;
   } else if (cqi_PMI_ConfigIndex <= 6) { // 5 ms CQI_PMI period
     cqirep->Npd = 5;
     cqirep->N_OFFSET_CQI = cqi_PMI_ConfigIndex-1;
   } else if (cqi_PMI_ConfigIndex <=16) { // 10ms CQI_PMI period
     cqirep->Npd = 10;
     cqirep->N_OFFSET_CQI = cqi_PMI_ConfigIndex-6;
   } else if (cqi_PMI_ConfigIndex <= 36) { // 20 ms CQI_PMI period
     cqirep->Npd = 20;
     cqirep->N_OFFSET_CQI = cqi_PMI_ConfigIndex-16;
   } else if (cqi_PMI_ConfigIndex <= 76) { // 40 ms CQI_PMI period
     cqirep->Npd = 40;
     cqirep->N_OFFSET_CQI = cqi_PMI_ConfigIndex-36;
   } else if (cqi_PMI_ConfigIndex <= 156) { // 80 ms CQI_PMI period
     cqirep->Npd = 80;
     cqirep->N_OFFSET_CQI = cqi_PMI_ConfigIndex-76;
   } else if (cqi_PMI_ConfigIndex <= 316) { // 160 ms CQI_PMI period
     cqirep->Npd = 160;
     cqirep->N_OFFSET_CQI = cqi_PMI_ConfigIndex-156;
   }
  }
}

PUCCH_FMT_t get_pucch_format(lte_frame_type_t frame_type,
                             lte_prefix_type_t cyclic_prefix_type,
                             uint8_t SR_payload,
                             uint8_t nb_cw,
                             uint8_t cqi_status,
                             uint8_t ri_status)
{
  if((cqi_status == 0) && (ri_status==0))
  {
      // PUCCH Format 1 1a 1b
      // 1- SR only ==> PUCCH format 1
      // 2- 1bit Ack/Nack with/without SR  ==> PUCCH format 1a
      // 3- 2bits Ack/Nack with/without SR ==> PUCCH format 1b
      if(nb_cw == 1)
      {
          return pucch_format1a;
      }
      if(nb_cw == 2)
      {
          return pucch_format1b;
      }
      if(SR_payload == 1)
      {
          return pucch_format1;
          /*
          if (frame_type == FDD) {
              return pucch_format1;
          } else if (frame_type == TDD) {
              return pucch_format1b;
          } else {
              AssertFatal(1==0,"Unknown frame_type");
          }*/
      }
  }
  else
  {
      // PUCCH Format 2 2a 2b
      // 1- CQI only or RI only  ==> PUCCH format 2
      // 2- CQI or RI + 1bit Ack/Nack for normal CP  ==> PUCCH format 2a
      // 3- CQI or RI + 2bits Ack/Nack for normal CP ==> PUCCH format 2b
      // 4- CQI or RI + Ack/Nack for extended CP ==> PUCCH format 2
      if(nb_cw == 0)
      {
          return pucch_format2;
      }
      if(cyclic_prefix_type == NORMAL)
      {
          if(nb_cw == 1)
          {
              return pucch_format2a;
          }
          if(nb_cw == 2)
          {
              return pucch_format2b;
          }
      }
      else
      {
          return pucch_format2;
      }
  }
  return pucch_format1a;
}
uint16_t get_n1_pucch(PHY_VARS_UE *ue,
          UE_rxtx_proc_t *proc,
                      harq_status_t *harq_ack,
                      uint8_t eNB_id,
                      uint8_t *b,
                      uint8_t SR)
{

  LTE_DL_FRAME_PARMS *frame_parms=&ue->frame_parms;
  uint8_t nCCE0,nCCE1,nCCE2,nCCE3,harq_ack1,harq_ack0,harq_ack3,harq_ack2;
  ANFBmode_t bundling_flag;
  uint16_t n1_pucch0=0,n1_pucch1=0,n1_pucch2=0,n1_pucch3=0,n1_pucch_inter;
  static uint8_t candidate_dl[9]; // which downlink(s) the current ACK/NACK is associating to
  uint8_t last_dl=0xff; // the last downlink with valid DL-DCI. for calculating the PUCCH resource index
  int sf;
  int M;
  uint8_t ack_counter=0;
  // clear this, important for case where n1_pucch selection is not used
  int subframe=proc->subframe_tx;

  ue->pucch_sel[subframe] = 0;

  if (frame_parms->frame_type == FDD ) { // FDD
    sf = (subframe<4)? subframe+6 : subframe-4;
    LOG_D(PHY,"n1_pucch_UE: subframe %d, nCCE %d\n",sf,ue->pdcch_vars[proc->subframe_rx&0x1][eNB_id]->nCCE[sf]);

    if (SR == 0)
      return(frame_parms->pucch_config_common.n1PUCCH_AN + ue->pdcch_vars[proc->subframe_rx & 0x1][eNB_id]->nCCE[sf]);
    else
      return(ue->scheduling_request_config[eNB_id].sr_PUCCH_ResourceIndex);
  } else {

    bundling_flag = ue->pucch_config_dedicated[eNB_id].tdd_AckNackFeedbackMode;
#ifdef DEBUG_PHY_PROC

    if (bundling_flag==bundling) {
      LOG_I(PHY,"[UE%d] Frame %d subframe %d : get_n1_pucch, bundling, SR %d/%d\n",ue->Mod_id,proc->frame_tx,subframe,SR,
            ue->scheduling_request_config[eNB_id].sr_PUCCH_ResourceIndex);
    } else {
      LOG_I(PHY,"[UE%d] Frame %d subframe %d : get_n1_pucch, multiplexing, SR %d/%d\n",ue->Mod_id,proc->frame_tx,subframe,SR,
            ue->scheduling_request_config[eNB_id].sr_PUCCH_ResourceIndex);
    }

#endif

    switch (frame_parms->tdd_config) {
    case 1:  // DL:S:UL:UL:DL:DL:S:UL:UL:DL

      harq_ack0 = 2; // DTX
      M=1;

      // This is the offset for a particular subframe (2,3,4) => (0,2,4)
      if (subframe == 2) {  // ACK subframes 5,6
        candidate_dl[0] = 6;
        candidate_dl[1] = 5;
        M=2;
      } else if (subframe == 3) { // ACK subframe 9
        candidate_dl[0] = 9;
      } else if (subframe == 7) { // ACK subframes 0,1
        candidate_dl[0] = 1;
        candidate_dl[1] = 0;
        M=2;
      } else if (subframe == 8) { // ACK subframes 4
        candidate_dl[0] = 4;
      } else {
        LOG_E(PHY,"[UE%d] : Frame %d phy_procedures_lte.c: get_n1pucch, illegal tx-subframe %d for tdd_config %d\n",
              ue->Mod_id,proc->frame_tx,subframe,frame_parms->tdd_config);
        return(0);
      }

      // checking which downlink candidate is the last downlink with valid DL-DCI
      int k;
      for (k=0;k<M;k++) {
        if (harq_ack[candidate_dl[k]].send_harq_status>0) {
          last_dl = candidate_dl[k];
          break;
        }
      }
      if (last_dl >= 10) {
        LOG_E(PHY,"[UE%d] : Frame %d phy_procedures_lte.c: get_n1pucch, illegal rx-subframe %d (tx-subframe %d) for tdd_config %d\n",
              ue->Mod_id,proc->frame_tx,last_dl,subframe,frame_parms->tdd_config);
        return (0);
      }

      LOG_D(PHY,"SFN/SF %d/%d calculating n1_pucch0 from last_dl=%d\n",
          proc->frame_tx%1024,
          proc->subframe_tx,
          last_dl);

      // i=0
      nCCE0 = ue->pdcch_vars[proc->subframe_rx & 0x1][eNB_id]->nCCE[last_dl];
      n1_pucch0 = get_Np(frame_parms->N_RB_DL,nCCE0,0) + nCCE0+ frame_parms->pucch_config_common.n1PUCCH_AN;

      harq_ack0 = b[0];

      if (harq_ack0!=2) {  // DTX
        if (frame_parms->frame_type == FDD ) {
          if (SR == 0) {  // last paragraph pg 68 from 36.213 (v8.6), m=0
            b[0]=(M==2) ? 1-harq_ack0 : harq_ack0;
            b[1]=harq_ack0;   // in case we use pucch format 1b (subframes 2,7)
          ue->pucch_sel[subframe] = 0;
            return(n1_pucch0);
          } else { // SR and only 0 or 1 ACKs (first 2 entries in Table 7.3-1 of 36.213)
            b[0]=harq_ack0;
          return(ue->scheduling_request_config[eNB_id].sr_PUCCH_ResourceIndex);
          }
        } else {
          if (SR == 0) {
            b[0] = harq_ack0;
            b[1] = harq_ack0;
            ue->pucch_sel[subframe] = 0;
            return(n1_pucch0);
          } else {
            b[0] = harq_ack0;
            b[1] = harq_ack0;
            return(ue->scheduling_request_config[eNB_id].sr_PUCCH_ResourceIndex);
          }
        }
      }


      break;

    case 3:  // DL:S:UL:UL:UL:DL:DL:DL:DL:DL
      // in this configuration we have M=2 from pg 68 of 36.213 (v8.6)
      // Note: this doesn't allow using subframe 1 for PDSCH transmission!!! (i.e. SF 1 cannot be acked in SF 2)
      // set ACK/NAKs to DTX
      harq_ack1 = 2; // DTX
      harq_ack0 = 2; // DTX
      // This is the offset for a particular subframe (2,3,4) => (0,2,4)
      last_dl = (subframe-2)<<1;
      // i=0
      nCCE0 = ue->pdcch_vars[proc->subframe_rx & 0x1][eNB_id]->nCCE[5+last_dl];
      n1_pucch0 = get_Np(frame_parms->N_RB_DL,nCCE0,0) + nCCE0+ frame_parms->pucch_config_common.n1PUCCH_AN;
      // i=1
      nCCE1 = ue->pdcch_vars[proc->subframe_rx & 0x1][eNB_id]->nCCE[(6+last_dl)%10];
      n1_pucch1 = get_Np(frame_parms->N_RB_DL,nCCE1,1) + nCCE1 + frame_parms->pucch_config_common.n1PUCCH_AN;

      // set ACK/NAK to values if not DTX
      if (ue->dlsch[proc->subframe_rx&0x1][eNB_id][0]->harq_ack[(6+last_dl)%10].send_harq_status>0)  // n-6 // subframe 6 is to be ACK/NAKed
        harq_ack1 = ue->dlsch[proc->subframe_rx&0x1][eNB_id][0]->harq_ack[(6+last_dl)%10].ack;

      if (ue->dlsch[proc->subframe_rx&0x1][eNB_id][0]->harq_ack[5+last_dl].send_harq_status>0)  // n-6 // subframe 5 is to be ACK/NAKed
        harq_ack0 = ue->dlsch[proc->subframe_rx&0x1][eNB_id][0]->harq_ack[5+last_dl].ack;

      LOG_D(PHY,"SFN/SF %d/%d calculating n1_pucch cce0=%d n1_pucch0=%d cce1=%d n1_pucch1=%d\n",
                                      proc->frame_tx%1024,
                                      proc->subframe_tx,
                                      nCCE0,n1_pucch0,
                                      nCCE1,n1_pucch1);

      if (harq_ack1!=2) { // n-6 // subframe 6,8,0 and maybe 5,7,9 is to be ACK/NAKed

        if ((bundling_flag==bundling)&&(SR == 0)) {  // This is for bundling without SR,
          // n1_pucch index takes value of smallest element in set {0,1}
          // i.e. 0 if harq_ack0 is not DTX, otherwise 1
          b[0] = harq_ack1;

          if (harq_ack0!=2)
            b[0]=b[0]&harq_ack0;

          ue->pucch_sel[subframe] = 1;
          return(n1_pucch1);

        } else if ((bundling_flag==multiplexing)&&(SR==0)) { // Table 10.1
          if (harq_ack0 == 2)
            harq_ack0 = 0;

          b[1] = harq_ack0;
          b[0] = (harq_ack0!=harq_ack1)?0:1;

          if ((harq_ack0 == 1) && (harq_ack1 == 0)) {
            ue->pucch_sel[subframe] = 0;
            return(n1_pucch0);
          } else {
            ue->pucch_sel[subframe] = 1;
            return(n1_pucch1);
          }
        } else if (SR==1) { // SR and 0,1,or 2 ACKS, (first 3 entries in Table 7.3-1 of 36.213)
          // this should be number of ACKs (including
          if (harq_ack0 == 2)
            harq_ack0 = 0;

          b[0]= harq_ack1 | harq_ack0;
          b[1]= harq_ack1 ^ harq_ack0;
          return(ue->scheduling_request_config[eNB_id].sr_PUCCH_ResourceIndex);
        }
      } else if (harq_ack0!=2) { // n-7  // subframe 5,7,9 only is to be ACK/NAKed
        if ((bundling_flag==bundling)&&(SR == 0)) {  // last paragraph pg 68 from 36.213 (v8.6), m=0
          b[0]=harq_ack0;
          ue->pucch_sel[subframe] = 0;
          return(n1_pucch0);
        } else if ((bundling_flag==multiplexing)&&(SR==0)) { // Table 10.1 with i=1 set to DTX
          b[0] = harq_ack0;
          b[1] = 1-b[0];
          ue->pucch_sel[subframe] = 0;
          return(n1_pucch0);
        } else if (SR==1) { // SR and only 0 or 1 ACKs (first 2 entries in Table 7.3-1 of 36.213)
          b[0]=harq_ack0;
          b[1]=b[0];
          return(ue->scheduling_request_config[eNB_id].sr_PUCCH_ResourceIndex);
        }
      }

      break;

    case 4:  // DL:S:UL:UL:DL:DL:DL:DL:DL:DL
          // in this configuration we have M=4 from pg 68 of 36.213 (v8.6)
          // Note: this doesn't allow using subframe 1 for PDSCH transmission!!! (i.e. SF 1 cannot be acked in SF 2)
          // set ACK/NAKs to DTX
          harq_ack3 = 2; // DTX
          harq_ack2 = 2; // DTX
          harq_ack1 = 2; // DTX
          harq_ack0 = 2; // DTX
          // This is the offset for a particular subframe (2,3,4) => (0,2,4)
          //last_dl = (subframe-2)<<1;
          if (subframe == 2) {
          // i=0
          //nCCE0 = ue->pdcch_vars[proc->subframe_rx & 0x1][eNB_id]->nCCE[2+subframe];
          nCCE0 = ue->pdcch_vars[proc->subframe_rx & 0x1][eNB_id]->nCCE[(8+subframe)%10];
          n1_pucch0 = 2*get_Np(frame_parms->N_RB_DL,nCCE0,0) + nCCE0+ frame_parms->pucch_config_common.n1PUCCH_AN;
          // i=1
          nCCE1 = ue->pdcch_vars[proc->subframe_rx & 0x1][eNB_id]->nCCE[2+subframe];
          n1_pucch1 = get_Np(frame_parms->N_RB_DL,nCCE1,0) + get_Np(frame_parms->N_RB_DL,nCCE1,1) + nCCE1 + frame_parms->pucch_config_common.n1PUCCH_AN;
          // i=2
          nCCE2 = ue->pdcch_vars[proc->subframe_rx & 0x1][eNB_id]->nCCE[(8+subframe)%10];
          n1_pucch2 = 2*get_Np(frame_parms->N_RB_DL,nCCE2,1) + nCCE2+ frame_parms->pucch_config_common.n1PUCCH_AN;
          // i=3
          //nCCE3 = ue->pdcch_vars[proc->subframe_rx & 0x1][eNB_id]->nCCE[(9+subframe)%10];
          //n1_pucch3 = get_Np(frame_parms->N_RB_DL,nCCE3,1) + nCCE3 + frame_parms->pucch_config_common.n1PUCCH_AN;

          // set ACK/NAK to values if not DTX
          if (ue->dlsch[proc->subframe_rx&0x1][eNB_id][0]->harq_ack[(8+subframe)%10].send_harq_status>0)  // n-6 // subframe 6 is to be ACK/NAKed
            harq_ack0 = ue->dlsch[proc->subframe_rx&0x1][eNB_id][0]->harq_ack[(8+subframe)%10].ack;

          if (ue->dlsch[proc->subframe_rx&0x1][eNB_id][0]->harq_ack[2+subframe].send_harq_status>0)  // n-6 // subframe 5 is to be ACK/NAKed
            harq_ack1 = ue->dlsch[proc->subframe_rx&0x1][eNB_id][0]->harq_ack[2+subframe].ack;

          if (ue->dlsch[proc->subframe_rx&0x1][eNB_id][0]->harq_ack[3+subframe].send_harq_status>0)  // n-6 // subframe 6 is to be ACK/NAKed
            harq_ack2 = ue->dlsch[proc->subframe_rx&0x1][eNB_id][0]->harq_ack[3+subframe].ack;

          //if (ue->dlsch[proc->subframe_rx&0x1][eNB_id][0]->harq_ack[(9+subframe)%10].send_harq_status>0)  // n-6 // subframe 5 is to be ACK/NAKed
            //harq_ack3 = ue->dlsch[proc->subframe_rx&0x1][eNB_id][0]->harq_ack[(9+subframe)%10].ack;
          //LOG_I(PHY,"SFN/SF %d/%d calculating n1_pucch cce0=%d n1_pucch0=%d cce1=%d n1_pucch1=%d cce2=%d n1_pucch2=%d\n",
          //                      proc->frame_tx%1024,
          //                      proc->subframe_tx,
          //                      nCCE0,n1_pucch0,
          //                      nCCE1,n1_pucch1, nCCE2, n1_pucch2);
          }else if (subframe == 3) {
          // i=0

          nCCE0 = ue->pdcch_vars[proc->subframe_rx & 0x1][eNB_id]->nCCE[4+subframe];
          n1_pucch0 = 3*get_Np(frame_parms->N_RB_DL,nCCE0,0) + nCCE0+ frame_parms->pucch_config_common.n1PUCCH_AN;
          // i=1
          nCCE1 = ue->pdcch_vars[proc->subframe_rx & 0x1][eNB_id]->nCCE[5+subframe];
          n1_pucch1 = 2*get_Np(frame_parms->N_RB_DL,nCCE1,0) + get_Np(frame_parms->N_RB_DL,nCCE1,1) + nCCE1 + frame_parms->pucch_config_common.n1PUCCH_AN;
          // i=2
          nCCE2 = ue->pdcch_vars[proc->subframe_rx & 0x1][eNB_id]->nCCE[(6+subframe)];
          n1_pucch2 = get_Np(frame_parms->N_RB_DL,nCCE2,0) + 2*get_Np(frame_parms->N_RB_DL,nCCE2,1) + nCCE2+ frame_parms->pucch_config_common.n1PUCCH_AN;
          // i=3
          nCCE3 = ue->pdcch_vars[proc->subframe_rx & 0x1][eNB_id]->nCCE[(3+subframe)];
          n1_pucch3 = 3*get_Np(frame_parms->N_RB_DL,nCCE3,1) + nCCE3 + frame_parms->pucch_config_common.n1PUCCH_AN;

          // set ACK/NAK to values if not DTX
          if (ue->dlsch[proc->subframe_rx&0x1][eNB_id][0]->harq_ack[4+subframe].send_harq_status>0)  // n-6 // subframe 6 is to be ACK/NAKed
          harq_ack0 = ue->dlsch[proc->subframe_rx&0x1][eNB_id][0]->harq_ack[4+subframe].ack;

          if (ue->dlsch[proc->subframe_rx&0x1][eNB_id][0]->harq_ack[5+subframe].send_harq_status>0)  // n-6 // subframe 5 is to be ACK/NAKed
          harq_ack1 = ue->dlsch[proc->subframe_rx&0x1][eNB_id][0]->harq_ack[5+subframe].ack;

          if (ue->dlsch[proc->subframe_rx&0x1][eNB_id][0]->harq_ack[(6+subframe)].send_harq_status>0)  // n-6 // subframe 6 is to be ACK/NAKed
          harq_ack2 = ue->dlsch[proc->subframe_rx&0x1][eNB_id][0]->harq_ack[(6+subframe)].ack;

          if (ue->dlsch[proc->subframe_rx&0x1][eNB_id][0]->harq_ack[(3+subframe)].send_harq_status>0)  // n-6 // subframe 5 is to be ACK/NAKed
          harq_ack3 = ue->dlsch[proc->subframe_rx&0x1][eNB_id][0]->harq_ack[(3+subframe)].ack;
          }

          //LOG_I(PHY,"SFN/SF %d/%d calculating n1_pucch cce0=%d n1_pucch0=%d harq_ack0=%d cce1=%d n1_pucch1=%d harq_ack1=%d cce2=%d n1_pucch2=%d harq_ack2=%d cce3=%d n1_pucch3=%d harq_ack3=%d bundling_flag=%d\n",
          //                                proc->frame_tx%1024,
          //                                proc->subframe_tx,
          //                                nCCE0,n1_pucch0,harq_ack0,
          //                                nCCE1,n1_pucch1,harq_ack1, nCCE2, n1_pucch2, harq_ack2,
          //                                nCCE3, n1_pucch3, harq_ack3, bundling_flag);

          if ((bundling_flag==bundling)&&(SR == 0)) {  // This is for bundling without SR,
             if ((harq_ack0!=2) ) {
                b[0] = harq_ack0;
                n1_pucch_inter = n1_pucch0;
             }
             if ((harq_ack1!=2) ) {
                b[0] = b[0]&harq_ack1;
                n1_pucch_inter = n1_pucch1;
             }
             if ((harq_ack2!=2) ) {
                b[0] = b[0]&harq_ack2;
                n1_pucch_inter = n1_pucch2;
             }
             if ((harq_ack3!=2) ) {
                b[0] = b[0]&harq_ack3;
                n1_pucch_inter = n1_pucch3;
             }

             if (subframe == 3) {
                n1_pucch_inter = n1_pucch2;
             } else if (subframe == 2) {
                n1_pucch_inter = n1_pucch2;
             }

             //LOG_I(PHY,"SFN/SF %d/%d calculating n1_pucch n1_pucch_inter=%d  b[0]=%d b[1]=%d \n",
             //                                           proc->frame_tx%1024,
             //                                           proc->subframe_tx,n1_pucch_inter,
             //                                           b[0],b[1]);

              return(n1_pucch_inter);

            } else if ((bundling_flag==multiplexing)&&(SR==0)) { // Table 10.1

              if ((harq_ack0 == 1) && (harq_ack1 == 1) && (harq_ack2 == 1) && (harq_ack3 == 1)) {
                b[1] = 1;
                b[0] = 1;
                return(n1_pucch1);
              } else if ((harq_ack0 == 1) && (harq_ack1 == 1) && (harq_ack2 == 1) && ((harq_ack3 == 2) || (harq_ack3 == 0))) {
                b[0] = 1;
                b[1] = 0;
                return(n1_pucch1);
              } else if (((harq_ack0 == 0) || (harq_ack0 == 2)) && ((harq_ack1 == 2) || (harq_ack1 == 0)) && (harq_ack2 == 0) && (harq_ack3 == 2)) {
                b[1] = 1;
                b[0] = 1;
                return(n1_pucch2);
              } else if ((harq_ack0 == 1) && (harq_ack1 == 1) && ((harq_ack2 == 2) || (harq_ack2 == 0)) && (harq_ack3 == 1)) {
                b[1] = 1;
                b[0] = 0;
                return(n1_pucch1);
              } else if ((harq_ack0 == 0) && (harq_ack1 == 2) && (harq_ack2 == 2) && (harq_ack3 == 2)) {
                b[1] = 1;
                b[0] = 0;
                return(n1_pucch0);
              } else if ((harq_ack0 == 1) && (harq_ack1 == 1) && ((harq_ack2 == 2) || (harq_ack2 == 0)) && ((harq_ack3 == 2) || (harq_ack3 == 0))) {
                b[1] = 1;
                b[0] = 0;
                return(n1_pucch1);
              } else if ((harq_ack0 == 1) && ((harq_ack1 == 2) || (harq_ack1 == 0)) && (harq_ack2 == 1) && (harq_ack3 == 1)) {
                b[0] = 0;
                b[1] = 1;
                return(n1_pucch3);
              } else if (((harq_ack0 == 0) || (harq_ack0 == 2)) && ((harq_ack1 == 2) || (harq_ack1 == 0)) && ((harq_ack2 == 2) || (harq_ack2 == 0)) && (harq_ack3 == 0)) {
                b[1] = 1;
                b[0] = 1;
                return(n1_pucch3);
              } else if ((harq_ack0 == 1) && ((harq_ack1 == 2) || (harq_ack1 == 0)) && (harq_ack2 == 1) && ((harq_ack3 == 2) || (harq_ack3 == 0))) {
                b[0] = 0;
                b[1] = 1;
                return(n1_pucch2);
              } else if ((harq_ack0 == 1) && ((harq_ack1 == 2) || (harq_ack1 == 0)) && ((harq_ack2 == 2) || (harq_ack2 == 0)) && (harq_ack3 == 1)) {
                b[0] = 0;
                b[1] = 1;
                return(n1_pucch0);
              } else if ((harq_ack0 == 1) && ((harq_ack1 == 2) || (harq_ack1 == 0)) && ((harq_ack2 == 2) || (harq_ack2 == 0)) && ((harq_ack3 == 2) || (harq_ack3 == 0))) {
                b[0] = 0;
                b[1] = 1;
                return(n1_pucch0);
              } else if (((harq_ack0 == 2) || (harq_ack0 == 0)) && (harq_ack1 == 1) && (harq_ack2 == 1) && (harq_ack3 == 1)) {
                b[0] = 0;
                b[1] = 1;
                return(n1_pucch3);
              } else if (((harq_ack0 == 2) || (harq_ack0 == 0)) && (harq_ack1 == 0) && (harq_ack2 == 2) && (harq_ack3 == 2)) {
                b[0] = 0;
                b[1] = 0;
                return(n1_pucch1);
              } else if (((harq_ack0 == 2) || (harq_ack0 == 0)) && (harq_ack1 == 1) && (harq_ack2 == 1) && ((harq_ack3 == 2) || (harq_ack3 == 0))) {
                b[0] = 1;
                b[1] = 0;
                return(n1_pucch2);
              } else if (((harq_ack0 == 2) || (harq_ack0 == 0)) && (harq_ack1 == 1) && ((harq_ack2 == 2) || (harq_ack2 == 0)) && (harq_ack3 == 1)) {
                b[0] = 1;
                b[1] = 0;
                return(n1_pucch3);
              } else if (((harq_ack0 == 2) || (harq_ack0 == 0)) && (harq_ack1 == 1) && ((harq_ack2 == 2) || (harq_ack2 == 0)) && ((harq_ack3 == 2) || (harq_ack3 == 0))) {
                b[0] = 0;
                b[1] = 1;
                return(n1_pucch1);
              } else if (((harq_ack0 == 2) || (harq_ack0 == 0)) && ((harq_ack1 == 2) || (harq_ack1 == 0)) && (harq_ack2 == 1) && (harq_ack3 == 1)) {
                b[0] = 0;
                b[1] = 1;
                return(n1_pucch3);
              } else if (((harq_ack0 == 2) || (harq_ack0 == 0)) && ((harq_ack1 == 2) || (harq_ack1 == 0)) && (harq_ack2 == 1) && ((harq_ack3 == 2) || (harq_ack3 == 0))) {
                b[0] = 0;
                b[1] = 0;
                return(n1_pucch2);
              } else if (((harq_ack0 == 2) || (harq_ack0 == 0)) && ((harq_ack1 == 2) || (harq_ack1 == 0)) && (harq_ack3 == 1) && ((harq_ack2 == 2) || (harq_ack2 == 0))) {
                b[0] = 0;
                b[1] = 0;
                return(n1_pucch3);
                }

            } else if (SR==1) { // SR and 0,1,or 2 ACKS, (first 3 entries in Table 7.3-1 of 36.213)
              // this should be number of ACKs (including
              if (harq_ack0==1)
                 ack_counter ++;
              if (harq_ack1==1)
                 ack_counter ++;
              if (harq_ack2==1)
                 ack_counter ++;
              if (harq_ack3==1)
                 ack_counter ++;

            switch (ack_counter) {
               case 0:
                 b[0] = 0;
                 b[1] = 0;
               break;

               case 1:
                 b[0] = 1;
                 b[1] = 1;
               break;

               case 2:
                 b[0] = 1;
                 b[1] = 0;
               break;

               case 3:
                 b[0] = 0;
                 b[1] = 1;
               break;

               case 4:
                 b[0] = 1;
                 b[1] = 1;
               break;
            }

            ack_counter = 0;
            return(ue->scheduling_request_config[eNB_id].sr_PUCCH_ResourceIndex);
          }

          break;

    }  // switch tdd_config
  }

  LOG_E(PHY,"[UE%d] : Frame %d phy_procedures_lte.c: get_n1pucch, exit without proper return\n", ue->Mod_id, proc->frame_tx);
  return(-1);
}


#ifdef EMOS
/*
  void phy_procedures_emos_UE_TX(uint8_t next_slot,uint8_t eNB_id) {
  uint8_t harq_pid;


  if (next_slot%2==0) {
  // get harq_pid from subframe relationship
  harq_pid = subframe2harq_pid(&ue->frame_parms,ue->frame,(next_slot>>1));
  if (harq_pid==255) {
  LOG_E(PHY,"[UE%d] Frame %d : FATAL ERROR: illegal harq_pid, returning\n",
  0,ue->frame);
  return;
  }

  if (ulsch[eNB_id]->harq_processes[harq_pid]->subframe_scheduling_flag == 1) {
  emos_dump_UE.uci_cnt[next_slot>>1] = 1;
  memcpy(emos_dump_UE.UCI_data[0][next_slot>>1].o,ulsch[eNB_id]->o,MAX_CQI_BITS*sizeof(char));
  emos_dump_UE.UCI_data[0][next_slot>>1].O = ulsch[eNB_id]->O;
  memcpy(emos_dump_UE.UCI_data[0][next_slot>>1].o_RI,ulsch[eNB_id]->o_RI,2*sizeof(char));
  emos_dump_UE.UCI_data[0][next_slot>>1].O_RI = ulsch[eNB_id]->O_RI;
  memcpy(emos_dump_UE.UCI_data[0][next_slot>>1].o_ACK,ulsch[eNB_id]->o_ACK,4*sizeof(char));
  emos_dump_UE.UCI_data[0][next_slot>>1].O_ACK = ulsch[eNB_id]->harq_processes[harq_pid]->O_ACK;
  }
  else {
  emos_dump_UE.uci_cnt[next_slot>>1] = 0;
  }
  }
  }
*/
#endif

void ulsch_common_procedures(PHY_VARS_UE *ue, UE_rxtx_proc_t *proc, uint8_t empty_subframe) {

  int aa;
  LTE_DL_FRAME_PARMS *frame_parms=&ue->frame_parms;

  int nsymb;
  int subframe_tx = proc->subframe_tx;
  int frame_tx = proc->frame_tx;
  int ulsch_start;
  int overflow=0;
#if defined(EXMIMO) || defined(OAI_USRP) || defined(OAI_BLADERF) || defined(OAI_LMSSDR)
  int k,l;
  int dummy_tx_buffer[frame_parms->samples_per_tti] __attribute__((aligned(16)));
#endif

  VCD_SIGNAL_DUMPER_DUMP_FUNCTION_BY_NAME(VCD_SIGNAL_DUMPER_FUNCTIONS_PHY_PROCEDURES_UE_TX_ULSCH_COMMON,VCD_FUNCTION_IN);

  start_meas(&ue->ofdm_mod_stats);
  nsymb = (frame_parms->Ncp == 0) ? 14 : 12;

#if defined(EXMIMO) || defined(OAI_USRP) || defined(OAI_BLADERF) || defined(OAI_LMSSDR)//this is the EXPRESS MIMO case
  ulsch_start = (ue->rx_offset+subframe_tx*frame_parms->samples_per_tti-
         ue->hw_timing_advance-
         ue->timing_advance-
         ue->N_TA_offset+5);
  //LOG_E(PHY,"ul-signal [subframe: %d, ulsch_start %d]\n",subframe_tx, ulsch_start);

  if(ulsch_start < 0)
      ulsch_start = ulsch_start + (LTE_NUMBER_OF_SUBFRAMES_PER_FRAME*frame_parms->samples_per_tti);

  if (ulsch_start > (LTE_NUMBER_OF_SUBFRAMES_PER_FRAME*frame_parms->samples_per_tti))
      ulsch_start = ulsch_start % (LTE_NUMBER_OF_SUBFRAMES_PER_FRAME*frame_parms->samples_per_tti);

  //LOG_E(PHY,"ul-signal [subframe: %d, ulsch_start %d]\n",subframe_tx, ulsch_start);
#else //this is the normal case
  ulsch_start = (frame_parms->samples_per_tti*subframe_tx)-ue->N_TA_offset; //-ue->timing_advance;
#endif //else EXMIMO

//#if defined(EXMIMO) || defined(OAI_USRP) || defined(OAI_BLADERF) || defined(OAI_LMSSDR)
  if (empty_subframe)
  {
//#if 1
      overflow = ulsch_start - 9*frame_parms->samples_per_tti;
      for (aa=0; aa<frame_parms->nb_antennas_tx; aa++) {

          if (overflow > 0)
     {
       memset(&ue->common_vars.txdata[aa][ulsch_start],0,4*(frame_parms->samples_per_tti-overflow));
       memset(&ue->common_vars.txdata[aa][0],0,4*overflow);
     }
     else
     {
       memset(&ue->common_vars.txdata[aa][ulsch_start],0,4*frame_parms->samples_per_tti);
     }
      }
/*#else
      overflow = ulsch_start - 9*frame_parms->samples_per_tti;
      for (aa=0; aa<frame_parms->nb_antennas_tx; aa++) {
          for (k=ulsch_start; k<cmin(frame_parms->samples_per_tti*LTE_NUMBER_OF_SUBFRAMES_PER_FRAME,ulsch_start+frame_parms->samples_per_tti); k++) {
              ((short*)ue->common_vars.txdata[aa])[2*k] = 0;
              ((short*)ue->common_vars.txdata[aa])[2*k+1] = 0;
          }

          for (k=0; k<overflow; k++) {
              ((short*)ue->common_vars.txdata[aa])[2*k] = 0;
              ((short*)ue->common_vars.txdata[aa])[2*k+1] = 0;
          }
      }
#endif*/
      return;
  }
//#endif

  if ((frame_tx%100) == 0)
    LOG_D(PHY,"[UE %d] Frame %d, subframe %d: ulsch_start = %d (rxoff %d, HW TA %d, timing advance %d, TA_offset %d\n",
    ue->Mod_id,frame_tx,subframe_tx,
    ulsch_start,
    ue->rx_offset,
    ue->hw_timing_advance,
    ue->timing_advance,
    ue->N_TA_offset);


  for (aa=0; aa<frame_parms->nb_antennas_tx; aa++) {
    if (frame_parms->Ncp == 1)
      PHY_ofdm_mod(&ue->common_vars.txdataF[aa][subframe_tx*nsymb*frame_parms->ofdm_symbol_size],
#if defined(EXMIMO) || defined(OAI_USRP) || defined(OAI_BLADERF) || defined(OAI_LMSSDR)
       dummy_tx_buffer,
#else
       &ue->common_vars.txdata[aa][ulsch_start],
#endif
       frame_parms->ofdm_symbol_size,
       nsymb,
       frame_parms->nb_prefix_samples,
       CYCLIC_PREFIX);
    else
      normal_prefix_mod(&ue->common_vars.txdataF[aa][subframe_tx*nsymb*frame_parms->ofdm_symbol_size],
#if defined(EXMIMO) || defined(OAI_USRP) || defined(OAI_BLADERF) || defined(OAI_LMSSDR)
      dummy_tx_buffer,
#else
      &ue->common_vars.txdata[aa][ulsch_start],
#endif
      nsymb,
      &ue->frame_parms);


#if defined(EXMIMO) || defined(OAI_USRP) || defined(OAI_BLADERF) || defined(OAI_LMSSDR)
    apply_7_5_kHz(ue,dummy_tx_buffer,0);
    apply_7_5_kHz(ue,dummy_tx_buffer,1);
#else
    apply_7_5_kHz(ue,&ue->common_vars.txdata[aa][ulsch_start],0);
    apply_7_5_kHz(ue,&ue->common_vars.txdata[aa][ulsch_start],1);
#endif


#if defined(EXMIMO) || defined(OAI_USRP) || defined(OAI_BLADERF) || defined(OAI_LMSSDR)
    overflow = ulsch_start - 9*frame_parms->samples_per_tti;


    for (k=ulsch_start,l=0; k<cmin(frame_parms->samples_per_tti*LTE_NUMBER_OF_SUBFRAMES_PER_FRAME,ulsch_start+frame_parms->samples_per_tti); k++,l++) {
      ((short*)ue->common_vars.txdata[aa])[2*k] = ((short*)dummy_tx_buffer)[2*l]<<4;
      ((short*)ue->common_vars.txdata[aa])[2*k+1] = ((short*)dummy_tx_buffer)[2*l+1]<<4;
    }

    for (k=0; k<overflow; k++,l++) {
      ((short*)ue->common_vars.txdata[aa])[2*k] = ((short*)dummy_tx_buffer)[2*l]<<4;
      ((short*)ue->common_vars.txdata[aa])[2*k+1] = ((short*)dummy_tx_buffer)[2*l+1]<<4;
    }
#if defined(EXMIMO)
    // handle switch before 1st TX subframe, guarantee that the slot prior to transmission is switch on
    for (k=ulsch_start - (frame_parms->samples_per_tti>>1) ; k<ulsch_start ; k++) {
      if (k<0)
  ue->common_vars.txdata[aa][k+frame_parms->samples_per_tti*LTE_NUMBER_OF_SUBFRAMES_PER_FRAME] &= 0xFFFEFFFE;
      else if (k>(frame_parms->samples_per_tti*LTE_NUMBER_OF_SUBFRAMES_PER_FRAME))
  ue->common_vars.txdata[aa][k-frame_parms->samples_per_tti*LTE_NUMBER_OF_SUBFRAMES_PER_FRAME] &= 0xFFFEFFFE;
      else
  ue->common_vars.txdata[aa][k] &= 0xFFFEFFFE;
    }
#endif
#endif
    /*
    only for debug
    LOG_I(PHY,"ul-signal [subframe: %d, ulsch_start %d, TA: %d, rxOffset: %d, timing_advance: %d, hw_timing_advance: %d]\n",subframe_tx, ulsch_start, ue->N_TA_offset, ue->rx_offset, ue->timing_advance, ue->hw_timing_advance);
    if( (crash == 1) && (subframe_tx == 0) )
    {
      LOG_E(PHY,"***** DUMP TX Signal [ulsch_start %d] *****\n",ulsch_start);
      write_output("txBuff.m","txSignal",&ue->common_vars.txdata[aa][ulsch_start],frame_parms->samples_per_tti,1,1);
    }
    */

  } //nb_antennas_tx

  stop_meas(&ue->ofdm_mod_stats);

  VCD_SIGNAL_DUMPER_DUMP_FUNCTION_BY_NAME(VCD_SIGNAL_DUMPER_FUNCTIONS_PHY_PROCEDURES_UE_TX_ULSCH_COMMON,VCD_FUNCTION_OUT);

}

void ue_prach_procedures(PHY_VARS_UE *ue,UE_rxtx_proc_t *proc,uint8_t eNB_id,uint8_t abstraction_flag,runmode_t mode) {

  int frame_tx = proc->frame_tx;
  int subframe_tx = proc->subframe_tx;
  int prach_power;
  PRACH_RESOURCES_t prach_resources_local;

  VCD_SIGNAL_DUMPER_DUMP_FUNCTION_BY_NAME(VCD_SIGNAL_DUMPER_FUNCTIONS_PHY_PROCEDURES_UE_TX_PRACH, VCD_FUNCTION_IN);

  ue->generate_prach=0;

  if (ue->mac_enabled==0){
    ue->prach_resources[eNB_id] = &prach_resources_local;
    prach_resources_local.ra_RNTI = 0xbeef;
    prach_resources_local.ra_PreambleIndex = 0;
  }

  if (ue->mac_enabled==1){
    // ask L2 for RACH transport
    if ((mode != rx_calib_ue) && (mode != rx_calib_ue_med) && (mode != rx_calib_ue_byp) && (mode != no_L2_connect) ) {
      LOG_D(PHY,"Getting PRACH resources\n");
      ue->prach_resources[eNB_id] = mac_xface->ue_get_rach(ue->Mod_id,
                 ue->CC_id,
                 frame_tx,
                 eNB_id,
                 subframe_tx);
      LOG_D(PHY,"Got prach_resources for eNB %d address %p, RRCCommon %p\n",eNB_id,ue->prach_resources[eNB_id],UE_mac_inst[ue->Mod_id].radioResourceConfigCommon);
      LOG_D(PHY,"Prach resources %p\n",ue->prach_resources[eNB_id]);
    }
  }

  if (ue->prach_resources[eNB_id]!=NULL) {

    ue->generate_prach=1;
    ue->prach_cnt=0;
#ifdef SMBV
    ue->prach_resources[eNB_id]->ra_PreambleIndex = 19;
#endif
#ifdef OAI_EMU
    ue->prach_PreambleIndex=ue->prach_resources[eNB_id]->ra_PreambleIndex;
#endif

    if (abstraction_flag == 0) {

      LOG_I(PHY,"mode %d\n",mode);

      if ((ue->mac_enabled==1) && (mode != calib_prach_tx)) {
  ue->tx_power_dBm[subframe_tx] = ue->prach_resources[eNB_id]->ra_PREAMBLE_RECEIVED_TARGET_POWER+get_PL(ue->Mod_id,ue->CC_id,eNB_id);
      }
      else {
  ue->tx_power_dBm[subframe_tx] = ue->tx_power_max_dBm;
  ue->prach_resources[eNB_id]->ra_PreambleIndex = 19;
      }

      LOG_I(PHY,"[UE  %d][RAPROC] Frame %d, Subframe %d : Generating PRACH, preamble %d,PL %d,  P0_PRACH %d, TARGET_RECEIVED_POWER %d dBm, PRACH TDD Resource index %d, RA-RNTI %d\n",
      ue->Mod_id,
      frame_tx,
      subframe_tx,
      ue->prach_resources[eNB_id]->ra_PreambleIndex,
    get_PL(ue->Mod_id,ue->CC_id,eNB_id),
    ue->tx_power_dBm[subframe_tx],
      ue->prach_resources[eNB_id]->ra_PREAMBLE_RECEIVED_TARGET_POWER,
      ue->prach_resources[eNB_id]->ra_TDD_map_index,
      ue->prach_resources[eNB_id]->ra_RNTI);

      ue->tx_total_RE[subframe_tx] = 96;

#if defined(EXMIMO) || defined(OAI_USRP) || defined(OAI_BLADERF) || defined(OAI_LMSSDR)
      ue->prach_vars[eNB_id]->amp = get_tx_amp(ue->tx_power_dBm[subframe_tx],
                 ue->tx_power_max_dBm,
                 ue->frame_parms.N_RB_UL,
                 6);
#else
      ue->prach_vars[eNB_id]->amp = AMP;
#endif
      if ((mode == calib_prach_tx) && (((proc->frame_tx&0xfffe)%100)==0))
  LOG_D(PHY,"[UE  %d][RAPROC] Frame %d, Subframe %d : PRACH TX power %d dBm, amp %d\n",
        ue->Mod_id,
        proc->frame_rx,
        proc->subframe_tx,
        ue->tx_power_dBm[subframe_tx],
        ue->prach_vars[eNB_id]->amp);


      //      start_meas(&ue->tx_prach);
      VCD_SIGNAL_DUMPER_DUMP_FUNCTION_BY_NAME(VCD_SIGNAL_DUMPER_FUNCTIONS_UE_GENERATE_PRACH, VCD_FUNCTION_IN);
      prach_power = generate_prach(ue,eNB_id,subframe_tx,frame_tx);
      VCD_SIGNAL_DUMPER_DUMP_FUNCTION_BY_NAME(VCD_SIGNAL_DUMPER_FUNCTIONS_UE_GENERATE_PRACH, VCD_FUNCTION_OUT);
      //      stop_meas(&ue->tx_prach);
      LOG_D(PHY,"[UE  %d][RAPROC] PRACH PL %d dB, power %d dBm, digital power %d dB (amp %d)\n",
      ue->Mod_id,
      get_PL(ue->Mod_id,ue->CC_id,eNB_id),
      ue->tx_power_dBm[subframe_tx],
      dB_fixed(prach_power),
      ue->prach_vars[eNB_id]->amp);
    } else {
      UE_transport_info[ue->Mod_id][ue->CC_id].cntl.prach_flag=1;
      UE_transport_info[ue->Mod_id][ue->CC_id].cntl.prach_id=ue->prach_resources[eNB_id]->ra_PreambleIndex;
    }

    if (ue->mac_enabled==1){
      mac_xface->Msg1_transmitted(ue->Mod_id,
          ue->CC_id,
          frame_tx,
          eNB_id);
    }

    LOG_D(PHY,"[UE  %d][RAPROC] Frame %d, subframe %d: Generating PRACH (eNB %d) preamble index %d for UL, TX power %d dBm (PL %d dB), l3msg \n",
    ue->Mod_id,frame_tx,subframe_tx,eNB_id,
    ue->prach_resources[eNB_id]->ra_PreambleIndex,
    ue->prach_resources[eNB_id]->ra_PREAMBLE_RECEIVED_TARGET_POWER+get_PL(ue->Mod_id,ue->CC_id,eNB_id),
    get_PL(ue->Mod_id,ue->CC_id,eNB_id));

  }


  // if we're calibrating the PRACH kill the pointer to its resources so that the RA protocol doesn't continue
  if (mode == calib_prach_tx)
    ue->prach_resources[eNB_id]=NULL;

  LOG_D(PHY,"[UE %d] frame %d subframe %d : generate_prach %d, prach_cnt %d\n",
  ue->Mod_id,frame_tx,subframe_tx,ue->generate_prach,ue->prach_cnt);

  ue->prach_cnt++;

  if (ue->prach_cnt==3)
    ue->generate_prach=0;

  VCD_SIGNAL_DUMPER_DUMP_FUNCTION_BY_NAME(VCD_SIGNAL_DUMPER_FUNCTIONS_PHY_PROCEDURES_UE_TX_PRACH, VCD_FUNCTION_OUT);
}

void ue_ulsch_uespec_procedures(PHY_VARS_UE *ue,UE_rxtx_proc_t *proc,uint8_t eNB_id,uint8_t abstraction_flag) {

  int harq_pid;
  int frame_tx=proc->frame_tx;
  int subframe_tx=proc->subframe_tx;
  int Mod_id = ue->Mod_id;
  int CC_id = ue->CC_id;
  uint8_t Msg3_flag=0;
  uint16_t first_rb, nb_rb;
  unsigned int input_buffer_length;
  int i;
  int aa;
  int tx_amp;
  uint8_t ulsch_input_buffer[5477] __attribute__ ((aligned(32)));
  uint8_t access_mode;
  uint8_t Nbundled=0;
  uint8_t NbundledCw1=0;
  uint8_t ack_status_cw0=0;
  uint8_t ack_status_cw1=0;
  uint8_t cqi_status = 0;
  uint8_t ri_status  = 0;
  VCD_SIGNAL_DUMPER_DUMP_FUNCTION_BY_NAME(VCD_SIGNAL_DUMPER_FUNCTIONS_PHY_PROCEDURES_UE_TX_ULSCH_UESPEC,VCD_FUNCTION_IN);

  // get harq_pid from subframe relationship
  harq_pid = subframe2harq_pid(&ue->frame_parms,
             frame_tx,
             subframe_tx);


  if (ue->mac_enabled == 1) {
    if ((ue->ulsch_Msg3_active[eNB_id] == 1) &&
  (ue->ulsch_Msg3_frame[eNB_id] == frame_tx) &&
  (ue->ulsch_Msg3_subframe[eNB_id] == subframe_tx)) { // Initial Transmission of Msg3

      ue->ulsch[eNB_id]->harq_processes[harq_pid]->subframe_scheduling_flag = 1;

      if (ue->ulsch[eNB_id]->harq_processes[harq_pid]->round==0)
  generate_ue_ulsch_params_from_rar(ue,
            proc,
            eNB_id);

      ue->ulsch[eNB_id]->power_offset = 14;
      LOG_D(PHY,"[UE  %d][RAPROC] Frame %d: Setting Msg3_flag in subframe %d, for harq_pid %d\n",
      Mod_id,
      frame_tx,
      subframe_tx,
      harq_pid);
      Msg3_flag = 1;
    } else {

      if (harq_pid==255) {
  LOG_E(PHY,"[UE%d] Frame %d subframe %d ulsch_decoding.c: FATAL ERROR: illegal harq_pid, returning\n",
        Mod_id,frame_tx, subframe_tx);
  mac_xface->macphy_exit("Error in ulsch_decoding");
  VCD_SIGNAL_DUMPER_DUMP_FUNCTION_BY_NAME(VCD_SIGNAL_DUMPER_FUNCTIONS_PHY_PROCEDURES_UE_TX, VCD_FUNCTION_OUT);
  stop_meas(&ue->phy_proc_tx);
  return;
      }

      Msg3_flag=0;
    }
  }

  if (ue->ulsch[eNB_id]->harq_processes[harq_pid]->subframe_scheduling_flag == 1) {

    uint8_t isBad = 0;
    if (ue->frame_parms.N_RB_UL <= ue->ulsch[eNB_id]->harq_processes[harq_pid]->first_rb) {
      LOG_D(PHY,"Invalid PUSCH first_RB=%d for N_RB_UL=%d\n",
          ue->ulsch[eNB_id]->harq_processes[harq_pid]->first_rb,
          ue->frame_parms.N_RB_UL);
      isBad = 1;
    }
    if (ue->frame_parms.N_RB_UL < ue->ulsch[eNB_id]->harq_processes[harq_pid]->nb_rb) {
      LOG_D(PHY,"Invalid PUSCH num_RB=%d for N_RB_UL=%d\n",
          ue->ulsch[eNB_id]->harq_processes[harq_pid]->nb_rb,
          ue->frame_parms.N_RB_UL);
      isBad = 1;
    }
    if (0 > ue->ulsch[eNB_id]->harq_processes[harq_pid]->first_rb) {
      LOG_D(PHY,"Invalid PUSCH first_RB=%d\n",
          ue->ulsch[eNB_id]->harq_processes[harq_pid]->first_rb);
      isBad = 1;
    }
    if (0 >= ue->ulsch[eNB_id]->harq_processes[harq_pid]->nb_rb) {
      LOG_D(PHY,"Invalid PUSCH num_RB=%d\n",
          ue->ulsch[eNB_id]->harq_processes[harq_pid]->nb_rb);
      isBad = 1;
    }
    if (ue->frame_parms.N_RB_UL < (ue->ulsch[eNB_id]->harq_processes[harq_pid]->nb_rb + ue->ulsch[eNB_id]->harq_processes[harq_pid]->first_rb)) {
      LOG_D(PHY,"Invalid PUSCH num_RB=%d + first_RB=%d for N_RB_UL=%d\n",
          ue->ulsch[eNB_id]->harq_processes[harq_pid]->nb_rb,
          ue->ulsch[eNB_id]->harq_processes[harq_pid]->first_rb,
          ue->frame_parms.N_RB_UL);
      isBad = 1;
    }
    if ((0 > ue->ulsch[eNB_id]->harq_processes[harq_pid]->rvidx) ||
        (3 < ue->ulsch[eNB_id]->harq_processes[harq_pid]->rvidx)) {
      LOG_D(PHY,"Invalid PUSCH RV index=%d\n", ue->ulsch[eNB_id]->harq_processes[harq_pid]->rvidx);
      isBad = 1;
    }

    if (isBad) {
      LOG_I(PHY,"Skip PUSCH generation!\n");
      ue->ulsch[eNB_id]->harq_processes[harq_pid]->subframe_scheduling_flag = 0;
    }
  }
  if (ue->ulsch[eNB_id]->harq_processes[harq_pid]->subframe_scheduling_flag == 1) {

    ue->generate_ul_signal[eNB_id] = 1;

    // deactivate service request
    // ue->ulsch[eNB_id]->harq_processes[harq_pid]->subframe_scheduling_flag = 0;
    LOG_D(PHY,"Generating PUSCH (Abssubframe: %d.%d): harq-Id: %d, round: %d, MaxReTrans: %d \n",frame_tx,subframe_tx,harq_pid,ue->ulsch[eNB_id]->harq_processes[harq_pid]->round,ue->ulsch[eNB_id]->Mlimit);
    if (ue->ulsch[eNB_id]->harq_processes[harq_pid]->round >= (ue->ulsch[eNB_id]->Mlimit - 1))
    {
        LOG_D(PHY,"PUSCH MAX Retransmission achieved ==> send last pusch\n");
        ue->ulsch[eNB_id]->harq_processes[harq_pid]->subframe_scheduling_flag = 0;
        ue->ulsch[eNB_id]->harq_processes[harq_pid]->round  = 0;
    }

    ack_status_cw0 = reset_ack(&ue->frame_parms,
            ue->dlsch[proc->subframe_rx&0x1][eNB_id][0]->harq_ack,
            subframe_tx,
            proc->subframe_rx,
            ue->ulsch[eNB_id]->o_ACK,
            &Nbundled,
            0);
    ack_status_cw1 = reset_ack(&ue->frame_parms,
            ue->dlsch[proc->subframe_rx&0x1][eNB_id][1]->harq_ack,
            subframe_tx,
            proc->subframe_rx,
            ue->ulsch[eNB_id]->o_ACK,
            &NbundledCw1,
            1);

    //Nbundled = ue->dlsch[proc->subframe_rx&0x1][eNB_id][0]->harq_ack;
    //ue->ulsch[eNB_id]->bundling = Nbundled;

    first_rb = ue->ulsch[eNB_id]->harq_processes[harq_pid]->first_rb;
    nb_rb = ue->ulsch[eNB_id]->harq_processes[harq_pid]->nb_rb;


    // check Periodic CQI/RI reporting
    cqi_status = ((ue->cqi_report_config[eNB_id].CQI_ReportPeriodic.cqi_PMI_ConfigIndex>0)&&
        (is_cqi_TXOp(ue,proc,eNB_id)==1));

    ri_status = ((ue->cqi_report_config[eNB_id].CQI_ReportPeriodic.ri_ConfigIndex>0) &&
             (is_ri_TXOp(ue,proc,eNB_id)==1));

    // compute CQI/RI resources
    compute_cqi_ri_resources(ue, ue->ulsch[eNB_id], eNB_id, ue->ulsch[eNB_id]->rnti, P_RNTI, CBA_RNTI, cqi_status, ri_status);

    if (ack_status_cw0 > 0) {

      // check if we received a PDSCH at subframe_tx - 4
      // ==> send ACK/NACK on PUSCH
      if (ue->frame_parms.frame_type == FDD)
      {
        ue->ulsch[eNB_id]->harq_processes[harq_pid]->O_ACK = ack_status_cw0 + ack_status_cw1;
      }


#if T_TRACER
    if(ue->ulsch[eNB_id]->o_ACK[0])
    {
        LOG_I(PHY,"PUSCH ACK\n");
        T(T_UE_PHY_DLSCH_UE_ACK, T_INT(eNB_id), T_INT(frame_tx%1024), T_INT(subframe_tx), T_INT(Mod_id), T_INT(ue->dlsch[proc->subframe_rx&0x1][eNB_id][0]->rnti),
                      T_INT(ue->dlsch[proc->subframe_rx&0x1][eNB_id][0]->current_harq_pid));
    }
    else
    {
        LOG_I(PHY,"PUSCH NACK\n");
        T(T_UE_PHY_DLSCH_UE_NACK, T_INT(eNB_id), T_INT(frame_tx%1024), T_INT(subframe_tx), T_INT(Mod_id), T_INT(ue->dlsch[proc->subframe_rx&0x1][eNB_id][0]->rnti),
                      T_INT(ue->dlsch[proc->subframe_rx&0x1][eNB_id][0]->current_harq_pid));
    }
#endif

      LOG_D(PHY,"[UE  %d][PDSCH %x] AbsSubFrame %d.%d Generating ACK (%d,%d) for %d bits on PUSCH\n",
        Mod_id,
        ue->ulsch[eNB_id]->rnti,
        frame_tx%1024,subframe_tx,
        ue->ulsch[eNB_id]->o_ACK[0],ue->ulsch[eNB_id]->o_ACK[1],
        ue->ulsch[eNB_id]->harq_processes[harq_pid]->O_ACK);
    }

#ifdef DEBUG_PHY_PROC
        LOG_D(PHY,
              "[UE  %d][PUSCH %d] AbsSubframe %d.%d Generating PUSCH : first_rb %d, nb_rb %d, round %d, mcs %d, rv %d, "
              "cyclic_shift %d (cyclic_shift_common %d,n_DMRS2 %d,n_PRS %d), ACK (%d,%d), O_ACK %d, ack_status_cw0 %d ack_status_cw1 %d bundling %d, Nbundled %d, CQI %d, RI %d\n",
          Mod_id,harq_pid,frame_tx%1024,subframe_tx,
          first_rb,nb_rb,
          ue->ulsch[eNB_id]->harq_processes[harq_pid]->round,
          ue->ulsch[eNB_id]->harq_processes[harq_pid]->mcs,
          ue->ulsch[eNB_id]->harq_processes[harq_pid]->rvidx,
          (ue->frame_parms.pusch_config_common.ul_ReferenceSignalsPUSCH.cyclicShift+
           ue->ulsch[eNB_id]->harq_processes[harq_pid]->n_DMRS2+
           ue->frame_parms.pusch_config_common.ul_ReferenceSignalsPUSCH.nPRS[subframe_tx<<1])%12,
          ue->frame_parms.pusch_config_common.ul_ReferenceSignalsPUSCH.cyclicShift,
          ue->ulsch[eNB_id]->harq_processes[harq_pid]->n_DMRS2,
          ue->frame_parms.pusch_config_common.ul_ReferenceSignalsPUSCH.nPRS[subframe_tx<<1],
          ue->ulsch[eNB_id]->o_ACK[0],ue->ulsch[eNB_id]->o_ACK[1],
          ue->ulsch[eNB_id]->harq_processes[harq_pid]->O_ACK,
          ack_status_cw0,
          ack_status_cw1,
          ue->ulsch[eNB_id]->bundling, Nbundled,
          cqi_status,
          ri_status);
#endif





    if (Msg3_flag == 1) {
      LOG_I(PHY,"[UE  %d][RAPROC] Frame %d, Subframe %d Generating (RRCConnectionRequest) Msg3 (nb_rb %d, first_rb %d, round %d, rvidx %d) Msg3: %x.%x.%x|%x.%x.%x.%x.%x.%x\n",Mod_id,frame_tx,
      subframe_tx,
      ue->ulsch[eNB_id]->harq_processes[harq_pid]->nb_rb,
      ue->ulsch[eNB_id]->harq_processes[harq_pid]->first_rb,
      ue->ulsch[eNB_id]->harq_processes[harq_pid]->round,
      ue->ulsch[eNB_id]->harq_processes[harq_pid]->rvidx,
      ue->prach_resources[eNB_id]->Msg3[0],
      ue->prach_resources[eNB_id]->Msg3[1],
      ue->prach_resources[eNB_id]->Msg3[2],
      ue->prach_resources[eNB_id]->Msg3[3],
      ue->prach_resources[eNB_id]->Msg3[4],
      ue->prach_resources[eNB_id]->Msg3[5],
      ue->prach_resources[eNB_id]->Msg3[6],
      ue->prach_resources[eNB_id]->Msg3[7],
      ue->prach_resources[eNB_id]->Msg3[8]);

      start_meas(&ue->ulsch_encoding_stats);

      if (abstraction_flag==0) {
        if (ulsch_encoding(ue->prach_resources[eNB_id]->Msg3,
                           ue,
                           harq_pid,
                           eNB_id,
                           proc->subframe_rx,
                           ue->transmission_mode[eNB_id],0,0)!=0) {
          LOG_E(PHY,"ulsch_coding.c: FATAL ERROR: returning\n");
          mac_xface->macphy_exit("Error in ulsch_coding");
          VCD_SIGNAL_DUMPER_DUMP_FUNCTION_BY_NAME(VCD_SIGNAL_DUMPER_FUNCTIONS_PHY_PROCEDURES_UE_TX, VCD_FUNCTION_OUT);
          stop_meas(&ue->phy_proc_tx);
          //printf("------FULL TX PROC : %5.2f ------\n",ue->phy_proc_tx.p_time/(cpuf*1000.0));
          return;
        }
      }

#ifdef PHY_ABSTRACTION
      else {
        ulsch_encoding_emul(ue->prach_resources[eNB_id]->Msg3,ue,eNB_id,proc->subframe_rx,harq_pid,0);
      }

#endif

      stop_meas(&ue->ulsch_encoding_stats);

      if (ue->mac_enabled == 1) {
  // signal MAC that Msg3 was sent
  mac_xface->Msg3_transmitted(Mod_id,
            CC_id,
            frame_tx,
            eNB_id);
      }
    } // Msg3_flag==1
    else {
      input_buffer_length = ue->ulsch[eNB_id]->harq_processes[harq_pid]->TBS/8;

      if (ue->mac_enabled==1) {
  //  LOG_D(PHY,"[UE  %d] ULSCH : Searching for MAC SDUs\n",Mod_id);
  if (ue->ulsch[eNB_id]->harq_processes[harq_pid]->round==0) {
    //if (ue->ulsch[eNB_id]->harq_processes[harq_pid]->calibration_flag == 0) {
    access_mode=SCHEDULED_ACCESS;
    mac_xface->ue_get_sdu(Mod_id,
        CC_id,
        frame_tx,
        subframe_tx,
        eNB_id,
        ulsch_input_buffer,
        input_buffer_length,
        &access_mode);
  }

#ifdef DEBUG_PHY_PROC
#ifdef DEBUG_ULSCH
  LOG_D(PHY,"[UE] Frame %d, subframe %d : ULSCH SDU (TX harq_pid %d)  (%d bytes) : \n",frame_tx,subframe_tx,harq_pid, ue->ulsch[eNB_id]->harq_processes[harq_pid]->TBS>>3);

  for (i=0; i<ue->ulsch[eNB_id]->harq_processes[harq_pid]->TBS>>3; i++)
    LOG_T(PHY,"%x.",ulsch_input_buffer[i]);

  LOG_T(PHY,"\n");
#endif
#endif
      }
      else {
  unsigned int taus(void);

  for (i=0; i<input_buffer_length; i++)
    ulsch_input_buffer[i]= (uint8_t)(taus()&0xff);

      }

      start_meas(&ue->ulsch_encoding_stats);

      if (abstraction_flag==0) {
        if (ulsch_encoding(ulsch_input_buffer,
                           ue,
                           harq_pid,
                           eNB_id,
                           proc->subframe_rx,
                           ue->transmission_mode[eNB_id],0,
                           Nbundled)!=0) {
    LOG_E(PHY,"ulsch_coding.c: FATAL ERROR: returning\n");
    VCD_SIGNAL_DUMPER_DUMP_FUNCTION_BY_NAME(VCD_SIGNAL_DUMPER_FUNCTIONS_PHY_PROCEDURES_UE_TX, VCD_FUNCTION_OUT);
    stop_meas(&ue->phy_proc_tx);
    return;
  }
      }

#ifdef PHY_ABSTRACTION
      else {
        ulsch_encoding_emul(ulsch_input_buffer,ue,eNB_id,proc->subframe_rx,harq_pid,0);
      }

#endif
      stop_meas(&ue->ulsch_encoding_stats);
    }

    if (abstraction_flag == 0) {
      if (ue->mac_enabled==1) {
  pusch_power_cntl(ue,proc,eNB_id,1, abstraction_flag);
  ue->tx_power_dBm[subframe_tx] = ue->ulsch[eNB_id]->Po_PUSCH;
      }
      else {
  ue->tx_power_dBm[subframe_tx] = ue->tx_power_max_dBm;
      }
      ue->tx_total_RE[subframe_tx] = nb_rb*12;

#if defined(EXMIMO) || defined(OAI_USRP) || defined(OAI_BLADERF) || defined(OAI_LMSSDR)
      tx_amp = get_tx_amp(ue->tx_power_dBm[subframe_tx],
        ue->tx_power_max_dBm,
        ue->frame_parms.N_RB_UL,
        nb_rb);
#else
      tx_amp = AMP;
#endif
#if T_TRACER
      T(T_UE_PHY_PUSCH_TX_POWER, T_INT(eNB_id),T_INT(Mod_id), T_INT(frame_tx%1024), T_INT(subframe_tx),T_INT(ue->tx_power_dBm[subframe_tx]),
                    T_INT(tx_amp),T_INT(ue->ulsch[eNB_id]->f_pusch),T_INT(get_PL(Mod_id,0,eNB_id)),T_INT(nb_rb));
#endif
      LOG_D(PHY,"[UE  %d][PUSCH %d] AbsSubFrame %d.%d, generating PUSCH, Po_PUSCH: %d dBm (max %d dBm), amp %d\n",
      Mod_id,harq_pid,frame_tx%1024,subframe_tx,ue->tx_power_dBm[subframe_tx],ue->tx_power_max_dBm, tx_amp);
      start_meas(&ue->ulsch_modulation_stats);
      ulsch_modulation(ue->common_vars.txdataF,
           tx_amp,
           frame_tx,
           subframe_tx,
           &ue->frame_parms,
           ue->ulsch[eNB_id]);
      for (aa=0; aa<1/*frame_parms->nb_antennas_tx*/; aa++)
  generate_drs_pusch(ue,
         proc,
         eNB_id,
         tx_amp,
         subframe_tx,
         first_rb,
         nb_rb,
         aa);

      stop_meas(&ue->ulsch_modulation_stats);
    }

    if (abstraction_flag==1) {
      // clear SR
      ue->sr[subframe_tx]=0;
    }
  } // subframe_scheduling_flag==1

  VCD_SIGNAL_DUMPER_DUMP_FUNCTION_BY_NAME(VCD_SIGNAL_DUMPER_FUNCTIONS_PHY_PROCEDURES_UE_TX_ULSCH_UESPEC,VCD_FUNCTION_OUT);

}

void ue_srs_procedures(PHY_VARS_UE *ue,UE_rxtx_proc_t *proc,uint8_t eNB_id,uint8_t abstraction_flag)
{

  //LTE_DL_FRAME_PARMS *frame_parms = &ue->frame_parms;
  //int8_t  frame_tx    = proc->frame_tx;
  int8_t  subframe_tx = proc->subframe_tx;
  int16_t tx_amp;
  int16_t Po_SRS;
  uint8_t nb_rb_srs;

  SOUNDINGRS_UL_CONFIG_DEDICATED *pSoundingrs_ul_config_dedicated=&ue->soundingrs_ul_config_dedicated[eNB_id];
  uint8_t isSrsTxOccasion = pSoundingrs_ul_config_dedicated->srsUeSubframe;

  if(isSrsTxOccasion)
  {
    ue->generate_ul_signal[eNB_id] = 1;
    if (ue->mac_enabled==1)
    {
      srs_power_cntl(ue,proc,eNB_id, (uint8_t*)(&nb_rb_srs), abstraction_flag);
      Po_SRS = ue->ulsch[eNB_id]->Po_SRS;
    }
    else
    {
      Po_SRS = ue->tx_power_max_dBm;
    }

#if defined(EXMIMO) || defined(OAI_USRP) || defined(OAI_BLADERF) || defined(OAI_LMSSDR)
    if (ue->mac_enabled==1)
    {
    tx_amp = get_tx_amp(Po_SRS,
                        ue->tx_power_max_dBm,
                        ue->frame_parms.N_RB_UL,
                        nb_rb_srs);
    }
    else
    {
        tx_amp = AMP;
    }
#else
      tx_amp = AMP;
#endif
    LOG_D(PHY,"SRS PROC; TX_MAX_POWER %d, Po_SRS %d, NB_RB_UL %d, NB_RB_SRS %d TX_AMPL %d\n",ue->tx_power_max_dBm,
            Po_SRS,
            ue->frame_parms.N_RB_UL,
            nb_rb_srs,
            tx_amp);

    uint16_t nsymb = (ue->frame_parms.Ncp==0) ? 14:12;
    uint16_t symbol_offset = (int)ue->frame_parms.ofdm_symbol_size*((subframe_tx*nsymb)+(nsymb-1));
    generate_srs(&ue->frame_parms,
     &ue->soundingrs_ul_config_dedicated[eNB_id],
     &ue->common_vars.txdataF[eNB_id][symbol_offset],
     tx_amp,
     subframe_tx);
  }
}

int16_t get_pucch2_cqi(PHY_VARS_UE *ue,int eNB_id,int *len) {

  if ((ue->transmission_mode[eNB_id]<4)||
      (ue->transmission_mode[eNB_id]==7)) { // Mode 1-0 feedback
    // 4-bit CQI message
          /*LOG_I(PHY,"compute CQI value, TM %d, length 4, Cqi Avg %d, value %d \n", ue->transmission_mode[eNB_id],
                          ue->measurements.wideband_cqi_avg[eNB_id],
                          sinr2cqi((double)ue->measurements.wideband_cqi_avg[eNB_id],
                                    ue->transmission_mode[eNB_id]));*/
    *len=4;
    return(sinr2cqi((double)ue->measurements.wideband_cqi_avg[eNB_id],
        ue->transmission_mode[eNB_id]));
  }
  else { // Mode 1-1 feedback, later
          //LOG_I(PHY,"compute CQI value, TM %d, length 0, Cqi Avg 0 \n", ue->transmission_mode[eNB_id]);
    *len=0;
    // 2-antenna ports RI=1, 6 bits (2 PMI, 4 CQI)

    // 2-antenna ports RI=2, 8 bits (1 PMI, 7 CQI/DIFF CQI)
    return(0);
  }
}


int16_t get_pucch2_ri(PHY_VARS_UE *ue,int eNB_id) {

  return(1);
}


void get_pucch_param(PHY_VARS_UE    *ue,
                     UE_rxtx_proc_t *proc,
                     uint8_t        *ack_payload,
                     PUCCH_FMT_t    format,
                     uint8_t        eNB_id,
                     uint8_t        SR,
                     uint8_t        cqi_report,
                     uint16_t       *pucch_resource,
                     uint8_t        *pucch_payload,
                     uint16_t       *plength)
{

    switch (format) {
    case pucch_format1:
    {
        pucch_resource[0] = ue->scheduling_request_config[eNB_id].sr_PUCCH_ResourceIndex;
        pucch_payload[0]  = 0; // payload is ignored in case of format1
        pucch_payload[1]  = 0; // payload is ignored in case of format1
    }
    break;

    case pucch_format1a:
    case pucch_format1b:
    {
        pucch_resource[0] = get_n1_pucch(ue,
                                         proc,
                                         ue->dlsch[proc->subframe_rx&0x1][eNB_id][0]->harq_ack,
                                         eNB_id,
                                         ack_payload,
                                         SR);
        pucch_payload[0]  = ack_payload[0];
        pucch_payload[1]  = ack_payload[1];
        //pucch_payload[1]  = 1;
    }
    break;

    case pucch_format2:
    {
        pucch_resource[0]    = ue->cqi_report_config[eNB_id].CQI_ReportPeriodic.cqi_PUCCH_ResourceIndex;
        if(cqi_report)
        {
            pucch_payload[0] = get_pucch2_cqi(ue,eNB_id,(int*)plength);
        }
        else
        {
            *plength = 1;
            pucch_payload[0] = get_pucch2_ri(ue,eNB_id);
        }
    }
    break;

    case pucch_format2a:
    case pucch_format2b:
        LOG_E(PHY,"NO Resource available for PUCCH 2a/2b \n");
    break;

    case pucch_format3:
      fprintf(stderr, "PUCCH format 3 not handled\n");
      abort();
    }
}

void ue_pucch_procedures(PHY_VARS_UE *ue,UE_rxtx_proc_t *proc,uint8_t eNB_id,uint8_t abstraction_flag) {


  uint8_t  pucch_ack_payload[2];
  uint8_t  n2_pucch = -1;
  uint16_t pucch_resource;
  ANFBmode_t bundling_flag;
  PUCCH_FMT_t format;

  uint8_t  SR_payload;
  uint8_t  pucch_payload[2];
  uint16_t len;

  LTE_DL_FRAME_PARMS *frame_parms = &ue->frame_parms;
  int frame_tx=proc->frame_tx;
  int subframe_tx=proc->subframe_tx;
  int Mod_id = ue->Mod_id;
  int CC_id = ue->CC_id;
  int tx_amp;
  int16_t Po_PUCCH;
  uint8_t ack_status_cw0=0;
  uint8_t ack_status_cw1=0;
  uint8_t nb_cw=0;
  uint8_t cqi_status=0;
  uint8_t ri_status=0;

  VCD_SIGNAL_DUMPER_DUMP_FUNCTION_BY_NAME(VCD_SIGNAL_DUMPER_FUNCTIONS_PHY_PROCEDURES_UE_TX_PUCCH,VCD_FUNCTION_IN);

  SOUNDINGRS_UL_CONFIG_DEDICATED *pSoundingrs_ul_config_dedicated=&ue->soundingrs_ul_config_dedicated[eNB_id];

  // 36.213 8.2
  /*if ackNackSRS_SimultaneousTransmission ==  TRUE and in the cell specific SRS subframes UE shall transmit
    ACK/NACK and SR using the shortened PUCCH format. This shortened PUCCH format shall be used in a cell
    specific SRS subframe even if the UE does not transmit SRS in that subframe
  */

  int harq_pid = subframe2harq_pid(&ue->frame_parms,
                                   frame_tx,
                                   subframe_tx);

  if(ue->ulsch[eNB_id]->harq_processes[harq_pid]->subframe_scheduling_flag)
  {
      LOG_D(PHY,"PUSCH is programmed on this subframe [pid %d] AbsSuframe %d.%d ==> Skip PUCCH transmission \n",harq_pid,frame_tx,subframe_tx);
      VCD_SIGNAL_DUMPER_DUMP_FUNCTION_BY_NAME(VCD_SIGNAL_DUMPER_FUNCTIONS_PHY_PROCEDURES_UE_TX_PUCCH,VCD_FUNCTION_OUT);
      return;
  }

  uint8_t isShortenPucch = (pSoundingrs_ul_config_dedicated->srsCellSubframe && frame_parms->soundingrs_ul_config_common.ackNackSRS_SimultaneousTransmission);

  bundling_flag = ue->pucch_config_dedicated[eNB_id].tdd_AckNackFeedbackMode;

  if ((frame_parms->frame_type==FDD) ||
      (bundling_flag==bundling)    ||
      ((frame_parms->frame_type==TDD)&&(frame_parms->tdd_config==1)&&((subframe_tx!=2)||(subframe_tx!=7)))) {
    format = pucch_format1a;
    LOG_D(PHY,"[UE] PUCCH 1a\n");
  } else {
    format = pucch_format1b;
    LOG_D(PHY,"[UE] PUCCH 1b\n");
  }

  // Part - I
  // Collect feedback that should be transmitted at this subframe
  // - SR
  // - ACK/NACK
  // - CQI
  // - RI

  SR_payload = 0;
  if (is_SR_TXOp(ue,proc,eNB_id)==1)
  {
      if (ue->mac_enabled==1) {
          SR_payload = mac_xface->ue_get_SR(Mod_id,
                  CC_id,
                  frame_tx,
                  eNB_id,
                  ue->pdcch_vars[proc->subframe_rx & 0x1][eNB_id]->crnti,
                  subframe_tx); // subframe used for meas gap
      }
      else {
          SR_payload = 1;
      }
  }

  ack_status_cw0 = get_ack(&ue->frame_parms,
                       ue->dlsch[proc->subframe_rx&0x1][eNB_id][0]->harq_ack,
                       subframe_tx,
                       proc->subframe_rx,
                       pucch_ack_payload,
                       0);

  ack_status_cw1 = get_ack(&ue->frame_parms,
                       ue->dlsch[proc->subframe_rx&0x1][eNB_id][1]->harq_ack,
                       subframe_tx,
                       proc->subframe_rx,
                       pucch_ack_payload,
                       1);

  nb_cw = ( (ack_status_cw0 != 0) ? 1:0) + ( (ack_status_cw1 != 0) ? 1:0);

  cqi_status = ((ue->cqi_report_config[eNB_id].CQI_ReportPeriodic.cqi_PMI_ConfigIndex>0)&&
      (is_cqi_TXOp(ue,proc,eNB_id)==1));

  ri_status = ((ue->cqi_report_config[eNB_id].CQI_ReportPeriodic.ri_ConfigIndex>0) &&
           (is_ri_TXOp(ue,proc,eNB_id)==1));

  // Part - II
  // if nothing to report ==> exit function
  if( (nb_cw==0) && (SR_payload==0) && (cqi_status==0) && (ri_status==0) )
  {
      LOG_D(PHY,"PUCCH No feedback AbsSubframe %d.%d SR_payload %d nb_cw %d pucch_ack_payload[0] %d pucch_ack_payload[1] %d cqi_status %d Return \n",
            frame_tx%1024, subframe_tx, SR_payload, nb_cw, pucch_ack_payload[0], pucch_ack_payload[1], cqi_status);
      return;
  }

  // Part - III
  // Decide which PUCCH format should be used if needed
  format = get_pucch_format(frame_parms->frame_type,
                            frame_parms->Ncp,
                            SR_payload,
                            nb_cw,
                            cqi_status,
                            ri_status);
  // Determine PUCCH resources and payload: mandatory for pucch encoding
  get_pucch_param(ue,
                  proc,
                  pucch_ack_payload,
                  format,
                  eNB_id,
                  SR_payload,
                  cqi_status,
                  &pucch_resource,
                  (uint8_t *)&pucch_payload,
                  &len);


  LOG_D(PHY,"PUCCH feedback AbsSubframe %d.%d SR %d NbCW %d (%d %d) AckNack %d.%d CQI %d RI %d format %d pucch_resource %d pucch_payload %d %d \n", frame_tx%1024, subframe_tx, SR_payload, nb_cw, ack_status_cw0, ack_status_cw1, pucch_ack_payload[0], pucch_ack_payload[1], cqi_status, ri_status, format, pucch_resource,pucch_payload[0],pucch_payload[1]);

  // Part - IV
  // Generate PUCCH signal
  ue->generate_ul_signal[eNB_id] = 1;

  switch (format) {
  case pucch_format1:
  case pucch_format1a:
  case pucch_format1b:
  {
      if (ue->mac_enabled == 1) {
          Po_PUCCH = pucch_power_cntl(ue,proc,subframe_tx,eNB_id,format);
      }
      else {
          Po_PUCCH = ue->tx_power_max_dBm;
      }
      ue->tx_power_dBm[subframe_tx] = Po_PUCCH;
      ue->tx_total_RE[subframe_tx] = 12;

#if defined(EXMIMO) || defined(OAI_USRP) || defined(OAI_BLADERF) || defined(OAI_LMSSDR)
      tx_amp = get_tx_amp(Po_PUCCH,
              ue->tx_power_max_dBm,
              ue->frame_parms.N_RB_UL,
              1);
#else
      tx_amp = AMP;
#endif
#if T_TRACER
      T(T_UE_PHY_PUCCH_TX_POWER, T_INT(eNB_id),T_INT(Mod_id), T_INT(frame_tx%1024), T_INT(subframe_tx),T_INT(ue->tx_power_dBm[subframe_tx]),
              T_INT(tx_amp),T_INT(ue->dlsch[proc->subframe_rx&0x1][eNB_id][0]->g_pucch),T_INT(get_PL(ue->Mod_id,ue->CC_id,eNB_id)));
#endif
      if(format == pucch_format1)
      {
          LOG_D(PHY,"[UE  %d][SR %x] AbsSubframe %d.%d Generating PUCCH 1 (SR for PUSCH), an_srs_simultanous %d, shorten_pucch %d, n1_pucch %d, Po_PUCCH %d\n",
                  Mod_id,
                  ue->dlsch[proc->subframe_rx&0x1][eNB_id][0]->rnti,
                  frame_tx%1024, subframe_tx,
                  frame_parms->soundingrs_ul_config_common.ackNackSRS_SimultaneousTransmission,
                  isShortenPucch,
                  ue->scheduling_request_config[eNB_id].sr_PUCCH_ResourceIndex,
                  Po_PUCCH);
      }
      else
      {
          if (SR_payload>0) {
              LOG_D(PHY,"[UE  %d][SR %x] AbsSubFrame %d.%d Generating PUCCH %s payload %d,%d (with SR for PUSCH), an_srs_simultanous %d, shorten_pucch %d, n1_pucch %d, Po_PUCCH %d, amp %d\n",
                      Mod_id,
                      ue->dlsch[proc->subframe_rx&0x1][eNB_id][0]->rnti,
                      frame_tx % 1024, subframe_tx,
                      (format == pucch_format1a? "1a": (
                              format == pucch_format1b? "1b" : "??")),
                              pucch_ack_payload[0],pucch_ack_payload[1],
                              frame_parms->soundingrs_ul_config_common.ackNackSRS_SimultaneousTransmission,
                              isShortenPucch,
                              pucch_resource,
                              Po_PUCCH,
                              tx_amp);
          } else {
              LOG_D(PHY,"[UE  %d][PDSCH %x] AbsSubFrame %d.%d rx_offset_diff: %d, Generating PUCCH %s, an_srs_simultanous %d, shorten_pucch %d, n1_pucch %d, b[0]=%d,b[1]=%d (SR_Payload %d), Po_PUCCH %d, amp %d\n",
                      Mod_id,
                      ue->dlsch[proc->subframe_rx&0x1][eNB_id][0]->rnti,
                      frame_tx%1024, subframe_tx,ue->rx_offset_diff,
                      (format == pucch_format1a? "1a": (
                              format == pucch_format1b? "1b" : "??")),
                              frame_parms->soundingrs_ul_config_common.ackNackSRS_SimultaneousTransmission,
                              isShortenPucch,
                              pucch_resource,pucch_payload[0],pucch_payload[1],SR_payload,
                              Po_PUCCH,
                              tx_amp);
          }
      }

#if T_TRACER
      if(pucch_payload[0])
      {
          T(T_UE_PHY_DLSCH_UE_ACK, T_INT(eNB_id), T_INT(frame_tx%1024), T_INT(subframe_tx), T_INT(Mod_id), T_INT(ue->dlsch[proc->subframe_rx&0x1][eNB_id][0]->rnti),
                  T_INT(ue->dlsch[proc->subframe_rx&0x1][eNB_id][0]->current_harq_pid));
      }
      else
      {
          T(T_UE_PHY_DLSCH_UE_NACK, T_INT(eNB_id), T_INT(frame_tx%1024), T_INT(subframe_tx), T_INT(Mod_id), T_INT(ue->dlsch[proc->subframe_rx&0x1][eNB_id][0]->rnti),
                  T_INT(ue->dlsch[proc->subframe_rx&0x1][eNB_id][0]->current_harq_pid));
      }
#endif

      if (abstraction_flag == 0) {

          generate_pucch1x(ue->common_vars.txdataF,
                  &ue->frame_parms,
                  ue->ncs_cell,
                  format,
                  &ue->pucch_config_dedicated[eNB_id],
                  pucch_resource,
                  isShortenPucch,  // shortened format
                  pucch_payload,
                  tx_amp,
                  subframe_tx);

      } else {
#ifdef PHY_ABSTRACTION
          LOG_D(PHY,"Calling generate_pucch_emul ... (ACK %d %d, SR %d)\n",pucch_ack_payload[0],pucch_ack_payload[1],SR_payload);
          generate_pucch_emul(ue,
                  proc,
                  format,
                  ue->frame_parms.pucch_config_common.nCS_AN,
                  pucch_payload,
                  SR_payload);
#endif
      }
  }
  break;


  case pucch_format2:
  {
      if (ue->mac_enabled == 1) {
          Po_PUCCH = pucch_power_cntl(ue,proc,subframe_tx,eNB_id,format);
      }
      else {
          Po_PUCCH = ue->tx_power_max_dBm;
      }
      ue->tx_power_dBm[subframe_tx] = Po_PUCCH;
      ue->tx_total_RE[subframe_tx] = 12;

#if defined(EXMIMO) || defined(OAI_USRP) || defined(OAI_BLADERF) || defined(OAI_LMSSDR)
      tx_amp =  get_tx_amp(Po_PUCCH,
              ue->tx_power_max_dBm,
              ue->frame_parms.N_RB_UL,
              1);
#else
      tx_amp = AMP;
#endif
#if T_TRACER
      T(T_UE_PHY_PUCCH_TX_POWER, T_INT(eNB_id),T_INT(Mod_id), T_INT(frame_tx%1024), T_INT(subframe_tx),T_INT(ue->tx_power_dBm[subframe_tx]),
              T_INT(tx_amp),T_INT(ue->dlsch[proc->subframe_rx&0x1][eNB_id][0]->g_pucch),T_INT(get_PL(ue->Mod_id,ue->CC_id,eNB_id)));
#endif

      LOG_D(PHY,"[UE  %d][RNTI %x] AbsSubFrame %d.%d Generating PUCCH 2 (RI or CQI), n2_pucch %d, Po_PUCCH %d, isShortenPucch %d, amp %d\n",
              Mod_id,
              ue->dlsch[proc->subframe_rx&0x1][eNB_id][0]->rnti,
              frame_tx%1024, subframe_tx,
              n2_pucch,
              Po_PUCCH,
              isShortenPucch,
              tx_amp);

      generate_pucch2x(ue->common_vars.txdataF,
              &ue->frame_parms,
              ue->ncs_cell,
              format,
              &ue->pucch_config_dedicated[eNB_id],
              pucch_resource,
              pucch_payload,
              len,          // A
              0,            // B2 not needed
              tx_amp,
              subframe_tx,
              ue->pdcch_vars[proc->subframe_rx & 0x1][eNB_id]->crnti);
  }
  break;

  case pucch_format2a:
      LOG_D(PHY,"[UE  %d][RNTI %x] AbsSubFrame %d.%d Generating PUCCH 2a (RI or CQI) Ack/Nack 1bit \n",
              Mod_id,
              ue->dlsch[proc->subframe_rx&0x1][eNB_id][0]->rnti,
              frame_tx%1024, subframe_tx);
      break;
  case pucch_format2b:
      LOG_D(PHY,"[UE  %d][RNTI %x] AbsSubFrame %d.%d Generating PUCCH 2b (RI or CQI) Ack/Nack 2bits\n",
              Mod_id,
              ue->dlsch[proc->subframe_rx&0x1][eNB_id][0]->rnti,
              frame_tx%1024, subframe_tx);
      break;
  default:
      break;
  }

  VCD_SIGNAL_DUMPER_DUMP_FUNCTION_BY_NAME(VCD_SIGNAL_DUMPER_FUNCTIONS_PHY_PROCEDURES_UE_TX_PUCCH,VCD_FUNCTION_OUT);

}

void phy_procedures_UE_TX(PHY_VARS_UE *ue,UE_rxtx_proc_t *proc,uint8_t eNB_id,uint8_t abstraction_flag,runmode_t mode,relaying_type_t r_type) {


  LTE_DL_FRAME_PARMS *frame_parms=&ue->frame_parms;
  //int32_t ulsch_start=0;
  int subframe_tx = proc->subframe_tx;
  int frame_tx = proc->frame_tx;
  unsigned int aa;
  uint8_t isSubframeSRS;


  VCD_SIGNAL_DUMPER_DUMP_FUNCTION_BY_NAME(VCD_SIGNAL_DUMPER_FUNCTIONS_PHY_PROCEDURES_UE_TX,VCD_FUNCTION_IN);

#if T_TRACER
  T(T_UE_PHY_UL_TICK, T_INT(ue->Mod_id), T_INT(frame_tx%1024), T_INT(subframe_tx));
#endif

  ue->generate_ul_signal[eNB_id] = 0;

  start_meas(&ue->phy_proc_tx);

#ifdef EMOS
  //phy_procedures_emos_UE_TX(next_slot);
#endif

  ue->tx_power_dBm[subframe_tx]=-127;

  if (abstraction_flag==0) {
    for (aa=0; aa<frame_parms->nb_antennas_tx; aa++) {
      memset(&ue->common_vars.txdataF[aa][subframe_tx*frame_parms->ofdm_symbol_size*frame_parms->symbols_per_tti],
       0,
       frame_parms->ofdm_symbol_size*frame_parms->symbols_per_tti*sizeof(int32_t));
    }
  }

  if (ue->UE_mode[eNB_id] != PRACH) {
    // check cell srs subframe and ue srs subframe. This has an impact on pusch encoding
    isSubframeSRS = is_srs_occasion_common(&ue->frame_parms,proc->frame_tx,proc->subframe_tx);

    ue_compute_srs_occasion(ue,proc,eNB_id,isSubframeSRS);

    ue_ulsch_uespec_procedures(ue,proc,eNB_id,abstraction_flag);

  }

  if (ue->UE_mode[eNB_id] == PUSCH) {
      // check if we need to use PUCCH 1a/1b
      ue_pucch_procedures(ue,proc,eNB_id,abstraction_flag);
      // check if we need to use SRS
      ue_srs_procedures(ue,proc,eNB_id,abstraction_flag);
  } // UE_mode==PUSCH


#ifdef CBA

  if ((ue->ulsch[eNB_id]->harq_processes[harq_pid]->subframe_cba_scheduling_flag >= 1) &&
      (ue->ulsch[eNB_id]->harq_processes[harq_pid]->status == CBA_ACTIVE)) {
    ue->ulsch[eNB_id]->harq_processes[harq_pid]->subframe_scheduling_flag=0; //-=1
    //  ue->ulsch[eNB_id]->harq_processes[harq_pid]->status= IDLE;
    first_rb = ue->ulsch[eNB_id]->harq_processes[harq_pid]->first_rb;
    nb_rb = ue->ulsch[eNB_id]->harq_processes[harq_pid]->nb_rb;
    //cba_mcs=ue->ulsch[eNB_id]->harq_processes[harq_pid]->mcs;
    input_buffer_length = ue->ulsch[eNB_id]->harq_processes[harq_pid]->TBS/8;
    access_mode=CBA_ACCESS;

    LOG_D(PHY,"[UE %d] Frame %d, subframe %d: CBA num dci %d\n",
    Mod_id,frame_tx,subframe_tx,
    ue->ulsch[eNB_id]->num_cba_dci[subframe_tx]);

    mac_xface->ue_get_sdu(Mod_id,
        CC_id,
        frame_tx,
        subframe_tx,
        eNB_id,
        ulsch_input_buffer,
        input_buffer_length,
        &access_mode);

    ue->ulsch[eNB_id]->num_cba_dci[subframe_tx]=0;

    if (access_mode > UNKNOWN_ACCESS) {

      if (abstraction_flag==0) {
        if (ulsch_encoding(ulsch_input_buffer,
                           ue,
                           harq_pid,
                           eNB_id,
                           proc->subframe_rx,
                           ue->transmission_mode[eNB_id],0,
                           0)!=0) {  //  Nbundled, to be updated!!!!
          LOG_E(PHY,"ulsch_coding.c: FATAL ERROR: returning\n");
          return;
        }
      }

#ifdef PHY_ABSTRACTION
      else {
        ulsch_encoding_emul(ulsch_input_buffer,ue,eNB_id,proc->subframe_rx,harq_pid,0);
      }

#endif
    } else {
      ue->ulsch[eNB_id]->harq_processes[harq_pid]->status= IDLE;
      //reset_cba_uci(ue->ulsch[eNB_id]->o);
      LOG_N(PHY,"[UE %d] Frame %d, subframe %d: CBA transmission cancelled or postponed\n",
      Mod_id, frame_tx,subframe_tx);
    }
  }

#endif // end CBA


  if (abstraction_flag == 0) {
    ulsch_common_procedures(ue,proc, (ue->generate_ul_signal[eNB_id] == 0));
  } // mode != PRACH


  if ((ue->UE_mode[eNB_id] == PRACH) &&
      (ue->frame_parms.prach_config_common.prach_Config_enabled==1)) {

    // check if we have PRACH opportunity

    if (is_prach_subframe(&ue->frame_parms,frame_tx,subframe_tx)) {

      ue_prach_procedures(ue,proc,eNB_id,abstraction_flag,mode);
    }
  } // mode is PRACH
  else {
    ue->generate_prach=0;
  }

  // reset DL ACK/NACK status
  uint8_t N_bundled = 0;
  if (ue->dlsch[proc->subframe_rx&0x1][eNB_id][0] != NULL)
  {
    reset_ack(&ue->frame_parms,
               ue->dlsch[proc->subframe_rx&0x1][eNB_id][0]->harq_ack,
               subframe_tx,
               proc->subframe_rx,
               ue->ulsch[eNB_id]->o_ACK,
               &N_bundled,
               0);
    reset_ack(&ue->frame_parms,
               ue->dlsch[(proc->subframe_rx+1)&0x1][eNB_id][0]->harq_ack,
               subframe_tx,
               proc->subframe_rx,
               ue->ulsch[eNB_id]->o_ACK,
               &N_bundled,
               0);
  }

  if (ue->dlsch_SI[eNB_id] != NULL)
    reset_ack(&ue->frame_parms,
             ue->dlsch_SI[eNB_id]->harq_ack,
             subframe_tx,
             proc->subframe_rx,
             ue->ulsch[eNB_id]->o_ACK,
             &N_bundled,
             0);


  VCD_SIGNAL_DUMPER_DUMP_FUNCTION_BY_NAME(VCD_SIGNAL_DUMPER_FUNCTIONS_PHY_PROCEDURES_UE_TX, VCD_FUNCTION_OUT);
  stop_meas(&ue->phy_proc_tx);
}

void phy_procedures_UE_S_TX(PHY_VARS_UE *ue,uint8_t eNB_id,uint8_t abstraction_flag,relaying_type_t r_type)
{
  int aa;//i,aa;
  LTE_DL_FRAME_PARMS *frame_parms=&ue->frame_parms;

  if (abstraction_flag==0) {

    for (aa=0; aa<frame_parms->nb_antennas_tx; aa++) {
#if defined(EXMIMO) //this is the EXPRESS MIMO case
      int i;
      // set the whole tx buffer to RX
      for (i=0; i<LTE_NUMBER_OF_SUBFRAMES_PER_FRAME*frame_parms->samples_per_tti; i++)
  ue->common_vars.txdata[aa][i] = 0x00010001;

#else //this is the normal case
      memset(&ue->common_vars.txdata[aa][0],0,
       (LTE_NUMBER_OF_SUBFRAMES_PER_FRAME*frame_parms->samples_per_tti)*sizeof(int32_t));
#endif //else EXMIMO

    }
  }
}

void ue_measurement_procedures(
    uint16_t l,    // symbol index of each slot [0..6]
    PHY_VARS_UE *ue,UE_rxtx_proc_t *proc, uint8_t eNB_id,
    uint16_t slot, // slot index of each radio frame [0..19]
    uint8_t abstraction_flag,runmode_t mode)
{

  //LOG_I(PHY,"ue_measurement_procedures l %d Ncp %d\n",l,ue->frame_parms.Ncp);

  LTE_DL_FRAME_PARMS *frame_parms=&ue->frame_parms;

  int subframe_rx = proc->subframe_rx;

  VCD_SIGNAL_DUMPER_DUMP_FUNCTION_BY_NAME(VCD_SIGNAL_DUMPER_FUNCTIONS_UE_MEASUREMENT_PROCEDURES, VCD_FUNCTION_IN);

  if (l==0) {
    // UE measurements on symbol 0
    if (abstraction_flag==0) {
      LOG_D(PHY,"Calling measurements subframe %d, rxdata %p\n",subframe_rx,ue->common_vars.rxdata);

      lte_ue_measurements(ue,
        (subframe_rx*frame_parms->samples_per_tti+ue->rx_offset)%(frame_parms->samples_per_tti*LTE_NUMBER_OF_SUBFRAMES_PER_FRAME),
        (subframe_rx == 1) ? 1 : 0,
        0,
        0,
        subframe_rx);
    } else {
      lte_ue_measurements(ue,
        0,
        0,
        1,
        0,
      subframe_rx);
    }
#if T_TRACER
    if(slot == 0)
      T(T_UE_PHY_MEAS, T_INT(eNB_id),  T_INT(ue->Mod_id), T_INT(proc->frame_rx%1024), T_INT(proc->subframe_rx),
                             T_INT((int)(10*log10(ue->measurements.rsrp[0])-ue->rx_total_gain_dB)),
                             T_INT((int)ue->measurements.rx_rssi_dBm[0]),
                             T_INT((int)(ue->measurements.rx_power_avg_dB[0] - ue->measurements.n0_power_avg_dB)),
                             T_INT((int)ue->measurements.rx_power_avg_dB[0]),
                             T_INT((int)ue->measurements.n0_power_avg_dB),
                             T_INT((int)ue->measurements.wideband_cqi_avg[0]),
                             T_INT((int)ue->common_vars.freq_offset));
#endif
  }

  if (l==(6-ue->frame_parms.Ncp)) {

    // make sure we have signal from PSS/SSS for N0 measurement
         // LOG_I(PHY," l==(6-ue->frame_parms.Ncp) ue_rrc_measurements\n");

    VCD_SIGNAL_DUMPER_DUMP_FUNCTION_BY_NAME(VCD_SIGNAL_DUMPER_FUNCTIONS_UE_RRC_MEASUREMENTS, VCD_FUNCTION_IN);
    ue_rrc_measurements(ue,
      slot,
      abstraction_flag);
    VCD_SIGNAL_DUMPER_DUMP_FUNCTION_BY_NAME(VCD_SIGNAL_DUMPER_FUNCTIONS_UE_RRC_MEASUREMENTS, VCD_FUNCTION_OUT);

    if (abstraction_flag==1)
      ue->sinr_eff =  sinr_eff_cqi_calc(ue, 0, subframe_rx);

  }

  if ((subframe_rx==0) && (slot == 0) && (l==(4-frame_parms->Ncp))) {

    // AGC

    VCD_SIGNAL_DUMPER_DUMP_FUNCTION_BY_NAME(VCD_SIGNAL_DUMPER_FUNCTIONS_UE_GAIN_CONTROL, VCD_FUNCTION_IN);

#ifndef OAI_USRP
#ifndef OAI_BLADERF
#ifndef OAI_LMSSDR
    phy_adjust_gain (ue,dB_fixed(ue->measurements.rssi),0);
#endif
#endif
#endif

    VCD_SIGNAL_DUMPER_DUMP_FUNCTION_BY_NAME(VCD_SIGNAL_DUMPER_FUNCTIONS_UE_GAIN_CONTROL, VCD_FUNCTION_OUT);

    eNB_id = 0;

    if (abstraction_flag == 0) {
      if (ue->no_timing_correction==0)
  lte_adjust_synch(&ue->frame_parms,
       ue,
       eNB_id,
       subframe_rx,
       0,
       16384);
    }

  }

  VCD_SIGNAL_DUMPER_DUMP_FUNCTION_BY_NAME(VCD_SIGNAL_DUMPER_FUNCTIONS_UE_MEASUREMENT_PROCEDURES, VCD_FUNCTION_OUT);
}

#ifdef EMOS
void phy_procedures_emos_UE_RX(PHY_VARS_UE *ue,uint8_t last_slot,uint8_t eNB_id)
{

  uint8_t i,j;
  //uint16_t last_slot_emos;
  uint32_t bytes;
  int Mod_id = ue->Mod_id;

  /*
    if (last_slot<2)
    last_slot_emos = last_slot;
    else if (last_slot>9)
    last_slot_emos = last_slot - 8;
    else {
    LOG_E(PHY,"emos rx last_slot_emos %d, last_slot %d\n", last_slot_emos,last_slot);
    mac_xface->macphy_exit("should never happen");
    }
  */

#ifdef EMOS_CHANNEL

  if ((last_slot==10) || (last_slot==11)) {
    for (i=0; i<ue->frame_parms.nb_antennas_rx; i++)
      for (j=0; j<ue->frame_parms.nb_antennas_tx; j++) {
  // first OFDM symbol with pilots
  memcpy(&emos_dump_UE.channel[i][j][(last_slot%2)*2*ue->frame_parms.ofdm_symbol_size],
         &ue->common_vars.dl_ch_estimates[eNB_id][(j<<1) + i][0],
         ue->frame_parms.ofdm_symbol_size*sizeof(int));
  // second OFDM symbol with pilots
  memcpy(&emos_dump_UE.channel[i][j][((last_slot%2)*2+1)*ue->frame_parms.ofdm_symbol_size],
         &ue->common_vars.dl_ch_estimates[eNB_id][(j<<1) + i][(ue->frame_parms.Ncp == 0 ? 4 : 3)*ue->frame_parms.ofdm_symbol_size],
         ue->frame_parms.ofdm_symbol_size*sizeof(int));
      }
  }

#endif

  if (last_slot==0) {
    emos_dump_UE.timestamp = rt_get_time_ns();
    emos_dump_UE.frame_rx = proc->frame_rx;
    emos_dump_UE.UE_mode = ue->UE_mode[eNB_id];
    emos_dump_UE.mimo_mode = ue->transmission_mode[eNB_id];
    emos_dump_UE.freq_offset = ue->common_vars.freq_offset;
    emos_dump_UE.timing_advance = ue->timing_advance;
    emos_dump_UE.timing_offset  = ue->rx_offset;
    emos_dump_UE.rx_total_gain_dB = ue->rx_total_gain_dB;
    emos_dump_UE.eNb_id = eNB_id;
    memcpy(&emos_dump_UE.PHY_measurements,&measurements,sizeof(PHY_MEASUREMENTS));
  }

  if (last_slot==1) {
    emos_dump_UE.pbch_errors = ue->pbch_vars[eNB_id]->pdu_errors;
    emos_dump_UE.pbch_errors_last = ue->pbch_vars[eNB_id]->pdu_errors_last;
    emos_dump_UE.pbch_errors_conseq = ue->pbch_vars[eNB_id]->pdu_errors_conseq;
    emos_dump_UE.pbch_fer = ue->pbch_vars[eNB_id]->pdu_fer;
  }

  if (last_slot==19) {
    emos_dump_UE.dlsch_errors = ue->dlsch_errors[eNB_id];
    emos_dump_UE.dlsch_errors_last = ue->dlsch_errors_last[eNB_id];
    emos_dump_UE.dlsch_received = ue->dlsch_received[eNB_id];
    emos_dump_UE.dlsch_received_last = ue->dlsch_received_last[eNB_id];
    emos_dump_UE.dlsch_fer = ue->dlsch_fer[eNB_id];
    emos_dump_UE.dlsch_cntl_errors = ue->dlsch_SI_errors[eNB_id];
    emos_dump_UE.dlsch_ra_errors = ue->dlsch_ra_errors[eNB_id];
    emos_dump_UE.total_TBS = ue->total_TBS[eNB_id];
    emos_dump_UE.total_TBS_last = ue->total_TBS_last[eNB_id];
    emos_dump_UE.bitrate = ue->bitrate[eNB_id];
    emos_dump_UE.total_received_bits = ue->total_received_bits[eNB_id];
    emos_dump_UE.pmi_saved = ue->dlsch[subframe&0x1][eNB_id][0]->pmi_alloc;
    emos_dump_UE.mcs = ue->dlsch[subframe&0x1][eNB_id][0]->harq_processes[ue->dlsch[subframe&0x1][eNB_id][0]->current_harq_pid]->mcs;
    emos_dump_UE.use_ia_receiver = openair_daq_vars.use_ia_receiver;

    bytes = rtf_put(CHANSOUNDER_FIFO_MINOR, &emos_dump_UE, sizeof(fifo_dump_emos_UE));

    if (bytes!=sizeof(fifo_dump_emos_UE)) {
      LOG_W(PHY,"[UE  %d] frame %d, slot %d, Problem writing EMOS data to FIFO\n",Mod_id,proc->frame_rx, last_slot);
    } else {
      if (proc->frame_rx%100==0) {
  LOG_I(PHY,"[UE  %d] frame %d, slot %d, Writing %d bytes EMOS data to FIFO\n",Mod_id,proc->frame_rx, last_slot, bytes);
      }
    }
  }

}
#endif


void restart_phy(PHY_VARS_UE *ue,UE_rxtx_proc_t *proc, uint8_t eNB_id,uint8_t abstraction_flag)
{

  //  uint8_t last_slot;
  uint8_t i;
  LOG_I(PHY,"[UE  %d] frame %d, slot %d, restarting PHY!\n",ue->Mod_id,proc->frame_rx,proc->subframe_rx);
  mac_xface->macphy_exit("restart_phy called");
  //   first_run = 1;

  if (abstraction_flag ==0 ) {
    ue->UE_mode[eNB_id] = NOT_SYNCHED;
  } else {
    ue->UE_mode[eNB_id] = PRACH;
    ue->prach_resources[eNB_id]=NULL;
  }

  proc->frame_rx = -1;
  proc->frame_tx = -1;
  //  ue->synch_wait_cnt=0;
  //  ue->sched_cnt=-1;

  ue->pbch_vars[eNB_id]->pdu_errors_conseq=0;
  ue->pbch_vars[eNB_id]->pdu_errors=0;

  ue->pdcch_vars[0][eNB_id]->dci_errors = 0;
  ue->pdcch_vars[0][eNB_id]->dci_missed = 0;
  ue->pdcch_vars[0][eNB_id]->dci_false  = 0;
  ue->pdcch_vars[0][eNB_id]->dci_received = 0;

  ue->pdcch_vars[1][eNB_id]->dci_errors = 0;
  ue->pdcch_vars[1][eNB_id]->dci_missed = 0;
  ue->pdcch_vars[1][eNB_id]->dci_false  = 0;
  ue->pdcch_vars[1][eNB_id]->dci_received = 0;

  ue->dlsch_errors[eNB_id] = 0;
  ue->dlsch_errors_last[eNB_id] = 0;
  ue->dlsch_received[eNB_id] = 0;
  ue->dlsch_received_last[eNB_id] = 0;
  ue->dlsch_fer[eNB_id] = 0;
  ue->dlsch_SI_received[eNB_id] = 0;
  ue->dlsch_ra_received[eNB_id] = 0;
  ue->dlsch_p_received[eNB_id] = 0;
  ue->dlsch_SI_errors[eNB_id] = 0;
  ue->dlsch_ra_errors[eNB_id] = 0;
  ue->dlsch_p_errors[eNB_id] = 0;

  ue->dlsch_mch_received[eNB_id] = 0;

  for (i=0; i < MAX_MBSFN_AREA ; i ++) {
    ue->dlsch_mch_received_sf[i][eNB_id] = 0;
    ue->dlsch_mcch_received[i][eNB_id] = 0;
    ue->dlsch_mtch_received[i][eNB_id] = 0;
    ue->dlsch_mcch_errors[i][eNB_id] = 0;
    ue->dlsch_mtch_errors[i][eNB_id] = 0;
    ue->dlsch_mcch_trials[i][eNB_id] = 0;
    ue->dlsch_mtch_trials[i][eNB_id] = 0;
  }

  //ue->total_TBS[eNB_id] = 0;
  //ue->total_TBS_last[eNB_id] = 0;
  //ue->bitrate[eNB_id] = 0;
  //ue->total_received_bits[eNB_id] = 0;
}


void ue_pbch_procedures(uint8_t eNB_id,PHY_VARS_UE *ue,UE_rxtx_proc_t *proc, uint8_t abstraction_flag)
{

  //  int i;
  int pbch_tx_ant=0;
  uint8_t pbch_phase;
  uint16_t frame_tx;
  static uint8_t first_run = 1;
  uint8_t pbch_trials = 0;

  DevAssert(ue);

  int frame_rx = proc->frame_rx;
  int subframe_rx = proc->subframe_rx;

  VCD_SIGNAL_DUMPER_DUMP_FUNCTION_BY_NAME(VCD_SIGNAL_DUMPER_FUNCTIONS_UE_PBCH_PROCEDURES, VCD_FUNCTION_IN);

  pbch_phase=(frame_rx%4);

  if (pbch_phase>=4)
    pbch_phase=0;

  for (pbch_trials=0; pbch_trials<4; pbch_trials++) {
    //for (pbch_phase=0;pbch_phase<4;pbch_phase++) {
    //LOG_I(PHY,"[UE  %d] Frame %d, Trying PBCH %d (NidCell %d, eNB_id %d)\n",ue->Mod_id,frame_rx,pbch_phase,ue->frame_parms.Nid_cell,eNB_id);
    if (abstraction_flag == 0) {
      pbch_tx_ant = rx_pbch(&ue->common_vars,
          ue->pbch_vars[eNB_id],
          &ue->frame_parms,
          eNB_id,
          ue->frame_parms.mode1_flag==1?SISO:ALAMOUTI,
          ue->high_speed_flag,
          pbch_phase);



    }

#ifdef PHY_ABSTRACTION
    else {
      pbch_tx_ant = rx_pbch_emul(ue,
         eNB_id,
         pbch_phase);
    }

#endif

    if ((pbch_tx_ant>0) && (pbch_tx_ant<=4)) {
      break;
    }

    pbch_phase++;

    if (pbch_phase>=4)
      pbch_phase=0;
  }



  if ((pbch_tx_ant>0) && (pbch_tx_ant<=4)) {

    if (opt_enabled) {
      static uint8_t dummy[3];
      dummy[0] = ue->pbch_vars[eNB_id]->decoded_output[2];
      dummy[1] = ue->pbch_vars[eNB_id]->decoded_output[1];
      dummy[2] = ue->pbch_vars[eNB_id]->decoded_output[0];
      trace_pdu(1, dummy, 3, ue->Mod_id, 0, 0,
          frame_rx, subframe_rx, 0, 0);
      LOG_D(OPT,"[UE %d][PBCH] Frame %d trace pdu for PBCH\n",
          ue->Mod_id, subframe_rx);
    }

    if (pbch_tx_ant>2) {
      LOG_W(PHY,"[openair][SCHED][SYNCH] PBCH decoding: pbch_tx_ant>2 not supported\n");
      VCD_SIGNAL_DUMPER_DUMP_FUNCTION_BY_NAME(VCD_SIGNAL_DUMPER_FUNCTIONS_UE_PBCH_PROCEDURES, VCD_FUNCTION_OUT);
      return;
    }


    ue->pbch_vars[eNB_id]->pdu_errors_conseq = 0;
    frame_tx = (((int)(ue->pbch_vars[eNB_id]->decoded_output[2]&0x03))<<8);
    frame_tx += ((int)(ue->pbch_vars[eNB_id]->decoded_output[1]&0xfc));
    frame_tx += pbch_phase;

    if (ue->mac_enabled==1) {
      mac_xface->dl_phy_sync_success(ue->Mod_id,frame_rx,eNB_id,
             ue->UE_mode[eNB_id]==NOT_SYNCHED ? 1 : 0);
    }

#ifdef EMOS
    //emos_dump_UE.frame_tx = frame_tx;
    //emos_dump_UE.mimo_mode = ue->pbch_vars[eNB_id]->decoded_output[1];
#endif

    if (first_run) {
      first_run = 0;

      proc->frame_rx = (proc->frame_rx & 0xFFFFFC00) | (frame_tx & 0x000003FF);
      proc->frame_tx = proc->frame_rx;
      ue->proc.proc_rxtx[1].frame_rx = proc->frame_rx;
      ue->proc.proc_rxtx[1].frame_tx = proc->frame_tx;
      LOG_I(PHY,"[UE %d] frame %d, subframe %d: Adjusting frame counter (PBCH ant_tx=%d, frame_tx=%d, phase %d, rx_offset %d) => new frame %d\n",
      ue->Mod_id,
      frame_rx,
      subframe_rx,
      pbch_tx_ant,
      frame_tx,
      pbch_phase,
      ue->rx_offset,
      proc->frame_rx);
      frame_rx = proc->frame_rx;

    } else if (((frame_tx & 0x03FF) != (proc->frame_rx & 0x03FF))) {
      //(pbch_tx_ant != ue->frame_parms.nb_antennas_tx)) {
      LOG_D(PHY,"[UE %d] frame %d, subframe %d: Re-adjusting frame counter (PBCH ant_tx=%d, frame_rx=%d, frame%%1024=%d, phase %d).\n",
      ue->Mod_id,
      proc->frame_rx,
      subframe_rx,
      pbch_tx_ant,
      frame_tx,
      frame_rx & 0x03FF,
      pbch_phase);

      proc->frame_rx = (proc->frame_rx & 0xFFFFFC00) | (frame_tx & 0x000003FF);
      ue->proc.proc_rxtx[1].frame_rx = (proc->frame_rx & 0xFFFFFC00) | (frame_tx & 0x000003FF);
      proc->frame_tx = proc->frame_rx;
      ue->proc.proc_rxtx[1].frame_tx = proc->frame_rx;
      frame_rx = proc->frame_rx;

    }

#ifdef DEBUG_PHY_PROC
    LOG_D(PHY,"[UE %d] frame %d, subframe %d, Received PBCH (MIB): mode1_flag %d, tx_ant %d, frame_tx %d. N_RB_DL %d, phich_duration %d, phich_resource %d/6!\n",
    ue->Mod_id,
    frame_rx,
    subframe_rx,
    ue->frame_parms.mode1_flag,
    pbch_tx_ant,
    frame_tx,
    ue->frame_parms.N_RB_DL,
    ue->frame_parms.phich_config_common.phich_duration,
    ue->frame_parms.phich_config_common.phich_resource);
#endif

  } else {
    /*
    LOG_E(PHY,"[UE %d] frame %d, subframe %d, Error decoding PBCH!\n",
    ue->Mod_id,frame_rx, subframe_rx);

    LOG_I(PHY,"[UE %d] rx_offset %d\n",ue->Mod_id,ue->rx_offset);


    write_output("rxsig0.m","rxs0", ue->common_vars.rxdata[0],ue->frame_parms.samples_per_tti,1,1);

    write_output("H00.m","h00",&(ue->common_vars.dl_ch_estimates[0][0][0]),((ue->frame_parms.Ncp==0)?7:6)*(ue->frame_parms.ofdm_symbol_size),1,1);
    write_output("H10.m","h10",&(ue->common_vars.dl_ch_estimates[0][2][0]),((ue->frame_parms.Ncp==0)?7:6)*(ue->frame_parms.ofdm_symbol_size),1,1);

    write_output("rxsigF0.m","rxsF0", ue->common_vars.rxdataF[0],8*ue->frame_parms.ofdm_symbol_size,1,1);
    write_output("PBCH_rxF0_ext.m","pbch0_ext",ue->pbch_vars[0]->rxdataF_ext[0],12*4*6,1,1);
    write_output("PBCH_rxF0_comp.m","pbch0_comp",ue->pbch_vars[0]->rxdataF_comp[0],12*4*6,1,1);
    write_output("PBCH_rxF_llr.m","pbch_llr",ue->pbch_vars[0]->llr,(ue->frame_parms.Ncp==0) ? 1920 : 1728,1,4);
    exit(-1);
    */

    ue->pbch_vars[eNB_id]->pdu_errors_conseq++;
    ue->pbch_vars[eNB_id]->pdu_errors++;
    if (ue->mac_enabled == 1) {
      mac_xface->out_of_sync_ind(ue->Mod_id,frame_rx,eNB_id);
    }
    else{
      if (ue->pbch_vars[eNB_id]->pdu_errors_conseq>=100) {
  LOG_E(PHY,"More that 100 consecutive PBCH errors! Exiting!\n");
  mac_xface->macphy_exit("More that 100 consecutive PBCH errors!");
      }
    }
  }

  if (frame_rx % 100 == 0) {
    ue->pbch_vars[eNB_id]->pdu_fer = ue->pbch_vars[eNB_id]->pdu_errors - ue->pbch_vars[eNB_id]->pdu_errors_last;
    ue->pbch_vars[eNB_id]->pdu_errors_last = ue->pbch_vars[eNB_id]->pdu_errors;
  }

#ifdef DEBUG_PHY_PROC
  LOG_D(PHY,"[UE %d] frame %d, slot %d, PBCH errors = %d, consecutive errors = %d!\n",
  ue->Mod_id,frame_rx, subframe_rx,
  ue->pbch_vars[eNB_id]->pdu_errors,
  ue->pbch_vars[eNB_id]->pdu_errors_conseq);
#endif
  VCD_SIGNAL_DUMPER_DUMP_FUNCTION_BY_NAME(VCD_SIGNAL_DUMPER_FUNCTIONS_UE_PBCH_PROCEDURES, VCD_FUNCTION_OUT);
}

int ue_pdcch_procedures(uint8_t eNB_id,PHY_VARS_UE *ue,UE_rxtx_proc_t *proc,uint8_t abstraction_flag)
{

  unsigned int dci_cnt=0, i;

  int frame_rx = proc->frame_rx;
  int subframe_rx = proc->subframe_rx;
  DCI_ALLOC_t dci_alloc_rx[8];


#ifdef PHY_ABSTRACTION
  int CC_id;
  int UE_id;
  uint8_t harq_pid;
#endif

  VCD_SIGNAL_DUMPER_DUMP_FUNCTION_BY_NAME(VCD_SIGNAL_DUMPER_FUNCTIONS_UE_PDCCH_PROCEDURES, VCD_FUNCTION_IN);
  start_meas(&ue->dlsch_rx_pdcch_stats);

  //  if (subframe_rx != 5)
  //    return 0;
  if (abstraction_flag == 0)  {

    VCD_SIGNAL_DUMPER_DUMP_FUNCTION_BY_NAME(VCD_SIGNAL_DUMPER_FUNCTIONS_RX_PDCCH, VCD_FUNCTION_IN);
    rx_pdcch(ue,
             proc->frame_rx,
             subframe_rx,
             eNB_id,
             (ue->frame_parms.mode1_flag == 1) ? SISO : ALAMOUTI,
             ue->high_speed_flag,
             ue->is_secondary_ue);


    VCD_SIGNAL_DUMPER_DUMP_FUNCTION_BY_NAME(VCD_SIGNAL_DUMPER_FUNCTIONS_RX_PDCCH, VCD_FUNCTION_OUT);
    VCD_SIGNAL_DUMPER_DUMP_FUNCTION_BY_NAME(VCD_SIGNAL_DUMPER_FUNCTIONS_DCI_DECODING, VCD_FUNCTION_IN);
    dci_cnt = dci_decoding_procedure(ue,
             dci_alloc_rx,
             (ue->UE_mode[eNB_id] < PUSCH)? 1 : 0,  // if we're in PUSCH don't listen to common search space,
             // later when we need paging or RA during connection, update this ...
             eNB_id,subframe_rx);
    VCD_SIGNAL_DUMPER_DUMP_FUNCTION_BY_NAME(VCD_SIGNAL_DUMPER_FUNCTIONS_DCI_DECODING, VCD_FUNCTION_OUT);
    //LOG_D(PHY,"[UE  %d][PUSCH] Frame %d subframe %d PHICH RX\n",ue->Mod_id,frame_rx,subframe_rx);

    if (is_phich_subframe(&ue->frame_parms,subframe_rx)) {
      VCD_SIGNAL_DUMPER_DUMP_FUNCTION_BY_NAME(VCD_SIGNAL_DUMPER_FUNCTIONS_RX_PHICH, VCD_FUNCTION_IN);
      rx_phich(ue,proc,
         subframe_rx,eNB_id);
      VCD_SIGNAL_DUMPER_DUMP_FUNCTION_BY_NAME(VCD_SIGNAL_DUMPER_FUNCTIONS_RX_PHICH, VCD_FUNCTION_OUT);
    }
  }

#ifdef PHY_ABSTRACTION
  else {
    for (i=0; i<NB_eNB_INST; i++) {
      for (CC_id=0; CC_id<MAX_NUM_CCs; CC_id++)
  if (PHY_vars_eNB_g[i][CC_id]->frame_parms.Nid_cell == ue->frame_parms.Nid_cell)
    break;

      if (CC_id < MAX_NUM_CCs)
  break;
    }

    if (i==NB_eNB_INST) {
      LOG_E(PHY,"[UE  %d] phy_procedures_lte_ue.c: FATAL : Could not find attached eNB for DCI emulation (Nid_cell %d)!!!!\n",ue->Mod_id,ue->frame_parms.Nid_cell);
      mac_xface->macphy_exit("Could not find attached eNB for DCI emulation");
      VCD_SIGNAL_DUMPER_DUMP_FUNCTION_BY_NAME(VCD_SIGNAL_DUMPER_FUNCTIONS_UE_PDCCH_PROCEDURES, VCD_FUNCTION_OUT);
      return(-1);
    }

    LOG_D(PHY,"Calling dci_decoding_proc_emul ...\n");
    dci_cnt = dci_decoding_procedure_emul(ue->pdcch_vars[subframe_rx&1],
                                          PHY_vars_eNB_g[i][CC_id]->num_ue_spec_dci[subframe_rx&1],
                                          PHY_vars_eNB_g[i][CC_id]->num_common_dci[subframe_rx&1],
                                          PHY_vars_eNB_g[i][CC_id]->dci_alloc[subframe_rx&1],
                                          dci_alloc_rx,
                                          eNB_id);
    //    printf("DCI: dci_cnt %d\n",dci_cnt);
    UE_id = (uint32_t)find_ue((int16_t)ue->pdcch_vars[subframe_rx&1][eNB_id]->crnti,PHY_vars_eNB_g[i][CC_id]);

    if (UE_id>=0) {
      //      printf("Checking PHICH for UE  %d (eNB %d)\n",UE_id,i);
      if (is_phich_subframe(&ue->frame_parms,subframe_rx)) {
  harq_pid = phich_subframe_to_harq_pid(&ue->frame_parms,frame_rx,subframe_rx);

  if (ue->ulsch[eNB_id]->harq_processes[harq_pid]->status == ACTIVE) {
    // ue->ulsch[eNB_id]->harq_processes[harq_pid]->phich_ACK=1;
    ue->ulsch[eNB_id]->harq_processes[harq_pid]->subframe_scheduling_flag =0;
    ue->ulsch[eNB_id]->harq_processes[harq_pid]->status = IDLE;
    ue->ulsch_Msg3_active[eNB_id] = 0;
    ue->ulsch[eNB_id]->harq_processes[harq_pid]->round = 0;
    LOG_D(PHY,"Msg3 inactive\n");

  } // harq_pid is ACTIVE
      } // This is a PHICH subframe
    } // UE_id exists
  }

#endif


  LOG_D(PHY,"[UE  %d] AbsSubFrame %d.%d, Mode %s: DCI found %i --> rnti %x / crnti %x : format %d\n",
       ue->Mod_id,frame_rx%1024,subframe_rx,mode_string[ue->UE_mode[eNB_id]],
       dci_cnt,
       dci_alloc_rx[0].rnti,
       ue->pdcch_vars[subframe_rx & 0x1][eNB_id]->crnti,
       dci_alloc_rx[0].format );

  ue->pdcch_vars[subframe_rx & 0x1][eNB_id]->dci_received += dci_cnt;

#ifdef EMOS
  //emos_dump_UE.dci_cnt[subframe_rx] = dci_cnt;
#endif

  for (i=0; i<dci_cnt; i++) {



    if ((ue->UE_mode[eNB_id]>PRACH) &&
        (dci_alloc_rx[i].rnti == ue->pdcch_vars[subframe_rx & 0x1][eNB_id]->crnti) &&
        (dci_alloc_rx[i].format != format0)) {


<<<<<<< HEAD
      LOG_D(PHY,"[UE  %d][DCI][PDSCH %x] AbsSubframe %d.%d: format %d, num_pdcch_symbols %d, nCCE %d, total CCEs %d\n",
            ue->Mod_id,dci_alloc_rx[i].rnti,
            frame_rx%1024,subframe_rx,
            dci_alloc_rx[i].format,
            ue->pdcch_vars[subframe_rx & 0x1][eNB_id]->num_pdcch_symbols,
            ue->pdcch_vars[subframe_rx & 0x1][eNB_id]->nCCE[subframe_rx],
            get_nCCE(3,&ue->frame_parms,get_mi(&ue->frame_parms,0)));




      //dump_dci(&ue->frame_parms, &dci_alloc_rx[i]);
=======
      LOG_I(PHY,"[UE  %d][DCI][PDSCH %x] AbsSubframe %d.%d: format %d, num_pdcch_symbols %d, nCCE %d, total CCEs %d\n",
	    ue->Mod_id,dci_alloc_rx[i].rnti,
	    frame_rx%1024,subframe_rx,
	    dci_alloc_rx[i].format,
	    ue->pdcch_vars[subframe_rx & 0x1][eNB_id]->num_pdcch_symbols,
	    ue->pdcch_vars[subframe_rx & 0x1][eNB_id]->nCCE[subframe_rx],
	    get_nCCE(3,&ue->frame_parms,get_mi(&ue->frame_parms,0)));
      
      dump_dci(&ue->frame_parms, &dci_alloc_rx[i]);

>>>>>>> 9ddaf93e
      if ((ue->UE_mode[eNB_id] > PRACH) &&
          (generate_ue_dlsch_params_from_dci(frame_rx,
                                             subframe_rx,
                                             (void *)&dci_alloc_rx[i].dci_pdu,
                                             ue->pdcch_vars[subframe_rx & 0x1][eNB_id]->crnti,
                                             dci_alloc_rx[i].format,
                                             ue->dlsch[subframe_rx&0x1][eNB_id],
                                             &ue->frame_parms,
                                             ue->pdsch_config_dedicated,
                                             SI_RNTI,
                                             0,
                                             P_RNTI,
                                             ue->transmission_mode[eNB_id]<7?0:ue->transmission_mode[eNB_id],
                                             ue->pdcch_vars[0&0x1][eNB_id]->crnti_is_temporary? ue->pdcch_vars[subframe_rx & 0x1][eNB_id]->crnti: 0)==0)) {

          // update TPC for PUCCH
          if((dci_alloc_rx[i].format == format1)   ||
              (dci_alloc_rx[i].format == format1A) ||
              (dci_alloc_rx[i].format == format1B) ||
              (dci_alloc_rx[i].format == format2)  ||
              (dci_alloc_rx[i].format == format2A) ||
              (dci_alloc_rx[i].format == format2B))
          {
            ue->dlsch[subframe_rx&0x1][eNB_id][0]->g_pucch += ue->dlsch[subframe_rx&0x1][eNB_id][0]->harq_processes[ue->dlsch[subframe_rx&0x1][eNB_id][0]->current_harq_pid]->delta_PUCCH;
          }

  ue->dlsch_received[eNB_id]++;

#ifdef DEBUG_PHY_PROC
        LOG_D(PHY,"[UE  %d] Generated UE DLSCH C_RNTI format %d\n",ue->Mod_id,dci_alloc_rx[i].format);
        dump_dci(&ue->frame_parms, &dci_alloc_rx[i]);
        LOG_D(PHY,"[UE %d] *********** dlsch->active in subframe %d=> %d\n",ue->Mod_id,subframe_rx,ue->dlsch[subframe_rx&0x1][eNB_id][0]->active);
#endif

  // we received a CRNTI, so we're in PUSCH
  if (ue->UE_mode[eNB_id] != PUSCH) {
#ifdef DEBUG_PHY_PROC
          LOG_D(PHY,"[UE  %d] Frame %d, subframe %d: Received DCI with CRNTI %x => Mode PUSCH\n",ue->Mod_id,frame_rx,subframe_rx,ue->pdcch_vars[subframe_rx&1][eNB_id]->crnti);
#endif
    //dump_dci(&ue->frame_parms, &dci_alloc_rx[i]);
    ue->UE_mode[eNB_id] = PUSCH;
    //mac_xface->macphy_exit("Connected. Exiting\n");
  }
      } else {
  LOG_E(PHY,"[UE  %d] Frame %d, subframe %d: Problem in DCI!\n",ue->Mod_id,frame_rx,subframe_rx);
  dump_dci(&ue->frame_parms, &dci_alloc_rx[i]);
      }
    }

    else if ((dci_alloc_rx[i].rnti == SI_RNTI) &&
       ((dci_alloc_rx[i].format == format1A) || (dci_alloc_rx[i].format == format1C))) {

#ifdef DEBUG_PHY_PROC
      LOG_D(PHY,"[UE  %d] subframe %d: Found rnti %x, format 1%s, dci_cnt %d\n",ue->Mod_id,subframe_rx,dci_alloc_rx[i].rnti,dci_alloc_rx[i].format==format1A?"A":"C",i);
#endif


      if (generate_ue_dlsch_params_from_dci(frame_rx,
              subframe_rx,
              (void *)&dci_alloc_rx[i].dci_pdu,
              SI_RNTI,
              dci_alloc_rx[i].format,
              &ue->dlsch_SI[eNB_id],
              &ue->frame_parms,
              ue->pdsch_config_dedicated,
              SI_RNTI,
              0,
              P_RNTI,
              ue->transmission_mode[eNB_id]<7?0:ue->transmission_mode[eNB_id],
              0)==0) {

  ue->dlsch_SI_received[eNB_id]++;


  LOG_D(PHY,"[UE  %d] Frame %d, subframe %d : Generate UE DLSCH SI_RNTI format 1%s\n",ue->Mod_id,frame_rx,subframe_rx,dci_alloc_rx[i].format==format1A?"A":"C");
  //dump_dci(&ue->frame_parms, &dci_alloc_rx[i]);

      }
    }

    else if ((dci_alloc_rx[i].rnti == P_RNTI) &&
       ((dci_alloc_rx[i].format == format1A) || (dci_alloc_rx[i].format == format1C))) {

#ifdef DEBUG_PHY_PROC
      LOG_D(PHY,"[UE  %d] subframe %d: Found rnti %x, format 1%s, dci_cnt %d\n",ue->Mod_id,subframe_rx,dci_alloc_rx[i].rnti,dci_alloc_rx[i].format==format1A?"A":"C",i);
#endif


      if (generate_ue_dlsch_params_from_dci(frame_rx,
              subframe_rx,
              (void *)&dci_alloc_rx[i].dci_pdu,
            P_RNTI,
              dci_alloc_rx[i].format,
              &ue->dlsch_SI[eNB_id],
              &ue->frame_parms,
              ue->pdsch_config_dedicated,
              SI_RNTI,
              0,
              P_RNTI,
              ue->transmission_mode[eNB_id]<7?0:ue->transmission_mode[eNB_id],
                                            0)==0) {

  ue->dlsch_p_received[eNB_id]++;
  LOG_D(PHY,"[UE  %d] Frame %d, subframe %d : Generate UE DLSCH P_RNTI format 1%s\n",ue->Mod_id,frame_rx,subframe_rx,dci_alloc_rx[i].format==format1A?"A":"C");
  //dump_dci(&ue->frame_parms, &dci_alloc_rx[i]);

      }
    }

    else if ((ue->prach_resources[eNB_id]) &&
       (dci_alloc_rx[i].rnti == ue->prach_resources[eNB_id]->ra_RNTI) &&
       (dci_alloc_rx[i].format == format1A)) {

#ifdef DEBUG_PHY_PROC
      LOG_D(PHY,"[UE  %d][RAPROC] subframe %d: Found RA rnti %x, format 1A, dci_cnt %d\n",ue->Mod_id,subframe_rx,dci_alloc_rx[i].rnti,i);

      //if (((frame_rx%100) == 0) || (frame_rx < 20))
      //dump_dci(&ue->frame_parms, &dci_alloc_rx[i]);
      //mac_xface->macphy_exit("so far so good...\n");
#endif


      if (generate_ue_dlsch_params_from_dci(frame_rx,
              subframe_rx,
              (DCI1A_5MHz_TDD_1_6_t *)&dci_alloc_rx[i].dci_pdu,
              ue->prach_resources[eNB_id]->ra_RNTI,
              format1A,
              &ue->dlsch_ra[eNB_id],
              &ue->frame_parms,
              ue->pdsch_config_dedicated,
              SI_RNTI,
              ue->prach_resources[eNB_id]->ra_RNTI,
              P_RNTI,
              ue->transmission_mode[eNB_id]<7?0:ue->transmission_mode[eNB_id],
                                            0)==0) {

  ue->dlsch_ra_received[eNB_id]++;

#ifdef DEBUG_PHY_PROC
  LOG_D(PHY,"[UE  %d] Generate UE DLSCH RA_RNTI format 1A, rb_alloc %x, dlsch_ra[eNB_id] %p\n",
        ue->Mod_id,ue->dlsch_ra[eNB_id]->harq_processes[0]->rb_alloc_even[0],ue->dlsch_ra[eNB_id]);
#endif
      }
    } else if( (dci_alloc_rx[i].rnti == ue->pdcch_vars[subframe_rx & 0x1][eNB_id]->crnti) &&
               (dci_alloc_rx[i].format == format0)) {
#ifdef DEBUG_PHY_PROC
      LOG_D(PHY,"[UE  %d][PUSCH] Frame %d subframe %d: Found rnti %x, format 0, dci_cnt %d\n",
      ue->Mod_id,frame_rx,subframe_rx,dci_alloc_rx[i].rnti,i);
#endif

      ue->ulsch_no_allocation_counter[eNB_id] = 0;
      //dump_dci(&ue->frame_parms,&dci_alloc_rx[i]);

      if ((ue->UE_mode[eNB_id] > PRACH) &&
          (generate_ue_ulsch_params_from_dci((void *)&dci_alloc_rx[i].dci_pdu,
                                             ue->pdcch_vars[subframe_rx & 0x1][eNB_id]->crnti,
                                             subframe_rx,
                                             format0,
                                             ue,
                                             proc,
                                             SI_RNTI,
                                             0,
                                             P_RNTI,
                                             CBA_RNTI,
                                             eNB_id,
                                             0)==0)) {

#if T_TRACER
    LTE_DL_FRAME_PARMS *frame_parms = &ue->frame_parms;
    uint8_t harq_pid = subframe2harq_pid(frame_parms,
                                 pdcch_alloc2ul_frame(frame_parms,proc->frame_rx,proc->subframe_rx),
                                 pdcch_alloc2ul_subframe(frame_parms,proc->subframe_rx));

    T(T_UE_PHY_ULSCH_UE_DCI, T_INT(eNB_id), T_INT(proc->frame_rx%1024), T_INT(proc->subframe_rx), T_INT(ue->Mod_id),
      T_INT(dci_alloc_rx[i].rnti), T_INT(harq_pid),
      T_INT(ue->ulsch[eNB_id]->harq_processes[harq_pid]->mcs),
      T_INT(ue->ulsch[eNB_id]->harq_processes[harq_pid]->round),
      T_INT(ue->ulsch[eNB_id]->harq_processes[harq_pid]->first_rb),
      T_INT(ue->ulsch[eNB_id]->harq_processes[harq_pid]->nb_rb),
      T_INT(ue->ulsch[eNB_id]->harq_processes[harq_pid]->TBS));
#endif
#ifdef DEBUG_PHY_PROC
  LOG_D(PHY,"[UE  %d] Generate UE ULSCH C_RNTI format 0 (subframe %d)\n",ue->Mod_id,subframe_rx);
#endif

      }
    } else if( (dci_alloc_rx[i].rnti == ue->ulsch[eNB_id]->cba_rnti[0]) &&
         (dci_alloc_rx[i].format == format0)) {
      // UE could belong to more than one CBA group
      // ue->Mod_id%ue->ulsch[eNB_id]->num_active_cba_groups]
#ifdef DEBUG_PHY_PROC
      LOG_D(PHY,"[UE  %d][PUSCH] Frame %d subframe %d: Found cba rnti %x, format 0, dci_cnt %d\n",
      ue->Mod_id,frame_rx,subframe_rx,dci_alloc_rx[i].rnti,i);
      /*
  if (((frame_rx%100) == 0) || (frame_rx < 20))
  dump_dci(&ue->frame_parms, &dci_alloc_rx[i]);
      */
#endif

      ue->ulsch_no_allocation_counter[eNB_id] = 0;
      //dump_dci(&ue->frame_parms,&dci_alloc_rx[i]);

      if ((ue->UE_mode[eNB_id] > PRACH) &&
    (generate_ue_ulsch_params_from_dci((void *)&dci_alloc_rx[i].dci_pdu,
               ue->ulsch[eNB_id]->cba_rnti[0],
               subframe_rx,
               format0,
               ue,
               proc,
               SI_RNTI,
               0,
               P_RNTI,
               CBA_RNTI,
               eNB_id,
               0)==0)) {

#ifdef DEBUG_PHY_PROC
  LOG_D(PHY,"[UE  %d] Generate UE ULSCH CBA_RNTI format 0 (subframe %d)\n",ue->Mod_id,subframe_rx);
#endif
  ue->ulsch[eNB_id]->num_cba_dci[(subframe_rx+4)%10]++;
      }
    }

    else {
#ifdef DEBUG_PHY_PROC
      LOG_D(PHY,"[UE  %d] frame %d, subframe %d: received DCI %d with RNTI=%x (C-RNTI:%x, CBA_RNTI %x) and format %d!\n",ue->Mod_id,frame_rx,subframe_rx,i,dci_alloc_rx[i].rnti,
            ue->pdcch_vars[subframe_rx & 0x1][eNB_id]->crnti,
            ue->ulsch[eNB_id]->cba_rnti[0],
            dci_alloc_rx[i].format);
      //      dump_dci(&ue->frame_parms, &dci_alloc_rx[i]);
#endif
    }

  }

  stop_meas(&ue->dlsch_rx_pdcch_stats);
  VCD_SIGNAL_DUMPER_DUMP_FUNCTION_BY_NAME(VCD_SIGNAL_DUMPER_FUNCTIONS_UE_PDCCH_PROCEDURES, VCD_FUNCTION_OUT);
  return(0);
}


void ue_pmch_procedures(PHY_VARS_UE *ue, UE_rxtx_proc_t *proc,int eNB_id,int abstraction_flag) {

  int subframe_rx = proc->subframe_rx;
  int frame_rx = proc->frame_rx;
  int pmch_mcs=-1;
#if defined(Rel10) || defined(Rel14)
  int CC_id = ue->CC_id;
#endif
  uint8_t sync_area=255;
  uint8_t mcch_active;
  int l;
  int ret=0;

  if (is_pmch_subframe(frame_rx,subframe_rx,&ue->frame_parms)) {
    LOG_D(PHY,"ue calling pmch subframe ..\n ");

    LOG_D(PHY,"[UE %d] Frame %d, subframe %d: Querying for PMCH demodulation\n",
    ue->Mod_id,(subframe_rx==9?-1:0)+frame_rx,subframe_rx);
#if defined(Rel10) || defined(Rel14)
    pmch_mcs = mac_xface->ue_query_mch(ue->Mod_id,
               CC_id,
               frame_rx,
               subframe_rx,
               eNB_id,
               &sync_area,
               &mcch_active);

#else
    pmch_mcs=-1;
#endif

    if (pmch_mcs>=0) {
      LOG_D(PHY,"[UE %d] Frame %d, subframe %d: Programming PMCH demodulation for mcs %d\n",ue->Mod_id,frame_rx,subframe_rx,pmch_mcs);
      fill_UE_dlsch_MCH(ue,pmch_mcs,1,0,0);

      if (abstraction_flag == 0 ) {
  for (l=2; l<12; l++) {

    slot_fep_mbsfn(ue,
       l,
       subframe_rx,
       0,0);//ue->rx_offset,0);
  }

  for (l=2; l<12; l++) {
    rx_pmch(ue,
      0,
      subframe_rx,
      l);
  }


  ue->dlsch_MCH[0]->harq_processes[0]->G = get_G(&ue->frame_parms,
                   ue->dlsch_MCH[0]->harq_processes[0]->nb_rb,
                   ue->dlsch_MCH[0]->harq_processes[0]->rb_alloc_even,
                   ue->dlsch_MCH[0]->harq_processes[0]->Qm,
                   1,
                   2,
                   frame_rx,
                   subframe_rx,
                   0);

  dlsch_unscrambling(&ue->frame_parms,1,ue->dlsch_MCH[0],
         ue->dlsch_MCH[0]->harq_processes[0]->G,
         ue->pdsch_vars_MCH[0]->llr[0],0,subframe_rx<<1);

  ret = dlsch_decoding(ue,
           ue->pdsch_vars_MCH[0]->llr[0],
           &ue->frame_parms,
           ue->dlsch_MCH[0],
           ue->dlsch_MCH[0]->harq_processes[0],
           frame_rx,
           subframe_rx,
           0,
           0,1);
      } else { // abstraction
#ifdef PHY_ABSTRACTION
  ret = dlsch_decoding_emul(ue,
          subframe_rx,
          5, // PMCH
          eNB_id);
#endif
      }

      if (mcch_active == 1)
  ue->dlsch_mcch_trials[sync_area][0]++;
      else
  ue->dlsch_mtch_trials[sync_area][0]++;

      if (ret == (1+ue->dlsch_MCH[0]->max_turbo_iterations)) {
  if (mcch_active == 1)
    ue->dlsch_mcch_errors[sync_area][0]++;
  else
    ue->dlsch_mtch_errors[sync_area][0]++;

  LOG_D(PHY,"[UE %d] Frame %d, subframe %d: PMCH in error (%d,%d), not passing to L2 (TBS %d, iter %d,G %d)\n",
        ue->Mod_id,
              frame_rx,subframe_rx,
        ue->dlsch_mcch_errors[sync_area][0],
        ue->dlsch_mtch_errors[sync_area][0],
        ue->dlsch_MCH[0]->harq_processes[0]->TBS>>3,
        ue->dlsch_MCH[0]->max_turbo_iterations,
        ue->dlsch_MCH[0]->harq_processes[0]->G);
  dump_mch(ue,0,ue->dlsch_MCH[0]->harq_processes[0]->G,subframe_rx);
#ifdef DEBUG_DLSCH

  for (int i=0; i<ue->dlsch_MCH[0]->harq_processes[0]->TBS>>3; i++) {
    LOG_T(PHY,"%02x.",ue->dlsch_MCH[0]->harq_processes[0]->c[0][i]);
  }

  LOG_T(PHY,"\n");
#endif

  if (subframe_rx==9)
    mac_xface->macphy_exit("Why are we exiting here?");
      } else { // decoding successful
#if defined(Rel10) || defined(Rel14)

  if (mcch_active == 1) {
    mac_xface->ue_send_mch_sdu(ue->Mod_id,
             CC_id,
             frame_rx,
             ue->dlsch_MCH[0]->harq_processes[0]->b,
             ue->dlsch_MCH[0]->harq_processes[0]->TBS>>3,
             eNB_id,// not relevant in eMBMS context
             sync_area);
    ue->dlsch_mcch_received[sync_area][0]++;


    if (ue->dlsch_mch_received_sf[subframe_rx%5][0] == 1 ) {
      ue->dlsch_mch_received_sf[subframe_rx%5][0]=0;
    } else {
      ue->dlsch_mch_received[0]+=1;
      ue->dlsch_mch_received_sf[subframe_rx][0]=1;
    }


  }
#endif // Rel10 || Rel14
      } // decoding sucessful
    } // pmch_mcs>=0
  } // is_pmch_subframe=true
}

void copy_harq_proc_struct(LTE_DL_UE_HARQ_t *harq_processes_dest, LTE_DL_UE_HARQ_t *current_harq_processes)
{
      harq_processes_dest->B              = current_harq_processes->B              ;
      harq_processes_dest->C              = current_harq_processes->C              ;
      harq_processes_dest->Cminus         = current_harq_processes->Cminus         ;
      harq_processes_dest->Cplus          = current_harq_processes->Cplus          ;
      harq_processes_dest->DCINdi         = current_harq_processes->DCINdi         ;
      harq_processes_dest->F              = current_harq_processes->F              ;
      harq_processes_dest->G              = current_harq_processes->G              ;
      harq_processes_dest->Kminus         = current_harq_processes->Kminus         ;
      harq_processes_dest->Kplus          = current_harq_processes->Kplus          ;
      harq_processes_dest->Nl             = current_harq_processes->Nl             ;
      harq_processes_dest->Qm             = current_harq_processes->Qm             ;
      harq_processes_dest->TBS            = current_harq_processes->TBS            ;
      harq_processes_dest->b              = current_harq_processes->b              ;
      harq_processes_dest->codeword       = current_harq_processes->codeword       ;
      harq_processes_dest->delta_PUCCH    = current_harq_processes->delta_PUCCH    ;
      harq_processes_dest->dl_power_off   = current_harq_processes->dl_power_off   ;
      harq_processes_dest->first_tx       = current_harq_processes->first_tx       ;
      harq_processes_dest->mcs            = current_harq_processes->mcs            ;
      harq_processes_dest->mimo_mode      = current_harq_processes->mimo_mode      ;
      harq_processes_dest->nb_rb          = current_harq_processes->nb_rb          ;
      harq_processes_dest->pmi_alloc      = current_harq_processes->pmi_alloc      ;
      harq_processes_dest->rb_alloc_even[0]  = current_harq_processes->rb_alloc_even[0] ;
      harq_processes_dest->rb_alloc_even[1]  = current_harq_processes->rb_alloc_even[1] ;
      harq_processes_dest->rb_alloc_even[2]  = current_harq_processes->rb_alloc_even[2] ;
      harq_processes_dest->rb_alloc_even[3]  = current_harq_processes->rb_alloc_even[3] ;
      harq_processes_dest->rb_alloc_odd[0]  = current_harq_processes->rb_alloc_odd[0]  ;
      harq_processes_dest->rb_alloc_odd[1]  = current_harq_processes->rb_alloc_odd[1]  ;
      harq_processes_dest->rb_alloc_odd[2]  = current_harq_processes->rb_alloc_odd[2]  ;
      harq_processes_dest->rb_alloc_odd[3]  = current_harq_processes->rb_alloc_odd[3]  ;
      harq_processes_dest->round          = current_harq_processes->round          ;
      harq_processes_dest->rvidx          = current_harq_processes->rvidx          ;
      harq_processes_dest->status         = current_harq_processes->status         ;
      harq_processes_dest->vrb_type       = current_harq_processes->vrb_type       ;
}

void copy_ack_struct(harq_status_t *harq_ack_dest, harq_status_t *current_harq_ack)
{
    memcpy(harq_ack_dest, current_harq_ack, sizeof(harq_status_t));
}

void ue_pdsch_procedures(PHY_VARS_UE *ue, UE_rxtx_proc_t *proc, int eNB_id, PDSCH_t pdsch, LTE_UE_DLSCH_t *dlsch0, LTE_UE_DLSCH_t *dlsch1, int s0, int s1, int abstraction_flag) {

  int subframe_rx = proc->subframe_rx;
  int m;
  int harq_pid;
  int i_mod,eNB_id_i,dual_stream_UE;
  int first_symbol_flag=0;

  if (dlsch0->active == 0)
    return;

  for (m=s0;m<=s1;m++) {

    if (dlsch0 && (!dlsch1))  {
      harq_pid = dlsch0->current_harq_pid;
      LOG_D(PHY,"[UE %d] PDSCH active in subframe %d, harq_pid %d Symbol %d\n",ue->Mod_id,subframe_rx,harq_pid,m);

      if ((pdsch==PDSCH) &&
          (ue->transmission_mode[eNB_id] == 5) &&
          (dlsch0->harq_processes[harq_pid]->dl_power_off==0) &&
          (ue->use_ia_receiver ==1)) {
        dual_stream_UE = 1;
        eNB_id_i = ue->n_connected_eNB;
        i_mod =  dlsch0->harq_processes[harq_pid]->Qm;

      }
      else if((pdsch==PDSCH) && (ue->transmission_mode[eNB_id]==3))
      {
          dual_stream_UE = rx_IC_dual_stream;
          eNB_id_i       = eNB_id;
          i_mod          = 0;
      }
      else {
        dual_stream_UE = 0;
        eNB_id_i = eNB_id+1;
        i_mod = 0;
      }

      //TM7 UE specific channel estimation here!!!
      if (ue->transmission_mode[eNB_id]==7) {
        if (ue->frame_parms.Ncp==0) {
          if ((m==3) || (m==6) || (m==9) || (m==12))
            //LOG_D(PHY,"[UE %d] dlsch->active in subframe %d => %d, l=%d\n",phy_vars_ue->Mod_id,subframe_rx,phy_vars_ue->dlsch_ue[eNB_id][0]->active, l);
            lte_dl_bf_channel_estimation(ue,eNB_id,0,subframe_rx*2+(m>6?1:0),5,m);
        } else {
          LOG_E(PHY,"[UE %d]Beamforming channel estimation not supported yet for TM7 extented CP.\n",ue->Mod_id);
        }
      }

      if ((m==s0) && (m<4))
  first_symbol_flag = 1;
      else
  first_symbol_flag = 0;

      start_meas(&ue->dlsch_llr_stats);
      // process DLSCH received in first slot
      rx_pdsch(ue,
         pdsch,
         eNB_id,
         eNB_id_i,
         proc->frame_rx,
         subframe_rx,  // subframe,
         m,
         first_symbol_flag,
         dual_stream_UE,
         i_mod,
         dlsch0->current_harq_pid);
      stop_meas(&ue->dlsch_llr_stats);
    } // CRNTI active
  }
}

void process_rar(PHY_VARS_UE *ue, UE_rxtx_proc_t *proc, int eNB_id, runmode_t mode, int abstraction_flag) {

  int frame_rx = proc->frame_rx;
  int subframe_rx = proc->subframe_rx;
  int timing_advance;
  LTE_UE_DLSCH_t *dlsch0 = ue->dlsch_ra[eNB_id];
  int harq_pid = 0;
  uint8_t *rar;

  LOG_D(PHY,"[UE  %d][RAPROC] Frame %d subframe %d Received RAR  mode %d\n",
  ue->Mod_id,
  frame_rx,
  subframe_rx, ue->UE_mode[eNB_id]);


  if (ue->mac_enabled == 1) {
    if ((ue->UE_mode[eNB_id] != PUSCH) &&
  (ue->prach_resources[eNB_id]->Msg3!=NULL)) {
      LOG_D(PHY,"[UE  %d][RAPROC] Frame %d subframe %d Invoking MAC for RAR (current preamble %d)\n",
      ue->Mod_id,frame_rx,
      subframe_rx,
      ue->prach_resources[eNB_id]->ra_PreambleIndex);

      timing_advance = mac_xface->ue_process_rar(ue->Mod_id,
                                                 ue->CC_id,
                                                 frame_rx,
                                                 ue->prach_resources[eNB_id]->ra_RNTI,
                                                 dlsch0->harq_processes[0]->b,
                                                 &ue->pdcch_vars[subframe_rx & 0x1][eNB_id]->crnti,
                                                 ue->prach_resources[eNB_id]->ra_PreambleIndex,
                                                 dlsch0->harq_processes[0]->b); // alter the 'b' buffer so it contains only
      ue->pdcch_vars[(subframe_rx+1) & 0x1][eNB_id]->crnti = ue->pdcch_vars[subframe_rx & 0x1][eNB_id]->crnti;


      if (timing_advance!=0xffff) {

              LOG_D(PHY,"[UE  %d][RAPROC] Frame %d subframe %d Got rnti %x and timing advance %d from RAR\n",
              ue->Mod_id,
              frame_rx,
              subframe_rx,
              ue->pdcch_vars[subframe_rx & 0x1][eNB_id]->crnti,
              timing_advance);

  // remember this c-rnti is still a tc-rnti
  ue->pdcch_vars[subframe_rx & 0x1][eNB_id]->crnti_is_temporary = 1;

        //timing_advance = 0;
        process_timing_advance_rar(ue,proc,timing_advance);

        if (mode!=debug_prach) {
          ue->ulsch_Msg3_active[eNB_id]=1;
          get_Msg3_alloc(&ue->frame_parms,
                         subframe_rx,
                         frame_rx,
                         &ue->ulsch_Msg3_frame[eNB_id],
                         &ue->ulsch_Msg3_subframe[eNB_id]);

          LOG_D(PHY,"[UE  %d][RAPROC] Got Msg3_alloc Frame %d subframe %d: Msg3_frame %d, Msg3_subframe %d\n",
                ue->Mod_id,
                frame_rx,
                subframe_rx,
                ue->ulsch_Msg3_frame[eNB_id],
                ue->ulsch_Msg3_subframe[eNB_id]);
          harq_pid = subframe2harq_pid(&ue->frame_parms,
                                       ue->ulsch_Msg3_frame[eNB_id],
                                       ue->ulsch_Msg3_subframe[eNB_id]);
          ue->ulsch[eNB_id]->harq_processes[harq_pid]->round = 0;

          ue->UE_mode[eNB_id] = RA_RESPONSE;
          //      ue->Msg3_timer[eNB_id] = 10;
          ue->ulsch[eNB_id]->power_offset = 6;
          ue->ulsch_no_allocation_counter[eNB_id] = 0;
        }
      } else { // PRACH preamble doesn't match RAR
  LOG_W(PHY,"[UE  %d][RAPROC] Received RAR preamble (%d) doesn't match !!!\n",
        ue->Mod_id,
        ue->prach_resources[eNB_id]->ra_PreambleIndex);
      }
    } // mode != PUSCH
  }
  else {
    rar = dlsch0->harq_processes[0]->b+1;
    timing_advance = ((((uint16_t)(rar[0]&0x7f))<<4) + (rar[1]>>4));
    process_timing_advance_rar(ue,proc,timing_advance);
  }

}

void ue_dlsch_procedures(PHY_VARS_UE *ue,
       UE_rxtx_proc_t *proc,
       int eNB_id,
       PDSCH_t pdsch,
       LTE_UE_DLSCH_t *dlsch0,
       LTE_UE_DLSCH_t *dlsch1,
       int *dlsch_errors,
       runmode_t mode,
       int abstraction_flag) {

  int harq_pid;
  int frame_rx = proc->frame_rx;
  int subframe_rx = proc->subframe_rx;
  int ret=0, ret1=0;
  int CC_id = ue->CC_id;
  LTE_UE_PDSCH *pdsch_vars;
  uint8_t is_cw0_active = 0;
  uint8_t is_cw1_active = 0;

  if (dlsch0==NULL)
      AssertFatal(0,"dlsch0 should be defined at this level \n");

  harq_pid = dlsch0->current_harq_pid;
  is_cw0_active = dlsch0->harq_processes[harq_pid]->status;

  if(dlsch1)
    is_cw1_active = dlsch1->harq_processes[harq_pid]->status;

  LOG_D(PHY,"AbsSubframe %d.%d Start Turbo Decoder for CW0 [harq_pid %d] ? %d \n", frame_rx%1024, subframe_rx, harq_pid, is_cw0_active);
  LOG_D(PHY,"AbsSubframe %d.%d Start Turbo Decoder for CW1 [harq_pid %d] ? %d \n", frame_rx%1024, subframe_rx, harq_pid, is_cw1_active);

  if(is_cw0_active && is_cw1_active)
  {
      dlsch0->Kmimo = 2;
      dlsch1->Kmimo = 2;
  }
  else
  {
      dlsch0->Kmimo = 1;
  }
  if (1) {
    switch (pdsch) {
    case SI_PDSCH:
      pdsch_vars = ue->pdsch_vars_SI[eNB_id];
      break;
    case RA_PDSCH:
      pdsch_vars = ue->pdsch_vars_ra[eNB_id];
      break;
    case P_PDSCH:
      pdsch_vars = ue->pdsch_vars_p[eNB_id];
      break;
    case PDSCH:
      pdsch_vars = ue->pdsch_vars[subframe_rx&0x1][eNB_id];
      break;
    case PMCH:
    case PDSCH1:
      LOG_E(PHY,"Illegal PDSCH %d for ue_pdsch_procedures\n",pdsch);
      pdsch_vars = NULL;
      return;
      break;
    default:
      pdsch_vars = NULL;
      return;
      break;

    }
    if (frame_rx < *dlsch_errors)
      *dlsch_errors=0;

    if (pdsch==RA_PDSCH) {
      if (ue->prach_resources[eNB_id]!=NULL)
  dlsch0->rnti = ue->prach_resources[eNB_id]->ra_RNTI;
      else {
  LOG_E(PHY,"[UE %d] Frame %d, subframe %d: FATAL, prach_resources is NULL\n",ue->Mod_id,frame_rx,subframe_rx);
  mac_xface->macphy_exit("prach_resources is NULL");
  return;
      }
    }

    if (abstraction_flag == 0) {

      // start turbo decode for CW 0
      dlsch0->harq_processes[harq_pid]->G = get_G(&ue->frame_parms,
                                                  dlsch0->harq_processes[harq_pid]->nb_rb,
                                                  dlsch0->harq_processes[harq_pid]->rb_alloc_even,
                                                  dlsch0->harq_processes[harq_pid]->Qm,
                                                  dlsch0->harq_processes[harq_pid]->Nl,
                                                  ue->pdcch_vars[subframe_rx & 0x1][eNB_id]->num_pdcch_symbols,
                                                  frame_rx,
                                                  subframe_rx,
                                                  ue->transmission_mode[eNB_id]<7?0:ue->transmission_mode[eNB_id]);
      start_meas(&ue->dlsch_unscrambling_stats);
      dlsch_unscrambling(&ue->frame_parms,
       0,
       dlsch0,
       dlsch0->harq_processes[harq_pid]->G,
       pdsch_vars->llr[0],
       0,
       subframe_rx<<1);
      stop_meas(&ue->dlsch_unscrambling_stats);

#if 0
      LOG_I(PHY," ------ start turbo decoder for AbsSubframe %d.%d / %d  ------  \n", frame_rx, subframe_rx, harq_pid);
      LOG_I(PHY,"start turbo decode for CW 0 for AbsSubframe %d.%d / %d --> nb_rb %d \n", frame_rx, subframe_rx, harq_pid, dlsch0->harq_processes[harq_pid]->nb_rb);
      LOG_I(PHY,"start turbo decode for CW 0 for AbsSubframe %d.%d / %d  --> rb_alloc_even %x \n", frame_rx, subframe_rx, harq_pid, dlsch0->harq_processes[harq_pid]->rb_alloc_even);
      LOG_I(PHY,"start turbo decode for CW 0 for AbsSubframe %d.%d / %d  --> Qm %d \n", frame_rx, subframe_rx, harq_pid, dlsch0->harq_processes[harq_pid]->Qm);
      LOG_I(PHY,"start turbo decode for CW 0 for AbsSubframe %d.%d / %d  --> Nl %d \n", frame_rx, subframe_rx, harq_pid, dlsch0->harq_processes[harq_pid]->Nl);
      LOG_I(PHY,"start turbo decode for CW 0 for AbsSubframe %d.%d / %d  --> G  %d \n", frame_rx, subframe_rx, harq_pid, dlsch0->harq_processes[harq_pid]->G);
      LOG_I(PHY,"start turbo decode for CW 0 for AbsSubframe %d.%d / %d  --> Kmimo  %d \n", frame_rx, subframe_rx, harq_pid, dlsch0->Kmimo);
      LOG_I(PHY,"start turbo decode for CW 0 for AbsSubframe %d.%d / %d  --> Pdcch Sym  %d \n", frame_rx, subframe_rx, harq_pid, ue->pdcch_vars[subframe_rx & 0x1][eNB_id]->num_pdcch_symbols);
#endif

      start_meas(&ue->dlsch_decoding_stats[subframe_rx&0x1]);
      ret = dlsch_decoding(ue,
                           pdsch_vars->llr[0],
                           &ue->frame_parms,
                           dlsch0,
                           dlsch0->harq_processes[harq_pid],
                           frame_rx,
                           subframe_rx,
                           harq_pid,
                           pdsch==PDSCH?1:0,
                           dlsch0->harq_processes[harq_pid]->TBS>256?1:0);
      stop_meas(&ue->dlsch_decoding_stats[subframe_rx&0x1]);

      LOG_D(PHY," --> Unscrambling for CW0 %5.3f\n",
              (ue->dlsch_unscrambling_stats.p_time)/(cpuf*1000.0));
      LOG_D(PHY,"AbsSubframe %d.%d --> Turbo Decoding for CW0 %5.3f\n",
              frame_rx%1024, subframe_rx,(ue->dlsch_decoding_stats[subframe_rx&0x1].p_time)/(cpuf*1000.0));

      if(is_cw1_active)
      {
          // start turbo decode for CW 1
          dlsch1->harq_processes[harq_pid]->G = get_G(&ue->frame_parms,
                  dlsch1->harq_processes[harq_pid]->nb_rb,
                  dlsch1->harq_processes[harq_pid]->rb_alloc_even,
                  dlsch1->harq_processes[harq_pid]->Qm,
                  dlsch1->harq_processes[harq_pid]->Nl,
                  ue->pdcch_vars[subframe_rx & 0x1][eNB_id]->num_pdcch_symbols,
                  frame_rx,
                  subframe_rx,
                  ue->transmission_mode[eNB_id]<7?0:ue->transmission_mode[eNB_id]);

          start_meas(&ue->dlsch_unscrambling_stats);
          dlsch_unscrambling(&ue->frame_parms,
                  0,
                  dlsch1,
                  dlsch1->harq_processes[harq_pid]->G,
                  pdsch_vars->llr[1],
                  1,
                  subframe_rx<<1);
          stop_meas(&ue->dlsch_unscrambling_stats);

#if 0
          LOG_I(PHY,"start turbo decode for CW 1 for AbsSubframe %d.%d / %d --> nb_rb %d \n", frame_rx, subframe_rx, harq_pid, dlsch1->harq_processes[harq_pid]->nb_rb);
          LOG_I(PHY,"start turbo decode for CW 1 for AbsSubframe %d.%d / %d  --> rb_alloc_even %x \n", frame_rx, subframe_rx, harq_pid, dlsch1->harq_processes[harq_pid]->rb_alloc_even);
          LOG_I(PHY,"start turbo decode for CW 1 for AbsSubframe %d.%d / %d  --> Qm %d \n", frame_rx, subframe_rx, harq_pid, dlsch1->harq_processes[harq_pid]->Qm);
          LOG_I(PHY,"start turbo decode for CW 1 for AbsSubframe %d.%d / %d  --> Nl %d \n", frame_rx, subframe_rx, harq_pid, dlsch1->harq_processes[harq_pid]->Nl);
          LOG_I(PHY,"start turbo decode for CW 1 for AbsSubframe %d.%d / %d  --> G  %d \n", frame_rx, subframe_rx, harq_pid, dlsch1->harq_processes[harq_pid]->G);
          LOG_I(PHY,"start turbo decode for CW 1 for AbsSubframe %d.%d / %d  --> Kmimo  %d \n", frame_rx, subframe_rx, harq_pid, dlsch1->Kmimo);
          LOG_I(PHY,"start turbo decode for CW 1 for AbsSubframe %d.%d / %d  --> Pdcch Sym  %d \n", frame_rx, subframe_rx, harq_pid, ue->pdcch_vars[subframe_rx & 0x1][eNB_id]->num_pdcch_symbols);
#endif

          start_meas(&ue->dlsch_decoding_stats[subframe_rx&0x1]);

          ret1 = dlsch_decoding(ue,
                  pdsch_vars->llr[1],
                  &ue->frame_parms,
                  dlsch1,
                  dlsch1->harq_processes[harq_pid],
                  frame_rx,
                  subframe_rx,
                  harq_pid,
                  pdsch==PDSCH?1:0,
                  dlsch1->harq_processes[harq_pid]->TBS>256?1:0);
          stop_meas(&ue->dlsch_decoding_stats[subframe_rx&0x1]);


          LOG_D(PHY," --> Unscrambling for CW1 %5.3f\n",
                  (ue->dlsch_unscrambling_stats.p_time)/(cpuf*1000.0));
          LOG_D(PHY,"AbsSubframe %d.%d --> Turbo Decoding for CW1 %5.3f\n",
                  frame_rx%1024, subframe_rx,(ue->dlsch_decoding_stats[subframe_rx&0x1].p_time)/(cpuf*1000.0));
      }

      LOG_D(PHY," ------ end turbo decoder for AbsSubframe %d.%d ------  \n", frame_rx, subframe_rx);
    }

    else {
      LOG_D(PHY,"Calling dlsch_decoding_emul ...\n");
#ifdef PHY_ABSTRACTION
      ret = dlsch_decoding_emul(ue,
        subframe_rx,
        pdsch,
        eNB_id);
#endif
    }

    if (ret == (1+dlsch0->max_turbo_iterations)) {
      *dlsch_errors=*dlsch_errors+1;

      if(dlsch0->rnti != 0xffff)
      {
      LOG_D(PHY,"[UE  %d][PDSCH %x/%d] AbsSubframe %d.%d : DLSCH CW0 in error (rv %d,round %d, mcs %d,TBS %d)\n",
            ue->Mod_id,dlsch0->rnti,
            harq_pid,frame_rx,subframe_rx,
            dlsch0->harq_processes[harq_pid]->rvidx,
            dlsch0->harq_processes[harq_pid]->round,
            dlsch0->harq_processes[harq_pid]->mcs,
            dlsch0->harq_processes[harq_pid]->TBS);
      }


    } else {
        if(dlsch0->rnti != 0xffff)
        {
      LOG_D(PHY,"[UE  %d][PDSCH %x/%d] AbsSubframe %d.%d : Received DLSCH CW0 (rv %d,round %d, mcs %d,TBS %d)\n",
            ue->Mod_id,dlsch0->rnti,
            harq_pid,frame_rx,subframe_rx,
            dlsch0->harq_processes[harq_pid]->rvidx,
            dlsch0->harq_processes[harq_pid]->round,
            dlsch0->harq_processes[harq_pid]->mcs,
            dlsch0->harq_processes[harq_pid]->TBS);
        }

#ifdef DEBUG_DLSCH
      int j;
      LOG_D(PHY,"dlsch harq_pid %d (rx): \n",dlsch0->current_harq_pid);

      for (j=0; j<dlsch0->harq_processes[dlsch0->current_harq_pid]->TBS>>3; j++)
  LOG_T(PHY,"%x.",dlsch0->harq_processes[dlsch0->current_harq_pid]->b[j]);

      LOG_T(PHY,"\n");
#endif


      if (ue->mac_enabled == 1) {
  switch (pdsch) {
  case PDSCH:
    mac_xface->ue_send_sdu(ue->Mod_id,
         CC_id,
         frame_rx,
         subframe_rx,
         dlsch0->harq_processes[dlsch0->current_harq_pid]->b,
         dlsch0->harq_processes[dlsch0->current_harq_pid]->TBS>>3,
         eNB_id);
    break;
  case SI_PDSCH:
    mac_xface->ue_decode_si(ue->Mod_id,
          CC_id,
          frame_rx,
          eNB_id,
          ue->dlsch_SI[eNB_id]->harq_processes[0]->b,
          ue->dlsch_SI[eNB_id]->harq_processes[0]->TBS>>3);
    break;
  case P_PDSCH:
    mac_xface->ue_decode_p(ue->Mod_id,
         CC_id,
         frame_rx,
         eNB_id,
         ue->dlsch_SI[eNB_id]->harq_processes[0]->b,
         ue->dlsch_SI[eNB_id]->harq_processes[0]->TBS>>3);
    break;
  case RA_PDSCH:
    process_rar(ue,proc,eNB_id,mode,abstraction_flag);
    break;
  case PDSCH1:
    LOG_E(PHY,"Shouldn't have PDSCH1 yet, come back later\n");
    AssertFatal(1==0,"exiting");
    break;
  case PMCH:
    LOG_E(PHY,"Shouldn't have PMCH here\n");
    AssertFatal(1==0,"exiting");
    break;
  }
      }
      ue->total_TBS[eNB_id] =  ue->total_TBS[eNB_id] +
  dlsch0->harq_processes[dlsch0->current_harq_pid]->TBS;
      ue->total_received_bits[eNB_id] = ue->total_TBS[eNB_id] +
  dlsch0->harq_processes[dlsch0->current_harq_pid]->TBS;
    }
    // Check CRC for CW 1
    if(is_cw1_active)
    {
        if (ret1 == (1+dlsch0->max_turbo_iterations)) {
            LOG_I(PHY,"[UE  %d][PDSCH %x/%d] Frame %d subframe %d DLSCH CW1 in error (rv %d,mcs %d,TBS %d)\n",
                    ue->Mod_id,dlsch0->rnti,
                    harq_pid,frame_rx,subframe_rx,
                    dlsch0->harq_processes[harq_pid]->rvidx,
                    dlsch0->harq_processes[harq_pid]->mcs,
                    dlsch0->harq_processes[harq_pid]->TBS);

        } else {
            LOG_I(PHY,"[UE  %d][PDSCH %x/%d] Frame %d subframe %d: Received DLSCH CW1 (rv %d,mcs %d,TBS %d)\n",
                    ue->Mod_id,dlsch0->rnti,
                    harq_pid,frame_rx,subframe_rx,
                    dlsch0->harq_processes[harq_pid]->rvidx,
                    dlsch0->harq_processes[harq_pid]->mcs,
                    dlsch0->harq_processes[harq_pid]->TBS);


            if (ue->mac_enabled == 1) {
                switch (pdsch) {
                case PDSCH:
                    if(is_cw1_active)
                        mac_xface->ue_send_sdu(ue->Mod_id,
                                CC_id,
                                frame_rx,
                                subframe_rx,
                                dlsch1->harq_processes[dlsch1->current_harq_pid]->b,
                                dlsch1->harq_processes[dlsch1->current_harq_pid]->TBS>>3,
                                eNB_id);
                    break;
                case SI_PDSCH:
                case P_PDSCH:
                case RA_PDSCH:
                case PDSCH1:
                case PMCH:
                    AssertFatal(0,"exiting");
                    break;
                }
            }
        }
    }

#ifdef DEBUG_PHY_PROC
    LOG_D(PHY,"[UE  %d][PDSCH %x/%d] Frame %d subframe %d: PDSCH/DLSCH decoding iter %d (mcs %d, rv %d, TBS %d)\n",
    ue->Mod_id,
    dlsch0->rnti,harq_pid,
    frame_rx,subframe_rx,ret,
    dlsch0->harq_processes[harq_pid]->mcs,
    dlsch0->harq_processes[harq_pid]->rvidx,
    dlsch0->harq_processes[harq_pid]->TBS);

    if (frame_rx%100==0) {
      LOG_D(PHY,"[UE  %d][PDSCH %x] Frame %d subframe %d dlsch_errors %d, dlsch_received %d, dlsch_fer %d, current_dlsch_cqi %d\n",
      ue->Mod_id,dlsch0->rnti,
      frame_rx,subframe_rx,
      ue->dlsch_errors[eNB_id],
      ue->dlsch_received[eNB_id],
      ue->dlsch_fer[eNB_id],
      ue->measurements.wideband_cqi_tot[eNB_id]);
    }

#endif

  }


}
<<<<<<< HEAD
int phy_procedures_UE_RX(PHY_VARS_UE *ue,UE_rxtx_proc_t *proc,uint8_t eNB_id,uint8_t abstraction_flag,runmode_t mode,
       relaying_type_t r_type,PHY_VARS_RN *phy_vars_rn) {

=======
int phy_procedures_UE_RX(PHY_VARS_UE *ue,UE_rxtx_proc_t *proc,uint8_t eNB_id,
			 uint8_t abstraction_flag,uint8_t do_pdcch_flag,runmode_t mode,
			 relaying_type_t r_type,PHY_VARS_RN *phy_vars_rn) {
 
>>>>>>> 9ddaf93e
  int l,l2;
  int pilot1;
  int pmch_flag=0;
  int frame_rx = proc->frame_rx;
  int subframe_rx = proc->subframe_rx;



  VCD_SIGNAL_DUMPER_DUMP_FUNCTION_BY_NAME(VCD_SIGNAL_DUMPER_FUNCTIONS_PHY_PROCEDURES_UE_RX, VCD_FUNCTION_IN);

#if T_TRACER
  T(T_UE_PHY_DL_TICK, T_INT(ue->Mod_id), T_INT(frame_rx%1024), T_INT(subframe_rx));
#endif

  T(T_UE_PHY_INPUT_SIGNAL, T_INT(ue->Mod_id), T_INT(frame_rx%1024), T_INT(subframe_rx), T_INT(0),
    T_BUFFER(&ue->common_vars.rxdata[0][subframe_rx*ue->frame_parms.samples_per_tti],
             ue->frame_parms.samples_per_tti * 4));

  // start timers

  LOG_D(PHY," ****** start RX-Chain for AbsSubframe %d.%d ******  \n", frame_rx%1024, subframe_rx);
  start_meas(&ue->phy_proc_rx[subframe_rx&0x1]);
  start_meas(&ue->generic_stat);

  pmch_flag = is_pmch_subframe(frame_rx,subframe_rx,&ue->frame_parms) ? 1 : 0;

<<<<<<< HEAD

  // deactivate reception until we scan pdcch
  if (ue->dlsch[subframe_rx&0x1][eNB_id][0])
    ue->dlsch[subframe_rx&0x1][eNB_id][0]->active = 0;
  if (ue->dlsch[subframe_rx&0x1][eNB_id][1])
    ue->dlsch[subframe_rx&0x1][eNB_id][1]->active = 0;

  if (ue->dlsch_SI[eNB_id])
    ue->dlsch_SI[eNB_id]->active = 0;
  if (ue->dlsch_p[eNB_id])
    ue->dlsch_p[eNB_id]->active = 0;
  if (ue->dlsch_ra[eNB_id])
    ue->dlsch_ra[eNB_id]->active = 0;


=======
  if (do_pdcch_flag) {
    // deactivate reception until we scan pdcch
    if (ue->dlsch[subframe_rx&0x1][eNB_id][0])
      ue->dlsch[subframe_rx&0x1][eNB_id][0]->active = 0;
    if (ue->dlsch[subframe_rx&0x1][eNB_id][1])
      ue->dlsch[subframe_rx&0x1][eNB_id][1]->active = 0;
    
    if (ue->dlsch_SI[eNB_id])
      ue->dlsch_SI[eNB_id]->active = 0;
    if (ue->dlsch_p[eNB_id])
      ue->dlsch_p[eNB_id]->active = 0;
    if (ue->dlsch_ra[eNB_id])
      ue->dlsch_ra[eNB_id]->active = 0;
  }
  
>>>>>>> 9ddaf93e
#ifdef DEBUG_PHY_PROC
  LOG_D(PHY,"[%s %d] Frame %d subframe %d: Doing phy_procedures_UE_RX\n",
  (r_type == multicast_relay) ? "RN/UE" : "UE",
  ue->Mod_id,frame_rx, subframe_rx);
#endif

  if (ue->frame_parms.Ncp == 0) {  // normal prefix
    pilot1 = 4;
  } else { // extended prefix
    pilot1 = 3;
  }


  if (subframe_select(&ue->frame_parms,subframe_rx) == SF_S) { // S-subframe, do first 5 symbols only
    l2 = 5;
  } else if (pmch_flag == 1) { // do first 2 symbols only
    l2 = 1;
  } else { // normal subframe, last symbol to be processed is the first of the second slot
    l2 = (ue->frame_parms.symbols_per_tti/2)-1;
  }

  int prev_subframe_rx = (subframe_rx - 1)<0? 9: (subframe_rx - 1);
  if (subframe_select(&ue->frame_parms,prev_subframe_rx) != SF_DL) {
    //++++++++++++++++++++++++++++++++++++++++++++++++++++++++++++
    // RX processing of symbols l=0...l2
    //++++++++++++++++++++++++++++++++++++++++++++++++++++++++++++
    l=0;
  } else {
    //++++++++++++++++++++++++++++++++++++++++++++++++++++++++++++
    // RX processing of symbols l=1...l2 (l=0 is done in last scheduling epoch)
    //++++++++++++++++++++++++++++++++++++++++++++++++++++++++++++
    l=1;
  }

  LOG_D(PHY," ------ slot 0 Processing: AbsSubframe %d.%d ------  \n", frame_rx%1024, subframe_rx);
  LOG_D(PHY," ------  --> FFT/ChannelEst/PDCCH slot 0: AbsSubframe %d.%d ------  \n", frame_rx%1024, subframe_rx);
  for (; l<=l2; l++) {
    if (abstraction_flag == 0) {
      start_meas(&ue->ofdm_demod_stats);
      VCD_SIGNAL_DUMPER_DUMP_FUNCTION_BY_NAME(VCD_SIGNAL_DUMPER_FUNCTIONS_UE_SLOT_FEP, VCD_FUNCTION_IN);
      slot_fep(ue,
         l,
         (subframe_rx<<1),
         0,
         0,
         0);
      VCD_SIGNAL_DUMPER_DUMP_FUNCTION_BY_NAME(VCD_SIGNAL_DUMPER_FUNCTIONS_UE_SLOT_FEP, VCD_FUNCTION_OUT);
      stop_meas(&ue->ofdm_demod_stats);
    }

    ue_measurement_procedures(l-1,ue,proc,eNB_id,(subframe_rx<<1),abstraction_flag,mode);
<<<<<<< HEAD
    if ((l==pilot1) ||
  ((pmch_flag==1)&(l==l2)))  {
      LOG_D(PHY,"[UE  %d] Frame %d: Calling pdcch procedures (eNB %d)\n",ue->Mod_id,frame_rx,eNB_id);

      if (ue_pdcch_procedures(eNB_id,ue,proc,abstraction_flag) == -1) {
  LOG_E(PHY,"[UE  %d] Frame %d, subframe %d: Error in pdcch procedures\n",ue->Mod_id,frame_rx,subframe_rx);
  return(-1);
=======
    if (do_pdcch_flag) {
      if ((l==pilot1) ||
	  ((pmch_flag==1)&(l==l2)))  {
	LOG_D(PHY,"[UE  %d] Frame %d: Calling pdcch procedures (eNB %d)\n",ue->Mod_id,frame_rx,eNB_id);
	
	if (ue_pdcch_procedures(eNB_id,ue,proc,abstraction_flag) == -1) {
	  LOG_E(PHY,"[UE  %d] Frame %d, subframe %d: Error in pdcch procedures\n",ue->Mod_id,frame_rx,subframe_rx);
	  return(-1);
	}
	LOG_D(PHY,"num_pdcch_symbols %d\n",ue->pdcch_vars[subframe_rx & 0x1][eNB_id]->num_pdcch_symbols);
>>>>>>> 9ddaf93e
      }
    }

  } // for l=1..l2
  ue_measurement_procedures(l-1,ue,proc,eNB_id,(subframe_rx<<1),abstraction_flag,mode);

  LOG_D(PHY," ------  end FFT/ChannelEst/PDCCH slot 0: AbsSubframe %d.%d ------  \n", frame_rx%1024, subframe_rx);
    // If this is PMCH, call procedures and return
  if (pmch_flag == 1) {
    ue_pmch_procedures(ue,proc,eNB_id,abstraction_flag);
    return 0;
  }

  slot_fep(ue,
     0,
     1+(subframe_rx<<1),
     0,
     0,
     0);

  // first slot has been processed (FFTs + Channel Estimation, PCFICH/PHICH/PDCCH)
  stop_meas(&ue->generic_stat);
  LOG_D(PHY,"[SFN %d] Slot0: FFT + Channel Estimate + PCFICH/PHICH/PDCCH %5.2f \n",subframe_rx,ue->generic_stat.p_time/(cpuf*1000.0));
  LOG_D(PHY," ------ --> PDSCH ChannelComp/LLR slot 0: AbsSubframe %d.%d ------  \n", frame_rx%1024, subframe_rx);

  start_meas(&ue->generic_stat);

  // do procedures for C-RNTI
  if (ue->dlsch[subframe_rx&0x1][eNB_id][0]->active == 1) {
    LOG_D(PHY,"dlsch is active, doing ue_pdsch_procedures\n");
    VCD_SIGNAL_DUMPER_DUMP_FUNCTION_BY_NAME(VCD_SIGNAL_DUMPER_FUNCTIONS_PDSCH_PROC, VCD_FUNCTION_IN);
    ue_pdsch_procedures(ue,
                        proc,
                        eNB_id,
                        PDSCH,
                        ue->dlsch[subframe_rx&0x1][eNB_id][0],
                        NULL,
                        ue->pdcch_vars[subframe_rx & 0x1][eNB_id]->num_pdcch_symbols,
                        ue->frame_parms.symbols_per_tti>>1,
                        abstraction_flag);
    VCD_SIGNAL_DUMPER_DUMP_FUNCTION_BY_NAME(VCD_SIGNAL_DUMPER_FUNCTIONS_PDSCH_PROC, VCD_FUNCTION_OUT);
  }

  LOG_D(PHY," ------ end PDSCH ChannelComp/LLR slot 0: AbsSubframe %d.%d ------  \n", frame_rx%1024, subframe_rx);
  // do procedures for SI-RNTI
  if ((ue->dlsch_SI[eNB_id]) && (ue->dlsch_SI[eNB_id]->active == 1)) {
    VCD_SIGNAL_DUMPER_DUMP_FUNCTION_BY_NAME(VCD_SIGNAL_DUMPER_FUNCTIONS_PDSCH_PROC_SI, VCD_FUNCTION_IN);
    ue_pdsch_procedures(ue,
                        proc,
                        eNB_id,
                        SI_PDSCH,
                        ue->dlsch_SI[eNB_id],
                        NULL,
                        ue->pdcch_vars[subframe_rx & 0x1][eNB_id]->num_pdcch_symbols,
                        ue->frame_parms.symbols_per_tti>>1,
                        abstraction_flag);
    VCD_SIGNAL_DUMPER_DUMP_FUNCTION_BY_NAME(VCD_SIGNAL_DUMPER_FUNCTIONS_PDSCH_PROC_SI, VCD_FUNCTION_OUT);
  }

  // do procedures for SI-RNTI
  if ((ue->dlsch_p[eNB_id]) && (ue->dlsch_p[eNB_id]->active == 1)) {
    VCD_SIGNAL_DUMPER_DUMP_FUNCTION_BY_NAME(VCD_SIGNAL_DUMPER_FUNCTIONS_PDSCH_PROC_P, VCD_FUNCTION_IN);
    ue_pdsch_procedures(ue,
                        proc,
                        eNB_id,
                        P_PDSCH,
                        ue->dlsch_p[eNB_id],
                        NULL,
                        ue->pdcch_vars[subframe_rx & 0x1][eNB_id]->num_pdcch_symbols,
                        ue->frame_parms.symbols_per_tti>>1,
                        abstraction_flag);
    VCD_SIGNAL_DUMPER_DUMP_FUNCTION_BY_NAME(VCD_SIGNAL_DUMPER_FUNCTIONS_PDSCH_PROC_P, VCD_FUNCTION_OUT);
  }

  // do procedures for RA-RNTI
  if ((ue->dlsch_ra[eNB_id]) && (ue->dlsch_ra[eNB_id]->active == 1)) {
    VCD_SIGNAL_DUMPER_DUMP_FUNCTION_BY_NAME(VCD_SIGNAL_DUMPER_FUNCTIONS_PDSCH_PROC_RA, VCD_FUNCTION_IN);
    ue_pdsch_procedures(ue,
                        proc,
                        eNB_id,
                        RA_PDSCH,
                        ue->dlsch_ra[eNB_id],
                        NULL,
                        ue->pdcch_vars[subframe_rx & 0x1][eNB_id]->num_pdcch_symbols,
                        ue->frame_parms.symbols_per_tti>>1,
                        abstraction_flag);
    VCD_SIGNAL_DUMPER_DUMP_FUNCTION_BY_NAME(VCD_SIGNAL_DUMPER_FUNCTIONS_PDSCH_PROC_RA, VCD_FUNCTION_OUT);
  }

  LOG_D(PHY," ------ slot 1 Processing: AbsSubframe %d.%d ------  \n", frame_rx%1024, subframe_rx);
  LOG_D(PHY," ------  --> FFT/ChannelEst/PDCCH slot 1: AbsSubframe %d.%d ------  \n", frame_rx%1024, subframe_rx);

  if (subframe_select(&ue->frame_parms,subframe_rx) != SF_S) {  // do front-end processing for second slot, and first symbol of next subframe
    for (l=1; l<ue->frame_parms.symbols_per_tti>>1; l++) {
      if (abstraction_flag == 0) {
  start_meas(&ue->ofdm_demod_stats);
  VCD_SIGNAL_DUMPER_DUMP_FUNCTION_BY_NAME(VCD_SIGNAL_DUMPER_FUNCTIONS_UE_SLOT_FEP, VCD_FUNCTION_IN);
  slot_fep(ue,
     l,
     1+(subframe_rx<<1),
     0,
     0,
     0);
  VCD_SIGNAL_DUMPER_DUMP_FUNCTION_BY_NAME(VCD_SIGNAL_DUMPER_FUNCTIONS_UE_SLOT_FEP, VCD_FUNCTION_OUT);
  stop_meas(&ue->ofdm_demod_stats);
      }

      ue_measurement_procedures(l-1,ue,proc,eNB_id,1+(subframe_rx<<1),abstraction_flag,mode);

    } // for l=1..l2

    // do first symbol of next downlink subframe for channel estimation
    int next_subframe_rx = (1+subframe_rx)%10;
    if (subframe_select(&ue->frame_parms,next_subframe_rx) != SF_UL)
    {
      slot_fep(ue,
         0,
         (next_subframe_rx<<1),
         0,
         0,
         0);
    }
  } // not an S-subframe

  stop_meas(&ue->generic_stat);

  LOG_D(PHY,"[SFN %d] Slot1: FFT + Channel Estimate + Pdsch Proc Slot0 %5.2f \n",subframe_rx,ue->generic_stat.p_time/(cpuf*1000.0));
  LOG_D(PHY," ------  end FFT/ChannelEst/PDCCH slot 1: AbsSubframe %d.%d ------  \n", frame_rx%1024, subframe_rx);

  if ( (subframe_rx == 0) && (ue->decode_MIB == 1))
  {
    ue_pbch_procedures(eNB_id,ue,proc,abstraction_flag);
  }



  // do procedures for C-RNTI
  LOG_D(PHY," ------ --> PDSCH ChannelComp/LLR slot 0: AbsSubframe %d.%d ------  \n", frame_rx%1024, subframe_rx);
  if (ue->dlsch[subframe_rx&0x1][eNB_id][0]->active == 1) {
    VCD_SIGNAL_DUMPER_DUMP_FUNCTION_BY_NAME(VCD_SIGNAL_DUMPER_FUNCTIONS_PDSCH_PROC, VCD_FUNCTION_IN);
    start_meas(&ue->pdsch_procedures_stat);
    ue_pdsch_procedures(ue,
                        proc,
                        eNB_id,
                        PDSCH,
                        ue->dlsch[subframe_rx&0x1][eNB_id][0],
                        NULL,
                        1+(ue->frame_parms.symbols_per_tti>>1),
                        ue->frame_parms.symbols_per_tti-1,
                        abstraction_flag);
    stop_meas(&ue->pdsch_procedures_stat);

    LOG_D(PHY," ------ end PDSCH ChannelComp/LLR slot 0: AbsSubframe %d.%d ------  \n", frame_rx%1024, subframe_rx);
    LOG_D(PHY," ------ --> PDSCH Turbo Decoder slot 0/1: AbsSubframe %d.%d ------  \n", frame_rx%1024, subframe_rx);

    start_meas(&ue->dlsch_procedures_stat);
    ue_dlsch_procedures(ue,
                        proc,
                        eNB_id,
                        PDSCH,
                        ue->dlsch[subframe_rx&0x1][eNB_id][0],
                        ue->dlsch[subframe_rx&0x1][eNB_id][1],
                        &ue->dlsch_errors[eNB_id],
                        mode,
                        abstraction_flag);
    stop_meas(&ue->dlsch_procedures_stat);
    LOG_D(PHY,"[SFN %d] Slot1:       Pdsch Proc %5.2f\n",subframe_rx,ue->pdsch_procedures_stat.p_time/(cpuf*1000.0));
    LOG_D(PHY,"[SFN %d] Slot0 Slot1: Dlsch Proc %5.2f\n",subframe_rx,ue->dlsch_procedures_stat.p_time/(cpuf*1000.0));

    VCD_SIGNAL_DUMPER_DUMP_FUNCTION_BY_NAME(VCD_SIGNAL_DUMPER_FUNCTIONS_PDSCH_PROC, VCD_FUNCTION_OUT);

  }

  start_meas(&ue->generic_stat);

#if 0
  if(subframe_rx==5 &&  ue->dlsch[subframe_rx&0x1][eNB_id][0]->harq_processes[ue->dlsch[subframe_rx&0x1][eNB_id][0]->current_harq_pid]->nb_rb > 20){
       //write_output("decoder_llr.m","decllr",dlsch_llr,G,1,0);
       //write_output("llr.m","llr",  &ue->pdsch_vars[eNB_id]->llr[0][0],(14*nb_rb*12*dlsch1_harq->Qm) - 4*(nb_rb*4*dlsch1_harq->Qm),1,0);

       write_output("rxdataF0_current.m"    , "rxdataF0", &ue->common_vars.common_vars_rx_data_per_thread[subframe_rx&0x1].rxdataF[0][0],14*ue->frame_parms.ofdm_symbol_size,1,1);
       //write_output("rxdataF0_previous.m"    , "rxdataF0_prev_sss", &ue->common_vars.common_vars_rx_data_per_thread[(subframe_rx+1)&0x1].rxdataF[0][0],14*ue->frame_parms.ofdm_symbol_size,1,1);

       //write_output("rxdataF0_previous.m"    , "rxdataF0_prev", &ue->common_vars.common_vars_rx_data_per_thread[(subframe+1)&0x1].rxdataF[0][0],14*ue->frame_parms.ofdm_symbol_size,1,1);

       write_output("dl_ch_estimates.m", "dl_ch_estimates_sfn5", &ue->common_vars.common_vars_rx_data_per_thread[subframe_rx&0x1].dl_ch_estimates[0][0][0],14*ue->frame_parms.ofdm_symbol_size,1,1);
       write_output("dl_ch_estimates_ext.m", "dl_ch_estimatesExt_sfn5", &ue->pdsch_vars[subframe_rx&0x1][0]->dl_ch_estimates_ext[0][0],14*ue->frame_parms.N_RB_DL*12,1,1);
       write_output("rxdataF_comp00.m","rxdataF_comp00",         &ue->pdsch_vars[subframe_rx&0x1][0]->rxdataF_comp0[0][0],14*ue->frame_parms.N_RB_DL*12,1,1);
       //write_output("magDLFirst.m", "magDLFirst", &phy_vars_ue->pdsch_vars[subframe&0x1][0]->dl_ch_mag0[0][0],14*frame_parms->N_RB_DL*12,1,1);
       //write_output("magDLSecond.m", "magDLSecond", &phy_vars_ue->pdsch_vars[subframe&0x1][0]->dl_ch_magb0[0][0],14*frame_parms->N_RB_DL*12,1,1);

       AssertFatal (0,"");
  }
#endif

  // do procedures for SI-RNTI
  if ((ue->dlsch_SI[eNB_id]) && (ue->dlsch_SI[eNB_id]->active == 1)) {
    ue_pdsch_procedures(ue,
      proc,
      eNB_id,
      SI_PDSCH,
      ue->dlsch_SI[eNB_id],
      NULL,
      1+(ue->frame_parms.symbols_per_tti>>1),
      ue->frame_parms.symbols_per_tti-1,
      abstraction_flag);

    ue_dlsch_procedures(ue,
      proc,
      eNB_id,
      SI_PDSCH,
      ue->dlsch_SI[eNB_id],
      NULL,
      &ue->dlsch_SI_errors[eNB_id],
      mode,
      abstraction_flag);
    ue->dlsch_SI[eNB_id]->active = 0;
  }

  // do procedures for P-RNTI
  if ((ue->dlsch_p[eNB_id]) && (ue->dlsch_p[eNB_id]->active == 1)) {
    ue_pdsch_procedures(ue,
      proc,
      eNB_id,
      P_PDSCH,
      ue->dlsch_p[eNB_id],
      NULL,
      1+(ue->frame_parms.symbols_per_tti>>1),
      ue->frame_parms.symbols_per_tti-1,
      abstraction_flag);

    ue_dlsch_procedures(ue,
      proc,
      eNB_id,
      P_PDSCH,
      ue->dlsch_p[eNB_id],
      NULL,
      &ue->dlsch_p_errors[eNB_id],
      mode,
      abstraction_flag);
    ue->dlsch_p[eNB_id]->active = 0;
  }
  // do procedures for RA-RNTI
  if ((ue->dlsch_ra[eNB_id]) && (ue->dlsch_ra[eNB_id]->active == 1)) {
    ue_pdsch_procedures(ue,
      proc,
      eNB_id,
      RA_PDSCH,
      ue->dlsch_ra[eNB_id],
      NULL,
      1+(ue->frame_parms.symbols_per_tti>>1),
      ue->frame_parms.symbols_per_tti-1,
      abstraction_flag);
    ue_dlsch_procedures(ue,
      proc,
      eNB_id,
      RA_PDSCH,
      ue->dlsch_ra[eNB_id],
      NULL,
      &ue->dlsch_ra_errors[eNB_id],
      mode,
      abstraction_flag);
    ue->dlsch_ra[eNB_id]->active = 0;
  }

  // duplicate harq structure

  uint8_t          current_harq_pid        = ue->dlsch[subframe_rx&0x1][eNB_id][0]->current_harq_pid;
  LTE_DL_UE_HARQ_t *current_harq_processes = ue->dlsch[subframe_rx&0x1][eNB_id][0]->harq_processes[current_harq_pid];
  LTE_DL_UE_HARQ_t *harq_processes_dest    = ue->dlsch[(subframe_rx+1)&0x1][eNB_id][0]->harq_processes[current_harq_pid];

  harq_status_t *current_harq_ack = &ue->dlsch[subframe_rx&0x1][eNB_id][0]->harq_ack[subframe_rx];
  harq_status_t *harq_ack_dest    = &ue->dlsch[(subframe_rx+1)&0x1][eNB_id][0]->harq_ack[subframe_rx];

  copy_harq_proc_struct(harq_processes_dest, current_harq_processes);
  copy_ack_struct(harq_ack_dest, current_harq_ack);

  if (subframe_rx==9) {
    if (frame_rx % 10 == 0) {
      if ((ue->dlsch_received[eNB_id] - ue->dlsch_received_last[eNB_id]) != 0)
  ue->dlsch_fer[eNB_id] = (100*(ue->dlsch_errors[eNB_id] - ue->dlsch_errors_last[eNB_id]))/(ue->dlsch_received[eNB_id] - ue->dlsch_received_last[eNB_id]);

      ue->dlsch_errors_last[eNB_id] = ue->dlsch_errors[eNB_id];
      ue->dlsch_received_last[eNB_id] = ue->dlsch_received[eNB_id];
    }


    ue->bitrate[eNB_id] = (ue->total_TBS[eNB_id] - ue->total_TBS_last[eNB_id])*100;
    ue->total_TBS_last[eNB_id] = ue->total_TBS[eNB_id];
    LOG_D(PHY,"[UE %d] Calculating bitrate Frame %d: total_TBS = %d, total_TBS_last = %d, bitrate %f kbits\n",
    ue->Mod_id,frame_rx,ue->total_TBS[eNB_id],
    ue->total_TBS_last[eNB_id],(float) ue->bitrate[eNB_id]/1000.0);

  #if UE_AUTOTEST_TRACE
    if ((frame_rx % 100 == 0)) {
      LOG_I(PHY,"[UE  %d] AUTOTEST Metric : UE_DLSCH_BITRATE = %5.2f kbps (frame = %d) \n", ue->Mod_id, (float) ue->bitrate[eNB_id]/1000.0, frame_rx);
    }
  #endif

  }

  stop_meas(&ue->generic_stat);
  //printf("after tubo until end of Rx %5.2f \n",ue->generic_stat.p_time/(cpuf*1000.0));

#ifdef EMOS
  phy_procedures_emos_UE_RX(ue,slot,eNB_id);
#endif


  VCD_SIGNAL_DUMPER_DUMP_FUNCTION_BY_NAME(VCD_SIGNAL_DUMPER_FUNCTIONS_PHY_PROCEDURES_UE_RX, VCD_FUNCTION_OUT);
  stop_meas(&ue->phy_proc_rx[subframe_rx&0x1]);

  LOG_D(PHY,"------FULL RX PROC [SFN %d]: %5.2f ------\n",subframe_rx,ue->phy_proc_rx[subframe_rx&0x1].p_time/(cpuf*1000.0));
  LOG_D(PHY," ****** end RX-Chain  for AbsSubframe %d.%d ******  \n", frame_rx%1024, subframe_rx);
  return (0);
}

#if defined(Rel10) || defined(Rel14)

int phy_procedures_RN_UE_RX(uint8_t slot_rx, uint8_t next_slot, relaying_type_t r_type)
{

  int do_proc =0; // do nothing by default

  switch(r_type) {
  case no_relay:
    do_proc=no_relay; // perform the normal UE operation
    break;

  case multicast_relay:
    if (slot_rx > 12)
      do_proc = 0; // do nothing
    else // SF#1, SF#2, SF3, SF#3, SF#4, SF#5, SF#6(do rx slot 12)
      do_proc = multicast_relay ; // do PHY procedures UE RX

    break;

  default: // should'not be here
    LOG_W(PHY,"Not supported relay type %d, do nothing \n", r_type);
    do_proc= 0;
    break;
  }

  return do_proc;
}
#endif
<<<<<<< HEAD


void phy_procedures_UE_lte(PHY_VARS_UE *ue,UE_rxtx_proc_t *proc,uint8_t eNB_id,uint8_t abstraction_flag,runmode_t mode,
         relaying_type_t r_type, PHY_VARS_RN *phy_vars_rn)
=======
 
 
void phy_procedures_UE_lte(PHY_VARS_UE *ue,UE_rxtx_proc_t *proc,uint8_t eNB_id,uint8_t abstraction_flag,uint8_t do_pdcch_flag,runmode_t mode,
			   relaying_type_t r_type, PHY_VARS_RN *phy_vars_rn)
>>>>>>> 9ddaf93e
{
#if defined(ENABLE_ITTI)
  MessageDef   *msg_p;
  const char   *msg_name;
  instance_t    instance;
  unsigned int  Mod_id;
  int           result;
#endif

  int           frame_rx = proc->frame_rx;
  int           frame_tx = proc->frame_tx;
  int           subframe_rx = proc->subframe_rx;
  int           subframe_tx = proc->subframe_tx;
#undef DEBUG_PHY_PROC

  UE_L2_STATE_t ret;
  int slot;

  if (ue->mac_enabled == 0) {
    ue->UE_mode[eNB_id]=PUSCH;
  }


  VCD_SIGNAL_DUMPER_DUMP_FUNCTION_BY_NAME(VCD_SIGNAL_DUMPER_FUNCTIONS_PHY_PROCEDURES_UE_LTE,1);
  start_meas(&ue->phy_proc);
#if defined(ENABLE_ITTI)

  do {
    // Checks if a message has been sent to PHY sub-task
    itti_poll_msg (TASK_PHY_UE, &msg_p);

    if (msg_p != NULL) {
      msg_name = ITTI_MSG_NAME (msg_p);
      instance = ITTI_MSG_INSTANCE (msg_p);
      Mod_id = instance - NB_eNB_INST;

      switch (ITTI_MSG_ID(msg_p)) {
      case PHY_FIND_CELL_REQ:
  LOG_I(PHY, "[UE %d] Received %s\n", Mod_id, msg_name);

  /* TODO process the message */
  break;

      default:
  LOG_E(PHY, "[UE %d] Received unexpected message %s\n", Mod_id, msg_name);
  break;
      }

      result = itti_free (ITTI_MSG_ORIGIN_ID(msg_p), msg_p);
      AssertFatal (result == EXIT_SUCCESS, "Failed to free memory (%d)!\n", result);
    }
  } while(msg_p != NULL);

#endif

  for (slot=0;slot<2;slot++) {

    if ((subframe_select(&ue->frame_parms,subframe_tx)==SF_UL)||
  (ue->frame_parms.frame_type == FDD)) {
      phy_procedures_UE_TX(ue,proc,eNB_id,abstraction_flag,mode,r_type);
    }

    if ((subframe_select(&ue->frame_parms,subframe_rx)==SF_DL) ||
  (ue->frame_parms.frame_type == FDD)) {
#if defined(Rel10) || defined(Rel14)

      if (phy_procedures_RN_UE_RX(subframe_rx, subframe_tx, r_type) != 0 )
#endif
<<<<<<< HEAD
  phy_procedures_UE_RX(ue,proc,eNB_id,abstraction_flag,mode,r_type,phy_vars_rn);
=======
	phy_procedures_UE_RX(ue,proc,eNB_id,abstraction_flag,do_pdcch_flag,mode,r_type,phy_vars_rn);
>>>>>>> 9ddaf93e
    }

    if ((subframe_select(&ue->frame_parms,subframe_tx)==SF_S) &&
  (slot==1)) {
      phy_procedures_UE_S_TX(ue,eNB_id,abstraction_flag,r_type);
    }

    if ((subframe_select(&ue->frame_parms,subframe_rx)==SF_S) &&
  (slot==0)) {
#if defined(Rel10) || defined(Rel14)

      if (phy_procedures_RN_UE_RX(subframe_rx, subframe_tx, r_type) != 0 )
#endif
<<<<<<< HEAD
  phy_procedures_UE_RX(ue,proc,eNB_id,abstraction_flag,mode,r_type,phy_vars_rn);
=======
	phy_procedures_UE_RX(ue,proc,eNB_id,abstraction_flag,do_pdcch_flag,mode,r_type,phy_vars_rn);
>>>>>>> 9ddaf93e
    }

    if (ue->mac_enabled==1) {
      if (slot==0) {
        ret = mac_xface->ue_scheduler(ue->Mod_id,
            frame_rx,
            subframe_rx,
            frame_tx,
            subframe_tx,
            subframe_select(&ue->frame_parms,subframe_tx),
            eNB_id,
            0/*FIXME CC_id*/);

  if (ret == CONNECTION_LOST) {
    LOG_E(PHY,"[UE %d] Frame %d, subframe %d RRC Connection lost, returning to PRACH\n",ue->Mod_id,
    frame_rx,subframe_tx);
    ue->UE_mode[eNB_id] = PRACH;
    //      mac_xface->macphy_exit("Connection lost");
  } else if (ret == PHY_RESYNCH) {
    LOG_E(PHY,"[UE %d] Frame %d, subframe %d RRC Connection lost, trying to resynch\n",
    ue->Mod_id,
    frame_rx,subframe_tx);
    ue->UE_mode[eNB_id] = RESYNCH;
    //     mac_xface->macphy_exit("Connection lost");
  } else if (ret == PHY_HO_PRACH) {
    LOG_I(PHY,"[UE %d] Frame %d, subframe %d, return to PRACH and perform a contention-free access\n",
    ue->Mod_id,frame_rx,subframe_tx);
    ue->UE_mode[eNB_id] = PRACH;
  }
      }
    }

    VCD_SIGNAL_DUMPER_DUMP_FUNCTION_BY_NAME(VCD_SIGNAL_DUMPER_FUNCTIONS_PHY_PROCEDURES_UE_LTE,0);
    stop_meas(&ue->phy_proc);
  } // slot
}

<|MERGE_RESOLUTION|>--- conflicted
+++ resolved
@@ -3058,21 +3058,6 @@
         (dci_alloc_rx[i].rnti == ue->pdcch_vars[subframe_rx & 0x1][eNB_id]->crnti) &&
         (dci_alloc_rx[i].format != format0)) {
 
-
-<<<<<<< HEAD
-      LOG_D(PHY,"[UE  %d][DCI][PDSCH %x] AbsSubframe %d.%d: format %d, num_pdcch_symbols %d, nCCE %d, total CCEs %d\n",
-            ue->Mod_id,dci_alloc_rx[i].rnti,
-            frame_rx%1024,subframe_rx,
-            dci_alloc_rx[i].format,
-            ue->pdcch_vars[subframe_rx & 0x1][eNB_id]->num_pdcch_symbols,
-            ue->pdcch_vars[subframe_rx & 0x1][eNB_id]->nCCE[subframe_rx],
-            get_nCCE(3,&ue->frame_parms,get_mi(&ue->frame_parms,0)));
-
-
-
-
-      //dump_dci(&ue->frame_parms, &dci_alloc_rx[i]);
-=======
       LOG_I(PHY,"[UE  %d][DCI][PDSCH %x] AbsSubframe %d.%d: format %d, num_pdcch_symbols %d, nCCE %d, total CCEs %d\n",
 	    ue->Mod_id,dci_alloc_rx[i].rnti,
 	    frame_rx%1024,subframe_rx,
@@ -3080,10 +3065,9 @@
 	    ue->pdcch_vars[subframe_rx & 0x1][eNB_id]->num_pdcch_symbols,
 	    ue->pdcch_vars[subframe_rx & 0x1][eNB_id]->nCCE[subframe_rx],
 	    get_nCCE(3,&ue->frame_parms,get_mi(&ue->frame_parms,0)));
-      
+
       dump_dci(&ue->frame_parms, &dci_alloc_rx[i]);
 
->>>>>>> 9ddaf93e
       if ((ue->UE_mode[eNB_id] > PRACH) &&
           (generate_ue_dlsch_params_from_dci(frame_rx,
                                              subframe_rx,
@@ -4020,16 +4004,11 @@
 
 
 }
-<<<<<<< HEAD
-int phy_procedures_UE_RX(PHY_VARS_UE *ue,UE_rxtx_proc_t *proc,uint8_t eNB_id,uint8_t abstraction_flag,runmode_t mode,
-       relaying_type_t r_type,PHY_VARS_RN *phy_vars_rn) {
-
-=======
+
 int phy_procedures_UE_RX(PHY_VARS_UE *ue,UE_rxtx_proc_t *proc,uint8_t eNB_id,
 			 uint8_t abstraction_flag,uint8_t do_pdcch_flag,runmode_t mode,
 			 relaying_type_t r_type,PHY_VARS_RN *phy_vars_rn) {
- 
->>>>>>> 9ddaf93e
+
   int l,l2;
   int pilot1;
   int pmch_flag=0;
@@ -4056,30 +4035,13 @@
 
   pmch_flag = is_pmch_subframe(frame_rx,subframe_rx,&ue->frame_parms) ? 1 : 0;
 
-<<<<<<< HEAD
-
-  // deactivate reception until we scan pdcch
-  if (ue->dlsch[subframe_rx&0x1][eNB_id][0])
-    ue->dlsch[subframe_rx&0x1][eNB_id][0]->active = 0;
-  if (ue->dlsch[subframe_rx&0x1][eNB_id][1])
-    ue->dlsch[subframe_rx&0x1][eNB_id][1]->active = 0;
-
-  if (ue->dlsch_SI[eNB_id])
-    ue->dlsch_SI[eNB_id]->active = 0;
-  if (ue->dlsch_p[eNB_id])
-    ue->dlsch_p[eNB_id]->active = 0;
-  if (ue->dlsch_ra[eNB_id])
-    ue->dlsch_ra[eNB_id]->active = 0;
-
-
-=======
   if (do_pdcch_flag) {
     // deactivate reception until we scan pdcch
     if (ue->dlsch[subframe_rx&0x1][eNB_id][0])
       ue->dlsch[subframe_rx&0x1][eNB_id][0]->active = 0;
     if (ue->dlsch[subframe_rx&0x1][eNB_id][1])
       ue->dlsch[subframe_rx&0x1][eNB_id][1]->active = 0;
-    
+
     if (ue->dlsch_SI[eNB_id])
       ue->dlsch_SI[eNB_id]->active = 0;
     if (ue->dlsch_p[eNB_id])
@@ -4087,8 +4049,7 @@
     if (ue->dlsch_ra[eNB_id])
       ue->dlsch_ra[eNB_id]->active = 0;
   }
-  
->>>>>>> 9ddaf93e
+
 #ifdef DEBUG_PHY_PROC
   LOG_D(PHY,"[%s %d] Frame %d subframe %d: Doing phy_procedures_UE_RX\n",
   (r_type == multicast_relay) ? "RN/UE" : "UE",
@@ -4140,26 +4101,17 @@
     }
 
     ue_measurement_procedures(l-1,ue,proc,eNB_id,(subframe_rx<<1),abstraction_flag,mode);
-<<<<<<< HEAD
-    if ((l==pilot1) ||
-  ((pmch_flag==1)&(l==l2)))  {
-      LOG_D(PHY,"[UE  %d] Frame %d: Calling pdcch procedures (eNB %d)\n",ue->Mod_id,frame_rx,eNB_id);
-
-      if (ue_pdcch_procedures(eNB_id,ue,proc,abstraction_flag) == -1) {
-  LOG_E(PHY,"[UE  %d] Frame %d, subframe %d: Error in pdcch procedures\n",ue->Mod_id,frame_rx,subframe_rx);
-  return(-1);
-=======
+
     if (do_pdcch_flag) {
       if ((l==pilot1) ||
 	  ((pmch_flag==1)&(l==l2)))  {
 	LOG_D(PHY,"[UE  %d] Frame %d: Calling pdcch procedures (eNB %d)\n",ue->Mod_id,frame_rx,eNB_id);
-	
+
 	if (ue_pdcch_procedures(eNB_id,ue,proc,abstraction_flag) == -1) {
 	  LOG_E(PHY,"[UE  %d] Frame %d, subframe %d: Error in pdcch procedures\n",ue->Mod_id,frame_rx,subframe_rx);
 	  return(-1);
 	}
 	LOG_D(PHY,"num_pdcch_symbols %d\n",ue->pdcch_vars[subframe_rx & 0x1][eNB_id]->num_pdcch_symbols);
->>>>>>> 9ddaf93e
       }
     }
 
@@ -4506,17 +4458,9 @@
   return do_proc;
 }
 #endif
-<<<<<<< HEAD
-
-
-void phy_procedures_UE_lte(PHY_VARS_UE *ue,UE_rxtx_proc_t *proc,uint8_t eNB_id,uint8_t abstraction_flag,runmode_t mode,
-         relaying_type_t r_type, PHY_VARS_RN *phy_vars_rn)
-=======
- 
- 
+
 void phy_procedures_UE_lte(PHY_VARS_UE *ue,UE_rxtx_proc_t *proc,uint8_t eNB_id,uint8_t abstraction_flag,uint8_t do_pdcch_flag,runmode_t mode,
 			   relaying_type_t r_type, PHY_VARS_RN *phy_vars_rn)
->>>>>>> 9ddaf93e
 {
 #if defined(ENABLE_ITTI)
   MessageDef   *msg_p;
@@ -4585,11 +4529,7 @@
 
       if (phy_procedures_RN_UE_RX(subframe_rx, subframe_tx, r_type) != 0 )
 #endif
-<<<<<<< HEAD
-  phy_procedures_UE_RX(ue,proc,eNB_id,abstraction_flag,mode,r_type,phy_vars_rn);
-=======
 	phy_procedures_UE_RX(ue,proc,eNB_id,abstraction_flag,do_pdcch_flag,mode,r_type,phy_vars_rn);
->>>>>>> 9ddaf93e
     }
 
     if ((subframe_select(&ue->frame_parms,subframe_tx)==SF_S) &&
@@ -4603,11 +4543,7 @@
 
       if (phy_procedures_RN_UE_RX(subframe_rx, subframe_tx, r_type) != 0 )
 #endif
-<<<<<<< HEAD
-  phy_procedures_UE_RX(ue,proc,eNB_id,abstraction_flag,mode,r_type,phy_vars_rn);
-=======
 	phy_procedures_UE_RX(ue,proc,eNB_id,abstraction_flag,do_pdcch_flag,mode,r_type,phy_vars_rn);
->>>>>>> 9ddaf93e
     }
 
     if (ue->mac_enabled==1) {
