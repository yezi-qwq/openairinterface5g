--- conflicted
+++ resolved
@@ -77,10 +77,6 @@
 
 extern int oai_exit;
 
-uint8_t ulsch_input_buffer[2700] __attribute__ ((aligned(16)));
-uint8_t access_mode;
-
-DCI_ALLOC_t dci_alloc_rx[8];
 
 
 
@@ -157,6 +153,7 @@
 
   write_output("dlsch_mag1.m","dlschmag1",ue->pdsch_vars_SI[0]->dl_ch_mag0,300*nsymb,1,1);
   write_output("dlsch_mag2.m","dlschmag2",ue->pdsch_vars_SI[0]->dl_ch_magb0,300*nsymb,1,1);
+  sleep(1);
   exit(-1);
 }
 
@@ -600,14 +597,16 @@
 
   int aa;
   LTE_DL_FRAME_PARMS *frame_parms=&ue->frame_parms;
-  int k,l;
+
   int nsymb;
   int subframe_tx = proc->subframe_tx;
   int frame_tx = proc->frame_tx;
   int ulsch_start;
+#if defined(EXMIMO) || defined(OAI_USRP) || defined(OAI_BLADERF) || defined(OAI_LMSSDR)
   int overflow=0;
-
+  int k,l;
   int dummy_tx_buffer[3840*4] __attribute__((aligned(16)));
+#endif
 
   start_meas(&ue->ofdm_mod_stats);
   nsymb = (frame_parms->Ncp == 0) ? 14 : 12;
@@ -829,6 +828,8 @@
   int i;
   int aa;
   int tx_amp;
+  uint8_t ulsch_input_buffer[2700] __attribute__ ((aligned(16)));
+  uint8_t access_mode;
 
   // get harq_pid from subframe relationship
   harq_pid = subframe2harq_pid(&ue->frame_parms,
@@ -1486,14 +1487,14 @@
     VCD_SIGNAL_DUMPER_DUMP_FUNCTION_BY_NAME(VCD_SIGNAL_DUMPER_FUNCTIONS_UE_GAIN_CONTROL, VCD_FUNCTION_OUT);
     VCD_SIGNAL_DUMPER_DUMP_FUNCTION_BY_NAME(VCD_SIGNAL_DUMPER_FUNCTIONS_UE_ADJUST_SYNCH, VCD_FUNCTION_IN);
     eNB_id = 0;
-
+    
     if (abstraction_flag == 0)
       lte_adjust_synch(&ue->frame_parms,
 		       ue,
 		       eNB_id,
 		       0,
 		       16384);
-
+    
     VCD_SIGNAL_DUMPER_DUMP_FUNCTION_BY_NAME(VCD_SIGNAL_DUMPER_FUNCTIONS_UE_ADJUST_SYNCH, VCD_FUNCTION_OUT);
 
   }
@@ -1733,16 +1734,22 @@
 
     if (first_run) {
       first_run = 0;
-      LOG_I(PHY,"[UE %d] frame %d, subframe %d: Adjusting frame counter (PBCH ant_tx=%d, frame_tx=%d, phase %d).\n",
+
+      proc->frame_rx = (proc->frame_rx & 0xFFFFFC00) | (frame_tx & 0x000003FF);
+      proc->frame_tx = proc->frame_rx;
+      ue->proc.proc_rxtx[1].frame_rx = proc->frame_rx;
+      ue->proc.proc_rxtx[1].frame_tx = proc->frame_tx;
+      LOG_I(PHY,"[UE %d] frame %d, subframe %d: Adjusting frame counter (PBCH ant_tx=%d, frame_tx=%d, phase %d, rx_offset %d) => new frame %d\n",
 	    ue->Mod_id,
 	    frame_rx,
 	    subframe_rx,
 	    pbch_tx_ant,
 	    frame_tx,
-	    pbch_phase);
-      proc->frame_rx = (proc->frame_rx & 0xFFFFFC00) | (frame_tx & 0x000003FF);
-      proc->frame_tx = proc->frame_rx;
+	    pbch_phase,
+	    ue->rx_offset,
+	    proc->frame_rx);
       frame_rx = proc->frame_rx;
+      
     } else if (((frame_tx & 0x03FF) != (proc->frame_rx & 0x03FF))) {
       //(pbch_tx_ant != ue->frame_parms.nb_antennas_tx)) {
       LOG_D(PHY,"[UE %d] frame %d, subframe %d: Re-adjusting frame counter (PBCH ant_tx=%d, frame_rx=%d, frame%1024=%d, phase %d).\n",
@@ -1755,7 +1762,9 @@
 	    pbch_phase);
 
       proc->frame_rx = (proc->frame_rx & 0xFFFFFC00) | (frame_tx & 0x000003FF);
+      ue->proc.proc_rxtx[1].frame_rx = (proc->frame_rx & 0xFFFFFC00) | (frame_tx & 0x000003FF);
       proc->frame_tx = proc->frame_rx;
+      ue->proc.proc_rxtx[1].frame_tx = proc->frame_rx;
       frame_rx = proc->frame_rx;
 
     }
@@ -1773,9 +1782,26 @@
 	  ue->frame_parms.phich_config_common.phich_resource);
 #endif
 
-  } else {
-    LOG_E(PHY,"[UE %d] frame %d, slot %d, Error decoding PBCH!\n",
+  } else { 
+    /*
+    LOG_E(PHY,"[UE %d] frame %d, subframe %d, Error decoding PBCH!\n",
 	  ue->Mod_id,frame_rx, subframe_rx);
+
+    LOG_I(PHY,"[UE %d] rx_offset %d\n",ue->Mod_id,ue->rx_offset);
+
+
+    write_output("rxsig0.m","rxs0", ue->common_vars.rxdata[0],ue->frame_parms.samples_per_tti,1,1);
+
+    write_output("H00.m","h00",&(ue->common_vars.dl_ch_estimates[0][0][0]),((ue->frame_parms.Ncp==0)?7:6)*(ue->frame_parms.ofdm_symbol_size),1,1);
+    write_output("H10.m","h10",&(ue->common_vars.dl_ch_estimates[0][2][0]),((ue->frame_parms.Ncp==0)?7:6)*(ue->frame_parms.ofdm_symbol_size),1,1);
+
+    write_output("rxsigF0.m","rxsF0", ue->common_vars.rxdataF[0],8*ue->frame_parms.ofdm_symbol_size,1,1);
+    write_output("PBCH_rxF0_ext.m","pbch0_ext",ue->pbch_vars[0]->rxdataF_ext[0],12*4*6,1,1);
+    write_output("PBCH_rxF0_comp.m","pbch0_comp",ue->pbch_vars[0]->rxdataF_comp[0],12*4*6,1,1);
+    write_output("PBCH_rxF_llr.m","pbch_llr",ue->pbch_vars[0]->llr,(ue->frame_parms.Ncp==0) ? 1920 : 1728,1,4);
+    exit(-1);
+    */
+
     ue->pbch_vars[eNB_id]->pdu_errors_conseq++;
     ue->pbch_vars[eNB_id]->pdu_errors++;
     if (ue->mac_enabled == 1) {
@@ -1810,6 +1836,7 @@
 
   int frame_rx = proc->frame_rx;
   int subframe_rx = proc->subframe_rx;
+  DCI_ALLOC_t dci_alloc_rx[8];
 
 
 #ifdef PHY_ABSTRACTION
@@ -1819,6 +1846,7 @@
 #endif
 
   VCD_SIGNAL_DUMPER_DUMP_FUNCTION_BY_NAME(VCD_SIGNAL_DUMPER_FUNCTIONS_UE_PDCCH_PROCEDURES, VCD_FUNCTION_IN);
+  start_meas(&ue->dlsch_rx_pdcch_stats);
 
   //  if (subframe_rx != 5)
   //    return 0;
@@ -1901,9 +1929,10 @@
 
 #endif
 
-  //#ifdef DEBUG_PHY_PROC
+
   LOG_D(PHY,"[UE  %d] Frame %d, subframe %d, Mode %s: DCI found %i\n",ue->Mod_id,frame_rx,subframe_rx,mode_string[ue->UE_mode[eNB_id]],dci_cnt);
-  //#endif
+
+ 
 
   ue->pdcch_vars[eNB_id]->dci_received += dci_cnt;
 
@@ -1913,20 +1942,13 @@
 
   for (i=0; i<dci_cnt; i++) {
 
-#ifdef DEBUG_PHY_PROC
-
-    if ( frame_rx % 100 == 0)   {
-      LOG_D(PHY,"frame %d, subframe %d, rnti %x: dci %d/%d\n",frame_rx,subframe_rx,ue->pdcch_vars[eNB_id]->crnti,i,dci_cnt);
-      dump_dci(&ue->frame_parms, &dci_alloc_rx[i]);
-    }
-
-#endif
+
 
     if ((ue->UE_mode[eNB_id]>PRACH) &&
 	(dci_alloc_rx[i].rnti == ue->pdcch_vars[eNB_id]->crnti) &&
 	(dci_alloc_rx[i].format != format0)) {
       
-#ifdef DEBUG_PHY_PROC
+
       LOG_D(PHY,"[UE  %d][DCI][PDSCH %x] frame %d, subframe %d: format %d, num_pdcch_symbols %d, nCCE %d, total CCEs %d\n",
 	    ue->Mod_id,dci_alloc_rx[i].rnti,
 	    frame_rx,subframe_rx,
@@ -1936,7 +1958,7 @@
 	    get_nCCE(3,&ue->frame_parms,get_mi(&ue->frame_parms,0)));
 
 
-#endif
+
 
       
       //      dump_dci(&ue->frame_parms, &dci_alloc_rx[i]);
@@ -2115,1235 +2137,737 @@
 
   }
 
+  stop_meas(&ue->dlsch_rx_pdcch_stats);
   VCD_SIGNAL_DUMPER_DUMP_FUNCTION_BY_NAME(VCD_SIGNAL_DUMPER_FUNCTIONS_UE_PDCCH_PROCEDURES, VCD_FUNCTION_OUT);
   return(0);
 }
 
 
+void ue_pmch_procedures(PHY_VARS_UE *ue, UE_rxtx_proc_t *proc,int eNB_id,int abstraction_flag) {
+
+  int subframe_rx = proc->subframe_rx;
+  int frame_rx = proc->frame_rx;
+  int pmch_mcs=-1;
+  int CC_id = ue->CC_id;
+  uint8_t sync_area=255;
+  uint8_t mcch_active;
+  int l;
+  int ret=0;
+
+  if (is_pmch_subframe(frame_rx,subframe_rx,&ue->frame_parms)) {
+    LOG_D(PHY,"ue calling pmch subframe ..\n ");
+    
+    LOG_D(PHY,"[UE %d] Frame %d, subframe %d: Querying for PMCH demodulation\n",
+	  ue->Mod_id,(subframe_rx==9?-1:0)+frame_rx,subframe_rx);
+#ifdef Rel10
+    pmch_mcs = mac_xface->ue_query_mch(ue->Mod_id,
+				       CC_id,
+				       frame_rx,
+				       subframe_rx,
+				       eNB_id,
+				       &sync_area,
+				       &mcch_active);
+    
+#else
+    pmch_mcs=-1;
+#endif
+    
+    if (pmch_mcs>=0) {
+      LOG_D(PHY,"[UE %d] Frame %d, subframe %d: Programming PMCH demodulation for mcs %d\n",ue->Mod_id,frame_rx,subframe_rx,pmch_mcs);
+      fill_UE_dlsch_MCH(ue,pmch_mcs,1,0,0);
+      
+      if (abstraction_flag == 0 ) {
+	for (l=2; l<12; l++) {
+	  
+	  slot_fep_mbsfn(ue,
+			 l,
+			 subframe_rx,
+			 0,0);//ue->rx_offset,0);
+	}
+
+	for (l=2; l<12; l++) {
+	  rx_pmch(ue,
+		  0,
+		  subframe_rx,
+		  l);
+	}
+
+
+	ue->dlsch_MCH[0]->harq_processes[0]->G = get_G(&ue->frame_parms,
+						       ue->dlsch_MCH[0]->harq_processes[0]->nb_rb,
+						       ue->dlsch_MCH[0]->harq_processes[0]->rb_alloc_even,
+						       ue->dlsch_MCH[0]->harq_processes[0]->Qm,
+						       1,
+						       2,
+						       frame_rx,subframe_rx);
+	
+	dlsch_unscrambling(&ue->frame_parms,1,ue->dlsch_MCH[0],
+			   ue->dlsch_MCH[0]->harq_processes[0]->G,
+			   ue->pdsch_vars_MCH[0]->llr[0],0,subframe_rx<<1);
+	
+	ret = dlsch_decoding(ue,
+			     ue->pdsch_vars_MCH[0]->llr[0],
+			     &ue->frame_parms,
+			     ue->dlsch_MCH[0],
+			     ue->dlsch_MCH[0]->harq_processes[0],
+			     subframe_rx,
+			     0,
+			     0,1);
+      } else { // abstraction
+#ifdef PHY_ABSTRACTION
+	ret = dlsch_decoding_emul(ue,
+				  subframe_rx,
+				  5, // PMCH
+				  eNB_id);
+#endif
+      }
+      
+      if (mcch_active == 1)
+	ue->dlsch_mcch_trials[sync_area][0]++;
+      else
+	ue->dlsch_mtch_trials[sync_area][0]++;
+      
+      if (ret == (1+ue->dlsch_MCH[0]->max_turbo_iterations)) {
+	if (mcch_active == 1)
+	  ue->dlsch_mcch_errors[sync_area][0]++;
+	else
+	  ue->dlsch_mtch_errors[sync_area][0]++;
+	
+	LOG_D(PHY,"[UE %d] Frame %d, subframe %d: PMCH in error (%d,%d), not passing to L2 (TBS %d, iter %d,G %d)\n",
+	      frame_rx,subframe_rx,
+	      ue->dlsch_mcch_errors[sync_area][0],
+	      ue->dlsch_mtch_errors[sync_area][0],
+	      ue->dlsch_MCH[0]->harq_processes[0]->TBS>>3,
+	      ue->dlsch_MCH[0]->max_turbo_iterations,
+	      ue->dlsch_MCH[0]->harq_processes[0]->G);
+	dump_mch(ue,0,ue->dlsch_MCH[0]->harq_processes[0]->G,subframe_rx);
+#ifdef DEBUG_DLSCH
+	
+	for (int i=0; i<ue->dlsch_MCH[0]->harq_processes[0]->TBS>>3; i++) {
+	  LOG_T(PHY,"%02x.",ue->dlsch_MCH[0]->harq_processes[0]->c[0][i]);
+	}
+	
+	LOG_T(PHY,"\n");
+#endif
+	
+	if (subframe_rx==9)
+	  mac_xface->macphy_exit("Why are we exiting here?");
+      } else { // decoding successful
+#ifdef Rel10
+	
+	if (mcch_active == 1) {
+	  mac_xface->ue_send_mch_sdu(ue->Mod_id,
+				     CC_id,
+				     frame_rx,
+				     ue->dlsch_MCH[0]->harq_processes[0]->b,
+				     ue->dlsch_MCH[0]->harq_processes[0]->TBS>>3,
+				     eNB_id,// not relevant in eMBMS context
+				     sync_area);
+	  ue->dlsch_mcch_received[sync_area][0]++;
+	  
+	  
+	  if (ue->dlsch_mch_received_sf[subframe_rx%5][0] == 1 ) {
+	    ue->dlsch_mch_received_sf[subframe_rx%5][0]=0;
+	  } else {
+	    ue->dlsch_mch_received[0]+=1;
+	    ue->dlsch_mch_received_sf[subframe_rx][0]=1;
+	  }
+	  
+	  
+	}
+#endif // Rel10
+      } // decoding sucessful
+    } // pmch_mcs>=0
+  } // is_pmch_subframe=true
+}
+
+void ue_pdsch_procedures(PHY_VARS_UE *ue, UE_rxtx_proc_t *proc, int eNB_id, PDSCH_t pdsch, LTE_UE_DLSCH_t *dlsch0, LTE_UE_DLSCH_t *dlsch1, int s0, int s1, int abstraction_flag) {
+
+  int subframe_rx = proc->subframe_rx;
+  int m;
+  int harq_pid;
+  int i_mod,eNB_id_i,dual_stream_UE;
+  int first_symbol_flag=0;
+
+  if (dlsch0->active == 0)
+    return;
+
+  for (m=s0;m<=s1;m++) {
+
+    if (dlsch0 && (!dlsch1))  {
+      harq_pid = dlsch0->current_harq_pid;
+      LOG_D(PHY,"[UE %d] PDSCH active in subframe %d (%d), harq_pid %d\n",ue->Mod_id,subframe_rx,harq_pid);
+	    
+      if ((pdsch==PDSCH) && 
+	  (ue->transmission_mode[eNB_id] == 5) &&
+	  (dlsch0->harq_processes[harq_pid]->dl_power_off==0) &&
+	  (ue->use_ia_receiver ==1)) {
+	dual_stream_UE = 1;
+	eNB_id_i = ue->n_connected_eNB;
+	i_mod =  dlsch0->harq_processes[harq_pid]->Qm;
+      } else {
+	dual_stream_UE = 0;
+	eNB_id_i = eNB_id+1;
+	i_mod = 0;
+      }
+      
+      if ((m==s0) && (m<4))
+	first_symbol_flag = 1;
+      else
+	first_symbol_flag = 0;
+
+      start_meas(&ue->dlsch_llr_stats);
+      // process DLSCH received in first slot
+      rx_pdsch(ue,
+	       pdsch,
+	       eNB_id,
+	       eNB_id_i,
+	       subframe_rx,  // subframe,
+	       m,
+	       first_symbol_flag,
+	       dual_stream_UE,
+	       i_mod,
+	       dlsch0->current_harq_pid);
+      stop_meas(&ue->dlsch_llr_stats);
+    } // CRNTI active
+  }
+} 
+
+void process_rar(PHY_VARS_UE *ue, UE_rxtx_proc_t *proc, int eNB_id, runmode_t mode, int abstraction_flag) {
+
+  int frame_rx = proc->frame_rx;
+  int subframe_rx = proc->subframe_rx;
+  int timing_advance;
+  LTE_UE_DLSCH_t *dlsch0 = ue->dlsch_ra[eNB_id];
+  int harq_pid = 0;
+  uint8_t *rar;
+
+  LOG_D(PHY,"[UE  %d][RAPROC] Frame %d subframe %d Received RAR  mode %d\n",
+	ue->Mod_id,
+	frame_rx,
+	subframe_rx, ue->UE_mode[eNB_id]);
+  
+	
+  if (ue->mac_enabled == 1) {
+    if ((ue->UE_mode[eNB_id] != PUSCH) && 
+	(ue->prach_resources[eNB_id]->Msg3!=NULL)) {
+      LOG_D(PHY,"[UE  %d][RAPROC] Frame %d subframe %d Invoking MAC for RAR (current preamble %d)\n",
+	    ue->Mod_id,frame_rx,
+	    subframe_rx,
+	    ue->prach_resources[eNB_id]->ra_PreambleIndex);
+      
+      timing_advance = mac_xface->ue_process_rar(ue->Mod_id,
+						 ue->CC_id,
+						 frame_rx,
+						 dlsch0->harq_processes[0]->b,
+						 &ue->pdcch_vars[eNB_id]->crnti,
+						 ue->prach_resources[eNB_id]->ra_PreambleIndex);
+      
+	    
+      if (timing_advance!=0xffff) {
+	      
+	LOG_D(PHY,"[UE  %d][RAPROC] Frame %d subframe %d Got rnti %x and timing advance %d from RAR\n",
+	      ue->Mod_id,
+	      frame_rx,
+	      subframe_rx,
+	      ue->pdcch_vars[eNB_id]->crnti,
+	      timing_advance);
+	      
+	//timing_advance = 0;
+	process_timing_advance_rar(ue,proc,timing_advance);
+	      
+	if (mode!=debug_prach) {
+	  ue->ulsch_Msg3_active[eNB_id]=1;
+	  get_Msg3_alloc(&ue->frame_parms,
+			 subframe_rx,
+			 frame_rx,
+			 &ue->ulsch_Msg3_frame[eNB_id],
+			 &ue->ulsch_Msg3_subframe[eNB_id]);
+	  
+	  LOG_D(PHY,"[UE  %d][RAPROC] Got Msg3_alloc Frame %d subframe %d: Msg3_frame %d, Msg3_subframe %d\n",
+		ue->Mod_id,
+		frame_rx,
+		subframe_rx,
+		ue->ulsch_Msg3_frame[eNB_id],
+		ue->ulsch_Msg3_subframe[eNB_id]);
+	  harq_pid = subframe2harq_pid(&ue->frame_parms,
+				       ue->ulsch_Msg3_frame[eNB_id],
+				       ue->ulsch_Msg3_subframe[eNB_id]);
+	  ue->ulsch[eNB_id]->harq_processes[harq_pid]->round = 0;
+	  
+	  ue->UE_mode[eNB_id] = RA_RESPONSE;
+	  //      ue->Msg3_timer[eNB_id] = 10;
+	  ue->ulsch[eNB_id]->power_offset = 6;
+	  ue->ulsch_no_allocation_counter[eNB_id] = 0;
+	}
+      } else { // PRACH preamble doesn't match RAR
+	LOG_W(PHY,"[UE  %d][RAPROC] Received RAR preamble (%d) doesn't match !!!\n",
+	      ue->Mod_id,
+	      ue->prach_resources[eNB_id]->ra_PreambleIndex);
+      }
+    } // mode != PUSCH
+  }
+  else {
+    rar = dlsch0->harq_processes[0]->b+1;
+    timing_advance = ((((uint16_t)(rar[0]&0x7f))<<4) + (rar[1]>>4));
+    process_timing_advance_rar(ue,proc,timing_advance);
+  }
+  
+}
+
+void ue_dlsch_procedures(PHY_VARS_UE *ue, 
+			 UE_rxtx_proc_t *proc, 
+			 int eNB_id,
+			 PDSCH_t pdsch, 
+			 LTE_UE_DLSCH_t *dlsch0, 
+			 LTE_UE_DLSCH_t *dlsch1, 
+			 int *dlsch_errors, 
+			 runmode_t mode, 
+			 int abstraction_flag) {
+
+  int harq_pid;
+  int frame_rx = proc->frame_rx;
+  int subframe_rx = proc->subframe_rx;
+  int ret=0;
+  int CC_id = ue->CC_id;
+  LTE_UE_PDSCH *pdsch_vars;
+
+  if (dlsch0 && (!dlsch1)) {
+    switch (pdsch) {
+    case SI_PDSCH:
+      pdsch_vars = ue->pdsch_vars_SI[eNB_id];
+      break;
+    case RA_PDSCH:
+      pdsch_vars = ue->pdsch_vars_ra[eNB_id];
+      break;
+    case PDSCH:
+      pdsch_vars = ue->pdsch_vars[eNB_id];
+      break;
+    case PMCH:
+    case PDSCH1:
+      LOG_E(PHY,"Illegal PDSCH %d for ue_pdsch_procedures\n",pdsch);
+      pdsch_vars = NULL;
+      return;
+      break;
+    }
+  
+    harq_pid = dlsch0->current_harq_pid;
+
+    if (frame_rx < *dlsch_errors)
+      *dlsch_errors=0;
+
+    if (pdsch==RA_PDSCH) {
+      if (ue->prach_resources[eNB_id]!=NULL)
+	dlsch0->rnti = ue->prach_resources[eNB_id]->ra_RNTI;
+      else {
+	LOG_E(PHY,"[UE %d] Frame %d, subframe %d: FATAL, prach_resources is NULL\n",ue->Mod_id,frame_rx,subframe_rx);
+	mac_xface->macphy_exit("prach_resources is NULL");
+	return;
+      }
+    }
+
+    if (abstraction_flag == 0) {
+
+      dlsch0->harq_processes[harq_pid]->G = get_G(&ue->frame_parms,
+						  dlsch0->harq_processes[harq_pid]->nb_rb,
+						  dlsch0->harq_processes[harq_pid]->rb_alloc_even,
+						  dlsch0->harq_processes[harq_pid]->Qm,
+						  dlsch0->harq_processes[harq_pid]->Nl,
+						  ue->pdcch_vars[eNB_id]->num_pdcch_symbols,
+						  frame_rx,subframe_rx);
+      start_meas(&ue->dlsch_unscrambling_stats);
+      dlsch_unscrambling(&ue->frame_parms,
+			 0,
+			 dlsch0,
+			 dlsch0->harq_processes[harq_pid]->G,
+			 pdsch_vars->llr[0],
+			 0,
+			 subframe_rx<<1);
+      stop_meas(&ue->dlsch_unscrambling_stats);
+      
+      start_meas(&ue->dlsch_decoding_stats);
+      ret = dlsch_decoding(ue,
+			   pdsch_vars->llr[0],
+			   &ue->frame_parms,
+			   dlsch0,
+			   dlsch0->harq_processes[harq_pid],
+			   subframe_rx,
+			   harq_pid,
+			   pdsch==PDSCH?1:0,
+			   dlsch0->harq_processes[harq_pid]->nb_rb>10?1:0);
+      stop_meas(&ue->dlsch_decoding_stats);
+    }
+	
+    else {
+      LOG_D(PHY,"Calling dlsch_decoding_emul ...\n");
+#ifdef PHY_ABSTRACTION
+      ret = dlsch_decoding_emul(ue,
+				subframe_rx,
+				dlsch,
+				eNB_id);
+#endif
+    }
+	
+    if (ret == (1+dlsch0->max_turbo_iterations)) {
+      *dlsch_errors=*dlsch_errors+1;
+      
+
+      LOG_D(PHY,"[UE  %d][PDSCH %x/%d] Frame %d subframe %d DLSCH in error (rv %d,mcs %d,TBS %d)\n",
+	    ue->Mod_id,dlsch0->rnti,
+	    harq_pid,frame_rx,subframe_rx,
+	    dlsch0->harq_processes[harq_pid]->rvidx,
+	    dlsch0->harq_processes[harq_pid]->mcs,
+	    dlsch0->harq_processes[harq_pid]->TBS);
+      
+
+    } else {
+      LOG_D(PHY,"[UE  %d][PDSCH %x/%d] Frame %d subframe %d: Received DLSCH (rv %d,mcs %d,TBS %d)\n",
+	    ue->Mod_id,dlsch0->rnti,
+	    harq_pid,frame_rx,subframe_rx,
+	    dlsch0->harq_processes[harq_pid]->rvidx,
+	    dlsch0->harq_processes[harq_pid]->mcs,
+	    dlsch0->harq_processes[harq_pid]->TBS);
+
+#ifdef DEBUG_DLSCH
+      int j;
+      LOG_D(PHY,"dlsch harq_pid %d (rx): \n",dlsch0->current_harq_pid);
+      
+      for (j=0; j<dlsch0->harq_processes[dlsch0->current_harq_pid]->TBS>>3; j++)
+	LOG_T(PHY,"%x.",dlsch0->harq_processes[dlsch0->current_harq_pid]->b[j]);
+      
+      LOG_T(PHY,"\n");
+#endif
+
+      
+      if (ue->mac_enabled == 1) {
+	switch (pdsch) {
+	case PDSCH:
+	  mac_xface->ue_send_sdu(ue->Mod_id,
+				 CC_id,
+				 frame_rx,
+				 dlsch0->harq_processes[dlsch0->current_harq_pid]->b,
+				 dlsch0->harq_processes[dlsch0->current_harq_pid]->TBS>>3,
+				 eNB_id);
+	  break;
+	case SI_PDSCH:
+	  mac_xface->ue_decode_si(ue->Mod_id,
+				  CC_id,
+				  frame_rx,
+				  eNB_id,
+				  ue->dlsch_SI[eNB_id]->harq_processes[0]->b,
+				  ue->dlsch_SI[eNB_id]->harq_processes[0]->TBS>>3);
+	  break;
+	case RA_PDSCH:
+	  process_rar(ue,proc,eNB_id,mode,abstraction_flag);
+	  break;
+	case PDSCH1:
+	  LOG_E(PHY,"Shouldn't have PDSCH1 yet, come back later\n");
+	  AssertFatal(1==0,"exiting");
+	  break;
+	case PMCH:
+	  LOG_E(PHY,"Shouldn't have PMCH here\n");
+	  AssertFatal(1==0,"exiting");
+	  break;
+	}
+      }
+      ue->total_TBS[eNB_id] =  ue->total_TBS[eNB_id] +
+	dlsch0->harq_processes[dlsch0->current_harq_pid]->TBS;
+      ue->total_received_bits[eNB_id] = ue->total_TBS[eNB_id] +
+	dlsch0->harq_processes[dlsch0->current_harq_pid]->TBS;
+    }
+  
+  
+      
+#ifdef DEBUG_PHY_PROC
+    LOG_D(PHY,"[UE  %d][PDSCH %x/%d] Frame %d subframe %d: PDSCH/DLSCH decoding iter %d (mcs %d, rv %d, TBS %d)\n",
+	  ue->Mod_id,
+	  dlsch0->rnti,harq_pid,
+	  frame_rx,subframe_rx,ret,
+	  dlsch0->harq_processes[harq_pid]->mcs,
+	  dlsch0->harq_processes[harq_pid]->rvidx,
+	  dlsch0->harq_processes[harq_pid]->TBS);
+    
+    if (frame_rx%100==0) {
+      LOG_D(PHY,"[UE  %d][PDSCH %x] Frame %d subframe %d dlsch_errors %d, dlsch_received %d, dlsch_fer %d, current_dlsch_cqi %d\n",
+	    ue->Mod_id,dlsch0->rnti,
+	    frame_rx,subframe_rx,
+	    ue->dlsch_errors[eNB_id],
+	    ue->dlsch_received[eNB_id],
+	    ue->dlsch_fer[eNB_id],
+	    ue->measurements.wideband_cqi_tot[eNB_id]);
+    }
+    
+#endif
+
+  }
+
+
+}
 int phy_procedures_UE_RX(PHY_VARS_UE *ue,UE_rxtx_proc_t *proc,uint8_t eNB_id,uint8_t abstraction_flag,runmode_t mode,
 			 relaying_type_t r_type,PHY_VARS_RN *phy_vars_rn) {
  
-  uint16_t l,m,n_symb;
-  //  int eNB_id = 0,
-  int ret=0;
-  uint8_t harq_pid = -1;
-  int timing_advance;
-  uint8_t pilot1,pilot2,pilot3;
-  uint8_t i_mod = 0;
-  int eNB_id_i = 1;
-  uint8_t dual_stream_UE = 0;
-
-  uint8_t *rar;
+  int l,l2;
+  int pilot1;
   int pmch_flag=0;
-  uint8_t sync_area=255;
-  int pmch_mcs=-1;
-  uint8_t mcch_active=0;
   int frame_rx = proc->frame_rx;
   int subframe_rx = proc->subframe_rx;
-  int subframe_prev = (subframe_rx+9)%10;
-  int CC_id = ue->CC_id;
-  int slot;
+
+
 
   VCD_SIGNAL_DUMPER_DUMP_FUNCTION_BY_NAME(VCD_SIGNAL_DUMPER_FUNCTIONS_PHY_PROCEDURES_UE_RX, VCD_FUNCTION_IN);
 
 
   start_meas(&ue->phy_proc_rx);
 
-  for (slot=0;slot<2;slot++) {
-
+  pmch_flag = is_pmch_subframe(frame_rx,subframe_rx,&ue->frame_parms) ? 1 : 0;
+
+
+  // deactivate reception until we scan pdcch
+  if (ue->dlsch[eNB_id][0])
+    ue->dlsch[eNB_id][0]->active = 0;
+  if (ue->dlsch[eNB_id][1])
+    ue->dlsch[eNB_id][1]->active = 0;
+
+  if (ue->dlsch_SI[eNB_id])
+    ue->dlsch_SI[eNB_id]->active = 0;
+  if (ue->dlsch_ra[eNB_id])
+    ue->dlsch_ra[eNB_id]->active = 0;
+
+  
 #ifdef DEBUG_PHY_PROC
-    LOG_D(PHY,"[%s %d] Frame %d subframe %d: Doing phy_procedures_UE_RX (%d)\n",
-	  (r_type == multicast_relay) ? "RN/UE" : "UE",
-	  ue->Mod_id,frame_rx, subframe_rx,slot);
-#endif
-#ifdef EMOS
-   
-    if (subframe_rx == 0) {
-      if (frame_rx%1024 == 0)
-	openair_daq_vars.use_ia_receiver = 0;
-      else
-	openair_daq_vars.use_ia_receiver = (openair_daq_vars.use_ia_receiver+1)%3;
-
-      LOG_D(PHY,"[MYEMOS] frame %d, IA receiver %d, MCS %d, bitrate %d\n",
-	    frame_rx,
-	    openair_daq_vars.use_ia_receiver,
-	    ue->dlsch[eNB_id][0]->harq_processes[ue->dlsch[eNB_id][0]->current_harq_pid]->mcs,
-	    ue->bitrate[eNB_id]);
-    }
-
-#endif
-
-    if (ue->frame_parms.Ncp == 0) {  // normal prefix
-      pilot1 = 4;
-      pilot2 = 7;
-      pilot3 = 11;
-    } else { // extended prefix
-      pilot1 = 3;
-      pilot2 = 6;
-      pilot3 = 9;
-    }
-
-    //++++++++++++++++++++++++++++++++++++++++++++++++++++++++++++
-    if (subframe_select(&ue->frame_parms,subframe_rx) == SF_S) {
-      if (slot==0)
-	n_symb = 5;//3;
-      else
-	n_symb = 0;
-    } else {
-      n_symb = ue->frame_parms.symbols_per_tti/2;
-    }
-      
-    //++++++++++++++++++++++++++++++++++++++++++++++++++++++++++++
-    // This is normal processing (i.e. not MBSFN)
-    // RX processing of symbols in slot
-
-   
-
-    for (l=0; l<n_symb; l++) {
+  LOG_D(PHY,"[%s %d] Frame %d subframe %d: Doing phy_procedures_UE_RX (%d)\n",
+	(r_type == multicast_relay) ? "RN/UE" : "UE",
+	ue->Mod_id,frame_rx, subframe_rx);
+#endif
+
+  if (ue->frame_parms.Ncp == 0) {  // normal prefix
+    pilot1 = 4;
+  } else { // extended prefix
+    pilot1 = 3;
+  }
+  
+  
+  if (subframe_select(&ue->frame_parms,subframe_rx) == SF_S) { // S-subframe, do first 5 symbols only
+    l2 = 5;
+  } else if (pmch_flag == 1) { // do first 2 symbols only
+    l2 = 1;
+  } else { // normal subframe, last symbol to be processed is the first of the second slot
+    l2 = (ue->frame_parms.symbols_per_tti/2)-1;
+  }
+  
+  //++++++++++++++++++++++++++++++++++++++++++++++++++++++++++++
+  // RX processing of symbols l=1...l2 (l=0 is done in last scheduling epoch)
+  //++++++++++++++++++++++++++++++++++++++++++++++++++++++++++++
+  
+  for (l=1; l<=l2; l++) {
+    if (abstraction_flag == 0) {
+      start_meas(&ue->ofdm_demod_stats);
+      VCD_SIGNAL_DUMPER_DUMP_FUNCTION_BY_NAME(VCD_SIGNAL_DUMPER_FUNCTIONS_UE_SLOT_FEP, VCD_FUNCTION_IN);
+      slot_fep(ue,
+	       l,
+	       (subframe_rx<<1),
+	       ue->rx_offset,
+	       0,
+	       0);
+      VCD_SIGNAL_DUMPER_DUMP_FUNCTION_BY_NAME(VCD_SIGNAL_DUMPER_FUNCTIONS_UE_SLOT_FEP, VCD_FUNCTION_OUT);
+      stop_meas(&ue->ofdm_demod_stats);
+    }
+    
+    ue_measurement_procedures(l-1,ue,proc,eNB_id,abstraction_flag,mode);
+    if ((l==pilot1) ||
+	((pmch_flag==1)&(l==l2)))  {
+      LOG_D(PHY,"[UE  %d] Frame %d: Calling pdcch procedures (eNB %d)\n",ue->Mod_id,frame_rx,eNB_id);
+      
+      if (ue_pdcch_procedures(eNB_id,ue,proc,abstraction_flag) == -1) {
+	LOG_E(PHY,"[UE  %d] Frame %d, subframe %d: Error in pdcch procedures\n",ue->Mod_id,frame_rx,subframe_rx);
+	return(-1);
+      }
+      LOG_D(PHY,"num_pdcch_symbols %d\n",ue->pdcch_vars[eNB_id]->num_pdcch_symbols);
+    }
+    
+  } // for l=1..l2
+  
+    // If this is PMCH, call procedures and return
+  if (pmch_flag == 1) {
+    ue_pmch_procedures(ue,proc,eNB_id,abstraction_flag);
+    return 0;
+  }
+
+  slot_fep(ue,
+	   0,
+	   1+(subframe_rx<<1),
+	   ue->rx_offset,
+	   0,
+	   0);
+  
+  // first slot has been processed (FFTs + Channel Estimation, PCFICH/PHICH/PDCCH)
+ 
+  // do procedures for C-RNTI
+  if (ue->dlsch[eNB_id][0]->active == 1) {
+    ue_pdsch_procedures(ue,
+			proc,
+			eNB_id,
+			PDSCH,
+			ue->dlsch[eNB_id][0],
+			NULL,
+			ue->pdcch_vars[eNB_id]->num_pdcch_symbols,
+			ue->frame_parms.symbols_per_tti>>1,
+			abstraction_flag);
+  }
+  // do procedures for SI-RNTI
+  if ((ue->dlsch_SI[eNB_id]) && (ue->dlsch_SI[eNB_id]->active == 1)) {
+    ue_pdsch_procedures(ue,
+			proc,
+			eNB_id,
+			SI_PDSCH,
+			ue->dlsch_SI[eNB_id],
+			NULL,
+			ue->pdcch_vars[eNB_id]->num_pdcch_symbols,
+			ue->frame_parms.symbols_per_tti>>1,
+			abstraction_flag);
+  }
+  // do procedures for RA-RNTI
+  if ((ue->dlsch_ra[eNB_id]) && (ue->dlsch_ra[eNB_id]->active == 1)) {
+    ue_pdsch_procedures(ue,
+			proc,
+			eNB_id,
+			RA_PDSCH,
+			ue->dlsch_ra[eNB_id],
+			NULL,
+			ue->pdcch_vars[eNB_id]->num_pdcch_symbols,
+			ue->frame_parms.symbols_per_tti>>1,
+			abstraction_flag);
+  }    
+  
+  if (subframe_select(&ue->frame_parms,subframe_rx) != SF_S) {  // do front-end processing for second slot, and first symbol of next subframe
+    for (l=1; l<ue->frame_parms.symbols_per_tti>>1; l++) {
       if (abstraction_flag == 0) {
 	start_meas(&ue->ofdm_demod_stats);
 	VCD_SIGNAL_DUMPER_DUMP_FUNCTION_BY_NAME(VCD_SIGNAL_DUMPER_FUNCTIONS_UE_SLOT_FEP, VCD_FUNCTION_IN);
-
 	slot_fep(ue,
 		 l,
-		 (subframe_rx<<1)+slot,
+		 1+(subframe_rx<<1),
 		 ue->rx_offset,
 		 0,
 		 0);
 	VCD_SIGNAL_DUMPER_DUMP_FUNCTION_BY_NAME(VCD_SIGNAL_DUMPER_FUNCTIONS_UE_SLOT_FEP, VCD_FUNCTION_OUT);
 	stop_meas(&ue->ofdm_demod_stats);
       }
-
-      ue_measurement_procedures(l,ue,proc,eNB_id,abstraction_flag,mode);
-
-      if ((slot==1) && (l==4-ue->frame_parms.Ncp)) {
-
-<<<<<<< HEAD
-    // process last DLSCH symbols + invoke decoding
-    if (((slot_rx%2)==0) && (l==0)) {
-      // Regular PDSCH
-      LOG_D(PHY,"[UE %d] dlsch->active in subframe %d => %d\n",ue->Mod_id,subframe_prev,ue->dlsch[eNB_id][0]->active);
-
-      if (ue->dlsch[eNB_id][0]->active == 1) {
-
-        harq_pid = ue->dlsch[eNB_id][0]->current_harq_pid;
-        LOG_D(PHY,"[UE %d] PDSCH active in subframe %d, harq_pid %d\n",ue->Mod_id,subframe_prev,harq_pid);
-
-        if ((ue->transmission_mode[eNB_id] == 5) &&
-            (ue->dlsch[eNB_id][0]->harq_processes[harq_pid]->dl_power_off==0) &&
-            (ue->use_ia_receiver ==1)) {
-          dual_stream_UE = 1;
-          eNB_id_i = ue->n_connected_eNB;
-          i_mod = ue->dlsch[eNB_id][0]->harq_processes[harq_pid]->Qm;
-
-          if (frame_rx%100==0) {
-            LOG_I(PHY,"using IA receiver\n");
-          }
-        } else {
-          dual_stream_UE = 0;
-          eNB_id_i = eNB_id+1;
-          i_mod = 0;
-        }
-
-        // process symbols 10,11,12 and trigger DLSCH decoding
-        if (abstraction_flag == 0) {
-
-          start_meas(&ue->dlsch_llr_stats);
-
-          for (m=pilot3; m<ue->frame_parms.symbols_per_tti; m++) {
-
-            rx_pdsch(ue,
-                     PDSCH,
-                     eNB_id,
-                     eNB_id_i,
-                     subframe_prev,  // subframe
-                     m,                    // symbol
-                     0,                    // first_symbol_flag
-                     dual_stream_UE,
-                     i_mod,
-                     ue->dlsch[eNB_id][0]->current_harq_pid);
-          }
-
-          stop_meas(&ue->dlsch_llr_stats);
-        }
-
-        ue->dlsch[eNB_id][0]->active = 0;
-
-	//#ifdef DEBUG_PHY_PROC
-        LOG_D(PHY,"[UE  %d][PDSCH %x/%d] Frame %d subframe %d Scheduling DLSCH decoding\n",
-              ue->Mod_id,
-              ue->dlsch[eNB_id][0]->rnti,
-              harq_pid,
-              (subframe_prev == 9) ? (frame_rx-1) : frame_rx,subframe_prev);
-	//#endif
-
-        if (ue->dlsch[eNB_id][0]) {
-          if (abstraction_flag == 0) {
-            ue->dlsch[eNB_id][0]->harq_processes[harq_pid]->G = get_G(&ue->frame_parms,
-                ue->dlsch[eNB_id][0]->harq_processes[harq_pid]->nb_rb,
-                ue->dlsch[eNB_id][0]->harq_processes[harq_pid]->rb_alloc_even,
-                ue->dlsch[eNB_id][0]->harq_processes[harq_pid]->Qm,
-                ue->dlsch[eNB_id][0]->harq_processes[harq_pid]->Nl,
-                ue->pdcch_vars[eNB_id]->num_pdcch_symbols,
-                frame_rx,subframe_prev);
-            start_meas(&ue->dlsch_unscrambling_stats);
-            dlsch_unscrambling(&ue->frame_parms,
-                               0,
-                               ue->dlsch[0][0],
-                               ue->dlsch[eNB_id][0]->harq_processes[harq_pid]->G,
-                               ue->pdsch_vars[eNB_id]->llr[0],
-                               0,
-                               subframe_prev<<1);
-            stop_meas(&ue->dlsch_unscrambling_stats);
-
-            start_meas(&ue->dlsch_decoding_stats);
-            ret = dlsch_decoding(ue,
-                                 ue->pdsch_vars[eNB_id]->llr[0],
-                                 &ue->frame_parms,
-                                 ue->dlsch[eNB_id][0],
-                                 ue->dlsch[eNB_id][0]->harq_processes[harq_pid],
-                                 subframe_prev,
-                                 harq_pid,
-                                 1,ue->dlsch[eNB_id][0]->harq_processes[harq_pid]->nb_rb>10 ? 1 : 0);
-            stop_meas(&ue->dlsch_decoding_stats);
-          }
-=======
-	ue_pbch_procedures(eNB_id,ue,proc,abstraction_flag);
-
-      }
-     
-      // process last DLSCH symbols + invoke decoding
-      if ((slot==0) && 
-	  (l==0)) {
-	// Regular PDSCH
-	LOG_D(PHY,"[UE %d] dlsch->active in subframe %d => %d\n",ue->Mod_id,subframe_prev,ue->dlsch[eNB_id][0]->active);
-
-       
-	if (ue->dlsch[eNB_id][0]->active == 1) {
-
-	  harq_pid = ue->dlsch[eNB_id][0]->current_harq_pid;
-	  LOG_D(PHY,"[UE %d] PDSCH active in subframe %d, harq_pid %d\n",ue->Mod_id,subframe_prev,harq_pid);
-
-	  if ((ue->transmission_mode[eNB_id] == 5) &&
-	      (ue->dlsch[eNB_id][0]->harq_processes[harq_pid]->dl_power_off==0) &&
-	      (ue->use_ia_receiver ==1)) {
-	    dual_stream_UE = 1;
-	    eNB_id_i = ue->n_connected_eNB;
-	    i_mod = ue->dlsch[eNB_id][0]->harq_processes[harq_pid]->Qm;
-
-	    if (frame_rx%100==0) {
-	      LOG_I(PHY,"using IA receiver\n");
-	    }
-	  } else {
-	    dual_stream_UE = 0;
-	    eNB_id_i = eNB_id+1;
-	    i_mod = 0;
-	  }
-	 	 
-	  // process symbols 10,11,12 and trigger DLSCH decoding
-	  if (abstraction_flag == 0) {
-
-	    start_meas(&ue->dlsch_llr_stats);
-
-	    for (m=pilot3; m<ue->frame_parms.symbols_per_tti; m++) {
-
-	      rx_pdsch(ue,
-		       PDSCH,
-		       eNB_id,
-		       eNB_id_i,
-		       subframe_prev,  // subframe
-		       m,                    // symbol
-		       0,                    // first_symbol_flag
-		       dual_stream_UE,
-		       i_mod,
-		       ue->dlsch[eNB_id][0]->current_harq_pid);
-	    }
->>>>>>> 5ae509b2
-
-	    stop_meas(&ue->dlsch_llr_stats);
-	  }
-	 
-	  ue->dlsch[eNB_id][0]->active = 0;
-
-	 
-       
-	  //#ifdef DEBUG_PHY_PROC
-	  LOG_D(PHY,"[UE  %d][PDSCH %x/%d] Frame %d subframe %d Scheduling DLSCH decoding\n",
-		ue->Mod_id,
-		ue->dlsch[eNB_id][0]->rnti,
-		harq_pid,
-		(subframe_prev == 9) ? (frame_rx-1) : frame_rx,subframe_prev);
-	  //#endif
-
-	  if (ue->dlsch[eNB_id][0]) {
-	    if (abstraction_flag == 0) {
-	      ue->dlsch[eNB_id][0]->harq_processes[harq_pid]->G = get_G(&ue->frame_parms,
-									ue->dlsch[eNB_id][0]->harq_processes[harq_pid]->nb_rb,
-									ue->dlsch[eNB_id][0]->harq_processes[harq_pid]->rb_alloc_even,
-									ue->dlsch[eNB_id][0]->harq_processes[harq_pid]->Qm,
-									ue->dlsch[eNB_id][0]->harq_processes[harq_pid]->Nl,
-									ue->pdcch_vars[eNB_id]->num_pdcch_symbols,
-									frame_rx,subframe_prev);
-	      start_meas(&ue->dlsch_unscrambling_stats);
-	      dlsch_unscrambling(&ue->frame_parms,
-				 0,
-				 ue->dlsch[0][0],
-				 ue->dlsch[eNB_id][0]->harq_processes[harq_pid]->G,
-				 ue->pdsch_vars[eNB_id]->llr[0],
-				 0,
-				 subframe_prev<<1);
-	      stop_meas(&ue->dlsch_unscrambling_stats);
-
-	      start_meas(&ue->dlsch_decoding_stats);
-	      ret = dlsch_decoding(ue,
-				   ue->pdsch_vars[eNB_id]->llr[0],
-				   &ue->frame_parms,
-				   ue->dlsch[eNB_id][0],
-				   ue->dlsch[eNB_id][0]->harq_processes[harq_pid],
-				   subframe_prev,
-				   harq_pid,
-				   1,ue->dlsch[eNB_id][0]->harq_processes[harq_pid]->nb_rb>10 ? 1 : 0);
-	      stop_meas(&ue->dlsch_decoding_stats);
-	    }
-	   
-	    else {
-	      LOG_D(PHY,"Calling dlsch_decoding_emul ...\n");
-#ifdef PHY_ABSTRACTION
-	      ret = dlsch_decoding_emul(ue,
-					subframe_prev,
-					2,
-					eNB_id);
-#endif
-	    }
-
-	    if (ret == (1+ue->dlsch[eNB_id][0]->max_turbo_iterations)) {
-	      ue->dlsch_errors[eNB_id]++;
-
-#ifdef DEBUG_PHY_PROC
-	      LOG_D(PHY,"[UE  %d][PDSCH %x/%d] Frame %d subframe %d DLSCH in error (rv %d,mcs %d,TBS %d)\n",
-		    ue->Mod_id,ue->dlsch[eNB_id][0]->rnti,
-		    harq_pid,frame_rx,subframe_prev,
-		    ue->dlsch[eNB_id][0]->harq_processes[harq_pid]->rvidx,
-		    ue->dlsch[eNB_id][0]->harq_processes[harq_pid]->mcs,
-		    ue->dlsch[eNB_id][0]->harq_processes[harq_pid]->TBS);
-
-#endif
-	    } else {
-	      LOG_D(PHY,"[UE  %d][PDSCH %x/%d] Frame %d subframe %d (slot %d): Received DLSCH (rv %d,mcs %d,TBS %d)\n",
-		    ue->Mod_id,ue->dlsch[eNB_id][0]->rnti,
-		    harq_pid,frame_rx,subframe_prev,slot,
-		    ue->dlsch[eNB_id][0]->harq_processes[harq_pid]->rvidx,
-		    ue->dlsch[eNB_id][0]->harq_processes[harq_pid]->mcs,
-		    ue->dlsch[eNB_id][0]->harq_processes[harq_pid]->TBS);
-#ifdef DEBUG_PHY_PROC
-#ifdef DEBUG_DLSCH
-	      int j;
-	      LOG_D(PHY,"dlsch harq_pid %d (rx): \n",ue->dlsch[eNB_id][0]->current_harq_pid);
-
-	      for (j=0; j<ue->dlsch[eNB_id][0]->harq_processes[ue->dlsch[eNB_id][0]->current_harq_pid]->TBS>>3; j++)
-		LOG_T(PHY,"%x.",ue->dlsch[eNB_id][0]->harq_processes[ue->dlsch[eNB_id][0]->current_harq_pid]->b[j]);
-
-	      LOG_T(PHY,"\n");
-#endif
-#endif
-	     
-	      if (ue->mac_enabled == 1) {
-		mac_xface->ue_send_sdu(ue->Mod_id,
-				       CC_id,
-				       frame_rx,
-				       ue->dlsch[eNB_id][0]->harq_processes[ue->dlsch[eNB_id][0]->current_harq_pid]->b,
-				       ue->dlsch[eNB_id][0]->harq_processes[ue->dlsch[eNB_id][0]->current_harq_pid]->TBS>>3,
-				       eNB_id);
-	      }
-	      ue->total_TBS[eNB_id] =  ue->total_TBS[eNB_id] +
-		ue->dlsch[eNB_id][0]->harq_processes[ue->dlsch[eNB_id][0]->current_harq_pid]->TBS;
-	      ue->total_received_bits[eNB_id] = ue->total_TBS[eNB_id] +
-		ue->dlsch[eNB_id][0]->harq_processes[ue->dlsch[eNB_id][0]->current_harq_pid]->TBS;
-	    }
-	  }
-	 
-
-#ifdef DEBUG_PHY_PROC
-	  LOG_D(PHY,"[UE  %d][PDSCH %x/%d] Frame %d subframe %d: PDSCH/DLSCH decoding iter %d (mcs %d, rv %d, TBS %d)\n",
-		ue->Mod_id,
-		ue->dlsch[eNB_id][0]->rnti,harq_pid,
-		frame_rx,subframe_prev,ret,
-		ue->dlsch[eNB_id][0]->harq_processes[harq_pid]->mcs,
-		ue->dlsch[eNB_id][0]->harq_processes[harq_pid]->rvidx,
-		ue->dlsch[eNB_id][0]->harq_processes[harq_pid]->TBS);
-
-	  if (frame_rx%100==0) {
-	    LOG_D(PHY,"[UE  %d][PDSCH %x] Frame %d subframe %d dlsch_errors %d, dlsch_received %d, dlsch_fer %d, current_dlsch_cqi %d\n",
-		  ue->Mod_id,ue->dlsch[eNB_id][0]->rnti,
-		  frame_rx,subframe_prev,
-		  ue->dlsch_errors[eNB_id],
-		  ue->dlsch_received[eNB_id],
-		  ue->dlsch_fer[eNB_id],
-		  ue->measurements.wideband_cqi_tot[eNB_id]);
-	  }
-
-#endif
-<<<<<<< HEAD
-
-      } else {
-        //  printf("PDSCH inactive in subframe %d\n",subframe_rx-1);
-        ue->dlsch[eNB_id][0]->harq_ack[subframe_prev].send_harq_status = 0;
-      }
-=======
->>>>>>> 5ae509b2
-
-	} else {
-	  //  printf("PDSCH inactive in subframe %d\n",subframe_rx-1);
-	  ue->dlsch[eNB_id][0]->harq_ack[subframe_prev].send_harq_status = 0;
-	}
-
-       
-	// SI_DLSCH
-	if (ue->dlsch_SI[eNB_id]->active == 1) {
-#ifdef DEBUG_PHY_PROC
-	  LOG_D(PHY,"SI is active in subframe %d\n",subframe_prev);
-#endif
-
-	  // process symbols 10,11,12 (13) of last SF and trigger DLSCH decoding
-	  if (abstraction_flag==0) {
-	    start_meas(&ue->dlsch_llr_stats);
-
-	    for (m=pilot3; m<ue->frame_parms.symbols_per_tti; m++) {
-#ifdef DEBUG_PHY_PROC
-
-	      LOG_D(PHY,"[UE  %d] Frame %d, subframe %d: DLSCH (SI) demod between pilot 3 and 4 (2nd slot), m %d\n",
-		    ue->Mod_id,frame_rx,subframe_rx,m);
-
-#endif
-	      rx_pdsch(ue,
-		       SI_PDSCH,
-		       eNB_id,
-		       eNB_id+1,
-		       subframe_prev,  // subframe,
-		       m,
-		       0,
-		       0,
-		       ue->is_secondary_ue,
-		       ue->dlsch_SI[eNB_id]->current_harq_pid);
-	    }
-
-	    stop_meas(&ue->dlsch_llr_stats);
-	  }
-
-	  //  write_output("dlsch_ra_llr.m","llr",pdsch_vars_ra[eNB_id]->llr[0],40,1,0);
-
-	  ue->dlsch_SI[eNB_id]->active = 0;
-
-	  if (frame_rx < ue->dlsch_SI_errors[eNB_id])
-	    ue->dlsch_SI_errors[eNB_id]=0;
-
-	  if (ue->dlsch_SI[eNB_id]) {
-
-	    if (abstraction_flag==0) {
-
-	      //          dump_dci(&ue->frame_parms, &dci_alloc_rx[i]);
-	      ue->dlsch_SI[eNB_id]->harq_processes[0]->G =
-		get_G(&ue->frame_parms,
-		      ue->dlsch_SI[eNB_id]->harq_processes[0]->nb_rb,
-		      ue->dlsch_SI[eNB_id]->harq_processes[0]->rb_alloc_even,
-		      2,
-		      1,
-		      ue->pdcch_vars[eNB_id]->num_pdcch_symbols,
-		      frame_rx,subframe_prev);
-
-#ifdef DEBUG_PHY_PROC
-	      LOG_D(PHY,"Decoding DLSCH_SI : rb_alloc %x : nb_rb %d G %d TBS %d, num_pdcch_sym %d\n",ue->dlsch_SI[eNB_id]->harq_processes[0]->rb_alloc_even[0],
-		    ue->dlsch_SI[eNB_id]->harq_processes[0]->nb_rb,
-		    ue->dlsch_SI[eNB_id]->harq_processes[0]->G,
-		    ue->dlsch_SI[eNB_id]->harq_processes[0]->TBS,
-		    ue->pdcch_vars[eNB_id]->num_pdcch_symbols);
-#endif
-
-
-	      dlsch_unscrambling(&ue->frame_parms,
-				 0,
-				 ue->dlsch_SI[eNB_id],
-				 ue->dlsch_SI[eNB_id]->harq_processes[0]->G,
-				 ue->pdsch_vars_SI[eNB_id]->llr[0],
-				 0,
-				 subframe_prev<<1);
-
-	      ret = dlsch_decoding(ue,
-				   ue->pdsch_vars_SI[eNB_id]->llr[0],
-				   &ue->frame_parms,
-				   ue->dlsch_SI[eNB_id],
-				   ue->dlsch_SI[eNB_id]->harq_processes[0],
-				   subframe_prev,
-				   ue->dlsch_SI[eNB_id]->current_harq_pid,
-				   0,0);
-
-#ifdef DEBUG_PHY_PROC
-
-	      for (int i=0; i<11; i++)
-		LOG_D(PHY,"dlsch_output_buffer[%d]=%x\n",i,ue->dlsch_SI[eNB_id]->harq_processes[0]->c[0][i]);
-
-#endif
-
-	     
-	   
-	 
-       
-     
-
-#ifdef PHY_ABSTRACTION
-	      else {
-		LOG_D(PHY,"Calling dlsch_decoding_emul ...\n");
-		ret = dlsch_decoding_emul(ue,
-					  subframe_prev,
-					  0,
-					  eNB_id);
-	      }
-
-#endif
-	     
-	   
-	 
-       
-	       
-	      if (ret == (1+ue->dlsch_SI[eNB_id]->max_turbo_iterations)) {
-		ue->dlsch_SI_errors[eNB_id]++;
-#ifdef DEBUG_PHY_PROC
-		LOG_D(PHY,"[UE  %d] Frame %d, subframe %d, received SI in error (TBS %d, mcs %d, rvidx %d, rballoc %X.%X.%X.%X\n",
-		      ue->Mod_id,
-		      frame_rx,
-		      subframe_prev,
-		      ue->dlsch_SI[eNB_id]->harq_processes[0]->TBS,
-		      ue->dlsch_SI[eNB_id]->harq_processes[0]->mcs,
-		      ue->dlsch_SI[eNB_id]->harq_processes[0]->rvidx,
-		      ue->dlsch_SI[eNB_id]->harq_processes[0]->rb_alloc_even[0],
-		      ue->dlsch_SI[eNB_id]->harq_processes[0]->rb_alloc_even[1],
-		      ue->dlsch_SI[eNB_id]->harq_processes[0]->rb_alloc_even[2],
-		      ue->dlsch_SI[eNB_id]->harq_processes[0]->rb_alloc_even[3]);
-#endif
-		 
-		//	      dump_dlsch_SI(ue,eNB_id,subframe_prev);
-		VCD_SIGNAL_DUMPER_DUMP_FUNCTION_BY_NAME(VCD_SIGNAL_DUMPER_FUNCTIONS_PHY_PROCEDURES_UE_RX, VCD_FUNCTION_OUT);
-		stop_meas(&ue->phy_proc_rx);
-		return(-1);
-	      } else {
-		 
-		 
-#ifdef DEBUG_PHY_PROC
-		LOG_D(PHY,"[UE  %d] Frame %d, subframe %d, received SI for TBS %d, mcs %d, rvidx %d, rballoc %X.%X.%X.%X\n",
-		      ue->Mod_id,frame_rx,subframe_prev,
-		      ue->dlsch_SI[eNB_id]->harq_processes[0]->TBS,
-		      ue->dlsch_SI[eNB_id]->harq_processes[0]->mcs,
-		      ue->dlsch_SI[eNB_id]->harq_processes[0]->rvidx,
-		      ue->dlsch_SI[eNB_id]->harq_processes[0]->rb_alloc_even[0],
-		      ue->dlsch_SI[eNB_id]->harq_processes[0]->rb_alloc_even[1],
-		      ue->dlsch_SI[eNB_id]->harq_processes[0]->rb_alloc_even[2],
-		      ue->dlsch_SI[eNB_id]->harq_processes[0]->rb_alloc_even[3]);
-#endif
-		 
-		if (ue->mac_enabled == 1) {
-		  mac_xface->ue_decode_si(ue->Mod_id,
-					  CC_id,
-					  frame_rx,
-					  eNB_id,
-					  ue->dlsch_SI[eNB_id]->harq_processes[0]->b,
-					  ue->dlsch_SI[eNB_id]->harq_processes[0]->TBS>>3);
-		}
-	      }
-	    }
-	  }
-	}
-       
-	if (ue->dlsch_ra[eNB_id]->active == 1) {
-#ifdef DEBUG_PHY_PROC
-	  LOG_D(PHY,"[UE  %d] Frame %d, subframe %d: DLSCH (RA) demod symbols 10,11,12\n",ue->Mod_id,frame_rx,subframe_rx);
-#endif
-	   
-	  // process symbols 10,11,12 and trigger DLSCH decoding
-	  if (abstraction_flag==0) {
-	    start_meas(&ue->dlsch_llr_stats);
-	     
-	    for (m=pilot3; m<ue->frame_parms.symbols_per_tti; m++)
-	      rx_pdsch(ue,
-		       RA_PDSCH,
-		       eNB_id,
-		       eNB_id+1,
-		       subframe_prev,  // subframe,
-		       m, // symbol
-		       0, // first_symbol_flag
-		       0,
-		       ue->is_secondary_ue,
-		       ue->dlsch_ra[eNB_id]->current_harq_pid);
-	  }
-	   
-	  stop_meas(&ue->dlsch_llr_stats);
-	   
-	  ue->dlsch_ra[eNB_id]->active = 0;
-	   
-	  if (frame_rx < ue->dlsch_ra_errors[eNB_id])
-	    ue->dlsch_ra_errors[eNB_id]=0;
-
-	  if (ue->prach_resources[eNB_id]!=NULL)
-	    ue->dlsch_ra[eNB_id]->rnti = ue->prach_resources[eNB_id]->ra_RNTI;
-	  else {
-	    LOG_E(PHY,"[UE %d] Frame %d, subframe %d: FATAL, prach_resources is NULL\n",ue->Mod_id,frame_rx,subframe_prev);
-	    mac_xface->macphy_exit("prach_resources is NULL");
-	    VCD_SIGNAL_DUMPER_DUMP_FUNCTION_BY_NAME(VCD_SIGNAL_DUMPER_FUNCTIONS_PHY_PROCEDURES_UE_RX, VCD_FUNCTION_OUT);
-	    stop_meas(&ue->phy_proc_rx);
-	    return 0;
-	  }
-
-	  if (abstraction_flag==0) {
-	    ue->dlsch_ra[eNB_id]->harq_processes[0]->G = get_G(&ue->frame_parms,
-							       ue->dlsch_ra[eNB_id]->harq_processes[0]->nb_rb,
-							       ue->dlsch_ra[eNB_id]->harq_processes[0]->rb_alloc_even,
-							       2,
-							       1,
-							       ue->pdcch_vars[eNB_id]->num_pdcch_symbols,
-							       frame_rx,
-							       subframe_prev);
-
-#ifdef DEBUG_PHY_PROC
-	    LOG_D(PHY,"[UE] decoding RA (subframe %d): G %d,rnti %x\n" ,subframe_prev,
-		  ue->dlsch_ra[eNB_id]->harq_processes[0]->G,
-		  ue->dlsch_ra[eNB_id]->rnti);
-#endif
-
-	    dlsch_unscrambling(&ue->frame_parms,
-			       0,
-			       ue->dlsch_ra[eNB_id],
-			       ue->dlsch_ra[eNB_id]->harq_processes[0]->G,
-			       ue->pdsch_vars_ra[eNB_id]->llr[0],
-			       0,
-			       subframe_prev<<1);
-
-	    ret = dlsch_decoding(ue,
-				 ue->pdsch_vars_ra[eNB_id]->llr[0],
-				 &ue->frame_parms,
-				 ue->dlsch_ra[eNB_id],
-				 ue->dlsch_ra[eNB_id]->harq_processes[0],
-				 subframe_prev,  // subframe
-				 ue->dlsch_ra[eNB_id]->current_harq_pid,
-				 0,0);
-	  }
-
-#ifdef PHY_ABSTRACTION
-	  else {
-	    LOG_D(PHY,"Calling dlsch_decoding_emul ...\n");
-	    ret = dlsch_decoding_emul(ue,
-				      subframe_prev,
-				      1,
-				      eNB_id);
-	  }
-
-#endif
-
-	 
-	   
-	  if (ret == (1+ue->dlsch_ra[eNB_id]->max_turbo_iterations)) {
-	    ue->dlsch_ra_errors[eNB_id]++;
-	    LOG_D(PHY,"[UE  %d] Frame %d, subframe %d, received RA in error\n",ue->Mod_id,frame_rx,subframe_prev);
-
-	    //          dump_dlsch_ra(ue,eNB_id,subframe_prev); exit(-1);
-
-	    //    oai_exit=1;
-	    VCD_SIGNAL_DUMPER_DUMP_FUNCTION_BY_NAME(VCD_SIGNAL_DUMPER_FUNCTIONS_PHY_PROCEDURES_UE_RX, VCD_FUNCTION_OUT);
-	    stop_meas(&ue->phy_proc_rx);
-	    return(-1);
-
-	  } else {
-#ifdef DEBUG_PHY_PROC
-	    LOG_D(PHY,"[UE  %d][RAPROC] Frame %d subframe %d Received RAR  mode %d\n",
-		  ue->Mod_id,
-		  frame_rx,
-		  subframe_prev, ue->UE_mode[eNB_id]);
-#endif
-
-	    if (ue->mac_enabled == 1) {
-	      if ((ue->UE_mode[eNB_id] != PUSCH) && (ue->prach_resources[eNB_id]->Msg3!=NULL)) {
-		LOG_D(PHY,"[UE  %d][RAPROC] Frame %d subframe %d Invoking MAC for RAR (current preamble %d)\n",
-		      ue->Mod_id,frame_rx-((subframe_prev==9) ? 1 : 0),
-		      subframe_prev,
-		      ue->prach_resources[eNB_id]->ra_PreambleIndex);
-
-		timing_advance = mac_xface->ue_process_rar(ue->Mod_id,
-							   CC_id,
-							   frame_rx-((subframe_prev==0) ? 1 : 0),
-							   ue->dlsch_ra[eNB_id]->harq_processes[0]->b,
-							   &ue->pdcch_vars[eNB_id]->crnti,
-							   ue->prach_resources[eNB_id]->ra_PreambleIndex);
-
-
-		if (timing_advance!=0xffff) {
-
-		  LOG_D(PHY,"[UE  %d][RAPROC] Frame %d subframe %d Got rnti %x and timing advance %d from RAR\n",
-			ue->Mod_id,
-			frame_rx-((subframe_prev==9) ? 1 : 0),
-			subframe_prev,
-			ue->pdcch_vars[eNB_id]->crnti,
-			timing_advance);
-
-		  //timing_advance = 0;
-		  process_timing_advance_rar(ue,proc,timing_advance);
-
-		  if (mode!=debug_prach) {
-		    ue->ulsch_Msg3_active[eNB_id]=1;
-		    get_Msg3_alloc(&ue->frame_parms,
-				   subframe_prev,
-				   frame_rx-((subframe_prev==9) ? 1 : 0),
-				   &ue->ulsch_Msg3_frame[eNB_id],
-				   &ue->ulsch_Msg3_subframe[eNB_id]);
-
-		    LOG_D(PHY,"[UE  %d][RAPROC] Got Msg3_alloc Frame %d subframe %d: Msg3_frame %d, Msg3_subframe %d\n",
-			  ue->Mod_id,
-			  frame_rx-((subframe_prev==9) ? 1 : 0),
-			  subframe_prev,
-			  ue->ulsch_Msg3_frame[eNB_id],
-			  ue->ulsch_Msg3_subframe[eNB_id]);
-		    harq_pid = subframe2harq_pid(&ue->frame_parms,
-						 ue->ulsch_Msg3_frame[eNB_id],
-						 ue->ulsch_Msg3_subframe[eNB_id]);
-		    ue->ulsch[eNB_id]->harq_processes[harq_pid]->round = 0;
-
-		    ue->UE_mode[eNB_id] = RA_RESPONSE;
-		    //      ue->Msg3_timer[eNB_id] = 10;
-		    ue->ulsch[eNB_id]->power_offset = 6;
-		    ue->ulsch_no_allocation_counter[eNB_id] = 0;
-		  }
-		} else { // PRACH preamble doesn't match RAR
-		  LOG_W(PHY,"[UE  %d][RAPROC] Received RAR preamble (%d) doesn't match !!!\n",
-			ue->Mod_id,
-			ue->prach_resources[eNB_id]->ra_PreambleIndex);
-		}
-	      } // mode != PUSCH
-	    }
-	    else {
-	      rar = ue->dlsch_ra[eNB_id]->harq_processes[0]->b+1;
-	      timing_advance = ((((uint16_t)(rar[0]&0x7f))<<4) + (rar[1]>>4));
-	      //timing_advance = ue->dlsch_ra[eNB_id]->harq_processes[0]->b[0];
-	      process_timing_advance_rar(ue,proc,timing_advance);
-	    }
-	  } //ret <= MAX_ITERATIONS
-	} // dlsch_ra[eNB_id]->active == 1
-      }
-     
-
-      if (((slot==0) && ((l==pilot1))) ||
-	  ((pmch_flag==1)&&(l==1)))  {
-
-#ifdef DEBUG_PHY_PROC
-	LOG_D(PHY,"[UE  %d] Frame %d, slot %d: Calling pdcch procedures (eNB %d)\n",ue->Mod_id,frame_rx,slot,eNB_id);
-#endif
-
-	//      rt_printk("[PDCCH] Frame %d, slot %d, start %llu\n",frame_rx,slot_rx,rt_get_time_ns());
-	if (ue_pdcch_procedures(eNB_id,ue,proc,abstraction_flag) == -1) {
-#ifdef DEBUG_PHY_PROC
-	  LOG_E(PHY,"[UE  %d] Frame %d, subframe %d: Error in pdcch procedures\n",ue->Mod_id,frame_rx,subframe_rx);
-#endif
-	  return(-1);
-	}
-    
-
-	//      rt_printk("[PDCCH] Frame %d, slot %d, stop  %llu\n",frame_rx,slot_rx,rt_get_time_ns());
-#ifdef DEBUG_PHY_PROC
-	LOG_D(PHY,"num_pdcch_symbols %d\n",ue->pdcch_vars[eNB_id]->num_pdcch_symbols);
-#endif
-<<<<<<< HEAD
-    }
-
-    if (abstraction_flag==0) {
-
-      if (((slot_rx%2)==1) && (l==0)) {
-        start_meas(&ue->dlsch_llr_stats);
-
-        for (m=ue->pdcch_vars[eNB_id]->num_pdcch_symbols;
-             m<pilot2;
-             m++) {
-
-          if (ue->dlsch[eNB_id][0]->active == 1)  {
-            harq_pid = ue->dlsch[eNB_id][0]->current_harq_pid;
-            LOG_D(PHY,"[UE %d] PDSCH active in subframe %d (%d), harq_pid %d\n",ue->Mod_id,subframe_rx,slot_rx,harq_pid);
-
-            if ((ue->transmission_mode[eNB_id] == 5) &&
-                (ue->dlsch[eNB_id][0]->harq_processes[harq_pid]->dl_power_off==0) &&
-                (ue->use_ia_receiver ==1)) {
-              dual_stream_UE = 1;
-              eNB_id_i = ue->n_connected_eNB;
-              i_mod =  ue->dlsch[eNB_id][0]->harq_processes[harq_pid]->Qm;
-            } else {
-              dual_stream_UE = 0;
-              eNB_id_i = eNB_id+1;
-              i_mod = 0;
-            }
-
-            // process DLSCH received in first slot
-
-            rx_pdsch(ue,
-                     PDSCH,
-                     eNB_id,
-                     eNB_id_i,
-                     subframe_rx,  // subframe,
-                     m,
-                     (m==ue->pdcch_vars[eNB_id]->num_pdcch_symbols)?1:0,   // first_symbol_flag
-                     dual_stream_UE,
-                     i_mod,
-                     ue->dlsch[eNB_id][0]->current_harq_pid);
-          } // CRNTI active
-
-
-
-          if (ue->dlsch_SI[eNB_id]->active == 1)  {
-            // process SI DLSCH in first slot
-            rx_pdsch(ue,
-                     SI_PDSCH,
-                     eNB_id,
-                     eNB_id+1,
-                     subframe_rx,  // subframe,
-                     m,
-                     (m==ue->pdcch_vars[eNB_id]->num_pdcch_symbols)?1:0,   // first_symbol_flag
-                     0,
-                     ue->is_secondary_ue,
-                     ue->dlsch_SI[eNB_id]->current_harq_pid);
-          } // SI active
-
-          if (ue->dlsch_ra[eNB_id]->active == 1)  {
-            rx_pdsch(ue,
-                     RA_PDSCH,
-                     eNB_id,
-                     eNB_id+1,
-                     subframe_rx,  // subframe,
-                     m,
-                     (m==ue->pdcch_vars[eNB_id]->num_pdcch_symbols)?1:0,
-                     0,
-                     ue->is_secondary_ue,
-                     ue->dlsch_ra[eNB_id]->current_harq_pid);
-          } // RA active
-        } // loop from first dlsch symbol to end of slot
-
-        stop_meas(&ue->dlsch_llr_stats);
-      } // 2nd quarter
-
-      if (((slot_rx%2)==1) && (l==pilot1)) {
-        start_meas(&ue->dlsch_llr_stats);
-
-        for (m=pilot2; m<pilot3; m++) {
-
-
-          if (ue->dlsch[eNB_id][0]->active == 1) {
-            harq_pid = ue->dlsch[eNB_id][0]->current_harq_pid;
-
-            if ((ue->transmission_mode[eNB_id] == 5) &&
-                (ue->dlsch[eNB_id][0]->harq_processes[harq_pid]->dl_power_off==0) &&
-                (ue->use_ia_receiver ==1)) {
-              dual_stream_UE = 1;
-              eNB_id_i = ue->n_connected_eNB;
-              i_mod = ue->dlsch[eNB_id][0]->harq_processes[harq_pid]->Qm;
-            } else {
-              dual_stream_UE = 0;
-              eNB_id_i = eNB_id+1;
-              i_mod = 0;
-            }
-
-            rx_pdsch(ue,
-                     PDSCH,
-                     eNB_id,
-                     eNB_id_i,
-                     subframe_rx,  // subframe,
-                     m,
-                     0,
-                     dual_stream_UE,
-                     i_mod,
-                     ue->dlsch[eNB_id][0]->current_harq_pid);
-          } // CRNTI active
-
-
-
-          if(ue->dlsch_SI[eNB_id]->active == 1) {
-            rx_pdsch(ue,
-                     SI_PDSCH,
-                     eNB_id,
-                     eNB_id+1,
-                     subframe_rx,  // subframe,
-                     m,
-                     0,   // first_symbol_flag
-                     0,
-                     ue->is_secondary_ue,
-                     ue->dlsch_SI[eNB_id]->current_harq_pid);
-          } // SI active
-
-          if (ue->dlsch_ra[eNB_id]->active == 1) {
-            rx_pdsch(ue,
-                     RA_PDSCH,
-                     eNB_id,
-                     eNB_id+1,
-                     subframe_rx,  // subframe,
-                     m,
-                     0,   // first_symbol_flag
-                     0,
-                     ue->is_secondary_ue,
-                     ue->dlsch_ra[eNB_id]->current_harq_pid);
-          } // RA active
-
-        } // loop over 3rd quarter
-
-        stop_meas(&ue->dlsch_llr_stats);
-      } // 3rd quarter of subframe
-    } // abstraction_flag==0
-  }// l loop
-
-  // calculate some statistics
-  if (slot_rx==19) {
+      
+      ue_measurement_procedures(l-1,ue,proc,eNB_id,abstraction_flag,mode);
+      
+    } // for l=1..l2
+      // do first symbol of next subframe for channel estimation
+    slot_fep(ue,
+	     0,
+	     (2+(subframe_rx<<1))%20,
+	     ue->rx_offset,
+	     0,
+	     0);
+  } // not an S-subframe
+
+  // run pbch procedures if subframe is 0
+  if (subframe_rx == 0)
+    ue_pbch_procedures(eNB_id,ue,proc,abstraction_flag);
+   
+  // do procedures for C-RNTI
+  if (ue->dlsch[eNB_id][0]->active == 1) {
+    ue_pdsch_procedures(ue,
+			proc,
+			eNB_id,
+			PDSCH,
+			ue->dlsch[eNB_id][0],
+			NULL,
+			1+(ue->frame_parms.symbols_per_tti>>1),
+			ue->frame_parms.symbols_per_tti-1,
+			abstraction_flag);
+    ue_dlsch_procedures(ue,
+			proc,
+			eNB_id,
+			PDSCH,
+			ue->dlsch[eNB_id][0],
+			NULL,
+			&ue->dlsch_errors[eNB_id],
+			mode,
+			abstraction_flag);
+      
+
+  }
+  else {
+    //  printf("PDSCH inactive in subframe %d\n",subframe_rx-1);
+    ue->dlsch[eNB_id][0]->harq_ack[subframe_rx].send_harq_status = 0;
+  }
+
+  // do procedures for SI-RNTI
+  if ((ue->dlsch_SI[eNB_id]) && (ue->dlsch_SI[eNB_id]->active == 1)) {
+    ue_pdsch_procedures(ue,
+			proc,
+			eNB_id,
+			SI_PDSCH,
+			ue->dlsch_SI[eNB_id],
+			NULL,
+			1+(ue->frame_parms.symbols_per_tti>>1),
+			ue->frame_parms.symbols_per_tti-1,
+			abstraction_flag);
+
+    ue_dlsch_procedures(ue,
+			proc,
+			eNB_id,
+			SI_PDSCH,
+			ue->dlsch_SI[eNB_id],
+			NULL,
+			&ue->dlsch_SI_errors[eNB_id],
+			mode,
+			abstraction_flag);
+    ue->dlsch_SI[eNB_id]->active = 0;
+  }
+  // do procedures for RA-RNTI
+  if ((ue->dlsch_ra[eNB_id]) && (ue->dlsch_ra[eNB_id]->active == 1)) {
+    ue_pdsch_procedures(ue,
+			proc,
+			eNB_id,
+			RA_PDSCH,
+			ue->dlsch_ra[eNB_id],
+			NULL,
+			1+(ue->frame_parms.symbols_per_tti>>1),
+			ue->frame_parms.symbols_per_tti-1,
+			abstraction_flag);
+    ue_dlsch_procedures(ue,
+			proc,
+			eNB_id,
+			RA_PDSCH,
+			ue->dlsch_ra[eNB_id],
+			NULL,
+			&ue->dlsch_ra_errors[eNB_id],
+			mode,
+			abstraction_flag);
+    ue->dlsch_ra[eNB_id]->active = 0;
+  }
+
+  if (subframe_rx==9) {
     if (frame_rx % 10 == 0) {
       if ((ue->dlsch_received[eNB_id] - ue->dlsch_received_last[eNB_id]) != 0)
-        ue->dlsch_fer[eNB_id] = (100*(ue->dlsch_errors[eNB_id] - ue->dlsch_errors_last[eNB_id]))/(ue->dlsch_received[eNB_id] - ue->dlsch_received_last[eNB_id]);
+	ue->dlsch_fer[eNB_id] = (100*(ue->dlsch_errors[eNB_id] - ue->dlsch_errors_last[eNB_id]))/(ue->dlsch_received[eNB_id] - ue->dlsch_received_last[eNB_id]);
 
       ue->dlsch_errors_last[eNB_id] = ue->dlsch_errors[eNB_id];
       ue->dlsch_received_last[eNB_id] = ue->dlsch_received[eNB_id];
     }
-=======
-      }
-       
-      if (abstraction_flag==0) {
-
-	if ((slot==1) && 
-	    (l==0)) {
-	  start_meas(&ue->dlsch_llr_stats);
-	 
-	  for (m=ue->pdcch_vars[eNB_id]->num_pdcch_symbols;
-	       m<pilot2;
-	       m++) {
-
-	    if (ue->dlsch[eNB_id][0]->active == 1)  {
-	      harq_pid = ue->dlsch[eNB_id][0]->current_harq_pid;
-	      LOG_D(PHY,"[UE %d] PDSCH active in subframe %d (%d), harq_pid %d\n",ue->Mod_id,subframe_rx,subframe_rx,harq_pid);
-
-	      if ((ue->transmission_mode[eNB_id] == 5) &&
-		  (ue->dlsch[eNB_id][0]->harq_processes[harq_pid]->dl_power_off==0) &&
-		  (ue->use_ia_receiver ==1)) {
-		dual_stream_UE = 1;
-		eNB_id_i = ue->n_connected_eNB;
-		i_mod =  ue->dlsch[eNB_id][0]->harq_processes[harq_pid]->Qm;
-	      } else {
-		dual_stream_UE = 0;
-		eNB_id_i = eNB_id+1;
-		i_mod = 0;
-	      }
-
-	      // process DLSCH received in first slot
-	     
-	   
-	 
-	      rx_pdsch(ue,
-		       PDSCH,
-		       eNB_id,
-		       eNB_id_i,
-		       subframe_rx,  // subframe,
-		       m,
-		       (m==ue->pdcch_vars[eNB_id]->num_pdcch_symbols)?1:0,   // first_symbol_flag
-		       dual_stream_UE,
-		       i_mod,
-		       ue->dlsch[eNB_id][0]->current_harq_pid);
-	    } // CRNTI active
-
-	   
-
-	    if (ue->dlsch_SI[eNB_id]->active == 1)  {
-	      // process SI DLSCH in first slot
-	      rx_pdsch(ue,
-		       SI_PDSCH,
-		       eNB_id,
-		       eNB_id+1,
-		       subframe_rx,  // subframe,
-		       m,
-		       (m==ue->pdcch_vars[eNB_id]->num_pdcch_symbols)?1:0,   // first_symbol_flag
-		       0,
-		       ue->is_secondary_ue,
-		       ue->dlsch_SI[eNB_id]->current_harq_pid);
-	    } // SI active
-
-	    if (ue->dlsch_ra[eNB_id]->active == 1)  {
-	      rx_pdsch(ue,
-		       RA_PDSCH,
-		       eNB_id,
-		       eNB_id+1,
-		       subframe_rx,  // subframe,
-		       m,
-		       (m==ue->pdcch_vars[eNB_id]->num_pdcch_symbols)?1:0,
-		       0,
-		       ue->is_secondary_ue,
-		       ue->dlsch_ra[eNB_id]->current_harq_pid);
-	    } // RA active
-	  } // loop from first dlsch symbol to end of slot
-
-	  stop_meas(&ue->dlsch_llr_stats);
-	} // 2nd quarter
-
-                     
-	if ((slot==1) && (l==pilot1)) {
-	  start_meas(&ue->dlsch_llr_stats);
-
-	  for (m=pilot2; m<pilot3; m++) {
-
-
-	    if (ue->dlsch[eNB_id][0]->active == 1) {
-	      harq_pid = ue->dlsch[eNB_id][0]->current_harq_pid;
-
-	      if ((ue->transmission_mode[eNB_id] == 5) &&
-		  (ue->dlsch[eNB_id][0]->harq_processes[harq_pid]->dl_power_off==0) &&
-		  (ue->use_ia_receiver ==1)) {
-		dual_stream_UE = 1;
-		eNB_id_i = ue->n_connected_eNB;
-		i_mod = ue->dlsch[eNB_id][0]->harq_processes[harq_pid]->Qm;
-	      } else {
-		dual_stream_UE = 0;
-		eNB_id_i = eNB_id+1;
-		i_mod = 0;
-	      }
-
-	      rx_pdsch(ue,
-		       PDSCH,
-		       eNB_id,
-		       eNB_id_i,
-		       subframe_rx,  // subframe,
-		       m,
-		       0,
-		       dual_stream_UE,
-		       i_mod,
-		       ue->dlsch[eNB_id][0]->current_harq_pid);
-	    } // CRNTI active
-
-
-
-	    if(ue->dlsch_SI[eNB_id]->active == 1) {
-	      rx_pdsch(ue,
-		       SI_PDSCH,
-		       eNB_id,
-		       eNB_id+1,
-		       subframe_rx,  // subframe,
-		       m,
-		       0,   // first_symbol_flag
-		       0,
-		       ue->is_secondary_ue,
-		       ue->dlsch_SI[eNB_id]->current_harq_pid);
-	    } // SI active
-
-	    if (ue->dlsch_ra[eNB_id]->active == 1) {
-	      rx_pdsch(ue,
-		       RA_PDSCH,
-		       eNB_id,
-		       eNB_id+1,
-		       subframe_rx,  // subframe,
-		       m,
-		       0,   // first_symbol_flag
-		       0,
-		       ue->is_secondary_ue,
-		       ue->dlsch_ra[eNB_id]->current_harq_pid);
-	    } // RA active
-
-	  } // loop over 3rd quarter
-
-	  stop_meas(&ue->dlsch_llr_stats);
-	} // 3rd quarter of subframe
-      } // abstraction_flag==0
-    }// l loop
+
+
+    ue->bitrate[eNB_id] = (ue->total_TBS[eNB_id] - ue->total_TBS_last[eNB_id])*100;
+    ue->total_TBS_last[eNB_id] = ue->total_TBS[eNB_id];
+    LOG_D(PHY,"[UE %d] Calculating bitrate Frame %d: total_TBS = %d, total_TBS_last = %d, bitrate %f kbits\n",
+	  ue->Mod_id,frame_rx,ue->total_TBS[eNB_id],
+	  ue->total_TBS_last[eNB_id],(float) ue->bitrate[eNB_id]/1000.0);
+  }
+
+
+
+#ifdef EMOS
+  phy_procedures_emos_UE_RX(ue,slot,eNB_id);
+#endif
+
      
-     // calculate some statistics
-    if ((subframe_rx==9) && 
-	(slot==1)) {
-      if (frame_rx % 10 == 0) {
-	if ((ue->dlsch_received[eNB_id] - ue->dlsch_received_last[eNB_id]) != 0)
-	  ue->dlsch_fer[eNB_id] = (100*(ue->dlsch_errors[eNB_id] - ue->dlsch_errors_last[eNB_id]))/(ue->dlsch_received[eNB_id] - ue->dlsch_received_last[eNB_id]);
-
-	ue->dlsch_errors_last[eNB_id] = ue->dlsch_errors[eNB_id];
-	ue->dlsch_received_last[eNB_id] = ue->dlsch_received[eNB_id];
-      }
->>>>>>> 5ae509b2
-
-      ue->bitrate[eNB_id] = (ue->total_TBS[eNB_id] - ue->total_TBS_last[eNB_id])*100;
-      ue->total_TBS_last[eNB_id] = ue->total_TBS[eNB_id];
-      LOG_D(PHY,"[UE %d] Calculating bitrate Frame %d: total_TBS = %d, total_TBS_last = %d, bitrate %f kbits\n",
-	    ue->Mod_id,frame_rx,ue->total_TBS[eNB_id],
-	    ue->total_TBS_last[eNB_id],(float) ue->bitrate[eNB_id]/1000.0);
-      /*
-	if ((frame_rx % 100 == 0)) {
-	LOG_I(PHY,"Throughput %5.1f kbps\n",(float) ue->bitrate[eNB_id]/1000.0);
-	}
-      */
-    }
-
-    if (is_pmch_subframe((subframe_rx==9?-1:0)+frame_rx,subframe_rx,&ue->frame_parms)) {
-      LOG_D(PHY,"ue calling pmch subframe ..\n ");
-
-      if (slot==1) {
-	LOG_D(PHY,"[UE %d] Frame %d, subframe %d: Querying for PMCH demodulation(%d)\n",
-	      ue->Mod_id,(subframe_rx==9?-1:0)+frame_rx,subframe_rx,slot);
-#ifdef Rel10
-	pmch_mcs = mac_xface->ue_query_mch(ue->Mod_id,
-					   CC_id,
-					   (subframe_rx==9?-1:0)+frame_rx,
-					   subframe_rx,
-					   eNB_id,
-					   &sync_area,
-					   &mcch_active);
-
-	if (phy_vars_rn)
-	  phy_vars_rn->mch_avtive[subframe_rx]=0;
-
-#else
-	pmch_mcs=-1;
-#endif
-
-	if (pmch_mcs>=0) {
-	  LOG_D(PHY,"[UE %d] Frame %d, subframe %d: Programming PMCH demodulation for mcs %d\n",ue->Mod_id,(subframe_rx==9?-1:0)+frame_rx,subframe_rx,pmch_mcs);
-	  fill_UE_dlsch_MCH(ue,pmch_mcs,1,0,0);
-
-	  if (abstraction_flag == 0 ) {
-	    for (l=2; l<12; l++) {
-
-	      slot_fep_mbsfn(ue,
-			     l,
-			     subframe_rx,
-			     0,0);//ue->rx_offset,0);
-	    }
-
-	    for (l=2; l<12; l++) {
-	      rx_pmch(ue,
-		      0,
-		      subframe_rx,
-		      l);
-
-
-	    }
-
-	    /*  printf("PMCH decoding, Frame %d, subframe %d, G %d\n",
-		(subframe_rx==9?-1:0)+frame_rx,
-		subframe_rx,
-		ue->dlsch_MCH[0]->harq_processes[0]->G);
-	    */
-	    ue->dlsch_MCH[0]->harq_processes[0]->G = get_G(&ue->frame_parms,
-							   ue->dlsch_MCH[0]->harq_processes[0]->nb_rb,
-							   ue->dlsch_MCH[0]->harq_processes[0]->rb_alloc_even,
-							   ue->dlsch_MCH[0]->harq_processes[0]->Qm,
-							   1,
-							   2,
-							   (subframe_rx==9?-1:0)+frame_rx,subframe_rx);
-
-	    dlsch_unscrambling(&ue->frame_parms,1,ue->dlsch_MCH[0],
-			       ue->dlsch_MCH[0]->harq_processes[0]->G,
-			       ue->pdsch_vars_MCH[0]->llr[0],0,subframe_prev<<1);
-
-	    ret = dlsch_decoding(ue,
-				 ue->pdsch_vars_MCH[0]->llr[0],
-				 &ue->frame_parms,
-				 ue->dlsch_MCH[0],
-				 ue->dlsch_MCH[0]->harq_processes[0],
-				 subframe_prev,
-				 0,
-				 0,1);
-	  } else { // abstraction
-#ifdef PHY_ABSTRACTION
-	    ret = dlsch_decoding_emul(ue,
-				      subframe_rx,
-				      5, // PMCH
-				      eNB_id);
-#endif
-	  }
-	 
-	  if (mcch_active == 1)
-	    ue->dlsch_mcch_trials[sync_area][0]++;
-	  else
-	    ue->dlsch_mtch_trials[sync_area][0]++;
-
-	  if (ret == (1+ue->dlsch_MCH[0]->max_turbo_iterations)) {
-	    if (mcch_active == 1)
-	      ue->dlsch_mcch_errors[sync_area][0]++;
-	    else
-	      ue->dlsch_mtch_errors[sync_area][0]++;
-
-	    LOG_D(PHY,"[%s %d] Frame %d, subframe %d: PMCH in error (%d,%d), not passing to L2 (TBS %d, iter %d,G %d)\n",
-		  (r_type == no_relay)? "UE": "RN/UE", ue->Mod_id,
-		  (subframe_rx==9?-1:0)+frame_rx,subframe_rx,
-		  ue->dlsch_mcch_errors[sync_area][0],
-		  ue->dlsch_mtch_errors[sync_area][0],
-		  ue->dlsch_MCH[0]->harq_processes[0]->TBS>>3,
-		  ue->dlsch_MCH[0]->max_turbo_iterations,
-		  ue->dlsch_MCH[0]->harq_processes[0]->G);
-	    dump_mch(ue,0,ue->dlsch_MCH[0]->harq_processes[0]->G,subframe_rx);
-#ifdef DEBUG_DLSCH
-
-	    for (int i=0; i<ue->dlsch_MCH[0]->harq_processes[0]->TBS>>3; i++) {
-	      LOG_T(PHY,"%02x.",ue->dlsch_MCH[0]->harq_processes[0]->c[0][i]);
-	    }
-
-	    LOG_T(PHY,"\n");
-#endif
-
-	    if (subframe_rx==9)
-	      mac_xface->macphy_exit("Why are we exiting here?");
-	  } else {
-#ifdef Rel10
-
-	    if ((r_type == no_relay) || (mcch_active == 1)) {
-	      mac_xface->ue_send_mch_sdu(ue->Mod_id,
-					 CC_id,
-					 frame_rx,
-					 ue->dlsch_MCH[0]->harq_processes[0]->b,
-					 ue->dlsch_MCH[0]->harq_processes[0]->TBS>>3,
-					 eNB_id,// not relevant in eMBMS context
-					 sync_area);
-	      /*   for (i=0;i<ue->dlsch_MCH[0]->harq_processes[0]->TBS>>3;i++)
-		   printf("%2x.",ue->dlsch_MCH[0]->harq_processes[0]->b[i]);
-		   printf("\n");
-	      */
-
-	      if (mcch_active == 1)
-		ue->dlsch_mcch_received[sync_area][0]++;
-	      else
-		ue->dlsch_mtch_received[sync_area][0]++;
-
-
-	      if (ue->dlsch_mch_received_sf[subframe_rx%5][0] == 1 ) {
-		ue->dlsch_mch_received_sf[subframe_rx%5][0]=0;
-	      } else {
-		ue->dlsch_mch_received[0]+=1;
-		ue->dlsch_mch_received_sf[subframe_rx][0]=1;
-	      }
-
-	    } else if (r_type == multicast_relay) { // mcch is not active here
-	      // only 1 harq process exists
-	      // Fix me: this could be a pointer copy
-	      memcpy (phy_vars_rn->dlsch_rn_MCH[subframe_rx]->harq_processes[0]->b,
-		      ue->dlsch_MCH[0]->harq_processes[0]->b,
-		      ue->dlsch_MCH[0]->harq_processes[0]->TBS>>3);
-	      // keep the tbs
-	      phy_vars_rn->mch_avtive[subframe_rx] = 1;
-	      phy_vars_rn->sync_area[subframe_rx] = sync_area; // this could also go the harq data struct
-	      phy_vars_rn->dlsch_rn_MCH[subframe_rx]->harq_processes[0]->TBS = ue->dlsch_MCH[0]->harq_processes[0]->TBS;
-	      phy_vars_rn->dlsch_rn_MCH[subframe_rx]->harq_processes[0]->mcs = ue->dlsch_MCH[0]->harq_processes[0]->mcs;
-	      LOG_D(PHY,"[RN/UE %d] Frame %d subframe %d: store the MCH PDU for MBSFN sync area %d (MCS %d, TBS %d)\n",
-		    ue->Mod_id, frame_rx,subframe_rx,sync_area,
-		    phy_vars_rn->dlsch_rn_MCH[subframe_rx]->harq_processes[0]->mcs,
-		    phy_vars_rn->dlsch_rn_MCH[subframe_rx]->harq_processes[0]->TBS>>3);
-#ifdef DEBUG_PHY
-
-	      for (int i=0; i<phy_vars_rn->dlsch_rn_MCH[subframe_rx]->harq_processes[0]->TBS>>3; i++)
-		printf("%02x ",phy_vars_rn->dlsch_rn_MCH[subframe_rx]->harq_processes[0]->b[i]);
-
-	      printf("\n");
-#endif
-	    } else
-	      LOG_W(PHY,"[UE %d] Frame %d: not supported option\n",ue->Mod_id, frame_rx);
-
-#endif
-	  }
-	}
-      }
-    }
-
-#ifdef EMOS
-    phy_procedures_emos_UE_RX(ue,slot,eNB_id);
-#endif
-
-  }     
   VCD_SIGNAL_DUMPER_DUMP_FUNCTION_BY_NAME(VCD_SIGNAL_DUMPER_FUNCTIONS_PHY_PROCEDURES_UE_RX, VCD_FUNCTION_OUT);
   stop_meas(&ue->phy_proc_rx);
   return (0);
