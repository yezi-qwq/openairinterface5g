--- conflicted
+++ resolved
@@ -1021,7 +1021,7 @@
               return(n1_pucch_inter);
 
             } else if ((bundling_flag==multiplexing)&&(SR==0)) { // Table 10.1
-                
+
              if (subframe == 3) {
                  LOG_I(PHY, "sbuframe=%d \n",subframe);
               if ((harq_ack0 == 1) && (harq_ack1 == 1) && (harq_ack2 == 1) && (harq_ack3 == 1)) {
@@ -1382,16 +1382,11 @@
     */
 
   } //nb_antennas_tx
-<<<<<<< HEAD
-
-  stop_meas(&ue->ofdm_mod_stats);
-
-=======
-  
+
 #if UE_TIMING_TRACE
       stop_meas(&ue->ofdm_mod_stats);
 #endif
->>>>>>> f152ddaa
+
   VCD_SIGNAL_DUMPER_DUMP_FUNCTION_BY_NAME(VCD_SIGNAL_DUMPER_FUNCTIONS_PHY_PROCEDURES_UE_TX_ULSCH_COMMON,VCD_FUNCTION_OUT);
 
 }
@@ -1578,14 +1573,6 @@
     } else {
 
       if (harq_pid==255) {
-<<<<<<< HEAD
-  LOG_E(PHY,"[UE%d] Frame %d subframe %d ulsch_decoding.c: FATAL ERROR: illegal harq_pid, returning\n",
-        Mod_id,frame_tx, subframe_tx);
-  mac_xface->macphy_exit("Error in ulsch_decoding");
-  VCD_SIGNAL_DUMPER_DUMP_FUNCTION_BY_NAME(VCD_SIGNAL_DUMPER_FUNCTIONS_PHY_PROCEDURES_UE_TX, VCD_FUNCTION_OUT);
-  stop_meas(&ue->phy_proc_tx);
-  return;
-=======
 	LOG_E(PHY,"[UE%d] Frame %d subframe %d ulsch_decoding.c: FATAL ERROR: illegal harq_pid, returning\n",
 	      Mod_id,frame_tx, subframe_tx);
 	mac_xface->macphy_exit("Error in ulsch_decoding");
@@ -1594,7 +1581,6 @@
     stop_meas(&ue->phy_proc_tx);
 #endif
 	return;
->>>>>>> f152ddaa
       }
 
       Msg3_flag=0;
@@ -1754,39 +1740,6 @@
 
     if (Msg3_flag == 1) {
       LOG_I(PHY,"[UE  %d][RAPROC] Frame %d, Subframe %d Generating (RRCConnectionRequest) Msg3 (nb_rb %d, first_rb %d, round %d, rvidx %d) Msg3: %x.%x.%x|%x.%x.%x.%x.%x.%x\n",Mod_id,frame_tx,
-<<<<<<< HEAD
-      subframe_tx,
-      ue->ulsch[eNB_id]->harq_processes[harq_pid]->nb_rb,
-      ue->ulsch[eNB_id]->harq_processes[harq_pid]->first_rb,
-      ue->ulsch[eNB_id]->harq_processes[harq_pid]->round,
-      ue->ulsch[eNB_id]->harq_processes[harq_pid]->rvidx,
-      ue->prach_resources[eNB_id]->Msg3[0],
-      ue->prach_resources[eNB_id]->Msg3[1],
-      ue->prach_resources[eNB_id]->Msg3[2],
-      ue->prach_resources[eNB_id]->Msg3[3],
-      ue->prach_resources[eNB_id]->Msg3[4],
-      ue->prach_resources[eNB_id]->Msg3[5],
-      ue->prach_resources[eNB_id]->Msg3[6],
-      ue->prach_resources[eNB_id]->Msg3[7],
-      ue->prach_resources[eNB_id]->Msg3[8]);
-
-      start_meas(&ue->ulsch_encoding_stats);
-
-      if (abstraction_flag==0) {
-        if (ulsch_encoding(ue->prach_resources[eNB_id]->Msg3,
-                           ue,
-                           harq_pid,
-                           eNB_id,
-                           proc->subframe_rx,
-                           ue->transmission_mode[eNB_id],0,0)!=0) {
-          LOG_E(PHY,"ulsch_coding.c: FATAL ERROR: returning\n");
-          mac_xface->macphy_exit("Error in ulsch_coding");
-          VCD_SIGNAL_DUMPER_DUMP_FUNCTION_BY_NAME(VCD_SIGNAL_DUMPER_FUNCTIONS_PHY_PROCEDURES_UE_TX, VCD_FUNCTION_OUT);
-          stop_meas(&ue->phy_proc_tx);
-          //printf("------FULL TX PROC : %5.2f ------\n",ue->phy_proc_tx.p_time/(cpuf*1000.0));
-          return;
-        }
-=======
 	    subframe_tx,
 	    ue->ulsch[eNB_id]->harq_processes[harq_pid]->nb_rb,
 	    ue->ulsch[eNB_id]->harq_processes[harq_pid]->first_rb,
@@ -1804,7 +1757,7 @@
 #if UE_TIMING_TRACE
       start_meas(&ue->ulsch_encoding_stats);
 #endif
-      
+
       if (abstraction_flag==0) {
 	if (ulsch_encoding(ue->prach_resources[eNB_id]->Msg3,
 			   ue,
@@ -1821,7 +1774,6 @@
 #endif
 	  return;
 	}
->>>>>>> f152ddaa
       }
 
 #ifdef PHY_ABSTRACTION
@@ -1830,16 +1782,10 @@
       }
 
 #endif
-<<<<<<< HEAD
-
-      stop_meas(&ue->ulsch_encoding_stats);
-
-=======
-      
+
 #if UE_TIMING_TRACE
       stop_meas(&ue->ulsch_encoding_stats);
 #endif
->>>>>>> f152ddaa
       if (ue->mac_enabled == 1) {
   // signal MAC that Msg3 was sent
   mac_xface->Msg3_transmitted(Mod_id,
@@ -1884,30 +1830,12 @@
     ulsch_input_buffer[i]= (uint8_t)(taus()&0xff);
 
       }
-<<<<<<< HEAD
-
-      start_meas(&ue->ulsch_encoding_stats);
-
-      if (abstraction_flag==0) {
-        if (ulsch_encoding(ulsch_input_buffer,
-                           ue,
-                           harq_pid,
-                           eNB_id,
-                           proc->subframe_rx,
-                           ue->transmission_mode[eNB_id],0,
-                           Nbundled)!=0) {
-    LOG_E(PHY,"ulsch_coding.c: FATAL ERROR: returning\n");
-    VCD_SIGNAL_DUMPER_DUMP_FUNCTION_BY_NAME(VCD_SIGNAL_DUMPER_FUNCTIONS_PHY_PROCEDURES_UE_TX, VCD_FUNCTION_OUT);
-    stop_meas(&ue->phy_proc_tx);
-    return;
-  }
-=======
-      
+
 #if UE_TIMING_TRACE
       start_meas(&ue->ulsch_encoding_stats);
 #endif
       if (abstraction_flag==0) {
-	
+
 	if (ulsch_encoding(ulsch_input_buffer,
 			   ue,
 			   harq_pid,
@@ -1922,7 +1850,6 @@
 #endif
 	  return;
 	}
->>>>>>> f152ddaa
       }
 
 #ifdef PHY_ABSTRACTION
@@ -1958,16 +1885,13 @@
       T(T_UE_PHY_PUSCH_TX_POWER, T_INT(eNB_id),T_INT(Mod_id), T_INT(frame_tx%1024), T_INT(subframe_tx),T_INT(ue->tx_power_dBm[subframe_tx]),
                     T_INT(tx_amp),T_INT(ue->ulsch[eNB_id]->f_pusch),T_INT(get_PL(Mod_id,0,eNB_id)),T_INT(nb_rb));
 #endif
-<<<<<<< HEAD
-      LOG_D(PHY,"[UE  %d][PUSCH %d] AbsSubFrame %d.%d, generating PUSCH, Po_PUSCH: %d dBm (max %d dBm), amp %d\n",
-      Mod_id,harq_pid,frame_tx%1024,subframe_tx,ue->tx_power_dBm[subframe_tx],ue->tx_power_max_dBm, tx_amp);
-=======
+
 #ifdef UE_DEBUG_TRACE
       LOG_I(PHY,"[UE  %d][PUSCH %d] AbsSubFrame %d.%d, generating PUSCH, Po_PUSCH: %d dBm (max %d dBm), amp %d\n",
 	    Mod_id,harq_pid,frame_tx%1024,subframe_tx,ue->tx_power_dBm[subframe_tx],ue->tx_power_max_dBm, tx_amp);
 #endif
 #if UE_TIMING_TRACE
->>>>>>> f152ddaa
+
       start_meas(&ue->ulsch_modulation_stats);
 #endif
       ulsch_modulation(ue->common_vars.txdataF,
@@ -1977,17 +1901,6 @@
            &ue->frame_parms,
            ue->ulsch[eNB_id]);
       for (aa=0; aa<1/*frame_parms->nb_antennas_tx*/; aa++)
-<<<<<<< HEAD
-  generate_drs_pusch(ue,
-         proc,
-         eNB_id,
-         tx_amp,
-         subframe_tx,
-         first_rb,
-         nb_rb,
-         aa);
-
-=======
 	generate_drs_pusch(ue,
 			   proc,
 			   eNB_id,
@@ -1997,7 +1910,6 @@
 			   nb_rb,
 			   aa);
 #if UE_TIMING_TRACE
->>>>>>> f152ddaa
       stop_meas(&ue->ulsch_modulation_stats);
 #endif
     }
@@ -3729,29 +3641,12 @@
       if ((m==s0) && (m<4))
   first_symbol_flag = 1;
       else
-<<<<<<< HEAD
-  first_symbol_flag = 0;
-
-=======
 	first_symbol_flag = 0;
 #if UE_TIMING_TRACE
->>>>>>> f152ddaa
       start_meas(&ue->dlsch_llr_stats);
 #endif
       // process DLSCH received in first slot
       rx_pdsch(ue,
-<<<<<<< HEAD
-         pdsch,
-         eNB_id,
-         eNB_id_i,
-         proc->frame_rx,
-         subframe_rx,  // subframe,
-         m,
-         first_symbol_flag,
-         dual_stream_UE,
-         i_mod,
-         dlsch0->current_harq_pid);
-=======
 	       pdsch,
 	       eNB_id,
 	       eNB_id_i,
@@ -3763,7 +3658,6 @@
 	       i_mod,
 	       dlsch0->current_harq_pid);
 #if UE_TIMING_TRACE
->>>>>>> f152ddaa
       stop_meas(&ue->dlsch_llr_stats);
 #endif
     } // CRNTI active
@@ -3941,16 +3835,6 @@
 
       // start turbo decode for CW 0
       dlsch0->harq_processes[harq_pid]->G = get_G(&ue->frame_parms,
-<<<<<<< HEAD
-                                                  dlsch0->harq_processes[harq_pid]->nb_rb,
-                                                  dlsch0->harq_processes[harq_pid]->rb_alloc_even,
-                                                  dlsch0->harq_processes[harq_pid]->Qm,
-                                                  dlsch0->harq_processes[harq_pid]->Nl,
-                                                  ue->pdcch_vars[subframe_rx & 0x1][eNB_id]->num_pdcch_symbols,
-                                                  frame_rx,
-                                                  subframe_rx,
-                                                  ue->transmission_mode[eNB_id]<7?0:ue->transmission_mode[eNB_id]);
-=======
 						  dlsch0->harq_processes[harq_pid]->nb_rb,
 						  dlsch0->harq_processes[harq_pid]->rb_alloc_even,
 						  dlsch0->harq_processes[harq_pid]->Qm,
@@ -3960,18 +3844,9 @@
 						  subframe_rx,
 						  ue->transmission_mode[eNB_id]<7?0:ue->transmission_mode[eNB_id]);
 #if UE_TIMING_TRACE
->>>>>>> f152ddaa
       start_meas(&ue->dlsch_unscrambling_stats);
 #endif
       dlsch_unscrambling(&ue->frame_parms,
-<<<<<<< HEAD
-       0,
-       dlsch0,
-       dlsch0->harq_processes[harq_pid]->G,
-       pdsch_vars->llr[0],
-       0,
-       subframe_rx<<1);
-=======
 			 0,
 			 dlsch0,
 			 dlsch0->harq_processes[harq_pid]->G,
@@ -3979,7 +3854,6 @@
 			 0,
 			 subframe_rx<<1);
 #if UE_TIMING_TRACE
->>>>>>> f152ddaa
       stop_meas(&ue->dlsch_unscrambling_stats);
 #endif
 
@@ -3998,17 +3872,6 @@
 #endif
 
       ret = dlsch_decoding(ue,
-<<<<<<< HEAD
-                           pdsch_vars->llr[0],
-                           &ue->frame_parms,
-                           dlsch0,
-                           dlsch0->harq_processes[harq_pid],
-                           frame_rx,
-                           subframe_rx,
-                           harq_pid,
-                           pdsch==PDSCH?1:0,
-                           dlsch0->harq_processes[harq_pid]->TBS>256?1:0);
-=======
 			   pdsch_vars->llr[0],
 			   &ue->frame_parms,
 			   dlsch0,
@@ -4019,7 +3882,6 @@
 			   pdsch==PDSCH?1:0,
 			   dlsch0->harq_processes[harq_pid]->TBS>256?1:0);
 #if UE_TIMING_TRACE
->>>>>>> f152ddaa
       stop_meas(&ue->dlsch_decoding_stats[subframe_rx&0x1]);
 
 #if DISABLE_LOG_X
@@ -4034,11 +3896,7 @@
               frame_rx%1024, subframe_rx,(ue->dlsch_decoding_stats[subframe_rx&0x1].p_time)/(cpuf*1000.0));
 #endif
 
-<<<<<<< HEAD
-=======
-#endif
-
->>>>>>> f152ddaa
+#endif
       if(is_cw1_active)
       {
           // start turbo decode for CW 1
@@ -4422,11 +4280,7 @@
   LOG_D(PHY," ------ --> PDSCH ChannelComp/LLR slot 0: AbsSubframe %d.%d ------  \n", frame_rx%1024, subframe_rx);
 #if UE_TIMING_TRACE
   start_meas(&ue->generic_stat);
-<<<<<<< HEAD
-
-=======
-#endif
->>>>>>> f152ddaa
+#endif
   // do procedures for C-RNTI
   if (ue->dlsch[subframe_rx&0x1][eNB_id][0]->active == 1) {
     LOG_D(PHY,"dlsch is active, doing ue_pdsch_procedures\n");
@@ -4495,18 +4349,6 @@
   if (subframe_select(&ue->frame_parms,subframe_rx) != SF_S) {  // do front-end processing for second slot, and first symbol of next subframe
     for (l=1; l<ue->frame_parms.symbols_per_tti>>1; l++) {
       if (abstraction_flag == 0) {
-<<<<<<< HEAD
-  start_meas(&ue->ofdm_demod_stats);
-  VCD_SIGNAL_DUMPER_DUMP_FUNCTION_BY_NAME(VCD_SIGNAL_DUMPER_FUNCTIONS_UE_SLOT_FEP, VCD_FUNCTION_IN);
-  slot_fep(ue,
-     l,
-     1+(subframe_rx<<1),
-     0,
-     0,
-     0);
-  VCD_SIGNAL_DUMPER_DUMP_FUNCTION_BY_NAME(VCD_SIGNAL_DUMPER_FUNCTIONS_UE_SLOT_FEP, VCD_FUNCTION_OUT);
-  stop_meas(&ue->ofdm_demod_stats);
-=======
 #if UE_TIMING_TRACE
           start_meas(&ue->ofdm_demod_stats);
 #endif
@@ -4521,7 +4363,6 @@
 #if UE_TIMING_TRACE
     stop_meas(&ue->ofdm_demod_stats);
 #endif
->>>>>>> f152ddaa
       }
 
       ue_measurement_procedures(l-1,ue,proc,eNB_id,1+(subframe_rx<<1),abstraction_flag,mode);
@@ -4567,17 +4408,6 @@
     start_meas(&ue->pdsch_procedures_stat);
 #endif
     ue_pdsch_procedures(ue,
-<<<<<<< HEAD
-                        proc,
-                        eNB_id,
-                        PDSCH,
-                        ue->dlsch[subframe_rx&0x1][eNB_id][0],
-                        NULL,
-                        1+(ue->frame_parms.symbols_per_tti>>1),
-                        ue->frame_parms.symbols_per_tti-1,
-                        abstraction_flag);
-    stop_meas(&ue->pdsch_procedures_stat);
-=======
 			proc,
 			eNB_id,
 			PDSCH,
@@ -4586,8 +4416,6 @@
 			1+(ue->frame_parms.symbols_per_tti>>1),
 			ue->frame_parms.symbols_per_tti-1,
 			abstraction_flag);
->>>>>>> f152ddaa
-
     LOG_D(PHY," ------ end PDSCH ChannelComp/LLR slot 0: AbsSubframe %d.%d ------  \n", frame_rx%1024, subframe_rx);
     LOG_D(PHY," ------ --> PDSCH Turbo Decoder slot 0/1: AbsSubframe %d.%d ------  \n", frame_rx%1024, subframe_rx);
 #if UE_TIMING_TRACE
@@ -4595,16 +4423,6 @@
     start_meas(&ue->dlsch_procedures_stat);
 #endif
     ue_dlsch_procedures(ue,
-<<<<<<< HEAD
-                        proc,
-                        eNB_id,
-                        PDSCH,
-                        ue->dlsch[subframe_rx&0x1][eNB_id][0],
-                        ue->dlsch[subframe_rx&0x1][eNB_id][1],
-                        &ue->dlsch_errors[eNB_id],
-                        mode,
-                        abstraction_flag);
-=======
 			proc,
 			eNB_id,
 			PDSCH,
@@ -4614,7 +4432,6 @@
 			mode,
 			abstraction_flag);
 #if UE_TIMING_TRACE
->>>>>>> f152ddaa
     stop_meas(&ue->dlsch_procedures_stat);
 #if DISABLE_LOG_X
     printf("[SFN %d] Slot1:       Pdsch Proc %5.2f\n",subframe_rx,ue->pdsch_procedures_stat.p_time/(cpuf*1000.0));
