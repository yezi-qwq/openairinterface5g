/*
 * Licensed to the OpenAirInterface (OAI) Software Alliance under one or more
 * contributor license agreements.  See the NOTICE file distributed with
 * this work for additional information regarding copyright ownership.
 * The OpenAirInterface Software Alliance licenses this file to You under
 * the OAI Public License, Version 1.0  (the "License"); you may not use this file
 * except in compliance with the License.
 * You may obtain a copy of the License at
 *
 *      http://www.openairinterface.org/?page_id=698
 *
 * Unless required by applicable law or agreed to in writing, software
 * distributed under the License is distributed on an "AS IS" BASIS,
 * WITHOUT WARRANTIES OR CONDITIONS OF ANY KIND, either express or implied.
 * See the License for the specific language governing permissions and
 * limitations under the License.
 *-------------------------------------------------------------------------------
 * For more information about the OpenAirInterface (OAI) Software Alliance:
 *      contact@openairinterface.org
 */

/*! \file phy_procedures_lte_ue.c
 * \brief Implementation of UE procedures from 36.213 LTE specifications
 * \author R. Knopp, F. Kaltenberger, N. Nikaein
 * \date 2011
 * \version 0.1
 * \company Eurecom
 * \email: knopp@eurecom.fr,florian.kaltenberger@eurecom.fr, navid.nikaein@eurecom.fr
 * \note
 * \warning
 */

#include "assertions.h"
#include "defs.h"
#include "PHY/defs.h"
#include "PHY/extern.h"
#include "SCHED/defs.h"
#include "SCHED/extern.h"

#ifdef EMOS
#include "SCHED/phy_procedures_emos.h"
#endif

#define DEBUG_PHY_PROC

#ifndef PUCCH
#define PUCCH
#endif

#include "LAYER2/MAC/extern.h"
#include "LAYER2/MAC/defs.h"
#include "UTIL/LOG/log.h"

#ifdef EMOS
fifo_dump_emos_UE emos_dump_UE;
#endif

#include "UTIL/LOG/vcd_signal_dumper.h"
#include "UTIL/OPT/opt.h"

#if defined(ENABLE_ITTI)
# include "intertask_interface.h"
#endif

#include "PHY/defs.h"

#include "PHY/CODING/extern.h"

#include "T.h"

#define DLSCH_RB_ALLOC 0x1fbf  // skip DC RB (total 23/25 RBs)
#define DLSCH_RB_ALLOC_12 0x0aaa  // skip DC RB (total 23/25 RBs)

#define NS_PER_SLOT 500000

extern int oai_exit;




#if defined(EXMIMO) || defined(OAI_USRP) || defined(OAI_BLADERF) || defined(OAI_LMSSDR)
extern uint32_t downlink_frequency[MAX_NUM_CCs][4];
#endif



void dump_dlsch(PHY_VARS_UE *ue,UE_rxtx_proc_t *proc,uint8_t eNB_id,uint8_t subframe,uint8_t harq_pid)
{
  unsigned int coded_bits_per_codeword;
  uint8_t nsymb = (ue->frame_parms.Ncp == 0) ? 14 : 12;

  coded_bits_per_codeword = get_G(&ue->frame_parms,
                                  ue->dlsch[eNB_id][0]->harq_processes[harq_pid]->nb_rb,
                                  ue->dlsch[eNB_id][0]->harq_processes[harq_pid]->rb_alloc_even,
                                  ue->dlsch[eNB_id][0]->harq_processes[harq_pid]->Qm,
                                  ue->dlsch[eNB_id][0]->harq_processes[harq_pid]->Nl,
                                  ue->pdcch_vars[eNB_id]->num_pdcch_symbols,
                                  proc->frame_rx,
				  subframe,
				  ue->transmission_mode[eNB_id]<7?0:ue->transmission_mode[eNB_id]);

  write_output("rxsigF0.m","rxsF0", ue->common_vars.rxdataF[0],2*nsymb*ue->frame_parms.ofdm_symbol_size,2,1);
  write_output("rxsigF0_ext.m","rxsF0_ext", ue->pdsch_vars[0]->rxdataF_ext[0],2*nsymb*ue->frame_parms.ofdm_symbol_size,1,1);
  write_output("dlsch00_ch0_ext.m","dl00_ch0_ext", ue->pdsch_vars[0]->dl_ch_estimates_ext[0],300*nsymb,1,1);
  /*
    write_output("dlsch01_ch0_ext.m","dl01_ch0_ext",pdsch_vars[0]->dl_ch_estimates_ext[1],300*12,1,1);
    write_output("dlsch10_ch0_ext.m","dl10_ch0_ext",pdsch_vars[0]->dl_ch_estimates_ext[2],300*12,1,1);
    write_output("dlsch11_ch0_ext.m","dl11_ch0_ext",pdsch_vars[0]->dl_ch_estimates_ext[3],300*12,1,1);
    write_output("dlsch_rho.m","dl_rho",pdsch_vars[0]->rho[0],300*12,1,1);
  */
  write_output("dlsch_rxF_comp0.m","dlsch0_rxF_comp0", ue->pdsch_vars[0]->rxdataF_comp0[0],300*12,1,1);
  write_output("dlsch_rxF_llr.m","dlsch_llr", ue->pdsch_vars[0]->llr[0],coded_bits_per_codeword,1,0);

  write_output("dlsch_mag1.m","dlschmag1",ue->pdsch_vars[0]->dl_ch_mag0,300*12,1,1);
  write_output("dlsch_mag2.m","dlschmag2",ue->pdsch_vars[0]->dl_ch_magb0,300*12,1,1);
}

void dump_dlsch_SI(PHY_VARS_UE *ue,UE_rxtx_proc_t *proc,uint8_t eNB_id,uint8_t subframe)
{
  unsigned int coded_bits_per_codeword;
  uint8_t nsymb = ((ue->frame_parms.Ncp == 0) ? 14 : 12);

  coded_bits_per_codeword = get_G(&ue->frame_parms,
                                  ue->dlsch_SI[eNB_id]->harq_processes[0]->nb_rb,
                                  ue->dlsch_SI[eNB_id]->harq_processes[0]->rb_alloc_even,
                                  2,
                                  1,
                                  ue->pdcch_vars[eNB_id]->num_pdcch_symbols,
                                  proc->frame_rx,
				  subframe,
				  0);
  LOG_D(PHY,"[UE %d] Dumping dlsch_SI : ofdm_symbol_size %d, nsymb %d, nb_rb %d, mcs %d, nb_rb %d, num_pdcch_symbols %d,G %d\n",
        ue->Mod_id,
	ue->frame_parms.ofdm_symbol_size,
	nsymb,
        ue->dlsch_SI[eNB_id]->harq_processes[0]->nb_rb,
        ue->dlsch_SI[eNB_id]->harq_processes[0]->mcs,
        ue->dlsch_SI[eNB_id]->harq_processes[0]->nb_rb,
        ue->pdcch_vars[eNB_id]->num_pdcch_symbols,
        coded_bits_per_codeword);

  write_output("rxsig0.m","rxs0", &ue->common_vars.rxdata[0][subframe*ue->frame_parms.samples_per_tti],ue->frame_parms.samples_per_tti,1,1);

  write_output("rxsigF0.m","rxsF0", ue->common_vars.rxdataF[0],nsymb*ue->frame_parms.ofdm_symbol_size,1,1);
  write_output("rxsigF0_ext.m","rxsF0_ext", ue->pdsch_vars_SI[0]->rxdataF_ext[0],2*nsymb*ue->frame_parms.ofdm_symbol_size,1,1);
  write_output("dlsch00_ch0_ext.m","dl00_ch0_ext", ue->pdsch_vars_SI[0]->dl_ch_estimates_ext[0],ue->frame_parms.N_RB_DL*12*nsymb,1,1);
  /*
    write_output("dlsch01_ch0_ext.m","dl01_ch0_ext",pdsch_vars[0]->dl_ch_estimates_ext[1],300*12,1,1);
    write_output("dlsch10_ch0_ext.m","dl10_ch0_ext",pdsch_vars[0]->dl_ch_estimates_ext[2],300*12,1,1);
    write_output("dlsch11_ch0_ext.m","dl11_ch0_ext",pdsch_vars[0]->dl_ch_estimates_ext[3],300*12,1,1);
    write_output("dlsch_rho.m","dl_rho",pdsch_vars[0]->rho[0],300*12,1,1);
  */
  write_output("dlsch_rxF_comp0.m","dlsch0_rxF_comp0", ue->pdsch_vars_SI[0]->rxdataF_comp0[0],ue->frame_parms.N_RB_DL*12*nsymb,1,1);
  write_output("dlsch_rxF_llr.m","dlsch_llr", ue->pdsch_vars_SI[0]->llr[0],coded_bits_per_codeword,1,0);

  write_output("dlsch_mag1.m","dlschmag1",ue->pdsch_vars_SI[0]->dl_ch_mag0,300*nsymb,1,1);
  write_output("dlsch_mag2.m","dlschmag2",ue->pdsch_vars_SI[0]->dl_ch_magb0,300*nsymb,1,1);
  sleep(1);
  exit(-1);
}

#if defined(EXMIMO) || defined(OAI_USRP) || defined(OAI_BLADERF) || defined(OAI_LMSSDR)
//unsigned int gain_table[31] = {100,112,126,141,158,178,200,224,251,282,316,359,398,447,501,562,631,708,794,891,1000,1122,1258,1412,1585,1778,1995,2239,2512,2818,3162};
/*
  unsigned int get_tx_amp_prach(int power_dBm, int power_max_dBm, int N_RB_UL)
  {

  int gain_dB = power_dBm - power_max_dBm;
  int amp_x_100;

  switch (N_RB_UL) {
  case 6:
  amp_x_100 = AMP;      // PRACH is 6 PRBS so no scale
  break;
  case 15:
  amp_x_100 = 158*AMP;  // 158 = 100*sqrt(15/6)
  break;
  case 25:
  amp_x_100 = 204*AMP;  // 204 = 100*sqrt(25/6)
  break;
  case 50:
  amp_x_100 = 286*AMP;  // 286 = 100*sqrt(50/6)
  break;
  case 75:
  amp_x_100 = 354*AMP;  // 354 = 100*sqrt(75/6)
  break;
  case 100:
  amp_x_100 = 408*AMP;  // 408 = 100*sqrt(100/6)
  break;
  default:
  LOG_E(PHY,"Unknown PRB size %d\n",N_RB_UL);
  mac_xface->macphy_exit("");
  break;
  }
  if (gain_dB < -30) {
  return(amp_x_100/3162);
  } else if (gain_dB>0)
  return(amp_x_100);
  else
  return(amp_x_100/gain_table[-gain_dB]);  // 245 corresponds to the factor sqrt(25/6)
  }
*/

unsigned int get_tx_amp(int power_dBm, int power_max_dBm, int N_RB_UL, int nb_rb)
{

  int gain_dB = power_dBm - power_max_dBm;
  double gain_lin;

  gain_lin = pow(10,.1*gain_dB);
  if ((nb_rb >0) && (nb_rb <= N_RB_UL)) {
    return((int)(AMP*sqrt(gain_lin*N_RB_UL/(double)nb_rb)));
  }
  else {
    LOG_E(PHY,"Illegal nb_rb/N_RB_UL combination (%d/%d)\n",nb_rb,N_RB_UL);
    mac_xface->macphy_exit("");
  }
  return(0);
}

#endif

void dump_dlsch_ra(PHY_VARS_UE *ue,UE_rxtx_proc_t *proc,uint8_t eNB_id,uint8_t subframe)
{
  unsigned int coded_bits_per_codeword;
  uint8_t nsymb = ((ue->frame_parms.Ncp == 0) ? 14 : 12);

  coded_bits_per_codeword = get_G(&ue->frame_parms,
                                  ue->dlsch_ra[eNB_id]->harq_processes[0]->nb_rb,
                                  ue->dlsch_ra[eNB_id]->harq_processes[0]->rb_alloc_even,
                                  2,
                                  1,
                                  ue->pdcch_vars[eNB_id]->num_pdcch_symbols,
                                  proc->frame_rx,
				  subframe,
				  0);
  LOG_D(PHY,"[UE %d] Dumping dlsch_ra : nb_rb %d, mcs %d, nb_rb %d, num_pdcch_symbols %d,G %d\n",
        ue->Mod_id,
        ue->dlsch_ra[eNB_id]->harq_processes[0]->nb_rb,
        ue->dlsch_ra[eNB_id]->harq_processes[0]->mcs,
        ue->dlsch_ra[eNB_id]->harq_processes[0]->nb_rb,
        ue->pdcch_vars[eNB_id]->num_pdcch_symbols,
        coded_bits_per_codeword);

  write_output("rxsigF0.m","rxsF0", ue->common_vars.rxdataF[0],2*12*ue->frame_parms.ofdm_symbol_size,2,1);
  write_output("rxsigF0_ext.m","rxsF0_ext", ue->pdsch_vars_ra[0]->rxdataF_ext[0],2*12*ue->frame_parms.ofdm_symbol_size,1,1);
  write_output("dlsch00_ch0_ext.m","dl00_ch0_ext", ue->pdsch_vars_ra[0]->dl_ch_estimates_ext[0],300*nsymb,1,1);
  /*
    write_output("dlsch01_ch0_ext.m","dl01_ch0_ext",pdsch_vars[0]->dl_ch_estimates_ext[1],300*12,1,1);
    write_output("dlsch10_ch0_ext.m","dl10_ch0_ext",pdsch_vars[0]->dl_ch_estimates_ext[2],300*12,1,1);
    write_output("dlsch11_ch0_ext.m","dl11_ch0_ext",pdsch_vars[0]->dl_ch_estimates_ext[3],300*12,1,1);
    write_output("dlsch_rho.m","dl_rho",pdsch_vars[0]->rho[0],300*12,1,1);
  */
  write_output("dlsch_rxF_comp0.m","dlsch0_rxF_comp0", ue->pdsch_vars_ra[0]->rxdataF_comp0[0],300*nsymb,1,1);
  write_output("dlsch_rxF_llr.m","dlsch_llr", ue->pdsch_vars_ra[0]->llr[0],coded_bits_per_codeword,1,0);

  write_output("dlsch_mag1.m","dlschmag1",ue->pdsch_vars_ra[0]->dl_ch_mag0,300*nsymb,1,1);
  write_output("dlsch_mag2.m","dlschmag2",ue->pdsch_vars_ra[0]->dl_ch_magb0,300*nsymb,1,1);
}


void phy_reset_ue(uint8_t Mod_id,uint8_t CC_id,uint8_t eNB_index)
{

  // This flushes ALL DLSCH and ULSCH harq buffers of ALL connected eNBs...add the eNB_index later
  // for more flexibility

  uint8_t i,j,k,s;
  PHY_VARS_UE *ue = PHY_vars_UE_g[Mod_id][CC_id];

  //[NUMBER_OF_CONNECTED_eNB_MAX][2];
  for(i=0; i<NUMBER_OF_CONNECTED_eNB_MAX; i++) {
    for(j=0; j<2; j++) {
      //DL HARQ
      if(ue->dlsch[i][j]) {
        for(k=0; k<NUMBER_OF_HARQ_PID_MAX && ue->dlsch[i][j]->harq_processes[k]; k++) {
          ue->dlsch[i][j]->harq_processes[k]->status = SCH_IDLE;
          for (s=0; s<10; s++) {
            // reset ACK/NACK bit to DTX for all subframes s = 0..9
            ue->dlsch[i][j]->harq_ack[s].ack = 2;
            ue->dlsch[i][j]->harq_ack[s].send_harq_status = 0;
            ue->dlsch[i][j]->harq_ack[s].vDAI_UL = 0xff;
            ue->dlsch[i][j]->harq_ack[s].vDAI_DL = 0xff;
          }
        }
      }
    }

    //UL HARQ
    if(ue->ulsch[i]) {
      for(k=0; k<NUMBER_OF_HARQ_PID_MAX && ue->ulsch[i]->harq_processes[k]; k++) {
        ue->ulsch[i]->harq_processes[k]->status = SCH_IDLE;
        //Set NDIs for all UL HARQs to 0
        //  ue->ulsch[i]->harq_processes[k]->Ndi = 0;

      }
    }

    // flush Msg3 buffer
    ue->ulsch_Msg3_active[i] = 0;

  }
}

void ra_failed(uint8_t Mod_id,uint8_t CC_id,uint8_t eNB_index)
{

  // if contention resolution fails, go back to PRACH
  PHY_vars_UE_g[Mod_id][CC_id]->UE_mode[eNB_index] = PRACH;
  PHY_vars_UE_g[Mod_id][CC_id]->pdcch_vars[eNB_index]->crnti_is_temporary = 0;
  PHY_vars_UE_g[Mod_id][CC_id]->pdcch_vars[eNB_index]->crnti = 0;
  LOG_E(PHY,"[UE %d] Random-access procedure fails, going back to PRACH, setting SIStatus = 0, discard temporary C-RNTI and State RRC_IDLE\n",Mod_id);
  //mac_xface->macphy_exit("");
}

void ra_succeeded(uint8_t Mod_id,uint8_t CC_id,uint8_t eNB_index)
{

  int i;

  LOG_I(PHY,"[UE %d][RAPROC] Random-access procedure succeeded. Set C-RNTI = Temporary C-RNTI\n",Mod_id);

  PHY_vars_UE_g[Mod_id][CC_id]->pdcch_vars[eNB_index]->crnti_is_temporary = 0;
  PHY_vars_UE_g[Mod_id][CC_id]->ulsch_Msg3_active[eNB_index] = 0;
  PHY_vars_UE_g[Mod_id][CC_id]->UE_mode[eNB_index] = PUSCH;

  for (i=0; i<8; i++) {
    if (PHY_vars_UE_g[Mod_id][CC_id]->ulsch[eNB_index]->harq_processes[i]) {
      PHY_vars_UE_g[Mod_id][CC_id]->ulsch[eNB_index]->harq_processes[i]->status=IDLE;
      PHY_vars_UE_g[Mod_id][CC_id]->dlsch[eNB_index][0]->harq_processes[i]->round=0;
    }
  }


}

UE_MODE_t get_ue_mode(uint8_t Mod_id,uint8_t CC_id,uint8_t eNB_index)
{

  return(PHY_vars_UE_g[Mod_id][CC_id]->UE_mode[eNB_index]);

}
void process_timing_advance_rar(PHY_VARS_UE *ue,UE_rxtx_proc_t *proc,uint16_t timing_advance) {

  ue->timing_advance = timing_advance*4;


#ifdef DEBUG_PHY_PROC
  LOG_I(PHY,"[UE %d] AbsoluteSubFrame %d.%d, received (rar) timing_advance %d, HW timing advance %d\n",ue->Mod_id,proc->frame_rx, proc->subframe_rx, ue->timing_advance);
#endif

}

void process_timing_advance(uint8_t Mod_id,uint8_t CC_id,int16_t timing_advance)
{

  //  uint32_t frame = PHY_vars_UE_g[Mod_id]->frame;

  // timing advance has Q1.5 format
  timing_advance = timing_advance - 31;

  PHY_vars_UE_g[Mod_id][CC_id]->timing_advance = PHY_vars_UE_g[Mod_id][CC_id]->timing_advance+timing_advance*4; //this is for 25RB only!!!


  LOG_I(PHY,"[UE %d] Got timing advance %d from MAC, new value %d\n",Mod_id, timing_advance, PHY_vars_UE_g[Mod_id][CC_id]->timing_advance);


}

uint8_t is_SR_TXOp(PHY_VARS_UE *ue,UE_rxtx_proc_t *proc,uint8_t eNB_id)
{

  int subframe=proc->subframe_tx;

  LOG_D(PHY,"[UE %d][SR %x] Frame %d subframe %d Checking for SR TXOp (sr_ConfigIndex %d)\n",
        ue->Mod_id,ue->pdcch_vars[eNB_id]->crnti,proc->frame_tx,subframe,
        ue->scheduling_request_config[eNB_id].sr_ConfigIndex);

  if (ue->scheduling_request_config[eNB_id].sr_ConfigIndex <= 4) {        // 5 ms SR period
    if ((subframe%5) == ue->scheduling_request_config[eNB_id].sr_ConfigIndex)
      return(1);
  } else if (ue->scheduling_request_config[eNB_id].sr_ConfigIndex <= 14) { // 10 ms SR period
    if (subframe==(ue->scheduling_request_config[eNB_id].sr_ConfigIndex-5))
      return(1);
  } else if (ue->scheduling_request_config[eNB_id].sr_ConfigIndex <= 34) { // 20 ms SR period
    if ((10*(proc->frame_tx&1)+subframe) == (ue->scheduling_request_config[eNB_id].sr_ConfigIndex-15))
      return(1);
  } else if (ue->scheduling_request_config[eNB_id].sr_ConfigIndex <= 74) { // 40 ms SR period
    if ((10*(proc->frame_tx&3)+subframe) == (ue->scheduling_request_config[eNB_id].sr_ConfigIndex-35))
      return(1);
  } else if (ue->scheduling_request_config[eNB_id].sr_ConfigIndex <= 154) { // 80 ms SR period
    if ((10*(proc->frame_tx&7)+subframe) == (ue->scheduling_request_config[eNB_id].sr_ConfigIndex-75))
      return(1);
  }

  return(0);
}

uint8_t is_cqi_TXOp(PHY_VARS_UE *ue,UE_rxtx_proc_t *proc,uint8_t eNB_id)
{
  int subframe = proc->subframe_tx;
  int frame    = proc->frame_tx;
  CQI_REPORTPERIODIC *cqirep = &ue->cqi_report_config[eNB_id].CQI_ReportPeriodic;

  //LOG_I(PHY,"[UE %d][CRNTI %x] AbsSubFrame %d.%d Checking for CQI TXOp (cqi_ConfigIndex %d) isCQIOp %d\n",
  //      ue->Mod_id,ue->pdcch_vars[eNB_id]->crnti,frame,subframe,
  //      cqirep->cqi_PMI_ConfigIndex,
  //      (((10*frame + subframe) % cqirep->Npd) == cqirep->N_OFFSET_CQI));

  if (((10*frame + subframe) % cqirep->Npd) == cqirep->N_OFFSET_CQI)
    return(1);
  else
    return(0);
}
uint8_t is_ri_TXOp(PHY_VARS_UE *ue,UE_rxtx_proc_t *proc,uint8_t eNB_id)
{


  int subframe = proc->subframe_tx;
  int frame    = proc->frame_tx;
  CQI_REPORTPERIODIC *cqirep = &ue->cqi_report_config[eNB_id].CQI_ReportPeriodic;
  int log2Mri = cqirep->ri_ConfigIndex/161;
  int N_OFFSET_RI = cqirep->ri_ConfigIndex % 161;

  //LOG_I(PHY,"[UE %d][CRNTI %x] AbsSubFrame %d.%d Checking for RI TXOp (ri_ConfigIndex %d) isRIOp %d\n",
  //      ue->Mod_id,ue->pdcch_vars[eNB_id]->crnti,frame,subframe,
  //      cqirep->ri_ConfigIndex,
  //      (((10*frame + subframe + cqirep->N_OFFSET_CQI - N_OFFSET_RI) % (cqirep->Npd<<log2Mri)) == 0));

  if (((10*frame + subframe + cqirep->N_OFFSET_CQI - N_OFFSET_RI) % (cqirep->Npd<<log2Mri)) == 0)
    return(1);
  else
    return(0);
}

void compute_srs_pos(lte_frame_type_t frameType,uint16_t isrs,uint16_t *psrsPeriodicity,uint16_t *psrsOffset)
{
    if(TDD == frameType)
    {
        if(isrs<10)
        {
            mac_xface->macphy_exit("2 ms SRS periodicity not supported");
        }

        if((isrs>9)&&(isrs<15))
        {
            *psrsPeriodicity=5;
            *psrsOffset=isrs-10;
        }
        if((isrs>14)&&(isrs<25))
        {
            *psrsPeriodicity=10;
            *psrsOffset=isrs-15;
        }
        if((isrs>24)&&(isrs<45))
        {
            *psrsPeriodicity=20;
            *psrsOffset=isrs-25;
        }
        if((isrs>44)&&(isrs<85))
        {
            *psrsPeriodicity=40;
            *psrsOffset=isrs-45;
        }
        if((isrs>84)&&(isrs<165))
        {
            *psrsPeriodicity=80;
            *psrsOffset=isrs-85;
        }
        if((isrs>164)&&(isrs<325))
        {
            *psrsPeriodicity=160;
            *psrsOffset=isrs-165;
        }
        if((isrs>324)&&(isrs<645))
        {
            *psrsPeriodicity=320;
            *psrsOffset=isrs-325;
        }

        if(isrs>644)
        {
            mac_xface->macphy_exit("Isrs out of range");
        }

    }
    else
    {
        if(isrs<2)
        {
            *psrsPeriodicity=2;
            *psrsOffset=isrs;
        }
        if((isrs>1)&&(isrs<7))
        {
            *psrsPeriodicity=5;
            *psrsOffset=isrs-2;
        }
        if((isrs>6)&&(isrs<17))
        {
            *psrsPeriodicity=10;
            *psrsOffset=isrs-7;
        }
        if((isrs>16)&&(isrs<37))
        {
            *psrsPeriodicity=20;
            *psrsOffset=isrs-17;
        }
        if((isrs>36)&&(isrs<77))
        {
            *psrsPeriodicity=40;
            *psrsOffset=isrs-37;
        }
        if((isrs>76)&&(isrs<157))
        {
            *psrsPeriodicity=80;
            *psrsOffset=isrs-77;
        }
        if((isrs>156)&&(isrs<317))
        {
            *psrsPeriodicity=160;
            *psrsOffset=isrs-157;
        }
        if((isrs>316)&&(isrs<637))
        {
            *psrsPeriodicity=320;
            *psrsOffset=isrs-317;
        }
        if(isrs>636)
        {
            mac_xface->macphy_exit("Isrs out of range");
        }
    }
}

void ue_compute_srs_occasion(PHY_VARS_UE *ue,UE_rxtx_proc_t *proc,uint8_t eNB_id)
{
    LTE_DL_FRAME_PARMS *frame_parms = &ue->frame_parms;
    int frame_tx    = proc->frame_tx;
    int subframe_tx = proc->subframe_tx;
    uint8_t isSubframeSRS   = 0; // SRS Cell Occasion

    uint8_t is_pucch2_subframe = 0;
    uint8_t is_sr_an_subframe  = 0;

    SOUNDINGRS_UL_CONFIG_DEDICATED *pSoundingrs_ul_config_dedicated=&ue->soundingrs_ul_config_dedicated[eNB_id];

  // check for SRS opportunity
  pSoundingrs_ul_config_dedicated->srsUeSubframe   = 0;
  pSoundingrs_ul_config_dedicated->srsCellSubframe = 0;

  ue->ulsch[eNB_id]->srs_active   = 0;
  ue->ulsch[eNB_id]->Nsymb_pusch  = 12-(frame_parms->Ncp<<1)- ue->ulsch[eNB_id]->srs_active;
  if(frame_parms->soundingrs_ul_config_common.enabled_flag)
  {

      LOG_D(PHY," SRS SUBFRAMECONFIG: %d, Isrs: %d \n", frame_parms->soundingrs_ul_config_common.srs_SubframeConfig, pSoundingrs_ul_config_dedicated->srs_ConfigIndex);

      uint8_t  TSFC;
      uint16_t deltaTSFC; // bitmap
      uint8_t  srs_SubframeConfig;
      uint16_t srsPeriodicity;
      uint16_t srsOffset;

      // table resuming TSFC (Period) and deltaSFC (offset)
      const uint16_t deltaTSFCTabType1[15][2] = { {1,1},{1,2},{2,2},{1,5},{2,5},{4,5},{8,5},{3,5},{12,5},{1,10},{2,10},{4,10},{8,10},{351,10},{383,10} };      // Table 5.5.3.3-2 3GPP 36.211 FDD
      const uint16_t deltaTSFCTabType2[14][2] = { {2,5},{6,5},{10,5},{18,5},{14,5},{22,5},{26,5},{30,5},{70,10},{74,10},{194,10},{326,10},{586,10},{210,10} }; // Table 5.5.3.3-2 3GPP 36.211 TDD

      srs_SubframeConfig = frame_parms->soundingrs_ul_config_common.srs_SubframeConfig;
      if (FDD == frame_parms->frame_type)
      {
          // srs_SubframeConfig =< 14
          deltaTSFC = deltaTSFCTabType1[srs_SubframeConfig][0];
          TSFC      = deltaTSFCTabType1[srs_SubframeConfig][1];
      }
      else
      {
          // srs_SubframeConfig =< 13
          deltaTSFC = deltaTSFCTabType2[srs_SubframeConfig][0];
          TSFC      = deltaTSFCTabType2[srs_SubframeConfig][1];
      }

      // Sounding reference signal subframes are the subframes satisfying ns/2 mod TSFC (- deltaTSFC
      uint16_t tmp = (subframe_tx %  TSFC);
      if((1<<tmp) & deltaTSFC)
      {
          // This is a Sounding reference signal subframes
          isSubframeSRS = 1;
          pSoundingrs_ul_config_dedicated->srsCellSubframe  = 1;
      }
      LOG_D(PHY," ISTDD: %d, TSFC: %d, deltaTSFC: %d, AbsSubframeTX: %d.%d, srsCellSubframe: %d \n", frame_parms->frame_type, TSFC, deltaTSFC, frame_tx, subframe_tx, pSoundingrs_ul_config_dedicated->srsCellSubframe);
      LOG_D(PHY," SrsDedicatedSetup: %d \n",pSoundingrs_ul_config_dedicated->srsConfigDedicatedSetup);
      if(pSoundingrs_ul_config_dedicated->srsConfigDedicatedSetup)
      {
          compute_srs_pos(frame_parms->frame_type, pSoundingrs_ul_config_dedicated->srs_ConfigIndex, &srsPeriodicity, &srsOffset);

          LOG_D(PHY," srsPeriodicity: %d srsOffset: %d isSubframeSRS %d \n",srsPeriodicity,srsOffset,isSubframeSRS);

          // transmit SRS if the four following constraints are respected:
          // - UE is configured to transmit SRS
          // - SRS are configured in current subframe
          // - UE is configured to send SRS in this subframe

          // 36.213 8.2
          // 1- A UE shall not transmit SRS whenever SRS and PUCCH format 2/2a/2b transmissions happen to coincide in the same subframe
          // 2- A UE shall not transmit SRS whenever SRS transmit
          //    on and PUCCH transmission carrying ACK/NACK and/or
          //    positive SR happen to coincide in the same subframe if the parameter
          //    Simultaneous-AN-and-SRS is FALSE

          // check PUCCH format 2/2a/2b transmissions
          is_pucch2_subframe = is_cqi_TXOp(ue,proc,eNB_id) && (ue->cqi_report_config[eNB_id].CQI_ReportPeriodic.cqi_PMI_ConfigIndex>0);
          is_pucch2_subframe = (is_ri_TXOp(ue,proc,eNB_id) && (ue->cqi_report_config[eNB_id].CQI_ReportPeriodic.ri_ConfigIndex>0)) || is_pucch2_subframe;

          // check ACK/SR transmission
          if(frame_parms->soundingrs_ul_config_common.ackNackSRS_SimultaneousTransmission == FALSE)
          {
              if(is_SR_TXOp(ue,proc,eNB_id))
              {
                  uint32_t SR_payload = 0;
                  if (ue->mac_enabled==1)
                  {
                      int Mod_id = ue->Mod_id;
                      int CC_id = ue->CC_id;
                      SR_payload = mac_xface->ue_get_SR(Mod_id,
                              CC_id,
                              frame_tx,
                              eNB_id,
                              ue->pdcch_vars[eNB_id]->crnti,
                              subframe_tx); // subframe used for meas gap

                      if (SR_payload > 0)
                          is_sr_an_subframe = 1;
                  }
              }

              uint8_t pucch_ack_payload[2];
              if (get_ack(&ue->frame_parms,
                      ue->dlsch[eNB_id][0]->harq_ack,
                      subframe_tx,pucch_ack_payload) > 0)
              {
                  is_sr_an_subframe = 1;
              }
          }

          // check SRS UE opportunity
          if( isSubframeSRS  &&
                  (((10*frame_tx+subframe_tx) % srsPeriodicity) == srsOffset)
          )
          {
              if ((is_pucch2_subframe == 0) && (is_sr_an_subframe == 0))
              {
                  pSoundingrs_ul_config_dedicated->srsUeSubframe = 1;
                  ue->ulsch[eNB_id]->srs_active   = 1;
                  ue->ulsch[eNB_id]->Nsymb_pusch  = 12-(frame_parms->Ncp<<1)- ue->ulsch[eNB_id]->srs_active;
              }
              else
              {
                  LOG_I(PHY,"DROP UE-SRS-TX for this subframe %d.%d: collision with PUCCH2 or SR/AN: PUCCH2-occasion: %d, SR-AN-occasion[simSRS-SR-AN %d]: %d  \n", frame_tx, subframe_tx, is_pucch2_subframe, frame_parms->soundingrs_ul_config_common.ackNackSRS_SimultaneousTransmission, is_sr_an_subframe);
              }
          }
      }
      LOG_D(PHY," srsCellSubframe: %d, srsUeSubframe: %d, Nsymb-pusch: %d \n", pSoundingrs_ul_config_dedicated->srsCellSubframe, pSoundingrs_ul_config_dedicated->srsUeSubframe, ue->ulsch[eNB_id]->Nsymb_pusch);
  }
}

void get_cqipmiri_params(PHY_VARS_UE *ue,uint8_t eNB_id)
{

  CQI_REPORTPERIODIC *cqirep = &ue->cqi_report_config[eNB_id].CQI_ReportPeriodic;
  int cqi_PMI_ConfigIndex = cqirep->cqi_PMI_ConfigIndex;

  if (ue->frame_parms.frame_type == FDD) {
    if (cqi_PMI_ConfigIndex <= 1) {        // 2 ms CQI_PMI period
      cqirep->Npd = 2;
      cqirep->N_OFFSET_CQI = cqi_PMI_ConfigIndex;
    } else if (cqi_PMI_ConfigIndex <= 6) { // 5 ms CQI_PMI period
      cqirep->Npd = 5;
      cqirep->N_OFFSET_CQI = cqi_PMI_ConfigIndex-2;
    } else if (cqi_PMI_ConfigIndex <=16) { // 10ms CQI_PMI period
      cqirep->Npd = 10;
      cqirep->N_OFFSET_CQI = cqi_PMI_ConfigIndex-7;
    } else if (cqi_PMI_ConfigIndex <= 36) { // 20 ms CQI_PMI period
      cqirep->Npd = 20;
      cqirep->N_OFFSET_CQI = cqi_PMI_ConfigIndex-17;
    } else if (cqi_PMI_ConfigIndex <= 76) { // 40 ms CQI_PMI period
      cqirep->Npd = 40;
      cqirep->N_OFFSET_CQI = cqi_PMI_ConfigIndex-37;
    } else if (cqi_PMI_ConfigIndex <= 156) { // 80 ms CQI_PMI period
      cqirep->Npd = 80;
      cqirep->N_OFFSET_CQI = cqi_PMI_ConfigIndex-77;
    } else if (cqi_PMI_ConfigIndex <= 316) { // 160 ms CQI_PMI period
      cqirep->Npd = 160;
      cqirep->N_OFFSET_CQI = cqi_PMI_ConfigIndex-157;
    }
    else if (cqi_PMI_ConfigIndex > 317) {
      
      if (cqi_PMI_ConfigIndex <= 349) { // 32 ms CQI_PMI period
	cqirep->Npd = 32;
      cqirep->N_OFFSET_CQI = cqi_PMI_ConfigIndex-318;
      }
      else if (cqi_PMI_ConfigIndex <= 413) { // 64 ms CQI_PMI period
	cqirep->Npd = 64;
	cqirep->N_OFFSET_CQI = cqi_PMI_ConfigIndex-350;
      }
      else if (cqi_PMI_ConfigIndex <= 541) { // 128 ms CQI_PMI period
	cqirep->Npd = 128;
	cqirep->N_OFFSET_CQI = cqi_PMI_ConfigIndex-414;
      }  
    }
  }
  else { // TDD
   if (cqi_PMI_ConfigIndex == 0) {        // all UL subframes
     cqirep->Npd = 1;
     cqirep->N_OFFSET_CQI = 0;
   } else if (cqi_PMI_ConfigIndex <= 6) { // 5 ms CQI_PMI period
     cqirep->Npd = 5;
     cqirep->N_OFFSET_CQI = cqi_PMI_ConfigIndex-1;
   } else if (cqi_PMI_ConfigIndex <=16) { // 10ms CQI_PMI period
     cqirep->Npd = 10;
     cqirep->N_OFFSET_CQI = cqi_PMI_ConfigIndex-6;
   } else if (cqi_PMI_ConfigIndex <= 36) { // 20 ms CQI_PMI period
     cqirep->Npd = 20;
     cqirep->N_OFFSET_CQI = cqi_PMI_ConfigIndex-16;
   } else if (cqi_PMI_ConfigIndex <= 76) { // 40 ms CQI_PMI period
     cqirep->Npd = 40;
     cqirep->N_OFFSET_CQI = cqi_PMI_ConfigIndex-36;
   } else if (cqi_PMI_ConfigIndex <= 156) { // 80 ms CQI_PMI period
     cqirep->Npd = 80;
     cqirep->N_OFFSET_CQI = cqi_PMI_ConfigIndex-76;
   } else if (cqi_PMI_ConfigIndex <= 316) { // 160 ms CQI_PMI period
     cqirep->Npd = 160;
     cqirep->N_OFFSET_CQI = cqi_PMI_ConfigIndex-156;
   }
  }
}

uint16_t get_n1_pucch(PHY_VARS_UE *ue,
		      UE_rxtx_proc_t *proc,
                      harq_status_t *harq_ack,
                      uint8_t eNB_id,
                      uint8_t *b,
                      uint8_t SR)
{

  LTE_DL_FRAME_PARMS *frame_parms=&ue->frame_parms;
  uint8_t nCCE0,nCCE1,harq_ack1,harq_ack0;
  ANFBmode_t bundling_flag;
  uint16_t n1_pucch0=0,n1_pucch1=0;
  static uint8_t candidate_dl[9]; // which downlink(s) the current ACK/NACK is associating to
  uint8_t last_dl=0xff; // the last downlink with valid DL-DCI. for calculating the PUCCH resource index
  int sf;
  int M;
  // clear this, important for case where n1_pucch selection is not used
  int subframe=proc->subframe_tx;

  ue->pucch_sel[subframe] = 0;

  if (frame_parms->frame_type == FDD ) { // FDD
    sf = (subframe<4)? subframe+6 : subframe-4;
    LOG_D(PHY,"n1_pucch_UE: subframe %d, nCCE %d\n",sf,ue->pdcch_vars[eNB_id]->nCCE[sf]);

    if (SR == 0)
      return(frame_parms->pucch_config_common.n1PUCCH_AN + ue->pdcch_vars[eNB_id]->nCCE[sf]);
    else
      return(ue->scheduling_request_config[eNB_id].sr_PUCCH_ResourceIndex);
  } else {

    bundling_flag = ue->pucch_config_dedicated[eNB_id].tdd_AckNackFeedbackMode;
#ifdef DEBUG_PHY_PROC

    if (bundling_flag==bundling) {
      LOG_D(PHY,"[UE%d] Frame %d subframe %d : get_n1_pucch, bundling, SR %d/%d\n",ue->Mod_id,proc->frame_tx,subframe,SR,
            ue->scheduling_request_config[eNB_id].sr_PUCCH_ResourceIndex);
    } else {
      LOG_D(PHY,"[UE%d] Frame %d subframe %d : get_n1_pucch, multiplexing, SR %d/%d\n",ue->Mod_id,proc->frame_tx,subframe,SR,
            ue->scheduling_request_config[eNB_id].sr_PUCCH_ResourceIndex);
    }

#endif

    switch (frame_parms->tdd_config) {
    case 1:  // DL:S:UL:UL:DL:DL:S:UL:UL:DL

      harq_ack0 = 2; // DTX
      M=1;

      // This is the offset for a particular subframe (2,3,4) => (0,2,4)
      if (subframe == 2) {  // ACK subframes 5,6
        candidate_dl[0] = 6;
        candidate_dl[1] = 5;
        M=2;
      } else if (subframe == 3) { // ACK subframe 9
        candidate_dl[0] = 9;
      } else if (subframe == 7) { // ACK subframes 0,1
        candidate_dl[0] = 1;
        candidate_dl[1] = 0;
        M=2;
      } else if (subframe == 8) { // ACK subframes 4
        candidate_dl[0] = 4;
      } else {
        LOG_E(PHY,"[UE%d] : Frame %d phy_procedures_lte.c: get_n1pucch, illegal subframe %d for tdd_config %d\n",
              ue->Mod_id,proc->frame_tx,subframe,frame_parms->tdd_config);
        return(0);
      }

      // checking which downlink candidate is the last downlink with valid DL-DCI
      int k;
      for (k=0;k<M;k++) {
        if (harq_ack[candidate_dl[k]].send_harq_status>0) {
          last_dl = candidate_dl[k];
          break;
        }
      }
      if (last_dl >= 10) {
        LOG_E(PHY,"[UE%d] : Frame %d phy_procedures_lte.c: get_n1pucch, illegal subframe %d for tdd_config %d\n",
              ue->Mod_id,proc->frame_tx,last_dl,frame_parms->tdd_config);
        return (0);
      }

      LOG_D(PHY,"SFN/SF %d/%d calculating n1_pucch0 from last_dl=%d\n",
          proc->frame_tx%1024,
          proc->subframe_tx,
          last_dl);

      // i=0
      nCCE0 = ue->pdcch_vars[eNB_id]->nCCE[last_dl];
      n1_pucch0 = get_Np(frame_parms->N_RB_DL,nCCE0,0) + nCCE0+ frame_parms->pucch_config_common.n1PUCCH_AN;

      harq_ack0 = b[0];

      if (harq_ack0!=2) {  // DTX
        if (frame_parms->frame_type == FDD ) {
          if (SR == 0) {  // last paragraph pg 68 from 36.213 (v8.6), m=0
            b[0]=(M==2) ? 1-harq_ack0 : harq_ack0;
            b[1]=harq_ack0;   // in case we use pucch format 1b (subframes 2,7)
          ue->pucch_sel[subframe] = 0;
            return(n1_pucch0);
          } else { // SR and only 0 or 1 ACKs (first 2 entries in Table 7.3-1 of 36.213)
            b[0]=harq_ack0;
          return(ue->scheduling_request_config[eNB_id].sr_PUCCH_ResourceIndex);
          }
        } else {
          if (SR == 0) {
            b[0] = harq_ack0;
            b[1] = harq_ack0;
            ue->pucch_sel[subframe] = 0;
            return(n1_pucch0);
          } else {
            b[0] = harq_ack0;
            b[1] = harq_ack0;
            return(ue->scheduling_request_config[eNB_id].sr_PUCCH_ResourceIndex);
          }
        }
      }


      break;

    case 3:  // DL:S:UL:UL:UL:DL:DL:DL:DL:DL
      // in this configuration we have M=2 from pg 68 of 36.213 (v8.6)
      // Note: this doesn't allow using subframe 1 for PDSCH transmission!!! (i.e. SF 1 cannot be acked in SF 2)
      // set ACK/NAKs to DTX
      harq_ack1 = 2; // DTX
      harq_ack0 = 2; // DTX
      // This is the offset for a particular subframe (2,3,4) => (0,2,4)
      last_dl = (subframe-2)<<1;
      // i=0
      nCCE0 = ue->pdcch_vars[eNB_id]->nCCE[5+last_dl];
      n1_pucch0 = get_Np(frame_parms->N_RB_DL,nCCE0,0) + nCCE0+ frame_parms->pucch_config_common.n1PUCCH_AN;
      // i=1
      nCCE1 = ue->pdcch_vars[eNB_id]->nCCE[(6+last_dl)%10];
      n1_pucch1 = get_Np(frame_parms->N_RB_DL,nCCE1,1) + nCCE1 + frame_parms->pucch_config_common.n1PUCCH_AN;

      // set ACK/NAK to values if not DTX
      if (ue->dlsch[eNB_id][0]->harq_ack[(6+last_dl)%10].send_harq_status>0)  // n-6 // subframe 6 is to be ACK/NAKed
        harq_ack1 = ue->dlsch[eNB_id][0]->harq_ack[(6+last_dl)%10].ack;

      if (ue->dlsch[eNB_id][0]->harq_ack[5+last_dl].send_harq_status>0)  // n-6 // subframe 5 is to be ACK/NAKed
        harq_ack0 = ue->dlsch[eNB_id][0]->harq_ack[5+last_dl].ack;


      if (harq_ack1!=2) { // n-6 // subframe 6,8,0 and maybe 5,7,9 is to be ACK/NAKed

        if ((bundling_flag==bundling)&&(SR == 0)) {  // This is for bundling without SR,
          // n1_pucch index takes value of smallest element in set {0,1}
          // i.e. 0 if harq_ack0 is not DTX, otherwise 1
          b[0] = harq_ack1;

          if (harq_ack0!=2)
            b[0]=b[0]&harq_ack0;

          ue->pucch_sel[subframe] = 1;
          return(n1_pucch1);

        } else if ((bundling_flag==multiplexing)&&(SR==0)) { // Table 10.1
          if (harq_ack0 == 2)
            harq_ack0 = 0;

          b[1] = harq_ack0;
          b[0] = (harq_ack0!=harq_ack1)?0:1;

          if ((harq_ack0 == 1) && (harq_ack1 == 0)) {
            ue->pucch_sel[subframe] = 0;
            return(n1_pucch0);
          } else {
            ue->pucch_sel[subframe] = 1;
            return(n1_pucch1);
          }
        } else if (SR==1) { // SR and 0,1,or 2 ACKS, (first 3 entries in Table 7.3-1 of 36.213)
          // this should be number of ACKs (including
          if (harq_ack0 == 2)
            harq_ack0 = 0;

          b[0]= harq_ack1 | harq_ack0;
          b[1]= harq_ack1 ^ harq_ack0;
          return(ue->scheduling_request_config[eNB_id].sr_PUCCH_ResourceIndex);
        }
      } else if (harq_ack0!=2) { // n-7  // subframe 5,7,9 only is to be ACK/NAKed
        if ((bundling_flag==bundling)&&(SR == 0)) {  // last paragraph pg 68 from 36.213 (v8.6), m=0
          b[0]=harq_ack0;
          ue->pucch_sel[subframe] = 0;
          return(n1_pucch0);
        } else if ((bundling_flag==multiplexing)&&(SR==0)) { // Table 10.1 with i=1 set to DTX
          b[0] = harq_ack0;
          b[1] = 1-b[0];
          ue->pucch_sel[subframe] = 0;
          return(n1_pucch0);
        } else if (SR==1) { // SR and only 0 or 1 ACKs (first 2 entries in Table 7.3-1 of 36.213)
          b[0]=harq_ack0;
          b[1]=b[0];
          return(ue->scheduling_request_config[eNB_id].sr_PUCCH_ResourceIndex);
        }
      }

      break;

    }  // switch tdd_config
  }

  LOG_E(PHY,"[UE%d] : Frame %d phy_procedures_lte.c: get_n1pucch, exit without proper return\n",proc->frame_tx);
  return(-1);
}


#ifdef EMOS
/*
  void phy_procedures_emos_UE_TX(uint8_t next_slot,uint8_t eNB_id) {
  uint8_t harq_pid;


  if (next_slot%2==0) {
  // get harq_pid from subframe relationship
  harq_pid = subframe2harq_pid(&ue->frame_parms,ue->frame,(next_slot>>1));
  if (harq_pid==255) {
  LOG_E(PHY,"[UE%d] Frame %d : FATAL ERROR: illegal harq_pid, returning\n",
  0,ue->frame);
  return;
  }

  if (ulsch[eNB_id]->harq_processes[harq_pid]->subframe_scheduling_flag == 1) {
  emos_dump_UE.uci_cnt[next_slot>>1] = 1;
  memcpy(emos_dump_UE.UCI_data[0][next_slot>>1].o,ulsch[eNB_id]->o,MAX_CQI_BITS*sizeof(char));
  emos_dump_UE.UCI_data[0][next_slot>>1].O = ulsch[eNB_id]->O;
  memcpy(emos_dump_UE.UCI_data[0][next_slot>>1].o_RI,ulsch[eNB_id]->o_RI,2*sizeof(char));
  emos_dump_UE.UCI_data[0][next_slot>>1].O_RI = ulsch[eNB_id]->O_RI;
  memcpy(emos_dump_UE.UCI_data[0][next_slot>>1].o_ACK,ulsch[eNB_id]->o_ACK,4*sizeof(char));
  emos_dump_UE.UCI_data[0][next_slot>>1].O_ACK = ulsch[eNB_id]->harq_processes[harq_pid]->O_ACK;
  }
  else {
  emos_dump_UE.uci_cnt[next_slot>>1] = 0;
  }
  }
  }
*/
#endif

void ulsch_common_procedures(PHY_VARS_UE *ue, UE_rxtx_proc_t *proc, uint8_t empty_subframe) {

  int aa;
  LTE_DL_FRAME_PARMS *frame_parms=&ue->frame_parms;

  int nsymb;
  int subframe_tx = proc->subframe_tx;
  int frame_tx = proc->frame_tx;
  int ulsch_start;
#if defined(EXMIMO) || defined(OAI_USRP) || defined(OAI_BLADERF) || defined(OAI_LMSSDR)
  int overflow=0;
  int k,l;
  int dummy_tx_buffer[3840*4] __attribute__((aligned(16)));
#endif

  VCD_SIGNAL_DUMPER_DUMP_FUNCTION_BY_NAME(VCD_SIGNAL_DUMPER_FUNCTIONS_PHY_PROCEDURES_UE_TX_ULSCH_COMMON,VCD_FUNCTION_IN);

  start_meas(&ue->ofdm_mod_stats);
  nsymb = (frame_parms->Ncp == 0) ? 14 : 12;
  
#if defined(EXMIMO) || defined(OAI_USRP) || defined(OAI_BLADERF) || defined(OAI_LMSSDR)//this is the EXPRESS MIMO case
  ulsch_start = (ue->rx_offset+subframe_tx*frame_parms->samples_per_tti-
         ue->hw_timing_advance-
         ue->timing_advance-
         ue->N_TA_offset+5);
  //LOG_E(PHY,"ul-signal [subframe: %d, ulsch_start %d]\n",subframe_tx, ulsch_start);

  if(ulsch_start < 0)
      ulsch_start = ulsch_start + (LTE_NUMBER_OF_SUBFRAMES_PER_FRAME*frame_parms->samples_per_tti);

  if (ulsch_start > (LTE_NUMBER_OF_SUBFRAMES_PER_FRAME*frame_parms->samples_per_tti))
      ulsch_start = ulsch_start % (LTE_NUMBER_OF_SUBFRAMES_PER_FRAME*frame_parms->samples_per_tti);

  //LOG_E(PHY,"ul-signal [subframe: %d, ulsch_start %d]\n",subframe_tx, ulsch_start);
#else //this is the normal case
  ulsch_start = (frame_parms->samples_per_tti*subframe_tx)-ue->N_TA_offset; //-ue->timing_advance;
#endif //else EXMIMO

#if defined(EXMIMO) || defined(OAI_USRP) || defined(OAI_BLADERF) || defined(OAI_LMSSDR)
  if (empty_subframe)
  {
//#if 1
      overflow = ulsch_start - 9*frame_parms->samples_per_tti;
      for (aa=0; aa<frame_parms->nb_antennas_tx; aa++) {

          memset(&ue->common_vars.txdata[aa][ulsch_start],0,4*cmin(frame_parms->samples_per_tti*LTE_NUMBER_OF_SUBFRAMES_PER_FRAME,ulsch_start+frame_parms->samples_per_tti));

          if (overflow> 0)
              memset(&ue->common_vars.txdata[aa][0],0,4*overflow);
      }
/*#else
      overflow = ulsch_start - 9*frame_parms->samples_per_tti;
      for (aa=0; aa<frame_parms->nb_antennas_tx; aa++) {
          for (k=ulsch_start; k<cmin(frame_parms->samples_per_tti*LTE_NUMBER_OF_SUBFRAMES_PER_FRAME,ulsch_start+frame_parms->samples_per_tti); k++) {
              ((short*)ue->common_vars.txdata[aa])[2*k] = 0;
              ((short*)ue->common_vars.txdata[aa])[2*k+1] = 0;
          }

          for (k=0; k<overflow; k++) {
              ((short*)ue->common_vars.txdata[aa])[2*k] = 0;
              ((short*)ue->common_vars.txdata[aa])[2*k+1] = 0;
          }
      }
#endif*/
      return;
  }
#endif

  if ((frame_tx%100) == 0)
    LOG_D(PHY,"[UE %d] Frame %d, subframe %d: ulsch_start = %d (rxoff %d, HW TA %d, timing advance %d, TA_offset %d\n",
	  ue->Mod_id,frame_tx,subframe_tx,
	  ulsch_start,
	  ue->rx_offset,
	  ue->hw_timing_advance,
	  ue->timing_advance,
	  ue->N_TA_offset);
  
  
  for (aa=0; aa<frame_parms->nb_antennas_tx; aa++) {
    if (frame_parms->Ncp == 1)
      PHY_ofdm_mod(&ue->common_vars.txdataF[aa][subframe_tx*nsymb*frame_parms->ofdm_symbol_size],
#if defined(EXMIMO) || defined(OAI_USRP) || defined(OAI_BLADERF) || defined(OAI_LMSSDR)
		   dummy_tx_buffer,
#else
		   &ue->common_vars.txdata[aa][ulsch_start],
#endif
		   frame_parms->ofdm_symbol_size,
		   nsymb,
		   frame_parms->nb_prefix_samples,
		   CYCLIC_PREFIX);
    else
      normal_prefix_mod(&ue->common_vars.txdataF[aa][subframe_tx*nsymb*frame_parms->ofdm_symbol_size],
#if defined(EXMIMO) || defined(OAI_USRP) || defined(OAI_BLADERF) || defined(OAI_LMSSDR)
			dummy_tx_buffer,
#else
			&ue->common_vars.txdata[aa][ulsch_start],
#endif
			nsymb,
			&ue->frame_parms);
    
    
#if defined(EXMIMO) || defined(OAI_USRP) || defined(OAI_BLADERF) || defined(OAI_LMSSDR)
    apply_7_5_kHz(ue,dummy_tx_buffer,0);
    apply_7_5_kHz(ue,dummy_tx_buffer,1);
#else
    apply_7_5_kHz(ue,&ue->common_vars.txdata[aa][ulsch_start],0);
    apply_7_5_kHz(ue,&ue->common_vars.txdata[aa][ulsch_start],1);
#endif
    
    
#if defined(EXMIMO) || defined(OAI_USRP) || defined(OAI_BLADERF) || defined(OAI_LMSSDR)
    overflow = ulsch_start - 9*frame_parms->samples_per_tti;
    
    
    for (k=ulsch_start,l=0; k<cmin(frame_parms->samples_per_tti*LTE_NUMBER_OF_SUBFRAMES_PER_FRAME,ulsch_start+frame_parms->samples_per_tti); k++,l++) {
      ((short*)ue->common_vars.txdata[aa])[2*k] = ((short*)dummy_tx_buffer)[2*l]<<4;
      ((short*)ue->common_vars.txdata[aa])[2*k+1] = ((short*)dummy_tx_buffer)[2*l+1]<<4;
    }
    
    for (k=0; k<overflow; k++,l++) {
      ((short*)ue->common_vars.txdata[aa])[2*k] = ((short*)dummy_tx_buffer)[2*l]<<4;
      ((short*)ue->common_vars.txdata[aa])[2*k+1] = ((short*)dummy_tx_buffer)[2*l+1]<<4;
    }
#if defined(EXMIMO)
    // handle switch before 1st TX subframe, guarantee that the slot prior to transmission is switch on
    for (k=ulsch_start - (frame_parms->samples_per_tti>>1) ; k<ulsch_start ; k++) {
      if (k<0)
	ue->common_vars.txdata[aa][k+frame_parms->samples_per_tti*LTE_NUMBER_OF_SUBFRAMES_PER_FRAME] &= 0xFFFEFFFE;
      else if (k>(frame_parms->samples_per_tti*LTE_NUMBER_OF_SUBFRAMES_PER_FRAME))
	ue->common_vars.txdata[aa][k-frame_parms->samples_per_tti*LTE_NUMBER_OF_SUBFRAMES_PER_FRAME] &= 0xFFFEFFFE;
      else
	ue->common_vars.txdata[aa][k] &= 0xFFFEFFFE;
    }
#endif
#endif
    /*
    only for debug
    LOG_I(PHY,"ul-signal [subframe: %d, ulsch_start %d, TA: %d, rxOffset: %d, timing_advance: %d, hw_timing_advance: %d]\n",subframe_tx, ulsch_start, ue->N_TA_offset, ue->rx_offset, ue->timing_advance, ue->hw_timing_advance);
    if( (crash == 1) && (subframe_tx == 0) )
    {
      LOG_E(PHY,"***** DUMP TX Signal [ulsch_start %d] *****\n",ulsch_start);
      write_output("txBuff.m","txSignal",&ue->common_vars.txdata[aa][ulsch_start],frame_parms->samples_per_tti,1,1);
    }
    */
    
  } //nb_antennas_tx
  
  stop_meas(&ue->ofdm_mod_stats);

  VCD_SIGNAL_DUMPER_DUMP_FUNCTION_BY_NAME(VCD_SIGNAL_DUMPER_FUNCTIONS_PHY_PROCEDURES_UE_TX_ULSCH_COMMON,VCD_FUNCTION_OUT);

}

void ue_prach_procedures(PHY_VARS_UE *ue,UE_rxtx_proc_t *proc,uint8_t eNB_id,uint8_t abstraction_flag,runmode_t mode) {

  int frame_tx = proc->frame_tx;
  int subframe_tx = proc->subframe_tx;
  int prach_power;
  PRACH_RESOURCES_t prach_resources_local;

  VCD_SIGNAL_DUMPER_DUMP_FUNCTION_BY_NAME(VCD_SIGNAL_DUMPER_FUNCTIONS_PHY_PROCEDURES_UE_TX_PRACH, VCD_FUNCTION_IN);

  ue->generate_prach=0;

  if (ue->mac_enabled==0){
    ue->prach_resources[eNB_id] = &prach_resources_local;
    prach_resources_local.ra_RNTI = 0xbeef;
    prach_resources_local.ra_PreambleIndex = 0;
  }

  if (ue->mac_enabled==1){
    // ask L2 for RACH transport
    if ((mode != rx_calib_ue) && (mode != rx_calib_ue_med) && (mode != rx_calib_ue_byp) && (mode != no_L2_connect) ) {
      LOG_D(PHY,"Getting PRACH resources\n");
      ue->prach_resources[eNB_id] = mac_xface->ue_get_rach(ue->Mod_id,
							   ue->CC_id,
							   frame_tx,
							   eNB_id,
							   subframe_tx);
      LOG_D(PHY,"Got prach_resources for eNB %d address %d, RRCCommon %d\n",eNB_id,ue->prach_resources[eNB_id],UE_mac_inst[ue->Mod_id].radioResourceConfigCommon);
      LOG_D(PHY,"Prach resources %p\n",ue->prach_resources[eNB_id]);
    }
  }
  
  if (ue->prach_resources[eNB_id]!=NULL) {
    
    ue->generate_prach=1;
    ue->prach_cnt=0;
#ifdef SMBV
    ue->prach_resources[eNB_id]->ra_PreambleIndex = 19;
#endif
#ifdef OAI_EMU
    ue->prach_PreambleIndex=ue->prach_resources[eNB_id]->ra_PreambleIndex;
#endif
    
    if (abstraction_flag == 0) {

      LOG_I(PHY,"mode %d\n",mode);
      
      if ((ue->mac_enabled==1) && (mode != calib_prach_tx)) {
	ue->tx_power_dBm[subframe_tx] = ue->prach_resources[eNB_id]->ra_PREAMBLE_RECEIVED_TARGET_POWER+get_PL(ue->Mod_id,ue->CC_id,eNB_id);
      }
      else {
	ue->tx_power_dBm[subframe_tx] = ue->tx_power_max_dBm;
	ue->prach_resources[eNB_id]->ra_PreambleIndex = 19;	      
      }
      
      LOG_I(PHY,"[UE  %d][RAPROC] Frame %d, Subframe %d : Generating PRACH, preamble %d, P0_PRACH %d, TARGET_RECEIVED_POWER %d dBm, PRACH TDD Resource index %d, RA-RNTI %d\n",
	    ue->Mod_id,
	    frame_tx,
	    subframe_tx,
	    ue->prach_resources[eNB_id]->ra_PreambleIndex,
		ue->tx_power_dBm[subframe_tx],
	    ue->prach_resources[eNB_id]->ra_PREAMBLE_RECEIVED_TARGET_POWER,
	    ue->prach_resources[eNB_id]->ra_TDD_map_index,
	    ue->prach_resources[eNB_id]->ra_RNTI);

      ue->tx_total_RE[subframe_tx] = 96;
      
#if defined(EXMIMO) || defined(OAI_USRP) || defined(OAI_BLADERF) || defined(OAI_LMSSDR)
      ue->prach_vars[eNB_id]->amp = get_tx_amp(ue->tx_power_dBm[subframe_tx],
					       ue->tx_power_max_dBm,
					       ue->frame_parms.N_RB_UL,
					       6);
#else
      ue->prach_vars[eNB_id]->amp = AMP;
#endif
      if ((mode == calib_prach_tx) && (((proc->frame_tx&0xfffe)%100)==0))
	LOG_D(PHY,"[UE  %d][RAPROC] Frame %d, Subframe %d : PRACH TX power %d dBm, amp %d\n",
	      ue->Mod_id,
	      proc->frame_rx,
	      proc->subframe_tx,
	      ue->tx_power_dBm[subframe_tx],
	      ue->prach_vars[eNB_id]->amp);
      
      
      //      start_meas(&ue->tx_prach);
      VCD_SIGNAL_DUMPER_DUMP_FUNCTION_BY_NAME(VCD_SIGNAL_DUMPER_FUNCTIONS_UE_GENERATE_PRACH, VCD_FUNCTION_IN);
      prach_power = generate_prach(ue,eNB_id,subframe_tx,frame_tx);
      VCD_SIGNAL_DUMPER_DUMP_FUNCTION_BY_NAME(VCD_SIGNAL_DUMPER_FUNCTIONS_UE_GENERATE_PRACH, VCD_FUNCTION_OUT);
      //      stop_meas(&ue->tx_prach);
      LOG_D(PHY,"[UE  %d][RAPROC] PRACH PL %d dB, power %d dBm, digital power %d dB (amp %d)\n",
	    ue->Mod_id,
	    get_PL(ue->Mod_id,ue->CC_id,eNB_id),
	    ue->tx_power_dBm[subframe_tx],
	    dB_fixed(prach_power),
	    ue->prach_vars[eNB_id]->amp);
    } else {
      UE_transport_info[ue->Mod_id][ue->CC_id].cntl.prach_flag=1;
      UE_transport_info[ue->Mod_id][ue->CC_id].cntl.prach_id=ue->prach_resources[eNB_id]->ra_PreambleIndex;
    }
    
    if (ue->mac_enabled==1){
      mac_xface->Msg1_transmitted(ue->Mod_id,
          ue->CC_id,
          frame_tx,
          eNB_id);
    }

    LOG_D(PHY,"[UE  %d][RAPROC] Frame %d, subframe %d: Generating PRACH (eNB %d) preamble index %d for UL, TX power %d dBm (PL %d dB), l3msg \n",
	  ue->Mod_id,frame_tx,subframe_tx,eNB_id,
	  ue->prach_resources[eNB_id]->ra_PreambleIndex,
	  ue->prach_resources[eNB_id]->ra_PREAMBLE_RECEIVED_TARGET_POWER+get_PL(ue->Mod_id,ue->CC_id,eNB_id),
	  get_PL(ue->Mod_id,ue->CC_id,eNB_id));
    
  }	  
  

  // if we're calibrating the PRACH kill the pointer to its resources so that the RA protocol doesn't continue
  if (mode == calib_prach_tx)
    ue->prach_resources[eNB_id]=NULL;
  
  LOG_D(PHY,"[UE %d] frame %d subframe %d : generate_prach %d, prach_cnt %d\n",
	ue->Mod_id,frame_tx,subframe_tx,ue->generate_prach,ue->prach_cnt);
  
  ue->prach_cnt++;
  
  if (ue->prach_cnt==3)
    ue->generate_prach=0;

  VCD_SIGNAL_DUMPER_DUMP_FUNCTION_BY_NAME(VCD_SIGNAL_DUMPER_FUNCTIONS_PHY_PROCEDURES_UE_TX_PRACH, VCD_FUNCTION_OUT);
}

void ue_ulsch_uespec_procedures(PHY_VARS_UE *ue,UE_rxtx_proc_t *proc,uint8_t eNB_id,uint8_t abstraction_flag) {

  int harq_pid;
  int frame_tx=proc->frame_tx;
  int subframe_tx=proc->subframe_tx;
  int Mod_id = ue->Mod_id;
  int CC_id = ue->CC_id;
  uint8_t Msg3_flag=0;
  uint16_t first_rb, nb_rb;
  unsigned int input_buffer_length;
  int i;
  int aa;
  int tx_amp;
  uint8_t ulsch_input_buffer[5477] __attribute__ ((aligned(32)));
  uint8_t access_mode;
  uint8_t Nbundled=0;
  uint8_t ack_status=0;

  VCD_SIGNAL_DUMPER_DUMP_FUNCTION_BY_NAME(VCD_SIGNAL_DUMPER_FUNCTIONS_PHY_PROCEDURES_UE_TX_ULSCH_UESPEC,VCD_FUNCTION_IN);

  // get harq_pid from subframe relationship
  harq_pid = subframe2harq_pid(&ue->frame_parms,
			       frame_tx,
			       subframe_tx);
  
  
  if (ue->mac_enabled == 1) {
    if ((ue->ulsch_Msg3_active[eNB_id] == 1) &&
	(ue->ulsch_Msg3_frame[eNB_id] == frame_tx) &&
	(ue->ulsch_Msg3_subframe[eNB_id] == subframe_tx)) { // Initial Transmission of Msg3
      
      ue->ulsch[eNB_id]->harq_processes[harq_pid]->subframe_scheduling_flag = 1;
      
      if (ue->ulsch[eNB_id]->harq_processes[harq_pid]->round==0)
	generate_ue_ulsch_params_from_rar(ue,
					  proc,
					  eNB_id);
      
      ue->ulsch[eNB_id]->power_offset = 14;
      LOG_D(PHY,"[UE  %d][RAPROC] Frame %d: Setting Msg3_flag in subframe %d, for harq_pid %d\n",
	    Mod_id,
	    frame_tx,
	    subframe_tx,
	    harq_pid);
      Msg3_flag = 1;
    } else {
      
      if (harq_pid==255) {
	LOG_E(PHY,"[UE%d] Frame %d subframe %d ulsch_decoding.c: FATAL ERROR: illegal harq_pid, returning\n",
	      Mod_id,frame_tx, subframe_tx);
	mac_xface->macphy_exit("Error in ulsch_decoding");
	VCD_SIGNAL_DUMPER_DUMP_FUNCTION_BY_NAME(VCD_SIGNAL_DUMPER_FUNCTIONS_PHY_PROCEDURES_UE_TX, VCD_FUNCTION_OUT);
	stop_meas(&ue->phy_proc_tx);
	return;
      }
      
      Msg3_flag=0;
    }
  }
  
  if (ue->ulsch[eNB_id]->harq_processes[harq_pid]->subframe_scheduling_flag == 1) {

    uint8_t isBad = 0;
    if (ue->frame_parms.N_RB_UL <= ue->ulsch[eNB_id]->harq_processes[harq_pid]->first_rb) {
      LOG_D(PHY,"Invalid PUSCH first_RB=%d for N_RB_UL=%d\n",
          ue->ulsch[eNB_id]->harq_processes[harq_pid]->first_rb,
          ue->frame_parms.N_RB_UL);
      isBad = 1;
    }
    if (ue->frame_parms.N_RB_UL < ue->ulsch[eNB_id]->harq_processes[harq_pid]->nb_rb) {
      LOG_D(PHY,"Invalid PUSCH num_RB=%d for N_RB_UL=%d\n",
          ue->ulsch[eNB_id]->harq_processes[harq_pid]->nb_rb,
          ue->frame_parms.N_RB_UL);
      isBad = 1;
    }
    if (0 > ue->ulsch[eNB_id]->harq_processes[harq_pid]->first_rb) {
      LOG_D(PHY,"Invalid PUSCH first_RB=%d\n",
          ue->ulsch[eNB_id]->harq_processes[harq_pid]->first_rb);
      isBad = 1;
    }
    if (0 >= ue->ulsch[eNB_id]->harq_processes[harq_pid]->nb_rb) {
      LOG_D(PHY,"Invalid PUSCH num_RB=%d\n",
          ue->ulsch[eNB_id]->harq_processes[harq_pid]->nb_rb);
      isBad = 1;
    }
    if (ue->frame_parms.N_RB_UL < (ue->ulsch[eNB_id]->harq_processes[harq_pid]->nb_rb + ue->ulsch[eNB_id]->harq_processes[harq_pid]->first_rb)) {
      LOG_D(PHY,"Invalid PUSCH num_RB=%d + first_RB=%d for N_RB_UL=%d\n",
          ue->ulsch[eNB_id]->harq_processes[harq_pid]->nb_rb,
          ue->ulsch[eNB_id]->harq_processes[harq_pid]->first_rb,
          ue->frame_parms.N_RB_UL);
      isBad = 1;
    }
    if ((0 > ue->ulsch[eNB_id]->harq_processes[harq_pid]->rvidx) ||
        (3 < ue->ulsch[eNB_id]->harq_processes[harq_pid]->rvidx)) {
      LOG_D(PHY,"Invalid PUSCH RV index=%d\n", ue->ulsch[eNB_id]->harq_processes[harq_pid]->rvidx);
      isBad = 1;
    }

    if (isBad) {
      LOG_D(PHY,"Skip PUSCH generation!\n");
      ue->ulsch[eNB_id]->harq_processes[harq_pid]->subframe_scheduling_flag = 0;
    }
  }
  if (ue->ulsch[eNB_id]->harq_processes[harq_pid]->subframe_scheduling_flag == 1) {
    
    ue->generate_ul_signal[eNB_id] = 1;
    
    // deactivate service request
    // ue->ulsch[eNB_id]->harq_processes[harq_pid]->subframe_scheduling_flag = 0;
    LOG_D(PHY,"Generating PUSCH (Abssubframe: %d.%d): harq-Id: %d, round: %d, MaxReTrans: %d \n",frame_tx,subframe_tx,harq_pid,ue->ulsch[eNB_id]->harq_processes[harq_pid]->round,ue->ulsch[eNB_id]->Mlimit);
    if (ue->ulsch[eNB_id]->harq_processes[harq_pid]->round >= (ue->ulsch[eNB_id]->Mlimit - 1))
    {
        LOG_D(PHY,"PUSCH MAX Retransmission acheived ==> send last pusch (%d) \n");
        ue->ulsch[eNB_id]->harq_processes[harq_pid]->subframe_scheduling_flag = 0;
        ue->ulsch[eNB_id]->harq_processes[harq_pid]->round  = 0;
    }
    
    ack_status = get_ack(&ue->frame_parms,
			 ue->dlsch[eNB_id][0]->harq_ack,
			 subframe_tx,
			 ue->ulsch[eNB_id]->o_ACK);
    Nbundled = ack_status;
    first_rb = ue->ulsch[eNB_id]->harq_processes[harq_pid]->first_rb;
    nb_rb = ue->ulsch[eNB_id]->harq_processes[harq_pid]->nb_rb;
    
    
    
    

    if (ack_status > 0) {

      // check if we received a PDSCH at subframe_tx - 4
      // ==> send ACK/NACK on PUSCH
      if( (ue->dlsch[eNB_id][0]->harq_ack[proc->subframe_rx].send_harq_status) == 1)
      {
          ue->ulsch[eNB_id]->harq_processes[harq_pid]->O_ACK = 1;
      }
      else
      {
          ue->ulsch[eNB_id]->harq_processes[harq_pid]->O_ACK = 0;
      }

#if T_TRACER
    if(ue->ulsch[eNB_id]->o_ACK[0])
    {
    	LOG_I(PHY,"PUSCH ACK\n");
        T(T_UE_PHY_DLSCH_UE_ACK, T_INT(eNB_id), T_INT(frame_tx%1024), T_INT(subframe_tx), T_INT(Mod_id), T_INT(ue->dlsch[eNB_id][0]->rnti),
                      T_INT(ue->dlsch[eNB_id][0]->current_harq_pid));
    }
    else
    {
    	LOG_I(PHY,"PUSCH NACK\n");
        T(T_UE_PHY_DLSCH_UE_NACK, T_INT(eNB_id), T_INT(frame_tx%1024), T_INT(subframe_tx), T_INT(Mod_id), T_INT(ue->dlsch[eNB_id][0]->rnti),
                      T_INT(ue->dlsch[eNB_id][0]->current_harq_pid));
    }
#endif

      LOG_D(PHY,"[UE  %d][PDSCH %x] Frame %d subframe %d Generating ACK (%d,%d) for %d bits on PUSCH\n",
        Mod_id,
        ue->ulsch[eNB_id]->rnti,
        frame_tx,subframe_tx,
        ue->ulsch[eNB_id]->o_ACK[0],ue->ulsch[eNB_id]->o_ACK[1],
        ue->ulsch[eNB_id]->harq_processes[harq_pid]->O_ACK);
    }

#ifdef DEBUG_PHY_PROC
        LOG_D(PHY,
              "[UE  %d][PUSCH %d] Frame %d subframe %d Generating PUSCH : first_rb %d, nb_rb %d, round %d, mcs %d, rv %d, cyclic_shift %d (cyclic_shift_common %d,n_DMRS2 %d,n_PRS %d), ACK (%d,%d), O_ACK %d, bundling %d\n",
	  Mod_id,harq_pid,frame_tx,subframe_tx,
	  first_rb,nb_rb,
	  ue->ulsch[eNB_id]->harq_processes[harq_pid]->round,
	  ue->ulsch[eNB_id]->harq_processes[harq_pid]->mcs,
	  ue->ulsch[eNB_id]->harq_processes[harq_pid]->rvidx,
	  (ue->frame_parms.pusch_config_common.ul_ReferenceSignalsPUSCH.cyclicShift+
	   ue->ulsch[eNB_id]->harq_processes[harq_pid]->n_DMRS2+
	   ue->frame_parms.pusch_config_common.ul_ReferenceSignalsPUSCH.nPRS[subframe_tx<<1])%12,
	  ue->frame_parms.pusch_config_common.ul_ReferenceSignalsPUSCH.cyclicShift,
	  ue->ulsch[eNB_id]->harq_processes[harq_pid]->n_DMRS2,
	  ue->frame_parms.pusch_config_common.ul_ReferenceSignalsPUSCH.nPRS[subframe_tx<<1],
	  ue->ulsch[eNB_id]->o_ACK[0],ue->ulsch[eNB_id]->o_ACK[1],
	  ue->ulsch[eNB_id]->harq_processes[harq_pid]->O_ACK,
	  ue->ulsch[eNB_id]->bundling);
#endif
    
    
    
    
    
    if (Msg3_flag == 1) {
      LOG_I(PHY,"[UE  %d][RAPROC] Frame %d, Subframe %d Generating (RRCConnectionRequest) Msg3 (nb_rb %d, first_rb %d, round %d, rvidx %d) Msg3: %x.%x.%x|%x.%x.%x.%x.%x.%x\n",Mod_id,frame_tx,
	    subframe_tx,
	    ue->ulsch[eNB_id]->harq_processes[harq_pid]->nb_rb,
	    ue->ulsch[eNB_id]->harq_processes[harq_pid]->first_rb,
	    ue->ulsch[eNB_id]->harq_processes[harq_pid]->round,
	    ue->ulsch[eNB_id]->harq_processes[harq_pid]->rvidx,
	    ue->prach_resources[eNB_id]->Msg3[0],
	    ue->prach_resources[eNB_id]->Msg3[1],
	    ue->prach_resources[eNB_id]->Msg3[2],
	    ue->prach_resources[eNB_id]->Msg3[3],
	    ue->prach_resources[eNB_id]->Msg3[4],
	    ue->prach_resources[eNB_id]->Msg3[5],
	    ue->prach_resources[eNB_id]->Msg3[6],
	    ue->prach_resources[eNB_id]->Msg3[7],
	    ue->prach_resources[eNB_id]->Msg3[8]);
      
      start_meas(&ue->ulsch_encoding_stats);
      
      if (abstraction_flag==0) {
	if (ulsch_encoding(ue->prach_resources[eNB_id]->Msg3,
			   ue,
			   harq_pid,
			   eNB_id,
			   ue->transmission_mode[eNB_id],0,0)!=0) {
	  LOG_E(PHY,"ulsch_coding.c: FATAL ERROR: returning\n");
	  mac_xface->macphy_exit("Error in ulsch_coding");
	  VCD_SIGNAL_DUMPER_DUMP_FUNCTION_BY_NAME(VCD_SIGNAL_DUMPER_FUNCTIONS_PHY_PROCEDURES_UE_TX, VCD_FUNCTION_OUT);
	  stop_meas(&ue->phy_proc_tx);
	  return;
	}
      }
      
#ifdef PHY_ABSTRACTION
      else {
	ulsch_encoding_emul(ue->prach_resources[eNB_id]->Msg3,ue,eNB_id,harq_pid,0);
      }
      
#endif
      
      stop_meas(&ue->ulsch_encoding_stats);
      
      if (ue->mac_enabled == 1) {
	// signal MAC that Msg3 was sent
	mac_xface->Msg3_transmitted(Mod_id,
				    CC_id,
				    frame_tx,
				    eNB_id);
      }
    } // Msg3_flag==1
    else {
      input_buffer_length = ue->ulsch[eNB_id]->harq_processes[harq_pid]->TBS/8;
      
      if (ue->mac_enabled==1) {
	//  LOG_D(PHY,"[UE  %d] ULSCH : Searching for MAC SDUs\n",Mod_id);
	if (ue->ulsch[eNB_id]->harq_processes[harq_pid]->round==0) {
	  //if (ue->ulsch[eNB_id]->harq_processes[harq_pid]->calibration_flag == 0) {
	  access_mode=SCHEDULED_ACCESS;
	  mac_xface->ue_get_sdu(Mod_id,
				CC_id,
				frame_tx,
				subframe_tx,
				eNB_id,
				ulsch_input_buffer,
				input_buffer_length,
				&access_mode);
	}
	
#ifdef DEBUG_PHY_PROC
#ifdef DEBUG_ULSCH
	LOG_D(PHY,"[UE] Frame %d, subframe %d : ULSCH SDU (TX harq_pid %d)  (%d bytes) : \n",frame_tx,subframe_tx,harq_pid, ue->ulsch[eNB_id]->harq_processes[harq_pid]->TBS>>3);
	
	for (i=0; i<ue->ulsch[eNB_id]->harq_processes[harq_pid]->TBS>>3; i++)
	  LOG_T(PHY,"%x.",ulsch_input_buffer[i]);
	
	LOG_T(PHY,"\n");
#endif
#endif
      }
      else {
	unsigned int taus(void);
	
	for (i=0; i<input_buffer_length; i++)
	  ulsch_input_buffer[i]= (uint8_t)(taus()&0xff);
	
      }
      
      start_meas(&ue->ulsch_encoding_stats);
      
      if (abstraction_flag==0) {
	
	if (ulsch_encoding(ulsch_input_buffer,
			   ue,
			   harq_pid,
			   eNB_id,
         ue->transmission_mode[eNB_id],0,
         Nbundled)!=0) {
	  LOG_E(PHY,"ulsch_coding.c: FATAL ERROR: returning\n");
	  VCD_SIGNAL_DUMPER_DUMP_FUNCTION_BY_NAME(VCD_SIGNAL_DUMPER_FUNCTIONS_PHY_PROCEDURES_UE_TX, VCD_FUNCTION_OUT);
	  stop_meas(&ue->phy_proc_tx);
	  return;
	}
      }
      
#ifdef PHY_ABSTRACTION
      else {
	ulsch_encoding_emul(ulsch_input_buffer,ue,eNB_id,harq_pid,0);
      }
      
#endif
      stop_meas(&ue->ulsch_encoding_stats);
    }
    
    if (abstraction_flag == 0) {
      if (ue->mac_enabled==1) {
	pusch_power_cntl(ue,proc,eNB_id,1, abstraction_flag);
	ue->tx_power_dBm[subframe_tx] = ue->ulsch[eNB_id]->Po_PUSCH;
      }
      else {
	ue->tx_power_dBm[subframe_tx] = ue->tx_power_max_dBm;
      }
      ue->tx_total_RE[subframe_tx] = nb_rb*12;
      
#if defined(EXMIMO) || defined(OAI_USRP) || defined(OAI_BLADERF) || defined(OAI_LMSSDR)
      tx_amp = get_tx_amp(ue->tx_power_dBm[subframe_tx],
			  ue->tx_power_max_dBm,
			  ue->frame_parms.N_RB_UL,
			  nb_rb);
#else
      tx_amp = AMP;
#endif
#if T_TRACER
      T(T_UE_PHY_PUSCH_TX_POWER, T_INT(eNB_id),T_INT(Mod_id), T_INT(frame_tx%1024), T_INT(subframe_tx),T_INT(ue->tx_power_dBm[subframe_tx]),
                    T_INT(tx_amp),T_INT(ue->ulsch[eNB_id]->f_pusch),T_INT(get_PL(Mod_id,0,eNB_id)),T_INT(nb_rb));
#endif
      LOG_D(PHY,"[UE  %d][PUSCH %d] Frame %d subframe %d, generating PUSCH, Po_PUSCH: %d dBm (max %d dBm), amp %d\n",
	    Mod_id,harq_pid,frame_tx,subframe_tx,ue->tx_power_dBm[subframe_tx],ue->tx_power_max_dBm, tx_amp);
      start_meas(&ue->ulsch_modulation_stats);
      ulsch_modulation(ue->common_vars.txdataF,
		       tx_amp,
		       frame_tx,
		       subframe_tx,
		       &ue->frame_parms,
		       ue->ulsch[eNB_id]);
      for (aa=0; aa<1/*frame_parms->nb_antennas_tx*/; aa++)
	generate_drs_pusch(ue,
			   proc,
			   eNB_id,
			   tx_amp,
			   subframe_tx,
			   first_rb,
			   nb_rb,
			   aa);
      
      stop_meas(&ue->ulsch_modulation_stats);
    }
    
    if (abstraction_flag==1) {
      // clear SR
      ue->sr[subframe_tx]=0;
    }
  } // subframe_scheduling_flag==1

  VCD_SIGNAL_DUMPER_DUMP_FUNCTION_BY_NAME(VCD_SIGNAL_DUMPER_FUNCTIONS_PHY_PROCEDURES_UE_TX_ULSCH_UESPEC,VCD_FUNCTION_OUT);

}

void ue_srs_procedures(PHY_VARS_UE *ue,UE_rxtx_proc_t *proc,uint8_t eNB_id,uint8_t abstraction_flag)
{

  //LTE_DL_FRAME_PARMS *frame_parms = &ue->frame_parms;
  //int8_t  frame_tx    = proc->frame_tx;
  int8_t  subframe_tx = proc->subframe_tx;
  int16_t tx_amp;
  int16_t Po_SRS;
  uint8_t nb_rb_srs;

  SOUNDINGRS_UL_CONFIG_DEDICATED *pSoundingrs_ul_config_dedicated=&ue->soundingrs_ul_config_dedicated[eNB_id];
  uint8_t isSrsTxOccasion = pSoundingrs_ul_config_dedicated->srsUeSubframe;

  if(isSrsTxOccasion)
  {
    ue->generate_ul_signal[eNB_id] = 1;
    if (ue->mac_enabled==1)
    {
      srs_power_cntl(ue,proc,eNB_id, (uint8_t*)(&nb_rb_srs), abstraction_flag);
      Po_SRS = ue->ulsch[eNB_id]->Po_SRS;
    }
    else
    {
      Po_SRS = ue->tx_power_max_dBm;
    }

#if defined(EXMIMO) || defined(OAI_USRP) || defined(OAI_BLADERF) || defined(OAI_LMSSDR)
    if (ue->mac_enabled==1)
    {
    tx_amp = get_tx_amp(Po_SRS,
                        ue->tx_power_max_dBm,
                        ue->frame_parms.N_RB_UL,
                        nb_rb_srs);
    }
    else
    {
        tx_amp = AMP;
    }
#else
      tx_amp = AMP;
#endif
    LOG_D(PHY,"SRS PROC; TX_MAX_POWER %d, Po_SRS %d, NB_RB_UL %d, NB_RB_SRS %d TX_AMPL %d\n",ue->tx_power_max_dBm,
            Po_SRS,
            ue->frame_parms.N_RB_UL,
            nb_rb_srs,
            tx_amp);

    generate_srs_tx(ue, eNB_id, tx_amp, subframe_tx);
  }
}

int16_t get_pucch2_cqi(PHY_VARS_UE *ue,int eNB_id,int *len) {

  if ((ue->transmission_mode[eNB_id]<4)||
      (ue->transmission_mode[eNB_id]==7)) { // Mode 1-0 feedback
    // 4-bit CQI message
    *len=4;
    return(sinr2cqi((double)ue->measurements.wideband_cqi_avg[eNB_id],
		    ue->transmission_mode[eNB_id]));
  }
  else { // Mode 1-1 feedback, later
    *len=0;
    // 2-antenna ports RI=1, 6 bits (2 PMI, 4 CQI)

    // 2-antenna ports RI=2, 8 bits (1 PMI, 7 CQI/DIFF CQI)
    return(0);
  }
}


int16_t get_pucch2_ri(PHY_VARS_UE *ue,int eNB_id) {

  return(1);
}

void ue_pucch_procedures(PHY_VARS_UE *ue,UE_rxtx_proc_t *proc,uint8_t eNB_id,uint8_t abstraction_flag) {


  uint8_t pucch_ack_payload[2];
  uint8_t n1_pucch,n2_pucch;
  ANFBmode_t bundling_flag;
  PUCCH_FMT_t format;

  uint8_t SR_payload;
  uint16_t CQI_payload;
  uint16_t RI_payload;

  LTE_DL_FRAME_PARMS *frame_parms = &ue->frame_parms;
  int frame_tx=proc->frame_tx;
  int subframe_tx=proc->subframe_tx;
  int Mod_id = ue->Mod_id;
  int CC_id = ue->CC_id;
  int tx_amp;
  int16_t Po_PUCCH;
  uint8_t ack_status=0;

  VCD_SIGNAL_DUMPER_DUMP_FUNCTION_BY_NAME(VCD_SIGNAL_DUMPER_FUNCTIONS_PHY_PROCEDURES_UE_TX_PUCCH,VCD_FUNCTION_IN);
  
  SOUNDINGRS_UL_CONFIG_DEDICATED *pSoundingrs_ul_config_dedicated=&ue->soundingrs_ul_config_dedicated[eNB_id];

  // 36.213 8.2
  /*if ackNackSRS_SimultaneousTransmission ==  TRUE and in the cell specific SRS subframes UE shall transmit
    ACK/NACK and SR using the shortened PUCCH format. This shortened PUCCH format shall be used in a cell
    specific SRS subframe even if the UE does not transmit SRS in that subframe
  */

  int harq_pid = subframe2harq_pid(&ue->frame_parms,
                                   frame_tx,
                                   subframe_tx);

  if(ue->ulsch[eNB_id]->harq_processes[harq_pid]->subframe_scheduling_flag)
  {
      LOG_D(PHY,"PUSCH is programmed on this subframe [pid %d] AbsSuframe %d.%d ==> Skip PUCCH transmission \n",harq_pid,frame_tx,subframe_tx);
      VCD_SIGNAL_DUMPER_DUMP_FUNCTION_BY_NAME(VCD_SIGNAL_DUMPER_FUNCTIONS_PHY_PROCEDURES_UE_TX_PUCCH,VCD_FUNCTION_OUT);
      return;
  }

  uint8_t isShortenPucch = (pSoundingrs_ul_config_dedicated->srsCellSubframe && frame_parms->soundingrs_ul_config_common.ackNackSRS_SimultaneousTransmission);

  bundling_flag = ue->pucch_config_dedicated[eNB_id].tdd_AckNackFeedbackMode;
  
  if ((frame_parms->frame_type==FDD) ||
      (bundling_flag==bundling)    ||
      ((frame_parms->frame_type==TDD)&&(frame_parms->tdd_config==1)&&((subframe_tx!=2)||(subframe_tx!=7)))) {
    format = pucch_format1a;
    LOG_D(PHY,"[UE] PUCCH 1a\n");
  } else {
    format = pucch_format1b;
    LOG_D(PHY,"[UE] PUCCH 1b\n");
  }
  
  // Check for SR and do ACK/NACK accordingly
  if (is_SR_TXOp(ue,proc,eNB_id)==1) {
    LOG_D(PHY,"[UE %d][SR %x] Frame %d subframe %d: got SR_TXOp, Checking for SR for PUSCH from MAC\n",
	  Mod_id,ue->pdcch_vars[eNB_id]->crnti,frame_tx,subframe_tx);
    
    if (ue->mac_enabled==1) {
      SR_payload = mac_xface->ue_get_SR(Mod_id,
					CC_id,
					frame_tx,
					eNB_id,
					ue->pdcch_vars[eNB_id]->crnti,
					subframe_tx); // subframe used for meas gap
    }
    else {
      SR_payload = 1;
    }
	    
    if (SR_payload>0) {
      ue->generate_ul_signal[eNB_id] = 1;
      LOG_D(PHY,"[UE %d][SR %x] Frame %d subframe %d got the SR for PUSCH is %d\n",
	    Mod_id,ue->pdcch_vars[eNB_id]->crnti,frame_tx,subframe_tx,SR_payload);
    } else {
      ue->sr[subframe_tx]=0;
    }
  } else {
    SR_payload=0;
  }
        	  
  ack_status = get_ack(&ue->frame_parms,
      ue->dlsch[eNB_id][0]->harq_ack,
      subframe_tx,pucch_ack_payload);
  if (ack_status > 0) {
    // we need to transmit ACK/NAK in this subframe
	    
    ue->generate_ul_signal[eNB_id] = 1;
	    
    if ((frame_parms->frame_type == TDD) && (SR_payload>0)) {
      format = pucch_format1b;
    }

    n1_pucch = get_n1_pucch(ue,
        proc,
        ue->dlsch[eNB_id][0]->harq_ack,
        eNB_id,
        pucch_ack_payload,
        SR_payload);
	    
    if (ue->mac_enabled == 1) {
      Po_PUCCH = pucch_power_cntl(ue,proc,subframe_tx,eNB_id,format);
    } 
    else {
      Po_PUCCH = ue->tx_power_max_dBm;
    }
    ue->tx_power_dBm[subframe_tx] = Po_PUCCH;
    ue->tx_total_RE[subframe_tx] = 12;
	    
#if defined(EXMIMO) || defined(OAI_USRP) || defined(OAI_BLADERF) || defined(OAI_LMSSDR)
    tx_amp = get_tx_amp(Po_PUCCH,
			ue->tx_power_max_dBm,
			ue->frame_parms.N_RB_UL,
			1);
#else
    tx_amp = AMP;
#endif
#if T_TRACER
      T(T_UE_PHY_PUCCH_TX_POWER, T_INT(eNB_id),T_INT(Mod_id), T_INT(frame_tx%1024), T_INT(subframe_tx),T_INT(ue->tx_power_dBm[subframe_tx]),
                    T_INT(tx_amp),T_INT(ue->dlsch[eNB_id][0]->g_pucch),T_INT(get_PL(ue->Mod_id,ue->CC_id,eNB_id)));
#endif
    if (SR_payload>0) {
      LOG_D(PHY,"[UE  %d][SR %x] Frame %d subframe %d Generating PUCCH %s payload %d,%d (with SR for PUSCH), an_srs_simultanous %d, shorten_pucch %d, n1_pucch %d, Po_PUCCH, amp %d\n",
	    Mod_id,
	    ue->dlsch[eNB_id][0]->rnti,
                  frame_tx % 1024, subframe_tx,
                  (format == pucch_format1a? "1a": (
                   format == pucch_format1b? "1b" : "??")),               
	    pucch_ack_payload[0],pucch_ack_payload[1],
		frame_parms->soundingrs_ul_config_common.ackNackSRS_SimultaneousTransmission,
	    isShortenPucch,    	    
	    ue->scheduling_request_config[eNB_id].sr_PUCCH_ResourceIndex,
	    Po_PUCCH,
	    tx_amp);
    } else {
      LOG_D(PHY,"[UE  %d][PDSCH %x] Frame %d subframe %d Generating PUCCH %s, an_srs_simultanous %d, shorten_pucch %d, n1_pucch %d, b[0]=%d,b[1]=%d (SR_Payload %d), Po_PUCCH %d, amp %d\n",
	    Mod_id,
	    ue->dlsch[eNB_id][0]->rnti,
	                frame_tx, subframe_tx,
                  (format == pucch_format1a? "1a": (
                   format == pucch_format1b? "1b" : "??")),
		frame_parms->soundingrs_ul_config_common.ackNackSRS_SimultaneousTransmission,
	    isShortenPucch,
	    n1_pucch,pucch_ack_payload[0],pucch_ack_payload[1],SR_payload,
	    Po_PUCCH,
	    tx_amp);
    }

#if T_TRACER
    if(pucch_ack_payload[0])
    {
    	LOG_I(PHY,"PUCCH ACK\n");
        T(T_UE_PHY_DLSCH_UE_ACK, T_INT(eNB_id), T_INT(frame_tx%1024), T_INT(subframe_tx), T_INT(Mod_id), T_INT(ue->dlsch[eNB_id][0]->rnti),
                      T_INT(ue->dlsch[eNB_id][0]->current_harq_pid));
    }
    else
    {
    	LOG_I(PHY,"PUCCH NACK\n");
        T(T_UE_PHY_DLSCH_UE_NACK, T_INT(eNB_id), T_INT(frame_tx%1024), T_INT(subframe_tx), T_INT(Mod_id), T_INT(ue->dlsch[eNB_id][0]->rnti),
                      T_INT(ue->dlsch[eNB_id][0]->current_harq_pid));
    }
#endif
	    
    if (abstraction_flag == 0) {
	      
      generate_pucch1x(ue->common_vars.txdataF,
		       &ue->frame_parms,
		       ue->ncs_cell,
		       format,
		       &ue->pucch_config_dedicated[eNB_id],
		       n1_pucch,
		       isShortenPucch,  // shortened format
		       pucch_ack_payload,
		       tx_amp,
		       subframe_tx);
	      
    } else {
#ifdef PHY_ABSTRACTION
      LOG_D(PHY,"Calling generate_pucch_emul ... (ACK %d %d, SR %d)\n",pucch_ack_payload[0],pucch_ack_payload[1],SR_payload);
      generate_pucch_emul(ue,
			  proc,
			  format,
			  ue->frame_parms.pucch_config_common.nCS_AN,
			  pucch_ack_payload,
			  SR_payload);
#endif
    }
  } else if (SR_payload==1) { // no ACK/NAK but SR is triggered by MAC

    if (ue->mac_enabled == 1) {
      Po_PUCCH = pucch_power_cntl(ue,proc,subframe_tx,eNB_id,pucch_format1);
    }
    else {
      Po_PUCCH = ue->tx_power_max_dBm;
    }
    ue->tx_power_dBm[subframe_tx] = Po_PUCCH;
    ue->tx_total_RE[subframe_tx] = 12;
	    
#if defined(EXMIMO) || defined(OAI_USRP) || defined(OAI_BLADERF) || defined(OAI_LMSSDR)
    tx_amp =  get_tx_amp(Po_PUCCH,
			 ue->tx_power_max_dBm,
			 ue->frame_parms.N_RB_UL,
			 1);
#else
    tx_amp = AMP;
#endif
#if T_TRACER
    T(T_UE_PHY_PUCCH_TX_POWER, T_INT(eNB_id),T_INT(Mod_id), T_INT(frame_tx%1024), T_INT(subframe_tx),T_INT(ue->tx_power_dBm[subframe_tx]),
                  T_INT(tx_amp),T_INT(ue->dlsch[eNB_id][0]->g_pucch),T_INT(get_PL(ue->Mod_id,ue->CC_id,eNB_id)));
#endif
    LOG_D(PHY,"[UE  %d][SR %x] Frame %d subframe %d Generating PUCCH 1 (SR for PUSCH), an_srs_simultanous %d, shorten_pucch %d, n1_pucch %d, Po_PUCCH %d\n",
	  Mod_id,
	  ue->dlsch[eNB_id][0]->rnti,
	  frame_tx, subframe_tx,
	  frame_parms->soundingrs_ul_config_common.ackNackSRS_SimultaneousTransmission,
	  isShortenPucch,
	  ue->scheduling_request_config[eNB_id].sr_PUCCH_ResourceIndex,
	  Po_PUCCH);
	    
    if (abstraction_flag == 0) {
	      
      generate_pucch1x(ue->common_vars.txdataF,
		       &ue->frame_parms,
		       ue->ncs_cell,
		       pucch_format1,
		       &ue->pucch_config_dedicated[eNB_id],
		       ue->scheduling_request_config[eNB_id].sr_PUCCH_ResourceIndex,
		       isShortenPucch,  // shortened format
		       pucch_ack_payload,  // this is ignored anyway, we just need a pointer
		       tx_amp,
		       subframe_tx);
    } else {
      LOG_D(PHY,"Calling generate_pucch_emul ...\n");
      generate_pucch_emul(ue,
			  proc,
			  pucch_format1,
			  ue->frame_parms.pucch_config_common.nCS_AN,
			  pucch_ack_payload,
			  SR_payload);

    }
  } // SR_Payload==1

  VCD_SIGNAL_DUMPER_DUMP_FUNCTION_BY_NAME(VCD_SIGNAL_DUMPER_FUNCTIONS_PHY_PROCEDURES_UE_TX_PUCCH,VCD_FUNCTION_OUT);
  
  // PUCCH 2x

  if (ue->generate_ul_signal[eNB_id] == 0) { // we have not generated ACK/NAK/SR in this subframe

    n2_pucch = ue->cqi_report_config[eNB_id].CQI_ReportPeriodic.cqi_PUCCH_ResourceIndex;
    // only use format2 for now, i.e. now ACK/NAK - CQI multiplexing
    format = pucch_format2;

    // Periodic CQI report
    if ((ue->cqi_report_config[eNB_id].CQI_ReportPeriodic.cqi_PMI_ConfigIndex>0)&&
	(is_cqi_TXOp(ue,proc,eNB_id)==1)){

      if (ue->mac_enabled == 1) {
	Po_PUCCH = pucch_power_cntl(ue,proc,subframe_tx,eNB_id,format);
      }
      else {
	Po_PUCCH = ue->tx_power_max_dBm;
      }
      ue->tx_power_dBm[subframe_tx] = Po_PUCCH;
      ue->tx_total_RE[subframe_tx] = 12;
      
#if defined(EXMIMO) || defined(OAI_USRP) || defined(OAI_BLADERF) || defined(OAI_LMSSDR)
      tx_amp =  get_tx_amp(Po_PUCCH,
			   ue->tx_power_max_dBm,
			   ue->frame_parms.N_RB_UL,
			   1);
#else
      tx_amp = AMP;
#endif
#if T_TRACER
      T(T_UE_PHY_PUCCH_TX_POWER, T_INT(eNB_id),T_INT(Mod_id), T_INT(frame_tx%1024), T_INT(subframe_tx),T_INT(ue->tx_power_dBm[subframe_tx]),
                    T_INT(tx_amp),T_INT(ue->dlsch[eNB_id][0]->g_pucch),T_INT(get_PL(ue->Mod_id,ue->CC_id,eNB_id)));
#endif
      LOG_D(PHY,"[UE  %d][RNTI %x] AbsSubFrame %d.%d Generating PUCCH 2 (CQI), n2_pucch %d, Po_PUCCH %d, isShortenPucch %d, amp %d\n",
	    Mod_id,
	    ue->dlsch[eNB_id][0]->rnti,
	    frame_tx, subframe_tx,
	    n2_pucch,
	    Po_PUCCH,
	    isShortenPucch,
	    tx_amp);
      
      int len;
      // get the payload : < 12 bits, returned in len
      CQI_payload = get_pucch2_cqi(ue,eNB_id,&len);
      generate_pucch2x(ue->common_vars.txdataF,
		       &ue->frame_parms,
		       ue->ncs_cell,
		       format,
		       &ue->pucch_config_dedicated[eNB_id],
		       n2_pucch,
		       &CQI_payload,
		       len,          // A
		       0,            // B2 not needed
		       tx_amp,
		       subframe_tx,
		       ue->pdcch_vars[eNB_id]->crnti);

      ue->generate_ul_signal[eNB_id] = 1;
    }
    // Periodic RI report
    else if ((ue->cqi_report_config[eNB_id].CQI_ReportPeriodic.ri_ConfigIndex>0) &&
	     (is_ri_TXOp(ue,proc,eNB_id)==1)){

      if (ue->mac_enabled == 1) {
	Po_PUCCH = pucch_power_cntl(ue,proc,subframe_tx,eNB_id,format);
      }
      else {
	Po_PUCCH = ue->tx_power_max_dBm;
      }
      ue->tx_power_dBm[subframe_tx] = Po_PUCCH;
      ue->tx_total_RE[subframe_tx] = 12;
#if T_TRACER
      T(T_UE_PHY_PUCCH_TX_POWER, T_INT(eNB_id),T_INT(Mod_id), T_INT(frame_tx%1024), T_INT(subframe_tx),T_INT(ue->tx_power_dBm[subframe_tx]),
                    T_INT(tx_amp),T_INT(ue->dlsch[eNB_id][0]->g_pucch),T_INT(get_PL(ue->Mod_id,ue->CC_id,eNB_id)));
#endif
#if defined(EXMIMO) || defined(OAI_USRP) || defined(OAI_BLADERF) || defined(OAI_LMSSDR)
      tx_amp =  get_tx_amp(Po_PUCCH,
			   ue->tx_power_max_dBm,
			   ue->frame_parms.N_RB_UL,
			   1);
#else
      tx_amp = AMP;
#endif
      LOG_D(PHY,"[UE  %d][RNTI %x] AbsSubFrame %d.%d Generating PUCCH 2 (RI), n2_pucch %d, Po_PUCCH %d, isShortenPucch %d, amp %d\n",
	    Mod_id,
	    ue->dlsch[eNB_id][0]->rnti,
	    frame_tx, subframe_tx,
	    n2_pucch,
	    Po_PUCCH,
	    isShortenPucch,
	    tx_amp);

      RI_payload = get_pucch2_ri(ue,eNB_id);

      generate_pucch2x(ue->common_vars.txdataF,
		       &ue->frame_parms,
		       ue->ncs_cell,
		       format,
		       &ue->pucch_config_dedicated[eNB_id],
		       n2_pucch,
		       &RI_payload,
		       1,            // A
		       0,            // B2 not needed
		       tx_amp,
		       subframe_tx,
		       ue->pdcch_vars[eNB_id]->crnti);
      
      ue->generate_ul_signal[eNB_id] = 1;
    }
  }

  VCD_SIGNAL_DUMPER_DUMP_FUNCTION_BY_NAME(VCD_SIGNAL_DUMPER_FUNCTIONS_PHY_PROCEDURES_UE_TX_PUCCH,VCD_FUNCTION_OUT);

}

void phy_procedures_UE_TX(PHY_VARS_UE *ue,UE_rxtx_proc_t *proc,uint8_t eNB_id,uint8_t abstraction_flag,runmode_t mode,relaying_type_t r_type) {
  

  LTE_DL_FRAME_PARMS *frame_parms=&ue->frame_parms;
  int32_t ulsch_start=0;
  int subframe_tx = proc->subframe_tx;
  int frame_tx = proc->frame_tx;
  unsigned int aa;
  



  VCD_SIGNAL_DUMPER_DUMP_FUNCTION_BY_NAME(VCD_SIGNAL_DUMPER_FUNCTIONS_PHY_PROCEDURES_UE_TX,VCD_FUNCTION_IN);

#if T_TRACER
  T(T_UE_PHY_UL_TICK, T_INT(ue->Mod_id), T_INT(frame_tx%1024), T_INT(subframe_tx));
#endif

  ue->generate_ul_signal[eNB_id] = 0;

  start_meas(&ue->phy_proc_tx);

#ifdef EMOS
  //phy_procedures_emos_UE_TX(next_slot);
#endif

  ue->tx_power_dBm[subframe_tx]=-127;
      
  if (abstraction_flag==0) {
    for (aa=0; aa<frame_parms->nb_antennas_tx; aa++) {
      memset(&ue->common_vars.txdataF[aa][subframe_tx*frame_parms->ofdm_symbol_size*frame_parms->symbols_per_tti],
	     0,
	     frame_parms->ofdm_symbol_size*frame_parms->symbols_per_tti*sizeof(int32_t));
    }
  }
      
  if (ue->UE_mode[eNB_id] != PRACH) {
    // check cell srs subframe and ue srs subframe. This has an impact on pusch encoding
    ue_compute_srs_occasion(ue,proc,eNB_id);

    ue_ulsch_uespec_procedures(ue,proc,eNB_id,abstraction_flag);

  }
  	  
  if (ue->UE_mode[eNB_id] == PUSCH) {
      // check if we need to use PUCCH 1a/1b
      ue_pucch_procedures(ue,proc,eNB_id,abstraction_flag);
      // check if we need to use SRS
      ue_srs_procedures(ue,proc,eNB_id,abstraction_flag);
  } // UE_mode==PUSCH
	
  	
#ifdef CBA
	
  if ((ue->ulsch[eNB_id]->harq_processes[harq_pid]->subframe_cba_scheduling_flag >= 1) &&
      (ue->ulsch[eNB_id]->harq_processes[harq_pid]->status == CBA_ACTIVE)) {
    ue->ulsch[eNB_id]->harq_processes[harq_pid]->subframe_scheduling_flag=0; //-=1
    //  ue->ulsch[eNB_id]->harq_processes[harq_pid]->status= IDLE;
    first_rb = ue->ulsch[eNB_id]->harq_processes[harq_pid]->first_rb;
    nb_rb = ue->ulsch[eNB_id]->harq_processes[harq_pid]->nb_rb;
    //cba_mcs=ue->ulsch[eNB_id]->harq_processes[harq_pid]->mcs;
    input_buffer_length = ue->ulsch[eNB_id]->harq_processes[harq_pid]->TBS/8;
    access_mode=CBA_ACCESS;
	  
    LOG_D(PHY,"[UE %d] Frame %d, subframe %d: CBA num dci %d\n",
	  Mod_id,frame_tx,subframe_tx,
	  ue->ulsch[eNB_id]->num_cba_dci[subframe_tx]);
	  
    mac_xface->ue_get_sdu(Mod_id,
			  CC_id,
			  frame_tx,
			  subframe_tx,
			  eNB_id,
			  ulsch_input_buffer,
			  input_buffer_length,
			  &access_mode);
	  
    ue->ulsch[eNB_id]->num_cba_dci[subframe_tx]=0;
	  
    if (access_mode > UNKNOWN_ACCESS) {
	    
      if (abstraction_flag==0) {
	if (ulsch_encoding(ulsch_input_buffer,
			   ue,
			   harq_pid,
			   eNB_id,
			   ue->transmission_mode[eNB_id],0,
			   0)!=0) {  //  Nbundled, to be updated!!!!
	  LOG_E(PHY,"ulsch_coding.c: FATAL ERROR: returning\n");
	  return;
	}
      }
	    
#ifdef PHY_ABSTRACTION
      else {
	ulsch_encoding_emul(ulsch_input_buffer,ue,eNB_id,harq_pid,0);
      }
	    
#endif
    } else {
      ue->ulsch[eNB_id]->harq_processes[harq_pid]->status= IDLE;
      //reset_cba_uci(ue->ulsch[eNB_id]->o);
      LOG_N(PHY,"[UE %d] Frame %d, subframe %d: CBA transmission cancelled or postponed\n",
	    Mod_id, frame_tx,subframe_tx);
    }
  }
	
#endif // end CBA

  	
  if (abstraction_flag == 0) {
    ulsch_common_procedures(ue,proc, (ue->generate_ul_signal[eNB_id] == 0));
  } // mode != PRACH
    
      
  if ((ue->UE_mode[eNB_id] == PRACH) && 
      (ue->frame_parms.prach_config_common.prach_Config_enabled==1)) {
	
    // check if we have PRACH opportunity

    if (is_prach_subframe(&ue->frame_parms,frame_tx,subframe_tx)) {

      ue_prach_procedures(ue,proc,eNB_id,abstraction_flag,mode);
    }
  } // mode is PRACH
  else {
    ue->generate_prach=0;
  }
    
  // reset DL ACK/NACK status
  reset_ack(&ue->frame_parms,
             ue->dlsch[eNB_id][0]->harq_ack,
             subframe_tx,
             ue->ulsch[eNB_id]->o_ACK);

  reset_ack(&ue->frame_parms,
             ue->dlsch_SI[eNB_id]->harq_ack,
             subframe_tx,
             ue->ulsch[eNB_id]->o_ACK);

      
  VCD_SIGNAL_DUMPER_DUMP_FUNCTION_BY_NAME(VCD_SIGNAL_DUMPER_FUNCTIONS_PHY_PROCEDURES_UE_TX, VCD_FUNCTION_OUT);
  stop_meas(&ue->phy_proc_tx);
}

void phy_procedures_UE_S_TX(PHY_VARS_UE *ue,uint8_t eNB_id,uint8_t abstraction_flag,relaying_type_t r_type)
{
  int aa;//i,aa;
  LTE_DL_FRAME_PARMS *frame_parms=&ue->frame_parms;
  
  if (abstraction_flag==0) {
    
    for (aa=0; aa<frame_parms->nb_antennas_tx; aa++) {
#if defined(EXMIMO) //this is the EXPRESS MIMO case
      int i;
      // set the whole tx buffer to RX
      for (i=0; i<LTE_NUMBER_OF_SUBFRAMES_PER_FRAME*frame_parms->samples_per_tti; i++)
	ue->common_vars.txdata[aa][i] = 0x00010001;
      
#else //this is the normal case
      memset(&ue->common_vars.txdata[aa][0],0,
	     (LTE_NUMBER_OF_SUBFRAMES_PER_FRAME*frame_parms->samples_per_tti)*sizeof(int32_t));
#endif //else EXMIMO
      
    }
  }
}

<<<<<<< HEAD
void ue_measurement_procedures(uint16_t l, PHY_VARS_UE *ue,UE_rxtx_proc_t *proc, uint8_t eNB_id,uint8_t slot,uint8_t abstraction_flag,runmode_t mode)
=======
void ue_measurement_procedures(
    uint16_t l,    // symbol index of each slot [0..6]
    PHY_VARS_UE *ue,UE_rxtx_proc_t *proc, uint8_t eNB_id,
    uint16_t slot, // slot index of each radio frame [0..19]    
    uint8_t abstraction_flag,runmode_t mode)
>>>>>>> 4fe2d6d7
{
  
  LTE_DL_FRAME_PARMS *frame_parms=&ue->frame_parms;

  int subframe_rx = proc->subframe_rx;

  VCD_SIGNAL_DUMPER_DUMP_FUNCTION_BY_NAME(VCD_SIGNAL_DUMPER_FUNCTIONS_UE_MEASUREMENT_PROCEDURES, VCD_FUNCTION_IN);

  if (l==0) {
    // UE measurements on symbol 0
    if (abstraction_flag==0) {
      LOG_D(PHY,"Calling measurements subframe %d, rxdata %p\n",subframe_rx,ue->common_vars.rxdata);

      lte_ue_measurements(ue,
			  (subframe_rx*frame_parms->samples_per_tti+ue->rx_offset)%(frame_parms->samples_per_tti*LTE_NUMBER_OF_SUBFRAMES_PER_FRAME),
			  (subframe_rx == 1) ? 1 : 0,
			  0);
    } else {
      lte_ue_measurements(ue,
			  0,
			  0,
			  1);
    }
#if T_TRACER
    if(slot == 0)
      T(T_UE_PHY_MEAS, T_INT(eNB_id),  T_INT(ue->Mod_id), T_INT(proc->frame_rx%1024), T_INT(proc->subframe_rx),
                             T_INT((int)(10*log10(ue->measurements.rsrp[0])-ue->rx_total_gain_dB)),
                             T_INT((int)ue->measurements.rx_rssi_dBm[0]),
                             T_INT((int)(ue->measurements.rx_power_avg_dB[0] - ue->measurements.n0_power_avg_dB)),
                             T_INT((int)ue->measurements.rx_power_avg_dB[0]),
                             T_INT((int)ue->measurements.n0_power_avg_dB),
                             T_INT((int)ue->measurements.wideband_cqi_avg[0]),
                             T_INT((int)ue->common_vars.freq_offset));
#endif
  }

  if (l==(6-ue->frame_parms.Ncp)) {
	
    // make sure we have signal from PSS/SSS for N0 measurement

    VCD_SIGNAL_DUMPER_DUMP_FUNCTION_BY_NAME(VCD_SIGNAL_DUMPER_FUNCTIONS_UE_RRC_MEASUREMENTS, VCD_FUNCTION_IN);
    ue_rrc_measurements(ue,
			slot,
			abstraction_flag);
    VCD_SIGNAL_DUMPER_DUMP_FUNCTION_BY_NAME(VCD_SIGNAL_DUMPER_FUNCTIONS_UE_RRC_MEASUREMENTS, VCD_FUNCTION_OUT);

    if (abstraction_flag==1)
      ue->sinr_eff =  sinr_eff_cqi_calc(ue, 0);

  }

  if ((subframe_rx==0) && (l==(4-frame_parms->Ncp))) {

    // AGC

    VCD_SIGNAL_DUMPER_DUMP_FUNCTION_BY_NAME(VCD_SIGNAL_DUMPER_FUNCTIONS_UE_GAIN_CONTROL, VCD_FUNCTION_IN);

#ifndef OAI_USRP
#ifndef OAI_BLADERF
#ifndef OAI_LMSSDR
    phy_adjust_gain (ue,dB_fixed(ue->measurements.rssi),0);
#endif
#endif
#endif

    VCD_SIGNAL_DUMPER_DUMP_FUNCTION_BY_NAME(VCD_SIGNAL_DUMPER_FUNCTIONS_UE_GAIN_CONTROL, VCD_FUNCTION_OUT);

    eNB_id = 0;
    
    if (abstraction_flag == 0) {
      if (ue->no_timing_correction==0)
	lte_adjust_synch(&ue->frame_parms,
			 ue,
			 eNB_id,
			 0,
			 16384);
    }      

  }

  VCD_SIGNAL_DUMPER_DUMP_FUNCTION_BY_NAME(VCD_SIGNAL_DUMPER_FUNCTIONS_UE_MEASUREMENT_PROCEDURES, VCD_FUNCTION_OUT);
}

#ifdef EMOS
void phy_procedures_emos_UE_RX(PHY_VARS_UE *ue,uint8_t last_slot,uint8_t eNB_id)
{

  uint8_t i,j;
  //uint16_t last_slot_emos;
  uint32_t bytes;
  int Mod_id = ue->Mod_id;

  /*
    if (last_slot<2)
    last_slot_emos = last_slot;
    else if (last_slot>9)
    last_slot_emos = last_slot - 8;
    else {
    LOG_E(PHY,"emos rx last_slot_emos %d, last_slot %d\n", last_slot_emos,last_slot);
    mac_xface->macphy_exit("should never happen");
    }
  */

#ifdef EMOS_CHANNEL

  if ((last_slot==10) || (last_slot==11)) {
    for (i=0; i<ue->frame_parms.nb_antennas_rx; i++)
      for (j=0; j<ue->frame_parms.nb_antennas_tx; j++) {
	// first OFDM symbol with pilots
	memcpy(&emos_dump_UE.channel[i][j][(last_slot%2)*2*ue->frame_parms.ofdm_symbol_size],
	       &ue->common_vars.dl_ch_estimates[eNB_id][(j<<1) + i][0],
	       ue->frame_parms.ofdm_symbol_size*sizeof(int));
	// second OFDM symbol with pilots
	memcpy(&emos_dump_UE.channel[i][j][((last_slot%2)*2+1)*ue->frame_parms.ofdm_symbol_size],
	       &ue->common_vars.dl_ch_estimates[eNB_id][(j<<1) + i][(ue->frame_parms.Ncp == 0 ? 4 : 3)*ue->frame_parms.ofdm_symbol_size],
	       ue->frame_parms.ofdm_symbol_size*sizeof(int));
      }
  }

#endif

  if (last_slot==0) {
    emos_dump_UE.timestamp = rt_get_time_ns();
    emos_dump_UE.frame_rx = proc->frame_rx;
    emos_dump_UE.UE_mode = ue->UE_mode[eNB_id];
    emos_dump_UE.mimo_mode = ue->transmission_mode[eNB_id];
    emos_dump_UE.freq_offset = ue->common_vars.freq_offset;
    emos_dump_UE.timing_advance = ue->timing_advance;
    emos_dump_UE.timing_offset  = ue->rx_offset;
    emos_dump_UE.rx_total_gain_dB = ue->rx_total_gain_dB;
    emos_dump_UE.eNb_id = eNB_id;
    memcpy(&emos_dump_UE.PHY_measurements,&measurements,sizeof(PHY_MEASUREMENTS));
  }

  if (last_slot==1) {
    emos_dump_UE.pbch_errors = ue->pbch_vars[eNB_id]->pdu_errors;
    emos_dump_UE.pbch_errors_last = ue->pbch_vars[eNB_id]->pdu_errors_last;
    emos_dump_UE.pbch_errors_conseq = ue->pbch_vars[eNB_id]->pdu_errors_conseq;
    emos_dump_UE.pbch_fer = ue->pbch_vars[eNB_id]->pdu_fer;
  }

  if (last_slot==19) {
    emos_dump_UE.dlsch_errors = ue->dlsch_errors[eNB_id];
    emos_dump_UE.dlsch_errors_last = ue->dlsch_errors_last[eNB_id];
    emos_dump_UE.dlsch_received = ue->dlsch_received[eNB_id];
    emos_dump_UE.dlsch_received_last = ue->dlsch_received_last[eNB_id];
    emos_dump_UE.dlsch_fer = ue->dlsch_fer[eNB_id];
    emos_dump_UE.dlsch_cntl_errors = ue->dlsch_SI_errors[eNB_id];
    emos_dump_UE.dlsch_ra_errors = ue->dlsch_ra_errors[eNB_id];
    emos_dump_UE.total_TBS = ue->total_TBS[eNB_id];
    emos_dump_UE.total_TBS_last = ue->total_TBS_last[eNB_id];
    emos_dump_UE.bitrate = ue->bitrate[eNB_id];
    emos_dump_UE.total_received_bits = ue->total_received_bits[eNB_id];
    emos_dump_UE.pmi_saved = ue->dlsch[eNB_id][0]->pmi_alloc;
    emos_dump_UE.mcs = ue->dlsch[eNB_id][0]->harq_processes[ue->dlsch[eNB_id][0]->current_harq_pid]->mcs;
    emos_dump_UE.use_ia_receiver = openair_daq_vars.use_ia_receiver;

    bytes = rtf_put(CHANSOUNDER_FIFO_MINOR, &emos_dump_UE, sizeof(fifo_dump_emos_UE));

    if (bytes!=sizeof(fifo_dump_emos_UE)) {
      LOG_W(PHY,"[UE  %d] frame %d, slot %d, Problem writing EMOS data to FIFO\n",Mod_id,proc->frame_rx, last_slot);
    } else {
      if (proc->frame_rx%100==0) {
	LOG_I(PHY,"[UE  %d] frame %d, slot %d, Writing %d bytes EMOS data to FIFO\n",Mod_id,proc->frame_rx, last_slot, bytes);
      }
    }
  }

}
#endif


void restart_phy(PHY_VARS_UE *ue,UE_rxtx_proc_t *proc, uint8_t eNB_id,uint8_t abstraction_flag)
{

  //  uint8_t last_slot;
  uint8_t i;
  LOG_I(PHY,"[UE  %d] frame %d, slot %d, restarting PHY!\n",ue->Mod_id,proc->frame_rx,proc->subframe_rx);
  mac_xface->macphy_exit("restart_phy called");
  //   first_run = 1;

  if (abstraction_flag ==0 ) {
    ue->UE_mode[eNB_id] = NOT_SYNCHED;
  } else {
    ue->UE_mode[eNB_id] = PRACH;
    ue->prach_resources[eNB_id]=NULL;
  }

  proc->frame_rx = -1;
  proc->frame_tx = -1;
  //  ue->synch_wait_cnt=0;
  //  ue->sched_cnt=-1;

  ue->pbch_vars[eNB_id]->pdu_errors_conseq=0;
  ue->pbch_vars[eNB_id]->pdu_errors=0;

  ue->pdcch_vars[eNB_id]->dci_errors = 0;
  ue->pdcch_vars[eNB_id]->dci_missed = 0;
  ue->pdcch_vars[eNB_id]->dci_false  = 0;
  ue->pdcch_vars[eNB_id]->dci_received = 0;

  ue->dlsch_errors[eNB_id] = 0;
  ue->dlsch_errors_last[eNB_id] = 0;
  ue->dlsch_received[eNB_id] = 0;
  ue->dlsch_received_last[eNB_id] = 0;
  ue->dlsch_fer[eNB_id] = 0;
  ue->dlsch_SI_received[eNB_id] = 0;
  ue->dlsch_ra_received[eNB_id] = 0;
  ue->dlsch_p_received[eNB_id] = 0;
  ue->dlsch_SI_errors[eNB_id] = 0;
  ue->dlsch_ra_errors[eNB_id] = 0;
  ue->dlsch_p_errors[eNB_id] = 0;

  ue->dlsch_mch_received[eNB_id] = 0;

  for (i=0; i < MAX_MBSFN_AREA ; i ++) {
    ue->dlsch_mch_received_sf[i][eNB_id] = 0;
    ue->dlsch_mcch_received[i][eNB_id] = 0;
    ue->dlsch_mtch_received[i][eNB_id] = 0;
    ue->dlsch_mcch_errors[i][eNB_id] = 0;
    ue->dlsch_mtch_errors[i][eNB_id] = 0;
    ue->dlsch_mcch_trials[i][eNB_id] = 0;
    ue->dlsch_mtch_trials[i][eNB_id] = 0;
  }

  //ue->total_TBS[eNB_id] = 0;
  //ue->total_TBS_last[eNB_id] = 0;
  //ue->bitrate[eNB_id] = 0;
  //ue->total_received_bits[eNB_id] = 0;
}


void ue_pbch_procedures(uint8_t eNB_id,PHY_VARS_UE *ue,UE_rxtx_proc_t *proc, uint8_t abstraction_flag)
{

  //  int i;
  int pbch_tx_ant=0;
  uint8_t pbch_phase;
  uint16_t frame_tx;
  static uint8_t first_run = 1;
  uint8_t pbch_trials = 0;

  DevAssert(ue);

  int frame_rx = proc->frame_rx;
  int subframe_rx = proc->subframe_rx;

  VCD_SIGNAL_DUMPER_DUMP_FUNCTION_BY_NAME(VCD_SIGNAL_DUMPER_FUNCTIONS_UE_PBCH_PROCEDURES, VCD_FUNCTION_IN);

  pbch_phase=(frame_rx%4);

  if (pbch_phase>=4)
    pbch_phase=0;

  for (pbch_trials=0; pbch_trials<4; pbch_trials++) {
    //for (pbch_phase=0;pbch_phase<4;pbch_phase++) {
    //LOG_I(PHY,"[UE  %d] Frame %d, Trying PBCH %d (NidCell %d, eNB_id %d)\n",ue->Mod_id,frame_rx,pbch_phase,ue->frame_parms.Nid_cell,eNB_id);
    if (abstraction_flag == 0) {
      pbch_tx_ant = rx_pbch(&ue->common_vars,
			    ue->pbch_vars[eNB_id],
			    &ue->frame_parms,
			    eNB_id,
			    ue->frame_parms.mode1_flag==1?SISO:ALAMOUTI,
			    ue->high_speed_flag,
			    pbch_phase);



    }

#ifdef PHY_ABSTRACTION
    else {
      pbch_tx_ant = rx_pbch_emul(ue,
				 eNB_id,
				 pbch_phase);
    }

#endif

    if ((pbch_tx_ant>0) && (pbch_tx_ant<=4)) {
      break;
    }

    pbch_phase++;

    if (pbch_phase>=4)
      pbch_phase=0;
  }



  if ((pbch_tx_ant>0) && (pbch_tx_ant<=4)) {

    if (opt_enabled) {
      static uint8_t dummy[3];
      dummy[0] = ue->pbch_vars[eNB_id]->decoded_output[2];
      dummy[1] = ue->pbch_vars[eNB_id]->decoded_output[1];
      dummy[2] = ue->pbch_vars[eNB_id]->decoded_output[0];
      trace_pdu(1, dummy, 3, ue->Mod_id, 0, 0,
          frame_rx, subframe_rx, 0, 0);
      LOG_D(OPT,"[UE %d][PBCH] Frame %d trace pdu for PBCH\n",
          ue->Mod_id, subframe_rx);
    }

    if (pbch_tx_ant>2) {
      LOG_W(PHY,"[openair][SCHED][SYNCH] PBCH decoding: pbch_tx_ant>2 not supported\n");
      VCD_SIGNAL_DUMPER_DUMP_FUNCTION_BY_NAME(VCD_SIGNAL_DUMPER_FUNCTIONS_UE_PBCH_PROCEDURES, VCD_FUNCTION_OUT);
      return;
    }


    ue->pbch_vars[eNB_id]->pdu_errors_conseq = 0;
    frame_tx = (((int)(ue->pbch_vars[eNB_id]->decoded_output[2]&0x03))<<8);
    frame_tx += ((int)(ue->pbch_vars[eNB_id]->decoded_output[1]&0xfc));
    frame_tx += pbch_phase;

    if (ue->mac_enabled==1) {
      mac_xface->dl_phy_sync_success(ue->Mod_id,frame_rx,eNB_id,
				     ue->UE_mode[eNB_id]==NOT_SYNCHED ? 1 : 0);
    }
    
#ifdef EMOS
    //emos_dump_UE.frame_tx = frame_tx;
    //emos_dump_UE.mimo_mode = ue->pbch_vars[eNB_id]->decoded_output[1];
#endif

    if (first_run) {
      first_run = 0;

      proc->frame_rx = (proc->frame_rx & 0xFFFFFC00) | (frame_tx & 0x000003FF);
      proc->frame_tx = proc->frame_rx;
      ue->proc.proc_rxtx[1].frame_rx = proc->frame_rx;
      ue->proc.proc_rxtx[1].frame_tx = proc->frame_tx;
      LOG_I(PHY,"[UE %d] frame %d, subframe %d: Adjusting frame counter (PBCH ant_tx=%d, frame_tx=%d, phase %d, rx_offset %d) => new frame %d\n",
	    ue->Mod_id,
	    frame_rx,
	    subframe_rx,
	    pbch_tx_ant,
	    frame_tx,
	    pbch_phase,
	    ue->rx_offset,
	    proc->frame_rx);
      frame_rx = proc->frame_rx;
      
    } else if (((frame_tx & 0x03FF) != (proc->frame_rx & 0x03FF))) {
      //(pbch_tx_ant != ue->frame_parms.nb_antennas_tx)) {
      LOG_D(PHY,"[UE %d] frame %d, subframe %d: Re-adjusting frame counter (PBCH ant_tx=%d, frame_rx=%d, frame%1024=%d, phase %d).\n",
	    ue->Mod_id,
	    proc->frame_rx,
	    subframe_rx,
	    pbch_tx_ant,
	    frame_tx,
	    frame_rx & 0x03FF,
	    pbch_phase);

      proc->frame_rx = (proc->frame_rx & 0xFFFFFC00) | (frame_tx & 0x000003FF);
      ue->proc.proc_rxtx[1].frame_rx = (proc->frame_rx & 0xFFFFFC00) | (frame_tx & 0x000003FF);
      proc->frame_tx = proc->frame_rx;
      ue->proc.proc_rxtx[1].frame_tx = proc->frame_rx;
      frame_rx = proc->frame_rx;

    }

#ifdef DEBUG_PHY_PROC
    LOG_D(PHY,"[UE %d] frame %d, subframe %d, Received PBCH (MIB): mode1_flag %d, tx_ant %d, frame_tx %d. N_RB_DL %d, phich_duration %d, phich_resource %d/6!\n",
	  ue->Mod_id,
	  frame_rx,
	  subframe_rx,
	  ue->frame_parms.mode1_flag,
	  pbch_tx_ant,
	  frame_tx,
	  ue->frame_parms.N_RB_DL,
	  ue->frame_parms.phich_config_common.phich_duration,
	  ue->frame_parms.phich_config_common.phich_resource);
#endif

  } else { 
    /*
    LOG_E(PHY,"[UE %d] frame %d, subframe %d, Error decoding PBCH!\n",
	  ue->Mod_id,frame_rx, subframe_rx);

    LOG_I(PHY,"[UE %d] rx_offset %d\n",ue->Mod_id,ue->rx_offset);


    write_output("rxsig0.m","rxs0", ue->common_vars.rxdata[0],ue->frame_parms.samples_per_tti,1,1);

    write_output("H00.m","h00",&(ue->common_vars.dl_ch_estimates[0][0][0]),((ue->frame_parms.Ncp==0)?7:6)*(ue->frame_parms.ofdm_symbol_size),1,1);
    write_output("H10.m","h10",&(ue->common_vars.dl_ch_estimates[0][2][0]),((ue->frame_parms.Ncp==0)?7:6)*(ue->frame_parms.ofdm_symbol_size),1,1);

    write_output("rxsigF0.m","rxsF0", ue->common_vars.rxdataF[0],8*ue->frame_parms.ofdm_symbol_size,1,1);
    write_output("PBCH_rxF0_ext.m","pbch0_ext",ue->pbch_vars[0]->rxdataF_ext[0],12*4*6,1,1);
    write_output("PBCH_rxF0_comp.m","pbch0_comp",ue->pbch_vars[0]->rxdataF_comp[0],12*4*6,1,1);
    write_output("PBCH_rxF_llr.m","pbch_llr",ue->pbch_vars[0]->llr,(ue->frame_parms.Ncp==0) ? 1920 : 1728,1,4);
    exit(-1);
    */

    ue->pbch_vars[eNB_id]->pdu_errors_conseq++;
    ue->pbch_vars[eNB_id]->pdu_errors++;
    if (ue->mac_enabled == 1) {
      mac_xface->out_of_sync_ind(ue->Mod_id,frame_rx,eNB_id);
    }
    else{
      if (ue->pbch_vars[eNB_id]->pdu_errors_conseq>=100) {
	LOG_E(PHY,"More that 100 consecutive PBCH errors! Exiting!\n");
	mac_xface->macphy_exit("More that 100 consecutive PBCH errors!");
      }
    }
  }

  if (frame_rx % 100 == 0) {
    ue->pbch_vars[eNB_id]->pdu_fer = ue->pbch_vars[eNB_id]->pdu_errors - ue->pbch_vars[eNB_id]->pdu_errors_last;
    ue->pbch_vars[eNB_id]->pdu_errors_last = ue->pbch_vars[eNB_id]->pdu_errors;
  }

#ifdef DEBUG_PHY_PROC
  LOG_D(PHY,"[UE %d] frame %d, slot %d, PBCH errors = %d, consecutive errors = %d!\n",
	ue->Mod_id,frame_rx, subframe_rx,
	ue->pbch_vars[eNB_id]->pdu_errors,
	ue->pbch_vars[eNB_id]->pdu_errors_conseq);
#endif
  VCD_SIGNAL_DUMPER_DUMP_FUNCTION_BY_NAME(VCD_SIGNAL_DUMPER_FUNCTIONS_UE_PBCH_PROCEDURES, VCD_FUNCTION_OUT);
}

int ue_pdcch_procedures(uint8_t eNB_id,PHY_VARS_UE *ue,UE_rxtx_proc_t *proc,uint8_t abstraction_flag)
{

  unsigned int dci_cnt=0, i;

  int frame_rx = proc->frame_rx;
  int subframe_rx = proc->subframe_rx;
  DCI_ALLOC_t dci_alloc_rx[8];


#ifdef PHY_ABSTRACTION
  int CC_id;
  int UE_id;
  uint8_t harq_pid;
#endif

  VCD_SIGNAL_DUMPER_DUMP_FUNCTION_BY_NAME(VCD_SIGNAL_DUMPER_FUNCTIONS_UE_PDCCH_PROCEDURES, VCD_FUNCTION_IN);
  start_meas(&ue->dlsch_rx_pdcch_stats);

  //  if (subframe_rx != 5)
  //    return 0;
  if (abstraction_flag == 0)  {

    VCD_SIGNAL_DUMPER_DUMP_FUNCTION_BY_NAME(VCD_SIGNAL_DUMPER_FUNCTIONS_RX_PDCCH, VCD_FUNCTION_IN);
    rx_pdcch(&ue->common_vars,
	     ue->pdcch_vars,
	     &ue->frame_parms,
	     proc->frame_rx,
	     subframe_rx,
	     eNB_id,
	     (ue->frame_parms.mode1_flag == 1) ? SISO : ALAMOUTI,
	     ue->high_speed_flag,
	     ue->is_secondary_ue);


    VCD_SIGNAL_DUMPER_DUMP_FUNCTION_BY_NAME(VCD_SIGNAL_DUMPER_FUNCTIONS_RX_PDCCH, VCD_FUNCTION_OUT);
    VCD_SIGNAL_DUMPER_DUMP_FUNCTION_BY_NAME(VCD_SIGNAL_DUMPER_FUNCTIONS_DCI_DECODING, VCD_FUNCTION_IN);
    dci_cnt = dci_decoding_procedure(ue,
				     dci_alloc_rx,
				     (ue->UE_mode[eNB_id] < PUSCH)? 1 : 0,  // if we're in PUSCH don't listen to common search space,
				     // later when we need paging or RA during connection, update this ...
				     eNB_id,subframe_rx);
    VCD_SIGNAL_DUMPER_DUMP_FUNCTION_BY_NAME(VCD_SIGNAL_DUMPER_FUNCTIONS_DCI_DECODING, VCD_FUNCTION_OUT);
    //LOG_D(PHY,"[UE  %d][PUSCH] Frame %d subframe %d PHICH RX\n",ue->Mod_id,frame_rx,subframe_rx);

    if (is_phich_subframe(&ue->frame_parms,subframe_rx)) {
      VCD_SIGNAL_DUMPER_DUMP_FUNCTION_BY_NAME(VCD_SIGNAL_DUMPER_FUNCTIONS_RX_PHICH, VCD_FUNCTION_IN);
      rx_phich(ue,proc,
	       subframe_rx,eNB_id);
      VCD_SIGNAL_DUMPER_DUMP_FUNCTION_BY_NAME(VCD_SIGNAL_DUMPER_FUNCTIONS_RX_PHICH, VCD_FUNCTION_OUT);
    }
  }

#ifdef PHY_ABSTRACTION
  else {
    for (i=0; i<NB_eNB_INST; i++) {
      for (CC_id=0; CC_id<MAX_NUM_CCs; CC_id++)
	if (PHY_vars_eNB_g[i][CC_id]->frame_parms.Nid_cell == ue->frame_parms.Nid_cell)
	  break;

      if (CC_id < MAX_NUM_CCs)
	break;
    }

    if (i==NB_eNB_INST) {
      LOG_E(PHY,"[UE  %d] phy_procedures_lte_ue.c: FATAL : Could not find attached eNB for DCI emulation (Nid_cell %d)!!!!\n",ue->Mod_id,ue->frame_parms.Nid_cell);
      mac_xface->macphy_exit("Could not find attached eNB for DCI emulation");
      VCD_SIGNAL_DUMPER_DUMP_FUNCTION_BY_NAME(VCD_SIGNAL_DUMPER_FUNCTIONS_UE_PDCCH_PROCEDURES, VCD_FUNCTION_OUT);
      return(-1);
    }

    LOG_D(PHY,"Calling dci_decoding_proc_emul ...\n");
    dci_cnt = dci_decoding_procedure_emul(ue->pdcch_vars,
					  PHY_vars_eNB_g[i][CC_id]->num_ue_spec_dci[subframe_rx&1],
					  PHY_vars_eNB_g[i][CC_id]->num_common_dci[subframe_rx&1],
					  PHY_vars_eNB_g[i][CC_id]->dci_alloc[subframe_rx&1],
					  dci_alloc_rx,
					  eNB_id);
    //    printf("DCI: dci_cnt %d\n",dci_cnt);
    UE_id = (uint32_t)find_ue((int16_t)ue->pdcch_vars[eNB_id]->crnti,PHY_vars_eNB_g[i][CC_id]);

    if (UE_id>=0) {
      //      printf("Checking PHICH for UE  %d (eNB %d)\n",UE_id,i);
      if (is_phich_subframe(&ue->frame_parms,subframe_rx)) {
	harq_pid = phich_subframe_to_harq_pid(&ue->frame_parms,frame_rx,subframe_rx);

	if (ue->ulsch[eNB_id]->harq_processes[harq_pid]->status == ACTIVE) {
	  // ue->ulsch[eNB_id]->harq_processes[harq_pid]->phich_ACK=1;
	  ue->ulsch[eNB_id]->harq_processes[harq_pid]->subframe_scheduling_flag =0;
	  ue->ulsch[eNB_id]->harq_processes[harq_pid]->status = IDLE;
	  ue->ulsch_Msg3_active[eNB_id] = 0;
	  ue->ulsch[eNB_id]->harq_processes[harq_pid]->round = 0;
	  LOG_D(PHY,"Msg3 inactive\n");

	} // harq_pid is ACTIVE
      } // This is a PHICH subframe
    } // UE_id exists
  }

#endif


  LOG_D(PHY,"[UE  %d] Frame %d, subframe %d, Mode %s: DCI found %i\n",ue->Mod_id,frame_rx,subframe_rx,mode_string[ue->UE_mode[eNB_id]],dci_cnt);

 

  ue->pdcch_vars[eNB_id]->dci_received += dci_cnt;

#ifdef EMOS
  //emos_dump_UE.dci_cnt[subframe_rx] = dci_cnt;
#endif

  for (i=0; i<dci_cnt; i++) {



    if ((ue->UE_mode[eNB_id]>PRACH) &&
	(dci_alloc_rx[i].rnti == ue->pdcch_vars[eNB_id]->crnti) &&
	(dci_alloc_rx[i].format != format0)) {
      

      LOG_D(PHY,"[UE  %d][DCI][PDSCH %x] frame %d, subframe %d: format %d, num_pdcch_symbols %d, nCCE %d, total CCEs %d\n",
	    ue->Mod_id,dci_alloc_rx[i].rnti,
	    frame_rx,subframe_rx,
	    dci_alloc_rx[i].format,
	    ue->pdcch_vars[eNB_id]->num_pdcch_symbols,
	    ue->pdcch_vars[eNB_id]->nCCE[subframe_rx],
	    get_nCCE(3,&ue->frame_parms,get_mi(&ue->frame_parms,0)));




      
      //dump_dci(&ue->frame_parms, &dci_alloc_rx[i]);
      if ((ue->UE_mode[eNB_id] > PRACH) &&
	  (generate_ue_dlsch_params_from_dci(frame_rx,
					     subframe_rx,
					     (void *)&dci_alloc_rx[i].dci_pdu,
					     ue->pdcch_vars[eNB_id]->crnti,
					     dci_alloc_rx[i].format,
					     ue->dlsch[eNB_id],
					     &ue->frame_parms,
					     ue->pdsch_config_dedicated,
					     SI_RNTI,
					     0,
					     P_RNTI,
					     ue->transmission_mode[eNB_id]<7?0:ue->transmission_mode[eNB_id],
					     ue->pdcch_vars[eNB_id]->crnti_is_temporary? ue->pdcch_vars[eNB_id]->crnti: 0)==0)) {

          // update TPC for PUCCH
          if((dci_alloc_rx[i].format == format1)   ||
              (dci_alloc_rx[i].format == format1A) ||
              (dci_alloc_rx[i].format == format2)  ||
              (dci_alloc_rx[i].format == format2A))
          {
            ue->dlsch[eNB_id][0]->g_pucch += ue->dlsch[eNB_id][0]->harq_processes[ue->dlsch[eNB_id][0]->current_harq_pid]->delta_PUCCH;
          }
          
          /*T(T_UE_PHY_DLSCH_UE_DCI, T_INT(eNB_id), T_INT(frame_rx%1024), T_INT(subframe_rx), T_INT(ue->Mod_id),
                  T_INT(dci_alloc_rx[i].rnti), T_INT(dci_alloc_rx[i].format),
                  T_INT(ue->dlsch[eNB_id][0]->current_harq_pid),
                  T_INT(ue->dlsch[eNB_id][0]->harq_processes[ue->dlsch[eNB_id][0]->current_harq_pid]->mcs),
                  T_INT(ue->dlsch[eNB_id][0]->harq_processes[ue->dlsch[eNB_id][0]->current_harq_pid]->TBS));*/

	ue->dlsch_received[eNB_id]++;
	
#ifdef DEBUG_PHY_PROC
	LOG_D(PHY,"[UE  %d] Generated UE DLSCH C_RNTI format %d\n",ue->Mod_id,dci_alloc_rx[i].format);
	dump_dci(&ue->frame_parms, &dci_alloc_rx[i]);
	LOG_D(PHY,"[UE %d] *********** dlsch->active in subframe %d=> %d\n",ue->Mod_id,subframe_rx,ue->dlsch[eNB_id][0]->active);
#endif
	
	// we received a CRNTI, so we're in PUSCH
	if (ue->UE_mode[eNB_id] != PUSCH) {
#ifdef DEBUG_PHY_PROC
	  LOG_D(PHY,"[UE  %d] Frame %d, subframe %d: Received DCI with CRNTI %x => Mode PUSCH\n",ue->Mod_id,frame_rx,subframe_rx,ue->pdcch_vars[eNB_id]->crnti);
#endif
	  //dump_dci(&ue->frame_parms, &dci_alloc_rx[i]);
	  ue->UE_mode[eNB_id] = PUSCH;
	  //mac_xface->macphy_exit("Connected. Exiting\n");
	}
      } else {
	LOG_E(PHY,"[UE  %d] Frame %d, subframe %d: Problem in DCI!\n",ue->Mod_id,frame_rx,subframe_rx);
	dump_dci(&ue->frame_parms, &dci_alloc_rx[i]);
      }
    }

    else if ((dci_alloc_rx[i].rnti == SI_RNTI) &&
	     ((dci_alloc_rx[i].format == format1A) || (dci_alloc_rx[i].format == format1C))) {

#ifdef DEBUG_PHY_PROC
      LOG_D(PHY,"[UE  %d] subframe %d: Found rnti %x, format 1%s, dci_cnt %d\n",ue->Mod_id,subframe_rx,dci_alloc_rx[i].rnti,dci_alloc_rx[i].format==format1A?"A":"C",i);
#endif


      if (generate_ue_dlsch_params_from_dci(frame_rx,
					    subframe_rx,
					    (void *)&dci_alloc_rx[i].dci_pdu,
					    SI_RNTI,
					    dci_alloc_rx[i].format,
					    &ue->dlsch_SI[eNB_id],
					    &ue->frame_parms,
					    ue->pdsch_config_dedicated,
					    SI_RNTI,
					    0,
					    P_RNTI,
					    ue->transmission_mode[eNB_id]<7?0:ue->transmission_mode[eNB_id],
              0)==0) {

	ue->dlsch_SI_received[eNB_id]++;
 

	LOG_D(PHY,"[UE  %d] Frame %d, subframe %d : Generate UE DLSCH SI_RNTI format 1%s\n",ue->Mod_id,frame_rx,subframe_rx,dci_alloc_rx[i].format==format1A?"A":"C");
	//dump_dci(&ue->frame_parms, &dci_alloc_rx[i]);

      }
    }

    else if ((dci_alloc_rx[i].rnti == P_RNTI) &&
	     ((dci_alloc_rx[i].format == format1A) || (dci_alloc_rx[i].format == format1C))) {

#ifdef DEBUG_PHY_PROC
      LOG_D(PHY,"[UE  %d] subframe %d: Found rnti %x, format 1%s, dci_cnt %d\n",ue->Mod_id,subframe_rx,dci_alloc_rx[i].rnti,dci_alloc_rx[i].format==format1A?"A":"C",i);
#endif


      if (generate_ue_dlsch_params_from_dci(frame_rx,
					    subframe_rx,
					    (void *)&dci_alloc_rx[i].dci_pdu,
						P_RNTI,
					    dci_alloc_rx[i].format,
					    &ue->dlsch_SI[eNB_id],
					    &ue->frame_parms,
					    ue->pdsch_config_dedicated,
					    SI_RNTI,
					    0,
					    P_RNTI,
					    ue->transmission_mode[eNB_id]<7?0:ue->transmission_mode[eNB_id],
                                            0)==0) {

	ue->dlsch_p_received[eNB_id]++;
 

	LOG_D(PHY,"[UE  %d] Frame %d, subframe %d : Generate UE DLSCH P_RNTI format 1%s\n",ue->Mod_id,frame_rx,subframe_rx,dci_alloc_rx[i].format==format1A?"A":"C");
	//dump_dci(&ue->frame_parms, &dci_alloc_rx[i]);

      }
    }

    else if ((ue->prach_resources[eNB_id]) &&
	     (dci_alloc_rx[i].rnti == ue->prach_resources[eNB_id]->ra_RNTI) &&
	     (dci_alloc_rx[i].format == format1A)) {

#ifdef DEBUG_PHY_PROC
      LOG_D(PHY,"[UE  %d][RAPROC] subframe %d: Found RA rnti %x, format 1A, dci_cnt %d\n",ue->Mod_id,subframe_rx,dci_alloc_rx[i].rnti,i);

      //if (((frame_rx%100) == 0) || (frame_rx < 20))
      //dump_dci(&ue->frame_parms, &dci_alloc_rx[i]);
      //mac_xface->macphy_exit("so far so good...\n");
#endif


      if (generate_ue_dlsch_params_from_dci(frame_rx,
					    subframe_rx,
					    (DCI1A_5MHz_TDD_1_6_t *)&dci_alloc_rx[i].dci_pdu,
					    ue->prach_resources[eNB_id]->ra_RNTI,
					    format1A,
					    &ue->dlsch_ra[eNB_id],
					    &ue->frame_parms,
					    ue->pdsch_config_dedicated,
					    SI_RNTI,
					    ue->prach_resources[eNB_id]->ra_RNTI,
					    P_RNTI,
					    ue->transmission_mode[eNB_id]<7?0:ue->transmission_mode[eNB_id],
                                            0)==0) {

	ue->dlsch_ra_received[eNB_id]++;

#ifdef DEBUG_PHY_PROC
	LOG_D(PHY,"[UE  %d] Generate UE DLSCH RA_RNTI format 1A, rb_alloc %x, dlsch_ra[eNB_id] %p\n",
	      ue->Mod_id,ue->dlsch_ra[eNB_id]->harq_processes[0]->rb_alloc_even[0],ue->dlsch_ra[eNB_id]);
#endif
      }
    } else if( (dci_alloc_rx[i].rnti == ue->pdcch_vars[eNB_id]->crnti) &&
	       (dci_alloc_rx[i].format == format0)) {
#ifdef DEBUG_PHY_PROC
      LOG_D(PHY,"[UE  %d][PUSCH] Frame %d subframe %d: Found rnti %x, format 0, dci_cnt %d\n",
	    ue->Mod_id,frame_rx,subframe_rx,dci_alloc_rx[i].rnti,i);
#endif

      ue->ulsch_no_allocation_counter[eNB_id] = 0;
      //dump_dci(&ue->frame_parms,&dci_alloc_rx[i]);

      if ((ue->UE_mode[eNB_id] > PRACH) &&
	  (generate_ue_ulsch_params_from_dci((void *)&dci_alloc_rx[i].dci_pdu,
					     ue->pdcch_vars[eNB_id]->crnti,
					     subframe_rx,
					     format0,
					     ue,
					     proc,
					     SI_RNTI,
					     0,
					     P_RNTI,
					     CBA_RNTI,
					     eNB_id,
					     0)==0)) {

#if T_TRACER
    LTE_DL_FRAME_PARMS *frame_parms = &ue->frame_parms;
    uint8_t harq_pid = subframe2harq_pid(frame_parms,
                                 pdcch_alloc2ul_frame(frame_parms,proc->frame_rx,proc->subframe_rx),
                                 pdcch_alloc2ul_subframe(frame_parms,proc->subframe_rx));

    T(T_UE_PHY_ULSCH_UE_DCI, T_INT(eNB_id), T_INT(proc->frame_rx%1024), T_INT(proc->subframe_rx), T_INT(ue->Mod_id),
      T_INT(dci_alloc_rx[i].rnti), T_INT(harq_pid),
      T_INT(ue->ulsch[eNB_id]->harq_processes[harq_pid]->mcs),
      T_INT(ue->ulsch[eNB_id]->harq_processes[harq_pid]->round),
      T_INT(ue->ulsch[eNB_id]->harq_processes[harq_pid]->first_rb),
      T_INT(ue->ulsch[eNB_id]->harq_processes[harq_pid]->nb_rb),
      T_INT(ue->ulsch[eNB_id]->harq_processes[harq_pid]->TBS));
#endif
#ifdef DEBUG_PHY_PROC
	LOG_D(PHY,"[UE  %d] Generate UE ULSCH C_RNTI format 0 (subframe %d)\n",ue->Mod_id,subframe_rx);
#endif

      }
    } else if( (dci_alloc_rx[i].rnti == ue->ulsch[eNB_id]->cba_rnti[0]) &&
	       (dci_alloc_rx[i].format == format0)) {
      // UE could belong to more than one CBA group
      // ue->Mod_id%ue->ulsch[eNB_id]->num_active_cba_groups]
#ifdef DEBUG_PHY_PROC
      LOG_D(PHY,"[UE  %d][PUSCH] Frame %d subframe %d: Found cba rnti %x, format 0, dci_cnt %d\n",
	    ue->Mod_id,frame_rx,subframe_rx,dci_alloc_rx[i].rnti,i);
      /*
	if (((frame_rx%100) == 0) || (frame_rx < 20))
	dump_dci(&ue->frame_parms, &dci_alloc_rx[i]);
      */
#endif

      ue->ulsch_no_allocation_counter[eNB_id] = 0;
      //dump_dci(&ue->frame_parms,&dci_alloc_rx[i]);

      if ((ue->UE_mode[eNB_id] > PRACH) &&
	  (generate_ue_ulsch_params_from_dci((void *)&dci_alloc_rx[i].dci_pdu,
					     ue->ulsch[eNB_id]->cba_rnti[0],
					     subframe_rx,
					     format0,
					     ue,
					     proc,
					     SI_RNTI,
					     0,
					     P_RNTI,
					     CBA_RNTI,
					     eNB_id,
					     0)==0)) {

#ifdef DEBUG_PHY_PROC
	LOG_D(PHY,"[UE  %d] Generate UE ULSCH CBA_RNTI format 0 (subframe %d)\n",ue->Mod_id,subframe_rx);
#endif
	ue->ulsch[eNB_id]->num_cba_dci[(subframe_rx+4)%10]++;
      }
    }

    else {
#ifdef DEBUG_PHY_PROC
      LOG_D(PHY,"[UE  %d] frame %d, subframe %d: received DCI %d with RNTI=%x (C-RNTI:%x, CBA_RNTI %x) and format %d!\n",ue->Mod_id,frame_rx,subframe_rx,i,dci_alloc_rx[i].rnti,
	    ue->pdcch_vars[eNB_id]->crnti,
	    ue->ulsch[eNB_id]->cba_rnti[0],
	    dci_alloc_rx[i].format);
      //      dump_dci(&ue->frame_parms, &dci_alloc_rx[i]);
#endif
    }

  }

  stop_meas(&ue->dlsch_rx_pdcch_stats);
  VCD_SIGNAL_DUMPER_DUMP_FUNCTION_BY_NAME(VCD_SIGNAL_DUMPER_FUNCTIONS_UE_PDCCH_PROCEDURES, VCD_FUNCTION_OUT);
  return(0);
}


void ue_pmch_procedures(PHY_VARS_UE *ue, UE_rxtx_proc_t *proc,int eNB_id,int abstraction_flag) {

  int subframe_rx = proc->subframe_rx;
  int frame_rx = proc->frame_rx;
  int pmch_mcs=-1;
  int CC_id = ue->CC_id;
  uint8_t sync_area=255;
  uint8_t mcch_active;
  int l;
  int ret=0;

  if (is_pmch_subframe(frame_rx,subframe_rx,&ue->frame_parms)) {
    LOG_D(PHY,"ue calling pmch subframe ..\n ");
    
    LOG_D(PHY,"[UE %d] Frame %d, subframe %d: Querying for PMCH demodulation\n",
	  ue->Mod_id,(subframe_rx==9?-1:0)+frame_rx,subframe_rx);
#ifdef Rel10
    pmch_mcs = mac_xface->ue_query_mch(ue->Mod_id,
				       CC_id,
				       frame_rx,
				       subframe_rx,
				       eNB_id,
				       &sync_area,
				       &mcch_active);
    
#else
    pmch_mcs=-1;
#endif
    
    if (pmch_mcs>=0) {
      LOG_D(PHY,"[UE %d] Frame %d, subframe %d: Programming PMCH demodulation for mcs %d\n",ue->Mod_id,frame_rx,subframe_rx,pmch_mcs);
      fill_UE_dlsch_MCH(ue,pmch_mcs,1,0,0);
      
      if (abstraction_flag == 0 ) {
	for (l=2; l<12; l++) {
	  
	  slot_fep_mbsfn(ue,
			 l,
			 subframe_rx,
			 0,0);//ue->rx_offset,0);
	}

	for (l=2; l<12; l++) {
	  rx_pmch(ue,
		  0,
		  subframe_rx,
		  l);
	}


	ue->dlsch_MCH[0]->harq_processes[0]->G = get_G(&ue->frame_parms,
						       ue->dlsch_MCH[0]->harq_processes[0]->nb_rb,
						       ue->dlsch_MCH[0]->harq_processes[0]->rb_alloc_even,
						       ue->dlsch_MCH[0]->harq_processes[0]->Qm,
						       1,
						       2,
						       frame_rx,
						       subframe_rx,
						       0);
	
	dlsch_unscrambling(&ue->frame_parms,1,ue->dlsch_MCH[0],
			   ue->dlsch_MCH[0]->harq_processes[0]->G,
			   ue->pdsch_vars_MCH[0]->llr[0],0,subframe_rx<<1);
	
	ret = dlsch_decoding(ue,
			     ue->pdsch_vars_MCH[0]->llr[0],
			     &ue->frame_parms,
			     ue->dlsch_MCH[0],
			     ue->dlsch_MCH[0]->harq_processes[0],
			     frame_rx,
			     subframe_rx,
			     0,
			     0,1);
      } else { // abstraction
#ifdef PHY_ABSTRACTION
	ret = dlsch_decoding_emul(ue,
				  subframe_rx,
				  5, // PMCH
				  eNB_id);
#endif
      }
      
      if (mcch_active == 1)
	ue->dlsch_mcch_trials[sync_area][0]++;
      else
	ue->dlsch_mtch_trials[sync_area][0]++;
      
      if (ret == (1+ue->dlsch_MCH[0]->max_turbo_iterations)) {
	if (mcch_active == 1)
	  ue->dlsch_mcch_errors[sync_area][0]++;
	else
	  ue->dlsch_mtch_errors[sync_area][0]++;
	
	LOG_D(PHY,"[UE %d] Frame %d, subframe %d: PMCH in error (%d,%d), not passing to L2 (TBS %d, iter %d,G %d)\n",
	      frame_rx,subframe_rx,
	      ue->dlsch_mcch_errors[sync_area][0],
	      ue->dlsch_mtch_errors[sync_area][0],
	      ue->dlsch_MCH[0]->harq_processes[0]->TBS>>3,
	      ue->dlsch_MCH[0]->max_turbo_iterations,
	      ue->dlsch_MCH[0]->harq_processes[0]->G);
	dump_mch(ue,0,ue->dlsch_MCH[0]->harq_processes[0]->G,subframe_rx);
#ifdef DEBUG_DLSCH
	
	for (int i=0; i<ue->dlsch_MCH[0]->harq_processes[0]->TBS>>3; i++) {
	  LOG_T(PHY,"%02x.",ue->dlsch_MCH[0]->harq_processes[0]->c[0][i]);
	}
	
	LOG_T(PHY,"\n");
#endif
	
	if (subframe_rx==9)
	  mac_xface->macphy_exit("Why are we exiting here?");
      } else { // decoding successful
#ifdef Rel10
	
	if (mcch_active == 1) {
	  mac_xface->ue_send_mch_sdu(ue->Mod_id,
				     CC_id,
				     frame_rx,
				     ue->dlsch_MCH[0]->harq_processes[0]->b,
				     ue->dlsch_MCH[0]->harq_processes[0]->TBS>>3,
				     eNB_id,// not relevant in eMBMS context
				     sync_area);
	  ue->dlsch_mcch_received[sync_area][0]++;
	  
	  
	  if (ue->dlsch_mch_received_sf[subframe_rx%5][0] == 1 ) {
	    ue->dlsch_mch_received_sf[subframe_rx%5][0]=0;
	  } else {
	    ue->dlsch_mch_received[0]+=1;
	    ue->dlsch_mch_received_sf[subframe_rx][0]=1;
	  }
	  
	  
	}
#endif // Rel10
      } // decoding sucessful
    } // pmch_mcs>=0
  } // is_pmch_subframe=true
}

void ue_pdsch_procedures(PHY_VARS_UE *ue, UE_rxtx_proc_t *proc, int eNB_id, PDSCH_t pdsch, LTE_UE_DLSCH_t *dlsch0, LTE_UE_DLSCH_t *dlsch1, int s0, int s1, int abstraction_flag) {

  int subframe_rx = proc->subframe_rx;
  int m;
  int harq_pid;
  int i_mod,eNB_id_i,dual_stream_UE;
  int first_symbol_flag=0;

  if (dlsch0->active == 0)
    return;

  for (m=s0;m<=s1;m++) {

    if (dlsch0 && (!dlsch1))  {
      harq_pid = dlsch0->current_harq_pid;
      LOG_D(PHY,"[UE %d] PDSCH active in subframe %d (%d), harq_pid %d\n",ue->Mod_id,subframe_rx,harq_pid);
	    
      if ((pdsch==PDSCH) && 
	  (ue->transmission_mode[eNB_id] == 5) &&
	  (dlsch0->harq_processes[harq_pid]->dl_power_off==0) &&
	  (ue->use_ia_receiver ==1)) {
	dual_stream_UE = 1;
	eNB_id_i = ue->n_connected_eNB;
	i_mod =  dlsch0->harq_processes[harq_pid]->Qm;
      } else {
	dual_stream_UE = 0;
	eNB_id_i = eNB_id+1;
	i_mod = 0;
      }

      //TM7 UE specific channel estimation here!!!
      if (ue->transmission_mode[eNB_id]==7) {
        if (ue->frame_parms.Ncp==0) {
          if ((m==3) || (m==6) || (m==9) || (m==12))
            //LOG_D(PHY,"[UE %d] dlsch->active in subframe %d => %d, l=%d\n",phy_vars_ue->Mod_id,subframe_rx,phy_vars_ue->dlsch_ue[eNB_id][0]->active, l);
            lte_dl_bf_channel_estimation(ue,eNB_id,0,subframe_rx*2+(m>6?1:0),5,m);
        } else {
          LOG_E(PHY,"[UE %d]Beamforming channel estimation not supported yet for TM7 extented CP.\n",ue->Mod_id);
        }
      }
     
      if ((m==s0) && (m<4))
	first_symbol_flag = 1;
      else
	first_symbol_flag = 0;

      start_meas(&ue->dlsch_llr_stats);
      // process DLSCH received in first slot
      rx_pdsch(ue,
	       pdsch,
	       eNB_id,
	       eNB_id_i,
	       proc->frame_rx,
	       subframe_rx,  // subframe,
	       m,
	       first_symbol_flag,
	       dual_stream_UE,
	       i_mod,
	       dlsch0->current_harq_pid);
      stop_meas(&ue->dlsch_llr_stats);
    } // CRNTI active
  }
} 

void process_rar(PHY_VARS_UE *ue, UE_rxtx_proc_t *proc, int eNB_id, runmode_t mode, int abstraction_flag) {

  int frame_rx = proc->frame_rx;
  int subframe_rx = proc->subframe_rx;
  int timing_advance;
  LTE_UE_DLSCH_t *dlsch0 = ue->dlsch_ra[eNB_id];
  int harq_pid = 0;
  uint8_t *rar;

  LOG_D(PHY,"[UE  %d][RAPROC] Frame %d subframe %d Received RAR  mode %d\n",
	ue->Mod_id,
	frame_rx,
	subframe_rx, ue->UE_mode[eNB_id]);
  
	
  if (ue->mac_enabled == 1) {
    if ((ue->UE_mode[eNB_id] != PUSCH) && 
	(ue->prach_resources[eNB_id]->Msg3!=NULL)) {
      LOG_D(PHY,"[UE  %d][RAPROC] Frame %d subframe %d Invoking MAC for RAR (current preamble %d)\n",
	    ue->Mod_id,frame_rx,
	    subframe_rx,
	    ue->prach_resources[eNB_id]->ra_PreambleIndex);
      
      timing_advance = mac_xface->ue_process_rar(ue->Mod_id,
						 ue->CC_id,
						 frame_rx,
						 ue->prach_resources[eNB_id]->ra_RNTI,
						 dlsch0->harq_processes[0]->b,
						 &ue->pdcch_vars[eNB_id]->crnti,
						 ue->prach_resources[eNB_id]->ra_PreambleIndex);
      
	    
      if (timing_advance!=0xffff) {
	      
	LOG_D(PHY,"[UE  %d][RAPROC] Frame %d subframe %d Got rnti %x and timing advance %d from RAR\n",
	      ue->Mod_id,
	      frame_rx,
	      subframe_rx,
	      ue->pdcch_vars[eNB_id]->crnti,
	      timing_advance);
	      
  // remember this c-rnti is still a tc-rnti
  ue->pdcch_vars[eNB_id]->crnti_is_temporary = 1;	     
	      
	//timing_advance = 0;
	process_timing_advance_rar(ue,proc,timing_advance);
	      
	if (mode!=debug_prach) {
	  ue->ulsch_Msg3_active[eNB_id]=1;
	  get_Msg3_alloc(&ue->frame_parms,
			 subframe_rx,
			 frame_rx,
			 &ue->ulsch_Msg3_frame[eNB_id],
			 &ue->ulsch_Msg3_subframe[eNB_id]);
	  
	  LOG_D(PHY,"[UE  %d][RAPROC] Got Msg3_alloc Frame %d subframe %d: Msg3_frame %d, Msg3_subframe %d\n",
		ue->Mod_id,
		frame_rx,
		subframe_rx,
		ue->ulsch_Msg3_frame[eNB_id],
		ue->ulsch_Msg3_subframe[eNB_id]);
	  harq_pid = subframe2harq_pid(&ue->frame_parms,
				       ue->ulsch_Msg3_frame[eNB_id],
				       ue->ulsch_Msg3_subframe[eNB_id]);
	  ue->ulsch[eNB_id]->harq_processes[harq_pid]->round = 0;
	  
	  ue->UE_mode[eNB_id] = RA_RESPONSE;
	  //      ue->Msg3_timer[eNB_id] = 10;
	  ue->ulsch[eNB_id]->power_offset = 6;
	  ue->ulsch_no_allocation_counter[eNB_id] = 0;
	}
      } else { // PRACH preamble doesn't match RAR
	LOG_W(PHY,"[UE  %d][RAPROC] Received RAR preamble (%d) doesn't match !!!\n",
	      ue->Mod_id,
	      ue->prach_resources[eNB_id]->ra_PreambleIndex);
      }
    } // mode != PUSCH
  }
  else {
    rar = dlsch0->harq_processes[0]->b+1;
    timing_advance = ((((uint16_t)(rar[0]&0x7f))<<4) + (rar[1]>>4));
    process_timing_advance_rar(ue,proc,timing_advance);
  }
  
}

void ue_dlsch_procedures(PHY_VARS_UE *ue, 
			 UE_rxtx_proc_t *proc, 
			 int eNB_id,
			 PDSCH_t pdsch, 
			 LTE_UE_DLSCH_t *dlsch0, 
			 LTE_UE_DLSCH_t *dlsch1, 
			 int *dlsch_errors, 
			 runmode_t mode, 
			 int abstraction_flag) {

  int harq_pid;
  int frame_rx = proc->frame_rx;
  int subframe_rx = proc->subframe_rx;
  int ret=0;
  int CC_id = ue->CC_id;
  LTE_UE_PDSCH *pdsch_vars;

  if (dlsch0 && (!dlsch1)) {
    switch (pdsch) {
    case SI_PDSCH:
      pdsch_vars = ue->pdsch_vars_SI[eNB_id];
      break;
    case RA_PDSCH:
      pdsch_vars = ue->pdsch_vars_ra[eNB_id];
      break;
    case P_PDSCH:
      pdsch_vars = ue->pdsch_vars_p[eNB_id];
      break;
    case PDSCH:
      pdsch_vars = ue->pdsch_vars[eNB_id];
      break;
    case PMCH:
    case PDSCH1:
      LOG_E(PHY,"Illegal PDSCH %d for ue_pdsch_procedures\n",pdsch);
      pdsch_vars = NULL;
      return;
      break;
    default:
      pdsch_vars = NULL;
      return;
      break;

    }
  
    harq_pid = dlsch0->current_harq_pid;

    if (frame_rx < *dlsch_errors)
      *dlsch_errors=0;

    if (pdsch==RA_PDSCH) {
      if (ue->prach_resources[eNB_id]!=NULL)
	dlsch0->rnti = ue->prach_resources[eNB_id]->ra_RNTI;
      else {
	LOG_E(PHY,"[UE %d] Frame %d, subframe %d: FATAL, prach_resources is NULL\n",ue->Mod_id,frame_rx,subframe_rx);
	mac_xface->macphy_exit("prach_resources is NULL");
	return;
      }
    }

    if (abstraction_flag == 0) {

      dlsch0->harq_processes[harq_pid]->G = get_G(&ue->frame_parms,
						  dlsch0->harq_processes[harq_pid]->nb_rb,
						  dlsch0->harq_processes[harq_pid]->rb_alloc_even,
						  dlsch0->harq_processes[harq_pid]->Qm,
						  dlsch0->harq_processes[harq_pid]->Nl,
						  ue->pdcch_vars[eNB_id]->num_pdcch_symbols,
						  frame_rx,
						  subframe_rx,
						  ue->transmission_mode[eNB_id]<7?0:ue->transmission_mode[eNB_id]);
      start_meas(&ue->dlsch_unscrambling_stats);
      dlsch_unscrambling(&ue->frame_parms,
			 0,
			 dlsch0,
			 dlsch0->harq_processes[harq_pid]->G,
			 pdsch_vars->llr[0],
			 0,
			 subframe_rx<<1);
      stop_meas(&ue->dlsch_unscrambling_stats);
      
      start_meas(&ue->dlsch_decoding_stats);
      ret = dlsch_decoding(ue,
			   pdsch_vars->llr[0],
			   &ue->frame_parms,
			   dlsch0,
			   dlsch0->harq_processes[harq_pid],
			   frame_rx,
			   subframe_rx,
			   harq_pid,
			   pdsch==PDSCH?1:0,
			   dlsch0->harq_processes[harq_pid]->TBS>256?1:0);
      stop_meas(&ue->dlsch_decoding_stats);
    }
	
    else {
      LOG_D(PHY,"Calling dlsch_decoding_emul ...\n");
#ifdef PHY_ABSTRACTION
      ret = dlsch_decoding_emul(ue,
				subframe_rx,
				pdsch,
				eNB_id);
#endif
    }
	
    if (ret == (1+dlsch0->max_turbo_iterations)) {
      *dlsch_errors=*dlsch_errors+1;
      
      if(dlsch0->rnti != 0xffff)
      {
      LOG_D(PHY,"[UE  %d][PDSCH %x/%d] Frame %d subframe %d DLSCH in error (rv %d,mcs %d,TBS %d)\n",
	    ue->Mod_id,dlsch0->rnti,
	    harq_pid,frame_rx,subframe_rx,
	    dlsch0->harq_processes[harq_pid]->rvidx,
	    dlsch0->harq_processes[harq_pid]->mcs,
	    dlsch0->harq_processes[harq_pid]->TBS);
      }
      

    } else {
        if(dlsch0->rnti != 0xffff)
        {
      LOG_D(PHY,"[UE  %d][PDSCH %x/%d] Frame %d subframe %d: Received DLSCH (rv %d,mcs %d,TBS %d)\n",
	    ue->Mod_id,dlsch0->rnti,
	    harq_pid,frame_rx,subframe_rx,
	    dlsch0->harq_processes[harq_pid]->rvidx,
	    dlsch0->harq_processes[harq_pid]->mcs,
	    dlsch0->harq_processes[harq_pid]->TBS);
        }

#ifdef DEBUG_DLSCH
      int j;
      LOG_D(PHY,"dlsch harq_pid %d (rx): \n",dlsch0->current_harq_pid);
      
      for (j=0; j<dlsch0->harq_processes[dlsch0->current_harq_pid]->TBS>>3; j++)
	LOG_T(PHY,"%x.",dlsch0->harq_processes[dlsch0->current_harq_pid]->b[j]);
      
      LOG_T(PHY,"\n");
#endif

      
      if (ue->mac_enabled == 1) {
	switch (pdsch) {
	case PDSCH:
	  mac_xface->ue_send_sdu(ue->Mod_id,
				 CC_id,
				 frame_rx,
         subframe_rx,
				 dlsch0->harq_processes[dlsch0->current_harq_pid]->b,
				 dlsch0->harq_processes[dlsch0->current_harq_pid]->TBS>>3,
				 eNB_id);
	  break;
	case SI_PDSCH:
	  mac_xface->ue_decode_si(ue->Mod_id,
				  CC_id,
				  frame_rx,
				  eNB_id,
				  ue->dlsch_SI[eNB_id]->harq_processes[0]->b,
				  ue->dlsch_SI[eNB_id]->harq_processes[0]->TBS>>3);
	  break;
	case P_PDSCH:
	  mac_xface->ue_decode_p(ue->Mod_id,
				 CC_id,
				 frame_rx,
				 eNB_id,
				 ue->dlsch_SI[eNB_id]->harq_processes[0]->b,
				 ue->dlsch_SI[eNB_id]->harq_processes[0]->TBS>>3);
	  break;
	case RA_PDSCH:
	  process_rar(ue,proc,eNB_id,mode,abstraction_flag);
	  break;
	case PDSCH1:
	  LOG_E(PHY,"Shouldn't have PDSCH1 yet, come back later\n");
	  AssertFatal(1==0,"exiting");
	  break;
	case PMCH:
	  LOG_E(PHY,"Shouldn't have PMCH here\n");
	  AssertFatal(1==0,"exiting");
	  break;
	}
      }
      ue->total_TBS[eNB_id] =  ue->total_TBS[eNB_id] +
	dlsch0->harq_processes[dlsch0->current_harq_pid]->TBS;
      ue->total_received_bits[eNB_id] = ue->total_TBS[eNB_id] +
	dlsch0->harq_processes[dlsch0->current_harq_pid]->TBS;
    }
  
  
      
#ifdef DEBUG_PHY_PROC
    LOG_D(PHY,"[UE  %d][PDSCH %x/%d] Frame %d subframe %d: PDSCH/DLSCH decoding iter %d (mcs %d, rv %d, TBS %d)\n",
	  ue->Mod_id,
	  dlsch0->rnti,harq_pid,
	  frame_rx,subframe_rx,ret,
	  dlsch0->harq_processes[harq_pid]->mcs,
	  dlsch0->harq_processes[harq_pid]->rvidx,
	  dlsch0->harq_processes[harq_pid]->TBS);
    
    if (frame_rx%100==0) {
      LOG_D(PHY,"[UE  %d][PDSCH %x] Frame %d subframe %d dlsch_errors %d, dlsch_received %d, dlsch_fer %d, current_dlsch_cqi %d\n",
	    ue->Mod_id,dlsch0->rnti,
	    frame_rx,subframe_rx,
	    ue->dlsch_errors[eNB_id],
	    ue->dlsch_received[eNB_id],
	    ue->dlsch_fer[eNB_id],
	    ue->measurements.wideband_cqi_tot[eNB_id]);
    }
    
#endif

  }


}
int phy_procedures_UE_RX(PHY_VARS_UE *ue,UE_rxtx_proc_t *proc,uint8_t eNB_id,uint8_t abstraction_flag,runmode_t mode,
			 relaying_type_t r_type,PHY_VARS_RN *phy_vars_rn) {
 
  int l,l2;
  int pilot1;
  int pmch_flag=0;
  int frame_rx = proc->frame_rx;
  int subframe_rx = proc->subframe_rx;

  

  VCD_SIGNAL_DUMPER_DUMP_FUNCTION_BY_NAME(VCD_SIGNAL_DUMPER_FUNCTIONS_PHY_PROCEDURES_UE_RX, VCD_FUNCTION_IN);

#if T_TRACER
  T(T_UE_PHY_DL_TICK, T_INT(ue->Mod_id), T_INT(frame_rx%1024), T_INT(subframe_rx));
#endif

  T(T_UE_PHY_INPUT_SIGNAL, T_INT(ue->Mod_id), T_INT(frame_rx%1024), T_INT(subframe_rx), T_INT(0),
    T_BUFFER(&ue->common_vars.rxdata[0][subframe_rx*ue->frame_parms.samples_per_tti],
             ue->frame_parms.samples_per_tti * 4));

  start_meas(&ue->phy_proc_rx);

  pmch_flag = is_pmch_subframe(frame_rx,subframe_rx,&ue->frame_parms) ? 1 : 0;


  // deactivate reception until we scan pdcch
  if (ue->dlsch[eNB_id][0])
    ue->dlsch[eNB_id][0]->active = 0;
  if (ue->dlsch[eNB_id][1])
    ue->dlsch[eNB_id][1]->active = 0;

  if (ue->dlsch_SI[eNB_id])
    ue->dlsch_SI[eNB_id]->active = 0;
  if (ue->dlsch_p[eNB_id])
    ue->dlsch_p[eNB_id]->active = 0;
  if (ue->dlsch_ra[eNB_id])
    ue->dlsch_ra[eNB_id]->active = 0;

  
#ifdef DEBUG_PHY_PROC
  LOG_D(PHY,"[%s %d] Frame %d subframe %d: Doing phy_procedures_UE_RX (%d)\n",
	(r_type == multicast_relay) ? "RN/UE" : "UE",
	ue->Mod_id,frame_rx, subframe_rx);
#endif

  if (ue->frame_parms.Ncp == 0) {  // normal prefix
    pilot1 = 4;
  } else { // extended prefix
    pilot1 = 3;
  }
  
  
  if (subframe_select(&ue->frame_parms,subframe_rx) == SF_S) { // S-subframe, do first 5 symbols only
    l2 = 5;
  } else if (pmch_flag == 1) { // do first 2 symbols only
    l2 = 1;
  } else { // normal subframe, last symbol to be processed is the first of the second slot
    l2 = (ue->frame_parms.symbols_per_tti/2)-1;
  }
  
  int prev_subframe_rx = (subframe_rx - 1)<0? 9: (subframe_rx - 1);
  if (subframe_select(&ue->frame_parms,prev_subframe_rx) != SF_DL) {
    //++++++++++++++++++++++++++++++++++++++++++++++++++++++++++++
    // RX processing of symbols l=0...l2
    //++++++++++++++++++++++++++++++++++++++++++++++++++++++++++++
    l=0;
  } else {
    //++++++++++++++++++++++++++++++++++++++++++++++++++++++++++++
    // RX processing of symbols l=1...l2 (l=0 is done in last scheduling epoch)
    //++++++++++++++++++++++++++++++++++++++++++++++++++++++++++++
    l=1;
  }
  for (; l<=l2; l++) {
    if (abstraction_flag == 0) {
      start_meas(&ue->ofdm_demod_stats);
      VCD_SIGNAL_DUMPER_DUMP_FUNCTION_BY_NAME(VCD_SIGNAL_DUMPER_FUNCTIONS_UE_SLOT_FEP, VCD_FUNCTION_IN);
      slot_fep(ue,
	       l,
	       (subframe_rx<<1),
	       ue->rx_offset,
	       0,
	       0);
      VCD_SIGNAL_DUMPER_DUMP_FUNCTION_BY_NAME(VCD_SIGNAL_DUMPER_FUNCTIONS_UE_SLOT_FEP, VCD_FUNCTION_OUT);
      stop_meas(&ue->ofdm_demod_stats);
    }
    
<<<<<<< HEAD
    ue_measurement_procedures(l-1,ue,proc,eNB_id,0,abstraction_flag,mode);
=======
    ue_measurement_procedures(l-1,ue,proc,eNB_id,(subframe_rx<<1),abstraction_flag,mode);
>>>>>>> 4fe2d6d7
    if ((l==pilot1) ||
	((pmch_flag==1)&(l==l2)))  {
      LOG_D(PHY,"[UE  %d] Frame %d: Calling pdcch procedures (eNB %d)\n",ue->Mod_id,frame_rx,eNB_id);
      
      if (ue_pdcch_procedures(eNB_id,ue,proc,abstraction_flag) == -1) {
	LOG_E(PHY,"[UE  %d] Frame %d, subframe %d: Error in pdcch procedures\n",ue->Mod_id,frame_rx,subframe_rx);
	return(-1);
      }
      LOG_D(PHY,"num_pdcch_symbols %d\n",ue->pdcch_vars[eNB_id]->num_pdcch_symbols);
    }
    
  } // for l=1..l2
<<<<<<< HEAD
  //ue_measurement_procedures(l-1,ue,proc,eNB_id,abstraction_flag,mode);
=======
  ue_measurement_procedures(l-1,ue,proc,eNB_id,(subframe_rx<<1),abstraction_flag,mode); 
>>>>>>> 4fe2d6d7
  
    // If this is PMCH, call procedures and return
  if (pmch_flag == 1) {
    ue_pmch_procedures(ue,proc,eNB_id,abstraction_flag);
    return 0;
  }

  slot_fep(ue,
	   0,
	   1+(subframe_rx<<1),
	   ue->rx_offset,
	   0,
	   0);

  // first slot has been processed (FFTs + Channel Estimation, PCFICH/PHICH/PDCCH)
 
  // do procedures for C-RNTI
  if (ue->dlsch[eNB_id][0]->active == 1) {
    VCD_SIGNAL_DUMPER_DUMP_FUNCTION_BY_NAME(VCD_SIGNAL_DUMPER_FUNCTIONS_PDSCH_PROC, VCD_FUNCTION_IN);
    ue_pdsch_procedures(ue,
			proc,
			eNB_id,
			PDSCH,
			ue->dlsch[eNB_id][0],
			NULL,
			ue->pdcch_vars[eNB_id]->num_pdcch_symbols,
			ue->frame_parms.symbols_per_tti>>1,
			abstraction_flag);
    VCD_SIGNAL_DUMPER_DUMP_FUNCTION_BY_NAME(VCD_SIGNAL_DUMPER_FUNCTIONS_PDSCH_PROC, VCD_FUNCTION_OUT);
  }
  // do procedures for SI-RNTI
  if ((ue->dlsch_SI[eNB_id]) && (ue->dlsch_SI[eNB_id]->active == 1)) {
    VCD_SIGNAL_DUMPER_DUMP_FUNCTION_BY_NAME(VCD_SIGNAL_DUMPER_FUNCTIONS_PDSCH_PROC_SI, VCD_FUNCTION_IN);
    ue_pdsch_procedures(ue,
			proc,
			eNB_id,
			SI_PDSCH,
			ue->dlsch_SI[eNB_id],
			NULL,
			ue->pdcch_vars[eNB_id]->num_pdcch_symbols,
			ue->frame_parms.symbols_per_tti>>1,
			abstraction_flag);
    VCD_SIGNAL_DUMPER_DUMP_FUNCTION_BY_NAME(VCD_SIGNAL_DUMPER_FUNCTIONS_PDSCH_PROC_SI, VCD_FUNCTION_OUT);
  }

  // do procedures for SI-RNTI
  if ((ue->dlsch_p[eNB_id]) && (ue->dlsch_p[eNB_id]->active == 1)) {
    VCD_SIGNAL_DUMPER_DUMP_FUNCTION_BY_NAME(VCD_SIGNAL_DUMPER_FUNCTIONS_PDSCH_PROC_P, VCD_FUNCTION_IN);
    ue_pdsch_procedures(ue,
			proc,
			eNB_id,
			P_PDSCH,
			ue->dlsch_p[eNB_id],
			NULL,
			ue->pdcch_vars[eNB_id]->num_pdcch_symbols,
			ue->frame_parms.symbols_per_tti>>1,
			abstraction_flag);
    VCD_SIGNAL_DUMPER_DUMP_FUNCTION_BY_NAME(VCD_SIGNAL_DUMPER_FUNCTIONS_PDSCH_PROC_P, VCD_FUNCTION_OUT);
  }

  // do procedures for RA-RNTI
  if ((ue->dlsch_ra[eNB_id]) && (ue->dlsch_ra[eNB_id]->active == 1)) {
    VCD_SIGNAL_DUMPER_DUMP_FUNCTION_BY_NAME(VCD_SIGNAL_DUMPER_FUNCTIONS_PDSCH_PROC_RA, VCD_FUNCTION_IN);
    ue_pdsch_procedures(ue,
			proc,
			eNB_id,
			RA_PDSCH,
			ue->dlsch_ra[eNB_id],
			NULL,
			ue->pdcch_vars[eNB_id]->num_pdcch_symbols,
			ue->frame_parms.symbols_per_tti>>1,
			abstraction_flag);
    VCD_SIGNAL_DUMPER_DUMP_FUNCTION_BY_NAME(VCD_SIGNAL_DUMPER_FUNCTIONS_PDSCH_PROC_RA, VCD_FUNCTION_OUT);
  }    
  
  if (subframe_select(&ue->frame_parms,subframe_rx) != SF_S) {  // do front-end processing for second slot, and first symbol of next subframe
    for (l=1; l<ue->frame_parms.symbols_per_tti>>1; l++) {
      if (abstraction_flag == 0) {
	start_meas(&ue->ofdm_demod_stats);
	VCD_SIGNAL_DUMPER_DUMP_FUNCTION_BY_NAME(VCD_SIGNAL_DUMPER_FUNCTIONS_UE_SLOT_FEP, VCD_FUNCTION_IN);
	slot_fep(ue,
		 l,
		 1+(subframe_rx<<1),
		 ue->rx_offset,
		 0,
		 0);
	VCD_SIGNAL_DUMPER_DUMP_FUNCTION_BY_NAME(VCD_SIGNAL_DUMPER_FUNCTIONS_UE_SLOT_FEP, VCD_FUNCTION_OUT);
	stop_meas(&ue->ofdm_demod_stats);
      }
      
<<<<<<< HEAD
      ue_measurement_procedures(l-1,ue,proc,eNB_id,1,abstraction_flag,mode);
=======
      ue_measurement_procedures(l-1,ue,proc,eNB_id,1+(subframe_rx<<1),abstraction_flag,mode);
>>>>>>> 4fe2d6d7
      
    } // for l=1..l2

    // do first symbol of next downlink subframe for channel estimation
    int next_subframe_rx = (1+subframe_rx)%10;
    if (subframe_select(&ue->frame_parms,next_subframe_rx) != SF_UL)
    {
      slot_fep(ue,
         0,
         (next_subframe_rx<<1),
         ue->rx_offset,
         0,
         0);
    }
  } // not an S-subframe

  // run pbch procedures if subframe is 0
  if (subframe_rx == 0)
    ue_pbch_procedures(eNB_id,ue,proc,abstraction_flag);
   
  // do procedures for C-RNTI
  if (ue->dlsch[eNB_id][0]->active == 1) {
    VCD_SIGNAL_DUMPER_DUMP_FUNCTION_BY_NAME(VCD_SIGNAL_DUMPER_FUNCTIONS_PDSCH_PROC, VCD_FUNCTION_IN);
    ue_pdsch_procedures(ue,
			proc,
			eNB_id,
			PDSCH,
			ue->dlsch[eNB_id][0],
			NULL,
			1+(ue->frame_parms.symbols_per_tti>>1),
			ue->frame_parms.symbols_per_tti-1,
			abstraction_flag);
    ue_dlsch_procedures(ue,
			proc,
			eNB_id,
			PDSCH,
			ue->dlsch[eNB_id][0],
			NULL,
			&ue->dlsch_errors[eNB_id],
			mode,
			abstraction_flag);
    VCD_SIGNAL_DUMPER_DUMP_FUNCTION_BY_NAME(VCD_SIGNAL_DUMPER_FUNCTIONS_PDSCH_PROC, VCD_FUNCTION_OUT);

  }

  // do procedures for SI-RNTI
  if ((ue->dlsch_SI[eNB_id]) && (ue->dlsch_SI[eNB_id]->active == 1)) {
    ue_pdsch_procedures(ue,
			proc,
			eNB_id,
			SI_PDSCH,
			ue->dlsch_SI[eNB_id],
			NULL,
			1+(ue->frame_parms.symbols_per_tti>>1),
			ue->frame_parms.symbols_per_tti-1,
			abstraction_flag);

    ue_dlsch_procedures(ue,
			proc,
			eNB_id,
			SI_PDSCH,
			ue->dlsch_SI[eNB_id],
			NULL,
			&ue->dlsch_SI_errors[eNB_id],
			mode,
			abstraction_flag);
    ue->dlsch_SI[eNB_id]->active = 0;
  }

  // do procedures for P-RNTI
  if ((ue->dlsch_p[eNB_id]) && (ue->dlsch_p[eNB_id]->active == 1)) {
    ue_pdsch_procedures(ue,
			proc,
			eNB_id,
			P_PDSCH,
			ue->dlsch_p[eNB_id],
			NULL,
			1+(ue->frame_parms.symbols_per_tti>>1),
			ue->frame_parms.symbols_per_tti-1,
			abstraction_flag);

    ue_dlsch_procedures(ue,
			proc,
			eNB_id,
			P_PDSCH,
			ue->dlsch_p[eNB_id],
			NULL,
			&ue->dlsch_p_errors[eNB_id],
			mode,
			abstraction_flag);
    ue->dlsch_p[eNB_id]->active = 0;
  }
  // do procedures for RA-RNTI
  if ((ue->dlsch_ra[eNB_id]) && (ue->dlsch_ra[eNB_id]->active == 1)) {
    ue_pdsch_procedures(ue,
			proc,
			eNB_id,
			RA_PDSCH,
			ue->dlsch_ra[eNB_id],
			NULL,
			1+(ue->frame_parms.symbols_per_tti>>1),
			ue->frame_parms.symbols_per_tti-1,
			abstraction_flag);
    ue_dlsch_procedures(ue,
			proc,
			eNB_id,
			RA_PDSCH,
			ue->dlsch_ra[eNB_id],
			NULL,
			&ue->dlsch_ra_errors[eNB_id],
			mode,
			abstraction_flag);
    ue->dlsch_ra[eNB_id]->active = 0;
  }

  if (subframe_rx==9) {
    if (frame_rx % 10 == 0) {
      if ((ue->dlsch_received[eNB_id] - ue->dlsch_received_last[eNB_id]) != 0)
	ue->dlsch_fer[eNB_id] = (100*(ue->dlsch_errors[eNB_id] - ue->dlsch_errors_last[eNB_id]))/(ue->dlsch_received[eNB_id] - ue->dlsch_received_last[eNB_id]);

      ue->dlsch_errors_last[eNB_id] = ue->dlsch_errors[eNB_id];
      ue->dlsch_received_last[eNB_id] = ue->dlsch_received[eNB_id];
    }


    ue->bitrate[eNB_id] = (ue->total_TBS[eNB_id] - ue->total_TBS_last[eNB_id])*100;
    ue->total_TBS_last[eNB_id] = ue->total_TBS[eNB_id];
    LOG_D(PHY,"[UE %d] Calculating bitrate Frame %d: total_TBS = %d, total_TBS_last = %d, bitrate %f kbits\n",
	  ue->Mod_id,frame_rx,ue->total_TBS[eNB_id],
	  ue->total_TBS_last[eNB_id],(float) ue->bitrate[eNB_id]/1000.0);

  #if UE_AUTOTEST_TRACE
    if ((frame_rx % 100 == 0)) {
      LOG_I(PHY,"[UE  %d] AUTOTEST Metric : UE_DLSCH_BITRATE = %5.2f kbps (frame = %d) \n", ue->Mod_id, (float) ue->bitrate[eNB_id]/1000.0, frame_rx);
    }
  #endif

  }



#ifdef EMOS
  phy_procedures_emos_UE_RX(ue,slot,eNB_id);
#endif

     
  VCD_SIGNAL_DUMPER_DUMP_FUNCTION_BY_NAME(VCD_SIGNAL_DUMPER_FUNCTIONS_PHY_PROCEDURES_UE_RX, VCD_FUNCTION_OUT);
  stop_meas(&ue->phy_proc_rx);
  return (0);
}
   
#ifdef Rel10
int phy_procedures_RN_UE_RX(uint8_t slot_rx, uint8_t next_slot, relaying_type_t r_type)
{
   
  int do_proc =0; // do nothing by default
   
  switch(r_type) {
  case no_relay:
    do_proc=no_relay; // perform the normal UE operation
    break;
     
  case multicast_relay:
    if (slot_rx > 12)
      do_proc = 0; // do nothing
    else // SF#1, SF#2, SF3, SF#3, SF#4, SF#5, SF#6(do rx slot 12)
      do_proc = multicast_relay ; // do PHY procedures UE RX
     
    break;
     
  default: // should'not be here
    LOG_W(PHY,"Not supported relay type %d, do nothing \n", r_type);
    do_proc= 0;
    break;
  }
   
  return do_proc;
}
#endif
 
 
void phy_procedures_UE_lte(PHY_VARS_UE *ue,UE_rxtx_proc_t *proc,uint8_t eNB_id,uint8_t abstraction_flag,runmode_t mode,
			   relaying_type_t r_type, PHY_VARS_RN *phy_vars_rn)
{
#if defined(ENABLE_ITTI)
  MessageDef   *msg_p;
  const char   *msg_name;
  instance_t    instance;
  unsigned int  Mod_id;
  int           result;
#endif
   
  int           frame_rx = proc->frame_rx;
  int           frame_tx = proc->frame_tx;
  int           subframe_rx = proc->subframe_rx;
  int           subframe_tx = proc->subframe_tx;
#undef DEBUG_PHY_PROC
   
  UE_L2_STATE_t ret;
  int slot;

  if (ue->mac_enabled == 0) {
    ue->UE_mode[eNB_id]=PUSCH;
  }
   
   
  VCD_SIGNAL_DUMPER_DUMP_FUNCTION_BY_NAME(VCD_SIGNAL_DUMPER_FUNCTIONS_PHY_PROCEDURES_UE_LTE,1);
  start_meas(&ue->phy_proc);
#if defined(ENABLE_ITTI)

  do {
    // Checks if a message has been sent to PHY sub-task
    itti_poll_msg (TASK_PHY_UE, &msg_p);
     
    if (msg_p != NULL) {
      msg_name = ITTI_MSG_NAME (msg_p);
      instance = ITTI_MSG_INSTANCE (msg_p);
      Mod_id = instance - NB_eNB_INST;
       
      switch (ITTI_MSG_ID(msg_p)) {
      case PHY_FIND_CELL_REQ:
	LOG_I(PHY, "[UE %d] Received %s\n", Mod_id, msg_name);
	 
	/* TODO process the message */
	break;
	 
      default:
	LOG_E(PHY, "[UE %d] Received unexpected message %s\n", Mod_id, msg_name);
	break;
      }
       
      result = itti_free (ITTI_MSG_ORIGIN_ID(msg_p), msg_p);
      AssertFatal (result == EXIT_SUCCESS, "Failed to free memory (%d)!\n", result);
    }
  } while(msg_p != NULL);
   
#endif
   
  for (slot=0;slot<2;slot++) {
     
    if ((subframe_select(&ue->frame_parms,subframe_tx)==SF_UL)||
	(ue->frame_parms.frame_type == FDD)) {
      phy_procedures_UE_TX(ue,proc,eNB_id,abstraction_flag,mode,r_type);
    }
     
    if ((subframe_select(&ue->frame_parms,subframe_rx)==SF_DL) ||
	(ue->frame_parms.frame_type == FDD)) {
#ifdef Rel10
       
      if (phy_procedures_RN_UE_RX(subframe_rx, subframe_tx, r_type) != 0 )
#endif
	phy_procedures_UE_RX(ue,proc,eNB_id,abstraction_flag,mode,r_type,phy_vars_rn);
    }
     
    if ((subframe_select(&ue->frame_parms,subframe_tx)==SF_S) &&
	(slot==1)) {
      phy_procedures_UE_S_TX(ue,eNB_id,abstraction_flag,r_type);
    }
       
    if ((subframe_select(&ue->frame_parms,subframe_rx)==SF_S) &&
	(slot==0)) {
#ifdef Rel10
	 
      if (phy_procedures_RN_UE_RX(subframe_rx, subframe_tx, r_type) != 0 )
#endif
	phy_procedures_UE_RX(ue,proc,eNB_id,abstraction_flag,mode,r_type,phy_vars_rn);
    }
       
    if (ue->mac_enabled==1) {
      if (slot==0) {
        ret = mac_xface->ue_scheduler(ue->Mod_id,
            frame_rx,
            subframe_rx,
            frame_tx,
            subframe_tx,
            subframe_select(&ue->frame_parms,subframe_tx),
            eNB_id,
            0/*FIXME CC_id*/);
	   
	if (ret == CONNECTION_LOST) {
	  LOG_E(PHY,"[UE %d] Frame %d, subframe %d RRC Connection lost, returning to PRACH\n",ue->Mod_id,
		frame_rx,subframe_tx);
	  ue->UE_mode[eNB_id] = PRACH;
	  //      mac_xface->macphy_exit("Connection lost");
	} else if (ret == PHY_RESYNCH) {
	  LOG_E(PHY,"[UE %d] Frame %d, subframe %d RRC Connection lost, trying to resynch\n",
		ue->Mod_id,
		frame_rx,subframe_tx);
	  ue->UE_mode[eNB_id] = RESYNCH;
	  //     mac_xface->macphy_exit("Connection lost");
	} else if (ret == PHY_HO_PRACH) {
	  LOG_I(PHY,"[UE %d] Frame %d, subframe %d, return to PRACH and perform a contention-free access\n",
		ue->Mod_id,frame_rx,subframe_tx);
	  ue->UE_mode[eNB_id] = PRACH;
	}
      }
    }
       
    VCD_SIGNAL_DUMPER_DUMP_FUNCTION_BY_NAME(VCD_SIGNAL_DUMPER_FUNCTIONS_PHY_PROCEDURES_UE_LTE,0);
    stop_meas(&ue->phy_proc);
  } // slot
}
 
 <|MERGE_RESOLUTION|>--- conflicted
+++ resolved
@@ -2220,15 +2220,11 @@
   }
 }
 
-<<<<<<< HEAD
-void ue_measurement_procedures(uint16_t l, PHY_VARS_UE *ue,UE_rxtx_proc_t *proc, uint8_t eNB_id,uint8_t slot,uint8_t abstraction_flag,runmode_t mode)
-=======
 void ue_measurement_procedures(
     uint16_t l,    // symbol index of each slot [0..6]
     PHY_VARS_UE *ue,UE_rxtx_proc_t *proc, uint8_t eNB_id,
     uint16_t slot, // slot index of each radio frame [0..19]    
     uint8_t abstraction_flag,runmode_t mode)
->>>>>>> 4fe2d6d7
 {
   
   LTE_DL_FRAME_PARMS *frame_parms=&ue->frame_parms;
@@ -3624,11 +3620,7 @@
       stop_meas(&ue->ofdm_demod_stats);
     }
     
-<<<<<<< HEAD
-    ue_measurement_procedures(l-1,ue,proc,eNB_id,0,abstraction_flag,mode);
-=======
     ue_measurement_procedures(l-1,ue,proc,eNB_id,(subframe_rx<<1),abstraction_flag,mode);
->>>>>>> 4fe2d6d7
     if ((l==pilot1) ||
 	((pmch_flag==1)&(l==l2)))  {
       LOG_D(PHY,"[UE  %d] Frame %d: Calling pdcch procedures (eNB %d)\n",ue->Mod_id,frame_rx,eNB_id);
@@ -3641,11 +3633,7 @@
     }
     
   } // for l=1..l2
-<<<<<<< HEAD
-  //ue_measurement_procedures(l-1,ue,proc,eNB_id,abstraction_flag,mode);
-=======
   ue_measurement_procedures(l-1,ue,proc,eNB_id,(subframe_rx<<1),abstraction_flag,mode); 
->>>>>>> 4fe2d6d7
   
     // If this is PMCH, call procedures and return
   if (pmch_flag == 1) {
@@ -3736,11 +3724,7 @@
 	stop_meas(&ue->ofdm_demod_stats);
       }
       
-<<<<<<< HEAD
-      ue_measurement_procedures(l-1,ue,proc,eNB_id,1,abstraction_flag,mode);
-=======
       ue_measurement_procedures(l-1,ue,proc,eNB_id,1+(subframe_rx<<1),abstraction_flag,mode);
->>>>>>> 4fe2d6d7
       
     } // for l=1..l2
 
