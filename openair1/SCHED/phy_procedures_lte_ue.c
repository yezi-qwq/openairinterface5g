--- conflicted
+++ resolved
@@ -1646,7 +1646,7 @@
     }
 
 #ifdef DEBUG_PHY_PROC
-        LOG_D(PHY,
+        LOG_I(PHY,
               "[UE  %d][PUSCH %d] AbsSubframe %d.%d Generating PUSCH : first_rb %d, nb_rb %d, round %d, mcs %d, rv %d, "
               "cyclic_shift %d (cyclic_shift_common %d,n_DMRS2 %d,n_PRS %d), ACK (%d,%d), O_ACK %d, ack_status_cw0 %d ack_status_cw1 %d bundling %d, Nbundled %d, CQI %d, RI %d\n",
 	  Mod_id,harq_pid,frame_tx%1024,subframe_tx,
@@ -3006,7 +3006,7 @@
     }
 
     LOG_D(PHY,"Calling dci_decoding_proc_emul ...\n");
-<<<<<<< HEAD
+
     dci_cnt = dci_decoding_procedure_emul(ue->pdcch_vars,
 					  RC.eNB[i][CC_id]->num_ue_spec_dci[subframe_rx&1],
 					  RC.eNB[i][CC_id]->num_common_dci[subframe_rx&1],
@@ -3014,17 +3014,7 @@
 					  dci_alloc_rx,
 					  eNB_id);
     //    printf("DCI: dci_cnt %d\n",dci_cnt);
-    UE_id = (uint32_t)find_ue((int16_t)ue->pdcch_vars[eNB_id]->crnti,RC.eNB[i][CC_id]);
-=======
-    dci_cnt = dci_decoding_procedure_emul(ue->pdcch_vars[subframe_rx&1],
-					  PHY_vars_eNB_g[i][CC_id]->num_ue_spec_dci[subframe_rx&1],
-					  PHY_vars_eNB_g[i][CC_id]->num_common_dci[subframe_rx&1],
-					  PHY_vars_eNB_g[i][CC_id]->dci_alloc[subframe_rx&1],
-					  dci_alloc_rx,
-					  eNB_id);
-    //    printf("DCI: dci_cnt %d\n",dci_cnt);
-    UE_id = (uint32_t)find_ue((int16_t)ue->pdcch_vars[subframe_rx&1][eNB_id]->crnti,PHY_vars_eNB_g[i][CC_id]);
->>>>>>> 4d58025d
+    UE_id = (uint32_t)find_ue((int16_t)ue->pdcch_vars[0][eNB_id]->crnti,RC.eNB[i][CC_id]);
 
     if (UE_id>=0) {
       //      printf("Checking PHICH for UE  %d (eNB %d)\n",UE_id,i);
@@ -3198,7 +3188,7 @@
 	     (dci_alloc_rx[i].format == format1A)) {
 
 #ifdef DEBUG_PHY_PROC
-      LOG_D(PHY,"[UE  %d][RAPROC] subframe %d: Found RA rnti %x, format 1A, dci_cnt %d\n",ue->Mod_id,subframe_rx,dci_alloc_rx[i].rnti,i);
+      LOG_I(PHY,"[UE  %d][RAPROC] subframe %d: Found RA rnti %x, format 1A, dci_cnt %d\n",ue->Mod_id,subframe_rx,dci_alloc_rx[i].rnti,i);
 
       //if (((frame_rx%100) == 0) || (frame_rx < 20))
       //dump_dci(&ue->frame_parms, &dci_alloc_rx[i]);
