/*******************************************************************************
    OpenAirInterface
    Copyright(c) 1999 - 2014 Eurecom

    OpenAirInterface is free software: you can redistribute it and/or modify
    it under the terms of the GNU General Public License as published by
    the Free Software Foundation, either version 3 of the License, or
    (at your option) any later version.


    OpenAirInterface is distributed in the hope that it will be useful,
    but WITHOUT ANY WARRANTY; without even the implied warranty of
    MERCHANTABILITY or FITNESS FOR A PARTICULAR PURPOSE.  See the
    GNU General Public License for more details.

    You should have received a copy of the GNU General Public License
    along with OpenAirInterface.The full GNU General Public License is
   included in this distribution in the file called "COPYING". If not,
   see <http://www.gnu.org/licenses/>.

  Contact Information
  OpenAirInterface Admin: openair_admin@eurecom.fr
  OpenAirInterface Tech : openair_tech@eurecom.fr
  OpenAirInterface Dev  : openair4g-devel@lists.eurecom.fr

  Address      : Eurecom, Campus SophiaTech, 450 Route des Chappes, CS 50193 - 06904 Biot Sophia Antipolis cedex, FRANCE

 *******************************************************************************/

/*! \file phy_mac_stub.c
 * \brief stimulates the phy without mac
 * \author R. Knopp, F. Kaltenberger, N. Nikaein
 * \date 2011
 * \version 0.1
 * \company Eurecom
 * \email: knopp@eurecom.fr,florian.kaltenberger@eurecom.fr,navid.nikaein@eurecom.fr
 * \note
 * \warning
 */

#include "PHY/defs.h"
#include "PHY/extern.h"
#include "SCHED/defs.h"
#include "SCHED/extern.h"
#include "LAYER2/MAC/extern.h"

#ifdef EMOS
#include "SCHED/phy_procedures_emos.h"
#endif

void fill_dci(DCI_PDU *DCI_pdu,PHY_VARS_eNB *eNB,eNB_rxtx_proc_t *proc)
{


  //uint8_t cooperation_flag = eNB->cooperation_flag;
  uint8_t transmission_mode = eNB->transmission_mode[0];

  uint32_t rballoc = 0x7FFF;
  //uint32_t rballoc2 = 0x000F;
<<<<<<< HEAD
  int subframe = proc->subframe_tx;
=======
  uint32_t rballoc_test = 0xFFFF;
  int subframe = phy_vars_eNB->proc[sched_subframe].subframe_tx;
>>>>>>> 0c74ab15

  LTE_eNB_DLSCH_t *DLSCH_ptr = eNB->dlsch[0][0];

  /*
    uint32_t rand = taus();
    if ((subframe==8) || (subframe==9) || (subframe==0))
    rand = (rand%5)+5;
    else
    rand = (rand%4)+5;
  */
  uint32_t bcch_pdu;
  uint64_t dlsch_pdu;

  DCI_pdu->Num_common_dci = 0;
  DCI_pdu->Num_ue_spec_dci=0;

  switch (subframe) {
  case 5:
    DCI_pdu->Num_common_dci = 1;
    DCI_pdu->dci_alloc[0].L          = 2;
    DCI_pdu->dci_alloc[0].rnti       = SI_RNTI;
    DCI_pdu->dci_alloc[0].format     = format1A;
    DCI_pdu->dci_alloc[0].ra_flag    = 0;

    switch (eNB->frame_parms.N_RB_DL) {
    case 6:
      if (eNB->frame_parms.frame_type == FDD) {
        DCI_pdu->dci_alloc[0].dci_length = sizeof_DCI1A_1_5MHz_FDD_t;
        ((DCI1A_1_5MHz_FDD_t*)&bcch_pdu)->type              = 1;
        ((DCI1A_1_5MHz_FDD_t*)&bcch_pdu)->vrb_type          = 0;
        ((DCI1A_1_5MHz_FDD_t*)&bcch_pdu)->rballoc           = computeRIV(25,10,3);
        ((DCI1A_1_5MHz_FDD_t*)&bcch_pdu)->ndi               = proc->frame_tx&1;
        ((DCI1A_1_5MHz_FDD_t*)&bcch_pdu)->rv                = 1;
        ((DCI1A_1_5MHz_FDD_t*)&bcch_pdu)->mcs               = 1;
        ((DCI1A_1_5MHz_FDD_t*)&bcch_pdu)->harq_pid          = 0;
        ((DCI1A_1_5MHz_FDD_t*)&bcch_pdu)->TPC               = 1;      // set to 3 PRB
        memcpy((void*)&DCI_pdu->dci_alloc[0].dci_pdu[0],&bcch_pdu,sizeof(DCI1A_1_5MHz_TDD_1_6_t));
      } else {
        DCI_pdu->dci_alloc[0].dci_length = sizeof_DCI1A_1_5MHz_TDD_1_6_t;
        ((DCI1A_1_5MHz_TDD_1_6_t*)&bcch_pdu)->type              = 1;
        ((DCI1A_1_5MHz_TDD_1_6_t*)&bcch_pdu)->vrb_type          = 0;
        ((DCI1A_1_5MHz_TDD_1_6_t*)&bcch_pdu)->rballoc           = computeRIV(25,10,3);
        ((DCI1A_1_5MHz_TDD_1_6_t*)&bcch_pdu)->ndi               = proc->frame_tx&1;
        ((DCI1A_1_5MHz_TDD_1_6_t*)&bcch_pdu)->rv                = 1;
        ((DCI1A_1_5MHz_TDD_1_6_t*)&bcch_pdu)->mcs               = 1;
        ((DCI1A_1_5MHz_TDD_1_6_t*)&bcch_pdu)->harq_pid          = 0;
        ((DCI1A_1_5MHz_TDD_1_6_t*)&bcch_pdu)->TPC               = 1;      // set to 3 PRB
        memcpy((void*)&DCI_pdu->dci_alloc[0].dci_pdu[0],&bcch_pdu,sizeof(DCI1A_1_5MHz_TDD_1_6_t));
      }

      break;

    case 25:
    default:
      if (eNB->frame_parms.frame_type == FDD) {
        DCI_pdu->dci_alloc[0].dci_length = sizeof_DCI1A_5MHz_FDD_t;
        ((DCI1A_5MHz_FDD_t*)&bcch_pdu)->type              = 1;
        ((DCI1A_5MHz_FDD_t*)&bcch_pdu)->vrb_type          = 0;
        ((DCI1A_5MHz_FDD_t*)&bcch_pdu)->rballoc           = computeRIV(25,10,3);
        ((DCI1A_5MHz_FDD_t*)&bcch_pdu)->ndi               = proc->frame_tx&1;
        ((DCI1A_5MHz_FDD_t*)&bcch_pdu)->rv                = 1;
        ((DCI1A_5MHz_FDD_t*)&bcch_pdu)->mcs               = 1;
        ((DCI1A_5MHz_FDD_t*)&bcch_pdu)->harq_pid          = 0;
        ((DCI1A_5MHz_FDD_t*)&bcch_pdu)->TPC               = 1;      // set to 3 PRB
        memcpy((void*)&DCI_pdu->dci_alloc[0].dci_pdu[0],&bcch_pdu,sizeof(DCI1A_5MHz_TDD_1_6_t));
      } else {
        DCI_pdu->dci_alloc[0].dci_length = sizeof_DCI1A_5MHz_TDD_1_6_t;
        ((DCI1A_5MHz_TDD_1_6_t*)&bcch_pdu)->type              = 1;
        ((DCI1A_5MHz_TDD_1_6_t*)&bcch_pdu)->vrb_type          = 0;
        ((DCI1A_5MHz_TDD_1_6_t*)&bcch_pdu)->rballoc           = computeRIV(25,10,3);
        ((DCI1A_5MHz_TDD_1_6_t*)&bcch_pdu)->ndi               = proc->frame_tx&1;
        ((DCI1A_5MHz_TDD_1_6_t*)&bcch_pdu)->rv                = 1;
        ((DCI1A_5MHz_TDD_1_6_t*)&bcch_pdu)->mcs               = 1;
        ((DCI1A_5MHz_TDD_1_6_t*)&bcch_pdu)->harq_pid          = 0;
        ((DCI1A_5MHz_TDD_1_6_t*)&bcch_pdu)->TPC               = 1;      // set to 3 PRB
        memcpy((void*)&DCI_pdu->dci_alloc[0].dci_pdu[0],&bcch_pdu,sizeof(DCI1A_5MHz_TDD_1_6_t));
      }

      break;

    case 50:
      if (eNB->frame_parms.frame_type == FDD) {
        DCI_pdu->dci_alloc[0].dci_length = sizeof_DCI1A_10MHz_FDD_t;
        ((DCI1A_10MHz_FDD_t*)&bcch_pdu)->type              = 1;
        ((DCI1A_10MHz_FDD_t*)&bcch_pdu)->vrb_type          = 0;
<<<<<<< HEAD
        ((DCI1A_10MHz_FDD_t*)&bcch_pdu)->rballoc           = computeRIV(25,10,3);
        ((DCI1A_10MHz_FDD_t*)&bcch_pdu)->ndi               = proc->frame_tx&1;
=======
        ((DCI1A_10MHz_FDD_t*)&bcch_pdu)->rballoc           = computeRIV(50,10,3);
        ((DCI1A_10MHz_FDD_t*)&bcch_pdu)->ndi               = phy_vars_eNB->proc[sched_subframe].frame_tx&1;
>>>>>>> 0c74ab15
        ((DCI1A_10MHz_FDD_t*)&bcch_pdu)->rv                = 1;
        ((DCI1A_10MHz_FDD_t*)&bcch_pdu)->mcs               = 1;
        ((DCI1A_10MHz_FDD_t*)&bcch_pdu)->harq_pid          = 0;
        ((DCI1A_10MHz_FDD_t*)&bcch_pdu)->TPC               = 1;      // set to 3 PRB
        memcpy((void*)&DCI_pdu->dci_alloc[0].dci_pdu[0],&bcch_pdu,sizeof(DCI1A_10MHz_TDD_1_6_t));
      } else {
        DCI_pdu->dci_alloc[0].dci_length = sizeof_DCI1A_10MHz_TDD_1_6_t;
        ((DCI1A_10MHz_TDD_1_6_t*)&bcch_pdu)->type              = 1;
        ((DCI1A_10MHz_TDD_1_6_t*)&bcch_pdu)->vrb_type          = 0;
<<<<<<< HEAD
        ((DCI1A_10MHz_TDD_1_6_t*)&bcch_pdu)->rballoc           = computeRIV(25,10,3);
        ((DCI1A_10MHz_TDD_1_6_t*)&bcch_pdu)->ndi               = proc->frame_tx&1;
=======
        ((DCI1A_10MHz_TDD_1_6_t*)&bcch_pdu)->rballoc           = computeRIV(50,10,3);
        ((DCI1A_10MHz_TDD_1_6_t*)&bcch_pdu)->ndi               = phy_vars_eNB->proc[sched_subframe].frame_tx&1;
>>>>>>> 0c74ab15
        ((DCI1A_10MHz_TDD_1_6_t*)&bcch_pdu)->rv                = 1;
        ((DCI1A_10MHz_TDD_1_6_t*)&bcch_pdu)->mcs               = 1;
        ((DCI1A_10MHz_TDD_1_6_t*)&bcch_pdu)->harq_pid          =  DLSCH_ptr->harq_pid_freelist[DLSCH_ptr->head_freelist];
        ((DCI1A_10MHz_TDD_1_6_t*)&bcch_pdu)->TPC               = 1;      // set to 3 PRB
        memcpy((void*)&DCI_pdu->dci_alloc[0].dci_pdu[0],&bcch_pdu,sizeof(DCI1A_10MHz_TDD_1_6_t));
      }

      break;

    case 100:
      if (eNB->frame_parms.frame_type == FDD) {
        DCI_pdu->dci_alloc[0].dci_length = sizeof_DCI1A_20MHz_FDD_t;
        ((DCI1A_20MHz_FDD_t*)&bcch_pdu)->type              = 1;
        ((DCI1A_20MHz_FDD_t*)&bcch_pdu)->vrb_type          = 0;
<<<<<<< HEAD
        ((DCI1A_20MHz_FDD_t*)&bcch_pdu)->rballoc           = computeRIV(25,10,3);
        ((DCI1A_20MHz_FDD_t*)&bcch_pdu)->ndi               = proc->frame_tx&1;
=======
        ((DCI1A_20MHz_FDD_t*)&bcch_pdu)->rballoc           = computeRIV(100,10,3);
        ((DCI1A_20MHz_FDD_t*)&bcch_pdu)->ndi               = phy_vars_eNB->proc[sched_subframe].frame_tx&1;
>>>>>>> 0c74ab15
        ((DCI1A_20MHz_FDD_t*)&bcch_pdu)->rv                = 1;
        ((DCI1A_20MHz_FDD_t*)&bcch_pdu)->mcs               = 1;
        ((DCI1A_20MHz_FDD_t*)&bcch_pdu)->harq_pid          = 0;
        ((DCI1A_20MHz_FDD_t*)&bcch_pdu)->TPC               = 1;      // set to 3 PRB
        memcpy((void*)&DCI_pdu->dci_alloc[0].dci_pdu[0],&bcch_pdu,sizeof(DCI1A_20MHz_TDD_1_6_t));
      } else {
        DCI_pdu->dci_alloc[0].dci_length = sizeof_DCI1A_20MHz_TDD_1_6_t;
        ((DCI1A_20MHz_TDD_1_6_t*)&bcch_pdu)->type              = 1;
        ((DCI1A_20MHz_TDD_1_6_t*)&bcch_pdu)->vrb_type          = 0;
<<<<<<< HEAD
        ((DCI1A_20MHz_TDD_1_6_t*)&bcch_pdu)->rballoc           = computeRIV(25,10,3);
        ((DCI1A_20MHz_TDD_1_6_t*)&bcch_pdu)->ndi               = proc->frame_tx&1;
=======
        ((DCI1A_20MHz_TDD_1_6_t*)&bcch_pdu)->rballoc           = computeRIV(100,10,3);
        ((DCI1A_20MHz_TDD_1_6_t*)&bcch_pdu)->ndi               = phy_vars_eNB->proc[sched_subframe].frame_tx&1;
>>>>>>> 0c74ab15
        ((DCI1A_20MHz_TDD_1_6_t*)&bcch_pdu)->rv                = 1;
        ((DCI1A_20MHz_TDD_1_6_t*)&bcch_pdu)->mcs               = 1;
        ((DCI1A_20MHz_TDD_1_6_t*)&bcch_pdu)->harq_pid          = 0;
        ((DCI1A_20MHz_TDD_1_6_t*)&bcch_pdu)->TPC               = 1;      // set to 3 PRB
        memcpy((void*)&DCI_pdu->dci_alloc[0].dci_pdu[0],&bcch_pdu,sizeof(DCI1A_20MHz_TDD_1_6_t));
      }

      break;
    }
    break; //subframe switch

    /*
  case 6:
      DCI_pdu->Num_ue_spec_dci = 1;
      DCI_pdu->dci_alloc[0].dci_length = sizeof_DCI2_5MHz_2A_M10PRB_TDD_t;
      DCI_pdu->dci_alloc[0].L          = 2;
      DCI_pdu->dci_alloc[0].rnti       = 0x1236;
      DCI_pdu->dci_alloc[0].format     = format2_2A_M10PRB;
      DCI_pdu->dci_alloc[0].ra_flag    = 0;

      DLSCH_alloc_pdu1.rballoc          = 0x00ff;
      DLSCH_alloc_pdu1.TPC              = 0;
      DLSCH_alloc_pdu1.dai              = 0;
      DLSCH_alloc_pdu1.harq_pid         = 0;
      DLSCH_alloc_pdu1.tb_swap          = 0;
      DLSCH_alloc_pdu1.mcs1             = 0;
      DLSCH_alloc_pdu1.ndi1             = 1;
      DLSCH_alloc_pdu1.rv1              = 0;
      DLSCH_alloc_pdu1.tpmi             = 0;
      memcpy((void*)&DCI_pdu->dci_alloc[0].dci_pdu[0],(void *)&DLSCH_alloc_pdu1,sizeof(DCI2_5MHz_2A_M10PRB_TDD_t));
    break;
    */

  default:
  case 7:
    DCI_pdu->Num_ue_spec_dci = 1;
    DCI_pdu->dci_alloc[0].L          = 2;
    DCI_pdu->dci_alloc[0].rnti       = 0x1235;
    DCI_pdu->dci_alloc[0].format     = format1;
    DCI_pdu->dci_alloc[0].ra_flag    = 0;

    if (transmission_mode<3) {
      //user 1
      switch (eNB->frame_parms.N_RB_DL) {
      case 25:
        if (eNB->frame_parms.frame_type == FDD) {
          DCI_pdu->dci_alloc[0].dci_length = sizeof_DCI1_5MHz_FDD_t;

          ((DCI1_5MHz_FDD_t *)&dlsch_pdu)->rballoc          = rballoc; //computeRIV(25,10,3);
          ((DCI1_5MHz_FDD_t *)&dlsch_pdu)->TPC              = 0;
          ((DCI1_5MHz_FDD_t *)&dlsch_pdu)->harq_pid         =   DLSCH_ptr->harq_pid_freelist[DLSCH_ptr->head_freelist];
          ((DCI1_5MHz_FDD_t *)&dlsch_pdu)->mcs              = eNB->target_ue_dl_mcs;
          //((DCI1_5MHz_FDD_t *)&dlsch_pdu)->mcs              = (unsigned char) ((eNB->frame%1024)%28);
          ((DCI1_5MHz_FDD_t *)&dlsch_pdu)->ndi              = proc->frame_tx&1;
          ((DCI1_5MHz_FDD_t *)&dlsch_pdu)->rv               = 0;
          ((DCI1_5MHz_FDD_t *)&dlsch_pdu)->rah              = 0;

          memcpy((void*)&DCI_pdu->dci_alloc[0].dci_pdu[0],(void *)&dlsch_pdu,sizeof(DCI1_5MHz_FDD_t));

          /*
          //user2
          DCI_pdu->dci_alloc[1].dci_length = sizeof_DCI1_5MHz_TDD_t;
          DCI_pdu->dci_alloc[1].L          = 2;
          DCI_pdu->dci_alloc[1].rnti       = 0x1236;
          DCI_pdu->dci_alloc[1].format     = format1;
          DCI_pdu->dci_alloc[1].ra_flag    = 0;

          ((DCI1_5MHz_FDD_t *)&dlsch_pdu)->rballoc          = rballoc2;
          ((DCI1_5MHz_FDD_t *)&dlsch_pdu)->TPC              = 0;
          ((DCI1_5MHz_FDD_t *)&dlsch_pdu)->dai              = 0;
          ((DCI1_5MHz_FDD_t *)&dlsch_pdu)->harq_pid         = 1;
          //((DCI1_5MHz_FDD_t *)&dlsch_pdu)->mcs              = (unsigned char) ((eNB->proc[subframe].frame%1024)%28);
          ((DCI1_5MHz_FDD_t *)&dlsch_pdu)->mcs              = eNB->target_ue_dl_mcs;
          ((DCI1_5MHz_FDD_t *)&dlsch_pdu)->ndi              = 1;
          ((DCI1_5MHz_FDD_t *)&dlsch_pdu)->rv               = 0;
          memcpy((void*)&DCI_pdu->dci_alloc[1].dci_pdu[0],(void *)&((DCI1_5MHz_FDD_t *)&dlsch_pdu)->,sizeof(DCI1_5MHz_TDD_t));
          */
        } else {
          DCI_pdu->dci_alloc[0].dci_length = sizeof_DCI1_5MHz_TDD_t;

          ((DCI1_5MHz_TDD_t *)&dlsch_pdu)->rballoc          = rballoc; //computeRIV(25,10,3);
          ((DCI1_5MHz_TDD_t *)&dlsch_pdu)->TPC              = 0;
          ((DCI1_5MHz_TDD_t *)&dlsch_pdu)->dai              = 0;
          ((DCI1_5MHz_TDD_t *)&dlsch_pdu)->harq_pid         =   DLSCH_ptr->harq_pid_freelist[DLSCH_ptr->head_freelist];
          ((DCI1_5MHz_TDD_t *)&dlsch_pdu)->mcs              = eNB->target_ue_dl_mcs;
          //((DCI1_5MHz_TDD_t *)&dlsch_pdu)->mcs              = (unsigned char) ((eNB->frame%1024)%28);
          ((DCI1_5MHz_TDD_t *)&dlsch_pdu)->ndi              = proc->frame_tx&1;
          ((DCI1_5MHz_TDD_t *)&dlsch_pdu)->rv               = 0;
          ((DCI1_5MHz_TDD_t *)&dlsch_pdu)->rah              = 0;
          memcpy((void*)&DCI_pdu->dci_alloc[0].dci_pdu[0],(void *)&dlsch_pdu,sizeof(DCI1_5MHz_TDD_t));

          /*
          //user2
          DCI_pdu->dci_alloc[1].dci_length = sizeof_DCI1_5MHz_TDD_t;
          DCI_pdu->dci_alloc[1].L          = 2;
          DCI_pdu->dci_alloc[1].rnti       = 0x1236;
          DCI_pdu->dci_alloc[1].format     = format1;
          DCI_pdu->dci_alloc[1].ra_flag    = 0;

          ((DCI1_5MHz_FDD_t *)&dlsch_pdu)->rballoc          = rballoc2;
          ((DCI1_5MHz_FDD_t *)&dlsch_pdu)->TPC              = 0;
          ((DCI1_5MHz_FDD_t *)&dlsch_pdu)->dai              = 0;
          ((DCI1_5MHz_FDD_t *)&dlsch_pdu)->harq_pid         = 1;
          //((DCI1_5MHz_FDD_t *)&dlsch_pdu)->mcs              = (unsigned char) ((eNB->proc[subframe].frame%1024)%28);
          ((DCI1_5MHz_FDD_t *)&dlsch_pdu)->mcs              = eNB->target_ue_dl_mcs;
          ((DCI1_5MHz_FDD_t *)&dlsch_pdu)->ndi              = 1;
          ((DCI1_5MHz_FDD_t *)&dlsch_pdu)->rv               = 0;
          ((DCI1_5MHz_FDD_t *)&dlsch_pdu)->rah              = 0;
          memcpy((void*)&DCI_pdu->dci_alloc[1].dci_pdu[0],(void *)&((DCI1_5MHz_FDD_t *)&dlsch_pdu)->,sizeof(DCI1_5MHz_TDD_t));
          */
        }

        break;

      case 50:

        if (eNB->frame_parms.frame_type == FDD) {
          DCI_pdu->dci_alloc[0].dci_length = sizeof_DCI1_10MHz_FDD_t;

          ((DCI1_10MHz_FDD_t *)&dlsch_pdu)->rballoc          = rballoc; //computeRIV(50,10,3);
          ((DCI1_10MHz_FDD_t *)&dlsch_pdu)->TPC              = 0;
          ((DCI1_10MHz_FDD_t *)&dlsch_pdu)->harq_pid         =   DLSCH_ptr->harq_pid_freelist[DLSCH_ptr->head_freelist];
          ((DCI1_10MHz_FDD_t *)&dlsch_pdu)->mcs              = eNB->target_ue_dl_mcs;
          //((DCI1_10MHz_FDD_t *)&dlsch_pdu)->mcs              = (unsigned char) ((eNB->frame%1024)%28);
          ((DCI1_10MHz_FDD_t *)&dlsch_pdu)->ndi              = proc->frame_tx&1;
          ((DCI1_10MHz_FDD_t *)&dlsch_pdu)->rv               = 0;
          ((DCI1_10MHz_FDD_t *)&dlsch_pdu)->rah              = 0;

          memcpy((void*)&DCI_pdu->dci_alloc[0].dci_pdu[0],(void *)&dlsch_pdu,sizeof(DCI1_10MHz_FDD_t));

          /*
          //user2
          DCI_pdu->dci_alloc[1].dci_length = sizeof_DCI1_10MHz_TDD_t;
          DCI_pdu->dci_alloc[1].L          = 2;
          DCI_pdu->dci_alloc[1].rnti       = 0x1236;
          DCI_pdu->dci_alloc[1].format     = format1;
          DCI_pdu->dci_alloc[1].ra_flag    = 0;

          ((DCI1_10MHz_FDD_t *)&dlsch_pdu)->rballoc          = rballoc2;
          ((DCI1_10MHz_FDD_t *)&dlsch_pdu)->TPC              = 0;
          ((DCI1_10MHz_FDD_t *)&dlsch_pdu)->dai              = 0;
          ((DCI1_10MHz_FDD_t *)&dlsch_pdu)->harq_pid         = 1;
          //((DCI1_10MHz_FDD_t *)&dlsch_pdu)->mcs              = (unsigned char) ((eNB->proc[subframe].frame%1024)%28);
          ((DCI1_10MHz_FDD_t *)&dlsch_pdu)->mcs              = eNB->target_ue_dl_mcs;
          ((DCI1_10MHz_FDD_t *)&dlsch_pdu)->ndi              = 1;
          ((DCI1_10MHz_FDD_t *)&dlsch_pdu)->rv               = 0;
          ((DCI1_10MHz_FDD_t *)&dlsch_pdu)->rah              = 0;
          memcpy((void*)&DCI_pdu->dci_alloc[1].dci_pdu[0],(void *)&((DCI1_10MHz_FDD_t *)&dlsch_pdu)->,sizeof(DCI1_10MHz_TDD_t));
          */
        } else {
          DCI_pdu->dci_alloc[0].dci_length = sizeof_DCI1_10MHz_TDD_t;

          ((DCI1_10MHz_TDD_t *)&dlsch_pdu)->rballoc          = rballoc; //computeRIV(50,10,3);
          ((DCI1_10MHz_TDD_t *)&dlsch_pdu)->TPC              = 0;
          ((DCI1_10MHz_TDD_t *)&dlsch_pdu)->dai              = 0;
          ((DCI1_10MHz_TDD_t *)&dlsch_pdu)->harq_pid         =   DLSCH_ptr->harq_pid_freelist[DLSCH_ptr->head_freelist];
          ((DCI1_10MHz_TDD_t *)&dlsch_pdu)->mcs              = eNB->target_ue_dl_mcs;
          //((DCI1_10MHz_TDD_t *)&dlsch_pdu)->mcs              = (unsigned char) ((eNB->frame%1024)%28);
          ((DCI1_10MHz_TDD_t *)&dlsch_pdu)->ndi              = proc->frame_tx&1;
          ((DCI1_10MHz_TDD_t *)&dlsch_pdu)->rv               = 0;
          ((DCI1_10MHz_TDD_t *)&dlsch_pdu)->rah              = 0;
          memcpy((void*)&DCI_pdu->dci_alloc[0].dci_pdu[0],(void *)&dlsch_pdu,sizeof(DCI1_10MHz_TDD_t));

          /*
          //user2
          DCI_pdu->dci_alloc[1].dci_length = sizeof_DCI1_10MHz_TDD_t;
          DCI_pdu->dci_alloc[1].L          = 2;
          DCI_pdu->dci_alloc[1].rnti       = 0x1236;
          DCI_pdu->dci_alloc[1].format     = format1;
          DCI_pdu->dci_alloc[1].ra_flag    = 0;

          ((DCI1_10MHz_FDD_t *)&dlsch_pdu)->rballoc          = rballoc2;
          ((DCI1_10MHz_FDD_t *)&dlsch_pdu)->TPC              = 0;
          ((DCI1_10MHz_FDD_t *)&dlsch_pdu)->dai              = 0;
          ((DCI1_10MHz_FDD_t *)&dlsch_pdu)->harq_pid         = 1;
          //((DCI1_10MHz_FDD_t *)&dlsch_pdu)->mcs              = (unsigned char) ((eNB->proc[subframe].frame%1024)%28);
          ((DCI1_10MHz_FDD_t *)&dlsch_pdu)->mcs              = eNB->target_ue_dl_mcs;
          ((DCI1_10MHz_FDD_t *)&dlsch_pdu)->ndi              = 1;
          ((DCI1_10MHz_FDD_t *)&dlsch_pdu)->rv               = 0;
          ((DCI1_10MHz_FDD_t *)&dlsch_pdu)->rah              = 0;
          memcpy((void*)&DCI_pdu->dci_alloc[1].dci_pdu[0],(void *)&((DCI1_10MHz_FDD_t *)&dlsch_pdu)->,sizeof(DCI1_10MHz_TDD_t));
          */
        }

        break;

      case 100:
<<<<<<< HEAD
        if (eNB->frame_parms.frame_type == FDD) {
          DCI_pdu->dci_alloc[0].dci_length = sizeof_DCI1_5MHz_FDD_t;

          ((DCI1_5MHz_FDD_t *)&dlsch_pdu)->rballoc          = rballoc;
          ((DCI1_5MHz_FDD_t *)&dlsch_pdu)->TPC              = 0;
          ((DCI1_5MHz_FDD_t *)&dlsch_pdu)->harq_pid         =   DLSCH_ptr->harq_pid_freelist[DLSCH_ptr->head_freelist];
          ((DCI1_5MHz_FDD_t *)&dlsch_pdu)->mcs              = eNB->target_ue_dl_mcs;
          //((DCI1_5MHz_FDD_t *)&dlsch_pdu)->mcs              = (unsigned char) ((eNB->frame%1024)%28);
          ((DCI1_5MHz_FDD_t *)&dlsch_pdu)->ndi              = proc->frame_tx&1;
          ((DCI1_5MHz_FDD_t *)&dlsch_pdu)->rv               = 0;
          memcpy((void*)&DCI_pdu->dci_alloc[0].dci_pdu[0],(void *)&dlsch_pdu,sizeof(DCI1_5MHz_TDD_t));
=======
        if (phy_vars_eNB->lte_frame_parms.frame_type == FDD) {
          DCI_pdu->dci_alloc[0].dci_length = sizeof_DCI1_20MHz_FDD_t;

          ((DCI1_20MHz_FDD_t *)&dlsch_pdu)->rballoc          = rballoc; //computeRIV(100,10,3);
          ((DCI1_20MHz_FDD_t *)&dlsch_pdu)->TPC              = 0;
          ((DCI1_20MHz_FDD_t *)&dlsch_pdu)->harq_pid         = DLSCH_ptr->harq_pid_freelist[DLSCH_ptr->head_freelist];
          ((DCI1_20MHz_FDD_t *)&dlsch_pdu)->mcs              = openair_daq_vars.target_ue_dl_mcs;
          //((DCI1_5MHz_FDD_t *)&dlsch_pdu)->mcs              = (unsigned char) ((phy_vars_eNB->frame%1024)%28);
          ((DCI1_20MHz_FDD_t *)&dlsch_pdu)->ndi              = phy_vars_eNB->proc[sched_subframe].frame_tx&1;
          ((DCI1_20MHz_FDD_t *)&dlsch_pdu)->rv               = 0;
          ((DCI1_20MHz_FDD_t *)&dlsch_pdu)->rah              = 0;

          memcpy((void*)&DCI_pdu->dci_alloc[0].dci_pdu[0],(void *)&dlsch_pdu,sizeof(DCI1_20MHz_FDD_t));
>>>>>>> 0c74ab15

          /*
          //user2
          DCI_pdu->dci_alloc[1].dci_length = sizeof_DCI1_5MHz_TDD_t;
          DCI_pdu->dci_alloc[1].L          = 2;
          DCI_pdu->dci_alloc[1].rnti       = 0x1236;
          DCI_pdu->dci_alloc[1].format     = format1;
          DCI_pdu->dci_alloc[1].ra_flag    = 0;

          ((DCI1_5MHz_FDD_t *)&dlsch_pdu)->rballoc          = rballoc2;
          ((DCI1_5MHz_FDD_t *)&dlsch_pdu)->TPC              = 0;
          ((DCI1_5MHz_FDD_t *)&dlsch_pdu)->dai              = 0;
          ((DCI1_5MHz_FDD_t *)&dlsch_pdu)->harq_pid         = 1;
          //((DCI1_5MHz_FDD_t *)&dlsch_pdu)->mcs              = (unsigned char) ((eNB->proc[subframe].frame%1024)%28);
          ((DCI1_5MHz_FDD_t *)&dlsch_pdu)->mcs              = eNB->target_ue_dl_mcs;
          ((DCI1_5MHz_FDD_t *)&dlsch_pdu)->ndi              = 1;
          ((DCI1_5MHz_FDD_t *)&dlsch_pdu)->rv               = 0;
          ((DCI1_5MHz_FDD_t *)&dlsch_pdu)->rah              = 0;
          memcpy((void*)&DCI_pdu->dci_alloc[1].dci_pdu[0],(void *)&((DCI1_5MHz_FDD_t *)&dlsch_pdu)->,sizeof(DCI1_5MHz_TDD_t));
          */
        } else {
          DCI_pdu->dci_alloc[0].dci_length = sizeof_DCI1_20MHz_TDD_t;

          ((DCI1_20MHz_TDD_t *)&dlsch_pdu)->rballoc          = rballoc; //computeRIV(100,10,3);
          ((DCI1_20MHz_TDD_t *)&dlsch_pdu)->TPC              = 0;
          ((DCI1_20MHz_TDD_t *)&dlsch_pdu)->dai              = 0;
          ((DCI1_20MHz_TDD_t *)&dlsch_pdu)->harq_pid         =   DLSCH_ptr->harq_pid_freelist[DLSCH_ptr->head_freelist];
          ((DCI1_20MHz_TDD_t *)&dlsch_pdu)->mcs              = eNB->target_ue_dl_mcs;
          //((DCI1_20MHz_TDD_t *)&dlsch_pdu)->mcs              = (unsigned char) ((eNB->frame%1024)%28);
          ((DCI1_20MHz_TDD_t *)&dlsch_pdu)->ndi              = proc->frame_tx&1;
          ((DCI1_20MHz_TDD_t *)&dlsch_pdu)->rv               = 0;
          ((DCI1_20MHz_TDD_t *)&dlsch_pdu)->rah              = 0;
          memcpy((void*)&DCI_pdu->dci_alloc[0].dci_pdu[0],(void *)&dlsch_pdu,sizeof(DCI1_20MHz_TDD_t));

          /*
          //user2
          DCI_pdu->dci_alloc[1].dci_length = sizeof_DCI1_20MHz_TDD_t;
          DCI_pdu->dci_alloc[1].L          = 2;
          DCI_pdu->dci_alloc[1].rnti       = 0x1236;
          DCI_pdu->dci_alloc[1].format     = format1;
          DCI_pdu->dci_alloc[1].ra_flag    = 0;

          ((DCI1_20MHz_FDD_t *)&dlsch_pdu)->rballoc          = rballoc2;
          ((DCI1_20MHz_FDD_t *)&dlsch_pdu)->TPC              = 0;
          ((DCI1_20MHz_FDD_t *)&dlsch_pdu)->dai              = 0;
          ((DCI1_20MHz_FDD_t *)&dlsch_pdu)->harq_pid         = 1;
          //((DCI1_20MHz_FDD_t *)&dlsch_pdu)->mcs              = (unsigned char) ((eNB->proc[subframe].frame%1024)%28);
          ((DCI1_20MHz_FDD_t *)&dlsch_pdu)->mcs              = eNB->target_ue_dl_mcs;
          ((DCI1_20MHz_FDD_t *)&dlsch_pdu)->ndi              = 1;
          ((DCI1_20MHz_FDD_t *)&dlsch_pdu)->rv               = 0;
          ((DCI1_20MHz_FDD_t *)&dlsch_pdu)->rah              = 0;
          memcpy((void*)&DCI_pdu->dci_alloc[1].dci_pdu[0],(void *)&((DCI1_20MHz_FDD_t *)&dlsch_pdu)->,sizeof(DCI1_5MHz_TDD_t));
          */
        }

        break;
      }
    } else if (transmission_mode==4) {
      DCI_pdu->Num_ue_spec_dci = 1;
      // user 1
      DCI_pdu->dci_alloc[0].dci_length = sizeof_DCI2_5MHz_2A_FDD_t;
      DCI_pdu->dci_alloc[0].L          = 3;
      DCI_pdu->dci_alloc[0].rnti       = 0x1235;
      DCI_pdu->dci_alloc[0].format     = format2;
      DCI_pdu->dci_alloc[0].ra_flag    = 0;

      ((DCI2_5MHz_2A_FDD_t*) (&DCI_pdu->dci_alloc[0].dci_pdu))->tpmi     = 0;
      ((DCI2_5MHz_2A_FDD_t*) (&DCI_pdu->dci_alloc[0].dci_pdu))->rv1      = 0;
      ((DCI2_5MHz_2A_FDD_t*) (&DCI_pdu->dci_alloc[0].dci_pdu))->ndi1     = proc->frame_tx&1;
      ((DCI2_5MHz_2A_FDD_t*) (&DCI_pdu->dci_alloc[0].dci_pdu))->mcs1     = eNB->target_ue_dl_mcs;
      ((DCI2_5MHz_2A_FDD_t*) (&DCI_pdu->dci_alloc[0].dci_pdu))->rv2      = 0;
      ((DCI2_5MHz_2A_FDD_t*) (&DCI_pdu->dci_alloc[0].dci_pdu))->ndi2     = proc->frame_tx&1;
      ((DCI2_5MHz_2A_FDD_t*) (&DCI_pdu->dci_alloc[0].dci_pdu))->mcs2     = eNB->target_ue_dl_mcs;
      ((DCI2_5MHz_2A_FDD_t*) (&DCI_pdu->dci_alloc[0].dci_pdu))->tb_swap  = 0;
      ((DCI2_5MHz_2A_FDD_t*) (&DCI_pdu->dci_alloc[0].dci_pdu))->harq_pid = DLSCH_ptr->harq_pid_freelist[DLSCH_ptr->head_freelist];
      ((DCI2_5MHz_2A_FDD_t*) (&DCI_pdu->dci_alloc[0].dci_pdu))->TPC      = 0;
      ((DCI2_5MHz_2A_FDD_t*) (&DCI_pdu->dci_alloc[0].dci_pdu))->rballoc  = eNB->ue_dl_rb_alloc;
      ((DCI2_5MHz_2A_FDD_t*) (&DCI_pdu->dci_alloc[0].dci_pdu))->rah      = 0;

    } else if (transmission_mode==5) {
      DCI_pdu->Num_ue_spec_dci = 2;
      // user 1
      DCI_pdu->dci_alloc[0].dci_length = sizeof_DCI1E_5MHz_2A_M10PRB_TDD_t;
      DCI_pdu->dci_alloc[0].L          = 3;
      DCI_pdu->dci_alloc[0].rnti       = 0x1235;
      DCI_pdu->dci_alloc[0].format     = format1E_2A_M10PRB;
      DCI_pdu->dci_alloc[0].ra_flag    = 0;

      DLSCH_alloc_pdu1E.tpmi             = 5; //5=use feedback
      DLSCH_alloc_pdu1E.rv               = 0;
      DLSCH_alloc_pdu1E.ndi              = proc->frame_tx&1;
      //DLSCH_alloc_pdu1E.mcs            = cqi_to_mcs[eNB->eNB_UE_stats->DL_cqi[0]];
      //DLSCH_alloc_pdu1E.mcs            = (unsigned char) (taus()%28);
      DLSCH_alloc_pdu1E.mcs              = eNB->target_ue_dl_mcs;
      //DLSCH_alloc_pdu1E.mcs            = (unsigned char) ((eNB->proc[subframe].frame%1024)%28);
      eNB->UE_stats[0].dlsch_mcs1 = DLSCH_alloc_pdu1E.mcs;
      DLSCH_alloc_pdu1E.harq_pid         =   DLSCH_ptr->harq_pid_freelist[DLSCH_ptr->head_freelist];
      DLSCH_alloc_pdu1E.dai              = 0;
      DLSCH_alloc_pdu1E.TPC              = 0;
      DLSCH_alloc_pdu1E.rballoc          = eNB->ue_dl_rb_alloc;
      DLSCH_alloc_pdu1E.rah              = 0;
      DLSCH_alloc_pdu1E.dl_power_off     = 0; //0=second user present
      memcpy((void*)&DCI_pdu->dci_alloc[0].dci_pdu[0],(void *)&DLSCH_alloc_pdu1E,sizeof(DCI1E_5MHz_2A_M10PRB_TDD_t));

      //user 2
      DCI_pdu->dci_alloc[1].dci_length = sizeof_DCI1E_5MHz_2A_M10PRB_TDD_t;
      DCI_pdu->dci_alloc[1].L          = 0;
      DCI_pdu->dci_alloc[1].rnti       = 0x1236;
      DCI_pdu->dci_alloc[1].format     = format1E_2A_M10PRB;
      DCI_pdu->dci_alloc[1].ra_flag    = 0;
      //DLSCH_alloc_pdu1E.mcs            = eNB->target_ue_dl_mcs;
      //DLSCH_alloc_pdu1E.mcs            = (unsigned char) (taus()%28);
      //DLSCH_alloc_pdu1E.mcs            = (unsigned char) ((eNB->frame%1024)%28);
      DLSCH_alloc_pdu1E.mcs            = (unsigned char) (((proc->frame_tx%1024)/3)%28);
      eNB->UE_stats[1].dlsch_mcs1 = DLSCH_alloc_pdu1E.mcs;

      memcpy((void*)&DCI_pdu->dci_alloc[1].dci_pdu[0],(void *)&DLSCH_alloc_pdu1E,sizeof(DCI1E_5MHz_2A_M10PRB_TDD_t));

      // set the precoder of the second UE orthogonal to the first
      eNB->UE_stats[1].DL_pmi_single = (eNB->UE_stats[0].DL_pmi_single ^ 0x1555);
    }

    break; //subframe switch

    /*
      case 8:
      DCI_pdu->Num_common_dci = 1;
      DCI_pdu->dci_alloc[0].dci_length = sizeof_DCI1A_5MHz_TDD_1_6_t;
      DCI_pdu->dci_alloc[0].L          = 2;
      DCI_pdu->dci_alloc[0].rnti       = 0xbeef;
      DCI_pdu->dci_alloc[0].format     = format1A;
      DCI_pdu->dci_alloc[0].ra_flag    = 1;

      RA_alloc_pdu.type                = 1;
      RA_alloc_pdu.vrb_type            = 0;
      RA_alloc_pdu.rballoc             = computeRIV(25,12,3);
      RA_alloc_pdu.ndi      = 1;
      RA_alloc_pdu.rv       = 1;
      RA_alloc_pdu.mcs      = 4;
      RA_alloc_pdu.harq_pid = 0;
      RA_alloc_pdu.TPC      = 1;

      memcpy((void*)&DCI_pdu->dci_alloc[0].dci_pdu[0],&RA_alloc_pdu,sizeof(DCI1A_5MHz_TDD_1_6_t));
      break;
    */
    /*
  case 9:
    DCI_pdu->Num_ue_spec_dci = 1;

    //user 1
    if (eNB->frame_parms.frame_type == FDD)
      DCI_pdu->dci_alloc[0].dci_length = sizeof_DCI0_5MHz_FDD_t ;
    else
      DCI_pdu->dci_alloc[0].dci_length = sizeof_DCI0_5MHz_TDD_1_6_t ;

    DCI_pdu->dci_alloc[0].L          = 2;
    DCI_pdu->dci_alloc[0].rnti       = 0x1235;
    DCI_pdu->dci_alloc[0].format     = format0;
    DCI_pdu->dci_alloc[0].ra_flag    = 0;

    UL_alloc_pdu.type    = 0;
    UL_alloc_pdu.hopping = 0;
    UL_alloc_pdu.rballoc = computeRIV(25,2,eNB->ue_ul_nb_rb);
    UL_alloc_pdu.mcs     = eNB->target_ue_ul_mcs;
    UL_alloc_pdu.ndi     = proc->frame_tx&1;
    UL_alloc_pdu.TPC     = 0;
    UL_alloc_pdu.cshift  = 0;
    UL_alloc_pdu.dai     = 0;
    UL_alloc_pdu.cqi_req = 1;
    memcpy((void*)&DCI_pdu->dci_alloc[0].dci_pdu[0],(void *)&UL_alloc_pdu,sizeof(DCI0_5MHz_TDD_1_6_t));
    */
    // user 2
    /*
    DCI_pdu->dci_alloc[1].dci_length = sizeof_DCI0_5MHz_TDD_1_6_t ;
    DCI_pdu->dci_alloc[1].L          = 2;
    DCI_pdu->dci_alloc[1].rnti       = 0x1236;
    DCI_pdu->dci_alloc[1].format     = format0;
    DCI_pdu->dci_alloc[1].ra_flag    = 0;

    UL_alloc_pdu.type    = 0;
    UL_alloc_pdu.hopping = 0;
    if (cooperation_flag==0)
      UL_alloc_pdu.rballoc = computeRIV(25,2+eNB->ue_ul_nb_rb,eNB->ue_ul_nb_rb);
    else
      UL_alloc_pdu.rballoc = computeRIV(25,0,eNB->ue_ul_nb_rb);
    UL_alloc_pdu.mcs     = eNB->target_ue_ul_mcs;
    UL_alloc_pdu.ndi     = proc->frame_tx&1;
    UL_alloc_pdu.TPC     = 0;
    if ((cooperation_flag==0) || (cooperation_flag==1))
      UL_alloc_pdu.cshift  = 0;
    else
      UL_alloc_pdu.cshift  = 1;
    UL_alloc_pdu.dai     = 0;
    UL_alloc_pdu.cqi_req = 1;
    memcpy((void*)&DCI_pdu->dci_alloc[1].dci_pdu[0],(void *)&UL_alloc_pdu,sizeof(DCI0_5MHz_TDD_1_6_t));
    break;
    */

    /*default:
      break;*/
  }

  /*
  DCI_pdu->nCCE = 0;

  for (i=0; i<DCI_pdu->Num_common_dci+DCI_pdu->Num_ue_spec_dci; i++) {
    DCI_pdu->nCCE += (1<<(DCI_pdu->dci_alloc[i].L));
  }
  */
}

void fill_dci_emos(DCI_PDU *DCI_pdu, uint8_t subframe, PHY_VARS_eNB *eNB)
{

  //uint8_t cooperation_flag = eNB->cooperation_flag;
  uint8_t transmission_mode = eNB->transmission_mode[0];

  //uint32_t rballoc = 0x00F0;
  //uint32_t rballoc2 = 0x000F;
  /*
    uint32_t rand = taus();
    if ((subframe==8) || (subframe==9) || (subframe==0))
    rand = (rand%5)+5;
    else
    rand = (rand%4)+5;
  */

  DCI_pdu->Num_common_dci = 0;
  DCI_pdu->Num_ue_spec_dci=0;

  switch (subframe) {
  case 5:
    DCI_pdu->Num_ue_spec_dci = 1;

    if (transmission_mode<3) {
      //user 1
      DCI_pdu->dci_alloc[0].dci_length = sizeof_DCI1_5MHz_TDD_t;
      DCI_pdu->dci_alloc[0].L          = 2;
      DCI_pdu->dci_alloc[0].rnti       = 0x1235;
      DCI_pdu->dci_alloc[0].format     = format1;
      DCI_pdu->dci_alloc[0].ra_flag    = 0;

      DLSCH_alloc_pdu.rballoc          = eNB->ue_dl_rb_alloc;
      DLSCH_alloc_pdu.TPC              = 0;
      DLSCH_alloc_pdu.dai              = 0;
      DLSCH_alloc_pdu.harq_pid         = 1;
      DLSCH_alloc_pdu.mcs              = eNB->target_ue_dl_mcs;
      DLSCH_alloc_pdu.ndi              = 1;
      DLSCH_alloc_pdu.rv               = 0;
      memcpy((void*)&DCI_pdu->dci_alloc[0].dci_pdu[0],(void *)&DLSCH_alloc_pdu,sizeof(DCI1_5MHz_TDD_t));

      /*
      //user2
      DCI_pdu->dci_alloc[1].dci_length = sizeof_DCI1_5MHz_TDD_t;
      DCI_pdu->dci_alloc[1].L          = 2;
      DCI_pdu->dci_alloc[1].rnti       = 0x1236;
      DCI_pdu->dci_alloc[1].format     = format1;
      DCI_pdu->dci_alloc[1].ra_flag    = 0;

      DLSCH_alloc_pdu.rballoc          = rballoc2;
      DLSCH_alloc_pdu.TPC              = 0;
      DLSCH_alloc_pdu.dai              = 0;
      DLSCH_alloc_pdu.harq_pid         = 1;
      DLSCH_alloc_pdu.mcs              = eNB->target_ue_dl_mcs;
      DLSCH_alloc_pdu.ndi              = 1;
      DLSCH_alloc_pdu.rv               = 0;
      memcpy((void*)&DCI_pdu->dci_alloc[1].dci_pdu[0],(void *)&DLSCH_alloc_pdu,sizeof(DCI1_5MHz_TDD_t));
      */
    } else if (transmission_mode==5) {
      DCI_pdu->Num_ue_spec_dci = 2;
      // user 1
      DCI_pdu->dci_alloc[0].dci_length = sizeof_DCI1E_5MHz_2A_M10PRB_TDD_t;
      DCI_pdu->dci_alloc[0].L          = 2;
      DCI_pdu->dci_alloc[0].rnti       = 0x1235;
      DCI_pdu->dci_alloc[0].format     = format1E_2A_M10PRB;
      DCI_pdu->dci_alloc[0].ra_flag    = 0;

      DLSCH_alloc_pdu1E.tpmi             = 5; //5=use feedback
      DLSCH_alloc_pdu1E.rv               = 0;
      DLSCH_alloc_pdu1E.ndi              = 1;
      DLSCH_alloc_pdu1E.mcs              = eNB->target_ue_dl_mcs;
      DLSCH_alloc_pdu1E.harq_pid         = 1;
      DLSCH_alloc_pdu1E.dai              = 0;
      DLSCH_alloc_pdu1E.TPC              = 0;
      DLSCH_alloc_pdu1E.rballoc          = eNB->ue_dl_rb_alloc;
      DLSCH_alloc_pdu1E.rah              = 0;
      DLSCH_alloc_pdu1E.dl_power_off     = 0; //0=second user present
      memcpy((void*)&DCI_pdu->dci_alloc[0].dci_pdu[0],(void *)&DLSCH_alloc_pdu1E,sizeof(DCI1E_5MHz_2A_M10PRB_TDD_t));

      //user 2
      DCI_pdu->dci_alloc[1].dci_length = sizeof_DCI1E_5MHz_2A_M10PRB_TDD_t;
      DCI_pdu->dci_alloc[1].L          = 2;
      DCI_pdu->dci_alloc[1].rnti       = 0x1236;
      DCI_pdu->dci_alloc[1].format     = format1E_2A_M10PRB;
      DCI_pdu->dci_alloc[1].ra_flag    = 0;

      memcpy((void*)&DCI_pdu->dci_alloc[1].dci_pdu[0],(void *)&DLSCH_alloc_pdu1E,sizeof(DCI1E_5MHz_2A_M10PRB_TDD_t));

      // set the precoder of the second UE orthogonal to the first
      eNB->UE_stats[1].DL_pmi_single = (eNB->UE_stats[0].DL_pmi_single ^ 0x1555);
    }

    break;

  case 7:
    DCI_pdu->Num_common_dci = 1;
    DCI_pdu->dci_alloc[0].dci_length = sizeof_DCI1A_5MHz_TDD_1_6_t;
    DCI_pdu->dci_alloc[0].L          = 2;
    DCI_pdu->dci_alloc[0].rnti       = 0xbeef;
    DCI_pdu->dci_alloc[0].format     = format1A;
    DCI_pdu->dci_alloc[0].ra_flag    = 1;

    RA_alloc_pdu.type                = 1;
    RA_alloc_pdu.vrb_type            = 0;
    RA_alloc_pdu.rballoc             = computeRIV(25,12,3);
    RA_alloc_pdu.ndi      = 1;
    RA_alloc_pdu.rv       = 1;
    RA_alloc_pdu.mcs      = 4;
    RA_alloc_pdu.harq_pid = 0;
    RA_alloc_pdu.TPC      = 1;

    memcpy((void*)&DCI_pdu->dci_alloc[0].dci_pdu[0],&RA_alloc_pdu,sizeof(DCI1A_5MHz_TDD_1_6_t));
    break;

  case 9:
    DCI_pdu->Num_ue_spec_dci = 1;

    //user 1
    DCI_pdu->dci_alloc[0].dci_length = sizeof_DCI0_5MHz_TDD_1_6_t ;
    DCI_pdu->dci_alloc[0].L          = 2;
    DCI_pdu->dci_alloc[0].rnti       = 0x1235;
    DCI_pdu->dci_alloc[0].format     = format0;
    DCI_pdu->dci_alloc[0].ra_flag    = 0;

    UL_alloc_pdu.type    = 0;
    UL_alloc_pdu.hopping = 0;
    UL_alloc_pdu.rballoc = computeRIV(25,0,eNB->ue_ul_nb_rb);
    UL_alloc_pdu.mcs     = eNB->target_ue_ul_mcs;
    UL_alloc_pdu.ndi     = 1;
    UL_alloc_pdu.TPC     = 0;
    UL_alloc_pdu.cshift  = 0;
    UL_alloc_pdu.dai     = 0;
    UL_alloc_pdu.cqi_req = 1;
    memcpy((void*)&DCI_pdu->dci_alloc[0].dci_pdu[0],(void *)&UL_alloc_pdu,sizeof(DCI0_5MHz_TDD_1_6_t));

    /*
    //user 2
    DCI_pdu->dci_alloc[1].dci_length = sizeof_DCI0_5MHz_TDD_1_6_t ;
    DCI_pdu->dci_alloc[1].L          = 2;
    DCI_pdu->dci_alloc[1].rnti       = 0x1236;
    DCI_pdu->dci_alloc[1].format     = format0;
    DCI_pdu->dci_alloc[1].ra_flag    = 0;

    UL_alloc_pdu.type    = 0;
    UL_alloc_pdu.hopping = 0;
    if (cooperation_flag==0)
    UL_alloc_pdu.rballoc = computeRIV(25,2+eNB->ue_ul_nb_rb,eNB->ue_ul_nb_rb);
    else
    UL_alloc_pdu.rballoc = computeRIV(25,0,eNB->ue_ul_nb_rb);
    UL_alloc_pdu.mcs     = eNB->target_ue_ul_mcs;
    UL_alloc_pdu.ndi     = 1;
    UL_alloc_pdu.TPC     = 0;
    if ((cooperation_flag==0) || (cooperation_flag==1))
    UL_alloc_pdu.cshift  = 0;
    else
    UL_alloc_pdu.cshift  = 1;
    UL_alloc_pdu.dai     = 0;
    UL_alloc_pdu.cqi_req = 1;
    memcpy((void*)&DCI_pdu->dci_alloc[1].dci_pdu[0],(void *)&UL_alloc_pdu,sizeof(DCI0_5MHz_TDD_1_6_t));
    */
    break;

  default:
    break;
  }
  /*
  DCI_pdu->nCCE = 0;

  for (i=0; i<DCI_pdu->Num_common_dci+DCI_pdu->Num_ue_spec_dci; i++) {
    DCI_pdu->nCCE += (1<<(DCI_pdu->dci_alloc[i].L));
  }
  */
}<|MERGE_RESOLUTION|>--- conflicted
+++ resolved
@@ -57,12 +57,8 @@
 
   uint32_t rballoc = 0x7FFF;
   //uint32_t rballoc2 = 0x000F;
-<<<<<<< HEAD
+
   int subframe = proc->subframe_tx;
-=======
-  uint32_t rballoc_test = 0xFFFF;
-  int subframe = phy_vars_eNB->proc[sched_subframe].subframe_tx;
->>>>>>> 0c74ab15
 
   LTE_eNB_DLSCH_t *DLSCH_ptr = eNB->dlsch[0][0];
 
@@ -148,13 +144,8 @@
         DCI_pdu->dci_alloc[0].dci_length = sizeof_DCI1A_10MHz_FDD_t;
         ((DCI1A_10MHz_FDD_t*)&bcch_pdu)->type              = 1;
         ((DCI1A_10MHz_FDD_t*)&bcch_pdu)->vrb_type          = 0;
-<<<<<<< HEAD
-        ((DCI1A_10MHz_FDD_t*)&bcch_pdu)->rballoc           = computeRIV(25,10,3);
+        ((DCI1A_10MHz_FDD_t*)&bcch_pdu)->rballoc           = computeRIV(50,10,3);
         ((DCI1A_10MHz_FDD_t*)&bcch_pdu)->ndi               = proc->frame_tx&1;
-=======
-        ((DCI1A_10MHz_FDD_t*)&bcch_pdu)->rballoc           = computeRIV(50,10,3);
-        ((DCI1A_10MHz_FDD_t*)&bcch_pdu)->ndi               = phy_vars_eNB->proc[sched_subframe].frame_tx&1;
->>>>>>> 0c74ab15
         ((DCI1A_10MHz_FDD_t*)&bcch_pdu)->rv                = 1;
         ((DCI1A_10MHz_FDD_t*)&bcch_pdu)->mcs               = 1;
         ((DCI1A_10MHz_FDD_t*)&bcch_pdu)->harq_pid          = 0;
@@ -164,13 +155,8 @@
         DCI_pdu->dci_alloc[0].dci_length = sizeof_DCI1A_10MHz_TDD_1_6_t;
         ((DCI1A_10MHz_TDD_1_6_t*)&bcch_pdu)->type              = 1;
         ((DCI1A_10MHz_TDD_1_6_t*)&bcch_pdu)->vrb_type          = 0;
-<<<<<<< HEAD
-        ((DCI1A_10MHz_TDD_1_6_t*)&bcch_pdu)->rballoc           = computeRIV(25,10,3);
+        ((DCI1A_10MHz_TDD_1_6_t*)&bcch_pdu)->rballoc           = computeRIV(50,10,3);
         ((DCI1A_10MHz_TDD_1_6_t*)&bcch_pdu)->ndi               = proc->frame_tx&1;
-=======
-        ((DCI1A_10MHz_TDD_1_6_t*)&bcch_pdu)->rballoc           = computeRIV(50,10,3);
-        ((DCI1A_10MHz_TDD_1_6_t*)&bcch_pdu)->ndi               = phy_vars_eNB->proc[sched_subframe].frame_tx&1;
->>>>>>> 0c74ab15
         ((DCI1A_10MHz_TDD_1_6_t*)&bcch_pdu)->rv                = 1;
         ((DCI1A_10MHz_TDD_1_6_t*)&bcch_pdu)->mcs               = 1;
         ((DCI1A_10MHz_TDD_1_6_t*)&bcch_pdu)->harq_pid          =  DLSCH_ptr->harq_pid_freelist[DLSCH_ptr->head_freelist];
@@ -185,13 +171,8 @@
         DCI_pdu->dci_alloc[0].dci_length = sizeof_DCI1A_20MHz_FDD_t;
         ((DCI1A_20MHz_FDD_t*)&bcch_pdu)->type              = 1;
         ((DCI1A_20MHz_FDD_t*)&bcch_pdu)->vrb_type          = 0;
-<<<<<<< HEAD
-        ((DCI1A_20MHz_FDD_t*)&bcch_pdu)->rballoc           = computeRIV(25,10,3);
+        ((DCI1A_20MHz_FDD_t*)&bcch_pdu)->rballoc           = computeRIV(100,10,3);
         ((DCI1A_20MHz_FDD_t*)&bcch_pdu)->ndi               = proc->frame_tx&1;
-=======
-        ((DCI1A_20MHz_FDD_t*)&bcch_pdu)->rballoc           = computeRIV(100,10,3);
-        ((DCI1A_20MHz_FDD_t*)&bcch_pdu)->ndi               = phy_vars_eNB->proc[sched_subframe].frame_tx&1;
->>>>>>> 0c74ab15
         ((DCI1A_20MHz_FDD_t*)&bcch_pdu)->rv                = 1;
         ((DCI1A_20MHz_FDD_t*)&bcch_pdu)->mcs               = 1;
         ((DCI1A_20MHz_FDD_t*)&bcch_pdu)->harq_pid          = 0;
@@ -201,13 +182,8 @@
         DCI_pdu->dci_alloc[0].dci_length = sizeof_DCI1A_20MHz_TDD_1_6_t;
         ((DCI1A_20MHz_TDD_1_6_t*)&bcch_pdu)->type              = 1;
         ((DCI1A_20MHz_TDD_1_6_t*)&bcch_pdu)->vrb_type          = 0;
-<<<<<<< HEAD
-        ((DCI1A_20MHz_TDD_1_6_t*)&bcch_pdu)->rballoc           = computeRIV(25,10,3);
+        ((DCI1A_20MHz_TDD_1_6_t*)&bcch_pdu)->rballoc           = computeRIV(100,10,3);
         ((DCI1A_20MHz_TDD_1_6_t*)&bcch_pdu)->ndi               = proc->frame_tx&1;
-=======
-        ((DCI1A_20MHz_TDD_1_6_t*)&bcch_pdu)->rballoc           = computeRIV(100,10,3);
-        ((DCI1A_20MHz_TDD_1_6_t*)&bcch_pdu)->ndi               = phy_vars_eNB->proc[sched_subframe].frame_tx&1;
->>>>>>> 0c74ab15
         ((DCI1A_20MHz_TDD_1_6_t*)&bcch_pdu)->rv                = 1;
         ((DCI1A_20MHz_TDD_1_6_t*)&bcch_pdu)->mcs               = 1;
         ((DCI1A_20MHz_TDD_1_6_t*)&bcch_pdu)->harq_pid          = 0;
@@ -395,34 +371,17 @@
         break;
 
       case 100:
-<<<<<<< HEAD
         if (eNB->frame_parms.frame_type == FDD) {
           DCI_pdu->dci_alloc[0].dci_length = sizeof_DCI1_5MHz_FDD_t;
 
           ((DCI1_5MHz_FDD_t *)&dlsch_pdu)->rballoc          = rballoc;
           ((DCI1_5MHz_FDD_t *)&dlsch_pdu)->TPC              = 0;
-          ((DCI1_5MHz_FDD_t *)&dlsch_pdu)->harq_pid         =   DLSCH_ptr->harq_pid_freelist[DLSCH_ptr->head_freelist];
+          ((DCI1_5MHz_FDD_t *)&dlsch_pdu)->harq_pid         = DLSCH_ptr->harq_pid_freelist[DLSCH_ptr->head_freelist];
           ((DCI1_5MHz_FDD_t *)&dlsch_pdu)->mcs              = eNB->target_ue_dl_mcs;
           //((DCI1_5MHz_FDD_t *)&dlsch_pdu)->mcs              = (unsigned char) ((eNB->frame%1024)%28);
           ((DCI1_5MHz_FDD_t *)&dlsch_pdu)->ndi              = proc->frame_tx&1;
           ((DCI1_5MHz_FDD_t *)&dlsch_pdu)->rv               = 0;
           memcpy((void*)&DCI_pdu->dci_alloc[0].dci_pdu[0],(void *)&dlsch_pdu,sizeof(DCI1_5MHz_TDD_t));
-=======
-        if (phy_vars_eNB->lte_frame_parms.frame_type == FDD) {
-          DCI_pdu->dci_alloc[0].dci_length = sizeof_DCI1_20MHz_FDD_t;
-
-          ((DCI1_20MHz_FDD_t *)&dlsch_pdu)->rballoc          = rballoc; //computeRIV(100,10,3);
-          ((DCI1_20MHz_FDD_t *)&dlsch_pdu)->TPC              = 0;
-          ((DCI1_20MHz_FDD_t *)&dlsch_pdu)->harq_pid         = DLSCH_ptr->harq_pid_freelist[DLSCH_ptr->head_freelist];
-          ((DCI1_20MHz_FDD_t *)&dlsch_pdu)->mcs              = openair_daq_vars.target_ue_dl_mcs;
-          //((DCI1_5MHz_FDD_t *)&dlsch_pdu)->mcs              = (unsigned char) ((phy_vars_eNB->frame%1024)%28);
-          ((DCI1_20MHz_FDD_t *)&dlsch_pdu)->ndi              = phy_vars_eNB->proc[sched_subframe].frame_tx&1;
-          ((DCI1_20MHz_FDD_t *)&dlsch_pdu)->rv               = 0;
-          ((DCI1_20MHz_FDD_t *)&dlsch_pdu)->rah              = 0;
-
-          memcpy((void*)&DCI_pdu->dci_alloc[0].dci_pdu[0],(void *)&dlsch_pdu,sizeof(DCI1_20MHz_FDD_t));
->>>>>>> 0c74ab15
-
           /*
           //user2
           DCI_pdu->dci_alloc[1].dci_length = sizeof_DCI1_5MHz_TDD_t;
