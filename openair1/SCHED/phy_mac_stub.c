/*******************************************************************************
    OpenAirInterface
    Copyright(c) 1999 - 2014 Eurecom

    OpenAirInterface is free software: you can redistribute it and/or modify
    it under the terms of the GNU General Public License as published by
    the Free Software Foundation, either version 3 of the License, or
    (at your option) any later version.


    OpenAirInterface is distributed in the hope that it will be useful,
    but WITHOUT ANY WARRANTY; without even the implied warranty of
    MERCHANTABILITY or FITNESS FOR A PARTICULAR PURPOSE.  See the
    GNU General Public License for more details.

    You should have received a copy of the GNU General Public License
    along with OpenAirInterface.The full GNU General Public License is
   included in this distribution in the file called "COPYING". If not,
   see <http://www.gnu.org/licenses/>.

  Contact Information
  OpenAirInterface Admin: openair_admin@eurecom.fr
  OpenAirInterface Tech : openair_tech@eurecom.fr
  OpenAirInterface Dev  : openair4g-devel@lists.eurecom.fr

  Address      : Eurecom, Campus SophiaTech, 450 Route des Chappes, CS 50193 - 06904 Biot Sophia Antipolis cedex, FRANCE

 *******************************************************************************/

/*! \file phy_mac_stub.c
 * \brief stimulates the phy without mac
 * \author R. Knopp, F. Kaltenberger, N. Nikaein
 * \date 2011
 * \version 0.1
 * \company Eurecom
 * \email: knopp@eurecom.fr,florian.kaltenberger@eurecom.fr,navid.nikaein@eurecom.fr
 * \note
 * \warning
 */

#include "PHY/defs.h"
#include "PHY/extern.h"
#include "SCHED/defs.h"
#include "SCHED/extern.h"
#include "LAYER2/MAC/extern.h"

#ifdef EMOS
#include "SCHED/phy_procedures_emos.h"
#endif

void fill_dci(DCI_PDU *DCI_pdu, uint8_t sched_subframe, PHY_VARS_eNB *phy_vars_eNB)
{

  //uint8_t cooperation_flag = phy_vars_eNB->cooperation_flag;
  uint8_t transmission_mode = phy_vars_eNB->transmission_mode[0];

  uint32_t rballoc = 0x7FFF;
  //uint32_t rballoc2 = 0x000F;
  uint32_t rballoc_test = 0xFFFF;
  int subframe = phy_vars_eNB->proc[sched_subframe].subframe_tx;

  LTE_eNB_DLSCH_t *DLSCH_ptr = phy_vars_eNB->dlsch_eNB[0][0];

  /*
    uint32_t rand = taus();
    if ((subframe==8) || (subframe==9) || (subframe==0))
    rand = (rand%5)+5;
    else
    rand = (rand%4)+5;
  */
  uint32_t bcch_pdu;
  uint64_t dlsch_pdu;

  DCI_pdu->Num_common_dci = 0;
  DCI_pdu->Num_ue_spec_dci=0;

  switch (subframe) {
  case 5:
    DCI_pdu->Num_common_dci = 1;
    DCI_pdu->dci_alloc[0].L          = 2;
    DCI_pdu->dci_alloc[0].rnti       = SI_RNTI;
    DCI_pdu->dci_alloc[0].format     = format1A;
    DCI_pdu->dci_alloc[0].ra_flag    = 0;

    switch (phy_vars_eNB->lte_frame_parms.N_RB_DL) {
    case 6:
      if (phy_vars_eNB->lte_frame_parms.frame_type == FDD) {
        DCI_pdu->dci_alloc[0].dci_length = sizeof_DCI1A_1_5MHz_FDD_t;
        ((DCI1A_1_5MHz_FDD_t*)&bcch_pdu)->type              = 1;
        ((DCI1A_1_5MHz_FDD_t*)&bcch_pdu)->vrb_type          = 0;
        ((DCI1A_1_5MHz_FDD_t*)&bcch_pdu)->rballoc           = computeRIV(25,10,3);
        ((DCI1A_1_5MHz_FDD_t*)&bcch_pdu)->ndi               = phy_vars_eNB->proc[sched_subframe].frame_tx&1;
        ((DCI1A_1_5MHz_FDD_t*)&bcch_pdu)->rv                = 1;
        ((DCI1A_1_5MHz_FDD_t*)&bcch_pdu)->mcs               = 1;
        ((DCI1A_1_5MHz_FDD_t*)&bcch_pdu)->harq_pid          = 0;
        ((DCI1A_1_5MHz_FDD_t*)&bcch_pdu)->TPC               = 1;      // set to 3 PRB
        memcpy((void*)&DCI_pdu->dci_alloc[0].dci_pdu[0],&bcch_pdu,sizeof(DCI1A_1_5MHz_TDD_1_6_t));
      } else {
        DCI_pdu->dci_alloc[0].dci_length = sizeof_DCI1A_1_5MHz_TDD_1_6_t;
        ((DCI1A_1_5MHz_TDD_1_6_t*)&bcch_pdu)->type              = 1;
        ((DCI1A_1_5MHz_TDD_1_6_t*)&bcch_pdu)->vrb_type          = 0;
        ((DCI1A_1_5MHz_TDD_1_6_t*)&bcch_pdu)->rballoc           = computeRIV(25,10,3);
        ((DCI1A_1_5MHz_TDD_1_6_t*)&bcch_pdu)->ndi               = phy_vars_eNB->proc[sched_subframe].frame_tx&1;
        ((DCI1A_1_5MHz_TDD_1_6_t*)&bcch_pdu)->rv                = 1;
        ((DCI1A_1_5MHz_TDD_1_6_t*)&bcch_pdu)->mcs               = 1;
        ((DCI1A_1_5MHz_TDD_1_6_t*)&bcch_pdu)->harq_pid          = 0;
        ((DCI1A_1_5MHz_TDD_1_6_t*)&bcch_pdu)->TPC               = 1;      // set to 3 PRB
        memcpy((void*)&DCI_pdu->dci_alloc[0].dci_pdu[0],&bcch_pdu,sizeof(DCI1A_1_5MHz_TDD_1_6_t));
      }

      break;

    case 25:
    default:
      if (phy_vars_eNB->lte_frame_parms.frame_type == FDD) {
        DCI_pdu->dci_alloc[0].dci_length = sizeof_DCI1A_5MHz_FDD_t;
        ((DCI1A_5MHz_FDD_t*)&bcch_pdu)->type              = 1;
        ((DCI1A_5MHz_FDD_t*)&bcch_pdu)->vrb_type          = 0;
        ((DCI1A_5MHz_FDD_t*)&bcch_pdu)->rballoc           = computeRIV(25,10,3);
        ((DCI1A_5MHz_FDD_t*)&bcch_pdu)->ndi               = phy_vars_eNB->proc[sched_subframe].frame_tx&1;
        ((DCI1A_5MHz_FDD_t*)&bcch_pdu)->rv                = 1;
        ((DCI1A_5MHz_FDD_t*)&bcch_pdu)->mcs               = 1;
        ((DCI1A_5MHz_FDD_t*)&bcch_pdu)->harq_pid          = 0;
        ((DCI1A_5MHz_FDD_t*)&bcch_pdu)->TPC               = 1;      // set to 3 PRB
        memcpy((void*)&DCI_pdu->dci_alloc[0].dci_pdu[0],&bcch_pdu,sizeof(DCI1A_5MHz_TDD_1_6_t));
      } else {
        DCI_pdu->dci_alloc[0].dci_length = sizeof_DCI1A_5MHz_TDD_1_6_t;
        ((DCI1A_5MHz_TDD_1_6_t*)&bcch_pdu)->type              = 1;
        ((DCI1A_5MHz_TDD_1_6_t*)&bcch_pdu)->vrb_type          = 0;
        ((DCI1A_5MHz_TDD_1_6_t*)&bcch_pdu)->rballoc           = computeRIV(25,10,3);
        ((DCI1A_5MHz_TDD_1_6_t*)&bcch_pdu)->ndi               = phy_vars_eNB->proc[sched_subframe].frame_tx&1;
        ((DCI1A_5MHz_TDD_1_6_t*)&bcch_pdu)->rv                = 1;
        ((DCI1A_5MHz_TDD_1_6_t*)&bcch_pdu)->mcs               = 1;
        ((DCI1A_5MHz_TDD_1_6_t*)&bcch_pdu)->harq_pid          = 0;
        ((DCI1A_5MHz_TDD_1_6_t*)&bcch_pdu)->TPC               = 1;      // set to 3 PRB
        memcpy((void*)&DCI_pdu->dci_alloc[0].dci_pdu[0],&bcch_pdu,sizeof(DCI1A_5MHz_TDD_1_6_t));
      }

      break;

    case 50:
      if (phy_vars_eNB->lte_frame_parms.frame_type == FDD) {
        DCI_pdu->dci_alloc[0].dci_length = sizeof_DCI1A_10MHz_FDD_t;
        ((DCI1A_10MHz_FDD_t*)&bcch_pdu)->type              = 1;
        ((DCI1A_10MHz_FDD_t*)&bcch_pdu)->vrb_type          = 0;
        ((DCI1A_10MHz_FDD_t*)&bcch_pdu)->rballoc           = computeRIV(50,10,3);
        ((DCI1A_10MHz_FDD_t*)&bcch_pdu)->ndi               = phy_vars_eNB->proc[sched_subframe].frame_tx&1;
        ((DCI1A_10MHz_FDD_t*)&bcch_pdu)->rv                = 1;
        ((DCI1A_10MHz_FDD_t*)&bcch_pdu)->mcs               = 1;
        ((DCI1A_10MHz_FDD_t*)&bcch_pdu)->harq_pid          = 0;
        ((DCI1A_10MHz_FDD_t*)&bcch_pdu)->TPC               = 1;      // set to 3 PRB
        memcpy((void*)&DCI_pdu->dci_alloc[0].dci_pdu[0],&bcch_pdu,sizeof(DCI1A_10MHz_TDD_1_6_t));
      } else {
        DCI_pdu->dci_alloc[0].dci_length = sizeof_DCI1A_10MHz_TDD_1_6_t;
        ((DCI1A_10MHz_TDD_1_6_t*)&bcch_pdu)->type              = 1;
        ((DCI1A_10MHz_TDD_1_6_t*)&bcch_pdu)->vrb_type          = 0;
        ((DCI1A_10MHz_TDD_1_6_t*)&bcch_pdu)->rballoc           = computeRIV(50,10,3);
        ((DCI1A_10MHz_TDD_1_6_t*)&bcch_pdu)->ndi               = subframe / 5;
        ((DCI1A_10MHz_TDD_1_6_t*)&bcch_pdu)->rv                = 1;
        ((DCI1A_10MHz_TDD_1_6_t*)&bcch_pdu)->mcs               = 1;
        ((DCI1A_10MHz_TDD_1_6_t*)&bcch_pdu)->harq_pid          = subframe % 5;
        ((DCI1A_10MHz_TDD_1_6_t*)&bcch_pdu)->TPC               = 1;      // set to 3 PRB
        memcpy((void*)&DCI_pdu->dci_alloc[0].dci_pdu[0],&bcch_pdu,sizeof(DCI1A_10MHz_TDD_1_6_t));
      }

      break;

    case 100:
      if (phy_vars_eNB->lte_frame_parms.frame_type == FDD) {
        DCI_pdu->dci_alloc[0].dci_length = sizeof_DCI1A_20MHz_FDD_t;
        ((DCI1A_20MHz_FDD_t*)&bcch_pdu)->type              = 1;
        ((DCI1A_20MHz_FDD_t*)&bcch_pdu)->vrb_type          = 0;
        ((DCI1A_20MHz_FDD_t*)&bcch_pdu)->rballoc           = computeRIV(100,10,3);
        ((DCI1A_20MHz_FDD_t*)&bcch_pdu)->ndi               = phy_vars_eNB->proc[sched_subframe].frame_tx&1;
        ((DCI1A_20MHz_FDD_t*)&bcch_pdu)->rv                = 1;
        ((DCI1A_20MHz_FDD_t*)&bcch_pdu)->mcs               = 1;
        ((DCI1A_20MHz_FDD_t*)&bcch_pdu)->harq_pid          = 0;
        ((DCI1A_20MHz_FDD_t*)&bcch_pdu)->TPC               = 1;      // set to 3 PRB
        memcpy((void*)&DCI_pdu->dci_alloc[0].dci_pdu[0],&bcch_pdu,sizeof(DCI1A_20MHz_TDD_1_6_t));
      } else {
        DCI_pdu->dci_alloc[0].dci_length = sizeof_DCI1A_20MHz_TDD_1_6_t;
        ((DCI1A_20MHz_TDD_1_6_t*)&bcch_pdu)->type              = 1;
        ((DCI1A_20MHz_TDD_1_6_t*)&bcch_pdu)->vrb_type          = 0;
        ((DCI1A_20MHz_TDD_1_6_t*)&bcch_pdu)->rballoc           = computeRIV(100,10,3);
        ((DCI1A_20MHz_TDD_1_6_t*)&bcch_pdu)->ndi               = phy_vars_eNB->proc[sched_subframe].frame_tx&1;
        ((DCI1A_20MHz_TDD_1_6_t*)&bcch_pdu)->rv                = 1;
        ((DCI1A_20MHz_TDD_1_6_t*)&bcch_pdu)->mcs               = 1;
        ((DCI1A_20MHz_TDD_1_6_t*)&bcch_pdu)->harq_pid          = 0;
        ((DCI1A_20MHz_TDD_1_6_t*)&bcch_pdu)->TPC               = 1;      // set to 3 PRB
        memcpy((void*)&DCI_pdu->dci_alloc[0].dci_pdu[0],&bcch_pdu,sizeof(DCI1A_20MHz_TDD_1_6_t));
      }

      break;
    }
    break; //subframe switch

    /*
  case 6:
      DCI_pdu->Num_ue_spec_dci = 1;
      DCI_pdu->dci_alloc[0].dci_length = sizeof_DCI2_5MHz_2A_M10PRB_TDD_t;
      DCI_pdu->dci_alloc[0].L          = 2;
      DCI_pdu->dci_alloc[0].rnti       = 0x1236;
      DCI_pdu->dci_alloc[0].format     = format2_2A_M10PRB;
      DCI_pdu->dci_alloc[0].ra_flag    = 0;

      DLSCH_alloc_pdu1.rballoc          = 0x00ff;
      DLSCH_alloc_pdu1.TPC              = 0;
      DLSCH_alloc_pdu1.dai              = 0;
      DLSCH_alloc_pdu1.harq_pid         = 0;
      DLSCH_alloc_pdu1.tb_swap          = 0;
      DLSCH_alloc_pdu1.mcs1             = 0;
      DLSCH_alloc_pdu1.ndi1             = 1;
      DLSCH_alloc_pdu1.rv1              = 0;
      DLSCH_alloc_pdu1.tpmi             = 0;
      memcpy((void*)&DCI_pdu->dci_alloc[0].dci_pdu[0],(void *)&DLSCH_alloc_pdu1,sizeof(DCI2_5MHz_2A_M10PRB_TDD_t));
    break;
    */

  default:
  case 7:
    DCI_pdu->Num_ue_spec_dci = 1;
    DCI_pdu->dci_alloc[0].L          = 2;
    DCI_pdu->dci_alloc[0].rnti       = 0x1235;
    DCI_pdu->dci_alloc[0].format     = format1;
    DCI_pdu->dci_alloc[0].ra_flag    = 0;

    if (transmission_mode<3) {
      //user 1
      switch (phy_vars_eNB->lte_frame_parms.N_RB_DL) {
      case 25:
        if (phy_vars_eNB->lte_frame_parms.frame_type == FDD) {
          DCI_pdu->dci_alloc[0].dci_length = sizeof_DCI1_5MHz_FDD_t;

          ((DCI1_5MHz_FDD_t *)&dlsch_pdu)->rballoc          = rballoc; //computeRIV(25,10,3);
          ((DCI1_5MHz_FDD_t *)&dlsch_pdu)->TPC              = 0;
<<<<<<< HEAD
          ((DCI1_5MHz_FDD_t *)&dlsch_pdu)->harq_pid         = subframe%5;
          ((DCI1_5MHz_FDD_t *)&dlsch_pdu)->mcs              = openair_daq_vars.target_ue_dl_mcs;
          //((DCI1_5MHz_FDD_t *)&dlsch_pdu)->mcs              = (unsigned char) ((phy_vars_eNB->frame%1024)%28);
          ((DCI1_5MHz_FDD_t *)&dlsch_pdu)->ndi              = subframe/5; 
=======
          ((DCI1_5MHz_FDD_t *)&dlsch_pdu)->harq_pid         = subframe % 5;
          ((DCI1_5MHz_FDD_t *)&dlsch_pdu)->mcs              = openair_daq_vars.target_ue_dl_mcs;
          //((DCI1_5MHz_FDD_t *)&dlsch_pdu)->mcs            = (unsigned char) ((phy_vars_eNB->frame%1024)%28);
          ((DCI1_5MHz_FDD_t *)&dlsch_pdu)->ndi              = subframe / 5;
>>>>>>> 142c02a5
          ((DCI1_5MHz_FDD_t *)&dlsch_pdu)->rv               = 0;
          ((DCI1_5MHz_FDD_t *)&dlsch_pdu)->rah              = 0;

          memcpy((void*)&DCI_pdu->dci_alloc[0].dci_pdu[0],(void *)&dlsch_pdu,sizeof(DCI1_5MHz_FDD_t));

          /*
          //user2
          DCI_pdu->dci_alloc[1].dci_length = sizeof_DCI1_5MHz_TDD_t;
          DCI_pdu->dci_alloc[1].L          = 2;
          DCI_pdu->dci_alloc[1].rnti       = 0x1236;
          DCI_pdu->dci_alloc[1].format     = format1;
          DCI_pdu->dci_alloc[1].ra_flag    = 0;

          ((DCI1_5MHz_FDD_t *)&dlsch_pdu)->rballoc          = rballoc2;
          ((DCI1_5MHz_FDD_t *)&dlsch_pdu)->TPC              = 0;
          ((DCI1_5MHz_FDD_t *)&dlsch_pdu)->dai              = 0;
          ((DCI1_5MHz_FDD_t *)&dlsch_pdu)->harq_pid         = 1;
          //((DCI1_5MHz_FDD_t *)&dlsch_pdu)->mcs              = (unsigned char) ((phy_vars_eNB->proc[subframe].frame%1024)%28);
          ((DCI1_5MHz_FDD_t *)&dlsch_pdu)->mcs              = openair_daq_vars.target_ue_dl_mcs;
          ((DCI1_5MHz_FDD_t *)&dlsch_pdu)->ndi              = 1;
          ((DCI1_5MHz_FDD_t *)&dlsch_pdu)->rv               = 0;
          memcpy((void*)&DCI_pdu->dci_alloc[1].dci_pdu[0],(void *)&((DCI1_5MHz_FDD_t *)&dlsch_pdu)->,sizeof(DCI1_5MHz_TDD_t));
          */
        } else {
          DCI_pdu->dci_alloc[0].dci_length = sizeof_DCI1_5MHz_TDD_t;

          ((DCI1_5MHz_TDD_t *)&dlsch_pdu)->rballoc          = rballoc; //computeRIV(25,10,3);
          ((DCI1_5MHz_TDD_t *)&dlsch_pdu)->TPC              = 0;
          ((DCI1_5MHz_TDD_t *)&dlsch_pdu)->dai              = 0;
<<<<<<< HEAD
          ((DCI1_5MHz_TDD_t *)&dlsch_pdu)->harq_pid         = subframe%5;
          ((DCI1_5MHz_TDD_t *)&dlsch_pdu)->mcs              = openair_daq_vars.target_ue_dl_mcs;
          //((DCI1_5MHz_TDD_t *)&dlsch_pdu)->mcs              = (unsigned char) ((phy_vars_eNB->frame%1024)%28);
          ((DCI1_5MHz_TDD_t *)&dlsch_pdu)->ndi              = subframe/5;
=======
          ((DCI1_5MHz_TDD_t *)&dlsch_pdu)->harq_pid         = subframe % 5;
          ((DCI1_5MHz_TDD_t *)&dlsch_pdu)->mcs              = openair_daq_vars.target_ue_dl_mcs;
          //((DCI1_5MHz_TDD_t *)&dlsch_pdu)->mcs            = (unsigned char) ((phy_vars_eNB->frame%1024)%28);
          ((DCI1_5MHz_TDD_t *)&dlsch_pdu)->ndi              = subframe / 5;
>>>>>>> 142c02a5
          ((DCI1_5MHz_TDD_t *)&dlsch_pdu)->rv               = 0;
          ((DCI1_5MHz_TDD_t *)&dlsch_pdu)->rah              = 0;
          memcpy((void*)&DCI_pdu->dci_alloc[0].dci_pdu[0],(void *)&dlsch_pdu,sizeof(DCI1_5MHz_TDD_t));

          /*
          //user2
          DCI_pdu->dci_alloc[1].dci_length = sizeof_DCI1_5MHz_TDD_t;
          DCI_pdu->dci_alloc[1].L          = 2;
          DCI_pdu->dci_alloc[1].rnti       = 0x1236;
          DCI_pdu->dci_alloc[1].format     = format1;
          DCI_pdu->dci_alloc[1].ra_flag    = 0;

          ((DCI1_5MHz_FDD_t *)&dlsch_pdu)->rballoc          = rballoc2;
          ((DCI1_5MHz_FDD_t *)&dlsch_pdu)->TPC              = 0;
          ((DCI1_5MHz_FDD_t *)&dlsch_pdu)->dai              = 0;
          ((DCI1_5MHz_FDD_t *)&dlsch_pdu)->harq_pid         = 1;
          //((DCI1_5MHz_FDD_t *)&dlsch_pdu)->mcs              = (unsigned char) ((phy_vars_eNB->proc[subframe].frame%1024)%28);
          ((DCI1_5MHz_FDD_t *)&dlsch_pdu)->mcs              = openair_daq_vars.target_ue_dl_mcs;
          ((DCI1_5MHz_FDD_t *)&dlsch_pdu)->ndi              = 1;
          ((DCI1_5MHz_FDD_t *)&dlsch_pdu)->rv               = 0;
          ((DCI1_5MHz_FDD_t *)&dlsch_pdu)->rah              = 0;
          memcpy((void*)&DCI_pdu->dci_alloc[1].dci_pdu[0],(void *)&((DCI1_5MHz_FDD_t *)&dlsch_pdu)->,sizeof(DCI1_5MHz_TDD_t));
          */
        }

        break;

      case 50:

        if (phy_vars_eNB->lte_frame_parms.frame_type == FDD) {
          DCI_pdu->dci_alloc[0].dci_length = sizeof_DCI1_10MHz_FDD_t;

          ((DCI1_10MHz_FDD_t *)&dlsch_pdu)->rballoc          = rballoc; //computeRIV(50,10,3);
          ((DCI1_10MHz_FDD_t *)&dlsch_pdu)->TPC              = 0;
<<<<<<< HEAD
          ((DCI1_10MHz_FDD_t *)&dlsch_pdu)->harq_pid         = subframe%5;
          ((DCI1_10MHz_FDD_t *)&dlsch_pdu)->mcs              = openair_daq_vars.target_ue_dl_mcs;
          //((DCI1_10MHz_FDD_t *)&dlsch_pdu)->mcs              = (unsigned char) ((phy_vars_eNB->frame%1024)%28);
          ((DCI1_10MHz_FDD_t *)&dlsch_pdu)->ndi              = subframe/5;
=======
          ((DCI1_10MHz_FDD_t *)&dlsch_pdu)->harq_pid         = subframe % 5;
          ((DCI1_10MHz_FDD_t *)&dlsch_pdu)->mcs              = openair_daq_vars.target_ue_dl_mcs;
          //((DCI1_10MHz_FDD_t *)&dlsch_pdu)->mcs            = (unsigned char) ((phy_vars_eNB->frame%1024)%28);
          ((DCI1_10MHz_FDD_t *)&dlsch_pdu)->ndi              = subframe / 5;
>>>>>>> 142c02a5
          ((DCI1_10MHz_FDD_t *)&dlsch_pdu)->rv               = 0;
          ((DCI1_10MHz_FDD_t *)&dlsch_pdu)->rah              = 0;

          memcpy((void*)&DCI_pdu->dci_alloc[0].dci_pdu[0],(void *)&dlsch_pdu,sizeof(DCI1_10MHz_FDD_t));

          /*
          //user2
          DCI_pdu->dci_alloc[1].dci_length = sizeof_DCI1_10MHz_TDD_t;
          DCI_pdu->dci_alloc[1].L          = 2;
          DCI_pdu->dci_alloc[1].rnti       = 0x1236;
          DCI_pdu->dci_alloc[1].format     = format1;
          DCI_pdu->dci_alloc[1].ra_flag    = 0;

          ((DCI1_10MHz_FDD_t *)&dlsch_pdu)->rballoc          = rballoc2;
          ((DCI1_10MHz_FDD_t *)&dlsch_pdu)->TPC              = 0;
          ((DCI1_10MHz_FDD_t *)&dlsch_pdu)->dai              = 0;
          ((DCI1_10MHz_FDD_t *)&dlsch_pdu)->harq_pid         = 1;
          //((DCI1_10MHz_FDD_t *)&dlsch_pdu)->mcs              = (unsigned char) ((phy_vars_eNB->proc[subframe].frame%1024)%28);
          ((DCI1_10MHz_FDD_t *)&dlsch_pdu)->mcs              = openair_daq_vars.target_ue_dl_mcs;
          ((DCI1_10MHz_FDD_t *)&dlsch_pdu)->ndi              = 1;
          ((DCI1_10MHz_FDD_t *)&dlsch_pdu)->rv               = 0;
          ((DCI1_10MHz_FDD_t *)&dlsch_pdu)->rah              = 0;
          memcpy((void*)&DCI_pdu->dci_alloc[1].dci_pdu[0],(void *)&((DCI1_10MHz_FDD_t *)&dlsch_pdu)->,sizeof(DCI1_10MHz_TDD_t));
          */
        } else {
          DCI_pdu->dci_alloc[0].dci_length = sizeof_DCI1_10MHz_TDD_t;

          ((DCI1_10MHz_TDD_t *)&dlsch_pdu)->rballoc          = rballoc; //computeRIV(50,10,3);
          ((DCI1_10MHz_TDD_t *)&dlsch_pdu)->TPC              = 0;
          ((DCI1_10MHz_TDD_t *)&dlsch_pdu)->dai              = 0;
<<<<<<< HEAD
          ((DCI1_10MHz_TDD_t *)&dlsch_pdu)->harq_pid         = subframe%5;
          ((DCI1_10MHz_TDD_t *)&dlsch_pdu)->mcs              = openair_daq_vars.target_ue_dl_mcs;
          //((DCI1_10MHz_TDD_t *)&dlsch_pdu)->mcs              = (unsigned char) ((phy_vars_eNB->frame%1024)%28);
          ((DCI1_10MHz_TDD_t *)&dlsch_pdu)->ndi              = subframe/5;
=======
          ((DCI1_10MHz_TDD_t *)&dlsch_pdu)->harq_pid         = subframe % 5;
          ((DCI1_10MHz_TDD_t *)&dlsch_pdu)->mcs              = openair_daq_vars.target_ue_dl_mcs;
          //((DCI1_10MHz_TDD_t *)&dlsch_pdu)->mcs            = (unsigned char) ((phy_vars_eNB->frame%1024)%28);
          ((DCI1_10MHz_TDD_t *)&dlsch_pdu)->ndi              = subframe / 5;
>>>>>>> 142c02a5
          ((DCI1_10MHz_TDD_t *)&dlsch_pdu)->rv               = 0;
          ((DCI1_10MHz_TDD_t *)&dlsch_pdu)->rah              = 0;
          memcpy((void*)&DCI_pdu->dci_alloc[0].dci_pdu[0],(void *)&dlsch_pdu,sizeof(DCI1_10MHz_TDD_t));

          /*
          //user2
          DCI_pdu->dci_alloc[1].dci_length = sizeof_DCI1_10MHz_TDD_t;
          DCI_pdu->dci_alloc[1].L          = 2;
          DCI_pdu->dci_alloc[1].rnti       = 0x1236;
          DCI_pdu->dci_alloc[1].format     = format1;
          DCI_pdu->dci_alloc[1].ra_flag    = 0;

          ((DCI1_10MHz_FDD_t *)&dlsch_pdu)->rballoc          = rballoc2;
          ((DCI1_10MHz_FDD_t *)&dlsch_pdu)->TPC              = 0;
          ((DCI1_10MHz_FDD_t *)&dlsch_pdu)->dai              = 0;
          ((DCI1_10MHz_FDD_t *)&dlsch_pdu)->harq_pid         = 1;
          //((DCI1_10MHz_FDD_t *)&dlsch_pdu)->mcs              = (unsigned char) ((phy_vars_eNB->proc[subframe].frame%1024)%28);
          ((DCI1_10MHz_FDD_t *)&dlsch_pdu)->mcs              = openair_daq_vars.target_ue_dl_mcs;
          ((DCI1_10MHz_FDD_t *)&dlsch_pdu)->ndi              = 1;
          ((DCI1_10MHz_FDD_t *)&dlsch_pdu)->rv               = 0;
          ((DCI1_10MHz_FDD_t *)&dlsch_pdu)->rah              = 0;
          memcpy((void*)&DCI_pdu->dci_alloc[1].dci_pdu[0],(void *)&((DCI1_10MHz_FDD_t *)&dlsch_pdu)->,sizeof(DCI1_10MHz_TDD_t));
          */
        }

        break;

      case 100:
        if (phy_vars_eNB->lte_frame_parms.frame_type == FDD) {
          DCI_pdu->dci_alloc[0].dci_length = sizeof_DCI1_20MHz_FDD_t;

          ((DCI1_20MHz_FDD_t *)&dlsch_pdu)->rballoc          = rballoc; //computeRIV(100,10,3);
          ((DCI1_20MHz_FDD_t *)&dlsch_pdu)->TPC              = 0;
<<<<<<< HEAD
          ((DCI1_20MHz_FDD_t *)&dlsch_pdu)->harq_pid         = subframe%5;
          ((DCI1_20MHz_FDD_t *)&dlsch_pdu)->mcs              = openair_daq_vars.target_ue_dl_mcs;
          //((DCI1_5MHz_FDD_t *)&dlsch_pdu)->mcs              = (unsigned char) ((phy_vars_eNB->frame%1024)%28);
          ((DCI1_20MHz_FDD_t *)&dlsch_pdu)->ndi              = subframe/5;
=======
          ((DCI1_20MHz_FDD_t *)&dlsch_pdu)->harq_pid         = subframe % 5;
          ((DCI1_20MHz_FDD_t *)&dlsch_pdu)->mcs              = openair_daq_vars.target_ue_dl_mcs;
          //((DCI1_5MHz_FDD_t *)&dlsch_pdu)->mcs             = (unsigned char) ((phy_vars_eNB->frame%1024)%28);
          ((DCI1_20MHz_FDD_t *)&dlsch_pdu)->ndi              = subframe / 5;
>>>>>>> 142c02a5
          ((DCI1_20MHz_FDD_t *)&dlsch_pdu)->rv               = 0;
          ((DCI1_20MHz_FDD_t *)&dlsch_pdu)->rah              = 0;

          memcpy((void*)&DCI_pdu->dci_alloc[0].dci_pdu[0],(void *)&dlsch_pdu,sizeof(DCI1_20MHz_FDD_t));

          /*
          //user2
          DCI_pdu->dci_alloc[1].dci_length = sizeof_DCI1_5MHz_TDD_t;
          DCI_pdu->dci_alloc[1].L          = 2;
          DCI_pdu->dci_alloc[1].rnti       = 0x1236;
          DCI_pdu->dci_alloc[1].format     = format1;
          DCI_pdu->dci_alloc[1].ra_flag    = 0;

          ((DCI1_5MHz_FDD_t *)&dlsch_pdu)->rballoc          = rballoc2;
          ((DCI1_5MHz_FDD_t *)&dlsch_pdu)->TPC              = 0;
          ((DCI1_5MHz_FDD_t *)&dlsch_pdu)->dai              = 0;
          ((DCI1_5MHz_FDD_t *)&dlsch_pdu)->harq_pid         = 1;
          //((DCI1_5MHz_FDD_t *)&dlsch_pdu)->mcs              = (unsigned char) ((phy_vars_eNB->proc[subframe].frame%1024)%28);
          ((DCI1_5MHz_FDD_t *)&dlsch_pdu)->mcs              = openair_daq_vars.target_ue_dl_mcs;
          ((DCI1_5MHz_FDD_t *)&dlsch_pdu)->ndi              = 1;
          ((DCI1_5MHz_FDD_t *)&dlsch_pdu)->rv               = 0;
          ((DCI1_5MHz_FDD_t *)&dlsch_pdu)->rah              = 0;
          memcpy((void*)&DCI_pdu->dci_alloc[1].dci_pdu[0],(void *)&((DCI1_5MHz_FDD_t *)&dlsch_pdu)->,sizeof(DCI1_5MHz_TDD_t));
          */
        } else {
          DCI_pdu->dci_alloc[0].dci_length = sizeof_DCI1_20MHz_TDD_t;

          ((DCI1_20MHz_TDD_t *)&dlsch_pdu)->rballoc          = rballoc; //computeRIV(100,10,3);
          ((DCI1_20MHz_TDD_t *)&dlsch_pdu)->TPC              = 0;
          ((DCI1_20MHz_TDD_t *)&dlsch_pdu)->dai              = 0;
<<<<<<< HEAD
          ((DCI1_20MHz_TDD_t *)&dlsch_pdu)->harq_pid         = subframe%5;
          ((DCI1_20MHz_TDD_t *)&dlsch_pdu)->mcs              = openair_daq_vars.target_ue_dl_mcs;
          //((DCI1_20MHz_TDD_t *)&dlsch_pdu)->mcs              = (unsigned char) ((phy_vars_eNB->frame%1024)%28);
          ((DCI1_20MHz_TDD_t *)&dlsch_pdu)->ndi              = subframe/5;
=======
          ((DCI1_20MHz_TDD_t *)&dlsch_pdu)->harq_pid         = subframe % 5;
          ((DCI1_20MHz_TDD_t *)&dlsch_pdu)->mcs              = openair_daq_vars.target_ue_dl_mcs;
          //((DCI1_20MHz_TDD_t *)&dlsch_pdu)->mcs            = (unsigned char) ((phy_vars_eNB->frame%1024)%28);
          ((DCI1_20MHz_TDD_t *)&dlsch_pdu)->ndi              = subframe / 5;
>>>>>>> 142c02a5
          ((DCI1_20MHz_TDD_t *)&dlsch_pdu)->rv               = 0;
          ((DCI1_20MHz_TDD_t *)&dlsch_pdu)->rah              = 0;
          memcpy((void*)&DCI_pdu->dci_alloc[0].dci_pdu[0],(void *)&dlsch_pdu,sizeof(DCI1_20MHz_TDD_t));

          /*
          //user2
          DCI_pdu->dci_alloc[1].dci_length = sizeof_DCI1_20MHz_TDD_t;
          DCI_pdu->dci_alloc[1].L          = 2;
          DCI_pdu->dci_alloc[1].rnti       = 0x1236;
          DCI_pdu->dci_alloc[1].format     = format1;
          DCI_pdu->dci_alloc[1].ra_flag    = 0;

          ((DCI1_20MHz_FDD_t *)&dlsch_pdu)->rballoc          = rballoc2;
          ((DCI1_20MHz_FDD_t *)&dlsch_pdu)->TPC              = 0;
          ((DCI1_20MHz_FDD_t *)&dlsch_pdu)->dai              = 0;
          ((DCI1_20MHz_FDD_t *)&dlsch_pdu)->harq_pid         = 1;
          //((DCI1_20MHz_FDD_t *)&dlsch_pdu)->mcs              = (unsigned char) ((phy_vars_eNB->proc[subframe].frame%1024)%28);
          ((DCI1_20MHz_FDD_t *)&dlsch_pdu)->mcs              = openair_daq_vars.target_ue_dl_mcs;
          ((DCI1_20MHz_FDD_t *)&dlsch_pdu)->ndi              = 1;
          ((DCI1_20MHz_FDD_t *)&dlsch_pdu)->rv               = 0;
          ((DCI1_20MHz_FDD_t *)&dlsch_pdu)->rah              = 0;
          memcpy((void*)&DCI_pdu->dci_alloc[1].dci_pdu[0],(void *)&((DCI1_20MHz_FDD_t *)&dlsch_pdu)->,sizeof(DCI1_5MHz_TDD_t));
          */
        }

        break;
      }
    } else if (transmission_mode==4) {
      DCI_pdu->Num_ue_spec_dci = 1;
      // user 1
      DCI_pdu->dci_alloc[0].dci_length = sizeof_DCI2_5MHz_2A_FDD_t;
      DCI_pdu->dci_alloc[0].L          = 3;
      DCI_pdu->dci_alloc[0].rnti       = 0x1235;
      DCI_pdu->dci_alloc[0].format     = format2;
      DCI_pdu->dci_alloc[0].ra_flag    = 0;

      ((DCI2_5MHz_2A_FDD_t*) (&DCI_pdu->dci_alloc[0].dci_pdu))->tpmi     = 0;
      ((DCI2_5MHz_2A_FDD_t*) (&DCI_pdu->dci_alloc[0].dci_pdu))->rv1      = 0;
<<<<<<< HEAD
      ((DCI2_5MHz_2A_FDD_t*) (&DCI_pdu->dci_alloc[0].dci_pdu))->ndi1     = subframe/5;
      ((DCI2_5MHz_2A_FDD_t*) (&DCI_pdu->dci_alloc[0].dci_pdu))->mcs1     = openair_daq_vars.target_ue_dl_mcs;
      ((DCI2_5MHz_2A_FDD_t*) (&DCI_pdu->dci_alloc[0].dci_pdu))->rv2      = 0;
      ((DCI2_5MHz_2A_FDD_t*) (&DCI_pdu->dci_alloc[0].dci_pdu))->ndi2     = subframe/5;
      ((DCI2_5MHz_2A_FDD_t*) (&DCI_pdu->dci_alloc[0].dci_pdu))->mcs2     = openair_daq_vars.target_ue_dl_mcs;
      ((DCI2_5MHz_2A_FDD_t*) (&DCI_pdu->dci_alloc[0].dci_pdu))->tb_swap  = 0;
      ((DCI2_5MHz_2A_FDD_t*) (&DCI_pdu->dci_alloc[0].dci_pdu))->harq_pid = subframe%5;
=======
      ((DCI2_5MHz_2A_FDD_t*) (&DCI_pdu->dci_alloc[0].dci_pdu))->ndi1     = subframe / 5;
      ((DCI2_5MHz_2A_FDD_t*) (&DCI_pdu->dci_alloc[0].dci_pdu))->mcs1     = openair_daq_vars.target_ue_dl_mcs;
      ((DCI2_5MHz_2A_FDD_t*) (&DCI_pdu->dci_alloc[0].dci_pdu))->rv2      = 0;
      ((DCI2_5MHz_2A_FDD_t*) (&DCI_pdu->dci_alloc[0].dci_pdu))->ndi2     = subframe / 5;
      ((DCI2_5MHz_2A_FDD_t*) (&DCI_pdu->dci_alloc[0].dci_pdu))->mcs2     = openair_daq_vars.target_ue_dl_mcs;
      ((DCI2_5MHz_2A_FDD_t*) (&DCI_pdu->dci_alloc[0].dci_pdu))->tb_swap  = 0;
      ((DCI2_5MHz_2A_FDD_t*) (&DCI_pdu->dci_alloc[0].dci_pdu))->harq_pid = subframe % 5;
>>>>>>> 142c02a5
      ((DCI2_5MHz_2A_FDD_t*) (&DCI_pdu->dci_alloc[0].dci_pdu))->TPC      = 0;
      ((DCI2_5MHz_2A_FDD_t*) (&DCI_pdu->dci_alloc[0].dci_pdu))->rballoc  = openair_daq_vars.ue_dl_rb_alloc;
      ((DCI2_5MHz_2A_FDD_t*) (&DCI_pdu->dci_alloc[0].dci_pdu))->rah      = 0;

    } else if (transmission_mode==5) {
      DCI_pdu->Num_ue_spec_dci = 2;
      // user 1
      DCI_pdu->dci_alloc[0].dci_length = sizeof_DCI1E_5MHz_2A_M10PRB_TDD_t;
      DCI_pdu->dci_alloc[0].L          = 3;
      DCI_pdu->dci_alloc[0].rnti       = 0x1235;
      DCI_pdu->dci_alloc[0].format     = format1E_2A_M10PRB;
      DCI_pdu->dci_alloc[0].ra_flag    = 0;

      DLSCH_alloc_pdu1E.tpmi             = 5; //5=use feedback
      DLSCH_alloc_pdu1E.rv               = 0;
<<<<<<< HEAD
      DLSCH_alloc_pdu1E.ndi              = subframe/5;
=======
      DLSCH_alloc_pdu1E.ndi              = subframe / 5;
>>>>>>> 142c02a5
      //DLSCH_alloc_pdu1E.mcs            = cqi_to_mcs[phy_vars_eNB->eNB_UE_stats->DL_cqi[0]];
      //DLSCH_alloc_pdu1E.mcs            = (unsigned char) (taus()%28);
      DLSCH_alloc_pdu1E.mcs              = openair_daq_vars.target_ue_dl_mcs;
      //DLSCH_alloc_pdu1E.mcs            = (unsigned char) ((phy_vars_eNB->proc[subframe].frame%1024)%28);
      phy_vars_eNB->eNB_UE_stats[0].dlsch_mcs1 = DLSCH_alloc_pdu1E.mcs;
<<<<<<< HEAD
      DLSCH_alloc_pdu1E.harq_pid         = subframe%5;
=======
      DLSCH_alloc_pdu1E.harq_pid         = subframe % 5;
>>>>>>> 142c02a5
      DLSCH_alloc_pdu1E.dai              = 0;
      DLSCH_alloc_pdu1E.TPC              = 0;
      DLSCH_alloc_pdu1E.rballoc          = openair_daq_vars.ue_dl_rb_alloc;
      DLSCH_alloc_pdu1E.rah              = 0;
      DLSCH_alloc_pdu1E.dl_power_off     = 0; //0=second user present
      memcpy((void*)&DCI_pdu->dci_alloc[0].dci_pdu[0],(void *)&DLSCH_alloc_pdu1E,sizeof(DCI1E_5MHz_2A_M10PRB_TDD_t));

      //user 2
      DCI_pdu->dci_alloc[1].dci_length = sizeof_DCI1E_5MHz_2A_M10PRB_TDD_t;
      DCI_pdu->dci_alloc[1].L          = 0;
      DCI_pdu->dci_alloc[1].rnti       = 0x1236;
      DCI_pdu->dci_alloc[1].format     = format1E_2A_M10PRB;
      DCI_pdu->dci_alloc[1].ra_flag    = 0;
      //DLSCH_alloc_pdu1E.mcs            = openair_daq_vars.target_ue_dl_mcs;
      //DLSCH_alloc_pdu1E.mcs            = (unsigned char) (taus()%28);
      //DLSCH_alloc_pdu1E.mcs            = (unsigned char) ((phy_vars_eNB->frame%1024)%28);
      DLSCH_alloc_pdu1E.mcs            = (unsigned char) (((phy_vars_eNB->proc[sched_subframe].frame_tx%1024)/3)%28);
      phy_vars_eNB->eNB_UE_stats[1].dlsch_mcs1 = DLSCH_alloc_pdu1E.mcs;

      memcpy((void*)&DCI_pdu->dci_alloc[1].dci_pdu[0],(void *)&DLSCH_alloc_pdu1E,sizeof(DCI1E_5MHz_2A_M10PRB_TDD_t));

      // set the precoder of the second UE orthogonal to the first
      phy_vars_eNB->eNB_UE_stats[1].DL_pmi_single = (phy_vars_eNB->eNB_UE_stats[0].DL_pmi_single ^ 0x1555);
    }

    break; //subframe switch

    /*
      case 8:
      DCI_pdu->Num_common_dci = 1;
      DCI_pdu->dci_alloc[0].dci_length = sizeof_DCI1A_5MHz_TDD_1_6_t;
      DCI_pdu->dci_alloc[0].L          = 2;
      DCI_pdu->dci_alloc[0].rnti       = 0xbeef;
      DCI_pdu->dci_alloc[0].format     = format1A;
      DCI_pdu->dci_alloc[0].ra_flag    = 1;

      RA_alloc_pdu.type                = 1;
      RA_alloc_pdu.vrb_type            = 0;
      RA_alloc_pdu.rballoc             = computeRIV(25,12,3);
      RA_alloc_pdu.ndi      = 1;
      RA_alloc_pdu.rv       = 1;
      RA_alloc_pdu.mcs      = 4;
      RA_alloc_pdu.harq_pid = 0;
      RA_alloc_pdu.TPC      = 1;

      memcpy((void*)&DCI_pdu->dci_alloc[0].dci_pdu[0],&RA_alloc_pdu,sizeof(DCI1A_5MHz_TDD_1_6_t));
      break;
    */
    /*
  case 9:
    DCI_pdu->Num_ue_spec_dci = 1;

    //user 1
    if (phy_vars_eNB->lte_frame_parms.frame_type == FDD)
      DCI_pdu->dci_alloc[0].dci_length = sizeof_DCI0_5MHz_FDD_t ;
    else
      DCI_pdu->dci_alloc[0].dci_length = sizeof_DCI0_5MHz_TDD_1_6_t ;

    DCI_pdu->dci_alloc[0].L          = 2;
    DCI_pdu->dci_alloc[0].rnti       = 0x1235;
    DCI_pdu->dci_alloc[0].format     = format0;
    DCI_pdu->dci_alloc[0].ra_flag    = 0;

    UL_alloc_pdu.type    = 0;
    UL_alloc_pdu.hopping = 0;
    UL_alloc_pdu.rballoc = computeRIV(25,2,openair_daq_vars.ue_ul_nb_rb);
    UL_alloc_pdu.mcs     = openair_daq_vars.target_ue_ul_mcs;
    UL_alloc_pdu.ndi     = phy_vars_eNB->proc[sched_subframe].frame_tx&1;
    UL_alloc_pdu.TPC     = 0;
    UL_alloc_pdu.cshift  = 0;
    UL_alloc_pdu.dai     = 0;
    UL_alloc_pdu.cqi_req = 1;
    memcpy((void*)&DCI_pdu->dci_alloc[0].dci_pdu[0],(void *)&UL_alloc_pdu,sizeof(DCI0_5MHz_TDD_1_6_t));
    */
    // user 2
    /*
    DCI_pdu->dci_alloc[1].dci_length = sizeof_DCI0_5MHz_TDD_1_6_t ;
    DCI_pdu->dci_alloc[1].L          = 2;
    DCI_pdu->dci_alloc[1].rnti       = 0x1236;
    DCI_pdu->dci_alloc[1].format     = format0;
    DCI_pdu->dci_alloc[1].ra_flag    = 0;

    UL_alloc_pdu.type    = 0;
    UL_alloc_pdu.hopping = 0;
    if (cooperation_flag==0)
      UL_alloc_pdu.rballoc = computeRIV(25,2+openair_daq_vars.ue_ul_nb_rb,openair_daq_vars.ue_ul_nb_rb);
    else
      UL_alloc_pdu.rballoc = computeRIV(25,0,openair_daq_vars.ue_ul_nb_rb);
    UL_alloc_pdu.mcs     = openair_daq_vars.target_ue_ul_mcs;
    UL_alloc_pdu.ndi     = phy_vars_eNB->proc[sched_subframe].frame_tx&1;
    UL_alloc_pdu.TPC     = 0;
    if ((cooperation_flag==0) || (cooperation_flag==1))
      UL_alloc_pdu.cshift  = 0;
    else
      UL_alloc_pdu.cshift  = 1;
    UL_alloc_pdu.dai     = 0;
    UL_alloc_pdu.cqi_req = 1;
    memcpy((void*)&DCI_pdu->dci_alloc[1].dci_pdu[0],(void *)&UL_alloc_pdu,sizeof(DCI0_5MHz_TDD_1_6_t));
    break;
    */

    /*default:
      break;*/
  }

  /*
  DCI_pdu->nCCE = 0;

  for (i=0; i<DCI_pdu->Num_common_dci+DCI_pdu->Num_ue_spec_dci; i++) {
    DCI_pdu->nCCE += (1<<(DCI_pdu->dci_alloc[i].L));
  }
  */
}

void fill_dci_emos(DCI_PDU *DCI_pdu, uint8_t subframe, PHY_VARS_eNB *phy_vars_eNB)
{

  //uint8_t cooperation_flag = phy_vars_eNB->cooperation_flag;
  uint8_t transmission_mode = phy_vars_eNB->transmission_mode[0];

  //uint32_t rballoc = 0x00F0;
  //uint32_t rballoc2 = 0x000F;
  /*
    uint32_t rand = taus();
    if ((subframe==8) || (subframe==9) || (subframe==0))
    rand = (rand%5)+5;
    else
    rand = (rand%4)+5;
  */

  DCI_pdu->Num_common_dci = 0;
  DCI_pdu->Num_ue_spec_dci=0;

  switch (subframe) {
  case 5:
    DCI_pdu->Num_ue_spec_dci = 1;

    if (transmission_mode<3) {
      //user 1
      DCI_pdu->dci_alloc[0].dci_length = sizeof_DCI1_5MHz_TDD_t;
      DCI_pdu->dci_alloc[0].L          = 2;
      DCI_pdu->dci_alloc[0].rnti       = 0x1235;
      DCI_pdu->dci_alloc[0].format     = format1;
      DCI_pdu->dci_alloc[0].ra_flag    = 0;

      DLSCH_alloc_pdu.rballoc          = openair_daq_vars.ue_dl_rb_alloc;
      DLSCH_alloc_pdu.TPC              = 0;
      DLSCH_alloc_pdu.dai              = 0;
      DLSCH_alloc_pdu.harq_pid         = 1;
      DLSCH_alloc_pdu.mcs              = openair_daq_vars.target_ue_dl_mcs;
      DLSCH_alloc_pdu.ndi              = 1;
      DLSCH_alloc_pdu.rv               = 0;
      memcpy((void*)&DCI_pdu->dci_alloc[0].dci_pdu[0],(void *)&DLSCH_alloc_pdu,sizeof(DCI1_5MHz_TDD_t));

      /*
      //user2
      DCI_pdu->dci_alloc[1].dci_length = sizeof_DCI1_5MHz_TDD_t;
      DCI_pdu->dci_alloc[1].L          = 2;
      DCI_pdu->dci_alloc[1].rnti       = 0x1236;
      DCI_pdu->dci_alloc[1].format     = format1;
      DCI_pdu->dci_alloc[1].ra_flag    = 0;

      DLSCH_alloc_pdu.rballoc          = rballoc2;
      DLSCH_alloc_pdu.TPC              = 0;
      DLSCH_alloc_pdu.dai              = 0;
      DLSCH_alloc_pdu.harq_pid         = 1;
      DLSCH_alloc_pdu.mcs              = openair_daq_vars.target_ue_dl_mcs;
      DLSCH_alloc_pdu.ndi              = 1;
      DLSCH_alloc_pdu.rv               = 0;
      memcpy((void*)&DCI_pdu->dci_alloc[1].dci_pdu[0],(void *)&DLSCH_alloc_pdu,sizeof(DCI1_5MHz_TDD_t));
      */
    } else if (transmission_mode==5) {
      DCI_pdu->Num_ue_spec_dci = 2;
      // user 1
      DCI_pdu->dci_alloc[0].dci_length = sizeof_DCI1E_5MHz_2A_M10PRB_TDD_t;
      DCI_pdu->dci_alloc[0].L          = 2;
      DCI_pdu->dci_alloc[0].rnti       = 0x1235;
      DCI_pdu->dci_alloc[0].format     = format1E_2A_M10PRB;
      DCI_pdu->dci_alloc[0].ra_flag    = 0;

      DLSCH_alloc_pdu1E.tpmi             = 5; //5=use feedback
      DLSCH_alloc_pdu1E.rv               = 0;
      DLSCH_alloc_pdu1E.ndi              = 1;
      DLSCH_alloc_pdu1E.mcs              = openair_daq_vars.target_ue_dl_mcs;
      DLSCH_alloc_pdu1E.harq_pid         = 1;
      DLSCH_alloc_pdu1E.dai              = 0;
      DLSCH_alloc_pdu1E.TPC              = 0;
      DLSCH_alloc_pdu1E.rballoc          = openair_daq_vars.ue_dl_rb_alloc;
      DLSCH_alloc_pdu1E.rah              = 0;
      DLSCH_alloc_pdu1E.dl_power_off     = 0; //0=second user present
      memcpy((void*)&DCI_pdu->dci_alloc[0].dci_pdu[0],(void *)&DLSCH_alloc_pdu1E,sizeof(DCI1E_5MHz_2A_M10PRB_TDD_t));

      //user 2
      DCI_pdu->dci_alloc[1].dci_length = sizeof_DCI1E_5MHz_2A_M10PRB_TDD_t;
      DCI_pdu->dci_alloc[1].L          = 2;
      DCI_pdu->dci_alloc[1].rnti       = 0x1236;
      DCI_pdu->dci_alloc[1].format     = format1E_2A_M10PRB;
      DCI_pdu->dci_alloc[1].ra_flag    = 0;

      memcpy((void*)&DCI_pdu->dci_alloc[1].dci_pdu[0],(void *)&DLSCH_alloc_pdu1E,sizeof(DCI1E_5MHz_2A_M10PRB_TDD_t));

      // set the precoder of the second UE orthogonal to the first
      phy_vars_eNB->eNB_UE_stats[1].DL_pmi_single = (phy_vars_eNB->eNB_UE_stats[0].DL_pmi_single ^ 0x1555);
    }

    break;

  case 7:
    DCI_pdu->Num_common_dci = 1;
    DCI_pdu->dci_alloc[0].dci_length = sizeof_DCI1A_5MHz_TDD_1_6_t;
    DCI_pdu->dci_alloc[0].L          = 2;
    DCI_pdu->dci_alloc[0].rnti       = 0xbeef;
    DCI_pdu->dci_alloc[0].format     = format1A;
    DCI_pdu->dci_alloc[0].ra_flag    = 1;

    RA_alloc_pdu.type                = 1;
    RA_alloc_pdu.vrb_type            = 0;
    RA_alloc_pdu.rballoc             = computeRIV(25,12,3);
    RA_alloc_pdu.ndi      = 1;
    RA_alloc_pdu.rv       = 1;
    RA_alloc_pdu.mcs      = 4;
    RA_alloc_pdu.harq_pid = 0;
    RA_alloc_pdu.TPC      = 1;

    memcpy((void*)&DCI_pdu->dci_alloc[0].dci_pdu[0],&RA_alloc_pdu,sizeof(DCI1A_5MHz_TDD_1_6_t));
    break;

  case 9:
    DCI_pdu->Num_ue_spec_dci = 1;

    //user 1
    DCI_pdu->dci_alloc[0].dci_length = sizeof_DCI0_5MHz_TDD_1_6_t ;
    DCI_pdu->dci_alloc[0].L          = 2;
    DCI_pdu->dci_alloc[0].rnti       = 0x1235;
    DCI_pdu->dci_alloc[0].format     = format0;
    DCI_pdu->dci_alloc[0].ra_flag    = 0;

    UL_alloc_pdu.type    = 0;
    UL_alloc_pdu.hopping = 0;
    UL_alloc_pdu.rballoc = computeRIV(25,0,openair_daq_vars.ue_ul_nb_rb);
    UL_alloc_pdu.mcs     = openair_daq_vars.target_ue_ul_mcs;
    UL_alloc_pdu.ndi     = 1;
    UL_alloc_pdu.TPC     = 0;
    UL_alloc_pdu.cshift  = 0;
    UL_alloc_pdu.dai     = 0;
    UL_alloc_pdu.cqi_req = 1;
    memcpy((void*)&DCI_pdu->dci_alloc[0].dci_pdu[0],(void *)&UL_alloc_pdu,sizeof(DCI0_5MHz_TDD_1_6_t));

    /*
    //user 2
    DCI_pdu->dci_alloc[1].dci_length = sizeof_DCI0_5MHz_TDD_1_6_t ;
    DCI_pdu->dci_alloc[1].L          = 2;
    DCI_pdu->dci_alloc[1].rnti       = 0x1236;
    DCI_pdu->dci_alloc[1].format     = format0;
    DCI_pdu->dci_alloc[1].ra_flag    = 0;

    UL_alloc_pdu.type    = 0;
    UL_alloc_pdu.hopping = 0;
    if (cooperation_flag==0)
    UL_alloc_pdu.rballoc = computeRIV(25,2+openair_daq_vars.ue_ul_nb_rb,openair_daq_vars.ue_ul_nb_rb);
    else
    UL_alloc_pdu.rballoc = computeRIV(25,0,openair_daq_vars.ue_ul_nb_rb);
    UL_alloc_pdu.mcs     = openair_daq_vars.target_ue_ul_mcs;
    UL_alloc_pdu.ndi     = 1;
    UL_alloc_pdu.TPC     = 0;
    if ((cooperation_flag==0) || (cooperation_flag==1))
    UL_alloc_pdu.cshift  = 0;
    else
    UL_alloc_pdu.cshift  = 1;
    UL_alloc_pdu.dai     = 0;
    UL_alloc_pdu.cqi_req = 1;
    memcpy((void*)&DCI_pdu->dci_alloc[1].dci_pdu[0],(void *)&UL_alloc_pdu,sizeof(DCI0_5MHz_TDD_1_6_t));
    */
    break;

  default:
    break;
  }
  /*
  DCI_pdu->nCCE = 0;

  for (i=0; i<DCI_pdu->Num_common_dci+DCI_pdu->Num_ue_spec_dci; i++) {
    DCI_pdu->nCCE += (1<<(DCI_pdu->dci_alloc[i].L));
  }
  */
}<|MERGE_RESOLUTION|>--- conflicted
+++ resolved
@@ -233,17 +233,10 @@
 
           ((DCI1_5MHz_FDD_t *)&dlsch_pdu)->rballoc          = rballoc; //computeRIV(25,10,3);
           ((DCI1_5MHz_FDD_t *)&dlsch_pdu)->TPC              = 0;
-<<<<<<< HEAD
-          ((DCI1_5MHz_FDD_t *)&dlsch_pdu)->harq_pid         = subframe%5;
-          ((DCI1_5MHz_FDD_t *)&dlsch_pdu)->mcs              = openair_daq_vars.target_ue_dl_mcs;
-          //((DCI1_5MHz_FDD_t *)&dlsch_pdu)->mcs              = (unsigned char) ((phy_vars_eNB->frame%1024)%28);
-          ((DCI1_5MHz_FDD_t *)&dlsch_pdu)->ndi              = subframe/5; 
-=======
           ((DCI1_5MHz_FDD_t *)&dlsch_pdu)->harq_pid         = subframe % 5;
           ((DCI1_5MHz_FDD_t *)&dlsch_pdu)->mcs              = openair_daq_vars.target_ue_dl_mcs;
           //((DCI1_5MHz_FDD_t *)&dlsch_pdu)->mcs            = (unsigned char) ((phy_vars_eNB->frame%1024)%28);
           ((DCI1_5MHz_FDD_t *)&dlsch_pdu)->ndi              = subframe / 5;
->>>>>>> 142c02a5
           ((DCI1_5MHz_FDD_t *)&dlsch_pdu)->rv               = 0;
           ((DCI1_5MHz_FDD_t *)&dlsch_pdu)->rah              = 0;
 
@@ -273,17 +266,10 @@
           ((DCI1_5MHz_TDD_t *)&dlsch_pdu)->rballoc          = rballoc; //computeRIV(25,10,3);
           ((DCI1_5MHz_TDD_t *)&dlsch_pdu)->TPC              = 0;
           ((DCI1_5MHz_TDD_t *)&dlsch_pdu)->dai              = 0;
-<<<<<<< HEAD
-          ((DCI1_5MHz_TDD_t *)&dlsch_pdu)->harq_pid         = subframe%5;
-          ((DCI1_5MHz_TDD_t *)&dlsch_pdu)->mcs              = openair_daq_vars.target_ue_dl_mcs;
-          //((DCI1_5MHz_TDD_t *)&dlsch_pdu)->mcs              = (unsigned char) ((phy_vars_eNB->frame%1024)%28);
-          ((DCI1_5MHz_TDD_t *)&dlsch_pdu)->ndi              = subframe/5;
-=======
           ((DCI1_5MHz_TDD_t *)&dlsch_pdu)->harq_pid         = subframe % 5;
           ((DCI1_5MHz_TDD_t *)&dlsch_pdu)->mcs              = openair_daq_vars.target_ue_dl_mcs;
           //((DCI1_5MHz_TDD_t *)&dlsch_pdu)->mcs            = (unsigned char) ((phy_vars_eNB->frame%1024)%28);
           ((DCI1_5MHz_TDD_t *)&dlsch_pdu)->ndi              = subframe / 5;
->>>>>>> 142c02a5
           ((DCI1_5MHz_TDD_t *)&dlsch_pdu)->rv               = 0;
           ((DCI1_5MHz_TDD_t *)&dlsch_pdu)->rah              = 0;
           memcpy((void*)&DCI_pdu->dci_alloc[0].dci_pdu[0],(void *)&dlsch_pdu,sizeof(DCI1_5MHz_TDD_t));
@@ -318,17 +304,10 @@
 
           ((DCI1_10MHz_FDD_t *)&dlsch_pdu)->rballoc          = rballoc; //computeRIV(50,10,3);
           ((DCI1_10MHz_FDD_t *)&dlsch_pdu)->TPC              = 0;
-<<<<<<< HEAD
-          ((DCI1_10MHz_FDD_t *)&dlsch_pdu)->harq_pid         = subframe%5;
-          ((DCI1_10MHz_FDD_t *)&dlsch_pdu)->mcs              = openair_daq_vars.target_ue_dl_mcs;
-          //((DCI1_10MHz_FDD_t *)&dlsch_pdu)->mcs              = (unsigned char) ((phy_vars_eNB->frame%1024)%28);
-          ((DCI1_10MHz_FDD_t *)&dlsch_pdu)->ndi              = subframe/5;
-=======
           ((DCI1_10MHz_FDD_t *)&dlsch_pdu)->harq_pid         = subframe % 5;
           ((DCI1_10MHz_FDD_t *)&dlsch_pdu)->mcs              = openair_daq_vars.target_ue_dl_mcs;
           //((DCI1_10MHz_FDD_t *)&dlsch_pdu)->mcs            = (unsigned char) ((phy_vars_eNB->frame%1024)%28);
           ((DCI1_10MHz_FDD_t *)&dlsch_pdu)->ndi              = subframe / 5;
->>>>>>> 142c02a5
           ((DCI1_10MHz_FDD_t *)&dlsch_pdu)->rv               = 0;
           ((DCI1_10MHz_FDD_t *)&dlsch_pdu)->rah              = 0;
 
@@ -359,17 +338,10 @@
           ((DCI1_10MHz_TDD_t *)&dlsch_pdu)->rballoc          = rballoc; //computeRIV(50,10,3);
           ((DCI1_10MHz_TDD_t *)&dlsch_pdu)->TPC              = 0;
           ((DCI1_10MHz_TDD_t *)&dlsch_pdu)->dai              = 0;
-<<<<<<< HEAD
-          ((DCI1_10MHz_TDD_t *)&dlsch_pdu)->harq_pid         = subframe%5;
-          ((DCI1_10MHz_TDD_t *)&dlsch_pdu)->mcs              = openair_daq_vars.target_ue_dl_mcs;
-          //((DCI1_10MHz_TDD_t *)&dlsch_pdu)->mcs              = (unsigned char) ((phy_vars_eNB->frame%1024)%28);
-          ((DCI1_10MHz_TDD_t *)&dlsch_pdu)->ndi              = subframe/5;
-=======
           ((DCI1_10MHz_TDD_t *)&dlsch_pdu)->harq_pid         = subframe % 5;
           ((DCI1_10MHz_TDD_t *)&dlsch_pdu)->mcs              = openair_daq_vars.target_ue_dl_mcs;
           //((DCI1_10MHz_TDD_t *)&dlsch_pdu)->mcs            = (unsigned char) ((phy_vars_eNB->frame%1024)%28);
           ((DCI1_10MHz_TDD_t *)&dlsch_pdu)->ndi              = subframe / 5;
->>>>>>> 142c02a5
           ((DCI1_10MHz_TDD_t *)&dlsch_pdu)->rv               = 0;
           ((DCI1_10MHz_TDD_t *)&dlsch_pdu)->rah              = 0;
           memcpy((void*)&DCI_pdu->dci_alloc[0].dci_pdu[0],(void *)&dlsch_pdu,sizeof(DCI1_10MHz_TDD_t));
@@ -403,17 +375,10 @@
 
           ((DCI1_20MHz_FDD_t *)&dlsch_pdu)->rballoc          = rballoc; //computeRIV(100,10,3);
           ((DCI1_20MHz_FDD_t *)&dlsch_pdu)->TPC              = 0;
-<<<<<<< HEAD
-          ((DCI1_20MHz_FDD_t *)&dlsch_pdu)->harq_pid         = subframe%5;
-          ((DCI1_20MHz_FDD_t *)&dlsch_pdu)->mcs              = openair_daq_vars.target_ue_dl_mcs;
-          //((DCI1_5MHz_FDD_t *)&dlsch_pdu)->mcs              = (unsigned char) ((phy_vars_eNB->frame%1024)%28);
-          ((DCI1_20MHz_FDD_t *)&dlsch_pdu)->ndi              = subframe/5;
-=======
           ((DCI1_20MHz_FDD_t *)&dlsch_pdu)->harq_pid         = subframe % 5;
           ((DCI1_20MHz_FDD_t *)&dlsch_pdu)->mcs              = openair_daq_vars.target_ue_dl_mcs;
           //((DCI1_5MHz_FDD_t *)&dlsch_pdu)->mcs             = (unsigned char) ((phy_vars_eNB->frame%1024)%28);
           ((DCI1_20MHz_FDD_t *)&dlsch_pdu)->ndi              = subframe / 5;
->>>>>>> 142c02a5
           ((DCI1_20MHz_FDD_t *)&dlsch_pdu)->rv               = 0;
           ((DCI1_20MHz_FDD_t *)&dlsch_pdu)->rah              = 0;
 
@@ -444,17 +409,10 @@
           ((DCI1_20MHz_TDD_t *)&dlsch_pdu)->rballoc          = rballoc; //computeRIV(100,10,3);
           ((DCI1_20MHz_TDD_t *)&dlsch_pdu)->TPC              = 0;
           ((DCI1_20MHz_TDD_t *)&dlsch_pdu)->dai              = 0;
-<<<<<<< HEAD
-          ((DCI1_20MHz_TDD_t *)&dlsch_pdu)->harq_pid         = subframe%5;
-          ((DCI1_20MHz_TDD_t *)&dlsch_pdu)->mcs              = openair_daq_vars.target_ue_dl_mcs;
-          //((DCI1_20MHz_TDD_t *)&dlsch_pdu)->mcs              = (unsigned char) ((phy_vars_eNB->frame%1024)%28);
-          ((DCI1_20MHz_TDD_t *)&dlsch_pdu)->ndi              = subframe/5;
-=======
           ((DCI1_20MHz_TDD_t *)&dlsch_pdu)->harq_pid         = subframe % 5;
           ((DCI1_20MHz_TDD_t *)&dlsch_pdu)->mcs              = openair_daq_vars.target_ue_dl_mcs;
           //((DCI1_20MHz_TDD_t *)&dlsch_pdu)->mcs            = (unsigned char) ((phy_vars_eNB->frame%1024)%28);
           ((DCI1_20MHz_TDD_t *)&dlsch_pdu)->ndi              = subframe / 5;
->>>>>>> 142c02a5
           ((DCI1_20MHz_TDD_t *)&dlsch_pdu)->rv               = 0;
           ((DCI1_20MHz_TDD_t *)&dlsch_pdu)->rah              = 0;
           memcpy((void*)&DCI_pdu->dci_alloc[0].dci_pdu[0],(void *)&dlsch_pdu,sizeof(DCI1_20MHz_TDD_t));
@@ -493,15 +451,6 @@
 
       ((DCI2_5MHz_2A_FDD_t*) (&DCI_pdu->dci_alloc[0].dci_pdu))->tpmi     = 0;
       ((DCI2_5MHz_2A_FDD_t*) (&DCI_pdu->dci_alloc[0].dci_pdu))->rv1      = 0;
-<<<<<<< HEAD
-      ((DCI2_5MHz_2A_FDD_t*) (&DCI_pdu->dci_alloc[0].dci_pdu))->ndi1     = subframe/5;
-      ((DCI2_5MHz_2A_FDD_t*) (&DCI_pdu->dci_alloc[0].dci_pdu))->mcs1     = openair_daq_vars.target_ue_dl_mcs;
-      ((DCI2_5MHz_2A_FDD_t*) (&DCI_pdu->dci_alloc[0].dci_pdu))->rv2      = 0;
-      ((DCI2_5MHz_2A_FDD_t*) (&DCI_pdu->dci_alloc[0].dci_pdu))->ndi2     = subframe/5;
-      ((DCI2_5MHz_2A_FDD_t*) (&DCI_pdu->dci_alloc[0].dci_pdu))->mcs2     = openair_daq_vars.target_ue_dl_mcs;
-      ((DCI2_5MHz_2A_FDD_t*) (&DCI_pdu->dci_alloc[0].dci_pdu))->tb_swap  = 0;
-      ((DCI2_5MHz_2A_FDD_t*) (&DCI_pdu->dci_alloc[0].dci_pdu))->harq_pid = subframe%5;
-=======
       ((DCI2_5MHz_2A_FDD_t*) (&DCI_pdu->dci_alloc[0].dci_pdu))->ndi1     = subframe / 5;
       ((DCI2_5MHz_2A_FDD_t*) (&DCI_pdu->dci_alloc[0].dci_pdu))->mcs1     = openair_daq_vars.target_ue_dl_mcs;
       ((DCI2_5MHz_2A_FDD_t*) (&DCI_pdu->dci_alloc[0].dci_pdu))->rv2      = 0;
@@ -509,7 +458,6 @@
       ((DCI2_5MHz_2A_FDD_t*) (&DCI_pdu->dci_alloc[0].dci_pdu))->mcs2     = openair_daq_vars.target_ue_dl_mcs;
       ((DCI2_5MHz_2A_FDD_t*) (&DCI_pdu->dci_alloc[0].dci_pdu))->tb_swap  = 0;
       ((DCI2_5MHz_2A_FDD_t*) (&DCI_pdu->dci_alloc[0].dci_pdu))->harq_pid = subframe % 5;
->>>>>>> 142c02a5
       ((DCI2_5MHz_2A_FDD_t*) (&DCI_pdu->dci_alloc[0].dci_pdu))->TPC      = 0;
       ((DCI2_5MHz_2A_FDD_t*) (&DCI_pdu->dci_alloc[0].dci_pdu))->rballoc  = openair_daq_vars.ue_dl_rb_alloc;
       ((DCI2_5MHz_2A_FDD_t*) (&DCI_pdu->dci_alloc[0].dci_pdu))->rah      = 0;
@@ -525,21 +473,13 @@
 
       DLSCH_alloc_pdu1E.tpmi             = 5; //5=use feedback
       DLSCH_alloc_pdu1E.rv               = 0;
-<<<<<<< HEAD
-      DLSCH_alloc_pdu1E.ndi              = subframe/5;
-=======
       DLSCH_alloc_pdu1E.ndi              = subframe / 5;
->>>>>>> 142c02a5
       //DLSCH_alloc_pdu1E.mcs            = cqi_to_mcs[phy_vars_eNB->eNB_UE_stats->DL_cqi[0]];
       //DLSCH_alloc_pdu1E.mcs            = (unsigned char) (taus()%28);
       DLSCH_alloc_pdu1E.mcs              = openair_daq_vars.target_ue_dl_mcs;
       //DLSCH_alloc_pdu1E.mcs            = (unsigned char) ((phy_vars_eNB->proc[subframe].frame%1024)%28);
       phy_vars_eNB->eNB_UE_stats[0].dlsch_mcs1 = DLSCH_alloc_pdu1E.mcs;
-<<<<<<< HEAD
-      DLSCH_alloc_pdu1E.harq_pid         = subframe%5;
-=======
       DLSCH_alloc_pdu1E.harq_pid         = subframe % 5;
->>>>>>> 142c02a5
       DLSCH_alloc_pdu1E.dai              = 0;
       DLSCH_alloc_pdu1E.TPC              = 0;
       DLSCH_alloc_pdu1E.rballoc          = openair_daq_vars.ue_dl_rb_alloc;
