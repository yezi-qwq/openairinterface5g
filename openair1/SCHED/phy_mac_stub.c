/*******************************************************************************
    OpenAirInterface
    Copyright(c) 1999 - 2014 Eurecom

    OpenAirInterface is free software: you can redistribute it and/or modify
    it under the terms of the GNU General Public License as published by
    the Free Software Foundation, either version 3 of the License, or
    (at your option) any later version.


    OpenAirInterface is distributed in the hope that it will be useful,
    but WITHOUT ANY WARRANTY; without even the implied warranty of
    MERCHANTABILITY or FITNESS FOR A PARTICULAR PURPOSE.  See the
    GNU General Public License for more details.

    You should have received a copy of the GNU General Public License
    along with OpenAirInterface.The full GNU General Public License is
   included in this distribution in the file called "COPYING". If not,
   see <http://www.gnu.org/licenses/>.

  Contact Information
  OpenAirInterface Admin: openair_admin@eurecom.fr
  OpenAirInterface Tech : openair_tech@eurecom.fr
  OpenAirInterface Dev  : openair4g-devel@lists.eurecom.fr

  Address      : Eurecom, Campus SophiaTech, 450 Route des Chappes, CS 50193 - 06904 Biot Sophia Antipolis cedex, FRANCE

 *******************************************************************************/

/*! \file phy_mac_stub.c
 * \brief stimulates the phy without mac
 * \author R. Knopp, F. Kaltenberger, N. Nikaein
 * \date 2011
 * \version 0.1
 * \company Eurecom
 * \email: knopp@eurecom.fr,florian.kaltenberger@eurecom.fr,navid.nikaein@eurecom.fr
 * \note
 * \warning
 */

#include "PHY/defs.h"
#include "PHY/extern.h"
#include "SCHED/defs.h"
#include "SCHED/extern.h"
#include "LAYER2/MAC/extern.h"

#ifdef EMOS
#include "SCHED/phy_procedures_emos.h"
#endif

void fill_dci(DCI_PDU *DCI_pdu,PHY_VARS_eNB *eNB,eNB_rxtx_proc_t *proc)
{


  //uint8_t cooperation_flag = eNB->cooperation_flag;
  uint8_t transmission_mode = eNB->transmission_mode[0];

  uint32_t rballoc = 0x7FFF;
  //uint32_t rballoc2 = 0x000F;

  int subframe = proc->subframe_tx;

  LTE_eNB_DLSCH_t *DLSCH_ptr = eNB->dlsch[0][0];

  /*
    uint32_t rand = taus();
    if ((subframe==8) || (subframe==9) || (subframe==0))
    rand = (rand%5)+5;
    else
    rand = (rand%4)+5;
  */
  uint32_t bcch_pdu;
  uint64_t dlsch_pdu;

  DCI_pdu->Num_common_dci = 0;
  DCI_pdu->Num_ue_spec_dci=0;

  switch (subframe) {
  case 5:
    DCI_pdu->Num_common_dci = 1;
    DCI_pdu->dci_alloc[0].L          = 2;
    DCI_pdu->dci_alloc[0].rnti       = SI_RNTI;
    DCI_pdu->dci_alloc[0].format     = format1A;
    DCI_pdu->dci_alloc[0].ra_flag    = 0;

    switch (eNB->frame_parms.N_RB_DL) {
    case 6:
      if (eNB->frame_parms.frame_type == FDD) {
        DCI_pdu->dci_alloc[0].dci_length = sizeof_DCI1A_1_5MHz_FDD_t;
        ((DCI1A_1_5MHz_FDD_t*)&bcch_pdu)->type              = 1;
        ((DCI1A_1_5MHz_FDD_t*)&bcch_pdu)->vrb_type          = 0;
        ((DCI1A_1_5MHz_FDD_t*)&bcch_pdu)->rballoc           = computeRIV(25,10,3);
        ((DCI1A_1_5MHz_FDD_t*)&bcch_pdu)->ndi               = proc->frame_tx&1;
        ((DCI1A_1_5MHz_FDD_t*)&bcch_pdu)->rv                = 1;
        ((DCI1A_1_5MHz_FDD_t*)&bcch_pdu)->mcs               = 1;
        ((DCI1A_1_5MHz_FDD_t*)&bcch_pdu)->harq_pid          = 0;
        ((DCI1A_1_5MHz_FDD_t*)&bcch_pdu)->TPC               = 1;      // set to 3 PRB
        memcpy((void*)&DCI_pdu->dci_alloc[0].dci_pdu[0],&bcch_pdu,sizeof(DCI1A_1_5MHz_TDD_1_6_t));
      } else {
        DCI_pdu->dci_alloc[0].dci_length = sizeof_DCI1A_1_5MHz_TDD_1_6_t;
        ((DCI1A_1_5MHz_TDD_1_6_t*)&bcch_pdu)->type              = 1;
        ((DCI1A_1_5MHz_TDD_1_6_t*)&bcch_pdu)->vrb_type          = 0;
        ((DCI1A_1_5MHz_TDD_1_6_t*)&bcch_pdu)->rballoc           = computeRIV(25,10,3);
        ((DCI1A_1_5MHz_TDD_1_6_t*)&bcch_pdu)->ndi               = proc->frame_tx&1;
        ((DCI1A_1_5MHz_TDD_1_6_t*)&bcch_pdu)->rv                = 1;
        ((DCI1A_1_5MHz_TDD_1_6_t*)&bcch_pdu)->mcs               = 1;
        ((DCI1A_1_5MHz_TDD_1_6_t*)&bcch_pdu)->harq_pid          = 0;
        ((DCI1A_1_5MHz_TDD_1_6_t*)&bcch_pdu)->TPC               = 1;      // set to 3 PRB
        memcpy((void*)&DCI_pdu->dci_alloc[0].dci_pdu[0],&bcch_pdu,sizeof(DCI1A_1_5MHz_TDD_1_6_t));
      }

      break;

    case 25:
    default:
      if (eNB->frame_parms.frame_type == FDD) {
        DCI_pdu->dci_alloc[0].dci_length = sizeof_DCI1A_5MHz_FDD_t;
        ((DCI1A_5MHz_FDD_t*)&bcch_pdu)->type              = 1;
        ((DCI1A_5MHz_FDD_t*)&bcch_pdu)->vrb_type          = 0;
        ((DCI1A_5MHz_FDD_t*)&bcch_pdu)->rballoc           = computeRIV(25,10,3);
        ((DCI1A_5MHz_FDD_t*)&bcch_pdu)->ndi               = proc->frame_tx&1;
        ((DCI1A_5MHz_FDD_t*)&bcch_pdu)->rv                = 1;
        ((DCI1A_5MHz_FDD_t*)&bcch_pdu)->mcs               = 1;
        ((DCI1A_5MHz_FDD_t*)&bcch_pdu)->harq_pid          = 0;
        ((DCI1A_5MHz_FDD_t*)&bcch_pdu)->TPC               = 1;      // set to 3 PRB
        memcpy((void*)&DCI_pdu->dci_alloc[0].dci_pdu[0],&bcch_pdu,sizeof(DCI1A_5MHz_TDD_1_6_t));
      } else {
        DCI_pdu->dci_alloc[0].dci_length = sizeof_DCI1A_5MHz_TDD_1_6_t;
        ((DCI1A_5MHz_TDD_1_6_t*)&bcch_pdu)->type              = 1;
        ((DCI1A_5MHz_TDD_1_6_t*)&bcch_pdu)->vrb_type          = 0;
        ((DCI1A_5MHz_TDD_1_6_t*)&bcch_pdu)->rballoc           = computeRIV(25,10,3);
        ((DCI1A_5MHz_TDD_1_6_t*)&bcch_pdu)->ndi               = proc->frame_tx&1;
        ((DCI1A_5MHz_TDD_1_6_t*)&bcch_pdu)->rv                = 1;
        ((DCI1A_5MHz_TDD_1_6_t*)&bcch_pdu)->mcs               = 1;
        ((DCI1A_5MHz_TDD_1_6_t*)&bcch_pdu)->harq_pid          = 0;
        ((DCI1A_5MHz_TDD_1_6_t*)&bcch_pdu)->TPC               = 1;      // set to 3 PRB
        memcpy((void*)&DCI_pdu->dci_alloc[0].dci_pdu[0],&bcch_pdu,sizeof(DCI1A_5MHz_TDD_1_6_t));
      }

      break;

    case 50:
      if (eNB->frame_parms.frame_type == FDD) {
        DCI_pdu->dci_alloc[0].dci_length = sizeof_DCI1A_10MHz_FDD_t;
        ((DCI1A_10MHz_FDD_t*)&bcch_pdu)->type              = 1;
        ((DCI1A_10MHz_FDD_t*)&bcch_pdu)->vrb_type          = 0;
        ((DCI1A_10MHz_FDD_t*)&bcch_pdu)->rballoc           = computeRIV(50,10,3);
        ((DCI1A_10MHz_FDD_t*)&bcch_pdu)->ndi               = proc->frame_tx&1;
        ((DCI1A_10MHz_FDD_t*)&bcch_pdu)->rv                = 1;
        ((DCI1A_10MHz_FDD_t*)&bcch_pdu)->mcs               = 1;
        ((DCI1A_10MHz_FDD_t*)&bcch_pdu)->harq_pid          = 0;
        ((DCI1A_10MHz_FDD_t*)&bcch_pdu)->TPC               = 1;      // set to 3 PRB
        memcpy((void*)&DCI_pdu->dci_alloc[0].dci_pdu[0],&bcch_pdu,sizeof(DCI1A_10MHz_TDD_1_6_t));
      } else {
        DCI_pdu->dci_alloc[0].dci_length = sizeof_DCI1A_10MHz_TDD_1_6_t;
        ((DCI1A_10MHz_TDD_1_6_t*)&bcch_pdu)->type              = 1;
        ((DCI1A_10MHz_TDD_1_6_t*)&bcch_pdu)->vrb_type          = 0;
        ((DCI1A_10MHz_TDD_1_6_t*)&bcch_pdu)->rballoc           = computeRIV(50,10,3);
<<<<<<< HEAD
        ((DCI1A_10MHz_TDD_1_6_t*)&bcch_pdu)->ndi               = proc->frame_tx&1;
=======
        ((DCI1A_10MHz_TDD_1_6_t*)&bcch_pdu)->ndi               = subframe / 5;
>>>>>>> da4e5fa7
        ((DCI1A_10MHz_TDD_1_6_t*)&bcch_pdu)->rv                = 1;
        ((DCI1A_10MHz_TDD_1_6_t*)&bcch_pdu)->mcs               = 1;
        ((DCI1A_10MHz_TDD_1_6_t*)&bcch_pdu)->harq_pid          = subframe % 5;
        ((DCI1A_10MHz_TDD_1_6_t*)&bcch_pdu)->TPC               = 1;      // set to 3 PRB
        memcpy((void*)&DCI_pdu->dci_alloc[0].dci_pdu[0],&bcch_pdu,sizeof(DCI1A_10MHz_TDD_1_6_t));
      }

      break;

    case 100:
      if (eNB->frame_parms.frame_type == FDD) {
        DCI_pdu->dci_alloc[0].dci_length = sizeof_DCI1A_20MHz_FDD_t;
        ((DCI1A_20MHz_FDD_t*)&bcch_pdu)->type              = 1;
        ((DCI1A_20MHz_FDD_t*)&bcch_pdu)->vrb_type          = 0;
        ((DCI1A_20MHz_FDD_t*)&bcch_pdu)->rballoc           = computeRIV(100,10,3);
        ((DCI1A_20MHz_FDD_t*)&bcch_pdu)->ndi               = proc->frame_tx&1;
        ((DCI1A_20MHz_FDD_t*)&bcch_pdu)->rv                = 1;
        ((DCI1A_20MHz_FDD_t*)&bcch_pdu)->mcs               = 1;
        ((DCI1A_20MHz_FDD_t*)&bcch_pdu)->harq_pid          = 0;
        ((DCI1A_20MHz_FDD_t*)&bcch_pdu)->TPC               = 1;      // set to 3 PRB
        memcpy((void*)&DCI_pdu->dci_alloc[0].dci_pdu[0],&bcch_pdu,sizeof(DCI1A_20MHz_TDD_1_6_t));
      } else {
        DCI_pdu->dci_alloc[0].dci_length = sizeof_DCI1A_20MHz_TDD_1_6_t;
        ((DCI1A_20MHz_TDD_1_6_t*)&bcch_pdu)->type              = 1;
        ((DCI1A_20MHz_TDD_1_6_t*)&bcch_pdu)->vrb_type          = 0;
        ((DCI1A_20MHz_TDD_1_6_t*)&bcch_pdu)->rballoc           = computeRIV(100,10,3);
        ((DCI1A_20MHz_TDD_1_6_t*)&bcch_pdu)->ndi               = proc->frame_tx&1;
        ((DCI1A_20MHz_TDD_1_6_t*)&bcch_pdu)->rv                = 1;
        ((DCI1A_20MHz_TDD_1_6_t*)&bcch_pdu)->mcs               = 1;
        ((DCI1A_20MHz_TDD_1_6_t*)&bcch_pdu)->harq_pid          = 0;
        ((DCI1A_20MHz_TDD_1_6_t*)&bcch_pdu)->TPC               = 1;      // set to 3 PRB
        memcpy((void*)&DCI_pdu->dci_alloc[0].dci_pdu[0],&bcch_pdu,sizeof(DCI1A_20MHz_TDD_1_6_t));
      }

      break;
    }
    break; //subframe switch

    /*
  case 6:
      DCI_pdu->Num_ue_spec_dci = 1;
      DCI_pdu->dci_alloc[0].dci_length = sizeof_DCI2_5MHz_2A_M10PRB_TDD_t;
      DCI_pdu->dci_alloc[0].L          = 2;
      DCI_pdu->dci_alloc[0].rnti       = 0x1236;
      DCI_pdu->dci_alloc[0].format     = format2_2A_M10PRB;
      DCI_pdu->dci_alloc[0].ra_flag    = 0;

      DLSCH_alloc_pdu1.rballoc          = 0x00ff;
      DLSCH_alloc_pdu1.TPC              = 0;
      DLSCH_alloc_pdu1.dai              = 0;
      DLSCH_alloc_pdu1.harq_pid         = 0;
      DLSCH_alloc_pdu1.tb_swap          = 0;
      DLSCH_alloc_pdu1.mcs1             = 0;
      DLSCH_alloc_pdu1.ndi1             = 1;
      DLSCH_alloc_pdu1.rv1              = 0;
      DLSCH_alloc_pdu1.tpmi             = 0;
      memcpy((void*)&DCI_pdu->dci_alloc[0].dci_pdu[0],(void *)&DLSCH_alloc_pdu1,sizeof(DCI2_5MHz_2A_M10PRB_TDD_t));
    break;
    */

  default:
  case 7:
    DCI_pdu->Num_ue_spec_dci = 1;
    DCI_pdu->dci_alloc[0].L          = 2;
    DCI_pdu->dci_alloc[0].rnti       = 0x1235;
    DCI_pdu->dci_alloc[0].format     = format1;
    DCI_pdu->dci_alloc[0].ra_flag    = 0;

    if (transmission_mode<3) {
      //user 1
      switch (eNB->frame_parms.N_RB_DL) {
      case 25:
        if (eNB->frame_parms.frame_type == FDD) {
          DCI_pdu->dci_alloc[0].dci_length = sizeof_DCI1_5MHz_FDD_t;

          ((DCI1_5MHz_FDD_t *)&dlsch_pdu)->rballoc          = rballoc; //computeRIV(25,10,3);
          ((DCI1_5MHz_FDD_t *)&dlsch_pdu)->TPC              = 0;
<<<<<<< HEAD
          ((DCI1_5MHz_FDD_t *)&dlsch_pdu)->harq_pid         =   DLSCH_ptr->harq_pid_freelist[DLSCH_ptr->head_freelist];
          ((DCI1_5MHz_FDD_t *)&dlsch_pdu)->mcs              = eNB->target_ue_dl_mcs;
          //((DCI1_5MHz_FDD_t *)&dlsch_pdu)->mcs              = (unsigned char) ((eNB->frame%1024)%28);
          ((DCI1_5MHz_FDD_t *)&dlsch_pdu)->ndi              = proc->frame_tx&1;
=======
          ((DCI1_5MHz_FDD_t *)&dlsch_pdu)->harq_pid         = subframe % 5;
          ((DCI1_5MHz_FDD_t *)&dlsch_pdu)->mcs              = openair_daq_vars.target_ue_dl_mcs;
          //((DCI1_5MHz_FDD_t *)&dlsch_pdu)->mcs            = (unsigned char) ((phy_vars_eNB->frame%1024)%28);
          ((DCI1_5MHz_FDD_t *)&dlsch_pdu)->ndi              = subframe / 5;
>>>>>>> da4e5fa7
          ((DCI1_5MHz_FDD_t *)&dlsch_pdu)->rv               = 0;
          ((DCI1_5MHz_FDD_t *)&dlsch_pdu)->rah              = 0;

          memcpy((void*)&DCI_pdu->dci_alloc[0].dci_pdu[0],(void *)&dlsch_pdu,sizeof(DCI1_5MHz_FDD_t));

          /*
          //user2
          DCI_pdu->dci_alloc[1].dci_length = sizeof_DCI1_5MHz_TDD_t;
          DCI_pdu->dci_alloc[1].L          = 2;
          DCI_pdu->dci_alloc[1].rnti       = 0x1236;
          DCI_pdu->dci_alloc[1].format     = format1;
          DCI_pdu->dci_alloc[1].ra_flag    = 0;

          ((DCI1_5MHz_FDD_t *)&dlsch_pdu)->rballoc          = rballoc2;
          ((DCI1_5MHz_FDD_t *)&dlsch_pdu)->TPC              = 0;
          ((DCI1_5MHz_FDD_t *)&dlsch_pdu)->dai              = 0;
          ((DCI1_5MHz_FDD_t *)&dlsch_pdu)->harq_pid         = 1;
          //((DCI1_5MHz_FDD_t *)&dlsch_pdu)->mcs              = (unsigned char) ((eNB->proc[subframe].frame%1024)%28);
          ((DCI1_5MHz_FDD_t *)&dlsch_pdu)->mcs              = eNB->target_ue_dl_mcs;
          ((DCI1_5MHz_FDD_t *)&dlsch_pdu)->ndi              = 1;
          ((DCI1_5MHz_FDD_t *)&dlsch_pdu)->rv               = 0;
          memcpy((void*)&DCI_pdu->dci_alloc[1].dci_pdu[0],(void *)&((DCI1_5MHz_FDD_t *)&dlsch_pdu)->,sizeof(DCI1_5MHz_TDD_t));
          */
        } else {
          DCI_pdu->dci_alloc[0].dci_length = sizeof_DCI1_5MHz_TDD_t;

          ((DCI1_5MHz_TDD_t *)&dlsch_pdu)->rballoc          = rballoc; //computeRIV(25,10,3);
          ((DCI1_5MHz_TDD_t *)&dlsch_pdu)->TPC              = 0;
          ((DCI1_5MHz_TDD_t *)&dlsch_pdu)->dai              = 0;
<<<<<<< HEAD
          ((DCI1_5MHz_TDD_t *)&dlsch_pdu)->harq_pid         =   DLSCH_ptr->harq_pid_freelist[DLSCH_ptr->head_freelist];
          ((DCI1_5MHz_TDD_t *)&dlsch_pdu)->mcs              = eNB->target_ue_dl_mcs;
          //((DCI1_5MHz_TDD_t *)&dlsch_pdu)->mcs              = (unsigned char) ((eNB->frame%1024)%28);
          ((DCI1_5MHz_TDD_t *)&dlsch_pdu)->ndi              = proc->frame_tx&1;
=======
          ((DCI1_5MHz_TDD_t *)&dlsch_pdu)->harq_pid         = subframe % 5;
          ((DCI1_5MHz_TDD_t *)&dlsch_pdu)->mcs              = openair_daq_vars.target_ue_dl_mcs;
          //((DCI1_5MHz_TDD_t *)&dlsch_pdu)->mcs            = (unsigned char) ((phy_vars_eNB->frame%1024)%28);
          ((DCI1_5MHz_TDD_t *)&dlsch_pdu)->ndi              = subframe / 5;
>>>>>>> da4e5fa7
          ((DCI1_5MHz_TDD_t *)&dlsch_pdu)->rv               = 0;
          ((DCI1_5MHz_TDD_t *)&dlsch_pdu)->rah              = 0;
          memcpy((void*)&DCI_pdu->dci_alloc[0].dci_pdu[0],(void *)&dlsch_pdu,sizeof(DCI1_5MHz_TDD_t));

          /*
          //user2
          DCI_pdu->dci_alloc[1].dci_length = sizeof_DCI1_5MHz_TDD_t;
          DCI_pdu->dci_alloc[1].L          = 2;
          DCI_pdu->dci_alloc[1].rnti       = 0x1236;
          DCI_pdu->dci_alloc[1].format     = format1;
          DCI_pdu->dci_alloc[1].ra_flag    = 0;

          ((DCI1_5MHz_FDD_t *)&dlsch_pdu)->rballoc          = rballoc2;
          ((DCI1_5MHz_FDD_t *)&dlsch_pdu)->TPC              = 0;
          ((DCI1_5MHz_FDD_t *)&dlsch_pdu)->dai              = 0;
          ((DCI1_5MHz_FDD_t *)&dlsch_pdu)->harq_pid         = 1;
          //((DCI1_5MHz_FDD_t *)&dlsch_pdu)->mcs              = (unsigned char) ((eNB->proc[subframe].frame%1024)%28);
          ((DCI1_5MHz_FDD_t *)&dlsch_pdu)->mcs              = eNB->target_ue_dl_mcs;
          ((DCI1_5MHz_FDD_t *)&dlsch_pdu)->ndi              = 1;
          ((DCI1_5MHz_FDD_t *)&dlsch_pdu)->rv               = 0;
          ((DCI1_5MHz_FDD_t *)&dlsch_pdu)->rah              = 0;
          memcpy((void*)&DCI_pdu->dci_alloc[1].dci_pdu[0],(void *)&((DCI1_5MHz_FDD_t *)&dlsch_pdu)->,sizeof(DCI1_5MHz_TDD_t));
          */
        }

        break;

      case 50:

        if (eNB->frame_parms.frame_type == FDD) {
          DCI_pdu->dci_alloc[0].dci_length = sizeof_DCI1_10MHz_FDD_t;

          ((DCI1_10MHz_FDD_t *)&dlsch_pdu)->rballoc          = rballoc; //computeRIV(50,10,3);
          ((DCI1_10MHz_FDD_t *)&dlsch_pdu)->TPC              = 0;
<<<<<<< HEAD
          ((DCI1_10MHz_FDD_t *)&dlsch_pdu)->harq_pid         =   DLSCH_ptr->harq_pid_freelist[DLSCH_ptr->head_freelist];
          ((DCI1_10MHz_FDD_t *)&dlsch_pdu)->mcs              = eNB->target_ue_dl_mcs;
          //((DCI1_10MHz_FDD_t *)&dlsch_pdu)->mcs              = (unsigned char) ((eNB->frame%1024)%28);
          ((DCI1_10MHz_FDD_t *)&dlsch_pdu)->ndi              = proc->frame_tx&1;
=======
          ((DCI1_10MHz_FDD_t *)&dlsch_pdu)->harq_pid         = subframe % 5;
          ((DCI1_10MHz_FDD_t *)&dlsch_pdu)->mcs              = openair_daq_vars.target_ue_dl_mcs;
          //((DCI1_10MHz_FDD_t *)&dlsch_pdu)->mcs            = (unsigned char) ((phy_vars_eNB->frame%1024)%28);
          ((DCI1_10MHz_FDD_t *)&dlsch_pdu)->ndi              = subframe / 5;
>>>>>>> da4e5fa7
          ((DCI1_10MHz_FDD_t *)&dlsch_pdu)->rv               = 0;
          ((DCI1_10MHz_FDD_t *)&dlsch_pdu)->rah              = 0;

          memcpy((void*)&DCI_pdu->dci_alloc[0].dci_pdu[0],(void *)&dlsch_pdu,sizeof(DCI1_10MHz_FDD_t));

          /*
          //user2
          DCI_pdu->dci_alloc[1].dci_length = sizeof_DCI1_10MHz_TDD_t;
          DCI_pdu->dci_alloc[1].L          = 2;
          DCI_pdu->dci_alloc[1].rnti       = 0x1236;
          DCI_pdu->dci_alloc[1].format     = format1;
          DCI_pdu->dci_alloc[1].ra_flag    = 0;

          ((DCI1_10MHz_FDD_t *)&dlsch_pdu)->rballoc          = rballoc2;
          ((DCI1_10MHz_FDD_t *)&dlsch_pdu)->TPC              = 0;
          ((DCI1_10MHz_FDD_t *)&dlsch_pdu)->dai              = 0;
          ((DCI1_10MHz_FDD_t *)&dlsch_pdu)->harq_pid         = 1;
          //((DCI1_10MHz_FDD_t *)&dlsch_pdu)->mcs              = (unsigned char) ((eNB->proc[subframe].frame%1024)%28);
          ((DCI1_10MHz_FDD_t *)&dlsch_pdu)->mcs              = eNB->target_ue_dl_mcs;
          ((DCI1_10MHz_FDD_t *)&dlsch_pdu)->ndi              = 1;
          ((DCI1_10MHz_FDD_t *)&dlsch_pdu)->rv               = 0;
          ((DCI1_10MHz_FDD_t *)&dlsch_pdu)->rah              = 0;
          memcpy((void*)&DCI_pdu->dci_alloc[1].dci_pdu[0],(void *)&((DCI1_10MHz_FDD_t *)&dlsch_pdu)->,sizeof(DCI1_10MHz_TDD_t));
          */
        } else {
          DCI_pdu->dci_alloc[0].dci_length = sizeof_DCI1_10MHz_TDD_t;

          ((DCI1_10MHz_TDD_t *)&dlsch_pdu)->rballoc          = rballoc; //computeRIV(50,10,3);
          ((DCI1_10MHz_TDD_t *)&dlsch_pdu)->TPC              = 0;
          ((DCI1_10MHz_TDD_t *)&dlsch_pdu)->dai              = 0;
<<<<<<< HEAD
          ((DCI1_10MHz_TDD_t *)&dlsch_pdu)->harq_pid         =   DLSCH_ptr->harq_pid_freelist[DLSCH_ptr->head_freelist];
          ((DCI1_10MHz_TDD_t *)&dlsch_pdu)->mcs              = eNB->target_ue_dl_mcs;
          //((DCI1_10MHz_TDD_t *)&dlsch_pdu)->mcs              = (unsigned char) ((eNB->frame%1024)%28);
          ((DCI1_10MHz_TDD_t *)&dlsch_pdu)->ndi              = proc->frame_tx&1;
=======
          ((DCI1_10MHz_TDD_t *)&dlsch_pdu)->harq_pid         = subframe % 5;
          ((DCI1_10MHz_TDD_t *)&dlsch_pdu)->mcs              = openair_daq_vars.target_ue_dl_mcs;
          //((DCI1_10MHz_TDD_t *)&dlsch_pdu)->mcs            = (unsigned char) ((phy_vars_eNB->frame%1024)%28);
          ((DCI1_10MHz_TDD_t *)&dlsch_pdu)->ndi              = subframe / 5;
>>>>>>> da4e5fa7
          ((DCI1_10MHz_TDD_t *)&dlsch_pdu)->rv               = 0;
          ((DCI1_10MHz_TDD_t *)&dlsch_pdu)->rah              = 0;
          memcpy((void*)&DCI_pdu->dci_alloc[0].dci_pdu[0],(void *)&dlsch_pdu,sizeof(DCI1_10MHz_TDD_t));

          /*
          //user2
          DCI_pdu->dci_alloc[1].dci_length = sizeof_DCI1_10MHz_TDD_t;
          DCI_pdu->dci_alloc[1].L          = 2;
          DCI_pdu->dci_alloc[1].rnti       = 0x1236;
          DCI_pdu->dci_alloc[1].format     = format1;
          DCI_pdu->dci_alloc[1].ra_flag    = 0;

          ((DCI1_10MHz_FDD_t *)&dlsch_pdu)->rballoc          = rballoc2;
          ((DCI1_10MHz_FDD_t *)&dlsch_pdu)->TPC              = 0;
          ((DCI1_10MHz_FDD_t *)&dlsch_pdu)->dai              = 0;
          ((DCI1_10MHz_FDD_t *)&dlsch_pdu)->harq_pid         = 1;
          //((DCI1_10MHz_FDD_t *)&dlsch_pdu)->mcs              = (unsigned char) ((eNB->proc[subframe].frame%1024)%28);
          ((DCI1_10MHz_FDD_t *)&dlsch_pdu)->mcs              = eNB->target_ue_dl_mcs;
          ((DCI1_10MHz_FDD_t *)&dlsch_pdu)->ndi              = 1;
          ((DCI1_10MHz_FDD_t *)&dlsch_pdu)->rv               = 0;
          ((DCI1_10MHz_FDD_t *)&dlsch_pdu)->rah              = 0;
          memcpy((void*)&DCI_pdu->dci_alloc[1].dci_pdu[0],(void *)&((DCI1_10MHz_FDD_t *)&dlsch_pdu)->,sizeof(DCI1_10MHz_TDD_t));
          */
        }

        break;

      case 100:
<<<<<<< HEAD
        if (eNB->frame_parms.frame_type == FDD) {
          DCI_pdu->dci_alloc[0].dci_length = sizeof_DCI1_5MHz_FDD_t;
=======
        if (phy_vars_eNB->lte_frame_parms.frame_type == FDD) {
          DCI_pdu->dci_alloc[0].dci_length = sizeof_DCI1_20MHz_FDD_t;

          ((DCI1_20MHz_FDD_t *)&dlsch_pdu)->rballoc          = rballoc; //computeRIV(100,10,3);
          ((DCI1_20MHz_FDD_t *)&dlsch_pdu)->TPC              = 0;
          ((DCI1_20MHz_FDD_t *)&dlsch_pdu)->harq_pid         = subframe % 5;
          ((DCI1_20MHz_FDD_t *)&dlsch_pdu)->mcs              = openair_daq_vars.target_ue_dl_mcs;
          //((DCI1_5MHz_FDD_t *)&dlsch_pdu)->mcs             = (unsigned char) ((phy_vars_eNB->frame%1024)%28);
          ((DCI1_20MHz_FDD_t *)&dlsch_pdu)->ndi              = subframe / 5;
          ((DCI1_20MHz_FDD_t *)&dlsch_pdu)->rv               = 0;
          ((DCI1_20MHz_FDD_t *)&dlsch_pdu)->rah              = 0;

          memcpy((void*)&DCI_pdu->dci_alloc[0].dci_pdu[0],(void *)&dlsch_pdu,sizeof(DCI1_20MHz_FDD_t));
>>>>>>> da4e5fa7

          ((DCI1_5MHz_FDD_t *)&dlsch_pdu)->rballoc          = rballoc;
          ((DCI1_5MHz_FDD_t *)&dlsch_pdu)->TPC              = 0;
          ((DCI1_5MHz_FDD_t *)&dlsch_pdu)->harq_pid         = DLSCH_ptr->harq_pid_freelist[DLSCH_ptr->head_freelist];
          ((DCI1_5MHz_FDD_t *)&dlsch_pdu)->mcs              = eNB->target_ue_dl_mcs;
          //((DCI1_5MHz_FDD_t *)&dlsch_pdu)->mcs              = (unsigned char) ((eNB->frame%1024)%28);
          ((DCI1_5MHz_FDD_t *)&dlsch_pdu)->ndi              = proc->frame_tx&1;
          ((DCI1_5MHz_FDD_t *)&dlsch_pdu)->rv               = 0;
          memcpy((void*)&DCI_pdu->dci_alloc[0].dci_pdu[0],(void *)&dlsch_pdu,sizeof(DCI1_5MHz_TDD_t));
          /*
          //user2
          DCI_pdu->dci_alloc[1].dci_length = sizeof_DCI1_5MHz_TDD_t;
          DCI_pdu->dci_alloc[1].L          = 2;
          DCI_pdu->dci_alloc[1].rnti       = 0x1236;
          DCI_pdu->dci_alloc[1].format     = format1;
          DCI_pdu->dci_alloc[1].ra_flag    = 0;

          ((DCI1_5MHz_FDD_t *)&dlsch_pdu)->rballoc          = rballoc2;
          ((DCI1_5MHz_FDD_t *)&dlsch_pdu)->TPC              = 0;
          ((DCI1_5MHz_FDD_t *)&dlsch_pdu)->dai              = 0;
          ((DCI1_5MHz_FDD_t *)&dlsch_pdu)->harq_pid         = 1;
          //((DCI1_5MHz_FDD_t *)&dlsch_pdu)->mcs              = (unsigned char) ((eNB->proc[subframe].frame%1024)%28);
          ((DCI1_5MHz_FDD_t *)&dlsch_pdu)->mcs              = eNB->target_ue_dl_mcs;
          ((DCI1_5MHz_FDD_t *)&dlsch_pdu)->ndi              = 1;
          ((DCI1_5MHz_FDD_t *)&dlsch_pdu)->rv               = 0;
          ((DCI1_5MHz_FDD_t *)&dlsch_pdu)->rah              = 0;
          memcpy((void*)&DCI_pdu->dci_alloc[1].dci_pdu[0],(void *)&((DCI1_5MHz_FDD_t *)&dlsch_pdu)->,sizeof(DCI1_5MHz_TDD_t));
          */
        } else {
          DCI_pdu->dci_alloc[0].dci_length = sizeof_DCI1_20MHz_TDD_t;

          ((DCI1_20MHz_TDD_t *)&dlsch_pdu)->rballoc          = rballoc; //computeRIV(100,10,3);
          ((DCI1_20MHz_TDD_t *)&dlsch_pdu)->TPC              = 0;
          ((DCI1_20MHz_TDD_t *)&dlsch_pdu)->dai              = 0;
<<<<<<< HEAD
          ((DCI1_20MHz_TDD_t *)&dlsch_pdu)->harq_pid         =   DLSCH_ptr->harq_pid_freelist[DLSCH_ptr->head_freelist];
          ((DCI1_20MHz_TDD_t *)&dlsch_pdu)->mcs              = eNB->target_ue_dl_mcs;
          //((DCI1_20MHz_TDD_t *)&dlsch_pdu)->mcs              = (unsigned char) ((eNB->frame%1024)%28);
          ((DCI1_20MHz_TDD_t *)&dlsch_pdu)->ndi              = proc->frame_tx&1;
=======
          ((DCI1_20MHz_TDD_t *)&dlsch_pdu)->harq_pid         = subframe % 5;
          ((DCI1_20MHz_TDD_t *)&dlsch_pdu)->mcs              = openair_daq_vars.target_ue_dl_mcs;
          //((DCI1_20MHz_TDD_t *)&dlsch_pdu)->mcs            = (unsigned char) ((phy_vars_eNB->frame%1024)%28);
          ((DCI1_20MHz_TDD_t *)&dlsch_pdu)->ndi              = subframe / 5;
>>>>>>> da4e5fa7
          ((DCI1_20MHz_TDD_t *)&dlsch_pdu)->rv               = 0;
          ((DCI1_20MHz_TDD_t *)&dlsch_pdu)->rah              = 0;
          memcpy((void*)&DCI_pdu->dci_alloc[0].dci_pdu[0],(void *)&dlsch_pdu,sizeof(DCI1_20MHz_TDD_t));

          /*
          //user2
          DCI_pdu->dci_alloc[1].dci_length = sizeof_DCI1_20MHz_TDD_t;
          DCI_pdu->dci_alloc[1].L          = 2;
          DCI_pdu->dci_alloc[1].rnti       = 0x1236;
          DCI_pdu->dci_alloc[1].format     = format1;
          DCI_pdu->dci_alloc[1].ra_flag    = 0;

          ((DCI1_20MHz_FDD_t *)&dlsch_pdu)->rballoc          = rballoc2;
          ((DCI1_20MHz_FDD_t *)&dlsch_pdu)->TPC              = 0;
          ((DCI1_20MHz_FDD_t *)&dlsch_pdu)->dai              = 0;
          ((DCI1_20MHz_FDD_t *)&dlsch_pdu)->harq_pid         = 1;
          //((DCI1_20MHz_FDD_t *)&dlsch_pdu)->mcs              = (unsigned char) ((eNB->proc[subframe].frame%1024)%28);
          ((DCI1_20MHz_FDD_t *)&dlsch_pdu)->mcs              = eNB->target_ue_dl_mcs;
          ((DCI1_20MHz_FDD_t *)&dlsch_pdu)->ndi              = 1;
          ((DCI1_20MHz_FDD_t *)&dlsch_pdu)->rv               = 0;
          ((DCI1_20MHz_FDD_t *)&dlsch_pdu)->rah              = 0;
          memcpy((void*)&DCI_pdu->dci_alloc[1].dci_pdu[0],(void *)&((DCI1_20MHz_FDD_t *)&dlsch_pdu)->,sizeof(DCI1_5MHz_TDD_t));
          */
        }

        break;
      }
    } else if (transmission_mode==4) {
      DCI_pdu->Num_ue_spec_dci = 1;
      // user 1
      DCI_pdu->dci_alloc[0].dci_length = sizeof_DCI2_5MHz_2A_FDD_t;
      DCI_pdu->dci_alloc[0].L          = 3;
      DCI_pdu->dci_alloc[0].rnti       = 0x1235;
      DCI_pdu->dci_alloc[0].format     = format2;
      DCI_pdu->dci_alloc[0].ra_flag    = 0;

      ((DCI2_5MHz_2A_FDD_t*) (&DCI_pdu->dci_alloc[0].dci_pdu))->tpmi     = 0;
      ((DCI2_5MHz_2A_FDD_t*) (&DCI_pdu->dci_alloc[0].dci_pdu))->rv1      = 0;
<<<<<<< HEAD
      ((DCI2_5MHz_2A_FDD_t*) (&DCI_pdu->dci_alloc[0].dci_pdu))->ndi1     = proc->frame_tx&1;
      ((DCI2_5MHz_2A_FDD_t*) (&DCI_pdu->dci_alloc[0].dci_pdu))->mcs1     = eNB->target_ue_dl_mcs;
      ((DCI2_5MHz_2A_FDD_t*) (&DCI_pdu->dci_alloc[0].dci_pdu))->rv2      = 0;
      ((DCI2_5MHz_2A_FDD_t*) (&DCI_pdu->dci_alloc[0].dci_pdu))->ndi2     = proc->frame_tx&1;
      ((DCI2_5MHz_2A_FDD_t*) (&DCI_pdu->dci_alloc[0].dci_pdu))->mcs2     = eNB->target_ue_dl_mcs;
=======
      ((DCI2_5MHz_2A_FDD_t*) (&DCI_pdu->dci_alloc[0].dci_pdu))->ndi1     = subframe / 5;
      ((DCI2_5MHz_2A_FDD_t*) (&DCI_pdu->dci_alloc[0].dci_pdu))->mcs1     = openair_daq_vars.target_ue_dl_mcs;
      ((DCI2_5MHz_2A_FDD_t*) (&DCI_pdu->dci_alloc[0].dci_pdu))->rv2      = 0;
      ((DCI2_5MHz_2A_FDD_t*) (&DCI_pdu->dci_alloc[0].dci_pdu))->ndi2     = subframe / 5;
      ((DCI2_5MHz_2A_FDD_t*) (&DCI_pdu->dci_alloc[0].dci_pdu))->mcs2     = openair_daq_vars.target_ue_dl_mcs;
>>>>>>> da4e5fa7
      ((DCI2_5MHz_2A_FDD_t*) (&DCI_pdu->dci_alloc[0].dci_pdu))->tb_swap  = 0;
      ((DCI2_5MHz_2A_FDD_t*) (&DCI_pdu->dci_alloc[0].dci_pdu))->harq_pid = subframe % 5;
      ((DCI2_5MHz_2A_FDD_t*) (&DCI_pdu->dci_alloc[0].dci_pdu))->TPC      = 0;
      ((DCI2_5MHz_2A_FDD_t*) (&DCI_pdu->dci_alloc[0].dci_pdu))->rballoc  = eNB->ue_dl_rb_alloc;
      ((DCI2_5MHz_2A_FDD_t*) (&DCI_pdu->dci_alloc[0].dci_pdu))->rah      = 0;

    } else if (transmission_mode==5) {
      DCI_pdu->Num_ue_spec_dci = 2;
      // user 1
      DCI_pdu->dci_alloc[0].dci_length = sizeof_DCI1E_5MHz_2A_M10PRB_TDD_t;
      DCI_pdu->dci_alloc[0].L          = 3;
      DCI_pdu->dci_alloc[0].rnti       = 0x1235;
      DCI_pdu->dci_alloc[0].format     = format1E_2A_M10PRB;
      DCI_pdu->dci_alloc[0].ra_flag    = 0;

      DLSCH_alloc_pdu1E.tpmi             = 5; //5=use feedback
      DLSCH_alloc_pdu1E.rv               = 0;
<<<<<<< HEAD
      DLSCH_alloc_pdu1E.ndi              = proc->frame_tx&1;
      //DLSCH_alloc_pdu1E.mcs            = cqi_to_mcs[eNB->eNB_UE_stats->DL_cqi[0]];
      //DLSCH_alloc_pdu1E.mcs            = (unsigned char) (taus()%28);
      DLSCH_alloc_pdu1E.mcs              = eNB->target_ue_dl_mcs;
      //DLSCH_alloc_pdu1E.mcs            = (unsigned char) ((eNB->proc[subframe].frame%1024)%28);
      eNB->UE_stats[0].dlsch_mcs1 = DLSCH_alloc_pdu1E.mcs;
      DLSCH_alloc_pdu1E.harq_pid         =   DLSCH_ptr->harq_pid_freelist[DLSCH_ptr->head_freelist];
=======
      DLSCH_alloc_pdu1E.ndi              = subframe / 5;
      //DLSCH_alloc_pdu1E.mcs            = cqi_to_mcs[phy_vars_eNB->eNB_UE_stats->DL_cqi[0]];
      //DLSCH_alloc_pdu1E.mcs            = (unsigned char) (taus()%28);
      DLSCH_alloc_pdu1E.mcs              = openair_daq_vars.target_ue_dl_mcs;
      //DLSCH_alloc_pdu1E.mcs            = (unsigned char) ((phy_vars_eNB->proc[subframe].frame%1024)%28);
      phy_vars_eNB->eNB_UE_stats[0].dlsch_mcs1 = DLSCH_alloc_pdu1E.mcs;
      DLSCH_alloc_pdu1E.harq_pid         = subframe % 5;
>>>>>>> da4e5fa7
      DLSCH_alloc_pdu1E.dai              = 0;
      DLSCH_alloc_pdu1E.TPC              = 0;
      DLSCH_alloc_pdu1E.rballoc          = eNB->ue_dl_rb_alloc;
      DLSCH_alloc_pdu1E.rah              = 0;
      DLSCH_alloc_pdu1E.dl_power_off     = 0; //0=second user present
      memcpy((void*)&DCI_pdu->dci_alloc[0].dci_pdu[0],(void *)&DLSCH_alloc_pdu1E,sizeof(DCI1E_5MHz_2A_M10PRB_TDD_t));

      //user 2
      DCI_pdu->dci_alloc[1].dci_length = sizeof_DCI1E_5MHz_2A_M10PRB_TDD_t;
      DCI_pdu->dci_alloc[1].L          = 0;
      DCI_pdu->dci_alloc[1].rnti       = 0x1236;
      DCI_pdu->dci_alloc[1].format     = format1E_2A_M10PRB;
      DCI_pdu->dci_alloc[1].ra_flag    = 0;
      //DLSCH_alloc_pdu1E.mcs            = eNB->target_ue_dl_mcs;
      //DLSCH_alloc_pdu1E.mcs            = (unsigned char) (taus()%28);
      //DLSCH_alloc_pdu1E.mcs            = (unsigned char) ((eNB->frame%1024)%28);
      DLSCH_alloc_pdu1E.mcs            = (unsigned char) (((proc->frame_tx%1024)/3)%28);
      eNB->UE_stats[1].dlsch_mcs1 = DLSCH_alloc_pdu1E.mcs;

      memcpy((void*)&DCI_pdu->dci_alloc[1].dci_pdu[0],(void *)&DLSCH_alloc_pdu1E,sizeof(DCI1E_5MHz_2A_M10PRB_TDD_t));

      // set the precoder of the second UE orthogonal to the first
      eNB->UE_stats[1].DL_pmi_single = (eNB->UE_stats[0].DL_pmi_single ^ 0x1555);
    }

    break; //subframe switch

    /*
      case 8:
      DCI_pdu->Num_common_dci = 1;
      DCI_pdu->dci_alloc[0].dci_length = sizeof_DCI1A_5MHz_TDD_1_6_t;
      DCI_pdu->dci_alloc[0].L          = 2;
      DCI_pdu->dci_alloc[0].rnti       = 0xbeef;
      DCI_pdu->dci_alloc[0].format     = format1A;
      DCI_pdu->dci_alloc[0].ra_flag    = 1;

      RA_alloc_pdu.type                = 1;
      RA_alloc_pdu.vrb_type            = 0;
      RA_alloc_pdu.rballoc             = computeRIV(25,12,3);
      RA_alloc_pdu.ndi      = 1;
      RA_alloc_pdu.rv       = 1;
      RA_alloc_pdu.mcs      = 4;
      RA_alloc_pdu.harq_pid = 0;
      RA_alloc_pdu.TPC      = 1;

      memcpy((void*)&DCI_pdu->dci_alloc[0].dci_pdu[0],&RA_alloc_pdu,sizeof(DCI1A_5MHz_TDD_1_6_t));
      break;
    */
    /*
  case 9:
    DCI_pdu->Num_ue_spec_dci = 1;

    //user 1
    if (eNB->frame_parms.frame_type == FDD)
      DCI_pdu->dci_alloc[0].dci_length = sizeof_DCI0_5MHz_FDD_t ;
    else
      DCI_pdu->dci_alloc[0].dci_length = sizeof_DCI0_5MHz_TDD_1_6_t ;

    DCI_pdu->dci_alloc[0].L          = 2;
    DCI_pdu->dci_alloc[0].rnti       = 0x1235;
    DCI_pdu->dci_alloc[0].format     = format0;
    DCI_pdu->dci_alloc[0].ra_flag    = 0;

    UL_alloc_pdu.type    = 0;
    UL_alloc_pdu.hopping = 0;
    UL_alloc_pdu.rballoc = computeRIV(25,2,eNB->ue_ul_nb_rb);
    UL_alloc_pdu.mcs     = eNB->target_ue_ul_mcs;
    UL_alloc_pdu.ndi     = proc->frame_tx&1;
    UL_alloc_pdu.TPC     = 0;
    UL_alloc_pdu.cshift  = 0;
    UL_alloc_pdu.dai     = 0;
    UL_alloc_pdu.cqi_req = 1;
    memcpy((void*)&DCI_pdu->dci_alloc[0].dci_pdu[0],(void *)&UL_alloc_pdu,sizeof(DCI0_5MHz_TDD_1_6_t));
    */
    // user 2
    /*
    DCI_pdu->dci_alloc[1].dci_length = sizeof_DCI0_5MHz_TDD_1_6_t ;
    DCI_pdu->dci_alloc[1].L          = 2;
    DCI_pdu->dci_alloc[1].rnti       = 0x1236;
    DCI_pdu->dci_alloc[1].format     = format0;
    DCI_pdu->dci_alloc[1].ra_flag    = 0;

    UL_alloc_pdu.type    = 0;
    UL_alloc_pdu.hopping = 0;
    if (cooperation_flag==0)
      UL_alloc_pdu.rballoc = computeRIV(25,2+eNB->ue_ul_nb_rb,eNB->ue_ul_nb_rb);
    else
      UL_alloc_pdu.rballoc = computeRIV(25,0,eNB->ue_ul_nb_rb);
    UL_alloc_pdu.mcs     = eNB->target_ue_ul_mcs;
    UL_alloc_pdu.ndi     = proc->frame_tx&1;
    UL_alloc_pdu.TPC     = 0;
    if ((cooperation_flag==0) || (cooperation_flag==1))
      UL_alloc_pdu.cshift  = 0;
    else
      UL_alloc_pdu.cshift  = 1;
    UL_alloc_pdu.dai     = 0;
    UL_alloc_pdu.cqi_req = 1;
    memcpy((void*)&DCI_pdu->dci_alloc[1].dci_pdu[0],(void *)&UL_alloc_pdu,sizeof(DCI0_5MHz_TDD_1_6_t));
    break;
    */

    /*default:
      break;*/
  }

  /*
  DCI_pdu->nCCE = 0;

  for (i=0; i<DCI_pdu->Num_common_dci+DCI_pdu->Num_ue_spec_dci; i++) {
    DCI_pdu->nCCE += (1<<(DCI_pdu->dci_alloc[i].L));
  }
  */
}

void fill_dci_emos(DCI_PDU *DCI_pdu, uint8_t subframe, PHY_VARS_eNB *eNB)
{

  //uint8_t cooperation_flag = eNB->cooperation_flag;
  uint8_t transmission_mode = eNB->transmission_mode[0];

  //uint32_t rballoc = 0x00F0;
  //uint32_t rballoc2 = 0x000F;
  /*
    uint32_t rand = taus();
    if ((subframe==8) || (subframe==9) || (subframe==0))
    rand = (rand%5)+5;
    else
    rand = (rand%4)+5;
  */

  DCI_pdu->Num_common_dci = 0;
  DCI_pdu->Num_ue_spec_dci=0;

  switch (subframe) {
  case 5:
    DCI_pdu->Num_ue_spec_dci = 1;

    if (transmission_mode<3) {
      //user 1
      DCI_pdu->dci_alloc[0].dci_length = sizeof_DCI1_5MHz_TDD_t;
      DCI_pdu->dci_alloc[0].L          = 2;
      DCI_pdu->dci_alloc[0].rnti       = 0x1235;
      DCI_pdu->dci_alloc[0].format     = format1;
      DCI_pdu->dci_alloc[0].ra_flag    = 0;

      DLSCH_alloc_pdu.rballoc          = eNB->ue_dl_rb_alloc;
      DLSCH_alloc_pdu.TPC              = 0;
      DLSCH_alloc_pdu.dai              = 0;
      DLSCH_alloc_pdu.harq_pid         = 1;
      DLSCH_alloc_pdu.mcs              = eNB->target_ue_dl_mcs;
      DLSCH_alloc_pdu.ndi              = 1;
      DLSCH_alloc_pdu.rv               = 0;
      memcpy((void*)&DCI_pdu->dci_alloc[0].dci_pdu[0],(void *)&DLSCH_alloc_pdu,sizeof(DCI1_5MHz_TDD_t));

      /*
      //user2
      DCI_pdu->dci_alloc[1].dci_length = sizeof_DCI1_5MHz_TDD_t;
      DCI_pdu->dci_alloc[1].L          = 2;
      DCI_pdu->dci_alloc[1].rnti       = 0x1236;
      DCI_pdu->dci_alloc[1].format     = format1;
      DCI_pdu->dci_alloc[1].ra_flag    = 0;

      DLSCH_alloc_pdu.rballoc          = rballoc2;
      DLSCH_alloc_pdu.TPC              = 0;
      DLSCH_alloc_pdu.dai              = 0;
      DLSCH_alloc_pdu.harq_pid         = 1;
      DLSCH_alloc_pdu.mcs              = eNB->target_ue_dl_mcs;
      DLSCH_alloc_pdu.ndi              = 1;
      DLSCH_alloc_pdu.rv               = 0;
      memcpy((void*)&DCI_pdu->dci_alloc[1].dci_pdu[0],(void *)&DLSCH_alloc_pdu,sizeof(DCI1_5MHz_TDD_t));
      */
    } else if (transmission_mode==5) {
      DCI_pdu->Num_ue_spec_dci = 2;
      // user 1
      DCI_pdu->dci_alloc[0].dci_length = sizeof_DCI1E_5MHz_2A_M10PRB_TDD_t;
      DCI_pdu->dci_alloc[0].L          = 2;
      DCI_pdu->dci_alloc[0].rnti       = 0x1235;
      DCI_pdu->dci_alloc[0].format     = format1E_2A_M10PRB;
      DCI_pdu->dci_alloc[0].ra_flag    = 0;

      DLSCH_alloc_pdu1E.tpmi             = 5; //5=use feedback
      DLSCH_alloc_pdu1E.rv               = 0;
      DLSCH_alloc_pdu1E.ndi              = 1;
      DLSCH_alloc_pdu1E.mcs              = eNB->target_ue_dl_mcs;
      DLSCH_alloc_pdu1E.harq_pid         = 1;
      DLSCH_alloc_pdu1E.dai              = 0;
      DLSCH_alloc_pdu1E.TPC              = 0;
      DLSCH_alloc_pdu1E.rballoc          = eNB->ue_dl_rb_alloc;
      DLSCH_alloc_pdu1E.rah              = 0;
      DLSCH_alloc_pdu1E.dl_power_off     = 0; //0=second user present
      memcpy((void*)&DCI_pdu->dci_alloc[0].dci_pdu[0],(void *)&DLSCH_alloc_pdu1E,sizeof(DCI1E_5MHz_2A_M10PRB_TDD_t));

      //user 2
      DCI_pdu->dci_alloc[1].dci_length = sizeof_DCI1E_5MHz_2A_M10PRB_TDD_t;
      DCI_pdu->dci_alloc[1].L          = 2;
      DCI_pdu->dci_alloc[1].rnti       = 0x1236;
      DCI_pdu->dci_alloc[1].format     = format1E_2A_M10PRB;
      DCI_pdu->dci_alloc[1].ra_flag    = 0;

      memcpy((void*)&DCI_pdu->dci_alloc[1].dci_pdu[0],(void *)&DLSCH_alloc_pdu1E,sizeof(DCI1E_5MHz_2A_M10PRB_TDD_t));

      // set the precoder of the second UE orthogonal to the first
      eNB->UE_stats[1].DL_pmi_single = (eNB->UE_stats[0].DL_pmi_single ^ 0x1555);
    }

    break;

  case 7:
    DCI_pdu->Num_common_dci = 1;
    DCI_pdu->dci_alloc[0].dci_length = sizeof_DCI1A_5MHz_TDD_1_6_t;
    DCI_pdu->dci_alloc[0].L          = 2;
    DCI_pdu->dci_alloc[0].rnti       = 0xbeef;
    DCI_pdu->dci_alloc[0].format     = format1A;
    DCI_pdu->dci_alloc[0].ra_flag    = 1;

    RA_alloc_pdu.type                = 1;
    RA_alloc_pdu.vrb_type            = 0;
    RA_alloc_pdu.rballoc             = computeRIV(25,12,3);
    RA_alloc_pdu.ndi      = 1;
    RA_alloc_pdu.rv       = 1;
    RA_alloc_pdu.mcs      = 4;
    RA_alloc_pdu.harq_pid = 0;
    RA_alloc_pdu.TPC      = 1;

    memcpy((void*)&DCI_pdu->dci_alloc[0].dci_pdu[0],&RA_alloc_pdu,sizeof(DCI1A_5MHz_TDD_1_6_t));
    break;

  case 9:
    DCI_pdu->Num_ue_spec_dci = 1;

    //user 1
    DCI_pdu->dci_alloc[0].dci_length = sizeof_DCI0_5MHz_TDD_1_6_t ;
    DCI_pdu->dci_alloc[0].L          = 2;
    DCI_pdu->dci_alloc[0].rnti       = 0x1235;
    DCI_pdu->dci_alloc[0].format     = format0;
    DCI_pdu->dci_alloc[0].ra_flag    = 0;

    UL_alloc_pdu.type    = 0;
    UL_alloc_pdu.hopping = 0;
    UL_alloc_pdu.rballoc = computeRIV(25,0,eNB->ue_ul_nb_rb);
    UL_alloc_pdu.mcs     = eNB->target_ue_ul_mcs;
    UL_alloc_pdu.ndi     = 1;
    UL_alloc_pdu.TPC     = 0;
    UL_alloc_pdu.cshift  = 0;
    UL_alloc_pdu.dai     = 0;
    UL_alloc_pdu.cqi_req = 1;
    memcpy((void*)&DCI_pdu->dci_alloc[0].dci_pdu[0],(void *)&UL_alloc_pdu,sizeof(DCI0_5MHz_TDD_1_6_t));

    /*
    //user 2
    DCI_pdu->dci_alloc[1].dci_length = sizeof_DCI0_5MHz_TDD_1_6_t ;
    DCI_pdu->dci_alloc[1].L          = 2;
    DCI_pdu->dci_alloc[1].rnti       = 0x1236;
    DCI_pdu->dci_alloc[1].format     = format0;
    DCI_pdu->dci_alloc[1].ra_flag    = 0;

    UL_alloc_pdu.type    = 0;
    UL_alloc_pdu.hopping = 0;
    if (cooperation_flag==0)
    UL_alloc_pdu.rballoc = computeRIV(25,2+eNB->ue_ul_nb_rb,eNB->ue_ul_nb_rb);
    else
    UL_alloc_pdu.rballoc = computeRIV(25,0,eNB->ue_ul_nb_rb);
    UL_alloc_pdu.mcs     = eNB->target_ue_ul_mcs;
    UL_alloc_pdu.ndi     = 1;
    UL_alloc_pdu.TPC     = 0;
    if ((cooperation_flag==0) || (cooperation_flag==1))
    UL_alloc_pdu.cshift  = 0;
    else
    UL_alloc_pdu.cshift  = 1;
    UL_alloc_pdu.dai     = 0;
    UL_alloc_pdu.cqi_req = 1;
    memcpy((void*)&DCI_pdu->dci_alloc[1].dci_pdu[0],(void *)&UL_alloc_pdu,sizeof(DCI0_5MHz_TDD_1_6_t));
    */
    break;

  default:
    break;
  }
  /*
  DCI_pdu->nCCE = 0;

  for (i=0; i<DCI_pdu->Num_common_dci+DCI_pdu->Num_ue_spec_dci; i++) {
    DCI_pdu->nCCE += (1<<(DCI_pdu->dci_alloc[i].L));
  }
  */
}<|MERGE_RESOLUTION|>--- conflicted
+++ resolved
@@ -156,11 +156,7 @@
         ((DCI1A_10MHz_TDD_1_6_t*)&bcch_pdu)->type              = 1;
         ((DCI1A_10MHz_TDD_1_6_t*)&bcch_pdu)->vrb_type          = 0;
         ((DCI1A_10MHz_TDD_1_6_t*)&bcch_pdu)->rballoc           = computeRIV(50,10,3);
-<<<<<<< HEAD
-        ((DCI1A_10MHz_TDD_1_6_t*)&bcch_pdu)->ndi               = proc->frame_tx&1;
-=======
         ((DCI1A_10MHz_TDD_1_6_t*)&bcch_pdu)->ndi               = subframe / 5;
->>>>>>> da4e5fa7
         ((DCI1A_10MHz_TDD_1_6_t*)&bcch_pdu)->rv                = 1;
         ((DCI1A_10MHz_TDD_1_6_t*)&bcch_pdu)->mcs               = 1;
         ((DCI1A_10MHz_TDD_1_6_t*)&bcch_pdu)->harq_pid          = subframe % 5;
@@ -238,17 +234,10 @@
 
           ((DCI1_5MHz_FDD_t *)&dlsch_pdu)->rballoc          = rballoc; //computeRIV(25,10,3);
           ((DCI1_5MHz_FDD_t *)&dlsch_pdu)->TPC              = 0;
-<<<<<<< HEAD
-          ((DCI1_5MHz_FDD_t *)&dlsch_pdu)->harq_pid         =   DLSCH_ptr->harq_pid_freelist[DLSCH_ptr->head_freelist];
+          ((DCI1_5MHz_FDD_t *)&dlsch_pdu)->harq_pid         = subframe % 5;
           ((DCI1_5MHz_FDD_t *)&dlsch_pdu)->mcs              = eNB->target_ue_dl_mcs;
-          //((DCI1_5MHz_FDD_t *)&dlsch_pdu)->mcs              = (unsigned char) ((eNB->frame%1024)%28);
-          ((DCI1_5MHz_FDD_t *)&dlsch_pdu)->ndi              = proc->frame_tx&1;
-=======
-          ((DCI1_5MHz_FDD_t *)&dlsch_pdu)->harq_pid         = subframe % 5;
-          ((DCI1_5MHz_FDD_t *)&dlsch_pdu)->mcs              = openair_daq_vars.target_ue_dl_mcs;
-          //((DCI1_5MHz_FDD_t *)&dlsch_pdu)->mcs            = (unsigned char) ((phy_vars_eNB->frame%1024)%28);
+          //((DCI1_5MHz_FDD_t *)&dlsch_pdu)->mcs            = (unsigned char) ((eNB->frame%1024)%28);
           ((DCI1_5MHz_FDD_t *)&dlsch_pdu)->ndi              = subframe / 5;
->>>>>>> da4e5fa7
           ((DCI1_5MHz_FDD_t *)&dlsch_pdu)->rv               = 0;
           ((DCI1_5MHz_FDD_t *)&dlsch_pdu)->rah              = 0;
 
@@ -278,17 +267,10 @@
           ((DCI1_5MHz_TDD_t *)&dlsch_pdu)->rballoc          = rballoc; //computeRIV(25,10,3);
           ((DCI1_5MHz_TDD_t *)&dlsch_pdu)->TPC              = 0;
           ((DCI1_5MHz_TDD_t *)&dlsch_pdu)->dai              = 0;
-<<<<<<< HEAD
-          ((DCI1_5MHz_TDD_t *)&dlsch_pdu)->harq_pid         =   DLSCH_ptr->harq_pid_freelist[DLSCH_ptr->head_freelist];
+          ((DCI1_5MHz_TDD_t *)&dlsch_pdu)->harq_pid         = subframe % 5;
           ((DCI1_5MHz_TDD_t *)&dlsch_pdu)->mcs              = eNB->target_ue_dl_mcs;
-          //((DCI1_5MHz_TDD_t *)&dlsch_pdu)->mcs              = (unsigned char) ((eNB->frame%1024)%28);
-          ((DCI1_5MHz_TDD_t *)&dlsch_pdu)->ndi              = proc->frame_tx&1;
-=======
-          ((DCI1_5MHz_TDD_t *)&dlsch_pdu)->harq_pid         = subframe % 5;
-          ((DCI1_5MHz_TDD_t *)&dlsch_pdu)->mcs              = openair_daq_vars.target_ue_dl_mcs;
-          //((DCI1_5MHz_TDD_t *)&dlsch_pdu)->mcs            = (unsigned char) ((phy_vars_eNB->frame%1024)%28);
+          //((DCI1_5MHz_TDD_t *)&dlsch_pdu)->mcs            = (unsigned char) ((eNB->frame%1024)%28);
           ((DCI1_5MHz_TDD_t *)&dlsch_pdu)->ndi              = subframe / 5;
->>>>>>> da4e5fa7
           ((DCI1_5MHz_TDD_t *)&dlsch_pdu)->rv               = 0;
           ((DCI1_5MHz_TDD_t *)&dlsch_pdu)->rah              = 0;
           memcpy((void*)&DCI_pdu->dci_alloc[0].dci_pdu[0],(void *)&dlsch_pdu,sizeof(DCI1_5MHz_TDD_t));
@@ -323,17 +305,10 @@
 
           ((DCI1_10MHz_FDD_t *)&dlsch_pdu)->rballoc          = rballoc; //computeRIV(50,10,3);
           ((DCI1_10MHz_FDD_t *)&dlsch_pdu)->TPC              = 0;
-<<<<<<< HEAD
-          ((DCI1_10MHz_FDD_t *)&dlsch_pdu)->harq_pid         =   DLSCH_ptr->harq_pid_freelist[DLSCH_ptr->head_freelist];
+          ((DCI1_10MHz_FDD_t *)&dlsch_pdu)->harq_pid         = subframe % 5;
           ((DCI1_10MHz_FDD_t *)&dlsch_pdu)->mcs              = eNB->target_ue_dl_mcs;
-          //((DCI1_10MHz_FDD_t *)&dlsch_pdu)->mcs              = (unsigned char) ((eNB->frame%1024)%28);
-          ((DCI1_10MHz_FDD_t *)&dlsch_pdu)->ndi              = proc->frame_tx&1;
-=======
-          ((DCI1_10MHz_FDD_t *)&dlsch_pdu)->harq_pid         = subframe % 5;
-          ((DCI1_10MHz_FDD_t *)&dlsch_pdu)->mcs              = openair_daq_vars.target_ue_dl_mcs;
-          //((DCI1_10MHz_FDD_t *)&dlsch_pdu)->mcs            = (unsigned char) ((phy_vars_eNB->frame%1024)%28);
+          //((DCI1_10MHz_FDD_t *)&dlsch_pdu)->mcs            = (unsigned char) ((eNB->frame%1024)%28);
           ((DCI1_10MHz_FDD_t *)&dlsch_pdu)->ndi              = subframe / 5;
->>>>>>> da4e5fa7
           ((DCI1_10MHz_FDD_t *)&dlsch_pdu)->rv               = 0;
           ((DCI1_10MHz_FDD_t *)&dlsch_pdu)->rah              = 0;
 
@@ -364,17 +339,10 @@
           ((DCI1_10MHz_TDD_t *)&dlsch_pdu)->rballoc          = rballoc; //computeRIV(50,10,3);
           ((DCI1_10MHz_TDD_t *)&dlsch_pdu)->TPC              = 0;
           ((DCI1_10MHz_TDD_t *)&dlsch_pdu)->dai              = 0;
-<<<<<<< HEAD
-          ((DCI1_10MHz_TDD_t *)&dlsch_pdu)->harq_pid         =   DLSCH_ptr->harq_pid_freelist[DLSCH_ptr->head_freelist];
+          ((DCI1_10MHz_TDD_t *)&dlsch_pdu)->harq_pid         = subframe % 5;
           ((DCI1_10MHz_TDD_t *)&dlsch_pdu)->mcs              = eNB->target_ue_dl_mcs;
-          //((DCI1_10MHz_TDD_t *)&dlsch_pdu)->mcs              = (unsigned char) ((eNB->frame%1024)%28);
-          ((DCI1_10MHz_TDD_t *)&dlsch_pdu)->ndi              = proc->frame_tx&1;
-=======
-          ((DCI1_10MHz_TDD_t *)&dlsch_pdu)->harq_pid         = subframe % 5;
-          ((DCI1_10MHz_TDD_t *)&dlsch_pdu)->mcs              = openair_daq_vars.target_ue_dl_mcs;
-          //((DCI1_10MHz_TDD_t *)&dlsch_pdu)->mcs            = (unsigned char) ((phy_vars_eNB->frame%1024)%28);
+          //((DCI1_10MHz_TDD_t *)&dlsch_pdu)->mcs            = (unsigned char) ((eNB->frame%1024)%28);
           ((DCI1_10MHz_TDD_t *)&dlsch_pdu)->ndi              = subframe / 5;
->>>>>>> da4e5fa7
           ((DCI1_10MHz_TDD_t *)&dlsch_pdu)->rv               = 0;
           ((DCI1_10MHz_TDD_t *)&dlsch_pdu)->rah              = 0;
           memcpy((void*)&DCI_pdu->dci_alloc[0].dci_pdu[0],(void *)&dlsch_pdu,sizeof(DCI1_10MHz_TDD_t));
@@ -403,31 +371,26 @@
         break;
 
       case 100:
-<<<<<<< HEAD
         if (eNB->frame_parms.frame_type == FDD) {
-          DCI_pdu->dci_alloc[0].dci_length = sizeof_DCI1_5MHz_FDD_t;
-=======
-        if (phy_vars_eNB->lte_frame_parms.frame_type == FDD) {
           DCI_pdu->dci_alloc[0].dci_length = sizeof_DCI1_20MHz_FDD_t;
 
           ((DCI1_20MHz_FDD_t *)&dlsch_pdu)->rballoc          = rballoc; //computeRIV(100,10,3);
           ((DCI1_20MHz_FDD_t *)&dlsch_pdu)->TPC              = 0;
           ((DCI1_20MHz_FDD_t *)&dlsch_pdu)->harq_pid         = subframe % 5;
-          ((DCI1_20MHz_FDD_t *)&dlsch_pdu)->mcs              = openair_daq_vars.target_ue_dl_mcs;
-          //((DCI1_5MHz_FDD_t *)&dlsch_pdu)->mcs             = (unsigned char) ((phy_vars_eNB->frame%1024)%28);
+          ((DCI1_20MHz_FDD_t *)&dlsch_pdu)->mcs              = eNB->target_ue_dl_mcs;
+          //((DCI1_5MHz_FDD_t *)&dlsch_pdu)->mcs             = (unsigned char) ((eNB->frame%1024)%28);
           ((DCI1_20MHz_FDD_t *)&dlsch_pdu)->ndi              = subframe / 5;
           ((DCI1_20MHz_FDD_t *)&dlsch_pdu)->rv               = 0;
           ((DCI1_20MHz_FDD_t *)&dlsch_pdu)->rah              = 0;
 
           memcpy((void*)&DCI_pdu->dci_alloc[0].dci_pdu[0],(void *)&dlsch_pdu,sizeof(DCI1_20MHz_FDD_t));
->>>>>>> da4e5fa7
 
           ((DCI1_5MHz_FDD_t *)&dlsch_pdu)->rballoc          = rballoc;
           ((DCI1_5MHz_FDD_t *)&dlsch_pdu)->TPC              = 0;
-          ((DCI1_5MHz_FDD_t *)&dlsch_pdu)->harq_pid         = DLSCH_ptr->harq_pid_freelist[DLSCH_ptr->head_freelist];
+          ((DCI1_5MHz_FDD_t *)&dlsch_pdu)->harq_pid         = subframe % 5;
           ((DCI1_5MHz_FDD_t *)&dlsch_pdu)->mcs              = eNB->target_ue_dl_mcs;
           //((DCI1_5MHz_FDD_t *)&dlsch_pdu)->mcs              = (unsigned char) ((eNB->frame%1024)%28);
-          ((DCI1_5MHz_FDD_t *)&dlsch_pdu)->ndi              = proc->frame_tx&1;
+          ((DCI1_5MHz_FDD_t *)&dlsch_pdu)->ndi              = subframe/5;
           ((DCI1_5MHz_FDD_t *)&dlsch_pdu)->rv               = 0;
           memcpy((void*)&DCI_pdu->dci_alloc[0].dci_pdu[0],(void *)&dlsch_pdu,sizeof(DCI1_5MHz_TDD_t));
           /*
@@ -455,17 +418,10 @@
           ((DCI1_20MHz_TDD_t *)&dlsch_pdu)->rballoc          = rballoc; //computeRIV(100,10,3);
           ((DCI1_20MHz_TDD_t *)&dlsch_pdu)->TPC              = 0;
           ((DCI1_20MHz_TDD_t *)&dlsch_pdu)->dai              = 0;
-<<<<<<< HEAD
-          ((DCI1_20MHz_TDD_t *)&dlsch_pdu)->harq_pid         =   DLSCH_ptr->harq_pid_freelist[DLSCH_ptr->head_freelist];
+          ((DCI1_20MHz_TDD_t *)&dlsch_pdu)->harq_pid         = subframe % 5;
           ((DCI1_20MHz_TDD_t *)&dlsch_pdu)->mcs              = eNB->target_ue_dl_mcs;
-          //((DCI1_20MHz_TDD_t *)&dlsch_pdu)->mcs              = (unsigned char) ((eNB->frame%1024)%28);
-          ((DCI1_20MHz_TDD_t *)&dlsch_pdu)->ndi              = proc->frame_tx&1;
-=======
-          ((DCI1_20MHz_TDD_t *)&dlsch_pdu)->harq_pid         = subframe % 5;
-          ((DCI1_20MHz_TDD_t *)&dlsch_pdu)->mcs              = openair_daq_vars.target_ue_dl_mcs;
-          //((DCI1_20MHz_TDD_t *)&dlsch_pdu)->mcs            = (unsigned char) ((phy_vars_eNB->frame%1024)%28);
+          //((DCI1_20MHz_TDD_t *)&dlsch_pdu)->mcs            = (unsigned char) ((eNB->frame%1024)%28);
           ((DCI1_20MHz_TDD_t *)&dlsch_pdu)->ndi              = subframe / 5;
->>>>>>> da4e5fa7
           ((DCI1_20MHz_TDD_t *)&dlsch_pdu)->rv               = 0;
           ((DCI1_20MHz_TDD_t *)&dlsch_pdu)->rah              = 0;
           memcpy((void*)&DCI_pdu->dci_alloc[0].dci_pdu[0],(void *)&dlsch_pdu,sizeof(DCI1_20MHz_TDD_t));
@@ -504,19 +460,11 @@
 
       ((DCI2_5MHz_2A_FDD_t*) (&DCI_pdu->dci_alloc[0].dci_pdu))->tpmi     = 0;
       ((DCI2_5MHz_2A_FDD_t*) (&DCI_pdu->dci_alloc[0].dci_pdu))->rv1      = 0;
-<<<<<<< HEAD
-      ((DCI2_5MHz_2A_FDD_t*) (&DCI_pdu->dci_alloc[0].dci_pdu))->ndi1     = proc->frame_tx&1;
+      ((DCI2_5MHz_2A_FDD_t*) (&DCI_pdu->dci_alloc[0].dci_pdu))->ndi1     = subframe / 5;
       ((DCI2_5MHz_2A_FDD_t*) (&DCI_pdu->dci_alloc[0].dci_pdu))->mcs1     = eNB->target_ue_dl_mcs;
       ((DCI2_5MHz_2A_FDD_t*) (&DCI_pdu->dci_alloc[0].dci_pdu))->rv2      = 0;
-      ((DCI2_5MHz_2A_FDD_t*) (&DCI_pdu->dci_alloc[0].dci_pdu))->ndi2     = proc->frame_tx&1;
+      ((DCI2_5MHz_2A_FDD_t*) (&DCI_pdu->dci_alloc[0].dci_pdu))->ndi2     = subframe / 5;
       ((DCI2_5MHz_2A_FDD_t*) (&DCI_pdu->dci_alloc[0].dci_pdu))->mcs2     = eNB->target_ue_dl_mcs;
-=======
-      ((DCI2_5MHz_2A_FDD_t*) (&DCI_pdu->dci_alloc[0].dci_pdu))->ndi1     = subframe / 5;
-      ((DCI2_5MHz_2A_FDD_t*) (&DCI_pdu->dci_alloc[0].dci_pdu))->mcs1     = openair_daq_vars.target_ue_dl_mcs;
-      ((DCI2_5MHz_2A_FDD_t*) (&DCI_pdu->dci_alloc[0].dci_pdu))->rv2      = 0;
-      ((DCI2_5MHz_2A_FDD_t*) (&DCI_pdu->dci_alloc[0].dci_pdu))->ndi2     = subframe / 5;
-      ((DCI2_5MHz_2A_FDD_t*) (&DCI_pdu->dci_alloc[0].dci_pdu))->mcs2     = openair_daq_vars.target_ue_dl_mcs;
->>>>>>> da4e5fa7
       ((DCI2_5MHz_2A_FDD_t*) (&DCI_pdu->dci_alloc[0].dci_pdu))->tb_swap  = 0;
       ((DCI2_5MHz_2A_FDD_t*) (&DCI_pdu->dci_alloc[0].dci_pdu))->harq_pid = subframe % 5;
       ((DCI2_5MHz_2A_FDD_t*) (&DCI_pdu->dci_alloc[0].dci_pdu))->TPC      = 0;
@@ -534,23 +482,13 @@
 
       DLSCH_alloc_pdu1E.tpmi             = 5; //5=use feedback
       DLSCH_alloc_pdu1E.rv               = 0;
-<<<<<<< HEAD
-      DLSCH_alloc_pdu1E.ndi              = proc->frame_tx&1;
-      //DLSCH_alloc_pdu1E.mcs            = cqi_to_mcs[eNB->eNB_UE_stats->DL_cqi[0]];
+      DLSCH_alloc_pdu1E.ndi              = subframe / 5;
+      //DLSCH_alloc_pdu1E.mcs            = cqi_to_mcs[eNB->UE_stats->DL_cqi[0]];
       //DLSCH_alloc_pdu1E.mcs            = (unsigned char) (taus()%28);
       DLSCH_alloc_pdu1E.mcs              = eNB->target_ue_dl_mcs;
       //DLSCH_alloc_pdu1E.mcs            = (unsigned char) ((eNB->proc[subframe].frame%1024)%28);
       eNB->UE_stats[0].dlsch_mcs1 = DLSCH_alloc_pdu1E.mcs;
-      DLSCH_alloc_pdu1E.harq_pid         =   DLSCH_ptr->harq_pid_freelist[DLSCH_ptr->head_freelist];
-=======
-      DLSCH_alloc_pdu1E.ndi              = subframe / 5;
-      //DLSCH_alloc_pdu1E.mcs            = cqi_to_mcs[phy_vars_eNB->eNB_UE_stats->DL_cqi[0]];
-      //DLSCH_alloc_pdu1E.mcs            = (unsigned char) (taus()%28);
-      DLSCH_alloc_pdu1E.mcs              = openair_daq_vars.target_ue_dl_mcs;
-      //DLSCH_alloc_pdu1E.mcs            = (unsigned char) ((phy_vars_eNB->proc[subframe].frame%1024)%28);
-      phy_vars_eNB->eNB_UE_stats[0].dlsch_mcs1 = DLSCH_alloc_pdu1E.mcs;
       DLSCH_alloc_pdu1E.harq_pid         = subframe % 5;
->>>>>>> da4e5fa7
       DLSCH_alloc_pdu1E.dai              = 0;
       DLSCH_alloc_pdu1E.TPC              = 0;
       DLSCH_alloc_pdu1E.rballoc          = eNB->ue_dl_rb_alloc;
