/*
 * Licensed to the OpenAirInterface (OAI) Software Alliance under one or more
 * contributor license agreements.  See the NOTICE file distributed with
 * this work for additional information regarding copyright ownership.
 * The OpenAirInterface Software Alliance licenses this file to You under
 * the OAI Public License, Version 1.1  (the "License"); you may not use this file
 * except in compliance with the License.
 * You may obtain a copy of the License at
 *
 *      http://www.openairinterface.org/?page_id=698
 *
 * Unless required by applicable law or agreed to in writing, software
 * distributed under the License is distributed on an "AS IS" BASIS,
 * WITHOUT WARRANTIES OR CONDITIONS OF ANY KIND, either express or implied.
 * See the License for the specific language governing permissions and
 * limitations under the License.
 *-------------------------------------------------------------------------------
 * For more information about the OpenAirInterface (OAI) Software Alliance:
 *      contact@openairinterface.org
 */

/*! \file ru_procedures.c
 * \brief Implementation of RU procedures
 * \author R. Knopp, F. Kaltenberger, N. Nikaein, X. Foukas
 * \date 2011
 * \version 0.1
 * \company Eurecom
 * \email: knopp@eurecom.fr,florian.kaltenberger@eurecom.fr,navid.nikaein@eurecom.fr, x.foukas@sms.ed.ac.uk
 * \note
 * \warning
 */
 
/*! \function feptx_prec
 * \brief Implementation of precoding for beamforming in one eNB
 * \author TY Hsu, SY Yeh(fdragon), TH Wang(Judy)
 * \date 2018
 * \version 0.1
 * \company ISIP@NCTU and Eurecom
 * \email: tyhsu@cs.nctu.edu.tw,fdragon.cs96g@g2.nctu.edu.tw,Tsu-Han.Wang@eurecom.fr
 * \note
 * \warning
 */


#include "PHY/defs_eNB.h"
#include "PHY/phy_extern.h"
#include "SCHED/sched_eNB.h"
#include "PHY/MODULATION/modulation_eNB.h"
#include "PHY/LTE_TRANSPORT/if4_tools.h"
#include "PHY/LTE_TRANSPORT/if5_tools.h"
#include "PHY/LTE_TRANSPORT/transport_common_proto.h"

#include "LAYER2/MAC/mac.h"
#include "common/utils/LOG/log.h"
#include "common/utils/LOG/vcd_signal_dumper.h"


#include "assertions.h"
#include "msc.h"

#include <time.h>

#include "targets/RT/USER/rt_wrapper.h"

// Note: this is needed for prototype of generate_drs_pusch, which is used as a reference signal for OTA synchronization
#include "PHY/LTE_UE_TRANSPORT/transport_proto_ue.h"
// RU OFDM Modulator, used in IF4p5 RRU, RCC/RAU with IF5, eNodeB

extern openair0_config_t openair0_cfg[MAX_CARDS];

extern int oai_exit;



void feptx0(RU_t *ru,int slot) {

  LTE_DL_FRAME_PARMS *fp = &ru->frame_parms;
  //int dummy_tx_b[7680*2] __attribute__((aligned(32)));

  unsigned int aa,slot_offset;
  int slot_sizeF = (fp->ofdm_symbol_size)*
                   ((fp->Ncp==1) ? 6 : 7);
  int subframe = ru->proc.subframe_tx;


  //VCD_SIGNAL_DUMPER_DUMP_FUNCTION_BY_NAME(VCD_SIGNAL_DUMPER_FUNCTIONS_PHY_PROCEDURES_RU_FEPTX_OFDM+slot , 1 );

  slot_offset = subframe*fp->samples_per_tti + (slot*(fp->samples_per_tti>>1));

  //LOG_D(PHY,"SFN/SF:RU:TX:%d/%d Generating slot %d\n",ru->proc.frame_tx, ru->proc.subframe_tx,slot);

  for (aa=0; aa<ru->nb_tx; aa++) {
    if (fp->Ncp == EXTENDED) PHY_ofdm_mod(&ru->common.txdataF_BF[aa][slot*slot_sizeF],
					                      (int*)&ru->common.txdata[aa][slot_offset],
					                      fp->ofdm_symbol_size,
					                      6,
					                      fp->nb_prefix_samples,
					                      CYCLIC_PREFIX);
    else {
      AssertFatal(ru->generate_dmrs_sync==1 && (fp->frame_type != TDD || ru->is_slave == 1),
		  "ru->generate_dmrs_sync should not be set, frame_type %d, is_slave %d\n",
		  fp->frame_type,ru->is_slave);

      if (ru->generate_dmrs_sync == 1 && slot == 0 && subframe == 1 && aa==0) {
	generate_drs_pusch((PHY_VARS_UE *)NULL,
			   (UE_rxtx_proc_t*)NULL,
			   fp,
			   ru->common.txdataF_BF,
			   0,
			   AMP,
			   1,
			   0,
			   fp->N_RB_DL,
			   aa);
      }
      normal_prefix_mod(&ru->common.txdataF_BF[aa][slot*slot_sizeF],
			(int*)&ru->common.txdata[aa][slot_offset],
			7,
			fp);
    }
   /* 
    len = fp->samples_per_tti>>1;

    
    if ((slot_offset+len)>(LTE_NUMBER_OF_SUBFRAMES_PER_FRAME*fp->samples_per_tti)) {
      tx_offset = (int)slot_offset;
      txdata = (int16_t*)&ru->common.txdata[aa][tx_offset];
      len2 = -tx_offset+LTE_NUMBER_OF_SUBFRAMES_PER_FRAME*fp->samples_per_tti;
      for (i=0; i<(len2<<1); i++) {
	txdata[i] = ((int16_t*)dummy_tx_b)[i];
      }
      txdata = (int16_t*)&ru->common.txdata[aa][0];
      for (j=0; i<(len<<1); i++,j++) {
	txdata[j++] = ((int16_t*)dummy_tx_b)[i];
      }
    }
    else {
      tx_offset = (int)slot_offset;
      txdata = (int16_t*)&ru->common.txdata[aa][tx_offset];
      memcpy((void*)txdata,(void*)dummy_tx_b,len<<2);   
    }
*/
    // TDD: turn on tx switch N_TA_offset before by setting buffer in these samples to 0    
/*    if ((slot == 0) &&
        (fp->frame_type == TDD) && 
        ((fp->tdd_config==0) ||
         (fp->tdd_config==1) ||
         (fp->tdd_config==2) ||
         (fp->tdd_config==6)) &&  
        ((subframe==0) || (subframe==5))) {
      for (i=0; i<ru->N_TA_offset; i++) {
	tx_offset = (int)slot_offset+i-ru->N_TA_offset/2;
	if (tx_offset<0)
	  tx_offset += LTE_NUMBER_OF_SUBFRAMES_PER_FRAME*fp->samples_per_tti;
	
	if (tx_offset>=(LTE_NUMBER_OF_SUBFRAMES_PER_FRAME*fp->samples_per_tti))
	  tx_offset -= LTE_NUMBER_OF_SUBFRAMES_PER_FRAME*fp->samples_per_tti;
	
	ru->common.txdata[aa][tx_offset] = 0x00000000;
      }
    }*/
  }
  //VCD_SIGNAL_DUMPER_DUMP_FUNCTION_BY_NAME(VCD_SIGNAL_DUMPER_FUNCTIONS_PHY_PROCEDURES_RU_FEPTX_OFDM+slot , 0);
}

static void *feptx_thread(void *param) {

  RU_t *ru = (RU_t *)param;
  RU_proc_t *proc  = &ru->proc;
  cpu_set_t cpuset;
  CPU_ZERO(&cpuset);
  
  thread_top_init("feptx_thread",1,85000,120000,500000);
  pthread_setname_np( pthread_self(),"feptx processing");
  LOG_I(PHY,"thread feptx created id=%ld\n", syscall(__NR_gettid));
  //CPU_SET(6, &cpuset);
  //pthread_setaffinity_np(pthread_self(), sizeof(cpu_set_t), &cpuset);
  //wait_sync("feptx_thread");

  

  while (!oai_exit) {

    if (wait_on_condition(&proc->mutex_feptx,&proc->cond_feptx,&proc->instance_cnt_feptx,"feptx thread")<0) break;  
    if (oai_exit) break;
    //stop_meas(&ru->ofdm_mod_wakeup_stats);
    feptx0(ru,1);
    if (release_thread(&proc->mutex_feptx,&proc->instance_cnt_feptx,"feptx thread")<0) break;

    if (pthread_cond_signal(&proc->cond_feptx) != 0) {
      printf("[eNB] ERROR pthread_cond_signal for feptx thread exit\n");
      exit_fun( "ERROR pthread_cond_signal" );
      return NULL;
    }
	/*if(opp_enabled == 1 && ru->ofdm_mod_wakeup_stats.diff_now>30*3000){
      print_meas_now(&ru->ofdm_mod_wakeup_stats,"fep wakeup",stderr);
      printf("delay in fep wakeup in frame_tx: %d  subframe_rx: %d \n",proc->frame_tx,proc->subframe_tx);
    }*/
  }



  return(NULL);
}

void feptx_ofdm_2thread(RU_t *ru) {

  LTE_DL_FRAME_PARMS *fp=&ru->frame_parms;
  RU_proc_t *proc = &ru->proc;
  struct timespec wait;
  int subframe = ru->proc.subframe_tx;

  wait.tv_sec=0;
  wait.tv_nsec=5000000L;
  VCD_SIGNAL_DUMPER_DUMP_FUNCTION_BY_NAME(VCD_SIGNAL_DUMPER_FUNCTIONS_PHY_PROCEDURES_RU_FEPTX_OFDM+ru->idx , 1 );
  start_meas(&ru->ofdm_mod_stats);

  if (subframe_select(fp,subframe) == SF_UL) return;

  //VCD_SIGNAL_DUMPER_DUMP_FUNCTION_BY_NAME(VCD_SIGNAL_DUMPER_FUNCTIONS_PHY_PROCEDURES_RU_FEPTX_OFDM , 1 );

  if (subframe_select(fp,subframe)==SF_DL) {
    // If this is not an S-subframe
    if (pthread_mutex_timedlock(&proc->mutex_feptx,&wait) != 0) {
      printf("[RU] ERROR pthread_mutex_lock for feptx thread (IC %d)\n", proc->instance_cnt_feptx);
      exit_fun( "error locking mutex_feptx" );
      return;
    }
    
    if (proc->instance_cnt_feptx==0) {
      printf("[RU] FEPtx thread busy\n");
      exit_fun("FEPtx thread busy");
      pthread_mutex_unlock( &proc->mutex_feptx );
      return;
    }
    
    ++proc->instance_cnt_feptx;
    
    
    if (pthread_cond_signal(&proc->cond_feptx) != 0) {
      printf("[RU] ERROR pthread_cond_signal for feptx thread\n");
      exit_fun( "ERROR pthread_cond_signal" );
      return;
    }
	//start_meas(&ru->ofdm_mod_wakeup_stats);
    
    pthread_mutex_unlock( &proc->mutex_feptx );
  }

  // call first slot in this thread
  feptx0(ru,0);
  start_meas(&ru->ofdm_mod_wait_stats);
  wait_on_busy_condition(&proc->mutex_feptx,&proc->cond_feptx,&proc->instance_cnt_feptx,"feptx thread");  
  stop_meas(&ru->ofdm_mod_wait_stats);
  /*if(opp_enabled == 1 && ru->ofdm_mod_wait_stats.diff_now>30*3000){
    print_meas_now(&ru->ofdm_mod_wait_stats,"fep wakeup",stderr);
    printf("delay in feptx wait on codition in frame_rx: %d  subframe_rx: %d \n",proc->frame_tx,proc->subframe_tx);
  }*/

  //VCD_SIGNAL_DUMPER_DUMP_FUNCTION_BY_NAME(VCD_SIGNAL_DUMPER_FUNCTIONS_PHY_PROCEDURES_RU_FEPTX_OFDM , 0 );

  stop_meas(&ru->ofdm_mod_stats);
  VCD_SIGNAL_DUMPER_DUMP_FUNCTION_BY_NAME(VCD_SIGNAL_DUMPER_FUNCTIONS_PHY_PROCEDURES_RU_FEPTX_OFDM+ru->idx , 0 );

}

void feptx_ofdm(RU_t *ru) {
     
  LTE_DL_FRAME_PARMS *fp=&ru->frame_parms;

  unsigned int aa,slot_offset, slot_offset_F;
  int dummy_tx_b[7680*4] __attribute__((aligned(32)));
  int i,j, tx_offset;
  int slot_sizeF = (fp->ofdm_symbol_size)*
                   ((fp->Ncp==1) ? 6 : 7);
  int len,len2;
  int16_t *txdata;
  int subframe = ru->proc.subframe_tx;

//  int CC_id = ru->proc.CC_id;

  VCD_SIGNAL_DUMPER_DUMP_FUNCTION_BY_NAME(VCD_SIGNAL_DUMPER_FUNCTIONS_PHY_PROCEDURES_RU_FEPTX_OFDM+ru->idx , 1 );
  slot_offset_F = 0;

  slot_offset = subframe*fp->samples_per_tti;

  if ((subframe_select(fp,subframe)==SF_DL)||
      ((subframe_select(fp,subframe)==SF_S))) {
    //    LOG_D(HW,"Frame %d: Generating slot %d\n",frame,next_slot);

    start_meas(&ru->ofdm_mod_stats);

    for (aa=0; aa<ru->nb_tx; aa++) {
      if (fp->Ncp == EXTENDED) {
        PHY_ofdm_mod(&ru->common.txdataF_BF[aa][0],
                     dummy_tx_b,
                     fp->ofdm_symbol_size,
                     6,
                     fp->nb_prefix_samples,
                     CYCLIC_PREFIX);
        PHY_ofdm_mod(&ru->common.txdataF_BF[aa][slot_sizeF],
                     dummy_tx_b+(fp->samples_per_tti>>1),
                     fp->ofdm_symbol_size,
                     6,
                     fp->nb_prefix_samples,
                     CYCLIC_PREFIX);
      } else {
        normal_prefix_mod(&ru->common.txdataF_BF[aa][slot_offset_F],
                          dummy_tx_b,
                          7,
                          fp);
	// if S-subframe generate first slot only
	if (subframe_select(fp,subframe) == SF_DL) 
	  normal_prefix_mod(&ru->common.txdataF_BF[aa][slot_offset_F+slot_sizeF],
			    dummy_tx_b+(fp->samples_per_tti>>1),
			    7,
			    fp);
      }

      // if S-subframe generate first slot only
      if (subframe_select(fp,subframe) == SF_S)
	len = fp->samples_per_tti>>1;
      else
	len = fp->samples_per_tti;
      /*
      for (i=0;i<len;i+=4) {
	dummy_tx_b[i] = 0x100;
	dummy_tx_b[i+1] = 0x01000000;
	dummy_tx_b[i+2] = 0xff00;
	dummy_tx_b[i+3] = 0xff000000;
	}*/
      
      if (slot_offset<0) {
	txdata = (int16_t*)&ru->common.txdata[aa][(LTE_NUMBER_OF_SUBFRAMES_PER_FRAME*fp->samples_per_tti)+tx_offset];
        len2 = -(slot_offset);
	len2 = (len2>len) ? len : len2;
	for (i=0; i<(len2<<1); i++) {
	  txdata[i] = ((int16_t*)dummy_tx_b)[i];
	}
	if (len2<len) {
	  txdata = (int16_t*)&ru->common.txdata[aa][0];
	  for (j=0; i<(len<<1); i++,j++) {
	    txdata[j++] = ((int16_t*)dummy_tx_b)[i];
	  }
	}
      }  
      else if ((slot_offset+len)>(LTE_NUMBER_OF_SUBFRAMES_PER_FRAME*fp->samples_per_tti)) {
	tx_offset = (int)slot_offset;
	txdata = (int16_t*)&ru->common.txdata[aa][tx_offset];
	len2 = -tx_offset+LTE_NUMBER_OF_SUBFRAMES_PER_FRAME*fp->samples_per_tti;
	for (i=0; i<(len2<<1); i++) {
	  txdata[i] = ((int16_t*)dummy_tx_b)[i];
	}
	txdata = (int16_t*)&ru->common.txdata[aa][0];
	for (j=0; i<(len<<1); i++,j++) {
          txdata[j++] = ((int16_t*)dummy_tx_b)[i];
	}
      }
      else {
	//LOG_D(PHY,"feptx_ofdm: Writing to position %d\n",slot_offset);
	tx_offset = (int)slot_offset;
	txdata = (int16_t*)&ru->common.txdata[aa][tx_offset];

	for (i=0; i<(len<<1); i++) {
	  txdata[i] = ((int16_t*)dummy_tx_b)[i];
	}
      }
      
     // if S-subframe switch to RX in second subframe
      /*
     if (subframe_select(fp,subframe) == SF_S) {
       for (i=0; i<len; i++) {
	 ru->common_vars.txdata[0][aa][tx_offset++] = 0x00010001;
       }
     }
      */

//     if ((fp->frame_type == TDD) &&
//         ((fp->tdd_config==0) ||
//	   (fp->tdd_config==1) ||
//	   (fp->tdd_config==2) ||
//	   (fp->tdd_config==6)) &&
//	     ((subframe==0) || (subframe==5))) {
//       // turn on tx switch N_TA_offset before
//       //LOG_D(HW,"subframe %d, time to switch to tx (N_TA_offset %d, slot_offset %d) \n",subframe,ru->N_TA_offset,slot_offset);
//       for (i=0; i<ru->N_TA_offset; i++) {
//         tx_offset = (int)slot_offset+i-ru->N_TA_offset/2;
//         if (tx_offset<0)
//           tx_offset += LTE_NUMBER_OF_SUBFRAMES_PER_FRAME*fp->samples_per_tti;
//
//         if (tx_offset>=(LTE_NUMBER_OF_SUBFRAMES_PER_FRAME*fp->samples_per_tti))
//           tx_offset -= LTE_NUMBER_OF_SUBFRAMES_PER_FRAME*fp->samples_per_tti;
//
//         ru->common.txdata[aa][tx_offset] = 0x00000000;
//       }
//     }

     stop_meas(&ru->ofdm_mod_stats);
     LOG_D(PHY,"feptx_ofdm (TXPATH): frame %d, subframe %d: txp (time %p) %d dB, txp (freq) %d dB\n",
	   ru->proc.frame_tx,subframe,txdata,dB_fixed(signal_energy((int32_t*)txdata,fp->samples_per_tti)),
	   dB_fixed(signal_energy_nodc(ru->common.txdataF_BF[aa],2*slot_sizeF)));
    }
  }
  VCD_SIGNAL_DUMPER_DUMP_FUNCTION_BY_NAME(VCD_SIGNAL_DUMPER_FUNCTIONS_PHY_PROCEDURES_RU_FEPTX_OFDM+ru->idx , 0 );
}

void feptx_prec(RU_t *ru) {
	
  // Theoni's
  int l,i,aa,rb,p;
  int subframe = ru->proc.subframe_tx;
  PHY_VARS_eNB **eNB_list = ru->eNB_list,*eNB; 
  LTE_DL_FRAME_PARMS *fp;
  int32_t ***bw;
  RU_proc_t *proc  = &ru->proc;

  /* fdragon
  int l,i,aa;
  PHY_VARS_eNB **eNB_list = ru->eNB_list,*eNB;
  LTE_DL_FRAME_PARMS *fp;
  int32_t ***bw;
  int subframe = ru->proc.subframe_tx;
  */

  if (ru->idx != 0) return;

  if (ru->num_eNB == 1) {
	  // Theoni's part ////////////////////////////////////
	  eNB = eNB_list[0];
    fp  = &eNB->frame_parms;
    LTE_eNB_PDCCH *pdcch_vars = &eNB->pdcch_vars[subframe&1]; 
    //int bf_mask_pdcch = 1;
 
    //int bf_mask[15][fp->N_RB_DL];
    /*for (p=0;p<15;p++) { 
       for (int j=0;j<fp->N_RB_DL;j++){
         // set p=5 to bfmask=2 (beamforming) except in subframes 0 and 5
         // p=0,1 bf_mask=0 for subframes different than 0,5 and to  
         if (subframe != 0 && subframe != 5) 
	    if (p<fp->nb_antenna_ports_eNB || p!=5) bf_mask[p][j]=0; else bf_mask[p][j]=2;
         else
            if (p<fp->nb_antenna_ports_eNB) bf_mask[p][j]=1; else bf_mask[p][j]=0;
       }

       //printf("subframe %d : bf_mask[%d][0] %d\n",subframe,p,bf_mask[p][0]);
    }*/
    
    VCD_SIGNAL_DUMPER_DUMP_FUNCTION_BY_NAME(VCD_SIGNAL_DUMPER_FUNCTIONS_PHY_PROCEDURES_RU_FEPTX_PREC+ru->idx , 1);

<<<<<<< HEAD
     // simple antenna port mapping rule that works both for single antenna eNB and dual antenna eNB. It maps antenna ports evenly to RUs
    for (aa=0;aa<ru->nb_tx;aa++)
      memcpy((void*)ru->common.txdataF_BF[aa],
	     (void*)&eNB->common_vars.txdataF[(aa+ru->idx)%eNB->frame_parms.nb_antenna_ports_eNB][subframe*fp->symbols_per_tti*fp->ofdm_symbol_size],
	     fp->symbols_per_tti*fp->ofdm_symbol_size*sizeof(int32_t));
=======
	
    for (aa=0;aa<ru->nb_tx;aa++) {
	memset(ru->common.txdataF_BF[aa],0,sizeof(int32_t)*(fp->ofdm_symbol_size));
	for (p=0;p<NB_ANTENNA_PORTS_ENB;p++) {
           if (p<fp->nb_antenna_ports_eNB) {				
// pdcch region, copy entire signal from txdataF->txdataF_BF (bf_mask = 1)
// else do beamforming for pdcch according to beam_weights
// to be updated for eMBMS (p=4)

            /* AssertFatal(bf_mask[p][0]>=0 && bf_mask[p][0] < 3,
                         "Illegal bf_mask[%d][0] %d\n",p,bf_mask[p][0]);
            */
             /*if (bf_mask_pdcch == 1)
                memcpy((void*)ru->common.txdataF_BF[aa],
                       (void*)&eNB->common_vars.txdataF[p][0],
                       pdcch_vars->num_pdcch_symbols*fp->ofdm_symbol_size*sizeof(int32_t));
             else if (bf_mask_pdcch == 2) {*/
                for (l=0;l<pdcch_vars->num_pdcch_symbols;l++)
                 // for (rb=0;rb<fp->N_RB_DL;rb++)
                      beam_precoding(eNB->common_vars.txdataF,
                                     ru->common.txdataF_BF,
                                     fp,
                                     ru->beam_weights,
                                     l,
                                     aa,
                                     p);
             //} // else if (bf_mask_pdcch == 2)
           } //if (p<fp->nb_antenna_ports_eNB)

// PDSCH region
           if (p<fp->nb_antenna_ports_eNB || p==5 || p==7 || p==8) {
		for (l=pdcch_vars->num_pdcch_symbols;l<fp->symbols_per_tti;l++) {
			beam_precoding(eNB->common_vars.txdataF,
                             	       ru->common.txdataF_BF,
                                       fp,
                                       ru->beam_weights,
                                       l,
                                       aa,
                                       p);			
	/*for (rb=0;rb<fp->N_RB_DL;rb++) {
                                        AssertFatal(bf_mask[p][rb]>=0 && bf_mask[p][rb] < 3,
                                                    "Illegal bf_mask[%d][%d] %d\n",p,rb,bf_mask[p][rb]);
					if (bf_mask[p][rb]==1) {
						memcpy((void*)&ru->common.txdataF_BF[aa][l*fp->ofdm_symbol_size],
							(void*)&eNB->common_vars.txdataF[p][l*fp->ofdm_symbol_size],
							fp->ofdm_symbol_size*sizeof(int32_t));
					} else if (bf_mask[p][rb]==2) {
						beam_precoding(eNB->common_vars.txdataF,
								ru->common.txdataF_BF,
								fp,
								ru->beam_weights,
								l,
								aa,
								p,
								rb,
								0);
				        } // else if (bf_mask[p][rb]==1)
				}// for (rb=0;rb<...)*/ 
			} // for (l=pdcch_vars ....)			
	   } // if (p<fp->nb_antenna_ports_eNB) ...
	} // for (p=0...)
    } // for (aa=0 ...)

    if(ru->idx<2)
      VCD_SIGNAL_DUMPER_DUMP_FUNCTION_BY_NAME(VCD_SIGNAL_DUMPER_FUNCTIONS_PHY_PROCEDURES_RU_FEPTX_PREC+ru->idx , 0);
    // VCD_SIGNAL_DUMPER_DUMP_FUNCTION_BY_NAME(VCD_SIGNAL_DUMPER_FUNCTIONS_RU_FEPTX_PREC+ru->idx,0);
	
	///////////////////////////////////////////////////	  
	  
	  
	  /* fdragon
    eNB = eNB_list[0];
	bw  = ru->beam_weights[0];
    fp  = &eNB->frame_parms;
	int nb_antenna_ports=15;
    
    VCD_SIGNAL_DUMPER_DUMP_FUNCTION_BY_NAME(VCD_SIGNAL_DUMPER_FUNCTIONS_PHY_PROCEDURES_RU_FEPTX_PREC+ru->idx , 1);
>>>>>>> bd3fc60a

	
	beam_precoding_one_eNB(eNB->common_vars.txdataF,
                           ru->common.txdataF_BF,
						   bw,
						   subframe,
						   nb_antenna_ports,
						   ru->nb_tx,
						   fp);

    VCD_SIGNAL_DUMPER_DUMP_FUNCTION_BY_NAME(VCD_SIGNAL_DUMPER_FUNCTIONS_PHY_PROCEDURES_RU_FEPTX_PREC+ru->idx , 0);
	
	
	*/
    VCD_SIGNAL_DUMPER_DUMP_FUNCTION_BY_NAME(VCD_SIGNAL_DUMPER_FUNCTIONS_PHY_PROCEDURES_RU_FEPTX_PREC+ru->idx , 0);
  }
  else {
    for (i=0;i<ru->num_eNB;i++) {
      eNB = eNB_list[i];
      fp  = &eNB->frame_parms;
      bw  = ru->beam_weights[i];
      
      for (l=0;l<fp->symbols_per_tti;l++) {
	for (aa=0;aa<ru->nb_tx;aa++) {
	  beam_precoding(eNB->common_vars.txdataF,
			 ru->common.txdataF_BF,
			 fp,
			 bw,
			 subframe<<1,
			 l,
			 aa);
	}
      }
    }
  }
}

void fep0(RU_t *ru,int slot) {

  RU_proc_t *proc       = &ru->proc;
  LTE_DL_FRAME_PARMS *fp = &ru->frame_parms;
  int l;

  //  printf("fep0: slot %d\n",slot);

  //VCD_SIGNAL_DUMPER_DUMP_FUNCTION_BY_NAME(VCD_SIGNAL_DUMPER_FUNCTIONS_PHY_PROCEDURES_RU_FEPRX+slot, 1);

  remove_7_5_kHz(ru,(slot&1)+(proc->subframe_rx<<1));
  for (l=0; l<fp->symbols_per_tti/2; l++) {
    slot_fep_ul(ru,
		l,
		(slot&1),
		0
		);
  }
  //VCD_SIGNAL_DUMPER_DUMP_FUNCTION_BY_NAME(VCD_SIGNAL_DUMPER_FUNCTIONS_PHY_PROCEDURES_RU_FEPRX+slot, 0);
}



static void *fep_thread(void *param) {

  RU_t *ru = (RU_t *)param;
  RU_proc_t *proc  = &ru->proc;

  thread_top_init("fep_thread",1,100000,120000,5000000);
  pthread_setname_np( pthread_self(),"fep processing");
  LOG_I(PHY,"thread fep created id=%ld\n", syscall(__NR_gettid));

  cpu_set_t cpuset;
  CPU_ZERO(&cpuset);
  //CPU_SET(2, &cpuset);
  //pthread_setaffinity_np(pthread_self(), sizeof(cpu_set_t), &cpuset);
  //wait_sync("fep_thread");

  while (!oai_exit) {

    if (wait_on_condition(&proc->mutex_fep,&proc->cond_fep,&proc->instance_cnt_fep,"fep thread")<0) break; 
    if (oai_exit) break;
	//stop_meas(&ru->ofdm_demod_wakeup_stats);
	//VCD_SIGNAL_DUMPER_DUMP_FUNCTION_BY_NAME( VCD_SIGNAL_DUMPER_FUNCTIONS_PHY_PROCEDURES_RU_FEPRX1, 1 ); 
    fep0(ru,0);
	//VCD_SIGNAL_DUMPER_DUMP_FUNCTION_BY_NAME( VCD_SIGNAL_DUMPER_FUNCTIONS_PHY_PROCEDURES_RU_FEPRX1, 0 ); 
    if (release_thread(&proc->mutex_fep,&proc->instance_cnt_fep,"fep thread")<0) break;

    if (pthread_cond_signal(&proc->cond_fep) != 0) {
      printf("[eNB] ERROR pthread_cond_signal for fep thread exit\n");
      exit_fun( "ERROR pthread_cond_signal" );
      return NULL;
    }
    /*if(opp_enabled == 1 && ru->ofdm_demod_wakeup_stats.diff_now>30*3000){
      print_meas_now(&ru->ofdm_demod_wakeup_stats,"fep wakeup",stderr);
      printf("delay in fep wakeup in frame_rx: %d  subframe_rx: %d \n",proc->frame_rx,proc->subframe_rx);
    }*/
  }



  return(NULL);
}

void init_feptx_thread(RU_t *ru,pthread_attr_t *attr_feptx) {

  RU_proc_t *proc = &ru->proc;

  proc->instance_cnt_feptx         = -1;
    
  pthread_mutex_init( &proc->mutex_feptx, NULL);
  pthread_cond_init( &proc->cond_feptx, NULL);

  pthread_create(&proc->pthread_feptx, attr_feptx, feptx_thread, (void*)ru);


}

void init_fep_thread(RU_t *ru,pthread_attr_t *attr_fep) {

  RU_proc_t *proc = &ru->proc;

  proc->instance_cnt_fep         = -1;
    
  pthread_mutex_init( &proc->mutex_fep, NULL);
  pthread_cond_init( &proc->cond_fep, NULL);

  pthread_create(&proc->pthread_fep, attr_fep, fep_thread, (void*)ru);


}

extern void kill_fep_thread(RU_t *ru)
{
  RU_proc_t *proc = &ru->proc;
  pthread_mutex_lock( &proc->mutex_fep );
  proc->instance_cnt_fep         = 0;
  pthread_cond_signal(&proc->cond_fep);
  pthread_mutex_unlock( &proc->mutex_fep );
  LOG_D(PHY, "Joining pthread_fep\n");
  pthread_join(proc->pthread_fep, NULL);
  pthread_mutex_destroy( &proc->mutex_fep );
  pthread_cond_destroy( &proc->cond_fep );
}

extern void kill_feptx_thread(RU_t *ru)
{
  RU_proc_t *proc = &ru->proc;
  pthread_mutex_lock( &proc->mutex_feptx );
  proc->instance_cnt_feptx         = 0;
  pthread_cond_signal(&proc->cond_feptx);
  pthread_mutex_unlock( &proc->mutex_feptx );
  LOG_D(PHY, "Joining pthread_feptx\n");
  pthread_join(proc->pthread_feptx, NULL);
  pthread_mutex_destroy( &proc->mutex_feptx );
  pthread_cond_destroy( &proc->cond_feptx );
}

void ru_fep_full_2thread(RU_t *ru) {

  RU_proc_t *proc = &ru->proc;

  struct timespec wait;

  LTE_DL_FRAME_PARMS *fp=&ru->frame_parms;

  if ((fp->frame_type == TDD) &&
     (subframe_select(fp,proc->subframe_rx) != SF_UL)) return;

  //if (ru->idx == 0) VCD_SIGNAL_DUMPER_DUMP_FUNCTION_BY_NAME( VCD_SIGNAL_DUMPER_FUNCTIONS_PHY_PROCEDURES_RU_FEPRX, 1 );

  wait.tv_sec=0;
  wait.tv_nsec=5000000L;

  VCD_SIGNAL_DUMPER_DUMP_FUNCTION_BY_NAME( VCD_SIGNAL_DUMPER_FUNCTIONS_PHY_PROCEDURES_RU_FEPRX+ru->idx, 1 );
  start_meas(&ru->ofdm_demod_stats);

  if (pthread_mutex_timedlock(&proc->mutex_fep,&wait) != 0) {
    printf("[RU] ERROR pthread_mutex_lock for fep thread (IC %d)\n", proc->instance_cnt_fep);
    exit_fun( "error locking mutex_fep" );
    return;
  }

  if (proc->instance_cnt_fep==0) {
    printf("[RU] FEP thread busy\n");
    exit_fun("FEP thread busy");
    pthread_mutex_unlock( &proc->mutex_fep );
    return;
  }
  
  ++proc->instance_cnt_fep;


  if (pthread_cond_signal(&proc->cond_fep) != 0) {
    printf("[RU] ERROR pthread_cond_signal for fep thread\n");
    exit_fun( "ERROR pthread_cond_signal" );
    return;
  }
  //start_meas(&ru->ofdm_demod_wakeup_stats);
  
  pthread_mutex_unlock( &proc->mutex_fep );

  // call second slot in this symbol
  fep0(ru,1);

  start_meas(&ru->ofdm_demod_wait_stats);
  wait_on_busy_condition(&proc->mutex_fep,&proc->cond_fep,&proc->instance_cnt_fep,"fep thread");  
  stop_meas(&ru->ofdm_demod_wait_stats);
  if(opp_enabled == 1 && ru->ofdm_demod_wakeup_stats.diff_now>30*3000){
    print_meas_now(&ru->ofdm_demod_wakeup_stats,"fep wakeup",stderr);
    printf("delay in fep wait on codition in frame_rx: %d  subframe_rx: %d \n",proc->frame_rx,proc->subframe_rx);
  }

  stop_meas(&ru->ofdm_demod_stats);
  VCD_SIGNAL_DUMPER_DUMP_FUNCTION_BY_NAME( VCD_SIGNAL_DUMPER_FUNCTIONS_PHY_PROCEDURES_RU_FEPRX+ru->idx, 0 );
}



void fep_full(RU_t *ru) {

  RU_proc_t *proc = &ru->proc;
  int l;
  LTE_DL_FRAME_PARMS *fp=&ru->frame_parms;

  if ((fp->frame_type == TDD) && 
     (subframe_select(fp,proc->subframe_rx) != SF_UL)) return;

  start_meas(&ru->ofdm_demod_stats);
  if (ru->idx == 0) VCD_SIGNAL_DUMPER_DUMP_FUNCTION_BY_NAME( VCD_SIGNAL_DUMPER_FUNCTIONS_PHY_PROCEDURES_RU_FEPRX+ru->idx, 1 );

  remove_7_5_kHz(ru,proc->subframe_rx<<1);
  remove_7_5_kHz(ru,1+(proc->subframe_rx<<1));

  for (l=0; l<fp->symbols_per_tti/2; l++) {
    slot_fep_ul(ru,
		l,
		0,
		0
		);
    slot_fep_ul(ru,
		l,
		1,
		0
		);
  }
  if (ru->idx == 0) VCD_SIGNAL_DUMPER_DUMP_FUNCTION_BY_NAME( VCD_SIGNAL_DUMPER_FUNCTIONS_PHY_PROCEDURES_RU_FEPRX+ru->idx, 0 );
  stop_meas(&ru->ofdm_demod_stats);
  
  
}


void do_prach_ru(RU_t *ru) {

  RU_proc_t *proc = &ru->proc;
  LTE_DL_FRAME_PARMS *fp=&ru->frame_parms;

  // check if we have to detect PRACH first
  if (is_prach_subframe(fp,proc->frame_prach,proc->subframe_prach)>0) { 
    //accept some delay in processing - up to 5ms
    int i;
    for (i = 0; i < 10 && proc->instance_cnt_prach == 0; i++) {
      LOG_W(PHY,"Frame %d Subframe %d, PRACH thread busy (IC %d)!!\n", proc->frame_prach,proc->subframe_prach,
	    proc->instance_cnt_prach);
      usleep(500);
    }
    if (proc->instance_cnt_prach == 0) {
      exit_fun( "PRACH thread busy" );
      return;
    }
    
    // wake up thread for PRACH RX
    if (pthread_mutex_lock(&proc->mutex_prach) != 0) {
      LOG_E( PHY, "ERROR pthread_mutex_lock for PRACH thread (IC %d)\n", proc->instance_cnt_prach );
      exit_fun( "error locking mutex_prach" );
      return;
    }
    
    ++proc->instance_cnt_prach;
    
    // the thread can now be woken up
    if (pthread_cond_signal(&proc->cond_prach) != 0) {
      LOG_E( PHY, "ERROR pthread_cond_signal for PRACH thread\n");
      exit_fun( "ERROR pthread_cond_signal" );
      return;
    }
    
    pthread_mutex_unlock( &proc->mutex_prach );
  }

}<|MERGE_RESOLUTION|>--- conflicted
+++ resolved
@@ -447,14 +447,6 @@
     
     VCD_SIGNAL_DUMPER_DUMP_FUNCTION_BY_NAME(VCD_SIGNAL_DUMPER_FUNCTIONS_PHY_PROCEDURES_RU_FEPTX_PREC+ru->idx , 1);
 
-<<<<<<< HEAD
-     // simple antenna port mapping rule that works both for single antenna eNB and dual antenna eNB. It maps antenna ports evenly to RUs
-    for (aa=0;aa<ru->nb_tx;aa++)
-      memcpy((void*)ru->common.txdataF_BF[aa],
-	     (void*)&eNB->common_vars.txdataF[(aa+ru->idx)%eNB->frame_parms.nb_antenna_ports_eNB][subframe*fp->symbols_per_tti*fp->ofdm_symbol_size],
-	     fp->symbols_per_tti*fp->ofdm_symbol_size*sizeof(int32_t));
-=======
-	
     for (aa=0;aa<ru->nb_tx;aa++) {
 	memset(ru->common.txdataF_BF[aa],0,sizeof(int32_t)*(fp->ofdm_symbol_size));
 	for (p=0;p<NB_ANTENNA_PORTS_ENB;p++) {
@@ -531,7 +523,6 @@
 	int nb_antenna_ports=15;
     
     VCD_SIGNAL_DUMPER_DUMP_FUNCTION_BY_NAME(VCD_SIGNAL_DUMPER_FUNCTIONS_PHY_PROCEDURES_RU_FEPTX_PREC+ru->idx , 1);
->>>>>>> bd3fc60a
 
 	
 	beam_precoding_one_eNB(eNB->common_vars.txdataF,
