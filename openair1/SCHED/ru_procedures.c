/*
 * Licensed to the OpenAirInterface (OAI) Software Alliance under one or more
 * contributor license agreements.  See the NOTICE file distributed with
 * this work for additional information regarding copyright ownership.
 * The OpenAirInterface Software Alliance licenses this file to You under
 * the OAI Public License, Version 1.1  (the "License"); you may not use this file
 * except in compliance with the License.
 * You may obtain a copy of the License at
 *
 *      http://www.openairinterface.org/?page_id=698
 *
 * Unless required by applicable law or agreed to in writing, software
 * distributed under the License is distributed on an "AS IS" BASIS,
 * WITHOUT WARRANTIES OR CONDITIONS OF ANY KIND, either express or implied.
 * See the License for the specific language governing permissions and
 * limitations under the License.
 *-------------------------------------------------------------------------------
 * For more information about the OpenAirInterface (OAI) Software Alliance:
 *      contact@openairinterface.org
 */

/*! \file ru_procedures.c
 * \brief Implementation of RU procedures
 * \author R. Knopp, F. Kaltenberger, N. Nikaein, X. Foukas
 * \date 2011
 * \version 0.1
 * \company Eurecom
 * \email: knopp@eurecom.fr,florian.kaltenberger@eurecom.fr,navid.nikaein@eurecom.fr, x.foukas@sms.ed.ac.uk
 * \note
 * \warning
 */
 
/*! \function feptx_prec
 * \brief Implementation of precoding for beamforming in one eNB
 * \author TY Hsu, SY Yeh(fdragon), TH Wang(Judy)
 * \date 2018
 * \version 0.1
 * \company ISIP@NCTU and Eurecom
 * \email: tyhsu@cs.nctu.edu.tw,fdragon.cs96g@g2.nctu.edu.tw,Tsu-Han.Wang@eurecom.fr
 * \note
 * \warning
 */


#include "PHY/defs_eNB.h"
#include "PHY/phy_extern.h"
#include "SCHED/sched_eNB.h"
#include "PHY/MODULATION/modulation_eNB.h"
#include "PHY/LTE_TRANSPORT/if4_tools.h"
#include "PHY/LTE_TRANSPORT/if5_tools.h"
#include "PHY/LTE_TRANSPORT/transport_common_proto.h"
#include "PHY/LTE_TRANSPORT/transport_proto.h"
#include "PHY/LTE_UE_TRANSPORT/transport_proto_ue.h"
#include "PHY/LTE_ESTIMATION/lte_estimation.h"

#include "LAYER2/MAC/mac.h"
#include "common/utils/LOG/log.h"
#include "common/utils/LOG/vcd_signal_dumper.h"

#include "assertions.h"
#include "common/utils/system.h"
#include "msc.h"

#include <time.h>

extern int oai_exit;


void feptx0(RU_t *ru,
            int slot)
{
  LTE_DL_FRAME_PARMS *fp = ru->frame_parms;
  //int dummy_tx_b[7680*2] __attribute__((aligned(32)));

  unsigned int aa, slot_offset;
  int slot_sizeF = (fp->ofdm_symbol_size) * ((fp->Ncp==1) ? 6 : 7);
  int subframe = ru->proc.tti_tx;

  //VCD_SIGNAL_DUMPER_DUMP_FUNCTION_BY_NAME(VCD_SIGNAL_DUMPER_FUNCTIONS_PHY_PROCEDURES_RU_FEPTX_OFDM+slot , 1 );

  slot_offset = slot*(fp->samples_per_tti>>1); //slot_offset = subframe*fp->samples_per_tti + (slot*(fp->samples_per_tti>>1));

  //LOG_D(PHY,"SFN/SF:RU:TX:%d/%d Generating slot %d\n",ru->proc.frame_tx, ru->proc.subframe_tx,slot);

  for (aa=0; aa<ru->nb_tx; aa++) {
    if (fp->Ncp == EXTENDED) PHY_ofdm_mod(&ru->common.txdataF_BF[aa][(slot&1)*slot_sizeF],
                                          (int*)&ru->common.txdata[aa][slot_offset],
                                          fp->ofdm_symbol_size,
                                          6,
                                          fp->nb_prefix_samples,
                                          CYCLIC_PREFIX);
    else {
<<<<<<< HEAD
       /* AssertFatal(ru->generate_dmrs_sync==1 && (fp->frame_type != TDD || ru->is_slave == 1),
		  "ru->generate_dmrs_sync should not be set, frame_type %d, is_slave %d\n",
		  fp->frame_type,ru->is_slave);
       */
      int num_symb = 7;

      if (subframe_select(fp,subframe) == SF_S) num_symb=fp->dl_symbols_in_S_subframe+1;
   
      if (ru->generate_dmrs_sync == 1 && slot == 0 && subframe == 1 && aa==0) {
        //int32_t dmrs[ru->frame_parms.ofdm_symbol_size*14] __attribute__((aligned(32)));
        //int32_t *dmrsp[2] ={dmrs,NULL}; //{&dmrs[(3-ru->frame_parms.Ncp)*ru->frame_parms.ofdm_symbol_size],NULL};
        generate_drs_pusch((PHY_VARS_UE *)NULL,
                           (UE_rxtx_proc_t*)NULL,
                           fp,
                           ru->common.txdataF_BF,
                           0,
                           AMP,
                           0,
                           0,
                           fp->N_RB_DL,
                           aa);
      } 
      normal_prefix_mod(&ru->common.txdataF_BF[aa][(slot&1)*slot_sizeF],
                        (int*)&ru->common.txdata[aa][slot_offset],
                        num_symb,
                        fp);
    }


=======
	if(is_pmch_subframe(ru->proc.frame_tx,subframe,fp)){
               if(slot==0){//just use one slot chance
                        normal_prefix_mod(&ru->common.txdataF_BF[aa][slot*slot_sizeF],
                                                           (int*)&ru->common.txdata[aa][slot_offset],
                                                                   2,
                                                                   fp);
                        PHY_ofdm_mod(&ru->common.txdataF_BF[aa][slot*slot_sizeF+fp->ofdm_symbol_size*2],
                                                              (int*)&ru->common.txdata[aa][slot_offset+((fp->ofdm_symbol_size>>2)*2+fp->ofdm_symbol_size*2)],
                                                              fp->ofdm_symbol_size,
                                                              10,
                                                              fp->ofdm_symbol_size>>2,
                                                              CYCLIC_PREFIX);
                       LOG_D(PHY,"SFN/SF:RU:TX:%d/%d Generating slot %d F(%d) t(%d) IS PMCH(%d)\n",ru->proc.frame_tx, ru->proc.subframe_tx,slot,slot*slot_sizeF+fp->ofdm_symbol_size*2,slot_offset+((fp->ofdm_symbol_size>>2)*2+fp->ofdm_symbol_size*2),is_pmch_subframe(ru->proc.frame_tx,subframe,fp));
                }
	}else{
	     /* AssertFatal(ru->generate_dmrs_sync==1 && (fp->frame_type != TDD || ru->is_slave == 1),
			  "ru->generate_dmrs_sync should not be set, frame_type %d, is_slave %d\n",
			  fp->frame_type,ru->is_slave);
	*/
	      int num_symb = 7;

	      if (subframe_select(fp,subframe) == SF_S) num_symb=fp->dl_symbols_in_S_subframe+1;
	   
	      if (ru->generate_dmrs_sync == 1 && slot == 0 && subframe == 1 && aa==0) {
		//int32_t dmrs[ru->frame_parms.ofdm_symbol_size*14] __attribute__((aligned(32)));
		//int32_t *dmrsp[2] ={dmrs,NULL}; //{&dmrs[(3-ru->frame_parms.Ncp)*ru->frame_parms.ofdm_symbol_size],NULL};
	  
		generate_drs_pusch((PHY_VARS_UE *)NULL,
				   (UE_rxtx_proc_t*)NULL,
				   fp,
				   ru->common.txdataF_BF,
				   0,
				   AMP,
				   0,
				   0,
				   fp->N_RB_DL,
				   aa);
	      } 
	      normal_prefix_mod(&ru->common.txdataF_BF[aa][slot*slot_sizeF],
				(int*)&ru->common.txdata[aa][slot_offset],
				num_symb,
				fp);
	}
  }
>>>>>>> c256932f
   /* 
    len = fp->samples_per_tti>>1;
    
    if ((slot_offset+len)>(LTE_NUMBER_OF_SUBFRAMES_PER_FRAME*fp->samples_per_tti)) {
      tx_offset = (int)slot_offset;
      txdata = (int16_t*)&ru->common.txdata[aa][tx_offset];
      len2 = -tx_offset+LTE_NUMBER_OF_SUBFRAMES_PER_FRAME*fp->samples_per_tti;
      for (i=0; i<(len2<<1); i++) {
	txdata[i] = ((int16_t*)dummy_tx_b)[i];
      }
      txdata = (int16_t*)&ru->common.txdata[aa][0];
      for (j=0; i<(len<<1); i++,j++) {
	txdata[j++] = ((int16_t*)dummy_tx_b)[i];
      }
    }
    else {
      tx_offset = (int)slot_offset;
      txdata = (int16_t*)&ru->common.txdata[aa][tx_offset];
      memcpy((void*)txdata,(void*)dummy_tx_b,len<<2);   
    }
*/
    // TDD: turn on tx switch N_TA_offset before by setting buffer in these samples to 0    
/*    if ((slot == 0) &&
        (fp->frame_type == TDD) && 
        ((fp->tdd_config==0) ||
         (fp->tdd_config==1) ||
         (fp->tdd_config==2) ||
         (fp->tdd_config==6)) &&  
        ((subframe==0) || (subframe==5))) {
      for (i=0; i<ru->N_TA_offset; i++) {
	tx_offset = (int)slot_offset+i-ru->N_TA_offset/2;
	if (tx_offset<0)
	  tx_offset += LTE_NUMBER_OF_SUBFRAMES_PER_FRAME*fp->samples_per_tti;
	
	if (tx_offset>=(LTE_NUMBER_OF_SUBFRAMES_PER_FRAME*fp->samples_per_tti))
	  tx_offset -= LTE_NUMBER_OF_SUBFRAMES_PER_FRAME*fp->samples_per_tti;
	
	ru->common.txdata[aa][tx_offset] = 0x00000000;
      }
    }*/
  }
  VCD_SIGNAL_DUMPER_DUMP_FUNCTION_BY_NAME(VCD_SIGNAL_DUMPER_FUNCTIONS_PHY_PROCEDURES_RU_FEPTX_OFDM+(slot&1), 0);
}


static void *feptx_thread(void *param)
{
  RU_t *ru         = (RU_t *)param;
  RU_proc_t *proc  = &ru->proc;
  
  LOG_I(PHY,"thread feptx created \n");

  while (!oai_exit) {

    if (wait_on_condition(&proc->mutex_feptx,&proc->cond_feptx,&proc->instance_cnt_feptx,"feptx thread")<0) break;  
    VCD_SIGNAL_DUMPER_DUMP_FUNCTION_BY_NAME(VCD_SIGNAL_DUMPER_FUNCTIONS_PHY_PROCEDURES_RU_FEPTX_OFDM+1 , 1 );

    if (oai_exit) break;
    //stop_meas(&ru->ofdm_mod_wakeup_stats);
    feptx0(ru,proc->slot_feptx);
    VCD_SIGNAL_DUMPER_DUMP_FUNCTION_BY_NAME(VCD_SIGNAL_DUMPER_FUNCTIONS_PHY_PROCEDURES_RU_FEPTX_OFDM+1 , 0 );

    if (release_thread(&proc->mutex_feptx,&proc->instance_cnt_feptx,"feptx thread")<0) break;

    if (pthread_cond_signal(&proc->cond_feptx) != 0) {
      printf("[eNB] ERROR pthread_cond_signal for feptx thread exit\n");
      exit_fun( "ERROR pthread_cond_signal" );
      return NULL;
    }
	/*if(opp_enabled == 1 && ru->ofdm_mod_wakeup_stats.p_time>30*3000){
      print_meas_now(&ru->ofdm_mod_wakeup_stats,"fep wakeup",stderr);
      printf("delay in fep wakeup in frame_tx: %d  subframe_rx: %d \n",proc->frame_tx,proc->subframe_tx);
    }*/
  }
  return(NULL);
}


void feptx_ofdm_2thread(RU_t *ru,
                        int frame,
                        int subframe)
{
  LTE_DL_FRAME_PARMS *fp=ru->frame_parms;
  RU_proc_t *proc = &ru->proc;
  struct timespec wait;

  wait.tv_sec=0;
  wait.tv_nsec=5000000L;
  start_meas(&ru->ofdm_mod_stats);

  if (subframe_select(fp,subframe) == SF_UL) return;

  //VCD_SIGNAL_DUMPER_DUMP_FUNCTION_BY_NAME(VCD_SIGNAL_DUMPER_FUNCTIONS_PHY_PROCEDURES_RU_FEPTX_OFDM , 1 );

  if (subframe_select(fp,subframe)==SF_DL) {
    // If this is not an S-subframe
    if (pthread_mutex_timedlock(&proc->mutex_feptx,&wait) != 0) {
      printf("[RU] ERROR pthread_mutex_lock for feptx thread (IC %d)\n", proc->instance_cnt_feptx);
      exit_fun( "error locking mutex_feptx" );
      return;
    }
    
    if (proc->instance_cnt_feptx==0) {
      printf("[RU] FEPtx thread busy\n");
      exit_fun("FEPtx thread busy");
      pthread_mutex_unlock( &proc->mutex_feptx );
      return;
    }
   
    proc->slot_feptx=1+(subframe<<1); 
    ++proc->instance_cnt_feptx;
    
    
    if (pthread_cond_signal(&proc->cond_feptx) != 0) {
      printf("[RU] ERROR pthread_cond_signal for feptx thread\n");
      exit_fun( "ERROR pthread_cond_signal" );
      return;
    }
	//start_meas(&ru->ofdm_mod_wakeup_stats);
    
    pthread_mutex_unlock( &proc->mutex_feptx );
  }

  // call first slot in this thread
  feptx0(ru,(subframe<<1));
  start_meas(&ru->ofdm_mod_wait_stats);
  wait_on_busy_condition(&proc->mutex_feptx,&proc->cond_feptx,&proc->instance_cnt_feptx,"feptx thread");  
  stop_meas(&ru->ofdm_mod_wait_stats);
  /*if(opp_enabled == 1 && ru->ofdm_mod_wait_stats.p_time>30*3000){
    print_meas_now(&ru->ofdm_mod_wait_stats,"fep wakeup",stderr);
    printf("delay in feptx wait on condition in frame_rx: %d  subframe_rx: %d \n", proc->frame_tx, proc->subframe_tx);
  }*/

  stop_meas(&ru->ofdm_mod_stats);
  VCD_SIGNAL_DUMPER_DUMP_FUNCTION_BY_NAME(VCD_SIGNAL_DUMPER_FUNCTIONS_PHY_PROCEDURES_RU_FEPTX_OFDM+ru->idx , 0 );
}


void feptx_ofdm(RU_t *ru,
                int frame,
                int subframe)
{
  LTE_DL_FRAME_PARMS *fp=ru->frame_parms;
  unsigned int aa, slot_offset, slot_offset_F;
  int dummy_tx_b[7680*4] __attribute__((aligned(32)));
  int i, j, tx_offset;
  int slot_sizeF = (fp->ofdm_symbol_size) * ((fp->Ncp==1) ? 6 : 7);
  int len,len2;
  int16_t *txdata;

//  int CC_id = ru->proc.CC_id;

  VCD_SIGNAL_DUMPER_DUMP_FUNCTION_BY_NAME(VCD_SIGNAL_DUMPER_FUNCTIONS_PHY_PROCEDURES_RU_FEPTX_OFDM+ru->idx , 1 );
  slot_offset_F = 0;

  slot_offset = subframe*fp->samples_per_tti;

  if ((subframe_select(fp,subframe)==SF_DL)|| ((subframe_select(fp,subframe)==SF_S)))
  {
    //    LOG_D(HW,"Frame %d: Generating slot %d\n",frame,next_slot);

    start_meas(&ru->ofdm_mod_stats);

    for (aa=0; aa<ru->nb_tx; aa++) {
      if (fp->Ncp == EXTENDED) {
        PHY_ofdm_mod(&ru->common.txdataF_BF[aa][0],
                     dummy_tx_b,
                     fp->ofdm_symbol_size,
                     6,
                     fp->nb_prefix_samples,
                     CYCLIC_PREFIX);
        PHY_ofdm_mod(&ru->common.txdataF_BF[aa][slot_sizeF],
                     dummy_tx_b+(fp->samples_per_tti>>1),
                     fp->ofdm_symbol_size,
                     6,
                     fp->nb_prefix_samples,
                     CYCLIC_PREFIX);
      } else {
       if(is_pmch_subframe(ru->proc.frame_tx,subframe,fp)/*subframe==1*/){
        normal_prefix_mod(&ru->common.txdataF_BF[aa][0],
                          dummy_tx_b,
                          2,
                          fp);
        PHY_ofdm_mod(&ru->common.txdataF_BF[aa][fp->ofdm_symbol_size*2],
                        dummy_tx_b+((fp->ofdm_symbol_size>>2)*2+fp->ofdm_symbol_size*2),
                     fp->ofdm_symbol_size,
                     10,
                     fp->ofdm_symbol_size>>2,
                    CYCLIC_PREFIX);
        }else{
        normal_prefix_mod(&ru->common.txdataF_BF[aa][slot_offset_F],
                          dummy_tx_b,
                          7,
                          fp);
	// if S-subframe generate first slot only
	if (subframe_select(fp,subframe) == SF_DL) 
	  normal_prefix_mod(&ru->common.txdataF_BF[aa][slot_offset_F+slot_sizeF],
			    dummy_tx_b+(fp->samples_per_tti>>1),
			    7,
			    fp);
	}
      }

      // if S-subframe generate first slot only
      if (subframe_select(fp,subframe) == SF_S)
	len = fp->samples_per_tti>>1;
      else
	len = fp->samples_per_tti;
      /*
      for (i=0;i<len;i+=4) {
	dummy_tx_b[i] = 0x100;
	dummy_tx_b[i+1] = 0x01000000;
	dummy_tx_b[i+2] = 0xff00;
	dummy_tx_b[i+3] = 0xff000000;
	}*/
      
      if (slot_offset<0) {
	txdata = (int16_t*)&ru->common.txdata[aa][(LTE_NUMBER_OF_SUBFRAMES_PER_FRAME*fp->samples_per_tti)+tx_offset];
        len2 = -(slot_offset);
	len2 = (len2>len) ? len : len2;
	for (i=0; i<(len2<<1); i++) {
	  txdata[i] = ((int16_t*)dummy_tx_b)[i];
	}
	if (len2<len) {
	  txdata = (int16_t*)&ru->common.txdata[aa][0];
	  for (j=0; i<(len<<1); i++,j++) {
	    txdata[j++] = ((int16_t*)dummy_tx_b)[i];
	  }
	}
      }  
      else if ((slot_offset+len)>(LTE_NUMBER_OF_SUBFRAMES_PER_FRAME*fp->samples_per_tti)) {
	tx_offset = (int)slot_offset;
	txdata = (int16_t*)&ru->common.txdata[aa][tx_offset];
	len2 = -tx_offset+LTE_NUMBER_OF_SUBFRAMES_PER_FRAME*fp->samples_per_tti;
	for (i=0; i<(len2<<1); i++) {
	  txdata[i] = ((int16_t*)dummy_tx_b)[i];
	}
	txdata = (int16_t*)&ru->common.txdata[aa][0];
	for (j=0; i<(len<<1); i++,j++) {
          txdata[j++] = ((int16_t*)dummy_tx_b)[i];
	}
      }
      else {
	//LOG_D(PHY,"feptx_ofdm: Writing to position %d\n",slot_offset);
	tx_offset = (int)slot_offset;
	txdata = (int16_t*)&ru->common.txdata[aa][tx_offset];

	for (i=0; i<(len<<1); i++) {
	  txdata[i] = ((int16_t*)dummy_tx_b)[i];
	}
      }
      
     // if S-subframe switch to RX in second subframe
      /*
     if (subframe_select(fp,subframe) == SF_S) {
       for (i=0; i<len; i++) {
	 ru->common_vars.txdata[0][aa][tx_offset++] = 0x00010001;
       }
     }
      */

//     if ((fp->frame_type == TDD) &&
//         ((fp->tdd_config==0) ||
//	   (fp->tdd_config==1) ||
//	   (fp->tdd_config==2) ||
//	   (fp->tdd_config==6)) &&
//	     ((subframe==0) || (subframe==5))) {
//       // turn on tx switch N_TA_offset before
//       //LOG_D(HW,"subframe %d, time to switch to tx (N_TA_offset %d, slot_offset %d) \n",subframe,ru->N_TA_offset,slot_offset);
//       for (i=0; i<ru->N_TA_offset; i++) {
//         tx_offset = (int)slot_offset+i-ru->N_TA_offset/2;
//         if (tx_offset<0)
//           tx_offset += LTE_NUMBER_OF_SUBFRAMES_PER_FRAME*fp->samples_per_tti;
//
//         if (tx_offset>=(LTE_NUMBER_OF_SUBFRAMES_PER_FRAME*fp->samples_per_tti))
//           tx_offset -= LTE_NUMBER_OF_SUBFRAMES_PER_FRAME*fp->samples_per_tti;
//
//         ru->common.txdata[aa][tx_offset] = 0x00000000;
//       }
//     }

     stop_meas(&ru->ofdm_mod_stats);
     LOG_D(PHY,"feptx_ofdm (TXPATH): frame %d, subframe %d: txp (time %p) %d dB, txp (freq) %d dB\n",
	   ru->proc.frame_tx,subframe,txdata,dB_fixed(signal_energy((int32_t*)txdata,fp->samples_per_tti)),
	   dB_fixed(signal_energy_nodc(ru->common.txdataF_BF[aa],2*slot_sizeF)));
    }
  }
  VCD_SIGNAL_DUMPER_DUMP_FUNCTION_BY_NAME(VCD_SIGNAL_DUMPER_FUNCTIONS_PHY_PROCEDURES_RU_FEPTX_OFDM+ru->idx , 0 );
}


void feptx_prec(RU_t *ru,
                int frame,
                int subframe)
{
  int l,i,aa;
  PHY_VARS_eNB **eNB_list = ru->eNB_list, *eNB;
  LTE_DL_FRAME_PARMS *fp;

  if (ru->num_eNB == 1)
  {
    eNB = eNB_list[0];
    fp  = &eNB->frame_parms;
    LTE_eNB_PDCCH *pdcch_vars = &eNB->pdcch_vars[subframe&1]; 
    
    if (subframe_select(fp,subframe) == SF_UL) return;

    VCD_SIGNAL_DUMPER_DUMP_FUNCTION_BY_NAME(VCD_SIGNAL_DUMPER_FUNCTIONS_PHY_PROCEDURES_RU_FEPTX_PREC+ru->idx , 1);

    for (aa=0;aa<ru->nb_tx;aa++) {
      memset(ru->common.txdataF_BF[aa],0,sizeof(int32_t)*fp->ofdm_symbol_size*fp->symbols_per_tti);
      for (int p=0;p<NB_ANTENNA_PORTS_ENB;p++) {
    	if (ru->do_precoding == 0) {
	      if (p==0)
	        memcpy((void*)ru->common.txdataF_BF[aa],
	        (void*)&eNB->common_vars.txdataF[aa][subframe*fp->symbols_per_tti*fp->ofdm_symbol_size],
	        sizeof(int32_t)*fp->ofdm_symbol_size*fp->symbols_per_tti);
    	} else {
    	  if (p<fp->nb_antenna_ports_eNB) {
	        // For the moment this does nothing different than below, except ignore antenna ports 5,7,8.
	        for (l=0;l<pdcch_vars->num_pdcch_symbols;l++)
	          beam_precoding(eNB->common_vars.txdataF,
                             ru->common.txdataF_BF,
                             subframe,
                             fp,
                             ru->beam_weights,
                             l,
                             aa,
                             p,
                             eNB->Mod_id);
	      } //if (p<fp->nb_antenna_ports_eNB)
	  
	      // PDSCH region
    	  if (p<fp->nb_antenna_ports_eNB || p==5 || p==7 || p==8) {
	        for (l=pdcch_vars->num_pdcch_symbols;l<fp->symbols_per_tti;l++) {
	          beam_precoding(eNB->common_vars.txdataF,
                             ru->common.txdataF_BF,
                             subframe,
                             fp,
                             ru->beam_weights,
                             l,
                             aa,
                             p,
                             eNB->Mod_id);
	        } // for (l=pdcch_vars ....)
	      } // if (p<fp->nb_antenna_ports_eNB) ...
	    } // ru->do_precoding!=0
      } // for (p=0...)
    } // for (aa=0 ...)
    
    if(ru->idx<2)
      VCD_SIGNAL_DUMPER_DUMP_FUNCTION_BY_NAME(VCD_SIGNAL_DUMPER_FUNCTIONS_PHY_PROCEDURES_RU_FEPTX_PREC+ru->idx , 0);
    VCD_SIGNAL_DUMPER_DUMP_FUNCTION_BY_NAME(VCD_SIGNAL_DUMPER_FUNCTIONS_PHY_PROCEDURES_RU_FEPTX_PREC+ru->idx , 0);
  }
  else {
    AssertFatal(1==0,"Handling of multi-L1 case not ready yet\n");
    for (i=0;i<ru->num_eNB;i++) {
      eNB = eNB_list[i];
      fp  = &eNB->frame_parms;
      
      for (l=0;l<fp->symbols_per_tti;l++) {
	    for (aa=0;aa<ru->nb_tx;aa++) {
	      beam_precoding(eNB->common_vars.txdataF,
                         ru->common.txdataF_BF,
                         subframe,
                         fp,
                         ru->beam_weights,
                         subframe<<1,
                         l,
                         aa,
                         eNB->Mod_id);
	    }
      }
    }
  }
}


void fep0(RU_t *ru,
          int slot)
{
  RU_proc_t *proc        = &ru->proc;
  LTE_DL_FRAME_PARMS *fp = ru->frame_parms;

  //printf("fep0: slot %d\n",slot);

  remove_7_5_kHz(ru,(slot&1)+(proc->tti_rx<<1));
  for (int l=0; l<fp->symbols_per_tti/2; l++) {
    slot_fep_ul(ru,
                l,
                (slot&1),
                0);
  }
  //VCD_SIGNAL_DUMPER_DUMP_FUNCTION_BY_NAME(VCD_SIGNAL_DUMPER_FUNCTIONS_PHY_PROCEDURES_RU_FEPRX+slot, 0);
}


static void *fep_thread(void *param)
{
  RU_t *ru = (RU_t *)param;
  RU_proc_t *proc  = &ru->proc;

  while (!oai_exit) {

    if (wait_on_condition(&proc->mutex_fep,&proc->cond_fep,&proc->instance_cnt_fep,"fep thread")<0) break; 
    if (oai_exit) break;
	//stop_meas(&ru->ofdm_demod_wakeup_stats);
	//VCD_SIGNAL_DUMPER_DUMP_FUNCTION_BY_NAME( VCD_SIGNAL_DUMPER_FUNCTIONS_PHY_PROCEDURES_RU_FEPRX1, 1 ); 
    fep0(ru,0);
	//VCD_SIGNAL_DUMPER_DUMP_FUNCTION_BY_NAME( VCD_SIGNAL_DUMPER_FUNCTIONS_PHY_PROCEDURES_RU_FEPRX1, 0 ); 
    if (release_thread(&proc->mutex_fep,&proc->instance_cnt_fep,"fep thread")<0) break;

    if (pthread_cond_signal(&proc->cond_fep) != 0) {
      printf("[eNB] ERROR pthread_cond_signal for fep thread exit\n");
      exit_fun( "ERROR pthread_cond_signal" );
      return NULL;
    }
    /*if(opp_enabled == 1 && ru->ofdm_demod_wakeup_stats.p_time>30*3000){
      print_meas_now(&ru->ofdm_demod_wakeup_stats,"fep wakeup",stderr);
      printf("delay in fep wakeup in frame_rx: %d  subframe_rx: %d \n",proc->frame_rx,proc->subframe_rx);
    }*/
  }
  return(NULL);
}


void init_feptx_thread(RU_t *ru,
                       pthread_attr_t *attr_feptx)
{
  RU_proc_t *proc = &ru->proc;

  proc->instance_cnt_feptx         = -1;
    
  pthread_mutex_init( &proc->mutex_feptx, NULL);
  pthread_cond_init( &proc->cond_feptx, NULL);

  threadCreate(&proc->pthread_feptx, feptx_thread, (void*)ru, "feptx", -1, OAI_PRIORITY_RT);
}


void init_fep_thread(RU_t *ru,
                     pthread_attr_t *attr_fep)
{
  RU_proc_t *proc = &ru->proc;

  proc->instance_cnt_fep         = -1;
    
  pthread_mutex_init( &proc->mutex_fep, NULL);
  pthread_cond_init( &proc->cond_fep, NULL);

  threadCreate(&proc->pthread_fep, fep_thread, (void*)ru, "fep", -1, OAI_PRIORITY_RT);
}


extern void kill_fep_thread(RU_t *ru)
{
  RU_proc_t *proc = &ru->proc;
  pthread_mutex_lock( &proc->mutex_fep );
  proc->instance_cnt_fep         = 0;
  pthread_cond_signal(&proc->cond_fep);
  pthread_mutex_unlock( &proc->mutex_fep );
  LOG_D(PHY, "Joining pthread_fep\n");
  pthread_join(proc->pthread_fep, NULL);
  pthread_mutex_destroy( &proc->mutex_fep );
  pthread_cond_destroy( &proc->cond_fep );
}


extern void kill_feptx_thread(RU_t *ru)
{
  RU_proc_t *proc = &ru->proc;
  pthread_mutex_lock( &proc->mutex_feptx );
  proc->instance_cnt_feptx         = 0;
  pthread_cond_signal(&proc->cond_feptx);
  pthread_mutex_unlock( &proc->mutex_feptx );
  LOG_D(PHY, "Joining pthread_feptx\n");
  pthread_join(proc->pthread_feptx, NULL);
  pthread_mutex_destroy( &proc->mutex_feptx );
  pthread_cond_destroy( &proc->cond_feptx );
}


void ru_fep_full_2thread(RU_t *ru,
                         int subframe)
{
  RU_proc_t *proc = &ru->proc;
  //PHY_VARS_eNB *eNB = RC.eNB[0][0];
  LTE_DL_FRAME_PARMS *fp = ru->frame_parms;
  RU_CALIBRATION *calibration = &ru->calibration;
  RRU_CONFIG_msg_t rru_config_msg;
  int check_sync_pos;

  struct timespec wait;

  if ((fp->frame_type == TDD) && (subframe_select(fp,subframe) != SF_UL)) return;

  if (ru->idx == 0) VCD_SIGNAL_DUMPER_DUMP_FUNCTION_BY_NAME( VCD_SIGNAL_DUMPER_FUNCTIONS_PHY_PROCEDURES_RU_FEPRX, 1 );

  wait.tv_sec=0;
  wait.tv_nsec=5000000L;

  VCD_SIGNAL_DUMPER_DUMP_FUNCTION_BY_NAME( VCD_SIGNAL_DUMPER_FUNCTIONS_PHY_PROCEDURES_RU_FEPRX+ru->idx, 1 );
  start_meas(&ru->ofdm_demod_stats);

  if (pthread_mutex_timedlock(&proc->mutex_fep,&wait) != 0) {
    printf("[RU] ERROR pthread_mutex_lock for fep thread (IC %d)\n", proc->instance_cnt_fep);
    exit_fun( "error locking mutex_fep" );
    return;
  }

  if (proc->instance_cnt_fep==0) {
    printf("[RU] FEP thread busy\n");
    exit_fun("FEP thread busy");
    pthread_mutex_unlock( &proc->mutex_fep );
    return;
  }
  
  ++proc->instance_cnt_fep;

  if (pthread_cond_signal(&proc->cond_fep) != 0) {
    printf("[RU] ERROR pthread_cond_signal for fep thread\n");
    exit_fun( "ERROR pthread_cond_signal" );
    return;
  }
  //start_meas(&ru->ofdm_demod_wakeup_stats);
  
  pthread_mutex_unlock( &proc->mutex_fep );

  // call second slot in this symbol
  fep0(ru,1);

  start_meas(&ru->ofdm_demod_wait_stats);
  wait_on_busy_condition(&proc->mutex_fep,&proc->cond_fep,&proc->instance_cnt_fep,"fep thread");  
  stop_meas(&ru->ofdm_demod_wait_stats);
  if(opp_enabled == 1 && ru->ofdm_demod_wakeup_stats.p_time>30*3000){
    print_meas_now(&ru->ofdm_demod_wakeup_stats,"fep wakeup",stderr);
    printf("delay in fep wait on condition in frame_rx: %d  subframe_rx: %d \n", proc->frame_rx, proc->tti_rx);
  }

  if (proc->tti_rx/*proc->subframe_rx*/==1 && ru->is_slave==1/* && ru->state == RU_CHECK_SYNC*/)
  {
    //LOG_I(PHY,"Running check synchronization procedure for frame %d\n", proc->frame_rx);
  	ulsch_extract_rbs_single(ru->common.rxdataF,
                             calibration->rxdataF_ext,
                             0,
                             fp->N_RB_DL,
                             3%(fp->symbols_per_tti/2),// l = symbol within slot
                             3/(fp->symbols_per_tti/2),// Ns = slot number
                             fp);
        
	/*lte_ul_channel_estimation((PHY_VARS_eNB *)NULL,
                                proc,
                                ru->idx,
                                3%(fp->symbols_per_tti/2),
                                3/(fp->symbols_per_tti/2));
        */
	lte_ul_channel_estimation_RRU(fp,
                                  calibration->drs_ch_estimates,
                                  calibration->drs_ch_estimates_time,
                                  calibration->rxdataF_ext,
                                  fp->N_RB_DL, //N_rb_alloc,
                                  proc->frame_rx,
								  proc->tti_rx,//proc->subframe_rx,
                                  0,//u = 0..29
                                  0,//v = 0,1
                                  /*eNB->ulsch[ru->idx]->cyclicShift,cyclic_shift,0..7*/0,
                                  3,//l,
                                  0,//interpolate,
                                  0 /*eNB->ulsch[ru->idx]->rnti rnti or ru->ulsch[eNB_id]->rnti*/);

	check_sync_pos = lte_est_timing_advance_pusch((PHY_VARS_eNB *)NULL, ru->idx);
        if (ru->state == RU_CHECK_SYNC) {
          if ((check_sync_pos >= 0 && check_sync_pos<8) || (check_sync_pos < 0 && check_sync_pos>-8)) {
    		  LOG_I(PHY,"~~~~~~~~~~~    check_sync_pos %d, frame %d, cnt %d\n",check_sync_pos,proc->frame_rx,ru->wait_check); 
                  ru->wait_check++;
          }

          if (ru->wait_check==20) { 
            ru->state = RU_RUN;
            ru->wait_check = 0;
            // Send RRU_sync_ok
            rru_config_msg.type = RRU_sync_ok;
            rru_config_msg.len  = sizeof(RRU_CONFIG_msg_t); // TODO: set to correct msg len
            LOG_I(PHY,"Sending RRU_sync_ok to RAU\n");
            AssertFatal((ru->ifdevice.trx_ctlsend_func(&ru->ifdevice,&rru_config_msg,rru_config_msg.len)!=-1),"Failed to send msg to RAU %d\n",ru->idx);
                //LOG_I(PHY,"~~~~~~~~~ RU_RUN\n");
          	/*LOG_M("dmrs_time.m","dmrstime",calibration->drs_ch_estimates_time[0], (fp->ofdm_symbol_size),1,1);
		LOG_M("rxdataF_ext.m","rxdataFext",&calibration->rxdataF_ext[0][36*fp->N_RB_DL], 12*(fp->N_RB_DL),1,1);		
		LOG_M("drs_seq0.m","drsseq0",ul_ref_sigs_rx[0][0][23],600,1,1);
		LOG_M("rxdata.m","rxdata",&ru->common.rxdata[0][0], fp->samples_per_tti*2,1,1);
		exit(-1);*/
          }
        } else if (ru->state == RU_RUN) {
       	// check for synchronization error
       	  if (check_sync_pos >= 8 || check_sync_pos<=-8) {
            LOG_E(PHY,"~~~~~~~~~~~~~~ check_sync_pos %d, frame %d ---> LOST SYNC-EXIT\n", check_sync_pos, proc->frame_rx);
            LOG_M("rxdata.m","rxdata",&ru->common.rxdata[0][0], fp->samples_per_tti*2,1,1);
            exit(-1);
          }
        } else {
            AssertFatal(1==0,"Should not get here\n");
        }
  }

  stop_meas(&ru->ofdm_demod_stats);
  VCD_SIGNAL_DUMPER_DUMP_FUNCTION_BY_NAME( VCD_SIGNAL_DUMPER_FUNCTIONS_PHY_PROCEDURES_RU_FEPRX+ru->idx, 0 );
}


void fep_full(RU_t *ru,
              int subframe)
{
  int l;
  LTE_DL_FRAME_PARMS *fp=ru->frame_parms;

  if ((fp->frame_type == TDD) && 
     (subframe_select(fp,subframe) != SF_UL)) return;

  start_meas(&ru->ofdm_demod_stats);
  if (ru->idx == 0) VCD_SIGNAL_DUMPER_DUMP_FUNCTION_BY_NAME( VCD_SIGNAL_DUMPER_FUNCTIONS_PHY_PROCEDURES_RU_FEPRX+ru->idx, 1 );

  remove_7_5_kHz(ru,subframe<<1);
  remove_7_5_kHz(ru,1+(subframe<<1));

  for (l=0; l<fp->symbols_per_tti/2; l++) {
    slot_fep_ul(ru,
                l,
                0,
                0);
    slot_fep_ul(ru,
                l,
                1,
                0);
  }
  if (ru->idx == 0) VCD_SIGNAL_DUMPER_DUMP_FUNCTION_BY_NAME( VCD_SIGNAL_DUMPER_FUNCTIONS_PHY_PROCEDURES_RU_FEPRX+ru->idx, 0 );
  stop_meas(&ru->ofdm_demod_stats);
}


void do_prach_ru(RU_t *ru)
{
  RU_proc_t *proc = &ru->proc;
  LTE_DL_FRAME_PARMS *fp=ru->frame_parms;

  // check if we have to detect PRACH first
  if (is_prach_subframe(fp,proc->frame_prach,proc->subframe_prach)>0) { 
    //accept some delay in processing - up to 5ms
    int i;
    for (i = 0; i < 10 && proc->instance_cnt_prach == 0; i++) {
      LOG_W(PHY,"Frame %d Subframe %d, PRACH thread busy (IC %d)!!\n", proc->frame_prach,proc->subframe_prach,
	    proc->instance_cnt_prach);
      usleep(500);
    }
    if (proc->instance_cnt_prach == 0) {
      exit_fun( "PRACH thread busy" );
      return;
    }
    
    // wake up thread for PRACH RX
    if (pthread_mutex_lock(&proc->mutex_prach) != 0) {
      LOG_E( PHY, "ERROR pthread_mutex_lock for PRACH thread (IC %d)\n", proc->instance_cnt_prach );
      exit_fun( "error locking mutex_prach" );
      return;
    }
    
    ++proc->instance_cnt_prach;
    
    // the thread can now be woken up
    if (pthread_cond_signal(&proc->cond_prach) != 0) {
      LOG_E( PHY, "ERROR pthread_cond_signal for PRACH thread\n");
      exit_fun( "ERROR pthread_cond_signal" );
      return;
    }
    
    pthread_mutex_unlock( &proc->mutex_prach );
  }
}<|MERGE_RESOLUTION|>--- conflicted
+++ resolved
@@ -83,89 +83,66 @@
   //LOG_D(PHY,"SFN/SF:RU:TX:%d/%d Generating slot %d\n",ru->proc.frame_tx, ru->proc.subframe_tx,slot);
 
   for (aa=0; aa<ru->nb_tx; aa++) {
-    if (fp->Ncp == EXTENDED) PHY_ofdm_mod(&ru->common.txdataF_BF[aa][(slot&1)*slot_sizeF],
-                                          (int*)&ru->common.txdata[aa][slot_offset],
-                                          fp->ofdm_symbol_size,
-                                          6,
-                                          fp->nb_prefix_samples,
-                                          CYCLIC_PREFIX);
-    else {
-<<<<<<< HEAD
-       /* AssertFatal(ru->generate_dmrs_sync==1 && (fp->frame_type != TDD || ru->is_slave == 1),
-		  "ru->generate_dmrs_sync should not be set, frame_type %d, is_slave %d\n",
-		  fp->frame_type,ru->is_slave);
-       */
-      int num_symb = 7;
-
-      if (subframe_select(fp,subframe) == SF_S) num_symb=fp->dl_symbols_in_S_subframe+1;
-   
-      if (ru->generate_dmrs_sync == 1 && slot == 0 && subframe == 1 && aa==0) {
-        //int32_t dmrs[ru->frame_parms.ofdm_symbol_size*14] __attribute__((aligned(32)));
-        //int32_t *dmrsp[2] ={dmrs,NULL}; //{&dmrs[(3-ru->frame_parms.Ncp)*ru->frame_parms.ofdm_symbol_size],NULL};
-        generate_drs_pusch((PHY_VARS_UE *)NULL,
-                           (UE_rxtx_proc_t*)NULL,
-                           fp,
-                           ru->common.txdataF_BF,
-                           0,
-                           AMP,
-                           0,
-                           0,
-                           fp->N_RB_DL,
-                           aa);
-      } 
-      normal_prefix_mod(&ru->common.txdataF_BF[aa][(slot&1)*slot_sizeF],
-                        (int*)&ru->common.txdata[aa][slot_offset],
-                        num_symb,
-                        fp);
-    }
-
-
-=======
-	if(is_pmch_subframe(ru->proc.frame_tx,subframe,fp)){
-               if(slot==0){//just use one slot chance
-                        normal_prefix_mod(&ru->common.txdataF_BF[aa][slot*slot_sizeF],
-                                                           (int*)&ru->common.txdata[aa][slot_offset],
-                                                                   2,
-                                                                   fp);
-                        PHY_ofdm_mod(&ru->common.txdataF_BF[aa][slot*slot_sizeF+fp->ofdm_symbol_size*2],
-                                                              (int*)&ru->common.txdata[aa][slot_offset+((fp->ofdm_symbol_size>>2)*2+fp->ofdm_symbol_size*2)],
-                                                              fp->ofdm_symbol_size,
-                                                              10,
-                                                              fp->ofdm_symbol_size>>2,
-                                                              CYCLIC_PREFIX);
-                       LOG_D(PHY,"SFN/SF:RU:TX:%d/%d Generating slot %d F(%d) t(%d) IS PMCH(%d)\n",ru->proc.frame_tx, ru->proc.subframe_tx,slot,slot*slot_sizeF+fp->ofdm_symbol_size*2,slot_offset+((fp->ofdm_symbol_size>>2)*2+fp->ofdm_symbol_size*2),is_pmch_subframe(ru->proc.frame_tx,subframe,fp));
-                }
-	}else{
-	     /* AssertFatal(ru->generate_dmrs_sync==1 && (fp->frame_type != TDD || ru->is_slave == 1),
-			  "ru->generate_dmrs_sync should not be set, frame_type %d, is_slave %d\n",
-			  fp->frame_type,ru->is_slave);
-	*/
+    if (fp->Ncp == EXTENDED) {
+      PHY_ofdm_mod(&ru->common.txdataF_BF[aa][(slot&1)*slot_sizeF],
+                   (int*)&ru->common.txdata[aa][slot_offset],
+                   fp->ofdm_symbol_size,
+                   6,
+                   fp->nb_prefix_samples,
+                   CYCLIC_PREFIX);
+    } else {
+      if(is_pmch_subframe(ru->proc.frame_tx,subframe,fp)){
+        if (slot == 0) {//just use one slot chance
+          normal_prefix_mod(&ru->common.txdataF_BF[aa][slot*slot_sizeF],
+                            (int*)&ru->common.txdata[aa][slot_offset],
+                            2,
+                            fp);
+          PHY_ofdm_mod(&ru->common.txdataF_BF[aa][slot*slot_sizeF+fp->ofdm_symbol_size*2],
+                       (int*)&ru->common.txdata[aa][slot_offset+((fp->ofdm_symbol_size>>2)*2+fp->ofdm_symbol_size*2)],
+                       fp->ofdm_symbol_size,
+                       10,
+                       fp->ofdm_symbol_size>>2,
+                       CYCLIC_PREFIX);
+          LOG_D(PHY,"SFN/SF:RU:TX:%d/%d Generating slot %d F(%d) t(%d) IS PMCH(%d)\n",
+                    ru->proc.frame_tx,
+                    ru->proc.subframe_tx,
+                    slot,
+                    slot*slot_sizeF+fp->ofdm_symbol_size*2,
+                    slot_offset+((fp->ofdm_symbol_size>>2)*2+fp->ofdm_symbol_size*2),
+                    is_pmch_subframe(ru->proc.frame_tx,subframe,fp));
+        }
+      } else {
+         /* AssertFatal(ru->generate_dmrs_sync==1 && (fp->frame_type != TDD || ru->is_slave == 1),
+                        "ru->generate_dmrs_sync should not be set, frame_type %d, is_slave %d\n",
+                        fp->frame_type,ru->is_slave);
+         */
 	      int num_symb = 7;
 
-	      if (subframe_select(fp,subframe) == SF_S) num_symb=fp->dl_symbols_in_S_subframe+1;
-	   
+	      if (subframe_select(fp,subframe) == SF_S)
+             num_symb = fp->dl_symbols_in_S_subframe+1;
+
 	      if (ru->generate_dmrs_sync == 1 && slot == 0 && subframe == 1 && aa==0) {
-		//int32_t dmrs[ru->frame_parms.ofdm_symbol_size*14] __attribute__((aligned(32)));
-		//int32_t *dmrsp[2] ={dmrs,NULL}; //{&dmrs[(3-ru->frame_parms.Ncp)*ru->frame_parms.ofdm_symbol_size],NULL};
-	  
-		generate_drs_pusch((PHY_VARS_UE *)NULL,
-				   (UE_rxtx_proc_t*)NULL,
-				   fp,
-				   ru->common.txdataF_BF,
-				   0,
-				   AMP,
-				   0,
-				   0,
-				   fp->N_RB_DL,
-				   aa);
+            //int32_t dmrs[ru->frame_parms.ofdm_symbol_size*14] __attribute__((aligned(32)));
+            //int32_t *dmrsp[2] ={dmrs,NULL}; //{&dmrs[(3-ru->frame_parms.Ncp)*ru->frame_parms.ofdm_symbol_size],NULL};
+
+            generate_drs_pusch((PHY_VARS_UE *)NULL,
+                               (UE_rxtx_proc_t*)NULL,
+                               fp,
+                               ru->common.txdataF_BF,
+                               0,
+                               AMP,
+                               0,
+                               0,
+                               fp->N_RB_DL,
+                               aa);
 	      } 
-	      normal_prefix_mod(&ru->common.txdataF_BF[aa][slot*slot_sizeF],
-				(int*)&ru->common.txdata[aa][slot_offset],
-				num_symb,
-				fp);
-	}
-  }
->>>>>>> c256932f
+          normal_prefix_mod(&ru->common.txdataF_BF[aa][(slot&1)*slot_sizeF],
+                            (int*)&ru->common.txdata[aa][slot_offset],
+                            num_symb,
+                            fp);
+      }
+    }
+
    /* 
     len = fp->samples_per_tti>>1;
     
@@ -199,10 +176,10 @@
 	tx_offset = (int)slot_offset+i-ru->N_TA_offset/2;
 	if (tx_offset<0)
 	  tx_offset += LTE_NUMBER_OF_SUBFRAMES_PER_FRAME*fp->samples_per_tti;
-	
+
 	if (tx_offset>=(LTE_NUMBER_OF_SUBFRAMES_PER_FRAME*fp->samples_per_tti))
 	  tx_offset -= LTE_NUMBER_OF_SUBFRAMES_PER_FRAME*fp->samples_per_tti;
-	
+
 	ru->common.txdata[aa][tx_offset] = 0x00000000;
       }
     }*/
@@ -284,7 +261,7 @@
       exit_fun( "ERROR pthread_cond_signal" );
       return;
     }
-	//start_meas(&ru->ofdm_mod_wakeup_stats);
+    //start_meas(&ru->ofdm_mod_wakeup_stats);
     
     pthread_mutex_unlock( &proc->mutex_feptx );
   }
@@ -360,7 +337,7 @@
                           dummy_tx_b,
                           7,
                           fp);
-	// if S-subframe generate first slot only
+    // if S-subframe generate first slot only
 	if (subframe_select(fp,subframe) == SF_DL) 
 	  normal_prefix_mod(&ru->common.txdataF_BF[aa][slot_offset_F+slot_sizeF],
 			    dummy_tx_b+(fp->samples_per_tti>>1),
