--- conflicted
+++ resolved
@@ -619,19 +619,12 @@
 void kill_fep_thread(RU_t *ru)
 {
   RU_proc_t *proc = &ru->proc;
-<<<<<<< HEAD
+  if (proc->pthread_fep == 0)
+    return;
   pthread_mutex_lock( &proc->mutex_fep[0] );
   proc->instance_cnt_fep[0]         = 0;
   pthread_cond_signal(&proc->cond_fep[0]);
   pthread_mutex_unlock( &proc->mutex_fep[0] );
-=======
-  if (proc->pthread_fep == 0)
-    return;
-  pthread_mutex_lock( &proc->mutex_fep );
-  proc->instance_cnt_fep         = 0;
-  pthread_cond_signal(&proc->cond_fep);
-  pthread_mutex_unlock( &proc->mutex_fep );
->>>>>>> add469e7
   LOG_D(PHY, "Joining pthread_fep\n");
   pthread_join(proc->pthread_fep[0], NULL);
   pthread_mutex_destroy( &proc->mutex_fep[0] );
