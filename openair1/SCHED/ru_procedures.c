--- conflicted
+++ resolved
@@ -97,18 +97,10 @@
 					                      fp->nb_prefix_samples,
 					                      CYCLIC_PREFIX);
     else {
-<<<<<<< HEAD
-      AssertFatal(ru->generate_dmrs_sync == 0 ||
-                  ru->generate_dmrs_sync==1 && (fp->frame_type != TDD || ru->is_slave == 1),
-		  "ru->generate_dmrs_sync should not be set (%d), frame_type %s, is_slave %d\n",
-		  ru->generate_dmrs_sync,(fp->frame_type==1)?"TDD":"FDD",ru->is_slave);
-
-=======
      /* AssertFatal(ru->generate_dmrs_sync==1 && (fp->frame_type != TDD || ru->is_slave == 1),
 		  "ru->generate_dmrs_sync should not be set, frame_type %d, is_slave %d\n",
 		  fp->frame_type,ru->is_slave);
 */
->>>>>>> cdb3f2af
       if (ru->generate_dmrs_sync == 1 && slot == 0 && subframe == 1 && aa==0) {
 	int32_t dmrs[ru->frame_parms.ofdm_symbol_size*14] __attribute__((aligned(32)));
         int32_t *dmrsp[2] = {&dmrs[(3-ru->frame_parms.Ncp)*ru->frame_parms.ofdm_symbol_size],NULL};
