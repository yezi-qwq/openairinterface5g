--- conflicted
+++ resolved
@@ -57,7 +57,6 @@
 #include "common/utils/LOG/log.h"
 #include "common/utils/LOG/vcd_signal_dumper.h"
 
-
 #include "assertions.h"
 #include "common/utils/system.h"
 #include "msc.h"
@@ -67,17 +66,14 @@
 extern int oai_exit;
 
 
-
-void feptx0(RU_t *ru,int slot) {
-
+void feptx0(RU_t *ru,
+            int slot)
+{
   LTE_DL_FRAME_PARMS *fp = ru->frame_parms;
   //int dummy_tx_b[7680*2] __attribute__((aligned(32)));
 
   unsigned int aa,slot_offset;
-  int slot_sizeF = (fp->ofdm_symbol_size)*
-                   ((fp->Ncp==1) ? 6 : 7);
-
-
+  int slot_sizeF = (fp->ofdm_symbol_size) * ((fp->Ncp==1) ? 6 : 7);
 
   //VCD_SIGNAL_DUMPER_DUMP_FUNCTION_BY_NAME(VCD_SIGNAL_DUMPER_FUNCTIONS_PHY_PROCEDURES_RU_FEPTX_OFDM+slot , 1 );
 
@@ -87,53 +83,18 @@
 
   for (aa=0; aa<ru->nb_tx; aa++) {
     if (fp->Ncp == EXTENDED) PHY_ofdm_mod(&ru->common.txdataF_BF[aa][(slot&1)*slot_sizeF],
-					                      (int*)&ru->common.txdata[aa][slot_offset],
-					                      fp->ofdm_symbol_size,
-					                      6,
-					                      fp->nb_prefix_samples,
-					                      CYCLIC_PREFIX);
-<<<<<<< HEAD
+                                          (int*)&ru->common.txdata[aa][slot_offset],
+                                          fp->ofdm_symbol_size,
+                                          6,
+                                          fp->nb_prefix_samples,
+                                          CYCLIC_PREFIX);
     else                     normal_prefix_mod(&ru->common.txdataF_BF[aa][(slot&1)*slot_sizeF],
-					                           (int*)&ru->common.txdata[aa][slot_offset],
-					                           7,
-					                           fp);
-    
-=======
-    else {
-     /* AssertFatal(ru->generate_dmrs_sync==1 && (fp->frame_type != TDD || ru->is_slave == 1),
-		  "ru->generate_dmrs_sync should not be set, frame_type %d, is_slave %d\n",
-		  fp->frame_type,ru->is_slave);
-*/
-      int num_symb = 7;
-
-      if (subframe_select(fp,subframe) == SF_S) num_symb=fp->dl_symbols_in_S_subframe;
-   
-      if (ru->generate_dmrs_sync == 1 && slot == 0 && subframe == 1 && aa==0) {
-	//int32_t dmrs[ru->frame_parms.ofdm_symbol_size*14] __attribute__((aligned(32)));
-        //int32_t *dmrsp[2] ={dmrs,NULL}; //{&dmrs[(3-ru->frame_parms.Ncp)*ru->frame_parms.ofdm_symbol_size],NULL};
-  
-	generate_drs_pusch((PHY_VARS_UE *)NULL,
-			   (UE_rxtx_proc_t*)NULL,
-			   fp,
-			   ru->common.txdataF_BF,
-			   0,
-			   AMP,
-			   0,
-			   0,
-			   fp->N_RB_DL,
-			   aa);
-      } 
-      normal_prefix_mod(&ru->common.txdataF_BF[aa][slot*slot_sizeF],
-                        (int*)&ru->common.txdata[aa][slot_offset],
-                        num_symb,
-                        fp);
-
-       
-  }
->>>>>>> 3c85cd58
+                                               (int*)&ru->common.txdata[aa][slot_offset],
+                                               7,
+                                               fp);
+
    /* 
     len = fp->samples_per_tti>>1;
-
     
     if ((slot_offset+len)>(LTE_NUMBER_OF_SUBFRAMES_PER_FRAME*fp->samples_per_tti)) {
       tx_offset = (int)slot_offset;
@@ -173,16 +134,13 @@
       }
     }*/
   }
-<<<<<<< HEAD
-  VCD_SIGNAL_DUMPER_DUMP_FUNCTION_BY_NAME(VCD_SIGNAL_DUMPER_FUNCTIONS_PHY_PROCEDURES_RU_FEPTX_OFDM+(slot&1) , 0);
-=======
-  //VCD_SIGNAL_DUMPER_DUMP_FUNCTION_BY_NAME(VCD_SIGNAL_DUMPER_FUNCTIONS_PHY_PROCEDURES_RU_FEPTX_OFDM+slot , 0);
->>>>>>> 3c85cd58
-}
-
-static void *feptx_thread(void *param) {
-
-  RU_t *ru = (RU_t *)param;
+  VCD_SIGNAL_DUMPER_DUMP_FUNCTION_BY_NAME(VCD_SIGNAL_DUMPER_FUNCTIONS_PHY_PROCEDURES_RU_FEPTX_OFDM+(slot&1), 0);
+}
+
+
+static void *feptx_thread(void *param)
+{
+  RU_t *ru         = (RU_t *)param;
   RU_proc_t *proc  = &ru->proc;
   
   LOG_I(PHY,"thread feptx created \n");
@@ -209,22 +167,20 @@
       printf("delay in fep wakeup in frame_tx: %d  subframe_rx: %d \n",proc->frame_tx,proc->subframe_tx);
     }*/
   }
-
   return(NULL);
 }
 
-void feptx_ofdm_2thread(RU_t *ru,int frame,int subframe) {
-
+
+void feptx_ofdm_2thread(RU_t *ru,
+                        int frame,
+                        int subframe)
+{
   LTE_DL_FRAME_PARMS *fp=ru->frame_parms;
   RU_proc_t *proc = &ru->proc;
   struct timespec wait;
 
   wait.tv_sec=0;
   wait.tv_nsec=5000000L;
-<<<<<<< HEAD
-=======
-  VCD_SIGNAL_DUMPER_DUMP_FUNCTION_BY_NAME(VCD_SIGNAL_DUMPER_FUNCTIONS_PHY_PROCEDURES_RU_FEPTX_OFDM+ru->idx , 1 );
->>>>>>> 3c85cd58
   start_meas(&ru->ofdm_mod_stats);
 
   if (subframe_select(fp,subframe) == SF_UL) return;
@@ -267,28 +223,23 @@
   stop_meas(&ru->ofdm_mod_wait_stats);
   /*if(opp_enabled == 1 && ru->ofdm_mod_wait_stats.p_time>30*3000){
     print_meas_now(&ru->ofdm_mod_wait_stats,"fep wakeup",stderr);
-    printf("delay in feptx wait on codition in frame_rx: %d  subframe_rx: %d \n",proc->frame_tx,proc->subframe_tx);
+    printf("delay in feptx wait on condition in frame_rx: %d  subframe_rx: %d \n", proc->frame_tx, proc->subframe_tx);
   }*/
-
-<<<<<<< HEAD
-=======
-  //VCD_SIGNAL_DUMPER_DUMP_FUNCTION_BY_NAME(VCD_SIGNAL_DUMPER_FUNCTIONS_PHY_PROCEDURES_RU_FEPTX_OFDM , 0 );
->>>>>>> 3c85cd58
 
   stop_meas(&ru->ofdm_mod_stats);
   VCD_SIGNAL_DUMPER_DUMP_FUNCTION_BY_NAME(VCD_SIGNAL_DUMPER_FUNCTIONS_PHY_PROCEDURES_RU_FEPTX_OFDM+ru->idx , 0 );
-
-}
-
-void feptx_ofdm(RU_t *ru, int frame, int subframe)
+}
+
+
+void feptx_ofdm(RU_t *ru,
+                int frame,
+                int subframe)
 {
   LTE_DL_FRAME_PARMS *fp=ru->frame_parms;
-
   unsigned int aa, slot_offset, slot_offset_F;
   int dummy_tx_b[7680*4] __attribute__((aligned(32)));
-  int i,j, tx_offset;
-  int slot_sizeF = (fp->ofdm_symbol_size)*
-                   ((fp->Ncp==1) ? 6 : 7);
+  int i, j, tx_offset;
+  int slot_sizeF = (fp->ofdm_symbol_size) * ((fp->Ncp==1) ? 6 : 7);
   int len,len2;
   int16_t *txdata;
 
@@ -299,8 +250,8 @@
 
   slot_offset = subframe*fp->samples_per_tti;
 
-  if ((subframe_select(fp,subframe)==SF_DL)||
-      ((subframe_select(fp,subframe)==SF_S))) {
+  if ((subframe_select(fp,subframe)==SF_DL)|| ((subframe_select(fp,subframe)==SF_S)))
+  {
     //    LOG_D(HW,"Frame %d: Generating slot %d\n",frame,next_slot);
 
     start_meas(&ru->ofdm_mod_stats);
@@ -419,31 +370,17 @@
   VCD_SIGNAL_DUMPER_DUMP_FUNCTION_BY_NAME(VCD_SIGNAL_DUMPER_FUNCTIONS_PHY_PROCEDURES_RU_FEPTX_OFDM+ru->idx , 0 );
 }
 
-<<<<<<< HEAD
-void feptx_prec(RU_t *ru,int frame,int subframe) {
-=======
-void feptx_prec(RU_t *ru) {
-	
-  int l,i,aa,p;
-  int subframe = ru->proc.subframe_tx;
-  PHY_VARS_eNB **eNB_list = ru->eNB_list,*eNB; 
+
+void feptx_prec(RU_t *ru,
+                int frame,
+                int subframe)
+{
+  int l,i,aa;
+  PHY_VARS_eNB **eNB_list = ru->eNB_list, *eNB;
   LTE_DL_FRAME_PARMS *fp;
->>>>>>> 3c85cd58
-
-  /* fdragon
-  int l,i,aa;
-  PHY_VARS_eNB **eNB_list = ru->eNB_list,*eNB;
-  LTE_DL_FRAME_PARMS *fp;
-  int32_t ***bw;
-<<<<<<< HEAD
-=======
-  int subframe = ru->proc.subframe_tx;
-  */
-
->>>>>>> 3c85cd58
-
-  if (ru->num_eNB == 1) {
-
+
+  if (ru->num_eNB == 1)
+  {
     eNB = eNB_list[0];
     fp  = &eNB->frame_parms;
     LTE_eNB_PDCCH *pdcch_vars = &eNB->pdcch_vars[subframe&1]; 
@@ -454,42 +391,42 @@
 
     for (aa=0;aa<ru->nb_tx;aa++) {
       memset(ru->common.txdataF_BF[aa],0,sizeof(int32_t)*fp->ofdm_symbol_size*fp->symbols_per_tti);
-      for (p=0;p<NB_ANTENNA_PORTS_ENB;p++) {
-	if (ru->do_precoding == 0) {	
-	  if (p==0) 
-	    memcpy((void*)ru->common.txdataF_BF[aa],
-	    (void*)&eNB->common_vars.txdataF[aa][subframe*fp->symbols_per_tti*fp->ofdm_symbol_size],
-	    sizeof(int32_t)*fp->ofdm_symbol_size*fp->symbols_per_tti);
-	} else {
-	  if (p<fp->nb_antenna_ports_eNB) {				
-	    // For the moment this does nothing different than below, except ignore antenna ports 5,7,8.	     
-	    for (l=0;l<pdcch_vars->num_pdcch_symbols;l++)
-	      beam_precoding(eNB->common_vars.txdataF,
-			     ru->common.txdataF_BF,
-			     subframe,
-			     fp,
-			     ru->beam_weights,
-			     l,
-			     aa,
-			     p,
-			     eNB->Mod_id);
-	  } //if (p<fp->nb_antenna_ports_eNB)
+      for (int p=0;p<NB_ANTENNA_PORTS_ENB;p++) {
+    	if (ru->do_precoding == 0) {
+	      if (p==0)
+	        memcpy((void*)ru->common.txdataF_BF[aa],
+	        (void*)&eNB->common_vars.txdataF[aa][subframe*fp->symbols_per_tti*fp->ofdm_symbol_size],
+	        sizeof(int32_t)*fp->ofdm_symbol_size*fp->symbols_per_tti);
+    	} else {
+    	  if (p<fp->nb_antenna_ports_eNB) {
+	        // For the moment this does nothing different than below, except ignore antenna ports 5,7,8.
+	        for (l=0;l<pdcch_vars->num_pdcch_symbols;l++)
+	          beam_precoding(eNB->common_vars.txdataF,
+                             ru->common.txdataF_BF,
+                             subframe,
+                             fp,
+                             ru->beam_weights,
+                             l,
+                             aa,
+                             p,
+                             eNB->Mod_id);
+	      } //if (p<fp->nb_antenna_ports_eNB)
 	  
-	  // PDSCH region
-	  if (p<fp->nb_antenna_ports_eNB || p==5 || p==7 || p==8) {
-	    for (l=pdcch_vars->num_pdcch_symbols;l<fp->symbols_per_tti;l++) {
-	      beam_precoding(eNB->common_vars.txdataF,
-			     ru->common.txdataF_BF,
-			     subframe,
-			     fp,
-			     ru->beam_weights,
-			     l,
-			     aa,
-			     p,
-			     eNB->Mod_id);			
-	    } // for (l=pdcch_vars ....)
-	  } // if (p<fp->nb_antenna_ports_eNB) ...
-	} // ru->do_precoding!=0	
+	      // PDSCH region
+    	  if (p<fp->nb_antenna_ports_eNB || p==5 || p==7 || p==8) {
+	        for (l=pdcch_vars->num_pdcch_symbols;l<fp->symbols_per_tti;l++) {
+	          beam_precoding(eNB->common_vars.txdataF,
+                             ru->common.txdataF_BF,
+                             subframe,
+                             fp,
+                             ru->beam_weights,
+                             l,
+                             aa,
+                             p,
+                             eNB->Mod_id);
+	        } // for (l=pdcch_vars ....)
+	      } // if (p<fp->nb_antenna_ports_eNB) ...
+	    } // ru->do_precoding!=0
       } // for (p=0...)
     } // for (aa=0 ...)
     
@@ -504,50 +441,44 @@
       fp  = &eNB->frame_parms;
       
       for (l=0;l<fp->symbols_per_tti;l++) {
-	for (aa=0;aa<ru->nb_tx;aa++) {
-	  beam_precoding(eNB->common_vars.txdataF,
-			 ru->common.txdataF_BF,
-			 subframe,
-			 fp,
-			 ru->beam_weights,
-			 subframe<<1,
-			 l,
-			 aa,
-			 eNB->Mod_id);
-	}
+	    for (aa=0;aa<ru->nb_tx;aa++) {
+	      beam_precoding(eNB->common_vars.txdataF,
+                         ru->common.txdataF_BF,
+                         subframe,
+                         fp,
+                         ru->beam_weights,
+                         subframe<<1,
+                         l,
+                         aa,
+                         eNB->Mod_id);
+	    }
       }
     }
   }
 }
 
-void fep0(RU_t *ru,int slot) {
-
-  RU_proc_t *proc       = &ru->proc;
+
+void fep0(RU_t *ru,
+          int slot)
+{
+  RU_proc_t *proc        = &ru->proc;
   LTE_DL_FRAME_PARMS *fp = ru->frame_parms;
-  int l;
-
-    //printf("fep0: slot %d\n",slot);
-
-<<<<<<< HEAD
+
+  //printf("fep0: slot %d\n",slot);
+
   remove_7_5_kHz(ru,(slot&1)+(proc->tti_rx<<1));
-=======
-  //VCD_SIGNAL_DUMPER_DUMP_FUNCTION_BY_NAME(VCD_SIGNAL_DUMPER_FUNCTIONS_PHY_PROCEDURES_RU_FEPRX+slot, 1);
-  remove_7_5_kHz(ru,(slot&1)+(proc->subframe_rx<<1));
->>>>>>> 3c85cd58
-  for (l=0; l<fp->symbols_per_tti/2; l++) {
+  for (int l=0; l<fp->symbols_per_tti/2; l++) {
     slot_fep_ul(ru,
-		l,
-		(slot&1),
-		0
-		);
+                l,
+                (slot&1),
+                0);
   }
   //VCD_SIGNAL_DUMPER_DUMP_FUNCTION_BY_NAME(VCD_SIGNAL_DUMPER_FUNCTIONS_PHY_PROCEDURES_RU_FEPRX+slot, 0);
 }
 
 
-
-static void *fep_thread(void *param) {
-
+static void *fep_thread(void *param)
+{
   RU_t *ru = (RU_t *)param;
   RU_proc_t *proc  = &ru->proc;
 
@@ -571,13 +502,12 @@
       printf("delay in fep wakeup in frame_rx: %d  subframe_rx: %d \n",proc->frame_rx,proc->subframe_rx);
     }*/
   }
-
-
-
   return(NULL);
 }
 
-void init_feptx_thread(RU_t *ru, pthread_attr_t *attr_feptx)
+
+void init_feptx_thread(RU_t *ru,
+                       pthread_attr_t *attr_feptx)
 {
   RU_proc_t *proc = &ru->proc;
 
@@ -589,7 +519,9 @@
   threadCreate(&proc->pthread_feptx, feptx_thread, (void*)ru, "feptx", -1, OAI_PRIORITY_RT);
 }
 
-void init_fep_thread(RU_t *ru, pthread_attr_t *attr_fep)
+
+void init_fep_thread(RU_t *ru,
+                     pthread_attr_t *attr_fep)
 {
   RU_proc_t *proc = &ru->proc;
 
@@ -600,6 +532,7 @@
 
   threadCreate(&proc->pthread_fep, fep_thread, (void*)ru, "fep", -1, OAI_PRIORITY_RT);
 }
+
 
 extern void kill_fep_thread(RU_t *ru)
 {
@@ -614,6 +547,7 @@
   pthread_cond_destroy( &proc->cond_fep );
 }
 
+
 extern void kill_feptx_thread(RU_t *ru)
 {
   RU_proc_t *proc = &ru->proc;
@@ -627,33 +561,22 @@
   pthread_cond_destroy( &proc->cond_feptx );
 }
 
-void ru_fep_full_2thread(RU_t *ru, int subframe) {
-
+
+void ru_fep_full_2thread(RU_t *ru,
+                         int subframe)
+{
   RU_proc_t *proc = &ru->proc;
   //PHY_VARS_eNB *eNB = RC.eNB[0][0];
-  LTE_DL_FRAME_PARMS *fp = &ru->frame_parms;
+  LTE_DL_FRAME_PARMS *fp = ru->frame_parms;
   RU_CALIBRATION *calibration = &ru->calibration;
   RRU_CONFIG_msg_t rru_config_msg;
   int check_sync_pos;
 
   struct timespec wait;
-<<<<<<< HEAD
-
-  LTE_DL_FRAME_PARMS *fp=ru->frame_parms;
-
-  if ((fp->frame_type == TDD) &&
-     (subframe_select(fp,subframe) != SF_UL)) return;
+
+  if ((fp->frame_type == TDD) && (subframe_select(fp,subframe) != SF_UL)) return;
 
   if (ru->idx == 0) VCD_SIGNAL_DUMPER_DUMP_FUNCTION_BY_NAME( VCD_SIGNAL_DUMPER_FUNCTIONS_PHY_PROCEDURES_RU_FEPRX, 1 );
-=======
-  if (proc->subframe_rx==1){
-  	//LOG_I(PHY,"subframe type %d, RU %d\n",subframe_select(fp,proc->subframe_rx),ru->idx);
-  }
-  else if ((fp->frame_type == TDD) && (subframe_select(fp,proc->subframe_rx) != SF_UL)) {
-  	return;
-  }
-  //if (ru->idx == 0) VCD_SIGNAL_DUMPER_DUMP_FUNCTION_BY_NAME( VCD_SIGNAL_DUMPER_FUNCTIONS_PHY_PROCEDURES_RU_FEPRX, 1 );
->>>>>>> 3c85cd58
 
   wait.tv_sec=0;
   wait.tv_nsec=5000000L;
@@ -676,7 +599,6 @@
   
   ++proc->instance_cnt_fep;
 
-
   if (pthread_cond_signal(&proc->cond_fep) != 0) {
     printf("[RU] ERROR pthread_cond_signal for fep thread\n");
     exit_fun( "ERROR pthread_cond_signal" );
@@ -694,48 +616,41 @@
   stop_meas(&ru->ofdm_demod_wait_stats);
   if(opp_enabled == 1 && ru->ofdm_demod_wakeup_stats.p_time>30*3000){
     print_meas_now(&ru->ofdm_demod_wakeup_stats,"fep wakeup",stderr);
-<<<<<<< HEAD
-    printf("delay in fep wait on codition in frame_rx: %d  subframe_rx: %d \n",proc->frame_rx,proc->tti_rx);
-=======
-    printf("delay in fep wait on condition in frame_rx: %d  subframe_rx: %d \n",proc->frame_rx,proc->subframe_rx);
->>>>>>> 3c85cd58
-  }
-
-  if (proc->subframe_rx==1 && ru->is_slave==1/* && ru->state == RU_CHECK_SYNC*/) {
-
-        //LOG_I(PHY,"Running check synchronization procedure for frame %d\n", proc->frame_rx);
+    printf("delay in fep wait on condition in frame_rx: %d  subframe_rx: %d \n", proc->frame_rx, proc->tti_rx);
+  }
+
+  if (proc->tti_rx/*proc->subframe_rx*/==1 && ru->is_slave==1/* && ru->state == RU_CHECK_SYNC*/)
+  {
+    //LOG_I(PHY,"Running check synchronization procedure for frame %d\n", proc->frame_rx);
   	ulsch_extract_rbs_single(ru->common.rxdataF,
-                                 calibration->rxdataF_ext,
-                                 0,
-                                 fp->N_RB_DL,
-                                 3%(fp->symbols_per_tti/2),// l = symbol within slot
-                                 3/(fp->symbols_per_tti/2),// Ns = slot number 
-                                 fp);
+                             calibration->rxdataF_ext,
+                             0,
+                             fp->N_RB_DL,
+                             3%(fp->symbols_per_tti/2),// l = symbol within slot
+                             3/(fp->symbols_per_tti/2),// Ns = slot number
+                             fp);
         
 	/*lte_ul_channel_estimation((PHY_VARS_eNB *)NULL,
-				  proc,
-                                  ru->idx,
-                                  3%(fp->symbols_per_tti/2),
-                                  3/(fp->symbols_per_tti/2));
+                                proc,
+                                ru->idx,
+                                3%(fp->symbols_per_tti/2),
+                                3/(fp->symbols_per_tti/2));
         */
 	lte_ul_channel_estimation_RRU(fp,
                                   calibration->drs_ch_estimates,
                                   calibration->drs_ch_estimates_time,
                                   calibration->rxdataF_ext,
                                   fp->N_RB_DL, //N_rb_alloc,
-				  proc->frame_rx,
-				  proc->subframe_rx,
-				  0,//u = 0..29
-				  0,//v = 0,1
-				  /*eNB->ulsch[ru->idx]->cyclicShift,cyclic_shift,0..7*/0,
-				  3,//l,
- 			          0,//interpolate,
-				  0 /*eNB->ulsch[ru->idx]->rnti rnti or ru->ulsch[eNB_id]->rnti*/);
- 
-        
-
-        check_sync_pos = lte_est_timing_advance_pusch((PHY_VARS_eNB *)NULL,
-     				     		       ru->idx);
+                                  proc->frame_rx,
+								  proc->tti_rx,//proc->subframe_rx,
+                                  0,//u = 0..29
+                                  0,//v = 0,1
+                                  /*eNB->ulsch[ru->idx]->cyclicShift,cyclic_shift,0..7*/0,
+                                  3,//l,
+                                  0,//interpolate,
+                                  0 /*eNB->ulsch[ru->idx]->rnti rnti or ru->ulsch[eNB_id]->rnti*/);
+
+	check_sync_pos = lte_est_timing_advance_pusch((PHY_VARS_eNB *)NULL, ru->idx);
         if (ru->state == RU_CHECK_SYNC) {
           if ((check_sync_pos >= 0 && check_sync_pos<8) || (check_sync_pos < 0 && check_sync_pos>-8)) {
     		  LOG_I(PHY,"~~~~~~~~~~~    check_sync_pos %d, frame %d, cnt %d\n",check_sync_pos,proc->frame_rx,ru->wait_check); 
@@ -743,43 +658,40 @@
           }
 
           if (ru->wait_check==20) { 
-	  	ru->state = RU_RUN;
- 		ru->wait_check = 0;
-		// Send RRU_sync_ok
-                rru_config_msg.type = RRU_sync_ok;
-        	rru_config_msg.len  = sizeof(RRU_CONFIG_msg_t); // TODO: set to correct msg len
-        	LOG_I(PHY,"Sending RRU_sync_ok to RAU\n");
-        	AssertFatal((ru->ifdevice.trx_ctlsend_func(&ru->ifdevice,&rru_config_msg,rru_config_msg.len)!=-1),"Failed to send msg to RAU %d\n",ru->idx);
+            ru->state = RU_RUN;
+            ru->wait_check = 0;
+            // Send RRU_sync_ok
+            rru_config_msg.type = RRU_sync_ok;
+            rru_config_msg.len  = sizeof(RRU_CONFIG_msg_t); // TODO: set to correct msg len
+            LOG_I(PHY,"Sending RRU_sync_ok to RAU\n");
+            AssertFatal((ru->ifdevice.trx_ctlsend_func(&ru->ifdevice,&rru_config_msg,rru_config_msg.len)!=-1),"Failed to send msg to RAU %d\n",ru->idx);
                 //LOG_I(PHY,"~~~~~~~~~ RU_RUN\n");
           	/*LOG_M("dmrs_time.m","dmrstime",calibration->drs_ch_estimates_time[0], (fp->ofdm_symbol_size),1,1);
 		LOG_M("rxdataF_ext.m","rxdataFext",&calibration->rxdataF_ext[0][36*fp->N_RB_DL], 12*(fp->N_RB_DL),1,1);		
 		LOG_M("drs_seq0.m","drsseq0",ul_ref_sigs_rx[0][0][23],600,1,1);
 		LOG_M("rxdata.m","rxdata",&ru->common.rxdata[0][0], fp->samples_per_tti*2,1,1);
 		exit(-1);*/
-	 } 
-       }
-       else if (ru->state == RU_RUN) {
+          }
+        } else if (ru->state == RU_RUN) {
        	// check for synchronization error
-       	if (check_sync_pos >= 8 || check_sync_pos<=-8) {
-	 	LOG_E(PHY,"~~~~~~~~~~~~~~ check_sync_pos %d, frame %d ---> LOST SYNC-EXIT\n", check_sync_pos, proc->frame_rx);
-LOG_M("rxdata.m","rxdata",&ru->common.rxdata[0][0], fp->samples_per_tti*2,1,1);		
-exit(-1);
-	}
-       }
-    
-    else {
-       	 AssertFatal(1==0,"Should not get here\n");
-    }
- }
+       	  if (check_sync_pos >= 8 || check_sync_pos<=-8) {
+            LOG_E(PHY,"~~~~~~~~~~~~~~ check_sync_pos %d, frame %d ---> LOST SYNC-EXIT\n", check_sync_pos, proc->frame_rx);
+            LOG_M("rxdata.m","rxdata",&ru->common.rxdata[0][0], fp->samples_per_tti*2,1,1);
+            exit(-1);
+          }
+        } else {
+            AssertFatal(1==0,"Should not get here\n");
+        }
+  }
 
   stop_meas(&ru->ofdm_demod_stats);
   VCD_SIGNAL_DUMPER_DUMP_FUNCTION_BY_NAME( VCD_SIGNAL_DUMPER_FUNCTIONS_PHY_PROCEDURES_RU_FEPRX+ru->idx, 0 );
 }
 
 
-
-void fep_full(RU_t *ru,int subframe) {
-
+void fep_full(RU_t *ru,
+              int subframe)
+{
   int l;
   LTE_DL_FRAME_PARMS *fp=ru->frame_parms;
 
@@ -794,25 +706,21 @@
 
   for (l=0; l<fp->symbols_per_tti/2; l++) {
     slot_fep_ul(ru,
-		l,
-		0,
-		0
-		);
+                l,
+                0,
+                0);
     slot_fep_ul(ru,
-		l,
-		1,
-		0
-		);
+                l,
+                1,
+                0);
   }
   if (ru->idx == 0) VCD_SIGNAL_DUMPER_DUMP_FUNCTION_BY_NAME( VCD_SIGNAL_DUMPER_FUNCTIONS_PHY_PROCEDURES_RU_FEPRX+ru->idx, 0 );
   stop_meas(&ru->ofdm_demod_stats);
-  
-  
-}
-
-
-void do_prach_ru(RU_t *ru) {
-
+}
+
+
+void do_prach_ru(RU_t *ru)
+{
   RU_proc_t *proc = &ru->proc;
   LTE_DL_FRAME_PARMS *fp=ru->frame_parms;
 
@@ -848,5 +756,4 @@
     
     pthread_mutex_unlock( &proc->mutex_prach );
   }
-
 }