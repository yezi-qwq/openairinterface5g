/*
 * Licensed to the OpenAirInterface (OAI) Software Alliance under one or more
 * contributor license agreements.  See the NOTICE file distributed with
 * this work for additional information regarding copyright ownership.
 * The OpenAirInterface Software Alliance licenses this file to You under
 * the OAI Public License, Version 1.1  (the "License"); you may not use this file
 * except in compliance with the License.
 * You may obtain a copy of the License at
 *
 *      http://www.openairinterface.org/?page_id=698
 *
 * Unless required by applicable law or agreed to in writing, software
 * distributed under the License is distributed on an "AS IS" BASIS,
 * WITHOUT WARRANTIES OR CONDITIONS OF ANY KIND, either express or implied.
 * See the License for the specific language governing permissions and
 * limitations under the License.
 *-------------------------------------------------------------------------------
 * For more information about the OpenAirInterface (OAI) Software Alliance:
 *      contact@openairinterface.org
 */

/*! \file fapi_l1.c
 * \brief functions for FAPI L1 interface
 * \author R. Knopp
 * \date 2017
 * \version 0.1
 * \company Eurecom
 * \email: knopp@eurecom.fr
 * \note
 * \warning
 */

#include "PHY/defs_eNB.h"
#include "PHY/LTE_TRANSPORT/transport_proto.h"
#include "SCHED/sched_eNB.h"

#include "nfapi_interface.h"
#include "nfapi_pnf_interface.h"
#include "fapi_l1.h"

int oai_nfapi_dl_config_req(nfapi_dl_config_request_t *dl_config_req);
int oai_nfapi_tx_req(nfapi_tx_request_t *tx_req);
int oai_nfapi_hi_dci0_req(nfapi_hi_dci0_request_t *hi_dci0_req);
int oai_nfapi_ul_config_req(nfapi_ul_config_request_t *ul_config_req);

extern uint8_t nfapi_mode;


void handle_nfapi_dci_dl_pdu(PHY_VARS_eNB *eNB,
                             int frame, int subframe,
                             L1_rxtx_proc_t *proc,
                             nfapi_dl_config_request_pdu_t *dl_config_pdu)
{
  int idx                         = subframe&1;
  LTE_eNB_PDCCH *pdcch_vars       = &eNB->pdcch_vars[idx];
  nfapi_dl_config_dci_dl_pdu *pdu = &dl_config_pdu->dci_dl_pdu;

  if (nfapi_mode==2) return;

  LOG_D(PHY,"Frame %d, Subframe %d: DCI processing - populating pdcch_vars->dci_alloc[%d] proc:subframe_tx:%d idx:%d pdcch_vars->num_dci:%d\n",frame,subframe, pdcch_vars->num_dci, proc->subframe_tx, idx, pdcch_vars->num_dci);

  // copy dci configuration into eNB structure
  fill_dci_and_dlsch(eNB,frame,subframe,proc,&pdcch_vars->dci_alloc[pdcch_vars->num_dci],pdu);

  LOG_D(PHY,"Frame %d, Subframe %d: DCI processing - populated pdcch_vars->dci_alloc[%d] proc:subframe_tx:%d idx:%d pdcch_vars->num_dci:%d\n",proc->frame_tx,proc->subframe_tx, pdcch_vars->num_dci, proc->subframe_tx, idx, pdcch_vars->num_dci);
}

#if (LTE_RRC_VERSION >= MAKE_VERSION(14, 0, 0))

void handle_nfapi_mpdcch_pdu(PHY_VARS_eNB *eNB,
                             L1_rxtx_proc_t *proc,
                             nfapi_dl_config_request_pdu_t *dl_config_pdu)
{
  int idx                         = proc->subframe_tx&1;
  LTE_eNB_MPDCCH *mpdcch_vars     = &eNB->mpdcch_vars[idx];
  nfapi_dl_config_mpdcch_pdu *pdu = &dl_config_pdu->mpdcch_pdu;

  if (nfapi_mode==2) return;

  LOG_D(PHY,"Frame %d, Subframe %d: MDCI processing\n",proc->frame_tx,proc->subframe_tx);

  // copy dci configuration into eNB structure
  fill_mdci_and_dlsch(eNB,proc,&mpdcch_vars->mdci_alloc[mpdcch_vars->num_dci],pdu);
}

#endif

void handle_nfapi_hi_dci0_dci_pdu(PHY_VARS_eNB *eNB,int frame,int subframe,L1_rxtx_proc_t *proc,
                                  nfapi_hi_dci0_request_pdu_t *hi_dci0_config_pdu)
{
  int idx                         = subframe&1;
  LTE_eNB_PDCCH *pdcch_vars       = &eNB->pdcch_vars[idx];

  if (nfapi_mode==2) return;

  //LOG_D(PHY,"%s() SFN/SF:%04d%d Before num_dci:%d\n", __FUNCTION__,frame,subframe,pdcch_vars->num_dci);

  // copy dci configuration in to eNB structure
  fill_dci0(eNB,frame,subframe,proc,&pdcch_vars->dci_alloc[pdcch_vars->num_dci], &hi_dci0_config_pdu->dci_pdu);
}



void handle_nfapi_hi_dci0_mpdcch_dci_pdu(PHY_VARS_eNB *eNB,L1_rxtx_proc_t *proc,
					 nfapi_hi_dci0_request_pdu_t *hi_dci0_config_pdu)
{
  int idx                         = proc->subframe_tx&1;
  LTE_eNB_MPDCCH *pdcch_vars      = &eNB->mpdcch_vars[idx];
  if (nfapi_mode==2) return;

  // copy dci configuration in to eNB structure
  fill_mpdcch_dci0(eNB,proc,&pdcch_vars->mdci_alloc[pdcch_vars->num_dci], &hi_dci0_config_pdu->mpdcch_dci_pdu);
}


void handle_nfapi_hi_dci0_hi_pdu(PHY_VARS_eNB *eNB,int frame,int subframe,L1_rxtx_proc_t *proc,
                                 nfapi_hi_dci0_request_pdu_t *hi_dci0_config_pdu)
{
  LTE_eNB_PHICH *phich = &eNB->phich_vars[subframe&1];

  if (nfapi_mode==2) return;

  // copy dci configuration in to eNB structure
  LOG_D(PHY,"Received HI PDU with value %d (rbstart %d,cshift %d)\n",
        hi_dci0_config_pdu->hi_pdu.hi_pdu_rel8.hi_value,
        hi_dci0_config_pdu->hi_pdu.hi_pdu_rel8.resource_block_start,
        hi_dci0_config_pdu->hi_pdu.hi_pdu_rel8.cyclic_shift_2_for_drms);

  phich->config[phich->num_hi].hi       = hi_dci0_config_pdu->hi_pdu.hi_pdu_rel8.hi_value;
  phich->config[phich->num_hi].first_rb = hi_dci0_config_pdu->hi_pdu.hi_pdu_rel8.resource_block_start;
  phich->config[phich->num_hi].n_DMRS   = hi_dci0_config_pdu->hi_pdu.hi_pdu_rel8.cyclic_shift_2_for_drms;
  phich->num_hi++;
  AssertFatal(phich->num_hi<32,"Maximum number of phich reached in subframe\n");

}

void handle_nfapi_bch_pdu(PHY_VARS_eNB *eNB,L1_rxtx_proc_t *proc,
                          nfapi_dl_config_request_pdu_t *dl_config_pdu,
                          uint8_t *sdu)
{
  nfapi_dl_config_bch_pdu_rel8_t *rel8 = &dl_config_pdu->bch_pdu.bch_pdu_rel8;

  if (nfapi_mode==2) return;

  AssertFatal(rel8->length == 3, "BCH PDU has length %d != 3\n",rel8->length);

  //LOG_D(PHY,"bch_pdu: %x,%x,%x\n",sdu[0],sdu[1],sdu[2]);
  eNB->pbch_pdu[0] = sdu[2];
  eNB->pbch_pdu[1] = sdu[1];
  eNB->pbch_pdu[2] = sdu[0];

  // adjust transmit amplitude here based on NFAPI info
}

#if (LTE_RRC_VERSION >= MAKE_VERSION(14, 0, 0))
extern uint32_t localRIV2alloc_LUT6[32];
extern uint32_t localRIV2alloc_LUT25[512];
extern uint32_t localRIV2alloc_LUT50_0[1600];
extern uint32_t localRIV2alloc_LUT50_1[1600];
extern uint32_t localRIV2alloc_LUT100_0[6000];
extern uint32_t localRIV2alloc_LUT100_1[6000];
extern uint32_t localRIV2alloc_LUT100_2[6000];
extern uint32_t localRIV2alloc_LUT100_3[6000];
#endif

void handle_nfapi_dlsch_pdu(PHY_VARS_eNB *eNB,int frame,int subframe,L1_rxtx_proc_t *proc,
                            nfapi_dl_config_request_pdu_t *dl_config_pdu,
                            uint8_t codeword_index,
                            uint8_t *sdu)
{
  nfapi_dl_config_dlsch_pdu_rel8_t *rel8 = &dl_config_pdu->dlsch_pdu.dlsch_pdu_rel8;
#if (LTE_RRC_VERSION >= MAKE_VERSION(10, 0, 0))
  nfapi_dl_config_dlsch_pdu_rel10_t *rel10 = &dl_config_pdu->dlsch_pdu.dlsch_pdu_rel10;
#endif
#if (LTE_RRC_VERSION >= MAKE_VERSION(14, 0, 0))
  nfapi_dl_config_dlsch_pdu_rel13_t *rel13 = &dl_config_pdu->dlsch_pdu.dlsch_pdu_rel13;
#endif
  LTE_eNB_DLSCH_t *dlsch0=NULL,*dlsch1=NULL;
  LTE_DL_eNB_HARQ_t *dlsch0_harq=NULL,*dlsch1_harq=NULL;
  int UE_id;
  int harq_pid;

  if (nfapi_mode==2) return;

  UE_id = find_dlsch(rel8->rnti,eNB,SEARCH_EXIST_OR_FREE);
  if( (UE_id<0) || (UE_id>=NUMBER_OF_UE_MAX) ){
    LOG_E(PHY,"illegal UE_id found!!! rnti %04x UE_id %d\n",rel8->rnti,UE_id);
    return;
  }
  //AssertFatal(UE_id!=-1,"no free or exiting dlsch_context\n");
  //AssertFatal(UE_id<NUMBER_OF_UE_MAX,"returned UE_id %d >= %d(NUMBER_OF_UE_MAX)\n",UE_id,NUMBER_OF_UE_MAX);

  dlsch0 = eNB->dlsch[UE_id][0];
  dlsch1 = eNB->dlsch[UE_id][1];

#if (LTE_RRC_VERSION >= MAKE_VERSION(13, 0, 0))
  if ((rel13->pdsch_payload_type < 2) && (rel13->ue_type>0)) dlsch0->harq_ids[proc->frame_tx%2][proc->subframe_tx] = 0;
#endif

  harq_pid        = dlsch0->harq_ids[proc->frame_tx%2][proc->subframe_tx];
  AssertFatal((harq_pid>=0) && (harq_pid<8),"harq_pid %d not in 0...7 frame:%d subframe:%d subframe(TX):%d rnti:%x UE_id:%d dlsch0[harq_ids:%d:%d:%d:%d:%d:%d:%d:%d:%d:%d]\n",
      harq_pid,
      frame,subframe,
      proc->subframe_tx,rel8->rnti,UE_id,
      dlsch0->harq_ids[proc->frame_tx%2][0],
      dlsch0->harq_ids[proc->frame_tx%2][1],
      dlsch0->harq_ids[proc->frame_tx%2][2],
      dlsch0->harq_ids[proc->frame_tx%2][3],
      dlsch0->harq_ids[proc->frame_tx%2][4],
      dlsch0->harq_ids[proc->frame_tx%2][5],
      dlsch0->harq_ids[proc->frame_tx%2][6],
      dlsch0->harq_ids[proc->frame_tx%2][7],
      dlsch0->harq_ids[proc->frame_tx%2][8],
      dlsch0->harq_ids[proc->frame_tx%2][9]
      );
  dlsch0_harq     = dlsch0->harq_processes[harq_pid];
  dlsch1_harq     = dlsch1->harq_processes[harq_pid];
  AssertFatal(dlsch0_harq!=NULL,"dlsch_harq is null\n");

  // compute DL power control parameters
  eNB->pdsch_config_dedicated[UE_id].p_a = rel8->pa;

#ifdef PHY_TX_THREAD 
  if (dlsch0->active[proc->subframe_tx]){
# else
  if (dlsch0->active){
#endif
    computeRhoA_eNB(rel8->pa, dlsch0,dlsch0_harq->dl_power_off, eNB->frame_parms.nb_antenna_ports_eNB);
    computeRhoB_eNB(rel8->pa,eNB->frame_parms.pdsch_config_common.p_b,eNB->frame_parms.nb_antenna_ports_eNB,dlsch0,dlsch0_harq->dl_power_off);
  }
#ifdef PHY_TX_THREAD
  if (dlsch1->active[proc->subframe_tx]){
#else
  if (dlsch1->active){
#endif
    computeRhoA_eNB(rel8->pa, dlsch1,dlsch1_harq->dl_power_off, eNB->frame_parms.nb_antenna_ports_eNB);
    computeRhoB_eNB(rel8->pa,eNB->frame_parms.pdsch_config_common.p_b,eNB->frame_parms.nb_antenna_ports_eNB,dlsch1,dlsch1_harq->dl_power_off);
  }

  dlsch0_harq->pdsch_start = eNB->pdcch_vars[proc->subframe_tx & 1].num_pdcch_symbols;

  if (dlsch0_harq->round==0) {  //get pointer to SDU if this a new SDU
    if(sdu == NULL) {
      LOG_E(PHY,"NFAPI: SFN/SF:%04d%d proc:TX:[frame %d subframe %d]: programming dlsch for round 0, rnti %x, UE_id %d, harq_pid %d : sdu is null for pdu_index %d dlsch0_harq[round:%d SFN/SF:%d%d pdu:%p mcs:%d ndi:%d pdschstart:%d]\n",
            frame,subframe,
            proc->frame_tx,proc->subframe_tx,rel8->rnti,UE_id,harq_pid,
            dl_config_pdu->dlsch_pdu.dlsch_pdu_rel8.pdu_index,dlsch0_harq->round,dlsch0_harq->frame,dlsch0_harq->subframe,dlsch0_harq->pdu,dlsch0_harq->mcs,dlsch0_harq->ndi,dlsch0_harq->pdsch_start);
      return;
    }
    //AssertFatal(sdu!=NULL,"NFAPI: SFN/SF:%04d%d proc:TX:[frame %d subframe %d]: programming dlsch for round 0, rnti %x, UE_id %d, harq_pid %d : sdu is null for pdu_index %d dlsch0_harq[round:%d SFN/SF:%d%d pdu:%p mcs:%d ndi:%d pdschstart:%d]\n",
    //            frame,subframe,
    //            proc->frame_tx,proc->subframe_tx,rel8->rnti,UE_id,harq_pid,
    //            dl_config_pdu->dlsch_pdu.dlsch_pdu_rel8.pdu_index,dlsch0_harq->round,dlsch0_harq->frame,dlsch0_harq->subframe,dlsch0_harq->pdu,dlsch0_harq->mcs,dlsch0_harq->ndi,dlsch0_harq->pdsch_start);
    if (rel8->rnti != 0xFFFF) LOG_D(PHY,"NFAPI: SFN/SF:%04d%d proc:TX:[frame %d, subframe %d]: programming dlsch for round 0, rnti %x, UE_id %d, harq_pid %d\n",
                                    frame,subframe,proc->frame_tx,proc->subframe_tx,rel8->rnti,UE_id,harq_pid);
    if (codeword_index == 0) dlsch0_harq->pdu                    = sdu;
    else                     dlsch1_harq->pdu                    = sdu;
  }
  else {
    if (rel8->rnti != 0xFFFF) LOG_D(PHY,"NFAPI: SFN/SF:%04d%d proc:TX:[frame %d, subframe %d]: programming dlsch for round %d, rnti %x, UE_id %d, harq_pid %d\n",
                                    frame,subframe,proc->frame_tx,proc->subframe_tx,dlsch0_harq->round,
                                    rel8->rnti,UE_id,harq_pid);
  }

#if (LTE_RRC_VERSION >= MAKE_VERSION(13, 0, 0))
#ifdef PHY_TX_THREAD
  dlsch0_harq->sib1_br_flag=0;
#else
  dlsch0->sib1_br_flag=0;
#endif

  if ((rel13->pdsch_payload_type <2) && (rel13->ue_type>0)) { // this is a BR/CE UE and SIB1-BR/SI-BR
    UE_id = find_dlsch(rel8->rnti,eNB,SEARCH_EXIST_OR_FREE);
    AssertFatal(UE_id!=-1,"no free or exiting dlsch_context\n");
    AssertFatal(UE_id<NUMBER_OF_UE_MAX,"returned UE_id %d >= %d(NUMBER_OF_UE_MAX)\n",UE_id,NUMBER_OF_UE_MAX);
 
    dlsch0 = eNB->dlsch[UE_id][0];
    dlsch0->harq_mask = 1; 
    dlsch0_harq     = dlsch0->harq_processes[0];
    dlsch0_harq->pdu                    = sdu;

    if (proc->frame_tx < 200) LOG_D(PHY,"NFAPI: frame %d, subframe %d (TX %d.%d): Programming SI-BR (%d) => %d\n",frame,subframe,proc->frame_tx,proc->subframe_tx,rel13->pdsch_payload_type,UE_id);
 
    dlsch0->rnti             = 0xFFFF;
    dlsch0->Kmimo            = 1;
    dlsch0->Mdlharq          = 4;
    dlsch0->Nsoft            = 25344;

    dlsch0->i0               = rel13->initial_transmission_sf_io;
    dlsch0_harq->pdsch_start = rel10->pdsch_start;
    dlsch0->harq_ids[proc->frame_tx%2][proc->subframe_rx] = 0;
    dlsch0_harq->frame       = proc->frame_tx;
    dlsch0_harq->subframe    = proc->subframe_tx;


#ifdef PHY_TX_THREAD
    if (rel13->pdsch_payload_type == 0) dlsch0_harq->sib1_br_flag=1;
#else
    if (rel13->pdsch_payload_type == 0) dlsch0->sib1_br_flag=1;
#endif

     // configure PDSCH
    switch (eNB->frame_parms.N_RB_DL) {
    case 6:
      dlsch0_harq->rb_alloc[0]      = localRIV2alloc_LUT6[rel8->resource_block_coding];
      break;
    case 15:
      AssertFatal(1==0,"15 PRBs not supported for now\n");
      break;
    case 25:
      dlsch0_harq->rb_alloc[0]      = localRIV2alloc_LUT25[rel8->resource_block_coding];
      break;
    case 50:
      dlsch0_harq->rb_alloc[0]      = localRIV2alloc_LUT50_0[rel8->resource_block_coding];
      dlsch0_harq->rb_alloc[1]      = localRIV2alloc_LUT50_1[rel8->resource_block_coding];
      break;
    case 75:
      AssertFatal(1==0,"75 PRBs not supported for now\n");
      break;
    case 100:
      dlsch0_harq->rb_alloc[0]      = localRIV2alloc_LUT100_0[rel8->resource_block_coding];
      dlsch0_harq->rb_alloc[1]      = localRIV2alloc_LUT100_1[rel8->resource_block_coding];
      dlsch0_harq->rb_alloc[2]      = localRIV2alloc_LUT100_2[rel8->resource_block_coding];
      dlsch0_harq->rb_alloc[3]      = localRIV2alloc_LUT100_3[rel8->resource_block_coding];
    }

#ifdef PHY_TX_THREAD
    dlsch0->active[proc->subframe_tx]= 1;
#else
    dlsch0->active                  = 1;
#endif

    dlsch0_harq->nb_rb              = 6;
    dlsch0_harq->vrb_type           = LOCALIZED;
    dlsch0_harq->rvidx              = rel8->redundancy_version;
    dlsch0_harq->Nl                 = 1;
    dlsch0_harq->mimo_mode          = (eNB->frame_parms.nb_antenna_ports_eNB == 1) ? SISO : ALAMOUTI;
    dlsch0_harq->dl_power_off       = 1;
    dlsch0_harq->round              = 0;
    dlsch0_harq->status             = ACTIVE;
    dlsch0_harq->TBS                = rel8->length<<3;
    dlsch0_harq->Qm                 = rel8->modulation;
    dlsch0_harq->codeword           = 0;
    dlsch0_harq->pdsch_start        = rel10->pdsch_start;
  }
  else
#endif
  { 
    UE_id = find_dlsch(rel8->rnti,eNB,SEARCH_EXIST_OR_FREE);
    AssertFatal(UE_id!=-1,"no free or exiting dlsch_context\n");
    AssertFatal(UE_id<NUMBER_OF_UE_MAX,"returned UE_id %d >= %d(NUMBER_OF_UE_MAX)\n",UE_id,NUMBER_OF_UE_MAX);

    dlsch0 = eNB->dlsch[UE_id][0];
    dlsch1 = eNB->dlsch[UE_id][1];

#if (LTE_RRC_VERSION >= MAKE_VERSION(14, 0, 0))
    dlsch0->sib1_br_flag=0;
    dlsch0->i0               = 0xFFFF;
#endif

#if (LTE_RRC_VERSION >= MAKE_VERSION(14, 0, 0))
  LOG_D(PHY,"dlsch->i0:%04x dlsch0_harq[pdsch_start:%d nb_rb:%d vrb_type:%d rvidx:%d Nl:%d mimo_mode:%d dl_power_off:%d round:%d status:%d TBS:%d Qm:%d codeword:%d rb_alloc:%d] rel8[length:%d]\n", 
#ifdef PHY_TX_THREAD
      dlsch0_harq->i0,
#else
      dlsch0->i0, 
#endif
      dlsch0_harq->pdsch_start, dlsch0_harq->nb_rb, dlsch0_harq->vrb_type, dlsch0_harq->rvidx, dlsch0_harq->Nl, dlsch0_harq->mimo_mode, dlsch0_harq->dl_power_off, dlsch0_harq->round, dlsch0_harq->status, dlsch0_harq->TBS, dlsch0_harq->Qm, dlsch0_harq->codeword, dlsch0_harq->rb_alloc[0],
      rel8->length
      );
#else
  LOG_D(PHY,"dlsch0_harq[pdsch_start:%d nb_rb:%d vrb_type:%d rvidx:%d Nl:%d mimo_mode:%d dl_power_off:%d round:%d status:%d TBS:%d Qm:%d codeword:%d rb_alloc:%d] rel8[length:%d]\n", 
      dlsch0_harq->pdsch_start, dlsch0_harq->nb_rb, dlsch0_harq->vrb_type, dlsch0_harq->rvidx, dlsch0_harq->Nl, dlsch0_harq->mimo_mode, dlsch0_harq->dl_power_off, dlsch0_harq->round, dlsch0_harq->status, dlsch0_harq->TBS, dlsch0_harq->Qm, dlsch0_harq->codeword, dlsch0_harq->rb_alloc[0],
      rel8->length
      );
#endif

    dlsch0->active = 1;
    harq_pid        = dlsch0->harq_ids[frame%2][proc->subframe_tx];
    dlsch0->harq_mask |= (1<<harq_pid);

    AssertFatal((harq_pid>=0) && (harq_pid<8),"subframe %d: harq_pid %d not in 0...7\n",proc->subframe_tx,harq_pid);
    dlsch0_harq     = dlsch0->harq_processes[harq_pid];
    dlsch1_harq     = dlsch1->harq_processes[harq_pid];
    AssertFatal(dlsch0_harq!=NULL,"dlsch_harq is null\n");

  // compute DL power control parameters


    if (dlsch0->active){
      computeRhoA_eNB(rel8->pa,dlsch0,dlsch0_harq->dl_power_off, eNB->frame_parms.nb_antenna_ports_eNB);
      computeRhoB_eNB(rel8->pa,eNB->frame_parms.pdsch_config_common.p_b,eNB->frame_parms.nb_antenna_ports_eNB,dlsch0,dlsch0_harq->dl_power_off);
    }  
    if (dlsch1->active){
      computeRhoA_eNB(rel8->pa, dlsch1,dlsch1_harq->dl_power_off, eNB->frame_parms.nb_antenna_ports_eNB);
      computeRhoB_eNB(rel8->pa,eNB->frame_parms.pdsch_config_common.p_b,eNB->frame_parms.nb_antenna_ports_eNB,dlsch1,dlsch1_harq->dl_power_off);
    }

#if (LTE_RRC_VERSION >= MAKE_VERSION(14, 0, 0))
    if (rel13->ue_type>0)
      dlsch0_harq->pdsch_start = rel10->pdsch_start;
    else
#endif
      dlsch0_harq->pdsch_start = eNB->pdcch_vars[proc->subframe_tx & 1].num_pdcch_symbols;

    if (dlsch0_harq->round==0) {  //get pointer to SDU if this a new SDU
      AssertFatal(sdu!=NULL,"NFAPI: frame %d, subframe %d: programming dlsch for round 0, rnti %x, UE_id %d, harq_pid %d : sdu is null for pdu_index %d\n",
                  proc->frame_tx,proc->subframe_tx,rel8->rnti,UE_id,harq_pid,
                  dl_config_pdu->dlsch_pdu.dlsch_pdu_rel8.pdu_index);
      if (rel8->rnti != 0xFFFF) LOG_D(PHY,"NFAPI: frame %d, subframe %d: programming dlsch for round 0, rnti %x, UE_id %d, harq_pid %d\n",
                                    proc->frame_tx,proc->subframe_tx,rel8->rnti,UE_id,harq_pid);
      if (codeword_index == 0) dlsch0_harq->pdu                    = sdu;
      else                     dlsch1_harq->pdu                    = sdu;
    }
    else {
      if (rel8->rnti != 0xFFFF) LOG_D(PHY,"NFAPI: frame %d, subframe %d: programming dlsch for round %d, rnti %x, UE_id %d, harq_pid %d\n",
                                      proc->frame_tx,proc->subframe_tx,dlsch0_harq->round,
                                    rel8->rnti,UE_id,harq_pid);
    }

  }
}

int16_t to_beta_offset_harqack[16]={16,20,25,32,40,50,64,80,101,127,160,248,400,640,1008,8};

void handle_ulsch_harq_pdu(
        PHY_VARS_eNB                           *eNB,
        int                                     UE_id,
        nfapi_ul_config_request_pdu_t          *ul_config_pdu,
        nfapi_ul_config_ulsch_harq_information *harq_information,
        uint16_t                                frame,
        uint8_t                                 subframe)
{
  nfapi_ul_config_ulsch_pdu_rel8_t *rel8 = &ul_config_pdu->ulsch_harq_pdu.ulsch_pdu.ulsch_pdu_rel8;

  LTE_eNB_ULSCH_t *ulsch=eNB->ulsch[UE_id];
  LTE_UL_eNB_HARQ_t *ulsch_harq;

  if (nfapi_mode==2) return;

  int harq_pid = rel8->harq_process_number;
  ulsch_harq = ulsch->harq_processes[harq_pid];
  ulsch_harq->frame                      = frame;
  ulsch_harq->subframe                   = subframe;
  ulsch_harq->O_ACK                      = harq_information->harq_information_rel10.harq_size;
  ulsch->beta_offset_harqack_times8      = to_beta_offset_harqack[harq_information->harq_information_rel10.delta_offset_harq];
  if (eNB->frame_parms.frame_type == TDD) {
    if (harq_information->harq_information_rel10.ack_nack_mode==0) //bundling
        ulsch->bundling = 1;
   }
}

uint16_t to_beta_offset_ri[16]={9,13,16,20,25,32,40,50,64,80,101,127,160,0,0,0};
uint16_t to_beta_offset_cqi[16]={0,0,9,10,11,13,14,16,18,20,23,25,28,32,40,50};

void handle_ulsch_cqi_ri_pdu(PHY_VARS_eNB *eNB,int UE_id,nfapi_ul_config_request_pdu_t *ul_config_pdu,uint16_t frame,uint8_t subframe)
{
  nfapi_ul_config_cqi_ri_information_rel9_t *rel9 = &ul_config_pdu->ulsch_cqi_ri_pdu.cqi_ri_information.cqi_ri_information_rel9;

  LTE_eNB_ULSCH_t *ulsch        = eNB->ulsch[UE_id];
  int harq_pid = ul_config_pdu->ulsch_pdu.ulsch_pdu_rel8.harq_process_number;
  LTE_UL_eNB_HARQ_t *ulsch_harq = ulsch->harq_processes[harq_pid];

  if (nfapi_mode==2) return;

  ulsch_harq->frame                       = frame;
  ulsch_harq->subframe                    = subframe;
  ulsch_harq->O_RI                        = rel9->aperiodic_cqi_pmi_ri_report.cc[0].ri_size;
  ulsch_harq->Or1                         = rel9->aperiodic_cqi_pmi_ri_report.cc[0].dl_cqi_pmi_size[0];
  if (ulsch_harq->O_RI>1) ulsch_harq->Or2 = rel9->aperiodic_cqi_pmi_ri_report.cc[0].dl_cqi_pmi_size[1];
  ulsch->beta_offset_ri_times8            = to_beta_offset_ri[rel9->delta_offset_ri];
  ulsch->beta_offset_cqi_times8           = to_beta_offset_cqi[rel9->delta_offset_cqi];
  LOG_D(PHY,"Filling ulsch_cqi_ri information for frame %d, subframe %d : O_RI %d, Or1 %d, beta_offset_cqi_times8 %d (%d)\n",
        frame,subframe,ulsch_harq->O_RI,ulsch_harq->Or1,ulsch->beta_offset_cqi_times8,
        rel9->delta_offset_cqi);
}

void handle_ulsch_cqi_harq_ri_pdu(PHY_VARS_eNB *eNB,int UE_id,nfapi_ul_config_request_pdu_t *ul_config_pdu,uint16_t frame,uint8_t subframe)
{
  nfapi_ul_config_cqi_ri_information_rel9_t *rel9 = &ul_config_pdu->ulsch_cqi_harq_ri_pdu.cqi_ri_information.cqi_ri_information_rel9;

  LTE_eNB_ULSCH_t *ulsch        = eNB->ulsch[UE_id];
  int harq_pid = ul_config_pdu->ulsch_pdu.ulsch_pdu_rel8.harq_process_number;
  LTE_UL_eNB_HARQ_t *ulsch_harq = ulsch->harq_processes[harq_pid];
  nfapi_ul_config_ulsch_harq_information *harq_information = &ul_config_pdu->ulsch_cqi_harq_ri_pdu.harq_information;

  if (nfapi_mode==2) return;

  ulsch_harq->frame                       = frame;
  ulsch_harq->subframe                    = subframe;
  ulsch_harq->O_RI                        = rel9->aperiodic_cqi_pmi_ri_report.cc[0].ri_size;
  ulsch_harq->Or1                         = rel9->aperiodic_cqi_pmi_ri_report.cc[0].dl_cqi_pmi_size[0];
  ulsch_harq->O_ACK                       = harq_information->harq_information_rel10.harq_size;

  if (ulsch_harq->O_RI>1) ulsch_harq->Or2 = rel9->aperiodic_cqi_pmi_ri_report.cc[0].dl_cqi_pmi_size[1];

  ulsch->beta_offset_harqack_times8       = to_beta_offset_harqack[harq_information->harq_information_rel10.delta_offset_harq];
  ulsch->beta_offset_ri_times8            = to_beta_offset_ri[rel9->delta_offset_ri];
  ulsch->beta_offset_cqi_times8           = to_beta_offset_cqi[rel9->delta_offset_cqi];
}

void handle_uci_harq_information(PHY_VARS_eNB *eNB, LTE_eNB_UCI *uci,nfapi_ul_config_harq_information *harq_information)
{

  if (nfapi_mode==2) return;

  if (eNB->frame_parms.frame_type == FDD) {
    uci->num_pucch_resources = harq_information->harq_information_rel9_fdd.number_of_pucch_resources;

    LOG_D(PHY,"Programming UCI HARQ mode %d : size %d in (%d,%d)\n",
          harq_information->harq_information_rel9_fdd.ack_nack_mode,
          harq_information->harq_information_rel9_fdd.harq_size,
          uci->frame,uci->subframe);

    if ((harq_information->harq_information_rel9_fdd.ack_nack_mode == 0) &&
        (harq_information->harq_information_rel9_fdd.harq_size == 1)) {
      uci->pucch_fmt =  pucch_format1a;
      uci->n_pucch_1[0][0] = harq_information->harq_information_rel9_fdd.n_pucch_1_0;
      uci->n_pucch_1[0][1] = harq_information->harq_information_rel11.n_pucch_2_0;
    }
    else if ((harq_information->harq_information_rel9_fdd.ack_nack_mode == 0) &&
             (harq_information->harq_information_rel9_fdd.harq_size == 2)) {
      uci->pucch_fmt =  pucch_format1b;
      uci->n_pucch_1[0][0] = harq_information->harq_information_rel9_fdd.n_pucch_1_0;
      uci->n_pucch_1[0][1] = harq_information->harq_information_rel11.n_pucch_2_0;
    }
    else if ((harq_information->harq_information_rel9_fdd.ack_nack_mode == 1) &&
             (harq_information->harq_information_rel9_fdd.harq_size == 2)) {
      uci->pucch_fmt =  pucch_format1b_csA2;
      uci->n_pucch_1[0][0] = harq_information->harq_information_rel9_fdd.n_pucch_1_0;
      uci->n_pucch_1[0][1] = harq_information->harq_information_rel11.n_pucch_2_0;
      uci->n_pucch_1[1][0] = harq_information->harq_information_rel9_fdd.n_pucch_1_1;
      uci->n_pucch_1[1][1] = harq_information->harq_information_rel11.n_pucch_2_1;
    }
    else if ((harq_information->harq_information_rel9_fdd.ack_nack_mode == 1) &&
             (harq_information->harq_information_rel9_fdd.harq_size == 3)) {
      uci->pucch_fmt =  pucch_format1b_csA3;
      uci->n_pucch_1[0][0] = harq_information->harq_information_rel9_fdd.n_pucch_1_0;
      uci->n_pucch_1[0][1] = harq_information->harq_information_rel11.n_pucch_2_0;
      uci->n_pucch_1[1][0] = harq_information->harq_information_rel9_fdd.n_pucch_1_1;
      uci->n_pucch_1[1][1] = harq_information->harq_information_rel11.n_pucch_2_1;
      uci->n_pucch_1[2][0] = harq_information->harq_information_rel9_fdd.n_pucch_1_2;
      uci->n_pucch_1[2][1] = harq_information->harq_information_rel11.n_pucch_2_2;
    }
    else if ((harq_information->harq_information_rel9_fdd.ack_nack_mode == 1) &&
             (harq_information->harq_information_rel9_fdd.harq_size == 4)) {
      uci->pucch_fmt =  pucch_format1b_csA4;
      uci->n_pucch_1[0][0] = harq_information->harq_information_rel9_fdd.n_pucch_1_0;
      uci->n_pucch_1[0][1] = harq_information->harq_information_rel11.n_pucch_2_0;
      uci->n_pucch_1[1][0] = harq_information->harq_information_rel9_fdd.n_pucch_1_1;
      uci->n_pucch_1[1][1] = harq_information->harq_information_rel11.n_pucch_2_1;
      uci->n_pucch_1[2][0] = harq_information->harq_information_rel9_fdd.n_pucch_1_2;
      uci->n_pucch_1[2][1] = harq_information->harq_information_rel11.n_pucch_2_2;
    }
    else if (harq_information->harq_information_rel9_fdd.ack_nack_mode == 2) {
      uci->pucch_fmt =  pucch_format3;
      uci->n_pucch_3[0] = harq_information->harq_information_rel9_fdd.n_pucch_1_0;
      uci->n_pucch_3[1] = harq_information->harq_information_rel11.n_pucch_2_0;
    }
    else AssertFatal(1==0,"unsupported FDD HARQ mode %d size %d\n",harq_information->harq_information_rel9_fdd.ack_nack_mode,harq_information->harq_information_rel9_fdd.harq_size);
  }
  else { // TDD
    uci->num_pucch_resources = harq_information->harq_information_rel10_tdd.number_of_pucch_resources;

    if (harq_information->harq_information_rel10_tdd.ack_nack_mode == 0) {//bundling

      uci->pucch_fmt =  harq_information->harq_information_rel10_tdd.harq_size==1 ? pucch_format1a : pucch_format1b;
      uci->tdd_bundling = 1;
      uci->n_pucch_1[0][0] = harq_information->harq_information_rel10_tdd.n_pucch_1_0;
      uci->n_pucch_1[0][1] = harq_information->harq_information_rel11.n_pucch_2_0;
    }
    else if ((harq_information->harq_information_rel10_tdd.ack_nack_mode == 1) && //multiplexing
             (uci->num_pucch_resources == 1)) {
      uci->pucch_fmt = harq_information->harq_information_rel10_tdd.harq_size==1 ? pucch_format1a : pucch_format1b;
      uci->tdd_bundling = 0;
      uci->n_pucch_1[0][0] = harq_information->harq_information_rel10_tdd.n_pucch_1_0;
      uci->n_pucch_1[0][1] = harq_information->harq_information_rel11.n_pucch_2_0;
    }
    else if ((harq_information->harq_information_rel10_tdd.ack_nack_mode == 1) && //multiplexing M>1
             (uci->num_pucch_resources > 1)) {
      uci->pucch_fmt = pucch_format1b;
      uci->tdd_bundling = 0;
      uci->n_pucch_1[0][0] = harq_information->harq_information_rel10_tdd.n_pucch_1_0;
      uci->n_pucch_1[0][1] = harq_information->harq_information_rel11.n_pucch_2_0;
      uci->n_pucch_1[1][0] = harq_information->harq_information_rel10_tdd.n_pucch_1_1;
      uci->n_pucch_1[1][1] = harq_information->harq_information_rel11.n_pucch_2_1;
      uci->n_pucch_1[2][0] = harq_information->harq_information_rel10_tdd.n_pucch_1_2;
      uci->n_pucch_1[2][1] = harq_information->harq_information_rel11.n_pucch_2_2;
      uci->n_pucch_1[3][0] = harq_information->harq_information_rel10_tdd.n_pucch_1_3;
      uci->n_pucch_1[3][1] = harq_information->harq_information_rel11.n_pucch_2_3;
    }
    else if (harq_information->harq_information_rel10_tdd.ack_nack_mode == 2) {
      uci->pucch_fmt =  pucch_format3;
      uci->n_pucch_3[0] = harq_information->harq_information_rel10_tdd.n_pucch_1_0;
      uci->n_pucch_3[1] = harq_information->harq_information_rel11.n_pucch_2_0;
    }
    else AssertFatal(1==0,"unsupported HARQ mode %d\n",harq_information->harq_information_rel10_tdd.ack_nack_mode);
  }
}

void handle_uci_sr_pdu(PHY_VARS_eNB *eNB,int UE_id,nfapi_ul_config_request_pdu_t *ul_config_pdu,uint16_t frame,uint8_t subframe,uint8_t srs_active)
{
  LTE_eNB_UCI *uci = &eNB->uci_vars[UE_id];

  if (nfapi_mode==2) return;

  uci->frame               = frame;
  uci->subframe            = subframe;
  uci->rnti                = ul_config_pdu->uci_sr_pdu.ue_information.ue_information_rel8.rnti;
  uci->type                = SR;
  uci->pucch_fmt           = pucch_format1;
  uci->num_antenna_ports   = 1;
  uci->num_pucch_resources = 1;
  uci->n_pucch_1_0_sr[0]   = ul_config_pdu->uci_sr_pdu.sr_information.sr_information_rel8.pucch_index;
  uci->srs_active          = srs_active;
  uci->active              = 1;
#if (LTE_RRC_VERSION >= MAKE_VERSION(14, 0, 0))
  uci->ue_type                     = ul_config_pdu->uci_sr_pdu.ue_information.ue_information_rel13.ue_type;
  uci->empty_symbols               = ul_config_pdu->uci_sr_pdu.ue_information.ue_information_rel13.empty_symbols;
  uci->total_repetitions = ul_config_pdu->uci_sr_pdu.ue_information.ue_information_rel13.total_number_of_repetitions;
#endif
  LOG_D(PHY,"Programming UCI SR rnti %x, pucch1_0 %d for (%d,%d)\n",
        uci->rnti,uci->n_pucch_1_0_sr[0],frame,subframe);
}

void handle_uci_sr_harq_pdu(PHY_VARS_eNB *eNB,int UE_id,nfapi_ul_config_request_pdu_t *ul_config_pdu,uint16_t frame,uint8_t subframe,uint8_t srs_active)
{
  LTE_eNB_UCI *uci = &eNB->uci_vars[UE_id];

  if (nfapi_mode==2) return;

  uci->frame               = frame;
  uci->subframe            = subframe;
  uci->rnti                = ul_config_pdu->uci_sr_harq_pdu.ue_information.ue_information_rel8.rnti;
  uci->type                = HARQ_SR;
  uci->num_antenna_ports   = 1;
  uci->num_pucch_resources = 1;
  uci->n_pucch_1_0_sr[0]   = ul_config_pdu->uci_sr_harq_pdu.sr_information.sr_information_rel8.pucch_index;
  uci->srs_active          = srs_active;
  uci->active              = 1;
#if (LTE_RRC_VERSION >= MAKE_VERSION(14, 0, 0))
  uci->ue_type                     = ul_config_pdu->uci_sr_harq_pdu.ue_information.ue_information_rel13.ue_type;
  uci->empty_symbols               = ul_config_pdu->uci_sr_harq_pdu.ue_information.ue_information_rel13.empty_symbols;
  uci->total_repetitions = ul_config_pdu->uci_sr_harq_pdu.ue_information.ue_information_rel13.total_number_of_repetitions;
#endif
  handle_uci_harq_information(eNB,uci,&ul_config_pdu->uci_sr_harq_pdu.harq_information);
}

void handle_uci_harq_pdu(PHY_VARS_eNB *eNB,int UE_id,nfapi_ul_config_request_pdu_t *ul_config_pdu,uint16_t frame,uint8_t subframe,uint8_t srs_active)
{
  LTE_eNB_UCI *uci = &eNB->uci_vars[UE_id];

  if (nfapi_mode==2) return;

  LOG_D(PHY,"Frame %d, Subframe %d: Programming UCI_HARQ process (type %d)\n",frame,subframe,HARQ);
  uci->frame             = frame;
  uci->subframe          = subframe;
  uci->rnti              = ul_config_pdu->uci_harq_pdu.ue_information.ue_information_rel8.rnti;
  uci->type              = HARQ;
  uci->srs_active        = srs_active;
  uci->num_antenna_ports = ul_config_pdu->uci_harq_pdu.harq_information.harq_information_rel11.num_ant_ports;
#if (LTE_RRC_VERSION >= MAKE_VERSION(14, 0, 0))
  uci->ue_type                     = ul_config_pdu->uci_harq_pdu.ue_information.ue_information_rel13.ue_type;
  uci->empty_symbols               = ul_config_pdu->uci_harq_pdu.ue_information.ue_information_rel13.empty_symbols;
  uci->total_repetitions           = ul_config_pdu->uci_harq_pdu.ue_information.ue_information_rel13.total_number_of_repetitions;
#endif
  handle_uci_harq_information(eNB,uci,&ul_config_pdu->uci_harq_pdu.harq_information);

  uci->active=1;
}

void handle_srs_pdu(PHY_VARS_eNB *eNB,nfapi_ul_config_request_pdu_t *ul_config_pdu,uint16_t frame,uint8_t subframe)
{
  int i;

  if (nfapi_mode==2) return;

  for (i=0;i<NUMBER_OF_UE_MAX;i++) {

    if (eNB->soundingrs_ul_config_dedicated[i].active==1) continue;

    eNB->soundingrs_ul_config_dedicated[i].active               = 1;
    eNB->soundingrs_ul_config_dedicated[i].frame                = frame;
    eNB->soundingrs_ul_config_dedicated[i].subframe             = subframe;
    eNB->soundingrs_ul_config_dedicated[i].rnti                 = ul_config_pdu->srs_pdu.srs_pdu_rel8.rnti;
    eNB->soundingrs_ul_config_dedicated[i].srs_Bandwidth        = ul_config_pdu->srs_pdu.srs_pdu_rel8.srs_bandwidth;
    eNB->soundingrs_ul_config_dedicated[i].srs_HoppingBandwidth = ul_config_pdu->srs_pdu.srs_pdu_rel8.srs_hopping_bandwidth;
    eNB->soundingrs_ul_config_dedicated[i].freqDomainPosition   = ul_config_pdu->srs_pdu.srs_pdu_rel8.frequency_domain_position;
    eNB->soundingrs_ul_config_dedicated[i].transmissionComb     = ul_config_pdu->srs_pdu.srs_pdu_rel8.transmission_comb;
    eNB->soundingrs_ul_config_dedicated[i].srs_ConfigIndex      = ul_config_pdu->srs_pdu.srs_pdu_rel8.i_srs;
    eNB->soundingrs_ul_config_dedicated[i].cyclicShift          = ul_config_pdu->srs_pdu.srs_pdu_rel8.sounding_reference_cyclic_shift;
    break;
  }
  AssertFatal(i<NUMBER_OF_UE_MAX,"No room for SRS processing\n");
}

void handle_nfapi_ul_pdu(PHY_VARS_eNB *eNB,L1_rxtx_proc_t *proc,
                         nfapi_ul_config_request_pdu_t *ul_config_pdu,
                         uint16_t frame,uint8_t subframe,uint8_t srs_present)
{
  nfapi_ul_config_ulsch_pdu_rel8_t *rel8 = &ul_config_pdu->ulsch_pdu.ulsch_pdu_rel8;
  int16_t UE_id;

  if (nfapi_mode==2) return;

  // check if we have received a dci for this ue and ulsch descriptor is configured

  if (ul_config_pdu->pdu_type == NFAPI_UL_CONFIG_ULSCH_PDU_TYPE) {
    //if (UE_id == find_ulsch(ul_config_pdu->ulsch_pdu.ulsch_pdu_rel8.rnti,eNB,SEARCH_EXIST_OR_FREE)<0)
       //for (int i=0;i<16;i++) if (eNB->ulsch[i]->harq_mask>0) LOG_I(PHY,"rnti %x, mask %x\n",eNB->ulsch[i]->rnti,eNB->ulsch[i]->harq_mask >0); 
    AssertFatal((UE_id = find_ulsch(ul_config_pdu->ulsch_pdu.ulsch_pdu_rel8.rnti,eNB,SEARCH_EXIST_OR_FREE))>=0,
                "No existing UE ULSCH for rnti %x\n",rel8->rnti);
<<<<<<< HEAD
    LOG_D(PHY,"Applying UL config for UE %d, rnti %x in frame %d, subframe %d, modulation %d, rvidx %d\n", UE_id,rel8->rnti,frame,subframe,rel8->modulation_type,rel8->redundancy_version);
=======
    LOG_D(PHY,"Applying UL config for UE %d, rnti %x for frame %d, subframe %d, modulation %d, rvidx %d, first_rb %d, nb_rb %d\n", UE_id,rel8->rnti,frame,subframe,rel8->modulation_type,rel8->redundancy_version,
rel8->resource_block_start,rel8->number_of_resource_blocks);
>>>>>>> ee547c1d

    fill_ulsch(eNB,UE_id,&ul_config_pdu->ulsch_pdu,frame,subframe);

  }
  else if (ul_config_pdu->pdu_type == NFAPI_UL_CONFIG_ULSCH_HARQ_PDU_TYPE) {
    AssertFatal((UE_id = find_ulsch(ul_config_pdu->ulsch_harq_pdu.ulsch_pdu.ulsch_pdu_rel8.rnti,eNB,SEARCH_EXIST_OR_FREE))>=0,
                "No available UE ULSCH for rnti %x\n",ul_config_pdu->ulsch_harq_pdu.ulsch_pdu.ulsch_pdu_rel8.rnti);

    fill_ulsch(eNB,UE_id,&ul_config_pdu->ulsch_harq_pdu.ulsch_pdu,frame,subframe);
    handle_ulsch_harq_pdu(eNB, UE_id, ul_config_pdu,
        &ul_config_pdu->ulsch_harq_pdu.harq_information, frame, subframe);

  }
  else if (ul_config_pdu->pdu_type == NFAPI_UL_CONFIG_ULSCH_CQI_RI_PDU_TYPE) {
    AssertFatal((UE_id = find_ulsch(ul_config_pdu->ulsch_cqi_ri_pdu.ulsch_pdu.ulsch_pdu_rel8.rnti,
                                    eNB,SEARCH_EXIST_OR_FREE))>=0,
                "No available UE ULSCH for rnti %x\n",ul_config_pdu->ulsch_cqi_ri_pdu.ulsch_pdu.ulsch_pdu_rel8.rnti);
    fill_ulsch(eNB,UE_id,&ul_config_pdu->ulsch_cqi_ri_pdu.ulsch_pdu,frame,subframe);
    handle_ulsch_cqi_ri_pdu(eNB,UE_id,ul_config_pdu,frame,subframe);

  }
  else if (ul_config_pdu->pdu_type == NFAPI_UL_CONFIG_ULSCH_CQI_HARQ_RI_PDU_TYPE) {
    AssertFatal((UE_id = find_ulsch(ul_config_pdu->ulsch_cqi_harq_ri_pdu.ulsch_pdu.ulsch_pdu_rel8.rnti,
                                    eNB,SEARCH_EXIST_OR_FREE))>=0,
                "No available UE ULSCH for rnti %x\n",ul_config_pdu->ulsch_cqi_harq_ri_pdu.ulsch_pdu.ulsch_pdu_rel8.rnti);
    fill_ulsch(eNB,UE_id,&ul_config_pdu->ulsch_cqi_harq_ri_pdu.ulsch_pdu,frame,subframe);
    handle_ulsch_cqi_harq_ri_pdu(eNB,UE_id,ul_config_pdu,frame,subframe);
    handle_ulsch_harq_pdu(eNB, UE_id, ul_config_pdu,
        &ul_config_pdu->ulsch_cqi_harq_ri_pdu.harq_information, frame, subframe);
  }
  else if (ul_config_pdu->pdu_type == NFAPI_UL_CONFIG_UCI_HARQ_PDU_TYPE) {
    AssertFatal((UE_id = find_uci(ul_config_pdu->uci_harq_pdu.ue_information.ue_information_rel8.rnti,
                                  proc->frame_tx,proc->subframe_tx,eNB,SEARCH_EXIST_OR_FREE))>=0,
                "No available UE UCI for rnti %x\n",ul_config_pdu->uci_harq_pdu.ue_information.ue_information_rel8.rnti);
    LOG_D(PHY,"Applying UL UCI_HARQ config for UE %d, rnti %x for frame %d, subframe %d\n",
          UE_id,ul_config_pdu->uci_harq_pdu.ue_information.ue_information_rel8.rnti,frame,subframe);

    handle_uci_harq_pdu(eNB,UE_id,ul_config_pdu,frame,subframe,srs_present);
  }
  else if (ul_config_pdu->pdu_type == NFAPI_UL_CONFIG_UCI_CQI_PDU_TYPE) {
    AssertFatal(1==0,"NFAPI_UL_CONFIG_UCI_CQI_PDU_TYPE not handled yet\n");
  }
  else if (ul_config_pdu->pdu_type == NFAPI_UL_CONFIG_UCI_CQI_HARQ_PDU_TYPE) {
    AssertFatal(1==0,"NFAPI_UL_CONFIG_UCI_CQI_HARQ_PDU_TYPE not handled yet\n");
  }
  else if (ul_config_pdu->pdu_type == NFAPI_UL_CONFIG_UCI_CQI_SR_PDU_TYPE) {
    AssertFatal(1==0,"NFAPI_UL_CONFIG_UCI_CQI_SR_PDU_TYPE not handled yet\n");
  }
  else if (ul_config_pdu->pdu_type == NFAPI_UL_CONFIG_UCI_SR_PDU_TYPE) {
    AssertFatal((UE_id = find_uci(ul_config_pdu->uci_sr_pdu.ue_information.ue_information_rel8.rnti,
                                  proc->frame_tx,proc->subframe_tx,eNB,SEARCH_EXIST_OR_FREE))>=0,
                "No available UE UCI for rnti %x\n",ul_config_pdu->uci_sr_pdu.ue_information.ue_information_rel8.rnti);
    handle_uci_sr_pdu(eNB,UE_id,ul_config_pdu,frame,subframe,srs_present);

  }
  else if (ul_config_pdu->pdu_type == NFAPI_UL_CONFIG_UCI_SR_HARQ_PDU_TYPE) {
    AssertFatal((UE_id = find_uci(rel8->rnti,proc->frame_tx,proc->subframe_tx,eNB,SEARCH_EXIST_OR_FREE))>=0,
                "No available UE UCI for rnti %x\n",ul_config_pdu->uci_sr_harq_pdu.ue_information.ue_information_rel8.rnti);
    handle_uci_sr_harq_pdu(eNB,UE_id,ul_config_pdu,frame,subframe,srs_present);
  }
  else if (ul_config_pdu->pdu_type == NFAPI_UL_CONFIG_SRS_PDU_TYPE) {
    handle_srs_pdu(eNB,ul_config_pdu,frame,subframe);
  }
}

void schedule_response(Sched_Rsp_t *Sched_INFO)
{
  PHY_VARS_eNB *eNB;
  L1_rxtx_proc_t *proc;
  // copy data from L2 interface into L1 structures
  module_id_t               Mod_id       = Sched_INFO->module_id;
  uint8_t                   CC_id        = Sched_INFO->CC_id;
  nfapi_dl_config_request_t *DL_req      = Sched_INFO->DL_req;
  nfapi_hi_dci0_request_t   *HI_DCI0_req = Sched_INFO->HI_DCI0_req;
  nfapi_ul_config_request_t *UL_req      = Sched_INFO->UL_req;
  nfapi_tx_request_t        *TX_req      = Sched_INFO->TX_req;
  frame_t                   frame        = Sched_INFO->frame;
  sub_frame_t               subframe     = Sched_INFO->subframe;
  LTE_DL_FRAME_PARMS        *fp;
  uint8_t                   ul_subframe;
  int                       ul_frame;
  int                       harq_pid;
  LTE_UL_eNB_HARQ_t         *ulsch_harq;

  AssertFatal(RC.eNB!=NULL,"RC.eNB is null\n");
  AssertFatal(RC.eNB[Mod_id]!=NULL,"RC.eNB[%d] is null\n",Mod_id);
  AssertFatal(RC.eNB[Mod_id][CC_id]!=NULL,"RC.eNB[%d][%d] is null\n",Mod_id,CC_id);


  eNB         = RC.eNB[Mod_id][CC_id];
  fp          = &eNB->frame_parms;
  proc        = &eNB->proc.L1_proc;

  /* TODO: check that following line is correct - in the meantime it is disabled */
  //if ((fp->frame_type == TDD) && (subframe_select(fp,subframe)==SF_UL)) return;

  ul_subframe = pdcch_alloc2ul_subframe(fp,subframe);
  ul_frame    = pdcch_alloc2ul_frame(fp,frame,subframe);

  // DJP - subframe assert will fail - not sure why yet
  // DJP - AssertFatal(proc->subframe_tx == subframe, "Current subframe %d != NFAPI subframe %d\n",proc->subframe_tx,subframe);
  // DJP - AssertFatal(proc->subframe_tx == subframe, "Current frame %d != NFAPI frame %d\n",proc->frame_tx,frame);

  uint8_t number_pdcch_ofdm_symbols = DL_req->dl_config_request_body.number_pdcch_ofdm_symbols;

  uint8_t number_dl_pdu             = DL_req->dl_config_request_body.number_pdu;
  uint8_t number_hi_dci0_pdu        = HI_DCI0_req->hi_dci0_request_body.number_of_dci+HI_DCI0_req->hi_dci0_request_body.number_of_hi;
  uint8_t number_ul_pdu             = UL_req!=NULL ? UL_req->ul_config_request_body.number_of_pdus : 0;

  nfapi_dl_config_request_pdu_t *dl_config_pdu;
  nfapi_hi_dci0_request_pdu_t   *hi_dci0_req_pdu;
  nfapi_ul_config_request_pdu_t *ul_config_pdu;

  int i;

  eNB->pdcch_vars[subframe&1].num_pdcch_symbols = number_pdcch_ofdm_symbols;
  eNB->pdcch_vars[subframe&1].num_dci           = 0;
<<<<<<< HEAD
=======
  eNB->phich_vars[subframe&1].num_hi            = 0;
#if (LTE_RRC_VERSION >= MAKE_VERSION(14, 0, 0))
  eNB->mpdcch_vars[subframe&1].num_dci           = 0;
#endif
>>>>>>> ee547c1d

  LOG_D(PHY,"NFAPI: Sched_INFO:SFN/SF:%04d%d DL_req:SFN/SF:%04d%d:dl_pdu:%d tx_req:SFN/SF:%04d%d:pdus:%d\n",
       frame,subframe,
       NFAPI_SFNSF2SFN(DL_req->sfn_sf),NFAPI_SFNSF2SF(DL_req->sfn_sf),number_dl_pdu,
       NFAPI_SFNSF2SFN(TX_req->sfn_sf),NFAPI_SFNSF2SF(TX_req->sfn_sf),TX_req->tx_request_body.number_of_pdus
       );
  LOG_D(PHY,"NFAPI: hi_dci0:SFN/SF:%04d%d:pdus:%d\n",
        NFAPI_SFNSF2SFN(HI_DCI0_req->sfn_sf),NFAPI_SFNSF2SF(HI_DCI0_req->sfn_sf),number_hi_dci0_pdu
       );
  if(UL_req!=NULL)
    LOG_D(PHY,"NFAPI: ul_cfg:SFN/SF:%04d%d:pdus:%d num_pdcch_symbols:%d\n",
          NFAPI_SFNSF2SFN(UL_req->sfn_sf),NFAPI_SFNSF2SF(UL_req->sfn_sf),number_ul_pdu,
          eNB->pdcch_vars[subframe&1].num_pdcch_symbols);

  int do_oai =0;
  int dont_send =0;
  /* TODO: check the following test - in the meantime it is put back as it was before */
  //if ((ul_subframe<10)&&
  //    (subframe_select(fp,ul_subframe)==SF_UL)) { // This means that there is an ul_subframe that can be configured here
  if (ul_subframe<10) { // This means that there is an ul_subframe that can be configured here
    LOG_D(PHY,"NFAPI: Clearing dci allocations for potential UL subframe %d\n",ul_subframe);
  
    harq_pid = subframe2harq_pid(fp,ul_frame,ul_subframe);


    // clear DCI allocation maps for new subframe

    for (i=0; i<NUMBER_OF_UE_MAX; i++) {
      if (eNB->ulsch[i]) {
        ulsch_harq = eNB->ulsch[i]->harq_processes[harq_pid];
        ulsch_harq->dci_alloc=0;
        ulsch_harq->rar_alloc=0;
      }
    }
  }
  for (i=0;i<number_dl_pdu;i++) {
    dl_config_pdu = &DL_req->dl_config_request_body.dl_config_pdu_list[i];
    //LOG_D(PHY,"NFAPI: dl_pdu %d : type %d\n",i,dl_config_pdu->pdu_type);
    switch (dl_config_pdu->pdu_type) {
    case NFAPI_DL_CONFIG_DCI_DL_PDU_TYPE:
      handle_nfapi_dci_dl_pdu(eNB,NFAPI_SFNSF2SFN(DL_req->sfn_sf),NFAPI_SFNSF2SF(DL_req->sfn_sf),proc,dl_config_pdu);
      eNB->pdcch_vars[NFAPI_SFNSF2SF(DL_req->sfn_sf)&1].num_dci++;
      //LOG_E(PHY,"Incremented num_dci:%d but already set??? dl_config:num_dci:%d\n", eNB->pdcch_vars[subframe&1].num_dci, number_dci);
      do_oai=1;
      break;
    case NFAPI_DL_CONFIG_BCH_PDU_TYPE:
      AssertFatal(dl_config_pdu->bch_pdu.bch_pdu_rel8.pdu_index<TX_req->tx_request_body.number_of_pdus,
                  "bch_pdu_rel8.pdu_index>=TX_req->number_of_pdus (%d>%d)\n",
                  dl_config_pdu->bch_pdu.bch_pdu_rel8.pdu_index,
                  TX_req->tx_request_body.number_of_pdus);
      eNB->pbch_configured=1;
      do_oai=1;
      //LOG_D(PHY,"%s() NFAPI_DL_CONFIG_BCH_PDU_TYPE TX:%d/%d RX:%d/%d TXREQ:%d/%d\n", 
          //__FUNCTION__, proc->frame_tx, proc->subframe_tx, proc->frame_rx, proc->subframe_rx, NFAPI_SFNSF2SFN(TX_req->sfn_sf), NFAPI_SFNSF2SF(TX_req->sfn_sf));


      handle_nfapi_bch_pdu(eNB,proc,dl_config_pdu,
                           TX_req->tx_request_body.tx_pdu_list[dl_config_pdu->bch_pdu.bch_pdu_rel8.pdu_index].segments[0].segment_data);
      break;
    case NFAPI_DL_CONFIG_MCH_PDU_TYPE:
      //      handle_nfapi_mch_dl_pdu(eNB,dl_config_pdu);
      break;
    case NFAPI_DL_CONFIG_DLSCH_PDU_TYPE:
      {
        nfapi_dl_config_dlsch_pdu_rel8_t *dlsch_pdu_rel8 = &dl_config_pdu->dlsch_pdu.dlsch_pdu_rel8;
        uint16_t pdu_index = dlsch_pdu_rel8->pdu_index;
        uint16_t tx_pdus = TX_req->tx_request_body.number_of_pdus;
        uint16_t invalid_pdu = pdu_index == -1;
        uint8_t *sdu = invalid_pdu ? NULL : pdu_index >= tx_pdus ? NULL : TX_req->tx_request_body.tx_pdu_list[pdu_index].segments[0].segment_data;

        LOG_D(PHY,"%s() [PDU:%d] NFAPI_DL_CONFIG_DLSCH_PDU_TYPE SFN/SF:%04d%d TX:%d/%d RX:%d/%d transport_blocks:%d pdu_index:%d sdu:%p\n", 
            __FUNCTION__, i, 
            NFAPI_SFNSF2SFN(DL_req->sfn_sf),NFAPI_SFNSF2SF(DL_req->sfn_sf),
            proc->frame_tx, proc->subframe_tx, 
            proc->frame_rx, proc->subframe_rx, 
            dlsch_pdu_rel8->transport_blocks, pdu_index, sdu);

      /*
      AssertFatal(dl_config_pdu->dlsch_pdu.dlsch_pdu_rel8.pdu_index<TX_req->tx_request_body.number_of_pdus,
                  "dlsch_pdu_rel8.pdu_index>=TX_req->number_of_pdus (%d>%d)\n",
                  dl_config_pdu->dlsch_pdu.dlsch_pdu_rel8.pdu_index,
                  TX_req->tx_request_body.number_of_pdus);
      */
      AssertFatal((dlsch_pdu_rel8->transport_blocks<3) &&
                  (dlsch_pdu_rel8->transport_blocks>0),
                  "dlsch_pdu_rel8->transport_blocks = %d not in [1,2]\n",
                  dlsch_pdu_rel8->transport_blocks);
      if (1)//sdu != NULL)
      {
        handle_nfapi_dlsch_pdu(eNB,NFAPI_SFNSF2SFN(DL_req->sfn_sf),NFAPI_SFNSF2SF(DL_req->sfn_sf),proc,dl_config_pdu, dlsch_pdu_rel8->transport_blocks-1, sdu);
      }
      else
      {
        dont_send=1;

        LOG_E(MAC,"%s() NFAPI_DL_CONFIG_DLSCH_PDU_TYPE sdu is NULL DL_CFG:SFN/SF:%d:pdu_index:%d TX_REQ:SFN/SF:%d:pdus:%d\n", __FUNCTION__, NFAPI_SFNSF2DEC(DL_req->sfn_sf), pdu_index, NFAPI_SFNSF2DEC(TX_req->sfn_sf), tx_pdus);
      }

      // Send the data first so that the DL_CONFIG can just pluck it out of the buffer
      // DJP - OAI was here - moved to bottom
      do_oai=1;

      /*
      if (dl_config_pdu->dlsch_pdu.dlsch_pdu_rel8.rnti == eNB->preamble_list[0].preamble_rel8.rnti) {// is RAR pdu

        LOG_D(PHY,"Frame %d, Subframe %d: Received LTE RAR pdu, programming based on UL Grant\n",frame,subframe);
        generate_eNB_ulsch_params_from_rar(eNB,
                                           TX_req->tx_request_body.tx_pdu_list[dl_config_pdu->dlsch_pdu.dlsch_pdu_rel8.pdu_index].segments[0].segment_data,
                                           frame,
                                           subframe);

                                           }        */
      }
      break;
    case NFAPI_DL_CONFIG_PCH_PDU_TYPE:
      //      handle_nfapi_pch_pdu(eNB,dl_config_pdu);
      break;
    case NFAPI_DL_CONFIG_PRS_PDU_TYPE:
      //      handle_nfapi_prs_pdu(eNB,dl_config_pdu);
      break;
    case NFAPI_DL_CONFIG_CSI_RS_PDU_TYPE:
      //      handle_nfapi_csi_rs_pdu(eNB,dl_config_pdu);
      break;
    case NFAPI_DL_CONFIG_EPDCCH_DL_PDU_TYPE:
      //      handle_nfapi_epdcch_pdu(eNB,dl_config_pdu);
      break;
#if (LTE_RRC_VERSION >= MAKE_VERSION(14, 0, 0))
    case NFAPI_DL_CONFIG_MPDCCH_PDU_TYPE:
      handle_nfapi_mpdcch_pdu(eNB,proc,dl_config_pdu);
      eNB->mpdcch_vars[subframe&1].num_dci++;
      break;
#endif    
    }
  }
  
  if (nfapi_mode && do_oai && !dont_send) {
    oai_nfapi_tx_req(Sched_INFO->TX_req);

    oai_nfapi_dl_config_req(Sched_INFO->DL_req); // DJP - .dl_config_request_body.dl_config_pdu_list[0]); // DJP - FIXME TODO - yuk - only copes with 1 pdu
  }

  if (nfapi_mode && number_hi_dci0_pdu!=0) {
    oai_nfapi_hi_dci0_req(HI_DCI0_req);
    eNB->pdcch_vars[NFAPI_SFNSF2SF(HI_DCI0_req->sfn_sf)&1].num_dci=0;
    eNB->pdcch_vars[NFAPI_SFNSF2SF(HI_DCI0_req->sfn_sf)&1].num_pdcch_symbols=0;
  }

  for (i=0;i<number_hi_dci0_pdu;i++) {

    hi_dci0_req_pdu = &HI_DCI0_req->hi_dci0_request_body.hi_dci0_pdu_list[i];

    LOG_D(PHY,"NFAPI: hi_dci0_pdu %d : type %d\n",i,hi_dci0_req_pdu->pdu_type);

    switch (hi_dci0_req_pdu->pdu_type) {

    case NFAPI_HI_DCI0_DCI_PDU_TYPE:
      
      handle_nfapi_hi_dci0_dci_pdu(eNB,NFAPI_SFNSF2SFN(HI_DCI0_req->sfn_sf),NFAPI_SFNSF2SF(HI_DCI0_req->sfn_sf),proc,hi_dci0_req_pdu);
      eNB->pdcch_vars[NFAPI_SFNSF2SF(HI_DCI0_req->sfn_sf)&1].num_dci++;
      break;
      
    case NFAPI_HI_DCI0_MPDCCH_DCI_PDU_TYPE:
      handle_nfapi_hi_dci0_mpdcch_dci_pdu(eNB,proc,hi_dci0_req_pdu);
      eNB->mpdcch_vars[subframe&1].num_dci++;
      break;

    case NFAPI_HI_DCI0_HI_PDU_TYPE:
      handle_nfapi_hi_dci0_hi_pdu(eNB,NFAPI_SFNSF2SFN(HI_DCI0_req->sfn_sf),NFAPI_SFNSF2SF(HI_DCI0_req->sfn_sf),proc,hi_dci0_req_pdu);
      break;
    }
  }

  if (nfapi_mode) {
    if (number_ul_pdu>0)
    {
      //LOG_D(PHY, "UL_CONFIG to send to PNF\n");
      oai_nfapi_ul_config_req(UL_req);
      UL_req->ul_config_request_body.number_of_pdus=0;
      number_ul_pdu=0;
    }
  }
  else {
    for (i=0;i<number_ul_pdu;i++) {
      ul_config_pdu = &UL_req->ul_config_request_body.ul_config_pdu_list[i];
      LOG_D(PHY,"NFAPI: ul_pdu %d : type %d\n",i,ul_config_pdu->pdu_type);
      AssertFatal(ul_config_pdu->pdu_type == NFAPI_UL_CONFIG_ULSCH_PDU_TYPE ||
          ul_config_pdu->pdu_type == NFAPI_UL_CONFIG_ULSCH_HARQ_PDU_TYPE ||
          ul_config_pdu->pdu_type == NFAPI_UL_CONFIG_ULSCH_CQI_RI_PDU_TYPE ||
          ul_config_pdu->pdu_type == NFAPI_UL_CONFIG_ULSCH_CQI_HARQ_RI_PDU_TYPE ||
          ul_config_pdu->pdu_type == NFAPI_UL_CONFIG_UCI_HARQ_PDU_TYPE ||
          ul_config_pdu->pdu_type == NFAPI_UL_CONFIG_UCI_SR_PDU_TYPE ||
          ul_config_pdu->pdu_type == NFAPI_UL_CONFIG_UCI_SR_HARQ_PDU_TYPE
          ,
          "Optional UL_PDU type %d not supported\n",ul_config_pdu->pdu_type);
      handle_nfapi_ul_pdu(eNB,proc,ul_config_pdu,UL_req->sfn_sf>>4,UL_req->sfn_sf&0xf,UL_req->ul_config_request_body.srs_present);
    }
  }
}

/*Dummy functions*/

int memcpy_dl_config_req (nfapi_pnf_p7_config_t* pnf_p7, nfapi_dl_config_request_t* req)
{
	return 0;
}

int memcpy_ul_config_req (nfapi_pnf_p7_config_t* pnf_p7, nfapi_ul_config_request_t* req)
{
	return 0;
}

int memcpy_hi_dci0_req (nfapi_pnf_p7_config_t* pnf_p7, nfapi_hi_dci0_request_t* req)
{
	return 0;
}

int memcpy_tx_req (nfapi_pnf_p7_config_t* pnf_p7, nfapi_tx_request_t* req)
{
	return 0;
}<|MERGE_RESOLUTION|>--- conflicted
+++ resolved
@@ -710,12 +710,8 @@
        //for (int i=0;i<16;i++) if (eNB->ulsch[i]->harq_mask>0) LOG_I(PHY,"rnti %x, mask %x\n",eNB->ulsch[i]->rnti,eNB->ulsch[i]->harq_mask >0); 
     AssertFatal((UE_id = find_ulsch(ul_config_pdu->ulsch_pdu.ulsch_pdu_rel8.rnti,eNB,SEARCH_EXIST_OR_FREE))>=0,
                 "No existing UE ULSCH for rnti %x\n",rel8->rnti);
-<<<<<<< HEAD
-    LOG_D(PHY,"Applying UL config for UE %d, rnti %x in frame %d, subframe %d, modulation %d, rvidx %d\n", UE_id,rel8->rnti,frame,subframe,rel8->modulation_type,rel8->redundancy_version);
-=======
     LOG_D(PHY,"Applying UL config for UE %d, rnti %x for frame %d, subframe %d, modulation %d, rvidx %d, first_rb %d, nb_rb %d\n", UE_id,rel8->rnti,frame,subframe,rel8->modulation_type,rel8->redundancy_version,
 rel8->resource_block_start,rel8->number_of_resource_blocks);
->>>>>>> ee547c1d
 
     fill_ulsch(eNB,UE_id,&ul_config_pdu->ulsch_pdu,frame,subframe);
 
@@ -833,13 +829,10 @@
 
   eNB->pdcch_vars[subframe&1].num_pdcch_symbols = number_pdcch_ofdm_symbols;
   eNB->pdcch_vars[subframe&1].num_dci           = 0;
-<<<<<<< HEAD
-=======
   eNB->phich_vars[subframe&1].num_hi            = 0;
 #if (LTE_RRC_VERSION >= MAKE_VERSION(14, 0, 0))
   eNB->mpdcch_vars[subframe&1].num_dci           = 0;
 #endif
->>>>>>> ee547c1d
 
   LOG_D(PHY,"NFAPI: Sched_INFO:SFN/SF:%04d%d DL_req:SFN/SF:%04d%d:dl_pdu:%d tx_req:SFN/SF:%04d%d:pdus:%d\n",
        frame,subframe,
