--- conflicted
+++ resolved
@@ -573,7 +573,6 @@
   }
 }
 
-<<<<<<< HEAD
 void handle_uci_sr_pdu(PHY_VARS_eNB *eNB,
                        int UE_id,
                        nfapi_ul_config_request_pdu_t *ul_config_pdu,
@@ -581,9 +580,6 @@
                        uint8_t subframe,
                        uint8_t srs_active)
 {
-=======
-void handle_uci_sr_pdu(PHY_VARS_eNB *eNB,int UE_id,nfapi_ul_config_request_pdu_t *ul_config_pdu,uint16_t frame,uint8_t subframe,uint8_t srs_active) {
->>>>>>> ef42eb71
   LTE_eNB_UCI *uci = &eNB->uci_vars[UE_id];
 
   if (NFAPI_MODE==NFAPI_MODE_VNF) return;
