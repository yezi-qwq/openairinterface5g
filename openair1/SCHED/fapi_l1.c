/*
 * Licensed to the OpenAirInterface (OAI) Software Alliance under one or more
 * contributor license agreements.  See the NOTICE file distributed with
 * this work for additional information regarding copyright ownership.
 * The OpenAirInterface Software Alliance licenses this file to You under
 * the OAI Public License, Version 1.1  (the "License"); you may not use this file
 * except in compliance with the License.
 * You may obtain a copy of the License at
 *
 *      http://www.openairinterface.org/?page_id=698
 *
 * Unless required by applicable law or agreed to in writing, software
 * distributed under the License is distributed on an "AS IS" BASIS,
 * WITHOUT WARRANTIES OR CONDITIONS OF ANY KIND, either express or implied.
 * See the License for the specific language governing permissions and
 * limitations under the License.
 *-------------------------------------------------------------------------------
 * For more information about the OpenAirInterface (OAI) Software Alliance:
 *      contact@openairinterface.org
 */

/*! \file fapi_l1.c
 * \brief functions for FAPI L1 interface
 * \author R. Knopp
 * \date 2017
 * \version 0.1
 * \company Eurecom
 * \email: knopp@eurecom.fr
 * \note
 * \warning
 */

#include "PHY/defs_eNB.h"
#include "PHY/LTE_TRANSPORT/transport_proto.h"
#include "SCHED/sched_eNB.h"

#include "nfapi_interface.h"
#include "nfapi_pnf_interface.h"
#include "fapi_l1.h"

int oai_nfapi_dl_config_req(nfapi_dl_config_request_t *dl_config_req);
int oai_nfapi_tx_req(nfapi_tx_request_t *tx_req);
int oai_nfapi_hi_dci0_req(nfapi_hi_dci0_request_t *hi_dci0_req);
int oai_nfapi_ul_config_req(nfapi_ul_config_request_t *ul_config_req);

extern uint8_t nfapi_mode;


void handle_nfapi_dci_dl_pdu(PHY_VARS_eNB *eNB,
                             int frame, int subframe,
                             L1_rxtx_proc_t *proc,
                             nfapi_dl_config_request_pdu_t *dl_config_pdu)
{
  int idx                         = subframe&1;
  LTE_eNB_PDCCH *pdcch_vars       = &eNB->pdcch_vars[idx];
  nfapi_dl_config_dci_dl_pdu *pdu = &dl_config_pdu->dci_dl_pdu;

  LOG_D(PHY,"Frame %d, Subframe %d: DCI processing - populating pdcch_vars->dci_alloc[%d] proc:subframe_tx:%d idx:%d pdcch_vars->num_dci:%d\n",frame,subframe, pdcch_vars->num_dci, proc->subframe_tx, idx, pdcch_vars->num_dci);

  // copy dci configuration into eNB structure
  fill_dci_and_dlsch(eNB,frame,subframe,proc,&pdcch_vars->dci_alloc[pdcch_vars->num_dci],pdu);

  LOG_D(PHY,"Frame %d, Subframe %d: DCI processing - populated pdcch_vars->dci_alloc[%d] proc:subframe_tx:%d idx:%d pdcch_vars->num_dci:%d\n",proc->frame_tx,proc->subframe_tx, pdcch_vars->num_dci, proc->subframe_tx, idx, pdcch_vars->num_dci);
}

#if (LTE_RRC_VERSION >= MAKE_VERSION(14, 0, 0))

void handle_nfapi_mpdcch_pdu(PHY_VARS_eNB *eNB,
                             L1_rxtx_proc_t *proc,
                             nfapi_dl_config_request_pdu_t *dl_config_pdu)
{
  int idx                         = proc->subframe_tx&1;
  LTE_eNB_MPDCCH *mpdcch_vars     = &eNB->mpdcch_vars[idx];
  nfapi_dl_config_mpdcch_pdu *pdu = &dl_config_pdu->mpdcch_pdu;

  LOG_I(PHY,"Frame %d, Subframe %d: MDCI processing\n",proc->frame_tx,proc->subframe_tx);

  // copy dci configuration into eNB structure
  fill_mdci_and_dlsch(eNB,proc,&mpdcch_vars->mdci_alloc[mpdcch_vars->num_dci],pdu);
}

#endif

void handle_nfapi_hi_dci0_dci_pdu(PHY_VARS_eNB *eNB,int frame,int subframe,L1_rxtx_proc_t *proc,
                                  nfapi_hi_dci0_request_pdu_t *hi_dci0_config_pdu)
{
  int idx                         = subframe&1;
  LTE_eNB_PDCCH *pdcch_vars       = &eNB->pdcch_vars[idx];

  //LOG_D(PHY,"%s() SFN/SF:%04d%d Before num_dci:%d\n", __FUNCTION__,frame,subframe,pdcch_vars->num_dci);

  // copy dci configuration in to eNB structure
  fill_dci0(eNB,frame,subframe,proc,&pdcch_vars->dci_alloc[pdcch_vars->num_dci], &hi_dci0_config_pdu->dci_pdu);
}

<<<<<<< HEAD

void handle_nfapi_hi_dci0_mpdcch_dci_pdu(PHY_VARS_eNB *eNB,eNB_rxtx_proc_t *proc,
					 nfapi_hi_dci0_request_pdu_t *hi_dci0_config_pdu)
{
  int idx                         = proc->subframe_tx&1;
  LTE_eNB_MPDCCH *pdcch_vars      = &eNB->mpdcch_vars[idx];
  // copy dci configuration in to eNB structure
  fill_mpdcch_dci0(eNB,proc,&pdcch_vars->mdci_alloc[pdcch_vars->num_dci], &hi_dci0_config_pdu->dci_pdu);
}

void handle_nfapi_hi_dci0_hi_pdu(PHY_VARS_eNB *eNB,int frame,int subframe,eNB_rxtx_proc_t *proc,
=======
void handle_nfapi_hi_dci0_hi_pdu(PHY_VARS_eNB *eNB,int frame,int subframe,L1_rxtx_proc_t *proc,
>>>>>>> 1e0d8161
                                 nfapi_hi_dci0_request_pdu_t *hi_dci0_config_pdu)
{
  LTE_eNB_PHICH *phich = &eNB->phich_vars[subframe&1];

  // copy dci configuration in to eNB structure
  LOG_D(PHY,"Received HI PDU with value %d (rbstart %d,cshift %d)\n",
        hi_dci0_config_pdu->hi_pdu.hi_pdu_rel8.hi_value,
        hi_dci0_config_pdu->hi_pdu.hi_pdu_rel8.resource_block_start,
        hi_dci0_config_pdu->hi_pdu.hi_pdu_rel8.cyclic_shift_2_for_drms);

  // DJP - TODO FIXME - transmission power ignored
  phich->config[phich->num_hi].hi       = hi_dci0_config_pdu->hi_pdu.hi_pdu_rel8.hi_value;
  phich->config[phich->num_hi].first_rb = hi_dci0_config_pdu->hi_pdu.hi_pdu_rel8.resource_block_start;
  phich->config[phich->num_hi].n_DMRS   = hi_dci0_config_pdu->hi_pdu.hi_pdu_rel8.cyclic_shift_2_for_drms;
  phich->num_hi++;
  AssertFatal(phich->num_hi<32,"Maximum number of phich reached in subframe\n");
}

void handle_nfapi_bch_pdu(PHY_VARS_eNB *eNB,L1_rxtx_proc_t *proc,
                          nfapi_dl_config_request_pdu_t *dl_config_pdu,
                          uint8_t *sdu)
{
  nfapi_dl_config_bch_pdu_rel8_t *rel8 = &dl_config_pdu->bch_pdu.bch_pdu_rel8;

  AssertFatal(rel8->length == 3, "BCH PDU has length %d != 3\n",rel8->length);

  //LOG_D(PHY,"bch_pdu: %x,%x,%x\n",sdu[0],sdu[1],sdu[2]);
  eNB->pbch_pdu[0] = sdu[2];
  eNB->pbch_pdu[1] = sdu[1];
  eNB->pbch_pdu[2] = sdu[0];

  // adjust transmit amplitude here based on NFAPI info
}

#if (LTE_RRC_VERSION >= MAKE_VERSION(14, 0, 0))
extern uint32_t localRIV2alloc_LUT6[32];
extern uint32_t localRIV2alloc_LUT25[512];
extern uint32_t localRIV2alloc_LUT50_0[1600];
extern uint32_t localRIV2alloc_LUT50_1[1600];
extern uint32_t localRIV2alloc_LUT100_0[6000];
extern uint32_t localRIV2alloc_LUT100_1[6000];
extern uint32_t localRIV2alloc_LUT100_2[6000];
extern uint32_t localRIV2alloc_LUT100_3[6000];
#endif

void handle_nfapi_dlsch_pdu(PHY_VARS_eNB *eNB,int frame,int subframe,L1_rxtx_proc_t *proc,
                            nfapi_dl_config_request_pdu_t *dl_config_pdu,
                            uint8_t codeword_index,
                            uint8_t *sdu)
{
  nfapi_dl_config_dlsch_pdu_rel8_t *rel8 = &dl_config_pdu->dlsch_pdu.dlsch_pdu_rel8;
#if (LTE_RRC_VERSION >= MAKE_VERSION(10, 0, 0))
  nfapi_dl_config_dlsch_pdu_rel10_t *rel10 = &dl_config_pdu->dlsch_pdu.dlsch_pdu_rel10;
#endif
#if (LTE_RRC_VERSION >= MAKE_VERSION(14, 0, 0))
  nfapi_dl_config_dlsch_pdu_rel13_t *rel13 = &dl_config_pdu->dlsch_pdu.dlsch_pdu_rel13;
#endif
  LTE_eNB_DLSCH_t *dlsch0=NULL,*dlsch1=NULL;
  LTE_DL_eNB_HARQ_t *dlsch0_harq=NULL,*dlsch1_harq=NULL;
  int UE_id;
  int harq_pid;

  UE_id = find_dlsch(rel8->rnti,eNB,SEARCH_EXIST_OR_FREE);
  if( (UE_id<0) || (UE_id>=NUMBER_OF_UE_MAX) ){
    LOG_E(PHY,"illegal UE_id found!!! rnti %04x UE_id %d\n",rel8->rnti,UE_id);
    return;
  }
  //AssertFatal(UE_id!=-1,"no free or exiting dlsch_context\n");
  //AssertFatal(UE_id<NUMBER_OF_UE_MAX,"returned UE_id %d >= %d(NUMBER_OF_UE_MAX)\n",UE_id,NUMBER_OF_UE_MAX);

  dlsch0 = eNB->dlsch[UE_id][0];
  dlsch1 = eNB->dlsch[UE_id][1];

#if (LTE_RRC_VERSION >= MAKE_VERSION(13, 0, 0))
  if ((rel13->pdsch_payload_type < 2) && (rel13->ue_type>0)) dlsch0->harq_ids[frame%2][subframe] = 0;
#endif

  harq_pid        = dlsch0->harq_ids[frame%2][subframe];
  AssertFatal((harq_pid>=0) && (harq_pid<8),"harq_pid %d not in 0...7 frame:%d subframe:%d subframe(TX):%d rnti:%x UE_id:%d dlsch0[harq_ids:%d:%d:%d:%d:%d:%d:%d:%d:%d:%d]\n",
      harq_pid,
      frame,subframe,
      proc->subframe_tx,rel8->rnti,UE_id,
      dlsch0->harq_ids[frame%2][0],
      dlsch0->harq_ids[frame%2][1],
      dlsch0->harq_ids[frame%2][2],
      dlsch0->harq_ids[frame%2][3],
      dlsch0->harq_ids[frame%2][4],
      dlsch0->harq_ids[frame%2][5],
      dlsch0->harq_ids[frame%2][6],
      dlsch0->harq_ids[frame%2][7],
      dlsch0->harq_ids[frame%2][8],
      dlsch0->harq_ids[frame%2][9]
      );
  dlsch0_harq     = dlsch0->harq_processes[harq_pid];
  dlsch1_harq     = dlsch1->harq_processes[harq_pid];
  AssertFatal(dlsch0_harq!=NULL,"dlsch_harq is null\n");

  // compute DL power control parameters
  eNB->pdsch_config_dedicated[UE_id].p_a = rel8->pa;

#ifdef PHY_TX_THREAD 
  if (dlsch0->active[proc->subframe_tx]){
# else
  if (dlsch0->active){
#endif
    computeRhoA_eNB(rel8->pa, dlsch0,dlsch0_harq->dl_power_off, eNB->frame_parms.nb_antenna_ports_eNB);
    computeRhoB_eNB(rel8->pa,eNB->frame_parms.pdsch_config_common.p_b,eNB->frame_parms.nb_antenna_ports_eNB,dlsch0,dlsch0_harq->dl_power_off);
  }
#ifdef PHY_TX_THREAD
  if (dlsch1->active[proc->subframe_tx]){
#else
  if (dlsch1->active){
#endif
    computeRhoA_eNB(rel8->pa, dlsch1,dlsch1_harq->dl_power_off, eNB->frame_parms.nb_antenna_ports_eNB);
    computeRhoB_eNB(rel8->pa,eNB->frame_parms.pdsch_config_common.p_b,eNB->frame_parms.nb_antenna_ports_eNB,dlsch1,dlsch1_harq->dl_power_off);
  }

  dlsch0_harq->pdsch_start = eNB->pdcch_vars[subframe & 1].num_pdcch_symbols;

  if (dlsch0_harq->round==0) {  //get pointer to SDU if this a new SDU
    if(sdu == NULL) {
      LOG_E(PHY,"NFAPI: SFN/SF:%04d%d proc:TX:[frame %d subframe %d]: programming dlsch for round 0, rnti %x, UE_id %d, harq_pid %d : sdu is null for pdu_index %d dlsch0_harq[round:%d SFN/SF:%d%d pdu:%p mcs:%d ndi:%d pdschstart:%d]\n",
            frame,subframe,
            proc->frame_tx,proc->subframe_tx,rel8->rnti,UE_id,harq_pid,
            dl_config_pdu->dlsch_pdu.dlsch_pdu_rel8.pdu_index,dlsch0_harq->round,dlsch0_harq->frame,dlsch0_harq->subframe,dlsch0_harq->pdu,dlsch0_harq->mcs,dlsch0_harq->ndi,dlsch0_harq->pdsch_start);
      return;
    }
    //AssertFatal(sdu!=NULL,"NFAPI: SFN/SF:%04d%d proc:TX:[frame %d subframe %d]: programming dlsch for round 0, rnti %x, UE_id %d, harq_pid %d : sdu is null for pdu_index %d dlsch0_harq[round:%d SFN/SF:%d%d pdu:%p mcs:%d ndi:%d pdschstart:%d]\n",
    //            frame,subframe,
    //            proc->frame_tx,proc->subframe_tx,rel8->rnti,UE_id,harq_pid,
    //            dl_config_pdu->dlsch_pdu.dlsch_pdu_rel8.pdu_index,dlsch0_harq->round,dlsch0_harq->frame,dlsch0_harq->subframe,dlsch0_harq->pdu,dlsch0_harq->mcs,dlsch0_harq->ndi,dlsch0_harq->pdsch_start);
    if (rel8->rnti != 0xFFFF) LOG_D(PHY,"NFAPI: SFN/SF:%04d%d proc:TX:[frame %d, subframe %d]: programming dlsch for round 0, rnti %x, UE_id %d, harq_pid %d\n",
                                    frame,subframe,proc->frame_tx,proc->subframe_tx,rel8->rnti,UE_id,harq_pid);
    if (codeword_index == 0) dlsch0_harq->pdu                    = sdu;
    else                     dlsch1_harq->pdu                    = sdu;
  }
  else {
    if (rel8->rnti != 0xFFFF) LOG_D(PHY,"NFAPI: SFN/SF:%04d%d proc:TX:[frame %d, subframe %d]: programming dlsch for round %d, rnti %x, UE_id %d, harq_pid %d\n",
                                    frame,subframe,proc->frame_tx,proc->subframe_tx,dlsch0_harq->round,
                                    rel8->rnti,UE_id,harq_pid);
  }

#if (LTE_RRC_VERSION >= MAKE_VERSION(13, 0, 0))
#ifdef PHY_TX_THREAD
  dlsch0_harq->sib1_br_flag=0;
#else
  dlsch0->sib1_br_flag=0;
#endif

  if ((rel13->pdsch_payload_type <2) && (rel13->ue_type>0)) { // this is a BR/CE UE and SIB1-BR/SI-BR
    UE_id = find_dlsch(rel8->rnti,eNB,SEARCH_EXIST_OR_FREE);
    AssertFatal(UE_id!=-1,"no free or exiting dlsch_context\n");
    AssertFatal(UE_id<NUMBER_OF_UE_MAX,"returned UE_id %d >= %d(NUMBER_OF_UE_MAX)\n",UE_id,NUMBER_OF_UE_MAX);
 
    dlsch0 = eNB->dlsch[UE_id][0];
    dlsch0->harq_mask = 1; 
    dlsch0_harq     = dlsch0->harq_processes[0];
    dlsch0_harq->pdu                    = sdu;

    if (proc->frame_tx < 200) LOG_D(PHY,"NFAPI: frame %d, subframe %d: Programming SI-BR (%d) => %d\n",proc->frame_tx,proc->subframe_tx,rel13->pdsch_payload_type,UE_id);
 
    dlsch0->rnti             = 0xFFFF;
    dlsch0->Kmimo            = 1;
    dlsch0->Mdlharq          = 4;
    dlsch0->Nsoft            = 25344;

    dlsch0->i0               = rel13->initial_transmission_sf_io;
    dlsch0_harq->pdsch_start = rel10->pdsch_start;
    dlsch0->harq_ids[frame%2][proc->subframe_tx] = 0;
    dlsch0_harq->frame       = proc->frame_tx;
    dlsch0_harq->subframe    = proc->subframe_tx;


#ifdef PHY_TX_THREAD
    if (rel13->pdsch_payload_type == 0) dlsch0_harq->sib1_br_flag=1;
#else
    if (rel13->pdsch_payload_type == 0) dlsch0->sib1_br_flag=1;
#endif

     // configure PDSCH
    switch (eNB->frame_parms.N_RB_DL) {
    case 6:
      dlsch0_harq->rb_alloc[0]      = localRIV2alloc_LUT6[rel8->resource_block_coding];
      break;
    case 15:
      AssertFatal(1==0,"15 PRBs not supported for now\n");
      break;
    case 25:
      dlsch0_harq->rb_alloc[0]      = localRIV2alloc_LUT25[rel8->resource_block_coding];
      break;
    case 50:
      dlsch0_harq->rb_alloc[0]      = localRIV2alloc_LUT50_0[rel8->resource_block_coding];
      dlsch0_harq->rb_alloc[1]      = localRIV2alloc_LUT50_1[rel8->resource_block_coding];
      break;
    case 75:
      AssertFatal(1==0,"75 PRBs not supported for now\n");
      break;
    case 100:
      dlsch0_harq->rb_alloc[0]      = localRIV2alloc_LUT100_0[rel8->resource_block_coding];
      dlsch0_harq->rb_alloc[1]      = localRIV2alloc_LUT100_1[rel8->resource_block_coding];
      dlsch0_harq->rb_alloc[2]      = localRIV2alloc_LUT100_2[rel8->resource_block_coding];
      dlsch0_harq->rb_alloc[3]      = localRIV2alloc_LUT100_3[rel8->resource_block_coding];
    }

#ifdef PHY_TX_THREAD
    dlsch0->active[proc->subframe_tx]= 1;
#else
    dlsch0->active                  = 1;
#endif

    dlsch0_harq->nb_rb              = 6;
    dlsch0_harq->vrb_type           = LOCALIZED;
    dlsch0_harq->rvidx              = rel8->redundancy_version;
    dlsch0_harq->Nl                 = 1;
    dlsch0_harq->mimo_mode          = (eNB->frame_parms.nb_antenna_ports_eNB == 1) ? SISO : ALAMOUTI;
    dlsch0_harq->dl_power_off       = 1;
    dlsch0_harq->round              = 0;
    dlsch0_harq->status             = ACTIVE;
    dlsch0_harq->TBS                = rel8->length<<3;
    dlsch0_harq->Qm                 = rel8->modulation;
    dlsch0_harq->codeword           = 0;
    dlsch0_harq->pdsch_start        = rel10->pdsch_start;
  }
  else
#endif
  { 
    UE_id = find_dlsch(rel8->rnti,eNB,SEARCH_EXIST_OR_FREE);
    AssertFatal(UE_id!=-1,"no free or exiting dlsch_context\n");
    AssertFatal(UE_id<NUMBER_OF_UE_MAX,"returned UE_id %d >= %d(NUMBER_OF_UE_MAX)\n",UE_id,NUMBER_OF_UE_MAX);

    dlsch0 = eNB->dlsch[UE_id][0];
    dlsch1 = eNB->dlsch[UE_id][1];

#if (LTE_RRC_VERSION >= MAKE_VERSION(14, 0, 0))
    dlsch0->sib1_br_flag=0;
    dlsch0->i0               = 0xFFFF;
#endif

#if (LTE_RRC_VERSION >= MAKE_VERSION(14, 0, 0))
  LOG_D(PHY,"dlsch->i0:%04x dlsch0_harq[pdsch_start:%d nb_rb:%d vrb_type:%d rvidx:%d Nl:%d mimo_mode:%d dl_power_off:%d round:%d status:%d TBS:%d Qm:%d codeword:%d rb_alloc:%d] rel8[length:%d]\n", 
#ifdef PHY_TX_THREAD
      dlsch0_harq->i0,
#else
      dlsch0->i0, 
#endif
      dlsch0_harq->pdsch_start, dlsch0_harq->nb_rb, dlsch0_harq->vrb_type, dlsch0_harq->rvidx, dlsch0_harq->Nl, dlsch0_harq->mimo_mode, dlsch0_harq->dl_power_off, dlsch0_harq->round, dlsch0_harq->status, dlsch0_harq->TBS, dlsch0_harq->Qm, dlsch0_harq->codeword, dlsch0_harq->rb_alloc[0],
      rel8->length
      );
#else
  LOG_D(PHY,"dlsch0_harq[pdsch_start:%d nb_rb:%d vrb_type:%d rvidx:%d Nl:%d mimo_mode:%d dl_power_off:%d round:%d status:%d TBS:%d Qm:%d codeword:%d rb_alloc:%d] rel8[length:%d]\n", 
      dlsch0_harq->pdsch_start, dlsch0_harq->nb_rb, dlsch0_harq->vrb_type, dlsch0_harq->rvidx, dlsch0_harq->Nl, dlsch0_harq->mimo_mode, dlsch0_harq->dl_power_off, dlsch0_harq->round, dlsch0_harq->status, dlsch0_harq->TBS, dlsch0_harq->Qm, dlsch0_harq->codeword, dlsch0_harq->rb_alloc[0],
      rel8->length
      );
#endif

    dlsch0->active = 1;
    harq_pid        = dlsch0->harq_ids[frame%2][proc->subframe_tx];
    dlsch0->harq_mask |= (1<<harq_pid);

    AssertFatal((harq_pid>=0) && (harq_pid<8),"subframe %d: harq_pid %d not in 0...7\n",proc->subframe_tx,harq_pid);
    dlsch0_harq     = dlsch0->harq_processes[harq_pid];
    dlsch1_harq     = dlsch1->harq_processes[harq_pid];
    AssertFatal(dlsch0_harq!=NULL,"dlsch_harq is null\n");

  // compute DL power control parameters


    if (dlsch0->active){
      computeRhoA_eNB(rel8->pa,dlsch0,dlsch0_harq->dl_power_off, eNB->frame_parms.nb_antenna_ports_eNB);
      computeRhoB_eNB(rel8->pa,eNB->frame_parms.pdsch_config_common.p_b,eNB->frame_parms.nb_antenna_ports_eNB,dlsch0,dlsch0_harq->dl_power_off);
    }  
    if (dlsch1->active){
      computeRhoA_eNB(rel8->pa, dlsch1,dlsch1_harq->dl_power_off, eNB->frame_parms.nb_antenna_ports_eNB);
      computeRhoB_eNB(rel8->pa,eNB->frame_parms.pdsch_config_common.p_b,eNB->frame_parms.nb_antenna_ports_eNB,dlsch1,dlsch1_harq->dl_power_off);
    }

#if (LTE_RRC_VERSION >= MAKE_VERSION(14, 0, 0))
    dlsch0_harq->pdsch_start = eNB->pdcch_vars[proc->subframe_tx & 1].num_pdcch_symbols;
#else
    dlsch0_harq->pdsch_start = rel10->pdsch_start;
#endif
    if (dlsch0_harq->round==0) {  //get pointer to SDU if this a new SDU
      AssertFatal(sdu!=NULL,"NFAPI: frame %d, subframe %d: programming dlsch for round 0, rnti %x, UE_id %d, harq_pid %d : sdu is null for pdu_index %d\n",
                  proc->frame_tx,proc->subframe_tx,rel8->rnti,UE_id,harq_pid,
                  dl_config_pdu->dlsch_pdu.dlsch_pdu_rel8.pdu_index);
      if (rel8->rnti != 0xFFFF) LOG_D(PHY,"NFAPI: frame %d, subframe %d: programming dlsch for round 0, rnti %x, UE_id %d, harq_pid %d\n",
                                    proc->frame_tx,proc->subframe_tx,rel8->rnti,UE_id,harq_pid);
      if (codeword_index == 0) dlsch0_harq->pdu                    = sdu;
      else                     dlsch1_harq->pdu                    = sdu;
    }
    else {
      if (rel8->rnti != 0xFFFF) LOG_D(PHY,"NFAPI: frame %d, subframe %d: programming dlsch for round %d, rnti %x, UE_id %d, harq_pid %d\n",
                                      proc->frame_tx,proc->subframe_tx,dlsch0_harq->round,
                                    rel8->rnti,UE_id,harq_pid);
    }

  }
}

int16_t to_beta_offset_harqack[16]={16,20,25,32,40,50,64,80,101,127,160,248,400,640,1008,8};

void handle_ulsch_harq_pdu(
        PHY_VARS_eNB                           *eNB,
        int                                     UE_id,
        nfapi_ul_config_request_pdu_t          *ul_config_pdu,
        nfapi_ul_config_ulsch_harq_information *harq_information,
        uint16_t                                frame,
        uint8_t                                 subframe)
{
  nfapi_ul_config_ulsch_pdu_rel8_t *rel8 = &ul_config_pdu->ulsch_harq_pdu.ulsch_pdu.ulsch_pdu_rel8;

  LTE_eNB_ULSCH_t *ulsch=eNB->ulsch[UE_id];
  LTE_UL_eNB_HARQ_t *ulsch_harq;

  int harq_pid = rel8->harq_process_number;
  ulsch_harq = ulsch->harq_processes[harq_pid];
  ulsch_harq->frame                      = frame;
  ulsch_harq->subframe                   = subframe;
  ulsch_harq->O_ACK                      = harq_information->harq_information_rel10.harq_size;
  ulsch->beta_offset_harqack_times8      = to_beta_offset_harqack[harq_information->harq_information_rel10.delta_offset_harq];
  if (eNB->frame_parms.frame_type == TDD) {
    if (harq_information->harq_information_rel10.ack_nack_mode==0) //bundling
        ulsch->bundling = 1;
   }
}

uint16_t to_beta_offset_ri[16]={9,13,16,20,25,32,40,50,64,80,101,127,160,0,0,0};
uint16_t to_beta_offset_cqi[16]={0,0,9,10,11,13,14,16,18,20,23,25,28,32,40,50};

void handle_ulsch_cqi_ri_pdu(PHY_VARS_eNB *eNB,int UE_id,nfapi_ul_config_request_pdu_t *ul_config_pdu,uint16_t frame,uint8_t subframe)
{
  nfapi_ul_config_cqi_ri_information_rel9_t *rel9 = &ul_config_pdu->ulsch_cqi_ri_pdu.cqi_ri_information.cqi_ri_information_rel9;

  LTE_eNB_ULSCH_t *ulsch        = eNB->ulsch[UE_id];
  int harq_pid = ul_config_pdu->ulsch_pdu.ulsch_pdu_rel8.harq_process_number;
  LTE_UL_eNB_HARQ_t *ulsch_harq = ulsch->harq_processes[harq_pid];

  ulsch_harq->frame                       = frame;
  ulsch_harq->subframe                    = subframe;
  ulsch_harq->O_RI                        = rel9->aperiodic_cqi_pmi_ri_report.cc[0].ri_size;
  ulsch_harq->Or1                         = rel9->aperiodic_cqi_pmi_ri_report.cc[0].dl_cqi_pmi_size[0];
  if (ulsch_harq->O_RI>1) ulsch_harq->Or2 = rel9->aperiodic_cqi_pmi_ri_report.cc[0].dl_cqi_pmi_size[1];
  ulsch->beta_offset_ri_times8            = to_beta_offset_ri[rel9->delta_offset_ri];
  ulsch->beta_offset_cqi_times8           = to_beta_offset_cqi[rel9->delta_offset_cqi];
  LOG_D(PHY,"Filling ulsch_cqi_ri information for frame %d, subframe %d : O_RI %d, Or1 %d, beta_offset_cqi_times8 %d (%d)\n",
        frame,subframe,ulsch_harq->O_RI,ulsch_harq->Or1,ulsch->beta_offset_cqi_times8,
        rel9->delta_offset_cqi);
}

void handle_ulsch_cqi_harq_ri_pdu(PHY_VARS_eNB *eNB,int UE_id,nfapi_ul_config_request_pdu_t *ul_config_pdu,uint16_t frame,uint8_t subframe)
{
  nfapi_ul_config_cqi_ri_information_rel9_t *rel9 = &ul_config_pdu->ulsch_cqi_harq_ri_pdu.cqi_ri_information.cqi_ri_information_rel9;

  LTE_eNB_ULSCH_t *ulsch        = eNB->ulsch[UE_id];
  int harq_pid = ul_config_pdu->ulsch_pdu.ulsch_pdu_rel8.harq_process_number;
  LTE_UL_eNB_HARQ_t *ulsch_harq = ulsch->harq_processes[harq_pid];
  nfapi_ul_config_ulsch_harq_information *harq_information = &ul_config_pdu->ulsch_cqi_harq_ri_pdu.harq_information;

  ulsch_harq->frame                       = frame;
  ulsch_harq->subframe                    = subframe;
  ulsch_harq->O_RI                        = rel9->aperiodic_cqi_pmi_ri_report.cc[0].ri_size;
  ulsch_harq->Or1                         = rel9->aperiodic_cqi_pmi_ri_report.cc[0].dl_cqi_pmi_size[0];
  ulsch_harq->O_ACK                       = harq_information->harq_information_rel10.harq_size;

  if (ulsch_harq->O_RI>1) ulsch_harq->Or2 = rel9->aperiodic_cqi_pmi_ri_report.cc[0].dl_cqi_pmi_size[1];

  ulsch->beta_offset_harqack_times8       = to_beta_offset_harqack[harq_information->harq_information_rel10.delta_offset_harq];
  ulsch->beta_offset_ri_times8            = to_beta_offset_ri[rel9->delta_offset_ri];
  ulsch->beta_offset_cqi_times8           = to_beta_offset_cqi[rel9->delta_offset_cqi];
}

void handle_uci_harq_information(PHY_VARS_eNB *eNB, LTE_eNB_UCI *uci,nfapi_ul_config_harq_information *harq_information)
{
  if (eNB->frame_parms.frame_type == FDD) {
    uci->num_pucch_resources = harq_information->harq_information_rel9_fdd.number_of_pucch_resources;

    LOG_D(PHY,"Programming UCI HARQ mode %d : size %d in (%d,%d)\n",
          harq_information->harq_information_rel9_fdd.ack_nack_mode,
          harq_information->harq_information_rel9_fdd.harq_size,
          uci->frame,uci->subframe);

    if ((harq_information->harq_information_rel9_fdd.ack_nack_mode == 0) &&
        (harq_information->harq_information_rel9_fdd.harq_size == 1)) {
      uci->pucch_fmt =  pucch_format1a;
      uci->n_pucch_1[0][0] = harq_information->harq_information_rel9_fdd.n_pucch_1_0;
      uci->n_pucch_1[0][1] = harq_information->harq_information_rel11.n_pucch_2_0;
    }
    else if ((harq_information->harq_information_rel9_fdd.ack_nack_mode == 0) &&
             (harq_information->harq_information_rel9_fdd.harq_size == 2)) {
      uci->pucch_fmt =  pucch_format1b;
      uci->n_pucch_1[0][0] = harq_information->harq_information_rel9_fdd.n_pucch_1_0;
      uci->n_pucch_1[0][1] = harq_information->harq_information_rel11.n_pucch_2_0;
    }
    else if ((harq_information->harq_information_rel9_fdd.ack_nack_mode == 1) &&
             (harq_information->harq_information_rel9_fdd.harq_size == 2)) {
      uci->pucch_fmt =  pucch_format1b_csA2;
      uci->n_pucch_1[0][0] = harq_information->harq_information_rel9_fdd.n_pucch_1_0;
      uci->n_pucch_1[0][1] = harq_information->harq_information_rel11.n_pucch_2_0;
      uci->n_pucch_1[1][0] = harq_information->harq_information_rel9_fdd.n_pucch_1_1;
      uci->n_pucch_1[1][1] = harq_information->harq_information_rel11.n_pucch_2_1;
    }
    else if ((harq_information->harq_information_rel9_fdd.ack_nack_mode == 1) &&
             (harq_information->harq_information_rel9_fdd.harq_size == 3)) {
      uci->pucch_fmt =  pucch_format1b_csA3;
      uci->n_pucch_1[0][0] = harq_information->harq_information_rel9_fdd.n_pucch_1_0;
      uci->n_pucch_1[0][1] = harq_information->harq_information_rel11.n_pucch_2_0;
      uci->n_pucch_1[1][0] = harq_information->harq_information_rel9_fdd.n_pucch_1_1;
      uci->n_pucch_1[1][1] = harq_information->harq_information_rel11.n_pucch_2_1;
      uci->n_pucch_1[2][0] = harq_information->harq_information_rel9_fdd.n_pucch_1_2;
      uci->n_pucch_1[2][1] = harq_information->harq_information_rel11.n_pucch_2_2;
    }
    else if ((harq_information->harq_information_rel9_fdd.ack_nack_mode == 1) &&
             (harq_information->harq_information_rel9_fdd.harq_size == 4)) {
      uci->pucch_fmt =  pucch_format1b_csA4;
      uci->n_pucch_1[0][0] = harq_information->harq_information_rel9_fdd.n_pucch_1_0;
      uci->n_pucch_1[0][1] = harq_information->harq_information_rel11.n_pucch_2_0;
      uci->n_pucch_1[1][0] = harq_information->harq_information_rel9_fdd.n_pucch_1_1;
      uci->n_pucch_1[1][1] = harq_information->harq_information_rel11.n_pucch_2_1;
      uci->n_pucch_1[2][0] = harq_information->harq_information_rel9_fdd.n_pucch_1_2;
      uci->n_pucch_1[2][1] = harq_information->harq_information_rel11.n_pucch_2_2;
    }
    else if (harq_information->harq_information_rel9_fdd.ack_nack_mode == 2) {
      uci->pucch_fmt =  pucch_format3;
      uci->n_pucch_3[0] = harq_information->harq_information_rel9_fdd.n_pucch_1_0;
      uci->n_pucch_3[1] = harq_information->harq_information_rel11.n_pucch_2_0;
    }
    else AssertFatal(1==0,"unsupported FDD HARQ mode %d size %d\n",harq_information->harq_information_rel9_fdd.ack_nack_mode,harq_information->harq_information_rel9_fdd.harq_size);
  }
  else { // TDD
    uci->num_pucch_resources = harq_information->harq_information_rel10_tdd.number_of_pucch_resources;

    if (harq_information->harq_information_rel10_tdd.ack_nack_mode == 0) {//bundling

      uci->pucch_fmt =  harq_information->harq_information_rel10_tdd.harq_size==1 ? pucch_format1a : pucch_format1b;
      uci->tdd_bundling = 1;
      uci->n_pucch_1[0][0] = harq_information->harq_information_rel10_tdd.n_pucch_1_0;
      uci->n_pucch_1[0][1] = harq_information->harq_information_rel11.n_pucch_2_0;
    }
    else if ((harq_information->harq_information_rel10_tdd.ack_nack_mode == 1) && //multiplexing
             (uci->num_pucch_resources == 1)) {
      uci->pucch_fmt = harq_information->harq_information_rel10_tdd.harq_size==1 ? pucch_format1a : pucch_format1b;
      uci->tdd_bundling = 0;
      uci->n_pucch_1[0][0] = harq_information->harq_information_rel10_tdd.n_pucch_1_0;
      uci->n_pucch_1[0][1] = harq_information->harq_information_rel11.n_pucch_2_0;
    }
    else if ((harq_information->harq_information_rel10_tdd.ack_nack_mode == 1) && //multiplexing M>1
             (uci->num_pucch_resources > 1)) {
      uci->pucch_fmt = pucch_format1b;
      uci->tdd_bundling = 0;
      uci->n_pucch_1[0][0] = harq_information->harq_information_rel10_tdd.n_pucch_1_0;
      uci->n_pucch_1[0][1] = harq_information->harq_information_rel11.n_pucch_2_0;
      uci->n_pucch_1[1][0] = harq_information->harq_information_rel10_tdd.n_pucch_1_1;
      uci->n_pucch_1[1][1] = harq_information->harq_information_rel11.n_pucch_2_1;
      uci->n_pucch_1[2][0] = harq_information->harq_information_rel10_tdd.n_pucch_1_2;
      uci->n_pucch_1[2][1] = harq_information->harq_information_rel11.n_pucch_2_2;
      uci->n_pucch_1[3][0] = harq_information->harq_information_rel10_tdd.n_pucch_1_3;
      uci->n_pucch_1[3][1] = harq_information->harq_information_rel11.n_pucch_2_3;
    }
    else if (harq_information->harq_information_rel10_tdd.ack_nack_mode == 2) {
      uci->pucch_fmt =  pucch_format3;
      uci->n_pucch_3[0] = harq_information->harq_information_rel10_tdd.n_pucch_1_0;
      uci->n_pucch_3[1] = harq_information->harq_information_rel11.n_pucch_2_0;
    }
    else AssertFatal(1==0,"unsupported HARQ mode %d\n",harq_information->harq_information_rel10_tdd.ack_nack_mode);
  }
}

void handle_uci_sr_pdu(PHY_VARS_eNB *eNB,int UE_id,nfapi_ul_config_request_pdu_t *ul_config_pdu,uint16_t frame,uint8_t subframe,uint8_t srs_active)
{
  LTE_eNB_UCI *uci = &eNB->uci_vars[UE_id];

  uci->frame               = frame;
  uci->subframe            = subframe;
  uci->rnti                = ul_config_pdu->uci_sr_pdu.ue_information.ue_information_rel8.rnti;
  uci->type                = SR;
  uci->pucch_fmt           = pucch_format1;
  uci->num_antenna_ports   = 1;
  uci->num_pucch_resources = 1;
  uci->n_pucch_1_0_sr[0]   = ul_config_pdu->uci_sr_pdu.sr_information.sr_information_rel8.pucch_index;
  uci->srs_active          = srs_active;
  uci->active              = 1;
#if (LTE_RRC_VERSION >= MAKE_VERSION(14, 0, 0))
  uci->ue_type                     = ul_config_pdu->uci_sr_pdu.ue_information.ue_information_rel13.ue_type;
  uci->empty_symbols               = ul_config_pdu->uci_sr_pdu.ue_information.ue_information_rel13.empty_symbols;
  uci->total_repetitions = ul_config_pdu->uci_sr_pdu.ue_information.ue_information_rel13.total_number_of_repetitions;
#endif
  LOG_D(PHY,"Programming UCI SR rnti %x, pucch1_0 %d for (%d,%d)\n",
        uci->rnti,uci->n_pucch_1_0_sr[0],frame,subframe);
}

void handle_uci_sr_harq_pdu(PHY_VARS_eNB *eNB,int UE_id,nfapi_ul_config_request_pdu_t *ul_config_pdu,uint16_t frame,uint8_t subframe,uint8_t srs_active)
{
  LTE_eNB_UCI *uci = &eNB->uci_vars[UE_id];

  uci->frame               = frame;
  uci->subframe            = subframe;
  uci->rnti                = ul_config_pdu->uci_sr_harq_pdu.ue_information.ue_information_rel8.rnti;
  uci->type                = HARQ_SR;
  uci->num_antenna_ports   = 1;
  uci->num_pucch_resources = 1;
  uci->n_pucch_1_0_sr[0]   = ul_config_pdu->uci_sr_harq_pdu.sr_information.sr_information_rel8.pucch_index;
  uci->srs_active          = srs_active;
  uci->active              = 1;
#if (LTE_RRC_VERSION >= MAKE_VERSION(14, 0, 0))
  uci->ue_type                     = ul_config_pdu->uci_sr_harq_pdu.ue_information.ue_information_rel13.ue_type;
  uci->empty_symbols               = ul_config_pdu->uci_sr_harq_pdu.ue_information.ue_information_rel13.empty_symbols;
  uci->total_repetitions = ul_config_pdu->uci_sr_harq_pdu.ue_information.ue_information_rel13.total_number_of_repetitions;
#endif
  handle_uci_harq_information(eNB,uci,&ul_config_pdu->uci_sr_harq_pdu.harq_information);
}

void handle_uci_harq_pdu(PHY_VARS_eNB *eNB,int UE_id,nfapi_ul_config_request_pdu_t *ul_config_pdu,uint16_t frame,uint8_t subframe,uint8_t srs_active)
{
  LTE_eNB_UCI *uci = &eNB->uci_vars[UE_id];

  LOG_D(PHY,"Frame %d, Subframe %d: Programming UCI_HARQ process (type %d)\n",frame,subframe,HARQ);
  uci->frame             = frame;
  uci->subframe          = subframe;
  uci->rnti              = ul_config_pdu->uci_harq_pdu.ue_information.ue_information_rel8.rnti;
  uci->type              = HARQ;
  uci->srs_active        = srs_active;
  uci->num_antenna_ports = ul_config_pdu->uci_harq_pdu.harq_information.harq_information_rel11.num_ant_ports;
#if (LTE_RRC_VERSION >= MAKE_VERSION(14, 0, 0))
  uci->ue_type                     = ul_config_pdu->uci_harq_pdu.ue_information.ue_information_rel13.ue_type;
  uci->empty_symbols               = ul_config_pdu->uci_harq_pdu.ue_information.ue_information_rel13.empty_symbols;
  uci->total_repetitions           = ul_config_pdu->uci_harq_pdu.ue_information.ue_information_rel13.total_number_of_repetitions;
#endif
  handle_uci_harq_information(eNB,uci,&ul_config_pdu->uci_harq_pdu.harq_information);

  uci->active=1;
}

void handle_srs_pdu(PHY_VARS_eNB *eNB,nfapi_ul_config_request_pdu_t *ul_config_pdu,uint16_t frame,uint8_t subframe)
{
  int i;

  for (i=0;i<NUMBER_OF_UE_MAX;i++) {

    if (eNB->soundingrs_ul_config_dedicated[i].active==1) continue;

    eNB->soundingrs_ul_config_dedicated[i].active               = 1;
    eNB->soundingrs_ul_config_dedicated[i].frame                = frame;
    eNB->soundingrs_ul_config_dedicated[i].subframe             = subframe;
    eNB->soundingrs_ul_config_dedicated[i].rnti                 = ul_config_pdu->srs_pdu.srs_pdu_rel8.rnti;
    eNB->soundingrs_ul_config_dedicated[i].srs_Bandwidth        = ul_config_pdu->srs_pdu.srs_pdu_rel8.srs_bandwidth;
    eNB->soundingrs_ul_config_dedicated[i].srs_HoppingBandwidth = ul_config_pdu->srs_pdu.srs_pdu_rel8.srs_hopping_bandwidth;
    eNB->soundingrs_ul_config_dedicated[i].freqDomainPosition   = ul_config_pdu->srs_pdu.srs_pdu_rel8.frequency_domain_position;
    eNB->soundingrs_ul_config_dedicated[i].transmissionComb     = ul_config_pdu->srs_pdu.srs_pdu_rel8.transmission_comb;
    eNB->soundingrs_ul_config_dedicated[i].srs_ConfigIndex      = ul_config_pdu->srs_pdu.srs_pdu_rel8.i_srs;
    eNB->soundingrs_ul_config_dedicated[i].cyclicShift          = ul_config_pdu->srs_pdu.srs_pdu_rel8.sounding_reference_cyclic_shift;
    break;
  }
  AssertFatal(i<NUMBER_OF_UE_MAX,"No room for SRS processing\n");
}

void handle_nfapi_ul_pdu(PHY_VARS_eNB *eNB,L1_rxtx_proc_t *proc,
                         nfapi_ul_config_request_pdu_t *ul_config_pdu,
                         uint16_t frame,uint8_t subframe,uint8_t srs_present)
{
  nfapi_ul_config_ulsch_pdu_rel8_t *rel8 = &ul_config_pdu->ulsch_pdu.ulsch_pdu_rel8;
  int16_t UE_id;

  // check if we have received a dci for this ue and ulsch descriptor is configured

  if (ul_config_pdu->pdu_type == NFAPI_UL_CONFIG_ULSCH_PDU_TYPE) {
    AssertFatal((UE_id = find_ulsch(ul_config_pdu->ulsch_pdu.ulsch_pdu_rel8.rnti,eNB,SEARCH_EXIST_OR_FREE))>=0,
                "No existing UE ULSCH for rnti %x\n",rel8->rnti);
    LOG_D(PHY,"Applying UL config for UE %d, rnti %x for frame %d, subframe %d, modulation %d, rvidx %d\n", UE_id,rel8->rnti,frame,subframe,rel8->modulation_type,rel8->redundancy_version);

    fill_ulsch(eNB,UE_id,&ul_config_pdu->ulsch_pdu,frame,subframe);

  }
  else if (ul_config_pdu->pdu_type == NFAPI_UL_CONFIG_ULSCH_HARQ_PDU_TYPE) {
    AssertFatal((UE_id = find_ulsch(ul_config_pdu->ulsch_harq_pdu.ulsch_pdu.ulsch_pdu_rel8.rnti,eNB,SEARCH_EXIST_OR_FREE))>=0,
                "No available UE ULSCH for rnti %x\n",ul_config_pdu->ulsch_harq_pdu.ulsch_pdu.ulsch_pdu_rel8.rnti);

    fill_ulsch(eNB,UE_id,&ul_config_pdu->ulsch_harq_pdu.ulsch_pdu,frame,subframe);
    handle_ulsch_harq_pdu(eNB, UE_id, ul_config_pdu,
        &ul_config_pdu->ulsch_harq_pdu.harq_information, frame, subframe);

  }
  else if (ul_config_pdu->pdu_type == NFAPI_UL_CONFIG_ULSCH_CQI_RI_PDU_TYPE) {
    AssertFatal((UE_id = find_ulsch(ul_config_pdu->ulsch_cqi_ri_pdu.ulsch_pdu.ulsch_pdu_rel8.rnti,
                                    eNB,SEARCH_EXIST_OR_FREE))>=0,
                "No available UE ULSCH for rnti %x\n",ul_config_pdu->ulsch_cqi_ri_pdu.ulsch_pdu.ulsch_pdu_rel8.rnti);
    fill_ulsch(eNB,UE_id,&ul_config_pdu->ulsch_cqi_ri_pdu.ulsch_pdu,frame,subframe);
    handle_ulsch_cqi_ri_pdu(eNB,UE_id,ul_config_pdu,frame,subframe);

  }
  else if (ul_config_pdu->pdu_type == NFAPI_UL_CONFIG_ULSCH_CQI_HARQ_RI_PDU_TYPE) {
    AssertFatal((UE_id = find_ulsch(ul_config_pdu->ulsch_cqi_harq_ri_pdu.ulsch_pdu.ulsch_pdu_rel8.rnti,
                                    eNB,SEARCH_EXIST_OR_FREE))>=0,
                "No available UE ULSCH for rnti %x\n",ul_config_pdu->ulsch_cqi_harq_ri_pdu.ulsch_pdu.ulsch_pdu_rel8.rnti);
    fill_ulsch(eNB,UE_id,&ul_config_pdu->ulsch_cqi_harq_ri_pdu.ulsch_pdu,frame,subframe);
    handle_ulsch_cqi_harq_ri_pdu(eNB,UE_id,ul_config_pdu,frame,subframe);
    handle_ulsch_harq_pdu(eNB, UE_id, ul_config_pdu,
        &ul_config_pdu->ulsch_cqi_harq_ri_pdu.harq_information, frame, subframe);
  }
  else if (ul_config_pdu->pdu_type == NFAPI_UL_CONFIG_UCI_HARQ_PDU_TYPE) {
    AssertFatal((UE_id = find_uci(ul_config_pdu->uci_harq_pdu.ue_information.ue_information_rel8.rnti,
                                  proc->frame_tx,proc->subframe_tx,eNB,SEARCH_EXIST_OR_FREE))>=0,
                "No available UE UCI for rnti %x\n",ul_config_pdu->uci_harq_pdu.ue_information.ue_information_rel8.rnti);
    LOG_D(PHY,"Applying UL UCI_HARQ config for UE %d, rnti %x for frame %d, subframe %d\n",
          UE_id,ul_config_pdu->uci_harq_pdu.ue_information.ue_information_rel8.rnti,frame,subframe);

    handle_uci_harq_pdu(eNB,UE_id,ul_config_pdu,frame,subframe,srs_present);
  }
  else if (ul_config_pdu->pdu_type == NFAPI_UL_CONFIG_UCI_CQI_PDU_TYPE) {
    AssertFatal(1==0,"NFAPI_UL_CONFIG_UCI_CQI_PDU_TYPE not handled yet\n");
  }
  else if (ul_config_pdu->pdu_type == NFAPI_UL_CONFIG_UCI_CQI_HARQ_PDU_TYPE) {
    AssertFatal(1==0,"NFAPI_UL_CONFIG_UCI_CQI_HARQ_PDU_TYPE not handled yet\n");
  }
  else if (ul_config_pdu->pdu_type == NFAPI_UL_CONFIG_UCI_CQI_SR_PDU_TYPE) {
    AssertFatal(1==0,"NFAPI_UL_CONFIG_UCI_CQI_SR_PDU_TYPE not handled yet\n");
  }
  else if (ul_config_pdu->pdu_type == NFAPI_UL_CONFIG_UCI_SR_PDU_TYPE) {
    AssertFatal((UE_id = find_uci(ul_config_pdu->uci_sr_pdu.ue_information.ue_information_rel8.rnti,
                                  proc->frame_tx,proc->subframe_tx,eNB,SEARCH_EXIST_OR_FREE))>=0,
                "No available UE UCI for rnti %x\n",ul_config_pdu->uci_sr_pdu.ue_information.ue_information_rel8.rnti);
    handle_uci_sr_pdu(eNB,UE_id,ul_config_pdu,frame,subframe,srs_present);

  }
  else if (ul_config_pdu->pdu_type == NFAPI_UL_CONFIG_UCI_SR_HARQ_PDU_TYPE) {
    AssertFatal((UE_id = find_uci(rel8->rnti,proc->frame_tx,proc->subframe_tx,eNB,SEARCH_EXIST_OR_FREE))>=0,
                "No available UE UCI for rnti %x\n",ul_config_pdu->uci_sr_harq_pdu.ue_information.ue_information_rel8.rnti);
    handle_uci_sr_harq_pdu(eNB,UE_id,ul_config_pdu,frame,subframe,srs_present);
  }
  else if (ul_config_pdu->pdu_type == NFAPI_UL_CONFIG_SRS_PDU_TYPE) {
    handle_srs_pdu(eNB,ul_config_pdu,frame,subframe);
  }
}

void schedule_response(Sched_Rsp_t *Sched_INFO)
{
  PHY_VARS_eNB *eNB;
  L1_rxtx_proc_t *proc;
  // copy data from L2 interface into L1 structures
  module_id_t               Mod_id       = Sched_INFO->module_id;
  uint8_t                   CC_id        = Sched_INFO->CC_id;
  nfapi_dl_config_request_t *DL_req      = Sched_INFO->DL_req;
  nfapi_hi_dci0_request_t   *HI_DCI0_req = Sched_INFO->HI_DCI0_req;
  nfapi_ul_config_request_t *UL_req      = Sched_INFO->UL_req;
  nfapi_tx_request_t        *TX_req      = Sched_INFO->TX_req;
  frame_t                   frame        = Sched_INFO->frame;
  sub_frame_t               subframe     = Sched_INFO->subframe;
  LTE_DL_FRAME_PARMS        *fp;
  uint8_t                   ul_subframe;
  int                       ul_frame;
  int                       harq_pid;
  LTE_UL_eNB_HARQ_t         *ulsch_harq;

  AssertFatal(RC.eNB!=NULL,"RC.eNB is null\n");
  AssertFatal(RC.eNB[Mod_id]!=NULL,"RC.eNB[%d] is null\n",Mod_id);
  AssertFatal(RC.eNB[Mod_id][CC_id]!=NULL,"RC.eNB[%d][%d] is null\n",Mod_id,CC_id);


  eNB         = RC.eNB[Mod_id][CC_id];
  fp          = &eNB->frame_parms;
  proc        = &eNB->proc.L1_proc;

  /* TODO: check that following line is correct - in the meantime it is disabled */
  //if ((fp->frame_type == TDD) && (subframe_select(fp,subframe)==SF_UL)) return;

  ul_subframe = pdcch_alloc2ul_subframe(fp,subframe);
  ul_frame    = pdcch_alloc2ul_frame(fp,frame,subframe);

  // DJP - subframe assert will fail - not sure why yet
  // DJP - AssertFatal(proc->subframe_tx == subframe, "Current subframe %d != NFAPI subframe %d\n",proc->subframe_tx,subframe);
  // DJP - AssertFatal(proc->subframe_tx == subframe, "Current frame %d != NFAPI frame %d\n",proc->frame_tx,frame);

  uint8_t number_pdcch_ofdm_symbols = DL_req->dl_config_request_body.number_pdcch_ofdm_symbols;

  uint8_t number_dl_pdu             = DL_req->dl_config_request_body.number_pdu;
  uint8_t number_hi_dci0_pdu        = HI_DCI0_req->hi_dci0_request_body.number_of_dci+HI_DCI0_req->hi_dci0_request_body.number_of_hi;
  uint8_t number_ul_pdu             = UL_req!=NULL ? UL_req->ul_config_request_body.number_of_pdus : 0;

  nfapi_dl_config_request_pdu_t *dl_config_pdu;
  nfapi_hi_dci0_request_pdu_t   *hi_dci0_req_pdu;
  nfapi_ul_config_request_pdu_t *ul_config_pdu;

  int i;

  eNB->pdcch_vars[subframe&1].num_pdcch_symbols = number_pdcch_ofdm_symbols;
  eNB->pdcch_vars[subframe&1].num_dci           = 0;
  eNB->phich_vars[subframe&1].num_hi            = 0;
#if (LTE_RRC_VERSION >= MAKE_VERSION(14, 0, 0))
  eNB->mpdcch_vars[subframe&1].num_dci           = 0;
#endif

  LOG_D(PHY,"NFAPI: Sched_INFO:SFN/SF:%04d%d DL_req:SFN/SF:%04d%d:dl_pdu:%d tx_req:SFN/SF:%04d%d:pdus:%d\n",
       frame,subframe,
       NFAPI_SFNSF2SFN(DL_req->sfn_sf),NFAPI_SFNSF2SF(DL_req->sfn_sf),number_dl_pdu,
       NFAPI_SFNSF2SFN(TX_req->sfn_sf),NFAPI_SFNSF2SF(TX_req->sfn_sf),TX_req->tx_request_body.number_of_pdus
       );
  LOG_D(PHY,"NFAPI: hi_dci0:SFN/SF:%04d%d:pdus:%d\n",
        NFAPI_SFNSF2SFN(HI_DCI0_req->sfn_sf),NFAPI_SFNSF2SF(HI_DCI0_req->sfn_sf),number_hi_dci0_pdu
       );
  if(UL_req!=NULL)
    LOG_D(PHY,"NFAPI: ul_cfg:SFN/SF:%04d%d:pdus:%d num_pdcch_symbols:%d\n",
          NFAPI_SFNSF2SFN(UL_req->sfn_sf),NFAPI_SFNSF2SF(UL_req->sfn_sf),number_ul_pdu,
          eNB->pdcch_vars[subframe&1].num_pdcch_symbols);


  int do_oai =0;
  int dont_send =0;
  /* TODO: check the following test - in the meantime it is put back as it was before */
  //if ((ul_subframe<10)&&
  //    (subframe_select(fp,ul_subframe)==SF_UL)) { // This means that there is an ul_subframe that can be configured here
  if (ul_subframe<10) { // This means that there is an ul_subframe that can be configured here
    LOG_D(PHY,"NFAPI: Clearing dci allocations for potential UL subframe %d\n",ul_subframe);
  
    harq_pid = subframe2harq_pid(fp,ul_frame,ul_subframe);


    // clear DCI allocation maps for new subframe

    for (i=0; i<NUMBER_OF_UE_MAX; i++) {
      if (eNB->ulsch[i]) {
        ulsch_harq = eNB->ulsch[i]->harq_processes[harq_pid];
        ulsch_harq->dci_alloc=0;
        ulsch_harq->rar_alloc=0;
      }
    }
  }
  for (i=0;i<number_dl_pdu;i++) {
    dl_config_pdu = &DL_req->dl_config_request_body.dl_config_pdu_list[i];
    //LOG_D(PHY,"NFAPI: dl_pdu %d : type %d\n",i,dl_config_pdu->pdu_type);
    switch (dl_config_pdu->pdu_type) {
    case NFAPI_DL_CONFIG_DCI_DL_PDU_TYPE:
      handle_nfapi_dci_dl_pdu(eNB,NFAPI_SFNSF2SFN(DL_req->sfn_sf),NFAPI_SFNSF2SF(DL_req->sfn_sf),proc,dl_config_pdu);
      eNB->pdcch_vars[NFAPI_SFNSF2SF(DL_req->sfn_sf)&1].num_dci++;
      //LOG_E(PHY,"Incremented num_dci:%d but already set??? dl_config:num_dci:%d\n", eNB->pdcch_vars[subframe&1].num_dci, number_dci);
      do_oai=1;
      break;
    case NFAPI_DL_CONFIG_BCH_PDU_TYPE:
      AssertFatal(dl_config_pdu->bch_pdu.bch_pdu_rel8.pdu_index<TX_req->tx_request_body.number_of_pdus,
                  "bch_pdu_rel8.pdu_index>=TX_req->number_of_pdus (%d>%d)\n",
                  dl_config_pdu->bch_pdu.bch_pdu_rel8.pdu_index,
                  TX_req->tx_request_body.number_of_pdus);
      eNB->pbch_configured=1;
      do_oai=1;
      //LOG_D(PHY,"%s() NFAPI_DL_CONFIG_BCH_PDU_TYPE TX:%d/%d RX:%d/%d TXREQ:%d/%d\n", 
          //__FUNCTION__, proc->frame_tx, proc->subframe_tx, proc->frame_rx, proc->subframe_rx, NFAPI_SFNSF2SFN(TX_req->sfn_sf), NFAPI_SFNSF2SF(TX_req->sfn_sf));


      handle_nfapi_bch_pdu(eNB,proc,dl_config_pdu,
                           TX_req->tx_request_body.tx_pdu_list[dl_config_pdu->bch_pdu.bch_pdu_rel8.pdu_index].segments[0].segment_data);
      break;
    case NFAPI_DL_CONFIG_MCH_PDU_TYPE:
      //      handle_nfapi_mch_dl_pdu(eNB,dl_config_pdu);
      break;
    case NFAPI_DL_CONFIG_DLSCH_PDU_TYPE:
      {
        nfapi_dl_config_dlsch_pdu_rel8_t *dlsch_pdu_rel8 = &dl_config_pdu->dlsch_pdu.dlsch_pdu_rel8;
        uint16_t pdu_index = dlsch_pdu_rel8->pdu_index;
        uint16_t tx_pdus = TX_req->tx_request_body.number_of_pdus;
        uint16_t invalid_pdu = pdu_index == -1;
        uint8_t *sdu = invalid_pdu ? NULL : pdu_index >= tx_pdus ? NULL : TX_req->tx_request_body.tx_pdu_list[pdu_index].segments[0].segment_data;

        LOG_D(PHY,"%s() [PDU:%d] NFAPI_DL_CONFIG_DLSCH_PDU_TYPE SFN/SF:%04d%d TX:%d/%d RX:%d/%d transport_blocks:%d pdu_index:%d sdu:%p\n", 
            __FUNCTION__, i, 
            NFAPI_SFNSF2SFN(DL_req->sfn_sf),NFAPI_SFNSF2SF(DL_req->sfn_sf),
            proc->frame_tx, proc->subframe_tx, 
            proc->frame_rx, proc->subframe_rx, 
            dlsch_pdu_rel8->transport_blocks, pdu_index, sdu);

      /*
      AssertFatal(dl_config_pdu->dlsch_pdu.dlsch_pdu_rel8.pdu_index<TX_req->tx_request_body.number_of_pdus,
                  "dlsch_pdu_rel8.pdu_index>=TX_req->number_of_pdus (%d>%d)\n",
                  dl_config_pdu->dlsch_pdu.dlsch_pdu_rel8.pdu_index,
                  TX_req->tx_request_body.number_of_pdus);
      */
      AssertFatal((dlsch_pdu_rel8->transport_blocks<3) &&
                  (dlsch_pdu_rel8->transport_blocks>0),
                  "dlsch_pdu_rel8->transport_blocks = %d not in [1,2]\n",
                  dlsch_pdu_rel8->transport_blocks);
      if (1)//sdu != NULL)
      {
        handle_nfapi_dlsch_pdu(eNB,NFAPI_SFNSF2SFN(DL_req->sfn_sf),NFAPI_SFNSF2SF(DL_req->sfn_sf),proc,dl_config_pdu, dlsch_pdu_rel8->transport_blocks-1, sdu);
      }
      else
      {
        dont_send=1;

        LOG_E(MAC,"%s() NFAPI_DL_CONFIG_DLSCH_PDU_TYPE sdu is NULL DL_CFG:SFN/SF:%d:pdu_index:%d TX_REQ:SFN/SF:%d:pdus:%d\n", __FUNCTION__, NFAPI_SFNSF2DEC(DL_req->sfn_sf), pdu_index, NFAPI_SFNSF2DEC(TX_req->sfn_sf), tx_pdus);
      }

      // Send the data first so that the DL_CONFIG can just pluck it out of the buffer
      // DJP - OAI was here - moved to bottom
      do_oai=1;

      /*
      if (dl_config_pdu->dlsch_pdu.dlsch_pdu_rel8.rnti == eNB->preamble_list[0].preamble_rel8.rnti) {// is RAR pdu

        LOG_D(PHY,"Frame %d, Subframe %d: Received LTE RAR pdu, programming based on UL Grant\n",frame,subframe);
        generate_eNB_ulsch_params_from_rar(eNB,
                                           TX_req->tx_request_body.tx_pdu_list[dl_config_pdu->dlsch_pdu.dlsch_pdu_rel8.pdu_index].segments[0].segment_data,
                                           frame,
                                           subframe);

                                           }        */
      }
      break;
    case NFAPI_DL_CONFIG_PCH_PDU_TYPE:
      //      handle_nfapi_pch_pdu(eNB,dl_config_pdu);
      break;
    case NFAPI_DL_CONFIG_PRS_PDU_TYPE:
      //      handle_nfapi_prs_pdu(eNB,dl_config_pdu);
      break;
    case NFAPI_DL_CONFIG_CSI_RS_PDU_TYPE:
      //      handle_nfapi_csi_rs_pdu(eNB,dl_config_pdu);
      break;
    case NFAPI_DL_CONFIG_EPDCCH_DL_PDU_TYPE:
      //      handle_nfapi_epdcch_pdu(eNB,dl_config_pdu);
      break;
#if (LTE_RRC_VERSION >= MAKE_VERSION(14, 0, 0))
    case NFAPI_DL_CONFIG_MPDCCH_PDU_TYPE:
      handle_nfapi_mpdcch_pdu(eNB,proc,dl_config_pdu);
      eNB->mpdcch_vars[subframe&1].num_dci++;
      break;
#endif    
    }
  }
  
  if (nfapi_mode && do_oai && !dont_send) {
    oai_nfapi_tx_req(Sched_INFO->TX_req);

    oai_nfapi_dl_config_req(Sched_INFO->DL_req); // DJP - .dl_config_request_body.dl_config_pdu_list[0]); // DJP - FIXME TODO - yuk - only copes with 1 pdu
  }

  if (nfapi_mode && number_hi_dci0_pdu!=0) {
    oai_nfapi_hi_dci0_req(HI_DCI0_req);
    eNB->pdcch_vars[NFAPI_SFNSF2SF(HI_DCI0_req->sfn_sf)&1].num_dci=0;
    eNB->pdcch_vars[NFAPI_SFNSF2SF(HI_DCI0_req->sfn_sf)&1].num_pdcch_symbols=0;
  }

  for (i=0;i<number_hi_dci0_pdu;i++) {

    hi_dci0_req_pdu = &HI_DCI0_req->hi_dci0_request_body.hi_dci0_pdu_list[i];

    LOG_D(PHY,"NFAPI: hi_dci0_pdu %d : type %d\n",i,hi_dci0_req_pdu->pdu_type);

    switch (hi_dci0_req_pdu->pdu_type) {

    case NFAPI_HI_DCI0_DCI_PDU_TYPE:
      
      handle_nfapi_hi_dci0_dci_pdu(eNB,NFAPI_SFNSF2SFN(HI_DCI0_req->sfn_sf),NFAPI_SFNSF2SF(HI_DCI0_req->sfn_sf),proc,hi_dci0_req_pdu);
      eNB->pdcch_vars[NFAPI_SFNSF2SF(HI_DCI0_req->sfn_sf)&1].num_dci++;
      break;
      
    case NFAPI_HI_DCI0_MPDCCH_DCI_PDU_TYPE:
      handle_nfapi_hi_dci0_mpdcch_dci_pdu(eNB,proc,hi_dci0_req_pdu);
      eNB->mpdcch_vars[subframe&1].num_dci++;
      break;

    case NFAPI_HI_DCI0_HI_PDU_TYPE:
      handle_nfapi_hi_dci0_hi_pdu(eNB,NFAPI_SFNSF2SFN(HI_DCI0_req->sfn_sf),NFAPI_SFNSF2SF(HI_DCI0_req->sfn_sf),proc,hi_dci0_req_pdu);
      break;
    }
  }

  if (nfapi_mode) {
    if (number_ul_pdu>0)
    {
      //LOG_D(PHY, "UL_CONFIG to send to PNF\n");
      oai_nfapi_ul_config_req(UL_req);
      UL_req->ul_config_request_body.number_of_pdus=0;
      number_ul_pdu=0;
    }
  }
  else {
    for (i=0;i<number_ul_pdu;i++) {
      ul_config_pdu = &UL_req->ul_config_request_body.ul_config_pdu_list[i];
      LOG_D(PHY,"NFAPI: ul_pdu %d : type %d\n",i,ul_config_pdu->pdu_type);
      AssertFatal(ul_config_pdu->pdu_type == NFAPI_UL_CONFIG_ULSCH_PDU_TYPE ||
          ul_config_pdu->pdu_type == NFAPI_UL_CONFIG_ULSCH_HARQ_PDU_TYPE ||
          ul_config_pdu->pdu_type == NFAPI_UL_CONFIG_ULSCH_CQI_RI_PDU_TYPE ||
          ul_config_pdu->pdu_type == NFAPI_UL_CONFIG_ULSCH_CQI_HARQ_RI_PDU_TYPE ||
          ul_config_pdu->pdu_type == NFAPI_UL_CONFIG_UCI_HARQ_PDU_TYPE ||
          ul_config_pdu->pdu_type == NFAPI_UL_CONFIG_UCI_SR_PDU_TYPE ||
          ul_config_pdu->pdu_type == NFAPI_UL_CONFIG_UCI_SR_HARQ_PDU_TYPE
          ,
          "Optional UL_PDU type %d not supported\n",ul_config_pdu->pdu_type);
      handle_nfapi_ul_pdu(eNB,proc,ul_config_pdu,UL_req->sfn_sf>>4,UL_req->sfn_sf&0xf,UL_req->ul_config_request_body.srs_present);
    }
  }
}

/*Dummy functions*/

int memcpy_dl_config_req (nfapi_pnf_p7_config_t* pnf_p7, nfapi_dl_config_request_t* req)
{
	return 0;
}

int memcpy_ul_config_req (nfapi_pnf_p7_config_t* pnf_p7, nfapi_ul_config_request_t* req)
{
	return 0;
}

int memcpy_hi_dci0_req (nfapi_pnf_p7_config_t* pnf_p7, nfapi_hi_dci0_request_t* req)
{
	return 0;
}

int memcpy_tx_req (nfapi_pnf_p7_config_t* pnf_p7, nfapi_tx_request_t* req)
{
	return 0;
}<|MERGE_RESOLUTION|>--- conflicted
+++ resolved
@@ -93,9 +93,9 @@
   fill_dci0(eNB,frame,subframe,proc,&pdcch_vars->dci_alloc[pdcch_vars->num_dci], &hi_dci0_config_pdu->dci_pdu);
 }
 
-<<<<<<< HEAD
-
-void handle_nfapi_hi_dci0_mpdcch_dci_pdu(PHY_VARS_eNB *eNB,eNB_rxtx_proc_t *proc,
+
+
+void handle_nfapi_hi_dci0_mpdcch_dci_pdu(PHY_VARS_eNB *eNB,L1_rxtx_proc_t *proc,
 					 nfapi_hi_dci0_request_pdu_t *hi_dci0_config_pdu)
 {
   int idx                         = proc->subframe_tx&1;
@@ -104,10 +104,8 @@
   fill_mpdcch_dci0(eNB,proc,&pdcch_vars->mdci_alloc[pdcch_vars->num_dci], &hi_dci0_config_pdu->dci_pdu);
 }
 
-void handle_nfapi_hi_dci0_hi_pdu(PHY_VARS_eNB *eNB,int frame,int subframe,eNB_rxtx_proc_t *proc,
-=======
+
 void handle_nfapi_hi_dci0_hi_pdu(PHY_VARS_eNB *eNB,int frame,int subframe,L1_rxtx_proc_t *proc,
->>>>>>> 1e0d8161
                                  nfapi_hi_dci0_request_pdu_t *hi_dci0_config_pdu)
 {
   LTE_eNB_PHICH *phich = &eNB->phich_vars[subframe&1];
