/*
 * Licensed to the OpenAirInterface (OAI) Software Alliance under one or more
 * contributor license agreements.  See the NOTICE file distributed with
 * this work for additional information regarding copyright ownership.
 * The OpenAirInterface Software Alliance licenses this file to You under
 * the OAI Public License, Version 1.1  (the "License"); you may not use this file
 * except in compliance with the License.
 * You may obtain a copy of the License at
 *
 *      http://www.openairinterface.org/?page_id=698
 *
 * Unless required by applicable law or agreed to in writing, software
 * distributed under the License is distributed on an "AS IS" BASIS,
 * WITHOUT WARRANTIES OR CONDITIONS OF ANY KIND, either express or implied.
 * See the License for the specific language governing permissions and
 * limitations under the License.
 *-------------------------------------------------------------------------------
 * For more information about the OpenAirInterface (OAI) Software Alliance:
 *      contact@openairinterface.org
 */

/*! \file fapi_l1.c
 * \brief functions for FAPI L1 interface
 * \author R. Knopp
 * \date 2017
 * \version 0.1
 * \company Eurecom
 * \email: knopp@eurecom.fr
 * \note
 * \warning
 */

#include "PHY/defs_eNB.h"
#include "PHY/LTE_TRANSPORT/transport_proto.h"
#include "SCHED/sched_eNB.h"
#include "nfapi/oai_integration/vendor_ext.h"
#include "nfapi_pnf_interface.h"
#include "fapi_l1.h"

int oai_nfapi_dl_config_req(nfapi_dl_config_request_t *dl_config_req);
int oai_nfapi_tx_req(nfapi_tx_request_t *tx_req);
int oai_nfapi_hi_dci0_req(nfapi_hi_dci0_request_t *hi_dci0_req);
int oai_nfapi_ul_config_req(nfapi_ul_config_request_t *ul_config_req);


void handle_nfapi_dci_dl_pdu(PHY_VARS_eNB *eNB,
                             int frame, int subframe,
                             L1_rxtx_proc_t *proc,
                             nfapi_dl_config_request_pdu_t *dl_config_pdu) {
  int idx                         = subframe&1;
  LTE_eNB_PDCCH *pdcch_vars       = &eNB->pdcch_vars[idx];
  nfapi_dl_config_dci_dl_pdu *pdu = &dl_config_pdu->dci_dl_pdu;

  if (NFAPI_MODE==NFAPI_MODE_VNF) return;

  LOG_D(PHY,"Frame %d, Subframe %d: DCI processing - populating pdcch_vars->dci_alloc[%d] proc:subframe_tx:%d idx:%d pdcch_vars->num_dci:%d\n",frame,subframe, pdcch_vars->num_dci, proc->subframe_tx,
        idx, pdcch_vars->num_dci);
  // copy dci configuration into eNB structure
  fill_dci_and_dlsch(eNB,frame,subframe,proc,&pdcch_vars->dci_alloc[pdcch_vars->num_dci],pdu);
  LOG_D(PHY,"Frame %d, Subframe %d: DCI processing - populated pdcch_vars->dci_alloc[%d] proc:subframe_tx:%d idx:%d pdcch_vars->num_dci:%d\n",proc->frame_tx,proc->subframe_tx, pdcch_vars->num_dci,
        proc->subframe_tx, idx, pdcch_vars->num_dci);
}

#if (LTE_RRC_VERSION >= MAKE_VERSION(14, 0, 0))

void handle_nfapi_mpdcch_pdu(PHY_VARS_eNB *eNB,
                             L1_rxtx_proc_t *proc,
                             nfapi_dl_config_request_pdu_t *dl_config_pdu) {
  int idx                         = proc->subframe_tx&1;
  LTE_eNB_MPDCCH *mpdcch_vars     = &eNB->mpdcch_vars[idx];
  nfapi_dl_config_mpdcch_pdu *pdu = &dl_config_pdu->mpdcch_pdu;

  if (NFAPI_MODE==NFAPI_MODE_VNF) return;

  LOG_D(PHY,"Frame %d, Subframe %d: MDCI processing\n",proc->frame_tx,proc->subframe_tx);
  // copy dci configuration into eNB structure
  fill_mdci_and_dlsch(eNB,proc,&mpdcch_vars->mdci_alloc[mpdcch_vars->num_dci],pdu);
}

#endif

void handle_nfapi_hi_dci0_dci_pdu(PHY_VARS_eNB *eNB,int frame,int subframe,L1_rxtx_proc_t *proc,
                                  nfapi_hi_dci0_request_pdu_t *hi_dci0_config_pdu) {
  int idx                         = subframe&1;
  LTE_eNB_PDCCH *pdcch_vars       = &eNB->pdcch_vars[idx];

  if (NFAPI_MODE==NFAPI_MODE_VNF) return;

  //LOG_D(PHY,"%s() SFN/SF:%04d%d Before num_dci:%d\n", __FUNCTION__,frame,subframe,pdcch_vars->num_dci);
  // copy dci configuration in to eNB structure
  fill_dci0(eNB,frame,subframe,proc,&pdcch_vars->dci_alloc[pdcch_vars->num_dci], &hi_dci0_config_pdu->dci_pdu);
}



void handle_nfapi_hi_dci0_mpdcch_dci_pdu(PHY_VARS_eNB *eNB,L1_rxtx_proc_t *proc,
    nfapi_hi_dci0_request_pdu_t *hi_dci0_config_pdu) {
  int idx                         = proc->subframe_tx&1;
  LTE_eNB_MPDCCH *pdcch_vars      = &eNB->mpdcch_vars[idx];

  if (NFAPI_MODE==NFAPI_MODE_VNF) return;

  // copy dci configuration in to eNB structure
  fill_mpdcch_dci0(eNB,proc,&pdcch_vars->mdci_alloc[pdcch_vars->num_dci], &hi_dci0_config_pdu->mpdcch_dci_pdu);
}


void handle_nfapi_hi_dci0_hi_pdu(PHY_VARS_eNB *eNB,int frame,int subframe,L1_rxtx_proc_t *proc,
                                 nfapi_hi_dci0_request_pdu_t *hi_dci0_config_pdu) {
  LTE_eNB_PHICH *phich = &eNB->phich_vars[subframe&1];

  if (NFAPI_MODE==NFAPI_MODE_VNF) return;

  // copy dci configuration in to eNB structure
  LOG_D(PHY,"Received HI PDU with value %d (rbstart %d,cshift %d)\n",
        hi_dci0_config_pdu->hi_pdu.hi_pdu_rel8.hi_value,
        hi_dci0_config_pdu->hi_pdu.hi_pdu_rel8.resource_block_start,
        hi_dci0_config_pdu->hi_pdu.hi_pdu_rel8.cyclic_shift_2_for_drms);
<<<<<<< HEAD

=======
  // DJP - TODO FIXME - transmission power ignored
>>>>>>> d1e27f4e
  phich->config[phich->num_hi].hi       = hi_dci0_config_pdu->hi_pdu.hi_pdu_rel8.hi_value;
  phich->config[phich->num_hi].first_rb = hi_dci0_config_pdu->hi_pdu.hi_pdu_rel8.resource_block_start;
  phich->config[phich->num_hi].n_DMRS   = hi_dci0_config_pdu->hi_pdu.hi_pdu_rel8.cyclic_shift_2_for_drms;
  phich->num_hi++;
  AssertFatal(phich->num_hi<32,"Maximum number of phich reached in subframe\n");

}

void handle_nfapi_bch_pdu(PHY_VARS_eNB *eNB,L1_rxtx_proc_t *proc,
                          nfapi_dl_config_request_pdu_t *dl_config_pdu,
                          uint8_t *sdu) {
  nfapi_dl_config_bch_pdu_rel8_t *rel8 = &dl_config_pdu->bch_pdu.bch_pdu_rel8;

  if (NFAPI_MODE==NFAPI_MODE_VNF) return;

  AssertFatal(rel8->length == 3, "BCH PDU has length %d != 3\n",rel8->length);
  //LOG_D(PHY,"bch_pdu: %x,%x,%x\n",sdu[0],sdu[1],sdu[2]);
  eNB->pbch_pdu[0] = sdu[2];
  eNB->pbch_pdu[1] = sdu[1];
  eNB->pbch_pdu[2] = sdu[0];
  // adjust transmit amplitude here based on NFAPI info
}

#if (LTE_RRC_VERSION >= MAKE_VERSION(14, 0, 0))
  extern uint32_t localRIV2alloc_LUT6[32];
  extern uint32_t localRIV2alloc_LUT25[512];
  extern uint32_t localRIV2alloc_LUT50_0[1600];
  extern uint32_t localRIV2alloc_LUT50_1[1600];
  extern uint32_t localRIV2alloc_LUT100_0[6000];
  extern uint32_t localRIV2alloc_LUT100_1[6000];
  extern uint32_t localRIV2alloc_LUT100_2[6000];
  extern uint32_t localRIV2alloc_LUT100_3[6000];
#endif

void handle_nfapi_dlsch_pdu(PHY_VARS_eNB *eNB,int frame,int subframe,L1_rxtx_proc_t *proc,
                            nfapi_dl_config_request_pdu_t *dl_config_pdu,
                            uint8_t codeword_index,
                            uint8_t *sdu) {
  nfapi_dl_config_dlsch_pdu_rel8_t *rel8 = &dl_config_pdu->dlsch_pdu.dlsch_pdu_rel8;
#if (LTE_RRC_VERSION >= MAKE_VERSION(10, 0, 0))
  nfapi_dl_config_dlsch_pdu_rel10_t *rel10 = &dl_config_pdu->dlsch_pdu.dlsch_pdu_rel10;
#endif
#if (LTE_RRC_VERSION >= MAKE_VERSION(14, 0, 0))
  nfapi_dl_config_dlsch_pdu_rel13_t *rel13 = &dl_config_pdu->dlsch_pdu.dlsch_pdu_rel13;
#endif
  LTE_eNB_DLSCH_t *dlsch0=NULL,*dlsch1=NULL;
  LTE_DL_eNB_HARQ_t *dlsch0_harq=NULL,*dlsch1_harq=NULL;
  int UE_id;
  int harq_pid;

  if (NFAPI_MODE==NFAPI_MODE_VNF) return;

  UE_id = find_dlsch(rel8->rnti,eNB,SEARCH_EXIST_OR_FREE);

  if( (UE_id<0) || (UE_id>=NUMBER_OF_UE_MAX) ) {
    LOG_E(PHY,"illegal UE_id found!!! rnti %04x UE_id %d\n",rel8->rnti,UE_id);
    return;
  }

  //AssertFatal(UE_id!=-1,"no free or exiting dlsch_context\n");
  //AssertFatal(UE_id<NUMBER_OF_UE_MAX,"returned UE_id %d >= %d(NUMBER_OF_UE_MAX)\n",UE_id,NUMBER_OF_UE_MAX);
  dlsch0 = eNB->dlsch[UE_id][0];
  dlsch1 = eNB->dlsch[UE_id][1];
#if (LTE_RRC_VERSION >= MAKE_VERSION(13, 0, 0))

  if ((rel13->pdsch_payload_type < 2) && (rel13->ue_type>0)) dlsch0->harq_ids[proc->frame_tx%2][proc->subframe_tx] = 0;

#endif
  harq_pid        = dlsch0->harq_ids[proc->frame_tx%2][proc->subframe_tx];
  AssertFatal((harq_pid>=0) && (harq_pid<8),"harq_pid %d not in 0...7 frame:%d subframe:%d subframe(TX):%d rnti:%x UE_id:%d dlsch0[harq_ids:%d:%d:%d:%d:%d:%d:%d:%d:%d:%d]\n",
              harq_pid,
              frame,subframe,
              proc->subframe_tx,rel8->rnti,UE_id,
              dlsch0->harq_ids[proc->frame_tx%2][0],
              dlsch0->harq_ids[proc->frame_tx%2][1],
              dlsch0->harq_ids[proc->frame_tx%2][2],
              dlsch0->harq_ids[proc->frame_tx%2][3],
              dlsch0->harq_ids[proc->frame_tx%2][4],
              dlsch0->harq_ids[proc->frame_tx%2][5],
              dlsch0->harq_ids[proc->frame_tx%2][6],
              dlsch0->harq_ids[proc->frame_tx%2][7],
              dlsch0->harq_ids[proc->frame_tx%2][8],
              dlsch0->harq_ids[proc->frame_tx%2][9]
             );
  dlsch0_harq     = dlsch0->harq_processes[harq_pid];
  dlsch1_harq     = dlsch1->harq_processes[harq_pid];
  AssertFatal(dlsch0_harq!=NULL,"dlsch_harq is null\n");
  // compute DL power control parameters
  eNB->pdsch_config_dedicated[UE_id].p_a = rel8->pa;
#ifdef PHY_TX_THREAD

  if (dlsch0->active[proc->subframe_tx]) {
# else

  if (dlsch0->active) {
#endif
    computeRhoA_eNB(rel8->pa, dlsch0,dlsch0_harq->dl_power_off, eNB->frame_parms.nb_antenna_ports_eNB);
    computeRhoB_eNB(rel8->pa,eNB->frame_parms.pdsch_config_common.p_b,eNB->frame_parms.nb_antenna_ports_eNB,dlsch0,dlsch0_harq->dl_power_off);
  }

#ifdef PHY_TX_THREAD

  if (dlsch1->active[proc->subframe_tx]) {
#else

  if (dlsch1->active) {
#endif
    computeRhoA_eNB(rel8->pa, dlsch1,dlsch1_harq->dl_power_off, eNB->frame_parms.nb_antenna_ports_eNB);
    computeRhoB_eNB(rel8->pa,eNB->frame_parms.pdsch_config_common.p_b,eNB->frame_parms.nb_antenna_ports_eNB,dlsch1,dlsch1_harq->dl_power_off);
  }

  dlsch0_harq->pdsch_start = eNB->pdcch_vars[proc->subframe_tx & 1].num_pdcch_symbols;

  if (dlsch0_harq->round==0) {  //get pointer to SDU if this a new SDU
    if(sdu == NULL) {
      LOG_E(PHY,
            "NFAPI: SFN/SF:%04d%d proc:TX:[frame %d subframe %d]: programming dlsch for round 0, rnti %x, UE_id %d, harq_pid %d : sdu is null for pdu_index %d dlsch0_harq[round:%d SFN/SF:%d%d pdu:%p mcs:%d ndi:%d pdschstart:%d]\n",
            frame,subframe,
            proc->frame_tx,proc->subframe_tx,rel8->rnti,UE_id,harq_pid,
            dl_config_pdu->dlsch_pdu.dlsch_pdu_rel8.pdu_index,dlsch0_harq->round,dlsch0_harq->frame,dlsch0_harq->subframe,dlsch0_harq->pdu,dlsch0_harq->mcs,dlsch0_harq->ndi,dlsch0_harq->pdsch_start);
      return;
    }

    //AssertFatal(sdu!=NULL,"NFAPI: SFN/SF:%04d%d proc:TX:[frame %d subframe %d]: programming dlsch for round 0, rnti %x, UE_id %d, harq_pid %d : sdu is null for pdu_index %d dlsch0_harq[round:%d SFN/SF:%d%d pdu:%p mcs:%d ndi:%d pdschstart:%d]\n",
    //            frame,subframe,
    //            proc->frame_tx,proc->subframe_tx,rel8->rnti,UE_id,harq_pid,
    //            dl_config_pdu->dlsch_pdu.dlsch_pdu_rel8.pdu_index,dlsch0_harq->round,dlsch0_harq->frame,dlsch0_harq->subframe,dlsch0_harq->pdu,dlsch0_harq->mcs,dlsch0_harq->ndi,dlsch0_harq->pdsch_start);
    if (rel8->rnti != 0xFFFF) LOG_D(PHY,"NFAPI: SFN/SF:%04d%d proc:TX:[frame %d, subframe %d]: programming dlsch for round 0, rnti %x, UE_id %d, harq_pid %d\n",
                                      frame,subframe,proc->frame_tx,proc->subframe_tx,rel8->rnti,UE_id,harq_pid);

    if (codeword_index == 0) dlsch0_harq->pdu                    = sdu;
    else                     dlsch1_harq->pdu                    = sdu;
  } else {
    if (rel8->rnti != 0xFFFF) LOG_D(PHY,"NFAPI: SFN/SF:%04d%d proc:TX:[frame %d, subframe %d]: programming dlsch for round %d, rnti %x, UE_id %d, harq_pid %d\n",
                                      frame,subframe,proc->frame_tx,proc->subframe_tx,dlsch0_harq->round,
                                      rel8->rnti,UE_id,harq_pid);
  }

#if (LTE_RRC_VERSION >= MAKE_VERSION(13, 0, 0))
#ifdef PHY_TX_THREAD
  dlsch0_harq->sib1_br_flag=0;
#else
  dlsch0->sib1_br_flag=0;
#endif

  if ((rel13->pdsch_payload_type <2) && (rel13->ue_type>0)) { // this is a BR/CE UE and SIB1-BR/SI-BR
    UE_id = find_dlsch(rel8->rnti,eNB,SEARCH_EXIST_OR_FREE);
    AssertFatal(UE_id!=-1,"no free or exiting dlsch_context\n");
    AssertFatal(UE_id<NUMBER_OF_UE_MAX,"returned UE_id %d >= %d(NUMBER_OF_UE_MAX)\n",UE_id,NUMBER_OF_UE_MAX);
    dlsch0 = eNB->dlsch[UE_id][0];
    dlsch0->harq_mask = 1;
    dlsch0_harq     = dlsch0->harq_processes[0];
    dlsch0_harq->pdu                    = sdu;

    LOG_D(PHY,"NFAPI: frame %d, subframe %d (TX %d.%d): Programming SI-BR (%d) => %d\n",frame,subframe,proc->frame_tx,proc->subframe_tx,rel13->pdsch_payload_type,UE_id);

    dlsch0->rnti             = 0xFFFF;
    dlsch0->Kmimo            = 1;
    dlsch0->Mdlharq          = 4;
    dlsch0->Nsoft            = 25344;
    dlsch0->i0               = rel13->initial_transmission_sf_io;
    dlsch0_harq->pdsch_start = rel10->pdsch_start;
    dlsch0->harq_ids[proc->frame_tx%2][proc->subframe_rx] = 0;
    dlsch0_harq->frame       = proc->frame_tx;
    dlsch0_harq->subframe    = proc->subframe_tx;
#ifdef PHY_TX_THREAD

    if (rel13->pdsch_payload_type == 0) dlsch0_harq->sib1_br_flag=1;

#else

    if (rel13->pdsch_payload_type == 0) dlsch0->sib1_br_flag=1;

#endif

    // configure PDSCH
    switch (eNB->frame_parms.N_RB_DL) {
      case 6:
        dlsch0_harq->rb_alloc[0]      = localRIV2alloc_LUT6[rel8->resource_block_coding];
        break;

      case 15:
        AssertFatal(1==0,"15 PRBs not supported for now\n");
        break;

      case 25:
        dlsch0_harq->rb_alloc[0]      = localRIV2alloc_LUT25[rel8->resource_block_coding];
        break;

      case 50:
        dlsch0_harq->rb_alloc[0]      = localRIV2alloc_LUT50_0[rel8->resource_block_coding];
        dlsch0_harq->rb_alloc[1]      = localRIV2alloc_LUT50_1[rel8->resource_block_coding];
        break;

      case 75:
        AssertFatal(1==0,"75 PRBs not supported for now\n");
        break;

      case 100:
        dlsch0_harq->rb_alloc[0]      = localRIV2alloc_LUT100_0[rel8->resource_block_coding];
        dlsch0_harq->rb_alloc[1]      = localRIV2alloc_LUT100_1[rel8->resource_block_coding];
        dlsch0_harq->rb_alloc[2]      = localRIV2alloc_LUT100_2[rel8->resource_block_coding];
        dlsch0_harq->rb_alloc[3]      = localRIV2alloc_LUT100_3[rel8->resource_block_coding];
    }

#ifdef PHY_TX_THREAD
    dlsch0->active[proc->subframe_tx]= 1;
#else
    dlsch0->active                  = 1;
#endif
    dlsch0_harq->nb_rb              = 6;
    dlsch0_harq->vrb_type           = LOCALIZED;
    dlsch0_harq->rvidx              = rel8->redundancy_version;
    dlsch0_harq->Nl                 = 1;
    dlsch0_harq->mimo_mode          = (eNB->frame_parms.nb_antenna_ports_eNB == 1) ? SISO : ALAMOUTI;
    dlsch0_harq->dl_power_off       = 1;
    dlsch0_harq->round              = 0;
    dlsch0_harq->status             = ACTIVE;
    dlsch0_harq->TBS                = rel8->length<<3;
    dlsch0_harq->Qm                 = rel8->modulation;
    dlsch0_harq->codeword           = 0;
    dlsch0_harq->pdsch_start        = rel10->pdsch_start;
  } else
#endif
  {
    UE_id = find_dlsch(rel8->rnti,eNB,SEARCH_EXIST_OR_FREE);
    AssertFatal(UE_id!=-1,"no free or exiting dlsch_context\n");
    AssertFatal(UE_id<NUMBER_OF_UE_MAX,"returned UE_id %d >= %d(NUMBER_OF_UE_MAX)\n",UE_id,NUMBER_OF_UE_MAX);
    dlsch0 = eNB->dlsch[UE_id][0];
    dlsch1 = eNB->dlsch[UE_id][1];
#if (LTE_RRC_VERSION >= MAKE_VERSION(14, 0, 0))
    dlsch0->sib1_br_flag=0;
    dlsch0->i0               = 0xFFFF;
#endif
#if (LTE_RRC_VERSION >= MAKE_VERSION(14, 0, 0))
    LOG_D(PHY,"dlsch->i0:%04x dlsch0_harq[pdsch_start:%d nb_rb:%d vrb_type:%d rvidx:%d Nl:%d mimo_mode:%d dl_power_off:%d round:%d status:%d TBS:%d Qm:%d codeword:%d rb_alloc:%d] rel8[length:%d]\n",
#ifdef PHY_TX_THREAD
          dlsch0_harq->i0,
#else
          dlsch0->i0,
#endif
          dlsch0_harq->pdsch_start, dlsch0_harq->nb_rb, dlsch0_harq->vrb_type, dlsch0_harq->rvidx, dlsch0_harq->Nl, dlsch0_harq->mimo_mode, dlsch0_harq->dl_power_off, dlsch0_harq->round, dlsch0_harq->status,
          dlsch0_harq->TBS, dlsch0_harq->Qm, dlsch0_harq->codeword, dlsch0_harq->rb_alloc[0],
          rel8->length
         );
#else
    LOG_D(PHY,"dlsch0_harq[pdsch_start:%d nb_rb:%d vrb_type:%d rvidx:%d Nl:%d mimo_mode:%d dl_power_off:%d round:%d status:%d TBS:%d Qm:%d codeword:%d rb_alloc:%d] rel8[length:%d]\n",
          dlsch0_harq->pdsch_start, dlsch0_harq->nb_rb, dlsch0_harq->vrb_type, dlsch0_harq->rvidx, dlsch0_harq->Nl, dlsch0_harq->mimo_mode, dlsch0_harq->dl_power_off, dlsch0_harq->round, dlsch0_harq->status,
          dlsch0_harq->TBS, dlsch0_harq->Qm, dlsch0_harq->codeword, dlsch0_harq->rb_alloc[0],
          rel8->length
         );
#endif
    dlsch0->active = 1;
    harq_pid        = dlsch0->harq_ids[frame%2][proc->subframe_tx];
    dlsch0->harq_mask |= (1<<harq_pid);
    AssertFatal((harq_pid>=0) && (harq_pid<8),"subframe %d: harq_pid %d not in 0...7\n",proc->subframe_tx,harq_pid);
    dlsch0_harq     = dlsch0->harq_processes[harq_pid];
    dlsch1_harq     = dlsch1->harq_processes[harq_pid];
    AssertFatal(dlsch0_harq!=NULL,"dlsch_harq is null\n");

    // compute DL power control parameters

    if (dlsch0->active) {
      computeRhoA_eNB(rel8->pa,dlsch0,dlsch0_harq->dl_power_off, eNB->frame_parms.nb_antenna_ports_eNB);
      computeRhoB_eNB(rel8->pa,eNB->frame_parms.pdsch_config_common.p_b,eNB->frame_parms.nb_antenna_ports_eNB,dlsch0,dlsch0_harq->dl_power_off);
    }

    if (dlsch1->active) {
      computeRhoA_eNB(rel8->pa, dlsch1,dlsch1_harq->dl_power_off, eNB->frame_parms.nb_antenna_ports_eNB);
      computeRhoB_eNB(rel8->pa,eNB->frame_parms.pdsch_config_common.p_b,eNB->frame_parms.nb_antenna_ports_eNB,dlsch1,dlsch1_harq->dl_power_off);
    }

#if (LTE_RRC_VERSION >= MAKE_VERSION(14, 0, 0))

    if (rel13->ue_type>0)
      dlsch0_harq->pdsch_start = rel10->pdsch_start;
    else
#endif
      dlsch0_harq->pdsch_start = eNB->pdcch_vars[proc->subframe_tx & 1].num_pdcch_symbols;

    if (dlsch0_harq->round==0) {  //get pointer to SDU if this a new SDU
      AssertFatal(sdu!=NULL,"NFAPI: frame %d, subframe %d: programming dlsch for round 0, rnti %x, UE_id %d, harq_pid %d : sdu is null for pdu_index %d\n",
                  proc->frame_tx,proc->subframe_tx,rel8->rnti,UE_id,harq_pid,
                  dl_config_pdu->dlsch_pdu.dlsch_pdu_rel8.pdu_index);

      if (rel8->rnti != 0xFFFF) LOG_D(PHY,"NFAPI: frame %d, subframe %d: programming dlsch for round 0, rnti %x, UE_id %d, harq_pid %d\n",
                                        proc->frame_tx,proc->subframe_tx,rel8->rnti,UE_id,harq_pid);

      if (codeword_index == 0) dlsch0_harq->pdu                    = sdu;
      else                     dlsch1_harq->pdu                    = sdu;
    } else {
      if (rel8->rnti != 0xFFFF) LOG_D(PHY,"NFAPI: frame %d, subframe %d: programming dlsch for round %d, rnti %x, UE_id %d, harq_pid %d\n",
                                        proc->frame_tx,proc->subframe_tx,dlsch0_harq->round,
                                        rel8->rnti,UE_id,harq_pid);
    }
  }
}

int16_t to_beta_offset_harqack[16]= {16,20,25,32,40,50,64,80,101,127,160,248,400,640,1008,8};

void handle_ulsch_harq_pdu(
  PHY_VARS_eNB                           *eNB,
  int                                     UE_id,
  nfapi_ul_config_request_pdu_t          *ul_config_pdu,
  nfapi_ul_config_ulsch_harq_information *harq_information,
  uint16_t                                frame,
  uint8_t                                 subframe) {
  nfapi_ul_config_ulsch_pdu_rel8_t *rel8 = &ul_config_pdu->ulsch_harq_pdu.ulsch_pdu.ulsch_pdu_rel8;
  LTE_eNB_ULSCH_t *ulsch=eNB->ulsch[UE_id];
  LTE_UL_eNB_HARQ_t *ulsch_harq;

  if (NFAPI_MODE==NFAPI_MODE_VNF) return;

  int harq_pid = rel8->harq_process_number;
  ulsch_harq = ulsch->harq_processes[harq_pid];
  ulsch_harq->frame                      = frame;
  ulsch_harq->subframe                   = subframe;
  ulsch_harq->O_ACK                      = harq_information->harq_information_rel10.harq_size;
  ulsch->beta_offset_harqack_times8      = to_beta_offset_harqack[harq_information->harq_information_rel10.delta_offset_harq];

  if (eNB->frame_parms.frame_type == TDD) {
    if (harq_information->harq_information_rel10.ack_nack_mode==0) //bundling
      ulsch->bundling = 1;
  }
}

uint16_t to_beta_offset_ri[16]= {9,13,16,20,25,32,40,50,64,80,101,127,160,0,0,0};
uint16_t to_beta_offset_cqi[16]= {0,0,9,10,11,13,14,16,18,20,23,25,28,32,40,50};

void handle_ulsch_cqi_ri_pdu(PHY_VARS_eNB *eNB,int UE_id,nfapi_ul_config_request_pdu_t *ul_config_pdu,uint16_t frame,uint8_t subframe) {
  nfapi_ul_config_cqi_ri_information_rel9_t *rel9 = &ul_config_pdu->ulsch_cqi_ri_pdu.cqi_ri_information.cqi_ri_information_rel9;
  LTE_eNB_ULSCH_t *ulsch        = eNB->ulsch[UE_id];
  int harq_pid = ul_config_pdu->ulsch_pdu.ulsch_pdu_rel8.harq_process_number;
  LTE_UL_eNB_HARQ_t *ulsch_harq = ulsch->harq_processes[harq_pid];

  if (NFAPI_MODE==NFAPI_MODE_VNF) return;

  ulsch_harq->frame                       = frame;
  ulsch_harq->subframe                    = subframe;
  ulsch_harq->O_RI                        = rel9->aperiodic_cqi_pmi_ri_report.cc[0].ri_size;
  ulsch_harq->Or1                         = rel9->aperiodic_cqi_pmi_ri_report.cc[0].dl_cqi_pmi_size[0];

  if (ulsch_harq->O_RI>1) ulsch_harq->Or2 = rel9->aperiodic_cqi_pmi_ri_report.cc[0].dl_cqi_pmi_size[1];

  ulsch->beta_offset_ri_times8            = to_beta_offset_ri[rel9->delta_offset_ri];
  ulsch->beta_offset_cqi_times8           = to_beta_offset_cqi[rel9->delta_offset_cqi];
  LOG_D(PHY,"Filling ulsch_cqi_ri information for frame %d, subframe %d : O_RI %d, Or1 %d, beta_offset_cqi_times8 %d (%d)\n",
        frame,subframe,ulsch_harq->O_RI,ulsch_harq->Or1,ulsch->beta_offset_cqi_times8,
        rel9->delta_offset_cqi);
}

void handle_ulsch_cqi_harq_ri_pdu(PHY_VARS_eNB *eNB,int UE_id,nfapi_ul_config_request_pdu_t *ul_config_pdu,uint16_t frame,uint8_t subframe) {
  nfapi_ul_config_cqi_ri_information_rel9_t *rel9 = &ul_config_pdu->ulsch_cqi_harq_ri_pdu.cqi_ri_information.cqi_ri_information_rel9;
  LTE_eNB_ULSCH_t *ulsch        = eNB->ulsch[UE_id];
  int harq_pid = ul_config_pdu->ulsch_pdu.ulsch_pdu_rel8.harq_process_number;
  LTE_UL_eNB_HARQ_t *ulsch_harq = ulsch->harq_processes[harq_pid];
  nfapi_ul_config_ulsch_harq_information *harq_information = &ul_config_pdu->ulsch_cqi_harq_ri_pdu.harq_information;

  if (NFAPI_MODE==NFAPI_MODE_VNF) return;

  ulsch_harq->frame                       = frame;
  ulsch_harq->subframe                    = subframe;
  ulsch_harq->O_RI                        = rel9->aperiodic_cqi_pmi_ri_report.cc[0].ri_size;
  ulsch_harq->Or1                         = rel9->aperiodic_cqi_pmi_ri_report.cc[0].dl_cqi_pmi_size[0];
  ulsch_harq->O_ACK                       = harq_information->harq_information_rel10.harq_size;

  if (ulsch_harq->O_RI>1) ulsch_harq->Or2 = rel9->aperiodic_cqi_pmi_ri_report.cc[0].dl_cqi_pmi_size[1];

  ulsch->beta_offset_harqack_times8       = to_beta_offset_harqack[harq_information->harq_information_rel10.delta_offset_harq];
  ulsch->beta_offset_ri_times8            = to_beta_offset_ri[rel9->delta_offset_ri];
  ulsch->beta_offset_cqi_times8           = to_beta_offset_cqi[rel9->delta_offset_cqi];
}

void handle_uci_harq_information(PHY_VARS_eNB *eNB, LTE_eNB_UCI *uci,nfapi_ul_config_harq_information *harq_information) {
  if (NFAPI_MODE==NFAPI_MODE_VNF) return;

  if (eNB->frame_parms.frame_type == FDD) {
    uci->num_pucch_resources = harq_information->harq_information_rel9_fdd.number_of_pucch_resources;
    LOG_D(PHY,"Programming UCI HARQ mode %d : size %d in (%d,%d)\n",
          harq_information->harq_information_rel9_fdd.ack_nack_mode,
          harq_information->harq_information_rel9_fdd.harq_size,
          uci->frame,uci->subframe);

    if ((harq_information->harq_information_rel9_fdd.ack_nack_mode == 0) &&
        (harq_information->harq_information_rel9_fdd.harq_size == 1)) {
      uci->pucch_fmt =  pucch_format1a;
      uci->n_pucch_1[0][0] = harq_information->harq_information_rel9_fdd.n_pucch_1_0;
      uci->n_pucch_1[0][1] = harq_information->harq_information_rel11.n_pucch_2_0;
    } else if ((harq_information->harq_information_rel9_fdd.ack_nack_mode == 0) &&
               (harq_information->harq_information_rel9_fdd.harq_size == 2)) {
      uci->pucch_fmt =  pucch_format1b;
      uci->n_pucch_1[0][0] = harq_information->harq_information_rel9_fdd.n_pucch_1_0;
      uci->n_pucch_1[0][1] = harq_information->harq_information_rel11.n_pucch_2_0;
    } else if ((harq_information->harq_information_rel9_fdd.ack_nack_mode == 1) &&
               (harq_information->harq_information_rel9_fdd.harq_size == 2)) {
      uci->pucch_fmt =  pucch_format1b_csA2;
      uci->n_pucch_1[0][0] = harq_information->harq_information_rel9_fdd.n_pucch_1_0;
      uci->n_pucch_1[0][1] = harq_information->harq_information_rel11.n_pucch_2_0;
      uci->n_pucch_1[1][0] = harq_information->harq_information_rel9_fdd.n_pucch_1_1;
      uci->n_pucch_1[1][1] = harq_information->harq_information_rel11.n_pucch_2_1;
    } else if ((harq_information->harq_information_rel9_fdd.ack_nack_mode == 1) &&
               (harq_information->harq_information_rel9_fdd.harq_size == 3)) {
      uci->pucch_fmt =  pucch_format1b_csA3;
      uci->n_pucch_1[0][0] = harq_information->harq_information_rel9_fdd.n_pucch_1_0;
      uci->n_pucch_1[0][1] = harq_information->harq_information_rel11.n_pucch_2_0;
      uci->n_pucch_1[1][0] = harq_information->harq_information_rel9_fdd.n_pucch_1_1;
      uci->n_pucch_1[1][1] = harq_information->harq_information_rel11.n_pucch_2_1;
      uci->n_pucch_1[2][0] = harq_information->harq_information_rel9_fdd.n_pucch_1_2;
      uci->n_pucch_1[2][1] = harq_information->harq_information_rel11.n_pucch_2_2;
    } else if ((harq_information->harq_information_rel9_fdd.ack_nack_mode == 1) &&
               (harq_information->harq_information_rel9_fdd.harq_size == 4)) {
      uci->pucch_fmt =  pucch_format1b_csA4;
      uci->n_pucch_1[0][0] = harq_information->harq_information_rel9_fdd.n_pucch_1_0;
      uci->n_pucch_1[0][1] = harq_information->harq_information_rel11.n_pucch_2_0;
      uci->n_pucch_1[1][0] = harq_information->harq_information_rel9_fdd.n_pucch_1_1;
      uci->n_pucch_1[1][1] = harq_information->harq_information_rel11.n_pucch_2_1;
      uci->n_pucch_1[2][0] = harq_information->harq_information_rel9_fdd.n_pucch_1_2;
      uci->n_pucch_1[2][1] = harq_information->harq_information_rel11.n_pucch_2_2;
    } else if (harq_information->harq_information_rel9_fdd.ack_nack_mode == 2) {
      uci->pucch_fmt =  pucch_format3;
      uci->n_pucch_3[0] = harq_information->harq_information_rel9_fdd.n_pucch_1_0;
      uci->n_pucch_3[1] = harq_information->harq_information_rel11.n_pucch_2_0;
    } else AssertFatal(1==0,"unsupported FDD HARQ mode %d size %d\n",harq_information->harq_information_rel9_fdd.ack_nack_mode,harq_information->harq_information_rel9_fdd.harq_size);
  } else { // TDD
    uci->num_pucch_resources = harq_information->harq_information_rel10_tdd.number_of_pucch_resources;

    if (harq_information->harq_information_rel10_tdd.ack_nack_mode == 0) {//bundling
      uci->pucch_fmt =  harq_information->harq_information_rel10_tdd.harq_size==1 ? pucch_format1a : pucch_format1b;
      uci->tdd_bundling = 1;
      uci->n_pucch_1[0][0] = harq_information->harq_information_rel10_tdd.n_pucch_1_0;
      uci->n_pucch_1[0][1] = harq_information->harq_information_rel11.n_pucch_2_0;
    } else if ((harq_information->harq_information_rel10_tdd.ack_nack_mode == 1) && //multiplexing
               (uci->num_pucch_resources == 1)) {
      uci->pucch_fmt = harq_information->harq_information_rel10_tdd.harq_size==1 ? pucch_format1a : pucch_format1b;
      uci->tdd_bundling = 0;
      uci->n_pucch_1[0][0] = harq_information->harq_information_rel10_tdd.n_pucch_1_0;
      uci->n_pucch_1[0][1] = harq_information->harq_information_rel11.n_pucch_2_0;
    } else if ((harq_information->harq_information_rel10_tdd.ack_nack_mode == 1) && //multiplexing M>1
               (uci->num_pucch_resources > 1)) {
      uci->pucch_fmt = pucch_format1b;
      uci->tdd_bundling = 0;
      uci->n_pucch_1[0][0] = harq_information->harq_information_rel10_tdd.n_pucch_1_0;
      uci->n_pucch_1[0][1] = harq_information->harq_information_rel11.n_pucch_2_0;
      uci->n_pucch_1[1][0] = harq_information->harq_information_rel10_tdd.n_pucch_1_1;
      uci->n_pucch_1[1][1] = harq_information->harq_information_rel11.n_pucch_2_1;
      uci->n_pucch_1[2][0] = harq_information->harq_information_rel10_tdd.n_pucch_1_2;
      uci->n_pucch_1[2][1] = harq_information->harq_information_rel11.n_pucch_2_2;
      uci->n_pucch_1[3][0] = harq_information->harq_information_rel10_tdd.n_pucch_1_3;
      uci->n_pucch_1[3][1] = harq_information->harq_information_rel11.n_pucch_2_3;
    } else if (harq_information->harq_information_rel10_tdd.ack_nack_mode == 2) {
      uci->pucch_fmt =  pucch_format3;
      uci->n_pucch_3[0] = harq_information->harq_information_rel10_tdd.n_pucch_1_0;
      uci->n_pucch_3[1] = harq_information->harq_information_rel11.n_pucch_2_0;
    } else AssertFatal(1==0,"unsupported HARQ mode %d\n",harq_information->harq_information_rel10_tdd.ack_nack_mode);
  }
}

void handle_uci_sr_pdu(PHY_VARS_eNB *eNB,int UE_id,nfapi_ul_config_request_pdu_t *ul_config_pdu,uint16_t frame,uint8_t subframe,uint8_t srs_active) {
  LTE_eNB_UCI *uci = &eNB->uci_vars[UE_id];

  if (NFAPI_MODE==NFAPI_MODE_VNF) return;

  uci->frame               = frame;
  uci->subframe            = subframe;
  uci->rnti                = ul_config_pdu->uci_sr_pdu.ue_information.ue_information_rel8.rnti;
  uci->type                = SR;
  uci->pucch_fmt           = pucch_format1;
  uci->num_antenna_ports   = 1;
  uci->num_pucch_resources = 1;
  uci->n_pucch_1_0_sr[0]   = ul_config_pdu->uci_sr_pdu.sr_information.sr_information_rel8.pucch_index;
  uci->srs_active          = srs_active;
  uci->active              = 1;
#if (LTE_RRC_VERSION >= MAKE_VERSION(14, 0, 0))
  uci->ue_type                     = ul_config_pdu->uci_sr_pdu.ue_information.ue_information_rel13.ue_type;
  uci->empty_symbols               = ul_config_pdu->uci_sr_pdu.ue_information.ue_information_rel13.empty_symbols;
  uci->total_repetitions = ul_config_pdu->uci_sr_pdu.ue_information.ue_information_rel13.total_number_of_repetitions;
#endif
  LOG_D(PHY,"Programming UCI SR rnti %x, pucch1_0 %d for (%d,%d)\n",
        uci->rnti,uci->n_pucch_1_0_sr[0],frame,subframe);
}

void handle_uci_sr_harq_pdu(PHY_VARS_eNB *eNB,int UE_id,nfapi_ul_config_request_pdu_t *ul_config_pdu,uint16_t frame,uint8_t subframe,uint8_t srs_active) {
  LTE_eNB_UCI *uci = &eNB->uci_vars[UE_id];

  if (NFAPI_MODE==NFAPI_MODE_VNF) return;

  uci->frame               = frame;
  uci->subframe            = subframe;
  uci->rnti                = ul_config_pdu->uci_sr_harq_pdu.ue_information.ue_information_rel8.rnti;
  uci->type                = HARQ_SR;
  uci->num_antenna_ports   = 1;
  uci->num_pucch_resources = 1;
  uci->n_pucch_1_0_sr[0]   = ul_config_pdu->uci_sr_harq_pdu.sr_information.sr_information_rel8.pucch_index;
  uci->srs_active          = srs_active;
  uci->active              = 1;
#if (LTE_RRC_VERSION >= MAKE_VERSION(14, 0, 0))
  uci->ue_type                     = ul_config_pdu->uci_sr_harq_pdu.ue_information.ue_information_rel13.ue_type;
  uci->empty_symbols               = ul_config_pdu->uci_sr_harq_pdu.ue_information.ue_information_rel13.empty_symbols;
  uci->total_repetitions = ul_config_pdu->uci_sr_harq_pdu.ue_information.ue_information_rel13.total_number_of_repetitions;
#endif
  handle_uci_harq_information(eNB,uci,&ul_config_pdu->uci_sr_harq_pdu.harq_information);
}

void handle_uci_harq_pdu(PHY_VARS_eNB *eNB,int UE_id,nfapi_ul_config_request_pdu_t *ul_config_pdu,uint16_t frame,uint8_t subframe,uint8_t srs_active) {
  LTE_eNB_UCI *uci = &eNB->uci_vars[UE_id];

  if (NFAPI_MODE==NFAPI_MODE_VNF) return;

  LOG_D(PHY,"Frame %d, Subframe %d: Programming UCI_HARQ process (type %d)\n",frame,subframe,HARQ);
  uci->frame             = frame;
  uci->subframe          = subframe;
  uci->rnti              = ul_config_pdu->uci_harq_pdu.ue_information.ue_information_rel8.rnti;
  uci->type              = HARQ;
  uci->srs_active        = srs_active;
  uci->num_antenna_ports = ul_config_pdu->uci_harq_pdu.harq_information.harq_information_rel11.num_ant_ports;
#if (LTE_RRC_VERSION >= MAKE_VERSION(14, 0, 0))
  uci->ue_type                     = ul_config_pdu->uci_harq_pdu.ue_information.ue_information_rel13.ue_type;
  uci->empty_symbols               = ul_config_pdu->uci_harq_pdu.ue_information.ue_information_rel13.empty_symbols;
  uci->total_repetitions           = ul_config_pdu->uci_harq_pdu.ue_information.ue_information_rel13.total_number_of_repetitions;
#endif
  handle_uci_harq_information(eNB,uci,&ul_config_pdu->uci_harq_pdu.harq_information);
  uci->active=1;
}

void handle_srs_pdu(PHY_VARS_eNB *eNB,nfapi_ul_config_request_pdu_t *ul_config_pdu,uint16_t frame,uint8_t subframe) {
  int i;

  if (NFAPI_MODE==NFAPI_MODE_VNF) return;

  for (i=0; i<NUMBER_OF_UE_MAX; i++) {
    if (eNB->soundingrs_ul_config_dedicated[i].active==1) continue;

    eNB->soundingrs_ul_config_dedicated[i].active               = 1;
    eNB->soundingrs_ul_config_dedicated[i].frame                = frame;
    eNB->soundingrs_ul_config_dedicated[i].subframe             = subframe;
    eNB->soundingrs_ul_config_dedicated[i].rnti                 = ul_config_pdu->srs_pdu.srs_pdu_rel8.rnti;
    eNB->soundingrs_ul_config_dedicated[i].srs_Bandwidth        = ul_config_pdu->srs_pdu.srs_pdu_rel8.srs_bandwidth;
    eNB->soundingrs_ul_config_dedicated[i].srs_HoppingBandwidth = ul_config_pdu->srs_pdu.srs_pdu_rel8.srs_hopping_bandwidth;
    eNB->soundingrs_ul_config_dedicated[i].freqDomainPosition   = ul_config_pdu->srs_pdu.srs_pdu_rel8.frequency_domain_position;
    eNB->soundingrs_ul_config_dedicated[i].transmissionComb     = ul_config_pdu->srs_pdu.srs_pdu_rel8.transmission_comb;
    eNB->soundingrs_ul_config_dedicated[i].srs_ConfigIndex      = ul_config_pdu->srs_pdu.srs_pdu_rel8.i_srs;
    eNB->soundingrs_ul_config_dedicated[i].cyclicShift          = ul_config_pdu->srs_pdu.srs_pdu_rel8.sounding_reference_cyclic_shift;
    break;
  }

  AssertFatal(i<NUMBER_OF_UE_MAX,"No room for SRS processing\n");
}

void handle_nfapi_ul_pdu(PHY_VARS_eNB *eNB,L1_rxtx_proc_t *proc,
                         nfapi_ul_config_request_pdu_t *ul_config_pdu,
                         uint16_t frame,uint8_t subframe,uint8_t srs_present) {
  nfapi_ul_config_ulsch_pdu_rel8_t *rel8 = &ul_config_pdu->ulsch_pdu.ulsch_pdu_rel8;
  int16_t UE_id;

  if (NFAPI_MODE==NFAPI_MODE_VNF) return;

  // check if we have received a dci for this ue and ulsch descriptor is configured

  if (ul_config_pdu->pdu_type == NFAPI_UL_CONFIG_ULSCH_PDU_TYPE) {
    //if (UE_id == find_ulsch(ul_config_pdu->ulsch_pdu.ulsch_pdu_rel8.rnti,eNB,SEARCH_EXIST_OR_FREE)<0)
    //for (int i=0;i<16;i++) if (eNB->ulsch[i]->harq_mask>0) LOG_I(PHY,"rnti %x, mask %x\n",eNB->ulsch[i]->rnti,eNB->ulsch[i]->harq_mask >0);
    AssertFatal((UE_id = find_ulsch(ul_config_pdu->ulsch_pdu.ulsch_pdu_rel8.rnti,eNB,SEARCH_EXIST_OR_FREE))>=0,
                "No existing UE ULSCH for rnti %x\n",rel8->rnti);
    LOG_D(PHY,"Applying UL config for UE %d, rnti %x for frame %d, subframe %d, modulation %d, rvidx %d, first_rb %d, nb_rb %d\n", UE_id,rel8->rnti,frame,subframe,rel8->modulation_type,
          rel8->redundancy_version,
          rel8->resource_block_start,rel8->number_of_resource_blocks);
    fill_ulsch(eNB,UE_id,&ul_config_pdu->ulsch_pdu,frame,subframe);
  } else if (ul_config_pdu->pdu_type == NFAPI_UL_CONFIG_ULSCH_HARQ_PDU_TYPE) {
    AssertFatal((UE_id = find_ulsch(ul_config_pdu->ulsch_harq_pdu.ulsch_pdu.ulsch_pdu_rel8.rnti,eNB,SEARCH_EXIST_OR_FREE))>=0,
                "No available UE ULSCH for rnti %x\n",ul_config_pdu->ulsch_harq_pdu.ulsch_pdu.ulsch_pdu_rel8.rnti);
    fill_ulsch(eNB,UE_id,&ul_config_pdu->ulsch_harq_pdu.ulsch_pdu,frame,subframe);
    handle_ulsch_harq_pdu(eNB, UE_id, ul_config_pdu,
                          &ul_config_pdu->ulsch_harq_pdu.harq_information, frame, subframe);
  } else if (ul_config_pdu->pdu_type == NFAPI_UL_CONFIG_ULSCH_CQI_RI_PDU_TYPE) {
    AssertFatal((UE_id = find_ulsch(ul_config_pdu->ulsch_cqi_ri_pdu.ulsch_pdu.ulsch_pdu_rel8.rnti,
                                    eNB,SEARCH_EXIST_OR_FREE))>=0,
                "No available UE ULSCH for rnti %x\n",ul_config_pdu->ulsch_cqi_ri_pdu.ulsch_pdu.ulsch_pdu_rel8.rnti);
    fill_ulsch(eNB,UE_id,&ul_config_pdu->ulsch_cqi_ri_pdu.ulsch_pdu,frame,subframe);
    handle_ulsch_cqi_ri_pdu(eNB,UE_id,ul_config_pdu,frame,subframe);
  } else if (ul_config_pdu->pdu_type == NFAPI_UL_CONFIG_ULSCH_CQI_HARQ_RI_PDU_TYPE) {
    AssertFatal((UE_id = find_ulsch(ul_config_pdu->ulsch_cqi_harq_ri_pdu.ulsch_pdu.ulsch_pdu_rel8.rnti,
                                    eNB,SEARCH_EXIST_OR_FREE))>=0,
                "No available UE ULSCH for rnti %x\n",ul_config_pdu->ulsch_cqi_harq_ri_pdu.ulsch_pdu.ulsch_pdu_rel8.rnti);
    fill_ulsch(eNB,UE_id,&ul_config_pdu->ulsch_cqi_harq_ri_pdu.ulsch_pdu,frame,subframe);
    handle_ulsch_cqi_harq_ri_pdu(eNB,UE_id,ul_config_pdu,frame,subframe);
    handle_ulsch_harq_pdu(eNB, UE_id, ul_config_pdu,
                          &ul_config_pdu->ulsch_cqi_harq_ri_pdu.harq_information, frame, subframe);
  } else if (ul_config_pdu->pdu_type == NFAPI_UL_CONFIG_UCI_HARQ_PDU_TYPE) {
    AssertFatal((UE_id = find_uci(ul_config_pdu->uci_harq_pdu.ue_information.ue_information_rel8.rnti,
                                  proc->frame_tx,proc->subframe_tx,eNB,SEARCH_EXIST_OR_FREE))>=0,
                "No available UE UCI for rnti %x\n",ul_config_pdu->uci_harq_pdu.ue_information.ue_information_rel8.rnti);
    LOG_D(PHY,"Applying UL UCI_HARQ config for UE %d, rnti %x for frame %d, subframe %d\n",
          UE_id,ul_config_pdu->uci_harq_pdu.ue_information.ue_information_rel8.rnti,frame,subframe);
    handle_uci_harq_pdu(eNB,UE_id,ul_config_pdu,frame,subframe,srs_present);
  } else if (ul_config_pdu->pdu_type == NFAPI_UL_CONFIG_UCI_CQI_PDU_TYPE) {
    AssertFatal(1==0,"NFAPI_UL_CONFIG_UCI_CQI_PDU_TYPE not handled yet\n");
  } else if (ul_config_pdu->pdu_type == NFAPI_UL_CONFIG_UCI_CQI_HARQ_PDU_TYPE) {
    AssertFatal(1==0,"NFAPI_UL_CONFIG_UCI_CQI_HARQ_PDU_TYPE not handled yet\n");
  } else if (ul_config_pdu->pdu_type == NFAPI_UL_CONFIG_UCI_CQI_SR_PDU_TYPE) {
    AssertFatal(1==0,"NFAPI_UL_CONFIG_UCI_CQI_SR_PDU_TYPE not handled yet\n");
  } else if (ul_config_pdu->pdu_type == NFAPI_UL_CONFIG_UCI_SR_PDU_TYPE) {
    AssertFatal((UE_id = find_uci(ul_config_pdu->uci_sr_pdu.ue_information.ue_information_rel8.rnti,
                                  proc->frame_tx,proc->subframe_tx,eNB,SEARCH_EXIST_OR_FREE))>=0,
                "No available UE UCI for rnti %x\n",ul_config_pdu->uci_sr_pdu.ue_information.ue_information_rel8.rnti);
    handle_uci_sr_pdu(eNB,UE_id,ul_config_pdu,frame,subframe,srs_present);
  } else if (ul_config_pdu->pdu_type == NFAPI_UL_CONFIG_UCI_SR_HARQ_PDU_TYPE) {
    AssertFatal((UE_id = find_uci(rel8->rnti,proc->frame_tx,proc->subframe_tx,eNB,SEARCH_EXIST_OR_FREE))>=0,
                "No available UE UCI for rnti %x\n",ul_config_pdu->uci_sr_harq_pdu.ue_information.ue_information_rel8.rnti);
    handle_uci_sr_harq_pdu(eNB,UE_id,ul_config_pdu,frame,subframe,srs_present);
  } else if (ul_config_pdu->pdu_type == NFAPI_UL_CONFIG_SRS_PDU_TYPE) {
    handle_srs_pdu(eNB,ul_config_pdu,frame,subframe);
  }
}

void schedule_response(Sched_Rsp_t *Sched_INFO) {
  PHY_VARS_eNB *eNB;
  L1_rxtx_proc_t *proc;
  // copy data from L2 interface into L1 structures
  module_id_t               Mod_id       = Sched_INFO->module_id;
  uint8_t                   CC_id        = Sched_INFO->CC_id;
  nfapi_dl_config_request_t *DL_req      = Sched_INFO->DL_req;
  nfapi_hi_dci0_request_t   *HI_DCI0_req = Sched_INFO->HI_DCI0_req;
  nfapi_ul_config_request_t *UL_req      = Sched_INFO->UL_req;
  nfapi_tx_request_t        *TX_req      = Sched_INFO->TX_req;
  frame_t                   frame        = Sched_INFO->frame;
  sub_frame_t               subframe     = Sched_INFO->subframe;
  LTE_DL_FRAME_PARMS        *fp;
  uint8_t                   ul_subframe;
  int                       ul_frame;
  int                       harq_pid;
  LTE_UL_eNB_HARQ_t         *ulsch_harq;
  AssertFatal(RC.eNB!=NULL,"RC.eNB is null\n");
  AssertFatal(RC.eNB[Mod_id]!=NULL,"RC.eNB[%d] is null\n",Mod_id);
  AssertFatal(RC.eNB[Mod_id][CC_id]!=NULL,"RC.eNB[%d][%d] is null\n",Mod_id,CC_id);
  eNB         = RC.eNB[Mod_id][CC_id];
  fp          = &eNB->frame_parms;
  proc        = &eNB->proc.L1_proc;
  /* TODO: check that following line is correct - in the meantime it is disabled */
  //if ((fp->frame_type == TDD) && (subframe_select(fp,subframe)==SF_UL)) return;
  ul_subframe = pdcch_alloc2ul_subframe(fp,subframe);
  ul_frame    = pdcch_alloc2ul_frame(fp,frame,subframe);
  // DJP - subframe assert will fail - not sure why yet
  // DJP - AssertFatal(proc->subframe_tx == subframe, "Current subframe %d != NFAPI subframe %d\n",proc->subframe_tx,subframe);
  // DJP - AssertFatal(proc->subframe_tx == subframe, "Current frame %d != NFAPI frame %d\n",proc->frame_tx,frame);
  uint8_t number_pdcch_ofdm_symbols = DL_req->dl_config_request_body.number_pdcch_ofdm_symbols;
  uint8_t number_dl_pdu             = DL_req->dl_config_request_body.number_pdu;
  uint8_t number_hi_dci0_pdu        = HI_DCI0_req->hi_dci0_request_body.number_of_dci+HI_DCI0_req->hi_dci0_request_body.number_of_hi;
  uint8_t number_ul_pdu             = UL_req!=NULL ? UL_req->ul_config_request_body.number_of_pdus : 0;
  nfapi_dl_config_request_pdu_t *dl_config_pdu;
  nfapi_hi_dci0_request_pdu_t   *hi_dci0_req_pdu;
  nfapi_ul_config_request_pdu_t *ul_config_pdu;
  int i;
  eNB->pdcch_vars[subframe&1].num_pdcch_symbols = number_pdcch_ofdm_symbols;
  eNB->pdcch_vars[subframe&1].num_dci           = 0;
  eNB->phich_vars[subframe&1].num_hi            = 0;
#if (LTE_RRC_VERSION >= MAKE_VERSION(14, 0, 0))
  eNB->mpdcch_vars[subframe&1].num_dci           = 0;
#endif
  LOG_D(PHY,"NFAPI: Sched_INFO:SFN/SF:%04d%d DL_req:SFN/SF:%04d%d:dl_pdu:%d tx_req:SFN/SF:%04d%d:pdus:%d\n",
        frame,subframe,
        NFAPI_SFNSF2SFN(DL_req->sfn_sf),NFAPI_SFNSF2SF(DL_req->sfn_sf),number_dl_pdu,
        NFAPI_SFNSF2SFN(TX_req->sfn_sf),NFAPI_SFNSF2SF(TX_req->sfn_sf),TX_req->tx_request_body.number_of_pdus
       );
  LOG_D(PHY,"NFAPI: hi_dci0:SFN/SF:%04d%d:pdus:%d\n",
        NFAPI_SFNSF2SFN(HI_DCI0_req->sfn_sf),NFAPI_SFNSF2SF(HI_DCI0_req->sfn_sf),number_hi_dci0_pdu
       );

  if(UL_req!=NULL)
    LOG_D(PHY,"NFAPI: ul_cfg:SFN/SF:%04d%d:pdus:%d num_pdcch_symbols:%d\n",
          NFAPI_SFNSF2SFN(UL_req->sfn_sf),NFAPI_SFNSF2SF(UL_req->sfn_sf),number_ul_pdu,
          eNB->pdcch_vars[subframe&1].num_pdcch_symbols);

  int do_oai =0;
  int dont_send =0;

  /* TODO: check the following test - in the meantime it is put back as it was before */
  //if ((ul_subframe<10)&&
  //    (subframe_select(fp,ul_subframe)==SF_UL)) { // This means that there is an ul_subframe that can be configured here
  if (ul_subframe<10) { // This means that there is an ul_subframe that can be configured here
    LOG_D(PHY,"NFAPI: Clearing dci allocations for potential UL subframe %d\n",ul_subframe);
    harq_pid = subframe2harq_pid(fp,ul_frame,ul_subframe);

    // clear DCI allocation maps for new subframe

    for (i=0; i<NUMBER_OF_UE_MAX; i++) {
      if (eNB->ulsch[i]) {
        ulsch_harq = eNB->ulsch[i]->harq_processes[harq_pid];
        ulsch_harq->dci_alloc=0;
        ulsch_harq->rar_alloc=0;
      }
    }
  }

  for (i=0; i<number_dl_pdu; i++) {
    dl_config_pdu = &DL_req->dl_config_request_body.dl_config_pdu_list[i];

    //LOG_D(PHY,"NFAPI: dl_pdu %d : type %d\n",i,dl_config_pdu->pdu_type);
    switch (dl_config_pdu->pdu_type) {
      case NFAPI_DL_CONFIG_DCI_DL_PDU_TYPE:
        handle_nfapi_dci_dl_pdu(eNB,NFAPI_SFNSF2SFN(DL_req->sfn_sf),NFAPI_SFNSF2SF(DL_req->sfn_sf),proc,dl_config_pdu);
        eNB->pdcch_vars[NFAPI_SFNSF2SF(DL_req->sfn_sf)&1].num_dci++;
        //LOG_E(PHY,"Incremented num_dci:%d but already set??? dl_config:num_dci:%d\n", eNB->pdcch_vars[subframe&1].num_dci, number_dci);
        do_oai=1;
        break;

      case NFAPI_DL_CONFIG_BCH_PDU_TYPE:
        AssertFatal(dl_config_pdu->bch_pdu.bch_pdu_rel8.pdu_index<TX_req->tx_request_body.number_of_pdus,
                    "bch_pdu_rel8.pdu_index>=TX_req->number_of_pdus (%d>%d)\n",
                    dl_config_pdu->bch_pdu.bch_pdu_rel8.pdu_index,
                    TX_req->tx_request_body.number_of_pdus);
        eNB->pbch_configured=1;
        do_oai=1;
        //LOG_D(PHY,"%s() NFAPI_DL_CONFIG_BCH_PDU_TYPE TX:%d/%d RX:%d/%d TXREQ:%d/%d\n",
        //__FUNCTION__, proc->frame_tx, proc->subframe_tx, proc->frame_rx, proc->subframe_rx, NFAPI_SFNSF2SFN(TX_req->sfn_sf), NFAPI_SFNSF2SF(TX_req->sfn_sf));
        handle_nfapi_bch_pdu(eNB,proc,dl_config_pdu,
                             TX_req->tx_request_body.tx_pdu_list[dl_config_pdu->bch_pdu.bch_pdu_rel8.pdu_index].segments[0].segment_data);
        break;

      case NFAPI_DL_CONFIG_MCH_PDU_TYPE:
        //      handle_nfapi_mch_dl_pdu(eNB,dl_config_pdu);
        break;

      case NFAPI_DL_CONFIG_DLSCH_PDU_TYPE: {
        nfapi_dl_config_dlsch_pdu_rel8_t *dlsch_pdu_rel8 = &dl_config_pdu->dlsch_pdu.dlsch_pdu_rel8;
        uint16_t pdu_index = dlsch_pdu_rel8->pdu_index;
        uint16_t tx_pdus = TX_req->tx_request_body.number_of_pdus;
        uint16_t invalid_pdu = pdu_index == -1;
        uint8_t *sdu = invalid_pdu ? NULL : pdu_index >= tx_pdus ? NULL : TX_req->tx_request_body.tx_pdu_list[pdu_index].segments[0].segment_data;
        LOG_D(PHY,"%s() [PDU:%d] NFAPI_DL_CONFIG_DLSCH_PDU_TYPE SFN/SF:%04d%d TX:%d/%d RX:%d/%d transport_blocks:%d pdu_index:%d sdu:%p\n",
              __FUNCTION__, i,
              NFAPI_SFNSF2SFN(DL_req->sfn_sf),NFAPI_SFNSF2SF(DL_req->sfn_sf),
              proc->frame_tx, proc->subframe_tx,
              proc->frame_rx, proc->subframe_rx,
              dlsch_pdu_rel8->transport_blocks, pdu_index, sdu);
        /*
        AssertFatal(dl_config_pdu->dlsch_pdu.dlsch_pdu_rel8.pdu_index<TX_req->tx_request_body.number_of_pdus,
                    "dlsch_pdu_rel8.pdu_index>=TX_req->number_of_pdus (%d>%d)\n",
                    dl_config_pdu->dlsch_pdu.dlsch_pdu_rel8.pdu_index,
                    TX_req->tx_request_body.number_of_pdus);
        */
        AssertFatal((dlsch_pdu_rel8->transport_blocks<3) &&
                    (dlsch_pdu_rel8->transport_blocks>0),
                    "dlsch_pdu_rel8->transport_blocks = %d not in [1,2]\n",
                    dlsch_pdu_rel8->transport_blocks);

        if (1) { //sdu != NULL)
          handle_nfapi_dlsch_pdu(eNB,NFAPI_SFNSF2SFN(DL_req->sfn_sf),NFAPI_SFNSF2SF(DL_req->sfn_sf),proc,dl_config_pdu, dlsch_pdu_rel8->transport_blocks-1, sdu);
        } else {
          dont_send=1;
          LOG_E(MAC,"%s() NFAPI_DL_CONFIG_DLSCH_PDU_TYPE sdu is NULL DL_CFG:SFN/SF:%d:pdu_index:%d TX_REQ:SFN/SF:%d:pdus:%d\n", __FUNCTION__, NFAPI_SFNSF2DEC(DL_req->sfn_sf), pdu_index,
                NFAPI_SFNSF2DEC(TX_req->sfn_sf), tx_pdus);
        }

        // Send the data first so that the DL_CONFIG can just pluck it out of the buffer
        // DJP - OAI was here - moved to bottom
        do_oai=1;
        /*
        if (dl_config_pdu->dlsch_pdu.dlsch_pdu_rel8.rnti == eNB->preamble_list[0].preamble_rel8.rnti) {// is RAR pdu

          LOG_D(PHY,"Frame %d, Subframe %d: Received LTE RAR pdu, programming based on UL Grant\n",frame,subframe);
          generate_eNB_ulsch_params_from_rar(eNB,
                                             TX_req->tx_request_body.tx_pdu_list[dl_config_pdu->dlsch_pdu.dlsch_pdu_rel8.pdu_index].segments[0].segment_data,
                                             frame,
                                             subframe);

                                             }        */
      }
      break;

      case NFAPI_DL_CONFIG_PCH_PDU_TYPE:
        //      handle_nfapi_pch_pdu(eNB,dl_config_pdu);
        break;

      case NFAPI_DL_CONFIG_PRS_PDU_TYPE:
        //      handle_nfapi_prs_pdu(eNB,dl_config_pdu);
        break;

      case NFAPI_DL_CONFIG_CSI_RS_PDU_TYPE:
        //      handle_nfapi_csi_rs_pdu(eNB,dl_config_pdu);
        break;

      case NFAPI_DL_CONFIG_EPDCCH_DL_PDU_TYPE:
        //      handle_nfapi_epdcch_pdu(eNB,dl_config_pdu);
        break;
#if (LTE_RRC_VERSION >= MAKE_VERSION(14, 0, 0))

      case NFAPI_DL_CONFIG_MPDCCH_PDU_TYPE:
        handle_nfapi_mpdcch_pdu(eNB,proc,dl_config_pdu);
        eNB->mpdcch_vars[subframe&1].num_dci++;
        break;
#endif
    }
  }

  if ((NFAPI_MODE!=NFAPI_MONOLITHIC) && do_oai && !dont_send) {
    oai_nfapi_tx_req(Sched_INFO->TX_req);
    oai_nfapi_dl_config_req(Sched_INFO->DL_req); // DJP - .dl_config_request_body.dl_config_pdu_list[0]); // DJP - FIXME TODO - yuk - only copes with 1 pdu
  }

  if ((NFAPI_MODE!=NFAPI_MONOLITHIC) && number_hi_dci0_pdu!=0) {
    oai_nfapi_hi_dci0_req(HI_DCI0_req);
    eNB->pdcch_vars[NFAPI_SFNSF2SF(HI_DCI0_req->sfn_sf)&1].num_dci=0;
    eNB->pdcch_vars[NFAPI_SFNSF2SF(HI_DCI0_req->sfn_sf)&1].num_pdcch_symbols=0;
  }

  for (i=0; i<number_hi_dci0_pdu; i++) {
    hi_dci0_req_pdu = &HI_DCI0_req->hi_dci0_request_body.hi_dci0_pdu_list[i];
    LOG_D(PHY,"NFAPI: hi_dci0_pdu %d : type %d\n",i,hi_dci0_req_pdu->pdu_type);

    switch (hi_dci0_req_pdu->pdu_type) {
      case NFAPI_HI_DCI0_DCI_PDU_TYPE:
        handle_nfapi_hi_dci0_dci_pdu(eNB,NFAPI_SFNSF2SFN(HI_DCI0_req->sfn_sf),NFAPI_SFNSF2SF(HI_DCI0_req->sfn_sf),proc,hi_dci0_req_pdu);
        eNB->pdcch_vars[NFAPI_SFNSF2SF(HI_DCI0_req->sfn_sf)&1].num_dci++;
        break;

      case NFAPI_HI_DCI0_MPDCCH_DCI_PDU_TYPE:
        handle_nfapi_hi_dci0_mpdcch_dci_pdu(eNB,proc,hi_dci0_req_pdu);
        eNB->mpdcch_vars[subframe&1].num_dci++;
        break;

      case NFAPI_HI_DCI0_HI_PDU_TYPE:
        handle_nfapi_hi_dci0_hi_pdu(eNB,NFAPI_SFNSF2SFN(HI_DCI0_req->sfn_sf),NFAPI_SFNSF2SF(HI_DCI0_req->sfn_sf),proc,hi_dci0_req_pdu);
        break;
    }
  }

  if (NFAPI_MODE!=NFAPI_MONOLITHIC) {
    if (number_ul_pdu>0) {
      //LOG_D(PHY, "UL_CONFIG to send to PNF\n");
      oai_nfapi_ul_config_req(UL_req);
      UL_req->ul_config_request_body.number_of_pdus=0;
      number_ul_pdu=0;
    }
  } else {
    for (i=0; i<number_ul_pdu; i++) {
      ul_config_pdu = &UL_req->ul_config_request_body.ul_config_pdu_list[i];
      LOG_D(PHY,"NFAPI: ul_pdu %d : type %d\n",i,ul_config_pdu->pdu_type);
      AssertFatal(ul_config_pdu->pdu_type == NFAPI_UL_CONFIG_ULSCH_PDU_TYPE ||
                  ul_config_pdu->pdu_type == NFAPI_UL_CONFIG_ULSCH_HARQ_PDU_TYPE ||
                  ul_config_pdu->pdu_type == NFAPI_UL_CONFIG_ULSCH_CQI_RI_PDU_TYPE ||
                  ul_config_pdu->pdu_type == NFAPI_UL_CONFIG_ULSCH_CQI_HARQ_RI_PDU_TYPE ||
                  ul_config_pdu->pdu_type == NFAPI_UL_CONFIG_UCI_HARQ_PDU_TYPE ||
                  ul_config_pdu->pdu_type == NFAPI_UL_CONFIG_UCI_SR_PDU_TYPE ||
                  ul_config_pdu->pdu_type == NFAPI_UL_CONFIG_UCI_SR_HARQ_PDU_TYPE
                  ,
                  "Optional UL_PDU type %d not supported\n",ul_config_pdu->pdu_type);
      handle_nfapi_ul_pdu(eNB,proc,ul_config_pdu,UL_req->sfn_sf>>4,UL_req->sfn_sf&0xf,UL_req->ul_config_request_body.srs_present);
    }
  }
}

/*Dummy functions*/

int memcpy_dl_config_req (nfapi_pnf_p7_config_t *pnf_p7, nfapi_dl_config_request_t *req) {
  return 0;
}

int memcpy_ul_config_req (nfapi_pnf_p7_config_t *pnf_p7, nfapi_ul_config_request_t *req) {
  return 0;
}

int memcpy_hi_dci0_req (nfapi_pnf_p7_config_t *pnf_p7, nfapi_hi_dci0_request_t *req) {
  return 0;
}

int memcpy_tx_req (nfapi_pnf_p7_config_t *pnf_p7, nfapi_tx_request_t *req) {
  return 0;
}<|MERGE_RESOLUTION|>--- conflicted
+++ resolved
@@ -116,11 +116,7 @@
         hi_dci0_config_pdu->hi_pdu.hi_pdu_rel8.hi_value,
         hi_dci0_config_pdu->hi_pdu.hi_pdu_rel8.resource_block_start,
         hi_dci0_config_pdu->hi_pdu.hi_pdu_rel8.cyclic_shift_2_for_drms);
-<<<<<<< HEAD
-
-=======
   // DJP - TODO FIXME - transmission power ignored
->>>>>>> d1e27f4e
   phich->config[phich->num_hi].hi       = hi_dci0_config_pdu->hi_pdu.hi_pdu_rel8.hi_value;
   phich->config[phich->num_hi].first_rb = hi_dci0_config_pdu->hi_pdu.hi_pdu_rel8.resource_block_start;
   phich->config[phich->num_hi].n_DMRS   = hi_dci0_config_pdu->hi_pdu.hi_pdu_rel8.cyclic_shift_2_for_drms;
