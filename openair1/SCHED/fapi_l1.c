--- conflicted
+++ resolved
@@ -211,14 +211,6 @@
   dlsch0_harq->pdsch_start = eNB->pdcch_vars[subframe & 1].num_pdcch_symbols;
 
   if (dlsch0_harq->round==0) {  //get pointer to SDU if this a new SDU
-<<<<<<< HEAD
-    AssertFatal(sdu!=NULL,"NFAPI: SFN/SF:%04d%d proc:TX:[frame %d subframe %d]: programming dlsch for round 0, rnti %x, UE_id %d, harq_pid %d : sdu is null for pdu_index %d dlsch0_harq[round:%d SFN/SF:%d%d pdu:%p mcs:%d ndi:%d pdschstart:%d]\n",
-                frame,subframe,
-                proc->frame_tx,proc->subframe_tx,rel8->rnti,UE_id,harq_pid,
-                dl_config_pdu->dlsch_pdu.dlsch_pdu_rel8.pdu_index,dlsch0_harq->round,dlsch0_harq->frame,dlsch0_harq->subframe,dlsch0_harq->pdu,dlsch0_harq->mcs,dlsch0_harq->ndi,dlsch0_harq->pdsch_start);
-    if (rel8->rnti != 0xFFFF) LOG_D(PHY,"NFAPI: SFN/SF:%04d%d proc:TX:[frame %d, subframe %d]: programming dlsch for round 0, rnti %x, UE_id %d, harq_pid %d\n",
-                                    frame,subframe,proc->frame_tx,proc->subframe_tx,rel8->rnti,UE_id,harq_pid);
-=======
     if(sdu == NULL) {
       LOG_E(PHY,"NFAPI: frame %d, subframe %d: programming dlsch for round 0, rnti %x, UE_id %d, harq_pid %d : sdu is null for pdu_index %d\n",
         proc->frame_tx, proc->subframe_tx, rel8->rnti, UE_id, harq_pid, dl_config_pdu->dlsch_pdu.dlsch_pdu_rel8.pdu_index);
@@ -229,7 +221,6 @@
     //            dl_config_pdu->dlsch_pdu.dlsch_pdu_rel8.pdu_index);
     if (rel8->rnti != 0xFFFF) LOG_D(PHY,"NFAPI: frame %d, subframe %d: programming dlsch for round 0, rnti %x, UE_id %d, harq_pid %d\n",
                                     proc->frame_tx,proc->subframe_tx,rel8->rnti,UE_id,harq_pid);
->>>>>>> 8f86f38d
     if (codeword_index == 0) dlsch0_harq->pdu                    = sdu;
     else                     dlsch1_harq->pdu                    = sdu;
   }
