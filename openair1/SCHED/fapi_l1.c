--- conflicted
+++ resolved
@@ -167,13 +167,8 @@
   dlsch0 = eNB->dlsch[UE_id][0];
   dlsch1 = eNB->dlsch[UE_id][1];
 
-<<<<<<< HEAD
-#ifdef Rel14
+#if (RRC_VERSION >= MAKE_VERSION(13, 0, 0))
   if ((rel13->pdsch_payload_type < 2) && (rel13->ue_type>0)) dlsch0->harq_ids[frame%2][subframe] = 0;
-=======
-#if (RRC_VERSION >= MAKE_VERSION(13, 0, 0))
-  if ((rel13->pdsch_payload_type < 2) && (rel13->ue_type>0)) dlsch0->harq_ids[subframe] = 0;
->>>>>>> 3fd24705
 #endif
 
   harq_pid        = dlsch0->harq_ids[frame%2][subframe];
@@ -203,42 +198,35 @@
   if (dlsch0->active[proc->subframe_tx]){
 # else
   if (dlsch0->active){
-<<<<<<< HEAD
-#endif
-    computeRhoA_eNB(&eNB->pdsch_config_dedicated[UE_id], dlsch0,dlsch0_harq->dl_power_off, eNB->frame_parms.nb_antenna_ports_eNB);
-    computeRhoB_eNB(&eNB->pdsch_config_dedicated[UE_id],&(eNB->frame_parms.pdsch_config_common),eNB->frame_parms.nb_antenna_ports_eNB,dlsch0,dlsch0_harq->dl_power_off);
-=======
+#endif
     computeRhoA_eNB(rel8->pa, dlsch0,dlsch0_harq->dl_power_off, eNB->frame_parms.nb_antenna_ports_eNB);
     computeRhoB_eNB(rel8->pa,eNB->frame_parms.pdsch_config_common.p_b,eNB->frame_parms.nb_antenna_ports_eNB,dlsch0,dlsch0_harq->dl_power_off);
->>>>>>> 3fd24705
   }
 #ifdef PHY_TX_THREAD
   if (dlsch1->active[proc->subframe_tx]){
 #else
   if (dlsch1->active){
-<<<<<<< HEAD
-#endif
-    computeRhoA_eNB(&eNB->pdsch_config_dedicated[UE_id], dlsch1,dlsch1_harq->dl_power_off, eNB->frame_parms.nb_antenna_ports_eNB);
-    computeRhoB_eNB(&eNB->pdsch_config_dedicated[UE_id],&(eNB->frame_parms.pdsch_config_common),eNB->frame_parms.nb_antenna_ports_eNB,dlsch1,dlsch1_harq->dl_power_off);
-=======
+#endif
     computeRhoA_eNB(rel8->pa, dlsch1,dlsch1_harq->dl_power_off, eNB->frame_parms.nb_antenna_ports_eNB);
     computeRhoB_eNB(rel8->pa,eNB->frame_parms.pdsch_config_common.p_b,eNB->frame_parms.nb_antenna_ports_eNB,dlsch1,dlsch1_harq->dl_power_off);
->>>>>>> 3fd24705
   }
 
   dlsch0_harq->pdsch_start = eNB->pdcch_vars[subframe & 1].num_pdcch_symbols;
 
   if (dlsch0_harq->round==0) {  //get pointer to SDU if this a new SDU
     if(sdu == NULL) {
-      LOG_E(PHY,"NFAPI: frame %d, subframe %d: programming dlsch for round 0, rnti %x, UE_id %d, harq_pid %d : sdu is null for pdu_index %d\n",
-        proc->frame_tx, proc->subframe_tx, rel8->rnti, UE_id, harq_pid, dl_config_pdu->dlsch_pdu.dlsch_pdu_rel8.pdu_index);
+      LOG_E(PHY,"NFAPI: SFN/SF:%04d%d proc:TX:[frame %d subframe %d]: programming dlsch for round 0, rnti %x, UE_id %d, harq_pid %d : sdu is null for pdu_index %d dlsch0_harq[round:%d SFN/SF:%d%d pdu:%p mcs:%d ndi:%d pdschstart:%d]\n",
+            frame,subframe,
+            proc->frame_tx,proc->subframe_tx,rel8->rnti,UE_id,harq_pid,
+            dl_config_pdu->dlsch_pdu.dlsch_pdu_rel8.pdu_index,dlsch0_harq->round,dlsch0_harq->frame,dlsch0_harq->subframe,dlsch0_harq->pdu,dlsch0_harq->mcs,dlsch0_harq->ndi,dlsch0_harq->pdsch_start);
       return;
     }
-    //AssertFatal(sdu!=NULL,"NFAPI: frame %d, subframe %d: programming dlsch for round 0, rnti %x, UE_id %d, harq_pid %d : sdu is null for pdu_index %d\n",
+    //AssertFatal(sdu!=NULL,"NFAPI: SFN/SF:%04d%d proc:TX:[frame %d subframe %d]: programming dlsch for round 0, rnti %x, UE_id %d, harq_pid %d : sdu is null for pdu_index %d dlsch0_harq[round:%d SFN/SF:%d%d pdu:%p mcs:%d ndi:%d pdschstart:%d]\n",
+    //            frame,subframe,
     //            proc->frame_tx,proc->subframe_tx,rel8->rnti,UE_id,harq_pid,
-    //            dl_config_pdu->dlsch_pdu.dlsch_pdu_rel8.pdu_index);
-    if (rel8->rnti != 0xFFFF) LOG_D(PHY,"NFAPI: frame %d, subframe %d: programming dlsch for round 0, rnti %x, UE_id %d, harq_pid %d\n",
-                                    proc->frame_tx,proc->subframe_tx,rel8->rnti,UE_id,harq_pid);
+    //            dl_config_pdu->dlsch_pdu.dlsch_pdu_rel8.pdu_index,dlsch0_harq->round,dlsch0_harq->frame,dlsch0_harq->subframe,dlsch0_harq->pdu,dlsch0_harq->mcs,dlsch0_harq->ndi,dlsch0_harq->pdsch_start);
+    if (rel8->rnti != 0xFFFF) LOG_D(PHY,"NFAPI: SFN/SF:%04d%d proc:TX:[frame %d, subframe %d]: programming dlsch for round 0, rnti %x, UE_id %d, harq_pid %d\n",
+                                    frame,subframe,proc->frame_tx,proc->subframe_tx,rel8->rnti,UE_id,harq_pid);
     if (codeword_index == 0) dlsch0_harq->pdu                    = sdu;
     else                     dlsch1_harq->pdu                    = sdu;
   }
@@ -248,14 +236,10 @@
                                     rel8->rnti,UE_id,harq_pid);
   }
 
-<<<<<<< HEAD
-#ifdef Rel14
+#if (RRC_VERSION >= MAKE_VERSION(13, 0, 0))
 #ifdef PHY_TX_THREAD
   dlsch0_harq->sib1_br_flag=0;
 #else
-=======
-#if (RRC_VERSION >= MAKE_VERSION(13, 0, 0))
->>>>>>> 3fd24705
   dlsch0->sib1_br_flag=0;
 #endif
 
@@ -315,22 +299,12 @@
     dlsch0_harq->codeword           = 0;
     dlsch0_harq->pdsch_start        = rel10->pdsch_start;
   }
-<<<<<<< HEAD
-  else {
 #ifdef PHY_TX_THREAD
-    dlsch0_harq->i0               = 0xFFFF;
+  dlsch0_harq->i0          = rel13->initial_transmission_sf_io;
 #else
-    dlsch0->i0               = 0xFFFF;
-#endif
-  }
-#endif
-#ifdef PHY_TX_THREAD
-    dlsch0_harq->i0               = rel13->initial_transmission_sf_io;
-#else
-    dlsch0->i0               = rel13->initial_transmission_sf_io;
-=======
   dlsch0->i0               = rel13->initial_transmission_sf_io;
->>>>>>> 3fd24705
+#endif
+
 #endif
 
 #if (RRC_VERSION >= MAKE_VERSION(14, 0, 0))
