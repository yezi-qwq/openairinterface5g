/*
 * Licensed to the OpenAirInterface (OAI) Software Alliance under one or more
 * contributor license agreements.  See the NOTICE file distributed with
 * this work for additional information regarding copyright ownership.
 * The OpenAirInterface Software Alliance licenses this file to You under
 * the OAI Public License, Version 1.1  (the "License"); you may not use this file
 * except in compliance with the License.
 * You may obtain a copy of the License at
 *
 *      http://www.openairinterface.org/?page_id=698
 *
 * Unless required by applicable law or agreed to in writing, software
 * distributed under the License is distributed on an "AS IS" BASIS,
 * WITHOUT WARRANTIES OR CONDITIONS OF ANY KIND, either express or implied.
 * See the License for the specific language governing permissions and
 * limitations under the License.
 *-------------------------------------------------------------------------------
 * For more information about the OpenAirInterface (OAI) Software Alliance:
 *      contact@openairinterface.org
 */

/*! \file fapi_l1.c
 * \brief functions for FAPI L1 interface
 * \author R. Knopp
 * \date 2017
 * \version 0.1
 * \company Eurecom
 * \email: knopp@eurecom.fr
 * \note
 * \warning
 */

#include "PHY/defs_eNB.h"
#include "PHY/LTE_TRANSPORT/transport_proto.h"
#include "SCHED/sched_eNB.h"
#include "nfapi/oai_integration/vendor_ext.h"
#include "nfapi_pnf_interface.h"
#include "fapi_l1.h"

int oai_nfapi_dl_config_req(nfapi_dl_config_request_t *dl_config_req);
int oai_nfapi_tx_req(nfapi_tx_request_t *tx_req);
int oai_nfapi_hi_dci0_req(nfapi_hi_dci0_request_t *hi_dci0_req);
int oai_nfapi_ul_config_req(nfapi_ul_config_request_t *ul_config_req);

int oai_nfapi_ue_release_req(nfapi_ue_release_request_t *release_req);
void handle_nfapi_dci_dl_pdu(PHY_VARS_eNB *eNB,
                             int frame, int subframe,
                             L1_rxtx_proc_t *proc,
                             nfapi_dl_config_request_pdu_t *dl_config_pdu) {
  int idx                         = subframe&1;
  LTE_eNB_PDCCH *pdcch_vars       = &eNB->pdcch_vars[idx];
  nfapi_dl_config_dci_dl_pdu *pdu = &dl_config_pdu->dci_dl_pdu;

  if (NFAPI_MODE==NFAPI_MODE_VNF) return;

  LOG_D(PHY,"Frame %d, Subframe %d: DCI processing - populating pdcch_vars->dci_alloc[%d] proc:subframe_tx:%d idx:%d pdcch_vars->num_dci:%d\n",frame,subframe, pdcch_vars->num_dci, proc->subframe_tx,
        idx, pdcch_vars->num_dci);
  // copy dci configuration into eNB structure
  fill_dci_and_dlsch(eNB,frame,subframe,proc,&pdcch_vars->dci_alloc[pdcch_vars->num_dci],pdu);
  LOG_D(PHY,"Frame %d, Subframe %d: DCI processing - populated pdcch_vars->dci_alloc[%d] proc:subframe_tx:%d idx:%d pdcch_vars->num_dci:%d\n",proc->frame_tx,proc->subframe_tx, pdcch_vars->num_dci,
        proc->subframe_tx, idx, pdcch_vars->num_dci);
}


void handle_nfapi_mpdcch_pdu(PHY_VARS_eNB *eNB,
                             L1_rxtx_proc_t *proc,
                             nfapi_dl_config_request_pdu_t *dl_config_pdu) {
  int idx                         = proc->subframe_tx&1;
  LTE_eNB_MPDCCH *mpdcch_vars     = &eNB->mpdcch_vars[idx];
  nfapi_dl_config_mpdcch_pdu *pdu = &dl_config_pdu->mpdcch_pdu;

  if (NFAPI_MODE==NFAPI_MODE_VNF) return;

  LOG_D(PHY,"Frame %d, Subframe %d: MDCI processing\n",proc->frame_tx,proc->subframe_tx);
  // copy dci configuration into eNB structure
  fill_mdci_and_dlsch(eNB,proc,&mpdcch_vars->mdci_alloc[mpdcch_vars->num_dci],pdu);
}


void handle_nfapi_hi_dci0_dci_pdu(PHY_VARS_eNB *eNB,int frame,int subframe,L1_rxtx_proc_t *proc,
                                  nfapi_hi_dci0_request_pdu_t *hi_dci0_config_pdu) {
  int idx                         = subframe&1;
  LTE_eNB_PDCCH *pdcch_vars       = &eNB->pdcch_vars[idx];

  if (NFAPI_MODE==NFAPI_MODE_VNF) return;

  //LOG_D(PHY,"%s() SFN/SF:%04d%d Before num_dci:%d\n", __FUNCTION__,frame,subframe,pdcch_vars->num_dci);
  // copy dci configuration in to eNB structure
  fill_dci0(eNB,frame,subframe,proc,&pdcch_vars->dci_alloc[pdcch_vars->num_dci], &hi_dci0_config_pdu->dci_pdu);
}



void handle_nfapi_hi_dci0_mpdcch_dci_pdu(PHY_VARS_eNB *eNB,L1_rxtx_proc_t *proc,
    nfapi_hi_dci0_request_pdu_t *hi_dci0_config_pdu) {
  int idx                         = proc->subframe_tx&1;
  LTE_eNB_MPDCCH *pdcch_vars      = &eNB->mpdcch_vars[idx];

  if (NFAPI_MODE==NFAPI_MODE_VNF) return;

  // copy dci configuration in to eNB structure
  fill_mpdcch_dci0(eNB,proc,&pdcch_vars->mdci_alloc[pdcch_vars->num_dci], &hi_dci0_config_pdu->mpdcch_dci_pdu);
}


void handle_nfapi_hi_dci0_hi_pdu(PHY_VARS_eNB *eNB,int frame,int subframe,L1_rxtx_proc_t *proc,
                                 nfapi_hi_dci0_request_pdu_t *hi_dci0_config_pdu) {
  LTE_eNB_PHICH *phich = &eNB->phich_vars[subframe&1];

  if (NFAPI_MODE==NFAPI_MODE_VNF) return;

  // copy dci configuration in to eNB structure
  LOG_D(PHY,"Received HI PDU with value %d (rbstart %d,cshift %d)\n",
        hi_dci0_config_pdu->hi_pdu.hi_pdu_rel8.hi_value,
        hi_dci0_config_pdu->hi_pdu.hi_pdu_rel8.resource_block_start,
        hi_dci0_config_pdu->hi_pdu.hi_pdu_rel8.cyclic_shift_2_for_drms);
  // DJP - TODO FIXME - transmission power ignored
  phich->config[phich->num_hi].hi       = hi_dci0_config_pdu->hi_pdu.hi_pdu_rel8.hi_value;
  phich->config[phich->num_hi].first_rb = hi_dci0_config_pdu->hi_pdu.hi_pdu_rel8.resource_block_start;
  phich->config[phich->num_hi].n_DMRS   = hi_dci0_config_pdu->hi_pdu.hi_pdu_rel8.cyclic_shift_2_for_drms;
  phich->num_hi++;
  AssertFatal(phich->num_hi<32,"Maximum number of phich reached in subframe\n");
}

void handle_nfapi_bch_pdu(PHY_VARS_eNB *eNB,L1_rxtx_proc_t *proc,
                          nfapi_dl_config_request_pdu_t *dl_config_pdu,
                          uint8_t *sdu) {
  nfapi_dl_config_bch_pdu_rel8_t *rel8 = &dl_config_pdu->bch_pdu.bch_pdu_rel8;

  if (NFAPI_MODE==NFAPI_MODE_VNF) return;

  AssertFatal(rel8->length == 3, "BCH PDU has length %d != 3\n",rel8->length);
  //LOG_D(PHY,"bch_pdu: %x,%x,%x\n",sdu[0],sdu[1],sdu[2]);
  eNB->pbch_pdu[0] = sdu[2];
  eNB->pbch_pdu[1] = sdu[1];
  eNB->pbch_pdu[2] = sdu[0];
  // adjust transmit amplitude here based on NFAPI info
}

extern uint32_t localRIV2alloc_LUT6[32];
extern uint32_t localRIV2alloc_LUT25[512];
extern uint32_t localRIV2alloc_LUT50_0[1600];
extern uint32_t localRIV2alloc_LUT50_1[1600];
extern uint32_t localRIV2alloc_LUT100_0[6000];
extern uint32_t localRIV2alloc_LUT100_1[6000];
extern uint32_t localRIV2alloc_LUT100_2[6000];
extern uint32_t localRIV2alloc_LUT100_3[6000];

void handle_nfapi_mch_pdu(PHY_VARS_eNB *eNB,int frame,int subframe,L1_rxtx_proc_t *proc,
                            nfapi_dl_config_request_pdu_t *dl_config_pdu,
                            uint8_t *sdu){ 

  nfapi_dl_config_mch_pdu_rel8_t *rel8 = &dl_config_pdu->mch_pdu.mch_pdu_rel8;

  LTE_eNB_DLSCH_t *dlsch = eNB->dlsch_MCH;
  LTE_DL_FRAME_PARMS *frame_parms=&eNB->frame_parms;

    //  dlsch->rnti   = M_RNTI;
  dlsch->harq_processes[0]->mcs   = rel8->modulation;
  //  dlsch->harq_processes[0]->Ndi   = ndi;
  dlsch->harq_processes[0]->rvidx = 0;//rvidx;
  dlsch->harq_processes[0]->Nl    = 1;
  dlsch->harq_processes[0]->TBS   = TBStable[get_I_TBS(dlsch->harq_processes[0]->mcs)][frame_parms->N_RB_DL-1];
  //  dlsch->harq_ids[subframe]       = 0;
  dlsch->harq_processes[0]->nb_rb = frame_parms->N_RB_DL;

  switch(frame_parms->N_RB_DL) {
  case 6:
    dlsch->harq_processes[0]->rb_alloc[0] = 0x3f;
    break;

  case 25:
    dlsch->harq_processes[0]->rb_alloc[0] = 0x1ffffff;
    break;

  case 50:
    dlsch->harq_processes[0]->rb_alloc[0] = 0xffffffff;
    dlsch->harq_processes[0]->rb_alloc[1] = 0x3ffff;
    break;

  case 100:
    dlsch->harq_processes[0]->rb_alloc[0] = 0xffffffff;
    dlsch->harq_processes[0]->rb_alloc[1] = 0xffffffff;
    dlsch->harq_processes[0]->rb_alloc[2] = 0xffffffff;
    dlsch->harq_processes[0]->rb_alloc[3] = 0xf;
    break;
  }

  dlsch->harq_ids[proc->frame_tx%2][proc->subframe_tx] = 0;

  dlsch->harq_processes[0]->pdu = sdu;

  dlsch->active = 1;
}

void handle_nfapi_dlsch_pdu(PHY_VARS_eNB *eNB,int frame,int subframe,L1_rxtx_proc_t *proc,
                            nfapi_dl_config_request_pdu_t *dl_config_pdu,
                            uint8_t codeword_index,
                            uint8_t *sdu) {
  nfapi_dl_config_dlsch_pdu_rel8_t *rel8 = &dl_config_pdu->dlsch_pdu.dlsch_pdu_rel8;
  nfapi_dl_config_dlsch_pdu_rel10_t *rel10 = &dl_config_pdu->dlsch_pdu.dlsch_pdu_rel10;
  nfapi_dl_config_dlsch_pdu_rel13_t *rel13 = &dl_config_pdu->dlsch_pdu.dlsch_pdu_rel13;
  LTE_eNB_DLSCH_t *dlsch0=NULL,*dlsch1=NULL;
  LTE_DL_eNB_HARQ_t *dlsch0_harq=NULL,*dlsch1_harq=NULL;
  int UE_id;
  int harq_pid;

  if (NFAPI_MODE==NFAPI_MODE_VNF) return;

  UE_id = find_dlsch(rel8->rnti,eNB,SEARCH_EXIST_OR_FREE);

  if( (UE_id<0) || (UE_id>=NUMBER_OF_UE_MAX) ) {
    LOG_E(PHY,"illegal UE_id found!!! rnti %04x UE_id %d\n",rel8->rnti,UE_id);
    return;
  }

  //AssertFatal(UE_id!=-1,"no free or exiting dlsch_context\n");
  //AssertFatal(UE_id<NUMBER_OF_UE_MAX,"returned UE_id %d >= %d(NUMBER_OF_UE_MAX)\n",UE_id,NUMBER_OF_UE_MAX);
  dlsch0 = eNB->dlsch[UE_id][0];
  dlsch1 = eNB->dlsch[UE_id][1];

  if ((rel13->pdsch_payload_type < 2) && (rel13->ue_type>0)) dlsch0->harq_ids[proc->frame_tx%2][proc->subframe_tx] = 0;

  harq_pid        = dlsch0->harq_ids[proc->frame_tx%2][proc->subframe_tx];

  if((harq_pid < 0) || (harq_pid >= dlsch0->Mdlharq)) {
    LOG_E(PHY,"illegal harq_pid %d %s:%d\n", harq_pid, __FILE__, __LINE__);
    return;
  }

  dlsch0_harq     = dlsch0->harq_processes[harq_pid];
  dlsch1_harq     = dlsch1->harq_processes[harq_pid];
  AssertFatal(dlsch0_harq!=NULL,"dlsch_harq is null\n");
  // compute DL power control parameters
  eNB->pdsch_config_dedicated[UE_id].p_a = rel8->pa;
#ifdef PHY_TX_THREAD

  if (dlsch0->active[proc->subframe_tx]) {
# else

  if (dlsch0->active) {
#endif
    computeRhoA_eNB(rel8->pa, dlsch0,dlsch0_harq->dl_power_off, eNB->frame_parms.nb_antenna_ports_eNB);
    computeRhoB_eNB(rel8->pa,eNB->frame_parms.pdsch_config_common.p_b,eNB->frame_parms.nb_antenna_ports_eNB,dlsch0,dlsch0_harq->dl_power_off);
  }

#ifdef PHY_TX_THREAD

  if (dlsch1->active[proc->subframe_tx]) {
#else

  if (dlsch1->active) {
#endif
    computeRhoA_eNB(rel8->pa, dlsch1,dlsch1_harq->dl_power_off, eNB->frame_parms.nb_antenna_ports_eNB);
    computeRhoB_eNB(rel8->pa,eNB->frame_parms.pdsch_config_common.p_b,eNB->frame_parms.nb_antenna_ports_eNB,dlsch1,dlsch1_harq->dl_power_off);
  }

  dlsch0_harq->pdsch_start = eNB->pdcch_vars[proc->subframe_tx & 1].num_pdcch_symbols;

  if (dlsch0_harq->DLround==0) {  //get pointer to SDU if this a new SDU
    if(sdu == NULL) {
      LOG_E(PHY,
            "NFAPI: SFN/SF:%04d%d proc:TX:[frame %d subframe %d]: programming dlsch for round 0, rnti %x, UE_id %d, harq_pid %d : sdu is null for pdu_index %d dlsch0_harq[round:%d SFN/SF:%d%d pdu:%p mcs:%d ndi:%d pdschstart:%d]\n",
            frame,subframe,
            proc->frame_tx,proc->subframe_tx,rel8->rnti,UE_id,harq_pid,
            dl_config_pdu->dlsch_pdu.dlsch_pdu_rel8.pdu_index,dlsch0_harq->DLround,dlsch0_harq->frame,dlsch0_harq->subframe,dlsch0_harq->pdu,dlsch0_harq->mcs,dlsch0_harq->ndi,dlsch0_harq->pdsch_start);
      return;
    }

    //AssertFatal(sdu!=NULL,"NFAPI: SFN/SF:%04d%d proc:TX:[frame %d subframe %d]: programming dlsch for round 0, rnti %x, UE_id %d, harq_pid %d : sdu is null for pdu_index %d dlsch0_harq[round:%d SFN/SF:%d%d pdu:%p mcs:%d ndi:%d pdschstart:%d]\n",
    //            frame,subframe,
    //            proc->frame_tx,proc->subframe_tx,rel8->rnti,UE_id,harq_pid,
    //            dl_config_pdu->dlsch_pdu.dlsch_pdu_rel8.pdu_index,dlsch0_harq->round,dlsch0_harq->frame,dlsch0_harq->subframe,dlsch0_harq->pdu,dlsch0_harq->mcs,dlsch0_harq->ndi,dlsch0_harq->pdsch_start);
    if (rel8->rnti != 0xFFFF) LOG_D(PHY,"NFAPI: SFN/SF:%04d%d proc:TX:[frame %d, subframe %d]: programming dlsch for round 0, rnti %x, UE_id %d, harq_pid %d\n",
                                      frame,subframe,proc->frame_tx,proc->subframe_tx,rel8->rnti,UE_id,harq_pid);

    if (codeword_index == 0) dlsch0_harq->pdu                    = sdu;
    else                     dlsch1_harq->pdu                    = sdu;
  } else {
    if (rel8->rnti != 0xFFFF) LOG_D(PHY,"NFAPI: SFN/SF:%04d%d proc:TX:[frame %d, subframe %d]: programming dlsch for round %d, rnti %x, UE_id %d, harq_pid %d\n",
                                      frame,subframe,proc->frame_tx,proc->subframe_tx,dlsch0_harq->DLround,
                                      rel8->rnti,UE_id,harq_pid);
  }

#ifdef PHY_TX_THREAD
  dlsch0_harq->sib1_br_flag=0;
#else
  dlsch0->sib1_br_flag=0;
#endif

  if ((rel13->pdsch_payload_type <2) && (rel13->ue_type>0)) { // this is a BR/CE UE and SIB1-BR/SI-BR
    UE_id = find_dlsch(rel8->rnti,eNB,SEARCH_EXIST_OR_FREE);
    AssertFatal(UE_id!=-1,"no free or exiting dlsch_context\n");
    AssertFatal(UE_id<NUMBER_OF_UE_MAX,"returned UE_id %d >= %d(NUMBER_OF_UE_MAX)\n",UE_id,NUMBER_OF_UE_MAX);
    dlsch0 = eNB->dlsch[UE_id][0];
    dlsch0->harq_mask = 1;
    dlsch0_harq     = dlsch0->harq_processes[0];
    dlsch0_harq->pdu                    = sdu;
    LOG_D(PHY,"NFAPI: frame %d, subframe %d (TX %d.%d): Programming SI-BR (%d) => %d\n",frame,subframe,proc->frame_tx,proc->subframe_tx,rel13->pdsch_payload_type,UE_id);
    dlsch0->rnti             = 0xFFFF;
    dlsch0->Kmimo            = 1;
    dlsch0->Mdlharq          = 4;
    dlsch0->Nsoft            = 25344;
    dlsch0->i0               = rel13->initial_transmission_sf_io;
    dlsch0_harq->pdsch_start = rel10->pdsch_start;
    dlsch0->harq_ids[proc->frame_tx%2][proc->subframe_rx] = 0;
    dlsch0_harq->frame       = proc->frame_tx;
    dlsch0_harq->subframe    = proc->subframe_tx;
#ifdef PHY_TX_THREAD

    if (rel13->pdsch_payload_type == 0) dlsch0_harq->sib1_br_flag=1;

#else

    if (rel13->pdsch_payload_type == 0) dlsch0->sib1_br_flag=1;

#endif

    // configure PDSCH
    switch (eNB->frame_parms.N_RB_DL) {
      case 6:
        dlsch0_harq->rb_alloc[0]      = localRIV2alloc_LUT6[rel8->resource_block_coding];
        break;

      case 15:
        AssertFatal(1==0,"15 PRBs not supported for now\n");
        break;

      case 25:
        dlsch0_harq->rb_alloc[0]      = localRIV2alloc_LUT25[rel8->resource_block_coding];
        break;

      case 50:
        dlsch0_harq->rb_alloc[0]      = localRIV2alloc_LUT50_0[rel8->resource_block_coding];
        dlsch0_harq->rb_alloc[1]      = localRIV2alloc_LUT50_1[rel8->resource_block_coding];
        break;

      case 75:
        AssertFatal(1==0,"75 PRBs not supported for now\n");
        break;

      case 100:
        dlsch0_harq->rb_alloc[0]      = localRIV2alloc_LUT100_0[rel8->resource_block_coding];
        dlsch0_harq->rb_alloc[1]      = localRIV2alloc_LUT100_1[rel8->resource_block_coding];
        dlsch0_harq->rb_alloc[2]      = localRIV2alloc_LUT100_2[rel8->resource_block_coding];
        dlsch0_harq->rb_alloc[3]      = localRIV2alloc_LUT100_3[rel8->resource_block_coding];
    }

#ifdef PHY_TX_THREAD
    dlsch0->active[proc->subframe_tx]= 1;
#else
    dlsch0->active                  = 1;
#endif
    dlsch0_harq->nb_rb              = 6;
    dlsch0_harq->vrb_type           = LOCALIZED;
    dlsch0_harq->rvidx              = rel8->redundancy_version;
    dlsch0_harq->Nl                 = 1;
    dlsch0_harq->mimo_mode          = (eNB->frame_parms.nb_antenna_ports_eNB == 1) ? SISO : ALAMOUTI;
    dlsch0_harq->dl_power_off       = 1;
    dlsch0_harq->DLround              = 0;
    dlsch0_harq->status             = ACTIVE;
    dlsch0_harq->TBS                = rel8->length<<3;
    dlsch0_harq->Qm                 = rel8->modulation;
    dlsch0_harq->codeword           = 0;
    dlsch0_harq->pdsch_start        = rel10->pdsch_start;
  } else {
    UE_id = find_dlsch(rel8->rnti,eNB,SEARCH_EXIST_OR_FREE);
    AssertFatal(UE_id!=-1,"no free or exiting dlsch_context\n");
    AssertFatal(UE_id<NUMBER_OF_UE_MAX,"returned UE_id %d >= %d(NUMBER_OF_UE_MAX)\n",UE_id,NUMBER_OF_UE_MAX);
    dlsch0 = eNB->dlsch[UE_id][0];
    dlsch1 = eNB->dlsch[UE_id][1];
    dlsch0->sib1_br_flag=0;
    dlsch0->i0               = 0xFFFF;
    LOG_D(PHY,"dlsch->i0:%04x dlsch0_harq[pdsch_start:%d nb_rb:%d vrb_type:%d rvidx:%d Nl:%d mimo_mode:%d dl_power_off:%d round:%d status:%d TBS:%d Qm:%d codeword:%d rb_alloc:%d] rel8[length:%d]\n",
#ifdef PHY_TX_THREAD
          dlsch0_harq->i0,
#else
          dlsch0->i0,
#endif
          dlsch0_harq->pdsch_start, dlsch0_harq->nb_rb, dlsch0_harq->vrb_type, dlsch0_harq->rvidx, dlsch0_harq->Nl, dlsch0_harq->mimo_mode, dlsch0_harq->dl_power_off, dlsch0_harq->DLround, dlsch0_harq->status,
          dlsch0_harq->TBS, dlsch0_harq->Qm, dlsch0_harq->codeword, dlsch0_harq->rb_alloc[0],
          rel8->length
         );
<<<<<<< HEAD
#else
    LOG_D(PHY,"dlsch0_harq[pdsch_start:%d nb_rb:%d vrb_type:%d rvidx:%d Nl:%d mimo_mode:%d dl_power_off:%d round:%d status:%d TBS:%d Qm:%d codeword:%d rb_alloc:%d] rel8[length:%d]\n",
          dlsch0_harq->pdsch_start, dlsch0_harq->nb_rb, dlsch0_harq->vrb_type, dlsch0_harq->rvidx, dlsch0_harq->Nl, dlsch0_harq->mimo_mode, dlsch0_harq->dl_power_off, dlsch0_harq->DLround, dlsch0_harq->status,
          dlsch0_harq->TBS, dlsch0_harq->Qm, dlsch0_harq->codeword, dlsch0_harq->rb_alloc[0],
          rel8->length
         );
#endif
=======
>>>>>>> 4eaadf8d
    dlsch0->active = 1;
    harq_pid        = dlsch0->harq_ids[frame%2][proc->subframe_tx];
    dlsch0->harq_mask |= (1<<harq_pid);
    AssertFatal((harq_pid>=0) && (harq_pid<8),"subframe %d: harq_pid %d not in 0...7\n",proc->subframe_tx,harq_pid);
    dlsch0_harq     = dlsch0->harq_processes[harq_pid];
    dlsch1_harq     = dlsch1->harq_processes[harq_pid];
    AssertFatal(dlsch0_harq!=NULL,"dlsch_harq is null\n");

    // compute DL power control parameters

    if (dlsch0->active) {
      computeRhoA_eNB(rel8->pa,dlsch0,dlsch0_harq->dl_power_off, eNB->frame_parms.nb_antenna_ports_eNB);
      computeRhoB_eNB(rel8->pa,eNB->frame_parms.pdsch_config_common.p_b,eNB->frame_parms.nb_antenna_ports_eNB,dlsch0,dlsch0_harq->dl_power_off);
    }

    if (dlsch1->active) {
      computeRhoA_eNB(rel8->pa, dlsch1,dlsch1_harq->dl_power_off, eNB->frame_parms.nb_antenna_ports_eNB);
      computeRhoB_eNB(rel8->pa,eNB->frame_parms.pdsch_config_common.p_b,eNB->frame_parms.nb_antenna_ports_eNB,dlsch1,dlsch1_harq->dl_power_off);
    }

    if (rel13->ue_type>0)
      dlsch0_harq->pdsch_start = rel10->pdsch_start;
    else
      dlsch0_harq->pdsch_start = eNB->pdcch_vars[proc->subframe_tx & 1].num_pdcch_symbols;

    if (dlsch0_harq->DLround==0) {  //get pointer to SDU if this a new SDU
      AssertFatal(sdu!=NULL,"NFAPI: frame %d, subframe %d: programming dlsch for round 0, rnti %x, UE_id %d, harq_pid %d : sdu is null for pdu_index %d\n",
                  proc->frame_tx,proc->subframe_tx,rel8->rnti,UE_id,harq_pid,
                  dl_config_pdu->dlsch_pdu.dlsch_pdu_rel8.pdu_index);

      if (rel8->rnti != 0xFFFF) LOG_D(PHY,"NFAPI: frame %d, subframe %d: programming dlsch for round 0, rnti %x, UE_id %d, harq_pid %d\n",
                                        proc->frame_tx,proc->subframe_tx,rel8->rnti,UE_id,harq_pid);

      if (codeword_index == 0) dlsch0_harq->pdu                    = sdu;
      else                     dlsch1_harq->pdu                    = sdu;
    } else {
      if (rel8->rnti != 0xFFFF) LOG_D(PHY,"NFAPI: frame %d, subframe %d: programming dlsch for round %d, rnti %x, UE_id %d, harq_pid %d\n",
                                        proc->frame_tx,proc->subframe_tx,dlsch0_harq->DLround,
                                        rel8->rnti,UE_id,harq_pid);
    }
  }
}

int16_t to_beta_offset_harqack[16]= {16,20,25,32,40,50,64,80,101,127,160,248,400,640,1008,8};

void handle_ulsch_harq_pdu(
  PHY_VARS_eNB                           *eNB,
  int                                     UE_id,
  nfapi_ul_config_request_pdu_t          *ul_config_pdu,
  nfapi_ul_config_ulsch_harq_information *harq_information,
  uint16_t                                frame,
  uint8_t                                 subframe) {
  nfapi_ul_config_ulsch_pdu_rel8_t *rel8 = &ul_config_pdu->ulsch_harq_pdu.ulsch_pdu.ulsch_pdu_rel8;
  LTE_eNB_ULSCH_t *ulsch=eNB->ulsch[UE_id];
  LTE_UL_eNB_HARQ_t *ulsch_harq;

  if (NFAPI_MODE==NFAPI_MODE_VNF) return;

  int harq_pid = rel8->harq_process_number;
  ulsch_harq = ulsch->harq_processes[harq_pid];
  ulsch_harq->frame                      = frame;
  ulsch_harq->subframe                   = subframe;
  ulsch_harq->O_ACK                      = harq_information->harq_information_rel10.harq_size;
  ulsch->beta_offset_harqack_times8      = to_beta_offset_harqack[harq_information->harq_information_rel10.delta_offset_harq];

  if (eNB->frame_parms.frame_type == TDD) {
    if (harq_information->harq_information_rel10.ack_nack_mode==0) //bundling
      ulsch->bundling = 1;
  }
}

uint16_t to_beta_offset_ri[16]= {9,13,16,20,25,32,40,50,64,80,101,127,160,0,0,0};
uint16_t to_beta_offset_cqi[16]= {0,0,9,10,11,13,14,16,18,20,23,25,28,32,40,50};

void handle_ulsch_cqi_ri_pdu(PHY_VARS_eNB *eNB,int UE_id,nfapi_ul_config_request_pdu_t *ul_config_pdu,uint16_t frame,uint8_t subframe) {
  nfapi_ul_config_cqi_ri_information_rel9_t *rel9 = &ul_config_pdu->ulsch_cqi_ri_pdu.cqi_ri_information.cqi_ri_information_rel9;
  LTE_eNB_ULSCH_t *ulsch        = eNB->ulsch[UE_id];
  int harq_pid = ul_config_pdu->ulsch_pdu.ulsch_pdu_rel8.harq_process_number;
  LTE_UL_eNB_HARQ_t *ulsch_harq = ulsch->harq_processes[harq_pid];

  if (NFAPI_MODE==NFAPI_MODE_VNF) return;

  ulsch_harq->frame                       = frame;
  ulsch_harq->subframe                    = subframe;
  ulsch_harq->O_RI                        = rel9->aperiodic_cqi_pmi_ri_report.cc[0].ri_size;
  ulsch_harq->Or1                         = rel9->aperiodic_cqi_pmi_ri_report.cc[0].dl_cqi_pmi_size[0];

  if (ulsch_harq->O_RI>1) ulsch_harq->Or2 = rel9->aperiodic_cqi_pmi_ri_report.cc[0].dl_cqi_pmi_size[1];

  ulsch->beta_offset_ri_times8            = to_beta_offset_ri[rel9->delta_offset_ri];
  ulsch->beta_offset_cqi_times8           = to_beta_offset_cqi[rel9->delta_offset_cqi];
  LOG_D(PHY,"Filling ulsch_cqi_ri information for frame %d, subframe %d : O_RI %d, Or1 %d, beta_offset_cqi_times8 %d (%d)\n",
        frame,subframe,ulsch_harq->O_RI,ulsch_harq->Or1,ulsch->beta_offset_cqi_times8,
        rel9->delta_offset_cqi);
}

void handle_ulsch_cqi_harq_ri_pdu(PHY_VARS_eNB *eNB,int UE_id,nfapi_ul_config_request_pdu_t *ul_config_pdu,uint16_t frame,uint8_t subframe) {
  nfapi_ul_config_cqi_ri_information_rel9_t *rel9 = &ul_config_pdu->ulsch_cqi_harq_ri_pdu.cqi_ri_information.cqi_ri_information_rel9;
  LTE_eNB_ULSCH_t *ulsch        = eNB->ulsch[UE_id];
  int harq_pid = ul_config_pdu->ulsch_pdu.ulsch_pdu_rel8.harq_process_number;
  LTE_UL_eNB_HARQ_t *ulsch_harq = ulsch->harq_processes[harq_pid];
  nfapi_ul_config_ulsch_harq_information *harq_information = &ul_config_pdu->ulsch_cqi_harq_ri_pdu.harq_information;

  if (NFAPI_MODE==NFAPI_MODE_VNF) return;

  ulsch_harq->frame                       = frame;
  ulsch_harq->subframe                    = subframe;
  ulsch_harq->O_RI                        = rel9->aperiodic_cqi_pmi_ri_report.cc[0].ri_size;
  ulsch_harq->Or1                         = rel9->aperiodic_cqi_pmi_ri_report.cc[0].dl_cqi_pmi_size[0];
  ulsch_harq->O_ACK                       = harq_information->harq_information_rel10.harq_size;

  if (ulsch_harq->O_RI>1) ulsch_harq->Or2 = rel9->aperiodic_cqi_pmi_ri_report.cc[0].dl_cqi_pmi_size[1];

  ulsch->beta_offset_harqack_times8       = to_beta_offset_harqack[harq_information->harq_information_rel10.delta_offset_harq];
  ulsch->beta_offset_ri_times8            = to_beta_offset_ri[rel9->delta_offset_ri];
  ulsch->beta_offset_cqi_times8           = to_beta_offset_cqi[rel9->delta_offset_cqi];
}

void handle_uci_harq_information(PHY_VARS_eNB *eNB, LTE_eNB_UCI *uci,nfapi_ul_config_harq_information *harq_information) {
  if (NFAPI_MODE==NFAPI_MODE_VNF) return;

  if (eNB->frame_parms.frame_type == FDD) {
    uci->num_pucch_resources = harq_information->harq_information_rel9_fdd.number_of_pucch_resources;
    LOG_D(PHY,"Programming UCI HARQ mode %d : size %d in (%d,%d)\n",
          harq_information->harq_information_rel9_fdd.ack_nack_mode,
          harq_information->harq_information_rel9_fdd.harq_size,
          uci->frame,uci->subframe);

    if ((harq_information->harq_information_rel9_fdd.ack_nack_mode == 0) &&
        (harq_information->harq_information_rel9_fdd.harq_size == 1)) {
      uci->pucch_fmt =  pucch_format1a;
      uci->n_pucch_1[0][0] = harq_information->harq_information_rel9_fdd.n_pucch_1_0;
      uci->n_pucch_1[0][1] = harq_information->harq_information_rel11.n_pucch_2_0;
    } else if ((harq_information->harq_information_rel9_fdd.ack_nack_mode == 0) &&
               (harq_information->harq_information_rel9_fdd.harq_size == 2)) {
      uci->pucch_fmt =  pucch_format1b;
      uci->n_pucch_1[0][0] = harq_information->harq_information_rel9_fdd.n_pucch_1_0;
      uci->n_pucch_1[0][1] = harq_information->harq_information_rel11.n_pucch_2_0;
    } else if ((harq_information->harq_information_rel9_fdd.ack_nack_mode == 1) &&
               (harq_information->harq_information_rel9_fdd.harq_size == 2)) {
      uci->pucch_fmt =  pucch_format1b_csA2;
      uci->n_pucch_1[0][0] = harq_information->harq_information_rel9_fdd.n_pucch_1_0;
      uci->n_pucch_1[0][1] = harq_information->harq_information_rel11.n_pucch_2_0;
      uci->n_pucch_1[1][0] = harq_information->harq_information_rel9_fdd.n_pucch_1_1;
      uci->n_pucch_1[1][1] = harq_information->harq_information_rel11.n_pucch_2_1;
    } else if ((harq_information->harq_information_rel9_fdd.ack_nack_mode == 1) &&
               (harq_information->harq_information_rel9_fdd.harq_size == 3)) {
      uci->pucch_fmt =  pucch_format1b_csA3;
      uci->n_pucch_1[0][0] = harq_information->harq_information_rel9_fdd.n_pucch_1_0;
      uci->n_pucch_1[0][1] = harq_information->harq_information_rel11.n_pucch_2_0;
      uci->n_pucch_1[1][0] = harq_information->harq_information_rel9_fdd.n_pucch_1_1;
      uci->n_pucch_1[1][1] = harq_information->harq_information_rel11.n_pucch_2_1;
      uci->n_pucch_1[2][0] = harq_information->harq_information_rel9_fdd.n_pucch_1_2;
      uci->n_pucch_1[2][1] = harq_information->harq_information_rel11.n_pucch_2_2;
    } else if ((harq_information->harq_information_rel9_fdd.ack_nack_mode == 1) &&
               (harq_information->harq_information_rel9_fdd.harq_size == 4)) {
      uci->pucch_fmt =  pucch_format1b_csA4;
      uci->n_pucch_1[0][0] = harq_information->harq_information_rel9_fdd.n_pucch_1_0;
      uci->n_pucch_1[0][1] = harq_information->harq_information_rel11.n_pucch_2_0;
      uci->n_pucch_1[1][0] = harq_information->harq_information_rel9_fdd.n_pucch_1_1;
      uci->n_pucch_1[1][1] = harq_information->harq_information_rel11.n_pucch_2_1;
      uci->n_pucch_1[2][0] = harq_information->harq_information_rel9_fdd.n_pucch_1_2;
      uci->n_pucch_1[2][1] = harq_information->harq_information_rel11.n_pucch_2_2;
    } else if (harq_information->harq_information_rel9_fdd.ack_nack_mode == 2) {
      uci->pucch_fmt =  pucch_format3;
      uci->n_pucch_3[0] = harq_information->harq_information_rel9_fdd.n_pucch_1_0;
      uci->n_pucch_3[1] = harq_information->harq_information_rel11.n_pucch_2_0;
    } else AssertFatal(1==0,"unsupported FDD HARQ mode %d size %d\n",harq_information->harq_information_rel9_fdd.ack_nack_mode,harq_information->harq_information_rel9_fdd.harq_size);
  } else { // TDD
    uci->num_pucch_resources = harq_information->harq_information_rel10_tdd.number_of_pucch_resources;

    if (harq_information->harq_information_rel10_tdd.ack_nack_mode == 0) {//bundling
      uci->pucch_fmt =  harq_information->harq_information_rel10_tdd.harq_size==1 ? pucch_format1a : pucch_format1b;
      uci->tdd_bundling = 1;
      uci->n_pucch_1[0][0] = harq_information->harq_information_rel10_tdd.n_pucch_1_0;
      uci->n_pucch_1[0][1] = harq_information->harq_information_rel11.n_pucch_2_0;
    } else if ((harq_information->harq_information_rel10_tdd.ack_nack_mode == 1) && //multiplexing
               (uci->num_pucch_resources == 1)) {
      uci->pucch_fmt = harq_information->harq_information_rel10_tdd.harq_size==1 ? pucch_format1a : pucch_format1b;
      uci->tdd_bundling = 0;
      uci->n_pucch_1[0][0] = harq_information->harq_information_rel10_tdd.n_pucch_1_0;
      uci->n_pucch_1[0][1] = harq_information->harq_information_rel11.n_pucch_2_0;
    } else if ((harq_information->harq_information_rel10_tdd.ack_nack_mode == 1) && //multiplexing M>1
               (uci->num_pucch_resources > 1)) {
      uci->pucch_fmt = pucch_format1b;
      uci->tdd_bundling = 0;
      uci->n_pucch_1[0][0] = harq_information->harq_information_rel10_tdd.n_pucch_1_0;
      uci->n_pucch_1[0][1] = harq_information->harq_information_rel11.n_pucch_2_0;
      uci->n_pucch_1[1][0] = harq_information->harq_information_rel10_tdd.n_pucch_1_1;
      uci->n_pucch_1[1][1] = harq_information->harq_information_rel11.n_pucch_2_1;
      uci->n_pucch_1[2][0] = harq_information->harq_information_rel10_tdd.n_pucch_1_2;
      uci->n_pucch_1[2][1] = harq_information->harq_information_rel11.n_pucch_2_2;
      uci->n_pucch_1[3][0] = harq_information->harq_information_rel10_tdd.n_pucch_1_3;
      uci->n_pucch_1[3][1] = harq_information->harq_information_rel11.n_pucch_2_3;
    } else if (harq_information->harq_information_rel10_tdd.ack_nack_mode == 2) {
      uci->pucch_fmt =  pucch_format3;
      uci->n_pucch_3[0] = harq_information->harq_information_rel10_tdd.n_pucch_1_0;
      uci->n_pucch_3[1] = harq_information->harq_information_rel11.n_pucch_2_0;
    } else AssertFatal(1==0,"unsupported HARQ mode %d\n",harq_information->harq_information_rel10_tdd.ack_nack_mode);
  }
}

void handle_uci_sr_pdu(PHY_VARS_eNB *eNB,
                       int UE_id,
                       nfapi_ul_config_request_pdu_t *ul_config_pdu,
                       uint16_t frame,
                       uint8_t subframe,
                       uint8_t srs_active) {
  LTE_eNB_UCI *uci = &eNB->uci_vars[UE_id];

  if (NFAPI_MODE==NFAPI_MODE_VNF) return;

  uci->frame               = frame;
  uci->subframe            = subframe;
  uci->rnti                = ul_config_pdu->uci_sr_pdu.ue_information.ue_information_rel8.rnti;
  uci->ue_id               = find_dlsch(ul_config_pdu->uci_sr_pdu.ue_information.ue_information_rel8.rnti,eNB,SEARCH_EXIST_OR_FREE);
  uci->type                = SR;
  uci->pucch_fmt           = pucch_format1;
  uci->num_antenna_ports   = 1;
  uci->num_pucch_resources = 1;
  uci->n_pucch_1_0_sr[0]   = ul_config_pdu->uci_sr_pdu.sr_information.sr_information_rel8.pucch_index;
  uci->srs_active          = srs_active;
  uci->active              = 1;
  uci->ue_type                     = ul_config_pdu->uci_sr_pdu.ue_information.ue_information_rel13.ue_type;
  uci->empty_symbols               = ul_config_pdu->uci_sr_pdu.ue_information.ue_information_rel13.empty_symbols;
  uci->total_repetitions = ul_config_pdu->uci_sr_pdu.ue_information.ue_information_rel13.total_number_of_repetitions;
  LOG_D(PHY,"Programming UCI SR rnti %x, pucch1_0 %d for (%d,%d)\n",
        uci->rnti,
        uci->n_pucch_1_0_sr[0],
        frame,
        subframe);
}

void handle_uci_sr_harq_pdu(PHY_VARS_eNB *eNB,int UE_id,nfapi_ul_config_request_pdu_t *ul_config_pdu,uint16_t frame,uint8_t subframe,uint8_t srs_active) {
  LTE_eNB_UCI *uci = &eNB->uci_vars[UE_id];

  if (NFAPI_MODE==NFAPI_MODE_VNF) return;

  uci->frame               = frame;
  uci->subframe            = subframe;
  uci->rnti                = ul_config_pdu->uci_sr_harq_pdu.ue_information.ue_information_rel8.rnti;
  uci->ue_id               = find_dlsch(ul_config_pdu->uci_sr_harq_pdu.ue_information.ue_information_rel8.rnti,eNB,SEARCH_EXIST_OR_FREE);
  uci->type                = HARQ_SR;
  uci->num_antenna_ports   = 1;
  uci->num_pucch_resources = 1;
  uci->n_pucch_1_0_sr[0]   = ul_config_pdu->uci_sr_harq_pdu.sr_information.sr_information_rel8.pucch_index;
  uci->srs_active          = srs_active;
  uci->active              = 1;
  uci->ue_type                     = ul_config_pdu->uci_sr_harq_pdu.ue_information.ue_information_rel13.ue_type;
  uci->empty_symbols               = ul_config_pdu->uci_sr_harq_pdu.ue_information.ue_information_rel13.empty_symbols;
  uci->total_repetitions = ul_config_pdu->uci_sr_harq_pdu.ue_information.ue_information_rel13.total_number_of_repetitions;
  handle_uci_harq_information(eNB,uci,&ul_config_pdu->uci_sr_harq_pdu.harq_information);
}

void handle_uci_harq_pdu(PHY_VARS_eNB *eNB,int UE_id,nfapi_ul_config_request_pdu_t *ul_config_pdu,uint16_t frame,uint8_t subframe,uint8_t srs_active) {
  LTE_eNB_UCI *uci = &eNB->uci_vars[UE_id];

  if (NFAPI_MODE==NFAPI_MODE_VNF) return;

  LOG_D(PHY,"Frame %d, Subframe %d: Programming UCI_HARQ process (type %d)\n",frame,subframe,HARQ);
  uci->frame             = frame;
  uci->subframe          = subframe;
  uci->rnti              = ul_config_pdu->uci_harq_pdu.ue_information.ue_information_rel8.rnti;
  uci->ue_id             = find_dlsch(ul_config_pdu->uci_harq_pdu.ue_information.ue_information_rel8.rnti,eNB,SEARCH_EXIST_OR_FREE);
  uci->type              = HARQ;
  uci->srs_active        = srs_active;
  uci->num_antenna_ports = ul_config_pdu->uci_harq_pdu.harq_information.harq_information_rel11.num_ant_ports;
  uci->ue_type                     = ul_config_pdu->uci_harq_pdu.ue_information.ue_information_rel13.ue_type;
  uci->empty_symbols               = ul_config_pdu->uci_harq_pdu.ue_information.ue_information_rel13.empty_symbols;
  uci->total_repetitions           = ul_config_pdu->uci_harq_pdu.ue_information.ue_information_rel13.total_number_of_repetitions;
  handle_uci_harq_information(eNB,uci,&ul_config_pdu->uci_harq_pdu.harq_information);
  uci->active=1;
}

void handle_srs_pdu(PHY_VARS_eNB *eNB,nfapi_ul_config_request_pdu_t *ul_config_pdu,uint16_t frame,uint8_t subframe) {
  int i;

  if (NFAPI_MODE==NFAPI_MODE_VNF) return;

  for (i=0; i<NUMBER_OF_UE_MAX; i++) {
    if (eNB->soundingrs_ul_config_dedicated[i].active==1) continue;

    eNB->soundingrs_ul_config_dedicated[i].active               = 1;
    eNB->soundingrs_ul_config_dedicated[i].frame                = frame;
    eNB->soundingrs_ul_config_dedicated[i].subframe             = subframe;
    eNB->soundingrs_ul_config_dedicated[i].rnti                 = ul_config_pdu->srs_pdu.srs_pdu_rel8.rnti;
    eNB->soundingrs_ul_config_dedicated[i].srs_Bandwidth        = ul_config_pdu->srs_pdu.srs_pdu_rel8.srs_bandwidth;
    eNB->soundingrs_ul_config_dedicated[i].srs_HoppingBandwidth = ul_config_pdu->srs_pdu.srs_pdu_rel8.srs_hopping_bandwidth;
    eNB->soundingrs_ul_config_dedicated[i].freqDomainPosition   = ul_config_pdu->srs_pdu.srs_pdu_rel8.frequency_domain_position;
    eNB->soundingrs_ul_config_dedicated[i].transmissionComb     = ul_config_pdu->srs_pdu.srs_pdu_rel8.transmission_comb;
    eNB->soundingrs_ul_config_dedicated[i].srs_ConfigIndex      = ul_config_pdu->srs_pdu.srs_pdu_rel8.i_srs;
    eNB->soundingrs_ul_config_dedicated[i].cyclicShift          = ul_config_pdu->srs_pdu.srs_pdu_rel8.sounding_reference_cyclic_shift;
    break;
  }

  AssertFatal(i<NUMBER_OF_UE_MAX,"No room for SRS processing\n");
}

void handle_nfapi_ul_pdu(PHY_VARS_eNB *eNB,L1_rxtx_proc_t *proc,
                         nfapi_ul_config_request_pdu_t *ul_config_pdu,
                         uint16_t frame,uint8_t subframe,uint8_t srs_present) {
  nfapi_ul_config_ulsch_pdu_rel8_t *rel8 = &ul_config_pdu->ulsch_pdu.ulsch_pdu_rel8;
  int16_t UE_id;

  if (NFAPI_MODE==NFAPI_MODE_VNF) return;

  // check if we have received a dci for this ue and ulsch descriptor is configured

  if (ul_config_pdu->pdu_type == NFAPI_UL_CONFIG_ULSCH_PDU_TYPE) {
    //if (UE_id == find_ulsch(ul_config_pdu->ulsch_pdu.ulsch_pdu_rel8.rnti,eNB,SEARCH_EXIST_OR_FREE)<0)
    //for (int i=0;i<16;i++) if (eNB->ulsch[i]->harq_mask>0) LOG_I(PHY,"rnti %x, mask %x\n",eNB->ulsch[i]->rnti,eNB->ulsch[i]->harq_mask >0);
    AssertFatal((UE_id = find_ulsch(ul_config_pdu->ulsch_pdu.ulsch_pdu_rel8.rnti,eNB,SEARCH_EXIST_OR_FREE))>=0,
                "No existing UE ULSCH for rnti %x\n",rel8->rnti);
    LOG_D(PHY,"Applying UL config for UE %d, rnti %x for frame %d, subframe %d, modulation %d, rvidx %d, first_rb %d, nb_rb %d\n", UE_id,rel8->rnti,frame,subframe,rel8->modulation_type,
          rel8->redundancy_version,
          rel8->resource_block_start,rel8->number_of_resource_blocks);
    fill_ulsch(eNB,UE_id,&ul_config_pdu->ulsch_pdu,frame,subframe);
  } else if (ul_config_pdu->pdu_type == NFAPI_UL_CONFIG_ULSCH_HARQ_PDU_TYPE) {
    AssertFatal((UE_id = find_ulsch(ul_config_pdu->ulsch_harq_pdu.ulsch_pdu.ulsch_pdu_rel8.rnti,eNB,SEARCH_EXIST_OR_FREE))>=0,
                "No available UE ULSCH for rnti %x\n",ul_config_pdu->ulsch_harq_pdu.ulsch_pdu.ulsch_pdu_rel8.rnti);
    fill_ulsch(eNB,UE_id,&ul_config_pdu->ulsch_harq_pdu.ulsch_pdu,frame,subframe);
    handle_ulsch_harq_pdu(eNB, UE_id, ul_config_pdu,
                          &ul_config_pdu->ulsch_harq_pdu.harq_information, frame, subframe);
  } else if (ul_config_pdu->pdu_type == NFAPI_UL_CONFIG_ULSCH_CQI_RI_PDU_TYPE) {
    AssertFatal((UE_id = find_ulsch(ul_config_pdu->ulsch_cqi_ri_pdu.ulsch_pdu.ulsch_pdu_rel8.rnti,
                                    eNB,SEARCH_EXIST_OR_FREE))>=0,
                "No available UE ULSCH for rnti %x\n",ul_config_pdu->ulsch_cqi_ri_pdu.ulsch_pdu.ulsch_pdu_rel8.rnti);
    fill_ulsch(eNB,UE_id,&ul_config_pdu->ulsch_cqi_ri_pdu.ulsch_pdu,frame,subframe);
    handle_ulsch_cqi_ri_pdu(eNB,UE_id,ul_config_pdu,frame,subframe);
  } else if (ul_config_pdu->pdu_type == NFAPI_UL_CONFIG_ULSCH_CQI_HARQ_RI_PDU_TYPE) {
    AssertFatal((UE_id = find_ulsch(ul_config_pdu->ulsch_cqi_harq_ri_pdu.ulsch_pdu.ulsch_pdu_rel8.rnti,
                                    eNB,SEARCH_EXIST_OR_FREE))>=0,
                "No available UE ULSCH for rnti %x\n",ul_config_pdu->ulsch_cqi_harq_ri_pdu.ulsch_pdu.ulsch_pdu_rel8.rnti);
    fill_ulsch(eNB,UE_id,&ul_config_pdu->ulsch_cqi_harq_ri_pdu.ulsch_pdu,frame,subframe);
    handle_ulsch_cqi_harq_ri_pdu(eNB,UE_id,ul_config_pdu,frame,subframe);
    handle_ulsch_harq_pdu(eNB, UE_id, ul_config_pdu,
                          &ul_config_pdu->ulsch_cqi_harq_ri_pdu.harq_information, frame, subframe);
  } else if (ul_config_pdu->pdu_type == NFAPI_UL_CONFIG_UCI_HARQ_PDU_TYPE) {
    AssertFatal((UE_id = find_uci(ul_config_pdu->uci_harq_pdu.ue_information.ue_information_rel8.rnti,
                                  proc->frame_tx,proc->subframe_tx,eNB,SEARCH_EXIST_OR_FREE))>=0,
                "No available UE UCI for rnti %x\n",ul_config_pdu->uci_harq_pdu.ue_information.ue_information_rel8.rnti);
    LOG_D(PHY,"Applying UL UCI_HARQ config for UE %d, rnti %x for frame %d, subframe %d\n",
          UE_id,ul_config_pdu->uci_harq_pdu.ue_information.ue_information_rel8.rnti,frame,subframe);
    handle_uci_harq_pdu(eNB,UE_id,ul_config_pdu,frame,subframe,srs_present);
  } else if (ul_config_pdu->pdu_type == NFAPI_UL_CONFIG_UCI_CQI_PDU_TYPE) {
    AssertFatal(1==0,"NFAPI_UL_CONFIG_UCI_CQI_PDU_TYPE not handled yet\n");
  } else if (ul_config_pdu->pdu_type == NFAPI_UL_CONFIG_UCI_CQI_HARQ_PDU_TYPE) {
    AssertFatal(1==0,"NFAPI_UL_CONFIG_UCI_CQI_HARQ_PDU_TYPE not handled yet\n");
  } else if (ul_config_pdu->pdu_type == NFAPI_UL_CONFIG_UCI_CQI_SR_PDU_TYPE) {
    AssertFatal(1==0,"NFAPI_UL_CONFIG_UCI_CQI_SR_PDU_TYPE not handled yet\n");
  } else if (ul_config_pdu->pdu_type == NFAPI_UL_CONFIG_UCI_SR_PDU_TYPE) {
  AssertFatal((UE_id = find_uci(ul_config_pdu->uci_sr_pdu.ue_information.ue_information_rel8.rnti,
                                  proc->frame_tx,proc->subframe_tx,eNB,SEARCH_EXIST_OR_FREE))>=0,
                "No available UE UCI for rnti %x\n",ul_config_pdu->uci_sr_pdu.ue_information.ue_information_rel8.rnti);
    handle_uci_sr_pdu(eNB,UE_id,ul_config_pdu,frame,subframe,srs_present);
  } else if (ul_config_pdu->pdu_type == NFAPI_UL_CONFIG_UCI_SR_HARQ_PDU_TYPE) {
    AssertFatal((UE_id = find_uci(rel8->rnti,proc->frame_tx,proc->subframe_tx,eNB,SEARCH_EXIST_OR_FREE))>=0,
                "No available UE UCI for rnti %x\n",ul_config_pdu->uci_sr_harq_pdu.ue_information.ue_information_rel8.rnti);
    handle_uci_sr_harq_pdu(eNB,UE_id,ul_config_pdu,frame,subframe,srs_present);
  } else if (ul_config_pdu->pdu_type == NFAPI_UL_CONFIG_SRS_PDU_TYPE) {
    handle_srs_pdu(eNB,ul_config_pdu,frame,subframe);
  }
}

void schedule_response(Sched_Rsp_t *Sched_INFO, L1_rxtx_proc_t *proc) {
  PHY_VARS_eNB *eNB;
  // copy data from L2 interface into L1 structures
  module_id_t               Mod_id       = Sched_INFO->module_id;
  uint8_t                   CC_id        = Sched_INFO->CC_id;
  nfapi_dl_config_request_t *DL_req      = Sched_INFO->DL_req;
  nfapi_hi_dci0_request_t   *HI_DCI0_req = Sched_INFO->HI_DCI0_req;
  nfapi_ul_config_request_t *UL_req      = Sched_INFO->UL_req;
  nfapi_tx_request_t        *TX_req      = Sched_INFO->TX_req;
  frame_t                   frame        = Sched_INFO->frame;
  sub_frame_t               subframe     = Sched_INFO->subframe;
  LTE_DL_FRAME_PARMS        *fp;
  uint8_t                   ul_subframe;
  int                       ul_frame;
  int                       harq_pid;
  LTE_UL_eNB_HARQ_t         *ulsch_harq;
  AssertFatal(RC.eNB!=NULL,"RC.eNB is null\n");
  AssertFatal(RC.eNB[Mod_id]!=NULL,"RC.eNB[%d] is null\n",Mod_id);
  AssertFatal(RC.eNB[Mod_id][CC_id]!=NULL,"RC.eNB[%d][%d] is null\n",Mod_id,CC_id);
  eNB         = RC.eNB[Mod_id][CC_id];
  fp          = &eNB->frame_parms;
  /* TODO: check that following line is correct - in the meantime it is disabled */
  //if ((fp->frame_type == TDD) && (subframe_select(fp,subframe)==SF_UL)) return;
  ul_subframe = pdcch_alloc2ul_subframe(fp,subframe);
  ul_frame    = pdcch_alloc2ul_frame(fp,frame,subframe);
  // DJP - subframe assert will fail - not sure why yet
  // DJP - AssertFatal(proc->subframe_tx == subframe, "Current subframe %d != NFAPI subframe %d\n",proc->subframe_tx,subframe);
  // DJP - AssertFatal(proc->subframe_tx == subframe, "Current frame %d != NFAPI frame %d\n",proc->frame_tx,frame);
  uint8_t number_pdcch_ofdm_symbols = DL_req->dl_config_request_body.number_pdcch_ofdm_symbols;
  uint8_t number_dl_pdu             = DL_req->dl_config_request_body.number_pdu;
  uint8_t number_hi_dci0_pdu        = HI_DCI0_req->hi_dci0_request_body.number_of_dci+HI_DCI0_req->hi_dci0_request_body.number_of_hi;
  uint8_t number_ul_pdu             = UL_req!=NULL ? UL_req->ul_config_request_body.number_of_pdus : 0;
  nfapi_dl_config_request_pdu_t *dl_config_pdu;
  nfapi_hi_dci0_request_pdu_t   *hi_dci0_req_pdu;
  nfapi_ul_config_request_pdu_t *ul_config_pdu;
  int i;
  eNB->pdcch_vars[subframe&1].num_pdcch_symbols = number_pdcch_ofdm_symbols;
  eNB->pdcch_vars[subframe&1].num_dci           = 0;
  eNB->phich_vars[subframe&1].num_hi            = 0;
  eNB->mpdcch_vars[subframe&1].num_dci           = 0;
  LOG_D(PHY,"NFAPI: Sched_INFO:SFN/SF:%04d%d DL_req:SFN/SF:%04d%d:dl_pdu:%d tx_req:SFN/SF:%04d%d:pdus:%d\n",
        frame,subframe,
        NFAPI_SFNSF2SFN(DL_req->sfn_sf),NFAPI_SFNSF2SF(DL_req->sfn_sf),number_dl_pdu,
        NFAPI_SFNSF2SFN(TX_req->sfn_sf),NFAPI_SFNSF2SF(TX_req->sfn_sf),TX_req->tx_request_body.number_of_pdus
       );
  LOG_D(PHY,"NFAPI: hi_dci0:SFN/SF:%04d%d:pdus:%d\n",
        NFAPI_SFNSF2SFN(HI_DCI0_req->sfn_sf),NFAPI_SFNSF2SF(HI_DCI0_req->sfn_sf),number_hi_dci0_pdu
       );

  if(UL_req!=NULL)
    LOG_D(PHY,"NFAPI: ul_cfg:SFN/SF:%04d%d:pdus:%d num_pdcch_symbols:%d\n",
          NFAPI_SFNSF2SFN(UL_req->sfn_sf),NFAPI_SFNSF2SF(UL_req->sfn_sf),number_ul_pdu,
          eNB->pdcch_vars[subframe&1].num_pdcch_symbols);

  int do_oai =0;
  int dont_send =0;

  /* TODO: check the following test - in the meantime it is put back as it was before */
  //if ((ul_subframe<10)&&
  //    (subframe_select(fp,ul_subframe)==SF_UL)) { // This means that there is an ul_subframe that can be configured here
  if (ul_subframe<10) { // This means that there is an ul_subframe that can be configured here
    LOG_D(PHY,"NFAPI: Clearing dci allocations for potential UL subframe %d\n",ul_subframe);
    harq_pid = subframe2harq_pid(fp,ul_frame,ul_subframe);

    // clear DCI allocation maps for new subframe
    if (NFAPI_MODE!=NFAPI_MODE_VNF)
      for (i=0; i<NUMBER_OF_UE_MAX; i++) {
        if (eNB->ulsch[i]) {
          ulsch_harq = eNB->ulsch[i]->harq_processes[harq_pid];
          ulsch_harq->dci_alloc=0;
          ulsch_harq->rar_alloc=0;
        }
      }
  }

  for (i=0; i<number_dl_pdu; i++) {
    dl_config_pdu = &DL_req->dl_config_request_body.dl_config_pdu_list[i];

    //LOG_D(PHY,"NFAPI: dl_pdu %d : type %d\n",i,dl_config_pdu->pdu_type);
    switch (dl_config_pdu->pdu_type) {
      case NFAPI_DL_CONFIG_DCI_DL_PDU_TYPE:
        if (NFAPI_MODE!=NFAPI_MODE_VNF)
          handle_nfapi_dci_dl_pdu(eNB,NFAPI_SFNSF2SFN(DL_req->sfn_sf),NFAPI_SFNSF2SF(DL_req->sfn_sf),proc,dl_config_pdu);

        eNB->pdcch_vars[NFAPI_SFNSF2SF(DL_req->sfn_sf)&1].num_dci++;
        //LOG_E(PHY,"Incremented num_dci:%d but already set??? dl_config:num_dci:%d\n", eNB->pdcch_vars[subframe&1].num_dci, number_dci);
        do_oai=1;
        break;

      case NFAPI_DL_CONFIG_BCH_PDU_TYPE:
        AssertFatal(dl_config_pdu->bch_pdu.bch_pdu_rel8.pdu_index<TX_req->tx_request_body.number_of_pdus,
                    "bch_pdu_rel8.pdu_index>=TX_req->number_of_pdus (%d>%d)\n",
                    dl_config_pdu->bch_pdu.bch_pdu_rel8.pdu_index,
                    TX_req->tx_request_body.number_of_pdus);
        eNB->pbch_configured=1;
        do_oai=1;

        //LOG_D(PHY,"%s() NFAPI_DL_CONFIG_BCH_PDU_TYPE TX:%d/%d RX:%d/%d TXREQ:%d/%d\n",
        //__FUNCTION__, proc->frame_tx, proc->subframe_tx, proc->frame_rx, proc->subframe_rx, NFAPI_SFNSF2SFN(TX_req->sfn_sf), NFAPI_SFNSF2SF(TX_req->sfn_sf));
        if (NFAPI_MODE!=NFAPI_MODE_VNF)
          handle_nfapi_bch_pdu(eNB,proc,dl_config_pdu,
                               TX_req->tx_request_body.tx_pdu_list[dl_config_pdu->bch_pdu.bch_pdu_rel8.pdu_index].segments[0].segment_data);

        break;

      case NFAPI_DL_CONFIG_MCH_PDU_TYPE:{
        //      handle_nfapi_mch_dl_pdu(eNB,dl_config_pdu);
	//AssertFatal(1==0,"OK\n");
        nfapi_dl_config_mch_pdu_rel8_t *mch_pdu_rel8 = &dl_config_pdu->mch_pdu.mch_pdu_rel8;
	uint16_t pdu_index = mch_pdu_rel8->pdu_index;
	uint16_t tx_pdus = TX_req->tx_request_body.number_of_pdus;
	uint16_t invalid_pdu = pdu_index == -1;
	uint8_t *sdu = invalid_pdu ? NULL : pdu_index >= tx_pdus ? NULL : TX_req->tx_request_body.tx_pdu_list[pdu_index].segments[0].segment_data;
        LOG_D(PHY,"%s() [PDU:%d] NFAPI_DL_CONFIG_MCH_PDU_TYPE SFN/SF:%04d%d TX:%d/%d RX:%d/%d pdu_index:%d sdu:%p\n",
              __FUNCTION__, i,
              NFAPI_SFNSF2SFN(DL_req->sfn_sf),NFAPI_SFNSF2SF(DL_req->sfn_sf),
              proc->frame_tx, proc->subframe_tx,
              proc->frame_rx, proc->subframe_rx,
              pdu_index, sdu);
	if (sdu) { //sdu != NULL)
          if (NFAPI_MODE!=NFAPI_MODE_VNF)
		handle_nfapi_mch_pdu(eNB,NFAPI_SFNSF2SFN(DL_req->sfn_sf),NFAPI_SFNSF2SF(DL_req->sfn_sf),proc,dl_config_pdu, sdu);
        } else {
          dont_send=1;
          LOG_E(MAC,"%s() NFAPI_DL_CONFIG_MCH_PDU_TYPE sdu is NULL DL_CFG:SFN/SF:%d:pdu_index:%d TX_REQ:SFN/SF:%d:pdus:%d\n", __FUNCTION__, NFAPI_SFNSF2DEC(DL_req->sfn_sf), pdu_index,
                NFAPI_SFNSF2DEC(TX_req->sfn_sf), tx_pdus);
        }
	do_oai=1;
	}
        break;

      case NFAPI_DL_CONFIG_DLSCH_PDU_TYPE: {
        nfapi_dl_config_dlsch_pdu_rel8_t *dlsch_pdu_rel8 = &dl_config_pdu->dlsch_pdu.dlsch_pdu_rel8;
        uint16_t pdu_index = dlsch_pdu_rel8->pdu_index;
        uint16_t tx_pdus = TX_req->tx_request_body.number_of_pdus;
        uint16_t invalid_pdu = pdu_index == -1;
        uint8_t *sdu = invalid_pdu ? NULL : pdu_index >= tx_pdus ? NULL : TX_req->tx_request_body.tx_pdu_list[pdu_index].segments[0].segment_data;
        LOG_D(PHY,"%s() [PDU:%d] NFAPI_DL_CONFIG_DLSCH_PDU_TYPE SFN/SF:%04d%d TX:%d/%d RX:%d/%d transport_blocks:%d pdu_index:%d sdu:%p\n",
              __FUNCTION__, i,
              NFAPI_SFNSF2SFN(DL_req->sfn_sf),NFAPI_SFNSF2SF(DL_req->sfn_sf),
              proc->frame_tx, proc->subframe_tx,
              proc->frame_rx, proc->subframe_rx,
              dlsch_pdu_rel8->transport_blocks, pdu_index, sdu);
        /*
        AssertFatal(dl_config_pdu->dlsch_pdu.dlsch_pdu_rel8.pdu_index<TX_req->tx_request_body.number_of_pdus,
                    "dlsch_pdu_rel8.pdu_index>=TX_req->number_of_pdus (%d>%d)\n",
                    dl_config_pdu->dlsch_pdu.dlsch_pdu_rel8.pdu_index,
                    TX_req->tx_request_body.number_of_pdus);
        */
        AssertFatal((dlsch_pdu_rel8->transport_blocks<3) &&
                    (dlsch_pdu_rel8->transport_blocks>0),
                    "dlsch_pdu_rel8->transport_blocks = %d not in [1,2]\n",
                    dlsch_pdu_rel8->transport_blocks);

        if (1) { //sdu != NULL)
          if (NFAPI_MODE!=NFAPI_MODE_VNF)
            handle_nfapi_dlsch_pdu(eNB,NFAPI_SFNSF2SFN(DL_req->sfn_sf),NFAPI_SFNSF2SF(DL_req->sfn_sf),proc,dl_config_pdu, dlsch_pdu_rel8->transport_blocks-1, sdu);
        } else {
          dont_send=1;
          LOG_E(MAC,"%s() NFAPI_DL_CONFIG_DLSCH_PDU_TYPE sdu is NULL DL_CFG:SFN/SF:%d:pdu_index:%d TX_REQ:SFN/SF:%d:pdus:%d\n", __FUNCTION__, NFAPI_SFNSF2DEC(DL_req->sfn_sf), pdu_index,
                NFAPI_SFNSF2DEC(TX_req->sfn_sf), tx_pdus);
        }

        // Send the data first so that the DL_CONFIG can just pluck it out of the buffer
        // DJP - OAI was here - moved to bottom
        do_oai=1;
        /*
        if (dl_config_pdu->dlsch_pdu.dlsch_pdu_rel8.rnti == eNB->preamble_list[0].preamble_rel8.rnti) {// is RAR pdu

          LOG_D(PHY,"Frame %d, Subframe %d: Received LTE RAR pdu, programming based on UL Grant\n",frame,subframe);
          generate_eNB_ulsch_params_from_rar(eNB,
                                             TX_req->tx_request_body.tx_pdu_list[dl_config_pdu->dlsch_pdu.dlsch_pdu_rel8.pdu_index].segments[0].segment_data,
                                             frame,
                                             subframe);

                                             }        */
      }
      break;

      case NFAPI_DL_CONFIG_PCH_PDU_TYPE:
        //      handle_nfapi_pch_pdu(eNB,dl_config_pdu);
        break;

      case NFAPI_DL_CONFIG_PRS_PDU_TYPE:
        //      handle_nfapi_prs_pdu(eNB,dl_config_pdu);
        break;

      case NFAPI_DL_CONFIG_CSI_RS_PDU_TYPE:
        //      handle_nfapi_csi_rs_pdu(eNB,dl_config_pdu);
        break;

      case NFAPI_DL_CONFIG_EPDCCH_DL_PDU_TYPE:
        //      handle_nfapi_epdcch_pdu(eNB,dl_config_pdu);
        break;

      case NFAPI_DL_CONFIG_MPDCCH_PDU_TYPE:
        if (NFAPI_MODE!=NFAPI_MODE_VNF)
          handle_nfapi_mpdcch_pdu(eNB,proc,dl_config_pdu);

        eNB->mpdcch_vars[subframe&1].num_dci++;
        break;
    }
  }

  if ((NFAPI_MODE!=NFAPI_MONOLITHIC) && do_oai && !dont_send) {
    if(Sched_INFO->TX_req->tx_request_body.number_of_pdus > 0) {
      Sched_INFO->TX_req->sfn_sf = frame << 4 | subframe;
      oai_nfapi_tx_req(Sched_INFO->TX_req);
    }

    Sched_INFO->DL_req->sfn_sf = frame << 4 | subframe;
    oai_nfapi_dl_config_req(Sched_INFO->DL_req); // DJP - .dl_config_request_body.dl_config_pdu_list[0]); // DJP - FIXME TODO - yuk - only copes with 1 pdu
    Sched_INFO->UE_release_req->sfn_sf = frame << 4 | subframe;
    oai_nfapi_ue_release_req(Sched_INFO->UE_release_req);
  }

  if ((NFAPI_MODE!=NFAPI_MONOLITHIC) && number_hi_dci0_pdu!=0) {
    HI_DCI0_req->sfn_sf = frame << 4 | subframe;
    oai_nfapi_hi_dci0_req(HI_DCI0_req);
    eNB->pdcch_vars[NFAPI_SFNSF2SF(HI_DCI0_req->sfn_sf)&1].num_dci=0;
    eNB->pdcch_vars[NFAPI_SFNSF2SF(HI_DCI0_req->sfn_sf)&1].num_pdcch_symbols=0;
  }

  if (NFAPI_MODE!=NFAPI_MODE_VNF)
    for (i=0; i<number_hi_dci0_pdu; i++) {
      hi_dci0_req_pdu = &HI_DCI0_req->hi_dci0_request_body.hi_dci0_pdu_list[i];
      LOG_D(PHY,"NFAPI: hi_dci0_pdu %d : type %d\n",i,hi_dci0_req_pdu->pdu_type);

      switch (hi_dci0_req_pdu->pdu_type) {
        case NFAPI_HI_DCI0_DCI_PDU_TYPE:
          handle_nfapi_hi_dci0_dci_pdu(eNB,NFAPI_SFNSF2SFN(HI_DCI0_req->sfn_sf),NFAPI_SFNSF2SF(HI_DCI0_req->sfn_sf),proc,hi_dci0_req_pdu);
          eNB->pdcch_vars[NFAPI_SFNSF2SF(HI_DCI0_req->sfn_sf)&1].num_dci++;
          break;

        case NFAPI_HI_DCI0_MPDCCH_DCI_PDU_TYPE:
          handle_nfapi_hi_dci0_mpdcch_dci_pdu(eNB,proc,hi_dci0_req_pdu);
          eNB->mpdcch_vars[subframe&1].num_dci++;
          break;

        case NFAPI_HI_DCI0_HI_PDU_TYPE:
          handle_nfapi_hi_dci0_hi_pdu(eNB,NFAPI_SFNSF2SFN(HI_DCI0_req->sfn_sf),NFAPI_SFNSF2SF(HI_DCI0_req->sfn_sf),proc,hi_dci0_req_pdu);
          break;
      }
    }

  if (NFAPI_MODE!=NFAPI_MONOLITHIC) {
    if (number_ul_pdu>0) {
      //LOG_D(PHY, "UL_CONFIG to send to PNF\n");
      UL_req->sfn_sf = frame << 4 | subframe;
      oai_nfapi_ul_config_req(UL_req);
      UL_req->ul_config_request_body.number_of_pdus=0;
      number_ul_pdu=0;
    }
  } else {
    for (i=0; i<number_ul_pdu; i++) {
      ul_config_pdu = &UL_req->ul_config_request_body.ul_config_pdu_list[i];
      LOG_D(PHY,"NFAPI: ul_pdu %d : type %d\n",i,ul_config_pdu->pdu_type);
      AssertFatal(ul_config_pdu->pdu_type == NFAPI_UL_CONFIG_ULSCH_PDU_TYPE ||
                  ul_config_pdu->pdu_type == NFAPI_UL_CONFIG_ULSCH_HARQ_PDU_TYPE ||
                  ul_config_pdu->pdu_type == NFAPI_UL_CONFIG_ULSCH_CQI_RI_PDU_TYPE ||
                  ul_config_pdu->pdu_type == NFAPI_UL_CONFIG_ULSCH_CQI_HARQ_RI_PDU_TYPE ||
                  ul_config_pdu->pdu_type == NFAPI_UL_CONFIG_UCI_HARQ_PDU_TYPE ||
                  ul_config_pdu->pdu_type == NFAPI_UL_CONFIG_UCI_SR_PDU_TYPE ||
                  ul_config_pdu->pdu_type == NFAPI_UL_CONFIG_UCI_SR_HARQ_PDU_TYPE
                  ,
                  "Optional UL_PDU type %d not supported\n",ul_config_pdu->pdu_type);
      handle_nfapi_ul_pdu(eNB,proc,ul_config_pdu,UL_req->sfn_sf>>4,UL_req->sfn_sf&0xf,UL_req->ul_config_request_body.srs_present);
    }
  }
}

/*Dummy functions*/

int memcpy_dl_config_req (nfapi_pnf_p7_config_t *pnf_p7, nfapi_dl_config_request_t *req) {
  return 0;
}

int memcpy_ul_config_req (nfapi_pnf_p7_config_t *pnf_p7, nfapi_ul_config_request_t *req) {
  return 0;
}

int memcpy_hi_dci0_req (nfapi_pnf_p7_config_t *pnf_p7, nfapi_hi_dci0_request_t *req) {
  return 0;
}

int memcpy_tx_req (nfapi_pnf_p7_config_t *pnf_p7, nfapi_tx_request_t *req) {
  return 0;
}<|MERGE_RESOLUTION|>--- conflicted
+++ resolved
@@ -257,13 +257,13 @@
 
   dlsch0_harq->pdsch_start = eNB->pdcch_vars[proc->subframe_tx & 1].num_pdcch_symbols;
 
-  if (dlsch0_harq->DLround==0) {  //get pointer to SDU if this a new SDU
+  if (dlsch0_harq->round==0) {  //get pointer to SDU if this a new SDU
     if(sdu == NULL) {
       LOG_E(PHY,
             "NFAPI: SFN/SF:%04d%d proc:TX:[frame %d subframe %d]: programming dlsch for round 0, rnti %x, UE_id %d, harq_pid %d : sdu is null for pdu_index %d dlsch0_harq[round:%d SFN/SF:%d%d pdu:%p mcs:%d ndi:%d pdschstart:%d]\n",
             frame,subframe,
             proc->frame_tx,proc->subframe_tx,rel8->rnti,UE_id,harq_pid,
-            dl_config_pdu->dlsch_pdu.dlsch_pdu_rel8.pdu_index,dlsch0_harq->DLround,dlsch0_harq->frame,dlsch0_harq->subframe,dlsch0_harq->pdu,dlsch0_harq->mcs,dlsch0_harq->ndi,dlsch0_harq->pdsch_start);
+            dl_config_pdu->dlsch_pdu.dlsch_pdu_rel8.pdu_index,dlsch0_harq->round,dlsch0_harq->frame,dlsch0_harq->subframe,dlsch0_harq->pdu,dlsch0_harq->mcs,dlsch0_harq->ndi,dlsch0_harq->pdsch_start);
       return;
     }
 
@@ -278,7 +278,7 @@
     else                     dlsch1_harq->pdu                    = sdu;
   } else {
     if (rel8->rnti != 0xFFFF) LOG_D(PHY,"NFAPI: SFN/SF:%04d%d proc:TX:[frame %d, subframe %d]: programming dlsch for round %d, rnti %x, UE_id %d, harq_pid %d\n",
-                                      frame,subframe,proc->frame_tx,proc->subframe_tx,dlsch0_harq->DLround,
+                                      frame,subframe,proc->frame_tx,proc->subframe_tx,dlsch0_harq->round,
                                       rel8->rnti,UE_id,harq_pid);
   }
 
@@ -357,7 +357,7 @@
     dlsch0_harq->Nl                 = 1;
     dlsch0_harq->mimo_mode          = (eNB->frame_parms.nb_antenna_ports_eNB == 1) ? SISO : ALAMOUTI;
     dlsch0_harq->dl_power_off       = 1;
-    dlsch0_harq->DLround              = 0;
+    dlsch0_harq->round              = 0;
     dlsch0_harq->status             = ACTIVE;
     dlsch0_harq->TBS                = rel8->length<<3;
     dlsch0_harq->Qm                 = rel8->modulation;
@@ -377,20 +377,11 @@
 #else
           dlsch0->i0,
 #endif
-          dlsch0_harq->pdsch_start, dlsch0_harq->nb_rb, dlsch0_harq->vrb_type, dlsch0_harq->rvidx, dlsch0_harq->Nl, dlsch0_harq->mimo_mode, dlsch0_harq->dl_power_off, dlsch0_harq->DLround, dlsch0_harq->status,
+          dlsch0_harq->pdsch_start, dlsch0_harq->nb_rb, dlsch0_harq->vrb_type, dlsch0_harq->rvidx, dlsch0_harq->Nl, dlsch0_harq->mimo_mode, dlsch0_harq->dl_power_off, dlsch0_harq->round, dlsch0_harq->status,
           dlsch0_harq->TBS, dlsch0_harq->Qm, dlsch0_harq->codeword, dlsch0_harq->rb_alloc[0],
           rel8->length
          );
-<<<<<<< HEAD
-#else
-    LOG_D(PHY,"dlsch0_harq[pdsch_start:%d nb_rb:%d vrb_type:%d rvidx:%d Nl:%d mimo_mode:%d dl_power_off:%d round:%d status:%d TBS:%d Qm:%d codeword:%d rb_alloc:%d] rel8[length:%d]\n",
-          dlsch0_harq->pdsch_start, dlsch0_harq->nb_rb, dlsch0_harq->vrb_type, dlsch0_harq->rvidx, dlsch0_harq->Nl, dlsch0_harq->mimo_mode, dlsch0_harq->dl_power_off, dlsch0_harq->DLround, dlsch0_harq->status,
-          dlsch0_harq->TBS, dlsch0_harq->Qm, dlsch0_harq->codeword, dlsch0_harq->rb_alloc[0],
-          rel8->length
-         );
-#endif
-=======
->>>>>>> 4eaadf8d
+
     dlsch0->active = 1;
     harq_pid        = dlsch0->harq_ids[frame%2][proc->subframe_tx];
     dlsch0->harq_mask |= (1<<harq_pid);
@@ -416,7 +407,7 @@
     else
       dlsch0_harq->pdsch_start = eNB->pdcch_vars[proc->subframe_tx & 1].num_pdcch_symbols;
 
-    if (dlsch0_harq->DLround==0) {  //get pointer to SDU if this a new SDU
+    if (dlsch0_harq->round==0) {  //get pointer to SDU if this a new SDU
       AssertFatal(sdu!=NULL,"NFAPI: frame %d, subframe %d: programming dlsch for round 0, rnti %x, UE_id %d, harq_pid %d : sdu is null for pdu_index %d\n",
                   proc->frame_tx,proc->subframe_tx,rel8->rnti,UE_id,harq_pid,
                   dl_config_pdu->dlsch_pdu.dlsch_pdu_rel8.pdu_index);
@@ -428,7 +419,7 @@
       else                     dlsch1_harq->pdu                    = sdu;
     } else {
       if (rel8->rnti != 0xFFFF) LOG_D(PHY,"NFAPI: frame %d, subframe %d: programming dlsch for round %d, rnti %x, UE_id %d, harq_pid %d\n",
-                                        proc->frame_tx,proc->subframe_tx,dlsch0_harq->DLround,
+                                        proc->frame_tx,proc->subframe_tx,dlsch0_harq->round,
                                         rel8->rnti,UE_id,harq_pid);
     }
   }
