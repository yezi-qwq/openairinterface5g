/*
 * Licensed to the OpenAirInterface (OAI) Software Alliance under one or more
 * contributor license agreements.  See the NOTICE file distributed with
 * this work for additional information regarding copyright ownership.
 * The OpenAirInterface Software Alliance licenses this file to You under
 * the OAI Public License, Version 1.1  (the "License"); you may not use this file
 * except in compliance with the License.
 * You may obtain a copy of the License at
 *
 *      http://www.openairinterface.org/?page_id=698
 *
 * Unless required by applicable law or agreed to in writing, software
 * distributed under the License is distributed on an "AS IS" BASIS,
 * WITHOUT WARRANTIES OR CONDITIONS OF ANY KIND, either express or implied.
 * See the License for the specific language governing permissions and
 * limitations under the License.
 *-------------------------------------------------------------------------------
 * For more information about the OpenAirInterface (OAI) Software Alliance:
 *      contact@openairinterface.org
 */

/*! \file fapi_l1.c
 * \brief functions for FAPI L1 interface
 * \author R. Knopp
 * \date 2017
 * \version 0.1
 * \company Eurecom
 * \email: knopp@eurecom.fr
 * \note
 * \warning
 */

#include "PHY/defs_eNB.h"
#include "PHY/LTE_TRANSPORT/transport_proto.h"
#include "SCHED/sched_eNB.h"

#include "nfapi_interface.h"
#include "nfapi_pnf_interface.h"
#include "fapi_l1.h"

int oai_nfapi_dl_config_req(nfapi_dl_config_request_t *dl_config_req);
int oai_nfapi_tx_req(nfapi_tx_request_t *tx_req);
int oai_nfapi_hi_dci0_req(nfapi_hi_dci0_request_t *hi_dci0_req);
int oai_nfapi_ul_config_req(nfapi_ul_config_request_t *ul_config_req);

extern uint8_t nfapi_mode;


void handle_nfapi_dci_dl_pdu(PHY_VARS_eNB *eNB,
                             int frame, int subframe,
                             eNB_rxtx_proc_t *proc,
                             nfapi_dl_config_request_pdu_t *dl_config_pdu)
{
  int idx                         = subframe&1;
  LTE_eNB_PDCCH *pdcch_vars       = &eNB->pdcch_vars[idx];
  nfapi_dl_config_dci_dl_pdu *pdu = &dl_config_pdu->dci_dl_pdu;

  LOG_D(PHY,"Frame %d, Subframe %d: DCI processing - populating pdcch_vars->dci_alloc[%d] proc:subframe_tx:%d idx:%d pdcch_vars->num_dci:%d\n",frame,subframe, pdcch_vars->num_dci, proc->subframe_tx, idx, pdcch_vars->num_dci);

  // copy dci configuration into eNB structure
  fill_dci_and_dlsch(eNB,frame,subframe,proc,&pdcch_vars->dci_alloc[pdcch_vars->num_dci],pdu);

  LOG_D(PHY,"Frame %d, Subframe %d: DCI processing - populated pdcch_vars->dci_alloc[%d] proc:subframe_tx:%d idx:%d pdcch_vars->num_dci:%d\n",proc->frame_tx,proc->subframe_tx, pdcch_vars->num_dci, proc->subframe_tx, idx, pdcch_vars->num_dci);
}

#if (RRC_VERSION >= MAKE_VERSION(14, 0, 0))

void handle_nfapi_mpdcch_pdu(PHY_VARS_eNB *eNB,
                             eNB_rxtx_proc_t *proc,
                             nfapi_dl_config_request_pdu_t *dl_config_pdu)
{
  int idx                         = proc->subframe_tx&1;
  LTE_eNB_MPDCCH *mpdcch_vars     = &eNB->mpdcch_vars[idx];
  nfapi_dl_config_mpdcch_pdu *pdu = &dl_config_pdu->mpdcch_pdu;

  LOG_I(PHY,"Frame %d, Subframe %d: MDCI processing\n",proc->frame_tx,proc->subframe_tx);

  // copy dci configuration into eNB structure
  fill_mdci_and_dlsch(eNB,proc,&mpdcch_vars->mdci_alloc[mpdcch_vars->num_dci],pdu);
}

#endif

void handle_nfapi_hi_dci0_dci_pdu(PHY_VARS_eNB *eNB,int frame,int subframe,eNB_rxtx_proc_t *proc,
                                  nfapi_hi_dci0_request_pdu_t *hi_dci0_config_pdu)
{
  int idx                         = subframe&1;
  LTE_eNB_PDCCH *pdcch_vars       = &eNB->pdcch_vars[idx];

  //LOG_D(PHY,"%s() SFN/SF:%04d%d Before num_dci:%d\n", __FUNCTION__,frame,subframe,pdcch_vars->num_dci);

  // copy dci configuration in to eNB structure
  fill_dci0(eNB,frame,subframe,proc,&pdcch_vars->dci_alloc[pdcch_vars->num_dci], &hi_dci0_config_pdu->dci_pdu);
}

<<<<<<< HEAD
void handle_nfapi_hi_dci0_mpdcch_dci_pdu(PHY_VARS_eNB *eNB,eNB_rxtx_proc_t *proc,
					 nfapi_hi_dci0_request_pdu_t *hi_dci0_config_pdu)
{
  int idx                         = proc->subframe_tx&1;
  LTE_eNB_PDCCH *pdcch_vars       = &eNB->mpdcch_vars[idx];
  // copy dci configuration in to eNB structure
  fill_mpdcch_dci0(eNB,proc,&pdcch_vars->dci_alloc[pdcch_vars->num_dci], &hi_dci0_config_pdu->dci_pdu);
}

void handle_nfapi_hi_dci0_hi_pdu(PHY_VARS_eNB *eNB,eNB_rxtx_proc_t *proc,
=======
void handle_nfapi_hi_dci0_hi_pdu(PHY_VARS_eNB *eNB,int frame,int subframe,eNB_rxtx_proc_t *proc,
>>>>>>> 09187015
                                 nfapi_hi_dci0_request_pdu_t *hi_dci0_config_pdu)
{
  LTE_eNB_PHICH *phich = &eNB->phich_vars[subframe&1];

  // copy dci configuration in to eNB structure
  LOG_D(PHY,"Received HI PDU with value %d (rbstart %d,cshift %d)\n",
        hi_dci0_config_pdu->hi_pdu.hi_pdu_rel8.hi_value,
        hi_dci0_config_pdu->hi_pdu.hi_pdu_rel8.resource_block_start,
        hi_dci0_config_pdu->hi_pdu.hi_pdu_rel8.cyclic_shift_2_for_drms);

  // DJP - TODO FIXME - transmission power ignored
  phich->config[phich->num_hi].hi       = hi_dci0_config_pdu->hi_pdu.hi_pdu_rel8.hi_value;
  phich->config[phich->num_hi].first_rb = hi_dci0_config_pdu->hi_pdu.hi_pdu_rel8.resource_block_start;
  phich->config[phich->num_hi].n_DMRS   = hi_dci0_config_pdu->hi_pdu.hi_pdu_rel8.cyclic_shift_2_for_drms;
  phich->num_hi++;
  AssertFatal(phich->num_hi<32,"Maximum number of phich reached in subframe\n");
}

void handle_nfapi_bch_pdu(PHY_VARS_eNB *eNB,eNB_rxtx_proc_t *proc,
                          nfapi_dl_config_request_pdu_t *dl_config_pdu,
                          uint8_t *sdu)
{
  nfapi_dl_config_bch_pdu_rel8_t *rel8 = &dl_config_pdu->bch_pdu.bch_pdu_rel8;

  AssertFatal(rel8->length == 3, "BCH PDU has length %d != 3\n",rel8->length);

  //LOG_D(PHY,"bch_pdu: %x,%x,%x\n",sdu[0],sdu[1],sdu[2]);
  eNB->pbch_pdu[0] = sdu[2];
  eNB->pbch_pdu[1] = sdu[1];
  eNB->pbch_pdu[2] = sdu[0];

  // adjust transmit amplitude here based on NFAPI info
}

#if (RRC_VERSION >= MAKE_VERSION(14, 0, 0))
extern uint32_t localRIV2alloc_LUT6[32];
extern uint32_t localRIV2alloc_LUT25[512];
extern uint32_t localRIV2alloc_LUT50_0[1600];
extern uint32_t localRIV2alloc_LUT50_1[1600];
extern uint32_t localRIV2alloc_LUT100_0[6000];
extern uint32_t localRIV2alloc_LUT100_1[6000];
extern uint32_t localRIV2alloc_LUT100_2[6000];
extern uint32_t localRIV2alloc_LUT100_3[6000];
#endif

void handle_nfapi_dlsch_pdu(PHY_VARS_eNB *eNB,int frame,int subframe,eNB_rxtx_proc_t *proc,
                            nfapi_dl_config_request_pdu_t *dl_config_pdu,
                            uint8_t codeword_index,
                            uint8_t *sdu)
{
  nfapi_dl_config_dlsch_pdu_rel8_t *rel8 = &dl_config_pdu->dlsch_pdu.dlsch_pdu_rel8;
#if (RRC_VERSION >= MAKE_VERSION(10, 0, 0))
  nfapi_dl_config_dlsch_pdu_rel10_t *rel10 = &dl_config_pdu->dlsch_pdu.dlsch_pdu_rel10;
#endif
#if (RRC_VERSION >= MAKE_VERSION(14, 0, 0))
  nfapi_dl_config_dlsch_pdu_rel13_t *rel13 = &dl_config_pdu->dlsch_pdu.dlsch_pdu_rel13;
#endif
  LTE_eNB_DLSCH_t *dlsch0=NULL,*dlsch1=NULL;
  LTE_DL_eNB_HARQ_t *dlsch0_harq=NULL,*dlsch1_harq=NULL;
  int UE_id;
  int harq_pid;

<<<<<<< HEAD
#ifdef Rel14
=======
  UE_id = find_dlsch(rel8->rnti,eNB,SEARCH_EXIST_OR_FREE);
  if( (UE_id<0) || (UE_id>=NUMBER_OF_UE_MAX) ){
    LOG_E(PHY,"illegal UE_id found!!! rnti %04x UE_id %d\n",rel8->rnti,UE_id);
    return;
  }
  //AssertFatal(UE_id!=-1,"no free or exiting dlsch_context\n");
  //AssertFatal(UE_id<NUMBER_OF_UE_MAX,"returned UE_id %d >= %d(NUMBER_OF_UE_MAX)\n",UE_id,NUMBER_OF_UE_MAX);

  dlsch0 = eNB->dlsch[UE_id][0];
  dlsch1 = eNB->dlsch[UE_id][1];

#if (RRC_VERSION >= MAKE_VERSION(13, 0, 0))
  if ((rel13->pdsch_payload_type < 2) && (rel13->ue_type>0)) dlsch0->harq_ids[frame%2][subframe] = 0;
#endif

  harq_pid        = dlsch0->harq_ids[frame%2][subframe];
  AssertFatal((harq_pid>=0) && (harq_pid<8),"harq_pid %d not in 0...7 frame:%d subframe:%d subframe(TX):%d rnti:%x UE_id:%d dlsch0[harq_ids:%d:%d:%d:%d:%d:%d:%d:%d:%d:%d]\n",
      harq_pid,
      frame,subframe,
      proc->subframe_tx,rel8->rnti,UE_id,
      dlsch0->harq_ids[frame%2][0],
      dlsch0->harq_ids[frame%2][1],
      dlsch0->harq_ids[frame%2][2],
      dlsch0->harq_ids[frame%2][3],
      dlsch0->harq_ids[frame%2][4],
      dlsch0->harq_ids[frame%2][5],
      dlsch0->harq_ids[frame%2][6],
      dlsch0->harq_ids[frame%2][7],
      dlsch0->harq_ids[frame%2][8],
      dlsch0->harq_ids[frame%2][9]
      );
  dlsch0_harq     = dlsch0->harq_processes[harq_pid];
  dlsch1_harq     = dlsch1->harq_processes[harq_pid];
  AssertFatal(dlsch0_harq!=NULL,"dlsch_harq is null\n");

  // compute DL power control parameters
  eNB->pdsch_config_dedicated[UE_id].p_a = rel8->pa;

#ifdef PHY_TX_THREAD
  if (dlsch0->active[proc->subframe_tx]){
# else
  if (dlsch0->active){
#endif
    computeRhoA_eNB(rel8->pa, dlsch0,dlsch0_harq->dl_power_off, eNB->frame_parms.nb_antenna_ports_eNB);
    computeRhoB_eNB(rel8->pa,eNB->frame_parms.pdsch_config_common.p_b,eNB->frame_parms.nb_antenna_ports_eNB,dlsch0,dlsch0_harq->dl_power_off);
  }
#ifdef PHY_TX_THREAD
  if (dlsch1->active[proc->subframe_tx]){
#else
  if (dlsch1->active){
#endif
    computeRhoA_eNB(rel8->pa, dlsch1,dlsch1_harq->dl_power_off, eNB->frame_parms.nb_antenna_ports_eNB);
    computeRhoB_eNB(rel8->pa,eNB->frame_parms.pdsch_config_common.p_b,eNB->frame_parms.nb_antenna_ports_eNB,dlsch1,dlsch1_harq->dl_power_off);
  }

  dlsch0_harq->pdsch_start = eNB->pdcch_vars[subframe & 1].num_pdcch_symbols;

  if (dlsch0_harq->round==0) {  //get pointer to SDU if this a new SDU
    if(sdu == NULL) {
      LOG_E(PHY,"NFAPI: SFN/SF:%04d%d proc:TX:[frame %d subframe %d]: programming dlsch for round 0, rnti %x, UE_id %d, harq_pid %d : sdu is null for pdu_index %d dlsch0_harq[round:%d SFN/SF:%d%d pdu:%p mcs:%d ndi:%d pdschstart:%d]\n",
            frame,subframe,
            proc->frame_tx,proc->subframe_tx,rel8->rnti,UE_id,harq_pid,
            dl_config_pdu->dlsch_pdu.dlsch_pdu_rel8.pdu_index,dlsch0_harq->round,dlsch0_harq->frame,dlsch0_harq->subframe,dlsch0_harq->pdu,dlsch0_harq->mcs,dlsch0_harq->ndi,dlsch0_harq->pdsch_start);
      return;
    }
    //AssertFatal(sdu!=NULL,"NFAPI: SFN/SF:%04d%d proc:TX:[frame %d subframe %d]: programming dlsch for round 0, rnti %x, UE_id %d, harq_pid %d : sdu is null for pdu_index %d dlsch0_harq[round:%d SFN/SF:%d%d pdu:%p mcs:%d ndi:%d pdschstart:%d]\n",
    //            frame,subframe,
    //            proc->frame_tx,proc->subframe_tx,rel8->rnti,UE_id,harq_pid,
    //            dl_config_pdu->dlsch_pdu.dlsch_pdu_rel8.pdu_index,dlsch0_harq->round,dlsch0_harq->frame,dlsch0_harq->subframe,dlsch0_harq->pdu,dlsch0_harq->mcs,dlsch0_harq->ndi,dlsch0_harq->pdsch_start);
    if (rel8->rnti != 0xFFFF) LOG_D(PHY,"NFAPI: SFN/SF:%04d%d proc:TX:[frame %d, subframe %d]: programming dlsch for round 0, rnti %x, UE_id %d, harq_pid %d\n",
                                    frame,subframe,proc->frame_tx,proc->subframe_tx,rel8->rnti,UE_id,harq_pid);
    if (codeword_index == 0) dlsch0_harq->pdu                    = sdu;
    else                     dlsch1_harq->pdu                    = sdu;
  }
  else {
    if (rel8->rnti != 0xFFFF) LOG_D(PHY,"NFAPI: SFN/SF:%04d%d proc:TX:[frame %d, subframe %d]: programming dlsch for round %d, rnti %x, UE_id %d, harq_pid %d\n",
                                    frame,subframe,proc->frame_tx,proc->subframe_tx,dlsch0_harq->round,
                                    rel8->rnti,UE_id,harq_pid);
  }

#if (RRC_VERSION >= MAKE_VERSION(13, 0, 0))
#ifdef PHY_TX_THREAD
  dlsch0_harq->sib1_br_flag=0;
#else
  dlsch0->sib1_br_flag=0;
#endif

>>>>>>> 09187015
  if ((rel13->pdsch_payload_type <2) && (rel13->ue_type>0)) { // this is a BR/CE UE and SIB1-BR/SI-BR
    UE_id = find_dlsch(rel8->rnti,eNB,SEARCH_FREE);
    AssertFatal(UE_id!=-1,"no free or exiting dlsch_context\n");
    AssertFatal(UE_id<NUMBER_OF_UE_MAX,"returned UE_id %d >= %d(NUMBER_OF_UE_MAX)\n",UE_id,NUMBER_OF_UE_MAX);
 
    dlsch0 = eNB->dlsch[UE_id][0];
    dlsch0->harq_mask = 1; 
    dlsch0_harq     = dlsch0->harq_processes[0];
    dlsch0_harq->pdu                    = sdu;

    if (proc->frame_tx < 200) LOG_D(PHY,"NFAPI: frame %d, subframe %d: Programming SI-BR (%d) => %d\n",proc->frame_tx,proc->subframe_tx,rel13->pdsch_payload_type,UE_id);
 
    dlsch0->rnti             = 0xFFFF;
    dlsch0->Kmimo            = 1;
    dlsch0->Mdlharq          = 4;
    dlsch0->Nsoft            = 25344;
<<<<<<< HEAD
    dlsch0->i0               = rel13->initial_transmission_sf_io;
    dlsch0_harq->pdsch_start = rel10->pdsch_start;
    dlsch0->harq_ids[proc->subframe_tx] = 0;
    dlsch0_harq->frame       = proc->frame_tx;
    dlsch0_harq->subframe    = proc->subframe_tx;
=======
>>>>>>> 09187015

#ifdef PHY_TX_THREAD
    if (rel13->pdsch_payload_type == 0) dlsch0_harq->sib1_br_flag=1;
#else
    if (rel13->pdsch_payload_type == 0) dlsch0->sib1_br_flag=1;
#endif

     // configure PDSCH
    switch (eNB->frame_parms.N_RB_DL) {
    case 6:
      dlsch0_harq->rb_alloc[0]      = localRIV2alloc_LUT6[rel8->resource_block_coding];
      break;
    case 15:
      AssertFatal(1==0,"15 PRBs not supported for now\n");
      break;
    case 25:
      dlsch0_harq->rb_alloc[0]      = localRIV2alloc_LUT25[rel8->resource_block_coding];
      break;
    case 50:
      dlsch0_harq->rb_alloc[0]      = localRIV2alloc_LUT50_0[rel8->resource_block_coding];
      dlsch0_harq->rb_alloc[1]      = localRIV2alloc_LUT50_1[rel8->resource_block_coding];
      break;
    case 75:
      AssertFatal(1==0,"75 PRBs not supported for now\n");
      break;
    case 100:
      dlsch0_harq->rb_alloc[0]      = localRIV2alloc_LUT100_0[rel8->resource_block_coding];
      dlsch0_harq->rb_alloc[1]      = localRIV2alloc_LUT100_1[rel8->resource_block_coding];
      dlsch0_harq->rb_alloc[2]      = localRIV2alloc_LUT100_2[rel8->resource_block_coding];
      dlsch0_harq->rb_alloc[3]      = localRIV2alloc_LUT100_3[rel8->resource_block_coding];
    }
<<<<<<< HEAD
 
    dlsch0->active                  = 1;
=======

#ifdef PHY_TX_THREAD
    dlsch0->active[proc->subframe_tx]= 1;
#else
    dlsch0->active                  = 1;
#endif

>>>>>>> 09187015
    dlsch0_harq->nb_rb              = 6;
    dlsch0_harq->vrb_type           = LOCALIZED;
    dlsch0_harq->rvidx              = rel8->redundancy_version;
    dlsch0_harq->Nl                 = 1;
    dlsch0_harq->mimo_mode          = (eNB->frame_parms.nb_antenna_ports_eNB == 1) ? SISO : ALAMOUTI;
    dlsch0_harq->dl_power_off       = 1;
    dlsch0_harq->round              = 0;
    dlsch0_harq->status             = ACTIVE;
    dlsch0_harq->TBS                = rel8->length<<3;
    dlsch0_harq->Qm                 = rel8->modulation;
    dlsch0_harq->codeword           = 0;
    dlsch0_harq->pdsch_start        = rel10->pdsch_start;
  }
<<<<<<< HEAD
  else
#endif
  { 
    UE_id = find_dlsch(rel8->rnti,eNB,SEARCH_EXIST_OR_FREE);
    AssertFatal(UE_id!=-1,"no free or exiting dlsch_context\n");
    AssertFatal(UE_id<NUMBER_OF_UE_MAX,"returned UE_id %d >= %d(NUMBER_OF_UE_MAX)\n",UE_id,NUMBER_OF_UE_MAX);

    dlsch0 = eNB->dlsch[UE_id][0];
    dlsch1 = eNB->dlsch[UE_id][1];

#ifdef Rel14
    dlsch0->sib1_br_flag=0;
    dlsch0->i0               = 0xFFFF;
=======
#ifdef PHY_TX_THREAD
  dlsch0_harq->i0          = rel13->initial_transmission_sf_io;
#else
  dlsch0->i0               = rel13->initial_transmission_sf_io;
#endif

#endif

#if (RRC_VERSION >= MAKE_VERSION(14, 0, 0))
  LOG_D(PHY,"dlsch->i0:%04x dlsch0_harq[pdsch_start:%d nb_rb:%d vrb_type:%d rvidx:%d Nl:%d mimo_mode:%d dl_power_off:%d round:%d status:%d TBS:%d Qm:%d codeword:%d rb_alloc:%d] rel8[length:%d]\n", 
#ifdef PHY_TX_THREAD
      dlsch0_harq->i0,
#else
      dlsch0->i0, 
#endif
      dlsch0_harq->pdsch_start, dlsch0_harq->nb_rb, dlsch0_harq->vrb_type, dlsch0_harq->rvidx, dlsch0_harq->Nl, dlsch0_harq->mimo_mode, dlsch0_harq->dl_power_off, dlsch0_harq->round, dlsch0_harq->status, dlsch0_harq->TBS, dlsch0_harq->Qm, dlsch0_harq->codeword, dlsch0_harq->rb_alloc[0],
      rel8->length
      );
#else
  LOG_D(PHY,"dlsch0_harq[pdsch_start:%d nb_rb:%d vrb_type:%d rvidx:%d Nl:%d mimo_mode:%d dl_power_off:%d round:%d status:%d TBS:%d Qm:%d codeword:%d rb_alloc:%d] rel8[length:%d]\n", 
      dlsch0_harq->pdsch_start, dlsch0_harq->nb_rb, dlsch0_harq->vrb_type, dlsch0_harq->rvidx, dlsch0_harq->Nl, dlsch0_harq->mimo_mode, dlsch0_harq->dl_power_off, dlsch0_harq->round, dlsch0_harq->status, dlsch0_harq->TBS, dlsch0_harq->Qm, dlsch0_harq->codeword, dlsch0_harq->rb_alloc[0],
      rel8->length
      );
>>>>>>> 09187015
#endif

    dlsch0->active = 1;
    harq_pid        = dlsch0->harq_ids[proc->subframe_tx];
    dlsch0->harq_mask |= (1<<harq_pid);

    AssertFatal((harq_pid>=0) && (harq_pid<8),"subframe %d: harq_pid %d not in 0...7\n",proc->subframe_tx,harq_pid);
    dlsch0_harq     = dlsch0->harq_processes[harq_pid];
    dlsch1_harq     = dlsch1->harq_processes[harq_pid];
    AssertFatal(dlsch0_harq!=NULL,"dlsch_harq is null\n");

  // compute DL power control parameters
    eNB->pdsch_config_dedicated[UE_id].p_a = rel8->pa;

    if (dlsch0->active){
      computeRhoA_eNB(&eNB->pdsch_config_dedicated[UE_id], dlsch0,dlsch0_harq->dl_power_off, eNB->frame_parms.nb_antenna_ports_eNB);
      computeRhoB_eNB(&eNB->pdsch_config_dedicated[UE_id],&(eNB->frame_parms.pdsch_config_common),eNB->frame_parms.nb_antenna_ports_eNB,dlsch0,dlsch0_harq->dl_power_off);
    }  
    if (dlsch1->active){
      computeRhoA_eNB(&eNB->pdsch_config_dedicated[UE_id], dlsch1,dlsch1_harq->dl_power_off, eNB->frame_parms.nb_antenna_ports_eNB);
      computeRhoB_eNB(&eNB->pdsch_config_dedicated[UE_id],&(eNB->frame_parms.pdsch_config_common),eNB->frame_parms.nb_antenna_ports_eNB,dlsch1,dlsch1_harq->dl_power_off);
    }

#ifndef Rel14
    dlsch0_harq->pdsch_start = eNB->pdcch_vars[proc->subframe_tx & 1].num_pdcch_symbols;
#else
    dlsch0_harq->pdsch_start = rel10->pdsch_start;
#endif
    if (dlsch0_harq->round==0) {  //get pointer to SDU if this a new SDU
      AssertFatal(sdu!=NULL,"NFAPI: frame %d, subframe %d: programming dlsch for round 0, rnti %x, UE_id %d, harq_pid %d : sdu is null for pdu_index %d\n",
                  proc->frame_tx,proc->subframe_tx,rel8->rnti,UE_id,harq_pid,
                  dl_config_pdu->dlsch_pdu.dlsch_pdu_rel8.pdu_index);
      if (rel8->rnti != 0xFFFF) LOG_D(PHY,"NFAPI: frame %d, subframe %d: programming dlsch for round 0, rnti %x, UE_id %d, harq_pid %d\n",
                                    proc->frame_tx,proc->subframe_tx,rel8->rnti,UE_id,harq_pid);
      if (codeword_index == 0) dlsch0_harq->pdu                    = sdu;
      else                     dlsch1_harq->pdu                    = sdu;
    }
    else {
      if (rel8->rnti != 0xFFFF) LOG_D(PHY,"NFAPI: frame %d, subframe %d: programming dlsch for round %d, rnti %x, UE_id %d, harq_pid %d\n",
                                      proc->frame_tx,proc->subframe_tx,dlsch0_harq->round,
                                    rel8->rnti,UE_id,harq_pid);
    }

  }
}

int16_t to_beta_offset_harqack[16]={16,20,25,32,40,50,64,80,101,127,160,248,400,640,1008,8};

void handle_ulsch_harq_pdu(
        PHY_VARS_eNB                           *eNB,
        int                                     UE_id,
        nfapi_ul_config_request_pdu_t          *ul_config_pdu,
        nfapi_ul_config_ulsch_harq_information *harq_information,
        uint16_t                                frame,
        uint8_t                                 subframe)
{
  nfapi_ul_config_ulsch_pdu_rel8_t *rel8 = &ul_config_pdu->ulsch_harq_pdu.ulsch_pdu.ulsch_pdu_rel8;

  LTE_eNB_ULSCH_t *ulsch=eNB->ulsch[UE_id];
  LTE_UL_eNB_HARQ_t *ulsch_harq;

  int harq_pid = rel8->harq_process_number;
  ulsch_harq = ulsch->harq_processes[harq_pid];
  ulsch_harq->frame                      = frame;
  ulsch_harq->subframe                   = subframe;
  ulsch_harq->O_ACK                      = harq_information->harq_information_rel10.harq_size;
  ulsch->beta_offset_harqack_times8      = to_beta_offset_harqack[harq_information->harq_information_rel10.delta_offset_harq];
  if (eNB->frame_parms.frame_type == TDD) {
    if (harq_information->harq_information_rel10.ack_nack_mode==0) //bundling
        ulsch->bundling = 1;
   }
}

uint16_t to_beta_offset_ri[16]={9,13,16,20,25,32,40,50,64,80,101,127,160,0,0,0};
uint16_t to_beta_offset_cqi[16]={0,0,9,10,11,13,14,16,18,20,23,25,28,32,40,50};

void handle_ulsch_cqi_ri_pdu(PHY_VARS_eNB *eNB,int UE_id,nfapi_ul_config_request_pdu_t *ul_config_pdu,uint16_t frame,uint8_t subframe)
{
  nfapi_ul_config_cqi_ri_information_rel9_t *rel9 = &ul_config_pdu->ulsch_cqi_ri_pdu.cqi_ri_information.cqi_ri_information_rel9;

  LTE_eNB_ULSCH_t *ulsch        = eNB->ulsch[UE_id];
  int harq_pid = ul_config_pdu->ulsch_pdu.ulsch_pdu_rel8.harq_process_number;
  LTE_UL_eNB_HARQ_t *ulsch_harq = ulsch->harq_processes[harq_pid];

  ulsch_harq->frame                       = frame;
  ulsch_harq->subframe                    = subframe;
  ulsch_harq->O_RI                        = rel9->aperiodic_cqi_pmi_ri_report.cc[0].ri_size;
  ulsch_harq->Or1                         = rel9->aperiodic_cqi_pmi_ri_report.cc[0].dl_cqi_pmi_size[0];
  if (ulsch_harq->O_RI>1) ulsch_harq->Or2 = rel9->aperiodic_cqi_pmi_ri_report.cc[0].dl_cqi_pmi_size[1];
  ulsch->beta_offset_ri_times8            = to_beta_offset_ri[rel9->delta_offset_ri];
  ulsch->beta_offset_cqi_times8           = to_beta_offset_cqi[rel9->delta_offset_cqi];
  LOG_D(PHY,"Filling ulsch_cqi_ri information for frame %d, subframe %d : O_RI %d, Or1 %d, beta_offset_cqi_times8 %d (%d)\n",
        frame,subframe,ulsch_harq->O_RI,ulsch_harq->Or1,ulsch->beta_offset_cqi_times8,
        rel9->delta_offset_cqi);
}

void handle_ulsch_cqi_harq_ri_pdu(PHY_VARS_eNB *eNB,int UE_id,nfapi_ul_config_request_pdu_t *ul_config_pdu,uint16_t frame,uint8_t subframe)
{
  nfapi_ul_config_cqi_ri_information_rel9_t *rel9 = &ul_config_pdu->ulsch_cqi_harq_ri_pdu.cqi_ri_information.cqi_ri_information_rel9;

  LTE_eNB_ULSCH_t *ulsch        = eNB->ulsch[UE_id];
  int harq_pid = ul_config_pdu->ulsch_pdu.ulsch_pdu_rel8.harq_process_number;
  LTE_UL_eNB_HARQ_t *ulsch_harq = ulsch->harq_processes[harq_pid];
  nfapi_ul_config_ulsch_harq_information *harq_information = &ul_config_pdu->ulsch_cqi_harq_ri_pdu.harq_information;

  ulsch_harq->frame                       = frame;
  ulsch_harq->subframe                    = subframe;
  ulsch_harq->O_RI                        = rel9->aperiodic_cqi_pmi_ri_report.cc[0].ri_size;
  ulsch_harq->Or1                         = rel9->aperiodic_cqi_pmi_ri_report.cc[0].dl_cqi_pmi_size[0];
  ulsch_harq->O_ACK                       = harq_information->harq_information_rel10.harq_size;

  if (ulsch_harq->O_RI>1) ulsch_harq->Or2 = rel9->aperiodic_cqi_pmi_ri_report.cc[0].dl_cqi_pmi_size[1];

  ulsch->beta_offset_harqack_times8       = to_beta_offset_harqack[harq_information->harq_information_rel10.delta_offset_harq];
  ulsch->beta_offset_ri_times8            = to_beta_offset_ri[rel9->delta_offset_ri];
  ulsch->beta_offset_cqi_times8           = to_beta_offset_cqi[rel9->delta_offset_cqi];
}

void handle_uci_harq_information(PHY_VARS_eNB *eNB, LTE_eNB_UCI *uci,nfapi_ul_config_harq_information *harq_information)
{
  if (eNB->frame_parms.frame_type == FDD) {
    uci->num_pucch_resources = harq_information->harq_information_rel9_fdd.number_of_pucch_resources;

    LOG_D(PHY,"Programming UCI HARQ mode %d : size %d in (%d,%d)\n",
          harq_information->harq_information_rel9_fdd.ack_nack_mode,
          harq_information->harq_information_rel9_fdd.harq_size,
          uci->frame,uci->subframe);

    if ((harq_information->harq_information_rel9_fdd.ack_nack_mode == 0) &&
        (harq_information->harq_information_rel9_fdd.harq_size == 1)) {
      uci->pucch_fmt =  pucch_format1a;
      uci->n_pucch_1[0][0] = harq_information->harq_information_rel9_fdd.n_pucch_1_0;
      uci->n_pucch_1[0][1] = harq_information->harq_information_rel11.n_pucch_2_0;
    }
    else if ((harq_information->harq_information_rel9_fdd.ack_nack_mode == 0) &&
             (harq_information->harq_information_rel9_fdd.harq_size == 2)) {
      uci->pucch_fmt =  pucch_format1b;
      uci->n_pucch_1[0][0] = harq_information->harq_information_rel9_fdd.n_pucch_1_0;
      uci->n_pucch_1[0][1] = harq_information->harq_information_rel11.n_pucch_2_0;
    }
    else if ((harq_information->harq_information_rel9_fdd.ack_nack_mode == 1) &&
             (harq_information->harq_information_rel9_fdd.harq_size == 2)) {
      uci->pucch_fmt =  pucch_format1b_csA2;
      uci->n_pucch_1[0][0] = harq_information->harq_information_rel9_fdd.n_pucch_1_0;
      uci->n_pucch_1[0][1] = harq_information->harq_information_rel11.n_pucch_2_0;
      uci->n_pucch_1[1][0] = harq_information->harq_information_rel9_fdd.n_pucch_1_1;
      uci->n_pucch_1[1][1] = harq_information->harq_information_rel11.n_pucch_2_1;
    }
    else if ((harq_information->harq_information_rel9_fdd.ack_nack_mode == 1) &&
             (harq_information->harq_information_rel9_fdd.harq_size == 3)) {
      uci->pucch_fmt =  pucch_format1b_csA3;
      uci->n_pucch_1[0][0] = harq_information->harq_information_rel9_fdd.n_pucch_1_0;
      uci->n_pucch_1[0][1] = harq_information->harq_information_rel11.n_pucch_2_0;
      uci->n_pucch_1[1][0] = harq_information->harq_information_rel9_fdd.n_pucch_1_1;
      uci->n_pucch_1[1][1] = harq_information->harq_information_rel11.n_pucch_2_1;
      uci->n_pucch_1[2][0] = harq_information->harq_information_rel9_fdd.n_pucch_1_2;
      uci->n_pucch_1[2][1] = harq_information->harq_information_rel11.n_pucch_2_2;
    }
    else if ((harq_information->harq_information_rel9_fdd.ack_nack_mode == 1) &&
             (harq_information->harq_information_rel9_fdd.harq_size == 4)) {
      uci->pucch_fmt =  pucch_format1b_csA4;
      uci->n_pucch_1[0][0] = harq_information->harq_information_rel9_fdd.n_pucch_1_0;
      uci->n_pucch_1[0][1] = harq_information->harq_information_rel11.n_pucch_2_0;
      uci->n_pucch_1[1][0] = harq_information->harq_information_rel9_fdd.n_pucch_1_1;
      uci->n_pucch_1[1][1] = harq_information->harq_information_rel11.n_pucch_2_1;
      uci->n_pucch_1[2][0] = harq_information->harq_information_rel9_fdd.n_pucch_1_2;
      uci->n_pucch_1[2][1] = harq_information->harq_information_rel11.n_pucch_2_2;
    }
    else if (harq_information->harq_information_rel9_fdd.ack_nack_mode == 2) {
      uci->pucch_fmt =  pucch_format3;
      uci->n_pucch_3[0] = harq_information->harq_information_rel9_fdd.n_pucch_1_0;
      uci->n_pucch_3[1] = harq_information->harq_information_rel11.n_pucch_2_0;
    }
    else AssertFatal(1==0,"unsupported FDD HARQ mode %d size %d\n",harq_information->harq_information_rel9_fdd.ack_nack_mode,harq_information->harq_information_rel9_fdd.harq_size);
  }
  else { // TDD
    uci->num_pucch_resources = harq_information->harq_information_rel10_tdd.number_of_pucch_resources;

    if (harq_information->harq_information_rel10_tdd.ack_nack_mode == 0) {//bundling

      uci->pucch_fmt =  harq_information->harq_information_rel10_tdd.harq_size==1 ? pucch_format1a : pucch_format1b;
      uci->tdd_bundling = 1;
      uci->n_pucch_1[0][0] = harq_information->harq_information_rel10_tdd.n_pucch_1_0;
      uci->n_pucch_1[0][1] = harq_information->harq_information_rel11.n_pucch_2_0;
    }
    else if ((harq_information->harq_information_rel10_tdd.ack_nack_mode == 1) && //multiplexing
             (uci->num_pucch_resources == 1)) {
      uci->pucch_fmt = harq_information->harq_information_rel10_tdd.harq_size==1 ? pucch_format1a : pucch_format1b;
      uci->tdd_bundling = 0;
      uci->n_pucch_1[0][0] = harq_information->harq_information_rel10_tdd.n_pucch_1_0;
      uci->n_pucch_1[0][1] = harq_information->harq_information_rel11.n_pucch_2_0;
    }
    else if ((harq_information->harq_information_rel10_tdd.ack_nack_mode == 1) && //multiplexing M>1
             (uci->num_pucch_resources > 1)) {
      uci->pucch_fmt = pucch_format1b;
      uci->tdd_bundling = 0;
      uci->n_pucch_1[0][0] = harq_information->harq_information_rel10_tdd.n_pucch_1_0;
      uci->n_pucch_1[0][1] = harq_information->harq_information_rel11.n_pucch_2_0;
      uci->n_pucch_1[1][0] = harq_information->harq_information_rel10_tdd.n_pucch_1_1;
      uci->n_pucch_1[1][1] = harq_information->harq_information_rel11.n_pucch_2_1;
      uci->n_pucch_1[2][0] = harq_information->harq_information_rel10_tdd.n_pucch_1_2;
      uci->n_pucch_1[2][1] = harq_information->harq_information_rel11.n_pucch_2_2;
      uci->n_pucch_1[3][0] = harq_information->harq_information_rel10_tdd.n_pucch_1_3;
      uci->n_pucch_1[3][1] = harq_information->harq_information_rel11.n_pucch_2_3;
    }
    else if (harq_information->harq_information_rel10_tdd.ack_nack_mode == 2) {
      uci->pucch_fmt =  pucch_format3;
      uci->n_pucch_3[0] = harq_information->harq_information_rel10_tdd.n_pucch_1_0;
      uci->n_pucch_3[1] = harq_information->harq_information_rel11.n_pucch_2_0;
    }
    else AssertFatal(1==0,"unsupported HARQ mode %d\n",harq_information->harq_information_rel10_tdd.ack_nack_mode);
  }
}

void handle_uci_sr_pdu(PHY_VARS_eNB *eNB,int UE_id,nfapi_ul_config_request_pdu_t *ul_config_pdu,uint16_t frame,uint8_t subframe,uint8_t srs_active)
{
  LTE_eNB_UCI *uci = &eNB->uci_vars[UE_id];

  uci->frame               = frame;
  uci->subframe            = subframe;
  uci->rnti                = ul_config_pdu->uci_sr_pdu.ue_information.ue_information_rel8.rnti;
  uci->type                = SR;
  uci->pucch_fmt           = pucch_format1;
  uci->num_antenna_ports   = 1;
  uci->num_pucch_resources = 1;
  uci->n_pucch_1_0_sr[0]   = ul_config_pdu->uci_sr_pdu.sr_information.sr_information_rel8.pucch_index;
  uci->srs_active          = srs_active;
  uci->active              = 1;
#ifdef Rel14
  uci->ue_type                     = ul_config_pdu->uci_sr_pdu.ue_information.ue_information_rel13.ue_type;
  uci->empty_symbols               = ul_config_pdu->uci_sr_pdu.ue_information.ue_information_rel13.empty_symbols;
  uci->total_repetitions = ul_config_pdu->uci_sr_pdu.ue_information.ue_information_rel13.total_number_of_repetitions;
#endif
  LOG_D(PHY,"Programming UCI SR rnti %x, pucch1_0 %d for (%d,%d)\n",
        uci->rnti,uci->n_pucch_1_0_sr[0],frame,subframe);
}

void handle_uci_sr_harq_pdu(PHY_VARS_eNB *eNB,int UE_id,nfapi_ul_config_request_pdu_t *ul_config_pdu,uint16_t frame,uint8_t subframe,uint8_t srs_active)
{
  LTE_eNB_UCI *uci = &eNB->uci_vars[UE_id];

  uci->frame               = frame;
  uci->subframe            = subframe;
  uci->rnti                = ul_config_pdu->uci_sr_harq_pdu.ue_information.ue_information_rel8.rnti;
  uci->type                = HARQ_SR;
  uci->num_antenna_ports   = 1;
  uci->num_pucch_resources = 1;
  uci->n_pucch_1_0_sr[0]   = ul_config_pdu->uci_sr_harq_pdu.sr_information.sr_information_rel8.pucch_index;
  uci->srs_active          = srs_active;
  uci->active              = 1;
#ifdef Rel14
  uci->ue_type                     = ul_config_pdu->uci_sr_harq_pdu.ue_information.ue_information_rel13.ue_type;
  uci->empty_symbols               = ul_config_pdu->uci_sr_harq_pdu.ue_information.ue_information_rel13.empty_symbols;
  uci->total_repetitions = ul_config_pdu->uci_sr_harq_pdu.ue_information.ue_information_rel13.total_number_of_repetitions;
#endif
  handle_uci_harq_information(eNB,uci,&ul_config_pdu->uci_sr_harq_pdu.harq_information);
}

void handle_uci_harq_pdu(PHY_VARS_eNB *eNB,int UE_id,nfapi_ul_config_request_pdu_t *ul_config_pdu,uint16_t frame,uint8_t subframe,uint8_t srs_active)
{
  LTE_eNB_UCI *uci = &eNB->uci_vars[UE_id];

  LOG_D(PHY,"Frame %d, Subframe %d: Programming UCI_HARQ process (type %d)\n",frame,subframe,HARQ);
  uci->frame             = frame;
  uci->subframe          = subframe;
  uci->rnti              = ul_config_pdu->uci_harq_pdu.ue_information.ue_information_rel8.rnti;
  uci->type              = HARQ;
  uci->srs_active        = srs_active;
  uci->num_antenna_ports = ul_config_pdu->uci_harq_pdu.harq_information.harq_information_rel11.num_ant_ports;
#ifdef Rel14
  uci->ue_type                     = ul_config_pdu->uci_harq_pdu.ue_information.ue_information_rel13.ue_type;
  uci->empty_symbols               = ul_config_pdu->uci_harq_pdu.ue_information.ue_information_rel13.empty_symbols;
  uci->total_repetitions           = ul_config_pdu->uci_harq_pdu.ue_information.ue_information_rel13.total_number_of_repetitions;
#endif
  handle_uci_harq_information(eNB,uci,&ul_config_pdu->uci_harq_pdu.harq_information);

  uci->active=1;
}

void handle_srs_pdu(PHY_VARS_eNB *eNB,nfapi_ul_config_request_pdu_t *ul_config_pdu,uint16_t frame,uint8_t subframe)
{
  int i;

  for (i=0;i<NUMBER_OF_UE_MAX;i++) {

    if (eNB->soundingrs_ul_config_dedicated[i].active==1) continue;

    eNB->soundingrs_ul_config_dedicated[i].active               = 1;
    eNB->soundingrs_ul_config_dedicated[i].frame                = frame;
    eNB->soundingrs_ul_config_dedicated[i].subframe             = subframe;
    eNB->soundingrs_ul_config_dedicated[i].rnti                 = ul_config_pdu->srs_pdu.srs_pdu_rel8.rnti;
    eNB->soundingrs_ul_config_dedicated[i].srs_Bandwidth        = ul_config_pdu->srs_pdu.srs_pdu_rel8.srs_bandwidth;
    eNB->soundingrs_ul_config_dedicated[i].srs_HoppingBandwidth = ul_config_pdu->srs_pdu.srs_pdu_rel8.srs_hopping_bandwidth;
    eNB->soundingrs_ul_config_dedicated[i].freqDomainPosition   = ul_config_pdu->srs_pdu.srs_pdu_rel8.frequency_domain_position;
    eNB->soundingrs_ul_config_dedicated[i].transmissionComb     = ul_config_pdu->srs_pdu.srs_pdu_rel8.transmission_comb;
    eNB->soundingrs_ul_config_dedicated[i].srs_ConfigIndex      = ul_config_pdu->srs_pdu.srs_pdu_rel8.i_srs;
    eNB->soundingrs_ul_config_dedicated[i].cyclicShift          = ul_config_pdu->srs_pdu.srs_pdu_rel8.sounding_reference_cyclic_shift;
    break;
  }
  AssertFatal(i<NUMBER_OF_UE_MAX,"No room for SRS processing\n");
}

void handle_nfapi_ul_pdu(PHY_VARS_eNB *eNB,eNB_rxtx_proc_t *proc,
                         nfapi_ul_config_request_pdu_t *ul_config_pdu,
                         uint16_t frame,uint8_t subframe,uint8_t srs_present)
{
  nfapi_ul_config_ulsch_pdu_rel8_t *rel8 = &ul_config_pdu->ulsch_pdu.ulsch_pdu_rel8;
  int16_t UE_id;

  // check if we have received a dci for this ue and ulsch descriptor is configured

  if (ul_config_pdu->pdu_type == NFAPI_UL_CONFIG_ULSCH_PDU_TYPE) {
    AssertFatal((UE_id = find_ulsch(ul_config_pdu->ulsch_pdu.ulsch_pdu_rel8.rnti,eNB,SEARCH_EXIST_OR_FREE))>=0,
                "No existing UE ULSCH for rnti %x\n",rel8->rnti);
<<<<<<< HEAD
    LOG_I(PHY,"Applying UL config for UE %d, rnti %x for frame %d, subframe %d\n",
          UE_id,rel8->rnti,frame,subframe);
=======
    LOG_D(PHY,"Applying UL config for UE %d, rnti %x for frame %d, subframe %d, modulation %d, rvidx %d\n", UE_id,rel8->rnti,frame,subframe,rel8->modulation_type,rel8->redundancy_version);
>>>>>>> 09187015

    fill_ulsch(eNB,UE_id,&ul_config_pdu->ulsch_pdu,frame,subframe);

  }
  else if (ul_config_pdu->pdu_type == NFAPI_UL_CONFIG_ULSCH_HARQ_PDU_TYPE) {
    AssertFatal((UE_id = find_ulsch(ul_config_pdu->ulsch_harq_pdu.ulsch_pdu.ulsch_pdu_rel8.rnti,eNB,SEARCH_EXIST_OR_FREE))>=0,
                "No available UE ULSCH for rnti %x\n",ul_config_pdu->ulsch_harq_pdu.ulsch_pdu.ulsch_pdu_rel8.rnti);

    fill_ulsch(eNB,UE_id,&ul_config_pdu->ulsch_harq_pdu.ulsch_pdu,frame,subframe);
    handle_ulsch_harq_pdu(eNB, UE_id, ul_config_pdu,
        &ul_config_pdu->ulsch_harq_pdu.harq_information, frame, subframe);

  }
  else if (ul_config_pdu->pdu_type == NFAPI_UL_CONFIG_ULSCH_CQI_RI_PDU_TYPE) {
    AssertFatal((UE_id = find_ulsch(ul_config_pdu->ulsch_cqi_ri_pdu.ulsch_pdu.ulsch_pdu_rel8.rnti,
                                    eNB,SEARCH_EXIST_OR_FREE))>=0,
                "No available UE ULSCH for rnti %x\n",ul_config_pdu->ulsch_cqi_ri_pdu.ulsch_pdu.ulsch_pdu_rel8.rnti);
    fill_ulsch(eNB,UE_id,&ul_config_pdu->ulsch_cqi_ri_pdu.ulsch_pdu,frame,subframe);
    handle_ulsch_cqi_ri_pdu(eNB,UE_id,ul_config_pdu,frame,subframe);

  }
  else if (ul_config_pdu->pdu_type == NFAPI_UL_CONFIG_ULSCH_CQI_HARQ_RI_PDU_TYPE) {
    AssertFatal((UE_id = find_ulsch(ul_config_pdu->ulsch_cqi_harq_ri_pdu.ulsch_pdu.ulsch_pdu_rel8.rnti,
                                    eNB,SEARCH_EXIST_OR_FREE))>=0,
                "No available UE ULSCH for rnti %x\n",ul_config_pdu->ulsch_cqi_harq_ri_pdu.ulsch_pdu.ulsch_pdu_rel8.rnti);
    fill_ulsch(eNB,UE_id,&ul_config_pdu->ulsch_cqi_harq_ri_pdu.ulsch_pdu,frame,subframe);
    handle_ulsch_cqi_harq_ri_pdu(eNB,UE_id,ul_config_pdu,frame,subframe);
    handle_ulsch_harq_pdu(eNB, UE_id, ul_config_pdu,
        &ul_config_pdu->ulsch_cqi_harq_ri_pdu.harq_information, frame, subframe);
  }
  else if (ul_config_pdu->pdu_type == NFAPI_UL_CONFIG_UCI_HARQ_PDU_TYPE) {
    AssertFatal((UE_id = find_uci(ul_config_pdu->uci_harq_pdu.ue_information.ue_information_rel8.rnti,
                                  proc->frame_tx,proc->subframe_tx,eNB,SEARCH_EXIST_OR_FREE))>=0,
                "No available UE UCI for rnti %x\n",ul_config_pdu->uci_harq_pdu.ue_information.ue_information_rel8.rnti);
    LOG_I(PHY,"Applying UL UCI_HARQ config for UE %d, rnti %x for frame %d, subframe %d\n",
          UE_id,ul_config_pdu->uci_harq_pdu.ue_information.ue_information_rel8.rnti,frame,subframe);

    handle_uci_harq_pdu(eNB,UE_id,ul_config_pdu,frame,subframe,srs_present);
  }
  else if (ul_config_pdu->pdu_type == NFAPI_UL_CONFIG_UCI_CQI_PDU_TYPE) {
    AssertFatal(1==0,"NFAPI_UL_CONFIG_UCI_CQI_PDU_TYPE not handled yet\n");
  }
  else if (ul_config_pdu->pdu_type == NFAPI_UL_CONFIG_UCI_CQI_HARQ_PDU_TYPE) {
    AssertFatal(1==0,"NFAPI_UL_CONFIG_UCI_CQI_HARQ_PDU_TYPE not handled yet\n");
  }
  else if (ul_config_pdu->pdu_type == NFAPI_UL_CONFIG_UCI_CQI_SR_PDU_TYPE) {
    AssertFatal(1==0,"NFAPI_UL_CONFIG_UCI_CQI_SR_PDU_TYPE not handled yet\n");
  }
  else if (ul_config_pdu->pdu_type == NFAPI_UL_CONFIG_UCI_SR_PDU_TYPE) {
    AssertFatal((UE_id = find_uci(ul_config_pdu->uci_sr_pdu.ue_information.ue_information_rel8.rnti,
                                  proc->frame_tx,proc->subframe_tx,eNB,SEARCH_EXIST_OR_FREE))>=0,
                "No available UE UCI for rnti %x\n",ul_config_pdu->uci_sr_pdu.ue_information.ue_information_rel8.rnti);
    handle_uci_sr_pdu(eNB,UE_id,ul_config_pdu,frame,subframe,srs_present);

  }
  else if (ul_config_pdu->pdu_type == NFAPI_UL_CONFIG_UCI_SR_HARQ_PDU_TYPE) {
    AssertFatal((UE_id = find_uci(rel8->rnti,proc->frame_tx,proc->subframe_tx,eNB,SEARCH_EXIST_OR_FREE))>=0,
                "No available UE UCI for rnti %x\n",ul_config_pdu->uci_sr_harq_pdu.ue_information.ue_information_rel8.rnti);
    handle_uci_sr_harq_pdu(eNB,UE_id,ul_config_pdu,frame,subframe,srs_present);
  }
  else if (ul_config_pdu->pdu_type == NFAPI_UL_CONFIG_SRS_PDU_TYPE) {
    handle_srs_pdu(eNB,ul_config_pdu,frame,subframe);
  }
}

void schedule_response(Sched_Rsp_t *Sched_INFO)
{
  PHY_VARS_eNB *eNB;
  eNB_rxtx_proc_t *proc;
  // copy data from L2 interface into L1 structures
  module_id_t               Mod_id       = Sched_INFO->module_id;
  uint8_t                   CC_id        = Sched_INFO->CC_id;
  nfapi_dl_config_request_t *DL_req      = Sched_INFO->DL_req;
  nfapi_hi_dci0_request_t   *HI_DCI0_req = Sched_INFO->HI_DCI0_req;
  nfapi_ul_config_request_t *UL_req      = Sched_INFO->UL_req;
  nfapi_tx_request_t        *TX_req      = Sched_INFO->TX_req;
  frame_t                   frame        = Sched_INFO->frame;
  sub_frame_t               subframe     = Sched_INFO->subframe;
  LTE_DL_FRAME_PARMS        *fp;
  uint8_t                   ul_subframe;
  int                       ul_frame;
  int                       harq_pid;
  LTE_UL_eNB_HARQ_t         *ulsch_harq;

  AssertFatal(RC.eNB!=NULL,"RC.eNB is null\n");
  AssertFatal(RC.eNB[Mod_id]!=NULL,"RC.eNB[%d] is null\n",Mod_id);
  AssertFatal(RC.eNB[Mod_id][CC_id]!=NULL,"RC.eNB[%d][%d] is null\n",Mod_id,CC_id);


  eNB         = RC.eNB[Mod_id][CC_id];
  fp          = &eNB->frame_parms;
  proc        = &eNB->proc.proc_rxtx[0];

  /* TODO: check that following line is correct - in the meantime it is disabled */
  //if ((fp->frame_type == TDD) && (subframe_select(fp,subframe)==SF_UL)) return;

  ul_subframe = pdcch_alloc2ul_subframe(fp,subframe);
  ul_frame    = pdcch_alloc2ul_frame(fp,frame,subframe);

  // DJP - subframe assert will fail - not sure why yet
  // DJP - AssertFatal(proc->subframe_tx == subframe, "Current subframe %d != NFAPI subframe %d\n",proc->subframe_tx,subframe);
  // DJP - AssertFatal(proc->subframe_tx == subframe, "Current frame %d != NFAPI frame %d\n",proc->frame_tx,frame);

  uint8_t number_pdcch_ofdm_symbols = DL_req->dl_config_request_body.number_pdcch_ofdm_symbols;

  uint8_t number_dl_pdu             = DL_req->dl_config_request_body.number_pdu;
  uint8_t number_hi_dci0_pdu        = HI_DCI0_req->hi_dci0_request_body.number_of_dci+HI_DCI0_req->hi_dci0_request_body.number_of_hi;
  uint8_t number_ul_pdu             = UL_req!=NULL ? UL_req->ul_config_request_body.number_of_pdus : 0;

  nfapi_dl_config_request_pdu_t *dl_config_pdu;
  nfapi_hi_dci0_request_pdu_t   *hi_dci0_req_pdu;
  nfapi_ul_config_request_pdu_t *ul_config_pdu;

  int i;

  eNB->pdcch_vars[subframe&1].num_pdcch_symbols = number_pdcch_ofdm_symbols;
  eNB->pdcch_vars[subframe&1].num_dci           = 0;
  eNB->phich_vars[subframe&1].num_hi            = 0;
<<<<<<< HEAD
#ifdef Rel14
  eNB->mpdcch_vars[subframe&1].num_dci           = 0;
#endif

  LOG_D(PHY,"NFAPI: Frame %d, Subframe %d (ul_subframe %d): received %d dl_pdu, %d tx_req, %d hi_dci0_config_req, %d UL_config \n",
        frame,subframe,ul_subframe,number_dl_pdu,TX_req->tx_request_body.number_of_pdus,number_hi_dci0_pdu,number_ul_pdu);


  if (ul_subframe<10) { // This means that there is an ul_subframe that can be configured here
    LOG_D(PHY,"NFAPI: Clearing dci allocations for potential UL\n");
    
    if (eNB->ulsch[i]->ue_type == 0)
      harq_pid = subframe2harq_pid(fp,ul_frame,ul_subframe);
    else
      harq_pid = 0;
=======

  LOG_D(PHY,"NFAPI: Sched_INFO:SFN/SF:%04d%d DL_req:SFN/SF:%04d%d:dl_pdu:%d tx_req:SFN/SF:%04d%d:pdus:%d\n",
       frame,subframe,
       NFAPI_SFNSF2SFN(DL_req->sfn_sf),NFAPI_SFNSF2SF(DL_req->sfn_sf),number_dl_pdu,
       NFAPI_SFNSF2SFN(TX_req->sfn_sf),NFAPI_SFNSF2SF(TX_req->sfn_sf),TX_req->tx_request_body.number_of_pdus
       );
  LOG_D(PHY,"NFAPI: hi_dci0:SFN/SF:%04d%d:pdus:%d\n",
        NFAPI_SFNSF2SFN(HI_DCI0_req->sfn_sf),NFAPI_SFNSF2SF(HI_DCI0_req->sfn_sf),number_hi_dci0_pdu
       );
  if(UL_req!=NULL)
    LOG_D(PHY,"NFAPI: ul_cfg:SFN/SF:%04d%d:pdus:%d num_pdcch_symbols:%d\n",
          NFAPI_SFNSF2SFN(UL_req->sfn_sf),NFAPI_SFNSF2SF(UL_req->sfn_sf),number_ul_pdu,
          eNB->pdcch_vars[subframe&1].num_pdcch_symbols);


  int do_oai =0;
  int dont_send =0;
  /* TODO: check the following test - in the meantime it is put back as it was before */
  //if ((ul_subframe<10)&&
  //    (subframe_select(fp,ul_subframe)==SF_UL)) { // This means that there is an ul_subframe that can be configured here
  if (ul_subframe<10) { // This means that there is an ul_subframe that can be configured here
    LOG_D(PHY,"NFAPI: Clearing dci allocations for potential UL subframe %d\n",ul_subframe);
  
    harq_pid = subframe2harq_pid(fp,ul_frame,ul_subframe);
>>>>>>> 09187015

    // clear DCI allocation maps for new subframe

    for (i=0; i<NUMBER_OF_UE_MAX; i++) {
      if (eNB->ulsch[i]) {
        ulsch_harq = eNB->ulsch[i]->harq_processes[harq_pid];
        ulsch_harq->dci_alloc=0;
        ulsch_harq->rar_alloc=0;
      }
    }
  }
  for (i=0;i<number_dl_pdu;i++) {
    dl_config_pdu = &DL_req->dl_config_request_body.dl_config_pdu_list[i];
    //LOG_D(PHY,"NFAPI: dl_pdu %d : type %d\n",i,dl_config_pdu->pdu_type);
    switch (dl_config_pdu->pdu_type) {
    case NFAPI_DL_CONFIG_DCI_DL_PDU_TYPE:
      handle_nfapi_dci_dl_pdu(eNB,NFAPI_SFNSF2SFN(DL_req->sfn_sf),NFAPI_SFNSF2SF(DL_req->sfn_sf),proc,dl_config_pdu);
      eNB->pdcch_vars[NFAPI_SFNSF2SF(DL_req->sfn_sf)&1].num_dci++;
      //LOG_E(PHY,"Incremented num_dci:%d but already set??? dl_config:num_dci:%d\n", eNB->pdcch_vars[subframe&1].num_dci, number_dci);
      do_oai=1;
      break;
    case NFAPI_DL_CONFIG_BCH_PDU_TYPE:
      AssertFatal(dl_config_pdu->bch_pdu.bch_pdu_rel8.pdu_index<TX_req->tx_request_body.number_of_pdus,
                  "bch_pdu_rel8.pdu_index>=TX_req->number_of_pdus (%d>%d)\n",
                  dl_config_pdu->bch_pdu.bch_pdu_rel8.pdu_index,
                  TX_req->tx_request_body.number_of_pdus);
      eNB->pbch_configured=1;
      do_oai=1;
      //LOG_D(PHY,"%s() NFAPI_DL_CONFIG_BCH_PDU_TYPE TX:%d/%d RX:%d/%d TXREQ:%d/%d\n", 
          //__FUNCTION__, proc->frame_tx, proc->subframe_tx, proc->frame_rx, proc->subframe_rx, NFAPI_SFNSF2SFN(TX_req->sfn_sf), NFAPI_SFNSF2SF(TX_req->sfn_sf));


      handle_nfapi_bch_pdu(eNB,proc,dl_config_pdu,
                           TX_req->tx_request_body.tx_pdu_list[dl_config_pdu->bch_pdu.bch_pdu_rel8.pdu_index].segments[0].segment_data);
      break;
    case NFAPI_DL_CONFIG_MCH_PDU_TYPE:
      //      handle_nfapi_mch_dl_pdu(eNB,dl_config_pdu);
      break;
    case NFAPI_DL_CONFIG_DLSCH_PDU_TYPE:
      {
        nfapi_dl_config_dlsch_pdu_rel8_t *dlsch_pdu_rel8 = &dl_config_pdu->dlsch_pdu.dlsch_pdu_rel8;
        uint16_t pdu_index = dlsch_pdu_rel8->pdu_index;
        uint16_t tx_pdus = TX_req->tx_request_body.number_of_pdus;
        uint16_t invalid_pdu = pdu_index == -1;
        uint8_t *sdu = invalid_pdu ? NULL : pdu_index >= tx_pdus ? NULL : TX_req->tx_request_body.tx_pdu_list[pdu_index].segments[0].segment_data;

        LOG_D(PHY,"%s() [PDU:%d] NFAPI_DL_CONFIG_DLSCH_PDU_TYPE SFN/SF:%04d%d TX:%d/%d RX:%d/%d transport_blocks:%d pdu_index:%d sdu:%p\n", 
            __FUNCTION__, i, 
            NFAPI_SFNSF2SFN(DL_req->sfn_sf),NFAPI_SFNSF2SF(DL_req->sfn_sf),
            proc->frame_tx, proc->subframe_tx, 
            proc->frame_rx, proc->subframe_rx, 
            dlsch_pdu_rel8->transport_blocks, pdu_index, sdu);

      /*
      AssertFatal(dl_config_pdu->dlsch_pdu.dlsch_pdu_rel8.pdu_index<TX_req->tx_request_body.number_of_pdus,
                  "dlsch_pdu_rel8.pdu_index>=TX_req->number_of_pdus (%d>%d)\n",
                  dl_config_pdu->dlsch_pdu.dlsch_pdu_rel8.pdu_index,
                  TX_req->tx_request_body.number_of_pdus);
      */
      AssertFatal((dlsch_pdu_rel8->transport_blocks<3) &&
                  (dlsch_pdu_rel8->transport_blocks>0),
                  "dlsch_pdu_rel8->transport_blocks = %d not in [1,2]\n",
                  dlsch_pdu_rel8->transport_blocks);
      if (1)//sdu != NULL)
      {
        handle_nfapi_dlsch_pdu(eNB,NFAPI_SFNSF2SFN(DL_req->sfn_sf),NFAPI_SFNSF2SF(DL_req->sfn_sf),proc,dl_config_pdu, dlsch_pdu_rel8->transport_blocks-1, sdu);
      }
      else
      {
        dont_send=1;

        LOG_E(MAC,"%s() NFAPI_DL_CONFIG_DLSCH_PDU_TYPE sdu is NULL DL_CFG:SFN/SF:%d:pdu_index:%d TX_REQ:SFN/SF:%d:pdus:%d\n", __FUNCTION__, NFAPI_SFNSF2DEC(DL_req->sfn_sf), pdu_index, NFAPI_SFNSF2DEC(TX_req->sfn_sf), tx_pdus);
      }

      // Send the data first so that the DL_CONFIG can just pluck it out of the buffer
      // DJP - OAI was here - moved to bottom
      do_oai=1;

      /*
      if (dl_config_pdu->dlsch_pdu.dlsch_pdu_rel8.rnti == eNB->preamble_list[0].preamble_rel8.rnti) {// is RAR pdu

        LOG_D(PHY,"Frame %d, Subframe %d: Received LTE RAR pdu, programming based on UL Grant\n",frame,subframe);
        generate_eNB_ulsch_params_from_rar(eNB,
                                           TX_req->tx_request_body.tx_pdu_list[dl_config_pdu->dlsch_pdu.dlsch_pdu_rel8.pdu_index].segments[0].segment_data,
                                           frame,
                                           subframe);

                                           }        */
      }
      break;
    case NFAPI_DL_CONFIG_PCH_PDU_TYPE:
      //      handle_nfapi_pch_pdu(eNB,dl_config_pdu);
      break;
    case NFAPI_DL_CONFIG_PRS_PDU_TYPE:
      //      handle_nfapi_prs_pdu(eNB,dl_config_pdu);
      break;
    case NFAPI_DL_CONFIG_CSI_RS_PDU_TYPE:
      //      handle_nfapi_csi_rs_pdu(eNB,dl_config_pdu);
      break;
    case NFAPI_DL_CONFIG_EPDCCH_DL_PDU_TYPE:
      //      handle_nfapi_epdcch_pdu(eNB,dl_config_pdu);
      break;
#if (RRC_VERSION >= MAKE_VERSION(14, 0, 0))
    case NFAPI_DL_CONFIG_MPDCCH_PDU_TYPE:
      handle_nfapi_mpdcch_pdu(eNB,proc,dl_config_pdu);
      eNB->mpdcch_vars[subframe&1].num_dci++;
      break;
#endif    
    }
  }
  
  if (nfapi_mode && do_oai && !dont_send) {
    oai_nfapi_tx_req(Sched_INFO->TX_req);

    oai_nfapi_dl_config_req(Sched_INFO->DL_req); // DJP - .dl_config_request_body.dl_config_pdu_list[0]); // DJP - FIXME TODO - yuk - only copes with 1 pdu
  }

  if (nfapi_mode && number_hi_dci0_pdu!=0) {
    oai_nfapi_hi_dci0_req(HI_DCI0_req);
    eNB->pdcch_vars[NFAPI_SFNSF2SF(HI_DCI0_req->sfn_sf)&1].num_dci=0;
    eNB->pdcch_vars[NFAPI_SFNSF2SF(HI_DCI0_req->sfn_sf)&1].num_pdcch_symbols=0;
  }

  for (i=0;i<number_hi_dci0_pdu;i++) {

    hi_dci0_req_pdu = &HI_DCI0_req->hi_dci0_request_body.hi_dci0_pdu_list[i];

    LOG_D(PHY,"NFAPI: hi_dci0_pdu %d : type %d\n",i,hi_dci0_req_pdu->pdu_type);

    switch (hi_dci0_req_pdu->pdu_type) {

      case NFAPI_HI_DCI0_DCI_PDU_TYPE:

        handle_nfapi_hi_dci0_dci_pdu(eNB,NFAPI_SFNSF2SFN(HI_DCI0_req->sfn_sf),NFAPI_SFNSF2SF(HI_DCI0_req->sfn_sf),proc,hi_dci0_req_pdu);

<<<<<<< HEAD
    case NFAPI_HI_DCI0_MPDCCH_DCI_PDU_TYPE:
      handle_nfapi_hi_dci0_mpdcch_dci_pdu(eNB,proc,hi_dci0_req_pdu);
      eNB->mpdcch_vars[subframe&1].num_dci++;
      break;

    case NFAPI_HI_DCI0_HI_PDU_TYPE:
      handle_nfapi_hi_dci0_hi_pdu(eNB,proc,hi_dci0_req_pdu);
=======
        eNB->pdcch_vars[NFAPI_SFNSF2SF(HI_DCI0_req->sfn_sf)&1].num_dci++;
        break;
>>>>>>> 09187015

      case NFAPI_HI_DCI0_HI_PDU_TYPE:
        handle_nfapi_hi_dci0_hi_pdu(eNB,NFAPI_SFNSF2SFN(HI_DCI0_req->sfn_sf),NFAPI_SFNSF2SF(HI_DCI0_req->sfn_sf),proc,hi_dci0_req_pdu);
        break;
    }
  }

  if (nfapi_mode) {
    if (number_ul_pdu>0)
    {
      //LOG_D(PHY, "UL_CONFIG to send to PNF\n");
      oai_nfapi_ul_config_req(UL_req);
      UL_req->ul_config_request_body.number_of_pdus=0;
      number_ul_pdu=0;
    }
  }
  else {
    for (i=0;i<number_ul_pdu;i++) {
      ul_config_pdu = &UL_req->ul_config_request_body.ul_config_pdu_list[i];
      LOG_D(PHY,"NFAPI: ul_pdu %d : type %d\n",i,ul_config_pdu->pdu_type);
      AssertFatal(ul_config_pdu->pdu_type == NFAPI_UL_CONFIG_ULSCH_PDU_TYPE ||
          ul_config_pdu->pdu_type == NFAPI_UL_CONFIG_ULSCH_HARQ_PDU_TYPE ||
          ul_config_pdu->pdu_type == NFAPI_UL_CONFIG_ULSCH_CQI_RI_PDU_TYPE ||
          ul_config_pdu->pdu_type == NFAPI_UL_CONFIG_ULSCH_CQI_HARQ_RI_PDU_TYPE ||
          ul_config_pdu->pdu_type == NFAPI_UL_CONFIG_UCI_HARQ_PDU_TYPE ||
          ul_config_pdu->pdu_type == NFAPI_UL_CONFIG_UCI_SR_PDU_TYPE ||
          ul_config_pdu->pdu_type == NFAPI_UL_CONFIG_UCI_SR_HARQ_PDU_TYPE
          ,
          "Optional UL_PDU type %d not supported\n",ul_config_pdu->pdu_type);
      handle_nfapi_ul_pdu(eNB,proc,ul_config_pdu,UL_req->sfn_sf>>4,UL_req->sfn_sf&0xf,UL_req->ul_config_request_body.srs_present);
    }
  }
}

/*Dummy functions*/

int memcpy_dl_config_req (nfapi_pnf_p7_config_t* pnf_p7, nfapi_dl_config_request_t* req)
{
	return 0;
}

int memcpy_ul_config_req (nfapi_pnf_p7_config_t* pnf_p7, nfapi_ul_config_request_t* req)
{
	return 0;
}

int memcpy_hi_dci0_req (nfapi_pnf_p7_config_t* pnf_p7, nfapi_hi_dci0_request_t* req)
{
	return 0;
}

int memcpy_tx_req (nfapi_pnf_p7_config_t* pnf_p7, nfapi_tx_request_t* req)
{
	return 0;
}<|MERGE_RESOLUTION|>--- conflicted
+++ resolved
@@ -93,7 +93,7 @@
   fill_dci0(eNB,frame,subframe,proc,&pdcch_vars->dci_alloc[pdcch_vars->num_dci], &hi_dci0_config_pdu->dci_pdu);
 }
 
-<<<<<<< HEAD
+
 void handle_nfapi_hi_dci0_mpdcch_dci_pdu(PHY_VARS_eNB *eNB,eNB_rxtx_proc_t *proc,
 					 nfapi_hi_dci0_request_pdu_t *hi_dci0_config_pdu)
 {
@@ -103,10 +103,7 @@
   fill_mpdcch_dci0(eNB,proc,&pdcch_vars->dci_alloc[pdcch_vars->num_dci], &hi_dci0_config_pdu->dci_pdu);
 }
 
-void handle_nfapi_hi_dci0_hi_pdu(PHY_VARS_eNB *eNB,eNB_rxtx_proc_t *proc,
-=======
 void handle_nfapi_hi_dci0_hi_pdu(PHY_VARS_eNB *eNB,int frame,int subframe,eNB_rxtx_proc_t *proc,
->>>>>>> 09187015
                                  nfapi_hi_dci0_request_pdu_t *hi_dci0_config_pdu)
 {
   LTE_eNB_PHICH *phich = &eNB->phich_vars[subframe&1];
@@ -169,9 +166,6 @@
   int UE_id;
   int harq_pid;
 
-<<<<<<< HEAD
-#ifdef Rel14
-=======
   UE_id = find_dlsch(rel8->rnti,eNB,SEARCH_EXIST_OR_FREE);
   if( (UE_id<0) || (UE_id>=NUMBER_OF_UE_MAX) ){
     LOG_E(PHY,"illegal UE_id found!!! rnti %04x UE_id %d\n",rel8->rnti,UE_id);
@@ -259,7 +253,6 @@
   dlsch0->sib1_br_flag=0;
 #endif
 
->>>>>>> 09187015
   if ((rel13->pdsch_payload_type <2) && (rel13->ue_type>0)) { // this is a BR/CE UE and SIB1-BR/SI-BR
     UE_id = find_dlsch(rel8->rnti,eNB,SEARCH_FREE);
     AssertFatal(UE_id!=-1,"no free or exiting dlsch_context\n");
@@ -276,14 +269,13 @@
     dlsch0->Kmimo            = 1;
     dlsch0->Mdlharq          = 4;
     dlsch0->Nsoft            = 25344;
-<<<<<<< HEAD
+
     dlsch0->i0               = rel13->initial_transmission_sf_io;
     dlsch0_harq->pdsch_start = rel10->pdsch_start;
     dlsch0->harq_ids[proc->subframe_tx] = 0;
     dlsch0_harq->frame       = proc->frame_tx;
     dlsch0_harq->subframe    = proc->subframe_tx;
-=======
->>>>>>> 09187015
+
 
 #ifdef PHY_TX_THREAD
     if (rel13->pdsch_payload_type == 0) dlsch0_harq->sib1_br_flag=1;
@@ -315,10 +307,6 @@
       dlsch0_harq->rb_alloc[2]      = localRIV2alloc_LUT100_2[rel8->resource_block_coding];
       dlsch0_harq->rb_alloc[3]      = localRIV2alloc_LUT100_3[rel8->resource_block_coding];
     }
-<<<<<<< HEAD
- 
-    dlsch0->active                  = 1;
-=======
 
 #ifdef PHY_TX_THREAD
     dlsch0->active[proc->subframe_tx]= 1;
@@ -326,7 +314,6 @@
     dlsch0->active                  = 1;
 #endif
 
->>>>>>> 09187015
     dlsch0_harq->nb_rb              = 6;
     dlsch0_harq->vrb_type           = LOCALIZED;
     dlsch0_harq->rvidx              = rel8->redundancy_version;
@@ -340,7 +327,6 @@
     dlsch0_harq->codeword           = 0;
     dlsch0_harq->pdsch_start        = rel10->pdsch_start;
   }
-<<<<<<< HEAD
   else
 #endif
   { 
@@ -351,17 +337,11 @@
     dlsch0 = eNB->dlsch[UE_id][0];
     dlsch1 = eNB->dlsch[UE_id][1];
 
-#ifdef Rel14
+#if (RRC_VERSION >= MAKE_VERSION(14, 0, 0))
     dlsch0->sib1_br_flag=0;
     dlsch0->i0               = 0xFFFF;
-=======
-#ifdef PHY_TX_THREAD
-  dlsch0_harq->i0          = rel13->initial_transmission_sf_io;
-#else
-  dlsch0->i0               = rel13->initial_transmission_sf_io;
-#endif
-
-#endif
+#endif
+
 
 #if (RRC_VERSION >= MAKE_VERSION(14, 0, 0))
   LOG_D(PHY,"dlsch->i0:%04x dlsch0_harq[pdsch_start:%d nb_rb:%d vrb_type:%d rvidx:%d Nl:%d mimo_mode:%d dl_power_off:%d round:%d status:%d TBS:%d Qm:%d codeword:%d rb_alloc:%d] rel8[length:%d]\n", 
@@ -378,7 +358,6 @@
       dlsch0_harq->pdsch_start, dlsch0_harq->nb_rb, dlsch0_harq->vrb_type, dlsch0_harq->rvidx, dlsch0_harq->Nl, dlsch0_harq->mimo_mode, dlsch0_harq->dl_power_off, dlsch0_harq->round, dlsch0_harq->status, dlsch0_harq->TBS, dlsch0_harq->Qm, dlsch0_harq->codeword, dlsch0_harq->rb_alloc[0],
       rel8->length
       );
->>>>>>> 09187015
 #endif
 
     dlsch0->active = 1;
@@ -402,7 +381,7 @@
       computeRhoB_eNB(&eNB->pdsch_config_dedicated[UE_id],&(eNB->frame_parms.pdsch_config_common),eNB->frame_parms.nb_antenna_ports_eNB,dlsch1,dlsch1_harq->dl_power_off);
     }
 
-#ifndef Rel14
+#if (RRC_VERSION >= MAKE_VERSION(14, 0, 0))
     dlsch0_harq->pdsch_start = eNB->pdcch_vars[proc->subframe_tx & 1].num_pdcch_symbols;
 #else
     dlsch0_harq->pdsch_start = rel10->pdsch_start;
@@ -607,7 +586,7 @@
   uci->n_pucch_1_0_sr[0]   = ul_config_pdu->uci_sr_pdu.sr_information.sr_information_rel8.pucch_index;
   uci->srs_active          = srs_active;
   uci->active              = 1;
-#ifdef Rel14
+#if (RRC_VERSION >= MAKE_VERSION(14, 0, 0))
   uci->ue_type                     = ul_config_pdu->uci_sr_pdu.ue_information.ue_information_rel13.ue_type;
   uci->empty_symbols               = ul_config_pdu->uci_sr_pdu.ue_information.ue_information_rel13.empty_symbols;
   uci->total_repetitions = ul_config_pdu->uci_sr_pdu.ue_information.ue_information_rel13.total_number_of_repetitions;
@@ -629,7 +608,7 @@
   uci->n_pucch_1_0_sr[0]   = ul_config_pdu->uci_sr_harq_pdu.sr_information.sr_information_rel8.pucch_index;
   uci->srs_active          = srs_active;
   uci->active              = 1;
-#ifdef Rel14
+#if (RRC_VERSION >= MAKE_VERSION(14, 0, 0))
   uci->ue_type                     = ul_config_pdu->uci_sr_harq_pdu.ue_information.ue_information_rel13.ue_type;
   uci->empty_symbols               = ul_config_pdu->uci_sr_harq_pdu.ue_information.ue_information_rel13.empty_symbols;
   uci->total_repetitions = ul_config_pdu->uci_sr_harq_pdu.ue_information.ue_information_rel13.total_number_of_repetitions;
@@ -648,7 +627,7 @@
   uci->type              = HARQ;
   uci->srs_active        = srs_active;
   uci->num_antenna_ports = ul_config_pdu->uci_harq_pdu.harq_information.harq_information_rel11.num_ant_ports;
-#ifdef Rel14
+#if (RRC_VERSION >= MAKE_VERSION(14, 0, 0))
   uci->ue_type                     = ul_config_pdu->uci_harq_pdu.ue_information.ue_information_rel13.ue_type;
   uci->empty_symbols               = ul_config_pdu->uci_harq_pdu.ue_information.ue_information_rel13.empty_symbols;
   uci->total_repetitions           = ul_config_pdu->uci_harq_pdu.ue_information.ue_information_rel13.total_number_of_repetitions;
@@ -693,12 +672,7 @@
   if (ul_config_pdu->pdu_type == NFAPI_UL_CONFIG_ULSCH_PDU_TYPE) {
     AssertFatal((UE_id = find_ulsch(ul_config_pdu->ulsch_pdu.ulsch_pdu_rel8.rnti,eNB,SEARCH_EXIST_OR_FREE))>=0,
                 "No existing UE ULSCH for rnti %x\n",rel8->rnti);
-<<<<<<< HEAD
-    LOG_I(PHY,"Applying UL config for UE %d, rnti %x for frame %d, subframe %d\n",
-          UE_id,rel8->rnti,frame,subframe);
-=======
     LOG_D(PHY,"Applying UL config for UE %d, rnti %x for frame %d, subframe %d, modulation %d, rvidx %d\n", UE_id,rel8->rnti,frame,subframe,rel8->modulation_type,rel8->redundancy_version);
->>>>>>> 09187015
 
     fill_ulsch(eNB,UE_id,&ul_config_pdu->ulsch_pdu,frame,subframe);
 
@@ -817,23 +791,9 @@
   eNB->pdcch_vars[subframe&1].num_pdcch_symbols = number_pdcch_ofdm_symbols;
   eNB->pdcch_vars[subframe&1].num_dci           = 0;
   eNB->phich_vars[subframe&1].num_hi            = 0;
-<<<<<<< HEAD
-#ifdef Rel14
+#if (RRC_VERSION >= MAKE_VERSION(14, 0, 0))
   eNB->mpdcch_vars[subframe&1].num_dci           = 0;
 #endif
-
-  LOG_D(PHY,"NFAPI: Frame %d, Subframe %d (ul_subframe %d): received %d dl_pdu, %d tx_req, %d hi_dci0_config_req, %d UL_config \n",
-        frame,subframe,ul_subframe,number_dl_pdu,TX_req->tx_request_body.number_of_pdus,number_hi_dci0_pdu,number_ul_pdu);
-
-
-  if (ul_subframe<10) { // This means that there is an ul_subframe that can be configured here
-    LOG_D(PHY,"NFAPI: Clearing dci allocations for potential UL\n");
-    
-    if (eNB->ulsch[i]->ue_type == 0)
-      harq_pid = subframe2harq_pid(fp,ul_frame,ul_subframe);
-    else
-      harq_pid = 0;
-=======
 
   LOG_D(PHY,"NFAPI: Sched_INFO:SFN/SF:%04d%d DL_req:SFN/SF:%04d%d:dl_pdu:%d tx_req:SFN/SF:%04d%d:pdus:%d\n",
        frame,subframe,
@@ -858,7 +818,7 @@
     LOG_D(PHY,"NFAPI: Clearing dci allocations for potential UL subframe %d\n",ul_subframe);
   
     harq_pid = subframe2harq_pid(fp,ul_frame,ul_subframe);
->>>>>>> 09187015
+
 
     // clear DCI allocation maps for new subframe
 
@@ -994,22 +954,15 @@
 
         handle_nfapi_hi_dci0_dci_pdu(eNB,NFAPI_SFNSF2SFN(HI_DCI0_req->sfn_sf),NFAPI_SFNSF2SF(HI_DCI0_req->sfn_sf),proc,hi_dci0_req_pdu);
 
-<<<<<<< HEAD
+
     case NFAPI_HI_DCI0_MPDCCH_DCI_PDU_TYPE:
       handle_nfapi_hi_dci0_mpdcch_dci_pdu(eNB,proc,hi_dci0_req_pdu);
       eNB->mpdcch_vars[subframe&1].num_dci++;
       break;
 
     case NFAPI_HI_DCI0_HI_PDU_TYPE:
-      handle_nfapi_hi_dci0_hi_pdu(eNB,proc,hi_dci0_req_pdu);
-=======
-        eNB->pdcch_vars[NFAPI_SFNSF2SF(HI_DCI0_req->sfn_sf)&1].num_dci++;
-        break;
->>>>>>> 09187015
-
-      case NFAPI_HI_DCI0_HI_PDU_TYPE:
-        handle_nfapi_hi_dci0_hi_pdu(eNB,NFAPI_SFNSF2SFN(HI_DCI0_req->sfn_sf),NFAPI_SFNSF2SF(HI_DCI0_req->sfn_sf),proc,hi_dci0_req_pdu);
-        break;
+      handle_nfapi_hi_dci0_hi_pdu(eNB,NFAPI_SFNSF2SFN(HI_DCI0_req->sfn_sf),NFAPI_SFNSF2SF(HI_DCI0_req->sfn_sf),proc,hi_dci0_req_pdu);
+      break;
     }
   }
 
