/*
 * Licensed to the OpenAirInterface (OAI) Software Alliance under one or more
 * contributor license agreements.  See the NOTICE file distributed with
 * this work for additional information regarding copyright ownership.
 * The OpenAirInterface Software Alliance licenses this file to You under
 * the OAI Public License, Version 1.0  (the "License"); you may not use this file
 * except in compliance with the License.
 * You may obtain a copy of the License at
 *
 *      http://www.openairinterface.org/?page_id=698
 *
 * Unless required by applicable law or agreed to in writing, software
 * distributed under the License is distributed on an "AS IS" BASIS,
 * WITHOUT WARRANTIES OR CONDITIONS OF ANY KIND, either express or implied.
 * See the License for the specific language governing permissions and
 * limitations under the License.
 *-------------------------------------------------------------------------------
 * For more information about the OpenAirInterface (OAI) Software Alliance:
 *      contact@openairinterface.org
 */

/*! \file phy_procedures_lte_eNB.c
 * \brief Implementation of eNB procedures from 36.213 LTE specifications
 * \author R. Knopp, F. Kaltenberger, N. Nikaein, X. Foukas
 * \date 2011
 * \version 0.1
 * \company Eurecom
 * \email: knopp@eurecom.fr,florian.kaltenberger@eurecom.fr,navid.nikaein@eurecom.fr, x.foukas@sms.ed.ac.uk
 * \note
 * \warning
 */

#include "PHY/defs.h"
#include "PHY/extern.h"
#include "SCHED/defs.h"
#include "SCHED/extern.h"

#include "PHY/LTE_TRANSPORT/if4_tools.h"
#include "PHY/LTE_TRANSPORT/if5_tools.h"

#ifdef EMOS
#include "SCHED/phy_procedures_emos.h"
#endif

//#define DEBUG_PHY_PROC (Already defined in cmake)
//#define DEBUG_ULSCH

#include "LAYER2/MAC/extern.h"
#include "LAYER2/MAC/defs.h"
#include "UTIL/LOG/log.h"
#include "UTIL/LOG/vcd_signal_dumper.h"

#include "T.h"

#include "assertions.h"
#include "msc.h"

#include <time.h>

#if defined(ENABLE_ITTI)
#   include "intertask_interface.h"
#endif


#if defined(FLEXRAN_AGENT_SB_IF)
//Agent-related headers
#include "ENB_APP/flexran_agent_extern.h"
#include "ENB_APP/CONTROL_MODULES/MAC/flexran_agent_mac.h"
#include "LAYER2/MAC/flexran_agent_mac_proto.h"
#endif

//#define DIAG_PHY

#define NS_PER_SLOT 500000

#define PUCCH 1

void exit_fun(const char* s);

extern int exit_openair;

// Fix per CC openair rf/if device update
// extern openair0_device openair0;

unsigned char dlsch_input_buffer[2700] __attribute__ ((aligned(32)));
int eNB_sync_buffer0[640*6] __attribute__ ((aligned(32)));
int eNB_sync_buffer1[640*6] __attribute__ ((aligned(32)));
int *eNB_sync_buffer[2] = {eNB_sync_buffer0, eNB_sync_buffer1};

extern uint16_t hundred_times_log10_NPRB[100];

unsigned int max_peak_val;
int max_sync_pos;

//DCI_ALLOC_t dci_alloc[8];

#ifdef EMOS
fifo_dump_emos_eNB emos_dump_eNB;
#endif

#if defined(SMBV) 
extern const char smbv_fname[];
extern unsigned short config_frames[4];
extern uint8_t smbv_frame_cnt;
#endif

#ifdef DIAG_PHY
extern int rx_sig_fifo;
#endif

uint8_t is_SR_subframe(PHY_VARS_eNB *eNB,eNB_rxtx_proc_t *proc,uint8_t UE_id)
{

  const int subframe = proc->subframe_rx;
  const int frame = proc->frame_rx;

  LOG_D(PHY,"[eNB %d][SR %x] Frame %d subframe %d Checking for SR TXOp(sr_ConfigIndex %d)\n",
        eNB->Mod_id,eNB->ulsch[UE_id]->rnti,frame,subframe,
        eNB->scheduling_request_config[UE_id].sr_ConfigIndex);

  if (eNB->scheduling_request_config[UE_id].sr_ConfigIndex <= 4) {        // 5 ms SR period
    if ((subframe%5) == eNB->scheduling_request_config[UE_id].sr_ConfigIndex)
      return(1);
  } else if (eNB->scheduling_request_config[UE_id].sr_ConfigIndex <= 14) { // 10 ms SR period
    if (subframe==(eNB->scheduling_request_config[UE_id].sr_ConfigIndex-5))
      return(1);
  } else if (eNB->scheduling_request_config[UE_id].sr_ConfigIndex <= 34) { // 20 ms SR period
    if ((10*(frame&1)+subframe) == (eNB->scheduling_request_config[UE_id].sr_ConfigIndex-15))
      return(1);
  } else if (eNB->scheduling_request_config[UE_id].sr_ConfigIndex <= 74) { // 40 ms SR period
    if ((10*(frame&3)+subframe) == (eNB->scheduling_request_config[UE_id].sr_ConfigIndex-35))
      return(1);
  } else if (eNB->scheduling_request_config[UE_id].sr_ConfigIndex <= 154) { // 80 ms SR period
    if ((10*(frame&7)+subframe) == (eNB->scheduling_request_config[UE_id].sr_ConfigIndex-75))
      return(1);
  }

  return(0);
}


int32_t add_ue(int16_t rnti, PHY_VARS_eNB *eNB)
{
  uint8_t i;


  LOG_D(PHY,"[eNB %d/%d] Adding UE with rnti %x\n",
        eNB->Mod_id,
        eNB->CC_id,
        (uint16_t)rnti);

  for (i=0; i<NUMBER_OF_UE_MAX; i++) {
    if ((eNB->dlsch[i]==NULL) || (eNB->ulsch[i]==NULL)) {
      MSC_LOG_EVENT(MSC_PHY_ENB, "0 Failed add ue %"PRIx16" (ENOMEM)", rnti);
      LOG_E(PHY,"Can't add UE, not enough memory allocated\n");
      return(-1);
    } else {
      if (eNB->UE_stats[i].crnti==0) {
        MSC_LOG_EVENT(MSC_PHY_ENB, "0 Add ue %"PRIx16" ", rnti);
        LOG_D(PHY,"UE_id %d associated with rnti %x\n",i, (uint16_t)rnti);
        eNB->dlsch[i][0]->rnti = rnti;
        eNB->ulsch[i]->rnti = rnti;
        eNB->UE_stats[i].crnti = rnti;

	eNB->UE_stats[i].Po_PUCCH1_below = 0;
	eNB->UE_stats[i].Po_PUCCH1_above = (int32_t)pow(10.0,.1*(eNB->frame_parms.ul_power_control_config_common.p0_NominalPUCCH+eNB->rx_total_gain_dB));
	eNB->UE_stats[i].Po_PUCCH        = (int32_t)pow(10.0,.1*(eNB->frame_parms.ul_power_control_config_common.p0_NominalPUCCH+eNB->rx_total_gain_dB));
	LOG_D(PHY,"Initializing Po_PUCCH: p0_NominalPUCCH %d, gain %d => %d\n",
	      eNB->frame_parms.ul_power_control_config_common.p0_NominalPUCCH,
	      eNB->rx_total_gain_dB,
	      eNB->UE_stats[i].Po_PUCCH);
  
        return(i);
      }
    }
  }
  return(-1);
}

int mac_phy_remove_ue(module_id_t Mod_idP,rnti_t rntiP) {
  uint8_t i;
  int CC_id;
  PHY_VARS_eNB *eNB;

  for (CC_id=0;CC_id<MAX_NUM_CCs;CC_id++) {
    eNB = PHY_vars_eNB_g[Mod_idP][CC_id];
    for (i=0; i<NUMBER_OF_UE_MAX; i++) {
      if ((eNB->dlsch[i]==NULL) || (eNB->ulsch[i]==NULL)) {
	MSC_LOG_EVENT(MSC_PHY_ENB, "0 Failed remove ue %"PRIx16" (ENOMEM)", rnti);
	LOG_E(PHY,"Can't remove UE, not enough memory allocated\n");
	return(-1);
      } else {
	if (eNB->UE_stats[i].crnti==rntiP) {
	  MSC_LOG_EVENT(MSC_PHY_ENB, "0 Removed ue %"PRIx16" ", rntiP);

	  LOG_D(PHY,"eNB %d removing UE %d with rnti %x\n",eNB->Mod_id,i,rntiP);

	  //LOG_D(PHY,("[PHY] UE_id %d\n",i);
	  clean_eNb_dlsch(eNB->dlsch[i][0]);
	  clean_eNb_ulsch(eNB->ulsch[i]);
	  //eNB->UE_stats[i].crnti = 0;
	  memset(&eNB->UE_stats[i],0,sizeof(LTE_eNB_UE_stats));
	  //  mac_exit_wrapper("Removing UE");
	  

	  return(i);
	}
      }
    }
  }
  MSC_LOG_EVENT(MSC_PHY_ENB, "0 Failed remove ue %"PRIx16" (not found)", rntiP);
  return(-1);
}

int8_t find_next_ue_index(PHY_VARS_eNB *eNB)
{
  uint8_t i;

  for (i=0; i<NUMBER_OF_UE_MAX; i++) {
    if (eNB->UE_stats[i].crnti==0) {
      /*if ((eNB->dlsch[i]) &&
	(eNB->dlsch[i][0]) &&
	(eNB->dlsch[i][0]->rnti==0))*/
      LOG_D(PHY,"Next free UE id is %d\n",i);
      return(i);
    }
  }

  return(-1);
}

int get_ue_active_harq_pid(const uint8_t Mod_id,const uint8_t CC_id,const uint16_t rnti, const int frame, const uint8_t subframe,uint8_t *harq_pid,uint8_t *round,const uint8_t harq_flag)
{
  LTE_eNB_DLSCH_t *DLSCH_ptr;
  LTE_eNB_ULSCH_t *ULSCH_ptr;
  uint8_t ulsch_subframe,ulsch_frame;
  int i;
  int8_t UE_id = find_ue(rnti,PHY_vars_eNB_g[Mod_id][CC_id]);

  if (UE_id==-1) {
    LOG_D(PHY,"Cannot find UE with rnti %x (Mod_id %d, CC_id %d)\n",rnti, Mod_id, CC_id);
    *round=0;
    return(-1);
  }

  if ((harq_flag == openair_harq_DL) || (harq_flag == openair_harq_RA))  {// this is a DL request

    DLSCH_ptr = PHY_vars_eNB_g[Mod_id][CC_id]->dlsch[(uint32_t)UE_id][0];

    if (harq_flag == openair_harq_RA) {
      if (DLSCH_ptr->harq_processes[0] != NULL) {
	*harq_pid = 0;
	*round = DLSCH_ptr->harq_processes[0]->round;
	return 0;
      } else {
	return -1;
      }
    }

    /* let's go synchronous for the moment - maybe we can change at some point */
    i = (frame * 10 + subframe) % 8;

    if (DLSCH_ptr->harq_processes[i]->status == ACTIVE) {
      *harq_pid = i;
      *round = DLSCH_ptr->harq_processes[i]->round;
    } else if (DLSCH_ptr->harq_processes[i]->status == SCH_IDLE) {
      *harq_pid = i;
      *round = 0;
    } else {
      printf("%s:%d: bad state for harq process - PLEASE REPORT!!\n", __FILE__, __LINE__);
      abort();
    }
  } else { // This is a UL request

    ULSCH_ptr = PHY_vars_eNB_g[Mod_id][CC_id]->ulsch[(uint32_t)UE_id];
    ulsch_subframe = pdcch_alloc2ul_subframe(&PHY_vars_eNB_g[Mod_id][CC_id]->frame_parms,subframe);
    ulsch_frame    = pdcch_alloc2ul_frame(&PHY_vars_eNB_g[Mod_id][CC_id]->frame_parms,frame,subframe);
    // Note this is for TDD configuration 3,4,5 only
    *harq_pid = subframe2harq_pid(&PHY_vars_eNB_g[Mod_id][CC_id]->frame_parms,
                                  ulsch_frame,
                                  ulsch_subframe);
    *round    = ULSCH_ptr->harq_processes[*harq_pid]->round;
    LOG_T(PHY,"[eNB %d][PUSCH %d] Frame %d subframe %d Checking HARQ, round %d\n",Mod_id,*harq_pid,frame,subframe,*round);
  }

  return(0);
}

int16_t get_target_pusch_rx_power(const module_id_t module_idP, const uint8_t CC_id)
{
  return PHY_vars_eNB_g[module_idP][CC_id]->frame_parms.ul_power_control_config_common.p0_NominalPUSCH;
}

int16_t get_target_pucch_rx_power(const module_id_t module_idP, const uint8_t CC_id)
{
  return PHY_vars_eNB_g[module_idP][CC_id]->frame_parms.ul_power_control_config_common.p0_NominalPUCCH;
}

#ifdef EMOS
void phy_procedures_emos_eNB_TX(unsigned char subframe, PHY_VARS_eNB *eNB)
{

}
#endif



void phy_procedures_eNB_S_RX(PHY_VARS_eNB *eNB,eNB_rxtx_proc_t *proc,relaying_type_t r_type)
{
  UNUSED(r_type);
  int subframe = proc->subframe_rx;

#ifdef DEBUG_PHY_PROC
  LOG_D(PHY,"[eNB %d] Frame %d: Doing phy_procedures_eNB_S_RX(%d)\n", eNB->Mod_id,proc->frame_rx, subframe);
#endif


  if (eNB->abstraction_flag == 0) {
    lte_eNB_I0_measurements(eNB,
			    subframe,
                            0,
                            eNB->first_run_I0_measurements);
  }

#ifdef PHY_ABSTRACTION
  else {
    lte_eNB_I0_measurements_emul(eNB,
                                 0);
  }

#endif


}



#ifdef EMOS
void phy_procedures_emos_eNB_RX(unsigned char subframe,PHY_VARS_eNB *eNB)
{

  uint8_t aa;
  uint16_t last_subframe_emos;
  uint16_t pilot_pos1 = 3 - eNB->frame_parms.Ncp, pilot_pos2 = 10 - 2*eNB->frame_parms.Ncp;
  uint32_t bytes;

  last_subframe_emos=0;




#ifdef EMOS_CHANNEL

  //if (last_slot%2==1) // this is for all UL subframes
  if (subframe==3)
    for (aa=0; aa<eNB->frame_parms.nb_antennas_rx; aa++) {
      memcpy(&emos_dump_eNB.channel[aa][last_subframe_emos*2*eNB->frame_parms.N_RB_UL*12],
             &eNB->pusch_vars[0]->drs_ch_estimates[0][aa][eNB->frame_parms.N_RB_UL*12*pilot_pos1],
             eNB->frame_parms.N_RB_UL*12*sizeof(int));
      memcpy(&emos_dump_eNB.channel[aa][(last_subframe_emos*2+1)*eNB->frame_parms.N_RB_UL*12],
             &eNB->pusch_vars[0]->drs_ch_estimates[0][aa][eNB->frame_parms.N_RB_UL*12*pilot_pos2],
             eNB->frame_parms.N_RB_UL*12*sizeof(int));
    }

#endif

  if (subframe==4) {
    emos_dump_eNB.timestamp = rt_get_time_ns();
    emos_dump_eNB.frame_tx = eNB->proc[subframe].frame_rx;
    emos_dump_eNB.rx_total_gain_dB = eNB->rx_total_gain_dB;
    emos_dump_eNB.mimo_mode = eNB->transmission_mode[0];
    memcpy(&emos_dump_eNB.measurements,
           &eNB->measurements[0],
           sizeof(PHY_MEASUREMENTS_eNB));
    memcpy(&emos_dump_eNB.UE_stats[0],&eNB->UE_stats[0],NUMBER_OF_UE_MAX*sizeof(LTE_eNB_UE_stats));

    bytes = rtf_put(CHANSOUNDER_FIFO_MINOR, &emos_dump_eNB, sizeof(fifo_dump_emos_eNB));

    //bytes = rtf_put(CHANSOUNDER_FIFO_MINOR, "test", sizeof("test"));
    if (bytes!=sizeof(fifo_dump_emos_eNB)) {
      LOG_W(PHY,"[eNB %d] Frame %d, subframe %d, Problem writing EMOS data to FIFO (bytes=%d, size=%d)\n",
            eNB->Mod_id,eNB->proc[(subframe+1)%10].frame_rx, subframe,bytes,sizeof(fifo_dump_emos_eNB));
    } else {
      if (eNB->proc[(subframe+1)%10].frame_tx%100==0) {
        LOG_I(PHY,"[eNB %d] Frame %d (%d), subframe %d, Writing %d bytes EMOS data to FIFO\n",
              eNB->Mod_id,eNB->proc[(subframe+1)%10].frame_rx, ((fifo_dump_emos_eNB*)&emos_dump_eNB)->frame_tx, subframe, bytes);
      }
    }
  }
}
#endif


#define AMP_OVER_SQRT2 ((AMP*ONE_OVER_SQRT2_Q15)>>15)
#define AMP_OVER_2 (AMP>>1)
int QPSK[4]= {AMP_OVER_SQRT2|(AMP_OVER_SQRT2<<16),AMP_OVER_SQRT2|((65536-AMP_OVER_SQRT2)<<16),((65536-AMP_OVER_SQRT2)<<16)|AMP_OVER_SQRT2,((65536-AMP_OVER_SQRT2)<<16)|(65536-AMP_OVER_SQRT2)};
int QPSK2[4]= {AMP_OVER_2|(AMP_OVER_2<<16),AMP_OVER_2|((65536-AMP_OVER_2)<<16),((65536-AMP_OVER_2)<<16)|AMP_OVER_2,((65536-AMP_OVER_2)<<16)|(65536-AMP_OVER_2)};



unsigned int taus(void);
DCI_PDU DCI_pdu_tmp;


void pmch_procedures(PHY_VARS_eNB *eNB,eNB_rxtx_proc_t *proc,PHY_VARS_RN *rn,relaying_type_t r_type) {


#ifdef Rel10
  MCH_PDU *mch_pduP;
  MCH_PDU  mch_pdu;
  //  uint8_t sync_area=255;
#endif

  int subframe = proc->subframe_tx;

  if (eNB->abstraction_flag==0) {
    // This is DL-Cell spec pilots in Control region
    generate_pilots_slot(eNB,
			 eNB->common_vars.txdataF[0],
			 AMP,
			 subframe<<1,1);
  }
  
#ifdef Rel10
  // if mcch is active, send regardless of the node type: eNB or RN
  // when mcch is active, MAC sched does not allow MCCH and MTCH multiplexing
  mch_pduP = mac_xface->get_mch_sdu(eNB->Mod_id,
				    eNB->CC_id,
				    proc->frame_tx,
				    subframe);
  
  switch (r_type) {
  case no_relay:
    if ((mch_pduP->Pdu_size > 0) && (mch_pduP->sync_area == 0)) // TEST: only transmit mcch for sync area 0
      LOG_I(PHY,"[eNB%"PRIu8"] Frame %d subframe %d : Got MCH pdu for MBSFN (MCS %"PRIu8", TBS %d) \n",
	    eNB->Mod_id,proc->frame_tx,subframe,mch_pduP->mcs,
	    eNB->dlsch_MCH->harq_processes[0]->TBS>>3);
    else {
      LOG_D(PHY,"[DeNB %"PRIu8"] Frame %d subframe %d : Do not transmit MCH pdu for MBSFN sync area %"PRIu8" (%s)\n",
	    eNB->Mod_id,proc->frame_tx,subframe,mch_pduP->sync_area,
	    (mch_pduP->Pdu_size == 0)? "Empty MCH PDU":"Let RN transmit for the moment");
      mch_pduP = NULL;
    }
    
    break;
    
  case multicast_relay:
    if ((mch_pduP->Pdu_size > 0) && ((mch_pduP->mcch_active == 1) || mch_pduP->msi_active==1)) {
      LOG_I(PHY,"[RN %"PRIu8"] Frame %d subframe %d: Got the MCH PDU for MBSFN  sync area %"PRIu8" (MCS %"PRIu8", TBS %"PRIu16")\n",
	    rn->Mod_id,rn->frame, subframe,
	    mch_pduP->sync_area,mch_pduP->mcs,mch_pduP->Pdu_size);
    } else if (rn->mch_avtive[subframe%5] == 1) { // SF2 -> SF7, SF3 -> SF8
      mch_pduP= &mch_pdu;
      memcpy(&mch_pduP->payload, // could be a simple copy
	     rn->dlsch_rn_MCH[subframe%5]->harq_processes[0]->b,
	     rn->dlsch_rn_MCH[subframe%5]->harq_processes[0]->TBS>>3);
      mch_pduP->Pdu_size = (uint16_t) (rn->dlsch_rn_MCH[subframe%5]->harq_processes[0]->TBS>>3);
      mch_pduP->mcs = rn->dlsch_rn_MCH[subframe%5]->harq_processes[0]->mcs;
      LOG_I(PHY,"[RN %"PRIu8"] Frame %d subframe %d: Forward the MCH PDU for MBSFN received on SF %d sync area %"PRIu8" (MCS %"PRIu8", TBS %"PRIu16")\n",
	    rn->Mod_id,rn->frame, subframe,subframe%5,
	    rn->sync_area[subframe%5],mch_pduP->mcs,mch_pduP->Pdu_size);
    } else {
      mch_pduP=NULL;
    }
    
    rn->mch_avtive[subframe]=0;
    break;
    
  default:
    LOG_W(PHY,"[eNB %"PRIu8"] Frame %d subframe %d: unknown relaying type %d \n",
	  eNB->Mod_id,proc->frame_tx,subframe,r_type);
    mch_pduP=NULL;
    break;
  }// switch
  
  if (mch_pduP) {
    fill_eNB_dlsch_MCH(eNB,mch_pduP->mcs,1,0);
    // Generate PMCH
    generate_mch(eNB,proc,(uint8_t*)mch_pduP->payload);
  } else {
    LOG_D(PHY,"[eNB/RN] Frame %d subframe %d: MCH not generated \n",proc->frame_tx,subframe);
  }
  
#endif
}

void common_signal_procedures (PHY_VARS_eNB *eNB,eNB_rxtx_proc_t *proc) {

  LTE_DL_FRAME_PARMS *fp=&eNB->frame_parms;
  int **txdataF = eNB->common_vars.txdataF[0];
  uint8_t *pbch_pdu=&eNB->pbch_pdu[0];
  int subframe = proc->subframe_tx;
  int frame = proc->frame_tx;

  // generate Cell-Specific Reference Signals for both slots
  if (eNB->abstraction_flag==0) {
    VCD_SIGNAL_DUMPER_DUMP_FUNCTION_BY_NAME(VCD_SIGNAL_DUMPER_FUNCTIONS_PHY_ENB_RS_TX,1);
    generate_pilots_slot(eNB,
			 txdataF,
			 AMP,
			 subframe<<1,0);
    // check that 2nd slot is for DL
    if (subframe_select(fp,subframe) == SF_DL)
      generate_pilots_slot(eNB,
			   txdataF,
			   AMP,
			   (subframe<<1)+1,0);
    
    VCD_SIGNAL_DUMPER_DUMP_FUNCTION_BY_NAME(VCD_SIGNAL_DUMPER_FUNCTIONS_PHY_ENB_RS_TX,0);
  }    

  // First half of PSS/SSS (FDD, slot 0)
  if (subframe == 0) {
    if ((fp->frame_type == FDD) &&
	(eNB->abstraction_flag==0)) {
      generate_pss(txdataF,
		   AMP,
		   fp,
		   (fp->Ncp==NORMAL) ? 6 : 5,
		   0);
      generate_sss(txdataF,
		   AMP,
		   fp,
		   (fp->Ncp==NORMAL) ? 5 : 4,
		   0);
      
    }
    
    // generate PBCH (Physical Broadcast CHannel) info
    if ((frame&3) == 0) {
      pbch_pdu[2] = 0;
      
      // FIXME setting pbch_pdu[2] to zero makes the switch statement easier: remove all the or-operators
      switch (fp->N_RB_DL) {
      case 6:
	pbch_pdu[2] = (pbch_pdu[2]&0x1f) | (0<<5);
	break;
	
      case 15:
	pbch_pdu[2] = (pbch_pdu[2]&0x1f) | (1<<5);
	break;
	
      case 25:
	pbch_pdu[2] = (pbch_pdu[2]&0x1f) | (2<<5);
	break;
	
      case 50:
	pbch_pdu[2] = (pbch_pdu[2]&0x1f) | (3<<5);
	break;
	
      case 75:
	pbch_pdu[2] = (pbch_pdu[2]&0x1f) | (4<<5);
	break;
	
      case 100:
	pbch_pdu[2] = (pbch_pdu[2]&0x1f) | (5<<5);
	break;
	
      default:
	// FIXME if we get here, this should be flagged as an error, right?
	pbch_pdu[2] = (pbch_pdu[2]&0x1f) | (2<<5);
	break;
      }
      
      pbch_pdu[2] = (pbch_pdu[2]&0xef) |
	((fp->phich_config_common.phich_duration << 4)&0x10);
      
      switch (fp->phich_config_common.phich_resource) {
      case oneSixth:
	pbch_pdu[2] = (pbch_pdu[2]&0xf3) | (0<<2);
	break;
	
      case half:
	pbch_pdu[2] = (pbch_pdu[2]&0xf3) | (1<<2);
	break;
	
      case one:
	pbch_pdu[2] = (pbch_pdu[2]&0xf3) | (2<<2);
	break;
	
      case two:
	pbch_pdu[2] = (pbch_pdu[2]&0xf3) | (3<<2);
	break;
	
      default:
	// unreachable
	break;
      }
      
      pbch_pdu[2] = (pbch_pdu[2]&0xfc) | ((frame>>8)&0x3);
      pbch_pdu[1] = frame&0xfc;
      pbch_pdu[0] = 0;
    }
      
    /// First half of SSS (TDD, slot 1)
    
    if ((fp->frame_type == TDD)&&
	(eNB->abstraction_flag==0)){
      generate_sss(txdataF,
		   AMP,
		   fp,
		   (fp->Ncp==NORMAL) ? 6 : 5,
		   1);
    }

    /// generate PBCH
    if (eNB->abstraction_flag==0) {
      generate_pbch(&eNB->pbch,
                    txdataF,
                    AMP,
                    fp,
                    pbch_pdu,
                    frame&3);
    }
#ifdef PHY_ABSTRACTION
    else {
      generate_pbch_emul(eNB,pbch_pdu);
    }
#endif

  }
  else if ((subframe == 1) &&
	   (fp->frame_type == TDD)&&
	   (eNB->abstraction_flag==0)) {
    generate_pss(txdataF,
		 AMP,
		 fp,
		 2,
		 2);
  }
  
  // Second half of PSS/SSS (FDD, slot 10)
  else if ((subframe == 5) && 
	   (fp->frame_type == FDD) &&
	   (eNB->abstraction_flag==0)) {
    generate_pss(txdataF,
		 AMP,
		 &eNB->frame_parms,
		 (fp->Ncp==NORMAL) ? 6 : 5,
		 10);
    generate_sss(txdataF,
		 AMP,
		 &eNB->frame_parms,
		 (fp->Ncp==NORMAL) ? 5 : 4,
		 10);

  }

  //  Second-half of SSS (TDD, slot 11)
  else if ((subframe == 5) &&
	   (fp->frame_type == TDD) &&
	   (eNB->abstraction_flag==0)) {
    generate_sss(txdataF,
		 AMP,
		 fp,
		 (fp->Ncp==NORMAL) ? 6 : 5,
		 11);
  }

  // Second half of PSS (TDD, slot 12)
  else if ((subframe == 6) &&
	   (fp->frame_type == TDD) &&
	   (eNB->abstraction_flag==0)) {
    generate_pss(txdataF,
		 AMP,
		 fp,
		 2,
		 12);
  }

}

void generate_eNB_dlsch_params(PHY_VARS_eNB *eNB,eNB_rxtx_proc_t *proc,DCI_ALLOC_t *dci_alloc,const int UE_id) {

  LTE_DL_FRAME_PARMS *fp=&eNB->frame_parms;
  int frame = proc->frame_tx;
  int subframe = proc->subframe_tx;

  // if we have SI_RNTI, configure dlsch parameters and CCE index
  if (dci_alloc->rnti == SI_RNTI) {
    LOG_D(PHY,"Generating dlsch params for SI_RNTI\n");
    generate_eNB_dlsch_params_from_dci(frame,
				       subframe,
				       &dci_alloc->dci_pdu[0],
				       dci_alloc->rnti,
				       dci_alloc->format,
				       &eNB->dlsch_SI,
				       fp,
				       eNB->pdsch_config_dedicated,
				       SI_RNTI,
				       0,
				       P_RNTI,
				       eNB->UE_stats[0].DL_pmi_single,
				       0);
    
    
    eNB->dlsch_SI->nCCE[subframe] = dci_alloc->firstCCE;
    
    LOG_T(PHY,"[eNB %"PRIu8"] Frame %d subframe %d : CCE resource for common DCI (SI)  => %"PRIu8"\n",eNB->Mod_id,frame,subframe,
	  eNB->dlsch_SI->nCCE[subframe]);
    
#if defined(SMBV) 
    
    // configure SI DCI
    if (smbv_is_config_frame(frame) && (smbv_frame_cnt < 4)) {
      LOG_D(PHY,"[SMBV] Frame %3d, SI in SF %d DCI %"PRIu32"\n",frame,subframe,i);
      smbv_configure_common_dci(smbv_fname,(smbv_frame_cnt*10) + (subframe), "SI", dci_alloc, i);
    }
    
#endif
    
    
  } else if (dci_alloc->ra_flag == 1) {  // This is format 1A allocation for RA
    // configure dlsch parameters and CCE index
    LOG_D(PHY,"Generating dlsch params for RA_RNTI\n");    
    generate_eNB_dlsch_params_from_dci(frame,
				       subframe,
				       &dci_alloc->dci_pdu[0],
				       dci_alloc->rnti,
				       dci_alloc->format,
				       &eNB->dlsch_ra,
				       fp,
				       eNB->pdsch_config_dedicated,
				       SI_RNTI,
				       dci_alloc->rnti,
				       P_RNTI,
				       eNB->UE_stats[0].DL_pmi_single,
				       0);
    
    
    eNB->dlsch_ra->nCCE[subframe] = dci_alloc->firstCCE;
    
    LOG_D(PHY,"[eNB %"PRIu8"] Frame %d subframe %d : CCE resource for common DCI (RA)  => %"PRIu8"\n",eNB->Mod_id,frame,subframe,
	  eNB->dlsch_ra->nCCE[subframe]);
#if defined(SMBV) 
    
    // configure RA DCI
    if (smbv_is_config_frame(frame) && (smbv_frame_cnt < 4)) {
      LOG_D(PHY,"[SMBV] Frame %3d, RA in SF %d DCI %"PRIu32"\n",frame,subframe,i);
      smbv_configure_common_dci(smbv_fname,(smbv_frame_cnt*10) + (subframe), "RA", dci_alloc, i);
    }
    
#endif
    
  }
  
  else if ((dci_alloc->format != format0)&&
	   (dci_alloc->format != format3)&&
	   (dci_alloc->format != format3A)&&
	   (dci_alloc->format != format4)){ // this is a normal DLSCH allocation
    

    
    if (UE_id>=0) {
#if defined(SMBV) 
      // Configure this user
      if (smbv_is_config_frame(frame) && (smbv_frame_cnt < 4)) {
	LOG_D(PHY,"[SMBV] Frame %3d, SF %d (SMBV SF %d) Configuring user %d with RNTI %"PRIu16" in TM%"PRIu8"\n",frame,subframe,(smbv_frame_cnt*10) + (subframe),UE_id+1,
              dci_alloc->rnti,eNB->transmission_mode[(uint8_t)UE_id]);
	smbv_configure_user(smbv_fname,UE_id+1,eNB->transmission_mode[(uint8_t)UE_id],dci_alloc->rnti);
      }
      
#endif

      LOG_D(PHY,"Generating dlsch params for RNTI %x\n",dci_alloc->rnti);      
      generate_eNB_dlsch_params_from_dci(frame,
					 subframe,
					 &dci_alloc->dci_pdu[0],
					 dci_alloc->rnti,
					 dci_alloc->format,
					 eNB->dlsch[(uint8_t)UE_id],
					 fp,
					 eNB->pdsch_config_dedicated,
					 SI_RNTI,
					 0,
					 P_RNTI,
					 eNB->UE_stats[(uint8_t)UE_id].DL_pmi_single,
					 eNB->transmission_mode[(uint8_t)UE_id]<7?0:eNB->transmission_mode[(uint8_t)UE_id]);
      LOG_D(PHY,"[eNB %"PRIu8"][PDSCH %"PRIx16"/%"PRIu8"] Frame %d subframe %d: Generated dlsch params\n",
	    eNB->Mod_id,dci_alloc->rnti,eNB->dlsch[(uint8_t)UE_id][0]->current_harq_pid,frame,subframe);
      
      
      T(T_ENB_PHY_DLSCH_UE_DCI, T_INT(eNB->Mod_id), T_INT(frame), T_INT(subframe), T_INT(UE_id),
        T_INT(dci_alloc->rnti), T_INT(dci_alloc->format),
        T_INT(eNB->dlsch[(int)UE_id][0]->current_harq_pid),
        T_INT(eNB->dlsch[(int)UE_id][0]->harq_processes[eNB->dlsch[(int)UE_id][0]->current_harq_pid]->mcs),
        T_INT(eNB->dlsch[(int)UE_id][0]->harq_processes[eNB->dlsch[(int)UE_id][0]->current_harq_pid]->TBS));

      eNB->dlsch[(uint8_t)UE_id][0]->nCCE[subframe] = dci_alloc->firstCCE;
      
      LOG_D(PHY,"[eNB %"PRIu8"] Frame %d subframe %d : CCE resource for ue DCI (PDSCH %"PRIx16")  => %"PRIu8"/%u\n",eNB->Mod_id,frame,subframe,
	    dci_alloc->rnti,eNB->dlsch[(uint8_t)UE_id][0]->nCCE[subframe]);
      
#if defined(SMBV) 
      
      // configure UE-spec DCI
      if (smbv_is_config_frame(frame) && (smbv_frame_cnt < 4)) {
	LOG_D(PHY,"[SMBV] Frame %3d, PDSCH in SF %d DCI %"PRIu32"\n",frame,subframe,i);
	smbv_configure_ue_spec_dci(smbv_fname,(smbv_frame_cnt*10) + (subframe), UE_id+1,dci_alloc, i);
      }
      
#endif
      
      LOG_D(PHY,"[eNB %"PRIu8"][DCI][PDSCH %"PRIx16"] Frame %d subframe %d UE_id %"PRId8" Generated DCI format %d, aggregation %d\n",
	    eNB->Mod_id, dci_alloc->rnti,
	    frame, subframe,UE_id,
	    dci_alloc->format,
	    1<<dci_alloc->L);
    } else {
      LOG_D(PHY,"[eNB %"PRIu8"][PDSCH] Frame %d : No UE_id with corresponding rnti %"PRIx16", dropping DLSCH\n",
	    eNB->Mod_id,frame,dci_alloc->rnti);
    }
  }
  
}

void generate_eNB_ulsch_params(PHY_VARS_eNB *eNB,eNB_rxtx_proc_t *proc,DCI_ALLOC_t *dci_alloc,const int UE_id) {

  int harq_pid;
  LTE_DL_FRAME_PARMS *fp=&eNB->frame_parms;
  int frame = proc->frame_tx;
  int subframe = proc->subframe_tx;

  LOG_D(PHY,
	"[eNB %"PRIu8"][PUSCH %"PRIu8"] Frame %d subframe %d UL Frame %"PRIu32", UL Subframe %"PRIu8", Generated ULSCH (format0) DCI (rnti %"PRIx16", dci %"PRIx8"), aggregation %d\n",
	eNB->Mod_id,
	subframe2harq_pid(fp,
			  pdcch_alloc2ul_frame(fp,frame,subframe),
			  pdcch_alloc2ul_subframe(fp,subframe)),
	frame,
	subframe,
	pdcch_alloc2ul_frame(fp,frame,subframe),
	pdcch_alloc2ul_subframe(fp,subframe),
	dci_alloc->rnti,
	dci_alloc->dci_pdu[0],
	1<<dci_alloc->L);
  
  generate_eNB_ulsch_params_from_dci(eNB,
				     proc,
				     &dci_alloc->dci_pdu[0],
				     dci_alloc->rnti,
				     format0,
				     UE_id,
				     SI_RNTI,
				     0,
				     P_RNTI,
				     CBA_RNTI,
				     0);  // do_srs
  
  LOG_T(PHY,"[eNB %"PRIu8"] Frame %d subframe %d : CCE resources for UE spec DCI (PUSCH %"PRIx16") => %d\n",
	eNB->Mod_id,frame,subframe,dci_alloc->rnti,
	dci_alloc->firstCCE);
  
#if defined(SMBV) 
  
  // configure UE-spec DCI for UL Grant
  if (smbv_is_config_frame(frame) && (smbv_frame_cnt < 4)) {
    LOG_D(PHY,"[SMBV] Frame %3d, SF %d UL DCI %"PRIu32"\n",frame,subframe,i);
    smbv_configure_ue_spec_dci(smbv_fname,(smbv_frame_cnt*10) + (subframe), UE_id+1, &DCI_pdu->dci_alloc[i], i);
  }
  
#endif
  
  
  // get the hard_pid for this subframe 
  harq_pid = subframe2harq_pid(fp,
			       pdcch_alloc2ul_frame(fp,frame,subframe),
			       pdcch_alloc2ul_subframe(fp,subframe));
  
  if (harq_pid==255) { // should not happen, log an error and exit, this is a fatal error
    LOG_E(PHY,"[eNB %"PRIu8"] Frame %d: Bad harq_pid for ULSCH allocation\n",eNB->Mod_id,frame);
    mac_xface->macphy_exit("FATAL\n"); 
  }
  
  if ((dci_alloc->rnti  >= CBA_RNTI) && (dci_alloc->rnti < P_RNTI))
    eNB->ulsch[(uint32_t)UE_id]->harq_processes[harq_pid]->subframe_cba_scheduling_flag = 1;
  else
    eNB->ulsch[(uint32_t)UE_id]->harq_processes[harq_pid]->subframe_scheduling_flag = 1;
  
  T(T_ENB_PHY_ULSCH_UE_DCI, T_INT(eNB->Mod_id), T_INT(frame), T_INT(subframe), T_INT(UE_id),
    T_INT(dci_alloc->rnti), T_INT(harq_pid),
    T_INT(eNB->ulsch[(uint32_t)UE_id]->harq_processes[harq_pid]->mcs),
    T_INT(eNB->ulsch[(uint32_t)UE_id]->harq_processes[harq_pid]->round),
    T_INT(eNB->ulsch[(uint32_t)UE_id]->harq_processes[harq_pid]->first_rb),
    T_INT(eNB->ulsch[(uint32_t)UE_id]->harq_processes[harq_pid]->nb_rb),
    T_INT(eNB->ulsch[(uint32_t)UE_id]->harq_processes[harq_pid]->TBS));
}

void pdsch_procedures(PHY_VARS_eNB *eNB,eNB_rxtx_proc_t *proc,LTE_eNB_DLSCH_t *dlsch, LTE_eNB_DLSCH_t *dlsch1,LTE_eNB_UE_stats *ue_stats,int ra_flag,int num_pdcch_symbols) {

  int frame=proc->frame_tx;
  int subframe=proc->subframe_tx;
  int harq_pid = dlsch->current_harq_pid;
  LTE_DL_eNB_HARQ_t *dlsch_harq=dlsch->harq_processes[harq_pid];
  int input_buffer_length = dlsch_harq->TBS/8;
  LTE_DL_FRAME_PARMS *fp=&eNB->frame_parms;
  uint8_t *DLSCH_pdu=NULL;
  uint8_t DLSCH_pdu_tmp[768*8];
  uint8_t DLSCH_pdu_rar[256];
  int i;

  LOG_D(PHY,
	"[eNB %"PRIu8"][PDSCH %"PRIx16"/%"PRIu8"] Frame %d, subframe %d: Generating PDSCH/DLSCH with input size = %"PRIu16", G %d, nb_rb %"PRIu16", mcs %"PRIu8", pmi_alloc %"PRIx16", rv %"PRIu8" (round %"PRIu8")\n",
	eNB->Mod_id, dlsch->rnti,harq_pid,
	frame, subframe, input_buffer_length,
	get_G(fp,
	      dlsch_harq->nb_rb,
	      dlsch_harq->rb_alloc,
	      get_Qm(dlsch_harq->mcs),
	      dlsch_harq->Nl,
	      num_pdcch_symbols,
	      frame,
	      subframe,
	      dlsch_harq->mimo_mode==TM7?7:0),
	dlsch_harq->nb_rb,
	dlsch_harq->mcs,
	pmi2hex_2Ar1(dlsch_harq->pmi_alloc),
	dlsch_harq->rvidx,
	dlsch_harq->round);

#if defined(MESSAGE_CHART_GENERATOR_PHY)
  MSC_LOG_TX_MESSAGE(
		     MSC_PHY_ENB,MSC_PHY_UE,
		     NULL,0,
		     "%05u:%02u PDSCH/DLSCH input size = %"PRIu16", G %d, nb_rb %"PRIu16", mcs %"PRIu8", pmi_alloc %"PRIx16", rv %"PRIu8" (round %"PRIu8")",
		     frame, subframe,
		     input_buffer_length,
		     get_G(fp,
			   dlsch_harq->nb_rb,
			   dlsch_harq->rb_alloc,
			   get_Qm(dlsch_harq->mcs),
			   dlsch_harq->Nl,
			   num_pdcch_symbols,
			   frame,
			   subframe,
			   dlsch_harq->mimo_mode==TM7?7:0),
		     dlsch_harq->nb_rb,
		     dlsch_harq->mcs,
		     pmi2hex_2Ar1(dlsch_harq->pmi_alloc),
		     dlsch_harq->rvidx,
		     dlsch_harq->round);
#endif

  if (ue_stats) ue_stats->dlsch_sliding_cnt++;

  if (dlsch_harq->round == 0) {

    if (ue_stats)
      ue_stats->dlsch_trials[harq_pid][0]++;

    if (eNB->mac_enabled==1) {
      if (ra_flag == 0) {
	DLSCH_pdu = mac_xface->get_dlsch_sdu(eNB->Mod_id,
					     eNB->CC_id,
					     frame,
					     dlsch->rnti,
					     0);
      }
      else {
	int16_t crnti = mac_xface->fill_rar(eNB->Mod_id,
					    eNB->CC_id,
					    frame,
					    DLSCH_pdu_rar,
					    fp->N_RB_UL,
					    input_buffer_length);
	DLSCH_pdu = DLSCH_pdu_rar;

	int UE_id;

	if (crnti!=0) 
	  UE_id = add_ue(crnti,eNB);
	else 
	  UE_id = -1;
	    
	if (UE_id==-1) {
	  LOG_W(PHY,"[eNB] Max user count reached.\n");
	  mac_xface->cancel_ra_proc(eNB->Mod_id,
				    eNB->CC_id,
				    frame,
				    crnti);
	} else {
	  eNB->UE_stats[(uint32_t)UE_id].mode = RA_RESPONSE;
	  // Initialize indicator for first SR (to be cleared after ConnectionSetup is acknowledged)
	  eNB->first_sr[(uint32_t)UE_id] = 1;
	      
	  generate_eNB_ulsch_params_from_rar(DLSCH_pdu,
					     frame,
					     (subframe),
					     eNB->ulsch[(uint32_t)UE_id],
					     fp);
	      
	  eNB->ulsch[(uint32_t)UE_id]->Msg3_active = 1;
	      
	  get_Msg3_alloc(fp,
			 subframe,
			 frame,
			 &eNB->ulsch[(uint32_t)UE_id]->Msg3_frame,
			 &eNB->ulsch[(uint32_t)UE_id]->Msg3_subframe);
	  LOG_D(PHY,"[eNB][RAPROC] Frame %d subframe %d, Activated Msg3 demodulation for UE %"PRId8" in frame %"PRIu32", subframe %"PRIu8"\n",
		frame,
		subframe,
		UE_id,
		eNB->ulsch[(uint32_t)UE_id]->Msg3_frame,
		eNB->ulsch[(uint32_t)UE_id]->Msg3_subframe);

          /* TODO: get rid of this hack. The problem is that the eNodeB may
           * sometimes wrongly generate PHICH because somewhere 'phich_active' was
           * not reset to 0, due to an unidentified reason. When adding this
           * resetting here the problem seems to disappear completely.
           */
          LOG_D(PHY, "hack: set phich_active to 0 for UE %d fsf %d %d all HARQs\n", UE_id, frame, subframe);
          for (i = 0; i < 8; i++)
            eNB->ulsch[(uint32_t)UE_id]->harq_processes[i]->phich_active = 0;

          mac_xface->set_msg3_subframe(eNB->Mod_id, eNB->CC_id, frame, subframe, (uint16_t)crnti,
                                       eNB->ulsch[UE_id]->Msg3_frame, eNB->ulsch[UE_id]->Msg3_subframe);

          T(T_ENB_PHY_MSG3_ALLOCATION, T_INT(eNB->Mod_id), T_INT(frame), T_INT(subframe),
            T_INT(UE_id), T_INT((uint16_t)crnti), T_INT(1 /* 1 is for initial transmission*/),
            T_INT(eNB->ulsch[UE_id]->Msg3_frame), T_INT(eNB->ulsch[UE_id]->Msg3_subframe));
	}
	if (ue_stats) ue_stats->total_TBS_MAC += dlsch_harq->TBS;
      }
    }
    else {
      DLSCH_pdu = DLSCH_pdu_tmp;
	  
      for (i=0; i<input_buffer_length; i++)
	DLSCH_pdu[i] = (unsigned char)(taus()&0xff);
    }
	
#if defined(SMBV) 

    // Configures the data source of allocation (allocation is configured by DCI)
    if (smbv_is_config_frame(frame) && (smbv_frame_cnt < 4)) {
      LOG_D(PHY,"[SMBV] Frame %3d, Configuring PDSCH payload in SF %d alloc %"PRIu8"\n",frame,(smbv_frame_cnt*10) + (subframe),smbv_alloc_cnt);
      //          smbv_configure_datalist_for_user(smbv_fname, find_ue(dlsch->rnti,eNB)+1, DLSCH_pdu, input_buffer_length);
    }

#endif



#ifdef DEBUG_PHY_PROC
#ifdef DEBUG_DLSCH
    LOG_T(PHY,"eNB DLSCH SDU: \n");

    //eNB->dlsch[(uint8_t)UE_id][0]->nCCE[subframe] = DCI_pdu->dci_alloc[i].firstCCE;

    LOG_D(PHY,"[eNB %"PRIu8"] Frame %d subframe %d : CCE resource for ue DCI (PDSCH %"PRIx16")  => %"PRIu8"/%u\n",eNB->Mod_id,eNB->proc[sched_subframe].frame_tx,subframe,
	  DCI_pdu->dci_alloc[i].rnti,eNB->dlsch[(uint8_t)UE_id][0]->nCCE[subframe],DCI_pdu->dci_alloc[i].firstCCE);


    for (i=0; i<dlsch_harq->TBS>>3; i++)
      LOG_T(PHY,"%"PRIx8".",DLSCH_pdu[i]);

    LOG_T(PHY,"\n");
#endif
#endif
  } else {
    ue_stats->dlsch_trials[harq_pid][dlsch_harq->round]++;
#ifdef DEBUG_PHY_PROC
#ifdef DEBUG_DLSCH
    LOG_D(PHY,"[eNB] This DLSCH is a retransmission\n");
#endif
#endif
  }

  if (eNB->abstraction_flag==0) {

    LOG_D(PHY,"Generating DLSCH/PDSCH %d\n",ra_flag);
    // 36-212
    start_meas(&eNB->dlsch_encoding_stats);
    eNB->te(eNB,
	    DLSCH_pdu,
	    num_pdcch_symbols,
	    dlsch,
	    frame,subframe,
	    &eNB->dlsch_rate_matching_stats,
	    &eNB->dlsch_turbo_encoding_stats,
	    &eNB->dlsch_interleaving_stats);
    stop_meas(&eNB->dlsch_encoding_stats);
    // 36-211
    start_meas(&eNB->dlsch_scrambling_stats);
    dlsch_scrambling(fp,
		     0,
		     dlsch,
		     get_G(fp,
			   dlsch_harq->nb_rb,
			   dlsch_harq->rb_alloc,
			   get_Qm(dlsch_harq->mcs),
			   dlsch_harq->Nl,
			   num_pdcch_symbols,
			   frame,subframe,
			   0),
		     0,
		     subframe<<1);
    stop_meas(&eNB->dlsch_scrambling_stats);

    start_meas(&eNB->dlsch_modulation_stats);


    dlsch_modulation(eNB,
		     eNB->common_vars.txdataF[0],
		     AMP,
		     subframe,
		     num_pdcch_symbols,
		     dlsch,
		     dlsch1);
	
    stop_meas(&eNB->dlsch_modulation_stats);
  }


#ifdef PHY_ABSTRACTION
  else {
    start_meas(&eNB->dlsch_encoding_stats);
    dlsch_encoding_emul(eNB,
			DLSCH_pdu,
			dlsch);
    stop_meas(&eNB->dlsch_encoding_stats);
  }

#endif
  dlsch->active = 0;
}

void phy_procedures_eNB_TX(PHY_VARS_eNB *eNB,
			   eNB_rxtx_proc_t *proc,
                           relaying_type_t r_type,
			   PHY_VARS_RN *rn,
			   int do_meas)
{
  UNUSED(rn);
  int frame=proc->frame_tx;
  int subframe=proc->subframe_tx;
  //  uint16_t input_buffer_length;
  uint32_t i,j,aa;
  uint8_t harq_pid;
  DCI_PDU *DCI_pdu;
  DCI_PDU DCI_pdu_tmp;
  int8_t UE_id=0;
  uint8_t num_pdcch_symbols=0;
  uint8_t ul_subframe;
  uint32_t ul_frame;
  LTE_DL_FRAME_PARMS *fp=&eNB->frame_parms;
  DCI_ALLOC_t *dci_alloc=(DCI_ALLOC_t *)NULL;

  int offset = eNB->CC_id;//proc == &eNB->proc.proc_rxtx[0] ? 0 : 1;

#if defined(SMBV) 
  // counts number of allocations in subframe
  // there is at least one allocation for PDCCH
  uint8_t smbv_alloc_cnt = 1;Exiting eNB thread RXn_TXnp4

#endif

  if ((fp->frame_type == TDD) && (subframe_select(fp,subframe)==SF_UL)) return;

  VCD_SIGNAL_DUMPER_DUMP_FUNCTION_BY_NAME(VCD_SIGNAL_DUMPER_FUNCTIONS_PHY_PROCEDURES_ENB_TX+offset,1);
  if (do_meas==1) start_meas(&eNB->phy_proc_tx);

  T(T_ENB_PHY_DL_TICK, T_INT(eNB->Mod_id), T_INT(frame), T_INT(subframe));

  for (i=0; i<NUMBER_OF_UE_MAX; i++) {
    // If we've dropped the UE, go back to PRACH mode for this UE
    if ((frame==0)&&(subframe==0)) {
      if (eNB->UE_stats[i].crnti > 0) {
	LOG_I(PHY,"UE %d : rnti %x\n",i,eNB->UE_stats[i].crnti);
      }
    }
    if (eNB->UE_stats[i].ulsch_consecutive_errors == ULSCH_max_consecutive_errors) {
      LOG_W(PHY,"[eNB %d, CC %d] frame %d, subframe %d, UE %d: ULSCH consecutive error count reached %u, triggering UL Failure\n",
            eNB->Mod_id,eNB->CC_id,frame,subframe, i, eNB->UE_stats[i].ulsch_consecutive_errors);
      eNB->UE_stats[i].ulsch_consecutive_errors=0;
      mac_xface->UL_failure_indication(eNB->Mod_id,
				       eNB->CC_id,
				       frame,
				       eNB->UE_stats[i].crnti,
				       subframe);
				       
    }
	

  }


  // Get scheduling info for next subframe
  // This is called only for the CC_id = 0 and triggers scheduling for all CC_id's
  if (eNB->mac_enabled==1) {
    if (eNB->CC_id == 0) {
      mac_xface->eNB_dlsch_ulsch_scheduler(eNB->Mod_id,0,frame,subframe);//,1);
    }
  }

  // clear the transmit data array for the current subframe
  if (eNB->abstraction_flag==0) {
    for (aa=0; aa<fp->nb_antenna_ports_eNB; aa++) {      
      memset(&eNB->common_vars.txdataF[0][aa][subframe*fp->ofdm_symbol_size*(fp->symbols_per_tti)],
             0,fp->ofdm_symbol_size*(fp->symbols_per_tti)*sizeof(int32_t));
    }
  }

  if (is_pmch_subframe(frame,subframe,fp)) {
    pmch_procedures(eNB,proc,rn,r_type);
  }
  else {
    // this is not a pmch subframe, so generate PSS/SSS/PBCH
    common_signal_procedures(eNB,proc);
  }

#if defined(SMBV) 

  // PBCH takes one allocation
  if (smbv_is_config_frame(frame) && (smbv_frame_cnt < 4)) {
    if (subframe==0)
      smbv_alloc_cnt++;
  }

#endif

  if (eNB->mac_enabled==1) {
    // Parse DCI received from MAC
    VCD_SIGNAL_DUMPER_DUMP_FUNCTION_BY_NAME(VCD_SIGNAL_DUMPER_FUNCTIONS_PHY_ENB_PDCCH_TX,1);
    DCI_pdu = mac_xface->get_dci_sdu(eNB->Mod_id,
				     eNB->CC_id,
				     frame,
				     subframe);
  }
  else {
    DCI_pdu = &DCI_pdu_tmp;
#ifdef EMOS_CHANNEL
    fill_dci_emos(DCI_pdu,eNB);
#else
    fill_dci(DCI_pdu,eNB,proc);
    // clear previous allocation information for all UEs
    for (i=0; i<NUMBER_OF_UE_MAX; i++) {
      if (eNB->dlsch[i][0]){
        for (j=0; j<8; j++)
          eNB->dlsch[i][0]->harq_processes[j]->round = 0;
      }
    }

#endif
  }

  // clear existing ulsch dci allocations before applying info from MAC  (this is table
  ul_subframe = pdcch_alloc2ul_subframe(fp,subframe);
  ul_frame = pdcch_alloc2ul_frame(fp,frame,subframe);

  if ((subframe_select(fp,ul_subframe)==SF_UL) ||
      (fp->frame_type == FDD)) {
    harq_pid = subframe2harq_pid(fp,ul_frame,ul_subframe);

    // clear DCI allocation maps for new subframe
    for (i=0; i<NUMBER_OF_UE_MAX; i++)
      if (eNB->ulsch[i]) {
        eNB->ulsch[i]->harq_processes[harq_pid]->dci_alloc=0;
        eNB->ulsch[i]->harq_processes[harq_pid]->rar_alloc=0;
      }
  }

  // clear previous allocation information for all UEs
  for (i=0; i<NUMBER_OF_UE_MAX; i++) {
    if (eNB->dlsch[i][0])
      eNB->dlsch[i][0]->subframe_tx[subframe] = 0;
  }

  /* save old HARQ information needed for PHICH generation */
  for (i=0; i<NUMBER_OF_UE_MAX; i++) {
    if (eNB->ulsch[i]) {
      /* Store first_rb and n_DMRS for correct PHICH generation below.
       * For PHICH generation we need "old" values of last scheduling
       * for this HARQ process. 'generate_eNB_dlsch_params' below will
       * overwrite first_rb and n_DMRS and 'generate_phich_top', done
       * after 'generate_eNB_dlsch_params', would use the "new" values
       * instead of the "old" ones.
       *
       * This has been tested for FDD only, may be wrong for TDD.
       *
       * TODO: maybe we should restructure the code to be sure it
       *       is done correctly. The main concern is if the code
       *       changes and first_rb and n_DMRS are modified before
       *       we reach here, then the PHICH processing will be wrong,
       *       using wrong first_rb and n_DMRS values to compute
       *       ngroup_PHICH and nseq_PHICH.
       *
       * TODO: check if that works with TDD.
       */
      if ((subframe_select(fp,ul_subframe)==SF_UL) ||
          (fp->frame_type == FDD)) {
        harq_pid = subframe2harq_pid(fp,ul_frame,ul_subframe);
        eNB->ulsch[i]->harq_processes[harq_pid]->previous_first_rb =
            eNB->ulsch[i]->harq_processes[harq_pid]->first_rb;
        eNB->ulsch[i]->harq_processes[harq_pid]->previous_n_DMRS =
            eNB->ulsch[i]->harq_processes[harq_pid]->n_DMRS;
      }
    }
  }


  num_pdcch_symbols = DCI_pdu->num_pdcch_symbols;
  LOG_D(PHY,"num_pdcch_symbols %"PRIu8",(dci common %"PRIu8", dci uespec %"PRIu8"\n",num_pdcch_symbols,
        DCI_pdu->Num_common_dci,DCI_pdu->Num_ue_spec_dci);

#if defined(SMBV) 
  // Sets up PDCCH and DCI table
  if (smbv_is_config_frame(frame) && (smbv_frame_cnt < 4) && ((DCI_pdu->Num_common_dci+DCI_pdu->Num_ue_spec_dci)>0)) {
    LOG_D(PHY,"[SMBV] Frame %3d, SF %d PDCCH, number of DCIs %d\n",frame,subframe,DCI_pdu->Num_common_dci+DCI_pdu->Num_ue_spec_dci);
    dump_dci(fp,&DCI_pdu->dci_alloc[0]);
    smbv_configure_pdcch(smbv_fname,(smbv_frame_cnt*10) + (subframe),num_pdcch_symbols,DCI_pdu->Num_common_dci+DCI_pdu->Num_ue_spec_dci);
  }
#endif

  VCD_SIGNAL_DUMPER_DUMP_VARIABLE_BY_NAME(VCD_SIGNAL_DUMPER_VARIABLES_DCI_INFO,DCI_pdu->num_pdcch_symbols);

  // loop over all DCIs for this subframe to generate DLSCH allocations
  for (i=0; i<DCI_pdu->Num_common_dci + DCI_pdu->Num_ue_spec_dci ; i++) {
    LOG_D(PHY,"[eNB] Subframe %d: DCI %d/%d : rnti %x, CCEind %d\n",subframe,i,DCI_pdu->Num_common_dci+DCI_pdu->Num_ue_spec_dci,DCI_pdu->dci_alloc[i].rnti,DCI_pdu->dci_alloc[i].firstCCE);
    VCD_SIGNAL_DUMPER_DUMP_VARIABLE_BY_NAME(VCD_SIGNAL_DUMPER_VARIABLES_DCI_INFO,DCI_pdu->dci_alloc[i].rnti);
    VCD_SIGNAL_DUMPER_DUMP_VARIABLE_BY_NAME(VCD_SIGNAL_DUMPER_VARIABLES_DCI_INFO,DCI_pdu->dci_alloc[i].format);
    VCD_SIGNAL_DUMPER_DUMP_VARIABLE_BY_NAME(VCD_SIGNAL_DUMPER_VARIABLES_DCI_INFO,DCI_pdu->dci_alloc[i].firstCCE);
    dci_alloc = &DCI_pdu->dci_alloc[i];

    if ((dci_alloc->rnti<= P_RNTI) && 
	(dci_alloc->ra_flag!=1)) {
      if (eNB->mac_enabled==1)
	UE_id = find_ue((int16_t)dci_alloc->rnti,eNB);
      else
	UE_id = i;
    }
    else UE_id=0;
    
    generate_eNB_dlsch_params(eNB,proc,dci_alloc,UE_id);

  }

  VCD_SIGNAL_DUMPER_DUMP_VARIABLE_BY_NAME(VCD_SIGNAL_DUMPER_VARIABLES_DCI_INFO,(frame*10)+subframe);

  // Apply physicalConfigDedicated if needed
  // This is for UEs that have received this IE, which changes these DL and UL configuration, we apply after a delay for the eNodeB UL parameters
  phy_config_dedicated_eNB_step2(eNB);
  
  // Now loop again over the DCIs for UL configuration
  for (i=0; i<DCI_pdu->Num_common_dci + DCI_pdu->Num_ue_spec_dci ; i++) {
    dci_alloc = &DCI_pdu->dci_alloc[i];

    if (dci_alloc->format == format0) {  // this is a ULSCH allocation
      if (eNB->mac_enabled==1)
	UE_id = find_ue((int16_t)dci_alloc->rnti,eNB);
      else
	UE_id = i;
      
      if (UE_id<0) { // should not happen, log an error and exit, this is a fatal error
	LOG_E(PHY,"[eNB %"PRIu8"] Frame %d: Unknown UE_id for rnti %"PRIx16"\n",eNB->Mod_id,frame,dci_alloc->rnti);
	mac_xface->macphy_exit("FATAL\n"); 
      }
      generate_eNB_ulsch_params(eNB,proc,dci_alloc,UE_id);
    }
  }





  // if we have DCI to generate do it now
  if ((DCI_pdu->Num_common_dci + DCI_pdu->Num_ue_spec_dci)>0) {


  } else { // for emulation!!
    eNB->num_ue_spec_dci[(subframe)&1]=0;
    eNB->num_common_dci[(subframe)&1]=0;
  }

  if (eNB->abstraction_flag == 0) {

    if (DCI_pdu->Num_ue_spec_dci+DCI_pdu->Num_common_dci > 0) {
      LOG_D(PHY,"[eNB %"PRIu8"] Frame %d, subframe %d: Calling generate_dci_top (pdcch) (common %"PRIu8",ue_spec %"PRIu8")\n",eNB->Mod_id,frame, subframe,
            DCI_pdu->Num_common_dci,DCI_pdu->Num_ue_spec_dci);
    }


    num_pdcch_symbols = generate_dci_top(DCI_pdu->Num_ue_spec_dci,
                                         DCI_pdu->Num_common_dci,
                                         DCI_pdu->dci_alloc,
                                         0,
                                         AMP,
                                         fp,
                                         eNB->common_vars.txdataF[0],
                                         subframe);

  }

#ifdef PHY_ABSTRACTION // FIXME this ifdef seems suspicious
  else {
    LOG_D(PHY,"[eNB %"PRIu8"] Frame %d, subframe %d: Calling generate_dci_to_emul\n",eNB->Mod_id,frame, subframe);
    num_pdcch_symbols = generate_dci_top_emul(eNB,DCI_pdu->Num_ue_spec_dci,DCI_pdu->Num_common_dci,DCI_pdu->dci_alloc,subframe);
  }

#endif

  VCD_SIGNAL_DUMPER_DUMP_FUNCTION_BY_NAME(VCD_SIGNAL_DUMPER_FUNCTIONS_PHY_ENB_PDCCH_TX,0);

  // Check for SI activity

  if ((eNB->dlsch_SI) && (eNB->dlsch_SI->active == 1)) {

    pdsch_procedures(eNB,proc,eNB->dlsch_SI,(LTE_eNB_DLSCH_t*)NULL,(LTE_eNB_UE_stats*)NULL,0,num_pdcch_symbols);

#if defined(SMBV) 

    // Configures the data source of allocation (allocation is configured by DCI)
    if (smbv_is_config_frame(frame) && (smbv_frame_cnt < 4)) {
      LOG_D(PHY,"[SMBV] Frame %3d, Configuring SI payload in SF %d alloc %"PRIu8"\n",frame,(smbv_frame_cnt*10) + (subframe),smbv_alloc_cnt);
      smbv_configure_datalist_for_alloc(smbv_fname, smbv_alloc_cnt++, (smbv_frame_cnt*10) + (subframe), DLSCH_pdu, input_buffer_length);
    }

#endif
  }

  // Check for RA activity
  if ((eNB->dlsch_ra) && (eNB->dlsch_ra->active == 1)) {

#if defined(SMBV) 

    // Configures the data source of allocation (allocation is configured by DCI)
    if (smbv_is_config_frame(frame) && (smbv_frame_cnt < 4)) {
      LOG_D(PHY,"[SMBV] Frame %3d, Configuring RA payload in SF %d alloc %"PRIu8"\n",frame,(smbv_frame_cnt*10) + (subframe),smbv_alloc_cnt);
      smbv_configure_datalist_for_alloc(smbv_fname, smbv_alloc_cnt++, (smbv_frame_cnt*10) + (subframe), dlsch_input_buffer, input_buffer_length);
    }
    
#endif
    
    
    LOG_D(PHY,"[eNB %"PRIu8"][RAPROC] Frame %d, subframe %d: Calling generate_dlsch (RA),Msg3 frame %"PRIu32", Msg3 subframe %"PRIu8"\n",
	  eNB->Mod_id,
	  frame, subframe,
	  eNB->ulsch[(uint32_t)UE_id]->Msg3_frame,
	  eNB->ulsch[(uint32_t)UE_id]->Msg3_subframe);
    
    pdsch_procedures(eNB,proc,eNB->dlsch_ra,(LTE_eNB_DLSCH_t*)NULL,(LTE_eNB_UE_stats*)NULL,1,num_pdcch_symbols);
    
    
    eNB->dlsch_ra->active = 0;
  }

#if defined(FLEXRAN_AGENT_SB_IF)
#ifndef DISABLE_SF_TRIGGER
  //Send subframe trigger to the controller
  if (mac_agent_registered[eNB->Mod_id]) {
    agent_mac_xface[eNB->Mod_id]->flexran_agent_send_sf_trigger(eNB->Mod_id);
  }
#endif
#endif

  // Now scan UE specific DLSCH
  for (UE_id=0; UE_id<NUMBER_OF_UE_MAX; UE_id++)
    {
      if ((eNB->dlsch[(uint8_t)UE_id][0])&&
	  (eNB->dlsch[(uint8_t)UE_id][0]->rnti>0)&&
	  (eNB->dlsch[(uint8_t)UE_id][0]->active == 1)) {

	pdsch_procedures(eNB,proc,eNB->dlsch[(uint8_t)UE_id][0],eNB->dlsch[(uint8_t)UE_id][1],&eNB->UE_stats[(uint32_t)UE_id],0,num_pdcch_symbols);


      }

      else if ((eNB->dlsch[(uint8_t)UE_id][0])&&
	       (eNB->dlsch[(uint8_t)UE_id][0]->rnti>0)&&
	       (eNB->dlsch[(uint8_t)UE_id][0]->active == 0)) {

	// clear subframe TX flag since UE is not scheduled for PDSCH in this subframe (so that we don't look for PUCCH later)
	eNB->dlsch[(uint8_t)UE_id][0]->subframe_tx[subframe]=0;
      }
    }



  // if we have PHICH to generate

  if (is_phich_subframe(fp,subframe))
    {
      generate_phich_top(eNB,
			 proc,
			 AMP,
			 0);
    }



#ifdef EMOS
  phy_procedures_emos_eNB_TX(subframe, eNB);
#endif

  VCD_SIGNAL_DUMPER_DUMP_FUNCTION_BY_NAME(VCD_SIGNAL_DUMPER_FUNCTIONS_PHY_PROCEDURES_ENB_TX+offset,0);
  if (do_meas==1) stop_meas(&eNB->phy_proc_tx);
  
}

void process_Msg3(PHY_VARS_eNB *eNB,eNB_rxtx_proc_t *proc,uint8_t UE_id, uint8_t harq_pid)
{
  // this prepares the demodulation of the first PUSCH of a new user, containing Msg3
  int subframe = proc->subframe_rx;
  int frame = proc->frame_rx;

  LOG_D(PHY,"[eNB %d][RAPROC] frame %d : subframe %d : process_Msg3 UE_id %d (active %d, subframe %d, frame %d)\n",
        eNB->Mod_id,
        frame,subframe,
        UE_id,eNB->ulsch[(uint32_t)UE_id]->Msg3_active,
        eNB->ulsch[(uint32_t)UE_id]->Msg3_subframe,
        eNB->ulsch[(uint32_t)UE_id]->Msg3_frame);
  eNB->ulsch[(uint32_t)UE_id]->Msg3_flag = 0;

  if ((eNB->ulsch[(uint32_t)UE_id]->Msg3_active == 1) &&
      (eNB->ulsch[(uint32_t)UE_id]->Msg3_subframe == subframe) &&
      (eNB->ulsch[(uint32_t)UE_id]->Msg3_frame == (uint32_t)frame))   {

    //    harq_pid = 0;

    eNB->ulsch[(uint32_t)UE_id]->Msg3_active = 0;
    eNB->ulsch[(uint32_t)UE_id]->Msg3_flag = 1;
    eNB->ulsch[(uint32_t)UE_id]->harq_processes[harq_pid]->subframe_scheduling_flag=1;
    LOG_D(PHY,"[eNB %d][RAPROC] frame %d, subframe %d: Setting subframe_scheduling_flag (Msg3) for UE %d\n",
          eNB->Mod_id,
          frame,subframe,UE_id);
  }
}


// This function retrieves the harq_pid of the corresponding DLSCH process
// and updates the error statistics of the DLSCH based on the received ACK
// info from UE along with the round index.  It also performs the fine-grain
// rate-adaptation based on the error statistics derived from the ACK/NAK process

void process_HARQ_feedback(uint8_t UE_id,
                           PHY_VARS_eNB *eNB,
			   eNB_rxtx_proc_t *proc,
                           uint8_t pusch_flag,
                           uint8_t *pucch_payload,
                           uint8_t pucch_sel,
                           uint8_t SR_payload)
{

  LTE_DL_FRAME_PARMS *fp=&eNB->frame_parms;
  uint8_t dl_harq_pid[8],dlsch_ACK[8],dl_subframe;
  LTE_eNB_DLSCH_t *dlsch             =  eNB->dlsch[(uint32_t)UE_id][0];
  LTE_eNB_UE_stats *ue_stats         =  &eNB->UE_stats[(uint32_t)UE_id];
  LTE_DL_eNB_HARQ_t *dlsch_harq_proc;
  uint8_t subframe_m4,M,m;
  int mp;
  int all_ACKed=1,nb_alloc=0,nb_ACK=0;
  int frame = proc->frame_rx;
  int subframe = proc->subframe_rx;
  int harq_pid = subframe2harq_pid( fp,frame,subframe);


  if (fp->frame_type == FDD) { //FDD
    subframe_m4 = (subframe<4) ? subframe+6 : subframe-4;

    dl_harq_pid[0] = dlsch->harq_ids[subframe_m4];
    M=1;

    if (pusch_flag == 1) {
      dlsch_ACK[0] = eNB->ulsch[(uint8_t)UE_id]->harq_processes[harq_pid]->o_ACK[0];
      if (dlsch->subframe_tx[subframe_m4]==1)
	LOG_D(PHY,"[eNB %d] Frame %d: Received ACK/NAK %d on PUSCH for subframe %d\n",eNB->Mod_id,
	      frame,dlsch_ACK[0],subframe_m4);
    }
    else {
      dlsch_ACK[0] = pucch_payload[0];
      LOG_D(PHY,"[eNB %d] Frame %d: Received ACK/NAK %d on PUCCH for subframe %d\n",eNB->Mod_id,
	    frame,dlsch_ACK[0],subframe_m4);
      /*
	if (dlsch_ACK[0]==0)
	AssertFatal(0,"Exiting on NAK on PUCCH\n");
      */
    }


#if defined(MESSAGE_CHART_GENERATOR_PHY)
    MSC_LOG_RX_MESSAGE(
		       MSC_PHY_ENB,MSC_PHY_UE,
		       NULL,0,
		       "%05u:%02u %s received %s  rnti %x harq id %u  tx SF %u",
		       frame,subframe,
		       (pusch_flag == 1)?"PUSCH":"PUCCH",
		       (dlsch_ACK[0])?"ACK":"NACK",
		       dlsch->rnti,
		       dl_harq_pid[0],
		       subframe_m4
		       );
#endif
  } else { // TDD Handle M=1,2 cases only

    M=ul_ACK_subframe2_M(fp,
                         subframe);

    // Now derive ACK information for TDD
    if (pusch_flag == 1) { // Do PUSCH ACK/NAK first
      // detect missing DAI
      //FK: this code is just a guess
      //RK: not exactly, yes if scheduled from PHICH (i.e. no DCI format 0)
      //    otherwise, it depends on how many of the PDSCH in the set are scheduled, we can leave it like this,
      //    but we have to adapt the code below.  For example, if only one out of 2 are scheduled, only 1 bit o_ACK is used

      dlsch_ACK[0] = eNB->ulsch[(uint8_t)UE_id]->harq_processes[harq_pid]->o_ACK[0];
      dlsch_ACK[1] = (eNB->pucch_config_dedicated[UE_id].tdd_AckNackFeedbackMode == bundling)
	?eNB->ulsch[(uint8_t)UE_id]->harq_processes[harq_pid]->o_ACK[0]:eNB->ulsch[(uint8_t)UE_id]->harq_processes[harq_pid]->o_ACK[1];
    }

    else {  // PUCCH ACK/NAK
      if ((SR_payload == 1)&&(pucch_sel!=2)) {  // decode Table 7.3 if multiplexing and SR=1
        nb_ACK = 0;

        if (M == 2) {
          if ((pucch_payload[0] == 1) && (pucch_payload[1] == 1)) // b[0],b[1]
            nb_ACK = 1;
          else if ((pucch_payload[0] == 1) && (pucch_payload[1] == 0))
            nb_ACK = 2;
        } else if (M == 3) {
          if ((pucch_payload[0] == 1) && (pucch_payload[1] == 1))
            nb_ACK = 1;
          else if ((pucch_payload[0] == 1) && (pucch_payload[1] == 0))
            nb_ACK = 2;
          else if ((pucch_payload[0] == 0) && (pucch_payload[1] == 1))
            nb_ACK = 3;
        }
      } else if (pucch_sel == 2) { // bundling or M=1
        dlsch_ACK[0] = pucch_payload[0];
        dlsch_ACK[1] = pucch_payload[0];
      } else { // multiplexing with no SR, this is table 10.1
        if (M==1)
          dlsch_ACK[0] = pucch_payload[0];
        else if (M==2) {
          if (((pucch_sel == 1) && (pucch_payload[0] == 1) && (pucch_payload[1] == 1)) ||
              ((pucch_sel == 0) && (pucch_payload[0] == 0) && (pucch_payload[1] == 1)))
            dlsch_ACK[0] = 1;
          else
            dlsch_ACK[0] = 0;

          if (((pucch_sel == 1) && (pucch_payload[0] == 1) && (pucch_payload[1] == 1)) ||
              ((pucch_sel == 1) && (pucch_payload[0] == 0) && (pucch_payload[1] == 0)))
            dlsch_ACK[1] = 1;
          else
            dlsch_ACK[1] = 0;
        }
      }
    }
  }

  // handle case where positive SR was transmitted with multiplexing
  if ((SR_payload == 1)&&(pucch_sel!=2)&&(pusch_flag == 0)) {
    nb_alloc = 0;

    for (m=0; m<M; m++) {
      dl_subframe = ul_ACK_subframe2_dl_subframe(fp,
						 subframe,
						 m);

      if (dlsch->subframe_tx[dl_subframe]==1)
        nb_alloc++;
    }

    if (nb_alloc == nb_ACK)
      all_ACKed = 1;
    else
      all_ACKed = 0;
  }


  for (m=0,mp=-1; m<M; m++) {

    dl_subframe = ul_ACK_subframe2_dl_subframe(fp,
					       subframe,
					       m);

    if (dlsch->subframe_tx[dl_subframe]==1) {
      if (pusch_flag == 1)
        mp++;
      else
        mp = m;

      dl_harq_pid[m]     = dlsch->harq_ids[dl_subframe];

      if ((pucch_sel != 2)&&(pusch_flag == 0)) { // multiplexing
        if ((SR_payload == 1)&&(all_ACKed == 1))
          dlsch_ACK[m] = 1;
        else
          dlsch_ACK[m] = 0;
      }

      if (dl_harq_pid[m]<dlsch->Mdlharq) {
        dlsch_harq_proc = dlsch->harq_processes[dl_harq_pid[m]];
#ifdef DEBUG_PHY_PROC
        LOG_D(PHY,"[eNB %d][PDSCH %x/%d] subframe %d, status %d, round %d (mcs %d, rv %d, TBS %d)\n",eNB->Mod_id,
              dlsch->rnti,dl_harq_pid[m],dl_subframe,
              dlsch_harq_proc->status,dlsch_harq_proc->round,
              dlsch->harq_processes[dl_harq_pid[m]]->mcs,
              dlsch->harq_processes[dl_harq_pid[m]]->rvidx,
              dlsch->harq_processes[dl_harq_pid[m]]->TBS);

        if (dlsch_harq_proc->status==DISABLED)
          LOG_E(PHY,"dlsch_harq_proc is disabled? \n");

#endif

        if ((dl_harq_pid[m]<dlsch->Mdlharq) &&
            (dlsch_harq_proc->status == ACTIVE)) {
          // dl_harq_pid of DLSCH is still active

          if ( dlsch_ACK[mp]==0) {
            // Received NAK
#ifdef DEBUG_PHY_PROC
            LOG_D(PHY,"[eNB %d][PDSCH %x/%d] M = %d, m= %d, mp=%d NAK Received in round %d, requesting retransmission\n",eNB->Mod_id,
                  dlsch->rnti,dl_harq_pid[m],M,m,mp,dlsch_harq_proc->round);
#endif

            T(T_ENB_PHY_DLSCH_UE_NACK, T_INT(eNB->Mod_id), T_INT(frame), T_INT(subframe), T_INT(UE_id), T_INT(dlsch->rnti),
              T_INT(dl_harq_pid[m]));

            if (dlsch_harq_proc->round == 0)
              ue_stats->dlsch_NAK_round0++;

            ue_stats->dlsch_NAK[dl_harq_pid[m]][dlsch_harq_proc->round]++;


            // then Increment DLSCH round index
            dlsch_harq_proc->round++;


            if (dlsch_harq_proc->round == dlsch->Mlimit) {
              // This was the last round for DLSCH so reset round and increment l2_error counter
#ifdef DEBUG_PHY_PROC
              LOG_W(PHY,"[eNB %d][PDSCH %x/%d] DLSCH retransmissions exhausted, dropping packet\n",eNB->Mod_id,
                    dlsch->rnti,dl_harq_pid[m]);
#endif
#if defined(MESSAGE_CHART_GENERATOR_PHY)
              MSC_LOG_EVENT(MSC_PHY_ENB, "0 HARQ DLSCH Failed RNTI %"PRIx16" round %u",
                            dlsch->rnti,
                            dlsch_harq_proc->round);
#endif

              dlsch_harq_proc->round = 0;
              ue_stats->dlsch_l2_errors[dl_harq_pid[m]]++;
              dlsch_harq_proc->status = SCH_IDLE;
              dlsch->harq_ids[dl_subframe] = dlsch->Mdlharq;
            }
          } else {
#ifdef DEBUG_PHY_PROC
            LOG_D(PHY,"[eNB %d][PDSCH %x/%d] ACK Received in round %d, resetting process\n",eNB->Mod_id,
                  dlsch->rnti,dl_harq_pid[m],dlsch_harq_proc->round);
#endif

            T(T_ENB_PHY_DLSCH_UE_ACK, T_INT(eNB->Mod_id), T_INT(frame), T_INT(subframe), T_INT(UE_id), T_INT(dlsch->rnti),
              T_INT(dl_harq_pid[m]));

            ue_stats->dlsch_ACK[dl_harq_pid[m]][dlsch_harq_proc->round]++;

            // Received ACK so set round to 0 and set dlsch_harq_pid IDLE
            dlsch_harq_proc->round  = 0;
            dlsch_harq_proc->status = SCH_IDLE;
            dlsch->harq_ids[dl_subframe] = dlsch->Mdlharq;

            ue_stats->total_TBS = ue_stats->total_TBS +
	      eNB->dlsch[(uint8_t)UE_id][0]->harq_processes[dl_harq_pid[m]]->TBS;
            /*
              ue_stats->total_transmitted_bits = ue_stats->total_transmitted_bits +
              eNB->dlsch[(uint8_t)UE_id][0]->harq_processes[dl_harq_pid[m]]->TBS;
            */
          }

          // Do fine-grain rate-adaptation for DLSCH
          if (ue_stats->dlsch_NAK_round0 > dlsch->error_threshold) {
            if (ue_stats->dlsch_mcs_offset == 1)
              ue_stats->dlsch_mcs_offset=0;
            else
              ue_stats->dlsch_mcs_offset=-1;
          }

#ifdef DEBUG_PHY_PROC
          LOG_D(PHY,"[process_HARQ_feedback] Frame %d Setting round to %d for pid %d (subframe %d)\n",frame,
                dlsch_harq_proc->round,dl_harq_pid[m],subframe);
#endif

          // Clear NAK stats and adjust mcs offset
          // after measurement window timer expires
          if (ue_stats->dlsch_sliding_cnt == dlsch->ra_window_size) {
            if ((ue_stats->dlsch_mcs_offset == 0) && (ue_stats->dlsch_NAK_round0 < 2))
              ue_stats->dlsch_mcs_offset = 1;

            if ((ue_stats->dlsch_mcs_offset == 1) && (ue_stats->dlsch_NAK_round0 > 2))
              ue_stats->dlsch_mcs_offset = 0;

            if ((ue_stats->dlsch_mcs_offset == 0) && (ue_stats->dlsch_NAK_round0 > 2))
              ue_stats->dlsch_mcs_offset = -1;

            if ((ue_stats->dlsch_mcs_offset == -1) && (ue_stats->dlsch_NAK_round0 < 2))
              ue_stats->dlsch_mcs_offset = 0;

            ue_stats->dlsch_NAK_round0 = 0;
            ue_stats->dlsch_sliding_cnt = 0;
          }


        }
      }
    }
  }
}

void get_n1_pucch_eNB(PHY_VARS_eNB *eNB,
		      eNB_rxtx_proc_t *proc,
                      uint8_t UE_id,
                      int16_t *n1_pucch0,
                      int16_t *n1_pucch1,
                      int16_t *n1_pucch2,
                      int16_t *n1_pucch3)
{

  LTE_DL_FRAME_PARMS *frame_parms=&eNB->frame_parms;
  uint8_t nCCE0,nCCE1;
  int sf;
  int frame = proc->frame_rx;
  int subframe = proc->subframe_rx;

  if (frame_parms->frame_type == FDD ) {
    sf = (subframe<4) ? (subframe+6) : (subframe-4);

    if (eNB->dlsch[(uint32_t)UE_id][0]->subframe_tx[sf]>0) {
      *n1_pucch0 = frame_parms->pucch_config_common.n1PUCCH_AN + eNB->dlsch[(uint32_t)UE_id][0]->nCCE[sf];
      *n1_pucch1 = -1;
    } else {
      *n1_pucch0 = -1;
      *n1_pucch1 = -1;
    }
  } else {

    switch (frame_parms->tdd_config) {
    case 1:  // DL:S:UL:UL:DL:DL:S:UL:UL:DL
      if (subframe == 2) {  // ACK subframes 5 and 6
        /*  if (eNB->dlsch[(uint32_t)UE_id][0]->subframe_tx[6]>0) {
	    nCCE1 = eNB->dlsch[(uint32_t)UE_id][0]->nCCE[6];
	    *n1_pucch1 = get_Np(frame_parms->N_RB_DL,nCCE1,1) + nCCE1 + frame_parms->pucch_config_common.n1PUCCH_AN;
	    }
	    else
	    *n1_pucch1 = -1;*/

        if (eNB->dlsch[(uint32_t)UE_id][0]->subframe_tx[5]>0) {
          nCCE0 = eNB->dlsch[(uint32_t)UE_id][0]->nCCE[5];
          *n1_pucch0 = get_Np(frame_parms->N_RB_DL,nCCE0,0) + nCCE0+ frame_parms->pucch_config_common.n1PUCCH_AN;
        } else
          *n1_pucch0 = -1;

        *n1_pucch1 = -1;
      } else if (subframe == 3) { // ACK subframe 9

        if (eNB->dlsch[(uint32_t)UE_id][0]->subframe_tx[9]>0) {
          nCCE0 = eNB->dlsch[(uint32_t)UE_id][0]->nCCE[9];
          *n1_pucch0 = get_Np(frame_parms->N_RB_DL,nCCE0,0) + nCCE0 +frame_parms->pucch_config_common.n1PUCCH_AN;
        } else
          *n1_pucch0 = -1;

        *n1_pucch1 = -1;

      } else if (subframe == 7) { // ACK subframes 0 and 1
        //harq_ack[0].nCCE;
        //harq_ack[1].nCCE;
        if (eNB->dlsch[(uint32_t)UE_id][0]->subframe_tx[0]>0) {
          nCCE0 = eNB->dlsch[(uint32_t)UE_id][0]->nCCE[0];
          *n1_pucch0 = get_Np(frame_parms->N_RB_DL,nCCE0,0) + nCCE0 + frame_parms->pucch_config_common.n1PUCCH_AN;
        } else
          *n1_pucch0 = -1;

        *n1_pucch1 = -1;
      } else if (subframe == 8) { // ACK subframes 4
        //harq_ack[4].nCCE;
        if (eNB->dlsch[(uint32_t)UE_id][0]->subframe_tx[4]>0) {
          nCCE0 = eNB->dlsch[(uint32_t)UE_id][0]->nCCE[4];
          *n1_pucch0 = get_Np(frame_parms->N_RB_DL,nCCE0,0) + nCCE0 + frame_parms->pucch_config_common.n1PUCCH_AN;
        } else
          *n1_pucch0 = -1;

        *n1_pucch1 = -1;
      } else {
        LOG_D(PHY,"[eNB %d] frame %d: phy_procedures_lte.c: get_n1pucch, illegal subframe %d for tdd_config %d\n",
              eNB->Mod_id,
              frame,
              subframe,frame_parms->tdd_config);
        return;
      }

      break;

    case 3:  // DL:S:UL:UL:UL:DL:DL:DL:DL:DL
      if (subframe == 2) {  // ACK subframes 5,6 and 1 (S in frame-2), forget about n-11 for the moment (S-subframe)
        if (eNB->dlsch[(uint32_t)UE_id][0]->subframe_tx[6]>0) {
          nCCE1 = eNB->dlsch[(uint32_t)UE_id][0]->nCCE[6];
          *n1_pucch1 = get_Np(frame_parms->N_RB_DL,nCCE1,1) + nCCE1 + frame_parms->pucch_config_common.n1PUCCH_AN;
        } else
          *n1_pucch1 = -1;

        if (eNB->dlsch[(uint32_t)UE_id][0]->subframe_tx[5]>0) {
          nCCE0 = eNB->dlsch[(uint32_t)UE_id][0]->nCCE[5];
          *n1_pucch0 = get_Np(frame_parms->N_RB_DL,nCCE0,0) + nCCE0+ frame_parms->pucch_config_common.n1PUCCH_AN;
        } else
          *n1_pucch0 = -1;
      } else if (subframe == 3) { // ACK subframes 7 and 8
        LOG_D(PHY,"get_n1_pucch_eNB : subframe 3, subframe_tx[7] %d, subframe_tx[8] %d\n",
              eNB->dlsch[(uint32_t)UE_id][0]->subframe_tx[7],eNB->dlsch[(uint32_t)UE_id][0]->subframe_tx[8]);

        if (eNB->dlsch[(uint32_t)UE_id][0]->subframe_tx[8]>0) {
          nCCE1 = eNB->dlsch[(uint32_t)UE_id][0]->nCCE[8];
          *n1_pucch1 = get_Np(frame_parms->N_RB_DL,nCCE1,1) + nCCE1 + frame_parms->pucch_config_common.n1PUCCH_AN;
          LOG_D(PHY,"nCCE1 %d, n1_pucch1 %d\n",nCCE1,*n1_pucch1);
        } else
          *n1_pucch1 = -1;

        if (eNB->dlsch[(uint32_t)UE_id][0]->subframe_tx[7]>0) {
          nCCE0 = eNB->dlsch[(uint32_t)UE_id][0]->nCCE[7];
          *n1_pucch0 = get_Np(frame_parms->N_RB_DL,nCCE0,0) + nCCE0 +frame_parms->pucch_config_common.n1PUCCH_AN;
          LOG_D(PHY,"nCCE0 %d, n1_pucch0 %d\n",nCCE0,*n1_pucch0);
        } else
          *n1_pucch0 = -1;
      } else if (subframe == 4) { // ACK subframes 9 and 0
        if (eNB->dlsch[(uint32_t)UE_id][0]->subframe_tx[0]>0) {
          nCCE1 = eNB->dlsch[(uint32_t)UE_id][0]->nCCE[0];
          *n1_pucch1 = get_Np(frame_parms->N_RB_DL,nCCE1,1) + nCCE1 + frame_parms->pucch_config_common.n1PUCCH_AN;
        } else
          *n1_pucch1 = -1;

        if (eNB->dlsch[(uint32_t)UE_id][0]->subframe_tx[9]>0) {
          nCCE0 = eNB->dlsch[(uint32_t)UE_id][0]->nCCE[9];
          *n1_pucch0 = get_Np(frame_parms->N_RB_DL,nCCE0,0) + nCCE0 +frame_parms->pucch_config_common.n1PUCCH_AN;
        } else
          *n1_pucch0 = -1;
      } else {
        LOG_D(PHY,"[eNB %d] Frame %d: phy_procedures_lte.c: get_n1pucch, illegal subframe %d for tdd_config %d\n",
              eNB->Mod_id,frame,subframe,frame_parms->tdd_config);
        return;
      }

      break;
    }  // switch tdd_config

    // Don't handle the case M>2
    *n1_pucch2 = -1;
    *n1_pucch3 = -1;
  }
}

void prach_procedures(PHY_VARS_eNB *eNB) {

  LTE_DL_FRAME_PARMS *fp=&eNB->frame_parms;
  uint16_t preamble_energy_list[64],preamble_delay_list[64];
  uint16_t preamble_max,preamble_energy_max;
  uint16_t i;
  int8_t UE_id;
  int subframe = eNB->proc.subframe_prach;
  int frame = eNB->proc.frame_prach;
  uint8_t CC_id = eNB->CC_id;

  VCD_SIGNAL_DUMPER_DUMP_FUNCTION_BY_NAME(VCD_SIGNAL_DUMPER_FUNCTIONS_PHY_ENB_PRACH_RX,1);
  memset(&preamble_energy_list[0],0,64*sizeof(uint16_t));
  memset(&preamble_delay_list[0],0,64*sizeof(uint16_t));

  if (eNB->abstraction_flag == 0) {
    LOG_D(PHY,"[eNB %d][RAPROC] Frame %d, Subframe %d : PRACH RX Signal Power : %d dBm\n",eNB->Mod_id, 
          frame,subframe,dB_fixed(signal_energy(&eNB->common_vars.rxdata[0][0][subframe*fp->samples_per_tti],512)) - eNB->rx_total_gain_dB);


    rx_prach(eNB,
             preamble_energy_list,
             preamble_delay_list,
             frame,
             0);
  } else {
    for (UE_id=0; UE_id<NB_UE_INST; UE_id++) {

      LOG_D(PHY,"[RAPROC] UE_id %d (%p), generate_prach %d, UE RSI %d, eNB RSI %d preamble index %d\n",
            UE_id,PHY_vars_UE_g[UE_id][CC_id],PHY_vars_UE_g[UE_id][CC_id]->generate_prach,
            PHY_vars_UE_g[UE_id][CC_id]->frame_parms.prach_config_common.rootSequenceIndex,
            fp->prach_config_common.rootSequenceIndex,
            PHY_vars_UE_g[UE_id][CC_id]->prach_PreambleIndex);

      if ((PHY_vars_UE_g[UE_id][CC_id]->generate_prach==1) &&
          (PHY_vars_UE_g[UE_id][CC_id]->frame_parms.prach_config_common.rootSequenceIndex ==
           fp->prach_config_common.rootSequenceIndex) ) {
        preamble_energy_list[PHY_vars_UE_g[UE_id][CC_id]->prach_PreambleIndex] = 800;
        preamble_delay_list[PHY_vars_UE_g[UE_id][CC_id]->prach_PreambleIndex] = 5;

      }
    }
  }

  preamble_energy_max = preamble_energy_list[0];
  preamble_max = 0;

  for (i=1; i<64; i++) {
    if (preamble_energy_max < preamble_energy_list[i]) {
      preamble_energy_max = preamble_energy_list[i];
      preamble_max = i;
    }
  }

#ifdef DEBUG_PHY_PROC
  LOG_D(PHY,"[RAPROC] Most likely preamble %d, energy %d dB delay %d\n",
        preamble_max,
        preamble_energy_list[preamble_max],
        preamble_delay_list[preamble_max]);
#endif

  if (preamble_energy_list[preamble_max] > 580) {

    UE_id = find_next_ue_index(eNB);
 
    if (UE_id>=0) {
      eNB->UE_stats[(uint32_t)UE_id].UE_timing_offset = preamble_delay_list[preamble_max]&0x1FFF; //limit to 13 (=11+2) bits

      eNB->UE_stats[(uint32_t)UE_id].sector = 0;
      LOG_D(PHY,"[eNB %d/%d][RAPROC] Frame %d, subframe %d Initiating RA procedure (UE_id %d) with preamble %d, energy %d.%d dB, delay %d\n",
            eNB->Mod_id,
            eNB->CC_id,
            frame,
            subframe,
	    UE_id,
            preamble_max,
            preamble_energy_max/10,
            preamble_energy_max%10,
            preamble_delay_list[preamble_max]);

      T(T_ENB_PHY_INITIATE_RA_PROCEDURE, T_INT(eNB->Mod_id), T_INT(frame), T_INT(subframe), T_INT(UE_id),
        T_INT(preamble_max), T_INT(preamble_energy_max), T_INT(preamble_delay_list[preamble_max]));

      if (eNB->mac_enabled==1) {
        uint8_t update_TA=4;

        switch (fp->N_RB_DL) {
        case 6:
          update_TA = 16;
          break;

        case 25:
          update_TA = 4;
          break;

        case 50:
          update_TA = 2;
          break;

        case 100:
          update_TA = 1;
          break;
        }

	mac_xface->initiate_ra_proc(eNB->Mod_id,
				    eNB->CC_id,
				    frame,
				    preamble_max,
				    preamble_delay_list[preamble_max]*update_TA,
				    0,subframe,0);
      }      

    } else {
      MSC_LOG_EVENT(MSC_PHY_ENB, "0 RA Failed add user, too many");
      LOG_I(PHY,"[eNB %d][RAPROC] frame %d, subframe %d: Unable to add user, max user count reached\n",
            eNB->Mod_id,frame, subframe);
    }
  }
  VCD_SIGNAL_DUMPER_DUMP_FUNCTION_BY_NAME(VCD_SIGNAL_DUMPER_FUNCTIONS_PHY_ENB_PRACH_RX,0);
}

void pucch_procedures(PHY_VARS_eNB *eNB,eNB_rxtx_proc_t *proc,int UE_id,int harq_pid)
{
  LTE_DL_FRAME_PARMS *fp=&eNB->frame_parms;
  uint8_t SR_payload = 0,*pucch_payload=NULL,pucch_payload0[2]= {0,0},pucch_payload1[2]= {0,0};
  int16_t n1_pucch0 = -1, n1_pucch1 = -1, n1_pucch2 = -1, n1_pucch3 = -1;
  uint8_t do_SR = 0;
  uint8_t pucch_sel = 0;
  int32_t metric0=0,metric1=0,metric0_SR=0;
  ANFBmode_t bundling_flag;
  PUCCH_FMT_t format;
  const int subframe = proc->subframe_rx;
  const int frame = proc->frame_rx;

  if ((eNB->dlsch[UE_id][0]) &&
      (eNB->dlsch[UE_id][0]->rnti>0) &&
      (eNB->ulsch[UE_id]->harq_processes[harq_pid]->subframe_scheduling_flag==0)) {

    // check SR availability
    do_SR = is_SR_subframe(eNB,proc,UE_id);
    //      do_SR = 0;

    // Now ACK/NAK
    // First check subframe_tx flag for earlier subframes

    get_n1_pucch_eNB(eNB,
                     proc,
                     UE_id,
                     &n1_pucch0,
                     &n1_pucch1,
                     &n1_pucch2,
                     &n1_pucch3);

    LOG_D(PHY,"[eNB %d][PDSCH %x] Frame %d, subframe %d Checking for PUCCH (%d,%d,%d,%d) SR %d\n",
          eNB->Mod_id,eNB->dlsch[UE_id][0]->rnti,
          frame,subframe,
          n1_pucch0,n1_pucch1,n1_pucch2,n1_pucch3,do_SR);

    if ((n1_pucch0==-1) && (n1_pucch1==-1) && (do_SR==0)) {  // no TX PDSCH that have to be checked and no SR for this UE_id
    } else {
      // otherwise we have some PUCCH detection to do

      // Null out PUCCH PRBs for noise measurement
      switch(fp->N_RB_UL) {
      case 6:
        eNB->rb_mask_ul[0] |= (0x1 | (1<<5)); //position 5
        break;
      case 15:
        eNB->rb_mask_ul[0] |= (0x1 | (1<<14)); // position 14
        break;
      case 25:
        eNB->rb_mask_ul[0] |= (0x1 | (1<<24)); // position 24
        break;
      case 50:
        eNB->rb_mask_ul[0] |= 0x1;
        eNB->rb_mask_ul[1] |= (1<<17); // position 49 (49-32)
        break;
      case 75:
        eNB->rb_mask_ul[0] |= 0x1;
        eNB->rb_mask_ul[2] |= (1<<10); // position 74 (74-64)
        break;
      case 100:
        eNB->rb_mask_ul[0] |= 0x1;
        eNB->rb_mask_ul[3] |= (1<<3); // position 99 (99-96)
        break;
      default:
        LOG_E(PHY,"Unknown number for N_RB_UL %d\n",fp->N_RB_UL);
        break;
      }

      if (do_SR == 1) {
        eNB->UE_stats[UE_id].sr_total++;


        if (eNB->abstraction_flag == 0) {
          metric0_SR = rx_pucch(eNB,
                                pucch_format1,
                                UE_id,
                                eNB->scheduling_request_config[UE_id].sr_PUCCH_ResourceIndex,
                                0, // n2_pucch
                                0, // shortened format, should be use_srs flag, later
                                &SR_payload,
                                frame,
                                subframe,
                                PUCCH1_THRES);
          LOG_D(PHY,"[eNB %d][SR %x] Frame %d subframe %d Checking SR is %d (SR n1pucch is %d)\n",
                eNB->Mod_id,
                eNB->ulsch[UE_id]->rnti,
                frame,
                subframe,
                SR_payload,
                eNB->scheduling_request_config[UE_id].sr_PUCCH_ResourceIndex);
        }
#ifdef PHY_ABSTRACTION
        else {
          metric0_SR = rx_pucch_emul(eNB,
                                     proc,
                                     UE_id,
                                     pucch_format1,
                                     0,
                                     &SR_payload);
          LOG_D(PHY,"[eNB %d][SR %x] Frame %d subframe %d Checking SR (UE SR %d/%d)\n",eNB->Mod_id,
                eNB->ulsch[UE_id]->rnti,frame,subframe,SR_payload,eNB->scheduling_request_config[UE_id].sr_PUCCH_ResourceIndex);
        }
#endif
      }// do_SR==1

      if ((n1_pucch0==-1) && (n1_pucch1==-1)) { // just check for SR
      } else if (fp->frame_type==FDD) { // FDD
        // if SR was detected, use the n1_pucch from SR, else use n1_pucch0
        //          n1_pucch0 = (SR_payload==1) ? eNB->scheduling_request_config[UE_id].sr_PUCCH_ResourceIndex:n1_pucch0;

        LOG_D(PHY,"Demodulating PUCCH for ACK/NAK: n1_pucch0 %d (%d), SR_payload %d\n",n1_pucch0,eNB->scheduling_request_config[UE_id].sr_PUCCH_ResourceIndex,SR_payload);

        if (eNB->abstraction_flag == 0) {
          metric0 = rx_pucch(eNB,
                             pucch_format1a,
                             UE_id,
                             (uint16_t)n1_pucch0,
                             0, //n2_pucch
                             0, // shortened format
                             pucch_payload0,
                             frame,
                             subframe,
                             PUCCH1a_THRES);
        }
#ifdef PHY_ABSTRACTION
        else {
          metric0 = rx_pucch_emul(eNB,
                                  proc,
                                  UE_id,
                                  pucch_format1a,
                                  0,
                                  pucch_payload0);
        }
#endif

        /* cancel SR detection if reception on n1_pucch0 is better than on SR PUCCH resource index */
        if (do_SR && metric0 > metric0_SR) SR_payload = 0;

        if (do_SR && metric0 <= metric0_SR) {
          /* when transmitting ACK/NACK on SR PUCCH resource index, SR payload is always 1 */
          SR_payload = 1;

          if (eNB->abstraction_flag == 0) {
            metric0=rx_pucch(eNB,
                             pucch_format1a,
                             UE_id,
                             eNB->scheduling_request_config[UE_id].sr_PUCCH_ResourceIndex,
                             0, //n2_pucch
                             0, // shortened format
                             pucch_payload0,
                             frame,
                             subframe,
                             PUCCH1a_THRES);
          }
#ifdef PHY_ABSTRACTION
          else {
            metric0 = rx_pucch_emul(eNB,
                                    proc,
                                    UE_id,
                                    pucch_format1a,
                                    0,
                                    pucch_payload0);
          }
#endif
        }

#ifdef DEBUG_PHY_PROC
        LOG_D(PHY,"[eNB %d][PDSCH %x] Frame %d subframe %d pucch1a (FDD) payload %d (metric %d)\n",
            eNB->Mod_id,
            eNB->dlsch[UE_id][0]->rnti,
            frame,subframe,
            pucch_payload0[0],metric0);
#endif

        process_HARQ_feedback(UE_id,eNB,proc,
                            0,// pusch_flag
                            pucch_payload0,
                            2,
                            SR_payload);
      } // FDD
      else {  //TDD

        bundling_flag = eNB->pucch_config_dedicated[UE_id].tdd_AckNackFeedbackMode;

        // fix later for 2 TB case and format1b

        if ((fp->frame_type==FDD) ||
          (bundling_flag==bundling)    ||
          ((fp->frame_type==TDD)&&(fp->tdd_config==1)&&((subframe!=2)||(subframe!=7)))) {
          format = pucch_format1a;
        } else {
          format = pucch_format1b;
        }

        // if SR was detected, use the n1_pucch from SR
        if (SR_payload==1) {
#ifdef DEBUG_PHY_PROC
          LOG_D(PHY,"[eNB %d][PDSCH %x] Frame %d subframe %d Checking ACK/NAK (%d,%d,%d,%d) format %d with SR\n",eNB->Mod_id,
                eNB->dlsch[UE_id][0]->rnti,
                frame,subframe,
                n1_pucch0,n1_pucch1,n1_pucch2,n1_pucch3,format);
#endif

          if (eNB->abstraction_flag == 0)
            metric0 = rx_pucch(eNB,
                               format,
                               UE_id,
                               eNB->scheduling_request_config[UE_id].sr_PUCCH_ResourceIndex,
                               0, //n2_pucch
                               0, // shortened format
                               pucch_payload0,
                               frame,
                               subframe,
                               PUCCH1a_THRES);
          else {
#ifdef PHY_ABSTRACTION
            metric0 = rx_pucch_emul(eNB,proc,
                                    UE_id,
                                    format,
                                    0,
                                    pucch_payload0);
#endif
          }
        } else { //using n1_pucch0/n1_pucch1 resources
#ifdef DEBUG_PHY_PROC
          LOG_D(PHY,"[eNB %d][PDSCH %x] Frame %d subframe %d Checking ACK/NAK (%d,%d,%d,%d) format %d\n",eNB->Mod_id,
                eNB->dlsch[UE_id][0]->rnti,
                frame,subframe,
                n1_pucch0,n1_pucch1,n1_pucch2,n1_pucch3,format);
#endif
          metric0=0;
          metric1=0;

          // Check n1_pucch0 metric
          if (n1_pucch0 != -1) {
            if (eNB->abstraction_flag == 0)
              metric0 = rx_pucch(eNB,
                                 format,
                                 UE_id,
                                 (uint16_t)n1_pucch0,
                                 0, // n2_pucch
                                 0, // shortened format
                                 pucch_payload0,
                                 frame,
                                 subframe,
                                 PUCCH1a_THRES);
            else {
#ifdef PHY_ABSTRACTION
              metric0 = rx_pucch_emul(eNB,
                                      proc,
                                      UE_id,
                                      format,
                                      0,
                                      pucch_payload0);
#endif
            }
          }

          // Check n1_pucch1 metric
          if (n1_pucch1 != -1) {
            if (eNB->abstraction_flag == 0)
              metric1 = rx_pucch(eNB,
                                 format,
                                 UE_id,
                                 (uint16_t)n1_pucch1,
                                 0, //n2_pucch
                                 0, // shortened format
                                 pucch_payload1,
                                 frame,
                                 subframe,
                                 PUCCH1a_THRES);
            else {
#ifdef PHY_ABSTRACTION
              metric1 = rx_pucch_emul(eNB,
                                      proc,
                                      UE_id,
                                      format,
                                      1,
                                      pucch_payload1);
#endif
            }
          }
        }

        if (SR_payload == 1) {
          pucch_payload = pucch_payload0;

          if (bundling_flag == bundling)
            pucch_sel = 2;
        } else if (bundling_flag == multiplexing) { // multiplexing + no SR
          pucch_payload = (metric1>metric0) ? pucch_payload1 : pucch_payload0;
          pucch_sel     = (metric1>metric0) ? 1 : 0;
        } else { // bundling + no SR
          if (n1_pucch1 != -1)
            pucch_payload = pucch_payload1;
          else if (n1_pucch0 != -1)
            pucch_payload = pucch_payload0;

          pucch_sel = 2;  // indicate that this is a bundled ACK/NAK
        }

#ifdef DEBUG_PHY_PROC
        LOG_D(PHY,"[eNB %d][PDSCH %x] Frame %d subframe %d ACK/NAK metric 0 %d, metric 1 %d, sel %d, (%d,%d)\n",eNB->Mod_id,
              eNB->dlsch[UE_id][0]->rnti,
              frame,subframe,
              metric0,metric1,pucch_sel,pucch_payload[0],pucch_payload[1]);
#endif
        process_HARQ_feedback(UE_id,eNB,proc,
                              0,// pusch_flag
                              pucch_payload,
                              pucch_sel,
                              SR_payload);
      } // TDD
    }

    if (SR_payload == 1) {
      LOG_D(PHY,"[eNB %d][SR %x] Frame %d subframe %d Got SR for PUSCH, transmitting to MAC\n",eNB->Mod_id,
            eNB->ulsch[UE_id]->rnti,frame,subframe);
      eNB->UE_stats[UE_id].sr_received++;

      if (eNB->first_sr[UE_id] == 1) { // this is the first request for uplink after Connection Setup, so clear HARQ process 0 use for Msg4
        eNB->first_sr[UE_id] = 0;
        eNB->dlsch[UE_id][0]->harq_processes[0]->round=0;
        eNB->dlsch[UE_id][0]->harq_processes[0]->status=SCH_IDLE;
        LOG_D(PHY,"[eNB %d][SR %x] Frame %d subframe %d First SR\n",
              eNB->Mod_id,
              eNB->ulsch[UE_id]->rnti,frame,subframe);
      }

      if (eNB->mac_enabled==1) {
        mac_xface->SR_indication(eNB->Mod_id,
                                 eNB->CC_id,
                                 frame,
                                 eNB->dlsch[UE_id][0]->rnti,subframe);
      }
    }
  }
}


void cba_procedures(PHY_VARS_eNB *eNB,eNB_rxtx_proc_t *proc,int UE_id,int harq_pid) {

  uint8_t access_mode;
  int num_active_cba_groups;
  const int subframe = proc->subframe_rx;
  const int frame = proc->frame_rx;
  uint16_t rnti=0;
  int ret=0;
  LTE_DL_FRAME_PARMS *fp=&eNB->frame_parms;

  if (eNB->ulsch[UE_id]==NULL) return;

  num_active_cba_groups = eNB->ulsch[UE_id]->num_active_cba_groups;
 
  if ((num_active_cba_groups > 0) &&
      (eNB->ulsch[UE_id]->cba_rnti[UE_id%num_active_cba_groups]>0) &&
      (eNB->ulsch[UE_id]->harq_processes[harq_pid]->subframe_cba_scheduling_flag==1)) {
    rnti=0;
    
#ifdef DEBUG_PHY_PROC
    LOG_D(PHY,"[eNB %d][PUSCH %d] frame %d subframe %d Checking PUSCH/ULSCH CBA Reception for UE %d with cba rnti %x mode %s\n",
	  eNB->Mod_id,harq_pid,
	  frame,subframe,
	  UE_id, (uint16_t)eNB->ulsch[UE_id]->cba_rnti[UE_id%num_active_cba_groups],mode_string[eNB->UE_stats[UE_id].mode]);
#endif
    
    if (eNB->abstraction_flag==0) {
      rx_ulsch(eNB,proc,
	       eNB->UE_stats[UE_id].sector,  // this is the effective sector id
	       UE_id,
	       eNB->ulsch,
	       0);
    }
    
#ifdef PHY_ABSTRACTION
    else {
      rx_ulsch_emul(eNB,proc,
		    eNB->UE_stats[UE_id].sector,  // this is the effective sector id
		    UE_id);
    }
    
#endif
    
    if (eNB->abstraction_flag == 0) {
      ret = ulsch_decoding(eNB,proc,
			   UE_id,
			   0, // control_only_flag
			   eNB->ulsch[UE_id]->harq_processes[harq_pid]->V_UL_DAI,
			   eNB->ulsch[UE_id]->harq_processes[harq_pid]->nb_rb>20 ? 1 : 0);
    }
    
#ifdef PHY_ABSTRACTION
    else {
      ret = ulsch_decoding_emul(eNB,
				proc,
				UE_id,
				&rnti);
    }
    
#endif
    
    if (eNB->ulsch[UE_id]->harq_processes[harq_pid]->cqi_crc_status == 1) {
#ifdef DEBUG_PHY_PROC
      
      print_CQI(eNB->ulsch[UE_id]->harq_processes[harq_pid]->o,eNB->ulsch[UE_id]->harq_processes[harq_pid]->uci_format,0,fp->N_RB_DL);
#endif
      access_mode = UNKNOWN_ACCESS;
      extract_CQI(eNB->ulsch[UE_id]->harq_processes[harq_pid]->o,
		  eNB->ulsch[UE_id]->harq_processes[harq_pid]->uci_format,
		  &eNB->UE_stats[UE_id],
		  fp->N_RB_DL,
		  &rnti, &access_mode);
      eNB->UE_stats[UE_id].rank = eNB->ulsch[UE_id]->harq_processes[harq_pid]->o_RI[0];
    }
    
    eNB->ulsch[UE_id]->harq_processes[harq_pid]->subframe_cba_scheduling_flag=0;
    eNB->ulsch[UE_id]->harq_processes[harq_pid]->status= SCH_IDLE;
      
    if ((num_active_cba_groups > 0) &&
	(UE_id + num_active_cba_groups < NUMBER_OF_UE_MAX) &&
	(eNB->ulsch[UE_id+num_active_cba_groups]->cba_rnti[UE_id%num_active_cba_groups] > 0 ) &&
	(eNB->ulsch[UE_id+num_active_cba_groups]->num_active_cba_groups> 0)) {
#ifdef DEBUG_PHY_PROC
      LOG_D(PHY,"[eNB %d][PUSCH %d] frame %d subframe %d UE %d harq_pid %d resetting the subframe_scheduling_flag for Ue %d cba groups %d members\n",
	    eNB->Mod_id,harq_pid,frame,subframe,UE_id,harq_pid,
	    UE_id+num_active_cba_groups, UE_id%eNB->ulsch[UE_id]->num_active_cba_groups);
#endif
      eNB->ulsch[UE_id+num_active_cba_groups]->harq_processes[harq_pid]->subframe_cba_scheduling_flag=1;
      eNB->ulsch[UE_id+num_active_cba_groups]->harq_processes[harq_pid]->status= CBA_ACTIVE;
      eNB->ulsch[UE_id+num_active_cba_groups]->harq_processes[harq_pid]->TBS=eNB->ulsch[UE_id]->harq_processes[harq_pid]->TBS;
    }

    if (ret == (1+MAX_TURBO_ITERATIONS)) {
      eNB->UE_stats[UE_id].ulsch_round_errors[harq_pid][eNB->ulsch[UE_id]->harq_processes[harq_pid]->round]++;
      eNB->ulsch[UE_id]->harq_processes[harq_pid]->phich_active = 1;
      eNB->ulsch[UE_id]->harq_processes[harq_pid]->phich_ACK = 0;
      eNB->ulsch[UE_id]->harq_processes[harq_pid]->round++;
    } // ulsch in error
    else {
      LOG_D(PHY,"[eNB %d][PUSCH %d] Frame %d subframe %d ULSCH received, setting round to 0, PHICH ACK\n",
	    eNB->Mod_id,harq_pid,
	    frame,subframe);

      eNB->ulsch[UE_id]->harq_processes[harq_pid]->phich_active = 1;
      eNB->ulsch[UE_id]->harq_processes[harq_pid]->phich_ACK = 1;
      eNB->ulsch[UE_id]->harq_processes[harq_pid]->round = 0;
      eNB->UE_stats[UE_id].ulsch_consecutive_errors = 0;
#ifdef DEBUG_PHY_PROC
#ifdef DEBUG_ULSCH
      LOG_D(PHY,"[eNB] Frame %d, Subframe %d : ULSCH SDU (RX harq_pid %d) %d bytes:",
	    frame,subframe,
	    harq_pid,eNB->ulsch[UE_id]->harq_processes[harq_pid]->TBS>>3);

      for (j=0; j<eNB->ulsch[UE_id]->harq_processes[harq_pid]->TBS>>3; j++)
	LOG_T(PHY,"%x.",eNB->ulsch[UE_id]->harq_processes[harq_pid]->b[j]);

      LOG_T(PHY,"\n");
#endif
#endif

      if (access_mode > UNKNOWN_ACCESS) {
	LOG_D(PHY,"[eNB %d] Frame %d, Subframe %d : received ULSCH SDU from CBA transmission, UE (%d,%x), CBA (group %d, rnti %x)\n",
	      eNB->Mod_id, frame,subframe,
	      UE_id, eNB->ulsch[UE_id]->rnti,
	      UE_id % eNB->ulsch[UE_id]->num_active_cba_groups, eNB->ulsch[UE_id]->cba_rnti[UE_id%num_active_cba_groups]);

	// detect if there is a CBA collision
	if ((eNB->cba_last_reception[UE_id%num_active_cba_groups] == 0 ) && 
	    (eNB->mac_enabled==1)) {
	  mac_xface->rx_sdu(eNB->Mod_id,
			    eNB->CC_id,
			    frame,subframe,
			    eNB->ulsch[UE_id]->rnti,
			    eNB->ulsch[UE_id]->harq_processes[harq_pid]->b,
			    eNB->ulsch[UE_id]->harq_processes[harq_pid]->TBS>>3,
			    harq_pid,
			    NULL);

	  eNB->cba_last_reception[UE_id%num_active_cba_groups]+=1;//(subframe);
	} else {
	  if (eNB->cba_last_reception[UE_id%num_active_cba_groups] == 1 )
	    LOG_N(PHY,"[eNB%d] Frame %d subframe %d : first CBA collision detected \n ",
		  eNB->Mod_id,frame,subframe);

	  LOG_N(PHY,"[eNB%d] Frame %d subframe %d : CBA collision set SR for UE %d in group %d \n ",
		eNB->Mod_id,frame,subframe,
		eNB->cba_last_reception[UE_id%num_active_cba_groups],UE_id%num_active_cba_groups );

	  eNB->cba_last_reception[UE_id%num_active_cba_groups]+=1;

	  mac_xface->SR_indication(eNB->Mod_id,
				   eNB->CC_id,
				   frame,
				   eNB->dlsch[UE_id][0]->rnti,subframe);
	}
      } // UNKNOWN_ACCESS
    } // ULSCH CBA not in error
  }

}

typedef struct {
  PHY_VARS_eNB *eNB;
  int slot;
} fep_task;

void fep0(PHY_VARS_eNB *eNB,int slot) {

  eNB_proc_t *proc       = &eNB->proc;
  LTE_DL_FRAME_PARMS *fp = &eNB->frame_parms;
  int l;

  //  printf("fep0: slot %d\n",slot);

  remove_7_5_kHz(eNB,(slot&1)+(proc->subframe_rx<<1));
  for (l=0; l<fp->symbols_per_tti/2; l++) {
    slot_fep_ul(fp,
		&eNB->common_vars,
		l,
		(slot&1)+(proc->subframe_rx<<1),
		0,
		0
		);
  }
}



extern int oai_exit;

static void *fep_thread(void *param) {

  PHY_VARS_eNB *eNB = (PHY_VARS_eNB *)param;
  eNB_proc_t *proc  = &eNB->proc;
  while (!oai_exit) {

    if (wait_on_condition(&proc->mutex_fep,&proc->cond_fep,&proc->instance_cnt_fep,"fep thread")<0) break;  
    fep0(eNB,0);
    if (release_thread(&proc->mutex_fep,&proc->instance_cnt_fep,"fep thread")<0) break;

    if (pthread_cond_signal(&proc->cond_fep) != 0) {
      printf("[eNB] ERROR pthread_cond_signal for fep thread exit\n");
      exit_fun( "ERROR pthread_cond_signal" );
      return NULL;
    }
  }



  return(NULL);
}

void init_fep_thread(PHY_VARS_eNB *eNB,pthread_attr_t *attr_fep) {

  eNB_proc_t *proc = &eNB->proc;

  proc->instance_cnt_fep         = -1;
    
  pthread_mutex_init( &proc->mutex_fep, NULL);
  pthread_cond_init( &proc->cond_fep, NULL);

  pthread_create(&proc->pthread_fep, attr_fep, fep_thread, (void*)eNB);


}

extern void *td_thread(void*);

void init_td_thread(PHY_VARS_eNB *eNB,pthread_attr_t *attr_td) {

  eNB_proc_t *proc = &eNB->proc;

  proc->tdp.eNB = eNB;
  proc->instance_cnt_td         = -1;
    
  pthread_mutex_init( &proc->mutex_td, NULL);
  pthread_cond_init( &proc->cond_td, NULL);

  pthread_create(&proc->pthread_td, attr_td, td_thread, (void*)&proc->tdp);

}

extern void *te_thread(void*);

void init_te_thread(PHY_VARS_eNB *eNB,pthread_attr_t *attr_te) {

  eNB_proc_t *proc = &eNB->proc;

  proc->tep.eNB = eNB;
  proc->instance_cnt_te         = -1;
    
  pthread_mutex_init( &proc->mutex_te, NULL);
  pthread_cond_init( &proc->cond_te, NULL);

  printf("Creating te_thread\n");
  pthread_create(&proc->pthread_te, attr_te, te_thread, (void*)&proc->tep);

}


void eNB_fep_full_2thread(PHY_VARS_eNB *eNB,eNB_rxtx_proc_t *proc_rxtx) {

  eNB_proc_t *proc = &eNB->proc;

  struct timespec wait;

  wait.tv_sec=0;
  wait.tv_nsec=5000000L;

  VCD_SIGNAL_DUMPER_DUMP_FUNCTION_BY_NAME(VCD_SIGNAL_DUMPER_FUNCTIONS_ENB_SLOT_FEP,1);
  start_meas(&eNB->ofdm_demod_stats);

  if (pthread_mutex_timedlock(&proc->mutex_fep,&wait) != 0) {
    printf("[eNB] ERROR pthread_mutex_lock for fep thread (IC %d)\n", proc->instance_cnt_fep);
    exit_fun( "error locking mutex_fep" );
    return;
  }

  if (proc->instance_cnt_fep==0) {
    printf("[eNB] FEP thread busy\n");
    exit_fun("FEP thread busy");
    pthread_mutex_unlock( &proc->mutex_fep );
    return;
  }
  
  ++proc->instance_cnt_fep;


  if (pthread_cond_signal(&proc->cond_fep) != 0) {
    printf("[eNB] ERROR pthread_cond_signal for fep thread\n");
    exit_fun( "ERROR pthread_cond_signal" );
    return;
  }
  
  pthread_mutex_unlock( &proc->mutex_fep );

  // call second slot in this symbol
  fep0(eNB,1);

  wait_on_busy_condition(&proc->mutex_fep,&proc->cond_fep,&proc->instance_cnt_fep,"fep thread");  

  stop_meas(&eNB->ofdm_demod_stats);
}



void eNB_fep_full(PHY_VARS_eNB *eNB,eNB_rxtx_proc_t *proc_rxtx) {

  int l;
  LTE_DL_FRAME_PARMS *fp=&eNB->frame_parms;

  VCD_SIGNAL_DUMPER_DUMP_FUNCTION_BY_NAME(VCD_SIGNAL_DUMPER_FUNCTIONS_ENB_SLOT_FEP,1);
  start_meas(&eNB->ofdm_demod_stats);
  remove_7_5_kHz(eNB,proc_rxtx->subframe_rx<<1);
  remove_7_5_kHz(eNB,1+(proc_rxtx->subframe_rx<<1));
  for (l=0; l<fp->symbols_per_tti/2; l++) {
    slot_fep_ul(fp,
		&eNB->common_vars,
		l,
		(proc_rxtx->subframe_rx)<<1,
		0,
		0
		);
    slot_fep_ul(fp,
		&eNB->common_vars,
		l,
		1+((proc_rxtx->subframe_rx)<<1),
		0,
		0
		);
  }
  stop_meas(&eNB->ofdm_demod_stats);
  
  VCD_SIGNAL_DUMPER_DUMP_FUNCTION_BY_NAME(VCD_SIGNAL_DUMPER_FUNCTIONS_ENB_SLOT_FEP,0);
  
  if (eNB->node_function == NGFI_RRU_IF4p5) {
    /// **** send_IF4 of rxdataF to RCC (no prach now) **** ///
    send_IF4p5(eNB, proc_rxtx->frame_rx, proc_rxtx->subframe_rx, IF4p5_PULFFT, 0);
  }    
}

void eNB_fep_rru_if5(PHY_VARS_eNB *eNB,eNB_rxtx_proc_t *proc_rxtx) {

  eNB_proc_t *proc=&eNB->proc;
  uint8_t seqno=0;

  /// **** send_IF5 of rxdata to BBU **** ///       
  VCD_SIGNAL_DUMPER_DUMP_FUNCTION_BY_NAME( VCD_SIGNAL_DUMPER_FUNCTIONS_SEND_IF5, 1 );  
  send_IF5(eNB, proc->timestamp_rx, proc->subframe_rx, &seqno, IF5_RRH_GW_UL);
  VCD_SIGNAL_DUMPER_DUMP_FUNCTION_BY_NAME( VCD_SIGNAL_DUMPER_FUNCTIONS_SEND_IF5, 0 );          

}

void do_prach(PHY_VARS_eNB *eNB,int frame,int subframe) {

  eNB_proc_t *proc = &eNB->proc;
  LTE_DL_FRAME_PARMS *fp=&eNB->frame_parms;

  // check if we have to detect PRACH first
  if (is_prach_subframe(fp,frame,subframe)>0) { 
    /* accept some delay in processing - up to 5ms */
    int i;
    for (i = 0; i < 10 && proc->instance_cnt_prach == 0; i++) {
      LOG_W(PHY,"[eNB] Frame %d Subframe %d, eNB PRACH thread busy (IC %d)!!\n", frame,subframe,proc->instance_cnt_prach);
      usleep(500);
    }
    if (proc->instance_cnt_prach == 0) {
      exit_fun( "PRACH thread busy" );
      return;
    }
    
    // wake up thread for PRACH RX
    if (pthread_mutex_lock(&proc->mutex_prach) != 0) {
      LOG_E( PHY, "[eNB] ERROR pthread_mutex_lock for eNB PRACH thread %d (IC %d)\n", proc->instance_cnt_prach );
      exit_fun( "error locking mutex_prach" );
      return;
    }
    
    ++proc->instance_cnt_prach;
    // set timing for prach thread
    proc->frame_prach = frame;
    proc->subframe_prach = subframe;
    
    // the thread can now be woken up
    if (pthread_cond_signal(&proc->cond_prach) != 0) {
      LOG_E( PHY, "[eNB] ERROR pthread_cond_signal for eNB PRACH thread %d\n", proc->thread_index);
      exit_fun( "ERROR pthread_cond_signal" );
      return;
    }
    
    pthread_mutex_unlock( &proc->mutex_prach );
  }

}

void phy_procedures_eNB_common_RX(PHY_VARS_eNB *eNB,eNB_rxtx_proc_t *proc){


  //  eNB_proc_t *proc       = &eNB->proc;
  LTE_DL_FRAME_PARMS *fp = &eNB->frame_parms;
  const int subframe     = proc->subframe_rx;
  const int frame        = proc->frame_rx;
<<<<<<< HEAD
  int offset             = (eNB->single_thread_flag==0) ? 0 : (subframe&1);
=======
  int offset             = (eNB->single_thread_flag==1) ? 0 : (subframe&1);
>>>>>>> e6633866

  if ((fp->frame_type == TDD) && (subframe_select(fp,subframe)!=SF_UL)) return;

  VCD_SIGNAL_DUMPER_DUMP_VARIABLE_BY_NAME( VCD_SIGNAL_DUMPER_VARIABLES_FRAME_NUMBER_RX0_ENB+offset, proc->frame_rx );
  VCD_SIGNAL_DUMPER_DUMP_VARIABLE_BY_NAME( VCD_SIGNAL_DUMPER_VARIABLES_SUBFRAME_NUMBER_RX0_ENB+offset, proc->subframe_rx );
  VCD_SIGNAL_DUMPER_DUMP_FUNCTION_BY_NAME( VCD_SIGNAL_DUMPER_FUNCTIONS_PHY_PROCEDURES_ENB_RX_COMMON+offset, 1 );
  
  start_meas(&eNB->phy_proc_rx);
  LOG_D(PHY,"[eNB %d] Frame %d: Doing phy_procedures_eNB_common_RX(%d)\n",eNB->Mod_id,frame,subframe);


  if (eNB->fep) eNB->fep(eNB,proc);

  VCD_SIGNAL_DUMPER_DUMP_FUNCTION_BY_NAME( VCD_SIGNAL_DUMPER_FUNCTIONS_PHY_PROCEDURES_ENB_RX_COMMON+offset, 0 );
}


void phy_procedures_eNB_uespec_RX(PHY_VARS_eNB *eNB,eNB_rxtx_proc_t *proc,const relaying_type_t r_type)
{
  //RX processing for ue-specific resources (i
  UNUSED(r_type);
  uint32_t ret=0,i,j,k;
  uint32_t harq_pid, harq_idx, round;
  uint8_t nPRS;
  int sync_pos;
  uint16_t rnti=0;
  uint8_t access_mode;
  LTE_DL_FRAME_PARMS *fp=&eNB->frame_parms;

  const int subframe = proc->subframe_rx;
  const int frame    = proc->frame_rx;
  int offset         = eNB->CC_id;//(proc == &eNB->proc.proc_rxtx[0]) ? 0 : 1;


  if ((fp->frame_type == TDD) && (subframe_select(fp,subframe)!=SF_UL)) return;

  VCD_SIGNAL_DUMPER_DUMP_FUNCTION_BY_NAME( VCD_SIGNAL_DUMPER_FUNCTIONS_PHY_PROCEDURES_ENB_RX_UESPEC+offset, 1 );

#ifdef DEBUG_PHY_PROC
  LOG_D(PHY,"[eNB %d] Frame %d: Doing phy_procedures_eNB_uespec_RX(%d)\n",eNB->Mod_id,frame, subframe);
#endif

  T(T_ENB_PHY_UL_TICK, T_INT(eNB->Mod_id), T_INT(frame), T_INT(subframe));

  T(T_ENB_PHY_INPUT_SIGNAL, T_INT(eNB->Mod_id), T_INT(frame), T_INT(subframe), T_INT(0),
    T_BUFFER(&eNB->common_vars.rxdata[0][0][subframe*eNB->frame_parms.samples_per_tti],
             eNB->frame_parms.samples_per_tti * 4));

  eNB->rb_mask_ul[0]=0;
  eNB->rb_mask_ul[1]=0;
  eNB->rb_mask_ul[2]=0;
  eNB->rb_mask_ul[3]=0;



  // Check for active processes in current subframe
  harq_pid = subframe2harq_pid(fp,
                               frame,subframe);

  // reset the cba flag used for collision detection
  for (i=0; i < NUM_MAX_CBA_GROUP; i++) {
    eNB->cba_last_reception[i]=0;
  }

  // Do PUCCH processing first

  for (i=0; i<NUMBER_OF_UE_MAX; i++) {
    pucch_procedures(eNB,proc,i,harq_pid);
  }

  for (i=0; i<NUMBER_OF_UE_MAX; i++) {

    // check for Msg3
    if (eNB->mac_enabled==1) {
      if (eNB->UE_stats[i].mode == RA_RESPONSE) {
	process_Msg3(eNB,proc,i,harq_pid);
      }
    }


    eNB->pusch_stats_rb[i][(frame*10)+subframe] = -63;
    eNB->pusch_stats_round[i][(frame*10)+subframe] = 0;
    eNB->pusch_stats_mcs[i][(frame*10)+subframe] = -63;

    if ((eNB->ulsch[i]) &&
        (eNB->ulsch[i]->rnti>0) &&
        (eNB->ulsch[i]->harq_processes[harq_pid]->subframe_scheduling_flag==1)) {
      // UE is has ULSCH scheduling
      round = eNB->ulsch[i]->harq_processes[harq_pid]->round;
 
      for (int rb=0;
           rb<=eNB->ulsch[i]->harq_processes[harq_pid]->nb_rb;
	   rb++) {
	int rb2 = rb+eNB->ulsch[i]->harq_processes[harq_pid]->first_rb;
	eNB->rb_mask_ul[rb2>>5] |= (1<<(rb2&31));
      }


      if (eNB->ulsch[i]->Msg3_flag == 1) {
        LOG_D(PHY,"[eNB %d] frame %d, subframe %d: Scheduling ULSCH Reception for Msg3 in Sector %d\n",
              eNB->Mod_id,
              frame,
              subframe,
              eNB->UE_stats[i].sector);
	VCD_SIGNAL_DUMPER_DUMP_FUNCTION_BY_NAME(VCD_SIGNAL_DUMPER_FUNCTIONS_PHY_ENB_ULSCH_MSG3,1);
      } else {

        LOG_D(PHY,"[eNB %d] frame %d, subframe %d: Scheduling ULSCH Reception for UE %d Mode %s\n",
              eNB->Mod_id,
              frame,
              subframe,
              i,
              mode_string[eNB->UE_stats[i].mode]);
      }


      nPRS = fp->pusch_config_common.ul_ReferenceSignalsPUSCH.nPRS[subframe<<1];

      eNB->ulsch[i]->cyclicShift = (eNB->ulsch[i]->harq_processes[harq_pid]->n_DMRS2 + fp->pusch_config_common.ul_ReferenceSignalsPUSCH.cyclicShift +
				    nPRS)%12;

      if (fp->frame_type == FDD ) {
        int sf = (subframe<4) ? (subframe+6) : (subframe-4);

        if (eNB->dlsch[i][0]->subframe_tx[sf]>0) { // we have downlink transmission
          eNB->ulsch[i]->harq_processes[harq_pid]->O_ACK = 1;
        } else {
          eNB->ulsch[i]->harq_processes[harq_pid]->O_ACK = 0;
        }
      }

      LOG_D(PHY,
            "[eNB %d][PUSCH %d] Frame %d Subframe %d Demodulating PUSCH: dci_alloc %d, rar_alloc %d, round %d, first_rb %d, nb_rb %d, mcs %d, TBS %d, rv %d, cyclic_shift %d (n_DMRS2 %d, cyclicShift_common %d, nprs %d), O_ACK %d \n",
            eNB->Mod_id,harq_pid,frame,subframe,
            eNB->ulsch[i]->harq_processes[harq_pid]->dci_alloc,
            eNB->ulsch[i]->harq_processes[harq_pid]->rar_alloc,
            eNB->ulsch[i]->harq_processes[harq_pid]->round,
            eNB->ulsch[i]->harq_processes[harq_pid]->first_rb,
            eNB->ulsch[i]->harq_processes[harq_pid]->nb_rb,
            eNB->ulsch[i]->harq_processes[harq_pid]->mcs,
            eNB->ulsch[i]->harq_processes[harq_pid]->TBS,
            eNB->ulsch[i]->harq_processes[harq_pid]->rvidx,
            eNB->ulsch[i]->cyclicShift,
            eNB->ulsch[i]->harq_processes[harq_pid]->n_DMRS2,
            fp->pusch_config_common.ul_ReferenceSignalsPUSCH.cyclicShift,
            nPRS,
            eNB->ulsch[i]->harq_processes[harq_pid]->O_ACK);
      eNB->pusch_stats_rb[i][(frame*10)+subframe] = eNB->ulsch[i]->harq_processes[harq_pid]->nb_rb;
      eNB->pusch_stats_round[i][(frame*10)+subframe] = eNB->ulsch[i]->harq_processes[harq_pid]->round;
      eNB->pusch_stats_mcs[i][(frame*10)+subframe] = eNB->ulsch[i]->harq_processes[harq_pid]->mcs;
      start_meas(&eNB->ulsch_demodulation_stats);

      if (eNB->abstraction_flag==0) {
        rx_ulsch(eNB,proc,
                 eNB->UE_stats[i].sector,  // this is the effective sector id
                 i,
                 eNB->ulsch,
                 0);
      }

#ifdef PHY_ABSTRACTION
      else {
        rx_ulsch_emul(eNB,proc,
                      eNB->UE_stats[i].sector,  // this is the effective sector id
                      i);
      }

#endif
      stop_meas(&eNB->ulsch_demodulation_stats);


      start_meas(&eNB->ulsch_decoding_stats);

      if (eNB->abstraction_flag == 0) {
        ret = ulsch_decoding(eNB,proc,
                             i,
                             0, // control_only_flag
                             eNB->ulsch[i]->harq_processes[harq_pid]->V_UL_DAI,
			     eNB->ulsch[i]->harq_processes[harq_pid]->nb_rb>20 ? 1 : 0);
      }

#ifdef PHY_ABSTRACTION
      else {
        ret = ulsch_decoding_emul(eNB,
				  proc,
                                  i,
                                  &rnti);
      }

#endif
      stop_meas(&eNB->ulsch_decoding_stats);

      LOG_D(PHY,"[eNB %d][PUSCH %d] frame %d subframe %d RNTI %x RX power (%d,%d) RSSI (%d,%d) N0 (%d,%d) dB ACK (%d,%d), decoding iter %d\n",
            eNB->Mod_id,harq_pid,
            frame,subframe,
            eNB->ulsch[i]->rnti,
            dB_fixed(eNB->pusch_vars[i]->ulsch_power[0]),
            dB_fixed(eNB->pusch_vars[i]->ulsch_power[1]),
            eNB->UE_stats[i].UL_rssi[0],
            eNB->UE_stats[i].UL_rssi[1],
            eNB->measurements->n0_power_dB[0],
            eNB->measurements->n0_power_dB[1],
            eNB->ulsch[i]->harq_processes[harq_pid]->o_ACK[0],
            eNB->ulsch[i]->harq_processes[harq_pid]->o_ACK[1],
            ret);

      //compute the expected ULSCH RX power (for the stats)
      eNB->ulsch[(uint32_t)i]->harq_processes[harq_pid]->delta_TF =
        get_hundred_times_delta_IF_eNB(eNB,i,harq_pid, 0); // 0 means bw_factor is not considered

      eNB->UE_stats[i].ulsch_decoding_attempts[harq_pid][eNB->ulsch[i]->harq_processes[harq_pid]->round]++;
#ifdef DEBUG_PHY_PROC
      LOG_D(PHY,"[eNB %d][PUSCH %d] frame %d subframe %d UE %d harq_pid %d Clearing subframe_scheduling_flag\n",
            eNB->Mod_id,harq_pid,frame,subframe,i,harq_pid);
#endif
      eNB->ulsch[i]->harq_processes[harq_pid]->subframe_scheduling_flag=0;

      if (eNB->ulsch[i]->harq_processes[harq_pid]->cqi_crc_status == 1) {
#ifdef DEBUG_PHY_PROC
        //if (((frame%10) == 0) || (frame < 50))
        print_CQI(eNB->ulsch[i]->harq_processes[harq_pid]->o,eNB->ulsch[i]->harq_processes[harq_pid]->uci_format,0,fp->N_RB_DL);
#endif
        extract_CQI(eNB->ulsch[i]->harq_processes[harq_pid]->o,
                    eNB->ulsch[i]->harq_processes[harq_pid]->uci_format,
                    &eNB->UE_stats[i],
                    fp->N_RB_DL,
                    &rnti, &access_mode);
        eNB->UE_stats[i].rank = eNB->ulsch[i]->harq_processes[harq_pid]->o_RI[0];

      }

      if (eNB->ulsch[i]->Msg3_flag == 1)
	VCD_SIGNAL_DUMPER_DUMP_FUNCTION_BY_NAME(VCD_SIGNAL_DUMPER_FUNCTIONS_PHY_ENB_ULSCH_MSG3,0);

      if (ret == (1+MAX_TURBO_ITERATIONS)) {
        T(T_ENB_PHY_ULSCH_UE_NACK, T_INT(eNB->Mod_id), T_INT(frame), T_INT(subframe), T_INT(i), T_INT(eNB->ulsch[i]->rnti),
          T_INT(harq_pid));

        eNB->UE_stats[i].ulsch_round_errors[harq_pid][eNB->ulsch[i]->harq_processes[harq_pid]->round]++;
        eNB->ulsch[i]->harq_processes[harq_pid]->phich_active = 1;
        eNB->ulsch[i]->harq_processes[harq_pid]->phich_ACK = 0;
        eNB->ulsch[i]->harq_processes[harq_pid]->round++;

        LOG_D(PHY,"[eNB][PUSCH %d] Increasing to round %d\n",harq_pid,eNB->ulsch[i]->harq_processes[harq_pid]->round);

        if (eNB->ulsch[i]->Msg3_flag == 1) {
          LOG_D(PHY,"[eNB %d/%d][RAPROC] frame %d, subframe %d, UE %d: Error receiving ULSCH (Msg3), round %d/%d\n",
                eNB->Mod_id,
                eNB->CC_id,
                frame,subframe, i,
                eNB->ulsch[i]->harq_processes[harq_pid]->round-1,
                fp->maxHARQ_Msg3Tx-1);

	  LOG_D(PHY,"[eNB %d][PUSCH %d] frame %d subframe %d RNTI %x RX power (%d,%d) RSSI (%d,%d) N0 (%d,%d) dB ACK (%d,%d), decoding iter %d\n",
		eNB->Mod_id,harq_pid,
		frame,subframe,
		eNB->ulsch[i]->rnti,
		dB_fixed(eNB->pusch_vars[i]->ulsch_power[0]),
		dB_fixed(eNB->pusch_vars[i]->ulsch_power[1]),
		eNB->UE_stats[i].UL_rssi[0],
		eNB->UE_stats[i].UL_rssi[1],
		eNB->measurements->n0_power_dB[0],
		eNB->measurements->n0_power_dB[1],
		eNB->ulsch[i]->harq_processes[harq_pid]->o_ACK[0],
		eNB->ulsch[i]->harq_processes[harq_pid]->o_ACK[1],
		ret);

          if (eNB->ulsch[i]->harq_processes[harq_pid]->round ==
              fp->maxHARQ_Msg3Tx) {
            LOG_D(PHY,"[eNB %d][RAPROC] maxHARQ_Msg3Tx reached, abandoning RA procedure for UE %d\n",
                  eNB->Mod_id, i);
            eNB->UE_stats[i].mode = PRACH;
	    if (eNB->mac_enabled==1) {
	      mac_xface->cancel_ra_proc(eNB->Mod_id,
					eNB->CC_id,
					frame,
					eNB->UE_stats[i].crnti);
	    }
            mac_phy_remove_ue(eNB->Mod_id,eNB->UE_stats[i].crnti);

            eNB->ulsch[(uint32_t)i]->Msg3_active = 0;
            //eNB->ulsch[i]->harq_processes[harq_pid]->phich_active = 0;

          } else {
            // activate retransmission for Msg3 (signalled to UE PHY by PHICH (not MAC/DCI)
            eNB->ulsch[(uint32_t)i]->Msg3_active = 1;

            get_Msg3_alloc_ret(fp,
                               subframe,
                               frame,
                               &eNB->ulsch[i]->Msg3_frame,
                               &eNB->ulsch[i]->Msg3_subframe);

            mac_xface->set_msg3_subframe(eNB->Mod_id, eNB->CC_id, frame, subframe, eNB->ulsch[i]->rnti,
                                         eNB->ulsch[i]->Msg3_frame, eNB->ulsch[i]->Msg3_subframe);

            T(T_ENB_PHY_MSG3_ALLOCATION, T_INT(eNB->Mod_id), T_INT(frame), T_INT(subframe),
              T_INT(i), T_INT(eNB->ulsch[i]->rnti), T_INT(0 /* 0 is for retransmission*/),
              T_INT(eNB->ulsch[i]->Msg3_frame), T_INT(eNB->ulsch[i]->Msg3_subframe));
          }
          LOG_D(PHY,"[eNB] Frame %d, Subframe %d: Msg3 in error, i = %d \n", frame,subframe,i);
        } // This is Msg3 error

        else { //normal ULSCH
          LOG_D(PHY,"[eNB %d][PUSCH %d] frame %d subframe %d UE %d Error receiving ULSCH, round %d/%d (ACK %d,%d)\n",
                eNB->Mod_id,harq_pid,
                frame,subframe, i,
                eNB->ulsch[i]->harq_processes[harq_pid]->round-1,
                eNB->ulsch[i]->Mlimit,
                eNB->ulsch[i]->harq_processes[harq_pid]->o_ACK[0],
                eNB->ulsch[i]->harq_processes[harq_pid]->o_ACK[1]);

#if defined(MESSAGE_CHART_GENERATOR_PHY)
          MSC_LOG_RX_DISCARDED_MESSAGE(
				       MSC_PHY_ENB,MSC_PHY_UE,
				       NULL,0,
				       "%05u:%02u ULSCH received rnti %x harq id %u round %d",
				       frame,subframe,
				       eNB->ulsch[i]->rnti,harq_pid,
				       eNB->ulsch[i]->harq_processes[harq_pid]->round-1
				       );
#endif

          if (eNB->ulsch[i]->harq_processes[harq_pid]->round== eNB->ulsch[i]->Mlimit) {
            LOG_D(PHY,"[eNB %d][PUSCH %d] frame %d subframe %d UE %d ULSCH Mlimit %d reached\n",
                  eNB->Mod_id,harq_pid,
                  frame,subframe, i,
                  eNB->ulsch[i]->Mlimit);

            eNB->ulsch[i]->harq_processes[harq_pid]->round=0;
            eNB->ulsch[i]->harq_processes[harq_pid]->phich_active=0;
            eNB->UE_stats[i].ulsch_errors[harq_pid]++;
            eNB->UE_stats[i].ulsch_consecutive_errors++;

	    // indicate error to MAC
	    if (eNB->mac_enabled == 1)
	      mac_xface->rx_sdu(eNB->Mod_id,
				eNB->CC_id,
				frame,subframe,
				eNB->ulsch[i]->rnti,
				NULL,
				0,
				harq_pid,
				&eNB->ulsch[i]->Msg3_flag);
          }
        }
      }  // ulsch in error
      else {



        T(T_ENB_PHY_ULSCH_UE_ACK, T_INT(eNB->Mod_id), T_INT(frame), T_INT(subframe), T_INT(i), T_INT(eNB->ulsch[i]->rnti),
          T_INT(harq_pid));

        if (eNB->ulsch[i]->Msg3_flag == 1) {
	  LOG_D(PHY,"[eNB %d][PUSCH %d] Frame %d subframe %d ULSCH received, setting round to 0, PHICH ACK\n",
		eNB->Mod_id,harq_pid,
		frame,subframe);
	  LOG_D(PHY,"[eNB %d][PUSCH %d] frame %d subframe %d RNTI %x RX power (%d,%d) RSSI (%d,%d) N0 (%d,%d) dB ACK (%d,%d), decoding iter %d\n",
		eNB->Mod_id,harq_pid,
		frame,subframe,
		eNB->ulsch[i]->rnti,
		dB_fixed(eNB->pusch_vars[i]->ulsch_power[0]),
		dB_fixed(eNB->pusch_vars[i]->ulsch_power[1]),
		eNB->UE_stats[i].UL_rssi[0],
		eNB->UE_stats[i].UL_rssi[1],
		eNB->measurements->n0_power_dB[0],
		eNB->measurements->n0_power_dB[1],
		eNB->ulsch[i]->harq_processes[harq_pid]->o_ACK[0],
		eNB->ulsch[i]->harq_processes[harq_pid]->o_ACK[1],
		ret);
	}
#if defined(MESSAGE_CHART_GENERATOR_PHY)
        MSC_LOG_RX_MESSAGE(
			   MSC_PHY_ENB,MSC_PHY_UE,
			   NULL,0,
			   "%05u:%02u ULSCH received rnti %x harq id %u",
			   frame,subframe,
			   eNB->ulsch[i]->rnti,harq_pid
			   );
#endif
        for (j=0; j<fp->nb_antennas_rx; j++)
          //this is the RSSI per RB
          eNB->UE_stats[i].UL_rssi[j] =
	    
            dB_fixed(eNB->pusch_vars[i]->ulsch_power[j]*
                     (eNB->ulsch[i]->harq_processes[harq_pid]->nb_rb*12)/
                     fp->ofdm_symbol_size) -
            eNB->rx_total_gain_dB -
            hundred_times_log10_NPRB[eNB->ulsch[i]->harq_processes[harq_pid]->nb_rb-1]/100 -
            get_hundred_times_delta_IF_eNB(eNB,i,harq_pid, 0)/100;
	    
        eNB->ulsch[i]->harq_processes[harq_pid]->phich_active = 1;
        eNB->ulsch[i]->harq_processes[harq_pid]->phich_ACK = 1;
        eNB->ulsch[i]->harq_processes[harq_pid]->round = 0;
        eNB->UE_stats[i].ulsch_consecutive_errors = 0;

        if (eNB->ulsch[i]->Msg3_flag == 1) {
	  if (eNB->mac_enabled==1) {

	    LOG_I(PHY,"[eNB %d][RAPROC] Frame %d Terminating ra_proc for harq %d, UE %d\n",
		  eNB->Mod_id,
		  frame,harq_pid,i);
	    if (eNB->mac_enabled)
	      mac_xface->rx_sdu(eNB->Mod_id,
				eNB->CC_id,
				frame,subframe,
				eNB->ulsch[i]->rnti,
				eNB->ulsch[i]->harq_processes[harq_pid]->b,
				eNB->ulsch[i]->harq_processes[harq_pid]->TBS>>3,
				harq_pid,
				&eNB->ulsch[i]->Msg3_flag);
	    
	    // one-shot msg3 detection by MAC: empty PDU (e.g. CRNTI)
	    if (eNB->ulsch[i]->Msg3_flag == 0 ) {
	      eNB->UE_stats[i].mode = PRACH;
	      mac_xface->cancel_ra_proc(eNB->Mod_id,
					eNB->CC_id,
					frame,
					eNB->UE_stats[i].crnti);
	      mac_phy_remove_ue(eNB->Mod_id,eNB->UE_stats[i].crnti);
	      eNB->ulsch[(uint32_t)i]->Msg3_active = 0;
	    } // Msg3_flag == 0
	    
	  } // mac_enabled==1

          eNB->UE_stats[i].mode = PUSCH;
          eNB->ulsch[i]->Msg3_flag = 0;

	  LOG_D(PHY,"[eNB %d][RAPROC] Frame %d : RX Subframe %d Setting UE %d mode to PUSCH\n",eNB->Mod_id,frame,subframe,i);

          for (k=0; k<8; k++) { //harq_processes
            for (j=0; j<eNB->dlsch[i][0]->Mlimit; j++) {
              eNB->UE_stats[i].dlsch_NAK[k][j]=0;
              eNB->UE_stats[i].dlsch_ACK[k][j]=0;
              eNB->UE_stats[i].dlsch_trials[k][j]=0;
            }

            eNB->UE_stats[i].dlsch_l2_errors[k]=0;
            eNB->UE_stats[i].ulsch_errors[k]=0;
            eNB->UE_stats[i].ulsch_consecutive_errors=0;

            for (j=0; j<eNB->ulsch[i]->Mlimit; j++) {
              eNB->UE_stats[i].ulsch_decoding_attempts[k][j]=0;
              eNB->UE_stats[i].ulsch_decoding_attempts_last[k][j]=0;
              eNB->UE_stats[i].ulsch_round_errors[k][j]=0;
              eNB->UE_stats[i].ulsch_round_fer[k][j]=0;
            }
          }

          eNB->UE_stats[i].dlsch_sliding_cnt=0;
          eNB->UE_stats[i].dlsch_NAK_round0=0;
          eNB->UE_stats[i].dlsch_mcs_offset=0;
        } // Msg3_flag==1
	else {  // Msg3_flag == 0

#ifdef DEBUG_PHY_PROC
#ifdef DEBUG_ULSCH
          LOG_D(PHY,"[eNB] Frame %d, Subframe %d : ULSCH SDU (RX harq_pid %d) %d bytes:",frame,subframe,
                harq_pid,eNB->ulsch[i]->harq_processes[harq_pid]->TBS>>3);

          for (j=0; j<eNB->ulsch[i]->harq_processes[harq_pid]->TBS>>3; j++)
            LOG_T(PHY,"%x.",eNB->ulsch[i]->harq_processes[harq_pid]->b[j]);

          LOG_T(PHY,"\n");
#endif
#endif

	  if (eNB->mac_enabled==1) {

	    mac_xface->rx_sdu(eNB->Mod_id,
			      eNB->CC_id,
			      frame,subframe,
			      eNB->ulsch[i]->rnti,
			      eNB->ulsch[i]->harq_processes[harq_pid]->b,
			      eNB->ulsch[i]->harq_processes[harq_pid]->TBS>>3,
			      harq_pid,
			      NULL);

#ifdef LOCALIZATION
	    start_meas(&eNB->localization_stats);
	    aggregate_eNB_UE_localization_stats(eNB,
						i,
						frame,
						subframe,
						get_hundred_times_delta_IF_eNB(eNB,i,harq_pid, 1)/100);
	    stop_meas(&eNB->localization_stats);
#endif
	    
	  } // mac_enabled==1
        } // Msg3_flag == 0

        // estimate timing advance for MAC
        if (eNB->abstraction_flag == 0) {
          sync_pos = lte_est_timing_advance_pusch(eNB,i);
          eNB->UE_stats[i].timing_advance_update = sync_pos - fp->nb_prefix_samples/4; //to check
        }

#ifdef DEBUG_PHY_PROC
        LOG_D(PHY,"[eNB %d] frame %d, subframe %d: user %d: timing advance = %d\n",
              eNB->Mod_id,
              frame, subframe,
              i,
              eNB->UE_stats[i].timing_advance_update);
#endif


      }  // ulsch not in error

      // process HARQ feedback
#ifdef DEBUG_PHY_PROC
      LOG_D(PHY,"[eNB %d][PDSCH %x] Frame %d subframe %d, Processing HARQ feedback for UE %d (after PUSCH)\n",eNB->Mod_id,
            eNB->dlsch[i][0]->rnti,
            frame,subframe,
            i);
#endif
      process_HARQ_feedback(i,
                            eNB,proc,
                            1, // pusch_flag
                            0,
                            0,
                            0);

#ifdef DEBUG_PHY_PROC
      LOG_D(PHY,"[eNB %d] Frame %d subframe %d, sect %d: received ULSCH harq_pid %d for UE %d, ret = %d, CQI CRC Status %d, ACK %d,%d, ulsch_errors %d/%d\n",
            eNB->Mod_id,frame,subframe,
            eNB->UE_stats[i].sector,
            harq_pid,
            i,
            ret,
            eNB->ulsch[i]->harq_processes[harq_pid]->cqi_crc_status,
            eNB->ulsch[i]->harq_processes[harq_pid]->o_ACK[0],
            eNB->ulsch[i]->harq_processes[harq_pid]->o_ACK[1],
            eNB->UE_stats[i].ulsch_errors[harq_pid],
            eNB->UE_stats[i].ulsch_decoding_attempts[harq_pid][0]);
#endif
      
      // dump stats to VCD
      if (i==0) {
	VCD_SIGNAL_DUMPER_DUMP_VARIABLE_BY_NAME(VCD_SIGNAL_DUMPER_VARIABLES_UE0_MCS0+harq_pid,eNB->pusch_stats_mcs[0][(frame*10)+subframe]);
	VCD_SIGNAL_DUMPER_DUMP_VARIABLE_BY_NAME(VCD_SIGNAL_DUMPER_VARIABLES_UE0_RB0+harq_pid,eNB->pusch_stats_rb[0][(frame*10)+subframe]);
	VCD_SIGNAL_DUMPER_DUMP_VARIABLE_BY_NAME(VCD_SIGNAL_DUMPER_VARIABLES_UE0_ROUND0+harq_pid,eNB->pusch_stats_round[0][(frame*10)+subframe]);
	VCD_SIGNAL_DUMPER_DUMP_VARIABLE_BY_NAME(VCD_SIGNAL_DUMPER_VARIABLES_UE0_RSSI0+harq_pid,dB_fixed(eNB->pusch_vars[0]->ulsch_power[0]));
	VCD_SIGNAL_DUMPER_DUMP_VARIABLE_BY_NAME(VCD_SIGNAL_DUMPER_VARIABLES_UE0_RES0+harq_pid,ret);
	VCD_SIGNAL_DUMPER_DUMP_VARIABLE_BY_NAME(VCD_SIGNAL_DUMPER_VARIABLES_UE0_SFN0+harq_pid,(frame*10)+subframe);
      }
    } // ulsch[0] && ulsch[0]->rnti>0 && ulsch[0]->subframe_scheduling_flag == 1


    // update ULSCH statistics for tracing
    if ((frame % 100 == 0) && (subframe == 4)) {
      for (harq_idx=0; harq_idx<8; harq_idx++) {
        for (round=0; round<eNB->ulsch[i]->Mlimit; round++) {
          if ((eNB->UE_stats[i].ulsch_decoding_attempts[harq_idx][round] -
               eNB->UE_stats[i].ulsch_decoding_attempts_last[harq_idx][round]) != 0) {
            eNB->UE_stats[i].ulsch_round_fer[harq_idx][round] =
              (100*(eNB->UE_stats[i].ulsch_round_errors[harq_idx][round] -
                    eNB->UE_stats[i].ulsch_round_errors_last[harq_idx][round]))/
              (eNB->UE_stats[i].ulsch_decoding_attempts[harq_idx][round] -
               eNB->UE_stats[i].ulsch_decoding_attempts_last[harq_idx][round]);
          } else {
            eNB->UE_stats[i].ulsch_round_fer[harq_idx][round] = 0;
          }

          eNB->UE_stats[i].ulsch_decoding_attempts_last[harq_idx][round] =
            eNB->UE_stats[i].ulsch_decoding_attempts[harq_idx][round];
          eNB->UE_stats[i].ulsch_round_errors_last[harq_idx][round] =
            eNB->UE_stats[i].ulsch_round_errors[harq_idx][round];
        }
      }
    }

    if ((frame % 100 == 0) && (subframe==4)) {
      eNB->UE_stats[i].dlsch_bitrate = (eNB->UE_stats[i].total_TBS -
					eNB->UE_stats[i].total_TBS_last);

      eNB->UE_stats[i].total_TBS_last = eNB->UE_stats[i].total_TBS;
    }

    // CBA (non-LTE)
    cba_procedures(eNB,proc,i,harq_pid);
  } // loop i=0 ... NUMBER_OF_UE_MAX-1

  if (eNB->abstraction_flag == 0) {
    lte_eNB_I0_measurements(eNB,
			    subframe,
			    0,
			    eNB->first_run_I0_measurements);
    eNB->first_run_I0_measurements = 0;
  }

#ifdef PHY_ABSTRACTION
  else {
    lte_eNB_I0_measurements_emul(eNB,
				 0);
  }

#endif


  //}

#ifdef EMOS
  phy_procedures_emos_eNB_RX(subframe,eNB);
#endif

  VCD_SIGNAL_DUMPER_DUMP_FUNCTION_BY_NAME( VCD_SIGNAL_DUMPER_FUNCTIONS_PHY_PROCEDURES_ENB_RX_UESPEC+offset, 0 );

  stop_meas(&eNB->phy_proc_rx);

}

#undef DEBUG_PHY_PROC

#ifdef Rel10
int phy_procedures_RN_eNB_TX(unsigned char last_slot, unsigned char next_slot, relaying_type_t r_type)
{

  int do_proc=0;// do nothing

  switch(r_type) {
  case no_relay:
    do_proc= no_relay; // perform the normal eNB operation
    break;

  case multicast_relay:
    if (((next_slot >>1) < 6) || ((next_slot >>1) > 8))
      do_proc = 0; // do nothing
    else // SF#6, SF#7 and SF#8
      do_proc = multicast_relay; // do PHY procedures eNB TX

    break;

  default: // should'not be here
    LOG_W(PHY,"Not supported relay type %d, do nothing\n", r_type);
    do_proc=0;
    break;
  }

  return do_proc;
}
#endif<|MERGE_RESOLUTION|>--- conflicted
+++ resolved
@@ -2812,11 +2812,7 @@
   LTE_DL_FRAME_PARMS *fp = &eNB->frame_parms;
   const int subframe     = proc->subframe_rx;
   const int frame        = proc->frame_rx;
-<<<<<<< HEAD
-  int offset             = (eNB->single_thread_flag==0) ? 0 : (subframe&1);
-=======
   int offset             = (eNB->single_thread_flag==1) ? 0 : (subframe&1);
->>>>>>> e6633866
 
   if ((fp->frame_type == TDD) && (subframe_select(fp,subframe)!=SF_UL)) return;
 
