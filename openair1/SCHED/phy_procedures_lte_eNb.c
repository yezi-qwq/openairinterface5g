--- conflicted
+++ resolved
@@ -63,7 +63,7 @@
   DevAssert( harq_pid < 8 );
 
   Nre = eNB->ulsch[UE_id]->harq_processes[harq_pid]->Nsymb_initial *
-        eNB->ulsch[UE_id]->harq_processes[harq_pid]->nb_rb*12;
+    eNB->ulsch[UE_id]->harq_processes[harq_pid]->nb_rb*12;
 
   sumKr = 0;
 
@@ -87,7 +87,7 @@
   //(eNB->ulsch[UE_id]->harq_processes[harq_pid]->control_only == 1) ? eNB->ulsch[UE_id]->beta_offset_cqi_times8:8;
 
   DevAssert( UE_id < NUMBER_OF_UE_MAX );
-//#warning "This condition happens sometimes. Need more investigation" // navid
+  //#warning "This condition happens sometimes. Need more investigation" // navid
   //DevAssert( MPR_x100/6 < 100 );
 
   if (1==1) { //eNB->ul_power_control_dedicated[UE_id].deltaMCS_Enabled == 1) {
@@ -133,22 +133,11 @@
 
 }
 
-<<<<<<< HEAD
-void
-pmch_procedures (PHY_VARS_eNB * eNB, eNB_rxtx_proc_t * proc, PHY_VARS_RN * rn, relaying_type_t r_type)
-{
-
-
-#if defined(Rel10) || defined(Rel14)
-  MCH_PDU        *mch_pduP = NULL;
-  MCH_PDU         mch_pdu;
-=======
 void pmch_procedures(PHY_VARS_eNB *eNB,eNB_rxtx_proc_t *proc) {
 
 
 #if (RRC_VERSION >= MAKE_VERSION(10, 0, 0))
   MCH_PDU *mch_pduP=NULL;
->>>>>>> 09187015
   //  uint8_t sync_area=255;
 #endif
 
@@ -160,12 +149,7 @@
   generate_pilots_slot (eNB, eNB->common_vars.txdataF, AMP, subframe << 1, 1);
 
 
-<<<<<<< HEAD
-#if defined(Rel10) || defined(Rel14)
-=======
-  
 #if (RRC_VERSION >= MAKE_VERSION(10, 0, 0))
->>>>>>> 09187015
   // if mcch is active, send regardless of the node type: eNB or RN
   // when mcch is active, MAC sched does not allow MCCH and MTCH multiplexing
   /*
@@ -174,46 +158,6 @@
     proc->frame_tx,
     subframe);
   */
-<<<<<<< HEAD
-  switch (r_type) {
-  case no_relay:
-    if ((mch_pduP->Pdu_size > 0) && (mch_pduP->sync_area == 0)) // TEST: only transmit mcch for sync area 0
-      LOG_D (PHY, "[eNB%" PRIu8 "] Frame %d subframe %d : Got MCH pdu for MBSFN (MCS %" PRIu8 ", TBS %d) \n",
-             eNB->Mod_id, proc->frame_tx, subframe, mch_pduP->mcs, eNB->dlsch_MCH->harq_processes[0]->TBS >> 3);
-    else {
-      LOG_D (PHY, "[DeNB %" PRIu8 "] Frame %d subframe %d : Do not transmit MCH pdu for MBSFN sync area %" PRIu8 " (%s)\n",
-             eNB->Mod_id, proc->frame_tx, subframe, mch_pduP->sync_area, (mch_pduP->Pdu_size == 0) ? "Empty MCH PDU" : "Let RN transmit for the moment");
-      mch_pduP = NULL;
-    }
-
-    break;
-
-  case multicast_relay:
-    if ((mch_pduP->Pdu_size > 0) && ((mch_pduP->mcch_active == 1) || mch_pduP->msi_active == 1)) {
-      LOG_D (PHY, "[RN %" PRIu8 "] Frame %d subframe %d: Got the MCH PDU for MBSFN  sync area %" PRIu8 " (MCS %" PRIu8 ", TBS %" PRIu16 ")\n",
-             rn->Mod_id, rn->frame, subframe, mch_pduP->sync_area, mch_pduP->mcs, mch_pduP->Pdu_size);
-    } else if (rn->mch_avtive[subframe % 5] == 1) {     // SF2 -> SF7, SF3 -> SF8
-      mch_pduP = &mch_pdu;
-      memcpy (&mch_pduP->payload,       // could be a simple copy
-              rn->dlsch_rn_MCH[subframe % 5]->harq_processes[0]->b, rn->dlsch_rn_MCH[subframe % 5]->harq_processes[0]->TBS >> 3);
-      mch_pduP->Pdu_size = (uint16_t) (rn->dlsch_rn_MCH[subframe % 5]->harq_processes[0]->TBS >> 3);
-      mch_pduP->mcs = rn->dlsch_rn_MCH[subframe % 5]->harq_processes[0]->mcs;
-      LOG_D (PHY, "[RN %" PRIu8 "] Frame %d subframe %d: Forward the MCH PDU for MBSFN received on SF %d sync area %" PRIu8 " (MCS %" PRIu8 ", TBS %" PRIu16 ")\n",
-             rn->Mod_id, rn->frame, subframe, subframe % 5, rn->sync_area[subframe % 5], mch_pduP->mcs, mch_pduP->Pdu_size);
-    } else {
-      mch_pduP = NULL;
-    }
-
-    rn->mch_avtive[subframe] = 0;
-    break;
-
-  default:
-    LOG_W (PHY, "[eNB %" PRIu8 "] Frame %d subframe %d: unknown relaying type %d \n", eNB->Mod_id, proc->frame_tx, subframe, r_type);
-    mch_pduP = NULL;
-    break;
-  }                             // switch
-
-=======
   if ((mch_pduP->Pdu_size > 0) && (mch_pduP->sync_area == 0)) // TEST: only transmit mcch for sync area 0
     LOG_D(PHY,"[eNB%"PRIu8"] Frame %d subframe %d : Got MCH pdu for MBSFN (MCS %"PRIu8", TBS %d) \n",
 	  eNB->Mod_id,proc->frame_tx,subframe,mch_pduP->mcs,
@@ -225,7 +169,6 @@
     mch_pduP = NULL;
   }
     
->>>>>>> 09187015
   if (mch_pduP) {
     fill_eNB_dlsch_MCH (eNB, mch_pduP->mcs, 1, 0);
     // Generate PMCH
@@ -237,23 +180,6 @@
 #endif
 }
 
-<<<<<<< HEAD
-void
-common_signal_procedures (PHY_VARS_eNB * eNB, eNB_rxtx_proc_t * proc)
-{
-
-  LTE_DL_FRAME_PARMS *fp = &eNB->frame_parms;
-  int           **txdataF = eNB->common_vars.txdataF;
-  uint8_t        *pbch_pdu = &eNB->pbch_pdu[0];
-  int             subframe = proc->subframe_tx;
-  int             frame = proc->frame_tx;
-
-  LOG_D (PHY, "common_signal_procedures: frame %d, subframe %d\n", frame, subframe);
-
-  // generate Cell-Specific Reference Signals for both slots
-  VCD_SIGNAL_DUMPER_DUMP_FUNCTION_BY_NAME (VCD_SIGNAL_DUMPER_FUNCTIONS_PHY_ENB_RS_TX, 1);
-  generate_pilots_slot (eNB, txdataF, AMP, subframe << 1, 0);
-=======
 void common_signal_procedures (PHY_VARS_eNB *eNB,int frame, int subframe) {
 
   LTE_DL_FRAME_PARMS *fp=&eNB->frame_parms;
@@ -265,20 +191,17 @@
   // generate Cell-Specific Reference Signals for both slots
   VCD_SIGNAL_DUMPER_DUMP_FUNCTION_BY_NAME(VCD_SIGNAL_DUMPER_FUNCTIONS_PHY_ENB_RS_TX,1);
 
-   if(subframe_select(fp,subframe) == SF_S)
-       generate_pilots_slot(eNB,
-                    txdataF,
-                    AMP,
-                    subframe<<1,1);
-   else
-  generate_pilots_slot(eNB,
-		       txdataF,
-		       AMP,
-		       subframe<<1,0);
-
- // check that 2nd slot is for DL
-
->>>>>>> 09187015
+  if(subframe_select(fp,subframe) == SF_S)
+    generate_pilots_slot(eNB,
+			 txdataF,
+			 AMP,
+			 subframe<<1,1);
+  else
+    generate_pilots_slot(eNB,
+			 txdataF,
+			 AMP,
+			 subframe<<1,0);
+
   // check that 2nd slot is for DL
   if (subframe_select (fp, subframe) == SF_DL)
     generate_pilots_slot (eNB, txdataF, AMP, (subframe << 1) + 1, 0);
@@ -304,16 +227,10 @@
     // generate PBCH (Physical Broadcast CHannel) info
 
     /// generate PBCH
-<<<<<<< HEAD
-    if ((frame & 3) == 0) {
-      AssertFatal (eNB->pbch_configured == 1, "PBCH was not configured by MAC\n");
-      eNB->pbch_configured = 0;
-=======
     if ((frame&3)==0) {
       //AssertFatal(eNB->pbch_configured==1,"PBCH was not configured by MAC\n");
       if (eNB->pbch_configured!=1) return;
       eNB->pbch_configured=0;
->>>>>>> 09187015
     }
     generate_pbch (&eNB->pbch, txdataF, AMP, fp, pbch_pdu, frame & 3);
 
@@ -339,43 +256,6 @@
 
 
 
-<<<<<<< HEAD
-void
-pdsch_procedures (PHY_VARS_eNB * eNB, eNB_rxtx_proc_t * proc, int harq_pid, LTE_eNB_DLSCH_t * dlsch, LTE_eNB_DLSCH_t * dlsch1, LTE_eNB_UE_stats * ue_stats, int ra_flag)
-{
-
-  int             frame = proc->frame_tx;
-  int             subframe = proc->subframe_tx;
-  LTE_DL_eNB_HARQ_t *dlsch_harq = dlsch->harq_processes[harq_pid];
-  int             input_buffer_length = dlsch_harq->TBS / 8;
-  LTE_DL_FRAME_PARMS *fp = &eNB->frame_parms;
-
-  if (dlsch->rnti != 0xFFFF) {
-
-    LOG_I (PHY,
-           "[eNB %" PRIu8 "][PDSCH %" PRIx16 "/%" PRIu8 "] Frame %d, subframe %d: Generating PDSCH/DLSCH with input size = %" PRIu16 ", pdsch_start %d, G %d, nb_rb %" PRIu16 ", rb0 %x, rb1 %x, TBS %"
-           PRIu16 ", pmi_alloc %" PRIx64 ", rv %" PRIu8 " (round %" PRIu8 ")\n", eNB->Mod_id, dlsch->rnti, harq_pid, frame, subframe, input_buffer_length, dlsch_harq->pdsch_start, get_G(fp,dlsch_harq->nb_rb,dlsch_harq->rb_alloc,dlsch_harq->Qm,dlsch_harq->Nl,dlsch_harq->pdsch_start,frame,subframe,dlsch_harq->mimo_mode == TM7 ? 7 : 0),dlsch_harq->nb_rb, dlsch_harq->rb_alloc[0], dlsch_harq->rb_alloc[1], dlsch_harq->TBS, pmi2hex_2Ar1 (dlsch_harq->pmi_alloc), dlsch_harq->rvidx, dlsch_harq->round);
-  }
-#if defined(MESSAGE_CHART_GENERATOR_PHY)
-  MSC_LOG_TX_MESSAGE (MSC_PHY_ENB, MSC_PHY_UE,
-                      NULL, 0,
-                      "%05u:%02u PDSCH/DLSCH input size = %" PRIu16 ", G %d, nb_rb %" PRIu16 ", TBS %" PRIu16 ", pmi_alloc %" PRIx16 ", rv %" PRIu8 " (round %" PRIu8 ")",
-                      frame, subframe,
-                      input_buffer_length,
-                      get_G (fp,
-                             dlsch_harq->nb_rb,
-                             dlsch_harq->rb_alloc,
-                             dlsch_harq->Qm,
-                             dlsch_harq->Nl,
-                             dlsch_harq->pdsch_start,
-                             frame, subframe, dlsch_harq->mimo_mode == TM7 ? 7 : 0), dlsch_harq->nb_rb, dlsch_harq->TBS, pmi2hex_2Ar1 (dlsch_harq->pmi_alloc), dlsch_harq->rvidx, dlsch_harq->round);
-#endif
-
-
-  if (ue_stats)
-    ue_stats->dlsch_sliding_cnt++;
-
-=======
 void pdsch_procedures(PHY_VARS_eNB *eNB,
 		      eNB_rxtx_proc_t *proc,
 		      int harq_pid,
@@ -438,7 +318,6 @@
   
   if (ue_stats) ue_stats->dlsch_sliding_cnt++;
   
->>>>>>> 09187015
   if (dlsch_harq->round == 0) {
     if (ue_stats)
       ue_stats->dlsch_trials[harq_pid][0]++;
@@ -452,116 +331,68 @@
   }
 
 
-<<<<<<< HEAD
-  LOG_D (PHY, "Generating DLSCH/PDSCH %d\n", ra_flag);
-  // 36-212 
-  start_meas (&eNB->dlsch_encoding_stats);
-  AssertFatal (dlsch_harq->pdu != NULL, "dlsch_harq->pdu == NULL (rnti %x)\n", dlsch->rnti);
-  eNB->te (eNB, dlsch_harq->pdu, dlsch_harq->pdsch_start, dlsch, frame, subframe, &eNB->dlsch_rate_matching_stats, &eNB->dlsch_turbo_encoding_stats, &eNB->dlsch_interleaving_stats);
-  stop_meas (&eNB->dlsch_encoding_stats);
-  // 36-211
-  start_meas (&eNB->dlsch_scrambling_stats);
-  dlsch_scrambling (fp, 0, dlsch, harq_pid, get_G (fp, dlsch_harq->nb_rb, dlsch_harq->rb_alloc, dlsch_harq->Qm, dlsch_harq->Nl, dlsch_harq->pdsch_start, frame, subframe, 0), 0, frame, subframe << 1);
-  stop_meas (&eNB->dlsch_scrambling_stats);
-
-  start_meas (&eNB->dlsch_modulation_stats);
-
-
-  dlsch_modulation (eNB, eNB->common_vars.txdataF, AMP, subframe, dlsch_harq->pdsch_start, dlsch, dlsch1);
-
-  stop_meas (&eNB->dlsch_modulation_stats);
-
-  dlsch->active = 0;
-
-  if (dlsch->rnti == 0xFFFF || dlsch->ra_flag == 1) dlsch->harq_mask = 0; // clear the harq mask for SI and RA-RNTI
-  else   dlsch_harq->round++; //increment the round index for CRNTI and t-CRNTI
-}
-
-
-
-void
-phy_procedures_eNB_TX (PHY_VARS_eNB * eNB, eNB_rxtx_proc_t * proc, relaying_type_t r_type, PHY_VARS_RN * rn, int do_meas)
-{
-  UNUSED (rn);
-  int             frame = proc->frame_tx;
-  int             subframe = proc->subframe_tx;
-  uint32_t        i, aa;
-  uint8_t         harq_pid;
-  int8_t          UE_id = 0;
-  uint8_t         num_pdcch_symbols = 0;
-  uint8_t         num_dci = 0;
-#ifdef Rel14
-  uint8_t         num_mdci = 0;
-#endif
-  uint8_t         ul_subframe;
-  uint32_t        ul_frame;
-  LTE_DL_FRAME_PARMS *fp = &eNB->frame_parms;
-  LTE_UL_eNB_HARQ_t *ulsch_harq;
-
-  int             offset = eNB->CC_id;  //proc == &eNB->proc.proc_rxtx[0] ? 0 : 1;
-=======
   LOG_D(PHY,"Generating DLSCH/PDSCH pdu:%p pdsch_start:%d frame:%d subframe:%d nb_rb:%d rb_alloc:%d Qm:%d Nl:%d round:%d\n",
-      dlsch_harq->pdu,dlsch_harq->pdsch_start,frame,subframe,dlsch_harq->nb_rb,dlsch_harq->rb_alloc[0],dlsch_harq->Qm,dlsch_harq->Nl,dlsch_harq->round);
+	dlsch_harq->pdu,dlsch_harq->pdsch_start,frame,subframe,dlsch_harq->nb_rb,dlsch_harq->rb_alloc[0],dlsch_harq->Qm,dlsch_harq->Nl,dlsch_harq->round);
   // 36-212 
   if (nfapi_mode == 0 || nfapi_mode == 1) { // monolthic OR PNF - do not need turbo encoding on VNF
 
     if (dlsch_harq->pdu==NULL){
-        LOG_E(PHY,"dlsch_harq->pdu == NULL SFN/SF:%04d%d dlsch[rnti:%x] dlsch_harq[pdu:%p pdsch_start:%d Qm:%d Nl:%d round:%d nb_rb:%d rb_alloc[0]:%d]\n", frame,subframe,dlsch->rnti, dlsch_harq->pdu,dlsch_harq->pdsch_start,dlsch_harq->Qm,dlsch_harq->Nl,dlsch_harq->round,dlsch_harq->nb_rb,dlsch_harq->rb_alloc[0]);
+      LOG_E(PHY,"dlsch_harq->pdu == NULL SFN/SF:%04d%d dlsch[rnti:%x] dlsch_harq[pdu:%p pdsch_start:%d Qm:%d Nl:%d round:%d nb_rb:%d rb_alloc[0]:%d]\n", frame,subframe,dlsch->rnti, dlsch_harq->pdu,dlsch_harq->pdsch_start,dlsch_harq->Qm,dlsch_harq->Nl,dlsch_harq->round,dlsch_harq->nb_rb,dlsch_harq->rb_alloc[0]);
       return;
     }
 
     start_meas(&eNB->dlsch_encoding_stats);
 
     eNB->te(eNB,
-	  dlsch_harq->pdu,
-	  dlsch_harq->pdsch_start,
-	  dlsch,
-	  frame,
-	  subframe,
-	  &eNB->dlsch_rate_matching_stats,
-	  &eNB->dlsch_turbo_encoding_stats,
-	  &eNB->dlsch_turbo_encoding_waiting_stats,
-      &eNB->dlsch_turbo_encoding_main_stats,
-      &eNB->dlsch_turbo_encoding_wakeup_stats0,
-      &eNB->dlsch_turbo_encoding_wakeup_stats1,
-	  &eNB->dlsch_interleaving_stats);
+	    dlsch_harq->pdu,
+	    dlsch_harq->pdsch_start,
+	    dlsch,
+	    frame,
+	    subframe,
+	    &eNB->dlsch_rate_matching_stats,
+	    &eNB->dlsch_turbo_encoding_stats,
+	    &eNB->dlsch_turbo_encoding_waiting_stats,
+	    &eNB->dlsch_turbo_encoding_main_stats,
+	    &eNB->dlsch_turbo_encoding_wakeup_stats0,
+	    &eNB->dlsch_turbo_encoding_wakeup_stats1,
+	    &eNB->dlsch_interleaving_stats);
     stop_meas(&eNB->dlsch_encoding_stats);
-  if(eNB->dlsch_encoding_stats.p_time>500*3000 && opp_enabled == 1)
-  {
-    print_meas_now(&eNB->dlsch_encoding_stats,"total coding",stderr);
-  }
-  // 36-211
+    if(eNB->dlsch_encoding_stats.p_time>500*3000 && opp_enabled == 1)
+      {
+	print_meas_now(&eNB->dlsch_encoding_stats,"total coding",stderr);
+      }
+    // 36-211
     start_meas(&eNB->dlsch_scrambling_stats);
     dlsch_scrambling(fp,
-        0,
-        dlsch,
-        harq_pid,
-        get_G(fp,
-          dlsch_harq->nb_rb,
-          dlsch_harq->rb_alloc,
-          dlsch_harq->Qm,
-          dlsch_harq->Nl,
-          dlsch_harq->pdsch_start,
-          frame,subframe,
-          0),
-        0,
-        frame,
-        subframe<<1);
+		     0,
+		     dlsch,
+		     harq_pid,
+		     get_G(fp,
+			   dlsch_harq->nb_rb,
+			   dlsch_harq->rb_alloc,
+			   dlsch_harq->Qm,
+			   dlsch_harq->Nl,
+			   dlsch_harq->pdsch_start,
+			   frame,subframe,
+			   0),
+		     0,
+		     frame,
+		     subframe<<1);
     stop_meas(&eNB->dlsch_scrambling_stats);
 
     start_meas(&eNB->dlsch_modulation_stats);
 
   
     dlsch_modulation(eNB,
-		   eNB->common_vars.txdataF,
-		   AMP,
-		   frame,
-		   subframe,
-		   dlsch_harq->pdsch_start,
-		   dlsch,
-		   dlsch1);
-  
-  stop_meas(&eNB->dlsch_modulation_stats);
+		     eNB->common_vars.txdataF,
+		     AMP,
+		     frame,
+		     subframe,
+		     dlsch_harq->pdsch_start,
+		     dlsch,
+		     dlsch1);
+  
+    stop_meas(&eNB->dlsch_modulation_stats);
   }
 #ifdef PHY_TX_THREAD
   dlsch->active[subframe] = 0;
@@ -572,7 +403,6 @@
 
   LOG_D(PHY,"Generating DLSCH/PDSCH dlsch_harq[round:%d]\n",dlsch_harq->round);
 }
-
 
 
 
@@ -587,39 +417,28 @@
   int16_t UE_id=0;
   uint8_t num_pdcch_symbols=0;
   uint8_t num_dci=0;
+#ifdef Rel14
+  uint8_t         num_mdci = 0;
+#endif
   uint8_t ul_subframe;
   uint32_t ul_frame;
   LTE_DL_FRAME_PARMS *fp=&eNB->frame_parms;
   LTE_UL_eNB_HARQ_t *ulsch_harq;
 
 
->>>>>>> 09187015
 
   if ((fp->frame_type == TDD) && (subframe_select (fp, subframe) == SF_UL))
     return;
 
-<<<<<<< HEAD
-  VCD_SIGNAL_DUMPER_DUMP_FUNCTION_BY_NAME (VCD_SIGNAL_DUMPER_FUNCTIONS_PHY_PROCEDURES_ENB_TX + offset, 1);
-  if (do_meas == 1)
-    start_meas (&eNB->phy_proc_tx);
-=======
   VCD_SIGNAL_DUMPER_DUMP_FUNCTION_BY_NAME(VCD_SIGNAL_DUMPER_FUNCTIONS_PHY_PROCEDURES_ENB_TX+(eNB->CC_id),1);
   if (do_meas==1) start_meas(&eNB->phy_proc_tx);
->>>>>>> 09187015
-
+  
   // clear the transmit data array for the current subframe
   for (aa = 0; aa < fp->nb_antenna_ports_eNB; aa++) {
     memset (&eNB->common_vars.txdataF[aa][subframe * fp->ofdm_symbol_size * (fp->symbols_per_tti)], 0, fp->ofdm_symbol_size * (fp->symbols_per_tti) * sizeof (int32_t));
   }
-
-
-<<<<<<< HEAD
-  if (is_pmch_subframe (frame, subframe, fp)) {
-    pmch_procedures (eNB, proc, rn, r_type);
-  } else {
-    // this is not a pmch subframe, so generate PSS/SSS/PBCH
-    common_signal_procedures (eNB, proc);
-=======
+  
+  
   if (nfapi_mode == 0 || nfapi_mode == 1) {
     if (is_pmch_subframe(frame,subframe,fp)) {
       pmch_procedures(eNB,proc);
@@ -628,388 +447,158 @@
       // this is not a pmch subframe, so generate PSS/SSS/PBCH
       common_signal_procedures(eNB,proc->frame_tx, proc->subframe_tx);
     }
->>>>>>> 09187015
-  }
-
-
+  }
+  
+  
   // clear existing ulsch dci allocations before applying info from MAC  (this is table
   ul_subframe = pdcch_alloc2ul_subframe (fp, subframe);
   ul_frame = pdcch_alloc2ul_frame (fp, frame, subframe);
-
-
-
+  
+  
+  
   // clear previous allocation information for all UEs
   for (i = 0; i < NUMBER_OF_UE_MAX; i++) {
     if (eNB->dlsch[i][0])
       eNB->dlsch[i][0]->subframe_tx[subframe] = 0;
   }
-
-  /* save old HARQ information needed for PHICH generation */
-<<<<<<< HEAD
-  if (ul_subframe < 10) {       // This means that there is a potential UL subframe that will be scheduled here
-    for (i = 0; i < NUMBER_OF_UE_MAX; i++) {
-#ifdef Rel14
-      if (eNB->ulsch[i]->ue_type >0) harq_pid = 0;
-      else 
-#endif
-	harq_pid = subframe2harq_pid (fp, ul_frame, ul_subframe);
-
-
-=======
+  
+  
   /* TODO: check the following test - in the meantime it is put back as it was before */
   //if ((ul_subframe < 10)&&
   //    (subframe_select(fp,ul_subframe)==SF_UL)) { // This means that there is a potential UL subframe that will be scheduled here
   if (ul_subframe < 10) { // This means that there is a potential UL subframe that will be scheduled here
     for (i=0; i<NUMBER_OF_UE_MAX; i++) {
-      harq_pid = subframe2harq_pid(fp,ul_frame,ul_subframe);
->>>>>>> 09187015
+#ifdef Rel14
+      if (eNB->ulsch[i]->ue_type >0) harq_pid = 0;
+      else 
+#endif
+	harq_pid = subframe2harq_pid(fp,ul_frame,ul_subframe);
+      
       if (eNB->ulsch[i]) {
-        ulsch_harq = eNB->ulsch[i]->harq_processes[harq_pid];
-
-        /* Store first_rb and n_DMRS for correct PHICH generation below.
-         * For PHICH generation we need "old" values of last scheduling
-         * for this HARQ process. 'generate_eNB_dlsch_params' below will
-         * overwrite first_rb and n_DMRS and 'generate_phich_top', done
-         * after 'generate_eNB_dlsch_params', would use the "new" values
-         * instead of the "old" ones.
-         *
-         * This has been tested for FDD only, may be wrong for TDD.
-         *
-         * TODO: maybe we should restructure the code to be sure it
-         *       is done correctly. The main concern is if the code
-         *       changes and first_rb and n_DMRS are modified before
-         *       we reach here, then the PHICH processing will be wrong,
-         *       using wrong first_rb and n_DMRS values to compute
-         *       ngroup_PHICH and nseq_PHICH.
-         *
-         * TODO: check if that works with TDD.
-         */
-        ulsch_harq->previous_first_rb = ulsch_harq->first_rb;
-        ulsch_harq->previous_n_DMRS = ulsch_harq->n_DMRS;
-
+	ulsch_harq = eNB->ulsch[i]->harq_processes[harq_pid];
+	
+	/* Store first_rb and n_DMRS for correct PHICH generation below.
+	 * For PHICH generation we need "old" values of last scheduling
+	 * for this HARQ process. 'generate_eNB_dlsch_params' below will
+	 * overwrite first_rb and n_DMRS and 'generate_phich_top', done
+	 * after 'generate_eNB_dlsch_params', would use the "new" values
+	 * instead of the "old" ones.
+	 *
+	 * This has been tested for FDD only, may be wrong for TDD.
+	 *
+	 * TODO: maybe we should restructure the code to be sure it
+	 *       is done correctly. The main concern is if the code
+	 *       changes and first_rb and n_DMRS are modified before
+	 *       we reach here, then the PHICH processing will be wrong,
+	 *       using wrong first_rb and n_DMRS values to compute
+	 *       ngroup_PHICH and nseq_PHICH.
+	 *
+	 * TODO: check if that works with TDD.
+	 */
+	ulsch_harq->previous_first_rb = ulsch_harq->first_rb;
+	ulsch_harq->previous_n_DMRS = ulsch_harq->n_DMRS;
+	
       }
     }
   }
-
-
-<<<<<<< HEAD
-  //  num_pdcch_symbols = DCI_pdu->num_pdcch_symbols;
-  num_pdcch_symbols = eNB->pdcch_vars[subframe & 1].num_pdcch_symbols;
-  num_dci = eNB->pdcch_vars[subframe & 1].num_dci;
-  //  LOG_D(PHY,"num_pdcch_symbols %"PRIu8",(dci common %"PRIu8", dci uespec %"PRIu8"\n",num_pdcch_symbols,
-  //        DCI_pdu->Num_common_dci,DCI_pdu->Num_ue_spec_dci);
-  LOG_D (PHY, "num_pdcch_symbols %" PRIu8 ",(number dci %" PRIu8 "\n", num_pdcch_symbols, num_dci);
-  VCD_SIGNAL_DUMPER_DUMP_VARIABLE_BY_NAME (VCD_SIGNAL_DUMPER_VARIABLES_DCI_INFO, num_pdcch_symbols);
-=======
-
+  
+  
   num_pdcch_symbols = eNB->pdcch_vars[subframe&1].num_pdcch_symbols;
   num_dci           = eNB->pdcch_vars[subframe&1].num_dci;
   LOG_D(PHY,"num_pdcch_symbols %"PRIu8",number dci %"PRIu8"\n",num_pdcch_symbols, num_dci);
   VCD_SIGNAL_DUMPER_DUMP_VARIABLE_BY_NAME(VCD_SIGNAL_DUMPER_VARIABLES_DCI_INFO,num_pdcch_symbols);
->>>>>>> 09187015
-
-
+  
   VCD_SIGNAL_DUMPER_DUMP_VARIABLE_BY_NAME (VCD_SIGNAL_DUMPER_VARIABLES_DCI_INFO, (frame * 10) + subframe);
-
+  
   if (num_dci > 0)
-<<<<<<< HEAD
-    LOG_D (PHY, "[eNB %" PRIu8 "] Frame %d, subframe %d: Calling generate_dci_top (pdcch) (num_dci %" PRIu8 ")\n", eNB->Mod_id, frame, subframe, num_dci);
-=======
     LOG_D(PHY,"[eNB %"PRIu8"] Frame %d, subframe %d: Calling generate_dci_top (pdcch) (num_dci %"PRIu8") num_pdcch_symbols:%d\n",eNB->Mod_id,frame, subframe, num_dci, num_pdcch_symbols);
-
-
+  
+  
   VCD_SIGNAL_DUMPER_DUMP_FUNCTION_BY_NAME(VCD_SIGNAL_DUMPER_FUNCTIONS_PHY_ENB_PDCCH_TX,1);
-
+  
   if (nfapi_mode == 0 || nfapi_mode == 1) {
     generate_dci_top(num_pdcch_symbols,
-        num_dci,
-        &eNB->pdcch_vars[subframe&1].dci_alloc[0],
-        0,
-        AMP,
-        fp,
-        eNB->common_vars.txdataF,
-        subframe);
-  }
->>>>>>> 09187015
-
-
-
-<<<<<<< HEAD
-  generate_dci_top (num_pdcch_symbols, num_dci, &eNB->pdcch_vars[subframe & 1].dci_alloc[0], 0, AMP, fp, eNB->common_vars.txdataF, subframe);
-
-
-  VCD_SIGNAL_DUMPER_DUMP_FUNCTION_BY_NAME (VCD_SIGNAL_DUMPER_FUNCTIONS_PHY_ENB_PDCCH_TX, 0);
+		     num_dci,
+		     &eNB->pdcch_vars[subframe&1].dci_alloc[0],
+		     0,
+		     AMP,
+		     fp,
+		     eNB->common_vars.txdataF,
+		     subframe);
+    
 #ifdef Rel14
-  num_mdci = eNB->mpdcch_vars[subframe &1].num_dci;
-  if (num_mdci > 0) {
-    LOG_I (PHY, "[eNB %" PRIu8 "] Frame %d, subframe %d: Calling generate_mdci_top (mpdcch) (num_dci %" PRIu8 ")\n", eNB->Mod_id, frame, subframe, num_mdci);
-  
-    generate_mdci_top (eNB, frame, subframe, AMP, eNB->common_vars.txdataF);
-    
-    /*    write_output("/tmp/mpdcch.m","mpdcch_txF",(void*)&eNB->common_vars.txdataF[0][subframe*14*1024],14*1024,1,1);
-	  exit(-1);*/
-  }
-#endif
-  // Now scan UE specific DLSCH
-  LTE_eNB_DLSCH_t *dlsch0, *dlsch1;
-  for (UE_id = 0; UE_id < NUMBER_OF_UE_MAX; UE_id++) {
-    dlsch0 = eNB->dlsch[(uint8_t) UE_id][0];
-    dlsch1 = eNB->dlsch[(uint8_t) UE_id][1];
-    //if (dlsch0 && (dlsch0->rnti > 0)  && (dlsch0->rnti!=0xFFFF)) 
-    if ((dlsch0) && (dlsch0->rnti > 0) && (dlsch0->active == 1)) {
-
-      // get harq_pid
-      harq_pid = dlsch0->harq_ids[subframe];
-      if (harq_pid >=0 &&  harq_pid < 8) { 
-	// generate pdsch
-        if ((dlsch0->rnti !=0xFFFF)) {   
-          LOG_I(PHY,"SFN %d.%d: DLSCH %d for rnti %x is active, harq_pid %d => SFN %d.%d\n",
-		frame,
-		subframe,
-		UE_id,
-		dlsch0->rnti,
-		harq_pid,
-		dlsch0->harq_processes[harq_pid]->frame,
-		dlsch0->harq_processes[harq_pid]->subframe);
-	  /*
-	  if (dlsch0->harq_processes[harq_pid]->frame > frame) { // remote stale DLSCH
-	    LOG_W(PHY,"Removing stale DLSCH\n");
-	    dlsch0->active = 0;
-	    dlsch0->harq_processes[harq_pid]->status = SCH_IDLE;
-	    dlsch0->harq_mask &= ~(1 << harq_pid);
-	    }*/
-        }
-        if ((dlsch0->harq_processes[harq_pid]->status == ACTIVE) && (dlsch0->harq_processes[harq_pid]->frame == frame) && (dlsch0->harq_processes[harq_pid]->subframe == subframe))
-	  pdsch_procedures (eNB, proc, harq_pid, dlsch0, dlsch1, &eNB->UE_stats[(uint32_t) UE_id], 0);
-=======
+    num_mdci = eNB->mpdcch_vars[subframe &1].num_dci;
+    if (num_mdci > 0) {
+      LOG_I (PHY, "[eNB %" PRIu8 "] Frame %d, subframe %d: Calling generate_mdci_top (mpdcch) (num_dci %" PRIu8 ")\n", eNB->Mod_id, frame, subframe, num_mdci);
+      
+      generate_mdci_top (eNB, frame, subframe, AMP, eNB->common_vars.txdataF);
+      
+    }
+#endif
+  }
+  
+  
   VCD_SIGNAL_DUMPER_DUMP_FUNCTION_BY_NAME(VCD_SIGNAL_DUMPER_FUNCTIONS_GENERATE_DLSCH,1);
   // Now scan UE specific DLSCH
   LTE_eNB_DLSCH_t *dlsch0,*dlsch1;
-  for (UE_id=0; UE_id<NUMBER_OF_UE_MAX; UE_id++)
-    {
-      dlsch0 = eNB->dlsch[(uint8_t)UE_id][0]; 
-      dlsch1 = eNB->dlsch[(uint8_t)UE_id][1]; 
-
-      if ((dlsch0)&&
-	  (dlsch0->rnti>0)&&
+  for (UE_id=0; UE_id<NUMBER_OF_UE_MAX; UE_id++) {
+    dlsch0 = eNB->dlsch[(uint8_t)UE_id][0]; 
+    dlsch1 = eNB->dlsch[(uint8_t)UE_id][1]; 
+    
+    if ((dlsch0)&&(dlsch0->rnti>0)&&
 #ifdef PHY_TX_THREAD
-	  (dlsch0->active[subframe] == 1)) {
+	(dlsch0->active[subframe] == 1) 
 #else
-	  (dlsch0->active == 1)) {
-#endif
-
-	// get harq_pid
-	harq_pid = dlsch0->harq_ids[frame%2][subframe];
-	AssertFatal(harq_pid>=0,"harq_pid is negative\n");
-
-        if (harq_pid>=8)
-        {
-          LOG_E(PHY,"harq_pid:%d corrupt must be 0-7 UE_id:%d frame:%d subframe:%d rnti:%x\n", harq_pid,UE_id,frame,subframe,dlsch0->rnti);
-        }
-        else
-        {
-          // generate pdsch
-
-          pdsch_procedures(eNB,
-              proc,
-              harq_pid,
-              dlsch0,
-              dlsch1,
-              &eNB->UE_stats[(uint32_t)UE_id],
-              0);
-        }
->>>>>>> 09187015
-
-
-      }
+	(dlsch0->active == 1) 
+#endif
+	){
+      
+      // get harq_pid
+      harq_pid = dlsch0->harq_ids[frame%2][subframe];
+      AssertFatal(harq_pid>=0,"harq_pid is negative\n");
+      
+      if (harq_pid>=8)
+	{
+	  LOG_E(PHY,"harq_pid:%d corrupt must be 0-7 UE_id:%d frame:%d subframe:%d rnti:%x\n", harq_pid,UE_id,frame,subframe,dlsch0->rnti);
+	}
+      else
+	{
+	  // generate pdsch
+	  
+	  pdsch_procedures(eNB,
+			   proc,
+			   harq_pid,
+			   dlsch0,
+			   dlsch1,
+			   &eNB->UE_stats[(uint32_t)UE_id],
+			   0);
+	}
+      
+      
     }
-
-    else if ((dlsch0) && (dlsch0->rnti > 0) && (dlsch0->active == 0)) {
-
-<<<<<<< HEAD
+    
+    
+    else if ((dlsch0)&&(dlsch0->rnti>0)&&
+#ifdef PHY_TX_THREAD
+	     (dlsch0->active[subframe] == 0) 
+#else
+	     (dlsch0->active == 0) 
+#endif
+	     ){
       // clear subframe TX flag since UE is not scheduled for PDSCH in this subframe (so that we don't look for PUCCH later)
-      dlsch0->subframe_tx[subframe] = 0;
+      dlsch0->subframe_tx[subframe]=0;
     }
-  }
-
-
-
-  generate_phich_top (eNB, proc, AMP);
-
-  VCD_SIGNAL_DUMPER_DUMP_FUNCTION_BY_NAME (VCD_SIGNAL_DUMPER_FUNCTIONS_PHY_PROCEDURES_ENB_TX + offset, 0);
-  if (do_meas == 1)
-    stop_meas (&eNB->phy_proc_tx);
-
-}
-
-
-void
-prach_procedures (PHY_VARS_eNB * eNB,
-#ifdef Rel14
-                  int br_flag
-#endif
-		  )
-{
-  uint16_t        max_preamble[4], max_preamble_energy[4], max_preamble_delay[4];
-  uint16_t        i;
-  int             frame, subframe;
-
-#ifdef Rel14
-  if (br_flag == 1) {
-    subframe = eNB->proc.subframe_prach_br;
-    frame = eNB->proc.frame_prach_br;
-    pthread_mutex_lock (&eNB->UL_INFO_mutex);
-    eNB->UL_INFO.rach_ind_br.number_of_preambles = 0;
-    pthread_mutex_unlock (&eNB->UL_INFO_mutex);
-  } else
-#endif
-    {
-      pthread_mutex_lock (&eNB->UL_INFO_mutex);
-      eNB->UL_INFO.rach_ind.number_of_preambles = 0;
-      pthread_mutex_unlock (&eNB->UL_INFO_mutex);
-      subframe = eNB->proc.subframe_prach;
-      frame = eNB->proc.frame_prach;
-    }
-  RU_t           *ru;
-  int             aa = 0;
-  int             ru_aa;
-
-
-  VCD_SIGNAL_DUMPER_DUMP_FUNCTION_BY_NAME (VCD_SIGNAL_DUMPER_FUNCTIONS_PHY_ENB_PRACH_RX, 1);
-
-
-
-  for (i = 0; i < eNB->num_RU; i++) {
-    ru = eNB->RU_list[i];
-    for (ru_aa = 0, aa = 0; ru_aa < ru->nb_rx; ru_aa++, aa++) {
-      eNB->prach_vars.rxsigF[0][aa] = eNB->RU_list[i]->prach_rxsigF[ru_aa];
-#ifdef Rel14
-      int             ce_level;
-
-      if (br_flag == 1)
-        for (ce_level = 0; ce_level < 4; ce_level++)
-          eNB->prach_vars_br.rxsigF[ce_level][aa] = eNB->RU_list[i]->prach_rxsigF_br[ce_level][ru_aa];
-#endif
-    }
-  }
-
-  rx_prach (eNB, eNB->RU_list[0], &max_preamble[0], &max_preamble_energy[0], &max_preamble_delay[0], frame, 0
-#ifdef Rel14
-            , br_flag
-#endif
-	    );
-
-#ifdef DEBUG_PHY_PROC
-  LOG_I (PHY, "[RAPROC] Frame %d, subframe %d : Most likely preamble %d, energy %d dB delay %d\n", frame, subframe, max_preamble[0], max_preamble_energy[0] / 10, max_preamble_delay[0]);
-#endif
-
-#ifdef Rel14
-  if (br_flag == 1) {
-    int             prach_mask;
-
-    prach_mask = is_prach_subframe (&eNB->frame_parms, eNB->proc.frame_prach_br, eNB->proc.subframe_prach_br);
-
-    eNB->UL_INFO.rach_ind_br.preamble_list = eNB->preamble_list_br;
-    int             ind = 0;
-    int             ce_level = 0;
-    /* Save for later, it doesn't work    
-       for (int ind=0,ce_level=0;ce_level<4;ce_level++) {
-
-       if ((eNB->frame_parms.prach_emtc_config_common.prach_ConfigInfo.prach_CElevel_enable[ce_level]==1)&&
-       (prach_mask&(1<<(1+ce_level)) > 0) && // prach is active and CE level has finished its repetitions
-       (eNB->prach_vars_br.repetition_number[ce_level]==
-       eNB->frame_parms.prach_emtc_config_common.prach_ConfigInfo.prach_numRepetitionPerPreambleAttempt[ce_level])) {
-
-    */
-
-    if (eNB->frame_parms.prach_emtc_config_common.prach_ConfigInfo.prach_CElevel_enable[0] == 1) {
-      if ((eNB->prach_energy_counter == 100) && (max_preamble_energy[0] > eNB->measurements.prach_I0 + 200)) {
-        eNB->UL_INFO.rach_ind_br.number_of_preambles++;
-
-        eNB->preamble_list_br[ind].preamble_rel8.timing_advance = max_preamble_delay[ind];      //
-        eNB->preamble_list_br[ind].preamble_rel8.preamble = max_preamble[ind];
-        // note: fid is implicitly 0 here, this is the rule for eMTC RA-RNTI from 36.321, Section 5.1.4
-        eNB->preamble_list_br[ind].preamble_rel8.rnti = 1 + subframe + (60*(eNB->prach_vars_br.first_frame[ce_level] % 40));
-        eNB->preamble_list_br[ind].instance_length = 0; //don't know exactly what this is
-        eNB->preamble_list_br[ind].preamble_rel13.rach_resource_type = 1 + ce_level;    // CE Level
-        LOG_I (PHY, "Filling NFAPI indication for RACH %d CELevel %d (mask %x) : TA %d, Preamble %d, rnti %x, rach_resource_type %d\n",
-               ind,
-               ce_level,
-               prach_mask,
-               eNB->preamble_list_br[ind].preamble_rel8.timing_advance,
-               eNB->preamble_list_br[ind].preamble_rel8.preamble, eNB->preamble_list_br[ind].preamble_rel8.rnti, eNB->preamble_list_br[ind].preamble_rel13.rach_resource_type);
-      }
-      /*
-	ind++;
-	}
-	} */// ce_level
-    }
-  } else
-#endif
-
-    {
-      if ((eNB->prach_energy_counter == 100) && (max_preamble_energy[0] > eNB->measurements.prach_I0 + 2000)) {
-
-	LOG_D (PHY, "[eNB %d/%d][RAPROC] Frame %d, subframe %d Initiating RA procedure with preamble %d, energy %d.%d dB, delay %d\n",
-	       eNB->Mod_id, eNB->CC_id, frame, subframe, max_preamble[0], max_preamble_energy[0] / 10, max_preamble_energy[0] % 10, max_preamble_delay[0]);
-
-	T (T_ENB_PHY_INITIATE_RA_PROCEDURE, T_INT (eNB->Mod_id), T_INT (frame), T_INT (subframe), T_INT (max_preamble[0]), T_INT (max_preamble_energy[0]), T_INT (max_preamble_delay[0]));
-
-	pthread_mutex_lock (&eNB->UL_INFO_mutex);
-
-	eNB->UL_INFO.rach_ind.number_of_preambles = 1;
-	eNB->UL_INFO.rach_ind.preamble_list = eNB->preamble_list;
-
-	eNB->preamble_list[0].preamble_rel8.timing_advance = max_preamble_delay[0];
-	eNB->preamble_list[0].preamble_rel8.preamble = max_preamble[0];
-	eNB->preamble_list[0].preamble_rel8.rnti = 1 + subframe;  // note: fid is implicitly 0 here
-	eNB->preamble_list[0].preamble_rel13.rach_resource_type = 0;
-	eNB->preamble_list[0].instance_length = 0;        //don't know exactly what this is
-
-	LOG_D (PHY, "Filling NFAPI indication for RACH : TA %d, Preamble %d, rnti %x, rach_resource_type %d\n",
-	       eNB->preamble_list[0].preamble_rel8.timing_advance,
-	       eNB->preamble_list[0].preamble_rel8.preamble, eNB->preamble_list[0].preamble_rel8.rnti, eNB->preamble_list[0].preamble_rel13.rach_resource_type);
-	pthread_mutex_unlock (&eNB->UL_INFO_mutex);
-
-      }                           // max_preamble_energy > prach_I0 + 100 
-      else {
-	eNB->measurements.prach_I0 = ((eNB->measurements.prach_I0 * 900) >> 10) + ((max_preamble_energy[0] * 124) >> 10);
-	if (frame == 0)
-	  LOG_I (PHY, "prach_I0 = %d.%d dB\n", eNB->measurements.prach_I0 / 10, eNB->measurements.prach_I0 % 10);
-	if (eNB->prach_energy_counter < 100)
-	  eNB->prach_energy_counter++;
-      }
-    }                             // else br_flag
-
-  VCD_SIGNAL_DUMPER_DUMP_FUNCTION_BY_NAME (VCD_SIGNAL_DUMPER_FUNCTIONS_PHY_ENB_PRACH_RX, 0);
-}
-
-void
-srs_procedures (PHY_VARS_eNB * eNB, eNB_rxtx_proc_t * proc)
-{
-=======
-      else if ((dlsch0)&&
-	       (dlsch0->rnti>0)&&
-#ifdef PHY_TX_THREAD
-	       (dlsch0->active[subframe] == 0)) {
-#else
-           (dlsch0->active == 0)) {
-#endif
-
-        // clear subframe TX flag since UE is not scheduled for PDSCH in this subframe (so that we don't look for PUCCH later)
-        dlsch0->subframe_tx[subframe]=0;
-      }
-    }
-  VCD_SIGNAL_DUMPER_DUMP_FUNCTION_BY_NAME(VCD_SIGNAL_DUMPER_FUNCTIONS_GENERATE_DLSCH,0);
-
-
-
+    
+    VCD_SIGNAL_DUMPER_DUMP_FUNCTION_BY_NAME(VCD_SIGNAL_DUMPER_FUNCTIONS_GENERATE_DLSCH,0);
+    
+  }
+  
   VCD_SIGNAL_DUMPER_DUMP_FUNCTION_BY_NAME(VCD_SIGNAL_DUMPER_FUNCTIONS_GENERATE_PHICH,1);
   generate_phich_top(eNB,
 		     proc,
 		     AMP);
   VCD_SIGNAL_DUMPER_DUMP_FUNCTION_BY_NAME(VCD_SIGNAL_DUMPER_FUNCTIONS_GENERATE_PHICH,0);
-
+  
   VCD_SIGNAL_DUMPER_DUMP_FUNCTION_BY_NAME(VCD_SIGNAL_DUMPER_FUNCTIONS_PHY_PROCEDURES_ENB_TX+(eNB->CC_id),0);
   if (do_meas==1) stop_meas(&eNB->phy_proc_tx);
   
@@ -1017,109 +606,69 @@
 
 
 void srs_procedures(PHY_VARS_eNB *eNB,eNB_rxtx_proc_t *proc) {
->>>>>>> 09187015
-
+  
+  
   LTE_DL_FRAME_PARMS *fp = &eNB->frame_parms;
   const int       subframe = proc->subframe_rx;
   const int       frame = proc->frame_rx;
-
+  
   int             i;
-
+  
   if (is_srs_occasion_common (fp, frame, subframe)) {
-
+    
     // Do SRS processing 
     // check if there is SRS and we have to use shortened format
     // TODO: check for exceptions in transmission of SRS together with ACK/NACK
     for (i = 0; i < NUMBER_OF_UE_MAX; i++) {
-
+      
       if (eNB->soundingrs_ul_config_dedicated[i].active == 1) {
-
-
-        if (lte_srs_channel_estimation (fp, &eNB->common_vars, &eNB->srs_vars[i], &eNB->soundingrs_ul_config_dedicated[i], subframe, 0 /*eNB_id */ )) {
-          LOG_E (PHY, "problem processing SRS\n");
-        }
-        eNB->soundingrs_ul_config_dedicated[i].active = 0;
+	
+	
+	if (lte_srs_channel_estimation (fp, &eNB->common_vars, &eNB->srs_vars[i], &eNB->soundingrs_ul_config_dedicated[i], subframe, 0 /*eNB_id */ )) {
+	  LOG_E (PHY, "problem processing SRS\n");
+	}
+	eNB->soundingrs_ul_config_dedicated[i].active = 0;
       }
     }
   }
 }
 
-<<<<<<< HEAD
-void
-fill_sr_indication (PHY_VARS_eNB * eNB, uint16_t rnti, int frame, int subframe, uint32_t stat)
-{
-
-  pthread_mutex_lock (&eNB->UL_INFO_mutex);
-  nfapi_sr_indication_pdu_t *pdu = &eNB->UL_INFO.sr_ind.sr_pdu_list[eNB->UL_INFO.sr_ind.number_of_srs];
-
-  pdu->instance_length = 0;     // don't know what to do with this
-  //  pdu->rx_ue_information.handle                       = handle;
-  pdu->rx_ue_information.rnti = rnti;
-=======
 void fill_sr_indication(PHY_VARS_eNB *eNB,uint16_t rnti,int frame,int subframe,uint32_t stat) {
   
   pthread_mutex_lock(&eNB->UL_INFO_mutex);
   nfapi_sr_indication_t       *sr_ind =         &eNB->UL_INFO.sr_ind;
   nfapi_sr_indication_body_t  *sr_ind_body =    &sr_ind->sr_indication_body;
   nfapi_sr_indication_pdu_t *pdu =   &sr_ind_body->sr_pdu_list[sr_ind_body->number_of_srs];
-
+  
   sr_ind->sfn_sf = frame<<4|subframe;
   sr_ind->header.message_id = NFAPI_RX_SR_INDICATION;
-
+  
   sr_ind_body->tl.tag = NFAPI_SR_INDICATION_BODY_TAG;
-
+  
   pdu->instance_length                                = 0; // don't know what to do with this
   //  pdu->rx_ue_information.handle                       = handle;
   pdu->rx_ue_information.tl.tag                       = NFAPI_RX_UE_INFORMATION_TAG;
   pdu->rx_ue_information.rnti                         = rnti;
-
+  
   int SNRtimes10 = dB_fixed_times10(stat) - 300;//(10*eNB->measurements.n0_power_dB[0]);
->>>>>>> 09187015
+
 
   int             SNRtimes10 = dB_fixed_times10 (stat) - 10 * max (eNB->measurements.n0_subband_power_tot_dB[0],
-                                                                   eNB->measurements.n0_subband_power_tot_dB[eNB->frame_parms.N_RB_UL - 1]);
-
-<<<<<<< HEAD
-  if (SNRtimes10 < -640)
-    pdu->ul_cqi_information.ul_cqi = 0;
-  else if (SNRtimes10 > 635)
-    pdu->ul_cqi_information.ul_cqi = 255;
-  else
-    pdu->ul_cqi_information.ul_cqi = (640 + SNRtimes10) / 5;
-  pdu->ul_cqi_information.channel = 0;
-
-  eNB->UL_INFO.sr_ind.number_of_srs++;
-  pthread_mutex_unlock (&eNB->UL_INFO_mutex);
-=======
+								   eNB->measurements.n0_subband_power_tot_dB[eNB->frame_parms.N_RB_UL - 1]);
+
   pdu->ul_cqi_information.tl.tag = NFAPI_UL_CQI_INFORMATION_TAG;
-
+  
   if      (SNRtimes10 < -640) pdu->ul_cqi_information.ul_cqi=0;
   else if (SNRtimes10 >  635) pdu->ul_cqi_information.ul_cqi=255;
   else                        pdu->ul_cqi_information.ul_cqi=(640+SNRtimes10)/5;
   pdu->ul_cqi_information.channel = 0;
-
+  
   sr_ind_body->number_of_srs++;
   pthread_mutex_unlock(&eNB->UL_INFO_mutex);
->>>>>>> 09187015
-}
-
-void
-uci_procedures (PHY_VARS_eNB * eNB, eNB_rxtx_proc_t * proc)
-{
-<<<<<<< HEAD
-  LTE_DL_FRAME_PARMS *fp = &eNB->frame_parms;
-  uint8_t         SR_payload = 0, pucch_b0b1[4][2] = { {0, 0}, {0, 0}, {0, 0}, {0, 0} }, harq_ack[4] = {
-    0, 0, 0, 0};
-  int32_t         metric[4] = { 0, 0, 0, 0 }, metric_SR = 0, max_metric;
-  const int       subframe = proc->subframe_rx;
-  const int       frame = proc->frame_rx;
-  int             i;
-  LTE_eNB_UCI    *uci;
-  uint16_t        tdd_multiplexing_mask = 0;
-  int             res;
-
-  for (i = 0; i < NUMBER_OF_UE_MAX; i++) {
-=======
+}
+
+void uci_procedures (PHY_VARS_eNB * eNB, eNB_rxtx_proc_t * proc) {
+
   LTE_DL_FRAME_PARMS *fp=&eNB->frame_parms;
   uint8_t SR_payload = 0,pucch_b0b1[4][2]= {{0,0},{0,0},{0,0},{0,0}},harq_ack[4]={0,0,0,0};
   int32_t metric[4]={0,0,0,0},metric_SR=0,max_metric=0;
@@ -1128,111 +677,48 @@
   int i;
   LTE_eNB_UCI *uci;
   uint16_t tdd_multiplexing_mask=0;
-
+  
   for (i=0;i<NUMBER_OF_UE_MAX;i++) {
->>>>>>> 09187015
-
+    
+    
     uci = &eNB->uci_vars[i];
     if ((uci->active == 1) && (uci->frame == frame) && (uci->subframe == subframe)) {
-
+      
       LOG_D (PHY, "Frame %d, subframe %d: Running uci procedures (type %d) for %d \n", frame, subframe, uci->type, i);
       uci->active = 0;
-
+      
       // Null out PUCCH PRBs for noise measurement
       switch (fp->N_RB_UL) {
       case 6:
-        eNB->rb_mask_ul[0] |= (0x1 | (1 << 5)); //position 5
-        break;
+	eNB->rb_mask_ul[0] |= (0x1 | (1 << 5)); //position 5
+	break;
       case 15:
-        eNB->rb_mask_ul[0] |= (0x1 | (1 << 14));        // position 14
-        break;
+	eNB->rb_mask_ul[0] |= (0x1 | (1 << 14));        // position 14
+	break;
       case 25:
-        eNB->rb_mask_ul[0] |= (0x1 | (1 << 24));        // position 24
-        break;
+	eNB->rb_mask_ul[0] |= (0x1 | (1 << 24));        // position 24
+	break;
       case 50:
-        eNB->rb_mask_ul[0] |= 0x1;
-        eNB->rb_mask_ul[1] |= (1 << 17);        // position 49 (49-32)
-        break;
+	eNB->rb_mask_ul[0] |= 0x1;
+	eNB->rb_mask_ul[1] |= (1 << 17);        // position 49 (49-32)
+	break;
       case 75:
-        eNB->rb_mask_ul[0] |= 0x1;
-        eNB->rb_mask_ul[2] |= (1 << 10);        // position 74 (74-64)
-        break;
+	eNB->rb_mask_ul[0] |= 0x1;
+	eNB->rb_mask_ul[2] |= (1 << 10);        // position 74 (74-64)
+	break;
       case 100:
-        eNB->rb_mask_ul[0] |= 0x1;
-        eNB->rb_mask_ul[3] |= (1 << 3); // position 99 (99-96)
-        break;
+	eNB->rb_mask_ul[0] |= 0x1;
+	eNB->rb_mask_ul[3] |= (1 << 3); // position 99 (99-96)
+	break;
       default:
-        LOG_E (PHY, "Unknown number for N_RB_UL %d\n", fp->N_RB_UL);
-        break;
+	LOG_E (PHY, "Unknown number for N_RB_UL %d\n", fp->N_RB_UL);
+	break;
       }
       SR_payload = 0;
       switch (uci->type) {
       case SR:
       case HARQ_SR:
-<<<<<<< HEAD
-
-        metric_SR = rx_pucch (eNB, uci->pucch_fmt, i, uci->n_pucch_1_0_sr[0], 0,        // n2_pucch
-                              uci->srs_active,  // shortened format
-                              &SR_payload, frame, subframe, PUCCH1_THRES
-#ifdef Rel14
-			      ,uci->ue_type
-#endif
-			      );
-        LOG_I (PHY, "[eNB %d][SR %x] Frame %d subframe %d Checking SR is %d (SR n1pucch is %d)\n", eNB->Mod_id, uci->rnti, frame, subframe, SR_payload, uci->n_pucch_1_0_sr[0]);
-        if (uci->type == SR) {
-          if (SR_payload == 1) {
-            fill_sr_indication (eNB, uci->rnti, frame, subframe, metric_SR);
-            return;
-          } else {
-            return;
-          }
-        }
-      case HARQ:
-        if (fp->frame_type == FDD) {
-          LOG_I (PHY, "Frame %d Subframe %d Demodulating PUCCH (UCI %d) for ACK/NAK (uci->pucch_fmt %d,uci->type %d.uci->frame %d, uci->subframe %d): n1_pucch0 %d SR_payload %d\n",
-                 frame, subframe, i, uci->pucch_fmt, uci->type, uci->frame, uci->subframe, uci->n_pucch_1[0][0], SR_payload);
-
-          metric[0] = rx_pucch (eNB, uci->pucch_fmt, i, uci->n_pucch_1[0][0], 0,        //n2_pucch
-                                uci->srs_active,        // shortened format
-                                pucch_b0b1[0], frame, subframe, PUCCH1a_THRES
-#ifdef Rel14
-				,uci->ue_type
-#endif
-				);
-				
-
-          /* cancel SR detection if reception on n1_pucch0 is better than on SR PUCCH resource index, otherwise send it up to MAC */
-          if (uci->type == HARQ_SR && metric[0] > metric_SR)
-            SR_payload = 0;
-          else if (SR_payload == 1)
-            fill_sr_indication (eNB, uci->rnti, frame, subframe, metric_SR);
-
-          if (uci->type == HARQ_SR && metric[0] <= metric_SR) {
-            /* when transmitting ACK/NACK on SR PUCCH resource index, SR payload is always 1 */
-            SR_payload = 1;
 	
-	    metric[0] = rx_pucch(eNB, uci->pucch_fmt, i, uci->n_pucch_1_0_sr[0], 0,    //n2_pucch
-				uci->srs_active,      // shortened format
-				pucch_b0b1[0], frame, subframe, PUCCH1a_THRES
-#ifdef Rel14
-				,uci->ue_type
-#endif
-				);
-          }
-
-
-          LOG_I (PHY, "[eNB %d][PDSCH %x] Frame %d subframe %d pucch1a (FDD) payload %d (metric %d)\n", eNB->Mod_id, uci->rnti, frame, subframe, pucch_b0b1[0][0], metric[0]);
-
-          uci->stat = metric[0];
-          fill_uci_harq_indication (eNB, uci, frame, subframe, pucch_b0b1[0], 0, 0xffff);
-
-        } else {                // frame_type == TDD
-
-
-          // if SR was detected, use the n1_pucch from SR
-          if (SR_payload == 1) {
-=======
-		
 	metric_SR = rx_pucch(eNB,
 			     uci->pucch_fmt,
 			     i,
@@ -1249,7 +735,7 @@
 	      frame,
 	      subframe,
 	      SR_payload,
-              uci->type,
+	      uci->type,
 	      uci->n_pucch_1_0_sr[0]);
 	if (uci->type == SR) {
 	  if (SR_payload == 1) {
@@ -1283,7 +769,7 @@
 	  /* cancel SR detection if reception on n1_pucch0 is better than on SR PUCCH resource index, otherwise send it up to MAC */
 	  if (uci->type==HARQ_SR && metric[0] > metric_SR) SR_payload = 0;
 	  else if (SR_payload == 1) fill_sr_indication(eNB,uci->rnti,frame,subframe,metric_SR);
- 
+	  
 	  if (uci->type==HARQ_SR && metric[0] <= metric_SR) {
 	    /* when transmitting ACK/NACK on SR PUCCH resource index, SR payload is always 1 */
 	    SR_payload = 1;
@@ -1300,16 +786,16 @@
 			       PUCCH1a_THRES);
 	  }
 	  
-
+	  
 	  LOG_D(PHY,"[eNB %d][PDSCH %x] Frame %d subframe %d pucch1a (FDD) payload %d (metric %d)\n",
 		eNB->Mod_id,
 		uci->rnti,
 		frame,subframe,
 		pucch_b0b1[0][0],metric[0]);
-
+	  
 	  uci->stat = metric[0]; 	  
 	  fill_uci_harq_indication(eNB,uci,frame,subframe,pucch_b0b1[0],0,0xffff);
-
+	  
 	}
 	else { // frame_type == TDD
 	  LOG_D(PHY,"Frame %d Subframe %d Demodulating PUCCH (UCI %d) for ACK/NAK (uci->pucch_fmt %d,uci->type %d.uci->frame %d, uci->subframe %d): n1_pucch0 %d SR_payload %d\n",
@@ -1318,317 +804,61 @@
 		uci->frame,uci->subframe,uci->n_pucch_1[0][0],
 		SR_payload);
 #if 1
-	      metric[0] = rx_pucch(eNB,
-				   uci->pucch_fmt,
-				   i,
-				   uci->n_pucch_1[0][0],
-				   0, //n2_pucch
-				   uci->srs_active, // shortened format
-				   pucch_b0b1[0],
-				   frame,
-				   subframe,
-				   PUCCH1a_THRES);
-	      if (uci->type==HARQ_SR && metric[0] > metric_SR) SR_payload = 0;
-	      else if (SR_payload == 1) fill_sr_indication(eNB,uci->rnti,frame,subframe,metric_SR);
-
-	      if (uci->type==HARQ_SR && metric[0] <= metric_SR) {
-	          SR_payload = 1;
-	          metric[0] = rx_pucch(eNB,
-				       pucch_format1b,
-				       i,
-				       uci->n_pucch_1_0_sr[0],
-				       0, //n2_pucch
-				       uci->srs_active, // shortened format
-				       pucch_b0b1[0],
-				       frame,
-				       subframe,
-				       PUCCH1a_THRES);
-	      }
+	  metric[0] = rx_pucch(eNB,
+			       uci->pucch_fmt,
+			       i,
+			       uci->n_pucch_1[0][0],
+			       0, //n2_pucch
+			       uci->srs_active, // shortened format
+			       pucch_b0b1[0],
+			       frame,
+			       subframe,
+			       PUCCH1a_THRES);
+	  if (uci->type==HARQ_SR && metric[0] > metric_SR) SR_payload = 0;
+	  else if (SR_payload == 1) fill_sr_indication(eNB,uci->rnti,frame,subframe,metric_SR);
+	  
+	  if (uci->type==HARQ_SR && metric[0] <= metric_SR) {
+	    SR_payload = 1;
+	    metric[0] = rx_pucch(eNB,
+				 pucch_format1b,
+				 i,
+				 uci->n_pucch_1_0_sr[0],
+				 0, //n2_pucch
+				 uci->srs_active, // shortened format
+				 pucch_b0b1[0],
+				 frame,
+				 subframe,
+				 PUCCH1a_THRES);
+	  }
 #else
 	  // if SR was detected, use the n1_pucch from SR
 	  if (SR_payload==1) {
->>>>>>> 09187015
 #ifdef DEBUG_PHY_PROC
-            LOG_D (PHY, "[eNB %d][PDSCH %x] Frame %d subframe %d Checking ACK/NAK (%d,%d,%d,%d) format %d with SR\n", eNB->Mod_id,
-                   eNB->dlsch[UE_id][0]->rnti, frame, subframe, n1_pucch0, n1_pucch1, n1_pucch2, n1_pucch3, format);
-#endif
-
-            metric[0] = rx_pucch (eNB, pucch_format1b, i, uci->n_pucch_1_0_sr[0], 0,    //n2_pucch
-                                  uci->srs_active,      // shortened format
-                                  pucch_b0b1[0], frame, subframe, PUCCH1a_THRES
+	    LOG_D (PHY, "[eNB %d][PDSCH %x] Frame %d subframe %d Checking ACK/NAK (%d,%d,%d,%d) format %d with SR\n", eNB->Mod_id,
+		   eNB->dlsch[UE_id][0]->rnti, frame, subframe, n1_pucch0, n1_pucch1, n1_pucch2, n1_pucch3, format);
+#endif
+	    
+	    metric[0] = rx_pucch (eNB, pucch_format1b, i, uci->n_pucch_1_0_sr[0], 0,    //n2_pucch
+				  uci->srs_active,      // shortened format
+				  pucch_b0b1[0], frame, subframe, PUCCH1a_THRES
 #ifdef Rel14
 				  ,uci->ue_type
 #endif
 				  );
-          } else {              //using assigned pucch resources
+	  } else {              //using assigned pucch resources
 #ifdef DEBUG_PHY_PROC
-            LOG_D (PHY, "[eNB %d][PDSCH %x] Frame %d subframe %d Checking ACK/NAK M=%d (%d,%d,%d,%d) format %d\n", eNB->Mod_id,
-                   eNB->dlsch[UE_id][0]->rnti,
-                   frame, subframe, uci->num_pucch_resources, uci->n_pucch_1[res][0], uci->n_pucch_1[res][1], uci->n_pucch_1[res][2], uci->n_pucch_1[res][3], uci->pucch_fmt);
-#endif
-            for (res = 0; res < uci->num_pucch_resources; res++)
-              metric[res] = rx_pucch (eNB, uci->pucch_fmt, i, uci->n_pucch_1[res][0], 0,        // n2_pucch
-                                      uci->srs_active,  // shortened format
-                                      pucch_b0b1[res], frame, subframe, PUCCH1a_THRES
+	    LOG_D (PHY, "[eNB %d][PDSCH %x] Frame %d subframe %d Checking ACK/NAK M=%d (%d,%d,%d,%d) format %d\n", eNB->Mod_id,
+		   eNB->dlsch[UE_id][0]->rnti,
+		   frame, subframe, uci->num_pucch_resources, uci->n_pucch_1[res][0], uci->n_pucch_1[res][1], uci->n_pucch_1[res][2], uci->n_pucch_1[res][3], uci->pucch_fmt);
+#endif
+	    for (res = 0; res < uci->num_pucch_resources; res++)
+	      metric[res] = rx_pucch (eNB, uci->pucch_fmt, i, uci->n_pucch_1[res][0], 0,        // n2_pucch
+				      uci->srs_active,  // shortened format
+				      pucch_b0b1[res], frame, subframe, PUCCH1a_THRES
 #ifdef Rel14
-	                              ,uci->ue_type
-#endif
-<<<<<<< HEAD
-				  );
-
-
-
-          }
-
-
-          if (SR_payload == 1) {        // this implements Table 7.3.1 from 36.213
-            if (pucch_b0b1[0][0] == 4) {        // there isn't a likely transmission
-              harq_ack[0] = 4;  // DTX
-            } else if (pucch_b0b1[1][0] == 1 && pucch_b0b1[1][1] == 1) {        // 1/4/7 ACKs
-              harq_ack[0] = 1;
-            } else if (pucch_b0b1[1][0] == 1 && pucch_b0b1[1][1] != 1) {        // 2/5/8 ACKs
-              harq_ack[0] = 2;
-            } else if (pucch_b0b1[1][0] != 1 && pucch_b0b1[1][1] == 1) {        // 3/6/9 ACKs
-              harq_ack[0] = 3;
-            } else if (pucch_b0b1[1][0] != 1 && pucch_b0b1[1][1] != 1) {        // 0 ACKs, or at least one DL assignment missed
-              harq_ack[0] = 0;
-            }
-            uci->stat = metric[0];
-            fill_uci_harq_indication (eNB, uci, frame, subframe, harq_ack, 2, 0xffff);  // special_bundling mode
-          } else if ((uci->tdd_bundling == 0) && (uci->num_pucch_resources == 2)) {     // multiplexing + no SR, implement Table 10.1.3-5 (Rel14) for multiplexing with M=2
-            if (pucch_b0b1[0][0] == 4 || pucch_b0b1[1][0] == 4) {       // there isn't a likely transmission
-              harq_ack[0] = 4;  // DTX
-              harq_ack[1] = 6;  // NACK/DTX
-            } else {
-              if (metric[1] > metric[0]) {
-                if (pucch_b0b1[1][0] == 1 && pucch_b0b1[1][1] != 1) {
-                  harq_ack[0] = 1;      // ACK
-                  harq_ack[1] = 1;      // ACK
-                  tdd_multiplexing_mask = 0x3;
-                } else if (pucch_b0b1[1][0] != 1 && pucch_b0b1[1][1] == 1) {
-                  harq_ack[0] = 6;      // NACK/DTX
-                  harq_ack[1] = 1;      // ACK
-                  tdd_multiplexing_mask = 0x2;
-                } else {
-                  harq_ack[0] = 4;      // DTX
-                  harq_ack[1] = 4;      // DTX
-                }
-              } else {
-                if (pucch_b0b1[0][0] == 1 && pucch_b0b1[0][1] == 1) {
-                  harq_ack[0] = 1;      // ACK
-                  harq_ack[1] = 6;      // NACK/DTX
-                  tdd_multiplexing_mask = 0x1;
-                } else if (pucch_b0b1[0][0] != 1 && pucch_b0b1[0][1] != 1) {
-                  harq_ack[0] = 2;      // NACK
-                  harq_ack[1] = 6;      // NACK/DTX
-                } else {
-                  harq_ack[0] = 4;      // DTX
-                  harq_ack[1] = 4;      // DTX
-                }
-              }
-            }
-            uci->stat = max (metric[0], metric[1]);
-            fill_uci_harq_indication (eNB, uci, frame, subframe, harq_ack, 1, tdd_multiplexing_mask);   // multiplexing mode
-          }                     //else if ((uci->tdd_bundling == 0) && (res==2))
-          else if ((uci->tdd_bundling == 0) && (uci->num_pucch_resources == 3)) {       // multiplexing + no SR, implement Table 10.1.3-6 (Rel14) for multiplexing with M=3
-
-            if (harq_ack[0] == 4 || harq_ack[1] == 4 || harq_ack[2] == 4) {     // there isn't a likely transmission
-              harq_ack[0] = 4;  // DTX
-              harq_ack[1] = 6;  // NACK/DTX
-              harq_ack[2] = 6;  // NACK/DTX
-
-            } else {
-
-              max_metric = max (metric[0], max (metric[1], metric[2]));
-
-              if (metric[0] == max_metric) {
-                if (pucch_b0b1[0][0] == 1 && pucch_b0b1[0][1] == 1) {
-                  harq_ack[0] = 1;      // ACK
-                  harq_ack[1] = 6;      // NACK/DTX
-                  harq_ack[2] = 6;      // NACK/DTX
-                  tdd_multiplexing_mask = 0x1;
-                } else if (pucch_b0b1[0][0] != 1 && pucch_b0b1[0][1] != 1) {
-                  harq_ack[0] = 2;      // NACK
-                  harq_ack[1] = 6;      // NACK/DTX
-                  harq_ack[2] = 6;      // NACK/DTX
-                } else {
-                  harq_ack[0] = 4;      // DTX
-                  harq_ack[1] = 4;      // DTX
-                  harq_ack[2] = 4;      // DTX
-                }
-              }                 // if (metric[0]==max_metric) {
-              else if (metric[1] == max_metric) {
-
-                if (pucch_b0b1[1][0] == 1 && pucch_b0b1[1][1] != 1) {
-                  harq_ack[0] = 1;      // ACK
-                  harq_ack[1] = 1;      // ACK
-                  harq_ack[2] = 6;      // NACK/DTX
-                  tdd_multiplexing_mask = 0x3;
-                } else if (pucch_b0b1[1][0] != 1 && pucch_b0b1[1][1] == 1) {
-                  harq_ack[0] = 6;      // NACK/DTX
-                  harq_ack[1] = 1;      // ACK
-                  harq_ack[2] = 6;      // NACK/DTX
-                  tdd_multiplexing_mask = 0x2;
-                } else {
-                  harq_ack[0] = 4;      // DTX
-                  harq_ack[1] = 4;      // DTX
-                  harq_ack[2] = 4;      // DTX
-                }
-              }                 // if (metric[1]==max_metric) {
-              else {
-                if (pucch_b0b1[2][0] == 1 && pucch_b0b1[2][1] == 1) {
-                  harq_ack[0] = 1;      // ACK
-                  harq_ack[1] = 1;      // ACK
-                  harq_ack[2] = 1;      // ACK
-                  tdd_multiplexing_mask = 0x7;
-                } else if (pucch_b0b1[2][0] == 1 && pucch_b0b1[2][1] != 1) {
-                  harq_ack[0] = 1;      // ACK
-                  harq_ack[1] = 6;      // NACK/DTX
-                  harq_ack[2] = 1;      // ACK
-                  tdd_multiplexing_mask = 0x5;
-                } else if (pucch_b0b1[2][0] != 1 && pucch_b0b1[2][1] == 1) {
-                  harq_ack[0] = 6;      // NACK/DTX
-                  harq_ack[1] = 1;      // ACK
-                  harq_ack[2] = 1;      // ACK
-                  tdd_multiplexing_mask = 0x6;
-                } else if (pucch_b0b1[2][0] != 1 && pucch_b0b1[2][1] != 1) {
-                  harq_ack[0] = 6;      // NACK/DTX
-                  harq_ack[1] = 6;      // NACK/DTX
-                  harq_ack[2] = 1;      // ACK
-                  tdd_multiplexing_mask = 0x4;
-                }
-              }
-              uci->stat = max_metric;
-              fill_uci_harq_indication (eNB, uci, frame, subframe, harq_ack, 1, tdd_multiplexing_mask); // multiplexing mode
-            }
-          }                     //else if ((uci->tdd_bundling == 0) && (res==3)) 
-          else if ((uci->tdd_bundling == 0) && (uci->num_pucch_resources == 4)) {       // multiplexing + no SR, implement Table 10.1.3-7 (Rel14) for multiplexing with M=4
-            if (pucch_b0b1[0][0] == 4 || pucch_b0b1[1][0] == 4 || pucch_b0b1[2][0] == 4 || pucch_b0b1[3][0] == 4) {     // there isn't a likely transmission
-              harq_ack[0] = 4;  // DTX
-              harq_ack[1] = 6;  // NACK/DTX
-              harq_ack[2] = 6;  // NACK/DTX
-              harq_ack[3] = 6;  // NACK/DTX
-
-            } else {
-
-              max_metric = max (metric[0], max (metric[1], max (metric[2], metric[3])));
-
-              if (metric[0] == max_metric) {
-                if (pucch_b0b1[0][0] == 1 && pucch_b0b1[0][1] != 1) {
-                  harq_ack[0] = 2;      // NACK
-                  harq_ack[1] = 4;      // DTX
-                  harq_ack[2] = 4;      // DTX
-                  harq_ack[3] = 4;      // DTX
-                } else if (pucch_b0b1[0][0] != 1 && pucch_b0b1[0][1] == 1) {
-                  harq_ack[0] = 1;      // ACK
-                  harq_ack[1] = 6;      // NACK/DTX
-                  harq_ack[2] = 6;      // NACK/DTX
-                  harq_ack[3] = 1;      // ACK
-                  tdd_multiplexing_mask = 0x9;
-                } else if (pucch_b0b1[0][0] == 1 && pucch_b0b1[0][1] == 1) {
-                  harq_ack[0] = 1;      // ACK
-                  harq_ack[1] = 6;      // NACK/DTX
-                  harq_ack[2] = 6;      // NACK/DTX
-                  harq_ack[3] = 6;      // NACK/DTX
-                  tdd_multiplexing_mask = 0x1;
-                } else if (pucch_b0b1[0][0] != 1 && pucch_b0b1[0][1] != 1) {
-                  harq_ack[0] = 2;      // NACK
-                  harq_ack[1] = 6;      // NACK/DTX
-                  harq_ack[2] = 6;      // NACK/DTX
-                  harq_ack[3] = 6;      // NACK/DTX
-                }
-
-              } else if (metric[1] == max_metric) {
-                if (pucch_b0b1[1][0] == 1 && pucch_b0b1[1][1] == 1) {
-                  harq_ack[0] = 1;      // ACK
-                  harq_ack[1] = 1;      // ACK
-                  harq_ack[2] = 1;      // ACK
-                  harq_ack[3] = 1;      // ACK
-                  tdd_multiplexing_mask = 0xF;
-                } else if (pucch_b0b1[1][0] == 1 && pucch_b0b1[1][1] != 1) {
-                  harq_ack[0] = 1;      // ACK
-                  harq_ack[1] = 1;      // ACK
-                  harq_ack[2] = 6;      // NACK/DTX
-                  harq_ack[3] = 6;      // NACK/DTX
-                  tdd_multiplexing_mask = 0x3;
-                } else if (pucch_b0b1[1][0] != 1 && pucch_b0b1[1][1] != 1) {
-                  harq_ack[0] = 6;      // NACK/DTX
-                  harq_ack[1] = 1;      // ACK
-                  harq_ack[2] = 1;      // ACK
-                  harq_ack[3] = 1;      // ACK
-                  tdd_multiplexing_mask = 0xE;
-                } else if (pucch_b0b1[1][0] != 1 && pucch_b0b1[1][1] == 1) {
-                  harq_ack[0] = 6;      // NACK/DTX
-                  harq_ack[1] = 1;      // ACK
-                  harq_ack[2] = 6;      // NACK/DTX
-                  harq_ack[3] = 6;      // NACK/DTX
-                  tdd_multiplexing_mask = 0x2;
-                }
-              } else if (metric[2] == max_metric) {
-                if (pucch_b0b1[2][0] == 1 && pucch_b0b1[2][1] == 1) {
-                  harq_ack[0] = 1;      // ACK
-                  harq_ack[1] = 1;      // ACK
-                  harq_ack[2] = 1;      // ACK
-                  harq_ack[3] = 6;      // NACK/DTX
-                  tdd_multiplexing_mask = 0x7;
-                } else if (pucch_b0b1[2][0] == 1 && pucch_b0b1[2][1] != 1) {
-                  harq_ack[0] = 1;      // ACK
-                  harq_ack[1] = 6;      // NACK/DTX
-                  harq_ack[2] = 1;      // ACK
-                  harq_ack[3] = 6;      // NACK/DTX
-                  tdd_multiplexing_mask = 0x5;
-                } else if (pucch_b0b1[2][0] != 1 && pucch_b0b1[2][1] == 1) {
-                  harq_ack[0] = 4;      // NACK/DTX
-                  harq_ack[1] = 1;      // ACK
-                  harq_ack[2] = 1;      // ACK
-                  harq_ack[3] = 4;      // NACK/DTX
-                  tdd_multiplexing_mask = 0x6;
-                } else if (pucch_b0b1[2][0] != 1 && pucch_b0b1[2][1] != 1) {
-                  harq_ack[0] = 4;      // NACK/DTX
-                  harq_ack[1] = 4;      // NACK/DTX
-                  harq_ack[2] = 1;      // ACK
-                  harq_ack[3] = 4;      // NACK/DTX
-                  tdd_multiplexing_mask = 0x4;
-                }
-              } else {          // max_metric[3]=max_metric
-                if (pucch_b0b1[2][0] == 1 && pucch_b0b1[2][1] == 1) {
-                  harq_ack[0] = 1;      // ACK
-                  harq_ack[1] = 6;      // NACK/DTX
-                  harq_ack[2] = 1;      // ACK
-                  harq_ack[3] = 1;      // ACK
-                  tdd_multiplexing_mask = 0xD;
-                } else if (pucch_b0b1[2][0] == 1 && pucch_b0b1[2][1] != 1) {
-                  harq_ack[0] = 6;      // NACK/DTX
-                  harq_ack[1] = 1;      // ACK
-                  harq_ack[2] = 6;      // NACK/DTX
-                  harq_ack[3] = 1;      // ACK
-                  tdd_multiplexing_mask = 0xA;
-                } else if (pucch_b0b1[2][0] != 1 && pucch_b0b1[2][1] == 1) {
-                  harq_ack[0] = 6;      // NACK/DTX
-                  harq_ack[1] = 6;      // NACK/DTX
-                  harq_ack[2] = 1;      // ACK
-                  harq_ack[3] = 1;      // ACK
-                  tdd_multiplexing_mask = 0xC;
-                } else if (pucch_b0b1[2][0] != 1 && pucch_b0b1[2][1] != 1) {
-                  harq_ack[0] = 6;      // NACK/DTX
-                  harq_ack[1] = 6;      // NACK/DTX
-                  harq_ack[2] = 6;      // NACK/DTX
-                  harq_ack[3] = 1;      // ACK
-                  tdd_multiplexing_mask = 0x8;
-                }
-              }
-            }
-            uci->stat = max_metric;
-            fill_uci_harq_indication (eNB, uci, frame, subframe, harq_ack, 1, tdd_multiplexing_mask);   // multiplexing mode
-          }                     // else if ((uci->tdd_bundling == 0) && (res==4))
-          else {                // bundling
-            harq_ack[0] = pucch_b0b1[0][0];
-            harq_ack[1] = pucch_b0b1[0][1];
-            uci->stat = metric[0];
-            fill_uci_harq_indication (eNB, uci, frame, subframe, harq_ack, 0, 0xffff);  // special_bundling mode
-          }
-
-=======
+				      ,uci->ue_type
+#endif		  
+				      );
 	    for (res=0;res<uci->num_pucch_resources;res++)
 	      metric[res] = rx_pucch(eNB,
 				     uci->pucch_fmt,
@@ -1639,14 +869,15 @@
 				     pucch_b0b1[res],
 				     frame,
 				     subframe,
-				     PUCCH1a_THRES);
-	  	  
-	    
-
+				     PUCCH1a_THRES,
+#ifdef Rel14
+				     ,uci->ue_type
+#endif		  
+				     );
 	  }
 #ifdef DEBUG_PHY_PROC
- 	      LOG_D(PHY,"RNTI %x type %d SR_payload %d  Frame %d Subframe %d  pucch_b0b1[0][0] %d pucch_b0b1[0][1] %d pucch_b0b1[1][0] %d pucch_b0b1[1][1] %d  \n",
-	              uci->rnti,uci->type,SR_payload,frame,subframe,pucch_b0b1[0][0],pucch_b0b1[0][1],pucch_b0b1[1][0],pucch_b0b1[1][1]);
+	  LOG_D(PHY,"RNTI %x type %d SR_payload %d  Frame %d Subframe %d  pucch_b0b1[0][0] %d pucch_b0b1[0][1] %d pucch_b0b1[1][0] %d pucch_b0b1[1][1] %d  \n",
+		uci->rnti,uci->type,SR_payload,frame,subframe,pucch_b0b1[0][0],pucch_b0b1[0][1],pucch_b0b1[1][0],pucch_b0b1[1][1]);
 #endif
 #endif
 	  if (SR_payload == 1) { // this implements Table 7.3.1 from 36.213
@@ -1718,7 +949,7 @@
 	      harq_ack[0] = 4; // DTX
 	      harq_ack[1] = 6; // NACK/DTX
 	      harq_ack[2] = 6; // NACK/DTX
-              max_metric = 0;
+	      max_metric = 0;
 	    } 
 	    else {
 	      
@@ -1743,8 +974,8 @@
 		}
 	      } // if (metric[0]==max_metric) {
 	      else if (metric[1]==max_metric) {
-	      
-	        if (pucch_b0b1[1][0] == 1 && pucch_b0b1[1][1] != 1){
+		
+		if (pucch_b0b1[1][0] == 1 && pucch_b0b1[1][1] != 1){
 		  harq_ack[0] = 1; // ACK
 		  harq_ack[1] = 1; // ACK
 		  harq_ack[2] = 6; // NACK/DTX
@@ -1763,7 +994,7 @@
 		}
 	      } // if (metric[1]==max_metric) {
 	      else {
-  	        if (pucch_b0b1[2][0] == 1 && pucch_b0b1[2][1] == 1){
+		if (pucch_b0b1[2][0] == 1 && pucch_b0b1[2][1] == 1){
 		  harq_ack[0] = 1; // ACK
 		  harq_ack[1] = 1; // ACK
 		  harq_ack[2] = 1; // ACK
@@ -1788,8 +1019,8 @@
 		  tdd_multiplexing_mask = 0x4;
 		}
 	      }
-            uci->stat = max_metric;
-	    fill_uci_harq_indication(eNB,uci,frame,subframe,harq_ack,1,tdd_multiplexing_mask); // multiplexing mode
+	      uci->stat = max_metric;
+	      fill_uci_harq_indication(eNB,uci,frame,subframe,harq_ack,1,tdd_multiplexing_mask); // multiplexing mode
 	    }
 	  } //else if ((uci->tdd_bundling == 0) && (res==3)) 
 	  else if ((uci->tdd_bundling == 0) && (uci->num_pucch_resources==4)){ // multiplexing + no SR, implement Table 10.1.3-7 (Rel14) for multiplexing with M=4
@@ -1801,9 +1032,9 @@
 	      harq_ack[1] = 6; // NACK/DTX
 	      harq_ack[2] = 6; // NACK/DTX
 	      harq_ack[3] = 6; // NACK/DTX
-              max_metric = 0;
+	      max_metric = 0;
 	    } else {
-
+	      
 	      max_metric = max(metric[0],max(metric[1],max(metric[2],metric[3])));
 	      
 	      if (metric[0]==max_metric) {
@@ -1937,149 +1168,65 @@
 	    fill_uci_harq_indication(eNB,uci,frame,subframe,harq_ack,0,0xffff); // special_bundling mode
 	  }
 	  
->>>>>>> 09187015
 #ifdef DEBUG_PHY_PROC
-          LOG_D (PHY, "[eNB %d][PDSCH %x] Frame %d subframe %d ACK/NAK metric 0 %d, metric 1 %d, (%d,%d)\n", eNB->Mod_id,
-                 eNB->dlsch[UE_id][0]->rnti, frame, subframe, metric0, metric1, pucch_b0b1[0], pucch_b0b1[1]);
-#endif
-        }
-        break;
+	  LOG_D (PHY, "[eNB %d][PDSCH %x] Frame %d subframe %d ACK/NAK metric 0 %d, metric 1 %d, (%d,%d)\n", eNB->Mod_id,
+		 eNB->dlsch[UE_id][0]->rnti, frame, subframe, metric0, metric1, pucch_b0b1[0], pucch_b0b1[1]);
+#endif
+	}
+	break;
       default:
-        AssertFatal (1 == 0, "Unsupported UCI type %d\n", uci->type);
-        break;
+	AssertFatal (1 == 0, "Unsupported UCI type %d\n", uci->type);
+	break;
       }
-
+      
       if (SR_payload == 1) {
-        LOG_D (PHY, "[eNB %d][SR %x] Frame %d subframe %d Got SR for PUSCH, transmitting to MAC\n", eNB->Mod_id, uci->rnti, frame, subframe);
-
-        if (eNB->first_sr[i] == 1) {    // this is the first request for uplink after Connection Setup, so clear HARQ process 0 use for Msg4
-          eNB->first_sr[i] = 0;
-          eNB->dlsch[i][0]->harq_processes[0]->round = 0;
-          eNB->dlsch[i][0]->harq_processes[0]->status = SCH_IDLE;
-          LOG_D (PHY, "[eNB %d][SR %x] Frame %d subframe %d First SR\n", eNB->Mod_id, eNB->ulsch[i]->rnti, frame, subframe);
-        }
+	LOG_D (PHY, "[eNB %d][SR %x] Frame %d subframe %d Got SR for PUSCH, transmitting to MAC\n", eNB->Mod_id, uci->rnti, frame, subframe);
+	
+	if (eNB->first_sr[i] == 1) {    // this is the first request for uplink after Connection Setup, so clear HARQ process 0 use for Msg4
+	  eNB->first_sr[i] = 0;
+	  eNB->dlsch[i][0]->harq_processes[0]->round = 0;
+	  eNB->dlsch[i][0]->harq_processes[0]->status = SCH_IDLE;
+	  LOG_D (PHY, "[eNB %d][SR %x] Frame %d subframe %d First SR\n", eNB->Mod_id, eNB->ulsch[i]->rnti, frame, subframe);
+	}
       }
     }
   }
 }
 
-void
-pusch_procedures (PHY_VARS_eNB * eNB, eNB_rxtx_proc_t * proc)
-{
+void pusch_procedures (PHY_VARS_eNB * eNB, eNB_rxtx_proc_t * proc) {
   uint32_t        ret = 0, i;
   uint32_t        harq_pid;
   uint8_t         nPRS;
   LTE_DL_FRAME_PARMS *fp = &eNB->frame_parms;
   LTE_eNB_ULSCH_t *ulsch;
   LTE_UL_eNB_HARQ_t *ulsch_harq;
-
-<<<<<<< HEAD
-  const int       subframe = proc->subframe_rx;
-  const int       frame = proc->frame_rx;
-
-  if (fp->frame_type == FDD)
-    harq_pid = ((10 * frame) + subframe) & 7;
-  else
-    harq_pid = subframe % 10;
-=======
+  
   const int subframe = proc->subframe_rx;
   const int frame    = proc->frame_rx;
   
   harq_pid = subframe2harq_pid(&eNB->frame_parms,frame,subframe);
->>>>>>> 09187015
-
+
+  
   for (i = 0; i < NUMBER_OF_UE_MAX; i++) {
     ulsch = eNB->ulsch[i];
     if (ulsch->ue_type > 0) harq_pid = 0;
-
+    
     ulsch_harq = ulsch->harq_processes[harq_pid];
-<<<<<<< HEAD
-    if (ulsch->rnti > 0)
-      LOG_D (PHY, "Frame %d, subframe %d: PUSCH procedures, harq_pid %d, UE %d/%x\n", frame, subframe, harq_pid, i, ulsch->rnti);
-
-    if ((ulsch) && (ulsch->rnti > 0) && (ulsch_harq->status == ACTIVE) && (ulsch_harq->frame == frame) && (ulsch_harq->subframe == subframe) && (ulsch_harq->handled == 0)) {
-
-      // UE has ULSCH scheduling
-      for (int rb = 0; rb <= ulsch_harq->nb_rb; rb++) {
-        int             rb2 = rb + ulsch_harq->first_rb;
-        eNB->rb_mask_ul[rb2 >> 5] |= (1 << (rb2 & 31));
-      }
-
-      LOG_D (PHY, "[eNB %d] frame %d, subframe %d: Scheduling ULSCH Reception for UE %d \n", eNB->Mod_id, frame, subframe, i);
-
-      nPRS = fp->pusch_config_common.ul_ReferenceSignalsPUSCH.nPRS[subframe << 1];
-
-      ulsch->cyclicShift = (ulsch_harq->n_DMRS2 + fp->pusch_config_common.ul_ReferenceSignalsPUSCH.cyclicShift + nPRS) % 12;
-
-      LOG_I (PHY,
-             "[eNB %d][PUSCH %d] Frame %d Subframe %d Demodulating PUSCH: dci_alloc %d, rar_alloc %d, round %d, first_rb %d, nb_rb %d, Qm %d, TBS %d, rv %d, cyclic_shift %d (n_DMRS2 %d, cyclicShift_common %d, nprs %d), O_ACK %d, beta_cqi %d \n",
-             eNB->Mod_id, harq_pid, frame, subframe,
-             ulsch_harq->dci_alloc,
-             ulsch_harq->rar_alloc,
-             ulsch_harq->round,
-             ulsch_harq->first_rb,
-             ulsch_harq->nb_rb,
-             ulsch_harq->Qm,
-             ulsch_harq->TBS,
-             ulsch_harq->rvidx, ulsch->cyclicShift, ulsch_harq->n_DMRS2, fp->pusch_config_common.ul_ReferenceSignalsPUSCH.cyclicShift, nPRS, ulsch_harq->O_ACK, ulsch->beta_offset_cqi_times8);
-
-      start_meas (&eNB->ulsch_demodulation_stats);
-
-      rx_ulsch (eNB, proc, i);
-
-      stop_meas (&eNB->ulsch_demodulation_stats);
-
-      start_meas (&eNB->ulsch_decoding_stats);
-
-      ret = ulsch_decoding (eNB, proc, i, 0,    // control_only_flag
-                            ulsch_harq->V_UL_DAI, ulsch_harq->nb_rb > 20 ? 1 : 0);
-
-      stop_meas (&eNB->ulsch_decoding_stats);
-
-      LOG_I (PHY, "[eNB %d][PUSCH %d] frame %d subframe %d RNTI %x RX power (%d,%d) N0 (%d,%d) dB ACK (%d,%d), decoding iter %d\n", eNB->Mod_id, harq_pid, frame, subframe, ulsch->rnti, dB_fixed (eNB->pusch_vars[i]->ulsch_power[0]), dB_fixed (eNB->pusch_vars[i]->ulsch_power[1]), 20,      //eNB->measurements.n0_power_dB[0],
-             20,                //eNB->measurements.n0_power_dB[1],
-             ulsch_harq->o_ACK[0], ulsch_harq->o_ACK[1], ret);
-
-      //compute the expected ULSCH RX power (for the stats)
-      ulsch_harq->delta_TF = get_hundred_times_delta_IF_eNB (eNB, i, harq_pid, 0);      // 0 means bw_factor is not considered
-
-
-
-      if (ret == (1 + MAX_TURBO_ITERATIONS)) {
-        T (T_ENB_PHY_ULSCH_UE_NACK, T_INT (eNB->Mod_id), T_INT (frame), T_INT (subframe), T_INT (ulsch->rnti), T_INT (harq_pid));
-
-        fill_crc_indication (eNB, i, frame, subframe, 1);       // indicate NAK to MAC
-        fill_rx_indication (eNB, i, frame, subframe);   // indicate SDU to MAC
-	
-	  /*LOG_I (PHY, "[eNB %d][PUSCH %d] frame %d subframe %d UE %d Error receiving ULSCH, round %d/%d (ACK %d,%d)\n",
-               eNB->Mod_id, harq_pid, frame, subframe, i, ulsch_harq->round - 1, ulsch->Mlimit, ulsch_harq->o_ACK[0], ulsch_harq->o_ACK[1]);
-	dump_ulsch(eNB,frame,subframe,i);
-	exit(-1);
-	*/
-        if (ulsch_harq->round >= 3) {
-          ulsch_harq->status = SCH_IDLE;
-          ulsch_harq->handled = 0;
-          ulsch->harq_mask &= ~(1 << harq_pid);
-          ulsch_harq->round = 0;
-        }
-#if defined(MESSAGE_CHART_GENERATOR_PHY)
-        MSC_LOG_RX_DISCARDED_MESSAGE (MSC_PHY_ENB, MSC_PHY_UE, NULL, 0, "%05u:%02u ULSCH received rnti %x harq id %u round %d", frame, subframe, ulsch->rnti, harq_pid, ulsch_harq->round - 1);
-#endif
-=======
+    
     if (ulsch->rnti>0) LOG_D(PHY,"eNB->ulsch[%d]->harq_processes[harq_pid:%d] SFN/SF:%04d%d: PUSCH procedures, UE %d/%x ulsch_harq[status:%d SFN/SF:%04d%d handled:%d]\n",
 			     i, harq_pid, frame,subframe,i,ulsch->rnti,
-                             ulsch_harq->status, ulsch_harq->frame, ulsch_harq->subframe, ulsch_harq->handled);
+			     ulsch_harq->status, ulsch_harq->frame, ulsch_harq->subframe, ulsch_harq->handled);
     
     if ((ulsch) &&
-        (ulsch->rnti>0) &&
-        (ulsch_harq->status == ACTIVE) &&
-	    (ulsch_harq->frame == frame) &&
-	    (ulsch_harq->subframe == subframe) &&
-        (ulsch_harq->handled == 0)) {
+	(ulsch->rnti>0) &&
+	(ulsch_harq->status == ACTIVE) &&
+	(ulsch_harq->frame == frame) &&
+	(ulsch_harq->subframe == subframe) &&
+	(ulsch_harq->handled == 0)) {
       
       // UE has ULSCH scheduling
       for (int rb=0;
-           rb<=ulsch_harq->nb_rb;
+	   rb<=ulsch_harq->nb_rb;
 	   rb++) {
 	int rb2 = rb+ulsch_harq->first_rb;
 	eNB->rb_mask_ul[rb2>>5] |= (1<<(rb2&31));
@@ -2127,40 +1274,40 @@
       stop_meas(&eNB->ulsch_decoding_stats);
       
       LOG_D(PHY,"[eNB %d][PUSCH %d] frame %d subframe %d RNTI %x RX power (%d,%d) N0 (%d,%d) dB ACK (%d,%d), decoding iter %d ulsch_harq->cqi_crc_status:%d ackBits:%d ulsch_decoding_stats[t:%lld max:%lld]\n",
-            eNB->Mod_id,harq_pid,
-            frame,subframe,
-            ulsch->rnti,
-            dB_fixed(eNB->pusch_vars[i]->ulsch_power[0]),
-            dB_fixed(eNB->pusch_vars[i]->ulsch_power[1]),
-            30,//eNB->measurements.n0_power_dB[0],
-            30,//eNB->measurements.n0_power_dB[1],
-            ulsch_harq->o_ACK[0],
-            ulsch_harq->o_ACK[1],
-            ret,
-            ulsch_harq->cqi_crc_status,
-            ulsch_harq->O_ACK,
-            eNB->ulsch_decoding_stats.p_time, eNB->ulsch_decoding_stats.max);
+	    eNB->Mod_id,harq_pid,
+	    frame,subframe,
+	    ulsch->rnti,
+	    dB_fixed(eNB->pusch_vars[i]->ulsch_power[0]),
+	    dB_fixed(eNB->pusch_vars[i]->ulsch_power[1]),
+	    30,//eNB->measurements.n0_power_dB[0],
+	    30,//eNB->measurements.n0_power_dB[1],
+	    ulsch_harq->o_ACK[0],
+	    ulsch_harq->o_ACK[1],
+	    ret,
+	    ulsch_harq->cqi_crc_status,
+	    ulsch_harq->O_ACK,
+	    eNB->ulsch_decoding_stats.p_time, eNB->ulsch_decoding_stats.max);
       
       //compute the expected ULSCH RX power (for the stats)
       ulsch_harq->delta_TF = get_hundred_times_delta_IF_eNB(eNB,i,harq_pid, 0); // 0 means bw_factor is not considered
       
       if (RC.mac != NULL) { /* ulsim dose not use RC.mac context. */
-        if (ulsch_harq->cqi_crc_status == 1) {
+	if (ulsch_harq->cqi_crc_status == 1) {
 #ifdef DEBUG_PHY_PROC
-	//if (((frame%10) == 0) || (frame < 50))
-	print_CQI(ulsch_harq->o,ulsch_harq->uci_format,0,fp->N_RB_DL);
-#endif
-          fill_ulsch_cqi_indication(eNB,frame,subframe,ulsch_harq,ulsch->rnti);
-          RC.mac[eNB->Mod_id]->UE_list.UE_sched_ctrl[i].cqi_req_flag &= (~(1 << subframe));
-        } else {
-          if(RC.mac[eNB->Mod_id]->UE_list.UE_sched_ctrl[i].cqi_req_flag & (1 << subframe) ){
-            RC.mac[eNB->Mod_id]->UE_list.UE_sched_ctrl[i].cqi_req_flag &= (~(1 << subframe));
-            RC.mac[eNB->Mod_id]->UE_list.UE_sched_ctrl[i].cqi_req_timer=30;
-            LOG_D(PHY,"Frame %d,Subframe %d, We're supposed to get a cqi here. Set cqi_req_timer to 30.\n",frame,subframe);
-          }
-        }
+	  //if (((frame%10) == 0) || (frame < 50))
+	  print_CQI(ulsch_harq->o,ulsch_harq->uci_format,0,fp->N_RB_DL);
+#endif
+	  fill_ulsch_cqi_indication(eNB,frame,subframe,ulsch_harq,ulsch->rnti);
+	  RC.mac[eNB->Mod_id]->UE_list.UE_sched_ctrl[i].cqi_req_flag &= (~(1 << subframe));
+	} else {
+	  if(RC.mac[eNB->Mod_id]->UE_list.UE_sched_ctrl[i].cqi_req_flag & (1 << subframe) ){
+	    RC.mac[eNB->Mod_id]->UE_list.UE_sched_ctrl[i].cqi_req_flag &= (~(1 << subframe));
+	    RC.mac[eNB->Mod_id]->UE_list.UE_sched_ctrl[i].cqi_req_timer=30;
+	    LOG_D(PHY,"Frame %d,Subframe %d, We're supposed to get a cqi here. Set cqi_req_timer to 30.\n",frame,subframe);
+	  }
+	}
       }
-    
+      
       if (ret == (1+MAX_TURBO_ITERATIONS)) {
 	T(T_ENB_PHY_ULSCH_UE_NACK, T_INT(eNB->Mod_id), T_INT(frame), T_INT(subframe), T_INT(ulsch->rnti),
 	  T_INT(harq_pid));
@@ -2176,14 +1323,14 @@
 	      ulsch_harq->o_ACK[0],
 	      ulsch_harq->o_ACK[1]);
 	
-        if (ulsch_harq->round >= 3)  {
+	if (ulsch_harq->round >= 3)  {
 	  ulsch_harq->status  = SCH_IDLE;
 	  ulsch_harq->handled = 0;
 	  ulsch->harq_mask   &= ~(1 << harq_pid);
 	  ulsch_harq->round   = 0;
 	}
-
-        MSC_LOG_RX_DISCARDED_MESSAGE(
+	
+	MSC_LOG_RX_DISCARDED_MESSAGE(
 				     MSC_PHY_ENB,MSC_PHY_UE,
 				     NULL,0,
 				     "%05u:%02u ULSCH received rnti %x harq id %u round %d",
@@ -2191,150 +1338,83 @@
 				     ulsch->rnti,harq_pid,
 				     ulsch_harq->round-1
 				     );
->>>>>>> 09187015
-
 	
-        /* Mark the HARQ process to release it later if max transmission reached
-         * (see below).
-         * MAC does not send the max transmission count, we have to deal with it
-         * locally in PHY.
-         */
-        ulsch_harq->handled = 1;
+	/* Mark the HARQ process to release it later if max transmission reached
+	 * (see below).
+	 * MAC does not send the max transmission count, we have to deal with it
+	 * locally in PHY.
+	 */
+	ulsch_harq->handled = 1;
       }                         // ulsch in error
       else {
-<<<<<<< HEAD
-        fill_crc_indication (eNB, i, frame, subframe, 0);       // indicate ACK to MAC
-        fill_rx_indication (eNB, i, frame, subframe);   // indicate SDU to MAC
-=======
 	fill_crc_indication(eNB,i,frame,subframe,0); // indicate ACK to MAC
 	fill_rx_indication(eNB,i,frame,subframe);  // indicate SDU to MAC
->>>>>>> 09187015
-
-        ulsch_harq->status = SCH_IDLE;
-        ulsch->harq_mask &= ~(1 << harq_pid);
-
-        T (T_ENB_PHY_ULSCH_UE_ACK, T_INT (eNB->Mod_id), T_INT (frame), T_INT (subframe), T_INT (ulsch->rnti), T_INT (harq_pid));
-
-<<<<<<< HEAD
-#if defined(MESSAGE_CHART_GENERATOR_PHY)
-        MSC_LOG_RX_MESSAGE (MSC_PHY_ENB, MSC_PHY_UE, NULL, 0, "%05u:%02u ULSCH received rnti %x harq id %u", frame, subframe, ulsch->rnti, harq_pid);
-#endif
-
+	ulsch_harq->status = SCH_IDLE;
+	ulsch->harq_mask &= ~(1 << harq_pid);
+	
+	T (T_ENB_PHY_ULSCH_UE_ACK, T_INT (eNB->Mod_id), T_INT (frame), T_INT (subframe), T_INT (ulsch->rnti), T_INT (harq_pid));
+
+	MSC_LOG_RX_MESSAGE(
+			   MSC_PHY_ENB,MSC_PHY_UE,
+			   NULL,0,
+			   "%05u:%02u ULSCH received rnti %x harq id %u",
+			   frame,subframe,
+			   ulsch->rnti,harq_pid
+			   );
+	
+	
 #ifdef DEBUG_PHY_PROC
 #ifdef DEBUG_ULSCH
-        LOG_D (PHY, "[eNB] Frame %d, Subframe %d : ULSCH SDU (RX harq_pid %d) %d bytes:", frame, subframe, harq_pid, ulsch_harq->TBS >> 3);
-
-        for (j = 0; j < ulsch_harq->TBS >> 3; j++)
-          LOG_T (PHY, "%x.", ulsch->harq_processes[harq_pid]->b[j]);
-
-        LOG_T (PHY, "\n");
-#endif
-#endif
-      }                         // ulsch not in error
-
-      if (ulsch_harq->O_ACK > 0)
-        fill_ulsch_harq_indication (eNB, ulsch_harq, ulsch->rnti, frame, subframe, ulsch->bundling);
-
-      LOG_D (PHY, "[eNB %d] Frame %d subframe %d: received ULSCH harq_pid %d for UE %d, ret = %d, CQI CRC Status %d, ACK %d,%d, ulsch_errors %d/%d\n",
-             eNB->Mod_id, frame, subframe,
-             harq_pid, i, ret, ulsch_harq->cqi_crc_status, ulsch_harq->o_ACK[0], ulsch_harq->o_ACK[1], eNB->UE_stats[i].ulsch_errors[harq_pid], eNB->UE_stats[i].ulsch_decoding_attempts[harq_pid][0]);
-
-      if (ulsch_harq->cqi_crc_status == 1) {
-#ifdef DEBUG_PHY_PROC
-        //if (((frame%10) == 0) || (frame < 50))
-        print_CQI (ulsch_harq->o, ulsch_harq->uci_format, 0, fp->N_RB_DL);
-#endif
-
-        fill_ulsch_cqi_indication (eNB, frame, subframe, ulsch_harq, ulsch->rnti);
-      }
-    }                           //     if ((ulsch) &&
+	LOG_D(PHY,"[eNB] Frame %d, Subframe %d : ULSCH SDU (RX harq_pid %d) %d bytes:",frame,subframe,
+	      harq_pid,ulsch_harq->TBS>>3);
+	
+	for (j=0; j<ulsch_harq->TBS>>3; j++)
+	  LOG_T(PHY,"%x.",ulsch->harq_processes[harq_pid]->b[j]);
+	
+	LOG_T(PHY,"\n");
+#endif
+#endif
+      }  // ulsch not in error
+      
+      if (ulsch_harq->O_ACK>0) fill_ulsch_harq_indication(eNB,ulsch_harq,ulsch->rnti,frame,subframe,ulsch->bundling);
+      
+      LOG_D(PHY,"[eNB %d] Frame %d subframe %d: received ULSCH harq_pid %d for UE %d, ret = %d, CQI CRC Status %d, ACK %d,%d, ulsch_errors %d/%d\n",
+	    eNB->Mod_id,frame,subframe,
+	    harq_pid,
+	    i,
+	    ret,
+	    ulsch_harq->cqi_crc_status,
+	    ulsch_harq->o_ACK[0],
+	    ulsch_harq->o_ACK[1],
+	    eNB->UE_stats[i].ulsch_errors[harq_pid],
+	    eNB->UE_stats[i].ulsch_decoding_attempts[harq_pid][0]);
+    } //     if ((ulsch) &&
     //         (ulsch->rnti>0) &&
     //         (ulsch_harq->status == ACTIVE))
-    else if ((ulsch) && (ulsch->rnti > 0) && (ulsch_harq->status == ACTIVE) && (ulsch_harq->frame == frame) && (ulsch_harq->subframe == subframe) && (ulsch_harq->handled == 1)) {
+    else if ((ulsch) &&
+	     (ulsch->rnti>0) &&
+	     (ulsch_harq->status == ACTIVE) &&
+	     (ulsch_harq->frame == frame) &&
+	     (ulsch_harq->subframe == subframe) &&
+	     (ulsch_harq->handled == 1)) {
       // this harq process is stale, kill it, this 1024 frames later (10s), consider reducing that
       ulsch_harq->status = SCH_IDLE;
-=======
-
-          MSC_LOG_RX_MESSAGE(
-              MSC_PHY_ENB,MSC_PHY_UE,
-              NULL,0,
-              "%05u:%02u ULSCH received rnti %x harq id %u",
-              frame,subframe,
-              ulsch->rnti,harq_pid
-              );
-
-
-#ifdef DEBUG_PHY_PROC
-#ifdef DEBUG_ULSCH
-          LOG_D(PHY,"[eNB] Frame %d, Subframe %d : ULSCH SDU (RX harq_pid %d) %d bytes:",frame,subframe,
-              harq_pid,ulsch_harq->TBS>>3);
-
-          for (j=0; j<ulsch_harq->TBS>>3; j++)
-            LOG_T(PHY,"%x.",ulsch->harq_processes[harq_pid]->b[j]);
-
-          LOG_T(PHY,"\n");
-#endif
-#endif
-      }  // ulsch not in error
-
-      if (ulsch_harq->O_ACK>0) fill_ulsch_harq_indication(eNB,ulsch_harq,ulsch->rnti,frame,subframe,ulsch->bundling);
-      
-      LOG_D(PHY,"[eNB %d] Frame %d subframe %d: received ULSCH harq_pid %d for UE %d, ret = %d, CQI CRC Status %d, ACK %d,%d, ulsch_errors %d/%d\n",
-            eNB->Mod_id,frame,subframe,
-            harq_pid,
-            i,
-            ret,
-            ulsch_harq->cqi_crc_status,
-            ulsch_harq->o_ACK[0],
-            ulsch_harq->o_ACK[1],
-            eNB->UE_stats[i].ulsch_errors[harq_pid],
-            eNB->UE_stats[i].ulsch_decoding_attempts[harq_pid][0]);
-    } //     if ((ulsch) &&
-      //         (ulsch->rnti>0) &&
-      //         (ulsch_harq->status == ACTIVE))
-    else if ((ulsch) &&
-             (ulsch->rnti>0) &&
-             (ulsch_harq->status == ACTIVE) &&
-             (ulsch_harq->frame == frame) &&
-             (ulsch_harq->subframe == subframe) &&
-             (ulsch_harq->handled == 1)) {
-          // this harq process is stale, kill it, this 1024 frames later (10s), consider reducing that
-           ulsch_harq->status = SCH_IDLE;
->>>>>>> 09187015
       ulsch_harq->handled = 0;
       ulsch->harq_mask &= ~(1 << harq_pid);
       LOG_W (PHY, "Removing stale ULSCH config for UE %x harq_pid %d (harq_mask is now 0x%2.2x)\n", ulsch->rnti, harq_pid, ulsch->harq_mask);
     }
-<<<<<<< HEAD
-  }                             //   for (i=0; i<NUMBER_OF_UE_MAX; i++) {
-=======
   }   //   for (i=0; i<NUMBER_OF_UE_MAX; i++)
->>>>>>> 09187015
 }
 
 extern int      oai_exit;
 
 extern void    *td_thread (void *);
 
-<<<<<<< HEAD
-void
-init_td_thread (PHY_VARS_eNB * eNB, pthread_attr_t * attr_td)
-{
-=======
 void init_td_thread(PHY_VARS_eNB *eNB) {
->>>>>>> 09187015
 
   eNB_proc_t     *proc = &eNB->proc;
-
+  
   proc->tdp.eNB = eNB;
-<<<<<<< HEAD
-  proc->instance_cnt_td = -1;
-
-  pthread_mutex_init (&proc->mutex_td, NULL);
-  pthread_cond_init (&proc->cond_td, NULL);
-
-  pthread_create (&proc->pthread_td, attr_td, td_thread, (void *) &proc->tdp);
-=======
   proc->instance_cnt_td         = -1;
   
   pthread_attr_init( &proc->attr_td);  
@@ -2342,11 +1422,9 @@
   pthread_cond_init( &proc->cond_td, NULL);
   
   pthread_create(&proc->pthread_td, &proc->attr_td, td_thread, (void*)&proc->tdp);
-
+  
 }
 void kill_td_thread(PHY_VARS_eNB *eNB) {
->>>>>>> 09187015
-
   eNB_proc_t *proc = &eNB->proc;
   proc->instance_cnt_td         = 0;
   pthread_cond_signal(&proc->cond_td);
@@ -2358,30 +1436,14 @@
 
 extern void    *te_thread (void *);
 
-<<<<<<< HEAD
-void
-init_te_thread (PHY_VARS_eNB * eNB, pthread_attr_t * attr_te)
-{
-=======
 void init_te_thread(PHY_VARS_eNB *eNB) {
->>>>>>> 09187015
 
   eNB_proc_t     *proc = &eNB->proc;
-
-<<<<<<< HEAD
-  proc->tep.eNB = eNB;
-  proc->instance_cnt_te = -1;
-
-  pthread_mutex_init (&proc->mutex_te, NULL);
-  pthread_cond_init (&proc->cond_te, NULL);
-
-  printf ("Creating te_thread\n");
-  pthread_create (&proc->pthread_te, attr_te, te_thread, (void *) &proc->tep);
-=======
+    
   for(int i=0; i<3 ;i++){
     proc->tep[i].eNB = eNB;
     proc->tep[i].instance_cnt_te         = -1;
-      
+    
     pthread_mutex_init( &proc->tep[i].mutex_te, NULL);
     pthread_cond_init( &proc->tep[i].cond_te, NULL);
     pthread_attr_init( &proc->tep[i].attr_te);
@@ -2391,10 +1453,9 @@
   }
 }
 void kill_te_thread(PHY_VARS_eNB *eNB) {
-
+  
   eNB_proc_t *proc = &eNB->proc;
->>>>>>> 09187015
-
+  
   for(int i=0; i<3 ;i++){
     proc->tep[i].instance_cnt_te         = 0;
     pthread_cond_signal(&proc->tep[i].cond_te);
@@ -2404,22 +1465,14 @@
   }
 }
 
-<<<<<<< HEAD
-void
-fill_rx_indication (PHY_VARS_eNB * eNB, int UE_id, int frame, int subframe)
-=======
-
-void fill_rx_indication(PHY_VARS_eNB *eNB,int UE_id,int frame,int subframe)
->>>>>>> 09187015
-{
+void fill_rx_indication(PHY_VARS_eNB *eNB,int UE_id,int frame,int subframe) {
   nfapi_rx_indication_pdu_t *pdu;
-
+  
   int             timing_advance_update;
   int             sync_pos;
-
-<<<<<<< HEAD
+  
   uint32_t        harq_pid;
-
+  
 #ifdef Rel14
   if (eNB->ulsch[UE_id]->ue_type > 0) harq_pid = 0;
   else
@@ -2428,29 +1481,14 @@
       harq_pid = subframe2harq_pid (&eNB->frame_parms,
 				    frame, subframe);
     }
-
-  pthread_mutex_lock (&eNB->UL_INFO_mutex);
-  pdu = &eNB->UL_INFO.rx_ind.rx_pdu_list[eNB->UL_INFO.rx_ind.number_of_pdus];
-
-  //  pdu->rx_ue_information.handle          = eNB->ulsch[UE_id]->handle;
-  pdu->rx_ue_information.rnti = eNB->ulsch[UE_id]->rnti;
-  pdu->rx_indication_rel8.length = eNB->ulsch[UE_id]->harq_processes[harq_pid]->TBS >> 3;
-  pdu->rx_indication_rel8.offset = 0;   // filled in at the end of the UL_INFO formation
-  pdu->data = eNB->ulsch[UE_id]->harq_processes[harq_pid]->b;
-  // estimate timing advance for MAC
-  sync_pos = lte_est_timing_advance_pusch (eNB, UE_id);
-  timing_advance_update = sync_pos - eNB->frame_parms.nb_prefix_samples / 4;    //to check
-=======
-  uint32_t harq_pid = subframe2harq_pid(&eNB->frame_parms,
-					frame,subframe);
-
+  
   pthread_mutex_lock(&eNB->UL_INFO_mutex);
-
+  
   eNB->UL_INFO.rx_ind.sfn_sf                    = frame<<4| subframe;
   eNB->UL_INFO.rx_ind.rx_indication_body.tl.tag = NFAPI_RX_INDICATION_BODY_TAG;
-
+  
   pdu                                    = &eNB->UL_INFO.rx_ind.rx_indication_body.rx_pdu_list[eNB->UL_INFO.rx_ind.rx_indication_body.number_of_pdus];
-
+  
   //  pdu->rx_ue_information.handle          = eNB->ulsch[UE_id]->handle;
   pdu->rx_ue_information.tl.tag          = NFAPI_RX_UE_INFORMATION_TAG;
   pdu->rx_ue_information.rnti            = eNB->ulsch[UE_id]->rnti;
@@ -2461,8 +1499,8 @@
   // estimate timing advance for MAC
   sync_pos                               = lte_est_timing_advance_pusch(eNB,UE_id);
   timing_advance_update                  = sync_pos; // - eNB->frame_parms.nb_prefix_samples/4; //to check
->>>>>>> 09187015
-
+
+  
   //  if (timing_advance_update > 10) { dump_ulsch(eNB,frame,subframe,UE_id); exit(-1);}
   //  if (timing_advance_update < -10) { dump_ulsch(eNB,frame,subframe,UE_id); exit(-1);}
   switch (eNB->frame_parms.N_RB_DL) {
@@ -2493,14 +1531,10 @@
   if (timing_advance_update > 63)
     timing_advance_update = 63;
   pdu->rx_indication_rel8.timing_advance = timing_advance_update;
-
+  
   // estimate UL_CQI for MAC (from antenna port 0 only)
-<<<<<<< HEAD
-  int             SNRtimes10 = dB_fixed_times10 (eNB->pusch_vars[UE_id]->ulsch_power[0]) - 10 * max (eNB->measurements.n0_subband_power_tot_dB[0],
-                                                                                                     eNB->measurements.n0_subband_power_tot_dB[eNB->frame_parms.N_RB_UL - 1]);
-=======
   int SNRtimes10 = dB_fixed_times10(eNB->pusch_vars[UE_id]->ulsch_power[0]) - 300;//(10*eNB->measurements.n0_power_dB[0]);
->>>>>>> 09187015
+  
 
   if (SNRtimes10 < -640)
     pdu->rx_indication_rel8.ul_cqi = 0;
@@ -2508,182 +1542,100 @@
     pdu->rx_indication_rel8.ul_cqi = 255;
   else
     pdu->rx_indication_rel8.ul_cqi = (640 + SNRtimes10) / 5;
-
-<<<<<<< HEAD
-  LOG_D (PHY, "[PUSCH %d] Filling RX_indication with SNR %d (%d), timing_advance %d (update %d)\n",
-         harq_pid, SNRtimes10, pdu->rx_indication_rel8.ul_cqi, pdu->rx_indication_rel8.timing_advance, timing_advance_update);
-
-  eNB->UL_INFO.rx_ind.number_of_pdus++;
-  pthread_mutex_unlock (&eNB->UL_INFO_mutex);
-}
-
-void
-release_harq (PHY_VARS_eNB * eNB, int UE_id, int tb, uint16_t frame, uint8_t subframe, uint16_t mask)
-{
-
-  LTE_eNB_DLSCH_t *dlsch0 = NULL, *dlsch1 = NULL;
-  LTE_DL_eNB_HARQ_t *dlsch0_harq = NULL, *dlsch1_harq = NULL;
-  int             harq_pid;
-  int             subframe_tx;
-  int             M, m;
-=======
+  
   LOG_D(PHY,"[PUSCH %d] Frame %d Subframe %d Filling RX_indication with SNR %d (%d), timing_advance %d (update %d)\n",
-	harq_pid,frame,subframe,SNRtimes10,pdu->rx_indication_rel8.ul_cqi,pdu->rx_indication_rel8.timing_advance,
+		  harq_pid,frame,subframe,SNRtimes10,pdu->rx_indication_rel8.ul_cqi,pdu->rx_indication_rel8.timing_advance,
 	timing_advance_update);
-
+  
   eNB->UL_INFO.rx_ind.rx_indication_body.number_of_pdus++;
   eNB->UL_INFO.rx_ind.sfn_sf = frame<<4 | subframe;
   pthread_mutex_unlock(&eNB->UL_INFO_mutex);
 }
 
 /* release the harq if its round is >= 'after_rounds' */
-static void do_release_harq(PHY_VARS_eNB *eNB,int UE_id,int tb,uint16_t frame,uint8_t subframe,uint16_t mask, int after_rounds)
-{
-
+static void do_release_harq(PHY_VARS_eNB *eNB,int UE_id,int tb,uint16_t frame,uint8_t subframe,uint16_t mask, int after_rounds) {
+  
   LTE_eNB_DLSCH_t *dlsch0=NULL,*dlsch1=NULL;
   LTE_DL_eNB_HARQ_t *dlsch0_harq=NULL,*dlsch1_harq=NULL;
   int harq_pid;
   int subframe_tx,frame_tx;
   int M,m;
->>>>>>> 09187015
-
   AssertFatal (UE_id != -1, "no existing dlsch context\n");
   AssertFatal (UE_id < NUMBER_OF_UE_MAX, "returned UE_id %d >= %d(NUMBER_OF_UE_MAX)\n", UE_id, NUMBER_OF_UE_MAX);
   dlsch0 = eNB->dlsch[UE_id][0];
   dlsch1 = eNB->dlsch[UE_id][1];
-
-<<<<<<< HEAD
-  if (eNB->frame_parms.frame_type == FDD) {
-    subframe_tx = (subframe + 6) % 10;
-    harq_pid = dlsch0->harq_ids[subframe_tx];
-    AssertFatal ((harq_pid >= 0) && (harq_pid < 10), "harq_pid %d not in 0...9\n", harq_pid);
-    dlsch0_harq = dlsch0->harq_processes[harq_pid];
-    dlsch1_harq = dlsch1->harq_processes[harq_pid];
-    AssertFatal (dlsch0_harq != NULL, "dlsch0_harq is null\n");
-
-    dlsch0_harq->status = SCH_IDLE;
-    /*if ((dlsch1_harq == NULL)||
-      ((dlsch1_harq!=NULL)&&
-      (dlsch1_harq->status == SCH_IDLE))) */
-    dlsch0->harq_mask &= ~(1 << harq_pid);
-    LOG_D (PHY, "Frame %d, subframe %d: Releasing harq %d for UE %x\n", frame, subframe, harq_pid, dlsch0->rnti);
-
-  } else {                      // release all processes in the bundle that was acked, based on mask
-    // This is at most 4 for multiplexing and 9 for bundling/special bundling
-    M = ul_ACK_subframe2_M (&eNB->frame_parms, subframe);
-
-    for (m = 0; m < M; m++) {
-      subframe_tx = ul_ACK_subframe2_dl_subframe (&eNB->frame_parms, subframe, m);
-      if (((1 << m) & mask) > 0) {
-        harq_pid = dlsch0->harq_ids[subframe_tx];
-        if ((harq_pid >= 0) && (harq_pid < 10)) {
-          dlsch0_harq = dlsch0->harq_processes[harq_pid];
-          dlsch1_harq = dlsch1->harq_processes[harq_pid];
-          AssertFatal (dlsch0_harq != NULL, "dlsch0_harq is null\n");
-
-          dlsch0_harq->status = SCH_IDLE;
-          if ((dlsch1_harq == NULL) || ((dlsch1_harq != NULL) && (dlsch1_harq->status == SCH_IDLE)))
-            dlsch0->harq_mask &= ~(1 << harq_pid);
-        }
-      }
-    }
-  }
-}
-
-int
-getM (PHY_VARS_eNB * eNB, int frame, int subframe)
-{
-
-  int             M, Mtx = 0;
-  LTE_eNB_DLSCH_t *dlsch0 = NULL, *dlsch1 = NULL;
-  LTE_DL_eNB_HARQ_t *dlsch0_harq = NULL, *dlsch1_harq = NULL;
-  int             harq_pid;
-  int             subframe_tx;
-  int             m;
-
-  M = ul_ACK_subframe2_M (&eNB->frame_parms, subframe);
-
-  for (m = 0; m < M; m++) {
-    subframe_tx = ul_ACK_subframe2_dl_subframe (&eNB->frame_parms, subframe, m);
-    harq_pid = dlsch0->harq_ids[subframe_tx];
-    if (harq_pid >= 0 && harq_pid < 10) {
-      dlsch0_harq = dlsch0->harq_processes[harq_pid];
-      dlsch1_harq = dlsch1->harq_processes[harq_pid];
-      AssertFatal (dlsch0_harq != NULL, "dlsch0_harq is null\n");
-      if (dlsch0_harq->status == ACTIVE || (dlsch1_harq != NULL && dlsch1_harq->status == ACTIVE))
-        Mtx++;
-=======
+  
   if (eNB->frame_parms.frame_type == FDD) {  
     subframe_tx = (subframe+6)%10;
     frame_tx = ul_ACK_subframe2_dl_frame(&eNB->frame_parms,frame,subframe,subframe_tx);
     harq_pid = dlsch0->harq_ids[frame_tx%2][subframe_tx]; // or just use 0 for fdd?
-
+    
     AssertFatal((harq_pid>=0) && (harq_pid<10),"harq_pid %d not in 0...9\n",harq_pid);
     dlsch0_harq     = dlsch0->harq_processes[harq_pid];
     dlsch1_harq     = dlsch1->harq_processes[harq_pid];
     AssertFatal(dlsch0_harq!=NULL,"dlsch0_harq is null\n");
-
+    
 #if T_TRACER
     if (after_rounds != -1) {
       T(T_ENB_PHY_DLSCH_UE_NACK, T_INT(0), T_INT(frame), T_INT(subframe),
-        T_INT(dlsch0->rnti), T_INT(harq_pid));
+	T_INT(dlsch0->rnti), T_INT(harq_pid));
     } else {
       T(T_ENB_PHY_DLSCH_UE_ACK, T_INT(0), T_INT(frame), T_INT(subframe),
-        T_INT(dlsch0->rnti), T_INT(harq_pid));
+	T_INT(dlsch0->rnti), T_INT(harq_pid));
     }
 #endif
-
+    
     if (dlsch0_harq->round >= after_rounds) {
       dlsch0_harq->status = SCH_IDLE;
       /*if ((dlsch1_harq == NULL)||
-	  ((dlsch1_harq!=NULL)&&
-	   (dlsch1_harq->status == SCH_IDLE)))*/
+	((dlsch1_harq!=NULL)&&
+	(dlsch1_harq->status == SCH_IDLE)))*/
       dlsch0->harq_mask   &= ~(1<<harq_pid);
     }
     LOG_D(PHY,"Frame %d, subframe %d: Releasing harq %d for UE %x\n",frame,subframe,harq_pid,dlsch0->rnti);
-
+    
   }
   else { // release all processes in the bundle that was acked, based on mask
-         // This is at most 4 for multiplexing and 9 for bundling/special bundling
+    // This is at most 4 for multiplexing and 9 for bundling/special bundling
     M=ul_ACK_subframe2_M(&eNB->frame_parms,
-                         subframe);
-
+			 subframe);
+    
     for (m=0; m<M; m++) {
       subframe_tx = ul_ACK_subframe2_dl_subframe(&eNB->frame_parms,
 						 subframe,
 						 m);
       frame_tx = ul_ACK_subframe2_dl_frame(&eNB->frame_parms,frame,subframe,subframe_tx);
       if (((1<<m)&mask) > 0) {
-          harq_pid = dlsch0->harq_ids[frame_tx%2][subframe_tx];
+	harq_pid = dlsch0->harq_ids[frame_tx%2][subframe_tx];
 	if ((harq_pid>=0) && (harq_pid<dlsch0->Mdlharq)) {
 	  dlsch0_harq     = dlsch0->harq_processes[harq_pid];
 	  dlsch1_harq     = dlsch1->harq_processes[harq_pid];
 	  AssertFatal(dlsch0_harq!=NULL,"dlsch0_harq is null\n");
-      
+	  
 #if T_TRACER
-          if (after_rounds != -1) {
-            T(T_ENB_PHY_DLSCH_UE_NACK, T_INT(0), T_INT(frame), T_INT(subframe),
-              T_INT(dlsch0->rnti), T_INT(harq_pid));
-          } else {
-            T(T_ENB_PHY_DLSCH_UE_ACK, T_INT(0), T_INT(frame), T_INT(subframe),
-              T_INT(dlsch0->rnti), T_INT(harq_pid));
-          }
-#endif
-          if (dlsch0_harq->round >= after_rounds) {
+	  if (after_rounds != -1) {
+	    T(T_ENB_PHY_DLSCH_UE_NACK, T_INT(0), T_INT(frame), T_INT(subframe),
+	      T_INT(dlsch0->rnti), T_INT(harq_pid));
+	  } else {
+	    T(T_ENB_PHY_DLSCH_UE_ACK, T_INT(0), T_INT(frame), T_INT(subframe),
+	      T_INT(dlsch0->rnti), T_INT(harq_pid));
+	  }
+#endif
+	  if (dlsch0_harq->round >= after_rounds) {
 	    dlsch0_harq->status = SCH_IDLE;
 	    if ((dlsch1_harq == NULL)||
-	        ((dlsch1_harq!=NULL)&&
-	         (dlsch1_harq->status == SCH_IDLE)))
+		((dlsch1_harq!=NULL)&&
+		 (dlsch1_harq->status == SCH_IDLE)))
 	      dlsch0->harq_mask   &= ~(1<<harq_pid);
-          }
+	  }
 	}
+	
       }
     }
-  }
-}
-
-static void release_harq(PHY_VARS_eNB *eNB,int UE_id,int tb,uint16_t frame,uint8_t subframe,uint16_t mask, int is_ack)
-{
+  } 
+}
+
+static void release_harq(PHY_VARS_eNB *eNB,int UE_id,int tb,uint16_t frame,uint8_t subframe,uint16_t mask, int is_ack) {
   /* Maximum number of DL transmissions = 4.
    * TODO: get the value from configuration.
    * If is_ack is true then we release immediately. The value -1 can be used for that.
@@ -2692,14 +1644,14 @@
 }
 
 int getM(PHY_VARS_eNB *eNB,int frame,int subframe) {
-
+  
   int M,Mtx=0;
   LTE_eNB_DLSCH_t *dlsch0=NULL,*dlsch1=NULL;
   LTE_DL_eNB_HARQ_t *dlsch0_harq=NULL,*dlsch1_harq=NULL;
   int harq_pid;
   int subframe_tx,frame_tx;
   int m;
-
+  
   M=ul_ACK_subframe2_M(&eNB->frame_parms,
 		       subframe);
   
@@ -2708,47 +1660,40 @@
 					       subframe,
 					       m);
     frame_tx =  ul_ACK_subframe2_dl_frame(&eNB->frame_parms,frame,
-                                            subframe,subframe_tx);
+					  subframe,subframe_tx);
     harq_pid = dlsch0->harq_ids[frame_tx%2][subframe_tx];
-
+    
     if (harq_pid>=0 && harq_pid<10) {
       dlsch0_harq     = dlsch0->harq_processes[harq_pid];
       dlsch1_harq     = dlsch1->harq_processes[harq_pid];
       AssertFatal(dlsch0_harq!=NULL,"dlsch0_harq is null\n");
       if (dlsch0_harq->status == ACTIVE||
 	  (dlsch1_harq!=NULL && dlsch1_harq->status == ACTIVE)) Mtx ++;
->>>>>>> 09187015
-    }
+      >>>>>>> origin/develop
+		}
   }
   return (Mtx);
 }
 
 
-void
-fill_ulsch_cqi_indication (PHY_VARS_eNB * eNB, uint16_t frame, uint8_t subframe, LTE_UL_eNB_HARQ_t * ulsch_harq, uint16_t rnti)
-{
-
+void fill_ulsch_cqi_indication (PHY_VARS_eNB * eNB, uint16_t frame, uint8_t subframe, LTE_UL_eNB_HARQ_t * ulsch_harq, uint16_t rnti) {
+  
   pthread_mutex_lock (&eNB->UL_INFO_mutex);
   nfapi_cqi_indication_pdu_t *pdu = &eNB->UL_INFO.cqi_ind.cqi_pdu_list[eNB->UL_INFO.cqi_ind.number_of_cqis];
   nfapi_cqi_indication_raw_pdu_t *raw_pdu = &eNB->UL_INFO.cqi_ind.cqi_raw_pdu_list[eNB->UL_INFO.cqi_ind.number_of_cqis];
-
+  
   pdu->rx_ue_information.tl.tag          = NFAPI_RX_UE_INFORMATION_TAG;
   pdu->rx_ue_information.rnti = rnti;
   if (ulsch_harq->cqi_crc_status != 1)
     pdu->cqi_indication_rel9.data_offset = 0;
   else
     pdu->cqi_indication_rel9.data_offset = 1;   // fill in after all cqi_indications have been generated when non-zero
-
+  
   // by default set O to rank 1 value
-<<<<<<< HEAD
-  pdu->cqi_indication_rel9.length = (ulsch_harq->Or1 >> 3) + ((ulsch_harq->Or1 & 7) > 0 ? 1 : 0);
-  pdu->cqi_indication_rel9.ri[0] = 0;
-=======
+
   pdu->cqi_indication_rel9.tl.tag = NFAPI_CQI_INDICATION_REL9_TAG;
   pdu->cqi_indication_rel9.length = (ulsch_harq->Or1>>3) + ((ulsch_harq->Or1&7) > 0 ? 1 : 0);
   pdu->cqi_indication_rel9.ri[0]  = 0;
->>>>>>> 09187015
-
   // if we have RI bits, set them and if rank2 overwrite O
   if (ulsch_harq->O_RI > 0) {
     pdu->cqi_indication_rel9.ri[0] = ulsch_harq->o_RI[0];
@@ -2756,194 +1701,121 @@
       pdu->cqi_indication_rel9.length = (ulsch_harq->Or2 >> 3) + ((ulsch_harq->Or2 & 7) > 0 ? 1 : 0);
     pdu->cqi_indication_rel9.timing_advance = 0;
   }
-
+  
   pdu->cqi_indication_rel9.number_of_cc_reported = 1;
   pdu->ul_cqi_information.channel = 1;  // PUSCH
   memcpy ((void *) raw_pdu->pdu, ulsch_harq->o, pdu->cqi_indication_rel9.length);
   eNB->UL_INFO.cqi_ind.number_of_cqis++;
-<<<<<<< HEAD
-  pthread_mutex_unlock (&eNB->UL_INFO_mutex);
-=======
   LOG_D(PHY,"eNB->UL_INFO.cqi_ind.number_of_cqis:%d\n", eNB->UL_INFO.cqi_ind.number_of_cqis);
-
+  
   pthread_mutex_unlock(&eNB->UL_INFO_mutex);
->>>>>>> 09187015
-
-}
-
-void
-fill_ulsch_harq_indication (PHY_VARS_eNB * eNB, LTE_UL_eNB_HARQ_t * ulsch_harq, uint16_t rnti, int frame, int subframe, int bundling)
-{
-<<<<<<< HEAD
-  int             UE_id = find_dlsch (rnti, eNB, SEARCH_EXIST);
-  AssertFatal (UE_id >= 0, "UE_id doesn't exist\n");
-
-  pthread_mutex_lock (&eNB->UL_INFO_mutex);
-  nfapi_harq_indication_pdu_t *pdu = &eNB->UL_INFO.harq_ind.harq_pdu_list[eNB->UL_INFO.harq_ind.number_of_harqs];
-  int             M;
-  int             i;
-
-  pdu->instance_length = 0;     // don't know what to do with this
-  //  pdu->rx_ue_information.handle                       = handle;
-  pdu->rx_ue_information.rnti = rnti;
-=======
+
+}							}
+
+void fill_ulsch_harq_indication (PHY_VARS_eNB * eNB, LTE_UL_eNB_HARQ_t * ulsch_harq, uint16_t rnti, int frame, int subframe, int bundling) {
+
   int UE_id = find_dlsch(rnti,eNB,SEARCH_EXIST);
   if( (UE_id<0) || (UE_id>=NUMBER_OF_UE_MAX) ){
     LOG_E(PHY,"illegal UE_id found!!! rnti %04x UE_id %d\n",rnti,UE_id);
     return;
   }
   //AssertFatal(UE_id>=0,"UE_id doesn't exist\n");
-
+  
   pthread_mutex_lock(&eNB->UL_INFO_mutex);
   nfapi_harq_indication_pdu_t *pdu =   &eNB->UL_INFO.harq_ind.harq_indication_body.harq_pdu_list[eNB->UL_INFO.harq_ind.harq_indication_body.number_of_harqs];
   int M;
   int i;
-
+  
   eNB->UL_INFO.harq_ind.header.message_id = NFAPI_HARQ_INDICATION;
   eNB->UL_INFO.harq_ind.sfn_sf = frame<<4|subframe;
-
+  
   eNB->UL_INFO.harq_ind.harq_indication_body.tl.tag = NFAPI_HARQ_INDICATION_BODY_TAG;
-
+  
   pdu->instance_length                                = 0; // don't know what to do with this
   //  pdu->rx_ue_information.handle                       = handle;
   pdu->rx_ue_information.tl.tag                       = NFAPI_RX_UE_INFORMATION_TAG;
   pdu->rx_ue_information.rnti                         = rnti;
->>>>>>> 09187015
-
-  if (eNB->frame_parms.frame_type == FDD) {
-    pdu->harq_indication_fdd_rel13.tl.tag = NFAPI_HARQ_INDICATION_FDD_REL13_TAG;
-    pdu->harq_indication_fdd_rel13.mode = 0;
-    pdu->harq_indication_fdd_rel13.number_of_ack_nack = ulsch_harq->O_ACK;
-
-    for (i = 0; i < ulsch_harq->O_ACK; i++) {
-      AssertFatal (ulsch_harq->o_ACK[i] == 0 || ulsch_harq->o_ACK[i] == 1, "harq_ack[%d] is %d, should be 1,2 or 4\n", i, ulsch_harq->o_ACK[i]);
-
-      pdu->harq_indication_fdd_rel13.harq_tb_n[i] = 2 - ulsch_harq->o_ACK[i];
-      // release DLSCH if needed
-<<<<<<< HEAD
-      if (ulsch_harq->o_ACK[i] == 1)
-        release_harq (eNB, UE_id, i, frame, subframe, 0xffff);
-
-#if T_TRACER
-      /* TODO: get correct harq pid */
-      if (ulsch_harq->o_ACK[i] != 1)
-        T (T_ENB_PHY_DLSCH_UE_NACK, T_INT (0), T_INT (frame), T_INT (subframe), T_INT (rnti), T_INT (eNB->dlsch[UE_id][0]->harq_ids[(subframe + 6) % 10]));
-      else
-        T (T_ENB_PHY_DLSCH_UE_ACK, T_INT (0), T_INT (frame), T_INT (subframe), T_INT (rnti), T_INT (eNB->dlsch[UE_id][0]->harq_ids[(subframe + 6) % 10]));
-#endif
-=======
-      release_harq(eNB,UE_id,i,frame,subframe,0xffff, ulsch_harq->o_ACK[i] == 1);
->>>>>>> 09187015
-    }
-  } else {                      // TDD
-    M = ul_ACK_subframe2_M (&eNB->frame_parms, subframe);
-
-<<<<<<< HEAD
-    pdu->harq_indication_fdd_rel13.mode = 1 - bundling;
-    pdu->harq_indication_fdd_rel13.number_of_ack_nack = ulsch_harq->O_ACK;
-=======
-    pdu->harq_indication_tdd_rel13.tl.tag = NFAPI_HARQ_INDICATION_TDD_REL13_TAG;
-    pdu->harq_indication_tdd_rel13.mode = 1-bundling;
-    pdu->harq_indication_tdd_rel13.number_of_ack_nack = ulsch_harq->O_ACK;
->>>>>>> 09187015
-
-    for (i = 0; i < ulsch_harq->O_ACK; i++) {
-      AssertFatal (ulsch_harq->o_ACK[i] == 0 || ulsch_harq->o_ACK[i] == 1, "harq_ack[%d] is %d, should be 1,2 or 4\n", i, ulsch_harq->o_ACK[i]);
-
-<<<<<<< HEAD
-      pdu->harq_indication_tdd_rel13.harq_data[0].multiplex.value_0 = 2 - ulsch_harq->o_ACK[i];
-      // release DLSCH if needed
-      if (ulsch_harq->o_ACK[i] == 1)
-        release_harq (eNB, UE_id, i, frame, subframe, 0xffff);
-      if (M == 1 && ulsch_harq->O_ACK == 1 && ulsch_harq->o_ACK[i] == 1)
-        release_harq (eNB, UE_id, 0, frame, subframe, 0xffff);
-      else if (M == 1 && ulsch_harq->O_ACK == 2 && ulsch_harq->o_ACK[i] == 1)
-        release_harq (eNB, UE_id, i, frame, subframe, 0xffff);
-      else if (M > 1 && ulsch_harq->o_ACK[i] == 1) {
-        // spatial bundling
-        release_harq (eNB, UE_id, 0, frame, subframe, 1 << i);
-        release_harq (eNB, UE_id, 1, frame, subframe, 1 << i);
-=======
-      pdu->harq_indication_tdd_rel13.harq_data[0].bundling.value_0 = 2-ulsch_harq->o_ACK[i];
-      // release DLSCH if needed
-      /* TODO: review this code, it's most certainly wrong.
-       * We have to release the proper HARQ in case of ACK or NACK if max retransmission reached.
-       * Basically, call release_harq with 1 as last argument when ACK and 0 when NACK.
-       */
-      release_harq(eNB,UE_id,i,frame,subframe,0xffff, ulsch_harq->o_ACK[i] == 1);
-      if      (M==1 && ulsch_harq->O_ACK==1 && ulsch_harq->o_ACK[i] == 1) release_harq(eNB,UE_id,0,frame,subframe,0xffff, ulsch_harq->o_ACK[i] == 1);
-      else if (M==1 && ulsch_harq->O_ACK==2 && ulsch_harq->o_ACK[i] == 1) release_harq(eNB,UE_id,i,frame,subframe,0xffff, ulsch_harq->o_ACK[i] == 1);
-      else if (M>1 && ulsch_harq->o_ACK[i] == 1) {
-	// spatial bundling
-	release_harq(eNB,UE_id,0,frame,subframe,1<<i, ulsch_harq->o_ACK[i] == 1);
-	release_harq(eNB,UE_id,1,frame,subframe,1<<i, ulsch_harq->o_ACK[i] == 1);
->>>>>>> 09187015
-      }
-    }
-  }
-
-<<<<<<< HEAD
-  eNB->UL_INFO.harq_ind.number_of_harqs++;
-  pthread_mutex_unlock (&eNB->UL_INFO_mutex);
-=======
-  //LOG_E(PHY,"eNB->UL_INFO.harq_ind.harq_indication_body.number_of_harqs:%d\n", eNB->UL_INFO.harq_ind.harq_indication_body.number_of_harqs);
-  eNB->UL_INFO.harq_ind.harq_indication_body.number_of_harqs++;
-
-  pthread_mutex_unlock(&eNB->UL_INFO_mutex);
->>>>>>> 09187015
-}
-
-void
-fill_uci_harq_indication (PHY_VARS_eNB * eNB, LTE_eNB_UCI * uci, int frame, int subframe, uint8_t * harq_ack, uint8_t tdd_mapping_mode, uint16_t tdd_multiplexing_mask)
-{
-
-<<<<<<< HEAD
-  int             UE_id = find_dlsch (uci->rnti, eNB, SEARCH_EXIST);
-  AssertFatal (UE_id >= 0, "UE_id doesn't exist\n");
-
-
-  pthread_mutex_lock (&eNB->UL_INFO_mutex);
-  nfapi_harq_indication_pdu_t *pdu = &eNB->UL_INFO.harq_ind.harq_pdu_list[eNB->UL_INFO.harq_ind.number_of_harqs];
-
-  pdu->instance_length = 0;     // don't know what to do with this
-  //  pdu->rx_ue_information.handle                       = handle;
-  pdu->rx_ue_information.rnti = uci->rnti;
-
-  // estimate UL_CQI for MAC (from antenna port 0 only)
-  int             SNRtimes10 = dB_fixed_times10 (uci->stat) - 10 * max (eNB->measurements.n0_subband_power_tot_dB[0],
-                                                                        eNB->measurements.n0_subband_power_tot_dB[eNB->frame_parms.N_RB_UL - 1]);
-=======
+  >>>>>>> origin/develop
+	    
+	    if (eNB->frame_parms.frame_type == FDD) {
+	      pdu->harq_indication_fdd_rel13.tl.tag = NFAPI_HARQ_INDICATION_FDD_REL13_TAG;
+	      pdu->harq_indication_fdd_rel13.mode = 0;
+	      pdu->harq_indication_fdd_rel13.number_of_ack_nack = ulsch_harq->O_ACK;
+	      
+	      for (i = 0; i < ulsch_harq->O_ACK; i++) {
+		AssertFatal (ulsch_harq->o_ACK[i] == 0 || ulsch_harq->o_ACK[i] == 1, "harq_ack[%d] is %d, should be 1,2 or 4\n", i, ulsch_harq->o_ACK[i]);
+		
+		pdu->harq_indication_fdd_rel13.harq_tb_n[i] = 2 - ulsch_harq->o_ACK[i];
+		// release DLSCH if needed
+
+		release_harq(eNB,UE_id,i,frame,subframe,0xffff, ulsch_harq->o_ACK[i] == 1);
+		
+	      }
+	    } else {                      // TDD
+	      M = ul_ACK_subframe2_M (&eNB->frame_parms, subframe);
+
+	      pdu->harq_indication_tdd_rel13.tl.tag = NFAPI_HARQ_INDICATION_TDD_REL13_TAG;
+	      pdu->harq_indication_tdd_rel13.mode = 1-bundling;
+	      pdu->harq_indication_tdd_rel13.number_of_ack_nack = ulsch_harq->O_ACK;
+
+	      for (i = 0; i < ulsch_harq->O_ACK; i++) {
+		AssertFatal (ulsch_harq->o_ACK[i] == 0 || ulsch_harq->o_ACK[i] == 1, "harq_ack[%d] is %d, should be 1,2 or 4\n", i, ulsch_harq->o_ACK[i]);
+		
+		pdu->harq_indication_tdd_rel13.harq_data[0].bundling.value_0 = 2-ulsch_harq->o_ACK[i];
+		// release DLSCH if needed
+		/* TODO: review this code, it's most certainly wrong.
+		 * We have to release the proper HARQ in case of ACK or NACK if max retransmission reached.
+		 * Basically, call release_harq with 1 as last argument when ACK and 0 when NACK.
+		 */
+		release_harq(eNB,UE_id,i,frame,subframe,0xffff, ulsch_harq->o_ACK[i] == 1);
+		if      (M==1 && ulsch_harq->O_ACK==1 && ulsch_harq->o_ACK[i] == 1) release_harq(eNB,UE_id,0,frame,subframe,0xffff, ulsch_harq->o_ACK[i] == 1);
+		else if (M==1 && ulsch_harq->O_ACK==2 && ulsch_harq->o_ACK[i] == 1) release_harq(eNB,UE_id,i,frame,subframe,0xffff, ulsch_harq->o_ACK[i] == 1);
+		else if (M>1 && ulsch_harq->o_ACK[i] == 1) {
+		  // spatial bundling
+		  release_harq(eNB,UE_id,0,frame,subframe,1<<i, ulsch_harq->o_ACK[i] == 1);
+		  release_harq(eNB,UE_id,1,frame,subframe,1<<i, ulsch_harq->o_ACK[i] == 1);
+		}
+	      }
+	      //LOG_E(PHY,"eNB->UL_INFO.harq_ind.harq_indication_body.number_of_harqs:%d\n", eNB->UL_INFO.harq_ind.harq_indication_body.number_of_harqs);
+	      eNB->UL_INFO.harq_ind.harq_indication_body.number_of_harqs++;
+	      
+	      pthread_mutex_unlock(&eNB->UL_INFO_mutex);
+
+	    }
+}
+
+void fill_uci_harq_indication (PHY_VARS_eNB * eNB, LTE_eNB_UCI * uci, int frame, int subframe, uint8_t * harq_ack, uint8_t tdd_mapping_mode, uint16_t tdd_multiplexing_mask) {
+
   int UE_id=find_dlsch(uci->rnti,eNB,SEARCH_EXIST);
   //AssertFatal(UE_id>=0,"UE_id doesn't exist rnti:%x\n", uci->rnti);
   if (UE_id < 0) {
     LOG_E(PHY,"SFN/SF:%04d%d Unable to find rnti:%x do not send HARQ\n", frame, subframe, uci->rnti);
     return;
   }
-
+  
   pthread_mutex_lock(&eNB->UL_INFO_mutex);
-
+  
   nfapi_harq_indication_t *ind       = &eNB->UL_INFO.harq_ind;
   nfapi_harq_indication_body_t *body = &ind->harq_indication_body;
   nfapi_harq_indication_pdu_t *pdu   = &body->harq_pdu_list[eNB->UL_INFO.harq_ind.harq_indication_body.number_of_harqs];
-
+  
   ind->sfn_sf = frame<<4|subframe;
   ind->header.message_id = NFAPI_HARQ_INDICATION;
-
+  
   body->tl.tag = NFAPI_HARQ_INDICATION_BODY_TAG;
- 
+  
   pdu->instance_length                                = 0; // don't know what to do with this
   //  pdu->rx_ue_information.handle                       = handle;
   pdu->rx_ue_information.tl.tag                       = NFAPI_RX_UE_INFORMATION_TAG;
   pdu->rx_ue_information.rnti                         = uci->rnti;
-
+  
   // estimate UL_CQI for MAC (from antenna port 0 only)
   pdu->ul_cqi_information.tl.tag = NFAPI_UL_CQI_INFORMATION_TAG;
   int SNRtimes10 = dB_fixed_times10(uci->stat) - 300;//(10*eNB->measurements.n0_power_dB[0]);
->>>>>>> 09187015
-
+	    
   if (SNRtimes10 < -100)
     LOG_I (PHY, "uci->stat %d \n", uci->stat);
-
+  
   if (SNRtimes10 < -640)
     pdu->ul_cqi_information.ul_cqi = 0;
   else if (SNRtimes10 > 635)
@@ -2951,96 +1823,42 @@
   else
     pdu->ul_cqi_information.ul_cqi = (640 + SNRtimes10) / 5;
   pdu->ul_cqi_information.channel = 0;
-
+  
   if (eNB->frame_parms.frame_type == FDD) {
     if (uci->pucch_fmt == pucch_format1a) {
-<<<<<<< HEAD
-      pdu->harq_indication_fdd_rel13.mode = 0;
-=======
       pdu->harq_indication_fdd_rel13.tl.tag = NFAPI_HARQ_INDICATION_FDD_REL13_TAG;
       pdu->harq_indication_fdd_rel13.mode = 0;  
->>>>>>> 09187015
       pdu->harq_indication_fdd_rel13.number_of_ack_nack = 1;
-
+      
       AssertFatal (harq_ack[0] == 1 || harq_ack[0] == 2 || harq_ack[0] == 4, "harq_ack[0] is %d, should be 1,2 or 4\n", harq_ack[0]);
       pdu->harq_indication_fdd_rel13.harq_tb_n[0] = harq_ack[0];
       // release DLSCH if needed
-<<<<<<< HEAD
-      if (harq_ack[0] == 1)
-        release_harq (eNB, UE_id, 0, frame, subframe, 0xffff);
-
-#if T_TRACER
-      if (harq_ack[0] != 1)
-        T (T_ENB_PHY_DLSCH_UE_NACK, T_INT (0), T_INT (frame), T_INT (subframe), T_INT (uci->rnti), T_INT (eNB->dlsch[UE_id][0]->harq_ids[(subframe + 6) % 10]));
-      else
-        T (T_ENB_PHY_DLSCH_UE_ACK, T_INT (0), T_INT (frame), T_INT (subframe), T_INT (uci->rnti), T_INT (eNB->dlsch[UE_id][0]->harq_ids[(subframe + 6) % 10]));
-#endif
-    } else if (uci->pucch_fmt == pucch_format1b) {
-      pdu->harq_indication_fdd_rel13.mode = 0;
-=======
       release_harq(eNB,UE_id,0,frame,subframe,0xffff, harq_ack[0] == 1);
     }
     else if (uci->pucch_fmt == pucch_format1b) {
       pdu->harq_indication_fdd_rel13.tl.tag = NFAPI_HARQ_INDICATION_FDD_REL13_TAG;
       pdu->harq_indication_fdd_rel13.mode = 0;  
->>>>>>> 09187015
       pdu->harq_indication_fdd_rel13.number_of_ack_nack = 2;
       AssertFatal (harq_ack[0] == 1 || harq_ack[0] == 2 || harq_ack[1] == 4, "harq_ack[0] is %d, should be 0,1 or 4\n", harq_ack[0]);
       AssertFatal (harq_ack[1] == 1 || harq_ack[1] == 2 || harq_ack[1] == 4, "harq_ack[1] is %d, should be 0,1 or 4\n", harq_ack[1]);
       pdu->harq_indication_fdd_rel13.harq_tb_n[0] = harq_ack[0];
       pdu->harq_indication_fdd_rel13.harq_tb_n[1] = harq_ack[1];
       // release DLSCH if needed
-<<<<<<< HEAD
-      if (harq_ack[0] == 1)
-        release_harq (eNB, UE_id, 0, frame, subframe, 0xffff);
-      if (harq_ack[1] == 1)
-        release_harq (eNB, UE_id, 1, frame, subframe, 0xffff);
-    } else
-      AssertFatal (1 == 0, "only format 1a/b for now, received %d\n", uci->pucch_fmt);
-  } else {                      // TDD
-=======
       release_harq(eNB,UE_id,0,frame,subframe,0xffff, harq_ack[0] == 1);
       release_harq(eNB,UE_id,1,frame,subframe,0xffff, harq_ack[1] == 1);
     }
     else AssertFatal(1==0,"only format 1a/b for now, received %d\n",uci->pucch_fmt); 
   }
   else { // TDD
->>>>>>> 09187015
-
     AssertFatal (tdd_mapping_mode == 0 || tdd_mapping_mode == 1 || tdd_mapping_mode == 2, "Illegal tdd_mapping_mode %d\n", tdd_mapping_mode);
-
-<<<<<<< HEAD
-    pdu->harq_indication_tdd_rel13.mode = tdd_mapping_mode;
-
-=======
     pdu->harq_indication_tdd_rel13.tl.tag = NFAPI_HARQ_INDICATION_TDD_REL13_TAG;
     pdu->harq_indication_tdd_rel13.mode = tdd_mapping_mode;  
     LOG_D(PHY,"%s(eNB, uci_harq format %d, rnti:%04x, frame:%d, subframe:%d, tdd_mapping_mode:%d) harq_ack[0]:%d harq_ack[1]:%d\n", __FUNCTION__, uci->pucch_fmt,uci->rnti, frame, subframe, tdd_mapping_mode,harq_ack[0],harq_ack[1]);
->>>>>>> 09187015
     switch (tdd_mapping_mode) {
     case 0:                    // bundling
-
+      
       if (uci->pucch_fmt == pucch_format1a) {
-<<<<<<< HEAD
-        pdu->harq_indication_tdd_rel13.number_of_ack_nack = 1;
-        AssertFatal (harq_ack[0] == 1 || harq_ack[0] == 2 || harq_ack[0] == 4, "harq_ack[0] is %d, should be 1,2 or 4\n", harq_ack[0]);
-        pdu->harq_indication_tdd_rel13.harq_data[0].bundling.value_0 = harq_ack[0];
-        // release all bundled DLSCH if needed
-        if (harq_ack[0] == 1)
-          release_harq (eNB, UE_id, 0, frame, subframe, 0xffff);
-      } else if (uci->pucch_fmt == pucch_format1b) {
-        pdu->harq_indication_tdd_rel13.number_of_ack_nack = 2;
-        AssertFatal (harq_ack[0] == 1 || harq_ack[0] == 2 || harq_ack[1] == 4, "harq_ack[0] is %d, should be 0,1 or 4\n", harq_ack[0]);
-        AssertFatal (harq_ack[1] == 1 || harq_ack[1] == 2 || harq_ack[1] == 4, "harq_ack[1] is %d, should be 0,1 or 4\n", harq_ack[1]);
-        pdu->harq_indication_tdd_rel13.harq_data[0].bundling.value_0 = harq_ack[0];
-        pdu->harq_indication_tdd_rel13.harq_data[1].bundling.value_0 = harq_ack[1];
-        // release all DLSCH if needed
-        if (harq_ack[0] == 1)
-          release_harq (eNB, UE_id, 0, frame, subframe, 0xffff);
-        if (harq_ack[1] == 1)
-          release_harq (eNB, UE_id, 1, frame, subframe, 0xffff);
-=======
-        pdu->harq_indication_tdd_rel13.tl.tag = NFAPI_HARQ_INDICATION_TDD_REL13_TAG;
+	pdu->harq_indication_tdd_rel13.tl.tag = NFAPI_HARQ_INDICATION_TDD_REL13_TAG;
 	pdu->harq_indication_tdd_rel13.number_of_ack_nack = 1;	
 	LOG_D(PHY,"bundling, pucch1a, number of ack nack %d\n",pdu->harq_indication_tdd_rel13.number_of_ack_nack);
 	AssertFatal(harq_ack[0] == 1 || harq_ack[0] == 2 || harq_ack[0] == 4, "harq_ack[0] is %d, should be 1,2 or 4\n",harq_ack[0]);
@@ -3052,80 +1870,19 @@
 	pdu->harq_indication_tdd_rel13.number_of_ack_nack = 2;
 	AssertFatal(harq_ack[0] == 1 || harq_ack[0] == 2 || harq_ack[1] == 4, "harq_ack[0] is %d, should be 0,1 or 4\n",harq_ack[0]);
 	AssertFatal(harq_ack[1] == 1 || harq_ack[1] == 2 || harq_ack[1] == 4, "harq_ack[1] is %d, should be 0,1 or 4\n",harq_ack[1]);
-        pdu->harq_indication_tdd_rel13.tl.tag = NFAPI_HARQ_INDICATION_TDD_REL13_TAG;
+	pdu->harq_indication_tdd_rel13.tl.tag = NFAPI_HARQ_INDICATION_TDD_REL13_TAG;
 	pdu->harq_indication_tdd_rel13.harq_data[0].bundling.value_0 = harq_ack[0];
 	pdu->harq_indication_tdd_rel13.harq_data[1].bundling.value_0 = harq_ack[1]; 
 	// release all DLSCH if needed
 	release_harq(eNB,UE_id,0,frame,subframe,0xffff, harq_ack[0] == 1);
 	release_harq(eNB,UE_id,1,frame,subframe,0xffff, harq_ack[1] == 1);
->>>>>>> 09187015
       }
       break;
     case 1:                    // multiplexing
       AssertFatal (uci->pucch_fmt == pucch_format1b, "uci->pucch_format %d is not format1b\n", uci->pucch_fmt);
-
+      
       if (uci->num_pucch_resources == 1 && uci->pucch_fmt == pucch_format1a) {
-<<<<<<< HEAD
-        pdu->harq_indication_tdd_rel13.number_of_ack_nack = 1;
-        AssertFatal (harq_ack[0] == 1 || harq_ack[0] == 2 || harq_ack[0] == 4, "harq_ack[0] is %d, should be 1,2 or 4\n", harq_ack[0]);
-        pdu->harq_indication_tdd_rel13.harq_data[0].multiplex.value_0 = harq_ack[0];
-        // release all DLSCH if needed
-        if (harq_ack[0] == 1)
-          release_harq (eNB, UE_id, 0, frame, subframe, 0xffff);
-      } else if (uci->num_pucch_resources == 1 && uci->pucch_fmt == pucch_format1b) {
-        pdu->harq_indication_tdd_rel13.number_of_ack_nack = 2;
-        AssertFatal (harq_ack[0] == 1 || harq_ack[0] == 2 || harq_ack[1] == 4, "harq_ack[0] is %d, should be 0,1 or 4\n", harq_ack[0]);
-        AssertFatal (harq_ack[1] == 1 || harq_ack[1] == 2 || harq_ack[1] == 4, "harq_ack[1] is %d, should be 0,1 or 4\n", harq_ack[1]);
-        pdu->harq_indication_tdd_rel13.harq_data[0].multiplex.value_0 = harq_ack[0];
-        pdu->harq_indication_tdd_rel13.harq_data[1].multiplex.value_0 = harq_ack[1];
-        // release all DLSCH if needed
-        if (harq_ack[0] == 1)
-          release_harq (eNB, UE_id, 0, frame, subframe, 0xffff);
-        if (harq_ack[1] == 1)
-          release_harq (eNB, UE_id, 1, frame, subframe, 0xffff);
-      } else {                  // num_pucch_resources (M) > 1
-        pdu->harq_indication_tdd_rel13.number_of_ack_nack = uci->num_pucch_resources;
-
-        pdu->harq_indication_tdd_rel13.harq_data[0].multiplex.value_0 = harq_ack[0];
-        pdu->harq_indication_tdd_rel13.harq_data[1].multiplex.value_0 = harq_ack[1];
-        if (uci->num_pucch_resources == 3)
-          pdu->harq_indication_tdd_rel13.harq_data[2].multiplex.value_0 = harq_ack[2];
-        if (uci->num_pucch_resources == 4)
-          pdu->harq_indication_tdd_rel13.harq_data[3].multiplex.value_0 = harq_ack[3];
-        // spatial-bundling in this case so release both HARQ if necessary
-        release_harq (eNB, UE_id, 0, frame, subframe, tdd_multiplexing_mask);
-        release_harq (eNB, UE_id, 1, frame, subframe, tdd_multiplexing_mask);
-      }
-      break;
-    case 2:                    // special bundling (SR collision)
-      pdu->harq_indication_tdd_rel13.number_of_ack_nack = 1;
-      int             tdd_config5_sf2scheds = 0;
-      if (eNB->frame_parms.tdd_config == 5)
-        tdd_config5_sf2scheds = getM (eNB, frame, subframe);
-
-      switch (harq_ack[0]) {
-      case 0:
-        break;
-      case 1:                  // check if M=1,4,7
-        if (uci->num_pucch_resources == 1 || uci->num_pucch_resources == 4 || tdd_config5_sf2scheds == 1 || tdd_config5_sf2scheds == 4 || tdd_config5_sf2scheds == 7) {
-          release_harq (eNB, UE_id, 0, frame, subframe, 0xffff);
-          release_harq (eNB, UE_id, 1, frame, subframe, 0xffff);
-        }
-        break;
-      case 2:                  // check if M=2,5,8
-        if (uci->num_pucch_resources == 2 || tdd_config5_sf2scheds == 2 || tdd_config5_sf2scheds == 5 || tdd_config5_sf2scheds == 8) {
-          release_harq (eNB, UE_id, 0, frame, subframe, 0xffff);
-          release_harq (eNB, UE_id, 1, frame, subframe, 0xffff);
-        }
-        break;
-      case 3:                  // check if M=3,6,9
-        if (uci->num_pucch_resources == 3 || tdd_config5_sf2scheds == 3 || tdd_config5_sf2scheds == 6 || tdd_config5_sf2scheds == 9) {
-          release_harq (eNB, UE_id, 0, frame, subframe, 0xffff);
-          release_harq (eNB, UE_id, 1, frame, subframe, 0xffff);
-        }
-        break;
-=======
-        pdu->harq_indication_tdd_rel13.tl.tag = NFAPI_HARQ_INDICATION_TDD_REL13_TAG;
+	pdu->harq_indication_tdd_rel13.tl.tag = NFAPI_HARQ_INDICATION_TDD_REL13_TAG;
 	pdu->harq_indication_tdd_rel13.number_of_ack_nack = 1;	
 	AssertFatal(harq_ack[0] == 1 || harq_ack[0] == 2 || harq_ack[0] == 4, "harq_ack[0] is %d, should be 1,2 or 4\n",harq_ack[0]);
 	pdu->harq_indication_tdd_rel13.harq_data[0].multiplex.value_0 = harq_ack[0];
@@ -3133,7 +1890,7 @@
 	release_harq(eNB,UE_id,0,frame,subframe,0xffff, harq_ack[0] == 1);
       }
       else if (uci->num_pucch_resources == 1 && uci->pucch_fmt == pucch_format1b) {
-        pdu->harq_indication_tdd_rel13.tl.tag = NFAPI_HARQ_INDICATION_TDD_REL13_TAG;
+	pdu->harq_indication_tdd_rel13.tl.tag = NFAPI_HARQ_INDICATION_TDD_REL13_TAG;
 	pdu->harq_indication_tdd_rel13.number_of_ack_nack = 2;
 	AssertFatal(harq_ack[0] == 1 || harq_ack[0] == 2 || harq_ack[1] == 4, "harq_ack[0] is %d, should be 0,1 or 4\n",harq_ack[0]);
 	AssertFatal(harq_ack[1] == 1 || harq_ack[1] == 2 || harq_ack[1] == 4, "harq_ack[1] is %d, should be 0,1 or 4\n",harq_ack[1]);
@@ -3144,9 +1901,9 @@
 	release_harq(eNB,UE_id,1,frame,subframe,0xffff, harq_ack[1] == 1);
       }
       else { // num_pucch_resources (M) > 1
-        pdu->harq_indication_tdd_rel13.tl.tag = NFAPI_HARQ_INDICATION_TDD_REL13_TAG;
+	pdu->harq_indication_tdd_rel13.tl.tag = NFAPI_HARQ_INDICATION_TDD_REL13_TAG;
 	pdu->harq_indication_tdd_rel13.number_of_ack_nack = uci->num_pucch_resources;
-
+	
 	pdu->harq_indication_tdd_rel13.harq_data[0].multiplex.value_0 = harq_ack[0];
 	pdu->harq_indication_tdd_rel13.harq_data[1].multiplex.value_0 = harq_ack[1];
 	if (uci->num_pucch_resources == 3) 	pdu->harq_indication_tdd_rel13.harq_data[2].multiplex.value_0 = harq_ack[2];
@@ -3162,199 +1919,128 @@
       pdu->harq_indication_tdd_rel13.mode = 0;
       int tdd_config5_sf2scheds=0;
       if (eNB->frame_parms.tdd_config==5) tdd_config5_sf2scheds = getM(eNB,frame,subframe);
- 
+      
       switch (harq_ack[0]) {
       case 0:
       case 4:
-          pdu->harq_indication_tdd_rel13.harq_data[0].bundling.value_0 = 0;
-        /* TODO: release_harq here? this whole code looks suspicious */
+	pdu->harq_indication_tdd_rel13.harq_data[0].bundling.value_0 = 0;
+	/* TODO: release_harq here? this whole code looks suspicious */
 	break;
       case 1: // check if M=1,4,7
 	if (uci->num_pucch_resources == 1 || uci->num_pucch_resources == 4 ||
 	    tdd_config5_sf2scheds == 1 || tdd_config5_sf2scheds == 4 || tdd_config5_sf2scheds == 7) {
-	    pdu->harq_indication_tdd_rel13.harq_data[0].bundling.value_0 = 1;
+	  pdu->harq_indication_tdd_rel13.harq_data[0].bundling.value_0 = 1;
 	  release_harq(eNB,UE_id,0,frame,subframe,0xffff, 1);
 	  release_harq(eNB,UE_id,1,frame,subframe,0xffff, 1);
 	}else{
-          pdu->harq_indication_tdd_rel13.harq_data[0].bundling.value_0 = 0;
+	  pdu->harq_indication_tdd_rel13.harq_data[0].bundling.value_0 = 0;
 	}
 	break;
       case 2: // check if M=2,5,8
 	if (uci->num_pucch_resources == 2 || tdd_config5_sf2scheds == 2 || 
 	    tdd_config5_sf2scheds == 5 || tdd_config5_sf2scheds == 8) {
-	    pdu->harq_indication_tdd_rel13.harq_data[0].bundling.value_0 = 1;
+	  pdu->harq_indication_tdd_rel13.harq_data[0].bundling.value_0 = 1;
 	  release_harq(eNB,UE_id,0,frame,subframe,0xffff, 1);
 	  release_harq(eNB,UE_id,1,frame,subframe,0xffff, 1);
 	}else{
-          pdu->harq_indication_tdd_rel13.harq_data[0].bundling.value_0 = 0;
+	  pdu->harq_indication_tdd_rel13.harq_data[0].bundling.value_0 = 0;
 	}
 	break;
       case 3: // check if M=3,6,9
 	if (uci->num_pucch_resources == 3 || tdd_config5_sf2scheds == 3 || 
 	    tdd_config5_sf2scheds == 6 || tdd_config5_sf2scheds == 9) {
-	    pdu->harq_indication_tdd_rel13.harq_data[0].bundling.value_0 = 1;
+	  pdu->harq_indication_tdd_rel13.harq_data[0].bundling.value_0 = 1;
 	  release_harq(eNB,UE_id,0,frame,subframe,0xffff, 1);
 	  release_harq(eNB,UE_id,1,frame,subframe,0xffff, 1);
 	}else{
-          pdu->harq_indication_tdd_rel13.harq_data[0].bundling.value_0 = 0;
+	  pdu->harq_indication_tdd_rel13.harq_data[0].bundling.value_0 = 0;
 	}
 	break;
->>>>>>> 09187015
       }
       break;
-
+      
     }
   }                             //TDD
-
-
-<<<<<<< HEAD
-  eNB->UL_INFO.harq_ind.number_of_harqs++;
-  pthread_mutex_unlock (&eNB->UL_INFO_mutex);
-=======
+  
+  
   eNB->UL_INFO.harq_ind.harq_indication_body.number_of_harqs++;
   LOG_D(PHY,"Incremented eNB->UL_INFO.harq_ind.harq_indication_body.number_of_harqs:%d\n", eNB->UL_INFO.harq_ind.harq_indication_body.number_of_harqs);
   pthread_mutex_unlock(&eNB->UL_INFO_mutex);  
->>>>>>> 09187015
-
-}
-
-
-void
-fill_crc_indication (PHY_VARS_eNB * eNB, int UE_id, int frame, int subframe, uint8_t crc_flag)
-{
-
-<<<<<<< HEAD
-  pthread_mutex_lock (&eNB->UL_INFO_mutex);
-  nfapi_crc_indication_pdu_t *pdu = &eNB->UL_INFO.crc_ind.crc_pdu_list[eNB->UL_INFO.crc_ind.number_of_crcs];
-=======
+}
+
+void fill_crc_indication (PHY_VARS_eNB * eNB, int UE_id, int frame, int subframe, uint8_t crc_flag) {
+
   pthread_mutex_lock(&eNB->UL_INFO_mutex);
   nfapi_crc_indication_pdu_t *pdu =   &eNB->UL_INFO.crc_ind.crc_indication_body.crc_pdu_list[eNB->UL_INFO.crc_ind.crc_indication_body.number_of_crcs];
-
+  
   eNB->UL_INFO.crc_ind.sfn_sf                         = frame<<4 | subframe;
   eNB->UL_INFO.crc_ind.header.message_id              = NFAPI_CRC_INDICATION;
   eNB->UL_INFO.crc_ind.crc_indication_body.tl.tag     = NFAPI_CRC_INDICATION_BODY_TAG;
->>>>>>> 09187015
 
   pdu->instance_length = 0;     // don't know what to do with this
   //  pdu->rx_ue_information.handle                       = handle;
-<<<<<<< HEAD
-  pdu->rx_ue_information.rnti = eNB->ulsch[UE_id]->rnti;
-  pdu->crc_indication_rel8.crc_flag = crc_flag;
-
-  eNB->UL_INFO.crc_ind.number_of_crcs++;
-  pthread_mutex_unlock (&eNB->UL_INFO_mutex);
-}
-
-void
-phy_procedures_eNB_uespec_RX (PHY_VARS_eNB * eNB, eNB_rxtx_proc_t * proc, const relaying_type_t r_type)
-=======
+
   pdu->rx_ue_information.tl.tag                       = NFAPI_RX_UE_INFORMATION_TAG;
   pdu->rx_ue_information.rnti                         = eNB->ulsch[UE_id]->rnti;
   pdu->crc_indication_rel8.tl.tag                     = NFAPI_CRC_INDICATION_REL8_TAG;
   pdu->crc_indication_rel8.crc_flag                   = crc_flag;
-
+  
   eNB->UL_INFO.crc_ind.crc_indication_body.number_of_crcs++;
-
+  
   //LOG_D(PHY, "%s() rnti:%04x crcs:%d crc_flag:%d\n", __FUNCTION__, pdu->rx_ue_information.rnti, eNB->UL_INFO.crc_ind.crc_indication_body.number_of_crcs, crc_flag);
-
+  
   pthread_mutex_unlock(&eNB->UL_INFO_mutex);
 }
 
-void phy_procedures_eNB_uespec_RX(PHY_VARS_eNB *eNB,eNB_rxtx_proc_t *proc)
->>>>>>> 09187015
-{
+void phy_procedures_eNB_uespec_RX(PHY_VARS_eNB *eNB,eNB_rxtx_proc_t *proc) {
   //RX processing for ue-specific resources (i
   LTE_DL_FRAME_PARMS *fp = &eNB->frame_parms;
   const int       subframe = proc->subframe_rx;
   const int       frame = proc->frame_rx;
-
-<<<<<<< HEAD
-
-  if ((fp->frame_type == TDD) && (subframe_select (fp, subframe) != SF_UL))
-    return;
-
-  T (T_ENB_PHY_UL_TICK, T_INT (eNB->Mod_id), T_INT (frame), T_INT (subframe));
-
-=======
->>>>>>> 09187015
+  
   /* TODO: use correct rxdata */
   T (T_ENB_PHY_INPUT_SIGNAL, T_INT (eNB->Mod_id), T_INT (frame), T_INT (subframe), T_INT (0),
      T_BUFFER (&eNB->RU_list[0]->common.rxdata[0][subframe * eNB->frame_parms.samples_per_tti], eNB->frame_parms.samples_per_tti * 4));
-
-<<<<<<< HEAD
-  VCD_SIGNAL_DUMPER_DUMP_FUNCTION_BY_NAME (VCD_SIGNAL_DUMPER_FUNCTIONS_PHY_PROCEDURES_ENB_RX_UESPEC, 1);
-=======
+  
   if ((fp->frame_type == TDD) && (subframe_select(fp,subframe)!=SF_UL)) return;
-
+  
   T(T_ENB_PHY_UL_TICK, T_INT(eNB->Mod_id), T_INT(frame), T_INT(subframe));
-
+  
   VCD_SIGNAL_DUMPER_DUMP_FUNCTION_BY_NAME( VCD_SIGNAL_DUMPER_FUNCTIONS_PHY_PROCEDURES_ENB_RX_UESPEC, 1 );
->>>>>>> 09187015
 
   LOG_D (PHY, "[eNB %d] Frame %d: Doing phy_procedures_eNB_uespec_RX(%d)\n", eNB->Mod_id, frame, subframe);
-
+  
   eNB->rb_mask_ul[0] = 0;
   eNB->rb_mask_ul[1] = 0;
   eNB->rb_mask_ul[2] = 0;
   eNB->rb_mask_ul[3] = 0;
-
+  
   // Fix me here, these should be locked
-<<<<<<< HEAD
-  eNB->UL_INFO.rx_ind.number_of_pdus = 0;
-  eNB->UL_INFO.crc_ind.number_of_crcs = 0;
-=======
   eNB->UL_INFO.rx_ind.rx_indication_body.number_of_pdus  = 0;
   eNB->UL_INFO.crc_ind.crc_indication_body.number_of_crcs = 0;
->>>>>>> 09187015
-
   // Call SRS first since all others depend on presence of SRS or lack thereof
   srs_procedures (eNB, proc);
-
+  
   eNB->first_run_I0_measurements = 0;
-
+  
   uci_procedures (eNB, proc);
-
-<<<<<<< HEAD
-  pusch_procedures (eNB, proc);
-=======
+  
   if (nfapi_mode == 0 || nfapi_mode == 1) { // If PNF or monolithic
     pusch_procedures(eNB,proc);
   }
->>>>>>> 09187015
 
   lte_eNB_I0_measurements (eNB, subframe, 0, eNB->first_run_I0_measurements);
 
-<<<<<<< HEAD
-  int             min_I0 = 1000, max_I0 = 0;
-  if ((frame == 0) && (subframe == 2)) {
-    for (int i = 0; i < eNB->frame_parms.N_RB_UL; i++) {
-      if (i == (eNB->frame_parms.N_RB_UL >> 1) - 1)
-        i += 2;
-
-      if (eNB->measurements.n0_subband_power_tot_dB[i] < min_I0)
-        min_I0 = eNB->measurements.n0_subband_power_tot_dB[i];
-      if (eNB->measurements.n0_subband_power_tot_dB[i] > max_I0)
-        max_I0 = eNB->measurements.n0_subband_power_tot_dB[i];
-=======
   int min_I0=1000,max_I0=0;
   if ((frame==0) && (subframe==4)) { 
     for (int i=0;i<eNB->frame_parms.N_RB_UL;i++) {
       if (i==(eNB->frame_parms.N_RB_UL>>1) - 1) i+=2;
- 
+      
       if (eNB->measurements.n0_subband_power_tot_dB[i]<min_I0) min_I0 = eNB->measurements.n0_subband_power_tot_dB[i];
       if (eNB->measurements.n0_subband_power_tot_dB[i]>max_I0) max_I0 = eNB->measurements.n0_subband_power_tot_dB[i];
->>>>>>> 09187015
+      
     }
     LOG_I (PHY, "max_I0 %d, min_I0 %d\n", max_I0, min_I0);
   }
-
-<<<<<<< HEAD
-
-  VCD_SIGNAL_DUMPER_DUMP_FUNCTION_BY_NAME (VCD_SIGNAL_DUMPER_FUNCTIONS_PHY_PROCEDURES_ENB_RX_UESPEC, 0);
-
-  stop_meas (&eNB->phy_proc_rx);
-
-=======
   VCD_SIGNAL_DUMPER_DUMP_FUNCTION_BY_NAME( VCD_SIGNAL_DUMPER_FUNCTIONS_PHY_PROCEDURES_ENB_RX_UESPEC, 0 );
->>>>>>> 09187015
 }