--- conflicted
+++ resolved
@@ -163,13 +163,7 @@
   LTE_DL_FRAME_PARMS *fp=&eNB->frame_parms;
   int **txdataF = eNB->common_vars.txdataF;
   uint8_t *pbch_pdu=&eNB->pbch_pdu[0];
-<<<<<<< HEAD
-
-  LOG_D(PHY,"common_signal_procedures: frame %d, subframe %d fdd:%s dir:%s\n",frame,subframe,fp->frame_type == FDD?"FDD":"TDD", subframe_select(fp,subframe) == SF_DL?"DL":"UL?"); 
-
-=======
   //LOG_D(PHY,"common_signal_procedures: frame %d, subframe %d fdd:%s dir:%s\n",frame,subframe,fp->frame_type == FDD?"FDD":"TDD", subframe_select(fp,subframe) == SF_DL?"DL":"UL?");
->>>>>>> d1e27f4e
   // generate Cell-Specific Reference Signals for both slots
   VCD_SIGNAL_DUMPER_DUMP_FUNCTION_BY_NAME(VCD_SIGNAL_DUMPER_FUNCTIONS_PHY_ENB_RS_TX,1);
 
@@ -863,296 +857,6 @@
                   uci->rnti,uci->type,SR_payload,frame,subframe,pucch_b0b1[0][0],pucch_b0b1[0][1],pucch_b0b1[1][0],pucch_b0b1[1][1]);
 #endif
 #endif
-<<<<<<< HEAD
-	    if (SR_payload == 1) { // this implements Table 7.3.1 from 36.213
-	      if (pucch_b0b1[0][0] == 4) { // there isn't a likely transmission
-		harq_ack[0] = 4; // DTX
-	      }
-	      else if (pucch_b0b1[0][0] == 1 && pucch_b0b1[0][1] == 1) { // 1/4/7 ACKs
-		harq_ack[0] = 1;
-	      }
-	      else if (pucch_b0b1[0][0] == 1 && pucch_b0b1[0][1] != 1) { // 2/5/8 ACKs
-		harq_ack[0] = 2;
-	      }
-	      else if (pucch_b0b1[0][0] != 1 && pucch_b0b1[0][1] == 1) { // 3/6/9 ACKs
-		harq_ack[0] = 3;
-	      }
-	      else if (pucch_b0b1[0][0] != 1 && pucch_b0b1[0][1] != 1) { // 0 ACKs, or at least one DL assignment missed
-		harq_ack[0] = 0;
-	      }
-	      uci->stat = metric[0];
-	      fill_uci_harq_indication(eNB,uci,frame,subframe,harq_ack,2,0xffff); // special_bundling mode
-	    } 
-	    else if ((uci->tdd_bundling == 0) && (uci->num_pucch_resources==2)){ // multiplexing + no SR, implement Table 10.1.3-5 (Rel14) for multiplexing with M=2
-	      if (pucch_b0b1[0][0] == 4 ||
-		  pucch_b0b1[1][0] == 4) { // there isn't a likely transmission
-		harq_ack[0] = 4; // DTX
-		harq_ack[1] = 6; // NACK/DTX
-	      } 
-	      else {
-		if (metric[1]>metric[0]) {
-		  if (pucch_b0b1[1][0] == 1 && pucch_b0b1[1][1] != 1){
-		    harq_ack[0] = 1; // ACK
-		    harq_ack[1] = 1; // ACK
-		    tdd_multiplexing_mask = 0x3;
-		  }
-		  else if (pucch_b0b1[1][0] != 1 && pucch_b0b1[1][1] == 1){
-		    harq_ack[0] = 6; // NACK/DTX
-		    harq_ack[1] = 1; // ACK
-		    tdd_multiplexing_mask = 0x2;
-		  }
-		  else {
-		    harq_ack[0] = 4; // DTX
-		    harq_ack[1] = 4; // DTX
-		  }
-		}
-		else {
-		  if (pucch_b0b1[0][0] == 1 && pucch_b0b1[0][1] == 1){
-		    harq_ack[0] = 1; // ACK
-		    harq_ack[1] = 6; // NACK/DTX
-		    tdd_multiplexing_mask = 0x1;
-		  }
-		  else if (pucch_b0b1[0][0] != 1 && pucch_b0b1[0][1] != 1){
-		    harq_ack[0] = 2; // NACK
-		    harq_ack[1] = 6; // NACK/DTX
-		  }
-		  else {
-		    harq_ack[0] = 4; // DTX
-		    harq_ack[1] = 4; // DTX
-		  }
-		}
-	      }
-	      uci->stat = max(metric[0],metric[1]);
-	      fill_uci_harq_indication(eNB,uci,frame,subframe,harq_ack,1,tdd_multiplexing_mask); // multiplexing mode
-	    } //else if ((uci->tdd_bundling == 0) && (res==2))
-	    else if ((uci->tdd_bundling == 0) && (uci->num_pucch_resources==3)){ // multiplexing + no SR, implement Table 10.1.3-6 (Rel14) for multiplexing with M=3
-	      
-	      if (harq_ack[0] == 4 ||
-		  harq_ack[1] == 4 ||
-		  harq_ack[2] == 4) { // there isn't a likely transmission
-		harq_ack[0] = 4; // DTX
-		harq_ack[1] = 6; // NACK/DTX
-		harq_ack[2] = 6; // NACK/DTX
-		max_metric = 0;
-	      } 
-	      else {
-		
-		max_metric = max(metric[0],max(metric[1],metric[2]));
-		
-		if (metric[0]==max_metric) {
-		  if (pucch_b0b1[0][0] == 1 && pucch_b0b1[0][1] == 1){
-		    harq_ack[0] = 1; // ACK
-		    harq_ack[1] = 6; // NACK/DTX
-		    harq_ack[2] = 6; // NACK/DTX
-		    tdd_multiplexing_mask = 0x1;
-		  }
-		  else if (pucch_b0b1[0][0] != 1 && pucch_b0b1[0][1] != 1){
-		    harq_ack[0] = 2; // NACK
-		    harq_ack[1] = 6; // NACK/DTX
-		    harq_ack[2] = 6; // NACK/DTX
-		  }
-		  else {
-		    harq_ack[0] = 4; // DTX
-		    harq_ack[1] = 4; // DTX
-		    harq_ack[2] = 4; // DTX
-		  }
-		} // if (metric[0]==max_metric) {
-		else if (metric[1]==max_metric) {
-		  
-		  if (pucch_b0b1[1][0] == 1 && pucch_b0b1[1][1] != 1){
-		    harq_ack[0] = 1; // ACK
-		    harq_ack[1] = 1; // ACK
-		    harq_ack[2] = 6; // NACK/DTX
-		    tdd_multiplexing_mask = 0x3;
-		  }
-		  else if (pucch_b0b1[1][0] != 1 && pucch_b0b1[1][1] == 1 ) {
-		    harq_ack[0] = 6; // NACK/DTX
-		    harq_ack[1] = 1; // ACK
-		    harq_ack[2] = 6; // NACK/DTX
-		    tdd_multiplexing_mask = 0x2;
-		  }
-		  else {
-		    harq_ack[0] = 4; // DTX
-		    harq_ack[1] = 4; // DTX
-		    harq_ack[2] = 4; // DTX
-		  }
-		} // if (metric[1]==max_metric) {
-		else {
-		  if (pucch_b0b1[2][0] == 1 && pucch_b0b1[2][1] == 1){
-		    harq_ack[0] = 1; // ACK
-		    harq_ack[1] = 1; // ACK
-		    harq_ack[2] = 1; // ACK
-		    tdd_multiplexing_mask = 0x7;
-		  }
-		  else if (pucch_b0b1[2][0] == 1 && pucch_b0b1[2][1] != 1 ) {
-		    harq_ack[0] = 1; // ACK
-		    harq_ack[1] = 6; // NACK/DTX
-		    harq_ack[2] = 1; // ACK
-		    tdd_multiplexing_mask = 0x5;
-		  }
-		  else if (pucch_b0b1[2][0] != 1 && pucch_b0b1[2][1] == 1 ) {
-		    harq_ack[0] = 6; // NACK/DTX
-		    harq_ack[1] = 1; // ACK
-		    harq_ack[2] = 1; // ACK
-		    tdd_multiplexing_mask = 0x6;
-		  }
-		  else if (pucch_b0b1[2][0] != 1 && pucch_b0b1[2][1] != 1 ) {
-		    harq_ack[0] = 6; // NACK/DTX
-		    harq_ack[1] = 6; // NACK/DTX
-		    harq_ack[2] = 1; // ACK
-		    tdd_multiplexing_mask = 0x4;
-		  }
-		}
-		uci->stat = max_metric;
-		fill_uci_harq_indication(eNB,uci,frame,subframe,harq_ack,1,tdd_multiplexing_mask); // multiplexing mode
-	      }
-	    } //else if ((uci->tdd_bundling == 0) && (res==3)) 
-	    else if ((uci->tdd_bundling == 0) && (uci->num_pucch_resources==4)){ // multiplexing + no SR, implement Table 10.1.3-7 (Rel14) for multiplexing with M=4
-	      if (pucch_b0b1[0][0] == 4 ||
-		  pucch_b0b1[1][0] == 4 ||
-		  pucch_b0b1[2][0] == 4 ||
-		  pucch_b0b1[3][0] == 4) { // there isn't a likely transmission
-		harq_ack[0] = 4; // DTX
-		harq_ack[1] = 6; // NACK/DTX
-		harq_ack[2] = 6; // NACK/DTX
-		harq_ack[3] = 6; // NACK/DTX
-		max_metric = 0;
-	      } else {
-		
-		max_metric = max(metric[0],max(metric[1],max(metric[2],metric[3])));
-		
-		if (metric[0]==max_metric) {
-		  if (pucch_b0b1[0][0] == 1 && pucch_b0b1[0][1] != 1){
-		    harq_ack[0] = 2; // NACK
-		    harq_ack[1] = 4; // DTX
-		    harq_ack[2] = 4; // DTX
-		    harq_ack[3] = 4; // DTX
-		  }
-		  else if (pucch_b0b1[0][0] != 1 && pucch_b0b1[0][1] == 1){
-		    harq_ack[0] = 1; // ACK
-		    harq_ack[1] = 6; // NACK/DTX
-		    harq_ack[2] = 6; // NACK/DTX
-		    harq_ack[3] = 1; // ACK
-		    tdd_multiplexing_mask = 0x9;
-		  }
-		  else if (pucch_b0b1[0][0] == 1 && pucch_b0b1[0][1] == 1){
-		    harq_ack[0] = 1; // ACK
-		    harq_ack[1] = 6; // NACK/DTX
-		    harq_ack[2] = 6; // NACK/DTX
-		    harq_ack[3] = 6; // NACK/DTX
-		    tdd_multiplexing_mask = 0x1;
-		  }
-		  else if (pucch_b0b1[0][0] != 1 && pucch_b0b1[0][1] != 1){
-		    harq_ack[0] = 2; // NACK
-		    harq_ack[1] = 6; // NACK/DTX
-		    harq_ack[2] = 6; // NACK/DTX
-		    harq_ack[3] = 6; // NACK/DTX
-		  }
-		  
-		} 
-		else if (metric[1]==max_metric) {
-		  if (pucch_b0b1[1][0] == 1 && pucch_b0b1[1][1] == 1){
-		    harq_ack[0] = 1; // ACK
-		    harq_ack[1] = 1; // ACK
-		    harq_ack[2] = 1; // ACK
-		    harq_ack[3] = 1; // ACK
-		    tdd_multiplexing_mask = 0xF;
-		  }
-		  else if (pucch_b0b1[1][0] == 1 && pucch_b0b1[1][1] != 1 ) {
-		    harq_ack[0] = 1; // ACK
-		    harq_ack[1] = 1; // ACK
-		    harq_ack[2] = 6; // NACK/DTX
-		    harq_ack[3] = 6; // NACK/DTX
-		    tdd_multiplexing_mask = 0x3;
-		  }
-		  else if (pucch_b0b1[1][0] != 1 && pucch_b0b1[1][1] != 1 ) {
-		    harq_ack[0] = 6; // NACK/DTX
-		    harq_ack[1] = 1; // ACK
-		    harq_ack[2] = 1; // ACK
-		    harq_ack[3] = 1; // ACK
-		    tdd_multiplexing_mask = 0xE;
-		  }
-		  else if (pucch_b0b1[1][0] != 1 && pucch_b0b1[1][1] == 1 ) {
-		    harq_ack[0] = 6; // NACK/DTX
-		    harq_ack[1] = 1; // ACK
-		    harq_ack[2] = 6; // NACK/DTX
-		    harq_ack[3] = 6; // NACK/DTX
-		    tdd_multiplexing_mask = 0x2;
-		  }
-		} 
-		else if (metric[2]==max_metric) {
-		  if (pucch_b0b1[2][0] == 1 && pucch_b0b1[2][1] == 1){
-		    harq_ack[0] = 1; // ACK
-		    harq_ack[1] = 1; // ACK
-		    harq_ack[2] = 1; // ACK
-		    harq_ack[3] = 6; // NACK/DTX
-		    tdd_multiplexing_mask = 0x7;
-		  }
-		  else if (pucch_b0b1[2][0] == 1 && pucch_b0b1[2][1] != 1 ) {
-		    harq_ack[0] = 1; // ACK
-		    harq_ack[1] = 6; // NACK/DTX
-		    harq_ack[2] = 1; // ACK
-		    harq_ack[3] = 6; // NACK/DTX
-		    tdd_multiplexing_mask = 0x5;
-		  }
-		  else if (pucch_b0b1[2][0] != 1 && pucch_b0b1[2][1] == 1 ) {
-		    harq_ack[0] = 4; // NACK/DTX
-		    harq_ack[1] = 1; // ACK
-		    harq_ack[2] = 1; // ACK
-		    harq_ack[3] = 4; // NACK/DTX
-		    tdd_multiplexing_mask = 0x6;
-		  }
-		  else if (pucch_b0b1[2][0] != 1 && pucch_b0b1[2][1] != 1 ) {
-		    harq_ack[0] = 4; // NACK/DTX
-		    harq_ack[1] = 4; // NACK/DTX
-		    harq_ack[2] = 1; // ACK
-		    harq_ack[3] = 4; // NACK/DTX
-		    tdd_multiplexing_mask = 0x4;
-		  }
-		} 
-		else { // max_metric[3]=max_metric
-		  if (pucch_b0b1[2][0] == 1 && pucch_b0b1[2][1] == 1){
-		    harq_ack[0] = 1; // ACK
-		    harq_ack[1] = 6; // NACK/DTX
-		    harq_ack[2] = 1; // ACK
-		    harq_ack[3] = 1; // ACK
-		    tdd_multiplexing_mask = 0xD;
-		  }
-		  else if (pucch_b0b1[2][0] == 1 && pucch_b0b1[2][1] != 1 ) {
-		    harq_ack[0] = 6; // NACK/DTX
-		    harq_ack[1] = 1; // ACK
-		    harq_ack[2] = 6; // NACK/DTX
-		    harq_ack[3] = 1; // ACK
-		    tdd_multiplexing_mask = 0xA;
-		  }
-		  else if (pucch_b0b1[2][0] != 1 && pucch_b0b1[2][1] == 1 ) {
-		    harq_ack[0] = 6; // NACK/DTX
-		    harq_ack[1] = 6; // NACK/DTX
-		    harq_ack[2] = 1; // ACK
-		    harq_ack[3] = 1; // ACK
-		    tdd_multiplexing_mask = 0xC;
-		  }
-		  else if (pucch_b0b1[2][0] != 1 && pucch_b0b1[2][1] != 1 ) {
-		    harq_ack[0] = 6; // NACK/DTX
-		    harq_ack[1] = 6; // NACK/DTX
-		    harq_ack[2] = 6; // NACK/DTX
-		    harq_ack[3] = 1; // ACK
-		    tdd_multiplexing_mask = 0x8;
-		  }
-		}
-	      }
-	      uci->stat = max_metric;
-	      fill_uci_harq_indication(eNB,uci,frame,subframe,harq_ack,1,tdd_multiplexing_mask); // multiplexing mode
-	    } // else if ((uci->tdd_bundling == 0) && (res==4))
-	    else { // bundling
-	      harq_ack[0] = pucch_b0b1[0][0];
-	      harq_ack[1] = pucch_b0b1[0][1];
-	      uci->stat = metric[0];
-	      LOG_D(PHY,"bundling: (%d,%d), metric %d\n",harq_ack[0],harq_ack[1],uci->stat);
-	      fill_uci_harq_indication(eNB,uci,frame,subframe,harq_ack,0,0xffff); // special_bundling mode
-	    }
-=======
-
             if (SR_payload == 1) { // this implements Table 7.3.1 from 36.213
               if (pucch_b0b1[0][0] == 4) { // there isn't a likely transmission
                 harq_ack[0] = 4; // DTX
@@ -1406,7 +1110,6 @@
               fill_uci_harq_indication(eNB,uci,frame,subframe,harq_ack,0,0xffff); // special_bundling mode
             }
 
->>>>>>> d1e27f4e
 #ifdef DEBUG_PHY_PROC
             LOG_D (PHY, "[eNB %d][PDSCH %x] Frame %d subframe %d ACK/NAK metric 0 %d, metric 1 %d, (%d,%d)\n", eNB->Mod_id,
                    eNB->dlsch[UE_id][0]->rnti, frame, subframe, metric0, metric1, pucch_b0b1[0], pucch_b0b1[1]);
@@ -2178,13 +1881,8 @@
   }                             //TDD
 
   eNB->UL_INFO.harq_ind.harq_indication_body.number_of_harqs++;
-<<<<<<< HEAD
-  LOG_I(PHY,"Incremented eNB->UL_INFO.harq_ind.harq_indication_body.number_of_harqs:%d\n", eNB->UL_INFO.harq_ind.harq_indication_body.number_of_harqs);
-  pthread_mutex_unlock(&eNB->UL_INFO_mutex);  
-=======
   LOG_D(PHY,"Incremented eNB->UL_INFO.harq_ind.harq_indication_body.number_of_harqs:%d\n", eNB->UL_INFO.harq_ind.harq_indication_body.number_of_harqs);
   pthread_mutex_unlock(&eNB->UL_INFO_mutex);
->>>>>>> d1e27f4e
 }
 
 void fill_crc_indication (PHY_VARS_eNB *eNB, int UE_id, int frame, int subframe, uint8_t crc_flag) {
