--- conflicted
+++ resolved
@@ -613,7 +613,6 @@
   pthread_mutex_unlock(&eNB->UL_INFO_mutex);
 }
 
-<<<<<<< HEAD
 //-----------------------------------------------------------------------------
 /*
  * Main handler of PUCCH received
@@ -645,29 +644,11 @@
             uci->type,
             i);
       
-=======
-void uci_procedures(PHY_VARS_eNB *eNB,L1_rxtx_proc_t *proc) {
-  LTE_DL_FRAME_PARMS *fp=&eNB->frame_parms;
-  uint8_t SR_payload = 0,pucch_b0b1[4][2]= {{0,0},{0,0},{0,0},{0,0}},harq_ack[4]= {0,0,0,0};
-  int32_t metric[4]= {0,0,0,0},metric_SR=0,max_metric=0;
-  const int subframe = proc->subframe_rx;
-  const int frame = proc->frame_rx;
-  int i;
-  LTE_eNB_UCI *uci;
-  uint16_t tdd_multiplexing_mask=0;
-
-  for (i=0; i<NUMBER_OF_UE_MAX; i++) {
-    uci = &eNB->uci_vars[i];
-
-    if ((uci->active == 1) && (uci->frame == frame) && (uci->subframe == subframe)) {
-      LOG_D (PHY, "Frame %d, subframe %d: Running uci procedures (type %d) for %d \n", frame, subframe, uci->type, i);
->>>>>>> ef42eb71
       uci->active = 0;
 
       // Null out PUCCH PRBs for noise measurement
       switch (fp->N_RB_UL) {
         case 6:
-<<<<<<< HEAD
           eNB->rb_mask_ul[0] |= (0x1 | (1 << 5)); // position 5
           break;
         case 15:
@@ -684,41 +665,12 @@
           eNB->rb_mask_ul[0] |= 0x1;
           eNB->rb_mask_ul[2] |= (1 << 10); // position 74 (74-64)
           break;
-=======
-          eNB->rb_mask_ul[0] |= (0x1 | (1 << 5)); //position 5
-          break;
-
-        case 15:
-          eNB->rb_mask_ul[0] |= (0x1 | (1 << 14));        // position 14
-          break;
-
-        case 25:
-          eNB->rb_mask_ul[0] |= (0x1 | (1 << 24));        // position 24
-          break;
-
-        case 50:
-          eNB->rb_mask_ul[0] |= 0x1;
-          eNB->rb_mask_ul[1] |= (1 << 17);        // position 49 (49-32)
-          break;
-
-        case 75:
-          eNB->rb_mask_ul[0] |= 0x1;
-          eNB->rb_mask_ul[2] |= (1 << 10);        // position 74 (74-64)
-          break;
-
->>>>>>> ef42eb71
         case 100:
           eNB->rb_mask_ul[0] |= 0x1;
           eNB->rb_mask_ul[3] |= (1 << 3); // position 99 (99-96)
           break;
-<<<<<<< HEAD
         default:
           LOG_E(PHY,"Unknown number for N_RB_UL %d\n", fp->N_RB_UL);
-=======
-
-        default:
-          LOG_E (PHY, "Unknown number for N_RB_UL %d\n", fp->N_RB_UL);
->>>>>>> ef42eb71
           break;
       }
 
@@ -1529,7 +1481,6 @@
   pthread_mutex_unlock(&eNB->UL_INFO_mutex);
 }
 
-<<<<<<< HEAD
 //-----------------------------------------------------------------------------
 /*
  * Release the harq process if its round is >= 'after_rounds'
@@ -1549,12 +1500,6 @@
   LTE_DL_eNB_HARQ_t *dlsch1_harq = NULL;
   int UE_id_mac = -1;
   UE_sched_ctrl *UE_scheduling_control = NULL;
-=======
-/* release the harq if its round is >= 'after_rounds' */
-static void do_release_harq(PHY_VARS_eNB *eNB,int UE_id,int tb,uint16_t frame,uint8_t subframe,uint16_t mask, int after_rounds) {
-  LTE_eNB_DLSCH_t *dlsch0=NULL,*dlsch1=NULL;
-  LTE_DL_eNB_HARQ_t *dlsch0_harq=NULL,*dlsch1_harq=NULL;
->>>>>>> ef42eb71
   int harq_pid;
   int subframe_tx;
   int frame_tx;
@@ -1565,7 +1510,6 @@
   dlsch0 = eNB->dlsch[UE_id][0];
   dlsch1 = eNB->dlsch[UE_id][1];
 
-<<<<<<< HEAD
   UE_id_mac = find_UE_id(eNB->Mod_id, dlsch0->rnti);
   UE_scheduling_control = &(RC.mac[eNB->Mod_id]->UE_list.UE_sched_ctrl[UE_id_mac]);
 
@@ -1585,20 +1529,9 @@
     
     AssertFatal(dlsch0_harq != NULL, "dlsch0_harq is null\n");
 
-=======
-  if (eNB->frame_parms.frame_type == FDD) {
-    subframe_tx = (subframe+6)%10;
-    frame_tx = ul_ACK_subframe2_dl_frame(&eNB->frame_parms,frame,subframe,subframe_tx);
-    harq_pid = dlsch0->harq_ids[frame_tx%2][subframe_tx]; // or just use 0 for fdd?
-    AssertFatal((harq_pid>=0) && (harq_pid<10),"harq_pid %d not in 0...9\n",harq_pid);
-    dlsch0_harq     = dlsch0->harq_processes[harq_pid];
-    dlsch1_harq     = dlsch1->harq_processes[harq_pid];
-    AssertFatal(dlsch0_harq!=NULL,"dlsch0_harq is null\n");
->>>>>>> ef42eb71
 #if T_TRACER
 
     if (after_rounds != -1) {
-<<<<<<< HEAD
       T(T_ENB_PHY_DLSCH_UE_NACK,
         T_INT(0),
         T_INT(frame),
@@ -1612,20 +1545,12 @@
         T_INT(subframe),
         T_INT(dlsch0->rnti),
         T_INT(harq_pid));
-=======
-      T(T_ENB_PHY_DLSCH_UE_NACK, T_INT(0), T_INT(frame), T_INT(subframe),
-        T_INT(dlsch0->rnti), T_INT(harq_pid));
-    } else {
-      T(T_ENB_PHY_DLSCH_UE_ACK, T_INT(0), T_INT(frame), T_INT(subframe),
-        T_INT(dlsch0->rnti), T_INT(harq_pid));
->>>>>>> ef42eb71
     }
 
 #endif
 
     if (dlsch0_harq->round >= after_rounds) {
       dlsch0_harq->status = SCH_IDLE;
-<<<<<<< HEAD
       dlsch0->harq_mask &= ~(1 << harq_pid);
 
       /* CDRX: PUCCH gives an ACK or no more repetitions, so reset corresponding HARQ RTT */
@@ -1680,61 +1605,10 @@
               dlsch0->harq_mask &= ~(1 << harq_pid);
             }
           }
-	      } // end if ((harq_pid >= 0) && (harq_pid < dlsch0->Mdlharq))
+	    } // end if ((harq_pid >= 0) && (harq_pid < dlsch0->Mdlharq))
       } // end if (((1 << m) & mask) > 0)
     } // end for (int m=0; m < M; m++)
   } // end if TDD
-=======
-      /*if ((dlsch1_harq == NULL)||
-      ((dlsch1_harq!=NULL)&&
-      (dlsch1_harq->status == SCH_IDLE)))*/
-      dlsch0->harq_mask   &= ~(1<<harq_pid);
-    }
-
-    LOG_D(PHY,"Frame %d, subframe %d: Releasing harq %d for UE %x\n",frame,subframe,harq_pid,dlsch0->rnti);
-  } else { // release all processes in the bundle that was acked, based on mask
-    // This is at most 4 for multiplexing and 9 for bundling/special bundling
-    M=ul_ACK_subframe2_M(&eNB->frame_parms,
-                         subframe);
-
-    for (m=0; m<M; m++) {
-      subframe_tx = ul_ACK_subframe2_dl_subframe(&eNB->frame_parms,
-                    subframe,
-                    m);
-      frame_tx = ul_ACK_subframe2_dl_frame(&eNB->frame_parms,frame,subframe,subframe_tx);
-
-      if (((1<<m)&mask) > 0) {
-        harq_pid = dlsch0->harq_ids[frame_tx%2][subframe_tx];
-
-        if ((harq_pid>=0) && (harq_pid<dlsch0->Mdlharq)) {
-          dlsch0_harq     = dlsch0->harq_processes[harq_pid];
-          dlsch1_harq     = dlsch1->harq_processes[harq_pid];
-          AssertFatal(dlsch0_harq!=NULL,"dlsch0_harq is null\n");
-#if T_TRACER
-
-          if (after_rounds != -1) {
-            T(T_ENB_PHY_DLSCH_UE_NACK, T_INT(0), T_INT(frame), T_INT(subframe),
-              T_INT(dlsch0->rnti), T_INT(harq_pid));
-          } else {
-            T(T_ENB_PHY_DLSCH_UE_ACK, T_INT(0), T_INT(frame), T_INT(subframe),
-              T_INT(dlsch0->rnti), T_INT(harq_pid));
-          }
-
-#endif
-
-          if (dlsch0_harq->round >= after_rounds) {
-            dlsch0_harq->status = SCH_IDLE;
-
-            if ((dlsch1_harq == NULL)||
-                ((dlsch1_harq!=NULL)&&
-                 (dlsch1_harq->status == SCH_IDLE)))
-              dlsch0->harq_mask   &= ~(1<<harq_pid);
-          }
-        }
-      }
-    }
-  }
->>>>>>> ef42eb71
 }
 
 static void release_harq(PHY_VARS_eNB *eNB,int UE_id,int tb,uint16_t frame,uint8_t subframe,uint16_t mask, int is_ack) {
