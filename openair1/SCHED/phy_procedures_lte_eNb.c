
/*******************************************************************************
    OpenAirInterface
    Copyright(c) 1999 - 2014 Eurecom

    OpenAirInterface is free software: you can redistribute it and/or modify
    it under the terms of the GNU General Public License as published by
    the Free Software Foundation, either version 3 of the License, or
    (at your option) any later version.


    OpenAirInterface is distributed in the hope that it will be useful,
    but WITHOUT ANY WARRANTY; without even the implied warranty of
    MERCHANTABILITY or FITNESS FOR A PARTICULAR PURPOSE.  See the
    GNU General Public License for more details.

    You should have received a copy of the GNU General Public License
    along with OpenAirInterface.The full GNU General Public License is
   included in this distribution in the file called "COPYING". If not,
   see <http://www.gnu.org/licenses/>.

  Contact Information
  OpenAirInterface Admin: openair_admin@eurecom.fr
  OpenAirInterface Tech : openair_tech@eurecom.fr
  OpenAirInterface Dev  : openair4g-devel@lists.eurecom.fr

  Address      : Eurecom, Campus SophiaTech, 450 Route des Chappes, CS 50193 - 06904 Biot Sophia Antipolis cedex, FRANCE

 *******************************************************************************/

/*! \file phy_procedures_lte_eNB.c
 * \brief Implementation of eNB procedures from 36.213 LTE specifications
 * \author R. Knopp, F. Kaltenberger, N. Nikaein
 * \date 2011
 * \version 0.1
 * \company Eurecom
 * \email: knopp@eurecom.fr,florian.kaltenberger@eurecom.fr,navid.nikaein@eurecom.fr
 * \note
 * \warning
 */

#include "PHY/defs.h"
#include "PHY/extern.h"
#include "SCHED/defs.h"
#include "SCHED/extern.h"

#ifdef EMOS
#include "SCHED/phy_procedures_emos.h"
#endif

//#define DEBUG_PHY_PROC (Already defined in cmake)
//#define DEBUG_ULSCH

#include "LAYER2/MAC/extern.h"
#include "LAYER2/MAC/defs.h"
#include "UTIL/LOG/log.h"
#include "UTIL/LOG/vcd_signal_dumper.h"

#include "T.h"

#include "assertions.h"
#include "msc.h"

#if defined(ENABLE_ITTI)
#   include "intertask_interface.h"
#   if ENABLE_RAL
#     include "timer.h"
#   endif
#endif

//#define DIAG_PHY

#define NS_PER_SLOT 500000

#define PUCCH 1

extern int exit_openair;


unsigned char dlsch_input_buffer[2700] __attribute__ ((aligned(32)));
int eNB_sync_buffer0[640*6] __attribute__ ((aligned(32)));
int eNB_sync_buffer1[640*6] __attribute__ ((aligned(32)));
int *eNB_sync_buffer[2] = {eNB_sync_buffer0, eNB_sync_buffer1};

extern uint16_t hundred_times_log10_NPRB[100];

unsigned int max_peak_val;
int max_sync_pos;

//DCI_ALLOC_t dci_alloc[8];

#ifdef EMOS
fifo_dump_emos_eNB emos_dump_eNB;
#endif

#if defined(SMBV) && !defined(EXMIMO)
extern const char smbv_fname[];
extern unsigned short config_frames[4];
extern uint8_t smbv_frame_cnt;
#endif

#ifdef DIAG_PHY
extern int rx_sig_fifo;
#endif

uint8_t is_SR_subframe(PHY_VARS_eNB *phy_vars_eNB,uint8_t UE_id,uint8_t sched_subframe)
{

  const int subframe = phy_vars_eNB->proc[sched_subframe].subframe_rx;
  const int frame = phy_vars_eNB->proc[sched_subframe].frame_rx;

  LOG_D(PHY,"[eNB %d][SR %x] Frame %d subframe %d Checking for SR TXOp(sr_ConfigIndex %d)\n",
        phy_vars_eNB->Mod_id,phy_vars_eNB->ulsch_eNB[UE_id]->rnti,frame,subframe,
        phy_vars_eNB->scheduling_request_config[UE_id].sr_ConfigIndex);

  if (phy_vars_eNB->scheduling_request_config[UE_id].sr_ConfigIndex <= 4) {        // 5 ms SR period
    if ((subframe%5) == phy_vars_eNB->scheduling_request_config[UE_id].sr_ConfigIndex)
      return(1);
  } else if (phy_vars_eNB->scheduling_request_config[UE_id].sr_ConfigIndex <= 14) { // 10 ms SR period
    if (subframe==(phy_vars_eNB->scheduling_request_config[UE_id].sr_ConfigIndex-5))
      return(1);
  } else if (phy_vars_eNB->scheduling_request_config[UE_id].sr_ConfigIndex <= 34) { // 20 ms SR period
    if ((10*(frame&1)+subframe) == (phy_vars_eNB->scheduling_request_config[UE_id].sr_ConfigIndex-15))
      return(1);
  } else if (phy_vars_eNB->scheduling_request_config[UE_id].sr_ConfigIndex <= 74) { // 40 ms SR period
    if ((10*(frame&3)+subframe) == (phy_vars_eNB->scheduling_request_config[UE_id].sr_ConfigIndex-35))
      return(1);
  } else if (phy_vars_eNB->scheduling_request_config[UE_id].sr_ConfigIndex <= 154) { // 80 ms SR period
    if ((10*(frame&7)+subframe) == (phy_vars_eNB->scheduling_request_config[UE_id].sr_ConfigIndex-75))
      return(1);
  }

  return(0);
}

void put_harq_pid_in_freelist(LTE_eNB_DLSCH_t *DLSCH_ptr, int harq_pid)
{
  DLSCH_ptr->harq_pid_freelist[DLSCH_ptr->tail_freelist] = harq_pid;
  DLSCH_ptr->tail_freelist = (DLSCH_ptr->tail_freelist + 1) % 10;
}

void remove_harq_pid_from_freelist(LTE_eNB_DLSCH_t *DLSCH_ptr, int harq_pid)
{
  if (DLSCH_ptr->head_freelist == DLSCH_ptr->tail_freelist) {
    LOG_E(PHY, "%s:%d: you cannot read this!\n", __FILE__, __LINE__);
    abort();
  }
  /* basic check, in case several threads deal with the free list at the same time
   * in normal situations it should not happen, that's also why we don't use any
   * locking mechanism to protect the free list
   * to be refined in case things don't work properly
   */
  if (harq_pid != DLSCH_ptr->harq_pid_freelist[DLSCH_ptr->head_freelist]) {
    LOG_E(PHY, "%s:%d: critical error, get in touch with the authors\n", __FILE__, __LINE__);
    abort();
  }
  DLSCH_ptr->head_freelist = (DLSCH_ptr->head_freelist + 1) % 10;
}

int32_t add_ue(int16_t rnti, PHY_VARS_eNB *phy_vars_eNB)
{
  uint8_t i;

#ifdef DEBUG_PHY_PROC
  LOG_I(PHY,"[eNB %d/%d] Adding UE with rnti %x\n",
        phy_vars_eNB->Mod_id,
        phy_vars_eNB->CC_id,
        (uint16_t)rnti);
#endif

  for (i=0; i<NUMBER_OF_UE_MAX; i++) {
    if ((phy_vars_eNB->dlsch_eNB[i]==NULL) || (phy_vars_eNB->ulsch_eNB[i]==NULL)) {
      MSC_LOG_EVENT(MSC_PHY_ENB, "0 Failed add ue %"PRIx16" (ENOMEM)", rnti);
      LOG_E(PHY,"Can't add UE, not enough memory allocated\n");
      return(-1);
    } else {
      if (phy_vars_eNB->eNB_UE_stats[i].crnti==0) {
        MSC_LOG_EVENT(MSC_PHY_ENB, "0 Add ue %"PRIx16" ", rnti);
        LOG_D(PHY,"UE_id %d associated with rnti %x\n",i, (uint16_t)rnti);
        phy_vars_eNB->dlsch_eNB[i][0]->rnti = rnti;
        phy_vars_eNB->ulsch_eNB[i]->rnti = rnti;
        phy_vars_eNB->eNB_UE_stats[i].crnti = rnti;

	phy_vars_eNB->eNB_UE_stats[i].Po_PUCCH1_below = 0;
	phy_vars_eNB->eNB_UE_stats[i].Po_PUCCH1_above = (int32_t)pow(10.0,.1*(phy_vars_eNB->lte_frame_parms.ul_power_control_config_common.p0_NominalPUCCH+phy_vars_eNB->rx_total_gain_eNB_dB));
	phy_vars_eNB->eNB_UE_stats[i].Po_PUCCH        = (int32_t)pow(10.0,.1*(phy_vars_eNB->lte_frame_parms.ul_power_control_config_common.p0_NominalPUCCH+phy_vars_eNB->rx_total_gain_eNB_dB));
	LOG_D(PHY,"Initializing Po_PUCCH: p0_NominalPUCCH %d, gain %d => %d\n",
	      phy_vars_eNB->lte_frame_parms.ul_power_control_config_common.p0_NominalPUCCH,
	      phy_vars_eNB->rx_total_gain_eNB_dB,
	      phy_vars_eNB->eNB_UE_stats[i].Po_PUCCH);
  
        return(i);
      }
    }
  }
  return(-1);
}

int mac_phy_remove_ue(module_id_t Mod_idP,rnti_t rntiP) {
  uint8_t i;
  int j,CC_id;
  PHY_VARS_eNB *phy_vars_eNB;

  for (CC_id=0;CC_id<MAX_NUM_CCs;CC_id++) {
    phy_vars_eNB = PHY_vars_eNB_g[Mod_idP][CC_id];
    for (i=0; i<NUMBER_OF_UE_MAX; i++) {
      if ((phy_vars_eNB->dlsch_eNB[i]==NULL) || (phy_vars_eNB->ulsch_eNB[i]==NULL)) {
	MSC_LOG_EVENT(MSC_PHY_ENB, "0 Failed remove ue %"PRIx16" (ENOMEM)", rnti);
	LOG_E(PHY,"Can't remove UE, not enough memory allocated\n");
	return(-1);
      } else {
	if (phy_vars_eNB->eNB_UE_stats[i].crnti==rntiP) {
	  MSC_LOG_EVENT(MSC_PHY_ENB, "0 Removed ue %"PRIx16" ", rntiP);
#ifdef DEBUG_PHY_PROC
	  LOG_I(PHY,"eNB %d removing UE %d with rnti %x\n",phy_vars_eNB->Mod_id,i,rnti);
#endif
	  //msg("[PHY] UE_id %d\n",i);
	  clean_eNb_dlsch(phy_vars_eNB->dlsch_eNB[i][0]);
	  clean_eNb_ulsch(phy_vars_eNB->ulsch_eNB[i]);
	  //phy_vars_eNB->eNB_UE_stats[i].crnti = 0;
	  memset(&phy_vars_eNB->eNB_UE_stats[i],0,sizeof(LTE_eNB_UE_stats));
	  //  mac_exit_wrapper("Removing UE");
	  
	  /* clear the harq pid freelist */
	  phy_vars_eNB->dlsch_eNB[i][0]->head_freelist = 0;
	  phy_vars_eNB->dlsch_eNB[i][0]->tail_freelist = 0;
	  for (j = 0; j < 8; j++)
	    put_harq_pid_in_freelist(phy_vars_eNB->dlsch_eNB[i][0], j);
	  
	  return(i);
	}
      }
    }
  }
  MSC_LOG_EVENT(MSC_PHY_ENB, "0 Failed remove ue %"PRIx16" (not found)", rntiP);
  return(-1);
}

int8_t find_next_ue_index(PHY_VARS_eNB *phy_vars_eNB)
{
  uint8_t i;

  for (i=0; i<NUMBER_OF_UE_MAX; i++) {
    if (phy_vars_eNB->eNB_UE_stats[i].crnti==0) {
      /*if ((phy_vars_eNB->dlsch_eNB[i]) &&
      (phy_vars_eNB->dlsch_eNB[i][0]) &&
      (phy_vars_eNB->dlsch_eNB[i][0]->rnti==0))*/
      LOG_D(PHY,"Next free UE id is %d\n",i);
      return(i);
    }
  }

  return(-1);
}

int get_ue_active_harq_pid(const uint8_t Mod_id,const uint8_t CC_id,const uint16_t rnti, const int frame, const uint8_t subframe,uint8_t *harq_pid,uint8_t *round,const uint8_t ul_flag)
{
  LTE_eNB_DLSCH_t *DLSCH_ptr;
  LTE_eNB_ULSCH_t *ULSCH_ptr;
  uint8_t ulsch_subframe,ulsch_frame;
  uint8_t i;
  int8_t UE_id = find_ue(rnti,PHY_vars_eNB_g[Mod_id][CC_id]);
  int sf1=(10*frame)+subframe,sf2,sfdiff,sfdiff_max=7;

  if (UE_id==-1) {
    LOG_D(PHY,"Cannot find UE with rnti %x (Mod_id %d, CC_id %d)\n",rnti, Mod_id, CC_id);
    *round=0;
    return(-1);
  }

  if (ul_flag == 0)  {// this is a DL request
    DLSCH_ptr = PHY_vars_eNB_g[Mod_id][CC_id]->dlsch_eNB[(uint32_t)UE_id][0];

    // set to no available process first
    *harq_pid = -1;

    for (i=0; i<DLSCH_ptr->Mdlharq; i++) {
      if (DLSCH_ptr->harq_processes[i]!=NULL) {
	if (DLSCH_ptr->harq_processes[i]->status == ACTIVE) {
	  sf2 = (DLSCH_ptr->harq_processes[i]->frame*10) + DLSCH_ptr->harq_processes[i]->subframe;
	  if (sf2<=sf1)
	    sfdiff = sf1-sf2;
	  else // this happens when wrapping around 1024 frame barrier
	    sfdiff = 10240 + sf1-sf2;
	  LOG_D(PHY,"process %d is active, round %d (waiting %d)\n",i,DLSCH_ptr->harq_processes[i]->round,sfdiff);

	  if (sfdiff>sfdiff_max) { // this is an active process that is waiting longer than the others (and longer than 7 ms)
	    sfdiff_max = sfdiff; 
	    *harq_pid = i;
	    *round = DLSCH_ptr->harq_processes[i]->round;
	  }
	}
      } else { // a process is not defined
	LOG_E(PHY,"[eNB %d] DLSCH process %d for rnti %x (UE_id %d) not allocated\n",Mod_id,i,rnti,UE_id);
	return(-1);
      }
    }

    /* if no active harq pid, get the oldest in the freelist, if any */
    if (*harq_pid == 255 && DLSCH_ptr->head_freelist != DLSCH_ptr->tail_freelist) {
      *harq_pid = DLSCH_ptr->harq_pid_freelist[DLSCH_ptr->head_freelist];
      *round = 0;
      LOG_D(PHY,"process %d is first free process\n", *harq_pid);
    }

    LOG_D(PHY,"get_ue_active_harq_pid DL => Frame %d, Subframe %d : harq_pid %d\n",
	  frame,subframe,*harq_pid);
  } else { // This is a UL request

    ULSCH_ptr = PHY_vars_eNB_g[Mod_id][CC_id]->ulsch_eNB[(uint32_t)UE_id];
    ulsch_subframe = pdcch_alloc2ul_subframe(&PHY_vars_eNB_g[Mod_id][CC_id]->lte_frame_parms,subframe);
    ulsch_frame    = pdcch_alloc2ul_frame(&PHY_vars_eNB_g[Mod_id][CC_id]->lte_frame_parms,frame,subframe);
    // Note this is for TDD configuration 3,4,5 only
    *harq_pid = subframe2harq_pid(&PHY_vars_eNB_g[Mod_id][CC_id]->lte_frame_parms,
                                  ulsch_frame,
                                  ulsch_subframe);
    *round    = ULSCH_ptr->harq_processes[*harq_pid]->round;
    LOG_T(PHY,"[eNB %d][PUSCH %d] Frame %d subframe %d Checking HARQ, round %d\n",Mod_id,*harq_pid,frame,subframe,*round);
  }

  return(0);
}

int16_t get_target_pusch_rx_power(const module_id_t module_idP, const uint8_t CC_id)
{
  //return PHY_vars_eNB_g[module_idP][CC_id]->PHY_measurements_eNB[0].n0_power_tot_dBm;
  return PHY_vars_eNB_g[module_idP][CC_id]->lte_frame_parms.ul_power_control_config_common.p0_NominalPUSCH;
}

int16_t get_target_pucch_rx_power(const module_id_t module_idP, const uint8_t CC_id)
{
  //return PHY_vars_eNB_g[module_idP][CC_id]->PHY_measurements_eNB[0].n0_power_tot_dBm;
  return PHY_vars_eNB_g[module_idP][CC_id]->lte_frame_parms.ul_power_control_config_common.p0_NominalPUCCH;
}

#ifdef EMOS
void phy_procedures_emos_eNB_TX(unsigned char subframe, PHY_VARS_eNB *phy_vars_eNB)
{

}
#endif



void phy_procedures_eNB_S_RX(unsigned char sched_subframe,PHY_VARS_eNB *phy_vars_eNB,uint8_t abstraction_flag,relaying_type_t r_type)
{
  UNUSED(r_type);

  int subframe = phy_vars_eNB->proc[sched_subframe].subframe_rx;

#ifdef DEBUG_PHY_PROC
  LOG_D(PHY,"[eNB %d] Frame %d: Doing phy_procedures_eNB_S_RX(%d)\n", phy_vars_eNB->Mod_id,phy_vars_eNB->proc[sched_subframe].frame_rx, subframe);
#endif


  if (abstraction_flag == 0) {
    lte_eNB_I0_measurements(phy_vars_eNB,
			    subframe,
                            0,
                            phy_vars_eNB->first_run_I0_measurements);
  }

#ifdef PHY_ABSTRACTION
  else {
    lte_eNB_I0_measurements_emul(phy_vars_eNB,
                                 0);
  }

#endif


}



#ifdef EMOS
void phy_procedures_emos_eNB_RX(unsigned char subframe,PHY_VARS_eNB *phy_vars_eNB)
{

  uint8_t aa;
  uint16_t last_subframe_emos;
  uint16_t pilot_pos1 = 3 - phy_vars_eNB->lte_frame_parms.Ncp, pilot_pos2 = 10 - 2*phy_vars_eNB->lte_frame_parms.Ncp;
  uint32_t bytes;

  last_subframe_emos=0;




#ifdef EMOS_CHANNEL

  //if (last_slot%2==1) // this is for all UL subframes
  if (subframe==3)
    for (aa=0; aa<phy_vars_eNB->lte_frame_parms.nb_antennas_rx; aa++) {
      memcpy(&emos_dump_eNB.channel[aa][last_subframe_emos*2*phy_vars_eNB->lte_frame_parms.N_RB_UL*12],
             &phy_vars_eNB->lte_eNB_pusch_vars[0]->drs_ch_estimates[0][aa][phy_vars_eNB->lte_frame_parms.N_RB_UL*12*pilot_pos1],
             phy_vars_eNB->lte_frame_parms.N_RB_UL*12*sizeof(int));
      memcpy(&emos_dump_eNB.channel[aa][(last_subframe_emos*2+1)*phy_vars_eNB->lte_frame_parms.N_RB_UL*12],
             &phy_vars_eNB->lte_eNB_pusch_vars[0]->drs_ch_estimates[0][aa][phy_vars_eNB->lte_frame_parms.N_RB_UL*12*pilot_pos2],
             phy_vars_eNB->lte_frame_parms.N_RB_UL*12*sizeof(int));
    }

#endif

  if (subframe==4) {
    emos_dump_eNB.timestamp = rt_get_time_ns();
    emos_dump_eNB.frame_tx = phy_vars_eNB->proc[subframe].frame_rx;
    emos_dump_eNB.rx_total_gain_dB = phy_vars_eNB->rx_total_gain_eNB_dB;
    emos_dump_eNB.mimo_mode = phy_vars_eNB->transmission_mode[0];
    memcpy(&emos_dump_eNB.PHY_measurements_eNB,
           &phy_vars_eNB->PHY_measurements_eNB[0],
           sizeof(PHY_MEASUREMENTS_eNB));
    memcpy(&emos_dump_eNB.eNB_UE_stats[0],&phy_vars_eNB->eNB_UE_stats[0],NUMBER_OF_UE_MAX*sizeof(LTE_eNB_UE_stats));

    bytes = rtf_put(CHANSOUNDER_FIFO_MINOR, &emos_dump_eNB, sizeof(fifo_dump_emos_eNB));

    //bytes = rtf_put(CHANSOUNDER_FIFO_MINOR, "test", sizeof("test"));
    if (bytes!=sizeof(fifo_dump_emos_eNB)) {
      LOG_W(PHY,"[eNB %d] Frame %d, subframe %d, Problem writing EMOS data to FIFO (bytes=%d, size=%d)\n",
            phy_vars_eNB->Mod_id,phy_vars_eNB->proc[(subframe+1)%10].frame_rx, subframe,bytes,sizeof(fifo_dump_emos_eNB));
    } else {
      if (phy_vars_eNB->proc[(subframe+1)%10].frame_tx%100==0) {
        LOG_I(PHY,"[eNB %d] Frame %d (%d), subframe %d, Writing %d bytes EMOS data to FIFO\n",
              phy_vars_eNB->Mod_id,phy_vars_eNB->proc[(subframe+1)%10].frame_rx, ((fifo_dump_emos_eNB*)&emos_dump_eNB)->frame_tx, subframe, bytes);
      }
    }
  }
}
#endif


#define AMP_OVER_SQRT2 ((AMP*ONE_OVER_SQRT2_Q15)>>15)
#define AMP_OVER_2 (AMP>>1)
int QPSK[4]= {AMP_OVER_SQRT2|(AMP_OVER_SQRT2<<16),AMP_OVER_SQRT2|((65536-AMP_OVER_SQRT2)<<16),((65536-AMP_OVER_SQRT2)<<16)|AMP_OVER_SQRT2,((65536-AMP_OVER_SQRT2)<<16)|(65536-AMP_OVER_SQRT2)};
int QPSK2[4]= {AMP_OVER_2|(AMP_OVER_2<<16),AMP_OVER_2|((65536-AMP_OVER_2)<<16),((65536-AMP_OVER_2)<<16)|AMP_OVER_2,((65536-AMP_OVER_2)<<16)|(65536-AMP_OVER_2)};


#if defined(ENABLE_ITTI)
#   if ENABLE_RAL
extern PHY_MEASUREMENTS PHY_measurements;

void phy_eNB_lte_measurement_thresholds_test_and_report(instance_t instanceP, ral_threshold_phy_t* threshold_phy_pP, uint16_t valP)
{
  MessageDef *message_p = NULL;

  if (
    (
      ((threshold_phy_pP->threshold.threshold_val <  valP) && (threshold_phy_pP->threshold.threshold_xdir == RAL_ABOVE_THRESHOLD)) ||
      ((threshold_phy_pP->threshold.threshold_val >  valP) && (threshold_phy_pP->threshold.threshold_xdir == RAL_BELOW_THRESHOLD))
    )  ||
    (threshold_phy_pP->threshold.threshold_xdir == RAL_NO_THRESHOLD)
  ) {
    message_p = itti_alloc_new_message(TASK_PHY_ENB , PHY_MEAS_REPORT_IND);
    memset(&PHY_MEAS_REPORT_IND(message_p), 0, sizeof(PHY_MEAS_REPORT_IND(message_p)));

    memcpy(&PHY_MEAS_REPORT_IND (message_p).threshold,
           &threshold_phy_pP->threshold,
           sizeof(PHY_MEAS_REPORT_IND (message_p).threshold));

    memcpy(&PHY_MEAS_REPORT_IND (message_p).link_param,
           &threshold_phy_pP->link_param,
           sizeof(PHY_MEAS_REPORT_IND (message_p).link_param));
    \

    switch (threshold_phy_pP->link_param.choice) {
    case RAL_LINK_PARAM_CHOICE_LINK_PARAM_VAL:
      PHY_MEAS_REPORT_IND (message_p).link_param._union.link_param_val = valP;
      break;

    case RAL_LINK_PARAM_CHOICE_QOS_PARAM_VAL:
      //PHY_MEAS_REPORT_IND (message_p).link_param._union.qos_param_val.
      AssertFatal (1 == 0, "TO DO RAL_LINK_PARAM_CHOICE_QOS_PARAM_VAL\n");
      break;
    }

    itti_send_msg_to_task(TASK_RRC_ENB, instanceP, message_p);
  }
}

void phy_eNB_lte_check_measurement_thresholds(instance_t instanceP, ral_threshold_phy_t* threshold_phy_pP)
{
  unsigned int  mod_id;

  mod_id = instanceP;

  switch (threshold_phy_pP->link_param.link_param_type.choice) {

  case RAL_LINK_PARAM_TYPE_CHOICE_GEN:
    switch (threshold_phy_pP->link_param.link_param_type._union.link_param_gen) {
    case RAL_LINK_PARAM_GEN_DATA_RATE:
      phy_eNB_lte_measurement_thresholds_test_and_report(instanceP, threshold_phy_pP, 0);
      break;

    case RAL_LINK_PARAM_GEN_SIGNAL_STRENGTH:
      phy_eNB_lte_measurement_thresholds_test_and_report(instanceP, threshold_phy_pP, 0);
      break;

    case RAL_LINK_PARAM_GEN_SINR:
      phy_eNB_lte_measurement_thresholds_test_and_report(instanceP, threshold_phy_pP, 0);
      break;

    case RAL_LINK_PARAM_GEN_THROUGHPUT:
      break;

    case RAL_LINK_PARAM_GEN_PACKET_ERROR_RATE:
      break;

    default:
      ;
    }

    break;

  case RAL_LINK_PARAM_TYPE_CHOICE_LTE:
    switch (threshold_phy_pP->link_param.link_param_type._union.link_param_gen) {
    case RAL_LINK_PARAM_LTE_UE_RSRP:
      break;

    case RAL_LINK_PARAM_LTE_UE_RSRQ:
      break;

    case RAL_LINK_PARAM_LTE_UE_CQI:
      break;

    case RAL_LINK_PARAM_LTE_AVAILABLE_BW:
      break;

    case RAL_LINK_PARAM_LTE_PACKET_DELAY:
      break;

    case RAL_LINK_PARAM_LTE_PACKET_LOSS_RATE:
      break;

    case RAL_LINK_PARAM_LTE_L2_BUFFER_STATUS:
      break;

    case RAL_LINK_PARAM_LTE_MOBILE_NODE_CAPABILITIES:
      break;

    case RAL_LINK_PARAM_LTE_EMBMS_CAPABILITY:
      break;

    case RAL_LINK_PARAM_LTE_JUMBO_FEASIBILITY:
      break;

    case RAL_LINK_PARAM_LTE_JUMBO_SETUP_STATUS:
      break;

    case RAL_LINK_PARAM_LTE_NUM_ACTIVE_EMBMS_RECEIVERS_PER_FLOW:
      break;

    default:
      ;
    }

    break;

  default:
    ;
  }
}
#   endif
#endif


unsigned int taus(void);
DCI_PDU DCI_pdu_tmp;

void phy_procedures_eNB_TX(unsigned char sched_subframe,PHY_VARS_eNB *phy_vars_eNB,uint8_t abstraction_flag,
                           relaying_type_t r_type,PHY_VARS_RN *phy_vars_rn)
{
  UNUSED(phy_vars_rn);
  uint8_t *pbch_pdu=&phy_vars_eNB->pbch_pdu[0];
  uint16_t input_buffer_length, re_allocated=0;
  uint32_t i,aa;
  uint8_t harq_pid;
  DCI_PDU *DCI_pdu;
  uint8_t *DLSCH_pdu=NULL;
  //DCI_PDU DCI_pdu_tmp;
  uint8_t DLSCH_pdu_tmp[768*8];
  int8_t UE_id;
  uint8_t num_pdcch_symbols=0;
  uint8_t ul_subframe;
  uint32_t ul_frame;
#ifdef Rel10
  MCH_PDU *mch_pduP;
  MCH_PDU  mch_pdu;
  //  uint8_t sync_area=255;
#endif
#if defined(SMBV) && !defined(EXMIMO)
  // counts number of allocations in subframe
  // there is at least one allocation for PDCCH
  uint8_t smbv_alloc_cnt = 1;
#endif
  int frame = phy_vars_eNB->proc[sched_subframe].frame_tx;
  int subframe = phy_vars_eNB->proc[sched_subframe].subframe_tx;

  VCD_SIGNAL_DUMPER_DUMP_FUNCTION_BY_NAME(VCD_SIGNAL_DUMPER_FUNCTIONS_PHY_PROCEDURES_ENB_TX,1);
  start_meas(&phy_vars_eNB->phy_proc_tx);

<<<<<<< HEAD
=======
  T(T_ENB_PHY_DL_TICK, T_INT(phy_vars_eNB->Mod_id), T_INT(frame), T_INT(subframe));

>>>>>>> d0c99c29
  for (i=0; i<NUMBER_OF_UE_MAX; i++) {
    // If we've dropped the UE, go back to PRACH mode for this UE

    if (phy_vars_eNB->eNB_UE_stats[i].ulsch_consecutive_errors == ULSCH_max_consecutive_errors) {
      LOG_W(PHY,"[eNB %d, CC %d] frame %d, subframe %d, UE %d: ULSCH consecutive error count reached %u, triggering UL Failure\n",
            phy_vars_eNB->Mod_id,phy_vars_eNB->CC_id,frame,subframe, i, phy_vars_eNB->eNB_UE_stats[i].ulsch_consecutive_errors);
      phy_vars_eNB->eNB_UE_stats[i].ulsch_consecutive_errors=0;
      mac_xface->UL_failure_indication(phy_vars_eNB->Mod_id,
				       phy_vars_eNB->CC_id,
				       frame,
				       phy_vars_eNB->eNB_UE_stats[i].crnti,
				       subframe);
				       
    }
	

  }


  // Get scheduling info for next subframe
  if (phy_vars_eNB->mac_enabled==1) {
    if (phy_vars_eNB->CC_id == 0) {
      mac_xface->eNB_dlsch_ulsch_scheduler(phy_vars_eNB->Mod_id,0,phy_vars_eNB->proc[sched_subframe].frame_tx,subframe);//,1);
    }
  }

  if (abstraction_flag==0) {
    // clear the transmit data array for the current subframe
    for (aa=0; aa<phy_vars_eNB->lte_frame_parms.nb_antennas_tx_eNB; aa++) {

      memset(&phy_vars_eNB->lte_eNB_common_vars.txdataF[0][aa][subframe*phy_vars_eNB->lte_frame_parms.ofdm_symbol_size*(phy_vars_eNB->lte_frame_parms.symbols_per_tti)],
             0,phy_vars_eNB->lte_frame_parms.ofdm_symbol_size*(phy_vars_eNB->lte_frame_parms.symbols_per_tti)*sizeof(int32_t));
    }
  }


  if (is_pmch_subframe(phy_vars_eNB->proc[sched_subframe].frame_tx,subframe,&phy_vars_eNB->lte_frame_parms)) {

    if (abstraction_flag==0) {
      // This is DL-Cell spec pilots in Control region
      generate_pilots_slot(phy_vars_eNB,
                           phy_vars_eNB->lte_eNB_common_vars.txdataF[0],
                           AMP,
                           subframe<<1,1);
    }

#ifdef Rel10
    // if mcch is active, send regardless of the node type: eNB or RN
    // when mcch is active, MAC sched does not allow MCCH and MTCH multiplexing
    mch_pduP = mac_xface->get_mch_sdu(phy_vars_eNB->Mod_id,
                                      phy_vars_eNB->CC_id,
                                      phy_vars_eNB->proc[sched_subframe].frame_tx,
                                      subframe);

    switch (r_type) {
    case no_relay:
      if ((mch_pduP->Pdu_size > 0) && (mch_pduP->sync_area == 0)) // TEST: only transmit mcch for sync area 0
        LOG_I(PHY,"[eNB%"PRIu8"] Frame %d subframe %d : Got MCH pdu for MBSFN (MCS %"PRIu8", TBS %d) \n",
              phy_vars_eNB->Mod_id,phy_vars_eNB->proc[sched_subframe].frame_tx,subframe,mch_pduP->mcs,
              phy_vars_eNB->dlsch_eNB_MCH->harq_processes[0]->TBS>>3);
      else {
        LOG_D(PHY,"[DeNB %"PRIu8"] Frame %d subframe %d : Do not transmit MCH pdu for MBSFN sync area %"PRIu8" (%s)\n",
              phy_vars_eNB->Mod_id,phy_vars_eNB->proc[sched_subframe].frame_tx,subframe,mch_pduP->sync_area,
              (mch_pduP->Pdu_size == 0)? "Empty MCH PDU":"Let RN transmit for the moment");
        mch_pduP = NULL;
      }

      break;

    case multicast_relay:
      if ((mch_pduP->Pdu_size > 0) && ((mch_pduP->mcch_active == 1) || mch_pduP->msi_active==1)) {
        LOG_I(PHY,"[RN %"PRIu8"] Frame %d subframe %d: Got the MCH PDU for MBSFN  sync area %"PRIu8" (MCS %"PRIu8", TBS %"PRIu16")\n",
              phy_vars_rn->Mod_id,phy_vars_rn->frame, subframe,
              mch_pduP->sync_area,mch_pduP->mcs,mch_pduP->Pdu_size);
      } else if (phy_vars_rn->mch_avtive[subframe%5] == 1) { // SF2 -> SF7, SF3 -> SF8
        mch_pduP= &mch_pdu;
        memcpy(&mch_pduP->payload, // could be a simple copy
               phy_vars_rn->dlsch_rn_MCH[subframe%5]->harq_processes[0]->b,
               phy_vars_rn->dlsch_rn_MCH[subframe%5]->harq_processes[0]->TBS>>3);
        mch_pduP->Pdu_size = (uint16_t) (phy_vars_rn->dlsch_rn_MCH[subframe%5]->harq_processes[0]->TBS>>3);
        mch_pduP->mcs = phy_vars_rn->dlsch_rn_MCH[subframe%5]->harq_processes[0]->mcs;
        LOG_I(PHY,"[RN %"PRIu8"] Frame %d subframe %d: Forward the MCH PDU for MBSFN received on SF %d sync area %"PRIu8" (MCS %"PRIu8", TBS %"PRIu16")\n",
              phy_vars_rn->Mod_id,phy_vars_rn->frame, subframe,subframe%5,
              phy_vars_rn->sync_area[subframe%5],mch_pduP->mcs,mch_pduP->Pdu_size);
      } else {
        mch_pduP=NULL;
      }

      phy_vars_rn->mch_avtive[subframe]=0;
      break;

    default:
      LOG_W(PHY,"[eNB %"PRIu8"] Frame %d subframe %d: unknown relaying type %d \n",
            phy_vars_eNB->Mod_id,phy_vars_eNB->proc[sched_subframe].frame_tx,subframe,r_type);
      mch_pduP=NULL;
      break;
    }// switch

    if (mch_pduP) {
      fill_eNB_dlsch_MCH(phy_vars_eNB,mch_pduP->mcs,1,0, abstraction_flag);
      // Generate PMCH
      generate_mch(phy_vars_eNB,sched_subframe,(uint8_t*)mch_pduP->payload,abstraction_flag);
#ifdef DEBUG_PHY

      for (i=0; i<mch_pduP->Pdu_size; i++)
        msg("%2"PRIx8".",(uint8_t)mch_pduP->payload[i]);

      msg("\n");
#endif
    } else {
      LOG_D(PHY,"[eNB/RN] Frame %d subframe %d: MCH not generated \n",phy_vars_eNB->proc[sched_subframe].frame_tx,subframe);
    }

#endif
  }

  else {
    // this is not a pmch subframe

    if (abstraction_flag==0) {
      VCD_SIGNAL_DUMPER_DUMP_FUNCTION_BY_NAME(VCD_SIGNAL_DUMPER_FUNCTIONS_PHY_ENB_RS_TX,1);
      generate_pilots_slot(phy_vars_eNB,
                           phy_vars_eNB->lte_eNB_common_vars.txdataF[0],
                           AMP,
                           subframe<<1,0);
      if (subframe_select(&phy_vars_eNB->lte_frame_parms,subframe) == SF_DL)
	generate_pilots_slot(phy_vars_eNB,
			     phy_vars_eNB->lte_eNB_common_vars.txdataF[0],
			     AMP,
			     (subframe<<1)+1,0);

      VCD_SIGNAL_DUMPER_DUMP_FUNCTION_BY_NAME(VCD_SIGNAL_DUMPER_FUNCTIONS_PHY_ENB_RS_TX,0);

      // First half of PSS/SSS (FDD)
      if (subframe == 0) {
        if (phy_vars_eNB->lte_frame_parms.frame_type == FDD) {
          generate_pss(phy_vars_eNB->lte_eNB_common_vars.txdataF[0],
                       AMP,
                       &phy_vars_eNB->lte_frame_parms,
                       (phy_vars_eNB->lte_frame_parms.Ncp==NORMAL) ? 6 : 5,
                       0);
          generate_sss(phy_vars_eNB->lte_eNB_common_vars.txdataF[0],
                       AMP,
                       &phy_vars_eNB->lte_frame_parms,
                       (phy_vars_eNB->lte_frame_parms.Ncp==NORMAL) ? 5 : 4,
                       0);

        }
      }
    }
  }

  if (subframe == 0) {
    // generate PBCH (Physical Broadcast CHannel) info
    if ((phy_vars_eNB->proc[sched_subframe].frame_tx&3) == 0) {
      pbch_pdu[2] = 0;

      // FIXME setting pbch_pdu[2] to zero makes the switch statement easier: remove all the or-operators
      switch (phy_vars_eNB->lte_frame_parms.N_RB_DL) {
      case 6:
        pbch_pdu[2] = (pbch_pdu[2]&0x1f) | (0<<5);
        break;

      case 15:
        pbch_pdu[2] = (pbch_pdu[2]&0x1f) | (1<<5);
        break;

      case 25:
        pbch_pdu[2] = (pbch_pdu[2]&0x1f) | (2<<5);
        break;

      case 50:
        pbch_pdu[2] = (pbch_pdu[2]&0x1f) | (3<<5);
        break;

      case 75:
        pbch_pdu[2] = (pbch_pdu[2]&0x1f) | (4<<5);
        break;

      case 100:
        pbch_pdu[2] = (pbch_pdu[2]&0x1f) | (5<<5);
        break;

      default:
        // FIXME if we get here, this should be flagged as an error, right?
        pbch_pdu[2] = (pbch_pdu[2]&0x1f) | (2<<5);
        break;
      }

      pbch_pdu[2] = (pbch_pdu[2]&0xef) |
                    ((phy_vars_eNB->lte_frame_parms.phich_config_common.phich_duration << 4)&0x10);

      switch (phy_vars_eNB->lte_frame_parms.phich_config_common.phich_resource) {
      case oneSixth:
        pbch_pdu[2] = (pbch_pdu[2]&0xf3) | (0<<2);
        break;

      case half:
        pbch_pdu[2] = (pbch_pdu[2]&0xf3) | (1<<2);
        break;

      case one:
        pbch_pdu[2] = (pbch_pdu[2]&0xf3) | (2<<2);
        break;

      case two:
        pbch_pdu[2] = (pbch_pdu[2]&0xf3) | (3<<2);
        break;

      default:
        // unreachable
        break;
      }

      pbch_pdu[2] = (pbch_pdu[2]&0xfc) | ((phy_vars_eNB->proc[sched_subframe].frame_tx>>8)&0x3);
      pbch_pdu[1] = phy_vars_eNB->proc[sched_subframe].frame_tx&0xfc;
      pbch_pdu[0] = 0;
    }

    /// First half of SSS (TDD)
    if (abstraction_flag==0) {

      if (phy_vars_eNB->lte_frame_parms.frame_type == TDD) {
        generate_sss(phy_vars_eNB->lte_eNB_common_vars.txdataF[0],
                     AMP,
                     &phy_vars_eNB->lte_frame_parms,
                     (phy_vars_eNB->lte_frame_parms.Ncp==NORMAL) ? 6 : 5,
                     1);
      }
    }




    if (abstraction_flag==0) {

      generate_pbch(&phy_vars_eNB->lte_eNB_pbch,
                    phy_vars_eNB->lte_eNB_common_vars.txdataF[0],
                    AMP,
                    &phy_vars_eNB->lte_frame_parms,
                    pbch_pdu,
                    phy_vars_eNB->proc[sched_subframe].frame_tx&3);

    }

#ifdef PHY_ABSTRACTION
    else {
      generate_pbch_emul(phy_vars_eNB,pbch_pdu);
    }

#endif


  }

  if (subframe == 1) {

    if (abstraction_flag==0) {

      if (phy_vars_eNB->lte_frame_parms.frame_type == TDD) {
        generate_pss(phy_vars_eNB->lte_eNB_common_vars.txdataF[0],
                     AMP,
                     &phy_vars_eNB->lte_frame_parms,
                     2,
                     2);
      }
    }
  }

  // Second half of PSS/SSS (FDD)
  if (subframe == 5) {

    if (abstraction_flag==0) {

      if (phy_vars_eNB->lte_frame_parms.frame_type == FDD) {
        generate_pss(phy_vars_eNB->lte_eNB_common_vars.txdataF[0],
                     AMP,
                     &phy_vars_eNB->lte_frame_parms,
                     (phy_vars_eNB->lte_frame_parms.Ncp==NORMAL) ? 6 : 5,
                     10);
        generate_sss(phy_vars_eNB->lte_eNB_common_vars.txdataF[0],
                     AMP,
                     &phy_vars_eNB->lte_frame_parms,
                     (phy_vars_eNB->lte_frame_parms.Ncp==NORMAL) ? 5 : 4,
                     10);

      }
    }
  }

  //  Second-half of SSS (TDD)
  if (subframe == 5) {
    if (abstraction_flag==0) {

      if (phy_vars_eNB->lte_frame_parms.frame_type == TDD) {
        generate_sss(phy_vars_eNB->lte_eNB_common_vars.txdataF[0],
                     AMP,
                     &phy_vars_eNB->lte_frame_parms,
                     (phy_vars_eNB->lte_frame_parms.Ncp==NORMAL) ? 6 : 5,
                     11);
      }
    }
  }

  // Second half of PSS (TDD)
  if (subframe == 6) {

    if (abstraction_flag==0) {

      if (phy_vars_eNB->lte_frame_parms.frame_type == TDD) {
        generate_pss(phy_vars_eNB->lte_eNB_common_vars.txdataF[0],
                     AMP,
                     &phy_vars_eNB->lte_frame_parms,
                     2,
                     12);
      }
    }
  }



#if defined(SMBV) && !defined(EXMIMO)

  // PBCH takes one allocation
  if (smbv_is_config_frame(phy_vars_eNB->proc[sched_subframe].frame_tx) && (smbv_frame_cnt < 4)) {
    if (subframe==0)
      smbv_alloc_cnt++;
  }

#endif

  if (phy_vars_eNB->mac_enabled==1) {
    // Parse DCI received from MAC
    VCD_SIGNAL_DUMPER_DUMP_FUNCTION_BY_NAME(VCD_SIGNAL_DUMPER_FUNCTIONS_PHY_ENB_PDCCH_TX,1);
    DCI_pdu = mac_xface->get_dci_sdu(phy_vars_eNB->Mod_id,
				     phy_vars_eNB->CC_id,
				     phy_vars_eNB->proc[sched_subframe].frame_tx,
				     subframe);
  }
  else {
    DCI_pdu = &DCI_pdu_tmp;
#ifdef EMOS_CHANNEL
    fill_dci_emos(DCI_pdu,sched_subframe,phy_vars_eNB);
#else
    fill_dci(DCI_pdu,sched_subframe,phy_vars_eNB);
#endif
  }

  // clear existing ulsch dci allocations before applying info from MAC  (this is table
  ul_subframe = pdcch_alloc2ul_subframe(&phy_vars_eNB->lte_frame_parms,subframe);
  ul_frame = pdcch_alloc2ul_frame(&phy_vars_eNB->lte_frame_parms,phy_vars_eNB->proc[sched_subframe].frame_tx,subframe);

  if ((subframe_select(&phy_vars_eNB->lte_frame_parms,ul_subframe)==SF_UL) ||
      (phy_vars_eNB->lte_frame_parms.frame_type == FDD)) {
    harq_pid = subframe2harq_pid(&phy_vars_eNB->lte_frame_parms,ul_frame,ul_subframe);

    for (i=0; i<NUMBER_OF_UE_MAX; i++)
      if (phy_vars_eNB->ulsch_eNB[i]) {
        phy_vars_eNB->ulsch_eNB[i]->harq_processes[harq_pid]->dci_alloc=0;
        phy_vars_eNB->ulsch_eNB[i]->harq_processes[harq_pid]->rar_alloc=0;
      }
  }

  // clear previous allocation information for all UEs
  for (i=0; i<NUMBER_OF_UE_MAX; i++) {
    phy_vars_eNB->dlsch_eNB[i][0]->subframe_tx[subframe] = 0;
  }


  num_pdcch_symbols = DCI_pdu->num_pdcch_symbols;

  LOG_D(PHY,"num_pdcch_symbols %"PRIu8",(dci common %"PRIu8", dci uespec %"PRIu8"\n",num_pdcch_symbols,
        DCI_pdu->Num_common_dci,DCI_pdu->Num_ue_spec_dci);

#if defined(SMBV) && !defined(EXMIMO)

  // Sets up PDCCH and DCI table
  if (smbv_is_config_frame(phy_vars_eNB->proc[sched_subframe].frame_tx) && (smbv_frame_cnt < 4) && ((DCI_pdu->Num_common_dci+DCI_pdu->Num_ue_spec_dci)>0)) {
    msg("[SMBV] Frame %3d, SF %d PDCCH, number of DCIs %d\n",phy_vars_eNB->proc[sched_subframe].frame_tx,subframe,DCI_pdu->Num_common_dci+DCI_pdu->Num_ue_spec_dci);
    dump_dci(&phy_vars_eNB->lte_frame_parms,&DCI_pdu->dci_alloc[0]);
    smbv_configure_pdcch(smbv_fname,(smbv_frame_cnt*10) + (subframe),num_pdcch_symbols,DCI_pdu->Num_common_dci+DCI_pdu->Num_ue_spec_dci);
  }

#endif



  VCD_SIGNAL_DUMPER_DUMP_VARIABLE_BY_NAME(VCD_SIGNAL_DUMPER_VARIABLES_DCI_INFO,DCI_pdu->num_pdcch_symbols);

  for (i=0; i<DCI_pdu->Num_common_dci + DCI_pdu->Num_ue_spec_dci ; i++) {
    LOG_D(PHY,"[eNB] Subframe %d: DCI %d/%d : rnti %x, CCEind %d\n",subframe,i,DCI_pdu->Num_common_dci+DCI_pdu->Num_ue_spec_dci,DCI_pdu->dci_alloc[i].rnti,DCI_pdu->dci_alloc[i].firstCCE);
    VCD_SIGNAL_DUMPER_DUMP_VARIABLE_BY_NAME(VCD_SIGNAL_DUMPER_VARIABLES_DCI_INFO,DCI_pdu->dci_alloc[i].rnti);
    VCD_SIGNAL_DUMPER_DUMP_VARIABLE_BY_NAME(VCD_SIGNAL_DUMPER_VARIABLES_DCI_INFO,DCI_pdu->dci_alloc[i].format);
    VCD_SIGNAL_DUMPER_DUMP_VARIABLE_BY_NAME(VCD_SIGNAL_DUMPER_VARIABLES_DCI_INFO,DCI_pdu->dci_alloc[i].firstCCE);

    if (DCI_pdu->dci_alloc[i].rnti == SI_RNTI) {

      generate_eNB_dlsch_params_from_dci(frame,
					 subframe,
                                         &DCI_pdu->dci_alloc[i].dci_pdu[0],
                                         DCI_pdu->dci_alloc[i].rnti,
                                         DCI_pdu->dci_alloc[i].format,
                                         &phy_vars_eNB->dlsch_eNB_SI,
                                         &phy_vars_eNB->lte_frame_parms,
                                         phy_vars_eNB->pdsch_config_dedicated,
                                         SI_RNTI,
                                         0,
                                         P_RNTI,
                                         phy_vars_eNB->eNB_UE_stats[0].DL_pmi_single);


      phy_vars_eNB->dlsch_eNB_SI->nCCE[subframe] = DCI_pdu->dci_alloc[i].firstCCE;

      LOG_T(PHY,"[eNB %"PRIu8"] Frame %d subframe %d : CCE resource for common DCI (SI)  => %"PRIu8"/%u\n",phy_vars_eNB->Mod_id,phy_vars_eNB->proc[sched_subframe].frame_tx,subframe,
	    phy_vars_eNB->dlsch_eNB_SI->nCCE[subframe],DCI_pdu->dci_alloc[i].firstCCE);
      
#if defined(SMBV) && !defined(EXMIMO)

      // configure SI DCI
      if (smbv_is_config_frame(phy_vars_eNB->proc[sched_subframe].frame_tx) && (smbv_frame_cnt < 4)) {
	msg("[SMBV] Frame %3d, SI in SF %d DCI %"PRIu32"\n",phy_vars_eNB->proc[sched_subframe].frame_tx,subframe,i);
	smbv_configure_common_dci(smbv_fname,(smbv_frame_cnt*10) + (subframe), "SI", &DCI_pdu->dci_alloc[i], i);
      }
      
#endif
      

    } else if (DCI_pdu->dci_alloc[i].ra_flag == 1) {

      generate_eNB_dlsch_params_from_dci(frame,
					 subframe,
                                         &DCI_pdu->dci_alloc[i].dci_pdu[0],
                                         DCI_pdu->dci_alloc[i].rnti,
                                         DCI_pdu->dci_alloc[i].format,
                                         &phy_vars_eNB->dlsch_eNB_ra,
                                         &phy_vars_eNB->lte_frame_parms,
                                         phy_vars_eNB->pdsch_config_dedicated,
                                         SI_RNTI,
                                         DCI_pdu->dci_alloc[i].rnti,
                                         P_RNTI,
                                         phy_vars_eNB->eNB_UE_stats[0].DL_pmi_single);


      phy_vars_eNB->dlsch_eNB_ra->nCCE[subframe] = DCI_pdu->dci_alloc[i].firstCCE;

      LOG_D(PHY,"[eNB %"PRIu8"] Frame %d subframe %d : CCE resource for common DCI (RA)  => %"PRIu8"/%u (num_pdcch_symbols %d)\n",phy_vars_eNB->Mod_id,phy_vars_eNB->proc[sched_subframe].frame_tx,subframe,
	    phy_vars_eNB->dlsch_eNB_ra->nCCE[subframe],get_nCCE_mac(phy_vars_eNB->Mod_id,phy_vars_eNB->CC_id,num_pdcch_symbols,subframe),num_pdcch_symbols);
#if defined(SMBV) && !defined(EXMIMO)

      // configure RA DCI
      if (smbv_is_config_frame(phy_vars_eNB->proc[sched_subframe].frame_tx) && (smbv_frame_cnt < 4)) {
	msg("[SMBV] Frame %3d, RA in SF %d DCI %"PRIu32"\n",phy_vars_eNB->proc[sched_subframe].frame_tx,subframe,i);
	smbv_configure_common_dci(smbv_fname,(smbv_frame_cnt*10) + (subframe), "RA", &DCI_pdu->dci_alloc[i], i);
      }

#endif

    }

    else if (DCI_pdu->dci_alloc[i].format != format0) { // this is a normal DLSCH allocation

      if (phy_vars_eNB->mac_enabled==1)
	UE_id = find_ue((int16_t)DCI_pdu->dci_alloc[i].rnti,phy_vars_eNB);
      else
	UE_id = i;

      if (UE_id>=0) {
	if ((frame%100)==0) {
	  LOG_D(PHY,"Frame %3d, SF %d \n",frame,subframe); 
	  dump_dci(&phy_vars_eNB->lte_frame_parms,&DCI_pdu->dci_alloc[i]);
	}
#if defined(SMBV) && !defined(EXMIMO)
        // Configure this user
        if (smbv_is_config_frame(phy_vars_eNB->proc[sched_subframe].frame_tx) && (smbv_frame_cnt < 4)) {
          msg("[SMBV] Frame %3d, SF %d (SMBV SF %d) Configuring user %d with RNTI %"PRIu16" in TM%"PRIu8"\n",phy_vars_eNB->proc[sched_subframe].frame_tx,subframe,(smbv_frame_cnt*10) + (subframe),UE_id+1,
              DCI_pdu->dci_alloc[i].rnti,phy_vars_eNB->transmission_mode[(uint8_t)UE_id]);
          smbv_configure_user(smbv_fname,UE_id+1,phy_vars_eNB->transmission_mode[(uint8_t)UE_id],DCI_pdu->dci_alloc[i].rnti);
        }

#endif

        generate_eNB_dlsch_params_from_dci(frame,
					   subframe,
                                           &DCI_pdu->dci_alloc[i].dci_pdu[0],
                                           DCI_pdu->dci_alloc[i].rnti,
                                           DCI_pdu->dci_alloc[i].format,
                                           phy_vars_eNB->dlsch_eNB[(uint8_t)UE_id],
                                           &phy_vars_eNB->lte_frame_parms,
                                           phy_vars_eNB->pdsch_config_dedicated,
                                           SI_RNTI,
                                           0,
                                           P_RNTI,
                                           phy_vars_eNB->eNB_UE_stats[(uint8_t)UE_id].DL_pmi_single);
        LOG_D(PHY,"[eNB %"PRIu8"][PDSCH %"PRIx16"/%"PRIu8"] Frame %d subframe %d: Generated dlsch params\n",
              phy_vars_eNB->Mod_id,DCI_pdu->dci_alloc[i].rnti,phy_vars_eNB->dlsch_eNB[(uint8_t)UE_id][0]->current_harq_pid,phy_vars_eNB->proc[sched_subframe].frame_tx,subframe);


        T(T_ENB_PHY_DLSCH_UE_DCI, T_INT(phy_vars_eNB->Mod_id), T_INT(frame), T_INT(subframe), T_INT(UE_id),
          T_INT(DCI_pdu->dci_alloc[i].rnti), T_INT(DCI_pdu->dci_alloc[i].format),
          T_INT(phy_vars_eNB->dlsch_eNB[(int)UE_id][0]->current_harq_pid));

        phy_vars_eNB->dlsch_eNB[(uint8_t)UE_id][0]->nCCE[subframe] = DCI_pdu->dci_alloc[i].firstCCE;

	LOG_D(PHY,"[eNB %"PRIu8"] Frame %d subframe %d : CCE resource for ue DCI (PDSCH %"PRIx16")  => %"PRIu8"/%u\n",phy_vars_eNB->Mod_id,phy_vars_eNB->proc[sched_subframe].frame_tx,subframe,
	      DCI_pdu->dci_alloc[i].rnti,phy_vars_eNB->dlsch_eNB[(uint8_t)UE_id][0]->nCCE[subframe],DCI_pdu->dci_alloc[i].firstCCE);

#if defined(SMBV) && !defined(EXMIMO)
	
	// configure UE-spec DCI
	if (smbv_is_config_frame(phy_vars_eNB->proc[sched_subframe].frame_tx) && (smbv_frame_cnt < 4)) {
	  msg("[SMBV] Frame %3d, PDSCH in SF %d DCI %"PRIu32"\n",phy_vars_eNB->proc[sched_subframe].frame_tx,subframe,i);
	  smbv_configure_ue_spec_dci(smbv_fname,(smbv_frame_cnt*10) + (subframe), UE_id+1, &DCI_pdu->dci_alloc[i], i);
	}

#endif

        LOG_D(PHY,"[eNB %"PRIu8"][DCI][PDSCH %"PRIx16"] Frame %d subframe %d UE_id %"PRId8" Generated DCI format %d, aggregation %d\n",
              phy_vars_eNB->Mod_id, DCI_pdu->dci_alloc[i].rnti,
              phy_vars_eNB->proc[sched_subframe].frame_tx, subframe,UE_id,
              DCI_pdu->dci_alloc[i].format,
              1<<DCI_pdu->dci_alloc[i].L);
      } else {
        LOG_D(PHY,"[eNB %"PRIu8"][PDSCH] Frame %d : No UE_id with corresponding rnti %"PRIx16", dropping DLSCH\n",
              phy_vars_eNB->Mod_id,phy_vars_eNB->proc[sched_subframe].frame_tx,DCI_pdu->dci_alloc[i].rnti);
      }
    }

  }

  VCD_SIGNAL_DUMPER_DUMP_VARIABLE_BY_NAME(VCD_SIGNAL_DUMPER_VARIABLES_DCI_INFO,(frame*10)+subframe);

  // Apply physicalConfigDedicated if needed
  phy_config_dedicated_eNB_step2(phy_vars_eNB);

  for (i=0; i<DCI_pdu->Num_common_dci + DCI_pdu->Num_ue_spec_dci ; i++) {
    if (DCI_pdu->dci_alloc[i].format == format0) {  // this is a ULSCH allocation

      harq_pid = subframe2harq_pid(&phy_vars_eNB->lte_frame_parms,
                                   pdcch_alloc2ul_frame(&phy_vars_eNB->lte_frame_parms,phy_vars_eNB->proc[sched_subframe].frame_tx,subframe),
                                   pdcch_alloc2ul_subframe(&phy_vars_eNB->lte_frame_parms,subframe));

      if (harq_pid==255) {
        LOG_E(PHY,"[eNB %"PRIu8"] Frame %d: Bad harq_pid for ULSCH allocation\n",phy_vars_eNB->Mod_id,phy_vars_eNB->proc[sched_subframe].frame_tx);
        return; 
      }

      if (phy_vars_eNB->mac_enabled==1)
	UE_id = find_ue((int16_t)DCI_pdu->dci_alloc[i].rnti,phy_vars_eNB);
      else
	UE_id = i;

      T(T_ENB_PHY_ULSCH_UE_DCI, T_INT(phy_vars_eNB->Mod_id), T_INT(frame), T_INT(subframe), T_INT(UE_id),
        T_INT(DCI_pdu->dci_alloc[i].rnti), T_INT(harq_pid));

      if (UE_id<0) {
        LOG_E(PHY,"[eNB %"PRIu8"] Frame %d: Unknown UE_id for rnti %"PRIx16"\n",phy_vars_eNB->Mod_id,phy_vars_eNB->proc[sched_subframe].frame_tx,DCI_pdu->dci_alloc[i].rnti);
        mac_exit_wrapper("Invalid UE id (< 0) detected");
        return; // not reached
      }

      LOG_D(PHY,
            "[eNB %"PRIu8"][PUSCH %"PRIu8"] Frame %d subframe %d UL Frame %"PRIu32", UL Subframe %"PRIu8", Generated ULSCH (format0) DCI (rnti %"PRIx16", dci %"PRIx8") (DCI pos %"PRIu32"/%d), aggregation %d\n",
            phy_vars_eNB->Mod_id,
            subframe2harq_pid(&phy_vars_eNB->lte_frame_parms,
                              pdcch_alloc2ul_frame(&phy_vars_eNB->lte_frame_parms,phy_vars_eNB->proc[sched_subframe].frame_tx,subframe),
                              pdcch_alloc2ul_subframe(&phy_vars_eNB->lte_frame_parms,subframe)),
            phy_vars_eNB->proc[sched_subframe].frame_tx,
            subframe,
            pdcch_alloc2ul_frame(&phy_vars_eNB->lte_frame_parms,phy_vars_eNB->proc[sched_subframe].frame_tx,subframe),
            pdcch_alloc2ul_subframe(&phy_vars_eNB->lte_frame_parms,subframe),
            DCI_pdu->dci_alloc[i].rnti,
            DCI_pdu->dci_alloc[i].dci_pdu[0],
            i,
            DCI_pdu->Num_common_dci + DCI_pdu->Num_ue_spec_dci,
            1<<DCI_pdu->dci_alloc[i].L);

      generate_eNB_ulsch_params_from_dci(&DCI_pdu->dci_alloc[i].dci_pdu[0],
                                         DCI_pdu->dci_alloc[i].rnti,
                                         sched_subframe,
                                         format0,
                                         UE_id,
                                         phy_vars_eNB,
                                         SI_RNTI,
                                         0,
                                         P_RNTI,
                                         CBA_RNTI,
                                         0);  // do_srs

      LOG_T(PHY,"[eNB %"PRIu8"] Frame %d subframe %d : CCE resources for UE spec DCI (PUSCH %"PRIx16") => %d/%u\n",
	    phy_vars_eNB->Mod_id,phy_vars_eNB->proc[sched_subframe].frame_tx,subframe,DCI_pdu->dci_alloc[i].rnti,
	    DCI_pdu->dci_alloc[i].firstCCE,DCI_pdu->dci_alloc[i].firstCCE);
      
#if defined(SMBV) && !defined(EXMIMO)

        // configure UE-spec DCI for UL Grant
      if (smbv_is_config_frame(phy_vars_eNB->proc[sched_subframe].frame_tx) && (smbv_frame_cnt < 4)) {
	msg("[SMBV] Frame %3d, SF %d UL DCI %"PRIu32"\n",phy_vars_eNB->proc[sched_subframe].frame_tx,subframe,i);
	smbv_configure_ue_spec_dci(smbv_fname,(smbv_frame_cnt*10) + (subframe), UE_id+1, &DCI_pdu->dci_alloc[i], i);
      }
      
#endif

      

      if ((DCI_pdu->dci_alloc[i].rnti  >= CBA_RNTI) && (DCI_pdu->dci_alloc[i].rnti < P_RNTI))
        phy_vars_eNB->ulsch_eNB[(uint32_t)UE_id]->harq_processes[harq_pid]->subframe_cba_scheduling_flag = 1;
      else
        phy_vars_eNB->ulsch_eNB[(uint32_t)UE_id]->harq_processes[harq_pid]->subframe_scheduling_flag = 1;

    }
  }





  // if we have DCI to generate do it now
  if ((DCI_pdu->Num_common_dci + DCI_pdu->Num_ue_spec_dci)>0) {


  } else { // for emulation!!
    phy_vars_eNB->num_ue_spec_dci[(subframe)&1]=0;
    phy_vars_eNB->num_common_dci[(subframe)&1]=0;
  }

  if (abstraction_flag == 0) {

    if (DCI_pdu->Num_ue_spec_dci+DCI_pdu->Num_common_dci > 0)
      LOG_D(PHY,"[eNB %"PRIu8"] Frame %d, subframe %d: Calling generate_dci_top (pdcch) (common %"PRIu8",ue_spec %"PRIu8")\n",phy_vars_eNB->Mod_id,phy_vars_eNB->proc[sched_subframe].frame_tx, subframe,
            DCI_pdu->Num_common_dci,DCI_pdu->Num_ue_spec_dci);

<<<<<<< HEAD

=======
>>>>>>> d0c99c29
    num_pdcch_symbols = generate_dci_top(DCI_pdu->Num_ue_spec_dci,
                                         DCI_pdu->Num_common_dci,
                                         DCI_pdu->dci_alloc,
                                         0,
                                         AMP,
                                         &phy_vars_eNB->lte_frame_parms,
                                         phy_vars_eNB->lte_eNB_common_vars.txdataF[0],
                                         subframe);

  }

#ifdef PHY_ABSTRACTION // FIXME this ifdef seems suspicious
  else {
    LOG_D(PHY,"[eNB %"PRIu8"] Frame %d, subframe %d: Calling generate_dci_top_emul\n",phy_vars_eNB->Mod_id,phy_vars_eNB->proc[sched_subframe].frame_tx, subframe);
    num_pdcch_symbols = generate_dci_top_emul(phy_vars_eNB,DCI_pdu->Num_ue_spec_dci,DCI_pdu->Num_common_dci,DCI_pdu->dci_alloc,subframe);
  }

#endif

  VCD_SIGNAL_DUMPER_DUMP_FUNCTION_BY_NAME(VCD_SIGNAL_DUMPER_FUNCTIONS_PHY_ENB_PDCCH_TX,0);

  // Check for SI activity

  if (phy_vars_eNB->dlsch_eNB_SI->active == 1) {
    input_buffer_length = phy_vars_eNB->dlsch_eNB_SI->harq_processes[0]->TBS/8;


    if (phy_vars_eNB->mac_enabled==1) {
      DLSCH_pdu = mac_xface->get_dlsch_sdu(phy_vars_eNB->Mod_id,
					   phy_vars_eNB->CC_id,
					   phy_vars_eNB->proc[sched_subframe].frame_tx,
					   SI_RNTI,
					   0);
    }
    else {
      DLSCH_pdu = DLSCH_pdu_tmp;

      for (i=0; i<input_buffer_length; i++)
	DLSCH_pdu[i] = (unsigned char)(taus()&0xff);
    }

#if defined(SMBV) && !defined(EXMIMO)

    // Configures the data source of allocation (allocation is configured by DCI)
    if (smbv_is_config_frame(phy_vars_eNB->proc[sched_subframe].frame_tx) && (smbv_frame_cnt < 4)) {
      msg("[SMBV] Frame %3d, Configuring SI payload in SF %d alloc %"PRIu8"\n",phy_vars_eNB->proc[sched_subframe].frame_tx,(smbv_frame_cnt*10) + (subframe),smbv_alloc_cnt);
      smbv_configure_datalist_for_alloc(smbv_fname, smbv_alloc_cnt++, (smbv_frame_cnt*10) + (subframe), DLSCH_pdu, input_buffer_length);
    }

#endif

    if (abstraction_flag == 0) {

      start_meas(&phy_vars_eNB->dlsch_encoding_stats);
      dlsch_encoding(DLSCH_pdu,
                     &phy_vars_eNB->lte_frame_parms,
                     num_pdcch_symbols,
                     phy_vars_eNB->dlsch_eNB_SI,
                     phy_vars_eNB->proc[sched_subframe].frame_tx,subframe,
                     &phy_vars_eNB->dlsch_rate_matching_stats,
                     &phy_vars_eNB->dlsch_turbo_encoding_stats,
                     &phy_vars_eNB->dlsch_interleaving_stats);
      stop_meas(&phy_vars_eNB->dlsch_encoding_stats);

      start_meas(&phy_vars_eNB->dlsch_scrambling_stats);
      dlsch_scrambling(&phy_vars_eNB->lte_frame_parms,
                       0,
                       phy_vars_eNB->dlsch_eNB_SI,
                       get_G(&phy_vars_eNB->lte_frame_parms,
                             phy_vars_eNB->dlsch_eNB_SI->harq_processes[0]->nb_rb,
                             phy_vars_eNB->dlsch_eNB_SI->harq_processes[0]->rb_alloc,
                             get_Qm(phy_vars_eNB->dlsch_eNB_SI->harq_processes[0]->mcs),
                             1,
                             num_pdcch_symbols,phy_vars_eNB->proc[sched_subframe].frame_tx,subframe),
                       0,
                       subframe<<1);

      stop_meas(&phy_vars_eNB->dlsch_scrambling_stats);

      start_meas(&phy_vars_eNB->dlsch_modulation_stats);

      re_allocated = dlsch_modulation(phy_vars_eNB->lte_eNB_common_vars.txdataF[0],
                                      AMP,
                                      subframe,
                                      &phy_vars_eNB->lte_frame_parms,
                                      num_pdcch_symbols,
                                      phy_vars_eNB->dlsch_eNB_SI,
                                      (LTE_eNB_DLSCH_t *)NULL);
      stop_meas(&phy_vars_eNB->dlsch_modulation_stats);
    }

#ifdef PHY_ABSTRACTION
    else {
      start_meas(&phy_vars_eNB->dlsch_encoding_stats);
      dlsch_encoding_emul(phy_vars_eNB,
                          DLSCH_pdu,
                          phy_vars_eNB->dlsch_eNB_SI);
      stop_meas(&phy_vars_eNB->dlsch_encoding_stats);
    }

#endif
    phy_vars_eNB->dlsch_eNB_SI->active = 0;

  }

  // Check for RA activity
  if (phy_vars_eNB->dlsch_eNB_ra->active == 1) {

    input_buffer_length = phy_vars_eNB->dlsch_eNB_ra->harq_processes[0]->TBS/8;

    int16_t crnti = mac_xface->fill_rar(phy_vars_eNB->Mod_id,
                                        phy_vars_eNB->CC_id,
                                        phy_vars_eNB->proc[sched_subframe].frame_tx,
                                        dlsch_input_buffer,
                                        phy_vars_eNB->lte_frame_parms.N_RB_UL,
                                        input_buffer_length);
    if (crnti!=0) 
      UE_id = add_ue(crnti,phy_vars_eNB);
    else 
      UE_id = -1;

    if (UE_id==-1) {
      LOG_W(PHY,"[eNB] Max user count reached.\n");
      mac_xface->cancel_ra_proc(phy_vars_eNB->Mod_id,
                                phy_vars_eNB->CC_id,
                                phy_vars_eNB->proc[sched_subframe].frame_tx,
                                crnti);
    } else {
      phy_vars_eNB->eNB_UE_stats[(uint32_t)UE_id].mode = RA_RESPONSE;
      // Initialize indicator for first SR (to be cleared after ConnectionSetup is acknowledged)
      phy_vars_eNB->first_sr[(uint32_t)UE_id] = 1;

      generate_eNB_ulsch_params_from_rar(dlsch_input_buffer,
                                         phy_vars_eNB->proc[sched_subframe].frame_tx,
                                         (subframe),
                                         phy_vars_eNB->ulsch_eNB[(uint32_t)UE_id],
                                         &phy_vars_eNB->lte_frame_parms);

      phy_vars_eNB->ulsch_eNB[(uint32_t)UE_id]->Msg3_active = 1;

      get_Msg3_alloc(&phy_vars_eNB->lte_frame_parms,
                     subframe,
                     phy_vars_eNB->proc[sched_subframe].frame_tx,
                     &phy_vars_eNB->ulsch_eNB[(uint32_t)UE_id]->Msg3_frame,
                     &phy_vars_eNB->ulsch_eNB[(uint32_t)UE_id]->Msg3_subframe);
      LOG_D(PHY,"[eNB][RAPROC] Frame %d subframe %d, Activated Msg3 demodulation for UE %"PRId8" in frame %"PRIu32", subframe %"PRIu8"\n",
            phy_vars_eNB->proc[sched_subframe].frame_tx,
            subframe,
            UE_id,
            phy_vars_eNB->ulsch_eNB[(uint32_t)UE_id]->Msg3_frame,
            phy_vars_eNB->ulsch_eNB[(uint32_t)UE_id]->Msg3_subframe);

#if defined(SMBV) && !defined(EXMIMO)

      // Configures the data source of allocation (allocation is configured by DCI)
      if (smbv_is_config_frame(phy_vars_eNB->proc[sched_subframe].frame_tx) && (smbv_frame_cnt < 4)) {
        msg("[SMBV] Frame %3d, Configuring RA payload in SF %d alloc %"PRIu8"\n",phy_vars_eNB->proc[sched_subframe].frame_tx,(smbv_frame_cnt*10) + (subframe),smbv_alloc_cnt);
        smbv_configure_datalist_for_alloc(smbv_fname, smbv_alloc_cnt++, (smbv_frame_cnt*10) + (subframe), dlsch_input_buffer, input_buffer_length);
      }

#endif


      LOG_D(PHY,"[eNB %"PRIu8"][RAPROC] Frame %d, subframe %d: Calling generate_dlsch (RA) with input size = %"PRIu16",Msg3 frame %"PRIu32", Msg3 subframe %"PRIu8"\n",
            phy_vars_eNB->Mod_id,
            phy_vars_eNB->proc[sched_subframe].frame_tx, subframe,input_buffer_length,
            phy_vars_eNB->ulsch_eNB[(uint32_t)UE_id]->Msg3_frame,
            phy_vars_eNB->ulsch_eNB[(uint32_t)UE_id]->Msg3_subframe);


      if (abstraction_flag == 0) {

        dlsch_encoding(dlsch_input_buffer,
                       &phy_vars_eNB->lte_frame_parms,
                       num_pdcch_symbols,
                       phy_vars_eNB->dlsch_eNB_ra,
                       phy_vars_eNB->proc[sched_subframe].frame_tx,subframe,
                       &phy_vars_eNB->dlsch_rate_matching_stats,
                       &phy_vars_eNB->dlsch_turbo_encoding_stats,
                       &phy_vars_eNB->dlsch_interleaving_stats);

        //  phy_vars_eNB->dlsch_eNB_ra->rnti = RA_RNTI;
        dlsch_scrambling(&phy_vars_eNB->lte_frame_parms,
                         0,
                         phy_vars_eNB->dlsch_eNB_ra,
                         get_G(&phy_vars_eNB->lte_frame_parms,
                               phy_vars_eNB->dlsch_eNB_ra->harq_processes[0]->nb_rb,
                               phy_vars_eNB->dlsch_eNB_ra->harq_processes[0]->rb_alloc,
                               get_Qm(phy_vars_eNB->dlsch_eNB_ra->harq_processes[0]->mcs),
                               1,
                               num_pdcch_symbols,phy_vars_eNB->proc[sched_subframe].frame_tx,subframe),
                         0,
                         subframe<<1);

        re_allocated = dlsch_modulation(phy_vars_eNB->lte_eNB_common_vars.txdataF[0],
                                        AMP,
                                        subframe,
                                        &phy_vars_eNB->lte_frame_parms,
                                        num_pdcch_symbols,
                                        phy_vars_eNB->dlsch_eNB_ra,
                                        (LTE_eNB_DLSCH_t *)NULL);
      }

#ifdef PHY_ABSTRACTION
      else {
        dlsch_encoding_emul(phy_vars_eNB,
                            dlsch_input_buffer,
                            phy_vars_eNB->dlsch_eNB_ra);
      }

#endif
      LOG_D(PHY,"[eNB %"PRIu8"][RAPROC] Frame %d subframe %d Deactivating DLSCH RA\n",phy_vars_eNB->Mod_id,
            phy_vars_eNB->proc[sched_subframe].frame_tx,subframe);

    } //max user count

    phy_vars_eNB->dlsch_eNB_ra->active = 0;
  }

  // Now scan UE specific DLSCH
  for (UE_id=0; UE_id<NUMBER_OF_UE_MAX; UE_id++)
  {
    if ((phy_vars_eNB->dlsch_eNB[(uint8_t)UE_id][0])&&
        (phy_vars_eNB->dlsch_eNB[(uint8_t)UE_id][0]->rnti>0)&&
        (phy_vars_eNB->dlsch_eNB[(uint8_t)UE_id][0]->active == 1)) {
      harq_pid = phy_vars_eNB->dlsch_eNB[(uint8_t)UE_id][0]->current_harq_pid;
      input_buffer_length = phy_vars_eNB->dlsch_eNB[(uint8_t)UE_id][0]->harq_processes[harq_pid]->TBS/8;



      LOG_D(PHY,
            "[eNB %"PRIu8"][PDSCH %"PRIx16"/%"PRIu8"] Frame %d, subframe %d: Generating PDSCH/DLSCH with input size = %"PRIu16", G %d, nb_rb %"PRIu16", mcs %"PRIu8", pmi_alloc %"PRIx16", rv %"PRIu8" (round %"PRIu8")\n",
            phy_vars_eNB->Mod_id, phy_vars_eNB->dlsch_eNB[(uint8_t)UE_id][0]->rnti,harq_pid,
            phy_vars_eNB->proc[sched_subframe].frame_tx, subframe, input_buffer_length,
            get_G(&phy_vars_eNB->lte_frame_parms,
                  phy_vars_eNB->dlsch_eNB[(uint8_t)UE_id][0]->harq_processes[harq_pid]->nb_rb,
                  phy_vars_eNB->dlsch_eNB[(uint8_t)UE_id][0]->harq_processes[harq_pid]->rb_alloc,
                  get_Qm(phy_vars_eNB->dlsch_eNB[(uint8_t)UE_id][0]->harq_processes[harq_pid]->mcs),
                  phy_vars_eNB->dlsch_eNB[(uint8_t)UE_id][0]->harq_processes[harq_pid]->Nl,
                  num_pdcch_symbols,phy_vars_eNB->proc[sched_subframe].frame_tx,subframe),
            phy_vars_eNB->dlsch_eNB[(uint8_t)UE_id][0]->harq_processes[harq_pid]->nb_rb,
            phy_vars_eNB->dlsch_eNB[(uint8_t)UE_id][0]->harq_processes[harq_pid]->mcs,
            pmi2hex_2Ar1(phy_vars_eNB->dlsch_eNB[(uint8_t)UE_id][0]->harq_processes[harq_pid]->pmi_alloc),
            phy_vars_eNB->dlsch_eNB[(uint8_t)UE_id][0]->harq_processes[harq_pid]->rvidx,
            phy_vars_eNB->dlsch_eNB[(uint8_t)UE_id][0]->harq_processes[harq_pid]->round);

#if defined(MESSAGE_CHART_GENERATOR_PHY)
      MSC_LOG_TX_MESSAGE(
        MSC_PHY_ENB,MSC_PHY_UE,
        NULL,0,
        "%05u:%02u PDSCH/DLSCH input size = %"PRIu16", G %d, nb_rb %"PRIu16", mcs %"PRIu8", pmi_alloc %"PRIx16", rv %"PRIu8" (round %"PRIu8")",
        phy_vars_eNB->proc[sched_subframe].frame_tx, subframe,
        input_buffer_length,
        get_G(&phy_vars_eNB->lte_frame_parms,
        		phy_vars_eNB->dlsch_eNB[(uint8_t)UE_id][0]->harq_processes[harq_pid]->nb_rb,
        		phy_vars_eNB->dlsch_eNB[(uint8_t)UE_id][0]->harq_processes[harq_pid]->rb_alloc,
        		get_Qm(phy_vars_eNB->dlsch_eNB[(uint8_t)UE_id][0]->harq_processes[harq_pid]->mcs),
        		phy_vars_eNB->dlsch_eNB[(uint8_t)UE_id][0]->harq_processes[harq_pid]->Nl,
        		num_pdcch_symbols,phy_vars_eNB->proc[sched_subframe].frame_tx,subframe),
        phy_vars_eNB->dlsch_eNB[(uint8_t)UE_id][0]->harq_processes[harq_pid]->nb_rb,
        phy_vars_eNB->dlsch_eNB[(uint8_t)UE_id][0]->harq_processes[harq_pid]->mcs,
        pmi2hex_2Ar1(phy_vars_eNB->dlsch_eNB[(uint8_t)UE_id][0]->harq_processes[harq_pid]->pmi_alloc),
        phy_vars_eNB->dlsch_eNB[(uint8_t)UE_id][0]->harq_processes[harq_pid]->rvidx,
        phy_vars_eNB->dlsch_eNB[(uint8_t)UE_id][0]->harq_processes[harq_pid]->round);
#endif

      phy_vars_eNB->eNB_UE_stats[(uint8_t)UE_id].dlsch_sliding_cnt++;

      if (phy_vars_eNB->dlsch_eNB[(uint32_t)UE_id][0]->harq_processes[harq_pid]->round == 0) {

        phy_vars_eNB->eNB_UE_stats[(uint32_t)UE_id].dlsch_trials[harq_pid][0]++;

	if (phy_vars_eNB->mac_enabled==1) {
	  DLSCH_pdu = mac_xface->get_dlsch_sdu(phy_vars_eNB->Mod_id,
					       phy_vars_eNB->CC_id,
					       phy_vars_eNB->proc[sched_subframe].frame_tx,
					       phy_vars_eNB->dlsch_eNB[(uint8_t)UE_id][0]->rnti,
					       0);
	  phy_vars_eNB->eNB_UE_stats[UE_id].total_TBS_MAC += phy_vars_eNB->dlsch_eNB[(uint8_t)UE_id][0]->harq_processes[harq_pid]->TBS;
	}
	else {
	  DLSCH_pdu = DLSCH_pdu_tmp;
	  
	  for (i=0; i<input_buffer_length; i++)
	    DLSCH_pdu[i] = (unsigned char)(taus()&0xff);
	}
	
#if defined(SMBV) && !defined(EXMIMO)

        // Configures the data source of allocation (allocation is configured by DCI)
        if (smbv_is_config_frame(phy_vars_eNB->proc[sched_subframe].frame_tx) && (smbv_frame_cnt < 4)) {
          msg("[SMBV] Frame %3d, Configuring PDSCH payload in SF %d alloc %"PRIu8"\n",phy_vars_eNB->proc[sched_subframe].frame_tx,(smbv_frame_cnt*10) + (subframe),smbv_alloc_cnt);
          smbv_configure_datalist_for_user(smbv_fname, UE_id+1, DLSCH_pdu, input_buffer_length);
        }

#endif


#ifdef DEBUG_PHY_PROC
#ifdef DEBUG_DLSCH
        LOG_T(PHY,"eNB DLSCH SDU: \n");

        for (i=0; i<phy_vars_eNB->dlsch_eNB[(uint8_t)UE_id][0]->harq_processes[harq_pid]->TBS>>3; i++)
          LOG_T(PHY,"%"PRIx8".",DLSCH_pdu[i]);

        LOG_T(PHY,"\n");
#endif
#endif
      } else {
        phy_vars_eNB->eNB_UE_stats[(uint32_t)UE_id].dlsch_trials[harq_pid][phy_vars_eNB->dlsch_eNB[(uint8_t)UE_id][0]->harq_processes[harq_pid]->round]++;
#ifdef DEBUG_PHY_PROC
#ifdef DEBUG_DLSCH
        LOG_D(PHY,"[eNB] This DLSCH is a retransmission\n");
#endif
#endif
      }

      if (abstraction_flag==0) {

        // 36-212
        start_meas(&phy_vars_eNB->dlsch_encoding_stats);
        dlsch_encoding(DLSCH_pdu,
                       &phy_vars_eNB->lte_frame_parms,
                       num_pdcch_symbols,
                       phy_vars_eNB->dlsch_eNB[(uint8_t)UE_id][0],
                       phy_vars_eNB->proc[sched_subframe].frame_tx,subframe,
                       &phy_vars_eNB->dlsch_rate_matching_stats,
                       &phy_vars_eNB->dlsch_turbo_encoding_stats,
                       &phy_vars_eNB->dlsch_interleaving_stats);
        stop_meas(&phy_vars_eNB->dlsch_encoding_stats);
        // 36-211
        start_meas(&phy_vars_eNB->dlsch_scrambling_stats);
        dlsch_scrambling(&phy_vars_eNB->lte_frame_parms,
                         0,
                         phy_vars_eNB->dlsch_eNB[(uint8_t)UE_id][0],
                         get_G(&phy_vars_eNB->lte_frame_parms,
                               phy_vars_eNB->dlsch_eNB[(uint8_t)UE_id][0]->harq_processes[harq_pid]->nb_rb,
                               phy_vars_eNB->dlsch_eNB[(uint8_t)UE_id][0]->harq_processes[harq_pid]->rb_alloc,
                               get_Qm(phy_vars_eNB->dlsch_eNB[(uint8_t)UE_id][0]->harq_processes[harq_pid]->mcs),
                               phy_vars_eNB->dlsch_eNB[(uint8_t)UE_id][0]->harq_processes[harq_pid]->Nl,
                               num_pdcch_symbols,phy_vars_eNB->proc[sched_subframe].frame_tx,subframe),
                         0,
                         subframe<<1);
        stop_meas(&phy_vars_eNB->dlsch_scrambling_stats);
        start_meas(&phy_vars_eNB->dlsch_modulation_stats);


        re_allocated = dlsch_modulation(phy_vars_eNB->lte_eNB_common_vars.txdataF[0],
                                        AMP,
                                        subframe,
                                        &phy_vars_eNB->lte_frame_parms,
                                        num_pdcch_symbols,
                                        phy_vars_eNB->dlsch_eNB[(uint8_t)UE_id][0],
                                        phy_vars_eNB->dlsch_eNB[(uint8_t)UE_id][1]);

        stop_meas(&phy_vars_eNB->dlsch_modulation_stats);
      }

#ifdef PHY_ABSTRACTION
      else {
        start_meas(&phy_vars_eNB->dlsch_encoding_stats);
        dlsch_encoding_emul(phy_vars_eNB,
                            DLSCH_pdu,
                            phy_vars_eNB->dlsch_eNB[(uint8_t)UE_id][0]);
        stop_meas(&phy_vars_eNB->dlsch_encoding_stats);
      }

#endif
      phy_vars_eNB->dlsch_eNB[(uint8_t)UE_id][0]->active = 0;

    }

    else if ((phy_vars_eNB->dlsch_eNB[(uint8_t)UE_id][0])&&
             (phy_vars_eNB->dlsch_eNB[(uint8_t)UE_id][0]->rnti>0)&&
             (phy_vars_eNB->dlsch_eNB[(uint8_t)UE_id][0]->active == 0)) {

      // clear subframe TX flag since UE is not scheduled for PDSCH in this subframe (so that we don't look for PUCCH later)
      phy_vars_eNB->dlsch_eNB[(uint8_t)UE_id][0]->subframe_tx[subframe]=0;
    }
  }



  // if we have PHICH to generate

  if (is_phich_subframe(&phy_vars_eNB->lte_frame_parms,subframe))
  {
    generate_phich_top(phy_vars_eNB,
                       sched_subframe,
                       AMP,
                       0,
                       abstraction_flag);
  }



#ifdef EMOS
  phy_procedures_emos_eNB_TX(subframe, phy_vars_eNB);
#endif

#if !(defined(EXMIMO) || defined(OAI_USRP) || defined (CPRIGW))

  if (abstraction_flag==0)
  {
    start_meas(&phy_vars_eNB->ofdm_mod_stats);
    do_OFDM_mod(phy_vars_eNB->lte_eNB_common_vars.txdataF[0],
                phy_vars_eNB->lte_eNB_common_vars.txdata[0],
                phy_vars_eNB->proc[sched_subframe].frame_tx,subframe<<1,
                &phy_vars_eNB->lte_frame_parms);
    do_OFDM_mod(phy_vars_eNB->lte_eNB_common_vars.txdataF[0],
                phy_vars_eNB->lte_eNB_common_vars.txdata[0],
                phy_vars_eNB->proc[sched_subframe].frame_tx,1+(subframe<<1),
                &phy_vars_eNB->lte_frame_parms);
    stop_meas(&phy_vars_eNB->ofdm_mod_stats);
  }

#endif

  VCD_SIGNAL_DUMPER_DUMP_FUNCTION_BY_NAME(VCD_SIGNAL_DUMPER_FUNCTIONS_PHY_PROCEDURES_ENB_TX,0);
  stop_meas(&phy_vars_eNB->phy_proc_tx);


  (void)re_allocated; /* remove gcc warning "set but not used" */
}

void process_Msg3(PHY_VARS_eNB *phy_vars_eNB,uint8_t sched_subframe,uint8_t UE_id, uint8_t harq_pid)
{
  // this prepares the demodulation of the first PUSCH of a new user, containing Msg3

  int subframe = phy_vars_eNB->proc[sched_subframe].subframe_rx;
  int frame = phy_vars_eNB->proc[sched_subframe].frame_rx;

  LOG_D(PHY,"[eNB %d][RAPROC] frame %d : subframe %d : process_Msg3 UE_id %d (active %d, subframe %d, frame %d)\n",
        phy_vars_eNB->Mod_id,
        frame,subframe,
        UE_id,phy_vars_eNB->ulsch_eNB[(uint32_t)UE_id]->Msg3_active,
        phy_vars_eNB->ulsch_eNB[(uint32_t)UE_id]->Msg3_subframe,
        phy_vars_eNB->ulsch_eNB[(uint32_t)UE_id]->Msg3_frame);
  phy_vars_eNB->ulsch_eNB[(uint32_t)UE_id]->Msg3_flag = 0;

  if ((phy_vars_eNB->ulsch_eNB[(uint32_t)UE_id]->Msg3_active == 1) &&
      (phy_vars_eNB->ulsch_eNB[(uint32_t)UE_id]->Msg3_subframe == subframe) &&
      (phy_vars_eNB->ulsch_eNB[(uint32_t)UE_id]->Msg3_frame == (uint32_t)frame))   {

    //    harq_pid = 0;

    phy_vars_eNB->ulsch_eNB[(uint32_t)UE_id]->Msg3_active = 0;
    phy_vars_eNB->ulsch_eNB[(uint32_t)UE_id]->Msg3_flag = 1;
    phy_vars_eNB->ulsch_eNB[(uint32_t)UE_id]->harq_processes[harq_pid]->subframe_scheduling_flag=1;
    LOG_D(PHY,"[eNB %d][RAPROC] frame %d, subframe %d: Setting subframe_scheduling_flag (Msg3) for UE %d\n",
          phy_vars_eNB->Mod_id,
          frame,subframe,UE_id);
  }
}


// This function retrieves the harq_pid of the corresponding DLSCH process
// and updates the error statistics of the DLSCH based on the received ACK
// info from UE along with the round index.  It also performs the fine-grain
// rate-adaptation based on the error statistics derived from the ACK/NAK process

void process_HARQ_feedback(uint8_t UE_id,
                           uint8_t sched_subframe,
                           PHY_VARS_eNB *phy_vars_eNB,
                           uint8_t pusch_flag,
                           uint8_t *pucch_payload,
                           uint8_t pucch_sel,
                           uint8_t SR_payload)
{

  uint8_t dl_harq_pid[8],dlsch_ACK[8],dl_subframe;
  LTE_eNB_DLSCH_t *dlsch             =  phy_vars_eNB->dlsch_eNB[(uint32_t)UE_id][0];
  LTE_eNB_UE_stats *ue_stats         =  &phy_vars_eNB->eNB_UE_stats[(uint32_t)UE_id];
  LTE_DL_eNB_HARQ_t *dlsch_harq_proc;
  uint8_t subframe_m4,M,m;
  int mp;
  int all_ACKed=1,nb_alloc=0,nb_ACK=0;
  int frame = phy_vars_eNB->proc[sched_subframe].frame_rx;
  int subframe = phy_vars_eNB->proc[sched_subframe].subframe_rx;
  int harq_pid = subframe2harq_pid( &phy_vars_eNB->lte_frame_parms,frame,subframe);

  if (phy_vars_eNB->lte_frame_parms.frame_type == FDD) { //FDD
    subframe_m4 = (subframe<4) ? subframe+6 : subframe-4;

    dl_harq_pid[0] = dlsch->harq_ids[subframe_m4];
    M=1;

    if (pusch_flag == 1) {
      dlsch_ACK[0] = phy_vars_eNB->ulsch_eNB[(uint8_t)UE_id]->harq_processes[harq_pid]->o_ACK[0];
      if (dlsch->subframe_tx[subframe_m4]==1)
      LOG_D(PHY,"[eNB %d] Frame %d: Received ACK/NAK %d on PUSCH for subframe %d\n",phy_vars_eNB->Mod_id,
	    frame,dlsch_ACK[0],subframe_m4);
    }
    else {
      dlsch_ACK[0] = pucch_payload[0];
      LOG_D(PHY,"[eNB %d] Frame %d: Received ACK/NAK %d on PUCCH for subframe %d\n",phy_vars_eNB->Mod_id,
	    frame,dlsch_ACK[0],subframe_m4);
      /*
      if (dlsch_ACK[0]==0)
	AssertFatal(0,"Exiting on NAK on PUCCH\n");
      */
    }


#if defined(MESSAGE_CHART_GENERATOR_PHY)
    MSC_LOG_RX_MESSAGE(
      MSC_PHY_ENB,MSC_PHY_UE,
      NULL,0,
      "%05u:%02u %s received %s  rnti %x harq id %u  tx SF %u",
      frame,subframe,
      (pusch_flag == 1)?"PUSCH":"PUCCH",
      (dlsch_ACK[0])?"ACK":"NACK",
      dlsch->rnti,
      dl_harq_pid[0],
      subframe_m4
      );
#endif
  } else { // TDD Handle M=1,2 cases only

    M=ul_ACK_subframe2_M(&phy_vars_eNB->lte_frame_parms,
                         subframe);

    // Now derive ACK information for TDD
    if (pusch_flag == 1) { // Do PUSCH ACK/NAK first
      // detect missing DAI
      //FK: this code is just a guess
      //RK: not exactly, yes if scheduled from PHICH (i.e. no DCI format 0)
      //    otherwise, it depends on how many of the PDSCH in the set are scheduled, we can leave it like this,
      //    but we have to adapt the code below.  For example, if only one out of 2 are scheduled, only 1 bit o_ACK is used

      dlsch_ACK[0] = phy_vars_eNB->ulsch_eNB[(uint8_t)UE_id]->harq_processes[harq_pid]->o_ACK[0];
      dlsch_ACK[1] = (phy_vars_eNB->pucch_config_dedicated[UE_id].tdd_AckNackFeedbackMode == bundling)
                     ?phy_vars_eNB->ulsch_eNB[(uint8_t)UE_id]->harq_processes[harq_pid]->o_ACK[0]:phy_vars_eNB->ulsch_eNB[(uint8_t)UE_id]->harq_processes[harq_pid]->o_ACK[1];
      //      printf("UE %d: ACK %d,%d\n",UE_id,dlsch_ACK[0],dlsch_ACK[1]);
    }

    else {  // PUCCH ACK/NAK
      if ((SR_payload == 1)&&(pucch_sel!=2)) {  // decode Table 7.3 if multiplexing and SR=1
        nb_ACK = 0;

        if (M == 2) {
          if ((pucch_payload[0] == 1) && (pucch_payload[1] == 1)) // b[0],b[1]
            nb_ACK = 1;
          else if ((pucch_payload[0] == 1) && (pucch_payload[1] == 0))
            nb_ACK = 2;
        } else if (M == 3) {
          if ((pucch_payload[0] == 1) && (pucch_payload[1] == 1))
            nb_ACK = 1;
          else if ((pucch_payload[0] == 1) && (pucch_payload[1] == 0))
            nb_ACK = 2;
          else if ((pucch_payload[0] == 0) && (pucch_payload[1] == 1))
            nb_ACK = 3;
        }
      } else if (pucch_sel == 2) { // bundling or M=1
        //  printf("*** (%d,%d)\n",pucch_payload[0],pucch_payload[1]);
        dlsch_ACK[0] = pucch_payload[0];
        dlsch_ACK[1] = pucch_payload[0];
      } else { // multiplexing with no SR, this is table 10.1
        if (M==1)
          dlsch_ACK[0] = pucch_payload[0];
        else if (M==2) {
          if (((pucch_sel == 1) && (pucch_payload[0] == 1) && (pucch_payload[1] == 1)) ||
              ((pucch_sel == 0) && (pucch_payload[0] == 0) && (pucch_payload[1] == 1)))
            dlsch_ACK[0] = 1;
          else
            dlsch_ACK[0] = 0;

          if (((pucch_sel == 1) && (pucch_payload[0] == 1) && (pucch_payload[1] == 1)) ||
              ((pucch_sel == 1) && (pucch_payload[0] == 0) && (pucch_payload[1] == 0)))
            dlsch_ACK[1] = 1;
          else
            dlsch_ACK[1] = 0;
        }
      }
    }
  }

  // handle case where positive SR was transmitted with multiplexing
  if ((SR_payload == 1)&&(pucch_sel!=2)&&(pusch_flag == 0)) {
    nb_alloc = 0;

    for (m=0; m<M; m++) {
      dl_subframe = ul_ACK_subframe2_dl_subframe(&phy_vars_eNB->lte_frame_parms,
                    subframe,
                    m);

      if (dlsch->subframe_tx[dl_subframe]==1)
        nb_alloc++;
    }

    if (nb_alloc == nb_ACK)
      all_ACKed = 1;
    else
      all_ACKed = 0;

    //    printf("nb_alloc %d, all_ACKed %d\n",nb_alloc,all_ACKed);
  }


  for (m=0,mp=-1; m<M; m++) {

    dl_subframe = ul_ACK_subframe2_dl_subframe(&phy_vars_eNB->lte_frame_parms,
                  subframe,
                  m);

    if (dlsch->subframe_tx[dl_subframe]==1) {
      if (pusch_flag == 1)
        mp++;
      else
        mp = m;

      dl_harq_pid[m]     = dlsch->harq_ids[dl_subframe];

      if ((pucch_sel != 2)&&(pusch_flag == 0)) { // multiplexing
        if ((SR_payload == 1)&&(all_ACKed == 1))
          dlsch_ACK[m] = 1;
        else
          dlsch_ACK[m] = 0;
      }

      if (dl_harq_pid[m]<dlsch->Mdlharq) {
        dlsch_harq_proc = dlsch->harq_processes[dl_harq_pid[m]];
#ifdef DEBUG_PHY_PROC
        LOG_D(PHY,"[eNB %d][PDSCH %x/%d] subframe %d, status %d, round %d (mcs %d, rv %d, TBS %d)\n",phy_vars_eNB->Mod_id,
              dlsch->rnti,dl_harq_pid[m],dl_subframe,
              dlsch_harq_proc->status,dlsch_harq_proc->round,
              dlsch->harq_processes[dl_harq_pid[m]]->mcs,
              dlsch->harq_processes[dl_harq_pid[m]]->rvidx,
              dlsch->harq_processes[dl_harq_pid[m]]->TBS);

        if (dlsch_harq_proc->status==DISABLED)
          LOG_E(PHY,"dlsch_harq_proc is disabled? \n");

#endif

        if ((dl_harq_pid[m]<dlsch->Mdlharq) &&
            (dlsch_harq_proc->status == ACTIVE)) {
          // dl_harq_pid of DLSCH is still active

          //    msg("[PHY] eNB %d Process %d is active (%d)\n",phy_vars_eNB->Mod_id,dl_harq_pid[m],dlsch_ACK[m]);
          if ( dlsch_ACK[mp]==0) {
            // Received NAK
#ifdef DEBUG_PHY_PROC
            LOG_D(PHY,"[eNB %d][PDSCH %x/%d] M = %d, m= %d, mp=%d NAK Received in round %d, requesting retransmission\n",phy_vars_eNB->Mod_id,
                  dlsch->rnti,dl_harq_pid[m],M,m,mp,dlsch_harq_proc->round);
#endif

            T(T_ENB_PHY_DLSCH_UE_NACK, T_INT(phy_vars_eNB->Mod_id), T_INT(frame), T_INT(subframe), T_INT(UE_id), T_INT(dlsch->rnti),
              T_INT(dl_harq_pid[m]));

            if (dlsch_harq_proc->round == 0)
              ue_stats->dlsch_NAK_round0++;

            ue_stats->dlsch_NAK[dl_harq_pid[m]][dlsch_harq_proc->round]++;


            // then Increment DLSCH round index
            dlsch_harq_proc->round++;


            if (dlsch_harq_proc->round == dlsch->Mlimit) {
              // This was the last round for DLSCH so reset round and increment l2_error counter
#ifdef DEBUG_PHY_PROC
              LOG_W(PHY,"[eNB %d][PDSCH %x/%d] DLSCH retransmissions exhausted, dropping packet\n",phy_vars_eNB->Mod_id,
                    dlsch->rnti,dl_harq_pid[m]);
#endif
#if defined(MESSAGE_CHART_GENERATOR_PHY)
              MSC_LOG_EVENT(MSC_PHY_ENB, "0 HARQ DLSCH Failed RNTI %"PRIx16" round %u",
                            dlsch->rnti,
                            dlsch_harq_proc->round);
#endif

              dlsch_harq_proc->round = 0;
              ue_stats->dlsch_l2_errors[dl_harq_pid[m]]++;
              dlsch_harq_proc->status = SCH_IDLE;
              put_harq_pid_in_freelist(dlsch, dl_harq_pid[m]);
              dlsch->harq_ids[dl_subframe] = dlsch->Mdlharq;
            }
          } else {
#ifdef DEBUG_PHY_PROC
            LOG_D(PHY,"[eNB %d][PDSCH %x/%d] ACK Received in round %d, resetting process\n",phy_vars_eNB->Mod_id,
                  dlsch->rnti,dl_harq_pid[m],dlsch_harq_proc->round);
#endif

            T(T_ENB_PHY_DLSCH_UE_ACK, T_INT(phy_vars_eNB->Mod_id), T_INT(frame), T_INT(subframe), T_INT(UE_id), T_INT(dlsch->rnti),
              T_INT(dl_harq_pid[m]));

            ue_stats->dlsch_ACK[dl_harq_pid[m]][dlsch_harq_proc->round]++;

            // Received ACK so set round to 0 and set dlsch_harq_pid IDLE
            dlsch_harq_proc->round  = 0;
            dlsch_harq_proc->status = SCH_IDLE;
            put_harq_pid_in_freelist(dlsch, dl_harq_pid[m]);
            dlsch->harq_ids[dl_subframe] = dlsch->Mdlharq;

            ue_stats->total_TBS = ue_stats->total_TBS +
                                  phy_vars_eNB->dlsch_eNB[(uint8_t)UE_id][0]->harq_processes[dl_harq_pid[m]]->TBS;
            /*
              ue_stats->total_transmitted_bits = ue_stats->total_transmitted_bits +
              phy_vars_eNB->dlsch_eNB[(uint8_t)UE_id][0]->harq_processes[dl_harq_pid[m]]->TBS;
            */
          }

          // Do fine-grain rate-adaptation for DLSCH
          if (ue_stats->dlsch_NAK_round0 > dlsch->error_threshold) {
            if (ue_stats->dlsch_mcs_offset == 1)
              ue_stats->dlsch_mcs_offset=0;
            else
              ue_stats->dlsch_mcs_offset=-1;
          }

#ifdef DEBUG_PHY_PROC
          LOG_D(PHY,"[process_HARQ_feedback] Frame %d Setting round to %d for pid %d (subframe %d)\n",frame,
                dlsch_harq_proc->round,dl_harq_pid[m],subframe);
#endif

          // Clear NAK stats and adjust mcs offset
          // after measurement window timer expires
          if (ue_stats->dlsch_sliding_cnt == dlsch->ra_window_size) {
            if ((ue_stats->dlsch_mcs_offset == 0) && (ue_stats->dlsch_NAK_round0 < 2))
              ue_stats->dlsch_mcs_offset = 1;

            if ((ue_stats->dlsch_mcs_offset == 1) && (ue_stats->dlsch_NAK_round0 > 2))
              ue_stats->dlsch_mcs_offset = 0;

            if ((ue_stats->dlsch_mcs_offset == 0) && (ue_stats->dlsch_NAK_round0 > 2))
              ue_stats->dlsch_mcs_offset = -1;

            if ((ue_stats->dlsch_mcs_offset == -1) && (ue_stats->dlsch_NAK_round0 < 2))
              ue_stats->dlsch_mcs_offset = 0;

            ue_stats->dlsch_NAK_round0 = 0;
            ue_stats->dlsch_sliding_cnt = 0;
          }


        }
      }
    }
  }
}

void get_n1_pucch_eNB(PHY_VARS_eNB *phy_vars_eNB,
                      uint8_t UE_id,
                      uint8_t sched_subframe,
                      int16_t *n1_pucch0,
                      int16_t *n1_pucch1,
                      int16_t *n1_pucch2,
                      int16_t *n1_pucch3)
{

  LTE_DL_FRAME_PARMS *frame_parms=&phy_vars_eNB->lte_frame_parms;
  uint8_t nCCE0,nCCE1;
  int sf;
  int frame = phy_vars_eNB->proc[sched_subframe].frame_rx;
  int subframe = phy_vars_eNB->proc[sched_subframe].subframe_rx;

  if (frame_parms->frame_type == FDD ) {
    sf = (subframe<4) ? (subframe+6) : (subframe-4);
    //    printf("n1_pucch_eNB: subframe %d, nCCE %d\n",sf,phy_vars_eNB->dlsch_eNB[(uint32_t)UE_id][0]->nCCE[sf]);

    if (phy_vars_eNB->dlsch_eNB[(uint32_t)UE_id][0]->subframe_tx[sf]>0) {
      *n1_pucch0 = frame_parms->pucch_config_common.n1PUCCH_AN + phy_vars_eNB->dlsch_eNB[(uint32_t)UE_id][0]->nCCE[sf];
      *n1_pucch1 = -1;
    } else {
      *n1_pucch0 = -1;
      *n1_pucch1 = -1;
    }
  } else {

    switch (frame_parms->tdd_config) {
    case 1:  // DL:S:UL:UL:DL:DL:S:UL:UL:DL
      if (subframe == 2) {  // ACK subframes 5 and 6
        /*  if (phy_vars_eNB->dlsch_eNB[(uint32_t)UE_id][0]->subframe_tx[6]>0) {
          nCCE1 = phy_vars_eNB->dlsch_eNB[(uint32_t)UE_id][0]->nCCE[6];
          *n1_pucch1 = get_Np(frame_parms->N_RB_DL,nCCE1,1) + nCCE1 + frame_parms->pucch_config_common.n1PUCCH_AN;
          }
          else
          *n1_pucch1 = -1;*/

        if (phy_vars_eNB->dlsch_eNB[(uint32_t)UE_id][0]->subframe_tx[5]>0) {
          nCCE0 = phy_vars_eNB->dlsch_eNB[(uint32_t)UE_id][0]->nCCE[5];
          *n1_pucch0 = get_Np(frame_parms->N_RB_DL,nCCE0,0) + nCCE0+ frame_parms->pucch_config_common.n1PUCCH_AN;
        } else
          *n1_pucch0 = -1;

        *n1_pucch1 = -1;
      } else if (subframe == 3) { // ACK subframe 9

        if (phy_vars_eNB->dlsch_eNB[(uint32_t)UE_id][0]->subframe_tx[9]>0) {
          nCCE0 = phy_vars_eNB->dlsch_eNB[(uint32_t)UE_id][0]->nCCE[9];
          *n1_pucch0 = get_Np(frame_parms->N_RB_DL,nCCE0,0) + nCCE0 +frame_parms->pucch_config_common.n1PUCCH_AN;
        } else
          *n1_pucch0 = -1;

        *n1_pucch1 = -1;

      } else if (subframe == 7) { // ACK subframes 0 and 1
        //harq_ack[0].nCCE;
        //harq_ack[1].nCCE;
        if (phy_vars_eNB->dlsch_eNB[(uint32_t)UE_id][0]->subframe_tx[0]>0) {
          nCCE0 = phy_vars_eNB->dlsch_eNB[(uint32_t)UE_id][0]->nCCE[0];
          *n1_pucch0 = get_Np(frame_parms->N_RB_DL,nCCE0,0) + nCCE0 + frame_parms->pucch_config_common.n1PUCCH_AN;
        } else
          *n1_pucch0 = -1;

        *n1_pucch1 = -1;
      } else if (subframe == 8) { // ACK subframes 4
        //harq_ack[4].nCCE;
        if (phy_vars_eNB->dlsch_eNB[(uint32_t)UE_id][0]->subframe_tx[4]>0) {
          nCCE0 = phy_vars_eNB->dlsch_eNB[(uint32_t)UE_id][0]->nCCE[4];
          *n1_pucch0 = get_Np(frame_parms->N_RB_DL,nCCE0,0) + nCCE0 + frame_parms->pucch_config_common.n1PUCCH_AN;
        } else
          *n1_pucch0 = -1;

        *n1_pucch1 = -1;
      } else {
        LOG_D(PHY,"[eNB %d] frame %d: phy_procedures_lte.c: get_n1pucch, illegal subframe %d for tdd_config %d\n",
              phy_vars_eNB->Mod_id,
              frame,
              subframe,frame_parms->tdd_config);
        return;
      }

      break;

    case 3:  // DL:S:UL:UL:UL:DL:DL:DL:DL:DL
      if (subframe == 2) {  // ACK subframes 5,6 and 1 (S in frame-2), forget about n-11 for the moment (S-subframe)
        if (phy_vars_eNB->dlsch_eNB[(uint32_t)UE_id][0]->subframe_tx[6]>0) {
          nCCE1 = phy_vars_eNB->dlsch_eNB[(uint32_t)UE_id][0]->nCCE[6];
          *n1_pucch1 = get_Np(frame_parms->N_RB_DL,nCCE1,1) + nCCE1 + frame_parms->pucch_config_common.n1PUCCH_AN;
        } else
          *n1_pucch1 = -1;

        if (phy_vars_eNB->dlsch_eNB[(uint32_t)UE_id][0]->subframe_tx[5]>0) {
          nCCE0 = phy_vars_eNB->dlsch_eNB[(uint32_t)UE_id][0]->nCCE[5];
          *n1_pucch0 = get_Np(frame_parms->N_RB_DL,nCCE0,0) + nCCE0+ frame_parms->pucch_config_common.n1PUCCH_AN;
        } else
          *n1_pucch0 = -1;
      } else if (subframe == 3) { // ACK subframes 7 and 8
        LOG_D(PHY,"get_n1_pucch_eNB : subframe 3, subframe_tx[7] %d, subframe_tx[8] %d\n",
              phy_vars_eNB->dlsch_eNB[(uint32_t)UE_id][0]->subframe_tx[7],phy_vars_eNB->dlsch_eNB[(uint32_t)UE_id][0]->subframe_tx[8]);

        if (phy_vars_eNB->dlsch_eNB[(uint32_t)UE_id][0]->subframe_tx[8]>0) {
          nCCE1 = phy_vars_eNB->dlsch_eNB[(uint32_t)UE_id][0]->nCCE[8];
          *n1_pucch1 = get_Np(frame_parms->N_RB_DL,nCCE1,1) + nCCE1 + frame_parms->pucch_config_common.n1PUCCH_AN;
          LOG_D(PHY,"nCCE1 %d, n1_pucch1 %d\n",nCCE1,*n1_pucch1);
        } else
          *n1_pucch1 = -1;

        if (phy_vars_eNB->dlsch_eNB[(uint32_t)UE_id][0]->subframe_tx[7]>0) {
          nCCE0 = phy_vars_eNB->dlsch_eNB[(uint32_t)UE_id][0]->nCCE[7];
          *n1_pucch0 = get_Np(frame_parms->N_RB_DL,nCCE0,0) + nCCE0 +frame_parms->pucch_config_common.n1PUCCH_AN;
          LOG_D(PHY,"nCCE0 %d, n1_pucch0 %d\n",nCCE0,*n1_pucch0);
        } else
          *n1_pucch0 = -1;
      } else if (subframe == 4) { // ACK subframes 9 and 0
        if (phy_vars_eNB->dlsch_eNB[(uint32_t)UE_id][0]->subframe_tx[0]>0) {
          nCCE1 = phy_vars_eNB->dlsch_eNB[(uint32_t)UE_id][0]->nCCE[0];
          *n1_pucch1 = get_Np(frame_parms->N_RB_DL,nCCE1,1) + nCCE1 + frame_parms->pucch_config_common.n1PUCCH_AN;
        } else
          *n1_pucch1 = -1;

        if (phy_vars_eNB->dlsch_eNB[(uint32_t)UE_id][0]->subframe_tx[9]>0) {
          nCCE0 = phy_vars_eNB->dlsch_eNB[(uint32_t)UE_id][0]->nCCE[9];
          *n1_pucch0 = get_Np(frame_parms->N_RB_DL,nCCE0,0) + nCCE0 +frame_parms->pucch_config_common.n1PUCCH_AN;
        } else
          *n1_pucch0 = -1;
      } else {
        LOG_D(PHY,"[eNB %d] Frame %d: phy_procedures_lte.c: get_n1pucch, illegal subframe %d for tdd_config %d\n",
              phy_vars_eNB->Mod_id,frame,subframe,frame_parms->tdd_config);
        return;
      }

      break;
    }  // switch tdd_config

    // Don't handle the case M>2
    *n1_pucch2 = -1;
    *n1_pucch3 = -1;
  }
}

void prach_procedures(PHY_VARS_eNB *phy_vars_eNB,uint8_t sched_subframe,uint8_t abstraction_flag)
{

  uint16_t preamble_energy_list[64],preamble_delay_list[64];
  uint16_t preamble_max,preamble_energy_max;
  uint16_t i;
  int8_t UE_id;
  int subframe = phy_vars_eNB->proc[sched_subframe].subframe_rx;
  int frame = phy_vars_eNB->proc[sched_subframe].frame_rx;
  uint8_t CC_id = phy_vars_eNB->CC_id;

  memset(&preamble_energy_list[0],0,64*sizeof(uint16_t));
  memset(&preamble_delay_list[0],0,64*sizeof(uint16_t));

  if (abstraction_flag == 0) {
    LOG_D(PHY,"[eNB %d][RAPROC] Frame %d, Subframe %d : PRACH RX Signal Power : %d dBm\n",phy_vars_eNB->Mod_id, 
          frame,subframe,dB_fixed(signal_energy(&phy_vars_eNB->lte_eNB_common_vars.rxdata[0][0][subframe*phy_vars_eNB->lte_frame_parms.samples_per_tti],512)) - phy_vars_eNB->rx_total_gain_eNB_dB);


    rx_prach(phy_vars_eNB,
             subframe,
             preamble_energy_list,
             preamble_delay_list,
             frame,
             0);
  } else {
    for (UE_id=0; UE_id<NB_UE_INST; UE_id++) {

      LOG_D(PHY,"[RAPROC] UE_id %d (%p), generate_prach %d, UE RSI %d, eNB RSI %d preamble index %d\n",
            UE_id,PHY_vars_UE_g[UE_id][CC_id],PHY_vars_UE_g[UE_id][CC_id]->generate_prach,
            PHY_vars_UE_g[UE_id][CC_id]->lte_frame_parms.prach_config_common.rootSequenceIndex,
            phy_vars_eNB->lte_frame_parms.prach_config_common.rootSequenceIndex,
            PHY_vars_UE_g[UE_id][CC_id]->prach_PreambleIndex);

      if ((PHY_vars_UE_g[UE_id][CC_id]->generate_prach==1) &&
          (PHY_vars_UE_g[UE_id][CC_id]->lte_frame_parms.prach_config_common.rootSequenceIndex ==
           phy_vars_eNB->lte_frame_parms.prach_config_common.rootSequenceIndex) ) {
        preamble_energy_list[PHY_vars_UE_g[UE_id][CC_id]->prach_PreambleIndex] = 800;
        preamble_delay_list[PHY_vars_UE_g[UE_id][CC_id]->prach_PreambleIndex] = 5;

      }
    }
  }

  preamble_energy_max = preamble_energy_list[0];
  preamble_max = 0;

  for (i=1; i<64; i++) {
    if (preamble_energy_max < preamble_energy_list[i]) {
      preamble_energy_max = preamble_energy_list[i];
      preamble_max = i;
    }
  }

#ifdef DEBUG_PHY_PROC
  LOG_D(PHY,"[RAPROC] Most likely preamble %d, energy %d dB delay %d\n",
        preamble_max,
        preamble_energy_list[preamble_max],
        preamble_delay_list[preamble_max]);
#endif

  if (preamble_energy_list[preamble_max] > 580) {

    UE_id = find_next_ue_index(phy_vars_eNB);
 
    if (UE_id>=0) {
      phy_vars_eNB->eNB_UE_stats[(uint32_t)UE_id].UE_timing_offset = preamble_delay_list[preamble_max]&0x1FFF; //limit to 13 (=11+2) bits

      phy_vars_eNB->eNB_UE_stats[(uint32_t)UE_id].sector = 0;
      LOG_D(PHY,"[eNB %d/%d][RAPROC] Frame %d, subframe %d Initiating RA procedure (UE_id %d) with preamble %d, energy %d.%d dB, delay %d\n",
            phy_vars_eNB->Mod_id,
            phy_vars_eNB->CC_id,
            frame,
            subframe,
	    UE_id,
            preamble_max,
            preamble_energy_max/10,
            preamble_energy_max%10,
            preamble_delay_list[preamble_max]);

      if (phy_vars_eNB->mac_enabled==1) {
        uint8_t update_TA=4;

        switch (phy_vars_eNB->lte_frame_parms.N_RB_DL) {
        case 6:
          update_TA = 16;
          break;

        case 25:
          update_TA = 4;
          break;

        case 50:
          update_TA = 2;
          break;

        case 100:
          update_TA = 1;
          break;
        }

      mac_xface->initiate_ra_proc(phy_vars_eNB->Mod_id,
                                  phy_vars_eNB->CC_id,
                                  frame,
                                  preamble_max,
                                  preamble_delay_list[preamble_max]*update_TA,
				  0,subframe,0);
      }      

    } else {
      MSC_LOG_EVENT(MSC_PHY_ENB, "0 RA Failed add user, too many");
      LOG_I(PHY,"[eNB %d][RAPROC] frame %d, subframe %d: Unable to add user, max user count reached\n",
            phy_vars_eNB->Mod_id,frame, subframe);
    }
  }
}

void ulsch_decoding_procedures(unsigned char subframe, unsigned int i, PHY_VARS_eNB *phy_vars_eNB, unsigned char abstraction_flag)
{
  UNUSED(subframe);
  UNUSED(i);
  UNUSED(phy_vars_eNB);
  UNUSED(abstraction_flag);
  LOG_D(PHY,"ulsch_decoding_procedures not yet implemented. should not be called");
}


void pucch_procedures(const unsigned char sched_subframe,PHY_VARS_eNB *phy_vars_eNB,int UE_id,int harq_pid,const uint8_t abstraction_flag) {

  LTE_DL_FRAME_PARMS *frame_parms=&phy_vars_eNB->lte_frame_parms;
  uint8_t SR_payload = 0,*pucch_payload=NULL,pucch_payload0[2]= {0,0},pucch_payload1[2]= {0,0};
  int16_t n1_pucch0,n1_pucch1,n1_pucch2,n1_pucch3;
  uint8_t do_SR = 0;
  uint8_t pucch_sel = 0;
  int32_t metric0=0,metric1=0,metric0_SR=0;
  ANFBmode_t bundling_flag;
  PUCCH_FMT_t format;

  const int subframe = phy_vars_eNB->proc[sched_subframe].subframe_rx;
  const int frame = phy_vars_eNB->proc[sched_subframe].frame_rx;

  if ((phy_vars_eNB->dlsch_eNB[UE_id][0]) &&
      (phy_vars_eNB->dlsch_eNB[UE_id][0]->rnti>0) &&
      (phy_vars_eNB->ulsch_eNB[UE_id]->harq_processes[harq_pid]->subframe_scheduling_flag==0)) { 
<<<<<<< HEAD

      // check SR availability
      do_SR = is_SR_subframe(phy_vars_eNB,UE_id,sched_subframe);
      //      do_SR = 0;

      // Now ACK/NAK
      // First check subframe_tx flag for earlier subframes
      get_n1_pucch_eNB(phy_vars_eNB,
                       UE_id,
                       sched_subframe,
                       &n1_pucch0,
                       &n1_pucch1,
                       &n1_pucch2,
                       &n1_pucch3);

      LOG_D(PHY,"[eNB %d][PDSCH %x] Frame %d, subframe %d Checking for PUCCH (%d,%d,%d,%d) SR %d\n",
            phy_vars_eNB->Mod_id,phy_vars_eNB->dlsch_eNB[UE_id][0]->rnti,
            frame,subframe,
            n1_pucch0,n1_pucch1,n1_pucch2,n1_pucch3,do_SR);

      if ((n1_pucch0==-1) && (n1_pucch1==-1) && (do_SR==0)) {  // no TX PDSCH that have to be checked and no SR for this UE_id
      } else {
        // otherwise we have some PUCCH detection to do

	// Null out PUCCH PRBs for noise measurement
	switch(phy_vars_eNB->lte_frame_parms.N_RB_UL) {
	case 6:
	  phy_vars_eNB->rb_mask_ul[0] |= (0x1 | (1<<5)); //position 5
	  break;
	case 15:
	  phy_vars_eNB->rb_mask_ul[0] |= (0x1 | (1<<14)); // position 14
	  break;
	case 25:
	  phy_vars_eNB->rb_mask_ul[0] |= (0x1 | (1<<24)); // position 24
	  break;
	case 50:
	  phy_vars_eNB->rb_mask_ul[0] |= 0x1;
	  phy_vars_eNB->rb_mask_ul[1] |= (1<<17); // position 49 (49-32)
	  break;
	case 75:
	  phy_vars_eNB->rb_mask_ul[0] |= 0x1;
	  phy_vars_eNB->rb_mask_ul[2] |= (1<<10); // position 74 (74-64)
	  break;
	case 100:
	  phy_vars_eNB->rb_mask_ul[0] |= 0x1;
	  phy_vars_eNB->rb_mask_ul[3] |= (1<<3); // position 99 (99-96)
	  break;
	default:
	  LOG_E(PHY,"Unknown number for N_RB_UL %d\n",phy_vars_eNB->lte_frame_parms.N_RB_UL);
	  break;
	}

        if (do_SR == 1) {
          phy_vars_eNB->eNB_UE_stats[UE_id].sr_total++;

          if (abstraction_flag == 0)
            metric0_SR = rx_pucch(phy_vars_eNB,
				  pucch_format1,
				  UE_id,
				  phy_vars_eNB->scheduling_request_config[UE_id].sr_PUCCH_ResourceIndex,
				  0, // n2_pucch
				  0, // shortened format, should be use_srs flag, later
				  &SR_payload,
				  subframe,
				  PUCCH1_THRES);

#ifdef PHY_ABSTRACTION
          else {
            metric0_SR = rx_pucch_emul(phy_vars_eNB,
				       UE_id,
				       pucch_format1,
				       0,
				       &SR_payload,
				       sched_subframe);
            LOG_D(PHY,"[eNB %d][SR %x] Frame %d subframe %d Checking SR (UE SR %d/%d)\n",phy_vars_eNB->Mod_id,
                  phy_vars_eNB->ulsch_eNB[UE_id]->rnti,frame,subframe,SR_payload,phy_vars_eNB->scheduling_request_config[UE_id].sr_PUCCH_ResourceIndex);
          }

#endif

          if (SR_payload == 1) {
            LOG_D(PHY,"[eNB %d][SR %x] Frame %d subframe %d Got SR for PUSCH, transmitting to MAC\n",phy_vars_eNB->Mod_id,
                  phy_vars_eNB->ulsch_eNB[UE_id]->rnti,frame,subframe);
            phy_vars_eNB->eNB_UE_stats[UE_id].sr_received++;

            if (phy_vars_eNB->first_sr[UE_id] == 1) { // this is the first request for uplink after Connection Setup, so clear HARQ process 0 use for Msg4
              /* is this test necessary? */
              if (phy_vars_eNB->dlsch_eNB[UE_id][0]->harq_processes[0]->status != SCH_IDLE)
                put_harq_pid_in_freelist(phy_vars_eNB->dlsch_eNB[UE_id][0], 0);
              phy_vars_eNB->first_sr[UE_id] = 0;
              phy_vars_eNB->dlsch_eNB[UE_id][0]->harq_processes[0]->round=0;
              phy_vars_eNB->dlsch_eNB[UE_id][0]->harq_processes[0]->status=SCH_IDLE;
              LOG_D(PHY,"[eNB %d][SR %x] Frame %d subframe %d First SR\n",
                    phy_vars_eNB->Mod_id,
                    phy_vars_eNB->ulsch_eNB[UE_id]->rnti,frame,subframe);
            }

	    if (phy_vars_eNB->mac_enabled==1) {
	      mac_xface->SR_indication(phy_vars_eNB->Mod_id,
				       phy_vars_eNB->CC_id,
				       frame,
				       phy_vars_eNB->dlsch_eNB[UE_id][0]->rnti,subframe);
	    }
          }
        }// do_SR==1

        if ((n1_pucch0==-1) && (n1_pucch1==-1)) { // just check for SR
        } else if (phy_vars_eNB->lte_frame_parms.frame_type==FDD) { // FDD
          // if SR was detected, use the n1_pucch from SR, else use n1_pucch0
	  //          n1_pucch0 = (SR_payload==1) ? phy_vars_eNB->scheduling_request_config[UE_id].sr_PUCCH_ResourceIndex:n1_pucch0;

	  LOG_D(PHY,"Demodulating PUCCH for ACK/NAK: n1_pucch0 %d (%d), SR_payload %d\n",n1_pucch0,phy_vars_eNB->scheduling_request_config[UE_id].sr_PUCCH_ResourceIndex,SR_payload);

          if (abstraction_flag == 0) {



            metric0 = rx_pucch(phy_vars_eNB,
                               pucch_format1a,
                               UE_id,
                               (uint16_t)n1_pucch0,
                               0, //n2_pucch
                               0, // shortened format
                               pucch_payload0,
                               subframe,
                               PUCCH1a_THRES);

            if (metric0 < metric0_SR)
	      metric0=rx_pucch(phy_vars_eNB,
			       pucch_format1a,
			       UE_id,
			       phy_vars_eNB->scheduling_request_config[UE_id].sr_PUCCH_ResourceIndex,
			       0, //n2_pucch
			       0, // shortened format
			       pucch_payload0,
			       subframe,
			       PUCCH1a_THRES);
	  }
          else {
#ifdef PHY_ABSTRACTION
            metric0 = rx_pucch_emul(phy_vars_eNB,UE_id,
                                    pucch_format1a,
                                    0,
                                    pucch_payload0,
                                    subframe);
#endif
          }

#ifdef DEBUG_PHY_PROC
          LOG_D(PHY,"[eNB %d][PDSCH %x] Frame %d subframe %d pucch1a (FDD) payload %d (metric %d)\n",
                phy_vars_eNB->Mod_id,
                phy_vars_eNB->dlsch_eNB[UE_id][0]->rnti,
                frame,subframe,
                pucch_payload0[0],metric0);
#endif

          process_HARQ_feedback(UE_id,sched_subframe,phy_vars_eNB,
                                0,// pusch_flag
                                pucch_payload0,
                                2,
                                SR_payload);

        } // FDD
        else {  //TDD

          bundling_flag = phy_vars_eNB->pucch_config_dedicated[UE_id].tdd_AckNackFeedbackMode;

=======

      // check SR availability
      do_SR = is_SR_subframe(phy_vars_eNB,UE_id,sched_subframe);
      //      do_SR = 0;

      // Now ACK/NAK
      // First check subframe_tx flag for earlier subframes
      get_n1_pucch_eNB(phy_vars_eNB,
                       UE_id,
                       sched_subframe,
                       &n1_pucch0,
                       &n1_pucch1,
                       &n1_pucch2,
                       &n1_pucch3);

      LOG_D(PHY,"[eNB %d][PDSCH %x] Frame %d, subframe %d Checking for PUCCH (%d,%d,%d,%d) SR %d\n",
            phy_vars_eNB->Mod_id,phy_vars_eNB->dlsch_eNB[UE_id][0]->rnti,
            frame,subframe,
            n1_pucch0,n1_pucch1,n1_pucch2,n1_pucch3,do_SR);

      if ((n1_pucch0==-1) && (n1_pucch1==-1) && (do_SR==0)) {  // no TX PDSCH that have to be checked and no SR for this UE_id
      } else {
        // otherwise we have some PUCCH detection to do

	// Null out PUCCH PRBs for noise measurement
	switch(phy_vars_eNB->lte_frame_parms.N_RB_UL) {
	case 6:
	  phy_vars_eNB->rb_mask_ul[0] |= (0x1 | (1<<5)); //position 5
	  break;
	case 15:
	  phy_vars_eNB->rb_mask_ul[0] |= (0x1 | (1<<14)); // position 14
	  break;
	case 25:
	  phy_vars_eNB->rb_mask_ul[0] |= (0x1 | (1<<24)); // position 24
	  break;
	case 50:
	  phy_vars_eNB->rb_mask_ul[0] |= 0x1;
	  phy_vars_eNB->rb_mask_ul[1] |= (1<<17); // position 49 (49-32)
	  break;
	case 75:
	  phy_vars_eNB->rb_mask_ul[0] |= 0x1;
	  phy_vars_eNB->rb_mask_ul[2] |= (1<<10); // position 74 (74-64)
	  break;
	case 100:
	  phy_vars_eNB->rb_mask_ul[0] |= 0x1;
	  phy_vars_eNB->rb_mask_ul[3] |= (1<<3); // position 99 (99-96)
	  break;
	default:
	  LOG_E(PHY,"Unknown number for N_RB_UL %d\n",phy_vars_eNB->lte_frame_parms.N_RB_UL);
	  break;
	}

        if (do_SR == 1) {
          phy_vars_eNB->eNB_UE_stats[UE_id].sr_total++;

          if (abstraction_flag == 0)
            metric0_SR = rx_pucch(phy_vars_eNB,
				  pucch_format1,
				  UE_id,
				  phy_vars_eNB->scheduling_request_config[UE_id].sr_PUCCH_ResourceIndex,
				  0, // n2_pucch
				  0, // shortened format, should be use_srs flag, later
				  &SR_payload,
                                  frame,
				  subframe,
				  PUCCH1_THRES);

#ifdef PHY_ABSTRACTION
          else {
            metric0_SR = rx_pucch_emul(phy_vars_eNB,
				       UE_id,
				       pucch_format1,
				       0,
				       &SR_payload,
				       sched_subframe);
            LOG_D(PHY,"[eNB %d][SR %x] Frame %d subframe %d Checking SR (UE SR %d/%d)\n",phy_vars_eNB->Mod_id,
                  phy_vars_eNB->ulsch_eNB[UE_id]->rnti,frame,subframe,SR_payload,phy_vars_eNB->scheduling_request_config[UE_id].sr_PUCCH_ResourceIndex);
          }

#endif

          if (SR_payload == 1) {
            LOG_D(PHY,"[eNB %d][SR %x] Frame %d subframe %d Got SR for PUSCH, transmitting to MAC\n",phy_vars_eNB->Mod_id,
                  phy_vars_eNB->ulsch_eNB[UE_id]->rnti,frame,subframe);
            phy_vars_eNB->eNB_UE_stats[UE_id].sr_received++;

            if (phy_vars_eNB->first_sr[UE_id] == 1) { // this is the first request for uplink after Connection Setup, so clear HARQ process 0 use for Msg4
              /* is this test necessary? */
              if (phy_vars_eNB->dlsch_eNB[UE_id][0]->harq_processes[0]->status != SCH_IDLE)
                put_harq_pid_in_freelist(phy_vars_eNB->dlsch_eNB[UE_id][0], 0);
              phy_vars_eNB->first_sr[UE_id] = 0;
              phy_vars_eNB->dlsch_eNB[UE_id][0]->harq_processes[0]->round=0;
              phy_vars_eNB->dlsch_eNB[UE_id][0]->harq_processes[0]->status=SCH_IDLE;
              LOG_D(PHY,"[eNB %d][SR %x] Frame %d subframe %d First SR\n",
                    phy_vars_eNB->Mod_id,
                    phy_vars_eNB->ulsch_eNB[UE_id]->rnti,frame,subframe);
            }

	    if (phy_vars_eNB->mac_enabled==1) {
	      mac_xface->SR_indication(phy_vars_eNB->Mod_id,
				       phy_vars_eNB->CC_id,
				       frame,
				       phy_vars_eNB->dlsch_eNB[UE_id][0]->rnti,subframe);
	    }
          }
        }// do_SR==1

        if ((n1_pucch0==-1) && (n1_pucch1==-1)) { // just check for SR
        } else if (phy_vars_eNB->lte_frame_parms.frame_type==FDD) { // FDD
          // if SR was detected, use the n1_pucch from SR, else use n1_pucch0
	  //          n1_pucch0 = (SR_payload==1) ? phy_vars_eNB->scheduling_request_config[UE_id].sr_PUCCH_ResourceIndex:n1_pucch0;

	  LOG_D(PHY,"Demodulating PUCCH for ACK/NAK: n1_pucch0 %d (%d), SR_payload %d\n",n1_pucch0,phy_vars_eNB->scheduling_request_config[UE_id].sr_PUCCH_ResourceIndex,SR_payload);

          if (abstraction_flag == 0) {



            metric0 = rx_pucch(phy_vars_eNB,
                               pucch_format1a,
                               UE_id,
                               (uint16_t)n1_pucch0,
                               0, //n2_pucch
                               0, // shortened format
                               pucch_payload0,
                               frame,
                               subframe,
                               PUCCH1a_THRES);

            if (metric0 < metric0_SR)
	      metric0=rx_pucch(phy_vars_eNB,
			       pucch_format1a,
			       UE_id,
			       phy_vars_eNB->scheduling_request_config[UE_id].sr_PUCCH_ResourceIndex,
			       0, //n2_pucch
			       0, // shortened format
			       pucch_payload0,
                               frame,
			       subframe,
			       PUCCH1a_THRES);
	  }
          else {
#ifdef PHY_ABSTRACTION
            metric0 = rx_pucch_emul(phy_vars_eNB,UE_id,
                                    pucch_format1a,
                                    0,
                                    pucch_payload0,
                                    subframe);
#endif
          }

#ifdef DEBUG_PHY_PROC
          LOG_D(PHY,"[eNB %d][PDSCH %x] Frame %d subframe %d pucch1a (FDD) payload %d (metric %d)\n",
                phy_vars_eNB->Mod_id,
                phy_vars_eNB->dlsch_eNB[UE_id][0]->rnti,
                frame,subframe,
                pucch_payload0[0],metric0);
#endif

          process_HARQ_feedback(UE_id,sched_subframe,phy_vars_eNB,
                                0,// pusch_flag
                                pucch_payload0,
                                2,
                                SR_payload);

        } // FDD
        else {  //TDD

          bundling_flag = phy_vars_eNB->pucch_config_dedicated[UE_id].tdd_AckNackFeedbackMode;

>>>>>>> d0c99c29
          // fix later for 2 TB case and format1b

          if ((frame_parms->frame_type==FDD) ||
              (bundling_flag==bundling)    ||
              ((frame_parms->frame_type==TDD)&&(frame_parms->tdd_config==1)&&((subframe!=2)||(subframe!=7)))) {
            format = pucch_format1a;
            //      msg("PUCCH 1a\n");
          } else {
            format = pucch_format1b;
            //      msg("PUCCH 1b\n");
          }

          // if SR was detected, use the n1_pucch from SR
          if (SR_payload==1) {
#ifdef DEBUG_PHY_PROC
            LOG_D(PHY,"[eNB %d][PDSCH %x] Frame %d subframe %d Checking ACK/NAK (%d,%d,%d,%d) format %d with SR\n",phy_vars_eNB->Mod_id,
                  phy_vars_eNB->dlsch_eNB[UE_id][0]->rnti,
                  frame,subframe,
                  n1_pucch0,n1_pucch1,n1_pucch2,n1_pucch3,format);
#endif

            if (abstraction_flag == 0)
              metric0_SR = rx_pucch(phy_vars_eNB,
				    format,
				    UE_id,
				    phy_vars_eNB->scheduling_request_config[UE_id].sr_PUCCH_ResourceIndex,
				    0, //n2_pucch
				    0, // shortened format
				    pucch_payload0,
<<<<<<< HEAD
=======
                                    frame,
>>>>>>> d0c99c29
				    subframe,
				    PUCCH1a_THRES);
            else {
#ifdef PHY_ABSTRACTION
              metric0 = rx_pucch_emul(phy_vars_eNB,UE_id,
                                      format,
                                      0,
                                      pucch_payload0,
                                      subframe);
#endif
            }
          } else { //using n1_pucch0/n1_pucch1 resources
#ifdef DEBUG_PHY_PROC
            LOG_D(PHY,"[eNB %d][PDSCH %x] Frame %d subframe %d Checking ACK/NAK (%d,%d,%d,%d) format %d\n",phy_vars_eNB->Mod_id,
                  phy_vars_eNB->dlsch_eNB[UE_id][0]->rnti,
                  frame,subframe,
                  n1_pucch0,n1_pucch1,n1_pucch2,n1_pucch3,format);
<<<<<<< HEAD
#endif
            metric0=0;
            metric1=0;

            // Check n1_pucch0 metric
            if (n1_pucch0 != -1) {
              if (abstraction_flag == 0)
                metric0 = rx_pucch(phy_vars_eNB,
                                   format,
                                   UE_id,
                                   (uint16_t)n1_pucch0,
                                   0, // n2_pucch
                                   0, // shortened format
                                   pucch_payload0,
=======
#endif
            metric0=0;
            metric1=0;

            // Check n1_pucch0 metric
            if (n1_pucch0 != -1) {
              if (abstraction_flag == 0)
                metric0 = rx_pucch(phy_vars_eNB,
                                   format,
                                   UE_id,
                                   (uint16_t)n1_pucch0,
                                   0, // n2_pucch
                                   0, // shortened format
                                   pucch_payload0,
                                   frame,
                                   subframe,
                                   PUCCH1a_THRES);
              else {
#ifdef PHY_ABSTRACTION
                metric0 = rx_pucch_emul(phy_vars_eNB,UE_id,
                                        format,
                                        0,
                                        pucch_payload0,
                                        subframe);
#endif
              }
            }

            // Check n1_pucch1 metric
            if (n1_pucch1 != -1) {
              if (abstraction_flag == 0)
                metric1 = rx_pucch(phy_vars_eNB,
                                   format,
                                   UE_id,
                                   (uint16_t)n1_pucch1,
                                   0, //n2_pucch
                                   0, // shortened format
                                   pucch_payload1,
                                   frame,
>>>>>>> d0c99c29
                                   subframe,
                                   PUCCH1a_THRES);
              else {
#ifdef PHY_ABSTRACTION
<<<<<<< HEAD
                metric0 = rx_pucch_emul(phy_vars_eNB,UE_id,
                                        format,
                                        0,
                                        pucch_payload0,
                                        subframe);
#endif
              }
            }

            // Check n1_pucch1 metric
            if (n1_pucch1 != -1) {
              if (abstraction_flag == 0)
                metric1 = rx_pucch(phy_vars_eNB,
                                   format,
                                   UE_id,
                                   (uint16_t)n1_pucch1,
                                   0, //n2_pucch
                                   0, // shortened format
                                   pucch_payload1,
                                   subframe,
                                   PUCCH1a_THRES);
              else {
#ifdef PHY_ABSTRACTION
                metric1 = rx_pucch_emul(phy_vars_eNB,UE_id,
                                        format,
                                        1,
                                        pucch_payload1,
                                        subframe);


#endif
              }
            }
          }

          if (SR_payload == 1) {
            pucch_payload = pucch_payload0;

            if (bundling_flag == bundling)
              pucch_sel = 2;
          } else if (bundling_flag == multiplexing) { // multiplexing + no SR
            pucch_payload = (metric1>metric0) ? pucch_payload1 : pucch_payload0;
            pucch_sel     = (metric1>metric0) ? 1 : 0;
          } else { // bundling + no SR
            if (n1_pucch1 != -1)
              pucch_payload = pucch_payload1;
            else if (n1_pucch0 != -1)
              pucch_payload = pucch_payload0;

            pucch_sel = 2;  // indicate that this is a bundled ACK/NAK
          }

#ifdef DEBUG_PHY_PROC
          LOG_D(PHY,"[eNB %d][PDSCH %x] Frame %d subframe %d ACK/NAK metric 0 %d, metric 1 %d, sel %d, (%d,%d)\n",phy_vars_eNB->Mod_id,
                phy_vars_eNB->dlsch_eNB[UE_id][0]->rnti,
                frame,subframe,
                metric0,metric1,pucch_sel,pucch_payload[0],pucch_payload[1]);
#endif
          process_HARQ_feedback(UE_id,sched_subframe,phy_vars_eNB,
                                0,// pusch_flag
                                pucch_payload,
                                pucch_sel,
                                SR_payload);
        }
      }

    }
}

void cba_procedures(const unsigned char sched_subframe,PHY_VARS_eNB *phy_vars_eNB,int UE_id,int harq_pid,const uint8_t abstraction_flag) {

  uint8_t access_mode;
  int num_active_cba_groups;
  const int subframe = phy_vars_eNB->proc[sched_subframe].subframe_rx;
  const int frame = phy_vars_eNB->proc[sched_subframe].frame_rx;
  uint16_t rnti=0;
  int ret=0;

=======
                metric1 = rx_pucch_emul(phy_vars_eNB,UE_id,
                                        format,
                                        1,
                                        pucch_payload1,
                                        subframe);


#endif
              }
            }
          }

          if (SR_payload == 1) {
            pucch_payload = pucch_payload0;

            if (bundling_flag == bundling)
              pucch_sel = 2;
          } else if (bundling_flag == multiplexing) { // multiplexing + no SR
            pucch_payload = (metric1>metric0) ? pucch_payload1 : pucch_payload0;
            pucch_sel     = (metric1>metric0) ? 1 : 0;
          } else { // bundling + no SR
            if (n1_pucch1 != -1)
              pucch_payload = pucch_payload1;
            else if (n1_pucch0 != -1)
              pucch_payload = pucch_payload0;

            pucch_sel = 2;  // indicate that this is a bundled ACK/NAK
          }

#ifdef DEBUG_PHY_PROC
          LOG_D(PHY,"[eNB %d][PDSCH %x] Frame %d subframe %d ACK/NAK metric 0 %d, metric 1 %d, sel %d, (%d,%d)\n",phy_vars_eNB->Mod_id,
                phy_vars_eNB->dlsch_eNB[UE_id][0]->rnti,
                frame,subframe,
                metric0,metric1,pucch_sel,pucch_payload[0],pucch_payload[1]);
#endif
          process_HARQ_feedback(UE_id,sched_subframe,phy_vars_eNB,
                                0,// pusch_flag
                                pucch_payload,
                                pucch_sel,
                                SR_payload);
        }
      }

    }
}

void cba_procedures(const unsigned char sched_subframe,PHY_VARS_eNB *phy_vars_eNB,int UE_id,int harq_pid,const uint8_t abstraction_flag) {

  uint8_t access_mode;
  int num_active_cba_groups;
  const int subframe = phy_vars_eNB->proc[sched_subframe].subframe_rx;
  const int frame = phy_vars_eNB->proc[sched_subframe].frame_rx;
  uint16_t rnti=0;
  int ret=0;

>>>>>>> d0c99c29
  num_active_cba_groups = phy_vars_eNB->ulsch_eNB[UE_id]->num_active_cba_groups;
  
  if ((phy_vars_eNB->ulsch_eNB[UE_id]) &&
      (num_active_cba_groups > 0) &&
      (phy_vars_eNB->ulsch_eNB[UE_id]->cba_rnti[UE_id%num_active_cba_groups]>0) &&
      (phy_vars_eNB->ulsch_eNB[UE_id]->harq_processes[harq_pid]->subframe_cba_scheduling_flag==1)) {
    rnti=0;
    
#ifdef DEBUG_PHY_PROC
    LOG_D(PHY,"[eNB %d][PUSCH %d] frame %d subframe %d Checking PUSCH/ULSCH CBA Reception for UE %d with cba rnti %x mode %s\n",
	  phy_vars_eNB->Mod_id,harq_pid,
	  frame,subframe,
	  UE_id, (uint16_t)phy_vars_eNB->ulsch_eNB[UE_id]->cba_rnti[UE_id%num_active_cba_groups],mode_string[phy_vars_eNB->eNB_UE_stats[UE_id].mode]);
<<<<<<< HEAD
#endif
    
    if (abstraction_flag==0) {
      rx_ulsch(phy_vars_eNB,
	       sched_subframe,
	       phy_vars_eNB->eNB_UE_stats[UE_id].sector,  // this is the effective sector id
	       UE_id,
	       phy_vars_eNB->ulsch_eNB,
	       0);
=======
#endif
    
    if (abstraction_flag==0) {
      rx_ulsch(phy_vars_eNB,
	       sched_subframe,
	       phy_vars_eNB->eNB_UE_stats[UE_id].sector,  // this is the effective sector id
	       UE_id,
	       phy_vars_eNB->ulsch_eNB,
	       0);
    }
    
#ifdef PHY_ABSTRACTION
    else {
      rx_ulsch_emul(phy_vars_eNB,
		    subframe,
		    phy_vars_eNB->eNB_UE_stats[UE_id].sector,  // this is the effective sector id
		    UE_id);
    }
    
#endif
    
    if (abstraction_flag == 0) {
      ret = ulsch_decoding(phy_vars_eNB,
			   UE_id,
			   sched_subframe,
			   0, // control_only_flag
			   phy_vars_eNB->ulsch_eNB[UE_id]->harq_processes[harq_pid]->V_UL_DAI,
			   phy_vars_eNB->ulsch_eNB[UE_id]->harq_processes[harq_pid]->nb_rb>20 ? 1 : 0);
>>>>>>> d0c99c29
    }
    
#ifdef PHY_ABSTRACTION
    else {
<<<<<<< HEAD
      rx_ulsch_emul(phy_vars_eNB,
		    subframe,
		    phy_vars_eNB->eNB_UE_stats[UE_id].sector,  // this is the effective sector id
		    UE_id);
=======
      ret = ulsch_decoding_emul(phy_vars_eNB,
				sched_subframe,
				UE_id,
				&rnti);
>>>>>>> d0c99c29
    }
    
#endif
    
<<<<<<< HEAD
    if (abstraction_flag == 0) {
      ret = ulsch_decoding(phy_vars_eNB,
			   UE_id,
			   sched_subframe,
			   0, // control_only_flag
			   phy_vars_eNB->ulsch_eNB[UE_id]->harq_processes[harq_pid]->V_UL_DAI,
			   phy_vars_eNB->ulsch_eNB[UE_id]->harq_processes[harq_pid]->nb_rb>20 ? 1 : 0);
    }
    
#ifdef PHY_ABSTRACTION
    else {
      ret = ulsch_decoding_emul(phy_vars_eNB,
				sched_subframe,
				UE_id,
				&rnti);
    }
    
#endif
    
=======
>>>>>>> d0c99c29
    if (phy_vars_eNB->ulsch_eNB[UE_id]->harq_processes[harq_pid]->cqi_crc_status == 1) {
#ifdef DEBUG_PHY_PROC
      
      print_CQI(phy_vars_eNB->ulsch_eNB[UE_id]->harq_processes[harq_pid]->o,phy_vars_eNB->ulsch_eNB[UE_id]->harq_processes[harq_pid]->uci_format,0,phy_vars_eNB->lte_frame_parms.N_RB_DL);
#endif
      access_mode = UNKNOWN_ACCESS;
      extract_CQI(phy_vars_eNB->ulsch_eNB[UE_id]->harq_processes[harq_pid]->o,
		  phy_vars_eNB->ulsch_eNB[UE_id]->harq_processes[harq_pid]->uci_format,
		  &phy_vars_eNB->eNB_UE_stats[UE_id],
		  phy_vars_eNB->lte_frame_parms.N_RB_DL,
		  &rnti, &access_mode);
      phy_vars_eNB->eNB_UE_stats[UE_id].rank = phy_vars_eNB->ulsch_eNB[UE_id]->harq_processes[harq_pid]->o_RI[0];
    }
    
      phy_vars_eNB->ulsch_eNB[UE_id]->harq_processes[harq_pid]->subframe_cba_scheduling_flag=0;
      phy_vars_eNB->ulsch_eNB[UE_id]->harq_processes[harq_pid]->status= SCH_IDLE;
      
      if ((num_active_cba_groups > 0) &&
          (UE_id + num_active_cba_groups < NUMBER_OF_UE_MAX) &&
          (phy_vars_eNB->ulsch_eNB[UE_id+num_active_cba_groups]->cba_rnti[UE_id%num_active_cba_groups] > 0 ) &&
          (phy_vars_eNB->ulsch_eNB[UE_id+num_active_cba_groups]->num_active_cba_groups> 0)) {
#ifdef DEBUG_PHY_PROC
        LOG_D(PHY,"[eNB %d][PUSCH %d] frame %d subframe %d UE %d harq_pid %d resetting the subframe_scheduling_flag for Ue %d cba groups %d members\n",
              phy_vars_eNB->Mod_id,harq_pid,frame,subframe,UE_id,harq_pid,
              UE_id+num_active_cba_groups, UE_id%phy_vars_eNB->ulsch_eNB[UE_id]->num_active_cba_groups);
#endif
        phy_vars_eNB->ulsch_eNB[UE_id+num_active_cba_groups]->harq_processes[harq_pid]->subframe_cba_scheduling_flag=1;
        phy_vars_eNB->ulsch_eNB[UE_id+num_active_cba_groups]->harq_processes[harq_pid]->status= CBA_ACTIVE;
        phy_vars_eNB->ulsch_eNB[UE_id+num_active_cba_groups]->harq_processes[harq_pid]->TBS=phy_vars_eNB->ulsch_eNB[UE_id]->harq_processes[harq_pid]->TBS;
      }

      if (ret == (1+MAX_TURBO_ITERATIONS)) {
        phy_vars_eNB->eNB_UE_stats[UE_id].ulsch_round_errors[harq_pid][phy_vars_eNB->ulsch_eNB[UE_id]->harq_processes[harq_pid]->round]++;
        phy_vars_eNB->ulsch_eNB[UE_id]->harq_processes[harq_pid]->phich_active = 1;
        phy_vars_eNB->ulsch_eNB[UE_id]->harq_processes[harq_pid]->phich_ACK = 0;
        phy_vars_eNB->ulsch_eNB[UE_id]->harq_processes[harq_pid]->round++;
      } // ulsch in error
      else {
        LOG_D(PHY,"[eNB %d][PUSCH %d] Frame %d subframe %d ULSCH received, setting round to 0, PHICH ACK\n",
              phy_vars_eNB->Mod_id,harq_pid,
              frame,subframe);

        phy_vars_eNB->ulsch_eNB[UE_id]->harq_processes[harq_pid]->phich_active = 1;
        phy_vars_eNB->ulsch_eNB[UE_id]->harq_processes[harq_pid]->phich_ACK = 1;
        phy_vars_eNB->ulsch_eNB[UE_id]->harq_processes[harq_pid]->round = 0;
        phy_vars_eNB->eNB_UE_stats[UE_id].ulsch_consecutive_errors = 0;
#ifdef DEBUG_PHY_PROC
#ifdef DEBUG_ULSCH
        LOG_D(PHY,"[eNB] Frame %d, Subframe %d : ULSCH SDU (RX harq_pid %d) %d bytes:",
              frame,subframe,
              harq_pid,phy_vars_eNB->ulsch_eNB[UE_id]->harq_processes[harq_pid]->TBS>>3);

        for (j=0; j<phy_vars_eNB->ulsch_eNB[UE_id]->harq_processes[harq_pid]->TBS>>3; j++)
          LOG_T(PHY,"%x.",phy_vars_eNB->ulsch_eNB[UE_id]->harq_processes[harq_pid]->b[j]);

        LOG_T(PHY,"\n");
#endif
#endif

        if (access_mode > UNKNOWN_ACCESS) {
          LOG_D(PHY,"[eNB %d] Frame %d, Subframe %d : received ULSCH SDU from CBA transmission, UE (%d,%x), CBA (group %d, rnti %x)\n",
                phy_vars_eNB->Mod_id, frame,subframe,
                UE_id, phy_vars_eNB->ulsch_eNB[UE_id]->rnti,
                UE_id % phy_vars_eNB->ulsch_eNB[UE_id]->num_active_cba_groups, phy_vars_eNB->ulsch_eNB[UE_id]->cba_rnti[UE_id%num_active_cba_groups]);

          // detect if there is a CBA collision
          if (phy_vars_eNB->cba_last_reception[UE_id%num_active_cba_groups] == 0 ) {
            mac_xface->rx_sdu(phy_vars_eNB->Mod_id,
                              phy_vars_eNB->CC_id,
                              frame,subframe,
                              phy_vars_eNB->ulsch_eNB[UE_id]->rnti,
                              phy_vars_eNB->ulsch_eNB[UE_id]->harq_processes[harq_pid]->b,
                              phy_vars_eNB->ulsch_eNB[UE_id]->harq_processes[harq_pid]->TBS>>3,
                              harq_pid,
                              NULL);

            phy_vars_eNB->cba_last_reception[UE_id%num_active_cba_groups]+=1;//(subframe);
          } else {
            if (phy_vars_eNB->cba_last_reception[UE_id%num_active_cba_groups] == 1 )
              LOG_N(PHY,"[eNB%d] Frame %d subframe %d : first CBA collision detected \n ",
                    phy_vars_eNB->Mod_id,frame,subframe);

            LOG_N(PHY,"[eNB%d] Frame %d subframe %d : CBA collision set SR for UE %d in group %d \n ",
                  phy_vars_eNB->Mod_id,frame,subframe,
                  phy_vars_eNB->cba_last_reception[UE_id%num_active_cba_groups],UE_id%num_active_cba_groups );

            phy_vars_eNB->cba_last_reception[UE_id%num_active_cba_groups]+=1;

            mac_xface->SR_indication(phy_vars_eNB->Mod_id,
                                     phy_vars_eNB->CC_id,
                                     frame,
                                     phy_vars_eNB->dlsch_eNB[UE_id][0]->rnti,subframe);
          }
        } // UNKNOWN_ACCESS
      } // ULSCH CBA not in error
  }

}

void phy_procedures_eNB_RX(const unsigned char sched_subframe,PHY_VARS_eNB *phy_vars_eNB,const uint8_t abstraction_flag,const relaying_type_t r_type)
{
  //RX processing
  UNUSED(r_type);
  uint32_t l, ret=0,i,j,k;
  uint32_t harq_pid, harq_idx, round;
  uint8_t nPRS;
  LTE_DL_FRAME_PARMS *frame_parms=&phy_vars_eNB->lte_frame_parms;
  int sync_pos;
  uint16_t rnti=0;
  uint8_t access_mode;

  const int subframe = phy_vars_eNB->proc[sched_subframe].subframe_rx;
  const int frame = phy_vars_eNB->proc[sched_subframe].frame_rx;

  AssertFatal(sched_subframe < NUM_ENB_THREADS, "Bad sched_subframe %d", sched_subframe);

  VCD_SIGNAL_DUMPER_DUMP_FUNCTION_BY_NAME(VCD_SIGNAL_DUMPER_FUNCTIONS_PHY_PROCEDURES_ENB_RX,1);
  start_meas(&phy_vars_eNB->phy_proc_rx);
#ifdef DEBUG_PHY_PROC
  LOG_D(PHY,"[eNB %d] Frame %d: Doing phy_procedures_eNB_RX(%d)\n",phy_vars_eNB->Mod_id,frame, subframe);
#endif

<<<<<<< HEAD

  phy_vars_eNB->rb_mask_ul[0]=0;
  phy_vars_eNB->rb_mask_ul[1]=0;
  phy_vars_eNB->rb_mask_ul[2]=0;
  phy_vars_eNB->rb_mask_ul[3]=0;

  if (abstraction_flag == 0) {
    remove_7_5_kHz(phy_vars_eNB,subframe<<1);
    remove_7_5_kHz(phy_vars_eNB,(subframe<<1)+1);
  }

  // check if we have to detect PRACH first
  if (is_prach_subframe(&phy_vars_eNB->lte_frame_parms,frame,subframe)>0) {
    VCD_SIGNAL_DUMPER_DUMP_FUNCTION_BY_NAME(VCD_SIGNAL_DUMPER_FUNCTIONS_PHY_ENB_PRACH_RX,1);
    prach_procedures(phy_vars_eNB,sched_subframe,abstraction_flag);
    VCD_SIGNAL_DUMPER_DUMP_FUNCTION_BY_NAME(VCD_SIGNAL_DUMPER_FUNCTIONS_PHY_ENB_PRACH_RX,0);
  }

  if (abstraction_flag == 0) {
    start_meas(&phy_vars_eNB->ofdm_demod_stats);

    for (l=0; l<phy_vars_eNB->lte_frame_parms.symbols_per_tti/2; l++) {

      slot_fep_ul(&phy_vars_eNB->lte_frame_parms,
                  &phy_vars_eNB->lte_eNB_common_vars,
                  l,
                  subframe<<1,
                  0,
                  0
                 );
      slot_fep_ul(&phy_vars_eNB->lte_frame_parms,
                  &phy_vars_eNB->lte_eNB_common_vars,
                  l,
                  (subframe<<1)+1,
                  0,
                  0
                 );
    }

    stop_meas(&phy_vars_eNB->ofdm_demod_stats);
  }

  // Check for active processes in current subframe
  harq_pid = subframe2harq_pid(&phy_vars_eNB->lte_frame_parms,
                               frame,subframe);

  // reset the cba flag used for collision detection
  for (i=0; i < NUM_MAX_CBA_GROUP; i++) {
    phy_vars_eNB->cba_last_reception[i]=0;
  }

  // Do PUCCH processing first

  for (i=0; i<NUMBER_OF_UE_MAX; i++) {
    pucch_procedures(sched_subframe,phy_vars_eNB,i,harq_pid,abstraction_flag);
  }

  for (i=0; i<NUMBER_OF_UE_MAX; i++) {

    // check for Msg3
    if (phy_vars_eNB->mac_enabled==1) {
      if (phy_vars_eNB->eNB_UE_stats[i].mode == RA_RESPONSE) {
	process_Msg3(phy_vars_eNB,sched_subframe,i,harq_pid);
      }
    }


    phy_vars_eNB->pusch_stats_rb[i][(frame*10)+subframe] = -63;
    phy_vars_eNB->pusch_stats_round[i][(frame*10)+subframe] = 0;
    phy_vars_eNB->pusch_stats_mcs[i][(frame*10)+subframe] = -63;

    if ((phy_vars_eNB->ulsch_eNB[i]) &&
        (phy_vars_eNB->ulsch_eNB[i]->rnti>0) &&
        (phy_vars_eNB->ulsch_eNB[i]->harq_processes[harq_pid]->subframe_scheduling_flag==1)) {
      // UE is has ULSCH scheduling
      round = phy_vars_eNB->ulsch_eNB[i]->harq_processes[harq_pid]->round;

      for (int rb=0;
           rb<=phy_vars_eNB->ulsch_eNB[i]->harq_processes[harq_pid]->nb_rb;
	   rb++) {
	int rb2 = rb+phy_vars_eNB->ulsch_eNB[i]->harq_processes[harq_pid]->first_rb;
	phy_vars_eNB->rb_mask_ul[rb2>>5] |= (1<<(rb2&31));
      }
#ifdef DEBUG_PHY_PROC
      LOG_D(PHY,"[eNB %d][PUSCH %d] frame %d subframe %d Scheduling PUSCH/ULSCH Reception for rnti %x (UE_id %d)\n",
            phy_vars_eNB->Mod_id,harq_pid,
            frame,subframe,phy_vars_eNB->ulsch_eNB[i]->rnti,i);
#endif
=======
  T(T_ENB_PHY_UL_TICK, T_INT(phy_vars_eNB->Mod_id), T_INT(frame), T_INT(subframe));

  T(T_ENB_PHY_INPUT_SIGNAL, T_INT(phy_vars_eNB->Mod_id), T_INT(frame), T_INT(subframe), T_INT(0),
    T_BUFFER(&phy_vars_eNB->lte_eNB_common_vars.rxdata[0][0][subframe*phy_vars_eNB->lte_frame_parms.samples_per_tti],
             phy_vars_eNB->lte_frame_parms.samples_per_tti * 4));

  phy_vars_eNB->rb_mask_ul[0]=0;
  phy_vars_eNB->rb_mask_ul[1]=0;
  phy_vars_eNB->rb_mask_ul[2]=0;
  phy_vars_eNB->rb_mask_ul[3]=0;

  if (abstraction_flag == 0) {
    remove_7_5_kHz(phy_vars_eNB,subframe<<1);
    remove_7_5_kHz(phy_vars_eNB,(subframe<<1)+1);
  }

  // check if we have to detect PRACH first
  if (is_prach_subframe(&phy_vars_eNB->lte_frame_parms,frame,subframe)>0) {
    VCD_SIGNAL_DUMPER_DUMP_FUNCTION_BY_NAME(VCD_SIGNAL_DUMPER_FUNCTIONS_PHY_ENB_PRACH_RX,1);
    prach_procedures(phy_vars_eNB,sched_subframe,abstraction_flag);
    VCD_SIGNAL_DUMPER_DUMP_FUNCTION_BY_NAME(VCD_SIGNAL_DUMPER_FUNCTIONS_PHY_ENB_PRACH_RX,0);
  }

  if (abstraction_flag == 0) {
    start_meas(&phy_vars_eNB->ofdm_demod_stats);

    for (l=0; l<phy_vars_eNB->lte_frame_parms.symbols_per_tti/2; l++) {

      slot_fep_ul(&phy_vars_eNB->lte_frame_parms,
                  &phy_vars_eNB->lte_eNB_common_vars,
                  l,
                  subframe<<1,
                  0,
                  0
                 );
      slot_fep_ul(&phy_vars_eNB->lte_frame_parms,
                  &phy_vars_eNB->lte_eNB_common_vars,
                  l,
                  (subframe<<1)+1,
                  0,
                  0
                 );
    }

    stop_meas(&phy_vars_eNB->ofdm_demod_stats);
  }

  // Check for active processes in current subframe
  harq_pid = subframe2harq_pid(&phy_vars_eNB->lte_frame_parms,
                               frame,subframe);

  // reset the cba flag used for collision detection
  for (i=0; i < NUM_MAX_CBA_GROUP; i++) {
    phy_vars_eNB->cba_last_reception[i]=0;
  }

  // Do PUCCH processing first

  for (i=0; i<NUMBER_OF_UE_MAX; i++) {
    pucch_procedures(sched_subframe,phy_vars_eNB,i,harq_pid,abstraction_flag);
  }

  for (i=0; i<NUMBER_OF_UE_MAX; i++) {

    // check for Msg3
    if (phy_vars_eNB->mac_enabled==1) {
      if (phy_vars_eNB->eNB_UE_stats[i].mode == RA_RESPONSE) {
	process_Msg3(phy_vars_eNB,sched_subframe,i,harq_pid);
      }
    }
>>>>>>> d0c99c29

      if (phy_vars_eNB->ulsch_eNB[i]->Msg3_flag == 1) {
        LOG_D(PHY,"[eNB %d] frame %d, subframe %d: Scheduling ULSCH Reception for Msg3 in Sector %d\n",
              phy_vars_eNB->Mod_id,
              frame,
              subframe,
              phy_vars_eNB->eNB_UE_stats[i].sector);
	VCD_SIGNAL_DUMPER_DUMP_FUNCTION_BY_NAME(VCD_SIGNAL_DUMPER_FUNCTIONS_PHY_ENB_ULSCH_MSG3,1);
      } else {
        LOG_D(PHY,"[eNB %d] frame %d, subframe %d: Scheduling ULSCH Reception for UE %d Mode %s\n",
              phy_vars_eNB->Mod_id,
              frame,
              subframe,
              i,
              mode_string[phy_vars_eNB->eNB_UE_stats[i].mode]);
      }

<<<<<<< HEAD

      nPRS = phy_vars_eNB->lte_frame_parms.pusch_config_common.ul_ReferenceSignalsPUSCH.nPRS[subframe<<1];

      phy_vars_eNB->ulsch_eNB[i]->cyclicShift = (phy_vars_eNB->ulsch_eNB[i]->harq_processes[harq_pid]->n_DMRS2 + phy_vars_eNB->lte_frame_parms.pusch_config_common.ul_ReferenceSignalsPUSCH.cyclicShift +
          nPRS)%12;

      if (frame_parms->frame_type == FDD ) {
        int sf = (subframe<4) ? (subframe+6) : (subframe-4);

        if (phy_vars_eNB->dlsch_eNB[i][0]->subframe_tx[sf]>0) { // we have downlink transmission
          phy_vars_eNB->ulsch_eNB[i]->harq_processes[harq_pid]->O_ACK = 1;
        } else {
          phy_vars_eNB->ulsch_eNB[i]->harq_processes[harq_pid]->O_ACK = 0;
        }
      }

      LOG_D(PHY,
            "[eNB %d][PUSCH %d] Frame %d Subframe %d Demodulating PUSCH: dci_alloc %d, rar_alloc %d, round %d, first_rb %d, nb_rb %d, mcs %d, TBS %d, rv %d, cyclic_shift %d (n_DMRS2 %d, cyclicShift_common %d, nprs %d), O_ACK %d \n",
            phy_vars_eNB->Mod_id,harq_pid,frame,subframe,
            phy_vars_eNB->ulsch_eNB[i]->harq_processes[harq_pid]->dci_alloc,
            phy_vars_eNB->ulsch_eNB[i]->harq_processes[harq_pid]->rar_alloc,
            phy_vars_eNB->ulsch_eNB[i]->harq_processes[harq_pid]->round,
            phy_vars_eNB->ulsch_eNB[i]->harq_processes[harq_pid]->first_rb,
            phy_vars_eNB->ulsch_eNB[i]->harq_processes[harq_pid]->nb_rb,
            phy_vars_eNB->ulsch_eNB[i]->harq_processes[harq_pid]->mcs,
            phy_vars_eNB->ulsch_eNB[i]->harq_processes[harq_pid]->TBS,
            phy_vars_eNB->ulsch_eNB[i]->harq_processes[harq_pid]->rvidx,
            phy_vars_eNB->ulsch_eNB[i]->cyclicShift,
            phy_vars_eNB->ulsch_eNB[i]->harq_processes[harq_pid]->n_DMRS2,
            phy_vars_eNB->lte_frame_parms.pusch_config_common.ul_ReferenceSignalsPUSCH.cyclicShift,
            nPRS,
            phy_vars_eNB->ulsch_eNB[i]->harq_processes[harq_pid]->O_ACK);
      phy_vars_eNB->pusch_stats_rb[i][(frame*10)+subframe] = phy_vars_eNB->ulsch_eNB[i]->harq_processes[harq_pid]->nb_rb;
      phy_vars_eNB->pusch_stats_round[i][(frame*10)+subframe] = phy_vars_eNB->ulsch_eNB[i]->harq_processes[harq_pid]->round;
      phy_vars_eNB->pusch_stats_mcs[i][(frame*10)+subframe] = phy_vars_eNB->ulsch_eNB[i]->harq_processes[harq_pid]->mcs;
      start_meas(&phy_vars_eNB->ulsch_demodulation_stats);

      if (abstraction_flag==0) {
        rx_ulsch(phy_vars_eNB,
                 sched_subframe,
                 phy_vars_eNB->eNB_UE_stats[i].sector,  // this is the effective sector id
                 i,
                 phy_vars_eNB->ulsch_eNB,
                 0);
      }

#ifdef PHY_ABSTRACTION
      else {
        rx_ulsch_emul(phy_vars_eNB,
                      subframe,
                      phy_vars_eNB->eNB_UE_stats[i].sector,  // this is the effective sector id
                      i);
      }

#endif
      stop_meas(&phy_vars_eNB->ulsch_demodulation_stats);


      start_meas(&phy_vars_eNB->ulsch_decoding_stats);

      if (abstraction_flag == 0) {
        ret = ulsch_decoding(phy_vars_eNB,
                             i,
                             sched_subframe,
                             0, // control_only_flag
                             phy_vars_eNB->ulsch_eNB[i]->harq_processes[harq_pid]->V_UL_DAI,
			     phy_vars_eNB->ulsch_eNB[i]->harq_processes[harq_pid]->nb_rb>20 ? 1 : 0);
=======
    phy_vars_eNB->pusch_stats_rb[i][(frame*10)+subframe] = -63;
    phy_vars_eNB->pusch_stats_round[i][(frame*10)+subframe] = 0;
    phy_vars_eNB->pusch_stats_mcs[i][(frame*10)+subframe] = -63;

    if ((phy_vars_eNB->ulsch_eNB[i]) &&
        (phy_vars_eNB->ulsch_eNB[i]->rnti>0) &&
        (phy_vars_eNB->ulsch_eNB[i]->harq_processes[harq_pid]->subframe_scheduling_flag==1)) {
      // UE is has ULSCH scheduling
      round = phy_vars_eNB->ulsch_eNB[i]->harq_processes[harq_pid]->round;

      for (int rb=0;
           rb<=phy_vars_eNB->ulsch_eNB[i]->harq_processes[harq_pid]->nb_rb;
	   rb++) {
	int rb2 = rb+phy_vars_eNB->ulsch_eNB[i]->harq_processes[harq_pid]->first_rb;
	phy_vars_eNB->rb_mask_ul[rb2>>5] |= (1<<(rb2&31));
      }
#ifdef DEBUG_PHY_PROC
      LOG_D(PHY,"[eNB %d][PUSCH %d] frame %d subframe %d Scheduling PUSCH/ULSCH Reception for rnti %x (UE_id %d)\n",
            phy_vars_eNB->Mod_id,harq_pid,
            frame,subframe,phy_vars_eNB->ulsch_eNB[i]->rnti,i);
#endif

      if (phy_vars_eNB->ulsch_eNB[i]->Msg3_flag == 1) {
        LOG_D(PHY,"[eNB %d] frame %d, subframe %d: Scheduling ULSCH Reception for Msg3 in Sector %d\n",
              phy_vars_eNB->Mod_id,
              frame,
              subframe,
              phy_vars_eNB->eNB_UE_stats[i].sector);
	VCD_SIGNAL_DUMPER_DUMP_FUNCTION_BY_NAME(VCD_SIGNAL_DUMPER_FUNCTIONS_PHY_ENB_ULSCH_MSG3,1);
      } else {
        LOG_D(PHY,"[eNB %d] frame %d, subframe %d: Scheduling ULSCH Reception for UE %d Mode %s\n",
              phy_vars_eNB->Mod_id,
              frame,
              subframe,
              i,
              mode_string[phy_vars_eNB->eNB_UE_stats[i].mode]);
      }


      nPRS = phy_vars_eNB->lte_frame_parms.pusch_config_common.ul_ReferenceSignalsPUSCH.nPRS[subframe<<1];

      phy_vars_eNB->ulsch_eNB[i]->cyclicShift = (phy_vars_eNB->ulsch_eNB[i]->harq_processes[harq_pid]->n_DMRS2 + phy_vars_eNB->lte_frame_parms.pusch_config_common.ul_ReferenceSignalsPUSCH.cyclicShift +
          nPRS)%12;

      if (frame_parms->frame_type == FDD ) {
        int sf = (subframe<4) ? (subframe+6) : (subframe-4);

        if (phy_vars_eNB->dlsch_eNB[i][0]->subframe_tx[sf]>0) { // we have downlink transmission
          phy_vars_eNB->ulsch_eNB[i]->harq_processes[harq_pid]->O_ACK = 1;
        } else {
          phy_vars_eNB->ulsch_eNB[i]->harq_processes[harq_pid]->O_ACK = 0;
        }
      }

      LOG_D(PHY,
            "[eNB %d][PUSCH %d] Frame %d Subframe %d Demodulating PUSCH: dci_alloc %d, rar_alloc %d, round %d, first_rb %d, nb_rb %d, mcs %d, TBS %d, rv %d, cyclic_shift %d (n_DMRS2 %d, cyclicShift_common %d, nprs %d), O_ACK %d \n",
            phy_vars_eNB->Mod_id,harq_pid,frame,subframe,
            phy_vars_eNB->ulsch_eNB[i]->harq_processes[harq_pid]->dci_alloc,
            phy_vars_eNB->ulsch_eNB[i]->harq_processes[harq_pid]->rar_alloc,
            phy_vars_eNB->ulsch_eNB[i]->harq_processes[harq_pid]->round,
            phy_vars_eNB->ulsch_eNB[i]->harq_processes[harq_pid]->first_rb,
            phy_vars_eNB->ulsch_eNB[i]->harq_processes[harq_pid]->nb_rb,
            phy_vars_eNB->ulsch_eNB[i]->harq_processes[harq_pid]->mcs,
            phy_vars_eNB->ulsch_eNB[i]->harq_processes[harq_pid]->TBS,
            phy_vars_eNB->ulsch_eNB[i]->harq_processes[harq_pid]->rvidx,
            phy_vars_eNB->ulsch_eNB[i]->cyclicShift,
            phy_vars_eNB->ulsch_eNB[i]->harq_processes[harq_pid]->n_DMRS2,
            phy_vars_eNB->lte_frame_parms.pusch_config_common.ul_ReferenceSignalsPUSCH.cyclicShift,
            nPRS,
            phy_vars_eNB->ulsch_eNB[i]->harq_processes[harq_pid]->O_ACK);
      phy_vars_eNB->pusch_stats_rb[i][(frame*10)+subframe] = phy_vars_eNB->ulsch_eNB[i]->harq_processes[harq_pid]->nb_rb;
      phy_vars_eNB->pusch_stats_round[i][(frame*10)+subframe] = phy_vars_eNB->ulsch_eNB[i]->harq_processes[harq_pid]->round;
      phy_vars_eNB->pusch_stats_mcs[i][(frame*10)+subframe] = phy_vars_eNB->ulsch_eNB[i]->harq_processes[harq_pid]->mcs;
      start_meas(&phy_vars_eNB->ulsch_demodulation_stats);

      if (abstraction_flag==0) {
        rx_ulsch(phy_vars_eNB,
                 sched_subframe,
                 phy_vars_eNB->eNB_UE_stats[i].sector,  // this is the effective sector id
                 i,
                 phy_vars_eNB->ulsch_eNB,
                 0);
>>>>>>> d0c99c29
      }

#ifdef PHY_ABSTRACTION
      else {
<<<<<<< HEAD
        ret = ulsch_decoding_emul(phy_vars_eNB,
                                  sched_subframe,
                                  i,
                                  &rnti);
      }

#endif
      stop_meas(&phy_vars_eNB->ulsch_decoding_stats);

      LOG_D(PHY,"[eNB %d][PUSCH %d] frame %d subframe %d RNTI %x RX power (%d,%d) RSSI (%d,%d) N0 (%d,%d) dB ACK (%d,%d), decoding iter %d\n",
            phy_vars_eNB->Mod_id,harq_pid,
            frame,subframe,
            phy_vars_eNB->ulsch_eNB[i]->rnti,
            dB_fixed(phy_vars_eNB->lte_eNB_pusch_vars[i]->ulsch_power[0]),
            dB_fixed(phy_vars_eNB->lte_eNB_pusch_vars[i]->ulsch_power[1]),
            phy_vars_eNB->eNB_UE_stats[i].UL_rssi[0],
            phy_vars_eNB->eNB_UE_stats[i].UL_rssi[1],
            phy_vars_eNB->PHY_measurements_eNB->n0_power_dB[0],
            phy_vars_eNB->PHY_measurements_eNB->n0_power_dB[1],
            phy_vars_eNB->ulsch_eNB[i]->harq_processes[harq_pid]->o_ACK[0],
            phy_vars_eNB->ulsch_eNB[i]->harq_processes[harq_pid]->o_ACK[1],
            ret);


      //compute the expected ULSCH RX power (for the stats)
      phy_vars_eNB->ulsch_eNB[(uint32_t)i]->harq_processes[harq_pid]->delta_TF =
        get_hundred_times_delta_IF_eNB(phy_vars_eNB,i,harq_pid, 0); // 0 means bw_factor is not considered

      //dump_ulsch(phy_vars_eNB, sched_subframe, i);

      phy_vars_eNB->eNB_UE_stats[i].ulsch_decoding_attempts[harq_pid][phy_vars_eNB->ulsch_eNB[i]->harq_processes[harq_pid]->round]++;
#ifdef DEBUG_PHY_PROC
      LOG_D(PHY,"[eNB %d][PUSCH %d] frame %d subframe %d UE %d harq_pid %d Clearing subframe_scheduling_flag\n",
            phy_vars_eNB->Mod_id,harq_pid,frame,subframe,i,harq_pid);
#endif
      phy_vars_eNB->ulsch_eNB[i]->harq_processes[harq_pid]->subframe_scheduling_flag=0;

      if (phy_vars_eNB->ulsch_eNB[i]->harq_processes[harq_pid]->cqi_crc_status == 1) {
#ifdef DEBUG_PHY_PROC
        //if (((phy_vars_eNB->proc[sched_subframe].frame_tx%10) == 0) || (phy_vars_eNB->proc[sched_subframe].frame_tx < 50))
        print_CQI(phy_vars_eNB->ulsch_eNB[i]->harq_processes[harq_pid]->o,phy_vars_eNB->ulsch_eNB[i]->harq_processes[harq_pid]->uci_format,0,phy_vars_eNB->lte_frame_parms.N_RB_DL);
#endif
        extract_CQI(phy_vars_eNB->ulsch_eNB[i]->harq_processes[harq_pid]->o,
                    phy_vars_eNB->ulsch_eNB[i]->harq_processes[harq_pid]->uci_format,
                    &phy_vars_eNB->eNB_UE_stats[i],
                    phy_vars_eNB->lte_frame_parms.N_RB_DL,
                    &rnti, &access_mode);
        phy_vars_eNB->eNB_UE_stats[i].rank = phy_vars_eNB->ulsch_eNB[i]->harq_processes[harq_pid]->o_RI[0];
=======
        rx_ulsch_emul(phy_vars_eNB,
                      subframe,
                      phy_vars_eNB->eNB_UE_stats[i].sector,  // this is the effective sector id
                      i);
      }

#endif
      stop_meas(&phy_vars_eNB->ulsch_demodulation_stats);


      start_meas(&phy_vars_eNB->ulsch_decoding_stats);

      if (abstraction_flag == 0) {
        ret = ulsch_decoding(phy_vars_eNB,
                             i,
                             sched_subframe,
                             0, // control_only_flag
                             phy_vars_eNB->ulsch_eNB[i]->harq_processes[harq_pid]->V_UL_DAI,
			     phy_vars_eNB->ulsch_eNB[i]->harq_processes[harq_pid]->nb_rb>20 ? 1 : 0);
      }

#ifdef PHY_ABSTRACTION
      else {
        ret = ulsch_decoding_emul(phy_vars_eNB,
                                  sched_subframe,
                                  i,
                                  &rnti);
      }

#endif
      stop_meas(&phy_vars_eNB->ulsch_decoding_stats);

      LOG_D(PHY,"[eNB %d][PUSCH %d] frame %d subframe %d RNTI %x RX power (%d,%d) RSSI (%d,%d) N0 (%d,%d) dB ACK (%d,%d), decoding iter %d\n",
            phy_vars_eNB->Mod_id,harq_pid,
            frame,subframe,
            phy_vars_eNB->ulsch_eNB[i]->rnti,
            dB_fixed(phy_vars_eNB->lte_eNB_pusch_vars[i]->ulsch_power[0]),
            dB_fixed(phy_vars_eNB->lte_eNB_pusch_vars[i]->ulsch_power[1]),
            phy_vars_eNB->eNB_UE_stats[i].UL_rssi[0],
            phy_vars_eNB->eNB_UE_stats[i].UL_rssi[1],
            phy_vars_eNB->PHY_measurements_eNB->n0_power_dB[0],
            phy_vars_eNB->PHY_measurements_eNB->n0_power_dB[1],
            phy_vars_eNB->ulsch_eNB[i]->harq_processes[harq_pid]->o_ACK[0],
            phy_vars_eNB->ulsch_eNB[i]->harq_processes[harq_pid]->o_ACK[1],
            ret);
>>>>>>> d0c99c29

      }

<<<<<<< HEAD
      if (phy_vars_eNB->ulsch_eNB[i]->Msg3_flag == 1)
	VCD_SIGNAL_DUMPER_DUMP_FUNCTION_BY_NAME(VCD_SIGNAL_DUMPER_FUNCTIONS_PHY_ENB_ULSCH_MSG3,0);

      if (ret == (1+MAX_TURBO_ITERATIONS)) {

        phy_vars_eNB->eNB_UE_stats[i].ulsch_round_errors[harq_pid][phy_vars_eNB->ulsch_eNB[i]->harq_processes[harq_pid]->round]++;
        phy_vars_eNB->ulsch_eNB[i]->harq_processes[harq_pid]->phich_active = 1;
        phy_vars_eNB->ulsch_eNB[i]->harq_processes[harq_pid]->phich_ACK = 0;
        phy_vars_eNB->ulsch_eNB[i]->harq_processes[harq_pid]->round++;

        LOG_D(PHY,"[eNB][PUSCH %d] Increasing to round %d\n",harq_pid,phy_vars_eNB->ulsch_eNB[i]->harq_processes[harq_pid]->round);

        if (phy_vars_eNB->ulsch_eNB[i]->Msg3_flag == 1) {
          LOG_D(PHY,"[eNB %d/%d][RAPROC] frame %d, subframe %d, UE %d: Error receiving ULSCH (Msg3), round %d/%d\n",
                phy_vars_eNB->Mod_id,
                phy_vars_eNB->CC_id,
                frame,subframe, i,
                phy_vars_eNB->ulsch_eNB[i]->harq_processes[harq_pid]->round-1,
                phy_vars_eNB->lte_frame_parms.maxHARQ_Msg3Tx-1);

	  LOG_D(PHY,"[eNB %d][PUSCH %d] frame %d subframe %d RNTI %x RX power (%d,%d) RSSI (%d,%d) N0 (%d,%d) dB ACK (%d,%d), decoding iter %d\n",
		phy_vars_eNB->Mod_id,harq_pid,
		frame,subframe,
		phy_vars_eNB->ulsch_eNB[i]->rnti,
		dB_fixed(phy_vars_eNB->lte_eNB_pusch_vars[i]->ulsch_power[0]),
		dB_fixed(phy_vars_eNB->lte_eNB_pusch_vars[i]->ulsch_power[1]),
		phy_vars_eNB->eNB_UE_stats[i].UL_rssi[0],
		phy_vars_eNB->eNB_UE_stats[i].UL_rssi[1],
		phy_vars_eNB->PHY_measurements_eNB->n0_power_dB[0],
		phy_vars_eNB->PHY_measurements_eNB->n0_power_dB[1],
		phy_vars_eNB->ulsch_eNB[i]->harq_processes[harq_pid]->o_ACK[0],
		phy_vars_eNB->ulsch_eNB[i]->harq_processes[harq_pid]->o_ACK[1],
		ret);

          if (phy_vars_eNB->ulsch_eNB[i]->harq_processes[harq_pid]->round ==
              phy_vars_eNB->lte_frame_parms.maxHARQ_Msg3Tx) {
            LOG_D(PHY,"[eNB %d][RAPROC] maxHARQ_Msg3Tx reached, abandoning RA procedure for UE %d\n",
                  phy_vars_eNB->Mod_id, i);
            phy_vars_eNB->eNB_UE_stats[i].mode = PRACH;
	    if (phy_vars_eNB->mac_enabled==1) {
	      mac_xface->cancel_ra_proc(phy_vars_eNB->Mod_id,
					phy_vars_eNB->CC_id,
					frame,
					phy_vars_eNB->eNB_UE_stats[i].crnti);
	    }
            mac_phy_remove_ue(phy_vars_eNB->Mod_id,phy_vars_eNB->eNB_UE_stats[i].crnti);

=======
      //compute the expected ULSCH RX power (for the stats)
      phy_vars_eNB->ulsch_eNB[(uint32_t)i]->harq_processes[harq_pid]->delta_TF =
        get_hundred_times_delta_IF_eNB(phy_vars_eNB,i,harq_pid, 0); // 0 means bw_factor is not considered

      //dump_ulsch(phy_vars_eNB, sched_subframe, i);

      phy_vars_eNB->eNB_UE_stats[i].ulsch_decoding_attempts[harq_pid][phy_vars_eNB->ulsch_eNB[i]->harq_processes[harq_pid]->round]++;
#ifdef DEBUG_PHY_PROC
      LOG_D(PHY,"[eNB %d][PUSCH %d] frame %d subframe %d UE %d harq_pid %d Clearing subframe_scheduling_flag\n",
            phy_vars_eNB->Mod_id,harq_pid,frame,subframe,i,harq_pid);
#endif
      phy_vars_eNB->ulsch_eNB[i]->harq_processes[harq_pid]->subframe_scheduling_flag=0;

      if (phy_vars_eNB->ulsch_eNB[i]->harq_processes[harq_pid]->cqi_crc_status == 1) {
#ifdef DEBUG_PHY_PROC
        //if (((phy_vars_eNB->proc[sched_subframe].frame_tx%10) == 0) || (phy_vars_eNB->proc[sched_subframe].frame_tx < 50))
        print_CQI(phy_vars_eNB->ulsch_eNB[i]->harq_processes[harq_pid]->o,phy_vars_eNB->ulsch_eNB[i]->harq_processes[harq_pid]->uci_format,0,phy_vars_eNB->lte_frame_parms.N_RB_DL);
#endif
        extract_CQI(phy_vars_eNB->ulsch_eNB[i]->harq_processes[harq_pid]->o,
                    phy_vars_eNB->ulsch_eNB[i]->harq_processes[harq_pid]->uci_format,
                    &phy_vars_eNB->eNB_UE_stats[i],
                    phy_vars_eNB->lte_frame_parms.N_RB_DL,
                    &rnti, &access_mode);
        phy_vars_eNB->eNB_UE_stats[i].rank = phy_vars_eNB->ulsch_eNB[i]->harq_processes[harq_pid]->o_RI[0];

      }

      if (phy_vars_eNB->ulsch_eNB[i]->Msg3_flag == 1)
	VCD_SIGNAL_DUMPER_DUMP_FUNCTION_BY_NAME(VCD_SIGNAL_DUMPER_FUNCTIONS_PHY_ENB_ULSCH_MSG3,0);

      if (ret == (1+MAX_TURBO_ITERATIONS)) {
        T(T_ENB_PHY_ULSCH_UE_NACK, T_INT(phy_vars_eNB->Mod_id), T_INT(frame), T_INT(subframe), T_INT(i), T_INT(phy_vars_eNB->ulsch_eNB[i]->rnti),
          T_INT(harq_pid));

        phy_vars_eNB->eNB_UE_stats[i].ulsch_round_errors[harq_pid][phy_vars_eNB->ulsch_eNB[i]->harq_processes[harq_pid]->round]++;
        phy_vars_eNB->ulsch_eNB[i]->harq_processes[harq_pid]->phich_active = 1;
        phy_vars_eNB->ulsch_eNB[i]->harq_processes[harq_pid]->phich_ACK = 0;
        phy_vars_eNB->ulsch_eNB[i]->harq_processes[harq_pid]->round++;

        LOG_D(PHY,"[eNB][PUSCH %d] Increasing to round %d\n",harq_pid,phy_vars_eNB->ulsch_eNB[i]->harq_processes[harq_pid]->round);

        if (phy_vars_eNB->ulsch_eNB[i]->Msg3_flag == 1) {
          LOG_D(PHY,"[eNB %d/%d][RAPROC] frame %d, subframe %d, UE %d: Error receiving ULSCH (Msg3), round %d/%d\n",
                phy_vars_eNB->Mod_id,
                phy_vars_eNB->CC_id,
                frame,subframe, i,
                phy_vars_eNB->ulsch_eNB[i]->harq_processes[harq_pid]->round-1,
                phy_vars_eNB->lte_frame_parms.maxHARQ_Msg3Tx-1);

	  LOG_D(PHY,"[eNB %d][PUSCH %d] frame %d subframe %d RNTI %x RX power (%d,%d) RSSI (%d,%d) N0 (%d,%d) dB ACK (%d,%d), decoding iter %d\n",
		phy_vars_eNB->Mod_id,harq_pid,
		frame,subframe,
		phy_vars_eNB->ulsch_eNB[i]->rnti,
		dB_fixed(phy_vars_eNB->lte_eNB_pusch_vars[i]->ulsch_power[0]),
		dB_fixed(phy_vars_eNB->lte_eNB_pusch_vars[i]->ulsch_power[1]),
		phy_vars_eNB->eNB_UE_stats[i].UL_rssi[0],
		phy_vars_eNB->eNB_UE_stats[i].UL_rssi[1],
		phy_vars_eNB->PHY_measurements_eNB->n0_power_dB[0],
		phy_vars_eNB->PHY_measurements_eNB->n0_power_dB[1],
		phy_vars_eNB->ulsch_eNB[i]->harq_processes[harq_pid]->o_ACK[0],
		phy_vars_eNB->ulsch_eNB[i]->harq_processes[harq_pid]->o_ACK[1],
		ret);

          if (phy_vars_eNB->ulsch_eNB[i]->harq_processes[harq_pid]->round ==
              phy_vars_eNB->lte_frame_parms.maxHARQ_Msg3Tx) {
            LOG_D(PHY,"[eNB %d][RAPROC] maxHARQ_Msg3Tx reached, abandoning RA procedure for UE %d\n",
                  phy_vars_eNB->Mod_id, i);
            phy_vars_eNB->eNB_UE_stats[i].mode = PRACH;
	    if (phy_vars_eNB->mac_enabled==1) {
	      mac_xface->cancel_ra_proc(phy_vars_eNB->Mod_id,
					phy_vars_eNB->CC_id,
					frame,
					phy_vars_eNB->eNB_UE_stats[i].crnti);
	    }
            mac_phy_remove_ue(phy_vars_eNB->Mod_id,phy_vars_eNB->eNB_UE_stats[i].crnti);

>>>>>>> d0c99c29
            phy_vars_eNB->ulsch_eNB[(uint32_t)i]->Msg3_active = 0;
            //phy_vars_eNB->ulsch_eNB[i]->harq_processes[harq_pid]->phich_active = 0;

          } else {
            // activate retransmission for Msg3 (signalled to UE PHY by PHICH (not MAC/DCI)
            phy_vars_eNB->ulsch_eNB[(uint32_t)i]->Msg3_active = 1;

            get_Msg3_alloc_ret(&phy_vars_eNB->lte_frame_parms,
                               subframe,
                               frame,
                               &phy_vars_eNB->ulsch_eNB[i]->Msg3_frame,
                               &phy_vars_eNB->ulsch_eNB[i]->Msg3_subframe);
          }
          LOG_D(PHY,"[eNB] Frame %d, Subframe %d: Msg3 in error, i = %d \n", frame,subframe,i);
        } // This is Msg3 error

        else { //normal ULSCH
          LOG_D(PHY,"[eNB %d][PUSCH %d] frame %d subframe %d UE %d Error receiving ULSCH, round %d/%d (ACK %d,%d)\n",
                phy_vars_eNB->Mod_id,harq_pid,
                frame,subframe, i,
                phy_vars_eNB->ulsch_eNB[i]->harq_processes[harq_pid]->round-1,
                phy_vars_eNB->ulsch_eNB[i]->Mlimit,
                phy_vars_eNB->ulsch_eNB[i]->harq_processes[harq_pid]->o_ACK[0],
                phy_vars_eNB->ulsch_eNB[i]->harq_processes[harq_pid]->o_ACK[1]);

#if defined(MESSAGE_CHART_GENERATOR_PHY)
          MSC_LOG_RX_DISCARDED_MESSAGE(
            MSC_PHY_ENB,MSC_PHY_UE,
            NULL,0,
            "%05u:%02u ULSCH received rnti %x harq id %u round %d",
            frame,subframe,
            phy_vars_eNB->ulsch_eNB[i]->rnti,harq_pid,
            phy_vars_eNB->ulsch_eNB[i]->harq_processes[harq_pid]->round-1
            );
#endif

          if (phy_vars_eNB->ulsch_eNB[i]->harq_processes[harq_pid]->round== phy_vars_eNB->ulsch_eNB[i]->Mlimit) {
            LOG_D(PHY,"[eNB %d][PUSCH %d] frame %d subframe %d UE %d ULSCH Mlimit %d reached\n",
                  phy_vars_eNB->Mod_id,harq_pid,
                  frame,subframe, i,
                  phy_vars_eNB->ulsch_eNB[i]->Mlimit);

            phy_vars_eNB->ulsch_eNB[i]->harq_processes[harq_pid]->round=0;
            phy_vars_eNB->ulsch_eNB[i]->harq_processes[harq_pid]->phich_active=0;
            phy_vars_eNB->eNB_UE_stats[i].ulsch_errors[harq_pid]++;
            phy_vars_eNB->eNB_UE_stats[i].ulsch_consecutive_errors++;

	    // indicate error to MAC
	    mac_xface->rx_sdu(phy_vars_eNB->Mod_id,
			      phy_vars_eNB->CC_id,
			      frame,subframe,
			      phy_vars_eNB->ulsch_eNB[i]->rnti,
			      NULL,
			      0,
			      harq_pid,
			      &phy_vars_eNB->ulsch_eNB[i]->Msg3_flag);
          }
        }
      }  // ulsch in error
      else {
<<<<<<< HEAD
=======
        T(T_ENB_PHY_ULSCH_UE_ACK, T_INT(phy_vars_eNB->Mod_id), T_INT(frame), T_INT(subframe), T_INT(i), T_INT(phy_vars_eNB->ulsch_eNB[i]->rnti),
          T_INT(harq_pid));

>>>>>>> d0c99c29
        if (phy_vars_eNB->ulsch_eNB[i]->Msg3_flag == 1) {
	  LOG_D(PHY,"[eNB %d][PUSCH %d] Frame %d subframe %d ULSCH received, setting round to 0, PHICH ACK\n",
		phy_vars_eNB->Mod_id,harq_pid,
		frame,subframe);
	  LOG_D(PHY,"[eNB %d][PUSCH %d] frame %d subframe %d RNTI %x RX power (%d,%d) RSSI (%d,%d) N0 (%d,%d) dB ACK (%d,%d), decoding iter %d\n",
		phy_vars_eNB->Mod_id,harq_pid,
		frame,subframe,
		phy_vars_eNB->ulsch_eNB[i]->rnti,
		dB_fixed(phy_vars_eNB->lte_eNB_pusch_vars[i]->ulsch_power[0]),
		dB_fixed(phy_vars_eNB->lte_eNB_pusch_vars[i]->ulsch_power[1]),
		phy_vars_eNB->eNB_UE_stats[i].UL_rssi[0],
		phy_vars_eNB->eNB_UE_stats[i].UL_rssi[1],
		phy_vars_eNB->PHY_measurements_eNB->n0_power_dB[0],
		phy_vars_eNB->PHY_measurements_eNB->n0_power_dB[1],
		phy_vars_eNB->ulsch_eNB[i]->harq_processes[harq_pid]->o_ACK[0],
		phy_vars_eNB->ulsch_eNB[i]->harq_processes[harq_pid]->o_ACK[1],
		ret);
	}
#if defined(MESSAGE_CHART_GENERATOR_PHY)
        MSC_LOG_RX_MESSAGE(
          MSC_PHY_ENB,MSC_PHY_UE,
          NULL,0,
          "%05u:%02u ULSCH received rnti %x harq id %u",
          frame,subframe,
          phy_vars_eNB->ulsch_eNB[i]->rnti,harq_pid
          );
#endif
        for (j=0; j<phy_vars_eNB->lte_frame_parms.nb_antennas_rx; j++)
          //this is the RSSI per RB
          phy_vars_eNB->eNB_UE_stats[i].UL_rssi[j] =
	    
            dB_fixed(phy_vars_eNB->lte_eNB_pusch_vars[i]->ulsch_power[j]*
                     (phy_vars_eNB->ulsch_eNB[i]->harq_processes[harq_pid]->nb_rb*12)/
                     phy_vars_eNB->lte_frame_parms.ofdm_symbol_size) -
            phy_vars_eNB->rx_total_gain_eNB_dB -
            hundred_times_log10_NPRB[phy_vars_eNB->ulsch_eNB[i]->harq_processes[harq_pid]->nb_rb-1]/100 -
            get_hundred_times_delta_IF_eNB(phy_vars_eNB,i,harq_pid, 0)/100;
	    
        phy_vars_eNB->ulsch_eNB[i]->harq_processes[harq_pid]->phich_active = 1;
        phy_vars_eNB->ulsch_eNB[i]->harq_processes[harq_pid]->phich_ACK = 1;
        phy_vars_eNB->ulsch_eNB[i]->harq_processes[harq_pid]->round = 0;
        phy_vars_eNB->eNB_UE_stats[i].ulsch_consecutive_errors = 0;

        if (phy_vars_eNB->ulsch_eNB[i]->Msg3_flag == 1) {
	  if (phy_vars_eNB->mac_enabled==1) {

	    LOG_I(PHY,"[eNB %d][RAPROC] Frame %d Terminating ra_proc for harq %d, UE %d\n",
		  phy_vars_eNB->Mod_id,
		  frame,harq_pid,i);
	    
	    mac_xface->rx_sdu(phy_vars_eNB->Mod_id,
			      phy_vars_eNB->CC_id,
			      frame,subframe,
			      phy_vars_eNB->ulsch_eNB[i]->rnti,
			      phy_vars_eNB->ulsch_eNB[i]->harq_processes[harq_pid]->b,
			      phy_vars_eNB->ulsch_eNB[i]->harq_processes[harq_pid]->TBS>>3,
			      harq_pid,
			      &phy_vars_eNB->ulsch_eNB[i]->Msg3_flag);
	    
	    // one-shot msg3 detection by MAC: empty PDU (e.g. CRNTI)
	    if (phy_vars_eNB->ulsch_eNB[i]->Msg3_flag == 0 ) {
	      phy_vars_eNB->eNB_UE_stats[i].mode = PRACH;
	      mac_xface->cancel_ra_proc(phy_vars_eNB->Mod_id,
					phy_vars_eNB->CC_id,
					frame,
					phy_vars_eNB->eNB_UE_stats[i].crnti);
	      mac_phy_remove_ue(phy_vars_eNB->Mod_id,phy_vars_eNB->eNB_UE_stats[i].crnti);
	      phy_vars_eNB->ulsch_eNB[(uint32_t)i]->Msg3_active = 0;
	    } // Msg3_flag == 0
	    
	  } // mac_enabled==1

          phy_vars_eNB->eNB_UE_stats[i].mode = PUSCH;
          phy_vars_eNB->ulsch_eNB[i]->Msg3_flag = 0;

	  LOG_D(PHY,"[eNB %d][RAPROC] Frame %d : RX Subframe %d Setting UE %d mode to PUSCH\n",phy_vars_eNB->Mod_id,frame,subframe,i);

          for (k=0; k<8; k++) { //harq_processes
            for (j=0; j<phy_vars_eNB->dlsch_eNB[i][0]->Mlimit; j++) {
              phy_vars_eNB->eNB_UE_stats[i].dlsch_NAK[k][j]=0;
              phy_vars_eNB->eNB_UE_stats[i].dlsch_ACK[k][j]=0;
              phy_vars_eNB->eNB_UE_stats[i].dlsch_trials[k][j]=0;
            }

            phy_vars_eNB->eNB_UE_stats[i].dlsch_l2_errors[k]=0;
            phy_vars_eNB->eNB_UE_stats[i].ulsch_errors[k]=0;
            phy_vars_eNB->eNB_UE_stats[i].ulsch_consecutive_errors=0;

            for (j=0; j<phy_vars_eNB->ulsch_eNB[i]->Mlimit; j++) {
              phy_vars_eNB->eNB_UE_stats[i].ulsch_decoding_attempts[k][j]=0;
              phy_vars_eNB->eNB_UE_stats[i].ulsch_decoding_attempts_last[k][j]=0;
              phy_vars_eNB->eNB_UE_stats[i].ulsch_round_errors[k][j]=0;
              phy_vars_eNB->eNB_UE_stats[i].ulsch_round_fer[k][j]=0;
            }
          }

          phy_vars_eNB->eNB_UE_stats[i].dlsch_sliding_cnt=0;
          phy_vars_eNB->eNB_UE_stats[i].dlsch_NAK_round0=0;
          phy_vars_eNB->eNB_UE_stats[i].dlsch_mcs_offset=0;
        } // Msg3_flag==1
	else {  // Msg3_flag == 0

#ifdef DEBUG_PHY_PROC
#ifdef DEBUG_ULSCH
          LOG_D(PHY,"[eNB] Frame %d, Subframe %d : ULSCH SDU (RX harq_pid %d) %d bytes:",frame,subframe,
                harq_pid,phy_vars_eNB->ulsch_eNB[i]->harq_processes[harq_pid]->TBS>>3);

          for (j=0; j<phy_vars_eNB->ulsch_eNB[i]->harq_processes[harq_pid]->TBS>>3; j++)
            LOG_T(PHY,"%x.",phy_vars_eNB->ulsch_eNB[i]->harq_processes[harq_pid]->b[j]);

          LOG_T(PHY,"\n");
#endif
#endif

	  if (phy_vars_eNB->mac_enabled==1) {

	    mac_xface->rx_sdu(phy_vars_eNB->Mod_id,
			      phy_vars_eNB->CC_id,
			      frame,subframe,
			      phy_vars_eNB->ulsch_eNB[i]->rnti,
			      phy_vars_eNB->ulsch_eNB[i]->harq_processes[harq_pid]->b,
			      phy_vars_eNB->ulsch_eNB[i]->harq_processes[harq_pid]->TBS>>3,
			      harq_pid,
			      NULL);

#ifdef LOCALIZATION
	    start_meas(&phy_vars_eNB->localization_stats);
	    aggregate_eNB_UE_localization_stats(phy_vars_eNB,
						i,
						frame,
						subframe,
						get_hundred_times_delta_IF_eNB(phy_vars_eNB,i,harq_pid, 1)/100);
	    stop_meas(&phy_vars_eNB->localization_stats);
#endif
	    
	  } // mac_enabled==1
        } // Msg3_flag == 0

        // estimate timing advance for MAC
        if (abstraction_flag == 0) {
          sync_pos = lte_est_timing_advance_pusch(phy_vars_eNB,i,sched_subframe);
          phy_vars_eNB->eNB_UE_stats[i].timing_advance_update = sync_pos - phy_vars_eNB->lte_frame_parms.nb_prefix_samples/4; //to check
        }

#ifdef DEBUG_PHY_PROC
        LOG_D(PHY,"[eNB %d] frame %d, subframe %d: user %d: timing advance = %d\n",
              phy_vars_eNB->Mod_id,
              frame, subframe,
              i,
              phy_vars_eNB->eNB_UE_stats[i].timing_advance_update);
#endif


      }  // ulsch not in error

      // process HARQ feedback
#ifdef DEBUG_PHY_PROC
      LOG_D(PHY,"[eNB %d][PDSCH %x] Frame %d subframe %d, Processing HARQ feedback for UE %d (after PUSCH)\n",phy_vars_eNB->Mod_id,
            phy_vars_eNB->dlsch_eNB[i][0]->rnti,
            frame,subframe,
            i);
#endif
      process_HARQ_feedback(i,
                            sched_subframe,
                            phy_vars_eNB,
                            1, // pusch_flag
                            0,
                            0,
                            0);

#ifdef DEBUG_PHY_PROC
      LOG_D(PHY,"[eNB %d] Frame %d subframe %d, sect %d: received ULSCH harq_pid %d for UE %d, ret = %d, CQI CRC Status %d, ACK %d,%d, ulsch_errors %d/%d\n",
            phy_vars_eNB->Mod_id,frame,subframe,
            phy_vars_eNB->eNB_UE_stats[i].sector,
            harq_pid,
            i,
            ret,
            phy_vars_eNB->ulsch_eNB[i]->harq_processes[harq_pid]->cqi_crc_status,
            phy_vars_eNB->ulsch_eNB[i]->harq_processes[harq_pid]->o_ACK[0],
            phy_vars_eNB->ulsch_eNB[i]->harq_processes[harq_pid]->o_ACK[1],
            phy_vars_eNB->eNB_UE_stats[i].ulsch_errors[harq_pid],
            phy_vars_eNB->eNB_UE_stats[i].ulsch_decoding_attempts[harq_pid][0]);
#endif
      
      // dump stats to VCD
      if (i==0) {
	VCD_SIGNAL_DUMPER_DUMP_VARIABLE_BY_NAME(VCD_SIGNAL_DUMPER_VARIABLES_UE0_MCS0+harq_pid,phy_vars_eNB->pusch_stats_mcs[0][(frame*10)+subframe]);
	VCD_SIGNAL_DUMPER_DUMP_VARIABLE_BY_NAME(VCD_SIGNAL_DUMPER_VARIABLES_UE0_RB0+harq_pid,phy_vars_eNB->pusch_stats_rb[0][(frame*10)+subframe]);
	VCD_SIGNAL_DUMPER_DUMP_VARIABLE_BY_NAME(VCD_SIGNAL_DUMPER_VARIABLES_UE0_ROUND0+harq_pid,phy_vars_eNB->pusch_stats_round[0][(frame*10)+subframe]);
	VCD_SIGNAL_DUMPER_DUMP_VARIABLE_BY_NAME(VCD_SIGNAL_DUMPER_VARIABLES_UE0_RSSI0+harq_pid,dB_fixed(phy_vars_eNB->lte_eNB_pusch_vars[0]->ulsch_power[0]));
	VCD_SIGNAL_DUMPER_DUMP_VARIABLE_BY_NAME(VCD_SIGNAL_DUMPER_VARIABLES_UE0_RES0+harq_pid,ret);
	VCD_SIGNAL_DUMPER_DUMP_VARIABLE_BY_NAME(VCD_SIGNAL_DUMPER_VARIABLES_UE0_SFN0+harq_pid,(frame*10)+subframe);
      }
    } // ulsch_eNB[0] && ulsch_eNB[0]->rnti>0 && ulsch_eNB[0]->subframe_scheduling_flag == 1


    // update ULSCH statistics for tracing
    if ((frame % 100 == 0) && (subframe == 4)) {
      for (harq_idx=0; harq_idx<8; harq_idx++) {
        for (round=0; round<phy_vars_eNB->ulsch_eNB[i]->Mlimit; round++) {
          if ((phy_vars_eNB->eNB_UE_stats[i].ulsch_decoding_attempts[harq_idx][round] -
               phy_vars_eNB->eNB_UE_stats[i].ulsch_decoding_attempts_last[harq_idx][round]) != 0) {
            phy_vars_eNB->eNB_UE_stats[i].ulsch_round_fer[harq_idx][round] =
              (100*(phy_vars_eNB->eNB_UE_stats[i].ulsch_round_errors[harq_idx][round] -
                    phy_vars_eNB->eNB_UE_stats[i].ulsch_round_errors_last[harq_idx][round]))/
              (phy_vars_eNB->eNB_UE_stats[i].ulsch_decoding_attempts[harq_idx][round] -
               phy_vars_eNB->eNB_UE_stats[i].ulsch_decoding_attempts_last[harq_idx][round]);
          } else {
            phy_vars_eNB->eNB_UE_stats[i].ulsch_round_fer[harq_idx][round] = 0;
          }

          phy_vars_eNB->eNB_UE_stats[i].ulsch_decoding_attempts_last[harq_idx][round] =
            phy_vars_eNB->eNB_UE_stats[i].ulsch_decoding_attempts[harq_idx][round];
          phy_vars_eNB->eNB_UE_stats[i].ulsch_round_errors_last[harq_idx][round] =
            phy_vars_eNB->eNB_UE_stats[i].ulsch_round_errors[harq_idx][round];
        }
      }
    }

    if ((frame % 100 == 0) && (subframe==4)) {
      phy_vars_eNB->eNB_UE_stats[i].dlsch_bitrate = (phy_vars_eNB->eNB_UE_stats[i].total_TBS -
          phy_vars_eNB->eNB_UE_stats[i].total_TBS_last);

      phy_vars_eNB->eNB_UE_stats[i].total_TBS_last = phy_vars_eNB->eNB_UE_stats[i].total_TBS;
    }

    // CBA (non-LTE)
    cba_procedures(sched_subframe,phy_vars_eNB,i,harq_pid,abstraction_flag);
  } // loop i=0 ... NUMBER_OF_UE_MAX-1

  if (abstraction_flag == 0) {
    lte_eNB_I0_measurements(phy_vars_eNB,
			    subframe,
			    0,
			    phy_vars_eNB->first_run_I0_measurements);
    phy_vars_eNB->first_run_I0_measurements = 0;
  }

#ifdef PHY_ABSTRACTION
    else {
      lte_eNB_I0_measurements_emul(phy_vars_eNB,
                                   0);
    }

#endif


    //}

#ifdef EMOS
  phy_procedures_emos_eNB_RX(subframe,phy_vars_eNB);
#endif

  VCD_SIGNAL_DUMPER_DUMP_FUNCTION_BY_NAME(VCD_SIGNAL_DUMPER_FUNCTIONS_PHY_PROCEDURES_ENB_RX,0);
  stop_meas(&phy_vars_eNB->phy_proc_rx);

}

#undef DEBUG_PHY_PROC

#ifdef Rel10
int phy_procedures_RN_eNB_TX(unsigned char last_slot, unsigned char next_slot, relaying_type_t r_type)
{

  int do_proc=0;// do nothing

  switch(r_type) {
  case no_relay:
    do_proc= no_relay; // perform the normal eNB operation
    break;

  case multicast_relay:
    if (((next_slot >>1) < 6) || ((next_slot >>1) > 8))
      do_proc = 0; // do nothing
    else // SF#6, SF#7 and SF#8
      do_proc = multicast_relay; // do PHY procedures eNB TX

    break;

  default: // should'not be here
    LOG_W(PHY,"Not supported relay type %d, do nothing\n", r_type);
    do_proc=0;
    break;
  }

  return do_proc;
}
#endif
void phy_procedures_eNB_lte(unsigned char subframe,PHY_VARS_eNB **phy_vars_eNB,uint8_t abstraction_flag,
                            relaying_type_t r_type, PHY_VARS_RN *phy_vars_rn)
{
#if defined(ENABLE_ITTI)
  MessageDef   *msg_p;
  const char   *msg_name;
  instance_t    instance;
  unsigned int  Mod_id;
  int           result;
#endif


  int CC_id=0;

  /*
    if (phy_vars_eNB->proc[sched_subframe].frame_tx >= 1000)
    mac_xface->macphy_exit("Exiting after 1000 Frames\n");
  */
  VCD_SIGNAL_DUMPER_DUMP_VARIABLE_BY_NAME(VCD_SIGNAL_DUMPER_VARIABLES_FRAME_NUMBER_TX_ENB, phy_vars_eNB[0]->proc[subframe].frame_tx);
  VCD_SIGNAL_DUMPER_DUMP_FUNCTION_BY_NAME(VCD_SIGNAL_DUMPER_FUNCTIONS_PHY_PROCEDURES_ENB_LTE,1);
  start_meas(&phy_vars_eNB[0]->phy_proc);

#if defined(ENABLE_ITTI)

  do {
    // Checks if a message has been sent to PHY sub-task
    itti_poll_msg (TASK_PHY_ENB, &msg_p);

    if (msg_p != NULL) {
      msg_name = ITTI_MSG_NAME (msg_p);
      instance = ITTI_MSG_INSTANCE (msg_p);
      Mod_id = instance;

      switch (ITTI_MSG_ID(msg_p)) {
#   if ENABLE_RAL

      case TIMER_HAS_EXPIRED:
        // check if it is a measurement timer
      {
        hashtable_rc_t       hashtable_rc;

        hashtable_rc = hashtable_is_key_exists(PHY_vars_eNB_g[Mod_id][0]->ral_thresholds_timed, (uint64_t)(TIMER_HAS_EXPIRED(msg_p).timer_id));

        if (hashtable_rc == HASH_TABLE_OK) {
          phy_eNB_lte_check_measurement_thresholds(instance, (ral_threshold_phy_t*)TIMER_HAS_EXPIRED(msg_p).arg);
        }
      }
      break;


      case PHY_MEAS_THRESHOLD_REQ:
#warning "TO DO LIST OF THRESHOLDS"
        LOG_D(PHY, "[ENB %d] Received %s\n", Mod_id, msg_name);
        {
          ral_threshold_phy_t* threshold_phy_p  = NULL;
          int                  index, res;
          long                 timer_id;
          hashtable_rc_t       hashtable_rc;

          switch (PHY_MEAS_THRESHOLD_REQ(msg_p).cfg_param.th_action) {

          case RAL_TH_ACTION_CANCEL_THRESHOLD:
            break;

          case RAL_TH_ACTION_SET_NORMAL_THRESHOLD:
          case RAL_TH_ACTION_SET_ONE_SHOT_THRESHOLD:
            for (index = 0; index < PHY_MEAS_THRESHOLD_REQ(msg_p).cfg_param.num_thresholds; index++) {
              threshold_phy_p                  = calloc(1, sizeof(ral_threshold_phy_t));
              threshold_phy_p->th_action       = PHY_MEAS_THRESHOLD_REQ(msg_p).cfg_param.th_action;
              memcpy(&threshold_phy_p->link_param.link_param_type,
                     &PHY_MEAS_THRESHOLD_REQ(msg_p).cfg_param.link_param_type,
                     sizeof(ral_link_param_type_t));

              memcpy(&threshold_phy_p->threshold,
                     &PHY_MEAS_THRESHOLD_REQ(msg_p).cfg_param.thresholds[index],
                     sizeof(ral_threshold_t));

              switch (PHY_MEAS_THRESHOLD_REQ(msg_p).cfg_param.union_choice) {

              case RAL_LINK_CFG_PARAM_CHOICE_TIMER_NULL:
                switch (PHY_MEAS_THRESHOLD_REQ(msg_p).cfg_param.link_param_type.choice) {
                case RAL_LINK_PARAM_TYPE_CHOICE_GEN:
                  SLIST_INSERT_HEAD(
                    &PHY_vars_eNB_g[Mod_id][0]->ral_thresholds_gen_polled[PHY_MEAS_THRESHOLD_REQ(msg_p).cfg_param.link_param_type._union.link_param_gen],
                    threshold_phy_p,
                    ral_thresholds);
                  break;

                case RAL_LINK_PARAM_TYPE_CHOICE_LTE:
                  SLIST_INSERT_HEAD(
                    &PHY_vars_eNB_g[Mod_id][0]->ral_thresholds_lte_polled[PHY_MEAS_THRESHOLD_REQ(msg_p).cfg_param.link_param_type._union.link_param_lte],
                    threshold_phy_p,
                    ral_thresholds);
                  break;

                default:
                  LOG_E(PHY, "[ENB %d] BAD PARAMETER cfg_param.link_param_type.choice %d in %s\n",
                        Mod_id, PHY_MEAS_THRESHOLD_REQ(msg_p).cfg_param.link_param_type.choice, msg_name);
                }

                break;

              case RAL_LINK_CFG_PARAM_CHOICE_TIMER:
                res = timer_setup(
                        (uint32_t)(PHY_MEAS_THRESHOLD_REQ(msg_p).cfg_param._union.timer_interval/1000),//uint32_t      interval_sec,
                        (uint32_t)(PHY_MEAS_THRESHOLD_REQ(msg_p).cfg_param._union.timer_interval%1000),//uint32_t      interval_us,
                        TASK_PHY_ENB,
                        instance,
                        TIMER_PERIODIC,
                        threshold_phy_p,
                        &timer_id);

                if (res == 0) {
                  hashtable_rc = hashtable_insert(PHY_vars_eNB_g[Mod_id][0]->ral_thresholds_timed, (uint64_t )timer_id, (void*)threshold_phy_p);

                  if (hashtable_rc == HASH_TABLE_OK) {
                    threshold_phy_p->timer_id = timer_id;
                  } else {
                    LOG_E(PHY, "[ENB %d]  %s: Error in hashtable. Could not configure threshold index %d \n",
                          Mod_id, msg_name, index);
                  }

                } else {
                  LOG_E(PHY, "[ENB %d]  %s: Could not configure threshold index %d because of timer initialization failure\n",
                        Mod_id, msg_name, index);
                }

                break;

              default: // already checked in RRC, should not happen here
                LOG_E(PHY, "[ENB %d] BAD PARAMETER cfg_param.union_choice %d in %s\n",
                      Mod_id, PHY_MEAS_THRESHOLD_REQ(msg_p).cfg_param.union_choice, msg_name);
              }
            }

            break;

          default:
            LOG_E(PHY, "[ENB %d] BAD PARAMETER th_action value %d in %s\n",
                  Mod_id, PHY_MEAS_THRESHOLD_REQ(msg_p).cfg_param.th_action, msg_name);
          }

        }
        break;
#   endif

        /* Messages from eNB app */
      case PHY_CONFIGURATION_REQ:
        LOG_I(PHY, "[eNB %d] Received %s\n", instance, msg_name);
        /* TODO */

        break;

      default:
        LOG_E(PHY, "[ENB %d] Received unexpected message %s\n", Mod_id, msg_name);
        break;
      }

      result = itti_free (ITTI_MSG_ORIGIN_ID(msg_p), msg_p);
      AssertFatal (result == EXIT_SUCCESS, "Failed to free memory (%d)!\n", result);
    }
  } while(msg_p != NULL);

#endif


  for (CC_id=0; CC_id<MAX_NUM_CCs; CC_id++) {
    if ((((phy_vars_eNB[CC_id]->lte_frame_parms.frame_type == TDD)&&
          (subframe_select(&phy_vars_eNB[CC_id]->lte_frame_parms,phy_vars_eNB[CC_id]->proc[subframe].subframe_tx)==SF_DL))||
         (phy_vars_eNB[CC_id]->lte_frame_parms.frame_type == FDD))) {
#ifdef Rel10

      if (phy_procedures_RN_eNB_TX(phy_vars_eNB[CC_id]->proc[subframe].subframe_rx, phy_vars_eNB[CC_id]->proc[subframe].subframe_tx, r_type) != 0 )
#endif
        phy_procedures_eNB_TX(subframe,phy_vars_eNB[CC_id],abstraction_flag,r_type,phy_vars_rn);
    }

    if ((((phy_vars_eNB[CC_id]->lte_frame_parms.frame_type == TDD )&&
          (subframe_select(&phy_vars_eNB[CC_id]->lte_frame_parms,phy_vars_eNB[CC_id]->proc[subframe].subframe_rx)==SF_UL)) ||
         (phy_vars_eNB[CC_id]->lte_frame_parms.frame_type == FDD))) {
      phy_procedures_eNB_RX(subframe,phy_vars_eNB[CC_id],abstraction_flag,r_type);
    }

    if (subframe_select(&phy_vars_eNB[CC_id]->lte_frame_parms,phy_vars_eNB[CC_id]->proc[subframe].subframe_tx)==SF_S) {
#ifdef Rel10

      if (phy_procedures_RN_eNB_TX(subframe, subframe, r_type) != 0 )
#endif
        phy_procedures_eNB_TX(subframe,phy_vars_eNB[CC_id],abstraction_flag,r_type,phy_vars_rn);
    }

    if ((subframe_select(&phy_vars_eNB[CC_id]->lte_frame_parms,phy_vars_eNB[CC_id]->proc[subframe].subframe_rx)==SF_S)) {
      phy_procedures_eNB_S_RX(subframe,phy_vars_eNB[CC_id],abstraction_flag,r_type);
    }

    phy_vars_eNB[CC_id]->proc[subframe].frame_tx++;
    phy_vars_eNB[CC_id]->proc[subframe].frame_rx++;

    if (phy_vars_eNB[CC_id]->proc[subframe].frame_tx>=MAX_FRAME_NUMBER) // defined in impl_defs_top.h
      phy_vars_eNB[CC_id]->proc[subframe].frame_tx-=MAX_FRAME_NUMBER;

    if (phy_vars_eNB[CC_id]->proc[subframe].frame_rx>=MAX_FRAME_NUMBER)
      phy_vars_eNB[CC_id]->proc[subframe].frame_rx-=MAX_FRAME_NUMBER;
  }

  VCD_SIGNAL_DUMPER_DUMP_FUNCTION_BY_NAME(VCD_SIGNAL_DUMPER_FUNCTIONS_PHY_PROCEDURES_ENB_LTE,0);
  stop_meas(&phy_vars_eNB[0]->phy_proc);
}
<|MERGE_RESOLUTION|>--- conflicted
+++ resolved
@@ -598,11 +598,8 @@
   VCD_SIGNAL_DUMPER_DUMP_FUNCTION_BY_NAME(VCD_SIGNAL_DUMPER_FUNCTIONS_PHY_PROCEDURES_ENB_TX,1);
   start_meas(&phy_vars_eNB->phy_proc_tx);
 
-<<<<<<< HEAD
-=======
   T(T_ENB_PHY_DL_TICK, T_INT(phy_vars_eNB->Mod_id), T_INT(frame), T_INT(subframe));
 
->>>>>>> d0c99c29
   for (i=0; i<NUMBER_OF_UE_MAX; i++) {
     // If we've dropped the UE, go back to PRACH mode for this UE
 
@@ -1234,10 +1231,6 @@
       LOG_D(PHY,"[eNB %"PRIu8"] Frame %d, subframe %d: Calling generate_dci_top (pdcch) (common %"PRIu8",ue_spec %"PRIu8")\n",phy_vars_eNB->Mod_id,phy_vars_eNB->proc[sched_subframe].frame_tx, subframe,
             DCI_pdu->Num_common_dci,DCI_pdu->Num_ue_spec_dci);
 
-<<<<<<< HEAD
-
-=======
->>>>>>> d0c99c29
     num_pdcch_symbols = generate_dci_top(DCI_pdu->Num_ue_spec_dci,
                                          DCI_pdu->Num_common_dci,
                                          DCI_pdu->dci_alloc,
@@ -2265,7 +2258,6 @@
   if ((phy_vars_eNB->dlsch_eNB[UE_id][0]) &&
       (phy_vars_eNB->dlsch_eNB[UE_id][0]->rnti>0) &&
       (phy_vars_eNB->ulsch_eNB[UE_id]->harq_processes[harq_pid]->subframe_scheduling_flag==0)) { 
-<<<<<<< HEAD
 
       // check SR availability
       do_SR = is_SR_subframe(phy_vars_eNB,UE_id,sched_subframe);
@@ -2329,174 +2321,6 @@
 				  0, // n2_pucch
 				  0, // shortened format, should be use_srs flag, later
 				  &SR_payload,
-				  subframe,
-				  PUCCH1_THRES);
-
-#ifdef PHY_ABSTRACTION
-          else {
-            metric0_SR = rx_pucch_emul(phy_vars_eNB,
-				       UE_id,
-				       pucch_format1,
-				       0,
-				       &SR_payload,
-				       sched_subframe);
-            LOG_D(PHY,"[eNB %d][SR %x] Frame %d subframe %d Checking SR (UE SR %d/%d)\n",phy_vars_eNB->Mod_id,
-                  phy_vars_eNB->ulsch_eNB[UE_id]->rnti,frame,subframe,SR_payload,phy_vars_eNB->scheduling_request_config[UE_id].sr_PUCCH_ResourceIndex);
-          }
-
-#endif
-
-          if (SR_payload == 1) {
-            LOG_D(PHY,"[eNB %d][SR %x] Frame %d subframe %d Got SR for PUSCH, transmitting to MAC\n",phy_vars_eNB->Mod_id,
-                  phy_vars_eNB->ulsch_eNB[UE_id]->rnti,frame,subframe);
-            phy_vars_eNB->eNB_UE_stats[UE_id].sr_received++;
-
-            if (phy_vars_eNB->first_sr[UE_id] == 1) { // this is the first request for uplink after Connection Setup, so clear HARQ process 0 use for Msg4
-              /* is this test necessary? */
-              if (phy_vars_eNB->dlsch_eNB[UE_id][0]->harq_processes[0]->status != SCH_IDLE)
-                put_harq_pid_in_freelist(phy_vars_eNB->dlsch_eNB[UE_id][0], 0);
-              phy_vars_eNB->first_sr[UE_id] = 0;
-              phy_vars_eNB->dlsch_eNB[UE_id][0]->harq_processes[0]->round=0;
-              phy_vars_eNB->dlsch_eNB[UE_id][0]->harq_processes[0]->status=SCH_IDLE;
-              LOG_D(PHY,"[eNB %d][SR %x] Frame %d subframe %d First SR\n",
-                    phy_vars_eNB->Mod_id,
-                    phy_vars_eNB->ulsch_eNB[UE_id]->rnti,frame,subframe);
-            }
-
-	    if (phy_vars_eNB->mac_enabled==1) {
-	      mac_xface->SR_indication(phy_vars_eNB->Mod_id,
-				       phy_vars_eNB->CC_id,
-				       frame,
-				       phy_vars_eNB->dlsch_eNB[UE_id][0]->rnti,subframe);
-	    }
-          }
-        }// do_SR==1
-
-        if ((n1_pucch0==-1) && (n1_pucch1==-1)) { // just check for SR
-        } else if (phy_vars_eNB->lte_frame_parms.frame_type==FDD) { // FDD
-          // if SR was detected, use the n1_pucch from SR, else use n1_pucch0
-	  //          n1_pucch0 = (SR_payload==1) ? phy_vars_eNB->scheduling_request_config[UE_id].sr_PUCCH_ResourceIndex:n1_pucch0;
-
-	  LOG_D(PHY,"Demodulating PUCCH for ACK/NAK: n1_pucch0 %d (%d), SR_payload %d\n",n1_pucch0,phy_vars_eNB->scheduling_request_config[UE_id].sr_PUCCH_ResourceIndex,SR_payload);
-
-          if (abstraction_flag == 0) {
-
-
-
-            metric0 = rx_pucch(phy_vars_eNB,
-                               pucch_format1a,
-                               UE_id,
-                               (uint16_t)n1_pucch0,
-                               0, //n2_pucch
-                               0, // shortened format
-                               pucch_payload0,
-                               subframe,
-                               PUCCH1a_THRES);
-
-            if (metric0 < metric0_SR)
-	      metric0=rx_pucch(phy_vars_eNB,
-			       pucch_format1a,
-			       UE_id,
-			       phy_vars_eNB->scheduling_request_config[UE_id].sr_PUCCH_ResourceIndex,
-			       0, //n2_pucch
-			       0, // shortened format
-			       pucch_payload0,
-			       subframe,
-			       PUCCH1a_THRES);
-	  }
-          else {
-#ifdef PHY_ABSTRACTION
-            metric0 = rx_pucch_emul(phy_vars_eNB,UE_id,
-                                    pucch_format1a,
-                                    0,
-                                    pucch_payload0,
-                                    subframe);
-#endif
-          }
-
-#ifdef DEBUG_PHY_PROC
-          LOG_D(PHY,"[eNB %d][PDSCH %x] Frame %d subframe %d pucch1a (FDD) payload %d (metric %d)\n",
-                phy_vars_eNB->Mod_id,
-                phy_vars_eNB->dlsch_eNB[UE_id][0]->rnti,
-                frame,subframe,
-                pucch_payload0[0],metric0);
-#endif
-
-          process_HARQ_feedback(UE_id,sched_subframe,phy_vars_eNB,
-                                0,// pusch_flag
-                                pucch_payload0,
-                                2,
-                                SR_payload);
-
-        } // FDD
-        else {  //TDD
-
-          bundling_flag = phy_vars_eNB->pucch_config_dedicated[UE_id].tdd_AckNackFeedbackMode;
-
-=======
-
-      // check SR availability
-      do_SR = is_SR_subframe(phy_vars_eNB,UE_id,sched_subframe);
-      //      do_SR = 0;
-
-      // Now ACK/NAK
-      // First check subframe_tx flag for earlier subframes
-      get_n1_pucch_eNB(phy_vars_eNB,
-                       UE_id,
-                       sched_subframe,
-                       &n1_pucch0,
-                       &n1_pucch1,
-                       &n1_pucch2,
-                       &n1_pucch3);
-
-      LOG_D(PHY,"[eNB %d][PDSCH %x] Frame %d, subframe %d Checking for PUCCH (%d,%d,%d,%d) SR %d\n",
-            phy_vars_eNB->Mod_id,phy_vars_eNB->dlsch_eNB[UE_id][0]->rnti,
-            frame,subframe,
-            n1_pucch0,n1_pucch1,n1_pucch2,n1_pucch3,do_SR);
-
-      if ((n1_pucch0==-1) && (n1_pucch1==-1) && (do_SR==0)) {  // no TX PDSCH that have to be checked and no SR for this UE_id
-      } else {
-        // otherwise we have some PUCCH detection to do
-
-	// Null out PUCCH PRBs for noise measurement
-	switch(phy_vars_eNB->lte_frame_parms.N_RB_UL) {
-	case 6:
-	  phy_vars_eNB->rb_mask_ul[0] |= (0x1 | (1<<5)); //position 5
-	  break;
-	case 15:
-	  phy_vars_eNB->rb_mask_ul[0] |= (0x1 | (1<<14)); // position 14
-	  break;
-	case 25:
-	  phy_vars_eNB->rb_mask_ul[0] |= (0x1 | (1<<24)); // position 24
-	  break;
-	case 50:
-	  phy_vars_eNB->rb_mask_ul[0] |= 0x1;
-	  phy_vars_eNB->rb_mask_ul[1] |= (1<<17); // position 49 (49-32)
-	  break;
-	case 75:
-	  phy_vars_eNB->rb_mask_ul[0] |= 0x1;
-	  phy_vars_eNB->rb_mask_ul[2] |= (1<<10); // position 74 (74-64)
-	  break;
-	case 100:
-	  phy_vars_eNB->rb_mask_ul[0] |= 0x1;
-	  phy_vars_eNB->rb_mask_ul[3] |= (1<<3); // position 99 (99-96)
-	  break;
-	default:
-	  LOG_E(PHY,"Unknown number for N_RB_UL %d\n",phy_vars_eNB->lte_frame_parms.N_RB_UL);
-	  break;
-	}
-
-        if (do_SR == 1) {
-          phy_vars_eNB->eNB_UE_stats[UE_id].sr_total++;
-
-          if (abstraction_flag == 0)
-            metric0_SR = rx_pucch(phy_vars_eNB,
-				  pucch_format1,
-				  UE_id,
-				  phy_vars_eNB->scheduling_request_config[UE_id].sr_PUCCH_ResourceIndex,
-				  0, // n2_pucch
-				  0, // shortened format, should be use_srs flag, later
-				  &SR_payload,
                                   frame,
 				  subframe,
 				  PUCCH1_THRES);
@@ -2604,7 +2428,6 @@
 
           bundling_flag = phy_vars_eNB->pucch_config_dedicated[UE_id].tdd_AckNackFeedbackMode;
 
->>>>>>> d0c99c29
           // fix later for 2 TB case and format1b
 
           if ((frame_parms->frame_type==FDD) ||
@@ -2634,10 +2457,7 @@
 				    0, //n2_pucch
 				    0, // shortened format
 				    pucch_payload0,
-<<<<<<< HEAD
-=======
                                     frame,
->>>>>>> d0c99c29
 				    subframe,
 				    PUCCH1a_THRES);
             else {
@@ -2655,22 +2475,6 @@
                   phy_vars_eNB->dlsch_eNB[UE_id][0]->rnti,
                   frame,subframe,
                   n1_pucch0,n1_pucch1,n1_pucch2,n1_pucch3,format);
-<<<<<<< HEAD
-#endif
-            metric0=0;
-            metric1=0;
-
-            // Check n1_pucch0 metric
-            if (n1_pucch0 != -1) {
-              if (abstraction_flag == 0)
-                metric0 = rx_pucch(phy_vars_eNB,
-                                   format,
-                                   UE_id,
-                                   (uint16_t)n1_pucch0,
-                                   0, // n2_pucch
-                                   0, // shortened format
-                                   pucch_payload0,
-=======
 #endif
             metric0=0;
             metric1=0;
@@ -2710,31 +2514,6 @@
                                    0, // shortened format
                                    pucch_payload1,
                                    frame,
->>>>>>> d0c99c29
-                                   subframe,
-                                   PUCCH1a_THRES);
-              else {
-#ifdef PHY_ABSTRACTION
-<<<<<<< HEAD
-                metric0 = rx_pucch_emul(phy_vars_eNB,UE_id,
-                                        format,
-                                        0,
-                                        pucch_payload0,
-                                        subframe);
-#endif
-              }
-            }
-
-            // Check n1_pucch1 metric
-            if (n1_pucch1 != -1) {
-              if (abstraction_flag == 0)
-                metric1 = rx_pucch(phy_vars_eNB,
-                                   format,
-                                   UE_id,
-                                   (uint16_t)n1_pucch1,
-                                   0, //n2_pucch
-                                   0, // shortened format
-                                   pucch_payload1,
                                    subframe,
                                    PUCCH1a_THRES);
               else {
@@ -2794,63 +2573,6 @@
   uint16_t rnti=0;
   int ret=0;
 
-=======
-                metric1 = rx_pucch_emul(phy_vars_eNB,UE_id,
-                                        format,
-                                        1,
-                                        pucch_payload1,
-                                        subframe);
-
-
-#endif
-              }
-            }
-          }
-
-          if (SR_payload == 1) {
-            pucch_payload = pucch_payload0;
-
-            if (bundling_flag == bundling)
-              pucch_sel = 2;
-          } else if (bundling_flag == multiplexing) { // multiplexing + no SR
-            pucch_payload = (metric1>metric0) ? pucch_payload1 : pucch_payload0;
-            pucch_sel     = (metric1>metric0) ? 1 : 0;
-          } else { // bundling + no SR
-            if (n1_pucch1 != -1)
-              pucch_payload = pucch_payload1;
-            else if (n1_pucch0 != -1)
-              pucch_payload = pucch_payload0;
-
-            pucch_sel = 2;  // indicate that this is a bundled ACK/NAK
-          }
-
-#ifdef DEBUG_PHY_PROC
-          LOG_D(PHY,"[eNB %d][PDSCH %x] Frame %d subframe %d ACK/NAK metric 0 %d, metric 1 %d, sel %d, (%d,%d)\n",phy_vars_eNB->Mod_id,
-                phy_vars_eNB->dlsch_eNB[UE_id][0]->rnti,
-                frame,subframe,
-                metric0,metric1,pucch_sel,pucch_payload[0],pucch_payload[1]);
-#endif
-          process_HARQ_feedback(UE_id,sched_subframe,phy_vars_eNB,
-                                0,// pusch_flag
-                                pucch_payload,
-                                pucch_sel,
-                                SR_payload);
-        }
-      }
-
-    }
-}
-
-void cba_procedures(const unsigned char sched_subframe,PHY_VARS_eNB *phy_vars_eNB,int UE_id,int harq_pid,const uint8_t abstraction_flag) {
-
-  uint8_t access_mode;
-  int num_active_cba_groups;
-  const int subframe = phy_vars_eNB->proc[sched_subframe].subframe_rx;
-  const int frame = phy_vars_eNB->proc[sched_subframe].frame_rx;
-  uint16_t rnti=0;
-  int ret=0;
-
->>>>>>> d0c99c29
   num_active_cba_groups = phy_vars_eNB->ulsch_eNB[UE_id]->num_active_cba_groups;
   
   if ((phy_vars_eNB->ulsch_eNB[UE_id]) &&
@@ -2864,7 +2586,6 @@
 	  phy_vars_eNB->Mod_id,harq_pid,
 	  frame,subframe,
 	  UE_id, (uint16_t)phy_vars_eNB->ulsch_eNB[UE_id]->cba_rnti[UE_id%num_active_cba_groups],mode_string[phy_vars_eNB->eNB_UE_stats[UE_id].mode]);
-<<<<<<< HEAD
 #endif
     
     if (abstraction_flag==0) {
@@ -2874,16 +2595,6 @@
 	       UE_id,
 	       phy_vars_eNB->ulsch_eNB,
 	       0);
-=======
-#endif
-    
-    if (abstraction_flag==0) {
-      rx_ulsch(phy_vars_eNB,
-	       sched_subframe,
-	       phy_vars_eNB->eNB_UE_stats[UE_id].sector,  // this is the effective sector id
-	       UE_id,
-	       phy_vars_eNB->ulsch_eNB,
-	       0);
     }
     
 #ifdef PHY_ABSTRACTION
@@ -2903,34 +2614,6 @@
 			   0, // control_only_flag
 			   phy_vars_eNB->ulsch_eNB[UE_id]->harq_processes[harq_pid]->V_UL_DAI,
 			   phy_vars_eNB->ulsch_eNB[UE_id]->harq_processes[harq_pid]->nb_rb>20 ? 1 : 0);
->>>>>>> d0c99c29
-    }
-    
-#ifdef PHY_ABSTRACTION
-    else {
-<<<<<<< HEAD
-      rx_ulsch_emul(phy_vars_eNB,
-		    subframe,
-		    phy_vars_eNB->eNB_UE_stats[UE_id].sector,  // this is the effective sector id
-		    UE_id);
-=======
-      ret = ulsch_decoding_emul(phy_vars_eNB,
-				sched_subframe,
-				UE_id,
-				&rnti);
->>>>>>> d0c99c29
-    }
-    
-#endif
-    
-<<<<<<< HEAD
-    if (abstraction_flag == 0) {
-      ret = ulsch_decoding(phy_vars_eNB,
-			   UE_id,
-			   sched_subframe,
-			   0, // control_only_flag
-			   phy_vars_eNB->ulsch_eNB[UE_id]->harq_processes[harq_pid]->V_UL_DAI,
-			   phy_vars_eNB->ulsch_eNB[UE_id]->harq_processes[harq_pid]->nb_rb>20 ? 1 : 0);
     }
     
 #ifdef PHY_ABSTRACTION
@@ -2943,8 +2626,6 @@
     
 #endif
     
-=======
->>>>>>> d0c99c29
     if (phy_vars_eNB->ulsch_eNB[UE_id]->harq_processes[harq_pid]->cqi_crc_status == 1) {
 #ifdef DEBUG_PHY_PROC
       
@@ -3067,7 +2748,11 @@
   LOG_D(PHY,"[eNB %d] Frame %d: Doing phy_procedures_eNB_RX(%d)\n",phy_vars_eNB->Mod_id,frame, subframe);
 #endif
 
-<<<<<<< HEAD
+  T(T_ENB_PHY_UL_TICK, T_INT(phy_vars_eNB->Mod_id), T_INT(frame), T_INT(subframe));
+
+  T(T_ENB_PHY_INPUT_SIGNAL, T_INT(phy_vars_eNB->Mod_id), T_INT(frame), T_INT(subframe), T_INT(0),
+    T_BUFFER(&phy_vars_eNB->lte_eNB_common_vars.rxdata[0][0][subframe*phy_vars_eNB->lte_frame_parms.samples_per_tti],
+             phy_vars_eNB->lte_frame_parms.samples_per_tti * 4));
 
   phy_vars_eNB->rb_mask_ul[0]=0;
   phy_vars_eNB->rb_mask_ul[1]=0;
@@ -3156,78 +2841,6 @@
             phy_vars_eNB->Mod_id,harq_pid,
             frame,subframe,phy_vars_eNB->ulsch_eNB[i]->rnti,i);
 #endif
-=======
-  T(T_ENB_PHY_UL_TICK, T_INT(phy_vars_eNB->Mod_id), T_INT(frame), T_INT(subframe));
-
-  T(T_ENB_PHY_INPUT_SIGNAL, T_INT(phy_vars_eNB->Mod_id), T_INT(frame), T_INT(subframe), T_INT(0),
-    T_BUFFER(&phy_vars_eNB->lte_eNB_common_vars.rxdata[0][0][subframe*phy_vars_eNB->lte_frame_parms.samples_per_tti],
-             phy_vars_eNB->lte_frame_parms.samples_per_tti * 4));
-
-  phy_vars_eNB->rb_mask_ul[0]=0;
-  phy_vars_eNB->rb_mask_ul[1]=0;
-  phy_vars_eNB->rb_mask_ul[2]=0;
-  phy_vars_eNB->rb_mask_ul[3]=0;
-
-  if (abstraction_flag == 0) {
-    remove_7_5_kHz(phy_vars_eNB,subframe<<1);
-    remove_7_5_kHz(phy_vars_eNB,(subframe<<1)+1);
-  }
-
-  // check if we have to detect PRACH first
-  if (is_prach_subframe(&phy_vars_eNB->lte_frame_parms,frame,subframe)>0) {
-    VCD_SIGNAL_DUMPER_DUMP_FUNCTION_BY_NAME(VCD_SIGNAL_DUMPER_FUNCTIONS_PHY_ENB_PRACH_RX,1);
-    prach_procedures(phy_vars_eNB,sched_subframe,abstraction_flag);
-    VCD_SIGNAL_DUMPER_DUMP_FUNCTION_BY_NAME(VCD_SIGNAL_DUMPER_FUNCTIONS_PHY_ENB_PRACH_RX,0);
-  }
-
-  if (abstraction_flag == 0) {
-    start_meas(&phy_vars_eNB->ofdm_demod_stats);
-
-    for (l=0; l<phy_vars_eNB->lte_frame_parms.symbols_per_tti/2; l++) {
-
-      slot_fep_ul(&phy_vars_eNB->lte_frame_parms,
-                  &phy_vars_eNB->lte_eNB_common_vars,
-                  l,
-                  subframe<<1,
-                  0,
-                  0
-                 );
-      slot_fep_ul(&phy_vars_eNB->lte_frame_parms,
-                  &phy_vars_eNB->lte_eNB_common_vars,
-                  l,
-                  (subframe<<1)+1,
-                  0,
-                  0
-                 );
-    }
-
-    stop_meas(&phy_vars_eNB->ofdm_demod_stats);
-  }
-
-  // Check for active processes in current subframe
-  harq_pid = subframe2harq_pid(&phy_vars_eNB->lte_frame_parms,
-                               frame,subframe);
-
-  // reset the cba flag used for collision detection
-  for (i=0; i < NUM_MAX_CBA_GROUP; i++) {
-    phy_vars_eNB->cba_last_reception[i]=0;
-  }
-
-  // Do PUCCH processing first
-
-  for (i=0; i<NUMBER_OF_UE_MAX; i++) {
-    pucch_procedures(sched_subframe,phy_vars_eNB,i,harq_pid,abstraction_flag);
-  }
-
-  for (i=0; i<NUMBER_OF_UE_MAX; i++) {
-
-    // check for Msg3
-    if (phy_vars_eNB->mac_enabled==1) {
-      if (phy_vars_eNB->eNB_UE_stats[i].mode == RA_RESPONSE) {
-	process_Msg3(phy_vars_eNB,sched_subframe,i,harq_pid);
-      }
-    }
->>>>>>> d0c99c29
 
       if (phy_vars_eNB->ulsch_eNB[i]->Msg3_flag == 1) {
         LOG_D(PHY,"[eNB %d] frame %d, subframe %d: Scheduling ULSCH Reception for Msg3 in Sector %d\n",
@@ -3245,7 +2858,6 @@
               mode_string[phy_vars_eNB->eNB_UE_stats[i].mode]);
       }
 
-<<<<<<< HEAD
 
       nPRS = phy_vars_eNB->lte_frame_parms.pusch_config_common.ul_ReferenceSignalsPUSCH.nPRS[subframe<<1];
 
@@ -3313,95 +2925,10 @@
                              0, // control_only_flag
                              phy_vars_eNB->ulsch_eNB[i]->harq_processes[harq_pid]->V_UL_DAI,
 			     phy_vars_eNB->ulsch_eNB[i]->harq_processes[harq_pid]->nb_rb>20 ? 1 : 0);
-=======
-    phy_vars_eNB->pusch_stats_rb[i][(frame*10)+subframe] = -63;
-    phy_vars_eNB->pusch_stats_round[i][(frame*10)+subframe] = 0;
-    phy_vars_eNB->pusch_stats_mcs[i][(frame*10)+subframe] = -63;
-
-    if ((phy_vars_eNB->ulsch_eNB[i]) &&
-        (phy_vars_eNB->ulsch_eNB[i]->rnti>0) &&
-        (phy_vars_eNB->ulsch_eNB[i]->harq_processes[harq_pid]->subframe_scheduling_flag==1)) {
-      // UE is has ULSCH scheduling
-      round = phy_vars_eNB->ulsch_eNB[i]->harq_processes[harq_pid]->round;
-
-      for (int rb=0;
-           rb<=phy_vars_eNB->ulsch_eNB[i]->harq_processes[harq_pid]->nb_rb;
-	   rb++) {
-	int rb2 = rb+phy_vars_eNB->ulsch_eNB[i]->harq_processes[harq_pid]->first_rb;
-	phy_vars_eNB->rb_mask_ul[rb2>>5] |= (1<<(rb2&31));
-      }
-#ifdef DEBUG_PHY_PROC
-      LOG_D(PHY,"[eNB %d][PUSCH %d] frame %d subframe %d Scheduling PUSCH/ULSCH Reception for rnti %x (UE_id %d)\n",
-            phy_vars_eNB->Mod_id,harq_pid,
-            frame,subframe,phy_vars_eNB->ulsch_eNB[i]->rnti,i);
-#endif
-
-      if (phy_vars_eNB->ulsch_eNB[i]->Msg3_flag == 1) {
-        LOG_D(PHY,"[eNB %d] frame %d, subframe %d: Scheduling ULSCH Reception for Msg3 in Sector %d\n",
-              phy_vars_eNB->Mod_id,
-              frame,
-              subframe,
-              phy_vars_eNB->eNB_UE_stats[i].sector);
-	VCD_SIGNAL_DUMPER_DUMP_FUNCTION_BY_NAME(VCD_SIGNAL_DUMPER_FUNCTIONS_PHY_ENB_ULSCH_MSG3,1);
-      } else {
-        LOG_D(PHY,"[eNB %d] frame %d, subframe %d: Scheduling ULSCH Reception for UE %d Mode %s\n",
-              phy_vars_eNB->Mod_id,
-              frame,
-              subframe,
-              i,
-              mode_string[phy_vars_eNB->eNB_UE_stats[i].mode]);
-      }
-
-
-      nPRS = phy_vars_eNB->lte_frame_parms.pusch_config_common.ul_ReferenceSignalsPUSCH.nPRS[subframe<<1];
-
-      phy_vars_eNB->ulsch_eNB[i]->cyclicShift = (phy_vars_eNB->ulsch_eNB[i]->harq_processes[harq_pid]->n_DMRS2 + phy_vars_eNB->lte_frame_parms.pusch_config_common.ul_ReferenceSignalsPUSCH.cyclicShift +
-          nPRS)%12;
-
-      if (frame_parms->frame_type == FDD ) {
-        int sf = (subframe<4) ? (subframe+6) : (subframe-4);
-
-        if (phy_vars_eNB->dlsch_eNB[i][0]->subframe_tx[sf]>0) { // we have downlink transmission
-          phy_vars_eNB->ulsch_eNB[i]->harq_processes[harq_pid]->O_ACK = 1;
-        } else {
-          phy_vars_eNB->ulsch_eNB[i]->harq_processes[harq_pid]->O_ACK = 0;
-        }
-      }
-
-      LOG_D(PHY,
-            "[eNB %d][PUSCH %d] Frame %d Subframe %d Demodulating PUSCH: dci_alloc %d, rar_alloc %d, round %d, first_rb %d, nb_rb %d, mcs %d, TBS %d, rv %d, cyclic_shift %d (n_DMRS2 %d, cyclicShift_common %d, nprs %d), O_ACK %d \n",
-            phy_vars_eNB->Mod_id,harq_pid,frame,subframe,
-            phy_vars_eNB->ulsch_eNB[i]->harq_processes[harq_pid]->dci_alloc,
-            phy_vars_eNB->ulsch_eNB[i]->harq_processes[harq_pid]->rar_alloc,
-            phy_vars_eNB->ulsch_eNB[i]->harq_processes[harq_pid]->round,
-            phy_vars_eNB->ulsch_eNB[i]->harq_processes[harq_pid]->first_rb,
-            phy_vars_eNB->ulsch_eNB[i]->harq_processes[harq_pid]->nb_rb,
-            phy_vars_eNB->ulsch_eNB[i]->harq_processes[harq_pid]->mcs,
-            phy_vars_eNB->ulsch_eNB[i]->harq_processes[harq_pid]->TBS,
-            phy_vars_eNB->ulsch_eNB[i]->harq_processes[harq_pid]->rvidx,
-            phy_vars_eNB->ulsch_eNB[i]->cyclicShift,
-            phy_vars_eNB->ulsch_eNB[i]->harq_processes[harq_pid]->n_DMRS2,
-            phy_vars_eNB->lte_frame_parms.pusch_config_common.ul_ReferenceSignalsPUSCH.cyclicShift,
-            nPRS,
-            phy_vars_eNB->ulsch_eNB[i]->harq_processes[harq_pid]->O_ACK);
-      phy_vars_eNB->pusch_stats_rb[i][(frame*10)+subframe] = phy_vars_eNB->ulsch_eNB[i]->harq_processes[harq_pid]->nb_rb;
-      phy_vars_eNB->pusch_stats_round[i][(frame*10)+subframe] = phy_vars_eNB->ulsch_eNB[i]->harq_processes[harq_pid]->round;
-      phy_vars_eNB->pusch_stats_mcs[i][(frame*10)+subframe] = phy_vars_eNB->ulsch_eNB[i]->harq_processes[harq_pid]->mcs;
-      start_meas(&phy_vars_eNB->ulsch_demodulation_stats);
-
-      if (abstraction_flag==0) {
-        rx_ulsch(phy_vars_eNB,
-                 sched_subframe,
-                 phy_vars_eNB->eNB_UE_stats[i].sector,  // this is the effective sector id
-                 i,
-                 phy_vars_eNB->ulsch_eNB,
-                 0);
->>>>>>> d0c99c29
       }
 
 #ifdef PHY_ABSTRACTION
       else {
-<<<<<<< HEAD
         ret = ulsch_decoding_emul(phy_vars_eNB,
                                   sched_subframe,
                                   i,
@@ -3450,61 +2977,15 @@
                     phy_vars_eNB->lte_frame_parms.N_RB_DL,
                     &rnti, &access_mode);
         phy_vars_eNB->eNB_UE_stats[i].rank = phy_vars_eNB->ulsch_eNB[i]->harq_processes[harq_pid]->o_RI[0];
-=======
-        rx_ulsch_emul(phy_vars_eNB,
-                      subframe,
-                      phy_vars_eNB->eNB_UE_stats[i].sector,  // this is the effective sector id
-                      i);
-      }
-
-#endif
-      stop_meas(&phy_vars_eNB->ulsch_demodulation_stats);
-
-
-      start_meas(&phy_vars_eNB->ulsch_decoding_stats);
-
-      if (abstraction_flag == 0) {
-        ret = ulsch_decoding(phy_vars_eNB,
-                             i,
-                             sched_subframe,
-                             0, // control_only_flag
-                             phy_vars_eNB->ulsch_eNB[i]->harq_processes[harq_pid]->V_UL_DAI,
-			     phy_vars_eNB->ulsch_eNB[i]->harq_processes[harq_pid]->nb_rb>20 ? 1 : 0);
-      }
-
-#ifdef PHY_ABSTRACTION
-      else {
-        ret = ulsch_decoding_emul(phy_vars_eNB,
-                                  sched_subframe,
-                                  i,
-                                  &rnti);
-      }
-
-#endif
-      stop_meas(&phy_vars_eNB->ulsch_decoding_stats);
-
-      LOG_D(PHY,"[eNB %d][PUSCH %d] frame %d subframe %d RNTI %x RX power (%d,%d) RSSI (%d,%d) N0 (%d,%d) dB ACK (%d,%d), decoding iter %d\n",
-            phy_vars_eNB->Mod_id,harq_pid,
-            frame,subframe,
-            phy_vars_eNB->ulsch_eNB[i]->rnti,
-            dB_fixed(phy_vars_eNB->lte_eNB_pusch_vars[i]->ulsch_power[0]),
-            dB_fixed(phy_vars_eNB->lte_eNB_pusch_vars[i]->ulsch_power[1]),
-            phy_vars_eNB->eNB_UE_stats[i].UL_rssi[0],
-            phy_vars_eNB->eNB_UE_stats[i].UL_rssi[1],
-            phy_vars_eNB->PHY_measurements_eNB->n0_power_dB[0],
-            phy_vars_eNB->PHY_measurements_eNB->n0_power_dB[1],
-            phy_vars_eNB->ulsch_eNB[i]->harq_processes[harq_pid]->o_ACK[0],
-            phy_vars_eNB->ulsch_eNB[i]->harq_processes[harq_pid]->o_ACK[1],
-            ret);
->>>>>>> d0c99c29
-
-      }
-
-<<<<<<< HEAD
+
+      }
+
       if (phy_vars_eNB->ulsch_eNB[i]->Msg3_flag == 1)
 	VCD_SIGNAL_DUMPER_DUMP_FUNCTION_BY_NAME(VCD_SIGNAL_DUMPER_FUNCTIONS_PHY_ENB_ULSCH_MSG3,0);
 
       if (ret == (1+MAX_TURBO_ITERATIONS)) {
+        T(T_ENB_PHY_ULSCH_UE_NACK, T_INT(phy_vars_eNB->Mod_id), T_INT(frame), T_INT(subframe), T_INT(i), T_INT(phy_vars_eNB->ulsch_eNB[i]->rnti),
+          T_INT(harq_pid));
 
         phy_vars_eNB->eNB_UE_stats[i].ulsch_round_errors[harq_pid][phy_vars_eNB->ulsch_eNB[i]->harq_processes[harq_pid]->round]++;
         phy_vars_eNB->ulsch_eNB[i]->harq_processes[harq_pid]->phich_active = 1;
@@ -3548,84 +3029,6 @@
 	    }
             mac_phy_remove_ue(phy_vars_eNB->Mod_id,phy_vars_eNB->eNB_UE_stats[i].crnti);
 
-=======
-      //compute the expected ULSCH RX power (for the stats)
-      phy_vars_eNB->ulsch_eNB[(uint32_t)i]->harq_processes[harq_pid]->delta_TF =
-        get_hundred_times_delta_IF_eNB(phy_vars_eNB,i,harq_pid, 0); // 0 means bw_factor is not considered
-
-      //dump_ulsch(phy_vars_eNB, sched_subframe, i);
-
-      phy_vars_eNB->eNB_UE_stats[i].ulsch_decoding_attempts[harq_pid][phy_vars_eNB->ulsch_eNB[i]->harq_processes[harq_pid]->round]++;
-#ifdef DEBUG_PHY_PROC
-      LOG_D(PHY,"[eNB %d][PUSCH %d] frame %d subframe %d UE %d harq_pid %d Clearing subframe_scheduling_flag\n",
-            phy_vars_eNB->Mod_id,harq_pid,frame,subframe,i,harq_pid);
-#endif
-      phy_vars_eNB->ulsch_eNB[i]->harq_processes[harq_pid]->subframe_scheduling_flag=0;
-
-      if (phy_vars_eNB->ulsch_eNB[i]->harq_processes[harq_pid]->cqi_crc_status == 1) {
-#ifdef DEBUG_PHY_PROC
-        //if (((phy_vars_eNB->proc[sched_subframe].frame_tx%10) == 0) || (phy_vars_eNB->proc[sched_subframe].frame_tx < 50))
-        print_CQI(phy_vars_eNB->ulsch_eNB[i]->harq_processes[harq_pid]->o,phy_vars_eNB->ulsch_eNB[i]->harq_processes[harq_pid]->uci_format,0,phy_vars_eNB->lte_frame_parms.N_RB_DL);
-#endif
-        extract_CQI(phy_vars_eNB->ulsch_eNB[i]->harq_processes[harq_pid]->o,
-                    phy_vars_eNB->ulsch_eNB[i]->harq_processes[harq_pid]->uci_format,
-                    &phy_vars_eNB->eNB_UE_stats[i],
-                    phy_vars_eNB->lte_frame_parms.N_RB_DL,
-                    &rnti, &access_mode);
-        phy_vars_eNB->eNB_UE_stats[i].rank = phy_vars_eNB->ulsch_eNB[i]->harq_processes[harq_pid]->o_RI[0];
-
-      }
-
-      if (phy_vars_eNB->ulsch_eNB[i]->Msg3_flag == 1)
-	VCD_SIGNAL_DUMPER_DUMP_FUNCTION_BY_NAME(VCD_SIGNAL_DUMPER_FUNCTIONS_PHY_ENB_ULSCH_MSG3,0);
-
-      if (ret == (1+MAX_TURBO_ITERATIONS)) {
-        T(T_ENB_PHY_ULSCH_UE_NACK, T_INT(phy_vars_eNB->Mod_id), T_INT(frame), T_INT(subframe), T_INT(i), T_INT(phy_vars_eNB->ulsch_eNB[i]->rnti),
-          T_INT(harq_pid));
-
-        phy_vars_eNB->eNB_UE_stats[i].ulsch_round_errors[harq_pid][phy_vars_eNB->ulsch_eNB[i]->harq_processes[harq_pid]->round]++;
-        phy_vars_eNB->ulsch_eNB[i]->harq_processes[harq_pid]->phich_active = 1;
-        phy_vars_eNB->ulsch_eNB[i]->harq_processes[harq_pid]->phich_ACK = 0;
-        phy_vars_eNB->ulsch_eNB[i]->harq_processes[harq_pid]->round++;
-
-        LOG_D(PHY,"[eNB][PUSCH %d] Increasing to round %d\n",harq_pid,phy_vars_eNB->ulsch_eNB[i]->harq_processes[harq_pid]->round);
-
-        if (phy_vars_eNB->ulsch_eNB[i]->Msg3_flag == 1) {
-          LOG_D(PHY,"[eNB %d/%d][RAPROC] frame %d, subframe %d, UE %d: Error receiving ULSCH (Msg3), round %d/%d\n",
-                phy_vars_eNB->Mod_id,
-                phy_vars_eNB->CC_id,
-                frame,subframe, i,
-                phy_vars_eNB->ulsch_eNB[i]->harq_processes[harq_pid]->round-1,
-                phy_vars_eNB->lte_frame_parms.maxHARQ_Msg3Tx-1);
-
-	  LOG_D(PHY,"[eNB %d][PUSCH %d] frame %d subframe %d RNTI %x RX power (%d,%d) RSSI (%d,%d) N0 (%d,%d) dB ACK (%d,%d), decoding iter %d\n",
-		phy_vars_eNB->Mod_id,harq_pid,
-		frame,subframe,
-		phy_vars_eNB->ulsch_eNB[i]->rnti,
-		dB_fixed(phy_vars_eNB->lte_eNB_pusch_vars[i]->ulsch_power[0]),
-		dB_fixed(phy_vars_eNB->lte_eNB_pusch_vars[i]->ulsch_power[1]),
-		phy_vars_eNB->eNB_UE_stats[i].UL_rssi[0],
-		phy_vars_eNB->eNB_UE_stats[i].UL_rssi[1],
-		phy_vars_eNB->PHY_measurements_eNB->n0_power_dB[0],
-		phy_vars_eNB->PHY_measurements_eNB->n0_power_dB[1],
-		phy_vars_eNB->ulsch_eNB[i]->harq_processes[harq_pid]->o_ACK[0],
-		phy_vars_eNB->ulsch_eNB[i]->harq_processes[harq_pid]->o_ACK[1],
-		ret);
-
-          if (phy_vars_eNB->ulsch_eNB[i]->harq_processes[harq_pid]->round ==
-              phy_vars_eNB->lte_frame_parms.maxHARQ_Msg3Tx) {
-            LOG_D(PHY,"[eNB %d][RAPROC] maxHARQ_Msg3Tx reached, abandoning RA procedure for UE %d\n",
-                  phy_vars_eNB->Mod_id, i);
-            phy_vars_eNB->eNB_UE_stats[i].mode = PRACH;
-	    if (phy_vars_eNB->mac_enabled==1) {
-	      mac_xface->cancel_ra_proc(phy_vars_eNB->Mod_id,
-					phy_vars_eNB->CC_id,
-					frame,
-					phy_vars_eNB->eNB_UE_stats[i].crnti);
-	    }
-            mac_phy_remove_ue(phy_vars_eNB->Mod_id,phy_vars_eNB->eNB_UE_stats[i].crnti);
-
->>>>>>> d0c99c29
             phy_vars_eNB->ulsch_eNB[(uint32_t)i]->Msg3_active = 0;
             //phy_vars_eNB->ulsch_eNB[i]->harq_processes[harq_pid]->phich_active = 0;
 
@@ -3686,12 +3089,9 @@
         }
       }  // ulsch in error
       else {
-<<<<<<< HEAD
-=======
         T(T_ENB_PHY_ULSCH_UE_ACK, T_INT(phy_vars_eNB->Mod_id), T_INT(frame), T_INT(subframe), T_INT(i), T_INT(phy_vars_eNB->ulsch_eNB[i]->rnti),
           T_INT(harq_pid));
 
->>>>>>> d0c99c29
         if (phy_vars_eNB->ulsch_eNB[i]->Msg3_flag == 1) {
 	  LOG_D(PHY,"[eNB %d][PUSCH %d] Frame %d subframe %d ULSCH received, setting round to 0, PHICH ACK\n",
 		phy_vars_eNB->Mod_id,harq_pid,
