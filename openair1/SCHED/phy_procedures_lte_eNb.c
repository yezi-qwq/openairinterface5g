--- conflicted
+++ resolved
@@ -440,74 +440,17 @@
 unsigned int taus(void);
 DCI_PDU DCI_pdu_tmp;
 
-<<<<<<< HEAD
+
 void pmch_procedures(PHY_VARS_eNB *eNB,eNB_rxtx_proc_t *proc,PHY_VARS_RN *rn, int abstraction_flag,relaying_type_t r_type) {
 
-=======
-void phy_procedures_eNB_TX(unsigned char sched_subframe,PHY_VARS_eNB *phy_vars_eNB,uint8_t abstraction_flag,
-                           relaying_type_t r_type,PHY_VARS_RN *phy_vars_rn)
-{
-  UNUSED(phy_vars_rn);
-  uint8_t *pbch_pdu=&phy_vars_eNB->pbch_pdu[0];
-  uint16_t input_buffer_length, re_allocated=0;
-  uint32_t i,aa;
-  uint8_t harq_pid;
-  DCI_PDU *DCI_pdu;
-  uint8_t *DLSCH_pdu=NULL;
-  //DCI_PDU DCI_pdu_tmp;
-  uint8_t DLSCH_pdu_tmp[768*8];
-  int8_t UE_id;
-  uint8_t num_pdcch_symbols=0;
-  uint8_t ul_subframe;
-  uint32_t ul_frame;
->>>>>>> 0c74ab15
+
 #ifdef Rel10
   MCH_PDU *mch_pduP;
   MCH_PDU  mch_pdu;
   //  uint8_t sync_area=255;
 #endif
-<<<<<<< HEAD
+
   int subframe = proc->subframe_tx;
-=======
-#if defined(SMBV) && !defined(EXMIMO)
-  // counts number of allocations in subframe
-  // there is at least one allocation for PDCCH
-  uint8_t smbv_alloc_cnt = 1;
-#endif
-  int frame = phy_vars_eNB->proc[sched_subframe].frame_tx;
-  int subframe = phy_vars_eNB->proc[sched_subframe].subframe_tx;
-
-  VCD_SIGNAL_DUMPER_DUMP_FUNCTION_BY_NAME(VCD_SIGNAL_DUMPER_FUNCTIONS_PHY_PROCEDURES_ENB_TX,1);
-  start_meas(&phy_vars_eNB->phy_proc_tx);
-
-  T(T_ENB_PHY_DL_TICK, T_INT(phy_vars_eNB->Mod_id), T_INT(frame), T_INT(subframe));
-
-  for (i=0; i<NUMBER_OF_UE_MAX; i++) {
-    // If we've dropped the UE, go back to PRACH mode for this UE
-
-    if (phy_vars_eNB->eNB_UE_stats[i].ulsch_consecutive_errors == ULSCH_max_consecutive_errors) {
-      LOG_W(PHY,"[eNB %d, CC %d] frame %d, subframe %d, UE %d: ULSCH consecutive error count reached %u, triggering UL Failure\n",
-            phy_vars_eNB->Mod_id,phy_vars_eNB->CC_id,frame,subframe, i, phy_vars_eNB->eNB_UE_stats[i].ulsch_consecutive_errors);
-      phy_vars_eNB->eNB_UE_stats[i].ulsch_consecutive_errors=0;
-      mac_xface->UL_failure_indication(phy_vars_eNB->Mod_id,
-				       phy_vars_eNB->CC_id,
-				       frame,
-				       phy_vars_eNB->eNB_UE_stats[i].crnti,
-				       subframe);
-				       
-    }
-	
-
-  }
-
-
-  // Get scheduling info for next subframe
-  if (phy_vars_eNB->mac_enabled==1) {
-    if (phy_vars_eNB->CC_id == 0) {
-      mac_xface->eNB_dlsch_ulsch_scheduler(phy_vars_eNB->Mod_id,0,phy_vars_eNB->proc[sched_subframe].frame_tx,subframe);//,1);
-    }
-  }
->>>>>>> 0c74ab15
 
   if (abstraction_flag==0) {
     // This is DL-Cell spec pilots in Control region
@@ -1098,14 +1041,11 @@
 #endif
 
 
+
 #ifdef DEBUG_PHY_PROC
 #ifdef DEBUG_DLSCH
         LOG_T(PHY,"eNB DLSCH SDU: \n");
 
-<<<<<<< HEAD
-        for (i=0; i<dlsch_harq->TBS>>3; i++)
-          LOG_T(PHY,"%"PRIx8".",DLSCH_pdu[i]);
-=======
         T(T_ENB_PHY_DLSCH_UE_DCI, T_INT(phy_vars_eNB->Mod_id), T_INT(frame), T_INT(subframe), T_INT(UE_id),
           T_INT(DCI_pdu->dci_alloc[i].rnti), T_INT(DCI_pdu->dci_alloc[i].format),
           T_INT(phy_vars_eNB->dlsch_eNB[(int)UE_id][0]->current_harq_pid));
@@ -1115,14 +1055,9 @@
 	LOG_D(PHY,"[eNB %"PRIu8"] Frame %d subframe %d : CCE resource for ue DCI (PDSCH %"PRIx16")  => %"PRIu8"/%u\n",phy_vars_eNB->Mod_id,phy_vars_eNB->proc[sched_subframe].frame_tx,subframe,
 	      DCI_pdu->dci_alloc[i].rnti,phy_vars_eNB->dlsch_eNB[(uint8_t)UE_id][0]->nCCE[subframe],DCI_pdu->dci_alloc[i].firstCCE);
 
-#if defined(SMBV) && !defined(EXMIMO)
-	
-	// configure UE-spec DCI
-	if (smbv_is_config_frame(phy_vars_eNB->proc[sched_subframe].frame_tx) && (smbv_frame_cnt < 4)) {
-	  msg("[SMBV] Frame %3d, PDSCH in SF %d DCI %"PRIu32"\n",phy_vars_eNB->proc[sched_subframe].frame_tx,subframe,i);
-	  smbv_configure_ue_spec_dci(smbv_fname,(smbv_frame_cnt*10) + (subframe), UE_id+1, &DCI_pdu->dci_alloc[i], i);
-	}
->>>>>>> 0c74ab15
+
+        for (i=0; i<dlsch_harq->TBS>>3; i++)
+          LOG_T(PHY,"%"PRIx8".",DLSCH_pdu[i]);
 
         LOG_T(PHY,"\n");
 #endif
@@ -1178,7 +1113,7 @@
         stop_meas(&eNB->dlsch_modulation_stats);
       }
 
-<<<<<<< HEAD
+
 #ifdef PHY_ABSTRACTION
       else {
         start_meas(&eNB->dlsch_encoding_stats);
@@ -1186,20 +1121,6 @@
                             DLSCH_pdu,
                             dlsch);
         stop_meas(&eNB->dlsch_encoding_stats);
-=======
-      if (phy_vars_eNB->mac_enabled==1)
-	UE_id = find_ue((int16_t)DCI_pdu->dci_alloc[i].rnti,phy_vars_eNB);
-      else
-	UE_id = i;
-
-      T(T_ENB_PHY_ULSCH_UE_DCI, T_INT(phy_vars_eNB->Mod_id), T_INT(frame), T_INT(subframe), T_INT(UE_id),
-        T_INT(DCI_pdu->dci_alloc[i].rnti), T_INT(harq_pid));
-
-      if (UE_id<0) {
-        LOG_E(PHY,"[eNB %"PRIu8"] Frame %d: Unknown UE_id for rnti %"PRIx16"\n",phy_vars_eNB->Mod_id,phy_vars_eNB->proc[sched_subframe].frame_tx,DCI_pdu->dci_alloc[i].rnti);
-        mac_exit_wrapper("Invalid UE id (< 0) detected");
-        return; // not reached
->>>>>>> 0c74ab15
       }
 
 #endif
@@ -2129,7 +2050,7 @@
     
       // Now ACK/NAK
       // First check subframe_tx flag for earlier subframes
-<<<<<<< HEAD
+
     get_n1_pucch_eNB(eNB,
 		     proc,
 		     UE_id,
@@ -2177,67 +2098,7 @@
       
       if (do_SR == 1) {
 	eNB->UE_stats[UE_id].sr_total++;
-=======
-      get_n1_pucch_eNB(phy_vars_eNB,
-                       UE_id,
-                       sched_subframe,
-                       &n1_pucch0,
-                       &n1_pucch1,
-                       &n1_pucch2,
-                       &n1_pucch3);
-
-      LOG_D(PHY,"[eNB %d][PDSCH %x] Frame %d, subframe %d Checking for PUCCH (%d,%d,%d,%d) SR %d\n",
-            phy_vars_eNB->Mod_id,phy_vars_eNB->dlsch_eNB[UE_id][0]->rnti,
-            frame,subframe,
-            n1_pucch0,n1_pucch1,n1_pucch2,n1_pucch3,do_SR);
-
-      if ((n1_pucch0==-1) && (n1_pucch1==-1) && (do_SR==0)) {  // no TX PDSCH that have to be checked and no SR for this UE_id
-      } else {
-        // otherwise we have some PUCCH detection to do
-
-	// Null out PUCCH PRBs for noise measurement
-	switch(phy_vars_eNB->lte_frame_parms.N_RB_UL) {
-	case 6:
-	  phy_vars_eNB->rb_mask_ul[0] |= (0x1 | (1<<5)); //position 5
-	  break;
-	case 15:
-	  phy_vars_eNB->rb_mask_ul[0] |= (0x1 | (1<<14)); // position 14
-	  break;
-	case 25:
-	  phy_vars_eNB->rb_mask_ul[0] |= (0x1 | (1<<24)); // position 24
-	  break;
-	case 50:
-	  phy_vars_eNB->rb_mask_ul[0] |= 0x1;
-	  phy_vars_eNB->rb_mask_ul[1] |= (1<<17); // position 49 (49-32)
-	  break;
-	case 75:
-	  phy_vars_eNB->rb_mask_ul[0] |= 0x1;
-	  phy_vars_eNB->rb_mask_ul[2] |= (1<<10); // position 74 (74-64)
-	  break;
-	case 100:
-	  phy_vars_eNB->rb_mask_ul[0] |= 0x1;
-	  phy_vars_eNB->rb_mask_ul[3] |= (1<<3); // position 99 (99-96)
-	  break;
-	default:
-	  LOG_E(PHY,"Unknown number for N_RB_UL %d\n",phy_vars_eNB->lte_frame_parms.N_RB_UL);
-	  break;
-	}
-
-        if (do_SR == 1) {
-          phy_vars_eNB->eNB_UE_stats[UE_id].sr_total++;
-
-          if (abstraction_flag == 0)
-            metric0_SR = rx_pucch(phy_vars_eNB,
-				  pucch_format1,
-				  UE_id,
-				  phy_vars_eNB->scheduling_request_config[UE_id].sr_PUCCH_ResourceIndex,
-				  0, // n2_pucch
-				  0, // shortened format, should be use_srs flag, later
-				  &SR_payload,
-                                  frame,
-				  subframe,
-				  PUCCH1_THRES);
->>>>>>> 0c74ab15
+
 
 	if (abstraction_flag == 0)
 	  metric0_SR = rx_pucch(eNB,
@@ -2247,6 +2108,7 @@
 				0, // n2_pucch
 				0, // shortened format, should be use_srs flag, later
 				&SR_payload,
+				frame,
 				subframe,
 				PUCCH1_THRES);
 	
@@ -2262,7 +2124,7 @@
 	}
 	
 #endif
-<<<<<<< HEAD
+
 	
 	if (SR_payload == 1) {
 	  LOG_D(PHY,"[eNB %d][SR %x] Frame %d subframe %d Got SR for PUSCH, transmitting to MAC\n",eNB->Mod_id,
@@ -2286,68 +2148,6 @@
 				     eNB->CC_id,
 				     frame,
 				     eNB->dlsch[UE_id][0]->rnti,subframe);
-=======
-
-          if (SR_payload == 1) {
-            LOG_D(PHY,"[eNB %d][SR %x] Frame %d subframe %d Got SR for PUSCH, transmitting to MAC\n",phy_vars_eNB->Mod_id,
-                  phy_vars_eNB->ulsch_eNB[UE_id]->rnti,frame,subframe);
-            phy_vars_eNB->eNB_UE_stats[UE_id].sr_received++;
-
-            if (phy_vars_eNB->first_sr[UE_id] == 1) { // this is the first request for uplink after Connection Setup, so clear HARQ process 0 use for Msg4
-              /* is this test necessary? */
-              if (phy_vars_eNB->dlsch_eNB[UE_id][0]->harq_processes[0]->status != SCH_IDLE)
-                put_harq_pid_in_freelist(phy_vars_eNB->dlsch_eNB[UE_id][0], 0);
-              phy_vars_eNB->first_sr[UE_id] = 0;
-              phy_vars_eNB->dlsch_eNB[UE_id][0]->harq_processes[0]->round=0;
-              phy_vars_eNB->dlsch_eNB[UE_id][0]->harq_processes[0]->status=SCH_IDLE;
-              LOG_D(PHY,"[eNB %d][SR %x] Frame %d subframe %d First SR\n",
-                    phy_vars_eNB->Mod_id,
-                    phy_vars_eNB->ulsch_eNB[UE_id]->rnti,frame,subframe);
-            }
-
-	    if (phy_vars_eNB->mac_enabled==1) {
-	      mac_xface->SR_indication(phy_vars_eNB->Mod_id,
-				       phy_vars_eNB->CC_id,
-				       frame,
-				       phy_vars_eNB->dlsch_eNB[UE_id][0]->rnti,subframe);
-	    }
-          }
-        }// do_SR==1
-
-        if ((n1_pucch0==-1) && (n1_pucch1==-1)) { // just check for SR
-        } else if (phy_vars_eNB->lte_frame_parms.frame_type==FDD) { // FDD
-          // if SR was detected, use the n1_pucch from SR, else use n1_pucch0
-	  //          n1_pucch0 = (SR_payload==1) ? phy_vars_eNB->scheduling_request_config[UE_id].sr_PUCCH_ResourceIndex:n1_pucch0;
-
-	  LOG_D(PHY,"Demodulating PUCCH for ACK/NAK: n1_pucch0 %d (%d), SR_payload %d\n",n1_pucch0,phy_vars_eNB->scheduling_request_config[UE_id].sr_PUCCH_ResourceIndex,SR_payload);
-
-          if (abstraction_flag == 0) {
-
-
-
-            metric0 = rx_pucch(phy_vars_eNB,
-                               pucch_format1a,
-                               UE_id,
-                               (uint16_t)n1_pucch0,
-                               0, //n2_pucch
-                               0, // shortened format
-                               pucch_payload0,
-                               frame,
-                               subframe,
-                               PUCCH1a_THRES);
-
-            if (metric0 < metric0_SR)
-	      metric0=rx_pucch(phy_vars_eNB,
-			       pucch_format1a,
-			       UE_id,
-			       phy_vars_eNB->scheduling_request_config[UE_id].sr_PUCCH_ResourceIndex,
-			       0, //n2_pucch
-			       0, // shortened format
-			       pucch_payload0,
-                               frame,
-			       subframe,
-			       PUCCH1a_THRES);
->>>>>>> 0c74ab15
 	  }
 	}
       }// do_SR==1
@@ -2370,6 +2170,7 @@
 			     0, //n2_pucch
 			     0, // shortened format
 			     pucch_payload0,
+			     frame,
 			     subframe,
 			     PUCCH1a_THRES);
 	  
@@ -2381,6 +2182,7 @@
 			     0, //n2_pucch
 			     0, // shortened format
 			     pucch_payload0,
+			     frame,
 			     subframe,
 			     PUCCH1a_THRES);
 	}
@@ -3227,14 +3029,13 @@
         }
       }  // ulsch in error
       else {
-<<<<<<< HEAD
-        if (eNB->ulsch[i]->Msg3_flag == 1) {
-=======
+
+
+
         T(T_ENB_PHY_ULSCH_UE_ACK, T_INT(phy_vars_eNB->Mod_id), T_INT(frame), T_INT(subframe), T_INT(i), T_INT(phy_vars_eNB->ulsch_eNB[i]->rnti),
           T_INT(harq_pid));
 
-        if (phy_vars_eNB->ulsch_eNB[i]->Msg3_flag == 1) {
->>>>>>> 0c74ab15
+        if (eNB->ulsch[i]->Msg3_flag == 1) {
 	  LOG_D(PHY,"[eNB %d][PUSCH %d] Frame %d subframe %d ULSCH received, setting round to 0, PHICH ACK\n",
 		eNB->Mod_id,harq_pid,
 		frame,subframe);
