--- conflicted
+++ resolved
@@ -56,10 +56,10 @@
 #include "UTIL/LOG/log.h"
 #include "UTIL/LOG/vcd_signal_dumper.h"
 
+#include "T.h"
+
 #include "assertions.h"
 #include "msc.h"
-
-#include "T.h"
 
 #if defined(ENABLE_ITTI)
 #   include "intertask_interface.h"
@@ -598,17 +598,8 @@
   VCD_SIGNAL_DUMPER_DUMP_FUNCTION_BY_NAME(VCD_SIGNAL_DUMPER_FUNCTIONS_PHY_PROCEDURES_ENB_TX,1);
   start_meas(&phy_vars_eNB->phy_proc_tx);
 
-<<<<<<< HEAD
-#ifdef DEBUG_PHY_PROC
-  LOG_D(PHY,"[%s %"PRIu8"] Frame %d subframe %d : Doing phy_procedures_eNB_TX\n",
-        (r_type == multicast_relay) ? "RN/eNB" : "eNB",
-        phy_vars_eNB->Mod_id, frame, subframe);
-#endif
-
   T(T_ENB_DL_TICK, T_INT(phy_vars_eNB->Mod_id), T_INT(frame), T_INT(subframe));
 
-=======
->>>>>>> ec905e7c
   for (i=0; i<NUMBER_OF_UE_MAX; i++) {
     // If we've dropped the UE, go back to PRACH mode for this UE
 
@@ -2272,25 +2263,6 @@
       do_SR = is_SR_subframe(phy_vars_eNB,UE_id,sched_subframe);
       //      do_SR = 0;
 
-<<<<<<< HEAD
-  T(T_ENB_UL_TICK, T_INT(phy_vars_eNB->Mod_id), T_INT(frame), T_INT(subframe));
-
-  T(T_ENB_INPUT_SIGNAL, T_INT(phy_vars_eNB->Mod_id), T_INT(frame), T_INT(subframe), T_INT(0),
-    T_BUFFER(&phy_vars_eNB->lte_eNB_common_vars.rxdata[0][0][subframe*phy_vars_eNB->lte_frame_parms.samples_per_tti],
-             phy_vars_eNB->lte_frame_parms.samples_per_tti * 4));
-
-  /*
-#ifdef OAI_USRP
-  for (aa=0;aa<phy_vars_eNB->lte_frame_parms.nb_antennas_rx;aa++)
-    rescale(&phy_vars_eNB->lte_eNB_common_vars.rxdata[0][aa][subframe*phy_vars_eNB->lte_frame_parms.samples_per_tti],
-	    phy_vars_eNB->lte_frame_parms.samples_per_tti);
-#endif
-  */
-  phy_vars_eNB->rb_mask_ul[0]=0;
-  phy_vars_eNB->rb_mask_ul[1]=0;
-  phy_vars_eNB->rb_mask_ul[2]=0;
-  phy_vars_eNB->rb_mask_ul[3]=0;
-=======
       // Now ACK/NAK
       // First check subframe_tx flag for earlier subframes
       get_n1_pucch_eNB(phy_vars_eNB,
@@ -2300,7 +2272,6 @@
                        &n1_pucch1,
                        &n1_pucch2,
                        &n1_pucch3);
->>>>>>> ec905e7c
 
       LOG_D(PHY,"[eNB %d][PDSCH %x] Frame %d, subframe %d Checking for PUCCH (%d,%d,%d,%d) SR %d\n",
             phy_vars_eNB->Mod_id,phy_vars_eNB->dlsch_eNB[UE_id][0]->rnti,
@@ -2350,6 +2321,7 @@
 				  0, // n2_pucch
 				  0, // shortened format, should be use_srs flag, later
 				  &SR_payload,
+                                  frame,
 				  subframe,
 				  PUCCH1_THRES);
 
@@ -2411,6 +2383,7 @@
                                0, //n2_pucch
                                0, // shortened format
                                pucch_payload0,
+                               frame,
                                subframe,
                                PUCCH1a_THRES);
 
@@ -2422,6 +2395,7 @@
 			       0, //n2_pucch
 			       0, // shortened format
 			       pucch_payload0,
+                               frame,
 			       subframe,
 			       PUCCH1a_THRES);
 	  }
@@ -2483,6 +2457,7 @@
 				    0, //n2_pucch
 				    0, // shortened format
 				    pucch_payload0,
+                                    frame,
 				    subframe,
 				    PUCCH1a_THRES);
             else {
@@ -2514,6 +2489,7 @@
                                    0, // n2_pucch
                                    0, // shortened format
                                    pucch_payload0,
+                                   frame,
                                    subframe,
                                    PUCCH1a_THRES);
               else {
@@ -2537,6 +2513,7 @@
                                    0, //n2_pucch
                                    0, // shortened format
                                    pucch_payload1,
+                                   frame,
                                    subframe,
                                    PUCCH1a_THRES);
               else {
@@ -2681,10 +2658,6 @@
       }
 
       if (ret == (1+MAX_TURBO_ITERATIONS)) {
-<<<<<<< HEAD
-        T(T_ENB_ULSCH_UE_NACK, T_INT(phy_vars_eNB->Mod_id), T_INT(frame), T_INT(subframe), T_INT(i), T_INT(phy_vars_eNB->ulsch_eNB[i]->rnti),
-          T_INT(harq_pid));
-=======
         phy_vars_eNB->eNB_UE_stats[UE_id].ulsch_round_errors[harq_pid][phy_vars_eNB->ulsch_eNB[UE_id]->harq_processes[harq_pid]->round]++;
         phy_vars_eNB->ulsch_eNB[UE_id]->harq_processes[harq_pid]->phich_active = 1;
         phy_vars_eNB->ulsch_eNB[UE_id]->harq_processes[harq_pid]->phich_ACK = 0;
@@ -2694,7 +2667,6 @@
         LOG_D(PHY,"[eNB %d][PUSCH %d] Frame %d subframe %d ULSCH received, setting round to 0, PHICH ACK\n",
               phy_vars_eNB->Mod_id,harq_pid,
               frame,subframe);
->>>>>>> ec905e7c
 
         phy_vars_eNB->ulsch_eNB[UE_id]->harq_processes[harq_pid]->phich_active = 1;
         phy_vars_eNB->ulsch_eNB[UE_id]->harq_processes[harq_pid]->phich_ACK = 1;
@@ -2768,55 +2740,19 @@
   const int subframe = phy_vars_eNB->proc[sched_subframe].subframe_rx;
   const int frame = phy_vars_eNB->proc[sched_subframe].frame_rx;
 
-<<<<<<< HEAD
-            phy_vars_eNB->ulsch_eNB[i]->harq_processes[harq_pid]->round=0;
-            phy_vars_eNB->ulsch_eNB[i]->harq_processes[harq_pid]->phich_active=0;
-            phy_vars_eNB->eNB_UE_stats[i].ulsch_errors[harq_pid]++;
-            phy_vars_eNB->eNB_UE_stats[i].ulsch_consecutive_errors++;
-            //dump_ulsch(phy_vars_eNB, sched_subframe, i);
-          }
-        }
-      }  // ulsch in error
-      else {
-        T(T_ENB_ULSCH_UE_ACK, T_INT(phy_vars_eNB->Mod_id), T_INT(frame), T_INT(subframe), T_INT(i), T_INT(phy_vars_eNB->ulsch_eNB[i]->rnti),
-          T_INT(harq_pid));
-
-        if (phy_vars_eNB->ulsch_eNB[i]->Msg3_flag == 1) {
-	  LOG_I(PHY,"[eNB %d][PUSCH %d] Frame %d subframe %d ULSCH received, setting round to 0, PHICH ACK\n",
-		phy_vars_eNB->Mod_id,harq_pid,
-		frame,subframe);
-	  LOG_I(PHY,"[eNB %d][PUSCH %d] frame %d subframe %d RNTI %x RX power (%d,%d) RSSI (%d,%d) N0 (%d,%d) dB ACK (%d,%d), decoding iter %d\n",
-		phy_vars_eNB->Mod_id,harq_pid,
-		frame,subframe,
-		phy_vars_eNB->ulsch_eNB[i]->rnti,
-		dB_fixed(phy_vars_eNB->lte_eNB_pusch_vars[i]->ulsch_power[0]),
-		dB_fixed(phy_vars_eNB->lte_eNB_pusch_vars[i]->ulsch_power[1]),
-		phy_vars_eNB->eNB_UE_stats[i].UL_rssi[0],
-		phy_vars_eNB->eNB_UE_stats[i].UL_rssi[1],
-		phy_vars_eNB->PHY_measurements_eNB->n0_power_dB[0],
-		phy_vars_eNB->PHY_measurements_eNB->n0_power_dB[1],
-		phy_vars_eNB->ulsch_eNB[i]->harq_processes[harq_pid]->o_ACK[0],
-		phy_vars_eNB->ulsch_eNB[i]->harq_processes[harq_pid]->o_ACK[1],
-		ret);
-	}
-#if defined(MESSAGE_CHART_GENERATOR_PHY)
-        MSC_LOG_RX_MESSAGE(
-          MSC_PHY_ENB,MSC_PHY_UE,
-          NULL,0,
-          "%05u:%02u ULSCH received rnti %x harq id %u",
-          frame,subframe,
-          phy_vars_eNB->ulsch_eNB[i]->rnti,harq_pid
-          );
-=======
   AssertFatal(sched_subframe < NUM_ENB_THREADS, "Bad sched_subframe %d", sched_subframe);
 
   VCD_SIGNAL_DUMPER_DUMP_FUNCTION_BY_NAME(VCD_SIGNAL_DUMPER_FUNCTIONS_PHY_PROCEDURES_ENB_RX,1);
   start_meas(&phy_vars_eNB->phy_proc_rx);
 #ifdef DEBUG_PHY_PROC
   LOG_D(PHY,"[eNB %d] Frame %d: Doing phy_procedures_eNB_RX(%d)\n",phy_vars_eNB->Mod_id,frame, subframe);
->>>>>>> ec905e7c
-#endif
-
+#endif
+
+  T(T_ENB_UL_TICK, T_INT(phy_vars_eNB->Mod_id), T_INT(frame), T_INT(subframe));
+
+  T(T_ENB_INPUT_SIGNAL, T_INT(phy_vars_eNB->Mod_id), T_INT(frame), T_INT(subframe), T_INT(0),
+    T_BUFFER(&phy_vars_eNB->lte_eNB_common_vars.rxdata[0][0][subframe*phy_vars_eNB->lte_frame_parms.samples_per_tti],
+             phy_vars_eNB->lte_frame_parms.samples_per_tti * 4));
 
   phy_vars_eNB->rb_mask_ul[0]=0;
   phy_vars_eNB->rb_mask_ul[1]=0;
@@ -2982,19 +2918,6 @@
 
       start_meas(&phy_vars_eNB->ulsch_decoding_stats);
 
-<<<<<<< HEAD
-          if (abstraction_flag == 0)
-            metric0_SR = rx_pucch(phy_vars_eNB,
-				  pucch_format1,
-				  i,
-				  phy_vars_eNB->scheduling_request_config[i].sr_PUCCH_ResourceIndex,
-				  0, // n2_pucch
-				  0, // shortened format, should be use_srs flag, later
-				  &SR_payload,
-				  frame,
-				  subframe,
-				  PUCCH1_THRES);
-=======
       if (abstraction_flag == 0) {
         ret = ulsch_decoding(phy_vars_eNB,
                              i,
@@ -3003,7 +2926,6 @@
                              phy_vars_eNB->ulsch_eNB[i]->harq_processes[harq_pid]->V_UL_DAI,
 			     phy_vars_eNB->ulsch_eNB[i]->harq_processes[harq_pid]->nb_rb>20 ? 1 : 0);
       }
->>>>>>> ec905e7c
 
 #ifdef PHY_ABSTRACTION
       else {
@@ -3061,47 +2983,14 @@
       if (phy_vars_eNB->ulsch_eNB[i]->Msg3_flag == 1)
 	VCD_SIGNAL_DUMPER_DUMP_FUNCTION_BY_NAME(VCD_SIGNAL_DUMPER_FUNCTIONS_PHY_ENB_ULSCH_MSG3,0);
 
-<<<<<<< HEAD
-            metric0 = rx_pucch(phy_vars_eNB,
-                               pucch_format1a,
-                               i,
-                               (uint16_t)n1_pucch0,
-                               0, //n2_pucch
-                               0, // shortened format
-                               pucch_payload0,
-                               frame,
-                               subframe,
-                               PUCCH1a_THRES);
-
-            if (metric0 < metric0_SR)
-	      metric0=rx_pucch(phy_vars_eNB,
-			       pucch_format1a,
-			       i,
-			       phy_vars_eNB->scheduling_request_config[i].sr_PUCCH_ResourceIndex,
-			       0, //n2_pucch
-			       0, // shortened format
-			       pucch_payload0,
-			       frame,
-			       subframe,
-			       PUCCH1a_THRES);
-	  }
-          else {
-#ifdef PHY_ABSTRACTION
-            metric0 = rx_pucch_emul(phy_vars_eNB,i,
-                                    pucch_format1a,
-                                    0,
-                                    pucch_payload0,
-                                    subframe);
-#endif
-          }
-=======
       if (ret == (1+MAX_TURBO_ITERATIONS)) {
+        T(T_ENB_ULSCH_UE_NACK, T_INT(phy_vars_eNB->Mod_id), T_INT(frame), T_INT(subframe), T_INT(i), T_INT(phy_vars_eNB->ulsch_eNB[i]->rnti),
+          T_INT(harq_pid));
 
         phy_vars_eNB->eNB_UE_stats[i].ulsch_round_errors[harq_pid][phy_vars_eNB->ulsch_eNB[i]->harq_processes[harq_pid]->round]++;
         phy_vars_eNB->ulsch_eNB[i]->harq_processes[harq_pid]->phich_active = 1;
         phy_vars_eNB->ulsch_eNB[i]->harq_processes[harq_pid]->phich_ACK = 0;
         phy_vars_eNB->ulsch_eNB[i]->harq_processes[harq_pid]->round++;
->>>>>>> ec905e7c
 
         LOG_D(PHY,"[eNB][PUSCH %d] Increasing to round %d\n",harq_pid,phy_vars_eNB->ulsch_eNB[i]->harq_processes[harq_pid]->round);
 
@@ -3176,26 +3065,6 @@
             );
 #endif
 
-<<<<<<< HEAD
-            if (abstraction_flag == 0)
-              metric0_SR = rx_pucch(phy_vars_eNB,
-				    format,
-				    i,
-				    phy_vars_eNB->scheduling_request_config[i].sr_PUCCH_ResourceIndex,
-				    0, //n2_pucch
-				    0, // shortened format
-				    pucch_payload0,
-				    frame,
-				    subframe,
-				    PUCCH1a_THRES);
-            else {
-#ifdef PHY_ABSTRACTION
-              metric0 = rx_pucch_emul(phy_vars_eNB,i,
-                                      format,
-                                      0,
-                                      pucch_payload0,
-                                      subframe);
-=======
           if (phy_vars_eNB->ulsch_eNB[i]->harq_processes[harq_pid]->round== phy_vars_eNB->ulsch_eNB[i]->Mlimit) {
             LOG_D(PHY,"[eNB %d][PUSCH %d] frame %d subframe %d UE %d ULSCH Mlimit %d reached\n",
                   phy_vars_eNB->Mod_id,harq_pid,
@@ -3220,6 +3089,9 @@
         }
       }  // ulsch in error
       else {
+        T(T_ENB_ULSCH_UE_ACK, T_INT(phy_vars_eNB->Mod_id), T_INT(frame), T_INT(subframe), T_INT(i), T_INT(phy_vars_eNB->ulsch_eNB[i]->rnti),
+          T_INT(harq_pid));
+
         if (phy_vars_eNB->ulsch_eNB[i]->Msg3_flag == 1) {
 	  LOG_D(PHY,"[eNB %d][PUSCH %d] Frame %d subframe %d ULSCH received, setting round to 0, PHICH ACK\n",
 		phy_vars_eNB->Mod_id,harq_pid,
@@ -3246,7 +3118,6 @@
           frame,subframe,
           phy_vars_eNB->ulsch_eNB[i]->rnti,harq_pid
           );
->>>>>>> ec905e7c
 #endif
         for (j=0; j<phy_vars_eNB->lte_frame_parms.nb_antennas_rx; j++)
           //this is the RSSI per RB
@@ -3328,60 +3199,14 @@
           LOG_D(PHY,"[eNB] Frame %d, Subframe %d : ULSCH SDU (RX harq_pid %d) %d bytes:",frame,subframe,
                 harq_pid,phy_vars_eNB->ulsch_eNB[i]->harq_processes[harq_pid]->TBS>>3);
 
-<<<<<<< HEAD
-            // Check n1_pucch0 metric
-            if (n1_pucch0 != -1) {
-              if (abstraction_flag == 0)
-                metric0 = rx_pucch(phy_vars_eNB,
-                                   format,
-                                   i,
-                                   (uint16_t)n1_pucch0,
-                                   0, // n2_pucch
-                                   0, // shortened format
-                                   pucch_payload0,
-                                   frame,
-                                   subframe,
-                                   PUCCH1a_THRES);
-              else {
-#ifdef PHY_ABSTRACTION
-                metric0 = rx_pucch_emul(phy_vars_eNB,i,
-                                        format,
-                                        0,
-                                        pucch_payload0,
-                                        subframe);
-=======
           for (j=0; j<phy_vars_eNB->ulsch_eNB[i]->harq_processes[harq_pid]->TBS>>3; j++)
             LOG_T(PHY,"%x.",phy_vars_eNB->ulsch_eNB[i]->harq_processes[harq_pid]->b[j]);
 
           LOG_T(PHY,"\n");
 #endif
->>>>>>> ec905e7c
-#endif
-
-<<<<<<< HEAD
-            // Check n1_pucch1 metric
-            if (n1_pucch1 != -1) {
-              if (abstraction_flag == 0)
-                metric1 = rx_pucch(phy_vars_eNB,
-                                   format,
-                                   i,
-                                   (uint16_t)n1_pucch1,
-                                   0, //n2_pucch
-                                   0, // shortened format
-                                   pucch_payload1,
-                                   frame,
-                                   subframe,
-                                   PUCCH1a_THRES);
-              else {
-#ifdef PHY_ABSTRACTION
-                metric1 = rx_pucch_emul(phy_vars_eNB,i,
-                                        format,
-                                        1,
-                                        pucch_payload1,
-                                        subframe);
-=======
+#endif
+
 	  if (phy_vars_eNB->mac_enabled==1) {
->>>>>>> ec905e7c
 
 	    mac_xface->rx_sdu(phy_vars_eNB->Mod_id,
 			      phy_vars_eNB->CC_id,
