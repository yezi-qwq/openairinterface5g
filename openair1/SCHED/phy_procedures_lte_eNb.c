/*
 * Licensed to the OpenAirInterface (OAI) Software Alliance under one or more
 * contributor license agreements.  See the NOTICE file distributed with
 * this work for additional information regarding copyright ownership.
 * The OpenAirInterface Software Alliance licenses this file to You under
 * the OAI Public License, Version 1.1  (the "License"); you may not use this file
 * except in compliance with the License.
 * You may obtain a copy of the License at
 *
 *      http://www.openairinterface.org/?page_id=698
 *
 * Unless required by applicable law or agreed to in writing, software
 * distributed under the License is distributed on an "AS IS" BASIS,
 * WITHOUT WARRANTIES OR CONDITIONS OF ANY KIND, either express or implied.
 * See the License for the specific language governing permissions and
 * limitations under the License.
 *-------------------------------------------------------------------------------
 * For more information about the OpenAirInterface (OAI) Software Alliance:
 *      contact@openairinterface.org
 */

/*! \file phy_procedures_lte_eNB.c
 * \brief Implementation of eNB procedures from 36.213 LTE specifications
 * \author R. Knopp, F. Kaltenberger, N. Nikaein, X. Foukas
 * \date 2011
 * \version 0.1
 * \company Eurecom
 * \email: knopp@eurecom.fr,florian.kaltenberger@eurecom.fr,navid.nikaein@eurecom.fr, x.foukas@sms.ed.ac.uk
 * \note
 * \warning
 */

#include "PHY/defs.h"
#include "PHY/extern.h"
#include "SCHED/defs.h"
#include "SCHED/extern.h"
#include "nfapi_interface.h"
#include "fapi_l1.h"
#include "UTIL/LOG/log.h"
#include "UTIL/LOG/vcd_signal_dumper.h"

#include "T.h"

#include "assertions.h"
#include "msc.h"

#include <time.h>

#if defined(ENABLE_ITTI)
#   include "intertask_interface.h"
#endif




void pmch_procedures(PHY_VARS_eNB *eNB,eNB_rxtx_proc_t *proc,PHY_VARS_RN *rn,relaying_type_t r_type) {


#if defined(Rel10) || defined(Rel14)
  MCH_PDU *mch_pduP=NULL;
  MCH_PDU  mch_pdu;
  //  uint8_t sync_area=255;
#endif

  int subframe = proc->subframe_tx;

  AssertFatal(1==0,"pmch not tested for the moment, exiting\n");

  // This is DL-Cell spec pilots in Control region
  generate_pilots_slot(eNB,
		       eNB->common_vars.txdataF,
		       AMP,
		       subframe<<1,1);

  
#if defined(Rel10) || defined(Rel14)
  // if mcch is active, send regardless of the node type: eNB or RN
  // when mcch is active, MAC sched does not allow MCCH and MTCH multiplexing
  /*
  mch_pduP = mac_xface->get_mch_sdu(eNB->Mod_id,
				    eNB->CC_id,
				    proc->frame_tx,
				    subframe);
  */
  switch (r_type) {
  case no_relay:
    if ((mch_pduP->Pdu_size > 0) && (mch_pduP->sync_area == 0)) // TEST: only transmit mcch for sync area 0
      LOG_D(PHY,"[eNB%"PRIu8"] Frame %d subframe %d : Got MCH pdu for MBSFN (MCS %"PRIu8", TBS %d) \n",
	    eNB->Mod_id,proc->frame_tx,subframe,mch_pduP->mcs,
	    eNB->dlsch_MCH->harq_processes[0]->TBS>>3);
    else {
      LOG_D(PHY,"[DeNB %"PRIu8"] Frame %d subframe %d : Do not transmit MCH pdu for MBSFN sync area %"PRIu8" (%s)\n",
	    eNB->Mod_id,proc->frame_tx,subframe,mch_pduP->sync_area,
	    (mch_pduP->Pdu_size == 0)? "Empty MCH PDU":"Let RN transmit for the moment");
      mch_pduP = NULL;
    }
    
    break;
    
  case multicast_relay:
    if ((mch_pduP->Pdu_size > 0) && ((mch_pduP->mcch_active == 1) || mch_pduP->msi_active==1)) {
      LOG_D(PHY,"[RN %"PRIu8"] Frame %d subframe %d: Got the MCH PDU for MBSFN  sync area %"PRIu8" (MCS %"PRIu8", TBS %"PRIu16")\n",
	    rn->Mod_id,rn->frame, subframe,
	    mch_pduP->sync_area,mch_pduP->mcs,mch_pduP->Pdu_size);
    } else if (rn->mch_avtive[subframe%5] == 1) { // SF2 -> SF7, SF3 -> SF8
      mch_pduP= &mch_pdu;
      memcpy(&mch_pduP->payload, // could be a simple copy
	     rn->dlsch_rn_MCH[subframe%5]->harq_processes[0]->b,
	     rn->dlsch_rn_MCH[subframe%5]->harq_processes[0]->TBS>>3);
      mch_pduP->Pdu_size = (uint16_t) (rn->dlsch_rn_MCH[subframe%5]->harq_processes[0]->TBS>>3);
      mch_pduP->mcs = rn->dlsch_rn_MCH[subframe%5]->harq_processes[0]->mcs;
      LOG_D(PHY,"[RN %"PRIu8"] Frame %d subframe %d: Forward the MCH PDU for MBSFN received on SF %d sync area %"PRIu8" (MCS %"PRIu8", TBS %"PRIu16")\n",
	    rn->Mod_id,rn->frame, subframe,subframe%5,
	    rn->sync_area[subframe%5],mch_pduP->mcs,mch_pduP->Pdu_size);
    } else {
      mch_pduP=NULL;
    }
    
    rn->mch_avtive[subframe]=0;
    break;
    
  default:
    LOG_W(PHY,"[eNB %"PRIu8"] Frame %d subframe %d: unknown relaying type %d \n",
	  eNB->Mod_id,proc->frame_tx,subframe,r_type);
    mch_pduP=NULL;
    break;
  }// switch
  
  if (mch_pduP) {
    fill_eNB_dlsch_MCH(eNB,mch_pduP->mcs,1,0);
    // Generate PMCH
    generate_mch(eNB,proc,(uint8_t*)mch_pduP->payload);
  } else {
    LOG_D(PHY,"[eNB/RN] Frame %d subframe %d: MCH not generated \n",proc->frame_tx,subframe);
  }
  
#endif
}

void common_signal_procedures (PHY_VARS_eNB *eNB,eNB_rxtx_proc_t *proc) {

  LTE_DL_FRAME_PARMS *fp=&eNB->frame_parms;
  int **txdataF = eNB->common_vars.txdataF;
  uint8_t *pbch_pdu=&eNB->pbch_pdu[0];
  int subframe = proc->subframe_tx;
  int frame = proc->frame_tx;

  LOG_D(PHY,"common_signal_procedures: frame %d, subframe %d\n",frame,subframe); 

  // generate Cell-Specific Reference Signals for both slots
  VCD_SIGNAL_DUMPER_DUMP_FUNCTION_BY_NAME(VCD_SIGNAL_DUMPER_FUNCTIONS_PHY_ENB_RS_TX,1);
  generate_pilots_slot(eNB,
		       txdataF,
		       AMP,
		       subframe<<1,0);
  // check that 2nd slot is for DL
  if (subframe_select(fp,subframe) == SF_DL)
    generate_pilots_slot(eNB,
			 txdataF,
			 AMP,
			 (subframe<<1)+1,0);
  
  VCD_SIGNAL_DUMPER_DUMP_FUNCTION_BY_NAME(VCD_SIGNAL_DUMPER_FUNCTIONS_PHY_ENB_RS_TX,0);
      

  // First half of PSS/SSS (FDD, slot 0)
  if (subframe == 0) {
    if (fp->frame_type == FDD) {
      generate_pss(txdataF,
		   AMP,
		   fp,
		   (fp->Ncp==NORMAL) ? 6 : 5,
		   0);
      generate_sss(txdataF,
		   AMP,
		   fp,
		   (fp->Ncp==NORMAL) ? 5 : 4,
		   0);
      
    }
    


      
    /// First half of SSS (TDD, slot 1)
    
    if (fp->frame_type == TDD) {
      generate_sss(txdataF,
		   AMP,
		   fp,
		   (fp->Ncp==NORMAL) ? 6 : 5,
		   1);
    }

    // generate PBCH (Physical Broadcast CHannel) info

    /// generate PBCH
    if ((frame&3)==0) {
      AssertFatal(eNB->pbch_configured==1,"PBCH was not configured by MAC\n");
      eNB->pbch_configured=0;
    }
    generate_pbch(&eNB->pbch,
		  txdataF,
		  AMP,
		  fp,
		  pbch_pdu,
		  frame&3);
  
  }
  else if ((subframe == 1) &&
	   (fp->frame_type == TDD)){
    generate_pss(txdataF,
		 AMP,
		 fp,
		 2,
		 2);
  }
  
  // Second half of PSS/SSS (FDD, slot 10)
  else if ((subframe == 5) && 
	   (fp->frame_type == FDD)) {
    generate_pss(txdataF,
		 AMP,
		 &eNB->frame_parms,
		 (fp->Ncp==NORMAL) ? 6 : 5,
		 10);
    generate_sss(txdataF,
		 AMP,
		 &eNB->frame_parms,
		 (fp->Ncp==NORMAL) ? 5 : 4,
		 10);

  }

  //  Second-half of SSS (TDD, slot 11)
  else if ((subframe == 5) &&
	   (fp->frame_type == TDD)) {
    generate_sss(txdataF,
		 AMP,
		 fp,
		 (fp->Ncp==NORMAL) ? 6 : 5,
		 11);
  }

  // Second half of PSS (TDD, slot 12)
  else if ((subframe == 6) &&
	   (fp->frame_type == TDD)) { 
    generate_pss(txdataF,
		 AMP,
		 fp,
		 2,
		 12);
  }

}



void pdsch_procedures(PHY_VARS_eNB *eNB,
		      eNB_rxtx_proc_t *proc,
		      int harq_pid,
		      LTE_eNB_DLSCH_t *dlsch, 
		      LTE_eNB_DLSCH_t *dlsch1,
		      LTE_eNB_UE_stats *ue_stats,
		      int ra_flag) {

  int frame=proc->frame_tx;
  int subframe=proc->subframe_tx;
  LTE_DL_eNB_HARQ_t *dlsch_harq=dlsch->harq_processes[harq_pid];
  int input_buffer_length = dlsch_harq->TBS/8;
  LTE_DL_FRAME_PARMS *fp=&eNB->frame_parms;

  if (dlsch->rnti == 0x02) {//frame < 200) {

    LOG_I(PHY,
	  "[eNB %"PRIu8"][PDSCH %"PRIx16"/%"PRIu8"] Frame %d, subframe %d: Generating PDSCH/DLSCH with input size = %"PRIu16", pdsch_start %d, G %d, nb_rb %"PRIu16", rb0 %x, rb1 %x, TBS %"PRIu16", pmi_alloc %"PRIx64", rv %"PRIu8" (round %"PRIu8")\n",
	  eNB->Mod_id, dlsch->rnti,harq_pid,
	  frame, subframe, input_buffer_length, dlsch_harq->pdsch_start,
	  get_G(fp,
		dlsch_harq->nb_rb,
		dlsch_harq->rb_alloc,
		dlsch_harq->Qm,
		dlsch_harq->Nl,
		dlsch_harq->pdsch_start,
		frame,
		subframe,
		dlsch_harq->mimo_mode==TM7?7:0),
	  dlsch_harq->nb_rb,
	  dlsch_harq->rb_alloc[0],
	  dlsch_harq->rb_alloc[1],
	  dlsch_harq->TBS,
	  pmi2hex_2Ar1(dlsch_harq->pmi_alloc),
	  dlsch_harq->rvidx,
	  dlsch_harq->round);
  }    
#if defined(MESSAGE_CHART_GENERATOR_PHY)
  MSC_LOG_TX_MESSAGE(
		     MSC_PHY_ENB,MSC_PHY_UE,
		     NULL,0,
		     "%05u:%02u PDSCH/DLSCH input size = %"PRIu16", G %d, nb_rb %"PRIu16", TBS %"PRIu16", pmi_alloc %"PRIx16", rv %"PRIu8" (round %"PRIu8")",
		     frame, subframe,
		     input_buffer_length,
		     get_G(fp,
			   dlsch_harq->nb_rb,
			   dlsch_harq->rb_alloc,
			   dlsch_harq->Qm,
			   dlsch_harq->Nl,
			   dlsch_harq->pdsch_start,
			   frame,
			   subframe,
			   dlsch_harq->mimo_mode==TM7?7:0),
		     dlsch_harq->nb_rb,
		     dlsch_harq->TBS,
		     pmi2hex_2Ar1(dlsch_harq->pmi_alloc),
		     dlsch_harq->rvidx,
		     dlsch_harq->round);
#endif
  
  
  if (ue_stats) ue_stats->dlsch_sliding_cnt++;
  
  if (dlsch_harq->round == 0) {
    if (ue_stats)
      ue_stats->dlsch_trials[harq_pid][0]++;
  } else {
    ue_stats->dlsch_trials[harq_pid][dlsch_harq->round]++;
#ifdef DEBUG_PHY_PROC
#ifdef DEBUG_DLSCH
    LOG_D(PHY,"[eNB] This DLSCH is a retransmission\n");
#endif
#endif
  }


  LOG_D(PHY,"Generating DLSCH/PDSCH %d\n",ra_flag);
  // 36-212 
  start_meas(&eNB->dlsch_encoding_stats);
  AssertFatal(dlsch_harq->pdu!=NULL,"dlsch_harq->pdu == NULL (rnti %x)\n",dlsch->rnti);
  eNB->te(eNB,
	  dlsch_harq->pdu,
	  dlsch_harq->pdsch_start,
	  dlsch,
	  frame,subframe,
	  &eNB->dlsch_rate_matching_stats,
	  &eNB->dlsch_turbo_encoding_stats,
	  &eNB->dlsch_interleaving_stats);
  stop_meas(&eNB->dlsch_encoding_stats);
  // 36-211
  start_meas(&eNB->dlsch_scrambling_stats);
  dlsch_scrambling(fp,
		   0,
		   dlsch,
		   harq_pid,
		   get_G(fp,
			 dlsch_harq->nb_rb,
			 dlsch_harq->rb_alloc,
			 dlsch_harq->Qm,
			 dlsch_harq->Nl,
			 dlsch_harq->pdsch_start,
			 frame,subframe,
			 0),
		   0,
		   frame,
		   subframe<<1);
  stop_meas(&eNB->dlsch_scrambling_stats);
  
  start_meas(&eNB->dlsch_modulation_stats);
  
  
  dlsch_modulation(eNB,
		   eNB->common_vars.txdataF,
		   AMP,
		   subframe,
		   dlsch_harq->pdsch_start,
		   dlsch,
		   dlsch1);
  
  stop_meas(&eNB->dlsch_modulation_stats);

  dlsch->active = 0;
  dlsch_harq->round++;
}



void phy_procedures_eNB_TX(PHY_VARS_eNB *eNB,
			   eNB_rxtx_proc_t *proc,
                           relaying_type_t r_type,
			   PHY_VARS_RN *rn,
			   int do_meas)
{
  UNUSED(rn);
  int frame=proc->frame_tx;
  int subframe=proc->subframe_tx;
  uint32_t i,aa;
  uint8_t harq_pid;
#ifndef UE_EXPANSION
  int8_t UE_id=0;
#else
  int16_t UE_id=0;
#endif
  uint8_t num_pdcch_symbols=0;
  uint8_t num_dci=0;
  uint8_t ul_subframe;
  uint32_t ul_frame;
  LTE_DL_FRAME_PARMS *fp=&eNB->frame_parms;
  LTE_UL_eNB_HARQ_t *ulsch_harq;

  int offset = eNB->CC_id;//proc == &eNB->proc.proc_rxtx[0] ? 0 : 1;

  if ((fp->frame_type == TDD) && (subframe_select(fp,subframe)==SF_UL)) return;

  VCD_SIGNAL_DUMPER_DUMP_FUNCTION_BY_NAME(VCD_SIGNAL_DUMPER_FUNCTIONS_PHY_PROCEDURES_ENB_TX+offset,1);
  if (do_meas==1) start_meas(&eNB->phy_proc_tx);

  // clear the transmit data array for the current subframe
  for (aa=0; aa<fp->nb_antenna_ports_eNB; aa++) {      
    memset(&eNB->common_vars.txdataF[aa][subframe*fp->ofdm_symbol_size*(fp->symbols_per_tti)],
	   0,fp->ofdm_symbol_size*(fp->symbols_per_tti)*sizeof(int32_t));
  }
  

  if (is_pmch_subframe(frame,subframe,fp)) {
    pmch_procedures(eNB,proc,rn,r_type);
  }
  else {
    // this is not a pmch subframe, so generate PSS/SSS/PBCH
    common_signal_procedures(eNB,proc);
  }

  // clear existing ulsch dci allocations before applying info from MAC  (this is table
  ul_subframe = pdcch_alloc2ul_subframe(fp,subframe);
  ul_frame = pdcch_alloc2ul_frame(fp,frame,subframe);



  // clear previous allocation information for all UEs
  for (i=0; i<NUMBER_OF_UE_MAX; i++) {
    if (eNB->dlsch[i][0])
      eNB->dlsch[i][0]->subframe_tx[subframe] = 0;
  }

  /* save old HARQ information needed for PHICH generation */
  if (ul_subframe < 10) { // This means that there is a potential UL subframe that will be scheduled here
    for (i=0; i<NUMBER_OF_UE_MAX; i++) {
      harq_pid = subframe2harq_pid(fp,ul_frame,ul_subframe);
      if (eNB->ulsch[i]) {
	ulsch_harq = eNB->ulsch[i]->harq_processes[harq_pid];
	
	/* Store first_rb and n_DMRS for correct PHICH generation below.
	 * For PHICH generation we need "old" values of last scheduling
	 * for this HARQ process. 'generate_eNB_dlsch_params' below will
	 * overwrite first_rb and n_DMRS and 'generate_phich_top', done
	 * after 'generate_eNB_dlsch_params', would use the "new" values
	 * instead of the "old" ones.
	 *
	 * This has been tested for FDD only, may be wrong for TDD.
	 *
	 * TODO: maybe we should restructure the code to be sure it
	 *       is done correctly. The main concern is if the code
	 *       changes and first_rb and n_DMRS are modified before
	 *       we reach here, then the PHICH processing will be wrong,
	 *       using wrong first_rb and n_DMRS values to compute
	 *       ngroup_PHICH and nseq_PHICH.
	 *
	 * TODO: check if that works with TDD.
	 */
	ulsch_harq->previous_first_rb = ulsch_harq->first_rb;
	ulsch_harq->previous_n_DMRS   = ulsch_harq->n_DMRS;
	
      }
    }
  }



  //  num_pdcch_symbols = DCI_pdu->num_pdcch_symbols;
  num_pdcch_symbols = eNB->pdcch_vars[subframe&1].num_pdcch_symbols;
  num_dci           = eNB->pdcch_vars[subframe&1].num_dci;
  //  LOG_D(PHY,"num_pdcch_symbols %"PRIu8",(dci common %"PRIu8", dci uespec %"PRIu8"\n",num_pdcch_symbols,
  //        DCI_pdu->Num_common_dci,DCI_pdu->Num_ue_spec_dci);
  LOG_D(PHY,"num_pdcch_symbols %"PRIu8",(number dci %"PRIu8"\n",num_pdcch_symbols,
	num_dci);
  VCD_SIGNAL_DUMPER_DUMP_VARIABLE_BY_NAME(VCD_SIGNAL_DUMPER_VARIABLES_DCI_INFO,num_pdcch_symbols);


  VCD_SIGNAL_DUMPER_DUMP_VARIABLE_BY_NAME(VCD_SIGNAL_DUMPER_VARIABLES_DCI_INFO,(frame*10)+subframe);

  if (num_dci > 0)
    LOG_D(PHY,"[eNB %"PRIu8"] Frame %d, subframe %d: Calling generate_dci_top (pdcch) (num_dci %"PRIu8")\n",eNB->Mod_id,frame, subframe,
	  num_dci);

    
  generate_dci_top(num_pdcch_symbols,
		   num_dci,
		   &eNB->pdcch_vars[subframe&1].dci_alloc[0],
		   0,
		   AMP,
		   fp,
		   eNB->common_vars.txdataF,
		   subframe);
  

  VCD_SIGNAL_DUMPER_DUMP_FUNCTION_BY_NAME(VCD_SIGNAL_DUMPER_FUNCTIONS_PHY_ENB_PDCCH_TX,0);

  // Now scan UE specific DLSCH
  LTE_eNB_DLSCH_t *dlsch0,*dlsch1;
  for (UE_id=0; UE_id<NUMBER_OF_UE_MAX; UE_id++)
    {
      dlsch0 = eNB->dlsch[(uint8_t)UE_id][0]; 
      dlsch1 = eNB->dlsch[(uint8_t)UE_id][1]; 

      if ((dlsch0)&&
	  (dlsch0->rnti>0)&&
	  (dlsch0->active == 1)) {

	// get harq_pid
	harq_pid = dlsch0->harq_ids[subframe];
	AssertFatal(harq_pid>=0,"harq_pid is negative\n");
	// generate pdsch
	pdsch_procedures(eNB,
			 proc,
			 harq_pid,
			 dlsch0,
			 dlsch1,
			 &eNB->UE_stats[(uint32_t)UE_id],
			 0);


      }


      else if ((dlsch0)&&
	       (dlsch0->rnti>0)&&
	       (dlsch0->active == 0)) {

	// clear subframe TX flag since UE is not scheduled for PDSCH in this subframe (so that we don't look for PUCCH later)
	dlsch0->subframe_tx[subframe]=0;
      }
    }



  generate_phich_top(eNB,
		     proc,
		     AMP);

  VCD_SIGNAL_DUMPER_DUMP_FUNCTION_BY_NAME(VCD_SIGNAL_DUMPER_FUNCTIONS_PHY_PROCEDURES_ENB_TX+offset,0);
  if (do_meas==1) stop_meas(&eNB->phy_proc_tx);
  
}


void prach_procedures(PHY_VARS_eNB *eNB,
#ifdef Rel14
		      int br_flag
#endif
		      ) {
  uint16_t max_preamble[4],max_preamble_energy[4],max_preamble_delay[4];
  uint16_t i;
  int frame,subframe;

#ifdef Rel14
  if (br_flag==1) {
    subframe = eNB->proc.subframe_prach_br;
    frame = eNB->proc.frame_prach_br;
    pthread_mutex_lock(&eNB->UL_INFO_mutex);
    eNB->UL_INFO.rach_ind_br.number_of_preambles=0;
    pthread_mutex_unlock(&eNB->UL_INFO_mutex);
  }
  else
#endif
    {
      pthread_mutex_lock(&eNB->UL_INFO_mutex);
      eNB->UL_INFO.rach_ind.number_of_preambles=0;
      pthread_mutex_unlock(&eNB->UL_INFO_mutex);
      subframe = eNB->proc.subframe_prach;
      frame = eNB->proc.frame_prach;
    }
  RU_t *ru;
  int aa=0;
  int ru_aa;

 
  VCD_SIGNAL_DUMPER_DUMP_FUNCTION_BY_NAME(VCD_SIGNAL_DUMPER_FUNCTIONS_PHY_ENB_PRACH_RX,1);



  for (i=0;i<eNB->num_RU;i++) {
    ru=eNB->RU_list[i];
    for (ru_aa=0,aa=0;ru_aa<ru->nb_rx;ru_aa++,aa++) {
      eNB->prach_vars.rxsigF[0][aa] = eNB->RU_list[i]->prach_rxsigF[ru_aa];
#ifdef Rel14
      int ce_level;

      if (br_flag==1)
	for (ce_level=0;ce_level<4;ce_level++) eNB->prach_vars_br.rxsigF[ce_level][aa] = eNB->RU_list[i]->prach_rxsigF_br[ce_level][ru_aa];
#endif
    }
  }

  rx_prach(eNB,
	   eNB->RU_list[0],
	   &max_preamble[0],
	   &max_preamble_energy[0],
	   &max_preamble_delay[0],
	   frame,
	   0
#ifdef Rel14
	   ,br_flag
#endif
	   );

  //#ifdef DEBUG_PHY_PROC
  LOG_D(PHY,"[RAPROC] Frame %d, subframe %d : Most likely preamble %d, energy %d dB delay %d\n",
        frame,subframe,
	max_preamble[0],
        max_preamble_energy[0]/10,
        max_preamble_delay[0]);
  //q#endif

#ifdef Rel14
  if (br_flag==1) {
    int prach_mask;
      
    prach_mask = is_prach_subframe(&eNB->frame_parms,eNB->proc.frame_prach_br,eNB->proc.subframe_prach_br);
    
    eNB->UL_INFO.rach_ind_br.preamble_list                              = eNB->preamble_list_br;
    int ind=0;
    int ce_level=0;
    /* Save for later, it doesn't work    
    for (int ind=0,ce_level=0;ce_level<4;ce_level++) {
      
      if ((eNB->frame_parms.prach_emtc_config_common.prach_ConfigInfo.prach_CElevel_enable[ce_level]==1)&&
	  (prach_mask&(1<<(1+ce_level)) > 0) && // prach is active and CE level has finished its repetitions
	  (eNB->prach_vars_br.repetition_number[ce_level]==
	   eNB->frame_parms.prach_emtc_config_common.prach_ConfigInfo.prach_numRepetitionPerPreambleAttempt[ce_level])) {
    */ 
    if (eNB->frame_parms.prach_emtc_config_common.prach_ConfigInfo.prach_CElevel_enable[0]==1){ 
      if ((eNB->prach_energy_counter == 100) && 
          (max_preamble_energy[0] > eNB->measurements.prach_I0 + 100)) {
	eNB->UL_INFO.rach_ind_br.number_of_preambles++;
	
	eNB->preamble_list_br[ind].preamble_rel8.timing_advance        = max_preamble_delay[ind];//
	eNB->preamble_list_br[ind].preamble_rel8.preamble              = max_preamble[ind];
	// note: fid is implicitly 0 here, this is the rule for eMTC RA-RNTI from 36.321, Section 5.1.4
	eNB->preamble_list_br[ind].preamble_rel8.rnti                  = 1+subframe+(eNB->prach_vars_br.first_frame[ce_level]%40);  
	eNB->preamble_list_br[ind].instance_length                     = 0; //don't know exactly what this is
	eNB->preamble_list_br[ind].preamble_rel13.rach_resource_type   = 1+ce_level;  // CE Level
	LOG_D(PHY,"Filling NFAPI indication for RACH %d CELevel %d (mask %x) : TA %d, Preamble %d, rnti %x, rach_resource_type %d\n",
	      ind,
	      ce_level,
	      prach_mask,
	      eNB->preamble_list_br[ind].preamble_rel8.timing_advance,
	      eNB->preamble_list_br[ind].preamble_rel8.preamble,
	      eNB->preamble_list_br[ind].preamble_rel8.rnti,
	      eNB->preamble_list_br[ind].preamble_rel13.rach_resource_type);
      }
      /*
	ind++;
      }
      } */// ce_level
    }
  }
  else
#endif

    {
      if ((eNB->prach_energy_counter == 100) && 
          (max_preamble_energy[0] > eNB->measurements.prach_I0+100)) {

	LOG_D(PHY,"[eNB %d/%d][RAPROC] Frame %d, subframe %d Initiating RA procedure with preamble %d, energy %d.%d dB, delay %d\n",
	      eNB->Mod_id,
	      eNB->CC_id,
	      frame,
	      subframe,
	      max_preamble[0],
	      max_preamble_energy[0]/10,
	      max_preamble_energy[0]%10,
	      max_preamble_delay[0]);
	
	    T(T_ENB_PHY_INITIATE_RA_PROCEDURE, T_INT(eNB->Mod_id), T_INT(frame), T_INT(subframe),
	      T_INT(max_preamble[0]), T_INT(max_preamble_energy[0]), T_INT(max_preamble_delay[0]));
	    
	    pthread_mutex_lock(&eNB->UL_INFO_mutex);
	    
	    eNB->UL_INFO.rach_ind.number_of_preambles                 = 1;
	    eNB->UL_INFO.rach_ind.preamble_list                       = eNB->preamble_list;
	    
	    eNB->preamble_list[0].preamble_rel8.timing_advance        = max_preamble_delay[0];
	    eNB->preamble_list[0].preamble_rel8.preamble              = max_preamble[0];
	    eNB->preamble_list[0].preamble_rel8.rnti                  = 1+subframe;  // note: fid is implicitly 0 here
	    eNB->preamble_list[0].preamble_rel13.rach_resource_type   = 0;
	    eNB->preamble_list[0].instance_length                     = 0; //don't know exactly what this is
	    
	    LOG_D(PHY,"Filling NFAPI indication for RACH : TA %d, Preamble %d, rnti %x, rach_resource_type %d\n",
		  eNB->preamble_list[0].preamble_rel8.timing_advance,
		  eNB->preamble_list[0].preamble_rel8.preamble,
		  eNB->preamble_list[0].preamble_rel8.rnti,
		  eNB->preamble_list[0].preamble_rel13.rach_resource_type);	    
	    pthread_mutex_unlock(&eNB->UL_INFO_mutex);
      
      } // max_preamble_energy > prach_I0 + 100 
      else {
         eNB->measurements.prach_I0 = ((eNB->measurements.prach_I0*900)>>10) + ((max_preamble_energy[0]*124)>>10); 
         if (frame==0) LOG_I(PHY,"prach_I0 = %d.%d dB\n",eNB->measurements.prach_I0/10,eNB->measurements.prach_I0%10);
         if (eNB->prach_energy_counter < 100) eNB->prach_energy_counter++;
      }
    } // else br_flag

  VCD_SIGNAL_DUMPER_DUMP_FUNCTION_BY_NAME(VCD_SIGNAL_DUMPER_FUNCTIONS_PHY_ENB_PRACH_RX,0);
}

void srs_procedures(PHY_VARS_eNB *eNB,eNB_rxtx_proc_t *proc) {

  LTE_DL_FRAME_PARMS *fp = &eNB->frame_parms;
  const int subframe = proc->subframe_rx;
  const int frame = proc->frame_rx;

  int i;

  if (is_srs_occasion_common(fp,frame,subframe)) { 
  
  // Do SRS processing 
  // check if there is SRS and we have to use shortened format
  // TODO: check for exceptions in transmission of SRS together with ACK/NACK
    for (i=0;i<NUMBER_OF_UE_MAX;i++) {

      if (eNB->soundingrs_ul_config_dedicated[i].active==1) {

      
	if (lte_srs_channel_estimation(fp,
				       &eNB->common_vars,
				       &eNB->srs_vars[i],
				       &eNB->soundingrs_ul_config_dedicated[i],
				       subframe,
				       0/*eNB_id*/)) {
	  LOG_E(PHY,"problem processing SRS\n");
	}
	eNB->soundingrs_ul_config_dedicated[i].active=0;
      }
    }
  }
}

void fill_sr_indication(PHY_VARS_eNB *eNB,uint16_t rnti,int frame,int subframe,uint32_t stat) {
  
  pthread_mutex_lock(&eNB->UL_INFO_mutex);
  nfapi_sr_indication_pdu_t *pdu =   &eNB->UL_INFO.sr_ind.sr_pdu_list[eNB->UL_INFO.sr_ind.number_of_srs];

  pdu->instance_length                                = 0; // don't know what to do with this
  //  pdu->rx_ue_information.handle                       = handle;
  pdu->rx_ue_information.rnti                         = rnti;

  int SNRtimes10 = dB_fixed_times10(stat) - 200;//(10*eNB->measurements.n0_power_dB[0]);


  if      (SNRtimes10 < -640) pdu->ul_cqi_information.ul_cqi=0;
  else if (SNRtimes10 >  635) pdu->ul_cqi_information.ul_cqi=255;
  else                        pdu->ul_cqi_information.ul_cqi=(640+SNRtimes10)/5;
  pdu->ul_cqi_information.channel = 0;

  eNB->UL_INFO.sr_ind.number_of_srs++;
  pthread_mutex_unlock(&eNB->UL_INFO_mutex);
}

void uci_procedures(PHY_VARS_eNB *eNB,eNB_rxtx_proc_t *proc)
{
  LTE_DL_FRAME_PARMS *fp=&eNB->frame_parms;
  uint8_t SR_payload = 0,pucch_b0b1[4][2]= {{0,0},{0,0},{0,0},{0,0}},harq_ack[4]={0,0,0,0};
  int32_t metric[4]={0,0,0,0},metric_SR=0,max_metric;
  const int subframe = proc->subframe_rx;
  const int frame = proc->frame_rx;
  int i;
  LTE_eNB_UCI *uci;
  uint16_t tdd_multiplexing_mask=0;
  int res;

  for (i=0;i<NUMBER_OF_UE_MAX;i++) {

    uci = &eNB->uci_vars[i];
    if ((uci->active == 1) &&
	(uci->frame == frame) &&
	(uci->subframe == subframe)) {

      LOG_D(PHY,"Frame %d, subframe %d: Running uci procedures (type %d) for %d \n",frame,subframe,uci->type,i);
      uci->active=0;

      // Null out PUCCH PRBs for noise measurement
      switch(fp->N_RB_UL) {
      case 6:
        eNB->rb_mask_ul[0] |= (0x1 | (1<<5)); //position 5
        break;
      case 15:
        eNB->rb_mask_ul[0] |= (0x1 | (1<<14)); // position 14
        break;
      case 25:
        eNB->rb_mask_ul[0] |= (0x1 | (1<<24)); // position 24
        break;
      case 50:
        eNB->rb_mask_ul[0] |= 0x1;
        eNB->rb_mask_ul[1] |= (1<<17); // position 49 (49-32)
        break;
      case 75:
        eNB->rb_mask_ul[0] |= 0x1;
        eNB->rb_mask_ul[2] |= (1<<10); // position 74 (74-64)
        break;
      case 100:
        eNB->rb_mask_ul[0] |= 0x1;
        eNB->rb_mask_ul[3] |= (1<<3); // position 99 (99-96)
        break;
      default:
        LOG_E(PHY,"Unknown number for N_RB_UL %d\n",fp->N_RB_UL);
        break;
      }

      switch (uci->type) {
      case SR:
      case HARQ_SR:
		
	metric_SR = rx_pucch(eNB,
			      uci->pucch_fmt,
			      i,
			      uci->n_pucch_1_0_sr[0],
			      0, // n2_pucch
			      uci->srs_active, // shortened format
			      &SR_payload,
			      frame,
			      subframe,
			      PUCCH1_THRES);
	LOG_D(PHY,"[eNB %d][SR %x] Frame %d subframe %d Checking SR is %d (SR n1pucch is %d)\n",
	      eNB->Mod_id,
	      uci->rnti,
	      frame,
	      subframe,
	      SR_payload,
	      uci->n_pucch_1_0_sr[0]);
	if (uci->type == SR) {
	  if (SR_payload == 1) {
	    fill_sr_indication(eNB,uci->rnti,frame,subframe,metric_SR);
<<<<<<< HEAD
	    continue;
	  }
	  else {
	    continue;
=======
            break;
	  }
	  else {
            break;
>>>>>>> cb14cd7b
	  }
	}
      case HARQ:
	if (fp->frame_type == FDD) {
	  LOG_D(PHY,"Frame %d Subframe %d Demodulating PUCCH (UCI %d) for ACK/NAK (uci->pucch_fmt %d,uci->type %d.uci->frame %d, uci->subframe %d): n1_pucch0 %d SR_payload %d\n",
		frame,subframe,i,
		uci->pucch_fmt,uci->type,
		uci->frame,uci->subframe,uci->n_pucch_1[0][0],
		SR_payload);
	  
	  metric[0] = rx_pucch(eNB,
			       uci->pucch_fmt,
			       i,
			       uci->n_pucch_1[0][0],
			       0, //n2_pucch
			       uci->srs_active, // shortened format
			       pucch_b0b1[0],
			       frame,
			       subframe,
			       PUCCH1a_THRES);
	  
	  
	  /* cancel SR detection if reception on n1_pucch0 is better than on SR PUCCH resource index, otherwise send it up to MAC */
	  if (uci->type==HARQ_SR && metric[0] > metric_SR) SR_payload = 0;
	  else if (SR_payload == 1) fill_sr_indication(eNB,uci->rnti,frame,subframe,metric_SR);
 
	  if (uci->type==HARQ_SR && metric[0] <= metric_SR) {
	    /* when transmitting ACK/NACK on SR PUCCH resource index, SR payload is always 1 */
	    SR_payload = 1;
	    
	    metric[0]=rx_pucch(eNB,
			       uci->pucch_fmt,
			       i,
			       uci->n_pucch_1_0_sr[0],
			       0, //n2_pucch
			       uci->srs_active, // shortened format
			       pucch_b0b1[0],
			       frame,
			       subframe,
			       PUCCH1a_THRES);
	  }
	  

	  LOG_D(PHY,"[eNB %d][PDSCH %x] Frame %d subframe %d pucch1a (FDD) payload %d (metric %d)\n",
		eNB->Mod_id,
		uci->rnti,
		frame,subframe,
		pucch_b0b1[0][0],metric[0]);

      uci->stat = metric[0]; 	  
	  fill_uci_harq_indication(eNB,uci,frame,subframe,pucch_b0b1[0],0,0xffff);

	}
	else { // frame_type == TDD


	  // if SR was detected, use the n1_pucch from SR
	  if (SR_payload==1) {
#ifdef DEBUG_PHY_PROC
	    LOG_D(PHY,"[eNB %d][PDSCH %x] Frame %d subframe %d Checking ACK/NAK (%d,%d,%d,%d) format %d with SR\n",eNB->Mod_id,
		  eNB->dlsch[UE_id][0]->rnti,
		  frame,subframe,
		  n1_pucch0,n1_pucch1,n1_pucch2,n1_pucch3,format);
#endif
	    
	    metric[0] = rx_pucch(eNB,
				 pucch_format1b,
				 i,
				 uci->n_pucch_1_0_sr[0],
				 0, //n2_pucch
				 uci->srs_active, // shortened format
				 pucch_b0b1[0],
				 frame,
				 subframe,
				 PUCCH1a_THRES);
	  } else { //using assigned pucch resources
#ifdef DEBUG_PHY_PROC
	    LOG_D(PHY,"[eNB %d][PDSCH %x] Frame %d subframe %d Checking ACK/NAK M=%d (%d,%d,%d,%d) format %d\n",eNB->Mod_id,
		  eNB->dlsch[UE_id][0]->rnti,
		  frame,subframe,
		  uci->num_pucch_resources,
		  uci->n_pucch_1[res][0],
		  uci->n_pucch_1[res][1],
		  uci->n_pucch_1[res][2],
		  uci->n_pucch_1[res][3],
		  uci->pucch_fmt);
#endif
	    for (res=0;res<uci->num_pucch_resources;res++)
	      metric[res] = rx_pucch(eNB,
				     uci->pucch_fmt,
				     i,
				     uci->n_pucch_1[res][0],
				     0, // n2_pucch
				     uci->srs_active, // shortened format
				     pucch_b0b1[res],
				     frame,
				     subframe,
				     PUCCH1a_THRES);
	  	  
	    

	  }

	  
	  if (SR_payload == 1) { // this implements Table 7.3.1 from 36.213
	    if (pucch_b0b1[0][0] == 4) { // there isn't a likely transmission
	      harq_ack[0] = 4; // DTX
	    }
	    else if (pucch_b0b1[1][0] == 1 && pucch_b0b1[1][1] == 1) { // 1/4/7 ACKs
	      harq_ack[0] = 1;
	    }
	    else if (pucch_b0b1[1][0] == 1 && pucch_b0b1[1][1] != 1) { // 2/5/8 ACKs
	      harq_ack[0] = 2;
	    }
	    else if (pucch_b0b1[1][0] != 1 && pucch_b0b1[1][1] == 1) { // 3/6/9 ACKs
	      harq_ack[0] = 3;
	    }
	    else if (pucch_b0b1[1][0] != 1 && pucch_b0b1[1][1] != 1) { // 0 ACKs, or at least one DL assignment missed
	      harq_ack[0] = 0;
	    }
        uci->stat = metric[0];
	    fill_uci_harq_indication(eNB,uci,frame,subframe,harq_ack,2,0xffff); // special_bundling mode
	  } 
	  else if ((uci->tdd_bundling == 0) && (uci->num_pucch_resources==2)){ // multiplexing + no SR, implement Table 10.1.3-5 (Rel14) for multiplexing with M=2
	    if (pucch_b0b1[0][0] == 4 ||
		pucch_b0b1[1][0] == 4) { // there isn't a likely transmission
	      harq_ack[0] = 4; // DTX
	      harq_ack[1] = 6; // NACK/DTX
	    } 
	    else {
	      if (metric[1]>metric[0]) {
		if (pucch_b0b1[1][0] == 1 && pucch_b0b1[1][1] != 1){
		  harq_ack[0] = 1; // ACK
		  harq_ack[1] = 1; // ACK
		  tdd_multiplexing_mask = 0x3;
		}
		else if (pucch_b0b1[1][0] != 1 && pucch_b0b1[1][1] == 1){
		  harq_ack[0] = 6; // NACK/DTX
		  harq_ack[1] = 1; // ACK
		  tdd_multiplexing_mask = 0x2;
		}
		else {
		  harq_ack[0] = 4; // DTX
		  harq_ack[1] = 4; // DTX
		}
	      }
	      else {
		if (pucch_b0b1[0][0] == 1 && pucch_b0b1[0][1] == 1){
		  harq_ack[0] = 1; // ACK
		  harq_ack[1] = 6; // NACK/DTX
		  tdd_multiplexing_mask = 0x1;
		}
		else if (pucch_b0b1[0][0] != 1 && pucch_b0b1[0][1] != 1){
		  harq_ack[0] = 2; // NACK
		  harq_ack[1] = 6; // NACK/DTX
		}
		else {
		  harq_ack[0] = 4; // DTX
		  harq_ack[1] = 4; // DTX
		}
	      }
	    }
        uci->stat = max(metric[0],metric[1]);
	    fill_uci_harq_indication(eNB,uci,frame,subframe,harq_ack,1,tdd_multiplexing_mask); // multiplexing mode
	  } //else if ((uci->tdd_bundling == 0) && (res==2))
	  else if ((uci->tdd_bundling == 0) && (uci->num_pucch_resources==3)){ // multiplexing + no SR, implement Table 10.1.3-6 (Rel14) for multiplexing with M=3
	    
	    if (harq_ack[0] == 4 ||
		harq_ack[1] == 4 ||
		harq_ack[2] == 4) { // there isn't a likely transmission
	      harq_ack[0] = 4; // DTX
	      harq_ack[1] = 6; // NACK/DTX
	      harq_ack[2] = 6; // NACK/DTX
	      
	    } 
	    else {
	      
	      max_metric = max(metric[0],max(metric[1],metric[2]));
	      
	      if (metric[0]==max_metric) {
		if (pucch_b0b1[0][0] == 1 && pucch_b0b1[0][1] == 1){
		  harq_ack[0] = 1; // ACK
		  harq_ack[1] = 6; // NACK/DTX
		  harq_ack[2] = 6; // NACK/DTX
		  tdd_multiplexing_mask = 0x1;
		}
		else if (pucch_b0b1[0][0] != 1 && pucch_b0b1[0][1] != 1){
		  harq_ack[0] = 2; // NACK
		  harq_ack[1] = 6; // NACK/DTX
		  harq_ack[2] = 6; // NACK/DTX
		}
		else {
		  harq_ack[0] = 4; // DTX
		  harq_ack[1] = 4; // DTX
		  harq_ack[2] = 4; // DTX
		}
	      } // if (metric[0]==max_metric) {
	      else if (metric[1]==max_metric) {
	      
	        if (pucch_b0b1[1][0] == 1 && pucch_b0b1[1][1] != 1){
		  harq_ack[0] = 1; // ACK
		  harq_ack[1] = 1; // ACK
		  harq_ack[2] = 6; // NACK/DTX
		  tdd_multiplexing_mask = 0x3;
		}
		else if (pucch_b0b1[1][0] != 1 && pucch_b0b1[1][1] == 1 ) {
		  harq_ack[0] = 6; // NACK/DTX
		  harq_ack[1] = 1; // ACK
		  harq_ack[2] = 6; // NACK/DTX
		  tdd_multiplexing_mask = 0x2;
		}
		else {
		  harq_ack[0] = 4; // DTX
		  harq_ack[1] = 4; // DTX
		  harq_ack[2] = 4; // DTX
		}
	      } // if (metric[1]==max_metric) {
	      else {
  	        if (pucch_b0b1[2][0] == 1 && pucch_b0b1[2][1] == 1){
		  harq_ack[0] = 1; // ACK
		  harq_ack[1] = 1; // ACK
		  harq_ack[2] = 1; // ACK
		  tdd_multiplexing_mask = 0x7;
		}
		else if (pucch_b0b1[2][0] == 1 && pucch_b0b1[2][1] != 1 ) {
		  harq_ack[0] = 1; // ACK
		  harq_ack[1] = 6; // NACK/DTX
		  harq_ack[2] = 1; // ACK
		  tdd_multiplexing_mask = 0x5;
		}
		else if (pucch_b0b1[2][0] != 1 && pucch_b0b1[2][1] == 1 ) {
		  harq_ack[0] = 6; // NACK/DTX
		  harq_ack[1] = 1; // ACK
		  harq_ack[2] = 1; // ACK
		  tdd_multiplexing_mask = 0x6;
		}
		else if (pucch_b0b1[2][0] != 1 && pucch_b0b1[2][1] != 1 ) {
		  harq_ack[0] = 6; // NACK/DTX
		  harq_ack[1] = 6; // NACK/DTX
		  harq_ack[2] = 1; // ACK
		  tdd_multiplexing_mask = 0x4;
		}
	      }
            uci->stat = max_metric;
            fill_uci_harq_indication(eNB,uci,frame,subframe,harq_ack,1,tdd_multiplexing_mask); // multiplexing mode
	    }
	  } //else if ((uci->tdd_bundling == 0) && (res==3)) 
	  else if ((uci->tdd_bundling == 0) && (uci->num_pucch_resources==4)){ // multiplexing + no SR, implement Table 10.1.3-7 (Rel14) for multiplexing with M=4
	    if (pucch_b0b1[0][0] == 4 ||
		pucch_b0b1[1][0] == 4 ||
		pucch_b0b1[2][0] == 4 ||
		pucch_b0b1[3][0] == 4) { // there isn't a likely transmission
	      harq_ack[0] = 4; // DTX
	      harq_ack[1] = 6; // NACK/DTX
	      harq_ack[2] = 6; // NACK/DTX
	      harq_ack[3] = 6; // NACK/DTX
		
	    } else {

	      max_metric = max(metric[0],max(metric[1],max(metric[2],metric[3])));
	      
	      if (metric[0]==max_metric) {
		if (pucch_b0b1[0][0] == 1 && pucch_b0b1[0][1] != 1){
		  harq_ack[0] = 2; // NACK
		  harq_ack[1] = 4; // DTX
		  harq_ack[2] = 4; // DTX
		  harq_ack[3] = 4; // DTX
		}
		else if (pucch_b0b1[0][0] != 1 && pucch_b0b1[0][1] == 1){
		  harq_ack[0] = 1; // ACK
		  harq_ack[1] = 6; // NACK/DTX
		  harq_ack[2] = 6; // NACK/DTX
		  harq_ack[3] = 1; // ACK
		  tdd_multiplexing_mask = 0x9;
		}
		else if (pucch_b0b1[0][0] == 1 && pucch_b0b1[0][1] == 1){
		  harq_ack[0] = 1; // ACK
		  harq_ack[1] = 6; // NACK/DTX
		  harq_ack[2] = 6; // NACK/DTX
		  harq_ack[3] = 6; // NACK/DTX
		  tdd_multiplexing_mask = 0x1;
		}
		else if (pucch_b0b1[0][0] != 1 && pucch_b0b1[0][1] != 1){
		  harq_ack[0] = 2; // NACK
		  harq_ack[1] = 6; // NACK/DTX
		  harq_ack[2] = 6; // NACK/DTX
		  harq_ack[3] = 6; // NACK/DTX
		}
		
	      } 
	      else if (metric[1]==max_metric) {
		if (pucch_b0b1[1][0] == 1 && pucch_b0b1[1][1] == 1){
		  harq_ack[0] = 1; // ACK
		  harq_ack[1] = 1; // ACK
		  harq_ack[2] = 1; // ACK
		  harq_ack[3] = 1; // ACK
		  tdd_multiplexing_mask = 0xF;
		}
		else if (pucch_b0b1[1][0] == 1 && pucch_b0b1[1][1] != 1 ) {
		  harq_ack[0] = 1; // ACK
		  harq_ack[1] = 1; // ACK
		  harq_ack[2] = 6; // NACK/DTX
		  harq_ack[3] = 6; // NACK/DTX
		  tdd_multiplexing_mask = 0x3;
		}
		else if (pucch_b0b1[1][0] != 1 && pucch_b0b1[1][1] != 1 ) {
		  harq_ack[0] = 6; // NACK/DTX
		  harq_ack[1] = 1; // ACK
		  harq_ack[2] = 1; // ACK
		  harq_ack[3] = 1; // ACK
		  tdd_multiplexing_mask = 0xE;
		}
		else if (pucch_b0b1[1][0] != 1 && pucch_b0b1[1][1] == 1 ) {
		  harq_ack[0] = 6; // NACK/DTX
		  harq_ack[1] = 1; // ACK
		  harq_ack[2] = 6; // NACK/DTX
		  harq_ack[3] = 6; // NACK/DTX
		  tdd_multiplexing_mask = 0x2;
		}
	      } 
	      else if (metric[2]==max_metric) {
		if (pucch_b0b1[2][0] == 1 && pucch_b0b1[2][1] == 1){
		  harq_ack[0] = 1; // ACK
		  harq_ack[1] = 1; // ACK
		  harq_ack[2] = 1; // ACK
		  harq_ack[3] = 6; // NACK/DTX
		  tdd_multiplexing_mask = 0x7;
		}
		else if (pucch_b0b1[2][0] == 1 && pucch_b0b1[2][1] != 1 ) {
		  harq_ack[0] = 1; // ACK
		  harq_ack[1] = 6; // NACK/DTX
		  harq_ack[2] = 1; // ACK
		  harq_ack[3] = 6; // NACK/DTX
		  tdd_multiplexing_mask = 0x5;
		}
		else if (pucch_b0b1[2][0] != 1 && pucch_b0b1[2][1] == 1 ) {
		  harq_ack[0] = 4; // NACK/DTX
		  harq_ack[1] = 1; // ACK
		  harq_ack[2] = 1; // ACK
		  harq_ack[3] = 4; // NACK/DTX
		  tdd_multiplexing_mask = 0x6;
		}
		else if (pucch_b0b1[2][0] != 1 && pucch_b0b1[2][1] != 1 ) {
		  harq_ack[0] = 4; // NACK/DTX
		  harq_ack[1] = 4; // NACK/DTX
		  harq_ack[2] = 1; // ACK
		  harq_ack[3] = 4; // NACK/DTX
		  tdd_multiplexing_mask = 0x4;
		}
	      } 
	      else { // max_metric[3]=max_metric
		if (pucch_b0b1[2][0] == 1 && pucch_b0b1[2][1] == 1){
		  harq_ack[0] = 1; // ACK
		  harq_ack[1] = 6; // NACK/DTX
		  harq_ack[2] = 1; // ACK
		  harq_ack[3] = 1; // ACK
		  tdd_multiplexing_mask = 0xD;
		}
		else if (pucch_b0b1[2][0] == 1 && pucch_b0b1[2][1] != 1 ) {
		  harq_ack[0] = 6; // NACK/DTX
		  harq_ack[1] = 1; // ACK
		  harq_ack[2] = 6; // NACK/DTX
		  harq_ack[3] = 1; // ACK
		  tdd_multiplexing_mask = 0xA;
		}
		else if (pucch_b0b1[2][0] != 1 && pucch_b0b1[2][1] == 1 ) {
		  harq_ack[0] = 6; // NACK/DTX
		  harq_ack[1] = 6; // NACK/DTX
		  harq_ack[2] = 1; // ACK
		  harq_ack[3] = 1; // ACK
		  tdd_multiplexing_mask = 0xC;
		}
		else if (pucch_b0b1[2][0] != 1 && pucch_b0b1[2][1] != 1 ) {
		  harq_ack[0] = 6; // NACK/DTX
		  harq_ack[1] = 6; // NACK/DTX
		  harq_ack[2] = 6; // NACK/DTX
		  harq_ack[3] = 1; // ACK
		  tdd_multiplexing_mask = 0x8;
		}
	      }
	    }
        uci->stat = max_metric;
	    fill_uci_harq_indication(eNB,uci,frame,subframe,harq_ack,1,tdd_multiplexing_mask); // multiplexing mode
	  } // else if ((uci->tdd_bundling == 0) && (res==4))
	  else { // bundling
	    harq_ack[0] = pucch_b0b1[0][0];
	    harq_ack[1] = pucch_b0b1[0][1];
        uci->stat = metric[0];
	    fill_uci_harq_indication(eNB,uci,frame,subframe,harq_ack,0,0xffff); // special_bundling mode
	  }
	  
#ifdef DEBUG_PHY_PROC
	  LOG_D(PHY,"[eNB %d][PDSCH %x] Frame %d subframe %d ACK/NAK metric 0 %d, metric 1 %d, (%d,%d)\n",eNB->Mod_id,
		eNB->dlsch[UE_id][0]->rnti,
		frame,subframe,
		metric0,metric1,pucch_b0b1[0],pucch_b0b1[1]);
#endif
	}
	break;
      default:
	AssertFatal(1==0,"Unsupported UCI type %d\n",uci->type);
	break;
      }
    
      if (SR_payload == 1) {
	LOG_D(PHY,"[eNB %d][SR %x] Frame %d subframe %d Got SR for PUSCH, transmitting to MAC\n",eNB->Mod_id,
	      uci->rnti,frame,subframe);
	
	if (eNB->first_sr[i] == 1) { // this is the first request for uplink after Connection Setup, so clear HARQ process 0 use for Msg4
	  eNB->first_sr[i] = 0;
	  eNB->dlsch[i][0]->harq_processes[0]->round=0;
	  eNB->dlsch[i][0]->harq_processes[0]->status=SCH_IDLE;
	  LOG_D(PHY,"[eNB %d][SR %x] Frame %d subframe %d First SR\n",
		eNB->Mod_id,
		eNB->ulsch[i]->rnti,frame,subframe);
	}
      }
    }
  }
}

void pusch_procedures(PHY_VARS_eNB *eNB,eNB_rxtx_proc_t *proc)
{
  uint32_t ret=0,i;
  uint32_t harq_pid;
  uint8_t nPRS;
  LTE_DL_FRAME_PARMS *fp=&eNB->frame_parms;
  LTE_eNB_ULSCH_t *ulsch;
  LTE_UL_eNB_HARQ_t *ulsch_harq;

  const int subframe = proc->subframe_rx;
  const int frame    = proc->frame_rx;

  if (fp->frame_type == FDD) harq_pid = ((10*frame) + subframe)&7;
  else                       harq_pid = subframe%10;

  for (i=0; i<NUMBER_OF_UE_MAX; i++) {
    ulsch = eNB->ulsch[i];
    ulsch_harq = ulsch->harq_processes[harq_pid];
    if (ulsch->rnti>0) LOG_D(PHY,"Frame %d, subframe %d: PUSCH procedures, harq_pid %d, UE %d/%x\n",
                             frame,subframe,harq_pid,i,ulsch->rnti);

    if ((ulsch) &&
        (ulsch->rnti>0) &&
        (ulsch_harq->status == ACTIVE) &&
            (ulsch_harq->frame == frame) &&
            (ulsch_harq->subframe == subframe) &&
        (ulsch_harq->handled == 0)) {

      // UE has ULSCH scheduling
      for (int rb=0;
           rb<=ulsch_harq->nb_rb;
           rb++) {
        int rb2 = rb+ulsch_harq->first_rb;
        eNB->rb_mask_ul[rb2>>5] |= (1<<(rb2&31));
      }

      LOG_D(PHY,"[eNB %d] frame %d, subframe %d: Scheduling ULSCH Reception for UE %d \n",
            eNB->Mod_id,
            frame,
            subframe,
            i);

      nPRS = fp->pusch_config_common.ul_ReferenceSignalsPUSCH.nPRS[subframe<<1];

      ulsch->cyclicShift = (ulsch_harq->n_DMRS2 +
                            fp->pusch_config_common.ul_ReferenceSignalsPUSCH.cyclicShift +
                            nPRS)%12;

      LOG_D(PHY,
            "[eNB %d][PUSCH %d] Frame %d Subframe %d Demodulating PUSCH: dci_alloc %d, rar_alloc %d, round %d, first_rb %d, nb_rb %d, Qm %d, TBS %d, rv %d, cyclic_shift %d (n_DMRS2 %d, cyclicShift_common %d, nprs %d), O_ACK %d, beta_cqi %d \n",
            eNB->Mod_id,harq_pid,frame,subframe,
            ulsch_harq->dci_alloc,
            ulsch_harq->rar_alloc,
            ulsch_harq->round,
            ulsch_harq->first_rb,
            ulsch_harq->nb_rb,
            ulsch_harq->Qm,
            ulsch_harq->TBS,
            ulsch_harq->rvidx,
            ulsch->cyclicShift,
            ulsch_harq->n_DMRS2,
            fp->pusch_config_common.ul_ReferenceSignalsPUSCH.cyclicShift,
            nPRS,
            ulsch_harq->O_ACK,
            ulsch->beta_offset_cqi_times8);

      start_meas(&eNB->ulsch_demodulation_stats);

      rx_ulsch(eNB,proc, i);

      stop_meas(&eNB->ulsch_demodulation_stats);

      start_meas(&eNB->ulsch_decoding_stats);

      ret = ulsch_decoding(eNB,proc,
                           i,
                           0, // control_only_flag
                           ulsch_harq->V_UL_DAI,
                           ulsch_harq->nb_rb>20 ? 1 : 0);

      stop_meas(&eNB->ulsch_decoding_stats);

      LOG_D(PHY,"[eNB %d][PUSCH %d] frame %d subframe %d RNTI %x RX power (%d,%d) N0 (%d,%d) dB ACK (%d,%d), decoding iter %d\n",
            eNB->Mod_id,harq_pid,
            frame,subframe,
            ulsch->rnti,
            dB_fixed(eNB->pusch_vars[i]->ulsch_power[0]),
            dB_fixed(eNB->pusch_vars[i]->ulsch_power[1]),
            20,//eNB->measurements.n0_power_dB[0],
            20,//eNB->measurements.n0_power_dB[1],
            ulsch_harq->o_ACK[0],
            ulsch_harq->o_ACK[1],
            ret);

      //compute the expected ULSCH RX power (for the stats)
      ulsch_harq->delta_TF = get_hundred_times_delta_IF_eNB(eNB,i,harq_pid, 0); // 0 means bw_factor is not considered

      if (ulsch_harq->cqi_crc_status == 1) {
#ifdef DEBUG_PHY_PROC
        //if (((frame%10) == 0) || (frame < 50))
        print_CQI(ulsch_harq->o,ulsch_harq->uci_format,0,fp->N_RB_DL);
#endif

        fill_ulsch_cqi_indication(eNB,frame,subframe,
                                  ulsch_harq,
                                  ulsch->rnti);
      }

      if (ret == (1+MAX_TURBO_ITERATIONS)) {
        T(T_ENB_PHY_ULSCH_UE_NACK, T_INT(eNB->Mod_id), T_INT(frame), T_INT(subframe), T_INT(ulsch->rnti),
          T_INT(harq_pid));

        fill_crc_indication(eNB,i,frame,subframe,1); // indicate NAK to MAC
        fill_rx_indication(eNB,i,frame,subframe);  // indicate SDU to MAC

        LOG_D(PHY,"[eNB %d][PUSCH %d] frame %d subframe %d UE %d Error receiving ULSCH, round %d/%d (ACK %d,%d)\n",
              eNB->Mod_id,harq_pid,
              frame,subframe, i,
              ulsch_harq->round-1,
              ulsch->Mlimit,
              ulsch_harq->o_ACK[0],
              ulsch_harq->o_ACK[1]);
        if (ulsch_harq->round >= 3)  {
           ulsch_harq->status  = SCH_IDLE;
           ulsch_harq->handled = 0;
           ulsch->harq_mask   &= ~(1 << harq_pid);
           ulsch_harq->round   = 0;
        } 
#if defined(MESSAGE_CHART_GENERATOR_PHY)
        MSC_LOG_RX_DISCARDED_MESSAGE(
                                     MSC_PHY_ENB,MSC_PHY_UE,
                                     NULL,0,
                                     "%05u:%02u ULSCH received rnti %x harq id %u round %d",
                                     frame,subframe,
                                     ulsch->rnti,harq_pid,
                                     ulsch_harq->round-1
                                     );
#endif

        /* Mark the HARQ process to release it later if max transmission reached
         * (see below).
         * MAC does not send the max transmission count, we have to deal with it
         * locally in PHY.
         */
        ulsch_harq->handled = 1;
      }  // ulsch in error
      else {
        fill_crc_indication(eNB,i,frame,subframe,0); // indicate ACK to MAC
        fill_rx_indication(eNB,i,frame,subframe);  // indicate SDU to MAC

        ulsch_harq->status = SCH_IDLE;
        ulsch->harq_mask   &= ~(1 << harq_pid);

        T(T_ENB_PHY_ULSCH_UE_ACK, T_INT(eNB->Mod_id), T_INT(frame), T_INT(subframe), T_INT(ulsch->rnti),
          T_INT(harq_pid));

#if defined(MESSAGE_CHART_GENERATOR_PHY)
        MSC_LOG_RX_MESSAGE(
                           MSC_PHY_ENB,MSC_PHY_UE,
                           NULL,0,
                           "%05u:%02u ULSCH received rnti %x harq id %u",
                           frame,subframe,
                           ulsch->rnti,harq_pid
                           );
#endif

#ifdef DEBUG_PHY_PROC
#ifdef DEBUG_ULSCH
        LOG_D(PHY,"[eNB] Frame %d, Subframe %d : ULSCH SDU (RX harq_pid %d) %d bytes:",frame,subframe,
                harq_pid,ulsch_harq->TBS>>3);

        for (j=0; j<ulsch_harq->TBS>>3; j++)
          LOG_T(PHY,"%x.",ulsch->harq_processes[harq_pid]->b[j]);

        LOG_T(PHY,"\n");
#endif
#endif
      }  // ulsch not in error

      if (ulsch_harq->O_ACK>0) fill_ulsch_harq_indication(eNB,ulsch_harq,ulsch->rnti,frame,subframe,ulsch->bundling);

      LOG_D(PHY,"[eNB %d] Frame %d subframe %d: received ULSCH harq_pid %d for UE %d, ret = %d, CQI CRC Status %d, ACK %d,%d, ulsch_errors %d/%d\n",
            eNB->Mod_id,frame,subframe,
            harq_pid,
            i,
            ret,
            ulsch_harq->cqi_crc_status,
            ulsch_harq->o_ACK[0],
            ulsch_harq->o_ACK[1],
            eNB->UE_stats[i].ulsch_errors[harq_pid],
            eNB->UE_stats[i].ulsch_decoding_attempts[harq_pid][0]);
    } //     if ((ulsch) &&
      //         (ulsch->rnti>0) &&
      //         (ulsch_harq->status == ACTIVE))
    else if ((ulsch) &&
             (ulsch->rnti>0) &&
             (ulsch_harq->status == ACTIVE) &&
             (ulsch_harq->frame == frame) &&
             (ulsch_harq->subframe == subframe) &&
             (ulsch_harq->handled == 1)) {
      // this harq process is stale, kill it, this 1024 frames later (10s), consider reducing that
      ulsch_harq->status = SCH_IDLE;
      ulsch_harq->handled = 0;
      ulsch->harq_mask   &= ~(1 << harq_pid);
      LOG_W(PHY,"Removing stale ULSCH config for UE %x harq_pid %d (harq_mask is now 0x%2.2x)\n",
            ulsch->rnti, harq_pid, ulsch->harq_mask);
    }
  }   //   for (i=0; i<NUMBER_OF_UE_MAX; i++) {
}

extern int oai_exit;

extern void *td_thread(void*);

void init_td_thread(PHY_VARS_eNB *eNB,pthread_attr_t *attr_td) {

  eNB_proc_t *proc = &eNB->proc;

  proc->tdp.eNB = eNB;
  proc->instance_cnt_td         = -1;
    
  pthread_mutex_init( &proc->mutex_td, NULL);
  pthread_cond_init( &proc->cond_td, NULL);

  pthread_create(&proc->pthread_td, attr_td, td_thread, (void*)&proc->tdp);

}

extern void *te_thread(void*);

void init_te_thread(PHY_VARS_eNB *eNB,pthread_attr_t *attr_te) {

  eNB_proc_t *proc = &eNB->proc;

  proc->tep.eNB = eNB;
  proc->instance_cnt_te         = -1;
    
  pthread_mutex_init( &proc->mutex_te, NULL);
  pthread_cond_init( &proc->cond_te, NULL);

  printf("Creating te_thread\n");
  pthread_create(&proc->pthread_te, attr_te, te_thread, (void*)&proc->tep);

}

void fill_rx_indication(PHY_VARS_eNB *eNB,int UE_id,int frame,int subframe)
{
  nfapi_rx_indication_pdu_t *pdu;

  int timing_advance_update;
  int sync_pos;

  uint32_t harq_pid = subframe2harq_pid(&eNB->frame_parms,
                                        frame,subframe);

  pthread_mutex_lock(&eNB->UL_INFO_mutex);
  pdu                                    = &eNB->UL_INFO.rx_ind.rx_pdu_list[eNB->UL_INFO.rx_ind.number_of_pdus];

  //  pdu->rx_ue_information.handle          = eNB->ulsch[UE_id]->handle;
  pdu->rx_ue_information.rnti            = eNB->ulsch[UE_id]->rnti;
  pdu->rx_indication_rel8.length         = eNB->ulsch[UE_id]->harq_processes[harq_pid]->TBS>>3;
  pdu->rx_indication_rel8.offset         = 0;  // filled in at the end of the UL_INFO formation
  pdu->data                              = eNB->ulsch[UE_id]->harq_processes[harq_pid]->b;
  // estimate timing advance for MAC
  sync_pos                               = lte_est_timing_advance_pusch(eNB,UE_id);
  timing_advance_update                  = sync_pos; // - eNB->frame_parms.nb_prefix_samples/4; //to check

  //  if (timing_advance_update > 10) { dump_ulsch(eNB,frame,subframe,UE_id); exit(-1);}
  //  if (timing_advance_update < -10) { dump_ulsch(eNB,frame,subframe,UE_id); exit(-1);}
  switch (eNB->frame_parms.N_RB_DL) {
  case 6:   /* nothing to do */          break;
  case 15:  timing_advance_update /= 2;  break;
  case 25:  timing_advance_update /= 4;  break;
  case 50:  timing_advance_update /= 8;  break;
  case 75:  timing_advance_update /= 12; break;
  case 100: timing_advance_update /= 16; break;
  default: abort();
  }
  // put timing advance command in 0..63 range
  timing_advance_update += 31;
  if (timing_advance_update < 0)  timing_advance_update = 0;
  if (timing_advance_update > 63) timing_advance_update = 63;
  pdu->rx_indication_rel8.timing_advance = timing_advance_update;

  // estimate UL_CQI for MAC (from antenna port 0 only)
  int SNRtimes10 = dB_fixed_times10(eNB->pusch_vars[UE_id]->ulsch_power[0]) - 200;//(10*eNB->measurements.n0_power_dB[0]);

  if      (SNRtimes10 < -640) pdu->rx_indication_rel8.ul_cqi=0;
  else if (SNRtimes10 >  635) pdu->rx_indication_rel8.ul_cqi=255;
  else                        pdu->rx_indication_rel8.ul_cqi=(640+SNRtimes10)/5;

  LOG_D(PHY,"[PUSCH %d] Filling RX_indication with SNR %d (%d), timing_advance %d (update %d)\n",
        harq_pid,SNRtimes10,pdu->rx_indication_rel8.ul_cqi,pdu->rx_indication_rel8.timing_advance,
        timing_advance_update);

  eNB->UL_INFO.rx_ind.number_of_pdus++;
  pthread_mutex_unlock(&eNB->UL_INFO_mutex);
}

void release_harq(PHY_VARS_eNB *eNB,int UE_id,int tb,uint16_t frame,uint8_t subframe,uint16_t mask) {

  LTE_eNB_DLSCH_t *dlsch0=NULL,*dlsch1=NULL;
  LTE_DL_eNB_HARQ_t *dlsch0_harq=NULL,*dlsch1_harq=NULL;
  int harq_pid;
  int subframe_tx;
  int M,m;

  AssertFatal(UE_id!=-1,"no existing dlsch context\n");
  AssertFatal(UE_id<NUMBER_OF_UE_MAX,"returned UE_id %d >= %d(NUMBER_OF_UE_MAX)\n",UE_id,NUMBER_OF_UE_MAX);
  dlsch0 = eNB->dlsch[UE_id][0];
  dlsch1 = eNB->dlsch[UE_id][1];

  if (eNB->frame_parms.frame_type == FDD) {  
    subframe_tx = (subframe+6)%10;
    harq_pid = dlsch0->harq_ids[subframe_tx];
    AssertFatal((harq_pid>=0) && (harq_pid<10),"harq_pid %d not in 0...9\n",harq_pid);
    dlsch0_harq     = dlsch0->harq_processes[harq_pid];
    dlsch1_harq     = dlsch1->harq_processes[harq_pid];
    AssertFatal(dlsch0_harq!=NULL,"dlsch0_harq is null\n");

    dlsch0_harq->status = SCH_IDLE;
    /*if ((dlsch1_harq == NULL)||
	((dlsch1_harq!=NULL)&&
	 (dlsch1_harq->status == SCH_IDLE)))*/
    dlsch0->harq_mask   &= ~(1<<harq_pid);
    LOG_D(PHY,"Frame %d, subframe %d: Releasing harq %d for UE %x\n",frame,subframe,harq_pid,dlsch0->rnti);

  }
  else { // release all processes in the bundle that was acked, based on mask
         // This is at most 4 for multiplexing and 9 for bundling/special bundling
    M=ul_ACK_subframe2_M(&eNB->frame_parms,
                         subframe);

    for (m=0; m<M; m++) {
      subframe_tx = ul_ACK_subframe2_dl_subframe(&eNB->frame_parms,
						 subframe,
						 m);
      if (((1<<m)&mask) > 0) {
	harq_pid = dlsch0->harq_ids[subframe_tx];
	if ((harq_pid>=0) && (harq_pid<10)) {
	  dlsch0_harq     = dlsch0->harq_processes[harq_pid];
	  dlsch1_harq     = dlsch1->harq_processes[harq_pid];
	  AssertFatal(dlsch0_harq!=NULL,"dlsch0_harq is null\n");
      
	  dlsch0_harq->status = SCH_IDLE;
	  if ((dlsch1_harq == NULL)||
	      ((dlsch1_harq!=NULL)&&
	       (dlsch1_harq->status == SCH_IDLE)))
	    dlsch0->harq_mask   &= ~(1<<harq_pid);
	}
      }
    }
  }
}

int getM(PHY_VARS_eNB *eNB,int frame,int subframe) {

  int M,Mtx=0;
  LTE_eNB_DLSCH_t *dlsch0=NULL,*dlsch1=NULL;
  LTE_DL_eNB_HARQ_t *dlsch0_harq=NULL,*dlsch1_harq=NULL;
  int harq_pid;
  int subframe_tx;
  int m;

  M=ul_ACK_subframe2_M(&eNB->frame_parms,
		       subframe);
  
  for (m=0; m<M; m++) {
    subframe_tx = ul_ACK_subframe2_dl_subframe(&eNB->frame_parms,
					       subframe,
					       m);
    harq_pid = dlsch0->harq_ids[subframe_tx];
    if (harq_pid>=0 && harq_pid<10) {
      dlsch0_harq     = dlsch0->harq_processes[harq_pid];
      dlsch1_harq     = dlsch1->harq_processes[harq_pid];
      AssertFatal(dlsch0_harq!=NULL,"dlsch0_harq is null\n");
      if (dlsch0_harq->status == ACTIVE||
	  (dlsch1_harq!=NULL && dlsch1_harq->status == ACTIVE)) Mtx ++;
    }
  }
  return(Mtx);
}


void fill_ulsch_cqi_indication(PHY_VARS_eNB *eNB,uint16_t frame,uint8_t subframe,LTE_UL_eNB_HARQ_t *ulsch_harq,uint16_t rnti) {

  pthread_mutex_lock(&eNB->UL_INFO_mutex);
  nfapi_cqi_indication_pdu_t *pdu         = &eNB->UL_INFO.cqi_ind.cqi_pdu_list[eNB->UL_INFO.cqi_ind.number_of_cqis];
  nfapi_cqi_indication_raw_pdu_t *raw_pdu = &eNB->UL_INFO.cqi_ind.cqi_raw_pdu_list[eNB->UL_INFO.cqi_ind.number_of_cqis];

  pdu->rx_ue_information.rnti = rnti;
  if (ulsch_harq->cqi_crc_status != 1) pdu->cqi_indication_rel9.data_offset = 0;
  else               pdu->cqi_indication_rel9.data_offset = 1; // fill in after all cqi_indications have been generated when non-zero

  // by default set O to rank 1 value
  pdu->cqi_indication_rel9.length = (ulsch_harq->Or1>>3) + ((ulsch_harq->Or1&7) > 0 ? 1 : 0);
  pdu->cqi_indication_rel9.ri[0]  = 0;

  // if we have RI bits, set them and if rank2 overwrite O
  if (ulsch_harq->O_RI>0) {
    pdu->cqi_indication_rel9.ri[0] = ulsch_harq->o_RI[0];
    if (ulsch_harq->o_RI[0] == 2)   pdu->cqi_indication_rel9.length = (ulsch_harq->Or2>>3) + ((ulsch_harq->Or2&7) > 0 ? 1 : 0);
    pdu->cqi_indication_rel9.timing_advance = 0;
  }
  
  pdu->cqi_indication_rel9.number_of_cc_reported = 1;
  pdu->ul_cqi_information.channel = 1; // PUSCH
  memcpy((void*)raw_pdu->pdu,ulsch_harq->o,pdu->cqi_indication_rel9.length);
  eNB->UL_INFO.cqi_ind.number_of_cqis++;
  pthread_mutex_unlock(&eNB->UL_INFO_mutex);

}

void fill_ulsch_harq_indication(PHY_VARS_eNB *eNB,LTE_UL_eNB_HARQ_t *ulsch_harq,uint16_t rnti, int frame,int subframe,int bundling)
{
  int UE_id = find_dlsch(rnti,eNB,SEARCH_EXIST);
  AssertFatal(UE_id>=0,"UE_id doesn't exist\n");

  pthread_mutex_lock(&eNB->UL_INFO_mutex);
  nfapi_harq_indication_pdu_t *pdu =   &eNB->UL_INFO.harq_ind.harq_pdu_list[eNB->UL_INFO.harq_ind.number_of_harqs];
  int M;
  int i;

  pdu->instance_length                                = 0; // don't know what to do with this
  //  pdu->rx_ue_information.handle                       = handle;
  pdu->rx_ue_information.rnti                         = rnti;

  if (eNB->frame_parms.frame_type == FDD) {
    pdu->harq_indication_fdd_rel13.mode = 0;
    pdu->harq_indication_fdd_rel13.number_of_ack_nack = ulsch_harq->O_ACK;

    for (i=0;i<ulsch_harq->O_ACK;i++) {
      AssertFatal(ulsch_harq->o_ACK[i] == 0 || ulsch_harq->o_ACK[i] == 1, "harq_ack[%d] is %d, should be 1,2 or 4\n",i,ulsch_harq->o_ACK[i]);

      pdu->harq_indication_fdd_rel13.harq_tb_n[i] = 2-ulsch_harq->o_ACK[i];
      // release DLSCH if needed
      if (ulsch_harq->o_ACK[i] == 1) release_harq(eNB,UE_id,i,frame,subframe,0xffff);

#if T_TRACER
      /* TODO: get correct harq pid */
      if (ulsch_harq->o_ACK[i] != 1)
        T(T_ENB_PHY_DLSCH_UE_NACK, T_INT(0), T_INT(frame), T_INT(subframe),
          T_INT(rnti), T_INT(eNB->dlsch[UE_id][0]->harq_ids[(subframe+6)%10]));
      else
        T(T_ENB_PHY_DLSCH_UE_ACK, T_INT(0), T_INT(frame), T_INT(subframe),
          T_INT(rnti), T_INT(eNB->dlsch[UE_id][0]->harq_ids[(subframe+6)%10]));
#endif
    }
  }
  else { // TDD
    M=ul_ACK_subframe2_M(&eNB->frame_parms,
			 subframe);

    pdu->harq_indication_fdd_rel13.mode = 1-bundling;
    pdu->harq_indication_fdd_rel13.number_of_ack_nack = ulsch_harq->O_ACK;

    for (i=0;i<ulsch_harq->O_ACK;i++) {
      AssertFatal(ulsch_harq->o_ACK[i] == 0 || ulsch_harq->o_ACK[i] == 1, "harq_ack[%d] is %d, should be 1,2 or 4\n",i,ulsch_harq->o_ACK[i]);

      pdu->harq_indication_tdd_rel13.harq_data[0].multiplex.value_0 = 2-ulsch_harq->o_ACK[i];
      // release DLSCH if needed
      if (ulsch_harq->o_ACK[i] == 1) release_harq(eNB,UE_id,i,frame,subframe,0xffff);
      if      (M==1 && ulsch_harq->O_ACK==1 && ulsch_harq->o_ACK[i] == 1) release_harq(eNB,UE_id,0,frame,subframe,0xffff);
      else if (M==1 && ulsch_harq->O_ACK==2 && ulsch_harq->o_ACK[i] == 1) release_harq(eNB,UE_id,i,frame,subframe,0xffff);
      else if (M>1 && ulsch_harq->o_ACK[i] == 1) {
	// spatial bundling
	release_harq(eNB,UE_id,0,frame,subframe,1<<i);
	release_harq(eNB,UE_id,1,frame,subframe,1<<i);
      }
    }	
  }

  eNB->UL_INFO.harq_ind.number_of_harqs++;
  pthread_mutex_unlock(&eNB->UL_INFO_mutex);
}

void fill_uci_harq_indication(PHY_VARS_eNB *eNB,
			      LTE_eNB_UCI *uci,
			      int frame,
			      int subframe,
			      uint8_t *harq_ack,
			      uint8_t tdd_mapping_mode,
			      uint16_t tdd_multiplexing_mask) {

  int UE_id=find_dlsch(uci->rnti,eNB,SEARCH_EXIST);
  AssertFatal(UE_id>=0,"UE_id doesn't exist\n");


  pthread_mutex_lock(&eNB->UL_INFO_mutex);
  nfapi_harq_indication_pdu_t *pdu =   &eNB->UL_INFO.harq_ind.harq_pdu_list[eNB->UL_INFO.harq_ind.number_of_harqs];

  pdu->instance_length                                = 0; // don't know what to do with this
  //  pdu->rx_ue_information.handle                       = handle;
  pdu->rx_ue_information.rnti                         = uci->rnti;

  // estimate UL_CQI for MAC (from antenna port 0 only)
  int SNRtimes10 = dB_fixed_times10(uci->stat) - 200;//(10*eNB->measurements.n0_power_dB[0]);

  if (SNRtimes10 < -100) LOG_I(PHY,"uci->stat %d \n",uci->stat);

  if      (SNRtimes10 < -640) pdu->ul_cqi_information.ul_cqi=0;
  else if (SNRtimes10 >  635) pdu->ul_cqi_information.ul_cqi=255;
  else                        pdu->ul_cqi_information.ul_cqi=(640+SNRtimes10)/5;
  pdu->ul_cqi_information.channel = 0;

  if (eNB->frame_parms.frame_type == FDD) {
    if (uci->pucch_fmt == pucch_format1a) {
      pdu->harq_indication_fdd_rel13.mode = 0;  
      pdu->harq_indication_fdd_rel13.number_of_ack_nack = 1;
      
      AssertFatal(harq_ack[0] == 1 || harq_ack[0] == 2 || harq_ack[0] == 4, "harq_ack[0] is %d, should be 1,2 or 4\n",harq_ack[0]);
      pdu->harq_indication_fdd_rel13.harq_tb_n[0] = harq_ack[0];
      // release DLSCH if needed
      if (harq_ack[0] == 1) release_harq(eNB,UE_id,0,frame,subframe,0xffff);

#if T_TRACER
      if (harq_ack[0] != 1)
        T(T_ENB_PHY_DLSCH_UE_NACK, T_INT(0), T_INT(frame), T_INT(subframe),
          T_INT(uci->rnti), T_INT(eNB->dlsch[UE_id][0]->harq_ids[(subframe+6)%10]));
      else
        T(T_ENB_PHY_DLSCH_UE_ACK, T_INT(0), T_INT(frame), T_INT(subframe),
          T_INT(uci->rnti), T_INT(eNB->dlsch[UE_id][0]->harq_ids[(subframe+6)%10]));
#endif
    }
    else if (uci->pucch_fmt == pucch_format1b) {
      pdu->harq_indication_fdd_rel13.mode = 0;  
      pdu->harq_indication_fdd_rel13.number_of_ack_nack = 2;
      AssertFatal(harq_ack[0] == 1 || harq_ack[0] == 2 || harq_ack[1] == 4, "harq_ack[0] is %d, should be 0,1 or 4\n",harq_ack[0]);
      AssertFatal(harq_ack[1] == 1 || harq_ack[1] == 2 || harq_ack[1] == 4, "harq_ack[1] is %d, should be 0,1 or 4\n",harq_ack[1]);
      pdu->harq_indication_fdd_rel13.harq_tb_n[0] = harq_ack[0];
      pdu->harq_indication_fdd_rel13.harq_tb_n[1] = harq_ack[1]; 
      // release DLSCH if needed
      if (harq_ack[0] == 1) release_harq(eNB,UE_id,0,frame,subframe,0xffff);
      if (harq_ack[1] == 1) release_harq(eNB,UE_id,1,frame,subframe,0xffff);
    }
    else AssertFatal(1==0,"only format 1a/b for now, received %d\n",uci->pucch_fmt); 
  }
  else { // TDD

    AssertFatal(tdd_mapping_mode==0 || tdd_mapping_mode==1 || tdd_mapping_mode==2,
		"Illegal tdd_mapping_mode %d\n",tdd_mapping_mode);

    pdu->harq_indication_tdd_rel13.mode = tdd_mapping_mode;  

    switch (tdd_mapping_mode) {
    case 0: // bundling

      if (uci->pucch_fmt == pucch_format1a) {
	pdu->harq_indication_tdd_rel13.number_of_ack_nack = 1;	
	AssertFatal(harq_ack[0] == 1 || harq_ack[0] == 2 || harq_ack[0] == 4, "harq_ack[0] is %d, should be 1,2 or 4\n",harq_ack[0]);
	pdu->harq_indication_tdd_rel13.harq_data[0].bundling.value_0 = harq_ack[0];
	// release all bundled DLSCH if needed
	if (harq_ack[0] == 1) release_harq(eNB,UE_id,0,frame,subframe,0xffff);
      }
      else if (uci->pucch_fmt == pucch_format1b) {
	pdu->harq_indication_tdd_rel13.number_of_ack_nack = 2;
	AssertFatal(harq_ack[0] == 1 || harq_ack[0] == 2 || harq_ack[1] == 4, "harq_ack[0] is %d, should be 0,1 or 4\n",harq_ack[0]);
	AssertFatal(harq_ack[1] == 1 || harq_ack[1] == 2 || harq_ack[1] == 4, "harq_ack[1] is %d, should be 0,1 or 4\n",harq_ack[1]);
	pdu->harq_indication_tdd_rel13.harq_data[0].bundling.value_0 = harq_ack[0];
	pdu->harq_indication_tdd_rel13.harq_data[1].bundling.value_0 = harq_ack[1]; 
	// release all DLSCH if needed
	if (harq_ack[0] == 1) release_harq(eNB,UE_id,0,frame,subframe,0xffff);
	if (harq_ack[1] == 1) release_harq(eNB,UE_id,1,frame,subframe,0xffff);
      }
      break;
    case 1: // multiplexing
      AssertFatal(uci->pucch_fmt == pucch_format1b,"uci->pucch_format %d is not format1b\n",uci->pucch_fmt);
      
      if (uci->num_pucch_resources == 1 && uci->pucch_fmt == pucch_format1a) {
	pdu->harq_indication_tdd_rel13.number_of_ack_nack = 1;	
	AssertFatal(harq_ack[0] == 1 || harq_ack[0] == 2 || harq_ack[0] == 4, "harq_ack[0] is %d, should be 1,2 or 4\n",harq_ack[0]);
	pdu->harq_indication_tdd_rel13.harq_data[0].multiplex.value_0 = harq_ack[0];
	// release all DLSCH if needed
	if (harq_ack[0] == 1) release_harq(eNB,UE_id,0,frame,subframe,0xffff);
      }
      else if (uci->num_pucch_resources == 1 && uci->pucch_fmt == pucch_format1b) {
	pdu->harq_indication_tdd_rel13.number_of_ack_nack = 2;
	AssertFatal(harq_ack[0] == 1 || harq_ack[0] == 2 || harq_ack[1] == 4, "harq_ack[0] is %d, should be 0,1 or 4\n",harq_ack[0]);
	AssertFatal(harq_ack[1] == 1 || harq_ack[1] == 2 || harq_ack[1] == 4, "harq_ack[1] is %d, should be 0,1 or 4\n",harq_ack[1]);
	pdu->harq_indication_tdd_rel13.harq_data[0].multiplex.value_0 = harq_ack[0];
	pdu->harq_indication_tdd_rel13.harq_data[1].multiplex.value_0 = harq_ack[1]; 
	// release all DLSCH if needed
	if (harq_ack[0] == 1) release_harq(eNB,UE_id,0,frame,subframe,0xffff);
	if (harq_ack[1] == 1) release_harq(eNB,UE_id,1,frame,subframe,0xffff);
      }
      else { // num_pucch_resources (M) > 1
	pdu->harq_indication_tdd_rel13.number_of_ack_nack = uci->num_pucch_resources;

	pdu->harq_indication_tdd_rel13.harq_data[0].multiplex.value_0 = harq_ack[0];
	pdu->harq_indication_tdd_rel13.harq_data[1].multiplex.value_0 = harq_ack[1];
	if (uci->num_pucch_resources == 3) 	pdu->harq_indication_tdd_rel13.harq_data[2].multiplex.value_0 = harq_ack[2];
	if (uci->num_pucch_resources == 4) 	pdu->harq_indication_tdd_rel13.harq_data[3].multiplex.value_0 = harq_ack[3];
	// spatial-bundling in this case so release both HARQ if necessary
	release_harq(eNB,UE_id,0,frame,subframe,tdd_multiplexing_mask);
	release_harq(eNB,UE_id,1,frame,subframe,tdd_multiplexing_mask);
      }
      break;
    case 2: // special bundling (SR collision)
      pdu->harq_indication_tdd_rel13.number_of_ack_nack = 1;
      int tdd_config5_sf2scheds=0;
      if (eNB->frame_parms.tdd_config==5) tdd_config5_sf2scheds = getM(eNB,frame,subframe);
 
      switch (harq_ack[0]) {
      case 0:
	break;
      case 1: // check if M=1,4,7
	if (uci->num_pucch_resources == 1 || uci->num_pucch_resources == 4 ||
	    tdd_config5_sf2scheds == 1 || tdd_config5_sf2scheds == 4 || tdd_config5_sf2scheds == 7) {
	  release_harq(eNB,UE_id,0,frame,subframe,0xffff);
	  release_harq(eNB,UE_id,1,frame,subframe,0xffff);
	}
	break;
      case 2: // check if M=2,5,8
	if (uci->num_pucch_resources == 2 || tdd_config5_sf2scheds == 2 || 
	    tdd_config5_sf2scheds == 5 || tdd_config5_sf2scheds == 8) {
	  release_harq(eNB,UE_id,0,frame,subframe,0xffff);
	  release_harq(eNB,UE_id,1,frame,subframe,0xffff);
	}
	break;
      case 3: // check if M=3,6,9
	if (uci->num_pucch_resources == 3 || tdd_config5_sf2scheds == 3 || 
	    tdd_config5_sf2scheds == 6 || tdd_config5_sf2scheds == 9) {
	  release_harq(eNB,UE_id,0,frame,subframe,0xffff);
	  release_harq(eNB,UE_id,1,frame,subframe,0xffff);
	}
	break;
      }
      break;

    }
  } //TDD


  eNB->UL_INFO.harq_ind.number_of_harqs++;
  pthread_mutex_unlock(&eNB->UL_INFO_mutex);  

}


void fill_crc_indication(PHY_VARS_eNB *eNB,int UE_id,int frame,int subframe,uint8_t crc_flag) {

  pthread_mutex_lock(&eNB->UL_INFO_mutex);
  nfapi_crc_indication_pdu_t *pdu =   &eNB->UL_INFO.crc_ind.crc_pdu_list[eNB->UL_INFO.crc_ind.number_of_crcs];

  pdu->instance_length                                = 0; // don't know what to do with this
  //  pdu->rx_ue_information.handle                       = handle;
  pdu->rx_ue_information.rnti                         = eNB->ulsch[UE_id]->rnti;
  pdu->crc_indication_rel8.crc_flag                   = crc_flag;

  eNB->UL_INFO.crc_ind.number_of_crcs++;
  pthread_mutex_unlock(&eNB->UL_INFO_mutex);
}

void phy_procedures_eNB_uespec_RX(PHY_VARS_eNB *eNB,eNB_rxtx_proc_t *proc,const relaying_type_t r_type)
{
  //RX processing for ue-specific resources (i
  LTE_DL_FRAME_PARMS *fp=&eNB->frame_parms;
  const int subframe = proc->subframe_rx;
  const int frame    = proc->frame_rx;


  if ((fp->frame_type == TDD) && (subframe_select(fp,subframe)!=SF_UL)) return;

  T(T_ENB_PHY_UL_TICK, T_INT(eNB->Mod_id), T_INT(frame), T_INT(subframe));

  /* TODO: use correct rxdata */
  T(T_ENB_PHY_INPUT_SIGNAL, T_INT(eNB->Mod_id), T_INT(frame), T_INT(subframe), T_INT(0),
    T_BUFFER(&eNB->RU_list[0]->common.rxdata[0][subframe*eNB->frame_parms.samples_per_tti],
             eNB->frame_parms.samples_per_tti * 4));

  VCD_SIGNAL_DUMPER_DUMP_FUNCTION_BY_NAME( VCD_SIGNAL_DUMPER_FUNCTIONS_PHY_PROCEDURES_ENB_RX_UESPEC, 1 );

  LOG_D(PHY,"[eNB %d] Frame %d: Doing phy_procedures_eNB_uespec_RX(%d)\n",eNB->Mod_id,frame, subframe);

  eNB->rb_mask_ul[0]=0;
  eNB->rb_mask_ul[1]=0;
  eNB->rb_mask_ul[2]=0;
  eNB->rb_mask_ul[3]=0;

  // Fix me here, these should be locked
  eNB->UL_INFO.rx_ind.number_of_pdus  = 0;
  eNB->UL_INFO.crc_ind.number_of_crcs = 0;

  // Call SRS first since all others depend on presence of SRS or lack thereof
  srs_procedures(eNB,proc);

  eNB->first_run_I0_measurements = 0;

  uci_procedures(eNB,proc);

  pusch_procedures(eNB,proc);

  lte_eNB_I0_measurements(eNB,
                          subframe,
                          0,
                          eNB->first_run_I0_measurements);

  int min_I0=1000,max_I0=0;
  if ((frame==0) && (subframe==6)) { 
    for (int i=0;i<eNB->frame_parms.N_RB_UL;i++) {
      if (i==(eNB->frame_parms.N_RB_UL>>1) - 1) i+=2;
 
      if (eNB->measurements.n0_subband_power_tot_dB[i]<min_I0) min_I0 = eNB->measurements.n0_subband_power_tot_dB[i];
      if (eNB->measurements.n0_subband_power_tot_dB[i]>max_I0) max_I0 = eNB->measurements.n0_subband_power_tot_dB[i];
    }
    LOG_I(PHY,"max_I0 %d, min_I0 %d\n",max_I0,min_I0);
  }

  
  VCD_SIGNAL_DUMPER_DUMP_FUNCTION_BY_NAME( VCD_SIGNAL_DUMPER_FUNCTIONS_PHY_PROCEDURES_ENB_RX_UESPEC, 0 );

  stop_meas(&eNB->phy_proc_rx);

}



<|MERGE_RESOLUTION|>--- conflicted
+++ resolved
@@ -838,17 +838,10 @@
 	if (uci->type == SR) {
 	  if (SR_payload == 1) {
 	    fill_sr_indication(eNB,uci->rnti,frame,subframe,metric_SR);
-<<<<<<< HEAD
-	    continue;
-	  }
-	  else {
-	    continue;
-=======
             break;
 	  }
 	  else {
             break;
->>>>>>> cb14cd7b
 	  }
 	}
       case HARQ:
