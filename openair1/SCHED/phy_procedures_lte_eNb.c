/*
 * Licensed to the OpenAirInterface (OAI) Software Alliance under one or more
 * contributor license agreements.  See the NOTICE file distributed with
 * this work for additional information regarding copyright ownership.
 * The OpenAirInterface Software Alliance licenses this file to You under
 * the OAI Public License, Version 1.1  (the "License"); you may not use this file
 * except in compliance with the License.
 * You may obtain a copy of the License at
 *
 *      http://www.openairinterface.org/?page_id=698
 *
 * Unless required by applicable law or agreed to in writing, software
 * distributed under the License is distributed on an "AS IS" BASIS,
 * WITHOUT WARRANTIES OR CONDITIONS OF ANY KIND, either express or implied.
 * See the License for the specific language governing permissions and
 * limitations under the License.
 *-------------------------------------------------------------------------------
 * For more information about the OpenAirInterface (OAI) Software Alliance:
 *      contact@openairinterface.org
 */

/*! \file phy_procedures_lte_eNB.c
 * \brief Implementation of eNB procedures from 36.213 LTE specifications
 * \author R. Knopp, F. Kaltenberger, N. Nikaein, X. Foukas
 * \date 2011
 * \version 0.1
 * \company Eurecom
 * \email: knopp@eurecom.fr,florian.kaltenberger@eurecom.fr,navid.nikaein@eurecom.fr, x.foukas@sms.ed.ac.uk
 * \note
 * \warning
 */

#include "PHY/defs_eNB.h"
#include "PHY/phy_extern.h"
#include "SCHED/sched_eNB.h"
#include "SCHED/sched_common_extern.h"
#include "PHY/LTE_ESTIMATION/lte_estimation.h"
#include "nfapi/oai_integration/vendor_ext.h"
#include "fapi_l1.h"
#include "common/utils/LOG/log.h"
#include <common/utils/system.h>
#include "common/utils/LOG/vcd_signal_dumper.h"

#include "assertions.h"
#include "msc.h"

#include <time.h>

#include "intertask_interface.h"
#include <executables/split_headers.h> 

#define MBMS_NFAPI_SCHEDULER

nfapi_ue_release_request_body_t release_rntis;

int16_t get_hundred_times_delta_IF_eNB(PHY_VARS_eNB *eNB,uint16_t UE_id,uint8_t harq_pid, uint8_t bw_factor) {
  uint32_t Nre,sumKr,MPR_x100,Kr,r;
  uint16_t beta_offset_pusch;
  DevAssert( UE_id < NUMBER_OF_UE_MAX+1 );
  DevAssert( harq_pid < 8 );
  Nre = eNB->ulsch[UE_id]->harq_processes[harq_pid]->Nsymb_initial *
        eNB->ulsch[UE_id]->harq_processes[harq_pid]->nb_rb*12;
  sumKr = 0;

  for (r=0; r<eNB->ulsch[UE_id]->harq_processes[harq_pid]->C; r++) {
    if (r<eNB->ulsch[UE_id]->harq_processes[harq_pid]->Cminus)
      Kr = eNB->ulsch[UE_id]->harq_processes[harq_pid]->Kminus;
    else
      Kr = eNB->ulsch[UE_id]->harq_processes[harq_pid]->Kplus;

    sumKr += Kr;
  }

  if (Nre==0)
    return(0);

  MPR_x100 = 100*sumKr/Nre;
  // Note: MPR=is the effective spectral efficiency of the PUSCH
  // FK 20140908 sumKr is only set after the ulsch_encoding
  beta_offset_pusch = 8;
  //(eNB->ulsch[UE_id]->harq_processes[harq_pid]->control_only == 1) ? eNB->ulsch[UE_id]->beta_offset_cqi_times8:8;
  DevAssert( UE_id < NUMBER_OF_UE_MAX );
  //#warning "This condition happens sometimes. Need more investigation" // navid
  //DevAssert( MPR_x100/6 < 100 );

  if (1==1) { //eNB->ul_power_control_dedicated[UE_id].deltaMCS_Enabled == 1) {
    // This is the formula from Section 5.1.1.1 in 36.213 10*log10(deltaIF_PUSCH = (2^(MPR*Ks)-1)*beta_offset_pusch)
    if (bw_factor == 1) {
      uint8_t nb_rb = eNB->ulsch[UE_id]->harq_processes[harq_pid]->nb_rb;
      return(hundred_times_delta_TF[MPR_x100/6]+10*dB_fixed_times10((beta_offset_pusch)>>3)) + hundred_times_log10_NPRB[nb_rb-1];
    } else
      return(hundred_times_delta_TF[MPR_x100/6]+10*dB_fixed_times10((beta_offset_pusch)>>3));
  } else {
    return(0);
  }
}


int16_t get_hundred_times_delta_IF_mac(module_id_t module_idP, uint8_t CC_id, rnti_t rnti, uint8_t harq_pid) {
  int8_t UE_id;

  if ((RC.eNB == NULL) || (module_idP > RC.nb_inst) || (CC_id > RC.nb_CC[module_idP])) {
    LOG_E(PHY,"get_UE_stats: No eNB found (or not allocated) for Mod_id %d,CC_id %d\n",module_idP,CC_id);
    return -1;
  }

  UE_id = find_ulsch( rnti, RC.eNB[module_idP][CC_id],SEARCH_EXIST);

  if (UE_id == -1) {
    // not found
    return 0;
  }

  return get_hundred_times_delta_IF_eNB( RC.eNB[module_idP][CC_id], UE_id, harq_pid, 0 );
}

int oai_nfapi_rach_ind(nfapi_rach_indication_t *rach_ind);


lte_subframe_t get_subframe_direction(uint8_t Mod_id,uint8_t CC_id,uint8_t subframe) {
  return(subframe_select(&RC.eNB[Mod_id][CC_id]->frame_parms,subframe));
}

#ifdef MBMS_NFAPI_SCHEDULER
void pmch_procedures(PHY_VARS_eNB *eNB,L1_rxtx_proc_t *proc) {
  int subframe = proc->subframe_tx;
  // This is DL-Cell spec pilots in Control region
  generate_pilots_slot (eNB, eNB->common_vars.txdataF, AMP, subframe << 1, 1);
  if(eNB->dlsch_MCH->active==1)
  	generate_mch (eNB, proc,NULL/*, eNB->dlsch_MCH->harq_processes[0]->pdu*/);
  eNB->dlsch_MCH->active = 0;
}
#else
void pmch_procedures(PHY_VARS_eNB *eNB,L1_rxtx_proc_t *proc) {
  MCH_PDU *mch_pduP=NULL;
  //  uint8_t sync_area=255;
  int             subframe = proc->subframe_tx;
  AssertFatal (1 == 1, "pmch not tested for the moment, exiting\n");
  // This is DL-Cell spec pilots in Control region
  generate_pilots_slot (eNB, eNB->common_vars.txdataF, AMP, subframe << 1, 1);

  // if mcch is active, send regardless of the node type: eNB or RN
  // when mcch is active, MAC sched does not allow MCCH and MTCH multiplexing
  /*
    mch_pduP = mac_xface->get_mch_sdu(eNB->Mod_id,
    eNB->CC_id,
    proc->frame_tx,
    subframe);
  */
  mch_pduP= &RC.mac[eNB->Mod_id]->common_channels[eNB->CC_id].MCH_pdu;
  if ((mch_pduP->Pdu_size > 0) && (mch_pduP->sync_area == 0)) // TEST: only transmit mcch for sync area 0
    LOG_D(PHY,"[eNB%"PRIu8"] Frame %d subframe %d : Got MCH pdu for MBSFN (MCS %"PRIu8", TBS %d) \n",
          eNB->Mod_id,proc->frame_tx,subframe,mch_pduP->mcs,
          eNB->dlsch_MCH->harq_processes[0]->TBS>>3);
  else {
    LOG_D(PHY,"[DeNB %"PRIu8"] Frame %d subframe %d : Do not transmit MCH pdu for MBSFN sync area %"PRIu8" (%s)\n",
          eNB->Mod_id,proc->frame_tx,subframe,mch_pduP->sync_area,
          (mch_pduP->Pdu_size == 0)? "Empty MCH PDU":"Let RN transmit for the moment");
    mch_pduP = NULL;
  }

  if (mch_pduP) {
    fill_eNB_dlsch_MCH (eNB, mch_pduP->mcs, 1, 0);
    eNB->dlsch_MCH->harq_ids[proc->frame_tx%2][subframe] = 0;
    eNB->dlsch_MCH->harq_processes[0]->pdu=(uint8_t *) mch_pduP->payload;
    // Generate PMCH
    generate_mch (eNB, proc, NULL/*(uint8_t *) mch_pduP->payload*/);
  } else {
    LOG_D (PHY, "[eNB/RN] Frame %d subframe %d: MCH not generated \n", proc->frame_tx, subframe);
  }
}
#endif

void common_signal_procedures (PHY_VARS_eNB *eNB,int frame, int subframe) {
  LTE_DL_FRAME_PARMS *fp=&eNB->frame_parms;
  int **txdataF = eNB->common_vars.txdataF;
  uint8_t *pbch_pdu=&eNB->pbch_pdu[0];
  //LOG_D(PHY,"common_signal_procedures: frame %d, subframe %d fdd:%s dir:%s\n",frame,subframe,fp->frame_type == FDD?"FDD":"TDD", subframe_select(fp,subframe) == SF_DL?"DL":"UL?");
  // generate Cell-Specific Reference Signals for both slots
  VCD_SIGNAL_DUMPER_DUMP_FUNCTION_BY_NAME(VCD_SIGNAL_DUMPER_FUNCTIONS_PHY_ENB_RS_TX,1);

  if(subframe_select(fp,subframe) == SF_S)
    generate_pilots_slot(eNB,
                         txdataF,
                         AMP,
                         subframe<<1,1);
  else
    generate_pilots_slot(eNB,
                         txdataF,
                         AMP,
                         subframe<<1,0);

  // check that 2nd slot is for DL
  if (subframe_select (fp, subframe) == SF_DL)
    generate_pilots_slot (eNB, txdataF, AMP, (subframe << 1) + 1, 0);

  VCD_SIGNAL_DUMPER_DUMP_FUNCTION_BY_NAME (VCD_SIGNAL_DUMPER_FUNCTIONS_PHY_ENB_RS_TX, 0);

  // First half of PSS/SSS (FDD, slot 0)
  if (subframe == 0) {
    if (fp->frame_type == FDD) {
      generate_pss (txdataF, AMP, fp, (fp->Ncp == NORMAL) ? 6 : 5, 0);
      generate_sss (txdataF, AMP, fp, (fp->Ncp == NORMAL) ? 5 : 4, 0);
    }

    /// First half of SSS (TDD, slot 1)

    if (fp->frame_type == TDD) {
      generate_sss (txdataF, AMP, fp, (fp->Ncp == NORMAL) ? 6 : 5, 1);
    }

    // generate PBCH (Physical Broadcast CHannel) info

    /// generate PBCH
    if ((frame&3)==0) {
      //AssertFatal(eNB->pbch_configured==1,"PBCH was not configured by MAC\n");
      if (eNB->pbch_configured!=1) return;

      eNB->pbch_configured=0;
    }

    T(T_ENB_PHY_MIB, T_INT(eNB->Mod_id), T_INT(frame), T_INT(subframe),
      T_BUFFER(pbch_pdu, 3));
    generate_pbch (&eNB->pbch, txdataF, AMP, fp, pbch_pdu, frame & 3);
  } else if ((subframe == 1) && (fp->frame_type == TDD)) {
    generate_pss (txdataF, AMP, fp, 2, 2);
  }
  // Second half of PSS/SSS (FDD, slot 10)
  else if ((subframe == 5) && (fp->frame_type == FDD)) {
    generate_pss (txdataF, AMP, &eNB->frame_parms, (fp->Ncp == NORMAL) ? 6 : 5, 10);
    generate_sss (txdataF, AMP, &eNB->frame_parms, (fp->Ncp == NORMAL) ? 5 : 4, 10);
  }
  //  Second-half of SSS (TDD, slot 11)
  else if ((subframe == 5) && (fp->frame_type == TDD)) {
    generate_sss (txdataF, AMP, fp, (fp->Ncp == NORMAL) ? 6 : 5, 11);
  }
  // Second half of PSS (TDD, slot 12)
  else if ((subframe == 6) && (fp->frame_type == TDD)) {
    generate_pss (txdataF, AMP, fp, 2, 12);
  }
}



bool dlsch_procedures(PHY_VARS_eNB *eNB,
                      L1_rxtx_proc_t *proc,
                      int harq_pid,
                      LTE_eNB_DLSCH_t *dlsch,
                      LTE_eNB_UE_stats *ue_stats) {
  int frame=proc->frame_tx;
  int subframe=proc->subframe_tx;
  LTE_DL_eNB_HARQ_t *dlsch_harq=dlsch->harq_processes[harq_pid];
  LTE_DL_FRAME_PARMS *fp=&eNB->frame_parms;

  if (dlsch->rnti != 0xffff) {//frame < 200) {
    LOG_D(PHY,
          "[eNB %"PRIu8"][PDSCH %"PRIx16"/%"PRIu8"] Frame %d, subframe %d: Generating PDSCH/DLSCH (type %d) with input size = %"PRIu16", pdsch_start %d, G %d, nb_rb %"PRIu16", rb0 %x, rb1 %x, TBS %"PRIu16", pmi_alloc %"PRIx64", rv %"PRIu8" (round %"PRIu8")\n",
          eNB->Mod_id, dlsch->rnti,harq_pid,
          frame, subframe, dlsch->ue_type,dlsch_harq->TBS/8, dlsch_harq->pdsch_start,
          get_G(fp,
                dlsch_harq->nb_rb,
                dlsch_harq->rb_alloc,
                dlsch_harq->Qm,
                dlsch_harq->Nl,
                dlsch_harq->pdsch_start,
                frame,
                subframe,
                dlsch_harq->mimo_mode==TM7?7:0),
          dlsch_harq->nb_rb,
          dlsch_harq->rb_alloc[0],
          dlsch_harq->rb_alloc[1],
          dlsch_harq->TBS,
          pmi2hex_2Ar1(dlsch_harq->pmi_alloc),
          dlsch_harq->rvidx,
          dlsch_harq->round);
  }

  if (ue_stats) ue_stats->dlsch_sliding_cnt++;

  if (dlsch_harq->round == 0) {
    if (ue_stats)
      ue_stats->dlsch_trials[harq_pid][0]++;
  } else {
    ue_stats->dlsch_trials[harq_pid][dlsch_harq->round]++;
#ifdef DEBUG_PHY_PROC
#ifdef DEBUG_DLSCH
    LOG_D (PHY, "[eNB] This DLSCH is a retransmission\n");
#endif
#endif
  }

  if (dlsch->rnti!=0xffff)
    LOG_D(PHY,"Generating DLSCH/PDSCH pdu:%p pdsch_start:%d frame:%d subframe:%d nb_rb:%d rb_alloc:%d Qm:%d Nl:%d round:%d\n",
          dlsch_harq->pdu,dlsch_harq->pdsch_start,frame,subframe,dlsch_harq->nb_rb,dlsch_harq->rb_alloc[0],
          dlsch_harq->Qm,dlsch_harq->Nl,dlsch_harq->round);

  // 36-212
  if (NFAPI_MODE==NFAPI_MONOLITHIC || NFAPI_MODE==NFAPI_MODE_PNF) { // monolthic OR PNF - do not need turbo encoding on VNF
    if (dlsch_harq->pdu==NULL) {
      LOG_E(PHY,"dlsch_harq->pdu == NULL SFN/SF:%04d%d dlsch[rnti:%x] dlsch_harq[pdu:%p pdsch_start:%d Qm:%d Nl:%d round:%d nb_rb:%d rb_alloc[0]:%d]\n", frame,subframe,dlsch->rnti, dlsch_harq->pdu,
            dlsch_harq->pdsch_start,dlsch_harq->Qm,dlsch_harq->Nl,dlsch_harq->round,dlsch_harq->nb_rb,dlsch_harq->rb_alloc[0]);
      return false;
    }

    start_meas(&eNB->dlsch_encoding_stats);
    dlsch_encoding_all(eNB,
		       proc,
                       dlsch_harq->pdu,
                       dlsch_harq->pdsch_start,
                       dlsch,
                       frame,
                       subframe,
                       &eNB->dlsch_rate_matching_stats,
                       &eNB->dlsch_turbo_encoding_stats,
                       &eNB->dlsch_turbo_encoding_waiting_stats,
                       &eNB->dlsch_turbo_encoding_main_stats,
                       &eNB->dlsch_turbo_encoding_wakeup_stats0,
                       &eNB->dlsch_turbo_encoding_wakeup_stats1,
                       &eNB->dlsch_interleaving_stats);
    stop_meas(&eNB->dlsch_encoding_stats);

    if ( proc->threadPool->activated ) {
    // Wait all other threads finish to process
    while (proc->nbEncode) {
      delNotifiedFIFO_elt(pullTpool(proc->respEncode, proc->threadPool));
      proc->nbEncode--;
    }
  }

    if(eNB->dlsch_encoding_stats.p_time>500*3000 && opp_enabled == 1) {
      print_meas_now(&eNB->dlsch_encoding_stats,"total coding",stderr);
    }

#ifdef PHY_TX_THREAD
    dlsch->active[subframe] = 0;
#else
    dlsch->active = 0;
#endif
    dlsch_harq->round++;
    LOG_D(PHY,"Generated DLSCH dlsch_harq[round:%d]\n",dlsch_harq->round);
    return true;
  }

  return false;
}

void pdsch_procedures(PHY_VARS_eNB *eNB,
                      L1_rxtx_proc_t *proc,
                      int harq_pid,
                      LTE_eNB_DLSCH_t *dlsch,
                      LTE_eNB_DLSCH_t *dlsch1) {
  int frame=proc->frame_tx;
  int subframe=proc->subframe_tx;
  LTE_DL_eNB_HARQ_t *dlsch_harq=dlsch->harq_processes[harq_pid];
  LTE_DL_FRAME_PARMS *fp=&eNB->frame_parms;
  // 36-211
  start_meas(&eNB->dlsch_scrambling_stats);
  dlsch_scrambling(fp,
                   0,
                   dlsch,
                   harq_pid,
                   get_G(fp,
                         dlsch_harq->nb_rb,
                         dlsch_harq->rb_alloc,
                         dlsch_harq->Qm,
                         dlsch_harq->Nl,
                         dlsch_harq->pdsch_start,
                         frame,subframe,
                         0),
                   0,
                   frame,
                   subframe<<1);
  stop_meas(&eNB->dlsch_scrambling_stats);
  start_meas(&eNB->dlsch_modulation_stats);
  dlsch_modulation(eNB,
                   eNB->common_vars.txdataF,
                   AMP,
                   frame,
                   subframe,
                   dlsch_harq->pdsch_start,
                   dlsch,
                   dlsch->ue_type==0 ? dlsch1 : (LTE_eNB_DLSCH_t *)NULL);
  stop_meas(&eNB->dlsch_modulation_stats);
  LOG_D(PHY,"Generated PDSCH dlsch_harq[round:%d]\n",dlsch_harq->round);
}



void phy_procedures_eNB_TX(PHY_VARS_eNB *eNB,
                           L1_rxtx_proc_t *proc,
                           int do_meas) {
  int frame=proc->frame_tx;
  int subframe=proc->subframe_tx;
  uint32_t i,aa;
  uint8_t harq_pid;
  int16_t UE_id=0;
  uint8_t num_pdcch_symbols=0;
  uint8_t num_dci=0;
  uint8_t         num_mdci = 0;
  uint8_t ul_subframe;
  uint32_t ul_frame;
  LTE_DL_FRAME_PARMS *fp=&eNB->frame_parms;
  LTE_UL_eNB_HARQ_t *ulsch_harq;

  if ((fp->frame_type == TDD) && (subframe_select (fp, subframe) == SF_UL))
    return;

  VCD_SIGNAL_DUMPER_DUMP_FUNCTION_BY_NAME(VCD_SIGNAL_DUMPER_FUNCTIONS_PHY_PROCEDURES_ENB_TX+(eNB->CC_id),1);

  if (do_meas==1) start_meas(&eNB->phy_proc_tx);

  if (do_meas==1) start_meas(&eNB->dlsch_common_and_dci);

  // clear the transmit data array for the current subframe
  for (aa = 0; aa < fp->nb_antenna_ports_eNB; aa++) {
    memset (&eNB->common_vars.txdataF[aa][subframe * fp->ofdm_symbol_size * (fp->symbols_per_tti)], 0, fp->ofdm_symbol_size * (fp->symbols_per_tti) * sizeof (int32_t));
  }

  if (NFAPI_MODE==NFAPI_MONOLITHIC || NFAPI_MODE==NFAPI_MODE_PNF) {
    if (is_pmch_subframe(frame,subframe,fp)) {
      pmch_procedures(eNB,proc);
    } else {
      // this is not a pmch subframe, so generate PSS/SSS/PBCH
      common_signal_procedures(eNB,proc->frame_tx, proc->subframe_tx);
    }
  }

  // clear existing ulsch dci allocations before applying info from MAC  (this is table
  ul_subframe = pdcch_alloc2ul_subframe (fp, subframe);
  ul_frame = pdcch_alloc2ul_frame (fp, frame, subframe);

  // clear previous allocation information for all UEs
  for (i = 0; i < NUMBER_OF_UE_MAX; i++) {
    if (eNB->dlsch[i][0])
      eNB->dlsch[i][0]->subframe_tx[subframe] = 0;
  }

  /* TODO: check the following test - in the meantime it is put back as it was before */
  //if ((ul_subframe < 10)&&
  //    (subframe_select(fp,ul_subframe)==SF_UL)) { // This means that there is a potential UL subframe that will be scheduled here
  if (ul_subframe < 10) { // This means that there is a potential UL subframe that will be scheduled here
    for (i=0; i<NUMBER_OF_UE_MAX; i++) {
      if (eNB->ulsch[i] && eNB->ulsch[i]->ue_type >0) harq_pid = 0;

      else
        harq_pid = subframe2harq_pid(fp,ul_frame,ul_subframe);

      if (eNB->ulsch[i]) {
        ulsch_harq = eNB->ulsch[i]->harq_processes[harq_pid];
        /* Store first_rb and n_DMRS for correct PHICH generation below.
         * For PHICH generation we need "old" values of last scheduling
         * for this HARQ process. 'generate_eNB_dlsch_params' below will
         * overwrite first_rb and n_DMRS and 'generate_phich_top', done
         * after 'generate_eNB_dlsch_params', would use the "new" values
         * instead of the "old" ones.
         *
         * This has been tested for FDD only, may be wrong for TDD.
         *
         * TODO: maybe we should restructure the code to be sure it
         *       is done correctly. The main concern is if the code
         *       changes and first_rb and n_DMRS are modified before
         *       we reach here, then the PHICH processing will be wrong,
         *       using wrong first_rb and n_DMRS values to compute
         *       ngroup_PHICH and nseq_PHICH.
         *
         * TODO: check if that works with TDD.
         */
        ulsch_harq->previous_first_rb = ulsch_harq->first_rb;
        ulsch_harq->previous_n_DMRS = ulsch_harq->n_DMRS;
      }
    }
  }

  num_pdcch_symbols = eNB->pdcch_vars[subframe&1].num_pdcch_symbols;
  num_dci           = eNB->pdcch_vars[subframe&1].num_dci;
  LOG_D(PHY,"num_pdcch_symbols %"PRIu8",number dci %"PRIu8"\n",num_pdcch_symbols, num_dci);
  VCD_SIGNAL_DUMPER_DUMP_VARIABLE_BY_NAME(VCD_SIGNAL_DUMPER_VARIABLES_DCI_INFO,num_pdcch_symbols);
  VCD_SIGNAL_DUMPER_DUMP_VARIABLE_BY_NAME (VCD_SIGNAL_DUMPER_VARIABLES_DCI_INFO, (frame * 10) + subframe);

  if (num_pdcch_symbols == 0) {
    LOG_E(PHY,"[eNB %"PRIu8"] Frame %d, subframe %d: Calling generate_dci_top (pdcch) (num_dci %"PRIu8") num_pdcch_symbols:%d\n",eNB->Mod_id,frame, subframe, num_dci, num_pdcch_symbols);
    return;
  }

  if (num_dci > 0)
    LOG_D(PHY,"[eNB %"PRIu8"] Frame %d, subframe %d: Calling generate_dci_top (pdcch) (num_dci %"PRIu8") num_pdcch_symbols:%d\n",eNB->Mod_id,frame, subframe, num_dci, num_pdcch_symbols);

  VCD_SIGNAL_DUMPER_DUMP_FUNCTION_BY_NAME(VCD_SIGNAL_DUMPER_FUNCTIONS_PHY_ENB_PDCCH_TX,1);

  if (NFAPI_MODE==NFAPI_MONOLITHIC || NFAPI_MODE==NFAPI_MODE_PNF) {
    generate_dci_top(num_pdcch_symbols,
                     num_dci,
                     &eNB->pdcch_vars[subframe&1].dci_alloc[0],
                     0,
                     AMP,
                     fp,
                     eNB->common_vars.txdataF,
                     subframe);
    num_mdci = eNB->mpdcch_vars[subframe &1].num_dci;

    if (num_mdci > 0) {
      LOG_D (PHY, "[eNB %" PRIu8 "] Frame %d, subframe %d: Calling generate_mdci_top (mpdcch) (num_dci %" PRIu8 ")\n", eNB->Mod_id, frame, subframe, num_mdci);
      generate_mdci_top (eNB, frame, subframe, AMP, eNB->common_vars.txdataF);
    }
  }

  if (do_meas==1) stop_meas(&eNB->dlsch_common_and_dci);

  if (do_meas==1) start_meas(&eNB->dlsch_ue_specific);

  VCD_SIGNAL_DUMPER_DUMP_FUNCTION_BY_NAME(VCD_SIGNAL_DUMPER_FUNCTIONS_PHY_ENB_PDCCH_TX,0);
  VCD_SIGNAL_DUMPER_DUMP_FUNCTION_BY_NAME(VCD_SIGNAL_DUMPER_FUNCTIONS_GENERATE_DLSCH,1);
  // Now scan UE specific DLSCH
  LTE_eNB_DLSCH_t *dlsch0,*dlsch1;

  for (UE_id=0; UE_id<NUMBER_OF_UE_MAX; UE_id++) {
    dlsch0 = eNB->dlsch[(uint8_t)UE_id][0];
    dlsch1 = eNB->dlsch[(uint8_t)UE_id][1];

    if ((dlsch0)&&(dlsch0->rnti>0)&&
#ifdef PHY_TX_THREAD
        (dlsch0->active[subframe] == 1)
#else
        (dlsch0->active == 1)
#endif
       ) {
      // get harq_pid
      harq_pid = dlsch0->harq_ids[frame%2][subframe];
      //AssertFatal(harq_pid>=0,"harq_pid is negative\n");

      if((harq_pid < 0) || (harq_pid >= dlsch0->Mdlharq)) {
        if (dlsch0->ue_type==0)
          LOG_E(PHY,"harq_pid:%d corrupt must be 0-7 UE_id:%d frame:%d subframe:%d rnti:%x [ %1d.%1d.%1d.%1d.%1d.%1d.%1d.%1d\n", harq_pid,UE_id,frame,subframe,dlsch0->rnti,
                dlsch0->harq_ids[frame%2][0],
                dlsch0->harq_ids[frame%2][1],
                dlsch0->harq_ids[frame%2][2],
                dlsch0->harq_ids[frame%2][3],
                dlsch0->harq_ids[frame%2][4],
                dlsch0->harq_ids[frame%2][5],
                dlsch0->harq_ids[frame%2][6],
                dlsch0->harq_ids[frame%2][7]);
      } else {
        if (dlsch_procedures(eNB,
                             proc,
                             harq_pid,
                             dlsch0,
                             &eNB->UE_stats[(uint32_t)UE_id])) {
          // if we generate dlsch, we must generate pdsch
          pdsch_procedures(eNB,
                           proc,
                           harq_pid,
                           dlsch0,
                           dlsch1);
        }
      }
    } else if ((dlsch0)&&(dlsch0->rnti>0)&&
#ifdef PHY_TX_THREAD
               (dlsch0->active[subframe] == 0)
#else
               (dlsch0->active == 0)
#endif
              ) {
      // clear subframe TX flag since UE is not scheduled for PDSCH in this subframe (so that we don't look for PUCCH later)
      dlsch0->subframe_tx[subframe]=0;
    }

    VCD_SIGNAL_DUMPER_DUMP_FUNCTION_BY_NAME(VCD_SIGNAL_DUMPER_FUNCTIONS_GENERATE_DLSCH,0);
  }

  VCD_SIGNAL_DUMPER_DUMP_FUNCTION_BY_NAME(VCD_SIGNAL_DUMPER_FUNCTIONS_GENERATE_PHICH,1);
  generate_phich_top(eNB,
                     proc,
                     AMP);
  VCD_SIGNAL_DUMPER_DUMP_FUNCTION_BY_NAME(VCD_SIGNAL_DUMPER_FUNCTIONS_GENERATE_PHICH,0);
  VCD_SIGNAL_DUMPER_DUMP_FUNCTION_BY_NAME(VCD_SIGNAL_DUMPER_FUNCTIONS_PHY_PROCEDURES_ENB_TX+(eNB->CC_id),0);

  if (do_meas==1) stop_meas(&eNB->dlsch_ue_specific);

  if (do_meas==1) stop_meas(&eNB->phy_proc_tx);
}


void srs_procedures(PHY_VARS_eNB *eNB,L1_rxtx_proc_t *proc) {
  LTE_DL_FRAME_PARMS *fp = &eNB->frame_parms;
  const int       subframe = proc->subframe_rx;
  const int       frame = proc->frame_rx;
  int             i;

  if (is_srs_occasion_common (fp, frame, subframe)) {
    // Do SRS processing
    // check if there is SRS and we have to use shortened format
    // TODO: check for exceptions in transmission of SRS together with ACK/NACK
    for (i = 0; i < NUMBER_OF_UE_MAX; i++) {
      if (eNB->soundingrs_ul_config_dedicated[i].active == 1) {
        if (lte_srs_channel_estimation (fp, &eNB->common_vars, &eNB->srs_vars[i], &eNB->soundingrs_ul_config_dedicated[i], subframe, 0 /*eNB_id */ )) {
          LOG_E (PHY, "problem processing SRS\n");
        }

        eNB->soundingrs_ul_config_dedicated[i].active = 0;
      }
    }
  }
}

void fill_sr_indication(int UEid, PHY_VARS_eNB *eNB,uint16_t rnti,int frame,int subframe,uint32_t stat) {
  if ( split73 == SPLIT73_DU ) {
    sendFs6Ulharq(fs6ULindicationSr, UEid, eNB, NULL, frame, subframe, NULL,0,0, rnti, stat);
    return;
  }

  pthread_mutex_lock(&eNB->UL_INFO_mutex);
  nfapi_sr_indication_t       *sr_ind =         &eNB->UL_INFO.sr_ind;
  nfapi_sr_indication_body_t  *sr_ind_body =    &sr_ind->sr_indication_body;
  nfapi_sr_indication_pdu_t *pdu =   &sr_ind_body->sr_pdu_list[sr_ind_body->number_of_srs];
  sr_ind->sfn_sf = frame<<4|subframe;
  sr_ind->header.message_id = NFAPI_RX_SR_INDICATION;
  sr_ind_body->tl.tag = NFAPI_SR_INDICATION_BODY_TAG;
  pdu->instance_length                                = 0; // don't know what to do with this
  //  pdu->rx_ue_information.handle                       = handle;
  pdu->rx_ue_information.tl.tag                       = NFAPI_RX_UE_INFORMATION_TAG;
  pdu->rx_ue_information.rnti                         = rnti;
  int SNRtimes10 = dB_fixed_times10(stat) - 10 * eNB->measurements.n0_subband_power_dB[0][0];
  LOG_D(PHY,"stat %d subbandpower %d, SNRtimes10 %d\n", stat, eNB->measurements.n0_subband_power_dB[0][0], SNRtimes10);
  pdu->ul_cqi_information.tl.tag = NFAPI_UL_CQI_INFORMATION_TAG;

  if      (SNRtimes10 < -640) pdu->ul_cqi_information.ul_cqi=0;
  else if (SNRtimes10 >  635) pdu->ul_cqi_information.ul_cqi=255;
  else                        pdu->ul_cqi_information.ul_cqi=(640+SNRtimes10)/5;

  pdu->ul_cqi_information.channel = 0;
  sr_ind_body->number_of_srs++;
  pthread_mutex_unlock(&eNB->UL_INFO_mutex);
}

//-----------------------------------------------------------------------------
/*
 * Main handler of PUCCH received
 */
void
uci_procedures(PHY_VARS_eNB *eNB,
               L1_rxtx_proc_t *proc)
//-----------------------------------------------------------------------------
{
  uint8_t SR_payload = 0;
  uint8_t pucch_b0b1[4][2] = {{0,0},{0,0},{0,0},{0,0}};
  uint8_t harq_ack[4] = {0,0,0,0};
  uint16_t tdd_multiplexing_mask = 0;
  int32_t metric[4] = {0,0,0,0};
  int32_t metric_SR = 0;
  int32_t max_metric = 0;
  const int subframe = proc->subframe_rx;
  const int frame = proc->frame_rx;
  LTE_eNB_UCI *uci = NULL;
  LTE_DL_FRAME_PARMS *fp = &(eNB->frame_parms);

  for (int i = 0; i < NUMBER_OF_UCI_VARS_MAX; i++) {
    uci = &(eNB->uci_vars[i]);

    if ((uci->active == 1) && (uci->frame == frame) && (uci->subframe == subframe)) {
      if (uci->ue_id > MAX_MOBILES_PER_ENB) {
        LOG_W(PHY, "UCI for UE %d and/or but is not active in MAC\n", uci->ue_id);
        continue;
      }
      LOG_D(PHY,"Frame %d, subframe %d: Running uci procedures (type %d) for %d \n",
            frame,
            subframe,
            uci->type,
            i);
      uci->active = 0;

      // Null out PUCCH PRBs for noise measurement
      switch (fp->N_RB_UL) {
        case 6:
          eNB->rb_mask_ul[0] |= (0x1 | (1 << 5)); // position 5
          break;

        case 15:
          eNB->rb_mask_ul[0] |= (0x1 | (1 << 14)); // position 14
          break;

        case 25:
          eNB->rb_mask_ul[0] |= (0x1 | (1 << 24)); // position 24
          break;

        case 50:
          eNB->rb_mask_ul[0] |= 0x1;
          eNB->rb_mask_ul[1] |= (1 << 17); // position 49 (49-32)
          break;

        case 75:
          eNB->rb_mask_ul[0] |= 0x1;
          eNB->rb_mask_ul[2] |= (1 << 10); // position 74 (74-64)
          break;

        case 100:
          eNB->rb_mask_ul[0] |= 0x1;
          eNB->rb_mask_ul[3] |= (1 << 3); // position 99 (99-96)
          break;

        default:
          LOG_E(PHY,"Unknown number for N_RB_UL %d\n", fp->N_RB_UL);
          break;
      }

      SR_payload = 0;

      switch (uci->type) {
        case SR:
        case HARQ_SR: {
          int pucch1_thres = (uci->ue_type == 0) ? eNB->pucch1_DTX_threshold : eNB->pucch1_DTX_threshold_emtc[0];
          metric_SR = rx_pucch(eNB,
                               uci->pucch_fmt,
                               uci->ue_id,
                               uci->n_pucch_1_0_sr[0],
                               0, // n2_pucch
                               uci->srs_active, // shortened format
                               &SR_payload,
                               frame,
                               subframe,
                               pucch1_thres,
                               uci->ue_type
                              );
          LOG_D(PHY,"[eNB %d][SR %x] Frame %d subframe %d Checking SR is %d (uci.type %d SR n1pucch is %d)\n",
                eNB->Mod_id,
                uci->rnti,
                frame,
                subframe,
                SR_payload,
                uci->type,
                uci->n_pucch_1_0_sr[0]);

          if (uci->type == SR) {
            if (SR_payload == 1) {
              fill_sr_indication(i, eNB,uci->rnti,frame,subframe,metric_SR);
              break;
            } else {
              break;
            }
          }
        }

        case HARQ: {
          int pucch1ab_thres = (uci->ue_type == 0) ? eNB->pucch1ab_DTX_threshold : eNB->pucch1ab_DTX_threshold_emtc[0];

          if (fp->frame_type == FDD) {
            LOG_D(PHY,"Frame %d Subframe %d Demodulating PUCCH (UCI %d) for ACK/NAK (uci->pucch_fmt %d,uci->type %d.uci->frame %d, uci->subframe %d): n1_pucch0 %d SR_payload %d\n",
                  frame,subframe,i,
                  uci->pucch_fmt,uci->type,
                  uci->frame,uci->subframe,uci->n_pucch_1[0][0],
                  SR_payload);
            metric[0] = rx_pucch(eNB,
                                 uci->pucch_fmt,
                                 uci->ue_id,
                                 uci->n_pucch_1[0][0],
                                 0, //n2_pucch
                                 uci->srs_active, // shortened format
                                 pucch_b0b1[0],
                                 frame,
                                 subframe,
                                 pucch1ab_thres,
                                 uci->ue_type
                                );

            //dump_ulsch(eNB,frame,subframe,0,0); exit(-1);

            /* cancel SR detection if reception on n1_pucch0 is better than on SR PUCCH resource index, otherwise send it up to MAC */
            if (uci->type==HARQ_SR && metric[0] > metric_SR) SR_payload = 0;
            else if (SR_payload == 1) fill_sr_indication(i, eNB,uci->rnti,frame,subframe,metric_SR);

            if (uci->type==HARQ_SR && metric[0] <= metric_SR) {
              /* when transmitting ACK/NACK on SR PUCCH resource index, SR payload is always 1 */
              SR_payload = 1;
              metric[0]=rx_pucch(eNB,
                                 uci->pucch_fmt,
                                 uci->ue_id,
                                 uci->n_pucch_1_0_sr[0],
                                 0, //n2_pucch
                                 uci->srs_active, // shortened format
                                 pucch_b0b1[0],
                                 frame,
                                 subframe,
                                 pucch1ab_thres,
                                 uci->ue_type
                                );
            }

            LOG_D(PHY,"[eNB %d][PDSCH %x] Frame %d subframe %d pucch1a (FDD) payload %d (metric %d)\n",
                  eNB->Mod_id,
                  uci->rnti,
                  frame,subframe,
                  pucch_b0b1[0][0],metric[0]);
            uci->stat = metric[0];
            fill_uci_harq_indication(i, eNB,uci,frame,subframe,pucch_b0b1[0],0,0xffff);
          } else { // frame_type == TDD
            LOG_D(PHY,"Frame %d Subframe %d Demodulating PUCCH (UCI %d) for ACK/NAK (uci->pucch_fmt %d,uci->type %d.uci->frame %d, uci->subframe %d): n1_pucch0 %d SR_payload %d\n",
                  frame,subframe,i,
                  uci->pucch_fmt,uci->type,
                  uci->frame,uci->subframe,uci->n_pucch_1[0][0],
                  SR_payload);
#if 1
            metric[0] = rx_pucch(eNB,
                                 uci->pucch_fmt,
                                 uci->ue_id,
                                 uci->n_pucch_1[0][0],
                                 0, //n2_pucch
                                 uci->srs_active, // shortened format
                                 pucch_b0b1[0],
                                 frame,
                                 subframe,
                                 pucch1ab_thres,
                                 uci->ue_type
                                );

            if (uci->type==HARQ_SR && metric[0] > metric_SR) SR_payload = 0;
            else if (SR_payload == 1) fill_sr_indication(i, eNB,uci->rnti,frame,subframe,metric_SR);

            if (uci->type==HARQ_SR && metric[0] <= metric_SR) {
              SR_payload = 1;
              metric[0] = rx_pucch(eNB,
                                   pucch_format1b,
                                   uci->ue_id,
                                   uci->n_pucch_1_0_sr[0],
                                   0, //n2_pucch
                                   uci->srs_active, // shortened format
                                   pucch_b0b1[0],
                                   frame,
                                   subframe,
                                   pucch1ab_thres,
                                   uci->ue_type
                                  );
            }

#else

            // if SR was detected, use the n1_pucch from SR
            if (SR_payload==1) {
#ifdef DEBUG_PHY_PROC
              LOG_D (PHY, "[eNB %d][PDSCH %x] Frame %d subframe %d Checking ACK/NAK (%d,%d,%d,%d) format %d with SR\n", eNB->Mod_id,
                     eNB->dlsch[UE_id][0]->rnti, frame, subframe, n1_pucch0, n1_pucch1, n1_pucch2, n1_pucch3, format);
#endif
              metric[0] = rx_pucch (eNB, pucch_format1b, i, uci->n_pucch_1_0_sr[0], 0,    //n2_pucch
                                    uci->srs_active,      // shortened format
                                    pucch_b0b1[0], frame, subframe,
                                    pucch1ab_thres,
                                    uci->ue_type
                                   );
            } else {              //using assigned pucch resources
#ifdef DEBUG_PHY_PROC
              LOG_D (PHY, "[eNB %d][PDSCH %x] Frame %d subframe %d Checking ACK/NAK M=%d (%d,%d,%d,%d) format %d\n", eNB->Mod_id,
                     eNB->dlsch[UE_id][0]->rnti,
                     frame, subframe, uci->num_pucch_resources, uci->n_pucch_1[res][0], uci->n_pucch_1[res][1], uci->n_pucch_1[res][2], uci->n_pucch_1[res][3], uci->pucch_fmt);
#endif

              for (res = 0; res < uci->num_pucch_resources; res++)
                metric[res] = rx_pucch (eNB, uci->pucch_fmt, i, uci->n_pucch_1[res][0], 0,        // n2_pucch
                                        uci->srs_active,  // shortened format
                                        pucch_b0b1[res], frame, subframe,
                                        pucch1ab_thres,
                                        uci->ue_type
                                       );

              for (res=0; res<uci->num_pucch_resources; res++)
                metric[res] = rx_pucch(eNB,
                                       uci->pucch_fmt,
                                       i,
                                       uci->n_pucch_1[res][0],
                                       0, // n2_pucch
                                       uci->srs_active, // shortened format
                                       pucch_b0b1[res],
                                       frame,
                                       subframe,
                                       pucch1ab_thres,
                                       uci->ue_type
                                      );
            }

#ifdef DEBUG_PHY_PROC
            LOG_D(PHY,"RNTI %x type %d SR_payload %d  Frame %d Subframe %d  pucch_b0b1[0][0] %d pucch_b0b1[0][1] %d pucch_b0b1[1][0] %d pucch_b0b1[1][1] %d  \n",
                  uci->rnti,uci->type,SR_payload,frame,subframe,pucch_b0b1[0][0],pucch_b0b1[0][1],pucch_b0b1[1][0],pucch_b0b1[1][1]);
#endif
#endif

            if (SR_payload == 1) { // this implements Table 7.3.1 from 36.213
              if (pucch_b0b1[0][0] == 4) { // there isn't a likely transmission
                harq_ack[0] = 4; // DTX
              } else if (pucch_b0b1[0][0] == 1 && pucch_b0b1[0][1] == 1) { // 1/4/7 ACKs
                harq_ack[0] = 1;
              } else if (pucch_b0b1[0][0] == 1 && pucch_b0b1[0][1] != 1) { // 2/5/8 ACKs
                harq_ack[0] = 2;
              } else if (pucch_b0b1[0][0] != 1 && pucch_b0b1[0][1] == 1) { // 3/6/9 ACKs
                harq_ack[0] = 3;
              } else if (pucch_b0b1[0][0] != 1 && pucch_b0b1[0][1] != 1) { // 0 ACKs, or at least one DL assignment missed
                harq_ack[0] = 0;
              }

              uci->stat = metric[0];
              fill_uci_harq_indication(i, eNB,uci,frame,subframe,harq_ack,2,0xffff); // special_bundling mode
            } else if ((uci->tdd_bundling == 0) && (uci->num_pucch_resources==2)) { // multiplexing + no SR, implement Table 10.1.3-5 (Rel14) for multiplexing with M=2
              if (pucch_b0b1[0][0] == 4 ||
                  pucch_b0b1[1][0] == 4) { // there isn't a likely transmission
                harq_ack[0] = 4; // DTX
                harq_ack[1] = 6; // NACK/DTX
              } else {
                if (metric[1]>metric[0]) {
                  if (pucch_b0b1[1][0] == 1 && pucch_b0b1[1][1] != 1) {
                    harq_ack[0] = 1; // ACK
                    harq_ack[1] = 1; // ACK
                    tdd_multiplexing_mask = 0x3;
                  } else if (pucch_b0b1[1][0] != 1 && pucch_b0b1[1][1] == 1) {
                    harq_ack[0] = 6; // NACK/DTX
                    harq_ack[1] = 1; // ACK
                    tdd_multiplexing_mask = 0x2;
                  } else {
                    harq_ack[0] = 4; // DTX
                    harq_ack[1] = 4; // DTX
                  }
                } else {
                  if (pucch_b0b1[0][0] == 1 && pucch_b0b1[0][1] == 1) {
                    harq_ack[0] = 1; // ACK
                    harq_ack[1] = 6; // NACK/DTX
                    tdd_multiplexing_mask = 0x1;
                  } else if (pucch_b0b1[0][0] != 1 && pucch_b0b1[0][1] != 1) {
                    harq_ack[0] = 2; // NACK
                    harq_ack[1] = 6; // NACK/DTX
                  } else {
                    harq_ack[0] = 4; // DTX
                    harq_ack[1] = 4; // DTX
                  }
                }
              }

              uci->stat = max(metric[0],metric[1]);
              fill_uci_harq_indication(i, eNB,uci,frame,subframe,harq_ack,1,tdd_multiplexing_mask); // multiplexing mode
            } //else if ((uci->tdd_bundling == 0) && (res==2))
            else if ((uci->tdd_bundling == 0) && (uci->num_pucch_resources==3)) { // multiplexing + no SR, implement Table 10.1.3-6 (Rel14) for multiplexing with M=3
              if (harq_ack[0] == 4 ||
                  harq_ack[1] == 4 ||
                  harq_ack[2] == 4) { // there isn't a likely transmission
                harq_ack[0] = 4; // DTX
                harq_ack[1] = 6; // NACK/DTX
                harq_ack[2] = 6; // NACK/DTX
                max_metric = 0;
              } else {
                max_metric = max(metric[0],max(metric[1],metric[2]));

                if (metric[0]==max_metric) {
                  if (pucch_b0b1[0][0] == 1 && pucch_b0b1[0][1] == 1) {
                    harq_ack[0] = 1; // ACK
                    harq_ack[1] = 6; // NACK/DTX
                    harq_ack[2] = 6; // NACK/DTX
                    tdd_multiplexing_mask = 0x1;
                  } else if (pucch_b0b1[0][0] != 1 && pucch_b0b1[0][1] != 1) {
                    harq_ack[0] = 2; // NACK
                    harq_ack[1] = 6; // NACK/DTX
                    harq_ack[2] = 6; // NACK/DTX
                  } else {
                    harq_ack[0] = 4; // DTX
                    harq_ack[1] = 4; // DTX
                    harq_ack[2] = 4; // DTX
                  }
                } // if (metric[0]==max_metric) {
                else if (metric[1]==max_metric) {
                  if (pucch_b0b1[1][0] == 1 && pucch_b0b1[1][1] != 1) {
                    harq_ack[0] = 1; // ACK
                    harq_ack[1] = 1; // ACK
                    harq_ack[2] = 6; // NACK/DTX
                    tdd_multiplexing_mask = 0x3;
                  } else if (pucch_b0b1[1][0] != 1 && pucch_b0b1[1][1] == 1 ) {
                    harq_ack[0] = 6; // NACK/DTX
                    harq_ack[1] = 1; // ACK
                    harq_ack[2] = 6; // NACK/DTX
                    tdd_multiplexing_mask = 0x2;
                  } else {
                    harq_ack[0] = 4; // DTX
                    harq_ack[1] = 4; // DTX
                    harq_ack[2] = 4; // DTX
                  }
                } // if (metric[1]==max_metric) {
                else {
                  if (pucch_b0b1[2][0] == 1 && pucch_b0b1[2][1] == 1) {
                    harq_ack[0] = 1; // ACK
                    harq_ack[1] = 1; // ACK
                    harq_ack[2] = 1; // ACK
                    tdd_multiplexing_mask = 0x7;
                  } else if (pucch_b0b1[2][0] == 1 && pucch_b0b1[2][1] != 1 ) {
                    harq_ack[0] = 1; // ACK
                    harq_ack[1] = 6; // NACK/DTX
                    harq_ack[2] = 1; // ACK
                    tdd_multiplexing_mask = 0x5;
                  } else if (pucch_b0b1[2][0] != 1 && pucch_b0b1[2][1] == 1 ) {
                    harq_ack[0] = 6; // NACK/DTX
                    harq_ack[1] = 1; // ACK
                    harq_ack[2] = 1; // ACK
                    tdd_multiplexing_mask = 0x6;
                  } else if (pucch_b0b1[2][0] != 1 && pucch_b0b1[2][1] != 1 ) {
                    harq_ack[0] = 6; // NACK/DTX
                    harq_ack[1] = 6; // NACK/DTX
                    harq_ack[2] = 1; // ACK
                    tdd_multiplexing_mask = 0x4;
                  }
                }

                uci->stat = max_metric;
                fill_uci_harq_indication(i, eNB,uci,frame,subframe,harq_ack,1,tdd_multiplexing_mask); // multiplexing mode
              }
            } //else if ((uci->tdd_bundling == 0) && (res==3))
            else if ((uci->tdd_bundling == 0) && (uci->num_pucch_resources==4)) { // multiplexing + no SR, implement Table 10.1.3-7 (Rel14) for multiplexing with M=4
              if (pucch_b0b1[0][0] == 4 ||
                  pucch_b0b1[1][0] == 4 ||
                  pucch_b0b1[2][0] == 4 ||
                  pucch_b0b1[3][0] == 4) { // there isn't a likely transmission
                harq_ack[0] = 4; // DTX
                harq_ack[1] = 6; // NACK/DTX
                harq_ack[2] = 6; // NACK/DTX
                harq_ack[3] = 6; // NACK/DTX
                max_metric = 0;
              } else {
                max_metric = max(metric[0],max(metric[1],max(metric[2],metric[3])));

                if (metric[0]==max_metric) {
                  if (pucch_b0b1[0][0] == 1 && pucch_b0b1[0][1] != 1) {
                    harq_ack[0] = 2; // NACK
                    harq_ack[1] = 4; // DTX
                    harq_ack[2] = 4; // DTX
                    harq_ack[3] = 4; // DTX
                  } else if (pucch_b0b1[0][0] != 1 && pucch_b0b1[0][1] == 1) {
                    harq_ack[0] = 1; // ACK
                    harq_ack[1] = 6; // NACK/DTX
                    harq_ack[2] = 6; // NACK/DTX
                    harq_ack[3] = 1; // ACK
                    tdd_multiplexing_mask = 0x9;
                  } else if (pucch_b0b1[0][0] == 1 && pucch_b0b1[0][1] == 1) {
                    harq_ack[0] = 1; // ACK
                    harq_ack[1] = 6; // NACK/DTX
                    harq_ack[2] = 6; // NACK/DTX
                    harq_ack[3] = 6; // NACK/DTX
                    tdd_multiplexing_mask = 0x1;
                  } else if (pucch_b0b1[0][0] != 1 && pucch_b0b1[0][1] != 1) {
                    harq_ack[0] = 2; // NACK
                    harq_ack[1] = 6; // NACK/DTX
                    harq_ack[2] = 6; // NACK/DTX
                    harq_ack[3] = 6; // NACK/DTX
                  }
                } else if (metric[1]==max_metric) {
                  if (pucch_b0b1[1][0] == 1 && pucch_b0b1[1][1] == 1) {
                    harq_ack[0] = 1; // ACK
                    harq_ack[1] = 1; // ACK
                    harq_ack[2] = 1; // ACK
                    harq_ack[3] = 1; // ACK
                    tdd_multiplexing_mask = 0xF;
                  } else if (pucch_b0b1[1][0] == 1 && pucch_b0b1[1][1] != 1 ) {
                    harq_ack[0] = 1; // ACK
                    harq_ack[1] = 1; // ACK
                    harq_ack[2] = 6; // NACK/DTX
                    harq_ack[3] = 6; // NACK/DTX
                    tdd_multiplexing_mask = 0x3;
                  } else if (pucch_b0b1[1][0] != 1 && pucch_b0b1[1][1] != 1 ) {
                    harq_ack[0] = 6; // NACK/DTX
                    harq_ack[1] = 1; // ACK
                    harq_ack[2] = 1; // ACK
                    harq_ack[3] = 1; // ACK
                    tdd_multiplexing_mask = 0xE;
                  } else if (pucch_b0b1[1][0] != 1 && pucch_b0b1[1][1] == 1 ) {
                    harq_ack[0] = 6; // NACK/DTX
                    harq_ack[1] = 1; // ACK
                    harq_ack[2] = 6; // NACK/DTX
                    harq_ack[3] = 6; // NACK/DTX
                    tdd_multiplexing_mask = 0x2;
                  }
                } else if (metric[2]==max_metric) {
                  if (pucch_b0b1[2][0] == 1 && pucch_b0b1[2][1] == 1) {
                    harq_ack[0] = 1; // ACK
                    harq_ack[1] = 1; // ACK
                    harq_ack[2] = 1; // ACK
                    harq_ack[3] = 6; // NACK/DTX
                    tdd_multiplexing_mask = 0x7;
                  } else if (pucch_b0b1[2][0] == 1 && pucch_b0b1[2][1] != 1 ) {
                    harq_ack[0] = 1; // ACK
                    harq_ack[1] = 6; // NACK/DTX
                    harq_ack[2] = 1; // ACK
                    harq_ack[3] = 6; // NACK/DTX
                    tdd_multiplexing_mask = 0x5;
                  } else if (pucch_b0b1[2][0] != 1 && pucch_b0b1[2][1] == 1 ) {
                    harq_ack[0] = 4; // NACK/DTX
                    harq_ack[1] = 1; // ACK
                    harq_ack[2] = 1; // ACK
                    harq_ack[3] = 4; // NACK/DTX
                    tdd_multiplexing_mask = 0x6;
                  } else if (pucch_b0b1[2][0] != 1 && pucch_b0b1[2][1] != 1 ) {
                    harq_ack[0] = 4; // NACK/DTX
                    harq_ack[1] = 4; // NACK/DTX
                    harq_ack[2] = 1; // ACK
                    harq_ack[3] = 4; // NACK/DTX
                    tdd_multiplexing_mask = 0x4;
                  }
                } else { // max_metric[3]=max_metric
                  if (pucch_b0b1[2][0] == 1 && pucch_b0b1[2][1] == 1) {
                    harq_ack[0] = 1; // ACK
                    harq_ack[1] = 6; // NACK/DTX
                    harq_ack[2] = 1; // ACK
                    harq_ack[3] = 1; // ACK
                    tdd_multiplexing_mask = 0xD;
                  } else if (pucch_b0b1[2][0] == 1 && pucch_b0b1[2][1] != 1 ) {
                    harq_ack[0] = 6; // NACK/DTX
                    harq_ack[1] = 1; // ACK
                    harq_ack[2] = 6; // NACK/DTX
                    harq_ack[3] = 1; // ACK
                    tdd_multiplexing_mask = 0xA;
                  } else if (pucch_b0b1[2][0] != 1 && pucch_b0b1[2][1] == 1 ) {
                    harq_ack[0] = 6; // NACK/DTX
                    harq_ack[1] = 6; // NACK/DTX
                    harq_ack[2] = 1; // ACK
                    harq_ack[3] = 1; // ACK
                    tdd_multiplexing_mask = 0xC;
                  } else if (pucch_b0b1[2][0] != 1 && pucch_b0b1[2][1] != 1 ) {
                    harq_ack[0] = 6; // NACK/DTX
                    harq_ack[1] = 6; // NACK/DTX
                    harq_ack[2] = 6; // NACK/DTX
                    harq_ack[3] = 1; // ACK
                    tdd_multiplexing_mask = 0x8;
                  }
                }
              }

              uci->stat = max_metric;
              fill_uci_harq_indication(i, eNB,uci,frame,subframe,harq_ack,1,tdd_multiplexing_mask); // multiplexing mode
            } // else if ((uci->tdd_bundling == 0) && (res==4))
            else { // bundling
              harq_ack[0] = pucch_b0b1[0][0];
              harq_ack[1] = pucch_b0b1[0][1];
              uci->stat = metric[0];
              LOG_D(PHY,"bundling: (%d,%d), metric %d\n",harq_ack[0],harq_ack[1],uci->stat);
              fill_uci_harq_indication(i, eNB,uci,frame,subframe,harq_ack,0,0xffff); // special_bundling mode
            }

#ifdef DEBUG_PHY_PROC
            LOG_D (PHY, "[eNB %d][PDSCH %x] Frame %d subframe %d ACK/NAK metric 0 %d, metric 1 %d, (%d,%d)\n", eNB->Mod_id,
                   eNB->dlsch[UE_id][0]->rnti, frame, subframe, metric0, metric1, pucch_b0b1[0], pucch_b0b1[1]);
#endif
          }

          break;

          default:
            AssertFatal (1 == 0, "Unsupported UCI type %d\n", uci->type);
            break;
          }

          if (SR_payload == 1) {
            LOG_D (PHY, "[eNB %d][SR %x] Frame %d subframe %d Got SR for PUSCH, transmitting to MAC\n", eNB->Mod_id, uci->rnti, frame, subframe);

            if (eNB->first_sr[uci->ue_id] == 1) {    // this is the first request for uplink after Connection Setup, so clear HARQ process 0 use for Msg4
              eNB->first_sr[uci->ue_id] = 0;
              eNB->dlsch[uci->ue_id][0]->harq_processes[0]->round = 0;
              eNB->dlsch[uci->ue_id][0]->harq_processes[0]->status = SCH_IDLE;
              LOG_D (PHY, "[eNB %d][SR %x] Frame %d subframe %d First SR\n", eNB->Mod_id, eNB->ulsch[uci->ue_id]->rnti, frame, subframe);
            }
          }
      }
    } // end if ((uci->active == 1) && (uci->frame == frame) && (uci->subframe == subframe)) {
  } // end loop for (int i = 0; i < NUMBER_OF_UE_MAX; i++) {
}

void postDecode(L1_rxtx_proc_t *proc, notifiedFIFO_elt_t *req) {
  turboDecode_t * rdata=(turboDecode_t *) NotifiedFifoData(req);

  LTE_eNB_ULSCH_t *ulsch = rdata->eNB->ulsch[rdata->UEid];
  LTE_UL_eNB_HARQ_t *ulsch_harq = rdata->ulsch_harq;
  PHY_VARS_eNB *eNB=rdata->eNB;
    
  bool decodeSucess=rdata->decodeIterations <= rdata->maxIterations;
  ulsch_harq->processedSegments++;
  LOG_D(PHY, "processing result of segment: %d, ue %d, processed %d/%d\n",
	rdata->segment_r, rdata->UEid, ulsch_harq->processedSegments, rdata->nbSegments);
  proc->nbDecode--;
  LOG_D(PHY,"remain to decoded in subframe: %d\n", proc->nbDecode);
  if (decodeSucess)  {
    int Fbytes=(rdata->segment_r==0) ? rdata->Fbits>>3 : 0;
    int sz=(rdata->Kr>>3) - Fbytes - ((ulsch_harq->C>1)?3:0);
    memcpy(ulsch_harq->decodedBytes+rdata->offset,
	   rdata->decoded_bytes+Fbytes,
	   sz);
  } else {
    if ( rdata->nbSegments != ulsch_harq->processedSegments ) {
      int nb=abortTpool(proc->threadPool, req->key);
      nb+=abortNotifiedFIFO(proc->respDecode, req->key);
      proc->nbDecode-=nb;
      LOG_I(PHY,"uplink segment error %d/%d, aborted %d segments\n",rdata->segment_r,rdata->nbSegments, nb);
      AssertFatal(ulsch_harq->processedSegments+nb == rdata->nbSegments,"processed: %d, aborted: %d, total %d\n",
		  ulsch_harq->processedSegments, nb, rdata->nbSegments);
      ulsch_harq->processedSegments=rdata->nbSegments;
    }
  }

  // if this UE segments are all done
  if ( rdata->nbSegments == ulsch_harq->processedSegments) {
      //compute the expected ULSCH RX power (for the stats)
      int i=rdata->UEid;
      ulsch_harq->delta_TF = get_hundred_times_delta_IF_eNB(eNB,i,rdata->harq_pid, 0); // 0 means bw_factor is not considered
      if (RC.mac != NULL) { /* ulsim does not use RC.mac context. */
	if (ulsch_harq->cqi_crc_status == 1) {
	  fill_ulsch_cqi_indication(eNB,rdata->frame,rdata->subframe,ulsch_harq,ulsch->rnti);
	  RC.mac[eNB->Mod_id]->UE_list.UE_sched_ctrl[i].cqi_req_flag &= (~(1 << rdata->subframe));
	} else {
	  if(RC.mac[eNB->Mod_id]->UE_list.UE_sched_ctrl[i].cqi_req_flag & (1 << rdata->subframe) ) {
	    RC.mac[eNB->Mod_id]->UE_list.UE_sched_ctrl[i].cqi_req_flag &= (~(1 << rdata->subframe));
	    RC.mac[eNB->Mod_id]->UE_list.UE_sched_ctrl[i].cqi_req_timer=30;
	    LOG_D(PHY,"Frame %d,Subframe %d, We're supposed to get a cqi here. Set cqi_req_timer to 30.\n",rdata->frame,rdata->subframe);
	  }
	}
      }
	
      if (!decodeSucess) {
	fill_crc_indication(eNB,i,rdata->frame,rdata->subframe,1); // indicate NAK to MAC
	fill_rx_indication(eNB,i,rdata->frame,rdata->subframe);  // indicate SDU to MAC
	LOG_D(PHY,"[eNB %d][PUSCH %d] frame %d subframe %d UE %d Error receiving ULSCH, round %d/%d (ACK %d,%d)\n",
	      eNB->Mod_id,rdata->harq_pid,
	      rdata->frame,rdata->subframe, i,
	      ulsch_harq->round,
	      ulsch->Mlimit,
	      ulsch_harq->o_ACK[0],
	      ulsch_harq->o_ACK[1]);
	  
	if (ulsch_harq->round >= 3)  {
	  ulsch_harq->status  = SCH_IDLE;
	  ulsch_harq->handled = 0;
	  ulsch->harq_mask   &= ~(1 << rdata->harq_pid);
	  ulsch_harq->round   = 0;
	}
	/* Mark the HARQ process to release it later if max transmission reached
	 * (see below).
	 * MAC does not send the max transmission count, we have to deal with it
	 * locally in PHY.
	 */
	ulsch_harq->handled = 1;
      }  // ulsch in error
      else if(ulsch_harq->repetition_number == ulsch_harq->total_number_of_repetitions){
	fill_crc_indication(eNB,i,rdata->frame,rdata->subframe,0); // indicate ACK to MAC
	fill_rx_indication(eNB,i,rdata->frame,rdata->subframe);  // indicate SDU to MAC
	ulsch_harq->status = SCH_IDLE;
	ulsch->harq_mask &= ~(1 << rdata->harq_pid);
      }  // ulsch not in error
	
      if (ulsch_harq->O_ACK>0)
	fill_ulsch_harq_indication(eNB,ulsch_harq,ulsch->rnti,rdata->frame,rdata->subframe,ulsch->bundling);
  } 
}

void pusch_procedures(PHY_VARS_eNB *eNB,L1_rxtx_proc_t *proc) {
  uint32_t i;
  uint32_t harq_pid;
  uint8_t nPRS;
  LTE_DL_FRAME_PARMS *fp=&eNB->frame_parms;
  LTE_eNB_ULSCH_t *ulsch;
  LTE_UL_eNB_HARQ_t *ulsch_harq;
  const int subframe = proc->subframe_rx;
  const int frame    = proc->frame_rx;
  uint32_t harq_pid0 = subframe2harq_pid(&eNB->frame_parms,frame,subframe);

  for (i = 0; i < NUMBER_OF_UE_MAX; i++) {
    ulsch = eNB->ulsch[i];

    if (ulsch->ue_type > 0) harq_pid = 0;
    else harq_pid=harq_pid0;

    ulsch_harq = ulsch->harq_processes[harq_pid];

    if (ulsch->rnti>0) LOG_D(PHY,"eNB->ulsch[%d]->harq_processes[harq_pid:%d] SFN/SF:%04d%d: PUSCH procedures, UE %d/%x ulsch_harq[status:%d SFN/SF:%04d%d handled:%d]\n",
                               i, harq_pid, frame,subframe,i,ulsch->rnti,
                               ulsch_harq->status, ulsch_harq->frame, ulsch_harq->subframe, ulsch_harq->handled);

    if ((ulsch) &&
        (ulsch->rnti>0) &&
        (ulsch_harq->status == ACTIVE) &&
        ((ulsch_harq->frame == frame)	    || (ulsch_harq->repetition_number >1) ) &&
        ((ulsch_harq->subframe == subframe) || (ulsch_harq->repetition_number >1) ) &&
        (ulsch_harq->handled == 0)) {
      // UE has ULSCH scheduling
      for (int rb=0;
           rb<=ulsch_harq->nb_rb;
           rb++) {
        int rb2 = rb+ulsch_harq->first_rb;
        eNB->rb_mask_ul[rb2>>5] |= (1<<(rb2&31));
      }

      LOG_D(PHY,"[eNB %d] frame %d, subframe %d: Scheduling ULSCH Reception for UE %d \n", eNB->Mod_id, frame, subframe, i);
      nPRS = fp->pusch_config_common.ul_ReferenceSignalsPUSCH.nPRS[subframe<<1];
      ulsch->cyclicShift = (ulsch_harq->n_DMRS2 +
                            fp->pusch_config_common.ul_ReferenceSignalsPUSCH.cyclicShift +
                            nPRS)%12;
      AssertFatal(ulsch_harq->TBS>0,"illegal TBS %d\n",ulsch_harq->TBS);
      LOG_D(PHY,
            "[eNB %d][PUSCH %d] Frame %d Subframe %d Demodulating PUSCH: dci_alloc %d, rar_alloc %d, round %d, first_rb %d, nb_rb %d, Qm %d, TBS %d, rv %d, cyclic_shift %d (n_DMRS2 %d, cyclicShift_common %d, ), O_ACK %d, beta_cqi %d \n",
            eNB->Mod_id,harq_pid,frame,subframe,
            ulsch_harq->dci_alloc,
            ulsch_harq->rar_alloc,
            ulsch_harq->round,
            ulsch_harq->first_rb,
            ulsch_harq->nb_rb,
            ulsch_harq->Qm,
            ulsch_harq->TBS,
            ulsch_harq->rvidx,
            ulsch->cyclicShift,
            ulsch_harq->n_DMRS2,
            fp->pusch_config_common.ul_ReferenceSignalsPUSCH.cyclicShift,
            ulsch_harq->O_ACK,
            ulsch->beta_offset_cqi_times8);
      start_meas(&eNB->ulsch_demodulation_stats);
      rx_ulsch(eNB,proc, i);
      stop_meas(&eNB->ulsch_demodulation_stats);
      start_meas(&eNB->ulsch_decoding_stats);
      ulsch_decoding(eNB,proc,
                           i,
                           0, // control_only_flag
                           ulsch_harq->V_UL_DAI,
                           ulsch_harq->nb_rb>20 ? 1 : 0);
      stop_meas(&eNB->ulsch_decoding_stats);
<<<<<<< HEAD
    }
=======
      LOG_D(PHY,
            "[eNB %d][PUSCH %d] frame %d subframe %d RNTI %x RX power (%d,%d) N0 (%d,%d) dB ACK (%d,%d), decoding iter %d ulsch_harq->cqi_crc_status:%d ackBits:%d ulsch_decoding_stats[t:%lld max:%lld]\n",
            eNB->Mod_id,harq_pid,
            frame,subframe,
            ulsch->rnti,
            dB_fixed(eNB->pusch_vars[i]->ulsch_power[0]),
            dB_fixed(eNB->pusch_vars[i]->ulsch_power[1]),
            30,//eNB->measurements.n0_power_dB[0],
            30,//eNB->measurements.n0_power_dB[1],
            ulsch_harq->o_ACK[0],
            ulsch_harq->o_ACK[1],
            ret,
            ulsch_harq->cqi_crc_status,
            ulsch_harq->O_ACK,
            eNB->ulsch_decoding_stats.p_time, eNB->ulsch_decoding_stats.max);
      if (ulsch_harq->repetition_number < ulsch_harq->total_number_of_repetitions){
    	  ulsch_harq->rvidx = rvidx_tab[(ulsch_harq->repetition_number%4)] ;  			// Set the correct rvidx for the next emtc repetitions
    	  ulsch_harq->repetition_number +=1  ; 							// Increment repetition_number for the next ULSCH allocation
      }
      //compute the expected ULSCH RX power (for the stats)
      ulsch_harq->delta_TF = get_hundred_times_delta_IF_eNB(eNB,i,harq_pid, 0); // 0 means bw_factor is not considered

      if (RC.mac != NULL) { /* ulsim does not use RC.mac context. */
        if (ulsch_harq->cqi_crc_status == 1) {
#ifdef DEBUG_PHY_PROC
          //if (((frame%10) == 0) || (frame < 50))
          print_CQI(ulsch_harq->o,ulsch_harq->uci_format,0,fp->N_RB_DL);
#endif
          fill_ulsch_cqi_indication(eNB,frame,subframe,ulsch_harq,ulsch->rnti);
          RC.mac[eNB->Mod_id]->UE_info.UE_sched_ctrl[i].cqi_req_flag &= (~(1 << subframe));
        } else {
          if(RC.mac[eNB->Mod_id]->UE_info.UE_sched_ctrl[i].cqi_req_flag & (1 << subframe) ) {
            RC.mac[eNB->Mod_id]->UE_info.UE_sched_ctrl[i].cqi_req_flag &= (~(1 << subframe));
            RC.mac[eNB->Mod_id]->UE_info.UE_sched_ctrl[i].cqi_req_timer=30;
            LOG_D(PHY,"Frame %d,Subframe %d, We're supposed to get a cqi here. Set cqi_req_timer to 30.\n",frame,subframe);
          }
        }
      }

      if (ret == (1+MAX_TURBO_ITERATIONS)) {
        T(T_ENB_PHY_ULSCH_UE_NACK, T_INT(eNB->Mod_id), T_INT(frame), T_INT(subframe), T_INT(ulsch->rnti),
          T_INT(harq_pid));
        fill_crc_indication(eNB,i,frame,subframe,1); // indicate NAK to MAC
        fill_rx_indication(eNB,i,frame,subframe);  // indicate SDU to MAC
        LOG_D(PHY,"[eNB %d][PUSCH %d] frame %d subframe %d UE %d Error receiving ULSCH, round %d/%d (ACK %d,%d)\n",
              eNB->Mod_id,harq_pid,
              frame,subframe, i,
              ulsch_harq->round,
              ulsch->Mlimit,
              ulsch_harq->o_ACK[0],
              ulsch_harq->o_ACK[1]);

        if (ulsch_harq->round >= 3)  {
          ulsch_harq->status  = SCH_IDLE;
          ulsch_harq->handled = 0;
          ulsch->harq_mask   &= ~(1 << harq_pid);
          ulsch_harq->round   = 0;
        }

        MSC_LOG_RX_DISCARDED_MESSAGE(
          MSC_PHY_ENB,MSC_PHY_UE,
          NULL,0,
          "%05u:%02u ULSCH received rnti %x harq id %u round %d",
          frame,subframe,
          ulsch->rnti,harq_pid,
          ulsch_harq->round-1
        );
        /* Mark the HARQ process to release it later if max transmission reached
         * (see below).
         * MAC does not send the max transmission count, we have to deal with it
         * locally in PHY.
         */
        ulsch_harq->handled = 1;
      }                         // ulsch in error
      else if(ulsch_harq->repetition_number == ulsch_harq->total_number_of_repetitions){
        fill_crc_indication(eNB,i,frame,subframe,0); // indicate ACK to MAC
        fill_rx_indication(eNB,i,frame,subframe);  // indicate SDU to MAC
        ulsch_harq->status = SCH_IDLE;
        ulsch->harq_mask &= ~(1 << harq_pid);
        T (T_ENB_PHY_ULSCH_UE_ACK, T_INT (eNB->Mod_id), T_INT (frame), T_INT (subframe), T_INT (ulsch->rnti), T_INT (harq_pid));
        MSC_LOG_RX_MESSAGE(
          MSC_PHY_ENB,MSC_PHY_UE,
          NULL,0,
          "%05u:%02u ULSCH received rnti %x harq id %u",
          frame,subframe,
          ulsch->rnti,harq_pid
        );
#ifdef DEBUG_PHY_PROC
#ifdef DEBUG_ULSCH
        LOG_D(PHY,"[eNB] Frame %d, Subframe %d : ULSCH SDU (RX harq_pid %d) %d bytes:",frame,subframe,
              harq_pid,ulsch_harq->TBS>>3);

        for (j=0; j<ulsch_harq->TBS>>3; j++)
          LOG_T(PHY,"%x.",ulsch->harq_processes[harq_pid]->b[j]);

        LOG_T(PHY,"\n");
#endif
#endif
      }  // ulsch not in error

      if (ulsch_harq->O_ACK>0) fill_ulsch_harq_indication(eNB,ulsch_harq,ulsch->rnti,frame,subframe,ulsch->bundling);

      LOG_D(PHY,"[eNB %d] Frame %d subframe %d: received ULSCH harq_pid %d for UE %d, ret = %d, CQI CRC Status %d, ACK %d,%d, ulsch_errors %d/%d\n",
            eNB->Mod_id,frame,subframe,
            harq_pid,
            i,
            ret,
            ulsch_harq->cqi_crc_status,
            ulsch_harq->o_ACK[0],
            ulsch_harq->o_ACK[1],
            eNB->UE_stats[i].ulsch_errors[harq_pid],
            eNB->UE_stats[i].ulsch_decoding_attempts[harq_pid][0]);
    } //     if ((ulsch) &&
    //         (ulsch->rnti>0) &&
    //         (ulsch_harq->status == ACTIVE))
>>>>>>> 238c83f4
    else if ((ulsch) &&
             (ulsch->rnti>0) &&
             (ulsch_harq->status == ACTIVE) &&
             (ulsch_harq->frame == frame) &&
             (ulsch_harq->subframe == subframe) &&
             (ulsch_harq->handled == 1)) {
      // this harq process is stale, kill it, this 1024 frames later (10s), consider reducing that
      ulsch_harq->status = SCH_IDLE;
      ulsch_harq->handled = 0;
      ulsch->harq_mask &= ~(1 << harq_pid);
      LOG_W (PHY, "Removing stale ULSCH config for UE %x harq_pid %d (harq_mask is now 0x%2.2x)\n", ulsch->rnti, harq_pid, ulsch->harq_mask);
    }
  }   //   for (i=0; i<NUMBER_OF_UE_MAX; i++)
  
  while (proc->nbDecode > 0) {
    notifiedFIFO_elt_t *req=pullTpool(proc->respDecode, proc->threadPool);
    postDecode(proc, req);
    delNotifiedFIFO_elt(req);
  }
}

extern int      oai_exit;

extern void    *td_thread (void *);

void init_td_thread(PHY_VARS_eNB *eNB) {
	/*
  L1_proc_t *proc = &eNB->proc;
  proc->tdp.eNB = eNB;
  proc->instance_cnt_td = -1;
  threadCreate(&proc->pthread_td, td_thread, (void *)&proc->tdp, "TD", -1, OAI_PRIORITY_RT);
  */
}

void kill_td_thread(PHY_VARS_eNB *eNB) {
	/*
  L1_proc_t *proc = &eNB->proc;
  proc->instance_cnt_td         = 0;
  pthread_cond_signal(&proc->cond_td);
  pthread_join(proc->pthread_td, NULL);
  pthread_mutex_destroy( &proc->mutex_td );
  pthread_cond_destroy( &proc->cond_td );
  */
}

extern void    *te_thread (void *);

void init_te_thread(PHY_VARS_eNB *eNB) {
	/*
  L1_proc_t *proc = &eNB->proc;

  for(int i=0; i<3 ; i++) {
    proc->tep[i].eNB = eNB;
    proc->tep[i].instance_cnt_te = -1;
    LOG_I(PHY,"Creating te_thread %d\n",i);
    char txt[128];
    sprintf(txt,"TE_%d", i);
    threadCreate(&proc->tep[i].pthread_te, te_thread, (void *)&proc->tep[i], txt, -1, OAI_PRIORITY_RT);
  }
  */
}

void kill_te_thread(PHY_VARS_eNB *eNB) {
	/*
  L1_proc_t *proc = &eNB->proc;

  for(int i=0; i<3 ; i++) {
    proc->tep[i].instance_cnt_te         = 0;
    pthread_cond_signal(&proc->tep[i].cond_te);
    pthread_join(proc->tep[i].pthread_te, NULL);
    pthread_mutex_destroy( &proc->tep[i].mutex_te);
    pthread_cond_destroy( &proc->tep[i].cond_te);
  }
  */
}

void fill_rx_indication(PHY_VARS_eNB *eNB,
                        int UE_id,
                        int frame,
                        int subframe) {
  nfapi_rx_indication_pdu_t *pdu;
  int             timing_advance_update;
  int             sync_pos;
  uint32_t        harq_pid;

  if (eNB->ulsch[UE_id]->ue_type > 0) harq_pid = 0;
  else {
    harq_pid = subframe2harq_pid (&eNB->frame_parms,
                                  frame, subframe);
  }

  pthread_mutex_lock(&eNB->UL_INFO_mutex);
  eNB->UL_INFO.rx_ind.sfn_sf                    = frame<<4| subframe;
  eNB->UL_INFO.rx_ind.rx_indication_body.tl.tag = NFAPI_RX_INDICATION_BODY_TAG;
  pdu                                    = &eNB->UL_INFO.rx_ind.rx_indication_body.rx_pdu_list[eNB->UL_INFO.rx_ind.rx_indication_body.number_of_pdus];
  //  pdu->rx_ue_information.handle          = eNB->ulsch[UE_id]->handle;
  pdu->rx_ue_information.tl.tag          = NFAPI_RX_UE_INFORMATION_TAG;
  pdu->rx_ue_information.rnti            = eNB->ulsch[UE_id]->rnti;
  pdu->rx_indication_rel8.tl.tag         = NFAPI_RX_INDICATION_REL8_TAG;
  pdu->rx_indication_rel8.length         = eNB->ulsch[UE_id]->harq_processes[harq_pid]->TBS>>3;
  pdu->rx_indication_rel8.offset         = 1;   // DJP - I dont understand - but broken unless 1 ????  0;  // filled in at the end of the UL_INFO formation
  pdu->data                              = eNB->ulsch[UE_id]->harq_processes[harq_pid]->decodedBytes;
  // estimate timing advance for MAC
  sync_pos                               = lte_est_timing_advance_pusch(eNB,UE_id);
  timing_advance_update                  = sync_pos; // - eNB->frame_parms.nb_prefix_samples/4; //to check

  //  if (timing_advance_update > 10) { dump_ulsch(eNB,frame,subframe,UE_id); exit(-1);}
  //  if (timing_advance_update < -10) { dump_ulsch(eNB,frame,subframe,UE_id); exit(-1);}
  switch (eNB->frame_parms.N_RB_DL) {
    case 6:                      /* nothing to do */
      break;

    case 15:
      timing_advance_update /= 2;
      break;

    case 25:
      timing_advance_update /= 4;
      break;

    case 50:
      timing_advance_update /= 8;
      break;

    case 75:
      timing_advance_update /= 12;
      break;

    case 100:
      timing_advance_update /= 16;
      break;

    default:
      abort ();
  }

  // put timing advance command in 0..63 range
  timing_advance_update += 31;

  if (timing_advance_update < 0)
    timing_advance_update = 0;

  if (timing_advance_update > 63)
    timing_advance_update = 63;

  pdu->rx_indication_rel8.timing_advance = timing_advance_update;
  // estimate UL_CQI for MAC (from antenna port 0 only)
  int SNRtimes10 = dB_fixed_times10(eNB->pusch_vars[UE_id]->ulsch_power[0]) - 10 * eNB->measurements.n0_subband_power_dB[0][0];

  if (SNRtimes10 < -640)
    pdu->rx_indication_rel8.ul_cqi = 0;
  else if (SNRtimes10 > 635)
    pdu->rx_indication_rel8.ul_cqi = 255;
  else
    pdu->rx_indication_rel8.ul_cqi = (640 + SNRtimes10) / 5;

  LOG_D(PHY,"[PUSCH %d] Frame %d Subframe %d Filling RX_indication with SNR %d (%d), timing_advance %d (update %d)\n",
        harq_pid,frame,subframe,SNRtimes10,pdu->rx_indication_rel8.ul_cqi,pdu->rx_indication_rel8.timing_advance,
        timing_advance_update);
  eNB->UL_INFO.rx_ind.rx_indication_body.number_of_pdus++;
  eNB->UL_INFO.rx_ind.sfn_sf = frame<<4 | subframe;
  pthread_mutex_unlock(&eNB->UL_INFO_mutex);
}

//-----------------------------------------------------------------------------
/*
 * Release the harq process if its round is >= 'after_rounds'
 */
static void do_release_harq(PHY_VARS_eNB *eNB,
                            int UE_id,
                            int tb,
                            uint16_t frame,
                            uint8_t subframe,
                            uint16_t mask,
                            int after_rounds)
//-----------------------------------------------------------------------------
{
  LTE_eNB_DLSCH_t *dlsch0 = NULL;
  LTE_eNB_DLSCH_t *dlsch1 = NULL;
  LTE_DL_eNB_HARQ_t *dlsch0_harq = NULL;
  LTE_DL_eNB_HARQ_t *dlsch1_harq = NULL;
  int harq_pid;
  int subframe_tx;
  int frame_tx;
  AssertFatal(UE_id != -1, "No existing dlsch context\n");
  AssertFatal(UE_id < NUMBER_OF_UE_MAX, "Returned UE_id %d >= %d (NUMBER_OF_UE_MAX)\n", UE_id, NUMBER_OF_UE_MAX);
  dlsch0 = eNB->dlsch[UE_id][0];
  dlsch1 = eNB->dlsch[UE_id][1];

  if (eNB->frame_parms.frame_type == FDD) {
    subframe_tx = (subframe + 6) % 10;
    frame_tx = ul_ACK_subframe2_dl_frame(&eNB->frame_parms,
                                         frame,
                                         subframe,
                                         subframe_tx);
    harq_pid = dlsch0->harq_ids[frame_tx%2][subframe_tx];

    if((harq_pid < 0) || (harq_pid >= dlsch0->Mdlharq)) {
      LOG_E(PHY,"illegal harq_pid %d %s:%d\n", harq_pid, __FILE__, __LINE__);
      return;
    }

    dlsch0_harq = dlsch0->harq_processes[harq_pid];
    dlsch1_harq = dlsch1->harq_processes[harq_pid];
    AssertFatal(dlsch0_harq != NULL, "dlsch0_harq is null\n");
#if T_TRACER

    if (after_rounds != -1) {
      T(T_ENB_PHY_DLSCH_UE_NACK,
        T_INT(0),
        T_INT(frame),
        T_INT(subframe),
        T_INT(dlsch0->rnti),
        T_INT(harq_pid));
    } else {
      T(T_ENB_PHY_DLSCH_UE_ACK,
        T_INT(0),
        T_INT(frame),
        T_INT(subframe),
        T_INT(dlsch0->rnti),
        T_INT(harq_pid));
    }

#endif

    if (dlsch0_harq->round >= after_rounds) {
      dlsch0_harq->status = SCH_IDLE;
      dlsch0->harq_mask &= ~(1 << harq_pid);
    }
  } else {
    /* Release all processes in the bundle that was acked, based on mask */
    /* This is at most 4 for multiplexing and 9 for bundling/special bundling */
    int M = ul_ACK_subframe2_M(&eNB->frame_parms, subframe);

    for (int m=0; m < M; m++) {
      subframe_tx = ul_ACK_subframe2_dl_subframe(&eNB->frame_parms,
                    subframe,
                    m);
      frame_tx = ul_ACK_subframe2_dl_frame(&eNB->frame_parms,
                                           frame,
                                           subframe,
                                           subframe_tx);

      if (((1 << m) & mask) > 0) {
        harq_pid = dlsch0->harq_ids[frame_tx%2][subframe_tx];

        if((harq_pid < 0) || (harq_pid >= dlsch0->Mdlharq)) {
          LOG_E(PHY,"illegal harq_pid %d %s:%d\n", harq_pid, __FILE__, __LINE__);
          return;
        }

        dlsch0_harq = dlsch0->harq_processes[harq_pid];
        dlsch1_harq = dlsch1->harq_processes[harq_pid];
        AssertFatal(dlsch0_harq != NULL, "Dlsch0_harq is null\n");
#if T_TRACER

        if (after_rounds != -1) {
          T(T_ENB_PHY_DLSCH_UE_NACK,
            T_INT(0),
            T_INT(frame),
            T_INT(subframe),
            T_INT(dlsch0->rnti),
            T_INT(harq_pid));
        } else {
          T(T_ENB_PHY_DLSCH_UE_ACK,
            T_INT(0),
            T_INT(frame),
            T_INT(subframe),
            T_INT(dlsch0->rnti),
            T_INT(harq_pid));
        }

#endif

        if (dlsch0_harq->round >= after_rounds) {
          dlsch0_harq->status = SCH_IDLE;

          if ((dlsch1_harq == NULL) || ((dlsch1_harq != NULL) && (dlsch1_harq->status == SCH_IDLE))) {
            dlsch0->harq_mask &= ~(1 << harq_pid);
          }
        }
      } // end if (((1 << m) & mask) > 0)
    } // end for (int m=0; m < M; m++)
  } // end if TDD
}

static void release_harq(PHY_VARS_eNB *eNB,int UE_id,int tb,uint16_t frame,uint8_t subframe,uint16_t mask, int is_ack) {
  /*
   * Maximum number of DL transmissions = 4.
   * TODO: get the value from configuration.
   * If is_ack is true then we release immediately. The value -1 can be used for that.
   */
  do_release_harq(eNB, UE_id, tb, frame, subframe, mask, is_ack ? -1 : 4);
}

int getM(PHY_VARS_eNB *eNB,int frame,int subframe) {
  int M,Mtx=0;
  LTE_eNB_DLSCH_t *dlsch0=NULL,*dlsch1=NULL;
  LTE_DL_eNB_HARQ_t *dlsch0_harq=NULL,*dlsch1_harq=NULL;
  int harq_pid;
  int subframe_tx,frame_tx;
  int m;
  M=ul_ACK_subframe2_M(&eNB->frame_parms,
                       subframe);

  for (m=0; m<M; m++) {
    subframe_tx = ul_ACK_subframe2_dl_subframe(&eNB->frame_parms,
                  subframe,
                  m);
    frame_tx =  ul_ACK_subframe2_dl_frame(&eNB->frame_parms,frame,
                                          subframe,subframe_tx);

    if (dlsch0 == NULL || dlsch1 == NULL) {
      LOG_E(PHY, "dlsch0 and/or dlsch1 NULL, getM frame %i, subframe %i\n",frame,subframe);
      return Mtx;
    }

    harq_pid = dlsch0->harq_ids[frame_tx%2][subframe_tx];

    if (harq_pid>=0 && harq_pid<dlsch0->Mdlharq) {
      dlsch0_harq     = dlsch0->harq_processes[harq_pid];
      dlsch1_harq     = dlsch1->harq_processes[harq_pid];
      AssertFatal(dlsch0_harq!=NULL,"dlsch0_harq is null\n");

      if (dlsch0_harq->status == ACTIVE||
          (dlsch1_harq!=NULL && dlsch1_harq->status == ACTIVE)) Mtx ++;
    }
  }

  return (Mtx);
}


void fill_ulsch_cqi_indication (PHY_VARS_eNB *eNB, uint16_t frame, uint8_t subframe, LTE_UL_eNB_HARQ_t *ulsch_harq, uint16_t rnti) {
  pthread_mutex_lock (&eNB->UL_INFO_mutex);
  nfapi_cqi_indication_pdu_t *pdu         = &eNB->UL_INFO.cqi_ind.cqi_indication_body.cqi_pdu_list[eNB->UL_INFO.cqi_ind.cqi_indication_body.number_of_cqis];
  nfapi_cqi_indication_raw_pdu_t *raw_pdu = &eNB->UL_INFO.cqi_ind.cqi_indication_body.cqi_raw_pdu_list[eNB->UL_INFO.cqi_ind.cqi_indication_body.number_of_cqis];
  pdu->instance_length = 0;
  pdu->rx_ue_information.tl.tag          = NFAPI_RX_UE_INFORMATION_TAG;
  pdu->rx_ue_information.rnti = rnti;

  if (ulsch_harq->cqi_crc_status != 1)
    pdu->cqi_indication_rel9.data_offset = 0;
  else
    pdu->cqi_indication_rel9.data_offset = 1;   // fill in after all cqi_indications have been generated when non-zero

  // by default set O to rank 1 value
  pdu->cqi_indication_rel9.tl.tag = NFAPI_CQI_INDICATION_REL9_TAG;
  pdu->cqi_indication_rel9.length = (ulsch_harq->Or1>>3) + ((ulsch_harq->Or1&7) > 0 ? 1 : 0);
  pdu->cqi_indication_rel9.ri[0]  = 0;

  // if we have RI bits, set them and if rank2 overwrite O
  if (ulsch_harq->O_RI > 0) {
    pdu->cqi_indication_rel9.ri[0] = ulsch_harq->o_RI[0];

    if (ulsch_harq->o_RI[0] == 2)
      pdu->cqi_indication_rel9.length = (ulsch_harq->Or2 >> 3) + ((ulsch_harq->Or2 & 7) > 0 ? 1 : 0);

    pdu->cqi_indication_rel9.timing_advance = 0;
  }

  pdu->cqi_indication_rel9.number_of_cc_reported = 1;
  pdu->ul_cqi_information.channel = 1;  // PUSCH
  pdu->ul_cqi_information.tl.tag = NFAPI_UL_CQI_INFORMATION_TAG;
  memcpy ((void *) raw_pdu->pdu, ulsch_harq->o, pdu->cqi_indication_rel9.length);
  eNB->UL_INFO.cqi_ind.cqi_indication_body.tl.tag = NFAPI_CQI_INDICATION_BODY_TAG;
  eNB->UL_INFO.cqi_ind.cqi_indication_body.number_of_cqis++;
  LOG_D(PHY,"eNB->UL_INFO.cqi_ind.cqi_indication_body.number_of_cqis:%d\n", eNB->UL_INFO.cqi_ind.cqi_indication_body.number_of_cqis);
  pthread_mutex_unlock(&eNB->UL_INFO_mutex);
}

void fill_ulsch_harq_indication (PHY_VARS_eNB *eNB, LTE_UL_eNB_HARQ_t *ulsch_harq, uint16_t rnti, int frame, int subframe, int bundling) {
  int UE_id = find_dlsch(rnti,eNB,SEARCH_EXIST);

  if( (UE_id<0) || (UE_id>=NUMBER_OF_UE_MAX) ) {
    LOG_E(PHY,"illegal UE_id found!!! rnti %04x UE_id %d\n",rnti,UE_id);
    return;
  }

  //AssertFatal(UE_id>=0,"UE_id doesn't exist\n");
  pthread_mutex_lock(&eNB->UL_INFO_mutex);
  nfapi_harq_indication_pdu_t *pdu =   &eNB->UL_INFO.harq_ind.harq_indication_body.harq_pdu_list[eNB->UL_INFO.harq_ind.harq_indication_body.number_of_harqs];
  int M;
  int i;
  eNB->UL_INFO.harq_ind.header.message_id = NFAPI_HARQ_INDICATION;
  eNB->UL_INFO.harq_ind.sfn_sf = frame<<4|subframe;
  eNB->UL_INFO.harq_ind.harq_indication_body.tl.tag = NFAPI_HARQ_INDICATION_BODY_TAG;
  pdu->instance_length                                = 0; // don't know what to do with this
  //  pdu->rx_ue_information.handle                       = handle;
  pdu->rx_ue_information.tl.tag                       = NFAPI_RX_UE_INFORMATION_TAG;
  pdu->rx_ue_information.rnti                         = rnti;

  if (eNB->frame_parms.frame_type == FDD) {
    pdu->harq_indication_fdd_rel13.tl.tag = NFAPI_HARQ_INDICATION_FDD_REL13_TAG;
    pdu->harq_indication_fdd_rel13.mode = 0;
    pdu->harq_indication_fdd_rel13.number_of_ack_nack = ulsch_harq->O_ACK;

    for (i = 0; i < ulsch_harq->O_ACK; i++) {
      AssertFatal (ulsch_harq->o_ACK[i] == 0 || ulsch_harq->o_ACK[i] == 1, "harq_ack[%d] is %d, should be 1,2 or 4\n", i, ulsch_harq->o_ACK[i]);
      pdu->harq_indication_fdd_rel13.harq_tb_n[i] = 2 - ulsch_harq->o_ACK[i];
      // release DLSCH if needed
      release_harq(eNB,UE_id,i,frame,subframe,0xffff, ulsch_harq->o_ACK[i] == 1);
    }
  } else {                      // TDD
    M = ul_ACK_subframe2_M (&eNB->frame_parms, subframe);
    pdu->harq_indication_tdd_rel13.tl.tag = NFAPI_HARQ_INDICATION_TDD_REL13_TAG;
    pdu->harq_indication_tdd_rel13.mode = 1-bundling;
    pdu->harq_indication_tdd_rel13.number_of_ack_nack = ulsch_harq->O_ACK;

    for (i = 0; i < ulsch_harq->O_ACK; i++) {
      AssertFatal (ulsch_harq->o_ACK[i] == 0 || ulsch_harq->o_ACK[i] == 1, "harq_ack[%d] is %d, should be 1,2 or 4\n", i, ulsch_harq->o_ACK[i]);
      pdu->harq_indication_tdd_rel13.harq_data[0].bundling.value_0 = 2-ulsch_harq->o_ACK[i];
      // release DLSCH if needed
      /* TODO: review this code, it's most certainly wrong.
       * We have to release the proper HARQ in case of ACK or NACK if max retransmission reached.
       * Basically, call release_harq with 1 as last argument when ACK and 0 when NACK.
       */
      release_harq(eNB,UE_id,i,frame,subframe,0xffff, ulsch_harq->o_ACK[i] == 1);

      if      (M==1 && ulsch_harq->O_ACK==1 && ulsch_harq->o_ACK[i] == 1) release_harq(eNB,UE_id,0,frame,subframe,0xffff, ulsch_harq->o_ACK[i] == 1);
      else if (M==1 && ulsch_harq->O_ACK==2 && ulsch_harq->o_ACK[i] == 1) release_harq(eNB,UE_id,i,frame,subframe,0xffff, ulsch_harq->o_ACK[i] == 1);
      else if (M>1 && ulsch_harq->o_ACK[i] == 1) {
        // spatial bundling
        release_harq(eNB,UE_id,0,frame,subframe,1<<i, ulsch_harq->o_ACK[i] == 1);
        release_harq(eNB,UE_id,1,frame,subframe,1<<i, ulsch_harq->o_ACK[i] == 1);
      }
    }
  }

  //LOG_E(PHY,"eNB->UL_INFO.harq_ind.harq_indication_body.number_of_harqs:%d\n", eNB->UL_INFO.harq_ind.harq_indication_body.number_of_harqs);
  eNB->UL_INFO.harq_ind.harq_indication_body.number_of_harqs++;
  pthread_mutex_unlock(&eNB->UL_INFO_mutex);
}

void fill_uci_harq_indication (int UEid, PHY_VARS_eNB *eNB, LTE_eNB_UCI *uci, int frame, int subframe, uint8_t *harq_ack, uint8_t tdd_mapping_mode, uint16_t tdd_multiplexing_mask) {
  if ( split73 == SPLIT73_DU ) {
    sendFs6Ulharq(fs6ULindicationHarq, UEid, eNB, uci, frame, subframe, harq_ack, tdd_mapping_mode, tdd_multiplexing_mask, 0, 0);
    return;
  }
  
  int UE_id=find_dlsch(uci->rnti,eNB,SEARCH_EXIST);

  //AssertFatal(UE_id>=0,"UE_id doesn't exist rnti:%x\n", uci->rnti);
  if (UE_id < 0) {
    LOG_E(PHY,"SFN/SF:%04d%d Unable to find rnti:%x do not send HARQ\n", frame, subframe, uci->rnti);
    return;
  }

  pthread_mutex_lock(&eNB->UL_INFO_mutex);
  nfapi_harq_indication_t *ind       = &eNB->UL_INFO.harq_ind;
  nfapi_harq_indication_body_t *body = &ind->harq_indication_body;
  nfapi_harq_indication_pdu_t *pdu   = &body->harq_pdu_list[eNB->UL_INFO.harq_ind.harq_indication_body.number_of_harqs];
  ind->sfn_sf = frame<<4|subframe;
  ind->header.message_id = NFAPI_HARQ_INDICATION;
  body->tl.tag = NFAPI_HARQ_INDICATION_BODY_TAG;
  pdu->instance_length                                = 0; // don't know what to do with this
  //  pdu->rx_ue_information.handle                       = handle;
  pdu->rx_ue_information.tl.tag                       = NFAPI_RX_UE_INFORMATION_TAG;
  pdu->rx_ue_information.rnti                         = uci->rnti;
  // estimate UL_CQI for MAC (from antenna port 0 only)
  pdu->ul_cqi_information.tl.tag = NFAPI_UL_CQI_INFORMATION_TAG;
  int SNRtimes10 = dB_fixed_times10(uci->stat) - 10 * eNB->measurements.n0_subband_power_dB[0][0];

  if (SNRtimes10 < -100)
    LOG_I (PHY, "uci->stat %d \n", uci->stat);

  if (SNRtimes10 < -640)
    pdu->ul_cqi_information.ul_cqi = 0;
  else if (SNRtimes10 > 635)
    pdu->ul_cqi_information.ul_cqi = 255;
  else
    pdu->ul_cqi_information.ul_cqi = (640 + SNRtimes10) / 5;

  pdu->ul_cqi_information.channel = 0;

  if (eNB->frame_parms.frame_type == FDD) {
    if (uci->pucch_fmt == pucch_format1a) {
      pdu->harq_indication_fdd_rel13.tl.tag = NFAPI_HARQ_INDICATION_FDD_REL13_TAG;
      pdu->harq_indication_fdd_rel13.mode = 0;
      pdu->harq_indication_fdd_rel13.number_of_ack_nack = 1;
      AssertFatal (harq_ack[0] == 1 || harq_ack[0] == 2 || harq_ack[0] == 4, "harq_ack[0] is %d, should be 1,2 or 4\n", harq_ack[0]);
      pdu->harq_indication_fdd_rel13.harq_tb_n[0] = harq_ack[0];
      // release DLSCH if needed
      release_harq(eNB,UE_id,0,frame,subframe,0xffff, harq_ack[0] == 1);
    } else if (uci->pucch_fmt == pucch_format1b) {
      pdu->harq_indication_fdd_rel13.tl.tag = NFAPI_HARQ_INDICATION_FDD_REL13_TAG;
      pdu->harq_indication_fdd_rel13.mode = 0;
      pdu->harq_indication_fdd_rel13.number_of_ack_nack = 2;
      AssertFatal (harq_ack[0] == 1 || harq_ack[0] == 2 || harq_ack[1] == 4, "harq_ack[0] is %d, should be 0,1 or 4\n", harq_ack[0]);
      AssertFatal (harq_ack[1] == 1 || harq_ack[1] == 2 || harq_ack[1] == 4, "harq_ack[1] is %d, should be 0,1 or 4\n", harq_ack[1]);
      pdu->harq_indication_fdd_rel13.harq_tb_n[0] = harq_ack[0];
      pdu->harq_indication_fdd_rel13.harq_tb_n[1] = harq_ack[1];
      // release DLSCH if needed
      release_harq(eNB,UE_id,0,frame,subframe,0xffff, harq_ack[0] == 1);
      release_harq(eNB,UE_id,1,frame,subframe,0xffff, harq_ack[1] == 1);
    } else AssertFatal(1==0,"only format 1a/b for now, received %d\n",uci->pucch_fmt);
  } else { // TDD
    AssertFatal (tdd_mapping_mode == 0 || tdd_mapping_mode == 1 || tdd_mapping_mode == 2, "Illegal tdd_mapping_mode %d\n", tdd_mapping_mode);
    pdu->harq_indication_tdd_rel13.tl.tag = NFAPI_HARQ_INDICATION_TDD_REL13_TAG;
    pdu->harq_indication_tdd_rel13.mode = tdd_mapping_mode;
    LOG_D(PHY,"%s(eNB, uci_harq format %d, rnti:%04x, frame:%d, subframe:%d, tdd_mapping_mode:%d) harq_ack[0]:%d harq_ack[1]:%d\n", __FUNCTION__, uci->pucch_fmt,uci->rnti, frame, subframe,
          tdd_mapping_mode,harq_ack[0],harq_ack[1]);

    switch (tdd_mapping_mode) {
      case 0:                    // bundling
        if (uci->pucch_fmt == pucch_format1a) {
          pdu->harq_indication_tdd_rel13.tl.tag = NFAPI_HARQ_INDICATION_TDD_REL13_TAG;
          pdu->harq_indication_tdd_rel13.number_of_ack_nack = 1;
          LOG_D(PHY,"bundling, pucch1a, number of ack nack %d\n",pdu->harq_indication_tdd_rel13.number_of_ack_nack);
          AssertFatal(harq_ack[0] == 1 || harq_ack[0] == 2 || harq_ack[0] == 4, "harq_ack[0] is %d, should be 1,2 or 4\n",harq_ack[0]);
          pdu->harq_indication_tdd_rel13.harq_data[0].bundling.value_0 = harq_ack[0];
          // release all bundled DLSCH if needed
          release_harq(eNB,UE_id,0,frame,subframe,0xffff, harq_ack[0] == 1);
        } else if (uci->pucch_fmt == pucch_format1b) {
          pdu->harq_indication_tdd_rel13.number_of_ack_nack = 2;
          AssertFatal(harq_ack[0] == 1 || harq_ack[0] == 2 || harq_ack[1] == 4, "harq_ack[0] is %d, should be 0,1 or 4\n",harq_ack[0]);
          AssertFatal(harq_ack[1] == 1 || harq_ack[1] == 2 || harq_ack[1] == 4, "harq_ack[1] is %d, should be 0,1 or 4\n",harq_ack[1]);
          pdu->harq_indication_tdd_rel13.tl.tag = NFAPI_HARQ_INDICATION_TDD_REL13_TAG;
          pdu->harq_indication_tdd_rel13.harq_data[0].bundling.value_0 = harq_ack[0];
          pdu->harq_indication_tdd_rel13.harq_data[1].bundling.value_0 = harq_ack[1];
          // release all DLSCH if needed
          release_harq(eNB,UE_id,0,frame,subframe,0xffff, harq_ack[0] == 1);
          release_harq(eNB,UE_id,1,frame,subframe,0xffff, harq_ack[1] == 1);
        }

        break;

      case 1:                    // multiplexing
        AssertFatal (uci->pucch_fmt == pucch_format1b, "uci->pucch_format %d is not format1b\n", uci->pucch_fmt);

        if (uci->num_pucch_resources == 1 && uci->pucch_fmt == pucch_format1a) {
          pdu->harq_indication_tdd_rel13.tl.tag = NFAPI_HARQ_INDICATION_TDD_REL13_TAG;
          pdu->harq_indication_tdd_rel13.number_of_ack_nack = 1;
          AssertFatal(harq_ack[0] == 1 || harq_ack[0] == 2 || harq_ack[0] == 4, "harq_ack[0] is %d, should be 1,2 or 4\n",harq_ack[0]);
          pdu->harq_indication_tdd_rel13.harq_data[0].multiplex.value_0 = harq_ack[0];
          // release all DLSCH if needed
          release_harq(eNB,UE_id,0,frame,subframe,0xffff, harq_ack[0] == 1);
        } else if (uci->num_pucch_resources == 1 && uci->pucch_fmt == pucch_format1b) {
          pdu->harq_indication_tdd_rel13.tl.tag = NFAPI_HARQ_INDICATION_TDD_REL13_TAG;
          pdu->harq_indication_tdd_rel13.number_of_ack_nack = 2;
          AssertFatal(harq_ack[0] == 1 || harq_ack[0] == 2 || harq_ack[1] == 4, "harq_ack[0] is %d, should be 0,1 or 4\n",harq_ack[0]);
          AssertFatal(harq_ack[1] == 1 || harq_ack[1] == 2 || harq_ack[1] == 4, "harq_ack[1] is %d, should be 0,1 or 4\n",harq_ack[1]);
          pdu->harq_indication_tdd_rel13.harq_data[0].multiplex.value_0 = harq_ack[0];
          pdu->harq_indication_tdd_rel13.harq_data[1].multiplex.value_0 = harq_ack[1];
          // release all DLSCH if needed
          release_harq(eNB,UE_id,0,frame,subframe,0xffff, harq_ack[0] == 1);
          release_harq(eNB,UE_id,1,frame,subframe,0xffff, harq_ack[1] == 1);
        } else { // num_pucch_resources (M) > 1
          pdu->harq_indication_tdd_rel13.tl.tag = NFAPI_HARQ_INDICATION_TDD_REL13_TAG;
          pdu->harq_indication_tdd_rel13.number_of_ack_nack = uci->num_pucch_resources;
          pdu->harq_indication_tdd_rel13.harq_data[0].multiplex.value_0 = harq_ack[0];
          pdu->harq_indication_tdd_rel13.harq_data[1].multiplex.value_0 = harq_ack[1];

          if (uci->num_pucch_resources == 3)  pdu->harq_indication_tdd_rel13.harq_data[2].multiplex.value_0 = harq_ack[2];

          if (uci->num_pucch_resources == 4)  pdu->harq_indication_tdd_rel13.harq_data[3].multiplex.value_0 = harq_ack[3];

          // spatial-bundling in this case so release both HARQ if necessary
          release_harq(eNB,UE_id,0,frame,subframe,tdd_multiplexing_mask, 1 /* force release? previous code was unconditional */);
          release_harq(eNB,UE_id,1,frame,subframe,tdd_multiplexing_mask, 1 /* force release? previous code was unconditional */);
        }

        break;

      case 2: // special bundling (SR collision)
        pdu->harq_indication_tdd_rel13.tl.tag = NFAPI_HARQ_INDICATION_TDD_REL13_TAG;
        pdu->harq_indication_tdd_rel13.number_of_ack_nack = 1;
        pdu->harq_indication_tdd_rel13.mode = 0;
        int tdd_config5_sf2scheds=0;

        if (eNB->frame_parms.tdd_config==5) tdd_config5_sf2scheds = getM(eNB,frame,subframe);

        switch (harq_ack[0]) {
          case 0:
          case 4:
            pdu->harq_indication_tdd_rel13.harq_data[0].bundling.value_0 = 0;
            /* TODO: release_harq here? this whole code looks suspicious */
            break;

          case 1: // check if M=1,4,7
            if (uci->num_pucch_resources == 1 || uci->num_pucch_resources == 4 ||
                tdd_config5_sf2scheds == 1 || tdd_config5_sf2scheds == 4 || tdd_config5_sf2scheds == 7) {
              pdu->harq_indication_tdd_rel13.harq_data[0].bundling.value_0 = 1;
              release_harq(eNB,UE_id,0,frame,subframe,0xffff, 1);
              release_harq(eNB,UE_id,1,frame,subframe,0xffff, 1);
            } else {
              pdu->harq_indication_tdd_rel13.harq_data[0].bundling.value_0 = 0;
            }

            break;

          case 2: // check if M=2,5,8
            if (uci->num_pucch_resources == 2 || tdd_config5_sf2scheds == 2 ||
                tdd_config5_sf2scheds == 5 || tdd_config5_sf2scheds == 8) {
              pdu->harq_indication_tdd_rel13.harq_data[0].bundling.value_0 = 1;
              release_harq(eNB,UE_id,0,frame,subframe,0xffff, 1);
              release_harq(eNB,UE_id,1,frame,subframe,0xffff, 1);
            } else {
              pdu->harq_indication_tdd_rel13.harq_data[0].bundling.value_0 = 0;
            }

            break;

          case 3: // check if M=3,6,9
            if (uci->num_pucch_resources == 3 || tdd_config5_sf2scheds == 3 ||
                tdd_config5_sf2scheds == 6 || tdd_config5_sf2scheds == 9) {
              pdu->harq_indication_tdd_rel13.harq_data[0].bundling.value_0 = 1;
              release_harq(eNB,UE_id,0,frame,subframe,0xffff, 1);
              release_harq(eNB,UE_id,1,frame,subframe,0xffff, 1);
            } else {
              pdu->harq_indication_tdd_rel13.harq_data[0].bundling.value_0 = 0;
            }

            break;
        }

        break;
    }
  }                             //TDD

  eNB->UL_INFO.harq_ind.harq_indication_body.number_of_harqs++;
  LOG_D(PHY,"Incremented eNB->UL_INFO.harq_ind.harq_indication_body.number_of_harqs:%d\n", eNB->UL_INFO.harq_ind.harq_indication_body.number_of_harqs);
  pthread_mutex_unlock(&eNB->UL_INFO_mutex);
}

void fill_crc_indication (PHY_VARS_eNB *eNB, int UE_id, int frame, int subframe, uint8_t crc_flag) {
  pthread_mutex_lock(&eNB->UL_INFO_mutex);
  nfapi_crc_indication_pdu_t *pdu =   &eNB->UL_INFO.crc_ind.crc_indication_body.crc_pdu_list[eNB->UL_INFO.crc_ind.crc_indication_body.number_of_crcs];
  eNB->UL_INFO.crc_ind.sfn_sf                         = frame<<4 | subframe;
  eNB->UL_INFO.crc_ind.header.message_id              = NFAPI_CRC_INDICATION;
  eNB->UL_INFO.crc_ind.crc_indication_body.tl.tag     = NFAPI_CRC_INDICATION_BODY_TAG;
  pdu->instance_length = 0;     // don't know what to do with this
  //  pdu->rx_ue_information.handle                       = handle;
  pdu->rx_ue_information.tl.tag                       = NFAPI_RX_UE_INFORMATION_TAG;
  pdu->rx_ue_information.rnti                         = eNB->ulsch[UE_id]->rnti;
  pdu->crc_indication_rel8.tl.tag                     = NFAPI_CRC_INDICATION_REL8_TAG;
  pdu->crc_indication_rel8.crc_flag                   = crc_flag;
  eNB->UL_INFO.crc_ind.crc_indication_body.number_of_crcs++;
  //LOG_D(PHY, "%s() rnti:%04x crcs:%d crc_flag:%d\n", __FUNCTION__, pdu->rx_ue_information.rnti, eNB->UL_INFO.crc_ind.crc_indication_body.number_of_crcs, crc_flag);
  pthread_mutex_unlock(&eNB->UL_INFO_mutex);
}

void phy_procedures_eNB_uespec_RX(PHY_VARS_eNB *eNB,L1_rxtx_proc_t *proc) {
  //RX processing for ue-specific resources (i
  LTE_DL_FRAME_PARMS *fp = &eNB->frame_parms;
  const int       subframe = proc->subframe_rx;
  const int       frame = proc->frame_rx;
  /* TODO: use correct rxdata */
  T (T_ENB_PHY_INPUT_SIGNAL, T_INT (eNB->Mod_id), T_INT (frame), T_INT (subframe), T_INT (0),
     T_BUFFER (&eNB->RU_list[0]->common.rxdata[0][subframe * eNB->frame_parms.samples_per_tti], eNB->frame_parms.samples_per_tti * 4));

  if ((fp->frame_type == TDD) && (subframe_select(fp,subframe)!=SF_UL)) return;

  T(T_ENB_PHY_UL_TICK, T_INT(eNB->Mod_id), T_INT(frame), T_INT(subframe));
  VCD_SIGNAL_DUMPER_DUMP_FUNCTION_BY_NAME( VCD_SIGNAL_DUMPER_FUNCTIONS_PHY_PROCEDURES_ENB_RX_UESPEC, 1 );
  LOG_D (PHY, "[eNB %d] Frame %d: Doing phy_procedures_eNB_uespec_RX(%d)\n", eNB->Mod_id, frame, subframe);
  eNB->rb_mask_ul[0] = 0;
  eNB->rb_mask_ul[1] = 0;
  eNB->rb_mask_ul[2] = 0;
  eNB->rb_mask_ul[3] = 0;
  // Fix me here, these should be locked
  eNB->UL_INFO.rx_ind.rx_indication_body.number_of_pdus  = 0;
  eNB->UL_INFO.crc_ind.crc_indication_body.number_of_crcs = 0;
  // Call SRS first since all others depend on presence of SRS or lack thereof
  srs_procedures (eNB, proc);
  eNB->first_run_I0_measurements = 0;
  uci_procedures (eNB, proc);

  if (NFAPI_MODE==NFAPI_MONOLITHIC || NFAPI_MODE==NFAPI_MODE_PNF) { // If PNF or monolithic
    pusch_procedures(eNB,proc);
  }

  lte_eNB_I0_measurements (eNB, subframe, 0, eNB->first_run_I0_measurements);
  int min_I0=1000,max_I0=0;

  if ((frame==0) && (subframe==4)) {
    for (int i=0; i<eNB->frame_parms.N_RB_UL; i++) {
      if (i==(eNB->frame_parms.N_RB_UL>>1) - 1) i+=2;

      if (eNB->measurements.n0_subband_power_tot_dB[i]<min_I0) min_I0 = eNB->measurements.n0_subband_power_tot_dB[i];

      if (eNB->measurements.n0_subband_power_tot_dB[i]>max_I0) max_I0 = eNB->measurements.n0_subband_power_tot_dB[i];
    }

    LOG_I (PHY, "max_I0 %d, min_I0 %d\n", max_I0, min_I0);
  }

  VCD_SIGNAL_DUMPER_DUMP_FUNCTION_BY_NAME( VCD_SIGNAL_DUMPER_FUNCTIONS_PHY_PROCEDURES_ENB_RX_UESPEC, 0 );
}

void release_rnti_of_phy(module_id_t mod_id) {
  int i,j;
  int CC_id;
  rnti_t rnti;
  PHY_VARS_eNB *eNB_PHY = NULL;
  LTE_eNB_ULSCH_t *ulsch = NULL;
  LTE_eNB_DLSCH_t *dlsch = NULL;

  for(i = 0; i< release_rntis.number_of_TLVs; i++) {
    for (CC_id = 0; CC_id < MAX_NUM_CCs; CC_id++) {
      eNB_PHY = RC.eNB[mod_id][CC_id];
      rnti = release_rntis.ue_release_request_TLVs_list[i].rnti;

      for (j=0; j<NUMBER_OF_UE_MAX; j++) {
        ulsch = eNB_PHY->ulsch[j];

        if((ulsch != NULL) && (ulsch->rnti == rnti)) {
          LOG_I(PHY, "clean_eNb_ulsch ulsch[%d] UE %x\n", j, rnti);
          clean_eNb_ulsch(ulsch);
        }

        dlsch = eNB_PHY->dlsch[j][0];

        if((dlsch != NULL) && (dlsch->rnti == rnti)) {
          LOG_I(PHY, "clean_eNb_dlsch dlsch[%d] UE %x \n", j, rnti);
          clean_eNb_dlsch(dlsch);
        }
      }

      ulsch = eNB_PHY->ulsch[j];

      if((ulsch != NULL) && (ulsch->rnti == rnti)) {
        LOG_I(PHY, "clean_eNb_ulsch ulsch[%d] UE %x\n", j, rnti);
        clean_eNb_ulsch(ulsch);
      }

      for(j=0; j<NUMBER_OF_UCI_VARS_MAX; j++) {
        if(eNB_PHY->uci_vars[j].rnti == rnti) {
          LOG_I(PHY, "clean eNb uci_vars[%d] UE %x \n",j, rnti);
          memset(&eNB_PHY->uci_vars[i],0,sizeof(LTE_eNB_UCI));
        }
      }
    }
  }

  memset(&release_rntis, 0, sizeof(nfapi_ue_release_request_body_t));
}<|MERGE_RESOLUTION|>--- conflicted
+++ resolved
@@ -1315,9 +1315,6 @@
                            ulsch_harq->V_UL_DAI,
                            ulsch_harq->nb_rb>20 ? 1 : 0);
       stop_meas(&eNB->ulsch_decoding_stats);
-<<<<<<< HEAD
-    }
-=======
       LOG_D(PHY,
             "[eNB %d][PUSCH %d] frame %d subframe %d RNTI %x RX power (%d,%d) N0 (%d,%d) dB ACK (%d,%d), decoding iter %d ulsch_harq->cqi_crc_status:%d ackBits:%d ulsch_decoding_stats[t:%lld max:%lld]\n",
             eNB->Mod_id,harq_pid,
@@ -1433,7 +1430,6 @@
     } //     if ((ulsch) &&
     //         (ulsch->rnti>0) &&
     //         (ulsch_harq->status == ACTIVE))
->>>>>>> 238c83f4
     else if ((ulsch) &&
              (ulsch->rnti>0) &&
              (ulsch_harq->status == ACTIVE) &&
