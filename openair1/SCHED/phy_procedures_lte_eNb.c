--- conflicted
+++ resolved
@@ -3378,216 +3378,4 @@
 
   return do_proc;
 }
-<<<<<<< HEAD
-#endif
-void phy_procedures_eNB_lte(unsigned char subframe,PHY_VARS_eNB **phy_vars_eNB,uint8_t abstraction_flag,
-                            relaying_type_t r_type, PHY_VARS_RN *phy_vars_rn)
-{
-#if defined(ENABLE_ITTI)
-  MessageDef   *msg_p;
-  const char   *msg_name;
-  instance_t    instance;
-  unsigned int  Mod_id;
-  int           result;
-#endif
-
-
-  int CC_id=0;
-
-  /*
-    if (phy_vars_eNB->proc[sched_subframe].frame_tx >= 1000)
-    mac_xface->macphy_exit("Exiting after 1000 Frames\n");
-  */
-  VCD_SIGNAL_DUMPER_DUMP_VARIABLE_BY_NAME(VCD_SIGNAL_DUMPER_VARIABLES_FRAME_NUMBER_TX_ENB, phy_vars_eNB[0]->proc[subframe].frame_tx);
-  VCD_SIGNAL_DUMPER_DUMP_FUNCTION_BY_NAME(VCD_SIGNAL_DUMPER_FUNCTIONS_PHY_PROCEDURES_ENB_LTE,1);
-  start_meas(&phy_vars_eNB[0]->phy_proc);
-
-#if defined(ENABLE_ITTI)
-
-  do {
-    // Checks if a message has been sent to PHY sub-task
-    itti_poll_msg (TASK_PHY_ENB, &msg_p);
-
-    if (msg_p != NULL) {
-      msg_name = ITTI_MSG_NAME (msg_p);
-      instance = ITTI_MSG_INSTANCE (msg_p);
-      Mod_id = instance;
-
-      switch (ITTI_MSG_ID(msg_p)) {
-#   if ENABLE_RAL
-
-      case TIMER_HAS_EXPIRED:
-        // check if it is a measurement timer
-      {
-        hashtable_rc_t       hashtable_rc;
-
-        hashtable_rc = hashtable_is_key_exists(PHY_vars_eNB_g[Mod_id][0]->ral_thresholds_timed, (uint64_t)(TIMER_HAS_EXPIRED(msg_p).timer_id));
-
-        if (hashtable_rc == HASH_TABLE_OK) {
-          phy_eNB_lte_check_measurement_thresholds(instance, (ral_threshold_phy_t*)TIMER_HAS_EXPIRED(msg_p).arg);
-        }
-      }
-      break;
-
-
-      case PHY_MEAS_THRESHOLD_REQ:
-#warning "TO DO LIST OF THRESHOLDS"
-        LOG_D(PHY, "[ENB %d] Received %s\n", Mod_id, msg_name);
-        {
-          ral_threshold_phy_t* threshold_phy_p  = NULL;
-          int                  index, res;
-          long                 timer_id;
-          hashtable_rc_t       hashtable_rc;
-
-          switch (PHY_MEAS_THRESHOLD_REQ(msg_p).cfg_param.th_action) {
-
-          case RAL_TH_ACTION_CANCEL_THRESHOLD:
-            break;
-
-          case RAL_TH_ACTION_SET_NORMAL_THRESHOLD:
-          case RAL_TH_ACTION_SET_ONE_SHOT_THRESHOLD:
-            for (index = 0; index < PHY_MEAS_THRESHOLD_REQ(msg_p).cfg_param.num_thresholds; index++) {
-              threshold_phy_p                  = calloc(1, sizeof(ral_threshold_phy_t));
-              threshold_phy_p->th_action       = PHY_MEAS_THRESHOLD_REQ(msg_p).cfg_param.th_action;
-              memcpy(&threshold_phy_p->link_param.link_param_type,
-                     &PHY_MEAS_THRESHOLD_REQ(msg_p).cfg_param.link_param_type,
-                     sizeof(ral_link_param_type_t));
-
-              memcpy(&threshold_phy_p->threshold,
-                     &PHY_MEAS_THRESHOLD_REQ(msg_p).cfg_param.thresholds[index],
-                     sizeof(ral_threshold_t));
-
-              switch (PHY_MEAS_THRESHOLD_REQ(msg_p).cfg_param.union_choice) {
-
-              case RAL_LINK_CFG_PARAM_CHOICE_TIMER_NULL:
-                switch (PHY_MEAS_THRESHOLD_REQ(msg_p).cfg_param.link_param_type.choice) {
-                case RAL_LINK_PARAM_TYPE_CHOICE_GEN:
-                  SLIST_INSERT_HEAD(
-                    &PHY_vars_eNB_g[Mod_id][0]->ral_thresholds_gen_polled[PHY_MEAS_THRESHOLD_REQ(msg_p).cfg_param.link_param_type._union.link_param_gen],
-                    threshold_phy_p,
-                    ral_thresholds);
-                  break;
-
-                case RAL_LINK_PARAM_TYPE_CHOICE_LTE:
-                  SLIST_INSERT_HEAD(
-                    &PHY_vars_eNB_g[Mod_id][0]->ral_thresholds_lte_polled[PHY_MEAS_THRESHOLD_REQ(msg_p).cfg_param.link_param_type._union.link_param_lte],
-                    threshold_phy_p,
-                    ral_thresholds);
-                  break;
-
-                default:
-                  LOG_E(PHY, "[ENB %d] BAD PARAMETER cfg_param.link_param_type.choice %d in %s\n",
-                        Mod_id, PHY_MEAS_THRESHOLD_REQ(msg_p).cfg_param.link_param_type.choice, msg_name);
-                }
-
-                break;
-
-              case RAL_LINK_CFG_PARAM_CHOICE_TIMER:
-                res = timer_setup(
-                        (uint32_t)(PHY_MEAS_THRESHOLD_REQ(msg_p).cfg_param._union.timer_interval/1000),//uint32_t      interval_sec,
-                        (uint32_t)(PHY_MEAS_THRESHOLD_REQ(msg_p).cfg_param._union.timer_interval%1000),//uint32_t      interval_us,
-                        TASK_PHY_ENB,
-                        instance,
-                        TIMER_PERIODIC,
-                        threshold_phy_p,
-                        &timer_id);
-
-                if (res == 0) {
-                  hashtable_rc = hashtable_insert(PHY_vars_eNB_g[Mod_id][0]->ral_thresholds_timed, (uint64_t )timer_id, (void*)threshold_phy_p);
-
-                  if (hashtable_rc == HASH_TABLE_OK) {
-                    threshold_phy_p->timer_id = timer_id;
-                  } else {
-                    LOG_E(PHY, "[ENB %d]  %s: Error in hashtable. Could not configure threshold index %d \n",
-                          Mod_id, msg_name, index);
-                  }
-
-                } else {
-                  LOG_E(PHY, "[ENB %d]  %s: Could not configure threshold index %d because of timer initialization failure\n",
-                        Mod_id, msg_name, index);
-                }
-
-                break;
-
-              default: // already checked in RRC, should not happen here
-                LOG_E(PHY, "[ENB %d] BAD PARAMETER cfg_param.union_choice %d in %s\n",
-                      Mod_id, PHY_MEAS_THRESHOLD_REQ(msg_p).cfg_param.union_choice, msg_name);
-              }
-            }
-
-            break;
-
-          default:
-            LOG_E(PHY, "[ENB %d] BAD PARAMETER th_action value %d in %s\n",
-                  Mod_id, PHY_MEAS_THRESHOLD_REQ(msg_p).cfg_param.th_action, msg_name);
-          }
-
-        }
-        break;
-#   endif
-
-        /* Messages from eNB app */
-      case PHY_CONFIGURATION_REQ:
-        LOG_I(PHY, "[eNB %d] Received %s\n", instance, msg_name);
-        /* TODO */
-
-        break;
-
-      default:
-        LOG_E(PHY, "[ENB %d] Received unexpected message %s\n", Mod_id, msg_name);
-        break;
-      }
-
-      result = itti_free (ITTI_MSG_ORIGIN_ID(msg_p), msg_p);
-      AssertFatal (result == EXIT_SUCCESS, "Failed to free memory (%d)!\n", result);
-    }
-  } while(msg_p != NULL);
-
-#endif
-
-
-  for (CC_id=0; CC_id<MAX_NUM_CCs; CC_id++) {
-    if ((((phy_vars_eNB[CC_id]->lte_frame_parms.frame_type == TDD)&&
-          (subframe_select(&phy_vars_eNB[CC_id]->lte_frame_parms,phy_vars_eNB[CC_id]->proc[subframe].subframe_tx)==SF_DL))||
-         (phy_vars_eNB[CC_id]->lte_frame_parms.frame_type == FDD))) {
-#ifdef Rel10
-
-      if (phy_procedures_RN_eNB_TX(phy_vars_eNB[CC_id]->proc[subframe].subframe_rx, phy_vars_eNB[CC_id]->proc[subframe].subframe_tx, r_type) != 0 )
-#endif
-        phy_procedures_eNB_TX(subframe,phy_vars_eNB[CC_id],abstraction_flag,r_type,phy_vars_rn);
-    }
-
-    if ((((phy_vars_eNB[CC_id]->lte_frame_parms.frame_type == TDD )&&
-          (subframe_select(&phy_vars_eNB[CC_id]->lte_frame_parms,phy_vars_eNB[CC_id]->proc[subframe].subframe_rx)==SF_UL)) ||
-         (phy_vars_eNB[CC_id]->lte_frame_parms.frame_type == FDD))) {
-      phy_procedures_eNB_RX(subframe,phy_vars_eNB[CC_id],abstraction_flag,r_type);
-    }
-
-    if (subframe_select(&phy_vars_eNB[CC_id]->lte_frame_parms,phy_vars_eNB[CC_id]->proc[subframe].subframe_tx)==SF_S) {
-#ifdef Rel10
-
-      if (phy_procedures_RN_eNB_TX(subframe, subframe, r_type) != 0 )
-#endif
-        phy_procedures_eNB_TX(subframe,phy_vars_eNB[CC_id],abstraction_flag,r_type,phy_vars_rn);
-    }
-
-    if ((subframe_select(&phy_vars_eNB[CC_id]->lte_frame_parms,phy_vars_eNB[CC_id]->proc[subframe].subframe_rx)==SF_S)) {
-      phy_procedures_eNB_S_RX(subframe,phy_vars_eNB[CC_id],abstraction_flag,r_type);
-    }
-
-    phy_vars_eNB[CC_id]->proc[subframe].frame_tx++;
-    phy_vars_eNB[CC_id]->proc[subframe].frame_rx++;
-
-    if (phy_vars_eNB[CC_id]->proc[subframe].frame_tx>=MAX_FRAME_NUMBER) // defined in impl_defs_top.h
-      phy_vars_eNB[CC_id]->proc[subframe].frame_tx-=MAX_FRAME_NUMBER;
-
-    if (phy_vars_eNB[CC_id]->proc[subframe].frame_rx>=MAX_FRAME_NUMBER)
-      phy_vars_eNB[CC_id]->proc[subframe].frame_rx-=MAX_FRAME_NUMBER;
-  }
-
-  VCD_SIGNAL_DUMPER_DUMP_FUNCTION_BY_NAME(VCD_SIGNAL_DUMPER_FUNCTIONS_PHY_PROCEDURES_ENB_LTE,0);
-  stop_meas(&phy_vars_eNB[0]->phy_proc);
-}
-=======
-#endif
->>>>>>> e86ec117
+#endif
