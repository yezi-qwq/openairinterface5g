/*******************************************************************************
    OpenAirInterface
    Copyright(c) 1999 - 2014 Eurecom

    OpenAirInterface is free software: you can redistribute it and/or modify
    it under the terms of the GNU General Public License as published by
    the Free Software Foundation, either version 3 of the License, or
    (at your option) any later version.


    OpenAirInterface is distributed in the hope that it will be useful,
    but WITHOUT ANY WARRANTY; without even the implied warranty of
    MERCHANTABILITY or FITNESS FOR A PARTICULAR PURPOSE.  See the
    GNU General Public License for more details.

    You should have received a copy of the GNU General Public License
    along with OpenAirInterface.The full GNU General Public License is
   included in this distribution in the file called "COPYING". If not,
   see <http://www.gnu.org/licenses/>.

  Contact Information
  OpenAirInterface Admin: openair_admin@eurecom.fr
  OpenAirInterface Tech : openair_tech@eurecom.fr
  OpenAirInterface Dev  : openair4g-devel@lists.eurecom.fr

  Address      : Eurecom, Campus SophiaTech, 450 Route des Chappes, CS 50193 - 06904 Biot Sophia Antipolis cedex, FRANCE

 *******************************************************************************/

/*! \file phy_procedures_lte_eNB.c
 * \brief Implementation of eNB procedures from 36.213 LTE specifications
 * \author R. Knopp, F. Kaltenberger, N. Nikaein
 * \date 2011
 * \version 0.1
 * \company Eurecom
 * \email: knopp@eurecom.fr,florian.kaltenberger@eurecom.fr,navid.nikaein@eurecom.fr
 * \note
 * \warning
 */

#include "PHY/defs.h"
#include "PHY/extern.h"
#include "SCHED/defs.h"
#include "SCHED/extern.h"

#ifdef EMOS
#include "SCHED/phy_procedures_emos.h"
#endif

//#define DEBUG_PHY_PROC (Already defined in cmake)
//#define DEBUG_ULSCH

#include "LAYER2/MAC/extern.h"
#include "LAYER2/MAC/defs.h"
#include "UTIL/LOG/log.h"
#include "UTIL/LOG/vcd_signal_dumper.h"

#include "assertions.h"
#include "msc.h"

#if defined(ENABLE_ITTI)
#   include "intertask_interface.h"
#   if ENABLE_RAL
#     include "timer.h"
#   endif
#endif

//#define DIAG_PHY

#define NS_PER_SLOT 500000

#define PUCCH 1

extern int exit_openair;


unsigned char dlsch_input_buffer[2700] __attribute__ ((aligned(32)));
int eNB_sync_buffer0[640*6] __attribute__ ((aligned(32)));
int eNB_sync_buffer1[640*6] __attribute__ ((aligned(32)));
int *eNB_sync_buffer[2] = {eNB_sync_buffer0, eNB_sync_buffer1};

extern uint16_t hundred_times_log10_NPRB[100];

unsigned int max_peak_val;
int max_sync_pos;

//DCI_ALLOC_t dci_alloc[8];

#ifdef EMOS
fifo_dump_emos_eNB emos_dump_eNB;
#endif

#if defined(SMBV) && !defined(EXMIMO)
extern const char smbv_fname[];
extern unsigned short config_frames[4];
extern uint8_t smbv_frame_cnt;
#endif

#ifdef DIAG_PHY
extern int rx_sig_fifo;
#endif

uint8_t is_SR_subframe(PHY_VARS_eNB *phy_vars_eNB,uint8_t UE_id,uint8_t sched_subframe)
{

  const int subframe = phy_vars_eNB->proc[sched_subframe].subframe_rx;
  const int frame = phy_vars_eNB->proc[sched_subframe].frame_rx;

  LOG_D(PHY,"[eNB %d][SR %x] Frame %d subframe %d Checking for SR TXOp(sr_ConfigIndex %d)\n",
        phy_vars_eNB->Mod_id,phy_vars_eNB->ulsch_eNB[UE_id]->rnti,frame,subframe,
        phy_vars_eNB->scheduling_request_config[UE_id].sr_ConfigIndex);

  if (phy_vars_eNB->scheduling_request_config[UE_id].sr_ConfigIndex <= 4) {        // 5 ms SR period
    if ((subframe%5) == phy_vars_eNB->scheduling_request_config[UE_id].sr_ConfigIndex)
      return(1);
  } else if (phy_vars_eNB->scheduling_request_config[UE_id].sr_ConfigIndex <= 14) { // 10 ms SR period
    if (subframe==(phy_vars_eNB->scheduling_request_config[UE_id].sr_ConfigIndex-5))
      return(1);
  } else if (phy_vars_eNB->scheduling_request_config[UE_id].sr_ConfigIndex <= 34) { // 20 ms SR period
    if ((10*(frame&1)+subframe) == (phy_vars_eNB->scheduling_request_config[UE_id].sr_ConfigIndex-15))
      return(1);
  } else if (phy_vars_eNB->scheduling_request_config[UE_id].sr_ConfigIndex <= 74) { // 40 ms SR period
    if ((10*(frame&3)+subframe) == (phy_vars_eNB->scheduling_request_config[UE_id].sr_ConfigIndex-35))
      return(1);
  } else if (phy_vars_eNB->scheduling_request_config[UE_id].sr_ConfigIndex <= 154) { // 80 ms SR period
    if ((10*(frame&7)+subframe) == (phy_vars_eNB->scheduling_request_config[UE_id].sr_ConfigIndex-75))
      return(1);
  }

  return(0);
}

void put_harq_pid_in_freelist(LTE_eNB_DLSCH_t *DLSCH_ptr, int harq_pid)
{
  DLSCH_ptr->harq_pid_freelist[DLSCH_ptr->tail_freelist] = harq_pid;
  DLSCH_ptr->tail_freelist = (DLSCH_ptr->tail_freelist + 1) % 10;
}

void remove_harq_pid_from_freelist(LTE_eNB_DLSCH_t *DLSCH_ptr, int harq_pid)
{
  if (DLSCH_ptr->head_freelist == DLSCH_ptr->tail_freelist) {
    LOG_E(PHY, "%s:%d: you cannot read this!\n", __FILE__, __LINE__);
    abort();
  }
  /* basic check, in case several threads deal with the free list at the same time
   * in normal situations it should not happen, that's also why we don't use any
   * locking mechanism to protect the free list
   * to be refined in case things don't work properly
   */
  if (harq_pid != DLSCH_ptr->harq_pid_freelist[DLSCH_ptr->head_freelist]) {
    LOG_E(PHY, "%s:%d: critical error, get in touch with the authors\n", __FILE__, __LINE__);
    abort();
  }
  DLSCH_ptr->head_freelist = (DLSCH_ptr->head_freelist + 1) % 10;
}

int32_t add_ue(int16_t rnti, PHY_VARS_eNB *phy_vars_eNB)
{
  uint8_t i;

#ifdef DEBUG_PHY_PROC
  LOG_I(PHY,"[eNB %d/%d] Adding UE with rnti %x\n",
        phy_vars_eNB->Mod_id,
        phy_vars_eNB->CC_id,
        (uint16_t)rnti);
#endif

  for (i=0; i<NUMBER_OF_UE_MAX; i++) {
    if ((phy_vars_eNB->dlsch_eNB[i]==NULL) || (phy_vars_eNB->ulsch_eNB[i]==NULL)) {
      MSC_LOG_EVENT(MSC_PHY_ENB, "0 Failed add ue %"PRIx16" (ENOMEM)", rnti);
      LOG_E(PHY,"Can't add UE, not enough memory allocated\n");
      return(-1);
    } else {
      if (phy_vars_eNB->eNB_UE_stats[i].crnti==0) {
        MSC_LOG_EVENT(MSC_PHY_ENB, "0 Add ue %"PRIx16" ", rnti);
        LOG_D(PHY,"UE_id %d associated with rnti %x\n",i, (uint16_t)rnti);
        phy_vars_eNB->dlsch_eNB[i][0]->rnti = rnti;
        phy_vars_eNB->ulsch_eNB[i]->rnti = rnti;
        phy_vars_eNB->eNB_UE_stats[i].crnti = rnti;

	phy_vars_eNB->eNB_UE_stats[i].Po_PUCCH1_below = 0;
	phy_vars_eNB->eNB_UE_stats[i].Po_PUCCH1_above = (int32_t)pow(10.0,.1*(phy_vars_eNB->lte_frame_parms.ul_power_control_config_common.p0_NominalPUCCH+phy_vars_eNB->rx_total_gain_eNB_dB));
	phy_vars_eNB->eNB_UE_stats[i].Po_PUCCH        = (int32_t)pow(10.0,.1*(phy_vars_eNB->lte_frame_parms.ul_power_control_config_common.p0_NominalPUCCH+phy_vars_eNB->rx_total_gain_eNB_dB));
	LOG_D(PHY,"Initializing Po_PUCCH: p0_NominalPUCCH %d, gain %d => %d\n",
	      phy_vars_eNB->lte_frame_parms.ul_power_control_config_common.p0_NominalPUCCH,
	      phy_vars_eNB->rx_total_gain_eNB_dB,
	      phy_vars_eNB->eNB_UE_stats[i].Po_PUCCH);
  
        return(i);
      }
    }
  }
  return(-1);
}

int mac_phy_remove_ue(module_id_t Mod_idP,rnti_t rntiP) {
  uint8_t i;
  int j,CC_id;
  PHY_VARS_eNB *phy_vars_eNB;

  for (CC_id=0;CC_id<MAX_NUM_CCs;CC_id++) {
    phy_vars_eNB = PHY_vars_eNB_g[Mod_idP][CC_id];
    for (i=0; i<NUMBER_OF_UE_MAX; i++) {
      if ((phy_vars_eNB->dlsch_eNB[i]==NULL) || (phy_vars_eNB->ulsch_eNB[i]==NULL)) {
	MSC_LOG_EVENT(MSC_PHY_ENB, "0 Failed remove ue %"PRIx16" (ENOMEM)", rnti);
	LOG_E(PHY,"Can't remove UE, not enough memory allocated\n");
	return(-1);
      } else {
	if (phy_vars_eNB->eNB_UE_stats[i].crnti==rntiP) {
	  MSC_LOG_EVENT(MSC_PHY_ENB, "0 Removed ue %"PRIx16" ", rntiP);
#ifdef DEBUG_PHY_PROC
	  LOG_I(PHY,"eNB %d removing UE %d with rnti %x\n",phy_vars_eNB->Mod_id,i,rnti);
#endif
	  //msg("[PHY] UE_id %d\n",i);
	  clean_eNb_dlsch(phy_vars_eNB->dlsch_eNB[i][0]);
	  clean_eNb_ulsch(phy_vars_eNB->ulsch_eNB[i]);
	  //phy_vars_eNB->eNB_UE_stats[i].crnti = 0;
	  memset(&phy_vars_eNB->eNB_UE_stats[i],0,sizeof(LTE_eNB_UE_stats));
	  //  mac_exit_wrapper("Removing UE");
	  
	  /* clear the harq pid freelist */
	  phy_vars_eNB->dlsch_eNB[i][0]->head_freelist = 0;
	  phy_vars_eNB->dlsch_eNB[i][0]->tail_freelist = 0;
	  for (j = 0; j < 8; j++)
	    put_harq_pid_in_freelist(phy_vars_eNB->dlsch_eNB[i][0], j);
	  
	  return(i);
	}
      }
    }
  }
  MSC_LOG_EVENT(MSC_PHY_ENB, "0 Failed remove ue %"PRIx16" (not found)", rntiP);
  return(-1);
}

int8_t find_next_ue_index(PHY_VARS_eNB *phy_vars_eNB)
{
  uint8_t i;

  for (i=0; i<NUMBER_OF_UE_MAX; i++) {
    if (phy_vars_eNB->eNB_UE_stats[i].crnti==0) {
      /*if ((phy_vars_eNB->dlsch_eNB[i]) &&
      (phy_vars_eNB->dlsch_eNB[i][0]) &&
      (phy_vars_eNB->dlsch_eNB[i][0]->rnti==0))*/
      LOG_D(PHY,"Next free UE id is %d\n",i);
      return(i);
    }
  }

  return(-1);
}

int get_ue_active_harq_pid(const uint8_t Mod_id,const uint8_t CC_id,const uint16_t rnti, const int frame, const uint8_t subframe,uint8_t *harq_pid,uint8_t *round,const uint8_t ul_flag)
{
  LTE_eNB_DLSCH_t *DLSCH_ptr;
  LTE_eNB_ULSCH_t *ULSCH_ptr;
  uint8_t ulsch_subframe,ulsch_frame;
  uint8_t i;
  int8_t UE_id = find_ue(rnti,PHY_vars_eNB_g[Mod_id][CC_id]);
  int sf1=(10*frame)+subframe,sf2,sfdiff,sfdiff_max=7;

  if (UE_id==-1) {
    LOG_D(PHY,"Cannot find UE with rnti %x (Mod_id %d, CC_id %d)\n",rnti, Mod_id, CC_id);
    *round=0;
    return(-1);
  }

  if (ul_flag == 0)  {// this is a DL request
    DLSCH_ptr = PHY_vars_eNB_g[Mod_id][CC_id]->dlsch_eNB[(uint32_t)UE_id][0];

    // set to no available process first
    *harq_pid = -1;

    for (i=0; i<DLSCH_ptr->Mdlharq; i++) {
      if (DLSCH_ptr->harq_processes[i]!=NULL) {
	if (DLSCH_ptr->harq_processes[i]->status == ACTIVE) {
	  sf2 = (DLSCH_ptr->harq_processes[i]->frame*10) + DLSCH_ptr->harq_processes[i]->subframe;
	  if (sf2<=sf1)
	    sfdiff = sf1-sf2;
	  else // this happens when wrapping around 1024 frame barrier
	    sfdiff = 10240 + sf1-sf2;
	  LOG_D(PHY,"process %d is active, round %d (waiting %d)\n",i,DLSCH_ptr->harq_processes[i]->round,sfdiff);

	  if (sfdiff>sfdiff_max) { // this is an active process that is waiting longer than the others (and longer than 7 ms)
	    sfdiff_max = sfdiff; 
	    *harq_pid = i;
	    *round = DLSCH_ptr->harq_processes[i]->round;
	  }
	}
      } else { // a process is not defined
	LOG_E(PHY,"[eNB %d] DLSCH process %d for rnti %x (UE_id %d) not allocated\n",Mod_id,i,rnti,UE_id);
	return(-1);
      }
    }

    /* if no active harq pid, get the oldest in the freelist, if any */
    if (*harq_pid == 255 && DLSCH_ptr->head_freelist != DLSCH_ptr->tail_freelist) {
      *harq_pid = DLSCH_ptr->harq_pid_freelist[DLSCH_ptr->head_freelist];
      *round = 0;
      LOG_D(PHY,"process %d is first free process\n", *harq_pid);
    }

    LOG_D(PHY,"get_ue_active_harq_pid DL => Frame %d, Subframe %d : harq_pid %d\n",
	  frame,subframe,*harq_pid);
  } else { // This is a UL request

    ULSCH_ptr = PHY_vars_eNB_g[Mod_id][CC_id]->ulsch_eNB[(uint32_t)UE_id];
    ulsch_subframe = pdcch_alloc2ul_subframe(&PHY_vars_eNB_g[Mod_id][CC_id]->lte_frame_parms,subframe);
    ulsch_frame    = pdcch_alloc2ul_frame(&PHY_vars_eNB_g[Mod_id][CC_id]->lte_frame_parms,frame,subframe);
    // Note this is for TDD configuration 3,4,5 only
    *harq_pid = subframe2harq_pid(&PHY_vars_eNB_g[Mod_id][CC_id]->lte_frame_parms,
                                  ulsch_frame,
                                  ulsch_subframe);
    *round    = ULSCH_ptr->harq_processes[*harq_pid]->round;
    LOG_T(PHY,"[eNB %d][PUSCH %d] Frame %d subframe %d Checking HARQ, round %d\n",Mod_id,*harq_pid,frame,subframe,*round);
  }

  return(0);
}

int16_t get_target_pusch_rx_power(const module_id_t module_idP, const uint8_t CC_id)
{
  //return PHY_vars_eNB_g[module_idP][CC_id]->PHY_measurements_eNB[0].n0_power_tot_dBm;
  return PHY_vars_eNB_g[module_idP][CC_id]->lte_frame_parms.ul_power_control_config_common.p0_NominalPUSCH;
}

int16_t get_target_pucch_rx_power(const module_id_t module_idP, const uint8_t CC_id)
{
  //return PHY_vars_eNB_g[module_idP][CC_id]->PHY_measurements_eNB[0].n0_power_tot_dBm;
  return PHY_vars_eNB_g[module_idP][CC_id]->lte_frame_parms.ul_power_control_config_common.p0_NominalPUCCH;
}

#ifdef EMOS
void phy_procedures_emos_eNB_TX(unsigned char subframe, PHY_VARS_eNB *phy_vars_eNB)
{

}
#endif



void phy_procedures_eNB_S_RX(unsigned char sched_subframe,PHY_VARS_eNB *phy_vars_eNB,uint8_t abstraction_flag,relaying_type_t r_type)
{
  UNUSED(r_type);

  int subframe = phy_vars_eNB->proc[sched_subframe].subframe_rx;

#ifdef DEBUG_PHY_PROC
  LOG_D(PHY,"[eNB %d] Frame %d: Doing phy_procedures_eNB_S_RX(%d)\n", phy_vars_eNB->Mod_id,phy_vars_eNB->proc[sched_subframe].frame_rx, subframe);
#endif


  if (abstraction_flag == 0) {
    lte_eNB_I0_measurements(phy_vars_eNB,
			    subframe,
                            0,
                            phy_vars_eNB->first_run_I0_measurements);
  }

#ifdef PHY_ABSTRACTION
  else {
    lte_eNB_I0_measurements_emul(phy_vars_eNB,
                                 0);
  }

#endif


}



#ifdef EMOS
void phy_procedures_emos_eNB_RX(unsigned char subframe,PHY_VARS_eNB *phy_vars_eNB)
{

  uint8_t aa;
  uint16_t last_subframe_emos;
  uint16_t pilot_pos1 = 3 - phy_vars_eNB->lte_frame_parms.Ncp, pilot_pos2 = 10 - 2*phy_vars_eNB->lte_frame_parms.Ncp;
  uint32_t bytes;

  last_subframe_emos=0;




#ifdef EMOS_CHANNEL

  //if (last_slot%2==1) // this is for all UL subframes
  if (subframe==3)
    for (aa=0; aa<phy_vars_eNB->lte_frame_parms.nb_antennas_rx; aa++) {
      memcpy(&emos_dump_eNB.channel[aa][last_subframe_emos*2*phy_vars_eNB->lte_frame_parms.N_RB_UL*12],
             &phy_vars_eNB->lte_eNB_pusch_vars[0]->drs_ch_estimates[0][aa][phy_vars_eNB->lte_frame_parms.N_RB_UL*12*pilot_pos1],
             phy_vars_eNB->lte_frame_parms.N_RB_UL*12*sizeof(int));
      memcpy(&emos_dump_eNB.channel[aa][(last_subframe_emos*2+1)*phy_vars_eNB->lte_frame_parms.N_RB_UL*12],
             &phy_vars_eNB->lte_eNB_pusch_vars[0]->drs_ch_estimates[0][aa][phy_vars_eNB->lte_frame_parms.N_RB_UL*12*pilot_pos2],
             phy_vars_eNB->lte_frame_parms.N_RB_UL*12*sizeof(int));
    }

#endif

  if (subframe==4) {
    emos_dump_eNB.timestamp = rt_get_time_ns();
    emos_dump_eNB.frame_tx = phy_vars_eNB->proc[subframe].frame_rx;
    emos_dump_eNB.rx_total_gain_dB = phy_vars_eNB->rx_total_gain_eNB_dB;
    emos_dump_eNB.mimo_mode = phy_vars_eNB->transmission_mode[0];
    memcpy(&emos_dump_eNB.PHY_measurements_eNB,
           &phy_vars_eNB->PHY_measurements_eNB[0],
           sizeof(PHY_MEASUREMENTS_eNB));
    memcpy(&emos_dump_eNB.eNB_UE_stats[0],&phy_vars_eNB->eNB_UE_stats[0],NUMBER_OF_UE_MAX*sizeof(LTE_eNB_UE_stats));

    bytes = rtf_put(CHANSOUNDER_FIFO_MINOR, &emos_dump_eNB, sizeof(fifo_dump_emos_eNB));

    //bytes = rtf_put(CHANSOUNDER_FIFO_MINOR, "test", sizeof("test"));
    if (bytes!=sizeof(fifo_dump_emos_eNB)) {
      LOG_W(PHY,"[eNB %d] Frame %d, subframe %d, Problem writing EMOS data to FIFO (bytes=%d, size=%d)\n",
            phy_vars_eNB->Mod_id,phy_vars_eNB->proc[(subframe+1)%10].frame_rx, subframe,bytes,sizeof(fifo_dump_emos_eNB));
    } else {
      if (phy_vars_eNB->proc[(subframe+1)%10].frame_tx%100==0) {
        LOG_I(PHY,"[eNB %d] Frame %d (%d), subframe %d, Writing %d bytes EMOS data to FIFO\n",
              phy_vars_eNB->Mod_id,phy_vars_eNB->proc[(subframe+1)%10].frame_rx, ((fifo_dump_emos_eNB*)&emos_dump_eNB)->frame_tx, subframe, bytes);
      }
    }
  }
}
#endif


#define AMP_OVER_SQRT2 ((AMP*ONE_OVER_SQRT2_Q15)>>15)
#define AMP_OVER_2 (AMP>>1)
int QPSK[4]= {AMP_OVER_SQRT2|(AMP_OVER_SQRT2<<16),AMP_OVER_SQRT2|((65536-AMP_OVER_SQRT2)<<16),((65536-AMP_OVER_SQRT2)<<16)|AMP_OVER_SQRT2,((65536-AMP_OVER_SQRT2)<<16)|(65536-AMP_OVER_SQRT2)};
int QPSK2[4]= {AMP_OVER_2|(AMP_OVER_2<<16),AMP_OVER_2|((65536-AMP_OVER_2)<<16),((65536-AMP_OVER_2)<<16)|AMP_OVER_2,((65536-AMP_OVER_2)<<16)|(65536-AMP_OVER_2)};


#if defined(ENABLE_ITTI)
#   if ENABLE_RAL
extern PHY_MEASUREMENTS PHY_measurements;

void phy_eNB_lte_measurement_thresholds_test_and_report(instance_t instanceP, ral_threshold_phy_t* threshold_phy_pP, uint16_t valP)
{
  MessageDef *message_p = NULL;

  if (
    (
      ((threshold_phy_pP->threshold.threshold_val <  valP) && (threshold_phy_pP->threshold.threshold_xdir == RAL_ABOVE_THRESHOLD)) ||
      ((threshold_phy_pP->threshold.threshold_val >  valP) && (threshold_phy_pP->threshold.threshold_xdir == RAL_BELOW_THRESHOLD))
    )  ||
    (threshold_phy_pP->threshold.threshold_xdir == RAL_NO_THRESHOLD)
  ) {
    message_p = itti_alloc_new_message(TASK_PHY_ENB , PHY_MEAS_REPORT_IND);
    memset(&PHY_MEAS_REPORT_IND(message_p), 0, sizeof(PHY_MEAS_REPORT_IND(message_p)));

    memcpy(&PHY_MEAS_REPORT_IND (message_p).threshold,
           &threshold_phy_pP->threshold,
           sizeof(PHY_MEAS_REPORT_IND (message_p).threshold));

    memcpy(&PHY_MEAS_REPORT_IND (message_p).link_param,
           &threshold_phy_pP->link_param,
           sizeof(PHY_MEAS_REPORT_IND (message_p).link_param));
    \

    switch (threshold_phy_pP->link_param.choice) {
    case RAL_LINK_PARAM_CHOICE_LINK_PARAM_VAL:
      PHY_MEAS_REPORT_IND (message_p).link_param._union.link_param_val = valP;
      break;

    case RAL_LINK_PARAM_CHOICE_QOS_PARAM_VAL:
      //PHY_MEAS_REPORT_IND (message_p).link_param._union.qos_param_val.
      AssertFatal (1 == 0, "TO DO RAL_LINK_PARAM_CHOICE_QOS_PARAM_VAL\n");
      break;
    }

    itti_send_msg_to_task(TASK_RRC_ENB, instanceP, message_p);
  }
}

void phy_eNB_lte_check_measurement_thresholds(instance_t instanceP, ral_threshold_phy_t* threshold_phy_pP)
{
  unsigned int  mod_id;

  mod_id = instanceP;

  switch (threshold_phy_pP->link_param.link_param_type.choice) {

  case RAL_LINK_PARAM_TYPE_CHOICE_GEN:
    switch (threshold_phy_pP->link_param.link_param_type._union.link_param_gen) {
    case RAL_LINK_PARAM_GEN_DATA_RATE:
      phy_eNB_lte_measurement_thresholds_test_and_report(instanceP, threshold_phy_pP, 0);
      break;

    case RAL_LINK_PARAM_GEN_SIGNAL_STRENGTH:
      phy_eNB_lte_measurement_thresholds_test_and_report(instanceP, threshold_phy_pP, 0);
      break;

    case RAL_LINK_PARAM_GEN_SINR:
      phy_eNB_lte_measurement_thresholds_test_and_report(instanceP, threshold_phy_pP, 0);
      break;

    case RAL_LINK_PARAM_GEN_THROUGHPUT:
      break;

    case RAL_LINK_PARAM_GEN_PACKET_ERROR_RATE:
      break;

    default:
      ;
    }

    break;

  case RAL_LINK_PARAM_TYPE_CHOICE_LTE:
    switch (threshold_phy_pP->link_param.link_param_type._union.link_param_gen) {
    case RAL_LINK_PARAM_LTE_UE_RSRP:
      break;

    case RAL_LINK_PARAM_LTE_UE_RSRQ:
      break;

    case RAL_LINK_PARAM_LTE_UE_CQI:
      break;

    case RAL_LINK_PARAM_LTE_AVAILABLE_BW:
      break;

    case RAL_LINK_PARAM_LTE_PACKET_DELAY:
      break;

    case RAL_LINK_PARAM_LTE_PACKET_LOSS_RATE:
      break;

    case RAL_LINK_PARAM_LTE_L2_BUFFER_STATUS:
      break;

    case RAL_LINK_PARAM_LTE_MOBILE_NODE_CAPABILITIES:
      break;

    case RAL_LINK_PARAM_LTE_EMBMS_CAPABILITY:
      break;

    case RAL_LINK_PARAM_LTE_JUMBO_FEASIBILITY:
      break;

    case RAL_LINK_PARAM_LTE_JUMBO_SETUP_STATUS:
      break;

    case RAL_LINK_PARAM_LTE_NUM_ACTIVE_EMBMS_RECEIVERS_PER_FLOW:
      break;

    default:
      ;
    }

    break;

  default:
    ;
  }
}
#   endif
#endif


unsigned int taus(void);

void phy_procedures_eNB_TX(unsigned char sched_subframe,PHY_VARS_eNB *phy_vars_eNB,uint8_t abstraction_flag,
                           relaying_type_t r_type,PHY_VARS_RN *phy_vars_rn)
{
  UNUSED(phy_vars_rn);
  uint8_t *pbch_pdu=&phy_vars_eNB->pbch_pdu[0];
  uint16_t input_buffer_length, re_allocated=0;
  uint32_t i,aa;
  uint8_t harq_pid;
  DCI_PDU *DCI_pdu;
  uint8_t *DLSCH_pdu=NULL;
  DCI_PDU DCI_pdu_tmp;
  uint8_t DLSCH_pdu_tmp[768*8];
  int8_t UE_id;
  uint8_t num_pdcch_symbols=0;
  uint8_t ul_subframe;
  uint32_t ul_frame;
#ifdef Rel10
  MCH_PDU *mch_pduP;
  MCH_PDU  mch_pdu;
  //  uint8_t sync_area=255;
#endif
#if defined(SMBV) && !defined(EXMIMO)
  // counts number of allocations in subframe
  // there is at least one allocation for PDCCH
  uint8_t smbv_alloc_cnt = 1;
#endif
  int frame = phy_vars_eNB->proc[sched_subframe].frame_tx;
  int subframe = phy_vars_eNB->proc[sched_subframe].subframe_tx;

  VCD_SIGNAL_DUMPER_DUMP_FUNCTION_BY_NAME(VCD_SIGNAL_DUMPER_FUNCTIONS_PHY_PROCEDURES_ENB_TX,1);
  start_meas(&phy_vars_eNB->phy_proc_tx);

  for (i=0; i<NUMBER_OF_UE_MAX; i++) {
    // If we've dropped the UE, go back to PRACH mode for this UE

    if (phy_vars_eNB->eNB_UE_stats[i].ulsch_consecutive_errors == ULSCH_max_consecutive_errors) {
      LOG_W(PHY,"[eNB %d, CC %d] frame %d, subframe %d, UE %d: ULSCH consecutive error count reached %u, triggering UL Failure\n",
            phy_vars_eNB->Mod_id,phy_vars_eNB->CC_id,frame,subframe, i, phy_vars_eNB->eNB_UE_stats[i].ulsch_consecutive_errors);
      phy_vars_eNB->eNB_UE_stats[i].ulsch_consecutive_errors=0;
      mac_xface->UL_failure_indication(phy_vars_eNB->Mod_id,
				       phy_vars_eNB->CC_id,
				       frame,
				       phy_vars_eNB->eNB_UE_stats[i].crnti,
				       subframe);
				       
    }
	

  }


  // Get scheduling info for next subframe
  if (phy_vars_eNB->mac_enabled==1) {
    if (phy_vars_eNB->CC_id == 0) {
      mac_xface->eNB_dlsch_ulsch_scheduler(phy_vars_eNB->Mod_id,0,phy_vars_eNB->proc[sched_subframe].frame_tx,subframe);//,1);
    }
  }

  if (abstraction_flag==0) {
    // clear the transmit data array for the current subframe
    for (aa=0; aa<phy_vars_eNB->lte_frame_parms.nb_antennas_tx_eNB; aa++) {

      memset(&phy_vars_eNB->lte_eNB_common_vars.txdataF[0][aa][subframe*phy_vars_eNB->lte_frame_parms.ofdm_symbol_size*(phy_vars_eNB->lte_frame_parms.symbols_per_tti)],
             0,phy_vars_eNB->lte_frame_parms.ofdm_symbol_size*(phy_vars_eNB->lte_frame_parms.symbols_per_tti)*sizeof(int32_t));
    }
  }


  if (is_pmch_subframe(phy_vars_eNB->proc[sched_subframe].frame_tx,subframe,&phy_vars_eNB->lte_frame_parms)) {

    if (abstraction_flag==0) {
      // This is DL-Cell spec pilots in Control region
      generate_pilots_slot(phy_vars_eNB,
                           phy_vars_eNB->lte_eNB_common_vars.txdataF[0],
                           AMP,
                           subframe<<1,1);
    }

#ifdef Rel10
    // if mcch is active, send regardless of the node type: eNB or RN
    // when mcch is active, MAC sched does not allow MCCH and MTCH multiplexing
    mch_pduP = mac_xface->get_mch_sdu(phy_vars_eNB->Mod_id,
                                      phy_vars_eNB->CC_id,
                                      phy_vars_eNB->proc[sched_subframe].frame_tx,
                                      subframe);

    switch (r_type) {
    case no_relay:
      if ((mch_pduP->Pdu_size > 0) && (mch_pduP->sync_area == 0)) // TEST: only transmit mcch for sync area 0
        LOG_I(PHY,"[eNB%"PRIu8"] Frame %d subframe %d : Got MCH pdu for MBSFN (MCS %"PRIu8", TBS %d) \n",
              phy_vars_eNB->Mod_id,phy_vars_eNB->proc[sched_subframe].frame_tx,subframe,mch_pduP->mcs,
              phy_vars_eNB->dlsch_eNB_MCH->harq_processes[0]->TBS>>3);
      else {
        LOG_D(PHY,"[DeNB %"PRIu8"] Frame %d subframe %d : Do not transmit MCH pdu for MBSFN sync area %"PRIu8" (%s)\n",
              phy_vars_eNB->Mod_id,phy_vars_eNB->proc[sched_subframe].frame_tx,subframe,mch_pduP->sync_area,
              (mch_pduP->Pdu_size == 0)? "Empty MCH PDU":"Let RN transmit for the moment");
        mch_pduP = NULL;
      }

      break;

    case multicast_relay:
      if ((mch_pduP->Pdu_size > 0) && ((mch_pduP->mcch_active == 1) || mch_pduP->msi_active==1)) {
        LOG_I(PHY,"[RN %"PRIu8"] Frame %d subframe %d: Got the MCH PDU for MBSFN  sync area %"PRIu8" (MCS %"PRIu8", TBS %"PRIu16")\n",
              phy_vars_rn->Mod_id,phy_vars_rn->frame, subframe,
              mch_pduP->sync_area,mch_pduP->mcs,mch_pduP->Pdu_size);
      } else if (phy_vars_rn->mch_avtive[subframe%5] == 1) { // SF2 -> SF7, SF3 -> SF8
        mch_pduP= &mch_pdu;
        memcpy(&mch_pduP->payload, // could be a simple copy
               phy_vars_rn->dlsch_rn_MCH[subframe%5]->harq_processes[0]->b,
               phy_vars_rn->dlsch_rn_MCH[subframe%5]->harq_processes[0]->TBS>>3);
        mch_pduP->Pdu_size = (uint16_t) (phy_vars_rn->dlsch_rn_MCH[subframe%5]->harq_processes[0]->TBS>>3);
        mch_pduP->mcs = phy_vars_rn->dlsch_rn_MCH[subframe%5]->harq_processes[0]->mcs;
        LOG_I(PHY,"[RN %"PRIu8"] Frame %d subframe %d: Forward the MCH PDU for MBSFN received on SF %d sync area %"PRIu8" (MCS %"PRIu8", TBS %"PRIu16")\n",
              phy_vars_rn->Mod_id,phy_vars_rn->frame, subframe,subframe%5,
              phy_vars_rn->sync_area[subframe%5],mch_pduP->mcs,mch_pduP->Pdu_size);
      } else {
        mch_pduP=NULL;
      }

      phy_vars_rn->mch_avtive[subframe]=0;
      break;

    default:
      LOG_W(PHY,"[eNB %"PRIu8"] Frame %d subframe %d: unknown relaying type %d \n",
            phy_vars_eNB->Mod_id,phy_vars_eNB->proc[sched_subframe].frame_tx,subframe,r_type);
      mch_pduP=NULL;
      break;
    }// switch

    if (mch_pduP) {
      fill_eNB_dlsch_MCH(phy_vars_eNB,mch_pduP->mcs,1,0, abstraction_flag);
      // Generate PMCH
      generate_mch(phy_vars_eNB,sched_subframe,(uint8_t*)mch_pduP->payload,abstraction_flag);
#ifdef DEBUG_PHY

      for (i=0; i<mch_pduP->Pdu_size; i++)
        msg("%2"PRIx8".",(uint8_t)mch_pduP->payload[i]);

      msg("\n");
#endif
    } else {
      LOG_D(PHY,"[eNB/RN] Frame %d subframe %d: MCH not generated \n",phy_vars_eNB->proc[sched_subframe].frame_tx,subframe);
    }

#endif
  }

  else {
    // this is not a pmch subframe

    if (abstraction_flag==0) {
      VCD_SIGNAL_DUMPER_DUMP_FUNCTION_BY_NAME(VCD_SIGNAL_DUMPER_FUNCTIONS_PHY_ENB_RS_TX,1);
      generate_pilots_slot(phy_vars_eNB,
                           phy_vars_eNB->lte_eNB_common_vars.txdataF[0],
                           AMP,
                           subframe<<1,0);
      if (subframe_select(&phy_vars_eNB->lte_frame_parms,subframe) == SF_DL)
	generate_pilots_slot(phy_vars_eNB,
			     phy_vars_eNB->lte_eNB_common_vars.txdataF[0],
			     AMP,
			     (subframe<<1)+1,0);

      VCD_SIGNAL_DUMPER_DUMP_FUNCTION_BY_NAME(VCD_SIGNAL_DUMPER_FUNCTIONS_PHY_ENB_RS_TX,0);

      // First half of PSS/SSS (FDD)
      if (subframe == 0) {
        if (phy_vars_eNB->lte_frame_parms.frame_type == FDD) {
          generate_pss(phy_vars_eNB->lte_eNB_common_vars.txdataF[0],
                       AMP,
                       &phy_vars_eNB->lte_frame_parms,
                       (phy_vars_eNB->lte_frame_parms.Ncp==NORMAL) ? 6 : 5,
                       0);
          generate_sss(phy_vars_eNB->lte_eNB_common_vars.txdataF[0],
                       AMP,
                       &phy_vars_eNB->lte_frame_parms,
                       (phy_vars_eNB->lte_frame_parms.Ncp==NORMAL) ? 5 : 4,
                       0);

        }
      }
    }
  }

  if (subframe == 0) {
    // generate PBCH (Physical Broadcast CHannel) info
    if ((phy_vars_eNB->proc[sched_subframe].frame_tx&3) == 0) {
      pbch_pdu[2] = 0;

      // FIXME setting pbch_pdu[2] to zero makes the switch statement easier: remove all the or-operators
      switch (phy_vars_eNB->lte_frame_parms.N_RB_DL) {
      case 6:
        pbch_pdu[2] = (pbch_pdu[2]&0x1f) | (0<<5);
        break;

      case 15:
        pbch_pdu[2] = (pbch_pdu[2]&0x1f) | (1<<5);
        break;

      case 25:
        pbch_pdu[2] = (pbch_pdu[2]&0x1f) | (2<<5);
        break;

      case 50:
        pbch_pdu[2] = (pbch_pdu[2]&0x1f) | (3<<5);
        break;

      case 75:
        pbch_pdu[2] = (pbch_pdu[2]&0x1f) | (4<<5);
        break;

      case 100:
        pbch_pdu[2] = (pbch_pdu[2]&0x1f) | (5<<5);
        break;

      default:
        // FIXME if we get here, this should be flagged as an error, right?
        pbch_pdu[2] = (pbch_pdu[2]&0x1f) | (2<<5);
        break;
      }

      pbch_pdu[2] = (pbch_pdu[2]&0xef) |
                    ((phy_vars_eNB->lte_frame_parms.phich_config_common.phich_duration << 4)&0x10);

      switch (phy_vars_eNB->lte_frame_parms.phich_config_common.phich_resource) {
      case oneSixth:
        pbch_pdu[2] = (pbch_pdu[2]&0xf3) | (0<<2);
        break;

      case half:
        pbch_pdu[2] = (pbch_pdu[2]&0xf3) | (1<<2);
        break;

      case one:
        pbch_pdu[2] = (pbch_pdu[2]&0xf3) | (2<<2);
        break;

      case two:
        pbch_pdu[2] = (pbch_pdu[2]&0xf3) | (3<<2);
        break;

      default:
        // unreachable
        break;
      }

      pbch_pdu[2] = (pbch_pdu[2]&0xfc) | ((phy_vars_eNB->proc[sched_subframe].frame_tx>>8)&0x3);
      pbch_pdu[1] = phy_vars_eNB->proc[sched_subframe].frame_tx&0xfc;
      pbch_pdu[0] = 0;
    }

    /// First half of SSS (TDD)
    if (abstraction_flag==0) {

      if (phy_vars_eNB->lte_frame_parms.frame_type == TDD) {
        generate_sss(phy_vars_eNB->lte_eNB_common_vars.txdataF[0],
                     AMP,
                     &phy_vars_eNB->lte_frame_parms,
                     (phy_vars_eNB->lte_frame_parms.Ncp==NORMAL) ? 6 : 5,
                     1);
      }
    }




    if (abstraction_flag==0) {

      generate_pbch(&phy_vars_eNB->lte_eNB_pbch,
                    phy_vars_eNB->lte_eNB_common_vars.txdataF[0],
                    AMP,
                    &phy_vars_eNB->lte_frame_parms,
                    pbch_pdu,
                    phy_vars_eNB->proc[sched_subframe].frame_tx&3);

    }

#ifdef PHY_ABSTRACTION
    else {
      generate_pbch_emul(phy_vars_eNB,pbch_pdu);
    }

#endif


  }

  if (subframe == 1) {

    if (abstraction_flag==0) {

      if (phy_vars_eNB->lte_frame_parms.frame_type == TDD) {
        generate_pss(phy_vars_eNB->lte_eNB_common_vars.txdataF[0],
                     AMP,
                     &phy_vars_eNB->lte_frame_parms,
                     2,
                     2);
      }
    }
  }

  // Second half of PSS/SSS (FDD)
  if (subframe == 5) {

    if (abstraction_flag==0) {

      if (phy_vars_eNB->lte_frame_parms.frame_type == FDD) {
        generate_pss(phy_vars_eNB->lte_eNB_common_vars.txdataF[0],
                     AMP,
                     &phy_vars_eNB->lte_frame_parms,
                     (phy_vars_eNB->lte_frame_parms.Ncp==NORMAL) ? 6 : 5,
                     10);
        generate_sss(phy_vars_eNB->lte_eNB_common_vars.txdataF[0],
                     AMP,
                     &phy_vars_eNB->lte_frame_parms,
                     (phy_vars_eNB->lte_frame_parms.Ncp==NORMAL) ? 5 : 4,
                     10);

      }
    }
  }

  //  Second-half of SSS (TDD)
  if (subframe == 5) {
    if (abstraction_flag==0) {

      if (phy_vars_eNB->lte_frame_parms.frame_type == TDD) {
        generate_sss(phy_vars_eNB->lte_eNB_common_vars.txdataF[0],
                     AMP,
                     &phy_vars_eNB->lte_frame_parms,
                     (phy_vars_eNB->lte_frame_parms.Ncp==NORMAL) ? 6 : 5,
                     11);
      }
    }
  }

  // Second half of PSS (TDD)
  if (subframe == 6) {

    if (abstraction_flag==0) {

      if (phy_vars_eNB->lte_frame_parms.frame_type == TDD) {
        generate_pss(phy_vars_eNB->lte_eNB_common_vars.txdataF[0],
                     AMP,
                     &phy_vars_eNB->lte_frame_parms,
                     2,
                     12);
      }
    }
  }



#if defined(SMBV) && !defined(EXMIMO)

  // PBCH takes one allocation
  if (smbv_is_config_frame(phy_vars_eNB->proc[sched_subframe].frame_tx) && (smbv_frame_cnt < 4)) {
    if (subframe==0)
      smbv_alloc_cnt++;
  }

#endif

  if (phy_vars_eNB->mac_enabled==1) {
    // Parse DCI received from MAC
    VCD_SIGNAL_DUMPER_DUMP_FUNCTION_BY_NAME(VCD_SIGNAL_DUMPER_FUNCTIONS_PHY_ENB_PDCCH_TX,1);
    DCI_pdu = mac_xface->get_dci_sdu(phy_vars_eNB->Mod_id,
				     phy_vars_eNB->CC_id,
				     phy_vars_eNB->proc[sched_subframe].frame_tx,
				     subframe);
  }
  else {
    DCI_pdu = &DCI_pdu_tmp;
#ifdef EMOS_CHANNEL
    fill_dci_emos(DCI_pdu,sched_subframe,phy_vars_eNB);
#else
    fill_dci(DCI_pdu,sched_subframe,phy_vars_eNB);
#endif
  }

  // clear existing ulsch dci allocations before applying info from MAC  (this is table
  ul_subframe = pdcch_alloc2ul_subframe(&phy_vars_eNB->lte_frame_parms,subframe);
  ul_frame = pdcch_alloc2ul_frame(&phy_vars_eNB->lte_frame_parms,phy_vars_eNB->proc[sched_subframe].frame_tx,subframe);

  if ((subframe_select(&phy_vars_eNB->lte_frame_parms,ul_subframe)==SF_UL) ||
      (phy_vars_eNB->lte_frame_parms.frame_type == FDD)) {
    harq_pid = subframe2harq_pid(&phy_vars_eNB->lte_frame_parms,ul_frame,ul_subframe);

    for (i=0; i<NUMBER_OF_UE_MAX; i++)
      if (phy_vars_eNB->ulsch_eNB[i]) {
        phy_vars_eNB->ulsch_eNB[i]->harq_processes[harq_pid]->dci_alloc=0;
        phy_vars_eNB->ulsch_eNB[i]->harq_processes[harq_pid]->rar_alloc=0;
      }
  }

  // clear previous allocation information for all UEs
  for (i=0; i<NUMBER_OF_UE_MAX; i++) {
    phy_vars_eNB->dlsch_eNB[i][0]->subframe_tx[subframe] = 0;
  }


  num_pdcch_symbols = DCI_pdu->num_pdcch_symbols;

  LOG_D(PHY,"num_pdcch_symbols %"PRIu8", nCCE %u (dci commond %"PRIu8", dci uespec %"PRIu8"\n",num_pdcch_symbols,DCI_pdu->nCCE,
        DCI_pdu->Num_common_dci,DCI_pdu->Num_ue_spec_dci);

#if defined(SMBV) && !defined(EXMIMO)

  // Sets up PDCCH and DCI table
  if (smbv_is_config_frame(phy_vars_eNB->proc[sched_subframe].frame_tx) && (smbv_frame_cnt < 4) && ((DCI_pdu->Num_common_dci+DCI_pdu->Num_ue_spec_dci)>0)) {
    msg("[SMBV] Frame %3d, SF %d PDCCH, number of DCIs %d\n",phy_vars_eNB->proc[sched_subframe].frame_tx,subframe,DCI_pdu->Num_common_dci+DCI_pdu->Num_ue_spec_dci);
    dump_dci(&phy_vars_eNB->lte_frame_parms,&DCI_pdu->dci_alloc[0]);
    smbv_configure_pdcch(smbv_fname,(smbv_frame_cnt*10) + (subframe),num_pdcch_symbols,DCI_pdu->Num_common_dci+DCI_pdu->Num_ue_spec_dci);
  }

#endif



  VCD_SIGNAL_DUMPER_DUMP_VARIABLE_BY_NAME(VCD_SIGNAL_DUMPER_VARIABLES_DCI_INFO,DCI_pdu->num_pdcch_symbols);

  for (i=0; i<DCI_pdu->Num_common_dci + DCI_pdu->Num_ue_spec_dci ; i++) {
    LOG_D(PHY,"[eNB] Subframe %d: DCI %d/%d : rnti %x, CCEind %d\n",subframe,i,DCI_pdu->Num_common_dci+DCI_pdu->Num_ue_spec_dci,DCI_pdu->dci_alloc[i].rnti,DCI_pdu->dci_alloc[i].firstCCE);
    VCD_SIGNAL_DUMPER_DUMP_VARIABLE_BY_NAME(VCD_SIGNAL_DUMPER_VARIABLES_DCI_INFO,DCI_pdu->dci_alloc[i].rnti);
    VCD_SIGNAL_DUMPER_DUMP_VARIABLE_BY_NAME(VCD_SIGNAL_DUMPER_VARIABLES_DCI_INFO,DCI_pdu->dci_alloc[i].format);
    VCD_SIGNAL_DUMPER_DUMP_VARIABLE_BY_NAME(VCD_SIGNAL_DUMPER_VARIABLES_DCI_INFO,DCI_pdu->dci_alloc[i].firstCCE);

    if (DCI_pdu->dci_alloc[i].rnti == SI_RNTI) {

      generate_eNB_dlsch_params_from_dci(frame,
					 subframe,
                                         &DCI_pdu->dci_alloc[i].dci_pdu[0],
                                         DCI_pdu->dci_alloc[i].rnti,
                                         DCI_pdu->dci_alloc[i].format,
                                         &phy_vars_eNB->dlsch_eNB_SI,
                                         &phy_vars_eNB->lte_frame_parms,
                                         phy_vars_eNB->pdsch_config_dedicated,
                                         SI_RNTI,
                                         0,
                                         P_RNTI,
                                         phy_vars_eNB->eNB_UE_stats[0].DL_pmi_single);


      phy_vars_eNB->dlsch_eNB_SI->nCCE[subframe] = DCI_pdu->dci_alloc[i].firstCCE;

      LOG_T(PHY,"[eNB %"PRIu8"] Frame %d subframe %d : CCE resource for common DCI (SI)  => %"PRIu8"/%u\n",phy_vars_eNB->Mod_id,phy_vars_eNB->proc[sched_subframe].frame_tx,subframe,
	    phy_vars_eNB->dlsch_eNB_SI->nCCE[subframe],DCI_pdu->nCCE);
      
#if defined(SMBV) && !defined(EXMIMO)

      // configure SI DCI
      if (smbv_is_config_frame(phy_vars_eNB->proc[sched_subframe].frame_tx) && (smbv_frame_cnt < 4)) {
	msg("[SMBV] Frame %3d, SI in SF %d DCI %"PRIu32"\n",phy_vars_eNB->proc[sched_subframe].frame_tx,subframe,i);
	smbv_configure_common_dci(smbv_fname,(smbv_frame_cnt*10) + (subframe), "SI", &DCI_pdu->dci_alloc[i], i);
      }
      
#endif
      

    } else if (DCI_pdu->dci_alloc[i].ra_flag == 1) {

      generate_eNB_dlsch_params_from_dci(frame,
					 subframe,
                                         &DCI_pdu->dci_alloc[i].dci_pdu[0],
                                         DCI_pdu->dci_alloc[i].rnti,
                                         DCI_pdu->dci_alloc[i].format,
                                         &phy_vars_eNB->dlsch_eNB_ra,
                                         &phy_vars_eNB->lte_frame_parms,
                                         phy_vars_eNB->pdsch_config_dedicated,
                                         SI_RNTI,
                                         DCI_pdu->dci_alloc[i].rnti,
                                         P_RNTI,
                                         phy_vars_eNB->eNB_UE_stats[0].DL_pmi_single);


      phy_vars_eNB->dlsch_eNB_ra->nCCE[subframe] = DCI_pdu->dci_alloc[i].firstCCE;

      LOG_D(PHY,"[eNB %"PRIu8"] Frame %d subframe %d : CCE resource for common DCI (RA)  => %"PRIu8"/%u\n",phy_vars_eNB->Mod_id,phy_vars_eNB->proc[sched_subframe].frame_tx,subframe,
	    phy_vars_eNB->dlsch_eNB_ra->nCCE[subframe],DCI_pdu->nCCE);
#if defined(SMBV) && !defined(EXMIMO)

      // configure RA DCI
      if (smbv_is_config_frame(phy_vars_eNB->proc[sched_subframe].frame_tx) && (smbv_frame_cnt < 4)) {
	msg("[SMBV] Frame %3d, RA in SF %d DCI %"PRIu32"\n",phy_vars_eNB->proc[sched_subframe].frame_tx,subframe,i);
	smbv_configure_common_dci(smbv_fname,(smbv_frame_cnt*10) + (subframe), "RA", &DCI_pdu->dci_alloc[i], i);
      }

#endif

    }

    else if (DCI_pdu->dci_alloc[i].format != format0) { // this is a normal DLSCH allocation

      if (phy_vars_eNB->mac_enabled==1)
	UE_id = find_ue((int16_t)DCI_pdu->dci_alloc[i].rnti,phy_vars_eNB);
      else
	UE_id = i;

      if (UE_id>=0) {
	if ((frame%100)==0) {
	  LOG_D(PHY,"Frame %3d, SF %d \n",frame,subframe); 
	  dump_dci(&phy_vars_eNB->lte_frame_parms,&DCI_pdu->dci_alloc[i]);
	}
#if defined(SMBV) && !defined(EXMIMO)
        // Configure this user
        if (smbv_is_config_frame(phy_vars_eNB->proc[sched_subframe].frame_tx) && (smbv_frame_cnt < 4)) {
          msg("[SMBV] Frame %3d, SF %d (SMBV SF %d) Configuring user %d with RNTI %"PRIu16" in TM%"PRIu8"\n",phy_vars_eNB->proc[sched_subframe].frame_tx,subframe,(smbv_frame_cnt*10) + (subframe),UE_id+1,
              DCI_pdu->dci_alloc[i].rnti,phy_vars_eNB->transmission_mode[(uint8_t)UE_id]);
          smbv_configure_user(smbv_fname,UE_id+1,phy_vars_eNB->transmission_mode[(uint8_t)UE_id],DCI_pdu->dci_alloc[i].rnti);
        }

#endif

        generate_eNB_dlsch_params_from_dci(frame,
					   subframe,
                                           &DCI_pdu->dci_alloc[i].dci_pdu[0],
                                           DCI_pdu->dci_alloc[i].rnti,
                                           DCI_pdu->dci_alloc[i].format,
                                           phy_vars_eNB->dlsch_eNB[(uint8_t)UE_id],
                                           &phy_vars_eNB->lte_frame_parms,
                                           phy_vars_eNB->pdsch_config_dedicated,
                                           SI_RNTI,
                                           0,
                                           P_RNTI,
                                           phy_vars_eNB->eNB_UE_stats[(uint8_t)UE_id].DL_pmi_single);
        LOG_D(PHY,"[eNB %"PRIu8"][PDSCH %"PRIx16"/%"PRIu8"] Frame %d subframe %d: Generated dlsch params\n",
              phy_vars_eNB->Mod_id,DCI_pdu->dci_alloc[i].rnti,phy_vars_eNB->dlsch_eNB[(uint8_t)UE_id][0]->current_harq_pid,phy_vars_eNB->proc[sched_subframe].frame_tx,subframe);


        phy_vars_eNB->dlsch_eNB[(uint8_t)UE_id][0]->nCCE[subframe] = DCI_pdu->dci_alloc[i].firstCCE;

	LOG_D(PHY,"[eNB %"PRIu8"] Frame %d subframe %d : CCE resource for ue DCI (PDSCH %"PRIx16")  => %"PRIu8"/%u\n",phy_vars_eNB->Mod_id,phy_vars_eNB->proc[sched_subframe].frame_tx,subframe,
	      DCI_pdu->dci_alloc[i].rnti,phy_vars_eNB->dlsch_eNB[(uint8_t)UE_id][0]->nCCE[subframe],DCI_pdu->nCCE);

#if defined(SMBV) && !defined(EXMIMO)
	
	// configure UE-spec DCI
	if (smbv_is_config_frame(phy_vars_eNB->proc[sched_subframe].frame_tx) && (smbv_frame_cnt < 4)) {
	  msg("[SMBV] Frame %3d, PDSCH in SF %d DCI %"PRIu32"\n",phy_vars_eNB->proc[sched_subframe].frame_tx,subframe,i);
	  smbv_configure_ue_spec_dci(smbv_fname,(smbv_frame_cnt*10) + (subframe), UE_id+1, &DCI_pdu->dci_alloc[i], i);
	}

#endif

        LOG_D(PHY,"[eNB %"PRIu8"][DCI][PDSCH %"PRIx16"] Frame %d subframe %d UE_id %"PRId8" Generated DCI format %d, aggregation %d\n",
              phy_vars_eNB->Mod_id, DCI_pdu->dci_alloc[i].rnti,
              phy_vars_eNB->proc[sched_subframe].frame_tx, subframe,UE_id,
              DCI_pdu->dci_alloc[i].format,
              1<<DCI_pdu->dci_alloc[i].L);
      } else {
        LOG_D(PHY,"[eNB %"PRIu8"][PDSCH] Frame %d : No UE_id with corresponding rnti %"PRIx16", dropping DLSCH\n",
              phy_vars_eNB->Mod_id,phy_vars_eNB->proc[sched_subframe].frame_tx,DCI_pdu->dci_alloc[i].rnti);
      }
    }

  }

  VCD_SIGNAL_DUMPER_DUMP_VARIABLE_BY_NAME(VCD_SIGNAL_DUMPER_VARIABLES_DCI_INFO,(frame*10)+subframe);

  // Apply physicalConfigDedicated if needed
  phy_config_dedicated_eNB_step2(phy_vars_eNB);

  for (i=0; i<DCI_pdu->Num_common_dci + DCI_pdu->Num_ue_spec_dci ; i++) {
    if (DCI_pdu->dci_alloc[i].format == format0) {  // this is a ULSCH allocation

      harq_pid = subframe2harq_pid(&phy_vars_eNB->lte_frame_parms,
                                   pdcch_alloc2ul_frame(&phy_vars_eNB->lte_frame_parms,phy_vars_eNB->proc[sched_subframe].frame_tx,subframe),
                                   pdcch_alloc2ul_subframe(&phy_vars_eNB->lte_frame_parms,subframe));

      if (harq_pid==255) {
        LOG_E(PHY,"[eNB %"PRIu8"] Frame %d: Bad harq_pid for ULSCH allocation\n",phy_vars_eNB->Mod_id,phy_vars_eNB->proc[sched_subframe].frame_tx);
        return; 
      }

      if (phy_vars_eNB->mac_enabled==1)
	UE_id = find_ue((int16_t)DCI_pdu->dci_alloc[i].rnti,phy_vars_eNB);
      else
	UE_id = i;

      if (UE_id<0) {
        LOG_E(PHY,"[eNB %"PRIu8"] Frame %d: Unknown UE_id for rnti %"PRIx16"\n",phy_vars_eNB->Mod_id,phy_vars_eNB->proc[sched_subframe].frame_tx,DCI_pdu->dci_alloc[i].rnti);
        mac_exit_wrapper("Invalid UE id (< 0) detected");
        return; // not reached
      }

      LOG_D(PHY,
            "[eNB %"PRIu8"][PUSCH %"PRIu8"] Frame %d subframe %d UL Frame %"PRIu32", UL Subframe %"PRIu8", Generated ULSCH (format0) DCI (rnti %"PRIx16", dci %"PRIx8") (DCI pos %"PRIu32"/%d), aggregation %d\n",
            phy_vars_eNB->Mod_id,
            subframe2harq_pid(&phy_vars_eNB->lte_frame_parms,
                              pdcch_alloc2ul_frame(&phy_vars_eNB->lte_frame_parms,phy_vars_eNB->proc[sched_subframe].frame_tx,subframe),
                              pdcch_alloc2ul_subframe(&phy_vars_eNB->lte_frame_parms,subframe)),
            phy_vars_eNB->proc[sched_subframe].frame_tx,
            subframe,
            pdcch_alloc2ul_frame(&phy_vars_eNB->lte_frame_parms,phy_vars_eNB->proc[sched_subframe].frame_tx,subframe),
            pdcch_alloc2ul_subframe(&phy_vars_eNB->lte_frame_parms,subframe),
            DCI_pdu->dci_alloc[i].rnti,
            DCI_pdu->dci_alloc[i].dci_pdu[0],
            i,
            DCI_pdu->Num_common_dci + DCI_pdu->Num_ue_spec_dci,
            1<<DCI_pdu->dci_alloc[i].L);

      generate_eNB_ulsch_params_from_dci(&DCI_pdu->dci_alloc[i].dci_pdu[0],
                                         DCI_pdu->dci_alloc[i].rnti,
                                         sched_subframe,
                                         format0,
                                         UE_id,
                                         phy_vars_eNB,
                                         SI_RNTI,
                                         0,
                                         P_RNTI,
                                         CBA_RNTI,
                                         0);  // do_srs

      LOG_T(PHY,"[eNB %"PRIu8"] Frame %d subframe %d : CCE resources for UE spec DCI (PUSCH %"PRIx16") => %d/%u\n",
	    phy_vars_eNB->Mod_id,phy_vars_eNB->proc[sched_subframe].frame_tx,subframe,DCI_pdu->dci_alloc[i].rnti,
	    DCI_pdu->dci_alloc[i].firstCCE,DCI_pdu->nCCE);
      
#if defined(SMBV) && !defined(EXMIMO)

        // configure UE-spec DCI for UL Grant
      if (smbv_is_config_frame(phy_vars_eNB->proc[sched_subframe].frame_tx) && (smbv_frame_cnt < 4)) {
	msg("[SMBV] Frame %3d, SF %d UL DCI %"PRIu32"\n",phy_vars_eNB->proc[sched_subframe].frame_tx,subframe,i);
	smbv_configure_ue_spec_dci(smbv_fname,(smbv_frame_cnt*10) + (subframe), UE_id+1, &DCI_pdu->dci_alloc[i], i);
      }
      
#endif

      

      if ((DCI_pdu->dci_alloc[i].rnti  >= CBA_RNTI) && (DCI_pdu->dci_alloc[i].rnti < P_RNTI))
        phy_vars_eNB->ulsch_eNB[(uint32_t)UE_id]->harq_processes[harq_pid]->subframe_cba_scheduling_flag = 1;
      else
        phy_vars_eNB->ulsch_eNB[(uint32_t)UE_id]->harq_processes[harq_pid]->subframe_scheduling_flag = 1;

    }
  }





  // if we have DCI to generate do it now
  if ((DCI_pdu->Num_common_dci + DCI_pdu->Num_ue_spec_dci)>0) {


  } else { // for emulation!!
    phy_vars_eNB->num_ue_spec_dci[(subframe)&1]=0;
    phy_vars_eNB->num_common_dci[(subframe)&1]=0;
  }

  if (abstraction_flag == 0) {

    if (DCI_pdu->Num_ue_spec_dci+DCI_pdu->Num_common_dci > 0)
      LOG_D(PHY,"[eNB %"PRIu8"] Frame %d, subframe %d: Calling generate_dci_top (pdcch) (common %"PRIu8",ue_spec %"PRIu8")\n",phy_vars_eNB->Mod_id,phy_vars_eNB->proc[sched_subframe].frame_tx, subframe,
            DCI_pdu->Num_common_dci,DCI_pdu->Num_ue_spec_dci);


    num_pdcch_symbols = generate_dci_top(DCI_pdu->Num_ue_spec_dci,
                                         DCI_pdu->Num_common_dci,
                                         DCI_pdu->dci_alloc,
                                         0,
                                         AMP,
                                         &phy_vars_eNB->lte_frame_parms,
                                         phy_vars_eNB->lte_eNB_common_vars.txdataF[0],
                                         subframe);

  }

#ifdef PHY_ABSTRACTION // FIXME this ifdef seems suspicious
  else {
    LOG_D(PHY,"[eNB %"PRIu8"] Frame %d, subframe %d: Calling generate_dci_top_emul\n",phy_vars_eNB->Mod_id,phy_vars_eNB->proc[sched_subframe].frame_tx, subframe);
    num_pdcch_symbols = generate_dci_top_emul(phy_vars_eNB,DCI_pdu->Num_ue_spec_dci,DCI_pdu->Num_common_dci,DCI_pdu->dci_alloc,subframe);
  }

#endif

  VCD_SIGNAL_DUMPER_DUMP_FUNCTION_BY_NAME(VCD_SIGNAL_DUMPER_FUNCTIONS_PHY_ENB_PDCCH_TX,0);

  // Check for SI activity

  if (phy_vars_eNB->dlsch_eNB_SI->active == 1) {
    input_buffer_length = phy_vars_eNB->dlsch_eNB_SI->harq_processes[0]->TBS/8;


    if (phy_vars_eNB->mac_enabled==1) {
      DLSCH_pdu = mac_xface->get_dlsch_sdu(phy_vars_eNB->Mod_id,
					   phy_vars_eNB->CC_id,
					   phy_vars_eNB->proc[sched_subframe].frame_tx,
					   SI_RNTI,
					   0);
    }
    else {
      DLSCH_pdu = DLSCH_pdu_tmp;

      for (i=0; i<input_buffer_length; i++)
	DLSCH_pdu[i] = (unsigned char)(taus()&0xff);
    }

#if defined(SMBV) && !defined(EXMIMO)

    // Configures the data source of allocation (allocation is configured by DCI)
    if (smbv_is_config_frame(phy_vars_eNB->proc[sched_subframe].frame_tx) && (smbv_frame_cnt < 4)) {
      msg("[SMBV] Frame %3d, Configuring SI payload in SF %d alloc %"PRIu8"\n",phy_vars_eNB->proc[sched_subframe].frame_tx,(smbv_frame_cnt*10) + (subframe),smbv_alloc_cnt);
      smbv_configure_datalist_for_alloc(smbv_fname, smbv_alloc_cnt++, (smbv_frame_cnt*10) + (subframe), DLSCH_pdu, input_buffer_length);
    }

#endif

    if (abstraction_flag == 0) {

      start_meas(&phy_vars_eNB->dlsch_encoding_stats);
      dlsch_encoding(DLSCH_pdu,
                     &phy_vars_eNB->lte_frame_parms,
                     num_pdcch_symbols,
                     phy_vars_eNB->dlsch_eNB_SI,
                     phy_vars_eNB->proc[sched_subframe].frame_tx,subframe,
                     &phy_vars_eNB->dlsch_rate_matching_stats,
                     &phy_vars_eNB->dlsch_turbo_encoding_stats,
                     &phy_vars_eNB->dlsch_interleaving_stats);
      stop_meas(&phy_vars_eNB->dlsch_encoding_stats);

      start_meas(&phy_vars_eNB->dlsch_scrambling_stats);
      dlsch_scrambling(&phy_vars_eNB->lte_frame_parms,
                       0,
                       phy_vars_eNB->dlsch_eNB_SI,
                       get_G(&phy_vars_eNB->lte_frame_parms,
                             phy_vars_eNB->dlsch_eNB_SI->harq_processes[0]->nb_rb,
                             phy_vars_eNB->dlsch_eNB_SI->harq_processes[0]->rb_alloc,
                             get_Qm(phy_vars_eNB->dlsch_eNB_SI->harq_processes[0]->mcs),
                             1,
                             num_pdcch_symbols,phy_vars_eNB->proc[sched_subframe].frame_tx,subframe),
                       0,
                       subframe<<1);

      stop_meas(&phy_vars_eNB->dlsch_scrambling_stats);

      start_meas(&phy_vars_eNB->dlsch_modulation_stats);

      re_allocated = dlsch_modulation(phy_vars_eNB->lte_eNB_common_vars.txdataF[0],
                                      AMP,
                                      subframe,
                                      &phy_vars_eNB->lte_frame_parms,
                                      num_pdcch_symbols,
                                      phy_vars_eNB->dlsch_eNB_SI,
                                      (LTE_eNB_DLSCH_t *)NULL);
      stop_meas(&phy_vars_eNB->dlsch_modulation_stats);
    }

#ifdef PHY_ABSTRACTION
    else {
      start_meas(&phy_vars_eNB->dlsch_encoding_stats);
      dlsch_encoding_emul(phy_vars_eNB,
                          DLSCH_pdu,
                          phy_vars_eNB->dlsch_eNB_SI);
      stop_meas(&phy_vars_eNB->dlsch_encoding_stats);
    }

#endif
    phy_vars_eNB->dlsch_eNB_SI->active = 0;

  }

  // Check for RA activity
  if (phy_vars_eNB->dlsch_eNB_ra->active == 1) {

    input_buffer_length = phy_vars_eNB->dlsch_eNB_ra->harq_processes[0]->TBS/8;

    int16_t crnti = mac_xface->fill_rar(phy_vars_eNB->Mod_id,
                                        phy_vars_eNB->CC_id,
                                        phy_vars_eNB->proc[sched_subframe].frame_tx,
                                        dlsch_input_buffer,
                                        phy_vars_eNB->lte_frame_parms.N_RB_UL,
                                        input_buffer_length);
    if (crnti!=0) 
      UE_id = add_ue(crnti,phy_vars_eNB);
    else 
      UE_id = -1;

    if (UE_id==-1) {
      LOG_W(PHY,"[eNB] Max user count reached.\n");
      mac_xface->cancel_ra_proc(phy_vars_eNB->Mod_id,
                                phy_vars_eNB->CC_id,
                                phy_vars_eNB->proc[sched_subframe].frame_tx,
                                crnti);
    } else {
      phy_vars_eNB->eNB_UE_stats[(uint32_t)UE_id].mode = RA_RESPONSE;
      // Initialize indicator for first SR (to be cleared after ConnectionSetup is acknowledged)
      phy_vars_eNB->first_sr[(uint32_t)UE_id] = 1;

      generate_eNB_ulsch_params_from_rar(dlsch_input_buffer,
                                         phy_vars_eNB->proc[sched_subframe].frame_tx,
                                         (subframe),
                                         phy_vars_eNB->ulsch_eNB[(uint32_t)UE_id],
                                         &phy_vars_eNB->lte_frame_parms);

      phy_vars_eNB->ulsch_eNB[(uint32_t)UE_id]->Msg3_active = 1;

      get_Msg3_alloc(&phy_vars_eNB->lte_frame_parms,
                     subframe,
                     phy_vars_eNB->proc[sched_subframe].frame_tx,
                     &phy_vars_eNB->ulsch_eNB[(uint32_t)UE_id]->Msg3_frame,
                     &phy_vars_eNB->ulsch_eNB[(uint32_t)UE_id]->Msg3_subframe);
      LOG_D(PHY,"[eNB][RAPROC] Frame %d subframe %d, Activated Msg3 demodulation for UE %"PRId8" in frame %"PRIu32", subframe %"PRIu8"\n",
            phy_vars_eNB->proc[sched_subframe].frame_tx,
            subframe,
            UE_id,
            phy_vars_eNB->ulsch_eNB[(uint32_t)UE_id]->Msg3_frame,
            phy_vars_eNB->ulsch_eNB[(uint32_t)UE_id]->Msg3_subframe);

#if defined(SMBV) && !defined(EXMIMO)

      // Configures the data source of allocation (allocation is configured by DCI)
      if (smbv_is_config_frame(phy_vars_eNB->proc[sched_subframe].frame_tx) && (smbv_frame_cnt < 4)) {
        msg("[SMBV] Frame %3d, Configuring RA payload in SF %d alloc %"PRIu8"\n",phy_vars_eNB->proc[sched_subframe].frame_tx,(smbv_frame_cnt*10) + (subframe),smbv_alloc_cnt);
        smbv_configure_datalist_for_alloc(smbv_fname, smbv_alloc_cnt++, (smbv_frame_cnt*10) + (subframe), dlsch_input_buffer, input_buffer_length);
      }

#endif


      LOG_D(PHY,"[eNB %"PRIu8"][RAPROC] Frame %d, subframe %d: Calling generate_dlsch (RA) with input size = %"PRIu16",Msg3 frame %"PRIu32", Msg3 subframe %"PRIu8"\n",
            phy_vars_eNB->Mod_id,
            phy_vars_eNB->proc[sched_subframe].frame_tx, subframe,input_buffer_length,
            phy_vars_eNB->ulsch_eNB[(uint32_t)UE_id]->Msg3_frame,
            phy_vars_eNB->ulsch_eNB[(uint32_t)UE_id]->Msg3_subframe);


      if (abstraction_flag == 0) {

        dlsch_encoding(dlsch_input_buffer,
                       &phy_vars_eNB->lte_frame_parms,
                       num_pdcch_symbols,
                       phy_vars_eNB->dlsch_eNB_ra,
                       phy_vars_eNB->proc[sched_subframe].frame_tx,subframe,
                       &phy_vars_eNB->dlsch_rate_matching_stats,
                       &phy_vars_eNB->dlsch_turbo_encoding_stats,
                       &phy_vars_eNB->dlsch_interleaving_stats);

        //  phy_vars_eNB->dlsch_eNB_ra->rnti = RA_RNTI;
        dlsch_scrambling(&phy_vars_eNB->lte_frame_parms,
                         0,
                         phy_vars_eNB->dlsch_eNB_ra,
                         get_G(&phy_vars_eNB->lte_frame_parms,
                               phy_vars_eNB->dlsch_eNB_ra->harq_processes[0]->nb_rb,
                               phy_vars_eNB->dlsch_eNB_ra->harq_processes[0]->rb_alloc,
                               get_Qm(phy_vars_eNB->dlsch_eNB_ra->harq_processes[0]->mcs),
                               1,
                               num_pdcch_symbols,phy_vars_eNB->proc[sched_subframe].frame_tx,subframe),
                         0,
                         subframe<<1);

        re_allocated = dlsch_modulation(phy_vars_eNB->lte_eNB_common_vars.txdataF[0],
                                        AMP,
                                        subframe,
                                        &phy_vars_eNB->lte_frame_parms,
                                        num_pdcch_symbols,
                                        phy_vars_eNB->dlsch_eNB_ra,
                                        (LTE_eNB_DLSCH_t *)NULL);
      }

#ifdef PHY_ABSTRACTION
      else {
        dlsch_encoding_emul(phy_vars_eNB,
                            dlsch_input_buffer,
                            phy_vars_eNB->dlsch_eNB_ra);
      }

#endif
      LOG_D(PHY,"[eNB %"PRIu8"][RAPROC] Frame %d subframe %d Deactivating DLSCH RA\n",phy_vars_eNB->Mod_id,
            phy_vars_eNB->proc[sched_subframe].frame_tx,subframe);

    } //max user count

    phy_vars_eNB->dlsch_eNB_ra->active = 0;
  }

  // Now scan UE specific DLSCH
  for (UE_id=0; UE_id<NUMBER_OF_UE_MAX; UE_id++)
  {
    if ((phy_vars_eNB->dlsch_eNB[(uint8_t)UE_id][0])&&
        (phy_vars_eNB->dlsch_eNB[(uint8_t)UE_id][0]->rnti>0)&&
        (phy_vars_eNB->dlsch_eNB[(uint8_t)UE_id][0]->active == 1)) {
      harq_pid = phy_vars_eNB->dlsch_eNB[(uint8_t)UE_id][0]->current_harq_pid;
      input_buffer_length = phy_vars_eNB->dlsch_eNB[(uint8_t)UE_id][0]->harq_processes[harq_pid]->TBS/8;



      LOG_D(PHY,
            "[eNB %"PRIu8"][PDSCH %"PRIx16"/%"PRIu8"] Frame %d, subframe %d: Generating PDSCH/DLSCH with input size = %"PRIu16", G %d, nb_rb %"PRIu16", mcs %"PRIu8", pmi_alloc %"PRIx16", rv %"PRIu8" (round %"PRIu8")\n",
            phy_vars_eNB->Mod_id, phy_vars_eNB->dlsch_eNB[(uint8_t)UE_id][0]->rnti,harq_pid,
            phy_vars_eNB->proc[sched_subframe].frame_tx, subframe, input_buffer_length,
            get_G(&phy_vars_eNB->lte_frame_parms,
                  phy_vars_eNB->dlsch_eNB[(uint8_t)UE_id][0]->harq_processes[harq_pid]->nb_rb,
                  phy_vars_eNB->dlsch_eNB[(uint8_t)UE_id][0]->harq_processes[harq_pid]->rb_alloc,
                  get_Qm(phy_vars_eNB->dlsch_eNB[(uint8_t)UE_id][0]->harq_processes[harq_pid]->mcs),
                  phy_vars_eNB->dlsch_eNB[(uint8_t)UE_id][0]->harq_processes[harq_pid]->Nl,
                  num_pdcch_symbols,phy_vars_eNB->proc[sched_subframe].frame_tx,subframe),
            phy_vars_eNB->dlsch_eNB[(uint8_t)UE_id][0]->harq_processes[harq_pid]->nb_rb,
            phy_vars_eNB->dlsch_eNB[(uint8_t)UE_id][0]->harq_processes[harq_pid]->mcs,
            pmi2hex_2Ar1(phy_vars_eNB->dlsch_eNB[(uint8_t)UE_id][0]->harq_processes[harq_pid]->pmi_alloc),
            phy_vars_eNB->dlsch_eNB[(uint8_t)UE_id][0]->harq_processes[harq_pid]->rvidx,
            phy_vars_eNB->dlsch_eNB[(uint8_t)UE_id][0]->harq_processes[harq_pid]->round);

#if defined(MESSAGE_CHART_GENERATOR_PHY)
      MSC_LOG_TX_MESSAGE(
        MSC_PHY_ENB,MSC_PHY_UE,
        NULL,0,
        "%05u:%02u PDSCH/DLSCH input size = %"PRIu16", G %d, nb_rb %"PRIu16", mcs %"PRIu8", pmi_alloc %"PRIx16", rv %"PRIu8" (round %"PRIu8")",
        phy_vars_eNB->proc[sched_subframe].frame_tx, subframe,
        input_buffer_length,
        get_G(&phy_vars_eNB->lte_frame_parms,
        		phy_vars_eNB->dlsch_eNB[(uint8_t)UE_id][0]->harq_processes[harq_pid]->nb_rb,
        		phy_vars_eNB->dlsch_eNB[(uint8_t)UE_id][0]->harq_processes[harq_pid]->rb_alloc,
        		get_Qm(phy_vars_eNB->dlsch_eNB[(uint8_t)UE_id][0]->harq_processes[harq_pid]->mcs),
        		phy_vars_eNB->dlsch_eNB[(uint8_t)UE_id][0]->harq_processes[harq_pid]->Nl,
        		num_pdcch_symbols,phy_vars_eNB->proc[sched_subframe].frame_tx,subframe),
        phy_vars_eNB->dlsch_eNB[(uint8_t)UE_id][0]->harq_processes[harq_pid]->nb_rb,
        phy_vars_eNB->dlsch_eNB[(uint8_t)UE_id][0]->harq_processes[harq_pid]->mcs,
        pmi2hex_2Ar1(phy_vars_eNB->dlsch_eNB[(uint8_t)UE_id][0]->harq_processes[harq_pid]->pmi_alloc),
        phy_vars_eNB->dlsch_eNB[(uint8_t)UE_id][0]->harq_processes[harq_pid]->rvidx,
        phy_vars_eNB->dlsch_eNB[(uint8_t)UE_id][0]->harq_processes[harq_pid]->round);
#endif

      phy_vars_eNB->eNB_UE_stats[(uint8_t)UE_id].dlsch_sliding_cnt++;

      if (phy_vars_eNB->dlsch_eNB[(uint32_t)UE_id][0]->harq_processes[harq_pid]->round == 0) {

        phy_vars_eNB->eNB_UE_stats[(uint32_t)UE_id].dlsch_trials[harq_pid][0]++;

	if (phy_vars_eNB->mac_enabled==1) {
	  DLSCH_pdu = mac_xface->get_dlsch_sdu(phy_vars_eNB->Mod_id,
					       phy_vars_eNB->CC_id,
					       phy_vars_eNB->proc[sched_subframe].frame_tx,
					       phy_vars_eNB->dlsch_eNB[(uint8_t)UE_id][0]->rnti,
					       0);
	  phy_vars_eNB->eNB_UE_stats[UE_id].total_TBS_MAC += phy_vars_eNB->dlsch_eNB[(uint8_t)UE_id][0]->harq_processes[harq_pid]->TBS;
	}
	else {
	  DLSCH_pdu = DLSCH_pdu_tmp;
	  
	  for (i=0; i<input_buffer_length; i++)
	    DLSCH_pdu[i] = (unsigned char)(taus()&0xff);
	}
	
#if defined(SMBV) && !defined(EXMIMO)

        // Configures the data source of allocation (allocation is configured by DCI)
        if (smbv_is_config_frame(phy_vars_eNB->proc[sched_subframe].frame_tx) && (smbv_frame_cnt < 4)) {
          msg("[SMBV] Frame %3d, Configuring PDSCH payload in SF %d alloc %"PRIu8"\n",phy_vars_eNB->proc[sched_subframe].frame_tx,(smbv_frame_cnt*10) + (subframe),smbv_alloc_cnt);
          smbv_configure_datalist_for_user(smbv_fname, UE_id+1, DLSCH_pdu, input_buffer_length);
        }

#endif


#ifdef DEBUG_PHY_PROC
#ifdef DEBUG_DLSCH
        LOG_T(PHY,"eNB DLSCH SDU: \n");

        for (i=0; i<phy_vars_eNB->dlsch_eNB[(uint8_t)UE_id][0]->harq_processes[harq_pid]->TBS>>3; i++)
          LOG_T(PHY,"%"PRIx8".",DLSCH_pdu[i]);

        LOG_T(PHY,"\n");
#endif
#endif
      } else {
        phy_vars_eNB->eNB_UE_stats[(uint32_t)UE_id].dlsch_trials[harq_pid][phy_vars_eNB->dlsch_eNB[(uint8_t)UE_id][0]->harq_processes[harq_pid]->round]++;
#ifdef DEBUG_PHY_PROC
#ifdef DEBUG_DLSCH
        LOG_D(PHY,"[eNB] This DLSCH is a retransmission\n");
#endif
#endif
      }

      if (abstraction_flag==0) {

        // 36-212
        start_meas(&phy_vars_eNB->dlsch_encoding_stats);
        dlsch_encoding(DLSCH_pdu,
                       &phy_vars_eNB->lte_frame_parms,
                       num_pdcch_symbols,
                       phy_vars_eNB->dlsch_eNB[(uint8_t)UE_id][0],
                       phy_vars_eNB->proc[sched_subframe].frame_tx,subframe,
                       &phy_vars_eNB->dlsch_rate_matching_stats,
                       &phy_vars_eNB->dlsch_turbo_encoding_stats,
                       &phy_vars_eNB->dlsch_interleaving_stats);
        stop_meas(&phy_vars_eNB->dlsch_encoding_stats);
        // 36-211
        start_meas(&phy_vars_eNB->dlsch_scrambling_stats);
        dlsch_scrambling(&phy_vars_eNB->lte_frame_parms,
                         0,
                         phy_vars_eNB->dlsch_eNB[(uint8_t)UE_id][0],
                         get_G(&phy_vars_eNB->lte_frame_parms,
                               phy_vars_eNB->dlsch_eNB[(uint8_t)UE_id][0]->harq_processes[harq_pid]->nb_rb,
                               phy_vars_eNB->dlsch_eNB[(uint8_t)UE_id][0]->harq_processes[harq_pid]->rb_alloc,
                               get_Qm(phy_vars_eNB->dlsch_eNB[(uint8_t)UE_id][0]->harq_processes[harq_pid]->mcs),
                               phy_vars_eNB->dlsch_eNB[(uint8_t)UE_id][0]->harq_processes[harq_pid]->Nl,
                               num_pdcch_symbols,phy_vars_eNB->proc[sched_subframe].frame_tx,subframe),
                         0,
                         subframe<<1);
        stop_meas(&phy_vars_eNB->dlsch_scrambling_stats);
        start_meas(&phy_vars_eNB->dlsch_modulation_stats);


        re_allocated = dlsch_modulation(phy_vars_eNB->lte_eNB_common_vars.txdataF[0],
                                        AMP,
                                        subframe,
                                        &phy_vars_eNB->lte_frame_parms,
                                        num_pdcch_symbols,
                                        phy_vars_eNB->dlsch_eNB[(uint8_t)UE_id][0],
                                        phy_vars_eNB->dlsch_eNB[(uint8_t)UE_id][1]);

        stop_meas(&phy_vars_eNB->dlsch_modulation_stats);
      }

#ifdef PHY_ABSTRACTION
      else {
        start_meas(&phy_vars_eNB->dlsch_encoding_stats);
        dlsch_encoding_emul(phy_vars_eNB,
                            DLSCH_pdu,
                            phy_vars_eNB->dlsch_eNB[(uint8_t)UE_id][0]);
        stop_meas(&phy_vars_eNB->dlsch_encoding_stats);
      }

#endif
      phy_vars_eNB->dlsch_eNB[(uint8_t)UE_id][0]->active = 0;

    }

    else if ((phy_vars_eNB->dlsch_eNB[(uint8_t)UE_id][0])&&
             (phy_vars_eNB->dlsch_eNB[(uint8_t)UE_id][0]->rnti>0)&&
             (phy_vars_eNB->dlsch_eNB[(uint8_t)UE_id][0]->active == 0)) {

      // clear subframe TX flag since UE is not scheduled for PDSCH in this subframe (so that we don't look for PUCCH later)
      phy_vars_eNB->dlsch_eNB[(uint8_t)UE_id][0]->subframe_tx[subframe]=0;
    }
  }



  // if we have PHICH to generate

  if (is_phich_subframe(&phy_vars_eNB->lte_frame_parms,subframe))
  {
    generate_phich_top(phy_vars_eNB,
                       sched_subframe,
                       AMP,
                       0,
                       abstraction_flag);
  }



#ifdef EMOS
  phy_procedures_emos_eNB_TX(subframe, phy_vars_eNB);
#endif

#if !(defined(EXMIMO) || defined(OAI_USRP) || defined (CPRIGW))

  if (abstraction_flag==0)
  {
    start_meas(&phy_vars_eNB->ofdm_mod_stats);
    do_OFDM_mod(phy_vars_eNB->lte_eNB_common_vars.txdataF[0],
                phy_vars_eNB->lte_eNB_common_vars.txdata[0],
                phy_vars_eNB->proc[sched_subframe].frame_tx,subframe<<1,
                &phy_vars_eNB->lte_frame_parms);
    do_OFDM_mod(phy_vars_eNB->lte_eNB_common_vars.txdataF[0],
                phy_vars_eNB->lte_eNB_common_vars.txdata[0],
                phy_vars_eNB->proc[sched_subframe].frame_tx,1+(subframe<<1),
                &phy_vars_eNB->lte_frame_parms);
    stop_meas(&phy_vars_eNB->ofdm_mod_stats);
  }

#endif

  VCD_SIGNAL_DUMPER_DUMP_FUNCTION_BY_NAME(VCD_SIGNAL_DUMPER_FUNCTIONS_PHY_PROCEDURES_ENB_TX,0);
  stop_meas(&phy_vars_eNB->phy_proc_tx);


  (void)re_allocated; /* remove gcc warning "set but not used" */
}

void process_Msg3(PHY_VARS_eNB *phy_vars_eNB,uint8_t sched_subframe,uint8_t UE_id, uint8_t harq_pid)
{
  // this prepares the demodulation of the first PUSCH of a new user, containing Msg3

  int subframe = phy_vars_eNB->proc[sched_subframe].subframe_rx;
  int frame = phy_vars_eNB->proc[sched_subframe].frame_rx;

  LOG_D(PHY,"[eNB %d][RAPROC] frame %d : subframe %d : process_Msg3 UE_id %d (active %d, subframe %d, frame %d)\n",
        phy_vars_eNB->Mod_id,
        frame,subframe,
        UE_id,phy_vars_eNB->ulsch_eNB[(uint32_t)UE_id]->Msg3_active,
        phy_vars_eNB->ulsch_eNB[(uint32_t)UE_id]->Msg3_subframe,
        phy_vars_eNB->ulsch_eNB[(uint32_t)UE_id]->Msg3_frame);
  phy_vars_eNB->ulsch_eNB[(uint32_t)UE_id]->Msg3_flag = 0;

  if ((phy_vars_eNB->ulsch_eNB[(uint32_t)UE_id]->Msg3_active == 1) &&
      (phy_vars_eNB->ulsch_eNB[(uint32_t)UE_id]->Msg3_subframe == subframe) &&
      (phy_vars_eNB->ulsch_eNB[(uint32_t)UE_id]->Msg3_frame == (uint32_t)frame))   {

    //    harq_pid = 0;

    phy_vars_eNB->ulsch_eNB[(uint32_t)UE_id]->Msg3_active = 0;
    phy_vars_eNB->ulsch_eNB[(uint32_t)UE_id]->Msg3_flag = 1;
    phy_vars_eNB->ulsch_eNB[(uint32_t)UE_id]->harq_processes[harq_pid]->subframe_scheduling_flag=1;
    LOG_D(PHY,"[eNB %d][RAPROC] frame %d, subframe %d: Setting subframe_scheduling_flag (Msg3) for UE %d\n",
          phy_vars_eNB->Mod_id,
          frame,subframe,UE_id);
  }
}


// This function retrieves the harq_pid of the corresponding DLSCH process
// and updates the error statistics of the DLSCH based on the received ACK
// info from UE along with the round index.  It also performs the fine-grain
// rate-adaptation based on the error statistics derived from the ACK/NAK process

void process_HARQ_feedback(uint8_t UE_id,
                           uint8_t sched_subframe,
                           PHY_VARS_eNB *phy_vars_eNB,
                           uint8_t pusch_flag,
                           uint8_t *pucch_payload,
                           uint8_t pucch_sel,
                           uint8_t SR_payload)
{

  uint8_t dl_harq_pid[8],dlsch_ACK[8],dl_subframe;
  LTE_eNB_DLSCH_t *dlsch             =  phy_vars_eNB->dlsch_eNB[(uint32_t)UE_id][0];
  LTE_eNB_UE_stats *ue_stats         =  &phy_vars_eNB->eNB_UE_stats[(uint32_t)UE_id];
  LTE_DL_eNB_HARQ_t *dlsch_harq_proc;
  uint8_t subframe_m4,M,m;
  int mp;
  int all_ACKed=1,nb_alloc=0,nb_ACK=0;
  int frame = phy_vars_eNB->proc[sched_subframe].frame_rx;
  int subframe = phy_vars_eNB->proc[sched_subframe].subframe_rx;
  int harq_pid = subframe2harq_pid( &phy_vars_eNB->lte_frame_parms,frame,subframe);

  if (phy_vars_eNB->lte_frame_parms.frame_type == FDD) { //FDD
    subframe_m4 = (subframe<4) ? subframe+6 : subframe-4;

    dl_harq_pid[0] = dlsch->harq_ids[subframe_m4];
    M=1;

    if (pusch_flag == 1) {
      dlsch_ACK[0] = phy_vars_eNB->ulsch_eNB[(uint8_t)UE_id]->harq_processes[harq_pid]->o_ACK[0];
      if (dlsch->subframe_tx[subframe_m4]==1)
      LOG_D(PHY,"[eNB %d] Frame %d: Received ACK/NAK %d on PUSCH for subframe %d\n",phy_vars_eNB->Mod_id,
	    frame,dlsch_ACK[0],subframe_m4);
    }
    else {
      dlsch_ACK[0] = pucch_payload[0];
      LOG_D(PHY,"[eNB %d] Frame %d: Received ACK/NAK %d on PUCCH for subframe %d\n",phy_vars_eNB->Mod_id,
	    frame,dlsch_ACK[0],subframe_m4);
      /*
      if (dlsch_ACK[0]==0)
	AssertFatal(0,"Exiting on NAK on PUCCH\n");
      */
    }


#if defined(MESSAGE_CHART_GENERATOR_PHY)
    MSC_LOG_RX_MESSAGE(
      MSC_PHY_ENB,MSC_PHY_UE,
      NULL,0,
      "%05u:%02u %s received %s  rnti %x harq id %u  tx SF %u",
      frame,subframe,
      (pusch_flag == 1)?"PUSCH":"PUCCH",
      (dlsch_ACK[0])?"ACK":"NACK",
      dlsch->rnti,
      dl_harq_pid[0],
      subframe_m4
      );
#endif
  } else { // TDD Handle M=1,2 cases only

    M=ul_ACK_subframe2_M(&phy_vars_eNB->lte_frame_parms,
                         subframe);

    // Now derive ACK information for TDD
    if (pusch_flag == 1) { // Do PUSCH ACK/NAK first
      // detect missing DAI
      //FK: this code is just a guess
      //RK: not exactly, yes if scheduled from PHICH (i.e. no DCI format 0)
      //    otherwise, it depends on how many of the PDSCH in the set are scheduled, we can leave it like this,
      //    but we have to adapt the code below.  For example, if only one out of 2 are scheduled, only 1 bit o_ACK is used

      dlsch_ACK[0] = phy_vars_eNB->ulsch_eNB[(uint8_t)UE_id]->harq_processes[harq_pid]->o_ACK[0];
      dlsch_ACK[1] = (phy_vars_eNB->pucch_config_dedicated[UE_id].tdd_AckNackFeedbackMode == bundling)
                     ?phy_vars_eNB->ulsch_eNB[(uint8_t)UE_id]->harq_processes[harq_pid]->o_ACK[0]:phy_vars_eNB->ulsch_eNB[(uint8_t)UE_id]->harq_processes[harq_pid]->o_ACK[1];
      //      printf("UE %d: ACK %d,%d\n",UE_id,dlsch_ACK[0],dlsch_ACK[1]);
    }

    else {  // PUCCH ACK/NAK
      if ((SR_payload == 1)&&(pucch_sel!=2)) {  // decode Table 7.3 if multiplexing and SR=1
        nb_ACK = 0;

        if (M == 2) {
          if ((pucch_payload[0] == 1) && (pucch_payload[1] == 1)) // b[0],b[1]
            nb_ACK = 1;
          else if ((pucch_payload[0] == 1) && (pucch_payload[1] == 0))
            nb_ACK = 2;
        } else if (M == 3) {
          if ((pucch_payload[0] == 1) && (pucch_payload[1] == 1))
            nb_ACK = 1;
          else if ((pucch_payload[0] == 1) && (pucch_payload[1] == 0))
            nb_ACK = 2;
          else if ((pucch_payload[0] == 0) && (pucch_payload[1] == 1))
            nb_ACK = 3;
        }
      } else if (pucch_sel == 2) { // bundling or M=1
        //  printf("*** (%d,%d)\n",pucch_payload[0],pucch_payload[1]);
        dlsch_ACK[0] = pucch_payload[0];
        dlsch_ACK[1] = pucch_payload[0];
      } else { // multiplexing with no SR, this is table 10.1
        if (M==1)
          dlsch_ACK[0] = pucch_payload[0];
        else if (M==2) {
          if (((pucch_sel == 1) && (pucch_payload[0] == 1) && (pucch_payload[1] == 1)) ||
              ((pucch_sel == 0) && (pucch_payload[0] == 0) && (pucch_payload[1] == 1)))
            dlsch_ACK[0] = 1;
          else
            dlsch_ACK[0] = 0;

          if (((pucch_sel == 1) && (pucch_payload[0] == 1) && (pucch_payload[1] == 1)) ||
              ((pucch_sel == 1) && (pucch_payload[0] == 0) && (pucch_payload[1] == 0)))
            dlsch_ACK[1] = 1;
          else
            dlsch_ACK[1] = 0;
        }
      }
    }
  }

  // handle case where positive SR was transmitted with multiplexing
  if ((SR_payload == 1)&&(pucch_sel!=2)&&(pusch_flag == 0)) {
    nb_alloc = 0;

    for (m=0; m<M; m++) {
      dl_subframe = ul_ACK_subframe2_dl_subframe(&phy_vars_eNB->lte_frame_parms,
                    subframe,
                    m);

      if (dlsch->subframe_tx[dl_subframe]==1)
        nb_alloc++;
    }

    if (nb_alloc == nb_ACK)
      all_ACKed = 1;
    else
      all_ACKed = 0;

    //    printf("nb_alloc %d, all_ACKed %d\n",nb_alloc,all_ACKed);
  }


  for (m=0,mp=-1; m<M; m++) {

    dl_subframe = ul_ACK_subframe2_dl_subframe(&phy_vars_eNB->lte_frame_parms,
                  subframe,
                  m);

    if (dlsch->subframe_tx[dl_subframe]==1) {
      if (pusch_flag == 1)
        mp++;
      else
        mp = m;

      dl_harq_pid[m]     = dlsch->harq_ids[dl_subframe];

      if ((pucch_sel != 2)&&(pusch_flag == 0)) { // multiplexing
        if ((SR_payload == 1)&&(all_ACKed == 1))
          dlsch_ACK[m] = 1;
        else
          dlsch_ACK[m] = 0;
      }

      if (dl_harq_pid[m]<dlsch->Mdlharq) {
        dlsch_harq_proc = dlsch->harq_processes[dl_harq_pid[m]];
#ifdef DEBUG_PHY_PROC
        LOG_D(PHY,"[eNB %d][PDSCH %x/%d] subframe %d, status %d, round %d (mcs %d, rv %d, TBS %d)\n",phy_vars_eNB->Mod_id,
              dlsch->rnti,dl_harq_pid[m],dl_subframe,
              dlsch_harq_proc->status,dlsch_harq_proc->round,
              dlsch->harq_processes[dl_harq_pid[m]]->mcs,
              dlsch->harq_processes[dl_harq_pid[m]]->rvidx,
              dlsch->harq_processes[dl_harq_pid[m]]->TBS);

        if (dlsch_harq_proc->status==DISABLED)
          LOG_E(PHY,"dlsch_harq_proc is disabled? \n");

#endif

        if ((dl_harq_pid[m]<dlsch->Mdlharq) &&
            (dlsch_harq_proc->status == ACTIVE)) {
          // dl_harq_pid of DLSCH is still active

          //    msg("[PHY] eNB %d Process %d is active (%d)\n",phy_vars_eNB->Mod_id,dl_harq_pid[m],dlsch_ACK[m]);
          if ( dlsch_ACK[mp]==0) {
            // Received NAK
#ifdef DEBUG_PHY_PROC
            LOG_D(PHY,"[eNB %d][PDSCH %x/%d] M = %d, m= %d, mp=%d NAK Received in round %d, requesting retransmission\n",phy_vars_eNB->Mod_id,
                  dlsch->rnti,dl_harq_pid[m],M,m,mp,dlsch_harq_proc->round);
#endif

            if (dlsch_harq_proc->round == 0)
              ue_stats->dlsch_NAK_round0++;

            ue_stats->dlsch_NAK[dl_harq_pid[m]][dlsch_harq_proc->round]++;


            // then Increment DLSCH round index
            dlsch_harq_proc->round++;

<<<<<<< HEAD
            if (dlsch_harq_proc->round == dlsch->Mlimit) {
=======
            if (dlsch_harq_proc->round == dlsch->Mdlharq) {
>>>>>>> 8aa61db4
              // This was the last round for DLSCH so reset round and increment l2_error counter
#ifdef DEBUG_PHY_PROC
              LOG_W(PHY,"[eNB %d][PDSCH %x/%d] DLSCH retransmissions exhausted, dropping packet\n",phy_vars_eNB->Mod_id,
                    dlsch->rnti,dl_harq_pid[m]);
#endif
#if defined(MESSAGE_CHART_GENERATOR_PHY)
              MSC_LOG_EVENT(MSC_PHY_ENB, "0 HARQ DLSCH Failed RNTI %"PRIx16" round %u",
                            dlsch->rnti,
                            dlsch_harq_proc->round);
#endif

              dlsch_harq_proc->round = 0;
              ue_stats->dlsch_l2_errors[dl_harq_pid[m]]++;
              dlsch_harq_proc->status = SCH_IDLE;
              put_harq_pid_in_freelist(dlsch, dl_harq_pid[m]);
              dlsch->harq_ids[dl_subframe] = dlsch->Mdlharq;
            }
          } else {
#ifdef DEBUG_PHY_PROC
            LOG_D(PHY,"[eNB %d][PDSCH %x/%d] ACK Received in round %d, resetting process\n",phy_vars_eNB->Mod_id,
                  dlsch->rnti,dl_harq_pid[m],dlsch_harq_proc->round);
#endif
            ue_stats->dlsch_ACK[dl_harq_pid[m]][dlsch_harq_proc->round]++;

            // Received ACK so set round to 0 and set dlsch_harq_pid IDLE
            dlsch_harq_proc->round  = 0;
            dlsch_harq_proc->status = SCH_IDLE;
            put_harq_pid_in_freelist(dlsch, dl_harq_pid[m]);
            dlsch->harq_ids[dl_subframe] = dlsch->Mdlharq;

            ue_stats->total_TBS = ue_stats->total_TBS +
                                  phy_vars_eNB->dlsch_eNB[(uint8_t)UE_id][0]->harq_processes[dl_harq_pid[m]]->TBS;
            /*
              ue_stats->total_transmitted_bits = ue_stats->total_transmitted_bits +
              phy_vars_eNB->dlsch_eNB[(uint8_t)UE_id][0]->harq_processes[dl_harq_pid[m]]->TBS;
            */
          }

          // Do fine-grain rate-adaptation for DLSCH
          if (ue_stats->dlsch_NAK_round0 > dlsch->error_threshold) {
            if (ue_stats->dlsch_mcs_offset == 1)
              ue_stats->dlsch_mcs_offset=0;
            else
              ue_stats->dlsch_mcs_offset=-1;
          }

#ifdef DEBUG_PHY_PROC
          LOG_D(PHY,"[process_HARQ_feedback] Frame %d Setting round to %d for pid %d (subframe %d)\n",frame,
                dlsch_harq_proc->round,dl_harq_pid[m],subframe);
#endif

          // Clear NAK stats and adjust mcs offset
          // after measurement window timer expires
          if (ue_stats->dlsch_sliding_cnt == dlsch->ra_window_size) {
            if ((ue_stats->dlsch_mcs_offset == 0) && (ue_stats->dlsch_NAK_round0 < 2))
              ue_stats->dlsch_mcs_offset = 1;

            if ((ue_stats->dlsch_mcs_offset == 1) && (ue_stats->dlsch_NAK_round0 > 2))
              ue_stats->dlsch_mcs_offset = 0;

            if ((ue_stats->dlsch_mcs_offset == 0) && (ue_stats->dlsch_NAK_round0 > 2))
              ue_stats->dlsch_mcs_offset = -1;

            if ((ue_stats->dlsch_mcs_offset == -1) && (ue_stats->dlsch_NAK_round0 < 2))
              ue_stats->dlsch_mcs_offset = 0;

            ue_stats->dlsch_NAK_round0 = 0;
            ue_stats->dlsch_sliding_cnt = 0;
          }


        }
      }
    }
  }
}

void get_n1_pucch_eNB(PHY_VARS_eNB *phy_vars_eNB,
                      uint8_t UE_id,
                      uint8_t sched_subframe,
                      int16_t *n1_pucch0,
                      int16_t *n1_pucch1,
                      int16_t *n1_pucch2,
                      int16_t *n1_pucch3)
{

  LTE_DL_FRAME_PARMS *frame_parms=&phy_vars_eNB->lte_frame_parms;
  uint8_t nCCE0,nCCE1;
  int sf;
  int frame = phy_vars_eNB->proc[sched_subframe].frame_rx;
  int subframe = phy_vars_eNB->proc[sched_subframe].subframe_rx;

  if (frame_parms->frame_type == FDD ) {
    sf = (subframe<4) ? (subframe+6) : (subframe-4);
    //    printf("n1_pucch_eNB: subframe %d, nCCE %d\n",sf,phy_vars_eNB->dlsch_eNB[(uint32_t)UE_id][0]->nCCE[sf]);

    if (phy_vars_eNB->dlsch_eNB[(uint32_t)UE_id][0]->subframe_tx[sf]>0) {
      *n1_pucch0 = frame_parms->pucch_config_common.n1PUCCH_AN + phy_vars_eNB->dlsch_eNB[(uint32_t)UE_id][0]->nCCE[sf];
      *n1_pucch1 = -1;
    } else {
      *n1_pucch0 = -1;
      *n1_pucch1 = -1;
    }
  } else {

    switch (frame_parms->tdd_config) {
    case 1:  // DL:S:UL:UL:DL:DL:S:UL:UL:DL
      if (subframe == 2) {  // ACK subframes 5 and 6
        /*  if (phy_vars_eNB->dlsch_eNB[(uint32_t)UE_id][0]->subframe_tx[6]>0) {
          nCCE1 = phy_vars_eNB->dlsch_eNB[(uint32_t)UE_id][0]->nCCE[6];
          *n1_pucch1 = get_Np(frame_parms->N_RB_DL,nCCE1,1) + nCCE1 + frame_parms->pucch_config_common.n1PUCCH_AN;
          }
          else
          *n1_pucch1 = -1;*/

        if (phy_vars_eNB->dlsch_eNB[(uint32_t)UE_id][0]->subframe_tx[5]>0) {
          nCCE0 = phy_vars_eNB->dlsch_eNB[(uint32_t)UE_id][0]->nCCE[5];
          *n1_pucch0 = get_Np(frame_parms->N_RB_DL,nCCE0,0) + nCCE0+ frame_parms->pucch_config_common.n1PUCCH_AN;
        } else
          *n1_pucch0 = -1;

        *n1_pucch1 = -1;
      } else if (subframe == 3) { // ACK subframe 9

        if (phy_vars_eNB->dlsch_eNB[(uint32_t)UE_id][0]->subframe_tx[9]>0) {
          nCCE0 = phy_vars_eNB->dlsch_eNB[(uint32_t)UE_id][0]->nCCE[9];
          *n1_pucch0 = get_Np(frame_parms->N_RB_DL,nCCE0,0) + nCCE0 +frame_parms->pucch_config_common.n1PUCCH_AN;
        } else
          *n1_pucch0 = -1;

        *n1_pucch1 = -1;

      } else if (subframe == 7) { // ACK subframes 0 and 1
        //harq_ack[0].nCCE;
        //harq_ack[1].nCCE;
        if (phy_vars_eNB->dlsch_eNB[(uint32_t)UE_id][0]->subframe_tx[0]>0) {
          nCCE0 = phy_vars_eNB->dlsch_eNB[(uint32_t)UE_id][0]->nCCE[0];
          *n1_pucch0 = get_Np(frame_parms->N_RB_DL,nCCE0,0) + nCCE0 + frame_parms->pucch_config_common.n1PUCCH_AN;
        } else
          *n1_pucch0 = -1;

        *n1_pucch1 = -1;
      } else if (subframe == 8) { // ACK subframes 4
        //harq_ack[4].nCCE;
        if (phy_vars_eNB->dlsch_eNB[(uint32_t)UE_id][0]->subframe_tx[4]>0) {
          nCCE0 = phy_vars_eNB->dlsch_eNB[(uint32_t)UE_id][0]->nCCE[4];
          *n1_pucch0 = get_Np(frame_parms->N_RB_DL,nCCE0,0) + nCCE0 + frame_parms->pucch_config_common.n1PUCCH_AN;
        } else
          *n1_pucch0 = -1;

        *n1_pucch1 = -1;
      } else {
        LOG_D(PHY,"[eNB %d] frame %d: phy_procedures_lte.c: get_n1pucch, illegal subframe %d for tdd_config %d\n",
              phy_vars_eNB->Mod_id,
              frame,
              subframe,frame_parms->tdd_config);
        return;
      }

      break;

    case 3:  // DL:S:UL:UL:UL:DL:DL:DL:DL:DL
      if (subframe == 2) {  // ACK subframes 5,6 and 1 (S in frame-2), forget about n-11 for the moment (S-subframe)
        if (phy_vars_eNB->dlsch_eNB[(uint32_t)UE_id][0]->subframe_tx[6]>0) {
          nCCE1 = phy_vars_eNB->dlsch_eNB[(uint32_t)UE_id][0]->nCCE[6];
          *n1_pucch1 = get_Np(frame_parms->N_RB_DL,nCCE1,1) + nCCE1 + frame_parms->pucch_config_common.n1PUCCH_AN;
        } else
          *n1_pucch1 = -1;

        if (phy_vars_eNB->dlsch_eNB[(uint32_t)UE_id][0]->subframe_tx[5]>0) {
          nCCE0 = phy_vars_eNB->dlsch_eNB[(uint32_t)UE_id][0]->nCCE[5];
          *n1_pucch0 = get_Np(frame_parms->N_RB_DL,nCCE0,0) + nCCE0+ frame_parms->pucch_config_common.n1PUCCH_AN;
        } else
          *n1_pucch0 = -1;
      } else if (subframe == 3) { // ACK subframes 7 and 8
        LOG_D(PHY,"get_n1_pucch_eNB : subframe 3, subframe_tx[7] %d, subframe_tx[8] %d\n",
              phy_vars_eNB->dlsch_eNB[(uint32_t)UE_id][0]->subframe_tx[7],phy_vars_eNB->dlsch_eNB[(uint32_t)UE_id][0]->subframe_tx[8]);

        if (phy_vars_eNB->dlsch_eNB[(uint32_t)UE_id][0]->subframe_tx[8]>0) {
          nCCE1 = phy_vars_eNB->dlsch_eNB[(uint32_t)UE_id][0]->nCCE[8];
          *n1_pucch1 = get_Np(frame_parms->N_RB_DL,nCCE1,1) + nCCE1 + frame_parms->pucch_config_common.n1PUCCH_AN;
          LOG_D(PHY,"nCCE1 %d, n1_pucch1 %d\n",nCCE1,*n1_pucch1);
        } else
          *n1_pucch1 = -1;

        if (phy_vars_eNB->dlsch_eNB[(uint32_t)UE_id][0]->subframe_tx[7]>0) {
          nCCE0 = phy_vars_eNB->dlsch_eNB[(uint32_t)UE_id][0]->nCCE[7];
          *n1_pucch0 = get_Np(frame_parms->N_RB_DL,nCCE0,0) + nCCE0 +frame_parms->pucch_config_common.n1PUCCH_AN;
          LOG_D(PHY,"nCCE0 %d, n1_pucch0 %d\n",nCCE0,*n1_pucch0);
        } else
          *n1_pucch0 = -1;
      } else if (subframe == 4) { // ACK subframes 9 and 0
        if (phy_vars_eNB->dlsch_eNB[(uint32_t)UE_id][0]->subframe_tx[0]>0) {
          nCCE1 = phy_vars_eNB->dlsch_eNB[(uint32_t)UE_id][0]->nCCE[0];
          *n1_pucch1 = get_Np(frame_parms->N_RB_DL,nCCE1,1) + nCCE1 + frame_parms->pucch_config_common.n1PUCCH_AN;
        } else
          *n1_pucch1 = -1;

        if (phy_vars_eNB->dlsch_eNB[(uint32_t)UE_id][0]->subframe_tx[9]>0) {
          nCCE0 = phy_vars_eNB->dlsch_eNB[(uint32_t)UE_id][0]->nCCE[9];
          *n1_pucch0 = get_Np(frame_parms->N_RB_DL,nCCE0,0) + nCCE0 +frame_parms->pucch_config_common.n1PUCCH_AN;
        } else
          *n1_pucch0 = -1;
      } else {
        LOG_D(PHY,"[eNB %d] Frame %d: phy_procedures_lte.c: get_n1pucch, illegal subframe %d for tdd_config %d\n",
              phy_vars_eNB->Mod_id,frame,subframe,frame_parms->tdd_config);
        return;
      }

      break;
    }  // switch tdd_config

    // Don't handle the case M>2
    *n1_pucch2 = -1;
    *n1_pucch3 = -1;
  }
}

void prach_procedures(PHY_VARS_eNB *phy_vars_eNB,uint8_t sched_subframe,uint8_t abstraction_flag)
{

  uint16_t preamble_energy_list[64],preamble_delay_list[64];
  uint16_t preamble_max,preamble_energy_max;
  uint16_t i;
  int8_t UE_id;
  int subframe = phy_vars_eNB->proc[sched_subframe].subframe_rx;
  int frame = phy_vars_eNB->proc[sched_subframe].frame_rx;
  uint8_t CC_id = phy_vars_eNB->CC_id;

  memset(&preamble_energy_list[0],0,64*sizeof(uint16_t));
  memset(&preamble_delay_list[0],0,64*sizeof(uint16_t));

  if (abstraction_flag == 0) {
    LOG_D(PHY,"[eNB %d][RAPROC] Frame %d, Subframe %d : PRACH RX Signal Power : %d dBm\n",phy_vars_eNB->Mod_id, 
          frame,subframe,dB_fixed(signal_energy(&phy_vars_eNB->lte_eNB_common_vars.rxdata[0][0][subframe*phy_vars_eNB->lte_frame_parms.samples_per_tti],512)) - phy_vars_eNB->rx_total_gain_eNB_dB);


    rx_prach(phy_vars_eNB,
             subframe,
             preamble_energy_list,
             preamble_delay_list,
             frame,
             0);
  } else {
    for (UE_id=0; UE_id<NB_UE_INST; UE_id++) {

      LOG_D(PHY,"[RAPROC] UE_id %d (%p), generate_prach %d, UE RSI %d, eNB RSI %d preamble index %d\n",
            UE_id,PHY_vars_UE_g[UE_id][CC_id],PHY_vars_UE_g[UE_id][CC_id]->generate_prach,
            PHY_vars_UE_g[UE_id][CC_id]->lte_frame_parms.prach_config_common.rootSequenceIndex,
            phy_vars_eNB->lte_frame_parms.prach_config_common.rootSequenceIndex,
            PHY_vars_UE_g[UE_id][CC_id]->prach_PreambleIndex);

      if ((PHY_vars_UE_g[UE_id][CC_id]->generate_prach==1) &&
          (PHY_vars_UE_g[UE_id][CC_id]->lte_frame_parms.prach_config_common.rootSequenceIndex ==
           phy_vars_eNB->lte_frame_parms.prach_config_common.rootSequenceIndex) ) {
        preamble_energy_list[PHY_vars_UE_g[UE_id][CC_id]->prach_PreambleIndex] = 800;
        preamble_delay_list[PHY_vars_UE_g[UE_id][CC_id]->prach_PreambleIndex] = 5;

      }
    }
  }

  preamble_energy_max = preamble_energy_list[0];
  preamble_max = 0;

  for (i=1; i<64; i++) {
    if (preamble_energy_max < preamble_energy_list[i]) {
      preamble_energy_max = preamble_energy_list[i];
      preamble_max = i;
    }
  }

#ifdef DEBUG_PHY_PROC
  LOG_D(PHY,"[RAPROC] Most likely preamble %d, energy %d dB delay %d\n",
        preamble_max,
        preamble_energy_list[preamble_max],
        preamble_delay_list[preamble_max]);
#endif

  if (preamble_energy_list[preamble_max] > 580) {

    UE_id = find_next_ue_index(phy_vars_eNB);
 
    if (UE_id>=0) {
      phy_vars_eNB->eNB_UE_stats[(uint32_t)UE_id].UE_timing_offset = preamble_delay_list[preamble_max]&0x1FFF; //limit to 13 (=11+2) bits

      phy_vars_eNB->eNB_UE_stats[(uint32_t)UE_id].sector = 0;
      LOG_D(PHY,"[eNB %d/%d][RAPROC] Frame %d, subframe %d Initiating RA procedure (UE_id %d) with preamble %d, energy %d.%d dB, delay %d\n",
            phy_vars_eNB->Mod_id,
            phy_vars_eNB->CC_id,
            frame,
            subframe,
	    UE_id,
            preamble_max,
            preamble_energy_max/10,
            preamble_energy_max%10,
            preamble_delay_list[preamble_max]);

      if (phy_vars_eNB->mac_enabled==1) {
        uint8_t update_TA=4;

        switch (phy_vars_eNB->lte_frame_parms.N_RB_DL) {
        case 6:
          update_TA = 16;
          break;

        case 25:
          update_TA = 4;
          break;

        case 50:
          update_TA = 2;
          break;

        case 100:
          update_TA = 1;
          break;
        }

      mac_xface->initiate_ra_proc(phy_vars_eNB->Mod_id,
                                  phy_vars_eNB->CC_id,
                                  frame,
                                  preamble_max,
                                  preamble_delay_list[preamble_max]*update_TA,
				  0,subframe,0);
      }      

    } else {
      MSC_LOG_EVENT(MSC_PHY_ENB, "0 RA Failed add user, too many");
      LOG_I(PHY,"[eNB %d][RAPROC] frame %d, subframe %d: Unable to add user, max user count reached\n",
            phy_vars_eNB->Mod_id,frame, subframe);
    }
  }
}

void ulsch_decoding_procedures(unsigned char subframe, unsigned int i, PHY_VARS_eNB *phy_vars_eNB, unsigned char abstraction_flag)
{
  UNUSED(subframe);
  UNUSED(i);
  UNUSED(phy_vars_eNB);
  UNUSED(abstraction_flag);
  LOG_D(PHY,"ulsch_decoding_procedures not yet implemented. should not be called");
}


void pucch_procedures(const unsigned char sched_subframe,PHY_VARS_eNB *phy_vars_eNB,int UE_id,int harq_pid,const uint8_t abstraction_flag) {

  LTE_DL_FRAME_PARMS *frame_parms=&phy_vars_eNB->lte_frame_parms;
  uint8_t SR_payload = 0,*pucch_payload=NULL,pucch_payload0[2]= {0,0},pucch_payload1[2]= {0,0};
  int16_t n1_pucch0,n1_pucch1,n1_pucch2,n1_pucch3;
  uint8_t do_SR = 0;
  uint8_t pucch_sel = 0;
  int32_t metric0=0,metric1=0,metric0_SR=0;
  ANFBmode_t bundling_flag;
  PUCCH_FMT_t format;

  const int subframe = phy_vars_eNB->proc[sched_subframe].subframe_rx;
  const int frame = phy_vars_eNB->proc[sched_subframe].frame_rx;

  if ((phy_vars_eNB->dlsch_eNB[UE_id][0]) &&
      (phy_vars_eNB->dlsch_eNB[UE_id][0]->rnti>0) &&
      (phy_vars_eNB->ulsch_eNB[UE_id]->harq_processes[harq_pid]->subframe_scheduling_flag==0)) { 

      // check SR availability
      do_SR = is_SR_subframe(phy_vars_eNB,UE_id,sched_subframe);
      //      do_SR = 0;

      // Now ACK/NAK
      // First check subframe_tx flag for earlier subframes
      get_n1_pucch_eNB(phy_vars_eNB,
                       UE_id,
                       sched_subframe,
                       &n1_pucch0,
                       &n1_pucch1,
                       &n1_pucch2,
                       &n1_pucch3);

      LOG_D(PHY,"[eNB %d][PDSCH %x] Frame %d, subframe %d Checking for PUCCH (%d,%d,%d,%d) SR %d\n",
            phy_vars_eNB->Mod_id,phy_vars_eNB->dlsch_eNB[UE_id][0]->rnti,
            frame,subframe,
            n1_pucch0,n1_pucch1,n1_pucch2,n1_pucch3,do_SR);

      if ((n1_pucch0==-1) && (n1_pucch1==-1) && (do_SR==0)) {  // no TX PDSCH that have to be checked and no SR for this UE_id
      } else {
        // otherwise we have some PUCCH detection to do

	// Null out PUCCH PRBs for noise measurement
	switch(phy_vars_eNB->lte_frame_parms.N_RB_UL) {
	case 6:
	  phy_vars_eNB->rb_mask_ul[0] |= (0x1 | (1<<5)); //position 5
	  break;
	case 15:
	  phy_vars_eNB->rb_mask_ul[0] |= (0x1 | (1<<14)); // position 14
	  break;
	case 25:
	  phy_vars_eNB->rb_mask_ul[0] |= (0x1 | (1<<24)); // position 24
	  break;
	case 50:
	  phy_vars_eNB->rb_mask_ul[0] |= 0x1;
	  phy_vars_eNB->rb_mask_ul[1] |= (1<<17); // position 49 (49-32)
	  break;
	case 75:
	  phy_vars_eNB->rb_mask_ul[0] |= 0x1;
	  phy_vars_eNB->rb_mask_ul[2] |= (1<<10); // position 74 (74-64)
	  break;
	case 100:
	  phy_vars_eNB->rb_mask_ul[0] |= 0x1;
	  phy_vars_eNB->rb_mask_ul[3] |= (1<<3); // position 99 (99-96)
	  break;
	default:
	  LOG_E(PHY,"Unknown number for N_RB_UL %d\n",phy_vars_eNB->lte_frame_parms.N_RB_UL);
	  break;
	}

        if (do_SR == 1) {
          phy_vars_eNB->eNB_UE_stats[UE_id].sr_total++;

          if (abstraction_flag == 0)
            metric0_SR = rx_pucch(phy_vars_eNB,
				  pucch_format1,
				  UE_id,
				  phy_vars_eNB->scheduling_request_config[UE_id].sr_PUCCH_ResourceIndex,
				  0, // n2_pucch
				  0, // shortened format, should be use_srs flag, later
				  &SR_payload,
				  subframe,
				  PUCCH1_THRES);

#ifdef PHY_ABSTRACTION
          else {
            metric0_SR = rx_pucch_emul(phy_vars_eNB,
				       UE_id,
				       pucch_format1,
				       0,
				       &SR_payload,
				       sched_subframe);
            LOG_D(PHY,"[eNB %d][SR %x] Frame %d subframe %d Checking SR (UE SR %d/%d)\n",phy_vars_eNB->Mod_id,
                  phy_vars_eNB->ulsch_eNB[UE_id]->rnti,frame,subframe,SR_payload,phy_vars_eNB->scheduling_request_config[UE_id].sr_PUCCH_ResourceIndex);
          }

#endif

          if (SR_payload == 1) {
            LOG_D(PHY,"[eNB %d][SR %x] Frame %d subframe %d Got SR for PUSCH, transmitting to MAC\n",phy_vars_eNB->Mod_id,
                  phy_vars_eNB->ulsch_eNB[UE_id]->rnti,frame,subframe);
            phy_vars_eNB->eNB_UE_stats[UE_id].sr_received++;

            if (phy_vars_eNB->first_sr[UE_id] == 1) { // this is the first request for uplink after Connection Setup, so clear HARQ process 0 use for Msg4
              /* is this test necessary? */
              if (phy_vars_eNB->dlsch_eNB[UE_id][0]->harq_processes[0]->status != SCH_IDLE)
                put_harq_pid_in_freelist(phy_vars_eNB->dlsch_eNB[UE_id][0], 0);
              phy_vars_eNB->first_sr[UE_id] = 0;
              phy_vars_eNB->dlsch_eNB[UE_id][0]->harq_processes[0]->round=0;
              phy_vars_eNB->dlsch_eNB[UE_id][0]->harq_processes[0]->status=SCH_IDLE;
              LOG_D(PHY,"[eNB %d][SR %x] Frame %d subframe %d First SR\n",
                    phy_vars_eNB->Mod_id,
                    phy_vars_eNB->ulsch_eNB[UE_id]->rnti,frame,subframe);
            }

	    if (phy_vars_eNB->mac_enabled==1) {
	      mac_xface->SR_indication(phy_vars_eNB->Mod_id,
				       phy_vars_eNB->CC_id,
				       frame,
				       phy_vars_eNB->dlsch_eNB[UE_id][0]->rnti,subframe);
	    }
          }
        }// do_SR==1

        if ((n1_pucch0==-1) && (n1_pucch1==-1)) { // just check for SR
        } else if (phy_vars_eNB->lte_frame_parms.frame_type==FDD) { // FDD
          // if SR was detected, use the n1_pucch from SR, else use n1_pucch0
	  //          n1_pucch0 = (SR_payload==1) ? phy_vars_eNB->scheduling_request_config[UE_id].sr_PUCCH_ResourceIndex:n1_pucch0;

	  LOG_D(PHY,"Demodulating PUCCH for ACK/NAK: n1_pucch0 %d (%d), SR_payload %d\n",n1_pucch0,phy_vars_eNB->scheduling_request_config[UE_id].sr_PUCCH_ResourceIndex,SR_payload);

          if (abstraction_flag == 0) {



            metric0 = rx_pucch(phy_vars_eNB,
                               pucch_format1a,
                               UE_id,
                               (uint16_t)n1_pucch0,
                               0, //n2_pucch
                               0, // shortened format
                               pucch_payload0,
                               subframe,
                               PUCCH1a_THRES);

            if (metric0 < metric0_SR)
	      metric0=rx_pucch(phy_vars_eNB,
			       pucch_format1a,
			       UE_id,
			       phy_vars_eNB->scheduling_request_config[UE_id].sr_PUCCH_ResourceIndex,
			       0, //n2_pucch
			       0, // shortened format
			       pucch_payload0,
			       subframe,
			       PUCCH1a_THRES);
	  }
          else {
#ifdef PHY_ABSTRACTION
            metric0 = rx_pucch_emul(phy_vars_eNB,UE_id,
                                    pucch_format1a,
                                    0,
                                    pucch_payload0,
                                    subframe);
#endif
          }

#ifdef DEBUG_PHY_PROC
          LOG_D(PHY,"[eNB %d][PDSCH %x] Frame %d subframe %d pucch1a (FDD) payload %d (metric %d)\n",
                phy_vars_eNB->Mod_id,
                phy_vars_eNB->dlsch_eNB[UE_id][0]->rnti,
                frame,subframe,
                pucch_payload0[0],metric0);
#endif

          process_HARQ_feedback(UE_id,sched_subframe,phy_vars_eNB,
                                0,// pusch_flag
                                pucch_payload0,
                                2,
                                SR_payload);

        } // FDD
        else {  //TDD

          bundling_flag = phy_vars_eNB->pucch_config_dedicated[UE_id].tdd_AckNackFeedbackMode;

          // fix later for 2 TB case and format1b

          if ((frame_parms->frame_type==FDD) ||
              (bundling_flag==bundling)    ||
              ((frame_parms->frame_type==TDD)&&(frame_parms->tdd_config==1)&&((subframe!=2)||(subframe!=7)))) {
            format = pucch_format1a;
            //      msg("PUCCH 1a\n");
          } else {
            format = pucch_format1b;
            //      msg("PUCCH 1b\n");
          }

          // if SR was detected, use the n1_pucch from SR
          if (SR_payload==1) {
#ifdef DEBUG_PHY_PROC
            LOG_D(PHY,"[eNB %d][PDSCH %x] Frame %d subframe %d Checking ACK/NAK (%d,%d,%d,%d) format %d with SR\n",phy_vars_eNB->Mod_id,
                  phy_vars_eNB->dlsch_eNB[UE_id][0]->rnti,
                  frame,subframe,
                  n1_pucch0,n1_pucch1,n1_pucch2,n1_pucch3,format);
#endif

            if (abstraction_flag == 0)
              metric0_SR = rx_pucch(phy_vars_eNB,
				    format,
				    UE_id,
				    phy_vars_eNB->scheduling_request_config[UE_id].sr_PUCCH_ResourceIndex,
				    0, //n2_pucch
				    0, // shortened format
				    pucch_payload0,
				    subframe,
				    PUCCH1a_THRES);
            else {
#ifdef PHY_ABSTRACTION
              metric0 = rx_pucch_emul(phy_vars_eNB,UE_id,
                                      format,
                                      0,
                                      pucch_payload0,
                                      subframe);
#endif
            }
          } else { //using n1_pucch0/n1_pucch1 resources
#ifdef DEBUG_PHY_PROC
            LOG_D(PHY,"[eNB %d][PDSCH %x] Frame %d subframe %d Checking ACK/NAK (%d,%d,%d,%d) format %d\n",phy_vars_eNB->Mod_id,
                  phy_vars_eNB->dlsch_eNB[UE_id][0]->rnti,
                  frame,subframe,
                  n1_pucch0,n1_pucch1,n1_pucch2,n1_pucch3,format);
#endif
            metric0=0;
            metric1=0;

            // Check n1_pucch0 metric
            if (n1_pucch0 != -1) {
              if (abstraction_flag == 0)
                metric0 = rx_pucch(phy_vars_eNB,
                                   format,
                                   UE_id,
                                   (uint16_t)n1_pucch0,
                                   0, // n2_pucch
                                   0, // shortened format
                                   pucch_payload0,
                                   subframe,
                                   PUCCH1a_THRES);
              else {
#ifdef PHY_ABSTRACTION
                metric0 = rx_pucch_emul(phy_vars_eNB,UE_id,
                                        format,
                                        0,
                                        pucch_payload0,
                                        subframe);
#endif
              }
            }

            // Check n1_pucch1 metric
            if (n1_pucch1 != -1) {
              if (abstraction_flag == 0)
                metric1 = rx_pucch(phy_vars_eNB,
                                   format,
                                   UE_id,
                                   (uint16_t)n1_pucch1,
                                   0, //n2_pucch
                                   0, // shortened format
                                   pucch_payload1,
                                   subframe,
                                   PUCCH1a_THRES);
              else {
#ifdef PHY_ABSTRACTION
                metric1 = rx_pucch_emul(phy_vars_eNB,UE_id,
                                        format,
                                        1,
                                        pucch_payload1,
                                        subframe);


#endif
              }
            }
          }

          if (SR_payload == 1) {
            pucch_payload = pucch_payload0;

            if (bundling_flag == bundling)
              pucch_sel = 2;
          } else if (bundling_flag == multiplexing) { // multiplexing + no SR
            pucch_payload = (metric1>metric0) ? pucch_payload1 : pucch_payload0;
            pucch_sel     = (metric1>metric0) ? 1 : 0;
          } else { // bundling + no SR
            if (n1_pucch1 != -1)
              pucch_payload = pucch_payload1;
            else if (n1_pucch0 != -1)
              pucch_payload = pucch_payload0;

            pucch_sel = 2;  // indicate that this is a bundled ACK/NAK
          }

#ifdef DEBUG_PHY_PROC
          LOG_D(PHY,"[eNB %d][PDSCH %x] Frame %d subframe %d ACK/NAK metric 0 %d, metric 1 %d, sel %d, (%d,%d)\n",phy_vars_eNB->Mod_id,
                phy_vars_eNB->dlsch_eNB[UE_id][0]->rnti,
                frame,subframe,
                metric0,metric1,pucch_sel,pucch_payload[0],pucch_payload[1]);
#endif
          process_HARQ_feedback(UE_id,sched_subframe,phy_vars_eNB,
                                0,// pusch_flag
                                pucch_payload,
                                pucch_sel,
                                SR_payload);
        }
      }

    }
}

void cba_procedures(const unsigned char sched_subframe,PHY_VARS_eNB *phy_vars_eNB,int UE_id,int harq_pid,const uint8_t abstraction_flag) {

  uint8_t access_mode;
  int num_active_cba_groups;
  const int subframe = phy_vars_eNB->proc[sched_subframe].subframe_rx;
  const int frame = phy_vars_eNB->proc[sched_subframe].frame_rx;
  uint16_t rnti=0;
  int ret=0;

  num_active_cba_groups = phy_vars_eNB->ulsch_eNB[UE_id]->num_active_cba_groups;
  
  if ((phy_vars_eNB->ulsch_eNB[UE_id]) &&
      (num_active_cba_groups > 0) &&
      (phy_vars_eNB->ulsch_eNB[UE_id]->cba_rnti[UE_id%num_active_cba_groups]>0) &&
      (phy_vars_eNB->ulsch_eNB[UE_id]->harq_processes[harq_pid]->subframe_cba_scheduling_flag==1)) {
    rnti=0;
    
#ifdef DEBUG_PHY_PROC
    LOG_D(PHY,"[eNB %d][PUSCH %d] frame %d subframe %d Checking PUSCH/ULSCH CBA Reception for UE %d with cba rnti %x mode %s\n",
	  phy_vars_eNB->Mod_id,harq_pid,
	  frame,subframe,
	  UE_id, (uint16_t)phy_vars_eNB->ulsch_eNB[UE_id]->cba_rnti[UE_id%num_active_cba_groups],mode_string[phy_vars_eNB->eNB_UE_stats[UE_id].mode]);
#endif
    
    if (abstraction_flag==0) {
      rx_ulsch(phy_vars_eNB,
	       sched_subframe,
	       phy_vars_eNB->eNB_UE_stats[UE_id].sector,  // this is the effective sector id
	       UE_id,
	       phy_vars_eNB->ulsch_eNB,
	       0);
    }
    
#ifdef PHY_ABSTRACTION
    else {
      rx_ulsch_emul(phy_vars_eNB,
		    subframe,
		    phy_vars_eNB->eNB_UE_stats[UE_id].sector,  // this is the effective sector id
		    i);
    }
    
#endif
    
    if (abstraction_flag == 0) {
      ret = ulsch_decoding(phy_vars_eNB,
			   UE_id,
			   sched_subframe,
			   0, // control_only_flag
			   phy_vars_eNB->ulsch_eNB[UE_id]->harq_processes[harq_pid]->V_UL_DAI,
			   phy_vars_eNB->ulsch_eNB[UE_id]->harq_processes[harq_pid]->nb_rb>20 ? 1 : 0);
    }
    
#ifdef PHY_ABSTRACTION
    else {
      ret = ulsch_decoding_emul(phy_vars_eNB,
				sched_subframe,
				UE_id,
				&rnti);
    }
    
#endif
    
    if (phy_vars_eNB->ulsch_eNB[UE_id]->harq_processes[harq_pid]->cqi_crc_status == 1) {
#ifdef DEBUG_PHY_PROC
      
      print_CQI(phy_vars_eNB->ulsch_eNB[UE_id]->harq_processes[harq_pid]->o,phy_vars_eNB->ulsch_eNB[UE_id]->harq_processes[harq_pid]->uci_format,0,phy_vars_eNB->lte_frame_parms.N_RB_DL);
#endif
      access_mode = UNKNOWN_ACCESS;
      extract_CQI(phy_vars_eNB->ulsch_eNB[UE_id]->harq_processes[harq_pid]->o,
		  phy_vars_eNB->ulsch_eNB[UE_id]->harq_processes[harq_pid]->uci_format,
		  &phy_vars_eNB->eNB_UE_stats[UE_id],
		  phy_vars_eNB->lte_frame_parms.N_RB_DL,
		  &rnti, &access_mode);
      phy_vars_eNB->eNB_UE_stats[UE_id].rank = phy_vars_eNB->ulsch_eNB[UE_id]->harq_processes[harq_pid]->o_RI[0];
    }
    
      phy_vars_eNB->ulsch_eNB[UE_id]->harq_processes[harq_pid]->subframe_cba_scheduling_flag=0;
      phy_vars_eNB->ulsch_eNB[UE_id]->harq_processes[harq_pid]->status= SCH_IDLE;
      
      if ((num_active_cba_groups > 0) &&
          (UE_id + num_active_cba_groups < NUMBER_OF_UE_MAX) &&
          (phy_vars_eNB->ulsch_eNB[UE_id+num_active_cba_groups]->cba_rnti[UE_id%num_active_cba_groups] > 0 ) &&
          (phy_vars_eNB->ulsch_eNB[UE_id+num_active_cba_groups]->num_active_cba_groups> 0)) {
#ifdef DEBUG_PHY_PROC
        LOG_D(PHY,"[eNB %d][PUSCH %d] frame %d subframe %d UE %d harq_pid %d resetting the subframe_scheduling_flag for Ue %d cba groups %d members\n",
              phy_vars_eNB->Mod_id,harq_pid,frame,subframe,UE_id,harq_pid,
              UE_id+num_active_cba_groups, UE_id%phy_vars_eNB->ulsch_eNB[UE_id]->num_active_cba_groups);
#endif
        phy_vars_eNB->ulsch_eNB[UE_id+num_active_cba_groups]->harq_processes[harq_pid]->subframe_cba_scheduling_flag=1;
        phy_vars_eNB->ulsch_eNB[UE_id+num_active_cba_groups]->harq_processes[harq_pid]->status= CBA_ACTIVE;
        phy_vars_eNB->ulsch_eNB[UE_id+num_active_cba_groups]->harq_processes[harq_pid]->TBS=phy_vars_eNB->ulsch_eNB[UE_id]->harq_processes[harq_pid]->TBS;
      }

      if (ret == (1+MAX_TURBO_ITERATIONS)) {
        phy_vars_eNB->eNB_UE_stats[UE_id].ulsch_round_errors[harq_pid][phy_vars_eNB->ulsch_eNB[UE_id]->harq_processes[harq_pid]->round]++;
        phy_vars_eNB->ulsch_eNB[UE_id]->harq_processes[harq_pid]->phich_active = 1;
        phy_vars_eNB->ulsch_eNB[UE_id]->harq_processes[harq_pid]->phich_ACK = 0;
        phy_vars_eNB->ulsch_eNB[UE_id]->harq_processes[harq_pid]->round++;
      } // ulsch in error
      else {
        LOG_D(PHY,"[eNB %d][PUSCH %d] Frame %d subframe %d ULSCH received, setting round to 0, PHICH ACK\n",
              phy_vars_eNB->Mod_id,harq_pid,
              frame,subframe);

        phy_vars_eNB->ulsch_eNB[UE_id]->harq_processes[harq_pid]->phich_active = 1;
        phy_vars_eNB->ulsch_eNB[UE_id]->harq_processes[harq_pid]->phich_ACK = 1;
        phy_vars_eNB->ulsch_eNB[UE_id]->harq_processes[harq_pid]->round = 0;
        phy_vars_eNB->eNB_UE_stats[UE_id].ulsch_consecutive_errors = 0;
#ifdef DEBUG_PHY_PROC
#ifdef DEBUG_ULSCH
        LOG_D(PHY,"[eNB] Frame %d, Subframe %d : ULSCH SDU (RX harq_pid %d) %d bytes:",
              frame,subframe,
              harq_pid,phy_vars_eNB->ulsch_eNB[UE_id]->harq_processes[harq_pid]->TBS>>3);

        for (j=0; j<phy_vars_eNB->ulsch_eNB[UE_id]->harq_processes[harq_pid]->TBS>>3; j++)
          LOG_T(PHY,"%x.",phy_vars_eNB->ulsch_eNB[UE_id]->harq_processes[harq_pid]->b[j]);

        LOG_T(PHY,"\n");
#endif
#endif

        if (access_mode > UNKNOWN_ACCESS) {
          LOG_D(PHY,"[eNB %d] Frame %d, Subframe %d : received ULSCH SDU from CBA transmission, UE (%d,%x), CBA (group %d, rnti %x)\n",
                phy_vars_eNB->Mod_id, frame,subframe,
                UE_id, phy_vars_eNB->ulsch_eNB[UE_id]->rnti,
                UE_id % phy_vars_eNB->ulsch_eNB[UE_id]->num_active_cba_groups, phy_vars_eNB->ulsch_eNB[UE_id]->cba_rnti[UE_id%num_active_cba_groups]);

          // detect if there is a CBA collision
          if (phy_vars_eNB->cba_last_reception[UE_id%num_active_cba_groups] == 0 ) {
            mac_xface->rx_sdu(phy_vars_eNB->Mod_id,
                              phy_vars_eNB->CC_id,
                              frame,subframe,
                              phy_vars_eNB->ulsch_eNB[UE_id]->rnti,
                              phy_vars_eNB->ulsch_eNB[UE_id]->harq_processes[harq_pid]->b,
                              phy_vars_eNB->ulsch_eNB[UE_id]->harq_processes[harq_pid]->TBS>>3,
                              harq_pid,
                              NULL);

            phy_vars_eNB->cba_last_reception[UE_id%num_active_cba_groups]+=1;//(subframe);
          } else {
            if (phy_vars_eNB->cba_last_reception[UE_id%num_active_cba_groups] == 1 )
              LOG_N(PHY,"[eNB%d] Frame %d subframe %d : first CBA collision detected \n ",
                    phy_vars_eNB->Mod_id,frame,subframe);

            LOG_N(PHY,"[eNB%d] Frame %d subframe %d : CBA collision set SR for UE %d in group %d \n ",
                  phy_vars_eNB->Mod_id,frame,subframe,
                  phy_vars_eNB->cba_last_reception[UE_id%num_active_cba_groups],UE_id%num_active_cba_groups );

            phy_vars_eNB->cba_last_reception[UE_id%num_active_cba_groups]+=1;

            mac_xface->SR_indication(phy_vars_eNB->Mod_id,
                                     phy_vars_eNB->CC_id,
                                     frame,
                                     phy_vars_eNB->dlsch_eNB[UE_id][0]->rnti,subframe);
          }
        } // UNKNOWN_ACCESS
      } // ULSCH CBA not in error
  }

}

void phy_procedures_eNB_RX(const unsigned char sched_subframe,PHY_VARS_eNB *phy_vars_eNB,const uint8_t abstraction_flag,const relaying_type_t r_type)
{
  //RX processing
  UNUSED(r_type);
  uint32_t l, ret=0,i,j,k;
  uint32_t harq_pid, harq_idx, round;
  uint8_t nPRS;
  LTE_DL_FRAME_PARMS *frame_parms=&phy_vars_eNB->lte_frame_parms;
  int sync_pos;
  uint16_t rnti=0;
  uint8_t access_mode;

  const int subframe = phy_vars_eNB->proc[sched_subframe].subframe_rx;
  const int frame = phy_vars_eNB->proc[sched_subframe].frame_rx;

  AssertFatal(sched_subframe < NUM_ENB_THREADS, "Bad sched_subframe %d", sched_subframe);

  VCD_SIGNAL_DUMPER_DUMP_FUNCTION_BY_NAME(VCD_SIGNAL_DUMPER_FUNCTIONS_PHY_PROCEDURES_ENB_RX,1);
  start_meas(&phy_vars_eNB->phy_proc_rx);
#ifdef DEBUG_PHY_PROC
  LOG_D(PHY,"[eNB %d] Frame %d: Doing phy_procedures_eNB_RX(%d)\n",phy_vars_eNB->Mod_id,frame, subframe);
#endif


  phy_vars_eNB->rb_mask_ul[0]=0;
  phy_vars_eNB->rb_mask_ul[1]=0;
  phy_vars_eNB->rb_mask_ul[2]=0;
  phy_vars_eNB->rb_mask_ul[3]=0;

  if (abstraction_flag == 0) {
    remove_7_5_kHz(phy_vars_eNB,subframe<<1);
    remove_7_5_kHz(phy_vars_eNB,(subframe<<1)+1);
  }

  // check if we have to detect PRACH first
  if (is_prach_subframe(&phy_vars_eNB->lte_frame_parms,frame,subframe)>0) {
    VCD_SIGNAL_DUMPER_DUMP_FUNCTION_BY_NAME(VCD_SIGNAL_DUMPER_FUNCTIONS_PHY_ENB_PRACH_RX,1);
    prach_procedures(phy_vars_eNB,sched_subframe,abstraction_flag);
    VCD_SIGNAL_DUMPER_DUMP_FUNCTION_BY_NAME(VCD_SIGNAL_DUMPER_FUNCTIONS_PHY_ENB_PRACH_RX,0);
  }

  if (abstraction_flag == 0) {
    start_meas(&phy_vars_eNB->ofdm_demod_stats);

    for (l=0; l<phy_vars_eNB->lte_frame_parms.symbols_per_tti/2; l++) {

      slot_fep_ul(&phy_vars_eNB->lte_frame_parms,
                  &phy_vars_eNB->lte_eNB_common_vars,
                  l,
                  subframe<<1,
                  0,
                  0
                 );
      slot_fep_ul(&phy_vars_eNB->lte_frame_parms,
                  &phy_vars_eNB->lte_eNB_common_vars,
                  l,
                  (subframe<<1)+1,
                  0,
                  0
                 );
    }

    stop_meas(&phy_vars_eNB->ofdm_demod_stats);
  }

  // Check for active processes in current subframe
  harq_pid = subframe2harq_pid(&phy_vars_eNB->lte_frame_parms,
                               frame,subframe);

  // reset the cba flag used for collision detection
  for (i=0; i < NUM_MAX_CBA_GROUP; i++) {
    phy_vars_eNB->cba_last_reception[i]=0;
  }

  // Do PUCCH processing first

  for (i=0; i<NUMBER_OF_UE_MAX; i++) {
    pucch_procedures(sched_subframe,phy_vars_eNB,i,harq_pid,abstraction_flag);
  }

  for (i=0; i<NUMBER_OF_UE_MAX; i++) {

    // check for Msg3
    if (phy_vars_eNB->mac_enabled==1) {
      if (phy_vars_eNB->eNB_UE_stats[i].mode == RA_RESPONSE) {
	process_Msg3(phy_vars_eNB,sched_subframe,i,harq_pid);
      }
    }


    phy_vars_eNB->pusch_stats_rb[i][(frame*10)+subframe] = -63;
    phy_vars_eNB->pusch_stats_round[i][(frame*10)+subframe] = 0;
    phy_vars_eNB->pusch_stats_mcs[i][(frame*10)+subframe] = -63;

    if ((phy_vars_eNB->ulsch_eNB[i]) &&
        (phy_vars_eNB->ulsch_eNB[i]->rnti>0) &&
        (phy_vars_eNB->ulsch_eNB[i]->harq_processes[harq_pid]->subframe_scheduling_flag==1)) {
      // UE is has ULSCH scheduling
      round = phy_vars_eNB->ulsch_eNB[i]->harq_processes[harq_pid]->round;

      for (int rb=0;
           rb<=phy_vars_eNB->ulsch_eNB[i]->harq_processes[harq_pid]->nb_rb;
	   rb++) {
	int rb2 = rb+phy_vars_eNB->ulsch_eNB[i]->harq_processes[harq_pid]->first_rb;
	phy_vars_eNB->rb_mask_ul[rb2>>5] |= (1<<(rb2&31));
      }
#ifdef DEBUG_PHY_PROC
      LOG_D(PHY,"[eNB %d][PUSCH %d] frame %d subframe %d Scheduling PUSCH/ULSCH Reception for rnti %x (UE_id %d)\n",
            phy_vars_eNB->Mod_id,harq_pid,
            frame,subframe,phy_vars_eNB->ulsch_eNB[i]->rnti,i);
#endif

      if (phy_vars_eNB->ulsch_eNB[i]->Msg3_flag == 1) {
        LOG_D(PHY,"[eNB %d] frame %d, subframe %d: Scheduling ULSCH Reception for Msg3 in Sector %d\n",
              phy_vars_eNB->Mod_id,
              frame,
              subframe,
              phy_vars_eNB->eNB_UE_stats[i].sector);
	VCD_SIGNAL_DUMPER_DUMP_FUNCTION_BY_NAME(VCD_SIGNAL_DUMPER_FUNCTIONS_PHY_ENB_ULSCH_MSG3,1);
      } else {
        LOG_D(PHY,"[eNB %d] frame %d, subframe %d: Scheduling ULSCH Reception for UE %d Mode %s\n",
              phy_vars_eNB->Mod_id,
              frame,
              subframe,
              i,
              mode_string[phy_vars_eNB->eNB_UE_stats[i].mode]);
      }


      nPRS = phy_vars_eNB->lte_frame_parms.pusch_config_common.ul_ReferenceSignalsPUSCH.nPRS[subframe<<1];

      phy_vars_eNB->ulsch_eNB[i]->cyclicShift = (phy_vars_eNB->ulsch_eNB[i]->harq_processes[harq_pid]->n_DMRS2 + phy_vars_eNB->lte_frame_parms.pusch_config_common.ul_ReferenceSignalsPUSCH.cyclicShift +
          nPRS)%12;

      if (frame_parms->frame_type == FDD ) {
        int sf = (subframe<4) ? (subframe+6) : (subframe-4);

        if (phy_vars_eNB->dlsch_eNB[i][0]->subframe_tx[sf]>0) { // we have downlink transmission
          phy_vars_eNB->ulsch_eNB[i]->harq_processes[harq_pid]->O_ACK = 1;
        } else {
          phy_vars_eNB->ulsch_eNB[i]->harq_processes[harq_pid]->O_ACK = 0;
        }
      }

      LOG_D(PHY,
            "[eNB %d][PUSCH %d] Frame %d Subframe %d Demodulating PUSCH: dci_alloc %d, rar_alloc %d, round %d, first_rb %d, nb_rb %d, mcs %d, TBS %d, rv %d, cyclic_shift %d (n_DMRS2 %d, cyclicShift_common %d, nprs %d), O_ACK %d \n",
            phy_vars_eNB->Mod_id,harq_pid,frame,subframe,
            phy_vars_eNB->ulsch_eNB[i]->harq_processes[harq_pid]->dci_alloc,
            phy_vars_eNB->ulsch_eNB[i]->harq_processes[harq_pid]->rar_alloc,
            phy_vars_eNB->ulsch_eNB[i]->harq_processes[harq_pid]->round,
            phy_vars_eNB->ulsch_eNB[i]->harq_processes[harq_pid]->first_rb,
            phy_vars_eNB->ulsch_eNB[i]->harq_processes[harq_pid]->nb_rb,
            phy_vars_eNB->ulsch_eNB[i]->harq_processes[harq_pid]->mcs,
            phy_vars_eNB->ulsch_eNB[i]->harq_processes[harq_pid]->TBS,
            phy_vars_eNB->ulsch_eNB[i]->harq_processes[harq_pid]->rvidx,
            phy_vars_eNB->ulsch_eNB[i]->cyclicShift,
            phy_vars_eNB->ulsch_eNB[i]->harq_processes[harq_pid]->n_DMRS2,
            phy_vars_eNB->lte_frame_parms.pusch_config_common.ul_ReferenceSignalsPUSCH.cyclicShift,
            nPRS,
            phy_vars_eNB->ulsch_eNB[i]->harq_processes[harq_pid]->O_ACK);
      phy_vars_eNB->pusch_stats_rb[i][(frame*10)+subframe] = phy_vars_eNB->ulsch_eNB[i]->harq_processes[harq_pid]->nb_rb;
      phy_vars_eNB->pusch_stats_round[i][(frame*10)+subframe] = phy_vars_eNB->ulsch_eNB[i]->harq_processes[harq_pid]->round;
      phy_vars_eNB->pusch_stats_mcs[i][(frame*10)+subframe] = phy_vars_eNB->ulsch_eNB[i]->harq_processes[harq_pid]->mcs;
      start_meas(&phy_vars_eNB->ulsch_demodulation_stats);

      if (abstraction_flag==0) {
        rx_ulsch(phy_vars_eNB,
                 sched_subframe,
                 phy_vars_eNB->eNB_UE_stats[i].sector,  // this is the effective sector id
                 i,
                 phy_vars_eNB->ulsch_eNB,
                 0);
      }

#ifdef PHY_ABSTRACTION
      else {
        rx_ulsch_emul(phy_vars_eNB,
                      subframe,
                      phy_vars_eNB->eNB_UE_stats[i].sector,  // this is the effective sector id
                      i);
      }

#endif
      stop_meas(&phy_vars_eNB->ulsch_demodulation_stats);


      start_meas(&phy_vars_eNB->ulsch_decoding_stats);

      if (abstraction_flag == 0) {
        ret = ulsch_decoding(phy_vars_eNB,
                             i,
                             sched_subframe,
                             0, // control_only_flag
                             phy_vars_eNB->ulsch_eNB[i]->harq_processes[harq_pid]->V_UL_DAI,
			     phy_vars_eNB->ulsch_eNB[i]->harq_processes[harq_pid]->nb_rb>20 ? 1 : 0);
      }

#ifdef PHY_ABSTRACTION
      else {
        ret = ulsch_decoding_emul(phy_vars_eNB,
                                  sched_subframe,
                                  i,
                                  &rnti);
      }

#endif
      stop_meas(&phy_vars_eNB->ulsch_decoding_stats);

      LOG_D(PHY,"[eNB %d][PUSCH %d] frame %d subframe %d RNTI %x RX power (%d,%d) RSSI (%d,%d) N0 (%d,%d) dB ACK (%d,%d), decoding iter %d\n",
            phy_vars_eNB->Mod_id,harq_pid,
            frame,subframe,
            phy_vars_eNB->ulsch_eNB[i]->rnti,
            dB_fixed(phy_vars_eNB->lte_eNB_pusch_vars[i]->ulsch_power[0]),
            dB_fixed(phy_vars_eNB->lte_eNB_pusch_vars[i]->ulsch_power[1]),
            phy_vars_eNB->eNB_UE_stats[i].UL_rssi[0],
            phy_vars_eNB->eNB_UE_stats[i].UL_rssi[1],
            phy_vars_eNB->PHY_measurements_eNB->n0_power_dB[0],
            phy_vars_eNB->PHY_measurements_eNB->n0_power_dB[1],
            phy_vars_eNB->ulsch_eNB[i]->harq_processes[harq_pid]->o_ACK[0],
            phy_vars_eNB->ulsch_eNB[i]->harq_processes[harq_pid]->o_ACK[1],
            ret);


      //compute the expected ULSCH RX power (for the stats)
      phy_vars_eNB->ulsch_eNB[(uint32_t)i]->harq_processes[harq_pid]->delta_TF =
        get_hundred_times_delta_IF_eNB(phy_vars_eNB,i,harq_pid, 0); // 0 means bw_factor is not considered

      //dump_ulsch(phy_vars_eNB, sched_subframe, i);

      phy_vars_eNB->eNB_UE_stats[i].ulsch_decoding_attempts[harq_pid][phy_vars_eNB->ulsch_eNB[i]->harq_processes[harq_pid]->round]++;
#ifdef DEBUG_PHY_PROC
      LOG_D(PHY,"[eNB %d][PUSCH %d] frame %d subframe %d UE %d harq_pid %d Clearing subframe_scheduling_flag\n",
            phy_vars_eNB->Mod_id,harq_pid,frame,subframe,i,harq_pid);
#endif
      phy_vars_eNB->ulsch_eNB[i]->harq_processes[harq_pid]->subframe_scheduling_flag=0;

      if (phy_vars_eNB->ulsch_eNB[i]->harq_processes[harq_pid]->cqi_crc_status == 1) {
#ifdef DEBUG_PHY_PROC
        //if (((phy_vars_eNB->proc[sched_subframe].frame_tx%10) == 0) || (phy_vars_eNB->proc[sched_subframe].frame_tx < 50))
        print_CQI(phy_vars_eNB->ulsch_eNB[i]->harq_processes[harq_pid]->o,phy_vars_eNB->ulsch_eNB[i]->harq_processes[harq_pid]->uci_format,0,phy_vars_eNB->lte_frame_parms.N_RB_DL);
#endif
        extract_CQI(phy_vars_eNB->ulsch_eNB[i]->harq_processes[harq_pid]->o,
                    phy_vars_eNB->ulsch_eNB[i]->harq_processes[harq_pid]->uci_format,
                    &phy_vars_eNB->eNB_UE_stats[i],
                    phy_vars_eNB->lte_frame_parms.N_RB_DL,
                    &rnti, &access_mode);
        phy_vars_eNB->eNB_UE_stats[i].rank = phy_vars_eNB->ulsch_eNB[i]->harq_processes[harq_pid]->o_RI[0];

      }

      if (phy_vars_eNB->ulsch_eNB[i]->Msg3_flag == 1)
	VCD_SIGNAL_DUMPER_DUMP_FUNCTION_BY_NAME(VCD_SIGNAL_DUMPER_FUNCTIONS_PHY_ENB_ULSCH_MSG3,0);

      if (ret == (1+MAX_TURBO_ITERATIONS)) {

        phy_vars_eNB->eNB_UE_stats[i].ulsch_round_errors[harq_pid][phy_vars_eNB->ulsch_eNB[i]->harq_processes[harq_pid]->round]++;
        phy_vars_eNB->ulsch_eNB[i]->harq_processes[harq_pid]->phich_active = 1;
        phy_vars_eNB->ulsch_eNB[i]->harq_processes[harq_pid]->phich_ACK = 0;
        phy_vars_eNB->ulsch_eNB[i]->harq_processes[harq_pid]->round++;

        LOG_D(PHY,"[eNB][PUSCH %d] Increasing to round %d\n",harq_pid,phy_vars_eNB->ulsch_eNB[i]->harq_processes[harq_pid]->round);

        if (phy_vars_eNB->ulsch_eNB[i]->Msg3_flag == 1) {
          LOG_D(PHY,"[eNB %d/%d][RAPROC] frame %d, subframe %d, UE %d: Error receiving ULSCH (Msg3), round %d/%d\n",
                phy_vars_eNB->Mod_id,
                phy_vars_eNB->CC_id,
                frame,subframe, i,
                phy_vars_eNB->ulsch_eNB[i]->harq_processes[harq_pid]->round-1,
                phy_vars_eNB->lte_frame_parms.maxHARQ_Msg3Tx-1);

	  LOG_D(PHY,"[eNB %d][PUSCH %d] frame %d subframe %d RNTI %x RX power (%d,%d) RSSI (%d,%d) N0 (%d,%d) dB ACK (%d,%d), decoding iter %d\n",
		phy_vars_eNB->Mod_id,harq_pid,
		frame,subframe,
		phy_vars_eNB->ulsch_eNB[i]->rnti,
		dB_fixed(phy_vars_eNB->lte_eNB_pusch_vars[i]->ulsch_power[0]),
		dB_fixed(phy_vars_eNB->lte_eNB_pusch_vars[i]->ulsch_power[1]),
		phy_vars_eNB->eNB_UE_stats[i].UL_rssi[0],
		phy_vars_eNB->eNB_UE_stats[i].UL_rssi[1],
		phy_vars_eNB->PHY_measurements_eNB->n0_power_dB[0],
		phy_vars_eNB->PHY_measurements_eNB->n0_power_dB[1],
		phy_vars_eNB->ulsch_eNB[i]->harq_processes[harq_pid]->o_ACK[0],
		phy_vars_eNB->ulsch_eNB[i]->harq_processes[harq_pid]->o_ACK[1],
		ret);

          if (phy_vars_eNB->ulsch_eNB[i]->harq_processes[harq_pid]->round ==
              phy_vars_eNB->lte_frame_parms.maxHARQ_Msg3Tx) {
            LOG_D(PHY,"[eNB %d][RAPROC] maxHARQ_Msg3Tx reached, abandoning RA procedure for UE %d\n",
                  phy_vars_eNB->Mod_id, i);
            phy_vars_eNB->eNB_UE_stats[i].mode = PRACH;
	    if (phy_vars_eNB->mac_enabled==1) {
	      mac_xface->cancel_ra_proc(phy_vars_eNB->Mod_id,
					phy_vars_eNB->CC_id,
					frame,
					phy_vars_eNB->eNB_UE_stats[i].crnti);
	    }
            mac_phy_remove_ue(phy_vars_eNB->Mod_id,phy_vars_eNB->eNB_UE_stats[i].crnti);

            phy_vars_eNB->ulsch_eNB[(uint32_t)i]->Msg3_active = 0;
            //phy_vars_eNB->ulsch_eNB[i]->harq_processes[harq_pid]->phich_active = 0;

          } else {
            // activate retransmission for Msg3 (signalled to UE PHY by PHICH (not MAC/DCI)
            phy_vars_eNB->ulsch_eNB[(uint32_t)i]->Msg3_active = 1;

            get_Msg3_alloc_ret(&phy_vars_eNB->lte_frame_parms,
                               subframe,
                               frame,
                               &phy_vars_eNB->ulsch_eNB[i]->Msg3_frame,
                               &phy_vars_eNB->ulsch_eNB[i]->Msg3_subframe);
          }
          LOG_D(PHY,"[eNB] Frame %d, Subframe %d: Msg3 in error, i = %d \n", frame,subframe,i);
        } // This is Msg3 error

        else { //normal ULSCH
          LOG_D(PHY,"[eNB %d][PUSCH %d] frame %d subframe %d UE %d Error receiving ULSCH, round %d/%d (ACK %d,%d)\n",
                phy_vars_eNB->Mod_id,harq_pid,
                frame,subframe, i,
                phy_vars_eNB->ulsch_eNB[i]->harq_processes[harq_pid]->round-1,
                phy_vars_eNB->ulsch_eNB[i]->Mlimit,
                phy_vars_eNB->ulsch_eNB[i]->harq_processes[harq_pid]->o_ACK[0],
                phy_vars_eNB->ulsch_eNB[i]->harq_processes[harq_pid]->o_ACK[1]);

#if defined(MESSAGE_CHART_GENERATOR_PHY)
          MSC_LOG_RX_DISCARDED_MESSAGE(
            MSC_PHY_ENB,MSC_PHY_UE,
            NULL,0,
            "%05u:%02u ULSCH received rnti %x harq id %u round %d",
            frame,subframe,
            phy_vars_eNB->ulsch_eNB[i]->rnti,harq_pid,
            phy_vars_eNB->ulsch_eNB[i]->harq_processes[harq_pid]->round-1
            );
#endif

          if (phy_vars_eNB->ulsch_eNB[i]->harq_processes[harq_pid]->round== phy_vars_eNB->ulsch_eNB[i]->Mlimit) {
            LOG_D(PHY,"[eNB %d][PUSCH %d] frame %d subframe %d UE %d ULSCH Mlimit %d reached\n",
                  phy_vars_eNB->Mod_id,harq_pid,
                  frame,subframe, i,
                  phy_vars_eNB->ulsch_eNB[i]->Mlimit);

            phy_vars_eNB->ulsch_eNB[i]->harq_processes[harq_pid]->round=0;
            phy_vars_eNB->ulsch_eNB[i]->harq_processes[harq_pid]->phich_active=0;
            phy_vars_eNB->eNB_UE_stats[i].ulsch_errors[harq_pid]++;
            phy_vars_eNB->eNB_UE_stats[i].ulsch_consecutive_errors++;

	    // indicate error to MAC
	    mac_xface->rx_sdu(phy_vars_eNB->Mod_id,
			      phy_vars_eNB->CC_id,
			      frame,subframe,
			      phy_vars_eNB->ulsch_eNB[i]->rnti,
			      NULL,
			      0,
			      harq_pid,
			      &phy_vars_eNB->ulsch_eNB[i]->Msg3_flag);
          }
        }
      }  // ulsch in error
      else {
        if (phy_vars_eNB->ulsch_eNB[i]->Msg3_flag == 1) {
	  LOG_D(PHY,"[eNB %d][PUSCH %d] Frame %d subframe %d ULSCH received, setting round to 0, PHICH ACK\n",
		phy_vars_eNB->Mod_id,harq_pid,
		frame,subframe);
	  LOG_D(PHY,"[eNB %d][PUSCH %d] frame %d subframe %d RNTI %x RX power (%d,%d) RSSI (%d,%d) N0 (%d,%d) dB ACK (%d,%d), decoding iter %d\n",
		phy_vars_eNB->Mod_id,harq_pid,
		frame,subframe,
		phy_vars_eNB->ulsch_eNB[i]->rnti,
		dB_fixed(phy_vars_eNB->lte_eNB_pusch_vars[i]->ulsch_power[0]),
		dB_fixed(phy_vars_eNB->lte_eNB_pusch_vars[i]->ulsch_power[1]),
		phy_vars_eNB->eNB_UE_stats[i].UL_rssi[0],
		phy_vars_eNB->eNB_UE_stats[i].UL_rssi[1],
		phy_vars_eNB->PHY_measurements_eNB->n0_power_dB[0],
		phy_vars_eNB->PHY_measurements_eNB->n0_power_dB[1],
		phy_vars_eNB->ulsch_eNB[i]->harq_processes[harq_pid]->o_ACK[0],
		phy_vars_eNB->ulsch_eNB[i]->harq_processes[harq_pid]->o_ACK[1],
		ret);
	}
#if defined(MESSAGE_CHART_GENERATOR_PHY)
        MSC_LOG_RX_MESSAGE(
          MSC_PHY_ENB,MSC_PHY_UE,
          NULL,0,
          "%05u:%02u ULSCH received rnti %x harq id %u",
          frame,subframe,
          phy_vars_eNB->ulsch_eNB[i]->rnti,harq_pid
          );
#endif
        for (j=0; j<phy_vars_eNB->lte_frame_parms.nb_antennas_rx; j++)
          //this is the RSSI per RB
          phy_vars_eNB->eNB_UE_stats[i].UL_rssi[j] =
	    
            dB_fixed(phy_vars_eNB->lte_eNB_pusch_vars[i]->ulsch_power[j]*
                     (phy_vars_eNB->ulsch_eNB[i]->harq_processes[harq_pid]->nb_rb*12)/
                     phy_vars_eNB->lte_frame_parms.ofdm_symbol_size) -
            phy_vars_eNB->rx_total_gain_eNB_dB -
            hundred_times_log10_NPRB[phy_vars_eNB->ulsch_eNB[i]->harq_processes[harq_pid]->nb_rb-1]/100 -
            get_hundred_times_delta_IF_eNB(phy_vars_eNB,i,harq_pid, 0)/100;
	    
        phy_vars_eNB->ulsch_eNB[i]->harq_processes[harq_pid]->phich_active = 1;
        phy_vars_eNB->ulsch_eNB[i]->harq_processes[harq_pid]->phich_ACK = 1;
        phy_vars_eNB->ulsch_eNB[i]->harq_processes[harq_pid]->round = 0;
        phy_vars_eNB->eNB_UE_stats[i].ulsch_consecutive_errors = 0;

        if (phy_vars_eNB->ulsch_eNB[i]->Msg3_flag == 1) {
	  if (phy_vars_eNB->mac_enabled==1) {

	    LOG_I(PHY,"[eNB %d][RAPROC] Frame %d Terminating ra_proc for harq %d, UE %d\n",
		  phy_vars_eNB->Mod_id,
		  frame,harq_pid,i);
	    
	    mac_xface->rx_sdu(phy_vars_eNB->Mod_id,
			      phy_vars_eNB->CC_id,
			      frame,subframe,
			      phy_vars_eNB->ulsch_eNB[i]->rnti,
			      phy_vars_eNB->ulsch_eNB[i]->harq_processes[harq_pid]->b,
			      phy_vars_eNB->ulsch_eNB[i]->harq_processes[harq_pid]->TBS>>3,
			      harq_pid,
			      &phy_vars_eNB->ulsch_eNB[i]->Msg3_flag);
	    
	    // one-shot msg3 detection by MAC: empty PDU (e.g. CRNTI)
	    if (phy_vars_eNB->ulsch_eNB[i]->Msg3_flag == 0 ) {
	      phy_vars_eNB->eNB_UE_stats[i].mode = PRACH;
	      mac_xface->cancel_ra_proc(phy_vars_eNB->Mod_id,
					phy_vars_eNB->CC_id,
					frame,
					phy_vars_eNB->eNB_UE_stats[i].crnti);
	      mac_phy_remove_ue(phy_vars_eNB->Mod_id,phy_vars_eNB->eNB_UE_stats[i].crnti);
	      phy_vars_eNB->ulsch_eNB[(uint32_t)i]->Msg3_active = 0;
	    } // Msg3_flag == 0
	    
	  } // mac_enabled==1

          phy_vars_eNB->eNB_UE_stats[i].mode = PUSCH;
          phy_vars_eNB->ulsch_eNB[i]->Msg3_flag = 0;

	  LOG_D(PHY,"[eNB %d][RAPROC] Frame %d : RX Subframe %d Setting UE %d mode to PUSCH\n",phy_vars_eNB->Mod_id,frame,subframe,i);

          for (k=0; k<8; k++) { //harq_processes
            for (j=0; j<phy_vars_eNB->dlsch_eNB[i][0]->Mlimit; j++) {
              phy_vars_eNB->eNB_UE_stats[i].dlsch_NAK[k][j]=0;
              phy_vars_eNB->eNB_UE_stats[i].dlsch_ACK[k][j]=0;
              phy_vars_eNB->eNB_UE_stats[i].dlsch_trials[k][j]=0;
            }

            phy_vars_eNB->eNB_UE_stats[i].dlsch_l2_errors[k]=0;
            phy_vars_eNB->eNB_UE_stats[i].ulsch_errors[k]=0;
            phy_vars_eNB->eNB_UE_stats[i].ulsch_consecutive_errors=0;

            for (j=0; j<phy_vars_eNB->ulsch_eNB[i]->Mlimit; j++) {
              phy_vars_eNB->eNB_UE_stats[i].ulsch_decoding_attempts[k][j]=0;
              phy_vars_eNB->eNB_UE_stats[i].ulsch_decoding_attempts_last[k][j]=0;
              phy_vars_eNB->eNB_UE_stats[i].ulsch_round_errors[k][j]=0;
              phy_vars_eNB->eNB_UE_stats[i].ulsch_round_fer[k][j]=0;
            }
          }

          phy_vars_eNB->eNB_UE_stats[i].dlsch_sliding_cnt=0;
          phy_vars_eNB->eNB_UE_stats[i].dlsch_NAK_round0=0;
          phy_vars_eNB->eNB_UE_stats[i].dlsch_mcs_offset=0;
        } // Msg3_flag==1
	else {  // Msg3_flag == 0

#ifdef DEBUG_PHY_PROC
#ifdef DEBUG_ULSCH
          LOG_D(PHY,"[eNB] Frame %d, Subframe %d : ULSCH SDU (RX harq_pid %d) %d bytes:",frame,subframe,
                harq_pid,phy_vars_eNB->ulsch_eNB[i]->harq_processes[harq_pid]->TBS>>3);

          for (j=0; j<phy_vars_eNB->ulsch_eNB[i]->harq_processes[harq_pid]->TBS>>3; j++)
            LOG_T(PHY,"%x.",phy_vars_eNB->ulsch_eNB[i]->harq_processes[harq_pid]->b[j]);

          LOG_T(PHY,"\n");
#endif
#endif

	  if (phy_vars_eNB->mac_enabled==1) {

	    mac_xface->rx_sdu(phy_vars_eNB->Mod_id,
			      phy_vars_eNB->CC_id,
			      frame,subframe,
			      phy_vars_eNB->ulsch_eNB[i]->rnti,
			      phy_vars_eNB->ulsch_eNB[i]->harq_processes[harq_pid]->b,
			      phy_vars_eNB->ulsch_eNB[i]->harq_processes[harq_pid]->TBS>>3,
			      harq_pid,
			      NULL);

#ifdef LOCALIZATION
	    start_meas(&phy_vars_eNB->localization_stats);
	    aggregate_eNB_UE_localization_stats(phy_vars_eNB,
						i,
						frame,
						subframe,
						get_hundred_times_delta_IF_eNB(phy_vars_eNB,i,harq_pid, 1)/100);
	    stop_meas(&phy_vars_eNB->localization_stats);
#endif
	    
	  } // mac_enabled==1
        } // Msg3_flag == 0

        // estimate timing advance for MAC
        if (abstraction_flag == 0) {
          sync_pos = lte_est_timing_advance_pusch(phy_vars_eNB,i,sched_subframe);
          phy_vars_eNB->eNB_UE_stats[i].timing_advance_update = sync_pos - phy_vars_eNB->lte_frame_parms.nb_prefix_samples/4; //to check
        }

#ifdef DEBUG_PHY_PROC
        LOG_D(PHY,"[eNB %d] frame %d, subframe %d: user %d: timing advance = %d\n",
              phy_vars_eNB->Mod_id,
              frame, subframe,
              i,
              phy_vars_eNB->eNB_UE_stats[i].timing_advance_update);
#endif


      }  // ulsch not in error

      // process HARQ feedback
#ifdef DEBUG_PHY_PROC
      LOG_D(PHY,"[eNB %d][PDSCH %x] Frame %d subframe %d, Processing HARQ feedback for UE %d (after PUSCH)\n",phy_vars_eNB->Mod_id,
            phy_vars_eNB->dlsch_eNB[i][0]->rnti,
            frame,subframe,
            i);
#endif
      process_HARQ_feedback(i,
                            sched_subframe,
                            phy_vars_eNB,
                            1, // pusch_flag
                            0,
                            0,
                            0);

#ifdef DEBUG_PHY_PROC
      LOG_D(PHY,"[eNB %d] Frame %d subframe %d, sect %d: received ULSCH harq_pid %d for UE %d, ret = %d, CQI CRC Status %d, ACK %d,%d, ulsch_errors %d/%d\n",
            phy_vars_eNB->Mod_id,frame,subframe,
            phy_vars_eNB->eNB_UE_stats[i].sector,
            harq_pid,
            i,
            ret,
            phy_vars_eNB->ulsch_eNB[i]->harq_processes[harq_pid]->cqi_crc_status,
            phy_vars_eNB->ulsch_eNB[i]->harq_processes[harq_pid]->o_ACK[0],
            phy_vars_eNB->ulsch_eNB[i]->harq_processes[harq_pid]->o_ACK[1],
            phy_vars_eNB->eNB_UE_stats[i].ulsch_errors[harq_pid],
            phy_vars_eNB->eNB_UE_stats[i].ulsch_decoding_attempts[harq_pid][0]);
#endif
      
      // dump stats to VCD
      if (i==0) {
	VCD_SIGNAL_DUMPER_DUMP_VARIABLE_BY_NAME(VCD_SIGNAL_DUMPER_VARIABLES_UE0_MCS0+harq_pid,phy_vars_eNB->pusch_stats_mcs[0][(frame*10)+subframe]);
	VCD_SIGNAL_DUMPER_DUMP_VARIABLE_BY_NAME(VCD_SIGNAL_DUMPER_VARIABLES_UE0_RB0+harq_pid,phy_vars_eNB->pusch_stats_rb[0][(frame*10)+subframe]);
	VCD_SIGNAL_DUMPER_DUMP_VARIABLE_BY_NAME(VCD_SIGNAL_DUMPER_VARIABLES_UE0_ROUND0+harq_pid,phy_vars_eNB->pusch_stats_round[0][(frame*10)+subframe]);
	VCD_SIGNAL_DUMPER_DUMP_VARIABLE_BY_NAME(VCD_SIGNAL_DUMPER_VARIABLES_UE0_RSSI0+harq_pid,dB_fixed(phy_vars_eNB->lte_eNB_pusch_vars[0]->ulsch_power[0]));
	VCD_SIGNAL_DUMPER_DUMP_VARIABLE_BY_NAME(VCD_SIGNAL_DUMPER_VARIABLES_UE0_RES0+harq_pid,ret);
	VCD_SIGNAL_DUMPER_DUMP_VARIABLE_BY_NAME(VCD_SIGNAL_DUMPER_VARIABLES_UE0_SFN0+harq_pid,(frame*10)+subframe);
      }
    } // ulsch_eNB[0] && ulsch_eNB[0]->rnti>0 && ulsch_eNB[0]->subframe_scheduling_flag == 1


    // update ULSCH statistics for tracing
    if ((frame % 100 == 0) && (subframe == 4)) {
      for (harq_idx=0; harq_idx<8; harq_idx++) {
        for (round=0; round<phy_vars_eNB->ulsch_eNB[i]->Mlimit; round++) {
          if ((phy_vars_eNB->eNB_UE_stats[i].ulsch_decoding_attempts[harq_idx][round] -
               phy_vars_eNB->eNB_UE_stats[i].ulsch_decoding_attempts_last[harq_idx][round]) != 0) {
            phy_vars_eNB->eNB_UE_stats[i].ulsch_round_fer[harq_idx][round] =
              (100*(phy_vars_eNB->eNB_UE_stats[i].ulsch_round_errors[harq_idx][round] -
                    phy_vars_eNB->eNB_UE_stats[i].ulsch_round_errors_last[harq_idx][round]))/
              (phy_vars_eNB->eNB_UE_stats[i].ulsch_decoding_attempts[harq_idx][round] -
               phy_vars_eNB->eNB_UE_stats[i].ulsch_decoding_attempts_last[harq_idx][round]);
          } else {
            phy_vars_eNB->eNB_UE_stats[i].ulsch_round_fer[harq_idx][round] = 0;
          }

          phy_vars_eNB->eNB_UE_stats[i].ulsch_decoding_attempts_last[harq_idx][round] =
            phy_vars_eNB->eNB_UE_stats[i].ulsch_decoding_attempts[harq_idx][round];
          phy_vars_eNB->eNB_UE_stats[i].ulsch_round_errors_last[harq_idx][round] =
            phy_vars_eNB->eNB_UE_stats[i].ulsch_round_errors[harq_idx][round];
        }
      }
    }

    if ((frame % 100 == 0) && (subframe==4)) {
      phy_vars_eNB->eNB_UE_stats[i].dlsch_bitrate = (phy_vars_eNB->eNB_UE_stats[i].total_TBS -
          phy_vars_eNB->eNB_UE_stats[i].total_TBS_last);

      phy_vars_eNB->eNB_UE_stats[i].total_TBS_last = phy_vars_eNB->eNB_UE_stats[i].total_TBS;
    }

    // CBA (non-LTE)
    cba_procedures(sched_subframe,phy_vars_eNB,i,harq_pid,abstraction_flag);
  } // loop i=0 ... NUMBER_OF_UE_MAX-1

  if (abstraction_flag == 0) {
    lte_eNB_I0_measurements(phy_vars_eNB,
			    subframe,
			    0,
			    phy_vars_eNB->first_run_I0_measurements);
    phy_vars_eNB->first_run_I0_measurements = 0;
  }

#ifdef PHY_ABSTRACTION
    else {
      lte_eNB_I0_measurements_emul(phy_vars_eNB,
                                   0);
    }

#endif


    //}

#ifdef EMOS
  phy_procedures_emos_eNB_RX(subframe,phy_vars_eNB);
#endif

  VCD_SIGNAL_DUMPER_DUMP_FUNCTION_BY_NAME(VCD_SIGNAL_DUMPER_FUNCTIONS_PHY_PROCEDURES_ENB_RX,0);
  stop_meas(&phy_vars_eNB->phy_proc_rx);

}

#undef DEBUG_PHY_PROC

#ifdef Rel10
int phy_procedures_RN_eNB_TX(unsigned char last_slot, unsigned char next_slot, relaying_type_t r_type)
{

  int do_proc=0;// do nothing

  switch(r_type) {
  case no_relay:
    do_proc= no_relay; // perform the normal eNB operation
    break;

  case multicast_relay:
    if (((next_slot >>1) < 6) || ((next_slot >>1) > 8))
      do_proc = 0; // do nothing
    else // SF#6, SF#7 and SF#8
      do_proc = multicast_relay; // do PHY procedures eNB TX

    break;

  default: // should'not be here
    LOG_W(PHY,"Not supported relay type %d, do nothing\n", r_type);
    do_proc=0;
    break;
  }

  return do_proc;
}
#endif
void phy_procedures_eNB_lte(unsigned char subframe,PHY_VARS_eNB **phy_vars_eNB,uint8_t abstraction_flag,
                            relaying_type_t r_type, PHY_VARS_RN *phy_vars_rn)
{
#if defined(ENABLE_ITTI)
  MessageDef   *msg_p;
  const char   *msg_name;
  instance_t    instance;
  unsigned int  Mod_id;
  int           result;
#endif


  int CC_id=0;

  /*
    if (phy_vars_eNB->proc[sched_subframe].frame_tx >= 1000)
    mac_xface->macphy_exit("Exiting after 1000 Frames\n");
  */
  VCD_SIGNAL_DUMPER_DUMP_VARIABLE_BY_NAME(VCD_SIGNAL_DUMPER_VARIABLES_FRAME_NUMBER_TX_ENB, phy_vars_eNB[0]->proc[subframe].frame_tx);
  VCD_SIGNAL_DUMPER_DUMP_FUNCTION_BY_NAME(VCD_SIGNAL_DUMPER_FUNCTIONS_PHY_PROCEDURES_ENB_LTE,1);
  start_meas(&phy_vars_eNB[0]->phy_proc);

#if defined(ENABLE_ITTI)

  do {
    // Checks if a message has been sent to PHY sub-task
    itti_poll_msg (TASK_PHY_ENB, &msg_p);

    if (msg_p != NULL) {
      msg_name = ITTI_MSG_NAME (msg_p);
      instance = ITTI_MSG_INSTANCE (msg_p);
      Mod_id = instance;

      switch (ITTI_MSG_ID(msg_p)) {
#   if ENABLE_RAL

      case TIMER_HAS_EXPIRED:
        // check if it is a measurement timer
      {
        hashtable_rc_t       hashtable_rc;

        hashtable_rc = hashtable_is_key_exists(PHY_vars_eNB_g[Mod_id][0]->ral_thresholds_timed, (uint64_t)(TIMER_HAS_EXPIRED(msg_p).timer_id));

        if (hashtable_rc == HASH_TABLE_OK) {
          phy_eNB_lte_check_measurement_thresholds(instance, (ral_threshold_phy_t*)TIMER_HAS_EXPIRED(msg_p).arg);
        }
      }
      break;


      case PHY_MEAS_THRESHOLD_REQ:
#warning "TO DO LIST OF THRESHOLDS"
        LOG_D(PHY, "[ENB %d] Received %s\n", Mod_id, msg_name);
        {
          ral_threshold_phy_t* threshold_phy_p  = NULL;
          int                  index, res;
          long                 timer_id;
          hashtable_rc_t       hashtable_rc;

          switch (PHY_MEAS_THRESHOLD_REQ(msg_p).cfg_param.th_action) {

          case RAL_TH_ACTION_CANCEL_THRESHOLD:
            break;

          case RAL_TH_ACTION_SET_NORMAL_THRESHOLD:
          case RAL_TH_ACTION_SET_ONE_SHOT_THRESHOLD:
            for (index = 0; index < PHY_MEAS_THRESHOLD_REQ(msg_p).cfg_param.num_thresholds; index++) {
              threshold_phy_p                  = calloc(1, sizeof(ral_threshold_phy_t));
              threshold_phy_p->th_action       = PHY_MEAS_THRESHOLD_REQ(msg_p).cfg_param.th_action;
              memcpy(&threshold_phy_p->link_param.link_param_type,
                     &PHY_MEAS_THRESHOLD_REQ(msg_p).cfg_param.link_param_type,
                     sizeof(ral_link_param_type_t));

              memcpy(&threshold_phy_p->threshold,
                     &PHY_MEAS_THRESHOLD_REQ(msg_p).cfg_param.thresholds[index],
                     sizeof(ral_threshold_t));

              switch (PHY_MEAS_THRESHOLD_REQ(msg_p).cfg_param.union_choice) {

              case RAL_LINK_CFG_PARAM_CHOICE_TIMER_NULL:
                switch (PHY_MEAS_THRESHOLD_REQ(msg_p).cfg_param.link_param_type.choice) {
                case RAL_LINK_PARAM_TYPE_CHOICE_GEN:
                  SLIST_INSERT_HEAD(
                    &PHY_vars_eNB_g[Mod_id][0]->ral_thresholds_gen_polled[PHY_MEAS_THRESHOLD_REQ(msg_p).cfg_param.link_param_type._union.link_param_gen],
                    threshold_phy_p,
                    ral_thresholds);
                  break;

                case RAL_LINK_PARAM_TYPE_CHOICE_LTE:
                  SLIST_INSERT_HEAD(
                    &PHY_vars_eNB_g[Mod_id][0]->ral_thresholds_lte_polled[PHY_MEAS_THRESHOLD_REQ(msg_p).cfg_param.link_param_type._union.link_param_lte],
                    threshold_phy_p,
                    ral_thresholds);
                  break;

                default:
                  LOG_E(PHY, "[ENB %d] BAD PARAMETER cfg_param.link_param_type.choice %d in %s\n",
                        Mod_id, PHY_MEAS_THRESHOLD_REQ(msg_p).cfg_param.link_param_type.choice, msg_name);
                }

                break;

              case RAL_LINK_CFG_PARAM_CHOICE_TIMER:
                res = timer_setup(
                        (uint32_t)(PHY_MEAS_THRESHOLD_REQ(msg_p).cfg_param._union.timer_interval/1000),//uint32_t      interval_sec,
                        (uint32_t)(PHY_MEAS_THRESHOLD_REQ(msg_p).cfg_param._union.timer_interval%1000),//uint32_t      interval_us,
                        TASK_PHY_ENB,
                        instance,
                        TIMER_PERIODIC,
                        threshold_phy_p,
                        &timer_id);

                if (res == 0) {
                  hashtable_rc = hashtable_insert(PHY_vars_eNB_g[Mod_id][0]->ral_thresholds_timed, (uint64_t )timer_id, (void*)threshold_phy_p);

                  if (hashtable_rc == HASH_TABLE_OK) {
                    threshold_phy_p->timer_id = timer_id;
                  } else {
                    LOG_E(PHY, "[ENB %d]  %s: Error in hashtable. Could not configure threshold index %d \n",
                          Mod_id, msg_name, index);
                  }

                } else {
                  LOG_E(PHY, "[ENB %d]  %s: Could not configure threshold index %d because of timer initialization failure\n",
                        Mod_id, msg_name, index);
                }

                break;

              default: // already checked in RRC, should not happen here
                LOG_E(PHY, "[ENB %d] BAD PARAMETER cfg_param.union_choice %d in %s\n",
                      Mod_id, PHY_MEAS_THRESHOLD_REQ(msg_p).cfg_param.union_choice, msg_name);
              }
            }

            break;

          default:
            LOG_E(PHY, "[ENB %d] BAD PARAMETER th_action value %d in %s\n",
                  Mod_id, PHY_MEAS_THRESHOLD_REQ(msg_p).cfg_param.th_action, msg_name);
          }

        }
        break;
#   endif

        /* Messages from eNB app */
      case PHY_CONFIGURATION_REQ:
        LOG_I(PHY, "[eNB %d] Received %s\n", instance, msg_name);
        /* TODO */

        break;

      default:
        LOG_E(PHY, "[ENB %d] Received unexpected message %s\n", Mod_id, msg_name);
        break;
      }

      result = itti_free (ITTI_MSG_ORIGIN_ID(msg_p), msg_p);
      AssertFatal (result == EXIT_SUCCESS, "Failed to free memory (%d)!\n", result);
    }
  } while(msg_p != NULL);

#endif


  for (CC_id=0; CC_id<MAX_NUM_CCs; CC_id++) {
    if ((((phy_vars_eNB[CC_id]->lte_frame_parms.frame_type == TDD)&&
          (subframe_select(&phy_vars_eNB[CC_id]->lte_frame_parms,phy_vars_eNB[CC_id]->proc[subframe].subframe_tx)==SF_DL))||
         (phy_vars_eNB[CC_id]->lte_frame_parms.frame_type == FDD))) {
#ifdef Rel10

      if (phy_procedures_RN_eNB_TX(phy_vars_eNB[CC_id]->proc[subframe].subframe_rx, phy_vars_eNB[CC_id]->proc[subframe].subframe_tx, r_type) != 0 )
#endif
        phy_procedures_eNB_TX(subframe,phy_vars_eNB[CC_id],abstraction_flag,r_type,phy_vars_rn);
    }

    if ((((phy_vars_eNB[CC_id]->lte_frame_parms.frame_type == TDD )&&
          (subframe_select(&phy_vars_eNB[CC_id]->lte_frame_parms,phy_vars_eNB[CC_id]->proc[subframe].subframe_rx)==SF_UL)) ||
         (phy_vars_eNB[CC_id]->lte_frame_parms.frame_type == FDD))) {
      phy_procedures_eNB_RX(subframe,phy_vars_eNB[CC_id],abstraction_flag,r_type);
    }

    if (subframe_select(&phy_vars_eNB[CC_id]->lte_frame_parms,phy_vars_eNB[CC_id]->proc[subframe].subframe_tx)==SF_S) {
#ifdef Rel10

      if (phy_procedures_RN_eNB_TX(subframe, subframe, r_type) != 0 )
#endif
        phy_procedures_eNB_TX(subframe,phy_vars_eNB[CC_id],abstraction_flag,r_type,phy_vars_rn);
    }

    if ((subframe_select(&phy_vars_eNB[CC_id]->lte_frame_parms,phy_vars_eNB[CC_id]->proc[subframe].subframe_rx)==SF_S)) {
      phy_procedures_eNB_S_RX(subframe,phy_vars_eNB[CC_id],abstraction_flag,r_type);
    }

    phy_vars_eNB[CC_id]->proc[subframe].frame_tx++;
    phy_vars_eNB[CC_id]->proc[subframe].frame_rx++;

    if (phy_vars_eNB[CC_id]->proc[subframe].frame_tx>=MAX_FRAME_NUMBER) // defined in impl_defs_top.h
      phy_vars_eNB[CC_id]->proc[subframe].frame_tx-=MAX_FRAME_NUMBER;

    if (phy_vars_eNB[CC_id]->proc[subframe].frame_rx>=MAX_FRAME_NUMBER)
      phy_vars_eNB[CC_id]->proc[subframe].frame_rx-=MAX_FRAME_NUMBER;
  }

  VCD_SIGNAL_DUMPER_DUMP_FUNCTION_BY_NAME(VCD_SIGNAL_DUMPER_FUNCTIONS_PHY_PROCEDURES_ENB_LTE,0);
  stop_meas(&phy_vars_eNB[0]->phy_proc);
}
<|MERGE_RESOLUTION|>--- conflicted
+++ resolved
@@ -1875,11 +1875,8 @@
             // then Increment DLSCH round index
             dlsch_harq_proc->round++;
 
-<<<<<<< HEAD
+
             if (dlsch_harq_proc->round == dlsch->Mlimit) {
-=======
-            if (dlsch_harq_proc->round == dlsch->Mdlharq) {
->>>>>>> 8aa61db4
               // This was the last round for DLSCH so reset round and increment l2_error counter
 #ifdef DEBUG_PHY_PROC
               LOG_W(PHY,"[eNB %d][PDSCH %x/%d] DLSCH retransmissions exhausted, dropping packet\n",phy_vars_eNB->Mod_id,
