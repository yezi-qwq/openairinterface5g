--- conflicted
+++ resolved
@@ -26,7 +26,7 @@
 
   Address      : Eurecom, Campus SophiaTech, 450 Route des Chappes, CS 50193 - 06904 Biot Sophia Antipolis cedex, FRANCE
 
- *******************************************************************************/
+*******************************************************************************/
 
 /*! \file phy_procedures_lte_eNB.c
  * \brief Implementation of eNB procedures from 36.213 LTE specifications
@@ -139,35 +139,8 @@
   return(0);
 }
 
-<<<<<<< HEAD
-void put_harq_pid_in_freelist(LTE_eNB_DLSCH_t *DLSCH_ptr, int harq_pid)
-{
-  DLSCH_ptr->harq_pid_freelist[DLSCH_ptr->tail_freelist] = harq_pid;
-  DLSCH_ptr->tail_freelist = (DLSCH_ptr->tail_freelist + 1) % 10;
-}
-
-void remove_harq_pid_from_freelist(LTE_eNB_DLSCH_t *DLSCH_ptr, int harq_pid)
-{
-  if (DLSCH_ptr->head_freelist == DLSCH_ptr->tail_freelist) {
-    LOG_E(PHY, "%s:%d: you cannot read this!\n", __FILE__, __LINE__);
-    abort();
-  }
-  /* basic check, in case several threads deal with the free list at the same time
-   * in normal situations it should not happen, that's also why we don't use any
-   * locking mechanism to protect the free list
-   * to be refined in case things don't work properly
-   */
-  if (harq_pid != DLSCH_ptr->harq_pid_freelist[DLSCH_ptr->head_freelist]) {
-    LOG_E(PHY, "%s:%d: critical error, get in touch with the authors\n", __FILE__, __LINE__);
-    abort();
-  }
-  DLSCH_ptr->head_freelist = (DLSCH_ptr->head_freelist + 1) % 10;
-}
 
 int32_t add_ue(int16_t rnti, PHY_VARS_eNB *eNB)
-=======
-int32_t add_ue(int16_t rnti, PHY_VARS_eNB *phy_vars_eNB)
->>>>>>> da4e5fa7
 {
   uint8_t i;
 
@@ -230,15 +203,7 @@
 	  memset(&eNB->UE_stats[i],0,sizeof(LTE_eNB_UE_stats));
 	  //  mac_exit_wrapper("Removing UE");
 	  
-<<<<<<< HEAD
-	  /* clear the harq pid freelist */
-	  eNB->dlsch[i][0]->head_freelist = 0;
-	  eNB->dlsch[i][0]->tail_freelist = 0;
-	  for (j = 0; j < 8; j++)
-	    put_harq_pid_in_freelist(eNB->dlsch[i][0], j);
-	  
-=======
->>>>>>> da4e5fa7
+
 	  return(i);
 	}
       }
@@ -255,8 +220,8 @@
   for (i=0; i<NUMBER_OF_UE_MAX; i++) {
     if (eNB->UE_stats[i].crnti==0) {
       /*if ((eNB->dlsch[i]) &&
-      (eNB->dlsch[i][0]) &&
-      (eNB->dlsch[i][0]->rnti==0))*/
+	(eNB->dlsch[i][0]) &&
+	(eNB->dlsch[i][0]->rnti==0))*/
       LOG_D(PHY,"Next free UE id is %d\n",i);
       return(i);
     }
@@ -658,16 +623,16 @@
   else if ((subframe == 5) && 
 	   (fp->frame_type == FDD) &&
 	   (abstraction_flag==0)) {
-        generate_pss(txdataF,
-                     AMP,
-                     &eNB->frame_parms,
-                     (fp->Ncp==NORMAL) ? 6 : 5,
-                     10);
-        generate_sss(txdataF,
-                     AMP,
-                     &eNB->frame_parms,
-                     (fp->Ncp==NORMAL) ? 5 : 4,
-                     10);
+    generate_pss(txdataF,
+		 AMP,
+		 &eNB->frame_parms,
+		 (fp->Ncp==NORMAL) ? 6 : 5,
+		 10);
+    generate_sss(txdataF,
+		 AMP,
+		 &eNB->frame_parms,
+		 (fp->Ncp==NORMAL) ? 5 : 4,
+		 10);
 
   }
 
@@ -925,104 +890,104 @@
 	dlsch_harq->round);
 
 #if defined(MESSAGE_CHART_GENERATOR_PHY)
-      MSC_LOG_TX_MESSAGE(
-        MSC_PHY_ENB,MSC_PHY_UE,
-        NULL,0,
-        "%05u:%02u PDSCH/DLSCH input size = %"PRIu16", G %d, nb_rb %"PRIu16", mcs %"PRIu8", pmi_alloc %"PRIx16", rv %"PRIu8" (round %"PRIu8")",
-        frame, subframe,
-        input_buffer_length,
-        get_G(fp,
-        		dlsch_harq->nb_rb,
-        		dlsch_harq->rb_alloc,
-        		get_Qm(dlsch_harq->mcs),
-        		dlsch_harq->Nl,
-        		num_pdcch_symbols,frame,subframe),
-        dlsch_harq->nb_rb,
-        dlsch_harq->mcs,
-        pmi2hex_2Ar1(dlsch_harq->pmi_alloc),
-        dlsch_harq->rvidx,
-        dlsch_harq->round);
-#endif
-
-      if (ue_stats) ue_stats->dlsch_sliding_cnt++;
-
-      if (dlsch_harq->round == 0) {
-
-	if (ue_stats)
-	  ue_stats->dlsch_trials[harq_pid][0]++;
-
-	if (eNB->mac_enabled==1) {
-	  if (ra_flag == 0) {
-	    DLSCH_pdu = mac_xface->get_dlsch_sdu(eNB->Mod_id,
-						 eNB->CC_id,
-						 frame,
-						 dlsch->rnti,
-						 0);
-	  }
-	  else {
-	    int16_t crnti = mac_xface->fill_rar(eNB->Mod_id,
-						eNB->CC_id,
-						frame,
-						DLSCH_pdu_rar,
-						fp->N_RB_UL,
-						input_buffer_length);
-	    DLSCH_pdu = DLSCH_pdu_rar;
-
-	    int UE_id;
-
-	    if (crnti!=0) 
-	      UE_id = add_ue(crnti,eNB);
-	    else 
-	      UE_id = -1;
+  MSC_LOG_TX_MESSAGE(
+		     MSC_PHY_ENB,MSC_PHY_UE,
+		     NULL,0,
+		     "%05u:%02u PDSCH/DLSCH input size = %"PRIu16", G %d, nb_rb %"PRIu16", mcs %"PRIu8", pmi_alloc %"PRIx16", rv %"PRIu8" (round %"PRIu8")",
+		     frame, subframe,
+		     input_buffer_length,
+		     get_G(fp,
+			   dlsch_harq->nb_rb,
+			   dlsch_harq->rb_alloc,
+			   get_Qm(dlsch_harq->mcs),
+			   dlsch_harq->Nl,
+			   num_pdcch_symbols,frame,subframe),
+		     dlsch_harq->nb_rb,
+		     dlsch_harq->mcs,
+		     pmi2hex_2Ar1(dlsch_harq->pmi_alloc),
+		     dlsch_harq->rvidx,
+		     dlsch_harq->round);
+#endif
+
+  if (ue_stats) ue_stats->dlsch_sliding_cnt++;
+
+  if (dlsch_harq->round == 0) {
+
+    if (ue_stats)
+      ue_stats->dlsch_trials[harq_pid][0]++;
+
+    if (eNB->mac_enabled==1) {
+      if (ra_flag == 0) {
+	DLSCH_pdu = mac_xface->get_dlsch_sdu(eNB->Mod_id,
+					     eNB->CC_id,
+					     frame,
+					     dlsch->rnti,
+					     0);
+      }
+      else {
+	int16_t crnti = mac_xface->fill_rar(eNB->Mod_id,
+					    eNB->CC_id,
+					    frame,
+					    DLSCH_pdu_rar,
+					    fp->N_RB_UL,
+					    input_buffer_length);
+	DLSCH_pdu = DLSCH_pdu_rar;
+
+	int UE_id;
+
+	if (crnti!=0) 
+	  UE_id = add_ue(crnti,eNB);
+	else 
+	  UE_id = -1;
 	    
-	    if (UE_id==-1) {
-	      LOG_W(PHY,"[eNB] Max user count reached.\n");
-	      mac_xface->cancel_ra_proc(eNB->Mod_id,
-					eNB->CC_id,
-					frame,
-					crnti);
-	    } else {
-	      eNB->UE_stats[(uint32_t)UE_id].mode = RA_RESPONSE;
-	      // Initialize indicator for first SR (to be cleared after ConnectionSetup is acknowledged)
-	      eNB->first_sr[(uint32_t)UE_id] = 1;
+	if (UE_id==-1) {
+	  LOG_W(PHY,"[eNB] Max user count reached.\n");
+	  mac_xface->cancel_ra_proc(eNB->Mod_id,
+				    eNB->CC_id,
+				    frame,
+				    crnti);
+	} else {
+	  eNB->UE_stats[(uint32_t)UE_id].mode = RA_RESPONSE;
+	  // Initialize indicator for first SR (to be cleared after ConnectionSetup is acknowledged)
+	  eNB->first_sr[(uint32_t)UE_id] = 1;
 	      
-	      generate_eNB_ulsch_params_from_rar(DLSCH_pdu,
-						 frame,
-						 (subframe),
-						 eNB->ulsch[(uint32_t)UE_id],
-						 fp);
+	  generate_eNB_ulsch_params_from_rar(DLSCH_pdu,
+					     frame,
+					     (subframe),
+					     eNB->ulsch[(uint32_t)UE_id],
+					     fp);
 	      
-	      eNB->ulsch[(uint32_t)UE_id]->Msg3_active = 1;
+	  eNB->ulsch[(uint32_t)UE_id]->Msg3_active = 1;
 	      
-	      get_Msg3_alloc(fp,
-			     subframe,
-			     frame,
-			     &eNB->ulsch[(uint32_t)UE_id]->Msg3_frame,
-			     &eNB->ulsch[(uint32_t)UE_id]->Msg3_subframe);
-	      LOG_D(PHY,"[eNB][RAPROC] Frame %d subframe %d, Activated Msg3 demodulation for UE %"PRId8" in frame %"PRIu32", subframe %"PRIu8"\n",
-		    frame,
-		    subframe,
-		    UE_id,
-		    eNB->ulsch[(uint32_t)UE_id]->Msg3_frame,
-		    eNB->ulsch[(uint32_t)UE_id]->Msg3_subframe);
-	    }
-	    if (ue_stats) ue_stats->total_TBS_MAC += dlsch_harq->TBS;
-	  }
+	  get_Msg3_alloc(fp,
+			 subframe,
+			 frame,
+			 &eNB->ulsch[(uint32_t)UE_id]->Msg3_frame,
+			 &eNB->ulsch[(uint32_t)UE_id]->Msg3_subframe);
+	  LOG_D(PHY,"[eNB][RAPROC] Frame %d subframe %d, Activated Msg3 demodulation for UE %"PRId8" in frame %"PRIu32", subframe %"PRIu8"\n",
+		frame,
+		subframe,
+		UE_id,
+		eNB->ulsch[(uint32_t)UE_id]->Msg3_frame,
+		eNB->ulsch[(uint32_t)UE_id]->Msg3_subframe);
 	}
-	else {
-	  DLSCH_pdu = DLSCH_pdu_tmp;
+	if (ue_stats) ue_stats->total_TBS_MAC += dlsch_harq->TBS;
+      }
+    }
+    else {
+      DLSCH_pdu = DLSCH_pdu_tmp;
 	  
-	  for (i=0; i<input_buffer_length; i++)
-	    DLSCH_pdu[i] = (unsigned char)(taus()&0xff);
-	}
+      for (i=0; i<input_buffer_length; i++)
+	DLSCH_pdu[i] = (unsigned char)(taus()&0xff);
+    }
 	
 #if defined(SMBV) 
 
-        // Configures the data source of allocation (allocation is configured by DCI)
-        if (smbv_is_config_frame(frame) && (smbv_frame_cnt < 4)) {
-          LOG_D(PHY,"[SMBV] Frame %3d, Configuring PDSCH payload in SF %d alloc %"PRIu8"\n",frame,(smbv_frame_cnt*10) + (subframe),smbv_alloc_cnt);
-	  //          smbv_configure_datalist_for_user(smbv_fname, find_ue(dlsch->rnti,eNB)+1, DLSCH_pdu, input_buffer_length);
-        }
+    // Configures the data source of allocation (allocation is configured by DCI)
+    if (smbv_is_config_frame(frame) && (smbv_frame_cnt < 4)) {
+      LOG_D(PHY,"[SMBV] Frame %3d, Configuring PDSCH payload in SF %d alloc %"PRIu8"\n",frame,(smbv_frame_cnt*10) + (subframe),smbv_alloc_cnt);
+      //          smbv_configure_datalist_for_user(smbv_fname, find_ue(dlsch->rnti,eNB)+1, DLSCH_pdu, input_buffer_length);
+    }
 
 #endif
 
@@ -1030,87 +995,87 @@
 
 #ifdef DEBUG_PHY_PROC
 #ifdef DEBUG_DLSCH
-        LOG_T(PHY,"eNB DLSCH SDU: \n");
-
-        T(T_ENB_PHY_DLSCH_UE_DCI, T_INT(phy_vars_eNB->Mod_id), T_INT(frame), T_INT(subframe), T_INT(UE_id),
-          T_INT(DCI_pdu->dci_alloc[i].rnti), T_INT(DCI_pdu->dci_alloc[i].format),
-          T_INT(phy_vars_eNB->dlsch_eNB[(int)UE_id][0]->current_harq_pid));
-
-        phy_vars_eNB->dlsch_eNB[(uint8_t)UE_id][0]->nCCE[subframe] = DCI_pdu->dci_alloc[i].firstCCE;
-
-	LOG_D(PHY,"[eNB %"PRIu8"] Frame %d subframe %d : CCE resource for ue DCI (PDSCH %"PRIx16")  => %"PRIu8"/%u\n",phy_vars_eNB->Mod_id,phy_vars_eNB->proc[sched_subframe].frame_tx,subframe,
-	      DCI_pdu->dci_alloc[i].rnti,phy_vars_eNB->dlsch_eNB[(uint8_t)UE_id][0]->nCCE[subframe],DCI_pdu->dci_alloc[i].firstCCE);
-
-
-        for (i=0; i<dlsch_harq->TBS>>3; i++)
-          LOG_T(PHY,"%"PRIx8".",DLSCH_pdu[i]);
-
-        LOG_T(PHY,"\n");
-#endif
-#endif
-      } else {
-        ue_stats->dlsch_trials[harq_pid][dlsch_harq->round]++;
+    LOG_T(PHY,"eNB DLSCH SDU: \n");
+
+    T(T_ENB_PHY_DLSCH_UE_DCI, T_INT(eNB->Mod_id), T_INT(frame), T_INT(subframe), T_INT(UE_id),
+      T_INT(DCI_pdu->dci_alloc[i].rnti), T_INT(DCI_pdu->dci_alloc[i].format),
+      T_INT(eNB->dlsch[(int)UE_id][0]->current_harq_pid));
+
+    eNB->dlsch[(uint8_t)UE_id][0]->nCCE[subframe] = DCI_pdu->dci_alloc[i].firstCCE;
+
+    LOG_D(PHY,"[eNB %"PRIu8"] Frame %d subframe %d : CCE resource for ue DCI (PDSCH %"PRIx16")  => %"PRIu8"/%u\n",eNB->Mod_id,eNB->proc[sched_subframe].frame_tx,subframe,
+	  DCI_pdu->dci_alloc[i].rnti,eNB->dlsch[(uint8_t)UE_id][0]->nCCE[subframe],DCI_pdu->dci_alloc[i].firstCCE);
+
+
+    for (i=0; i<dlsch_harq->TBS>>3; i++)
+      LOG_T(PHY,"%"PRIx8".",DLSCH_pdu[i]);
+
+    LOG_T(PHY,"\n");
+#endif
+#endif
+  } else {
+    ue_stats->dlsch_trials[harq_pid][dlsch_harq->round]++;
 #ifdef DEBUG_PHY_PROC
 #ifdef DEBUG_DLSCH
-        LOG_D(PHY,"[eNB] This DLSCH is a retransmission\n");
-#endif
-#endif
-      }
-
-      if (abstraction_flag==0) {
-
-	LOG_D(PHY,"Generating DLSCH/PDSCH %d\n",ra_flag);
-        // 36-212
-        start_meas(&eNB->dlsch_encoding_stats);
-        dlsch_encoding(DLSCH_pdu,
-                       fp,
-                       num_pdcch_symbols,
-                       dlsch,
-                       frame,subframe,
-                       &eNB->dlsch_rate_matching_stats,
-                       &eNB->dlsch_turbo_encoding_stats,
-                       &eNB->dlsch_interleaving_stats);
-        stop_meas(&eNB->dlsch_encoding_stats);
-        // 36-211
-        start_meas(&eNB->dlsch_scrambling_stats);
-        dlsch_scrambling(fp,
-                         0,
-                         dlsch,
-                         get_G(fp,
-                               dlsch_harq->nb_rb,
-                               dlsch_harq->rb_alloc,
-                               get_Qm(dlsch_harq->mcs),
-                               dlsch_harq->Nl,
-                               num_pdcch_symbols,frame,subframe),
-                         0,
-                         subframe<<1);
-        stop_meas(&eNB->dlsch_scrambling_stats);
-        start_meas(&eNB->dlsch_modulation_stats);
-
-
-        dlsch_modulation(eNB->common_vars.txdataF[0],
-			 AMP,
-			 subframe,
-			 fp,
-			 num_pdcch_symbols,
-			 dlsch,
-			 dlsch1);
+    LOG_D(PHY,"[eNB] This DLSCH is a retransmission\n");
+#endif
+#endif
+  }
+
+  if (abstraction_flag==0) {
+
+    LOG_D(PHY,"Generating DLSCH/PDSCH %d\n",ra_flag);
+    // 36-212
+    start_meas(&eNB->dlsch_encoding_stats);
+    dlsch_encoding(DLSCH_pdu,
+		   fp,
+		   num_pdcch_symbols,
+		   dlsch,
+		   frame,subframe,
+		   &eNB->dlsch_rate_matching_stats,
+		   &eNB->dlsch_turbo_encoding_stats,
+		   &eNB->dlsch_interleaving_stats);
+    stop_meas(&eNB->dlsch_encoding_stats);
+    // 36-211
+    start_meas(&eNB->dlsch_scrambling_stats);
+    dlsch_scrambling(fp,
+		     0,
+		     dlsch,
+		     get_G(fp,
+			   dlsch_harq->nb_rb,
+			   dlsch_harq->rb_alloc,
+			   get_Qm(dlsch_harq->mcs),
+			   dlsch_harq->Nl,
+			   num_pdcch_symbols,frame,subframe),
+		     0,
+		     subframe<<1);
+    stop_meas(&eNB->dlsch_scrambling_stats);
+    start_meas(&eNB->dlsch_modulation_stats);
+
+
+    dlsch_modulation(eNB->common_vars.txdataF[0],
+		     AMP,
+		     subframe,
+		     fp,
+		     num_pdcch_symbols,
+		     dlsch,
+		     dlsch1);
 	
-        stop_meas(&eNB->dlsch_modulation_stats);
-      }
+    stop_meas(&eNB->dlsch_modulation_stats);
+  }
 
 
 #ifdef PHY_ABSTRACTION
-      else {
-        start_meas(&eNB->dlsch_encoding_stats);
-        dlsch_encoding_emul(eNB,
-                            DLSCH_pdu,
-                            dlsch);
-        stop_meas(&eNB->dlsch_encoding_stats);
-      }
-
-#endif
-      dlsch->active = 0;
+  else {
+    start_meas(&eNB->dlsch_encoding_stats);
+    dlsch_encoding_emul(eNB,
+			DLSCH_pdu,
+			dlsch);
+    stop_meas(&eNB->dlsch_encoding_stats);
+  }
+
+#endif
+  dlsch->active = 0;
 }
 
 void phy_procedures_eNB_TX(PHY_VARS_eNB *eNB,
@@ -1166,15 +1131,15 @@
   }
 
 
-// Get scheduling info for next subframe
-// This is called only for the CC_id = 0 and triggers scheduling for all CC_id's
+  // Get scheduling info for next subframe
+  // This is called only for the CC_id = 0 and triggers scheduling for all CC_id's
   if (eNB->mac_enabled==1) {
     if (eNB->CC_id == 0) {
       mac_xface->eNB_dlsch_ulsch_scheduler(eNB->Mod_id,0,frame,subframe);//,1);
     }
   }
 
-// clear the transmit data array for the current subframe
+  // clear the transmit data array for the current subframe
   if (abstraction_flag==0) {
     for (aa=0; aa<fp->nb_antennas_tx_eNB; aa++) {      
       memset(&eNB->common_vars.txdataF[0][aa][subframe*fp->ofdm_symbol_size*(fp->symbols_per_tti)],
@@ -1385,37 +1350,37 @@
   
   // Now scan UE specific DLSCH
   for (UE_id=0; UE_id<NUMBER_OF_UE_MAX; UE_id++)
-  {
-    if ((eNB->dlsch[(uint8_t)UE_id][0])&&
-        (eNB->dlsch[(uint8_t)UE_id][0]->rnti>0)&&
-        (eNB->dlsch[(uint8_t)UE_id][0]->active == 1)) {
-
-      pdsch_procedures(eNB,proc,eNB->dlsch[(uint8_t)UE_id][0],eNB->dlsch[(uint8_t)UE_id][1],&eNB->UE_stats[(uint32_t)UE_id],0,num_pdcch_symbols,abstraction_flag);
-
-
-    }
-
-    else if ((eNB->dlsch[(uint8_t)UE_id][0])&&
-             (eNB->dlsch[(uint8_t)UE_id][0]->rnti>0)&&
-             (eNB->dlsch[(uint8_t)UE_id][0]->active == 0)) {
-
-      // clear subframe TX flag since UE is not scheduled for PDSCH in this subframe (so that we don't look for PUCCH later)
-      eNB->dlsch[(uint8_t)UE_id][0]->subframe_tx[subframe]=0;
-    }
-  }
+    {
+      if ((eNB->dlsch[(uint8_t)UE_id][0])&&
+	  (eNB->dlsch[(uint8_t)UE_id][0]->rnti>0)&&
+	  (eNB->dlsch[(uint8_t)UE_id][0]->active == 1)) {
+
+	pdsch_procedures(eNB,proc,eNB->dlsch[(uint8_t)UE_id][0],eNB->dlsch[(uint8_t)UE_id][1],&eNB->UE_stats[(uint32_t)UE_id],0,num_pdcch_symbols,abstraction_flag);
+
+
+      }
+
+      else if ((eNB->dlsch[(uint8_t)UE_id][0])&&
+	       (eNB->dlsch[(uint8_t)UE_id][0]->rnti>0)&&
+	       (eNB->dlsch[(uint8_t)UE_id][0]->active == 0)) {
+
+	// clear subframe TX flag since UE is not scheduled for PDSCH in this subframe (so that we don't look for PUCCH later)
+	eNB->dlsch[(uint8_t)UE_id][0]->subframe_tx[subframe]=0;
+      }
+    }
 
 
 
   // if we have PHICH to generate
 
   if (is_phich_subframe(fp,subframe))
-  {
-    generate_phich_top(eNB,
-		       proc,
-                       AMP,
-                       0,
-                       abstraction_flag);
-  }
+    {
+      generate_phich_top(eNB,
+			 proc,
+			 AMP,
+			 0,
+			 abstraction_flag);
+    }
 
 
 
@@ -1426,18 +1391,18 @@
 #if !(defined(EXMIMO) || defined(OAI_USRP) || defined (CPRIGW))
   
   if (abstraction_flag==0)
-  {
-    start_meas(&eNB->ofdm_mod_stats);
-    do_OFDM_mod(eNB->common_vars.txdataF[0],
-                eNB->common_vars.txdata[0],
-                frame,subframe<<1,
-                fp);
-    do_OFDM_mod(eNB->common_vars.txdataF[0],
-                eNB->common_vars.txdata[0],
-                frame,1+(subframe<<1),
-                fp);
-    stop_meas(&eNB->ofdm_mod_stats);
-  }
+    {
+      start_meas(&eNB->ofdm_mod_stats);
+      do_OFDM_mod(eNB->common_vars.txdataF[0],
+		  eNB->common_vars.txdata[0],
+		  frame,subframe<<1,
+		  fp);
+      do_OFDM_mod(eNB->common_vars.txdataF[0],
+		  eNB->common_vars.txdata[0],
+		  frame,1+(subframe<<1),
+		  fp);
+      stop_meas(&eNB->ofdm_mod_stats);
+    }
 
 #endif
 
@@ -1512,15 +1477,15 @@
     if (pusch_flag == 1) {
       dlsch_ACK[0] = eNB->ulsch[(uint8_t)UE_id]->harq_processes[harq_pid]->o_ACK[0];
       if (dlsch->subframe_tx[subframe_m4]==1)
-      LOG_D(PHY,"[eNB %d] Frame %d: Received ACK/NAK %d on PUSCH for subframe %d\n",eNB->Mod_id,
-	    frame,dlsch_ACK[0],subframe_m4);
+	LOG_D(PHY,"[eNB %d] Frame %d: Received ACK/NAK %d on PUSCH for subframe %d\n",eNB->Mod_id,
+	      frame,dlsch_ACK[0],subframe_m4);
     }
     else {
       dlsch_ACK[0] = pucch_payload[0];
       LOG_D(PHY,"[eNB %d] Frame %d: Received ACK/NAK %d on PUCCH for subframe %d\n",eNB->Mod_id,
 	    frame,dlsch_ACK[0],subframe_m4);
       /*
-      if (dlsch_ACK[0]==0)
+	if (dlsch_ACK[0]==0)
 	AssertFatal(0,"Exiting on NAK on PUCCH\n");
       */
     }
@@ -1528,16 +1493,16 @@
 
 #if defined(MESSAGE_CHART_GENERATOR_PHY)
     MSC_LOG_RX_MESSAGE(
-      MSC_PHY_ENB,MSC_PHY_UE,
-      NULL,0,
-      "%05u:%02u %s received %s  rnti %x harq id %u  tx SF %u",
-      frame,subframe,
-      (pusch_flag == 1)?"PUSCH":"PUCCH",
-      (dlsch_ACK[0])?"ACK":"NACK",
-      dlsch->rnti,
-      dl_harq_pid[0],
-      subframe_m4
-      );
+		       MSC_PHY_ENB,MSC_PHY_UE,
+		       NULL,0,
+		       "%05u:%02u %s received %s  rnti %x harq id %u  tx SF %u",
+		       frame,subframe,
+		       (pusch_flag == 1)?"PUSCH":"PUCCH",
+		       (dlsch_ACK[0])?"ACK":"NACK",
+		       dlsch->rnti,
+		       dl_harq_pid[0],
+		       subframe_m4
+		       );
 #endif
   } else { // TDD Handle M=1,2 cases only
 
@@ -1554,7 +1519,7 @@
 
       dlsch_ACK[0] = eNB->ulsch[(uint8_t)UE_id]->harq_processes[harq_pid]->o_ACK[0];
       dlsch_ACK[1] = (eNB->pucch_config_dedicated[UE_id].tdd_AckNackFeedbackMode == bundling)
-                     ?eNB->ulsch[(uint8_t)UE_id]->harq_processes[harq_pid]->o_ACK[0]:eNB->ulsch[(uint8_t)UE_id]->harq_processes[harq_pid]->o_ACK[1];
+	?eNB->ulsch[(uint8_t)UE_id]->harq_processes[harq_pid]->o_ACK[0]:eNB->ulsch[(uint8_t)UE_id]->harq_processes[harq_pid]->o_ACK[1];
     }
 
     else {  // PUCCH ACK/NAK
@@ -1603,8 +1568,8 @@
 
     for (m=0; m<M; m++) {
       dl_subframe = ul_ACK_subframe2_dl_subframe(fp,
-                    subframe,
-                    m);
+						 subframe,
+						 m);
 
       if (dlsch->subframe_tx[dl_subframe]==1)
         nb_alloc++;
@@ -1620,8 +1585,8 @@
   for (m=0,mp=-1; m<M; m++) {
 
     dl_subframe = ul_ACK_subframe2_dl_subframe(fp,
-                  subframe,
-                  m);
+					       subframe,
+					       m);
 
     if (dlsch->subframe_tx[dl_subframe]==1) {
       if (pusch_flag == 1)
@@ -1664,7 +1629,7 @@
                   dlsch->rnti,dl_harq_pid[m],M,m,mp,dlsch_harq_proc->round);
 #endif
 
-            T(T_ENB_PHY_DLSCH_UE_NACK, T_INT(phy_vars_eNB->Mod_id), T_INT(frame), T_INT(subframe), T_INT(UE_id), T_INT(dlsch->rnti),
+            T(T_ENB_PHY_DLSCH_UE_NACK, T_INT(eNB->Mod_id), T_INT(frame), T_INT(subframe), T_INT(UE_id), T_INT(dlsch->rnti),
               T_INT(dl_harq_pid[m]));
 
             if (dlsch_harq_proc->round == 0)
@@ -1700,7 +1665,7 @@
                   dlsch->rnti,dl_harq_pid[m],dlsch_harq_proc->round);
 #endif
 
-            T(T_ENB_PHY_DLSCH_UE_ACK, T_INT(phy_vars_eNB->Mod_id), T_INT(frame), T_INT(subframe), T_INT(UE_id), T_INT(dlsch->rnti),
+            T(T_ENB_PHY_DLSCH_UE_ACK, T_INT(eNB->Mod_id), T_INT(frame), T_INT(subframe), T_INT(UE_id), T_INT(dlsch->rnti),
               T_INT(dl_harq_pid[m]));
 
             ue_stats->dlsch_ACK[dl_harq_pid[m]][dlsch_harq_proc->round]++;
@@ -1711,7 +1676,7 @@
             dlsch->harq_ids[dl_subframe] = dlsch->Mdlharq;
 
             ue_stats->total_TBS = ue_stats->total_TBS +
-                                  eNB->dlsch[(uint8_t)UE_id][0]->harq_processes[dl_harq_pid[m]]->TBS;
+	      eNB->dlsch[(uint8_t)UE_id][0]->harq_processes[dl_harq_pid[m]]->TBS;
             /*
               ue_stats->total_transmitted_bits = ue_stats->total_transmitted_bits +
               eNB->dlsch[(uint8_t)UE_id][0]->harq_processes[dl_harq_pid[m]]->TBS;
@@ -1788,11 +1753,11 @@
     case 1:  // DL:S:UL:UL:DL:DL:S:UL:UL:DL
       if (subframe == 2) {  // ACK subframes 5 and 6
         /*  if (eNB->dlsch[(uint32_t)UE_id][0]->subframe_tx[6]>0) {
-          nCCE1 = eNB->dlsch[(uint32_t)UE_id][0]->nCCE[6];
-          *n1_pucch1 = get_Np(frame_parms->N_RB_DL,nCCE1,1) + nCCE1 + frame_parms->pucch_config_common.n1PUCCH_AN;
-          }
-          else
-          *n1_pucch1 = -1;*/
+	    nCCE1 = eNB->dlsch[(uint32_t)UE_id][0]->nCCE[6];
+	    *n1_pucch1 = get_Np(frame_parms->N_RB_DL,nCCE1,1) + nCCE1 + frame_parms->pucch_config_common.n1PUCCH_AN;
+	    }
+	    else
+	    *n1_pucch1 = -1;*/
 
         if (eNB->dlsch[(uint32_t)UE_id][0]->subframe_tx[5]>0) {
           nCCE0 = eNB->dlsch[(uint32_t)UE_id][0]->nCCE[5];
@@ -1998,12 +1963,12 @@
           break;
         }
 
-      mac_xface->initiate_ra_proc(eNB->Mod_id,
-                                  eNB->CC_id,
-                                  frame,
-                                  preamble_max,
-                                  preamble_delay_list[preamble_max]*update_TA,
-				  0,subframe,0);
+	mac_xface->initiate_ra_proc(eNB->Mod_id,
+				    eNB->CC_id,
+				    frame,
+				    preamble_max,
+				    preamble_delay_list[preamble_max]*update_TA,
+				    0,subframe,0);
       }      
 
     } else {
@@ -2031,12 +1996,12 @@
       (eNB->dlsch[UE_id][0]->rnti>0) &&
       (eNB->ulsch[UE_id]->harq_processes[harq_pid]->subframe_scheduling_flag==0)) { 
 
-      // check SR availability
+    // check SR availability
     do_SR = is_SR_subframe(eNB,proc,UE_id);
     //      do_SR = 0;
     
-      // Now ACK/NAK
-      // First check subframe_tx flag for earlier subframes
+    // Now ACK/NAK
+    // First check subframe_tx flag for earlier subframes
 
     get_n1_pucch_eNB(eNB,
 		     proc,
@@ -2113,81 +2078,18 @@
 	
 #endif
 
-<<<<<<< HEAD
-	
 	if (SR_payload == 1) {
 	  LOG_D(PHY,"[eNB %d][SR %x] Frame %d subframe %d Got SR for PUSCH, transmitting to MAC\n",eNB->Mod_id,
 		eNB->ulsch[UE_id]->rnti,frame,subframe);
 	  eNB->UE_stats[UE_id].sr_received++;
 	  
 	  if (eNB->first_sr[UE_id] == 1) { // this is the first request for uplink after Connection Setup, so clear HARQ process 0 use for Msg4
-	    /* is this test necessary? */
-	    if (eNB->dlsch[UE_id][0]->harq_processes[0]->status != SCH_IDLE)
-	      put_harq_pid_in_freelist(eNB->dlsch[UE_id][0], 0);
 	    eNB->first_sr[UE_id] = 0;
 	    eNB->dlsch[UE_id][0]->harq_processes[0]->round=0;
 	    eNB->dlsch[UE_id][0]->harq_processes[0]->status=SCH_IDLE;
 	    LOG_D(PHY,"[eNB %d][SR %x] Frame %d subframe %d First SR\n",
 		  eNB->Mod_id,
 		  eNB->ulsch[UE_id]->rnti,frame,subframe);
-=======
-          if (SR_payload == 1) {
-            LOG_D(PHY,"[eNB %d][SR %x] Frame %d subframe %d Got SR for PUSCH, transmitting to MAC\n",phy_vars_eNB->Mod_id,
-                  phy_vars_eNB->ulsch_eNB[UE_id]->rnti,frame,subframe);
-            phy_vars_eNB->eNB_UE_stats[UE_id].sr_received++;
-
-            if (phy_vars_eNB->first_sr[UE_id] == 1) { // this is the first request for uplink after Connection Setup, so clear HARQ process 0 use for Msg4
-              phy_vars_eNB->first_sr[UE_id] = 0;
-              phy_vars_eNB->dlsch_eNB[UE_id][0]->harq_processes[0]->round=0;
-              phy_vars_eNB->dlsch_eNB[UE_id][0]->harq_processes[0]->status=SCH_IDLE;
-              LOG_D(PHY,"[eNB %d][SR %x] Frame %d subframe %d First SR\n",
-                    phy_vars_eNB->Mod_id,
-                    phy_vars_eNB->ulsch_eNB[UE_id]->rnti,frame,subframe);
-            }
-
-	    if (phy_vars_eNB->mac_enabled==1) {
-	      mac_xface->SR_indication(phy_vars_eNB->Mod_id,
-				       phy_vars_eNB->CC_id,
-				       frame,
-				       phy_vars_eNB->dlsch_eNB[UE_id][0]->rnti,subframe);
-	    }
-          }
-        }// do_SR==1
-
-        if ((n1_pucch0==-1) && (n1_pucch1==-1)) { // just check for SR
-        } else if (phy_vars_eNB->lte_frame_parms.frame_type==FDD) { // FDD
-          // if SR was detected, use the n1_pucch from SR, else use n1_pucch0
-	  //          n1_pucch0 = (SR_payload==1) ? phy_vars_eNB->scheduling_request_config[UE_id].sr_PUCCH_ResourceIndex:n1_pucch0;
-
-	  LOG_D(PHY,"Demodulating PUCCH for ACK/NAK: n1_pucch0 %d (%d), SR_payload %d\n",n1_pucch0,phy_vars_eNB->scheduling_request_config[UE_id].sr_PUCCH_ResourceIndex,SR_payload);
-
-          if (abstraction_flag == 0) {
-
-
-
-            metric0 = rx_pucch(phy_vars_eNB,
-                               pucch_format1a,
-                               UE_id,
-                               (uint16_t)n1_pucch0,
-                               0, //n2_pucch
-                               0, // shortened format
-                               pucch_payload0,
-                               frame,
-                               subframe,
-                               PUCCH1a_THRES);
-
-            if (metric0 < metric0_SR)
-	      metric0=rx_pucch(phy_vars_eNB,
-			       pucch_format1a,
-			       UE_id,
-			       phy_vars_eNB->scheduling_request_config[UE_id].sr_PUCCH_ResourceIndex,
-			       0, //n2_pucch
-			       0, // shortened format
-			       pucch_payload0,
-                               frame,
-			       subframe,
-			       PUCCH1a_THRES);
->>>>>>> da4e5fa7
 	  }
 	  
 	  if (eNB->mac_enabled==1) {
@@ -2200,7 +2102,7 @@
       }// do_SR==1
       
       if ((n1_pucch0==-1) && (n1_pucch1==-1)) { // just check for SR
-      } else if (fp->frame_type==FDD) { // FDD
+      } else if (eNB->frame_parms.frame_type==FDD) { // FDD
 	// if SR was detected, use the n1_pucch from SR, else use n1_pucch0
 	//          n1_pucch0 = (SR_payload==1) ? eNB->scheduling_request_config[UE_id].sr_PUCCH_ResourceIndex:n1_pucch0;
 	
@@ -2232,170 +2134,214 @@
 			     frame,
 			     subframe,
 			     PUCCH1a_THRES);
+	  
 	}
+	
+	if (eNB->mac_enabled==1) {
+	  mac_xface->SR_indication(eNB->Mod_id,
+				   eNB->CC_id,
+				   frame,
+				   eNB->dlsch[UE_id][0]->rnti,subframe);
+	}
+      }
+    }// do_SR==1
+    
+    if ((n1_pucch0==-1) && (n1_pucch1==-1)) { // just check for SR
+    } else if (fp->frame_type==FDD) { // FDD
+      // if SR was detected, use the n1_pucch from SR, else use n1_pucch0
+      //          n1_pucch0 = (SR_payload==1) ? eNB->scheduling_request_config[UE_id].sr_PUCCH_ResourceIndex:n1_pucch0;
+      
+      LOG_D(PHY,"Demodulating PUCCH for ACK/NAK: n1_pucch0 %d (%d), SR_payload %d\n",n1_pucch0,eNB->scheduling_request_config[UE_id].sr_PUCCH_ResourceIndex,SR_payload);
+      
+      if (abstraction_flag == 0) {
+	
+	
+	
+	metric0 = rx_pucch(eNB,
+			   pucch_format1a,
+			   UE_id,
+			   (uint16_t)n1_pucch0,
+			   0, //n2_pucch
+			   0, // shortened format
+			   pucch_payload0,
+			   frame,
+			   subframe,
+			   PUCCH1a_THRES);
+	  
+	if (metric0 < metric0_SR)
+	  metric0=rx_pucch(eNB,
+			   pucch_format1a,
+			   UE_id,
+			   eNB->scheduling_request_config[UE_id].sr_PUCCH_ResourceIndex,
+			   0, //n2_pucch
+			   0, // shortened format
+			   pucch_payload0,
+			   frame,
+			   subframe,
+			   PUCCH1a_THRES);
+      }
+      else {
+#ifdef PHY_ABSTRACTION
+	metric0 = rx_pucch_emul(eNB,
+				proc,
+				UE_id,
+				pucch_format1a,
+				0,
+				pucch_payload0);
+#endif
+      }
+	
+#ifdef DEBUG_PHY_PROC
+      LOG_D(PHY,"[eNB %d][PDSCH %x] Frame %d subframe %d pucch1a (FDD) payload %d (metric %d)\n",
+	    eNB->Mod_id,
+	    eNB->dlsch[UE_id][0]->rnti,
+	    frame,subframe,
+	    pucch_payload0[0],metric0);
+#endif
+	
+      process_HARQ_feedback(UE_id,eNB,proc,
+			    0,// pusch_flag
+			    pucch_payload0,
+			    2,
+			    SR_payload);
+
+    } // FDD
+    else {  //TDD
+
+      bundling_flag = eNB->pucch_config_dedicated[UE_id].tdd_AckNackFeedbackMode;
+
+      // fix later for 2 TB case and format1b
+
+      if ((fp->frame_type==FDD) ||
+	  (bundling_flag==bundling)    ||
+	  ((fp->frame_type==TDD)&&(fp->tdd_config==1)&&((subframe!=2)||(subframe!=7)))) {
+	format = pucch_format1a;
+      } else {
+	format = pucch_format1b;
+      }
+
+      // if SR was detected, use the n1_pucch from SR
+      if (SR_payload==1) {
+#ifdef DEBUG_PHY_PROC
+	LOG_D(PHY,"[eNB %d][PDSCH %x] Frame %d subframe %d Checking ACK/NAK (%d,%d,%d,%d) format %d with SR\n",eNB->Mod_id,
+	      eNB->dlsch[UE_id][0]->rnti,
+	      frame,subframe,
+	      n1_pucch0,n1_pucch1,n1_pucch2,n1_pucch3,format);
+#endif
+
+	if (abstraction_flag == 0)
+	  metric0_SR = rx_pucch(eNB,
+				format,
+				UE_id,
+				eNB->scheduling_request_config[UE_id].sr_PUCCH_ResourceIndex,
+				0, //n2_pucch
+				0, // shortened format
+				pucch_payload0,
+				frame,
+				subframe,
+				PUCCH1a_THRES);
 	else {
 #ifdef PHY_ABSTRACTION
-	  metric0 = rx_pucch_emul(eNB,
-				  proc,
+	  metric0 = rx_pucch_emul(eNB,proc,
 				  UE_id,
-				  pucch_format1a,
+				  format,
 				  0,
 				  pucch_payload0);
 #endif
 	}
-	
+      } else { //using n1_pucch0/n1_pucch1 resources
 #ifdef DEBUG_PHY_PROC
-	LOG_D(PHY,"[eNB %d][PDSCH %x] Frame %d subframe %d pucch1a (FDD) payload %d (metric %d)\n",
-	      eNB->Mod_id,
+	LOG_D(PHY,"[eNB %d][PDSCH %x] Frame %d subframe %d Checking ACK/NAK (%d,%d,%d,%d) format %d\n",eNB->Mod_id,
 	      eNB->dlsch[UE_id][0]->rnti,
 	      frame,subframe,
-	      pucch_payload0[0],metric0);
-#endif
-	
-	process_HARQ_feedback(UE_id,eNB,proc,
-                                0,// pusch_flag
-                                pucch_payload0,
-                                2,
-                                SR_payload);
-
-        } // FDD
-        else {  //TDD
-
-          bundling_flag = eNB->pucch_config_dedicated[UE_id].tdd_AckNackFeedbackMode;
-
-          // fix later for 2 TB case and format1b
-
-          if ((fp->frame_type==FDD) ||
-              (bundling_flag==bundling)    ||
-              ((fp->frame_type==TDD)&&(fp->tdd_config==1)&&((subframe!=2)||(subframe!=7)))) {
-            format = pucch_format1a;
-	  } else {
-            format = pucch_format1b;
+	      n1_pucch0,n1_pucch1,n1_pucch2,n1_pucch3,format);
+#endif
+	metric0=0;
+	metric1=0;
+
+	// Check n1_pucch0 metric
+	if (n1_pucch0 != -1) {
+	  if (abstraction_flag == 0)
+	    metric0 = rx_pucch(eNB,
+			       format,
+			       UE_id,
+			       (uint16_t)n1_pucch0,
+			       0, // n2_pucch
+			       0, // shortened format
+			       pucch_payload0,
+			       frame,
+			       subframe,
+			       PUCCH1a_THRES);
+	  else {
+#ifdef PHY_ABSTRACTION
+	    metric0 = rx_pucch_emul(eNB,
+				    proc,
+				    UE_id,
+				    format,
+				    0,
+				    pucch_payload0);
+#endif
 	  }
-
-          // if SR was detected, use the n1_pucch from SR
-          if (SR_payload==1) {
+	}
+
+	// Check n1_pucch1 metric
+	if (n1_pucch1 != -1) {
+	  if (abstraction_flag == 0)
+	    metric1 = rx_pucch(eNB,
+			       format,
+			       UE_id,
+			       (uint16_t)n1_pucch1,
+			       0, //n2_pucch
+			       0, // shortened format
+			       pucch_payload1,
+			       frame,
+			       subframe,
+			       PUCCH1a_THRES);
+	  else {
+#ifdef PHY_ABSTRACTION
+	    metric1 = rx_pucch_emul(eNB,
+				    proc,
+				    UE_id,
+				    format,
+				    1,
+				    pucch_payload1);
+#endif
+	  }
+	}
+      }
+
+      if (SR_payload == 1) {
+	pucch_payload = pucch_payload0;
+
+	if (bundling_flag == bundling)
+	  pucch_sel = 2;
+      } else if (bundling_flag == multiplexing) { // multiplexing + no SR
+	pucch_payload = (metric1>metric0) ? pucch_payload1 : pucch_payload0;
+	pucch_sel     = (metric1>metric0) ? 1 : 0;
+      } else { // bundling + no SR
+	if (n1_pucch1 != -1)
+	  pucch_payload = pucch_payload1;
+	else if (n1_pucch0 != -1)
+	  pucch_payload = pucch_payload0;
+
+	pucch_sel = 2;  // indicate that this is a bundled ACK/NAK
+      }
+
 #ifdef DEBUG_PHY_PROC
-            LOG_D(PHY,"[eNB %d][PDSCH %x] Frame %d subframe %d Checking ACK/NAK (%d,%d,%d,%d) format %d with SR\n",eNB->Mod_id,
-                  eNB->dlsch[UE_id][0]->rnti,
-                  frame,subframe,
-                  n1_pucch0,n1_pucch1,n1_pucch2,n1_pucch3,format);
-#endif
-
-            if (abstraction_flag == 0)
-              metric0_SR = rx_pucch(eNB,
-				    format,
-				    UE_id,
-				    eNB->scheduling_request_config[UE_id].sr_PUCCH_ResourceIndex,
-				    0, //n2_pucch
-				    0, // shortened format
-				    pucch_payload0,
-                                    frame,
-				    subframe,
-				    PUCCH1a_THRES);
-            else {
-#ifdef PHY_ABSTRACTION
-              metric0 = rx_pucch_emul(eNB,proc,
-				      UE_id,
-                                      format,
-                                      0,
-                                      pucch_payload0);
-#endif
-            }
-          } else { //using n1_pucch0/n1_pucch1 resources
-#ifdef DEBUG_PHY_PROC
-            LOG_D(PHY,"[eNB %d][PDSCH %x] Frame %d subframe %d Checking ACK/NAK (%d,%d,%d,%d) format %d\n",eNB->Mod_id,
-                  eNB->dlsch[UE_id][0]->rnti,
-                  frame,subframe,
-                  n1_pucch0,n1_pucch1,n1_pucch2,n1_pucch3,format);
-#endif
-            metric0=0;
-            metric1=0;
-
-            // Check n1_pucch0 metric
-            if (n1_pucch0 != -1) {
-              if (abstraction_flag == 0)
-                metric0 = rx_pucch(eNB,
-                                   format,
-                                   UE_id,
-                                   (uint16_t)n1_pucch0,
-                                   0, // n2_pucch
-                                   0, // shortened format
-                                   pucch_payload0,
-                                   frame,
-                                   subframe,
-                                   PUCCH1a_THRES);
-              else {
-#ifdef PHY_ABSTRACTION
-                metric0 = rx_pucch_emul(eNB,
-					proc,
-					UE_id,
-                                        format,
-                                        0,
-                                        pucch_payload0);
-#endif
-              }
-            }
-
-            // Check n1_pucch1 metric
-            if (n1_pucch1 != -1) {
-              if (abstraction_flag == 0)
-                metric1 = rx_pucch(eNB,
-                                   format,
-                                   UE_id,
-                                   (uint16_t)n1_pucch1,
-                                   0, //n2_pucch
-                                   0, // shortened format
-                                   pucch_payload1,
-                                   frame,
-                                   subframe,
-                                   PUCCH1a_THRES);
-              else {
-#ifdef PHY_ABSTRACTION
-                metric1 = rx_pucch_emul(eNB,
-					proc,
-					UE_id,
-                                        format,
-                                        1,
-                                        pucch_payload1);
-#endif
-              }
-            }
-          }
-
-          if (SR_payload == 1) {
-            pucch_payload = pucch_payload0;
-
-            if (bundling_flag == bundling)
-              pucch_sel = 2;
-          } else if (bundling_flag == multiplexing) { // multiplexing + no SR
-            pucch_payload = (metric1>metric0) ? pucch_payload1 : pucch_payload0;
-            pucch_sel     = (metric1>metric0) ? 1 : 0;
-          } else { // bundling + no SR
-            if (n1_pucch1 != -1)
-              pucch_payload = pucch_payload1;
-            else if (n1_pucch0 != -1)
-              pucch_payload = pucch_payload0;
-
-            pucch_sel = 2;  // indicate that this is a bundled ACK/NAK
-          }
-
-#ifdef DEBUG_PHY_PROC
-          LOG_D(PHY,"[eNB %d][PDSCH %x] Frame %d subframe %d ACK/NAK metric 0 %d, metric 1 %d, sel %d, (%d,%d)\n",eNB->Mod_id,
-                eNB->dlsch[UE_id][0]->rnti,
-                frame,subframe,
-                metric0,metric1,pucch_sel,pucch_payload[0],pucch_payload[1]);
-#endif
-          process_HARQ_feedback(UE_id,eNB,proc,
-                                0,// pusch_flag
-                                pucch_payload,
-                                pucch_sel,
-                                SR_payload);
-        }
-      }
-
-    }
+      LOG_D(PHY,"[eNB %d][PDSCH %x] Frame %d subframe %d ACK/NAK metric 0 %d, metric 1 %d, sel %d, (%d,%d)\n",eNB->Mod_id,
+	    eNB->dlsch[UE_id][0]->rnti,
+	    frame,subframe,
+	    metric0,metric1,pucch_sel,pucch_payload[0],pucch_payload[1]);
+#endif
+      process_HARQ_feedback(UE_id,eNB,proc,
+			    0,// pusch_flag
+			    pucch_payload,
+			    pucch_sel,
+			    SR_payload);
+    }
+  }  
 }
+
 
 void cba_procedures(PHY_VARS_eNB *eNB,eNB_rxtx_proc_t *proc,int UE_id,int harq_pid,const uint8_t abstraction_flag) {
 
@@ -2471,87 +2417,87 @@
       eNB->UE_stats[UE_id].rank = eNB->ulsch[UE_id]->harq_processes[harq_pid]->o_RI[0];
     }
     
-      eNB->ulsch[UE_id]->harq_processes[harq_pid]->subframe_cba_scheduling_flag=0;
-      eNB->ulsch[UE_id]->harq_processes[harq_pid]->status= SCH_IDLE;
+    eNB->ulsch[UE_id]->harq_processes[harq_pid]->subframe_cba_scheduling_flag=0;
+    eNB->ulsch[UE_id]->harq_processes[harq_pid]->status= SCH_IDLE;
       
-      if ((num_active_cba_groups > 0) &&
-          (UE_id + num_active_cba_groups < NUMBER_OF_UE_MAX) &&
-          (eNB->ulsch[UE_id+num_active_cba_groups]->cba_rnti[UE_id%num_active_cba_groups] > 0 ) &&
-          (eNB->ulsch[UE_id+num_active_cba_groups]->num_active_cba_groups> 0)) {
+    if ((num_active_cba_groups > 0) &&
+	(UE_id + num_active_cba_groups < NUMBER_OF_UE_MAX) &&
+	(eNB->ulsch[UE_id+num_active_cba_groups]->cba_rnti[UE_id%num_active_cba_groups] > 0 ) &&
+	(eNB->ulsch[UE_id+num_active_cba_groups]->num_active_cba_groups> 0)) {
 #ifdef DEBUG_PHY_PROC
-        LOG_D(PHY,"[eNB %d][PUSCH %d] frame %d subframe %d UE %d harq_pid %d resetting the subframe_scheduling_flag for Ue %d cba groups %d members\n",
-              eNB->Mod_id,harq_pid,frame,subframe,UE_id,harq_pid,
-              UE_id+num_active_cba_groups, UE_id%eNB->ulsch[UE_id]->num_active_cba_groups);
-#endif
-        eNB->ulsch[UE_id+num_active_cba_groups]->harq_processes[harq_pid]->subframe_cba_scheduling_flag=1;
-        eNB->ulsch[UE_id+num_active_cba_groups]->harq_processes[harq_pid]->status= CBA_ACTIVE;
-        eNB->ulsch[UE_id+num_active_cba_groups]->harq_processes[harq_pid]->TBS=eNB->ulsch[UE_id]->harq_processes[harq_pid]->TBS;
-      }
-
-      if (ret == (1+MAX_TURBO_ITERATIONS)) {
-        eNB->UE_stats[UE_id].ulsch_round_errors[harq_pid][eNB->ulsch[UE_id]->harq_processes[harq_pid]->round]++;
-        eNB->ulsch[UE_id]->harq_processes[harq_pid]->phich_active = 1;
-        eNB->ulsch[UE_id]->harq_processes[harq_pid]->phich_ACK = 0;
-        eNB->ulsch[UE_id]->harq_processes[harq_pid]->round++;
-      } // ulsch in error
-      else {
-        LOG_D(PHY,"[eNB %d][PUSCH %d] Frame %d subframe %d ULSCH received, setting round to 0, PHICH ACK\n",
-              eNB->Mod_id,harq_pid,
-              frame,subframe);
-
-        eNB->ulsch[UE_id]->harq_processes[harq_pid]->phich_active = 1;
-        eNB->ulsch[UE_id]->harq_processes[harq_pid]->phich_ACK = 1;
-        eNB->ulsch[UE_id]->harq_processes[harq_pid]->round = 0;
-        eNB->UE_stats[UE_id].ulsch_consecutive_errors = 0;
+      LOG_D(PHY,"[eNB %d][PUSCH %d] frame %d subframe %d UE %d harq_pid %d resetting the subframe_scheduling_flag for Ue %d cba groups %d members\n",
+	    eNB->Mod_id,harq_pid,frame,subframe,UE_id,harq_pid,
+	    UE_id+num_active_cba_groups, UE_id%eNB->ulsch[UE_id]->num_active_cba_groups);
+#endif
+      eNB->ulsch[UE_id+num_active_cba_groups]->harq_processes[harq_pid]->subframe_cba_scheduling_flag=1;
+      eNB->ulsch[UE_id+num_active_cba_groups]->harq_processes[harq_pid]->status= CBA_ACTIVE;
+      eNB->ulsch[UE_id+num_active_cba_groups]->harq_processes[harq_pid]->TBS=eNB->ulsch[UE_id]->harq_processes[harq_pid]->TBS;
+    }
+
+    if (ret == (1+MAX_TURBO_ITERATIONS)) {
+      eNB->UE_stats[UE_id].ulsch_round_errors[harq_pid][eNB->ulsch[UE_id]->harq_processes[harq_pid]->round]++;
+      eNB->ulsch[UE_id]->harq_processes[harq_pid]->phich_active = 1;
+      eNB->ulsch[UE_id]->harq_processes[harq_pid]->phich_ACK = 0;
+      eNB->ulsch[UE_id]->harq_processes[harq_pid]->round++;
+    } // ulsch in error
+    else {
+      LOG_D(PHY,"[eNB %d][PUSCH %d] Frame %d subframe %d ULSCH received, setting round to 0, PHICH ACK\n",
+	    eNB->Mod_id,harq_pid,
+	    frame,subframe);
+
+      eNB->ulsch[UE_id]->harq_processes[harq_pid]->phich_active = 1;
+      eNB->ulsch[UE_id]->harq_processes[harq_pid]->phich_ACK = 1;
+      eNB->ulsch[UE_id]->harq_processes[harq_pid]->round = 0;
+      eNB->UE_stats[UE_id].ulsch_consecutive_errors = 0;
 #ifdef DEBUG_PHY_PROC
 #ifdef DEBUG_ULSCH
-        LOG_D(PHY,"[eNB] Frame %d, Subframe %d : ULSCH SDU (RX harq_pid %d) %d bytes:",
-              frame,subframe,
-              harq_pid,eNB->ulsch[UE_id]->harq_processes[harq_pid]->TBS>>3);
-
-        for (j=0; j<eNB->ulsch[UE_id]->harq_processes[harq_pid]->TBS>>3; j++)
-          LOG_T(PHY,"%x.",eNB->ulsch[UE_id]->harq_processes[harq_pid]->b[j]);
-
-        LOG_T(PHY,"\n");
-#endif
-#endif
-
-        if (access_mode > UNKNOWN_ACCESS) {
-          LOG_D(PHY,"[eNB %d] Frame %d, Subframe %d : received ULSCH SDU from CBA transmission, UE (%d,%x), CBA (group %d, rnti %x)\n",
-                eNB->Mod_id, frame,subframe,
-                UE_id, eNB->ulsch[UE_id]->rnti,
-                UE_id % eNB->ulsch[UE_id]->num_active_cba_groups, eNB->ulsch[UE_id]->cba_rnti[UE_id%num_active_cba_groups]);
-
-          // detect if there is a CBA collision
-          if (eNB->cba_last_reception[UE_id%num_active_cba_groups] == 0 ) {
-            mac_xface->rx_sdu(eNB->Mod_id,
-                              eNB->CC_id,
-                              frame,subframe,
-                              eNB->ulsch[UE_id]->rnti,
-                              eNB->ulsch[UE_id]->harq_processes[harq_pid]->b,
-                              eNB->ulsch[UE_id]->harq_processes[harq_pid]->TBS>>3,
-                              harq_pid,
-                              NULL);
-
-            eNB->cba_last_reception[UE_id%num_active_cba_groups]+=1;//(subframe);
-          } else {
-            if (eNB->cba_last_reception[UE_id%num_active_cba_groups] == 1 )
-              LOG_N(PHY,"[eNB%d] Frame %d subframe %d : first CBA collision detected \n ",
-                    eNB->Mod_id,frame,subframe);
-
-            LOG_N(PHY,"[eNB%d] Frame %d subframe %d : CBA collision set SR for UE %d in group %d \n ",
-                  eNB->Mod_id,frame,subframe,
-                  eNB->cba_last_reception[UE_id%num_active_cba_groups],UE_id%num_active_cba_groups );
-
-            eNB->cba_last_reception[UE_id%num_active_cba_groups]+=1;
-
-            mac_xface->SR_indication(eNB->Mod_id,
-                                     eNB->CC_id,
-                                     frame,
-                                     eNB->dlsch[UE_id][0]->rnti,subframe);
-          }
-        } // UNKNOWN_ACCESS
-      } // ULSCH CBA not in error
+      LOG_D(PHY,"[eNB] Frame %d, Subframe %d : ULSCH SDU (RX harq_pid %d) %d bytes:",
+	    frame,subframe,
+	    harq_pid,eNB->ulsch[UE_id]->harq_processes[harq_pid]->TBS>>3);
+
+      for (j=0; j<eNB->ulsch[UE_id]->harq_processes[harq_pid]->TBS>>3; j++)
+	LOG_T(PHY,"%x.",eNB->ulsch[UE_id]->harq_processes[harq_pid]->b[j]);
+
+      LOG_T(PHY,"\n");
+#endif
+#endif
+
+      if (access_mode > UNKNOWN_ACCESS) {
+	LOG_D(PHY,"[eNB %d] Frame %d, Subframe %d : received ULSCH SDU from CBA transmission, UE (%d,%x), CBA (group %d, rnti %x)\n",
+	      eNB->Mod_id, frame,subframe,
+	      UE_id, eNB->ulsch[UE_id]->rnti,
+	      UE_id % eNB->ulsch[UE_id]->num_active_cba_groups, eNB->ulsch[UE_id]->cba_rnti[UE_id%num_active_cba_groups]);
+
+	// detect if there is a CBA collision
+	if (eNB->cba_last_reception[UE_id%num_active_cba_groups] == 0 ) {
+	  mac_xface->rx_sdu(eNB->Mod_id,
+			    eNB->CC_id,
+			    frame,subframe,
+			    eNB->ulsch[UE_id]->rnti,
+			    eNB->ulsch[UE_id]->harq_processes[harq_pid]->b,
+			    eNB->ulsch[UE_id]->harq_processes[harq_pid]->TBS>>3,
+			    harq_pid,
+			    NULL);
+
+	  eNB->cba_last_reception[UE_id%num_active_cba_groups]+=1;//(subframe);
+	} else {
+	  if (eNB->cba_last_reception[UE_id%num_active_cba_groups] == 1 )
+	    LOG_N(PHY,"[eNB%d] Frame %d subframe %d : first CBA collision detected \n ",
+		  eNB->Mod_id,frame,subframe);
+
+	  LOG_N(PHY,"[eNB%d] Frame %d subframe %d : CBA collision set SR for UE %d in group %d \n ",
+		eNB->Mod_id,frame,subframe,
+		eNB->cba_last_reception[UE_id%num_active_cba_groups],UE_id%num_active_cba_groups );
+
+	  eNB->cba_last_reception[UE_id%num_active_cba_groups]+=1;
+
+	  mac_xface->SR_indication(eNB->Mod_id,
+				   eNB->CC_id,
+				   frame,
+				   eNB->dlsch[UE_id][0]->rnti,subframe);
+	}
+      } // UNKNOWN_ACCESS
+    } // ULSCH CBA not in error
   }
 
 }
@@ -2681,11 +2627,11 @@
   LOG_D(PHY,"[eNB %d] Frame %d: Doing phy_procedures_eNB_uespec_RX(%d)\n",eNB->Mod_id,frame, subframe);
 #endif
 
-  T(T_ENB_PHY_UL_TICK, T_INT(phy_vars_eNB->Mod_id), T_INT(frame), T_INT(subframe));
-
-  T(T_ENB_PHY_INPUT_SIGNAL, T_INT(phy_vars_eNB->Mod_id), T_INT(frame), T_INT(subframe), T_INT(0),
-    T_BUFFER(&phy_vars_eNB->lte_eNB_common_vars.rxdata[0][0][subframe*phy_vars_eNB->lte_frame_parms.samples_per_tti],
-             phy_vars_eNB->lte_frame_parms.samples_per_tti * 4));
+  T(T_ENB_PHY_UL_TICK, T_INT(eNB->Mod_id), T_INT(frame), T_INT(subframe));
+
+  T(T_ENB_PHY_INPUT_SIGNAL, T_INT(eNB->Mod_id), T_INT(frame), T_INT(subframe), T_INT(0),
+    T_BUFFER(&eNB->lte_eNB_common_vars.rxdata[0][0][subframe*eNB->frame_parms.samples_per_tti],
+             eNB->frame_parms.samples_per_tti * 4));
 
   eNB->rb_mask_ul[0]=0;
   eNB->rb_mask_ul[1]=0;
@@ -2758,7 +2704,7 @@
       nPRS = fp->pusch_config_common.ul_ReferenceSignalsPUSCH.nPRS[subframe<<1];
 
       eNB->ulsch[i]->cyclicShift = (eNB->ulsch[i]->harq_processes[harq_pid]->n_DMRS2 + fp->pusch_config_common.ul_ReferenceSignalsPUSCH.cyclicShift +
-          nPRS)%12;
+				    nPRS)%12;
 
       if (fp->frame_type == FDD ) {
         int sf = (subframe<4) ? (subframe+6) : (subframe-4);
@@ -2874,7 +2820,7 @@
 	VCD_SIGNAL_DUMPER_DUMP_FUNCTION_BY_NAME(VCD_SIGNAL_DUMPER_FUNCTIONS_PHY_ENB_ULSCH_MSG3,0);
 
       if (ret == (1+MAX_TURBO_ITERATIONS)) {
-        T(T_ENB_PHY_ULSCH_UE_NACK, T_INT(phy_vars_eNB->Mod_id), T_INT(frame), T_INT(subframe), T_INT(i), T_INT(phy_vars_eNB->ulsch_eNB[i]->rnti),
+        T(T_ENB_PHY_ULSCH_UE_NACK, T_INT(eNB->Mod_id), T_INT(frame), T_INT(subframe), T_INT(i), T_INT(eNB->ulsch[i]->rnti),
           T_INT(harq_pid));
 
         eNB->UE_stats[i].ulsch_round_errors[harq_pid][eNB->ulsch[i]->harq_processes[harq_pid]->round]++;
@@ -2946,13 +2892,13 @@
 
 #if defined(MESSAGE_CHART_GENERATOR_PHY)
           MSC_LOG_RX_DISCARDED_MESSAGE(
-            MSC_PHY_ENB,MSC_PHY_UE,
-            NULL,0,
-            "%05u:%02u ULSCH received rnti %x harq id %u round %d",
-            frame,subframe,
-            eNB->ulsch[i]->rnti,harq_pid,
-            eNB->ulsch[i]->harq_processes[harq_pid]->round-1
-            );
+				       MSC_PHY_ENB,MSC_PHY_UE,
+				       NULL,0,
+				       "%05u:%02u ULSCH received rnti %x harq id %u round %d",
+				       frame,subframe,
+				       eNB->ulsch[i]->rnti,harq_pid,
+				       eNB->ulsch[i]->harq_processes[harq_pid]->round-1
+				       );
 #endif
 
           if (eNB->ulsch[i]->harq_processes[harq_pid]->round== eNB->ulsch[i]->Mlimit) {
@@ -2982,7 +2928,7 @@
 
 
 
-        T(T_ENB_PHY_ULSCH_UE_ACK, T_INT(phy_vars_eNB->Mod_id), T_INT(frame), T_INT(subframe), T_INT(i), T_INT(phy_vars_eNB->ulsch_eNB[i]->rnti),
+        T(T_ENB_PHY_ULSCH_UE_ACK, T_INT(eNB->Mod_id), T_INT(frame), T_INT(subframe), T_INT(i), T_INT(eNB->ulsch[i]->rnti),
           T_INT(harq_pid));
 
         if (eNB->ulsch[i]->Msg3_flag == 1) {
@@ -3005,12 +2951,12 @@
 	}
 #if defined(MESSAGE_CHART_GENERATOR_PHY)
         MSC_LOG_RX_MESSAGE(
-          MSC_PHY_ENB,MSC_PHY_UE,
-          NULL,0,
-          "%05u:%02u ULSCH received rnti %x harq id %u",
-          frame,subframe,
-          eNB->ulsch[i]->rnti,harq_pid
-          );
+			   MSC_PHY_ENB,MSC_PHY_UE,
+			   NULL,0,
+			   "%05u:%02u ULSCH received rnti %x harq id %u",
+			   frame,subframe,
+			   eNB->ulsch[i]->rnti,harq_pid
+			   );
 #endif
         for (j=0; j<fp->nb_antennas_rx; j++)
           //this is the RSSI per RB
@@ -3205,7 +3151,7 @@
 
     if ((frame % 100 == 0) && (subframe==4)) {
       eNB->UE_stats[i].dlsch_bitrate = (eNB->UE_stats[i].total_TBS -
-          eNB->UE_stats[i].total_TBS_last);
+					eNB->UE_stats[i].total_TBS_last);
 
       eNB->UE_stats[i].total_TBS_last = eNB->UE_stats[i].total_TBS;
     }
@@ -3223,15 +3169,15 @@
   }
 
 #ifdef PHY_ABSTRACTION
-    else {
-      lte_eNB_I0_measurements_emul(eNB,
-                                   0);
-    }
-
-#endif
-
-
-    //}
+  else {
+    lte_eNB_I0_measurements_emul(eNB,
+				 0);
+  }
+
+#endif
+
+
+  //}
 
 #ifdef EMOS
   phy_procedures_emos_eNB_RX(subframe,eNB);
