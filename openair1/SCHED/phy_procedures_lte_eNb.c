--- conflicted
+++ resolved
@@ -1316,14 +1316,9 @@
       stop_meas(&phy_vars_eNB->dlsch_scrambling_stats);
 
       start_meas(&phy_vars_eNB->dlsch_modulation_stats);
-<<<<<<< HEAD
-      //      for (sect_id=0;sect_id<number_of_cards;sect_id++)
+
       re_allocated = dlsch_modulation(phy_vars_eNB,
                                       phy_vars_eNB->lte_eNB_common_vars.txdataF[0],
-=======
-
-      re_allocated = dlsch_modulation(phy_vars_eNB->lte_eNB_common_vars.txdataF[0],
->>>>>>> 7390798b
                                       AMP,
                                       subframe,
                                       num_pdcch_symbols,
@@ -1437,14 +1432,9 @@
 			       (phy_vars_eNB->transmission_mode[(uint8_t)UE_id]<7?0:phy_vars_eNB->transmission_mode[(uint8_t)UE_id]<7)),
                          0,
                          subframe<<1);
-<<<<<<< HEAD
-        //  for (sect_id=0;sect_id<number_of_cards;sect_id++)
+
         re_allocated = dlsch_modulation(phy_vars_eNB,
 					phy_vars_eNB->lte_eNB_common_vars.txdataF[0],
-=======
-
-        re_allocated = dlsch_modulation(phy_vars_eNB->lte_eNB_common_vars.txdataF[0],
->>>>>>> 7390798b
                                         AMP,
                                         subframe,
                                         num_pdcch_symbols,
@@ -1629,11 +1619,6 @@
 #endif
       phy_vars_eNB->dlsch_eNB[(uint8_t)UE_id][0]->active = 0;
 
-<<<<<<< HEAD
-      //mac_xface->macphy_exit("first dlsch transmitted\n");
-
-=======
->>>>>>> 7390798b
     }
 
     else if ((phy_vars_eNB->dlsch_eNB[(uint8_t)UE_id][0])&&
