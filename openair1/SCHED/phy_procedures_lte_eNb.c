--- conflicted
+++ resolved
@@ -1200,11 +1200,11 @@
       if (RC.mac != NULL) { /* ulsim does not use RC.mac context. */
 	if (ulsch_harq->cqi_crc_status == 1) {
 	  fill_ulsch_cqi_indication(eNB,rdata->frame,rdata->subframe,ulsch_harq,ulsch->rnti);
-	  RC.mac[eNB->Mod_id]->UE_list.UE_sched_ctrl[i].cqi_req_flag &= (~(1 << rdata->subframe));
+	  RC.mac[eNB->Mod_id]->UE_info.UE_sched_ctrl[i].cqi_req_flag &= (~(1 << rdata->subframe));
 	} else {
-	  if(RC.mac[eNB->Mod_id]->UE_list.UE_sched_ctrl[i].cqi_req_flag & (1 << rdata->subframe) ) {
-	    RC.mac[eNB->Mod_id]->UE_list.UE_sched_ctrl[i].cqi_req_flag &= (~(1 << rdata->subframe));
-	    RC.mac[eNB->Mod_id]->UE_list.UE_sched_ctrl[i].cqi_req_timer=30;
+	  if(RC.mac[eNB->Mod_id]->UE_info.UE_sched_ctrl[i].cqi_req_flag & (1 << rdata->subframe) ) {
+	    RC.mac[eNB->Mod_id]->UE_info.UE_sched_ctrl[i].cqi_req_flag &= (~(1 << rdata->subframe));
+	    RC.mac[eNB->Mod_id]->UE_info.UE_sched_ctrl[i].cqi_req_timer=30;
 	    LOG_D(PHY,"Frame %d,Subframe %d, We're supposed to get a cqi here. Set cqi_req_timer to 30.\n",rdata->frame,rdata->subframe);
 	  }
 	}
@@ -1315,125 +1315,7 @@
                            ulsch_harq->V_UL_DAI,
                            ulsch_harq->nb_rb>20 ? 1 : 0);
       stop_meas(&eNB->ulsch_decoding_stats);
-<<<<<<< HEAD
-    }
-=======
-      LOG_D(PHY,
-            "[eNB %d][PUSCH %d] frame %d subframe %d RNTI %x RX power (%d,%d) N0 (%d,%d) dB ACK (%d,%d), decoding iter %d ulsch_harq->cqi_crc_status:%d ackBits:%d ulsch_decoding_stats[t:%lld max:%lld]\n",
-            eNB->Mod_id,harq_pid,
-            frame,subframe,
-            ulsch->rnti,
-            dB_fixed(eNB->pusch_vars[i]->ulsch_power[0]),
-            dB_fixed(eNB->pusch_vars[i]->ulsch_power[1]),
-            30,//eNB->measurements.n0_power_dB[0],
-            30,//eNB->measurements.n0_power_dB[1],
-            ulsch_harq->o_ACK[0],
-            ulsch_harq->o_ACK[1],
-            ret,
-            ulsch_harq->cqi_crc_status,
-            ulsch_harq->O_ACK,
-            eNB->ulsch_decoding_stats.p_time, eNB->ulsch_decoding_stats.max);
-      if (ulsch_harq->repetition_number < ulsch_harq->total_number_of_repetitions){
-    	  ulsch_harq->rvidx = rvidx_tab[(ulsch_harq->repetition_number%4)] ;  			// Set the correct rvidx for the next emtc repetitions
-    	  ulsch_harq->repetition_number +=1  ; 							// Increment repetition_number for the next ULSCH allocation
-      }
-      //compute the expected ULSCH RX power (for the stats)
-      ulsch_harq->delta_TF = get_hundred_times_delta_IF_eNB(eNB,i,harq_pid, 0); // 0 means bw_factor is not considered
-
-      if (RC.mac != NULL) { /* ulsim does not use RC.mac context. */
-        if (ulsch_harq->cqi_crc_status == 1) {
-#ifdef DEBUG_PHY_PROC
-          //if (((frame%10) == 0) || (frame < 50))
-          print_CQI(ulsch_harq->o,ulsch_harq->uci_format,0,fp->N_RB_DL);
-#endif
-          fill_ulsch_cqi_indication(eNB,frame,subframe,ulsch_harq,ulsch->rnti);
-          RC.mac[eNB->Mod_id]->UE_info.UE_sched_ctrl[i].cqi_req_flag &= (~(1 << subframe));
-        } else {
-          if(RC.mac[eNB->Mod_id]->UE_info.UE_sched_ctrl[i].cqi_req_flag & (1 << subframe) ) {
-            RC.mac[eNB->Mod_id]->UE_info.UE_sched_ctrl[i].cqi_req_flag &= (~(1 << subframe));
-            RC.mac[eNB->Mod_id]->UE_info.UE_sched_ctrl[i].cqi_req_timer=30;
-            LOG_D(PHY,"Frame %d,Subframe %d, We're supposed to get a cqi here. Set cqi_req_timer to 30.\n",frame,subframe);
-          }
-        }
-      }
-
-      if (ret == (1+MAX_TURBO_ITERATIONS)) {
-        T(T_ENB_PHY_ULSCH_UE_NACK, T_INT(eNB->Mod_id), T_INT(frame), T_INT(subframe), T_INT(ulsch->rnti),
-          T_INT(harq_pid));
-        fill_crc_indication(eNB,i,frame,subframe,1); // indicate NAK to MAC
-        fill_rx_indication(eNB,i,frame,subframe);  // indicate SDU to MAC
-        LOG_D(PHY,"[eNB %d][PUSCH %d] frame %d subframe %d UE %d Error receiving ULSCH, round %d/%d (ACK %d,%d)\n",
-              eNB->Mod_id,harq_pid,
-              frame,subframe, i,
-              ulsch_harq->round,
-              ulsch->Mlimit,
-              ulsch_harq->o_ACK[0],
-              ulsch_harq->o_ACK[1]);
-
-        if (ulsch_harq->round >= 3)  {
-          ulsch_harq->status  = SCH_IDLE;
-          ulsch_harq->handled = 0;
-          ulsch->harq_mask   &= ~(1 << harq_pid);
-          ulsch_harq->round   = 0;
-        }
-
-        MSC_LOG_RX_DISCARDED_MESSAGE(
-          MSC_PHY_ENB,MSC_PHY_UE,
-          NULL,0,
-          "%05u:%02u ULSCH received rnti %x harq id %u round %d",
-          frame,subframe,
-          ulsch->rnti,harq_pid,
-          ulsch_harq->round-1
-        );
-        /* Mark the HARQ process to release it later if max transmission reached
-         * (see below).
-         * MAC does not send the max transmission count, we have to deal with it
-         * locally in PHY.
-         */
-        ulsch_harq->handled = 1;
-      }                         // ulsch in error
-      else if(ulsch_harq->repetition_number == ulsch_harq->total_number_of_repetitions){
-        fill_crc_indication(eNB,i,frame,subframe,0); // indicate ACK to MAC
-        fill_rx_indication(eNB,i,frame,subframe);  // indicate SDU to MAC
-        ulsch_harq->status = SCH_IDLE;
-        ulsch->harq_mask &= ~(1 << harq_pid);
-        T (T_ENB_PHY_ULSCH_UE_ACK, T_INT (eNB->Mod_id), T_INT (frame), T_INT (subframe), T_INT (ulsch->rnti), T_INT (harq_pid));
-        MSC_LOG_RX_MESSAGE(
-          MSC_PHY_ENB,MSC_PHY_UE,
-          NULL,0,
-          "%05u:%02u ULSCH received rnti %x harq id %u",
-          frame,subframe,
-          ulsch->rnti,harq_pid
-        );
-#ifdef DEBUG_PHY_PROC
-#ifdef DEBUG_ULSCH
-        LOG_D(PHY,"[eNB] Frame %d, Subframe %d : ULSCH SDU (RX harq_pid %d) %d bytes:",frame,subframe,
-              harq_pid,ulsch_harq->TBS>>3);
-
-        for (j=0; j<ulsch_harq->TBS>>3; j++)
-          LOG_T(PHY,"%x.",ulsch->harq_processes[harq_pid]->b[j]);
-
-        LOG_T(PHY,"\n");
-#endif
-#endif
-      }  // ulsch not in error
-
-      if (ulsch_harq->O_ACK>0) fill_ulsch_harq_indication(eNB,ulsch_harq,ulsch->rnti,frame,subframe,ulsch->bundling);
-
-      LOG_D(PHY,"[eNB %d] Frame %d subframe %d: received ULSCH harq_pid %d for UE %d, ret = %d, CQI CRC Status %d, ACK %d,%d, ulsch_errors %d/%d\n",
-            eNB->Mod_id,frame,subframe,
-            harq_pid,
-            i,
-            ret,
-            ulsch_harq->cqi_crc_status,
-            ulsch_harq->o_ACK[0],
-            ulsch_harq->o_ACK[1],
-            eNB->UE_stats[i].ulsch_errors[harq_pid],
-            eNB->UE_stats[i].ulsch_decoding_attempts[harq_pid][0]);
-    } //     if ((ulsch) &&
-    //         (ulsch->rnti>0) &&
-    //         (ulsch_harq->status == ACTIVE))
->>>>>>> 238c83f4
+    }
     else if ((ulsch) &&
              (ulsch->rnti>0) &&
              (ulsch_harq->status == ACTIVE) &&
