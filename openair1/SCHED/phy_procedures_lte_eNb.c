--- conflicted
+++ resolved
@@ -51,373 +51,6 @@
 #endif
 
 
-<<<<<<< HEAD
-=======
-#if defined(FLEXRAN_AGENT_SB_IF)
-//Agent-related headers
-#include "ENB_APP/flexran_agent_extern.h"
-#include "ENB_APP/CONTROL_MODULES/MAC/flexran_agent_mac.h"
-#include "LAYER2/MAC/flexran_agent_mac_proto.h"
-#endif
-
-//#define DIAG_PHY
-
-#define NS_PER_SLOT 500000
-
-#define PUCCH 1
-
-void exit_fun(const char* s);
-
-extern int exit_openair;
-struct timespec start_fh, start_fh_prev;
-int start_fh_sf, start_fh_prev_sf;
-// Fix per CC openair rf/if device update
-// extern openair0_device openair0;
-
-unsigned char dlsch_input_buffer[2700] __attribute__ ((aligned(32)));
-int eNB_sync_buffer0[640*6] __attribute__ ((aligned(32)));
-int eNB_sync_buffer1[640*6] __attribute__ ((aligned(32)));
-int *eNB_sync_buffer[2] = {eNB_sync_buffer0, eNB_sync_buffer1};
-
-extern uint16_t hundred_times_log10_NPRB[100];
-
-unsigned int max_peak_val;
-int max_sync_pos;
-
-int harq_pid_updated[NUMBER_OF_UE_MAX][8] = {{0}};
-int harq_pid_round[NUMBER_OF_UE_MAX][8] = {{0}};
-
-//DCI_ALLOC_t dci_alloc[8];
-
-#ifdef EMOS
-fifo_dump_emos_eNB emos_dump_eNB;
-#endif
-
-#if defined(SMBV) 
-extern const char smbv_fname[];
-extern unsigned short config_frames[4];
-extern uint8_t smbv_frame_cnt;
-#endif
-
-#ifdef DIAG_PHY
-extern int rx_sig_fifo;
-#endif
-
-uint8_t is_SR_subframe(PHY_VARS_eNB *eNB,eNB_rxtx_proc_t *proc,uint8_t UE_id)
-{
-
-  const int subframe = proc->subframe_rx;
-  const int frame = proc->frame_rx;
-
-  LOG_D(PHY,"[eNB %d][SR %x] Frame %d subframe %d Checking for SR TXOp(sr_ConfigIndex %d)\n",
-        eNB->Mod_id,eNB->ulsch[UE_id]->rnti,frame,subframe,
-        eNB->scheduling_request_config[UE_id].sr_ConfigIndex);
-
-  if (eNB->scheduling_request_config[UE_id].sr_ConfigIndex <= 4) {        // 5 ms SR period
-    if ((subframe%5) == eNB->scheduling_request_config[UE_id].sr_ConfigIndex)
-      return(1);
-  } else if (eNB->scheduling_request_config[UE_id].sr_ConfigIndex <= 14) { // 10 ms SR period
-    if (subframe==(eNB->scheduling_request_config[UE_id].sr_ConfigIndex-5))
-      return(1);
-  } else if (eNB->scheduling_request_config[UE_id].sr_ConfigIndex <= 34) { // 20 ms SR period
-    if ((10*(frame&1)+subframe) == (eNB->scheduling_request_config[UE_id].sr_ConfigIndex-15))
-      return(1);
-  } else if (eNB->scheduling_request_config[UE_id].sr_ConfigIndex <= 74) { // 40 ms SR period
-    if ((10*(frame&3)+subframe) == (eNB->scheduling_request_config[UE_id].sr_ConfigIndex-35))
-      return(1);
-  } else if (eNB->scheduling_request_config[UE_id].sr_ConfigIndex <= 154) { // 80 ms SR period
-    if ((10*(frame&7)+subframe) == (eNB->scheduling_request_config[UE_id].sr_ConfigIndex-75))
-      return(1);
-  }
-
-  return(0);
-}
-
-
-int32_t add_ue(int16_t rnti, PHY_VARS_eNB *eNB)
-{
-  uint8_t i;
-
-
-  LOG_D(PHY,"[eNB %d/%d] Adding UE with rnti %x\n",
-        eNB->Mod_id,
-        eNB->CC_id,
-        (uint16_t)rnti);
-
-  for (i=0; i<NUMBER_OF_UE_MAX; i++) {
-    if ((eNB->dlsch[i]==NULL) || (eNB->ulsch[i]==NULL)) {
-      MSC_LOG_EVENT(MSC_PHY_ENB, "0 Failed add ue %"PRIx16" (ENOMEM)", rnti);
-      LOG_E(PHY,"Can't add UE, not enough memory allocated\n");
-      return(-1);
-    } else {
-      if (eNB->UE_stats[i].crnti==0) {
-        MSC_LOG_EVENT(MSC_PHY_ENB, "0 Add ue %"PRIx16" ", rnti);
-        LOG_D(PHY,"UE_id %d associated with rnti %x\n",i, (uint16_t)rnti);
-        eNB->dlsch[i][0]->rnti = rnti;
-        eNB->ulsch[i]->rnti = rnti;
-        eNB->UE_stats[i].crnti = rnti;
-
-	eNB->UE_stats[i].Po_PUCCH1_below = 0;
-	eNB->UE_stats[i].Po_PUCCH1_above = (int32_t)pow(10.0,.1*(eNB->frame_parms.ul_power_control_config_common.p0_NominalPUCCH+eNB->rx_total_gain_dB));
-	eNB->UE_stats[i].Po_PUCCH        = (int32_t)pow(10.0,.1*(eNB->frame_parms.ul_power_control_config_common.p0_NominalPUCCH+eNB->rx_total_gain_dB));
-	LOG_D(PHY,"Initializing Po_PUCCH: p0_NominalPUCCH %d, gain %d => %d\n",
-	      eNB->frame_parms.ul_power_control_config_common.p0_NominalPUCCH,
-	      eNB->rx_total_gain_dB,
-	      eNB->UE_stats[i].Po_PUCCH);
-  
-        return(i);
-      }
-    }
-  }
-  return(-1);
-}
-
-int mac_phy_remove_ue(module_id_t Mod_idP,rnti_t rntiP) {
-  uint8_t i;
-  int CC_id;
-  PHY_VARS_eNB *eNB;
-
-  for (CC_id=0;CC_id<MAX_NUM_CCs;CC_id++) {
-    eNB = PHY_vars_eNB_g[Mod_idP][CC_id];
-    for (i=0; i<NUMBER_OF_UE_MAX; i++) {
-      if ((eNB->dlsch[i]==NULL) || (eNB->ulsch[i]==NULL)) {
-	MSC_LOG_EVENT(MSC_PHY_ENB, "0 Failed remove ue %"PRIx16" (ENOMEM)", rntiP);
-	LOG_E(PHY,"Can't remove UE, not enough memory allocated\n");
-	return(-1);
-      } else {
-	if (eNB->UE_stats[i].crnti==rntiP) {
-	  MSC_LOG_EVENT(MSC_PHY_ENB, "0 Removed ue %"PRIx16" ", rntiP);
-
-	  LOG_D(PHY,"eNB %d removing UE %d with rnti %x\n",eNB->Mod_id,i,rntiP);
-
-	  //LOG_D(PHY,("[PHY] UE_id %d\n",i);
-	  clean_eNb_dlsch(eNB->dlsch[i][0]);
-	  clean_eNb_ulsch(eNB->ulsch[i]);
-	  //eNB->UE_stats[i].crnti = 0;
-	  memset(&eNB->UE_stats[i],0,sizeof(LTE_eNB_UE_stats));
-	  //  mac_exit_wrapper("Removing UE");
-	  
-
-	  return(i);
-	}
-      }
-    }
-  }
-  MSC_LOG_EVENT(MSC_PHY_ENB, "0 Failed remove ue %"PRIx16" (not found)", rntiP);
-  return(-1);
-}
-
-int8_t find_next_ue_index(PHY_VARS_eNB *eNB)
-{
-  uint8_t i;
-
-  for (i=0; i<NUMBER_OF_UE_MAX; i++) {
-    if (eNB->UE_stats[i].crnti==0) {
-      /*if ((eNB->dlsch[i]) &&
-	(eNB->dlsch[i][0]) &&
-	(eNB->dlsch[i][0]->rnti==0))*/
-      LOG_D(PHY,"Next free UE id is %d\n",i);
-      return(i);
-    }
-  }
-
-  return(-1);
-}
-
-int get_ue_active_harq_pid(const uint8_t Mod_id,const uint8_t CC_id,const uint16_t rnti, const int frame, const uint8_t subframe,uint8_t *harq_pid,uint8_t *round,const uint8_t harq_flag)
-{
-  LTE_eNB_DLSCH_t *DLSCH_ptr;
-  LTE_eNB_ULSCH_t *ULSCH_ptr;
-  uint8_t ulsch_subframe,ulsch_frame;
-  int i;
-  int8_t UE_id = find_ue(rnti,PHY_vars_eNB_g[Mod_id][CC_id]);
-
-  if (UE_id==-1) {
-    LOG_D(PHY,"Cannot find UE with rnti %x (Mod_id %d, CC_id %d)\n",rnti, Mod_id, CC_id);
-    *round=0;
-    return(-1);
-  }
-
-  if ((harq_flag == openair_harq_DL) || (harq_flag == openair_harq_RA))  {// this is a DL request
-
-    DLSCH_ptr = PHY_vars_eNB_g[Mod_id][CC_id]->dlsch[(uint32_t)UE_id][0];
-
-    if (harq_flag == openair_harq_RA) {
-      if (DLSCH_ptr->harq_processes[0] != NULL) {
-	*harq_pid = 0;
-	*round = DLSCH_ptr->harq_processes[0]->round;
-	return 0;
-      } else {
-	return -1;
-      }
-    }
-
-    /* let's go synchronous for the moment - maybe we can change at some point */
-    i = (frame * 10 + subframe) % 8;
-
-    if (DLSCH_ptr->harq_processes[i]->status == ACTIVE) {
-      *harq_pid = i;
-      *round = DLSCH_ptr->harq_processes[i]->round;
-    } else if (DLSCH_ptr->harq_processes[i]->status == SCH_IDLE) {
-      *harq_pid = i;
-      *round = 0;
-    } else {
-      printf("%s:%d: bad state for harq process - PLEASE REPORT!!\n", __FILE__, __LINE__);
-      abort();
-    }
-  } else { // This is a UL request
-
-    ULSCH_ptr = PHY_vars_eNB_g[Mod_id][CC_id]->ulsch[(uint32_t)UE_id];
-    ulsch_subframe = pdcch_alloc2ul_subframe(&PHY_vars_eNB_g[Mod_id][CC_id]->frame_parms,subframe);
-    ulsch_frame    = pdcch_alloc2ul_frame(&PHY_vars_eNB_g[Mod_id][CC_id]->frame_parms,frame,subframe);
-    // Note this is for TDD configuration 3,4,5 only
-    *harq_pid = subframe2harq_pid(&PHY_vars_eNB_g[Mod_id][CC_id]->frame_parms,
-                                  ulsch_frame,
-                                  ulsch_subframe);
-    *round    = ULSCH_ptr->harq_processes[*harq_pid]->round;
-    LOG_T(PHY,"[eNB %d][PUSCH %d] Frame %d subframe %d Checking HARQ, round %d\n",Mod_id,*harq_pid,frame,subframe,*round);
-  }
-
-  return(0);
-}
-
-int get_ue_rbs(int Mod_id, int CC_id, int rnti, int frame, int subframe, int *start_rb, int *nb_rb)
-{
-  LTE_eNB_ULSCH_t *ULSCH_ptr;
-  uint8_t ulsch_subframe,ulsch_frame;
-  int8_t UE_id = find_ue(rnti,PHY_vars_eNB_g[Mod_id][CC_id]);
-  int harq_pid;
-
-  if (UE_id==-1) {
-    LOG_E(PHY,"Cannot find UE with rnti %x (Mod_id %d, CC_id %d)\n",rnti, Mod_id, CC_id);
-    return(-1);
-  }
-
-  ULSCH_ptr = PHY_vars_eNB_g[Mod_id][CC_id]->ulsch[(uint32_t)UE_id];
-  ulsch_subframe = pdcch_alloc2ul_subframe(&PHY_vars_eNB_g[Mod_id][CC_id]->frame_parms,subframe);
-  ulsch_frame    = pdcch_alloc2ul_frame(&PHY_vars_eNB_g[Mod_id][CC_id]->frame_parms,frame,subframe);
-  harq_pid = subframe2harq_pid(&PHY_vars_eNB_g[Mod_id][CC_id]->frame_parms,
-                                ulsch_frame,
-                                ulsch_subframe);
-  *nb_rb    = ULSCH_ptr->harq_processes[harq_pid]->nb_rb;
-  *start_rb = ULSCH_ptr->harq_processes[harq_pid]->first_rb;
-
-  return(0);
-}
-
-int16_t get_target_pusch_rx_power(const module_id_t module_idP, const uint8_t CC_id)
-{
-  return PHY_vars_eNB_g[module_idP][CC_id]->frame_parms.ul_power_control_config_common.p0_NominalPUSCH;
-}
-
-int16_t get_target_pucch_rx_power(const module_id_t module_idP, const uint8_t CC_id)
-{
-  return PHY_vars_eNB_g[module_idP][CC_id]->frame_parms.ul_power_control_config_common.p0_NominalPUCCH;
-}
-
-#ifdef EMOS
-void phy_procedures_emos_eNB_TX(unsigned char subframe, PHY_VARS_eNB *eNB)
-{
-
-}
-#endif
-
-void phy_procedures_eNB_S_RX(PHY_VARS_eNB *eNB,eNB_rxtx_proc_t *proc,relaying_type_t r_type)
-{
-  UNUSED(r_type);
-  int subframe = proc->subframe_rx;
-
-#ifdef DEBUG_PHY_PROC
-  LOG_D(PHY,"[eNB %d] Frame %d: Doing phy_procedures_eNB_S_RX(%d)\n", eNB->Mod_id,proc->frame_rx, subframe);
-#endif
-
-
-  if (eNB->abstraction_flag == 0) {
-    lte_eNB_I0_measurements(eNB,
-			    subframe,
-                            0,
-                            eNB->first_run_I0_measurements);
-  }
-
-#ifdef PHY_ABSTRACTION
-  else {
-    lte_eNB_I0_measurements_emul(eNB,
-                                 0);
-  }
-
-#endif
-
-
-}
-
-
-
-#ifdef EMOS
-void phy_procedures_emos_eNB_RX(unsigned char subframe,PHY_VARS_eNB *eNB)
-{
-
-  uint8_t aa;
-  uint16_t last_subframe_emos;
-  uint16_t pilot_pos1 = 3 - eNB->frame_parms.Ncp, pilot_pos2 = 10 - 2*eNB->frame_parms.Ncp;
-  uint32_t bytes;
-
-  last_subframe_emos=0;
-
-
-
-
-#ifdef EMOS_CHANNEL
-
-  //if (last_slot%2==1) // this is for all UL subframes
-  if (subframe==3)
-    for (aa=0; aa<eNB->frame_parms.nb_antennas_rx; aa++) {
-      memcpy(&emos_dump_eNB.channel[aa][last_subframe_emos*2*eNB->frame_parms.N_RB_UL*12],
-             &eNB->pusch_vars[0]->drs_ch_estimates[0][aa][eNB->frame_parms.N_RB_UL*12*pilot_pos1],
-             eNB->frame_parms.N_RB_UL*12*sizeof(int));
-      memcpy(&emos_dump_eNB.channel[aa][(last_subframe_emos*2+1)*eNB->frame_parms.N_RB_UL*12],
-             &eNB->pusch_vars[0]->drs_ch_estimates[0][aa][eNB->frame_parms.N_RB_UL*12*pilot_pos2],
-             eNB->frame_parms.N_RB_UL*12*sizeof(int));
-    }
-
-#endif
-
-  if (subframe==4) {
-    emos_dump_eNB.timestamp = rt_get_time_ns();
-    emos_dump_eNB.frame_tx = eNB->proc[subframe].frame_rx;
-    emos_dump_eNB.rx_total_gain_dB = eNB->rx_total_gain_dB;
-    emos_dump_eNB.mimo_mode = eNB->transmission_mode[0];
-    memcpy(&emos_dump_eNB.measurements,
-           &eNB->measurements[0],
-           sizeof(PHY_MEASUREMENTS_eNB));
-    memcpy(&emos_dump_eNB.UE_stats[0],&eNB->UE_stats[0],NUMBER_OF_UE_MAX*sizeof(LTE_eNB_UE_stats));
-
-    bytes = rtf_put(CHANSOUNDER_FIFO_MINOR, &emos_dump_eNB, sizeof(fifo_dump_emos_eNB));
-
-    //bytes = rtf_put(CHANSOUNDER_FIFO_MINOR, "test", sizeof("test"));
-    if (bytes!=sizeof(fifo_dump_emos_eNB)) {
-      LOG_W(PHY,"[eNB %d] Frame %d, subframe %d, Problem writing EMOS data to FIFO (bytes=%d, size=%d)\n",
-            eNB->Mod_id,eNB->proc[(subframe+1)%10].frame_rx, subframe,bytes,sizeof(fifo_dump_emos_eNB));
-    } else {
-      if (eNB->proc[(subframe+1)%10].frame_tx%100==0) {
-        LOG_I(PHY,"[eNB %d] Frame %d (%d), subframe %d, Writing %d bytes EMOS data to FIFO\n",
-              eNB->Mod_id,eNB->proc[(subframe+1)%10].frame_rx, ((fifo_dump_emos_eNB*)&emos_dump_eNB)->frame_tx, subframe, bytes);
-      }
-    }
-  }
-}
-#endif
-
-
-#define AMP_OVER_SQRT2 ((AMP*ONE_OVER_SQRT2_Q15)>>15)
-#define AMP_OVER_2 (AMP>>1)
-int QPSK[4]= {AMP_OVER_SQRT2|(AMP_OVER_SQRT2<<16),AMP_OVER_SQRT2|((65536-AMP_OVER_SQRT2)<<16),((65536-AMP_OVER_SQRT2)<<16)|AMP_OVER_SQRT2,((65536-AMP_OVER_SQRT2)<<16)|(65536-AMP_OVER_SQRT2)};
-int QPSK2[4]= {AMP_OVER_2|(AMP_OVER_2<<16),AMP_OVER_2|((65536-AMP_OVER_2)<<16),((65536-AMP_OVER_2)<<16)|AMP_OVER_2,((65536-AMP_OVER_2)<<16)|(65536-AMP_OVER_2)};
-
-
-
-unsigned int taus(void);
-DCI_PDU DCI_pdu_tmp;
->>>>>>> 1fb76157
 
 
 void pmch_procedures(PHY_VARS_eNB *eNB,eNB_rxtx_proc_t *proc,PHY_VARS_RN *rn,relaying_type_t r_type) {
@@ -754,8 +387,7 @@
 			   eNB_rxtx_proc_t *proc,
                            relaying_type_t r_type,
 			   PHY_VARS_RN *rn,
-			   int do_meas,
-			   int do_pdcch_flag)
+			   int do_meas)
 {
   UNUSED(rn);
   int frame=proc->frame_tx;
@@ -839,7 +471,7 @@
   }
 
 
-<<<<<<< HEAD
+
   //  num_pdcch_symbols = DCI_pdu->num_pdcch_symbols;
   num_pdcch_symbols = eNB->pdcch_vars[subframe&1].num_pdcch_symbols;
   num_dci           = eNB->pdcch_vars[subframe&1].num_dci;
@@ -855,24 +487,7 @@
   if (num_dci > 0)
     LOG_D(PHY,"[eNB %"PRIu8"] Frame %d, subframe %d: Calling generate_dci_top (pdcch) (num_dci %"PRIu8")\n",eNB->Mod_id,frame, subframe,
 	  num_dci);
-=======
-  // loop over all DCIs for this subframe to generate DLSCH allocations
-  for (i=0; i<DCI_pdu->Num_dci; i++) {
-    LOG_D(PHY,"[eNB] Subframe %d: DCI %d/%d : rnti %x, CCEind %d\n",subframe,i,DCI_pdu->Num_dci,DCI_pdu->dci_alloc[i].rnti,DCI_pdu->dci_alloc[i].firstCCE);
-    VCD_SIGNAL_DUMPER_DUMP_VARIABLE_BY_NAME(VCD_SIGNAL_DUMPER_VARIABLES_DCI_INFO,DCI_pdu->dci_alloc[i].rnti);
-    VCD_SIGNAL_DUMPER_DUMP_VARIABLE_BY_NAME(VCD_SIGNAL_DUMPER_VARIABLES_DCI_INFO,DCI_pdu->dci_alloc[i].format);
-    VCD_SIGNAL_DUMPER_DUMP_VARIABLE_BY_NAME(VCD_SIGNAL_DUMPER_VARIABLES_DCI_INFO,DCI_pdu->dci_alloc[i].firstCCE);
-    dci_alloc = &DCI_pdu->dci_alloc[i];
-
-    if ((dci_alloc->rnti<= P_RNTI) && 
-	(dci_alloc->ra_flag!=1)) {
-      if (eNB->mac_enabled==1)
-	UE_id = find_ue((int16_t)dci_alloc->rnti,eNB);
-      else
-	UE_id = i;
-    }
-    else UE_id=0;
->>>>>>> 1fb76157
+
     
   generate_dci_top(num_pdcch_symbols,
 		   num_dci,
@@ -912,15 +527,10 @@
 
       }
 
-<<<<<<< HEAD
+
       else if ((dlsch0)&&
 	       (dlsch0->rnti>0)&&
 	       (dlsch0->active == 0)) {
-=======
-  // Now loop again over the DCIs for UL configuration
-  for (i=0; i<DCI_pdu->Num_dci; i++) {
-    dci_alloc = &DCI_pdu->dci_alloc[i];
->>>>>>> 1fb76157
 
 	// clear subframe TX flag since UE is not scheduled for PDSCH in this subframe (so that we don't look for PUCCH later)
 	dlsch0->subframe_tx[subframe]=0;
@@ -938,17 +548,12 @@
   
 }
 
-<<<<<<< HEAD
+
 void prach_procedures(PHY_VARS_eNB *eNB,
 #ifdef Rel14
 		      int br_flag
 #endif
 		      ) {
-=======
-  // if we have DCI to generate do it now
-  if (DCI_pdu->Num_dci>0) {
->>>>>>> 1fb76157
-
   uint16_t max_preamble[4],max_preamble_energy[4],max_preamble_delay[4];
   uint16_t i;
   int frame,subframe;
@@ -962,7 +567,6 @@
     eNB->UL_INFO.rach_ind_br.number_of_preambles=0;
     pthread_mutex_unlock(&eNB->UL_INFO_mutex);
   }
-<<<<<<< HEAD
   else
 #endif
     {
@@ -987,70 +591,10 @@
       eNB->prach_vars.rxsigF[0][aa] = eNB->RU_list[i]->prach_rxsigF[ru_aa];
 #ifdef Rel14
       int ce_level;
-=======
-
-
-  if (eNB->abstraction_flag == 0) {
-    if (do_pdcch_flag) {
-      if (DCI_pdu->Num_dci > 0) {
-	LOG_D(PHY,"[eNB %"PRIu8"] Frame %d, subframe %d: Calling generate_dci_top (pdcch) (Num_dci=%d)\n",eNB->Mod_id,frame, subframe,
-	      DCI_pdu->Num_dci);
-      }
-
-      num_pdcch_symbols = generate_dci_top(DCI_pdu->Num_dci,
-					   DCI_pdu->dci_alloc,
-					   0,
-					   AMP,
-					   fp,
-					   eNB->common_vars.txdataF[0],
-					   subframe);
-    }
-    else {
-      num_pdcch_symbols = DCI_pdu->num_pdcch_symbols;
-      LOG_D(PHY,"num_pdcch_symbols %"PRIu8" (Num_dci %d)\n",num_pdcch_symbols,
-	    DCI_pdu->Num_dci);
-    }
-  }
-
-#ifdef PHY_ABSTRACTION // FIXME this ifdef seems suspicious
-  else {
-    LOG_D(PHY,"[eNB %"PRIu8"] Frame %d, subframe %d: Calling generate_dci_to_emul\n",eNB->Mod_id,frame, subframe);
-    num_pdcch_symbols = generate_dci_top_emul(eNB,DCI_pdu->Num_dci,DCI_pdu->dci_alloc,subframe);
-  }
->>>>>>> 1fb76157
 
       if (br_flag==1)
 	for (ce_level=0;ce_level<4;ce_level++) eNB->prach_vars_br.rxsigF[ce_level][aa] = eNB->RU_list[i]->prach_rxsigF_br[ce_level][ru_aa];
 #endif
-<<<<<<< HEAD
-=======
-
-  VCD_SIGNAL_DUMPER_DUMP_VARIABLE_BY_NAME(VCD_SIGNAL_DUMPER_VARIABLES_DCI_INFO,DCI_pdu->num_pdcch_symbols);
-
-  VCD_SIGNAL_DUMPER_DUMP_FUNCTION_BY_NAME(VCD_SIGNAL_DUMPER_FUNCTIONS_PHY_ENB_PDCCH_TX,0);
-
-#if defined(SMBV) 
-  // Sets up PDCCH and DCI table
-  if (smbv_is_config_frame(frame) && (smbv_frame_cnt < 4) && (DCI_pdu->Num_dci>0)) {
-    LOG_D(PHY,"[SMBV] Frame %3d, SF %d PDCCH, number of DCIs %d\n",frame,subframe,DCI_pdu->Num_dci);
-    dump_dci(fp,&DCI_pdu->dci_alloc[0]);
-    smbv_configure_pdcch(smbv_fname,(smbv_frame_cnt*10) + (subframe),num_pdcch_symbols,DCI_pdu->Num_dci);
-  }
-#endif
-
-  // Check for SI activity
-
-  if ((eNB->dlsch_SI) && (eNB->dlsch_SI->active == 1)) {
-
-    pdsch_procedures(eNB,proc,eNB->dlsch_SI,(LTE_eNB_DLSCH_t*)NULL,(LTE_eNB_UE_stats*)NULL,0,num_pdcch_symbols);
-
-#if defined(SMBV) 
-
-    // Configures the data source of allocation (allocation is configured by DCI)
-    if (smbv_is_config_frame(frame) && (smbv_frame_cnt < 4)) {
-      LOG_D(PHY,"[SMBV] Frame %3d, Configuring SI payload in SF %d alloc %"PRIu8"\n",frame,(smbv_frame_cnt*10) + (subframe),smbv_alloc_cnt);
-      smbv_configure_datalist_for_alloc(smbv_fname, smbv_alloc_cnt++, (smbv_frame_cnt*10) + (subframe), DLSCH_pdu, input_buffer_length);
->>>>>>> 1fb76157
     }
   }
 
