--- conflicted
+++ resolved
@@ -734,8 +734,9 @@
     
     eNB->dlsch_ra->nCCE[subframe] = dci_alloc->firstCCE;
     
-    LOG_D(PHY,"[eNB %"PRIu8"] Frame %d subframe %d : CCE resource for common DCI (RA)  => %"PRIu8"\n",eNB->Mod_id,frame,subframe,
-	  eNB->dlsch_ra->nCCE[subframe]);
+    LOG_I(PHY,"[eNB %"PRIu8"] Frame %d subframe %d : CCE resource for common DCI (RA)  => %"PRIu8" length %d bits\n",eNB->Mod_id,frame,subframe,
+	  eNB->dlsch_ra->nCCE[subframe],
+	  dci_alloc->dci_length);
 #if defined(SMBV) 
     
     // configure RA DCI
@@ -766,7 +767,7 @@
       
 #endif
 
-      LOG_D(PHY,"Generating dlsch params for RNTI %x\n",dci_alloc->rnti);      
+      LOG_I(PHY,"Generating dlsch params for RNTI %x\n",dci_alloc->rnti);      
       generate_eNB_dlsch_params_from_dci(frame,
 					 subframe,
 					 &dci_alloc->dci_pdu[0],
@@ -792,8 +793,8 @@
 
       eNB->dlsch[(uint8_t)UE_id][0]->nCCE[subframe] = dci_alloc->firstCCE;
       
-      LOG_D(PHY,"[eNB %"PRIu8"] Frame %d subframe %d : CCE resource for ue DCI (PDSCH %"PRIx16")  => %"PRIu8"\n",eNB->Mod_id,frame,subframe,
-	    dci_alloc->rnti,eNB->dlsch[(uint8_t)UE_id][0]->nCCE[subframe]);
+      LOG_I(PHY,"[eNB %"PRIu8"] Frame %d subframe %d : CCE resource for ue DCI (PDSCH %"PRIx16")  => %"PRIu8" length %d bits\n",eNB->Mod_id,frame,subframe,
+	    dci_alloc->rnti,eNB->dlsch[(uint8_t)UE_id][0]->nCCE[subframe],dci_alloc->dci_length);
       
 #if defined(SMBV) 
       
@@ -870,12 +871,7 @@
 				     0,
 				     P_RNTI,
 				     CBA_RNTI,
-<<<<<<< HEAD
-				     0);  // do_srs
-=======
 				     is_srs_pos);  
-  
->>>>>>> 4d58025d
   LOG_T(PHY,"[eNB %"PRIu8"] Frame %d subframe %d : CCE resources for UE spec DCI (PUSCH %"PRIx16") => %d\n",
 	eNB->Mod_id,frame,subframe,dci_alloc->rnti,
 	dci_alloc->firstCCE);
@@ -2030,7 +2026,7 @@
   }
 
   //#ifdef DEBUG_PHY_PROC
-  LOG_D(PHY,"[RAPROC] Frame %d, subframe %d : Most likely preamble %d, energy %d dB delay %d\n",
+  LOG_I(PHY,"[RAPROC] Frame %d, subframe %d : Most likely preamble %d, energy %d dB delay %d\n",
         frame,subframe,
 	preamble_max,
         preamble_energy_list[preamble_max],
@@ -2045,7 +2041,7 @@
       eNB->UE_stats[(uint32_t)UE_id].UE_timing_offset = preamble_delay_list[preamble_max]&0x1FFF; //limit to 13 (=11+2) bits
 
       eNB->UE_stats[(uint32_t)UE_id].sector = 0;
-      LOG_D(PHY,"[eNB %d/%d][RAPROC] Frame %d, subframe %d Initiating RA procedure (UE_id %d) with preamble %d, energy %d.%d dB, delay %d\n",
+      LOG_I(PHY,"[eNB %d/%d][RAPROC] Frame %d, subframe %d Initiating RA procedure (UE_id %d) with preamble %d, energy %d.%d dB, delay %d\n",
             eNB->Mod_id,
             eNB->CC_id,
             frame,
@@ -2600,46 +2596,6 @@
 
 extern int oai_exit;
 
-<<<<<<< HEAD
-=======
-static void *fep_thread(void *param) {
-
-  pthread_setname_np( pthread_self(), "UEfep");
-  PHY_VARS_eNB *eNB = (PHY_VARS_eNB *)param;
-  eNB_proc_t *proc  = &eNB->proc;
-  while (!oai_exit) {
-
-    if (wait_on_condition(&proc->mutex_fep,&proc->cond_fep,&proc->instance_cnt_fep,"fep thread")<0) break;  
-    fep0(eNB,0);
-    if (release_thread(&proc->mutex_fep,&proc->instance_cnt_fep,"fep thread")<0) break;
-
-    if (pthread_cond_signal(&proc->cond_fep) != 0) {
-      printf("[eNB] ERROR pthread_cond_signal for fep thread exit\n");
-      exit_fun( "ERROR pthread_cond_signal" );
-      return NULL;
-    }
-  }
-
-
-
-  return(NULL);
-}
-
-void init_fep_thread(PHY_VARS_eNB *eNB,pthread_attr_t *attr_fep) {
-
-  eNB_proc_t *proc = &eNB->proc;
-
-  proc->instance_cnt_fep         = -1;
-    
-  pthread_mutex_init( &proc->mutex_fep, NULL);
-  pthread_cond_init( &proc->cond_fep, NULL);
-
-  pthread_create(&proc->pthread_fep, attr_fep, fep_thread, (void*)eNB);
-
-
-}
-
->>>>>>> 4d58025d
 extern void *td_thread(void*);
 
 void init_td_thread(PHY_VARS_eNB *eNB,pthread_attr_t *attr_td) {
@@ -2674,152 +2630,6 @@
 }
 
 
-<<<<<<< HEAD
-=======
-void eNB_fep_full_2thread(PHY_VARS_eNB *eNB,eNB_rxtx_proc_t *proc_rxtx) {
-
-  eNB_proc_t *proc = &eNB->proc;
-
-  struct timespec wait;
-
-  wait.tv_sec=0;
-  wait.tv_nsec=5000000L;
-
-  VCD_SIGNAL_DUMPER_DUMP_FUNCTION_BY_NAME(VCD_SIGNAL_DUMPER_FUNCTIONS_ENB_SLOT_FEP,1);
-  start_meas(&eNB->ofdm_demod_stats);
-
-  if (pthread_mutex_timedlock(&proc->mutex_fep,&wait) != 0) {
-    printf("[eNB] ERROR pthread_mutex_lock for fep thread (IC %d)\n", proc->instance_cnt_fep);
-    exit_fun( "error locking mutex_fep" );
-    return;
-  }
-
-  if (proc->instance_cnt_fep==0) {
-    printf("[eNB] FEP thread busy\n");
-    exit_fun("FEP thread busy");
-    pthread_mutex_unlock( &proc->mutex_fep );
-    return;
-  }
-  
-  ++proc->instance_cnt_fep;
-
-
-  if (pthread_cond_signal(&proc->cond_fep) != 0) {
-    printf("[eNB] ERROR pthread_cond_signal for fep thread\n");
-    exit_fun( "ERROR pthread_cond_signal" );
-    return;
-  }
-  
-  pthread_mutex_unlock( &proc->mutex_fep );
-
-  // call second slot in this symbol
-  fep0(eNB,1);
-
-  wait_on_busy_condition(&proc->mutex_fep,&proc->cond_fep,&proc->instance_cnt_fep,"fep thread");  
-
-  stop_meas(&eNB->ofdm_demod_stats);
-}
-
-
-
-void eNB_fep_full(PHY_VARS_eNB *eNB,eNB_rxtx_proc_t *proc_rxtx) {
-
-  int l;
-  LTE_DL_FRAME_PARMS *fp=&eNB->frame_parms;
-
-  VCD_SIGNAL_DUMPER_DUMP_FUNCTION_BY_NAME(VCD_SIGNAL_DUMPER_FUNCTIONS_ENB_SLOT_FEP,1);
-  start_meas(&eNB->ofdm_demod_stats);
-  remove_7_5_kHz(eNB,proc_rxtx->subframe_rx<<1);
-  remove_7_5_kHz(eNB,1+(proc_rxtx->subframe_rx<<1));
-  for (l=0; l<fp->symbols_per_tti/2; l++) {
-    slot_fep_ul(fp,
-		&eNB->common_vars,
-		l,
-		(proc_rxtx->subframe_rx)<<1,
-		0,
-		0
-		);
-    slot_fep_ul(fp,
-		&eNB->common_vars,
-		l,
-		1+((proc_rxtx->subframe_rx)<<1),
-		0,
-		0
-		);
-  }
-  stop_meas(&eNB->ofdm_demod_stats);
-  
-  VCD_SIGNAL_DUMPER_DUMP_FUNCTION_BY_NAME(VCD_SIGNAL_DUMPER_FUNCTIONS_ENB_SLOT_FEP,0);
-  
-  if (eNB->node_function == NGFI_RRU_IF4p5) {
-    /// **** send_IF4 of rxdataF to RCC (no prach now) **** ///
-    LOG_D(PHY,"send_IF4p5 (PULFFT): frame %d, subframe %d\n",proc_rxtx->frame_rx,proc_rxtx->subframe_rx);
-    send_IF4p5(eNB, proc_rxtx->frame_rx, proc_rxtx->subframe_rx, IF4p5_PULFFT, 0);
-    start_fh_prev = start_fh;
-    start_fh_prev_sf = start_fh_sf;
-    clock_gettime( CLOCK_MONOTONIC, &start_fh);
-    start_fh_sf = proc_rxtx->subframe_rx;
-  }    
-}
-
-void eNB_fep_rru_if5(PHY_VARS_eNB *eNB,eNB_rxtx_proc_t *proc_rxtx) {
-
-  eNB_proc_t *proc=&eNB->proc;
-  uint8_t seqno=0;
-
-  /// **** send_IF5 of rxdata to BBU **** ///       
-  VCD_SIGNAL_DUMPER_DUMP_FUNCTION_BY_NAME( VCD_SIGNAL_DUMPER_FUNCTIONS_SEND_IF5, 1 );  
-  send_IF5(eNB, proc->timestamp_rx, proc->subframe_rx, &seqno, IF5_RRH_GW_UL);
-  start_fh_prev = start_fh;
-  start_fh_prev_sf = start_fh_sf;
-  clock_gettime( CLOCK_MONOTONIC, &start_fh);
-  start_fh_sf = proc->subframe_rx;
-  VCD_SIGNAL_DUMPER_DUMP_FUNCTION_BY_NAME( VCD_SIGNAL_DUMPER_FUNCTIONS_SEND_IF5, 0 );          
-
-}
-
-void do_prach(PHY_VARS_eNB *eNB,int frame,int subframe) {
-
-  eNB_proc_t *proc = &eNB->proc;
-  LTE_DL_FRAME_PARMS *fp=&eNB->frame_parms;
-
-  // check if we have to detect PRACH first
-  if (is_prach_subframe(fp,frame,subframe)>0) { 
-    /* accept some delay in processing - up to 5ms */
-    int i;
-    for (i = 0; i < 10 && proc->instance_cnt_prach == 0; i++) {
-      LOG_W(PHY,"[eNB] Frame %d Subframe %d, eNB PRACH thread busy (IC %d)!!\n", frame,subframe,proc->instance_cnt_prach);
-      usleep(500);
-    }
-    if (proc->instance_cnt_prach == 0) {
-      exit_fun( "PRACH thread busy" );
-      return;
-    }
-    
-    // wake up thread for PRACH RX
-    if (pthread_mutex_lock(&proc->mutex_prach) != 0) {
-      LOG_E( PHY, "[eNB] ERROR pthread_mutex_lock for eNB PRACH thread %d (IC %d)\n", proc->thread_index, proc->instance_cnt_prach);
-      exit_fun( "error locking mutex_prach" );
-      return;
-    }
-    
-    ++proc->instance_cnt_prach;
-    // set timing for prach thread
-    proc->frame_prach = frame;
-    proc->subframe_prach = subframe;
-    
-    // the thread can now be woken up
-    if (pthread_cond_signal(&proc->cond_prach) != 0) {
-      LOG_E( PHY, "[eNB] ERROR pthread_cond_signal for eNB PRACH thread %d\n", proc->thread_index);
-      exit_fun( "ERROR pthread_cond_signal" );
-      return;
-    }
-    
-    pthread_mutex_unlock( &proc->mutex_prach );
-  }
-
-}
->>>>>>> 4d58025d
 
 /*
 void phy_procedures_eNB_common_RX(PHY_VARS_eNB *eNB,eNB_rxtx_proc_t *proc){
@@ -2996,7 +2806,7 @@
         }
       }
 
-      LOG_D(PHY,
+      LOG_I(PHY,
             "[eNB %d][PUSCH %d] Frame %d Subframe %d Demodulating PUSCH: dci_alloc %d, rar_alloc %d, round %d, first_rb %d, nb_rb %d, mcs %d, TBS %d, rv %d, cyclic_shift %d (n_DMRS2 %d, cyclicShift_common %d, nprs %d), O_ACK %d \n",
             eNB->Mod_id,harq_pid,frame,subframe,
             eNB->ulsch[i]->harq_processes[harq_pid]->dci_alloc,
@@ -3055,7 +2865,7 @@
 #endif
       stop_meas(&eNB->ulsch_decoding_stats);
 
-      LOG_D(PHY,"[eNB %d][PUSCH %d] frame %d subframe %d RNTI %x RX power (%d,%d) RSSI (%d,%d) N0 (%d,%d) dB ACK (%d,%d), decoding iter %d\n",
+      LOG_I(PHY,"[eNB %d][PUSCH %d] frame %d subframe %d RNTI %x RX power (%d,%d) RSSI (%d,%d) N0 (%d,%d) dB ACK (%d,%d), decoding iter %d\n",
             eNB->Mod_id,harq_pid,
             frame,subframe,
             eNB->ulsch[i]->rnti,
@@ -3116,9 +2926,10 @@
                 frame,subframe, i,
                 eNB->ulsch[i]->harq_processes[harq_pid]->round-1,
                 fp->maxHARQ_Msg3Tx-1);
+	  /*
 	  dump_ulsch(eNB,proc,i);
 	  exit(-1);
-
+	  */
 	  LOG_D(PHY,"[eNB %d][PUSCH %d] frame %d subframe %d RNTI %x RX power (%d,%d) RSSI (%d,%d) N0 (%d,%d) dB ACK (%d,%d), decoding iter %d\n",
 		eNB->Mod_id,harq_pid,
 		frame,subframe,
