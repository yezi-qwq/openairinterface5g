/*
 * Licensed to the OpenAirInterface (OAI) Software Alliance under one or more
 * contributor license agreements.  See the NOTICE file distributed with
 * this work for additional information regarding copyright ownership.
 * The OpenAirInterface Software Alliance licenses this file to You under
 * the OAI Public License, Version 1.1  (the "License"); you may not use this file
 * except in compliance with the License.
 * You may obtain a copy of the License at
 *
 *      http://www.openairinterface.org/?page_id=698
 *
 * Unless required by applicable law or agreed to in writing, software
 * distributed under the License is distributed on an "AS IS" BASIS,
 * WITHOUT WARRANTIES OR CONDITIONS OF ANY KIND, either express or implied.
 * See the License for the specific language governing permissions and
 * limitations under the License.
 *-------------------------------------------------------------------------------
 * For more information about the OpenAirInterface (OAI) Software Alliance:
 *      contact@openairinterface.org
 */

/*! \file phy_procedures_lte_eNB.c
 * \brief Implementation of eNB procedures from 36.213 LTE specifications / FeMBMS 36.231 LTE procedures v14.2
 * \author R. Knopp, F. Kaltenberger, N. Nikaein, X. Foukas, J. Morgade
 * \date 2011
 * \version 0.1
 * \company Eurecom
 * \email: knopp@eurecom.fr,florian.kaltenberger@eurecom.fr,navid.nikaein@eurecom.fr, x.foukas@sms.ed.ac.uk, javier.morgade@ieee.org
 * \note
 * \warning
 */

#include "PHY/defs_eNB.h"
#include "PHY/phy_extern.h"
#include "SCHED/sched_eNB.h"
#include "SCHED/sched_common_extern.h"
#include "PHY/LTE_ESTIMATION/lte_estimation.h"
#include "nfapi/oai_integration/vendor_ext.h"
#include "fapi_l1.h"
#include "common/utils/LOG/log.h"
#include <common/utils/system.h>
#include "common/utils/LOG/vcd_signal_dumper.h"
#include <nfapi/oai_integration/nfapi_pnf.h>

#include "assertions.h"
#include "msc.h"

#include <time.h>

#include "intertask_interface.h"
#include <executables/split_headers.h> 

#define MBMS_NFAPI_SCHEDULER

#include "common/ran_context.h"
extern RAN_CONTEXT_t RC;


int16_t get_hundred_times_delta_IF_eNB(PHY_VARS_eNB *eNB,uint16_t ULSCH_id,uint8_t harq_pid, uint8_t bw_factor) {
  uint32_t Nre,sumKr,MPR_x100,Kr,r;
  uint16_t beta_offset_pusch;
  DevAssert( ULSCH_id < NUMBER_OF_ULSCH_MAX+1 );
  DevAssert( harq_pid < 8 );
  Nre = eNB->ulsch[ULSCH_id]->harq_processes[harq_pid]->Nsymb_initial *
        eNB->ulsch[ULSCH_id]->harq_processes[harq_pid]->nb_rb*12;
  sumKr = 0;

  for (r=0; r<eNB->ulsch[ULSCH_id]->harq_processes[harq_pid]->C; r++) {
    if (r<eNB->ulsch[ULSCH_id]->harq_processes[harq_pid]->Cminus)
      Kr = eNB->ulsch[ULSCH_id]->harq_processes[harq_pid]->Kminus;
    else
      Kr = eNB->ulsch[ULSCH_id]->harq_processes[harq_pid]->Kplus;

    sumKr += Kr;
  }

  if (Nre==0)
    return(0);

  MPR_x100 = 100*sumKr/Nre;
  // Note: MPR=is the effective spectral efficiency of the PUSCH
  // FK 20140908 sumKr is only set after the ulsch_encoding
  beta_offset_pusch = 8;
  //(eNB->ulsch[UE_id]->harq_processes[harq_pid]->control_only == 1) ? eNB->ulsch[UE_id]->beta_offset_cqi_times8:8;
  DevAssert( ULSCH_id < NUMBER_OF_ULSCH_MAX );
  //#warning "This condition happens sometimes. Need more investigation" // navid
  //DevAssert( MPR_x100/6 < 100 );

  if (1==1) { //eNB->ul_power_control_dedicated[UE_id].deltaMCS_Enabled == 1) {
    // This is the formula from Section 5.1.1.1 in 36.213 10*log10(deltaIF_PUSCH = (2^(MPR*Ks)-1)*beta_offset_pusch)
    if (bw_factor == 1) {
      uint8_t nb_rb = eNB->ulsch[ULSCH_id]->harq_processes[harq_pid]->nb_rb;
      return(hundred_times_delta_TF[MPR_x100/6]+10*dB_fixed_x10((beta_offset_pusch)>>3)) + hundred_times_log10_NPRB[nb_rb-1];
    } else
      return(hundred_times_delta_TF[MPR_x100/6]+10*dB_fixed_x10((beta_offset_pusch)>>3));
  } else {
    return(0);
  }
}


int16_t get_hundred_times_delta_IF_mac(module_id_t module_idP, uint8_t CC_id, rnti_t rnti, uint8_t harq_pid) {
  int8_t ULSCH_id;

  if ((RC.eNB == NULL) || (module_idP > RC.nb_inst) || (CC_id > RC.nb_CC[module_idP])) {
    LOG_E(PHY,"get_UE_stats: No eNB found (or not allocated) for Mod_id %d,CC_id %d\n",module_idP,CC_id);
    return -1;
  }

  ULSCH_id = find_ulsch( rnti, RC.eNB[module_idP][CC_id],SEARCH_EXIST);

  if (ULSCH_id == -1) {
    // not found
    return 0;
  }

  return get_hundred_times_delta_IF_eNB( RC.eNB[module_idP][CC_id], ULSCH_id, harq_pid, 0 );
}

int oai_nfapi_rach_ind(nfapi_rach_indication_t *rach_ind);


lte_subframe_t get_subframe_direction(uint8_t Mod_id,uint8_t CC_id,uint8_t subframe) {
  return(subframe_select(&RC.eNB[Mod_id][CC_id]->frame_parms,subframe));
}

#ifdef MBMS_NFAPI_SCHEDULER
void pmch_procedures(PHY_VARS_eNB *eNB,L1_rxtx_proc_t *proc, int fembms_flag) {
  int subframe = proc->subframe_tx;
  // This is DL-Cell spec pilots in Control region
  if(!fembms_flag){
  	generate_pilots_slot (eNB, eNB->common_vars.txdataF, AMP, subframe << 1, 1);
 	generate_mbsfn_pilot(eNB,proc,
                       eNB->common_vars.txdataF,
                       AMP);
  }else
	generate_mbsfn_pilot_khz_1dot25(eNB,proc,
                       eNB->common_vars.txdataF,
                       AMP);

  if(eNB->dlsch_MCH->active==1){
	if(!fembms_flag){
  	  generate_mch (eNB, proc,NULL/*, eNB->dlsch_MCH->harq_processes[0]->pdu*/);
        }
        else{
 	  generate_mch_khz_1dot25 (eNB, proc,NULL/*, eNB->dlsch_MCH->harq_processes[0]->pdu*/);
        }

    	  LOG_D(PHY,"[eNB%"PRIu8"] Frame %d subframe %d : Got MCH pdu for MBSFN (TBS %d) fembms %d \n",
          eNB->Mod_id,proc->frame_tx,subframe,
          eNB->dlsch_MCH->harq_processes[0]->TBS>>3,fembms_flag);

  }
  eNB->dlsch_MCH->active = 0;
}
#else
void pmch_procedures(PHY_VARS_eNB *eNB,L1_rxtx_proc_t *proc) {
  MCH_PDU *mch_pduP=NULL;
  //  uint8_t sync_area=255;
  int             subframe = proc->subframe_tx;
  AssertFatal (1 == 1, "pmch not tested for the moment, exiting\n");
  // This is DL-Cell spec pilots in Control region
  generate_pilots_slot (eNB, eNB->common_vars.txdataF, AMP, subframe << 1, 1);

  // if mcch is active, send regardless of the node type: eNB or RN
  // when mcch is active, MAC sched does not allow MCCH and MTCH multiplexing
  /*
    mch_pduP = mac_xface->get_mch_sdu(eNB->Mod_id,
    eNB->CC_id,
    proc->frame_tx,
    subframe);
  */
  mch_pduP= &RC.mac[eNB->Mod_id]->common_channels[eNB->CC_id].MCH_pdu;
  if ((mch_pduP->Pdu_size > 0) && (mch_pduP->sync_area == 0)) // TEST: only transmit mcch for sync area 0
    LOG_D(PHY,"[eNB%"PRIu8"] Frame %d subframe %d : Got MCH pdu for MBSFN (MCS %"PRIu8", TBS %d) \n",
          eNB->Mod_id,proc->frame_tx,subframe,mch_pduP->mcs,
          eNB->dlsch_MCH->harq_processes[0]->TBS>>3);
  else {
    LOG_D(PHY,"[DeNB %"PRIu8"] Frame %d subframe %d : Do not transmit MCH pdu for MBSFN sync area %"PRIu8" (%s)\n",
          eNB->Mod_id,proc->frame_tx,subframe,mch_pduP->sync_area,
          (mch_pduP->Pdu_size == 0)? "Empty MCH PDU":"Let RN transmit for the moment");
    mch_pduP = NULL;
  }

  if (mch_pduP) {
    fill_eNB_dlsch_MCH (eNB, mch_pduP->mcs, 1, 0);
    eNB->dlsch_MCH->harq_ids[proc->frame_tx%2][subframe] = 0;
    eNB->dlsch_MCH->harq_processes[0]->pdu=(uint8_t *) mch_pduP->payload;
    // Generate PMCH
    generate_mch (eNB, proc, NULL/*(uint8_t *) mch_pduP->payload*/);
  } else {
    LOG_D (PHY, "[eNB/RN] Frame %d subframe %d: MCH not generated \n", proc->frame_tx, subframe);
  }
}
#endif

void common_signal_procedures_fembms (PHY_VARS_eNB *eNB,int frame, int subframe) {
  LTE_DL_FRAME_PARMS *fp=&eNB->frame_parms;
  int **txdataF = eNB->common_vars.txdataF;
  uint8_t *pbch_pdu=&eNB->pbch_pdu[0];

  if((frame&3)!=0 /*&& subframe != 0*/)
	  return;

  LOG_I(PHY,"common_signal_procedures: frame %d, subframe %d fdd:%s dir:%s index:%d\n",frame,subframe,fp->frame_type == FDD?"FDD":"TDD", subframe_select(fp,subframe) == SF_DL?"DL":"UL?",(frame&15)/4);
  // generate Cell-Specific Reference Signals for both slots
  //VCD_SIGNAL_DUMPER_DUMP_FUNCTION_BY_NAME(VCD_SIGNAL_DUMPER_FUNCTIONS_PHY_ENB_RS_TX,1);


  if(subframe_select(fp,subframe) == SF_S)
    generate_pilots_slot(eNB,
                         txdataF,
                         AMP,
                         subframe<<1,1);
  else
    generate_pilots_slot(eNB,
                         txdataF,
                         AMP,
                         subframe<<1,0);

  // check that 2nd slot is for DL
  if (subframe_select (fp, subframe) == SF_DL)
    generate_pilots_slot (eNB, txdataF, AMP, (subframe << 1) + 1, 0);

  //VCD_SIGNAL_DUMPER_DUMP_FUNCTION_BY_NAME (VCD_SIGNAL_DUMPER_FUNCTIONS_PHY_ENB_RS_TX, 0);

  // First half of PSS/SSS (FDD, slot 0)
  if (subframe == 0) {
    //if (fp->frame_type == FDD) {
      generate_pss (txdataF, AMP, fp, (fp->Ncp == NORMAL) ? 6 : 5, 0);
      generate_sss (txdataF, AMP, fp, (fp->Ncp == NORMAL) ? 5 : 4, 0);
    //}

    /// First half of SSS (TDD, slot 1)

    //if (fp->frame_type == TDD) {
      generate_sss (txdataF, AMP, fp, (fp->Ncp == NORMAL) ? 6 : 5, 1);
    //}

    // generate PBCH (Physical Broadcast CHannel) info

    /// generate PBCH
    if ((frame&15)==0) {
      //AssertFatal(eNB->pbch_configured==1,"PBCH was not configured by MAC\n");
      if (eNB->pbch_configured!=1) return;

      eNB->pbch_configured=0;
    }

    if (T_ACTIVE(T_ENB_PHY_MIB)) {
      /* MIB is stored in reverse in pbch_pdu, reverse it for properly logging */
      uint8_t mib[3];
      mib[0] = pbch_pdu[2];
      mib[1] = pbch_pdu[1];
      mib[2] = pbch_pdu[0];
      T(T_ENB_PHY_MIB, T_INT(eNB->Mod_id), T_INT(frame), T_INT(subframe),
        T_BUFFER(mib, 3));
    }
    generate_pbch_fembms (&eNB->pbch, txdataF, AMP, fp, pbch_pdu, (frame & 15)/4);
  } //else if ((subframe == 1) && (fp->frame_type == TDD)) {
    //generate_pss (txdataF, AMP, fp, 2, 2);
 // }
  // Second half of PSS/SSS (FDD, slot 10)
  else if ((subframe == 5) && (fp->frame_type == FDD) && is_fembms_nonMBSFN_subframe(frame,subframe,fp)) {
     generate_pss (txdataF, AMP, &eNB->frame_parms, (fp->Ncp == NORMAL) ? 6 : 5, 10);
     generate_sss (txdataF, AMP, &eNB->frame_parms, (fp->Ncp == NORMAL) ? 5 : 4, 10);
  }
  //  Second-half of SSS (TDD, slot 11)
 // else if ((subframe == 5) && (fp->frame_type == TDD)) {
 //   generate_sss (txdataF, AMP, fp, (fp->Ncp == NORMAL) ? 6 : 5, 11);
 // }
  // Second half of PSS (TDD, slot 12)
 // else if ((subframe == 6) && (fp->frame_type == TDD)) {
 //   generate_pss (txdataF, AMP, fp, 2, 12);
 // }
}

void common_signal_procedures (PHY_VARS_eNB *eNB,int frame, int subframe) {
  LTE_DL_FRAME_PARMS *fp=&eNB->frame_parms;
  int **txdataF = eNB->common_vars.txdataF;
  uint8_t *pbch_pdu=&eNB->pbch_pdu[0];
  //LOG_D(PHY,"common_signal_procedures: frame %d, subframe %d fdd:%s dir:%s\n",frame,subframe,fp->frame_type == FDD?"FDD":"TDD", subframe_select(fp,subframe) == SF_DL?"DL":"UL?");
  // generate Cell-Specific Reference Signals for both slots
  VCD_SIGNAL_DUMPER_DUMP_FUNCTION_BY_NAME(VCD_SIGNAL_DUMPER_FUNCTIONS_PHY_ENB_RS_TX,1);

  if(subframe_select(fp,subframe) == SF_S)
    generate_pilots_slot(eNB,
                         txdataF,
                         AMP,
                         subframe<<1,1);
  else
    generate_pilots_slot(eNB,
                         txdataF,
                         AMP,
                         subframe<<1,0);

  // check that 2nd slot is for DL
  if (subframe_select (fp, subframe) == SF_DL)
    generate_pilots_slot (eNB, txdataF, AMP, (subframe << 1) + 1, 0);

  VCD_SIGNAL_DUMPER_DUMP_FUNCTION_BY_NAME (VCD_SIGNAL_DUMPER_FUNCTIONS_PHY_ENB_RS_TX, 0);

  // First half of PSS/SSS (FDD, slot 0)
  if (subframe == 0) {
    if (fp->frame_type == FDD) {
      generate_pss (txdataF, AMP, fp, (fp->Ncp == NORMAL) ? 6 : 5, 0);
      generate_sss (txdataF, AMP, fp, (fp->Ncp == NORMAL) ? 5 : 4, 0);
    }

    /// First half of SSS (TDD, slot 1)

    if (fp->frame_type == TDD) {
      generate_sss (txdataF, AMP, fp, (fp->Ncp == NORMAL) ? 6 : 5, 1);
    }

    // generate PBCH (Physical Broadcast CHannel) info

    /// generate PBCH
    if ((frame&3)==0) {
      //AssertFatal(eNB->pbch_configured==1,"PBCH was not configured by MAC\n");
      if (eNB->pbch_configured!=1) return;

      eNB->pbch_configured=0;
    }

    if (T_ACTIVE(T_ENB_PHY_MIB)) {
      /* MIB is stored in reverse in pbch_pdu, reverse it for properly logging */
      uint8_t mib[3];
      mib[0] = pbch_pdu[2];
      mib[1] = pbch_pdu[1];
      mib[2] = pbch_pdu[0];
      T(T_ENB_PHY_MIB, T_INT(eNB->Mod_id), T_INT(frame), T_INT(subframe),
        T_BUFFER(mib, 3));
    }
    generate_pbch (&eNB->pbch, txdataF, AMP, fp, pbch_pdu, frame & 3);
  } else if ((subframe == 1) && (fp->frame_type == TDD)) {
    generate_pss (txdataF, AMP, fp, 2, 2);
  }
  // Second half of PSS/SSS (FDD, slot 10)
  else if ((subframe == 5) && (fp->frame_type == FDD)) {
    generate_pss (txdataF, AMP, &eNB->frame_parms, (fp->Ncp == NORMAL) ? 6 : 5, 10);
    generate_sss (txdataF, AMP, &eNB->frame_parms, (fp->Ncp == NORMAL) ? 5 : 4, 10);
  }
  //  Second-half of SSS (TDD, slot 11)
  else if ((subframe == 5) && (fp->frame_type == TDD)) {
    generate_sss (txdataF, AMP, fp, (fp->Ncp == NORMAL) ? 6 : 5, 11);
  }
  // Second half of PSS (TDD, slot 12)
  else if ((subframe == 6) && (fp->frame_type == TDD)) {
    generate_pss (txdataF, AMP, fp, 2, 12);
  }
}



bool dlsch_procedures(PHY_VARS_eNB *eNB,
                      L1_rxtx_proc_t *proc,
                      int harq_pid,
                      LTE_eNB_DLSCH_t *dlsch,
                      LTE_eNB_UE_stats *ue_stats) {
  int frame=proc->frame_tx;
  int subframe=proc->subframe_tx;
  LTE_DL_eNB_HARQ_t *dlsch_harq=dlsch->harq_processes[harq_pid];
  LTE_DL_FRAME_PARMS *fp=&eNB->frame_parms;

  if (dlsch->rnti != 0xffff) {//frame < 200) {
    LOG_D(PHY,
          "[eNB %"PRIu8"][PDSCH %"PRIx16"/%"PRIu8"] Frame %d, subframe %d: Generating PDSCH/DLSCH (type %d) with input size = %"PRIu16", pdsch_start %d, G %d, nb_rb %"PRIu16", rb0 %x, rb1 %x, TBS %"PRIu16", pmi_alloc %"PRIx64", rv %"PRIu8" (round %"PRIu8")\n",
          eNB->Mod_id, dlsch->rnti,harq_pid,
          frame, subframe, dlsch->ue_type,dlsch_harq->TBS/8, dlsch_harq->pdsch_start,
          get_G(fp,
                dlsch_harq->nb_rb,
                dlsch_harq->rb_alloc,
                dlsch_harq->Qm,
                dlsch_harq->Nl,
                dlsch_harq->pdsch_start,
                frame,
                subframe,
                dlsch_harq->mimo_mode==TM7?7:0),
          dlsch_harq->nb_rb,
          dlsch_harq->rb_alloc[0],
          dlsch_harq->rb_alloc[1],
          dlsch_harq->TBS,
          pmi2hex_2Ar1(dlsch_harq->pmi_alloc),
          dlsch_harq->rvidx,
          dlsch_harq->round);
  }

  if (ue_stats) ue_stats->dlsch_sliding_cnt++;

  if (dlsch_harq->round == 0) {
    if (ue_stats)
      ue_stats->dlsch_trials[harq_pid][0]++;
  } else {
    ue_stats->dlsch_trials[harq_pid][dlsch_harq->round]++;
#ifdef DEBUG_PHY_PROC
#ifdef DEBUG_DLSCH
    LOG_D (PHY, "[eNB] This DLSCH is a retransmission\n");
#endif
#endif
  }

  if (dlsch->rnti!=0xffff)
    LOG_D(PHY,"Generating DLSCH/PDSCH pdu:%p pdsch_start:%d frame:%d subframe:%d nb_rb:%d rb_alloc:%d Qm:%d Nl:%d round:%d\n",
          dlsch_harq->pdu,dlsch_harq->pdsch_start,frame,subframe,dlsch_harq->nb_rb,dlsch_harq->rb_alloc[0],
          dlsch_harq->Qm,dlsch_harq->Nl,dlsch_harq->round);

  // 36-212
  if (NFAPI_MODE==NFAPI_MONOLITHIC || NFAPI_MODE==NFAPI_MODE_PNF) { // monolthic OR PNF - do not need turbo encoding on VNF
    if (dlsch_harq->pdu==NULL) {
      LOG_E(PHY,"dlsch_harq->pdu == NULL SFN/SF:%04d%d dlsch[rnti:%x] dlsch_harq[pdu:%p pdsch_start:%d Qm:%d Nl:%d round:%d nb_rb:%d rb_alloc[0]:%d]\n", frame,subframe,dlsch->rnti, dlsch_harq->pdu,
            dlsch_harq->pdsch_start,dlsch_harq->Qm,dlsch_harq->Nl,dlsch_harq->round,dlsch_harq->nb_rb,dlsch_harq->rb_alloc[0]);
      return false;
    }

    start_meas(&eNB->dlsch_encoding_stats);
    dlsch_encoding_all(eNB,
		       proc,
                       dlsch_harq->pdu,
                       dlsch_harq->pdsch_start,
                       dlsch,
                       frame,
                       subframe,
                       &eNB->dlsch_rate_matching_stats,
                       &eNB->dlsch_turbo_encoding_stats,
                       &eNB->dlsch_turbo_encoding_waiting_stats,
                       &eNB->dlsch_turbo_encoding_main_stats,
                       &eNB->dlsch_turbo_encoding_wakeup_stats0,
                       &eNB->dlsch_turbo_encoding_wakeup_stats1,
                       &eNB->dlsch_interleaving_stats);
    stop_meas(&eNB->dlsch_encoding_stats);

    if ( proc->threadPool->activated ) {
    // Wait all other threads finish to process
    while (proc->nbEncode) {
      delNotifiedFIFO_elt(pullTpool(proc->respEncode, proc->threadPool));
      proc->nbEncode--;
    }
  }

    if(eNB->dlsch_encoding_stats.p_time>500*3000 && opp_enabled == 1) {
      print_meas_now(&eNB->dlsch_encoding_stats,"total coding",stderr);
    }

#ifdef PHY_TX_THREAD
    dlsch->active[subframe] = 0;
#else
    dlsch->active = 0;
#endif
    dlsch_harq->round++;
    LOG_D(PHY,"Generated DLSCH dlsch_harq[round:%d]\n",dlsch_harq->round);
    return true;
  }

  return false;
}

void pdsch_procedures(PHY_VARS_eNB *eNB,
                      L1_rxtx_proc_t *proc,
                      int harq_pid,
                      LTE_eNB_DLSCH_t *dlsch,
                      LTE_eNB_DLSCH_t *dlsch1) {
  int frame=proc->frame_tx;
  int subframe=proc->subframe_tx;
  LTE_DL_eNB_HARQ_t *dlsch_harq=dlsch->harq_processes[harq_pid];
  LTE_DL_FRAME_PARMS *fp=&eNB->frame_parms;
  // 36-211
  start_meas(&eNB->dlsch_scrambling_stats);
  dlsch_scrambling(fp,
                   0,
                   dlsch,
                   harq_pid,
                   get_G(fp,
                         dlsch_harq->nb_rb,
                         dlsch_harq->rb_alloc,
                         dlsch_harq->Qm,
                         dlsch_harq->Nl,
                         dlsch_harq->pdsch_start,
                         frame,subframe,
                         0),
                   0,
                   frame,
                   subframe<<1);
  stop_meas(&eNB->dlsch_scrambling_stats);
  start_meas(&eNB->dlsch_modulation_stats);
  dlsch_modulation(eNB,
                   eNB->common_vars.txdataF,
                   AMP,
                   frame,
                   subframe,
                   dlsch_harq->pdsch_start,
                   dlsch,
                   dlsch->ue_type==0 ? dlsch1 : (LTE_eNB_DLSCH_t *)NULL);
  stop_meas(&eNB->dlsch_modulation_stats);
  LOG_D(PHY,"Generated PDSCH dlsch_harq[round:%d]\n",dlsch_harq->round);
}



void phy_procedures_eNB_TX(PHY_VARS_eNB *eNB,
                           L1_rxtx_proc_t *proc,
                           int do_meas) {
  int frame=proc->frame_tx;
  int subframe=proc->subframe_tx;
  uint8_t harq_pid;
  uint8_t num_pdcch_symbols=0;
  uint8_t num_dci=0;
  uint8_t         num_mdci = 0;
  uint8_t ul_subframe;
  uint32_t ul_frame;
  LTE_DL_FRAME_PARMS *fp=&eNB->frame_parms;
  LTE_UL_eNB_HARQ_t *ulsch_harq;

  if ((fp->frame_type == TDD) && (subframe_select (fp, subframe) == SF_UL))
    return;

  VCD_SIGNAL_DUMPER_DUMP_FUNCTION_BY_NAME(VCD_SIGNAL_DUMPER_FUNCTIONS_PHY_PROCEDURES_ENB_TX+(eNB->CC_id),1);

  if (do_meas==1) start_meas(&eNB->phy_proc_tx);
  if (do_meas==1) start_meas(&eNB->dlsch_common_and_dci);

  // clear the transmit data array for the current subframe
  for (int aa = 0; aa < fp->nb_antenna_ports_eNB; aa++) {
    if (eNB->use_DTX==0) 
      memcpy(&eNB->common_vars.txdataF[aa][subframe * fp->ofdm_symbol_size * (fp->symbols_per_tti)],
	     &eNB->subframe_mask[aa][subframe*fp->ofdm_symbol_size*fp->symbols_per_tti],
	     fp->ofdm_symbol_size * (fp->symbols_per_tti) * sizeof (int32_t));
    else memset(&eNB->common_vars.txdataF[aa][subframe * fp->ofdm_symbol_size * (fp->symbols_per_tti)], 0, fp->ofdm_symbol_size * (fp->symbols_per_tti) * sizeof (int32_t));
  }

  if (NFAPI_MODE==NFAPI_MONOLITHIC || NFAPI_MODE==NFAPI_MODE_PNF) {
    if (is_fembms_pmch_subframe(frame,subframe,fp)) {
#ifdef MBMS_NFAPI_SCHEDULER	    
      pmch_procedures(eNB,proc,1);
      LOG_D(MAC,"frame %d, subframe %d -> PMCH\n",frame,subframe);
      return;
#endif
    }else if(is_fembms_cas_subframe(frame,subframe,fp) || is_fembms_nonMBSFN_subframe(frame,subframe,fp)){
         LOG_D(MAC,"frame %d, subframe %d -> CAS\n",frame,subframe);
	common_signal_procedures_fembms(eNB,proc->frame_tx, proc->subframe_tx);
	//return;
    }

  if((!is_fembms_cas_subframe(frame,subframe,fp)) && (!is_fembms_nonMBSFN_subframe(frame,subframe,fp))){
    if (is_pmch_subframe(frame,subframe,fp)) {
#ifdef MBMS_NFAPI_SCHEDULER	    
      pmch_procedures(eNB,proc,0);
#else
      pmch_procedures(eNB,proc);
#endif
    } else {
      // this is not a pmch subframe, so generate PSS/SSS/PBCH
      common_signal_procedures(eNB,proc->frame_tx, proc->subframe_tx);
    }
   }
  }

  // clear existing ulsch dci allocations before applying info from MAC  (this is table
  ul_subframe = pdcch_alloc2ul_subframe (fp, subframe);
  ul_frame = pdcch_alloc2ul_frame (fp, frame, subframe);

  // clear previous allocation information for all UEs
  for (volatile int i = 0; i < NUMBER_OF_DLSCH_MAX; i++) {
    if (eNB->dlsch[i][0])
      eNB->dlsch[i][0]->subframe_tx[subframe] = 0;
  }

  /* TODO: check the following test - in the meantime it is put back as it was before */
  //if ((ul_subframe < 10)&&
  //    (subframe_select(fp,ul_subframe)==SF_UL)) { // This means that there is a potential UL subframe that will be scheduled here
  if (ul_subframe < 10) { // This means that there is a potential UL subframe that will be scheduled here
    for (volatile int i=0; i<NUMBER_OF_DLSCH_MAX; i++) {
      if (eNB->ulsch[i] && eNB->ulsch[i]->ue_type >0) harq_pid = 0;

      else
        harq_pid = subframe2harq_pid(fp,ul_frame,ul_subframe);

      if (eNB->ulsch[i]) {
        ulsch_harq = eNB->ulsch[i]->harq_processes[harq_pid];
        /* Store first_rb and n_DMRS for correct PHICH generation below.
         * For PHICH generation we need "old" values of last scheduling
         * for this HARQ process. 'generate_eNB_dlsch_params' below will
         * overwrite first_rb and n_DMRS and 'generate_phich_top', done
         * after 'generate_eNB_dlsch_params', would use the "new" values
         * instead of the "old" ones.
         *
         * This has been tested for FDD only, may be wrong for TDD.
         *
         * TODO: maybe we should restructure the code to be sure it
         *       is done correctly. The main concern is if the code
         *       changes and first_rb and n_DMRS are modified before
         *       we reach here, then the PHICH processing will be wrong,
         *       using wrong first_rb and n_DMRS values to compute
         *       ngroup_PHICH and nseq_PHICH.
         *
         * TODO: check if that works with TDD.
         */
        ulsch_harq->previous_first_rb = ulsch_harq->first_rb;
        ulsch_harq->previous_n_DMRS = ulsch_harq->n_DMRS;
      }
    }
  }

  num_pdcch_symbols = eNB->pdcch_vars[subframe&1].num_pdcch_symbols;
  num_dci           = eNB->pdcch_vars[subframe&1].num_dci;
  LOG_D(PHY,"num_pdcch_symbols %"PRIu8",number dci %"PRIu8"\n",num_pdcch_symbols, num_dci);
  VCD_SIGNAL_DUMPER_DUMP_VARIABLE_BY_NAME(VCD_SIGNAL_DUMPER_VARIABLES_DCI_INFO,num_pdcch_symbols);
  VCD_SIGNAL_DUMPER_DUMP_VARIABLE_BY_NAME (VCD_SIGNAL_DUMPER_VARIABLES_DCI_INFO, (frame * 10) + subframe);

  if (num_pdcch_symbols == 0) {
    LOG_E(PHY,"[eNB %"PRIu8"] Frame %d, subframe %d: Calling generate_dci_top (pdcch) (num_dci %"PRIu8") num_pdcch_symbols:%d\n",eNB->Mod_id,frame, subframe, num_dci, num_pdcch_symbols);
    return;
  }

  if (num_dci > 0)
    LOG_D(PHY,"[eNB %"PRIu8"] Frame %d, subframe %d: Calling generate_dci_top (pdcch) (num_dci %"PRIu8") num_pdcch_symbols:%d\n",eNB->Mod_id,frame, subframe, num_dci, num_pdcch_symbols);

  VCD_SIGNAL_DUMPER_DUMP_FUNCTION_BY_NAME(VCD_SIGNAL_DUMPER_FUNCTIONS_PHY_ENB_PDCCH_TX,1);

  if (NFAPI_MODE==NFAPI_MONOLITHIC || NFAPI_MODE==NFAPI_MODE_PNF) {
    generate_dci_top(num_pdcch_symbols,
                     num_dci,
                     &eNB->pdcch_vars[subframe&1].dci_alloc[0],
                     0,
                     AMP,
                     fp,
                     eNB->common_vars.txdataF,
                     subframe);
    num_mdci = eNB->mpdcch_vars[subframe &1].num_dci;

    if (num_mdci > 0) {
      LOG_D (PHY, "[eNB %" PRIu8 "] Frame %d, subframe %d: Calling generate_mdci_top (mpdcch) (num_dci %" PRIu8 ")\n", eNB->Mod_id, frame, subframe, num_mdci);
      generate_mdci_top (eNB, frame, subframe, AMP, eNB->common_vars.txdataF);
    }
  }

  if (do_meas==1) stop_meas(&eNB->dlsch_common_and_dci);

  if (do_meas==1) start_meas(&eNB->dlsch_ue_specific);

  if (NFAPI_MODE==NFAPI_MONOLITHIC || NFAPI_MODE==NFAPI_MODE_PNF) {
    if (is_fembms_pmch_subframe(frame,subframe,fp)) {
#ifdef MBMS_NFAPI_SCHEDULER	    
      pmch_procedures(eNB,proc,1);
      return;
#endif
    }else if(is_fembms_cas_subframe(frame,subframe,fp)){
	common_signal_procedures_fembms(eNB,proc->frame_tx, proc->subframe_tx);
    }
  }


  VCD_SIGNAL_DUMPER_DUMP_FUNCTION_BY_NAME(VCD_SIGNAL_DUMPER_FUNCTIONS_PHY_ENB_PDCCH_TX,0);
  VCD_SIGNAL_DUMPER_DUMP_FUNCTION_BY_NAME(VCD_SIGNAL_DUMPER_FUNCTIONS_GENERATE_DLSCH,1);
  // Now scan UE specific DLSCH
  LTE_eNB_DLSCH_t *dlsch0,*dlsch1;

  for (int DLSCH_id=0; DLSCH_id<NUMBER_OF_DLSCH_MAX; DLSCH_id++) {
    dlsch0 = eNB->dlsch[(uint8_t)DLSCH_id][0];
    dlsch1 = eNB->dlsch[(uint8_t)DLSCH_id][1];

    if ((dlsch0)&&(dlsch0->rnti>0)&&
#ifdef PHY_TX_THREAD
        (dlsch0->active[subframe] == 1)
#else
        (dlsch0->active == 1)
#endif
       ) {
      // get harq_pid
        harq_pid = dlsch0->harq_ids[frame%2][subframe];
      //AssertFatal(harq_pid>=0,"harq_pid is negative\n");

      if((harq_pid < 0) || (harq_pid >= dlsch0->Mdlharq)) {

        if (dlsch0->ue_type==0)
          LOG_E(PHY,"harq_pid:%d corrupt must be 0-7 DLSCH_id:%d frame:%d subframe:%d rnti:%x [ %1d.%1d.%1d.%1d.%1d.%1d.%1d.%1d\n", harq_pid,DLSCH_id,frame,subframe,dlsch0->rnti,
                dlsch0->harq_ids[frame%2][0],
                dlsch0->harq_ids[frame%2][1],
                dlsch0->harq_ids[frame%2][2],
                dlsch0->harq_ids[frame%2][3],
                dlsch0->harq_ids[frame%2][4],
                dlsch0->harq_ids[frame%2][5],
                dlsch0->harq_ids[frame%2][6],
                dlsch0->harq_ids[frame%2][7]);
      } else {
        if (dlsch_procedures(eNB,
                             proc,
                             harq_pid,
                             dlsch0,
                             &eNB->UE_stats[(uint32_t)DLSCH_id])) {
          // if we generate dlsch, we must generate pdsch
          pdsch_procedures(eNB,
                           proc,
                           harq_pid,
                           dlsch0,
                           dlsch1);
        }
      }
    } else if ((dlsch0)&&(dlsch0->rnti>0)&&
#ifdef PHY_TX_THREAD
               (dlsch0->active[subframe] == 0)
#else
               (dlsch0->active == 0)
#endif
              ) {
      // clear subframe TX flag since UE is not scheduled for PDSCH in this subframe (so that we don't look for PUCCH later)
      dlsch0->subframe_tx[subframe]=0;
    }

    VCD_SIGNAL_DUMPER_DUMP_FUNCTION_BY_NAME(VCD_SIGNAL_DUMPER_FUNCTIONS_GENERATE_DLSCH,0);
  }

  VCD_SIGNAL_DUMPER_DUMP_FUNCTION_BY_NAME(VCD_SIGNAL_DUMPER_FUNCTIONS_GENERATE_PHICH,1);
  generate_phich_top(eNB,
                     proc,
                     AMP);
  VCD_SIGNAL_DUMPER_DUMP_FUNCTION_BY_NAME(VCD_SIGNAL_DUMPER_FUNCTIONS_GENERATE_PHICH,0);
  VCD_SIGNAL_DUMPER_DUMP_FUNCTION_BY_NAME(VCD_SIGNAL_DUMPER_FUNCTIONS_PHY_PROCEDURES_ENB_TX+(eNB->CC_id),0);

  if (do_meas==1) stop_meas(&eNB->dlsch_ue_specific);

  if (do_meas==1) stop_meas(&eNB->phy_proc_tx);
}

/* This has to be updated with FAPI structures*/

void srs_procedures(PHY_VARS_eNB *eNB,L1_rxtx_proc_t *proc) {
  LTE_DL_FRAME_PARMS *fp = &eNB->frame_parms;
  const int       subframe = proc->subframe_rx;
  const int       frame = proc->frame_rx;
  int             i;

  if (is_srs_occasion_common (fp, frame, subframe)) {
    // Do SRS processing
    // check if there is SRS and we have to use shortened format
    // TODO: check for exceptions in transmission of SRS together with ACK/NACK
    for (i = 0; i < NUMBER_OF_SRS_MAX; i++) {
      if (eNB->soundingrs_ul_config_dedicated[i].active == 1) {
        if (lte_srs_channel_estimation (fp, &eNB->common_vars, &eNB->srs_vars[i], &eNB->soundingrs_ul_config_dedicated[i], subframe, 0 /*eNB_id */ )) {
          LOG_E (PHY, "problem processing SRS\n");
        }

        eNB->soundingrs_ul_config_dedicated[i].active = 0;
      }
    }
  }
}

void fill_sr_indication(int UEid, PHY_VARS_eNB *eNB,uint16_t rnti,int frame,int subframe,uint32_t stat) {
  if ( split73 == SPLIT73_DU ) {
    sendFs6Ulharq(fs6ULindicationSr, UEid, eNB, NULL, frame, subframe, NULL,0,0, rnti, stat);
    return;
  }

  pthread_mutex_lock(&eNB->UL_INFO_mutex);
  nfapi_sr_indication_t       *sr_ind =         &eNB->UL_INFO.sr_ind;
  nfapi_sr_indication_body_t  *sr_ind_body =    &sr_ind->sr_indication_body;
  assert(sr_ind_body->number_of_srs <= NFAPI_SR_IND_MAX_PDU);
  nfapi_sr_indication_pdu_t *pdu =   &sr_ind_body->sr_pdu_list[sr_ind_body->number_of_srs];
  sr_ind->sfn_sf = frame<<4|subframe;
  sr_ind->header.message_id = NFAPI_RX_SR_INDICATION;
  sr_ind_body->tl.tag = NFAPI_SR_INDICATION_BODY_TAG;
  pdu->instance_length                                = 0; // don't know what to do with this
  //  pdu->rx_ue_information.handle                       = handle;
  pdu->rx_ue_information.tl.tag                       = NFAPI_RX_UE_INFORMATION_TAG;
  pdu->rx_ue_information.rnti                         = rnti;
  int SNRtimes10 = dB_fixed_x10(stat) - 10 * eNB->measurements.n0_pucch_dB;
  LOG_D(PHY,"stat %d n0 %d, SNRtimes10 %d\n", stat, eNB->measurements.n0_subband_power_dB[0][0], SNRtimes10);
  pdu->ul_cqi_information.tl.tag = NFAPI_UL_CQI_INFORMATION_TAG;

  if      (SNRtimes10 < -640) pdu->ul_cqi_information.ul_cqi=0;
  else if (SNRtimes10 >  635) pdu->ul_cqi_information.ul_cqi=255;
  else                        pdu->ul_cqi_information.ul_cqi=(640+SNRtimes10)/5;

  pdu->ul_cqi_information.channel = 0;
  sr_ind_body->number_of_srs++;
  pthread_mutex_unlock(&eNB->UL_INFO_mutex);
}

//-----------------------------------------------------------------------------
/*
 * Main handler of PUCCH received
 */
void
uci_procedures(PHY_VARS_eNB *eNB,
               L1_rxtx_proc_t *proc)
//-----------------------------------------------------------------------------
{
  uint8_t SR_payload = 0;
  uint8_t pucch_b0b1[4][2] = {{0,0},{0,0},{0,0},{0,0}};
  uint8_t harq_ack[4] = {0,0,0,0};
  uint16_t tdd_multiplexing_mask = 0;
  int32_t metric[4] = {0,0,0,0};
  int32_t metric_SR = 0;
  int32_t max_metric = 0;
  const int subframe = proc->subframe_rx;
  const int frame = proc->frame_rx;
  LTE_eNB_UCI *uci = NULL;
  LTE_DL_FRAME_PARMS *fp = &(eNB->frame_parms);

  calc_pucch_1x_interference(eNB, frame, subframe, 0);
  
  for (int i = 0; i < NUMBER_OF_UCI_MAX; i++) {
    uci = &(eNB->uci_vars[i]);

    if ((uci->active == 1) && (uci->frame == frame) && (uci->subframe == subframe)) {
      if (uci->ue_id > MAX_MOBILES_PER_ENB) {
        LOG_W(PHY, "UCI for UE %d and/or but is not active in MAC\n", uci->ue_id);
        continue;
      }
      LOG_D(PHY,"Frame %d, subframe %d: Running uci procedures (type %d) for %d \n",
            frame,
            subframe,
            uci->type,
            i);
      uci->active = 0;

      // Null out PUCCH PRBs for noise measurement
      switch (fp->N_RB_UL) {
        case 6:
          eNB->rb_mask_ul[0] |= (0x1 | (1 << 5)); // position 5
          break;

        case 15:
          eNB->rb_mask_ul[0] |= (0x1 | (1 << 14)); // position 14
          break;

        case 25:
          eNB->rb_mask_ul[0] |= (0x1 | (1 << 24)); // position 24
          break;

        case 50:
          eNB->rb_mask_ul[0] |= 0x1;
          eNB->rb_mask_ul[1] |= (1 << 17); // position 49 (49-32)
          break;

        case 75:
          eNB->rb_mask_ul[0] |= 0x1;
          eNB->rb_mask_ul[2] |= (1 << 10); // position 74 (74-64)
          break;

        case 100:
          eNB->rb_mask_ul[0] |= 0x1;
          eNB->rb_mask_ul[3] |= (1 << 3); // position 99 (99-96)
          break;

        default:
          LOG_E(PHY,"Unknown number for N_RB_UL %d\n", fp->N_RB_UL);
          break;
      }

      SR_payload = 0;

      switch (uci->type) {
        case SR:
        case HARQ_SR: {
          int pucch1_thres = (uci->ue_type == 0) ? eNB->pucch1_DTX_threshold : eNB->pucch1_DTX_threshold_emtc[0];
          metric_SR = rx_pucch(eNB,
                               uci->pucch_fmt,
                               i,//uci->ue_id,
                               uci->n_pucch_1_0_sr[0],
                               0, // n2_pucch
                               uci->srs_active, // shortened format
                               &SR_payload,
                               frame,
                               subframe,
                               pucch1_thres,
                               uci->ue_type
                              );
          LOG_D(PHY,"[eNB %d][SR %x] Frame %d subframe %d Checking SR is %d (uci.type %d SR n1pucch is %d)\n",
                eNB->Mod_id,
                uci->rnti,
                frame,
                subframe,
                SR_payload,
                uci->type,
                uci->n_pucch_1_0_sr[0]);

          if (uci->type == SR) {
            if (SR_payload == 1) {
              fill_sr_indication(i, eNB,uci->rnti,frame,subframe,metric_SR);
              break;
            } else {
              break;
            }
          }
        }

        case HARQ: {
          int pucch1ab_thres = (uci->ue_type == 0) ? eNB->pucch1ab_DTX_threshold : eNB->pucch1ab_DTX_threshold_emtc[0];

          if (fp->frame_type == FDD) {
            LOG_D(PHY,"Frame %d Subframe %d Demodulating PUCCH (UCI %d) for ACK/NAK (uci->pucch_fmt %d,uci->type %d.uci->frame %d, uci->subframe %d): n1_pucch0 %d SR_payload %d\n",
                  frame,subframe,i,
                  uci->pucch_fmt,uci->type,
                  uci->frame,uci->subframe,uci->n_pucch_1[0][0],
                  SR_payload);
            metric[0] = rx_pucch(eNB,
                                 uci->pucch_fmt,
                                 uci->ue_id,
                                 uci->n_pucch_1[0][0],
                                 0, //n2_pucch
                                 uci->srs_active, // shortened format
                                 pucch_b0b1[0],
                                 frame,
                                 subframe,
                                 pucch1ab_thres,
                                 uci->ue_type
                                );

            //dump_ulsch(eNB,frame,subframe,0,0); exit(-1);

            /* cancel SR detection if reception on n1_pucch0 is better than on SR PUCCH resource index, otherwise send it up to MAC */
            if (uci->type==HARQ_SR && metric[0] > metric_SR) SR_payload = 0;
            else if (SR_payload == 1) fill_sr_indication(i, eNB,uci->rnti,frame,subframe,metric_SR);

            if (uci->type==HARQ_SR && metric[0] <= metric_SR) {
              /* when transmitting ACK/NACK on SR PUCCH resource index, SR payload is always 1 */
              SR_payload = 1;
              metric[0]=rx_pucch(eNB,
                                 uci->pucch_fmt,
                                 uci->ue_id,
                                 uci->n_pucch_1_0_sr[0],
                                 0, //n2_pucch
                                 uci->srs_active, // shortened format
                                 pucch_b0b1[0],
                                 frame,
                                 subframe,
                                 pucch1ab_thres,
                                 uci->ue_type
                                );
            }

            LOG_D(PHY,"[eNB %d][PDSCH %x] Frame %d subframe %d pucch1a (FDD) payload %d (metric %d)\n",
                  eNB->Mod_id,
                  uci->rnti,
                  frame,subframe,
                  pucch_b0b1[0][0],metric[0]);
            uci->stat = metric[0];
            fill_uci_harq_indication(i, eNB,uci,frame,subframe,pucch_b0b1[0],0,0xffff);
          } else { // frame_type == TDD
            LOG_D(PHY,"Frame %d Subframe %d Demodulating PUCCH (UCI %d) for ACK/NAK (uci->pucch_fmt %d,uci->type %d.uci->frame %d, uci->subframe %d): n1_pucch0 %d SR_payload %d\n",
                  frame,subframe,i,
                  uci->pucch_fmt,uci->type,
                  uci->frame,uci->subframe,uci->n_pucch_1[0][0],
                  SR_payload);
#if 1
            metric[0] = rx_pucch(eNB,
                                 uci->pucch_fmt,
                                 uci->ue_id,
                                 uci->n_pucch_1[0][0],
                                 0, //n2_pucch
                                 uci->srs_active, // shortened format
                                 pucch_b0b1[0],
                                 frame,
                                 subframe,
                                 pucch1ab_thres,
                                 uci->ue_type
                                );

            if (uci->type==HARQ_SR && metric[0] > metric_SR) SR_payload = 0;
            else if (SR_payload == 1) fill_sr_indication(i, eNB,uci->rnti,frame,subframe,metric_SR);

            if (uci->type==HARQ_SR && metric[0] <= metric_SR) {
              SR_payload = 1;
              metric[0] = rx_pucch(eNB,
                                   pucch_format1b,
                                   uci->ue_id,
                                   uci->n_pucch_1_0_sr[0],
                                   0, //n2_pucch
                                   uci->srs_active, // shortened format
                                   pucch_b0b1[0],
                                   frame,
                                   subframe,
                                   pucch1ab_thres,
                                   uci->ue_type
                                  );
            }

#else

            // if SR was detected, use the n1_pucch from SR
            if (SR_payload==1) {
#ifdef DEBUG_PHY_PROC
              LOG_D (PHY, "[eNB %d][PDSCH %x] Frame %d subframe %d Checking ACK/NAK (%d,%d,%d,%d) format %d with SR\n", eNB->Mod_id,
                     eNB->dlsch[UE_id][0]->rnti, frame, subframe, n1_pucch0, n1_pucch1, n1_pucch2, n1_pucch3, format);
#endif
              metric[0] = rx_pucch (eNB, pucch_format1b, i, uci->n_pucch_1_0_sr[0], 0,    //n2_pucch
                                    uci->srs_active,      // shortened format
                                    pucch_b0b1[0], frame, subframe,
                                    pucch1ab_thres,
                                    uci->ue_type
                                   );
            } else {              //using assigned pucch resources
#ifdef DEBUG_PHY_PROC
              LOG_D (PHY, "[eNB %d][PDSCH %x] Frame %d subframe %d Checking ACK/NAK M=%d (%d,%d,%d,%d) format %d\n", eNB->Mod_id,
                     eNB->dlsch[UE_id][0]->rnti,
                     frame, subframe, uci->num_pucch_resources, uci->n_pucch_1[res][0], uci->n_pucch_1[res][1], uci->n_pucch_1[res][2], uci->n_pucch_1[res][3], uci->pucch_fmt);
#endif

              for (res = 0; res < uci->num_pucch_resources; res++)
                metric[res] = rx_pucch (eNB, uci->pucch_fmt, i, uci->n_pucch_1[res][0], 0,        // n2_pucch
                                        uci->srs_active,  // shortened format
                                        pucch_b0b1[res], frame, subframe,
                                        pucch1ab_thres,
                                        uci->ue_type
                                       );

              for (res=0; res<uci->num_pucch_resources; res++)
                metric[res] = rx_pucch(eNB,
                                       uci->pucch_fmt,
                                       i,
                                       uci->n_pucch_1[res][0],
                                       0, // n2_pucch
                                       uci->srs_active, // shortened format
                                       pucch_b0b1[res],
                                       frame,
                                       subframe,
                                       pucch1ab_thres,
                                       uci->ue_type
                                      );
            }

#ifdef DEBUG_PHY_PROC
            LOG_D(PHY,"RNTI %x type %d SR_payload %d  Frame %d Subframe %d  pucch_b0b1[0][0] %d pucch_b0b1[0][1] %d pucch_b0b1[1][0] %d pucch_b0b1[1][1] %d  \n",
                  uci->rnti,uci->type,SR_payload,frame,subframe,pucch_b0b1[0][0],pucch_b0b1[0][1],pucch_b0b1[1][0],pucch_b0b1[1][1]);
#endif
#endif

            if (SR_payload == 1) { // this implements Table 7.3.1 from 36.213
              if (pucch_b0b1[0][0] == 4) { // there isn't a likely transmission
                harq_ack[0] = 4; // DTX
              } else if (pucch_b0b1[0][0] == 1 && pucch_b0b1[0][1] == 1) { // 1/4/7 ACKs
                harq_ack[0] = 1;
              } else if (pucch_b0b1[0][0] == 1 && pucch_b0b1[0][1] != 1) { // 2/5/8 ACKs
                harq_ack[0] = 2;
              } else if (pucch_b0b1[0][0] != 1 && pucch_b0b1[0][1] == 1) { // 3/6/9 ACKs
                harq_ack[0] = 3;
              } else if (pucch_b0b1[0][0] != 1 && pucch_b0b1[0][1] != 1) { // 0 ACKs, or at least one DL assignment missed
                harq_ack[0] = 0;
              }

              uci->stat = metric[0];
              fill_uci_harq_indication(i, eNB,uci,frame,subframe,harq_ack,2,0xffff); // special_bundling mode
            } else if ((uci->tdd_bundling == 0) && (uci->num_pucch_resources==2)) { // multiplexing + no SR, implement Table 10.1.3-5 (Rel14) for multiplexing with M=2
              if (pucch_b0b1[0][0] == 4 ||
                  pucch_b0b1[1][0] == 4) { // there isn't a likely transmission
                harq_ack[0] = 4; // DTX
                harq_ack[1] = 6; // NACK/DTX
              } else {
                if (metric[1]>metric[0]) {
                  if (pucch_b0b1[1][0] == 1 && pucch_b0b1[1][1] != 1) {
                    harq_ack[0] = 1; // ACK
                    harq_ack[1] = 1; // ACK
                    tdd_multiplexing_mask = 0x3;
                  } else if (pucch_b0b1[1][0] != 1 && pucch_b0b1[1][1] == 1) {
                    harq_ack[0] = 6; // NACK/DTX
                    harq_ack[1] = 1; // ACK
                    tdd_multiplexing_mask = 0x2;
                  } else {
                    harq_ack[0] = 4; // DTX
                    harq_ack[1] = 4; // DTX
                  }
                } else {
                  if (pucch_b0b1[0][0] == 1 && pucch_b0b1[0][1] == 1) {
                    harq_ack[0] = 1; // ACK
                    harq_ack[1] = 6; // NACK/DTX
                    tdd_multiplexing_mask = 0x1;
                  } else if (pucch_b0b1[0][0] != 1 && pucch_b0b1[0][1] != 1) {
                    harq_ack[0] = 2; // NACK
                    harq_ack[1] = 6; // NACK/DTX
                  } else {
                    harq_ack[0] = 4; // DTX
                    harq_ack[1] = 4; // DTX
                  }
                }
              }

              uci->stat = max(metric[0],metric[1]);
              fill_uci_harq_indication(i, eNB,uci,frame,subframe,harq_ack,1,tdd_multiplexing_mask); // multiplexing mode
            } //else if ((uci->tdd_bundling == 0) && (res==2))
            else if ((uci->tdd_bundling == 0) && (uci->num_pucch_resources==3)) { // multiplexing + no SR, implement Table 10.1.3-6 (Rel14) for multiplexing with M=3
              if (harq_ack[0] == 4 ||
                  harq_ack[1] == 4 ||
                  harq_ack[2] == 4) { // there isn't a likely transmission
                harq_ack[0] = 4; // DTX
                harq_ack[1] = 6; // NACK/DTX
                harq_ack[2] = 6; // NACK/DTX
                max_metric = 0;
              } else {
                max_metric = max(metric[0],max(metric[1],metric[2]));

                if (metric[0]==max_metric) {
                  if (pucch_b0b1[0][0] == 1 && pucch_b0b1[0][1] == 1) {
                    harq_ack[0] = 1; // ACK
                    harq_ack[1] = 6; // NACK/DTX
                    harq_ack[2] = 6; // NACK/DTX
                    tdd_multiplexing_mask = 0x1;
                  } else if (pucch_b0b1[0][0] != 1 && pucch_b0b1[0][1] != 1) {
                    harq_ack[0] = 2; // NACK
                    harq_ack[1] = 6; // NACK/DTX
                    harq_ack[2] = 6; // NACK/DTX
                  } else {
                    harq_ack[0] = 4; // DTX
                    harq_ack[1] = 4; // DTX
                    harq_ack[2] = 4; // DTX
                  }
                } // if (metric[0]==max_metric) {
                else if (metric[1]==max_metric) {
                  if (pucch_b0b1[1][0] == 1 && pucch_b0b1[1][1] != 1) {
                    harq_ack[0] = 1; // ACK
                    harq_ack[1] = 1; // ACK
                    harq_ack[2] = 6; // NACK/DTX
                    tdd_multiplexing_mask = 0x3;
                  } else if (pucch_b0b1[1][0] != 1 && pucch_b0b1[1][1] == 1 ) {
                    harq_ack[0] = 6; // NACK/DTX
                    harq_ack[1] = 1; // ACK
                    harq_ack[2] = 6; // NACK/DTX
                    tdd_multiplexing_mask = 0x2;
                  } else {
                    harq_ack[0] = 4; // DTX
                    harq_ack[1] = 4; // DTX
                    harq_ack[2] = 4; // DTX
                  }
                } // if (metric[1]==max_metric) {
                else {
                  if (pucch_b0b1[2][0] == 1 && pucch_b0b1[2][1] == 1) {
                    harq_ack[0] = 1; // ACK
                    harq_ack[1] = 1; // ACK
                    harq_ack[2] = 1; // ACK
                    tdd_multiplexing_mask = 0x7;
                  } else if (pucch_b0b1[2][0] == 1 && pucch_b0b1[2][1] != 1 ) {
                    harq_ack[0] = 1; // ACK
                    harq_ack[1] = 6; // NACK/DTX
                    harq_ack[2] = 1; // ACK
                    tdd_multiplexing_mask = 0x5;
                  } else if (pucch_b0b1[2][0] != 1 && pucch_b0b1[2][1] == 1 ) {
                    harq_ack[0] = 6; // NACK/DTX
                    harq_ack[1] = 1; // ACK
                    harq_ack[2] = 1; // ACK
                    tdd_multiplexing_mask = 0x6;
                  } else if (pucch_b0b1[2][0] != 1 && pucch_b0b1[2][1] != 1 ) {
                    harq_ack[0] = 6; // NACK/DTX
                    harq_ack[1] = 6; // NACK/DTX
                    harq_ack[2] = 1; // ACK
                    tdd_multiplexing_mask = 0x4;
                  }
                }

                uci->stat = max_metric;
                fill_uci_harq_indication(i, eNB,uci,frame,subframe,harq_ack,1,tdd_multiplexing_mask); // multiplexing mode
              }
            } //else if ((uci->tdd_bundling == 0) && (res==3))
            else if ((uci->tdd_bundling == 0) && (uci->num_pucch_resources==4)) { // multiplexing + no SR, implement Table 10.1.3-7 (Rel14) for multiplexing with M=4
              if (pucch_b0b1[0][0] == 4 ||
                  pucch_b0b1[1][0] == 4 ||
                  pucch_b0b1[2][0] == 4 ||
                  pucch_b0b1[3][0] == 4) { // there isn't a likely transmission
                harq_ack[0] = 4; // DTX
                harq_ack[1] = 6; // NACK/DTX
                harq_ack[2] = 6; // NACK/DTX
                harq_ack[3] = 6; // NACK/DTX
                max_metric = 0;
              } else {
                max_metric = max(metric[0],max(metric[1],max(metric[2],metric[3])));

                if (metric[0]==max_metric) {
                  if (pucch_b0b1[0][0] == 1 && pucch_b0b1[0][1] != 1) {
                    harq_ack[0] = 2; // NACK
                    harq_ack[1] = 4; // DTX
                    harq_ack[2] = 4; // DTX
                    harq_ack[3] = 4; // DTX
                  } else if (pucch_b0b1[0][0] != 1 && pucch_b0b1[0][1] == 1) {
                    harq_ack[0] = 1; // ACK
                    harq_ack[1] = 6; // NACK/DTX
                    harq_ack[2] = 6; // NACK/DTX
                    harq_ack[3] = 1; // ACK
                    tdd_multiplexing_mask = 0x9;
                  } else if (pucch_b0b1[0][0] == 1 && pucch_b0b1[0][1] == 1) {
                    harq_ack[0] = 1; // ACK
                    harq_ack[1] = 6; // NACK/DTX
                    harq_ack[2] = 6; // NACK/DTX
                    harq_ack[3] = 6; // NACK/DTX
                    tdd_multiplexing_mask = 0x1;
                  } else if (pucch_b0b1[0][0] != 1 && pucch_b0b1[0][1] != 1) {
                    harq_ack[0] = 2; // NACK
                    harq_ack[1] = 6; // NACK/DTX
                    harq_ack[2] = 6; // NACK/DTX
                    harq_ack[3] = 6; // NACK/DTX
                  }
                } else if (metric[1]==max_metric) {
                  if (pucch_b0b1[1][0] == 1 && pucch_b0b1[1][1] == 1) {
                    harq_ack[0] = 1; // ACK
                    harq_ack[1] = 1; // ACK
                    harq_ack[2] = 1; // ACK
                    harq_ack[3] = 1; // ACK
                    tdd_multiplexing_mask = 0xF;
                  } else if (pucch_b0b1[1][0] == 1 && pucch_b0b1[1][1] != 1 ) {
                    harq_ack[0] = 1; // ACK
                    harq_ack[1] = 1; // ACK
                    harq_ack[2] = 6; // NACK/DTX
                    harq_ack[3] = 6; // NACK/DTX
                    tdd_multiplexing_mask = 0x3;
                  } else if (pucch_b0b1[1][0] != 1 && pucch_b0b1[1][1] != 1 ) {
                    harq_ack[0] = 6; // NACK/DTX
                    harq_ack[1] = 1; // ACK
                    harq_ack[2] = 1; // ACK
                    harq_ack[3] = 1; // ACK
                    tdd_multiplexing_mask = 0xE;
                  } else if (pucch_b0b1[1][0] != 1 && pucch_b0b1[1][1] == 1 ) {
                    harq_ack[0] = 6; // NACK/DTX
                    harq_ack[1] = 1; // ACK
                    harq_ack[2] = 6; // NACK/DTX
                    harq_ack[3] = 6; // NACK/DTX
                    tdd_multiplexing_mask = 0x2;
                  }
                } else if (metric[2]==max_metric) {
                  if (pucch_b0b1[2][0] == 1 && pucch_b0b1[2][1] == 1) {
                    harq_ack[0] = 1; // ACK
                    harq_ack[1] = 1; // ACK
                    harq_ack[2] = 1; // ACK
                    harq_ack[3] = 6; // NACK/DTX
                    tdd_multiplexing_mask = 0x7;
                  } else if (pucch_b0b1[2][0] == 1 && pucch_b0b1[2][1] != 1 ) {
                    harq_ack[0] = 1; // ACK
                    harq_ack[1] = 6; // NACK/DTX
                    harq_ack[2] = 1; // ACK
                    harq_ack[3] = 6; // NACK/DTX
                    tdd_multiplexing_mask = 0x5;
                  } else if (pucch_b0b1[2][0] != 1 && pucch_b0b1[2][1] == 1 ) {
                    harq_ack[0] = 4; // NACK/DTX
                    harq_ack[1] = 1; // ACK
                    harq_ack[2] = 1; // ACK
                    harq_ack[3] = 4; // NACK/DTX
                    tdd_multiplexing_mask = 0x6;
                  } else if (pucch_b0b1[2][0] != 1 && pucch_b0b1[2][1] != 1 ) {
                    harq_ack[0] = 4; // NACK/DTX
                    harq_ack[1] = 4; // NACK/DTX
                    harq_ack[2] = 1; // ACK
                    harq_ack[3] = 4; // NACK/DTX
                    tdd_multiplexing_mask = 0x4;
                  }
                } else { // max_metric[3]=max_metric
                  if (pucch_b0b1[2][0] == 1 && pucch_b0b1[2][1] == 1) {
                    harq_ack[0] = 1; // ACK
                    harq_ack[1] = 6; // NACK/DTX
                    harq_ack[2] = 1; // ACK
                    harq_ack[3] = 1; // ACK
                    tdd_multiplexing_mask = 0xD;
                  } else if (pucch_b0b1[2][0] == 1 && pucch_b0b1[2][1] != 1 ) {
                    harq_ack[0] = 6; // NACK/DTX
                    harq_ack[1] = 1; // ACK
                    harq_ack[2] = 6; // NACK/DTX
                    harq_ack[3] = 1; // ACK
                    tdd_multiplexing_mask = 0xA;
                  } else if (pucch_b0b1[2][0] != 1 && pucch_b0b1[2][1] == 1 ) {
                    harq_ack[0] = 6; // NACK/DTX
                    harq_ack[1] = 6; // NACK/DTX
                    harq_ack[2] = 1; // ACK
                    harq_ack[3] = 1; // ACK
                    tdd_multiplexing_mask = 0xC;
                  } else if (pucch_b0b1[2][0] != 1 && pucch_b0b1[2][1] != 1 ) {
                    harq_ack[0] = 6; // NACK/DTX
                    harq_ack[1] = 6; // NACK/DTX
                    harq_ack[2] = 6; // NACK/DTX
                    harq_ack[3] = 1; // ACK
                    tdd_multiplexing_mask = 0x8;
                  }
                }
              }

              uci->stat = max_metric;
              fill_uci_harq_indication(i, eNB,uci,frame,subframe,harq_ack,1,tdd_multiplexing_mask); // multiplexing mode
            } // else if ((uci->tdd_bundling == 0) && (res==4))
            else { // bundling
              harq_ack[0] = pucch_b0b1[0][0];
              harq_ack[1] = pucch_b0b1[0][1];
              uci->stat = metric[0];
              LOG_D(PHY,"bundling: (%d,%d), metric %d\n",harq_ack[0],harq_ack[1],uci->stat);
              fill_uci_harq_indication(i, eNB,uci,frame,subframe,harq_ack,0,0xffff); // special_bundling mode
            }

#ifdef DEBUG_PHY_PROC
            LOG_D (PHY, "[eNB %d][PDSCH %x] Frame %d subframe %d ACK/NAK metric 0 %d, metric 1 %d, (%d,%d)\n", eNB->Mod_id,
                   eNB->dlsch[DLSCH_id][0]->rnti, frame, subframe, metric0, metric1, pucch_b0b1[0], pucch_b0b1[1]);
#endif
          }

          break;

          default:
            AssertFatal (1 == 0, "Unsupported UCI type %d\n", uci->type);
            break;
          }

          if (SR_payload == 1) {
            LOG_D (PHY, "[eNB %d][SR %x] Frame %d subframe %d Got SR for PUSCH, transmitting to MAC\n", eNB->Mod_id, uci->rnti, frame, subframe);

            if (eNB->first_sr[uci->ue_id] == 1) {    // this is the first request for uplink after Connection Setup, so clear HARQ process 0 use for Msg4
              eNB->first_sr[uci->ue_id] = 0;
              eNB->dlsch[uci->ue_id][0]->harq_processes[0]->round = 0;
              eNB->dlsch[uci->ue_id][0]->harq_processes[0]->status = SCH_IDLE;
              LOG_D (PHY, "[eNB %d][SR %x] Frame %d subframe %d First SR\n", eNB->Mod_id, eNB->ulsch[uci->ue_id]->rnti, frame, subframe);
            }
          }
      }
    } // end if ((uci->active == 1) && (uci->frame == frame) && (uci->subframe == subframe)) {
  } // end loop for (int i = 0; i < NUMBER_OF_UCI_MAX; i++) {
}

void postDecode(L1_rxtx_proc_t *proc, notifiedFIFO_elt_t *req) {
  turboDecode_t * rdata=(turboDecode_t *) NotifiedFifoData(req);

  LTE_eNB_ULSCH_t *ulsch = rdata->eNB->ulsch[rdata->UEid];
  LTE_UL_eNB_HARQ_t *ulsch_harq = rdata->ulsch_harq;
  PHY_VARS_eNB *eNB=rdata->eNB;
    
  bool decodeSucess=rdata->decodeIterations <= rdata->maxIterations;
  ulsch_harq->processedSegments++;
  LOG_D(PHY, "processing result of segment: %d, ue %d, processed %d/%d\n",
	rdata->segment_r, rdata->UEid, ulsch_harq->processedSegments, rdata->nbSegments);
  proc->nbDecode--;
  LOG_D(PHY,"remain to decoded in subframe: %d\n", proc->nbDecode);
  if (decodeSucess)  {
    int Fbytes=(rdata->segment_r==0) ? rdata->Fbits>>3 : 0;
    int sz=(rdata->Kr>>3) - Fbytes - ((ulsch_harq->C>1)?3:0);
    memcpy(ulsch_harq->decodedBytes+rdata->offset,
	   rdata->decoded_bytes+Fbytes,
	   sz);
  } else {
    if ( rdata->nbSegments != ulsch_harq->processedSegments ) {
      int nb=abortTpool(proc->threadPool, req->key);
      nb+=abortNotifiedFIFO(proc->respDecode, req->key);
      proc->nbDecode-=nb;
      LOG_D(PHY,"uplink segment error %d/%d, aborted %d segments\n",rdata->segment_r,rdata->nbSegments, nb);
      AssertFatal(ulsch_harq->processedSegments+nb == rdata->nbSegments,"processed: %d, aborted: %d, total %d\n",
		  ulsch_harq->processedSegments, nb, rdata->nbSegments);
      ulsch_harq->processedSegments=rdata->nbSegments;
    }
  }

  // if this UE segments are all done
  if ( rdata->nbSegments == ulsch_harq->processedSegments) {
      //compute the expected ULSCH RX power (for the stats)
      int i=rdata->UEid;
      ulsch_harq->delta_TF = get_hundred_times_delta_IF_eNB(eNB,i,rdata->harq_pid, 0); // 0 means bw_factor is not considered
      if (RC.mac != NULL) { /* ulsim does not use RC.mac context. */
	if (ulsch_harq->cqi_crc_status == 1) {
	  fill_ulsch_cqi_indication(eNB,rdata->frame,rdata->subframe,ulsch_harq,ulsch->rnti);
	  RC.mac[eNB->Mod_id]->UE_info.UE_sched_ctrl[i].cqi_req_flag &= (~(1 << rdata->subframe));
	} else {
	  if(RC.mac[eNB->Mod_id]->UE_info.UE_sched_ctrl[i].cqi_req_flag & (1 << rdata->subframe) ) {
	    RC.mac[eNB->Mod_id]->UE_info.UE_sched_ctrl[i].cqi_req_flag &= (~(1 << rdata->subframe));
	    RC.mac[eNB->Mod_id]->UE_info.UE_sched_ctrl[i].cqi_req_timer=30;
	    LOG_D(PHY,"Frame %d,Subframe %d, We're supposed to get a cqi here. Set cqi_req_timer to 30.\n",rdata->frame,rdata->subframe);
	  }
	}
      }
	
      if (!decodeSucess) {
        T(T_ENB_PHY_ULSCH_UE_NACK, T_INT(eNB->Mod_id), T_INT(rdata->frame), T_INT(rdata->subframe), T_INT(ulsch->rnti),
          T_INT(rdata->harq_pid));
	fill_crc_indication(eNB,i,rdata->frame,rdata->subframe,1); // indicate NAK to MAC
	fill_rx_indication(eNB,i,rdata->frame,rdata->subframe);  // indicate SDU to MAC
	LOG_D(PHY,"[eNB %d][PUSCH %d] frame %d subframe %d UE %d Error receiving ULSCH, round %d/%d (ACK %d,%d)\n",
	      eNB->Mod_id,rdata->harq_pid,
	      rdata->frame,rdata->subframe, i,
	      ulsch_harq->round,
	      ulsch->Mlimit,
	      ulsch_harq->o_ACK[0],
	      ulsch_harq->o_ACK[1]);
	  
	if (ulsch_harq->round >= 3)  {
	  ulsch_harq->status  = SCH_IDLE;
	  ulsch_harq->handled = 0;
	  ulsch->harq_mask   &= ~(1 << rdata->harq_pid);
	  ulsch_harq->round   = 0;
	}
	/* Mark the HARQ process to release it later if max transmission reached
	 * (see below).
	 * MAC does not send the max transmission count, we have to deal with it
	 * locally in PHY.
	 */
	ulsch_harq->handled = 1;
      }  // ulsch in error
      else if(ulsch_harq->repetition_number == ulsch_harq->total_number_of_repetitions){
	fill_crc_indication(eNB,i,rdata->frame,rdata->subframe,0); // indicate ACK to MAC
	fill_rx_indication(eNB,i,rdata->frame,rdata->subframe);  // indicate SDU to MAC
	ulsch_harq->status = SCH_IDLE;
	ulsch->harq_mask &= ~(1 << rdata->harq_pid);
	for (int j=0;j<NUMBER_OF_ULSCH_MAX;j++) 
           if (eNB->ulsch_stats[j].rnti == ulsch->rnti) {
              eNB->ulsch_stats[j].total_bytes_rx+=ulsch_harq->TBS;
              for (int aa=0;aa<eNB->frame_parms.nb_antennas_rx;aa++) {
                eNB->ulsch_stats[j].ulsch_power[aa] = dB_fixed_x10(eNB->pusch_vars[rdata->UEid]->ulsch_power[aa]);
                eNB->ulsch_stats[j].ulsch_noise_power[aa] = dB_fixed_x10(eNB->pusch_vars[rdata->UEid]->ulsch_noise_power[aa]); 
              }
              break;
           }
        T (T_ENB_PHY_ULSCH_UE_ACK, T_INT(eNB->Mod_id), T_INT(rdata->frame), T_INT(rdata->subframe), T_INT(ulsch->rnti),
           T_INT(rdata->harq_pid));
      }  // ulsch not in error
	
      if (ulsch_harq->O_ACK>0)
	fill_ulsch_harq_indication(eNB,ulsch_harq,ulsch->rnti,rdata->frame,rdata->subframe,ulsch->bundling);
  } 
}

void pusch_procedures(PHY_VARS_eNB *eNB,L1_rxtx_proc_t *proc) {
  uint32_t i;
  uint32_t harq_pid;
  uint8_t nPRS;
  LTE_DL_FRAME_PARMS *fp=&eNB->frame_parms;
  LTE_eNB_ULSCH_t *ulsch;
  LTE_UL_eNB_HARQ_t *ulsch_harq;
  const int subframe = proc->subframe_rx;
  const int frame    = proc->frame_rx;
  uint32_t harq_pid0 = subframe2harq_pid(&eNB->frame_parms,frame,subframe);

  for (i = 0; i < NUMBER_OF_ULSCH_MAX; i++) {
    ulsch = eNB->ulsch[i];
    if (!ulsch) continue; 

    if (ulsch->ue_type > 0) harq_pid = 0;
    else harq_pid=harq_pid0;

    ulsch_harq = ulsch->harq_processes[harq_pid];

    if (ulsch->rnti>0) LOG_D(PHY,"eNB->ulsch[%d]->harq_processes[harq_pid:%d] SFN/SF:%04d%d: PUSCH procedures, UE %d/%x ulsch_harq[status:%d SFN/SF:%04d%d handled:%d]\n",
                               i, harq_pid, frame,subframe,i,ulsch->rnti,
                              ulsch_harq->status, ulsch_harq->frame, ulsch_harq->subframe, ulsch_harq->handled);

    if ((ulsch->rnti>0) &&
        (ulsch_harq->status == ACTIVE) &&
        ((ulsch_harq->frame == frame)	    || (ulsch_harq->repetition_number >1) ) &&
        ((ulsch_harq->subframe == subframe) || (ulsch_harq->repetition_number >1) ) &&
        (ulsch_harq->handled == 0)) {
      // UE has ULSCH scheduling
      for (int rb=0;
           rb<=ulsch_harq->nb_rb;
           rb++) {
        int rb2 = rb+ulsch_harq->first_rb;
        eNB->rb_mask_ul[rb2>>5] |= (1<<(rb2&31));
      }

      LOG_D(PHY,"[eNB %d] frame %d, subframe %d: Scheduling ULSCH Reception for UE %d \n", eNB->Mod_id, frame, subframe, i);
      nPRS = fp->pusch_config_common.ul_ReferenceSignalsPUSCH.nPRS[subframe<<1];
      ulsch->cyclicShift = (ulsch_harq->n_DMRS2 +
                            fp->pusch_config_common.ul_ReferenceSignalsPUSCH.cyclicShift +
                            nPRS)%12;
      AssertFatal(ulsch_harq->TBS>0,"illegal TBS %d\n",ulsch_harq->TBS);
      LOG_D(PHY,
            "[eNB %d][PUSCH %d] Frame %d Subframe %d Demodulating PUSCH: dci_alloc %d, rar_alloc %d, round %d, first_rb %d, nb_rb %d, Qm %d, TBS %d, rv %d, cyclic_shift %d (n_DMRS2 %d, cyclicShift_common %d, ), O_ACK %d, beta_cqi %d \n",
            eNB->Mod_id,harq_pid,frame,subframe,
            ulsch_harq->dci_alloc,
            ulsch_harq->rar_alloc,
            ulsch_harq->round,
            ulsch_harq->first_rb,
            ulsch_harq->nb_rb,
            ulsch_harq->Qm,
            ulsch_harq->TBS,
            ulsch_harq->rvidx,
            ulsch->cyclicShift,
            ulsch_harq->n_DMRS2,
            fp->pusch_config_common.ul_ReferenceSignalsPUSCH.cyclicShift,
            ulsch_harq->O_ACK,
            ulsch->beta_offset_cqi_times8);
      start_meas(&eNB->ulsch_demodulation_stats);
      rx_ulsch(eNB,proc, i);
      stop_meas(&eNB->ulsch_demodulation_stats);
      start_meas(&eNB->ulsch_decoding_stats);
      ulsch_decoding(eNB,proc,
                           i,
                           0, // control_only_flag
                           ulsch_harq->V_UL_DAI,
                           ulsch_harq->nb_rb>20 ? 1 : 0);
      stop_meas(&eNB->ulsch_decoding_stats);
/*
      int ulsch_id=-1;
      for  (ulsch_id=0;ulsch_id<NUMBER_OF_ULSCH_MAX;ulsch_id++)
         if (ulsch->rnti == eNB->ulsch_stats[ulsch_id].rnti) break;
      AssertFatal(ulsch_id>=0,"no ulsch_id found\n");

      if (eNB->ulsch_stats[ulsch_id].round_trials[0]>100) {
         dump_ulsch(eNB,frame,subframe,i,ulsch_harq->round);
         AssertFatal(1==0,"exiting\n");
      }
*/
    }
    else if ((ulsch) &&
             (ulsch->rnti>0) &&
             (ulsch_harq->status == ACTIVE) &&
             (ulsch_harq->frame == frame) &&
             (ulsch_harq->subframe == subframe) &&
             (ulsch_harq->handled == 1)) {
      // this harq process is stale, kill it, this 1024 frames later (10s), consider reducing that
      ulsch_harq->status = SCH_IDLE;
      ulsch_harq->handled = 0;
      ulsch->harq_mask &= ~(1 << harq_pid);
      LOG_W (PHY, "Removing stale ULSCH config for UE %x harq_pid %d (harq_mask is now 0x%2.2x)\n", ulsch->rnti, harq_pid, ulsch->harq_mask);
    }
  }   //   for (i=0; i<NUMBER_OF_ULSCH_MAX; i++)
  
  while (proc->nbDecode > 0) {
    notifiedFIFO_elt_t *req=pullTpool(proc->respDecode, proc->threadPool);
    postDecode(proc, req);
    delNotifiedFIFO_elt(req);
  }
}

extern int      oai_exit;

extern void    *td_thread (void *);

void init_td_thread(PHY_VARS_eNB *eNB) {
	/*
  L1_proc_t *proc = &eNB->proc;
  proc->tdp.eNB = eNB;
  proc->instance_cnt_td = -1;
  threadCreate(&proc->pthread_td, td_thread, (void *)&proc->tdp, "TD", -1, OAI_PRIORITY_RT);
  */
}

void kill_td_thread(PHY_VARS_eNB *eNB) {
	/*
  L1_proc_t *proc = &eNB->proc;
  proc->instance_cnt_td         = 0;
  pthread_cond_signal(&proc->cond_td);
  pthread_join(proc->pthread_td, NULL);
  pthread_mutex_destroy( &proc->mutex_td );
  pthread_cond_destroy( &proc->cond_td );
  */
}

extern void    *te_thread (void *);

void init_te_thread(PHY_VARS_eNB *eNB) {
	/*
  L1_proc_t *proc = &eNB->proc;

  for(int i=0; i<3 ; i++) {
    proc->tep[i].eNB = eNB;
    proc->tep[i].instance_cnt_te = -1;
    LOG_I(PHY,"Creating te_thread %d\n",i);
    char txt[128];
    sprintf(txt,"TE_%d", i);
    threadCreate(&proc->tep[i].pthread_te, te_thread, (void *)&proc->tep[i], txt, -1, OAI_PRIORITY_RT);
  }
  */
}

void kill_te_thread(PHY_VARS_eNB *eNB) {
	/*
  L1_proc_t *proc = &eNB->proc;

  for(int i=0; i<3 ; i++) {
    proc->tep[i].instance_cnt_te         = 0;
    pthread_cond_signal(&proc->tep[i].cond_te);
    pthread_join(proc->tep[i].pthread_te, NULL);
    pthread_mutex_destroy( &proc->tep[i].mutex_te);
    pthread_cond_destroy( &proc->tep[i].cond_te);
  }
  */
}

void fill_rx_indication(PHY_VARS_eNB *eNB,
                        int ULSCH_id,
                        int frame,
                        int subframe) {
  nfapi_rx_indication_pdu_t *pdu;
  int             timing_advance_update;
  int             sync_pos;
  uint32_t        harq_pid;

  if (eNB->ulsch[ULSCH_id]->ue_type > 0) harq_pid = 0;
  else {
    harq_pid = subframe2harq_pid (&eNB->frame_parms,
                                  frame, subframe);
  }

  pthread_mutex_lock(&eNB->UL_INFO_mutex);
  eNB->UL_INFO.rx_ind.sfn_sf                    = frame<<4| subframe;
  eNB->UL_INFO.rx_ind.rx_indication_body.tl.tag = NFAPI_RX_INDICATION_BODY_TAG;
  assert(eNB->UL_INFO.rx_ind.rx_indication_body.number_of_pdus <= NFAPI_RX_IND_MAX_PDU);
  pdu                                    = &eNB->UL_INFO.rx_ind.rx_indication_body.rx_pdu_list[eNB->UL_INFO.rx_ind.rx_indication_body.number_of_pdus];
  //  pdu->rx_ue_information.handle          = eNB->ulsch[ULSCH_id]->handle;
  pdu->rx_ue_information.tl.tag          = NFAPI_RX_UE_INFORMATION_TAG;
  pdu->rx_ue_information.rnti            = eNB->ulsch[ULSCH_id]->rnti;
  pdu->rx_indication_rel8.tl.tag         = NFAPI_RX_INDICATION_REL8_TAG;
  pdu->rx_indication_rel8.length         = eNB->ulsch[ULSCH_id]->harq_processes[harq_pid]->TBS>>3;
  pdu->rx_indication_rel8.offset         = 1;   // DJP - I dont understand - but broken unless 1 ????  0;  // filled in at the end of the UL_INFO formation
<<<<<<< HEAD
  assert(pdu->rx_indication_rel8.length <= NFAPI_RX_IND_DATA_MAX);
  memcpy(pdu->rx_ind_data,
         eNB->ulsch[UE_id]->harq_processes[harq_pid]->decodedBytes,
         pdu->rx_indication_rel8.length);

=======
  pdu->data                              = eNB->ulsch[ULSCH_id]->harq_processes[harq_pid]->decodedBytes;
>>>>>>> efc696cc
  // estimate timing advance for MAC
  sync_pos                               = lte_est_timing_advance_pusch(&eNB->frame_parms, eNB->pusch_vars[ULSCH_id]->drs_ch_estimates_time);
  timing_advance_update                  = sync_pos; 

  for (int i=0;i<NUMBER_OF_SCH_STATS_MAX;i++) 
      if (eNB->ulsch_stats[i].rnti == eNB->ulsch[ULSCH_id]->rnti) 
         eNB->ulsch_stats[i].timing_offset = sync_pos;
  //  if (timing_advance_update > 10) { dump_ulsch(eNB,frame,subframe,ULSCH_id); exit(-1);}
  //  if (timing_advance_update < -10) { dump_ulsch(eNB,frame,subframe,ULSCH_id); exit(-1);}
  switch (eNB->frame_parms.N_RB_DL) {
    case 6:                      /* nothing to do */
      break;

    case 15:
      timing_advance_update /= 2;
      break;

    case 25:
      timing_advance_update /= 4;
      break;

    case 50:
      timing_advance_update /= 8;
      break;

    case 75:
      timing_advance_update /= 12;
      break;

    case 100:
      timing_advance_update /= 16;
      break;

    default:
      abort ();
  }

  // put timing advance command in 0..63 range
  timing_advance_update += 31;

  if (timing_advance_update < 0)
    timing_advance_update = 0;

  if (timing_advance_update > 63)
    timing_advance_update = 63;

  pdu->rx_indication_rel8.timing_advance = timing_advance_update;
  // estimate UL_CQI for MAC 
  int total_power=0, avg_noise_power=0;  
  for (int i=0;i<eNB->frame_parms.nb_antennas_rx;i++) {
     total_power+=(eNB->pusch_vars[ULSCH_id]->ulsch_power[i]);
     avg_noise_power+=(eNB->pusch_vars[ULSCH_id]->ulsch_noise_power[i])/eNB->frame_parms.nb_antennas_rx;
  }
  int SNRtimes10 = dB_fixed_x10(total_power) - 
                   dB_fixed_x10(avg_noise_power);

  if (SNRtimes10 < -640)
    pdu->rx_indication_rel8.ul_cqi = 0;
  else if (SNRtimes10 > 635)
    pdu->rx_indication_rel8.ul_cqi = 255;
  else
    pdu->rx_indication_rel8.ul_cqi = (640 + SNRtimes10) / 5;

  LOG_D(PHY,"[PUSCH %d] Frame %d Subframe %d Filling RX_indication with SNR %d (%d,%d,%d), timing_advance %d (update %d,sync_pos %d)\n",
        harq_pid,frame,subframe,SNRtimes10,pdu->rx_indication_rel8.ul_cqi,dB_fixed_x10(total_power),dB_fixed_x10(avg_noise_power),pdu->rx_indication_rel8.timing_advance,timing_advance_update,sync_pos);
  for (int i=0;i<eNB->frame_parms.nb_antennas_rx;i++)
	LOG_D(PHY,"antenna %d: ulsch_power %d, noise_power %d\n",i,dB_fixed_x10(eNB->pusch_vars[ULSCH_id]->ulsch_power[i]),dB_fixed_x10(eNB->pusch_vars[ULSCH_id]->ulsch_noise_power[i]));

  eNB->UL_INFO.rx_ind.rx_indication_body.number_of_pdus++;
  eNB->UL_INFO.rx_ind.sfn_sf = frame<<4 | subframe;
  pthread_mutex_unlock(&eNB->UL_INFO_mutex);
}

//-----------------------------------------------------------------------------
/*
 * Release the harq process if its round is >= 'after_rounds'
 */
static void do_release_harq(PHY_VARS_eNB *eNB,
                            int DLSCH_id,
                            int tb,
                            uint16_t frame,
                            uint8_t subframe,
                            uint16_t mask,
                            int after_rounds)
//-----------------------------------------------------------------------------
{
  LTE_eNB_DLSCH_t *dlsch0 = NULL;
  LTE_eNB_DLSCH_t *dlsch1 = NULL;
  LTE_DL_eNB_HARQ_t *dlsch0_harq = NULL;
  LTE_DL_eNB_HARQ_t *dlsch1_harq = NULL;
  int harq_pid;
  int subframe_tx;
  int frame_tx;
  AssertFatal(DLSCH_id != -1, "No existing dlsch context\n");
  AssertFatal(DLSCH_id < NUMBER_OF_DLSCH_MAX, "Returned DLSCH_id %d >= %d (NUMBER_OF_DLSCH_MAX)\n", DLSCH_id, NUMBER_OF_DLSCH_MAX);
  dlsch0 = eNB->dlsch[DLSCH_id][0];
  dlsch1 = eNB->dlsch[DLSCH_id][1];

  if (eNB->frame_parms.frame_type == FDD) {
    subframe_tx = (subframe + 6) % 10;
    frame_tx = ul_ACK_subframe2_dl_frame(&eNB->frame_parms,
                                         frame,
                                         subframe,
                                         subframe_tx);
    harq_pid = dlsch0->harq_ids[frame_tx%2][subframe_tx];

    if((harq_pid < 0) || (harq_pid >= dlsch0->Mdlharq)) {
      LOG_E(PHY,"illegal harq_pid %d %s:%d\n", harq_pid, __FILE__, __LINE__);
      return;
    }

    dlsch0_harq = dlsch0->harq_processes[harq_pid];
    dlsch1_harq = dlsch1->harq_processes[harq_pid];
    AssertFatal(dlsch0_harq != NULL, "dlsch0_harq is null\n");
#if T_TRACER

    if (after_rounds != -1) {
      T(T_ENB_PHY_DLSCH_UE_NACK,
        T_INT(0),
        T_INT(frame),
        T_INT(subframe),
        T_INT(dlsch0->rnti),
        T_INT(harq_pid));
    } else {
      T(T_ENB_PHY_DLSCH_UE_ACK,
        T_INT(0),
        T_INT(frame),
        T_INT(subframe),
        T_INT(dlsch0->rnti),
        T_INT(harq_pid));
    }

#endif

    if (dlsch0_harq->round >= after_rounds) {
      dlsch0_harq->status = SCH_IDLE;
      dlsch0->harq_mask &= ~(1 << harq_pid);
    }
  } else {
    /* Release all processes in the bundle that was acked, based on mask */
    /* This is at most 4 for multiplexing and 9 for bundling/special bundling */
    int M = ul_ACK_subframe2_M(&eNB->frame_parms, subframe);

    for (int m=0; m < M; m++) {
      subframe_tx = ul_ACK_subframe2_dl_subframe(&eNB->frame_parms,
                    subframe,
                    m);
      frame_tx = ul_ACK_subframe2_dl_frame(&eNB->frame_parms,
                                           frame,
                                           subframe,
                                           subframe_tx);

      if (((1 << m) & mask) > 0) {
        harq_pid = dlsch0->harq_ids[frame_tx%2][subframe_tx];

        if((harq_pid < 0) || (harq_pid >= dlsch0->Mdlharq)) {
          LOG_E(PHY,"illegal harq_pid %d %s:%d\n", harq_pid, __FILE__, __LINE__);
          return;
        }

        dlsch0_harq = dlsch0->harq_processes[harq_pid];
        dlsch1_harq = dlsch1->harq_processes[harq_pid];
        AssertFatal(dlsch0_harq != NULL, "Dlsch0_harq is null\n");
#if T_TRACER

        if (after_rounds != -1) {
          T(T_ENB_PHY_DLSCH_UE_NACK,
            T_INT(0),
            T_INT(frame),
            T_INT(subframe),
            T_INT(dlsch0->rnti),
            T_INT(harq_pid));
        } else {
          T(T_ENB_PHY_DLSCH_UE_ACK,
            T_INT(0),
            T_INT(frame),
            T_INT(subframe),
            T_INT(dlsch0->rnti),
            T_INT(harq_pid));
        }

#endif

        if (dlsch0_harq->round >= after_rounds) {
          dlsch0_harq->status = SCH_IDLE;

          if ((dlsch1_harq == NULL) || ((dlsch1_harq != NULL) && (dlsch1_harq->status == SCH_IDLE))) {
            dlsch0->harq_mask &= ~(1 << harq_pid);
          }
        }
      } // end if (((1 << m) & mask) > 0)
    } // end for (int m=0; m < M; m++)
  } // end if TDD
}

static void release_harq(PHY_VARS_eNB *eNB,int DLSCH_id,int tb,uint16_t frame,uint8_t subframe,uint16_t mask, int is_ack) {
  /*
   * Maximum number of DL transmissions = 4.
   * TODO: get the value from configuration.
   * If is_ack is true then we release immediately. The value -1 can be used for that.
   */
  do_release_harq(eNB, DLSCH_id, tb, frame, subframe, mask, is_ack ? -1 : 4);
}

int getM(PHY_VARS_eNB *eNB,int frame,int subframe) {
  int M,Mtx=0;
  LTE_eNB_DLSCH_t *dlsch0=NULL,*dlsch1=NULL;
  LTE_DL_eNB_HARQ_t *dlsch0_harq=NULL,*dlsch1_harq=NULL;
  int harq_pid;
  int subframe_tx,frame_tx;
  int m;
  M=ul_ACK_subframe2_M(&eNB->frame_parms,
                       subframe);

  for (m=0; m<M; m++) {
    subframe_tx = ul_ACK_subframe2_dl_subframe(&eNB->frame_parms,
                  subframe,
                  m);
    frame_tx =  ul_ACK_subframe2_dl_frame(&eNB->frame_parms,frame,
                                          subframe,subframe_tx);

    if (dlsch0 == NULL || dlsch1 == NULL) {
      LOG_E(PHY, "dlsch0 and/or dlsch1 NULL, getM frame %i, subframe %i\n",frame,subframe);
      return Mtx;
    }

    harq_pid = dlsch0->harq_ids[frame_tx%2][subframe_tx];

    if (harq_pid>=0 && harq_pid<dlsch0->Mdlharq) {
      dlsch0_harq     = dlsch0->harq_processes[harq_pid];
      dlsch1_harq     = dlsch1->harq_processes[harq_pid];
      AssertFatal(dlsch0_harq!=NULL,"dlsch0_harq is null\n");

      if (dlsch0_harq->status == ACTIVE||
          (dlsch1_harq!=NULL && dlsch1_harq->status == ACTIVE)) Mtx ++;
    }
  }

  return (Mtx);
}


void fill_ulsch_cqi_indication (PHY_VARS_eNB *eNB, uint16_t frame, uint8_t subframe, LTE_UL_eNB_HARQ_t *ulsch_harq, uint16_t rnti) {
  pthread_mutex_lock (&eNB->UL_INFO_mutex);
  assert(eNB->UL_INFO.cqi_ind.cqi_indication_body.number_of_cqis <= NFAPI_CQI_IND_MAX_PDU);
  nfapi_cqi_indication_pdu_t *pdu         = &eNB->UL_INFO.cqi_ind.cqi_indication_body.cqi_pdu_list[eNB->UL_INFO.cqi_ind.cqi_indication_body.number_of_cqis];
  nfapi_cqi_indication_raw_pdu_t *raw_pdu = &eNB->UL_INFO.cqi_ind.cqi_indication_body.cqi_raw_pdu_list[eNB->UL_INFO.cqi_ind.cqi_indication_body.number_of_cqis];
  pdu->instance_length = 0;
  pdu->rx_ue_information.tl.tag          = NFAPI_RX_UE_INFORMATION_TAG;
  pdu->rx_ue_information.rnti = rnti;

  if (ulsch_harq->cqi_crc_status != 1)
    pdu->cqi_indication_rel9.data_offset = 0;
  else
    pdu->cqi_indication_rel9.data_offset = 1;   // fill in after all cqi_indications have been generated when non-zero

  // by default set O to rank 1 value
  pdu->cqi_indication_rel9.tl.tag = NFAPI_CQI_INDICATION_REL9_TAG;
  pdu->cqi_indication_rel9.length = (ulsch_harq->Or1>>3) + ((ulsch_harq->Or1&7) > 0 ? 1 : 0);
  pdu->cqi_indication_rel9.ri[0]  = 0;

  // if we have RI bits, set them and if rank2 overwrite O
  if (ulsch_harq->O_RI > 0) {
    pdu->cqi_indication_rel9.ri[0] = ulsch_harq->o_RI[0];

    if (ulsch_harq->o_RI[0] == 2)
      pdu->cqi_indication_rel9.length = (ulsch_harq->Or2 >> 3) + ((ulsch_harq->Or2 & 7) > 0 ? 1 : 0);

    pdu->cqi_indication_rel9.timing_advance = 0;
  }

  pdu->cqi_indication_rel9.number_of_cc_reported = 1;
  pdu->ul_cqi_information.channel = 1;  // PUSCH
  pdu->ul_cqi_information.tl.tag = NFAPI_UL_CQI_INFORMATION_TAG;
  memcpy ((void *) raw_pdu->pdu, ulsch_harq->o, pdu->cqi_indication_rel9.length);
  eNB->UL_INFO.cqi_ind.cqi_indication_body.tl.tag = NFAPI_CQI_INDICATION_BODY_TAG;
  eNB->UL_INFO.cqi_ind.cqi_indication_body.number_of_cqis++;
  LOG_D(PHY,"eNB->UL_INFO.cqi_ind.cqi_indication_body.number_of_cqis:%d\n", eNB->UL_INFO.cqi_ind.cqi_indication_body.number_of_cqis);
  pthread_mutex_unlock(&eNB->UL_INFO_mutex);
}

void fill_ulsch_harq_indication (PHY_VARS_eNB *eNB, LTE_UL_eNB_HARQ_t *ulsch_harq, uint16_t rnti, int frame, int subframe, int bundling) {
  int DLSCH_id = find_dlsch(rnti,eNB,SEARCH_EXIST);

  if( (DLSCH_id<0) || (DLSCH_id>=NUMBER_OF_DLSCH_MAX) ) {
    LOG_E(PHY,"illegal DLSCH_id found!!! rnti %04x DLSCH_id %d\n",rnti,DLSCH_id);
    return;
  }

  //AssertFatal(DLSCH_id>=0,"DLSCH_id doesn't exist\n");
  pthread_mutex_lock(&eNB->UL_INFO_mutex);
  assert(eNB->UL_INFO.harq_ind.harq_indication_body.number_of_harqs <= NFAPI_HARQ_IND_MAX_PDU);
  nfapi_harq_indication_pdu_t *pdu =   &eNB->UL_INFO.harq_ind.harq_indication_body.harq_pdu_list[eNB->UL_INFO.harq_ind.harq_indication_body.number_of_harqs];
  int M;
  int i;
  eNB->UL_INFO.harq_ind.header.message_id = NFAPI_HARQ_INDICATION;
  eNB->UL_INFO.harq_ind.sfn_sf = frame<<4|subframe;
  eNB->UL_INFO.harq_ind.harq_indication_body.tl.tag = NFAPI_HARQ_INDICATION_BODY_TAG;
  pdu->instance_length                                = 0; // don't know what to do with this
  //  pdu->rx_ue_information.handle                       = handle;
  pdu->rx_ue_information.tl.tag                       = NFAPI_RX_UE_INFORMATION_TAG;
  pdu->rx_ue_information.rnti                         = rnti;

  if (eNB->frame_parms.frame_type == FDD) {
    pdu->harq_indication_fdd_rel13.tl.tag = NFAPI_HARQ_INDICATION_FDD_REL13_TAG;
    pdu->harq_indication_fdd_rel13.mode = 0;
    pdu->harq_indication_fdd_rel13.number_of_ack_nack = ulsch_harq->O_ACK;

    for (i = 0; i < ulsch_harq->O_ACK; i++) {
      AssertFatal (ulsch_harq->o_ACK[i] == 0 || ulsch_harq->o_ACK[i] == 1, "harq_ack[%d] is %d, should be 1,2 or 4\n", i, ulsch_harq->o_ACK[i]);
      pdu->harq_indication_fdd_rel13.harq_tb_n[i] = 2 - ulsch_harq->o_ACK[i];
      // release DLSCH if needed
      release_harq(eNB,DLSCH_id,i,frame,subframe,0xffff, ulsch_harq->o_ACK[i] == 1);
    }
  } else {                      // TDD
    M = ul_ACK_subframe2_M (&eNB->frame_parms, subframe);
    pdu->harq_indication_tdd_rel13.tl.tag = NFAPI_HARQ_INDICATION_TDD_REL13_TAG;
    pdu->harq_indication_tdd_rel13.mode = 1-bundling;
    pdu->harq_indication_tdd_rel13.number_of_ack_nack = ulsch_harq->O_ACK;

    for (i = 0; i < ulsch_harq->O_ACK; i++) {
      AssertFatal (ulsch_harq->o_ACK[i] == 0 || ulsch_harq->o_ACK[i] == 1, "harq_ack[%d] is %d, should be 1,2 or 4\n", i, ulsch_harq->o_ACK[i]);
      pdu->harq_indication_tdd_rel13.harq_data[0].bundling.value_0 = 2-ulsch_harq->o_ACK[i];
      // release DLSCH if needed
      /* TODO: review this code, it's most certainly wrong.
       * We have to release the proper HARQ in case of ACK or NACK if max retransmission reached.
       * Basically, call release_harq with 1 as last argument when ACK and 0 when NACK.
       */
      release_harq(eNB,DLSCH_id,i,frame,subframe,0xffff, ulsch_harq->o_ACK[i] == 1);

      if      (M==1 && ulsch_harq->O_ACK==1 && ulsch_harq->o_ACK[i] == 1) release_harq(eNB,DLSCH_id,0,frame,subframe,0xffff, ulsch_harq->o_ACK[i] == 1);
      else if (M==1 && ulsch_harq->O_ACK==2 && ulsch_harq->o_ACK[i] == 1) release_harq(eNB,DLSCH_id,i,frame,subframe,0xffff, ulsch_harq->o_ACK[i] == 1);
      else if (M>1 && ulsch_harq->o_ACK[i] == 1) {
        // spatial bundling
        release_harq(eNB,DLSCH_id,0,frame,subframe,1<<i, ulsch_harq->o_ACK[i] == 1);
        release_harq(eNB,DLSCH_id,1,frame,subframe,1<<i, ulsch_harq->o_ACK[i] == 1);
      }
    }
  }

  //LOG_E(PHY,"eNB->UL_INFO.harq_ind.harq_indication_body.number_of_harqs:%d\n", eNB->UL_INFO.harq_ind.harq_indication_body.number_of_harqs);
  eNB->UL_INFO.harq_ind.harq_indication_body.number_of_harqs++;
  pthread_mutex_unlock(&eNB->UL_INFO_mutex);
}

void fill_uci_harq_indication (int UEid, PHY_VARS_eNB *eNB, LTE_eNB_UCI *uci, int frame, int subframe, uint8_t *harq_ack, uint8_t tdd_mapping_mode, uint16_t tdd_multiplexing_mask) {
  if ( split73 == SPLIT73_DU ) {
    sendFs6Ulharq(fs6ULindicationHarq, UEid, eNB, uci, frame, subframe, harq_ack, tdd_mapping_mode, tdd_multiplexing_mask, 0, 0);
    return;
  }
  
  int DLSCH_id=find_dlsch(uci->rnti,eNB,SEARCH_EXIST);

  //AssertFatal(DLSCH_id>=0,"DLSCH_id doesn't exist rnti:%x\n", uci->rnti);
  if (DLSCH_id < 0) {
    LOG_E(PHY,"SFN/SF:%04d%d Unable to find rnti:%x do not send HARQ\n", frame, subframe, uci->rnti);
    return;
  }

  pthread_mutex_lock(&eNB->UL_INFO_mutex);
  nfapi_harq_indication_t *ind       = &eNB->UL_INFO.harq_ind;
  nfapi_harq_indication_body_t *body = &ind->harq_indication_body;
  assert(eNB->UL_INFO.harq_ind.harq_indication_body.number_of_harqs <= NFAPI_HARQ_IND_MAX_PDU);
  nfapi_harq_indication_pdu_t *pdu   = &body->harq_pdu_list[eNB->UL_INFO.harq_ind.harq_indication_body.number_of_harqs];
  ind->sfn_sf = frame<<4|subframe;
  ind->header.message_id = NFAPI_HARQ_INDICATION;
  body->tl.tag = NFAPI_HARQ_INDICATION_BODY_TAG;
  pdu->instance_length                                = 0; // don't know what to do with this
  //  pdu->rx_ue_information.handle                       = handle;
  pdu->rx_ue_information.tl.tag                       = NFAPI_RX_UE_INFORMATION_TAG;
  pdu->rx_ue_information.rnti                         = uci->rnti;
  // estimate UL_CQI for MAC (from antenna port 0 only)
  pdu->ul_cqi_information.tl.tag = NFAPI_UL_CQI_INFORMATION_TAG;
  int SNRtimes10 = dB_fixed_x10(uci->stat) - 10 * eNB->measurements.n0_pucch_dB;

  if (SNRtimes10 < -100)
    LOG_I (PHY, "uci->stat %d \n", uci->stat);

  if (SNRtimes10 < -640)
    pdu->ul_cqi_information.ul_cqi = 0;
  else if (SNRtimes10 > 635)
    pdu->ul_cqi_information.ul_cqi = 255;
  else
    pdu->ul_cqi_information.ul_cqi = (640 + SNRtimes10) / 5;

  pdu->ul_cqi_information.channel = 0;

  if (eNB->frame_parms.frame_type == FDD) {
    if (uci->pucch_fmt == pucch_format1a) {
      pdu->harq_indication_fdd_rel13.tl.tag = NFAPI_HARQ_INDICATION_FDD_REL13_TAG;
      pdu->harq_indication_fdd_rel13.mode = 0;
      pdu->harq_indication_fdd_rel13.number_of_ack_nack = 1;
      AssertFatal (harq_ack[0] == 1 || harq_ack[0] == 2 || harq_ack[0] == 4, "harq_ack[0] is %d, should be 1,2 or 4\n", harq_ack[0]);
      pdu->harq_indication_fdd_rel13.harq_tb_n[0] = harq_ack[0];
      // release DLSCH if needed
      release_harq(eNB,DLSCH_id,0,frame,subframe,0xffff, harq_ack[0] == 1);
    } else if (uci->pucch_fmt == pucch_format1b) {
      pdu->harq_indication_fdd_rel13.tl.tag = NFAPI_HARQ_INDICATION_FDD_REL13_TAG;
      pdu->harq_indication_fdd_rel13.mode = 0;
      pdu->harq_indication_fdd_rel13.number_of_ack_nack = 2;
      AssertFatal (harq_ack[0] == 1 || harq_ack[0] == 2 || harq_ack[1] == 4, "harq_ack[0] is %d, should be 0,1 or 4\n", harq_ack[0]);
      AssertFatal (harq_ack[1] == 1 || harq_ack[1] == 2 || harq_ack[1] == 4, "harq_ack[1] is %d, should be 0,1 or 4\n", harq_ack[1]);
      pdu->harq_indication_fdd_rel13.harq_tb_n[0] = harq_ack[0];
      pdu->harq_indication_fdd_rel13.harq_tb_n[1] = harq_ack[1];
      // release DLSCH if needed
      release_harq(eNB,DLSCH_id,0,frame,subframe,0xffff, harq_ack[0] == 1);
      release_harq(eNB,DLSCH_id,1,frame,subframe,0xffff, harq_ack[1] == 1);
    } else AssertFatal(1==0,"only format 1a/b for now, received %d\n",uci->pucch_fmt);
  } else { // TDD
    AssertFatal (tdd_mapping_mode == 0 || tdd_mapping_mode == 1 || tdd_mapping_mode == 2, "Illegal tdd_mapping_mode %d\n", tdd_mapping_mode);
    pdu->harq_indication_tdd_rel13.tl.tag = NFAPI_HARQ_INDICATION_TDD_REL13_TAG;
    pdu->harq_indication_tdd_rel13.mode = tdd_mapping_mode;
    LOG_D(PHY,"%s(eNB, uci_harq format %d, rnti:%04x, frame:%d, subframe:%d, tdd_mapping_mode:%d) harq_ack[0]:%d harq_ack[1]:%d\n", __FUNCTION__, uci->pucch_fmt,uci->rnti, frame, subframe,
          tdd_mapping_mode,harq_ack[0],harq_ack[1]);

    switch (tdd_mapping_mode) {
      case 0:                    // bundling
        if (uci->pucch_fmt == pucch_format1a) {
          pdu->harq_indication_tdd_rel13.tl.tag = NFAPI_HARQ_INDICATION_TDD_REL13_TAG;
          pdu->harq_indication_tdd_rel13.number_of_ack_nack = 1;
          LOG_D(PHY,"bundling, pucch1a, number of ack nack %d\n",pdu->harq_indication_tdd_rel13.number_of_ack_nack);
          AssertFatal(harq_ack[0] == 1 || harq_ack[0] == 2 || harq_ack[0] == 4, "harq_ack[0] is %d, should be 1,2 or 4\n",harq_ack[0]);
          pdu->harq_indication_tdd_rel13.harq_data[0].bundling.value_0 = harq_ack[0];
          // release all bundled DLSCH if needed
          release_harq(eNB,DLSCH_id,0,frame,subframe,0xffff, harq_ack[0] == 1);
        } else if (uci->pucch_fmt == pucch_format1b) {
          pdu->harq_indication_tdd_rel13.number_of_ack_nack = 2;
          AssertFatal(harq_ack[0] == 1 || harq_ack[0] == 2 || harq_ack[1] == 4, "harq_ack[0] is %d, should be 0,1 or 4\n",harq_ack[0]);
          AssertFatal(harq_ack[1] == 1 || harq_ack[1] == 2 || harq_ack[1] == 4, "harq_ack[1] is %d, should be 0,1 or 4\n",harq_ack[1]);
          pdu->harq_indication_tdd_rel13.tl.tag = NFAPI_HARQ_INDICATION_TDD_REL13_TAG;
          pdu->harq_indication_tdd_rel13.harq_data[0].bundling.value_0 = harq_ack[0];
          pdu->harq_indication_tdd_rel13.harq_data[1].bundling.value_0 = harq_ack[1];
          // release all DLSCH if needed
          release_harq(eNB,DLSCH_id,0,frame,subframe,0xffff, harq_ack[0] == 1);
          release_harq(eNB,DLSCH_id,1,frame,subframe,0xffff, harq_ack[1] == 1);
        }

        break;

      case 1:                    // multiplexing
        AssertFatal (uci->pucch_fmt == pucch_format1b, "uci->pucch_format %d is not format1b\n", uci->pucch_fmt);

        if (uci->num_pucch_resources == 1 && uci->pucch_fmt == pucch_format1a) {
          pdu->harq_indication_tdd_rel13.tl.tag = NFAPI_HARQ_INDICATION_TDD_REL13_TAG;
          pdu->harq_indication_tdd_rel13.number_of_ack_nack = 1;
          AssertFatal(harq_ack[0] == 1 || harq_ack[0] == 2 || harq_ack[0] == 4, "harq_ack[0] is %d, should be 1,2 or 4\n",harq_ack[0]);
          pdu->harq_indication_tdd_rel13.harq_data[0].multiplex.value_0 = harq_ack[0];
          // release all DLSCH if needed
          release_harq(eNB,DLSCH_id,0,frame,subframe,0xffff, harq_ack[0] == 1);
        } else if (uci->num_pucch_resources == 1 && uci->pucch_fmt == pucch_format1b) {
          pdu->harq_indication_tdd_rel13.tl.tag = NFAPI_HARQ_INDICATION_TDD_REL13_TAG;
          pdu->harq_indication_tdd_rel13.number_of_ack_nack = 2;
          AssertFatal(harq_ack[0] == 1 || harq_ack[0] == 2 || harq_ack[1] == 4, "harq_ack[0] is %d, should be 0,1 or 4\n",harq_ack[0]);
          AssertFatal(harq_ack[1] == 1 || harq_ack[1] == 2 || harq_ack[1] == 4, "harq_ack[1] is %d, should be 0,1 or 4\n",harq_ack[1]);
          pdu->harq_indication_tdd_rel13.harq_data[0].multiplex.value_0 = harq_ack[0];
          pdu->harq_indication_tdd_rel13.harq_data[1].multiplex.value_0 = harq_ack[1];
          // release all DLSCH if needed
          release_harq(eNB,DLSCH_id,0,frame,subframe,0xffff, harq_ack[0] == 1);
          release_harq(eNB,DLSCH_id,1,frame,subframe,0xffff, harq_ack[1] == 1);
        } else { // num_pucch_resources (M) > 1
          pdu->harq_indication_tdd_rel13.tl.tag = NFAPI_HARQ_INDICATION_TDD_REL13_TAG;
          pdu->harq_indication_tdd_rel13.number_of_ack_nack = uci->num_pucch_resources;
          pdu->harq_indication_tdd_rel13.harq_data[0].multiplex.value_0 = harq_ack[0];
          pdu->harq_indication_tdd_rel13.harq_data[1].multiplex.value_0 = harq_ack[1];

          if (uci->num_pucch_resources == 3)  pdu->harq_indication_tdd_rel13.harq_data[2].multiplex.value_0 = harq_ack[2];

          if (uci->num_pucch_resources == 4)  pdu->harq_indication_tdd_rel13.harq_data[3].multiplex.value_0 = harq_ack[3];

          // spatial-bundling in this case so release both HARQ if necessary
          release_harq(eNB,DLSCH_id,0,frame,subframe,tdd_multiplexing_mask, 1 /* force release? previous code was unconditional */);
          release_harq(eNB,DLSCH_id,1,frame,subframe,tdd_multiplexing_mask, 1 /* force release? previous code was unconditional */);
        }

        break;

      case 2: // special bundling (SR collision)
        pdu->harq_indication_tdd_rel13.tl.tag = NFAPI_HARQ_INDICATION_TDD_REL13_TAG;
        pdu->harq_indication_tdd_rel13.number_of_ack_nack = 1;
        pdu->harq_indication_tdd_rel13.mode = 0;
        int tdd_config5_sf2scheds=0;

        if (eNB->frame_parms.tdd_config==5) tdd_config5_sf2scheds = getM(eNB,frame,subframe);

        switch (harq_ack[0]) {
          case 0:
          case 4:
            pdu->harq_indication_tdd_rel13.harq_data[0].bundling.value_0 = 0;
            /* TODO: release_harq here? this whole code looks suspicious */
            break;

          case 1: // check if M=1,4,7
            if (uci->num_pucch_resources == 1 || uci->num_pucch_resources == 4 ||
                tdd_config5_sf2scheds == 1 || tdd_config5_sf2scheds == 4 || tdd_config5_sf2scheds == 7) {
              pdu->harq_indication_tdd_rel13.harq_data[0].bundling.value_0 = 1;
              release_harq(eNB,DLSCH_id,0,frame,subframe,0xffff, 1);
              release_harq(eNB,DLSCH_id,1,frame,subframe,0xffff, 1);
            } else {
              pdu->harq_indication_tdd_rel13.harq_data[0].bundling.value_0 = 0;
            }

            break;

          case 2: // check if M=2,5,8
            if (uci->num_pucch_resources == 2 || tdd_config5_sf2scheds == 2 ||
                tdd_config5_sf2scheds == 5 || tdd_config5_sf2scheds == 8) {
              pdu->harq_indication_tdd_rel13.harq_data[0].bundling.value_0 = 1;
              release_harq(eNB,DLSCH_id,0,frame,subframe,0xffff, 1);
              release_harq(eNB,DLSCH_id,1,frame,subframe,0xffff, 1);
            } else {
              pdu->harq_indication_tdd_rel13.harq_data[0].bundling.value_0 = 0;
            }

            break;

          case 3: // check if M=3,6,9
            if (uci->num_pucch_resources == 3 || tdd_config5_sf2scheds == 3 ||
                tdd_config5_sf2scheds == 6 || tdd_config5_sf2scheds == 9) {
              pdu->harq_indication_tdd_rel13.harq_data[0].bundling.value_0 = 1;
              release_harq(eNB,DLSCH_id,0,frame,subframe,0xffff, 1);
              release_harq(eNB,DLSCH_id,1,frame,subframe,0xffff, 1);
            } else {
              pdu->harq_indication_tdd_rel13.harq_data[0].bundling.value_0 = 0;
            }

            break;
        }

        break;
    }
  }                             //TDD

  eNB->UL_INFO.harq_ind.harq_indication_body.number_of_harqs++;
  LOG_D(PHY,"Incremented eNB->UL_INFO.harq_ind.harq_indication_body.number_of_harqs:%d\n", eNB->UL_INFO.harq_ind.harq_indication_body.number_of_harqs);
  pthread_mutex_unlock(&eNB->UL_INFO_mutex);
}

void fill_crc_indication (PHY_VARS_eNB *eNB, int ULSCH_id, int frame, int subframe, uint8_t crc_flag) {
  pthread_mutex_lock(&eNB->UL_INFO_mutex);
  assert(eNB->UL_INFO.crc_ind.crc_indication_body.number_of_crcs <= NFAPI_CRC_IND_MAX_PDU);
  nfapi_crc_indication_pdu_t *pdu =   &eNB->UL_INFO.crc_ind.crc_indication_body.crc_pdu_list[eNB->UL_INFO.crc_ind.crc_indication_body.number_of_crcs];
  eNB->UL_INFO.crc_ind.sfn_sf                         = frame<<4 | subframe;
  eNB->UL_INFO.crc_ind.header.message_id              = NFAPI_CRC_INDICATION;
  eNB->UL_INFO.crc_ind.crc_indication_body.tl.tag     = NFAPI_CRC_INDICATION_BODY_TAG;
  pdu->instance_length = 0;     // don't know what to do with this
  //  pdu->rx_ue_information.handle                       = handle;
  pdu->rx_ue_information.tl.tag                       = NFAPI_RX_UE_INFORMATION_TAG;
  pdu->rx_ue_information.rnti                         = eNB->ulsch[ULSCH_id]->rnti;
  pdu->crc_indication_rel8.tl.tag                     = NFAPI_CRC_INDICATION_REL8_TAG;
  pdu->crc_indication_rel8.crc_flag                   = crc_flag;
  eNB->UL_INFO.crc_ind.crc_indication_body.number_of_crcs++;
  //LOG_D(PHY, "%s() rnti:%04x crcs:%d crc_flag:%d\n", __FUNCTION__, pdu->rx_ue_information.rnti, eNB->UL_INFO.crc_ind.crc_indication_body.number_of_crcs, crc_flag);
  pthread_mutex_unlock(&eNB->UL_INFO_mutex);
}

void phy_procedures_eNB_uespec_RX(PHY_VARS_eNB *eNB,L1_rxtx_proc_t *proc) {
  //RX processing for ue-specific resources (i
  LTE_DL_FRAME_PARMS *fp = &eNB->frame_parms;
  const int       subframe = proc->subframe_rx;
  const int       frame = proc->frame_rx;
  /* TODO: use correct rxdata */
  T (T_ENB_PHY_INPUT_SIGNAL, T_INT (eNB->Mod_id), T_INT (frame), T_INT (subframe), T_INT (0),
     T_BUFFER (&eNB->RU_list[0]->common.rxdata[0][subframe * eNB->frame_parms.samples_per_tti], eNB->frame_parms.samples_per_tti * 4));

  if ((fp->frame_type == TDD) && (subframe_select(fp,subframe)!=SF_UL)) return;

  T(T_ENB_PHY_UL_TICK, T_INT(eNB->Mod_id), T_INT(frame), T_INT(subframe));
  VCD_SIGNAL_DUMPER_DUMP_FUNCTION_BY_NAME( VCD_SIGNAL_DUMPER_FUNCTIONS_PHY_PROCEDURES_ENB_RX_UESPEC, 1 );
  LOG_D (PHY, "[eNB %d] Frame %d: Doing phy_procedures_eNB_uespec_RX(%d)\n", eNB->Mod_id, frame, subframe);
  eNB->rb_mask_ul[0] = 0;
  eNB->rb_mask_ul[1] = 0;
  eNB->rb_mask_ul[2] = 0;
  eNB->rb_mask_ul[3] = 0;
  // Fix me here, these should be locked
  eNB->UL_INFO.rx_ind.rx_indication_body.number_of_pdus  = 0;
  eNB->UL_INFO.crc_ind.crc_indication_body.number_of_crcs = 0;
  // Call SRS first since all others depend on presence of SRS or lack thereof
  srs_procedures (eNB, proc);
  eNB->first_run_I0_measurements = 0;
  uci_procedures (eNB, proc);

  if (NFAPI_MODE==NFAPI_MONOLITHIC || NFAPI_MODE==NFAPI_MODE_PNF) { // If PNF or monolithic
    pusch_procedures(eNB,proc);
  }

  lte_eNB_I0_measurements (eNB, subframe, 0, eNB->first_run_I0_measurements);

  // clear unused statistics after 2 seconds
  for (int i=0;i<NUMBER_OF_SCH_STATS_MAX;i++) {
     if (eNB->ulsch_stats[i].frame <= frame) {
         if ((eNB->ulsch_stats[i].frame + 200) < frame) memset(&eNB->ulsch_stats[i],0,sizeof(eNB->ulsch_stats[i]));
     }
     else {
         if (eNB->ulsch_stats[i].frame + 200 < (frame+1024)) memset(&eNB->ulsch_stats[i],0,sizeof(eNB->ulsch_stats[i]));
     }
     if (eNB->uci_stats[i].frame <= frame) {
         if ((eNB->uci_stats[i].frame + 200) < frame) memset(&eNB->uci_stats[i],0,sizeof(eNB->uci_stats[i]));
     }
     else {
         if (eNB->uci_stats[i].frame + 200 < (frame+1024)) memset(&eNB->uci_stats[i],0,sizeof(eNB->uci_stats[i]));
     }
  }


  VCD_SIGNAL_DUMPER_DUMP_FUNCTION_BY_NAME( VCD_SIGNAL_DUMPER_FUNCTIONS_PHY_PROCEDURES_ENB_RX_UESPEC, 0 );
}

void release_rnti_of_phy(module_id_t mod_id) {
  int i,j;
  int CC_id;
  rnti_t rnti;
  PHY_VARS_eNB *eNB_PHY = NULL;
  LTE_eNB_ULSCH_t *ulsch = NULL;
  LTE_eNB_DLSCH_t *dlsch = NULL;

  for(i = 0; i< release_rntis.number_of_TLVs; i++) {
    for (CC_id = 0; CC_id < MAX_NUM_CCs; CC_id++) {
      eNB_PHY = RC.eNB[mod_id][CC_id];
      rnti = release_rntis.ue_release_request_TLVs_list[i].rnti;

      for (j=0; j<NUMBER_OF_DLSCH_MAX; j++) {

        dlsch = eNB_PHY->dlsch[j][0];

        if((dlsch != NULL) && (dlsch->rnti == rnti)) {
          LOG_I(PHY, "clean_eNb_dlsch dlsch[%d] UE %x \n", j, rnti);
          clean_eNb_dlsch(dlsch);
        }
      }

      for (j=0;j<NUMBER_OF_ULSCH_MAX; j++) {
        ulsch = eNB_PHY->ulsch[j];

        if((ulsch != NULL) && (ulsch->rnti == rnti)) {
          LOG_I(PHY, "clean_eNb_ulsch ulsch[%d] UE %x\n", j, rnti);
          clean_eNb_ulsch(ulsch);
          for (j=0;j<NUMBER_OF_ULSCH_MAX;j++)
             if (eNB_PHY->ulsch_stats[j].rnti == rnti) {eNB_PHY->ulsch_stats[j].rnti=0; break;}
        }
      }

      for(j=0; j<NUMBER_OF_UCI_MAX; j++) {
        if(eNB_PHY->uci_vars[j].rnti == rnti) {
          LOG_I(PHY, "clean eNb uci_vars[%d] UE %x \n",j, rnti);
          memset(&eNB_PHY->uci_vars[i],0,sizeof(LTE_eNB_UCI));
        }
      }
    }
  }

  memset(&release_rntis, 0, sizeof(nfapi_ue_release_request_body_t));
}<|MERGE_RESOLUTION|>--- conflicted
+++ resolved
@@ -1589,15 +1589,11 @@
   pdu->rx_indication_rel8.tl.tag         = NFAPI_RX_INDICATION_REL8_TAG;
   pdu->rx_indication_rel8.length         = eNB->ulsch[ULSCH_id]->harq_processes[harq_pid]->TBS>>3;
   pdu->rx_indication_rel8.offset         = 1;   // DJP - I dont understand - but broken unless 1 ????  0;  // filled in at the end of the UL_INFO formation
-<<<<<<< HEAD
   assert(pdu->rx_indication_rel8.length <= NFAPI_RX_IND_DATA_MAX);
   memcpy(pdu->rx_ind_data,
-         eNB->ulsch[UE_id]->harq_processes[harq_pid]->decodedBytes,
+         eNB->ulsch[ULSCH_id]->harq_processes[harq_pid]->decodedBytes,
          pdu->rx_indication_rel8.length);
 
-=======
-  pdu->data                              = eNB->ulsch[ULSCH_id]->harq_processes[harq_pid]->decodedBytes;
->>>>>>> efc696cc
   // estimate timing advance for MAC
   sync_pos                               = lte_est_timing_advance_pusch(&eNB->frame_parms, eNB->pusch_vars[ULSCH_id]->drs_ch_estimates_time);
   timing_advance_update                  = sync_pos; 
