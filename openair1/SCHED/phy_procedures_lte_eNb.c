--- conflicted
+++ resolved
@@ -89,13 +89,8 @@
   if (1==1) { //eNB->ul_power_control_dedicated[UE_id].deltaMCS_Enabled == 1) {
     // This is the formula from Section 5.1.1.1 in 36.213 10*log10(deltaIF_PUSCH = (2^(MPR*Ks)-1)*beta_offset_pusch)
     if (bw_factor == 1) {
-<<<<<<< HEAD
       uint8_t nb_rb = eNB->ulsch[ULSCH_id]->harq_processes[harq_pid]->nb_rb;
       return(hundred_times_delta_TF[MPR_x100/6]+10*dB_fixed_times10((beta_offset_pusch)>>3)) + hundred_times_log10_NPRB[nb_rb-1];
-=======
-      uint8_t nb_rb = eNB->ulsch[UE_id]->harq_processes[harq_pid]->nb_rb;
-      return(hundred_times_delta_TF[MPR_x100/6]+10*dB_fixed_x10((beta_offset_pusch)>>3)) + hundred_times_log10_NPRB[nb_rb-1];
->>>>>>> 3b2d5037
     } else
       return(hundred_times_delta_TF[MPR_x100/6]+10*dB_fixed_x10((beta_offset_pusch)>>3));
   } else {
@@ -802,13 +797,9 @@
   LTE_eNB_UCI *uci = NULL;
   LTE_DL_FRAME_PARMS *fp = &(eNB->frame_parms);
 
-<<<<<<< HEAD
-  for (int i = 0; i < NUMBER_OF_UCI_MAX; i++) {
-=======
   calc_pucch_1x_interference(eNB, frame, subframe, 0);
   
-  for (int i = 0; i < NUMBER_OF_UCI_VARS_MAX; i++) {
->>>>>>> 3b2d5037
+  for (int i = 0; i < NUMBER_OF_UCI_MAX; i++) {
     uci = &(eNB->uci_vars[i]);
 
     if ((uci->active == 1) && (uci->frame == frame) && (uci->subframe == subframe)) {
@@ -1645,7 +1636,6 @@
 
   pdu->rx_indication_rel8.timing_advance = timing_advance_update;
   // estimate UL_CQI for MAC 
-<<<<<<< HEAD
   int total_power=0, avg_noise_power=0;  
   for (int i=0;i<eNB->frame_parms.nb_antennas_rx;i++) {
      total_power+=(eNB->pusch_vars[ULSCH_id]->ulsch_power[i]);
@@ -1653,9 +1643,6 @@
   }
   int SNRtimes10 = dB_fixed_times10(total_power) - 
                    dB_fixed_times10(avg_noise_power);
-=======
-  int SNRtimes10 = dB_fixed_x10(eNB->pusch_vars[UE_id]->ulsch_power[0] + ((eNB->frame_parms.nb_antennas_rx>1) ?eNB->pusch_vars[UE_id]->ulsch_power[1] : 0 ) ) - dB_fixed_x10(eNB->pusch_vars[UE_id]->ulsch_interference_power[0]+((eNB->frame_parms.nb_antennas_rx>1) ?eNB->pusch_vars[UE_id]->ulsch_interference_power[1] : 0 ) );
->>>>>>> 3b2d5037
 
   if (SNRtimes10 < -640)
     pdu->rx_indication_rel8.ul_cqi = 0;
