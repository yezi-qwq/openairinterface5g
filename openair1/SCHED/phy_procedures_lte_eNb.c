--- conflicted
+++ resolved
@@ -757,13 +757,8 @@
   //  pdu->rx_ue_information.handle                       = handle;
   pdu->rx_ue_information.tl.tag                       = NFAPI_RX_UE_INFORMATION_TAG;
   pdu->rx_ue_information.rnti                         = rnti;
-<<<<<<< HEAD
-  int SNRtimes10 = dB_fixed_x10(stat) - 10 * eNB->measurements.n0_pucch_dB - 10 * eNB->pucch1_DTX_threshold;
-  LOG_D(PHY,"stat %d subbandpower %d, SNRtimes10 %d\n", stat, eNB->measurements.n0_subband_power_dB[0][0], SNRtimes10);
-=======
-  int SNRtimes10 = dB_fixed_times10(stat) - 10 * eNB->measurements.n0_subband_power_avg_dB;
-  LOG_D(PHY,"stat %d subband n0 %d, SNRtimes10 %d\n", stat, eNB->measurements.n0_subband_power_avg_dB, SNRtimes10);
->>>>>>> e37c844b
+  int SNRtimes10 = dB_fixed_x10(stat) - 10 * eNB->measurements.n0_pucch_dB;
+  LOG_D(PHY,"stat %d n0 %d, SNRtimes10 %d\n", stat, eNB->measurements.n0_subband_power_dB[0][0], SNRtimes10);
   pdu->ul_cqi_information.tl.tag = NFAPI_UL_CQI_INFORMATION_TAG;
 
   if      (SNRtimes10 < -640) pdu->ul_cqi_information.ul_cqi=0;
@@ -1611,17 +1606,8 @@
     timing_advance_update = 63;
 
   pdu->rx_indication_rel8.timing_advance = timing_advance_update;
-<<<<<<< HEAD
-  // estimate UL_CQI for MAC (from antenna port 0 only)
-  int SNRtimes10 = dB_fixed_x10(eNB->pusch_vars[UE_id]->ulsch_power[0]) - dB_fixed_x10(eNB->pusch_vars[UE_id]->ulsch_interference_power[0]);
-  
-  if(dB_fixed_x10(eNB->pusch_vars[UE_id]->ulsch_power[0]) > eNB->pusch_signal_threshold) {
-    SNRtimes10 = 300;
-  }
-=======
   // estimate UL_CQI for MAC 
-  int SNRtimes10 = dB_fixed_times10(eNB->pusch_vars[UE_id]->ulsch_power[0] + ((eNB->frame_parms.nb_antennas_rx>1) ?eNB->pusch_vars[UE_id]->ulsch_power[1] : 0 )) - 10 * eNB->measurements.n0_subband_power_avg_dB;
->>>>>>> e37c844b
+  int SNRtimes10 = dB_fixed_x10(eNB->pusch_vars[UE_id]->ulsch_power[0] + ((eNB->frame_parms.nb_antennas_rx>1) ?eNB->pusch_vars[UE_id]->ulsch_power[1] : 0 ) ) - dB_fixed_x10(eNB->pusch_vars[UE_id]->ulsch_interference_power[0]+((eNB->frame_parms.nb_antennas_rx>1) ?eNB->pusch_vars[UE_id]->ulsch_interference_power[1] : 0 ) );
 
   if (SNRtimes10 < -640)
     pdu->rx_indication_rel8.ul_cqi = 0;
@@ -1630,13 +1616,8 @@
   else
     pdu->rx_indication_rel8.ul_cqi = (640 + SNRtimes10) / 5;
 
-<<<<<<< HEAD
-  LOG_D(PHY,"[PUSCH %d] Frame %d Subframe %d Filling RX_indication with SNR %d (%d) signal %d noise %d, timing_advance %d (update %d)\n",
-        harq_pid,frame,subframe,SNRtimes10,pdu->rx_indication_rel8.ul_cqi,dB_fixed_x10(eNB->pusch_vars[UE_id]->ulsch_power[0]),dB_fixed_x10(eNB->pusch_vars[UE_id]->ulsch_interference_power[0]),pdu->rx_indication_rel8.timing_advance,
-=======
   LOG_D(PHY,"[PUSCH %d] Frame %d Subframe %d Filling RX_indication with SNR %d (%d,%d), timing_advance %d (update %d)\n",
         harq_pid,frame,subframe,SNRtimes10,pdu->rx_indication_rel8.ul_cqi,eNB->measurements.n0_subband_power_avg_dB,pdu->rx_indication_rel8.timing_advance,
->>>>>>> e37c844b
         timing_advance_update);
   eNB->UL_INFO.rx_ind.rx_indication_body.number_of_pdus++;
   eNB->UL_INFO.rx_ind.sfn_sf = frame<<4 | subframe;
@@ -1940,11 +1921,7 @@
   pdu->rx_ue_information.rnti                         = uci->rnti;
   // estimate UL_CQI for MAC (from antenna port 0 only)
   pdu->ul_cqi_information.tl.tag = NFAPI_UL_CQI_INFORMATION_TAG;
-<<<<<<< HEAD
-  int SNRtimes10 = dB_fixed_x10(uci->stat) - 10 * eNB->measurements.n0_pucch_dB - 10 * eNB->pucch1ab_DTX_threshold;
-=======
-  int SNRtimes10 = dB_fixed_times10(uci->stat) - 10 * eNB->measurements.n0_subband_power_avg_dB;
->>>>>>> e37c844b
+  int SNRtimes10 = dB_fixed_x10(uci->stat) - 10 * eNB->measurements.n0_pucch_dB;
 
   if (SNRtimes10 < -100)
     LOG_I (PHY, "uci->stat %d \n", uci->stat);
