--- conflicted
+++ resolved
@@ -2418,76 +2418,6 @@
     stop_meas(&phy_vars_eNB->ofdm_demod_stats);
   }
 
-<<<<<<< HEAD
-=======
-  sect_id = 0;
-  (void)sect_id; /* remove gcc warning "set but not used" */
-
-  /*
-    for (UE_id=0;UE_id<NUMBER_OF_UE_MAX;UE_id++) {
-
-    if ((phy_vars_eNB->eNB_UE_stats[(uint32_t)UE_id].mode>PRACH) && (last_slot%2==1)) {
-    #ifdef DEBUG_PHY_PROC
-    LOG_D(PHY,"[eNB %d] frame %d, slot %d: Doing SRS estimation and measurements for UE_id %d (UE_mode %d)\n",
-    phy_vars_eNB->Mod_id,
-    phy_vars_eNB->proc[sched_subframe].frame_tx, last_slot,
-    UE_id,phy_vars_eNB->eNB_UE_stats[(uint32_t)UE_id].mode);
-    #endif
-    for (sect_id=0;sect_id<number_of_cards;sect_id++) {
-
-    lte_srs_channel_estimation(&phy_vars_eNB->lte_frame_parms,
-    &phy_vars_eNB->lte_eNB_common_vars,
-    &phy_vars_eNB->lte_eNB_srs_vars[(uint32_t)UE_id],
-    &phy_vars_eNB->soundingrs_ul_config_dedicated[(uint32_t)UE_id],
-    last_slot>>1,
-    sect_id);
-    lte_eNB_srs_measurements(phy_vars_eNB,
-    sect_id,
-    UE_id,
-    1);
-    #ifdef DEBUG_PHY_PROC
-    LOG_D(PHY,"[eNB %d] frame %d, slot %d: UE_id %d, sect_id %d: RX RSSI %d (from SRS)\n",
-    phy_vars_eNB->Mod_id,
-    phy_vars_eNB->proc[sched_subframe].frame_tx, last_slot,
-    UE_id,sect_id,
-    phy_vars_eNB->PHY_measurements_eNB[sect_id].rx_rssi_dBm[(uint32_t)UE_id]);
-    #endif
-    }
-
-    sect_id=0;
-    #ifdef USER_MODE
-    //write_output("srs_est0.m","srsest0",phy_vars_eNB->lte_eNB_common_vars.srs_ch_estimates[0][0],512,1,1);
-    //write_output("srs_est1.m","srsest1",phy_vars_eNB->lte_eNB_common_vars.srs_ch_estimates[0][1],512,1,1);
-    #endif
-
-    //msg("timing advance in\n");
-    sync_pos = lte_est_timing_advance(&phy_vars_eNB->lte_frame_parms,
-    &phy_vars_eNB->lte_eNB_srs_vars[(uint32_t)UE_id],
-    &sect_id,
-    phy_vars_eNB->first_run_timing_advance[(uint32_t)UE_id],
-    number_of_cards,
-    24576);
-
-    //msg("timing advance out\n");
-
-    //phy_vars_eNB->eNB_UE_stats[(uint32_t)UE_id].UE_timing_offset = sync_pos - phy_vars_eNB->lte_frame_parms.nb_prefix_samples/8;
-    phy_vars_eNB->eNB_UE_stats[(uint32_t)UE_id].UE_timing_offset = 0;
-    phy_vars_eNB->eNB_UE_stats[(uint32_t)UE_id].sector = sect_id;
-    #ifdef DEBUG_PHY_PROC
-    LOG_D(PHY,"[eNB %d] frame %d, slot %d: user %d in sector %d: timing_advance = %d\n",
-    phy_vars_eNB->Mod_id,
-    phy_vars_eNB->proc[sched_subframe].frame_tx, last_slot,
-    UE_id, sect_id,
-    phy_vars_eNB->eNB_UE_stats[(uint32_t)UE_id].UE_timing_offset);
-    #endif
-    }
-    }
-    else {
-
-    }
-  */
-
->>>>>>> 3d0ad079
   // Check for active processes in current subframe
   harq_pid = subframe2harq_pid(&phy_vars_eNB->lte_frame_parms,
                                frame,subframe);
@@ -3501,18 +3431,13 @@
 
   } // loop i=0 ... NUMBER_OF_UE_MAX-1
 
-<<<<<<< HEAD
-=======
-  (void)pusch_active; /* remove gcc warning "set but not used" */
-  //  if (pusch_active == 0) {
->>>>>>> 3d0ad079
-    if (abstraction_flag == 0) {
-      lte_eNB_I0_measurements(phy_vars_eNB,
-			      subframe,
-                              0,
-                              phy_vars_eNB->first_run_I0_measurements);
-      phy_vars_eNB->first_run_I0_measurements = 0;
-    }
+  if (abstraction_flag == 0) {
+    lte_eNB_I0_measurements(phy_vars_eNB,
+			    subframe,
+			    0,
+			    phy_vars_eNB->first_run_I0_measurements);
+    phy_vars_eNB->first_run_I0_measurements = 0;
+  }
 
 #ifdef PHY_ABSTRACTION
     else {
