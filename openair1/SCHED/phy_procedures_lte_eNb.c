/*
 * Licensed to the OpenAirInterface (OAI) Software Alliance under one or more
 * contributor license agreements.  See the NOTICE file distributed with
 * this work for additional information regarding copyright ownership.
 * The OpenAirInterface Software Alliance licenses this file to You under
 * the OAI Public License, Version 1.1  (the "License"); you may not use this file
 * except in compliance with the License.
 * You may obtain a copy of the License at
 *
 *      http://www.openairinterface.org/?page_id=698
 *
 * Unless required by applicable law or agreed to in writing, software
 * distributed under the License is distributed on an "AS IS" BASIS,
 * WITHOUT WARRANTIES OR CONDITIONS OF ANY KIND, either express or implied.
 * See the License for the specific language governing permissions and
 * limitations under the License.
 *-------------------------------------------------------------------------------
 * For more information about the OpenAirInterface (OAI) Software Alliance:
 *      contact@openairinterface.org
 */

/*! \file phy_procedures_lte_eNB.c
 * \brief Implementation of eNB procedures from 36.213 LTE specifications
 * \author R. Knopp, F. Kaltenberger, N. Nikaein, X. Foukas
 * \date 2011
 * \version 0.1
 * \company Eurecom
 * \email: knopp@eurecom.fr,florian.kaltenberger@eurecom.fr,navid.nikaein@eurecom.fr, x.foukas@sms.ed.ac.uk
 * \note
 * \warning
 */

#include "PHY/defs.h"
#include "PHY/extern.h"
#include "SCHED/defs.h"
#include "SCHED/extern.h"
#include "nfapi_interface.h"
#include "fapi_l1.h"
#include "UTIL/LOG/log.h"
#include "UTIL/LOG/vcd_signal_dumper.h"

#include "T.h"

#include "assertions.h"
#include "msc.h"

#include <time.h>

#if defined(ENABLE_ITTI)
#   include "intertask_interface.h"
#endif




void pmch_procedures(PHY_VARS_eNB *eNB,eNB_rxtx_proc_t *proc,PHY_VARS_RN *rn,relaying_type_t r_type) {


#if defined(Rel10) || defined(Rel14)
  MCH_PDU *mch_pduP=NULL;
  MCH_PDU  mch_pdu;
  //  uint8_t sync_area=255;
#endif

  int subframe = proc->subframe_tx;

  AssertFatal(1==0,"pmch not tested for the moment, exiting\n");

  // This is DL-Cell spec pilots in Control region
  generate_pilots_slot(eNB,
		       eNB->common_vars.txdataF,
		       AMP,
		       subframe<<1,1);

  
#if defined(Rel10) || defined(Rel14)
  // if mcch is active, send regardless of the node type: eNB or RN
  // when mcch is active, MAC sched does not allow MCCH and MTCH multiplexing
  /*
  mch_pduP = mac_xface->get_mch_sdu(eNB->Mod_id,
				    eNB->CC_id,
				    proc->frame_tx,
				    subframe);
  */
  switch (r_type) {
  case no_relay:
    if ((mch_pduP->Pdu_size > 0) && (mch_pduP->sync_area == 0)) // TEST: only transmit mcch for sync area 0
      LOG_D(PHY,"[eNB%"PRIu8"] Frame %d subframe %d : Got MCH pdu for MBSFN (MCS %"PRIu8", TBS %d) \n",
	    eNB->Mod_id,proc->frame_tx,subframe,mch_pduP->mcs,
	    eNB->dlsch_MCH->harq_processes[0]->TBS>>3);
    else {
      LOG_D(PHY,"[DeNB %"PRIu8"] Frame %d subframe %d : Do not transmit MCH pdu for MBSFN sync area %"PRIu8" (%s)\n",
	    eNB->Mod_id,proc->frame_tx,subframe,mch_pduP->sync_area,
	    (mch_pduP->Pdu_size == 0)? "Empty MCH PDU":"Let RN transmit for the moment");
      mch_pduP = NULL;
    }
    
    break;
    
  case multicast_relay:
    if ((mch_pduP->Pdu_size > 0) && ((mch_pduP->mcch_active == 1) || mch_pduP->msi_active==1)) {
      LOG_D(PHY,"[RN %"PRIu8"] Frame %d subframe %d: Got the MCH PDU for MBSFN  sync area %"PRIu8" (MCS %"PRIu8", TBS %"PRIu16")\n",
	    rn->Mod_id,rn->frame, subframe,
	    mch_pduP->sync_area,mch_pduP->mcs,mch_pduP->Pdu_size);
    } else if (rn->mch_avtive[subframe%5] == 1) { // SF2 -> SF7, SF3 -> SF8
      mch_pduP= &mch_pdu;
      memcpy(&mch_pduP->payload, // could be a simple copy
	     rn->dlsch_rn_MCH[subframe%5]->harq_processes[0]->b,
	     rn->dlsch_rn_MCH[subframe%5]->harq_processes[0]->TBS>>3);
      mch_pduP->Pdu_size = (uint16_t) (rn->dlsch_rn_MCH[subframe%5]->harq_processes[0]->TBS>>3);
      mch_pduP->mcs = rn->dlsch_rn_MCH[subframe%5]->harq_processes[0]->mcs;
      LOG_D(PHY,"[RN %"PRIu8"] Frame %d subframe %d: Forward the MCH PDU for MBSFN received on SF %d sync area %"PRIu8" (MCS %"PRIu8", TBS %"PRIu16")\n",
	    rn->Mod_id,rn->frame, subframe,subframe%5,
	    rn->sync_area[subframe%5],mch_pduP->mcs,mch_pduP->Pdu_size);
    } else {
      mch_pduP=NULL;
    }
    
    rn->mch_avtive[subframe]=0;
    break;
    
  default:
    LOG_W(PHY,"[eNB %"PRIu8"] Frame %d subframe %d: unknown relaying type %d \n",
	  eNB->Mod_id,proc->frame_tx,subframe,r_type);
    mch_pduP=NULL;
    break;
  }// switch
  
  if (mch_pduP) {
    fill_eNB_dlsch_MCH(eNB,mch_pduP->mcs,1,0);
    // Generate PMCH
    generate_mch(eNB,proc,(uint8_t*)mch_pduP->payload);
  } else {
    LOG_D(PHY,"[eNB/RN] Frame %d subframe %d: MCH not generated \n",proc->frame_tx,subframe);
  }
  
#endif
}

void common_signal_procedures (PHY_VARS_eNB *eNB,eNB_rxtx_proc_t *proc) {

  LTE_DL_FRAME_PARMS *fp=&eNB->frame_parms;
  int **txdataF = eNB->common_vars.txdataF;
  uint8_t *pbch_pdu=&eNB->pbch_pdu[0];
  int subframe = proc->subframe_tx;
  int frame = proc->frame_tx;

  LOG_D(PHY,"common_signal_procedures: frame %d, subframe %d\n",frame,subframe); 

  // generate Cell-Specific Reference Signals for both slots
  VCD_SIGNAL_DUMPER_DUMP_FUNCTION_BY_NAME(VCD_SIGNAL_DUMPER_FUNCTIONS_PHY_ENB_RS_TX,1);
  generate_pilots_slot(eNB,
		       txdataF,
		       AMP,
		       subframe<<1,0);
  // check that 2nd slot is for DL
  if (subframe_select(fp,subframe) == SF_DL)
    generate_pilots_slot(eNB,
			 txdataF,
			 AMP,
			 (subframe<<1)+1,0);
  
  VCD_SIGNAL_DUMPER_DUMP_FUNCTION_BY_NAME(VCD_SIGNAL_DUMPER_FUNCTIONS_PHY_ENB_RS_TX,0);
      

  // First half of PSS/SSS (FDD, slot 0)
  if (subframe == 0) {
    if (fp->frame_type == FDD) {
      generate_pss(txdataF,
		   AMP,
		   fp,
		   (fp->Ncp==NORMAL) ? 6 : 5,
		   0);
      generate_sss(txdataF,
		   AMP,
		   fp,
		   (fp->Ncp==NORMAL) ? 5 : 4,
		   0);
      
    }
    


      
    /// First half of SSS (TDD, slot 1)
    
    if (fp->frame_type == TDD) {
      generate_sss(txdataF,
		   AMP,
		   fp,
		   (fp->Ncp==NORMAL) ? 6 : 5,
		   1);
    }

    // generate PBCH (Physical Broadcast CHannel) info

    /// generate PBCH
    if ((frame&3)==0) {
      AssertFatal(eNB->pbch_configured==1,"PBCH was not configured by MAC\n");
      eNB->pbch_configured=0;
    }
    generate_pbch(&eNB->pbch,
		  txdataF,
		  AMP,
		  fp,
		  pbch_pdu,
		  frame&3);
  
  }
  else if ((subframe == 1) &&
	   (fp->frame_type == TDD)){
    generate_pss(txdataF,
		 AMP,
		 fp,
		 2,
		 2);
  }
  
  // Second half of PSS/SSS (FDD, slot 10)
  else if ((subframe == 5) && 
	   (fp->frame_type == FDD)) {
    generate_pss(txdataF,
		 AMP,
		 &eNB->frame_parms,
		 (fp->Ncp==NORMAL) ? 6 : 5,
		 10);
    generate_sss(txdataF,
		 AMP,
		 &eNB->frame_parms,
		 (fp->Ncp==NORMAL) ? 5 : 4,
		 10);

  }

  //  Second-half of SSS (TDD, slot 11)
  else if ((subframe == 5) &&
	   (fp->frame_type == TDD)) {
    generate_sss(txdataF,
		 AMP,
		 fp,
		 (fp->Ncp==NORMAL) ? 6 : 5,
		 11);
  }

  // Second half of PSS (TDD, slot 12)
  else if ((subframe == 6) &&
	   (fp->frame_type == TDD)) { 
    generate_pss(txdataF,
		 AMP,
		 fp,
		 2,
		 12);
  }

}



void pdsch_procedures(PHY_VARS_eNB *eNB,
		      eNB_rxtx_proc_t *proc,
		      int harq_pid,
		      LTE_eNB_DLSCH_t *dlsch, 
		      LTE_eNB_DLSCH_t *dlsch1,
		      LTE_eNB_UE_stats *ue_stats,
		      int ra_flag) {

  int frame=proc->frame_tx;
  int subframe=proc->subframe_tx;
  LTE_DL_eNB_HARQ_t *dlsch_harq=dlsch->harq_processes[harq_pid];
  int input_buffer_length = dlsch_harq->TBS/8;
  LTE_DL_FRAME_PARMS *fp=&eNB->frame_parms;

  if (dlsch->rnti == 0x02) {//frame < 200) {

    LOG_I(PHY,
	  "[eNB %"PRIu8"][PDSCH %"PRIx16"/%"PRIu8"] Frame %d, subframe %d: Generating PDSCH/DLSCH with input size = %"PRIu16", pdsch_start %d, G %d, nb_rb %"PRIu16", rb0 %x, rb1 %x, TBS %"PRIu16", pmi_alloc %"PRIx64", rv %"PRIu8" (round %"PRIu8")\n",
	  eNB->Mod_id, dlsch->rnti,harq_pid,
	  frame, subframe, input_buffer_length, dlsch_harq->pdsch_start,
	  get_G(fp,
		dlsch_harq->nb_rb,
		dlsch_harq->rb_alloc,
		dlsch_harq->Qm,
		dlsch_harq->Nl,
		dlsch_harq->pdsch_start,
		frame,
		subframe,
		dlsch_harq->mimo_mode==TM7?7:0),
	  dlsch_harq->nb_rb,
	  dlsch_harq->rb_alloc[0],
	  dlsch_harq->rb_alloc[1],
	  dlsch_harq->TBS,
	  pmi2hex_2Ar1(dlsch_harq->pmi_alloc),
	  dlsch_harq->rvidx,
	  dlsch_harq->round);
  }    
#if defined(MESSAGE_CHART_GENERATOR_PHY)
  MSC_LOG_TX_MESSAGE(
		     MSC_PHY_ENB,MSC_PHY_UE,
		     NULL,0,
		     "%05u:%02u PDSCH/DLSCH input size = %"PRIu16", G %d, nb_rb %"PRIu16", TBS %"PRIu16", pmi_alloc %"PRIx16", rv %"PRIu8" (round %"PRIu8")",
		     frame, subframe,
		     input_buffer_length,
		     get_G(fp,
			   dlsch_harq->nb_rb,
			   dlsch_harq->rb_alloc,
			   dlsch_harq->Qm,
			   dlsch_harq->Nl,
			   dlsch_harq->pdsch_start,
			   frame,
			   subframe,
			   dlsch_harq->mimo_mode==TM7?7:0),
		     dlsch_harq->nb_rb,
		     dlsch_harq->TBS,
		     pmi2hex_2Ar1(dlsch_harq->pmi_alloc),
		     dlsch_harq->rvidx,
		     dlsch_harq->round);
#endif
  
  
  if (ue_stats) ue_stats->dlsch_sliding_cnt++;
  
  if (dlsch_harq->round == 0) {
    if (ue_stats)
      ue_stats->dlsch_trials[harq_pid][0]++;
  } else {
    ue_stats->dlsch_trials[harq_pid][dlsch_harq->round]++;
#ifdef DEBUG_PHY_PROC
#ifdef DEBUG_DLSCH
    LOG_D(PHY,"[eNB] This DLSCH is a retransmission\n");
#endif
#endif
  }


  LOG_D(PHY,"Generating DLSCH/PDSCH %d\n",ra_flag);
  // 36-212 
  start_meas(&eNB->dlsch_encoding_stats);
  AssertFatal(dlsch_harq->pdu!=NULL,"dlsch_harq->pdu == NULL (rnti %x)\n",dlsch->rnti);
  eNB->te(eNB,
	  dlsch_harq->pdu,
	  dlsch_harq->pdsch_start,
	  dlsch,
	  frame,subframe,
	  &eNB->dlsch_rate_matching_stats,
	  &eNB->dlsch_turbo_encoding_stats,
	  &eNB->dlsch_interleaving_stats);
  stop_meas(&eNB->dlsch_encoding_stats);
  // 36-211
  start_meas(&eNB->dlsch_scrambling_stats);
  dlsch_scrambling(fp,
		   0,
		   dlsch,
		   harq_pid,
		   get_G(fp,
			 dlsch_harq->nb_rb,
			 dlsch_harq->rb_alloc,
			 dlsch_harq->Qm,
			 dlsch_harq->Nl,
			 dlsch_harq->pdsch_start,
			 frame,subframe,
			 0),
		   0,
		   frame,
		   subframe<<1);
  stop_meas(&eNB->dlsch_scrambling_stats);
  
  start_meas(&eNB->dlsch_modulation_stats);
  
  
  dlsch_modulation(eNB,
		   eNB->common_vars.txdataF,
		   AMP,
		   subframe,
		   dlsch_harq->pdsch_start,
		   dlsch,
		   dlsch1);
  
  stop_meas(&eNB->dlsch_modulation_stats);

  dlsch->active = 0;
  dlsch_harq->round++;
}



void phy_procedures_eNB_TX(PHY_VARS_eNB *eNB,
			   eNB_rxtx_proc_t *proc,
                           relaying_type_t r_type,
			   PHY_VARS_RN *rn,
			   int do_meas)
{
  UNUSED(rn);
  int frame=proc->frame_tx;
  int subframe=proc->subframe_tx;
  uint32_t i,aa;
  uint8_t harq_pid;
#ifndef UE_EXPANSION
  int8_t UE_id=0;
#else
  int16_t UE_id=0;
#endif
  uint8_t num_pdcch_symbols=0;
  uint8_t num_dci=0;
  uint8_t ul_subframe;
  uint32_t ul_frame;
  LTE_DL_FRAME_PARMS *fp=&eNB->frame_parms;
  LTE_UL_eNB_HARQ_t *ulsch_harq;

  int offset = eNB->CC_id;//proc == &eNB->proc.proc_rxtx[0] ? 0 : 1;

  if ((fp->frame_type == TDD) && (subframe_select(fp,subframe)==SF_UL)) return;

  VCD_SIGNAL_DUMPER_DUMP_FUNCTION_BY_NAME(VCD_SIGNAL_DUMPER_FUNCTIONS_PHY_PROCEDURES_ENB_TX+offset,1);
  if (do_meas==1) start_meas(&eNB->phy_proc_tx);

  // clear the transmit data array for the current subframe
  for (aa=0; aa<fp->nb_antenna_ports_eNB; aa++) {      
    memset(&eNB->common_vars.txdataF[aa][subframe*fp->ofdm_symbol_size*(fp->symbols_per_tti)],
	   0,fp->ofdm_symbol_size*(fp->symbols_per_tti)*sizeof(int32_t));
  }
  

  if (is_pmch_subframe(frame,subframe,fp)) {
    pmch_procedures(eNB,proc,rn,r_type);
  }
  else {
    // this is not a pmch subframe, so generate PSS/SSS/PBCH
    common_signal_procedures(eNB,proc);
  }

  // clear existing ulsch dci allocations before applying info from MAC  (this is table
  ul_subframe = pdcch_alloc2ul_subframe(fp,subframe);
  ul_frame = pdcch_alloc2ul_frame(fp,frame,subframe);



  // clear previous allocation information for all UEs
  for (i=0; i<NUMBER_OF_UE_MAX; i++) {
    if (eNB->dlsch[i][0])
      eNB->dlsch[i][0]->subframe_tx[subframe] = 0;
  }

  /* save old HARQ information needed for PHICH generation */
  if (ul_subframe < 10) { // This means that there is a potential UL subframe that will be scheduled here
    for (i=0; i<NUMBER_OF_UE_MAX; i++) {
      harq_pid = subframe2harq_pid(fp,ul_frame,ul_subframe);
      if (eNB->ulsch[i]) {
	ulsch_harq = eNB->ulsch[i]->harq_processes[harq_pid];
	
	/* Store first_rb and n_DMRS for correct PHICH generation below.
	 * For PHICH generation we need "old" values of last scheduling
	 * for this HARQ process. 'generate_eNB_dlsch_params' below will
	 * overwrite first_rb and n_DMRS and 'generate_phich_top', done
	 * after 'generate_eNB_dlsch_params', would use the "new" values
	 * instead of the "old" ones.
	 *
	 * This has been tested for FDD only, may be wrong for TDD.
	 *
	 * TODO: maybe we should restructure the code to be sure it
	 *       is done correctly. The main concern is if the code
	 *       changes and first_rb and n_DMRS are modified before
	 *       we reach here, then the PHICH processing will be wrong,
	 *       using wrong first_rb and n_DMRS values to compute
	 *       ngroup_PHICH and nseq_PHICH.
	 *
	 * TODO: check if that works with TDD.
	 */
	ulsch_harq->previous_first_rb = ulsch_harq->first_rb;
	ulsch_harq->previous_n_DMRS   = ulsch_harq->n_DMRS;
	
      }
    }
  }



  //  num_pdcch_symbols = DCI_pdu->num_pdcch_symbols;
  num_pdcch_symbols = eNB->pdcch_vars[subframe&1].num_pdcch_symbols;
  num_dci           = eNB->pdcch_vars[subframe&1].num_dci;
  //  LOG_D(PHY,"num_pdcch_symbols %"PRIu8",(dci common %"PRIu8", dci uespec %"PRIu8"\n",num_pdcch_symbols,
  //        DCI_pdu->Num_common_dci,DCI_pdu->Num_ue_spec_dci);
  LOG_D(PHY,"num_pdcch_symbols %"PRIu8",(number dci %"PRIu8"\n",num_pdcch_symbols,
	num_dci);
  VCD_SIGNAL_DUMPER_DUMP_VARIABLE_BY_NAME(VCD_SIGNAL_DUMPER_VARIABLES_DCI_INFO,num_pdcch_symbols);


  VCD_SIGNAL_DUMPER_DUMP_VARIABLE_BY_NAME(VCD_SIGNAL_DUMPER_VARIABLES_DCI_INFO,(frame*10)+subframe);

  if (num_dci > 0)
    LOG_D(PHY,"[eNB %"PRIu8"] Frame %d, subframe %d: Calling generate_dci_top (pdcch) (num_dci %"PRIu8")\n",eNB->Mod_id,frame, subframe,
	  num_dci);

    
  generate_dci_top(num_pdcch_symbols,
		   num_dci,
		   &eNB->pdcch_vars[subframe&1].dci_alloc[0],
		   0,
		   AMP,
		   fp,
		   eNB->common_vars.txdataF,
		   subframe);
  

  VCD_SIGNAL_DUMPER_DUMP_FUNCTION_BY_NAME(VCD_SIGNAL_DUMPER_FUNCTIONS_PHY_ENB_PDCCH_TX,0);

  // Now scan UE specific DLSCH
  LTE_eNB_DLSCH_t *dlsch0,*dlsch1;
  for (UE_id=0; UE_id<NUMBER_OF_UE_MAX; UE_id++)
    {
      dlsch0 = eNB->dlsch[(uint8_t)UE_id][0]; 
      dlsch1 = eNB->dlsch[(uint8_t)UE_id][1]; 

      if ((dlsch0)&&
	  (dlsch0->rnti>0)&&
	  (dlsch0->active == 1)) {

	// get harq_pid
	harq_pid = dlsch0->harq_ids[subframe];
	AssertFatal(harq_pid>=0,"harq_pid is negative\n");
	// generate pdsch
	pdsch_procedures(eNB,
			 proc,
			 harq_pid,
			 dlsch0,
			 dlsch1,
			 &eNB->UE_stats[(uint32_t)UE_id],
			 0);


      }


      else if ((dlsch0)&&
	       (dlsch0->rnti>0)&&
	       (dlsch0->active == 0)) {

	// clear subframe TX flag since UE is not scheduled for PDSCH in this subframe (so that we don't look for PUCCH later)
	dlsch0->subframe_tx[subframe]=0;
      }
    }



  generate_phich_top(eNB,
		     proc,
		     AMP);

  VCD_SIGNAL_DUMPER_DUMP_FUNCTION_BY_NAME(VCD_SIGNAL_DUMPER_FUNCTIONS_PHY_PROCEDURES_ENB_TX+offset,0);
  if (do_meas==1) stop_meas(&eNB->phy_proc_tx);
  
}


void prach_procedures(PHY_VARS_eNB *eNB,
#ifdef Rel14
		      int br_flag
#endif
		      ) {
  uint16_t max_preamble[4],max_preamble_energy[4],max_preamble_delay[4];
  uint16_t i;
  int frame,subframe;

#ifdef Rel14
  if (br_flag==1) {
    subframe = eNB->proc.subframe_prach_br;
    frame = eNB->proc.frame_prach_br;
    pthread_mutex_lock(&eNB->UL_INFO_mutex);
    eNB->UL_INFO.rach_ind_br.number_of_preambles=0;
    pthread_mutex_unlock(&eNB->UL_INFO_mutex);
  }
  else
#endif
    {
      pthread_mutex_lock(&eNB->UL_INFO_mutex);
      eNB->UL_INFO.rach_ind.number_of_preambles=0;
      pthread_mutex_unlock(&eNB->UL_INFO_mutex);
      subframe = eNB->proc.subframe_prach;
      frame = eNB->proc.frame_prach;
    }
  RU_t *ru;
  int aa=0;
  int ru_aa;

 
  VCD_SIGNAL_DUMPER_DUMP_FUNCTION_BY_NAME(VCD_SIGNAL_DUMPER_FUNCTIONS_PHY_ENB_PRACH_RX,1);



  for (i=0;i<eNB->num_RU;i++) {
    ru=eNB->RU_list[i];
    for (ru_aa=0,aa=0;ru_aa<ru->nb_rx;ru_aa++,aa++) {
      eNB->prach_vars.rxsigF[0][aa] = eNB->RU_list[i]->prach_rxsigF[ru_aa];
#ifdef Rel14
      int ce_level;

      if (br_flag==1)
	for (ce_level=0;ce_level<4;ce_level++) eNB->prach_vars_br.rxsigF[ce_level][aa] = eNB->RU_list[i]->prach_rxsigF_br[ce_level][ru_aa];
#endif
    }
  }

  rx_prach(eNB,
	   eNB->RU_list[0],
	   &max_preamble[0],
	   &max_preamble_energy[0],
	   &max_preamble_delay[0],
	   frame,
	   0
#ifdef Rel14
	   ,br_flag
#endif
	   );

  //#ifdef DEBUG_PHY_PROC
  LOG_D(PHY,"[RAPROC] Frame %d, subframe %d : Most likely preamble %d, energy %d dB delay %d\n",
        frame,subframe,
	max_preamble[0],
        max_preamble_energy[0]/10,
        max_preamble_delay[0]);
  //q#endif

#ifdef Rel14
  if (br_flag==1) {
    int prach_mask;
      
    prach_mask = is_prach_subframe(&eNB->frame_parms,eNB->proc.frame_prach_br,eNB->proc.subframe_prach_br);
    
    eNB->UL_INFO.rach_ind_br.preamble_list                              = eNB->preamble_list_br;
    int ind=0;
    int ce_level=0;
    /* Save for later, it doesn't work    
    for (int ind=0,ce_level=0;ce_level<4;ce_level++) {
      
      if ((eNB->frame_parms.prach_emtc_config_common.prach_ConfigInfo.prach_CElevel_enable[ce_level]==1)&&
	  (prach_mask&(1<<(1+ce_level)) > 0) && // prach is active and CE level has finished its repetitions
	  (eNB->prach_vars_br.repetition_number[ce_level]==
	   eNB->frame_parms.prach_emtc_config_common.prach_ConfigInfo.prach_numRepetitionPerPreambleAttempt[ce_level])) {
    */ 
    if (eNB->frame_parms.prach_emtc_config_common.prach_ConfigInfo.prach_CElevel_enable[0]==1){ 
      if ((eNB->prach_energy_counter == 100) && 
          (max_preamble_energy[0] > eNB->measurements.prach_I0 + 100)) {
	eNB->UL_INFO.rach_ind_br.number_of_preambles++;
	
	eNB->preamble_list_br[ind].preamble_rel8.timing_advance        = max_preamble_delay[ind];//
	eNB->preamble_list_br[ind].preamble_rel8.preamble              = max_preamble[ind];
	// note: fid is implicitly 0 here, this is the rule for eMTC RA-RNTI from 36.321, Section 5.1.4
	eNB->preamble_list_br[ind].preamble_rel8.rnti                  = 1+subframe+(eNB->prach_vars_br.first_frame[ce_level]%40);  
	eNB->preamble_list_br[ind].instance_length                     = 0; //don't know exactly what this is
	eNB->preamble_list_br[ind].preamble_rel13.rach_resource_type   = 1+ce_level;  // CE Level
	LOG_D(PHY,"Filling NFAPI indication for RACH %d CELevel %d (mask %x) : TA %d, Preamble %d, rnti %x, rach_resource_type %d\n",
	      ind,
	      ce_level,
	      prach_mask,
	      eNB->preamble_list_br[ind].preamble_rel8.timing_advance,
	      eNB->preamble_list_br[ind].preamble_rel8.preamble,
	      eNB->preamble_list_br[ind].preamble_rel8.rnti,
	      eNB->preamble_list_br[ind].preamble_rel13.rach_resource_type);
      }
      /*
	ind++;
      }
      } */// ce_level
    }
  }
  else
#endif

    {
      if ((eNB->prach_energy_counter == 100) && 
          (max_preamble_energy[0] > eNB->measurements.prach_I0+100)) {

	LOG_D(PHY,"[eNB %d/%d][RAPROC] Frame %d, subframe %d Initiating RA procedure with preamble %d, energy %d.%d dB, delay %d\n",
	      eNB->Mod_id,
	      eNB->CC_id,
	      frame,
	      subframe,
	      max_preamble[0],
	      max_preamble_energy[0]/10,
	      max_preamble_energy[0]%10,
	      max_preamble_delay[0]);
	
	    T(T_ENB_PHY_INITIATE_RA_PROCEDURE, T_INT(eNB->Mod_id), T_INT(frame), T_INT(subframe),
	      T_INT(max_preamble[0]), T_INT(max_preamble_energy[0]), T_INT(max_preamble_delay[0]));
	    
	    pthread_mutex_lock(&eNB->UL_INFO_mutex);
	    
	    eNB->UL_INFO.rach_ind.number_of_preambles                 = 1;
	    eNB->UL_INFO.rach_ind.preamble_list                       = eNB->preamble_list;
	    
	    eNB->preamble_list[0].preamble_rel8.timing_advance        = max_preamble_delay[0];
	    eNB->preamble_list[0].preamble_rel8.preamble              = max_preamble[0];
	    eNB->preamble_list[0].preamble_rel8.rnti                  = 1+subframe;  // note: fid is implicitly 0 here
	    eNB->preamble_list[0].preamble_rel13.rach_resource_type   = 0;
	    eNB->preamble_list[0].instance_length                     = 0; //don't know exactly what this is
	    
	    LOG_D(PHY,"Filling NFAPI indication for RACH : TA %d, Preamble %d, rnti %x, rach_resource_type %d\n",
		  eNB->preamble_list[0].preamble_rel8.timing_advance,
		  eNB->preamble_list[0].preamble_rel8.preamble,
		  eNB->preamble_list[0].preamble_rel8.rnti,
		  eNB->preamble_list[0].preamble_rel13.rach_resource_type);	    
	    pthread_mutex_unlock(&eNB->UL_INFO_mutex);
      
      } // max_preamble_energy > prach_I0 + 100 
      else {
         eNB->measurements.prach_I0 = ((eNB->measurements.prach_I0*900)>>10) + ((max_preamble_energy[0]*124)>>10); 
         if (frame==0) LOG_I(PHY,"prach_I0 = %d.%d dB\n",eNB->measurements.prach_I0/10,eNB->measurements.prach_I0%10);
         if (eNB->prach_energy_counter < 100) eNB->prach_energy_counter++;
      }
    } // else br_flag

  VCD_SIGNAL_DUMPER_DUMP_FUNCTION_BY_NAME(VCD_SIGNAL_DUMPER_FUNCTIONS_PHY_ENB_PRACH_RX,0);
}

void srs_procedures(PHY_VARS_eNB *eNB,eNB_rxtx_proc_t *proc) {

  LTE_DL_FRAME_PARMS *fp = &eNB->frame_parms;
  const int subframe = proc->subframe_rx;
  const int frame = proc->frame_rx;

  int i;

  if (is_srs_occasion_common(fp,frame,subframe)) { 
  
  // Do SRS processing 
  // check if there is SRS and we have to use shortened format
  // TODO: check for exceptions in transmission of SRS together with ACK/NACK
    for (i=0;i<NUMBER_OF_UE_MAX;i++) {

      if (eNB->soundingrs_ul_config_dedicated[i].active==1) {

      
	if (lte_srs_channel_estimation(fp,
				       &eNB->common_vars,
				       &eNB->srs_vars[i],
				       &eNB->soundingrs_ul_config_dedicated[i],
				       subframe,
				       0/*eNB_id*/)) {
	  LOG_E(PHY,"problem processing SRS\n");
	}
	eNB->soundingrs_ul_config_dedicated[i].active=0;
      }
    }
  }
}

void fill_sr_indication(PHY_VARS_eNB *eNB,uint16_t rnti,int frame,int subframe,uint32_t stat) {
  
  pthread_mutex_lock(&eNB->UL_INFO_mutex);
  nfapi_sr_indication_pdu_t *pdu =   &eNB->UL_INFO.sr_ind.sr_pdu_list[eNB->UL_INFO.sr_ind.number_of_srs];

  pdu->instance_length                                = 0; // don't know what to do with this
  //  pdu->rx_ue_information.handle                       = handle;
  pdu->rx_ue_information.rnti                         = rnti;

  int SNRtimes10 = dB_fixed_times10(stat) - 200;//(10*eNB->measurements.n0_power_dB[0]);


  if      (SNRtimes10 < -640) pdu->ul_cqi_information.ul_cqi=0;
  else if (SNRtimes10 >  635) pdu->ul_cqi_information.ul_cqi=255;
  else                        pdu->ul_cqi_information.ul_cqi=(640+SNRtimes10)/5;
  pdu->ul_cqi_information.channel = 0;

  eNB->UL_INFO.sr_ind.number_of_srs++;
  pthread_mutex_unlock(&eNB->UL_INFO_mutex);
}

void uci_procedures(PHY_VARS_eNB *eNB,eNB_rxtx_proc_t *proc)
{
  LTE_DL_FRAME_PARMS *fp=&eNB->frame_parms;
  uint8_t SR_payload = 0,pucch_b0b1[4][2]= {{0,0},{0,0},{0,0},{0,0}},harq_ack[4]={0,0,0,0};
  int32_t metric[4]={0,0,0,0},metric_SR=0,max_metric;
  const int subframe = proc->subframe_rx;
  const int frame = proc->frame_rx;
  int i;
  LTE_eNB_UCI *uci;
  uint16_t tdd_multiplexing_mask=0;
  int res;

  for (i=0;i<NUMBER_OF_UE_MAX;i++) {

    uci = &eNB->uci_vars[i];
    if ((uci->active == 1) &&
	(uci->frame == frame) &&
	(uci->subframe == subframe)) {

      LOG_D(PHY,"Frame %d, subframe %d: Running uci procedures (type %d) for %d \n",frame,subframe,uci->type,i);
      uci->active=0;

      // Null out PUCCH PRBs for noise measurement
      switch(fp->N_RB_UL) {
      case 6:
        eNB->rb_mask_ul[0] |= (0x1 | (1<<5)); //position 5
        break;
      case 15:
        eNB->rb_mask_ul[0] |= (0x1 | (1<<14)); // position 14
        break;
      case 25:
        eNB->rb_mask_ul[0] |= (0x1 | (1<<24)); // position 24
        break;
      case 50:
        eNB->rb_mask_ul[0] |= 0x1;
        eNB->rb_mask_ul[1] |= (1<<17); // position 49 (49-32)
        break;
      case 75:
        eNB->rb_mask_ul[0] |= 0x1;
        eNB->rb_mask_ul[2] |= (1<<10); // position 74 (74-64)
        break;
      case 100:
        eNB->rb_mask_ul[0] |= 0x1;
        eNB->rb_mask_ul[3] |= (1<<3); // position 99 (99-96)
        break;
      default:
        LOG_E(PHY,"Unknown number for N_RB_UL %d\n",fp->N_RB_UL);
        break;
      }

      switch (uci->type) {
      case SR:
      case HARQ_SR:
		
	metric_SR = rx_pucch(eNB,
			      uci->pucch_fmt,
			      i,
			      uci->n_pucch_1_0_sr[0],
			      0, // n2_pucch
			      uci->srs_active, // shortened format
			      &SR_payload,
			      frame,
			      subframe,
			      PUCCH1_THRES);
	LOG_D(PHY,"[eNB %d][SR %x] Frame %d subframe %d Checking SR is %d (SR n1pucch is %d)\n",
	      eNB->Mod_id,
	      uci->rnti,
	      frame,
	      subframe,
	      SR_payload,
	      uci->n_pucch_1_0_sr[0]);
	if (uci->type == SR) {
	  if (SR_payload == 1) {
	    fill_sr_indication(eNB,uci->rnti,frame,subframe,metric_SR);
<<<<<<< HEAD
            break;
	  }
	  else {
            break;
=======
	    break;
	  }
	  else {
	    break;
>>>>>>> 7d782a4a
	  }
	}
      case HARQ:
	if (fp->frame_type == FDD) {
	  LOG_D(PHY,"Frame %d Subframe %d Demodulating PUCCH (UCI %d) for ACK/NAK (uci->pucch_fmt %d,uci->type %d.uci->frame %d, uci->subframe %d): n1_pucch0 %d SR_payload %d\n",
		frame,subframe,i,
		uci->pucch_fmt,uci->type,
		uci->frame,uci->subframe,uci->n_pucch_1[0][0],
		SR_payload);
	  
	  metric[0] = rx_pucch(eNB,
			       uci->pucch_fmt,
			       i,
			       uci->n_pucch_1[0][0],
			       0, //n2_pucch
			       uci->srs_active, // shortened format
			       pucch_b0b1[0],
			       frame,
			       subframe,
			       PUCCH1a_THRES);
	  
	  
	  /* cancel SR detection if reception on n1_pucch0 is better than on SR PUCCH resource index, otherwise send it up to MAC */
	  if (uci->type==HARQ_SR && metric[0] > metric_SR) SR_payload = 0;
	  else if (SR_payload == 1) fill_sr_indication(eNB,uci->rnti,frame,subframe,metric_SR);
 
	  if (uci->type==HARQ_SR && metric[0] <= metric_SR) {
	    /* when transmitting ACK/NACK on SR PUCCH resource index, SR payload is always 1 */
	    SR_payload = 1;
	    
	    metric[0]=rx_pucch(eNB,
			       uci->pucch_fmt,
			       i,
			       uci->n_pucch_1_0_sr[0],
			       0, //n2_pucch
			       uci->srs_active, // shortened format
			       pucch_b0b1[0],
			       frame,
			       subframe,
			       PUCCH1a_THRES);
	  }
	  

	  LOG_D(PHY,"[eNB %d][PDSCH %x] Frame %d subframe %d pucch1a (FDD) payload %d (metric %d)\n",
		eNB->Mod_id,
		uci->rnti,
		frame,subframe,
		pucch_b0b1[0][0],metric[0]);

      uci->stat = metric[0]; 	  
	  fill_uci_harq_indication(eNB,uci,frame,subframe,pucch_b0b1[0],0,0xffff);

	}
	else { // frame_type == TDD


	  // if SR was detected, use the n1_pucch from SR
	  if (SR_payload==1) {
#ifdef DEBUG_PHY_PROC
	    LOG_D(PHY,"[eNB %d][PDSCH %x] Frame %d subframe %d Checking ACK/NAK (%d,%d,%d,%d) format %d with SR\n",eNB->Mod_id,
		  eNB->dlsch[UE_id][0]->rnti,
		  frame,subframe,
		  n1_pucch0,n1_pucch1,n1_pucch2,n1_pucch3,format);
#endif
	    
	    metric[0] = rx_pucch(eNB,
				 pucch_format1b,
				 i,
				 uci->n_pucch_1_0_sr[0],
				 0, //n2_pucch
				 uci->srs_active, // shortened format
				 pucch_b0b1[0],
				 frame,
				 subframe,
				 PUCCH1a_THRES);
	  } else { //using assigned pucch resources
#ifdef DEBUG_PHY_PROC
	    LOG_D(PHY,"[eNB %d][PDSCH %x] Frame %d subframe %d Checking ACK/NAK M=%d (%d,%d,%d,%d) format %d\n",eNB->Mod_id,
		  eNB->dlsch[UE_id][0]->rnti,
		  frame,subframe,
		  uci->num_pucch_resources,
		  uci->n_pucch_1[res][0],
		  uci->n_pucch_1[res][1],
		  uci->n_pucch_1[res][2],
		  uci->n_pucch_1[res][3],
		  uci->pucch_fmt);
#endif
	    for (res=0;res<uci->num_pucch_resources;res++)
	      metric[res] = rx_pucch(eNB,
				     uci->pucch_fmt,
				     i,
				     uci->n_pucch_1[res][0],
				     0, // n2_pucch
				     uci->srs_active, // shortened format
				     pucch_b0b1[res],
				     frame,
				     subframe,
				     PUCCH1a_THRES);
	  	  
	    

	  }

	  
	  if (SR_payload == 1) { // this implements Table 7.3.1 from 36.213
	    if (pucch_b0b1[0][0] == 4) { // there isn't a likely transmission
	      harq_ack[0] = 4; // DTX
	    }
	    else if (pucch_b0b1[1][0] == 1 && pucch_b0b1[1][1] == 1) { // 1/4/7 ACKs
	      harq_ack[0] = 1;
	    }
	    else if (pucch_b0b1[1][0] == 1 && pucch_b0b1[1][1] != 1) { // 2/5/8 ACKs
	      harq_ack[0] = 2;
	    }
	    else if (pucch_b0b1[1][0] != 1 && pucch_b0b1[1][1] == 1) { // 3/6/9 ACKs
	      harq_ack[0] = 3;
	    }
	    else if (pucch_b0b1[1][0] != 1 && pucch_b0b1[1][1] != 1) { // 0 ACKs, or at least one DL assignment missed
	      harq_ack[0] = 0;
	    }
        uci->stat = metric[0];
	    fill_uci_harq_indication(eNB,uci,frame,subframe,harq_ack,2,0xffff); // special_bundling mode
	  } 
	  else if ((uci->tdd_bundling == 0) && (uci->num_pucch_resources==2)){ // multiplexing + no SR, implement Table 10.1.3-5 (Rel14) for multiplexing with M=2
	    if (pucch_b0b1[0][0] == 4 ||
		pucch_b0b1[1][0] == 4) { // there isn't a likely transmission
	      harq_ack[0] = 4; // DTX
	      harq_ack[1] = 6; // NACK/DTX
	    } 
	    else {
	      if (metric[1]>metric[0]) {
		if (pucch_b0b1[1][0] == 1 && pucch_b0b1[1][1] != 1){
		  harq_ack[0] = 1; // ACK
		  harq_ack[1] = 1; // ACK
		  tdd_multiplexing_mask = 0x3;
		}
		else if (pucch_b0b1[1][0] != 1 && pucch_b0b1[1][1] == 1){
		  harq_ack[0] = 6; // NACK/DTX
		  harq_ack[1] = 1; // ACK
		  tdd_multiplexing_mask = 0x2;
		}
		else {
		  harq_ack[0] = 4; // DTX
		  harq_ack[1] = 4; // DTX
		}
	      }
	      else {
		if (pucch_b0b1[0][0] == 1 && pucch_b0b1[0][1] == 1){
		  harq_ack[0] = 1; // ACK
		  harq_ack[1] = 6; // NACK/DTX
		  tdd_multiplexing_mask = 0x1;
		}
		else if (pucch_b0b1[0][0] != 1 && pucch_b0b1[0][1] != 1){
		  harq_ack[0] = 2; // NACK
		  harq_ack[1] = 6; // NACK/DTX
		}
		else {
		  harq_ack[0] = 4; // DTX
		  harq_ack[1] = 4; // DTX
		}
	      }
	    }
        uci->stat = max(metric[0],metric[1]);
	    fill_uci_harq_indication(eNB,uci,frame,subframe,harq_ack,1,tdd_multiplexing_mask); // multiplexing mode
	  } //else if ((uci->tdd_bundling == 0) && (res==2))
	  else if ((uci->tdd_bundling == 0) && (uci->num_pucch_resources==3)){ // multiplexing + no SR, implement Table 10.1.3-6 (Rel14) for multiplexing with M=3
	    
	    if (harq_ack[0] == 4 ||
		harq_ack[1] == 4 ||
		harq_ack[2] == 4) { // there isn't a likely transmission
	      harq_ack[0] = 4; // DTX
	      harq_ack[1] = 6; // NACK/DTX
	      harq_ack[2] = 6; // NACK/DTX
	      
	    } 
	    else {
	      
	      max_metric = max(metric[0],max(metric[1],metric[2]));
	      
	      if (metric[0]==max_metric) {
		if (pucch_b0b1[0][0] == 1 && pucch_b0b1[0][1] == 1){
		  harq_ack[0] = 1; // ACK
		  harq_ack[1] = 6; // NACK/DTX
		  harq_ack[2] = 6; // NACK/DTX
		  tdd_multiplexing_mask = 0x1;
		}
		else if (pucch_b0b1[0][0] != 1 && pucch_b0b1[0][1] != 1){
		  harq_ack[0] = 2; // NACK
		  harq_ack[1] = 6; // NACK/DTX
		  harq_ack[2] = 6; // NACK/DTX
		}
		else {
		  harq_ack[0] = 4; // DTX
		  harq_ack[1] = 4; // DTX
		  harq_ack[2] = 4; // DTX
		}
	      } // if (metric[0]==max_metric) {
	      else if (metric[1]==max_metric) {
	      
	        if (pucch_b0b1[1][0] == 1 && pucch_b0b1[1][1] != 1){
		  harq_ack[0] = 1; // ACK
		  harq_ack[1] = 1; // ACK
		  harq_ack[2] = 6; // NACK/DTX
		  tdd_multiplexing_mask = 0x3;
		}
		else if (pucch_b0b1[1][0] != 1 && pucch_b0b1[1][1] == 1 ) {
		  harq_ack[0] = 6; // NACK/DTX
		  harq_ack[1] = 1; // ACK
		  harq_ack[2] = 6; // NACK/DTX
		  tdd_multiplexing_mask = 0x2;
		}
		else {
		  harq_ack[0] = 4; // DTX
		  harq_ack[1] = 4; // DTX
		  harq_ack[2] = 4; // DTX
		}
	      } // if (metric[1]==max_metric) {
	      else {
  	        if (pucch_b0b1[2][0] == 1 && pucch_b0b1[2][1] == 1){
		  harq_ack[0] = 1; // ACK
		  harq_ack[1] = 1; // ACK
		  harq_ack[2] = 1; // ACK
		  tdd_multiplexing_mask = 0x7;
		}
		else if (pucch_b0b1[2][0] == 1 && pucch_b0b1[2][1] != 1 ) {
		  harq_ack[0] = 1; // ACK
		  harq_ack[1] = 6; // NACK/DTX
		  harq_ack[2] = 1; // ACK
		  tdd_multiplexing_mask = 0x5;
		}
		else if (pucch_b0b1[2][0] != 1 && pucch_b0b1[2][1] == 1 ) {
		  harq_ack[0] = 6; // NACK/DTX
		  harq_ack[1] = 1; // ACK
		  harq_ack[2] = 1; // ACK
		  tdd_multiplexing_mask = 0x6;
		}
		else if (pucch_b0b1[2][0] != 1 && pucch_b0b1[2][1] != 1 ) {
		  harq_ack[0] = 6; // NACK/DTX
		  harq_ack[1] = 6; // NACK/DTX
		  harq_ack[2] = 1; // ACK
		  tdd_multiplexing_mask = 0x4;
		}
	      }
            uci->stat = max_metric;
            fill_uci_harq_indication(eNB,uci,frame,subframe,harq_ack,1,tdd_multiplexing_mask); // multiplexing mode
	    }
	  } //else if ((uci->tdd_bundling == 0) && (res==3)) 
	  else if ((uci->tdd_bundling == 0) && (uci->num_pucch_resources==4)){ // multiplexing + no SR, implement Table 10.1.3-7 (Rel14) for multiplexing with M=4
	    if (pucch_b0b1[0][0] == 4 ||
		pucch_b0b1[1][0] == 4 ||
		pucch_b0b1[2][0] == 4 ||
		pucch_b0b1[3][0] == 4) { // there isn't a likely transmission
	      harq_ack[0] = 4; // DTX
	      harq_ack[1] = 6; // NACK/DTX
	      harq_ack[2] = 6; // NACK/DTX
	      harq_ack[3] = 6; // NACK/DTX
		
	    } else {

	      max_metric = max(metric[0],max(metric[1],max(metric[2],metric[3])));
	      
	      if (metric[0]==max_metric) {
		if (pucch_b0b1[0][0] == 1 && pucch_b0b1[0][1] != 1){
		  harq_ack[0] = 2; // NACK
		  harq_ack[1] = 4; // DTX
		  harq_ack[2] = 4; // DTX
		  harq_ack[3] = 4; // DTX
		}
		else if (pucch_b0b1[0][0] != 1 && pucch_b0b1[0][1] == 1){
		  harq_ack[0] = 1; // ACK
		  harq_ack[1] = 6; // NACK/DTX
		  harq_ack[2] = 6; // NACK/DTX
		  harq_ack[3] = 1; // ACK
		  tdd_multiplexing_mask = 0x9;
		}
		else if (pucch_b0b1[0][0] == 1 && pucch_b0b1[0][1] == 1){
		  harq_ack[0] = 1; // ACK
		  harq_ack[1] = 6; // NACK/DTX
		  harq_ack[2] = 6; // NACK/DTX
		  harq_ack[3] = 6; // NACK/DTX
		  tdd_multiplexing_mask = 0x1;
		}
		else if (pucch_b0b1[0][0] != 1 && pucch_b0b1[0][1] != 1){
		  harq_ack[0] = 2; // NACK
		  harq_ack[1] = 6; // NACK/DTX
		  harq_ack[2] = 6; // NACK/DTX
		  harq_ack[3] = 6; // NACK/DTX
		}
		
	      } 
	      else if (metric[1]==max_metric) {
		if (pucch_b0b1[1][0] == 1 && pucch_b0b1[1][1] == 1){
		  harq_ack[0] = 1; // ACK
		  harq_ack[1] = 1; // ACK
		  harq_ack[2] = 1; // ACK
		  harq_ack[3] = 1; // ACK
		  tdd_multiplexing_mask = 0xF;
		}
		else if (pucch_b0b1[1][0] == 1 && pucch_b0b1[1][1] != 1 ) {
		  harq_ack[0] = 1; // ACK
		  harq_ack[1] = 1; // ACK
		  harq_ack[2] = 6; // NACK/DTX
		  harq_ack[3] = 6; // NACK/DTX
		  tdd_multiplexing_mask = 0x3;
		}
		else if (pucch_b0b1[1][0] != 1 && pucch_b0b1[1][1] != 1 ) {
		  harq_ack[0] = 6; // NACK/DTX
		  harq_ack[1] = 1; // ACK
		  harq_ack[2] = 1; // ACK
		  harq_ack[3] = 1; // ACK
		  tdd_multiplexing_mask = 0xE;
		}
		else if (pucch_b0b1[1][0] != 1 && pucch_b0b1[1][1] == 1 ) {
		  harq_ack[0] = 6; // NACK/DTX
		  harq_ack[1] = 1; // ACK
		  harq_ack[2] = 6; // NACK/DTX
		  harq_ack[3] = 6; // NACK/DTX
		  tdd_multiplexing_mask = 0x2;
		}
	      } 
	      else if (metric[2]==max_metric) {
		if (pucch_b0b1[2][0] == 1 && pucch_b0b1[2][1] == 1){
		  harq_ack[0] = 1; // ACK
		  harq_ack[1] = 1; // ACK
		  harq_ack[2] = 1; // ACK
		  harq_ack[3] = 6; // NACK/DTX
		  tdd_multiplexing_mask = 0x7;
		}
		else if (pucch_b0b1[2][0] == 1 && pucch_b0b1[2][1] != 1 ) {
		  harq_ack[0] = 1; // ACK
		  harq_ack[1] = 6; // NACK/DTX
		  harq_ack[2] = 1; // ACK
		  harq_ack[3] = 6; // NACK/DTX
		  tdd_multiplexing_mask = 0x5;
		}
		else if (pucch_b0b1[2][0] != 1 && pucch_b0b1[2][1] == 1 ) {
		  harq_ack[0] = 4; // NACK/DTX
		  harq_ack[1] = 1; // ACK
		  harq_ack[2] = 1; // ACK
		  harq_ack[3] = 4; // NACK/DTX
		  tdd_multiplexing_mask = 0x6;
		}
		else if (pucch_b0b1[2][0] != 1 && pucch_b0b1[2][1] != 1 ) {
		  harq_ack[0] = 4; // NACK/DTX
		  harq_ack[1] = 4; // NACK/DTX
		  harq_ack[2] = 1; // ACK
		  harq_ack[3] = 4; // NACK/DTX
		  tdd_multiplexing_mask = 0x4;
		}
	      } 
	      else { // max_metric[3]=max_metric
		if (pucch_b0b1[2][0] == 1 && pucch_b0b1[2][1] == 1){
		  harq_ack[0] = 1; // ACK
		  harq_ack[1] = 6; // NACK/DTX
		  harq_ack[2] = 1; // ACK
		  harq_ack[3] = 1; // ACK
		  tdd_multiplexing_mask = 0xD;
		}
		else if (pucch_b0b1[2][0] == 1 && pucch_b0b1[2][1] != 1 ) {
		  harq_ack[0] = 6; // NACK/DTX
		  harq_ack[1] = 1; // ACK
		  harq_ack[2] = 6; // NACK/DTX
		  harq_ack[3] = 1; // ACK
		  tdd_multiplexing_mask = 0xA;
		}
		else if (pucch_b0b1[2][0] != 1 && pucch_b0b1[2][1] == 1 ) {
		  harq_ack[0] = 6; // NACK/DTX
		  harq_ack[1] = 6; // NACK/DTX
		  harq_ack[2] = 1; // ACK
		  harq_ack[3] = 1; // ACK
		  tdd_multiplexing_mask = 0xC;
		}
		else if (pucch_b0b1[2][0] != 1 && pucch_b0b1[2][1] != 1 ) {
		  harq_ack[0] = 6; // NACK/DTX
		  harq_ack[1] = 6; // NACK/DTX
		  harq_ack[2] = 6; // NACK/DTX
		  harq_ack[3] = 1; // ACK
		  tdd_multiplexing_mask = 0x8;
		}
	      }
	    }
        uci->stat = max_metric;
	    fill_uci_harq_indication(eNB,uci,frame,subframe,harq_ack,1,tdd_multiplexing_mask); // multiplexing mode
	  } // else if ((uci->tdd_bundling == 0) && (res==4))
	  else { // bundling
	    harq_ack[0] = pucch_b0b1[0][0];
	    harq_ack[1] = pucch_b0b1[0][1];
        uci->stat = metric[0];
	    fill_uci_harq_indication(eNB,uci,frame,subframe,harq_ack,0,0xffff); // special_bundling mode
	  }
	  
#ifdef DEBUG_PHY_PROC
	  LOG_D(PHY,"[eNB %d][PDSCH %x] Frame %d subframe %d ACK/NAK metric 0 %d, metric 1 %d, (%d,%d)\n",eNB->Mod_id,
		eNB->dlsch[UE_id][0]->rnti,
		frame,subframe,
		metric0,metric1,pucch_b0b1[0],pucch_b0b1[1]);
#endif
	}
	break;
      default:
	AssertFatal(1==0,"Unsupported UCI type %d\n",uci->type);
	break;
      }
    
      if (SR_payload == 1) {
	LOG_D(PHY,"[eNB %d][SR %x] Frame %d subframe %d Got SR for PUSCH, transmitting to MAC\n",eNB->Mod_id,
	      uci->rnti,frame,subframe);
	
	if (eNB->first_sr[i] == 1) { // this is the first request for uplink after Connection Setup, so clear HARQ process 0 use for Msg4
	  eNB->first_sr[i] = 0;
	  eNB->dlsch[i][0]->harq_processes[0]->round=0;
	  eNB->dlsch[i][0]->harq_processes[0]->status=SCH_IDLE;
	  LOG_D(PHY,"[eNB %d][SR %x] Frame %d subframe %d First SR\n",
		eNB->Mod_id,
		eNB->ulsch[i]->rnti,frame,subframe);
	}
      }
    }
  }
}

void pusch_procedures(PHY_VARS_eNB *eNB,eNB_rxtx_proc_t *proc)
{
  uint32_t ret=0,i;
  uint32_t harq_pid;
  uint8_t nPRS;
  LTE_DL_FRAME_PARMS *fp=&eNB->frame_parms;
  LTE_eNB_ULSCH_t *ulsch;
  LTE_UL_eNB_HARQ_t *ulsch_harq;

  const int subframe = proc->subframe_rx;
  const int frame    = proc->frame_rx;

  if (fp->frame_type == FDD) harq_pid = ((10*frame) + subframe)&7;
  else                       harq_pid = subframe%10;

  for (i=0; i<NUMBER_OF_UE_MAX; i++) {
    ulsch = eNB->ulsch[i];
    ulsch_harq = ulsch->harq_processes[harq_pid];
    if (ulsch->rnti>0) LOG_D(PHY,"Frame %d, subframe %d: PUSCH procedures, harq_pid %d, UE %d/%x\n",
                             frame,subframe,harq_pid,i,ulsch->rnti);

    if ((ulsch) &&
        (ulsch->rnti>0) &&
        (ulsch_harq->status == ACTIVE) &&
            (ulsch_harq->frame == frame) &&
            (ulsch_harq->subframe == subframe) &&
        (ulsch_harq->handled == 0)) {

      // UE has ULSCH scheduling
      for (int rb=0;
           rb<=ulsch_harq->nb_rb;
           rb++) {
        int rb2 = rb+ulsch_harq->first_rb;
        eNB->rb_mask_ul[rb2>>5] |= (1<<(rb2&31));
      }

      LOG_D(PHY,"[eNB %d] frame %d, subframe %d: Scheduling ULSCH Reception for UE %d \n",
            eNB->Mod_id,
            frame,
            subframe,
            i);

      nPRS = fp->pusch_config_common.ul_ReferenceSignalsPUSCH.nPRS[subframe<<1];

      ulsch->cyclicShift = (ulsch_harq->n_DMRS2 +
                            fp->pusch_config_common.ul_ReferenceSignalsPUSCH.cyclicShift +
                            nPRS)%12;

      LOG_D(PHY,
            "[eNB %d][PUSCH %d] Frame %d Subframe %d Demodulating PUSCH: dci_alloc %d, rar_alloc %d, round %d, first_rb %d, nb_rb %d, Qm %d, TBS %d, rv %d, cyclic_shift %d (n_DMRS2 %d, cyclicShift_common %d, nprs %d), O_ACK %d, beta_cqi %d \n",
            eNB->Mod_id,harq_pid,frame,subframe,
            ulsch_harq->dci_alloc,
            ulsch_harq->rar_alloc,
            ulsch_harq->round,
            ulsch_harq->first_rb,
            ulsch_harq->nb_rb,
            ulsch_harq->Qm,
            ulsch_harq->TBS,
            ulsch_harq->rvidx,
            ulsch->cyclicShift,
            ulsch_harq->n_DMRS2,
            fp->pusch_config_common.ul_ReferenceSignalsPUSCH.cyclicShift,
            nPRS,
            ulsch_harq->O_ACK,
            ulsch->beta_offset_cqi_times8);

      start_meas(&eNB->ulsch_demodulation_stats);

      rx_ulsch(eNB,proc, i);

      stop_meas(&eNB->ulsch_demodulation_stats);

      start_meas(&eNB->ulsch_decoding_stats);

      ret = ulsch_decoding(eNB,proc,
                           i,
                           0, // control_only_flag
                           ulsch_harq->V_UL_DAI,
                           ulsch_harq->nb_rb>20 ? 1 : 0);

      stop_meas(&eNB->ulsch_decoding_stats);

      LOG_D(PHY,"[eNB %d][PUSCH %d] frame %d subframe %d RNTI %x RX power (%d,%d) N0 (%d,%d) dB ACK (%d,%d), decoding iter %d\n",
            eNB->Mod_id,harq_pid,
            frame,subframe,
            ulsch->rnti,
            dB_fixed(eNB->pusch_vars[i]->ulsch_power[0]),
            dB_fixed(eNB->pusch_vars[i]->ulsch_power[1]),
            20,//eNB->measurements.n0_power_dB[0],
            20,//eNB->measurements.n0_power_dB[1],
            ulsch_harq->o_ACK[0],
            ulsch_harq->o_ACK[1],
            ret);

      //compute the expected ULSCH RX power (for the stats)
      ulsch_harq->delta_TF = get_hundred_times_delta_IF_eNB(eNB,i,harq_pid, 0); // 0 means bw_factor is not considered

      if (ulsch_harq->cqi_crc_status == 1) {
#ifdef DEBUG_PHY_PROC
        //if (((frame%10) == 0) || (frame < 50))
        print_CQI(ulsch_harq->o,ulsch_harq->uci_format,0,fp->N_RB_DL);
#endif

        fill_ulsch_cqi_indication(eNB,frame,subframe,
                                  ulsch_harq,
                                  ulsch->rnti);
      }

      if (ret == (1+MAX_TURBO_ITERATIONS)) {
        T(T_ENB_PHY_ULSCH_UE_NACK, T_INT(eNB->Mod_id), T_INT(frame), T_INT(subframe), T_INT(ulsch->rnti),
          T_INT(harq_pid));

        fill_crc_indication(eNB,i,frame,subframe,1); // indicate NAK to MAC
        fill_rx_indication(eNB,i,frame,subframe);  // indicate SDU to MAC

        LOG_D(PHY,"[eNB %d][PUSCH %d] frame %d subframe %d UE %d Error receiving ULSCH, round %d/%d (ACK %d,%d)\n",
              eNB->Mod_id,harq_pid,
              frame,subframe, i,
              ulsch_harq->round-1,
              ulsch->Mlimit,
              ulsch_harq->o_ACK[0],
              ulsch_harq->o_ACK[1]);
        if (ulsch_harq->round >= 3)  {
           ulsch_harq->status  = SCH_IDLE;
           ulsch_harq->handled = 0;
           ulsch->harq_mask   &= ~(1 << harq_pid);
           ulsch_harq->round   = 0;
        } 
#if defined(MESSAGE_CHART_GENERATOR_PHY)
        MSC_LOG_RX_DISCARDED_MESSAGE(
                                     MSC_PHY_ENB,MSC_PHY_UE,
                                     NULL,0,
                                     "%05u:%02u ULSCH received rnti %x harq id %u round %d",
                                     frame,subframe,
                                     ulsch->rnti,harq_pid,
                                     ulsch_harq->round-1
                                     );
#endif

        /* Mark the HARQ process to release it later if max transmission reached
         * (see below).
         * MAC does not send the max transmission count, we have to deal with it
         * locally in PHY.
         */
        ulsch_harq->handled = 1;
      }  // ulsch in error
      else {
        fill_crc_indication(eNB,i,frame,subframe,0); // indicate ACK to MAC
        fill_rx_indication(eNB,i,frame,subframe);  // indicate SDU to MAC

        ulsch_harq->status = SCH_IDLE;
        ulsch->harq_mask   &= ~(1 << harq_pid);

        T(T_ENB_PHY_ULSCH_UE_ACK, T_INT(eNB->Mod_id), T_INT(frame), T_INT(subframe), T_INT(ulsch->rnti),
          T_INT(harq_pid));

#if defined(MESSAGE_CHART_GENERATOR_PHY)
        MSC_LOG_RX_MESSAGE(
                           MSC_PHY_ENB,MSC_PHY_UE,
                           NULL,0,
                           "%05u:%02u ULSCH received rnti %x harq id %u",
                           frame,subframe,
                           ulsch->rnti,harq_pid
                           );
#endif

#ifdef DEBUG_PHY_PROC
#ifdef DEBUG_ULSCH
        LOG_D(PHY,"[eNB] Frame %d, Subframe %d : ULSCH SDU (RX harq_pid %d) %d bytes:",frame,subframe,
                harq_pid,ulsch_harq->TBS>>3);

        for (j=0; j<ulsch_harq->TBS>>3; j++)
          LOG_T(PHY,"%x.",ulsch->harq_processes[harq_pid]->b[j]);

        LOG_T(PHY,"\n");
#endif
#endif
      }  // ulsch not in error

      if (ulsch_harq->O_ACK>0) fill_ulsch_harq_indication(eNB,ulsch_harq,ulsch->rnti,frame,subframe,ulsch->bundling);

      LOG_D(PHY,"[eNB %d] Frame %d subframe %d: received ULSCH harq_pid %d for UE %d, ret = %d, CQI CRC Status %d, ACK %d,%d, ulsch_errors %d/%d\n",
            eNB->Mod_id,frame,subframe,
            harq_pid,
            i,
            ret,
            ulsch_harq->cqi_crc_status,
            ulsch_harq->o_ACK[0],
            ulsch_harq->o_ACK[1],
            eNB->UE_stats[i].ulsch_errors[harq_pid],
            eNB->UE_stats[i].ulsch_decoding_attempts[harq_pid][0]);
    } //     if ((ulsch) &&
      //         (ulsch->rnti>0) &&
      //         (ulsch_harq->status == ACTIVE))
    else if ((ulsch) &&
             (ulsch->rnti>0) &&
             (ulsch_harq->status == ACTIVE) &&
             (ulsch_harq->frame == frame) &&
             (ulsch_harq->subframe == subframe) &&
             (ulsch_harq->handled == 1)) {
      // this harq process is stale, kill it, this 1024 frames later (10s), consider reducing that
      ulsch_harq->status = SCH_IDLE;
      ulsch_harq->handled = 0;
      ulsch->harq_mask   &= ~(1 << harq_pid);
      LOG_W(PHY,"Removing stale ULSCH config for UE %x harq_pid %d (harq_mask is now 0x%2.2x)\n",
            ulsch->rnti, harq_pid, ulsch->harq_mask);
    }
  }   //   for (i=0; i<NUMBER_OF_UE_MAX; i++) {
}

extern int oai_exit;

extern void *td_thread(void*);

void init_td_thread(PHY_VARS_eNB *eNB,pthread_attr_t *attr_td) {

  eNB_proc_t *proc = &eNB->proc;

  proc->tdp.eNB = eNB;
  proc->instance_cnt_td         = -1;
    
  pthread_mutex_init( &proc->mutex_td, NULL);
  pthread_cond_init( &proc->cond_td, NULL);

  pthread_create(&proc->pthread_td, attr_td, td_thread, (void*)&proc->tdp);

}

extern void *te_thread(void*);

void init_te_thread(PHY_VARS_eNB *eNB,pthread_attr_t *attr_te) {

  eNB_proc_t *proc = &eNB->proc;

  proc->tep.eNB = eNB;
  proc->instance_cnt_te         = -1;
    
  pthread_mutex_init( &proc->mutex_te, NULL);
  pthread_cond_init( &proc->cond_te, NULL);

  printf("Creating te_thread\n");
  pthread_create(&proc->pthread_te, attr_te, te_thread, (void*)&proc->tep);

}

void fill_rx_indication(PHY_VARS_eNB *eNB,int UE_id,int frame,int subframe)
{
  nfapi_rx_indication_pdu_t *pdu;

  int timing_advance_update;
  int sync_pos;

  uint32_t harq_pid = subframe2harq_pid(&eNB->frame_parms,
                                        frame,subframe);

  pthread_mutex_lock(&eNB->UL_INFO_mutex);
  pdu                                    = &eNB->UL_INFO.rx_ind.rx_pdu_list[eNB->UL_INFO.rx_ind.number_of_pdus];

  //  pdu->rx_ue_information.handle          = eNB->ulsch[UE_id]->handle;
  pdu->rx_ue_information.rnti            = eNB->ulsch[UE_id]->rnti;
  pdu->rx_indication_rel8.length         = eNB->ulsch[UE_id]->harq_processes[harq_pid]->TBS>>3;
  pdu->rx_indication_rel8.offset         = 0;  // filled in at the end of the UL_INFO formation
  pdu->data                              = eNB->ulsch[UE_id]->harq_processes[harq_pid]->b;
  // estimate timing advance for MAC
  sync_pos                               = lte_est_timing_advance_pusch(eNB,UE_id);
  timing_advance_update                  = sync_pos; // - eNB->frame_parms.nb_prefix_samples/4; //to check

  //  if (timing_advance_update > 10) { dump_ulsch(eNB,frame,subframe,UE_id); exit(-1);}
  //  if (timing_advance_update < -10) { dump_ulsch(eNB,frame,subframe,UE_id); exit(-1);}
  switch (eNB->frame_parms.N_RB_DL) {
  case 6:   /* nothing to do */          break;
  case 15:  timing_advance_update /= 2;  break;
  case 25:  timing_advance_update /= 4;  break;
  case 50:  timing_advance_update /= 8;  break;
  case 75:  timing_advance_update /= 12; break;
  case 100: timing_advance_update /= 16; break;
  default: abort();
  }
  // put timing advance command in 0..63 range
  timing_advance_update += 31;
  if (timing_advance_update < 0)  timing_advance_update = 0;
  if (timing_advance_update > 63) timing_advance_update = 63;
  pdu->rx_indication_rel8.timing_advance = timing_advance_update;

  // estimate UL_CQI for MAC (from antenna port 0 only)
  int SNRtimes10 = dB_fixed_times10(eNB->pusch_vars[UE_id]->ulsch_power[0]) - 200;//(10*eNB->measurements.n0_power_dB[0]);

  if      (SNRtimes10 < -640) pdu->rx_indication_rel8.ul_cqi=0;
  else if (SNRtimes10 >  635) pdu->rx_indication_rel8.ul_cqi=255;
  else                        pdu->rx_indication_rel8.ul_cqi=(640+SNRtimes10)/5;

  LOG_D(PHY,"[PUSCH %d] Filling RX_indication with SNR %d (%d), timing_advance %d (update %d)\n",
        harq_pid,SNRtimes10,pdu->rx_indication_rel8.ul_cqi,pdu->rx_indication_rel8.timing_advance,
        timing_advance_update);

  eNB->UL_INFO.rx_ind.number_of_pdus++;
  pthread_mutex_unlock(&eNB->UL_INFO_mutex);
}

void release_harq(PHY_VARS_eNB *eNB,int UE_id,int tb,uint16_t frame,uint8_t subframe,uint16_t mask) {

  LTE_eNB_DLSCH_t *dlsch0=NULL,*dlsch1=NULL;
  LTE_DL_eNB_HARQ_t *dlsch0_harq=NULL,*dlsch1_harq=NULL;
  int harq_pid;
  int subframe_tx;
  int M,m;

  AssertFatal(UE_id!=-1,"no existing dlsch context\n");
  AssertFatal(UE_id<NUMBER_OF_UE_MAX,"returned UE_id %d >= %d(NUMBER_OF_UE_MAX)\n",UE_id,NUMBER_OF_UE_MAX);
  dlsch0 = eNB->dlsch[UE_id][0];
  dlsch1 = eNB->dlsch[UE_id][1];

  if (eNB->frame_parms.frame_type == FDD) {  
    subframe_tx = (subframe+6)%10;
    harq_pid = dlsch0->harq_ids[subframe_tx];
    AssertFatal((harq_pid>=0) && (harq_pid<10),"harq_pid %d not in 0...9\n",harq_pid);
    dlsch0_harq     = dlsch0->harq_processes[harq_pid];
    dlsch1_harq     = dlsch1->harq_processes[harq_pid];
    AssertFatal(dlsch0_harq!=NULL,"dlsch0_harq is null\n");

    dlsch0_harq->status = SCH_IDLE;
    /*if ((dlsch1_harq == NULL)||
	((dlsch1_harq!=NULL)&&
	 (dlsch1_harq->status == SCH_IDLE)))*/
    dlsch0->harq_mask   &= ~(1<<harq_pid);
    LOG_D(PHY,"Frame %d, subframe %d: Releasing harq %d for UE %x\n",frame,subframe,harq_pid,dlsch0->rnti);

  }
  else { // release all processes in the bundle that was acked, based on mask
         // This is at most 4 for multiplexing and 9 for bundling/special bundling
    M=ul_ACK_subframe2_M(&eNB->frame_parms,
                         subframe);

    for (m=0; m<M; m++) {
      subframe_tx = ul_ACK_subframe2_dl_subframe(&eNB->frame_parms,
						 subframe,
						 m);
      if (((1<<m)&mask) > 0) {
	harq_pid = dlsch0->harq_ids[subframe_tx];
	if ((harq_pid>=0) && (harq_pid<10)) {
	  dlsch0_harq     = dlsch0->harq_processes[harq_pid];
	  dlsch1_harq     = dlsch1->harq_processes[harq_pid];
	  AssertFatal(dlsch0_harq!=NULL,"dlsch0_harq is null\n");
      
	  dlsch0_harq->status = SCH_IDLE;
	  if ((dlsch1_harq == NULL)||
	      ((dlsch1_harq!=NULL)&&
	       (dlsch1_harq->status == SCH_IDLE)))
	    dlsch0->harq_mask   &= ~(1<<harq_pid);
	}
      }
    }
  }
}

int getM(PHY_VARS_eNB *eNB,int frame,int subframe) {

  int M,Mtx=0;
  LTE_eNB_DLSCH_t *dlsch0=NULL,*dlsch1=NULL;
  LTE_DL_eNB_HARQ_t *dlsch0_harq=NULL,*dlsch1_harq=NULL;
  int harq_pid;
  int subframe_tx;
  int m;

  M=ul_ACK_subframe2_M(&eNB->frame_parms,
		       subframe);
  
  for (m=0; m<M; m++) {
    subframe_tx = ul_ACK_subframe2_dl_subframe(&eNB->frame_parms,
					       subframe,
					       m);
    harq_pid = dlsch0->harq_ids[subframe_tx];
    if (harq_pid>=0 && harq_pid<10) {
      dlsch0_harq     = dlsch0->harq_processes[harq_pid];
      dlsch1_harq     = dlsch1->harq_processes[harq_pid];
      AssertFatal(dlsch0_harq!=NULL,"dlsch0_harq is null\n");
      if (dlsch0_harq->status == ACTIVE||
	  (dlsch1_harq!=NULL && dlsch1_harq->status == ACTIVE)) Mtx ++;
    }
  }
  return(Mtx);
}


void fill_ulsch_cqi_indication(PHY_VARS_eNB *eNB,uint16_t frame,uint8_t subframe,LTE_UL_eNB_HARQ_t *ulsch_harq,uint16_t rnti) {

  pthread_mutex_lock(&eNB->UL_INFO_mutex);
  nfapi_cqi_indication_pdu_t *pdu         = &eNB->UL_INFO.cqi_ind.cqi_pdu_list[eNB->UL_INFO.cqi_ind.number_of_cqis];
  nfapi_cqi_indication_raw_pdu_t *raw_pdu = &eNB->UL_INFO.cqi_ind.cqi_raw_pdu_list[eNB->UL_INFO.cqi_ind.number_of_cqis];

  pdu->rx_ue_information.rnti = rnti;
  if (ulsch_harq->cqi_crc_status != 1) pdu->cqi_indication_rel9.data_offset = 0;
  else               pdu->cqi_indication_rel9.data_offset = 1; // fill in after all cqi_indications have been generated when non-zero

  // by default set O to rank 1 value
  pdu->cqi_indication_rel9.length = (ulsch_harq->Or1>>3) + ((ulsch_harq->Or1&7) > 0 ? 1 : 0);
  pdu->cqi_indication_rel9.ri[0]  = 0;

  // if we have RI bits, set them and if rank2 overwrite O
  if (ulsch_harq->O_RI>0) {
    pdu->cqi_indication_rel9.ri[0] = ulsch_harq->o_RI[0];
    if (ulsch_harq->o_RI[0] == 2)   pdu->cqi_indication_rel9.length = (ulsch_harq->Or2>>3) + ((ulsch_harq->Or2&7) > 0 ? 1 : 0);
    pdu->cqi_indication_rel9.timing_advance = 0;
  }
  
  pdu->cqi_indication_rel9.number_of_cc_reported = 1;
  pdu->ul_cqi_information.channel = 1; // PUSCH
  memcpy((void*)raw_pdu->pdu,ulsch_harq->o,pdu->cqi_indication_rel9.length);
  eNB->UL_INFO.cqi_ind.number_of_cqis++;
  pthread_mutex_unlock(&eNB->UL_INFO_mutex);

}

void fill_ulsch_harq_indication(PHY_VARS_eNB *eNB,LTE_UL_eNB_HARQ_t *ulsch_harq,uint16_t rnti, int frame,int subframe,int bundling)
{
  int UE_id = find_dlsch(rnti,eNB,SEARCH_EXIST);
  AssertFatal(UE_id>=0,"UE_id doesn't exist\n");

  pthread_mutex_lock(&eNB->UL_INFO_mutex);
  nfapi_harq_indication_pdu_t *pdu =   &eNB->UL_INFO.harq_ind.harq_pdu_list[eNB->UL_INFO.harq_ind.number_of_harqs];
  int M;
  int i;

  pdu->instance_length                                = 0; // don't know what to do with this
  //  pdu->rx_ue_information.handle                       = handle;
  pdu->rx_ue_information.rnti                         = rnti;

  if (eNB->frame_parms.frame_type == FDD) {
    pdu->harq_indication_fdd_rel13.mode = 0;
    pdu->harq_indication_fdd_rel13.number_of_ack_nack = ulsch_harq->O_ACK;

    for (i=0;i<ulsch_harq->O_ACK;i++) {
      AssertFatal(ulsch_harq->o_ACK[i] == 0 || ulsch_harq->o_ACK[i] == 1, "harq_ack[%d] is %d, should be 1,2 or 4\n",i,ulsch_harq->o_ACK[i]);

      pdu->harq_indication_fdd_rel13.harq_tb_n[i] = 2-ulsch_harq->o_ACK[i];
      // release DLSCH if needed
      if (ulsch_harq->o_ACK[i] == 1) release_harq(eNB,UE_id,i,frame,subframe,0xffff);

#if T_TRACER
      /* TODO: get correct harq pid */
      if (ulsch_harq->o_ACK[i] != 1)
        T(T_ENB_PHY_DLSCH_UE_NACK, T_INT(0), T_INT(frame), T_INT(subframe),
          T_INT(rnti), T_INT(eNB->dlsch[UE_id][0]->harq_ids[(subframe+6)%10]));
      else
        T(T_ENB_PHY_DLSCH_UE_ACK, T_INT(0), T_INT(frame), T_INT(subframe),
          T_INT(rnti), T_INT(eNB->dlsch[UE_id][0]->harq_ids[(subframe+6)%10]));
#endif
    }
  }
  else { // TDD
    M=ul_ACK_subframe2_M(&eNB->frame_parms,
			 subframe);

    pdu->harq_indication_fdd_rel13.mode = 1-bundling;
    pdu->harq_indication_fdd_rel13.number_of_ack_nack = ulsch_harq->O_ACK;

    for (i=0;i<ulsch_harq->O_ACK;i++) {
      AssertFatal(ulsch_harq->o_ACK[i] == 0 || ulsch_harq->o_ACK[i] == 1, "harq_ack[%d] is %d, should be 1,2 or 4\n",i,ulsch_harq->o_ACK[i]);

      pdu->harq_indication_tdd_rel13.harq_data[0].multiplex.value_0 = 2-ulsch_harq->o_ACK[i];
      // release DLSCH if needed
      if (ulsch_harq->o_ACK[i] == 1) release_harq(eNB,UE_id,i,frame,subframe,0xffff);
      if      (M==1 && ulsch_harq->O_ACK==1 && ulsch_harq->o_ACK[i] == 1) release_harq(eNB,UE_id,0,frame,subframe,0xffff);
      else if (M==1 && ulsch_harq->O_ACK==2 && ulsch_harq->o_ACK[i] == 1) release_harq(eNB,UE_id,i,frame,subframe,0xffff);
      else if (M>1 && ulsch_harq->o_ACK[i] == 1) {
	// spatial bundling
	release_harq(eNB,UE_id,0,frame,subframe,1<<i);
	release_harq(eNB,UE_id,1,frame,subframe,1<<i);
      }
    }	
  }

  eNB->UL_INFO.harq_ind.number_of_harqs++;
  pthread_mutex_unlock(&eNB->UL_INFO_mutex);
}

void fill_uci_harq_indication(PHY_VARS_eNB *eNB,
			      LTE_eNB_UCI *uci,
			      int frame,
			      int subframe,
			      uint8_t *harq_ack,
			      uint8_t tdd_mapping_mode,
			      uint16_t tdd_multiplexing_mask) {

  int UE_id=find_dlsch(uci->rnti,eNB,SEARCH_EXIST);
  AssertFatal(UE_id>=0,"UE_id doesn't exist\n");


  pthread_mutex_lock(&eNB->UL_INFO_mutex);
  nfapi_harq_indication_pdu_t *pdu =   &eNB->UL_INFO.harq_ind.harq_pdu_list[eNB->UL_INFO.harq_ind.number_of_harqs];

  pdu->instance_length                                = 0; // don't know what to do with this
  //  pdu->rx_ue_information.handle                       = handle;
  pdu->rx_ue_information.rnti                         = uci->rnti;

  // estimate UL_CQI for MAC (from antenna port 0 only)
  int SNRtimes10 = dB_fixed_times10(uci->stat) - 200;//(10*eNB->measurements.n0_power_dB[0]);

  if (SNRtimes10 < -100) LOG_I(PHY,"uci->stat %d \n",uci->stat);

  if      (SNRtimes10 < -640) pdu->ul_cqi_information.ul_cqi=0;
  else if (SNRtimes10 >  635) pdu->ul_cqi_information.ul_cqi=255;
  else                        pdu->ul_cqi_information.ul_cqi=(640+SNRtimes10)/5;
  pdu->ul_cqi_information.channel = 0;

  if (eNB->frame_parms.frame_type == FDD) {
    if (uci->pucch_fmt == pucch_format1a) {
      pdu->harq_indication_fdd_rel13.mode = 0;  
      pdu->harq_indication_fdd_rel13.number_of_ack_nack = 1;
      
      AssertFatal(harq_ack[0] == 1 || harq_ack[0] == 2 || harq_ack[0] == 4, "harq_ack[0] is %d, should be 1,2 or 4\n",harq_ack[0]);
      pdu->harq_indication_fdd_rel13.harq_tb_n[0] = harq_ack[0];
      // release DLSCH if needed
      if (harq_ack[0] == 1) release_harq(eNB,UE_id,0,frame,subframe,0xffff);

#if T_TRACER
      if (harq_ack[0] != 1)
        T(T_ENB_PHY_DLSCH_UE_NACK, T_INT(0), T_INT(frame), T_INT(subframe),
          T_INT(uci->rnti), T_INT(eNB->dlsch[UE_id][0]->harq_ids[(subframe+6)%10]));
      else
        T(T_ENB_PHY_DLSCH_UE_ACK, T_INT(0), T_INT(frame), T_INT(subframe),
          T_INT(uci->rnti), T_INT(eNB->dlsch[UE_id][0]->harq_ids[(subframe+6)%10]));
#endif
    }
    else if (uci->pucch_fmt == pucch_format1b) {
      pdu->harq_indication_fdd_rel13.mode = 0;  
      pdu->harq_indication_fdd_rel13.number_of_ack_nack = 2;
      AssertFatal(harq_ack[0] == 1 || harq_ack[0] == 2 || harq_ack[1] == 4, "harq_ack[0] is %d, should be 0,1 or 4\n",harq_ack[0]);
      AssertFatal(harq_ack[1] == 1 || harq_ack[1] == 2 || harq_ack[1] == 4, "harq_ack[1] is %d, should be 0,1 or 4\n",harq_ack[1]);
      pdu->harq_indication_fdd_rel13.harq_tb_n[0] = harq_ack[0];
      pdu->harq_indication_fdd_rel13.harq_tb_n[1] = harq_ack[1]; 
      // release DLSCH if needed
      if (harq_ack[0] == 1) release_harq(eNB,UE_id,0,frame,subframe,0xffff);
      if (harq_ack[1] == 1) release_harq(eNB,UE_id,1,frame,subframe,0xffff);
    }
    else AssertFatal(1==0,"only format 1a/b for now, received %d\n",uci->pucch_fmt); 
  }
  else { // TDD

    AssertFatal(tdd_mapping_mode==0 || tdd_mapping_mode==1 || tdd_mapping_mode==2,
		"Illegal tdd_mapping_mode %d\n",tdd_mapping_mode);

    pdu->harq_indication_tdd_rel13.mode = tdd_mapping_mode;  

    switch (tdd_mapping_mode) {
    case 0: // bundling

      if (uci->pucch_fmt == pucch_format1a) {
	pdu->harq_indication_tdd_rel13.number_of_ack_nack = 1;	
	AssertFatal(harq_ack[0] == 1 || harq_ack[0] == 2 || harq_ack[0] == 4, "harq_ack[0] is %d, should be 1,2 or 4\n",harq_ack[0]);
	pdu->harq_indication_tdd_rel13.harq_data[0].bundling.value_0 = harq_ack[0];
	// release all bundled DLSCH if needed
	if (harq_ack[0] == 1) release_harq(eNB,UE_id,0,frame,subframe,0xffff);
      }
      else if (uci->pucch_fmt == pucch_format1b) {
	pdu->harq_indication_tdd_rel13.number_of_ack_nack = 2;
	AssertFatal(harq_ack[0] == 1 || harq_ack[0] == 2 || harq_ack[1] == 4, "harq_ack[0] is %d, should be 0,1 or 4\n",harq_ack[0]);
	AssertFatal(harq_ack[1] == 1 || harq_ack[1] == 2 || harq_ack[1] == 4, "harq_ack[1] is %d, should be 0,1 or 4\n",harq_ack[1]);
	pdu->harq_indication_tdd_rel13.harq_data[0].bundling.value_0 = harq_ack[0];
	pdu->harq_indication_tdd_rel13.harq_data[1].bundling.value_0 = harq_ack[1]; 
	// release all DLSCH if needed
	if (harq_ack[0] == 1) release_harq(eNB,UE_id,0,frame,subframe,0xffff);
	if (harq_ack[1] == 1) release_harq(eNB,UE_id,1,frame,subframe,0xffff);
      }
      break;
    case 1: // multiplexing
      AssertFatal(uci->pucch_fmt == pucch_format1b,"uci->pucch_format %d is not format1b\n",uci->pucch_fmt);
      
      if (uci->num_pucch_resources == 1 && uci->pucch_fmt == pucch_format1a) {
	pdu->harq_indication_tdd_rel13.number_of_ack_nack = 1;	
	AssertFatal(harq_ack[0] == 1 || harq_ack[0] == 2 || harq_ack[0] == 4, "harq_ack[0] is %d, should be 1,2 or 4\n",harq_ack[0]);
	pdu->harq_indication_tdd_rel13.harq_data[0].multiplex.value_0 = harq_ack[0];
	// release all DLSCH if needed
	if (harq_ack[0] == 1) release_harq(eNB,UE_id,0,frame,subframe,0xffff);
      }
      else if (uci->num_pucch_resources == 1 && uci->pucch_fmt == pucch_format1b) {
	pdu->harq_indication_tdd_rel13.number_of_ack_nack = 2;
	AssertFatal(harq_ack[0] == 1 || harq_ack[0] == 2 || harq_ack[1] == 4, "harq_ack[0] is %d, should be 0,1 or 4\n",harq_ack[0]);
	AssertFatal(harq_ack[1] == 1 || harq_ack[1] == 2 || harq_ack[1] == 4, "harq_ack[1] is %d, should be 0,1 or 4\n",harq_ack[1]);
	pdu->harq_indication_tdd_rel13.harq_data[0].multiplex.value_0 = harq_ack[0];
	pdu->harq_indication_tdd_rel13.harq_data[1].multiplex.value_0 = harq_ack[1]; 
	// release all DLSCH if needed
	if (harq_ack[0] == 1) release_harq(eNB,UE_id,0,frame,subframe,0xffff);
	if (harq_ack[1] == 1) release_harq(eNB,UE_id,1,frame,subframe,0xffff);
      }
      else { // num_pucch_resources (M) > 1
	pdu->harq_indication_tdd_rel13.number_of_ack_nack = uci->num_pucch_resources;

	pdu->harq_indication_tdd_rel13.harq_data[0].multiplex.value_0 = harq_ack[0];
	pdu->harq_indication_tdd_rel13.harq_data[1].multiplex.value_0 = harq_ack[1];
	if (uci->num_pucch_resources == 3) 	pdu->harq_indication_tdd_rel13.harq_data[2].multiplex.value_0 = harq_ack[2];
	if (uci->num_pucch_resources == 4) 	pdu->harq_indication_tdd_rel13.harq_data[3].multiplex.value_0 = harq_ack[3];
	// spatial-bundling in this case so release both HARQ if necessary
	release_harq(eNB,UE_id,0,frame,subframe,tdd_multiplexing_mask);
	release_harq(eNB,UE_id,1,frame,subframe,tdd_multiplexing_mask);
      }
      break;
    case 2: // special bundling (SR collision)
      pdu->harq_indication_tdd_rel13.number_of_ack_nack = 1;
      int tdd_config5_sf2scheds=0;
      if (eNB->frame_parms.tdd_config==5) tdd_config5_sf2scheds = getM(eNB,frame,subframe);
 
      switch (harq_ack[0]) {
      case 0:
	break;
      case 1: // check if M=1,4,7
	if (uci->num_pucch_resources == 1 || uci->num_pucch_resources == 4 ||
	    tdd_config5_sf2scheds == 1 || tdd_config5_sf2scheds == 4 || tdd_config5_sf2scheds == 7) {
	  release_harq(eNB,UE_id,0,frame,subframe,0xffff);
	  release_harq(eNB,UE_id,1,frame,subframe,0xffff);
	}
	break;
      case 2: // check if M=2,5,8
	if (uci->num_pucch_resources == 2 || tdd_config5_sf2scheds == 2 || 
	    tdd_config5_sf2scheds == 5 || tdd_config5_sf2scheds == 8) {
	  release_harq(eNB,UE_id,0,frame,subframe,0xffff);
	  release_harq(eNB,UE_id,1,frame,subframe,0xffff);
	}
	break;
      case 3: // check if M=3,6,9
	if (uci->num_pucch_resources == 3 || tdd_config5_sf2scheds == 3 || 
	    tdd_config5_sf2scheds == 6 || tdd_config5_sf2scheds == 9) {
	  release_harq(eNB,UE_id,0,frame,subframe,0xffff);
	  release_harq(eNB,UE_id,1,frame,subframe,0xffff);
	}
	break;
      }
      break;

    }
  } //TDD


  eNB->UL_INFO.harq_ind.number_of_harqs++;
  pthread_mutex_unlock(&eNB->UL_INFO_mutex);  

}


void fill_crc_indication(PHY_VARS_eNB *eNB,int UE_id,int frame,int subframe,uint8_t crc_flag) {

  pthread_mutex_lock(&eNB->UL_INFO_mutex);
  nfapi_crc_indication_pdu_t *pdu =   &eNB->UL_INFO.crc_ind.crc_pdu_list[eNB->UL_INFO.crc_ind.number_of_crcs];

  pdu->instance_length                                = 0; // don't know what to do with this
  //  pdu->rx_ue_information.handle                       = handle;
  pdu->rx_ue_information.rnti                         = eNB->ulsch[UE_id]->rnti;
  pdu->crc_indication_rel8.crc_flag                   = crc_flag;

  eNB->UL_INFO.crc_ind.number_of_crcs++;
  pthread_mutex_unlock(&eNB->UL_INFO_mutex);
}

void phy_procedures_eNB_uespec_RX(PHY_VARS_eNB *eNB,eNB_rxtx_proc_t *proc,const relaying_type_t r_type)
{
  //RX processing for ue-specific resources (i
  LTE_DL_FRAME_PARMS *fp=&eNB->frame_parms;
  const int subframe = proc->subframe_rx;
  const int frame    = proc->frame_rx;


  if ((fp->frame_type == TDD) && (subframe_select(fp,subframe)!=SF_UL)) return;

  T(T_ENB_PHY_UL_TICK, T_INT(eNB->Mod_id), T_INT(frame), T_INT(subframe));

  /* TODO: use correct rxdata */
  T(T_ENB_PHY_INPUT_SIGNAL, T_INT(eNB->Mod_id), T_INT(frame), T_INT(subframe), T_INT(0),
    T_BUFFER(&eNB->RU_list[0]->common.rxdata[0][subframe*eNB->frame_parms.samples_per_tti],
             eNB->frame_parms.samples_per_tti * 4));

  VCD_SIGNAL_DUMPER_DUMP_FUNCTION_BY_NAME( VCD_SIGNAL_DUMPER_FUNCTIONS_PHY_PROCEDURES_ENB_RX_UESPEC, 1 );

  LOG_D(PHY,"[eNB %d] Frame %d: Doing phy_procedures_eNB_uespec_RX(%d)\n",eNB->Mod_id,frame, subframe);

  eNB->rb_mask_ul[0]=0;
  eNB->rb_mask_ul[1]=0;
  eNB->rb_mask_ul[2]=0;
  eNB->rb_mask_ul[3]=0;

  // Fix me here, these should be locked
  eNB->UL_INFO.rx_ind.number_of_pdus  = 0;
  eNB->UL_INFO.crc_ind.number_of_crcs = 0;

  // Call SRS first since all others depend on presence of SRS or lack thereof
  srs_procedures(eNB,proc);

  eNB->first_run_I0_measurements = 0;

  uci_procedures(eNB,proc);

  pusch_procedures(eNB,proc);

  lte_eNB_I0_measurements(eNB,
                          subframe,
                          0,
                          eNB->first_run_I0_measurements);

  int min_I0=1000,max_I0=0;
  if ((frame==0) && (subframe==6)) { 
    for (int i=0;i<eNB->frame_parms.N_RB_UL;i++) {
      if (i==(eNB->frame_parms.N_RB_UL>>1) - 1) i+=2;
 
      if (eNB->measurements.n0_subband_power_tot_dB[i]<min_I0) min_I0 = eNB->measurements.n0_subband_power_tot_dB[i];
      if (eNB->measurements.n0_subband_power_tot_dB[i]>max_I0) max_I0 = eNB->measurements.n0_subband_power_tot_dB[i];
    }
    LOG_I(PHY,"max_I0 %d, min_I0 %d\n",max_I0,min_I0);
  }

  
  VCD_SIGNAL_DUMPER_DUMP_FUNCTION_BY_NAME( VCD_SIGNAL_DUMPER_FUNCTIONS_PHY_PROCEDURES_ENB_RX_UESPEC, 0 );

  stop_meas(&eNB->phy_proc_rx);

}



<|MERGE_RESOLUTION|>--- conflicted
+++ resolved
@@ -838,17 +838,10 @@
 	if (uci->type == SR) {
 	  if (SR_payload == 1) {
 	    fill_sr_indication(eNB,uci->rnti,frame,subframe,metric_SR);
-<<<<<<< HEAD
-            break;
-	  }
-	  else {
-            break;
-=======
 	    break;
 	  }
 	  else {
 	    break;
->>>>>>> 7d782a4a
 	  }
 	}
       case HARQ:
