/*
 * Licensed to the OpenAirInterface (OAI) Software Alliance under one or more
 * contributor license agreements.  See the NOTICE file distributed with
 * this work for additional information regarding copyright ownership.
 * The OpenAirInterface Software Alliance licenses this file to You under
 * the OAI Public License, Version 1.0  (the "License"); you may not use this file
 * except in compliance with the License.
 * You may obtain a copy of the License at
 *
 *      http://www.openairinterface.org/?page_id=698
 *
 * Unless required by applicable law or agreed to in writing, software
 * distributed under the License is distributed on an "AS IS" BASIS,
 * WITHOUT WARRANTIES OR CONDITIONS OF ANY KIND, either express or implied.
 * See the License for the specific language governing permissions and
 * limitations under the License.
 *-------------------------------------------------------------------------------
 * For more information about the OpenAirInterface (OAI) Software Alliance:
 *      contact@openairinterface.org
 */

/*! \file phy_procedures_lte_eNB.c
 * \brief Implementation of eNB procedures from 36.213 LTE specifications
 * \author R. Knopp, F. Kaltenberger, N. Nikaein
 * \date 2011
 * \version 0.1
 * \company Eurecom
 * \email: knopp@eurecom.fr,florian.kaltenberger@eurecom.fr,navid.nikaein@eurecom.fr
 * \note
 * \warning
 */

#include "PHY/defs.h"
#include "PHY/extern.h"
#include "SCHED/defs.h"
#include "SCHED/extern.h"

#include "PHY/LTE_TRANSPORT/if4_tools.h"
#include "PHY/LTE_TRANSPORT/if5_tools.h"

#ifdef EMOS
#include "SCHED/phy_procedures_emos.h"
#endif

//#define DEBUG_PHY_PROC (Already defined in cmake)
//#define DEBUG_ULSCH

#include "LAYER2/MAC/extern.h"
#include "LAYER2/MAC/defs.h"
#include "UTIL/LOG/log.h"
#include "UTIL/LOG/vcd_signal_dumper.h"

#include "T.h"

#include "assertions.h"
#include "msc.h"

#include <time.h>

#if defined(ENABLE_ITTI)
#   include "intertask_interface.h"
#endif

//#define DIAG_PHY

#define NS_PER_SLOT 500000

#define PUCCH 1

void exit_fun(const char* s);

extern int exit_openair;

// Fix per CC openair rf/if device update
// extern openair0_device openair0;

unsigned char dlsch_input_buffer[2700] __attribute__ ((aligned(32)));
int eNB_sync_buffer0[640*6] __attribute__ ((aligned(32)));
int eNB_sync_buffer1[640*6] __attribute__ ((aligned(32)));
int *eNB_sync_buffer[2] = {eNB_sync_buffer0, eNB_sync_buffer1};

extern uint16_t hundred_times_log10_NPRB[100];

unsigned int max_peak_val;
int max_sync_pos;

//DCI_ALLOC_t dci_alloc[8];

#ifdef EMOS
fifo_dump_emos_eNB emos_dump_eNB;
#endif

#if defined(SMBV) 
extern const char smbv_fname[];
extern unsigned short config_frames[4];
extern uint8_t smbv_frame_cnt;
#endif

#ifdef DIAG_PHY
extern int rx_sig_fifo;
#endif

uint8_t is_SR_subframe(PHY_VARS_eNB *eNB,eNB_rxtx_proc_t *proc,uint8_t UE_id)
{

  const int subframe = proc->subframe_rx;
  const int frame = proc->frame_rx;

  LOG_D(PHY,"[eNB %d][SR %x] Frame %d subframe %d Checking for SR TXOp(sr_ConfigIndex %d)\n",
        eNB->Mod_id,eNB->ulsch[UE_id]->rnti,frame,subframe,
        eNB->scheduling_request_config[UE_id].sr_ConfigIndex);

  if (eNB->scheduling_request_config[UE_id].sr_ConfigIndex <= 4) {        // 5 ms SR period
    if ((subframe%5) == eNB->scheduling_request_config[UE_id].sr_ConfigIndex)
      return(1);
  } else if (eNB->scheduling_request_config[UE_id].sr_ConfigIndex <= 14) { // 10 ms SR period
    if (subframe==(eNB->scheduling_request_config[UE_id].sr_ConfigIndex-5))
      return(1);
  } else if (eNB->scheduling_request_config[UE_id].sr_ConfigIndex <= 34) { // 20 ms SR period
    if ((10*(frame&1)+subframe) == (eNB->scheduling_request_config[UE_id].sr_ConfigIndex-15))
      return(1);
  } else if (eNB->scheduling_request_config[UE_id].sr_ConfigIndex <= 74) { // 40 ms SR period
    if ((10*(frame&3)+subframe) == (eNB->scheduling_request_config[UE_id].sr_ConfigIndex-35))
      return(1);
  } else if (eNB->scheduling_request_config[UE_id].sr_ConfigIndex <= 154) { // 80 ms SR period
    if ((10*(frame&7)+subframe) == (eNB->scheduling_request_config[UE_id].sr_ConfigIndex-75))
      return(1);
  }

  return(0);
}


int32_t add_ue(int16_t rnti, PHY_VARS_eNB *eNB)
{
  uint8_t i;


  LOG_D(PHY,"[eNB %d/%d] Adding UE with rnti %x\n",
        eNB->Mod_id,
        eNB->CC_id,
        (uint16_t)rnti);

  for (i=0; i<NUMBER_OF_UE_MAX; i++) {
    if ((eNB->dlsch[i]==NULL) || (eNB->ulsch[i]==NULL)) {
      MSC_LOG_EVENT(MSC_PHY_ENB, "0 Failed add ue %"PRIx16" (ENOMEM)", rnti);
      LOG_E(PHY,"Can't add UE, not enough memory allocated\n");
      return(-1);
    } else {
      if (eNB->UE_stats[i].crnti==0) {
        MSC_LOG_EVENT(MSC_PHY_ENB, "0 Add ue %"PRIx16" ", rnti);
        LOG_D(PHY,"UE_id %d associated with rnti %x\n",i, (uint16_t)rnti);
        eNB->dlsch[i][0]->rnti = rnti;
        eNB->ulsch[i]->rnti = rnti;
        eNB->UE_stats[i].crnti = rnti;

	eNB->UE_stats[i].Po_PUCCH1_below = 0;
	eNB->UE_stats[i].Po_PUCCH1_above = (int32_t)pow(10.0,.1*(eNB->frame_parms.ul_power_control_config_common.p0_NominalPUCCH+eNB->rx_total_gain_dB));
	eNB->UE_stats[i].Po_PUCCH        = (int32_t)pow(10.0,.1*(eNB->frame_parms.ul_power_control_config_common.p0_NominalPUCCH+eNB->rx_total_gain_dB));
	LOG_D(PHY,"Initializing Po_PUCCH: p0_NominalPUCCH %d, gain %d => %d\n",
	      eNB->frame_parms.ul_power_control_config_common.p0_NominalPUCCH,
	      eNB->rx_total_gain_dB,
	      eNB->UE_stats[i].Po_PUCCH);
  
        return(i);
      }
    }
  }
  return(-1);
}

int mac_phy_remove_ue(module_id_t Mod_idP,rnti_t rntiP) {
  uint8_t i;
  int CC_id;
  PHY_VARS_eNB *eNB;

  for (CC_id=0;CC_id<MAX_NUM_CCs;CC_id++) {
    eNB = PHY_vars_eNB_g[Mod_idP][CC_id];
    for (i=0; i<NUMBER_OF_UE_MAX; i++) {
      if ((eNB->dlsch[i]==NULL) || (eNB->ulsch[i]==NULL)) {
	MSC_LOG_EVENT(MSC_PHY_ENB, "0 Failed remove ue %"PRIx16" (ENOMEM)", rnti);
	LOG_E(PHY,"Can't remove UE, not enough memory allocated\n");
	return(-1);
      } else {
	if (eNB->UE_stats[i].crnti==rntiP) {
	  MSC_LOG_EVENT(MSC_PHY_ENB, "0 Removed ue %"PRIx16" ", rntiP);

	  LOG_D(PHY,"eNB %d removing UE %d with rnti %x\n",eNB->Mod_id,i,rntiP);

	  //LOG_D(PHY,("[PHY] UE_id %d\n",i);
	  clean_eNb_dlsch(eNB->dlsch[i][0]);
	  clean_eNb_ulsch(eNB->ulsch[i]);
	  //eNB->UE_stats[i].crnti = 0;
	  memset(&eNB->UE_stats[i],0,sizeof(LTE_eNB_UE_stats));
	  //  mac_exit_wrapper("Removing UE");
	  

	  return(i);
	}
      }
    }
  }
  MSC_LOG_EVENT(MSC_PHY_ENB, "0 Failed remove ue %"PRIx16" (not found)", rntiP);
  return(-1);
}

int8_t find_next_ue_index(PHY_VARS_eNB *eNB)
{
  uint8_t i;

  for (i=0; i<NUMBER_OF_UE_MAX; i++) {
    if (eNB->UE_stats[i].crnti==0) {
      /*if ((eNB->dlsch[i]) &&
	(eNB->dlsch[i][0]) &&
	(eNB->dlsch[i][0]->rnti==0))*/
      LOG_D(PHY,"Next free UE id is %d\n",i);
      return(i);
    }
  }

  return(-1);
}

int get_ue_active_harq_pid(const uint8_t Mod_id,const uint8_t CC_id,const uint16_t rnti, const int frame, const uint8_t subframe,uint8_t *harq_pid,uint8_t *round,const uint8_t ul_flag)
{
  LTE_eNB_DLSCH_t *DLSCH_ptr;
  LTE_eNB_ULSCH_t *ULSCH_ptr;
  uint8_t ulsch_subframe,ulsch_frame;
  int i;
  int8_t UE_id = find_ue(rnti,PHY_vars_eNB_g[Mod_id][CC_id]);

  if (UE_id==-1) {
    LOG_D(PHY,"Cannot find UE with rnti %x (Mod_id %d, CC_id %d)\n",rnti, Mod_id, CC_id);
    *round=0;
    return(-1);
  }

  if (ul_flag == 0)  {// this is a DL request
    DLSCH_ptr = PHY_vars_eNB_g[Mod_id][CC_id]->dlsch[(uint32_t)UE_id][0];

    /* let's go synchronous for the moment - maybe we can change at some point */
    i = (frame * 10 + subframe) % 8;

    if (DLSCH_ptr->harq_processes[i]->status == ACTIVE) {
      *harq_pid = i;
      *round = DLSCH_ptr->harq_processes[i]->round;
    } else if (DLSCH_ptr->harq_processes[i]->status == SCH_IDLE) {
      *harq_pid = i;
      *round = 0;
    } else {
      printf("%s:%d: bad state for harq process - PLEASE REPORT!!\n", __FILE__, __LINE__);
      abort();
    }
  } else { // This is a UL request

    ULSCH_ptr = PHY_vars_eNB_g[Mod_id][CC_id]->ulsch[(uint32_t)UE_id];
    ulsch_subframe = pdcch_alloc2ul_subframe(&PHY_vars_eNB_g[Mod_id][CC_id]->frame_parms,subframe);
    ulsch_frame    = pdcch_alloc2ul_frame(&PHY_vars_eNB_g[Mod_id][CC_id]->frame_parms,frame,subframe);
    // Note this is for TDD configuration 3,4,5 only
    *harq_pid = subframe2harq_pid(&PHY_vars_eNB_g[Mod_id][CC_id]->frame_parms,
                                  ulsch_frame,
                                  ulsch_subframe);
    *round    = ULSCH_ptr->harq_processes[*harq_pid]->round;
    LOG_T(PHY,"[eNB %d][PUSCH %d] Frame %d subframe %d Checking HARQ, round %d\n",Mod_id,*harq_pid,frame,subframe,*round);
  }

  return(0);
}

int16_t get_target_pusch_rx_power(const module_id_t module_idP, const uint8_t CC_id)
{
  return PHY_vars_eNB_g[module_idP][CC_id]->frame_parms.ul_power_control_config_common.p0_NominalPUSCH;
}

int16_t get_target_pucch_rx_power(const module_id_t module_idP, const uint8_t CC_id)
{
  return PHY_vars_eNB_g[module_idP][CC_id]->frame_parms.ul_power_control_config_common.p0_NominalPUCCH;
}

#ifdef EMOS
void phy_procedures_emos_eNB_TX(unsigned char subframe, PHY_VARS_eNB *eNB)
{

}
#endif



void phy_procedures_eNB_S_RX(PHY_VARS_eNB *eNB,eNB_rxtx_proc_t *proc,relaying_type_t r_type)
{
  UNUSED(r_type);
  int subframe = proc->subframe_rx;

#ifdef DEBUG_PHY_PROC
  LOG_D(PHY,"[eNB %d] Frame %d: Doing phy_procedures_eNB_S_RX(%d)\n", eNB->Mod_id,proc->frame_rx, subframe);
#endif


  if (eNB->abstraction_flag == 0) {
    lte_eNB_I0_measurements(eNB,
			    subframe,
                            0,
                            eNB->first_run_I0_measurements);
  }

#ifdef PHY_ABSTRACTION
  else {
    lte_eNB_I0_measurements_emul(eNB,
                                 0);
  }

#endif


}



#ifdef EMOS
void phy_procedures_emos_eNB_RX(unsigned char subframe,PHY_VARS_eNB *eNB)
{

  uint8_t aa;
  uint16_t last_subframe_emos;
  uint16_t pilot_pos1 = 3 - eNB->frame_parms.Ncp, pilot_pos2 = 10 - 2*eNB->frame_parms.Ncp;
  uint32_t bytes;

  last_subframe_emos=0;




#ifdef EMOS_CHANNEL

  //if (last_slot%2==1) // this is for all UL subframes
  if (subframe==3)
    for (aa=0; aa<eNB->frame_parms.nb_antennas_rx; aa++) {
      memcpy(&emos_dump_eNB.channel[aa][last_subframe_emos*2*eNB->frame_parms.N_RB_UL*12],
             &eNB->pusch_vars[0]->drs_ch_estimates[0][aa][eNB->frame_parms.N_RB_UL*12*pilot_pos1],
             eNB->frame_parms.N_RB_UL*12*sizeof(int));
      memcpy(&emos_dump_eNB.channel[aa][(last_subframe_emos*2+1)*eNB->frame_parms.N_RB_UL*12],
             &eNB->pusch_vars[0]->drs_ch_estimates[0][aa][eNB->frame_parms.N_RB_UL*12*pilot_pos2],
             eNB->frame_parms.N_RB_UL*12*sizeof(int));
    }

#endif

  if (subframe==4) {
    emos_dump_eNB.timestamp = rt_get_time_ns();
    emos_dump_eNB.frame_tx = eNB->proc[subframe].frame_rx;
    emos_dump_eNB.rx_total_gain_dB = eNB->rx_total_gain_dB;
    emos_dump_eNB.mimo_mode = eNB->transmission_mode[0];
    memcpy(&emos_dump_eNB.measurements,
           &eNB->measurements[0],
           sizeof(PHY_MEASUREMENTS_eNB));
    memcpy(&emos_dump_eNB.UE_stats[0],&eNB->UE_stats[0],NUMBER_OF_UE_MAX*sizeof(LTE_eNB_UE_stats));

    bytes = rtf_put(CHANSOUNDER_FIFO_MINOR, &emos_dump_eNB, sizeof(fifo_dump_emos_eNB));

    //bytes = rtf_put(CHANSOUNDER_FIFO_MINOR, "test", sizeof("test"));
    if (bytes!=sizeof(fifo_dump_emos_eNB)) {
      LOG_W(PHY,"[eNB %d] Frame %d, subframe %d, Problem writing EMOS data to FIFO (bytes=%d, size=%d)\n",
            eNB->Mod_id,eNB->proc[(subframe+1)%10].frame_rx, subframe,bytes,sizeof(fifo_dump_emos_eNB));
    } else {
      if (eNB->proc[(subframe+1)%10].frame_tx%100==0) {
        LOG_I(PHY,"[eNB %d] Frame %d (%d), subframe %d, Writing %d bytes EMOS data to FIFO\n",
              eNB->Mod_id,eNB->proc[(subframe+1)%10].frame_rx, ((fifo_dump_emos_eNB*)&emos_dump_eNB)->frame_tx, subframe, bytes);
      }
    }
  }
}
#endif


#define AMP_OVER_SQRT2 ((AMP*ONE_OVER_SQRT2_Q15)>>15)
#define AMP_OVER_2 (AMP>>1)
int QPSK[4]= {AMP_OVER_SQRT2|(AMP_OVER_SQRT2<<16),AMP_OVER_SQRT2|((65536-AMP_OVER_SQRT2)<<16),((65536-AMP_OVER_SQRT2)<<16)|AMP_OVER_SQRT2,((65536-AMP_OVER_SQRT2)<<16)|(65536-AMP_OVER_SQRT2)};
int QPSK2[4]= {AMP_OVER_2|(AMP_OVER_2<<16),AMP_OVER_2|((65536-AMP_OVER_2)<<16),((65536-AMP_OVER_2)<<16)|AMP_OVER_2,((65536-AMP_OVER_2)<<16)|(65536-AMP_OVER_2)};



unsigned int taus(void);
DCI_PDU DCI_pdu_tmp;


void pmch_procedures(PHY_VARS_eNB *eNB,eNB_rxtx_proc_t *proc,PHY_VARS_RN *rn,relaying_type_t r_type) {


#ifdef Rel10
  MCH_PDU *mch_pduP;
  MCH_PDU  mch_pdu;
  //  uint8_t sync_area=255;
#endif

  int subframe = proc->subframe_tx;

  if (eNB->abstraction_flag==0) {
    // This is DL-Cell spec pilots in Control region
    generate_pilots_slot(eNB,
			 eNB->common_vars.txdataF[0],
			 AMP,
			 subframe<<1,1);
  }
  
#ifdef Rel10
  // if mcch is active, send regardless of the node type: eNB or RN
  // when mcch is active, MAC sched does not allow MCCH and MTCH multiplexing
  mch_pduP = mac_xface->get_mch_sdu(eNB->Mod_id,
				    eNB->CC_id,
				    proc->frame_tx,
				    subframe);
  
  switch (r_type) {
  case no_relay:
    if ((mch_pduP->Pdu_size > 0) && (mch_pduP->sync_area == 0)) // TEST: only transmit mcch for sync area 0
      LOG_I(PHY,"[eNB%"PRIu8"] Frame %d subframe %d : Got MCH pdu for MBSFN (MCS %"PRIu8", TBS %d) \n",
	    eNB->Mod_id,proc->frame_tx,subframe,mch_pduP->mcs,
	    eNB->dlsch_MCH->harq_processes[0]->TBS>>3);
    else {
      LOG_D(PHY,"[DeNB %"PRIu8"] Frame %d subframe %d : Do not transmit MCH pdu for MBSFN sync area %"PRIu8" (%s)\n",
	    eNB->Mod_id,proc->frame_tx,subframe,mch_pduP->sync_area,
	    (mch_pduP->Pdu_size == 0)? "Empty MCH PDU":"Let RN transmit for the moment");
      mch_pduP = NULL;
    }
    
    break;
    
  case multicast_relay:
    if ((mch_pduP->Pdu_size > 0) && ((mch_pduP->mcch_active == 1) || mch_pduP->msi_active==1)) {
      LOG_I(PHY,"[RN %"PRIu8"] Frame %d subframe %d: Got the MCH PDU for MBSFN  sync area %"PRIu8" (MCS %"PRIu8", TBS %"PRIu16")\n",
	    rn->Mod_id,rn->frame, subframe,
	    mch_pduP->sync_area,mch_pduP->mcs,mch_pduP->Pdu_size);
    } else if (rn->mch_avtive[subframe%5] == 1) { // SF2 -> SF7, SF3 -> SF8
      mch_pduP= &mch_pdu;
      memcpy(&mch_pduP->payload, // could be a simple copy
	     rn->dlsch_rn_MCH[subframe%5]->harq_processes[0]->b,
	     rn->dlsch_rn_MCH[subframe%5]->harq_processes[0]->TBS>>3);
      mch_pduP->Pdu_size = (uint16_t) (rn->dlsch_rn_MCH[subframe%5]->harq_processes[0]->TBS>>3);
      mch_pduP->mcs = rn->dlsch_rn_MCH[subframe%5]->harq_processes[0]->mcs;
      LOG_I(PHY,"[RN %"PRIu8"] Frame %d subframe %d: Forward the MCH PDU for MBSFN received on SF %d sync area %"PRIu8" (MCS %"PRIu8", TBS %"PRIu16")\n",
	    rn->Mod_id,rn->frame, subframe,subframe%5,
	    rn->sync_area[subframe%5],mch_pduP->mcs,mch_pduP->Pdu_size);
    } else {
      mch_pduP=NULL;
    }
    
    rn->mch_avtive[subframe]=0;
    break;
    
  default:
    LOG_W(PHY,"[eNB %"PRIu8"] Frame %d subframe %d: unknown relaying type %d \n",
	  eNB->Mod_id,proc->frame_tx,subframe,r_type);
    mch_pduP=NULL;
    break;
  }// switch
  
  if (mch_pduP) {
    fill_eNB_dlsch_MCH(eNB,mch_pduP->mcs,1,0);
    // Generate PMCH
    generate_mch(eNB,proc,(uint8_t*)mch_pduP->payload);
  } else {
    LOG_D(PHY,"[eNB/RN] Frame %d subframe %d: MCH not generated \n",proc->frame_tx,subframe);
  }
  
#endif
}

void common_signal_procedures (PHY_VARS_eNB *eNB,eNB_rxtx_proc_t *proc) {

  LTE_DL_FRAME_PARMS *fp=&eNB->frame_parms;
  int **txdataF = eNB->common_vars.txdataF[0];
  uint8_t *pbch_pdu=&eNB->pbch_pdu[0];
  int subframe = proc->subframe_tx;
  int frame = proc->frame_tx;

  // generate Cell-Specific Reference Signals for both slots
  if (eNB->abstraction_flag==0) {
    VCD_SIGNAL_DUMPER_DUMP_FUNCTION_BY_NAME(VCD_SIGNAL_DUMPER_FUNCTIONS_PHY_ENB_RS_TX,1);
    generate_pilots_slot(eNB,
			 txdataF,
			 AMP,
			 subframe<<1,0);
    // check that 2nd slot is for DL
    if (subframe_select(fp,subframe) == SF_DL)
      generate_pilots_slot(eNB,
			   txdataF,
			   AMP,
			   (subframe<<1)+1,0);
    
    VCD_SIGNAL_DUMPER_DUMP_FUNCTION_BY_NAME(VCD_SIGNAL_DUMPER_FUNCTIONS_PHY_ENB_RS_TX,0);
  }    

  // First half of PSS/SSS (FDD, slot 0)
  if (subframe == 0) {
    if ((fp->frame_type == FDD) &&
	(eNB->abstraction_flag==0)) {
      generate_pss(txdataF,
		   AMP,
		   fp,
		   (fp->Ncp==NORMAL) ? 6 : 5,
		   0);
      generate_sss(txdataF,
		   AMP,
		   fp,
		   (fp->Ncp==NORMAL) ? 5 : 4,
		   0);
      
    }
    
    // generate PBCH (Physical Broadcast CHannel) info
    if ((frame&3) == 0) {
      pbch_pdu[2] = 0;
      
      // FIXME setting pbch_pdu[2] to zero makes the switch statement easier: remove all the or-operators
      switch (fp->N_RB_DL) {
      case 6:
	pbch_pdu[2] = (pbch_pdu[2]&0x1f) | (0<<5);
	break;
	
      case 15:
	pbch_pdu[2] = (pbch_pdu[2]&0x1f) | (1<<5);
	break;
	
      case 25:
	pbch_pdu[2] = (pbch_pdu[2]&0x1f) | (2<<5);
	break;
	
      case 50:
	pbch_pdu[2] = (pbch_pdu[2]&0x1f) | (3<<5);
	break;
	
      case 75:
	pbch_pdu[2] = (pbch_pdu[2]&0x1f) | (4<<5);
	break;
	
      case 100:
	pbch_pdu[2] = (pbch_pdu[2]&0x1f) | (5<<5);
	break;
	
      default:
	// FIXME if we get here, this should be flagged as an error, right?
	pbch_pdu[2] = (pbch_pdu[2]&0x1f) | (2<<5);
	break;
      }
      
      pbch_pdu[2] = (pbch_pdu[2]&0xef) |
	((fp->phich_config_common.phich_duration << 4)&0x10);
      
      switch (fp->phich_config_common.phich_resource) {
      case oneSixth:
	pbch_pdu[2] = (pbch_pdu[2]&0xf3) | (0<<2);
	break;
	
      case half:
	pbch_pdu[2] = (pbch_pdu[2]&0xf3) | (1<<2);
	break;
	
      case one:
	pbch_pdu[2] = (pbch_pdu[2]&0xf3) | (2<<2);
	break;
	
      case two:
	pbch_pdu[2] = (pbch_pdu[2]&0xf3) | (3<<2);
	break;
	
      default:
	// unreachable
	break;
      }
      
      pbch_pdu[2] = (pbch_pdu[2]&0xfc) | ((frame>>8)&0x3);
      pbch_pdu[1] = frame&0xfc;
      pbch_pdu[0] = 0;
    }
      
    /// First half of SSS (TDD, slot 1)
    
    if ((fp->frame_type == TDD)&&
	(eNB->abstraction_flag==0)){
      generate_sss(txdataF,
		   AMP,
		   fp,
		   (fp->Ncp==NORMAL) ? 6 : 5,
		   1);
    }

    /// generate PBCH
    if (eNB->abstraction_flag==0) {
      generate_pbch(&eNB->pbch,
                    txdataF,
                    AMP,
                    fp,
                    pbch_pdu,
                    frame&3);
    }
#ifdef PHY_ABSTRACTION
    else {
      generate_pbch_emul(eNB,pbch_pdu);
    }
#endif

  }
  else if ((subframe == 1) &&
	   (fp->frame_type == TDD)&&
	   (eNB->abstraction_flag==0)) {
    generate_pss(txdataF,
		 AMP,
		 fp,
		 2,
		 2);
  }
  
  // Second half of PSS/SSS (FDD, slot 10)
  else if ((subframe == 5) && 
	   (fp->frame_type == FDD) &&
	   (eNB->abstraction_flag==0)) {
    generate_pss(txdataF,
		 AMP,
		 &eNB->frame_parms,
		 (fp->Ncp==NORMAL) ? 6 : 5,
		 10);
    generate_sss(txdataF,
		 AMP,
		 &eNB->frame_parms,
		 (fp->Ncp==NORMAL) ? 5 : 4,
		 10);

<<<<<<< HEAD
  if (abstraction_flag==0) {
    // clear the transmit data array for the current subframe
    for (aa=0; aa<phy_vars_eNB->lte_frame_parms.nb_antenna_ports_eNB; aa++) {
=======
  }
>>>>>>> 12f1cb9c

  //  Second-half of SSS (TDD, slot 11)
  else if ((subframe == 5) &&
	   (fp->frame_type == TDD) &&
	   (eNB->abstraction_flag==0)) {
    generate_sss(txdataF,
		 AMP,
		 fp,
		 (fp->Ncp==NORMAL) ? 6 : 5,
		 11);
  }

  // Second half of PSS (TDD, slot 12)
  else if ((subframe == 6) &&
	   (fp->frame_type == TDD) &&
	   (eNB->abstraction_flag==0)) {
    generate_pss(txdataF,
		 AMP,
		 fp,
		 2,
		 12);
  }

}

void generate_eNB_dlsch_params(PHY_VARS_eNB *eNB,eNB_rxtx_proc_t *proc,DCI_ALLOC_t *dci_alloc,const int UE_id) {

  LTE_DL_FRAME_PARMS *fp=&eNB->frame_parms;
  int frame = proc->frame_tx;
  int subframe = proc->subframe_tx;

  // if we have SI_RNTI, configure dlsch parameters and CCE index
  if (dci_alloc->rnti == SI_RNTI) {
    LOG_D(PHY,"Generating dlsch params for SI_RNTI\n");
    generate_eNB_dlsch_params_from_dci(frame,
				       subframe,
				       &dci_alloc->dci_pdu[0],
				       dci_alloc->rnti,
				       dci_alloc->format,
				       &eNB->dlsch_SI,
				       fp,
				       eNB->pdsch_config_dedicated,
				       SI_RNTI,
				       0,
				       P_RNTI,
				       eNB->UE_stats[0].DL_pmi_single,
				       0);
    
    
    eNB->dlsch_SI->nCCE[subframe] = dci_alloc->firstCCE;
    
    LOG_T(PHY,"[eNB %"PRIu8"] Frame %d subframe %d : CCE resource for common DCI (SI)  => %"PRIu8"\n",eNB->Mod_id,frame,subframe,
	  eNB->dlsch_SI->nCCE[subframe]);
    
#if defined(SMBV) 
    
    // configure SI DCI
    if (smbv_is_config_frame(frame) && (smbv_frame_cnt < 4)) {
      LOG_D(PHY,"[SMBV] Frame %3d, SI in SF %d DCI %"PRIu32"\n",frame,subframe,i);
      smbv_configure_common_dci(smbv_fname,(smbv_frame_cnt*10) + (subframe), "SI", dci_alloc, i);
    }
    
#endif
    
    
  } else if (dci_alloc->ra_flag == 1) {  // This is format 1A allocation for RA
    // configure dlsch parameters and CCE index
    LOG_D(PHY,"Generating dlsch params for RA_RNTI\n");    
    generate_eNB_dlsch_params_from_dci(frame,
				       subframe,
				       &dci_alloc->dci_pdu[0],
				       dci_alloc->rnti,
				       dci_alloc->format,
				       &eNB->dlsch_ra,
				       fp,
				       eNB->pdsch_config_dedicated,
				       SI_RNTI,
				       dci_alloc->rnti,
				       P_RNTI,
				       eNB->UE_stats[0].DL_pmi_single,
				       0);
    
    
    eNB->dlsch_ra->nCCE[subframe] = dci_alloc->firstCCE;
    
    LOG_D(PHY,"[eNB %"PRIu8"] Frame %d subframe %d : CCE resource for common DCI (RA)  => %"PRIu8"\n",eNB->Mod_id,frame,subframe,
	  eNB->dlsch_ra->nCCE[subframe]);
#if defined(SMBV) 
    
    // configure RA DCI
    if (smbv_is_config_frame(frame) && (smbv_frame_cnt < 4)) {
      LOG_D(PHY,"[SMBV] Frame %3d, RA in SF %d DCI %"PRIu32"\n",frame,subframe,i);
      smbv_configure_common_dci(smbv_fname,(smbv_frame_cnt*10) + (subframe), "RA", dci_alloc, i);
    }
    
#endif
    
  }
  
  else if ((dci_alloc->format != format0)&&
	   (dci_alloc->format != format3)&&
	   (dci_alloc->format != format3A)&&
	   (dci_alloc->format != format4)){ // this is a normal DLSCH allocation
    

    
    if (UE_id>=0) {
#if defined(SMBV) 
      // Configure this user
      if (smbv_is_config_frame(frame) && (smbv_frame_cnt < 4)) {
	LOG_D(PHY,"[SMBV] Frame %3d, SF %d (SMBV SF %d) Configuring user %d with RNTI %"PRIu16" in TM%"PRIu8"\n",frame,subframe,(smbv_frame_cnt*10) + (subframe),UE_id+1,
              dci_alloc->rnti,eNB->transmission_mode[(uint8_t)UE_id]);
	smbv_configure_user(smbv_fname,UE_id+1,eNB->transmission_mode[(uint8_t)UE_id],dci_alloc->rnti);
      }
      
#endif

      LOG_D(PHY,"Generating dlsch params for RNTI %x\n",dci_alloc->rnti);      
      generate_eNB_dlsch_params_from_dci(frame,
					 subframe,
					 &dci_alloc->dci_pdu[0],
					 dci_alloc->rnti,
					 dci_alloc->format,
					 eNB->dlsch[(uint8_t)UE_id],
					 fp,
					 eNB->pdsch_config_dedicated,
					 SI_RNTI,
					 0,
					 P_RNTI,
					 eNB->UE_stats[(uint8_t)UE_id].DL_pmi_single,
					 eNB->transmission_mode[(uint8_t)UE_id]<7?0:eNB->transmission_mode[(uint8_t)UE_id]);
      LOG_D(PHY,"[eNB %"PRIu8"][PDSCH %"PRIx16"/%"PRIu8"] Frame %d subframe %d: Generated dlsch params\n",
	    eNB->Mod_id,dci_alloc->rnti,eNB->dlsch[(uint8_t)UE_id][0]->current_harq_pid,frame,subframe);
      
      
      T(T_ENB_PHY_DLSCH_UE_DCI, T_INT(eNB->Mod_id), T_INT(frame), T_INT(subframe), T_INT(UE_id),
        T_INT(dci_alloc->rnti), T_INT(dci_alloc->format),
        T_INT(eNB->dlsch[(int)UE_id][0]->current_harq_pid));

      eNB->dlsch[(uint8_t)UE_id][0]->nCCE[subframe] = dci_alloc->firstCCE;
      
      LOG_D(PHY,"[eNB %"PRIu8"] Frame %d subframe %d : CCE resource for ue DCI (PDSCH %"PRIx16")  => %"PRIu8"/%u\n",eNB->Mod_id,frame,subframe,
	    dci_alloc->rnti,eNB->dlsch[(uint8_t)UE_id][0]->nCCE[subframe]);
      
#if defined(SMBV) 
      
      // configure UE-spec DCI
      if (smbv_is_config_frame(frame) && (smbv_frame_cnt < 4)) {
	LOG_D(PHY,"[SMBV] Frame %3d, PDSCH in SF %d DCI %"PRIu32"\n",frame,subframe,i);
	smbv_configure_ue_spec_dci(smbv_fname,(smbv_frame_cnt*10) + (subframe), UE_id+1,dci_alloc, i);
      }
      
#endif
      
      LOG_D(PHY,"[eNB %"PRIu8"][DCI][PDSCH %"PRIx16"] Frame %d subframe %d UE_id %"PRId8" Generated DCI format %d, aggregation %d\n",
	    eNB->Mod_id, dci_alloc->rnti,
	    frame, subframe,UE_id,
	    dci_alloc->format,
	    1<<dci_alloc->L);
    } else {
      LOG_D(PHY,"[eNB %"PRIu8"][PDSCH] Frame %d : No UE_id with corresponding rnti %"PRIx16", dropping DLSCH\n",
	    eNB->Mod_id,frame,dci_alloc->rnti);
    }
  }
  
}

void generate_eNB_ulsch_params(PHY_VARS_eNB *eNB,eNB_rxtx_proc_t *proc,DCI_ALLOC_t *dci_alloc,const int UE_id) {

  int harq_pid;
  LTE_DL_FRAME_PARMS *fp=&eNB->frame_parms;
  int frame = proc->frame_tx;
  int subframe = proc->subframe_tx;

  LOG_D(PHY,
	"[eNB %"PRIu8"][PUSCH %"PRIu8"] Frame %d subframe %d UL Frame %"PRIu32", UL Subframe %"PRIu8", Generated ULSCH (format0) DCI (rnti %"PRIx16", dci %"PRIx8"), aggregation %d\n",
	eNB->Mod_id,
	subframe2harq_pid(fp,
			  pdcch_alloc2ul_frame(fp,frame,subframe),
			  pdcch_alloc2ul_subframe(fp,subframe)),
	frame,
	subframe,
	pdcch_alloc2ul_frame(fp,frame,subframe),
	pdcch_alloc2ul_subframe(fp,subframe),
	dci_alloc->rnti,
	dci_alloc->dci_pdu[0],
	1<<dci_alloc->L);
  
  generate_eNB_ulsch_params_from_dci(eNB,
				     proc,
				     &dci_alloc->dci_pdu[0],
				     dci_alloc->rnti,
				     format0,
				     UE_id,
				     SI_RNTI,
				     0,
				     P_RNTI,
				     CBA_RNTI,
				     0);  // do_srs
  
  LOG_T(PHY,"[eNB %"PRIu8"] Frame %d subframe %d : CCE resources for UE spec DCI (PUSCH %"PRIx16") => %d\n",
	eNB->Mod_id,frame,subframe,dci_alloc->rnti,
	dci_alloc->firstCCE);
  
#if defined(SMBV) 
  
  // configure UE-spec DCI for UL Grant
  if (smbv_is_config_frame(frame) && (smbv_frame_cnt < 4)) {
    LOG_D(PHY,"[SMBV] Frame %3d, SF %d UL DCI %"PRIu32"\n",frame,subframe,i);
    smbv_configure_ue_spec_dci(smbv_fname,(smbv_frame_cnt*10) + (subframe), UE_id+1, &DCI_pdu->dci_alloc[i], i);
  }
  
#endif
  
  
  // get the hard_pid for this subframe 
  harq_pid = subframe2harq_pid(fp,
			       pdcch_alloc2ul_frame(fp,frame,subframe),
			       pdcch_alloc2ul_subframe(fp,subframe));
  
  if (harq_pid==255) { // should not happen, log an error and exit, this is a fatal error
    LOG_E(PHY,"[eNB %"PRIu8"] Frame %d: Bad harq_pid for ULSCH allocation\n",eNB->Mod_id,frame);
    mac_xface->macphy_exit("FATAL\n"); 
  }
  
  if ((dci_alloc->rnti  >= CBA_RNTI) && (dci_alloc->rnti < P_RNTI))
    eNB->ulsch[(uint32_t)UE_id]->harq_processes[harq_pid]->subframe_cba_scheduling_flag = 1;
  else
    eNB->ulsch[(uint32_t)UE_id]->harq_processes[harq_pid]->subframe_scheduling_flag = 1;
  
  T(T_ENB_PHY_ULSCH_UE_DCI, T_INT(eNB->Mod_id), T_INT(frame), T_INT(subframe), T_INT(UE_id),
    T_INT(dci_alloc->rnti), T_INT(harq_pid));

}

void pdsch_procedures(PHY_VARS_eNB *eNB,eNB_rxtx_proc_t *proc,LTE_eNB_DLSCH_t *dlsch, LTE_eNB_DLSCH_t *dlsch1,LTE_eNB_UE_stats *ue_stats,int ra_flag,int num_pdcch_symbols) {

  int frame=proc->frame_tx;
  int subframe=proc->subframe_tx;
  int harq_pid = dlsch->current_harq_pid;
  LTE_DL_eNB_HARQ_t *dlsch_harq=dlsch->harq_processes[harq_pid];
  int input_buffer_length = dlsch_harq->TBS/8;
  LTE_DL_FRAME_PARMS *fp=&eNB->frame_parms;
  uint8_t *DLSCH_pdu=NULL;
  uint8_t DLSCH_pdu_tmp[768*8];
  uint8_t DLSCH_pdu_rar[256];
  int i;

  LOG_D(PHY,
	"[eNB %"PRIu8"][PDSCH %"PRIx16"/%"PRIu8"] Frame %d, subframe %d: Generating PDSCH/DLSCH with input size = %"PRIu16", G %d, nb_rb %"PRIu16", mcs %"PRIu8", pmi_alloc %"PRIx16", rv %"PRIu8" (round %"PRIu8")\n",
	eNB->Mod_id, dlsch->rnti,harq_pid,
	frame, subframe, input_buffer_length,
	get_G(fp,
	      dlsch_harq->nb_rb,
	      dlsch_harq->rb_alloc,
	      get_Qm(dlsch_harq->mcs),
	      dlsch_harq->Nl,
	      num_pdcch_symbols,
	      frame,
	      subframe,
	      dlsch_harq->mimo_mode==TM7?7:0),
	dlsch_harq->nb_rb,
	dlsch_harq->mcs,
	pmi2hex_2Ar1(dlsch_harq->pmi_alloc),
	dlsch_harq->rvidx,
	dlsch_harq->round);

#if defined(MESSAGE_CHART_GENERATOR_PHY)
  MSC_LOG_TX_MESSAGE(
		     MSC_PHY_ENB,MSC_PHY_UE,
		     NULL,0,
		     "%05u:%02u PDSCH/DLSCH input size = %"PRIu16", G %d, nb_rb %"PRIu16", mcs %"PRIu8", pmi_alloc %"PRIx16", rv %"PRIu8" (round %"PRIu8")",
		     frame, subframe,
		     input_buffer_length,
		     get_G(fp,
			   dlsch_harq->nb_rb,
			   dlsch_harq->rb_alloc,
			   get_Qm(dlsch_harq->mcs),
			   dlsch_harq->Nl,
			   num_pdcch_symbols,
			   frame,
			   subframe,
			   dlsch_harq->mimo_mode==TM7?7:0),
		     dlsch_harq->nb_rb,
		     dlsch_harq->mcs,
		     pmi2hex_2Ar1(dlsch_harq->pmi_alloc),
		     dlsch_harq->rvidx,
		     dlsch_harq->round);
#endif

  if (ue_stats) ue_stats->dlsch_sliding_cnt++;

  if (dlsch_harq->round == 0) {

    if (ue_stats)
      ue_stats->dlsch_trials[harq_pid][0]++;

    if (eNB->mac_enabled==1) {
      if (ra_flag == 0) {
	DLSCH_pdu = mac_xface->get_dlsch_sdu(eNB->Mod_id,
					     eNB->CC_id,
					     frame,
					     dlsch->rnti,
					     0);
      }
      else {
	int16_t crnti = mac_xface->fill_rar(eNB->Mod_id,
					    eNB->CC_id,
					    frame,
					    DLSCH_pdu_rar,
					    fp->N_RB_UL,
					    input_buffer_length);
	DLSCH_pdu = DLSCH_pdu_rar;

	int UE_id;

	if (crnti!=0) 
	  UE_id = add_ue(crnti,eNB);
	else 
	  UE_id = -1;
	    
	if (UE_id==-1) {
	  LOG_W(PHY,"[eNB] Max user count reached.\n");
	  mac_xface->cancel_ra_proc(eNB->Mod_id,
				    eNB->CC_id,
				    frame,
				    crnti);
	} else {
	  eNB->UE_stats[(uint32_t)UE_id].mode = RA_RESPONSE;
	  // Initialize indicator for first SR (to be cleared after ConnectionSetup is acknowledged)
	  eNB->first_sr[(uint32_t)UE_id] = 1;
	      
	  generate_eNB_ulsch_params_from_rar(DLSCH_pdu,
					     frame,
					     (subframe),
					     eNB->ulsch[(uint32_t)UE_id],
					     fp);
	      
	  eNB->ulsch[(uint32_t)UE_id]->Msg3_active = 1;
	      
	  get_Msg3_alloc(fp,
			 subframe,
			 frame,
			 &eNB->ulsch[(uint32_t)UE_id]->Msg3_frame,
			 &eNB->ulsch[(uint32_t)UE_id]->Msg3_subframe);
	  LOG_D(PHY,"[eNB][RAPROC] Frame %d subframe %d, Activated Msg3 demodulation for UE %"PRId8" in frame %"PRIu32", subframe %"PRIu8"\n",
		frame,
		subframe,
		UE_id,
		eNB->ulsch[(uint32_t)UE_id]->Msg3_frame,
		eNB->ulsch[(uint32_t)UE_id]->Msg3_subframe);
	}
	if (ue_stats) ue_stats->total_TBS_MAC += dlsch_harq->TBS;
      }
    }
    else {
      DLSCH_pdu = DLSCH_pdu_tmp;
	  
      for (i=0; i<input_buffer_length; i++)
	DLSCH_pdu[i] = (unsigned char)(taus()&0xff);
    }
	
#if defined(SMBV) 

    // Configures the data source of allocation (allocation is configured by DCI)
    if (smbv_is_config_frame(frame) && (smbv_frame_cnt < 4)) {
      LOG_D(PHY,"[SMBV] Frame %3d, Configuring PDSCH payload in SF %d alloc %"PRIu8"\n",frame,(smbv_frame_cnt*10) + (subframe),smbv_alloc_cnt);
      //          smbv_configure_datalist_for_user(smbv_fname, find_ue(dlsch->rnti,eNB)+1, DLSCH_pdu, input_buffer_length);
    }

#endif



#ifdef DEBUG_PHY_PROC
#ifdef DEBUG_DLSCH
    LOG_T(PHY,"eNB DLSCH SDU: \n");

    //eNB->dlsch[(uint8_t)UE_id][0]->nCCE[subframe] = DCI_pdu->dci_alloc[i].firstCCE;

    LOG_D(PHY,"[eNB %"PRIu8"] Frame %d subframe %d : CCE resource for ue DCI (PDSCH %"PRIx16")  => %"PRIu8"/%u\n",eNB->Mod_id,eNB->proc[sched_subframe].frame_tx,subframe,
	  DCI_pdu->dci_alloc[i].rnti,eNB->dlsch[(uint8_t)UE_id][0]->nCCE[subframe],DCI_pdu->dci_alloc[i].firstCCE);


    for (i=0; i<dlsch_harq->TBS>>3; i++)
      LOG_T(PHY,"%"PRIx8".",DLSCH_pdu[i]);

    LOG_T(PHY,"\n");
#endif
#endif
  } else {
    ue_stats->dlsch_trials[harq_pid][dlsch_harq->round]++;
#ifdef DEBUG_PHY_PROC
#ifdef DEBUG_DLSCH
    LOG_D(PHY,"[eNB] This DLSCH is a retransmission\n");
#endif
#endif
  }

  if (eNB->abstraction_flag==0) {

    LOG_D(PHY,"Generating DLSCH/PDSCH %d\n",ra_flag);
    // 36-212
    start_meas(&eNB->dlsch_encoding_stats);
    eNB->te(eNB,
	    DLSCH_pdu,
	    num_pdcch_symbols,
	    dlsch,
	    frame,subframe,
	    &eNB->dlsch_rate_matching_stats,
	    &eNB->dlsch_turbo_encoding_stats,
	    &eNB->dlsch_interleaving_stats);
    stop_meas(&eNB->dlsch_encoding_stats);
    // 36-211
    start_meas(&eNB->dlsch_scrambling_stats);
    dlsch_scrambling(fp,
		     0,
		     dlsch,
		     get_G(fp,
			   dlsch_harq->nb_rb,
			   dlsch_harq->rb_alloc,
			   get_Qm(dlsch_harq->mcs),
			   dlsch_harq->Nl,
			   num_pdcch_symbols,
			   frame,subframe,
			   0),
		     0,
		     subframe<<1);
    stop_meas(&eNB->dlsch_scrambling_stats);

    start_meas(&eNB->dlsch_modulation_stats);


    dlsch_modulation(eNB,
		     eNB->common_vars.txdataF[0],
		     AMP,
		     subframe,
		     num_pdcch_symbols,
		     dlsch,
		     dlsch1);
	
    stop_meas(&eNB->dlsch_modulation_stats);
  }


#ifdef PHY_ABSTRACTION
  else {
    start_meas(&eNB->dlsch_encoding_stats);
    dlsch_encoding_emul(eNB,
			DLSCH_pdu,
			dlsch);
    stop_meas(&eNB->dlsch_encoding_stats);
  }

#endif
  dlsch->active = 0;
}

void phy_procedures_eNB_TX(PHY_VARS_eNB *eNB,
			   eNB_rxtx_proc_t *proc,
                           relaying_type_t r_type,
			   PHY_VARS_RN *rn,
			   int do_meas)
{
  UNUSED(rn);
  int frame=proc->frame_tx;
  int subframe=proc->subframe_tx;
  //  uint16_t input_buffer_length;
  uint32_t i,aa;
  uint8_t harq_pid;
  DCI_PDU *DCI_pdu;
  DCI_PDU DCI_pdu_tmp;
  int8_t UE_id=0;
  uint8_t num_pdcch_symbols=0;
  uint8_t ul_subframe;
  uint32_t ul_frame;
  LTE_DL_FRAME_PARMS *fp=&eNB->frame_parms;
  DCI_ALLOC_t *dci_alloc=(DCI_ALLOC_t *)NULL;

  int offset = proc == &eNB->proc.proc_rxtx[0] ? 0 : 1;

#if defined(SMBV) 
  // counts number of allocations in subframe
  // there is at least one allocation for PDCCH
  uint8_t smbv_alloc_cnt = 1;Exiting eNB thread RXn_TXnp4

#endif

  if ((fp->frame_type == TDD) && (subframe_select(fp,subframe)!=SF_DL)) return;

  VCD_SIGNAL_DUMPER_DUMP_FUNCTION_BY_NAME(VCD_SIGNAL_DUMPER_FUNCTIONS_PHY_PROCEDURES_ENB_TX+offset,1);
  if (do_meas==1) start_meas(&eNB->phy_proc_tx);

  T(T_ENB_PHY_DL_TICK, T_INT(eNB->Mod_id), T_INT(frame), T_INT(subframe));

  for (i=0; i<NUMBER_OF_UE_MAX; i++) {
    // If we've dropped the UE, go back to PRACH mode for this UE
    if ((frame==0)&&(subframe==0)) {
      if (eNB->UE_stats[i].crnti > 0) {
	LOG_I(PHY,"UE %d : rnti %x\n",i,eNB->UE_stats[i].crnti);
      }
    }
    if (eNB->UE_stats[i].ulsch_consecutive_errors == ULSCH_max_consecutive_errors) {
      LOG_W(PHY,"[eNB %d, CC %d] frame %d, subframe %d, UE %d: ULSCH consecutive error count reached %u, triggering UL Failure\n",
            eNB->Mod_id,eNB->CC_id,frame,subframe, i, eNB->UE_stats[i].ulsch_consecutive_errors);
      eNB->UE_stats[i].ulsch_consecutive_errors=0;
      mac_xface->UL_failure_indication(eNB->Mod_id,
				       eNB->CC_id,
				       frame,
				       eNB->UE_stats[i].crnti,
				       subframe);
				       
    }
	

  }


  // Get scheduling info for next subframe
  // This is called only for the CC_id = 0 and triggers scheduling for all CC_id's
  if (eNB->mac_enabled==1) {
    if (eNB->CC_id == 0) {
      mac_xface->eNB_dlsch_ulsch_scheduler(eNB->Mod_id,0,frame,subframe);//,1);
    }
  }

  // clear the transmit data array for the current subframe
  if (eNB->abstraction_flag==0) {
    for (aa=0; aa<fp->nb_antenna_ports_eNB; aa++) {      
      memset(&eNB->common_vars.txdataF[0][aa][subframe*fp->ofdm_symbol_size*(fp->symbols_per_tti)],
             0,fp->ofdm_symbol_size*(fp->symbols_per_tti)*sizeof(int32_t));
    }
  }

  if (is_pmch_subframe(frame,subframe,fp)) {
    pmch_procedures(eNB,proc,rn,r_type);
  }
  else {
    // this is not a pmch subframe, so generate PSS/SSS/PBCH
    common_signal_procedures(eNB,proc);
  }

#if defined(SMBV) 

  // PBCH takes one allocation
  if (smbv_is_config_frame(frame) && (smbv_frame_cnt < 4)) {
    if (subframe==0)
      smbv_alloc_cnt++;
  }

#endif

  if (eNB->mac_enabled==1) {
    // Parse DCI received from MAC
    VCD_SIGNAL_DUMPER_DUMP_FUNCTION_BY_NAME(VCD_SIGNAL_DUMPER_FUNCTIONS_PHY_ENB_PDCCH_TX,1);
    DCI_pdu = mac_xface->get_dci_sdu(eNB->Mod_id,
				     eNB->CC_id,
				     frame,
				     subframe);
  }
  else {
    DCI_pdu = &DCI_pdu_tmp;
#ifdef EMOS_CHANNEL
    fill_dci_emos(DCI_pdu,eNB);
#else
    fill_dci(DCI_pdu,eNB,proc);
#endif
  }

  // clear existing ulsch dci allocations before applying info from MAC  (this is table
  ul_subframe = pdcch_alloc2ul_subframe(fp,subframe);
  ul_frame = pdcch_alloc2ul_frame(fp,frame,subframe);

  if ((subframe_select(fp,ul_subframe)==SF_UL) ||
      (fp->frame_type == FDD)) {
    harq_pid = subframe2harq_pid(fp,ul_frame,ul_subframe);

    // clear DCI allocation maps for new subframe
    for (i=0; i<NUMBER_OF_UE_MAX; i++)
      if (eNB->ulsch[i]) {
        eNB->ulsch[i]->harq_processes[harq_pid]->dci_alloc=0;
        eNB->ulsch[i]->harq_processes[harq_pid]->rar_alloc=0;
      }
  }

  // clear previous allocation information for all UEs
  for (i=0; i<NUMBER_OF_UE_MAX; i++) {
    if (eNB->dlsch[i][0])
      eNB->dlsch[i][0]->subframe_tx[subframe] = 0;
  }


  num_pdcch_symbols = DCI_pdu->num_pdcch_symbols;
  LOG_D(PHY,"num_pdcch_symbols %"PRIu8",(dci common %"PRIu8", dci uespec %"PRIu8"\n",num_pdcch_symbols,
        DCI_pdu->Num_common_dci,DCI_pdu->Num_ue_spec_dci);

#if defined(SMBV) 
  // Sets up PDCCH and DCI table
  if (smbv_is_config_frame(frame) && (smbv_frame_cnt < 4) && ((DCI_pdu->Num_common_dci+DCI_pdu->Num_ue_spec_dci)>0)) {
    LOG_D(PHY,"[SMBV] Frame %3d, SF %d PDCCH, number of DCIs %d\n",frame,subframe,DCI_pdu->Num_common_dci+DCI_pdu->Num_ue_spec_dci);
    dump_dci(fp,&DCI_pdu->dci_alloc[0]);
    smbv_configure_pdcch(smbv_fname,(smbv_frame_cnt*10) + (subframe),num_pdcch_symbols,DCI_pdu->Num_common_dci+DCI_pdu->Num_ue_spec_dci);
  }
#endif

  VCD_SIGNAL_DUMPER_DUMP_VARIABLE_BY_NAME(VCD_SIGNAL_DUMPER_VARIABLES_DCI_INFO,DCI_pdu->num_pdcch_symbols);

  // loop over all DCIs for this subframe to generate DLSCH allocations
  for (i=0; i<DCI_pdu->Num_common_dci + DCI_pdu->Num_ue_spec_dci ; i++) {
    LOG_D(PHY,"[eNB] Subframe %d: DCI %d/%d : rnti %x, CCEind %d\n",subframe,i,DCI_pdu->Num_common_dci+DCI_pdu->Num_ue_spec_dci,DCI_pdu->dci_alloc[i].rnti,DCI_pdu->dci_alloc[i].firstCCE);
    VCD_SIGNAL_DUMPER_DUMP_VARIABLE_BY_NAME(VCD_SIGNAL_DUMPER_VARIABLES_DCI_INFO,DCI_pdu->dci_alloc[i].rnti);
    VCD_SIGNAL_DUMPER_DUMP_VARIABLE_BY_NAME(VCD_SIGNAL_DUMPER_VARIABLES_DCI_INFO,DCI_pdu->dci_alloc[i].format);
    VCD_SIGNAL_DUMPER_DUMP_VARIABLE_BY_NAME(VCD_SIGNAL_DUMPER_VARIABLES_DCI_INFO,DCI_pdu->dci_alloc[i].firstCCE);
    dci_alloc = &DCI_pdu->dci_alloc[i];

<<<<<<< HEAD
    if (DCI_pdu->dci_alloc[i].rnti == SI_RNTI) {

      generate_eNB_dlsch_params_from_dci(frame,
					 subframe,
                                         &DCI_pdu->dci_alloc[i].dci_pdu[0],
                                         DCI_pdu->dci_alloc[i].rnti,
                                         DCI_pdu->dci_alloc[i].format,
                                         &phy_vars_eNB->dlsch_eNB_SI,
                                         &phy_vars_eNB->lte_frame_parms,
                                         phy_vars_eNB->pdsch_config_dedicated,
                                         SI_RNTI,
                                         0,
                                         P_RNTI,
                                         phy_vars_eNB->eNB_UE_stats[0].DL_pmi_single,
                                         0);


      phy_vars_eNB->dlsch_eNB_SI->nCCE[subframe] = DCI_pdu->dci_alloc[i].firstCCE;

      LOG_T(PHY,"[eNB %"PRIu8"] Frame %d subframe %d : CCE resource for common DCI (SI)  => %"PRIu8"/%u\n",phy_vars_eNB->Mod_id,phy_vars_eNB->proc[sched_subframe].frame_tx,subframe,
	    phy_vars_eNB->dlsch_eNB_SI->nCCE[subframe],DCI_pdu->dci_alloc[i].firstCCE);
      
#if defined(SMBV) && !defined(EXMIMO)

      // configure SI DCI
      if (smbv_is_config_frame(phy_vars_eNB->proc[sched_subframe].frame_tx) && (smbv_frame_cnt < 4)) {
	msg("[SMBV] Frame %3d, SI in SF %d DCI %"PRIu32"\n",phy_vars_eNB->proc[sched_subframe].frame_tx,subframe,i);
	smbv_configure_common_dci(smbv_fname,(smbv_frame_cnt*10) + (subframe), "SI", &DCI_pdu->dci_alloc[i], i);
      }
      
#endif
      

    } else if (DCI_pdu->dci_alloc[i].ra_flag == 1) {

      generate_eNB_dlsch_params_from_dci(frame,
					 subframe,
                                         &DCI_pdu->dci_alloc[i].dci_pdu[0],
                                         DCI_pdu->dci_alloc[i].rnti,
                                         DCI_pdu->dci_alloc[i].format,
                                         &phy_vars_eNB->dlsch_eNB_ra,
                                         &phy_vars_eNB->lte_frame_parms,
                                         phy_vars_eNB->pdsch_config_dedicated,
                                         SI_RNTI,
                                         DCI_pdu->dci_alloc[i].rnti,
                                         P_RNTI,
                                         phy_vars_eNB->eNB_UE_stats[0].DL_pmi_single,
                                         0); 


      phy_vars_eNB->dlsch_eNB_ra->nCCE[subframe] = DCI_pdu->dci_alloc[i].firstCCE;

      LOG_D(PHY,"[eNB %"PRIu8"] Frame %d subframe %d : CCE resource for common DCI (RA)  => %"PRIu8"/%u (num_pdcch_symbols %d)\n",phy_vars_eNB->Mod_id,phy_vars_eNB->proc[sched_subframe].frame_tx,subframe,
	    phy_vars_eNB->dlsch_eNB_ra->nCCE[subframe],get_nCCE_mac(phy_vars_eNB->Mod_id,phy_vars_eNB->CC_id,num_pdcch_symbols,subframe),num_pdcch_symbols);
#if defined(SMBV) && !defined(EXMIMO)

      // configure RA DCI
      if (smbv_is_config_frame(phy_vars_eNB->proc[sched_subframe].frame_tx) && (smbv_frame_cnt < 4)) {
	msg("[SMBV] Frame %3d, RA in SF %d DCI %"PRIu32"\n",phy_vars_eNB->proc[sched_subframe].frame_tx,subframe,i);
	smbv_configure_common_dci(smbv_fname,(smbv_frame_cnt*10) + (subframe), "RA", &DCI_pdu->dci_alloc[i], i);
      }

#endif

    }

    else if (DCI_pdu->dci_alloc[i].format != format0) { // this is a normal DLSCH allocation

      if (phy_vars_eNB->mac_enabled==1)
	UE_id = find_ue((int16_t)DCI_pdu->dci_alloc[i].rnti,phy_vars_eNB);
      else
	UE_id = i;

      if (UE_id>=0) {
	if ((frame%100)==0) {
	  LOG_D(PHY,"Frame %3d, SF %d \n",frame,subframe); 
	  dump_dci(&phy_vars_eNB->lte_frame_parms,&DCI_pdu->dci_alloc[i]);
	}
#if defined(SMBV) && !defined(EXMIMO)
        // Configure this user
        if (smbv_is_config_frame(phy_vars_eNB->proc[sched_subframe].frame_tx) && (smbv_frame_cnt < 4)) {
          msg("[SMBV] Frame %3d, SF %d (SMBV SF %d) Configuring user %d with RNTI %"PRIu16" in TM%"PRIu8"\n",phy_vars_eNB->proc[sched_subframe].frame_tx,subframe,(smbv_frame_cnt*10) + (subframe),UE_id+1,
              DCI_pdu->dci_alloc[i].rnti,phy_vars_eNB->transmission_mode[(uint8_t)UE_id]);
          smbv_configure_user(smbv_fname,UE_id+1,phy_vars_eNB->transmission_mode[(uint8_t)UE_id],DCI_pdu->dci_alloc[i].rnti);
        }

#endif

        generate_eNB_dlsch_params_from_dci(frame,
					   subframe,
                                           &DCI_pdu->dci_alloc[i].dci_pdu[0],
                                           DCI_pdu->dci_alloc[i].rnti,
                                           DCI_pdu->dci_alloc[i].format,
                                           phy_vars_eNB->dlsch_eNB[(uint8_t)UE_id],
                                           &phy_vars_eNB->lte_frame_parms,
                                           phy_vars_eNB->pdsch_config_dedicated,
                                           SI_RNTI,
                                           0,
                                           P_RNTI,
                                           phy_vars_eNB->eNB_UE_stats[(uint8_t)UE_id].DL_pmi_single,
                                           phy_vars_eNB->transmission_mode[(uint8_t)UE_id]<7?0:phy_vars_eNB->transmission_mode[(uint8_t)UE_id]);
        LOG_D(PHY,"[eNB %"PRIu8"][PDSCH %"PRIx16"/%"PRIu8"] Frame %d subframe %d: Generated dlsch params\n",
              phy_vars_eNB->Mod_id,DCI_pdu->dci_alloc[i].rnti,phy_vars_eNB->dlsch_eNB[(uint8_t)UE_id][0]->current_harq_pid,phy_vars_eNB->proc[sched_subframe].frame_tx,subframe);


        T(T_ENB_PHY_DLSCH_UE_DCI, T_INT(phy_vars_eNB->Mod_id), T_INT(frame), T_INT(subframe), T_INT(UE_id),
          T_INT(DCI_pdu->dci_alloc[i].rnti), T_INT(DCI_pdu->dci_alloc[i].format),
          T_INT(phy_vars_eNB->dlsch_eNB[(int)UE_id][0]->current_harq_pid));

        phy_vars_eNB->dlsch_eNB[(uint8_t)UE_id][0]->nCCE[subframe] = DCI_pdu->dci_alloc[i].firstCCE;

	LOG_D(PHY,"[eNB %"PRIu8"] Frame %d subframe %d : CCE resource for ue DCI (PDSCH %"PRIx16")  => %"PRIu8"/%u\n",phy_vars_eNB->Mod_id,phy_vars_eNB->proc[sched_subframe].frame_tx,subframe,
	      DCI_pdu->dci_alloc[i].rnti,phy_vars_eNB->dlsch_eNB[(uint8_t)UE_id][0]->nCCE[subframe],DCI_pdu->dci_alloc[i].firstCCE);

#if defined(SMBV) && !defined(EXMIMO)
	
	// configure UE-spec DCI
	if (smbv_is_config_frame(phy_vars_eNB->proc[sched_subframe].frame_tx) && (smbv_frame_cnt < 4)) {
	  msg("[SMBV] Frame %3d, PDSCH in SF %d DCI %"PRIu32"\n",phy_vars_eNB->proc[sched_subframe].frame_tx,subframe,i);
	  smbv_configure_ue_spec_dci(smbv_fname,(smbv_frame_cnt*10) + (subframe), UE_id+1, &DCI_pdu->dci_alloc[i], i);
	}

#endif

        LOG_D(PHY,"[eNB %"PRIu8"][DCI][PDSCH %"PRIx16"] Frame %d subframe %d UE_id %"PRId8" Generated DCI format %d, aggregation %d\n",
              phy_vars_eNB->Mod_id, DCI_pdu->dci_alloc[i].rnti,
              phy_vars_eNB->proc[sched_subframe].frame_tx, subframe,UE_id,
              DCI_pdu->dci_alloc[i].format,
              1<<DCI_pdu->dci_alloc[i].L);
      } else {
        LOG_D(PHY,"[eNB %"PRIu8"][PDSCH] Frame %d : No UE_id with corresponding rnti %"PRIx16", dropping DLSCH\n",
              phy_vars_eNB->Mod_id,phy_vars_eNB->proc[sched_subframe].frame_tx,DCI_pdu->dci_alloc[i].rnti);
      }
=======
    if ((dci_alloc->rnti<= P_RNTI) && 
	(dci_alloc->ra_flag!=1)) {
      if (eNB->mac_enabled==1)
	UE_id = find_ue((int16_t)dci_alloc->rnti,eNB);
      else
	UE_id = i;
>>>>>>> 12f1cb9c
    }
    else UE_id=0;
    
    generate_eNB_dlsch_params(eNB,proc,dci_alloc,UE_id);

  }

  VCD_SIGNAL_DUMPER_DUMP_VARIABLE_BY_NAME(VCD_SIGNAL_DUMPER_VARIABLES_DCI_INFO,(frame*10)+subframe);

  // Apply physicalConfigDedicated if needed
  // This is for UEs that have received this IE, which changes these DL and UL configuration, we apply after a delay for the eNodeB UL parameters
  phy_config_dedicated_eNB_step2(eNB);
  
  // Now loop again over the DCIs for UL configuration
  for (i=0; i<DCI_pdu->Num_common_dci + DCI_pdu->Num_ue_spec_dci ; i++) {
    dci_alloc = &DCI_pdu->dci_alloc[i];

    if (dci_alloc->format == format0) {  // this is a ULSCH allocation
      if (eNB->mac_enabled==1)
	UE_id = find_ue((int16_t)dci_alloc->rnti,eNB);
      else
	UE_id = i;
      
      if (UE_id<0) { // should not happen, log an error and exit, this is a fatal error
	LOG_E(PHY,"[eNB %"PRIu8"] Frame %d: Unknown UE_id for rnti %"PRIx16"\n",eNB->Mod_id,frame,dci_alloc->rnti);
	mac_xface->macphy_exit("FATAL\n"); 
      }
      generate_eNB_ulsch_params(eNB,proc,dci_alloc,UE_id);
    }
  }





  // if we have DCI to generate do it now
  if ((DCI_pdu->Num_common_dci + DCI_pdu->Num_ue_spec_dci)>0) {


  } else { // for emulation!!
    eNB->num_ue_spec_dci[(subframe)&1]=0;
    eNB->num_common_dci[(subframe)&1]=0;
  }

  if (eNB->abstraction_flag == 0) {

    if (DCI_pdu->Num_ue_spec_dci+DCI_pdu->Num_common_dci > 0) {
      LOG_D(PHY,"[eNB %"PRIu8"] Frame %d, subframe %d: Calling generate_dci_top (pdcch) (common %"PRIu8",ue_spec %"PRIu8")\n",eNB->Mod_id,frame, subframe,
            DCI_pdu->Num_common_dci,DCI_pdu->Num_ue_spec_dci);
    }


    num_pdcch_symbols = generate_dci_top(DCI_pdu->Num_ue_spec_dci,
                                         DCI_pdu->Num_common_dci,
                                         DCI_pdu->dci_alloc,
                                         0,
                                         AMP,
                                         fp,
                                         eNB->common_vars.txdataF[0],
                                         subframe);

  }

#ifdef PHY_ABSTRACTION // FIXME this ifdef seems suspicious
  else {
    LOG_D(PHY,"[eNB %"PRIu8"] Frame %d, subframe %d: Calling generate_dci_to_emul\n",eNB->Mod_id,frame, subframe);
    num_pdcch_symbols = generate_dci_top_emul(eNB,DCI_pdu->Num_ue_spec_dci,DCI_pdu->Num_common_dci,DCI_pdu->dci_alloc,subframe);
  }

#endif

  VCD_SIGNAL_DUMPER_DUMP_FUNCTION_BY_NAME(VCD_SIGNAL_DUMPER_FUNCTIONS_PHY_ENB_PDCCH_TX,0);

  // Check for SI activity

  if ((eNB->dlsch_SI) && (eNB->dlsch_SI->active == 1)) {

    pdsch_procedures(eNB,proc,eNB->dlsch_SI,(LTE_eNB_DLSCH_t*)NULL,(LTE_eNB_UE_stats*)NULL,0,num_pdcch_symbols);

#if defined(SMBV) 

    // Configures the data source of allocation (allocation is configured by DCI)
    if (smbv_is_config_frame(frame) && (smbv_frame_cnt < 4)) {
      LOG_D(PHY,"[SMBV] Frame %3d, Configuring SI payload in SF %d alloc %"PRIu8"\n",frame,(smbv_frame_cnt*10) + (subframe),smbv_alloc_cnt);
      smbv_configure_datalist_for_alloc(smbv_fname, smbv_alloc_cnt++, (smbv_frame_cnt*10) + (subframe), DLSCH_pdu, input_buffer_length);
    }

#endif
<<<<<<< HEAD

    if (abstraction_flag == 0) {

      start_meas(&phy_vars_eNB->dlsch_encoding_stats);
      dlsch_encoding(DLSCH_pdu,
                     &phy_vars_eNB->lte_frame_parms,
                     num_pdcch_symbols,
                     phy_vars_eNB->dlsch_eNB_SI,
                     phy_vars_eNB->proc[sched_subframe].frame_tx,subframe,
                     &phy_vars_eNB->dlsch_rate_matching_stats,
                     &phy_vars_eNB->dlsch_turbo_encoding_stats,
                     &phy_vars_eNB->dlsch_interleaving_stats);
      stop_meas(&phy_vars_eNB->dlsch_encoding_stats);

      start_meas(&phy_vars_eNB->dlsch_scrambling_stats);
      dlsch_scrambling(&phy_vars_eNB->lte_frame_parms,
                       0,
                       phy_vars_eNB->dlsch_eNB_SI,
                       get_G(&phy_vars_eNB->lte_frame_parms,
                             phy_vars_eNB->dlsch_eNB_SI->harq_processes[0]->nb_rb,
                             phy_vars_eNB->dlsch_eNB_SI->harq_processes[0]->rb_alloc,
                             get_Qm(phy_vars_eNB->dlsch_eNB_SI->harq_processes[0]->mcs),
                             1,
                             num_pdcch_symbols,phy_vars_eNB->proc[sched_subframe].frame_tx,
			     subframe,
			     0),
                       0,
                       subframe<<1);

      stop_meas(&phy_vars_eNB->dlsch_scrambling_stats);

      start_meas(&phy_vars_eNB->dlsch_modulation_stats);

      re_allocated = dlsch_modulation(phy_vars_eNB,
                                      phy_vars_eNB->lte_eNB_common_vars.txdataF[0],
                                      AMP,
                                      subframe,
                                      num_pdcch_symbols,
                                      phy_vars_eNB->dlsch_eNB_SI,
                                      (LTE_eNB_DLSCH_t *)NULL);
      stop_meas(&phy_vars_eNB->dlsch_modulation_stats);
    }

#ifdef PHY_ABSTRACTION
    else {
      start_meas(&phy_vars_eNB->dlsch_encoding_stats);
      dlsch_encoding_emul(phy_vars_eNB,
                          DLSCH_pdu,
                          phy_vars_eNB->dlsch_eNB_SI);
      stop_meas(&phy_vars_eNB->dlsch_encoding_stats);
    }

#endif
    phy_vars_eNB->dlsch_eNB_SI->active = 0;

=======
>>>>>>> 12f1cb9c
  }

  // Check for RA activity
  if ((eNB->dlsch_ra) && (eNB->dlsch_ra->active == 1)) {

#if defined(SMBV) 

<<<<<<< HEAD
      LOG_D(PHY,"[eNB %"PRIu8"][RAPROC] Frame %d, subframe %d: Calling generate_dlsch (RA) with input size = %"PRIu16",Msg3 frame %"PRIu32", Msg3 subframe %"PRIu8"\n",
            phy_vars_eNB->Mod_id,
            phy_vars_eNB->proc[sched_subframe].frame_tx, subframe,input_buffer_length,
            phy_vars_eNB->ulsch_eNB[(uint32_t)UE_id]->Msg3_frame,
            phy_vars_eNB->ulsch_eNB[(uint32_t)UE_id]->Msg3_subframe);


      if (abstraction_flag == 0) {

        dlsch_encoding(dlsch_input_buffer,
                       &phy_vars_eNB->lte_frame_parms,
                       num_pdcch_symbols,
                       phy_vars_eNB->dlsch_eNB_ra,
                       phy_vars_eNB->proc[sched_subframe].frame_tx,subframe,
                       &phy_vars_eNB->dlsch_rate_matching_stats,
                       &phy_vars_eNB->dlsch_turbo_encoding_stats,
                       &phy_vars_eNB->dlsch_interleaving_stats);

        //  phy_vars_eNB->dlsch_eNB_ra->rnti = RA_RNTI;
        dlsch_scrambling(&phy_vars_eNB->lte_frame_parms,
                         0,
                         phy_vars_eNB->dlsch_eNB_ra,
                         get_G(&phy_vars_eNB->lte_frame_parms,
                               phy_vars_eNB->dlsch_eNB_ra->harq_processes[0]->nb_rb,
                               phy_vars_eNB->dlsch_eNB_ra->harq_processes[0]->rb_alloc,
                               get_Qm(phy_vars_eNB->dlsch_eNB_ra->harq_processes[0]->mcs),
                               1,
                               num_pdcch_symbols,
			       phy_vars_eNB->proc[sched_subframe].frame_tx,
			       subframe,
			       (phy_vars_eNB->transmission_mode[(uint8_t)UE_id]<7?0:phy_vars_eNB->transmission_mode[(uint8_t)UE_id]<7)),
                         0,
                         subframe<<1);

        re_allocated = dlsch_modulation(phy_vars_eNB,
					phy_vars_eNB->lte_eNB_common_vars.txdataF[0],
                                        AMP,
                                        subframe,
                                        num_pdcch_symbols,
                                        phy_vars_eNB->dlsch_eNB_ra,
                                        (LTE_eNB_DLSCH_t *)NULL);

      }

#ifdef PHY_ABSTRACTION
      else {
        dlsch_encoding_emul(phy_vars_eNB,
                            dlsch_input_buffer,
                            phy_vars_eNB->dlsch_eNB_ra);
      }

=======
    // Configures the data source of allocation (allocation is configured by DCI)
    if (smbv_is_config_frame(frame) && (smbv_frame_cnt < 4)) {
      LOG_D(PHY,"[SMBV] Frame %3d, Configuring RA payload in SF %d alloc %"PRIu8"\n",frame,(smbv_frame_cnt*10) + (subframe),smbv_alloc_cnt);
      smbv_configure_datalist_for_alloc(smbv_fname, smbv_alloc_cnt++, (smbv_frame_cnt*10) + (subframe), dlsch_input_buffer, input_buffer_length);
    }
    
>>>>>>> 12f1cb9c
#endif
    
    
    LOG_D(PHY,"[eNB %"PRIu8"][RAPROC] Frame %d, subframe %d: Calling generate_dlsch (RA),Msg3 frame %"PRIu32", Msg3 subframe %"PRIu8"\n",
	  eNB->Mod_id,
	  frame, subframe,
	  eNB->ulsch[(uint32_t)UE_id]->Msg3_frame,
	  eNB->ulsch[(uint32_t)UE_id]->Msg3_subframe);
    
    pdsch_procedures(eNB,proc,eNB->dlsch_ra,(LTE_eNB_DLSCH_t*)NULL,(LTE_eNB_UE_stats*)NULL,1,num_pdcch_symbols);
    
    
    eNB->dlsch_ra->active = 0;
  }
<<<<<<< HEAD

    // Now scan UE specific DLSCH
  for (UE_id=0; UE_id<NUMBER_OF_UE_MAX; UE_id++)
  {
    if ((phy_vars_eNB->dlsch_eNB[(uint8_t)UE_id][0])&&
        (phy_vars_eNB->dlsch_eNB[(uint8_t)UE_id][0]->rnti>0)&&
        (phy_vars_eNB->dlsch_eNB[(uint8_t)UE_id][0]->active == 1)) {
      harq_pid = phy_vars_eNB->dlsch_eNB[(uint8_t)UE_id][0]->current_harq_pid;
      input_buffer_length = phy_vars_eNB->dlsch_eNB[(uint8_t)UE_id][0]->harq_processes[harq_pid]->TBS/8;



      LOG_D(PHY,
            "[eNB %"PRIu8"][PDSCH %"PRIx16"/%"PRIu8"] Frame %d, subframe %d: Generating PDSCH/DLSCH with input size = %"PRIu16", G %d, nb_rb %"PRIu16", mcs %"PRIu8", pmi_alloc %"PRIx16", rv %"PRIu8" (round %"PRIu8")\n",
            phy_vars_eNB->Mod_id, phy_vars_eNB->dlsch_eNB[(uint8_t)UE_id][0]->rnti,harq_pid,
            phy_vars_eNB->proc[sched_subframe].frame_tx, subframe, input_buffer_length,
            get_G(&phy_vars_eNB->lte_frame_parms,
                  phy_vars_eNB->dlsch_eNB[(uint8_t)UE_id][0]->harq_processes[harq_pid]->nb_rb,
                  phy_vars_eNB->dlsch_eNB[(uint8_t)UE_id][0]->harq_processes[harq_pid]->rb_alloc,
                  get_Qm(phy_vars_eNB->dlsch_eNB[(uint8_t)UE_id][0]->harq_processes[harq_pid]->mcs),
                  phy_vars_eNB->dlsch_eNB[(uint8_t)UE_id][0]->harq_processes[harq_pid]->Nl,
                  num_pdcch_symbols,
		  phy_vars_eNB->proc[sched_subframe].frame_tx,
		  subframe,
	          (phy_vars_eNB->transmission_mode[(uint8_t)UE_id]<7?0:phy_vars_eNB->transmission_mode[(uint8_t)UE_id])),
            phy_vars_eNB->dlsch_eNB[(uint8_t)UE_id][0]->harq_processes[harq_pid]->nb_rb,
            phy_vars_eNB->dlsch_eNB[(uint8_t)UE_id][0]->harq_processes[harq_pid]->mcs,
            pmi2hex_2Ar1(phy_vars_eNB->dlsch_eNB[(uint8_t)UE_id][0]->harq_processes[harq_pid]->pmi_alloc),
            phy_vars_eNB->dlsch_eNB[(uint8_t)UE_id][0]->harq_processes[harq_pid]->rvidx,
            phy_vars_eNB->dlsch_eNB[(uint8_t)UE_id][0]->harq_processes[harq_pid]->round);

#if defined(MESSAGE_CHART_GENERATOR_PHY)
      MSC_LOG_TX_MESSAGE(
        MSC_PHY_ENB,MSC_PHY_UE,
        NULL,0,
        "%05u:%02u PDSCH/DLSCH input size = %"PRIu16", G %d, nb_rb %"PRIu16", mcs %"PRIu8", pmi_alloc %"PRIx16", rv %"PRIu8" (round %"PRIu8")",
        phy_vars_eNB->proc[sched_subframe].frame_tx, subframe,
        input_buffer_length,
        get_G(&phy_vars_eNB->lte_frame_parms,
        		phy_vars_eNB->dlsch_eNB[(uint8_t)UE_id][0]->harq_processes[harq_pid]->nb_rb,
        		phy_vars_eNB->dlsch_eNB[(uint8_t)UE_id][0]->harq_processes[harq_pid]->rb_alloc,
        		get_Qm(phy_vars_eNB->dlsch_eNB[(uint8_t)UE_id][0]->harq_processes[harq_pid]->mcs),
        		phy_vars_eNB->dlsch_eNB[(uint8_t)UE_id][0]->harq_processes[harq_pid]->Nl,
        		num_pdcch_symbols,
			phy_vars_eNB->proc[sched_subframe].frame_tx,
			subframe,
			(phy_vars_eNB->transmission_mode[(uint8_t)UE_id]<7?0:phy_vars_eNB->transmission_mode[(uint8_t)UE_id]<7)),
        phy_vars_eNB->dlsch_eNB[(uint8_t)UE_id][0]->harq_processes[harq_pid]->nb_rb,
        phy_vars_eNB->dlsch_eNB[(uint8_t)UE_id][0]->harq_processes[harq_pid]->mcs,
        pmi2hex_2Ar1(phy_vars_eNB->dlsch_eNB[(uint8_t)UE_id][0]->harq_processes[harq_pid]->pmi_alloc),
        phy_vars_eNB->dlsch_eNB[(uint8_t)UE_id][0]->harq_processes[harq_pid]->rvidx,
        phy_vars_eNB->dlsch_eNB[(uint8_t)UE_id][0]->harq_processes[harq_pid]->round);
#endif

      phy_vars_eNB->eNB_UE_stats[(uint8_t)UE_id].dlsch_sliding_cnt++;

      if (phy_vars_eNB->dlsch_eNB[(uint32_t)UE_id][0]->harq_processes[harq_pid]->round == 0) {

        phy_vars_eNB->eNB_UE_stats[(uint32_t)UE_id].dlsch_trials[harq_pid][0]++;

	if (phy_vars_eNB->mac_enabled==1) {
	  DLSCH_pdu = mac_xface->get_dlsch_sdu(phy_vars_eNB->Mod_id,
					       phy_vars_eNB->CC_id,
					       phy_vars_eNB->proc[sched_subframe].frame_tx,
					       phy_vars_eNB->dlsch_eNB[(uint8_t)UE_id][0]->rnti,
					       0);
	  phy_vars_eNB->eNB_UE_stats[UE_id].total_TBS_MAC += phy_vars_eNB->dlsch_eNB[(uint8_t)UE_id][0]->harq_processes[harq_pid]->TBS;
	}
	else {
	  DLSCH_pdu = DLSCH_pdu_tmp;
	  
	  for (i=0; i<input_buffer_length; i++)
	    DLSCH_pdu[i] = (unsigned char)(taus()&0xff);
	}
	
#if defined(SMBV) && !defined(EXMIMO)

        // Configures the data source of allocation (allocation is configured by DCI)
        if (smbv_is_config_frame(phy_vars_eNB->proc[sched_subframe].frame_tx) && (smbv_frame_cnt < 4)) {
          msg("[SMBV] Frame %3d, Configuring PDSCH payload in SF %d alloc %"PRIu8"\n",phy_vars_eNB->proc[sched_subframe].frame_tx,(smbv_frame_cnt*10) + (subframe),smbv_alloc_cnt);
          smbv_configure_datalist_for_user(smbv_fname, UE_id+1, DLSCH_pdu, input_buffer_length);
        }

#endif

=======
  
  // Now scan UE specific DLSCH
  for (UE_id=0; UE_id<NUMBER_OF_UE_MAX; UE_id++)
    {
      if ((eNB->dlsch[(uint8_t)UE_id][0])&&
	  (eNB->dlsch[(uint8_t)UE_id][0]->rnti>0)&&
	  (eNB->dlsch[(uint8_t)UE_id][0]->active == 1)) {
>>>>>>> 12f1cb9c

	pdsch_procedures(eNB,proc,eNB->dlsch[(uint8_t)UE_id][0],eNB->dlsch[(uint8_t)UE_id][1],&eNB->UE_stats[(uint32_t)UE_id],0,num_pdcch_symbols);


      }

<<<<<<< HEAD
      if (abstraction_flag==0) {

        // 36-212
        start_meas(&phy_vars_eNB->dlsch_encoding_stats);
        dlsch_encoding(DLSCH_pdu,
                       &phy_vars_eNB->lte_frame_parms,
                       num_pdcch_symbols,
                       phy_vars_eNB->dlsch_eNB[(uint8_t)UE_id][0],
                       phy_vars_eNB->proc[sched_subframe].frame_tx,subframe,
                       &phy_vars_eNB->dlsch_rate_matching_stats,
                       &phy_vars_eNB->dlsch_turbo_encoding_stats,
                       &phy_vars_eNB->dlsch_interleaving_stats);
        stop_meas(&phy_vars_eNB->dlsch_encoding_stats);
        // 36-211
        start_meas(&phy_vars_eNB->dlsch_scrambling_stats);
        dlsch_scrambling(&phy_vars_eNB->lte_frame_parms,
                         0,
                         phy_vars_eNB->dlsch_eNB[(uint8_t)UE_id][0],
                         get_G(&phy_vars_eNB->lte_frame_parms,
                               phy_vars_eNB->dlsch_eNB[(uint8_t)UE_id][0]->harq_processes[harq_pid]->nb_rb,
                               phy_vars_eNB->dlsch_eNB[(uint8_t)UE_id][0]->harq_processes[harq_pid]->rb_alloc,
                               get_Qm(phy_vars_eNB->dlsch_eNB[(uint8_t)UE_id][0]->harq_processes[harq_pid]->mcs),
                               phy_vars_eNB->dlsch_eNB[(uint8_t)UE_id][0]->harq_processes[harq_pid]->Nl,
                               num_pdcch_symbols,
                               phy_vars_eNB->proc[sched_subframe].frame_tx,
                               subframe,
			       phy_vars_eNB->transmission_mode[(uint8_t)UE_id]),
                         0,
                         subframe<<1);
        stop_meas(&phy_vars_eNB->dlsch_scrambling_stats);
        start_meas(&phy_vars_eNB->dlsch_modulation_stats);


        re_allocated = dlsch_modulation(phy_vars_eNB,
                                        phy_vars_eNB->lte_eNB_common_vars.txdataF[0],
                                        AMP,
                                        subframe,
                                        num_pdcch_symbols,
                                        phy_vars_eNB->dlsch_eNB[(uint8_t)UE_id][0],
                                        phy_vars_eNB->dlsch_eNB[(uint8_t)UE_id][1]);

        stop_meas(&phy_vars_eNB->dlsch_modulation_stats);
      }
=======
      else if ((eNB->dlsch[(uint8_t)UE_id][0])&&
	       (eNB->dlsch[(uint8_t)UE_id][0]->rnti>0)&&
	       (eNB->dlsch[(uint8_t)UE_id][0]->active == 0)) {
>>>>>>> 12f1cb9c

	// clear subframe TX flag since UE is not scheduled for PDSCH in this subframe (so that we don't look for PUCCH later)
	eNB->dlsch[(uint8_t)UE_id][0]->subframe_tx[subframe]=0;
      }
    }
<<<<<<< HEAD

  }
=======
>>>>>>> 12f1cb9c



  // if we have PHICH to generate

  if (is_phich_subframe(fp,subframe))
    {
      generate_phich_top(eNB,
			 proc,
			 AMP,
			 0);
    }


#ifdef EMOS
<<<<<<< HEAD
  phy_procedures_emos_eNB_TX(subframe, phy_vars_eNB);
#endif

#if !(defined(EXMIMO) || defined(OAI_USRP) || defined (CPRIGW))

  if (abstraction_flag==0)
  {
    start_meas(&phy_vars_eNB->ofdm_mod_stats);
    
    do_OFDM_mod_l(&phy_vars_eNB->lte_eNB_common_vars,
                  0,
                  subframe<<1,
                  &phy_vars_eNB->lte_frame_parms);
                  
    do_OFDM_mod_l(&phy_vars_eNB->lte_eNB_common_vars,
                  0,
                  1+(subframe<<1),
                  &phy_vars_eNB->lte_frame_parms);

    stop_meas(&phy_vars_eNB->ofdm_mod_stats);
  }

=======
  phy_procedures_emos_eNB_TX(subframe, eNB);
>>>>>>> 12f1cb9c
#endif

  VCD_SIGNAL_DUMPER_DUMP_FUNCTION_BY_NAME(VCD_SIGNAL_DUMPER_FUNCTIONS_PHY_PROCEDURES_ENB_TX+offset,0);
  if (do_meas==1) stop_meas(&eNB->phy_proc_tx);
  
}

void process_Msg3(PHY_VARS_eNB *eNB,eNB_rxtx_proc_t *proc,uint8_t UE_id, uint8_t harq_pid)
{
  // this prepares the demodulation of the first PUSCH of a new user, containing Msg3
  int subframe = proc->subframe_rx;
  int frame = proc->frame_rx;

  LOG_D(PHY,"[eNB %d][RAPROC] frame %d : subframe %d : process_Msg3 UE_id %d (active %d, subframe %d, frame %d)\n",
        eNB->Mod_id,
        frame,subframe,
        UE_id,eNB->ulsch[(uint32_t)UE_id]->Msg3_active,
        eNB->ulsch[(uint32_t)UE_id]->Msg3_subframe,
        eNB->ulsch[(uint32_t)UE_id]->Msg3_frame);
  eNB->ulsch[(uint32_t)UE_id]->Msg3_flag = 0;

  if ((eNB->ulsch[(uint32_t)UE_id]->Msg3_active == 1) &&
      (eNB->ulsch[(uint32_t)UE_id]->Msg3_subframe == subframe) &&
      (eNB->ulsch[(uint32_t)UE_id]->Msg3_frame == (uint32_t)frame))   {

    //    harq_pid = 0;

    eNB->ulsch[(uint32_t)UE_id]->Msg3_active = 0;
    eNB->ulsch[(uint32_t)UE_id]->Msg3_flag = 1;
    eNB->ulsch[(uint32_t)UE_id]->harq_processes[harq_pid]->subframe_scheduling_flag=1;
    LOG_D(PHY,"[eNB %d][RAPROC] frame %d, subframe %d: Setting subframe_scheduling_flag (Msg3) for UE %d\n",
          eNB->Mod_id,
          frame,subframe,UE_id);
  }
}


// This function retrieves the harq_pid of the corresponding DLSCH process
// and updates the error statistics of the DLSCH based on the received ACK
// info from UE along with the round index.  It also performs the fine-grain
// rate-adaptation based on the error statistics derived from the ACK/NAK process

void process_HARQ_feedback(uint8_t UE_id,
                           PHY_VARS_eNB *eNB,
			   eNB_rxtx_proc_t *proc,
                           uint8_t pusch_flag,
                           uint8_t *pucch_payload,
                           uint8_t pucch_sel,
                           uint8_t SR_payload)
{

  LTE_DL_FRAME_PARMS *fp=&eNB->frame_parms;
  uint8_t dl_harq_pid[8],dlsch_ACK[8],dl_subframe;
  LTE_eNB_DLSCH_t *dlsch             =  eNB->dlsch[(uint32_t)UE_id][0];
  LTE_eNB_UE_stats *ue_stats         =  &eNB->UE_stats[(uint32_t)UE_id];
  LTE_DL_eNB_HARQ_t *dlsch_harq_proc;
  uint8_t subframe_m4,M,m;
  int mp;
  int all_ACKed=1,nb_alloc=0,nb_ACK=0;
  int frame = proc->frame_rx;
  int subframe = proc->subframe_rx;
  int harq_pid = subframe2harq_pid( fp,frame,subframe);


  if (fp->frame_type == FDD) { //FDD
    subframe_m4 = (subframe<4) ? subframe+6 : subframe-4;

    dl_harq_pid[0] = dlsch->harq_ids[subframe_m4];
    M=1;

    if (pusch_flag == 1) {
      dlsch_ACK[0] = eNB->ulsch[(uint8_t)UE_id]->harq_processes[harq_pid]->o_ACK[0];
      if (dlsch->subframe_tx[subframe_m4]==1)
	LOG_D(PHY,"[eNB %d] Frame %d: Received ACK/NAK %d on PUSCH for subframe %d\n",eNB->Mod_id,
	      frame,dlsch_ACK[0],subframe_m4);
    }
    else {
      dlsch_ACK[0] = pucch_payload[0];
      LOG_D(PHY,"[eNB %d] Frame %d: Received ACK/NAK %d on PUCCH for subframe %d\n",eNB->Mod_id,
	    frame,dlsch_ACK[0],subframe_m4);
      /*
	if (dlsch_ACK[0]==0)
	AssertFatal(0,"Exiting on NAK on PUCCH\n");
      */
    }


#if defined(MESSAGE_CHART_GENERATOR_PHY)
    MSC_LOG_RX_MESSAGE(
		       MSC_PHY_ENB,MSC_PHY_UE,
		       NULL,0,
		       "%05u:%02u %s received %s  rnti %x harq id %u  tx SF %u",
		       frame,subframe,
		       (pusch_flag == 1)?"PUSCH":"PUCCH",
		       (dlsch_ACK[0])?"ACK":"NACK",
		       dlsch->rnti,
		       dl_harq_pid[0],
		       subframe_m4
		       );
#endif
  } else { // TDD Handle M=1,2 cases only

    M=ul_ACK_subframe2_M(fp,
                         subframe);

    // Now derive ACK information for TDD
    if (pusch_flag == 1) { // Do PUSCH ACK/NAK first
      // detect missing DAI
      //FK: this code is just a guess
      //RK: not exactly, yes if scheduled from PHICH (i.e. no DCI format 0)
      //    otherwise, it depends on how many of the PDSCH in the set are scheduled, we can leave it like this,
      //    but we have to adapt the code below.  For example, if only one out of 2 are scheduled, only 1 bit o_ACK is used

      dlsch_ACK[0] = eNB->ulsch[(uint8_t)UE_id]->harq_processes[harq_pid]->o_ACK[0];
      dlsch_ACK[1] = (eNB->pucch_config_dedicated[UE_id].tdd_AckNackFeedbackMode == bundling)
	?eNB->ulsch[(uint8_t)UE_id]->harq_processes[harq_pid]->o_ACK[0]:eNB->ulsch[(uint8_t)UE_id]->harq_processes[harq_pid]->o_ACK[1];
    }

    else {  // PUCCH ACK/NAK
      if ((SR_payload == 1)&&(pucch_sel!=2)) {  // decode Table 7.3 if multiplexing and SR=1
        nb_ACK = 0;

        if (M == 2) {
          if ((pucch_payload[0] == 1) && (pucch_payload[1] == 1)) // b[0],b[1]
            nb_ACK = 1;
          else if ((pucch_payload[0] == 1) && (pucch_payload[1] == 0))
            nb_ACK = 2;
        } else if (M == 3) {
          if ((pucch_payload[0] == 1) && (pucch_payload[1] == 1))
            nb_ACK = 1;
          else if ((pucch_payload[0] == 1) && (pucch_payload[1] == 0))
            nb_ACK = 2;
          else if ((pucch_payload[0] == 0) && (pucch_payload[1] == 1))
            nb_ACK = 3;
        }
      } else if (pucch_sel == 2) { // bundling or M=1
        dlsch_ACK[0] = pucch_payload[0];
        dlsch_ACK[1] = pucch_payload[0];
      } else { // multiplexing with no SR, this is table 10.1
        if (M==1)
          dlsch_ACK[0] = pucch_payload[0];
        else if (M==2) {
          if (((pucch_sel == 1) && (pucch_payload[0] == 1) && (pucch_payload[1] == 1)) ||
              ((pucch_sel == 0) && (pucch_payload[0] == 0) && (pucch_payload[1] == 1)))
            dlsch_ACK[0] = 1;
          else
            dlsch_ACK[0] = 0;

          if (((pucch_sel == 1) && (pucch_payload[0] == 1) && (pucch_payload[1] == 1)) ||
              ((pucch_sel == 1) && (pucch_payload[0] == 0) && (pucch_payload[1] == 0)))
            dlsch_ACK[1] = 1;
          else
            dlsch_ACK[1] = 0;
        }
      }
    }
  }

  // handle case where positive SR was transmitted with multiplexing
  if ((SR_payload == 1)&&(pucch_sel!=2)&&(pusch_flag == 0)) {
    nb_alloc = 0;

    for (m=0; m<M; m++) {
      dl_subframe = ul_ACK_subframe2_dl_subframe(fp,
						 subframe,
						 m);

      if (dlsch->subframe_tx[dl_subframe]==1)
        nb_alloc++;
    }

    if (nb_alloc == nb_ACK)
      all_ACKed = 1;
    else
      all_ACKed = 0;
  }


  for (m=0,mp=-1; m<M; m++) {

    dl_subframe = ul_ACK_subframe2_dl_subframe(fp,
					       subframe,
					       m);

    if (dlsch->subframe_tx[dl_subframe]==1) {
      if (pusch_flag == 1)
        mp++;
      else
        mp = m;

      dl_harq_pid[m]     = dlsch->harq_ids[dl_subframe];

      if ((pucch_sel != 2)&&(pusch_flag == 0)) { // multiplexing
        if ((SR_payload == 1)&&(all_ACKed == 1))
          dlsch_ACK[m] = 1;
        else
          dlsch_ACK[m] = 0;
      }

      if (dl_harq_pid[m]<dlsch->Mdlharq) {
        dlsch_harq_proc = dlsch->harq_processes[dl_harq_pid[m]];
#ifdef DEBUG_PHY_PROC
        LOG_D(PHY,"[eNB %d][PDSCH %x/%d] subframe %d, status %d, round %d (mcs %d, rv %d, TBS %d)\n",eNB->Mod_id,
              dlsch->rnti,dl_harq_pid[m],dl_subframe,
              dlsch_harq_proc->status,dlsch_harq_proc->round,
              dlsch->harq_processes[dl_harq_pid[m]]->mcs,
              dlsch->harq_processes[dl_harq_pid[m]]->rvidx,
              dlsch->harq_processes[dl_harq_pid[m]]->TBS);

        if (dlsch_harq_proc->status==DISABLED)
          LOG_E(PHY,"dlsch_harq_proc is disabled? \n");

#endif

        if ((dl_harq_pid[m]<dlsch->Mdlharq) &&
            (dlsch_harq_proc->status == ACTIVE)) {
          // dl_harq_pid of DLSCH is still active

          if ( dlsch_ACK[mp]==0) {
            // Received NAK
#ifdef DEBUG_PHY_PROC
            LOG_D(PHY,"[eNB %d][PDSCH %x/%d] M = %d, m= %d, mp=%d NAK Received in round %d, requesting retransmission\n",eNB->Mod_id,
                  dlsch->rnti,dl_harq_pid[m],M,m,mp,dlsch_harq_proc->round);
#endif

            T(T_ENB_PHY_DLSCH_UE_NACK, T_INT(eNB->Mod_id), T_INT(frame), T_INT(subframe), T_INT(UE_id), T_INT(dlsch->rnti),
              T_INT(dl_harq_pid[m]));

            if (dlsch_harq_proc->round == 0)
              ue_stats->dlsch_NAK_round0++;

            ue_stats->dlsch_NAK[dl_harq_pid[m]][dlsch_harq_proc->round]++;


            // then Increment DLSCH round index
            dlsch_harq_proc->round++;


            if (dlsch_harq_proc->round == dlsch->Mlimit) {
              // This was the last round for DLSCH so reset round and increment l2_error counter
#ifdef DEBUG_PHY_PROC
              LOG_W(PHY,"[eNB %d][PDSCH %x/%d] DLSCH retransmissions exhausted, dropping packet\n",eNB->Mod_id,
                    dlsch->rnti,dl_harq_pid[m]);
#endif
#if defined(MESSAGE_CHART_GENERATOR_PHY)
              MSC_LOG_EVENT(MSC_PHY_ENB, "0 HARQ DLSCH Failed RNTI %"PRIx16" round %u",
                            dlsch->rnti,
                            dlsch_harq_proc->round);
#endif

              dlsch_harq_proc->round = 0;
              ue_stats->dlsch_l2_errors[dl_harq_pid[m]]++;
              dlsch_harq_proc->status = SCH_IDLE;
              dlsch->harq_ids[dl_subframe] = dlsch->Mdlharq;
            }
          } else {
#ifdef DEBUG_PHY_PROC
            LOG_D(PHY,"[eNB %d][PDSCH %x/%d] ACK Received in round %d, resetting process\n",eNB->Mod_id,
                  dlsch->rnti,dl_harq_pid[m],dlsch_harq_proc->round);
#endif

            T(T_ENB_PHY_DLSCH_UE_ACK, T_INT(eNB->Mod_id), T_INT(frame), T_INT(subframe), T_INT(UE_id), T_INT(dlsch->rnti),
              T_INT(dl_harq_pid[m]));

            ue_stats->dlsch_ACK[dl_harq_pid[m]][dlsch_harq_proc->round]++;

            // Received ACK so set round to 0 and set dlsch_harq_pid IDLE
            dlsch_harq_proc->round  = 0;
            dlsch_harq_proc->status = SCH_IDLE;
            dlsch->harq_ids[dl_subframe] = dlsch->Mdlharq;

            ue_stats->total_TBS = ue_stats->total_TBS +
	      eNB->dlsch[(uint8_t)UE_id][0]->harq_processes[dl_harq_pid[m]]->TBS;
            /*
              ue_stats->total_transmitted_bits = ue_stats->total_transmitted_bits +
              eNB->dlsch[(uint8_t)UE_id][0]->harq_processes[dl_harq_pid[m]]->TBS;
            */
          }

          // Do fine-grain rate-adaptation for DLSCH
          if (ue_stats->dlsch_NAK_round0 > dlsch->error_threshold) {
            if (ue_stats->dlsch_mcs_offset == 1)
              ue_stats->dlsch_mcs_offset=0;
            else
              ue_stats->dlsch_mcs_offset=-1;
          }

#ifdef DEBUG_PHY_PROC
          LOG_D(PHY,"[process_HARQ_feedback] Frame %d Setting round to %d for pid %d (subframe %d)\n",frame,
                dlsch_harq_proc->round,dl_harq_pid[m],subframe);
#endif

          // Clear NAK stats and adjust mcs offset
          // after measurement window timer expires
          if (ue_stats->dlsch_sliding_cnt == dlsch->ra_window_size) {
            if ((ue_stats->dlsch_mcs_offset == 0) && (ue_stats->dlsch_NAK_round0 < 2))
              ue_stats->dlsch_mcs_offset = 1;

            if ((ue_stats->dlsch_mcs_offset == 1) && (ue_stats->dlsch_NAK_round0 > 2))
              ue_stats->dlsch_mcs_offset = 0;

            if ((ue_stats->dlsch_mcs_offset == 0) && (ue_stats->dlsch_NAK_round0 > 2))
              ue_stats->dlsch_mcs_offset = -1;

            if ((ue_stats->dlsch_mcs_offset == -1) && (ue_stats->dlsch_NAK_round0 < 2))
              ue_stats->dlsch_mcs_offset = 0;

            ue_stats->dlsch_NAK_round0 = 0;
            ue_stats->dlsch_sliding_cnt = 0;
          }


        }
      }
    }
  }
}

void get_n1_pucch_eNB(PHY_VARS_eNB *eNB,
		      eNB_rxtx_proc_t *proc,
                      uint8_t UE_id,
                      int16_t *n1_pucch0,
                      int16_t *n1_pucch1,
                      int16_t *n1_pucch2,
                      int16_t *n1_pucch3)
{

  LTE_DL_FRAME_PARMS *frame_parms=&eNB->frame_parms;
  uint8_t nCCE0,nCCE1;
  int sf;
  int frame = proc->frame_rx;
  int subframe = proc->subframe_rx;

  if (frame_parms->frame_type == FDD ) {
    sf = (subframe<4) ? (subframe+6) : (subframe-4);

    if (eNB->dlsch[(uint32_t)UE_id][0]->subframe_tx[sf]>0) {
      *n1_pucch0 = frame_parms->pucch_config_common.n1PUCCH_AN + eNB->dlsch[(uint32_t)UE_id][0]->nCCE[sf];
      *n1_pucch1 = -1;
    } else {
      *n1_pucch0 = -1;
      *n1_pucch1 = -1;
    }
  } else {

    switch (frame_parms->tdd_config) {
    case 1:  // DL:S:UL:UL:DL:DL:S:UL:UL:DL
      if (subframe == 2) {  // ACK subframes 5 and 6
        /*  if (eNB->dlsch[(uint32_t)UE_id][0]->subframe_tx[6]>0) {
	    nCCE1 = eNB->dlsch[(uint32_t)UE_id][0]->nCCE[6];
	    *n1_pucch1 = get_Np(frame_parms->N_RB_DL,nCCE1,1) + nCCE1 + frame_parms->pucch_config_common.n1PUCCH_AN;
	    }
	    else
	    *n1_pucch1 = -1;*/

        if (eNB->dlsch[(uint32_t)UE_id][0]->subframe_tx[5]>0) {
          nCCE0 = eNB->dlsch[(uint32_t)UE_id][0]->nCCE[5];
          *n1_pucch0 = get_Np(frame_parms->N_RB_DL,nCCE0,0) + nCCE0+ frame_parms->pucch_config_common.n1PUCCH_AN;
        } else
          *n1_pucch0 = -1;

        *n1_pucch1 = -1;
      } else if (subframe == 3) { // ACK subframe 9

        if (eNB->dlsch[(uint32_t)UE_id][0]->subframe_tx[9]>0) {
          nCCE0 = eNB->dlsch[(uint32_t)UE_id][0]->nCCE[9];
          *n1_pucch0 = get_Np(frame_parms->N_RB_DL,nCCE0,0) + nCCE0 +frame_parms->pucch_config_common.n1PUCCH_AN;
        } else
          *n1_pucch0 = -1;

        *n1_pucch1 = -1;

      } else if (subframe == 7) { // ACK subframes 0 and 1
        //harq_ack[0].nCCE;
        //harq_ack[1].nCCE;
        if (eNB->dlsch[(uint32_t)UE_id][0]->subframe_tx[0]>0) {
          nCCE0 = eNB->dlsch[(uint32_t)UE_id][0]->nCCE[0];
          *n1_pucch0 = get_Np(frame_parms->N_RB_DL,nCCE0,0) + nCCE0 + frame_parms->pucch_config_common.n1PUCCH_AN;
        } else
          *n1_pucch0 = -1;

        *n1_pucch1 = -1;
      } else if (subframe == 8) { // ACK subframes 4
        //harq_ack[4].nCCE;
        if (eNB->dlsch[(uint32_t)UE_id][0]->subframe_tx[4]>0) {
          nCCE0 = eNB->dlsch[(uint32_t)UE_id][0]->nCCE[4];
          *n1_pucch0 = get_Np(frame_parms->N_RB_DL,nCCE0,0) + nCCE0 + frame_parms->pucch_config_common.n1PUCCH_AN;
        } else
          *n1_pucch0 = -1;

        *n1_pucch1 = -1;
      } else {
        LOG_D(PHY,"[eNB %d] frame %d: phy_procedures_lte.c: get_n1pucch, illegal subframe %d for tdd_config %d\n",
              eNB->Mod_id,
              frame,
              subframe,frame_parms->tdd_config);
        return;
      }

      break;

    case 3:  // DL:S:UL:UL:UL:DL:DL:DL:DL:DL
      if (subframe == 2) {  // ACK subframes 5,6 and 1 (S in frame-2), forget about n-11 for the moment (S-subframe)
        if (eNB->dlsch[(uint32_t)UE_id][0]->subframe_tx[6]>0) {
          nCCE1 = eNB->dlsch[(uint32_t)UE_id][0]->nCCE[6];
          *n1_pucch1 = get_Np(frame_parms->N_RB_DL,nCCE1,1) + nCCE1 + frame_parms->pucch_config_common.n1PUCCH_AN;
        } else
          *n1_pucch1 = -1;

        if (eNB->dlsch[(uint32_t)UE_id][0]->subframe_tx[5]>0) {
          nCCE0 = eNB->dlsch[(uint32_t)UE_id][0]->nCCE[5];
          *n1_pucch0 = get_Np(frame_parms->N_RB_DL,nCCE0,0) + nCCE0+ frame_parms->pucch_config_common.n1PUCCH_AN;
        } else
          *n1_pucch0 = -1;
      } else if (subframe == 3) { // ACK subframes 7 and 8
        LOG_D(PHY,"get_n1_pucch_eNB : subframe 3, subframe_tx[7] %d, subframe_tx[8] %d\n",
              eNB->dlsch[(uint32_t)UE_id][0]->subframe_tx[7],eNB->dlsch[(uint32_t)UE_id][0]->subframe_tx[8]);

        if (eNB->dlsch[(uint32_t)UE_id][0]->subframe_tx[8]>0) {
          nCCE1 = eNB->dlsch[(uint32_t)UE_id][0]->nCCE[8];
          *n1_pucch1 = get_Np(frame_parms->N_RB_DL,nCCE1,1) + nCCE1 + frame_parms->pucch_config_common.n1PUCCH_AN;
          LOG_D(PHY,"nCCE1 %d, n1_pucch1 %d\n",nCCE1,*n1_pucch1);
        } else
          *n1_pucch1 = -1;

        if (eNB->dlsch[(uint32_t)UE_id][0]->subframe_tx[7]>0) {
          nCCE0 = eNB->dlsch[(uint32_t)UE_id][0]->nCCE[7];
          *n1_pucch0 = get_Np(frame_parms->N_RB_DL,nCCE0,0) + nCCE0 +frame_parms->pucch_config_common.n1PUCCH_AN;
          LOG_D(PHY,"nCCE0 %d, n1_pucch0 %d\n",nCCE0,*n1_pucch0);
        } else
          *n1_pucch0 = -1;
      } else if (subframe == 4) { // ACK subframes 9 and 0
        if (eNB->dlsch[(uint32_t)UE_id][0]->subframe_tx[0]>0) {
          nCCE1 = eNB->dlsch[(uint32_t)UE_id][0]->nCCE[0];
          *n1_pucch1 = get_Np(frame_parms->N_RB_DL,nCCE1,1) + nCCE1 + frame_parms->pucch_config_common.n1PUCCH_AN;
        } else
          *n1_pucch1 = -1;

        if (eNB->dlsch[(uint32_t)UE_id][0]->subframe_tx[9]>0) {
          nCCE0 = eNB->dlsch[(uint32_t)UE_id][0]->nCCE[9];
          *n1_pucch0 = get_Np(frame_parms->N_RB_DL,nCCE0,0) + nCCE0 +frame_parms->pucch_config_common.n1PUCCH_AN;
        } else
          *n1_pucch0 = -1;
      } else {
        LOG_D(PHY,"[eNB %d] Frame %d: phy_procedures_lte.c: get_n1pucch, illegal subframe %d for tdd_config %d\n",
              eNB->Mod_id,frame,subframe,frame_parms->tdd_config);
        return;
      }

      break;
    }  // switch tdd_config

    // Don't handle the case M>2
    *n1_pucch2 = -1;
    *n1_pucch3 = -1;
  }
}

void prach_procedures(PHY_VARS_eNB *eNB) {

  LTE_DL_FRAME_PARMS *fp=&eNB->frame_parms;
  uint16_t preamble_energy_list[64],preamble_delay_list[64];
  uint16_t preamble_max,preamble_energy_max;
  uint16_t i;
  int8_t UE_id;
  int subframe = eNB->proc.subframe_prach;
  int frame = eNB->proc.frame_prach;
  uint8_t CC_id = eNB->CC_id;

  VCD_SIGNAL_DUMPER_DUMP_FUNCTION_BY_NAME(VCD_SIGNAL_DUMPER_FUNCTIONS_PHY_ENB_PRACH_RX,1);
  memset(&preamble_energy_list[0],0,64*sizeof(uint16_t));
  memset(&preamble_delay_list[0],0,64*sizeof(uint16_t));

  if (eNB->abstraction_flag == 0) {
    LOG_D(PHY,"[eNB %d][RAPROC] Frame %d, Subframe %d : PRACH RX Signal Power : %d dBm\n",eNB->Mod_id, 
          frame,subframe,dB_fixed(signal_energy(&eNB->common_vars.rxdata[0][0][subframe*fp->samples_per_tti],512)) - eNB->rx_total_gain_dB);


    rx_prach(eNB,
             preamble_energy_list,
             preamble_delay_list,
             frame,
             0);
  } else {
    for (UE_id=0; UE_id<NB_UE_INST; UE_id++) {

      LOG_D(PHY,"[RAPROC] UE_id %d (%p), generate_prach %d, UE RSI %d, eNB RSI %d preamble index %d\n",
            UE_id,PHY_vars_UE_g[UE_id][CC_id],PHY_vars_UE_g[UE_id][CC_id]->generate_prach,
            PHY_vars_UE_g[UE_id][CC_id]->frame_parms.prach_config_common.rootSequenceIndex,
            fp->prach_config_common.rootSequenceIndex,
            PHY_vars_UE_g[UE_id][CC_id]->prach_PreambleIndex);

      if ((PHY_vars_UE_g[UE_id][CC_id]->generate_prach==1) &&
          (PHY_vars_UE_g[UE_id][CC_id]->frame_parms.prach_config_common.rootSequenceIndex ==
           fp->prach_config_common.rootSequenceIndex) ) {
        preamble_energy_list[PHY_vars_UE_g[UE_id][CC_id]->prach_PreambleIndex] = 800;
        preamble_delay_list[PHY_vars_UE_g[UE_id][CC_id]->prach_PreambleIndex] = 5;

      }
    }
  }

  preamble_energy_max = preamble_energy_list[0];
  preamble_max = 0;

  for (i=1; i<64; i++) {
    if (preamble_energy_max < preamble_energy_list[i]) {
      preamble_energy_max = preamble_energy_list[i];
      preamble_max = i;
    }
  }

#ifdef DEBUG_PHY_PROC
  LOG_D(PHY,"[RAPROC] Most likely preamble %d, energy %d dB delay %d\n",
        preamble_max,
        preamble_energy_list[preamble_max],
        preamble_delay_list[preamble_max]);
#endif

  if (preamble_energy_list[preamble_max] > 580) {

    UE_id = find_next_ue_index(eNB);
 
    if (UE_id>=0) {
      eNB->UE_stats[(uint32_t)UE_id].UE_timing_offset = preamble_delay_list[preamble_max]&0x1FFF; //limit to 13 (=11+2) bits

      eNB->UE_stats[(uint32_t)UE_id].sector = 0;
      LOG_D(PHY,"[eNB %d/%d][RAPROC] Frame %d, subframe %d Initiating RA procedure (UE_id %d) with preamble %d, energy %d.%d dB, delay %d\n",
            eNB->Mod_id,
            eNB->CC_id,
            frame,
            subframe,
	    UE_id,
            preamble_max,
            preamble_energy_max/10,
            preamble_energy_max%10,
            preamble_delay_list[preamble_max]);

      if (eNB->mac_enabled==1) {
        uint8_t update_TA=4;

        switch (fp->N_RB_DL) {
        case 6:
          update_TA = 16;
          break;

        case 25:
          update_TA = 4;
          break;

        case 50:
          update_TA = 2;
          break;

        case 100:
          update_TA = 1;
          break;
        }

	mac_xface->initiate_ra_proc(eNB->Mod_id,
				    eNB->CC_id,
				    frame,
				    preamble_max,
				    preamble_delay_list[preamble_max]*update_TA,
				    0,subframe,0);
      }      

    } else {
      MSC_LOG_EVENT(MSC_PHY_ENB, "0 RA Failed add user, too many");
      LOG_I(PHY,"[eNB %d][RAPROC] frame %d, subframe %d: Unable to add user, max user count reached\n",
            eNB->Mod_id,frame, subframe);
    }
  }
  VCD_SIGNAL_DUMPER_DUMP_FUNCTION_BY_NAME(VCD_SIGNAL_DUMPER_FUNCTIONS_PHY_ENB_PRACH_RX,0);
}

void pucch_procedures(PHY_VARS_eNB *eNB,eNB_rxtx_proc_t *proc,int UE_id,int harq_pid) {

  LTE_DL_FRAME_PARMS *fp=&eNB->frame_parms;
  uint8_t SR_payload = 0,*pucch_payload=NULL,pucch_payload0[2]= {0,0},pucch_payload1[2]= {0,0};
  int16_t n1_pucch0,n1_pucch1,n1_pucch2,n1_pucch3;
  uint8_t do_SR = 0;
  uint8_t pucch_sel = 0;
  int32_t metric0=0,metric1=0,metric0_SR=0;
  ANFBmode_t bundling_flag;
  PUCCH_FMT_t format;
  const int subframe = proc->subframe_rx;
  const int frame = proc->frame_rx;

  if ((eNB->dlsch[UE_id][0]) &&
      (eNB->dlsch[UE_id][0]->rnti>0) &&
      (eNB->ulsch[UE_id]->harq_processes[harq_pid]->subframe_scheduling_flag==0)) { 

    // check SR availability
    do_SR = is_SR_subframe(eNB,proc,UE_id);
    //      do_SR = 0;
    
    // Now ACK/NAK
    // First check subframe_tx flag for earlier subframes

    get_n1_pucch_eNB(eNB,
		     proc,
		     UE_id,
		     &n1_pucch0,
		     &n1_pucch1,
		     &n1_pucch2,
		     &n1_pucch3);
    
    LOG_D(PHY,"[eNB %d][PDSCH %x] Frame %d, subframe %d Checking for PUCCH (%d,%d,%d,%d) SR %d\n",
	  eNB->Mod_id,eNB->dlsch[UE_id][0]->rnti,
	  frame,subframe,
	  n1_pucch0,n1_pucch1,n1_pucch2,n1_pucch3,do_SR);
    
    if ((n1_pucch0==-1) && (n1_pucch1==-1) && (do_SR==0)) {  // no TX PDSCH that have to be checked and no SR for this UE_id
    } else {
      // otherwise we have some PUCCH detection to do
      
      // Null out PUCCH PRBs for noise measurement
      switch(fp->N_RB_UL) {
      case 6:
	eNB->rb_mask_ul[0] |= (0x1 | (1<<5)); //position 5
	break;
      case 15:
	eNB->rb_mask_ul[0] |= (0x1 | (1<<14)); // position 14
	break;
      case 25:
	eNB->rb_mask_ul[0] |= (0x1 | (1<<24)); // position 24
	break;
      case 50:
	eNB->rb_mask_ul[0] |= 0x1;
	eNB->rb_mask_ul[1] |= (1<<17); // position 49 (49-32)
	break;
      case 75:
	eNB->rb_mask_ul[0] |= 0x1;
	eNB->rb_mask_ul[2] |= (1<<10); // position 74 (74-64)
	break;
      case 100:
	eNB->rb_mask_ul[0] |= 0x1;
	eNB->rb_mask_ul[3] |= (1<<3); // position 99 (99-96)
	break;
      default:
	LOG_E(PHY,"Unknown number for N_RB_UL %d\n",fp->N_RB_UL);
	break;
      }
      
      if (do_SR == 1) {
	eNB->UE_stats[UE_id].sr_total++;


	if (eNB->abstraction_flag == 0)
	  metric0_SR = rx_pucch(eNB,
				pucch_format1,
				UE_id,
				eNB->scheduling_request_config[UE_id].sr_PUCCH_ResourceIndex,
				0, // n2_pucch
				0, // shortened format, should be use_srs flag, later
				&SR_payload,
				frame,
				subframe,
				PUCCH1_THRES);
	
#ifdef PHY_ABSTRACTION
	else {
	  metric0_SR = rx_pucch_emul(eNB,
				     proc,
				     UE_id,
				     pucch_format1,
				     0,
				     &SR_payload);
	  LOG_D(PHY,"[eNB %d][SR %x] Frame %d subframe %d Checking SR (UE SR %d/%d)\n",eNB->Mod_id,
		eNB->ulsch[UE_id]->rnti,frame,subframe,SR_payload,eNB->scheduling_request_config[UE_id].sr_PUCCH_ResourceIndex);
	}
	
#endif

	if (SR_payload == 1) {
	  LOG_D(PHY,"[eNB %d][SR %x] Frame %d subframe %d Got SR for PUSCH, transmitting to MAC\n",eNB->Mod_id,
		eNB->ulsch[UE_id]->rnti,frame,subframe);
	  eNB->UE_stats[UE_id].sr_received++;
	  
	  if (eNB->first_sr[UE_id] == 1) { // this is the first request for uplink after Connection Setup, so clear HARQ process 0 use for Msg4
	    eNB->first_sr[UE_id] = 0;
	    eNB->dlsch[UE_id][0]->harq_processes[0]->round=0;
	    eNB->dlsch[UE_id][0]->harq_processes[0]->status=SCH_IDLE;
	    LOG_D(PHY,"[eNB %d][SR %x] Frame %d subframe %d First SR\n",
		  eNB->Mod_id,
		  eNB->ulsch[UE_id]->rnti,frame,subframe);
	  }
	  
	  if (eNB->mac_enabled==1) {
	    mac_xface->SR_indication(eNB->Mod_id,
				     eNB->CC_id,
				     frame,
				     eNB->dlsch[UE_id][0]->rnti,subframe);
	  }
	}
      }// do_SR==1
      
      if ((n1_pucch0==-1) && (n1_pucch1==-1)) { // just check for SR
      } else if (eNB->frame_parms.frame_type==FDD) { // FDD
	// if SR was detected, use the n1_pucch from SR, else use n1_pucch0
	//          n1_pucch0 = (SR_payload==1) ? eNB->scheduling_request_config[UE_id].sr_PUCCH_ResourceIndex:n1_pucch0;
	
	LOG_D(PHY,"Demodulating PUCCH for ACK/NAK: n1_pucch0 %d (%d), SR_payload %d\n",n1_pucch0,eNB->scheduling_request_config[UE_id].sr_PUCCH_ResourceIndex,SR_payload);
	
	if (eNB->abstraction_flag == 0) {
	  
	  
	  
	  metric0 = rx_pucch(eNB,
			     pucch_format1a,
			     UE_id,
			     (uint16_t)n1_pucch0,
			     0, //n2_pucch
			     0, // shortened format
			     pucch_payload0,
			     frame,
			     subframe,
			     PUCCH1a_THRES);
	  
	  if (metric0 < metric0_SR)
	    metric0=rx_pucch(eNB,
			     pucch_format1a,
			     UE_id,
			     eNB->scheduling_request_config[UE_id].sr_PUCCH_ResourceIndex,
			     0, //n2_pucch
			     0, // shortened format
			     pucch_payload0,
			     frame,
			     subframe,
			     PUCCH1a_THRES);
	  
	}
	
	if (eNB->mac_enabled==1) {
	  mac_xface->SR_indication(eNB->Mod_id,
				   eNB->CC_id,
				   frame,
				   eNB->dlsch[UE_id][0]->rnti,subframe);
	}
      }
    }// do_SR==1
    
    if ((n1_pucch0==-1) && (n1_pucch1==-1)) { // just check for SR
    } else if (fp->frame_type==FDD) { // FDD
      // if SR was detected, use the n1_pucch from SR, else use n1_pucch0
      //          n1_pucch0 = (SR_payload==1) ? eNB->scheduling_request_config[UE_id].sr_PUCCH_ResourceIndex:n1_pucch0;
      
      LOG_D(PHY,"Demodulating PUCCH for ACK/NAK: n1_pucch0 %d (%d), SR_payload %d\n",n1_pucch0,eNB->scheduling_request_config[UE_id].sr_PUCCH_ResourceIndex,SR_payload);
      
      if (eNB->abstraction_flag == 0) {
	
	
	
	metric0 = rx_pucch(eNB,
			   pucch_format1a,
			   UE_id,
			   (uint16_t)n1_pucch0,
			   0, //n2_pucch
			   0, // shortened format
			   pucch_payload0,
			   frame,
			   subframe,
			   PUCCH1a_THRES);
	  
	if (metric0 < metric0_SR)
	  metric0=rx_pucch(eNB,
			   pucch_format1a,
			   UE_id,
			   eNB->scheduling_request_config[UE_id].sr_PUCCH_ResourceIndex,
			   0, //n2_pucch
			   0, // shortened format
			   pucch_payload0,
			   frame,
			   subframe,
			   PUCCH1a_THRES);
      }
      else {
#ifdef PHY_ABSTRACTION
	metric0 = rx_pucch_emul(eNB,
				proc,
				UE_id,
				pucch_format1a,
				0,
				pucch_payload0);
#endif
      }
	
#ifdef DEBUG_PHY_PROC
      LOG_D(PHY,"[eNB %d][PDSCH %x] Frame %d subframe %d pucch1a (FDD) payload %d (metric %d)\n",
	    eNB->Mod_id,
	    eNB->dlsch[UE_id][0]->rnti,
	    frame,subframe,
	    pucch_payload0[0],metric0);
#endif
	
      process_HARQ_feedback(UE_id,eNB,proc,
			    0,// pusch_flag
			    pucch_payload0,
			    2,
			    SR_payload);

    } // FDD
    else {  //TDD

      bundling_flag = eNB->pucch_config_dedicated[UE_id].tdd_AckNackFeedbackMode;

      // fix later for 2 TB case and format1b

      if ((fp->frame_type==FDD) ||
	  (bundling_flag==bundling)    ||
	  ((fp->frame_type==TDD)&&(fp->tdd_config==1)&&((subframe!=2)||(subframe!=7)))) {
	format = pucch_format1a;
      } else {
	format = pucch_format1b;
      }

      // if SR was detected, use the n1_pucch from SR
      if (SR_payload==1) {
#ifdef DEBUG_PHY_PROC
	LOG_D(PHY,"[eNB %d][PDSCH %x] Frame %d subframe %d Checking ACK/NAK (%d,%d,%d,%d) format %d with SR\n",eNB->Mod_id,
	      eNB->dlsch[UE_id][0]->rnti,
	      frame,subframe,
	      n1_pucch0,n1_pucch1,n1_pucch2,n1_pucch3,format);
#endif

	if (eNB->abstraction_flag == 0)
	  metric0_SR = rx_pucch(eNB,
				format,
				UE_id,
				eNB->scheduling_request_config[UE_id].sr_PUCCH_ResourceIndex,
				0, //n2_pucch
				0, // shortened format
				pucch_payload0,
				frame,
				subframe,
				PUCCH1a_THRES);
	else {
#ifdef PHY_ABSTRACTION
	  metric0 = rx_pucch_emul(eNB,proc,
				  UE_id,
				  format,
				  0,
				  pucch_payload0);
#endif
	}
      } else { //using n1_pucch0/n1_pucch1 resources
#ifdef DEBUG_PHY_PROC
	LOG_D(PHY,"[eNB %d][PDSCH %x] Frame %d subframe %d Checking ACK/NAK (%d,%d,%d,%d) format %d\n",eNB->Mod_id,
	      eNB->dlsch[UE_id][0]->rnti,
	      frame,subframe,
	      n1_pucch0,n1_pucch1,n1_pucch2,n1_pucch3,format);
#endif
	metric0=0;
	metric1=0;

	// Check n1_pucch0 metric
	if (n1_pucch0 != -1) {
	  if (eNB->abstraction_flag == 0)
	    metric0 = rx_pucch(eNB,
			       format,
			       UE_id,
			       (uint16_t)n1_pucch0,
			       0, // n2_pucch
			       0, // shortened format
			       pucch_payload0,
			       frame,
			       subframe,
			       PUCCH1a_THRES);
	  else {
#ifdef PHY_ABSTRACTION
	    metric0 = rx_pucch_emul(eNB,
				    proc,
				    UE_id,
				    format,
				    0,
				    pucch_payload0);
#endif
	  }
	}

	// Check n1_pucch1 metric
	if (n1_pucch1 != -1) {
	  if (eNB->abstraction_flag == 0)
	    metric1 = rx_pucch(eNB,
			       format,
			       UE_id,
			       (uint16_t)n1_pucch1,
			       0, //n2_pucch
			       0, // shortened format
			       pucch_payload1,
			       frame,
			       subframe,
			       PUCCH1a_THRES);
	  else {
#ifdef PHY_ABSTRACTION
	    metric1 = rx_pucch_emul(eNB,
				    proc,
				    UE_id,
				    format,
				    1,
				    pucch_payload1);
#endif
	  }
	}
      }

      if (SR_payload == 1) {
	pucch_payload = pucch_payload0;

	if (bundling_flag == bundling)
	  pucch_sel = 2;
      } else if (bundling_flag == multiplexing) { // multiplexing + no SR
	pucch_payload = (metric1>metric0) ? pucch_payload1 : pucch_payload0;
	pucch_sel     = (metric1>metric0) ? 1 : 0;
      } else { // bundling + no SR
	if (n1_pucch1 != -1)
	  pucch_payload = pucch_payload1;
	else if (n1_pucch0 != -1)
	  pucch_payload = pucch_payload0;

	pucch_sel = 2;  // indicate that this is a bundled ACK/NAK
      }

#ifdef DEBUG_PHY_PROC
      LOG_D(PHY,"[eNB %d][PDSCH %x] Frame %d subframe %d ACK/NAK metric 0 %d, metric 1 %d, sel %d, (%d,%d)\n",eNB->Mod_id,
	    eNB->dlsch[UE_id][0]->rnti,
	    frame,subframe,
	    metric0,metric1,pucch_sel,pucch_payload[0],pucch_payload[1]);
#endif
      process_HARQ_feedback(UE_id,eNB,proc,
			    0,// pusch_flag
			    pucch_payload,
			    pucch_sel,
			    SR_payload);
    }
  }  
}


void cba_procedures(PHY_VARS_eNB *eNB,eNB_rxtx_proc_t *proc,int UE_id,int harq_pid) {

  uint8_t access_mode;
  int num_active_cba_groups;
  const int subframe = proc->subframe_rx;
  const int frame = proc->frame_rx;
  uint16_t rnti=0;
  int ret=0;
  LTE_DL_FRAME_PARMS *fp=&eNB->frame_parms;

  if (eNB->ulsch[UE_id]==NULL) return;

  num_active_cba_groups = eNB->ulsch[UE_id]->num_active_cba_groups;
 
  if ((num_active_cba_groups > 0) &&
      (eNB->ulsch[UE_id]->cba_rnti[UE_id%num_active_cba_groups]>0) &&
      (eNB->ulsch[UE_id]->harq_processes[harq_pid]->subframe_cba_scheduling_flag==1)) {
    rnti=0;
    
#ifdef DEBUG_PHY_PROC
    LOG_D(PHY,"[eNB %d][PUSCH %d] frame %d subframe %d Checking PUSCH/ULSCH CBA Reception for UE %d with cba rnti %x mode %s\n",
	  eNB->Mod_id,harq_pid,
	  frame,subframe,
	  UE_id, (uint16_t)eNB->ulsch[UE_id]->cba_rnti[UE_id%num_active_cba_groups],mode_string[eNB->UE_stats[UE_id].mode]);
#endif
    
    if (eNB->abstraction_flag==0) {
      rx_ulsch(eNB,proc,
	       eNB->UE_stats[UE_id].sector,  // this is the effective sector id
	       UE_id,
	       eNB->ulsch,
	       0);
    }
    
#ifdef PHY_ABSTRACTION
    else {
      rx_ulsch_emul(eNB,proc,
		    eNB->UE_stats[UE_id].sector,  // this is the effective sector id
		    UE_id);
    }
    
#endif
    
    if (eNB->abstraction_flag == 0) {
      ret = ulsch_decoding(eNB,proc,
			   UE_id,
			   0, // control_only_flag
			   eNB->ulsch[UE_id]->harq_processes[harq_pid]->V_UL_DAI,
			   eNB->ulsch[UE_id]->harq_processes[harq_pid]->nb_rb>20 ? 1 : 0);
    }
    
#ifdef PHY_ABSTRACTION
    else {
      ret = ulsch_decoding_emul(eNB,
				proc,
				UE_id,
				&rnti);
    }
    
#endif
    
    if (eNB->ulsch[UE_id]->harq_processes[harq_pid]->cqi_crc_status == 1) {
#ifdef DEBUG_PHY_PROC
      
      print_CQI(eNB->ulsch[UE_id]->harq_processes[harq_pid]->o,eNB->ulsch[UE_id]->harq_processes[harq_pid]->uci_format,0,fp->N_RB_DL);
#endif
      access_mode = UNKNOWN_ACCESS;
      extract_CQI(eNB->ulsch[UE_id]->harq_processes[harq_pid]->o,
		  eNB->ulsch[UE_id]->harq_processes[harq_pid]->uci_format,
		  &eNB->UE_stats[UE_id],
		  fp->N_RB_DL,
		  &rnti, &access_mode);
      eNB->UE_stats[UE_id].rank = eNB->ulsch[UE_id]->harq_processes[harq_pid]->o_RI[0];
    }
    
    eNB->ulsch[UE_id]->harq_processes[harq_pid]->subframe_cba_scheduling_flag=0;
    eNB->ulsch[UE_id]->harq_processes[harq_pid]->status= SCH_IDLE;
      
    if ((num_active_cba_groups > 0) &&
	(UE_id + num_active_cba_groups < NUMBER_OF_UE_MAX) &&
	(eNB->ulsch[UE_id+num_active_cba_groups]->cba_rnti[UE_id%num_active_cba_groups] > 0 ) &&
	(eNB->ulsch[UE_id+num_active_cba_groups]->num_active_cba_groups> 0)) {
#ifdef DEBUG_PHY_PROC
      LOG_D(PHY,"[eNB %d][PUSCH %d] frame %d subframe %d UE %d harq_pid %d resetting the subframe_scheduling_flag for Ue %d cba groups %d members\n",
	    eNB->Mod_id,harq_pid,frame,subframe,UE_id,harq_pid,
	    UE_id+num_active_cba_groups, UE_id%eNB->ulsch[UE_id]->num_active_cba_groups);
#endif
      eNB->ulsch[UE_id+num_active_cba_groups]->harq_processes[harq_pid]->subframe_cba_scheduling_flag=1;
      eNB->ulsch[UE_id+num_active_cba_groups]->harq_processes[harq_pid]->status= CBA_ACTIVE;
      eNB->ulsch[UE_id+num_active_cba_groups]->harq_processes[harq_pid]->TBS=eNB->ulsch[UE_id]->harq_processes[harq_pid]->TBS;
    }

    if (ret == (1+MAX_TURBO_ITERATIONS)) {
      eNB->UE_stats[UE_id].ulsch_round_errors[harq_pid][eNB->ulsch[UE_id]->harq_processes[harq_pid]->round]++;
      eNB->ulsch[UE_id]->harq_processes[harq_pid]->phich_active = 1;
      eNB->ulsch[UE_id]->harq_processes[harq_pid]->phich_ACK = 0;
      eNB->ulsch[UE_id]->harq_processes[harq_pid]->round++;
    } // ulsch in error
    else {
      LOG_D(PHY,"[eNB %d][PUSCH %d] Frame %d subframe %d ULSCH received, setting round to 0, PHICH ACK\n",
	    eNB->Mod_id,harq_pid,
	    frame,subframe);

      eNB->ulsch[UE_id]->harq_processes[harq_pid]->phich_active = 1;
      eNB->ulsch[UE_id]->harq_processes[harq_pid]->phich_ACK = 1;
      eNB->ulsch[UE_id]->harq_processes[harq_pid]->round = 0;
      eNB->UE_stats[UE_id].ulsch_consecutive_errors = 0;
#ifdef DEBUG_PHY_PROC
#ifdef DEBUG_ULSCH
      LOG_D(PHY,"[eNB] Frame %d, Subframe %d : ULSCH SDU (RX harq_pid %d) %d bytes:",
	    frame,subframe,
	    harq_pid,eNB->ulsch[UE_id]->harq_processes[harq_pid]->TBS>>3);

      for (j=0; j<eNB->ulsch[UE_id]->harq_processes[harq_pid]->TBS>>3; j++)
	LOG_T(PHY,"%x.",eNB->ulsch[UE_id]->harq_processes[harq_pid]->b[j]);

      LOG_T(PHY,"\n");
#endif
#endif

      if (access_mode > UNKNOWN_ACCESS) {
	LOG_D(PHY,"[eNB %d] Frame %d, Subframe %d : received ULSCH SDU from CBA transmission, UE (%d,%x), CBA (group %d, rnti %x)\n",
	      eNB->Mod_id, frame,subframe,
	      UE_id, eNB->ulsch[UE_id]->rnti,
	      UE_id % eNB->ulsch[UE_id]->num_active_cba_groups, eNB->ulsch[UE_id]->cba_rnti[UE_id%num_active_cba_groups]);

	// detect if there is a CBA collision
	if ((eNB->cba_last_reception[UE_id%num_active_cba_groups] == 0 ) && 
	    (eNB->mac_enabled==1)) {
	  mac_xface->rx_sdu(eNB->Mod_id,
			    eNB->CC_id,
			    frame,subframe,
			    eNB->ulsch[UE_id]->rnti,
			    eNB->ulsch[UE_id]->harq_processes[harq_pid]->b,
			    eNB->ulsch[UE_id]->harq_processes[harq_pid]->TBS>>3,
			    harq_pid,
			    NULL);

	  eNB->cba_last_reception[UE_id%num_active_cba_groups]+=1;//(subframe);
	} else {
	  if (eNB->cba_last_reception[UE_id%num_active_cba_groups] == 1 )
	    LOG_N(PHY,"[eNB%d] Frame %d subframe %d : first CBA collision detected \n ",
		  eNB->Mod_id,frame,subframe);

	  LOG_N(PHY,"[eNB%d] Frame %d subframe %d : CBA collision set SR for UE %d in group %d \n ",
		eNB->Mod_id,frame,subframe,
		eNB->cba_last_reception[UE_id%num_active_cba_groups],UE_id%num_active_cba_groups );

	  eNB->cba_last_reception[UE_id%num_active_cba_groups]+=1;

	  mac_xface->SR_indication(eNB->Mod_id,
				   eNB->CC_id,
				   frame,
				   eNB->dlsch[UE_id][0]->rnti,subframe);
	}
      } // UNKNOWN_ACCESS
    } // ULSCH CBA not in error
  }

}

typedef struct {
  PHY_VARS_eNB *eNB;
  int slot;
} fep_task;

void fep0(PHY_VARS_eNB *eNB,int slot) {

  eNB_proc_t *proc       = &eNB->proc;
  LTE_DL_FRAME_PARMS *fp = &eNB->frame_parms;
  int l;

  //  printf("fep0: slot %d\n",slot);

  remove_7_5_kHz(eNB,(slot&1)+(proc->subframe_rx<<1));
  for (l=0; l<fp->symbols_per_tti/2; l++) {
    slot_fep_ul(fp,
		&eNB->common_vars,
		l,
		(slot&1)+(proc->subframe_rx<<1),
		0,
		0
		);
  }
}



extern int oai_exit;

static void *fep_thread(void *param) {

  PHY_VARS_eNB *eNB = (PHY_VARS_eNB *)param;
  eNB_proc_t *proc  = &eNB->proc;
  while (!oai_exit) {

    if (wait_on_condition(&proc->mutex_fep,&proc->cond_fep,&proc->instance_cnt_fep,"fep thread")<0) break;  
    fep0(eNB,0);
    if (release_thread(&proc->mutex_fep,&proc->instance_cnt_fep,"fep thread")<0) break;

    if (pthread_cond_signal(&proc->cond_fep) != 0) {
      printf("[eNB] ERROR pthread_cond_signal for fep thread exit\n");
      exit_fun( "ERROR pthread_cond_signal" );
      return NULL;
    }
  }



  return(NULL);
}

void init_fep_thread(PHY_VARS_eNB *eNB,pthread_attr_t *attr_fep) {

  eNB_proc_t *proc = &eNB->proc;

  proc->instance_cnt_fep         = -1;
    
  pthread_mutex_init( &proc->mutex_fep, NULL);
  pthread_cond_init( &proc->cond_fep, NULL);

  pthread_create(&proc->pthread_fep, attr_fep, fep_thread, (void*)eNB);


}

extern void *td_thread(void*);

void init_td_thread(PHY_VARS_eNB *eNB,pthread_attr_t *attr_td) {

  eNB_proc_t *proc = &eNB->proc;

  proc->tdp.eNB = eNB;
  proc->instance_cnt_td         = -1;
    
  pthread_mutex_init( &proc->mutex_td, NULL);
  pthread_cond_init( &proc->cond_td, NULL);

  pthread_create(&proc->pthread_td, attr_td, td_thread, (void*)&proc->tdp);

}

extern void *te_thread(void*);

void init_te_thread(PHY_VARS_eNB *eNB,pthread_attr_t *attr_te) {

  eNB_proc_t *proc = &eNB->proc;

  proc->tep.eNB = eNB;
  proc->instance_cnt_te         = -1;
    
  pthread_mutex_init( &proc->mutex_te, NULL);
  pthread_cond_init( &proc->cond_te, NULL);

  printf("Creating te_thread\n");
  pthread_create(&proc->pthread_te, attr_te, te_thread, (void*)&proc->tep);

}


void eNB_fep_full_2thread(PHY_VARS_eNB *eNB) {

  eNB_proc_t *proc = &eNB->proc;

  struct timespec wait;

  wait.tv_sec=0;
  wait.tv_nsec=5000000L;

  VCD_SIGNAL_DUMPER_DUMP_FUNCTION_BY_NAME(VCD_SIGNAL_DUMPER_FUNCTIONS_ENB_SLOT_FEP,1);
  start_meas(&eNB->ofdm_demod_stats);

  if (pthread_mutex_timedlock(&proc->mutex_fep,&wait) != 0) {
    printf("[eNB] ERROR pthread_mutex_lock for fep thread (IC %d)\n", proc->instance_cnt_fep);
    exit_fun( "error locking mutex_fep" );
    return;
  }

  if (proc->instance_cnt_fep==0) {
    printf("[eNB] FEP thread busy\n");
    exit_fun("FEP thread busy");
    pthread_mutex_unlock( &proc->mutex_fep );
    return;
  }
  
  ++proc->instance_cnt_fep;


  if (pthread_cond_signal(&proc->cond_fep) != 0) {
    printf("[eNB] ERROR pthread_cond_signal for fep thread\n");
    exit_fun( "ERROR pthread_cond_signal" );
    return;
  }
  
  pthread_mutex_unlock( &proc->mutex_fep );

  // call second slot in this symbol
  fep0(eNB,1);

  wait_on_busy_condition(&proc->mutex_fep,&proc->cond_fep,&proc->instance_cnt_fep,"fep thread");  

  stop_meas(&eNB->ofdm_demod_stats);
}



void eNB_fep_full(PHY_VARS_eNB *eNB) {

  eNB_proc_t *proc = &eNB->proc;
  int l;
  LTE_DL_FRAME_PARMS *fp=&eNB->frame_parms;

  VCD_SIGNAL_DUMPER_DUMP_FUNCTION_BY_NAME(VCD_SIGNAL_DUMPER_FUNCTIONS_ENB_SLOT_FEP,1);
  start_meas(&eNB->ofdm_demod_stats);
  remove_7_5_kHz(eNB,proc->subframe_rx<<1);
  remove_7_5_kHz(eNB,1+(proc->subframe_rx<<1));
  for (l=0; l<fp->symbols_per_tti/2; l++) {
    slot_fep_ul(fp,
		&eNB->common_vars,
		l,
		proc->subframe_rx<<1,
		0,
		0
		);
    slot_fep_ul(fp,
		&eNB->common_vars,
		l,
		1+(proc->subframe_rx<<1),
		0,
		0
		);
  }
  stop_meas(&eNB->ofdm_demod_stats);
  
  VCD_SIGNAL_DUMPER_DUMP_FUNCTION_BY_NAME(VCD_SIGNAL_DUMPER_FUNCTIONS_ENB_SLOT_FEP,0);
  
  if (eNB->node_function == NGFI_RRU_IF4p5) {
    /// **** send_IF4 of rxdataF to RCC (no prach now) **** ///
    send_IF4p5(eNB, proc->frame_rx, proc->subframe_rx, IF4p5_PULFFT, 0);
  }    
}

void eNB_fep_rru_if5(PHY_VARS_eNB *eNB) {

  eNB_proc_t *proc=&eNB->proc;
  uint8_t seqno=0;

  /// **** send_IF5 of rxdata to BBU **** ///       
  VCD_SIGNAL_DUMPER_DUMP_FUNCTION_BY_NAME( VCD_SIGNAL_DUMPER_FUNCTIONS_SEND_IF5, 1 );  
  send_IF5(eNB, proc->timestamp_rx, proc->subframe_rx, &seqno, IF5_RRH_GW_UL);
  VCD_SIGNAL_DUMPER_DUMP_FUNCTION_BY_NAME( VCD_SIGNAL_DUMPER_FUNCTIONS_SEND_IF5, 0 );          

}

void do_prach(PHY_VARS_eNB *eNB) {

  eNB_proc_t *proc = &eNB->proc;
  LTE_DL_FRAME_PARMS *fp=&eNB->frame_parms;

  // check if we have to detect PRACH first
  if (is_prach_subframe(fp,proc->frame_rx,proc->subframe_rx)>0) { 
    /* accept some delay in processing - up to 5ms */
    int i;
    for (i = 0; i < 10 && proc->instance_cnt_prach == 0; i++) {
      LOG_W(PHY,"[eNB] Frame %d Subframe %d, eNB PRACH thread busy (IC %d)!!\n", proc->frame_rx,proc->subframe_rx,proc->instance_cnt_prach);
      usleep(500);
    }
    if (proc->instance_cnt_prach == 0) {
      exit_fun( "PRACH thread busy" );
      return;
    }
    
    // wake up thread for PRACH RX
    if (pthread_mutex_lock(&proc->mutex_prach) != 0) {
      LOG_E( PHY, "[eNB] ERROR pthread_mutex_lock for eNB PRACH thread %d (IC %d)\n", proc->instance_cnt_prach );
      exit_fun( "error locking mutex_prach" );
      return;
    }
    
    ++proc->instance_cnt_prach;
    // set timing for prach thread
    proc->frame_prach = proc->frame_rx;
    proc->subframe_prach = proc->subframe_rx;
    
    // the thread can now be woken up
    if (pthread_cond_signal(&proc->cond_prach) != 0) {
      LOG_E( PHY, "[eNB] ERROR pthread_cond_signal for eNB PRACH thread %d\n", proc->thread_index);
      exit_fun( "ERROR pthread_cond_signal" );
      return;
    }
    
    pthread_mutex_unlock( &proc->mutex_prach );
  }

}

void phy_procedures_eNB_common_RX(PHY_VARS_eNB *eNB){


  eNB_proc_t *proc       = &eNB->proc;
  LTE_DL_FRAME_PARMS *fp = &eNB->frame_parms;
  const int subframe     = proc->subframe_rx;
  const int frame        = proc->frame_rx;
  int offset             = (eNB->single_thread_flag==1) ? 0 : (subframe&1);

  if ((fp->frame_type == TDD) && (subframe_select(fp,subframe)!=SF_UL)) return;

  VCD_SIGNAL_DUMPER_DUMP_VARIABLE_BY_NAME( VCD_SIGNAL_DUMPER_VARIABLES_FRAME_NUMBER_RX0_ENB+offset, proc->frame_rx );
  VCD_SIGNAL_DUMPER_DUMP_VARIABLE_BY_NAME( VCD_SIGNAL_DUMPER_VARIABLES_SUBFRAME_NUMBER_RX0_ENB+offset, proc->subframe_rx );
  VCD_SIGNAL_DUMPER_DUMP_FUNCTION_BY_NAME( VCD_SIGNAL_DUMPER_FUNCTIONS_PHY_PROCEDURES_ENB_RX_COMMON+offset, 1 );
  
  start_meas(&eNB->phy_proc_rx);
  LOG_D(PHY,"[eNB %d] Frame %d: Doing phy_procedures_eNB_common_RX(%d)\n",eNB->Mod_id,frame,subframe);


  if (eNB->fep) eNB->fep(eNB);

  if (eNB->do_prach) eNB->do_prach(eNB);

  VCD_SIGNAL_DUMPER_DUMP_FUNCTION_BY_NAME( VCD_SIGNAL_DUMPER_FUNCTIONS_PHY_PROCEDURES_ENB_RX_COMMON+offset, 0 );
}


void phy_procedures_eNB_uespec_RX(PHY_VARS_eNB *eNB,eNB_rxtx_proc_t *proc,const relaying_type_t r_type)
{
  //RX processing for ue-specific resources (i
  UNUSED(r_type);
  uint32_t ret=0,i,j,k;
  uint32_t harq_pid, harq_idx, round;
  uint8_t nPRS;
  int sync_pos;
  uint16_t rnti=0;
  uint8_t access_mode;
  LTE_DL_FRAME_PARMS *fp=&eNB->frame_parms;

  const int subframe = proc->subframe_rx;
  const int frame    = proc->frame_rx;
  int offset         = (proc == &eNB->proc.proc_rxtx[0]) ? 0 : 1;


  if ((fp->frame_type == TDD) && (subframe_select(fp,subframe)!=SF_UL)) return;

  VCD_SIGNAL_DUMPER_DUMP_FUNCTION_BY_NAME( VCD_SIGNAL_DUMPER_FUNCTIONS_PHY_PROCEDURES_ENB_RX_UESPEC+offset, 1 );

#ifdef DEBUG_PHY_PROC
  LOG_D(PHY,"[eNB %d] Frame %d: Doing phy_procedures_eNB_uespec_RX(%d)\n",eNB->Mod_id,frame, subframe);
#endif

  T(T_ENB_PHY_UL_TICK, T_INT(eNB->Mod_id), T_INT(frame), T_INT(subframe));

  T(T_ENB_PHY_INPUT_SIGNAL, T_INT(eNB->Mod_id), T_INT(frame), T_INT(subframe), T_INT(0),
    T_BUFFER(&eNB->common_vars.rxdata[0][0][subframe*eNB->frame_parms.samples_per_tti],
             eNB->frame_parms.samples_per_tti * 4));

  eNB->rb_mask_ul[0]=0;
  eNB->rb_mask_ul[1]=0;
  eNB->rb_mask_ul[2]=0;
  eNB->rb_mask_ul[3]=0;



  // Check for active processes in current subframe
  harq_pid = subframe2harq_pid(fp,
                               frame,subframe);

  // reset the cba flag used for collision detection
  for (i=0; i < NUM_MAX_CBA_GROUP; i++) {
    eNB->cba_last_reception[i]=0;
  }

  // Do PUCCH processing first

  for (i=0; i<NUMBER_OF_UE_MAX; i++) {
    pucch_procedures(eNB,proc,i,harq_pid);
  }

  for (i=0; i<NUMBER_OF_UE_MAX; i++) {

    // check for Msg3
    if (eNB->mac_enabled==1) {
      if (eNB->UE_stats[i].mode == RA_RESPONSE) {
	process_Msg3(eNB,proc,i,harq_pid);
      }
    }


    eNB->pusch_stats_rb[i][(frame*10)+subframe] = -63;
    eNB->pusch_stats_round[i][(frame*10)+subframe] = 0;
    eNB->pusch_stats_mcs[i][(frame*10)+subframe] = -63;

    if ((eNB->ulsch[i]) &&
        (eNB->ulsch[i]->rnti>0) &&
        (eNB->ulsch[i]->harq_processes[harq_pid]->subframe_scheduling_flag==1)) {
      // UE is has ULSCH scheduling
      round = eNB->ulsch[i]->harq_processes[harq_pid]->round;
 
      for (int rb=0;
           rb<=eNB->ulsch[i]->harq_processes[harq_pid]->nb_rb;
	   rb++) {
	int rb2 = rb+eNB->ulsch[i]->harq_processes[harq_pid]->first_rb;
	eNB->rb_mask_ul[rb2>>5] |= (1<<(rb2&31));
      }


      if (eNB->ulsch[i]->Msg3_flag == 1) {
        LOG_D(PHY,"[eNB %d] frame %d, subframe %d: Scheduling ULSCH Reception for Msg3 in Sector %d\n",
              eNB->Mod_id,
              frame,
              subframe,
              eNB->UE_stats[i].sector);
	VCD_SIGNAL_DUMPER_DUMP_FUNCTION_BY_NAME(VCD_SIGNAL_DUMPER_FUNCTIONS_PHY_ENB_ULSCH_MSG3,1);
      } else {

        LOG_D(PHY,"[eNB %d] frame %d, subframe %d: Scheduling ULSCH Reception for UE %d Mode %s\n",
              eNB->Mod_id,
              frame,
              subframe,
              i,
              mode_string[eNB->UE_stats[i].mode]);
      }


      nPRS = fp->pusch_config_common.ul_ReferenceSignalsPUSCH.nPRS[subframe<<1];

      eNB->ulsch[i]->cyclicShift = (eNB->ulsch[i]->harq_processes[harq_pid]->n_DMRS2 + fp->pusch_config_common.ul_ReferenceSignalsPUSCH.cyclicShift +
				    nPRS)%12;

      if (fp->frame_type == FDD ) {
        int sf = (subframe<4) ? (subframe+6) : (subframe-4);

        if (eNB->dlsch[i][0]->subframe_tx[sf]>0) { // we have downlink transmission
          eNB->ulsch[i]->harq_processes[harq_pid]->O_ACK = 1;
        } else {
          eNB->ulsch[i]->harq_processes[harq_pid]->O_ACK = 0;
        }
      }

      LOG_D(PHY,
            "[eNB %d][PUSCH %d] Frame %d Subframe %d Demodulating PUSCH: dci_alloc %d, rar_alloc %d, round %d, first_rb %d, nb_rb %d, mcs %d, TBS %d, rv %d, cyclic_shift %d (n_DMRS2 %d, cyclicShift_common %d, nprs %d), O_ACK %d \n",
            eNB->Mod_id,harq_pid,frame,subframe,
            eNB->ulsch[i]->harq_processes[harq_pid]->dci_alloc,
            eNB->ulsch[i]->harq_processes[harq_pid]->rar_alloc,
            eNB->ulsch[i]->harq_processes[harq_pid]->round,
            eNB->ulsch[i]->harq_processes[harq_pid]->first_rb,
            eNB->ulsch[i]->harq_processes[harq_pid]->nb_rb,
            eNB->ulsch[i]->harq_processes[harq_pid]->mcs,
            eNB->ulsch[i]->harq_processes[harq_pid]->TBS,
            eNB->ulsch[i]->harq_processes[harq_pid]->rvidx,
            eNB->ulsch[i]->cyclicShift,
            eNB->ulsch[i]->harq_processes[harq_pid]->n_DMRS2,
            fp->pusch_config_common.ul_ReferenceSignalsPUSCH.cyclicShift,
            nPRS,
            eNB->ulsch[i]->harq_processes[harq_pid]->O_ACK);
      eNB->pusch_stats_rb[i][(frame*10)+subframe] = eNB->ulsch[i]->harq_processes[harq_pid]->nb_rb;
      eNB->pusch_stats_round[i][(frame*10)+subframe] = eNB->ulsch[i]->harq_processes[harq_pid]->round;
      eNB->pusch_stats_mcs[i][(frame*10)+subframe] = eNB->ulsch[i]->harq_processes[harq_pid]->mcs;
      start_meas(&eNB->ulsch_demodulation_stats);

      if (eNB->abstraction_flag==0) {
        rx_ulsch(eNB,proc,
                 eNB->UE_stats[i].sector,  // this is the effective sector id
                 i,
                 eNB->ulsch,
                 0);
      }

#ifdef PHY_ABSTRACTION
      else {
        rx_ulsch_emul(eNB,proc,
                      eNB->UE_stats[i].sector,  // this is the effective sector id
                      i);
      }

#endif
      stop_meas(&eNB->ulsch_demodulation_stats);


      start_meas(&eNB->ulsch_decoding_stats);

      if (eNB->abstraction_flag == 0) {
        ret = ulsch_decoding(eNB,proc,
                             i,
                             0, // control_only_flag
                             eNB->ulsch[i]->harq_processes[harq_pid]->V_UL_DAI,
			     eNB->ulsch[i]->harq_processes[harq_pid]->nb_rb>20 ? 1 : 0);
      }

#ifdef PHY_ABSTRACTION
      else {
        ret = ulsch_decoding_emul(eNB,
				  proc,
                                  i,
                                  &rnti);
      }

#endif
      stop_meas(&eNB->ulsch_decoding_stats);

      LOG_D(PHY,"[eNB %d][PUSCH %d] frame %d subframe %d RNTI %x RX power (%d,%d) RSSI (%d,%d) N0 (%d,%d) dB ACK (%d,%d), decoding iter %d\n",
            eNB->Mod_id,harq_pid,
            frame,subframe,
            eNB->ulsch[i]->rnti,
            dB_fixed(eNB->pusch_vars[i]->ulsch_power[0]),
            dB_fixed(eNB->pusch_vars[i]->ulsch_power[1]),
            eNB->UE_stats[i].UL_rssi[0],
            eNB->UE_stats[i].UL_rssi[1],
            eNB->measurements->n0_power_dB[0],
            eNB->measurements->n0_power_dB[1],
            eNB->ulsch[i]->harq_processes[harq_pid]->o_ACK[0],
            eNB->ulsch[i]->harq_processes[harq_pid]->o_ACK[1],
            ret);

      //compute the expected ULSCH RX power (for the stats)
      eNB->ulsch[(uint32_t)i]->harq_processes[harq_pid]->delta_TF =
        get_hundred_times_delta_IF_eNB(eNB,i,harq_pid, 0); // 0 means bw_factor is not considered

      eNB->UE_stats[i].ulsch_decoding_attempts[harq_pid][eNB->ulsch[i]->harq_processes[harq_pid]->round]++;
#ifdef DEBUG_PHY_PROC
      LOG_D(PHY,"[eNB %d][PUSCH %d] frame %d subframe %d UE %d harq_pid %d Clearing subframe_scheduling_flag\n",
            eNB->Mod_id,harq_pid,frame,subframe,i,harq_pid);
#endif
      eNB->ulsch[i]->harq_processes[harq_pid]->subframe_scheduling_flag=0;

      if (eNB->ulsch[i]->harq_processes[harq_pid]->cqi_crc_status == 1) {
#ifdef DEBUG_PHY_PROC
        //if (((frame%10) == 0) || (frame < 50))
        print_CQI(eNB->ulsch[i]->harq_processes[harq_pid]->o,eNB->ulsch[i]->harq_processes[harq_pid]->uci_format,0,fp->N_RB_DL);
#endif
        extract_CQI(eNB->ulsch[i]->harq_processes[harq_pid]->o,
                    eNB->ulsch[i]->harq_processes[harq_pid]->uci_format,
                    &eNB->UE_stats[i],
                    fp->N_RB_DL,
                    &rnti, &access_mode);
        eNB->UE_stats[i].rank = eNB->ulsch[i]->harq_processes[harq_pid]->o_RI[0];

      }

      if (eNB->ulsch[i]->Msg3_flag == 1)
	VCD_SIGNAL_DUMPER_DUMP_FUNCTION_BY_NAME(VCD_SIGNAL_DUMPER_FUNCTIONS_PHY_ENB_ULSCH_MSG3,0);

      if (ret == (1+MAX_TURBO_ITERATIONS)) {
        T(T_ENB_PHY_ULSCH_UE_NACK, T_INT(eNB->Mod_id), T_INT(frame), T_INT(subframe), T_INT(i), T_INT(eNB->ulsch[i]->rnti),
          T_INT(harq_pid));

        eNB->UE_stats[i].ulsch_round_errors[harq_pid][eNB->ulsch[i]->harq_processes[harq_pid]->round]++;
        eNB->ulsch[i]->harq_processes[harq_pid]->phich_active = 1;
        eNB->ulsch[i]->harq_processes[harq_pid]->phich_ACK = 0;
        eNB->ulsch[i]->harq_processes[harq_pid]->round++;

        LOG_D(PHY,"[eNB][PUSCH %d] Increasing to round %d\n",harq_pid,eNB->ulsch[i]->harq_processes[harq_pid]->round);

        if (eNB->ulsch[i]->Msg3_flag == 1) {
          LOG_D(PHY,"[eNB %d/%d][RAPROC] frame %d, subframe %d, UE %d: Error receiving ULSCH (Msg3), round %d/%d\n",
                eNB->Mod_id,
                eNB->CC_id,
                frame,subframe, i,
                eNB->ulsch[i]->harq_processes[harq_pid]->round-1,
                fp->maxHARQ_Msg3Tx-1);

	  LOG_D(PHY,"[eNB %d][PUSCH %d] frame %d subframe %d RNTI %x RX power (%d,%d) RSSI (%d,%d) N0 (%d,%d) dB ACK (%d,%d), decoding iter %d\n",
		eNB->Mod_id,harq_pid,
		frame,subframe,
		eNB->ulsch[i]->rnti,
		dB_fixed(eNB->pusch_vars[i]->ulsch_power[0]),
		dB_fixed(eNB->pusch_vars[i]->ulsch_power[1]),
		eNB->UE_stats[i].UL_rssi[0],
		eNB->UE_stats[i].UL_rssi[1],
		eNB->measurements->n0_power_dB[0],
		eNB->measurements->n0_power_dB[1],
		eNB->ulsch[i]->harq_processes[harq_pid]->o_ACK[0],
		eNB->ulsch[i]->harq_processes[harq_pid]->o_ACK[1],
		ret);

          if (eNB->ulsch[i]->harq_processes[harq_pid]->round ==
              fp->maxHARQ_Msg3Tx) {
            LOG_D(PHY,"[eNB %d][RAPROC] maxHARQ_Msg3Tx reached, abandoning RA procedure for UE %d\n",
                  eNB->Mod_id, i);
            eNB->UE_stats[i].mode = PRACH;
	    if (eNB->mac_enabled==1) {
	      mac_xface->cancel_ra_proc(eNB->Mod_id,
					eNB->CC_id,
					frame,
					eNB->UE_stats[i].crnti);
	    }
            mac_phy_remove_ue(eNB->Mod_id,eNB->UE_stats[i].crnti);

            eNB->ulsch[(uint32_t)i]->Msg3_active = 0;
            //eNB->ulsch[i]->harq_processes[harq_pid]->phich_active = 0;

          } else {
            // activate retransmission for Msg3 (signalled to UE PHY by PHICH (not MAC/DCI)
            eNB->ulsch[(uint32_t)i]->Msg3_active = 1;

            get_Msg3_alloc_ret(fp,
                               subframe,
                               frame,
                               &eNB->ulsch[i]->Msg3_frame,
                               &eNB->ulsch[i]->Msg3_subframe);
          }
          LOG_D(PHY,"[eNB] Frame %d, Subframe %d: Msg3 in error, i = %d \n", frame,subframe,i);
        } // This is Msg3 error

        else { //normal ULSCH
          LOG_D(PHY,"[eNB %d][PUSCH %d] frame %d subframe %d UE %d Error receiving ULSCH, round %d/%d (ACK %d,%d)\n",
                eNB->Mod_id,harq_pid,
                frame,subframe, i,
                eNB->ulsch[i]->harq_processes[harq_pid]->round-1,
                eNB->ulsch[i]->Mlimit,
                eNB->ulsch[i]->harq_processes[harq_pid]->o_ACK[0],
                eNB->ulsch[i]->harq_processes[harq_pid]->o_ACK[1]);

#if defined(MESSAGE_CHART_GENERATOR_PHY)
          MSC_LOG_RX_DISCARDED_MESSAGE(
				       MSC_PHY_ENB,MSC_PHY_UE,
				       NULL,0,
				       "%05u:%02u ULSCH received rnti %x harq id %u round %d",
				       frame,subframe,
				       eNB->ulsch[i]->rnti,harq_pid,
				       eNB->ulsch[i]->harq_processes[harq_pid]->round-1
				       );
#endif

          if (eNB->ulsch[i]->harq_processes[harq_pid]->round== eNB->ulsch[i]->Mlimit) {
            LOG_D(PHY,"[eNB %d][PUSCH %d] frame %d subframe %d UE %d ULSCH Mlimit %d reached\n",
                  eNB->Mod_id,harq_pid,
                  frame,subframe, i,
                  eNB->ulsch[i]->Mlimit);

            eNB->ulsch[i]->harq_processes[harq_pid]->round=0;
            eNB->ulsch[i]->harq_processes[harq_pid]->phich_active=0;
            eNB->UE_stats[i].ulsch_errors[harq_pid]++;
            eNB->UE_stats[i].ulsch_consecutive_errors++;

	    // indicate error to MAC
	    if (eNB->mac_enabled == 1)
	      mac_xface->rx_sdu(eNB->Mod_id,
				eNB->CC_id,
				frame,subframe,
				eNB->ulsch[i]->rnti,
				NULL,
				0,
				harq_pid,
				&eNB->ulsch[i]->Msg3_flag);
          }
        }
      }  // ulsch in error
      else {



        T(T_ENB_PHY_ULSCH_UE_ACK, T_INT(eNB->Mod_id), T_INT(frame), T_INT(subframe), T_INT(i), T_INT(eNB->ulsch[i]->rnti),
          T_INT(harq_pid));

        if (eNB->ulsch[i]->Msg3_flag == 1) {
	  LOG_D(PHY,"[eNB %d][PUSCH %d] Frame %d subframe %d ULSCH received, setting round to 0, PHICH ACK\n",
		eNB->Mod_id,harq_pid,
		frame,subframe);
	  LOG_D(PHY,"[eNB %d][PUSCH %d] frame %d subframe %d RNTI %x RX power (%d,%d) RSSI (%d,%d) N0 (%d,%d) dB ACK (%d,%d), decoding iter %d\n",
		eNB->Mod_id,harq_pid,
		frame,subframe,
		eNB->ulsch[i]->rnti,
		dB_fixed(eNB->pusch_vars[i]->ulsch_power[0]),
		dB_fixed(eNB->pusch_vars[i]->ulsch_power[1]),
		eNB->UE_stats[i].UL_rssi[0],
		eNB->UE_stats[i].UL_rssi[1],
		eNB->measurements->n0_power_dB[0],
		eNB->measurements->n0_power_dB[1],
		eNB->ulsch[i]->harq_processes[harq_pid]->o_ACK[0],
		eNB->ulsch[i]->harq_processes[harq_pid]->o_ACK[1],
		ret);
	}
#if defined(MESSAGE_CHART_GENERATOR_PHY)
        MSC_LOG_RX_MESSAGE(
			   MSC_PHY_ENB,MSC_PHY_UE,
			   NULL,0,
			   "%05u:%02u ULSCH received rnti %x harq id %u",
			   frame,subframe,
			   eNB->ulsch[i]->rnti,harq_pid
			   );
#endif
        for (j=0; j<fp->nb_antennas_rx; j++)
          //this is the RSSI per RB
          eNB->UE_stats[i].UL_rssi[j] =
	    
            dB_fixed(eNB->pusch_vars[i]->ulsch_power[j]*
                     (eNB->ulsch[i]->harq_processes[harq_pid]->nb_rb*12)/
                     fp->ofdm_symbol_size) -
            eNB->rx_total_gain_dB -
            hundred_times_log10_NPRB[eNB->ulsch[i]->harq_processes[harq_pid]->nb_rb-1]/100 -
            get_hundred_times_delta_IF_eNB(eNB,i,harq_pid, 0)/100;
	    
        eNB->ulsch[i]->harq_processes[harq_pid]->phich_active = 1;
        eNB->ulsch[i]->harq_processes[harq_pid]->phich_ACK = 1;
        eNB->ulsch[i]->harq_processes[harq_pid]->round = 0;
        eNB->UE_stats[i].ulsch_consecutive_errors = 0;

        if (eNB->ulsch[i]->Msg3_flag == 1) {
	  if (eNB->mac_enabled==1) {

	    LOG_I(PHY,"[eNB %d][RAPROC] Frame %d Terminating ra_proc for harq %d, UE %d\n",
		  eNB->Mod_id,
		  frame,harq_pid,i);
	    if (eNB->mac_enabled)
	      mac_xface->rx_sdu(eNB->Mod_id,
				eNB->CC_id,
				frame,subframe,
				eNB->ulsch[i]->rnti,
				eNB->ulsch[i]->harq_processes[harq_pid]->b,
				eNB->ulsch[i]->harq_processes[harq_pid]->TBS>>3,
				harq_pid,
				&eNB->ulsch[i]->Msg3_flag);
	    
	    // one-shot msg3 detection by MAC: empty PDU (e.g. CRNTI)
	    if (eNB->ulsch[i]->Msg3_flag == 0 ) {
	      eNB->UE_stats[i].mode = PRACH;
	      mac_xface->cancel_ra_proc(eNB->Mod_id,
					eNB->CC_id,
					frame,
					eNB->UE_stats[i].crnti);
	      mac_phy_remove_ue(eNB->Mod_id,eNB->UE_stats[i].crnti);
	      eNB->ulsch[(uint32_t)i]->Msg3_active = 0;
	    } // Msg3_flag == 0
	    
	  } // mac_enabled==1

          eNB->UE_stats[i].mode = PUSCH;
          eNB->ulsch[i]->Msg3_flag = 0;

	  LOG_D(PHY,"[eNB %d][RAPROC] Frame %d : RX Subframe %d Setting UE %d mode to PUSCH\n",eNB->Mod_id,frame,subframe,i);

          for (k=0; k<8; k++) { //harq_processes
            for (j=0; j<eNB->dlsch[i][0]->Mlimit; j++) {
              eNB->UE_stats[i].dlsch_NAK[k][j]=0;
              eNB->UE_stats[i].dlsch_ACK[k][j]=0;
              eNB->UE_stats[i].dlsch_trials[k][j]=0;
            }

            eNB->UE_stats[i].dlsch_l2_errors[k]=0;
            eNB->UE_stats[i].ulsch_errors[k]=0;
            eNB->UE_stats[i].ulsch_consecutive_errors=0;

            for (j=0; j<eNB->ulsch[i]->Mlimit; j++) {
              eNB->UE_stats[i].ulsch_decoding_attempts[k][j]=0;
              eNB->UE_stats[i].ulsch_decoding_attempts_last[k][j]=0;
              eNB->UE_stats[i].ulsch_round_errors[k][j]=0;
              eNB->UE_stats[i].ulsch_round_fer[k][j]=0;
            }
          }

          eNB->UE_stats[i].dlsch_sliding_cnt=0;
          eNB->UE_stats[i].dlsch_NAK_round0=0;
          eNB->UE_stats[i].dlsch_mcs_offset=0;
        } // Msg3_flag==1
	else {  // Msg3_flag == 0

#ifdef DEBUG_PHY_PROC
#ifdef DEBUG_ULSCH
          LOG_D(PHY,"[eNB] Frame %d, Subframe %d : ULSCH SDU (RX harq_pid %d) %d bytes:",frame,subframe,
                harq_pid,eNB->ulsch[i]->harq_processes[harq_pid]->TBS>>3);

          for (j=0; j<eNB->ulsch[i]->harq_processes[harq_pid]->TBS>>3; j++)
            LOG_T(PHY,"%x.",eNB->ulsch[i]->harq_processes[harq_pid]->b[j]);

          LOG_T(PHY,"\n");
#endif
#endif

	  if (eNB->mac_enabled==1) {

	    mac_xface->rx_sdu(eNB->Mod_id,
			      eNB->CC_id,
			      frame,subframe,
			      eNB->ulsch[i]->rnti,
			      eNB->ulsch[i]->harq_processes[harq_pid]->b,
			      eNB->ulsch[i]->harq_processes[harq_pid]->TBS>>3,
			      harq_pid,
			      NULL);

#ifdef LOCALIZATION
	    start_meas(&eNB->localization_stats);
	    aggregate_eNB_UE_localization_stats(eNB,
						i,
						frame,
						subframe,
						get_hundred_times_delta_IF_eNB(eNB,i,harq_pid, 1)/100);
	    stop_meas(&eNB->localization_stats);
#endif
	    
	  } // mac_enabled==1
        } // Msg3_flag == 0

        // estimate timing advance for MAC
        if (eNB->abstraction_flag == 0) {
          sync_pos = lte_est_timing_advance_pusch(eNB,i);
          eNB->UE_stats[i].timing_advance_update = sync_pos - fp->nb_prefix_samples/4; //to check
        }

#ifdef DEBUG_PHY_PROC
        LOG_D(PHY,"[eNB %d] frame %d, subframe %d: user %d: timing advance = %d\n",
              eNB->Mod_id,
              frame, subframe,
              i,
              eNB->UE_stats[i].timing_advance_update);
#endif


      }  // ulsch not in error

      // process HARQ feedback
#ifdef DEBUG_PHY_PROC
      LOG_D(PHY,"[eNB %d][PDSCH %x] Frame %d subframe %d, Processing HARQ feedback for UE %d (after PUSCH)\n",eNB->Mod_id,
            eNB->dlsch[i][0]->rnti,
            frame,subframe,
            i);
#endif
      process_HARQ_feedback(i,
                            eNB,proc,
                            1, // pusch_flag
                            0,
                            0,
                            0);

#ifdef DEBUG_PHY_PROC
      LOG_D(PHY,"[eNB %d] Frame %d subframe %d, sect %d: received ULSCH harq_pid %d for UE %d, ret = %d, CQI CRC Status %d, ACK %d,%d, ulsch_errors %d/%d\n",
            eNB->Mod_id,frame,subframe,
            eNB->UE_stats[i].sector,
            harq_pid,
            i,
            ret,
            eNB->ulsch[i]->harq_processes[harq_pid]->cqi_crc_status,
            eNB->ulsch[i]->harq_processes[harq_pid]->o_ACK[0],
            eNB->ulsch[i]->harq_processes[harq_pid]->o_ACK[1],
            eNB->UE_stats[i].ulsch_errors[harq_pid],
            eNB->UE_stats[i].ulsch_decoding_attempts[harq_pid][0]);
#endif
      
      // dump stats to VCD
      if (i==0) {
	VCD_SIGNAL_DUMPER_DUMP_VARIABLE_BY_NAME(VCD_SIGNAL_DUMPER_VARIABLES_UE0_MCS0+harq_pid,eNB->pusch_stats_mcs[0][(frame*10)+subframe]);
	VCD_SIGNAL_DUMPER_DUMP_VARIABLE_BY_NAME(VCD_SIGNAL_DUMPER_VARIABLES_UE0_RB0+harq_pid,eNB->pusch_stats_rb[0][(frame*10)+subframe]);
	VCD_SIGNAL_DUMPER_DUMP_VARIABLE_BY_NAME(VCD_SIGNAL_DUMPER_VARIABLES_UE0_ROUND0+harq_pid,eNB->pusch_stats_round[0][(frame*10)+subframe]);
	VCD_SIGNAL_DUMPER_DUMP_VARIABLE_BY_NAME(VCD_SIGNAL_DUMPER_VARIABLES_UE0_RSSI0+harq_pid,dB_fixed(eNB->pusch_vars[0]->ulsch_power[0]));
	VCD_SIGNAL_DUMPER_DUMP_VARIABLE_BY_NAME(VCD_SIGNAL_DUMPER_VARIABLES_UE0_RES0+harq_pid,ret);
	VCD_SIGNAL_DUMPER_DUMP_VARIABLE_BY_NAME(VCD_SIGNAL_DUMPER_VARIABLES_UE0_SFN0+harq_pid,(frame*10)+subframe);
      }
    } // ulsch[0] && ulsch[0]->rnti>0 && ulsch[0]->subframe_scheduling_flag == 1


    // update ULSCH statistics for tracing
    if ((frame % 100 == 0) && (subframe == 4)) {
      for (harq_idx=0; harq_idx<8; harq_idx++) {
        for (round=0; round<eNB->ulsch[i]->Mlimit; round++) {
          if ((eNB->UE_stats[i].ulsch_decoding_attempts[harq_idx][round] -
               eNB->UE_stats[i].ulsch_decoding_attempts_last[harq_idx][round]) != 0) {
            eNB->UE_stats[i].ulsch_round_fer[harq_idx][round] =
              (100*(eNB->UE_stats[i].ulsch_round_errors[harq_idx][round] -
                    eNB->UE_stats[i].ulsch_round_errors_last[harq_idx][round]))/
              (eNB->UE_stats[i].ulsch_decoding_attempts[harq_idx][round] -
               eNB->UE_stats[i].ulsch_decoding_attempts_last[harq_idx][round]);
          } else {
            eNB->UE_stats[i].ulsch_round_fer[harq_idx][round] = 0;
          }

          eNB->UE_stats[i].ulsch_decoding_attempts_last[harq_idx][round] =
            eNB->UE_stats[i].ulsch_decoding_attempts[harq_idx][round];
          eNB->UE_stats[i].ulsch_round_errors_last[harq_idx][round] =
            eNB->UE_stats[i].ulsch_round_errors[harq_idx][round];
        }
      }
    }

    if ((frame % 100 == 0) && (subframe==4)) {
      eNB->UE_stats[i].dlsch_bitrate = (eNB->UE_stats[i].total_TBS -
					eNB->UE_stats[i].total_TBS_last);

      eNB->UE_stats[i].total_TBS_last = eNB->UE_stats[i].total_TBS;
    }

    // CBA (non-LTE)
    cba_procedures(eNB,proc,i,harq_pid);
  } // loop i=0 ... NUMBER_OF_UE_MAX-1

  if (eNB->abstraction_flag == 0) {
    lte_eNB_I0_measurements(eNB,
			    subframe,
			    0,
			    eNB->first_run_I0_measurements);
    eNB->first_run_I0_measurements = 0;
  }

#ifdef PHY_ABSTRACTION
  else {
    lte_eNB_I0_measurements_emul(eNB,
				 0);
  }

#endif


  //}

#ifdef EMOS
  phy_procedures_emos_eNB_RX(subframe,eNB);
#endif

  VCD_SIGNAL_DUMPER_DUMP_FUNCTION_BY_NAME( VCD_SIGNAL_DUMPER_FUNCTIONS_PHY_PROCEDURES_ENB_RX_UESPEC+offset, 0 );

  stop_meas(&eNB->phy_proc_rx);

}

#undef DEBUG_PHY_PROC

#ifdef Rel10
int phy_procedures_RN_eNB_TX(unsigned char last_slot, unsigned char next_slot, relaying_type_t r_type)
{

  int do_proc=0;// do nothing

  switch(r_type) {
  case no_relay:
    do_proc= no_relay; // perform the normal eNB operation
    break;

  case multicast_relay:
    if (((next_slot >>1) < 6) || ((next_slot >>1) > 8))
      do_proc = 0; // do nothing
    else // SF#6, SF#7 and SF#8
      do_proc = multicast_relay; // do PHY procedures eNB TX

    break;

  default: // should'not be here
    LOG_W(PHY,"Not supported relay type %d, do nothing\n", r_type);
    do_proc=0;
    break;
  }

  return do_proc;
}
#endif<|MERGE_RESOLUTION|>--- conflicted
+++ resolved
@@ -625,13 +625,7 @@
 		 (fp->Ncp==NORMAL) ? 5 : 4,
 		 10);
 
-<<<<<<< HEAD
-  if (abstraction_flag==0) {
-    // clear the transmit data array for the current subframe
-    for (aa=0; aa<phy_vars_eNB->lte_frame_parms.nb_antenna_ports_eNB; aa++) {
-=======
-  }
->>>>>>> 12f1cb9c
+  }
 
   //  Second-half of SSS (TDD, slot 11)
   else if ((subframe == 5) &&
@@ -1247,148 +1241,12 @@
     VCD_SIGNAL_DUMPER_DUMP_VARIABLE_BY_NAME(VCD_SIGNAL_DUMPER_VARIABLES_DCI_INFO,DCI_pdu->dci_alloc[i].firstCCE);
     dci_alloc = &DCI_pdu->dci_alloc[i];
 
-<<<<<<< HEAD
-    if (DCI_pdu->dci_alloc[i].rnti == SI_RNTI) {
-
-      generate_eNB_dlsch_params_from_dci(frame,
-					 subframe,
-                                         &DCI_pdu->dci_alloc[i].dci_pdu[0],
-                                         DCI_pdu->dci_alloc[i].rnti,
-                                         DCI_pdu->dci_alloc[i].format,
-                                         &phy_vars_eNB->dlsch_eNB_SI,
-                                         &phy_vars_eNB->lte_frame_parms,
-                                         phy_vars_eNB->pdsch_config_dedicated,
-                                         SI_RNTI,
-                                         0,
-                                         P_RNTI,
-                                         phy_vars_eNB->eNB_UE_stats[0].DL_pmi_single,
-                                         0);
-
-
-      phy_vars_eNB->dlsch_eNB_SI->nCCE[subframe] = DCI_pdu->dci_alloc[i].firstCCE;
-
-      LOG_T(PHY,"[eNB %"PRIu8"] Frame %d subframe %d : CCE resource for common DCI (SI)  => %"PRIu8"/%u\n",phy_vars_eNB->Mod_id,phy_vars_eNB->proc[sched_subframe].frame_tx,subframe,
-	    phy_vars_eNB->dlsch_eNB_SI->nCCE[subframe],DCI_pdu->dci_alloc[i].firstCCE);
-      
-#if defined(SMBV) && !defined(EXMIMO)
-
-      // configure SI DCI
-      if (smbv_is_config_frame(phy_vars_eNB->proc[sched_subframe].frame_tx) && (smbv_frame_cnt < 4)) {
-	msg("[SMBV] Frame %3d, SI in SF %d DCI %"PRIu32"\n",phy_vars_eNB->proc[sched_subframe].frame_tx,subframe,i);
-	smbv_configure_common_dci(smbv_fname,(smbv_frame_cnt*10) + (subframe), "SI", &DCI_pdu->dci_alloc[i], i);
-      }
-      
-#endif
-      
-
-    } else if (DCI_pdu->dci_alloc[i].ra_flag == 1) {
-
-      generate_eNB_dlsch_params_from_dci(frame,
-					 subframe,
-                                         &DCI_pdu->dci_alloc[i].dci_pdu[0],
-                                         DCI_pdu->dci_alloc[i].rnti,
-                                         DCI_pdu->dci_alloc[i].format,
-                                         &phy_vars_eNB->dlsch_eNB_ra,
-                                         &phy_vars_eNB->lte_frame_parms,
-                                         phy_vars_eNB->pdsch_config_dedicated,
-                                         SI_RNTI,
-                                         DCI_pdu->dci_alloc[i].rnti,
-                                         P_RNTI,
-                                         phy_vars_eNB->eNB_UE_stats[0].DL_pmi_single,
-                                         0); 
-
-
-      phy_vars_eNB->dlsch_eNB_ra->nCCE[subframe] = DCI_pdu->dci_alloc[i].firstCCE;
-
-      LOG_D(PHY,"[eNB %"PRIu8"] Frame %d subframe %d : CCE resource for common DCI (RA)  => %"PRIu8"/%u (num_pdcch_symbols %d)\n",phy_vars_eNB->Mod_id,phy_vars_eNB->proc[sched_subframe].frame_tx,subframe,
-	    phy_vars_eNB->dlsch_eNB_ra->nCCE[subframe],get_nCCE_mac(phy_vars_eNB->Mod_id,phy_vars_eNB->CC_id,num_pdcch_symbols,subframe),num_pdcch_symbols);
-#if defined(SMBV) && !defined(EXMIMO)
-
-      // configure RA DCI
-      if (smbv_is_config_frame(phy_vars_eNB->proc[sched_subframe].frame_tx) && (smbv_frame_cnt < 4)) {
-	msg("[SMBV] Frame %3d, RA in SF %d DCI %"PRIu32"\n",phy_vars_eNB->proc[sched_subframe].frame_tx,subframe,i);
-	smbv_configure_common_dci(smbv_fname,(smbv_frame_cnt*10) + (subframe), "RA", &DCI_pdu->dci_alloc[i], i);
-      }
-
-#endif
-
-    }
-
-    else if (DCI_pdu->dci_alloc[i].format != format0) { // this is a normal DLSCH allocation
-
-      if (phy_vars_eNB->mac_enabled==1)
-	UE_id = find_ue((int16_t)DCI_pdu->dci_alloc[i].rnti,phy_vars_eNB);
-      else
-	UE_id = i;
-
-      if (UE_id>=0) {
-	if ((frame%100)==0) {
-	  LOG_D(PHY,"Frame %3d, SF %d \n",frame,subframe); 
-	  dump_dci(&phy_vars_eNB->lte_frame_parms,&DCI_pdu->dci_alloc[i]);
-	}
-#if defined(SMBV) && !defined(EXMIMO)
-        // Configure this user
-        if (smbv_is_config_frame(phy_vars_eNB->proc[sched_subframe].frame_tx) && (smbv_frame_cnt < 4)) {
-          msg("[SMBV] Frame %3d, SF %d (SMBV SF %d) Configuring user %d with RNTI %"PRIu16" in TM%"PRIu8"\n",phy_vars_eNB->proc[sched_subframe].frame_tx,subframe,(smbv_frame_cnt*10) + (subframe),UE_id+1,
-              DCI_pdu->dci_alloc[i].rnti,phy_vars_eNB->transmission_mode[(uint8_t)UE_id]);
-          smbv_configure_user(smbv_fname,UE_id+1,phy_vars_eNB->transmission_mode[(uint8_t)UE_id],DCI_pdu->dci_alloc[i].rnti);
-        }
-
-#endif
-
-        generate_eNB_dlsch_params_from_dci(frame,
-					   subframe,
-                                           &DCI_pdu->dci_alloc[i].dci_pdu[0],
-                                           DCI_pdu->dci_alloc[i].rnti,
-                                           DCI_pdu->dci_alloc[i].format,
-                                           phy_vars_eNB->dlsch_eNB[(uint8_t)UE_id],
-                                           &phy_vars_eNB->lte_frame_parms,
-                                           phy_vars_eNB->pdsch_config_dedicated,
-                                           SI_RNTI,
-                                           0,
-                                           P_RNTI,
-                                           phy_vars_eNB->eNB_UE_stats[(uint8_t)UE_id].DL_pmi_single,
-                                           phy_vars_eNB->transmission_mode[(uint8_t)UE_id]<7?0:phy_vars_eNB->transmission_mode[(uint8_t)UE_id]);
-        LOG_D(PHY,"[eNB %"PRIu8"][PDSCH %"PRIx16"/%"PRIu8"] Frame %d subframe %d: Generated dlsch params\n",
-              phy_vars_eNB->Mod_id,DCI_pdu->dci_alloc[i].rnti,phy_vars_eNB->dlsch_eNB[(uint8_t)UE_id][0]->current_harq_pid,phy_vars_eNB->proc[sched_subframe].frame_tx,subframe);
-
-
-        T(T_ENB_PHY_DLSCH_UE_DCI, T_INT(phy_vars_eNB->Mod_id), T_INT(frame), T_INT(subframe), T_INT(UE_id),
-          T_INT(DCI_pdu->dci_alloc[i].rnti), T_INT(DCI_pdu->dci_alloc[i].format),
-          T_INT(phy_vars_eNB->dlsch_eNB[(int)UE_id][0]->current_harq_pid));
-
-        phy_vars_eNB->dlsch_eNB[(uint8_t)UE_id][0]->nCCE[subframe] = DCI_pdu->dci_alloc[i].firstCCE;
-
-	LOG_D(PHY,"[eNB %"PRIu8"] Frame %d subframe %d : CCE resource for ue DCI (PDSCH %"PRIx16")  => %"PRIu8"/%u\n",phy_vars_eNB->Mod_id,phy_vars_eNB->proc[sched_subframe].frame_tx,subframe,
-	      DCI_pdu->dci_alloc[i].rnti,phy_vars_eNB->dlsch_eNB[(uint8_t)UE_id][0]->nCCE[subframe],DCI_pdu->dci_alloc[i].firstCCE);
-
-#if defined(SMBV) && !defined(EXMIMO)
-	
-	// configure UE-spec DCI
-	if (smbv_is_config_frame(phy_vars_eNB->proc[sched_subframe].frame_tx) && (smbv_frame_cnt < 4)) {
-	  msg("[SMBV] Frame %3d, PDSCH in SF %d DCI %"PRIu32"\n",phy_vars_eNB->proc[sched_subframe].frame_tx,subframe,i);
-	  smbv_configure_ue_spec_dci(smbv_fname,(smbv_frame_cnt*10) + (subframe), UE_id+1, &DCI_pdu->dci_alloc[i], i);
-	}
-
-#endif
-
-        LOG_D(PHY,"[eNB %"PRIu8"][DCI][PDSCH %"PRIx16"] Frame %d subframe %d UE_id %"PRId8" Generated DCI format %d, aggregation %d\n",
-              phy_vars_eNB->Mod_id, DCI_pdu->dci_alloc[i].rnti,
-              phy_vars_eNB->proc[sched_subframe].frame_tx, subframe,UE_id,
-              DCI_pdu->dci_alloc[i].format,
-              1<<DCI_pdu->dci_alloc[i].L);
-      } else {
-        LOG_D(PHY,"[eNB %"PRIu8"][PDSCH] Frame %d : No UE_id with corresponding rnti %"PRIx16", dropping DLSCH\n",
-              phy_vars_eNB->Mod_id,phy_vars_eNB->proc[sched_subframe].frame_tx,DCI_pdu->dci_alloc[i].rnti);
-      }
-=======
     if ((dci_alloc->rnti<= P_RNTI) && 
 	(dci_alloc->ra_flag!=1)) {
       if (eNB->mac_enabled==1)
 	UE_id = find_ue((int16_t)dci_alloc->rnti,eNB);
       else
 	UE_id = i;
->>>>>>> 12f1cb9c
     }
     else UE_id=0;
     
@@ -1477,64 +1335,6 @@
     }
 
 #endif
-<<<<<<< HEAD
-
-    if (abstraction_flag == 0) {
-
-      start_meas(&phy_vars_eNB->dlsch_encoding_stats);
-      dlsch_encoding(DLSCH_pdu,
-                     &phy_vars_eNB->lte_frame_parms,
-                     num_pdcch_symbols,
-                     phy_vars_eNB->dlsch_eNB_SI,
-                     phy_vars_eNB->proc[sched_subframe].frame_tx,subframe,
-                     &phy_vars_eNB->dlsch_rate_matching_stats,
-                     &phy_vars_eNB->dlsch_turbo_encoding_stats,
-                     &phy_vars_eNB->dlsch_interleaving_stats);
-      stop_meas(&phy_vars_eNB->dlsch_encoding_stats);
-
-      start_meas(&phy_vars_eNB->dlsch_scrambling_stats);
-      dlsch_scrambling(&phy_vars_eNB->lte_frame_parms,
-                       0,
-                       phy_vars_eNB->dlsch_eNB_SI,
-                       get_G(&phy_vars_eNB->lte_frame_parms,
-                             phy_vars_eNB->dlsch_eNB_SI->harq_processes[0]->nb_rb,
-                             phy_vars_eNB->dlsch_eNB_SI->harq_processes[0]->rb_alloc,
-                             get_Qm(phy_vars_eNB->dlsch_eNB_SI->harq_processes[0]->mcs),
-                             1,
-                             num_pdcch_symbols,phy_vars_eNB->proc[sched_subframe].frame_tx,
-			     subframe,
-			     0),
-                       0,
-                       subframe<<1);
-
-      stop_meas(&phy_vars_eNB->dlsch_scrambling_stats);
-
-      start_meas(&phy_vars_eNB->dlsch_modulation_stats);
-
-      re_allocated = dlsch_modulation(phy_vars_eNB,
-                                      phy_vars_eNB->lte_eNB_common_vars.txdataF[0],
-                                      AMP,
-                                      subframe,
-                                      num_pdcch_symbols,
-                                      phy_vars_eNB->dlsch_eNB_SI,
-                                      (LTE_eNB_DLSCH_t *)NULL);
-      stop_meas(&phy_vars_eNB->dlsch_modulation_stats);
-    }
-
-#ifdef PHY_ABSTRACTION
-    else {
-      start_meas(&phy_vars_eNB->dlsch_encoding_stats);
-      dlsch_encoding_emul(phy_vars_eNB,
-                          DLSCH_pdu,
-                          phy_vars_eNB->dlsch_eNB_SI);
-      stop_meas(&phy_vars_eNB->dlsch_encoding_stats);
-    }
-
-#endif
-    phy_vars_eNB->dlsch_eNB_SI->active = 0;
-
-=======
->>>>>>> 12f1cb9c
   }
 
   // Check for RA activity
@@ -1542,66 +1342,12 @@
 
 #if defined(SMBV) 
 
-<<<<<<< HEAD
-      LOG_D(PHY,"[eNB %"PRIu8"][RAPROC] Frame %d, subframe %d: Calling generate_dlsch (RA) with input size = %"PRIu16",Msg3 frame %"PRIu32", Msg3 subframe %"PRIu8"\n",
-            phy_vars_eNB->Mod_id,
-            phy_vars_eNB->proc[sched_subframe].frame_tx, subframe,input_buffer_length,
-            phy_vars_eNB->ulsch_eNB[(uint32_t)UE_id]->Msg3_frame,
-            phy_vars_eNB->ulsch_eNB[(uint32_t)UE_id]->Msg3_subframe);
-
-
-      if (abstraction_flag == 0) {
-
-        dlsch_encoding(dlsch_input_buffer,
-                       &phy_vars_eNB->lte_frame_parms,
-                       num_pdcch_symbols,
-                       phy_vars_eNB->dlsch_eNB_ra,
-                       phy_vars_eNB->proc[sched_subframe].frame_tx,subframe,
-                       &phy_vars_eNB->dlsch_rate_matching_stats,
-                       &phy_vars_eNB->dlsch_turbo_encoding_stats,
-                       &phy_vars_eNB->dlsch_interleaving_stats);
-
-        //  phy_vars_eNB->dlsch_eNB_ra->rnti = RA_RNTI;
-        dlsch_scrambling(&phy_vars_eNB->lte_frame_parms,
-                         0,
-                         phy_vars_eNB->dlsch_eNB_ra,
-                         get_G(&phy_vars_eNB->lte_frame_parms,
-                               phy_vars_eNB->dlsch_eNB_ra->harq_processes[0]->nb_rb,
-                               phy_vars_eNB->dlsch_eNB_ra->harq_processes[0]->rb_alloc,
-                               get_Qm(phy_vars_eNB->dlsch_eNB_ra->harq_processes[0]->mcs),
-                               1,
-                               num_pdcch_symbols,
-			       phy_vars_eNB->proc[sched_subframe].frame_tx,
-			       subframe,
-			       (phy_vars_eNB->transmission_mode[(uint8_t)UE_id]<7?0:phy_vars_eNB->transmission_mode[(uint8_t)UE_id]<7)),
-                         0,
-                         subframe<<1);
-
-        re_allocated = dlsch_modulation(phy_vars_eNB,
-					phy_vars_eNB->lte_eNB_common_vars.txdataF[0],
-                                        AMP,
-                                        subframe,
-                                        num_pdcch_symbols,
-                                        phy_vars_eNB->dlsch_eNB_ra,
-                                        (LTE_eNB_DLSCH_t *)NULL);
-
-      }
-
-#ifdef PHY_ABSTRACTION
-      else {
-        dlsch_encoding_emul(phy_vars_eNB,
-                            dlsch_input_buffer,
-                            phy_vars_eNB->dlsch_eNB_ra);
-      }
-
-=======
     // Configures the data source of allocation (allocation is configured by DCI)
     if (smbv_is_config_frame(frame) && (smbv_frame_cnt < 4)) {
       LOG_D(PHY,"[SMBV] Frame %3d, Configuring RA payload in SF %d alloc %"PRIu8"\n",frame,(smbv_frame_cnt*10) + (subframe),smbv_alloc_cnt);
       smbv_configure_datalist_for_alloc(smbv_fname, smbv_alloc_cnt++, (smbv_frame_cnt*10) + (subframe), dlsch_input_buffer, input_buffer_length);
     }
     
->>>>>>> 12f1cb9c
 #endif
     
     
@@ -1616,93 +1362,6 @@
     
     eNB->dlsch_ra->active = 0;
   }
-<<<<<<< HEAD
-
-    // Now scan UE specific DLSCH
-  for (UE_id=0; UE_id<NUMBER_OF_UE_MAX; UE_id++)
-  {
-    if ((phy_vars_eNB->dlsch_eNB[(uint8_t)UE_id][0])&&
-        (phy_vars_eNB->dlsch_eNB[(uint8_t)UE_id][0]->rnti>0)&&
-        (phy_vars_eNB->dlsch_eNB[(uint8_t)UE_id][0]->active == 1)) {
-      harq_pid = phy_vars_eNB->dlsch_eNB[(uint8_t)UE_id][0]->current_harq_pid;
-      input_buffer_length = phy_vars_eNB->dlsch_eNB[(uint8_t)UE_id][0]->harq_processes[harq_pid]->TBS/8;
-
-
-
-      LOG_D(PHY,
-            "[eNB %"PRIu8"][PDSCH %"PRIx16"/%"PRIu8"] Frame %d, subframe %d: Generating PDSCH/DLSCH with input size = %"PRIu16", G %d, nb_rb %"PRIu16", mcs %"PRIu8", pmi_alloc %"PRIx16", rv %"PRIu8" (round %"PRIu8")\n",
-            phy_vars_eNB->Mod_id, phy_vars_eNB->dlsch_eNB[(uint8_t)UE_id][0]->rnti,harq_pid,
-            phy_vars_eNB->proc[sched_subframe].frame_tx, subframe, input_buffer_length,
-            get_G(&phy_vars_eNB->lte_frame_parms,
-                  phy_vars_eNB->dlsch_eNB[(uint8_t)UE_id][0]->harq_processes[harq_pid]->nb_rb,
-                  phy_vars_eNB->dlsch_eNB[(uint8_t)UE_id][0]->harq_processes[harq_pid]->rb_alloc,
-                  get_Qm(phy_vars_eNB->dlsch_eNB[(uint8_t)UE_id][0]->harq_processes[harq_pid]->mcs),
-                  phy_vars_eNB->dlsch_eNB[(uint8_t)UE_id][0]->harq_processes[harq_pid]->Nl,
-                  num_pdcch_symbols,
-		  phy_vars_eNB->proc[sched_subframe].frame_tx,
-		  subframe,
-	          (phy_vars_eNB->transmission_mode[(uint8_t)UE_id]<7?0:phy_vars_eNB->transmission_mode[(uint8_t)UE_id])),
-            phy_vars_eNB->dlsch_eNB[(uint8_t)UE_id][0]->harq_processes[harq_pid]->nb_rb,
-            phy_vars_eNB->dlsch_eNB[(uint8_t)UE_id][0]->harq_processes[harq_pid]->mcs,
-            pmi2hex_2Ar1(phy_vars_eNB->dlsch_eNB[(uint8_t)UE_id][0]->harq_processes[harq_pid]->pmi_alloc),
-            phy_vars_eNB->dlsch_eNB[(uint8_t)UE_id][0]->harq_processes[harq_pid]->rvidx,
-            phy_vars_eNB->dlsch_eNB[(uint8_t)UE_id][0]->harq_processes[harq_pid]->round);
-
-#if defined(MESSAGE_CHART_GENERATOR_PHY)
-      MSC_LOG_TX_MESSAGE(
-        MSC_PHY_ENB,MSC_PHY_UE,
-        NULL,0,
-        "%05u:%02u PDSCH/DLSCH input size = %"PRIu16", G %d, nb_rb %"PRIu16", mcs %"PRIu8", pmi_alloc %"PRIx16", rv %"PRIu8" (round %"PRIu8")",
-        phy_vars_eNB->proc[sched_subframe].frame_tx, subframe,
-        input_buffer_length,
-        get_G(&phy_vars_eNB->lte_frame_parms,
-        		phy_vars_eNB->dlsch_eNB[(uint8_t)UE_id][0]->harq_processes[harq_pid]->nb_rb,
-        		phy_vars_eNB->dlsch_eNB[(uint8_t)UE_id][0]->harq_processes[harq_pid]->rb_alloc,
-        		get_Qm(phy_vars_eNB->dlsch_eNB[(uint8_t)UE_id][0]->harq_processes[harq_pid]->mcs),
-        		phy_vars_eNB->dlsch_eNB[(uint8_t)UE_id][0]->harq_processes[harq_pid]->Nl,
-        		num_pdcch_symbols,
-			phy_vars_eNB->proc[sched_subframe].frame_tx,
-			subframe,
-			(phy_vars_eNB->transmission_mode[(uint8_t)UE_id]<7?0:phy_vars_eNB->transmission_mode[(uint8_t)UE_id]<7)),
-        phy_vars_eNB->dlsch_eNB[(uint8_t)UE_id][0]->harq_processes[harq_pid]->nb_rb,
-        phy_vars_eNB->dlsch_eNB[(uint8_t)UE_id][0]->harq_processes[harq_pid]->mcs,
-        pmi2hex_2Ar1(phy_vars_eNB->dlsch_eNB[(uint8_t)UE_id][0]->harq_processes[harq_pid]->pmi_alloc),
-        phy_vars_eNB->dlsch_eNB[(uint8_t)UE_id][0]->harq_processes[harq_pid]->rvidx,
-        phy_vars_eNB->dlsch_eNB[(uint8_t)UE_id][0]->harq_processes[harq_pid]->round);
-#endif
-
-      phy_vars_eNB->eNB_UE_stats[(uint8_t)UE_id].dlsch_sliding_cnt++;
-
-      if (phy_vars_eNB->dlsch_eNB[(uint32_t)UE_id][0]->harq_processes[harq_pid]->round == 0) {
-
-        phy_vars_eNB->eNB_UE_stats[(uint32_t)UE_id].dlsch_trials[harq_pid][0]++;
-
-	if (phy_vars_eNB->mac_enabled==1) {
-	  DLSCH_pdu = mac_xface->get_dlsch_sdu(phy_vars_eNB->Mod_id,
-					       phy_vars_eNB->CC_id,
-					       phy_vars_eNB->proc[sched_subframe].frame_tx,
-					       phy_vars_eNB->dlsch_eNB[(uint8_t)UE_id][0]->rnti,
-					       0);
-	  phy_vars_eNB->eNB_UE_stats[UE_id].total_TBS_MAC += phy_vars_eNB->dlsch_eNB[(uint8_t)UE_id][0]->harq_processes[harq_pid]->TBS;
-	}
-	else {
-	  DLSCH_pdu = DLSCH_pdu_tmp;
-	  
-	  for (i=0; i<input_buffer_length; i++)
-	    DLSCH_pdu[i] = (unsigned char)(taus()&0xff);
-	}
-	
-#if defined(SMBV) && !defined(EXMIMO)
-
-        // Configures the data source of allocation (allocation is configured by DCI)
-        if (smbv_is_config_frame(phy_vars_eNB->proc[sched_subframe].frame_tx) && (smbv_frame_cnt < 4)) {
-          msg("[SMBV] Frame %3d, Configuring PDSCH payload in SF %d alloc %"PRIu8"\n",phy_vars_eNB->proc[sched_subframe].frame_tx,(smbv_frame_cnt*10) + (subframe),smbv_alloc_cnt);
-          smbv_configure_datalist_for_user(smbv_fname, UE_id+1, DLSCH_pdu, input_buffer_length);
-        }
-
-#endif
-
-=======
   
   // Now scan UE specific DLSCH
   for (UE_id=0; UE_id<NUMBER_OF_UE_MAX; UE_id++)
@@ -1710,72 +1369,20 @@
       if ((eNB->dlsch[(uint8_t)UE_id][0])&&
 	  (eNB->dlsch[(uint8_t)UE_id][0]->rnti>0)&&
 	  (eNB->dlsch[(uint8_t)UE_id][0]->active == 1)) {
->>>>>>> 12f1cb9c
 
 	pdsch_procedures(eNB,proc,eNB->dlsch[(uint8_t)UE_id][0],eNB->dlsch[(uint8_t)UE_id][1],&eNB->UE_stats[(uint32_t)UE_id],0,num_pdcch_symbols);
 
 
       }
 
-<<<<<<< HEAD
-      if (abstraction_flag==0) {
-
-        // 36-212
-        start_meas(&phy_vars_eNB->dlsch_encoding_stats);
-        dlsch_encoding(DLSCH_pdu,
-                       &phy_vars_eNB->lte_frame_parms,
-                       num_pdcch_symbols,
-                       phy_vars_eNB->dlsch_eNB[(uint8_t)UE_id][0],
-                       phy_vars_eNB->proc[sched_subframe].frame_tx,subframe,
-                       &phy_vars_eNB->dlsch_rate_matching_stats,
-                       &phy_vars_eNB->dlsch_turbo_encoding_stats,
-                       &phy_vars_eNB->dlsch_interleaving_stats);
-        stop_meas(&phy_vars_eNB->dlsch_encoding_stats);
-        // 36-211
-        start_meas(&phy_vars_eNB->dlsch_scrambling_stats);
-        dlsch_scrambling(&phy_vars_eNB->lte_frame_parms,
-                         0,
-                         phy_vars_eNB->dlsch_eNB[(uint8_t)UE_id][0],
-                         get_G(&phy_vars_eNB->lte_frame_parms,
-                               phy_vars_eNB->dlsch_eNB[(uint8_t)UE_id][0]->harq_processes[harq_pid]->nb_rb,
-                               phy_vars_eNB->dlsch_eNB[(uint8_t)UE_id][0]->harq_processes[harq_pid]->rb_alloc,
-                               get_Qm(phy_vars_eNB->dlsch_eNB[(uint8_t)UE_id][0]->harq_processes[harq_pid]->mcs),
-                               phy_vars_eNB->dlsch_eNB[(uint8_t)UE_id][0]->harq_processes[harq_pid]->Nl,
-                               num_pdcch_symbols,
-                               phy_vars_eNB->proc[sched_subframe].frame_tx,
-                               subframe,
-			       phy_vars_eNB->transmission_mode[(uint8_t)UE_id]),
-                         0,
-                         subframe<<1);
-        stop_meas(&phy_vars_eNB->dlsch_scrambling_stats);
-        start_meas(&phy_vars_eNB->dlsch_modulation_stats);
-
-
-        re_allocated = dlsch_modulation(phy_vars_eNB,
-                                        phy_vars_eNB->lte_eNB_common_vars.txdataF[0],
-                                        AMP,
-                                        subframe,
-                                        num_pdcch_symbols,
-                                        phy_vars_eNB->dlsch_eNB[(uint8_t)UE_id][0],
-                                        phy_vars_eNB->dlsch_eNB[(uint8_t)UE_id][1]);
-
-        stop_meas(&phy_vars_eNB->dlsch_modulation_stats);
-      }
-=======
       else if ((eNB->dlsch[(uint8_t)UE_id][0])&&
 	       (eNB->dlsch[(uint8_t)UE_id][0]->rnti>0)&&
 	       (eNB->dlsch[(uint8_t)UE_id][0]->active == 0)) {
->>>>>>> 12f1cb9c
 
 	// clear subframe TX flag since UE is not scheduled for PDSCH in this subframe (so that we don't look for PUCCH later)
 	eNB->dlsch[(uint8_t)UE_id][0]->subframe_tx[subframe]=0;
       }
     }
-<<<<<<< HEAD
-
-  }
-=======
->>>>>>> 12f1cb9c
 
 
 
@@ -1790,33 +1397,9 @@
     }
 
 
+
 #ifdef EMOS
-<<<<<<< HEAD
-  phy_procedures_emos_eNB_TX(subframe, phy_vars_eNB);
-#endif
-
-#if !(defined(EXMIMO) || defined(OAI_USRP) || defined (CPRIGW))
-
-  if (abstraction_flag==0)
-  {
-    start_meas(&phy_vars_eNB->ofdm_mod_stats);
-    
-    do_OFDM_mod_l(&phy_vars_eNB->lte_eNB_common_vars,
-                  0,
-                  subframe<<1,
-                  &phy_vars_eNB->lte_frame_parms);
-                  
-    do_OFDM_mod_l(&phy_vars_eNB->lte_eNB_common_vars,
-                  0,
-                  1+(subframe<<1),
-                  &phy_vars_eNB->lte_frame_parms);
-
-    stop_meas(&phy_vars_eNB->ofdm_mod_stats);
-  }
-
-=======
   phy_procedures_emos_eNB_TX(subframe, eNB);
->>>>>>> 12f1cb9c
 #endif
 
   VCD_SIGNAL_DUMPER_DUMP_FUNCTION_BY_NAME(VCD_SIGNAL_DUMPER_FUNCTIONS_PHY_PROCEDURES_ENB_TX+offset,0);
