--- conflicted
+++ resolved
@@ -163,15 +163,10 @@
 
     ue->ulsch[eNB_id]->Po_PUSCH += (get_Po_NOMINAL_PUSCH(ue->Mod_id,0) + PL);
 
-<<<<<<< HEAD
+
     LOG_I(PHY,"[UE  %d][RAPROC] frame %d, subframe %d: Msg3 Po_PUSCH %d dBm (%d,%d,100*PL=%d,%d,%d)\n",
           ue->Mod_id,proc->frame_tx,proc->subframe_tx,ue->ulsch[eNB_id]->Po_PUSCH,
           100*get_Po_NOMINAL_PUSCH(ue->Mod_id,0),
-=======
-    LOG_I(PHY,"[UE  %d][RAPROC] AbsSubframe %d.%d: Msg3 (%d PRBs) Po_PUSCH %d dBm (%d,%d,100*PL=%d,%d,%d)\n",
-          ue->Mod_id,proc->frame_tx,proc->subframe_tx,nb_rb,ue->ulsch[eNB_id]->Po_PUSCH,
-          100*mac_xface->get_Po_NOMINAL_PUSCH(ue->Mod_id,0),
->>>>>>> 1fb76157
           hundred_times_log10_NPRB[nb_rb-1],
           100*PL,
           get_hundred_times_delta_IF(ue,eNB_id,harq_pid),
