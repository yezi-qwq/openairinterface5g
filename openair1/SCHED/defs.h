/*
 * Licensed to the OpenAirInterface (OAI) Software Alliance under one or more
 * contributor license agreements.  See the NOTICE file distributed with
 * this work for additional information regarding copyright ownership.
 * The OpenAirInterface Software Alliance licenses this file to You under
 * the OAI Public License, Version 1.1  (the "License"); you may not use this file
 * except in compliance with the License.
 * You may obtain a copy of the License at
 *
 *      http://www.openairinterface.org/?page_id=698
 *
 * Unless required by applicable law or agreed to in writing, software
 * distributed under the License is distributed on an "AS IS" BASIS,
 * WITHOUT WARRANTIES OR CONDITIONS OF ANY KIND, either express or implied.
 * See the License for the specific language governing permissions and
 * limitations under the License.
 *-------------------------------------------------------------------------------
 * For more information about the OpenAirInterface (OAI) Software Alliance:
 *      contact@openairinterface.org
 */

/*
  \author R. Knopp, F. Kaltenberger
  \company EURECOM
  \email knopp@eurecom.fr
*/

#ifndef __openair_SCHED_H__
#define __openair_SCHED_H__

#include "PHY/defs.h"
#include "PHY_INTERFACE/defs.h"

enum THREAD_INDEX { OPENAIR_THREAD_INDEX = 0,
                    TOP_LEVEL_SCHEDULER_THREAD_INDEX,
                    DLC_SCHED_THREAD_INDEX,
                    openair_SCHED_NB_THREADS
                  }; // do not modify this line


#define OPENAIR_THREAD_PRIORITY        255


#define OPENAIR_THREAD_STACK_SIZE     PTHREAD_STACK_MIN //4096 //RTL_PTHREAD_STACK_MIN*6
//#define DLC_THREAD_STACK_SIZE        4096 //DLC stack size
//#define UE_SLOT_PARALLELISATION

enum openair_SCHED_STATUS {
  openair_SCHED_STOPPED=1,
  openair_SCHED_STARTING,
  openair_SCHED_STARTED,
  openair_SCHED_STOPPING
};

enum openair_ERROR {
  // HARDWARE CAUSES
  openair_ERROR_HARDWARE_CLOCK_STOPPED= 1,

  // SCHEDULER CAUSE
  openair_ERROR_OPENAIR_RUNNING_LATE,
  openair_ERROR_OPENAIR_SCHEDULING_FAILED,

  // OTHERS
  openair_ERROR_OPENAIR_TIMING_OFFSET_OUT_OF_BOUNDS,
};

enum openair_SYNCH_STATUS {
  openair_NOT_SYNCHED=1,
  openair_SYNCHED,
  openair_SCHED_EXIT
};

enum openair_HARQ_TYPE {
  openair_harq_DL = 0,
  openair_harq_UL,
  openair_harq_RA
};

#define DAQ_AGC_ON 1
#define DAQ_AGC_OFF 0


/** @addtogroup _PHY_PROCEDURES_
 * @{
 */



/*! \brief Top-level entry routine for eNB procedures.  Called every slot by process scheduler. In even slots, it performs RX functions from previous subframe (if required).  On odd slots, it generate TX waveform for the following subframe.
  @param subframe Index of current subframe (0-9)
  @param phy_vars_eNB Pointer to eNB variables on which to act
  @param abstraction_flag Indicator of PHY abstraction
  @param r_type indicates the relaying operation: 0: no_relaying, 1: unicast relaying type 1, 2: unicast relaying type 2, 3: multicast relaying
  @param *phy_vars_rn pointer to RN variables
*/
void phy_procedures_eNB_lte(uint8_t subframe,PHY_VARS_eNB **phy_vars_eNB,uint8_t abstraction_flag, relaying_type_t r_type, PHY_VARS_RN *phy_vars_rn);

/*! \brief Top-level entry routine for UE procedures.  Called every slot by process scheduler. In even slots, it performs RX functions from previous subframe (if required).  On odd slots, it generate TX waveform for the following subframe.
  @param phy_vars_ue Pointer to UE variables on which to act
  @param eNB_id ID of eNB on which to act
  @param abstraction_flag Indicator of PHY abstraction
  @param mode calibration/debug mode
  @param r_type indicates the relaying operation: 0: no_relaying, 1: unicast relaying type 1, 2: unicast relaying type 2, 3: multicast relaying
  @param *phy_vars_rn pointer to RN variables
*/
void phy_procedures_UE_lte(PHY_VARS_UE *phy_vars_ue,UE_rxtx_proc_t *proc,uint8_t eNB_id,uint8_t abstraction_flag,uint8_t do_pdcch_flag,runmode_t mode,relaying_type_t r_type,PHY_VARS_RN *phy_vars_rn);

#if defined(Rel10) || defined(Rel14)
/*! \brief Top-level entry routine for relay node procedures when acting as eNB. This proc will make us of the existing eNB procs.
  @param last_slot Index of last slot (0-19)
  @param next_slot Index of next_slot (0-19)
  @param r_type indicates the relaying operation: 0: no_relaying, 1: unicast relaying type 1, 2: unicast relaying type 2, 3: multicast relaying
*/
int phy_procedures_RN_eNB_TX(unsigned char last_slot, unsigned char next_slot, relaying_type_t r_type);
/*! \brief Top-level entry routine for relay node procedures actinf as UE. This proc will make us of the existing UE procs.
  @param last_slot Index of last slot (0-19)
  @param next_slot Index of next_slot (0-19)
  @param r_type indicates the relaying operation: 0: no_relaying, 1: unicast relaying type 1, 2: unicast relaying type 2, 3: multicast relaying
*/
int phy_procedures_RN_UE_RX(unsigned char last_slot, unsigned char next_slot, relaying_type_t r_type);
#endif

/*! \brief Scheduling for UE TX procedures in normal subframes.
  @param phy_vars_ue Pointer to UE variables on which to act
  @param proc Pointer to RXn-TXnp4 proc information
  @param eNB_id Local id of eNB on which to act
  @param abstraction_flag Indicator of PHY abstraction
  @param mode calib/normal mode
  @param r_type indicates the relaying operation: 0: no_relaying, 1: unicast relaying type 1, 2: unicast relaying type 2, 3: multicast relaying
*/
void phy_procedures_UE_TX(PHY_VARS_UE *phy_vars_ue,UE_rxtx_proc_t *proc,uint8_t eNB_id,uint8_t abstraction_flag,runmode_t mode,relaying_type_t r_type);
/*! \brief Scheduling for UE RX procedures in normal subframes.
  @param last_slot Index of last slot (0-19)
  @param phy_vars_ue Pointer to UE variables on which to act
  @param proc Pointer to RXn_TXnp4 proc information
  @param eNB_id Local id of eNB on which to act
  @param abstraction_flag Indicator of PHY abstraction
  @param mode calibration/debug mode
  @param r_type indicates the relaying operation: 0: no_relaying, 1: unicast relaying type 1, 2: unicast relaying type 2, 3: multicast relaying
  @param phy_vars_rn pointer to RN variables
*/
int phy_procedures_UE_RX(PHY_VARS_UE *phy_vars_ue,UE_rxtx_proc_t *proc,uint8_t eNB_id,uint8_t abstraction_flag,uint8_t do_pdcch_flag,runmode_t mode,relaying_type_t r_type,PHY_VARS_RN *phy_vars_rn);
int phy_procedures_slot_parallelization_UE_RX(PHY_VARS_UE *ue,UE_rxtx_proc_t *proc,uint8_t eNB_id,
                                              uint8_t abstraction_flag,uint8_t do_pdcch_flag,runmode_t mode,
                                              relaying_type_t r_type,PHY_VARS_RN *phy_vars_rn);
#ifdef UE_SLOT_PARALLELISATION
void *UE_thread_slot1_dl_processing(void *arg);
#endif

/*! \brief Scheduling for UE TX procedures in TDD S-subframes.
  @param phy_vars_ue Pointer to UE variables on which to act
  @param eNB_id Local id of eNB on which to act
  @param abstraction_flag Indicator of PHY abstraction
  @param r_type indicates the relaying operation: 0: no_relaying, 1: unicast relaying type 1, 2: unicast relaying type 2, 3: multicast relaying
*/
void phy_procedures_UE_S_TX(PHY_VARS_UE *phy_vars_ue,uint8_t eNB_id,uint8_t abstraction_flag,relaying_type_t r_type);

/*! \brief Scheduling for UE RX procedures in TDD S-subframes.
  @param phy_vars_ue Pointer to UE variables on which to act
  @param eNB_id Local id of eNB on which to act
  @param abstraction_flag Indicator of PHY abstraction
  @param r_type indicates the relaying operation: 0: no_relaying, 1: unicast relaying type 1, 2: unicast relaying type 2, 3: multicast relaying
*/
void phy_procedures_UE_S_RX(PHY_VARS_UE *phy_vars_ue,uint8_t eNB_id,uint8_t abstraction_flag, relaying_type_t r_type);

/*! \brief Scheduling for eNB TX procedures in normal subframes.
  @param phy_vars_eNB Pointer to eNB variables on which to act
  @param abstraction_flag Indicator of PHY abstraction
  @param r_type indicates the relaying operation: 0: no_relaying, 1: unicast relaying type 1, 2: unicast relaying type 2, 3: multicast relaying
  @param phy_vars_rn pointer to the RN variables
  @param do_meas Do inline timing measurement
*/
void phy_procedures_eNB_TX(PHY_VARS_eNB *phy_vars_eNB,eNB_rxtx_proc_t *proc,relaying_type_t r_type,PHY_VARS_RN *phy_vars_rn,int do_meas);

/*! \brief Scheduling for eNB RX UE-specific procedures in normal subframes.
  @param phy_vars_eNB Pointer to eNB variables on which to act
  @param proc Pointer to RXn-TXnp4 proc information
  @param r_type indicates the relaying operation: 0: no_relaying, 1: unicast relaying type 1, 2: unicast relaying type 2, 3: multicast relaying
*/
void phy_procedures_eNB_uespec_RX(PHY_VARS_eNB *phy_vars_eNB,eNB_rxtx_proc_t *proc,relaying_type_t r_type);

/*! \brief Scheduling for eNB TX procedures in TDD S-subframes.
  @param phy_vars_eNB Pointer to eNB variables on which to act
  @param proc Pointer to RXn-TXnp4 proc information
  @param r_type indicates the relaying operation: 0: no_relaying, 1: unicast relaying type 1, 2: unicast relaying type 2, 3: multicast relaying
*/

/*! \brief Scheduling for eNB RX common procedures in normal subframes.
  @param phy_vars_eNB Pointer to eNB variables on which to act
  @param abstraction_flag Indicator of PHY abstraction
*/
void phy_procedures_eNB_common_RX(PHY_VARS_eNB *phy_vars_eNB,eNB_rxtx_proc_t *proc);

/*! \brief Scheduling for eNB TX procedures in TDD S-subframes.
  @param phy_vars_eNB Pointer to eNB variables on which to act
  @param r_type indicates the relaying operation: 0: no_relaying, 1: unicast relaying type 1, 2: unicast relaying type 2, 3: multicast relaying
*/

void phy_procedures_eNB_S_TX(PHY_VARS_eNB *phy_vars_eNB,relaying_type_t r_type);

/*! \brief Scheduling for eNB RX procedures in TDD S-subframes.
  @param phy_vars_eNB Pointer to eNB variables on which to act
  @param r_type indicates the relaying operation: 0: no_relaying, 1: unicast relaying type 1, 2: unicast relaying type 2, 3: multicast relaying
*/
void phy_procedures_eNB_S_RX(PHY_VARS_eNB *phy_vars_eNB,eNB_rxtx_proc_t *proc,relaying_type_t r_type);

/*! \brief Scheduling for eNB PRACH RX procedures
  @param phy_vars_eNB Pointer to eNB variables on which to act
  @param br_flag indicator for eMTC PRACH
*/
#ifdef Rel14
void prach_procedures(PHY_VARS_eNB *eNB,
		      int br_flag);
#else
void prach_procedures(PHY_VARS_eNB *eNB);
#endif
<<<<<<< HEAD
		      );

/*! \brief Function to compute subframe Number(DL and S) as a function of Frame type and TDD Configuration
  @param frame_parms Pointer to DL frame parameter descriptor
  @returns Subframe Number (DL,S)
*/
int subframe_num(LTE_DL_FRAME_PARMS *frame_parms);

=======
>>>>>>> 9c93307a
/*! \brief Function to compute subframe type as a function of Frame type and TDD Configuration (implements Table 4.2.2 from 36.211, p.11 from version 8.6) and subframe index.
  @param frame_parms Pointer to DL frame parameter descriptor
  @param subframe Subframe index
  @returns Subframe type (DL,UL,S)
*/


lte_subframe_t subframe_select(LTE_DL_FRAME_PARMS *frame_parms,uint8_t subframe);


/*! \brief Function to compute which type of DCIs to detect in the given subframe
  @param frame_parms Pointer to DL frame parameter descriptor
  @param subframe Subframe index
  @returns DCI detetion mode type (no DCIs, uplink DCIs, downlink DCIs, both uplink and downlink DCIs)
 */
dci_detect_mode_t dci_detect_mode_select(LTE_DL_FRAME_PARMS *frame_parms,uint8_t subframe);

/*! \brief Function to compute subframe type as a function of Frame type and TDD Configuration (implements Table 4.2.2 from 36.211, p.11 from version 8.6) and subframe index.  Same as subframe_select, except that it uses the Mod_id and is provided as a service to the MAC scheduler.
  @param Mod_id Index of eNB
  @param CC_id Component Carrier Index
  @param subframe Subframe index
  @returns Subframe type (DL,UL,S)
*/
lte_subframe_t get_subframe_direction(uint8_t Mod_id, uint8_t CC_id,uint8_t subframe);

/*! \brief Function to indicate PHICH transmission subframes.  Implements Table 9.1.2-1 for TDD.
  @param frame_parms Pointer to DL frame parameter descriptor
  @param subframe Subframe index
  @returns 1 if PHICH can be transmitted in subframe (always 1 for FDD)
*/
uint32_t is_phich_subframe(LTE_DL_FRAME_PARMS *frame_parms,uint8_t subframe);

/*! \brief Function to compute timing of Msg3 transmission on UL-SCH (first UE transmission in RA procedure). This implements the timing in paragraph a) from Section 6.1.1 in 36.213 (p. 17 in version 8.6).  Used by eNB upon transmission of random-access response (RA_RNTI) to program corresponding ULSCH reception procedure.  Used by UE upon reception of random-access response (RA_RNTI) to program corresponding ULSCH transmission procedure.  This does not support the UL_delay field in RAR (always assumed to be 0).
  @param frame_parms Pointer to DL frame parameter descriptor
  @param current_subframe Index of subframe where RA_RNTI was received
  @param current_frame Index of frame where RA_RNTI was received
  @param frame Frame index where Msg3 is to be transmitted (n+6 mod 10 for FDD, different for TDD)
  @param subframe subframe index where Msg3 is to be transmitted (n, n+1 or n+2)
*/
void get_Msg3_alloc(LTE_DL_FRAME_PARMS *frame_parms,
                    uint8_t current_subframe,
                    uint32_t current_frame,
                    uint32_t *frame,
                    uint8_t *subframe);

/*! \brief Function to compute timing of Msg3 retransmission on UL-SCH (first UE transmission in RA procedure).
  @param frame_parms Pointer to DL frame parameter descriptor
  @param current_subframe Index of subframe where RA_RNTI was received
  @param current_frame Index of frame where RA_RNTI was received
  @param frame Frame index where Msg3 is to be transmitted (n+6 mod 10 for FDD, different for TDD)
  @param subframe subframe index where Msg3 is to be transmitted (n, n+1 or n+2)
*/
void get_Msg3_alloc_ret(LTE_DL_FRAME_PARMS *frame_parms,
                        uint8_t current_subframe,
                        uint32_t current_frame,
                        uint32_t *frame,
                        uint8_t *subframe);

/*! \brief Get ULSCH harq_pid for Msg3 from RAR subframe.  This returns n+k mod 10 (k>6) and corresponds to the rule in Section 6.1.1 from 36.213
   @param frame_parms Pointer to DL Frame Parameters
   @param frame Frame index
   @param current_subframe subframe of RAR transmission
   @returns harq_pid (0 ... 7)
 */
uint8_t get_Msg3_harq_pid(LTE_DL_FRAME_PARMS *frame_parms,uint32_t frame,uint8_t current_subframe);

/*! \brief Get ULSCH harq_pid from PHICH subframe
   @param frame_parms Pointer to DL Frame Parameters
   @param subframe subframe of PHICH
   @returns harq_pid (0 ... 7)
 */

/*! \brief Function to indicate failure of contention resolution or RA procedure.  It places the UE back in PRACH mode.
    @param Mod_id Instance index of UE
    @param CC_id Component Carrier Index
    @param eNB_index Index of eNB
 */
void ra_failed(uint8_t Mod_id,uint8_t CC_id,uint8_t eNB_index);

/*! \brief Function to indicate success of contention resolution or RA procedure.
    @param Mod_id Instance index of UE
    @param CC_id Component Carrier Index
    @param eNB_index Index of eNB
 */
void ra_succeeded(uint8_t Mod_id,uint8_t CC_id,uint8_t eNB_index);

uint8_t phich_subframe_to_harq_pid(LTE_DL_FRAME_PARMS *frame_parms,uint32_t frame,uint8_t subframe);

/*! \brief Get PDSCH subframe (n+k) from PDCCH subframe n using relationship from Table 8-2 from 36.213
   @param frame_parms Pointer to DL Frame Parameters
   @param n subframe of PDCCH
   @returns PDSCH subframe (0 ... 7) (note: this is n+k from Table 8-2)
 */
uint8_t pdcch_alloc2ul_subframe(LTE_DL_FRAME_PARMS *frame_parms,uint8_t n);


/*! \brief Compute ACK/NACK information for PUSCH/PUCCH for UE transmission in subframe n. This function implements table 10.1-1 of 36.213, p. 69.
  @param frame_parms Pointer to DL frame parameter descriptor
  @param harq_ack Pointer to dlsch_ue harq_ack status descriptor
  @param subframe Subframe for UE transmission (n in 36.213)
  @param o_ACK Pointer to ACK/NAK payload for PUCCH/PUSCH
  @returns status indicator for PUCCH/PUSCH transmission
*/
uint8_t get_ack(LTE_DL_FRAME_PARMS *frame_parms,harq_status_t *harq_ack,uint8_t subframe_tx,uint8_t subframe_rx,uint8_t *o_ACK, uint8_t cw_idx);

/*! \brief Reset ACK/NACK information
  @param frame_parms Pointer to DL frame parameter descriptor
  @param harq_ack Pointer to dlsch_ue harq_ack status descriptor
  @param subframe Subframe for UE transmission (n in 36.213)
  @param o_ACK Pointer to ACK/NAK payload for PUCCH/PUSCH
  @returns status indicator for PUCCH/PUSCH transmission
*/
uint8_t reset_ack(LTE_DL_FRAME_PARMS *frame_parms,
                harq_status_t *harq_ack,
                unsigned char subframe_tx,
                unsigned char subframe_rx,
                unsigned char *o_ACK,
                uint8_t *pN_bundled,
                uint8_t cw_idx);

/*! \brief Compute UL ACK subframe from DL subframe. This is used to retrieve corresponding DLSCH HARQ pid at eNB upon reception of ACK/NAK information on PUCCH/PUSCH.  Derived from Table 10.1-1 in 36.213 (p. 69 in version 8.6)
  @param frame_parms Pointer to DL frame parameter descriptor
  @param subframe Subframe for UE transmission (n in 36.213)
  @param ACK_index TTI bundling index (0,1)
  @returns Subframe index for corresponding DL transmission
*/
uint8_t ul_ACK_subframe2_dl_subframe(LTE_DL_FRAME_PARMS *frame_parms,uint8_t subframe,uint8_t ACK_index);

/*! \brief Computes number of DL subframes represented by a particular ACK received on UL (M from Table 10.1-1 in 36.213, p. 69 in version 8.6)
  @param frame_parms Pointer to DL frame parameter descriptor
  @param subframe Subframe for UE transmission (n in 36.213)
  @returns Number of DL subframes (M)
*/
uint8_t ul_ACK_subframe2_M(LTE_DL_FRAME_PARMS *frame_parms,unsigned char subframe);

/*! \brief Indicates the SR TXOp in current subframe.  Implements Table 10.1-5 from 36.213.
  @param phy_vars_ue Pointer to UE variables
  @param proc Pointer to RXn_TXnp4 thread context
  @param eNB_id ID of eNB which is to receive the SR
  @returns 1 if TXOp is active.
*/
uint8_t is_SR_TXOp(PHY_VARS_UE *phy_vars_ue,UE_rxtx_proc_t *proc,uint8_t eNB_id);

/*! \brief Indicates the SR TXOp in current subframe for eNB and particular UE index.  Implements Table 10.1-5 from 36.213.
  @param phy_vars_eNB Pointer to eNB variables
  @param UE_id ID of UE which may be issuing the SR
  @returns 1 if TXOp is active.
*/
uint8_t is_SR_subframe(PHY_VARS_eNB *phy_vars_eNB,eNB_rxtx_proc_t *proc,uint8_t UE_id);

/*! \brief Gives the UL subframe corresponding to a PDDCH order in subframe n
  @param frame_parms Pointer to DL frame parameters
  @param proc Pointer to RXn-TXnp4 proc information
  @param n subframe of PDCCH
  @returns UL subframe corresponding to pdcch order
*/
uint8_t pdcch_alloc2ul_subframe(LTE_DL_FRAME_PARMS *frame_parms,uint8_t n);

/*! \brief Gives the UL frame corresponding to a PDDCH order in subframe n
  @param frame_parms Pointer to DL frame parameters
  @param frame Frame of received PDCCH
  @param n subframe of PDCCH
  @returns UL frame corresponding to pdcch order
*/
uint32_t pdcch_alloc2ul_frame(LTE_DL_FRAME_PARMS *frame_parms,uint32_t frame, uint8_t n);


uint16_t get_Np(uint8_t N_RB_DL,uint8_t nCCE,uint8_t plus1);


int8_t find_ue_dlsch(uint16_t rnti, PHY_VARS_eNB *phy_vars_eNB);
int8_t find_ue_ulsch(uint16_t rnti, PHY_VARS_eNB *phy_vars_eNB);

//int32_t add_ue(int16_t rnti, PHY_VARS_eNB *phy_vars_eNB);
//int mac_phy_remove_ue(module_id_t Mod_idP,rnti_t rnti);

void process_timing_advance(module_id_t Mod_id,uint8_t CC_id,int16_t timing_advance);
void process_timing_advance_rar(PHY_VARS_UE *phy_vars_ue,UE_rxtx_proc_t *proc,uint16_t timing_advance);

unsigned int get_tx_amp(int power_dBm, int power_max_dBm, int N_RB_UL, int nb_rb);

void phy_reset_ue(module_id_t Mod_id,uint8_t CC_id,uint8_t eNB_index);

/*! \brief This function retrives the resource (n1_pucch) corresponding to a PDSCH transmission in
subframe n-4 which is acknowledged in subframe n (for FDD) according to n1_pucch = Ncce + N1_pucch.  For
TDD, this routine computes the complex procedure described in Section 10.1 of 36.213 (through tables 10.1-1,10.1-2)
@param phy_vars_ue Pointer to UE variables
@param proc Pointer to RXn-TXnp4 proc information
@param harq_ack Pointer to dlsch_ue harq_ack status descriptor
@param eNB_id Index of eNB
@param b Pointer to PUCCH payload (b[0],b[1])
@param SR 1 means there's a positive SR in parallel to ACK/NAK
@returns n1_pucch
*/
uint16_t get_n1_pucch(PHY_VARS_UE *phy_vars_ue,
		      UE_rxtx_proc_t *proc,
                      harq_status_t *harq_ack,
                      uint8_t eNB_id,
                      uint8_t *b,
                      uint8_t SR);

/*! \brief This function retrives the resource (n1_pucch) corresponding to a PDSCH transmission in
subframe n-4 which is acknowledged in subframe n (for FDD) according to n1_pucch = Ncce + N1_pucch.  For
TDD, this routine computes the procedure described in Section 10.1 of 36.213 (through tables 10.1-1,10.1-2)
@param phy_vars_eNB Pointer to eNB variables
@param proc Pointer to RXn-TXnp4 proc information
@param eNB_id Index of eNB
@param subframe Index of subframe
@param b Pointer to PUCCH payload (b[0],b[1])
@param n1_pucch0 Pointer to n1_pucch0
@param n1_pucch1 Pointer to n1_pucch1
@param n1_pucch2 Pointer to n1_pucch2
@param n1_pucch3 Pointer to n1_pucch3
*/
void get_n1_pucch_eNB(PHY_VARS_eNB *phy_vars_eNB,
		      eNB_rxtx_proc_t *proc,
                      uint8_t UE_id,
                      int16_t *n1_pucch0,
                      int16_t *n1_pucch1,
                      int16_t *n1_pucch2,
                      int16_t *n1_pucch3);


/*! \brief This function retrieves the harq_pid of the corresponding DLSCH process and updates the error statistics of the DLSCH based on the received ACK info from UE along with the round index.  It also performs the fine-grain rate-adaptation based on the error statistics derived from the ACK/NAK process.
  @param UE_id Local UE index on which to act
  @param phy_vars_eNB Pointer to eNB variables on which to act
  @param proc Pointer to RXn-TXnp4 proc information
  @param pusch_flag Indication that feedback came from PUSCH
  @param pucch_payload Resulting payload from pucch
  @param pucch_sel Selection of n1_pucch0 or n1_pucch1 (TDD specific)
  @param SR_payload Indication of SR presence (TDD specific)
*/
void process_HARQ_feedback(uint8_t UE_id,
                           PHY_VARS_eNB *phy_vars_eNB,
			   eNB_rxtx_proc_t *proc,
                           uint8_t pusch_flag,
                           uint8_t *pucch_payload,
                           uint8_t pucch_sel,
                           uint8_t SR_payload);

/*! \brief This function retrieves the PHY UE mode. It is used as a helper function for the UE MAC.
  @param Mod_id Local UE index on which to act
  @param CC_id Component Carrier Index
  @param eNB_index ID of eNB
  @returns UE mode
*/
UE_MODE_t get_ue_mode(uint8_t Mod_id,uint8_t CC_id,uint8_t eNB_index);

/*! \brief This function implements the power control mechanism for PUCCH from 36.213.
    @param phy_vars_ue PHY variables
    @param proc Pointer to proc descriptor
    @param eNB_id Index of eNB
    @param pucch_fmt Format of PUCCH that is being transmitted
    @returns Transmit power
 */
int16_t pucch_power_cntl(PHY_VARS_UE *ue,UE_rxtx_proc_t *proc,uint8_t subframe,uint8_t eNB_id,PUCCH_FMT_t pucch_fmt);

/*! \brief This function implements the power control mechanism for PUCCH from 36.213.
    @param phy_vars_ue PHY variables
    @param proc Pointer to proc descriptor
    @param eNB_id Index of eNB
    @param j index of type of PUSCH (SPS, Normal, Msg3)
    @returns Transmit power
 */
void pusch_power_cntl(PHY_VARS_UE *phy_vars_ue,UE_rxtx_proc_t *proc,uint8_t eNB_id,uint8_t j, uint8_t abstraction_flag);

/*! \brief This function implements the power control mechanism for SRS from 36.213.
    @param phy_vars_ue PHY variables
    @param proc Pointer to proc descriptor
    @param eNB_id Index of eNB
    @param j index of type of PUSCH (SPS, Normal, Msg3)
    @returns Transmit power
 */
void srs_power_cntl(PHY_VARS_UE *ue,UE_rxtx_proc_t *proc,uint8_t eNB_id,uint8_t *pnb_rb_srs, uint8_t abstraction_flag);

void get_cqipmiri_params(PHY_VARS_UE *ue,uint8_t eNB_id);

int8_t get_PHR(uint8_t Mod_id, uint8_t CC_id, uint8_t eNB_index);

void schedule_response(Sched_Rsp_t *Sched_INFO);

LTE_eNB_UE_stats* get_UE_stats(uint8_t Mod_id, uint8_t CC_id,uint16_t rnti);



LTE_DL_FRAME_PARMS *get_lte_frame_parms(module_id_t Mod_id, uint8_t CC_id);

MU_MIMO_mode* get_mu_mimo_mode (module_id_t Mod_id, uint8_t CC_id, rnti_t rnti);

int16_t get_hundred_times_delta_IF(PHY_VARS_UE *phy_vars_ue,uint8_t eNB_id,uint8_t harq_pid);

int16_t get_hundred_times_delta_IF_eNB(PHY_VARS_eNB *phy_vars_eNB,uint8_t UE_id,uint8_t harq_pid, uint8_t bw_factor);

int16_t get_hundred_times_delta_IF_mac(module_id_t module_idP, uint8_t CC_id, rnti_t rnti, uint8_t harq_pid);

int16_t get_target_pusch_rx_power(module_id_t module_idP, uint8_t CC_id);
int16_t get_target_pucch_rx_power(module_id_t module_idP, uint8_t CC_id);

int get_ue_active_harq_pid(uint8_t Mod_id,uint8_t CC_id,uint16_t rnti,int frame, uint8_t subframe,uint8_t *harq_pid,uint8_t *round,uint8_t ul_flag);

void dump_dlsch(PHY_VARS_UE *phy_vars_ue,UE_rxtx_proc_t *proc,uint8_t eNB_id,uint8_t subframe,uint8_t harq_pid);
void dump_dlsch_SI(PHY_VARS_UE *phy_vars_ue,UE_rxtx_proc_t *proc,uint8_t eNB_id,uint8_t subframe);
void dump_dlsch_ra(PHY_VARS_UE *phy_vars_ue,UE_rxtx_proc_t *proc,uint8_t eNB_id,uint8_t subframe);

void dump_dlsch2(PHY_VARS_UE *phy_vars_ue,uint8_t eNB_id,uint8_t subframe, unsigned int *coded_bits_per_codeword,int round, unsigned char harq_pid);


int is_srs_occasion_common(LTE_DL_FRAME_PARMS *frame_parms,int frame_tx,int subframe_tx);

void compute_srs_pos(lte_frame_type_t frameType,uint16_t isrs,uint16_t *psrsPeriodicity,uint16_t *psrsOffset);

/*@}*/


#endif

<|MERGE_RESOLUTION|>--- conflicted
+++ resolved
@@ -214,8 +214,6 @@
 #else
 void prach_procedures(PHY_VARS_eNB *eNB);
 #endif
-<<<<<<< HEAD
-		      );
 
 /*! \brief Function to compute subframe Number(DL and S) as a function of Frame type and TDD Configuration
   @param frame_parms Pointer to DL frame parameter descriptor
@@ -223,8 +221,6 @@
 */
 int subframe_num(LTE_DL_FRAME_PARMS *frame_parms);
 
-=======
->>>>>>> 9c93307a
 /*! \brief Function to compute subframe type as a function of Frame type and TDD Configuration (implements Table 4.2.2 from 36.211, p.11 from version 8.6) and subframe index.
   @param frame_parms Pointer to DL frame parameter descriptor
   @param subframe Subframe index
