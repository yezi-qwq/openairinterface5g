--- conflicted
+++ resolved
@@ -659,45 +659,12 @@
   printf("end of tx write thread\n");
   pthread_mutex_init(&write_thread->mutex_write, NULL);
   pthread_cond_init(&write_thread->cond_write, NULL);
-<<<<<<< HEAD
-  struct sched_param sparam={0};
-  sparam.sched_priority = sched_get_priority_max(SCHED_RR);
-  pthread_attr_t attr;
-  int ret=pthread_attr_init(&attr);
-  if (ret!=0) { 
-    printf("error initializing USRP tx-thread attribute ret %d, errno: %d\n",ret,errno);
-    exit(-1);
-  }
-  else printf("USRP tx-thread attribute initialized\n");
-  ret=pthread_attr_setinheritsched(&attr, PTHREAD_EXPLICIT_SCHED);
-  if (ret!=0) { 
-    printf("error setting USRP tx-thread inheritance ret %d, errno: %d\n",ret,errno);
-    exit(-1);
-  }
-  else printf("USRP tx-thread inheritance set\n");
-  ret=pthread_attr_setschedpolicy(&attr, SCHED_RR);
-  if (ret!=0) { 
-    printf("error setting USRP tx-thread scheduling policy ret %d, errno: %d\n",ret,errno);
-    exit(-1);
-  }
-  else printf("USRP tx-thread scheduling policy set to SCHED_RR\n");
-  ret = pthread_attr_setschedparam(&attr, &sparam);
-  if (ret!=0) { 
-    printf("error setting USRP tx-thread priority ret %d, errno: %d\n",ret,errno);
-    exit(-1);
-  }
-  else printf("USRP tx-thread priority set to %d\n",sparam.sched_priority);
-
-  pthread_create(&write_thread->pthread_write,&attr,trx_usrp_write_thread,(void *)device);
-=======
   threadCreate(&write_thread->pthread_write,
                trx_usrp_write_thread,
                (void *)device,
                (char*)"trx_usrp_write_thread",
                -1,
                OAI_PRIORITY_RT_MAX);
->>>>>>> 342ea088
-
   return(0);
 }
 
