Active_eNBs = ( "eNB-Eurecom-LTEBox");
# Asn1_verbosity, choice in: none, info, annoying
Asn1_verbosity = "none";

eNBs =
(
 {
    # real_time choice in {hard, rt-preempt, no}
    real_time       =  "no";
    ////////// Identification parameters:
    eNB_ID    =  0xe00;

    cell_type =  "CELL_MACRO_ENB";

    eNB_name  =  "eNB-Eurecom-LTEBox";

    // Tracking area code, 0x0000 and 0xfffe are reserved values
    tracking_area_code  =  1;
    plmn_list = (
      { mcc = 208; mnc = 92; mnc_length = 2; }
    );

    tr_s_preference     = "local_mac"

       ////////// Physical parameters:

    component_carriers = (
                 {
                           node_function = "eNodeB_3GPP";
                           node_timing = "synch_to_ext_device";
                           node_synch_ref = 0;
                           nb_antenna_ports = 1;
                           ue_TransmissionMode = 1;
           frame_type					      = "FDD";
                           tdd_config 					      = 3;
                           tdd_config_s            			      = 0;
         prefix_type             			      = "NORMAL";
         eutra_band              			      = 7;
                           downlink_frequency      			      = 2680000000L;
                           uplink_frequency_offset 			      = -120000000;

           Nid_cell					      = 0;
                           N_RB_DL                 			      = 25;
                           Nid_cell_mbsfn          			      = 0;
                           nb_antennas_tx          			      = 1;
                           nb_antennas_rx          			      = 1;
                           prach_root              			      = 0;
			   tx_gain                                            = 90;
			   rx_gain                                            = 115;
                           pbch_repetition                                    = "FALSE";
                           prach_config_index      			      = 0;
                           prach_high_speed        			      = "DISABLE";
                       prach_zero_correlation  			      = 1;
                           prach_freq_offset       			      = 2;
			   pucch_delta_shift       			      = 1;
                           pucch_nRB_CQI           			      = 0;
                           pucch_nCS_AN            			      = 0;
                           pucch_n1_AN             			      = 0;
                           pdsch_referenceSignalPower 			      = -29;
                           pdsch_p_b                  			      = 0;
                           pusch_n_SB                 			      = 1;
                           pusch_enable64QAM          			      = "DISABLE";
			   pusch_hoppingMode                                  = "interSubFrame";
			   pusch_hoppingOffset                                = 0;
                         pusch_groupHoppingEnabled  			      = "ENABLE";
	                   pusch_groupAssignment      			      = 0;
	                   pusch_sequenceHoppingEnabled		   	      = "DISABLE";
	                   pusch_nDMRS1                                       = 1;
	                   phich_duration                                     = "NORMAL";
	                   phich_resource                                     = "ONESIXTH";
	                   srs_enable                                         = "DISABLE";
	               /*  srs_BandwidthConfig                                =;
	                   srs_SubframeConfig                                 =;
	                   srs_ackNackST                                      =;
	                   srs_MaxUpPts                                       =;*/

	                   pusch_p0_Nominal                                   = -96;
	                   pusch_alpha                                        = "AL1";
	                   pucch_p0_Nominal                                   = -108;
	                   msg3_delta_Preamble                                = 6;
	                   pucch_deltaF_Format1                               = "deltaF2";
	                   pucch_deltaF_Format1b                              = "deltaF3";
	                   pucch_deltaF_Format2                               = "deltaF0";
	                   pucch_deltaF_Format2a                              = "deltaF0";
                       pucch_deltaF_Format2b		    	      = "deltaF0";

                           rach_numberOfRA_Preambles                          = 64;
                           rach_preamblesGroupAConfig                         = "DISABLE";
/*
                           rach_sizeOfRA_PreamblesGroupA                      = ;
                           rach_messageSizeGroupA                             = ;
                           rach_messagePowerOffsetGroupB                      = ;
*/
                           rach_powerRampingStep                              = 4;
	                   rach_preambleInitialReceivedTargetPower            = -108;
                           rach_preambleTransMax                              = 10;
	                   rach_raResponseWindowSize                          = 10;
	                   rach_macContentionResolutionTimer                  = 48;
	                   rach_maxHARQ_Msg3Tx                                = 4;

			   pcch_default_PagingCycle                           = 128;
			   pcch_nB                                            = "oneT";
			   bcch_modificationPeriodCoeff			      = 2;
			   ue_TimersAndConstants_t300			      = 1000;
			   ue_TimersAndConstants_t301			      = 1000;
			   ue_TimersAndConstants_t310			      = 1000;
			   ue_TimersAndConstants_t311			      = 10000;
			   ue_TimersAndConstants_n310			      = 20;
			   ue_TimersAndConstants_n311			      = 1;

      //Parameters for SIB18
      rxPool_sc_CP_Len                                       = "normal";
      rxPool_sc_Period                                       = "sf40";
      rxPool_data_CP_Len                                     = "normal";
      rxPool_ResourceConfig_prb_Num                          = 20;
      rxPool_ResourceConfig_prb_Start                        = 5;
      rxPool_ResourceConfig_prb_End                          = 44;
      rxPool_ResourceConfig_offsetIndicator_present          = "prSmall";
      rxPool_ResourceConfig_offsetIndicator_choice           = 0;
      rxPool_ResourceConfig_subframeBitmap_present           = "prBs40";
      rxPool_ResourceConfig_subframeBitmap_choice_bs_buf              = "00000000000000000000";
      rxPool_ResourceConfig_subframeBitmap_choice_bs_size             = 5;
      rxPool_ResourceConfig_subframeBitmap_choice_bs_bits_unused      = 0;
/*    rxPool_dataHoppingConfig_hoppingParameter                       = 0;
      rxPool_dataHoppingConfig_numSubbands                            = "ns1";
      rxPool_dataHoppingConfig_rbOffset                               = 0;
      rxPool_commTxResourceUC-ReqAllowed                              = "TRUE";
*/
      // Parameters for SIB19
      discRxPool_cp_Len                                               = "normal"
      discRxPool_discPeriod                                           = "rf32"
      discRxPool_numRetx                                              = 1;
      discRxPool_numRepetition                                        = 2;
      discRxPool_ResourceConfig_prb_Num                               = 5;
      discRxPool_ResourceConfig_prb_Start                             = 3;
      discRxPool_ResourceConfig_prb_End                               = 21;
      discRxPool_ResourceConfig_offsetIndicator_present               = "prSmall";
      discRxPool_ResourceConfig_offsetIndicator_choice                = 0;
      discRxPool_ResourceConfig_subframeBitmap_present                = "prBs40";
      discRxPool_ResourceConfig_subframeBitmap_choice_bs_buf          = "f0ffffffff";
      discRxPool_ResourceConfig_subframeBitmap_choice_bs_size         = 5;
      discRxPool_ResourceConfig_subframeBitmap_choice_bs_bits_unused  = 0;

			 }
			 );

    srb1_parameters :
    {
        # timer_poll_retransmit = (ms) [5, 10, 15, 20,... 250, 300, 350, ... 500]
        timer_poll_retransmit    = 80;

        # timer_reordering = (ms) [0,5, ... 100, 110, 120, ... ,200]
        timer_reordering         = 35;

        # timer_reordering = (ms) [0,5, ... 250, 300, 350, ... ,500]
        timer_status_prohibit    = 0;

        # poll_pdu = [4, 8, 16, 32 , 64, 128, 256, infinity(>10000)]
        poll_pdu                 =  4;

        # poll_byte = (kB) [25,50,75,100,125,250,375,500,750,1000,1250,1500,2000,3000,infinity(>10000)]
        poll_byte                =  99999;

        # max_retx_threshold = [1, 2, 3, 4 , 6, 8, 16, 32]
        max_retx_threshold       =  4;
    }

    # ------- SCTP definitions
    SCTP :
    {
        # Number of streams to use in input/output
        SCTP_INSTREAMS  = 2;
        SCTP_OUTSTREAMS = 2;
    };

    ////////// MME parameters:
    mme_ip_address      = ( { ipv4       = "192.168.12.148";
                              ipv6       = "192:168:30::17";
                              active     = "yes";
                              preference = "ipv4";
                            }
                          );

<<<<<<< HEAD
    NETWORK_INTERFACES :
=======
    ///X2
    enable_x2 = "no";
    t_reloc_prep      = 1000;      /* unit: millisecond */
    tx2_reloc_overall = 2000;      /* unit: millisecond */

    NETWORK_INTERFACES : 
>>>>>>> b56aef4f
    {
        ENB_INTERFACE_NAME_FOR_S1_MME            = "eth1";
        ENB_IPV4_ADDRESS_FOR_S1_MME              = "192.168.12.196/24";

        ENB_INTERFACE_NAME_FOR_S1U               = "eth1";
        ENB_IPV4_ADDRESS_FOR_S1U                 = "192.168.12.196/24";
        ENB_PORT_FOR_S1U                         = 2152; # Spec 2152

        ENB_IPV4_ADDRESS_FOR_X2C                 = "192.168.12.196/24";
        ENB_PORT_FOR_X2C                         = 36422; # Spec 36422
    };

    log_config :
    {
	global_log_level                      ="info";
      global_log_verbosity                  ="high";
	hw_log_level                          ="info";
      hw_log_verbosity                      ="medium";
	phy_log_level                         ="info";
      phy_log_verbosity                     ="medium";
	mac_log_level                         ="info";
      mac_log_verbosity                     ="high";
	rlc_log_level                         ="debug";
      rlc_log_verbosity                     ="high";
	pdcp_log_level                        ="info";
      pdcp_log_verbosity                    ="high";
	rrc_log_level                         ="info";
      rrc_log_verbosity                     ="medium";
   };

  }
);

MACRLCs = (
        {
        num_cc = 1;
        tr_s_preference = "local_L1";
        tr_n_preference = "local_RRC";
        phy_test_mode = 0;
        puSch10xSnr     =  210;
        puCch10xSnr     =  210;
        }
);

THREAD_STRUCT = (
  {
    parallel_config = "PARALLEL_RU_L1_TRX_SPLITaaaaaa";
    worker_config = "ENABLE";
  }
);

L1s = (
        {
        num_cc = 1;
        tr_n_preference = "local_mac";
        }
);

RUs = (
    {
       local_rf       = "yes"
         nb_tx          = 1
         nb_rx          = 1
         att_tx         = 73
         att_rx         = 0;
         bands          = [7];
         max_pdschReferenceSignalPower = -28;
         max_rxgain                    = 96;
         eNB_instances  = [0];

    }
);

    log_config :
    {
	global_log_level                      ="info";
      global_log_verbosity                  ="high";
	hw_log_level                          ="info";
      hw_log_verbosity                      ="medium";
	phy_log_level                         ="info";
      phy_log_verbosity                     ="medium";
	mac_log_level                         ="info";
      mac_log_verbosity                     ="high";
	rlc_log_level                         ="info";
      rlc_log_verbosity                     ="high";
	pdcp_log_level                        ="info";
      pdcp_log_verbosity                    ="high";
	rrc_log_level                         ="info";
      rrc_log_verbosity                     ="medium";
   };<|MERGE_RESOLUTION|>--- conflicted
+++ resolved
@@ -9,48 +9,48 @@
     real_time       =  "no";
     ////////// Identification parameters:
     eNB_ID    =  0xe00;
-
+    
     cell_type =  "CELL_MACRO_ENB";
-
+    
     eNB_name  =  "eNB-Eurecom-LTEBox";
-
+    
     // Tracking area code, 0x0000 and 0xfffe are reserved values
     tracking_area_code  =  1;
     plmn_list = (
       { mcc = 208; mnc = 92; mnc_length = 2; }
     );
-
+    
     tr_s_preference     = "local_mac"
 
        ////////// Physical parameters:
-
+  
     component_carriers = (
-                 {
+    		       	 {
                            node_function = "eNodeB_3GPP";
                            node_timing = "synch_to_ext_device";
                            node_synch_ref = 0;
                            nb_antenna_ports = 1;
                            ue_TransmissionMode = 1;
-           frame_type					      = "FDD";
+  			   frame_type					      = "FDD";	
                            tdd_config 					      = 3;
                            tdd_config_s            			      = 0;
-         prefix_type             			      = "NORMAL";
-         eutra_band              			      = 7;
+ 			   prefix_type             			      = "NORMAL";
+  			   eutra_band              			      = 7;
                            downlink_frequency      			      = 2680000000L;
                            uplink_frequency_offset 			      = -120000000;
-
-           Nid_cell					      = 0;
+  
+  			   Nid_cell					      = 0;
                            N_RB_DL                 			      = 25;
                            Nid_cell_mbsfn          			      = 0;
                            nb_antennas_tx          			      = 1;
-                           nb_antennas_rx          			      = 1;
+                           nb_antennas_rx          			      = 1; 
                            prach_root              			      = 0;
 			   tx_gain                                            = 90;
 			   rx_gain                                            = 115;
                            pbch_repetition                                    = "FALSE";
                            prach_config_index      			      = 0;
                            prach_high_speed        			      = "DISABLE";
-                       prach_zero_correlation  			      = 1;
+  	                   prach_zero_correlation  			      = 1;
                            prach_freq_offset       			      = 2;
 			   pucch_delta_shift       			      = 1;
                            pucch_nRB_CQI           			      = 0;
@@ -58,11 +58,11 @@
                            pucch_n1_AN             			      = 0;
                            pdsch_referenceSignalPower 			      = -29;
                            pdsch_p_b                  			      = 0;
-                           pusch_n_SB                 			      = 1;
+                           pusch_n_SB                 			      = 1; 
                            pusch_enable64QAM          			      = "DISABLE";
 			   pusch_hoppingMode                                  = "interSubFrame";
 			   pusch_hoppingOffset                                = 0;
-                         pusch_groupHoppingEnabled  			      = "ENABLE";
+     	                   pusch_groupHoppingEnabled  			      = "ENABLE";
 	                   pusch_groupAssignment      			      = 0;
 	                   pusch_sequenceHoppingEnabled		   	      = "DISABLE";
 	                   pusch_nDMRS1                                       = 1;
@@ -72,7 +72,7 @@
 	               /*  srs_BandwidthConfig                                =;
 	                   srs_SubframeConfig                                 =;
 	                   srs_ackNackST                                      =;
-	                   srs_MaxUpPts                                       =;*/
+	                   srs_MaxUpPts                                       =;*/  
 
 	                   pusch_p0_Nominal                                   = -96;
 	                   pusch_alpha                                        = "AL1";
@@ -82,14 +82,14 @@
 	                   pucch_deltaF_Format1b                              = "deltaF3";
 	                   pucch_deltaF_Format2                               = "deltaF0";
 	                   pucch_deltaF_Format2a                              = "deltaF0";
-                       pucch_deltaF_Format2b		    	      = "deltaF0";
-
+  	                   pucch_deltaF_Format2b		    	      = "deltaF0";
+	
                            rach_numberOfRA_Preambles                          = 64;
                            rach_preamblesGroupAConfig                         = "DISABLE";
 /*
                            rach_sizeOfRA_PreamblesGroupA                      = ;
                            rach_messageSizeGroupA                             = ;
-                           rach_messagePowerOffsetGroupB                      = ;
+                           rach_messagePowerOffsetGroupB                      = ; 
 */
                            rach_powerRampingStep                              = 4;
 	                   rach_preambleInitialReceivedTargetPower            = -108;
@@ -109,14 +109,14 @@
 			   ue_TimersAndConstants_n311			      = 1;
 
       //Parameters for SIB18
-      rxPool_sc_CP_Len                                       = "normal";
-      rxPool_sc_Period                                       = "sf40";
-      rxPool_data_CP_Len                                     = "normal";
+      rxPool_sc_CP_Len                                       = "normal"; 
+      rxPool_sc_Period                                       = "sf40";  
+      rxPool_data_CP_Len                                     = "normal";  
       rxPool_ResourceConfig_prb_Num                          = 20;
       rxPool_ResourceConfig_prb_Start                        = 5;
       rxPool_ResourceConfig_prb_End                          = 44;
       rxPool_ResourceConfig_offsetIndicator_present          = "prSmall";
-      rxPool_ResourceConfig_offsetIndicator_choice           = 0;
+      rxPool_ResourceConfig_offsetIndicator_choice           = 0;      
       rxPool_ResourceConfig_subframeBitmap_present           = "prBs40";
       rxPool_ResourceConfig_subframeBitmap_choice_bs_buf              = "00000000000000000000";
       rxPool_ResourceConfig_subframeBitmap_choice_bs_size             = 5;
@@ -125,17 +125,17 @@
       rxPool_dataHoppingConfig_numSubbands                            = "ns1";
       rxPool_dataHoppingConfig_rbOffset                               = 0;
       rxPool_commTxResourceUC-ReqAllowed                              = "TRUE";
-*/
+*/    
       // Parameters for SIB19
       discRxPool_cp_Len                                               = "normal"
       discRxPool_discPeriod                                           = "rf32"
-      discRxPool_numRetx                                              = 1;
+      discRxPool_numRetx                                              = 1;   
       discRxPool_numRepetition                                        = 2;
-      discRxPool_ResourceConfig_prb_Num                               = 5;
+      discRxPool_ResourceConfig_prb_Num                               = 5;  
       discRxPool_ResourceConfig_prb_Start                             = 3;
       discRxPool_ResourceConfig_prb_End                               = 21;
       discRxPool_ResourceConfig_offsetIndicator_present               = "prSmall";
-      discRxPool_ResourceConfig_offsetIndicator_choice                = 0;
+      discRxPool_ResourceConfig_offsetIndicator_choice                = 0;      
       discRxPool_ResourceConfig_subframeBitmap_present                = "prBs40";
       discRxPool_ResourceConfig_subframeBitmap_choice_bs_buf          = "f0ffffffff";
       discRxPool_ResourceConfig_subframeBitmap_choice_bs_size         = 5;
@@ -181,16 +181,12 @@
                             }
                           );
 
-<<<<<<< HEAD
-    NETWORK_INTERFACES :
-=======
     ///X2
     enable_x2 = "no";
     t_reloc_prep      = 1000;      /* unit: millisecond */
     tx2_reloc_overall = 2000;      /* unit: millisecond */
 
     NETWORK_INTERFACES : 
->>>>>>> b56aef4f
     {
         ENB_INTERFACE_NAME_FOR_S1_MME            = "eth1";
         ENB_IPV4_ADDRESS_FOR_S1_MME              = "192.168.12.196/24";
@@ -202,25 +198,25 @@
         ENB_IPV4_ADDRESS_FOR_X2C                 = "192.168.12.196/24";
         ENB_PORT_FOR_X2C                         = 36422; # Spec 36422
     };
-
-    log_config :
-    {
-	global_log_level                      ="info";
-      global_log_verbosity                  ="high";
-	hw_log_level                          ="info";
-      hw_log_verbosity                      ="medium";
-	phy_log_level                         ="info";
-      phy_log_verbosity                     ="medium";
-	mac_log_level                         ="info";
-      mac_log_verbosity                     ="high";
-	rlc_log_level                         ="debug";
-      rlc_log_verbosity                     ="high";
-	pdcp_log_level                        ="info";
-      pdcp_log_verbosity                    ="high";
-	rrc_log_level                         ="info";
-      rrc_log_verbosity                     ="medium";
-   };
-
+    
+    log_config : 
+    {
+	global_log_level                      ="info"; 
+    	global_log_verbosity                  ="high";
+	hw_log_level                          ="info"; 
+    	hw_log_verbosity                      ="medium";
+	phy_log_level                         ="info"; 
+    	phy_log_verbosity                     ="medium";
+	mac_log_level                         ="info"; 
+    	mac_log_verbosity                     ="high";
+	rlc_log_level                         ="debug"; 
+    	rlc_log_verbosity                     ="high";
+	pdcp_log_level                        ="info"; 
+    	pdcp_log_verbosity                    ="high";
+	rrc_log_level                         ="info"; 
+    	rrc_log_verbosity                     ="medium";
+   };	
+   
   }
 );
 
@@ -232,7 +228,7 @@
         phy_test_mode = 0;
         puSch10xSnr     =  210;
         puCch10xSnr     =  210;
-        }
+        }  
 );
 
 THREAD_STRUCT = (
@@ -246,11 +242,11 @@
         {
         num_cc = 1;
         tr_n_preference = "local_mac";
-        }
+        }  
 );
 
 RUs = (
-    {
+    {             
        local_rf       = "yes"
          nb_tx          = 1
          nb_rx          = 1
@@ -262,22 +258,22 @@
          eNB_instances  = [0];
 
     }
-);
-
-    log_config :
-    {
-	global_log_level                      ="info";
-      global_log_verbosity                  ="high";
-	hw_log_level                          ="info";
-      hw_log_verbosity                      ="medium";
-	phy_log_level                         ="info";
-      phy_log_verbosity                     ="medium";
-	mac_log_level                         ="info";
-      mac_log_verbosity                     ="high";
-	rlc_log_level                         ="info";
-      rlc_log_verbosity                     ="high";
-	pdcp_log_level                        ="info";
-      pdcp_log_verbosity                    ="high";
-	rrc_log_level                         ="info";
-      rrc_log_verbosity                     ="medium";
-   };+);  
+
+    log_config : 
+    {
+	global_log_level                      ="info"; 
+    	global_log_verbosity                  ="high";
+	hw_log_level                          ="info"; 
+    	hw_log_verbosity                      ="medium";
+	phy_log_level                         ="info"; 
+    	phy_log_verbosity                     ="medium";
+	mac_log_level                         ="info"; 
+    	mac_log_verbosity                     ="high";
+	rlc_log_level                         ="info"; 
+    	rlc_log_verbosity                     ="high";
+	pdcp_log_level                        ="info"; 
+    	pdcp_log_verbosity                    ="high";
+	rrc_log_level                         ="info"; 
+    	rrc_log_verbosity                     ="medium";
+   };	