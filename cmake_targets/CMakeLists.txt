--- conflicted
+++ resolved
@@ -367,37 +367,8 @@
                 ERROR_QUIET
 		)
 
-<<<<<<< HEAD
-
 if (NOT ${ret} STREQUAL 0)
    message(FATAL_ERROR "${ret}: error")
-=======
-message("calling ASN1C_PREFIX=NR_ asn1c -findirect-choice -fcompound-names -fno-include-deps -gen-PER -no-gen-OER -no-gen-example -D ${RRC_FULL_DIR} ${RRC_GRAMMAR}")
-
-execute_process(COMMAND ${asn1c_call}  
-			${NR_RRC_FULL_DIR} 
-			${NR_RRC_GRAMMAR}
-			NR_RRC
-                        RESULT_VARIABLE ret
-                        OUTPUT_QUIET
-                        ERROR_QUIET )
-
-if (NOT ${ret} STREQUAL 0)
-   message(FATAL_ERROR "${asn1c_call}: error")
-endif (NOT ${ret} STREQUAL 0)
-
-if(NOT EXISTS ${fix_asn1c_call})
-  message( FATAL_ERROR "The script ${fix_asn1c_call} must be present" )
-endif(NOT EXISTS ${fix_asn1c_call})
-execute_process(COMMAND ${fix_asn1c_call} 
-			${NR_RRC_FULL_DIR} 
-			NR_RRC 
-			${NR_RRC_ASN1_VERSION}
-			RESULT_VARIABLE ret)
-
-if (NOT ${ret} STREQUAL 0)
-  message(FATAL_ERROR "${fix_asn1c_call}: error")
->>>>>>> 459257da
 endif (NOT ${ret} STREQUAL 0)
 
 file(GLOB nr_rrc_source ${NR_RRC_FULL_DIR}/*.c)
@@ -413,21 +384,11 @@
 # add the command to generate the source code
 # Warning: if you modify ASN.1 source file to generate new C files, cmake should be re-run instead of make
 
-<<<<<<< HEAD
 add_custom_command (OUTPUT ${NR_RRC_FULL_DIR}/NR_asn1_constants.h
   		    COMMAND mkdir -p ${NR_RRC_FULL_DIR}
                     #COMMAND env "ASN1C_PREFIX=NR_" asn1c -gen-PER -fcompound-names -findirect-choice -no-gen-example -D ${NR_RRC_FULL_DIR} ${NR_RRC_GRAMMAR}
                     DEPENDS ${NR_RRC_GRAMMAR}
                     )
-=======
-
-add_custom_command (
-  OUTPUT ${NR_RRC_FULL_DIR}/asn1_constants.h
-  COMMAND ${asn1c_call}  ${NR_RRC_FULL_DIR} ${NR_RRC_GRAMMAR} RRC
-  COMMAND ${fix_asn1c_call}  ${NR_RRC_FULL_DIR} RRC ${NR_RRC_ASN1_VERSION}
-  DEPENDS ${RRC_GRAMMAR}
-  )
->>>>>>> 459257da
 
 # S1AP
 # Same limitation as described in RRC: unknown generated file list
@@ -459,15 +420,8 @@
 execute_process(COMMAND mkdir -p ${S1AP_C_DIR}
                 COMMAND env "ASN1C_PREFIX=S1AP_" asn1c -pdu=all -fcompound-names -fno-include-deps -gen-PER -no-gen-OER -no-gen-example -D ${S1AP_C_DIR} ${S1AP_ASN_DIR}/${S1AP_ASN_FILES}
                 RESULT_VARIABLE ret
-<<<<<<< HEAD
 		OUTPUT_QUIET
 		ERROR_QUIET)
-=======
-                OUTPUT_QUIET
-                ERROR_QUIET
-)
->>>>>>> 459257da
-
 
 if (NOT ${ret} STREQUAL 0)
   message(FATAL_ERROR "${ret}: error")
@@ -532,15 +486,9 @@
 
 execute_process(COMMAND mkdir -p ${X2AP_C_DIR}
                 COMMAND env "ASN1C_PREFIX=X2AP_" asn1c -pdu=all -fcompound-names -fno-include-deps -gen-PER -no-gen-OER -no-gen-example -D ${X2AP_C_DIR} ${X2AP_ASN_DIR}/${X2AP_ASN_FILES}
-<<<<<<< HEAD
                 RESULT_VARIABLE ret
 		OUTPUT_QUIET
 		ERROR_QUIET)
-=======
-                RESULT_VARIABLE ret 
-                OUTPUT_QUIET
-                ERROR_QUIET )
->>>>>>> 459257da
 
 #execute_process(COMMAND ${asn1c_call}  
 #			${X2AP_C_DIR} 
