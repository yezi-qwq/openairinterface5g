--- conflicted
+++ resolved
@@ -518,14 +518,7 @@
 add_list1_option(NB_ANTENNAS_RX "2" "Number of antennas in reception" "1" "2" "4")
 add_list1_option(NB_ANTENNAS_TX "4" "Number of antennas in transmission" "1" "2" "4")
 
-<<<<<<< HEAD
-add_list2_option(RF_BOARD "EXMIMO" "RF head type" "None" "EXMIMO" "OAI_USRP" "OAI_BLADERF" "CPRIGW" "OAI_LMSSDR" "OAI_SIMU")
-if (NOT ${RF_BOARD} STREQUAL "None")
-   add_definitions(-DMANAGED_RF=1)
-endif()
-=======
 add_list2_option(RF_BOARD "RF head type" "None" "OAI_USRP" "OAI_BLADERF" "CPRIGW" "OAI_LMSSDR" "OAI_SIMU")
->>>>>>> 67293964
 
 
 add_list2_option(TRANSP_PRO "None" "Transport protocol type" "None" "ETHERNET")
