#/*
# * Licensed to the OpenAirInterface (OAI) Software Alliance under one or more
# * contributor license agreements.  See the NOTICE file distributed with
# * this work for additional information regarding copyright ownership.
# * The OpenAirInterface Software Alliance licenses this file to You under
# * the OAI Public License, Version 1.1  (the "License"); you may not use this file
# * except in compliance with the License.
# * You may obtain a copy of the License at
# *
# *      http://www.openairinterface.org/?page_id=698
# *
# * Unless required by applicable law or agreed to in writing, software
# * distributed under the License is distributed on an "AS IS" BASIS,
# * WITHOUT WARRANTIES OR CONDITIONS OF ANY KIND, either express or implied.
# * See the License for the specific language governing permissions and
# * limitations under the License.
# *-------------------------------------------------------------------------------
# * For more information about the OpenAirInterface (OAI) Software Alliance:
# *      contact@openairinterface.org
# */

# Author: laurent THOMAS, Lionel GAUTHIER

cmake_minimum_required (VERSION 2.8)

#############################################
# Base directories, compatible with legacy OAI building
################################################
set (OPENAIR_DIR     $ENV{OPENAIR_DIR})
set (NFAPI_DIR       ${OPENAIR_DIR}/nfapi/open-nFAPI)
set (NFAPI_USER_DIR  ${OPENAIR_DIR}/nfapi/oai_integration)
set (OPENAIR1_DIR    ${OPENAIR_DIR}/openair1)
set (OPENAIR2_DIR    ${OPENAIR_DIR}/openair2)
set (OPENAIR3_DIR    ${OPENAIR_DIR}/openair3)
set (OPENAIR_TARGETS ${OPENAIR_DIR}/targets)
set (OPENAIR3_DIR    ${OPENAIR_DIR}/openair3)
set (OPENAIR_CMAKE   ${OPENAIR_DIR}/cmake_targets)
set (OPENAIR_BIN_DIR ${CMAKE_CURRENT_BINARY_DIR}${CMAKE_FILES_DIRECTORY})

project (OpenAirInterface)

###########################################
# macros to define options as there is numerous options in oai
################################################
macro(add_option name val helpstr)
  if(DEFINED ${name})
    set(value ${${name}})
  else(DEFINED ${name})
    set(value ${val})
  endif()
  set(${name} ${value} CACHE STRING "${helpstr}")
  add_definitions("-D${name}=${value}")
endmacro(add_option)

macro(add_boolean_option name val helpstr)
  if(DEFINED ${name})
    set(value ${${name}})
  else(DEFINED ${name})
    set(value ${val})
  endif()
  set(${name} ${value} CACHE STRING "${helpstr}")
  set_property(CACHE ${name} PROPERTY TYPE BOOL)
  if (${value})
    add_definitions("-D${name}")
  endif (${value})
endmacro(add_boolean_option)

macro(add_integer_option name val helpstr)
  if(DEFINED ${name})
    set(value ${${name}})
  else(DEFINED ${name})
    set(value ${val})
  endif()
  set(${name} ${value} CACHE STRING "${helpstr}")
  add_definitions("-D${name}=${value}")
endmacro(add_integer_option)

macro(add_list1_option name val helpstr)
  if(DEFINED ${name})
    set(value ${${name}})
  else(DEFINED ${name})
    set(value ${val})
  endif()
  set(${name} ${value} CACHE STRING "${helpstr}")
  set_property(CACHE ${name} PROPERTY STRINGS ${ARGN})
  if(NOT "${value}" STREQUAL "False")
    add_definitions("-D${name}=${value}")
  endif()
endmacro(add_list1_option)

macro(add_list2_option name val helpstr)
  if(DEFINED ${name})
    set(value ${${name}})
  else(DEFINED ${name})
    set(value ${val})
  endif()
  set(${name} ${value} CACHE STRING "${helpstr}")
  set_property(CACHE ${name} PROPERTY STRINGS ${ARGN})
  if(NOT "${value}" STREQUAL "False")
    add_definitions("-D${value}=1")
  endif()
endmacro(add_list2_option)

macro(add_list_string_option name val helpstr)
  if(DEFINED ${name})
    set(value ${${name}})
  else(DEFINED ${name})
    set(value ${val})
  endif()
  set(${name} ${value} CACHE STRING "${helpstr}")
  set_property(CACHE ${name} PROPERTY STRINGS ${ARGN})
  if(NOT "${value}" STREQUAL "False")
    add_definitions("-D${name}=\"${value}\"")
  endif()
endmacro(add_list_string_option)
####################################################
# compilation flags
#############################################

#set(CMAKE_BUILD_TYPE "Debug")
if (CMAKE_BUILD_TYPE STREQUAL "")
   set(CMAKE_BUILD_TYPE "RelWithDebInfo")
endif()
message("CMAKE_BUILD_TYPE is ${CMAKE_BUILD_TYPE}")
add_list_string_option(CMAKE_BUILD_TYPE "RelWithDebInfo" "Choose the type of build, options are: None(CMAKE_CXX_FLAGS or CMAKE_C_FLAGS used) Debug Release RelWithDebInfo MinSizeRel." Debug Release RelWithDebInfo MinSizeRel)

Message("Architecture is ${CMAKE_SYSTEM_PROCESSOR}")
if (CMAKE_SYSTEM_PROCESSOR STREQUAL "armv7l")
  set(C_FLAGS_PROCESSOR "-gdwarf-2 -mfloat-abi=hard -mfpu=neon -lgcc -lrt")
else (CMAKE_SYSTEM_PROCESSOR STREQUAL "armv7l")
  if(EXISTS  "/proc/cpuinfo")
    file(STRINGS "/proc/cpuinfo" CPUINFO REGEX flags LIMIT_COUNT 1)
    if (CPUINFO MATCHES "avx2")
      set(C_FLAGS_PROCESSOR "${C_FLAGS_PROCESSOR} -mavx2")
      set(COMPILATION_AVX2 "True")
    else()
      set(COMPILATION_AVX2 "False")
    endif()
    if (CPUINFO MATCHES "sse4_1")
      set(C_FLAGS_PROCESSOR "${C_FLAGS_PROCESSOR} -msse4.1")
    endif()
    if (CPUINFO MATCHES "ssse3")
      set(C_FLAGS_PROCESSOR "${C_FLAGS_PROCESSOR} -mssse3")
    endif()
  else()
    Message("/proc/cpuinfo does not exit. We will use manual CPU flags")
  endif()
endif()

set(C_FLAGS_PROCESSOR " ${C_FLAGS_PROCESSOR} ${CFLAGS_PROCESSOR_USER}")

Message("C_FLAGS_PROCESSOR is ${C_FLAGS_PROCESSOR}")

if (CMAKE_SYSTEM_PROCESSOR MATCHES "x86")
  if ( (NOT( C_FLAGS_PROCESSOR MATCHES "ssse3")) OR (NOT( C_FLAGS_PROCESSOR MATCHES "msse4.1")) )
    Message(FATAL_ERROR "For x86 Architecture, you must have following flags: -mssse3 -msse4.1. The current detected flags are: ${C_FLAGS_PROCESSOR}. You can pass the flags manually in build script, for example: ./build_oai --cflags_processor \"-mssse3 -msse4.1 -mavx2\" ")
  endif()
endif()

#
set(CMAKE_C_FLAGS
  "${CMAKE_C_FLAGS} ${C_FLAGS_PROCESSOR} -std=gnu99 -Wall -Wstrict-prototypes -fno-strict-aliasing -rdynamic -funroll-loops -Wno-packed-bitfield-compat -fPIC ")
# add autotools definitions that were maybe used!
set(CMAKE_C_FLAGS
  "${CMAKE_C_FLAGS} -DSTDC_HEADERS=1 -DHAVE_SYS_TYPES_H=1 -DHAVE_SYS_STAT_H=1 -DHAVE_STDLIB_H=1 -DHAVE_STRING_H=1 -DHAVE_MEMORY_H=1 -DHAVE_STRINGS_H=1 -DHAVE_INTTYPES_H=1 -DHAVE_STDINT_H=1 -DHAVE_UNISTD_H=1 -DHAVE_FCNTL_H=1 -DHAVE_ARPA_INET_H=1 -DHAVE_SYS_TIME_H=1 -DHAVE_SYS_SOCKET_H=1 -DHAVE_STRERROR=1 -DHAVE_SOCKET=1 -DHAVE_MEMSET=1 -DHAVE_GETTIMEOFDAY=1 -DHAVE_STDLIB_H=1 -DHAVE_MALLOC=1 -DHAVE_LIBSCTP"
)
set(CMAKE_CXX_FLAGS
  "${CMAKE_CXX_FLAGS} ${C_FLAGS_PROCESSOR} -std=c++11 "
)


#########################
set(CMAKE_EXE_LINKER_FLAGS  "${CMAKE_EXE_LINKER_FLAGS} -Wl,-rpath -Wl,${CMAKE_CURRENT_BINARY_DIR}")
#########################
# set a flag for changes in the source code
# these changes are related to hardcoded path to include .h files
add_definitions(-DCMAKER)
set(CMAKE_C_FLAGS_DEBUG "${CMAKE_C_FLAGS} -g -DMALLOC_CHECK_=3")
#set(CMAKE_C_FLAGS_RELWITHDEBINFO "${CMAKE_C_FLAGS} -g -DMALLOC_CHECK_=3 -O2")
set(CMAKE_C_FLAGS_RELWITHDEBINFO "${CMAKE_C_FLAGS} -g -DMALLOC_CHECK_=3")


set(GIT_BRANCH        "UNKNOWN")
set(GIT_COMMIT_HASH   "UNKNOWN")
set(GIT_COMMIT_DATE   "UNKNOWN")

find_package(Git)
if(GIT_FOUND)
  message("git found: ${GIT_EXECUTABLE}")
  # Get the current working branch
  execute_process(
    COMMAND git rev-parse --abbrev-ref HEAD
    WORKING_DIRECTORY ${CMAKE_SOURCE_DIR}
    OUTPUT_VARIABLE GIT_BRANCH
    OUTPUT_STRIP_TRAILING_WHITESPACE
  )

  # Get the latest abbreviated commit hash of the working branch
  execute_process(
    COMMAND git log -1 --format=%h
    WORKING_DIRECTORY ${CMAKE_SOURCE_DIR}
    OUTPUT_VARIABLE GIT_COMMIT_HASH
    OUTPUT_STRIP_TRAILING_WHITESPACE
  )

  # Get the latest commit date of the working branch
  execute_process(
    COMMAND git log -1 --format=%cd
    WORKING_DIRECTORY ${CMAKE_SOURCE_DIR}
    OUTPUT_VARIABLE GIT_COMMIT_DATE
    OUTPUT_STRIP_TRAILING_WHITESPACE
  )
endif()


# Below is a hard-coded info
set (FIRMWARE_VERSION "No svn information")
add_definitions("-DFIRMWARE_VERSION=\"${FIRMWARE_VERSION}\"")
add_definitions("-DPACKAGE_VERSION=\"Branch: ${GIT_BRANCH} Abrev. Hash: ${GIT_COMMIT_HASH} Date: ${GIT_COMMIT_DATE}\"")
add_definitions("-DPACKAGE_BUGREPORT=\"openair4g-devel@lists.eurecom.fr\"")



# Debug related options
#########################################
add_boolean_option(ASN_DEBUG           False "ASN1 coder/decoder Debug")
add_boolean_option(EMIT_ASN_DEBUG      False "ASN1 coder/decoder Debug")
add_boolean_option(MSG_PRINT           False "print debug messages")
add_boolean_option(DISABLE_XER_PRINT   False "print XER Format")
add_boolean_option(XER_PRINT           False "print XER Format")
add_boolean_option(RRC_MSG_PRINT       False "print RRC messages")
add_boolean_option(PDCP_MSG_PRINT      False "print PDCP messages to /tmp/pdcp.log")
add_boolean_option(DEBUG_PDCP_PAYLOAD  False "print PDCP PDU to stdout")  # if true, make sure that global and PDCP log levels are trace
add_boolean_option(DEBUG_MAC_INTERFACE False "print MAC-RLC PDU exchange to stdout") # if true, make sure that global and PDCP log levels are trace
add_boolean_option(TRACE_RLC_PAYLOAD   False "print RLC PDU to stdout") # if true, make sure that global and PDCP log levels are trace
add_boolean_option(TEST_OMG            False "???")
add_boolean_option(DEBUG_OMG           False "???")
add_boolean_option(XFORMS              False "This adds the possibility to see the signal oscilloscope")
add_boolean_option(PRINT_STATS         False "This adds the possibility to see the status")
add_boolean_option(T_TRACER            False "Activate the T tracer, a debugging/monitoring framework" )
add_boolean_option(UE_AUTOTEST_TRACE   False "Activate UE autotest specific logs")
add_boolean_option(UE_DEBUG_TRACE      False "Activate UE debug trace")
add_boolean_option(UE_TIMING_TRACE     False "Activate UE timing trace")
add_boolean_option(DISABLE_LOG_X       False "Deactivate all LOG_* macros")
add_boolean_option(USRP_REC_PLAY       False "Enable USRP record playback mode")
add_boolean_option(UE_NAS_USE_TUN      False "Enable UE NAS TUN device instead of ue_ip.ko")

add_boolean_option(DEBUG_CONSOLE False "makes debugging easier, disables stdout/stderr buffering")

add_boolean_option(ENABLE_ITTI True "ITTI is internal messaging, should remain enabled for most targets")
set (ITTI_DIR ${OPENAIR_DIR}/common/utils/itti)
if (${ENABLE_ITTI})
  add_library(ITTI
    # add .h files if depend on (this one is generated)
    ${ITTI_DIR}/intertask_interface.h
    ${ITTI_DIR}/intertask_interface.c
    ${ITTI_DIR}/intertask_interface_dump.c
    ${ITTI_DIR}/backtrace.c
    ${ITTI_DIR}/memory_pools.c
    ${ITTI_DIR}/signals.c
    ${ITTI_DIR}/timer.c
    )
  set(ITTI_LIB ITTI)
  set(GTPU_need_ITTI ${OPENAIR3_DIR}/GTPV1-U/gtpv1u_eNB.c)
endif (${ENABLE_ITTI})

#############################
# ASN.1 grammar C code generation & dependancies
################################
# A difficulty: asn1c generates C code of a un-predictable list of files
# so, generate the c from asn1c once at cmake run time
# So, if someone modify the asn.1 source file in such as way that it will create
# (so creating new asn.1 objects instead of modifying the object attributes)
# New C code source file, cmake must be re-run (instead of re-running make only)
#############
set(asn1c_call "${OPENAIR_CMAKE}/tools/generate_asn1")
set(fix_asn1c_call "${OPENAIR_CMAKE}/tools/fix_asn1")
set(asn1_generated_dir ${OPENAIR_BIN_DIR})

set(protoc_call "${OPENAIR_CMAKE}/tools/generate_protobuf")
set(protobuf_generated_dir ${OPENAIR_BIN_DIR})

# RRC
######

add_list2_option(RRC_ASN1_VERSION "Rel14" "ASN.1 version of RRC interface" "Rel8" "Rel10" "Rel14" "CBA")

if (${RRC_ASN1_VERSION} STREQUAL "Rel8")
  set (RRC_GRAMMAR ${OPENAIR2_DIR}/RRC/LTE/MESSAGES/asn1c/ASN1_files/EUTRA-RRC-Definitions-86.asn)
elseif (${RRC_ASN1_VERSION} STREQUAL "CBA")
  set (RRC_GRAMMAR ${OPENAIR2_DIR}/RRC/LTE/MESSAGES/asn1c/ASN1_files/EUTRA-RRC-Definitions-a20-lola.asn)
elseif (${RRC_ASN1_VERSION} STREQUAL "Rel10")
  set (RRC_GRAMMAR ${OPENAIR2_DIR}/RRC/LTE/MESSAGES/asn1c/ASN1_files/EUTRA-RRC-Definitions-a20.asn)
else()
  set (RRC_GRAMMAR ${OPENAIR2_DIR}/RRC/LTE/MESSAGES/asn1c/ASN1_files/RRC-e30.asn)
endif  (${RRC_ASN1_VERSION} STREQUAL "Rel8")

set (RRC_FULL_DIR ${asn1_generated_dir}/RRC_${RRC_ASN1_VERSION})

if(NOT EXISTS ${asn1c_call})
  message( FATAL_ERROR "The script ${asn1c_call} must be present" )
endif(NOT EXISTS ${asn1c_call})

message("calling asn1c -fcompound-names -fno-include-deps -gen-PER -no-gen-OER -no-gen-example -D ${RRC_FULL_DIR} ${RRC_GRAMMAR}")
execute_process(COMMAND ${asn1c_call}  
			${RRC_FULL_DIR} 
			${RRC_GRAMMAR}
			RRC
                	RESULT_VARIABLE ret)

if (NOT ${ret} STREQUAL 0)
  message(FATAL_ERROR "${asn1c_call}: error")
endif (NOT ${ret} STREQUAL 0)

if(NOT EXISTS ${fix_asn1c_call})
  message( FATAL_ERROR "The script ${fix_asn1c_call} must be present" )
endif(NOT EXISTS ${fix_asn1c_call})

execute_process(COMMAND ${fix_asn1c_call} 
			${RRC_FULL_DIR} 
			RRC 
			${RRC_ASN1_VERSION}
                	RESULT_VARIABLE ret)

if (NOT ${ret} STREQUAL 0)
  message(FATAL_ERROR "${fix_asn1c_call}: error")
endif (NOT ${ret} STREQUAL 0)

file(GLOB rrc_source ${RRC_FULL_DIR}/*.c)
file(GLOB rrc_h ${RRC_FULL_DIR}/*.h)
set(rrc_h ${rrc_h} ${RRC_FULL_DIR}/asn1_constants.h)
set_source_files_properties(${rrc_source} PROPERTIES COMPILE_FLAGS -w) # suppress warnings from generated code
add_library(RRC_LIB ${rrc_h} ${rrc_source}
    ${OPENAIR2_DIR}/RRC/LTE/MESSAGES/asn1_msg.c
    ${OPENAIR2_DIR}/RRC/LTE/MESSAGES/asn1_msg_NB_IoT.c)
include_directories ("${RRC_FULL_DIR}")

# add the command to generate the source code
# Warning: if you modify ASN.1 source file to generate new C files, cmake should be re-run instead of make
add_custom_command (
  OUTPUT ${RRC_FULL_DIR}/asn1_constants.h
  COMMAND ${asn1c_call}  ${RRC_FULL_DIR} ${RRC_GRAMMAR}
  COMMAND ${fix_asn1c_call}  ${RRC_FULL_DIR} RRC ${RRC_ASN1_VERSION}
  DEPENDS ${RRC_GRAMMAR}
  )


#NR RRC
######

add_list2_option(NR_RRC_ASN1_VERSION "NR_Rel15" "ASN.1 version of NR_RRC interface")

if (${NR_RRC_ASN1_VERSION} STREQUAL "NR_Rel15")
  set (NR_RRC_GRAMMAR ${OPENAIR2_DIR}/RRC/NR/MESSAGES/asn1c/ASN1_files/NR-RRC-38331-f10.asn)
endif  (${NR_RRC_ASN1_VERSION} STREQUAL "NR_Rel15")

set (NR_RRC_FULL_DIR ${asn1_generated_dir}/${NR_RRC_ASN1_VERSION})

if(NOT EXISTS ${asn1c_call})
message( FATAL_ERROR "The script ${asn1c_call} must be present" )
endif(NOT EXISTS ${asn1c_call})

message("calling ASN1C_PREFIX=NR_ asn1c -findirect-choice -fcompound-names -fno-include-deps -gen-PER -no-gen-OER -no-gen-example -D ${RRC_FULL_DIR} ${RRC_GRAMMAR}")
execute_process(COMMAND ${asn1c_call}  
			${NR_RRC_FULL_DIR} 
			${NR_RRC_GRAMMAR}
			NR_RRC
                        RESULT_VARIABLE ret)

if (NOT ${ret} STREQUAL 0)
   message(FATAL_ERROR "${asn1c_call}: error")
endif (NOT ${ret} STREQUAL 0)

if(NOT EXISTS ${fix_asn1c_call})
  message( FATAL_ERROR "The script ${fix_asn1c_call} must be present" )
endif(NOT EXISTS ${fix_asn1c_call})

execute_process(COMMAND ${fix_asn1c_call} 
			${NR_RRC_FULL_DIR} 
			NR_RRC 
			${NR_RRC_ASN1_VERSION}
			RESULT_VARIABLE ret)

if (NOT ${ret} STREQUAL 0)
  message(FATAL_ERROR "${fix_asn1c_call}: error")
endif (NOT ${ret} STREQUAL 0)

file(GLOB nr_rrc_source ${NR_RRC_FULL_DIR}/*.c)
file(GLOB nr_rrc_h ${NR_RRC_FULL_DIR}/*.h)
set(nr_rrc_h ${nr_rrc_h} ${NR_RRC_FULL_DIR}/asn1_constants.h)
set_source_files_properties(${nr_rrc_source} PROPERTIES COMPILE_FLAGS -w) # suppress warnings from generated code
add_library(NR_RRC_LIB 
	    ${nr_rrc_h} 
	    ${nr_rrc_source}
            ${OPENAIR2_DIR}/RRC/NR/MESSAGES/asn1_msg.c)
include_directories ("${NR_RRC_FULL_DIR}")

# add the command to generate the source code
# Warning: if you modify ASN.1 source file to generate new C files, cmake should be re-run instead of make

add_custom_command (
  OUTPUT ${NR_RRC_FULL_DIR}/asn1_constants.h
  COMMAND ${asn1c_call}  ${NR_RRC_FULL_DIR} ${NR_RRC_GRAMMAR} RRC
  COMMAND ${fix_asn1c_call}  ${NR_RRC_FULL_DIR} RRC ${NR_RRC_ASN1_VERSION}
  DEPENDS ${RRC_GRAMMAR}
  )

# S1AP
# Same limitation as described in RRC: unknown generated file list
# so we generate it at cmake time
##############
add_list1_option(S1AP_VERSION R14 "S1AP Asn.1 grammar version" R8 R9 R10 R14)

set(S1AP_DIR ${OPENAIR3_DIR}/S1AP)

if (${S1AP_VERSION} STREQUAL "R14")
  set (ASN1RELDIR R14.4)
  add_definitions("-DUPDATE_RELEASE_9 -DUPDATE_RELEASE_10 -DUPDATE_RELEASE_14")
  set(S1AP_ASN_FILES s1ap-14.4.0.asn1)
elseif (${S1AP_VERSION} STREQUAL "R10")
  set (ASN1RELDIR R10.5)
  add_definitions("-DUPDATE_RELEASE_9 -DUPDATE_RELEASE_10")
elseif (${S1AP_VERSION} STREQUAL "R9")
  set (ASN1RELDIR R9.8)
  add_definitions("-DUPDATE_RELEASE_9")
else(${S1AP_VERSION} STREQUAL "R8")
  set (ASN1RELDIR R8.10)
endif(${S1AP_VERSION} STREQUAL "R14")

set(S1AP_ASN_DIR ${S1AP_DIR}/MESSAGES/ASN1/${ASN1RELDIR})
set(S1AP_C_DIR ${asn1_generated_dir}/S1AP_${ASN1RELDIR})

message("calling ASN1C_PREFIX=S1AP_ asn1c -fcompound-names -fno-include-deps -gen-PER -no-gen-OER -no-gen-example -D ${S1AP_C_DIR} ${S1AP_ASN_DIR}/${S1AP_ASN_FILES}")

execute_process(COMMAND mkdir -p ${S1AP_C_DIR}
                COMMAND env "ASN1C_PREFIX=S1AP_" asn1c -pdu=all -fcompound-names -fno-include-deps -gen-PER -no-gen-OER -no-gen-example -D ${S1AP_C_DIR} ${S1AP_ASN_DIR}/${S1AP_ASN_FILES}
                RESULT_VARIABLE ret)

if (NOT ${ret} STREQUAL 0)
  message(FATAL_ERROR "${ret}: error")
endif (NOT ${ret} STREQUAL 0)

file(GLOB S1AP_source ${S1AP_C_DIR}/*.c)
file(GLOB s1ap_h ${S1AP_C_DIR}/*.h)
set(s1ap_h ${s1ap_h} )

add_custom_command (
  OUTPUT ${S1AP_C_DIR}/S1AP_asn_constant.h
  COMMAND mkdir -p ${S1AP_C_DIR}
  COMMAND env "ASN1C_PREFIX=S1AP_" asn1c -pdu=all -fcompound-names -fno-include-deps -gen-PER -no-gen-OER -no-gen-example -D ${S1AP_C_DIR} ${S1AP_ASN_DIR}/${S1AP_ASN_FILES}
  DEPENDS ${S1AP_ASN_DIR}/${S1AP_ASN_FILES}
)

add_library(S1AP_LIB
  ${S1AP_source}
  ${S1AP_DIR}/s1ap_common.c
  )

include_directories ("${S1AP_C_DIR}")
include_directories ("${S1AP_DIR}")

add_library(S1AP_ENB
  # ${S1AP_C_DIR}/s1ap_ies_defs.h
  ${S1AP_DIR}/s1ap_eNB.c
  ${S1AP_DIR}/s1ap_eNB_context_management_procedures.c
  ${S1AP_DIR}/s1ap_eNB_encoder.c
  ${S1AP_DIR}/s1ap_eNB_handlers.c
  ${S1AP_DIR}/s1ap_eNB_itti_messaging.c
  ${S1AP_DIR}/s1ap_eNB_management_procedures.c
  ${S1AP_DIR}/s1ap_eNB_nas_procedures.c
  ${S1AP_DIR}/s1ap_eNB_nnsf.c
  ${S1AP_DIR}/s1ap_eNB_overload.c
  ${S1AP_DIR}/s1ap_eNB_trace.c
  ${S1AP_DIR}/s1ap_eNB_ue_context.c
  ${S1AP_DIR}/s1ap_eNB_decoder.c
  )



#X2AP
# Same limitation as described in RRC/S1AP: unknown generated file list
# so we generate it at cmake time
##############
add_list1_option(X2AP_VERSION R14 "X2AP Asn.1 grammar version" R10 R11 R14)
set(X2AP_DIR ${OPENAIR2_DIR}/X2AP)
if (${X2AP_VERSION} STREQUAL "R14")
  set (ASN1RELDIR R14.5)
  set (X2AP_ASN_FILES x2ap-14.5.0.asn1)
elseif (${X2AP_VERSION} STREQUAL "R11")
  set (ASN1RELDIR R11.2)
elseif (${X2AP_VERSION} STREQUAL "R10")
  set (ASN1RELDIR R.UNKNOWN)
endif(${X2AP_VERSION} STREQUAL "R14")
set(X2AP_ASN_DIR ${X2AP_DIR}/MESSAGES/ASN1/${ASN1RELDIR})

set(X2AP_C_DIR ${asn1_generated_dir}/X2AP_${ASN1RELDIR})

message("calling asn1c -fcompound-names -fno-include-deps -gen-PER -no-gen-OER -no-gen-example -D ${X2AP_C_DIR} ${X2AP_ASN_DIR}/${X2AP_ASN_FILES}")

execute_process(COMMAND mkdir -p ${X2AP_C_DIR}
                COMMAND env "ASN1C_PREFIX=X2AP_" asn1c -pdu=all -fcompound-names -fno-include-deps -gen-PER -no-gen-OER -no-gen-example -D ${X2AP_C_DIR} ${X2AP_ASN_DIR}/${X2AP_ASN_FILES}
                RESULT_VARIABLE ret)

#execute_process(COMMAND ${asn1c_call}  
#			${X2AP_C_DIR} 
#			${X2AP_ASN_DIR}/${X2AP_ASN_FILES}
#			X2AP
#                       RESULT_VARIABLE ret)

if (NOT ${ret} STREQUAL 0)
  message(FATAL_ERROR "${asn1c_call}: error")
endif (NOT ${ret} STREQUAL 0)
file(GLOB X2AP_source ${X2AP_C_DIR}/*.c)

file(GLOB x2ap_h ${X2AP_C_DIR}/*.h)
set(x2ap_h ${x2ap_h} )

add_custom_command (
  OUTPUT ${X2AP_C_DIR}/X2AP_asn_constant.h
  COMMAND mkdir -p ${X2AP_C_DIR}
  COMMAND env "ASN1C_PREFIX=X2AP_" asn1c -pdu=all -fcompound-names -fno-include-deps -gen-PER -no-gen-OER -no-gen-example -D ${X2AP_C_DIR} ${X2AP_ASN_DIR}/${X2AP_ASN_FILES}
  DEPENDS ${X2AP_ASN_DIR}/${X2AP_ASN_FILES}
  )

#add_custom_command (
#  OUTPUT ${X2AP_C_DIR}/X2AP_asn_constant.h
#  COMMAND ${asn1c_call} ${X2AP_C_DIR} ${X2AP_ASN_DIR}/${X2AP_ASN_FILES} X2AP
#  COMMAND ${fix_asn1c_call} ${X2AP_C_DIR} X2AP ${X2AP_VERSION}
#  DEPENDS ${X2AP_ASN_DIR}/${X2AP_ASN_FILES}
#  )

add_library(X2AP_LIB
  ${X2AP_source}
  ${X2AP_DIR}/x2ap_common.c
  )

include_directories ("${X2AP_C_DIR}")
include_directories ("${X2AP_DIR}")

# Hardware dependant options
###################################
add_list1_option(NB_ANTENNAS_RX "2" "Number of antennas in reception" "1" "2" "4")
add_list1_option(NB_ANTENNAS_TX "4" "Number of antennas in transmission" "1" "2" "4")

add_list2_option(RF_BOARD "EXMIMO" "RF head type" "None" "EXMIMO" "OAI_USRP" "OAI_BLADERF" "CPRIGW" "OAI_LMSSDR")

add_list2_option(TRANSP_PRO "None" "Transport protocol type" "None" "ETHERNET")
#NOKIA config enhancement
set (CONFIG_ROOTDIR
    ${OPENAIR_DIR}/common/config
   )
set (CONFIG_SOURCES
    ${CONFIG_ROOTDIR}/config_load_configmodule.c
    ${CONFIG_ROOTDIR}/config_userapi.c
    ${CONFIG_ROOTDIR}/config_cmdline.c
   ) 
set (CONFIG_LIBCONFIG_SOURCES
    ${CONFIG_ROOTDIR}/libconfig/config_libconfig.c
   )   
add_library(params_libconfig MODULE ${CONFIG_LIBCONFIG_SOURCES} )
target_link_libraries(params_libconfig config)  
# shared library loader
set (SHLIB_LOADER_SOURCES
    ${OPENAIR_DIR}/common/utils/load_module_shlib.c
)
# include RF devices / transport protocols library modules
######################################################################

include_directories("${OPENAIR_TARGETS}/ARCH/EXMIMO/USERSPACE/LIB/")
include_directories ("${OPENAIR_TARGETS}/ARCH/EXMIMO/DEFS/")
#set (option_HWEXMIMOLIB_lib "-l ")
set(HWLIB_EXMIMO_SOURCE
  ${OPENAIR_TARGETS}/ARCH/EXMIMO/USERSPACE/LIB/openair0_lib.c
#  ${OPENAIR_TARGETS}/ARCH/EXMIMO/USERSPACE/LIB/gain_control.c
  )
add_library(oai_exmimodevif MODULE ${HWLIB_EXMIMO_SOURCE} )

include_directories("${OPENAIR_TARGETS}/ARCH/USRP/USERSPACE/LIB/")
set(HWLIB_USRP_SOURCE
  ${OPENAIR_TARGETS}/ARCH/USRP/USERSPACE/LIB/usrp_lib.cpp
  )
add_library(oai_usrpdevif MODULE ${HWLIB_USRP_SOURCE} )
target_link_libraries(oai_usrpdevif uhd)

include_directories("${OPENAIR_TARGETS}/ARCH/BLADERF/USERSPACE/LIB/")
set(HWLIB_BLADERF_SOURCE
  ${OPENAIR_TARGETS}/ARCH/BLADERF/USERSPACE/LIB/bladerf_lib.c
  )
add_library(oai_bladerfdevif MODULE ${HWLIB_BLADERF_SOURCE} )
target_link_libraries(oai_bladerfdevif bladeRF)

include_directories("${OPENAIR_TARGETS}/ARCH/LMSSDR/USERSPACE/LIB/")

set(HWLIB_LMSSDR_SOURCE
  ${OPENAIR_TARGETS}/ARCH/LMSSDR/USERSPACE/LIB/lms_lib.cpp
  )
add_library(oai_lmssdrdevif MODULE ${HWLIB_LMSSDR_SOURCE} )
target_include_directories(oai_lmssdrdevif PRIVATE /usr/local/include/lime)
target_link_libraries(oai_lmssdrdevif LimeSuite )

include_directories("${OPENAIR_TARGETS}/ARCH/ETHERNET/USERSPACE/LIB/")
set(TPLIB_ETHERNET_SOURCE
  ${OPENAIR_TARGETS}/ARCH/ETHERNET/USERSPACE/LIB/ethernet_lib.c
  ${OPENAIR_TARGETS}/ARCH/ETHERNET/USERSPACE/LIB/eth_udp.c
  ${OPENAIR_TARGETS}/ARCH/ETHERNET/USERSPACE/LIB/eth_raw.c
  )
add_library(oai_eth_transpro MODULE ${TPLIB_ETHERNET_SOURCE} )

include_directories("${OPENAIR_TARGETS}/ARCH/mobipass/")
set(TPLIB_MOBIPASS_SOURCE
  ${OPENAIR_TARGETS}/ARCH/mobipass/interface.c
  ${OPENAIR_TARGETS}/ARCH/mobipass/mobipass.c
  ${OPENAIR_TARGETS}/ARCH/mobipass/queues.c
  )
add_library(oai_mobipass MODULE ${TPLIB_MOBIPASS_SOURCE} )

# Hide all functions/variables in the mobipass library.
# Use __attribute__((__visibility__("default")))
# in the source code to unhide a function/variable.
get_target_property(mobipas_cflags oai_mobipass COMPILE_FLAGS)
set_target_properties(oai_mobipass PROPERTIES COMPILE_FLAGS "${mobipass_cflags} -fvisibility=hidden")

set(HWLIB_TCP_BRIDGE_SOURCE
  ${OPENAIR_TARGETS}/ARCH/tcp_bridge/tcp_bridge.c
  )
add_library(oai_tcp_bridge MODULE ${HWLIB_TCP_BRIDGE_SOURCE} )

#get_target_property(tcp_bridge_cflags oai_tcp_bridge COMPILE_FLAGS)
#set_target_properties(oai_tcp_bridge PROPERTIES COMPILE_FLAGS "${tcp_bridge_cflags} -fvisibility=hidden")
set_target_properties(oai_tcp_bridge PROPERTIES COMPILE_FLAGS "-fvisibility=hidden")

##########################################################

include_directories ("${OPENAIR_TARGETS}/ARCH/COMMON")

Message("DEADLINE_SCHEDULER flag  is ${DEADLINE_SCHEDULER}")
Message("CPU_Affinity flag is ${CPU_AFFINITY}")

##############################################################
#    ???!!! TO BE DOCUMENTED OPTIONS !!!???
##############################################################
add_boolean_option(ENABLE_SECURITY         True  "Enable LTE integrity and ciphering between RRC UE and eNB")
add_boolean_option(ENABLE_USE_MME          True  "eNB connected to MME (INTERFACE S1-C), not standalone eNB")
add_boolean_option(NO_RRM                  True  "DO WE HAVE A RADIO RESSOURCE MANAGER: NO")
add_boolean_option(RRC_DEFAULT_RAB_IS_AM False "set the RLC mode to AM for the default bearer")

add_boolean_option(OAI_NW_DRIVER_TYPE_ETHERNET False "????")
add_boolean_option(DEADLINE_SCHEDULER True "Use the Linux scheduler SCHED_DEADLINE: kernel >= 3.14")
add_boolean_option(CPU_AFFINITY False "Enable CPU Affinity of threads (only valid without deadline scheduler). It is enabled only with >2 CPUs")
add_boolean_option(NAS_ADDRESS_FIX False "specific to oaisim: for nasmesh driver")
add_boolean_option(NAS_NETLINK False "useless ??? Must be True to compile nasmesh driver without rtai ????")
add_boolean_option(OAISIM False "specific to oaisim")
add_boolean_option(OAI_NW_DRIVER_USE_NETLINK True "????")

add_boolean_option(USE_MME False "this flag is used only one time in lte-softmodem.c")
add_list_string_option(PACKAGE_NAME "NotDefined" "As per attribute name")
add_boolean_option(MESSAGE_CHART_GENERATOR False         "For generating sequence diagrams")
add_boolean_option(MESSAGE_CHART_GENERATOR_RLC_MAC False "trace RLC-MAC exchanges in sequence diagrams")
add_boolean_option(MESSAGE_CHART_GENERATOR_PHY     False "trace some PHY exchanges in sequence diagrams")

########################
# Include order
##########################
add_boolean_option(ENB_MODE True "Swap the include directories between openair2 and openair3" )

##########################
# SCHEDULING/REAL-TIME/PERF options
##########################
add_boolean_option(ENABLE_USE_CPU_EXECUTION_TIME True "Add data in vcd traces: disable it if perf issues")
add_boolean_option(ENABLE_VCD              True  "always true now, time measurements of proc calls and var displays")
add_boolean_option(ENABLE_VCD_FIFO         True  "time measurements of proc calls and var displays sent to FIFO (one more thread)")
add_boolean_option(LINUX                   False "used in weird memcpy() in pdcp.c ???")
add_boolean_option(LINUX_LIST              False "used only in lists.c: either use OAI implementation of lists or Linux one (should be True, but it is False")
add_boolean_option(LOG_NO_THREAD           True  "Disable thread for log, seems always set to true")
add_boolean_option(OPENAIR_LTE             True "Seems legacy: keep it to true")

##########################
# PHY options
##########################
add_boolean_option(DRIVER2013              True "only relevant for EXMIMO")
add_boolean_option(ENABLE_NEW_MULTICAST    False "specific to oaisim")
add_boolean_option(EXMIMO_IOT              True "????")
add_boolean_option(LARGE_SCALE             False "specific to oaisim: defines max eNB=2 and max UE=120")
add_boolean_option(LOCALIZATION            False "???")
add_integer_option(MAX_NUM_CCs             1     "????")
add_boolean_option(MU_RECEIVER             False "????")
add_boolean_option(PHYSIM                  True  "for L1 simulators (dlsim, ulsim, ...)")
add_boolean_option(PHY_CONTEXT             True "not clear: must remain False for dlsim")
add_boolean_option(PHY_EMUL                False "not clear: must remain False for dlsim")
add_boolean_option(SMBV                    False "Rohde&Schwarz SMBV100A vector signal generator")
add_boolean_option(DEBUG_PHY               False "Enable PHY layer debugging options")
add_boolean_option(DEBUG_PHY_PROC          False "Enable debugging of PHY layer procedures")
add_boolean_option(DEBUG_DLSCH             False "Enable debugging of DLSCH physical layer channel")

##########################
# NAS LAYER OPTIONS
##########################
add_boolean_option(ENABLE_NAS_UE_LOGGING   True  "????")
add_boolean_option(NAS_BUILT_IN_UE         True  "UE NAS layer present in this executable")
add_boolean_option(NAS_UE                  True  "NAS UE INSTANCE (<> NAS_MME)")


##########################
# ACCESS STRATUM LAYER2 OPTIONS
##########################
add_boolean_option(MAC_CONTEXT             True  "specific to oaisim")
add_boolean_option(JUMBO_FRAME             True  "ENABLE LARGE SDU in ACCESS STRATUM (larger than common MTU)")

##########################
# RLC LAYER OPTIONS
##########################
add_boolean_option(OPENAIR2                True  "Access Stratum layer 2 built in executable")
add_boolean_option(TRACE_RLC_PAYLOAD       False "Fatal assert in this case")
add_boolean_option(RLC_STOP_ON_LOST_PDU    False "Fatal assert in this case")

add_boolean_option(TRACE_RLC_MUTEX         True  "TRACE for RLC, possible problem in thread scheduling")
add_boolean_option(TRACE_RLC_AM_BO         False "TRACE for RLC AM, TO BE CHANGED IN A MORE GENERAL FLAG")
add_boolean_option(TRACE_RLC_AM_FREE_SDU   False "TRACE for RLC AM, TO BE CHANGED IN A MORE GENERAL FLAG")
add_boolean_option(TRACE_RLC_AM_HOLE       False "TRACE for RLC AM, TO BE CHANGED IN A MORE GENERAL FLAG")
add_boolean_option(TRACE_RLC_AM_PDU        False "TRACE for RLC AM, TO BE CHANGED IN A MORE GENERAL FLAG")
add_boolean_option(TRACE_RLC_AM_RESEGMENT  False "TRACE for RLC AM, TO BE CHANGED IN A MORE GENERAL FLAG")
add_boolean_option(TRACE_RLC_AM_RX         False "TRACE for RLC AM, TO BE CHANGED IN A MORE GENERAL FLAG")
add_boolean_option(TRACE_RLC_AM_RX_DECODE  False "TRACE for RLC AM, TO BE CHANGED IN A MORE GENERAL FLAG")
add_boolean_option(TRACE_RLC_AM_TX         False "TRACE for RLC AM, TO BE CHANGED IN A MORE GENERAL FLAG")
add_boolean_option(TRACE_RLC_AM_TX_STATUS  False "TRACE for RLC AM, TO BE CHANGED IN A MORE GENERAL FLAG")
add_boolean_option(TRACE_RLC_AM_STATUS_CREATION   False "TRACE for RLC AM, TO BE CHANGED IN A MORE GENERAL FLAG")

add_boolean_option(STOP_ON_IP_TRAFFIC_OVERLOAD      False "")
add_boolean_option(TRACE_RLC_UM_DAR        False "TRACE for RLC UM, TO BE CHANGED IN A MORE GENERAL FLAG")
add_boolean_option(TRACE_RLC_UM_DISPLAY_ASCII_DATA  False "TRACE for RLC UM, TO BE CHANGED IN A MORE GENERAL FLAG")
add_boolean_option(TRACE_RLC_UM_PDU        False "TRACE for RLC UM, TO BE CHANGED IN A MORE GENERAL FLAG")
add_boolean_option(TRACE_RLC_UM_RX         False "TRACE for RLC UM, TO BE CHANGED IN A MORE GENERAL FLAG")
add_boolean_option(TRACE_RLC_UM_SEGMENT    False "TRACE for RLC UM, TO BE CHANGED IN A MORE GENERAL FLAG")
add_boolean_option(TRACE_RLC_UM_TX_STATUS  False "TRACE for RLC UM, TO BE CHANGED IN A MORE GENERAL FLAG")


##########################
# PDCP LAYER OPTIONS
##########################
add_boolean_option(PDCP_USE_NETLINK            False "For eNB, PDCP communicate with a NETLINK socket if connected to network driver, else could use a RT-FIFO")
add_boolean_option(PDCP_USE_NETLINK_QUEUES     False "When PDCP_USE_NETLINK is true, incoming IP packets are stored in queues")
add_boolean_option(LINK_ENB_PDCP_TO_IP_DRIVER  False "For eNB, PDCP communicate with a IP driver")
add_boolean_option(LINK_ENB_PDCP_TO_GTPV1U     True  "For eNB, PDCP communicate with GTP-U protocol (eNB<->S-GW)")

##########################
# RRC LAYER OPTIONS
##########################
add_boolean_option(RRC_DEFAULT_RAB_IS_AM       False  "Otherwise it is UM, configure params are actually set in rrc_eNB.c:rrc_eNB_generate_defaultRRCConnectionReconfiguration(...)")


##########################
# S1AP LAYER OPTIONS
##########################
# none

# add the binary tree to the search path for include files
#######################################################
# We will find ConfigOAI.h after generation in target directory
include_directories("${OPENAIR_BIN_DIR}")
# add directories to find all include files
# the internal rule is to use generic names such as defs.h
# but to make it uniq name as adding the relative path in the include directtive
# example: #include "RRC/LTE/rrc_defs.h"
#find_path (include_dirs_all *.h ${OPENAIR_DIR})
#find_path (include_dirs_all *.h PATHS /usr/include NO_CMAKE_PATH)
#include_directories("${include_dirs_all}")

# Legacy exact order
if(ENB_MODE)
  include_directories("${OPENAIR2_DIR}/COMMON")
  include_directories("${OPENAIR2_DIR}/UTIL")
  include_directories("${OPENAIR2_DIR}/UTIL/LOG")
  include_directories("${OPENAIR3_DIR}/COMMON")
  include_directories("${OPENAIR3_DIR}/UTILS")
else()
  include_directories("${OPENAIR3_DIR}/COMMON")
  include_directories("${OPENAIR3_DIR}/UTILS")
  include_directories("${OPENAIR2_DIR}/COMMON")
  include_directories("${OPENAIR2_DIR}/UTIL")
  include_directories("${OPENAIR2_DIR}/UTIL/LOG")
endif()
include_directories("${NFAPI_DIR}/nfapi/public_inc")
include_directories("${NFAPI_DIR}/common/public_inc")
include_directories("${NFAPI_DIR}/pnf/public_inc")
include_directories("${NFAPI_DIR}/nfapi/inc")
include_directories("${NFAPI_DIR}/sim_common/inc")
include_directories("${NFAPI_DIR}/pnf_sim/inc")
include_directories("${OPENAIR1_DIR}")
include_directories("${OPENAIR2_DIR}")
include_directories("${OPENAIR2_DIR}/LAYER2/RLC")
include_directories("${OPENAIR2_DIR}/LAYER2/RLC/AM_v9.3.0")
include_directories("${OPENAIR2_DIR}/LAYER2/RLC/UM_v9.3.0")
include_directories("${OPENAIR2_DIR}/LAYER2/RLC/TM_v9.3.0")
include_directories("${OPENAIR2_DIR}/LAYER2/PDCP_v10.1.0")
include_directories("${OPENAIR2_DIR}/RRC/LTE/MESSAGES")
include_directories("${OPENAIR2_DIR}/RRC/LTE")
include_directories("${OPENAIR_DIR}/common/utils")
include_directories("${OPENAIR_DIR}/common/utils/itti")
include_directories("${OPENAIR3_DIR}/NAS/COMMON")
include_directories("${OPENAIR3_DIR}/NAS/COMMON/API/NETWORK")
include_directories("${OPENAIR3_DIR}/NAS/COMMON/EMM/MSG")
include_directories("${OPENAIR3_DIR}/NAS/COMMON/ESM/MSG")
include_directories("${OPENAIR3_DIR}/NAS/COMMON/IES")
include_directories("${OPENAIR3_DIR}/NAS/COMMON/UTIL")
include_directories("${OPENAIR3_DIR}/SECU")
include_directories("${OPENAIR3_DIR}/SCTP")
include_directories("${OPENAIR3_DIR}/S1AP")
include_directories("${OPENAIR2_DIR}/X2AP")
include_directories("${OPENAIR3_DIR}/UDP")
include_directories("${OPENAIR3_DIR}/GTPV1-U")
include_directories("${OPENAIR_DIR}/targets/COMMON")
include_directories("${OPENAIR_DIR}/targets/ARCH/COMMON")
include_directories("${OPENAIR_DIR}/targets/ARCH/EXMIMO/USERSPACE/LIB/")
include_directories("${OPENAIR_DIR}/targets/ARCH/EXMIMO/DEFS")
include_directories("${OPENAIR2_DIR}/ENB_APP")
include_directories("${OPENAIR2_DIR}/GNB_APP")
include_directories("${OPENAIR2_DIR}/ENB_APP/CONTROL_MODULES/MAC")
include_directories("${OPENAIR2_DIR}/ENB_APP/CONTROL_MODULES/RRC")
include_directories("${OPENAIR2_DIR}/ENB_APP/CONTROL_MODULES/PDCP")
include_directories("${OPENAIR2_DIR}/UTIL/OSA")
include_directories("${OPENAIR2_DIR}/UTIL/LFDS/liblfds6.1.1/liblfds611/inc")
include_directories("${OPENAIR2_DIR}/UTIL/LFDS/liblfds7.0.0/liblfds700/inc")
include_directories("${OPENAIR2_DIR}/UTIL/MEM")
include_directories("${OPENAIR2_DIR}/UTIL/LISTS")
include_directories("${OPENAIR2_DIR}/UTIL/FIFO")
include_directories("${OPENAIR2_DIR}/UTIL/OCG")
include_directories("${OPENAIR2_DIR}/UTIL/MATH")
include_directories("${OPENAIR2_DIR}/UTIL/TIMER")
include_directories("${OPENAIR2_DIR}/UTIL/OMG")
include_directories("${OPENAIR2_DIR}/UTIL/OTG")
include_directories("${OPENAIR2_DIR}/UTIL/CLI")
include_directories("${OPENAIR2_DIR}/UTIL/OPT")
include_directories("${OPENAIR2_DIR}/UTIL/OMV")
include_directories("${OPENAIR2_DIR}/RRC/LTE/MESSAGES")
include_directories("${OPENAIR3_DIR}/GTPV1-U/nw-gtpv1u/shared")
include_directories("${OPENAIR3_DIR}/GTPV1-U/nw-gtpv1u/include")
include_directories("${OPENAIR_DIR}")

# Utilities Library
################
# set the version of protobuf messages, V3 not supported yet
add_list1_option(FLPT_VERSION V2 "FLPT MSG  protobuf  grammar version" V2 V3)

if (${FLPT_VERSION} STREQUAL "V2")
  set (FLPTDIR V2)
elseif (${FLPT_VERSION} STREQUAL "V3")
  set (FLPTDIR V3)
endif(${FLPT_VERSION} STREQUAL "V2")

set(FLPT_MSG_DIR ${OPENAIR2_DIR}/ENB_APP/MESSAGES/${FLPTDIR} )
set(FLPT_MSG_FILES
  ${FLPT_MSG_DIR}/header.proto
  ${FLPT_MSG_DIR}/flexran.proto
  ${FLPT_MSG_DIR}/stats_common.proto
  ${FLPT_MSG_DIR}/stats_messages.proto
  ${FLPT_MSG_DIR}/time_common.proto
  ${FLPT_MSG_DIR}/controller_commands.proto
  ${FLPT_MSG_DIR}/mac_primitives.proto
  ${FLPT_MSG_DIR}/config_messages.proto
  ${FLPT_MSG_DIR}/config_common.proto
  ${FLPT_MSG_DIR}/control_delegation.proto
  )

set(FLPT_C_DIR ${protobuf_generated_dir}/${FLPTDIR})
#message("calling protoc_call=${protoc_call} FLPT_C_DIR=${FLPT_C_DIR} FLPT_MSG_FILES=${FLPT_MSG_FILES}")
execute_process(COMMAND ${protoc_call} ${FLPT_C_DIR} ${FLPT_MSG_DIR} ${FLPT_MSG_FILES})
file(GLOB FLPT_source ${FLPT_C_DIR}/*.c)
set(FLPT_OAI_generated
  ${FLPT_C_DIR}/header.pb-c.c
  ${FLPT_C_DIR}/flexran.pb-c.c
  ${FLPT_C_DIR}/stats_common.pb-c.c
  ${FLPT_C_DIR}/stats_messages.pb-c.c
  ${FLPT_C_DIR}/time_common.pb-c.c
  ${FLPT_C_DIR}/controller_commands.pb-c.c
  ${FLPT_C_DIR}/mac_primitives.pb-c.c
  ${FLPT_C_DIR}/config_messages.pb-c.c
  ${FLPT_C_DIR}/config_common.pb-c.c
  ${FLPT_C_DIR}/control_delegation.pb-c.c
  )

file(GLOB flpt_h ${FLPT_C_DIR}/*.h)
set(flpt_h ${flpt_h} )

add_library(FLPT_MSG
  ${FLPT_OAI_generated}
  ${FLPT_source}
  )
set(FLPT_MSG_LIB FLPT_MSG)
#message("prpt c dir is : ${FLPT_C_DIR}")
include_directories (${FLPT_C_DIR})

add_library(ASYNC_IF
  ${OPENAIR2_DIR}/UTIL/ASYNC_IF/socket_link.c
  ${OPENAIR2_DIR}/UTIL/ASYNC_IF/link_manager.c
  ${OPENAIR2_DIR}/UTIL/ASYNC_IF/message_queue.c
  ${OPENAIR2_DIR}/UTIL/ASYNC_IF/ringbuffer_queue.c
  )
set(ASYNC_IF_LIB ASYNC_IF)
include_directories(${OPENAIR2_DIR}/UTIL/ASYNC_IF)

add_library(FLEXRAN_AGENT
  ${OPENAIR2_DIR}/ENB_APP/flexran_agent_handler.c
  ${OPENAIR2_DIR}/ENB_APP/flexran_agent_common.c
  ${OPENAIR2_DIR}/ENB_APP/flexran_agent_ran_api.c
  ${OPENAIR2_DIR}/ENB_APP/flexran_agent_timer.c
  ${OPENAIR2_DIR}/ENB_APP/flexran_agent_common_internal.c
  ${OPENAIR2_DIR}/ENB_APP/CONTROL_MODULES/MAC/flexran_agent_mac.c
  ${OPENAIR2_DIR}/ENB_APP/CONTROL_MODULES/RRC/flexran_agent_rrc.c
  ${OPENAIR2_DIR}/ENB_APP/CONTROL_MODULES/PDCP/flexran_agent_pdcp.c
  ${OPENAIR2_DIR}/ENB_APP/flexran_agent.c
  ${OPENAIR2_DIR}/ENB_APP/flexran_agent_task_manager.c
  ${OPENAIR2_DIR}/ENB_APP/flexran_agent_net_comm.c
  ${OPENAIR2_DIR}/ENB_APP/flexran_agent_async.c
  ${OPENAIR2_DIR}/ENB_APP/CONTROL_MODULES/MAC/flexran_agent_mac_internal.c
  )
set(FLEXRAN_AGENT_LIB FLEXRAN_AGENT)
#include_directories(${OPENAIR2_DIR}/ENB_APP)

set(PROTOBUF_LIB "protobuf-c")

FIND_PATH(LIBYAML_INCLUDE_DIR NAMES yaml.h)
FIND_LIBRARY(LIBYAML_LIBRARIES NAMES yaml libyaml)

INCLUDE(FindPackageHandleStandardArgs)
FIND_PACKAGE_HANDLE_STANDARD_ARGS(Yaml DEFAULT_MSG LIBYAML_LIBRARIES LIBYAML_INCLUDE_DIR)
MARK_AS_ADVANCED(LIBYAML_INCLUDE_DIR LIBYAML_LIBRARIES)

#set(PROTOBUF_LIB "protobuf") #for Cpp


add_library(HASHTABLE
  ${OPENAIR_DIR}/common/utils/hashtable/hashtable.c
  ${OPENAIR_DIR}/common/utils/hashtable/obj_hashtable.c
)
include_directories(${OPENAIR_DIR}/common/utils/hashtable)

if (MESSAGE_CHART_GENERATOR)
  add_library(MSC
    ${OPENAIR_DIR}/common/utils/msc/msc.c
  )
  set(MSC_LIB MSC)
endif()
include_directories(${OPENAIR_DIR}/common/utils/msc)

set(UTIL_SRC
#  ${OPENAIR2_DIR}/UTIL/CLI/cli.c
#  ${OPENAIR2_DIR}/UTIL/CLI/cli_cmd.c
#  ${OPENAIR2_DIR}/UTIL/CLI/cli_server.c
  ${OPENAIR2_DIR}/UTIL/FIFO/pad_list.c
  ${OPENAIR2_DIR}/UTIL/LISTS/list.c
  ${OPENAIR2_DIR}/UTIL/LISTS/list2.c
  ${OPENAIR2_DIR}/UTIL/LOG/log.c
  ${OPENAIR2_DIR}/UTIL/LOG/vcd_signal_dumper.c
  ${OPENAIR2_DIR}/UTIL/MATH/oml.c
  ${OPENAIR2_DIR}/UTIL/MEM/mem_block.c
#  ${OPENAIR2_DIR}/UTIL/OCG/OCG.c
#  ${OPENAIR2_DIR}/UTIL/OCG/OCG_create_dir.c
#  ${OPENAIR2_DIR}/UTIL/OCG/OCG_detect_file.c
#  ${OPENAIR2_DIR}/UTIL/OCG/OCG_generate_report.c
#  ${OPENAIR2_DIR}/UTIL/OCG/OCG_parse_filename.c
#  ${OPENAIR2_DIR}/UTIL/OCG/OCG_parse_XML.c
#  ${OPENAIR2_DIR}/UTIL/OCG/OCG_save_XML.c
#  ${OPENAIR2_DIR}/UTIL/OMG/common.c
#  ${OPENAIR2_DIR}/UTIL/OMG/grid.c
#  ${OPENAIR2_DIR}/UTIL/OMG/job.c
#  ${OPENAIR2_DIR}/UTIL/OMG/mobility_parser.c
#  ${OPENAIR2_DIR}/UTIL/OMG/omg.c
  #${OPENAIR2_DIR}/UTIL/OMG/omg_hashtable.c
#  ${OPENAIR2_DIR}/UTIL/OMG/rwalk.c
#  ${OPENAIR2_DIR}/UTIL/OMG/rwp.c
#  ${OPENAIR2_DIR}/UTIL/OMG/static.c
#  ${OPENAIR2_DIR}/UTIL/OMG/steadystaterwp.c
#  ${OPENAIR2_DIR}/UTIL/OMG/trace.c
#  ${OPENAIR2_DIR}/UTIL/OMG/trace_hashtable.c
  ${OPENAIR2_DIR}/UTIL/OPT/probe.c
#  ${OPENAIR2_DIR}/UTIL/OTG/otg_tx.c
#  ${OPENAIR2_DIR}/UTIL/OTG/otg.c
#  ${OPENAIR2_DIR}/UTIL/OTG/otg_kpi.c
#  ${OPENAIR2_DIR}/UTIL/OTG/otg_models.c
#  ${OPENAIR2_DIR}/UTIL/OTG/otg_form.c
#  ${OPENAIR2_DIR}/UTIL/OTG/otg_rx.c
  )
add_library(UTIL ${UTIL_SRC})

#set(OMG_SUMO_SRC
#  ${OPENAIR2_DIR}/UTIL/OMG/client_traci_OMG.c
#  ${OPENAIR2_DIR}/UTIL/OMG/id_manager.c
#  ${OPENAIR2_DIR}/UTIL/OMG/sumo.c
#  ${OPENAIR2_DIR}/UTIL/OMG/socket_traci_OMG.c
#  ${OPENAIR2_DIR}/UTIL/OMG/storage_traci_OMG.c
#  )
#add_library(OMG_SUMO ${OMG_SUMO_SRC})

set(SECU_OSA_SRC
  ${OPENAIR2_DIR}/UTIL/OSA/osa_key_deriver.c
  ${OPENAIR2_DIR}/UTIL/OSA/osa_rijndael.c
  ${OPENAIR2_DIR}/UTIL/OSA/osa_snow3g.c
  ${OPENAIR2_DIR}/UTIL/OSA/osa_stream_eea.c
  ${OPENAIR2_DIR}/UTIL/OSA/osa_stream_eia.c
  )
add_library(SECU_OSA ${SECU_OSA_SRC})

set(SECU_CN_SRC
  ${OPENAIR3_DIR}/SECU/kdf.c
  ${OPENAIR3_DIR}/SECU/rijndael.c
  ${OPENAIR3_DIR}/SECU/snow3g.c
  ${OPENAIR3_DIR}/SECU/key_nas_deriver.c
  ${OPENAIR3_DIR}/SECU/nas_stream_eea1.c
  ${OPENAIR3_DIR}/SECU/nas_stream_eia1.c
  ${OPENAIR3_DIR}/SECU/nas_stream_eea2.c
  ${OPENAIR3_DIR}/SECU/nas_stream_eia2.c
  )
add_library(SECU_CN ${SECU_CN_SRC})

# Physical Channel Procedures Scheduling  
################################"
set(SCHED_SRC
  ${OPENAIR1_DIR}/SCHED/fapi_l1.c
  ${OPENAIR1_DIR}/SCHED/phy_procedures_lte_eNb.c
  ${OPENAIR1_DIR}/SCHED/phy_procedures_lte_common.c
)
add_library(SCHED_LIB ${SCHED_SRC})

set(SCHED_NR_SRC
  ${OPENAIR1_DIR}/SCHED_NR/fapi_nr_l1.c
  ${OPENAIR1_DIR}/SCHED_NR/phy_procedures_nr_common.c
  ${OPENAIR1_DIR}/SCHED_NR/phy_procedures_nr_gNB.c
)
add_library(SCHED_NR_LIB ${SCHED_NR_SRC})

set(SCHED_SRC_RU
  ${OPENAIR1_DIR}/SCHED/ru_procedures.c
  ${OPENAIR1_DIR}/SCHED_NR/nr_ru_procedures.c
  ${OPENAIR1_DIR}/SCHED/prach_procedures.c
)
add_library(SCHED_RU_LIB ${SCHED_SRC_RU})

set(SCHED_SRC_UE
  ${OPENAIR1_DIR}/SCHED_UE/phy_procedures_lte_ue.c
  ${OPENAIR1_DIR}/SCHED/phy_procedures_lte_common.c
  ${OPENAIR1_DIR}/SCHED_UE/pucch_pc.c
  ${OPENAIR1_DIR}/SCHED_UE/pusch_pc.c
  ${OPENAIR1_DIR}/SCHED_UE/srs_pc.c
)
add_library(SCHED_UE_LIB ${SCHED_SRC_UE})

set(SCHED_SRC_NR_UE
  ${OPENAIR1_DIR}/SCHED_NR_UE/phy_procedures_nr_ue.c
  ${OPENAIR1_DIR}/SCHED_NR/phy_procedures_nr_common.c
  ${OPENAIR1_DIR}/SCHED_NR_UE/fapi_nr_ue_l1.c 
  ${OPENAIR1_DIR}/SCHED_NR_UE/phy_frame_config_nr.c
  ${OPENAIR1_DIR}/SCHED_NR_UE/harq_nr.c
  ${OPENAIR1_DIR}/SCHED_NR_UE/pucch_uci_ue_nr.c
  ${OPENAIR1_DIR}/SCHED_NR_UE/pucch_power_control_ue_nr.c 
)
add_library(SCHED_NR_UE_LIB ${SCHED_SRC_NR_UE})

# nFAPI
#################################
set(NFAPI_COMMON_SRC
  ${NFAPI_DIR}/common/src/debug.c
)
add_library(NFAPI_COMMON_LIB ${NFAPI_COMMON_SRC})

include_directories(${NFAPI_DIR}/common/public_inc)

set(NFAPI_SRC
  ${NFAPI_DIR}/nfapi/src/nfapi.c
  ${NFAPI_DIR}/nfapi/src/nfapi_p4.c
  ${NFAPI_DIR}/nfapi/src/nfapi_p5.c
  ${NFAPI_DIR}/nfapi/src/nfapi_p7.c
)
add_library(NFAPI_LIB ${NFAPI_SRC})

include_directories(${NFAPI_DIR}/nfapi/public_inc)
include_directories(${NFAPI_DIR}/nfapi/inc)

set(NFAPI_PNF_SRC
  ${NFAPI_DIR}/pnf/src/pnf.c
  ${NFAPI_DIR}/pnf/src/pnf_interface.c
  ${NFAPI_DIR}/pnf/src/pnf_p7.c
  ${NFAPI_DIR}/pnf/src/pnf_p7_interface.c
)
add_library(NFAPI_PNF_LIB ${NFAPI_PNF_SRC})

include_directories(${NFAPI_DIR}/pnf/public_inc)
include_directories(${NFAPI_DIR}/pnf/inc)

set(NFAPI_VNF_SRC
  ${NFAPI_DIR}/vnf/src/vnf.c
  ${NFAPI_DIR}/vnf/src/vnf_interface.c
  ${NFAPI_DIR}/vnf/src/vnf_p7.c
  ${NFAPI_DIR}/vnf/src/vnf_p7_interface.c
)
add_library(NFAPI_VNF_LIB ${NFAPI_VNF_SRC})

include_directories(${NFAPI_DIR}/vnf/public_inc)
include_directories(${NFAPI_DIR}/vnf/inc)

# nFAPI user defined code
#############################
set(NFAPI_USER_SRC
  ${NFAPI_USER_DIR}/nfapi.c
  ${NFAPI_USER_DIR}/nfapi_pnf.c
  ${NFAPI_USER_DIR}/nfapi_vnf.c
)
add_library(NFAPI_USER_LIB ${NFAPI_USER_SRC})
include_directories(${NFAPI_USER_DIR})

# Layer 1
#############################
set(PHY_TURBOSRC
  ${OPENAIR1_DIR}/PHY/CODING/3gpplte_sse.c
  ${OPENAIR1_DIR}/PHY/CODING/3gpplte.c
  ${OPENAIR1_DIR}/PHY/CODING/3gpplte_turbo_decoder_sse_8bit.c
  ${OPENAIR1_DIR}/PHY/CODING/3gpplte_turbo_decoder_sse_16bit.c
  ${OPENAIR1_DIR}/PHY/CODING/3gpplte_turbo_decoder_avx2_16bit.c
  ${OPENAIR1_DIR}/PHY/CODING/3gpplte_turbo_decoder.c
)
set(PHY_POLARSRC
  ${OPENAIR1_DIR}/PHY/CODING/nr_polar_init.c
  ${OPENAIR1_DIR}/PHY/CODING/nrPolar_tools/nr_bitwise_operations.c
  ${OPENAIR1_DIR}/PHY/CODING/nrPolar_tools/nr_crc_byte.c
  ${OPENAIR1_DIR}/PHY/CODING/nrPolar_tools/nr_polar_bit_insertion.c
  ${OPENAIR1_DIR}/PHY/CODING/nrPolar_tools/nr_polar_channel_interleaver_pattern.c
  ${OPENAIR1_DIR}/PHY/CODING/nrPolar_tools/nr_polar_crc.c
  ${OPENAIR1_DIR}/PHY/CODING/nrPolar_tools/nr_polar_decoding_tools.c
  ${OPENAIR1_DIR}/PHY/CODING/nrPolar_tools/nr_polar_info_bit_pattern.c
  ${OPENAIR1_DIR}/PHY/CODING/nrPolar_tools/nr_polar_interleaving_pattern.c
  ${OPENAIR1_DIR}/PHY/CODING/nrPolar_tools/nr_polar_kernal_operation.c
  ${OPENAIR1_DIR}/PHY/CODING/nrPolar_tools/nr_polar_kronecker_power_matrices.c
  ${OPENAIR1_DIR}/PHY/CODING/nrPolar_tools/nr_polar_matrix_and_array.c
  ${OPENAIR1_DIR}/PHY/CODING/nrPolar_tools/nr_polar_output_length.c
  ${OPENAIR1_DIR}/PHY/CODING/nrPolar_tools/nr_polar_rate_match.c
  ${OPENAIR1_DIR}/PHY/CODING/nrPolar_tools/nr_polar_sequence_pattern.c
  ${OPENAIR1_DIR}/PHY/CODING/nrPolar_tools/nr_polar_encoder.c
  ${OPENAIR1_DIR}/PHY/CODING/nrPolar_tools/nr_polar_decoder.c
)
set(PHY_TURBOIF
  ${OPENAIR1_DIR}/PHY/CODING/coding_load.c
)

add_library(coding MODULE ${PHY_TURBOSRC} )

set(PHY_SRC_COMMON
  # depend on code generation from asn1c
  ${RRC_FULL_DIR}/asn1_constants.h
  # actual source
  ${OPENAIR1_DIR}/PHY/LTE_TRANSPORT/dci_tools_common.c
  ${OPENAIR1_DIR}/PHY/LTE_TRANSPORT/lte_mcs.c
  ${OPENAIR1_DIR}/PHY/LTE_TRANSPORT/group_hopping.c
  ${OPENAIR1_DIR}/PHY/LTE_TRANSPORT/phich_common.c
  ${OPENAIR1_DIR}/PHY/LTE_TRANSPORT/pcfich_common.c
  ${OPENAIR1_DIR}/PHY/LTE_TRANSPORT/pmch_common.c
  ${OPENAIR1_DIR}/PHY/LTE_TRANSPORT/power_control.c
  ${OPENAIR1_DIR}/PHY/LTE_TRANSPORT/prach_common.c
  ${OPENAIR1_DIR}/PHY/LTE_TRANSPORT/pucch_common.c
  ${OPENAIR1_DIR}/PHY/LTE_TRANSPORT/dlsch_scrambling.c
  ${OPENAIR1_DIR}/PHY/LTE_UE_TRANSPORT/srs_modulation.c
  ${OPENAIR1_DIR}/PHY/MODULATION/ofdm_mod.c
  ${OPENAIR1_DIR}/PHY/LTE_ESTIMATION/lte_sync_time.c
  ${OPENAIR1_DIR}/PHY/LTE_REFSIG/lte_dl_cell_spec.c
  ${OPENAIR1_DIR}/PHY/LTE_REFSIG/lte_dl_uespec.c
  ${OPENAIR1_DIR}/PHY/LTE_REFSIG/lte_gold.c
  ${OPENAIR1_DIR}/PHY/LTE_REFSIG/lte_gold_mbsfn.c
  ${OPENAIR1_DIR}/PHY/LTE_REFSIG/lte_dl_mbsfn.c
  ${OPENAIR1_DIR}/PHY/LTE_REFSIG/lte_ul_ref.c
  ${OPENAIR1_DIR}/PHY/CODING/lte_segmentation.c
  ${OPENAIR1_DIR}/PHY/CODING/ccoding_byte.c
  ${OPENAIR1_DIR}/PHY/CODING/ccoding_byte_lte.c
  ${OPENAIR1_DIR}/PHY/CODING/3gpplte_sse.c
  ${OPENAIR1_DIR}/PHY/CODING/crc_byte.c
  ${PHY_TURBOIF}
  ${OPENAIR1_DIR}/PHY/CODING/lte_rate_matching.c
  ${OPENAIR1_DIR}/PHY/CODING/viterbi.c
  ${OPENAIR1_DIR}/PHY/CODING/viterbi_lte.c
  ${OPENAIR1_DIR}/PHY/INIT/init_top.c
  ${OPENAIR1_DIR}/PHY/INIT/lte_parms.c
  ${OPENAIR1_DIR}/PHY/INIT/lte_param_init.c
  ${OPENAIR1_DIR}/PHY/TOOLS/file_output.c
  ${OPENAIR1_DIR}/PHY/TOOLS/cadd_vv.c
  ${OPENAIR1_DIR}/PHY/TOOLS/lte_dfts.c
  ${OPENAIR1_DIR}/PHY/TOOLS/log2_approx.c
  ${OPENAIR1_DIR}/PHY/TOOLS/cmult_sv.c
  ${OPENAIR1_DIR}/PHY/TOOLS/cmult_vv.c
  ${OPENAIR1_DIR}/PHY/TOOLS/cdot_prod.c
  ${OPENAIR1_DIR}/PHY/TOOLS/signal_energy.c
  ${OPENAIR1_DIR}/PHY/TOOLS/dB_routines.c
  ${OPENAIR1_DIR}/PHY/TOOLS/sqrt.c
  ${OPENAIR1_DIR}/PHY/TOOLS/time_meas.c
  ${OPENAIR1_DIR}/PHY/TOOLS/lut.c
  )

set(PHY_SRC
  # actual source
  ${OPENAIR1_DIR}/PHY/LTE_TRANSPORT/pss.c
  ${OPENAIR1_DIR}/PHY/LTE_TRANSPORT/sss.c
  ${OPENAIR1_DIR}/PHY/LTE_TRANSPORT/pilots.c
  ${OPENAIR1_DIR}/PHY/LTE_TRANSPORT/pilots_mbsfn.c
  ${OPENAIR1_DIR}/PHY/LTE_TRANSPORT/dlsch_coding.c
  ${OPENAIR1_DIR}/PHY/LTE_TRANSPORT/dlsch_modulation.c
  ${OPENAIR1_DIR}/PHY/LTE_TRANSPORT/dci_tools.c
  ${OPENAIR1_DIR}/PHY/LTE_TRANSPORT/pbch.c
  ${OPENAIR1_DIR}/PHY/LTE_TRANSPORT/dci.c
  ${OPENAIR1_DIR}/PHY/LTE_TRANSPORT/edci.c
  ${OPENAIR1_DIR}/PHY/LTE_TRANSPORT/phich.c
  ${OPENAIR1_DIR}/PHY/LTE_TRANSPORT/pcfich.c
  ${OPENAIR1_DIR}/PHY/LTE_TRANSPORT/pucch.c
  ${OPENAIR1_DIR}/PHY/LTE_TRANSPORT/pmch.c
  ${OPENAIR1_DIR}/PHY/LTE_TRANSPORT/ulsch_demodulation.c
  ${OPENAIR1_DIR}/PHY/LTE_TRANSPORT/ulsch_decoding.c
  ${OPENAIR1_DIR}/PHY/LTE_TRANSPORT/rar_tools.c
  ${OPENAIR1_DIR}/PHY/LTE_TRANSPORT/uci_tools.c
  ${OPENAIR1_DIR}/PHY/LTE_ESTIMATION/freq_equalization.c
  ${OPENAIR1_DIR}/PHY/LTE_ESTIMATION/lte_adjust_sync_eNB.c
  ${OPENAIR1_DIR}/PHY/LTE_ESTIMATION/lte_ul_channel_estimation.c
  ${OPENAIR1_DIR}/PHY/LTE_ESTIMATION/lte_eNB_measurements.c
  ${OPENAIR1_DIR}/PHY/INIT/lte_init.c
  )

set(PHY_SRC_RU
  # actual source
  ${OPENAIR1_DIR}/PHY/LTE_TRANSPORT/if4_tools.c
  ${OPENAIR1_DIR}/PHY/LTE_TRANSPORT/if5_tools.c
  ${OPENAIR1_DIR}/PHY/MODULATION/slot_fep_ul.c
  ${OPENAIR1_DIR}/PHY/MODULATION/ul_7_5_kHz.c
  ${OPENAIR1_DIR}/PHY/MODULATION/beamforming.c
  ${OPENAIR1_DIR}/PHY/MODULATION/compute_bf_weights.c
  ${OPENAIR1_DIR}/PHY/INIT/lte_init_ru.c
  ${OPENAIR1_DIR}/PHY/INIT/nr_init_ru.c
  ${OPENAIR1_DIR}/PHY/LTE_TRANSPORT/prach.c

  )

set(PHY_SRC_UE
  # actual source
  ${OPENAIR1_DIR}/PHY/LTE_UE_TRANSPORT/sss_ue.c
  ${OPENAIR1_DIR}/PHY/LTE_UE_TRANSPORT/dlsch_demodulation.c
  ${OPENAIR1_DIR}/PHY/LTE_UE_TRANSPORT/dlsch_llr_computation.c
  ${OPENAIR1_DIR}/PHY/LTE_UE_TRANSPORT/dlsch_decoding.c
  ${OPENAIR1_DIR}/PHY/LTE_UE_TRANSPORT/dci_tools_ue.c
  ${OPENAIR1_DIR}/PHY/LTE_UE_TRANSPORT/uci_tools_ue.c
  ${OPENAIR1_DIR}/PHY/LTE_UE_TRANSPORT/pbch_ue.c
  ${OPENAIR1_DIR}/PHY/LTE_UE_TRANSPORT/dci_ue.c
  ${OPENAIR1_DIR}/PHY/LTE_UE_TRANSPORT/phich_ue.c
  ${OPENAIR1_DIR}/PHY/LTE_UE_TRANSPORT/pcfich_ue.c
  ${OPENAIR1_DIR}/PHY/LTE_UE_TRANSPORT/pucch_ue.c
  ${OPENAIR1_DIR}/PHY/LTE_UE_TRANSPORT/prach_ue.c
  ${OPENAIR1_DIR}/PHY/LTE_UE_TRANSPORT/pmch_ue.c
  ${OPENAIR1_DIR}/PHY/LTE_UE_TRANSPORT/pch_ue.c
  ${OPENAIR1_DIR}/PHY/LTE_UE_TRANSPORT/drs_modulation.c
  ${OPENAIR1_DIR}/PHY/LTE_UE_TRANSPORT/ulsch_modulation.c
  ${OPENAIR1_DIR}/PHY/LTE_UE_TRANSPORT/ulsch_coding.c
  ${OPENAIR1_DIR}/PHY/LTE_UE_TRANSPORT/rar_tools_ue.c
  ${OPENAIR1_DIR}/PHY/LTE_UE_TRANSPORT/initial_sync.c
  ${OPENAIR1_DIR}/PHY/MODULATION/slot_fep.c
  ${OPENAIR1_DIR}/PHY/MODULATION/slot_fep_mbsfn.c
  ${OPENAIR1_DIR}/PHY/MODULATION/ul_7_5_kHz_ue.c
  ${OPENAIR1_DIR}/PHY/LTE_ESTIMATION/lte_sync_time.c
  ${OPENAIR1_DIR}/PHY/LTE_ESTIMATION/lte_sync_timefreq.c
  ${OPENAIR1_DIR}/PHY/LTE_ESTIMATION/lte_adjust_sync.c
  ${OPENAIR1_DIR}/PHY/LTE_ESTIMATION/lte_dl_channel_estimation.c
  ${OPENAIR1_DIR}/PHY/LTE_ESTIMATION/lte_dl_bf_channel_estimation.c
  ${OPENAIR1_DIR}/PHY/LTE_ESTIMATION/lte_dl_mbsfn_channel_estimation.c
  ${OPENAIR1_DIR}/PHY/LTE_ESTIMATION/lte_est_freq_offset.c
  ${OPENAIR1_DIR}/PHY/LTE_ESTIMATION/lte_ue_measurements.c
  ${OPENAIR1_DIR}/PHY/LTE_ESTIMATION/adjust_gain.c
  ${OPENAIR1_DIR}/PHY/INIT/lte_init_ue.c
  )

  set(PHY_NR_SRC
  # depend on code generation from asn1c
  ${RRC_FULL_DIR}/asn1_constants.h
  # actual source
  ${OPENAIR1_DIR}/PHY/INIT/nr_init.c
  ${OPENAIR1_DIR}/PHY/INIT/nr_parms.c
  ${OPENAIR1_DIR}/PHY/NR_TRANSPORT/nr_pss.c
  ${OPENAIR1_DIR}/PHY/NR_TRANSPORT/nr_sss.c
  ${OPENAIR1_DIR}/PHY/NR_TRANSPORT/nr_pbch.c
  ${OPENAIR1_DIR}/PHY/NR_TRANSPORT/nr_dci.c
  ${OPENAIR1_DIR}/PHY/NR_TRANSPORT/nr_dci_tools.c
  ${OPENAIR1_DIR}/PHY/NR_REFSIG/nr_gold.c
  ${OPENAIR1_DIR}/PHY/TOOLS/file_output.c
  ${OPENAIR1_DIR}/PHY/TOOLS/cadd_vv.c
  ${OPENAIR1_DIR}/PHY/TOOLS/lte_dfts.c
  ${OPENAIR1_DIR}/PHY/TOOLS/log2_approx.c
  ${OPENAIR1_DIR}/PHY/TOOLS/cmult_sv.c
  ${OPENAIR1_DIR}/PHY/TOOLS/cmult_vv.c
  ${OPENAIR1_DIR}/PHY/TOOLS/cdot_prod.c
  ${OPENAIR1_DIR}/PHY/TOOLS/signal_energy.c
  ${OPENAIR1_DIR}/PHY/TOOLS/dB_routines.c
  ${OPENAIR1_DIR}/PHY/TOOLS/sqrt.c
  ${OPENAIR1_DIR}/PHY/TOOLS/time_meas.c
  ${OPENAIR1_DIR}/PHY/TOOLS/lut.c
  ${PHY_POLARSRC}
  )

  set(PHY_NR_UE_SRC
  # depend on code generation from asn1c
  ${RRC_FULL_DIR}/asn1_constants.h
  # actual source
  ${OPENAIR1_DIR}/PHY/MODULATION/slot_fep.c
  ${OPENAIR1_DIR}/PHY/INIT/nr_parms.c
  ${OPENAIR1_DIR}/PHY/NR_UE_TRANSPORT/pss_nr.c
  ${OPENAIR1_DIR}/PHY/NR_UE_TRANSPORT/sss_nr.c
  ${OPENAIR1_DIR}/PHY/NR_UE_TRANSPORT/cic_filter_nr.c
  ${OPENAIR1_DIR}/PHY/NR_UE_TRANSPORT/dmrs_nr.c
  ${OPENAIR1_DIR}/PHY/NR_UE_TRANSPORT/nr_initial_sync.c
  ${OPENAIR1_DIR}/PHY/NR_UE_TRANSPORT/nr_pbch.c
  ${OPENAIR1_DIR}/PHY/NR_UE_TRANSPORT/
  ${OPENAIR1_DIR}/PHY/NR_UE_TRANSPORT/srs_modulation_nr.c
  ${OPENAIR1_DIR}/PHY/NR_UE_TRANSPORT/dci_nr.c
  ${OPENAIR1_DIR}/PHY/NR_UE_TRANSPORT/dci_tools_nr.c
  ${OPENAIR1_DIR}/PHY/NR_UE_TRANSPORT/pucch_nr.c
  ${OPENAIR1_DIR}/PHY/NR_REFSIG/ul_ref_seq_nr.c
  ${OPENAIR1_DIR}/PHY/NR_REFSIG/nr_dmrs_rx.c
  ${OPENAIR1_DIR}/PHY/NR_REFSIG/nr_gold_ue.c
  ${OPENAIR1_DIR}/PHY/NR_UE_ESTIMATION/nr_dl_channel_estimation.c
  ${OPENAIR1_DIR}/PHY/TOOLS/file_output.c
  ${OPENAIR1_DIR}/PHY/TOOLS/cadd_vv.c
  ${OPENAIR1_DIR}/PHY/TOOLS/lte_dfts.c
  ${OPENAIR1_DIR}/PHY/TOOLS/log2_approx.c
  ${OPENAIR1_DIR}/PHY/TOOLS/cmult_sv.c
  ${OPENAIR1_DIR}/PHY/TOOLS/cmult_vv.c
  ${OPENAIR1_DIR}/PHY/TOOLS/cdot_prod.c
  ${OPENAIR1_DIR}/PHY/TOOLS/signal_energy.c
  ${OPENAIR1_DIR}/PHY/TOOLS/dB_routines.c
  ${OPENAIR1_DIR}/PHY/TOOLS/sqrt.c
  ${OPENAIR1_DIR}/PHY/TOOLS/time_meas.c
  ${OPENAIR1_DIR}/PHY/TOOLS/lut.c
  ${OPENAIR1_DIR}/PHY/INIT/nr_init_ue.c
  ${PHY_POLARSRC}
  )


if (${SMBV})
  set(PHY_SRC "${PHY_SRC} ${OPENAIR1_DIR}/PHY/TOOLS/smbv.c")
endif  (${SMBV})

if (${COMPILATION_AVX2} STREQUAL "True")
  #set(PHY_SRC ${PHY_SRC} ${OPENAIR1_DIR}/PHY/LTE_TRANSPORT/dlsch_llr_computation_avx2.c)
  set(PHY_SRC_UE ${PHY_SRC_UE} ${OPENAIR1_DIR}/PHY/LTE_UE_TRANSPORT/dlsch_llr_computation_avx2.c)
endif ()

add_library(PHY_COMMON ${PHY_SRC_COMMON})
add_library(PHY ${PHY_SRC})
add_library(PHY_UE ${PHY_SRC_UE})
add_library(PHY_NR ${PHY_NR_SRC})
add_library(PHY_NR_UE ${PHY_NR_UE_SRC})
add_library(PHY_RU ${PHY_SRC_RU})

#Layer 2 library
#####################
set(MAC_DIR ${OPENAIR2_DIR}/LAYER2/MAC)
set(NR_MAC_DIR ${OPENAIR2_DIR}/LAYER2/NR_MAC_gNB)
set(NR_UE_MAC_DIR ${OPENAIR2_DIR}/LAYER2/NR_MAC_UE)
set(PHY_INTERFACE_DIR ${OPENAIR2_DIR}/PHY_INTERFACE)
set(NR_PHY_INTERFACE_DIR ${OPENAIR2_DIR}/NR_PHY_INTERFACE)
set(NR_UE_PHY_INTERFACE_DIR ${OPENAIR2_DIR}/NR_UE_PHY_INTERFACE)
set(RLC_DIR ${OPENAIR2_DIR}/LAYER2/RLC)
set(RLC_UM_DIR ${OPENAIR2_DIR}/LAYER2/RLC/UM_v9.3.0)
set(RLC_AM_DIR ${OPENAIR2_DIR}/LAYER2/RLC/AM_v9.3.0)
set(RLC_TM_DIR ${OPENAIR2_DIR}/LAYER2/RLC/TM_v9.3.0)
set(RRC_DIR ${OPENAIR2_DIR}/RRC/LTE)
set(NR_RRC_DIR ${OPENAIR2_DIR}/RRC/NR)
set(NR_UE_RRC_DIR ${OPENAIR2_DIR}/RRC/NR_UE)
set(PDCP_DIR  ${OPENAIR2_DIR}/LAYER2/PDCP_v10.1.0)
set(L2_SRC
  ${OPENAIR2_DIR}/LAYER2/openair2_proc.c
  ${PDCP_DIR}/pdcp.c
  ${PDCP_DIR}/pdcp_fifo.c
  ${PDCP_DIR}/pdcp_sequence_manager.c
  ${PDCP_DIR}/pdcp_primitives.c
  ${PDCP_DIR}/pdcp_util.c
  ${PDCP_DIR}/pdcp_security.c
  ${PDCP_DIR}/pdcp_netlink.c
  ${RLC_AM_DIR}/rlc_am.c
  ${RLC_AM_DIR}/rlc_am_init.c
  ${RLC_AM_DIR}/rlc_am_timer_poll_retransmit.c
  ${RLC_AM_DIR}/rlc_am_timer_reordering.c
  ${RLC_AM_DIR}/rlc_am_timer_status_prohibit.c
  ${RLC_AM_DIR}/rlc_am_segment.c
  ${RLC_AM_DIR}/rlc_am_segments_holes.c
  ${RLC_AM_DIR}/rlc_am_in_sdu.c
  ${RLC_AM_DIR}/rlc_am_receiver.c
  ${RLC_AM_DIR}/rlc_am_retransmit.c
  ${RLC_AM_DIR}/rlc_am_windows.c
  ${RLC_AM_DIR}/rlc_am_rx_list.c
  ${RLC_AM_DIR}/rlc_am_reassembly.c
  ${RLC_AM_DIR}/rlc_am_status_report.c
  ${RLC_TM_DIR}/rlc_tm.c
  ${RLC_TM_DIR}/rlc_tm_init.c
  ${RLC_UM_DIR}/rlc_um.c
  ${RLC_UM_DIR}/rlc_um_fsm.c
  ${RLC_UM_DIR}/rlc_um_control_primitives.c
  ${RLC_UM_DIR}/rlc_um_segment.c
  ${RLC_UM_DIR}/rlc_um_reassembly.c
  ${RLC_UM_DIR}/rlc_um_receiver.c
  ${RLC_UM_DIR}/rlc_um_dar.c
  ${RLC_DIR}/rlc_mac.c
  ${RLC_DIR}/rlc.c
  ${RLC_DIR}/rlc_rrc.c
  ${RLC_DIR}/rlc_mpls.c
  ${RRC_DIR}/rrc_UE.c
  ${RRC_DIR}/rrc_eNB.c
  ${RRC_DIR}/rrc_eNB_S1AP.c
  ${RRC_DIR}/rrc_eNB_UE_context.c
  ${RRC_DIR}/rrc_common.c
  ${RRC_DIR}/L2_interface.c
  ${RRC_DIR}/L2_interface_common.c
  ${RRC_DIR}/L2_interface_ue.c
  )

set(L2_NR_SRC
  ${NR_RRC_DIR}/rrc_gNB.c
  ${NR_RRC_DIR}/nr_rrc_common.c
  ${NR_RRC_DIR}/L2_nr_interface.c
  )

set(L2_SRC_UE
  ${PDCP_DIR}/pdcp.c
  ${PDCP_DIR}/pdcp_fifo.c
  ${PDCP_DIR}/pdcp_sequence_manager.c
  ${PDCP_DIR}/pdcp_primitives.c
  ${PDCP_DIR}/pdcp_util.c
  ${PDCP_DIR}/pdcp_security.c
  ${PDCP_DIR}/pdcp_netlink.c
  ${RLC_AM_DIR}/rlc_am.c
  ${RLC_AM_DIR}/rlc_am_init.c
  ${RLC_AM_DIR}/rlc_am_timer_poll_retransmit.c
  ${RLC_AM_DIR}/rlc_am_timer_reordering.c
  ${RLC_AM_DIR}/rlc_am_timer_status_prohibit.c
  ${RLC_AM_DIR}/rlc_am_segment.c
  ${RLC_AM_DIR}/rlc_am_segments_holes.c
  ${RLC_AM_DIR}/rlc_am_in_sdu.c
  ${RLC_AM_DIR}/rlc_am_receiver.c
  ${RLC_AM_DIR}/rlc_am_retransmit.c
  ${RLC_AM_DIR}/rlc_am_windows.c
  ${RLC_AM_DIR}/rlc_am_rx_list.c
  ${RLC_AM_DIR}/rlc_am_reassembly.c
  ${RLC_AM_DIR}/rlc_am_status_report.c
  ${RLC_TM_DIR}/rlc_tm.c
  ${RLC_TM_DIR}/rlc_tm_init.c
  ${RLC_UM_DIR}/rlc_um.c
  ${RLC_UM_DIR}/rlc_um_fsm.c
  ${RLC_UM_DIR}/rlc_um_control_primitives.c
  ${RLC_UM_DIR}/rlc_um_segment.c
  ${RLC_UM_DIR}/rlc_um_reassembly.c
  ${RLC_UM_DIR}/rlc_um_receiver.c
  ${RLC_UM_DIR}/rlc_um_dar.c
  ${RLC_DIR}/rlc_mac.c
  ${RLC_DIR}/rlc.c
  ${RLC_DIR}/rlc_rrc.c
  ${RLC_DIR}/rlc_mpls.c
  ${RRC_DIR}/rrc_UE.c
  ${RRC_DIR}/rrc_common.c
  ${RRC_DIR}/L2_interface_common.c
  ${RRC_DIR}/L2_interface_ue.c
  )

set(NR_L2_SRC_UE
  ${NR_UE_RRC_DIR}/L2_interface_ue.c
  ${NR_UE_RRC_DIR}/main_ue.c
  ${NR_UE_RRC_DIR}/rrc_UE.c
#  ${NR_UE_RRC_DIR}/mac_vars.c
  )

set(L2_NR_SRC_UE
  ${NR_UE_RRC_DIR}/L2_interface_ue.c
  ${NR_UE_RRC_DIR}/main_ue.c
  ${NR_UE_RRC_DIR}/rrc_UE.c
  )

set (MAC_SRC
  ${PHY_INTERFACE_DIR}/IF_Module.c
  ${MAC_DIR}/main.c
  ${MAC_DIR}/main_ue.c
  ${MAC_DIR}/ue_procedures.c
  ${MAC_DIR}/ra_procedures.c
  ${MAC_DIR}/l1_helpers.c
  ${MAC_DIR}/rar_tools.c
  ${MAC_DIR}/rar_tools_ue.c
  ${MAC_DIR}/eNB_scheduler.c
  ${MAC_DIR}/eNB_scheduler_dlsch.c
  ${MAC_DIR}/eNB_scheduler_ulsch.c
  ${MAC_DIR}/eNB_scheduler_mch.c
  ${MAC_DIR}/eNB_scheduler_bch.c
  ${MAC_DIR}/eNB_scheduler_primitives.c
  ${MAC_DIR}/eNB_scheduler_RA.c
  ${MAC_DIR}/eNB_scheduler_phytest.c
  ${MAC_DIR}/pre_processor.c
  ${MAC_DIR}/config.c
  ${MAC_DIR}/config_ue.c
 )

set (MAC_NR_SRC
  ${NR_PHY_INTERFACE_DIR}/NR_IF_Module.c
  ${NR_MAC_DIR}/main.c
  ${NR_MAC_DIR}/config.c
  ${NR_MAC_DIR}/gNB_scheduler.c
  ${NR_MAC_DIR}/gNB_scheduler_bch.c
  ${NR_MAC_DIR}/gNB_scheduler_primitives.c
  ${NR_MAC_DIR}/gNB_scheduler_phytest.c
 )


set (MAC_SRC_UE
  ${MAC_DIR}/main_ue.c
  ${MAC_DIR}/ue_procedures.c
  ${MAC_DIR}/ra_procedures.c
  ${MAC_DIR}/l1_helpers.c
  ${MAC_DIR}/rar_tools_ue.c
  ${MAC_DIR}/config_ue.c
  
 )

set (MAC_NR_SRC_UE
  ${NR_UE_PHY_INTERFACE_DIR}/NR_IF_Module.c
  ${NR_UE_MAC_DIR}/config_ue.c
  ${NR_UE_MAC_DIR}/mac_vars.c
  ${NR_UE_MAC_DIR}/main_ue_nr.c
  ${NR_UE_MAC_DIR}/nr_ue_procedures.c
)

set (ENB_APP_SRC
  ${OPENAIR2_DIR}/ENB_APP/enb_app.c
  ${OPENAIR2_DIR}/ENB_APP/enb_config.c
  ${OPENAIR2_DIR}/ENB_APP/RRC_config_tools.c
  )

set (GNB_APP_SRC
  ${OPENAIR2_DIR}/GNB_APP/gnb_app.c
  ${OPENAIR2_DIR}/GNB_APP/gnb_config.c
  )

add_library(L2
  ${L2_SRC}
  ${MAC_SRC}
  ${ENB_APP_SRC})
#  ${OPENAIR2_DIR}/RRC/L2_INTERFACE/openair_rrc_L2_interface.c)

add_library(L2_NR
  ${L2_NR_SRC}
  ${MAC_NR_SRC}
  ${GNB_APP_SRC})

add_library(L2_UE
  ${L2_SRC_UE}
<<<<<<< HEAD
  ${MAC_SRC_UE})

add_library(L2_NR_UE
  ${L2_NR_SRC_UE}
  ${MAC_NR_SRC_UE})
=======
  ${MAC_SRC_UE}
  #${MAC_NR_SRC_UE}
)
>>>>>>> 94d14b43

add_library( NR_L2_UE
    #${L2_SRC_UE}
    ${NR_L2_SRC_UE}
    ${MAC_NR_SRC_UE}
    #${MAC_SRC_UE}
)

set ( NR_LTE_UE_REUSE_SRC
    ${OPENAIR1_DIR}/PHY/LTE_ESTIMATION/lte_sync_timefreq.c
  ${OPENAIR1_DIR}/SCHED/phy_procedures_lte_common.c
  #${OPENAIR1_DIR}/SCHED_UE/phy_procedures_lte_ue.c
  ${OPENAIR1_DIR}/PHY/LTE_TRANSPORT/lte_mcs.c
  ${OPENAIR1_DIR}/PHY/LTE_TRANSPORT/pmch_common.c

  ${OPENAIR1_DIR}/PHY/LTE_REFSIG/lte_dl_cell_spec.c
  ${OPENAIR1_DIR}/PHY/CODING/lte_segmentation.c
  ${OPENAIR1_DIR}/PHY/LTE_TRANSPORT/prach_common.c
#  ${OPENAIR1_DIR}/PHY/INIT/lte_init_ue.c
  ${OPENAIR1_DIR}/PHY/CODING/crc_byte.c
  ${OPENAIR1_DIR}/PHY/CODING/viterbi_lte.c
  ${OPENAIR1_DIR}/PHY/CODING/viterbi.c
  ${OPENAIR1_DIR}/PHY/LTE_TRANSPORT/phich_common.c
  ${OPENAIR1_DIR}/PHY/LTE_UE_TRANSPORT/dlsch_llr_computation.c
  ${OPENAIR1_DIR}/PHY/LTE_TRANSPORT/dci_tools_common.c
  ${OPENAIR1_DIR}/PHY/CODING/lte_rate_matching.c
  ${OPENAIR1_DIR}/PHY/CODING/ccoding_byte_lte.c
  ${OPENAIR1_DIR}/PHY/CODING/ccoding_byte.c
  ${OPENAIR1_DIR}/PHY/LTE_REFSIG/lte_gold.c
  ${OPENAIR1_DIR}/PHY/LTE_ESTIMATION/lte_est_freq_offset.c
  ${OPENAIR1_DIR}/PHY/LTE_ESTIMATION/lte_dl_channel_estimation.c
  ${OPENAIR1_DIR}/PHY/LTE_ESTIMATION/lte_ue_measurements.c
  ${OPENAIR1_DIR}/PHY/LTE_UE_TRANSPORT/dlsch_demodulation.c
)

add_library( NR_LTE_UE_REUSE_LIB
    ${NR_LTE_UE_REUSE_SRC}
)

include_directories("${OPENAIR2_DIR}/NR_UE_PHY_INTERFACE")
include_directories("${OPENAIR2_DIR}/LAYER2/NR_MAC_UE")
include_directories("${OPENAIR1_DIR}/SCHED_NR_UE")
#include_directories("${NFAPI_USER_DIR}"")

# L3 Libs
##########################

# CN libs
##########################

add_library(CN_UTILS
  ${OPENAIR3_DIR}/UTILS/conversions.c
  ${OPENAIR3_DIR}/UTILS/enum_string.c
  ${OPENAIR3_DIR}/UTILS/log.c
  ${OPENAIR3_DIR}/UTILS/mcc_mnc_itu.c
  )

set(GTPV1U_DIR ${OPENAIR3_DIR}/GTPV1-U)
set (GTPV1U_SRC
  ${RRC_DIR}/rrc_eNB_GTPV1U.c
  ${GTPV1U_DIR}/nw-gtpv1u/src/NwGtpv1uTunnelEndPoint.c
  ${GTPV1U_DIR}/nw-gtpv1u/src/NwGtpv1uTrxn.c
  ${GTPV1U_DIR}/nw-gtpv1u/src/NwGtpv1uMsg.c
  ${GTPV1U_DIR}/nw-gtpv1u/src/NwGtpv1u.c
  ${GTPV1U_DIR}/gtpv1u_teid_pool.c
)
add_library(GTPV1U ${GTPV1U_SRC})

set(SCTP_SRC
  ${OPENAIR3_DIR}/SCTP/sctp_common.c
  ${OPENAIR3_DIR}/SCTP/sctp_eNB_task.c
  ${OPENAIR3_DIR}/SCTP/sctp_eNB_itti_messaging.c
)
add_library(SCTP_CLIENT ${SCTP_SRC})

add_library(UDP ${OPENAIR3_DIR}/UDP/udp_eNB_task.c)


set(NAS_SRC ${OPENAIR3_DIR}/NAS/)
set(libnas_api_OBJS
  ${NAS_SRC}COMMON/API/NETWORK/as_message.c
  ${NAS_SRC}COMMON/API/NETWORK/nas_message.c
  ${NAS_SRC}COMMON/API/NETWORK/network_api.c
  )

set(libnas_emm_msg_OBJS
  ${NAS_SRC}COMMON/EMM/MSG/AttachAccept.c
  ${NAS_SRC}COMMON/EMM/MSG/AttachComplete.c
  ${NAS_SRC}COMMON/EMM/MSG/AttachReject.c
  ${NAS_SRC}COMMON/EMM/MSG/AttachRequest.c
  ${NAS_SRC}COMMON/EMM/MSG/AuthenticationFailure.c
  ${NAS_SRC}COMMON/EMM/MSG/AuthenticationReject.c
  ${NAS_SRC}COMMON/EMM/MSG/AuthenticationRequest.c
  ${NAS_SRC}COMMON/EMM/MSG/AuthenticationResponse.c
  ${NAS_SRC}COMMON/EMM/MSG/CsServiceNotification.c
  ${NAS_SRC}COMMON/EMM/MSG/DetachAccept.c
  ${NAS_SRC}COMMON/EMM/MSG/DetachRequest.c
  ${NAS_SRC}COMMON/EMM/MSG/DownlinkNasTransport.c
  ${NAS_SRC}COMMON/EMM/MSG/EmmInformation.c
  ${NAS_SRC}COMMON/EMM/MSG/emm_msg.c
  ${NAS_SRC}COMMON/EMM/MSG/EmmStatus.c
  ${NAS_SRC}COMMON/EMM/MSG/ExtendedServiceRequest.c
  ${NAS_SRC}COMMON/EMM/MSG/GutiReallocationCommand.c
  ${NAS_SRC}COMMON/EMM/MSG/GutiReallocationComplete.c
  ${NAS_SRC}COMMON/EMM/MSG/IdentityRequest.c
  ${NAS_SRC}COMMON/EMM/MSG/IdentityResponse.c
  ${NAS_SRC}COMMON/EMM/MSG/SecurityModeCommand.c
  ${NAS_SRC}COMMON/EMM/MSG/SecurityModeComplete.c
  ${NAS_SRC}COMMON/EMM/MSG/SecurityModeReject.c
  ${NAS_SRC}COMMON/EMM/MSG/ServiceReject.c
  ${NAS_SRC}COMMON/EMM/MSG/ServiceRequest.c
  ${NAS_SRC}COMMON/EMM/MSG/TrackingAreaUpdateAccept.c
  ${NAS_SRC}COMMON/EMM/MSG/TrackingAreaUpdateComplete.c
  ${NAS_SRC}COMMON/EMM/MSG/TrackingAreaUpdateReject.c
  ${NAS_SRC}COMMON/EMM/MSG/TrackingAreaUpdateRequest.c
  ${NAS_SRC}COMMON/EMM/MSG/UplinkNasTransport.c
)

set(libnas_esm_msg_OBJS
  ${NAS_SRC}COMMON/ESM/MSG/ActivateDedicatedEpsBearerContextAccept.c
  ${NAS_SRC}COMMON/ESM/MSG/ActivateDedicatedEpsBearerContextReject.c
  ${NAS_SRC}COMMON/ESM/MSG/ActivateDedicatedEpsBearerContextRequest.c
  ${NAS_SRC}COMMON/ESM/MSG/ActivateDefaultEpsBearerContextAccept.c
  ${NAS_SRC}COMMON/ESM/MSG/ActivateDefaultEpsBearerContextReject.c
  ${NAS_SRC}COMMON/ESM/MSG/ActivateDefaultEpsBearerContextRequest.c
  ${NAS_SRC}COMMON/ESM/MSG/BearerResourceAllocationReject.c
  ${NAS_SRC}COMMON/ESM/MSG/BearerResourceAllocationRequest.c
  ${NAS_SRC}COMMON/ESM/MSG/BearerResourceModificationReject.c
  ${NAS_SRC}COMMON/ESM/MSG/BearerResourceModificationRequest.c
  ${NAS_SRC}COMMON/ESM/MSG/DeactivateEpsBearerContextAccept.c
  ${NAS_SRC}COMMON/ESM/MSG/DeactivateEpsBearerContextRequest.c
  ${NAS_SRC}COMMON/ESM/MSG/EsmInformationRequest.c
  ${NAS_SRC}COMMON/ESM/MSG/EsmInformationResponse.c
  ${NAS_SRC}COMMON/ESM/MSG/esm_msg.c
  ${NAS_SRC}COMMON/ESM/MSG/EsmStatus.c
  ${NAS_SRC}COMMON/ESM/MSG/ModifyEpsBearerContextAccept.c
  ${NAS_SRC}COMMON/ESM/MSG/ModifyEpsBearerContextReject.c
  ${NAS_SRC}COMMON/ESM/MSG/ModifyEpsBearerContextRequest.c
  ${NAS_SRC}COMMON/ESM/MSG/PdnConnectivityReject.c
  ${NAS_SRC}COMMON/ESM/MSG/PdnConnectivityRequest.c
  ${NAS_SRC}COMMON/ESM/MSG/PdnDisconnectReject.c
  ${NAS_SRC}COMMON/ESM/MSG/PdnDisconnectRequest.c
)

set(libnas_ies_OBJS
  ${NAS_SRC}COMMON/IES/AccessPointName.c
  ${NAS_SRC}COMMON/IES/AdditionalUpdateResult.c
  ${NAS_SRC}COMMON/IES/AdditionalUpdateType.c
  ${NAS_SRC}COMMON/IES/ApnAggregateMaximumBitRate.c
  ${NAS_SRC}COMMON/IES/AuthenticationFailureParameter.c
  ${NAS_SRC}COMMON/IES/AuthenticationParameterAutn.c
  ${NAS_SRC}COMMON/IES/AuthenticationParameterRand.c
  ${NAS_SRC}COMMON/IES/AuthenticationResponseParameter.c
  ${NAS_SRC}COMMON/IES/CipheringKeySequenceNumber.c
  ${NAS_SRC}COMMON/IES/Cli.c
  ${NAS_SRC}COMMON/IES/CsfbResponse.c
  ${NAS_SRC}COMMON/IES/DaylightSavingTime.c
  ${NAS_SRC}COMMON/IES/DetachType.c
  ${NAS_SRC}COMMON/IES/DrxParameter.c
  ${NAS_SRC}COMMON/IES/EmergencyNumberList.c
  ${NAS_SRC}COMMON/IES/EmmCause.c
  ${NAS_SRC}COMMON/IES/EpsAttachResult.c
  ${NAS_SRC}COMMON/IES/EpsAttachType.c
  ${NAS_SRC}COMMON/IES/EpsBearerContextStatus.c
  ${NAS_SRC}COMMON/IES/EpsBearerIdentity.c
  ${NAS_SRC}COMMON/IES/EpsMobileIdentity.c
  ${NAS_SRC}COMMON/IES/EpsNetworkFeatureSupport.c
  ${NAS_SRC}COMMON/IES/EpsQualityOfService.c
  ${NAS_SRC}COMMON/IES/EpsUpdateResult.c
  ${NAS_SRC}COMMON/IES/EpsUpdateType.c
  ${NAS_SRC}COMMON/IES/EsmCause.c
  ${NAS_SRC}COMMON/IES/EsmInformationTransferFlag.c
  ${NAS_SRC}COMMON/IES/EsmMessageContainer.c
  ${NAS_SRC}COMMON/IES/GprsTimer.c
  ${NAS_SRC}COMMON/IES/GutiType.c
  ${NAS_SRC}COMMON/IES/IdentityType2.c
  ${NAS_SRC}COMMON/IES/ImeisvRequest.c
  ${NAS_SRC}COMMON/IES/KsiAndSequenceNumber.c
  ${NAS_SRC}COMMON/IES/LcsClientIdentity.c
  ${NAS_SRC}COMMON/IES/LcsIndicator.c
  ${NAS_SRC}COMMON/IES/LinkedEpsBearerIdentity.c
  ${NAS_SRC}COMMON/IES/LlcServiceAccessPointIdentifier.c
  ${NAS_SRC}COMMON/IES/LocationAreaIdentification.c
  ${NAS_SRC}COMMON/IES/MessageType.c
  ${NAS_SRC}COMMON/IES/MobileIdentity.c
  ${NAS_SRC}COMMON/IES/MobileStationClassmark2.c
  ${NAS_SRC}COMMON/IES/MobileStationClassmark3.c
  ${NAS_SRC}COMMON/IES/MsNetworkCapability.c
  ${NAS_SRC}COMMON/IES/MsNetworkFeatureSupport.c
  ${NAS_SRC}COMMON/IES/NasKeySetIdentifier.c
  ${NAS_SRC}COMMON/IES/NasMessageContainer.c
  ${NAS_SRC}COMMON/IES/NasRequestType.c
  ${NAS_SRC}COMMON/IES/NasSecurityAlgorithms.c
  ${NAS_SRC}COMMON/IES/NetworkName.c
  ${NAS_SRC}COMMON/IES/Nonce.c
  ${NAS_SRC}COMMON/IES/PacketFlowIdentifier.c
  ${NAS_SRC}COMMON/IES/PagingIdentity.c
  ${NAS_SRC}COMMON/IES/PdnAddress.c
  ${NAS_SRC}COMMON/IES/PdnType.c
  ${NAS_SRC}COMMON/IES/PlmnList.c
  ${NAS_SRC}COMMON/IES/ProcedureTransactionIdentity.c
  ${NAS_SRC}COMMON/IES/ProtocolConfigurationOptions.c
  ${NAS_SRC}COMMON/IES/ProtocolDiscriminator.c
  ${NAS_SRC}COMMON/IES/PTmsiSignature.c
  ${NAS_SRC}COMMON/IES/QualityOfService.c
  ${NAS_SRC}COMMON/IES/RadioPriority.c
  ${NAS_SRC}COMMON/IES/SecurityHeaderType.c
  ${NAS_SRC}COMMON/IES/ServiceType.c
  ${NAS_SRC}COMMON/IES/ShortMac.c
  ${NAS_SRC}COMMON/IES/SsCode.c
  ${NAS_SRC}COMMON/IES/SupportedCodecList.c
  ${NAS_SRC}COMMON/IES/TimeZoneAndTime.c
  ${NAS_SRC}COMMON/IES/TimeZone.c
  ${NAS_SRC}COMMON/IES/TmsiStatus.c
  ${NAS_SRC}COMMON/IES/TrackingAreaIdentity.c
  ${NAS_SRC}COMMON/IES/TrackingAreaIdentityList.c
  ${NAS_SRC}COMMON/IES/TrafficFlowAggregateDescription.c
  ${NAS_SRC}COMMON/IES/TrafficFlowTemplate.c
  ${NAS_SRC}COMMON/IES/TransactionIdentifier.c
  ${NAS_SRC}COMMON/IES/UeNetworkCapability.c
  ${NAS_SRC}COMMON/IES/UeRadioCapabilityInformationUpdateNeeded.c
  ${NAS_SRC}COMMON/IES/UeSecurityCapability.c
  ${NAS_SRC}COMMON/IES/VoiceDomainPreferenceAndUeUsageSetting.c
)

set (libnas_utils_OBJS
  ${NAS_SRC}COMMON/UTIL/device.c
  ${NAS_SRC}COMMON/UTIL/memory.c
  ${NAS_SRC}COMMON/UTIL/nas_log.c
  ${NAS_SRC}COMMON/UTIL/nas_timer.c
  ${NAS_SRC}COMMON/UTIL/socket.c
  ${NAS_SRC}COMMON/UTIL/stty.c
  ${NAS_SRC}COMMON/UTIL/TLVEncoder.c
  ${NAS_SRC}COMMON/UTIL/TLVDecoder.c
  ${NAS_SRC}COMMON/UTIL/OctetString.c
)

if(NAS_UE)
  set(libnas_ue_api_OBJS
    ${NAS_SRC}UE/API/USER/at_command.c
    ${NAS_SRC}UE/API/USER/at_error.c
    ${NAS_SRC}UE/API/USER/at_response.c
    ${NAS_SRC}UE/API/USER/user_api.c
    ${NAS_SRC}UE/API/USER/user_indication.c
    ${NAS_SRC}UE/API/USIM/aka_functions.c
    ${NAS_SRC}UE/API/USIM/usim_api.c
  )
  set(libnas_ue_emm_OBJS
    ${NAS_SRC}UE/EMM/Attach.c
    ${NAS_SRC}UE/EMM/Authentication.c
    ${NAS_SRC}UE/EMM/Detach.c
    ${NAS_SRC}UE/EMM/emm_main.c
    ${NAS_SRC}UE/EMM/EmmStatusHdl.c
    ${NAS_SRC}UE/EMM/Identification.c
    ${NAS_SRC}UE/EMM/IdleMode.c
    ${NAS_SRC}UE/EMM/LowerLayer.c
    ${NAS_SRC}UE/EMM/SecurityModeControl.c
    ${NAS_SRC}UE/EMM/ServiceRequestHdl.c
    ${NAS_SRC}UE/EMM/TrackingAreaUpdate.c
  )
  set(libnas_ue_emm_sap_OBJS
    ${NAS_SRC}UE/EMM/SAP/emm_as.c
    ${NAS_SRC}UE/EMM/SAP/EmmDeregisteredAttachNeeded.c
    ${NAS_SRC}UE/EMM/SAP/EmmDeregisteredAttemptingToAttach.c
    ${NAS_SRC}UE/EMM/SAP/EmmDeregistered.c
    ${NAS_SRC}UE/EMM/SAP/EmmDeregisteredInitiated.c
    ${NAS_SRC}UE/EMM/SAP/EmmDeregisteredLimitedService.c
    ${NAS_SRC}UE/EMM/SAP/EmmDeregisteredNoCellAvailable.c
    ${NAS_SRC}UE/EMM/SAP/EmmDeregisteredNoImsi.c
    ${NAS_SRC}UE/EMM/SAP/EmmDeregisteredNormalService.c
    ${NAS_SRC}UE/EMM/SAP/EmmDeregisteredPlmnSearch.c
    ${NAS_SRC}UE/EMM/SAP/emm_esm.c
    ${NAS_SRC}UE/EMM/SAP/emm_fsm.c
    ${NAS_SRC}UE/EMM/SAP/EmmNull.c
    ${NAS_SRC}UE/EMM/SAP/emm_recv.c
    ${NAS_SRC}UE/EMM/SAP/emm_reg.c
    ${NAS_SRC}UE/EMM/SAP/EmmRegisteredAttemptingToUpdate.c
    ${NAS_SRC}UE/EMM/SAP/EmmRegistered.c
    ${NAS_SRC}UE/EMM/SAP/EmmRegisteredImsiDetachInitiated.c
    ${NAS_SRC}UE/EMM/SAP/EmmRegisteredInitiated.c
    ${NAS_SRC}UE/EMM/SAP/EmmRegisteredLimitedService.c
    ${NAS_SRC}UE/EMM/SAP/EmmRegisteredNoCellAvailable.c
    ${NAS_SRC}UE/EMM/SAP/EmmRegisteredNormalService.c
    ${NAS_SRC}UE/EMM/SAP/EmmRegisteredPlmnSearch.c
    ${NAS_SRC}UE/EMM/SAP/EmmRegisteredUpdateNeeded.c
    ${NAS_SRC}UE/EMM/SAP/emm_sap.c
    ${NAS_SRC}UE/EMM/SAP/emm_send.c
    ${NAS_SRC}UE/EMM/SAP/EmmServiceRequestInitiated.c
    ${NAS_SRC}UE/EMM/SAP/EmmTrackingAreaUpdatingInitiated.c
  )
  set (libnas_ue_esm_OBJS
    ${NAS_SRC}UE/ESM/DedicatedEpsBearerContextActivation.c
    ${NAS_SRC}UE/ESM/DefaultEpsBearerContextActivation.c
    ${NAS_SRC}UE/ESM/EpsBearerContextDeactivation.c
    ${NAS_SRC}UE/ESM/esm_ebr.c
    ${NAS_SRC}UE/ESM/esm_ebr_context.c
    ${NAS_SRC}UE/ESM/esm_ip.c
    ${NAS_SRC}UE/ESM/esm_main.c
    ${NAS_SRC}UE/ESM/esm_pt.c
    ${NAS_SRC}UE/ESM/EsmStatusHdl.c
    ${NAS_SRC}UE/ESM/PdnConnectivity.c
    ${NAS_SRC}UE/ESM/PdnDisconnect.c
  )
  set(libnas_ue_esm_sap_OBJS
    ${NAS_SRC}UE/ESM/SAP/esm_recv.c
    ${NAS_SRC}UE/ESM/SAP/esm_send.c
    ${NAS_SRC}UE/ESM/SAP/esm_sap.c
  )
  add_library(LIB_NAS_UE
    ${NAS_SRC}UE/nas_itti_messaging.c
    ${NAS_SRC}UE/nas_network.c
    ${NAS_SRC}UE/nas_parser.c
    ${NAS_SRC}UE/nas_proc.c
    ${NAS_SRC}UE/nas_user.c
    ${libnas_api_OBJS}
    ${libnas_ue_api_OBJS}
    ${libnas_emm_msg_OBJS}
    ${libnas_esm_msg_OBJS}
    ${libnas_ies_OBJS}
    ${libnas_utils_OBJS}
    ${libnas_ue_emm_OBJS}
    ${libnas_ue_emm_sap_OBJS}
    ${libnas_ue_esm_OBJS}
    ${libnas_ue_esm_sap_OBJS}
  )
  set(NAS_UE_LIB LIB_NAS_UE)

  include_directories(${NAS_SRC}UE)
  include_directories(${NAS_SRC}UE/API/USER)
  include_directories(${NAS_SRC}UE/API/USIM)
  include_directories(${NAS_SRC}UE/EMM)
  include_directories(${NAS_SRC}UE/EMM/SAP)
  include_directories(${NAS_SRC}UE/ESM)
  include_directories(${NAS_SRC}UE/ESM/SAP)
endif()


# nbiot
add_definitions("-DNUMBER_OF_UE_MAX_NB_IoT=16")
set (NBIOT_SOURCES
    ${OPENAIR2_DIR}/ENB_APP/NB_IoT_config.c
)
add_library(NB_IoT MODULE ${NBIOT_SOURCES} )

# shared library loader
set (SHLIB_LOADER_SOURCES
    ${OPENAIR_DIR}/common/utils/load_module_shlib.c
)

# Make lfds as a own source code (even if it is a outside library)
# For better intergration with compilation flags & structure of cmake
###################################################################
set(lfds ${OPENAIR2_DIR}/UTIL/LFDS/liblfds6.1.1/liblfds611/src/)
file(GLOB lfds_queue ${lfds}/lfds611_queue/*.c)
file(GLOB lfds_ring ${lfds}/lfds611_ringbuffer/*.c)
file(GLOB lfds_slist ${lfds}/lfds611_slist/*.c)
file(GLOB lfds_stack ${lfds}/lfds611_stack/*.c)
file(GLOB lfds_freelist ${lfds}/lfds611_freelist/*.c)

include_directories(${lfds})
add_library(LFDS
  ${lfds_queue} ${lfds_ring} ${lfds_slist} ${lfds_stack} ${lfds_freelist}
  ${lfds}/lfds611_liblfds/lfds611_liblfds_abstraction_test_helpers.c
  ${lfds}/lfds611_liblfds/lfds611_liblfds_aligned_free.c
  ${lfds}/lfds611_liblfds/lfds611_liblfds_aligned_malloc.c
  ${lfds}/lfds611_abstraction/lfds611_abstraction_free.c
  ${lfds}/lfds611_abstraction/lfds611_abstraction_malloc.c
)

set(lfds7 ${OPENAIR2_DIR}/UTIL/LFDS/liblfds7.0.0/liblfds700/src/)
file(GLOB lfds7_queue ${lfds7}/lfds700_queue/*.c)
file(GLOB lfds7_ring ${lfds7}/lfds700_ringbuffer/*.c)
file(GLOB lfds7_qbss ${lfds7}/lfds700_queue_bounded_singleconsumer_singleproducer/*.c)
file(GLOB lfds7_stack ${lfds7}/lfds700_stack/*.c)
file(GLOB lfds7_freelist ${lfds7}/lfds700_freelist/*.c)
file(GLOB lfds7_btree ${lfds7}/lfds700_btree_addonly_unbalanced/*.c)
file(GLOB lfds7_hash ${lfds7}/lfds700_hash_addonly/*.c)
file(GLOB lfds7_ordered_list ${lfds7}/lfds700_list_addonly_ordered_singlylinked/*.c)
file(GLOB lfds7_unordered_list ${lfds7}/lfds700_list_addonly_singlylinked_unordered/*.c)
file(GLOB lfds7_misc ${lfds7}/lfds700_misc/*.c)

include_directories(${lfds7})
add_library(LFDS7
  ${lfds7_queue} ${lfds7_ring} ${lfds7_qbss} ${lfds7_stack} ${lfds7_freelist} ${lfds7_btree} ${lfds7_hash} ${lfds7_ordered_list} ${lfds7_unordered_list} ${lfds7_misc}
)

# Simulation library
##########################
add_library(SIMU
${OPENAIR1_DIR}/SIMULATION/TOOLS/random_channel.c
${OPENAIR1_DIR}/SIMULATION/TOOLS/rangen_double.c
${OPENAIR1_DIR}/SIMULATION/TOOLS/taus.c
${OPENAIR1_DIR}/SIMULATION/TOOLS/multipath_channel.c
${OPENAIR1_DIR}/SIMULATION/TOOLS/multipath_tv_channel.c
${OPENAIR1_DIR}/SIMULATION/TOOLS/abstraction.c
${OPENAIR1_DIR}/SIMULATION/RF/rf.c
${OPENAIR1_DIR}/SIMULATION/RF/dac.c
${OPENAIR1_DIR}/SIMULATION/RF/adc.c
${OPENAIR1_DIR}/SIMULATION/ETH_TRANSPORT/netlink_init.c
)

add_library(SIMU_ETH
${OPENAIR1_DIR}/SIMULATION/ETH_TRANSPORT/netlink_init.c
${OPENAIR1_DIR}/SIMULATION/ETH_TRANSPORT/multicast_link.c
${OPENAIR1_DIR}/SIMULATION/ETH_TRANSPORT/socket.c
${OPENAIR1_DIR}/SIMULATION/ETH_TRANSPORT/bypass_session_layer.c
#${OPENAIR1_DIR}/SIMULATION/ETH_TRANSPORT/emu_transport.c
)

add_library(OPENAIR0_LIB
  ${OPENAIR_TARGETS}/ARCH/EXMIMO/USERSPACE/LIB/openair0_lib.c
)

include_directories("${NFAPI_DIR}/nfapi/public_inc")
include_directories("${NFAPI_DIR}/common/public_inc")
include_directories("${NFAPI_DIR}/pnf/public_inc")
include_directories("${NFAPI_DIR}/nfapi/inc")
include_directories("${NFAPI_DIR}/sim_common/inc")
include_directories("${NFAPI_DIR}/pnf_sim/inc")


# System packages that are required
# We use either the cmake buildin, in ubuntu are in: /usr/share/cmake*/Modules/
# or cmake provide a generic interface to pkg-config that widely used
###################################
include(FindPkgConfig)

pkg_search_module(LIBXML2 libxml-2.0 REQUIRED)
include_directories(${LIBXML2_INCLUDE_DIRS})

pkg_search_module(LIBXSLT libxslt REQUIRED)
include_directories(${LIBXSLT_INCLUDE_DIRS})

pkg_search_module(OPENSSL openssl REQUIRED)
include_directories(${OPENSSL_INCLUDE_DIRS})

pkg_search_module(CONFIG libconfig REQUIRED)
include_directories(${CONFIG_INCLUDE_DIRS})

pkg_search_module(CRYPTO libcrypto REQUIRED)
include_directories(${CRYPTO_INCLUDE_DIRS})

#use native cmake method as this package is not in pkg-config
if (${RF_BOARD} STREQUAL "OAI_USRP")
  find_package(Boost REQUIRED)
  include_directories(${LIBBOOST_INCLUDE_DIR})
endif (${RF_BOARD} STREQUAL "OAI_USRP")

pkg_search_module(OPENPGM openpgm-5.1 openpgm-5.2)
if(NOT ${OPENPGM_FOUND})
  message("PACKAGE openpgm-5.1 is required by binaries such as oaisim: will fail later if this target is built")
else()
  include_directories(${OPENPGM_INCLUDE_DIRS})
endif()

pkg_search_module(NETTLE nettle)
if(NOT ${NETTLE_FOUND})
  message( FATAL_ERROR "PACKAGE nettle not found: some targets will fail. Run build_oai -I again!")
else()
  include_directories(${NETTLE_INCLUDE_DIRS})
endif()

message ("NETTLE VERSION_INSTALLED  = ${NETTLE_VERSION}")

string(REGEX REPLACE "([0-9]+).*" "\\1" NETTLE_VERSION_MAJOR ${NETTLE_VERSION})
string(REGEX REPLACE "[0-9]+\\.([0-9]+).*" "\\1" NETTLE_VERSION_MINOR ${NETTLE_VERSION})
message ("NETTLE_VERSION_MAJOR = ${NETTLE_VERSION_MAJOR}")
message ("NETTLE_VERSION_MINOR = ${NETTLE_VERSION_MINOR}")

if ("${NETTLE_VERSION_MAJOR}" STREQUAL "" OR "${NETTLE_VERSION_MINOR}" STREQUAL "")
  message( FATAL_ERROR "The nettle version not detected properly. Try to run build_oai -I again" )
endif()

add_definitions("-DNETTLE_VERSION_MAJOR=${NETTLE_VERSION_MAJOR}")
add_definitions("-DNETTLE_VERSION_MINOR=${NETTLE_VERSION_MINOR}")

pkg_search_module(XPM xpm)
if(NOT ${XPM_FOUND})
  message("PACKAGE xpm not found: some targets will fail")
else()
  include_directories(${XPM_INCLUDE_DIRS})
endif()

# Atlas is required by some packages, but not found in pkg-config
# So, here are some hacks here. Hope this gets fixed in future!
if(EXISTS "/usr/include/atlas/cblas.h" OR EXISTS "/usr/include/cblas.h")
  include_directories("/usr/include/atlas")
  LINK_DIRECTORIES("/usr/lib64")
  LINK_DIRECTORIES("/usr/lib64/atlas") #Added because atlas libraries in CentOS 7 are here!
  
  if(EXISTS "/usr/lib64/libblas.so" OR EXISTS "/usr/lib/libblas.so") #Case for CentOS7
     list(APPEND ATLAS_LIBRARIES blas)
  else() # Case for Ubuntu
     list(APPEND ATLAS_LIBRARIES cblas)
  endif()

  if(EXISTS "/usr/lib/atlas/libtatlas.so" OR EXISTS "/usr/lib64/atlas/libtatlas.so") #Case for CentOS7
     list(APPEND ATLAS_LIBRARIES tatlas)
  else()
     list(APPEND ATLAS_LIBRARIES atlas) #Case for Ubuntu
  endif()

  list(APPEND ATLAS_LIBRARIES lapack)

# for ubuntu 17.10, directories are different
elseif(EXISTS "/usr/include/x86_64-linux-gnu/cblas.h")

  include_directories("/usr/include/x86_64-linux-gnu")
  LINK_DIRECTORIES("/usr/lib/x86_64-linux-gnu")
  list(APPEND ATLAS_LIBRARIES cblas)
  list(APPEND ATLAS_LIBRARIES atlas)
  list(APPEND ATLAS_LIBRARIES lapack)

else()
  message("No Blas/Atlas libs found, some targets will fail")
endif()

if (${XFORMS})
  include_directories ("/usr/include/X11")
  set(XFORMS_SOURCE
    ${OPENAIR1_DIR}/PHY/TOOLS/lte_phy_scope.c
    )
  set(XFORMS_SOURCE_SOFTMODEM
    ${OPENAIR_TARGETS}/RT/USER/stats.c
    )
  set(XFORMS_LIBRARIES "forms")
endif (${XFORMS})

set(CMAKE_MODULE_PATH "${OPENAIR_DIR}/cmake_targets/tools/MODULES" "${CMAKE_MODULE_PATH}")

#include T directory even if the T is off because T macros are in the code
#no matter what
include_directories("${OPENAIR_DIR}/common/utils/T")

if (${T_TRACER})
  set(T_SOURCE
      ${OPENAIR_DIR}/common/utils/T/T.c
      ${OPENAIR_DIR}/common/utils/T/local_tracer.c)
  set (T_LIB "rt")
endif (${T_TRACER})

#Some files in the T directory are generated.
#This rule and the following deal with it.
add_custom_command (
  OUTPUT ${OPENAIR_DIR}/common/utils/T/T_IDs.h
  COMMAND make
  WORKING_DIRECTORY ${OPENAIR_DIR}/common/utils/T
  DEPENDS ${OPENAIR_DIR}/common/utils/T/T_messages.txt
  )

#This rule is specifically needed to generate T files
#before anything else in a project that uses the T.
#See below, there are some 'add_dependencies' showing that.
#Basically we create a custom target and we make other
#targets depend on it. That forces cmake to generate
#T files before anything else.
add_custom_target (
  generate_T
  DEPENDS ${OPENAIR_DIR}/common/utils/T/T_IDs.h
)

# Hack on a test of asn1c version (already dirty)
add_definitions(-DASN1_MINIMUM_VERSION=924)

#################################
# add executables for operation
#################################

# lte-softmodem is both eNB and UE implementation
###################################################

add_executable(lte-softmodem
  ${rrc_h}
  ${s1ap_h}
  ${OPENAIR_BIN_DIR}/messages_xml.h
  ${OPENAIR_TARGETS}/RT/USER/rt_wrapper.c
  ${OPENAIR_TARGETS}/RT/USER/lte-enb.c
  ${OPENAIR_TARGETS}/RT/USER/lte-ru.c
  ${OPENAIR_TARGETS}/RT/USER/lte-softmodem.c
  ${OPENAIR2_DIR}/ENB_APP/NB_IoT_interface.c
  ${OPENAIR1_DIR}/SIMULATION/TOOLS/taus.c
  ${OPENAIR_TARGETS}/COMMON/create_tasks.c
  ${OPENAIR_TARGETS}/ARCH/COMMON/common_lib.c
  ${OPENAIR1_DIR}/SIMULATION/ETH_TRANSPORT/netlink_init.c
  ${OPENAIR3_DIR}/NAS/UE/nas_ue_task.c
  ${OPENAIR_DIR}/common/utils/utils.c
  ${OPENAIR_DIR}/common/utils/system.c
  ${GTPU_need_ITTI}
  ${XFORMS_SOURCE}
  ${XFORMS_SOURCE_SOFTMODEM}
  ${T_SOURCE}
  ${CONFIG_SOURCES}
  ${SHLIB_LOADER_SOURCES}
  )

target_link_libraries (lte-softmodem
  -Wl,--start-group
  RRC_LIB S1AP_LIB S1AP_ENB GTPV1U SECU_CN SECU_OSA UTIL HASHTABLE SCTP_CLIENT UDP SCHED_LIB SCHED_RU_LIB PHY_COMMON PHY PHY_RU LFDS L2
  ${MSC_LIB} ${RAL_LIB} ${NAS_UE_LIB} ${ITTI_LIB} ${FLPT_MSG_LIB} ${ASYNC_IF_LIB} ${FLEXRAN_AGENT_LIB} LFDS7
  NFAPI_COMMON_LIB NFAPI_LIB NFAPI_VNF_LIB NFAPI_PNF_LIB NFAPI_USER_LIB
  -Wl,--end-group z dl)

target_link_libraries (lte-softmodem ${LIBXML2_LIBRARIES})
target_link_libraries (lte-softmodem pthread m ${CONFIG_LIBRARIES} rt crypt ${CRYPTO_LIBRARIES} ${OPENSSL_LIBRARIES} ${NETTLE_LIBRARIES} sctp  ${XFORMS_LIBRARIES} ${PROTOBUF_LIB}  ${CMAKE_DL_LIBS} ${LIBYAML_LIBRARIES})
target_link_libraries (lte-softmodem ${LIB_LMS_LIBRARIES})
target_link_libraries (lte-softmodem ${T_LIB})

# lte-softmodem-nos1 is both eNB and UE implementation
###################################################
add_executable(lte-softmodem-nos1
  ${rrc_h}
  ${s1ap_h}
  ${OPENAIR_BIN_DIR}/messages_xml.h
  ${OPENAIR_TARGETS}/RT/USER/rt_wrapper.c
  ${OPENAIR_TARGETS}/RT/USER/lte-enb.c
  ${OPENAIR_TARGETS}/RT/USER/lte-ru.c
  ${OPENAIR_TARGETS}/RT/USER/lte-softmodem.c
  ${OPENAIR2_DIR}/ENB_APP/NB_IoT_interface.c
  ${OPENAIR1_DIR}/SIMULATION/TOOLS/taus.c
  ${OPENAIR_TARGETS}/COMMON/create_tasks.c
  ${OPENAIR_TARGETS}/ARCH/COMMON/common_lib.c
  ${OPENAIR2_DIR}/RRC/NAS/nas_config.c
  ${OPENAIR2_DIR}/RRC/NAS/rb_config.c
  ${OPENAIR1_DIR}/SIMULATION/ETH_TRANSPORT/netlink_init.c
  ${OPENAIR_DIR}/common/utils/system.c
  ${XFORMS_SOURCE}
  ${XFORMS_SOURCE_SOFTMODEM}
  ${T_SOURCE}
  ${CONFIG_SOURCES}
  ${SHLIB_LOADER_SOURCES}
  )
target_link_libraries (lte-softmodem-nos1
  -Wl,--start-group
  RRC_LIB SECU_CN SECU_OSA UTIL HASHTABLE SCHED_LIB SCHED_RU_LIB PHY_COMMON PHY PHY_RU LFDS L2 ${MSC_LIB} ${RAL_LIB} ${ITTI_LIB} 
  ${MIH_LIB} ${FLPT_MSG_LIB} ${ASYNC_IF_LIB} ${FLEXRAN_AGENT_LIB} LFDS7
  NFAPI_COMMON_LIB NFAPI_LIB NFAPI_VNF_LIB NFAPI_PNF_LIB NFAPI_USER_LIB
  -Wl,--end-group z dl )

target_link_libraries (lte-softmodem-nos1 ${LIBXML2_LIBRARIES})
target_link_libraries (lte-softmodem-nos1 pthread m ${CONFIG_LIBRARIES} rt crypt ${CRYPTO_LIBRARIES} ${OPENSSL_LIBRARIES} ${NETTLE_LIBRARIES} sctp  ${XFORMS_LIBRARIES} ${PROTOBUF_LIB} ${CMAKE_DL_LIBS} ${LIBYAML_LIBRARIES})
target_link_libraries (lte-softmodem-nos1  ${LIB_LMS_LIBRARIES})
target_link_libraries (lte-softmodem-nos1 ${T_LIB})

# lte-uesoftmodem is  UE implementation
#######################################

add_executable(lte-uesoftmodem
  ${rrc_h}
  ${s1ap_h}
#  ${OPENAIR_BIN_DIR}/messages_xml.h
  ${OPENAIR_TARGETS}/RT/USER/rt_wrapper.c
  ${OPENAIR_TARGETS}/RT/USER/lte-ue.c
  ${OPENAIR_TARGETS}/RT/USER/lte-uesoftmodem.c
  ${OPENAIR1_DIR}/SIMULATION/TOOLS/taus.c
  ${OPENAIR_TARGETS}/COMMON/create_tasks_ue.c
  ${OPENAIR_TARGETS}/ARCH/COMMON/common_lib.c
  ${OPENAIR1_DIR}/SIMULATION/ETH_TRANSPORT/netlink_init.c
  ${OPENAIR3_DIR}/NAS/UE/nas_ue_task.c
  ${OPENAIR_DIR}/common/utils/utils.c
  ${OPENAIR_DIR}/common/utils/system.c
  ${XFORMS_SOURCE}
  ${XFORMS_SOURCE_SOFTMODEM}
  ${T_SOURCE}
  ${CONFIG_SOURCES}
  ${SHLIB_LOADER_SOURCES}
  )

target_link_libraries (lte-uesoftmodem
  -Wl,--start-group
  RRC_LIB S1AP_LIB S1AP_ENB GTPV1U SECU_CN SECU_OSA UTIL HASHTABLE SCTP_CLIENT UDP SCHED_RU_LIB SCHED_UE_LIB PHY_COMMON PHY_UE PHY_RU LFDS L2_UE 
  ${MSC_LIB} ${RAL_LIB} ${NAS_UE_LIB} ${ITTI_LIB} ${FLPT_MSG_LIB} ${ASYNC_IF_LIB} LFDS7
  -Wl,--end-group z dl)

target_link_libraries (lte-uesoftmodem ${LIBXML2_LIBRARIES})
target_link_libraries (lte-uesoftmodem pthread m ${CONFIG_LIBRARIES} rt crypt ${CRYPTO_LIBRARIES} ${OPENSSL_LIBRARIES} ${NETTLE_LIBRARIES} sctp  ${XFORMS_LIBRARIES} ${PROTOBUF_LIB}  ${CMAKE_DL_LIBS} ${LIBYAML_LIBRARIES})
target_link_libraries (lte-uesoftmodem ${LIB_LMS_LIBRARIES})
target_link_libraries (lte-uesoftmodem ${T_LIB})

# lte-softmodem-nos1 is both eNB and UE implementation
###################################################
add_executable(lte-uesoftmodem-nos1
  ${rrc_h}
  ${s1ap_h}
#  ${OPENAIR_BIN_DIR}/messages_xml.h
  ${OPENAIR_TARGETS}/RT/USER/rt_wrapper.c
  ${OPENAIR_TARGETS}/RT/USER/lte-ue.c
  ${OPENAIR_TARGETS}/RT/USER/lte-uesoftmodem.c
  ${OPENAIR1_DIR}/SIMULATION/TOOLS/taus.c
  ${OPENAIR_TARGETS}/COMMON/create_tasks_ue.c
  ${OPENAIR_TARGETS}/ARCH/COMMON/common_lib.c
  ${OPENAIR2_DIR}/RRC/NAS/nas_config.c
  ${OPENAIR2_DIR}/RRC/NAS/rb_config.c
  ${OPENAIR1_DIR}/SIMULATION/ETH_TRANSPORT/netlink_init.c
  ${OPENAIR_DIR}/common/utils/system.c
  ${XFORMS_SOURCE}
  ${XFORMS_SOURCE_SOFTMODEM}
  ${T_SOURCE}
  ${CONFIG_SOURCES}
  ${SHLIB_LOADER_SOURCES}
  )
target_link_libraries (lte-uesoftmodem-nos1
  -Wl,--start-group
  RRC_LIB SECU_CN SECU_OSA UTIL HASHTABLE SCHED_RU_LIB SCHED_UE_LIB PHY_COMMON PHY_UE PHY_RU LFDS L2_UE ${MSC_LIB} ${RAL_LIB} ${ITTI_LIB} 
  ${MIH_LIB} ${FLPT_MSG_LIB} ${ASYNC_IF_LIB} LFDS7
  -Wl,--end-group z dl )

target_link_libraries (lte-uesoftmodem-nos1 ${LIBXML2_LIBRARIES})
target_link_libraries (lte-uesoftmodem-nos1 pthread m ${CONFIG_LIBRARIES} rt crypt ${CRYPTO_LIBRARIES} ${OPENSSL_LIBRARIES} ${NETTLE_LIBRARIES} sctp  ${XFORMS_LIBRARIES} ${PROTOBUF_LIB} ${CMAKE_DL_LIBS} ${LIBYAML_LIBRARIES})
target_link_libraries (lte-uesoftmodem-nos1  ${LIB_LMS_LIBRARIES})
target_link_libraries (lte-uesoftmodem-nos1 ${T_LIB})

# nr-softmodem
###################################################

add_executable(nr-softmodem
  ${rrc_h}
  ${s1ap_h}
  ${OPENAIR_BIN_DIR}/messages_xml.h
  ${OPENAIR_TARGETS}/RT/USER/rt_wrapper.c
  ${OPENAIR_TARGETS}/RT/USER/nr-gnb.c
  ${OPENAIR_TARGETS}/RT/USER/nr-ru.c
  ${OPENAIR_TARGETS}/RT/USER/nr-softmodem.c
  ${OPENAIR1_DIR}/SIMULATION/TOOLS/taus.c
  ${OPENAIR_TARGETS}/COMMON/create_tasks.c
  ${OPENAIR_TARGETS}/COMMON/create_nr_tasks.c
  ${OPENAIR_TARGETS}/ARCH/COMMON/common_lib.c
  ${OPENAIR1_DIR}/SIMULATION/ETH_TRANSPORT/netlink_init.c
  ${OPENAIR_DIR}/common/utils/utils.c
  ${OPENAIR_DIR}/common/utils/system.c
  ${GTPU_need_ITTI}
  ${XFORMS_SOURCE}
  ${XFORMS_SOURCE_SOFTMODEM}
  ${T_SOURCE}
  ${CONFIG_SOURCES}
  ${SHLIB_LOADER_SOURCES}
  )

target_link_libraries (nr-softmodem
  -Wl,--start-group
  UTIL HASHTABLE SCTP_CLIENT UDP SCHED_LIB SCHED_RU_LIB SCHED_NR_LIB PHY_NR PHY PHY_COMMON PHY_RU LFDS GTPV1U SECU_CN SECU_OSA
  ${ITTI_LIB} ${FLPT_MSG_LIB} ${ASYNC_IF_LIB} ${FLEXRAN_AGENT_LIB} LFDS7 ${MSC_LIB} ${RAL_LIB} ${NAS_UE_LIB}
  RRC_LIB S1AP_LIB S1AP_ENB L2 L2_NR
  NFAPI_COMMON_LIB NFAPI_LIB NFAPI_VNF_LIB NFAPI_PNF_LIB NFAPI_USER_LIB
  -Wl,--end-group z dl)

target_link_libraries (nr-softmodem ${LIBXML2_LIBRARIES})
target_link_libraries (nr-softmodem pthread m ${CONFIG_LIBRARIES} rt crypt ${CRYPTO_LIBRARIES} ${OPENSSL_LIBRARIES} ${NETTLE_LIBRARIES} sctp  ${XFORMS_LIBRARIES} ${PROTOBUF_LIB}  ${CMAKE_DL_LIBS} ${LIBYAML_LIBRARIES})
target_link_libraries (nr-softmodem ${LIB_LMS_LIBRARIES})
target_link_libraries (nr-softmodem ${T_LIB})

# nr-softmodem-nos1
###################################################

add_executable(nr-softmodem-nos1
  ${rrc_h}
  ${s1ap_h}
  ${OPENAIR_BIN_DIR}/messages_xml.h
  ${OPENAIR_TARGETS}/RT/USER/rt_wrapper.c
  ${OPENAIR_TARGETS}/RT/USER/nr-gnb.c
  ${OPENAIR_TARGETS}/RT/USER/nr-ru.c
  ${OPENAIR_TARGETS}/RT/USER/nr-softmodem.c
  ${OPENAIR1_DIR}/SIMULATION/TOOLS/taus.c
  ${OPENAIR_TARGETS}/COMMON/create_tasks.c
  ${OPENAIR_TARGETS}/ARCH/COMMON/common_lib.c
  ${OPENAIR2_DIR}/RRC/NAS/nas_config.c
  ${OPENAIR2_DIR}/RRC/NAS/rb_config.c
  ${OPENAIR1_DIR}/SIMULATION/ETH_TRANSPORT/netlink_init.c
  ${OPENAIR_DIR}/common/utils/utils.c
  ${OPENAIR_DIR}/common/utils/system.c
  ${GTPU_need_ITTI}
  ${XFORMS_SOURCE}
  ${XFORMS_SOURCE_SOFTMODEM}
  ${T_SOURCE}
  ${CONFIG_SOURCES}
  ${SHLIB_LOADER_SOURCES}
  )

target_link_libraries (nr-softmodem-nos1
  -Wl,--start-group
  UTIL HASHTABLE SCTP_CLIENT UDP SCHED_LIB SCHED_RU_LIB SCHED_NR_LIB PHY_NR PHY PHY_COMMON PHY_RU LFDS GTPV1U SECU_CN SECU_OSA
  ${ITTI_LIB} ${FLPT_MSG_LIB} ${ASYNC_IF_LIB} ${FLEXRAN_AGENT_LIB} LFDS7 ${MSC_LIB} ${RAL_LIB} ${NAS_UE_LIB} ${MIH_LIB}
  RRC_LIB NR_RRC_LIB S1AP_LIB S1AP_ENB L2 L2_NR
  NFAPI_COMMON_LIB NFAPI_LIB NFAPI_VNF_LIB NFAPI_PNF_LIB NFAPI_USER_LIB
  -Wl,--end-group z dl)

target_link_libraries (nr-softmodem-nos1 ${LIBXML2_LIBRARIES})
target_link_libraries (nr-softmodem-nos1 pthread m ${CONFIG_LIBRARIES} rt crypt ${CRYPTO_LIBRARIES} ${OPENSSL_LIBRARIES} ${NETTLE_LIBRARIES} sctp  ${XFORMS_LIBRARIES} ${PROTOBUF_LIB}  ${CMAKE_DL_LIBS} ${LIBYAML_LIBRARIES})
target_link_libraries (nr-softmodem-nos1 ${LIB_LMS_LIBRARIES})
target_link_libraries (nr-softmodem-nos1 ${T_LIB})

# nr-uesoftmodem is  UE implementation
#######################################

add_executable(nr-uesoftmodem
  ${rrc_h}
  ${s1ap_h}
  ${OPENAIR_BIN_DIR}/messages_xml.h
  ${OPENAIR_TARGETS}/RT/USER/rt_wrapper.c
  ${OPENAIR_TARGETS}/RT/USER/nr-ue.c
  ${OPENAIR_TARGETS}/RT/USER/nr-uesoftmodem.c
  ${OPENAIR1_DIR}/SIMULATION/TOOLS/taus.c
#  ${OPENAIR_TARGETS}/COMMON/create_tasks_ue.c
  ${OPENAIR_TARGETS}/ARCH/COMMON/common_lib.c
  ${OPENAIR1_DIR}/SIMULATION/ETH_TRANSPORT/netlink_init.c
  ${OPENAIR3_DIR}/NAS/UE/nas_ue_task.c
  ${OPENAIR_DIR}/common/utils/utils.c
  ${OPENAIR_DIR}/common/utils/system.c
  ${XFORMS_SOURCE}
  ${XFORMS_SOURCE_SOFTMODEM}
  ${T_SOURCE}
  ${CONFIG_SOURCES}
  ${SHLIB_LOADER_SOURCES}
  )

target_link_libraries (nr-uesoftmodem
  -Wl,--start-group
<<<<<<< HEAD
  RRC_LIB S1AP_LIB S1AP_ENB GTPV1U SECU_CN SECU_OSA UTIL HASHTABLE SCTP_CLIENT UDP SCHED_RU_LIB SCHED_UE_LIB PHY_NR_UE PHY_COMMON PHY_UE PHY_RU LFDS L2_UE L2_NR_UE
=======
  RRC_LIB NR_RRC_LIB S1AP_LIB S1AP_ENB GTPV1U SECU_CN SECU_OSA UTIL HASHTABLE SCTP_CLIENT UDP SCHED_RU_LIB SCHED_NR_UE_LIB PHY_NR_UE PHY_RU LFDS NR_L2_UE NR_LTE_UE_REUSE_LIB 
>>>>>>> 94d14b43
  ${MSC_LIB} ${RAL_LIB} ${NAS_UE_LIB} ${ITTI_LIB} ${FLPT_MSG_LIB} ${ASYNC_IF_LIB} LFDS7
  -Wl,--end-group z dl)

target_link_libraries (nr-uesoftmodem ${LIBXML2_LIBRARIES})
target_link_libraries (nr-uesoftmodem pthread m ${CONFIG_LIBRARIES} rt crypt ${CRYPTO_LIBRARIES} ${OPENSSL_LIBRARIES} ${NETTLE_LIBRARIES} sctp  ${XFORMS_LIBRARIES} ${PROTOBUF_LIB}  ${CMAKE_DL_LIBS} ${LIBYAML_LIBRARIES})
target_link_libraries (nr-uesoftmodem ${LIB_LMS_LIBRARIES})
target_link_libraries (nr-uesoftmodem ${T_LIB})

# nr-uesoftmodem is  UE implementation
#######################################

add_executable(nr-uesoftmodem-nos1
  ${rrc_h}
  ${s1ap_h}
  ${OPENAIR_BIN_DIR}/messages_xml.h
  ${OPENAIR_TARGETS}/RT/USER/rt_wrapper.c
  ${OPENAIR_TARGETS}/RT/USER/nr-ue.c
  ${OPENAIR_TARGETS}/RT/USER/nr-uesoftmodem.c
  ${OPENAIR1_DIR}/SIMULATION/TOOLS/taus.c
  ${OPENAIR_TARGETS}/COMMON/create_tasks_ue.c
  ${OPENAIR_TARGETS}/ARCH/COMMON/common_lib.c
  ${OPENAIR1_DIR}/SIMULATION/ETH_TRANSPORT/netlink_init.c
  ${OPENAIR3_DIR}/NAS/UE/nas_ue_task.c
  ${OPENAIR_DIR}/common/utils/utils.c
  ${OPENAIR_DIR}/common/utils/system.c
  ${XFORMS_SOURCE}
  ${XFORMS_SOURCE_SOFTMODEM}
  ${T_SOURCE}
  ${CONFIG_SOURCES}
  ${SHLIB_LOADER_SOURCES}
  )

target_link_libraries (nr-uesoftmodem-nos1
  -Wl,--start-group
<<<<<<< HEAD
  RRC_LIB S1AP_LIB S1AP_ENB GTPV1U SECU_CN SECU_OSA UTIL HASHTABLE SCTP_CLIENT UDP SCHED_RU_LIB SCHED_UE_LIB PHY_NR_UE PHY_COMMON PHY_UE PHY_RU LFDS L2_UE L2_NR_UE
=======
  RRC_LIB S1AP_LIB S1AP_ENB GTPV1U SECU_CN SECU_OSA UTIL HASHTABLE SCTP_CLIENT UDP SCHED_RU_LIB SCHED_UE_LIB SCHED_NR_UE_LIB PHY_NR_UE PHY_COMMON PHY_UE PHY_RU LFDS L2_UE 
>>>>>>> 94d14b43
  ${MSC_LIB} ${RAL_LIB} ${NAS_UE_LIB} ${ITTI_LIB} ${FLPT_MSG_LIB} ${ASYNC_IF_LIB} LFDS7
  -Wl,--end-group z dl)

target_link_libraries (nr-uesoftmodem-nos1 ${LIBXML2_LIBRARIES})
target_link_libraries (nr-uesoftmodem-nos1 pthread m ${CONFIG_LIBRARIES} rt crypt ${CRYPTO_LIBRARIES} ${OPENSSL_LIBRARIES} ${NETTLE_LIBRARIES} sctp  ${XFORMS_LIBRARIES} ${PROTOBUF_LIB}  ${CMAKE_DL_LIBS} ${LIBYAML_LIBRARIES})
target_link_libraries (nr-uesoftmodem-nos1 ${LIB_LMS_LIBRARIES})
target_link_libraries (nr-uesoftmodem-nos1 ${T_LIB})

# USIM process
#################
#add_executable(usim
#  ${OPENAIR3_DIR}/NAS/TOOLS/usim_data.c
#  ${OPENAIR3_DIR}/NAS/USER/API/USIM/usim_api.c
#  ${OPENAIR3_DIR}/NAS/USER/API/USIM/aka_functions.c
#  ${OPENAIR3_DIR}/NAS/COMMON/UTIL/memory.c
#  ${OPENAIR3_DIR}/NAS/COMMON/UTIL/nas_log.c
#  ${OPENAIR3_DIR}/NAS/COMMON/UTIL/OctetString.c
#  ${OPENAIR3_DIR}/NAS/COMMON/UTIL/TLVEncoder.c
#  )
#target_link_libraries (usim ${NAS_LIB} UTIL ${ITTI_LIB} LFDS pthread rt nettle crypto m)

# ???
#####################
#add_executable(nvram
#  ${OPENAIR3_DIR}/NAS/TOOLS/ue_data.c
#  ${OPENAIR3_DIR}/NAS/COMMON/UTIL/memory.c
#  ${OPENAIR3_DIR}/NAS/COMMON/UTIL/nas_log.c
#  )
#target_link_libraries (nvram LIB_NAS_UE UTIL ${ITTI_LIB} LFDS pthread rt nettle crypto m)


###################################"
# Addexecutables for tests
####################################

# A all in one network simulator
################
add_executable(oaisim
  ${rrc_h}
  ${s1ap_h}
  ${x2ap_h}
  ${OPENAIR_BIN_DIR}/messages_xml.h
  ${OPENAIR_TARGETS}/RT/USER/lte-ue.c
  ${OPENAIR_TARGETS}/RT/USER/lte-ru.c
  ${OPENAIR_TARGETS}/RT/USER/rt_wrapper.c
  ${OPENAIR_TARGETS}/SIMU/USER/channel_sim.c
#  ${OPENAIR_TARGETS}/SIMU/USER/oaisim_config.c
  ${OPENAIR_TARGETS}/SIMU/USER/sinr_sim.c
  ${OPENAIR_TARGETS}/SIMU/USER/cor_SF_sim.c
  ${OPENAIR_TARGETS}/SIMU/USER/oaisim_functions.c
  ${OPENAIR_TARGETS}/SIMU/USER/event_handler.c
  ${OPENAIR_TARGETS}/SIMU/USER/oaisim.c
  ${OPENAIR_TARGETS}/ARCH/COMMON/common_lib.c
  ${OPENAIR2_DIR}/RRC/NAS/nas_config.c
  ${OPENAIR2_DIR}/RRC/NAS/rb_config.c
  ${OPENAIR3_DIR}/NAS/UE/nas_ue_task.c
  ${OPENAIR_DIR}/common/utils/utils.c
  ${OPENAIR_DIR}/common/utils/system.c
  ${OPENAIR_TARGETS}/COMMON/create_tasks_ue.c
  ${XFORMS_SOURCE}
  ${T_SOURCE}
  ${CONFIG_SOURCES}
  ${SHLIB_LOADER_SOURCES}
)


target_include_directories(oaisim PUBLIC  ${OPENAIR_TARGETS}/SIMU/USER)
target_link_libraries (oaisim
  -Wl,-ldl,--start-group
  RRC_LIB S1AP_LIB S1AP_ENB X2AP_LIB SECU_CN UTIL HASHTABLE SCTP_CLIENT UDP SCHED_RU_LIB SCHED_UE_LIB PHY_COMMON PHY_UE PHY_RU LFDS L2_UE ${MSC_LIB} LIB_NAS_UE SIMU SECU_OSA ${ITTI_LIB}  ${MIH_LIB}
  ${FLPT_MSG_LIB} ${ASYNC_IF_LIB} ${FLEXRAN_AGENT_LIB} LFDS7
  -Wl,--end-group z dl)

target_link_libraries (oaisim ${LIBXML2_LIBRARIES} ${LAPACK_LIBRARIES})
target_link_libraries (oaisim pthread m ${CONFIG_LIBRARIES} rt crypt ${CRYPTO_LIBRARIES} ${OPENSSL_LIBRARIES}  ${NETTLE_LIBRARIES} sctp z
  ${ATLAS_LIBRARIES} ${XFORMS_LIBRARIES} ${OPENPGM_LIBRARIES} ${PROTOBUF_LIB} ${CMAKE_DL_LIBS} ${LIBYAML_LIBRARIES})
#Force link with forms, regardless XFORMS option
target_link_libraries (oaisim forms)
target_link_libraries (oaisim ${T_LIB})


# A all in one network simulator
################
add_executable(oaisim_nos1
  ${rrc_h}
  ${s1ap_h}
  ${x2ap_h}
  ${OPENAIR_BIN_DIR}/messages_xml.h
  ${OPENAIR_TARGETS}/RT/USER/lte-ue.c
  ${OPENAIR_TARGETS}/RT/USER/lte-ru.c
  ${OPENAIR1_DIR}/SCHED/prach_procedures.c
  ${OPENAIR_TARGETS}/RT/USER/rt_wrapper.c
  ${OPENAIR_TARGETS}/SIMU/USER/channel_sim.c
#  ${OPENAIR_TARGETS}/SIMU/USER/oaisim_config.c
  ${OPENAIR_TARGETS}/SIMU/USER/sinr_sim.c
  ${OPENAIR_TARGETS}/SIMU/USER/cor_SF_sim.c
  ${OPENAIR_TARGETS}/SIMU/USER/oaisim_functions.c
  ${OPENAIR_TARGETS}/SIMU/USER/event_handler.c
  ${OPENAIR_TARGETS}/SIMU/USER/oaisim.c
  ${OPENAIR_TARGETS}/ARCH/COMMON/common_lib.c
  ${OPENAIR2_DIR}/RRC/NAS/nas_config.c
  ${OPENAIR2_DIR}/RRC/NAS/rb_config.c
  ${OPENAIR_TARGETS}/COMMON/create_tasks_ue.c
  ${OPENAIR_DIR}/common/utils/system.c
  ${XFORMS_SOURCE}
  ${T_SOURCE}
  ${CONFIG_SOURCES}
  ${SHLIB_LOADER_SOURCES}
)
target_include_directories(oaisim_nos1 PUBLIC  ${OPENAIR_TARGETS}/SIMU/USER)
target_link_libraries (oaisim_nos1
  -Wl,--start-group
  RRC_LIB X2AP_LIB SECU_CN UTIL HASHTABLE SCHED_RU_LIB SCHED_UE_LIB PHY_COMMON PHY_UE PHY_RU LFDS ${MSC_LIB} ${ITTI_LIB} SIMU L2_UE ${FLPT_MSG_LIB} ${ASYNC_IF_LIB} LFDS7
  -Wl,--end-group z dl )

target_link_libraries (oaisim_nos1 ${LIBXML2_LIBRARIES} ${LAPACK_LIBRARIES})
target_link_libraries (oaisim_nos1 pthread m ${CONFIG_LIBRARIES} rt crypt ${CRYPTO_LIBRARIES} ${OPENSSL_LIBRARIES}  ${NETTLE_LIBRARIES}  
  ${ATLAS_LIBRARIES} ${XFORMS_LIBRARIES} ${OPENPGM_LIBRARIES} ${PROTOBUF_LIB} ${CMAKE_DL_LIBS} ${LIBYAML_LIBRARIES})
#Force link with forms, regardless XFORMS option
target_link_libraries (oaisim_nos1 forms)

#message("protobuflib is  ${PROTOBUF_LIB}")

target_link_libraries (oaisim_nos1 ${T_LIB})


# Unitary tests for each piece of L1: example, mbmssim is MBMS L1 simulator
#####################################

#special case for dlim TM4, which uses its own version of phy_scope code
add_executable(dlsim_tm4
#  ${OPENAIR_BIN_DIR}/messages_xml.h
  ${OPENAIR1_DIR}/SIMULATION/LTE_PHY/dlsim_tm4.c
  ${OPENAIR1_DIR}/PHY/TOOLS/lte_phy_scope_tm4.c
  ${T_SOURCE}
  )
target_link_libraries (dlsim_tm4
  -Wl,--start-group SIMU UTIL SCHED_LIB SCHED_RU_LIB PHY LFDS ${ITTI_LIB} -Wl,--end-group
  pthread m rt ${CONFIG_LIBRARIES} ${ATLAS_LIBRARIES} ${XFORMS_LIBRARIES} ${T_LIB}
  )

add_executable(polartest ${OPENAIR1_DIR}/PHY/CODING/TESTBENCH/polartest.c)
target_link_libraries(polartest m SIMU PHY PHY_NR -lm ${ATLAS_LIBRARIES})

foreach(myExe dlsim dlsim_tm7 ulsim pbchsim scansim mbmssim pdcchsim pucchsim prachsim syncsim)

  add_executable(${myExe}
#    ${OPENAIR_BIN_DIR}/messages_xml.h
    ${OPENAIR1_DIR}/SIMULATION/LTE_PHY/${myExe}.c
    ${XFORMS_SOURCE}
    ${T_SOURCE}
    ${CONFIG_SOURCES}
    ${SHLIB_LOADER_SOURCES}
    )
  target_link_libraries (${myExe}

    -Wl,--start-group SIMU UTIL SCHED_LIB SCHED_RU_LIB SCHED_UE_LIB PHY_COMMON PHY PHY_UE PHY_RU LFDS ${ITTI_LIB} LFDS7 -Wl,--end-group
    pthread m rt ${CONFIG_LIBRARIES} ${ATLAS_LIBRARIES} ${XFORMS_LIBRARIES} ${T_LIB} dl
    )
endforeach(myExe)

add_executable(test_epc_generate_scenario
  ${OPENAIR3_DIR}/TEST/EPC_TEST/generate_scenario.c
  ${OPENAIR3_DIR}/TEST/EPC_TEST/generate_scenario.h
  ${OPENAIR2_DIR}/ENB_APP/enb_config.h
  ${OPENAIR2_DIR}/COMMON/commonDef.h
  ${OPENAIR2_DIR}/COMMON/messages_def.h
  ${OPENAIR2_DIR}/COMMON/messages_types.h
  ${OPENAIR3_DIR}/S1AP/s1ap_eNB_defs.h
#  ${OPENAIR_BIN_DIR}/messages_xml.h
  )
target_link_libraries (test_epc_generate_scenario
  -Wl,--start-group RRC_LIB S1AP_LIB S1AP_ENB X2AP_LIB GTPV1U LIB_NAS_UE SECU_CN UTIL HASHTABLE SCTP_CLIENT UDP SCHED_LIB PHY LFDS ${ITTI_LIB} ${MSC_LIB} L2 -Wl,--end-group pthread m rt crypt sctp ${LIBXML2_LIBRARIES} ${LIBXSLT_LIBRARIES} ${CRYPTO_LIBRARIES} ${OPENSSL_LIBRARIES} ${NETTLE_LIBRARIES} ${CONFIG_LIBRARIES}
  )

add_executable(test_epc_play_scenario
  ${OPENAIR3_DIR}/TEST/EPC_TEST/play_scenario.c
  ${OPENAIR3_DIR}/TEST/EPC_TEST/play_scenario_decode.c
  ${OPENAIR3_DIR}/TEST/EPC_TEST/play_scenario_display.c
  ${OPENAIR3_DIR}/TEST/EPC_TEST/play_scenario_fsm.c
  ${OPENAIR3_DIR}/TEST/EPC_TEST/play_scenario_parse.c
  ${OPENAIR3_DIR}/TEST/EPC_TEST/play_scenario_s1ap.c
  ${OPENAIR3_DIR}/TEST/EPC_TEST/play_scenario_s1ap_compare_ie.c
  ${OPENAIR3_DIR}/TEST/EPC_TEST/play_scenario_s1ap_eNB_defs.h
  ${OPENAIR3_DIR}/TEST/EPC_TEST/play_scenario_sctp.c
  ${OPENAIR3_DIR}/TEST/EPC_TEST/play_scenario.h
  ${OPENAIR2_DIR}/COMMON/commonDef.h
  ${OPENAIR2_DIR}/COMMON/messages_def.h
  ${OPENAIR2_DIR}/COMMON/messages_types.h
  ${OPENAIR_BIN_DIR}/messages_xml.h
  )
target_include_directories(test_epc_play_scenario PUBLIC /usr/local/share/asn1c)
target_link_libraries (test_epc_play_scenario
  -Wl,--start-group RRC_LIB S1AP_LIB X2AP_LIB GTPV1U LIB_NAS_UE SECU_CN UTIL HASHTABLE SCTP_CLIENT UDP SCHED_LIB PHY_COMMON PHY PHY_UE LFDS ${ITTI_LIB} ${MSC_LIB} -Wl,--end-group pthread m rt crypt sctp ${LIBXML2_LIBRARIES} ${LIBXSLT_LIBRARIES} ${CRYPTO_LIBRARIES} ${OPENSSL_LIBRARIES} ${NETTLE_LIBRARIES} ${CONFIG_LIBRARIES}
  )


#unitary tests for Core NEtwork pieces
#################################
foreach(myExe s1ap
    secu_knas_encrypt_eia1
    secu_kenb
    aes128_ctr_encrypt
    aes128_ctr_decrypt
    secu_knas_encrypt_eea2
    secu_knas secu_knas_encrypt_eea1
    kdf
    aes128_cmac_encrypt
    secu_knas_encrypt_eia2)
  add_executable(test_${myExe}
    ${OPENAIR3_DIR}/TEST/test_${myExe}.c
    )
  target_link_libraries (test_${myExe}
    -Wl,--start-group SECU_CN UTIL LFDS -Wl,--end-group m rt crypt ${CRYPTO_LIBRARIES} ${OPENSSL_LIBRARIES} ${NETTLE_LIBRARIES} ${CONFIG_LIBRARIES}
    )
endforeach(myExe)

# to be added
#../targets/TEST/PDCP/test_pdcp.c
#../targets/TEST/PDCP/with_rlc/test_pdcp_rlc.c

#ensure that the T header files are generated before targets depending on them
if (${T_TRACER})
  foreach(i
        #all "add_executable" definitions (except tests, rb_tool, updatefw)
        lte-softmodem lte-softmodem-nos1 oaisim oaisim_nos1
        dlsim_tm4 dlsim dlsim_tm7 ulsim pbchsim scansim mbmssim
        pdcchsim pucchsim prachsim syncsim
        #all "add_library" definitions
        ITTI RRC_LIB S1AP_LIB S1AP_ENB X2AP_LIB
        oai_exmimodevif oai_usrpdevif oai_bladerfdevif oai_lmssdrdevif
        oai_eth_transpro
        FLPT_MSG ASYNC_IF FLEXRAN_AGENT HASHTABLE MSC UTIL OMG_SUMO SECU_OSA
        SECU_CN SCHED_LIB PHY L2 default_sched remote_sched RAL CN_UTILS
        GTPV1U SCTP_CLIENT UDP LIB_NAS_UE LFDS LFDS7 SIMU OPENAIR0_LIB)
    if (TARGET ${i})
      add_dependencies(${i} generate_T)
    endif()
  endforeach(i)
endif (${T_TRACER})

##################################################
# Generated specific cases is not regular code
###############################################

##################""
# itti symbolic debug print require to generate a specific include file
########################################

# retrieve the compiler options to send it to gccxml
get_directory_property( DirDefs COMPILE_DEFINITIONS )
foreach( d ${DirDefs} )
    list(APPEND itti_compiler_options "-D${d}")
endforeach()
get_directory_property( DirDefs INCLUDE_DIRECTORIES )
foreach( d ${DirDefs} )
    list(APPEND itti_compiler_options "-I${d}")
endforeach()

# castxml doesn't work with c11 (gcc 5 default)
# force castxml and clang compilation with gnu89 standard
# we can't use cXX standard as pthread_rwlock_t is gnu standard
list(APPEND itti_compiler_options "-std=gnu89")
set (ITTI_H ${OPENAIR_DIR}/common/utils/T/T.h) #${ITTI_DIR}/intertask_interface_types.h)
if(EXISTS /usr/bin/gccxml)
   set(xml_command gccxml ${itti_compiler_options} -fxml=${OPENAIR_BIN_DIR}/messages.xml ${ITTI_H})
else()
   set(xml_command castxml --castxml-gccxml ${itti_compiler_options} ${ITTI_H} -o ${OPENAIR_BIN_DIR}/messages.xml)
endif()

add_custom_command (
  OUTPUT ${OPENAIR_BIN_DIR}/messages.xml
  COMMAND ${xml_command}
  DEPENDS ${S1AP_OAI_generated} ${RRC_FULL_DIR}/asn1_constants.h
  )

add_custom_command (
  OUTPUT ${OPENAIR_BIN_DIR}/messages_xml.h
  COMMAND sed -e 's/ *//'   -e 's/\"/\\\\\"/g' -e 's/^/\"/' -e 's/$$/\\\\n\"/' ${OPENAIR_BIN_DIR}/messages.xml  > ${OPENAIR_BIN_DIR}/messages_xml.h
  DEPENDS ${OPENAIR_BIN_DIR}/messages.xml ${RRC_FULL_DIR}/asn1_constants.h
  )

################
# Kernel modules
###############
# Set compiler options for kernel modules
# we need to get out cmake to use the regular Linux Kernel process
# this is documented as https://www.kernel.org/doc/Documentation/kbuild/modules.txt
######################################

# retrieve the compiler options to send it to gccxml
get_directory_property(DirDefs COMPILE_DEFINITIONS )
foreach( d ${DirDefs} )
  set(module_cc_opt "${module_cc_opt} -D${d}")
endforeach()
get_directory_property( DirDefs INCLUDE_DIRECTORIES )
foreach( d ${DirDefs} )
  set(module_cc_opt "${module_cc_opt} -I${d}")
endforeach()

EXECUTE_PROCESS(COMMAND uname -r
  OUTPUT_VARIABLE os_release
  OUTPUT_STRIP_TRAILING_WHITESPACE)
SET(module_build_path /lib/modules/${os_release}/build)

function(make_driver name dir)
  file(MAKE_DIRECTORY ${OPENAIR_BIN_DIR}/${name})
  foreach(f  IN  ITEMS ${ARGN})
    list(APPEND src_path_list ${dir}/${f})
    string(REGEX REPLACE "c *$" "o" obj ${f})
    set(objs "${objs} ${obj}")
  endforeach()
  CONFIGURE_FILE(${OPENAIR_CMAKE}/tools/Kbuild.cmake ${OPENAIR_BIN_DIR}/${name}/Kbuild)
  add_custom_command(OUTPUT ${name}.ko
    COMMAND make -C ${module_build_path} M=${OPENAIR_BIN_DIR}/${name}
    WORKING_DIRECTORY ${OPENAIR_BIN_DIR}/${name}
    COMMENT "building ${module}.ko"
    VERBATIM
    SOURCES  ${src_path_list}
    )
  add_custom_target(${name} DEPENDS ${name}.ko)
endfunction(make_driver name dir src)

# nashmesh module
################
list(APPEND nasmesh_src device.c common.c ioctl.c classifier.c tool.c mesh.c)
set(module_cc_opt "${module_cc_opt} -DNAS_NETLINK -DPDCP_USE_NETLINK")
# legacy Makefile was using NAS_NETLINK flag, but other drivers the hereafter flag
# so, this cmake use OAI_NW_DRIVER_USE_NETLINK everywhere
if (OAI_NW_DRIVER_USE_NETLINK)
  list(APPEND nasmesh_src netlink.c)
endif()
make_driver(nasmesh  ${OPENAIR2_DIR}/NETWORK_DRIVER/MESH ${nasmesh_src})

# user space tool for configuring MESH IP driver
################
add_executable(rb_tool
  ${OPENAIR2_DIR}/NETWORK_DRIVER/MESH/constant.h
  ${OPENAIR2_DIR}/NETWORK_DRIVER/MESH/ioctl.h
  ${OPENAIR2_DIR}/NETWORK_DRIVER/MESH/rrc_nas_primitives.h
  ${OPENAIR2_DIR}/NETWORK_DRIVER/MESH/RB_TOOL/rb_tool.c
)
target_include_directories(rb_tool PRIVATE ${OPENAIR2_DIR}/NETWORK_DRIVER/MESH/)

# ???
####################
list(APPEND oai_nw_drv_src device.c common.c ioctl.c classifier.c tool.c)
if(OAI_NW_DRIVER_USE_NETLINK)
  list(APPEND oai_nw_drv_src netlink.c)
endif()
make_driver(oai_nw_drv ${OPENAIR2_DIR}/NETWORK_DRIVER/LTE ${oai_nw_drv_src})

# Exmimo board drivers
#########################
list(APPEND openair_rf_src module_main.c irq.c fileops.c exmimo_fw.c)
make_driver(openair_rf ${OPENAIR_TARGETS}/ARCH/EXMIMO/DRIVER/eurecom ${openair_rf_src})

add_executable(updatefw
  ${OPENAIR_TARGETS}/ARCH/EXMIMO/USERSPACE/OAI_FW_INIT/updatefw.c
)

# ue_ip: purpose ???
###############
list(APPEND ue_ip_src device.c common.c)
if(OAI_NW_DRIVER_USE_NETLINK)
  list(APPEND ue_ip_src netlink.c)
endif()
make_driver(ue_ip ${OPENAIR2_DIR}/NETWORK_DRIVER/UE_IP ${ue_ip_src})


# OCTAVE tools
###############
set(OCT_INCL -I${OPENAIR_TARGETS}/ARCH/EXMIMO/DEFS -I${OPENAIR_TARGETS}/ARCH/EXMIMO/USERSPACE/LIB -I${OPENAIR_TARGETS}/ARCH/COMMON)
set(OCT_LIBS -L${CMAKE_CURRENT_BINARY_DIR} -lm -lOPENAIR0_LIB)
set(OCT_FLAGS -DEXMIMO)
set(OCT_DIR ${OPENAIR_TARGETS}/ARCH/EXMIMO/USERSPACE/OCTAVE)
set(OCT_FILES
  oarf_config_exmimo.oct
  oarf_config_exmimo.oct
  oarf_get_frame.oct
  oarf_stop.oct
  oarf_send_frame.oct
  oarf_get_num_detected_cards.oct
  oarf_stop_without_reset.oct
)

foreach(file IN ITEMS ${OCT_FILES})
  string(REGEX REPLACE "oct *$" "cc" src ${file})
  add_custom_command(
    OUTPUT ${file}
    DEPENDS ${OCT_DIR}/${src} OPENAIR0_LIB
    COMMAND mkoctfile
    ARGS ${OCT_FLAGS} ${OCT_INCL} ${OCT_LIBS}
    ARGS -o ${file} ${OCT_DIR}/${src}
    COMMENT "Generating ${file}"
    VERBATIM
  )
endforeach(file)

ADD_CUSTOM_TARGET(oarf
   DEPENDS ${OCT_FILES}
)

include (${OPENAIR_DIR}/common/utils/telnetsrv/telnetsrv_CMakeLists.txt)



<|MERGE_RESOLUTION|>--- conflicted
+++ resolved
@@ -1546,17 +1546,9 @@
 
 add_library(L2_UE
   ${L2_SRC_UE}
-<<<<<<< HEAD
-  ${MAC_SRC_UE})
-
-add_library(L2_NR_UE
-  ${L2_NR_SRC_UE}
-  ${MAC_NR_SRC_UE})
-=======
   ${MAC_SRC_UE}
   #${MAC_NR_SRC_UE}
 )
->>>>>>> 94d14b43
 
 add_library( NR_L2_UE
     #${L2_SRC_UE}
@@ -2298,7 +2290,7 @@
   -Wl,--start-group
   UTIL HASHTABLE SCTP_CLIENT UDP SCHED_LIB SCHED_RU_LIB SCHED_NR_LIB PHY_NR PHY PHY_COMMON PHY_RU LFDS GTPV1U SECU_CN SECU_OSA
   ${ITTI_LIB} ${FLPT_MSG_LIB} ${ASYNC_IF_LIB} ${FLEXRAN_AGENT_LIB} LFDS7 ${MSC_LIB} ${RAL_LIB} ${NAS_UE_LIB}
-  RRC_LIB S1AP_LIB S1AP_ENB L2 L2_NR
+  RRC_LIB NR_RRC_LIB S1AP_LIB S1AP_ENB L2 L2_NR
   NFAPI_COMMON_LIB NFAPI_LIB NFAPI_VNF_LIB NFAPI_PNF_LIB NFAPI_USER_LIB
   -Wl,--end-group z dl)
 
@@ -2373,11 +2365,7 @@
 
 target_link_libraries (nr-uesoftmodem
   -Wl,--start-group
-<<<<<<< HEAD
-  RRC_LIB S1AP_LIB S1AP_ENB GTPV1U SECU_CN SECU_OSA UTIL HASHTABLE SCTP_CLIENT UDP SCHED_RU_LIB SCHED_UE_LIB PHY_NR_UE PHY_COMMON PHY_UE PHY_RU LFDS L2_UE L2_NR_UE
-=======
   RRC_LIB NR_RRC_LIB S1AP_LIB S1AP_ENB GTPV1U SECU_CN SECU_OSA UTIL HASHTABLE SCTP_CLIENT UDP SCHED_RU_LIB SCHED_NR_UE_LIB PHY_NR_UE PHY_RU LFDS NR_L2_UE NR_LTE_UE_REUSE_LIB 
->>>>>>> 94d14b43
   ${MSC_LIB} ${RAL_LIB} ${NAS_UE_LIB} ${ITTI_LIB} ${FLPT_MSG_LIB} ${ASYNC_IF_LIB} LFDS7
   -Wl,--end-group z dl)
 
@@ -2412,11 +2400,7 @@
 
 target_link_libraries (nr-uesoftmodem-nos1
   -Wl,--start-group
-<<<<<<< HEAD
-  RRC_LIB S1AP_LIB S1AP_ENB GTPV1U SECU_CN SECU_OSA UTIL HASHTABLE SCTP_CLIENT UDP SCHED_RU_LIB SCHED_UE_LIB PHY_NR_UE PHY_COMMON PHY_UE PHY_RU LFDS L2_UE L2_NR_UE
-=======
   RRC_LIB S1AP_LIB S1AP_ENB GTPV1U SECU_CN SECU_OSA UTIL HASHTABLE SCTP_CLIENT UDP SCHED_RU_LIB SCHED_UE_LIB SCHED_NR_UE_LIB PHY_NR_UE PHY_COMMON PHY_UE PHY_RU LFDS L2_UE 
->>>>>>> 94d14b43
   ${MSC_LIB} ${RAL_LIB} ${NAS_UE_LIB} ${ITTI_LIB} ${FLPT_MSG_LIB} ${ASYNC_IF_LIB} LFDS7
   -Wl,--end-group z dl)
 
