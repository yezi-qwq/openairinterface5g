#/*
# * Licensed to the OpenAirInterface (OAI) Software Alliance under one or more
# * contributor license agreements.  See the NOTICE file distributed with
# * this work for additional information regarding copyright ownership.
# * The OpenAirInterface Software Alliance licenses this file to You under
# * the OAI Public License, Version 1.1  (the "License"); you may not use this file
# * except in compliance with the License.
# * You may obtain a copy of the License at
# *
# *      http://www.openairinterface.org/?page_id=698
# *
# * Unless required by applicable law or agreed to in writing, software
# * distributed under the License is distributed on an "AS IS" BASIS,
# * WITHOUT WARRANTIES OR CONDITIONS OF ANY KIND, either express or implied.
# * See the License for the specific language governing permissions and
# * limitations under the License.
# *-------------------------------------------------------------------------------
# * For more information about the OpenAirInterface (OAI) Software Alliance:
# *      contact@openairinterface.org
# */

# Author: laurent THOMAS, Lionel GAUTHIER

cmake_minimum_required (VERSION 2.8)

#############################################
# Base directories, compatible with legacy OAI building
################################################
set (OPENAIR_DIR     $ENV{OPENAIR_DIR})
set (NFAPI_DIR       ${OPENAIR_DIR}/nfapi/open-nFAPI)
set (NFAPI_USER_DIR  ${OPENAIR_DIR}/nfapi/oai_integration)
set (OPENAIR1_DIR    ${OPENAIR_DIR}/openair1)
set (OPENAIR2_DIR    ${OPENAIR_DIR}/openair2)
set (OPENAIR3_DIR    ${OPENAIR_DIR}/openair3)
set (OPENAIR_TARGETS ${OPENAIR_DIR}/targets)
set (OPENAIR3_DIR    ${OPENAIR_DIR}/openair3)
set (OPENAIR_CMAKE   ${OPENAIR_DIR}/cmake_targets)
set (OPENAIR_BIN_DIR ${CMAKE_CURRENT_BINARY_DIR}${CMAKE_FILES_DIRECTORY})

project (OpenAirInterface)

###########################################
# macros to define options as there is numerous options in oai
################################################
macro(add_option name val helpstr)
  if(DEFINED ${name})
    set(value ${${name}})
  else(DEFINED ${name})
    set(value ${val})
  endif()
  set(${name} ${value} CACHE STRING "${helpstr}")
  add_definitions("-D${name}=${value}")
endmacro(add_option)

macro(add_boolean_option name val helpstr)
  if(DEFINED ${name})
    set(value ${${name}})
  else(DEFINED ${name})
    set(value ${val})
  endif()
  set(${name} ${value} CACHE STRING "${helpstr}")
  set_property(CACHE ${name} PROPERTY TYPE BOOL)
  if (${value})
    add_definitions("-D${name}")
  endif (${value})
endmacro(add_boolean_option)

macro(add_integer_option name val helpstr)
  if(DEFINED ${name})
    set(value ${${name}})
  else(DEFINED ${name})
    set(value ${val})
  endif()
  set(${name} ${value} CACHE STRING "${helpstr}")
  add_definitions("-D${name}=${value}")
endmacro(add_integer_option)

macro(add_list1_option name val helpstr)
  if(DEFINED ${name})
    set(value ${${name}})
  else(DEFINED ${name})
    set(value ${val})
  endif()
  set(${name} ${value} CACHE STRING "${helpstr}")
  set_property(CACHE ${name} PROPERTY STRINGS ${ARGN})
  if(NOT "${value}" STREQUAL "False")
    add_definitions("-D${name}=${value}")
  endif()
endmacro(add_list1_option)

macro(add_list2_option name val helpstr)
  if(DEFINED ${name})
    set(value ${${name}})
  else(DEFINED ${name})
    set(value ${val})
  endif()
  set(${name} ${value} CACHE STRING "${helpstr}")
  set_property(CACHE ${name} PROPERTY STRINGS ${ARGN})
  if(NOT "${value}" STREQUAL "False")
    add_definitions("-D${value}=1")
  endif()
endmacro(add_list2_option)

macro(add_list_string_option name val helpstr)
  if(DEFINED ${name})
    set(value ${${name}})
  else(DEFINED ${name})
    set(value ${val})
  endif()
  set(${name} ${value} CACHE STRING "${helpstr}")
  set_property(CACHE ${name} PROPERTY STRINGS ${ARGN})
  if(NOT "${value}" STREQUAL "False")
    add_definitions("-D${name}=\"${value}\"")
  endif()
endmacro(add_list_string_option)

function(make_version VERSION_VALUE)
  math(EXPR RESULT "0")
  foreach (ARG ${ARGN})
    math(EXPR RESULT "${RESULT} * 16 + ${ARG}")
  endforeach()
  set(${VERSION_VALUE} "${RESULT}" PARENT_SCOPE)
endfunction()
####################################################
# compilation flags
#############################################

#set(CMAKE_BUILD_TYPE "Debug")
if (CMAKE_BUILD_TYPE STREQUAL "")
   set(CMAKE_BUILD_TYPE "RelWithDebInfo")
endif()
message("CMAKE_BUILD_TYPE is ${CMAKE_BUILD_TYPE}")
add_list_string_option(CMAKE_BUILD_TYPE "RelWithDebInfo" "Choose the type of build, options are: None(CMAKE_CXX_FLAGS or CMAKE_C_FLAGS used) Debug Release RelWithDebInfo MinSizeRel." Debug Release RelWithDebInfo MinSizeRel)

Message("Architecture is ${CMAKE_SYSTEM_PROCESSOR}")
if (CMAKE_SYSTEM_PROCESSOR STREQUAL "armv7l")
  set(C_FLAGS_PROCESSOR "-gdwarf-2 -mfloat-abi=hard -mfpu=neon -lgcc -lrt")
else (CMAKE_SYSTEM_PROCESSOR STREQUAL "armv7l")
  if(EXISTS  "/proc/cpuinfo")
    file(STRINGS "/proc/cpuinfo" CPUINFO REGEX flags LIMIT_COUNT 1)
    if (CPUINFO MATCHES "avx2")
      set(C_FLAGS_PROCESSOR "${C_FLAGS_PROCESSOR} -mavx2")
      set(COMPILATION_AVX2 "True")
    else()
      set(COMPILATION_AVX2 "False")
    endif()
    if (CPUINFO MATCHES "sse4_1")
      set(C_FLAGS_PROCESSOR "${C_FLAGS_PROCESSOR} -msse4.1")
    endif()
    if (CPUINFO MATCHES "ssse3")
      set(C_FLAGS_PROCESSOR "${C_FLAGS_PROCESSOR} -mssse3")
    endif()
  else()
    Message("/proc/cpuinfo does not exit. We will use manual CPU flags")
  endif()
endif()

set(C_FLAGS_PROCESSOR " ${C_FLAGS_PROCESSOR} ${CFLAGS_PROCESSOR_USER}")

Message("C_FLAGS_PROCESSOR is ${C_FLAGS_PROCESSOR}")

if (CMAKE_SYSTEM_PROCESSOR MATCHES "x86")
  if ( (NOT( C_FLAGS_PROCESSOR MATCHES "ssse3")) OR (NOT( C_FLAGS_PROCESSOR MATCHES "msse4.1")) )
    Message(FATAL_ERROR "For x86 Architecture, you must have following flags: -mssse3 -msse4.1. The current detected flags are: ${C_FLAGS_PROCESSOR}. You can pass the flags manually in build script, for example: ./build_oai --cflags_processor \"-mssse3 -msse4.1 -mavx2\" ")
  endif()
endif()

#
set(CMAKE_C_FLAGS
  "${CMAKE_C_FLAGS} ${C_FLAGS_PROCESSOR} -std=gnu99 -Wall -Wstrict-prototypes -fno-strict-aliasing -rdynamic -funroll-loops -Wno-packed-bitfield-compat -fPIC ")
# add autotools definitions that were maybe used!
set(CMAKE_C_FLAGS
  "${CMAKE_C_FLAGS} -DSTDC_HEADERS=1 -DHAVE_SYS_TYPES_H=1 -DHAVE_SYS_STAT_H=1 -DHAVE_STDLIB_H=1 -DHAVE_STRING_H=1 -DHAVE_MEMORY_H=1 -DHAVE_STRINGS_H=1 -DHAVE_INTTYPES_H=1 -DHAVE_STDINT_H=1 -DHAVE_UNISTD_H=1 -DHAVE_FCNTL_H=1 -DHAVE_ARPA_INET_H=1 -DHAVE_SYS_TIME_H=1 -DHAVE_SYS_SOCKET_H=1 -DHAVE_STRERROR=1 -DHAVE_SOCKET=1 -DHAVE_MEMSET=1 -DHAVE_GETTIMEOFDAY=1 -DHAVE_STDLIB_H=1 -DHAVE_MALLOC=1 -DHAVE_LIBSCTP -DASN_DISABLE_OER_SUPPORT -D'MAKE_VERSION(a,b,c)=((a)*256+(b)*16+c)'"
)
set(CMAKE_CXX_FLAGS
  "${CMAKE_CXX_FLAGS} ${C_FLAGS_PROCESSOR} -std=c++11 "
)


#########################
set(CMAKE_EXE_LINKER_FLAGS  "${CMAKE_EXE_LINKER_FLAGS} -Wl,-rpath -Wl,${CMAKE_CURRENT_BINARY_DIR}")
#########################
# set a flag for changes in the source code
# these changes are related to hardcoded path to include .h files
add_definitions(-DCMAKER)
set(CMAKE_C_FLAGS_DEBUG "${CMAKE_C_FLAGS} -g -DMALLOC_CHECK_=3")
set(CMAKE_C_FLAGS_RELWITHDEBINFO "${CMAKE_C_FLAGS} -g -DMALLOC_CHECK_=3 -O2")


set(GIT_BRANCH        "UNKNOWN")
set(GIT_COMMIT_HASH   "UNKNOWN")
set(GIT_COMMIT_DATE   "UNKNOWN")

find_package(Git)
if(GIT_FOUND)
  message("git found: ${GIT_EXECUTABLE}")
  # Get the current working branch
  execute_process(
    COMMAND git rev-parse --abbrev-ref HEAD
    WORKING_DIRECTORY ${CMAKE_SOURCE_DIR}
    OUTPUT_VARIABLE GIT_BRANCH
    OUTPUT_STRIP_TRAILING_WHITESPACE
  )

  # Get the latest abbreviated commit hash of the working branch
  execute_process(
    COMMAND git log -1 --format=%h
    WORKING_DIRECTORY ${CMAKE_SOURCE_DIR}
    OUTPUT_VARIABLE GIT_COMMIT_HASH
    OUTPUT_STRIP_TRAILING_WHITESPACE
  )

  # Get the latest commit date of the working branch
  execute_process(
    COMMAND git log -1 --format=%cd
    WORKING_DIRECTORY ${CMAKE_SOURCE_DIR}
    OUTPUT_VARIABLE GIT_COMMIT_DATE
    OUTPUT_STRIP_TRAILING_WHITESPACE
  )
endif()


# Below is a hard-coded info
set (FIRMWARE_VERSION "No svn information")
add_definitions("-DFIRMWARE_VERSION=\"${FIRMWARE_VERSION}\"")
add_definitions("-DPACKAGE_VERSION=\"Branch: ${GIT_BRANCH} Abrev. Hash: ${GIT_COMMIT_HASH} Date: ${GIT_COMMIT_DATE}\"")
add_definitions("-DPACKAGE_BUGREPORT=\"openair4g-devel@lists.eurecom.fr\"")



# Debug related options
#########################################
add_boolean_option(ASN_DEBUG           False "ASN1 coder/decoder Debug")
add_boolean_option(EMIT_ASN_DEBUG      False "ASN1 coder/decoder Debug")
add_boolean_option(MSG_PRINT           False "print debug messages")
add_boolean_option(DISABLE_XER_PRINT   False "print XER Format")
add_boolean_option(XER_PRINT           False "print XER Format")
add_boolean_option(RRC_MSG_PRINT       False "print RRC messages")
add_boolean_option(PDCP_MSG_PRINT      False "print PDCP messages to /tmp/pdcp.log")
add_boolean_option(DEBUG_PDCP_PAYLOAD  False "print PDCP PDU to stdout")  # if true, make sure that global and PDCP log levels are trace
add_boolean_option(DEBUG_MAC_INTERFACE False "print MAC-RLC PDU exchange to stdout") # if true, make sure that global and PDCP log levels are trace
add_boolean_option(TRACE_RLC_PAYLOAD   False "print RLC PDU to stdout") # if true, make sure that global and PDCP log levels are trace
add_boolean_option(TEST_OMG            False "???")
add_boolean_option(DEBUG_OMG           False "???")
add_boolean_option(XFORMS              False "This adds the possibility to see the signal oscilloscope")
add_boolean_option(PRINT_STATS         False "This adds the possibility to see the status")
add_boolean_option(T_TRACER            True  "Activate the T tracer, a debugging/monitoring framework" )
add_boolean_option(UE_AUTOTEST_TRACE   False "Activate UE autotest specific logs")
add_boolean_option(UE_DEBUG_TRACE      False "Activate UE debug trace")
add_boolean_option(UE_TIMING_TRACE     False "Activate UE timing trace")
add_boolean_option(DISABLE_LOG_X       False "Deactivate all LOG_* macros")
add_boolean_option(USRP_REC_PLAY       False "Enable USRP record playback mode")
add_boolean_option(UE_NAS_USE_TUN      False "Enable UE NAS TUN device instead of ue_ip.ko")
add_boolean_option(BASIC_SIMULATOR     False "Has to be True when building the basic simulator, False otherwise")

add_boolean_option(DEBUG_CONSOLE False "makes debugging easier, disables stdout/stderr buffering")

add_boolean_option(ENABLE_ITTI True "ITTI is internal messaging, should remain enabled for most targets")
set (ITTI_DIR ${OPENAIR_DIR}/common/utils/itti)
if (${ENABLE_ITTI})
  add_library(ITTI
    # add .h files if depend on (this one is generated)
    ${ITTI_DIR}/intertask_interface.h
    ${ITTI_DIR}/intertask_interface.c
    ${ITTI_DIR}/backtrace.c
    ${ITTI_DIR}/memory_pools.c
    ${ITTI_DIR}/signals.c
    ${ITTI_DIR}/timer.c
    )
  set(ITTI_LIB ITTI)
  set(GTPU_need_ITTI ${OPENAIR3_DIR}/GTPV1-U/gtpv1u_eNB.c)
endif (${ENABLE_ITTI})

#############################
# ASN.1 grammar C code generation & dependancies
################################
# A difficulty: asn1c generates C code of a un-predictable list of files
# so, generate the c from asn1c once at cmake run time
# So, if someone modify the asn.1 source file in such as way that it will create
# (so creating new asn.1 objects instead of modifying the object attributes)
# New C code source file, cmake must be re-run (instead of re-running make only)
#############
# set(asn1c_call "${OPENAIR_CMAKE}/tools/generate_asn1")
# set(fix_asn1c_call "${OPENAIR_CMAKE}/tools/fix_asn1")
set(asn1_generated_dir ${OPENAIR_BIN_DIR})

set(protoc_call "${OPENAIR_CMAKE}/tools/generate_protobuf")
set(protobuf_generated_dir ${OPENAIR_BIN_DIR})

# RRC
######

add_list2_option(RRC_ASN1_VERSION "Rel15" "ASN.1 version of RRC interface" "Rel8" "Rel10" "Rel14" "CBA")

if (${RRC_ASN1_VERSION} STREQUAL "Rel8")
  make_version(RRC_VERSION 8 6 0)
  set (RRC_GRAMMAR ${OPENAIR2_DIR}/RRC/LTE/MESSAGES/asn1c/ASN1_files/EUTRA-RRC-Definitions-86.asn)
elseif (${RRC_ASN1_VERSION} STREQUAL "CBA")
  make_version(RRC_VERSION 10 2 0)
  add_definitions(-DCBA)
  set (RRC_GRAMMAR ${OPENAIR2_DIR}/RRC/LTE/MESSAGES/asn1c/ASN1_files/EUTRA-RRC-Definitions-a20-lola.asn)
elseif (${RRC_ASN1_VERSION} STREQUAL "Rel10")
  make_version(RRC_VERSION 10 2 0)
  set (RRC_GRAMMAR ${OPENAIR2_DIR}/RRC/LTE/MESSAGES/asn1c/ASN1_files/EUTRA-RRC-Definitions-a20.asn)
elseif (${RRC_ASN1_VERSION} STREQUAL "Rel11")
  make_version(RRC_VERSION 11 18 0)
  set (RRC_GRAMMAR ${OPENAIR2_DIR}/RRC/LTE/MESSAGES/asn1c/ASN1_files/lte-rrc-11.18.0.asn1)
elseif (${RRC_ASN1_VERSION} STREQUAL "Rel12")
  make_version(RRC_VERSION 12 16 0)
  set (RRC_GRAMMAR ${OPENAIR2_DIR}/RRC/LTE/MESSAGES/asn1c/ASN1_files/lte-rrc-12.16.0.asn1)
elseif (${RRC_ASN1_VERSION} STREQUAL "Rel13")
  make_version(RRC_VERSION 13 9 1)
  set (RRC_GRAMMAR ${OPENAIR2_DIR}/RRC/LTE/MESSAGES/asn1c/ASN1_files/lte-rrc-13.9.1.asn1)
elseif (${RRC_ASN1_VERSION} STREQUAL "Rel14")
  make_version(RRC_VERSION 14 7 0)
  set (RRC_GRAMMAR ${OPENAIR2_DIR}/RRC/LTE/MESSAGES/asn1c/ASN1_files/lte-rrc-14.7.0.asn1)
elseif (${RRC_ASN1_VERSION} STREQUAL "Rel15")
  make_version(RRC_VERSION 15 2 2)
  set (RRC_GRAMMAR ${OPENAIR2_DIR}/RRC/LTE/MESSAGES/asn1c/ASN1_files/RRC-36331-f22.asn)
endif  (${RRC_ASN1_VERSION} STREQUAL "Rel8")
add_definitions(-DRRC_VERSION=${RRC_VERSION})
set (RRC_FULL_DIR ${asn1_generated_dir}/RRC_${RRC_ASN1_VERSION})
message("calling asn1c -pdu=all -fcompound-names -gen-PER -no-gen-OER -no-gen-example -D ${RRC_FULL_DIR} ${RRC_GRAMMAR}")
execute_process(COMMAND mkdir -p ${RRC_FULL_DIR}
                COMMAND env asn1c -pdu=all -fcompound-names -gen-PER -no-gen-OER -no-gen-example -D ${RRC_FULL_DIR} ${RRC_GRAMMAR}
                RESULT_VARIABLE ret
		OUTPUT_QUIET
                ERROR_QUIET)
if (NOT ${ret} STREQUAL 0)
  message(FATAL_ERROR "${ret}: error")
endif (NOT ${ret} STREQUAL 0)

file(GLOB rrc_source ${RRC_FULL_DIR}/*.c)
file(GLOB rrc_h ${RRC_FULL_DIR}/*.h)
set(rrc_h ${rrc_h} ${RRC_FULL_DIR}/asn_constant.h)
set_source_files_properties(${rrc_source} PROPERTIES COMPILE_FLAGS -w) # suppress warnings from generated code
add_library(RRC_LIB ${rrc_h} ${rrc_source}
    ${OPENAIR2_DIR}/RRC/LTE/MESSAGES/asn1_msg.c
    ${OPENAIR2_DIR}/RRC/LTE/MESSAGES/asn1_msg_NB_IoT.c)
include_directories ("${RRC_FULL_DIR}")

# add the command to generate the source code
# Warning: if you modify ASN.1 source file to generate new C files, cmake should be re-run instead of make
add_custom_command (
  OUTPUT ${RRC_FULL_DIR}/asn_constant.h
  COMMAND mkdir -p ${RRC_FULL_DIR}
  COMMAND env asn1c -pdu=all -fcompound-names -gen-PER -no-gen-OER -no-gen-example -D ${RRC_FULL_DIR} ${RRC_GRAMMAR}
  DEPENDS ${RRC_GRAMMAR}
  )


#NR RRC
######

add_list2_option(NR_RRC_ASN1_VERSION "NR_Rel15" "ASN.1 version of NR_RRC interface")

if (${NR_RRC_ASN1_VERSION} STREQUAL "NR_Rel15")
  make_version(NR_RRC_VERSION 15 2 1)
  set (NR_RRC_GRAMMAR ${OPENAIR2_DIR}/RRC/NR/MESSAGES/asn1c/ASN1_files/nr-rrc-15.2.1.asn1)
endif  (${NR_RRC_ASN1_VERSION} STREQUAL "NR_Rel15")
add_definitions(-DNR_RRC_VERSION=${NR_RRC_VERSION})
set (NR_RRC_FULL_DIR ${asn1_generated_dir}/${NR_RRC_ASN1_VERSION})

message("calling ASN1C_PREFIX=NR_ asn1c -pdu=all -fcompound-names -findirect-choice -gen-PER -no-gen-OER -no-gen-example -D ${NR_RRC_FULL_DIR} ${NR_RRC_GRAMMAR}")
execute_process(COMMAND mkdir -p ${NR_RRC_FULL_DIR}
                COMMAND env "ASN1C_PREFIX=NR_" asn1c -fcompound-names -findirect-choice -gen-PER -no-gen-OER -no-gen-example -D ${NR_RRC_FULL_DIR} ${NR_RRC_GRAMMAR}
                RESULT_VARIABLE ret
		OUTPUT_QUIET
		ERROR_QUIET)

if (NOT ${ret} STREQUAL 0)
   message(FATAL_ERROR "${ret}: error")
endif (NOT ${ret} STREQUAL 0)

file(GLOB nr_rrc_source ${NR_RRC_FULL_DIR}/*.c)
file(GLOB nr_rrc_h ${NR_RRC_FULL_DIR}/*.h)
set(nr_rrc_h ${nr_rrc_h} ${NR_RRC_FULL_DIR}/NR_asn_constant.h)
#set_source_files_properties(${nr_rrc_source} PROPERTIES COMPILE_FLAGS -w) # suppress warnings from generated code
add_library(NR_RRC_LIB 
	    ${nr_rrc_h} 
	    ${nr_rrc_source}
            ${OPENAIR2_DIR}/RRC/NR/MESSAGES/asn1_msg.c)
include_directories ("${NR_RRC_FULL_DIR}")

# add the command to generate the source code
# Warning: if you modify ASN.1 source file to generate new C files, cmake should be re-run instead of make

add_custom_command (OUTPUT ${NR_RRC_FULL_DIR}/NR_asn_constant.h
  		    COMMAND mkdir -p ${NR_RRC_FULL_DIR}
                    DEPENDS ${NR_RRC_GRAMMAR}
                    )

# S1AP
# Same limitation as described in RRC: unknown generated file list
# so we generate it at cmake time
##############
add_list1_option(S1AP_RELEASE R14 "S1AP ASN.1 grammar version" R8 R9 R10 R14 R15)

set(S1AP_DIR ${OPENAIR3_DIR}/S1AP)
if (${S1AP_RELEASE} STREQUAL "R8")
  make_version(S1AP_VERSION 8 10 0)
  set(S1AP_ASN_FILES "s1ap-8.10.0.asn1")
elseif (${S1AP_RELEASE} STREQUAL "R9")
  make_version(S1AP_VERSION 9 10 0)
  set(S1AP_ASN_FILES "s1ap-9.10.0.asn1")
elseif (${S1AP_RELEASE} STREQUAL "R10")
  make_version(S1AP_VERSION 10 9 0)
  set(S1AP_ASN_FILES "s1ap-10.9.0.asn1")
elseif (${S1AP_RELEASE} STREQUAL "R11")
  make_version(S1AP_VERSION 11 8 0)
  set(S1AP_ASN_FILES "s1ap-11.8.0.asn1")
elseif (${S1AP_RELEASE} STREQUAL "R12")
  make_version(S1AP_VERSION 12 7 0)
  set(S1AP_ASN_FILES "s1ap-12.7.0.asn1")
elseif (${S1AP_RELEASE} STREQUAL "R13")
  make_version(S1AP_VERSION 13 6 0)
  set(S1AP_ASN_FILES "s1ap-13.6.0.asn1")
elseif (${S1AP_RELEASE} STREQUAL "R14")
  make_version(S1AP_VERSION 14 5 0)
  set(S1AP_ASN_FILES "s1ap-14.5.0.asn1")
else (${S1AP_RELEASE} STREQUAL "R15")
  make_version(S1AP_VERSION 15 1 0)
  set(S1AP_ASN_FILES "s1ap-15.1.0.asn1")
endif(${S1AP_RELEASE} STREQUAL "R8")
add_definitions(-DS1AP_VERSION=${S1AP_VERSION})
set(S1AP_ASN_DIR ${S1AP_DIR}/MESSAGES/ASN1/${S1AP_RELEASE})
set(S1AP_C_DIR ${asn1_generated_dir}/S1AP_${S1AP_RELEASE})
message("calling ASN1C_PREFIX=S1AP_ asn1c -pdu=all -fcompound-names -fno-include-deps -gen-PER -no-gen-OER -no-gen-example -D ${S1AP_C_DIR} ${S1AP_ASN_DIR}/${S1AP_ASN_FILES}")
execute_process(COMMAND mkdir -p ${S1AP_C_DIR}
                COMMAND env "ASN1C_PREFIX=S1AP_" asn1c -pdu=all -fcompound-names -fno-include-deps -gen-PER -no-gen-OER -no-gen-example -D ${S1AP_C_DIR} ${S1AP_ASN_DIR}/${S1AP_ASN_FILES}
                RESULT_VARIABLE ret
		OUTPUT_QUIET
                ERROR_QUIET)
if (NOT ${ret} STREQUAL 0)
  message(FATAL_ERROR "${ret}: error")
endif (NOT ${ret} STREQUAL 0)
file(GLOB S1AP_source ${S1AP_C_DIR}/*.c)

file(GLOB s1ap_h ${S1AP_C_DIR}/*.h)
set(s1ap_h ${s1ap_h})

add_custom_command (
  OUTPUT ${S1AP_C_DIR}/S1AP_asn_constant.h
  COMMAND mkdir -p ${S1AP_C_DIR}
  COMMAND env "ASN1C_PREFIX=S1AP_" asn1c -pdu=all -fcompound-names -fno-include-deps -gen-PER -no-gen-OER -no-gen-example -D ${S1AP_C_DIR} ${S1AP_ASN_DIR}/${S1AP_ASN_FILES}
  DEPENDS ${S1AP_ASN_DIR}/${S1AP_ASN_FILES}
)
add_library(S1AP_LIB
  ${S1AP_source}
  ${S1AP_DIR}/s1ap_common.c
  )

include_directories ("${S1AP_C_DIR}")
include_directories ("${S1AP_DIR}")

add_library(S1AP_ENB
  ${S1AP_DIR}/s1ap_eNB.c
  ${S1AP_DIR}/s1ap_eNB_context_management_procedures.c
  ${S1AP_DIR}/s1ap_eNB_decoder.c
  ${S1AP_DIR}/s1ap_eNB_encoder.c
  ${S1AP_DIR}/s1ap_eNB_handlers.c
  ${S1AP_DIR}/s1ap_eNB_itti_messaging.c
  ${S1AP_DIR}/s1ap_eNB_management_procedures.c
  ${S1AP_DIR}/s1ap_eNB_nas_procedures.c
  ${S1AP_DIR}/s1ap_eNB_nnsf.c
  ${S1AP_DIR}/s1ap_eNB_overload.c
  ${S1AP_DIR}/s1ap_eNB_trace.c
  ${S1AP_DIR}/s1ap_eNB_ue_context.c
  )

#X2AP
# Same limitation as described in RRC/S1AP: unknown generated file list
# so we generate it at cmake time
##############
add_list1_option(X2AP_RELEASE R14 "X2AP ASN.1 grammar version" R8 R11 R12 R14 R15)

set(X2AP_DIR ${OPENAIR2_DIR}/X2AP)
if (${X2AP_RELEASE} STREQUAL "R8")
  make_version(X2AP_VERSION 8 9 0)
  set(X2AP_ASN_FILES x2ap-8.9.0.asn1)
elseif (${X2AP_RELEASE} STREQUAL "R11")
  make_version(X2AP_VERSION 11 9 0)
  set(X2AP_ASN_FILES x2ap-11.9.0.asn1)
elseif (${X2AP_RELEASE} STREQUAL "R12")
  make_version(X2AP_VERSION 12 9 0)
  set(X2AP_ASN_FILES x2ap-12.9.0.asn1)
elseif (${X2AP_RELEASE} STREQUAL "R14")
  make_version(X2AP_VERSION 14 6 0)
  set(X2AP_ASN_FILES x2ap-14.6.0.asn1)
elseif (${X2AP_RELEASE} STREQUAL "R15")
  make_version(X2AP_VERSION 15 1 0)
  set(X2AP_ASN_FILES x2ap-15.1.0.asn1)
endif(${X2AP_RELEASE} STREQUAL "R8")
add_definitions(-DX2AP_VERSION=${X2AP_VERSION})
set(X2AP_ASN_DIR ${X2AP_DIR}/MESSAGES/ASN1/${X2AP_RELEASE})
set(X2AP_C_DIR ${asn1_generated_dir}/X2AP_${X2AP_RELEASE})
message("calling ASN1C_PREFIX=X2AP_ asn1c -pdu=all -fcompound-names -fno-include-deps -gen-PER -no-gen-OER -no-gen-example -D ${X2AP_C_DIR} ${X2AP_ASN_DIR}/${X2AP_ASN_FILES}")
execute_process(COMMAND mkdir -p ${X2AP_C_DIR}
                COMMAND env "ASN1C_PREFIX=X2AP_" asn1c -pdu=all -fcompound-names -fno-include-deps -gen-PER -no-gen-OER -no-gen-example -D ${X2AP_C_DIR} ${X2AP_ASN_DIR}/${X2AP_ASN_FILES}
                RESULT_VARIABLE ret
                OUTPUT_QUIET
                ERROR_QUIET)
if (NOT ${ret} STREQUAL 0)
  message(FATAL_ERROR "${ret}: error")
endif (NOT ${ret} STREQUAL 0)
file(GLOB X2AP_source ${X2AP_C_DIR}/*.c)

file(GLOB x2ap_h ${X2AP_C_DIR}/*.h)
set(x2ap_h ${x2ap_h})

add_custom_command (
  OUTPUT ${X2AP_C_DIR}/X2AP_asn_constant.h
  COMMAND mkdir -p ${X2AP_C_DIR}
  COMMAND env "ASN1C_PREFIX=X2AP_" asn1c -pdu=all -fcompound-names -fno-include-deps -gen-PER -no-gen-OER -no-gen-example -D ${X2AP_C_DIR} ${X2AP_ASN_DIR}/${X2AP_ASN_FILES}
  DEPENDS ${X2AP_ASN_DIR}/${X2AP_ASN_FILES}
  )

add_library(X2AP_LIB
  ${X2AP_source}
  ${X2AP_DIR}/x2ap_common.c
  )

include_directories ("${X2AP_C_DIR}")
include_directories ("${X2AP_DIR}")


# Hardware dependant options
###################################
add_list1_option(NB_ANTENNAS_RX "2" "Number of antennas in reception" "1" "2" "4")
add_list1_option(NB_ANTENNAS_TX "4" "Number of antennas in transmission" "1" "2" "4")

add_list2_option(RF_BOARD "EXMIMO" "RF head type" "None" "EXMIMO" "OAI_USRP" "OAI_BLADERF" "CPRIGW" "OAI_LMSSDR")

add_list2_option(TRANSP_PRO "None" "Transport protocol type" "None" "ETHERNET")
#NOKIA config enhancement
set (CONFIG_ROOTDIR
    ${OPENAIR_DIR}/common/config
   )
set (CONFIG_SOURCES
    ${CONFIG_ROOTDIR}/config_load_configmodule.c
    ${CONFIG_ROOTDIR}/config_userapi.c
    ${CONFIG_ROOTDIR}/config_cmdline.c
   )
set (CONFIG_LIBCONFIG_SOURCES
    ${CONFIG_ROOTDIR}/libconfig/config_libconfig.c
   )
add_library(params_libconfig MODULE ${CONFIG_LIBCONFIG_SOURCES} )
target_link_libraries(params_libconfig config)
# shared library loader
set (SHLIB_LOADER_SOURCES
    ${OPENAIR_DIR}/common/utils/load_module_shlib.c
)
# include RF devices / transport protocols library modules
######################################################################

include_directories("${OPENAIR_TARGETS}/ARCH/EXMIMO/USERSPACE/LIB/")
include_directories ("${OPENAIR_TARGETS}/ARCH/EXMIMO/DEFS/")
#set (option_HWEXMIMOLIB_lib "-l ")
set(HWLIB_EXMIMO_SOURCE
  ${OPENAIR_TARGETS}/ARCH/EXMIMO/USERSPACE/LIB/openair0_lib.c
#  ${OPENAIR_TARGETS}/ARCH/EXMIMO/USERSPACE/LIB/gain_control.c
  )
add_library(oai_exmimodevif MODULE ${HWLIB_EXMIMO_SOURCE} )

include_directories("${OPENAIR_TARGETS}/ARCH/USRP/USERSPACE/LIB/")
set(HWLIB_USRP_SOURCE
  ${OPENAIR_TARGETS}/ARCH/USRP/USERSPACE/LIB/usrp_lib.cpp
  )
add_library(oai_usrpdevif MODULE ${HWLIB_USRP_SOURCE} )
target_link_libraries(oai_usrpdevif uhd)

include_directories("${OPENAIR_TARGETS}/ARCH/BLADERF/USERSPACE/LIB/")
set(HWLIB_BLADERF_SOURCE
  ${OPENAIR_TARGETS}/ARCH/BLADERF/USERSPACE/LIB/bladerf_lib.c
  )
add_library(oai_bladerfdevif MODULE ${HWLIB_BLADERF_SOURCE} )
target_link_libraries(oai_bladerfdevif bladeRF)

include_directories("${OPENAIR_TARGETS}/ARCH/LMSSDR/USERSPACE/LIB/")

set(HWLIB_LMSSDR_SOURCE
  ${OPENAIR_TARGETS}/ARCH/LMSSDR/USERSPACE/LIB/lms_lib.cpp
  )
add_library(oai_lmssdrdevif MODULE ${HWLIB_LMSSDR_SOURCE} )
target_include_directories(oai_lmssdrdevif PRIVATE /usr/local/include/lime)
target_link_libraries(oai_lmssdrdevif LimeSuite )

include_directories("${OPENAIR_TARGETS}/ARCH/ETHERNET/USERSPACE/LIB/")
set(TPLIB_ETHERNET_SOURCE
  ${OPENAIR_TARGETS}/ARCH/ETHERNET/USERSPACE/LIB/ethernet_lib.c
  ${OPENAIR_TARGETS}/ARCH/ETHERNET/USERSPACE/LIB/eth_udp.c
  ${OPENAIR_TARGETS}/ARCH/ETHERNET/USERSPACE/LIB/eth_raw.c
  )
add_library(oai_eth_transpro MODULE ${TPLIB_ETHERNET_SOURCE} )

include_directories("${OPENAIR_TARGETS}/ARCH/mobipass/")
set(TPLIB_MOBIPASS_SOURCE
  ${OPENAIR_TARGETS}/ARCH/mobipass/interface.c
  ${OPENAIR_TARGETS}/ARCH/mobipass/mobipass.c
  ${OPENAIR_TARGETS}/ARCH/mobipass/queues.c
  )
add_library(oai_mobipass MODULE ${TPLIB_MOBIPASS_SOURCE} )

# Hide all functions/variables in the mobipass library.
# Use __attribute__((__visibility__("default")))
# in the source code to unhide a function/variable.
get_target_property(mobipas_cflags oai_mobipass COMPILE_FLAGS)
set_target_properties(oai_mobipass PROPERTIES COMPILE_FLAGS "${mobipass_cflags} -fvisibility=hidden")

# TCP bridge libraries
######################################################################

# this one is for internal use at Eurecom and is not documented
set(HWLIB_TCP_BRIDGE_SOURCE
  ${OPENAIR_TARGETS}/ARCH/tcp_bridge/tcp_bridge.c
  )
add_library(tcp_bridge MODULE ${HWLIB_TCP_BRIDGE_SOURCE} )

#get_target_property(tcp_bridge_cflags tcp_bridge COMPILE_FLAGS)
#set_target_properties(tcp_bridge PROPERTIES COMPILE_FLAGS "${tcp_bridge_cflags} -fvisibility=hidden")
set_target_properties(tcp_bridge PROPERTIES COMPILE_FLAGS "-fvisibility=hidden")

# this one is to connect OAI eNB and OAI UE in the basic simulator
# see targets/ARCH/tcp_bridge/README.tcp_bridge_oai for usage
set(HWLIB_TCP_BRIDGE_OAI_SOURCE
  ${OPENAIR_TARGETS}/ARCH/tcp_bridge/tcp_bridge_oai.c
  )
add_library(tcp_bridge_oai MODULE ${HWLIB_TCP_BRIDGE_OAI_SOURCE} )
set_target_properties(tcp_bridge_oai PROPERTIES COMPILE_FLAGS "-fvisibility=hidden")

##########################################################

include_directories ("${OPENAIR_TARGETS}/ARCH/COMMON")

Message("DEADLINE_SCHEDULER flag  is ${DEADLINE_SCHEDULER}")
Message("CPU_Affinity flag is ${CPU_AFFINITY}")

##############################################################
#    ???!!! TO BE DOCUMENTED OPTIONS !!!???
##############################################################
add_boolean_option(ENABLE_SECURITY         True  "Enable LTE integrity and ciphering between RRC UE and eNB")
add_boolean_option(ENABLE_USE_MME          True  "eNB connected to MME (INTERFACE S1-C), not standalone eNB")
add_boolean_option(NO_RRM                  True  "DO WE HAVE A RADIO RESSOURCE MANAGER: NO")
add_boolean_option(RRC_DEFAULT_RAB_IS_AM False "set the RLC mode to AM for the default bearer")

add_boolean_option(OAI_NW_DRIVER_TYPE_ETHERNET False "????")
add_boolean_option(DEADLINE_SCHEDULER True "Use the Linux scheduler SCHED_DEADLINE: kernel >= 3.14")
add_boolean_option(CPU_AFFINITY False "Enable CPU Affinity of threads (only valid without deadline scheduler). It is enabled only with >2 CPUs")
add_boolean_option(NAS_NETLINK False "useless ??? Must be True to compile nasmesh driver without rtai ????")
add_boolean_option(OAI_NW_DRIVER_USE_NETLINK True "????")

add_boolean_option(USE_MME False "this flag is used only one time in lte-softmodem.c")
add_list_string_option(PACKAGE_NAME "NotDefined" "As per attribute name")
add_boolean_option(MESSAGE_CHART_GENERATOR False         "For generating sequence diagrams")
add_boolean_option(MESSAGE_CHART_GENERATOR_RLC_MAC False "trace RLC-MAC exchanges in sequence diagrams")
add_boolean_option(MESSAGE_CHART_GENERATOR_PHY     False "trace some PHY exchanges in sequence diagrams")

add_boolean_option(UE_EXPANSION             False         "enable UE_EXPANSION with max 256 UE")
add_boolean_option(PHY_TX_THREAD            False         "enable UE_EXPANSION with max 256 UE")
add_boolean_option(PRE_SCD_THREAD           False         "enable UE_EXPANSION with max 256 UE")

########################
# Include order
##########################
add_boolean_option(ENB_MODE True "Swap the include directories between openair2 and openair3" )

##########################
# SCHEDULING/REAL-TIME/PERF options
##########################
add_boolean_option(ENABLE_USE_CPU_EXECUTION_TIME True "Add data in vcd traces: disable it if perf issues")
add_boolean_option(ENABLE_VCD              True  "always true now, time measurements of proc calls and var displays")
add_boolean_option(ENABLE_VCD_FIFO         True  "time measurements of proc calls and var displays sent to FIFO (one more thread)")
add_boolean_option(LINUX                   False "used in weird memcpy() in pdcp.c ???")
add_boolean_option(LINUX_LIST              False "used only in lists.c: either use OAI implementation of lists or Linux one (should be True, but it is False")
add_boolean_option(LOG_NO_THREAD           True  "Disable thread for log, seems always set to true")
add_boolean_option(OPENAIR_LTE             True "Seems legacy: keep it to true")

##########################
# PHY options
##########################
add_boolean_option(DRIVER2013              True "only relevant for EXMIMO")
add_boolean_option(EXMIMO_IOT              True "????")
add_boolean_option(LOCALIZATION            False "???")
add_integer_option(MAX_NUM_CCs             1     "????")
add_boolean_option(MU_RECEIVER             False "????")
add_boolean_option(PHYSIM                  True  "for L1 simulators (dlsim, ulsim, ...)")
add_boolean_option(PHY_CONTEXT             True "not clear: must remain False for dlsim")
add_boolean_option(PHY_EMUL                False "not clear: must remain False for dlsim")
add_boolean_option(SMBV                    False "Rohde&Schwarz SMBV100A vector signal generator")
add_boolean_option(DEBUG_PHY               False "Enable PHY layer debugging options")
add_boolean_option(DEBUG_PHY_PROC          False "Enable debugging of PHY layer procedures")
add_boolean_option(DEBUG_DLSCH             False "Enable debugging of DLSCH physical layer channel")
add_boolean_option(MEX                     False "Enabling compilation with mex")

##########################
# NAS LAYER OPTIONS
##########################
add_boolean_option(ENABLE_NAS_UE_LOGGING   True  "????")
add_boolean_option(NAS_BUILT_IN_UE         True  "UE NAS layer present in this executable")
add_boolean_option(NAS_UE                  True  "NAS UE INSTANCE (<> NAS_MME)")


##########################
# ACCESS STRATUM LAYER2 OPTIONS
##########################
add_boolean_option(JUMBO_FRAME             True  "ENABLE LARGE SDU in ACCESS STRATUM (larger than common MTU)")

##########################
# RLC LAYER OPTIONS
##########################
add_boolean_option(OPENAIR2                True  "Access Stratum layer 2 built in executable")
add_boolean_option(TRACE_RLC_PAYLOAD       False "Fatal assert in this case")
add_boolean_option(RLC_STOP_ON_LOST_PDU    False "Fatal assert in this case")

add_boolean_option(TRACE_RLC_MUTEX         True  "TRACE for RLC, possible problem in thread scheduling")
add_boolean_option(TRACE_RLC_AM_BO         False "TRACE for RLC AM, TO BE CHANGED IN A MORE GENERAL FLAG")
add_boolean_option(TRACE_RLC_AM_FREE_SDU   False "TRACE for RLC AM, TO BE CHANGED IN A MORE GENERAL FLAG")
add_boolean_option(TRACE_RLC_AM_HOLE       False "TRACE for RLC AM, TO BE CHANGED IN A MORE GENERAL FLAG")
add_boolean_option(TRACE_RLC_AM_PDU        False "TRACE for RLC AM, TO BE CHANGED IN A MORE GENERAL FLAG")
add_boolean_option(TRACE_RLC_AM_RESEGMENT  False "TRACE for RLC AM, TO BE CHANGED IN A MORE GENERAL FLAG")
add_boolean_option(TRACE_RLC_AM_RX         False "TRACE for RLC AM, TO BE CHANGED IN A MORE GENERAL FLAG")
add_boolean_option(TRACE_RLC_AM_RX_DECODE  False "TRACE for RLC AM, TO BE CHANGED IN A MORE GENERAL FLAG")
add_boolean_option(TRACE_RLC_AM_TX         False "TRACE for RLC AM, TO BE CHANGED IN A MORE GENERAL FLAG")
add_boolean_option(TRACE_RLC_AM_TX_STATUS  False "TRACE for RLC AM, TO BE CHANGED IN A MORE GENERAL FLAG")
add_boolean_option(TRACE_RLC_AM_STATUS_CREATION   False "TRACE for RLC AM, TO BE CHANGED IN A MORE GENERAL FLAG")

add_boolean_option(STOP_ON_IP_TRAFFIC_OVERLOAD      False "")
add_boolean_option(TRACE_RLC_UM_DAR        False "TRACE for RLC UM, TO BE CHANGED IN A MORE GENERAL FLAG")
add_boolean_option(TRACE_RLC_UM_DISPLAY_ASCII_DATA  False "TRACE for RLC UM, TO BE CHANGED IN A MORE GENERAL FLAG")
add_boolean_option(TRACE_RLC_UM_PDU        False "TRACE for RLC UM, TO BE CHANGED IN A MORE GENERAL FLAG")
add_boolean_option(TRACE_RLC_UM_RX         False "TRACE for RLC UM, TO BE CHANGED IN A MORE GENERAL FLAG")
add_boolean_option(TRACE_RLC_UM_SEGMENT    False "TRACE for RLC UM, TO BE CHANGED IN A MORE GENERAL FLAG")
add_boolean_option(TRACE_RLC_UM_TX_STATUS  False "TRACE for RLC UM, TO BE CHANGED IN A MORE GENERAL FLAG")


##########################
# PDCP LAYER OPTIONS
##########################
add_boolean_option(PDCP_USE_NETLINK            False "For eNB, PDCP communicate with a NETLINK socket if connected to network driver, else could use a RT-FIFO")
add_boolean_option(PDCP_USE_NETLINK_QUEUES     False "When PDCP_USE_NETLINK is true, incoming IP packets are stored in queues")
add_boolean_option(LINK_ENB_PDCP_TO_IP_DRIVER  False "For eNB, PDCP communicate with a IP driver")
add_boolean_option(LINK_ENB_PDCP_TO_GTPV1U     True  "For eNB, PDCP communicate with GTP-U protocol (eNB<->S-GW)")

##########################
# RRC LAYER OPTIONS
##########################
add_boolean_option(RRC_DEFAULT_RAB_IS_AM       False  "Otherwise it is UM, configure params are actually set in rrc_eNB.c:rrc_eNB_generate_defaultRRCConnectionReconfiguration(...)")


##########################
# S1AP LAYER OPTIONS
##########################
# none

# add the binary tree to the search path for include files
#######################################################
# We will find ConfigOAI.h after generation in target directory
include_directories("${OPENAIR_BIN_DIR}")
# add directories to find all include files
# the internal rule is to use generic names such as defs.h
# but to make it uniq name as adding the relative path in the include directtive
# example: #include "RRC/LTE/rrc_defs.h"
#find_path (include_dirs_all *.h ${OPENAIR_DIR})
#find_path (include_dirs_all *.h PATHS /usr/include NO_CMAKE_PATH)
#include_directories("${include_dirs_all}")

# Legacy exact order
if(ENB_MODE)
  include_directories("${OPENAIR2_DIR}/COMMON")
  include_directories("${OPENAIR2_DIR}/UTIL")
  include_directories("${OPENAIR2_DIR}/UTIL/LOG")
  include_directories("${OPENAIR3_DIR}/COMMON")
  include_directories("${OPENAIR3_DIR}/UTILS")
else()
  include_directories("${OPENAIR3_DIR}/COMMON")
  include_directories("${OPENAIR3_DIR}/UTILS")
  include_directories("${OPENAIR2_DIR}/COMMON")
  include_directories("${OPENAIR2_DIR}/UTIL")
  include_directories("${OPENAIR2_DIR}/UTIL/LOG")
endif()
include_directories("${NFAPI_DIR}/nfapi/public_inc")
include_directories("${NFAPI_DIR}/common/public_inc")
include_directories("${NFAPI_DIR}/pnf/public_inc")
include_directories("${NFAPI_DIR}/nfapi/inc")
include_directories("${NFAPI_DIR}/sim_common/inc")
include_directories("${NFAPI_DIR}/pnf_sim/inc")
include_directories("${OPENAIR1_DIR}")
include_directories("${OPENAIR2_DIR}")
include_directories("${OPENAIR2_DIR}/LAYER2/RLC")
include_directories("${OPENAIR2_DIR}/LAYER2/RLC/AM_v9.3.0")
include_directories("${OPENAIR2_DIR}/LAYER2/RLC/UM_v9.3.0")
include_directories("${OPENAIR2_DIR}/LAYER2/RLC/TM_v9.3.0")
include_directories("${OPENAIR2_DIR}/LAYER2/PDCP_v10.1.0")
include_directories("${OPENAIR2_DIR}/RRC/LTE/MESSAGES")
include_directories("${OPENAIR2_DIR}/RRC/LTE")
include_directories("${OPENAIR_DIR}/common/utils")
include_directories("${OPENAIR_DIR}/common/utils/itti")
include_directories("${OPENAIR3_DIR}/NAS/COMMON")
include_directories("${OPENAIR3_DIR}/NAS/COMMON/API/NETWORK")
include_directories("${OPENAIR3_DIR}/NAS/COMMON/EMM/MSG")
include_directories("${OPENAIR3_DIR}/NAS/COMMON/ESM/MSG")
include_directories("${OPENAIR3_DIR}/NAS/COMMON/IES")
include_directories("${OPENAIR3_DIR}/NAS/COMMON/UTIL")
include_directories("${OPENAIR3_DIR}/SECU")
include_directories("${OPENAIR3_DIR}/SCTP")
include_directories("${OPENAIR3_DIR}/S1AP")
include_directories("${OPENAIR2_DIR}/X2AP")
include_directories("${OPENAIR3_DIR}/UDP")
include_directories("${OPENAIR3_DIR}/GTPV1-U")
include_directories("${OPENAIR_DIR}/targets/COMMON")
include_directories("${OPENAIR_DIR}/targets/ARCH/COMMON")
include_directories("${OPENAIR_DIR}/targets/ARCH/EXMIMO/USERSPACE/LIB/")
include_directories("${OPENAIR_DIR}/targets/ARCH/EXMIMO/DEFS")
include_directories("${OPENAIR2_DIR}/ENB_APP")
include_directories("${OPENAIR2_DIR}/GNB_APP")
include_directories("${OPENAIR2_DIR}/ENB_APP/CONTROL_MODULES/MAC")
include_directories("${OPENAIR2_DIR}/ENB_APP/CONTROL_MODULES/RRC")
include_directories("${OPENAIR2_DIR}/ENB_APP/CONTROL_MODULES/PDCP")
include_directories("${OPENAIR2_DIR}/UTIL/OSA")
include_directories("${OPENAIR2_DIR}/UTIL/LFDS/liblfds6.1.1/liblfds611/inc")
include_directories("${OPENAIR2_DIR}/UTIL/LFDS/liblfds7.0.0/liblfds700/inc")
include_directories("${OPENAIR2_DIR}/UTIL/MEM")
include_directories("${OPENAIR2_DIR}/UTIL/LISTS")
include_directories("${OPENAIR2_DIR}/UTIL/FIFO")
include_directories("${OPENAIR2_DIR}/UTIL/OCG")
include_directories("${OPENAIR2_DIR}/UTIL/MATH")
include_directories("${OPENAIR2_DIR}/UTIL/TIMER")
include_directories("${OPENAIR2_DIR}/UTIL/OMG")
include_directories("${OPENAIR2_DIR}/UTIL/OTG")
include_directories("${OPENAIR2_DIR}/UTIL/CLI")
include_directories("${OPENAIR2_DIR}/UTIL/OPT")
include_directories("${OPENAIR2_DIR}/UTIL/OMV")
include_directories("${OPENAIR2_DIR}/RRC/LTE/MESSAGES")
include_directories("${OPENAIR3_DIR}/GTPV1-U/nw-gtpv1u/shared")
include_directories("${OPENAIR3_DIR}/GTPV1-U/nw-gtpv1u/include")
include_directories("${OPENAIR_DIR}")

# Utilities Library
################
# set the version of protobuf messages, V3 not supported yet
add_list1_option(FLPT_VERSION V2 "FLPT MSG  protobuf  grammar version" V2 V3)

if (${FLPT_VERSION} STREQUAL "V2")
  set (FLPTDIR V2)
elseif (${FLPT_VERSION} STREQUAL "V3")
  set (FLPTDIR V3)
endif(${FLPT_VERSION} STREQUAL "V2")

set(FLPT_MSG_DIR ${OPENAIR2_DIR}/ENB_APP/MESSAGES/${FLPTDIR} )
set(FLPT_MSG_FILES
  ${FLPT_MSG_DIR}/header.proto
  ${FLPT_MSG_DIR}/flexran.proto
  ${FLPT_MSG_DIR}/stats_common.proto
  ${FLPT_MSG_DIR}/stats_messages.proto
  ${FLPT_MSG_DIR}/time_common.proto
  ${FLPT_MSG_DIR}/controller_commands.proto
  ${FLPT_MSG_DIR}/mac_primitives.proto
  ${FLPT_MSG_DIR}/config_messages.proto
  ${FLPT_MSG_DIR}/config_common.proto
  ${FLPT_MSG_DIR}/control_delegation.proto
  )

set(FLPT_C_DIR ${protobuf_generated_dir}/${FLPTDIR})
#message("calling protoc_call=${protoc_call} FLPT_C_DIR=${FLPT_C_DIR} FLPT_MSG_FILES=${FLPT_MSG_FILES}")
execute_process(COMMAND ${protoc_call} ${FLPT_C_DIR} ${FLPT_MSG_DIR} ${FLPT_MSG_FILES})
file(GLOB FLPT_source ${FLPT_C_DIR}/*.c)
set(FLPT_OAI_generated
  ${FLPT_C_DIR}/header.pb-c.c
  ${FLPT_C_DIR}/flexran.pb-c.c
  ${FLPT_C_DIR}/stats_common.pb-c.c
  ${FLPT_C_DIR}/stats_messages.pb-c.c
  ${FLPT_C_DIR}/time_common.pb-c.c
  ${FLPT_C_DIR}/controller_commands.pb-c.c
  ${FLPT_C_DIR}/mac_primitives.pb-c.c
  ${FLPT_C_DIR}/config_messages.pb-c.c
  ${FLPT_C_DIR}/config_common.pb-c.c
  ${FLPT_C_DIR}/control_delegation.pb-c.c
  )

file(GLOB flpt_h ${FLPT_C_DIR}/*.h)
set(flpt_h ${flpt_h} )

add_library(FLPT_MSG
  ${FLPT_OAI_generated}
  ${FLPT_source}
  )
set(FLPT_MSG_LIB FLPT_MSG)
#message("prpt c dir is : ${FLPT_C_DIR}")
include_directories (${FLPT_C_DIR})

add_library(ASYNC_IF
  ${OPENAIR2_DIR}/UTIL/ASYNC_IF/socket_link.c
  ${OPENAIR2_DIR}/UTIL/ASYNC_IF/link_manager.c
  ${OPENAIR2_DIR}/UTIL/ASYNC_IF/message_queue.c
  ${OPENAIR2_DIR}/UTIL/ASYNC_IF/ringbuffer_queue.c
  )
set(ASYNC_IF_LIB ASYNC_IF)
include_directories(${OPENAIR2_DIR}/UTIL/ASYNC_IF)

add_library(FLEXRAN_AGENT
  ${OPENAIR2_DIR}/ENB_APP/flexran_agent_handler.c
  ${OPENAIR2_DIR}/ENB_APP/flexran_agent_common.c
  ${OPENAIR2_DIR}/ENB_APP/flexran_agent_ran_api.c
  ${OPENAIR2_DIR}/ENB_APP/flexran_agent_timer.c
  ${OPENAIR2_DIR}/ENB_APP/flexran_agent_common_internal.c
  ${OPENAIR2_DIR}/ENB_APP/CONTROL_MODULES/MAC/flexran_agent_mac.c
  ${OPENAIR2_DIR}/ENB_APP/CONTROL_MODULES/RRC/flexran_agent_rrc.c
  ${OPENAIR2_DIR}/ENB_APP/CONTROL_MODULES/PDCP/flexran_agent_pdcp.c
  ${OPENAIR2_DIR}/ENB_APP/flexran_agent.c
  ${OPENAIR2_DIR}/ENB_APP/flexran_agent_task_manager.c
  ${OPENAIR2_DIR}/ENB_APP/flexran_agent_net_comm.c
  ${OPENAIR2_DIR}/ENB_APP/flexran_agent_async.c
  ${OPENAIR2_DIR}/ENB_APP/CONTROL_MODULES/MAC/flexran_agent_mac_internal.c
  )
set(FLEXRAN_AGENT_LIB FLEXRAN_AGENT)
#include_directories(${OPENAIR2_DIR}/ENB_APP)

set(PROTOBUF_LIB "protobuf-c")

FIND_PATH(LIBYAML_INCLUDE_DIR NAMES yaml.h)
FIND_LIBRARY(LIBYAML_LIBRARIES NAMES yaml libyaml)

INCLUDE(FindPackageHandleStandardArgs)
FIND_PACKAGE_HANDLE_STANDARD_ARGS(Yaml DEFAULT_MSG LIBYAML_LIBRARIES LIBYAML_INCLUDE_DIR)
MARK_AS_ADVANCED(LIBYAML_INCLUDE_DIR LIBYAML_LIBRARIES)

#set(PROTOBUF_LIB "protobuf") #for Cpp


add_library(HASHTABLE
  ${OPENAIR_DIR}/common/utils/hashtable/hashtable.c
  ${OPENAIR_DIR}/common/utils/hashtable/obj_hashtable.c
)
include_directories(${OPENAIR_DIR}/common/utils/hashtable)

if (MESSAGE_CHART_GENERATOR)
  add_library(MSC
    ${OPENAIR_DIR}/common/utils/msc/msc.c
  )
  set(MSC_LIB MSC)
endif()
include_directories(${OPENAIR_DIR}/common/utils/msc)

set(UTIL_SRC
#  ${OPENAIR2_DIR}/UTIL/CLI/cli.c
#  ${OPENAIR2_DIR}/UTIL/CLI/cli_cmd.c
#  ${OPENAIR2_DIR}/UTIL/CLI/cli_server.c
  ${OPENAIR2_DIR}/UTIL/FIFO/pad_list.c
  ${OPENAIR2_DIR}/UTIL/LISTS/list.c
  ${OPENAIR2_DIR}/UTIL/LISTS/list2.c
  ${OPENAIR_DIR}/common/utils/LOG/log.c
#  ${OPENAIR2_DIR}/UTIL/LOG/vcd_signal_dumper.c
  ${OPENAIR2_DIR}/UTIL/MATH/oml.c
  ${OPENAIR2_DIR}/UTIL/MEM/mem_block.c
#  ${OPENAIR2_DIR}/UTIL/OCG/OCG.c
#  ${OPENAIR2_DIR}/UTIL/OCG/OCG_create_dir.c
#  ${OPENAIR2_DIR}/UTIL/OCG/OCG_detect_file.c
#  ${OPENAIR2_DIR}/UTIL/OCG/OCG_generate_report.c
#  ${OPENAIR2_DIR}/UTIL/OCG/OCG_parse_filename.c
#  ${OPENAIR2_DIR}/UTIL/OCG/OCG_parse_XML.c
#  ${OPENAIR2_DIR}/UTIL/OCG/OCG_save_XML.c
#  ${OPENAIR2_DIR}/UTIL/OMG/common.c
#  ${OPENAIR2_DIR}/UTIL/OMG/grid.c
#  ${OPENAIR2_DIR}/UTIL/OMG/job.c
#  ${OPENAIR2_DIR}/UTIL/OMG/mobility_parser.c
#  ${OPENAIR2_DIR}/UTIL/OMG/omg.c
  #${OPENAIR2_DIR}/UTIL/OMG/omg_hashtable.c
#  ${OPENAIR2_DIR}/UTIL/OMG/rwalk.c
#  ${OPENAIR2_DIR}/UTIL/OMG/rwp.c
#  ${OPENAIR2_DIR}/UTIL/OMG/static.c
#  ${OPENAIR2_DIR}/UTIL/OMG/steadystaterwp.c
#  ${OPENAIR2_DIR}/UTIL/OMG/trace.c
#  ${OPENAIR2_DIR}/UTIL/OMG/trace_hashtable.c
  ${OPENAIR2_DIR}/UTIL/OPT/probe.c
#  ${OPENAIR2_DIR}/UTIL/OTG/otg_tx.c
#  ${OPENAIR2_DIR}/UTIL/OTG/otg.c
#  ${OPENAIR2_DIR}/UTIL/OTG/otg_kpi.c
#  ${OPENAIR2_DIR}/UTIL/OTG/otg_models.c
#  ${OPENAIR2_DIR}/UTIL/OTG/otg_form.c
#  ${OPENAIR2_DIR}/UTIL/OTG/otg_rx.c
  )
add_library(UTIL ${UTIL_SRC})

#set(OMG_SUMO_SRC
#  ${OPENAIR2_DIR}/UTIL/OMG/client_traci_OMG.c
#  ${OPENAIR2_DIR}/UTIL/OMG/id_manager.c
#  ${OPENAIR2_DIR}/UTIL/OMG/sumo.c
#  ${OPENAIR2_DIR}/UTIL/OMG/socket_traci_OMG.c
#  ${OPENAIR2_DIR}/UTIL/OMG/storage_traci_OMG.c
#  )
#add_library(OMG_SUMO ${OMG_SUMO_SRC})

set(SECU_OSA_SRC
  ${OPENAIR2_DIR}/UTIL/OSA/osa_key_deriver.c
  ${OPENAIR2_DIR}/UTIL/OSA/osa_rijndael.c
  ${OPENAIR2_DIR}/UTIL/OSA/osa_snow3g.c
  ${OPENAIR2_DIR}/UTIL/OSA/osa_stream_eea.c
  ${OPENAIR2_DIR}/UTIL/OSA/osa_stream_eia.c
  )
add_library(SECU_OSA ${SECU_OSA_SRC})

set(SECU_CN_SRC
  ${OPENAIR3_DIR}/SECU/kdf.c
  ${OPENAIR3_DIR}/SECU/rijndael.c
  ${OPENAIR3_DIR}/SECU/snow3g.c
  ${OPENAIR3_DIR}/SECU/key_nas_deriver.c
  ${OPENAIR3_DIR}/SECU/nas_stream_eea1.c
  ${OPENAIR3_DIR}/SECU/nas_stream_eia1.c
  ${OPENAIR3_DIR}/SECU/nas_stream_eea2.c
  ${OPENAIR3_DIR}/SECU/nas_stream_eia2.c
  )
add_library(SECU_CN ${SECU_CN_SRC})

# Physical Channel Procedures Scheduling
################################"
set(SCHED_SRC
  ${OPENAIR1_DIR}/SCHED/fapi_l1.c
  ${OPENAIR1_DIR}/SCHED/phy_procedures_lte_eNb.c
  ${OPENAIR1_DIR}/SCHED/phy_procedures_lte_common.c
)
add_library(SCHED_LIB ${SCHED_SRC})

set(SCHED_NR_SRC
  ${OPENAIR1_DIR}/SCHED_NR/fapi_nr_l1.c
  ${OPENAIR1_DIR}/SCHED_NR/phy_procedures_nr_common.c
  ${OPENAIR1_DIR}/SCHED_NR/phy_procedures_nr_gNB.c
)
add_library(SCHED_NR_LIB ${SCHED_NR_SRC})

set(SCHED_SRC_RU
  ${OPENAIR1_DIR}/SCHED/ru_procedures.c
  ${OPENAIR1_DIR}/SCHED_NR/nr_ru_procedures.c
  ${OPENAIR1_DIR}/SCHED/prach_procedures.c
)
add_library(SCHED_RU_LIB ${SCHED_SRC_RU})

set(SCHED_SRC_UE
  ${OPENAIR1_DIR}/SCHED_UE/phy_procedures_lte_ue.c
  ${OPENAIR1_DIR}/SCHED/phy_procedures_lte_common.c
  ${OPENAIR1_DIR}/SCHED_UE/pucch_pc.c
  ${OPENAIR1_DIR}/SCHED_UE/pusch_pc.c
  ${OPENAIR1_DIR}/SCHED_UE/srs_pc.c
)
add_library(SCHED_UE_LIB ${SCHED_SRC_UE})

set(SCHED_SRC_NR_UE
  ${OPENAIR1_DIR}/SCHED_NR_UE/phy_procedures_nr_ue.c
  ${OPENAIR1_DIR}/SCHED_NR/phy_procedures_nr_common.c
  ${OPENAIR1_DIR}/SCHED_NR_UE/fapi_nr_ue_l1.c 
  ${OPENAIR1_DIR}/SCHED_NR_UE/phy_frame_config_nr.c
  ${OPENAIR1_DIR}/SCHED_NR_UE/harq_nr.c
  ${OPENAIR1_DIR}/SCHED_NR_UE/pucch_uci_ue_nr.c
  ${OPENAIR1_DIR}/SCHED_NR_UE/pucch_power_control_ue_nr.c 
)
add_library(SCHED_NR_UE_LIB ${SCHED_SRC_NR_UE})

# nFAPI
#################################
set(NFAPI_COMMON_SRC
  ${NFAPI_DIR}/common/src/debug.c
)
add_library(NFAPI_COMMON_LIB ${NFAPI_COMMON_SRC})

include_directories(${NFAPI_DIR}/common/public_inc)

set(NFAPI_SRC
  ${NFAPI_DIR}/nfapi/src/nfapi.c
  ${NFAPI_DIR}/nfapi/src/nfapi_p4.c
  ${NFAPI_DIR}/nfapi/src/nfapi_p5.c
  ${NFAPI_DIR}/nfapi/src/nfapi_p7.c
)
add_library(NFAPI_LIB ${NFAPI_SRC})

include_directories(${NFAPI_DIR}/nfapi/public_inc)
include_directories(${NFAPI_DIR}/nfapi/inc)

set(NFAPI_PNF_SRC
  ${NFAPI_DIR}/pnf/src/pnf.c
  ${NFAPI_DIR}/pnf/src/pnf_interface.c
  ${NFAPI_DIR}/pnf/src/pnf_p7.c
  ${NFAPI_DIR}/pnf/src/pnf_p7_interface.c
)
add_library(NFAPI_PNF_LIB ${NFAPI_PNF_SRC})

include_directories(${NFAPI_DIR}/pnf/public_inc)
include_directories(${NFAPI_DIR}/pnf/inc)

set(NFAPI_VNF_SRC
  ${NFAPI_DIR}/vnf/src/vnf.c
  ${NFAPI_DIR}/vnf/src/vnf_interface.c
  ${NFAPI_DIR}/vnf/src/vnf_p7.c
  ${NFAPI_DIR}/vnf/src/vnf_p7_interface.c
)
add_library(NFAPI_VNF_LIB ${NFAPI_VNF_SRC})

include_directories(${NFAPI_DIR}/vnf/public_inc)
include_directories(${NFAPI_DIR}/vnf/inc)

# nFAPI user defined code
#############################
set(NFAPI_USER_SRC
  ${NFAPI_USER_DIR}/nfapi.c
  ${NFAPI_USER_DIR}/nfapi_pnf.c
  ${NFAPI_USER_DIR}/nfapi_vnf.c
)
add_library(NFAPI_USER_LIB ${NFAPI_USER_SRC})
include_directories(${NFAPI_USER_DIR})

# Layer 1
#############################
set(PHY_TURBOSRC
  ${OPENAIR1_DIR}/PHY/CODING/3gpplte_sse.c
  ${OPENAIR1_DIR}/PHY/CODING/3gpplte.c
  ${OPENAIR1_DIR}/PHY/CODING/3gpplte_turbo_decoder_sse_8bit.c
  ${OPENAIR1_DIR}/PHY/CODING/3gpplte_turbo_decoder_sse_16bit.c
  ${OPENAIR1_DIR}/PHY/CODING/3gpplte_turbo_decoder_avx2_16bit.c
  ${OPENAIR1_DIR}/PHY/CODING/3gpplte_turbo_decoder.c
)
set(PHY_POLARSRC
  ${OPENAIR1_DIR}/PHY/CODING/nr_polar_init.c
  ${OPENAIR1_DIR}/PHY/CODING/nrPolar_tools/nr_bitwise_operations.c
  ${OPENAIR1_DIR}/PHY/CODING/nrPolar_tools/nr_crc_byte.c
<<<<<<< HEAD
  ${OPENAIR1_DIR}/PHY/CODING/nrPolar_tools/nr_polar_bit_insertion.c
  ${OPENAIR1_DIR}/PHY/CODING/nrPolar_tools/nr_polar_channel_interleaver_pattern.c
 # ${OPENAIR1_DIR}/PHY/CODING/nrPolar_tools/nr_polar_crc.c
=======
  ${OPENAIR1_DIR}/PHY/CODING/nrPolar_tools/nr_polar_crc.c
  ${OPENAIR1_DIR}/PHY/CODING/nrPolar_tools/nr_polar_decoder.c
>>>>>>> 3f48a5d9
  ${OPENAIR1_DIR}/PHY/CODING/nrPolar_tools/nr_polar_decoding_tools.c
  ${OPENAIR1_DIR}/PHY/CODING/nrPolar_tools/nr_polar_encoder.c
  ${OPENAIR1_DIR}/PHY/CODING/nrPolar_tools/nr_polar_interleaving_pattern.c
  ${OPENAIR1_DIR}/PHY/CODING/nrPolar_tools/nr_polar_kernal_operation.c
  ${OPENAIR1_DIR}/PHY/CODING/nrPolar_tools/nr_polar_kronecker_power_matrices.c
  ${OPENAIR1_DIR}/PHY/CODING/nrPolar_tools/nr_polar_matrix_and_array.c
  ${OPENAIR1_DIR}/PHY/CODING/nrPolar_tools/nr_polar_procedures.c
  ${OPENAIR1_DIR}/PHY/CODING/nrPolar_tools/nr_polar_sequence_pattern.c
)
set(PHY_TURBOIF
  ${OPENAIR1_DIR}/PHY/CODING/coding_load.c
  )
set(PHY_LDPCSRC
  ${OPENAIR1_DIR}/PHY/CODING/nrLDPC_decoder/nrLDPC_decoder.c
  ${OPENAIR1_DIR}/PHY/CODING/nrLDPC_encoder/ldpc_encoder.c
  ${OPENAIR1_DIR}/PHY/CODING/nrLDPC_encoder/ldpc_encoder2.c
  ${OPENAIR1_DIR}/PHY/CODING/nrLDPC_encoder/ldpc_generate_coefficient.c
  )

add_library(coding MODULE ${PHY_TURBOSRC} )

set(PHY_SRC_COMMON
  # depend on code generation from asn1c
  ${RRC_FULL_DIR}/asn_constant.h
  # actual source
  ${OPENAIR1_DIR}/PHY/LTE_TRANSPORT/dci_tools_common.c
  ${OPENAIR1_DIR}/PHY/LTE_TRANSPORT/lte_mcs.c
#  ${OPENAIR1_DIR}/PHY/LTE_TRANSPORT/slss.c
#  ${OPENAIR1_DIR}/PHY/LTE_TRANSPORT/sldch.c
#  ${OPENAIR1_DIR}/PHY/LTE_TRANSPORT/slsch.c
  ${OPENAIR1_DIR}/PHY/LTE_UE_TRANSPORT/get_pmi.c
  ${OPENAIR1_DIR}/PHY/LTE_TRANSPORT/group_hopping.c
  ${OPENAIR1_DIR}/PHY/LTE_TRANSPORT/phich_common.c
  ${OPENAIR1_DIR}/PHY/LTE_TRANSPORT/pcfich_common.c
  ${OPENAIR1_DIR}/PHY/LTE_TRANSPORT/pmch_common.c
  ${OPENAIR1_DIR}/PHY/LTE_TRANSPORT/power_control.c
  ${OPENAIR1_DIR}/PHY/LTE_TRANSPORT/prach_common.c
  ${OPENAIR1_DIR}/PHY/LTE_TRANSPORT/pucch_common.c
  ${OPENAIR1_DIR}/PHY/LTE_TRANSPORT/dlsch_scrambling.c
  ${OPENAIR1_DIR}/PHY/LTE_TRANSPORT/lte_gold_generic.c
  ${OPENAIR1_DIR}/PHY/LTE_UE_TRANSPORT/srs_modulation.c
  ${OPENAIR1_DIR}/PHY/MODULATION/ofdm_mod.c
  ${OPENAIR1_DIR}/PHY/LTE_ESTIMATION/lte_sync_time.c
  ${OPENAIR1_DIR}/PHY/LTE_REFSIG/lte_dl_cell_spec.c
  ${OPENAIR1_DIR}/PHY/LTE_REFSIG/lte_dl_uespec.c
  ${OPENAIR1_DIR}/PHY/LTE_REFSIG/lte_gold.c
  ${OPENAIR1_DIR}/PHY/LTE_REFSIG/lte_gold_mbsfn.c
  ${OPENAIR1_DIR}/PHY/LTE_REFSIG/lte_dl_mbsfn.c
  ${OPENAIR1_DIR}/PHY/LTE_REFSIG/lte_ul_ref.c
  ${OPENAIR1_DIR}/PHY/CODING/lte_segmentation.c
  ${OPENAIR1_DIR}/PHY/CODING/nr_segmentation.c
  ${OPENAIR1_DIR}/PHY/CODING/nr_compute_tbs.c
  ${OPENAIR1_DIR}/PHY/CODING/ccoding_byte.c
  ${OPENAIR1_DIR}/PHY/CODING/ccoding_byte_lte.c
  ${OPENAIR1_DIR}/PHY/CODING/3gpplte_sse.c
  ${OPENAIR1_DIR}/PHY/CODING/crc_byte.c
  ${PHY_TURBOIF}
  ${OPENAIR1_DIR}/PHY/CODING/lte_rate_matching.c
  ${OPENAIR1_DIR}/PHY/CODING/viterbi.c
  ${OPENAIR1_DIR}/PHY/CODING/viterbi_lte.c
  ${OPENAIR1_DIR}/PHY/INIT/init_top.c
  ${OPENAIR1_DIR}/PHY/INIT/lte_parms.c
  ${OPENAIR1_DIR}/PHY/INIT/lte_param_init.c
  ${OPENAIR1_DIR}/PHY/TOOLS/cadd_vv.c
  ${OPENAIR1_DIR}/PHY/TOOLS/lte_dfts.c
  ${OPENAIR1_DIR}/PHY/TOOLS/log2_approx.c
  ${OPENAIR1_DIR}/PHY/TOOLS/cmult_sv.c
  ${OPENAIR1_DIR}/PHY/TOOLS/cmult_vv.c
  ${OPENAIR1_DIR}/PHY/TOOLS/cdot_prod.c
  ${OPENAIR1_DIR}/PHY/TOOLS/signal_energy.c
  ${OPENAIR1_DIR}/PHY/TOOLS/dB_routines.c
  ${OPENAIR1_DIR}/PHY/TOOLS/sqrt.c
  ${OPENAIR1_DIR}/PHY/TOOLS/time_meas.c
  ${OPENAIR1_DIR}/PHY/TOOLS/lut.c
  )

set(PHY_SRC
  # actual source
  ${OPENAIR1_DIR}/PHY/LTE_TRANSPORT/pss.c
  ${OPENAIR1_DIR}/PHY/LTE_TRANSPORT/sss.c
  ${OPENAIR1_DIR}/PHY/LTE_TRANSPORT/pilots.c
  ${OPENAIR1_DIR}/PHY/LTE_TRANSPORT/pilots_mbsfn.c
  ${OPENAIR1_DIR}/PHY/LTE_TRANSPORT/dlsch_coding.c
  ${OPENAIR1_DIR}/PHY/LTE_TRANSPORT/dlsch_modulation.c
  ${OPENAIR1_DIR}/PHY/LTE_TRANSPORT/dci_tools.c
  ${OPENAIR1_DIR}/PHY/LTE_TRANSPORT/pbch.c
  ${OPENAIR1_DIR}/PHY/LTE_TRANSPORT/dci.c
  ${OPENAIR1_DIR}/PHY/LTE_TRANSPORT/edci.c
  ${OPENAIR1_DIR}/PHY/LTE_TRANSPORT/phich.c
  ${OPENAIR1_DIR}/PHY/LTE_TRANSPORT/pcfich.c
  ${OPENAIR1_DIR}/PHY/LTE_TRANSPORT/pucch.c
  ${OPENAIR1_DIR}/PHY/LTE_TRANSPORT/pmch.c
  ${OPENAIR1_DIR}/PHY/LTE_TRANSPORT/ulsch_demodulation.c
  ${OPENAIR1_DIR}/PHY/LTE_TRANSPORT/ulsch_decoding.c
  ${OPENAIR1_DIR}/PHY/LTE_TRANSPORT/rar_tools.c
  ${OPENAIR1_DIR}/PHY/LTE_TRANSPORT/uci_tools.c
  ${OPENAIR1_DIR}/PHY/LTE_ESTIMATION/freq_equalization.c
  ${OPENAIR1_DIR}/PHY/LTE_ESTIMATION/lte_adjust_sync_eNB.c
  ${OPENAIR1_DIR}/PHY/LTE_ESTIMATION/lte_ul_channel_estimation.c
  ${OPENAIR1_DIR}/PHY/LTE_ESTIMATION/lte_eNB_measurements.c
  ${OPENAIR1_DIR}/PHY/INIT/lte_init.c
  )

set(PHY_SRC_RU
  # actual source
  ${OPENAIR1_DIR}/PHY/LTE_TRANSPORT/if4_tools.c
  ${OPENAIR1_DIR}/PHY/LTE_TRANSPORT/if5_tools.c
  ${OPENAIR1_DIR}/PHY/MODULATION/slot_fep_ul.c
  ${OPENAIR1_DIR}/PHY/MODULATION/ul_7_5_kHz.c
  ${OPENAIR1_DIR}/PHY/MODULATION/beamforming.c
  ${OPENAIR1_DIR}/PHY/MODULATION/compute_bf_weights.c
  ${OPENAIR1_DIR}/PHY/INIT/lte_init_ru.c
  ${OPENAIR1_DIR}/PHY/INIT/nr_init_ru.c
  ${OPENAIR1_DIR}/PHY/LTE_TRANSPORT/prach.c

  )

set(PHY_SRC_UE
  # actual source
  ${OPENAIR1_DIR}/PHY/LTE_UE_TRANSPORT/sss_ue.c
  ${OPENAIR1_DIR}/PHY/LTE_UE_TRANSPORT/dlsch_demodulation.c
  ${OPENAIR1_DIR}/PHY/LTE_UE_TRANSPORT/dlsch_llr_computation.c
  ${OPENAIR1_DIR}/PHY/LTE_UE_TRANSPORT/linear_preprocessing_rec.c
  ${OPENAIR1_DIR}/PHY/LTE_UE_TRANSPORT/dlsch_decoding.c
  ${OPENAIR1_DIR}/PHY/LTE_UE_TRANSPORT/dci_tools_ue.c
  ${OPENAIR1_DIR}/PHY/LTE_UE_TRANSPORT/uci_tools_ue.c
  ${OPENAIR1_DIR}/PHY/LTE_UE_TRANSPORT/pbch_ue.c
  ${OPENAIR1_DIR}/PHY/LTE_UE_TRANSPORT/dci_ue.c
  ${OPENAIR1_DIR}/PHY/LTE_UE_TRANSPORT/phich_ue.c
  ${OPENAIR1_DIR}/PHY/LTE_UE_TRANSPORT/pcfich_ue.c
  ${OPENAIR1_DIR}/PHY/LTE_UE_TRANSPORT/pucch_ue.c
  ${OPENAIR1_DIR}/PHY/LTE_UE_TRANSPORT/prach_ue.c
  ${OPENAIR1_DIR}/PHY/LTE_UE_TRANSPORT/pmch_ue.c
  ${OPENAIR1_DIR}/PHY/LTE_UE_TRANSPORT/pch_ue.c
  ${OPENAIR1_DIR}/PHY/LTE_UE_TRANSPORT/slss.c
  ${OPENAIR1_DIR}/PHY/LTE_UE_TRANSPORT/sldch.c
  ${OPENAIR1_DIR}/PHY/LTE_UE_TRANSPORT/slsch.c
  ${OPENAIR1_DIR}/PHY/LTE_UE_TRANSPORT/drs_modulation.c
  ${OPENAIR1_DIR}/PHY/LTE_UE_TRANSPORT/ulsch_modulation.c
  ${OPENAIR1_DIR}/PHY/LTE_UE_TRANSPORT/ulsch_coding.c
  ${OPENAIR1_DIR}/PHY/LTE_UE_TRANSPORT/rar_tools_ue.c
  ${OPENAIR1_DIR}/PHY/LTE_UE_TRANSPORT/initial_sync.c
  ${OPENAIR1_DIR}/PHY/MODULATION/slot_fep.c
  ${OPENAIR1_DIR}/PHY/MODULATION/slot_fep_mbsfn.c
  ${OPENAIR1_DIR}/PHY/MODULATION/ul_7_5_kHz_ue.c
  ${OPENAIR1_DIR}/PHY/LTE_ESTIMATION/lte_sync_time.c
  ${OPENAIR1_DIR}/PHY/LTE_ESTIMATION/lte_sync_timefreq.c
  ${OPENAIR1_DIR}/PHY/LTE_ESTIMATION/lte_adjust_sync.c
  ${OPENAIR1_DIR}/PHY/LTE_ESTIMATION/lte_adjust_sync_ue.c
  ${OPENAIR1_DIR}/PHY/LTE_ESTIMATION/lte_dl_channel_estimation.c
  ${OPENAIR1_DIR}/PHY/LTE_ESTIMATION/lte_dl_bf_channel_estimation.c
  ${OPENAIR1_DIR}/PHY/LTE_ESTIMATION/lte_dl_mbsfn_channel_estimation.c
  ${OPENAIR1_DIR}/PHY/LTE_ESTIMATION/lte_est_freq_offset.c
  ${OPENAIR1_DIR}/PHY/LTE_ESTIMATION/lte_ue_measurements.c
  ${OPENAIR1_DIR}/PHY/LTE_ESTIMATION/adjust_gain.c
  ${OPENAIR1_DIR}/PHY/INIT/lte_init_ue.c
  )

  set(PHY_NR_SRC
  # depend on code generation from asn1c
  ${RRC_FULL_DIR}/asn_constant.h
  # actual source
  ${OPENAIR1_DIR}/PHY/INIT/nr_init.c
  ${OPENAIR1_DIR}/PHY/INIT/nr_parms.c
  ${OPENAIR1_DIR}/PHY/NR_TRANSPORT/nr_pss.c
  ${OPENAIR1_DIR}/PHY/NR_TRANSPORT/nr_sss.c
  ${OPENAIR1_DIR}/PHY/NR_TRANSPORT/nr_pbch.c
  ${OPENAIR1_DIR}/PHY/NR_TRANSPORT/nr_dci.c
  ${OPENAIR1_DIR}/PHY/NR_TRANSPORT/nr_dci_tools.c
  ${OPENAIR1_DIR}/PHY/NR_REFSIG/nr_gold.c
  ${OPENAIR1_DIR}/PHY/TOOLS/file_output.c
  ${OPENAIR1_DIR}/PHY/TOOLS/cadd_vv.c
  ${OPENAIR1_DIR}/PHY/TOOLS/lte_dfts.c
  ${OPENAIR1_DIR}/PHY/TOOLS/log2_approx.c
  ${OPENAIR1_DIR}/PHY/TOOLS/cmult_sv.c
  ${OPENAIR1_DIR}/PHY/TOOLS/cmult_vv.c
  ${OPENAIR1_DIR}/PHY/TOOLS/cdot_prod.c
  ${OPENAIR1_DIR}/PHY/TOOLS/signal_energy.c
  ${OPENAIR1_DIR}/PHY/TOOLS/dB_routines.c
  ${OPENAIR1_DIR}/PHY/TOOLS/sqrt.c
  ${OPENAIR1_DIR}/PHY/TOOLS/time_meas.c
  ${OPENAIR1_DIR}/PHY/TOOLS/lut.c
  ${PHY_POLARSRC}
  ${PHY_LDPCSRC}
  )

  set(PHY_NR_UE_SRC
  # depend on code generation from asn1c
  ${RRC_FULL_DIR}/asn_constant.h
  # actual source
  ${OPENAIR1_DIR}/PHY/MODULATION/slot_fep_nr.c
  ${OPENAIR1_DIR}/PHY/INIT/nr_parms.c
  ${OPENAIR1_DIR}/PHY/NR_UE_TRANSPORT/pss_nr.c
  ${OPENAIR1_DIR}/PHY/NR_UE_TRANSPORT/sss_nr.c
  ${OPENAIR1_DIR}/PHY/NR_UE_TRANSPORT/cic_filter_nr.c
  ${OPENAIR1_DIR}/PHY/NR_UE_TRANSPORT/dmrs_nr.c
  ${OPENAIR1_DIR}/PHY/NR_UE_TRANSPORT/nr_initial_sync.c
  ${OPENAIR1_DIR}/PHY/NR_UE_TRANSPORT/nr_pbch.c
  ${OPENAIR1_DIR}/PHY/NR_UE_TRANSPORT/
  ${OPENAIR1_DIR}/PHY/NR_UE_TRANSPORT/srs_modulation_nr.c
  ${OPENAIR1_DIR}/PHY/NR_UE_TRANSPORT/dci_nr.c
  ${OPENAIR1_DIR}/PHY/NR_UE_TRANSPORT/dci_tools_nr.c
  ${OPENAIR1_DIR}/PHY/NR_UE_TRANSPORT/pucch_nr.c
  ${OPENAIR1_DIR}/PHY/NR_REFSIG/ul_ref_seq_nr.c
  ${OPENAIR1_DIR}/PHY/NR_REFSIG/nr_dmrs_rx.c
  ${OPENAIR1_DIR}/PHY/NR_REFSIG/nr_gold_ue.c
  ${OPENAIR1_DIR}/PHY/NR_UE_ESTIMATION/nr_dl_channel_estimation.c
  ${OPENAIR1_DIR}/PHY/TOOLS/file_output.c
  ${OPENAIR1_DIR}/PHY/TOOLS/cadd_vv.c
  ${OPENAIR1_DIR}/PHY/TOOLS/lte_dfts.c
  ${OPENAIR1_DIR}/PHY/TOOLS/log2_approx.c
  ${OPENAIR1_DIR}/PHY/TOOLS/cmult_sv.c
  ${OPENAIR1_DIR}/PHY/TOOLS/cmult_vv.c
  ${OPENAIR1_DIR}/PHY/TOOLS/cdot_prod.c
  ${OPENAIR1_DIR}/PHY/TOOLS/signal_energy.c
  ${OPENAIR1_DIR}/PHY/TOOLS/dB_routines.c
  ${OPENAIR1_DIR}/PHY/TOOLS/sqrt.c
  ${OPENAIR1_DIR}/PHY/TOOLS/time_meas.c
  ${OPENAIR1_DIR}/PHY/TOOLS/lut.c
  ${OPENAIR1_DIR}/PHY/INIT/nr_init_ue.c
  ${PHY_POLARSRC}
  ${PHY_LDPCSRC}
  )


if (${SMBV})
  set(PHY_SRC "${PHY_SRC} ${OPENAIR1_DIR}/PHY/TOOLS/smbv.c")
endif  (${SMBV})

if (${COMPILATION_AVX2} STREQUAL "True")
  #set(PHY_SRC ${PHY_SRC} ${OPENAIR1_DIR}/PHY/LTE_TRANSPORT/dlsch_llr_computation_avx2.c)
  set(PHY_SRC_UE ${PHY_SRC_UE} ${OPENAIR1_DIR}/PHY/LTE_UE_TRANSPORT/dlsch_llr_computation_avx2.c)
endif ()

if (${COMPILATION_AVX2} STREQUAL "True")
  set(PHY_NR_UE_SRC ${PHY_NR_UE_SRC} ${OPENAIR1_DIR}/PHY/LTE_UE_TRANSPORT/dlsch_llr_computation_avx2.c)
endif ()

add_library(PHY_COMMON ${PHY_SRC_COMMON})
add_library(PHY ${PHY_SRC})
add_library(PHY_UE ${PHY_SRC_UE})
add_library(PHY_NR ${PHY_NR_SRC})
add_library(PHY_NR_UE ${PHY_NR_UE_SRC})
add_library(PHY_RU ${PHY_SRC_RU})

#Library for mex functions
#########################3
set(PHY_MEX_UE
  ${OPENAIR1_DIR}/PHY/LTE_UE_TRANSPORT/linear_preprocessing_rec.c
  ${OPENAIR1_DIR}/PHY/LTE_UE_TRANSPORT/dlsch_llr_computation.c
  ${OPENAIR1_DIR}/PHY/LTE_UE_TRANSPORT/dlsch_demodulation.c
  ${OPENAIR1_DIR}/PHY/TOOLS/log2_approx.c
  ${OPENAIR1_DIR}/PHY/LTE_TRANSPORT/lte_mcs.c
  ${OPENAIR1_DIR}/PHY/LTE_UE_TRANSPORT/get_pmi.c
  ${OPENAIR1_DIR}/PHY/TOOLS/dB_routines.c
  ${OPENAIR1_DIR}/PHY/LTE_TRANSPORT/pmch_common.c
  ${OPENAIR1_DIR}/PHY/TOOLS/cadd_vv.c
  ${OPENAIR1_DIR}/PHY/TOOLS/cmult_sv.c
  ${OPENAIR1_DIR}/PHY/TOOLS/cmult_vv.c
  ${OPENAIR1_DIR}/PHY/LTE_UE_TRANSPORT/dlsch_llr_computation_avx2.c
  ${OPENAIR1_DIR}/PHY/TOOLS/signal_energy.c
  ${OPENAIR1_DIR}/PHY/LTE_ESTIMATION/lte_ue_measurements.c
  ${OPENAIR_DIR}/common/utils/LOG/log.c
  ${OPENAIR_DIR}/common/utils/T/T.c
  ${OPENAIR_DIR}/common/utils/T/local_tracer.c
  ${OPENAIR_DIR}/common/config/config_cmdline.c
  ${OPENAIR_DIR}/common/config/config_userapi.c
  ${OPENAIR_DIR}/common/config/config_load_configmodule.c
  )
add_library(PHY_MEX ${PHY_MEX_UE})

#Layer 2 library
#####################
set(MAC_DIR ${OPENAIR2_DIR}/LAYER2/MAC)
set(NR_MAC_DIR ${OPENAIR2_DIR}/LAYER2/NR_MAC_gNB)
set(NR_UE_MAC_DIR ${OPENAIR2_DIR}/LAYER2/NR_MAC_UE)
set(PHY_INTERFACE_DIR ${OPENAIR2_DIR}/PHY_INTERFACE)
set(NR_PHY_INTERFACE_DIR ${OPENAIR2_DIR}/NR_PHY_INTERFACE)
set(NR_UE_PHY_INTERFACE_DIR ${OPENAIR2_DIR}/NR_UE_PHY_INTERFACE)
set(RLC_DIR ${OPENAIR2_DIR}/LAYER2/RLC)
set(RLC_UM_DIR ${OPENAIR2_DIR}/LAYER2/RLC/UM_v9.3.0)
set(RLC_AM_DIR ${OPENAIR2_DIR}/LAYER2/RLC/AM_v9.3.0)
set(RLC_TM_DIR ${OPENAIR2_DIR}/LAYER2/RLC/TM_v9.3.0)
set(RRC_DIR ${OPENAIR2_DIR}/RRC/LTE)
set(NR_RRC_DIR ${OPENAIR2_DIR}/RRC/NR)
set(NR_UE_RRC_DIR ${OPENAIR2_DIR}/RRC/NR_UE)
set(PDCP_DIR  ${OPENAIR2_DIR}/LAYER2/PDCP_v10.1.0)
set(L2_SRC
  ${OPENAIR2_DIR}/LAYER2/openair2_proc.c
  ${PDCP_DIR}/pdcp.c
  ${PDCP_DIR}/pdcp_fifo.c
  ${PDCP_DIR}/pdcp_sequence_manager.c
  ${PDCP_DIR}/pdcp_primitives.c
  ${PDCP_DIR}/pdcp_util.c
  ${PDCP_DIR}/pdcp_security.c
  ${PDCP_DIR}/pdcp_netlink.c
  ${RLC_AM_DIR}/rlc_am.c
  ${RLC_AM_DIR}/rlc_am_init.c
  ${RLC_AM_DIR}/rlc_am_timer_poll_retransmit.c
  ${RLC_AM_DIR}/rlc_am_timer_reordering.c
  ${RLC_AM_DIR}/rlc_am_timer_status_prohibit.c
  ${RLC_AM_DIR}/rlc_am_segment.c
  ${RLC_AM_DIR}/rlc_am_segments_holes.c
  ${RLC_AM_DIR}/rlc_am_in_sdu.c
  ${RLC_AM_DIR}/rlc_am_receiver.c
  ${RLC_AM_DIR}/rlc_am_retransmit.c
  ${RLC_AM_DIR}/rlc_am_windows.c
  ${RLC_AM_DIR}/rlc_am_rx_list.c
  ${RLC_AM_DIR}/rlc_am_reassembly.c
  ${RLC_AM_DIR}/rlc_am_status_report.c
  ${RLC_TM_DIR}/rlc_tm.c
  ${RLC_TM_DIR}/rlc_tm_init.c
  ${RLC_UM_DIR}/rlc_um.c
  ${RLC_UM_DIR}/rlc_um_fsm.c
  ${RLC_UM_DIR}/rlc_um_control_primitives.c
  ${RLC_UM_DIR}/rlc_um_segment.c
  ${RLC_UM_DIR}/rlc_um_reassembly.c
  ${RLC_UM_DIR}/rlc_um_receiver.c
  ${RLC_UM_DIR}/rlc_um_dar.c
  ${RLC_DIR}/rlc_mac.c
  ${RLC_DIR}/rlc.c
  ${RLC_DIR}/rlc_rrc.c
  ${RLC_DIR}/rlc_mpls.c
  ${RRC_DIR}/rrc_UE.c
  ${RRC_DIR}/rrc_eNB.c
  ${RRC_DIR}/rrc_eNB_S1AP.c
  ${RRC_DIR}/rrc_eNB_UE_context.c
  ${RRC_DIR}/rrc_common.c
  ${RRC_DIR}/L2_interface.c
  ${RRC_DIR}/L2_interface_common.c
  ${RRC_DIR}/L2_interface_ue.c
  )

<<<<<<< HEAD
set(NR_L2_SRC
=======
set(L2_NR_SRC
>>>>>>> 3f48a5d9
  ${NR_RRC_DIR}/rrc_gNB.c
  ${NR_RRC_DIR}/nr_rrc_common.c
  ${NR_RRC_DIR}/L2_nr_interface.c
  ${NR_RRC_DIR}/nr_rrc_config.c
  )

set(L2_SRC_UE
  ${PDCP_DIR}/pdcp.c
  ${PDCP_DIR}/pdcp_fifo.c
  ${PDCP_DIR}/pdcp_sequence_manager.c
  ${PDCP_DIR}/pdcp_primitives.c
  ${PDCP_DIR}/pdcp_util.c
  ${PDCP_DIR}/pdcp_security.c
  ${PDCP_DIR}/pdcp_netlink.c
  ${RLC_AM_DIR}/rlc_am.c
  ${RLC_AM_DIR}/rlc_am_init.c
  ${RLC_AM_DIR}/rlc_am_timer_poll_retransmit.c
  ${RLC_AM_DIR}/rlc_am_timer_reordering.c
  ${RLC_AM_DIR}/rlc_am_timer_status_prohibit.c
  ${RLC_AM_DIR}/rlc_am_segment.c
  ${RLC_AM_DIR}/rlc_am_segments_holes.c
  ${RLC_AM_DIR}/rlc_am_in_sdu.c
  ${RLC_AM_DIR}/rlc_am_receiver.c
  ${RLC_AM_DIR}/rlc_am_retransmit.c
  ${RLC_AM_DIR}/rlc_am_windows.c
  ${RLC_AM_DIR}/rlc_am_rx_list.c
  ${RLC_AM_DIR}/rlc_am_reassembly.c
  ${RLC_AM_DIR}/rlc_am_status_report.c
  ${RLC_TM_DIR}/rlc_tm.c
  ${RLC_TM_DIR}/rlc_tm_init.c
  ${RLC_UM_DIR}/rlc_um.c
  ${RLC_UM_DIR}/rlc_um_fsm.c
  ${RLC_UM_DIR}/rlc_um_control_primitives.c
  ${RLC_UM_DIR}/rlc_um_segment.c
  ${RLC_UM_DIR}/rlc_um_reassembly.c
  ${RLC_UM_DIR}/rlc_um_receiver.c
  ${RLC_UM_DIR}/rlc_um_dar.c
  ${RLC_DIR}/rlc_mac.c
  ${RLC_DIR}/rlc.c
  ${RLC_DIR}/rlc_rrc.c
  ${RLC_DIR}/rlc_mpls.c
  ${RRC_DIR}/rrc_UE.c
  ${RRC_DIR}/rrc_common.c
  ${RRC_DIR}/L2_interface_common.c
  ${RRC_DIR}/L2_interface_ue.c
  )

set(NR_L2_SRC_UE
  ${NR_UE_RRC_DIR}/L2_interface_ue.c
  ${NR_UE_RRC_DIR}/main_ue.c
  ${NR_UE_RRC_DIR}/rrc_UE.c
#  ${NR_UE_RRC_DIR}/mac_vars.c
#${RRC_DIR}/rrc_UE.c
  )

set(L2_NR_SRC_UE
  ${NR_UE_RRC_DIR}/L2_interface_ue.c
  ${NR_UE_RRC_DIR}/main_ue.c
  ${NR_UE_RRC_DIR}/rrc_UE.c
  )

set (MAC_SRC
  #${PHY_INTERFACE_DIR}/phy_stub_UE.c
  ${PHY_INTERFACE_DIR}/IF_Module.c
  ${MAC_DIR}/main.c
  #${MAC_DIR}/main_ue.c
  #${MAC_DIR}/ue_procedures.c
  #${MAC_DIR}/ra_procedures.c
  ${MAC_DIR}/l1_helpers.c
  ${MAC_DIR}/rar_tools.c
  #${MAC_DIR}/rar_tools_ue.c
  ${MAC_DIR}/eNB_scheduler.c
  ${MAC_DIR}/eNB_scheduler_dlsch.c
  ${MAC_DIR}/eNB_scheduler_ulsch.c
  ${MAC_DIR}/eNB_scheduler_mch.c
  ${MAC_DIR}/eNB_scheduler_bch.c
  ${MAC_DIR}/eNB_scheduler_primitives.c
  ${MAC_DIR}/eNB_scheduler_RA.c
  ${MAC_DIR}/eNB_scheduler_fairRR.c
  ${MAC_DIR}/eNB_scheduler_phytest.c
  ${MAC_DIR}/pre_processor.c
  ${MAC_DIR}/config.c
  ${MAC_DIR}/config_ue.c
<<<<<<< HEAD
  )

set (NR_MAC_SRC
=======
 )

set (MAC_NR_SRC
>>>>>>> 3f48a5d9
  ${NR_PHY_INTERFACE_DIR}/NR_IF_Module.c
  ${NR_MAC_DIR}/main.c
  ${NR_MAC_DIR}/config.c
  ${NR_MAC_DIR}/gNB_scheduler.c
  ${NR_MAC_DIR}/gNB_scheduler_bch.c
  ${NR_MAC_DIR}/gNB_scheduler_primitives.c
  ${NR_MAC_DIR}/gNB_scheduler_phytest.c
 )


set (MAC_SRC_UE
  ${PHY_INTERFACE_DIR}/phy_stub_UE.c
  ${MAC_DIR}/main_ue.c
  ${MAC_DIR}/ue_procedures.c
  ${MAC_DIR}/ra_procedures.c
  ${MAC_DIR}/l1_helpers.c
  ${MAC_DIR}/rar_tools_ue.c
  ${MAC_DIR}/config_ue.c
  
 )

set (MAC_NR_SRC_UE
  ${NR_UE_PHY_INTERFACE_DIR}/NR_IF_Module.c
  ${NR_UE_MAC_DIR}/config_ue.c
  ${NR_UE_MAC_DIR}/mac_vars.c
  ${NR_UE_MAC_DIR}/main_ue_nr.c
  ${NR_UE_MAC_DIR}/nr_ue_procedures.c
)

set (ENB_APP_SRC
  ${OPENAIR2_DIR}/ENB_APP/enb_app.c
  ${OPENAIR2_DIR}/ENB_APP/enb_config.c
  ${OPENAIR2_DIR}/ENB_APP/RRC_config_tools.c
  )

set (GNB_APP_SRC
  ${OPENAIR2_DIR}/GNB_APP/gnb_app.c
  ${OPENAIR2_DIR}/GNB_APP/gnb_config.c
  )

add_library(L2
  ${L2_SRC}
  ${MAC_SRC}
<<<<<<< HEAD
  ${ENB_APP_SRC}
)

add_library(NR_L2
  ${NR_L2_SRC}
  ${NR_MAC_SRC}
  ${GNB_APP_SRC}
  )
=======
  ${ENB_APP_SRC})
#  ${OPENAIR2_DIR}/RRC/L2_INTERFACE/openair_rrc_L2_interface.c)
>>>>>>> 3f48a5d9

add_library(L2_NR
  ${L2_NR_SRC}
  ${MAC_NR_SRC}
  ${GNB_APP_SRC})

add_library(L2_UE
  ${L2_SRC_UE}
  ${MAC_SRC_UE}
  #${MAC_NR_SRC_UE}
)

add_library( NR_L2_UE
    #${L2_SRC_UE}
    ${NR_L2_SRC_UE}
    ${MAC_NR_SRC_UE}
    #${MAC_SRC_UE}
)

set ( NR_LTE_UE_REUSE_SRC
  ${OPENAIR1_DIR}/PHY/LTE_ESTIMATION/lte_sync_timefreq.c
  ${OPENAIR1_DIR}/SCHED/phy_procedures_lte_common.c
  #${OPENAIR1_DIR}/SCHED_UE/phy_procedures_lte_ue.c
  ${OPENAIR1_DIR}/PHY/LTE_TRANSPORT/lte_mcs.c
  ${OPENAIR1_DIR}/PHY/LTE_TRANSPORT/pmch_common.c

  ${OPENAIR1_DIR}/PHY/LTE_REFSIG/lte_dl_cell_spec.c
  ${OPENAIR1_DIR}/PHY/CODING/lte_segmentation.c
  ${OPENAIR1_DIR}/PHY/LTE_TRANSPORT/prach_common.c
#  ${OPENAIR1_DIR}/PHY/INIT/lte_init_ue.c
  ${OPENAIR1_DIR}/PHY/CODING/crc_byte.c
  ${OPENAIR1_DIR}/PHY/CODING/viterbi_lte.c
  ${OPENAIR1_DIR}/PHY/CODING/viterbi.c
  ${OPENAIR1_DIR}/PHY/LTE_TRANSPORT/phich_common.c
  ${OPENAIR1_DIR}/PHY/LTE_UE_TRANSPORT/dlsch_llr_computation.c
  ${OPENAIR1_DIR}/PHY/LTE_TRANSPORT/dci_tools_common.c
  ${OPENAIR1_DIR}/PHY/CODING/lte_rate_matching.c
  ${OPENAIR1_DIR}/PHY/CODING/ccoding_byte_lte.c
  ${OPENAIR1_DIR}/PHY/CODING/ccoding_byte.c
  ${OPENAIR1_DIR}/PHY/LTE_REFSIG/lte_gold.c
  ${OPENAIR1_DIR}/PHY/LTE_ESTIMATION/lte_est_freq_offset.c
  ${OPENAIR1_DIR}/PHY/LTE_ESTIMATION/lte_dl_channel_estimation.c
  ${OPENAIR1_DIR}/PHY/LTE_ESTIMATION/lte_ue_measurements.c
  ${OPENAIR1_DIR}/PHY/LTE_UE_TRANSPORT/dlsch_demodulation.c
  #${OPENAIR1_DIR}/PHY/LTE_UE_TRANSPORT/dlsch_llr_computation_avx2.c
)

add_library( NR_LTE_UE_REUSE_LIB
    ${NR_LTE_UE_REUSE_SRC}
)

include_directories("${OPENAIR2_DIR}/NR_UE_PHY_INTERFACE")
include_directories("${OPENAIR2_DIR}/LAYER2/NR_MAC_UE")
include_directories("${OPENAIR1_DIR}/SCHED_NR_UE")
#include_directories("${NFAPI_USER_DIR}"")

# L3 Libs
##########################

# CN libs
##########################

add_library(CN_UTILS
  ${OPENAIR3_DIR}/UTILS/conversions.c
  ${OPENAIR3_DIR}/UTILS/enum_string.c
  ${OPENAIR3_DIR}/UTILS/log.c
  ${OPENAIR3_DIR}/UTILS/mcc_mnc_itu.c
  )

set(GTPV1U_DIR ${OPENAIR3_DIR}/GTPV1-U)
set (GTPV1U_SRC
  ${RRC_DIR}/rrc_eNB_GTPV1U.c
  ${GTPV1U_DIR}/nw-gtpv1u/src/NwGtpv1uTunnelEndPoint.c
  ${GTPV1U_DIR}/nw-gtpv1u/src/NwGtpv1uTrxn.c
  ${GTPV1U_DIR}/nw-gtpv1u/src/NwGtpv1uMsg.c
  ${GTPV1U_DIR}/nw-gtpv1u/src/NwGtpv1u.c
  ${GTPV1U_DIR}/gtpv1u_teid_pool.c
)
add_library(GTPV1U ${GTPV1U_SRC})

set(SCTP_SRC
  ${OPENAIR3_DIR}/SCTP/sctp_common.c
  ${OPENAIR3_DIR}/SCTP/sctp_eNB_task.c
  ${OPENAIR3_DIR}/SCTP/sctp_eNB_itti_messaging.c
)
add_library(SCTP_CLIENT ${SCTP_SRC})

add_library(UDP ${OPENAIR3_DIR}/UDP/udp_eNB_task.c)


set(NAS_SRC ${OPENAIR3_DIR}/NAS/)
set(libnas_api_OBJS
  ${NAS_SRC}COMMON/API/NETWORK/as_message.c
  ${NAS_SRC}COMMON/API/NETWORK/nas_message.c
  ${NAS_SRC}COMMON/API/NETWORK/network_api.c
  )

set(libnas_emm_msg_OBJS
  ${NAS_SRC}COMMON/EMM/MSG/AttachAccept.c
  ${NAS_SRC}COMMON/EMM/MSG/AttachComplete.c
  ${NAS_SRC}COMMON/EMM/MSG/AttachReject.c
  ${NAS_SRC}COMMON/EMM/MSG/AttachRequest.c
  ${NAS_SRC}COMMON/EMM/MSG/AuthenticationFailure.c
  ${NAS_SRC}COMMON/EMM/MSG/AuthenticationReject.c
  ${NAS_SRC}COMMON/EMM/MSG/AuthenticationRequest.c
  ${NAS_SRC}COMMON/EMM/MSG/AuthenticationResponse.c
  ${NAS_SRC}COMMON/EMM/MSG/CsServiceNotification.c
  ${NAS_SRC}COMMON/EMM/MSG/DetachAccept.c
  ${NAS_SRC}COMMON/EMM/MSG/DetachRequest.c
  ${NAS_SRC}COMMON/EMM/MSG/DownlinkNasTransport.c
  ${NAS_SRC}COMMON/EMM/MSG/EmmInformation.c
  ${NAS_SRC}COMMON/EMM/MSG/emm_msg.c
  ${NAS_SRC}COMMON/EMM/MSG/EmmStatus.c
  ${NAS_SRC}COMMON/EMM/MSG/ExtendedServiceRequest.c
  ${NAS_SRC}COMMON/EMM/MSG/GutiReallocationCommand.c
  ${NAS_SRC}COMMON/EMM/MSG/GutiReallocationComplete.c
  ${NAS_SRC}COMMON/EMM/MSG/IdentityRequest.c
  ${NAS_SRC}COMMON/EMM/MSG/IdentityResponse.c
  ${NAS_SRC}COMMON/EMM/MSG/SecurityModeCommand.c
  ${NAS_SRC}COMMON/EMM/MSG/SecurityModeComplete.c
  ${NAS_SRC}COMMON/EMM/MSG/SecurityModeReject.c
  ${NAS_SRC}COMMON/EMM/MSG/ServiceReject.c
  ${NAS_SRC}COMMON/EMM/MSG/ServiceRequest.c
  ${NAS_SRC}COMMON/EMM/MSG/TrackingAreaUpdateAccept.c
  ${NAS_SRC}COMMON/EMM/MSG/TrackingAreaUpdateComplete.c
  ${NAS_SRC}COMMON/EMM/MSG/TrackingAreaUpdateReject.c
  ${NAS_SRC}COMMON/EMM/MSG/TrackingAreaUpdateRequest.c
  ${NAS_SRC}COMMON/EMM/MSG/UplinkNasTransport.c
)

set(libnas_esm_msg_OBJS
  ${NAS_SRC}COMMON/ESM/MSG/ActivateDedicatedEpsBearerContextAccept.c
  ${NAS_SRC}COMMON/ESM/MSG/ActivateDedicatedEpsBearerContextReject.c
  ${NAS_SRC}COMMON/ESM/MSG/ActivateDedicatedEpsBearerContextRequest.c
  ${NAS_SRC}COMMON/ESM/MSG/ActivateDefaultEpsBearerContextAccept.c
  ${NAS_SRC}COMMON/ESM/MSG/ActivateDefaultEpsBearerContextReject.c
  ${NAS_SRC}COMMON/ESM/MSG/ActivateDefaultEpsBearerContextRequest.c
  ${NAS_SRC}COMMON/ESM/MSG/BearerResourceAllocationReject.c
  ${NAS_SRC}COMMON/ESM/MSG/BearerResourceAllocationRequest.c
  ${NAS_SRC}COMMON/ESM/MSG/BearerResourceModificationReject.c
  ${NAS_SRC}COMMON/ESM/MSG/BearerResourceModificationRequest.c
  ${NAS_SRC}COMMON/ESM/MSG/DeactivateEpsBearerContextAccept.c
  ${NAS_SRC}COMMON/ESM/MSG/DeactivateEpsBearerContextRequest.c
  ${NAS_SRC}COMMON/ESM/MSG/EsmInformationRequest.c
  ${NAS_SRC}COMMON/ESM/MSG/EsmInformationResponse.c
  ${NAS_SRC}COMMON/ESM/MSG/esm_msg.c
  ${NAS_SRC}COMMON/ESM/MSG/EsmStatus.c
  ${NAS_SRC}COMMON/ESM/MSG/ModifyEpsBearerContextAccept.c
  ${NAS_SRC}COMMON/ESM/MSG/ModifyEpsBearerContextReject.c
  ${NAS_SRC}COMMON/ESM/MSG/ModifyEpsBearerContextRequest.c
  ${NAS_SRC}COMMON/ESM/MSG/PdnConnectivityReject.c
  ${NAS_SRC}COMMON/ESM/MSG/PdnConnectivityRequest.c
  ${NAS_SRC}COMMON/ESM/MSG/PdnDisconnectReject.c
  ${NAS_SRC}COMMON/ESM/MSG/PdnDisconnectRequest.c
)

set(libnas_ies_OBJS
  ${NAS_SRC}COMMON/IES/AccessPointName.c
  ${NAS_SRC}COMMON/IES/AdditionalUpdateResult.c
  ${NAS_SRC}COMMON/IES/AdditionalUpdateType.c
  ${NAS_SRC}COMMON/IES/ApnAggregateMaximumBitRate.c
  ${NAS_SRC}COMMON/IES/AuthenticationFailureParameter.c
  ${NAS_SRC}COMMON/IES/AuthenticationParameterAutn.c
  ${NAS_SRC}COMMON/IES/AuthenticationParameterRand.c
  ${NAS_SRC}COMMON/IES/AuthenticationResponseParameter.c
  ${NAS_SRC}COMMON/IES/CipheringKeySequenceNumber.c
  ${NAS_SRC}COMMON/IES/Cli.c
  ${NAS_SRC}COMMON/IES/CsfbResponse.c
  ${NAS_SRC}COMMON/IES/DaylightSavingTime.c
  ${NAS_SRC}COMMON/IES/DetachType.c
  ${NAS_SRC}COMMON/IES/DrxParameter.c
  ${NAS_SRC}COMMON/IES/EmergencyNumberList.c
  ${NAS_SRC}COMMON/IES/EmmCause.c
  ${NAS_SRC}COMMON/IES/EpsAttachResult.c
  ${NAS_SRC}COMMON/IES/EpsAttachType.c
  ${NAS_SRC}COMMON/IES/EpsBearerContextStatus.c
  ${NAS_SRC}COMMON/IES/EpsBearerIdentity.c
  ${NAS_SRC}COMMON/IES/EpsMobileIdentity.c
  ${NAS_SRC}COMMON/IES/EpsNetworkFeatureSupport.c
  ${NAS_SRC}COMMON/IES/EpsQualityOfService.c
  ${NAS_SRC}COMMON/IES/EpsUpdateResult.c
  ${NAS_SRC}COMMON/IES/EpsUpdateType.c
  ${NAS_SRC}COMMON/IES/EsmCause.c
  ${NAS_SRC}COMMON/IES/EsmInformationTransferFlag.c
  ${NAS_SRC}COMMON/IES/EsmMessageContainer.c
  ${NAS_SRC}COMMON/IES/GprsTimer.c
  ${NAS_SRC}COMMON/IES/GutiType.c
  ${NAS_SRC}COMMON/IES/IdentityType2.c
  ${NAS_SRC}COMMON/IES/ImeisvRequest.c
  ${NAS_SRC}COMMON/IES/KsiAndSequenceNumber.c
  ${NAS_SRC}COMMON/IES/LcsClientIdentity.c
  ${NAS_SRC}COMMON/IES/LcsIndicator.c
  ${NAS_SRC}COMMON/IES/LinkedEpsBearerIdentity.c
  ${NAS_SRC}COMMON/IES/LlcServiceAccessPointIdentifier.c
  ${NAS_SRC}COMMON/IES/LocationAreaIdentification.c
  ${NAS_SRC}COMMON/IES/MessageType.c
  ${NAS_SRC}COMMON/IES/MobileIdentity.c
  ${NAS_SRC}COMMON/IES/MobileStationClassmark2.c
  ${NAS_SRC}COMMON/IES/MobileStationClassmark3.c
  ${NAS_SRC}COMMON/IES/MsNetworkCapability.c
  ${NAS_SRC}COMMON/IES/MsNetworkFeatureSupport.c
  ${NAS_SRC}COMMON/IES/NasKeySetIdentifier.c
  ${NAS_SRC}COMMON/IES/NasMessageContainer.c
  ${NAS_SRC}COMMON/IES/NasRequestType.c
  ${NAS_SRC}COMMON/IES/NasSecurityAlgorithms.c
  ${NAS_SRC}COMMON/IES/NetworkName.c
  ${NAS_SRC}COMMON/IES/Nonce.c
  ${NAS_SRC}COMMON/IES/PacketFlowIdentifier.c
  ${NAS_SRC}COMMON/IES/PagingIdentity.c
  ${NAS_SRC}COMMON/IES/PdnAddress.c
  ${NAS_SRC}COMMON/IES/PdnType.c
  ${NAS_SRC}COMMON/IES/PlmnList.c
  ${NAS_SRC}COMMON/IES/ProcedureTransactionIdentity.c
  ${NAS_SRC}COMMON/IES/ProtocolConfigurationOptions.c
  ${NAS_SRC}COMMON/IES/ProtocolDiscriminator.c
  ${NAS_SRC}COMMON/IES/PTmsiSignature.c
  ${NAS_SRC}COMMON/IES/QualityOfService.c
  ${NAS_SRC}COMMON/IES/RadioPriority.c
  ${NAS_SRC}COMMON/IES/SecurityHeaderType.c
  ${NAS_SRC}COMMON/IES/ServiceType.c
  ${NAS_SRC}COMMON/IES/ShortMac.c
  ${NAS_SRC}COMMON/IES/SsCode.c
  ${NAS_SRC}COMMON/IES/SupportedCodecList.c
  ${NAS_SRC}COMMON/IES/TimeZoneAndTime.c
  ${NAS_SRC}COMMON/IES/TimeZone.c
  ${NAS_SRC}COMMON/IES/TmsiStatus.c
  ${NAS_SRC}COMMON/IES/TrackingAreaIdentity.c
  ${NAS_SRC}COMMON/IES/TrackingAreaIdentityList.c
  ${NAS_SRC}COMMON/IES/TrafficFlowAggregateDescription.c
  ${NAS_SRC}COMMON/IES/TrafficFlowTemplate.c
  ${NAS_SRC}COMMON/IES/TransactionIdentifier.c
  ${NAS_SRC}COMMON/IES/UeNetworkCapability.c
  ${NAS_SRC}COMMON/IES/UeRadioCapabilityInformationUpdateNeeded.c
  ${NAS_SRC}COMMON/IES/UeSecurityCapability.c
  ${NAS_SRC}COMMON/IES/VoiceDomainPreferenceAndUeUsageSetting.c
)

set (libnas_utils_OBJS
  ${NAS_SRC}COMMON/UTIL/device.c
  ${NAS_SRC}COMMON/UTIL/memory.c
  ${NAS_SRC}COMMON/UTIL/nas_log.c
  ${NAS_SRC}COMMON/UTIL/nas_timer.c
  ${NAS_SRC}COMMON/UTIL/socket.c
  ${NAS_SRC}COMMON/UTIL/stty.c
  ${NAS_SRC}COMMON/UTIL/TLVEncoder.c
  ${NAS_SRC}COMMON/UTIL/TLVDecoder.c
  ${NAS_SRC}COMMON/UTIL/OctetString.c
)

if(NAS_UE)
  set(libnas_ue_api_OBJS
    ${NAS_SRC}UE/API/USER/at_command.c
    ${NAS_SRC}UE/API/USER/at_error.c
    ${NAS_SRC}UE/API/USER/at_response.c
    ${NAS_SRC}UE/API/USER/user_api.c
    ${NAS_SRC}UE/API/USER/user_indication.c
    ${NAS_SRC}UE/API/USIM/aka_functions.c
    ${NAS_SRC}UE/API/USIM/usim_api.c
  )
  set(libnas_ue_emm_OBJS
    ${NAS_SRC}UE/EMM/Attach.c
    ${NAS_SRC}UE/EMM/Authentication.c
    ${NAS_SRC}UE/EMM/Detach.c
    ${NAS_SRC}UE/EMM/emm_main.c
    ${NAS_SRC}UE/EMM/EmmStatusHdl.c
    ${NAS_SRC}UE/EMM/Identification.c
    ${NAS_SRC}UE/EMM/IdleMode.c
    ${NAS_SRC}UE/EMM/LowerLayer.c
    ${NAS_SRC}UE/EMM/SecurityModeControl.c
    ${NAS_SRC}UE/EMM/ServiceRequestHdl.c
    ${NAS_SRC}UE/EMM/TrackingAreaUpdate.c
  )
  set(libnas_ue_emm_sap_OBJS
    ${NAS_SRC}UE/EMM/SAP/emm_as.c
    ${NAS_SRC}UE/EMM/SAP/EmmDeregisteredAttachNeeded.c
    ${NAS_SRC}UE/EMM/SAP/EmmDeregisteredAttemptingToAttach.c
    ${NAS_SRC}UE/EMM/SAP/EmmDeregistered.c
    ${NAS_SRC}UE/EMM/SAP/EmmDeregisteredInitiated.c
    ${NAS_SRC}UE/EMM/SAP/EmmDeregisteredLimitedService.c
    ${NAS_SRC}UE/EMM/SAP/EmmDeregisteredNoCellAvailable.c
    ${NAS_SRC}UE/EMM/SAP/EmmDeregisteredNoImsi.c
    ${NAS_SRC}UE/EMM/SAP/EmmDeregisteredNormalService.c
    ${NAS_SRC}UE/EMM/SAP/EmmDeregisteredPlmnSearch.c
    ${NAS_SRC}UE/EMM/SAP/emm_esm.c
    ${NAS_SRC}UE/EMM/SAP/emm_fsm.c
    ${NAS_SRC}UE/EMM/SAP/EmmNull.c
    ${NAS_SRC}UE/EMM/SAP/emm_recv.c
    ${NAS_SRC}UE/EMM/SAP/emm_reg.c
    ${NAS_SRC}UE/EMM/SAP/EmmRegisteredAttemptingToUpdate.c
    ${NAS_SRC}UE/EMM/SAP/EmmRegistered.c
    ${NAS_SRC}UE/EMM/SAP/EmmRegisteredImsiDetachInitiated.c
    ${NAS_SRC}UE/EMM/SAP/EmmRegisteredInitiated.c
    ${NAS_SRC}UE/EMM/SAP/EmmRegisteredLimitedService.c
    ${NAS_SRC}UE/EMM/SAP/EmmRegisteredNoCellAvailable.c
    ${NAS_SRC}UE/EMM/SAP/EmmRegisteredNormalService.c
    ${NAS_SRC}UE/EMM/SAP/EmmRegisteredPlmnSearch.c
    ${NAS_SRC}UE/EMM/SAP/EmmRegisteredUpdateNeeded.c
    ${NAS_SRC}UE/EMM/SAP/emm_sap.c
    ${NAS_SRC}UE/EMM/SAP/emm_send.c
    ${NAS_SRC}UE/EMM/SAP/EmmServiceRequestInitiated.c
    ${NAS_SRC}UE/EMM/SAP/EmmTrackingAreaUpdatingInitiated.c
  )
  set (libnas_ue_esm_OBJS
    ${NAS_SRC}UE/ESM/DedicatedEpsBearerContextActivation.c
    ${NAS_SRC}UE/ESM/DefaultEpsBearerContextActivation.c
    ${NAS_SRC}UE/ESM/EpsBearerContextDeactivation.c
    ${NAS_SRC}UE/ESM/esm_ebr.c
    ${NAS_SRC}UE/ESM/esm_ebr_context.c
    ${NAS_SRC}UE/ESM/esm_ip.c
    ${NAS_SRC}UE/ESM/esm_main.c
    ${NAS_SRC}UE/ESM/esm_pt.c
    ${NAS_SRC}UE/ESM/EsmStatusHdl.c
    ${NAS_SRC}UE/ESM/PdnConnectivity.c
    ${NAS_SRC}UE/ESM/PdnDisconnect.c
  )
  set(libnas_ue_esm_sap_OBJS
    ${NAS_SRC}UE/ESM/SAP/esm_recv.c
    ${NAS_SRC}UE/ESM/SAP/esm_send.c
    ${NAS_SRC}UE/ESM/SAP/esm_sap.c
  )
  add_library(LIB_NAS_UE
    ${NAS_SRC}UE/nas_itti_messaging.c
    ${NAS_SRC}UE/nas_network.c
    ${NAS_SRC}UE/nas_parser.c
    ${NAS_SRC}UE/nas_proc.c
    ${NAS_SRC}UE/nas_user.c
    ${libnas_api_OBJS}
    ${libnas_ue_api_OBJS}
    ${libnas_emm_msg_OBJS}
    ${libnas_esm_msg_OBJS}
    ${libnas_ies_OBJS}
    ${libnas_utils_OBJS}
    ${libnas_ue_emm_OBJS}
    ${libnas_ue_emm_sap_OBJS}
    ${libnas_ue_esm_OBJS}
    ${libnas_ue_esm_sap_OBJS}
  )
  set(NAS_UE_LIB LIB_NAS_UE)

  include_directories(${NAS_SRC}UE)
  include_directories(${NAS_SRC}UE/API/USER)
  include_directories(${NAS_SRC}UE/API/USIM)
  include_directories(${NAS_SRC}UE/EMM)
  include_directories(${NAS_SRC}UE/EMM/SAP)
  include_directories(${NAS_SRC}UE/ESM)
  include_directories(${NAS_SRC}UE/ESM/SAP)
endif()


# nbiot
add_definitions("-DNUMBER_OF_UE_MAX_NB_IoT=16")
set (NBIOT_SOURCES
    ${OPENAIR2_DIR}/ENB_APP/NB_IoT_config.c
)
add_library(NB_IoT MODULE ${NBIOT_SOURCES} )

# shared library loader
set (SHLIB_LOADER_SOURCES
    ${OPENAIR_DIR}/common/utils/load_module_shlib.c
)

# Make lfds as a own source code (even if it is a outside library)
# For better intergration with compilation flags & structure of cmake
###################################################################
set(lfds ${OPENAIR2_DIR}/UTIL/LFDS/liblfds6.1.1/liblfds611/src/)
file(GLOB lfds_queue ${lfds}/lfds611_queue/*.c)
file(GLOB lfds_ring ${lfds}/lfds611_ringbuffer/*.c)
file(GLOB lfds_slist ${lfds}/lfds611_slist/*.c)
file(GLOB lfds_stack ${lfds}/lfds611_stack/*.c)
file(GLOB lfds_freelist ${lfds}/lfds611_freelist/*.c)

include_directories(${lfds})
add_library(LFDS
  ${lfds_queue} ${lfds_ring} ${lfds_slist} ${lfds_stack} ${lfds_freelist}
  ${lfds}/lfds611_liblfds/lfds611_liblfds_abstraction_test_helpers.c
  ${lfds}/lfds611_liblfds/lfds611_liblfds_aligned_free.c
  ${lfds}/lfds611_liblfds/lfds611_liblfds_aligned_malloc.c
  ${lfds}/lfds611_abstraction/lfds611_abstraction_free.c
  ${lfds}/lfds611_abstraction/lfds611_abstraction_malloc.c
)

set(lfds7 ${OPENAIR2_DIR}/UTIL/LFDS/liblfds7.0.0/liblfds700/src/)
file(GLOB lfds7_queue ${lfds7}/lfds700_queue/*.c)
file(GLOB lfds7_ring ${lfds7}/lfds700_ringbuffer/*.c)
file(GLOB lfds7_qbss ${lfds7}/lfds700_queue_bounded_singleconsumer_singleproducer/*.c)
file(GLOB lfds7_stack ${lfds7}/lfds700_stack/*.c)
file(GLOB lfds7_freelist ${lfds7}/lfds700_freelist/*.c)
file(GLOB lfds7_btree ${lfds7}/lfds700_btree_addonly_unbalanced/*.c)
file(GLOB lfds7_hash ${lfds7}/lfds700_hash_addonly/*.c)
file(GLOB lfds7_ordered_list ${lfds7}/lfds700_list_addonly_ordered_singlylinked/*.c)
file(GLOB lfds7_unordered_list ${lfds7}/lfds700_list_addonly_singlylinked_unordered/*.c)
file(GLOB lfds7_misc ${lfds7}/lfds700_misc/*.c)

include_directories(${lfds7})
add_library(LFDS7
  ${lfds7_queue} ${lfds7_ring} ${lfds7_qbss} ${lfds7_stack} ${lfds7_freelist} ${lfds7_btree} ${lfds7_hash} ${lfds7_ordered_list} ${lfds7_unordered_list} ${lfds7_misc}
)

# Simulation library
##########################
add_library(SIMU
${OPENAIR1_DIR}/SIMULATION/TOOLS/random_channel.c
${OPENAIR1_DIR}/SIMULATION/TOOLS/rangen_double.c
${OPENAIR1_DIR}/SIMULATION/TOOLS/taus.c
${OPENAIR1_DIR}/SIMULATION/TOOLS/multipath_channel.c
${OPENAIR1_DIR}/SIMULATION/TOOLS/multipath_tv_channel.c
${OPENAIR1_DIR}/SIMULATION/TOOLS/abstraction.c
${OPENAIR1_DIR}/SIMULATION/TOOLS/channel_sim.c
${OPENAIR1_DIR}/SIMULATION/RF/rf.c
${OPENAIR1_DIR}/SIMULATION/RF/dac.c
${OPENAIR1_DIR}/SIMULATION/RF/adc.c
${OPENAIR1_DIR}/SIMULATION/ETH_TRANSPORT/netlink_init.c
)


add_library(SIMU_ETH
${OPENAIR1_DIR}/SIMULATION/ETH_TRANSPORT/netlink_init.c
${OPENAIR1_DIR}/SIMULATION/ETH_TRANSPORT/multicast_link.c
${OPENAIR1_DIR}/SIMULATION/ETH_TRANSPORT/socket.c
${OPENAIR1_DIR}/SIMULATION/ETH_TRANSPORT/bypass_session_layer.c
#${OPENAIR1_DIR}/SIMULATION/ETH_TRANSPORT/emu_transport.c
)

add_library(OPENAIR0_LIB
  ${OPENAIR_TARGETS}/ARCH/EXMIMO/USERSPACE/LIB/openair0_lib.c
)

include_directories("${NFAPI_DIR}/nfapi/public_inc")
include_directories("${NFAPI_DIR}/common/public_inc")
include_directories("${NFAPI_DIR}/pnf/public_inc")
include_directories("${NFAPI_DIR}/nfapi/inc")
include_directories("${NFAPI_DIR}/sim_common/inc")
include_directories("${NFAPI_DIR}/pnf_sim/inc")


# System packages that are required
# We use either the cmake buildin, in ubuntu are in: /usr/share/cmake*/Modules/
# or cmake provide a generic interface to pkg-config that widely used
###################################
include(FindPkgConfig)

pkg_search_module(LIBXML2 libxml-2.0 REQUIRED)
include_directories(${LIBXML2_INCLUDE_DIRS})

pkg_search_module(LIBXSLT libxslt REQUIRED)
include_directories(${LIBXSLT_INCLUDE_DIRS})

pkg_search_module(OPENSSL openssl REQUIRED)
include_directories(${OPENSSL_INCLUDE_DIRS})

pkg_search_module(CONFIG libconfig REQUIRED)
include_directories(${CONFIG_INCLUDE_DIRS})

pkg_search_module(CRYPTO libcrypto REQUIRED)
include_directories(${CRYPTO_INCLUDE_DIRS})

#use native cmake method as this package is not in pkg-config
if (${RF_BOARD} STREQUAL "OAI_USRP")
  find_package(Boost REQUIRED)
  include_directories(${LIBBOOST_INCLUDE_DIR})
endif (${RF_BOARD} STREQUAL "OAI_USRP")

pkg_search_module(OPENPGM openpgm-5.1 openpgm-5.2)
if(NOT ${OPENPGM_FOUND})
  message("PACKAGE openpgm-5.1 is required by binaries such as oaisim: will fail later if this target is built")
else()
  include_directories(${OPENPGM_INCLUDE_DIRS})
endif()

pkg_search_module(NETTLE nettle)
if(NOT ${NETTLE_FOUND})
  message( FATAL_ERROR "PACKAGE nettle not found: some targets will fail. Run build_oai -I again!")
else()
  include_directories(${NETTLE_INCLUDE_DIRS})
endif()

message ("NETTLE VERSION_INSTALLED  = ${NETTLE_VERSION}")

string(REGEX REPLACE "([0-9]+).*" "\\1" NETTLE_VERSION_MAJOR ${NETTLE_VERSION})
string(REGEX REPLACE "[0-9]+\\.([0-9]+).*" "\\1" NETTLE_VERSION_MINOR ${NETTLE_VERSION})
message ("NETTLE_VERSION_MAJOR = ${NETTLE_VERSION_MAJOR}")
message ("NETTLE_VERSION_MINOR = ${NETTLE_VERSION_MINOR}")

if ("${NETTLE_VERSION_MAJOR}" STREQUAL "" OR "${NETTLE_VERSION_MINOR}" STREQUAL "")
  message( FATAL_ERROR "The nettle version not detected properly. Try to run build_oai -I again" )
endif()

add_definitions("-DNETTLE_VERSION_MAJOR=${NETTLE_VERSION_MAJOR}")
add_definitions("-DNETTLE_VERSION_MINOR=${NETTLE_VERSION_MINOR}")

pkg_search_module(XPM xpm)
if(NOT ${XPM_FOUND})
  message("PACKAGE xpm not found: some targets will fail")
else()
  include_directories(${XPM_INCLUDE_DIRS})
endif()

# Atlas is required by some packages, but not found in pkg-config
# So, here are some hacks here. Hope this gets fixed in future!
if(EXISTS "/usr/include/atlas/cblas.h" OR EXISTS "/usr/include/cblas.h")
  include_directories("/usr/include/atlas")
  LINK_DIRECTORIES("/usr/lib/lapack")
  LINK_DIRECTORIES("/usr/lib64")
  LINK_DIRECTORIES("/usr/lib64/atlas") #Added because atlas libraries in CentOS 7 are here!

  if(EXISTS "/usr/lib64/libblas.so" OR EXISTS "/usr/lib/libblas.so") #Case for CentOS7
     list(APPEND ATLAS_LIBRARIES blas)

  else() # Case for Ubuntu
     list(APPEND ATLAS_LIBRARIES cblas)
  endif()

  if(EXISTS "/usr/lib/atlas/libtatlas.so" OR EXISTS "/usr/lib64/atlas/libtatlas.so") #Case for CentOS7
     list(APPEND ATLAS_LIBRARIES tatlas)
  else()
     list(APPEND ATLAS_LIBRARIES atlas) #Case for Ubuntu
  endif()

  list(APPEND ATLAS_LIBRARIES lapack)

# for ubuntu 17.10, directories are different
elseif(EXISTS "/usr/include/x86_64-linux-gnu/cblas.h")

  include_directories("/usr/include/x86_64-linux-gnu")
  LINK_DIRECTORIES("/usr/lib/x86_64-linux-gnu")
  list(APPEND ATLAS_LIBRARIES cblas)
  list(APPEND ATLAS_LIBRARIES atlas)
  list(APPEND ATLAS_LIBRARIES lapack)

else()
  message("No Blas/Atlas libs found, some targets will fail")
endif()

list(APPEND ATLAS_LIBRARIES lapack lapacke)

if (${XFORMS})
  include_directories ("/usr/include/X11")
  set(XFORMS_SOURCE
    ${OPENAIR1_DIR}/PHY/TOOLS/lte_phy_scope.c
    )
  set(XFORMS_SOURCE_SOFTMODEM
    ${OPENAIR_TARGETS}/RT/USER/stats.c
    )
  set(XFORMS_LIBRARIES "forms")
endif (${XFORMS})

set(CMAKE_MODULE_PATH "${OPENAIR_DIR}/cmake_targets/tools/MODULES" "${CMAKE_MODULE_PATH}")

#include T directory even if the T is off because T macros are in the code
#no matter what
include_directories("${OPENAIR_DIR}/common/utils/T")

if (${T_TRACER})
  set(T_SOURCE
      ${OPENAIR_DIR}/common/utils/T/T.c
      ${OPENAIR_DIR}/common/utils/T/local_tracer.c)
  set (T_LIB "rt")
endif (${T_TRACER})

#Some files in the T directory are generated.
#This rule and the following deal with it.
add_custom_command (
  OUTPUT ${OPENAIR_DIR}/common/utils/T/T_IDs.h
  COMMAND $(MAKE) clean
  COMMAND $(MAKE)
  COMMAND $(MAKE) check_vcd
  WORKING_DIRECTORY ${OPENAIR_DIR}/common/utils/T
  DEPENDS ${OPENAIR_DIR}/common/utils/T/T_messages.txt
          ${OPENAIR_DIR}/common/utils/LOG/vcd_signal_dumper.c
          ${OPENAIR_DIR}/common/utils/LOG/vcd_signal_dumper.h
  )

#This rule is specifically needed to generate T files
#before anything else in a project that uses the T.
#See below, there are some 'add_dependencies' showing that.
#Basically we create a custom target and we make other
#targets depend on it. That forces cmake to generate
#T files before anything else.
add_custom_target (
  generate_T
  DEPENDS ${OPENAIR_DIR}/common/utils/T/T_IDs.h
)

# Hack on a test of asn1c version (already dirty)
add_definitions(-DASN1_MINIMUM_VERSION=924)

#################################
# add executables for operation
#################################

# lte-softmodem is both eNB and UE implementation
###################################################

add_executable(lte-softmodem
  ${rrc_h}
  ${s1ap_h}
  ${OPENAIR_TARGETS}/RT/USER/rt_wrapper.c
  ${OPENAIR_TARGETS}/RT/USER/lte-enb.c
  ${OPENAIR_TARGETS}/RT/USER/lte-ru.c
  ${OPENAIR_TARGETS}/RT/USER/lte-softmodem.c
  ${OPENAIR2_DIR}/ENB_APP/NB_IoT_interface.c
  ${OPENAIR1_DIR}/SIMULATION/TOOLS/taus.c
  ${OPENAIR_TARGETS}/COMMON/create_tasks.c
  ${OPENAIR_TARGETS}/ARCH/COMMON/common_lib.c
  ${OPENAIR1_DIR}/SIMULATION/ETH_TRANSPORT/netlink_init.c
  ${OPENAIR1_DIR}/SIMULATION/ETH_TRANSPORT/multicast_link.c
  ${OPENAIR1_DIR}/SIMULATION/ETH_TRANSPORT/socket.c
  ${OPENAIR3_DIR}/NAS/UE/nas_ue_task.c
  ${OPENAIR_DIR}/common/utils/utils.c
  ${OPENAIR_DIR}/common/utils/system.c
  ${GTPU_need_ITTI}
  ${XFORMS_SOURCE}
  ${XFORMS_SOURCE_SOFTMODEM}
  ${T_SOURCE}
  ${CONFIG_SOURCES}
  ${SHLIB_LOADER_SOURCES}
  )

target_link_libraries (lte-softmodem
  -Wl,--start-group
  RRC_LIB S1AP_LIB S1AP_ENB GTPV1U SECU_CN SECU_OSA UTIL HASHTABLE SCTP_CLIENT UDP SCHED_LIB SCHED_RU_LIB PHY_COMMON PHY PHY_RU LFDS L2
  ${MSC_LIB} ${RAL_LIB} ${NAS_UE_LIB} ${ITTI_LIB} ${FLPT_MSG_LIB} ${ASYNC_IF_LIB} ${FLEXRAN_AGENT_LIB} LFDS7
  NFAPI_COMMON_LIB NFAPI_LIB NFAPI_VNF_LIB NFAPI_PNF_LIB NFAPI_USER_LIB
  -Wl,--end-group z dl)

target_link_libraries (lte-softmodem ${LIBXML2_LIBRARIES})
target_link_libraries (lte-softmodem pthread m ${CONFIG_LIBRARIES} rt crypt ${CRYPTO_LIBRARIES} ${OPENSSL_LIBRARIES} ${NETTLE_LIBRARIES} sctp  ${XFORMS_LIBRARIES} ${PROTOBUF_LIB}  ${CMAKE_DL_LIBS} ${LIBYAML_LIBRARIES})
target_link_libraries (lte-softmodem ${LIB_LMS_LIBRARIES})
target_link_libraries (lte-softmodem ${T_LIB})

# lte-softmodem-nos1 is both eNB and UE implementation
###################################################
add_executable(lte-softmodem-nos1
  ${rrc_h}
  ${s1ap_h}
  ${OPENAIR_TARGETS}/RT/USER/rt_wrapper.c
  ${OPENAIR_TARGETS}/RT/USER/lte-enb.c
  ${OPENAIR_TARGETS}/RT/USER/lte-ru.c
  ${OPENAIR_TARGETS}/RT/USER/lte-softmodem.c
  ${OPENAIR2_DIR}/ENB_APP/NB_IoT_interface.c
  ${OPENAIR1_DIR}/SIMULATION/TOOLS/taus.c
  ${OPENAIR_TARGETS}/COMMON/create_tasks.c
  ${OPENAIR_TARGETS}/ARCH/COMMON/common_lib.c
  ${OPENAIR2_DIR}/RRC/NAS/nas_config.c
  ${OPENAIR2_DIR}/RRC/NAS/rb_config.c
  ${OPENAIR1_DIR}/SIMULATION/ETH_TRANSPORT/netlink_init.c
  ${OPENAIR1_DIR}/SIMULATION/ETH_TRANSPORT/multicast_link.c
  ${OPENAIR1_DIR}/SIMULATION/ETH_TRANSPORT/socket.c
  ${OPENAIR_DIR}/common/utils/system.c
  ${XFORMS_SOURCE}
  ${XFORMS_SOURCE_SOFTMODEM}
  ${T_SOURCE}
  ${CONFIG_SOURCES}
  ${SHLIB_LOADER_SOURCES}
  )
target_link_libraries (lte-softmodem-nos1
  -Wl,--start-group
  RRC_LIB SECU_CN SECU_OSA UTIL HASHTABLE SCHED_LIB SCHED_RU_LIB PHY_COMMON PHY PHY_RU LFDS L2 ${MSC_LIB} ${RAL_LIB} ${ITTI_LIB}
  ${MIH_LIB} ${FLPT_MSG_LIB} ${ASYNC_IF_LIB} ${FLEXRAN_AGENT_LIB} LFDS7
  NFAPI_COMMON_LIB NFAPI_LIB NFAPI_VNF_LIB NFAPI_PNF_LIB NFAPI_USER_LIB
  -Wl,--end-group z dl )

target_link_libraries (lte-softmodem-nos1 ${LIBXML2_LIBRARIES})
target_link_libraries (lte-softmodem-nos1 pthread m ${CONFIG_LIBRARIES} rt crypt ${CRYPTO_LIBRARIES} ${OPENSSL_LIBRARIES} ${NETTLE_LIBRARIES} sctp ${XFORMS_LIBRARIES} ${PROTOBUF_LIB} ${CMAKE_DL_LIBS} ${LIBYAML_LIBRARIES})
target_link_libraries (lte-softmodem-nos1  ${LIB_LMS_LIBRARIES})
target_link_libraries (lte-softmodem-nos1 ${T_LIB})

# lte-uesoftmodem is  UE implementation
#######################################

add_executable(lte-uesoftmodem
  ${rrc_h}
  ${s1ap_h}
  ${OPENAIR_TARGETS}/RT/USER/rt_wrapper.c
  ${OPENAIR_TARGETS}/RT/USER/lte-ue.c
  ${OPENAIR_TARGETS}/RT/USER/lte-uesoftmodem.c
  ${OPENAIR_TARGETS}/RT/USER/lte-ru.c
  ${OPENAIR_TARGETS}/RT/USER/rfsim.c
  ${OPENAIR1_DIR}/SIMULATION/TOOLS/taus.c
  ${OPENAIR_TARGETS}/COMMON/create_tasks_ue.c
  ${OPENAIR_TARGETS}/ARCH/COMMON/common_lib.c
  ${OPENAIR1_DIR}/SIMULATION/ETH_TRANSPORT/netlink_init.c
  ${OPENAIR1_DIR}/SIMULATION/ETH_TRANSPORT/multicast_link.c
  ${OPENAIR1_DIR}/SIMULATION/ETH_TRANSPORT/socket.c
  ${OPENAIR3_DIR}/NAS/UE/nas_ue_task.c
  ${OPENAIR_DIR}/common/utils/utils.c
  ${OPENAIR_DIR}/common/utils/system.c
  ${XFORMS_SOURCE}
  ${XFORMS_SOURCE_SOFTMODEM}
  ${T_SOURCE}
  ${CONFIG_SOURCES}
  ${SHLIB_LOADER_SOURCES}
  )

target_link_libraries (lte-uesoftmodem
  -Wl,--start-group
  RRC_LIB S1AP_LIB S1AP_ENB GTPV1U SECU_CN SECU_OSA UTIL HASHTABLE SCTP_CLIENT UDP SCHED_RU_LIB SCHED_UE_LIB PHY_COMMON PHY_UE PHY_RU LFDS L2_UE SIMU
  ${MSC_LIB} ${RAL_LIB} ${NAS_UE_LIB} ${ITTI_LIB} ${FLPT_MSG_LIB} ${ASYNC_IF_LIB} LFDS7 ${ATLAS_LIBRARIES}
  NFAPI_COMMON_LIB NFAPI_LIB NFAPI_PNF_LIB NFAPI_USER_LIB
  -Wl,--end-group z dl)

target_link_libraries (lte-uesoftmodem ${LIBXML2_LIBRARIES})
target_link_libraries (lte-uesoftmodem pthread m ${CONFIG_LIBRARIES} rt crypt ${CRYPTO_LIBRARIES} ${OPENSSL_LIBRARIES} ${NETTLE_LIBRARIES} sctp  ${XFORMS_LIBRARIES} ${PROTOBUF_LIB}  ${CMAKE_DL_LIBS} ${LIBYAML_LIBRARIES} ${ATLAS_LIBRARIES})
target_link_libraries (lte-uesoftmodem ${LIB_LMS_LIBRARIES})
target_link_libraries (lte-uesoftmodem ${T_LIB})

# lte-uesoftmodem-nos1 is UE implementation
###################################################
add_executable(lte-uesoftmodem-nos1
  ${rrc_h}
  ${s1ap_h}
  ${OPENAIR_TARGETS}/RT/USER/rt_wrapper.c
  ${OPENAIR_TARGETS}/RT/USER/lte-ue.c
  ${OPENAIR_TARGETS}/RT/USER/lte-uesoftmodem.c
  ${OPENAIR_TARGETS}/RT/USER/lte-ru.c
  ${OPENAIR_TARGETS}/RT/USER/rfsim.c
  ${OPENAIR1_DIR}/SIMULATION/TOOLS/taus.c
  ${OPENAIR_TARGETS}/COMMON/create_tasks_ue.c
  ${OPENAIR_TARGETS}/ARCH/COMMON/common_lib.c
  ${OPENAIR2_DIR}/RRC/NAS/nas_config.c
  ${OPENAIR2_DIR}/RRC/NAS/rb_config.c
  ${OPENAIR1_DIR}/SIMULATION/ETH_TRANSPORT/netlink_init.c
  ${OPENAIR1_DIR}/SIMULATION/ETH_TRANSPORT/multicast_link.c
  ${OPENAIR1_DIR}/SIMULATION/ETH_TRANSPORT/socket.c
  ${OPENAIR_DIR}/common/utils/utils.c
  ${OPENAIR_DIR}/common/utils/system.c
  ${XFORMS_SOURCE}
  ${XFORMS_SOURCE_SOFTMODEM}
  ${T_SOURCE}
  ${CONFIG_SOURCES}
  ${SHLIB_LOADER_SOURCES}
  )

target_link_libraries (lte-uesoftmodem-nos1
  -Wl,--start-group
  RRC_LIB SECU_CN SECU_OSA UTIL HASHTABLE SCHED_RU_LIB SCHED_UE_LIB PHY_COMMON PHY_UE PHY_RU LFDS L2_UE SIMU ${MSC_LIB} ${RAL_LIB} ${ITTI_LIB}
  ${MIH_LIB} ${FLPT_MSG_LIB} ${ASYNC_IF_LIB} LFDS7 ${ATLAS_LIBRARIES}
  NFAPI_COMMON_LIB NFAPI_LIB NFAPI_PNF_LIB NFAPI_USER_LIB
  -Wl,--end-group z dl )

target_link_libraries (lte-uesoftmodem-nos1 ${LIBXML2_LIBRARIES})
target_link_libraries (lte-uesoftmodem-nos1 pthread m ${CONFIG_LIBRARIES} rt crypt ${CRYPTO_LIBRARIES} ${OPENSSL_LIBRARIES} ${NETTLE_LIBRARIES} sctp  ${XFORMS_LIBRARIES} ${PROTOBUF_LIB} ${CMAKE_DL_LIBS} ${LIBYAML_LIBRARIES} ${ATLAS_LIBRARIES})
target_link_libraries (lte-uesoftmodem-nos1  ${LIB_LMS_LIBRARIES})
target_link_libraries (lte-uesoftmodem-nos1 ${T_LIB})

# nr-softmodem
###################################################

add_executable(nr-softmodem
  ${rrc_h}
  ${nr_rrc_h}
  ${s1ap_h}
#  ${OPENAIR_BIN_DIR}/messages_xml.h
  ${OPENAIR_TARGETS}/RT/USER/rt_wrapper.c
  ${OPENAIR_TARGETS}/RT/USER/nr-gnb.c
  ${OPENAIR_TARGETS}/RT/USER/nr-ru.c
  ${OPENAIR_TARGETS}/RT/USER/nr-softmodem.c
  ${OPENAIR1_DIR}/SIMULATION/TOOLS/taus.c
  ${OPENAIR_TARGETS}/COMMON/create_nr_tasks.c
  ${OPENAIR_TARGETS}/ARCH/COMMON/common_lib.c
  ${OPENAIR1_DIR}/SIMULATION/ETH_TRANSPORT/netlink_init.c
  ${OPENAIR_DIR}/common/utils/utils.c
  ${OPENAIR_DIR}/common/utils/system.c
  ${GTPU_need_ITTI}
  ${XFORMS_SOURCE}
  ${XFORMS_SOURCE_SOFTMODEM}
  ${T_SOURCE}
  ${CONFIG_SOURCES}
  ${SHLIB_LOADER_SOURCES}
  )

target_link_libraries (nr-softmodem
  -Wl,--start-group
  UTIL HASHTABLE SCTP_CLIENT UDP SCHED_LIB SCHED_RU_LIB SCHED_NR_LIB PHY_NR PHY PHY_COMMON PHY_RU LFDS GTPV1U SECU_CN SECU_OSA
<<<<<<< HEAD
  ${ITTI_LIB} ${FLPT_MSG_LIB} ${ASYNC_IF_LIB} ${FLEXRAN_AGENT_LIB} LFDS7 ${MSC_LIB} ${RAL_LIB} ${NAS_UE_LIB} ${ATLAS_LIBRARIES}
  RRC_LIB NR_RRC_LIB S1AP_LIB S1AP_ENB L2 NR_L2
=======
  ${ITTI_LIB} ${FLPT_MSG_LIB} ${ASYNC_IF_LIB} ${FLEXRAN_AGENT_LIB} LFDS7 ${MSC_LIB} ${RAL_LIB} ${NAS_UE_LIB}
  RRC_LIB NR_RRC_LIB S1AP_LIB S1AP_ENB L2 L2_NR
>>>>>>> 3f48a5d9
  NFAPI_COMMON_LIB NFAPI_LIB NFAPI_VNF_LIB NFAPI_PNF_LIB NFAPI_USER_LIB
  -Wl,--end-group z dl)

target_link_libraries (nr-softmodem ${LIBXML2_LIBRARIES})
target_link_libraries (nr-softmodem pthread m ${CONFIG_LIBRARIES} rt crypt ${CRYPTO_LIBRARIES} ${OPENSSL_LIBRARIES} ${NETTLE_LIBRARIES} sctp  ${XFORMS_LIBRARIES} ${PROTOBUF_LIB}  ${CMAKE_DL_LIBS} ${LIBYAML_LIBRARIES} ${ATLAS_LIBRARIES})
target_link_libraries (nr-softmodem ${LIB_LMS_LIBRARIES})
target_link_libraries (nr-softmodem ${T_LIB})

# nr-softmodem-nos1
###################################################

add_executable(nr-softmodem-nos1
  ${rrc_h}
  ${s1ap_h}
#  ${OPENAIR_BIN_DIR}/messages_xml.h
  ${OPENAIR_TARGETS}/RT/USER/rt_wrapper.c
  ${OPENAIR_TARGETS}/RT/USER/nr-gnb.c
  ${OPENAIR_TARGETS}/RT/USER/nr-ru.c
  ${OPENAIR_TARGETS}/RT/USER/nr-softmodem.c
  ${OPENAIR1_DIR}/SIMULATION/TOOLS/taus.c
<<<<<<< HEAD
=======
  ${OPENAIR_TARGETS}/COMMON/create_tasks.c
>>>>>>> 3f48a5d9
  ${OPENAIR_TARGETS}/COMMON/create_nr_tasks.c
  ${OPENAIR_TARGETS}/ARCH/COMMON/common_lib.c
  ${OPENAIR2_DIR}/RRC/NAS/nas_config.c
  ${OPENAIR2_DIR}/RRC/NAS/rb_config.c
  ${OPENAIR1_DIR}/SIMULATION/ETH_TRANSPORT/netlink_init.c
  ${OPENAIR_DIR}/common/utils/utils.c
  ${OPENAIR_DIR}/common/utils/system.c
  ${GTPU_need_ITTI}
  ${XFORMS_SOURCE}
  ${XFORMS_SOURCE_SOFTMODEM}
  ${T_SOURCE}
  ${CONFIG_SOURCES}
  ${SHLIB_LOADER_SOURCES}
  )

target_link_libraries (nr-softmodem-nos1
  -Wl,--start-group
  UTIL HASHTABLE SCTP_CLIENT UDP SCHED_LIB SCHED_RU_LIB SCHED_NR_LIB PHY_NR PHY PHY_COMMON PHY_RU LFDS GTPV1U SECU_CN SECU_OSA
  ${ITTI_LIB} ${FLPT_MSG_LIB} ${ASYNC_IF_LIB} ${FLEXRAN_AGENT_LIB} LFDS7 ${MSC_LIB} ${RAL_LIB} ${NAS_UE_LIB} ${MIH_LIB}
<<<<<<< HEAD
  RRC_LIB NR_RRC_LIB S1AP_LIB S1AP_ENB L2 NR_L2
=======
  RRC_LIB NR_RRC_LIB S1AP_LIB S1AP_ENB L2 L2_NR
>>>>>>> 3f48a5d9
  NFAPI_COMMON_LIB NFAPI_LIB NFAPI_VNF_LIB NFAPI_PNF_LIB NFAPI_USER_LIB
  -Wl,--end-group z dl)

target_link_libraries (nr-softmodem-nos1 ${LIBXML2_LIBRARIES})
target_link_libraries (nr-softmodem-nos1 pthread m ${CONFIG_LIBRARIES} rt crypt ${CRYPTO_LIBRARIES} ${OPENSSL_LIBRARIES} ${NETTLE_LIBRARIES} sctp  ${XFORMS_LIBRARIES} ${PROTOBUF_LIB}  ${CMAKE_DL_LIBS} ${LIBYAML_LIBRARIES})
target_link_libraries (nr-softmodem-nos1 ${LIB_LMS_LIBRARIES})
target_link_libraries (nr-softmodem-nos1 ${T_LIB})

# nr-uesoftmodem is  UE implementation
#######################################

add_executable(nr-uesoftmodem
  ${rrc_h}
  ${s1ap_h}
#  ${OPENAIR_BIN_DIR}/messages_xml.h
  ${OPENAIR_TARGETS}/RT/USER/rt_wrapper.c
  ${OPENAIR_TARGETS}/RT/USER/nr-ue.c
  ${OPENAIR_TARGETS}/RT/USER/nr-uesoftmodem.c
  ${OPENAIR1_DIR}/SIMULATION/TOOLS/taus.c
#  ${OPENAIR_TARGETS}/COMMON/create_tasks_ue.c
  ${OPENAIR_TARGETS}/ARCH/COMMON/common_lib.c
  ${OPENAIR1_DIR}/SIMULATION/ETH_TRANSPORT/netlink_init.c
  ${OPENAIR3_DIR}/NAS/UE/nas_ue_task.c
  ${OPENAIR_DIR}/common/utils/utils.c
  ${OPENAIR_DIR}/common/utils/system.c
  ${XFORMS_SOURCE}
  ${XFORMS_SOURCE_SOFTMODEM}
  ${T_SOURCE}
  ${CONFIG_SOURCES}
  ${SHLIB_LOADER_SOURCES}
  )

target_link_libraries (nr-uesoftmodem
  -Wl,--start-group
  RRC_LIB NR_RRC_LIB S1AP_LIB S1AP_ENB GTPV1U SECU_CN SECU_OSA UTIL HASHTABLE SCTP_CLIENT UDP SCHED_RU_LIB SCHED_UE_LIB SCHED_NR_UE_LIB PHY_COMMON PHY_UE PHY_NR_UE PHY_RU LFDS NR_L2_UE #NR_LTE_UE_REUSE_LIB 
  ${MSC_LIB} ${RAL_LIB} ${NAS_UE_LIB} ${ITTI_LIB} ${FLPT_MSG_LIB} ${ASYNC_IF_LIB} LFDS7 ${ATLAS_LIBRARIES}
  -Wl,--end-group z dl)

target_link_libraries (nr-uesoftmodem ${LIBXML2_LIBRARIES})
target_link_libraries (nr-uesoftmodem pthread m ${CONFIG_LIBRARIES} rt crypt ${CRYPTO_LIBRARIES} ${OPENSSL_LIBRARIES} ${NETTLE_LIBRARIES} sctp  ${XFORMS_LIBRARIES} ${PROTOBUF_LIB}  ${CMAKE_DL_LIBS} ${LIBYAML_LIBRARIES} ${ATLAS_LIBRARIES})
target_link_libraries (nr-uesoftmodem ${LIB_LMS_LIBRARIES})
target_link_libraries (nr-uesoftmodem ${T_LIB})

# nr-uesoftmodem is  UE implementation
#######################################

add_executable(nr-uesoftmodem-nos1
  ${rrc_h}
  ${s1ap_h}
#  ${OPENAIR_BIN_DIR}/messages_xml.h
  ${OPENAIR_TARGETS}/RT/USER/rt_wrapper.c
  ${OPENAIR_TARGETS}/RT/USER/nr-ue.c
  ${OPENAIR_TARGETS}/RT/USER/nr-uesoftmodem.c
  ${OPENAIR1_DIR}/SIMULATION/TOOLS/taus.c
  #${OPENAIR_TARGETS}/COMMON/create_tasks_ue.c
  ${OPENAIR_TARGETS}/ARCH/COMMON/common_lib.c
  ${OPENAIR1_DIR}/SIMULATION/ETH_TRANSPORT/netlink_init.c
  ${OPENAIR_DIR}/common/utils/utils.c
  ${OPENAIR_DIR}/common/utils/system.c
  ${XFORMS_SOURCE}
  ${XFORMS_SOURCE_SOFTMODEM}
  ${T_SOURCE}
  ${CONFIG_SOURCES}
  ${SHLIB_LOADER_SOURCES}
  )

target_link_libraries (nr-uesoftmodem-nos1
  -Wl,--start-group
  RRC_LIB NR_RRC_LIB S1AP_LIB S1AP_ENB GTPV1U SECU_CN SECU_OSA UTIL HASHTABLE SCTP_CLIENT UDP SCHED_RU_LIB SCHED_UE_LIB SCHED_NR_UE_LIB PHY_COMMON PHY_NR_UE PHY_UE PHY_RU LFDS NR_L2_UE 
  ${MSC_LIB} ${RAL_LIB} ${ITTI_LIB} ${FLPT_MSG_LIB} ${ASYNC_IF_LIB} LFDS7 ${ATLAS_LIBRARIES}
  -Wl,--end-group z dl)

target_link_libraries (nr-uesoftmodem-nos1 ${LIBXML2_LIBRARIES})
target_link_libraries (nr-uesoftmodem-nos1 pthread m ${CONFIG_LIBRARIES} rt crypt ${CRYPTO_LIBRARIES} ${OPENSSL_LIBRARIES} ${NETTLE_LIBRARIES} sctp  ${XFORMS_LIBRARIES} ${PROTOBUF_LIB}  ${CMAKE_DL_LIBS} ${LIBYAML_LIBRARIES})
target_link_libraries (nr-uesoftmodem-nos1 ${LIB_LMS_LIBRARIES})
target_link_libraries (nr-uesoftmodem-nos1 ${T_LIB})

# USIM process
#################
#add_executable(usim
#  ${OPENAIR3_DIR}/NAS/TOOLS/usim_data.c
#  ${OPENAIR3_DIR}/NAS/USER/API/USIM/usim_api.c
#  ${OPENAIR3_DIR}/NAS/USER/API/USIM/aka_functions.c
#  ${OPENAIR3_DIR}/NAS/COMMON/UTIL/memory.c
#  ${OPENAIR3_DIR}/NAS/COMMON/UTIL/nas_log.c
#  ${OPENAIR3_DIR}/NAS/COMMON/UTIL/OctetString.c
#  ${OPENAIR3_DIR}/NAS/COMMON/UTIL/TLVEncoder.c
#  )
#target_link_libraries (usim ${NAS_LIB} UTIL ${ITTI_LIB} LFDS pthread rt nettle crypto m)

# ???
#####################
#add_executable(nvram
#  ${OPENAIR3_DIR}/NAS/TOOLS/ue_data.c
#  ${OPENAIR3_DIR}/NAS/COMMON/UTIL/memory.c
#  ${OPENAIR3_DIR}/NAS/COMMON/UTIL/nas_log.c
#  )
#target_link_libraries (nvram LIB_NAS_UE UTIL ${ITTI_LIB} LFDS pthread rt nettle crypto m)


###################################"
# Addexecutables for tests
####################################


# Unitary tests for each piece of L1: example, mbmssim is MBMS L1 simulator
#####################################

#special case for dlim TM4, which uses its own version of phy_scope code
add_executable(dlsim_tm4
  ${OPENAIR1_DIR}/SIMULATION/LTE_PHY/dlsim_tm4.c
  ${OPENAIR1_DIR}/PHY/TOOLS/lte_phy_scope_tm4.c
  ${T_SOURCE}
  )
target_link_libraries (dlsim_tm4
  -Wl,--start-group SIMU UTIL SCHED_LIB SCHED_RU_LIB PHY LFDS ${ITTI_LIB} -Wl,--end-group
  pthread m rt ${CONFIG_LIBRARIES} ${ATLAS_LIBRARIES} ${XFORMS_LIBRARIES} ${T_LIB}
  )

add_executable(polartest ${OPENAIR1_DIR}/PHY/CODING/TESTBENCH/polartest.c)
target_link_libraries(polartest m SIMU PHY PHY_NR PHY_COMMON -lm ${ATLAS_LIBRARIES})
<<<<<<< HEAD

add_executable(ldpctest  ${OPENAIR1_DIR}/PHY/CODING/TESTBENCH/ldpctest.c)
target_link_libraries(ldpctest m SIMU PHY PHY_NR ${ATLAS_LIBRARIES})
=======
>>>>>>> 3f48a5d9

foreach(myExe dlsim dlsim_tm7 ulsim pbchsim scansim mbmssim pdcchsim pucchsim prachsim syncsim)

  add_executable(${myExe}
    ${OPENAIR1_DIR}/SIMULATION/LTE_PHY/${myExe}.c
    ${XFORMS_SOURCE}
    ${T_SOURCE}
    ${CONFIG_SOURCES}
    ${SHLIB_LOADER_SOURCES}
    )
  target_link_libraries (${myExe}

    -Wl,--start-group SIMU UTIL SCHED_LIB SCHED_RU_LIB SCHED_UE_LIB PHY_COMMON PHY PHY_UE PHY_RU LFDS ${ITTI_LIB} LFDS7 -Wl,--end-group
    pthread m rt ${CONFIG_LIBRARIES} ${ATLAS_LIBRARIES} ${XFORMS_LIBRARIES} ${T_LIB} dl
    )
endforeach(myExe)

add_executable(test_epc_generate_scenario
  ${OPENAIR3_DIR}/TEST/EPC_TEST/generate_scenario.c
  ${OPENAIR3_DIR}/TEST/EPC_TEST/generate_scenario.h
  ${OPENAIR2_DIR}/ENB_APP/enb_config.h
  ${OPENAIR2_DIR}/COMMON/commonDef.h
  ${OPENAIR2_DIR}/COMMON/messages_def.h
  ${OPENAIR2_DIR}/COMMON/messages_types.h
  ${OPENAIR3_DIR}/S1AP/s1ap_eNB_defs.h
  )
target_link_libraries (test_epc_generate_scenario
  -Wl,--start-group RRC_LIB S1AP_LIB S1AP_ENB X2AP_LIB GTPV1U LIB_NAS_UE SECU_CN UTIL HASHTABLE SCTP_CLIENT UDP SCHED_LIB PHY LFDS ${ITTI_LIB} ${MSC_LIB} L2 -Wl,--end-group pthread m rt crypt sctp ${LIBXML2_LIBRARIES} ${LIBXSLT_LIBRARIES} ${CRYPTO_LIBRARIES} ${OPENSSL_LIBRARIES} ${NETTLE_LIBRARIES} ${CONFIG_LIBRARIES}
  )

add_executable(test_epc_play_scenario
  ${OPENAIR3_DIR}/TEST/EPC_TEST/play_scenario.c
  ${OPENAIR3_DIR}/TEST/EPC_TEST/play_scenario_decode.c
  ${OPENAIR3_DIR}/TEST/EPC_TEST/play_scenario_display.c
  ${OPENAIR3_DIR}/TEST/EPC_TEST/play_scenario_fsm.c
  ${OPENAIR3_DIR}/TEST/EPC_TEST/play_scenario_parse.c
  ${OPENAIR3_DIR}/TEST/EPC_TEST/play_scenario_s1ap.c
  ${OPENAIR3_DIR}/TEST/EPC_TEST/play_scenario_s1ap_compare_ie.c
  ${OPENAIR3_DIR}/TEST/EPC_TEST/play_scenario_s1ap_eNB_defs.h
  ${OPENAIR3_DIR}/TEST/EPC_TEST/play_scenario_sctp.c
  ${OPENAIR3_DIR}/TEST/EPC_TEST/play_scenario.h
  ${OPENAIR2_DIR}/COMMON/commonDef.h
  ${OPENAIR2_DIR}/COMMON/messages_def.h
  ${OPENAIR2_DIR}/COMMON/messages_types.h
  )
target_include_directories(test_epc_play_scenario PUBLIC /usr/local/share/asn1c)
target_link_libraries (test_epc_play_scenario
  -Wl,--start-group RRC_LIB S1AP_LIB X2AP_LIB GTPV1U LIB_NAS_UE SECU_CN UTIL HASHTABLE SCTP_CLIENT UDP SCHED_LIB PHY_COMMON PHY PHY_UE LFDS ${ITTI_LIB} ${MSC_LIB} -Wl,--end-group pthread m rt crypt sctp ${LIBXML2_LIBRARIES} ${LIBXSLT_LIBRARIES} ${CRYPTO_LIBRARIES} ${OPENSSL_LIBRARIES} ${NETTLE_LIBRARIES} ${CONFIG_LIBRARIES}
  )


#unitary tests for Core NEtwork pieces
#################################
foreach(myExe s1ap
    secu_knas_encrypt_eia1
    secu_kenb
    aes128_ctr_encrypt
    aes128_ctr_decrypt
    secu_knas_encrypt_eea2
    secu_knas secu_knas_encrypt_eea1
    kdf
    aes128_cmac_encrypt
    secu_knas_encrypt_eia2)
  add_executable(test_${myExe}
    ${OPENAIR3_DIR}/TEST/test_${myExe}.c
    )
  target_link_libraries (test_${myExe}
    -Wl,--start-group SECU_CN UTIL LFDS -Wl,--end-group m rt crypt ${CRYPTO_LIBRARIES} ${OPENSSL_LIBRARIES} ${NETTLE_LIBRARIES} ${CONFIG_LIBRARIES}
    )
endforeach(myExe)

# to be added
#../targets/TEST/PDCP/test_pdcp.c
#../targets/TEST/PDCP/with_rlc/test_pdcp_rlc.c

#ensure that the T header files are generated before targets depending on them
if (${T_TRACER})
  foreach(i
        #all "add_executable" definitions (except tests, rb_tool, updatefw)
        lte-softmodem lte-softmodem-nos1 lte-uesoftmodem lte-uesoftmodem-nos1
        dlsim_tm4 dlsim dlsim_tm7 ulsim pbchsim scansim mbmssim
        pdcchsim pucchsim prachsim syncsim ulsim
        #all "add_library" definitions
        ITTI RRC_LIB S1AP_LIB S1AP_ENB X2AP_LIB
        oai_exmimodevif oai_usrpdevif oai_bladerfdevif oai_lmssdrdevif
        oai_eth_transpro
        FLPT_MSG ASYNC_IF FLEXRAN_AGENT HASHTABLE MSC UTIL OMG_SUMO SECU_OSA
        SECU_CN SCHED_LIB PHY L2 default_sched remote_sched RAL CN_UTILS
        GTPV1U SCTP_CLIENT UDP LIB_NAS_UE LFDS LFDS7 SIMU OPENAIR0_LIB PHY_MEX
        coding)
    if (TARGET ${i})
      add_dependencies(${i} generate_T)
    endif()
  endforeach(i)
endif (${T_TRACER})

##################################################
# Generated specific cases is not regular code
###############################################

################
# Kernel modules
###############
# Set compiler options for kernel modules
# we need to get out cmake to use the regular Linux Kernel process
# this is documented as https://www.kernel.org/doc/Documentation/kbuild/modules.txt
######################################

# retrieve the compiler options to send it to gccxml
get_directory_property(DirDefs COMPILE_DEFINITIONS )
foreach( d ${DirDefs} )
  set(module_cc_opt "${module_cc_opt} -D${d}")
endforeach()
get_directory_property( DirDefs INCLUDE_DIRECTORIES )
foreach( d ${DirDefs} )
  set(module_cc_opt "${module_cc_opt} -I${d}")
endforeach()

EXECUTE_PROCESS(COMMAND uname -r
  OUTPUT_VARIABLE os_release
  OUTPUT_STRIP_TRAILING_WHITESPACE)
SET(module_build_path /lib/modules/${os_release}/build)

function(make_driver name dir)
  file(MAKE_DIRECTORY ${OPENAIR_BIN_DIR}/${name})
  foreach(f  IN  ITEMS ${ARGN})
    list(APPEND src_path_list ${dir}/${f})
    string(REGEX REPLACE "c *$" "o" obj ${f})
    set(objs "${objs} ${obj}")
  endforeach()
  CONFIGURE_FILE(${OPENAIR_CMAKE}/tools/Kbuild.cmake ${OPENAIR_BIN_DIR}/${name}/Kbuild)
  add_custom_command(OUTPUT ${name}.ko
    COMMAND $(MAKE) -C ${module_build_path} M=${OPENAIR_BIN_DIR}/${name}
    WORKING_DIRECTORY ${OPENAIR_BIN_DIR}/${name}
    COMMENT "building ${module}.ko"
    VERBATIM
    SOURCES  ${src_path_list}
    )
  add_custom_target(${name} DEPENDS ${name}.ko)
endfunction(make_driver name dir src)

# nashmesh module
################
list(APPEND nasmesh_src device.c common.c ioctl.c classifier.c tool.c mesh.c)
set(module_cc_opt "${module_cc_opt} -DNAS_NETLINK -DPDCP_USE_NETLINK")
# legacy Makefile was using NAS_NETLINK flag, but other drivers the hereafter flag
# so, this cmake use OAI_NW_DRIVER_USE_NETLINK everywhere
if (OAI_NW_DRIVER_USE_NETLINK)
  list(APPEND nasmesh_src netlink.c)
endif()
make_driver(nasmesh  ${OPENAIR2_DIR}/NETWORK_DRIVER/MESH ${nasmesh_src})

# user space tool for configuring MESH IP driver
################
add_executable(rb_tool
  ${OPENAIR2_DIR}/NETWORK_DRIVER/MESH/constant.h
  ${OPENAIR2_DIR}/NETWORK_DRIVER/MESH/ioctl.h
  ${OPENAIR2_DIR}/NETWORK_DRIVER/MESH/rrc_nas_primitives.h
  ${OPENAIR2_DIR}/NETWORK_DRIVER/MESH/RB_TOOL/rb_tool.c
)
target_include_directories(rb_tool PRIVATE ${OPENAIR2_DIR}/NETWORK_DRIVER/MESH/)

# ???
####################
list(APPEND oai_nw_drv_src device.c common.c ioctl.c classifier.c tool.c)
if(OAI_NW_DRIVER_USE_NETLINK)
  list(APPEND oai_nw_drv_src netlink.c)
endif()
make_driver(oai_nw_drv ${OPENAIR2_DIR}/NETWORK_DRIVER/LTE ${oai_nw_drv_src})

# Exmimo board drivers
#########################
list(APPEND openair_rf_src module_main.c irq.c fileops.c exmimo_fw.c)
make_driver(openair_rf ${OPENAIR_TARGETS}/ARCH/EXMIMO/DRIVER/eurecom ${openair_rf_src})

add_executable(updatefw
  ${OPENAIR_TARGETS}/ARCH/EXMIMO/USERSPACE/OAI_FW_INIT/updatefw.c
)

# ue_ip: purpose ???
###############
list(APPEND ue_ip_src device.c common.c)
if(OAI_NW_DRIVER_USE_NETLINK)
  list(APPEND ue_ip_src netlink.c)
endif()
make_driver(ue_ip ${OPENAIR2_DIR}/NETWORK_DRIVER/UE_IP ${ue_ip_src})


# OCTAVE tools
###############
set(OCT_INCL -I${OPENAIR_TARGETS}/ARCH/EXMIMO/DEFS -I${OPENAIR_TARGETS}/ARCH/EXMIMO/USERSPACE/LIB -I${OPENAIR_TARGETS}/ARCH/COMMON)
set(OCT_LIBS -L${CMAKE_CURRENT_BINARY_DIR} -lm -lOPENAIR0_LIB)
set(OCT_FLAGS -DEXMIMO)
set(OCT_DIR ${OPENAIR_TARGETS}/ARCH/EXMIMO/USERSPACE/OCTAVE)
set(OCT_FILES
  oarf_config_exmimo.oct
  oarf_config_exmimo.oct
  oarf_get_frame.oct
  oarf_stop.oct
  oarf_send_frame.oct
  oarf_get_num_detected_cards.oct
  oarf_stop_without_reset.oct
)

foreach(file IN ITEMS ${OCT_FILES})
  string(REGEX REPLACE "oct *$" "cc" src ${file})
  add_custom_command(
    OUTPUT ${file}
    DEPENDS ${OCT_DIR}/${src} OPENAIR0_LIB
    COMMAND mkoctfile
    ARGS ${OCT_FLAGS} ${OCT_INCL} ${OCT_LIBS}
    ARGS -o ${file} ${OCT_DIR}/${src}
    COMMENT "Generating ${file}"
    VERBATIM
  )
endforeach(file)

ADD_CUSTOM_TARGET(oarf
   DEPENDS ${OCT_FILES}
)

include (${OPENAIR_DIR}/common/utils/telnetsrv/telnetsrv_CMakeLists.txt)



<|MERGE_RESOLUTION|>--- conflicted
+++ resolved
@@ -1120,14 +1120,8 @@
   ${OPENAIR1_DIR}/PHY/CODING/nr_polar_init.c
   ${OPENAIR1_DIR}/PHY/CODING/nrPolar_tools/nr_bitwise_operations.c
   ${OPENAIR1_DIR}/PHY/CODING/nrPolar_tools/nr_crc_byte.c
-<<<<<<< HEAD
-  ${OPENAIR1_DIR}/PHY/CODING/nrPolar_tools/nr_polar_bit_insertion.c
-  ${OPENAIR1_DIR}/PHY/CODING/nrPolar_tools/nr_polar_channel_interleaver_pattern.c
- # ${OPENAIR1_DIR}/PHY/CODING/nrPolar_tools/nr_polar_crc.c
-=======
   ${OPENAIR1_DIR}/PHY/CODING/nrPolar_tools/nr_polar_crc.c
   ${OPENAIR1_DIR}/PHY/CODING/nrPolar_tools/nr_polar_decoder.c
->>>>>>> 3f48a5d9
   ${OPENAIR1_DIR}/PHY/CODING/nrPolar_tools/nr_polar_decoding_tools.c
   ${OPENAIR1_DIR}/PHY/CODING/nrPolar_tools/nr_polar_encoder.c
   ${OPENAIR1_DIR}/PHY/CODING/nrPolar_tools/nr_polar_interleaving_pattern.c
@@ -1461,11 +1455,7 @@
   ${RRC_DIR}/L2_interface_ue.c
   )
 
-<<<<<<< HEAD
-set(NR_L2_SRC
-=======
 set(L2_NR_SRC
->>>>>>> 3f48a5d9
   ${NR_RRC_DIR}/rrc_gNB.c
   ${NR_RRC_DIR}/nr_rrc_common.c
   ${NR_RRC_DIR}/L2_nr_interface.c
@@ -1549,15 +1539,9 @@
   ${MAC_DIR}/pre_processor.c
   ${MAC_DIR}/config.c
   ${MAC_DIR}/config_ue.c
-<<<<<<< HEAD
-  )
-
-set (NR_MAC_SRC
-=======
  )
 
 set (MAC_NR_SRC
->>>>>>> 3f48a5d9
   ${NR_PHY_INTERFACE_DIR}/NR_IF_Module.c
   ${NR_MAC_DIR}/main.c
   ${NR_MAC_DIR}/config.c
@@ -1601,24 +1585,15 @@
 add_library(L2
   ${L2_SRC}
   ${MAC_SRC}
-<<<<<<< HEAD
   ${ENB_APP_SRC}
-)
-
-add_library(NR_L2
-  ${NR_L2_SRC}
-  ${NR_MAC_SRC}
-  ${GNB_APP_SRC}
-  )
-=======
-  ${ENB_APP_SRC})
+  )
 #  ${OPENAIR2_DIR}/RRC/L2_INTERFACE/openair_rrc_L2_interface.c)
->>>>>>> 3f48a5d9
 
 add_library(L2_NR
   ${L2_NR_SRC}
   ${MAC_NR_SRC}
-  ${GNB_APP_SRC})
+  ${GNB_APP_SRC}
+  )
 
 add_library(L2_UE
   ${L2_SRC_UE}
@@ -2388,13 +2363,8 @@
 target_link_libraries (nr-softmodem
   -Wl,--start-group
   UTIL HASHTABLE SCTP_CLIENT UDP SCHED_LIB SCHED_RU_LIB SCHED_NR_LIB PHY_NR PHY PHY_COMMON PHY_RU LFDS GTPV1U SECU_CN SECU_OSA
-<<<<<<< HEAD
-  ${ITTI_LIB} ${FLPT_MSG_LIB} ${ASYNC_IF_LIB} ${FLEXRAN_AGENT_LIB} LFDS7 ${MSC_LIB} ${RAL_LIB} ${NAS_UE_LIB} ${ATLAS_LIBRARIES}
-  RRC_LIB NR_RRC_LIB S1AP_LIB S1AP_ENB L2 NR_L2
-=======
   ${ITTI_LIB} ${FLPT_MSG_LIB} ${ASYNC_IF_LIB} ${FLEXRAN_AGENT_LIB} LFDS7 ${MSC_LIB} ${RAL_LIB} ${NAS_UE_LIB}
   RRC_LIB NR_RRC_LIB S1AP_LIB S1AP_ENB L2 L2_NR
->>>>>>> 3f48a5d9
   NFAPI_COMMON_LIB NFAPI_LIB NFAPI_VNF_LIB NFAPI_PNF_LIB NFAPI_USER_LIB
   -Wl,--end-group z dl)
 
@@ -2415,10 +2385,7 @@
   ${OPENAIR_TARGETS}/RT/USER/nr-ru.c
   ${OPENAIR_TARGETS}/RT/USER/nr-softmodem.c
   ${OPENAIR1_DIR}/SIMULATION/TOOLS/taus.c
-<<<<<<< HEAD
-=======
   ${OPENAIR_TARGETS}/COMMON/create_tasks.c
->>>>>>> 3f48a5d9
   ${OPENAIR_TARGETS}/COMMON/create_nr_tasks.c
   ${OPENAIR_TARGETS}/ARCH/COMMON/common_lib.c
   ${OPENAIR2_DIR}/RRC/NAS/nas_config.c
@@ -2438,11 +2405,7 @@
   -Wl,--start-group
   UTIL HASHTABLE SCTP_CLIENT UDP SCHED_LIB SCHED_RU_LIB SCHED_NR_LIB PHY_NR PHY PHY_COMMON PHY_RU LFDS GTPV1U SECU_CN SECU_OSA
   ${ITTI_LIB} ${FLPT_MSG_LIB} ${ASYNC_IF_LIB} ${FLEXRAN_AGENT_LIB} LFDS7 ${MSC_LIB} ${RAL_LIB} ${NAS_UE_LIB} ${MIH_LIB}
-<<<<<<< HEAD
-  RRC_LIB NR_RRC_LIB S1AP_LIB S1AP_ENB L2 NR_L2
-=======
   RRC_LIB NR_RRC_LIB S1AP_LIB S1AP_ENB L2 L2_NR
->>>>>>> 3f48a5d9
   NFAPI_COMMON_LIB NFAPI_LIB NFAPI_VNF_LIB NFAPI_PNF_LIB NFAPI_USER_LIB
   -Wl,--end-group z dl)
 
@@ -2564,12 +2527,9 @@
 
 add_executable(polartest ${OPENAIR1_DIR}/PHY/CODING/TESTBENCH/polartest.c)
 target_link_libraries(polartest m SIMU PHY PHY_NR PHY_COMMON -lm ${ATLAS_LIBRARIES})
-<<<<<<< HEAD
 
 add_executable(ldpctest  ${OPENAIR1_DIR}/PHY/CODING/TESTBENCH/ldpctest.c)
 target_link_libraries(ldpctest m SIMU PHY PHY_NR ${ATLAS_LIBRARIES})
-=======
->>>>>>> 3f48a5d9
 
 foreach(myExe dlsim dlsim_tm7 ulsim pbchsim scansim mbmssim pdcchsim pucchsim prachsim syncsim)
 
