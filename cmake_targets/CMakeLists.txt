--- conflicted
+++ resolved
@@ -1653,10 +1653,6 @@
 
 target_link_libraries (lte-softmodem ${LIBXML2_LIBRARIES})
 target_link_libraries (lte-softmodem pthread m ${CONFIG_LIBRARIES} rt crypt ${CRYPTO_LIBRARIES} ${OPENSSL_LIBRARIES} ${NETTLE_LIBRARIES} sctp ${option_HW_lib} ${option_TP_lib} ${XFORMS_LIBRARIES} ) 
-<<<<<<< HEAD
-#target_link_libraries (lte-softmodem ${LIBBOOST_LIBRARIES} -lboost_system) #Added manually as it is not found for some reason for USRP
-=======
->>>>>>> be0b164a
 target_link_libraries (lte-softmodem ${LIB_LMS_LIBRARIES})
 target_link_libraries (lte-softmodem ${T_LIB})
 
@@ -1691,10 +1687,6 @@
 
 target_link_libraries (lte-softmodem-nos1 ${LIBXML2_LIBRARIES})
 target_link_libraries (lte-softmodem-nos1 pthread m ${CONFIG_LIBRARIES} rt crypt ${CRYPTO_LIBRARIES} ${OPENSSL_LIBRARIES} ${NETTLE_LIBRARIES}  ${option_HW_lib}  ${option_TP_lib} ${XFORMS_LIBRARIES} )
-<<<<<<< HEAD
-#target_link_libraries (lte-softmodem-nos1 ${LIBBOOST_LIBRARIES} -lboost_system) #Added manually as it is not found for some reason for USRP
-=======
->>>>>>> be0b164a
 target_link_libraries (lte-softmodem-nos1  ${LIB_LMS_LIBRARIES})
 target_link_libraries (lte-softmodem-nos1 ${T_LIB})
 
@@ -1717,11 +1709,7 @@
   UTIL LFDS  
   -Wl,--end-group )
 target_link_libraries (rrh_gw rt pthread m )
-<<<<<<< HEAD
-target_link_libraries (rrh_gw  ${option_HW_lib} ${option_TP_lib} ${LIBBOOST_LIBRARIES}) #Added manually as it is not found for some reason for USRP
-=======
 target_link_libraries (rrh_gw  ${option_HW_lib} ${option_TP_lib})
->>>>>>> be0b164a
 target_link_libraries (rrh_gw ${LIB_LMS_LIBRARIES})
 target_link_libraries (rrh_gw ${T_LIB})
 
@@ -1852,7 +1840,7 @@
 # Unitary tests for each piece of L1: example, mbmssim is MBMS L1 simulator
 #####################################
 
-foreach(myExe dlsim ulsim pbchsim scansim mbmssim pdcchsim pucchsim prachsim syncsim)
+foreach(myExe dlsim_tm7 ulsim pbchsim scansim mbmssim pdcchsim pucchsim prachsim syncsim)
   add_executable(${myExe}
     ${OPENAIR_BIN_DIR}/messages_xml.h
     ${OPENAIR1_DIR}/SIMULATION/LTE_PHY/${myExe}.c
@@ -1932,7 +1920,7 @@
   add_dependencies(rrh_gw generate_T)
   add_dependencies(oaisim generate_T)
   add_dependencies(oaisim_nos1 generate_T)
-  add_dependencies(dlsim generate_T)
+  add_dependencies(dlsim_tm7 generate_T)
   add_dependencies(ulsim generate_T)
   add_dependencies(pbchsim generate_T)
   add_dependencies(scansim generate_T)
