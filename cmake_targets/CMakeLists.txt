#/*
# * Licensed to the OpenAirInterface (OAI) Software Alliance under one or more
# * contributor license agreements.  See the NOTICE file distributed with
# * this work for additional information regarding copyright ownership.
# * The OpenAirInterface Software Alliance licenses this file to You under
# * the OAI Public License, Version 1.1  (the "License"); you may not use this file
# * except in compliance with the License.
# * You may obtain a copy of the License at
# *
# *      http://www.openairinterface.org/?page_id=698
# *
# * Unless required by applicable law or agreed to in writing, software
# * distributed under the License is distributed on an "AS IS" BASIS,
# * WITHOUT WARRANTIES OR CONDITIONS OF ANY KIND, either express or implied.
# * See the License for the specific language governing permissions and
# * limitations under the License.
# *-------------------------------------------------------------------------------
# * For more information about the OpenAirInterface (OAI) Software Alliance:
# *      contact@openairinterface.org
# */

# Author: laurent THOMAS, Lionel GAUTHIER

cmake_minimum_required (VERSION 2.8)

#############################################
# Base directories, compatible with legacy OAI building
################################################
set (OPENAIR_DIR     $ENV{OPENAIR_DIR})
set (NFAPI_DIR       ${OPENAIR_DIR}/nfapi/open-nFAPI)
set (NFAPI_USER_DIR  ${OPENAIR_DIR}/nfapi/oai_integration)
set (OPENAIR1_DIR    ${OPENAIR_DIR}/openair1)
set (OPENAIR2_DIR    ${OPENAIR_DIR}/openair2)
set (OPENAIR3_DIR    ${OPENAIR_DIR}/openair3)
set (OPENAIR_TARGETS ${OPENAIR_DIR}/targets)
set (OPENAIR3_DIR    ${OPENAIR_DIR}/openair3)
set (OPENAIR_CMAKE   ${OPENAIR_DIR}/cmake_targets)
set (OPENAIR_BIN_DIR ${CMAKE_CURRENT_BINARY_DIR}${CMAKE_FILES_DIRECTORY})

project (OpenAirInterface)

###########################################
# macros to define options as there is numerous options in oai
################################################
macro(add_option name val helpstr)
  if(DEFINED ${name})
    set(value ${${name}})
  else(DEFINED ${name})
    set(value ${val})
  endif()
  set(${name} ${value} CACHE STRING "${helpstr}")
  add_definitions("-D${name}=${value}")
endmacro(add_option)

macro(add_boolean_option name val helpstr)
  if(DEFINED ${name})
    set(value ${${name}})
  else(DEFINED ${name})
    set(value ${val})
  endif()
  set(${name} ${value} CACHE STRING "${helpstr}")
  set_property(CACHE ${name} PROPERTY TYPE BOOL)
  if (${value})
    add_definitions("-D${name}")
  endif (${value})
endmacro(add_boolean_option)

macro(add_integer_option name val helpstr)
  if(DEFINED ${name})
    set(value ${${name}})
  else(DEFINED ${name})
    set(value ${val})
  endif()
  set(${name} ${value} CACHE STRING "${helpstr}")
  add_definitions("-D${name}=${value}")
endmacro(add_integer_option)

macro(add_list1_option name val helpstr)
  if(DEFINED ${name})
    set(value ${${name}})
  else(DEFINED ${name})
    set(value ${val})
  endif()
  set(${name} ${value} CACHE STRING "${helpstr}")
  set_property(CACHE ${name} PROPERTY STRINGS ${ARGN})
  if(NOT "${value}" STREQUAL "False")
    add_definitions("-D${name}=${value}")
  endif()
endmacro(add_list1_option)

macro(add_list2_option name val helpstr)
  if(DEFINED ${name})
    set(value ${${name}})
  else(DEFINED ${name})
    set(value ${val})
  endif()
  set(${name} ${value} CACHE STRING "${helpstr}")
  set_property(CACHE ${name} PROPERTY STRINGS ${ARGN})
  if(NOT "${value}" STREQUAL "False")
    add_definitions("-D${value}=1")
  endif()
endmacro(add_list2_option)

macro(add_list_string_option name val helpstr)
  if(DEFINED ${name})
    set(value ${${name}})
  else(DEFINED ${name})
    set(value ${val})
  endif()
  set(${name} ${value} CACHE STRING "${helpstr}")
  set_property(CACHE ${name} PROPERTY STRINGS ${ARGN})
  if(NOT "${value}" STREQUAL "False")
    add_definitions("-D${name}=\"${value}\"")
  endif()
endmacro(add_list_string_option)
####################################################
# compilation flags
#############################################

#set(CMAKE_BUILD_TYPE "Debug")
if (CMAKE_BUILD_TYPE STREQUAL "")
   set(CMAKE_BUILD_TYPE "RelWithDebInfo")
endif()
message("CMAKE_BUILD_TYPE is ${CMAKE_BUILD_TYPE}")
add_list_string_option(CMAKE_BUILD_TYPE "RelWithDebInfo" "Choose the type of build, options are: None(CMAKE_CXX_FLAGS or CMAKE_C_FLAGS used) Debug Release RelWithDebInfo MinSizeRel." Debug Release RelWithDebInfo MinSizeRel)

Message("Architecture is ${CMAKE_SYSTEM_PROCESSOR}")
if (CMAKE_SYSTEM_PROCESSOR STREQUAL "armv7l")
  set(C_FLAGS_PROCESSOR "-gdwarf-2 -mfloat-abi=hard -mfpu=neon -lgcc -lrt")
else (CMAKE_SYSTEM_PROCESSOR STREQUAL "armv7l")
  if(EXISTS  "/proc/cpuinfo")
    file(STRINGS "/proc/cpuinfo" CPUINFO REGEX flags LIMIT_COUNT 1)
    if (CPUINFO MATCHES "avx2")
      set(C_FLAGS_PROCESSOR "${C_FLAGS_PROCESSOR} -mavx2")
      set(COMPILATION_AVX2 "True")
    else()
      set(COMPILATION_AVX2 "False")
    endif()
    if (CPUINFO MATCHES "sse4_1")
      set(C_FLAGS_PROCESSOR "${C_FLAGS_PROCESSOR} -msse4.1")
    endif()
    if (CPUINFO MATCHES "ssse3")
      set(C_FLAGS_PROCESSOR "${C_FLAGS_PROCESSOR} -mssse3")
    endif()
  else()
    Message("/proc/cpuinfo does not exit. We will use manual CPU flags")
  endif()
endif()

set(C_FLAGS_PROCESSOR " ${C_FLAGS_PROCESSOR} ${CFLAGS_PROCESSOR_USER}")

Message("C_FLAGS_PROCESSOR is ${C_FLAGS_PROCESSOR}")

if (CMAKE_SYSTEM_PROCESSOR MATCHES "x86")
  if ( (NOT( C_FLAGS_PROCESSOR MATCHES "ssse3")) OR (NOT( C_FLAGS_PROCESSOR MATCHES "msse4.1")) )
    Message(FATAL_ERROR "For x86 Architecture, you must have following flags: -mssse3 -msse4.1. The current detected flags are: ${C_FLAGS_PROCESSOR}. You can pass the flags manually in build script, for example: ./build_oai --cflags_processor \"-mssse3 -msse4.1 -mavx2\" ")
  endif()
endif()

#
set(CMAKE_C_FLAGS
  "${CMAKE_C_FLAGS} ${C_FLAGS_PROCESSOR} -std=gnu99 -Wall -Wstrict-prototypes -fno-strict-aliasing -rdynamic -funroll-loops -Wno-packed-bitfield-compat -fPIC ")
# add autotools definitions that were maybe used!
set(CMAKE_C_FLAGS
  "${CMAKE_C_FLAGS} -DSTDC_HEADERS=1 -DHAVE_SYS_TYPES_H=1 -DHAVE_SYS_STAT_H=1 -DHAVE_STDLIB_H=1 -DHAVE_STRING_H=1 -DHAVE_MEMORY_H=1 -DHAVE_STRINGS_H=1 -DHAVE_INTTYPES_H=1 -DHAVE_STDINT_H=1 -DHAVE_UNISTD_H=1 -DHAVE_FCNTL_H=1 -DHAVE_ARPA_INET_H=1 -DHAVE_SYS_TIME_H=1 -DHAVE_SYS_SOCKET_H=1 -DHAVE_STRERROR=1 -DHAVE_SOCKET=1 -DHAVE_MEMSET=1 -DHAVE_GETTIMEOFDAY=1 -DHAVE_STDLIB_H=1 -DHAVE_MALLOC=1 -DHAVE_LIBSCTP"
)
set(CMAKE_CXX_FLAGS
  "${CMAKE_CXX_FLAGS} ${C_FLAGS_PROCESSOR} -std=c++11 "
)


#########################
set(CMAKE_EXE_LINKER_FLAGS  "${CMAKE_EXE_LINKER_FLAGS} -Wl,-rpath -Wl,${CMAKE_CURRENT_BINARY_DIR}")
#########################
# set a flag for changes in the source code
# these changes are related to hardcoded path to include .h files
add_definitions(-DCMAKER)
set(CMAKE_C_FLAGS_DEBUG "${CMAKE_C_FLAGS} -g -DMALLOC_CHECK_=3")
set(CMAKE_C_FLAGS_RELWITHDEBINFO "${CMAKE_C_FLAGS} -g -DMALLOC_CHECK_=3 -O2")


set(GIT_BRANCH        "UNKNOWN")
set(GIT_COMMIT_HASH   "UNKNOWN")
set(GIT_COMMIT_DATE   "UNKNOWN")

find_package(Git)
if(GIT_FOUND)
  message("git found: ${GIT_EXECUTABLE}")
  # Get the current working branch
  execute_process(
    COMMAND git rev-parse --abbrev-ref HEAD
    WORKING_DIRECTORY ${CMAKE_SOURCE_DIR}
    OUTPUT_VARIABLE GIT_BRANCH
    OUTPUT_STRIP_TRAILING_WHITESPACE
  )

  # Get the latest abbreviated commit hash of the working branch
  execute_process(
    COMMAND git log -1 --format=%h
    WORKING_DIRECTORY ${CMAKE_SOURCE_DIR}
    OUTPUT_VARIABLE GIT_COMMIT_HASH
    OUTPUT_STRIP_TRAILING_WHITESPACE
  )

  # Get the latest commit date of the working branch
  execute_process(
    COMMAND git log -1 --format=%cd
    WORKING_DIRECTORY ${CMAKE_SOURCE_DIR}
    OUTPUT_VARIABLE GIT_COMMIT_DATE
    OUTPUT_STRIP_TRAILING_WHITESPACE
  )
endif()


# Below is a hard-coded info
set (FIRMWARE_VERSION "No svn information")
add_definitions("-DFIRMWARE_VERSION=\"${FIRMWARE_VERSION}\"")
add_definitions("-DPACKAGE_VERSION=\"Branch: ${GIT_BRANCH} Abrev. Hash: ${GIT_COMMIT_HASH} Date: ${GIT_COMMIT_DATE}\"")
add_definitions("-DPACKAGE_BUGREPORT=\"openair4g-devel@lists.eurecom.fr\"")



# Debug related options
#########################################
add_boolean_option(ASN_DEBUG           False "ASN1 coder/decoder Debug")
add_boolean_option(EMIT_ASN_DEBUG      False "ASN1 coder/decoder Debug")
add_boolean_option(MSG_PRINT           False "print debug messages")
add_boolean_option(DISABLE_XER_PRINT   False "print XER Format")
add_boolean_option(XER_PRINT           False "print XER Format")
add_boolean_option(RRC_MSG_PRINT       False "print RRC messages")
add_boolean_option(PDCP_MSG_PRINT      False "print PDCP messages to /tmp/pdcp.log")
add_boolean_option(DEBUG_PDCP_PAYLOAD  False "print PDCP PDU to stdout")  # if true, make sure that global and PDCP log levels are trace
add_boolean_option(DEBUG_MAC_INTERFACE False "print MAC-RLC PDU exchange to stdout") # if true, make sure that global and PDCP log levels are trace
add_boolean_option(TRACE_RLC_PAYLOAD   False "print RLC PDU to stdout") # if true, make sure that global and PDCP log levels are trace
add_boolean_option(TEST_OMG            False "???")
add_boolean_option(DEBUG_OMG           False "???")
add_boolean_option(XFORMS              False "This adds the possibility to see the signal oscilloscope")
add_boolean_option(PRINT_STATS         False "This adds the possibility to see the status")
add_boolean_option(T_TRACER            False "Activate the T tracer, a debugging/monitoring framework" )
add_boolean_option(UE_AUTOTEST_TRACE   False "Activate UE autotest specific logs")
add_boolean_option(UE_DEBUG_TRACE      False "Activate UE debug trace")
add_boolean_option(UE_TIMING_TRACE     False "Activate UE timing trace")
add_boolean_option(DISABLE_LOG_X       False "Deactivate all LOG_* macros")
add_boolean_option(USRP_REC_PLAY       False "Enable USRP record playback mode")

add_boolean_option(DEBUG_CONSOLE False "makes debugging easier, disables stdout/stderr buffering")

add_boolean_option(ENABLE_ITTI True "ITTI is internal messaging, should remain enabled for most targets")
set (ITTI_DIR ${OPENAIR_DIR}/common/utils/itti)
if (${ENABLE_ITTI})
  add_library(ITTI
    # add .h files if depend on (this one is generated)
    ${ITTI_DIR}/intertask_interface.h
    ${ITTI_DIR}/intertask_interface.c
    ${ITTI_DIR}/intertask_interface_dump.c
    ${ITTI_DIR}/backtrace.c
    ${ITTI_DIR}/memory_pools.c
    ${ITTI_DIR}/signals.c
    ${ITTI_DIR}/timer.c
    )
  set(ITTI_LIB ITTI)
  set(GTPU_need_ITTI ${OPENAIR3_DIR}/GTPV1-U/gtpv1u_eNB.c)
endif (${ENABLE_ITTI})

#############################
# ASN.1 grammar C code generation & dependancies
################################
# A difficulty: asn1c generates C code of a un-predictable list of files
# so, generate the c from asn1c once at cmake run time
# So, if someone modify the asn.1 source file in such as way that it will create
# (so creating new asn.1 objects instead of modifying the object attributes)
# New C code source file, cmake must be re-run (instead of re-running make only)
#############
set(asn1c_call "${OPENAIR_CMAKE}/tools/generate_asn1")
set(fix_asn1c_call "${OPENAIR_CMAKE}/tools/fix_asn1")
set(asn1_generated_dir ${OPENAIR_BIN_DIR})

set(protoc_call "${OPENAIR_CMAKE}/tools/generate_protobuf")
set(protobuf_generated_dir ${OPENAIR_BIN_DIR})

# RRC
######
add_list2_option(RRC_ASN1_VERSION "Rel10" "ASN.1 version of RRC interface" "Rel8" "Rel10" "CBA")

if (${RRC_ASN1_VERSION} STREQUAL "Rel8")
  set (RRC_GRAMMAR ${OPENAIR2_DIR}/RRC/LITE/MESSAGES/asn1c/ASN1_files/EUTRA-RRC-Definitions-86.asn)
elseif (${RRC_ASN1_VERSION} STREQUAL "CBA")
  set (RRC_GRAMMAR ${OPENAIR2_DIR}/RRC/LITE/MESSAGES/asn1c/ASN1_files/EUTRA-RRC-Definitions-a20-lola.asn)
elseif (${RRC_ASN1_VERSION} STREQUAL "Rel10")
  set (RRC_GRAMMAR ${OPENAIR2_DIR}/RRC/LITE/MESSAGES/asn1c/ASN1_files/EUTRA-RRC-Definitions-a20.asn)
else()
  set (RRC_GRAMMAR ${OPENAIR2_DIR}/RRC/LITE/MESSAGES/asn1c/ASN1_files/RRC-e30.asn)
endif  (${RRC_ASN1_VERSION} STREQUAL "Rel8")

set (RRC_FULL_DIR ${asn1_generated_dir}/${RRC_ASN1_VERSION})
if(NOT EXISTS ${asn1c_call})
  message( FATAL_ERROR "The script ${asn1c_call} must be present" )
endif(NOT EXISTS ${asn1c_call})
execute_process(COMMAND ${asn1c_call}  ${RRC_FULL_DIR} ${RRC_GRAMMAR}
                RESULT_VARIABLE ret)
if (NOT ${ret} STREQUAL 0)
  message(FATAL_ERROR "${asn1c_call}: error")
endif (NOT ${ret} STREQUAL 0)
if(NOT EXISTS ${fix_asn1c_call})
  message( FATAL_ERROR "The script ${fix_asn1c_call} must be present" )
endif(NOT EXISTS ${fix_asn1c_call})
execute_process(COMMAND ${fix_asn1c_call} ${RRC_FULL_DIR} RRC ${RRC_ASN1_VERSION}
                RESULT_VARIABLE ret)
if (NOT ${ret} STREQUAL 0)
  message(FATAL_ERROR "${fix_asn1c_call}: error")
endif (NOT ${ret} STREQUAL 0)
file(GLOB rrc_source ${RRC_FULL_DIR}/*.c)
file(GLOB rrc_h ${RRC_FULL_DIR}/*.h)
set(rrc_h ${rrc_h} ${RRC_FULL_DIR}/asn1_constants.h)
set_source_files_properties(${rrc_source} PROPERTIES COMPILE_FLAGS -w) # suppress warnings from generated code
add_library(RRC_LIB ${rrc_h} ${rrc_source}
    ${OPENAIR2_DIR}/RRC/LITE/MESSAGES/asn1_msg.c)
include_directories ("${RRC_FULL_DIR}")

# add the command to generate the source code
# Warning: if you modify ASN.1 source file to generate new C files, cmake should be re-run instead of make
add_custom_command (
  OUTPUT ${RRC_FULL_DIR}/asn1_constants.h
  COMMAND ${asn1c_call}  ${RRC_FULL_DIR} ${RRC_GRAMMAR}
  COMMAND ${fix_asn1c_call}  ${RRC_FULL_DIR} RRC ${RRC_ASN1_VERSION}
  DEPENDS ${RRC_GRAMMAR}
  )

# S1AP
# Same limitation as described in RRC: unknown generated file list
# so we generate it at cmake time
##############
add_list1_option(S1AP_VERSION R10 "S1AP Asn.1 grammar version" R8 R9 R10)

set(S1AP_DIR ${OPENAIR3_DIR}/S1AP)
if (${S1AP_VERSION} STREQUAL "R10")
  set (ASN1RELDIR R10.5)
  add_definitions("-DUPDATE_RELEASE_9 -DUPDATE_RELEASE_10")
elseif (${S1AP_VERSION} STREQUAL "R9")
  set (ASN1RELDIR R9.8)
  add_definitions("-DUPDATE_RELEASE_9")
else(${S1AP_VERSION} STREQUAL "R8")
  set (ASN1RELDIR R8.10)
endif(${S1AP_VERSION} STREQUAL "R10")
set(S1AP_ASN_DIR ${S1AP_DIR}/MESSAGES/ASN1/${ASN1RELDIR})
set(S1AP_ASN_FILES
  ${S1AP_ASN_DIR}/S1AP-CommonDataTypes.asn
  ${S1AP_ASN_DIR}/S1AP-Constants.asn
  ${S1AP_ASN_DIR}/S1AP-IEs.asn
  ${S1AP_ASN_DIR}/S1AP-PDU.asn
  )
set(S1AP_C_DIR ${asn1_generated_dir}/${ASN1RELDIR})
#message("calling ${asn1c_call} ${S1AP_C_DIR} ${S1AP_ASN_FILES}")
execute_process(COMMAND ${asn1c_call} ${S1AP_C_DIR} ${S1AP_ASN_FILES}
                RESULT_VARIABLE ret)
if (NOT ${ret} STREQUAL 0)
  message(FATAL_ERROR "${asn1c_call}: error")
endif (NOT ${ret} STREQUAL 0)
execute_process(COMMAND python ${S1AP_DIR}/MESSAGES/ASN1/asn1tostruct.py -f${S1AP_ASN_DIR}/S1AP-PDU-Contents.asn -o${S1AP_C_DIR}
                RESULT_VARIABLE ret)
if (NOT ${ret} STREQUAL 0)
  message(FATAL_ERROR "asn1tostruct.py: error")
endif (NOT ${ret} STREQUAL 0)
execute_process(COMMAND ${fix_asn1c_call} ${S1AP_C_DIR} S1AP ${S1AP_VERSION}
                RESULT_VARIABLE ret)
if (NOT ${ret} STREQUAL 0)
  message(FATAL_ERROR "${fix_asn1c_call}: error")
endif (NOT ${ret} STREQUAL 0)
file(GLOB S1AP_source ${S1AP_C_DIR}/*.c)

set(S1AP_OAI_generated
  ${S1AP_C_DIR}/s1ap_decoder.c
  ${S1AP_C_DIR}/s1ap_encoder.c
  ${S1AP_C_DIR}/s1ap_xer_print.c
  ${S1AP_C_DIR}/s1ap_compare.c
  ${S1AP_C_DIR}/s1ap_ies_defs.h
  )
file(GLOB s1ap_h ${S1AP_C_DIR}/*.h)
set(s1ap_h ${s1ap_h} )

add_custom_command (
  OUTPUT ${S1AP_OAI_generated}
  COMMAND ${asn1c_call} ${S1AP_C_DIR} ${S1AP_ASN_FILES}
  COMMAND python ${S1AP_DIR}/MESSAGES/ASN1/asn1tostruct.py -f${S1AP_ASN_DIR}/S1AP-PDU-Contents.asn -o${S1AP_C_DIR}
  COMMAND ${fix_asn1c_call} ${S1AP_C_DIR} S1AP ${S1AP_VERSION}
  DEPENDS ${S1AP_ASN_FILES}
  )
add_library(S1AP_LIB
  ${S1AP_OAI_generated}
  ${S1AP_source}
  ${S1AP_DIR}/s1ap_common.c
  )

include_directories ("${S1AP_C_DIR}")
include_directories ("${S1AP_DIR}")

add_library(S1AP_ENB
  ${S1AP_C_DIR}/s1ap_ies_defs.h
  ${S1AP_DIR}/s1ap_eNB.c
  ${S1AP_DIR}/s1ap_eNB_context_management_procedures.c
  ${S1AP_DIR}/s1ap_eNB_decoder.c
  ${S1AP_DIR}/s1ap_eNB_encoder.c
  ${S1AP_DIR}/s1ap_eNB_handlers.c
  ${S1AP_DIR}/s1ap_eNB_itti_messaging.c
  ${S1AP_DIR}/s1ap_eNB_management_procedures.c
  ${S1AP_DIR}/s1ap_eNB_nas_procedures.c
  ${S1AP_DIR}/s1ap_eNB_nnsf.c
  ${S1AP_DIR}/s1ap_eNB_overload.c
  ${S1AP_DIR}/s1ap_eNB_trace.c
  ${S1AP_DIR}/s1ap_eNB_ue_context.c
  )



#X2AP
# Same limitation as described in RRC/S1AP: unknown generated file list
# so we generate it at cmake time
##############
add_list1_option(X2AP_VERSION R11 "X2AP Asn.1 grammar version" R10 R11)
set(X2AP_DIR ${OPENAIR2_DIR}/X2AP)
if (${X2AP_VERSION} STREQUAL "R11")
  set (ASN1RELDIR R11.2)
elseif (${X2AP_VERSION} STREQUAL "R10")
  set (ASN1RELDIR R.UNKNOWN)
endif(${X2AP_VERSION} STREQUAL "R11")
set(X2AP_ASN_DIR ${X2AP_DIR}/MESSAGES/ASN1/${ASN1RELDIR})
set(X2AP_ASN_FILES
  ${X2AP_ASN_DIR}/X2AP-CommonDataTypes.asn
  ${X2AP_ASN_DIR}/X2AP-Constants.asn
  ${X2AP_ASN_DIR}/X2AP-IEs.asn
  ${X2AP_ASN_DIR}/X2AP-PDU.asn
  ${X2AP_ASN_DIR}/X2AP-Containers.asn
  )

set(X2AP_C_DIR ${asn1_generated_dir}/${ASN1RELDIR})
#message("calling ${asn1c_call} ${X2AP_C_DIR} ${X2AP_ASN_FILES}")
execute_process(COMMAND ${asn1c_call} ${X2AP_C_DIR} ${X2AP_ASN_FILES}
                RESULT_VARIABLE ret)
if (NOT ${ret} STREQUAL 0)
  message(FATAL_ERROR "${asn1c_call}: error")
endif (NOT ${ret} STREQUAL 0)
execute_process(COMMAND python ${X2AP_DIR}/MESSAGES/ASN1/asn1tostruct.py -f ${X2AP_ASN_DIR}/X2AP-PDU-Contents.asn -o ${X2AP_C_DIR}
                RESULT_VARIABLE ret)
if (NOT ${ret} STREQUAL 0)
  message(FATAL_ERROR "asn1tostruct.py: error")
endif (NOT ${ret} STREQUAL 0)
execute_process(COMMAND ${fix_asn1c_call} ${X2AP_C_DIR} X2AP ${X2AP_VERSION}
                RESULT_VARIABLE ret)
if (NOT ${ret} STREQUAL 0)
  message(FATAL_ERROR "${fix_asn1c_call}: error")
endif (NOT ${ret} STREQUAL 0)
file(GLOB X2AP_source ${X2AP_C_DIR}/*.c)

set(X2AP_OAI_generated
  ${X2AP_C_DIR}/x2ap_decoder.c
  ${X2AP_C_DIR}/x2ap_encoder.c
  ${X2AP_C_DIR}/x2ap_xer_print.c
  ${X2AP_C_DIR}/x2ap_ies_defs.h
  )
file(GLOB x2ap_h ${X2AP_C_DIR}/*.h)
set(x2ap_h ${x2ap_h} )

#message("calling ${X2AP_DIR}/MESSAGES/ASN1/asn1tostruct.py -f ${X2AP_ASN_DIR}/X2AP-PDU-Contents.asn -o ${X2AP_C_DIR}")
add_custom_command (
  OUTPUT ${X2AP_OAI_generated}
  COMMAND ${asn1c_call} ${X2AP_C_DIR} ${X2AP_ASN_FILES}
  COMMAND python ${X2AP_DIR}/MESSAGES/ASN1/asn1tostruct.py -f ${X2AP_ASN_DIR}/X2AP-PDU-Contents.asn -o ${X2AP_C_DIR}
  COMMAND ${fix_asn1c_call} ${X2AP_C_DIR} X2AP ${X2AP_VERSION}
  DEPENDS ${X2AP_ASN_FILES}
  )

add_library(X2AP_LIB
  ${X2AP_OAI_generated}
  ${X2AP_source}
  ${X2AP_DIR}/x2ap_common.c
  )

include_directories ("${X2AP_C_DIR}")
include_directories ("${X2AP_DIR}")

# Hardware dependant options
###################################
add_list1_option(NB_ANTENNAS_RX "2" "Number of antennas in reception" "1" "2" "4")
add_list1_option(NB_ANTENNAS_TX "4" "Number of antennas in transmission" "1" "2" "4")

add_list2_option(RF_BOARD "EXMIMO" "RF head type" "None" "EXMIMO" "OAI_USRP" "OAI_BLADERF" "CPRIGW" "OAI_LMSSDR")

add_list2_option(TRANSP_PRO "None" "Transport protocol type" "None" "ETHERNET")
#NOKIA config enhancement
set (CONFIG_ROOTDIR
    ${OPENAIR_DIR}/common/config
   )
set (CONFIG_SOURCES
    ${CONFIG_ROOTDIR}/config_load_configmodule.c
    ${CONFIG_ROOTDIR}/config_userapi.c
    ${CONFIG_ROOTDIR}/config_cmdline.c
   ) 
set (CONFIG_LIBCONFIG_SOURCES
    ${CONFIG_ROOTDIR}/libconfig/config_libconfig.c
   )   
add_library(params_libconfig MODULE ${CONFIG_LIBCONFIG_SOURCES} )
target_link_libraries(params_libconfig config)  
# shared library loader
set (SHLIB_LOADER_SOURCES
    ${OPENAIR_DIR}/common/utils/load_module_shlib.c
)
# include RF devices / transport protocols library modules
######################################################################

include_directories("${OPENAIR_TARGETS}/ARCH/EXMIMO/USERSPACE/LIB/")
include_directories ("${OPENAIR_TARGETS}/ARCH/EXMIMO/DEFS/")
#set (option_HWEXMIMOLIB_lib "-l ")
set(HWLIB_EXMIMO_SOURCE
  ${OPENAIR_TARGETS}/ARCH/EXMIMO/USERSPACE/LIB/openair0_lib.c
#  ${OPENAIR_TARGETS}/ARCH/EXMIMO/USERSPACE/LIB/gain_control.c
  )
add_library(oai_exmimodevif MODULE ${HWLIB_EXMIMO_SOURCE} )

include_directories("${OPENAIR_TARGETS}/ARCH/USRP/USERSPACE/LIB/")
set(HWLIB_USRP_SOURCE
  ${OPENAIR_TARGETS}/ARCH/USRP/USERSPACE/LIB/usrp_lib.cpp
  )
add_library(oai_usrpdevif MODULE ${HWLIB_USRP_SOURCE} )
target_link_libraries(oai_usrpdevif uhd)

include_directories("${OPENAIR_TARGETS}/ARCH/BLADERF/USERSPACE/LIB/")
set(HWLIB_BLADERF_SOURCE
  ${OPENAIR_TARGETS}/ARCH/BLADERF/USERSPACE/LIB/bladerf_lib.c
  )
add_library(oai_bladerfdevif MODULE ${HWLIB_BLADERF_SOURCE} )
target_link_libraries(oai_bladerfdevif bladeRF)

include_directories("${OPENAIR_TARGETS}/ARCH/LMSSDR/USERSPACE/LIB/")

set(HWLIB_LMSSDR_SOURCE
  ${OPENAIR_TARGETS}/ARCH/LMSSDR/USERSPACE/LIB/lms_lib.cpp
  )
add_library(oai_lmssdrdevif MODULE ${HWLIB_LMSSDR_SOURCE} )
target_include_directories(oai_lmssdrdevif PRIVATE /usr/local/include/lime)
target_link_libraries(oai_lmssdrdevif LimeSuite )

include_directories("${OPENAIR_TARGETS}/ARCH/ETHERNET/USERSPACE/LIB/")
set(TPLIB_ETHERNET_SOURCE
  ${OPENAIR_TARGETS}/ARCH/ETHERNET/USERSPACE/LIB/ethernet_lib.c
  ${OPENAIR_TARGETS}/ARCH/ETHERNET/USERSPACE/LIB/eth_udp.c
  ${OPENAIR_TARGETS}/ARCH/ETHERNET/USERSPACE/LIB/eth_raw.c
  )
add_library(oai_eth_transpro MODULE ${TPLIB_ETHERNET_SOURCE} )

include_directories("${OPENAIR_TARGETS}/ARCH/mobipass/")
set(TPLIB_MOBIPASS_SOURCE
  ${OPENAIR_TARGETS}/ARCH/mobipass/interface.c
  ${OPENAIR_TARGETS}/ARCH/mobipass/mobipass.c
  ${OPENAIR_TARGETS}/ARCH/mobipass/queues.c
  )
add_library(oai_mobipass MODULE ${TPLIB_MOBIPASS_SOURCE} )

# Hide all functions/variables in the mobipass library.
# Use __attribute__((__visibility__("default")))
# in the source code to unhide a function/variable.
get_target_property(mobipas_cflags oai_mobipass COMPILE_FLAGS)
set_target_properties(oai_mobipass PROPERTIES COMPILE_FLAGS "${mobipass_cflags} -fvisibility=hidden")

set(HWLIB_TCP_BRIDGE_SOURCE
  ${OPENAIR_TARGETS}/ARCH/tcp_bridge/tcp_bridge.c
  )
add_library(oai_tcp_bridge MODULE ${HWLIB_TCP_BRIDGE_SOURCE} )

#get_target_property(tcp_bridge_cflags oai_tcp_bridge COMPILE_FLAGS)
#set_target_properties(oai_tcp_bridge PROPERTIES COMPILE_FLAGS "${tcp_bridge_cflags} -fvisibility=hidden")
set_target_properties(oai_tcp_bridge PROPERTIES COMPILE_FLAGS "-fvisibility=hidden")

##########################################################

include_directories ("${OPENAIR_TARGETS}/ARCH/COMMON")

Message("DEADLINE_SCHEDULER flag  is ${DEADLINE_SCHEDULER}")
Message("CPU_Affinity flag is ${CPU_AFFINITY}")

##############################################################
#    ???!!! TO BE DOCUMENTED OPTIONS !!!???
##############################################################
add_boolean_option(ENABLE_SECURITY         True  "Enable LTE integrity and ciphering between RRC UE and eNB")
add_boolean_option(ENABLE_USE_MME          True  "eNB connected to MME (INTERFACE S1-C), not standalone eNB")
add_boolean_option(NO_RRM                  True  "DO WE HAVE A RADIO RESSOURCE MANAGER: NO")
add_boolean_option(RRC_DEFAULT_RAB_IS_AM False "set the RLC mode to AM for the default bearer")

add_boolean_option(OAI_NW_DRIVER_TYPE_ETHERNET False "????")
add_boolean_option(DEADLINE_SCHEDULER True "Use the Linux scheduler SCHED_DEADLINE: kernel >= 3.14")
add_boolean_option(CPU_AFFINITY False "Enable CPU Affinity of threads (only valid without deadline scheduler). It is enabled only with >2 CPUs")
add_boolean_option(NAS_ADDRESS_FIX False "specific to oaisim: for nasmesh driver")
add_boolean_option(NAS_NETLINK False "useless ??? Must be True to compile nasmesh driver without rtai ????")
add_boolean_option(OAISIM False "specific to oaisim")
add_boolean_option(OAI_NW_DRIVER_USE_NETLINK True "????")

add_boolean_option(USE_MME False "this flag is used only one time in lte-softmodem.c")
add_list_string_option(PACKAGE_NAME "NotDefined" "As per attribute name")
add_boolean_option(MESSAGE_CHART_GENERATOR False         "For generating sequence diagrams")
add_boolean_option(MESSAGE_CHART_GENERATOR_RLC_MAC False "trace RLC-MAC exchanges in sequence diagrams")
add_boolean_option(MESSAGE_CHART_GENERATOR_PHY     False "trace some PHY exchanges in sequence diagrams")

add_boolean_option(FLEXRAN_AGENT_SB_IF             False         "enable FlexRAN agent to inteface with a SDN controller")

########################
# Include order
##########################
add_boolean_option(ENB_MODE True "Swap the include directories between openair2 and openair3" )

##########################
# SCHEDULING/REAL-TIME/PERF options
##########################
add_boolean_option(ENABLE_USE_CPU_EXECUTION_TIME True "Add data in vcd traces: disable it if perf issues")
add_boolean_option(ENABLE_VCD              True  "always true now, time measurements of proc calls and var displays")
add_boolean_option(ENABLE_VCD_FIFO         True  "time measurements of proc calls and var displays sent to FIFO (one more thread)")
add_boolean_option(LINUX                   False "used in weird memcpy() in pdcp.c ???")
add_boolean_option(LINUX_LIST              False "used only in lists.c: either use OAI implementation of lists or Linux one (should be True, but it is False")
add_boolean_option(LOG_NO_THREAD           True  "Disable thread for log, seems always set to true")
add_boolean_option(OPENAIR_LTE             True "Seems legacy: keep it to true")

##########################
# PHY options
##########################
add_boolean_option(DRIVER2013              True "only relevant for EXMIMO")
add_boolean_option(ENABLE_NEW_MULTICAST    False "specific to oaisim")
add_boolean_option(EXMIMO_IOT              True "????")
add_boolean_option(LARGE_SCALE             False "specific to oaisim: defines max eNB=2 and max UE=120")
add_boolean_option(LOCALIZATION            False "???")
add_integer_option(MAX_NUM_CCs             1     "????")
add_boolean_option(MU_RECEIVER             False "????")
add_boolean_option(PHYSIM                  True  "for L1 simulators (dlsim, ulsim, ...)")
add_boolean_option(PHY_CONTEXT             True "not clear: must remain False for dlsim")
add_boolean_option(PHY_EMUL                False "not clear: must remain False for dlsim")
add_boolean_option(SMBV                    False "Rohde&Schwarz SMBV100A vector signal generator")
add_boolean_option(DEBUG_PHY               False "Enable PHY layer debugging options")
add_boolean_option(DEBUG_PHY_PROC          False "Enable debugging of PHY layer procedures")
add_boolean_option(DEBUG_DLSCH             False "Enable debugging of DLSCH physical layer channel")

##########################
# 802.21 options
##########################
add_boolean_option(ENABLE_RAL              False "ENABLE 802.21 INTERFACE")
add_boolean_option(USE_3GPP_ADDR_AS_LINK_ADDR False "As per attribute name")

##########################
# NAS LAYER OPTIONS
##########################
add_boolean_option(ENABLE_NAS_UE_LOGGING   True  "????")
add_boolean_option(NAS_BUILT_IN_UE         True  "UE NAS layer present in this executable")
add_boolean_option(NAS_UE                  True  "NAS UE INSTANCE (<> NAS_MME)")


##########################
# ACCESS STRATUM LAYER2 OPTIONS
##########################
add_boolean_option(MAC_CONTEXT             True  "specific to oaisim")
add_boolean_option(JUMBO_FRAME             True  "ENABLE LARGE SDU in ACCESS STRATUM (larger than common MTU)")

##########################
# RLC LAYER OPTIONS
##########################
add_boolean_option(OPENAIR2                True  "Access Stratum layer 2 built in executable")
add_boolean_option(TRACE_RLC_PAYLOAD       False "Fatal assert in this case")
add_boolean_option(RLC_STOP_ON_LOST_PDU    False "Fatal assert in this case")

add_boolean_option(TRACE_RLC_MUTEX         True  "TRACE for RLC, possible problem in thread scheduling")
add_boolean_option(TRACE_RLC_AM_BO         False "TRACE for RLC AM, TO BE CHANGED IN A MORE GENERAL FLAG")
add_boolean_option(TRACE_RLC_AM_FREE_SDU   False "TRACE for RLC AM, TO BE CHANGED IN A MORE GENERAL FLAG")
add_boolean_option(TRACE_RLC_AM_HOLE       False "TRACE for RLC AM, TO BE CHANGED IN A MORE GENERAL FLAG")
add_boolean_option(TRACE_RLC_AM_PDU        False "TRACE for RLC AM, TO BE CHANGED IN A MORE GENERAL FLAG")
add_boolean_option(TRACE_RLC_AM_RESEGMENT  False "TRACE for RLC AM, TO BE CHANGED IN A MORE GENERAL FLAG")
add_boolean_option(TRACE_RLC_AM_RX         False "TRACE for RLC AM, TO BE CHANGED IN A MORE GENERAL FLAG")
add_boolean_option(TRACE_RLC_AM_RX_DECODE  False "TRACE for RLC AM, TO BE CHANGED IN A MORE GENERAL FLAG")
add_boolean_option(TRACE_RLC_AM_TX         False "TRACE for RLC AM, TO BE CHANGED IN A MORE GENERAL FLAG")
add_boolean_option(TRACE_RLC_AM_TX_STATUS  False "TRACE for RLC AM, TO BE CHANGED IN A MORE GENERAL FLAG")
add_boolean_option(TRACE_RLC_AM_STATUS_CREATION   False "TRACE for RLC AM, TO BE CHANGED IN A MORE GENERAL FLAG")

add_boolean_option(STOP_ON_IP_TRAFFIC_OVERLOAD      False "")
add_boolean_option(TRACE_RLC_UM_DAR        False "TRACE for RLC UM, TO BE CHANGED IN A MORE GENERAL FLAG")
add_boolean_option(TRACE_RLC_UM_DISPLAY_ASCII_DATA  False "TRACE for RLC UM, TO BE CHANGED IN A MORE GENERAL FLAG")
add_boolean_option(TRACE_RLC_UM_PDU        False "TRACE for RLC UM, TO BE CHANGED IN A MORE GENERAL FLAG")
add_boolean_option(TRACE_RLC_UM_RX         False "TRACE for RLC UM, TO BE CHANGED IN A MORE GENERAL FLAG")
add_boolean_option(TRACE_RLC_UM_SEGMENT    False "TRACE for RLC UM, TO BE CHANGED IN A MORE GENERAL FLAG")
add_boolean_option(TRACE_RLC_UM_TX_STATUS  False "TRACE for RLC UM, TO BE CHANGED IN A MORE GENERAL FLAG")


##########################
# PDCP LAYER OPTIONS
##########################
add_boolean_option(PDCP_USE_NETLINK            False "For eNB, PDCP communicate with a NETLINK socket if connected to network driver, else could use a RT-FIFO")
add_boolean_option(PDCP_USE_NETLINK_QUEUES     False "When PDCP_USE_NETLINK is true, incoming IP packets are stored in queues")
add_boolean_option(LINK_ENB_PDCP_TO_IP_DRIVER  False "For eNB, PDCP communicate with a IP driver")
add_boolean_option(LINK_ENB_PDCP_TO_GTPV1U     True  "For eNB, PDCP communicate with GTP-U protocol (eNB<->S-GW)")

##########################
# RRC LAYER OPTIONS
##########################
add_boolean_option(RRC_DEFAULT_RAB_IS_AM       False  "Otherwise it is UM, configure params are actually set in rrc_eNB.c:rrc_eNB_generate_defaultRRCConnectionReconfiguration(...)")


##########################
# S1AP LAYER OPTIONS
##########################
# none

# add the binary tree to the search path for include files
#######################################################
# We will find ConfigOAI.h after generation in target directory
include_directories("${OPENAIR_BIN_DIR}")
# add directories to find all include files
# the internal rule is to use generic names such as defs.h
# but to make it uniq name as adding the relative path in the include directtive
# example: #include "RRC/LITE/defs.h"
#find_path (include_dirs_all *.h ${OPENAIR_DIR})
#find_path (include_dirs_all *.h PATHS /usr/include NO_CMAKE_PATH)
#include_directories("${include_dirs_all}")

# Legacy exact order
if(ENB_MODE)
  include_directories("${OPENAIR2_DIR}/COMMON")
  include_directories("${OPENAIR2_DIR}/UTIL")
  include_directories("${OPENAIR2_DIR}/UTIL/LOG")
  include_directories("${OPENAIR3_DIR}/COMMON")
  include_directories("${OPENAIR3_DIR}/UTILS")
else()
  include_directories("${OPENAIR3_DIR}/COMMON")
  include_directories("${OPENAIR3_DIR}/UTILS")
  include_directories("${OPENAIR2_DIR}/COMMON")
  include_directories("${OPENAIR2_DIR}/UTIL")
  include_directories("${OPENAIR2_DIR}/UTIL/LOG")
endif()
include_directories("${NFAPI_DIR}/nfapi/public_inc")
include_directories("${NFAPI_DIR}/common/public_inc")
include_directories("${NFAPI_DIR}/pnf/public_inc")
include_directories("${NFAPI_DIR}/nfapi/inc")
include_directories("${NFAPI_DIR}/sim_common/inc")
include_directories("${NFAPI_DIR}/pnf_sim/inc")
include_directories("${OPENAIR1_DIR}")
include_directories("${OPENAIR2_DIR}")
include_directories("${OPENAIR2_DIR}/LAYER2/RLC")
include_directories("${OPENAIR2_DIR}/LAYER2/RLC/AM_v9.3.0")
include_directories("${OPENAIR2_DIR}/LAYER2/RLC/UM_v9.3.0")
include_directories("${OPENAIR2_DIR}/LAYER2/RLC/TM_v9.3.0")
include_directories("${OPENAIR2_DIR}/LAYER2/PDCP_v10.1.0")
include_directories("${OPENAIR2_DIR}/RRC/LITE/MESSAGES")
include_directories("${OPENAIR2_DIR}/RRC/LITE")
include_directories("${OPENAIR3_DIR}/RAL-LTE/INTERFACE-802.21/INCLUDE")
include_directories("${OPENAIR3_DIR}/RAL-LTE/LTE_RAL_ENB/INCLUDE")
include_directories("${OPENAIR3_DIR}/RAL-LTE/LTE_RAL_UE/INCLUDE")
include_directories("${OPENAIR_DIR}/common/utils")
include_directories("${OPENAIR_DIR}/common/utils/itti")
include_directories("${OPENAIR3_DIR}/NAS/COMMON")
include_directories("${OPENAIR3_DIR}/NAS/COMMON/API/NETWORK")
include_directories("${OPENAIR3_DIR}/NAS/COMMON/EMM/MSG")
include_directories("${OPENAIR3_DIR}/NAS/COMMON/ESM/MSG")
include_directories("${OPENAIR3_DIR}/NAS/COMMON/IES")
include_directories("${OPENAIR3_DIR}/NAS/COMMON/UTIL")
include_directories("${OPENAIR3_DIR}/SECU")
include_directories("${OPENAIR3_DIR}/SCTP")
include_directories("${OPENAIR3_DIR}/S1AP")
include_directories("${OPENAIR2_DIR}/X2AP")
include_directories("${OPENAIR3_DIR}/UDP")
include_directories("${OPENAIR3_DIR}/GTPV1-U")
include_directories("${OPENAIR_DIR}/targets/COMMON")
include_directories("${OPENAIR_DIR}/targets/ARCH/COMMON")
include_directories("${OPENAIR_DIR}/targets/ARCH/EXMIMO/USERSPACE/LIB/")
include_directories("${OPENAIR_DIR}/targets/ARCH/EXMIMO/DEFS")
include_directories("${OPENAIR2_DIR}/ENB_APP")
include_directories("${OPENAIR2_DIR}/ENB_APP/CONTROL_MODULES/MAC")
include_directories("${OPENAIR2_DIR}/UTIL/OSA")
include_directories("${OPENAIR2_DIR}/UTIL/LFDS/liblfds6.1.1/liblfds611/inc")
include_directories("${OPENAIR2_DIR}/UTIL/LFDS/liblfds7.0.0/liblfds700/inc")
include_directories("${OPENAIR2_DIR}/UTIL/MEM")
include_directories("${OPENAIR2_DIR}/UTIL/LISTS")
include_directories("${OPENAIR2_DIR}/UTIL/FIFO")
include_directories("${OPENAIR2_DIR}/UTIL/OCG")
include_directories("${OPENAIR2_DIR}/UTIL/MATH")
include_directories("${OPENAIR2_DIR}/UTIL/TIMER")
include_directories("${OPENAIR2_DIR}/UTIL/OMG")
include_directories("${OPENAIR2_DIR}/UTIL/OTG")
include_directories("${OPENAIR2_DIR}/UTIL/CLI")
include_directories("${OPENAIR2_DIR}/UTIL/OPT")
include_directories("${OPENAIR2_DIR}/UTIL/OMV")
include_directories("${OPENAIR2_DIR}/RRC/LITE/MESSAGES")
include_directories("${OPENAIR3_DIR}/GTPV1-U/nw-gtpv1u/shared")
include_directories("${OPENAIR3_DIR}/GTPV1-U/nw-gtpv1u/include")
include_directories("${OPENAIR_DIR}")

# Utilities Library
################
if (FLEXRAN_AGENT_SB_IF)
  # set the version of protobuf messages, V3 not supported yet
  add_list1_option(FLPT_VERSION V2 "FLPT MSG  protobuf  grammar version" V2 V3)

  if (${FLPT_VERSION} STREQUAL "V2")
    set (FLPTDIR V2)
  elseif (${FLPT_VERSION} STREQUAL "V3")
    set (FLPTDIR V3)
  endif(${FLPT_VERSION} STREQUAL "V2")

  set(FLPT_MSG_DIR ${OPENAIR2_DIR}/ENB_APP/MESSAGES/${FLPTDIR} )
  set(FLPT_MSG_FILES
    ${FLPT_MSG_DIR}/header.proto
    ${FLPT_MSG_DIR}/flexran.proto
    ${FLPT_MSG_DIR}/stats_common.proto
    ${FLPT_MSG_DIR}/stats_messages.proto
    ${FLPT_MSG_DIR}/time_common.proto
    ${FLPT_MSG_DIR}/controller_commands.proto
    ${FLPT_MSG_DIR}/mac_primitives.proto
    ${FLPT_MSG_DIR}/config_messages.proto
    ${FLPT_MSG_DIR}/config_common.proto
    ${FLPT_MSG_DIR}/control_delegation.proto
    )

  set(FLPT_C_DIR ${protobuf_generated_dir}/${FLPTDIR})
  #message("calling protoc_call=${protoc_call} FLPT_C_DIR=${FLPT_C_DIR} FLPT_MSG_FILES=${FLPT_MSG_FILES}")
  execute_process(COMMAND ${protoc_call} ${FLPT_C_DIR} ${FLPT_MSG_DIR} ${FLPT_MSG_FILES})
  file(GLOB FLPT_source ${FLPT_C_DIR}/*.c)
  set(FLPT_OAI_generated
    ${FLPT_C_DIR}/header.pb-c.c
    ${FLPT_C_DIR}/flexran.pb-c.c
    ${FLPT_C_DIR}/stats_common.pb-c.c
    ${FLPT_C_DIR}/stats_messages.pb-c.c
    ${FLPT_C_DIR}/time_common.pb-c.c
    ${FLPT_C_DIR}/controller_commands.pb-c.c
    ${FLPT_C_DIR}/mac_primitives.pb-c.c
    ${FLPT_C_DIR}/config_messages.pb-c.c
    ${FLPT_C_DIR}/config_common.pb-c.c
    ${FLPT_C_DIR}/control_delegation.pb-c.c
    )

  file(GLOB flpt_h ${FLPT_C_DIR}/*.h)
  set(flpt_h ${flpt_h} )

  add_library(FLPT_MSG
    ${FLPT_OAI_generated}
    ${FLPT_source}
    )
  set(FLPT_MSG_LIB FLPT_MSG)
  #message("prpt c dir is : ${FLPT_C_DIR}")
  include_directories (${FLPT_C_DIR})

  add_library(ASYNC_IF
    ${OPENAIR2_DIR}/UTIL/ASYNC_IF/socket_link.c
    ${OPENAIR2_DIR}/UTIL/ASYNC_IF/link_manager.c
    ${OPENAIR2_DIR}/UTIL/ASYNC_IF/message_queue.c
    ${OPENAIR2_DIR}/UTIL/ASYNC_IF/ringbuffer_queue.c
    )
  set(ASYNC_IF_LIB ASYNC_IF)
  include_directories(${OPENAIR2_DIR}/UTIL/ASYNC_IF)

 add_library(FLEXRAN_AGENT
    ${OPENAIR2_DIR}/ENB_APP/flexran_agent_handler.c
    ${OPENAIR2_DIR}/ENB_APP/flexran_agent_common.c
    ${OPENAIR2_DIR}/ENB_APP/flexran_agent_common_internal.c
    ${OPENAIR2_DIR}/ENB_APP/CONTROL_MODULES/MAC/flexran_agent_mac.c
    ${OPENAIR2_DIR}/ENB_APP/flexran_agent.c
    ${OPENAIR2_DIR}/ENB_APP/flexran_agent_task_manager.c
    ${OPENAIR2_DIR}/ENB_APP/flexran_agent_net_comm.c
    ${OPENAIR2_DIR}/ENB_APP/flexran_agent_async.c
    ${OPENAIR2_DIR}/ENB_APP/CONTROL_MODULES/MAC/flexran_agent_mac_internal.c
    )
  set(FLEXRAN_AGENT_LIB FLEXRAN_AGENT)
  #include_directories(${OPENAIR2_DIR}/ENB_APP)

  set(PROTOBUF_LIB "protobuf-c")

  FIND_PATH(LIBYAML_INCLUDE_DIR NAMES yaml.h)
  FIND_LIBRARY(LIBYAML_LIBRARIES NAMES yaml libyaml)

  INCLUDE(FindPackageHandleStandardArgs)
  FIND_PACKAGE_HANDLE_STANDARD_ARGS(Yaml DEFAULT_MSG LIBYAML_LIBRARIES LIBYAML_INCLUDE_DIR)
  MARK_AS_ADVANCED(LIBYAML_INCLUDE_DIR LIBYAML_LIBRARIES)

  #set(PROTOBUF_LIB "protobuf") #for Cpp
endif()


add_library(HASHTABLE
  ${OPENAIR_DIR}/common/utils/hashtable/hashtable.c
  ${OPENAIR_DIR}/common/utils/hashtable/obj_hashtable.c
)
include_directories(${OPENAIR_DIR}/common/utils/hashtable)

if (MESSAGE_CHART_GENERATOR)
  add_library(MSC
    ${OPENAIR_DIR}/common/utils/msc/msc.c
  )
  set(MSC_LIB MSC)
endif()
include_directories(${OPENAIR_DIR}/common/utils/msc)

set(UTIL_SRC
  ${OPENAIR2_DIR}/UTIL/CLI/cli.c
  ${OPENAIR2_DIR}/UTIL/CLI/cli_cmd.c
  ${OPENAIR2_DIR}/UTIL/CLI/cli_server.c
  ${OPENAIR2_DIR}/UTIL/FIFO/pad_list.c
  ${OPENAIR2_DIR}/UTIL/LISTS/list.c
  ${OPENAIR2_DIR}/UTIL/LISTS/list2.c
  ${OPENAIR2_DIR}/UTIL/LOG/log.c
  ${OPENAIR2_DIR}/UTIL/LOG/vcd_signal_dumper.c
  ${OPENAIR2_DIR}/UTIL/MATH/oml.c
  ${OPENAIR2_DIR}/UTIL/MEM/mem_block.c
  ${OPENAIR2_DIR}/UTIL/OCG/OCG.c
  ${OPENAIR2_DIR}/UTIL/OCG/OCG_create_dir.c
  ${OPENAIR2_DIR}/UTIL/OCG/OCG_detect_file.c
  ${OPENAIR2_DIR}/UTIL/OCG/OCG_generate_report.c
  ${OPENAIR2_DIR}/UTIL/OCG/OCG_parse_filename.c
  ${OPENAIR2_DIR}/UTIL/OCG/OCG_parse_XML.c
  ${OPENAIR2_DIR}/UTIL/OCG/OCG_save_XML.c
  ${OPENAIR2_DIR}/UTIL/OMG/common.c
  ${OPENAIR2_DIR}/UTIL/OMG/grid.c
  ${OPENAIR2_DIR}/UTIL/OMG/job.c
  ${OPENAIR2_DIR}/UTIL/OMG/mobility_parser.c
  ${OPENAIR2_DIR}/UTIL/OMG/omg.c
  #${OPENAIR2_DIR}/UTIL/OMG/omg_hashtable.c
  ${OPENAIR2_DIR}/UTIL/OMG/rwalk.c
  ${OPENAIR2_DIR}/UTIL/OMG/rwp.c
  ${OPENAIR2_DIR}/UTIL/OMG/static.c
  ${OPENAIR2_DIR}/UTIL/OMG/steadystaterwp.c
  ${OPENAIR2_DIR}/UTIL/OMG/trace.c
  ${OPENAIR2_DIR}/UTIL/OMG/trace_hashtable.c
  ${OPENAIR2_DIR}/UTIL/OPT/probe.c
  ${OPENAIR2_DIR}/UTIL/OTG/otg_tx.c
  ${OPENAIR2_DIR}/UTIL/OTG/otg.c
  ${OPENAIR2_DIR}/UTIL/OTG/otg_kpi.c
  ${OPENAIR2_DIR}/UTIL/OTG/otg_models.c
  ${OPENAIR2_DIR}/UTIL/OTG/otg_form.c
  ${OPENAIR2_DIR}/UTIL/OTG/otg_rx.c
  )
add_library(UTIL ${UTIL_SRC})

#set(OMG_SUMO_SRC
#  ${OPENAIR2_DIR}/UTIL/OMG/client_traci_OMG.c
#  ${OPENAIR2_DIR}/UTIL/OMG/id_manager.c
#  ${OPENAIR2_DIR}/UTIL/OMG/sumo.c
#  ${OPENAIR2_DIR}/UTIL/OMG/socket_traci_OMG.c
#  ${OPENAIR2_DIR}/UTIL/OMG/storage_traci_OMG.c
#  )
#add_library(OMG_SUMO ${OMG_SUMO_SRC})

set(SECU_OSA_SRC
  ${OPENAIR2_DIR}/UTIL/OSA/osa_key_deriver.c
  ${OPENAIR2_DIR}/UTIL/OSA/osa_rijndael.c
  ${OPENAIR2_DIR}/UTIL/OSA/osa_snow3g.c
  ${OPENAIR2_DIR}/UTIL/OSA/osa_stream_eea.c
  ${OPENAIR2_DIR}/UTIL/OSA/osa_stream_eia.c
  )
add_library(SECU_OSA ${SECU_OSA_SRC})

set(SECU_CN_SRC
  ${OPENAIR3_DIR}/SECU/kdf.c
  ${OPENAIR3_DIR}/SECU/rijndael.c
  ${OPENAIR3_DIR}/SECU/snow3g.c
  ${OPENAIR3_DIR}/SECU/key_nas_deriver.c
  ${OPENAIR3_DIR}/SECU/nas_stream_eea1.c
  ${OPENAIR3_DIR}/SECU/nas_stream_eia1.c
  ${OPENAIR3_DIR}/SECU/nas_stream_eea2.c
  ${OPENAIR3_DIR}/SECU/nas_stream_eia2.c
  )
add_library(SECU_CN ${SECU_CN_SRC})

# Scheduler
################################"
set(SCHED_SRC
  ${OPENAIR1_DIR}/SCHED/fapi_l1.c
  ${OPENAIR1_DIR}/SCHED/phy_procedures_lte_eNb.c
  ${OPENAIR1_DIR}/SCHED/phy_procedures_lte_ue.c
  ${OPENAIR1_DIR}/SCHED/phy_procedures_lte_common.c
  ${OPENAIR1_DIR}/SCHED/ru_procedures.c
#  ${OPENAIR1_DIR}/SCHED/phy_mac_stub.c
  ${OPENAIR1_DIR}/SCHED/pucch_pc.c
  ${OPENAIR1_DIR}/SCHED/pusch_pc.c
  ${OPENAIR1_DIR}/SCHED/srs_pc.c
)
add_library(SCHED_LIB ${SCHED_SRC})

# nFAPI
#################################
set(NFAPI_COMMON_SRC
  ${NFAPI_DIR}/common/src/debug.c
)
add_library(NFAPI_COMMON_LIB ${NFAPI_COMMON_SRC})

include_directories(${NFAPI_DIR}/common/public_inc)

set(NFAPI_SRC
  ${NFAPI_DIR}/nfapi/src/nfapi.c
  ${NFAPI_DIR}/nfapi/src/nfapi_p4.c
  ${NFAPI_DIR}/nfapi/src/nfapi_p5.c
  ${NFAPI_DIR}/nfapi/src/nfapi_p7.c
)
add_library(NFAPI_LIB ${NFAPI_SRC})

include_directories(${NFAPI_DIR}/nfapi/public_inc)
include_directories(${NFAPI_DIR}/nfapi/inc)

set(NFAPI_PNF_SRC
  ${NFAPI_DIR}/pnf/src/pnf.c
  ${NFAPI_DIR}/pnf/src/pnf_interface.c
  ${NFAPI_DIR}/pnf/src/pnf_p7.c
  ${NFAPI_DIR}/pnf/src/pnf_p7_interface.c
)
add_library(NFAPI_PNF_LIB ${NFAPI_PNF_SRC})

include_directories(${NFAPI_DIR}/pnf/public_inc)
include_directories(${NFAPI_DIR}/pnf/inc)

set(NFAPI_VNF_SRC
  ${NFAPI_DIR}/vnf/src/vnf.c
  ${NFAPI_DIR}/vnf/src/vnf_interface.c
  ${NFAPI_DIR}/vnf/src/vnf_p7.c
  ${NFAPI_DIR}/vnf/src/vnf_p7_interface.c
)
add_library(NFAPI_VNF_LIB ${NFAPI_VNF_SRC})

include_directories(${NFAPI_DIR}/vnf/public_inc)
include_directories(${NFAPI_DIR}/vnf/inc)

# nFAPI user defined code
#############################
set(NFAPI_USER_SRC
  ${NFAPI_USER_DIR}/nfapi.c
  ${NFAPI_USER_DIR}/nfapi_pnf.c
  ${NFAPI_USER_DIR}/nfapi_vnf.c
)
add_library(NFAPI_USER_LIB ${NFAPI_USER_SRC})
include_directories(${NFAPI_USER_DIR})

# Layer 1
#############################
set(PHY_SRC
  # depend on code generation from asn1c
  ${RRC_FULL_DIR}/asn1_constants.h
  # actual source
  ${OPENAIR1_DIR}/PHY/LTE_TRANSPORT/pss.c
  ${OPENAIR1_DIR}/PHY/LTE_TRANSPORT/sss.c
  ${OPENAIR1_DIR}/PHY/LTE_TRANSPORT/pilots.c
  ${OPENAIR1_DIR}/PHY/LTE_TRANSPORT/pilots_mbsfn.c
  ${OPENAIR1_DIR}/PHY/LTE_TRANSPORT/dlsch_coding.c
  ${OPENAIR1_DIR}/PHY/LTE_TRANSPORT/dlsch_modulation.c
  ${OPENAIR1_DIR}/PHY/LTE_TRANSPORT/dlsch_demodulation.c
  ${OPENAIR1_DIR}/PHY/LTE_TRANSPORT/dlsch_llr_computation.c
  ${OPENAIR1_DIR}/PHY/LTE_TRANSPORT/power_control.c
  ${OPENAIR1_DIR}/PHY/LTE_TRANSPORT/dlsch_decoding.c
  ${OPENAIR1_DIR}/PHY/LTE_TRANSPORT/dlsch_scrambling.c
  ${OPENAIR1_DIR}/PHY/LTE_TRANSPORT/dci_tools.c
  ${OPENAIR1_DIR}/PHY/LTE_TRANSPORT/uci_tools.c
  ${OPENAIR1_DIR}/PHY/LTE_TRANSPORT/lte_mcs.c
  ${OPENAIR1_DIR}/PHY/LTE_TRANSPORT/pbch.c
  ${OPENAIR1_DIR}/PHY/LTE_TRANSPORT/dci.c
  ${OPENAIR1_DIR}/PHY/LTE_TRANSPORT/edci.c
  ${OPENAIR1_DIR}/PHY/LTE_TRANSPORT/phich.c
  ${OPENAIR1_DIR}/PHY/LTE_TRANSPORT/pcfich.c
  ${OPENAIR1_DIR}/PHY/LTE_TRANSPORT/pucch.c
  ${OPENAIR1_DIR}/PHY/LTE_TRANSPORT/prach.c
  ${OPENAIR1_DIR}/PHY/LTE_TRANSPORT/pmch.c
  ${OPENAIR1_DIR}/PHY/LTE_TRANSPORT/pch.c
  ${OPENAIR1_DIR}/PHY/LTE_TRANSPORT/group_hopping.c
  ${OPENAIR1_DIR}/PHY/LTE_TRANSPORT/srs_modulation.c
  ${OPENAIR1_DIR}/PHY/LTE_TRANSPORT/drs_modulation.c
  ${OPENAIR1_DIR}/PHY/LTE_TRANSPORT/ulsch_modulation.c
  ${OPENAIR1_DIR}/PHY/LTE_TRANSPORT/ulsch_demodulation.c
  ${OPENAIR1_DIR}/PHY/LTE_TRANSPORT/ulsch_coding.c
  ${OPENAIR1_DIR}/PHY/LTE_TRANSPORT/ulsch_decoding.c
  ${OPENAIR1_DIR}/PHY/LTE_TRANSPORT/rar_tools.c
  ${OPENAIR1_DIR}/PHY/LTE_TRANSPORT/print_stats.c
  ${OPENAIR1_DIR}/PHY/LTE_TRANSPORT/initial_sync.c
  ${OPENAIR1_DIR}/PHY/LTE_TRANSPORT/if4_tools.c
  ${OPENAIR1_DIR}/PHY/LTE_TRANSPORT/if5_tools.c
  ${OPENAIR1_DIR}/PHY/MODULATION/ofdm_mod.c
  ${OPENAIR1_DIR}/PHY/MODULATION/slot_fep.c
  ${OPENAIR1_DIR}/PHY/MODULATION/slot_fep_mbsfn.c
  ${OPENAIR1_DIR}/PHY/MODULATION/slot_fep_ul.c
  ${OPENAIR1_DIR}/PHY/MODULATION/ul_7_5_kHz.c
  ${OPENAIR1_DIR}/PHY/MODULATION/beamforming.c
  ${OPENAIR1_DIR}/PHY/MODULATION/compute_bf_weights.c
  ${OPENAIR1_DIR}/PHY/LTE_ESTIMATION/freq_equalization.c
  ${OPENAIR1_DIR}/PHY/LTE_ESTIMATION/lte_sync_time.c
  ${OPENAIR1_DIR}/PHY/LTE_ESTIMATION/lte_sync_timefreq.c
  ${OPENAIR1_DIR}/PHY/LTE_ESTIMATION/lte_adjust_sync.c
  ${OPENAIR1_DIR}/PHY/LTE_ESTIMATION/lte_dl_channel_estimation.c
  ${OPENAIR1_DIR}/PHY/LTE_ESTIMATION/lte_dl_bf_channel_estimation.c
  ${OPENAIR1_DIR}/PHY/LTE_ESTIMATION/lte_dl_mbsfn_channel_estimation.c
  ${OPENAIR1_DIR}/PHY/LTE_ESTIMATION/lte_ul_channel_estimation.c
  ${OPENAIR1_DIR}/PHY/LTE_ESTIMATION/lte_est_freq_offset.c
  ${OPENAIR1_DIR}/PHY/LTE_ESTIMATION/lte_ue_measurements.c
  ${OPENAIR1_DIR}/PHY/LTE_ESTIMATION/lte_eNB_measurements.c
  ${OPENAIR1_DIR}/PHY/LTE_ESTIMATION/adjust_gain.c
  ${OPENAIR1_DIR}/PHY/LTE_REFSIG/lte_dl_cell_spec.c
  ${OPENAIR1_DIR}/PHY/LTE_REFSIG/lte_dl_uespec.c
  ${OPENAIR1_DIR}/PHY/LTE_REFSIG/lte_gold.c
  ${OPENAIR1_DIR}/PHY/LTE_REFSIG/lte_gold_mbsfn.c
  ${OPENAIR1_DIR}/PHY/LTE_REFSIG/lte_dl_mbsfn.c
  ${OPENAIR1_DIR}/PHY/LTE_REFSIG/lte_ul_ref.c
  ${OPENAIR1_DIR}/PHY/CODING/lte_segmentation.c
  ${OPENAIR1_DIR}/PHY/CODING/ccoding_byte.c
  ${OPENAIR1_DIR}/PHY/CODING/ccoding_byte_lte.c
  ${OPENAIR1_DIR}/PHY/CODING/3gpplte_sse.c
  ${OPENAIR1_DIR}/PHY/CODING/crc_byte.c
  ${OPENAIR1_DIR}/PHY/CODING/3gpplte_turbo_decoder_sse_8bit.c
  ${OPENAIR1_DIR}/PHY/CODING/3gpplte_turbo_decoder_sse_16bit.c
  ${OPENAIR1_DIR}/PHY/CODING/3gpplte_turbo_decoder_avx2_16bit.c
  ${OPENAIR1_DIR}/PHY/CODING/lte_rate_matching.c
  ${OPENAIR1_DIR}/PHY/CODING/viterbi.c
  ${OPENAIR1_DIR}/PHY/CODING/viterbi_lte.c
  ${OPENAIR1_DIR}/PHY/INIT/lte_init.c
  ${OPENAIR1_DIR}/PHY/INIT/lte_parms.c
  ${OPENAIR1_DIR}/PHY/INIT/lte_param_init.c
  ${OPENAIR1_DIR}/PHY/TOOLS/file_output.c
  ${OPENAIR1_DIR}/PHY/TOOLS/cadd_vv.c
  ${OPENAIR1_DIR}/PHY/TOOLS/lte_dfts.c
  ${OPENAIR1_DIR}/PHY/TOOLS/log2_approx.c
  ${OPENAIR1_DIR}/PHY/TOOLS/cmult_sv.c
  ${OPENAIR1_DIR}/PHY/TOOLS/cmult_vv.c
  ${OPENAIR1_DIR}/PHY/TOOLS/cdot_prod.c
  ${OPENAIR1_DIR}/PHY/TOOLS/signal_energy.c
  ${OPENAIR1_DIR}/PHY/TOOLS/dB_routines.c
  ${OPENAIR1_DIR}/PHY/TOOLS/sqrt.c
  ${OPENAIR1_DIR}/PHY/TOOLS/time_meas.c
  ${OPENAIR1_DIR}/PHY/TOOLS/lut.c
  )
if (${SMBV})
  set(PHY_SRC "${PHY_SRC} ${OPENAIR1_DIR}/PHY/TOOLS/smbv.c")
endif  (${SMBV})

if (${COMPILATION_AVX2} STREQUAL "True")
  set(PHY_SRC ${PHY_SRC} ${OPENAIR1_DIR}/PHY/LTE_TRANSPORT/dlsch_llr_computation_avx2.c)
endif ()

add_library(PHY ${PHY_SRC})

#Layer 2 library
#####################
set(MAC_DIR ${OPENAIR2_DIR}/LAYER2/MAC)
set(PHY_INTERFACE_DIR ${OPENAIR2_DIR}/PHY_INTERFACE)
set(RLC_DIR ${OPENAIR2_DIR}/LAYER2/RLC)
set(RLC_UM_DIR ${OPENAIR2_DIR}/LAYER2/RLC/UM_v9.3.0)
set(RLC_AM_DIR ${OPENAIR2_DIR}/LAYER2/RLC/AM_v9.3.0)
set(RLC_TM_DIR ${OPENAIR2_DIR}/LAYER2/RLC/TM_v9.3.0)
set(RRC_DIR ${OPENAIR2_DIR}/RRC/LITE)
set(PDCP_DIR  ${OPENAIR2_DIR}/LAYER2/PDCP_v10.1.0)
set(L2_SRC
  ${OPENAIR2_DIR}/LAYER2/openair2_proc.c
  ${PDCP_DIR}/pdcp.c
  ${PDCP_DIR}/pdcp_fifo.c
  ${PDCP_DIR}/pdcp_sequence_manager.c
  ${PDCP_DIR}/pdcp_primitives.c
  ${PDCP_DIR}/pdcp_util.c
  ${PDCP_DIR}/pdcp_security.c
  ${PDCP_DIR}/pdcp_netlink.c
  ${RLC_AM_DIR}/rlc_am.c
  ${RLC_AM_DIR}/rlc_am_init.c
  ${RLC_AM_DIR}/rlc_am_timer_poll_retransmit.c
  ${RLC_AM_DIR}/rlc_am_timer_reordering.c
  ${RLC_AM_DIR}/rlc_am_timer_status_prohibit.c
  ${RLC_AM_DIR}/rlc_am_segment.c
  ${RLC_AM_DIR}/rlc_am_segments_holes.c
  ${RLC_AM_DIR}/rlc_am_in_sdu.c
  ${RLC_AM_DIR}/rlc_am_receiver.c
  ${RLC_AM_DIR}/rlc_am_retransmit.c
  ${RLC_AM_DIR}/rlc_am_windows.c
  ${RLC_AM_DIR}/rlc_am_rx_list.c
  ${RLC_AM_DIR}/rlc_am_reassembly.c
  ${RLC_AM_DIR}/rlc_am_status_report.c
  ${RLC_TM_DIR}/rlc_tm.c
  ${RLC_TM_DIR}/rlc_tm_init.c
  ${RLC_UM_DIR}/rlc_um.c
  ${RLC_UM_DIR}/rlc_um_fsm.c
  ${RLC_UM_DIR}/rlc_um_control_primitives.c
  ${RLC_UM_DIR}/rlc_um_segment.c
  ${RLC_UM_DIR}/rlc_um_reassembly.c
  ${RLC_UM_DIR}/rlc_um_receiver.c
  ${RLC_UM_DIR}/rlc_um_dar.c
  ${RLC_DIR}/rlc_mac.c
  ${RLC_DIR}/rlc.c
  ${RLC_DIR}/rlc_rrc.c
  ${RLC_DIR}/rlc_mpls.c
  ${RRC_DIR}/rrc_UE.c
  ${RRC_DIR}/rrc_eNB.c
  ${RRC_DIR}/rrc_eNB_S1AP.c
  ${RRC_DIR}/rrc_eNB_UE_context.c
  ${RRC_DIR}/rrc_common.c
  ${RRC_DIR}/L2_interface.c
  )
set (MAC_SRC
  ${PHY_INTERFACE_DIR}/IF_Module.c
  ${MAC_DIR}/main.c
  ${MAC_DIR}/ue_procedures.c
  ${MAC_DIR}/ra_procedures.c
  ${MAC_DIR}/l1_helpers.c
  ${MAC_DIR}/rar_tools.c
  ${MAC_DIR}/eNB_scheduler.c
  ${MAC_DIR}/eNB_scheduler_dlsch.c
  ${MAC_DIR}/eNB_scheduler_ulsch.c
  ${MAC_DIR}/eNB_scheduler_mch.c
  ${MAC_DIR}/eNB_scheduler_bch.c
  ${MAC_DIR}/eNB_scheduler_primitives.c
  ${MAC_DIR}/eNB_scheduler_RA.c
  ${MAC_DIR}/pre_processor.c
  ${MAC_DIR}/config.c
 )

if (FLEXRAN_AGENT_SB_IF)

set (MAC_SRC ${MAC_SRC}
  ${MAC_DIR}/flexran_agent_scheduler_dlsch_ue.c
  ${MAC_DIR}/flexran_agent_scheduler_dataplane.c
  ${MAC_DIR}/flexran_agent_scheduler_dlsch_ue_remote.c
)

endif()

set (ENB_APP_SRC
  ${OPENAIR2_DIR}/ENB_APP/enb_app.c
  ${OPENAIR2_DIR}/ENB_APP/enb_config.c
  )

add_library(L2
  ${L2_SRC}
  ${MAC_SRC}
  ${ENB_APP_SRC})
#  ${OPENAIR2_DIR}/RRC/L2_INTERFACE/openair_rrc_L2_interface.c)

include_directories(${NFAPI_USER_DIR})

if (FLEXRAN_AGENT_SB_IF)

#Test for adding a shared library
add_library(default_sched SHARED ${MAC_DIR}/flexran_agent_scheduler_dlsch_ue.c)
add_library(remote_sched SHARED ${MAC_DIR}/flexran_agent_scheduler_dlsch_ue_remote.c)

endif()

# L3 Libs
##########################

set(RAL_LTE_DIR ${OPENAIR3_DIR}/RAL-LTE/)
if (${ENABLE_RAL})
  set(RAL_LTE_SRC
    ${RRC_DIR}/rrc_UE_ral.c
    ${RRC_DIR}/rrc_eNB_ral.c
    ${RAL_LTE_DIR}LTE_RAL_ENB/SRC/lteRALenb_action.c
    ${RAL_LTE_DIR}LTE_RAL_ENB/SRC/lteRALenb_main.c
    ${RAL_LTE_DIR}LTE_RAL_ENB/SRC/lteRALenb_mih_msg.c
    ${RAL_LTE_DIR}LTE_RAL_ENB/SRC/lteRALenb_parameters.c
    ${RAL_LTE_DIR}LTE_RAL_ENB/SRC/lteRALenb_process.c
    ${RAL_LTE_DIR}LTE_RAL_ENB/SRC/lteRALenb_rrc_msg.c
    ${RAL_LTE_DIR}LTE_RAL_ENB/SRC/lteRALenb_subscribe.c
    ${RAL_LTE_DIR}LTE_RAL_ENB/SRC/lteRALenb_thresholds.c
    ${RAL_LTE_DIR}LTE_RAL_UE/SRC/lteRALue_action.c
    ${RAL_LTE_DIR}LTE_RAL_UE/SRC/lteRALue_main.c
    ${RAL_LTE_DIR}LTE_RAL_UE/SRC/lteRALue_mih_msg.c
    ${RAL_LTE_DIR}LTE_RAL_UE/SRC/lteRALue_parameters.c
    ${RAL_LTE_DIR}LTE_RAL_UE/SRC/lteRALue_process.c
    ${RAL_LTE_DIR}LTE_RAL_UE/SRC/lteRALue_rrc_msg.c
    ${RAL_LTE_DIR}LTE_RAL_UE/SRC/lteRALue_subscribe.c
    ${RAL_LTE_DIR}LTE_RAL_UE/SRC/lteRALue_thresholds.c
    )
  add_library(RAL ${RAL_LTE_SRC})
  set(RAL_LIB RAL)
endif()

# CN libs
##########################

add_library(CN_UTILS
  ${OPENAIR3_DIR}/UTILS/conversions.c
  ${OPENAIR3_DIR}/UTILS/enum_string.c
  ${OPENAIR3_DIR}/UTILS/log.c
  ${OPENAIR3_DIR}/UTILS/mcc_mnc_itu.c
  )

set(GTPV1U_DIR ${OPENAIR3_DIR}/GTPV1-U)
set (GTPV1U_SRC
  ${RRC_DIR}/rrc_eNB_GTPV1U.c
  ${GTPV1U_DIR}/nw-gtpv1u/src/NwGtpv1uTunnelEndPoint.c
  ${GTPV1U_DIR}/nw-gtpv1u/src/NwGtpv1uTrxn.c
  ${GTPV1U_DIR}/nw-gtpv1u/src/NwGtpv1uMsg.c
  ${GTPV1U_DIR}/nw-gtpv1u/src/NwGtpv1u.c
  ${GTPV1U_DIR}/gtpv1u_teid_pool.c
)
add_library(GTPV1U ${GTPV1U_SRC})

set(SCTP_SRC
  ${OPENAIR3_DIR}/SCTP/sctp_common.c
  ${OPENAIR3_DIR}/SCTP/sctp_eNB_task.c
  ${OPENAIR3_DIR}/SCTP/sctp_eNB_itti_messaging.c
)
add_library(SCTP_CLIENT ${SCTP_SRC})

add_library(UDP ${OPENAIR3_DIR}/UDP/udp_eNB_task.c)


set(NAS_SRC ${OPENAIR3_DIR}/NAS/)
set(libnas_api_OBJS
  ${NAS_SRC}COMMON/API/NETWORK/as_message.c
  ${NAS_SRC}COMMON/API/NETWORK/nas_message.c
  ${NAS_SRC}COMMON/API/NETWORK/network_api.c
  )

set(libnas_emm_msg_OBJS
  ${NAS_SRC}COMMON/EMM/MSG/AttachAccept.c
  ${NAS_SRC}COMMON/EMM/MSG/AttachComplete.c
  ${NAS_SRC}COMMON/EMM/MSG/AttachReject.c
  ${NAS_SRC}COMMON/EMM/MSG/AttachRequest.c
  ${NAS_SRC}COMMON/EMM/MSG/AuthenticationFailure.c
  ${NAS_SRC}COMMON/EMM/MSG/AuthenticationReject.c
  ${NAS_SRC}COMMON/EMM/MSG/AuthenticationRequest.c
  ${NAS_SRC}COMMON/EMM/MSG/AuthenticationResponse.c
  ${NAS_SRC}COMMON/EMM/MSG/CsServiceNotification.c
  ${NAS_SRC}COMMON/EMM/MSG/DetachAccept.c
  ${NAS_SRC}COMMON/EMM/MSG/DetachRequest.c
  ${NAS_SRC}COMMON/EMM/MSG/DownlinkNasTransport.c
  ${NAS_SRC}COMMON/EMM/MSG/EmmInformation.c
  ${NAS_SRC}COMMON/EMM/MSG/emm_msg.c
  ${NAS_SRC}COMMON/EMM/MSG/EmmStatus.c
  ${NAS_SRC}COMMON/EMM/MSG/ExtendedServiceRequest.c
  ${NAS_SRC}COMMON/EMM/MSG/GutiReallocationCommand.c
  ${NAS_SRC}COMMON/EMM/MSG/GutiReallocationComplete.c
  ${NAS_SRC}COMMON/EMM/MSG/IdentityRequest.c
  ${NAS_SRC}COMMON/EMM/MSG/IdentityResponse.c
  ${NAS_SRC}COMMON/EMM/MSG/SecurityModeCommand.c
  ${NAS_SRC}COMMON/EMM/MSG/SecurityModeComplete.c
  ${NAS_SRC}COMMON/EMM/MSG/SecurityModeReject.c
  ${NAS_SRC}COMMON/EMM/MSG/ServiceReject.c
  ${NAS_SRC}COMMON/EMM/MSG/ServiceRequest.c
  ${NAS_SRC}COMMON/EMM/MSG/TrackingAreaUpdateAccept.c
  ${NAS_SRC}COMMON/EMM/MSG/TrackingAreaUpdateComplete.c
  ${NAS_SRC}COMMON/EMM/MSG/TrackingAreaUpdateReject.c
  ${NAS_SRC}COMMON/EMM/MSG/TrackingAreaUpdateRequest.c
  ${NAS_SRC}COMMON/EMM/MSG/UplinkNasTransport.c
)

set(libnas_esm_msg_OBJS
  ${NAS_SRC}COMMON/ESM/MSG/ActivateDedicatedEpsBearerContextAccept.c
  ${NAS_SRC}COMMON/ESM/MSG/ActivateDedicatedEpsBearerContextReject.c
  ${NAS_SRC}COMMON/ESM/MSG/ActivateDedicatedEpsBearerContextRequest.c
  ${NAS_SRC}COMMON/ESM/MSG/ActivateDefaultEpsBearerContextAccept.c
  ${NAS_SRC}COMMON/ESM/MSG/ActivateDefaultEpsBearerContextReject.c
  ${NAS_SRC}COMMON/ESM/MSG/ActivateDefaultEpsBearerContextRequest.c
  ${NAS_SRC}COMMON/ESM/MSG/BearerResourceAllocationReject.c
  ${NAS_SRC}COMMON/ESM/MSG/BearerResourceAllocationRequest.c
  ${NAS_SRC}COMMON/ESM/MSG/BearerResourceModificationReject.c
  ${NAS_SRC}COMMON/ESM/MSG/BearerResourceModificationRequest.c
  ${NAS_SRC}COMMON/ESM/MSG/DeactivateEpsBearerContextAccept.c
  ${NAS_SRC}COMMON/ESM/MSG/DeactivateEpsBearerContextRequest.c
  ${NAS_SRC}COMMON/ESM/MSG/EsmInformationRequest.c
  ${NAS_SRC}COMMON/ESM/MSG/EsmInformationResponse.c
  ${NAS_SRC}COMMON/ESM/MSG/esm_msg.c
  ${NAS_SRC}COMMON/ESM/MSG/EsmStatus.c
  ${NAS_SRC}COMMON/ESM/MSG/ModifyEpsBearerContextAccept.c
  ${NAS_SRC}COMMON/ESM/MSG/ModifyEpsBearerContextReject.c
  ${NAS_SRC}COMMON/ESM/MSG/ModifyEpsBearerContextRequest.c
  ${NAS_SRC}COMMON/ESM/MSG/PdnConnectivityReject.c
  ${NAS_SRC}COMMON/ESM/MSG/PdnConnectivityRequest.c
  ${NAS_SRC}COMMON/ESM/MSG/PdnDisconnectReject.c
  ${NAS_SRC}COMMON/ESM/MSG/PdnDisconnectRequest.c
)

set(libnas_ies_OBJS
  ${NAS_SRC}COMMON/IES/AccessPointName.c
  ${NAS_SRC}COMMON/IES/AdditionalUpdateResult.c
  ${NAS_SRC}COMMON/IES/AdditionalUpdateType.c
  ${NAS_SRC}COMMON/IES/ApnAggregateMaximumBitRate.c
  ${NAS_SRC}COMMON/IES/AuthenticationFailureParameter.c
  ${NAS_SRC}COMMON/IES/AuthenticationParameterAutn.c
  ${NAS_SRC}COMMON/IES/AuthenticationParameterRand.c
  ${NAS_SRC}COMMON/IES/AuthenticationResponseParameter.c
  ${NAS_SRC}COMMON/IES/CipheringKeySequenceNumber.c
  ${NAS_SRC}COMMON/IES/Cli.c
  ${NAS_SRC}COMMON/IES/CsfbResponse.c
  ${NAS_SRC}COMMON/IES/DaylightSavingTime.c
  ${NAS_SRC}COMMON/IES/DetachType.c
  ${NAS_SRC}COMMON/IES/DrxParameter.c
  ${NAS_SRC}COMMON/IES/EmergencyNumberList.c
  ${NAS_SRC}COMMON/IES/EmmCause.c
  ${NAS_SRC}COMMON/IES/EpsAttachResult.c
  ${NAS_SRC}COMMON/IES/EpsAttachType.c
  ${NAS_SRC}COMMON/IES/EpsBearerContextStatus.c
  ${NAS_SRC}COMMON/IES/EpsBearerIdentity.c
  ${NAS_SRC}COMMON/IES/EpsMobileIdentity.c
  ${NAS_SRC}COMMON/IES/EpsNetworkFeatureSupport.c
  ${NAS_SRC}COMMON/IES/EpsQualityOfService.c
  ${NAS_SRC}COMMON/IES/EpsUpdateResult.c
  ${NAS_SRC}COMMON/IES/EpsUpdateType.c
  ${NAS_SRC}COMMON/IES/EsmCause.c
  ${NAS_SRC}COMMON/IES/EsmInformationTransferFlag.c
  ${NAS_SRC}COMMON/IES/EsmMessageContainer.c
  ${NAS_SRC}COMMON/IES/GprsTimer.c
  ${NAS_SRC}COMMON/IES/GutiType.c
  ${NAS_SRC}COMMON/IES/IdentityType2.c
  ${NAS_SRC}COMMON/IES/ImeisvRequest.c
  ${NAS_SRC}COMMON/IES/KsiAndSequenceNumber.c
  ${NAS_SRC}COMMON/IES/LcsClientIdentity.c
  ${NAS_SRC}COMMON/IES/LcsIndicator.c
  ${NAS_SRC}COMMON/IES/LinkedEpsBearerIdentity.c
  ${NAS_SRC}COMMON/IES/LlcServiceAccessPointIdentifier.c
  ${NAS_SRC}COMMON/IES/LocationAreaIdentification.c
  ${NAS_SRC}COMMON/IES/MessageType.c
  ${NAS_SRC}COMMON/IES/MobileIdentity.c
  ${NAS_SRC}COMMON/IES/MobileStationClassmark2.c
  ${NAS_SRC}COMMON/IES/MobileStationClassmark3.c
  ${NAS_SRC}COMMON/IES/MsNetworkCapability.c
  ${NAS_SRC}COMMON/IES/MsNetworkFeatureSupport.c
  ${NAS_SRC}COMMON/IES/NasKeySetIdentifier.c
  ${NAS_SRC}COMMON/IES/NasMessageContainer.c
  ${NAS_SRC}COMMON/IES/NasRequestType.c
  ${NAS_SRC}COMMON/IES/NasSecurityAlgorithms.c
  ${NAS_SRC}COMMON/IES/NetworkName.c
  ${NAS_SRC}COMMON/IES/Nonce.c
  ${NAS_SRC}COMMON/IES/PacketFlowIdentifier.c
  ${NAS_SRC}COMMON/IES/PagingIdentity.c
  ${NAS_SRC}COMMON/IES/PdnAddress.c
  ${NAS_SRC}COMMON/IES/PdnType.c
  ${NAS_SRC}COMMON/IES/PlmnList.c
  ${NAS_SRC}COMMON/IES/ProcedureTransactionIdentity.c
  ${NAS_SRC}COMMON/IES/ProtocolConfigurationOptions.c
  ${NAS_SRC}COMMON/IES/ProtocolDiscriminator.c
  ${NAS_SRC}COMMON/IES/PTmsiSignature.c
  ${NAS_SRC}COMMON/IES/QualityOfService.c
  ${NAS_SRC}COMMON/IES/RadioPriority.c
  ${NAS_SRC}COMMON/IES/SecurityHeaderType.c
  ${NAS_SRC}COMMON/IES/ServiceType.c
  ${NAS_SRC}COMMON/IES/ShortMac.c
  ${NAS_SRC}COMMON/IES/SsCode.c
  ${NAS_SRC}COMMON/IES/SupportedCodecList.c
  ${NAS_SRC}COMMON/IES/TimeZoneAndTime.c
  ${NAS_SRC}COMMON/IES/TimeZone.c
  ${NAS_SRC}COMMON/IES/TmsiStatus.c
  ${NAS_SRC}COMMON/IES/TrackingAreaIdentity.c
  ${NAS_SRC}COMMON/IES/TrackingAreaIdentityList.c
  ${NAS_SRC}COMMON/IES/TrafficFlowAggregateDescription.c
  ${NAS_SRC}COMMON/IES/TrafficFlowTemplate.c
  ${NAS_SRC}COMMON/IES/TransactionIdentifier.c
  ${NAS_SRC}COMMON/IES/UeNetworkCapability.c
  ${NAS_SRC}COMMON/IES/UeRadioCapabilityInformationUpdateNeeded.c
  ${NAS_SRC}COMMON/IES/UeSecurityCapability.c
  ${NAS_SRC}COMMON/IES/VoiceDomainPreferenceAndUeUsageSetting.c
)

set (libnas_utils_OBJS
  ${NAS_SRC}COMMON/UTIL/device.c
  ${NAS_SRC}COMMON/UTIL/memory.c
  ${NAS_SRC}COMMON/UTIL/nas_log.c
  ${NAS_SRC}COMMON/UTIL/nas_timer.c
  ${NAS_SRC}COMMON/UTIL/socket.c
  ${NAS_SRC}COMMON/UTIL/stty.c
  ${NAS_SRC}COMMON/UTIL/TLVEncoder.c
  ${NAS_SRC}COMMON/UTIL/TLVDecoder.c
  ${NAS_SRC}COMMON/UTIL/OctetString.c
)

if(NAS_UE)
  set(libnas_ue_api_OBJS
    ${NAS_SRC}UE/API/USER/at_command.c
    ${NAS_SRC}UE/API/USER/at_error.c
    ${NAS_SRC}UE/API/USER/at_response.c
    ${NAS_SRC}UE/API/USER/user_api.c
    ${NAS_SRC}UE/API/USER/user_indication.c
    ${NAS_SRC}UE/API/USIM/aka_functions.c
    ${NAS_SRC}UE/API/USIM/usim_api.c
  )
  set(libnas_ue_emm_OBJS
    ${NAS_SRC}UE/EMM/Attach.c
    ${NAS_SRC}UE/EMM/Authentication.c
    ${NAS_SRC}UE/EMM/Detach.c
    ${NAS_SRC}UE/EMM/emm_main.c
    ${NAS_SRC}UE/EMM/EmmStatusHdl.c
    ${NAS_SRC}UE/EMM/Identification.c
    ${NAS_SRC}UE/EMM/IdleMode.c
    ${NAS_SRC}UE/EMM/LowerLayer.c
    ${NAS_SRC}UE/EMM/SecurityModeControl.c
    ${NAS_SRC}UE/EMM/ServiceRequestHdl.c
    ${NAS_SRC}UE/EMM/TrackingAreaUpdate.c
  )
  set(libnas_ue_emm_sap_OBJS
    ${NAS_SRC}UE/EMM/SAP/emm_as.c
    ${NAS_SRC}UE/EMM/SAP/EmmDeregisteredAttachNeeded.c
    ${NAS_SRC}UE/EMM/SAP/EmmDeregisteredAttemptingToAttach.c
    ${NAS_SRC}UE/EMM/SAP/EmmDeregistered.c
    ${NAS_SRC}UE/EMM/SAP/EmmDeregisteredInitiated.c
    ${NAS_SRC}UE/EMM/SAP/EmmDeregisteredLimitedService.c
    ${NAS_SRC}UE/EMM/SAP/EmmDeregisteredNoCellAvailable.c
    ${NAS_SRC}UE/EMM/SAP/EmmDeregisteredNoImsi.c
    ${NAS_SRC}UE/EMM/SAP/EmmDeregisteredNormalService.c
    ${NAS_SRC}UE/EMM/SAP/EmmDeregisteredPlmnSearch.c
    ${NAS_SRC}UE/EMM/SAP/emm_esm.c
    ${NAS_SRC}UE/EMM/SAP/emm_fsm.c
    ${NAS_SRC}UE/EMM/SAP/EmmNull.c
    ${NAS_SRC}UE/EMM/SAP/emm_recv.c
    ${NAS_SRC}UE/EMM/SAP/emm_reg.c
    ${NAS_SRC}UE/EMM/SAP/EmmRegisteredAttemptingToUpdate.c
    ${NAS_SRC}UE/EMM/SAP/EmmRegistered.c
    ${NAS_SRC}UE/EMM/SAP/EmmRegisteredImsiDetachInitiated.c
    ${NAS_SRC}UE/EMM/SAP/EmmRegisteredInitiated.c
    ${NAS_SRC}UE/EMM/SAP/EmmRegisteredLimitedService.c
    ${NAS_SRC}UE/EMM/SAP/EmmRegisteredNoCellAvailable.c
    ${NAS_SRC}UE/EMM/SAP/EmmRegisteredNormalService.c
    ${NAS_SRC}UE/EMM/SAP/EmmRegisteredPlmnSearch.c
    ${NAS_SRC}UE/EMM/SAP/EmmRegisteredUpdateNeeded.c
    ${NAS_SRC}UE/EMM/SAP/emm_sap.c
    ${NAS_SRC}UE/EMM/SAP/emm_send.c
    ${NAS_SRC}UE/EMM/SAP/EmmServiceRequestInitiated.c
    ${NAS_SRC}UE/EMM/SAP/EmmTrackingAreaUpdatingInitiated.c
  )
  set (libnas_ue_esm_OBJS
    ${NAS_SRC}UE/ESM/DedicatedEpsBearerContextActivation.c
    ${NAS_SRC}UE/ESM/DefaultEpsBearerContextActivation.c
    ${NAS_SRC}UE/ESM/EpsBearerContextDeactivation.c
    ${NAS_SRC}UE/ESM/esm_ebr.c
    ${NAS_SRC}UE/ESM/esm_ebr_context.c
    ${NAS_SRC}UE/ESM/esm_ip.c
    ${NAS_SRC}UE/ESM/esm_main.c
    ${NAS_SRC}UE/ESM/esm_pt.c
    ${NAS_SRC}UE/ESM/EsmStatusHdl.c
    ${NAS_SRC}UE/ESM/PdnConnectivity.c
    ${NAS_SRC}UE/ESM/PdnDisconnect.c
  )
  set(libnas_ue_esm_sap_OBJS
    ${NAS_SRC}UE/ESM/SAP/esm_recv.c
    ${NAS_SRC}UE/ESM/SAP/esm_send.c
    ${NAS_SRC}UE/ESM/SAP/esm_sap.c
  )
  add_library(LIB_NAS_UE
    ${NAS_SRC}UE/nas_itti_messaging.c
    ${NAS_SRC}UE/nas_network.c
    ${NAS_SRC}UE/nas_parser.c
    ${NAS_SRC}UE/nas_proc.c
    ${NAS_SRC}UE/nas_user.c
    ${libnas_api_OBJS}
    ${libnas_ue_api_OBJS}
    ${libnas_emm_msg_OBJS}
    ${libnas_esm_msg_OBJS}
    ${libnas_ies_OBJS}
    ${libnas_utils_OBJS}
    ${libnas_ue_emm_OBJS}
    ${libnas_ue_emm_sap_OBJS}
    ${libnas_ue_esm_OBJS}
    ${libnas_ue_esm_sap_OBJS}
  )
  set(NAS_UE_LIB LIB_NAS_UE)

  include_directories(${NAS_SRC}UE)
  include_directories(${NAS_SRC}UE/API/USER)
  include_directories(${NAS_SRC}UE/API/USIM)
  include_directories(${NAS_SRC}UE/EMM)
  include_directories(${NAS_SRC}UE/EMM/SAP)
  include_directories(${NAS_SRC}UE/ESM)
  include_directories(${NAS_SRC}UE/ESM/SAP)
endif()



# Make lfds as a own source code (even if it is a outside library)
# For better intergration with compilation flags & structure of cmake
###################################################################
set(lfds ${OPENAIR2_DIR}/UTIL/LFDS/liblfds6.1.1/liblfds611/src/)
file(GLOB lfds_queue ${lfds}/lfds611_queue/*.c)
file(GLOB lfds_ring ${lfds}/lfds611_ringbuffer/*.c)
file(GLOB lfds_slist ${lfds}/lfds611_slist/*.c)
file(GLOB lfds_stack ${lfds}/lfds611_stack/*.c)
file(GLOB lfds_freelist ${lfds}/lfds611_freelist/*.c)

include_directories(${lfds})
add_library(LFDS
  ${lfds_queue} ${lfds_ring} ${lfds_slist} ${lfds_stack} ${lfds_freelist}
  ${lfds}/lfds611_liblfds/lfds611_liblfds_abstraction_test_helpers.c
  ${lfds}/lfds611_liblfds/lfds611_liblfds_aligned_free.c
  ${lfds}/lfds611_liblfds/lfds611_liblfds_aligned_malloc.c
  ${lfds}/lfds611_abstraction/lfds611_abstraction_free.c
  ${lfds}/lfds611_abstraction/lfds611_abstraction_malloc.c
)

set(lfds7 ${OPENAIR2_DIR}/UTIL/LFDS/liblfds7.0.0/liblfds700/src/)
file(GLOB lfds7_queue ${lfds7}/lfds700_queue/*.c)
file(GLOB lfds7_ring ${lfds7}/lfds700_ringbuffer/*.c)
file(GLOB lfds7_qbss ${lfds7}/lfds700_queue_bounded_singleconsumer_singleproducer/*.c)
file(GLOB lfds7_stack ${lfds7}/lfds700_stack/*.c)
file(GLOB lfds7_freelist ${lfds7}/lfds700_freelist/*.c)
file(GLOB lfds7_btree ${lfds7}/lfds700_btree_addonly_unbalanced/*.c)
file(GLOB lfds7_hash ${lfds7}/lfds700_hash_addonly/*.c)
file(GLOB lfds7_ordered_list ${lfds7}/lfds700_list_addonly_ordered_singlylinked/*.c)
file(GLOB lfds7_unordered_list ${lfds7}/lfds700_list_addonly_singlylinked_unordered/*.c)
file(GLOB lfds7_misc ${lfds7}/lfds700_misc/*.c)

include_directories(${lfds7})
add_library(LFDS7
  ${lfds7_queue} ${lfds7_ring} ${lfds7_qbss} ${lfds7_stack} ${lfds7_freelist} ${lfds7_btree} ${lfds7_hash} ${lfds7_ordered_list} ${lfds7_unordered_list} ${lfds7_misc}
)

# Simulation library
##########################
add_library(SIMU
${OPENAIR1_DIR}/SIMULATION/TOOLS/random_channel.c
${OPENAIR1_DIR}/SIMULATION/TOOLS/rangen_double.c
${OPENAIR1_DIR}/SIMULATION/TOOLS/taus.c
${OPENAIR1_DIR}/SIMULATION/TOOLS/multipath_channel.c
${OPENAIR1_DIR}/SIMULATION/TOOLS/abstraction.c
${OPENAIR1_DIR}/SIMULATION/TOOLS/multipath_tv_channel.c
${OPENAIR1_DIR}/SIMULATION/RF/rf.c
${OPENAIR1_DIR}/SIMULATION/RF/dac.c
${OPENAIR1_DIR}/SIMULATION/RF/adc.c
${OPENAIR1_DIR}/SIMULATION/ETH_TRANSPORT/netlink_init.c
)

add_library(SIMU_ETH
${OPENAIR1_DIR}/SIMULATION/ETH_TRANSPORT/netlink_init.c
${OPENAIR1_DIR}/SIMULATION/ETH_TRANSPORT/multicast_link.c
${OPENAIR1_DIR}/SIMULATION/ETH_TRANSPORT/socket.c
${OPENAIR1_DIR}/SIMULATION/ETH_TRANSPORT/bypass_session_layer.c
#${OPENAIR1_DIR}/SIMULATION/ETH_TRANSPORT/emu_transport.c
)

add_library(OPENAIR0_LIB
  ${OPENAIR_TARGETS}/ARCH/EXMIMO/USERSPACE/LIB/openair0_lib.c
)

include_directories("${NFAPI_DIR}/nfapi/public_inc")
include_directories("${NFAPI_DIR}/common/public_inc")
include_directories("${NFAPI_DIR}/pnf/public_inc")
include_directories("${NFAPI_DIR}/nfapi/inc")
include_directories("${NFAPI_DIR}/sim_common/inc")
include_directories("${NFAPI_DIR}/pnf_sim/inc")

# System packages that are required
# We use either the cmake buildin, in ubuntu are in: /usr/share/cmake*/Modules/
# or cmake provide a generic interface to pkg-config that widely used
###################################
include(FindPkgConfig)

pkg_search_module(LIBXML2 libxml-2.0 REQUIRED)
include_directories(${LIBXML2_INCLUDE_DIRS})

pkg_search_module(LIBXSLT libxslt REQUIRED)
include_directories(${LIBXSLT_INCLUDE_DIRS})

pkg_search_module(OPENSSL openssl REQUIRED)
include_directories(${OPENSSL_INCLUDE_DIRS})

pkg_search_module(CONFIG libconfig REQUIRED)
include_directories(${CONFIG_INCLUDE_DIRS})

pkg_search_module(CRYPTO libcrypto REQUIRED)
include_directories(${CRYPTO_INCLUDE_DIRS})

#use native cmake method as this package is not in pkg-config
if (${RF_BOARD} STREQUAL "OAI_USRP")
  find_package(Boost REQUIRED)
  include_directories(${LIBBOOST_INCLUDE_DIR})
endif (${RF_BOARD} STREQUAL "OAI_USRP")

pkg_search_module(OPENPGM openpgm-5.1 openpgm-5.2)
if(NOT ${OPENPGM_FOUND})
  message("PACKAGE openpgm-5.1 is required by binaries such as oaisim: will fail later if this target is built")
else()
  include_directories(${OPENPGM_INCLUDE_DIRS})
endif()

pkg_search_module(NETTLE nettle)
if(NOT ${NETTLE_FOUND})
  message( FATAL_ERROR "PACKAGE nettle not found: some targets will fail. Run build_oai -I again!")
else()
  include_directories(${NETTLE_INCLUDE_DIRS})
endif()

message ("NETTLE VERSION_INSTALLED  = ${NETTLE_VERSION}")

string(REGEX REPLACE "([0-9]+).*" "\\1" NETTLE_VERSION_MAJOR ${NETTLE_VERSION})
string(REGEX REPLACE "[0-9]+\\.([0-9]+).*" "\\1" NETTLE_VERSION_MINOR ${NETTLE_VERSION})
message ("NETTLE_VERSION_MAJOR = ${NETTLE_VERSION_MAJOR}")
message ("NETTLE_VERSION_MINOR = ${NETTLE_VERSION_MINOR}")

if ("${NETTLE_VERSION_MAJOR}" STREQUAL "" OR "${NETTLE_VERSION_MINOR}" STREQUAL "")
  message( FATAL_ERROR "The nettle version not detected properly. Try to run build_oai -I again" )
endif()

add_definitions("-DNETTLE_VERSION_MAJOR=${NETTLE_VERSION_MAJOR}")
add_definitions("-DNETTLE_VERSION_MINOR=${NETTLE_VERSION_MINOR}")

pkg_search_module(XPM xpm)
if(NOT ${XPM_FOUND})
  message("PACKAGE xpm not found: some targets will fail")
else()
  include_directories(${XPM_INCLUDE_DIRS})
endif()

# Atlas is required by some packages, but not found in pkg-config
# So, here are some hacks here. Hope this gets fixed in future!
if(EXISTS "/usr/include/atlas/cblas.h" OR EXISTS "/usr/include/cblas.h")
  include_directories("/usr/include/atlas")
  LINK_DIRECTORIES("/usr/lib64")
  LINK_DIRECTORIES("/usr/lib64/atlas") #Added because atlas libraries in CentOS 7 are here!
  
  if(EXISTS "/usr/lib64/libblas.so" OR EXISTS "/usr/lib/libblas.so") #Case for CentOS7
     list(APPEND ATLAS_LIBRARIES blas)
  else() # Case for Ubuntu
     list(APPEND ATLAS_LIBRARIES cblas)
  endif()

  if(EXISTS "/usr/lib/atlas/libtatlas.so" OR EXISTS "/usr/lib64/atlas/libtatlas.so") #Case for CentOS7
     list(APPEND ATLAS_LIBRARIES tatlas)
  else()
     list(APPEND ATLAS_LIBRARIES atlas) #Case for Ubuntu
  endif()

  list(APPEND ATLAS_LIBRARIES lapack)
else()
  message("No Blas/Atlas libs found, some targets will fail")
endif()

if (${XFORMS})
  include_directories ("/usr/include/X11")
  set(XFORMS_SOURCE
    ${OPENAIR1_DIR}/PHY/TOOLS/lte_phy_scope.c
    )
  set(XFORMS_SOURCE_SOFTMODEM
    ${OPENAIR_TARGETS}/RT/USER/stats.c
    )
  set(XFORMS_LIBRARIES "forms")
endif (${XFORMS})

set(CMAKE_MODULE_PATH "${OPENAIR_DIR}/cmake_targets/tools/MODULES" "${CMAKE_MODULE_PATH}")

#include T directory even if the T is off because T macros are in the code
#no matter what
include_directories("${OPENAIR_DIR}/common/utils/T")

if (${T_TRACER})
  set(T_SOURCE
      ${OPENAIR_DIR}/common/utils/T/T.c
      ${OPENAIR_DIR}/common/utils/T/local_tracer.c)
  set (T_LIB "rt")
endif (${T_TRACER})

#Some files in the T directory are generated.
#This rule and the following deal with it.
add_custom_command (
  OUTPUT ${OPENAIR_DIR}/common/utils/T/T_IDs.h
  COMMAND make
  WORKING_DIRECTORY ${OPENAIR_DIR}/common/utils/T
  DEPENDS ${OPENAIR_DIR}/common/utils/T/T_messages.txt
  )

#This rule is specifically needed to generate T files
#before anything else in a project that uses the T.
#See below, there are some 'add_dependencies' showing that.
#Basically we create a custom target and we make other
#targets depend on it. That forces cmake to generate
#T files before anything else.
add_custom_target (
  generate_T
  DEPENDS ${OPENAIR_DIR}/common/utils/T/T_IDs.h
)

# Hack on a test of asn1c version (already dirty)
add_definitions(-DASN1_MINIMUM_VERSION=924)

#################################
# add executables for operation
#################################

# lte-softmodem is both eNB and UE implementation
###################################################

add_executable(lte-softmodem
  ${rrc_h}
  ${s1ap_h}
  ${OPENAIR_BIN_DIR}/messages_xml.h
  ${OPENAIR_TARGETS}/RT/USER/rt_wrapper.c
  ${OPENAIR_TARGETS}/RT/USER/lte-ue.c
  ${OPENAIR_TARGETS}/RT/USER/lte-enb.c
  ${OPENAIR_TARGETS}/RT/USER/lte-ru.c
  ${OPENAIR_TARGETS}/RT/USER/lte-softmodem.c
  ${OPENAIR1_DIR}/SIMULATION/TOOLS/taus.c
  ${OPENAIR_TARGETS}/SIMU/USER/init_lte.c
  ${OPENAIR_TARGETS}/COMMON/create_tasks.c
  ${OPENAIR_TARGETS}/ARCH/COMMON/common_lib.c
  ${OPENAIR1_DIR}/SIMULATION/ETH_TRANSPORT/netlink_init.c
  ${OPENAIR3_DIR}/NAS/UE/nas_ue_task.c
  ${OPENAIR_DIR}/common/utils/utils.c
  ${OPENAIR_DIR}/common/utils/system.c
  ${GTPU_need_ITTI}
  ${XFORMS_SOURCE}
  ${XFORMS_SOURCE_SOFTMODEM}
  ${T_SOURCE}
  ${CONFIG_SOURCES}
  ${SHLIB_LOADER_SOURCES}
  )

target_link_libraries (lte-softmodem
  -Wl,--start-group
  RRC_LIB S1AP_LIB S1AP_ENB GTPV1U SECU_CN SECU_OSA UTIL HASHTABLE SCTP_CLIENT UDP SCHED_LIB PHY LFDS L2 ${MSC_LIB} ${RAL_LIB} ${NAS_UE_LIB} ${ITTI_LIB} ${FLPT_MSG_LIB} ${ASYNC_IF_LIB} ${FLEXRAN_AGENT_LIB} LFDS7
  NFAPI_COMMON_LIB NFAPI_LIB NFAPI_VNF_LIB NFAPI_PNF_LIB
  NFAPI_USER_LIB
  -Wl,--end-group z dl)

target_link_libraries (lte-softmodem ${LIBXML2_LIBRARIES})
target_link_libraries (lte-softmodem pthread m ${CONFIG_LIBRARIES} rt crypt ${CRYPTO_LIBRARIES} ${OPENSSL_LIBRARIES} ${NETTLE_LIBRARIES} sctp  ${XFORMS_LIBRARIES} ${PROTOBUF_LIB}  ${CMAKE_DL_LIBS} ${LIBYAML_LIBRARIES})
target_link_libraries (lte-softmodem ${LIB_LMS_LIBRARIES})
target_link_libraries (lte-softmodem ${T_LIB})

# lte-softmodem-nos1 is both eNB and UE implementation
###################################################
add_executable(lte-softmodem-nos1
  ${rrc_h}
  ${s1ap_h}
  ${OPENAIR_BIN_DIR}/messages_xml.h
  ${OPENAIR_TARGETS}/RT/USER/rt_wrapper.c
  ${OPENAIR_TARGETS}/RT/USER/lte-ue.c
  ${OPENAIR_TARGETS}/RT/USER/lte-enb.c
  ${OPENAIR_TARGETS}/RT/USER/lte-ru.c
  ${OPENAIR_TARGETS}/RT/USER/lte-softmodem.c
  ${OPENAIR1_DIR}/SIMULATION/TOOLS/taus.c
  ${OPENAIR_TARGETS}/SIMU/USER/init_lte.c
  ${OPENAIR_TARGETS}/COMMON/create_tasks.c
  ${OPENAIR_TARGETS}/ARCH/COMMON/common_lib.c
  ${OPENAIR2_DIR}/RRC/NAS/nas_config.c
  ${OPENAIR2_DIR}/RRC/NAS/rb_config.c
  ${OPENAIR1_DIR}/SIMULATION/ETH_TRANSPORT/netlink_init.c
  ${OPENAIR_DIR}/common/utils/system.c
  ${XFORMS_SOURCE}
  ${XFORMS_SOURCE_SOFTMODEM}
  ${T_SOURCE}
  ${CONFIG_SOURCES}
  ${SHLIB_LOADER_SOURCES}
  )
target_link_libraries (lte-softmodem-nos1
  -Wl,--start-group
<<<<<<< HEAD
  RRC_LIB SECU_CN SECU_OSA UTIL HASHTABLE SCHED_LIB PHY LFDS L2 ${MSC_LIB} ${RAL_LIB} ${ITTI_LIB} ${MIH_LIB} ${FLPT_MSG_LIB} ${ASYNC_IF_LIB} ${FLEXRAN_AGENT_LIB} LFDS7
  NFAPI_COMMON_LIB NFAPI_LIB NFAPI_VNF_LIB NFAPI_PNF_LIB
  NFAPI_USER_LIB
  -Wl,--end-group z dl )
=======
  RRC_LIB SECU_CN SECU_OSA UTIL HASHTABLE SCHED_LIB PHY LFDS L2 ${MSC_LIB} ${RAL_LIB} ${ITTI_LIB} ${FLPT_MSG_LIB} ${ASYNC_IF_LIB} ${FLEXRAN_AGENT_LIB} LFDS7
  -Wl,--end-group )
>>>>>>> cd8e8458

target_link_libraries (lte-softmodem-nos1 ${LIBXML2_LIBRARIES})
target_link_libraries (lte-softmodem-nos1 pthread m ${CONFIG_LIBRARIES} rt crypt ${CRYPTO_LIBRARIES} ${OPENSSL_LIBRARIES} ${NETTLE_LIBRARIES} sctp  ${XFORMS_LIBRARIES} ${PROTOBUF_LIB} ${CMAKE_DL_LIBS} ${LIBYAML_LIBRARIES})
target_link_libraries (lte-softmodem-nos1  ${LIB_LMS_LIBRARIES})
target_link_libraries (lte-softmodem-nos1 ${T_LIB})

# USIM process
#################
#add_executable(usim
#  ${OPENAIR3_DIR}/NAS/TOOLS/usim_data.c
#  ${OPENAIR3_DIR}/NAS/USER/API/USIM/usim_api.c
#  ${OPENAIR3_DIR}/NAS/USER/API/USIM/aka_functions.c
#  ${OPENAIR3_DIR}/NAS/COMMON/UTIL/memory.c
#  ${OPENAIR3_DIR}/NAS/COMMON/UTIL/nas_log.c
#  ${OPENAIR3_DIR}/NAS/COMMON/UTIL/OctetString.c
#  ${OPENAIR3_DIR}/NAS/COMMON/UTIL/TLVEncoder.c
#  )
#target_link_libraries (usim ${NAS_LIB} UTIL ${ITTI_LIB} LFDS pthread rt nettle crypto m)

# ???
#####################
#add_executable(nvram
#  ${OPENAIR3_DIR}/NAS/TOOLS/ue_data.c
#  ${OPENAIR3_DIR}/NAS/COMMON/UTIL/memory.c
#  ${OPENAIR3_DIR}/NAS/COMMON/UTIL/nas_log.c
#  )
#target_link_libraries (nvram LIB_NAS_UE UTIL ${ITTI_LIB} LFDS pthread rt nettle crypto m)


###################################"
# Addexecutables for tests
####################################

# A all in one network simulator
################
add_executable(oaisim
  ${rrc_h}
  ${s1ap_h}
  ${x2ap_h}
  ${OPENAIR_BIN_DIR}/messages_xml.h
  ${OPENAIR_TARGETS}/RT/USER/lte-ue.c
  ${OPENAIR_TARGETS}/RT/USER/lte-ru.c
  ${OPENAIR_TARGETS}/RT/USER/rt_wrapper.c
  ${OPENAIR_TARGETS}/SIMU/USER/channel_sim.c
  ${OPENAIR_TARGETS}/SIMU/USER/init_lte.c
  ${OPENAIR_TARGETS}/SIMU/USER/oaisim_config.c
  ${OPENAIR_TARGETS}/SIMU/USER/sinr_sim.c
  ${OPENAIR_TARGETS}/SIMU/USER/cor_SF_sim.c
  ${OPENAIR_TARGETS}/SIMU/USER/oaisim_functions.c
  ${OPENAIR_TARGETS}/SIMU/USER/event_handler.c
  ${OPENAIR_TARGETS}/SIMU/USER/oaisim.c
  ${OPENAIR_TARGETS}/ARCH/COMMON/common_lib.c
  ${OPENAIR2_DIR}/RRC/NAS/nas_config.c
  ${OPENAIR2_DIR}/RRC/NAS/rb_config.c
  ${OPENAIR3_DIR}/NAS/UE/nas_ue_task.c
  ${OPENAIR_DIR}/common/utils/utils.c
  ${OPENAIR_DIR}/common/utils/system.c
  ${GTPU_need_ITTI}
  ${OPENAIR_TARGETS}/COMMON/create_tasks.c
  ${XFORMS_SOURCE}
  ${T_SOURCE}
  ${CONFIG_SOURCES}
  ${SHLIB_LOADER_SOURCES}
)


target_include_directories(oaisim PUBLIC  ${OPENAIR_TARGETS}/SIMU/USER)
target_link_libraries (oaisim
  -Wl,-ldl,--start-group
  RRC_LIB S1AP_LIB S1AP_ENB X2AP_LIB GTPV1U SECU_CN UTIL HASHTABLE SCTP_CLIENT UDP SCHED_LIB PHY LFDS ${MSC_LIB} L2 ${RAL_LIB} LIB_NAS_UE SIMU SECU_OSA ${ITTI_LIB}
  NFAPI_COMMON_LIB NFAPI_LIB NFAPI_VNF_LIB NFAPI_PNF_LIB
  NFAPI_USER_LIB
  -Wl,--end-group )

target_link_libraries (oaisim ${LIBXML2_LIBRARIES} ${LAPACK_LIBRARIES})
target_link_libraries (oaisim pthread m ${CONFIG_LIBRARIES} rt crypt ${CRYPTO_LIBRARIES} ${OPENSSL_LIBRARIES}  ${NETTLE_LIBRARIES} sctp z
  ${ATLAS_LIBRARIES} ${XFORMS_LIBRARIES} ${OPENPGM_LIBRARIES} )
#Force link with forms, regardless XFORMS option
target_link_libraries (oaisim forms)
target_link_libraries (oaisim ${T_LIB})


# A all in one network simulator
################
add_executable(oaisim_nos1
  ${rrc_h}
  ${s1ap_h}
  ${x2ap_h}
  ${OPENAIR_BIN_DIR}/messages_xml.h
  ${OPENAIR_TARGETS}/RT/USER/lte-ue.c
  ${OPENAIR_TARGETS}/RT/USER/lte-ru.c
  ${OPENAIR_TARGETS}/RT/USER/lte-enb.c
  ${OPENAIR_TARGETS}/RT/USER/rt_wrapper.c
  ${OPENAIR_TARGETS}/SIMU/USER/channel_sim.c
  ${OPENAIR_TARGETS}/SIMU/USER/init_lte.c
  ${OPENAIR_TARGETS}/SIMU/USER/oaisim_config.c
  ${OPENAIR_TARGETS}/SIMU/USER/sinr_sim.c
  ${OPENAIR_TARGETS}/SIMU/USER/cor_SF_sim.c
  ${OPENAIR_TARGETS}/SIMU/USER/oaisim_functions.c
  ${OPENAIR_TARGETS}/SIMU/USER/event_handler.c
  ${OPENAIR_TARGETS}/SIMU/USER/oaisim.c
  ${OPENAIR_TARGETS}/ARCH/COMMON/common_lib.c
  ${OPENAIR2_DIR}/RRC/NAS/nas_config.c
  ${OPENAIR2_DIR}/RRC/NAS/rb_config.c
  ${OPENAIR_TARGETS}/COMMON/create_tasks.c
  ${OPENAIR_DIR}/common/utils/system.c
  ${XFORMS_SOURCE}
  ${T_SOURCE}
  ${CONFIG_SOURCES}
  ${SHLIB_LOADER_SOURCES}
)
target_include_directories(oaisim_nos1 PUBLIC  ${OPENAIR_TARGETS}/SIMU/USER)
target_link_libraries (oaisim_nos1
  -Wl,--start-group
  RRC_LIB X2AP_LIB SECU_CN UTIL HASHTABLE SCHED_LIB PHY LFDS ${MSC_LIB} L2 ${RAL_LIB} SIMU SECU_OSA ${ITTI_LIB} ${FLPT_MSG_LIB} ${ASYNC_IF_LIB} ${FLEXRAN_AGENT_LIB} LFDS7
  -Wl,--end-group )

target_link_libraries (oaisim_nos1 ${LIBXML2_LIBRARIES} ${LAPACK_LIBRARIES})
target_link_libraries (oaisim_nos1 pthread m ${CONFIG_LIBRARIES} rt crypt ${CRYPTO_LIBRARIES} ${OPENSSL_LIBRARIES}  ${NETTLE_LIBRARIES}  
  ${ATLAS_LIBRARIES} ${XFORMS_LIBRARIES} ${OPENPGM_LIBRARIES} ${PROTOBUF_LIB} ${CMAKE_DL_LIBS} ${LIBYAML_LIBRARIES})
#Force link with forms, regardless XFORMS option
target_link_libraries (oaisim_nos1 forms)

#message("protobuflib is  ${PROTOBUF_LIB}")

target_link_libraries (oaisim_nos1 ${T_LIB})


# Unitary tests for each piece of L1: example, mbmssim is MBMS L1 simulator
#####################################

#special case for dlim TM4, which uses its own version of phy_scope code
add_executable(dlsim_tm4
  ${OPENAIR_BIN_DIR}/messages_xml.h
  ${OPENAIR1_DIR}/SIMULATION/LTE_PHY/dlsim_tm4.c
  ${OPENAIR1_DIR}/PHY/TOOLS/lte_phy_scope_tm4.c
  ${T_SOURCE}
  )
target_link_libraries (dlsim_tm4
  -Wl,--start-group SIMU UTIL SCHED_LIB PHY LFDS ${ITTI_LIB} -Wl,--end-group
  pthread m rt ${CONFIG_LIBRARIES} ${ATLAS_LIBRARIES} ${XFORMS_LIBRARIES} ${T_LIB}
  )

foreach(myExe dlsim dlsim_tm7 ulsim pbchsim scansim mbmssim pdcchsim pucchsim prachsim syncsim)

  add_executable(${myExe}
    ${OPENAIR_BIN_DIR}/messages_xml.h
    ${OPENAIR1_DIR}/SIMULATION/LTE_PHY/${myExe}.c
    ${XFORMS_SOURCE}
    ${T_SOURCE}
    )
  target_link_libraries (${myExe}

    -Wl,--start-group SIMU UTIL SCHED_LIB PHY LFDS ${ITTI_LIB} LFDS7 -Wl,--end-group
    pthread m rt ${CONFIG_LIBRARIES} ${ATLAS_LIBRARIES} ${XFORMS_LIBRARIES} ${T_LIB}
    )
endforeach(myExe)

add_executable(test_epc_generate_scenario
  ${OPENAIR3_DIR}/TEST/EPC_TEST/generate_scenario.c
  ${OPENAIR3_DIR}/TEST/EPC_TEST/generate_scenario.h
  ${OPENAIR2_DIR}/ENB_APP/enb_config.h
  ${OPENAIR2_DIR}/COMMON/commonDef.h
  ${OPENAIR2_DIR}/COMMON/messages_def.h
  ${OPENAIR2_DIR}/COMMON/messages_types.h
  ${OPENAIR3_DIR}/S1AP/s1ap_eNB_defs.h
  ${OPENAIR_BIN_DIR}/messages_xml.h
  )
target_link_libraries (test_epc_generate_scenario
  -Wl,--start-group RRC_LIB S1AP_LIB S1AP_ENB X2AP_LIB GTPV1U LIB_NAS_UE SECU_CN UTIL HASHTABLE SCTP_CLIENT UDP SCHED_LIB PHY LFDS ${ITTI_LIB} ${MSC_LIB} L2 -Wl,--end-group pthread m rt crypt sctp ${LIBXML2_LIBRARIES} ${LIBXSLT_LIBRARIES} ${CRYPTO_LIBRARIES} ${OPENSSL_LIBRARIES} ${NETTLE_LIBRARIES} ${CONFIG_LIBRARIES}
  )

add_executable(test_epc_play_scenario
  ${OPENAIR3_DIR}/TEST/EPC_TEST/play_scenario.c
  ${OPENAIR3_DIR}/TEST/EPC_TEST/play_scenario_decode.c
  ${OPENAIR3_DIR}/TEST/EPC_TEST/play_scenario_display.c
  ${OPENAIR3_DIR}/TEST/EPC_TEST/play_scenario_fsm.c
  ${OPENAIR3_DIR}/TEST/EPC_TEST/play_scenario_parse.c
  ${OPENAIR3_DIR}/TEST/EPC_TEST/play_scenario_s1ap.c
  ${OPENAIR3_DIR}/TEST/EPC_TEST/play_scenario_s1ap_compare_ie.c
  ${OPENAIR3_DIR}/TEST/EPC_TEST/play_scenario_s1ap_eNB_defs.h
  ${OPENAIR3_DIR}/TEST/EPC_TEST/play_scenario_sctp.c
  ${OPENAIR3_DIR}/TEST/EPC_TEST/play_scenario.h
  ${OPENAIR2_DIR}/COMMON/commonDef.h
  ${OPENAIR2_DIR}/COMMON/messages_def.h
  ${OPENAIR2_DIR}/COMMON/messages_types.h
  ${OPENAIR_BIN_DIR}/messages_xml.h
  )
target_include_directories(test_epc_play_scenario PUBLIC /usr/local/share/asn1c)
target_link_libraries (test_epc_play_scenario
  -Wl,--start-group RRC_LIB S1AP_LIB X2AP_LIB GTPV1U LIB_NAS_UE SECU_CN UTIL HASHTABLE SCTP_CLIENT UDP SCHED_LIB PHY LFDS ${ITTI_LIB} ${MSC_LIB} -Wl,--end-group pthread m rt crypt sctp ${LIBXML2_LIBRARIES} ${LIBXSLT_LIBRARIES} ${CRYPTO_LIBRARIES} ${OPENSSL_LIBRARIES} ${NETTLE_LIBRARIES} ${CONFIG_LIBRARIES}
  )


#unitary tests for Core NEtwork pieces
#################################
foreach(myExe s1ap
    secu_knas_encrypt_eia1
    secu_kenb
    aes128_ctr_encrypt
    aes128_ctr_decrypt
    secu_knas_encrypt_eea2
    secu_knas secu_knas_encrypt_eea1
    kdf
    aes128_cmac_encrypt
    secu_knas_encrypt_eia2)
  add_executable(test_${myExe}
    ${OPENAIR3_DIR}/TEST/test_${myExe}.c
    )
  target_link_libraries (test_${myExe}
    -Wl,--start-group SECU_CN UTIL LFDS -Wl,--end-group m rt crypt ${CRYPTO_LIBRARIES} ${OPENSSL_LIBRARIES} ${NETTLE_LIBRARIES} ${CONFIG_LIBRARIES}
    )
endforeach(myExe)

# to be added
#../targets/TEST/PDCP/test_pdcp.c
#../targets/TEST/PDCP/with_rlc/test_pdcp_rlc.c

#ensure that the T header files are generated before targets depending on them
if (${T_TRACER})
  foreach(i
        #all "add_executable" definitions (except tests, rb_tool, updatefw)
        lte-softmodem lte-softmodem-nos1 oaisim oaisim_nos1
        dlsim_tm4 dlsim dlsim_tm7 ulsim pbchsim scansim mbmssim
        pdcchsim pucchsim prachsim syncsim
        #all "add_library" definitions
        ITTI RRC_LIB S1AP_LIB S1AP_ENB X2AP_LIB
        oai_exmimodevif oai_usrpdevif oai_bladerfdevif oai_lmssdrdevif
        oai_eth_transpro
        FLPT_MSG ASYNC_IF FLEXRAN_AGENT HASHTABLE MSC UTIL OMG_SUMO SECU_OSA
        SECU_CN SCHED_LIB PHY L2 default_sched remote_sched RAL CN_UTILS
        GTPV1U SCTP_CLIENT UDP LIB_NAS_UE LFDS LFDS7 SIMU OPENAIR0_LIB)
    if (TARGET ${i})
      add_dependencies(${i} generate_T)
    endif()
  endforeach(i)
endif (${T_TRACER})

##################################################
# Generated specific cases is not regular code
###############################################

##################""
# itti symbolic debug print require to generate a specific include file
########################################

# retrieve the compiler options to send it to gccxml
get_directory_property( DirDefs COMPILE_DEFINITIONS )
foreach( d ${DirDefs} )
    list(APPEND itti_compiler_options "-D${d}")
endforeach()
get_directory_property( DirDefs INCLUDE_DIRECTORIES )
foreach( d ${DirDefs} )
    list(APPEND itti_compiler_options "-I${d}")
endforeach()

# castxml doesn't work with c11 (gcc 5 default)
# force castxml and clang compilation with gnu89 standard
# we can't use cXX standard as pthread_rwlock_t is gnu standard
list(APPEND itti_compiler_options "-std=gnu89")
set (ITTI_H ${ITTI_DIR}/intertask_interface_types.h)
if(EXISTS /usr/bin/gccxml)
   set(xml_command gccxml ${itti_compiler_options} -fxml=${OPENAIR_BIN_DIR}/messages.xml ${ITTI_H})
else()
   set(xml_command castxml --castxml-gccxml ${itti_compiler_options} ${ITTI_H} -o ${OPENAIR_BIN_DIR}/messages.xml)
endif()

add_custom_command (
  OUTPUT ${OPENAIR_BIN_DIR}/messages.xml
  COMMAND ${xml_command}
  DEPENDS ${S1AP_OAI_generated} ${RRC_FULL_DIR}/asn1_constants.h
  )

add_custom_command (
  OUTPUT ${OPENAIR_BIN_DIR}/messages_xml.h
  COMMAND sed -e 's/ *//'   -e 's/\"/\\\\\"/g' -e 's/^/\"/' -e 's/$$/\\\\n\"/' ${OPENAIR_BIN_DIR}/messages.xml  > ${OPENAIR_BIN_DIR}/messages_xml.h
  DEPENDS ${OPENAIR_BIN_DIR}/messages.xml ${RRC_FULL_DIR}/asn1_constants.h
  )

################
# Kernel modules
###############
# Set compiler options for kernel modules
# we need to get out cmake to use the regular Linux Kernel process
# this is documented as https://www.kernel.org/doc/Documentation/kbuild/modules.txt
######################################

# retrieve the compiler options to send it to gccxml
get_directory_property(DirDefs COMPILE_DEFINITIONS )
foreach( d ${DirDefs} )
  set(module_cc_opt_tmp "${module_cc_opt_tmp} -D${d}")
endforeach()
get_directory_property( DirDefs INCLUDE_DIRECTORIES )
foreach( d ${DirDefs} )
  set(module_cc_opt "${module_cc_opt} -I${d}")
endforeach()

EXECUTE_PROCESS(COMMAND uname -r
  OUTPUT_VARIABLE os_release
  OUTPUT_STRIP_TRAILING_WHITESPACE)
SET(module_build_path /lib/modules/${os_release}/build)

function(make_driver name dir)
  file(MAKE_DIRECTORY ${OPENAIR_BIN_DIR}/${name})
  foreach(f  IN  ITEMS ${ARGN})
    list(APPEND src_path_list ${dir}/${f})
    string(REGEX REPLACE "c *$" "o" obj ${f})
    set(objs "${objs} ${obj}")
  endforeach()
  CONFIGURE_FILE(${OPENAIR_CMAKE}/tools/Kbuild.cmake ${OPENAIR_BIN_DIR}/${name}/Kbuild)
  add_custom_command(OUTPUT ${name}.ko
    COMMAND make -C ${module_build_path} M=${OPENAIR_BIN_DIR}/${name}
    WORKING_DIRECTORY ${OPENAIR_BIN_DIR}/${name}
    COMMENT "building ${module}.ko"
    VERBATIM
    SOURCES  ${src_path_list}
    )
  add_custom_target(${name} DEPENDS ${name}.ko)
endfunction(make_driver name dir src)

# nashmesh module
################
list(APPEND nasmesh_src device.c common.c ioctl.c classifier.c tool.c mesh.c)
set(module_cc_opt "${module_cc_opt} -DNAS_NETLINK -DPDCP_USE_NETLINK")
# legacy Makefile was using NAS_NETLINK flag, but other drivers the hereafter flag
# so, this cmake use OAI_NW_DRIVER_USE_NETLINK everywhere
if (OAI_NW_DRIVER_USE_NETLINK)
  list(APPEND nasmesh_src netlink.c)
endif()
make_driver(nasmesh  ${OPENAIR2_DIR}/NETWORK_DRIVER/MESH ${nasmesh_src})

# user space tool for configuring MESH IP driver
################
add_executable(rb_tool
  ${OPENAIR2_DIR}/NETWORK_DRIVER/MESH/constant.h
  ${OPENAIR2_DIR}/NETWORK_DRIVER/MESH/ioctl.h
  ${OPENAIR2_DIR}/NETWORK_DRIVER/MESH/rrc_nas_primitives.h
  ${OPENAIR2_DIR}/NETWORK_DRIVER/MESH/RB_TOOL/rb_tool.c
)
target_include_directories(rb_tool PRIVATE ${OPENAIR2_DIR}/NETWORK_DRIVER/MESH/)

# ???
####################
list(APPEND oai_nw_drv_src device.c common.c ioctl.c classifier.c tool.c)
if(OAI_NW_DRIVER_USE_NETLINK)
  list(APPEND oai_nw_drv_src netlink.c)
endif()
make_driver(oai_nw_drv ${OPENAIR2_DIR}/NETWORK_DRIVER/LITE ${oai_nw_drv_src})

# Exmimo board drivers
#########################
list(APPEND openair_rf_src module_main.c irq.c fileops.c exmimo_fw.c)
make_driver(openair_rf ${OPENAIR_TARGETS}/ARCH/EXMIMO/DRIVER/eurecom ${openair_rf_src})

add_executable(updatefw
  ${OPENAIR_TARGETS}/ARCH/EXMIMO/USERSPACE/OAI_FW_INIT/updatefw.c
)

# ue_ip: purpose ???
###############
list(APPEND ue_ip_src device.c common.c)
if(OAI_NW_DRIVER_USE_NETLINK)
  list(APPEND ue_ip_src netlink.c)
endif()
make_driver(ue_ip ${OPENAIR2_DIR}/NETWORK_DRIVER/UE_IP ${ue_ip_src})


# OCTAVE tools
###############
set(OCT_INCL -I${OPENAIR_TARGETS}/ARCH/EXMIMO/DEFS -I${OPENAIR_TARGETS}/ARCH/EXMIMO/USERSPACE/LIB -I${OPENAIR_TARGETS}/ARCH/COMMON)
set(OCT_LIBS -L${CMAKE_CURRENT_BINARY_DIR} -lm -lOPENAIR0_LIB)
set(OCT_FLAGS -DEXMIMO)
set(OCT_DIR ${OPENAIR_TARGETS}/ARCH/EXMIMO/USERSPACE/OCTAVE)
set(OCT_FILES
  oarf_config_exmimo.oct
  oarf_config_exmimo.oct
  oarf_get_frame.oct
  oarf_stop.oct
  oarf_send_frame.oct
  oarf_get_num_detected_cards.oct
  oarf_stop_without_reset.oct
)

foreach(file IN ITEMS ${OCT_FILES})
  string(REGEX REPLACE "oct *$" "cc" src ${file})
  add_custom_command(
    OUTPUT ${file}
    DEPENDS ${OCT_DIR}/${src} OPENAIR0_LIB
    COMMAND mkoctfile
    ARGS ${OCT_FLAGS} ${OCT_INCL} ${OCT_LIBS}
    ARGS -o ${file} ${OCT_DIR}/${src}
    COMMENT "Generating ${file}"
    VERBATIM
  )
endforeach(file)

ADD_CUSTOM_TARGET(oarf
   DEPENDS ${OCT_FILES}
)
<|MERGE_RESOLUTION|>--- conflicted
+++ resolved
@@ -1826,15 +1826,10 @@
   )
 target_link_libraries (lte-softmodem-nos1
   -Wl,--start-group
-<<<<<<< HEAD
   RRC_LIB SECU_CN SECU_OSA UTIL HASHTABLE SCHED_LIB PHY LFDS L2 ${MSC_LIB} ${RAL_LIB} ${ITTI_LIB} ${MIH_LIB} ${FLPT_MSG_LIB} ${ASYNC_IF_LIB} ${FLEXRAN_AGENT_LIB} LFDS7
   NFAPI_COMMON_LIB NFAPI_LIB NFAPI_VNF_LIB NFAPI_PNF_LIB
   NFAPI_USER_LIB
   -Wl,--end-group z dl )
-=======
-  RRC_LIB SECU_CN SECU_OSA UTIL HASHTABLE SCHED_LIB PHY LFDS L2 ${MSC_LIB} ${RAL_LIB} ${ITTI_LIB} ${FLPT_MSG_LIB} ${ASYNC_IF_LIB} ${FLEXRAN_AGENT_LIB} LFDS7
-  -Wl,--end-group )
->>>>>>> cd8e8458
 
 target_link_libraries (lte-softmodem-nos1 ${LIBXML2_LIBRARIES})
 target_link_libraries (lte-softmodem-nos1 pthread m ${CONFIG_LIBRARIES} rt crypt ${CRYPTO_LIBRARIES} ${OPENSSL_LIBRARIES} ${NETTLE_LIBRARIES} sctp  ${XFORMS_LIBRARIES} ${PROTOBUF_LIB} ${CMAKE_DL_LIBS} ${LIBYAML_LIBRARIES})
@@ -1907,7 +1902,7 @@
   RRC_LIB S1AP_LIB S1AP_ENB X2AP_LIB GTPV1U SECU_CN UTIL HASHTABLE SCTP_CLIENT UDP SCHED_LIB PHY LFDS ${MSC_LIB} L2 ${RAL_LIB} LIB_NAS_UE SIMU SECU_OSA ${ITTI_LIB}
   NFAPI_COMMON_LIB NFAPI_LIB NFAPI_VNF_LIB NFAPI_PNF_LIB
   NFAPI_USER_LIB
-  -Wl,--end-group )
+  -Wl,--end-group z dl )
 
 target_link_libraries (oaisim ${LIBXML2_LIBRARIES} ${LAPACK_LIBRARIES})
 target_link_libraries (oaisim pthread m ${CONFIG_LIBRARIES} rt crypt ${CRYPTO_LIBRARIES} ${OPENSSL_LIBRARIES}  ${NETTLE_LIBRARIES} sctp z
@@ -1950,7 +1945,9 @@
 target_link_libraries (oaisim_nos1
   -Wl,--start-group
   RRC_LIB X2AP_LIB SECU_CN UTIL HASHTABLE SCHED_LIB PHY LFDS ${MSC_LIB} L2 ${RAL_LIB} SIMU SECU_OSA ${ITTI_LIB} ${FLPT_MSG_LIB} ${ASYNC_IF_LIB} ${FLEXRAN_AGENT_LIB} LFDS7
-  -Wl,--end-group )
+  NFAPI_COMMON_LIB NFAPI_LIB NFAPI_VNF_LIB NFAPI_PNF_LIB
+  NFAPI_USER_LIB
+  -Wl,--end-group z dl )
 
 target_link_libraries (oaisim_nos1 ${LIBXML2_LIBRARIES} ${LAPACK_LIBRARIES})
 target_link_libraries (oaisim_nos1 pthread m ${CONFIG_LIBRARIES} rt crypt ${CRYPTO_LIBRARIES} ${OPENSSL_LIBRARIES}  ${NETTLE_LIBRARIES}  
