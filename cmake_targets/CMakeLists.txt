#/*
# * Licensed to the OpenAirInterface (OAI) Software Alliance under one or more
# * contributor license agreements.  See the NOTICE file distributed with
# * this work for additional information regarding copyright ownership.
# * The OpenAirInterface Software Alliance licenses this file to You under
# * the OAI Public License, Version 1.1  (the "License"); you may not use this file
# * except in compliance with the License.
# * You may obtain a copy of the License at
# *
# *      http://www.openairinterface.org/?page_id=698
# *
# * Unless required by applicable law or agreed to in writing, software
# * distributed under the License is distributed on an "AS IS" BASIS,
# * WITHOUT WARRANTIES OR CONDITIONS OF ANY KIND, either express or implied.
# * See the License for the specific language governing permissions and
# * limitations under the License.
# *-------------------------------------------------------------------------------
# * For more information about the OpenAirInterface (OAI) Software Alliance:
# *      contact@openairinterface.org
# */

# Author: laurent THOMAS, Lionel GAUTHIER

cmake_minimum_required (VERSION 2.8)

#############################################
# Base directories, compatible with legacy OAI building
################################################
set (OPENAIR_DIR     $ENV{OPENAIR_DIR})
set (NFAPI_DIR       ${OPENAIR_DIR}/nfapi/open-nFAPI)
set (NFAPI_USER_DIR  ${OPENAIR_DIR}/nfapi/oai_integration)
set (OPENAIR1_DIR    ${OPENAIR_DIR}/openair1)
set (OPENAIR2_DIR    ${OPENAIR_DIR}/openair2)
set (OPENAIR3_DIR    ${OPENAIR_DIR}/openair3)
set (OPENAIR_TARGETS ${OPENAIR_DIR}/targets)
set (OPENAIR3_DIR    ${OPENAIR_DIR}/openair3)
set (OPENAIR_CMAKE   ${OPENAIR_DIR}/cmake_targets)
set (OPENAIR_BIN_DIR ${CMAKE_CURRENT_BINARY_DIR}${CMAKE_FILES_DIRECTORY})

project (OpenAirInterface)

###########################################
# macros to define options as there is numerous options in oai
################################################
macro(add_option name val helpstr)
  if(DEFINED ${name})
    set(value ${${name}})
  else(DEFINED ${name})
    set(value ${val})
  endif()
  set(${name} ${value} CACHE STRING "${helpstr}")
  add_definitions("-D${name}=${value}")
endmacro(add_option)

macro(add_boolean_option name val helpstr)
  if(DEFINED ${name})
    set(value ${${name}})
  else(DEFINED ${name})
    set(value ${val})
  endif()
  set(${name} ${value} CACHE STRING "${helpstr}")
  set_property(CACHE ${name} PROPERTY TYPE BOOL)
  if (${value})
    add_definitions("-D${name}")
  endif (${value})
endmacro(add_boolean_option)

macro(add_integer_option name val helpstr)
  if(DEFINED ${name})
    set(value ${${name}})
  else(DEFINED ${name})
    set(value ${val})
  endif()
  set(${name} ${value} CACHE STRING "${helpstr}")
  add_definitions("-D${name}=${value}")
endmacro(add_integer_option)

macro(add_list1_option name val helpstr)
  if(DEFINED ${name})
    set(value ${${name}})
  else(DEFINED ${name})
    set(value ${val})
  endif()
  set(${name} ${value} CACHE STRING "${helpstr}")
  set_property(CACHE ${name} PROPERTY STRINGS ${ARGN})
  if(NOT "${value}" STREQUAL "False")
    add_definitions("-D${name}=${value}")
  endif()
endmacro(add_list1_option)

macro(add_list2_option name val helpstr)
  if(DEFINED ${name})
    set(value ${${name}})
  else(DEFINED ${name})
    set(value ${val})
  endif()
  set(${name} ${value} CACHE STRING "${helpstr}")
  set_property(CACHE ${name} PROPERTY STRINGS ${ARGN})
  if(NOT "${value}" STREQUAL "False")
    add_definitions("-D${value}=1")
  endif()
endmacro(add_list2_option)

macro(add_list_string_option name val helpstr)
  if(DEFINED ${name})
    set(value ${${name}})
  else(DEFINED ${name})
    set(value ${val})
  endif()
  set(${name} ${value} CACHE STRING "${helpstr}")
  set_property(CACHE ${name} PROPERTY STRINGS ${ARGN})
  if(NOT "${value}" STREQUAL "False")
    add_definitions("-D${name}=\"${value}\"")
  endif()
endmacro(add_list_string_option)

function(make_version VERSION_VALUE)
  math(EXPR RESULT "0")
  foreach (ARG ${ARGN})
    math(EXPR RESULT "${RESULT} * 16 + ${ARG}")
  endforeach()
  set(${VERSION_VALUE} "${RESULT}" PARENT_SCOPE)
endfunction()
####################################################
# compilation flags
#############################################

#set(CMAKE_BUILD_TYPE "Debug")
if (CMAKE_BUILD_TYPE STREQUAL "")
   set(CMAKE_BUILD_TYPE "RelWithDebInfo")
endif()
message("CMAKE_BUILD_TYPE is ${CMAKE_BUILD_TYPE}")
add_list_string_option(CMAKE_BUILD_TYPE "RelWithDebInfo" "Choose the type of build, options are: None(CMAKE_CXX_FLAGS or CMAKE_C_FLAGS used) Debug Release RelWithDebInfo MinSizeRel." Debug Release RelWithDebInfo MinSizeRel)

Message("Architecture is ${CMAKE_SYSTEM_PROCESSOR}")
if (CMAKE_SYSTEM_PROCESSOR STREQUAL "armv7l")
  set(C_FLAGS_PROCESSOR "-gdwarf-2 -mfloat-abi=hard -mfpu=neon -lgcc -lrt")
else (CMAKE_SYSTEM_PROCESSOR STREQUAL "armv7l")
  if(EXISTS  "/proc/cpuinfo")
    file(STRINGS "/proc/cpuinfo" CPUINFO REGEX flags LIMIT_COUNT 1)
    if (CPUINFO MATCHES "avx2")
      set(C_FLAGS_PROCESSOR "${C_FLAGS_PROCESSOR} -mavx2")
      set(COMPILATION_AVX2 "True")
    else()
      set(COMPILATION_AVX2 "False")
    endif()
    if (CPUINFO MATCHES "sse4_1")
      set(C_FLAGS_PROCESSOR "${C_FLAGS_PROCESSOR} -msse4.1")
    endif()
    if (CPUINFO MATCHES "ssse3")
      set(C_FLAGS_PROCESSOR "${C_FLAGS_PROCESSOR} -mssse3")
    endif()
  else()
    Message("/proc/cpuinfo does not exit. We will use manual CPU flags")
  endif()
endif()

set(C_FLAGS_PROCESSOR " ${C_FLAGS_PROCESSOR} ${CFLAGS_PROCESSOR_USER}")

Message("C_FLAGS_PROCESSOR is ${C_FLAGS_PROCESSOR}")

if (CMAKE_SYSTEM_PROCESSOR MATCHES "x86")
  if ( (NOT( C_FLAGS_PROCESSOR MATCHES "ssse3")) OR (NOT( C_FLAGS_PROCESSOR MATCHES "msse4.1")) )
    Message(FATAL_ERROR "For x86 Architecture, you must have following flags: -mssse3 -msse4.1. The current detected flags are: ${C_FLAGS_PROCESSOR}. You can pass the flags manually in build script, for example: ./build_oai --cflags_processor \"-mssse3 -msse4.1 -mavx2\" ")
  endif()
endif()

#
set(CMAKE_C_FLAGS
  "${CMAKE_C_FLAGS} ${C_FLAGS_PROCESSOR} -std=gnu99 -Wall -Wstrict-prototypes -fno-strict-aliasing -rdynamic -funroll-loops -Wno-packed-bitfield-compat -fPIC ")
# add autotools definitions that were maybe used!
set(CMAKE_C_FLAGS
  "${CMAKE_C_FLAGS} -DSTDC_HEADERS=1 -DHAVE_SYS_TYPES_H=1 -DHAVE_SYS_STAT_H=1 -DHAVE_STDLIB_H=1 -DHAVE_STRING_H=1 -DHAVE_MEMORY_H=1 -DHAVE_STRINGS_H=1 -DHAVE_INTTYPES_H=1 -DHAVE_STDINT_H=1 -DHAVE_UNISTD_H=1 -DHAVE_FCNTL_H=1 -DHAVE_ARPA_INET_H=1 -DHAVE_SYS_TIME_H=1 -DHAVE_SYS_SOCKET_H=1 -DHAVE_STRERROR=1 -DHAVE_SOCKET=1 -DHAVE_MEMSET=1 -DHAVE_GETTIMEOFDAY=1 -DHAVE_STDLIB_H=1 -DHAVE_MALLOC=1 -DHAVE_LIBSCTP -D'MAKE_VERSION(a,b,c)=((a)*256+(b)*16+c)'"
)
set(CMAKE_CXX_FLAGS
  "${CMAKE_CXX_FLAGS} ${C_FLAGS_PROCESSOR} -std=c++11 "
)


#########################
set(CMAKE_EXE_LINKER_FLAGS  "${CMAKE_EXE_LINKER_FLAGS} -Wl,-rpath -Wl,${CMAKE_CURRENT_BINARY_DIR}")
#########################
# set a flag for changes in the source code
# these changes are related to hardcoded path to include .h files
add_definitions(-DCMAKER)
set(CMAKE_C_FLAGS_DEBUG "${CMAKE_C_FLAGS} -g -DMALLOC_CHECK_=3")
set(CMAKE_C_FLAGS_RELWITHDEBINFO "${CMAKE_C_FLAGS} -g -DMALLOC_CHECK_=3 -O2")


set(GIT_BRANCH        "UNKNOWN")
set(GIT_COMMIT_HASH   "UNKNOWN")
set(GIT_COMMIT_DATE   "UNKNOWN")

find_package(Git)
if(GIT_FOUND)
  message("git found: ${GIT_EXECUTABLE}")
  # Get the current working branch
  execute_process(
    COMMAND git rev-parse --abbrev-ref HEAD
    WORKING_DIRECTORY ${CMAKE_SOURCE_DIR}
    OUTPUT_VARIABLE GIT_BRANCH
    OUTPUT_STRIP_TRAILING_WHITESPACE
  )

  # Get the latest abbreviated commit hash of the working branch
  execute_process(
    COMMAND git log -1 --format=%h
    WORKING_DIRECTORY ${CMAKE_SOURCE_DIR}
    OUTPUT_VARIABLE GIT_COMMIT_HASH
    OUTPUT_STRIP_TRAILING_WHITESPACE
  )

  # Get the latest commit date of the working branch
  execute_process(
    COMMAND git log -1 --format=%cd
    WORKING_DIRECTORY ${CMAKE_SOURCE_DIR}
    OUTPUT_VARIABLE GIT_COMMIT_DATE
    OUTPUT_STRIP_TRAILING_WHITESPACE
  )
endif()


# Below is a hard-coded info
set (FIRMWARE_VERSION "No svn information")
add_definitions("-DFIRMWARE_VERSION=\"${FIRMWARE_VERSION}\"")
add_definitions("-DPACKAGE_VERSION=\"Branch: ${GIT_BRANCH} Abrev. Hash: ${GIT_COMMIT_HASH} Date: ${GIT_COMMIT_DATE}\"")
add_definitions("-DPACKAGE_BUGREPORT=\"openair4g-devel@lists.eurecom.fr\"")

add_boolean_option(PDCP_SPLIT True "enable PDCP split")


# Debug related options
#########################################
add_boolean_option(ASN_DEBUG           False "ASN1 coder/decoder Debug")
add_boolean_option(EMIT_ASN_DEBUG      False "ASN1 coder/decoder Debug")
add_boolean_option(MSG_PRINT           False "print debug messages")
add_boolean_option(DISABLE_XER_PRINT   False "print XER Format")
add_boolean_option(XER_PRINT           False "print XER Format")
add_boolean_option(RRC_MSG_PRINT       False "print RRC messages")
add_boolean_option(PDCP_MSG_PRINT      False "print PDCP messages to /tmp/pdcp.log")
add_boolean_option(DEBUG_PDCP_PAYLOAD  False "print PDCP PDU to stdout")  # if true, make sure that global and PDCP log levels are trace
add_boolean_option(DEBUG_MAC_INTERFACE False "print MAC-RLC PDU exchange to stdout") # if true, make sure that global and PDCP log levels are trace
add_boolean_option(TRACE_RLC_PAYLOAD   False "print RLC PDU to stdout") # if true, make sure that global and PDCP log levels are trace
add_boolean_option(TEST_OMG            False "???")
add_boolean_option(DEBUG_OMG           False "???")
add_boolean_option(XFORMS              False "This adds the possibility to see the signal oscilloscope")
add_boolean_option(PRINT_STATS         False "This adds the possibility to see the status")
add_boolean_option(T_TRACER            True  "Activate the T tracer, a debugging/monitoring framework" )
add_boolean_option(UE_AUTOTEST_TRACE   False "Activate UE autotest specific logs")
add_boolean_option(UE_DEBUG_TRACE      False "Activate UE debug trace")
add_boolean_option(UE_TIMING_TRACE     False "Activate UE timing trace")
add_boolean_option(DISABLE_LOG_X       False "Deactivate all LOG_* macros")
add_boolean_option(USRP_REC_PLAY       False "Enable USRP record playback mode")
add_boolean_option(UE_NAS_USE_TUN      False "Enable UE NAS TUN device instead of ue_ip.ko")
add_boolean_option(BASIC_SIMULATOR     False "Has to be True when building the basic simulator, False otherwise")

add_boolean_option(DEBUG_CONSOLE False "makes debugging easier, disables stdout/stderr buffering")

add_boolean_option(ENABLE_ITTI True "ITTI is internal messaging, should remain enabled for most targets")
set (ITTI_DIR ${OPENAIR_DIR}/common/utils/itti)
if (${ENABLE_ITTI})
  add_library(ITTI
    # add .h files if depend on (this one is generated)
    ${ITTI_DIR}/intertask_interface.h
    ${ITTI_DIR}/intertask_interface.c
    ${ITTI_DIR}/backtrace.c
    ${ITTI_DIR}/memory_pools.c
    ${ITTI_DIR}/signals.c
    ${ITTI_DIR}/timer.c
    )
  set(ITTI_LIB ITTI)
  set(GTPU_need_ITTI ${OPENAIR3_DIR}/GTPV1-U/gtpv1u_eNB.c)
endif (${ENABLE_ITTI})

#############################
# ASN.1 grammar C code generation & dependancies
################################
# A difficulty: asn1c generates C code of a un-predictable list of files
# so, generate the c from asn1c once at cmake run time
# So, if someone modify the asn.1 source file in such as way that it will create
# (so creating new asn.1 objects instead of modifying the object attributes)
# New C code source file, cmake must be re-run (instead of re-running make only)
#############
set(asn1c_call "${OPENAIR_CMAKE}/tools/generate_asn1")
# set(fix_asn1c_call "${OPENAIR_CMAKE}/tools/fix_asn1")
set(asn1_generated_dir ${OPENAIR_BIN_DIR})

set(protoc_call "${OPENAIR_CMAKE}/tools/generate_protobuf")
set(protobuf_generated_dir ${OPENAIR_BIN_DIR})

# RRC
######
add_list2_option(RRC_ASN1_VERSION "Rel14" "ASN.1 version of RRC interface" "Rel8" "Rel10" "Rel14" "CBA")

if (${RRC_ASN1_VERSION} STREQUAL "Rel8")
  make_version(RRC_VERSION 8 6 0)
  set (RRC_GRAMMAR ${OPENAIR2_DIR}/RRC/LTE/MESSAGES/asn1c/ASN1_files/EUTRA-RRC-Definitions-86.asn)
elseif (${RRC_ASN1_VERSION} STREQUAL "CBA")
  make_version(RRC_VERSION 10 2 0)
  add_definitions(-DCBA)
  set (RRC_GRAMMAR ${OPENAIR2_DIR}/RRC/LTE/MESSAGES/asn1c/ASN1_files/EUTRA-RRC-Definitions-a20-lola.asn)
elseif (${RRC_ASN1_VERSION} STREQUAL "Rel10")
  make_version(RRC_VERSION 10 2 0)
  set (RRC_GRAMMAR ${OPENAIR2_DIR}/RRC/LTE/MESSAGES/asn1c/ASN1_files/EUTRA-RRC-Definitions-a20.asn)
elseif (${RRC_ASN1_VERSION} STREQUAL "Rel11")
  make_version(RRC_VERSION 11 18 0)
  set (RRC_GRAMMAR ${OPENAIR2_DIR}/RRC/LTE/MESSAGES/asn1c/ASN1_files/lte-rrc-11.18.0.asn1)
elseif (${RRC_ASN1_VERSION} STREQUAL "Rel12")
  make_version(RRC_VERSION 12 16 0)
  set (RRC_GRAMMAR ${OPENAIR2_DIR}/RRC/LTE/MESSAGES/asn1c/ASN1_files/lte-rrc-12.16.0.asn1)
elseif (${RRC_ASN1_VERSION} STREQUAL "Rel13")
  make_version(RRC_VERSION 13 9 1)
  set (RRC_GRAMMAR ${OPENAIR2_DIR}/RRC/LTE/MESSAGES/asn1c/ASN1_files/lte-rrc-13.9.1.asn1)
elseif (${RRC_ASN1_VERSION} STREQUAL "Rel14")
  make_version(RRC_VERSION 14 7 0)
  set (RRC_GRAMMAR ${OPENAIR2_DIR}/RRC/LTE/MESSAGES/asn1c/ASN1_files/lte-rrc-14.7.0.asn1)
elseif (${RRC_ASN1_VERSION} STREQUAL "Rel15")
  make_version(RRC_VERSION 15 2 2)
  set (RRC_GRAMMAR ${OPENAIR2_DIR}/RRC/LTE/MESSAGES/asn1c/ASN1_files/lte-rrc-15.2.2.asn1)
endif  (${RRC_ASN1_VERSION} STREQUAL "Rel8")
add_definitions(-DRRC_VERSION=${RRC_VERSION})
set (RRC_FULL_DIR ${asn1_generated_dir}/RRC_${RRC_ASN1_VERSION})
message("calling asn1c -pdu=all -fcompound-names -gen-PER -no-gen-OER -no-gen-example -D ${RRC_FULL_DIR} ${RRC_GRAMMAR}")
execute_process(COMMAND mkdir -p ${RRC_FULL_DIR}
                COMMAND env asn1c -pdu=all -fcompound-names -gen-PER -no-gen-OER -no-gen-example -D ${RRC_FULL_DIR} ${RRC_GRAMMAR}
                RESULT_VARIABLE ret
                OUTPUT_QUIET
                ERROR_QUIET)
if (NOT ${ret} STREQUAL 0)
  message(FATAL_ERROR "${ret}: error")
endif (NOT ${ret} STREQUAL 0)

file(GLOB rrc_source ${RRC_FULL_DIR}/*.c)
file(GLOB rrc_h ${RRC_FULL_DIR}/*.h)
set(rrc_h ${rrc_h} ${RRC_FULL_DIR}/asn_constant.h)
set_source_files_properties(${rrc_source} PROPERTIES COMPILE_FLAGS -w) # suppress warnings from generated code
add_library(RRC_LIB ${rrc_h} ${rrc_source}
    ${OPENAIR2_DIR}/RRC/LTE/MESSAGES/asn1_msg.c
    ${OPENAIR2_DIR}/RRC/LTE/MESSAGES/asn1_msg_NB_IoT.c)
include_directories ("${RRC_FULL_DIR}")

# add the command to generate the source code
# Warning: if you modify ASN.1 source file to generate new C files, cmake should be re-run instead of make
add_custom_command (
  OUTPUT ${RRC_FULL_DIR}/asn_constant.h
  COMMAND mkdir -p ${RRC_FULL_DIR}
  COMMAND env asn1c -pdu=all -fcompound-names -gen-PER -no-gen-OER -no-gen-example -D ${RRC_FULL_DIR} ${RRC_GRAMMAR}
  DEPENDS ${RRC_GRAMMAR}
  )

# S1AP
# Same limitation as described in RRC: unknown generated file list
# so we generate it at cmake time
##############
add_list1_option(S1AP_RELEASE R14 "S1AP ASN.1 grammar version" R8 R9 R10 R14 R15)

set(S1AP_DIR ${OPENAIR3_DIR}/S1AP)
if (${S1AP_RELEASE} STREQUAL "R8")
  make_version(S1AP_VERSION 8 10 0)
  set(S1AP_ASN_FILES "s1ap-8.10.0.asn1")
elseif (${S1AP_RELEASE} STREQUAL "R9")
  make_version(S1AP_VERSION 9 10 0)
  set(S1AP_ASN_FILES "s1ap-9.10.0.asn1")
elseif (${S1AP_RELEASE} STREQUAL "R10")
  make_version(S1AP_VERSION 10 9 0)
  set(S1AP_ASN_FILES "s1ap-10.9.0.asn1")
elseif (${S1AP_RELEASE} STREQUAL "R11")
  make_version(S1AP_VERSION 11 8 0)
  set(S1AP_ASN_FILES "s1ap-11.8.0.asn1")
elseif (${S1AP_RELEASE} STREQUAL "R12")
  make_version(S1AP_VERSION 12 7 0)
  set(S1AP_ASN_FILES "s1ap-12.7.0.asn1")
elseif (${S1AP_RELEASE} STREQUAL "R13")
  make_version(S1AP_VERSION 13 6 0)
  set(S1AP_ASN_FILES "s1ap-13.6.0.asn1")
elseif (${S1AP_RELEASE} STREQUAL "R14")
  make_version(S1AP_VERSION 14 5 0)
  set(S1AP_ASN_FILES "s1ap-14.5.0.asn1")
else (${S1AP_RELEASE} STREQUAL "R15")
  make_version(S1AP_VERSION 15 1 0)
  set(S1AP_ASN_FILES "s1ap-15.1.0.asn1")
endif(${S1AP_RELEASE} STREQUAL "R8")
add_definitions(-DS1AP_VERSION=${S1AP_VERSION})
set(S1AP_ASN_DIR ${S1AP_DIR}/MESSAGES/ASN1/${S1AP_RELEASE})
set(S1AP_C_DIR ${asn1_generated_dir}/S1AP_${S1AP_RELEASE})
message("calling ASN1C_PREFIX=S1AP_ asn1c -pdu=all -fcompound-names -fno-include-deps -gen-PER -no-gen-OER -no-gen-example -D ${S1AP_C_DIR} ${S1AP_ASN_DIR}/${S1AP_ASN_FILES}")
execute_process(COMMAND mkdir -p ${S1AP_C_DIR}
                COMMAND env "ASN1C_PREFIX=S1AP_" asn1c -pdu=all -fcompound-names -fno-include-deps -gen-PER -no-gen-OER -no-gen-example -D ${S1AP_C_DIR} ${S1AP_ASN_DIR}/${S1AP_ASN_FILES}
                RESULT_VARIABLE ret
                OUTPUT_QUIET
                ERROR_QUIET)

if (NOT ${ret} STREQUAL 0)
  message(FATAL_ERROR "${ret}: error")
endif (NOT ${ret} STREQUAL 0)
file(GLOB S1AP_source ${S1AP_C_DIR}/*.c)

file(GLOB s1ap_h ${S1AP_C_DIR}/*.h)
set(s1ap_h ${s1ap_h})

add_custom_command (
  OUTPUT ${S1AP_C_DIR}/S1AP_asn_constant.h
  COMMAND mkdir -p ${S1AP_C_DIR}
  COMMAND env "ASN1C_PREFIX=S1AP_" asn1c -pdu=all -fcompound-names -fno-include-deps -gen-PER -no-gen-OER -no-gen-example -D ${S1AP_C_DIR} ${S1AP_ASN_DIR}/${S1AP_ASN_FILES}
  DEPENDS ${S1AP_ASN_DIR}/${S1AP_ASN_FILES}
)
add_library(S1AP_LIB
  ${S1AP_source}
  ${S1AP_DIR}/s1ap_common.c
  )

include_directories ("${S1AP_C_DIR}")
include_directories ("${S1AP_DIR}")

add_library(S1AP_ENB
  ${S1AP_DIR}/s1ap_eNB.c
  ${S1AP_DIR}/s1ap_eNB_context_management_procedures.c
  ${S1AP_DIR}/s1ap_eNB_decoder.c
  ${S1AP_DIR}/s1ap_eNB_encoder.c
  ${S1AP_DIR}/s1ap_eNB_handlers.c
  ${S1AP_DIR}/s1ap_eNB_itti_messaging.c
  ${S1AP_DIR}/s1ap_eNB_management_procedures.c
  ${S1AP_DIR}/s1ap_eNB_nas_procedures.c
  ${S1AP_DIR}/s1ap_eNB_nnsf.c
  ${S1AP_DIR}/s1ap_eNB_overload.c
  ${S1AP_DIR}/s1ap_eNB_trace.c
  ${S1AP_DIR}/s1ap_eNB_ue_context.c
  )

#X2AP
# Same limitation as described in RRC/S1AP: unknown generated file list
# so we generate it at cmake time
##############
add_list1_option(X2AP_RELEASE R14 "X2AP ASN.1 grammar version" R8 R11 R12 R14 R15)

set(X2AP_DIR ${OPENAIR2_DIR}/X2AP)
if (${X2AP_RELEASE} STREQUAL "R8")
  make_version(X2AP_VERSION 8 9 0)
  set(X2AP_ASN_FILES x2ap-8.9.0.asn1)
elseif (${X2AP_RELEASE} STREQUAL "R11")
  make_version(X2AP_VERSION 11 9 0)
  set(X2AP_ASN_FILES x2ap-11.9.0.asn1)
elseif (${X2AP_RELEASE} STREQUAL "R12")
  make_version(X2AP_VERSION 12 9 0)
  set(X2AP_ASN_FILES x2ap-12.9.0.asn1)
elseif (${X2AP_RELEASE} STREQUAL "R14")
  make_version(X2AP_VERSION 14 6 0)
  set(X2AP_ASN_FILES x2ap-14.6.0.asn1)
elseif (${X2AP_RELEASE} STREQUAL "R15")
  make_version(X2AP_VERSION 15 1 0)
  set(X2AP_ASN_FILES x2ap-15.1.0.asn1)
endif(${X2AP_RELEASE} STREQUAL "R8")
add_definitions(-DX2AP_VERSION=${X2AP_VERSION})
set(X2AP_ASN_DIR ${X2AP_DIR}/MESSAGES/ASN1/${X2AP_RELEASE})
set(X2AP_C_DIR ${asn1_generated_dir}/X2AP_${X2AP_RELEASE})
message("calling ASN1C_PREFIX=X2AP_ asn1c -pdu=all -fcompound-names -fno-include-deps -gen-PER -no-gen-OER -no-gen-example -D ${X2AP_C_DIR} ${X2AP_ASN_DIR}/${X2AP_ASN_FILES}")
execute_process(COMMAND mkdir -p ${X2AP_C_DIR}
                COMMAND env "ASN1C_PREFIX=X2AP_" asn1c -pdu=all -fcompound-names -fno-include-deps -gen-PER -no-gen-OER -no-gen-example -D ${X2AP_C_DIR} ${X2AP_ASN_DIR}/${X2AP_ASN_FILES}
                RESULT_VARIABLE ret
                OUTPUT_QUIET
                ERROR_QUIET)
if (NOT ${ret} STREQUAL 0)
  message(FATAL_ERROR "${ret}: error")
endif (NOT ${ret} STREQUAL 0)
file(GLOB X2AP_source ${X2AP_C_DIR}/*.c)

file(GLOB x2ap_h ${X2AP_C_DIR}/*.h)
set(x2ap_h ${x2ap_h})

add_custom_command (
  OUTPUT ${X2AP_C_DIR}/X2AP_asn_constant.h
  COMMAND mkdir -p ${X2AP_C_DIR}
  COMMAND env "ASN1C_PREFIX=X2AP_" asn1c -pdu=all -fcompound-names -fno-include-deps -gen-PER -no-gen-OER -no-gen-example -D ${X2AP_C_DIR} ${X2AP_ASN_DIR}/${X2AP_ASN_FILES}
  DEPENDS ${X2AP_ASN_DIR}/${X2AP_ASN_FILES}
  )

add_library(X2AP_LIB
  ${X2AP_source}
  ${X2AP_DIR}/x2ap_common.c
  )

include_directories ("${X2AP_C_DIR}")
include_directories ("${X2AP_DIR}")

<<<<<<< HEAD



# F1AP
##############
add_list1_option(F1AP_RELEASE R15 "F1AP ASN.1 grammar version" R15)
set(F1AP_DIR ${OPENAIR2_DIR}/F1AP)
if (${F1AP_RELEASE} STREQUAL "R15")
  make_version(F1AP_VERSION 15 2 1)
  set (ASN1RELDIR R15.2.1)
endif(${F1AP_RELEASE} STREQUAL "R15")
add_definitions(-DF1AP_VERSION=${F1AP_VERSION})
set(F1AP_ASN_DIR ${F1AP_DIR}/MESSAGES/ASN1/${ASN1RELDIR})
set(F1AP_ASN_FILES
  ${F1AP_ASN_DIR}/F1AP-CommonDataTypes.asn
  ${F1AP_ASN_DIR}/F1AP-Constants.asn
  ${F1AP_ASN_DIR}/F1AP-PDU-Descriptions.asn
  ${F1AP_ASN_DIR}/F1AP-PDU-Contents.asn
  ${F1AP_ASN_DIR}/F1AP-IEs.asn
  ${F1AP_ASN_DIR}/F1AP-Containers.asn
  )

set(F1AP_C_DIR ${asn1_generated_dir}/F1AP_${ASN1RELDIR})
message("calling ASN1C_PREFIX=F1AP_ asn1c -gen-PER -fcompound-names -no-gen-example -findirect-choice -fno-include-deps -D ${F1AP_C_DIR} ${F1AP_ASN_FILES}")
execute_process(COMMAND mkdir -p ${F1AP_C_DIR}
                COMMAND env "ASN1C_PREFIX=F1AP_" asn1c -gen-PER -fcompound-names -no-gen-example -findirect-choice -fno-include-deps -D ${F1AP_C_DIR} ${F1AP_ASN_FILES}
                RESULT_VARIABLE ret
                OUTPUT_QUIET
                ERROR_QUIET)

if (NOT ${ret} STREQUAL 0)
  message(FATAL_ERROR "${asn1c_call}: error")
endif (NOT ${ret} STREQUAL 0)
file(GLOB F1AP_source ${F1AP_C_DIR}/*.c)

file(GLOB f1ap_h ${F1AP_C_DIR}/*.h)
set(f1ap_h ${f1ap_h} )

add_library(F1AP_LIB
  ${F1AP_source}
  )

include_directories ("${F1AP_C_DIR}")
include_directories ("${F1AP_DIR}")
message(${F1AP_C_DIR})
message(${F1AP_DIR})

add_library(F1AP
  ${F1AP_DIR}/f1ap_du.c
  ${F1AP_DIR}/f1ap_cu.c
  ${F1AP_DIR}/f1ap_itti_messaging.c
  ${F1AP_DIR}/f1ap_encoder.c
  ${F1AP_DIR}/f1ap_decoder.c
  ${F1AP_DIR}/f1ap_handlers.c
  ${F1AP_DIR}/f1ap_common.c
  )

=======
#add_library(X2AP_ENB
 # ${X2AP_DIR}/x2ap_eNB.c
 # ${X2AP_DIR}/x2ap_eNB_decoder.c
 # ${X2AP_DIR}/x2ap_eNB_encoder.c
 # ${X2AP_DIR}/x2ap_eNB_handler.c
 # ${X2AP_DIR}/x2ap_eNB_itti_messaging.c
 # ${X2AP_DIR}/x2ap_eNB_management_procedures.c
 # ${X2AP_DIR}/x2ap_eNB_generate_messages.c
 # )
>>>>>>> e772899b

# Hardware dependant options
###################################
add_list1_option(NB_ANTENNAS_RX "2" "Number of antennas in reception" "1" "2" "4")
add_list1_option(NB_ANTENNAS_TX "4" "Number of antennas in transmission" "1" "2" "4")

add_list2_option(RF_BOARD "EXMIMO" "RF head type" "None" "EXMIMO" "OAI_USRP" "OAI_BLADERF" "CPRIGW" "OAI_LMSSDR")

add_list2_option(TRANSP_PRO "None" "Transport protocol type" "None" "ETHERNET")
#NOKIA config enhancement
set (CONFIG_ROOTDIR
    ${OPENAIR_DIR}/common/config
   )
set (CONFIG_SOURCES
    ${CONFIG_ROOTDIR}/config_load_configmodule.c
    ${CONFIG_ROOTDIR}/config_userapi.c
    ${CONFIG_ROOTDIR}/config_cmdline.c
   )
set (CONFIG_LIBCONFIG_SOURCES
    ${CONFIG_ROOTDIR}/libconfig/config_libconfig.c
   )
add_library(params_libconfig MODULE ${CONFIG_LIBCONFIG_SOURCES} )
target_link_libraries(params_libconfig config)
# shared library loader
set (SHLIB_LOADER_SOURCES
    ${OPENAIR_DIR}/common/utils/load_module_shlib.c
)
# include RF devices / transport protocols library modules
######################################################################

include_directories("${OPENAIR_TARGETS}/ARCH/EXMIMO/USERSPACE/LIB/")
include_directories ("${OPENAIR_TARGETS}/ARCH/EXMIMO/DEFS/")
#set (option_HWEXMIMOLIB_lib "-l ")
set(HWLIB_EXMIMO_SOURCE
  ${OPENAIR_TARGETS}/ARCH/EXMIMO/USERSPACE/LIB/openair0_lib.c
#  ${OPENAIR_TARGETS}/ARCH/EXMIMO/USERSPACE/LIB/gain_control.c
  )
add_library(oai_exmimodevif MODULE ${HWLIB_EXMIMO_SOURCE} )

include_directories("${OPENAIR_TARGETS}/ARCH/USRP/USERSPACE/LIB/")
set(HWLIB_USRP_SOURCE
  ${OPENAIR_TARGETS}/ARCH/USRP/USERSPACE/LIB/usrp_lib.cpp
  )
add_library(oai_usrpdevif MODULE ${HWLIB_USRP_SOURCE} )
target_link_libraries(oai_usrpdevif uhd)

include_directories("${OPENAIR_TARGETS}/ARCH/BLADERF/USERSPACE/LIB/")
set(HWLIB_BLADERF_SOURCE
  ${OPENAIR_TARGETS}/ARCH/BLADERF/USERSPACE/LIB/bladerf_lib.c
  )
add_library(oai_bladerfdevif MODULE ${HWLIB_BLADERF_SOURCE} )
target_link_libraries(oai_bladerfdevif bladeRF)

include_directories("${OPENAIR_TARGETS}/ARCH/LMSSDR/USERSPACE/LIB/")

set(HWLIB_LMSSDR_SOURCE
  ${OPENAIR_TARGETS}/ARCH/LMSSDR/USERSPACE/LIB/lms_lib.cpp
  )
add_library(oai_lmssdrdevif MODULE ${HWLIB_LMSSDR_SOURCE} )
target_include_directories(oai_lmssdrdevif PRIVATE /usr/local/include/lime)
target_link_libraries(oai_lmssdrdevif LimeSuite )

include_directories("${OPENAIR_TARGETS}/ARCH/ETHERNET/USERSPACE/LIB/")
set(TPLIB_ETHERNET_SOURCE
  ${OPENAIR_TARGETS}/ARCH/ETHERNET/USERSPACE/LIB/ethernet_lib.c
  ${OPENAIR_TARGETS}/ARCH/ETHERNET/USERSPACE/LIB/eth_udp.c
  ${OPENAIR_TARGETS}/ARCH/ETHERNET/USERSPACE/LIB/eth_raw.c
  )
add_library(oai_eth_transpro MODULE ${TPLIB_ETHERNET_SOURCE} )

include_directories("${OPENAIR_TARGETS}/ARCH/mobipass/")
set(TPLIB_MOBIPASS_SOURCE
  ${OPENAIR_TARGETS}/ARCH/mobipass/interface.c
  ${OPENAIR_TARGETS}/ARCH/mobipass/mobipass.c
  ${OPENAIR_TARGETS}/ARCH/mobipass/queues.c
  )
add_library(oai_mobipass MODULE ${TPLIB_MOBIPASS_SOURCE} )

# Hide all functions/variables in the mobipass library.
# Use __attribute__((__visibility__("default")))
# in the source code to unhide a function/variable.
get_target_property(mobipas_cflags oai_mobipass COMPILE_FLAGS)
set_target_properties(oai_mobipass PROPERTIES COMPILE_FLAGS "${mobipass_cflags} -fvisibility=hidden")

# TCP bridge libraries
######################################################################

# this one is for internal use at Eurecom and is not documented
set(HWLIB_TCP_BRIDGE_SOURCE
  ${OPENAIR_TARGETS}/ARCH/tcp_bridge/tcp_bridge.c
  )
add_library(tcp_bridge MODULE ${HWLIB_TCP_BRIDGE_SOURCE} )

#get_target_property(tcp_bridge_cflags tcp_bridge COMPILE_FLAGS)
#set_target_properties(tcp_bridge PROPERTIES COMPILE_FLAGS "${tcp_bridge_cflags} -fvisibility=hidden")
set_target_properties(tcp_bridge PROPERTIES COMPILE_FLAGS "-fvisibility=hidden")

# this one is to connect OAI eNB and OAI UE in the basic simulator
# see targets/ARCH/tcp_bridge/README.tcp_bridge_oai for usage
set(HWLIB_TCP_BRIDGE_OAI_SOURCE
  ${OPENAIR_TARGETS}/ARCH/tcp_bridge/tcp_bridge_oai.c
  )
add_library(tcp_bridge_oai MODULE ${HWLIB_TCP_BRIDGE_OAI_SOURCE} )
set_target_properties(tcp_bridge_oai PROPERTIES COMPILE_FLAGS "-fvisibility=hidden")

##########################################################

include_directories ("${OPENAIR_TARGETS}/ARCH/COMMON")

Message("DEADLINE_SCHEDULER flag  is ${DEADLINE_SCHEDULER}")
Message("CPU_Affinity flag is ${CPU_AFFINITY}")

##############################################################
#    ???!!! TO BE DOCUMENTED OPTIONS !!!???
##############################################################
add_boolean_option(ENABLE_SECURITY         True  "Enable LTE integrity and ciphering between RRC UE and eNB")
add_boolean_option(ENABLE_USE_MME          True  "eNB connected to MME (INTERFACE S1-C), not standalone eNB")
add_boolean_option(NO_RRM                  True  "DO WE HAVE A RADIO RESSOURCE MANAGER: NO")
add_boolean_option(RRC_DEFAULT_RAB_IS_AM False "set the RLC mode to AM for the default bearer")

add_boolean_option(OAI_NW_DRIVER_TYPE_ETHERNET False "????")
add_boolean_option(DEADLINE_SCHEDULER True "Use the Linux scheduler SCHED_DEADLINE: kernel >= 3.14")
add_boolean_option(CPU_AFFINITY False "Enable CPU Affinity of threads (only valid without deadline scheduler). It is enabled only with >2 CPUs")
add_boolean_option(NAS_NETLINK False "useless ??? Must be True to compile nasmesh driver without rtai ????")
add_boolean_option(OAI_NW_DRIVER_USE_NETLINK True "????")

add_boolean_option(USE_MME False "this flag is used only one time in lte-softmodem.c")
add_list_string_option(PACKAGE_NAME "NotDefined" "As per attribute name")
add_boolean_option(MESSAGE_CHART_GENERATOR False         "For generating sequence diagrams")
add_boolean_option(MESSAGE_CHART_GENERATOR_RLC_MAC False "trace RLC-MAC exchanges in sequence diagrams")
add_boolean_option(MESSAGE_CHART_GENERATOR_PHY     False "trace some PHY exchanges in sequence diagrams")

add_boolean_option(UE_EXPANSION             False         "enable UE_EXPANSION with max 256 UE")
add_boolean_option(PHY_TX_THREAD            False         "enable UE_EXPANSION with max 256 UE")
add_boolean_option(PRE_SCD_THREAD           False         "enable UE_EXPANSION with max 256 UE")

########################
# Include order
##########################
add_boolean_option(ENB_MODE True "Swap the include directories between openair2 and openair3" )

##########################
# SCHEDULING/REAL-TIME/PERF options
##########################
add_boolean_option(ENABLE_USE_CPU_EXECUTION_TIME True "Add data in vcd traces: disable it if perf issues")
add_boolean_option(ENABLE_VCD              True  "always true now, time measurements of proc calls and var displays")
add_boolean_option(ENABLE_VCD_FIFO         True  "time measurements of proc calls and var displays sent to FIFO (one more thread)")
add_boolean_option(LINUX                   False "used in weird memcpy() in pdcp.c ???")
add_boolean_option(LINUX_LIST              False "used only in lists.c: either use OAI implementation of lists or Linux one (should be True, but it is False")
add_boolean_option(LOG_NO_THREAD           True  "Disable thread for log, seems always set to true")
add_boolean_option(OPENAIR_LTE             True "Seems legacy: keep it to true")

##########################
# PHY options
##########################
add_boolean_option(DRIVER2013              True "only relevant for EXMIMO")
add_boolean_option(EXMIMO_IOT              True "????")
add_boolean_option(LOCALIZATION            False "???")
add_integer_option(MAX_NUM_CCs             1     "????")
add_boolean_option(MU_RECEIVER             False "????")
add_boolean_option(PHYSIM                  True  "for L1 simulators (dlsim, ulsim, ...)")
add_boolean_option(PHY_CONTEXT             True "not clear: must remain False for dlsim")
add_boolean_option(PHY_EMUL                False "not clear: must remain False for dlsim")
add_boolean_option(SMBV                    False "Rohde&Schwarz SMBV100A vector signal generator")
add_boolean_option(DEBUG_PHY               False "Enable PHY layer debugging options")
add_boolean_option(DEBUG_PHY_PROC          False "Enable debugging of PHY layer procedures")
add_boolean_option(DEBUG_DLSCH             False "Enable debugging of DLSCH physical layer channel")
add_boolean_option(MEX                     False "Enabling compilation with mex")

##########################
# NAS LAYER OPTIONS
##########################
add_boolean_option(ENABLE_NAS_UE_LOGGING   True  "????")
add_boolean_option(NAS_BUILT_IN_UE         True  "UE NAS layer present in this executable")
add_boolean_option(NAS_UE                  True  "NAS UE INSTANCE (<> NAS_MME)")


##########################
# ACCESS STRATUM LAYER2 OPTIONS
##########################
add_boolean_option(JUMBO_FRAME             True  "ENABLE LARGE SDU in ACCESS STRATUM (larger than common MTU)")

##########################
# RLC LAYER OPTIONS
##########################
add_boolean_option(OPENAIR2                True  "Access Stratum layer 2 built in executable")
add_boolean_option(TRACE_RLC_PAYLOAD       False "Fatal assert in this case")
add_boolean_option(RLC_STOP_ON_LOST_PDU    False "Fatal assert in this case")

add_boolean_option(TRACE_RLC_MUTEX         True  "TRACE for RLC, possible problem in thread scheduling")
add_boolean_option(TRACE_RLC_AM_BO         False "TRACE for RLC AM, TO BE CHANGED IN A MORE GENERAL FLAG")
add_boolean_option(TRACE_RLC_AM_FREE_SDU   False "TRACE for RLC AM, TO BE CHANGED IN A MORE GENERAL FLAG")
add_boolean_option(TRACE_RLC_AM_HOLE       False "TRACE for RLC AM, TO BE CHANGED IN A MORE GENERAL FLAG")
add_boolean_option(TRACE_RLC_AM_PDU        False "TRACE for RLC AM, TO BE CHANGED IN A MORE GENERAL FLAG")
add_boolean_option(TRACE_RLC_AM_RESEGMENT  False "TRACE for RLC AM, TO BE CHANGED IN A MORE GENERAL FLAG")
add_boolean_option(TRACE_RLC_AM_RX         False "TRACE for RLC AM, TO BE CHANGED IN A MORE GENERAL FLAG")
add_boolean_option(TRACE_RLC_AM_RX_DECODE  False "TRACE for RLC AM, TO BE CHANGED IN A MORE GENERAL FLAG")
add_boolean_option(TRACE_RLC_AM_TX         False "TRACE for RLC AM, TO BE CHANGED IN A MORE GENERAL FLAG")
add_boolean_option(TRACE_RLC_AM_TX_STATUS  False "TRACE for RLC AM, TO BE CHANGED IN A MORE GENERAL FLAG")
add_boolean_option(TRACE_RLC_AM_STATUS_CREATION   False "TRACE for RLC AM, TO BE CHANGED IN A MORE GENERAL FLAG")

add_boolean_option(STOP_ON_IP_TRAFFIC_OVERLOAD      False "")
add_boolean_option(TRACE_RLC_UM_DAR        False "TRACE for RLC UM, TO BE CHANGED IN A MORE GENERAL FLAG")
add_boolean_option(TRACE_RLC_UM_DISPLAY_ASCII_DATA  False "TRACE for RLC UM, TO BE CHANGED IN A MORE GENERAL FLAG")
add_boolean_option(TRACE_RLC_UM_PDU        False "TRACE for RLC UM, TO BE CHANGED IN A MORE GENERAL FLAG")
add_boolean_option(TRACE_RLC_UM_RX         False "TRACE for RLC UM, TO BE CHANGED IN A MORE GENERAL FLAG")
add_boolean_option(TRACE_RLC_UM_SEGMENT    False "TRACE for RLC UM, TO BE CHANGED IN A MORE GENERAL FLAG")
add_boolean_option(TRACE_RLC_UM_TX_STATUS  False "TRACE for RLC UM, TO BE CHANGED IN A MORE GENERAL FLAG")


##########################
# PDCP LAYER OPTIONS
##########################
add_boolean_option(PDCP_USE_NETLINK            False "For eNB, PDCP communicate with a NETLINK socket if connected to network driver, else could use a RT-FIFO")
add_boolean_option(PDCP_USE_NETLINK_QUEUES     False "When PDCP_USE_NETLINK is true, incoming IP packets are stored in queues")
add_boolean_option(LINK_ENB_PDCP_TO_IP_DRIVER  False "For eNB, PDCP communicate with a IP driver")
add_boolean_option(LINK_ENB_PDCP_TO_GTPV1U     True  "For eNB, PDCP communicate with GTP-U protocol (eNB<->S-GW)")

##########################
# RRC LAYER OPTIONS
##########################
add_boolean_option(RRC_DEFAULT_RAB_IS_AM       False  "Otherwise it is UM, configure params are actually set in rrc_eNB.c:rrc_eNB_generate_defaultRRCConnectionReconfiguration(...)")


##########################
# S1AP LAYER OPTIONS
##########################
# none

# add the binary tree to the search path for include files
#######################################################
# We will find ConfigOAI.h after generation in target directory
include_directories("${OPENAIR_BIN_DIR}")
# add directories to find all include files
# the internal rule is to use generic names such as defs.h
# but to make it uniq name as adding the relative path in the include directtive
# example: #include "RRC/LTE/rrc_defs.h"
#find_path (include_dirs_all *.h ${OPENAIR_DIR})
#find_path (include_dirs_all *.h PATHS /usr/include NO_CMAKE_PATH)
#include_directories("${include_dirs_all}")

# Legacy exact order
if(ENB_MODE)
  include_directories("${OPENAIR2_DIR}/COMMON")
  include_directories("${OPENAIR2_DIR}/UTIL")
  include_directories("${OPENAIR2_DIR}/UTIL/LOG")
  include_directories("${OPENAIR3_DIR}/COMMON")
  include_directories("${OPENAIR3_DIR}/UTILS")
else()
  include_directories("${OPENAIR3_DIR}/COMMON")
  include_directories("${OPENAIR3_DIR}/UTILS")
  include_directories("${OPENAIR2_DIR}/COMMON")
  include_directories("${OPENAIR2_DIR}/UTIL")
  include_directories("${OPENAIR2_DIR}/UTIL/LOG")
endif()
include_directories("${NFAPI_DIR}/nfapi/public_inc")
include_directories("${NFAPI_DIR}/common/public_inc")
include_directories("${NFAPI_DIR}/pnf/public_inc")
include_directories("${NFAPI_DIR}/nfapi/inc")
include_directories("${NFAPI_DIR}/sim_common/inc")
include_directories("${NFAPI_DIR}/pnf_sim/inc")
include_directories("${OPENAIR1_DIR}")
include_directories("${OPENAIR2_DIR}")
include_directories("${OPENAIR3_DIR}/NAS/TOOLS")
include_directories("${OPENAIR2_DIR}/ENB_APP")
include_directories("${OPENAIR2_DIR}/LAYER2/RLC")
include_directories("${OPENAIR2_DIR}/LAYER2/RLC/AM_v9.3.0")
include_directories("${OPENAIR2_DIR}/LAYER2/RLC/UM_v9.3.0")
include_directories("${OPENAIR2_DIR}/LAYER2/RLC/TM_v9.3.0")
include_directories("${OPENAIR2_DIR}/LAYER2/PDCP_v10.1.0")
include_directories("${OPENAIR2_DIR}/RRC/LTE/MESSAGES")
include_directories("${OPENAIR2_DIR}/RRC/LTE")
include_directories("${OPENAIR_DIR}/common/utils")
include_directories("${OPENAIR_DIR}/common/utils/itti")
include_directories("${OPENAIR3_DIR}/NAS/COMMON")
include_directories("${OPENAIR3_DIR}/NAS/COMMON/API/NETWORK")
include_directories("${OPENAIR3_DIR}/NAS/COMMON/EMM/MSG")
include_directories("${OPENAIR3_DIR}/NAS/COMMON/ESM/MSG")
include_directories("${OPENAIR3_DIR}/NAS/COMMON/IES")
include_directories("${OPENAIR3_DIR}/NAS/COMMON/UTIL")
include_directories("${OPENAIR3_DIR}/SECU")
include_directories("${OPENAIR3_DIR}/SCTP")
include_directories("${OPENAIR3_DIR}/S1AP")
include_directories("${OPENAIR2_DIR}/X2AP")
include_directories("${OPENAIR2_DIR}/F1AP")
include_directories("${OPENAIR3_DIR}/UDP")
include_directories("${OPENAIR3_DIR}/GTPV1-U")
include_directories("${OPENAIR_DIR}/targets/COMMON")
include_directories("${OPENAIR_DIR}/targets/ARCH/COMMON")
include_directories("${OPENAIR_DIR}/targets/ARCH/EXMIMO/USERSPACE/LIB/")
include_directories("${OPENAIR_DIR}/targets/ARCH/EXMIMO/DEFS")
include_directories("${OPENAIR2_DIR}/ENB_APP/CONTROL_MODULES/MAC")
include_directories("${OPENAIR2_DIR}/ENB_APP/CONTROL_MODULES/RRC")
include_directories("${OPENAIR2_DIR}/ENB_APP/CONTROL_MODULES/PDCP")
include_directories("${OPENAIR2_DIR}/UTIL/OSA")
include_directories("${OPENAIR2_DIR}/UTIL/LFDS/liblfds6.1.1/liblfds611/inc")
include_directories("${OPENAIR2_DIR}/UTIL/LFDS/liblfds7.0.0/liblfds700/inc")
include_directories("${OPENAIR2_DIR}/LAYER2/PROTO_AGENT")
include_directories("${OPENAIR2_DIR}/UTIL/MEM")
include_directories("${OPENAIR2_DIR}/UTIL/LISTS")
include_directories("${OPENAIR2_DIR}/UTIL/FIFO")
include_directories("${OPENAIR2_DIR}/UTIL/OCG")
include_directories("${OPENAIR2_DIR}/UTIL/MATH")
include_directories("${OPENAIR2_DIR}/UTIL/TIMER")
include_directories("${OPENAIR2_DIR}/UTIL/OMG")
include_directories("${OPENAIR2_DIR}/UTIL/OTG")
include_directories("${OPENAIR2_DIR}/UTIL/CLI")
include_directories("${OPENAIR2_DIR}/UTIL/OPT")
include_directories("${OPENAIR2_DIR}/UTIL/OMV")
include_directories("${OPENAIR2_DIR}/RRC/LTE/MESSAGES")
include_directories("${OPENAIR3_DIR}/GTPV1-U/nw-gtpv1u/shared")
include_directories("${OPENAIR3_DIR}/GTPV1-U/nw-gtpv1u/include")
include_directories("${OPENAIR_DIR}")

# Utilities Library
################
# set the version of protobuf messages, V3 not supported yet
add_list1_option(FLPT_VERSION V2 "FLPT MSG  protobuf  grammar version" V2 V3)

if (${FLPT_VERSION} STREQUAL "V2")
  set (FLPTDIR V2)
elseif (${FLPT_VERSION} STREQUAL "V3")
  set (FLPTDIR V3)
endif(${FLPT_VERSION} STREQUAL "V2")

set(FLPT_MSG_DIR ${OPENAIR2_DIR}/ENB_APP/MESSAGES/${FLPTDIR} )
set(FLPT_MSG_FILES
  ${FLPT_MSG_DIR}/header.proto
  ${FLPT_MSG_DIR}/flexran.proto
  ${FLPT_MSG_DIR}/stats_common.proto
  ${FLPT_MSG_DIR}/stats_messages.proto
  ${FLPT_MSG_DIR}/time_common.proto
  ${FLPT_MSG_DIR}/controller_commands.proto
  ${FLPT_MSG_DIR}/mac_primitives.proto
  ${FLPT_MSG_DIR}/config_messages.proto
  ${FLPT_MSG_DIR}/config_common.proto
  ${FLPT_MSG_DIR}/control_delegation.proto
  )

set(FLPT_C_DIR ${protobuf_generated_dir}/FLPT_${FLPTDIR})
#message("calling protoc_call=${protoc_call} FLPT_C_DIR=${FLPT_C_DIR} FLPT_MSG_FILES=${FLPT_MSG_FILES}")
execute_process(COMMAND ${protoc_call} ${FLPT_C_DIR} ${FLPT_MSG_DIR} ${FLPT_MSG_FILES})
file(GLOB FLPT_source ${FLPT_C_DIR}/*.c)
set(FLPT_OAI_generated
  ${FLPT_C_DIR}/header.pb-c.c
  ${FLPT_C_DIR}/flexran.pb-c.c
  ${FLPT_C_DIR}/stats_common.pb-c.c
  ${FLPT_C_DIR}/stats_messages.pb-c.c
  ${FLPT_C_DIR}/time_common.pb-c.c
  ${FLPT_C_DIR}/controller_commands.pb-c.c
  ${FLPT_C_DIR}/mac_primitives.pb-c.c
  ${FLPT_C_DIR}/config_messages.pb-c.c
  ${FLPT_C_DIR}/config_common.pb-c.c
  ${FLPT_C_DIR}/control_delegation.pb-c.c
  )

file(GLOB flpt_h ${FLPT_C_DIR}/*.h)
set(flpt_h ${flpt_h} )

add_library(FLPT_MSG
  ${FLPT_OAI_generated}
  ${FLPT_source}
  )
set(FLPT_MSG_LIB FLPT_MSG)
#message("prpt c dir is : ${FLPT_C_DIR}")
include_directories (${FLPT_C_DIR})

add_library(ASYNC_IF
  ${OPENAIR2_DIR}/UTIL/ASYNC_IF/socket_link.c
  ${OPENAIR2_DIR}/UTIL/ASYNC_IF/link_manager.c
  ${OPENAIR2_DIR}/UTIL/ASYNC_IF/message_queue.c
  ${OPENAIR2_DIR}/UTIL/ASYNC_IF/ringbuffer_queue.c
  )
set(ASYNC_IF_LIB ASYNC_IF)
include_directories(${OPENAIR2_DIR}/UTIL/ASYNC_IF)

add_library(FLEXRAN_AGENT
  ${OPENAIR2_DIR}/ENB_APP/flexran_agent_handler.c
  ${OPENAIR2_DIR}/ENB_APP/flexran_agent_common.c
  ${OPENAIR2_DIR}/ENB_APP/flexran_agent_ran_api.c
  ${OPENAIR2_DIR}/ENB_APP/flexran_agent_timer.c
  ${OPENAIR2_DIR}/ENB_APP/flexran_agent_common_internal.c
  ${OPENAIR2_DIR}/ENB_APP/CONTROL_MODULES/MAC/flexran_agent_mac.c
  ${OPENAIR2_DIR}/ENB_APP/CONTROL_MODULES/RRC/flexran_agent_rrc.c
  ${OPENAIR2_DIR}/ENB_APP/CONTROL_MODULES/PDCP/flexran_agent_pdcp.c
  ${OPENAIR2_DIR}/ENB_APP/flexran_agent.c
  ${OPENAIR2_DIR}/ENB_APP/flexran_agent_task_manager.c
  ${OPENAIR2_DIR}/ENB_APP/flexran_agent_net_comm.c
  ${OPENAIR2_DIR}/ENB_APP/flexran_agent_async.c
  ${OPENAIR2_DIR}/ENB_APP/CONTROL_MODULES/MAC/flexran_agent_mac_internal.c
  )
set(FLEXRAN_AGENT_LIB FLEXRAN_AGENT)
#include_directories(${OPENAIR2_DIR}/ENB_APP)

set(PROTOBUF_LIB "protobuf-c")

FIND_PATH(LIBYAML_INCLUDE_DIR NAMES yaml.h)
FIND_LIBRARY(LIBYAML_LIBRARIES NAMES yaml libyaml)

INCLUDE(FindPackageHandleStandardArgs)
FIND_PACKAGE_HANDLE_STANDARD_ARGS(Yaml DEFAULT_MSG LIBYAML_LIBRARIES LIBYAML_INCLUDE_DIR)
MARK_AS_ADVANCED(LIBYAML_INCLUDE_DIR LIBYAML_LIBRARIES)

#set(PROTOBUF_LIB "protobuf") #for Cpp

if (PDCP_SPLIT)
  # set the version of protobuf messages, V3 not supported yet
  add_list1_option(FSPT_VERSION V2 "FSPT MSG  protobuf  grammar version" V2 V3)

  if (${FSPT_VERSION} STREQUAL "V2")
    set (FSPTDIR V2)
  elseif (${FSPT_VERSION} STREQUAL "V3")
    set (FSPTDIR V3)
  endif(${FSPT_VERSION} STREQUAL "V2")

  set(FSPT_MSG_DIR ${OPENAIR_DIR}/targets/COMMON/MESSAGES/${FSPTDIR} )
  set(FSPT_MSG_FILES
    ${FSPT_MSG_DIR}/flexsplit.proto
    )

  set(FSPT_C_DIR ${protobuf_generated_dir}/FSPT_${FSPTDIR})
  message("calling protoc_call=${protoc_call} FSPT_C_DIR=${FSPT_C_DIR} FSPT_MSG_DIR=${FSPT_MSG_DIR} FSPT_MSG_FILES=${FSPT_MSG_FILES}")
  execute_process(COMMAND ${protoc_call} ${FSPT_C_DIR} ${FSPT_MSG_DIR} ${FSPT_MSG_FILES})
  file(GLOB FSPT_source ${FSPT_C_DIR}/*.c)
  set(FSPT_OAI_generated
    ${FSPT_C_DIR}/flexsplit.pb-c.c
    )
  
  file(GLOB fspt_h ${FSPT_C_DIR}/*.h)
  set(fspt_h ${fspt_h} )
  
  add_library(FSPT_MSG
    ${FSPT_OAI_generated}
    ${FSPT_source}
    )
  set(FSPT_MSG_LIB FSPT_MSG)
  message("fspt c dir is : ${FSPT_C_DIR}")
  include_directories (${FSPT_C_DIR})

#  add_library(ASYNC_IF
#    ${OPENAIR2_DIR}/UTIL/ASYNC_IF/socket_link.c
#    ${OPENAIR2_DIR}/UTIL/ASYNC_IF/link_manager.c
#    ${OPENAIR2_DIR}/UTIL/ASYNC_IF/message_queue.c
#    ${OPENAIR2_DIR}/UTIL/ASYNC_IF/ringbuffer_queue.c
#    )
#  set(ASYNC_IF_LIB ASYNC_IF)
#  include_directories(${OPENAIR2_DIR}/UTIL/ASYNC_IF)

  add_library(PROTO_AGENT
    ${OPENAIR2_DIR}/LAYER2/PROTO_AGENT/proto_agent_handler.c
    ${OPENAIR2_DIR}/LAYER2/PROTO_AGENT/proto_agent_common.c
    ${OPENAIR2_DIR}/LAYER2/PROTO_AGENT/proto_agent.c
    ${OPENAIR2_DIR}/LAYER2/PROTO_AGENT/proto_agent_net_comm.c
    ${OPENAIR2_DIR}/LAYER2/PROTO_AGENT/proto_agent_async.c
    )
  set(PROTO_AGENT_LIB PROTO_AGENT)
  include_directories(${OPENAIR2_DIR}/LAYER2/PROTO_AGENT)



  set(PROTOBUF_LIB "protobuf-c")
  
  #set(PROTOBUF_LIB "protobuf") #for Cpp
endif()

add_library(HASHTABLE
  ${OPENAIR_DIR}/common/utils/hashtable/hashtable.c
  ${OPENAIR_DIR}/common/utils/hashtable/obj_hashtable.c
)
include_directories(${OPENAIR_DIR}/common/utils/hashtable)

add_library(msc MODULE ${OPENAIR_DIR}/common/utils/msc/msc.c )
target_link_libraries (msc LFDS)

include_directories(${OPENAIR_DIR}/common/utils/msc)

set(UTIL_SRC
#  ${OPENAIR2_DIR}/UTIL/CLI/cli.c
#  ${OPENAIR2_DIR}/UTIL/CLI/cli_cmd.c
#  ${OPENAIR2_DIR}/UTIL/CLI/cli_server.c
  ${OPENAIR2_DIR}/UTIL/FIFO/pad_list.c
  ${OPENAIR2_DIR}/UTIL/LISTS/list.c
  ${OPENAIR2_DIR}/UTIL/LISTS/list2.c
  ${OPENAIR_DIR}/common/utils/LOG/log.c
#  ${OPENAIR2_DIR}/UTIL/LOG/vcd_signal_dumper.c
  ${OPENAIR2_DIR}/UTIL/MATH/oml.c
  ${OPENAIR2_DIR}/UTIL/MEM/mem_block.c
#  ${OPENAIR2_DIR}/UTIL/OCG/OCG.c
#  ${OPENAIR2_DIR}/UTIL/OCG/OCG_create_dir.c
#  ${OPENAIR2_DIR}/UTIL/OCG/OCG_detect_file.c
#  ${OPENAIR2_DIR}/UTIL/OCG/OCG_generate_report.c
#  ${OPENAIR2_DIR}/UTIL/OCG/OCG_parse_filename.c
#  ${OPENAIR2_DIR}/UTIL/OCG/OCG_parse_XML.c
#  ${OPENAIR2_DIR}/UTIL/OCG/OCG_save_XML.c
#  ${OPENAIR2_DIR}/UTIL/OMG/common.c
#  ${OPENAIR2_DIR}/UTIL/OMG/grid.c
#  ${OPENAIR2_DIR}/UTIL/OMG/job.c
#  ${OPENAIR2_DIR}/UTIL/OMG/mobility_parser.c
#  ${OPENAIR2_DIR}/UTIL/OMG/omg.c
  #${OPENAIR2_DIR}/UTIL/OMG/omg_hashtable.c
#  ${OPENAIR2_DIR}/UTIL/OMG/rwalk.c
#  ${OPENAIR2_DIR}/UTIL/OMG/rwp.c
#  ${OPENAIR2_DIR}/UTIL/OMG/static.c
#  ${OPENAIR2_DIR}/UTIL/OMG/steadystaterwp.c
#  ${OPENAIR2_DIR}/UTIL/OMG/trace.c
#  ${OPENAIR2_DIR}/UTIL/OMG/trace_hashtable.c
  ${OPENAIR2_DIR}/UTIL/OPT/probe.c
#  ${OPENAIR2_DIR}/UTIL/OTG/otg_tx.c
#  ${OPENAIR2_DIR}/UTIL/OTG/otg.c
#  ${OPENAIR2_DIR}/UTIL/OTG/otg_kpi.c
#  ${OPENAIR2_DIR}/UTIL/OTG/otg_models.c
#  ${OPENAIR2_DIR}/UTIL/OTG/otg_form.c
#  ${OPENAIR2_DIR}/UTIL/OTG/otg_rx.c
  )
add_library(UTIL ${UTIL_SRC})

#set(OMG_SUMO_SRC
#  ${OPENAIR2_DIR}/UTIL/OMG/client_traci_OMG.c
#  ${OPENAIR2_DIR}/UTIL/OMG/id_manager.c
#  ${OPENAIR2_DIR}/UTIL/OMG/sumo.c
#  ${OPENAIR2_DIR}/UTIL/OMG/socket_traci_OMG.c
#  ${OPENAIR2_DIR}/UTIL/OMG/storage_traci_OMG.c
#  )
#add_library(OMG_SUMO ${OMG_SUMO_SRC})

set(SECU_OSA_SRC
  ${OPENAIR2_DIR}/UTIL/OSA/osa_key_deriver.c
  ${OPENAIR2_DIR}/UTIL/OSA/osa_rijndael.c
  ${OPENAIR2_DIR}/UTIL/OSA/osa_snow3g.c
  ${OPENAIR2_DIR}/UTIL/OSA/osa_stream_eea.c
  ${OPENAIR2_DIR}/UTIL/OSA/osa_stream_eia.c
  )
add_library(SECU_OSA ${SECU_OSA_SRC})

set(SECU_CN_SRC
  ${OPENAIR3_DIR}/SECU/kdf.c
  ${OPENAIR3_DIR}/SECU/rijndael.c
  ${OPENAIR3_DIR}/SECU/snow3g.c
  ${OPENAIR3_DIR}/SECU/key_nas_deriver.c
  ${OPENAIR3_DIR}/SECU/nas_stream_eea1.c
  ${OPENAIR3_DIR}/SECU/nas_stream_eia1.c
  ${OPENAIR3_DIR}/SECU/nas_stream_eea2.c
  ${OPENAIR3_DIR}/SECU/nas_stream_eia2.c
  )
add_library(SECU_CN ${SECU_CN_SRC})

# Physical Channel Procedures Scheduling
################################"
set(SCHED_SRC
  ${OPENAIR1_DIR}/SCHED/fapi_l1.c
  ${OPENAIR1_DIR}/SCHED/phy_procedures_lte_eNb.c
  ${OPENAIR1_DIR}/SCHED/phy_procedures_lte_common.c
)
add_library(SCHED_LIB ${SCHED_SRC})

set(SCHED_SRC_RU
  ${OPENAIR1_DIR}/SCHED/ru_procedures.c
  ${OPENAIR1_DIR}/SCHED/prach_procedures.c
)
add_library(SCHED_RU_LIB ${SCHED_SRC_RU})

set(SCHED_SRC_UE
  ${OPENAIR1_DIR}/SCHED_UE/phy_procedures_lte_ue.c
  ${OPENAIR1_DIR}/SCHED/phy_procedures_lte_common.c
  ${OPENAIR1_DIR}/SCHED_UE/pucch_pc.c
  ${OPENAIR1_DIR}/SCHED_UE/pusch_pc.c
  ${OPENAIR1_DIR}/SCHED_UE/srs_pc.c
)
add_library(SCHED_UE_LIB ${SCHED_SRC_UE})

# nFAPI
#################################
set(NFAPI_COMMON_SRC
  ${NFAPI_DIR}/common/src/debug.c
)
add_library(NFAPI_COMMON_LIB ${NFAPI_COMMON_SRC})

include_directories(${NFAPI_DIR}/common/public_inc)

set(NFAPI_SRC
  ${NFAPI_DIR}/nfapi/src/nfapi.c
  ${NFAPI_DIR}/nfapi/src/nfapi_p4.c
  ${NFAPI_DIR}/nfapi/src/nfapi_p5.c
  ${NFAPI_DIR}/nfapi/src/nfapi_p7.c
)
add_library(NFAPI_LIB ${NFAPI_SRC})

include_directories(${NFAPI_DIR}/nfapi/public_inc)
include_directories(${NFAPI_DIR}/nfapi/inc)

set(NFAPI_PNF_SRC
  ${NFAPI_DIR}/pnf/src/pnf.c
  ${NFAPI_DIR}/pnf/src/pnf_interface.c
  ${NFAPI_DIR}/pnf/src/pnf_p7.c
  ${NFAPI_DIR}/pnf/src/pnf_p7_interface.c
)
add_library(NFAPI_PNF_LIB ${NFAPI_PNF_SRC})

include_directories(${NFAPI_DIR}/pnf/public_inc)
include_directories(${NFAPI_DIR}/pnf/inc)

set(NFAPI_VNF_SRC
  ${NFAPI_DIR}/vnf/src/vnf.c
  ${NFAPI_DIR}/vnf/src/vnf_interface.c
  ${NFAPI_DIR}/vnf/src/vnf_p7.c
  ${NFAPI_DIR}/vnf/src/vnf_p7_interface.c
)
add_library(NFAPI_VNF_LIB ${NFAPI_VNF_SRC})

include_directories(${NFAPI_DIR}/vnf/public_inc)
include_directories(${NFAPI_DIR}/vnf/inc)

# nFAPI user defined code
#############################
set(NFAPI_USER_SRC
  ${NFAPI_USER_DIR}/nfapi.c
  ${NFAPI_USER_DIR}/nfapi_pnf.c
  ${NFAPI_USER_DIR}/nfapi_vnf.c
)
add_library(NFAPI_USER_LIB ${NFAPI_USER_SRC})
include_directories(${NFAPI_USER_DIR})

# Layer 1
#############################
set(PHY_TURBOSRC
  ${OPENAIR1_DIR}/PHY/CODING/3gpplte_sse.c
  ${OPENAIR1_DIR}/PHY/CODING/3gpplte.c
  ${OPENAIR1_DIR}/PHY/CODING/3gpplte_turbo_decoder_sse_8bit.c
  ${OPENAIR1_DIR}/PHY/CODING/3gpplte_turbo_decoder_sse_16bit.c
  ${OPENAIR1_DIR}/PHY/CODING/3gpplte_turbo_decoder_avx2_16bit.c
  ${OPENAIR1_DIR}/PHY/CODING/3gpplte_turbo_decoder.c
)
set(PHY_TURBOIF
  ${OPENAIR1_DIR}/PHY/CODING/coding_load.c
)

add_library(coding MODULE ${PHY_TURBOSRC} )
set(PHY_SRC_COMMON
  # depend on code generation from asn1c
  ${RRC_FULL_DIR}/asn_constant.h
  # actual source
  ${OPENAIR1_DIR}/PHY/LTE_TRANSPORT/dci_tools_common.c
  ${OPENAIR1_DIR}/PHY/LTE_TRANSPORT/lte_mcs.c
#  ${OPENAIR1_DIR}/PHY/LTE_TRANSPORT/slss.c
#  ${OPENAIR1_DIR}/PHY/LTE_TRANSPORT/sldch.c
#  ${OPENAIR1_DIR}/PHY/LTE_TRANSPORT/slsch.c
  ${OPENAIR1_DIR}/PHY/LTE_UE_TRANSPORT/get_pmi.c
  ${OPENAIR1_DIR}/PHY/LTE_TRANSPORT/group_hopping.c
  ${OPENAIR1_DIR}/PHY/LTE_TRANSPORT/phich_common.c
  ${OPENAIR1_DIR}/PHY/LTE_TRANSPORT/pcfich_common.c
  ${OPENAIR1_DIR}/PHY/LTE_TRANSPORT/pmch_common.c
  ${OPENAIR1_DIR}/PHY/LTE_TRANSPORT/power_control.c
  ${OPENAIR1_DIR}/PHY/LTE_TRANSPORT/prach_common.c
  ${OPENAIR1_DIR}/PHY/LTE_TRANSPORT/pucch_common.c
  ${OPENAIR1_DIR}/PHY/LTE_TRANSPORT/dlsch_scrambling.c
  ${OPENAIR1_DIR}/PHY/LTE_TRANSPORT/lte_gold_generic.c
  ${OPENAIR1_DIR}/PHY/LTE_UE_TRANSPORT/srs_modulation.c
  ${OPENAIR1_DIR}/PHY/MODULATION/ofdm_mod.c
  ${OPENAIR1_DIR}/PHY/LTE_ESTIMATION/lte_sync_time.c
  ${OPENAIR1_DIR}/PHY/LTE_REFSIG/lte_dl_cell_spec.c
  ${OPENAIR1_DIR}/PHY/LTE_REFSIG/lte_dl_uespec.c
  ${OPENAIR1_DIR}/PHY/LTE_REFSIG/lte_gold.c
  ${OPENAIR1_DIR}/PHY/LTE_REFSIG/lte_gold_mbsfn.c
  ${OPENAIR1_DIR}/PHY/LTE_REFSIG/lte_dl_mbsfn.c
  ${OPENAIR1_DIR}/PHY/LTE_REFSIG/lte_ul_ref.c
  ${OPENAIR1_DIR}/PHY/CODING/lte_segmentation.c
  ${OPENAIR1_DIR}/PHY/CODING/ccoding_byte.c
  ${OPENAIR1_DIR}/PHY/CODING/ccoding_byte_lte.c
  ${OPENAIR1_DIR}/PHY/CODING/3gpplte_sse.c
  ${OPENAIR1_DIR}/PHY/CODING/crc_byte.c
  ${PHY_TURBOIF}
  ${OPENAIR1_DIR}/PHY/CODING/lte_rate_matching.c
  ${OPENAIR1_DIR}/PHY/CODING/viterbi.c
  ${OPENAIR1_DIR}/PHY/CODING/viterbi_lte.c
  ${OPENAIR1_DIR}/PHY/INIT/init_top.c
  ${OPENAIR1_DIR}/PHY/INIT/lte_parms.c
  ${OPENAIR1_DIR}/PHY/INIT/lte_param_init.c
  ${OPENAIR1_DIR}/PHY/TOOLS/cadd_vv.c
  ${OPENAIR1_DIR}/PHY/TOOLS/lte_dfts.c
  ${OPENAIR1_DIR}/PHY/TOOLS/log2_approx.c
  ${OPENAIR1_DIR}/PHY/TOOLS/cmult_sv.c
  ${OPENAIR1_DIR}/PHY/TOOLS/cmult_vv.c
  ${OPENAIR1_DIR}/PHY/TOOLS/cdot_prod.c
  ${OPENAIR1_DIR}/PHY/TOOLS/signal_energy.c
  ${OPENAIR1_DIR}/PHY/TOOLS/dB_routines.c
  ${OPENAIR1_DIR}/PHY/TOOLS/sqrt.c
  ${OPENAIR1_DIR}/PHY/TOOLS/time_meas.c
  ${OPENAIR1_DIR}/PHY/TOOLS/lut.c
  )

set(PHY_SRC
  # actual source
  ${OPENAIR1_DIR}/PHY/LTE_TRANSPORT/pss.c
  ${OPENAIR1_DIR}/PHY/LTE_TRANSPORT/sss.c
  ${OPENAIR1_DIR}/PHY/LTE_TRANSPORT/pilots.c
  ${OPENAIR1_DIR}/PHY/LTE_TRANSPORT/pilots_mbsfn.c
  ${OPENAIR1_DIR}/PHY/LTE_TRANSPORT/dlsch_coding.c
  ${OPENAIR1_DIR}/PHY/LTE_TRANSPORT/dlsch_modulation.c
  ${OPENAIR1_DIR}/PHY/LTE_TRANSPORT/dci_tools.c
  ${OPENAIR1_DIR}/PHY/LTE_TRANSPORT/pbch.c
  ${OPENAIR1_DIR}/PHY/LTE_TRANSPORT/dci.c
  ${OPENAIR1_DIR}/PHY/LTE_TRANSPORT/edci.c
  ${OPENAIR1_DIR}/PHY/LTE_TRANSPORT/phich.c
  ${OPENAIR1_DIR}/PHY/LTE_TRANSPORT/pcfich.c
  ${OPENAIR1_DIR}/PHY/LTE_TRANSPORT/pucch.c
  ${OPENAIR1_DIR}/PHY/LTE_TRANSPORT/pmch.c
  ${OPENAIR1_DIR}/PHY/LTE_TRANSPORT/ulsch_demodulation.c
  ${OPENAIR1_DIR}/PHY/LTE_TRANSPORT/ulsch_decoding.c
  ${OPENAIR1_DIR}/PHY/LTE_TRANSPORT/rar_tools.c
  ${OPENAIR1_DIR}/PHY/LTE_TRANSPORT/uci_tools.c
  ${OPENAIR1_DIR}/PHY/LTE_ESTIMATION/freq_equalization.c
  ${OPENAIR1_DIR}/PHY/LTE_ESTIMATION/lte_adjust_sync_eNB.c
  ${OPENAIR1_DIR}/PHY/LTE_ESTIMATION/lte_ul_channel_estimation.c
  ${OPENAIR1_DIR}/PHY/LTE_ESTIMATION/lte_eNB_measurements.c
  ${OPENAIR1_DIR}/PHY/INIT/lte_init.c
  )

set(PHY_SRC_RU
  # actual source
  ${OPENAIR1_DIR}/PHY/LTE_TRANSPORT/if4_tools.c
  ${OPENAIR1_DIR}/PHY/LTE_TRANSPORT/if5_tools.c
  ${OPENAIR1_DIR}/PHY/MODULATION/slot_fep_ul.c
  ${OPENAIR1_DIR}/PHY/MODULATION/ul_7_5_kHz.c
  ${OPENAIR1_DIR}/PHY/MODULATION/beamforming.c
  ${OPENAIR1_DIR}/PHY/MODULATION/compute_bf_weights.c
  ${OPENAIR1_DIR}/PHY/INIT/lte_init_ru.c
  ${OPENAIR1_DIR}/PHY/LTE_TRANSPORT/prach.c

  )

set(PHY_SRC_UE
  # actual source
  ${OPENAIR1_DIR}/PHY/LTE_UE_TRANSPORT/sss_ue.c
  ${OPENAIR1_DIR}/PHY/LTE_UE_TRANSPORT/dlsch_demodulation.c
  ${OPENAIR1_DIR}/PHY/LTE_UE_TRANSPORT/dlsch_llr_computation.c
  ${OPENAIR1_DIR}/PHY/LTE_UE_TRANSPORT/linear_preprocessing_rec.c
  ${OPENAIR1_DIR}/PHY/LTE_UE_TRANSPORT/dlsch_decoding.c
  ${OPENAIR1_DIR}/PHY/LTE_UE_TRANSPORT/dci_tools_ue.c
  ${OPENAIR1_DIR}/PHY/LTE_UE_TRANSPORT/uci_tools_ue.c
  ${OPENAIR1_DIR}/PHY/LTE_UE_TRANSPORT/pbch_ue.c
  ${OPENAIR1_DIR}/PHY/LTE_UE_TRANSPORT/dci_ue.c
  ${OPENAIR1_DIR}/PHY/LTE_UE_TRANSPORT/phich_ue.c
  ${OPENAIR1_DIR}/PHY/LTE_UE_TRANSPORT/pcfich_ue.c
  ${OPENAIR1_DIR}/PHY/LTE_UE_TRANSPORT/pucch_ue.c
  ${OPENAIR1_DIR}/PHY/LTE_UE_TRANSPORT/prach_ue.c
  ${OPENAIR1_DIR}/PHY/LTE_UE_TRANSPORT/pmch_ue.c
  ${OPENAIR1_DIR}/PHY/LTE_UE_TRANSPORT/pch_ue.c
  ${OPENAIR1_DIR}/PHY/LTE_UE_TRANSPORT/slss.c
  ${OPENAIR1_DIR}/PHY/LTE_UE_TRANSPORT/sldch.c
  ${OPENAIR1_DIR}/PHY/LTE_UE_TRANSPORT/slsch.c
  ${OPENAIR1_DIR}/PHY/LTE_UE_TRANSPORT/drs_modulation.c
  ${OPENAIR1_DIR}/PHY/LTE_UE_TRANSPORT/ulsch_modulation.c
  ${OPENAIR1_DIR}/PHY/LTE_UE_TRANSPORT/ulsch_coding.c
  ${OPENAIR1_DIR}/PHY/LTE_UE_TRANSPORT/rar_tools_ue.c
  ${OPENAIR1_DIR}/PHY/LTE_UE_TRANSPORT/initial_sync.c
  ${OPENAIR1_DIR}/PHY/MODULATION/slot_fep.c
  ${OPENAIR1_DIR}/PHY/MODULATION/slot_fep_mbsfn.c
  ${OPENAIR1_DIR}/PHY/MODULATION/ul_7_5_kHz_ue.c
  ${OPENAIR1_DIR}/PHY/LTE_ESTIMATION/lte_sync_time.c
  ${OPENAIR1_DIR}/PHY/LTE_ESTIMATION/lte_sync_timefreq.c
  ${OPENAIR1_DIR}/PHY/LTE_ESTIMATION/lte_adjust_sync_ue.c
  ${OPENAIR1_DIR}/PHY/LTE_ESTIMATION/lte_dl_channel_estimation.c
  ${OPENAIR1_DIR}/PHY/LTE_ESTIMATION/lte_dl_bf_channel_estimation.c
  ${OPENAIR1_DIR}/PHY/LTE_ESTIMATION/lte_dl_mbsfn_channel_estimation.c
  ${OPENAIR1_DIR}/PHY/LTE_ESTIMATION/lte_est_freq_offset.c
  ${OPENAIR1_DIR}/PHY/LTE_ESTIMATION/lte_ue_measurements.c
  ${OPENAIR1_DIR}/PHY/LTE_ESTIMATION/adjust_gain.c
  ${OPENAIR1_DIR}/PHY/INIT/lte_init_ue.c
  )

if (${SMBV})
  set(PHY_SRC "${PHY_SRC} ${OPENAIR1_DIR}/PHY/TOOLS/smbv.c")
endif  (${SMBV})

if (${COMPILATION_AVX2} STREQUAL "True")
  set(PHY_SRC_UE ${PHY_SRC_UE} ${OPENAIR1_DIR}/PHY/LTE_UE_TRANSPORT/dlsch_llr_computation_avx2.c)
endif ()

add_library(PHY_COMMON ${PHY_SRC_COMMON})
add_library(PHY ${PHY_SRC})
add_library(PHY_UE ${PHY_SRC_UE})
add_library(PHY_RU ${PHY_SRC_RU})

#Library for mex functions
#########################3
set(PHY_MEX_UE
  ${OPENAIR1_DIR}/PHY/LTE_UE_TRANSPORT/linear_preprocessing_rec.c
  ${OPENAIR1_DIR}/PHY/LTE_UE_TRANSPORT/dlsch_llr_computation.c
  ${OPENAIR1_DIR}/PHY/LTE_UE_TRANSPORT/dlsch_demodulation.c
  ${OPENAIR1_DIR}/PHY/TOOLS/log2_approx.c
  ${OPENAIR1_DIR}/PHY/LTE_TRANSPORT/lte_mcs.c
  ${OPENAIR1_DIR}/PHY/LTE_UE_TRANSPORT/get_pmi.c
  ${OPENAIR1_DIR}/PHY/TOOLS/dB_routines.c
  ${OPENAIR1_DIR}/PHY/LTE_TRANSPORT/pmch_common.c
  ${OPENAIR1_DIR}/PHY/TOOLS/cadd_vv.c
  ${OPENAIR1_DIR}/PHY/TOOLS/cmult_sv.c
  ${OPENAIR1_DIR}/PHY/TOOLS/cmult_vv.c
  ${OPENAIR1_DIR}/PHY/LTE_UE_TRANSPORT/dlsch_llr_computation_avx2.c
  ${OPENAIR1_DIR}/PHY/TOOLS/signal_energy.c
  ${OPENAIR1_DIR}/PHY/LTE_ESTIMATION/lte_ue_measurements.c
  ${OPENAIR_DIR}/common/utils/LOG/log.c
  ${OPENAIR_DIR}/common/utils/T/T.c
  ${OPENAIR_DIR}/common/utils/T/local_tracer.c
  ${OPENAIR_DIR}/common/config/config_cmdline.c
  ${OPENAIR_DIR}/common/config/config_userapi.c
  ${OPENAIR_DIR}/common/config/config_load_configmodule.c
  )
add_library(PHY_MEX ${PHY_MEX_UE})

#Layer 2 library
#####################
set(MAC_DIR ${OPENAIR2_DIR}/LAYER2/MAC)
set(PHY_INTERFACE_DIR ${OPENAIR2_DIR}/PHY_INTERFACE)
set(RLC_DIR ${OPENAIR2_DIR}/LAYER2/RLC)
set(RLC_UM_DIR ${OPENAIR2_DIR}/LAYER2/RLC/UM_v9.3.0)
set(RLC_AM_DIR ${OPENAIR2_DIR}/LAYER2/RLC/AM_v9.3.0)
set(RLC_TM_DIR ${OPENAIR2_DIR}/LAYER2/RLC/TM_v9.3.0)
set(RRC_DIR ${OPENAIR2_DIR}/RRC/LTE)
set(PDCP_DIR  ${OPENAIR2_DIR}/LAYER2/PDCP_v10.1.0)
set(L2_SRC
  ${OPENAIR2_DIR}/LAYER2/openair2_proc.c
  ${PDCP_DIR}/pdcp.c
  ${PDCP_DIR}/pdcp_fifo.c
  ${PDCP_DIR}/pdcp_sequence_manager.c
  ${PDCP_DIR}/pdcp_primitives.c
  ${PDCP_DIR}/pdcp_util.c
  ${PDCP_DIR}/pdcp_security.c
  ${PDCP_DIR}/pdcp_netlink.c
  ${RLC_AM_DIR}/rlc_am.c
  ${RLC_AM_DIR}/rlc_am_init.c
  ${RLC_AM_DIR}/rlc_am_timer_poll_retransmit.c
  ${RLC_AM_DIR}/rlc_am_timer_reordering.c
  ${RLC_AM_DIR}/rlc_am_timer_status_prohibit.c
  ${RLC_AM_DIR}/rlc_am_segment.c
  ${RLC_AM_DIR}/rlc_am_segments_holes.c
  ${RLC_AM_DIR}/rlc_am_in_sdu.c
  ${RLC_AM_DIR}/rlc_am_receiver.c
  ${RLC_AM_DIR}/rlc_am_retransmit.c
  ${RLC_AM_DIR}/rlc_am_windows.c
  ${RLC_AM_DIR}/rlc_am_rx_list.c
  ${RLC_AM_DIR}/rlc_am_reassembly.c
  ${RLC_AM_DIR}/rlc_am_status_report.c
  ${RLC_TM_DIR}/rlc_tm.c
  ${RLC_TM_DIR}/rlc_tm_init.c
  ${RLC_UM_DIR}/rlc_um.c
  ${RLC_UM_DIR}/rlc_um_fsm.c
  ${RLC_UM_DIR}/rlc_um_control_primitives.c
  ${RLC_UM_DIR}/rlc_um_segment.c
  ${RLC_UM_DIR}/rlc_um_reassembly.c
  ${RLC_UM_DIR}/rlc_um_receiver.c
  ${RLC_UM_DIR}/rlc_um_dar.c
  ${RLC_DIR}/rlc_mac.c
  ${RLC_DIR}/rlc.c
  ${RLC_DIR}/rlc_rrc.c
  ${RLC_DIR}/rlc_mpls.c
  ${RRC_DIR}/rrc_UE.c
  ${RRC_DIR}/rrc_eNB.c
  ${RRC_DIR}/rrc_eNB_S1AP.c
  ${RRC_DIR}/rrc_eNB_UE_context.c
  ${RRC_DIR}/rrc_common.c
  ${RRC_DIR}/L2_interface.c
  ${RRC_DIR}/L2_interface_common.c
  ${RRC_DIR}/L2_interface_ue.c
  )

set(L2_SRC_UE
  ${PDCP_DIR}/pdcp.c
  ${PDCP_DIR}/pdcp_fifo.c
  ${PDCP_DIR}/pdcp_sequence_manager.c
  ${PDCP_DIR}/pdcp_primitives.c
  ${PDCP_DIR}/pdcp_util.c
  ${PDCP_DIR}/pdcp_security.c
  ${PDCP_DIR}/pdcp_netlink.c
  ${RLC_AM_DIR}/rlc_am.c
  ${RLC_AM_DIR}/rlc_am_init.c
  ${RLC_AM_DIR}/rlc_am_timer_poll_retransmit.c
  ${RLC_AM_DIR}/rlc_am_timer_reordering.c
  ${RLC_AM_DIR}/rlc_am_timer_status_prohibit.c
  ${RLC_AM_DIR}/rlc_am_segment.c
  ${RLC_AM_DIR}/rlc_am_segments_holes.c
  ${RLC_AM_DIR}/rlc_am_in_sdu.c
  ${RLC_AM_DIR}/rlc_am_receiver.c
  ${RLC_AM_DIR}/rlc_am_retransmit.c
  ${RLC_AM_DIR}/rlc_am_windows.c
  ${RLC_AM_DIR}/rlc_am_rx_list.c
  ${RLC_AM_DIR}/rlc_am_reassembly.c
  ${RLC_AM_DIR}/rlc_am_status_report.c
  ${RLC_TM_DIR}/rlc_tm.c
  ${RLC_TM_DIR}/rlc_tm_init.c
  ${RLC_UM_DIR}/rlc_um.c
  ${RLC_UM_DIR}/rlc_um_fsm.c
  ${RLC_UM_DIR}/rlc_um_control_primitives.c
  ${RLC_UM_DIR}/rlc_um_segment.c
  ${RLC_UM_DIR}/rlc_um_reassembly.c
  ${RLC_UM_DIR}/rlc_um_receiver.c
  ${RLC_UM_DIR}/rlc_um_dar.c
  ${RLC_DIR}/rlc_mac.c
  ${RLC_DIR}/rlc.c
  ${RLC_DIR}/rlc_rrc.c
  ${RLC_DIR}/rlc_mpls.c
  ${RRC_DIR}/rrc_UE.c
  ${RRC_DIR}/rrc_common.c
  ${RRC_DIR}/L2_interface_common.c
  ${RRC_DIR}/L2_interface_ue.c
  )

set (MAC_SRC
  #${PHY_INTERFACE_DIR}/phy_stub_UE.c
  ${PHY_INTERFACE_DIR}/IF_Module.c
  ${MAC_DIR}/main.c
  #${MAC_DIR}/main_ue.c
  #${MAC_DIR}/ue_procedures.c
  #${MAC_DIR}/ra_procedures.c
  ${MAC_DIR}/l1_helpers.c
  ${MAC_DIR}/rar_tools.c
  #${MAC_DIR}/rar_tools_ue.c
  ${MAC_DIR}/eNB_scheduler.c
  ${MAC_DIR}/eNB_scheduler_dlsch.c
  ${MAC_DIR}/eNB_scheduler_ulsch.c
  ${MAC_DIR}/eNB_scheduler_mch.c
  ${MAC_DIR}/eNB_scheduler_bch.c
  ${MAC_DIR}/eNB_scheduler_primitives.c
  ${MAC_DIR}/eNB_scheduler_RA.c
  ${MAC_DIR}/eNB_scheduler_fairRR.c
  ${MAC_DIR}/eNB_scheduler_phytest.c
  ${MAC_DIR}/pre_processor.c
  ${MAC_DIR}/config.c
  #${MAC_DIR}/config_ue.c
 )

set (MAC_SRC_UE
  ${PHY_INTERFACE_DIR}/phy_stub_UE.c
  ${MAC_DIR}/main_ue.c
  ${MAC_DIR}/ue_procedures.c
  ${MAC_DIR}/ra_procedures.c
  ${MAC_DIR}/l1_helpers.c
  ${MAC_DIR}/rar_tools_ue.c
  ${MAC_DIR}/config_ue.c
 )

set (ENB_APP_SRC
  ${OPENAIR2_DIR}/ENB_APP/enb_app.c
  ${OPENAIR2_DIR}/ENB_APP/enb_config.c
  ${OPENAIR2_DIR}/ENB_APP/RRC_config_tools.c
  )

add_library(L2
  ${L2_SRC}
  ${MAC_SRC}
  ${ENB_APP_SRC})
#  ${OPENAIR2_DIR}/RRC/L2_INTERFACE/openair_rrc_L2_interface.c)

add_library(L2_UE
  ${L2_SRC_UE}
  ${MAC_SRC_UE}
)

include_directories(${NFAPI_USER_DIR})

# L3 Libs
##########################

# CN libs
##########################

add_library(CN_UTILS
  ${OPENAIR3_DIR}/UTILS/conversions.c
  ${OPENAIR3_DIR}/UTILS/enum_string.c
  ${OPENAIR3_DIR}/UTILS/mcc_mnc_itu.c
  )

set(GTPV1U_DIR ${OPENAIR3_DIR}/GTPV1-U)
set (GTPV1U_SRC
  ${RRC_DIR}/rrc_eNB_GTPV1U.c
  ${GTPV1U_DIR}/nw-gtpv1u/src/NwGtpv1uTunnelEndPoint.c
  ${GTPV1U_DIR}/nw-gtpv1u/src/NwGtpv1uTrxn.c
  ${GTPV1U_DIR}/nw-gtpv1u/src/NwGtpv1uMsg.c
  ${GTPV1U_DIR}/nw-gtpv1u/src/NwGtpv1u.c
  ${GTPV1U_DIR}/gtpv1u_teid_pool.c
)
add_library(GTPV1U ${GTPV1U_SRC})

set(SCTP_SRC
  ${OPENAIR3_DIR}/SCTP/sctp_common.c
  ${OPENAIR3_DIR}/SCTP/sctp_eNB_task.c
  ${OPENAIR3_DIR}/SCTP/sctp_eNB_itti_messaging.c
)
add_library(SCTP_CLIENT ${SCTP_SRC})

add_library(UDP ${OPENAIR3_DIR}/UDP/udp_eNB_task.c)


set(NAS_SRC ${OPENAIR3_DIR}/NAS/)
set(libnas_api_OBJS
  ${NAS_SRC}COMMON/API/NETWORK/as_message.c
  ${NAS_SRC}COMMON/API/NETWORK/nas_message.c
  ${NAS_SRC}COMMON/API/NETWORK/network_api.c
  )

set(libnas_emm_msg_OBJS
  ${NAS_SRC}COMMON/EMM/MSG/AttachAccept.c
  ${NAS_SRC}COMMON/EMM/MSG/AttachComplete.c
  ${NAS_SRC}COMMON/EMM/MSG/AttachReject.c
  ${NAS_SRC}COMMON/EMM/MSG/AttachRequest.c
  ${NAS_SRC}COMMON/EMM/MSG/AuthenticationFailure.c
  ${NAS_SRC}COMMON/EMM/MSG/AuthenticationReject.c
  ${NAS_SRC}COMMON/EMM/MSG/AuthenticationRequest.c
  ${NAS_SRC}COMMON/EMM/MSG/AuthenticationResponse.c
  ${NAS_SRC}COMMON/EMM/MSG/CsServiceNotification.c
  ${NAS_SRC}COMMON/EMM/MSG/DetachAccept.c
  ${NAS_SRC}COMMON/EMM/MSG/DetachRequest.c
  ${NAS_SRC}COMMON/EMM/MSG/DownlinkNasTransport.c
  ${NAS_SRC}COMMON/EMM/MSG/EmmInformation.c
  ${NAS_SRC}COMMON/EMM/MSG/emm_msg.c
  ${NAS_SRC}COMMON/EMM/MSG/EmmStatus.c
  ${NAS_SRC}COMMON/EMM/MSG/ExtendedServiceRequest.c
  ${NAS_SRC}COMMON/EMM/MSG/GutiReallocationCommand.c
  ${NAS_SRC}COMMON/EMM/MSG/GutiReallocationComplete.c
  ${NAS_SRC}COMMON/EMM/MSG/IdentityRequest.c
  ${NAS_SRC}COMMON/EMM/MSG/IdentityResponse.c
  ${NAS_SRC}COMMON/EMM/MSG/SecurityModeCommand.c
  ${NAS_SRC}COMMON/EMM/MSG/SecurityModeComplete.c
  ${NAS_SRC}COMMON/EMM/MSG/SecurityModeReject.c
  ${NAS_SRC}COMMON/EMM/MSG/ServiceReject.c
  ${NAS_SRC}COMMON/EMM/MSG/ServiceRequest.c
  ${NAS_SRC}COMMON/EMM/MSG/TrackingAreaUpdateAccept.c
  ${NAS_SRC}COMMON/EMM/MSG/TrackingAreaUpdateComplete.c
  ${NAS_SRC}COMMON/EMM/MSG/TrackingAreaUpdateReject.c
  ${NAS_SRC}COMMON/EMM/MSG/TrackingAreaUpdateRequest.c
  ${NAS_SRC}COMMON/EMM/MSG/UplinkNasTransport.c
)

set(libnas_esm_msg_OBJS
  ${NAS_SRC}COMMON/ESM/MSG/ActivateDedicatedEpsBearerContextAccept.c
  ${NAS_SRC}COMMON/ESM/MSG/ActivateDedicatedEpsBearerContextReject.c
  ${NAS_SRC}COMMON/ESM/MSG/ActivateDedicatedEpsBearerContextRequest.c
  ${NAS_SRC}COMMON/ESM/MSG/ActivateDefaultEpsBearerContextAccept.c
  ${NAS_SRC}COMMON/ESM/MSG/ActivateDefaultEpsBearerContextReject.c
  ${NAS_SRC}COMMON/ESM/MSG/ActivateDefaultEpsBearerContextRequest.c
  ${NAS_SRC}COMMON/ESM/MSG/BearerResourceAllocationReject.c
  ${NAS_SRC}COMMON/ESM/MSG/BearerResourceAllocationRequest.c
  ${NAS_SRC}COMMON/ESM/MSG/BearerResourceModificationReject.c
  ${NAS_SRC}COMMON/ESM/MSG/BearerResourceModificationRequest.c
  ${NAS_SRC}COMMON/ESM/MSG/DeactivateEpsBearerContextAccept.c
  ${NAS_SRC}COMMON/ESM/MSG/DeactivateEpsBearerContextRequest.c
  ${NAS_SRC}COMMON/ESM/MSG/EsmInformationRequest.c
  ${NAS_SRC}COMMON/ESM/MSG/EsmInformationResponse.c
  ${NAS_SRC}COMMON/ESM/MSG/esm_msg.c
  ${NAS_SRC}COMMON/ESM/MSG/EsmStatus.c
  ${NAS_SRC}COMMON/ESM/MSG/ModifyEpsBearerContextAccept.c
  ${NAS_SRC}COMMON/ESM/MSG/ModifyEpsBearerContextReject.c
  ${NAS_SRC}COMMON/ESM/MSG/ModifyEpsBearerContextRequest.c
  ${NAS_SRC}COMMON/ESM/MSG/PdnConnectivityReject.c
  ${NAS_SRC}COMMON/ESM/MSG/PdnConnectivityRequest.c
  ${NAS_SRC}COMMON/ESM/MSG/PdnDisconnectReject.c
  ${NAS_SRC}COMMON/ESM/MSG/PdnDisconnectRequest.c
)

set(libnas_ies_OBJS
  ${NAS_SRC}COMMON/IES/AccessPointName.c
  ${NAS_SRC}COMMON/IES/AdditionalUpdateResult.c
  ${NAS_SRC}COMMON/IES/AdditionalUpdateType.c
  ${NAS_SRC}COMMON/IES/ApnAggregateMaximumBitRate.c
  ${NAS_SRC}COMMON/IES/AuthenticationFailureParameter.c
  ${NAS_SRC}COMMON/IES/AuthenticationParameterAutn.c
  ${NAS_SRC}COMMON/IES/AuthenticationParameterRand.c
  ${NAS_SRC}COMMON/IES/AuthenticationResponseParameter.c
  ${NAS_SRC}COMMON/IES/CipheringKeySequenceNumber.c
  ${NAS_SRC}COMMON/IES/Cli.c
  ${NAS_SRC}COMMON/IES/CsfbResponse.c
  ${NAS_SRC}COMMON/IES/DaylightSavingTime.c
  ${NAS_SRC}COMMON/IES/DetachType.c
  ${NAS_SRC}COMMON/IES/DrxParameter.c
  ${NAS_SRC}COMMON/IES/EmergencyNumberList.c
  ${NAS_SRC}COMMON/IES/EmmCause.c
  ${NAS_SRC}COMMON/IES/EpsAttachResult.c
  ${NAS_SRC}COMMON/IES/EpsAttachType.c
  ${NAS_SRC}COMMON/IES/EpsBearerContextStatus.c
  ${NAS_SRC}COMMON/IES/EpsBearerIdentity.c
  ${NAS_SRC}COMMON/IES/EpsMobileIdentity.c
  ${NAS_SRC}COMMON/IES/EpsNetworkFeatureSupport.c
  ${NAS_SRC}COMMON/IES/EpsQualityOfService.c
  ${NAS_SRC}COMMON/IES/EpsUpdateResult.c
  ${NAS_SRC}COMMON/IES/EpsUpdateType.c
  ${NAS_SRC}COMMON/IES/EsmCause.c
  ${NAS_SRC}COMMON/IES/EsmInformationTransferFlag.c
  ${NAS_SRC}COMMON/IES/EsmMessageContainer.c
  ${NAS_SRC}COMMON/IES/GprsTimer.c
  ${NAS_SRC}COMMON/IES/GutiType.c
  ${NAS_SRC}COMMON/IES/IdentityType2.c
  ${NAS_SRC}COMMON/IES/ImeisvRequest.c
  ${NAS_SRC}COMMON/IES/KsiAndSequenceNumber.c
  ${NAS_SRC}COMMON/IES/LcsClientIdentity.c
  ${NAS_SRC}COMMON/IES/LcsIndicator.c
  ${NAS_SRC}COMMON/IES/LinkedEpsBearerIdentity.c
  ${NAS_SRC}COMMON/IES/LlcServiceAccessPointIdentifier.c
  ${NAS_SRC}COMMON/IES/LocationAreaIdentification.c
  ${NAS_SRC}COMMON/IES/MessageType.c
  ${NAS_SRC}COMMON/IES/MobileIdentity.c
  ${NAS_SRC}COMMON/IES/MobileStationClassmark2.c
  ${NAS_SRC}COMMON/IES/MobileStationClassmark3.c
  ${NAS_SRC}COMMON/IES/MsNetworkCapability.c
  ${NAS_SRC}COMMON/IES/MsNetworkFeatureSupport.c
  ${NAS_SRC}COMMON/IES/NasKeySetIdentifier.c
  ${NAS_SRC}COMMON/IES/NasMessageContainer.c
  ${NAS_SRC}COMMON/IES/NasRequestType.c
  ${NAS_SRC}COMMON/IES/NasSecurityAlgorithms.c
  ${NAS_SRC}COMMON/IES/NetworkName.c
  ${NAS_SRC}COMMON/IES/Nonce.c
  ${NAS_SRC}COMMON/IES/PacketFlowIdentifier.c
  ${NAS_SRC}COMMON/IES/PagingIdentity.c
  ${NAS_SRC}COMMON/IES/PdnAddress.c
  ${NAS_SRC}COMMON/IES/PdnType.c
  ${NAS_SRC}COMMON/IES/PlmnList.c
  ${NAS_SRC}COMMON/IES/ProcedureTransactionIdentity.c
  ${NAS_SRC}COMMON/IES/ProtocolConfigurationOptions.c
  ${NAS_SRC}COMMON/IES/ProtocolDiscriminator.c
  ${NAS_SRC}COMMON/IES/PTmsiSignature.c
  ${NAS_SRC}COMMON/IES/QualityOfService.c
  ${NAS_SRC}COMMON/IES/RadioPriority.c
  ${NAS_SRC}COMMON/IES/SecurityHeaderType.c
  ${NAS_SRC}COMMON/IES/ServiceType.c
  ${NAS_SRC}COMMON/IES/ShortMac.c
  ${NAS_SRC}COMMON/IES/SsCode.c
  ${NAS_SRC}COMMON/IES/SupportedCodecList.c
  ${NAS_SRC}COMMON/IES/TimeZoneAndTime.c
  ${NAS_SRC}COMMON/IES/TimeZone.c
  ${NAS_SRC}COMMON/IES/TmsiStatus.c
  ${NAS_SRC}COMMON/IES/TrackingAreaIdentity.c
  ${NAS_SRC}COMMON/IES/TrackingAreaIdentityList.c
  ${NAS_SRC}COMMON/IES/TrafficFlowAggregateDescription.c
  ${NAS_SRC}COMMON/IES/TrafficFlowTemplate.c
  ${NAS_SRC}COMMON/IES/TransactionIdentifier.c
  ${NAS_SRC}COMMON/IES/UeNetworkCapability.c
  ${NAS_SRC}COMMON/IES/UeRadioCapabilityInformationUpdateNeeded.c
  ${NAS_SRC}COMMON/IES/UeSecurityCapability.c
  ${NAS_SRC}COMMON/IES/VoiceDomainPreferenceAndUeUsageSetting.c
)

set (libnas_utils_OBJS
  ${NAS_SRC}COMMON/UTIL/device.c
  ${NAS_SRC}COMMON/UTIL/memory.c
  ${NAS_SRC}COMMON/UTIL/nas_timer.c
  ${NAS_SRC}COMMON/UTIL/socket.c
  ${NAS_SRC}COMMON/UTIL/stty.c
  ${NAS_SRC}COMMON/UTIL/TLVEncoder.c
  ${NAS_SRC}COMMON/UTIL/TLVDecoder.c
  ${NAS_SRC}COMMON/UTIL/OctetString.c
)

if(NAS_UE)
  set(libnas_ue_api_OBJS
    ${NAS_SRC}UE/API/USER/at_command.c
    ${NAS_SRC}UE/API/USER/at_error.c
    ${NAS_SRC}UE/API/USER/at_response.c
    ${NAS_SRC}UE/API/USER/user_api.c
    ${NAS_SRC}UE/API/USER/user_indication.c
    ${NAS_SRC}UE/API/USIM/aka_functions.c
    ${NAS_SRC}UE/API/USIM/usim_api.c
  )
  set(libnas_ue_emm_OBJS
    ${NAS_SRC}UE/EMM/Attach.c
    ${NAS_SRC}UE/EMM/Authentication.c
    ${NAS_SRC}UE/EMM/Detach.c
    ${NAS_SRC}UE/EMM/emm_main.c
    ${NAS_SRC}UE/EMM/EmmStatusHdl.c
    ${NAS_SRC}UE/EMM/Identification.c
    ${NAS_SRC}UE/EMM/IdleMode.c
    ${NAS_SRC}UE/EMM/LowerLayer.c
    ${NAS_SRC}UE/EMM/SecurityModeControl.c
    ${NAS_SRC}UE/EMM/ServiceRequestHdl.c
    ${NAS_SRC}UE/EMM/TrackingAreaUpdate.c
  )
  set(libnas_ue_emm_sap_OBJS
    ${NAS_SRC}UE/EMM/SAP/emm_as.c
    ${NAS_SRC}UE/EMM/SAP/EmmDeregisteredAttachNeeded.c
    ${NAS_SRC}UE/EMM/SAP/EmmDeregisteredAttemptingToAttach.c
    ${NAS_SRC}UE/EMM/SAP/EmmDeregistered.c
    ${NAS_SRC}UE/EMM/SAP/EmmDeregisteredInitiated.c
    ${NAS_SRC}UE/EMM/SAP/EmmDeregisteredLimitedService.c
    ${NAS_SRC}UE/EMM/SAP/EmmDeregisteredNoCellAvailable.c
    ${NAS_SRC}UE/EMM/SAP/EmmDeregisteredNoImsi.c
    ${NAS_SRC}UE/EMM/SAP/EmmDeregisteredNormalService.c
    ${NAS_SRC}UE/EMM/SAP/EmmDeregisteredPlmnSearch.c
    ${NAS_SRC}UE/EMM/SAP/emm_esm.c
    ${NAS_SRC}UE/EMM/SAP/emm_fsm.c
    ${NAS_SRC}UE/EMM/SAP/EmmNull.c
    ${NAS_SRC}UE/EMM/SAP/emm_recv.c
    ${NAS_SRC}UE/EMM/SAP/emm_reg.c
    ${NAS_SRC}UE/EMM/SAP/EmmRegisteredAttemptingToUpdate.c
    ${NAS_SRC}UE/EMM/SAP/EmmRegistered.c
    ${NAS_SRC}UE/EMM/SAP/EmmRegisteredImsiDetachInitiated.c
    ${NAS_SRC}UE/EMM/SAP/EmmRegisteredInitiated.c
    ${NAS_SRC}UE/EMM/SAP/EmmRegisteredLimitedService.c
    ${NAS_SRC}UE/EMM/SAP/EmmRegisteredNoCellAvailable.c
    ${NAS_SRC}UE/EMM/SAP/EmmRegisteredNormalService.c
    ${NAS_SRC}UE/EMM/SAP/EmmRegisteredPlmnSearch.c
    ${NAS_SRC}UE/EMM/SAP/EmmRegisteredUpdateNeeded.c
    ${NAS_SRC}UE/EMM/SAP/emm_sap.c
    ${NAS_SRC}UE/EMM/SAP/emm_send.c
    ${NAS_SRC}UE/EMM/SAP/EmmServiceRequestInitiated.c
    ${NAS_SRC}UE/EMM/SAP/EmmTrackingAreaUpdatingInitiated.c
  )
  set (libnas_ue_esm_OBJS
    ${NAS_SRC}UE/ESM/DedicatedEpsBearerContextActivation.c
    ${NAS_SRC}UE/ESM/DefaultEpsBearerContextActivation.c
    ${NAS_SRC}UE/ESM/EpsBearerContextDeactivation.c
    ${NAS_SRC}UE/ESM/esm_ebr.c
    ${NAS_SRC}UE/ESM/esm_ebr_context.c
    ${NAS_SRC}UE/ESM/esm_ip.c
    ${NAS_SRC}UE/ESM/esm_main.c
    ${NAS_SRC}UE/ESM/esm_pt.c
    ${NAS_SRC}UE/ESM/EsmStatusHdl.c
    ${NAS_SRC}UE/ESM/PdnConnectivity.c
    ${NAS_SRC}UE/ESM/PdnDisconnect.c
  )
  set(libnas_ue_esm_sap_OBJS
    ${NAS_SRC}UE/ESM/SAP/esm_recv.c
    ${NAS_SRC}UE/ESM/SAP/esm_send.c
    ${NAS_SRC}UE/ESM/SAP/esm_sap.c
  )
  add_library(LIB_NAS_UE
    ${NAS_SRC}UE/nas_itti_messaging.c
    ${NAS_SRC}UE/nas_network.c
    ${NAS_SRC}UE/nas_parser.c
    ${NAS_SRC}UE/nas_proc.c
    ${NAS_SRC}UE/nas_user.c
    ${libnas_api_OBJS}
    ${libnas_ue_api_OBJS}
    ${libnas_emm_msg_OBJS}
    ${libnas_esm_msg_OBJS}
    ${libnas_ies_OBJS}
    ${libnas_utils_OBJS}
    ${libnas_ue_emm_OBJS}
    ${libnas_ue_emm_sap_OBJS}
    ${libnas_ue_esm_OBJS}
    ${libnas_ue_esm_sap_OBJS}
  )
  set(NAS_UE_LIB LIB_NAS_UE)

  include_directories(${NAS_SRC}UE)
  include_directories(${NAS_SRC}UE/API/USER)
  include_directories(${NAS_SRC}UE/API/USIM)
  include_directories(${NAS_SRC}UE/EMM)
  include_directories(${NAS_SRC}UE/EMM/SAP)
  include_directories(${NAS_SRC}UE/ESM)
  include_directories(${NAS_SRC}UE/ESM/SAP)
endif()


# nbiot
add_definitions("-DNUMBER_OF_UE_MAX_NB_IoT=16")
set (NBIOT_SOURCES
    ${OPENAIR2_DIR}/ENB_APP/NB_IoT_config.c
)
add_library(NB_IoT MODULE ${NBIOT_SOURCES} )

# shared library loader
set (SHLIB_LOADER_SOURCES
    ${OPENAIR_DIR}/common/utils/load_module_shlib.c
)

# Make lfds as a own source code (even if it is a outside library)
# For better intergration with compilation flags & structure of cmake
###################################################################
set(lfds ${OPENAIR2_DIR}/UTIL/LFDS/liblfds6.1.1/liblfds611/src/)
file(GLOB lfds_queue ${lfds}/lfds611_queue/*.c)
file(GLOB lfds_ring ${lfds}/lfds611_ringbuffer/*.c)
file(GLOB lfds_slist ${lfds}/lfds611_slist/*.c)
file(GLOB lfds_stack ${lfds}/lfds611_stack/*.c)
file(GLOB lfds_freelist ${lfds}/lfds611_freelist/*.c)

include_directories(${lfds})
add_library(LFDS
  ${lfds_queue} ${lfds_ring} ${lfds_slist} ${lfds_stack} ${lfds_freelist}
  ${lfds}/lfds611_liblfds/lfds611_liblfds_abstraction_test_helpers.c
  ${lfds}/lfds611_liblfds/lfds611_liblfds_aligned_free.c
  ${lfds}/lfds611_liblfds/lfds611_liblfds_aligned_malloc.c
  ${lfds}/lfds611_abstraction/lfds611_abstraction_free.c
  ${lfds}/lfds611_abstraction/lfds611_abstraction_malloc.c
)

set(lfds7 ${OPENAIR2_DIR}/UTIL/LFDS/liblfds7.0.0/liblfds700/src/)
file(GLOB lfds7_queue ${lfds7}/lfds700_queue/*.c)
file(GLOB lfds7_ring ${lfds7}/lfds700_ringbuffer/*.c)
file(GLOB lfds7_qbss ${lfds7}/lfds700_queue_bounded_singleconsumer_singleproducer/*.c)
file(GLOB lfds7_stack ${lfds7}/lfds700_stack/*.c)
file(GLOB lfds7_freelist ${lfds7}/lfds700_freelist/*.c)
file(GLOB lfds7_btree ${lfds7}/lfds700_btree_addonly_unbalanced/*.c)
file(GLOB lfds7_hash ${lfds7}/lfds700_hash_addonly/*.c)
file(GLOB lfds7_ordered_list ${lfds7}/lfds700_list_addonly_ordered_singlylinked/*.c)
file(GLOB lfds7_unordered_list ${lfds7}/lfds700_list_addonly_singlylinked_unordered/*.c)
file(GLOB lfds7_misc ${lfds7}/lfds700_misc/*.c)

include_directories(${lfds7})
add_library(LFDS7
  ${lfds7_queue} ${lfds7_ring} ${lfds7_qbss} ${lfds7_stack} ${lfds7_freelist} ${lfds7_btree} ${lfds7_hash} ${lfds7_ordered_list} ${lfds7_unordered_list} ${lfds7_misc}
)

# Simulation library
##########################
add_library(SIMU
${OPENAIR1_DIR}/SIMULATION/TOOLS/random_channel.c
${OPENAIR1_DIR}/SIMULATION/TOOLS/rangen_double.c
${OPENAIR1_DIR}/SIMULATION/TOOLS/taus.c
${OPENAIR1_DIR}/SIMULATION/TOOLS/multipath_channel.c
${OPENAIR1_DIR}/SIMULATION/TOOLS/multipath_tv_channel.c
${OPENAIR1_DIR}/SIMULATION/TOOLS/abstraction.c
${OPENAIR1_DIR}/SIMULATION/TOOLS/channel_sim.c
${OPENAIR1_DIR}/SIMULATION/RF/rf.c
${OPENAIR1_DIR}/SIMULATION/RF/dac.c
${OPENAIR1_DIR}/SIMULATION/RF/adc.c
${OPENAIR1_DIR}/SIMULATION/ETH_TRANSPORT/netlink_init.c
)


add_library(SIMU_ETH
${OPENAIR1_DIR}/SIMULATION/ETH_TRANSPORT/netlink_init.c
${OPENAIR1_DIR}/SIMULATION/ETH_TRANSPORT/multicast_link.c
${OPENAIR1_DIR}/SIMULATION/ETH_TRANSPORT/socket.c
${OPENAIR1_DIR}/SIMULATION/ETH_TRANSPORT/bypass_session_layer.c
#${OPENAIR1_DIR}/SIMULATION/ETH_TRANSPORT/emu_transport.c
)

add_library(OPENAIR0_LIB
  ${OPENAIR_TARGETS}/ARCH/EXMIMO/USERSPACE/LIB/openair0_lib.c
)

include_directories("${NFAPI_DIR}/nfapi/public_inc")
include_directories("${NFAPI_DIR}/common/public_inc")
include_directories("${NFAPI_DIR}/pnf/public_inc")
include_directories("${NFAPI_DIR}/nfapi/inc")
include_directories("${NFAPI_DIR}/sim_common/inc")
include_directories("${NFAPI_DIR}/pnf_sim/inc")


# System packages that are required
# We use either the cmake buildin, in ubuntu are in: /usr/share/cmake*/Modules/
# or cmake provide a generic interface to pkg-config that widely used
###################################
include(FindPkgConfig)

pkg_search_module(LIBXML2 libxml-2.0 REQUIRED)
include_directories(${LIBXML2_INCLUDE_DIRS})

pkg_search_module(LIBXSLT libxslt REQUIRED)
include_directories(${LIBXSLT_INCLUDE_DIRS})

pkg_search_module(OPENSSL openssl REQUIRED)
include_directories(${OPENSSL_INCLUDE_DIRS})

pkg_search_module(CONFIG libconfig REQUIRED)
include_directories(${CONFIG_INCLUDE_DIRS})

pkg_search_module(CRYPTO libcrypto REQUIRED)
include_directories(${CRYPTO_INCLUDE_DIRS})

#use native cmake method as this package is not in pkg-config
if (${RF_BOARD} STREQUAL "OAI_USRP")
  find_package(Boost REQUIRED)
  include_directories(${LIBBOOST_INCLUDE_DIR})
endif (${RF_BOARD} STREQUAL "OAI_USRP")

pkg_search_module(OPENPGM openpgm-5.1 openpgm-5.2)
if(NOT ${OPENPGM_FOUND})
  message("PACKAGE openpgm-5.1 is required by binaries such as oaisim: will fail later if this target is built")
else()
  include_directories(${OPENPGM_INCLUDE_DIRS})
endif()

pkg_search_module(NETTLE nettle)
if(NOT ${NETTLE_FOUND})
  message( FATAL_ERROR "PACKAGE nettle not found: some targets will fail. Run build_oai -I again!")
else()
  include_directories(${NETTLE_INCLUDE_DIRS})
endif()

message ("NETTLE VERSION_INSTALLED  = ${NETTLE_VERSION}")

string(REGEX REPLACE "([0-9]+).*" "\\1" NETTLE_VERSION_MAJOR ${NETTLE_VERSION})
string(REGEX REPLACE "[0-9]+\\.([0-9]+).*" "\\1" NETTLE_VERSION_MINOR ${NETTLE_VERSION})
message ("NETTLE_VERSION_MAJOR = ${NETTLE_VERSION_MAJOR}")
message ("NETTLE_VERSION_MINOR = ${NETTLE_VERSION_MINOR}")

if ("${NETTLE_VERSION_MAJOR}" STREQUAL "" OR "${NETTLE_VERSION_MINOR}" STREQUAL "")
  message( FATAL_ERROR "The nettle version not detected properly. Try to run build_oai -I again" )
endif()

add_definitions("-DNETTLE_VERSION_MAJOR=${NETTLE_VERSION_MAJOR}")
add_definitions("-DNETTLE_VERSION_MINOR=${NETTLE_VERSION_MINOR}")

pkg_search_module(XPM xpm)
if(NOT ${XPM_FOUND})
  message("PACKAGE xpm not found: some targets will fail")
else()
  include_directories(${XPM_INCLUDE_DIRS})
endif()

# Atlas is required by some packages, but not found in pkg-config
# So, here are some hacks here. Hope this gets fixed in future!
if(EXISTS "/usr/include/atlas/cblas.h" OR EXISTS "/usr/include/cblas.h")
  include_directories("/usr/include/atlas")
  LINK_DIRECTORIES("/usr/lib/lapack")
  LINK_DIRECTORIES("/usr/lib64")
  LINK_DIRECTORIES("/usr/lib64/atlas") #Added because atlas libraries in CentOS 7 are here!

  if(EXISTS "/usr/lib64/libblas.so" OR EXISTS "/usr/lib/libblas.so") #Case for CentOS7
     list(APPEND ATLAS_LIBRARIES blas)

  else() # Case for Ubuntu
     list(APPEND ATLAS_LIBRARIES cblas)
  endif()

  if(EXISTS "/usr/lib/atlas/libtatlas.so" OR EXISTS "/usr/lib64/atlas/libtatlas.so") #Case for CentOS7
     list(APPEND ATLAS_LIBRARIES tatlas)
  else()
     list(APPEND ATLAS_LIBRARIES atlas) #Case for Ubuntu
  endif()

  list(APPEND ATLAS_LIBRARIES lapack)

# for ubuntu 17.10, directories are different
elseif(EXISTS "/usr/include/x86_64-linux-gnu/cblas.h")

  include_directories("/usr/include/x86_64-linux-gnu")
  LINK_DIRECTORIES("/usr/lib/x86_64-linux-gnu")
  list(APPEND ATLAS_LIBRARIES cblas)
  list(APPEND ATLAS_LIBRARIES atlas)
  list(APPEND ATLAS_LIBRARIES lapack)

else()
  message("No Blas/Atlas libs found, some targets will fail")
endif()

list(APPEND ATLAS_LIBRARIES lapack lapacke)

if (${XFORMS})
  include_directories ("/usr/include/X11")
  set(XFORMS_SOURCE
    ${OPENAIR1_DIR}/PHY/TOOLS/lte_phy_scope.c
    )
  set(XFORMS_SOURCE_SOFTMODEM
    ${OPENAIR_TARGETS}/RT/USER/stats.c
    )
  set(XFORMS_LIBRARIES "forms")
endif (${XFORMS})

set(CMAKE_MODULE_PATH "${OPENAIR_DIR}/cmake_targets/tools/MODULES" "${CMAKE_MODULE_PATH}")

#include T directory even if the T is off because T macros are in the code
#no matter what
include_directories("${OPENAIR_DIR}/common/utils/T")

if (${T_TRACER})
  set(T_SOURCE
      ${OPENAIR_DIR}/common/utils/T/T.c
      ${OPENAIR_DIR}/common/utils/T/local_tracer.c)
  set (T_LIB "rt")
endif (${T_TRACER})

#Some files in the T directory are generated.
#This rule and the following deal with it.
add_custom_command (
  OUTPUT ${OPENAIR_DIR}/common/utils/T/T_IDs.h
  COMMAND $(MAKE) clean
  COMMAND $(MAKE)
  COMMAND $(MAKE) check_vcd
  WORKING_DIRECTORY ${OPENAIR_DIR}/common/utils/T
  DEPENDS ${OPENAIR_DIR}/common/utils/T/T_messages.txt
          ${OPENAIR_DIR}/common/utils/LOG/vcd_signal_dumper.c
          ${OPENAIR_DIR}/common/utils/LOG/vcd_signal_dumper.h
  )

#This rule is specifically needed to generate T files
#before anything else in a project that uses the T.
#See below, there are some 'add_dependencies' showing that.
#Basically we create a custom target and we make other
#targets depend on it. That forces cmake to generate
#T files before anything else.
add_custom_target (
  generate_T
  DEPENDS ${OPENAIR_DIR}/common/utils/T/T_IDs.h
)

# Hack on a test of asn1c version (already dirty)
add_definitions(-DASN1_MINIMUM_VERSION=924)

#################################
# add executables for operation
#################################

# lte-softmodem is both eNB and UE implementation
###################################################

add_executable(lte-softmodem
  ${rrc_h}
  ${s1ap_h}
  ${f1ap_h}
  #${OPENAIR_BIN_DIR}/messages_xml.h
  ${OPENAIR_TARGETS}/RT/USER/rt_wrapper.c
  ${OPENAIR_TARGETS}/RT/USER/lte-enb.c
  ${OPENAIR_TARGETS}/RT/USER/lte-ru.c
  ${OPENAIR_TARGETS}/RT/USER/lte-softmodem.c
  ${OPENAIR2_DIR}/ENB_APP/NB_IoT_interface.c
  ${OPENAIR1_DIR}/SIMULATION/TOOLS/taus.c
  ${OPENAIR_TARGETS}/COMMON/create_tasks.c
  ${OPENAIR_TARGETS}/ARCH/COMMON/common_lib.c
  ${OPENAIR1_DIR}/SIMULATION/ETH_TRANSPORT/netlink_init.c
  ${OPENAIR1_DIR}/SIMULATION/ETH_TRANSPORT/multicast_link.c
  ${OPENAIR1_DIR}/SIMULATION/ETH_TRANSPORT/socket.c
  ${OPENAIR3_DIR}/NAS/UE/nas_ue_task.c
  ${OPENAIR_DIR}/common/utils/utils.c
  ${OPENAIR_DIR}/common/utils/system.c
  ${GTPU_need_ITTI}
  ${XFORMS_SOURCE}
  ${XFORMS_SOURCE_SOFTMODEM}
  ${T_SOURCE}
  ${CONFIG_SOURCES}
  ${SHLIB_LOADER_SOURCES}
  )

target_link_libraries (lte-softmodem
  -Wl,--start-group
<<<<<<< HEAD
  RRC_LIB S1AP_LIB S1AP_ENB F1AP_LIB F1AP GTPV1U SECU_CN SECU_OSA UTIL HASHTABLE SCTP_CLIENT UDP SCHED_LIB SCHED_RU_LIB PHY_COMMON PHY PHY_RU LFDS L2 
  ${MSC_LIB} ${RAL_LIB} ${NAS_UE_LIB} ${ITTI_LIB} ${FLPT_MSG_LIB} ${ASYNC_IF_LIB} ${FLEXRAN_AGENT_LIB} ${FSPT_MSG_LIB} ${PROTO_AGENT_LIB} LFDS7
=======
  RRC_LIB S1AP_LIB S1AP_ENB X2AP_LIB GTPV1U SECU_CN SECU_OSA UTIL HASHTABLE SCTP_CLIENT UDP SCHED_LIB SCHED_RU_LIB PHY_COMMON PHY PHY_RU LFDS L2
  ${MSC_LIB} ${RAL_LIB} ${NAS_UE_LIB} ${ITTI_LIB} ${FLPT_MSG_LIB} ${ASYNC_IF_LIB} ${FLEXRAN_AGENT_LIB} LFDS7
>>>>>>> e772899b
  NFAPI_COMMON_LIB NFAPI_LIB NFAPI_VNF_LIB NFAPI_PNF_LIB NFAPI_USER_LIB
  -Wl,--end-group z dl)

target_link_libraries (lte-softmodem ${LIBXML2_LIBRARIES})
target_link_libraries (lte-softmodem pthread m ${CONFIG_LIBRARIES} rt crypt ${CRYPTO_LIBRARIES} ${OPENSSL_LIBRARIES} ${NETTLE_LIBRARIES} sctp  ${XFORMS_LIBRARIES} ${PROTOBUF_LIB}  ${CMAKE_DL_LIBS} ${LIBYAML_LIBRARIES})
target_link_libraries (lte-softmodem ${LIB_LMS_LIBRARIES})
target_link_libraries (lte-softmodem ${T_LIB})

# lte-softmodem-nos1 is both eNB and UE implementation
###################################################
add_executable(lte-softmodem-nos1
  ${rrc_h}
  ${s1ap_h}
  ${f1ap_h}
  #${OPENAIR_BIN_DIR}/messages_xml.h
  ${OPENAIR_TARGETS}/RT/USER/rt_wrapper.c
  ${OPENAIR_TARGETS}/RT/USER/lte-enb.c
  ${OPENAIR_TARGETS}/RT/USER/lte-ru.c
  ${OPENAIR_TARGETS}/RT/USER/lte-softmodem.c
  ${OPENAIR2_DIR}/ENB_APP/NB_IoT_interface.c
  ${OPENAIR1_DIR}/SIMULATION/TOOLS/taus.c
  ${OPENAIR_TARGETS}/COMMON/create_tasks.c
  ${OPENAIR_TARGETS}/ARCH/COMMON/common_lib.c
  ${OPENAIR2_DIR}/RRC/NAS/nas_config.c
  ${OPENAIR2_DIR}/RRC/NAS/rb_config.c
  ${OPENAIR1_DIR}/SIMULATION/ETH_TRANSPORT/netlink_init.c
  ${OPENAIR1_DIR}/SIMULATION/ETH_TRANSPORT/multicast_link.c
  ${OPENAIR1_DIR}/SIMULATION/ETH_TRANSPORT/socket.c
  ${OPENAIR_DIR}/common/utils/system.c
  ${XFORMS_SOURCE}
  ${XFORMS_SOURCE_SOFTMODEM}
  ${T_SOURCE}
  ${CONFIG_SOURCES}
  ${SHLIB_LOADER_SOURCES}
  )
target_link_libraries (lte-softmodem-nos1
  -Wl,--start-group
<<<<<<< HEAD
  RRC_LIB F1AP F1AP_LIB SECU_CN SECU_OSA UTIL HASHTABLE SCTP_CLIENT SCHED_LIB SCHED_RU_LIB PHY_COMMON PHY PHY_RU LFDS L2 ${MSC_LIB} ${RAL_LIB} ${ITTI_LIB}
  ${MIH_LIB} ${FLPT_MSG_LIB} ${ASYNC_IF_LIB} ${FLEXRAN_AGENT_LIB} ${FSPT_MSG_LIB} ${PROTO_AGENT_LIB} LFDS7
=======
  RRC_LIB SECU_CN SECU_OSA UTIL HASHTABLE SCHED_LIB SCHED_RU_LIB PHY_COMMON PHY PHY_RU LFDS L2  ${RAL_LIB} ${ITTI_LIB}
  ${MIH_LIB} ${FLPT_MSG_LIB} ${ASYNC_IF_LIB} ${FLEXRAN_AGENT_LIB} LFDS7
>>>>>>> e772899b
  NFAPI_COMMON_LIB NFAPI_LIB NFAPI_VNF_LIB NFAPI_PNF_LIB NFAPI_USER_LIB
  -Wl,--end-group z dl )

target_link_libraries (lte-softmodem-nos1 ${LIBXML2_LIBRARIES})
target_link_libraries (lte-softmodem-nos1 pthread m ${CONFIG_LIBRARIES} rt crypt ${CRYPTO_LIBRARIES} ${OPENSSL_LIBRARIES} ${NETTLE_LIBRARIES} sctp ${XFORMS_LIBRARIES} ${PROTOBUF_LIB} ${CMAKE_DL_LIBS} ${LIBYAML_LIBRARIES})
target_link_libraries (lte-softmodem-nos1  ${LIB_LMS_LIBRARIES})
target_link_libraries (lte-softmodem-nos1 ${T_LIB})

# lte-uesoftmodem is  UE implementation
#######################################

add_executable(lte-uesoftmodem
  ${rrc_h}
  ${s1ap_h}
  ${f1ap_h}
  #${OPENAIR_BIN_DIR}/messages_xml.h
  ${OPENAIR_TARGETS}/RT/USER/rt_wrapper.c
  ${OPENAIR_TARGETS}/RT/USER/lte-ue.c
  ${OPENAIR_TARGETS}/RT/USER/lte-uesoftmodem.c
  ${OPENAIR_TARGETS}/RT/USER/lte-ru.c
  ${OPENAIR_TARGETS}/RT/USER/rfsim.c
  ${OPENAIR1_DIR}/SIMULATION/TOOLS/taus.c
  ${OPENAIR_TARGETS}/COMMON/create_tasks_ue.c
  ${OPENAIR_TARGETS}/ARCH/COMMON/common_lib.c
  ${OPENAIR1_DIR}/SIMULATION/ETH_TRANSPORT/netlink_init.c
  ${OPENAIR1_DIR}/SIMULATION/ETH_TRANSPORT/multicast_link.c
  ${OPENAIR1_DIR}/SIMULATION/ETH_TRANSPORT/socket.c
  ${OPENAIR3_DIR}/NAS/UE/nas_ue_task.c
  ${OPENAIR_DIR}/common/utils/utils.c
  ${OPENAIR_DIR}/common/utils/system.c
  ${XFORMS_SOURCE}
  ${XFORMS_SOURCE_SOFTMODEM}
  ${T_SOURCE}
  ${CONFIG_SOURCES}
  ${SHLIB_LOADER_SOURCES}
  )

target_link_libraries (lte-uesoftmodem
  -Wl,--start-group
<<<<<<< HEAD
  RRC_LIB S1AP_LIB S1AP_ENB F1AP_LIB F1AP GTPV1U SECU_CN SECU_OSA UTIL HASHTABLE SCTP_CLIENT UDP SCHED_RU_LIB SCHED_UE_LIB PHY_COMMON PHY_UE PHY_RU LFDS L2_UE SIMU 
=======
  RRC_LIB S1AP_LIB S1AP_ENB X2AP_LIB GTPV1U SECU_CN SECU_OSA UTIL HASHTABLE SCTP_CLIENT UDP SCHED_RU_LIB SCHED_UE_LIB PHY_COMMON PHY_UE PHY_RU LFDS L2_UE SIMU
>>>>>>> e772899b
  ${MSC_LIB} ${RAL_LIB} ${NAS_UE_LIB} ${ITTI_LIB} ${FLPT_MSG_LIB} ${ASYNC_IF_LIB} LFDS7 ${ATLAS_LIBRARIES}
  NFAPI_COMMON_LIB NFAPI_LIB NFAPI_PNF_LIB NFAPI_USER_LIB
  -Wl,--end-group z dl)

target_link_libraries (lte-uesoftmodem ${LIBXML2_LIBRARIES})
target_link_libraries (lte-uesoftmodem pthread m ${CONFIG_LIBRARIES} rt crypt ${CRYPTO_LIBRARIES} ${OPENSSL_LIBRARIES} ${NETTLE_LIBRARIES} sctp  ${XFORMS_LIBRARIES} ${PROTOBUF_LIB}  ${CMAKE_DL_LIBS} ${LIBYAML_LIBRARIES} ${ATLAS_LIBRARIES})
target_link_libraries (lte-uesoftmodem ${LIB_LMS_LIBRARIES})
target_link_libraries (lte-uesoftmodem ${T_LIB})

# lte-uesoftmodem-nos1 is UE implementation
###################################################
add_executable(lte-uesoftmodem-nos1
  ${rrc_h}
  ${s1ap_h}
  ${f1ap_h}
#  ${OPENAIR_BIN_DIR}/messages_xml.h
  ${OPENAIR_TARGETS}/RT/USER/rt_wrapper.c
  ${OPENAIR_TARGETS}/RT/USER/lte-ue.c
  ${OPENAIR_TARGETS}/RT/USER/lte-uesoftmodem.c
  ${OPENAIR_TARGETS}/RT/USER/lte-ru.c
  ${OPENAIR_TARGETS}/RT/USER/rfsim.c
  ${OPENAIR1_DIR}/SIMULATION/TOOLS/taus.c
  ${OPENAIR_TARGETS}/COMMON/create_tasks_ue.c
  ${OPENAIR_TARGETS}/ARCH/COMMON/common_lib.c
  ${OPENAIR2_DIR}/RRC/NAS/nas_config.c
  ${OPENAIR2_DIR}/RRC/NAS/rb_config.c
  ${OPENAIR1_DIR}/SIMULATION/ETH_TRANSPORT/netlink_init.c
  ${OPENAIR1_DIR}/SIMULATION/ETH_TRANSPORT/multicast_link.c
  ${OPENAIR1_DIR}/SIMULATION/ETH_TRANSPORT/socket.c
  ${OPENAIR_DIR}/common/utils/utils.c
  ${OPENAIR_DIR}/common/utils/system.c
  ${XFORMS_SOURCE}
  ${XFORMS_SOURCE_SOFTMODEM}
  ${T_SOURCE}
  ${CONFIG_SOURCES}
  ${SHLIB_LOADER_SOURCES}
  )

target_link_libraries (lte-uesoftmodem-nos1
  -Wl,--start-group
  RRC_LIB SECU_CN SECU_OSA UTIL HASHTABLE SCHED_RU_LIB SCHED_UE_LIB PHY_COMMON PHY_UE PHY_RU LFDS L2_UE SIMU ${RAL_LIB} ${ITTI_LIB}
  ${MIH_LIB} ${FLPT_MSG_LIB} ${ASYNC_IF_LIB} LFDS7 ${ATLAS_LIBRARIES}
  NFAPI_COMMON_LIB NFAPI_LIB NFAPI_PNF_LIB NFAPI_USER_LIB
  -Wl,--end-group z dl )

target_link_libraries (lte-uesoftmodem-nos1 ${LIBXML2_LIBRARIES})
target_link_libraries (lte-uesoftmodem-nos1 pthread m ${CONFIG_LIBRARIES} rt crypt ${CRYPTO_LIBRARIES} ${OPENSSL_LIBRARIES} ${NETTLE_LIBRARIES} sctp  ${XFORMS_LIBRARIES} ${PROTOBUF_LIB} ${CMAKE_DL_LIBS} ${LIBYAML_LIBRARIES} ${ATLAS_LIBRARIES})
target_link_libraries (lte-uesoftmodem-nos1  ${LIB_LMS_LIBRARIES})
target_link_libraries (lte-uesoftmodem-nos1 ${T_LIB})

# USIM process
#################
#add_executable(usim
#  ${OPENAIR3_DIR}/NAS/TOOLS/usim_data.c
#  ${OPENAIR3_DIR}/NAS/USER/API/USIM/usim_api.c
#  ${OPENAIR3_DIR}/NAS/USER/API/USIM/aka_functions.c
#  ${OPENAIR3_DIR}/NAS/COMMON/UTIL/memory.c
#  ${OPENAIR3_DIR}/NAS/COMMON/UTIL/nas_log.c
#  ${OPENAIR3_DIR}/NAS/COMMON/UTIL/OctetString.c
#  ${OPENAIR3_DIR}/NAS/COMMON/UTIL/TLVEncoder.c
#  )
#target_link_libraries (usim ${NAS_LIB} UTIL ${ITTI_LIB} LFDS pthread rt nettle crypto m)

# ???
#####################
#add_executable(nvram
#  ${OPENAIR3_DIR}/NAS/TOOLS/ue_data.c
#  ${OPENAIR3_DIR}/NAS/COMMON/UTIL/memory.c
#  ${OPENAIR3_DIR}/NAS/COMMON/UTIL/nas_log.c
#  )
#target_link_libraries (nvram LIB_NAS_UE UTIL ${ITTI_LIB} LFDS pthread rt nettle crypto m)


###################################"
# Addexecutables for tests
####################################


# Unitary tests for each piece of L1: example, mbmssim is MBMS L1 simulator
#####################################

#special case for dlim TM4, which uses its own version of phy_scope code
add_executable(dlsim_tm4
  ${OPENAIR1_DIR}/SIMULATION/LTE_PHY/dlsim_tm4.c
  ${OPENAIR1_DIR}/PHY/TOOLS/lte_phy_scope_tm4.c
  ${T_SOURCE}
  )
target_link_libraries (dlsim_tm4
  -Wl,--start-group SIMU UTIL SCHED_LIB SCHED_RU_LIB PHY LFDS ${ITTI_LIB} -Wl,--end-group
  pthread m rt ${CONFIG_LIBRARIES} ${ATLAS_LIBRARIES} ${XFORMS_LIBRARIES} ${T_LIB}
  )

foreach(myExe dlsim dlsim_tm7 ulsim pbchsim scansim mbmssim pdcchsim pucchsim prachsim syncsim)

  add_executable(${myExe}
    ${OPENAIR1_DIR}/SIMULATION/LTE_PHY/${myExe}.c
    ${XFORMS_SOURCE}
    ${T_SOURCE}
    ${CONFIG_SOURCES}
    ${SHLIB_LOADER_SOURCES}
    )
  target_link_libraries (${myExe}

    -Wl,--start-group SIMU UTIL SCHED_LIB SCHED_RU_LIB SCHED_UE_LIB PHY_COMMON PHY PHY_UE PHY_RU LFDS ${ITTI_LIB} LFDS7 -Wl,--end-group
    pthread m rt ${CONFIG_LIBRARIES} ${ATLAS_LIBRARIES} ${XFORMS_LIBRARIES} ${T_LIB} dl
    )
endforeach(myExe)

add_executable(test_epc_generate_scenario
  ${OPENAIR3_DIR}/TEST/EPC_TEST/generate_scenario.c
  ${OPENAIR3_DIR}/TEST/EPC_TEST/generate_scenario.h
  ${OPENAIR2_DIR}/ENB_APP/enb_config.h
  ${OPENAIR2_DIR}/COMMON/commonDef.h
  ${OPENAIR2_DIR}/COMMON/messages_def.h
  ${OPENAIR2_DIR}/COMMON/messages_types.h
  ${OPENAIR3_DIR}/S1AP/s1ap_eNB_defs.h
  )
target_link_libraries (test_epc_generate_scenario
<<<<<<< HEAD
  -Wl,--start-group RRC_LIB S1AP_LIB S1AP_ENB X2AP_LIB F1AP_LIB F1AP GTPV1U LIB_NAS_UE SECU_CN UTIL HASHTABLE SCTP_CLIENT UDP SCHED_LIB PHY LFDS ${ITTI_LIB} ${MSC_LIB} L2 -Wl,--end-group pthread m rt crypt sctp ${LIBXML2_LIBRARIES} ${LIBXSLT_LIBRARIES} ${CRYPTO_LIBRARIES} ${OPENSSL_LIBRARIES} ${NETTLE_LIBRARIES} ${CONFIG_LIBRARIES}
=======
  -Wl,--start-group RRC_LIB S1AP_LIB S1AP_ENB X2AP_LIB GTPV1U LIB_NAS_UE SECU_CN UTIL HASHTABLE SCTP_CLIENT UDP SCHED_LIB PHY LFDS ${ITTI_LIB} L2 -Wl,--end-group pthread m rt crypt sctp ${LIBXML2_LIBRARIES} ${LIBXSLT_LIBRARIES} ${CRYPTO_LIBRARIES} ${OPENSSL_LIBRARIES} ${NETTLE_LIBRARIES} ${CONFIG_LIBRARIES}
>>>>>>> e772899b
  )

add_executable(test_epc_play_scenario
  ${OPENAIR3_DIR}/TEST/EPC_TEST/play_scenario.c
  ${OPENAIR3_DIR}/TEST/EPC_TEST/play_scenario_decode.c
  ${OPENAIR3_DIR}/TEST/EPC_TEST/play_scenario_display.c
  ${OPENAIR3_DIR}/TEST/EPC_TEST/play_scenario_fsm.c
  ${OPENAIR3_DIR}/TEST/EPC_TEST/play_scenario_parse.c
  ${OPENAIR3_DIR}/TEST/EPC_TEST/play_scenario_s1ap.c
  ${OPENAIR3_DIR}/TEST/EPC_TEST/play_scenario_s1ap_compare_ie.c
  ${OPENAIR3_DIR}/TEST/EPC_TEST/play_scenario_s1ap_eNB_defs.h
  ${OPENAIR3_DIR}/TEST/EPC_TEST/play_scenario_sctp.c
  ${OPENAIR3_DIR}/TEST/EPC_TEST/play_scenario.h
  ${OPENAIR2_DIR}/COMMON/commonDef.h
  ${OPENAIR2_DIR}/COMMON/messages_def.h
  ${OPENAIR2_DIR}/COMMON/messages_types.h
  )
target_include_directories(test_epc_play_scenario PUBLIC /usr/local/share/asn1c)
target_link_libraries (test_epc_play_scenario
  -Wl,--start-group RRC_LIB S1AP_LIB X2AP_LIB F1AP_LIB F1AP GTPV1U LIB_NAS_UE SECU_CN UTIL HASHTABLE SCTP_CLIENT UDP SCHED_LIB PHY_COMMON PHY PHY_UE LFDS ${ITTI_LIB} ${MSC_LIB} -Wl,--end-group pthread m rt crypt sctp ${LIBXML2_LIBRARIES} ${LIBXSLT_LIBRARIES} ${CRYPTO_LIBRARIES} ${OPENSSL_LIBRARIES} ${NETTLE_LIBRARIES} ${CONFIG_LIBRARIES}
  )


#unitary tests for Core NEtwork pieces
#################################
foreach(myExe s1ap
    secu_knas_encrypt_eia1
    secu_kenb
    aes128_ctr_encrypt
    aes128_ctr_decrypt
    secu_knas_encrypt_eea2
    secu_knas secu_knas_encrypt_eea1
    kdf
    aes128_cmac_encrypt
    secu_knas_encrypt_eia2)
  add_executable(test_${myExe}
    ${OPENAIR3_DIR}/TEST/test_${myExe}.c
    )
  target_link_libraries (test_${myExe}
    -Wl,--start-group SECU_CN UTIL LFDS -Wl,--end-group m rt crypt ${CRYPTO_LIBRARIES} ${OPENSSL_LIBRARIES} ${NETTLE_LIBRARIES} ${CONFIG_LIBRARIES}
    )
endforeach(myExe)

# to be added
#../targets/TEST/PDCP/test_pdcp.c
#../targets/TEST/PDCP/with_rlc/test_pdcp_rlc.c

#ensure that the T header files are generated before targets depending on them
if (${T_TRACER})
  foreach(i
        #all "add_executable" definitions (except tests, rb_tool, updatefw)
        lte-softmodem lte-softmodem-nos1 lte-uesoftmodem lte-uesoftmodem-nos1
        dlsim_tm4 dlsim dlsim_tm7 ulsim pbchsim scansim mbmssim
        pdcchsim pucchsim prachsim syncsim ulsim
        #all "add_library" definitions
        ITTI RRC_LIB S1AP_LIB S1AP_ENB X2AP_LIB F1AP_LIB F1AP
        oai_exmimodevif oai_usrpdevif oai_bladerfdevif oai_lmssdrdevif
        oai_eth_transpro
        FLPT_MSG ASYNC_IF FLEXRAN_AGENT HASHTABLE MSC UTIL OMG_SUMO SECU_OSA
        SECU_CN SCHED_LIB PHY L2 default_sched remote_sched RAL CN_UTILS
        GTPV1U SCTP_CLIENT UDP LIB_NAS_UE LFDS LFDS7 SIMU OPENAIR0_LIB PHY_MEX
        coding)
    if (TARGET ${i})
      add_dependencies(${i} generate_T)
    endif()
  endforeach(i)
endif (${T_TRACER})

##################################################
# Generated specific cases is not regular code
###############################################

################
# Kernel modules
###############
# Set compiler options for kernel modules
# we need to get out cmake to use the regular Linux Kernel process
# this is documented as https://www.kernel.org/doc/Documentation/kbuild/modules.txt
######################################

# retrieve the compiler options to send it to gccxml
get_directory_property(DirDefs COMPILE_DEFINITIONS )
foreach( d ${DirDefs} )
  set(module_cc_opt "${module_cc_opt} -D${d}")
endforeach()
get_directory_property( DirDefs INCLUDE_DIRECTORIES )
foreach( d ${DirDefs} )
  set(module_cc_opt "${module_cc_opt} -I${d}")
endforeach()

EXECUTE_PROCESS(COMMAND uname -r
  OUTPUT_VARIABLE os_release
  OUTPUT_STRIP_TRAILING_WHITESPACE)
SET(module_build_path /lib/modules/${os_release}/build)

function(make_driver name dir)
  file(MAKE_DIRECTORY ${OPENAIR_BIN_DIR}/${name})
  foreach(f  IN  ITEMS ${ARGN})
    list(APPEND src_path_list ${dir}/${f})
    string(REGEX REPLACE "c *$" "o" obj ${f})
    set(objs "${objs} ${obj}")
  endforeach()
  CONFIGURE_FILE(${OPENAIR_CMAKE}/tools/Kbuild.cmake ${OPENAIR_BIN_DIR}/${name}/Kbuild)
  add_custom_command(OUTPUT ${name}.ko
    COMMAND $(MAKE) -C ${module_build_path} M=${OPENAIR_BIN_DIR}/${name}
    WORKING_DIRECTORY ${OPENAIR_BIN_DIR}/${name}
    COMMENT "building ${module}.ko"
    VERBATIM
    SOURCES  ${src_path_list}
    )
  add_custom_target(${name} DEPENDS ${name}.ko)
endfunction(make_driver name dir src)

# nashmesh module
################
list(APPEND nasmesh_src device.c common.c ioctl.c classifier.c tool.c mesh.c)
set(module_cc_opt "${module_cc_opt} -DNAS_NETLINK -DPDCP_USE_NETLINK")
# legacy Makefile was using NAS_NETLINK flag, but other drivers the hereafter flag
# so, this cmake use OAI_NW_DRIVER_USE_NETLINK everywhere
if (OAI_NW_DRIVER_USE_NETLINK)
  list(APPEND nasmesh_src netlink.c)
endif()
make_driver(nasmesh  ${OPENAIR2_DIR}/NETWORK_DRIVER/MESH ${nasmesh_src})

# user space tool for configuring MESH IP driver
################
add_executable(rb_tool
  ${OPENAIR2_DIR}/NETWORK_DRIVER/MESH/constant.h
  ${OPENAIR2_DIR}/NETWORK_DRIVER/MESH/ioctl.h
  ${OPENAIR2_DIR}/NETWORK_DRIVER/MESH/rrc_nas_primitives.h
  ${OPENAIR2_DIR}/NETWORK_DRIVER/MESH/RB_TOOL/rb_tool.c
)
target_include_directories(rb_tool PRIVATE ${OPENAIR2_DIR}/NETWORK_DRIVER/MESH/)

# ???
####################
list(APPEND oai_nw_drv_src device.c common.c ioctl.c classifier.c tool.c)
if(OAI_NW_DRIVER_USE_NETLINK)
  list(APPEND oai_nw_drv_src netlink.c)
endif()
make_driver(oai_nw_drv ${OPENAIR2_DIR}/NETWORK_DRIVER/LTE ${oai_nw_drv_src})

# Exmimo board drivers
#########################
list(APPEND openair_rf_src module_main.c irq.c fileops.c exmimo_fw.c)
make_driver(openair_rf ${OPENAIR_TARGETS}/ARCH/EXMIMO/DRIVER/eurecom ${openair_rf_src})

add_executable(updatefw
  ${OPENAIR_TARGETS}/ARCH/EXMIMO/USERSPACE/OAI_FW_INIT/updatefw.c
)

# ue_ip: purpose ???
###############
list(APPEND ue_ip_src device.c common.c)
if(OAI_NW_DRIVER_USE_NETLINK)
  list(APPEND ue_ip_src netlink.c)
endif()
make_driver(ue_ip ${OPENAIR2_DIR}/NETWORK_DRIVER/UE_IP ${ue_ip_src})


# OCTAVE tools
###############
set(OCT_INCL -I${OPENAIR_TARGETS}/ARCH/EXMIMO/DEFS -I${OPENAIR_TARGETS}/ARCH/EXMIMO/USERSPACE/LIB -I${OPENAIR_TARGETS}/ARCH/COMMON)
set(OCT_LIBS -L${CMAKE_CURRENT_BINARY_DIR} -lm -lOPENAIR0_LIB)
set(OCT_FLAGS -DEXMIMO)
set(OCT_DIR ${OPENAIR_TARGETS}/ARCH/EXMIMO/USERSPACE/OCTAVE)
set(OCT_FILES
  oarf_config_exmimo.oct
  oarf_config_exmimo.oct
  oarf_get_frame.oct
  oarf_stop.oct
  oarf_send_frame.oct
  oarf_get_num_detected_cards.oct
  oarf_stop_without_reset.oct
)

foreach(file IN ITEMS ${OCT_FILES})
  string(REGEX REPLACE "oct *$" "cc" src ${file})
  add_custom_command(
    OUTPUT ${file}
    DEPENDS ${OCT_DIR}/${src} OPENAIR0_LIB
    COMMAND mkoctfile
    ARGS ${OCT_FLAGS} ${OCT_INCL} ${OCT_LIBS}
    ARGS -o ${file} ${OCT_DIR}/${src}
    COMMENT "Generating ${file}"
    VERBATIM
  )
endforeach(file)

ADD_CUSTOM_TARGET(oarf
   DEPENDS ${OCT_FILES}
)

include (${OPENAIR_DIR}/common/utils/telnetsrv/telnetsrv_CMakeLists.txt)



<|MERGE_RESOLUTION|>--- conflicted
+++ resolved
@@ -482,7 +482,6 @@
 include_directories ("${X2AP_C_DIR}")
 include_directories ("${X2AP_DIR}")
 
-<<<<<<< HEAD
 
 
 
@@ -540,17 +539,6 @@
   ${F1AP_DIR}/f1ap_common.c
   )
 
-=======
-#add_library(X2AP_ENB
- # ${X2AP_DIR}/x2ap_eNB.c
- # ${X2AP_DIR}/x2ap_eNB_decoder.c
- # ${X2AP_DIR}/x2ap_eNB_encoder.c
- # ${X2AP_DIR}/x2ap_eNB_handler.c
- # ${X2AP_DIR}/x2ap_eNB_itti_messaging.c
- # ${X2AP_DIR}/x2ap_eNB_management_procedures.c
- # ${X2AP_DIR}/x2ap_eNB_generate_messages.c
- # )
->>>>>>> e772899b
 
 # Hardware dependant options
 ###################################
@@ -2074,13 +2062,8 @@
 
 target_link_libraries (lte-softmodem
   -Wl,--start-group
-<<<<<<< HEAD
-  RRC_LIB S1AP_LIB S1AP_ENB F1AP_LIB F1AP GTPV1U SECU_CN SECU_OSA UTIL HASHTABLE SCTP_CLIENT UDP SCHED_LIB SCHED_RU_LIB PHY_COMMON PHY PHY_RU LFDS L2 
+  RRC_LIB S1AP_LIB S1AP_ENB F1AP_LIB F1AP X2AP_LIB GTPV1U SECU_CN SECU_OSA UTIL HASHTABLE SCTP_CLIENT UDP SCHED_LIB SCHED_RU_LIB PHY_COMMON PHY PHY_RU LFDS L2 
   ${MSC_LIB} ${RAL_LIB} ${NAS_UE_LIB} ${ITTI_LIB} ${FLPT_MSG_LIB} ${ASYNC_IF_LIB} ${FLEXRAN_AGENT_LIB} ${FSPT_MSG_LIB} ${PROTO_AGENT_LIB} LFDS7
-=======
-  RRC_LIB S1AP_LIB S1AP_ENB X2AP_LIB GTPV1U SECU_CN SECU_OSA UTIL HASHTABLE SCTP_CLIENT UDP SCHED_LIB SCHED_RU_LIB PHY_COMMON PHY PHY_RU LFDS L2
-  ${MSC_LIB} ${RAL_LIB} ${NAS_UE_LIB} ${ITTI_LIB} ${FLPT_MSG_LIB} ${ASYNC_IF_LIB} ${FLEXRAN_AGENT_LIB} LFDS7
->>>>>>> e772899b
   NFAPI_COMMON_LIB NFAPI_LIB NFAPI_VNF_LIB NFAPI_PNF_LIB NFAPI_USER_LIB
   -Wl,--end-group z dl)
 
@@ -2118,13 +2101,8 @@
   )
 target_link_libraries (lte-softmodem-nos1
   -Wl,--start-group
-<<<<<<< HEAD
   RRC_LIB F1AP F1AP_LIB SECU_CN SECU_OSA UTIL HASHTABLE SCTP_CLIENT SCHED_LIB SCHED_RU_LIB PHY_COMMON PHY PHY_RU LFDS L2 ${MSC_LIB} ${RAL_LIB} ${ITTI_LIB}
   ${MIH_LIB} ${FLPT_MSG_LIB} ${ASYNC_IF_LIB} ${FLEXRAN_AGENT_LIB} ${FSPT_MSG_LIB} ${PROTO_AGENT_LIB} LFDS7
-=======
-  RRC_LIB SECU_CN SECU_OSA UTIL HASHTABLE SCHED_LIB SCHED_RU_LIB PHY_COMMON PHY PHY_RU LFDS L2  ${RAL_LIB} ${ITTI_LIB}
-  ${MIH_LIB} ${FLPT_MSG_LIB} ${ASYNC_IF_LIB} ${FLEXRAN_AGENT_LIB} LFDS7
->>>>>>> e772899b
   NFAPI_COMMON_LIB NFAPI_LIB NFAPI_VNF_LIB NFAPI_PNF_LIB NFAPI_USER_LIB
   -Wl,--end-group z dl )
 
@@ -2164,11 +2142,7 @@
 
 target_link_libraries (lte-uesoftmodem
   -Wl,--start-group
-<<<<<<< HEAD
-  RRC_LIB S1AP_LIB S1AP_ENB F1AP_LIB F1AP GTPV1U SECU_CN SECU_OSA UTIL HASHTABLE SCTP_CLIENT UDP SCHED_RU_LIB SCHED_UE_LIB PHY_COMMON PHY_UE PHY_RU LFDS L2_UE SIMU 
-=======
-  RRC_LIB S1AP_LIB S1AP_ENB X2AP_LIB GTPV1U SECU_CN SECU_OSA UTIL HASHTABLE SCTP_CLIENT UDP SCHED_RU_LIB SCHED_UE_LIB PHY_COMMON PHY_UE PHY_RU LFDS L2_UE SIMU
->>>>>>> e772899b
+  RRC_LIB S1AP_LIB S1AP_ENB X2AP_LIB F1AP_LIB F1AP GTPV1U SECU_CN SECU_OSA UTIL HASHTABLE SCTP_CLIENT UDP SCHED_RU_LIB SCHED_UE_LIB PHY_COMMON PHY_UE PHY_RU LFDS L2_UE SIMU 
   ${MSC_LIB} ${RAL_LIB} ${NAS_UE_LIB} ${ITTI_LIB} ${FLPT_MSG_LIB} ${ASYNC_IF_LIB} LFDS7 ${ATLAS_LIBRARIES}
   NFAPI_COMMON_LIB NFAPI_LIB NFAPI_PNF_LIB NFAPI_USER_LIB
   -Wl,--end-group z dl)
@@ -2287,11 +2261,7 @@
   ${OPENAIR3_DIR}/S1AP/s1ap_eNB_defs.h
   )
 target_link_libraries (test_epc_generate_scenario
-<<<<<<< HEAD
   -Wl,--start-group RRC_LIB S1AP_LIB S1AP_ENB X2AP_LIB F1AP_LIB F1AP GTPV1U LIB_NAS_UE SECU_CN UTIL HASHTABLE SCTP_CLIENT UDP SCHED_LIB PHY LFDS ${ITTI_LIB} ${MSC_LIB} L2 -Wl,--end-group pthread m rt crypt sctp ${LIBXML2_LIBRARIES} ${LIBXSLT_LIBRARIES} ${CRYPTO_LIBRARIES} ${OPENSSL_LIBRARIES} ${NETTLE_LIBRARIES} ${CONFIG_LIBRARIES}
-=======
-  -Wl,--start-group RRC_LIB S1AP_LIB S1AP_ENB X2AP_LIB GTPV1U LIB_NAS_UE SECU_CN UTIL HASHTABLE SCTP_CLIENT UDP SCHED_LIB PHY LFDS ${ITTI_LIB} L2 -Wl,--end-group pthread m rt crypt sctp ${LIBXML2_LIBRARIES} ${LIBXSLT_LIBRARIES} ${CRYPTO_LIBRARIES} ${OPENSSL_LIBRARIES} ${NETTLE_LIBRARIES} ${CONFIG_LIBRARIES}
->>>>>>> e772899b
   )
 
 add_executable(test_epc_play_scenario
