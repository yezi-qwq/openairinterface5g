################################################################################
#   OpenAirInterface
#   Copyright(c) 1999 - 2014 Eurecom
#
#   OpenAirInterface is free software: you can redistribute it and/or modify
#   it under the terms of the GNU General Public License as published by
#   the Free Software Foundation, either version 3 of the License, or
#   (at your option) any later version.
#
#   OpenAirInterface is distributed in the hope that it will be useful,
#   but WITHOUT ANY WARRANTY; without even the implied warranty of
#   MERCHANTABILITY or FITNESS FOR A PARTICULAR PURPOSE.  See the
#   GNU General Public License for more details.
#
#   You should have received a copy of the GNU General Public License
#   along with OpenAirInterface.The full GNU General Public License is
#  included in this distribution in the file called "COPYING". If not,
#  see <http://www.gnu.org/licenses/>.
#
# Contact Information
# OpenAirInterface Admin: openair_admin@eurecom.fr
# OpenAirInterface Tech : openair_tech@eurecom.fr
# OpenAirInterface Dev  : openair4g-devel@lists.eurecom.fr
#
# Address      : Eurecom, Campus SophiaTech, 450 Route des Chappes, CS 50193 - 06904 Biot Sophia Antipolis cedex, FRANCE
# Author: laurent THOMAS, Lionel GAUTHIER
###############################################################################

cmake_minimum_required (VERSION 2.8)

#############################################
# Base directories, compatible with legacy OAI building
################################################
set (OPENAIR_DIR     $ENV{OPENAIR_DIR})
set (OPENAIR1_DIR    ${OPENAIR_DIR}/openair1)
set (OPENAIR2_DIR    ${OPENAIR_DIR}/openair2)
set (OPENAIR3_DIR    ${OPENAIR_DIR}/openair3)
set (OPENAIR_TARGETS ${OPENAIR_DIR}/targets)
set (OPENAIR3_DIR    ${OPENAIR_DIR}/openair3)
set (OPENAIR_CMAKE   ${OPENAIR_DIR}/cmake_targets)
set (OPENAIR_BIN_DIR ${CMAKE_CURRENT_BINARY_DIR}${CMAKE_FILES_DIRECTORY})

project (OpenAirInterface)

add_subdirectory(${OPENAIR_TARGETS}/ARCH/LMSSDR/USERSPACE/LIB/lms7002m lms7002m)
add_subdirectory(${OPENAIR_TARGETS}/ARCH/LMSSDR/USERSPACE/LIB/lmsSDR lmsSDR)
add_subdirectory(${OPENAIR_TARGETS}/ARCH/LMSSDR/USERSPACE/LIB/Si5351C Si5351C)

###########################################
# macros to define options as there is numerous options in oai
################################################
macro(add_option name val helpstr)
  if(DEFINED ${name})
    set(value ${${name}})
  else(DEFINED ${name})
    set(value ${val})
  endif()
  set(${name} ${value} CACHE STRING "${helpstr}")
  add_definitions("-D${name}=${value}")
endmacro(add_option)

macro(add_boolean_option name val helpstr)
  if(DEFINED ${name})
    set(value ${${name}})
  else(DEFINED ${name})
    set(value ${val})
  endif()
  set(${name} ${value} CACHE STRING "${helpstr}")
  set_property(CACHE ${name} PROPERTY TYPE BOOL)
  if (${value})
    add_definitions("-D${name}")
  endif (${value})
endmacro(add_boolean_option)

macro(add_integer_option name val helpstr)
  if(DEFINED ${name})
    set(value ${${name}})
  else(DEFINED ${name})
    set(value ${val})
  endif()
  set(${name} ${value} CACHE STRING "${helpstr}")
  add_definitions("-D${name}=${value}")
endmacro(add_integer_option)

macro(add_list1_option name val helpstr)
  if(DEFINED ${name})
    set(value ${${name}})
  else(DEFINED ${name})
    set(value ${val})
  endif()
  set(${name} ${value} CACHE STRING "${helpstr}")
  set_property(CACHE ${name} PROPERTY STRINGS ${ARGN})
  if(NOT "${value}" STREQUAL "False")
    add_definitions("-D${name}=${value}")
  endif()
endmacro(add_list1_option)

macro(add_list2_option name val helpstr)
  if(DEFINED ${name})
    set(value ${${name}})
  else(DEFINED ${name})
    set(value ${val})
  endif()
  set(${name} ${value} CACHE STRING "${helpstr}")
  set_property(CACHE ${name} PROPERTY STRINGS ${ARGN})
  if(NOT "${value}" STREQUAL "False")
    add_definitions("-D${value}=1")
  endif()
endmacro(add_list2_option)

macro(add_list_string_option name val helpstr)
  if(DEFINED ${name})
    set(value ${${name}})
  else(DEFINED ${name})
    set(value ${val})
  endif()
  set(${name} ${value} CACHE STRING "${helpstr}")
  set_property(CACHE ${name} PROPERTY STRINGS ${ARGN})
  if(NOT "${value}" STREQUAL "False")
    add_definitions("-D${name}=\"${value}\"")
  endif()
endmacro(add_list_string_option)
####################################################
# compilation flags
#############################################
if (CMAKE_BUILD_TYPE STREQUAL "")
   set(CMAKE_BUILD_TYPE "RelWithDebInfo")
endif()
add_list_string_option(CMAKE_BUILD_TYPE "RelWithDebInfo" "Choose the type of build, options are: None(CMAKE_CXX_FLAGS or CMAKE_C_FLAGS used) Debug Release RelWithDebInfo MinSizeRel." Debug Release RelWithDebInfo MinSizeRel)

Message("Architecture is ${CMAKE_SYSTEM_PROCESSOR}")
if (CMAKE_SYSTEM_PROCESSOR STREQUAL "armv7l")
  set(C_FLAGS_PROCESSOR "-gdwarf-2 -mfloat-abi=hard -mfpu=neon -lgcc -lrt")
else (CMAKE_SYSTEM_PROCESSOR STREQUAL "armv7l")
  if(EXISTS  "/proc/cpuinfo")
    file(STRINGS "/proc/cpuinfo" CPUINFO REGEX flags LIMIT_COUNT 1)
    if (CPUINFO MATCHES "avx2")
      set(C_FLAGS_PROCESSOR "${C_FLAGS_PROCESSOR} -mavx2")
    endif()
    if (CPUINFO MATCHES "sse4_1")
      set(C_FLAGS_PROCESSOR "${C_FLAGS_PROCESSOR} -msse4.1")
    endif()
    if (CPUINFO MATCHES "ssse3")
      set(C_FLAGS_PROCESSOR "${C_FLAGS_PROCESSOR} -mssse3")
    endif()
  else()
    Message("/proc/cpuinfo does not exit. We will use manual CPU flags")
  endif()
endif()

set(C_FLAGS_PROCESSOR " ${C_FLAGS_PROCESSOR} ${CFLAGS_PROCESSOR_USER}")

Message("C_FLAGS_PROCESSOR is ${C_FLAGS_PROCESSOR}")

if (CMAKE_SYSTEM_PROCESSOR MATCHES "x86")
  if ( (NOT( C_FLAGS_PROCESSOR MATCHES "ssse3")) OR (NOT( C_FLAGS_PROCESSOR MATCHES "msse4.1")) )
    Message(FATAL_ERROR "For x86 Architecture, you must have following flags: -mssse3 -msse4.1. The current detected flags are: ${C_FLAGS_PROCESSOR}. You can pass the flags manually in build script, for example: ./build_oai --cflags_processor \"-mssse3 -msse4.1 -mavx2\" ")
  endif()
endif()

#
set(CMAKE_C_FLAGS
  "${CMAKE_C_FLAGS} ${C_FLAGS_PROCESSOR} -std=gnu99 -Wall -Wstrict-prototypes -fno-strict-aliasing -rdynamic -funroll-loops -Wno-packed-bitfield-compat -fPIC ")
# add autotools definitions that were maybe used!
set(CMAKE_C_FLAGS
  "${CMAKE_C_FLAGS} -DSTDC_HEADERS=1 -DHAVE_SYS_TYPES_H=1 -DHAVE_SYS_STAT_H=1 -DHAVE_STDLIB_H=1 -DHAVE_STRING_H=1 -DHAVE_MEMORY_H=1 -DHAVE_STRINGS_H=1 -DHAVE_INTTYPES_H=1 -DHAVE_STDINT_H=1 -DHAVE_UNISTD_H=1 -DHAVE_FCNTL_H=1 -DHAVE_ARPA_INET_H=1 -DHAVE_SYS_TIME_H=1 -DHAVE_SYS_SOCKET_H=1 -DHAVE_STRERROR=1 -DHAVE_SOCKET=1 -DHAVE_MEMSET=1 -DHAVE_GETTIMEOFDAY=1 -DHAVE_STDLIB_H=1 -DHAVE_MALLOC=1 -DHAVE_LIBSCTP"
)
set(CMAKE_CXX_FLAGS
  "${CMAKE_CXX_FLAGS} ${C_FLAGS_PROCESSOR} -std=c++11 "
)


#########################
set(CMAKE_EXE_LINKER_FLAGS  "${CMAKE_EXE_LINKER_FLAGS} -Wl,-rpath -Wl,${CMAKE_CURRENT_BINARY_DIR}")
#########################
# set a flag for changes in the source code
# these changes are related to hardcoded path to include .h files
add_definitions(-DCMAKER)
set(CMAKE_C_FLAGS_DEBUG "${CMAKE_C_FLAGS} -g -DMALLOC_CHECK_=3")
set(CMAKE_C_FLAGS_RELWITHDEBINFO "${CMAKE_C_FLAGS} -g -DMALLOC_CHECK_=3 -O3") 


set(GIT_BRANCH        "UNKNOWN")
set(GIT_COMMIT_HASH   "UNKNOWN")
set(GIT_COMMIT_DATE   "UNKNOWN")


find_package(Git)
if(GIT_FOUND)
  message("git found: ${GIT_EXECUTABLE}")
  # Get the current working branch
  execute_process(
    COMMAND git rev-parse --abbrev-ref HEAD
    WORKING_DIRECTORY ${CMAKE_SOURCE_DIR}
    OUTPUT_VARIABLE GIT_BRANCH
    OUTPUT_STRIP_TRAILING_WHITESPACE
  )

  # Get the latest abbreviated commit hash of the working branch
  execute_process(
    COMMAND git log -1 --format=%h
    WORKING_DIRECTORY ${CMAKE_SOURCE_DIR}
    OUTPUT_VARIABLE GIT_COMMIT_HASH
    OUTPUT_STRIP_TRAILING_WHITESPACE
  )
  
  # Get the latest commit date of the working branch
  execute_process(
    COMMAND git log -1 --format=%cd
    WORKING_DIRECTORY ${CMAKE_SOURCE_DIR}
    OUTPUT_VARIABLE GIT_COMMIT_DATE
    OUTPUT_STRIP_TRAILING_WHITESPACE
  )
endif()


# Below is a hard-coded info
set (FIRMWARE_VERSION "No svn information")
add_definitions("-DFIRMWARE_VERSION=\"${FIRMWARE_VERSION}\"")
add_definitions("-DPACKAGE_VERSION=\"Branch: ${GIT_BRANCH} Abrev. Hash: ${GIT_COMMIT_HASH} Date: ${GIT_COMMIT_DATE}\"")
add_definitions("-DPACKAGE_BUGREPORT=\"openair4g-devel@lists.eurecom.fr\"")



# Debug related options
#########################################
add_boolean_option(ASN_DEBUG           False "ASN1 coder/decoder Debug")
add_boolean_option(EMIT_ASN_DEBUG      False "ASN1 coder/decoder Debug")
add_boolean_option(MSG_PRINT           False "print debug messages")
add_boolean_option(DISABLE_XER_PRINT   False "print XER Format")
add_boolean_option(XER_PRINT           False "print XER Format")
add_boolean_option(RRC_MSG_PRINT       False "print RRC messages")
add_boolean_option(PDCP_MSG_PRINT      False "print PDCP messages to /tmp/pdcp.log")
add_boolean_option(DEBUG_PDCP_PAYLOAD  False "print PDCP PDU to stdout")  # if true, make sure that global and PDCP log levels are trace 
add_boolean_option(DEBUG_MAC_INTERFACE False "print MAC-RLC PDU exchange to stdout") # if true, make sure that global and PDCP log levels are trace 
add_boolean_option(TRACE_RLC_PAYLOAD   False "print RLC PDU to stdout") # if true, make sure that global and PDCP log levels are trace 
add_boolean_option(TEST_OMG            False "???")
add_boolean_option(DEBUG_OMG           False "???")
add_boolean_option(XFORMS              False "This adds the possibility to see the signal oscilloscope")
add_boolean_option(PRINT_STATS         False "This adds the possibility to see the status")
add_boolean_option(T_TRACER            False "Activate the T tracer, a debugging/monitoring framework" )

add_boolean_option(DEBUG_CONSOLE False "makes debugging easier, disables stdout/stderr buffering")

add_boolean_option(ENABLE_ITTI True "ITTI is internal messaging, should remain enabled for most targets")
set (ITTI_DIR ${OPENAIR_DIR}/common/utils/itti)
if (${ENABLE_ITTI})
  add_library(ITTI
    # add .h files if depend on (this one is generated)
    ${ITTI_DIR}/intertask_interface.h
    ${ITTI_DIR}/intertask_interface.c
    ${ITTI_DIR}/intertask_interface_dump.c
    ${ITTI_DIR}/backtrace.c
    ${ITTI_DIR}/memory_pools.c
    ${ITTI_DIR}/signals.c
    ${ITTI_DIR}/timer.c
    )
  set(ITTI_LIB ITTI)
  set(GTPU_need_ITTI ${OPENAIR3_DIR}/GTPV1-U/gtpv1u_eNB.c)
endif (${ENABLE_ITTI})

add_boolean_option(RTAI False "Use RTAI")


#############################
# ASN.1 grammar C code generation & dependancies
################################
# A difficulty: asn1c generates C code of a un-predictable list of files
# so, generate the c from asn1c once at cmake run time
# So, if someone modify the asn.1 source file in such as way that it will create
# (so creating new asn.1 objects instead of modifying the object attributes)
# New C code source file, cmake must be re-run (instead of re-running make only)
#############
set(asn1c_call "${OPENAIR_CMAKE}/tools/generate_asn1")
set(fix_asn1c_call "${OPENAIR_CMAKE}/tools/fix_asn1")
set(asn1_generated_dir ${OPENAIR_BIN_DIR})

set(protoc_call "${OPENAIR_CMAKE}/tools/generate_protobuf")
set(protobuf_generated_dir ${OPENAIR_BIN_DIR})

# RRC
######
add_list2_option(RRC_ASN1_VERSION "Rel10" "ASN.1 version of RRC interface" "Rel8" "Rel10" "CBA")

if (${RRC_ASN1_VERSION} STREQUAL "Rel8")
  set (RRC_GRAMMAR ${OPENAIR2_DIR}/RRC/LITE/MESSAGES/asn1c/ASN1_files/EUTRA-RRC-Definitions-86.asn)
elseif (${RRC_ASN1_VERSION} STREQUAL "CBA")
  set (RRC_GRAMMAR ${OPENAIR2_DIR}/RRC/LITE/MESSAGES/asn1c/ASN1_files/EUTRA-RRC-Definitions-a20-lola.asn)
else()
  set (RRC_GRAMMAR ${OPENAIR2_DIR}/RRC/LITE/MESSAGES/asn1c/ASN1_files/EUTRA-RRC-Definitions-a20.asn)
endif  (${RRC_ASN1_VERSION} STREQUAL "Rel8")

set (RRC_FULL_DIR ${asn1_generated_dir}/${RRC_ASN1_VERSION})
if(NOT EXISTS ${asn1c_call})
  message( FATAL_ERROR "The script ${asn1c_call} must be present" )
endif(NOT EXISTS ${asn1c_call})
execute_process(COMMAND ${asn1c_call}  ${RRC_FULL_DIR} ${RRC_GRAMMAR}
                RESULT_VARIABLE ret)
if (NOT ${ret} STREQUAL 0)
  message(FATAL_ERROR "${asn1c_call}: error")
endif (NOT ${ret} STREQUAL 0)
if(NOT EXISTS ${fix_asn1c_call})
  message( FATAL_ERROR "The script ${fix_asn1c_call} must be present" )
endif(NOT EXISTS ${fix_asn1c_call})
execute_process(COMMAND ${fix_asn1c_call} ${RRC_FULL_DIR} RRC ${RRC_ASN1_VERSION}
                RESULT_VARIABLE ret)
if (NOT ${ret} STREQUAL 0)
  message(FATAL_ERROR "${fix_asn1c_call}: error")
endif (NOT ${ret} STREQUAL 0)
file(GLOB rrc_source ${RRC_FULL_DIR}/*.c)
set(rrc_source  ${rrc_source} ${OPENAIR2_DIR}/RRC/LITE/MESSAGES/asn1_msg.c)
file(GLOB rrc_h ${RRC_FULL_DIR}/*.h)
set(rrc_h ${rrc_h} ${RRC_FULL_DIR}/asn1_constants.h)
set_source_files_properties(${rrc_source} PROPERTIES COMPILE_FLAGS -w) # suppress warnings from generated code
add_library(RRC_LIB ${rrc_h} ${rrc_source})
include_directories ("${RRC_FULL_DIR}")

# add the command to generate the source code
# Warning: if you modify ASN.1 source file to generate new C files, cmake should be re-run instead of make
add_custom_command (
  OUTPUT ${RRC_FULL_DIR}/asn1_constants.h
  COMMAND ${asn1c_call}  ${RRC_FULL_DIR} ${RRC_GRAMMAR}
  COMMAND ${fix_asn1c_call}  ${RRC_FULL_DIR} RRC ${RRC_ASN1_VERSION}
  DEPENDS ${RRC_GRAMMAR}
  )

# S1AP
# Same limitation as described in RRC: unknown generated file list
# so we generate it at cmake time
##############
add_list1_option(S1AP_VERSION R10 "S1AP Asn.1 grammar version" R8 R9 R10)

set(S1AP_DIR ${OPENAIR3_DIR}/S1AP)
if (${S1AP_VERSION} STREQUAL "R10")
  set (ASN1RELDIR R10.5)
  add_definitions("-DUPDATE_RELEASE_9 -DUPDATE_RELEASE_10")
elseif (${S1AP_VERSION} STREQUAL "R9")
  set (ASN1RELDIR R9.8)
  add_definitions("-DUPDATE_RELEASE_9")
else(${S1AP_VERSION} STREQUAL "R8")
  set (ASN1RELDIR R8.10)
endif(${S1AP_VERSION} STREQUAL "R10")
set(S1AP_ASN_DIR ${S1AP_DIR}/MESSAGES/ASN1/${ASN1RELDIR})
set(S1AP_ASN_FILES
  ${S1AP_ASN_DIR}/S1AP-CommonDataTypes.asn
  ${S1AP_ASN_DIR}/S1AP-Constants.asn
  ${S1AP_ASN_DIR}/S1AP-IEs.asn
  ${S1AP_ASN_DIR}/S1AP-PDU.asn
  )
set(S1AP_C_DIR ${asn1_generated_dir}/${ASN1RELDIR})
#message("calling ${asn1c_call} ${S1AP_C_DIR} ${S1AP_ASN_FILES}")
execute_process(COMMAND ${asn1c_call} ${S1AP_C_DIR} ${S1AP_ASN_FILES}
                RESULT_VARIABLE ret)
if (NOT ${ret} STREQUAL 0)
  message(FATAL_ERROR "${asn1c_call}: error")
endif (NOT ${ret} STREQUAL 0)
execute_process(COMMAND python ${S1AP_DIR}/MESSAGES/ASN1/asn1tostruct.py -f${S1AP_ASN_DIR}/S1AP-PDU-Contents.asn -o${S1AP_C_DIR}
                RESULT_VARIABLE ret)
if (NOT ${ret} STREQUAL 0)
  message(FATAL_ERROR "asn1tostruct.py: error")
endif (NOT ${ret} STREQUAL 0)
execute_process(COMMAND ${fix_asn1c_call} ${S1AP_C_DIR} S1AP ${S1AP_VERSION}
                RESULT_VARIABLE ret)
if (NOT ${ret} STREQUAL 0)
  message(FATAL_ERROR "${fix_asn1c_call}: error")
endif (NOT ${ret} STREQUAL 0)
file(GLOB S1AP_source ${S1AP_C_DIR}/*.c)

set(S1AP_OAI_generated
  ${S1AP_C_DIR}/s1ap_decoder.c
  ${S1AP_C_DIR}/s1ap_encoder.c
  ${S1AP_C_DIR}/s1ap_xer_print.c
  ${S1AP_C_DIR}/s1ap_compare.c
  ${S1AP_C_DIR}/s1ap_ies_defs.h
  )
file(GLOB s1ap_h ${S1AP_C_DIR}/*.h)
set(s1ap_h ${s1ap_h} )

add_custom_command (
  OUTPUT ${S1AP_OAI_generated}
  COMMAND ${asn1c_call} ${S1AP_C_DIR} ${S1AP_ASN_FILES}
  COMMAND python ${S1AP_DIR}/MESSAGES/ASN1/asn1tostruct.py -f${S1AP_ASN_DIR}/S1AP-PDU-Contents.asn -o${S1AP_C_DIR}
  COMMAND ${fix_asn1c_call} ${S1AP_C_DIR} S1AP ${S1AP_VERSION}
  DEPENDS ${S1AP_ASN_FILES}
  )
add_library(S1AP_LIB
  ${S1AP_OAI_generated}
  ${S1AP_source}
  ${S1AP_DIR}/s1ap_common.c
  )

include_directories ("${S1AP_C_DIR}")
include_directories ("${S1AP_DIR}")

add_library(S1AP_ENB
  ${S1AP_C_DIR}/s1ap_ies_defs.h
  ${S1AP_DIR}/s1ap_eNB.c
  ${S1AP_DIR}/s1ap_eNB_context_management_procedures.c
  ${S1AP_DIR}/s1ap_eNB_decoder.c
  ${S1AP_DIR}/s1ap_eNB_encoder.c
  ${S1AP_DIR}/s1ap_eNB_handlers.c
  ${S1AP_DIR}/s1ap_eNB_itti_messaging.c
  ${S1AP_DIR}/s1ap_eNB_management_procedures.c
  ${S1AP_DIR}/s1ap_eNB_nas_procedures.c
  ${S1AP_DIR}/s1ap_eNB_nnsf.c
  ${S1AP_DIR}/s1ap_eNB_overload.c
  ${S1AP_DIR}/s1ap_eNB_trace.c
  ${S1AP_DIR}/s1ap_eNB_ue_context.c
  )



#X2AP
# Same limitation as described in RRC/S1AP: unknown generated file list
# so we generate it at cmake time
##############
add_list1_option(X2AP_VERSION R11 "X2AP Asn.1 grammar version" R10 R11)
set(X2AP_DIR ${OPENAIR2_DIR}/X2AP)
if (${X2AP_VERSION} STREQUAL "R11")
  set (ASN1RELDIR R11.2)
elseif (${X2AP_VERSION} STREQUAL "R10")
  set (ASN1RELDIR R.UNKNOWN)
endif(${X2AP_VERSION} STREQUAL "R11")
set(X2AP_ASN_DIR ${X2AP_DIR}/MESSAGES/ASN1/${ASN1RELDIR})
set(X2AP_ASN_FILES
  ${X2AP_ASN_DIR}/X2AP-CommonDataTypes.asn
  ${X2AP_ASN_DIR}/X2AP-Constants.asn
  ${X2AP_ASN_DIR}/X2AP-IEs.asn
  ${X2AP_ASN_DIR}/X2AP-PDU.asn
  ${X2AP_ASN_DIR}/X2AP-Containers.asn
  )

set(X2AP_C_DIR ${asn1_generated_dir}/${ASN1RELDIR})
#message("calling ${asn1c_call} ${X2AP_C_DIR} ${X2AP_ASN_FILES}")
execute_process(COMMAND ${asn1c_call} ${X2AP_C_DIR} ${X2AP_ASN_FILES}
                RESULT_VARIABLE ret)
if (NOT ${ret} STREQUAL 0)
  message(FATAL_ERROR "${asn1c_call}: error")
endif (NOT ${ret} STREQUAL 0)
execute_process(COMMAND python ${X2AP_DIR}/MESSAGES/ASN1/asn1tostruct.py -f ${X2AP_ASN_DIR}/X2AP-PDU-Contents.asn -o ${X2AP_C_DIR}
                RESULT_VARIABLE ret)
if (NOT ${ret} STREQUAL 0)
  message(FATAL_ERROR "asn1tostruct.py: error")
endif (NOT ${ret} STREQUAL 0)
execute_process(COMMAND ${fix_asn1c_call} ${X2AP_C_DIR} X2AP ${X2AP_VERSION}
                RESULT_VARIABLE ret)
if (NOT ${ret} STREQUAL 0)
  message(FATAL_ERROR "${fix_asn1c_call}: error")
endif (NOT ${ret} STREQUAL 0)
file(GLOB X2AP_source ${X2AP_C_DIR}/*.c)

set(X2AP_OAI_generated
  ${X2AP_C_DIR}/x2ap_decoder.c
  ${X2AP_C_DIR}/x2ap_encoder.c
  ${X2AP_C_DIR}/x2ap_xer_print.c
  ${X2AP_C_DIR}/x2ap_ies_defs.h
  )
file(GLOB x2ap_h ${X2AP_C_DIR}/*.h)
set(x2ap_h ${x2ap_h} )

#message("calling ${X2AP_DIR}/MESSAGES/ASN1/asn1tostruct.py -f ${X2AP_ASN_DIR}/X2AP-PDU-Contents.asn -o ${X2AP_C_DIR}")
add_custom_command (
  OUTPUT ${X2AP_OAI_generated}
  COMMAND ${asn1c_call} ${X2AP_C_DIR} ${X2AP_ASN_FILES}
  COMMAND python ${X2AP_DIR}/MESSAGES/ASN1/asn1tostruct.py -f ${X2AP_ASN_DIR}/X2AP-PDU-Contents.asn -o ${X2AP_C_DIR}
  COMMAND ${fix_asn1c_call} ${X2AP_C_DIR} X2AP ${X2AP_VERSION}
  DEPENDS ${X2AP_ASN_FILES}
  )

add_library(X2AP_LIB
  ${X2AP_OAI_generated}
  ${X2AP_source}
  ${X2AP_DIR}/x2ap_common.c
  )

include_directories ("${X2AP_C_DIR}")
include_directories ("${X2AP_DIR}")

# Hardware dependant options
###################################
add_list1_option(NB_ANTENNAS_RX "2" "Number of antennas in reception" "1" "2" "4")
add_list1_option(NB_ANTENNAS_TX "2" "Number of antennas in transmission" "1" "2" "4")
add_list1_option(NB_ANTENNAS_TXRX "2" "Number of antennas in ????" "1" "2" "4")

add_list2_option(RF_BOARD "EXMIMO" "RF head type" "None" "EXMIMO" "OAI_USRP" "OAI_BLADERF" "CPRIGW" "OAI_LMSSDR")

add_list2_option(TRANSP_PRO "None" "Transport protocol type" "None" "ETHERNET")


# include RF devices / transport protocols library modules
######################################################################

include_directories("${OPENAIR_TARGETS}/ARCH/EXMIMO/USERSPACE/LIB/")
include_directories ("${OPENAIR_TARGETS}/ARCH/EXMIMO/DEFS/")
#set (option_HWEXMIMOLIB_lib "-l ")
set(HWLIB_EXMIMO_SOURCE 
  ${OPENAIR_TARGETS}/ARCH/EXMIMO/USERSPACE/LIB/openair0_lib.c
#  ${OPENAIR_TARGETS}/ARCH/EXMIMO/USERSPACE/LIB/gain_control.c
  )
add_library(oai_exmimodevif MODULE ${HWLIB_EXMIMO_SOURCE} )

include_directories("${OPENAIR_TARGETS}/ARCH/USRP/USERSPACE/LIB/")
set (option_HWUSRPLIB_lib "-l uhd")
set(HWLIB_USRP_SOURCE 
  ${OPENAIR_TARGETS}/ARCH/USRP/USERSPACE/LIB/usrp_lib.cpp
  )
add_library(oai_usrpdevif MODULE ${HWLIB_USRP_SOURCE} )

include_directories("${OPENAIR_TARGETS}/ARCH/BLADERF/USERSPACE/LIB/")
set (option_HWBLADERFLIB_lib "-l bladerf")
set(HWLIB_BLADERF_SOURCE 
  ${OPENAIR_TARGETS}/ARCH/BLADERF/USERSPACE/LIB/bladerf_lib.c
  )
add_library(oai_bladerfdevif MODULE ${HWLIB_BLADERF_SOURCE} )

include_directories("${OPENAIR_TARGETS}/ARCH/LMSSDR/USERSPACE/LIB/")
set (option_HWLMSSDRLIB_lib "-l LMS_SDR -l LMS7002M -l Si5351C")
set(HWLIB_LMSSDR_SOURCE 
  ${OPENAIR_TARGETS}/ARCH/LMSSDR/USERSPACE/LIB/lms_lib.cpp
  )
add_library(oai_lmssdrdevif MODULE ${HWLIB_LMSSDR_SOURCE} )

include_directories("${OPENAIR_TARGETS}/ARCH/ETHERNET/USERSPACE/LIB/")
set(TPLIB_ETHERNET_SOURCE 
  ${OPENAIR_TARGETS}/ARCH/ETHERNET/USERSPACE/LIB/ethernet_lib.c
  ${OPENAIR_TARGETS}/ARCH/ETHERNET/USERSPACE/LIB/eth_udp.c
  ${OPENAIR_TARGETS}/ARCH/ETHERNET/USERSPACE/LIB/eth_raw.c
  )
add_library(oai_eth_transpro MODULE ${TPLIB_ETHERNET_SOURCE} )


# RF devices / transport protocols settings
######################################################################
if (${RF_BOARD} STREQUAL "EXMIMO")
  set(DRIVER2013)
  include_directories ("${OPENAIR_TARGETS}/ARCH/EXMIMO/USERSPACE/LIB/")
  include_directories ("${OPENAIR_TARGETS}/ARCH/EXMIMO/DEFS/")
  set(HW_SOURCE ${HW_SOURCE}
    ${OPENAIR_TARGETS}/ARCH/EXMIMO/USERSPACE/LIB/openair0_lib.c)
#    ${OPENAIR_TARGETS}/ARCH/EXMIMO/USERSPACE/LIB/gain_control.c)
  set(option_HW_lib "-rdynamic -ldl")

elseif (${RF_BOARD} STREQUAL "OAI_USRP")
  include_directories("${OPENAIR_TARGETS}/ARCH/USRP/USERSPACE/LIB/")
  include_directories("/opt/include/uhd")
  set(HW_SOURCE ${HW_SOURCE}
    ${OPENAIR_TARGETS}/ARCH/USRP/USERSPACE/LIB/usrp_lib.cpp)
  LINK_DIRECTORIES("/opt/lib")
  set(option_HW_lib "-luhd -rdynamic -ldl")

elseif (${RF_BOARD} STREQUAL "OAI_BLADERF")
  include_directories("${OPENAIR_TARGETS}/ARCH/BLADERF/USERSPACE/LIB/")
  include_directories("${OPENAIR2_DIR}/UTIL/LOG")
  include_directories("/usr/include")
  set(HW_SOURCE ${HW_SOURCE}
    ${OPENAIR_TARGETS}/ARCH/BLADERF/USERSPACE/LIB/bladerf_lib.c
    )
  LINK_DIRECTORIES("/usr/lib/x86_64-linux-gnu")

  set(option_HW_lib "bladeRF -rdynamic -ldl")

elseif (${RF_BOARD} STREQUAL "OAI_LMSSDR")
  include_directories("${OPENAIR_TARGETS}/ARCH/LMSSDR/USERSPACE/LIB")
  include_directories("${OPENAIR_TARGETS}/ARCH/LMSSDR/USERSPACE/LIB/lmsSDR")
  include_directories("${OPENAIR_TARGETS}/ARCH/LMSSDR/USERSPACE/LIB/lms7002m")
  include_directories("${OPENAIR_TARGETS}/ARCH/LMSSDR/USERSPACE/LIB/Si5351C")
  include_directories("${OPENAIR_TARGETS}/ARCH/LMSSDR/USERSPACE/LIB/lmsSDR/LMS_StreamBoard")
  LINK_DIRECTORIES("/usr/lib/x86_64-linux-gnu")
  LINK_DIRECTORIES("${CMAKE_CURRENT_BINARY_DIR}/lmsSDR")
  LINK_DIRECTORIES("${CMAKE_CURRENT_BINARY_DIR}/lms7002m")
  LINK_DIRECTORIES("${CMAKE_CURRENT_BINARY_DIR}/Si5351C")
  set(HW_SOURCE ${HW_SOURCE} ${OPENAIR_TARGETS}/ARCH/LMSSDR/USERSPACE/LIB/lms_lib.cpp)
  set(option_HW_lib "-lLMS_SDR -lLMS7002M -lSi5351C -rdynamic -ldl")

elseif (${RF_BOARD} STREQUAL "CPRIGW")
  set(HW_SOURCE ${HW_SOURCE}
    ${OPENAIR_TARGETS}/ARCH/CPRIGW/USERSPACE/LIB/cprigw_lib.c
    )
  include_directories("${OPENAIR_TARGETS}/ARCH/CPRIGW/USERSPACE/LIB/")
  set(option_HW_lib "-rdynamic dl")
  
endif (${RF_BOARD} STREQUAL "EXMIMO")


if (${TRANSP_PRO} STREQUAL "ETHERNET")
  
  include_directories ("${OPENAIR_TARGETS}/ARCH/ETHERNET/USERSPACE/LIB")
  set(TRANSPORT_SOURCE ${TRANSPORT_SOURCE}
    ${OPENAIR_TARGETS}/ARCH/ETHERNET/USERSPACE/LIB/ethernet_lib.c
    ${OPENAIR_TARGETS}/ARCH/ETHERNET/USERSPACE/LIB/eth_udp.c
    ${OPENAIR_TARGETS}/ARCH/ETHERNET/USERSPACE/LIB/eth_raw.c
    )
  set(option_TP_lib "-rdynamic -ldl")

  
endif (${TRANSP_PRO} STREQUAL "ETHERNET")
##########################################################

include_directories ("${OPENAIR_TARGETS}/ARCH/COMMON")

Message("DEADLINE_SCHEDULER flag  is ${DEADLINE_SCHEDULER}")
Message("CPU_Affinity flag is ${CPU_AFFINITY}")

##############################################################
#    ???!!! TO BE DOCUMENTED OPTIONS !!!???
##############################################################
add_boolean_option(ENABLE_SECURITY         True  "Enable LTE integrity and ciphering between RRC UE and eNB")
add_boolean_option(ENABLE_USE_MME          True  "eNB connected to MME (INTERFACE S1-C), not standalone eNB")
add_boolean_option(NO_RRM                  True  "DO WE HAVE A RADIO RESSOURCE MANAGER: NO")
add_boolean_option(USER_MODE True "????")
add_boolean_option(RRC_DEFAULT_RAB_IS_AM False "set the RLC mode to AM for the default bearer")

add_boolean_option(OAI_NW_DRIVER_TYPE_ETHERNET False "????")
add_boolean_option(DISABLE_USE_NAS False "???")
add_boolean_option(DEADLINE_SCHEDULER True "Use the Linux scheduler SCHED_DEADLINE: kernel >= 3.14")
add_boolean_option(CPU_AFFINITY False "Enable CPU Affinity of threads (only valid without deadline scheduler). It is enabled only with >2 CPUs")
add_boolean_option(NAS_ADDRESS_FIX False "specific to oaisim: for nasmesh driver")
add_boolean_option(NAS_NETLINK False "???? Must be True to compile nasmesh driver without rtai")
add_boolean_option(OAISIM False "specific to oaisim")
add_boolean_option(OAI_NW_DRIVER_USE_NETLINK True "????")
<<<<<<< HEAD
	add_boolean_option(USE_MME False "this flag is used only one time in lte-softmodem.c")
	add_list_string_option(PACKAGE_NAME "NotDefined" "As per attribute name")
	add_boolean_option(MESSAGE_CHART_GENERATOR False         "For generating sequence diagrams")
	add_boolean_option(MESSAGE_CHART_GENERATOR_RLC_MAC False "trace RLC-MAC exchanges in sequence diagrams")
	add_boolean_option(MESSAGE_CHART_GENERATOR_PHY     False "trace some PHY exchanges in sequence diagrams")

	add_boolean_option(ENB_AGENT                   True         "enable eNB agent to inteface with a SDN contrller")

	########################
	# Include order
	##########################
	add_boolean_option(ENB_MODE True "Swap the include directories between openair2 and openair3" )

	##########################
	# Emulation options
	##########################
	add_boolean_option(ENABLE_PGM_TRANSPORT    False "specific to oaisim, emulation through ethernet, reliable multicast")
	add_boolean_option(ADDR_CONF               False "specific to oaisim, IP autoconf of user-plane IP interface")
	add_boolean_option(OPENAIR_EMU             False "specific to oaisim")
	add_boolean_option(OAI_EMU                 False "specific to oaisim")
	add_boolean_option(PHY_ABSTRACTION         False "specific to oaisim")

	##########################
	# SCHEDULING/REAL-TIME/PERF options
	##########################
	add_boolean_option(ENABLE_USE_CPU_EXECUTION_TIME True "Add data in vcd traces: disable it if perf issues")
	add_boolean_option(ENABLE_VCD              True  "always true now, time measurements of proc calls and var displays")
	add_boolean_option(ENABLE_VCD_FIFO         True  "time measurements of proc calls and var displays sent to FIFO (one more thread)")
	add_boolean_option(HARD_RT                 False "???")
	add_boolean_option(LINUX                   False "used in weird memcpy() in pdcp.c ???")
	add_boolean_option(LINUX_LIST              False "used only in lists.c: either use OAI implementation of lists or Linux one (should be True, but it is False")
	add_boolean_option(LOG_NO_THREAD           True  "Disable thread for log, seems always set to true")
	add_boolean_option(OPENAIR_LTE             True "Seems legacy: keep it to true")

	##########################
	# PHY options
	##########################
	add_boolean_option(DRIVER2013              True "only relevant for EXMIMO")
	add_boolean_option(ENABLE_FXP              True "????")
	add_boolean_option(ENABLE_NEW_MULTICAST    False "specific to oaisim")
	add_boolean_option(EXMIMO_IOT              True "????")
	add_boolean_option(LARGE_SCALE             False "specific to oaisim: defines max eNB=2 and max UE=120")
	add_boolean_option(LOCALIZATION            False "???")
	add_integer_option(MAX_NUM_CCs             1     "????")
	add_boolean_option(MU_RECEIVER             False "????")
	add_boolean_option(NEW_FFT                 True "????")
	add_boolean_option(OPENAIR1                True "????")
	add_boolean_option(PBS_SIM                 False "????")
	add_boolean_option(PC_DSP                  True "????")
	add_boolean_option(PC_TARGET               True "????")
	add_boolean_option(PERFECT_CE              False "????")
	add_boolean_option(PHYSIM                  True  "for L1 simulators (dlsim, ulsim, ...)")
	add_boolean_option(PHY_CONTEXT             True "not clear: must remain False for dlsim")
	add_boolean_option(PHY_EMUL                False "not clear: must remain False for dlsim")
	add_boolean_option(PUCCH                   True "????")
	add_boolean_option(RANDOM_BF               False "????")
	add_boolean_option(SMBV                    False "Rohde&Schwarz SMBV100A vector signal generator")
	add_boolean_option(DEBUG_PHY               False "Enable PHY layer debugging options")
	add_boolean_option(DEBUG_PHY_PROC          False "Enable debugging of PHY layer procedures")
	add_boolean_option(DEBUG_DLSCH             False "Enable debugging of DLSCH physical layer channel")

	##########################
	# 802.21 options
	##########################
	add_boolean_option(ENABLE_RAL              False "ENABLE 802.21 INTERFACE")
	add_boolean_option(USE_3GPP_ADDR_AS_LINK_ADDR False "As per attribute name")

	##########################
	# NAS LAYER OPTIONS
	##########################
	add_boolean_option(ENABLE_NAS_UE_LOGGING   True  "????")
	add_boolean_option(NAS_BUILT_IN_UE         True  "UE NAS layer present in this executable")
	add_boolean_option(NAS_UE                  True  "NAS UE INSTANCE (<> NAS_MME)")


	##########################
	# ACCESS STRATUM LAYER2 OPTIONS
	##########################
	add_boolean_option(MAC_CONTEXT             True  "specific to oaisim")
	add_boolean_option(JUMBO_FRAME             True  "ENABLE LARGE SDU in ACCESS STRATUM (larger than common MTU)")

	##########################
	# RLC LAYER OPTIONS
	##########################
	add_boolean_option(OPENAIR2                True  "Access Stratum layer 2 built in executable")
	add_boolean_option(TRACE_RLC_PAYLOAD       False "Fatal assert in this case")
	add_boolean_option(RLC_STOP_ON_LOST_PDU    False "Fatal assert in this case")

	add_boolean_option(TRACE_RLC_MUTEX         True  "TRACE for RLC, possible problem in thread scheduling")
	add_boolean_option(TRACE_RLC_AM_BO         False "TRACE for RLC AM, TO BE CHANGED IN A MORE GENERAL FLAG")
	add_boolean_option(TRACE_RLC_AM_FREE_SDU   False "TRACE for RLC AM, TO BE CHANGED IN A MORE GENERAL FLAG")
	add_boolean_option(TRACE_RLC_AM_HOLE       False "TRACE for RLC AM, TO BE CHANGED IN A MORE GENERAL FLAG")
	add_boolean_option(TRACE_RLC_AM_PDU        False "TRACE for RLC AM, TO BE CHANGED IN A MORE GENERAL FLAG")
	add_boolean_option(TRACE_RLC_AM_RESEGMENT  False "TRACE for RLC AM, TO BE CHANGED IN A MORE GENERAL FLAG")
	add_boolean_option(TRACE_RLC_AM_RX         False "TRACE for RLC AM, TO BE CHANGED IN A MORE GENERAL FLAG")
	add_boolean_option(TRACE_RLC_AM_RX_DECODE  False "TRACE for RLC AM, TO BE CHANGED IN A MORE GENERAL FLAG")
	add_boolean_option(TRACE_RLC_AM_TX         False "TRACE for RLC AM, TO BE CHANGED IN A MORE GENERAL FLAG")
	add_boolean_option(TRACE_RLC_AM_TX_STATUS  False "TRACE for RLC AM, TO BE CHANGED IN A MORE GENERAL FLAG")
	add_boolean_option(TRACE_RLC_AM_STATUS_CREATION   False "TRACE for RLC AM, TO BE CHANGED IN A MORE GENERAL FLAG")

	add_boolean_option(STOP_ON_IP_TRAFFIC_OVERLOAD      False "")
	add_boolean_option(TRACE_RLC_UM_DAR        False "TRACE for RLC UM, TO BE CHANGED IN A MORE GENERAL FLAG")
	add_boolean_option(TRACE_RLC_UM_DISPLAY_ASCII_DATA  False "TRACE for RLC UM, TO BE CHANGED IN A MORE GENERAL FLAG")
	add_boolean_option(TRACE_RLC_UM_PDU        False "TRACE for RLC UM, TO BE CHANGED IN A MORE GENERAL FLAG")
	add_boolean_option(TRACE_RLC_UM_RX         False "TRACE for RLC UM, TO BE CHANGED IN A MORE GENERAL FLAG")
	add_boolean_option(TRACE_RLC_UM_SEGMENT    False "TRACE for RLC UM, TO BE CHANGED IN A MORE GENERAL FLAG")
	add_boolean_option(TRACE_RLC_UM_TX_STATUS  False "TRACE for RLC UM, TO BE CHANGED IN A MORE GENERAL FLAG")


	##########################
	# PDCP LAYER OPTIONS
	##########################
	add_boolean_option(PDCP_USE_NETLINK            False "For eNB, PDCP communicate with a NETLINK socket if connected to network driver, else could use a RT-FIFO")
	add_boolean_option(PDCP_USE_NETLINK_QUEUES     False "When PDCP_USE_NETLINK is true, incoming IP packets are stored in queues")
	add_boolean_option(LINK_ENB_PDCP_TO_IP_DRIVER  False "For eNB, PDCP communicate with a IP driver")
	add_boolean_option(LINK_ENB_PDCP_TO_GTPV1U     True  "For eNB, PDCP communicate with GTP-U protocol (eNB<->S-GW)")

	##########################
	# RRC LAYER OPTIONS
	##########################
	add_boolean_option(RRC_DEFAULT_RAB_IS_AM       False  "Otherwise it is UM, configure params are actually set in rrc_eNB.c:rrc_eNB_generate_defaultRRCConnectionReconfiguration(...)")


	##########################
	# S1AP LAYER OPTIONS
	##########################
	# none

	##########################
	# PROJECTS (IST, FRENCH COLL., etc)
	# SPECIFIC OPTIONS
	##########################
	add_boolean_option(SPECTRA False "???")
	add_boolean_option(MIH_C_MEDIEVAL_EXTENSIONS False "EXTENSIONS TO MIH 802.21 IN CONTEXT OF IST PROJECT CALLED MEDIEVAL")



	add_boolean_option(EMOS False "????")
	if(${EMOS})
	  add_definitions("-D_FILE_OFFSET_BITS=64")
	  set(EMOS_LIB gps)
	endif(${EMOS})


	 # add the binary tree to the search path for include files
	#######################################################
	# We will find ConfigOAI.h after generation in target directory
	include_directories("${OPENAIR_BIN_DIR}")
	# add directories to find all include files
	# the internal rule is to use generic names such as defs.h
	# but to make it uniq name as adding the relative path in the include directtive
	# example: #include "RRC/LITE/defs.h"
	#find_path (include_dirs_all *.h ${OPENAIR_DIR})
	#find_path (include_dirs_all *.h PATHS /usr/include NO_CMAKE_PATH)
	#include_directories("${include_dirs_all}")

	# Legacy exact order
	if(ENB_MODE)
	  include_directories("${OPENAIR2_DIR}/COMMON")
	  include_directories("${OPENAIR2_DIR}/UTIL")
	  include_directories("${OPENAIR2_DIR}/UTIL/LOG")
	  include_directories("${OPENAIR3_DIR}/COMMON")
	  include_directories("${OPENAIR3_DIR}/UTILS")
	else()
	  include_directories("${OPENAIR3_DIR}/COMMON")
	  include_directories("${OPENAIR3_DIR}/UTILS")
	  include_directories("${OPENAIR2_DIR}/COMMON")
	  include_directories("${OPENAIR2_DIR}/UTIL")
	  include_directories("${OPENAIR2_DIR}/UTIL/LOG")
	endif()
	include_directories("${OPENAIR1_DIR}")
	include_directories("${OPENAIR2_DIR}/NAS")
	include_directories("${OPENAIR2_DIR}")
	include_directories("${OPENAIR2_DIR}/LAYER2/RLC")
	include_directories("${OPENAIR2_DIR}/LAYER2/RLC/AM_v9.3.0")
	include_directories("${OPENAIR2_DIR}/LAYER2/RLC/UM_v9.3.0")
	include_directories("${OPENAIR2_DIR}/LAYER2/RLC/TM_v9.3.0")
	include_directories("${OPENAIR2_DIR}/LAYER2/PDCP_v10.1.0")
	include_directories("${OPENAIR2_DIR}/RRC/LITE/MESSAGES")
	include_directories("${OPENAIR2_DIR}/RRC/LITE")
	include_directories("${OPENAIR3_DIR}/RAL-LTE/INTERFACE-802.21/INCLUDE")
	include_directories("${OPENAIR3_DIR}/RAL-LTE/LTE_RAL_ENB/INCLUDE")
	include_directories("${OPENAIR3_DIR}/RAL-LTE/LTE_RAL_UE/INCLUDE")
	include_directories("${OPENAIR_DIR}/common/utils")
	include_directories("${OPENAIR_DIR}/common/utils/itti")
	include_directories("${OPENAIR3_DIR}/NAS/COMMON")
	include_directories("${OPENAIR3_DIR}/NAS/COMMON/API/NETWORK")
	include_directories("${OPENAIR3_DIR}/NAS/COMMON/EMM/MSG")
	include_directories("${OPENAIR3_DIR}/NAS/COMMON/ESM/MSG")
	include_directories("${OPENAIR3_DIR}/NAS/COMMON/IES")
	include_directories("${OPENAIR3_DIR}/NAS/COMMON/UTIL")
	include_directories("${OPENAIR3_DIR}/SECU")
	include_directories("${OPENAIR3_DIR}/SCTP")
	include_directories("${OPENAIR3_DIR}/S1AP")
	include_directories("${OPENAIR2_DIR}/X2AP")
	include_directories("${OPENAIR3_DIR}/UDP")
	include_directories("${OPENAIR3_DIR}/GTPV1-U")
	include_directories("${OPENAIR_DIR}/targets/COMMON")
	include_directories("${OPENAIR_DIR}/targets/ARCH/COMMON")
	include_directories("${OPENAIR_DIR}/targets/ARCH/EXMIMO/USERSPACE/LIB/")
	include_directories("${OPENAIR_DIR}/targets/ARCH/EXMIMO/DEFS")
	include_directories("${OPENAIR2_DIR}/ENB_APP")
	include_directories("${OPENAIR2_DIR}/UTIL/OSA")
	include_directories("${OPENAIR2_DIR}/UTIL/LFDS/liblfds6.1.1/liblfds611/inc")
	include_directories("${OPENAIR2_DIR}/UTIL/MEM")
	include_directories("${OPENAIR2_DIR}/UTIL/LISTS")
	include_directories("${OPENAIR2_DIR}/UTIL/FIFO")
	include_directories("${OPENAIR2_DIR}/UTIL/OCG")
	include_directories("${OPENAIR2_DIR}/UTIL/MATH")
	include_directories("${OPENAIR2_DIR}/UTIL/TIMER")
	include_directories("${OPENAIR2_DIR}/UTIL/OMG")
	include_directories("${OPENAIR2_DIR}/UTIL/OTG")
	include_directories("${OPENAIR2_DIR}/UTIL/CLI")
	include_directories("${OPENAIR2_DIR}/UTIL/OPT")
	include_directories("${OPENAIR2_DIR}/UTIL/OMV")
	include_directories("${OPENAIR2_DIR}/RRC/LITE/MESSAGES")
	include_directories("${OPENAIR3_DIR}/GTPV1-U/nw-gtpv1u/shared")
	include_directories("${OPENAIR3_DIR}/GTPV1-U/nw-gtpv1u/include")
	include_directories("${OPENAIR_DIR}")

	# Utilities Library
	################
	add_library(HASHTABLE
	  ${OPENAIR_DIR}/common/utils/collection/hashtable/hashtable.c
	  ${OPENAIR_DIR}/common/utils/collection/hashtable/obj_hashtable.c
	)
	include_directories(${OPENAIR_DIR}/common/utils/collection/hashtable)

	if (MESSAGE_CHART_GENERATOR)
	  add_library(MSC  
	    ${OPENAIR_DIR}/common/utils/msc/msc.c
	  )  
	  set(MSC_LIB MSC)
	endif()
	include_directories(${OPENAIR_DIR}/common/utils/msc)

	set(UTIL_SRC
	  ${OPENAIR2_DIR}/UTIL/CLI/cli.c
	  ${OPENAIR2_DIR}/UTIL/CLI/cli_cmd.c
	  ${OPENAIR2_DIR}/UTIL/CLI/cli_server.c
	  ${OPENAIR2_DIR}/UTIL/FIFO/pad_list.c
	  ${OPENAIR2_DIR}/UTIL/LISTS/list.c
	  ${OPENAIR2_DIR}/UTIL/LISTS/list2.c
	  ${OPENAIR2_DIR}/UTIL/LOG/log.c
	  ${OPENAIR2_DIR}/UTIL/LOG/vcd_signal_dumper.c
	  ${OPENAIR2_DIR}/UTIL/MATH/oml.c
	  ${OPENAIR2_DIR}/UTIL/MEM/mem_block.c
	  ${OPENAIR2_DIR}/UTIL/OCG/OCG.c
	  ${OPENAIR2_DIR}/UTIL/OCG/OCG_create_dir.c
	  ${OPENAIR2_DIR}/UTIL/OCG/OCG_detect_file.c
	  ${OPENAIR2_DIR}/UTIL/OCG/OCG_generate_report.c
	  ${OPENAIR2_DIR}/UTIL/OCG/OCG_parse_filename.c
	  ${OPENAIR2_DIR}/UTIL/OCG/OCG_parse_XML.c
	  ${OPENAIR2_DIR}/UTIL/OCG/OCG_save_XML.c
	  ${OPENAIR2_DIR}/UTIL/OMG/client_traci_OMG.c
	  ${OPENAIR2_DIR}/UTIL/OMG/common.c
	  ${OPENAIR2_DIR}/UTIL/OMG/grid.c
	  ${OPENAIR2_DIR}/UTIL/OMG/id_manager.c
	  ${OPENAIR2_DIR}/UTIL/OMG/job.c
	  ${OPENAIR2_DIR}/UTIL/OMG/mobility_parser.c
	  ${OPENAIR2_DIR}/UTIL/OMG/omg.c
	  ${OPENAIR2_DIR}/UTIL/OMG/omg_hashtable.c
	  ${OPENAIR2_DIR}/UTIL/OMG/rwalk.c
	  ${OPENAIR2_DIR}/UTIL/OMG/rwp.c
	  ${OPENAIR2_DIR}/UTIL/OMG/socket_traci_OMG.c
	  ${OPENAIR2_DIR}/UTIL/OMG/static.c
	  ${OPENAIR2_DIR}/UTIL/OMG/steadystaterwp.c
	  ${OPENAIR2_DIR}/UTIL/OMG/storage_traci_OMG.c
	  ${OPENAIR2_DIR}/UTIL/OMG/trace.c
	  ${OPENAIR2_DIR}/UTIL/OMG/trace_hashtable.c
	  ${OPENAIR2_DIR}/UTIL/OPT/probe.c
	  ${OPENAIR2_DIR}/UTIL/OTG/otg_tx.c
	  ${OPENAIR2_DIR}/UTIL/OTG/otg.c
	  ${OPENAIR2_DIR}/UTIL/OTG/otg_kpi.c
	  ${OPENAIR2_DIR}/UTIL/OTG/otg_models.c
	  ${OPENAIR2_DIR}/UTIL/OTG/otg_form.c
	  ${OPENAIR2_DIR}/UTIL/OTG/otg_rx.c
	  )
	add_library(UTIL ${UTIL_SRC})

	set(SECU_OSA_SRC
	  ${OPENAIR2_DIR}/UTIL/OSA/osa_key_deriver.c
	  ${OPENAIR2_DIR}/UTIL/OSA/osa_rijndael.c
	  ${OPENAIR2_DIR}/UTIL/OSA/osa_snow3g.c
	  ${OPENAIR2_DIR}/UTIL/OSA/osa_stream_eea.c
	  ${OPENAIR2_DIR}/UTIL/OSA/osa_stream_eia.c
	  )
	add_library(SECU_OSA ${SECU_OSA_SRC})

	set(SECU_CN_SRC
	  ${OPENAIR3_DIR}/SECU/kdf.c
	  ${OPENAIR3_DIR}/SECU/rijndael.c
	  ${OPENAIR3_DIR}/SECU/snow3g.c
	  ${OPENAIR3_DIR}/SECU/key_nas_deriver.c
	  ${OPENAIR3_DIR}/SECU/nas_stream_eea1.c
	  ${OPENAIR3_DIR}/SECU/nas_stream_eia1.c
	  ${OPENAIR3_DIR}/SECU/nas_stream_eea2.c
	  ${OPENAIR3_DIR}/SECU/nas_stream_eia2.c
	  )
	add_library(SECU_CN ${SECU_CN_SRC})

	# Scheduler
	################################"
	file(GLOB SCHED_SRC ${OPENAIR1_DIR}/SCHED/*.c)
	add_library(SCHED_LIB ${SCHED_SRC})

	# Layer 1
	#############################
	set(PHY_SRC
	  # depend on code generation from asn1c
	  ${RRC_FULL_DIR}/asn1_constants.h
	  # actual source
	  ${OPENAIR1_DIR}/PHY/LTE_TRANSPORT/pss.c
	  ${OPENAIR1_DIR}/PHY/LTE_TRANSPORT/sss.c
	  ${OPENAIR1_DIR}/PHY/LTE_TRANSPORT/pilots.c
	  ${OPENAIR1_DIR}/PHY/LTE_TRANSPORT/pilots_mbsfn.c
	  ${OPENAIR1_DIR}/PHY/LTE_TRANSPORT/dlsch_coding.c
	  ${OPENAIR1_DIR}/PHY/LTE_TRANSPORT/dlsch_modulation.c
	  ${OPENAIR1_DIR}/PHY/LTE_TRANSPORT/dlsch_demodulation.c
	  ${OPENAIR1_DIR}/PHY/LTE_TRANSPORT/dlsch_llr_computation.c
	  ${OPENAIR1_DIR}/PHY/LTE_TRANSPORT/power_control.c
	  ${OPENAIR1_DIR}/PHY/LTE_TRANSPORT/dlsch_decoding.c
	  ${OPENAIR1_DIR}/PHY/LTE_TRANSPORT/dlsch_scrambling.c
	  ${OPENAIR1_DIR}/PHY/LTE_TRANSPORT/dci_tools.c
	  ${OPENAIR1_DIR}/PHY/LTE_TRANSPORT/uci_tools.c
	  ${OPENAIR1_DIR}/PHY/LTE_TRANSPORT/lte_mcs.c
	  ${OPENAIR1_DIR}/PHY/LTE_TRANSPORT/pbch.c
	  ${OPENAIR1_DIR}/PHY/LTE_TRANSPORT/dci.c
	  ${OPENAIR1_DIR}/PHY/LTE_TRANSPORT/phich.c
	  ${OPENAIR1_DIR}/PHY/LTE_TRANSPORT/pcfich.c
	  ${OPENAIR1_DIR}/PHY/LTE_TRANSPORT/pucch.c
	  ${OPENAIR1_DIR}/PHY/LTE_TRANSPORT/prach.c
	  ${OPENAIR1_DIR}/PHY/LTE_TRANSPORT/pmch.c
	  ${OPENAIR1_DIR}/PHY/LTE_TRANSPORT/group_hopping.c
	  ${OPENAIR1_DIR}/PHY/LTE_TRANSPORT/srs_modulation.c
	  ${OPENAIR1_DIR}/PHY/LTE_TRANSPORT/drs_modulation.c
	  ${OPENAIR1_DIR}/PHY/LTE_TRANSPORT/ulsch_modulation.c
	  ${OPENAIR1_DIR}/PHY/LTE_TRANSPORT/ulsch_demodulation.c
	  ${OPENAIR1_DIR}/PHY/LTE_TRANSPORT/ulsch_coding.c
	  ${OPENAIR1_DIR}/PHY/LTE_TRANSPORT/ulsch_decoding.c
	  ${OPENAIR1_DIR}/PHY/LTE_TRANSPORT/rar_tools.c
	  ${OPENAIR1_DIR}/PHY/LTE_TRANSPORT/print_stats.c
	  ${OPENAIR1_DIR}/PHY/LTE_TRANSPORT/initial_sync.c
      ${OPENAIR1_DIR}/PHY/LTE_TRANSPORT/if4_tools.c
	  ${OPENAIR1_DIR}/PHY/MODULATION/ofdm_mod.c
	  ${OPENAIR1_DIR}/PHY/MODULATION/slot_fep.c
	  ${OPENAIR1_DIR}/PHY/MODULATION/slot_fep_mbsfn.c
	  ${OPENAIR1_DIR}/PHY/MODULATION/slot_fep_ul.c
	  ${OPENAIR1_DIR}/PHY/MODULATION/ul_7_5_kHz.c
	  ${OPENAIR1_DIR}/PHY/LTE_ESTIMATION/freq_equalization.c
	  ${OPENAIR1_DIR}/PHY/LTE_ESTIMATION/lte_sync_time.c
	  ${OPENAIR1_DIR}/PHY/LTE_ESTIMATION/lte_sync_timefreq.c
	  ${OPENAIR1_DIR}/PHY/LTE_ESTIMATION/lte_adjust_sync.c
	  ${OPENAIR1_DIR}/PHY/LTE_ESTIMATION/lte_dl_channel_estimation.c
	  ${OPENAIR1_DIR}/PHY/LTE_ESTIMATION/lte_dl_mbsfn_channel_estimation.c
	  ${OPENAIR1_DIR}/PHY/LTE_ESTIMATION/lte_ul_channel_estimation.c
	  ${OPENAIR1_DIR}/PHY/LTE_ESTIMATION/lte_est_freq_offset.c
	  ${OPENAIR1_DIR}/PHY/LTE_ESTIMATION/lte_ue_measurements.c
	  ${OPENAIR1_DIR}/PHY/LTE_ESTIMATION/lte_eNB_measurements.c
	  ${OPENAIR1_DIR}/PHY/LTE_ESTIMATION/adjust_gain.c
	  ${OPENAIR1_DIR}/PHY/LTE_REFSIG/lte_dl_cell_spec.c
	  ${OPENAIR1_DIR}/PHY/LTE_REFSIG/lte_dl_uespec.c
	  ${OPENAIR1_DIR}/PHY/LTE_REFSIG/lte_gold.c
	  ${OPENAIR1_DIR}/PHY/LTE_REFSIG/lte_gold_mbsfn.c
	  ${OPENAIR1_DIR}/PHY/LTE_REFSIG/lte_dl_mbsfn.c
	  ${OPENAIR1_DIR}/PHY/LTE_REFSIG/lte_ul_ref.c
	  ${OPENAIR1_DIR}/PHY/CODING/lte_segmentation.c
	  ${OPENAIR1_DIR}/PHY/CODING/ccoding_byte.c
	  ${OPENAIR1_DIR}/PHY/CODING/ccoding_byte_lte.c
	  ${OPENAIR1_DIR}/PHY/CODING/3gpplte_sse.c
	  ${OPENAIR1_DIR}/PHY/CODING/crc_byte.c
	  ${OPENAIR1_DIR}/PHY/CODING/3gpplte_turbo_decoder_sse_8bit.c
	  ${OPENAIR1_DIR}/PHY/CODING/3gpplte_turbo_decoder_sse_16bit.c
	  ${OPENAIR1_DIR}/PHY/CODING/3gpplte_turbo_decoder_avx2_16bit.c
	  ${OPENAIR1_DIR}/PHY/CODING/lte_rate_matching.c
	  ${OPENAIR1_DIR}/PHY/CODING/rate_matching.c
	  ${OPENAIR1_DIR}/PHY/CODING/viterbi.c
	  ${OPENAIR1_DIR}/PHY/CODING/viterbi_lte.c
	  ${OPENAIR1_DIR}/PHY/INIT/lte_init.c
	  ${OPENAIR1_DIR}/PHY/INIT/lte_parms.c
	  ${OPENAIR1_DIR}/PHY/INIT/lte_param_init.c
	  ${OPENAIR1_DIR}/PHY/TOOLS/file_output.c
	  ${OPENAIR1_DIR}/PHY/TOOLS/lte_dfts.c
	  ${OPENAIR1_DIR}/PHY/TOOLS/log2_approx.c
	  ${OPENAIR1_DIR}/PHY/TOOLS/cmult_sv.c
	  ${OPENAIR1_DIR}/PHY/TOOLS/cmult_vv.c
	  ${OPENAIR1_DIR}/PHY/TOOLS/cdot_prod.c
	  ${OPENAIR1_DIR}/PHY/TOOLS/signal_energy.c
	  ${OPENAIR1_DIR}/PHY/TOOLS/dB_routines.c
	  ${OPENAIR1_DIR}/PHY/TOOLS/sqrt.c
	  ${OPENAIR1_DIR}/PHY/TOOLS/time_meas.c
	  ${OPENAIR1_DIR}/PHY/TOOLS/lut.c
	  )
	if (${SMBV})
	  set(PHY_SRC "${PHY_SRC} ${OPENAIR1_DIR}/PHY/TOOLS/smbv.c")
	endif  (${SMBV})
	add_library(PHY ${PHY_SRC})

	#Layer 2 library
	#####################
	set(MAC_DIR ${OPENAIR2_DIR}/LAYER2/MAC)
	set(RLC_DIR ${OPENAIR2_DIR}/LAYER2/RLC)
	set(RLC_UM_DIR ${OPENAIR2_DIR}/LAYER2/RLC/UM_v9.3.0)
	set(RLC_AM_DIR ${OPENAIR2_DIR}/LAYER2/RLC/AM_v9.3.0)
	set(RLC_TM_DIR ${OPENAIR2_DIR}/LAYER2/RLC/TM_v9.3.0)
	set(RRC_DIR ${OPENAIR2_DIR}/RRC/LITE)
	set(PDCP_DIR  ${OPENAIR2_DIR}/LAYER2/PDCP_v10.1.0)
	set(L2_SRC
	  ${OPENAIR2_DIR}/LAYER2/openair2_proc.c
	  ${PDCP_DIR}/pdcp.c
	  ${PDCP_DIR}/pdcp_fifo.c
	  ${PDCP_DIR}/pdcp_sequence_manager.c
	  ${PDCP_DIR}/pdcp_primitives.c
	  ${PDCP_DIR}/pdcp_util.c
	  ${PDCP_DIR}/pdcp_security.c
	  ${PDCP_DIR}/pdcp_netlink.c
	  ${RLC_AM_DIR}/rlc_am.c
	  ${RLC_AM_DIR}/rlc_am_init.c
	  ${RLC_AM_DIR}/rlc_am_timer_poll_retransmit.c
	  ${RLC_AM_DIR}/rlc_am_timer_reordering.c
	  ${RLC_AM_DIR}/rlc_am_timer_status_prohibit.c
	  ${RLC_AM_DIR}/rlc_am_segment.c
	  ${RLC_AM_DIR}/rlc_am_segments_holes.c
	  ${RLC_AM_DIR}/rlc_am_in_sdu.c
	  ${RLC_AM_DIR}/rlc_am_receiver.c
	  ${RLC_AM_DIR}/rlc_am_retransmit.c
	  ${RLC_AM_DIR}/rlc_am_windows.c
	  ${RLC_AM_DIR}/rlc_am_rx_list.c
	  ${RLC_AM_DIR}/rlc_am_reassembly.c
	  ${RLC_AM_DIR}/rlc_am_status_report.c
	  ${RLC_TM_DIR}/rlc_tm.c
	  ${RLC_TM_DIR}/rlc_tm_init.c
	  ${RLC_UM_DIR}/rlc_um.c
	  ${RLC_UM_DIR}/rlc_um_fsm.c
	  ${RLC_UM_DIR}/rlc_um_control_primitives.c
	  ${RLC_UM_DIR}/rlc_um_segment.c
	  ${RLC_UM_DIR}/rlc_um_reassembly.c
	  ${RLC_UM_DIR}/rlc_um_receiver.c
	  ${RLC_UM_DIR}/rlc_um_dar.c
	  ${RLC_DIR}/rlc_mac.c
	  ${RLC_DIR}/rlc.c
	  ${RLC_DIR}/rlc_rrc.c
	  ${RLC_DIR}/rlc_mpls.c
	  ${RRC_DIR}/rrc_UE.c
	  ${RRC_DIR}/rrc_eNB.c
	  ${RRC_DIR}/rrc_eNB_S1AP.c
	  ${RRC_DIR}/rrc_eNB_UE_context.c
	  ${RRC_DIR}/rrc_common.c
	  ${RRC_DIR}/L2_interface.c
	  )
	set (MAC_SRC
	  ${MAC_DIR}/lte_transport_init.c
	  ${MAC_DIR}/main.c
	  ${MAC_DIR}/ue_procedures.c
	  ${MAC_DIR}/ra_procedures.c
	  ${MAC_DIR}/l1_helpers.c
	  ${MAC_DIR}/rar_tools.c
	  ${MAC_DIR}/eNB_scheduler.c
	  ${MAC_DIR}/eNB_scheduler_dlsch.c
	  ${MAC_DIR}/eNB_scheduler_ulsch.c
	  ${MAC_DIR}/eNB_scheduler_mch.c
	  ${MAC_DIR}/eNB_scheduler_bch.c
	  ${MAC_DIR}/eNB_scheduler_primitives.c
	  ${MAC_DIR}/eNB_scheduler_RA.c
	  ${MAC_DIR}/pre_processor.c
	  ${MAC_DIR}/config.c
	  )

	set (ENB_APP_SRC
	  ${OPENAIR2_DIR}/ENB_APP/enb_app.c
	  ${OPENAIR2_DIR}/ENB_APP/enb_config.c
	  )

	add_library(L2
	  ${L2_SRC}
	  ${MAC_SRC}
	  ${ENB_APP_SRC})
	#  ${OPENAIR2_DIR}/RRC/L2_INTERFACE/openair_rrc_L2_interface.c)

	# L3 Libs
	##########################

	set(RAL_LTE_DIR ${OPENAIR3_DIR}/RAL-LTE/)
	if (${ENABLE_RAL})
	  set(RAL_LTE_SRC
	    ${RRC_DIR}/rrc_UE_ral.c
	    ${RRC_DIR}/rrc_eNB_ral.c
	    ${RAL_LTE_DIR}LTE_RAL_ENB/SRC/lteRALenb_action.c
	    ${RAL_LTE_DIR}LTE_RAL_ENB/SRC/lteRALenb_main.c
	    ${RAL_LTE_DIR}LTE_RAL_ENB/SRC/lteRALenb_mih_msg.c
	    ${RAL_LTE_DIR}LTE_RAL_ENB/SRC/lteRALenb_parameters.c
	    ${RAL_LTE_DIR}LTE_RAL_ENB/SRC/lteRALenb_process.c
	    ${RAL_LTE_DIR}LTE_RAL_ENB/SRC/lteRALenb_rrc_msg.c
	    ${RAL_LTE_DIR}LTE_RAL_ENB/SRC/lteRALenb_subscribe.c
	    ${RAL_LTE_DIR}LTE_RAL_ENB/SRC/lteRALenb_thresholds.c
	    ${RAL_LTE_DIR}LTE_RAL_UE/SRC/lteRALue_action.c
	    ${RAL_LTE_DIR}LTE_RAL_UE/SRC/lteRALue_main.c
	    ${RAL_LTE_DIR}LTE_RAL_UE/SRC/lteRALue_mih_msg.c
	    ${RAL_LTE_DIR}LTE_RAL_UE/SRC/lteRALue_parameters.c
	    ${RAL_LTE_DIR}LTE_RAL_UE/SRC/lteRALue_process.c
	    ${RAL_LTE_DIR}LTE_RAL_UE/SRC/lteRALue_rrc_msg.c
	    ${RAL_LTE_DIR}LTE_RAL_UE/SRC/lteRALue_subscribe.c
	    ${RAL_LTE_DIR}LTE_RAL_UE/SRC/lteRALue_thresholds.c
	    )
	  add_library(RAL ${RAL_LTE_SRC})
	  set(RAL_LIB RAL)
	endif()

	if(${MIH_C_MEDIEVAL_EXTENSIONS})
	  set(MIH_SRC
	    ${RAL_LTE_DIR}INTERFACE-802.21/C/MIH_C_header_codec.c
	    ${RAL_LTE_DIR}INTERFACE-802.21/C/MIH_C_msg_codec.c
	    ${RAL_LTE_DIR}INTERFACE-802.21/C/MIH_C_primitive_codec.c
	    ${RAL_LTE_DIR}INTERFACE-802.21/C/MIH_C_F1_basic_data_types_codec.c
	    ${RAL_LTE_DIR}INTERFACE-802.21/C/MIH_C_F2_general_data_types_codec.c
	    ${RAL_LTE_DIR}INTERFACE-802.21/C/MIH_C_F3_data_types_for_address_codec.c
	    ${RAL_LTE_DIR}INTERFACE-802.21/C/MIH_C_F4_data_types_for_links_codec.c
	    ${RAL_LTE_DIR}INTERFACE-802.21/C/MIH_C_F9_data_types_for_qos_codec.c
	    ${RAL_LTE_DIR}INTERFACE-802.21/C/MIH_C_F13_data_types_for_information_elements_codec.c
	    ${RAL_LTE_DIR}INTERFACE-802.21/C/MIH_C_L2_type_values_for_tlv_encoding.c
	    ${RAL_LTE_DIR}INTERFACE-802.21/C/MIH_C_Medieval_extensions.c
	    ${RAL_LTE_DIR}INTERFACE-802.21/C/MIH_C_bit_buffer.c
	    ${RAL_LTE_DIR}INTERFACE-802.21/C/MIH_C.c
	    )
	  add_library(MIH ${MIH_SRC})
	  set(MIH_LIB MIH)
	endif()

	# CN libs
	##########################

	add_library(CN_UTILS
	  ${OPENAIR3_DIR}/UTILS/conversions.c
	  ${OPENAIR3_DIR}/UTILS/enum_string.c
	  ${OPENAIR3_DIR}/UTILS/log.c
	  ${OPENAIR3_DIR}/UTILS/mcc_mnc_itu.c
	  )

	set(GTPV1U_DIR ${OPENAIR3_DIR}/GTPV1-U)
	set (GTPV1U_SRC
	  ${RRC_DIR}/rrc_eNB_GTPV1U.c
	  ${GTPV1U_DIR}/nw-gtpv1u/src/NwGtpv1uTunnelEndPoint.c
	  ${GTPV1U_DIR}/nw-gtpv1u/src/NwGtpv1uTrxn.c
	  ${GTPV1U_DIR}/nw-gtpv1u/src/NwGtpv1uMsg.c
	  ${GTPV1U_DIR}/nw-gtpv1u/src/NwGtpv1u.c
	  ${GTPV1U_DIR}/gtpv1u_teid_pool.c
	)
	add_library(GTPV1U ${GTPV1U_SRC})

	set(SCTP_SRC
	  ${OPENAIR3_DIR}/SCTP/sctp_common.c
	  ${OPENAIR3_DIR}/SCTP/sctp_eNB_task.c
	  ${OPENAIR3_DIR}/SCTP/sctp_eNB_itti_messaging.c
	)
	add_library(SCTP_CLIENT ${SCTP_SRC})

	add_library(UDP ${OPENAIR3_DIR}/UDP/udp_eNB_task.c)


	set(NAS_SRC ${OPENAIR3_DIR}/NAS/)
	set(libnas_api_OBJS
	  ${NAS_SRC}COMMON/API/NETWORK/as_message.c
	  ${NAS_SRC}COMMON/API/NETWORK/nas_message.c
	  ${NAS_SRC}COMMON/API/NETWORK/network_api.c
	  )
	  
	set(libnas_emm_msg_OBJS
	  ${NAS_SRC}COMMON/EMM/MSG/AttachAccept.c
	  ${NAS_SRC}COMMON/EMM/MSG/AttachComplete.c
	  ${NAS_SRC}COMMON/EMM/MSG/AttachReject.c
	  ${NAS_SRC}COMMON/EMM/MSG/AttachRequest.c
	  ${NAS_SRC}COMMON/EMM/MSG/AuthenticationFailure.c
	  ${NAS_SRC}COMMON/EMM/MSG/AuthenticationReject.c
	  ${NAS_SRC}COMMON/EMM/MSG/AuthenticationRequest.c
	  ${NAS_SRC}COMMON/EMM/MSG/AuthenticationResponse.c
	  ${NAS_SRC}COMMON/EMM/MSG/CsServiceNotification.c
	  ${NAS_SRC}COMMON/EMM/MSG/DetachAccept.c
	  ${NAS_SRC}COMMON/EMM/MSG/DetachRequest.c
	  ${NAS_SRC}COMMON/EMM/MSG/DownlinkNasTransport.c
	  ${NAS_SRC}COMMON/EMM/MSG/EmmInformation.c
	  ${NAS_SRC}COMMON/EMM/MSG/emm_msg.c
	  ${NAS_SRC}COMMON/EMM/MSG/EmmStatus.c
	  ${NAS_SRC}COMMON/EMM/MSG/ExtendedServiceRequest.c
	  ${NAS_SRC}COMMON/EMM/MSG/GutiReallocationCommand.c
	  ${NAS_SRC}COMMON/EMM/MSG/GutiReallocationComplete.c
	  ${NAS_SRC}COMMON/EMM/MSG/IdentityRequest.c
	  ${NAS_SRC}COMMON/EMM/MSG/IdentityResponse.c
	  ${NAS_SRC}COMMON/EMM/MSG/SecurityModeCommand.c
	  ${NAS_SRC}COMMON/EMM/MSG/SecurityModeComplete.c
	  ${NAS_SRC}COMMON/EMM/MSG/SecurityModeReject.c
	  ${NAS_SRC}COMMON/EMM/MSG/ServiceReject.c
	  ${NAS_SRC}COMMON/EMM/MSG/ServiceRequest.c
	  ${NAS_SRC}COMMON/EMM/MSG/TrackingAreaUpdateAccept.c
	  ${NAS_SRC}COMMON/EMM/MSG/TrackingAreaUpdateComplete.c
	  ${NAS_SRC}COMMON/EMM/MSG/TrackingAreaUpdateReject.c
	  ${NAS_SRC}COMMON/EMM/MSG/TrackingAreaUpdateRequest.c
	  ${NAS_SRC}COMMON/EMM/MSG/UplinkNasTransport.c
	)
	  
	set(libnas_esm_msg_OBJS
	  ${NAS_SRC}COMMON/ESM/MSG/ActivateDedicatedEpsBearerContextAccept.c
	  ${NAS_SRC}COMMON/ESM/MSG/ActivateDedicatedEpsBearerContextReject.c
	  ${NAS_SRC}COMMON/ESM/MSG/ActivateDedicatedEpsBearerContextRequest.c
	  ${NAS_SRC}COMMON/ESM/MSG/ActivateDefaultEpsBearerContextAccept.c
	  ${NAS_SRC}COMMON/ESM/MSG/ActivateDefaultEpsBearerContextReject.c
	  ${NAS_SRC}COMMON/ESM/MSG/ActivateDefaultEpsBearerContextRequest.c
	  ${NAS_SRC}COMMON/ESM/MSG/BearerResourceAllocationReject.c
	  ${NAS_SRC}COMMON/ESM/MSG/BearerResourceAllocationRequest.c
	  ${NAS_SRC}COMMON/ESM/MSG/BearerResourceModificationReject.c
	  ${NAS_SRC}COMMON/ESM/MSG/BearerResourceModificationRequest.c
	  ${NAS_SRC}COMMON/ESM/MSG/DeactivateEpsBearerContextAccept.c
	  ${NAS_SRC}COMMON/ESM/MSG/DeactivateEpsBearerContextRequest.c
	  ${NAS_SRC}COMMON/ESM/MSG/EsmInformationRequest.c
	  ${NAS_SRC}COMMON/ESM/MSG/EsmInformationResponse.c
	  ${NAS_SRC}COMMON/ESM/MSG/esm_msg.c
	  ${NAS_SRC}COMMON/ESM/MSG/EsmStatus.c
	  ${NAS_SRC}COMMON/ESM/MSG/ModifyEpsBearerContextAccept.c
	  ${NAS_SRC}COMMON/ESM/MSG/ModifyEpsBearerContextReject.c
	  ${NAS_SRC}COMMON/ESM/MSG/ModifyEpsBearerContextRequest.c
	  ${NAS_SRC}COMMON/ESM/MSG/PdnConnectivityReject.c
	  ${NAS_SRC}COMMON/ESM/MSG/PdnConnectivityRequest.c
	  ${NAS_SRC}COMMON/ESM/MSG/PdnDisconnectReject.c
	  ${NAS_SRC}COMMON/ESM/MSG/PdnDisconnectRequest.c
	)

	set(libnas_ies_OBJS
	  ${NAS_SRC}COMMON/IES/AccessPointName.c
	  ${NAS_SRC}COMMON/IES/AdditionalUpdateResult.c
	  ${NAS_SRC}COMMON/IES/AdditionalUpdateType.c
	  ${NAS_SRC}COMMON/IES/ApnAggregateMaximumBitRate.c
	  ${NAS_SRC}COMMON/IES/AuthenticationFailureParameter.c
	  ${NAS_SRC}COMMON/IES/AuthenticationParameterAutn.c
	  ${NAS_SRC}COMMON/IES/AuthenticationParameterRand.c
	  ${NAS_SRC}COMMON/IES/AuthenticationResponseParameter.c
	  ${NAS_SRC}COMMON/IES/CipheringKeySequenceNumber.c
	  ${NAS_SRC}COMMON/IES/Cli.c
	  ${NAS_SRC}COMMON/IES/CsfbResponse.c
	  ${NAS_SRC}COMMON/IES/DaylightSavingTime.c
	  ${NAS_SRC}COMMON/IES/DetachType.c
	  ${NAS_SRC}COMMON/IES/DrxParameter.c
	  ${NAS_SRC}COMMON/IES/EmergencyNumberList.c
	  ${NAS_SRC}COMMON/IES/EmmCause.c
	  ${NAS_SRC}COMMON/IES/EpsAttachResult.c
	  ${NAS_SRC}COMMON/IES/EpsAttachType.c
	  ${NAS_SRC}COMMON/IES/EpsBearerContextStatus.c
	  ${NAS_SRC}COMMON/IES/EpsBearerIdentity.c
	  ${NAS_SRC}COMMON/IES/EpsMobileIdentity.c
	  ${NAS_SRC}COMMON/IES/EpsNetworkFeatureSupport.c
	  ${NAS_SRC}COMMON/IES/EpsQualityOfService.c
	  ${NAS_SRC}COMMON/IES/EpsUpdateResult.c
	  ${NAS_SRC}COMMON/IES/EpsUpdateType.c
	  ${NAS_SRC}COMMON/IES/EsmCause.c
	  ${NAS_SRC}COMMON/IES/EsmInformationTransferFlag.c
	  ${NAS_SRC}COMMON/IES/EsmMessageContainer.c
	  ${NAS_SRC}COMMON/IES/GprsTimer.c
	  ${NAS_SRC}COMMON/IES/GutiType.c
	  ${NAS_SRC}COMMON/IES/IdentityType2.c
	  ${NAS_SRC}COMMON/IES/ImeisvRequest.c
	  ${NAS_SRC}COMMON/IES/KsiAndSequenceNumber.c
	  ${NAS_SRC}COMMON/IES/LcsClientIdentity.c
	  ${NAS_SRC}COMMON/IES/LcsIndicator.c
	  ${NAS_SRC}COMMON/IES/LinkedEpsBearerIdentity.c
	  ${NAS_SRC}COMMON/IES/LlcServiceAccessPointIdentifier.c
	  ${NAS_SRC}COMMON/IES/LocationAreaIdentification.c
	  ${NAS_SRC}COMMON/IES/MessageType.c
	  ${NAS_SRC}COMMON/IES/MobileIdentity.c
	  ${NAS_SRC}COMMON/IES/MobileStationClassmark2.c
	  ${NAS_SRC}COMMON/IES/MobileStationClassmark3.c
	  ${NAS_SRC}COMMON/IES/MsNetworkCapability.c
	  ${NAS_SRC}COMMON/IES/MsNetworkFeatureSupport.c
	  ${NAS_SRC}COMMON/IES/NasKeySetIdentifier.c
	  ${NAS_SRC}COMMON/IES/NasMessageContainer.c
	  ${NAS_SRC}COMMON/IES/NasRequestType.c
	  ${NAS_SRC}COMMON/IES/NasSecurityAlgorithms.c
	  ${NAS_SRC}COMMON/IES/NetworkName.c
	  ${NAS_SRC}COMMON/IES/Nonce.c
	  ${NAS_SRC}COMMON/IES/PacketFlowIdentifier.c
	  ${NAS_SRC}COMMON/IES/PagingIdentity.c
	  ${NAS_SRC}COMMON/IES/PdnAddress.c
	  ${NAS_SRC}COMMON/IES/PdnType.c
	  ${NAS_SRC}COMMON/IES/PlmnList.c
	  ${NAS_SRC}COMMON/IES/ProcedureTransactionIdentity.c
	  ${NAS_SRC}COMMON/IES/ProtocolConfigurationOptions.c
	  ${NAS_SRC}COMMON/IES/ProtocolDiscriminator.c
	  ${NAS_SRC}COMMON/IES/PTmsiSignature.c
	  ${NAS_SRC}COMMON/IES/QualityOfService.c
	  ${NAS_SRC}COMMON/IES/RadioPriority.c
	  ${NAS_SRC}COMMON/IES/SecurityHeaderType.c
	  ${NAS_SRC}COMMON/IES/ServiceType.c
	  ${NAS_SRC}COMMON/IES/ShortMac.c
	  ${NAS_SRC}COMMON/IES/SsCode.c
	  ${NAS_SRC}COMMON/IES/SupportedCodecList.c
	  ${NAS_SRC}COMMON/IES/TimeZoneAndTime.c
	  ${NAS_SRC}COMMON/IES/TimeZone.c
	  ${NAS_SRC}COMMON/IES/TmsiStatus.c
	  ${NAS_SRC}COMMON/IES/TrackingAreaIdentity.c
	  ${NAS_SRC}COMMON/IES/TrackingAreaIdentityList.c
	  ${NAS_SRC}COMMON/IES/TrafficFlowAggregateDescription.c
	  ${NAS_SRC}COMMON/IES/TrafficFlowTemplate.c
	  ${NAS_SRC}COMMON/IES/TransactionIdentifier.c
	  ${NAS_SRC}COMMON/IES/UeNetworkCapability.c
	  ${NAS_SRC}COMMON/IES/UeRadioCapabilityInformationUpdateNeeded.c
	  ${NAS_SRC}COMMON/IES/UeSecurityCapability.c
	  ${NAS_SRC}COMMON/IES/VoiceDomainPreferenceAndUeUsageSetting.c
	)

	set (libnas_utils_OBJS
	  ${NAS_SRC}COMMON/UTIL/device.c
	  ${NAS_SRC}COMMON/UTIL/memory.c
	  ${NAS_SRC}COMMON/UTIL/nas_log.c
	  ${NAS_SRC}COMMON/UTIL/nas_timer.c
	  ${NAS_SRC}COMMON/UTIL/socket.c
	  ${NAS_SRC}COMMON/UTIL/stty.c
	  ${NAS_SRC}COMMON/UTIL/TLVEncoder.c
	  ${NAS_SRC}COMMON/UTIL/TLVDecoder.c
	  ${NAS_SRC}COMMON/UTIL/OctetString.c
	)

	if(NAS_UE) 
	  set(libnas_ue_api_OBJS
	    ${NAS_SRC}UE/API/USER/at_command.c
	    ${NAS_SRC}UE/API/USER/at_error.c
	    ${NAS_SRC}UE/API/USER/at_response.c
	    ${NAS_SRC}UE/API/USER/user_api.c
	    ${NAS_SRC}UE/API/USER/user_indication.c
	    ${NAS_SRC}UE/API/USIM/aka_functions.c
	    ${NAS_SRC}UE/API/USIM/usim_api.c
	  )
	  set(libnas_ue_emm_OBJS
	    ${NAS_SRC}UE/EMM/Attach.c
	    ${NAS_SRC}UE/EMM/Authentication.c
	    ${NAS_SRC}UE/EMM/Detach.c
	    ${NAS_SRC}UE/EMM/emm_main.c
	    ${NAS_SRC}UE/EMM/EmmStatusHdl.c
	    ${NAS_SRC}UE/EMM/Identification.c
	    ${NAS_SRC}UE/EMM/IdleMode.c
	    ${NAS_SRC}UE/EMM/LowerLayer.c
	    ${NAS_SRC}UE/EMM/SecurityModeControl.c
	    ${NAS_SRC}UE/EMM/ServiceRequestHdl.c
	    ${NAS_SRC}UE/EMM/TrackingAreaUpdate.c
	  )
	  set(libnas_ue_emm_sap_OBJS
	    ${NAS_SRC}UE/EMM/SAP/emm_as.c
	    ${NAS_SRC}UE/EMM/SAP/EmmDeregisteredAttachNeeded.c
	    ${NAS_SRC}UE/EMM/SAP/EmmDeregisteredAttemptingToAttach.c
	    ${NAS_SRC}UE/EMM/SAP/EmmDeregistered.c
	    ${NAS_SRC}UE/EMM/SAP/EmmDeregisteredInitiated.c
	    ${NAS_SRC}UE/EMM/SAP/EmmDeregisteredLimitedService.c
	    ${NAS_SRC}UE/EMM/SAP/EmmDeregisteredNoCellAvailable.c
	    ${NAS_SRC}UE/EMM/SAP/EmmDeregisteredNoImsi.c
	    ${NAS_SRC}UE/EMM/SAP/EmmDeregisteredNormalService.c
	    ${NAS_SRC}UE/EMM/SAP/EmmDeregisteredPlmnSearch.c
	    ${NAS_SRC}UE/EMM/SAP/emm_esm.c
	    ${NAS_SRC}UE/EMM/SAP/emm_fsm.c
	    ${NAS_SRC}UE/EMM/SAP/EmmNull.c
	    ${NAS_SRC}UE/EMM/SAP/emm_recv.c
	    ${NAS_SRC}UE/EMM/SAP/emm_reg.c
	    ${NAS_SRC}UE/EMM/SAP/EmmRegisteredAttemptingToUpdate.c
	    ${NAS_SRC}UE/EMM/SAP/EmmRegistered.c
	    ${NAS_SRC}UE/EMM/SAP/EmmRegisteredImsiDetachInitiated.c
	    ${NAS_SRC}UE/EMM/SAP/EmmRegisteredInitiated.c
	    ${NAS_SRC}UE/EMM/SAP/EmmRegisteredLimitedService.c
	    ${NAS_SRC}UE/EMM/SAP/EmmRegisteredNoCellAvailable.c
	    ${NAS_SRC}UE/EMM/SAP/EmmRegisteredNormalService.c
	    ${NAS_SRC}UE/EMM/SAP/EmmRegisteredPlmnSearch.c
	    ${NAS_SRC}UE/EMM/SAP/EmmRegisteredUpdateNeeded.c
	    ${NAS_SRC}UE/EMM/SAP/emm_sap.c
	    ${NAS_SRC}UE/EMM/SAP/emm_send.c
	    ${NAS_SRC}UE/EMM/SAP/EmmServiceRequestInitiated.c
	    ${NAS_SRC}UE/EMM/SAP/EmmTrackingAreaUpdatingInitiated.c
	  )
	  set (libnas_ue_esm_OBJS
	    ${NAS_SRC}UE/ESM/DedicatedEpsBearerContextActivation.c
	    ${NAS_SRC}UE/ESM/DefaultEpsBearerContextActivation.c
	    ${NAS_SRC}UE/ESM/EpsBearerContextDeactivation.c
	    ${NAS_SRC}UE/ESM/esm_ebr.c
	    ${NAS_SRC}UE/ESM/esm_ebr_context.c
	    ${NAS_SRC}UE/ESM/esm_ip.c
	    ${NAS_SRC}UE/ESM/esm_main.c
	    ${NAS_SRC}UE/ESM/esm_pt.c
	    ${NAS_SRC}UE/ESM/EsmStatusHdl.c
	    ${NAS_SRC}UE/ESM/PdnConnectivity.c
	    ${NAS_SRC}UE/ESM/PdnDisconnect.c
	  )
	  set(libnas_ue_esm_sap_OBJS
	    ${NAS_SRC}UE/ESM/SAP/esm_recv.c
	    ${NAS_SRC}UE/ESM/SAP/esm_send.c
	    ${NAS_SRC}UE/ESM/SAP/esm_sap.c
	  )
	  add_library(LIB_NAS_UE
	    ${NAS_SRC}UE/nas_itti_messaging.c
	    ${NAS_SRC}UE/nas_network.c
	    ${NAS_SRC}UE/nas_parser.c
	    ${NAS_SRC}UE/nas_proc.c
	    ${NAS_SRC}UE/nas_user.c
	    ${libnas_api_OBJS}
	    ${libnas_ue_api_OBJS}
	    ${libnas_emm_msg_OBJS}
	    ${libnas_esm_msg_OBJS}
	    ${libnas_ies_OBJS}
	    ${libnas_utils_OBJS}
	    ${libnas_ue_emm_OBJS}
	    ${libnas_ue_emm_sap_OBJS}
	    ${libnas_ue_esm_OBJS}
	    ${libnas_ue_esm_sap_OBJS}
	  )
	  set(NAS_UE_LIB LIB_NAS_UE)

	  include_directories(${NAS_SRC}UE)
	  include_directories(${NAS_SRC}UE/API/USER)
	  include_directories(${NAS_SRC}UE/API/USIM)
	  include_directories(${NAS_SRC}UE/EMM)
	  include_directories(${NAS_SRC}UE/EMM/SAP)
	  include_directories(${NAS_SRC}UE/ESM)
	  include_directories(${NAS_SRC}UE/ESM/SAP)
	endif()



	# Make lfds as a own source code (even if it is a outside library)
	# For better intergration with compilation flags & structure of cmake
	###################################################################
	set(lfds ${OPENAIR2_DIR}/UTIL/LFDS/liblfds6.1.1/liblfds611/src/)
	file(GLOB lfds_queue ${lfds}/lfds611_queue/*.c)
	file(GLOB lfds_ring ${lfds}/lfds611_ringbuffer/*.c)
	file(GLOB lfds_slist ${lfds}/lfds611_slist/*.c)
	file(GLOB lfds_stack ${lfds}/lfds611_stack/*.c)
	file(GLOB lfds_freelist ${lfds}/lfds611_freelist/*.c)

	include_directories(${lfds})
	add_library(LFDS
	  ${lfds_queue} ${lfds_ring} ${lfds_slist} ${lfds_stack} ${lfds_freelist}
	  ${lfds}/lfds611_liblfds/lfds611_liblfds_abstraction_test_helpers.c
	  ${lfds}/lfds611_liblfds/lfds611_liblfds_aligned_free.c
	  ${lfds}/lfds611_liblfds/lfds611_liblfds_aligned_malloc.c
	  ${lfds}/lfds611_abstraction/lfds611_abstraction_free.c
	  ${lfds}/lfds611_abstraction/lfds611_abstraction_malloc.c
	)

	# Simulation library
	##########################
	add_library(SIMU
	${OPENAIR1_DIR}/SIMULATION/TOOLS/random_channel.c
	${OPENAIR1_DIR}/SIMULATION/TOOLS/rangen_double.c
	${OPENAIR1_DIR}/SIMULATION/TOOLS/taus.c
	${OPENAIR1_DIR}/SIMULATION/TOOLS/multipath_channel.c
	${OPENAIR1_DIR}/SIMULATION/TOOLS/abstraction.c
	${OPENAIR1_DIR}/SIMULATION/TOOLS/multipath_tv_channel.c
	${OPENAIR1_DIR}/SIMULATION/RF/rf.c
	${OPENAIR1_DIR}/SIMULATION/RF/dac.c
	${OPENAIR1_DIR}/SIMULATION/RF/adc.c
	)

	add_library(SIMU_ETH
	${OPENAIR1_DIR}/SIMULATION/ETH_TRANSPORT/netlink_init.c
	${OPENAIR1_DIR}/SIMULATION/ETH_TRANSPORT/multicast_link.c
	${OPENAIR1_DIR}/SIMULATION/ETH_TRANSPORT/socket.c
	${OPENAIR1_DIR}/SIMULATION/ETH_TRANSPORT/bypass_session_layer.c
	${OPENAIR1_DIR}/SIMULATION/ETH_TRANSPORT/emu_transport.c
	${OPENAIR1_DIR}/SIMULATION/ETH_TRANSPORT/pgm_link.c
	)

#	add_library(OPENAIR0_LIB
#	  ${OPENAIR_TARGETS}/ARCH/EXMIMO/USERSPACE/LIB/openair0_lib.c
#	)

	# System packages that are required
	# We use either the cmake buildin, in ubuntu are in: /usr/share/cmake*/Modules/
	# or cmake provide a generic interface to pkg-config that widely used
	###################################
	include(FindPkgConfig)

	pkg_search_module(LIBXML2 libxml-2.0 REQUIRED)
	include_directories(${LIBXML2_INCLUDE_DIRS})

	pkg_search_module(LIBXSLT libxslt REQUIRED)
	include_directories(${LIBXSLT_INCLUDE_DIRS})

	pkg_search_module(OPENSSL openssl REQUIRED)
	include_directories(${OPENSSL_INCLUDE_DIRS})

	pkg_search_module(CONFIG libconfig REQUIRED)
	include_directories(${CONFIG_INCLUDE_DIRS})

	pkg_search_module(CRYPTO libcrypto REQUIRED)
	include_directories(${CRYPTO_INCLUDE_DIRS})

	#use native cmake method as this package is not in pkg-config
	if (${RF_BOARD} STREQUAL "OAI_USRP")
	  find_package(Boost REQUIRED)
	  include_directories(${LIBBOOST_INCLUDE_DIR})
	endif (${RF_BOARD} STREQUAL "OAI_USRP")

	pkg_search_module(OPENPGM openpgm-5.1)
	if(NOT ${OPENPGM_FOUND})
	  message("PACKAGE openpgm-5.1 is required by binaries such as oaisim: will fail later if this target is built")
	else()
	  include_directories(${OPENPGM_INCLUDE_DIRS})
	endif()

	pkg_search_module(NETTLE nettle)
	if(NOT ${NETTLE_FOUND})
	  message("PACKAGE nettle not found: some targets will fail")
	else()
	  include_directories(${NETTLE_INCLUDE_DIRS})
	endif()

	pkg_search_module(XPM xpm)
	if(NOT ${XPM_FOUND})
	  message("PACKAGE xpm not found: some targets will fail")
	else()
	  include_directories(${XPM_INCLUDE_DIRS})
	endif()

	# Atlas is required by some packages, but not found in pkg-config
	if(EXISTS "/usr/include/atlas/cblas.h")
	  include_directories("/usr/include/atlas")
	  list(APPEND ATLAS_LIBRARIES lapack cblas atlas)
	else()
	  message("No Blas/Atlas libs found, some targets will fail")
	endif()

	if (${XFORMS})
	  include_directories ("/usr/include/X11")
	  set(XFORMS_SOURCE
	    ${OPENAIR1_DIR}/PHY/TOOLS/lte_phy_scope.c
	    )
	  set(XFORMS_SOURCE_SOFTMODEM
	    ${OPENAIR_TARGETS}/RT/USER/stats.c
	    )
	  set(XFORMS_LIBRARIES "forms")
	endif (${XFORMS})

	set(CMAKE_MODULE_PATH "${OPENAIR_DIR}/cmake_targets/tools/MODULES" "${CMAKE_MODULE_PATH}")


	# Hack on a test of asn1c version (already dirty)
	add_definitions(-DASN1_MINIMUM_VERSION=924)

	#################################
	# add executables for operation
	#################################

	# lte-softmodem is both eNB and UE implementation
	###################################################

	add_executable(lte-softmodem
	  ${rrc_h}
	  ${s1ap_h}
	  ${OPENAIR_BIN_DIR}/messages_xml.h
	  ${OPENAIR_TARGETS}/RT/USER/rt_wrapper.c
	  ${OPENAIR_TARGETS}/RT/USER/lte-ue.c
	  ${OPENAIR_TARGETS}/RT/USER/lte-softmodem.c
	  ${OPENAIR_TARGETS}/RT/USER/lte-enb.c
	  ${OPENAIR1_DIR}/SIMULATION/TOOLS/taus.c
	  ${OPENAIR_TARGETS}/SIMU/USER/init_lte.c
	  ${OPENAIR_TARGETS}/COMMON/create_tasks.c
	  ${OPENAIR_TARGETS}/ARCH/COMMON/common_lib.c
	  ${OPENAIR1_DIR}/SIMULATION/ETH_TRANSPORT/netlink_init.c
	  ${OPENAIR3_DIR}/NAS/UE/nas_ue_task.c
	  ${GTPU_need_ITTI}
	  ${HW_SOURCE}
	  ${TRANSPORT_SOURCE}  
	  ${RTAI_SOURCE}
	  ${XFORMS_SOURCE}
	  ${XFORMS_SOURCE_SOFTMODEM}
	  )

	target_link_libraries (lte-softmodem
	  -Wl,--start-group
	  RRC_LIB S1AP_LIB S1AP_ENB GTPV1U SECU_CN SECU_OSA UTIL HASHTABLE SCTP_CLIENT UDP SCHED_LIB PHY LFDS L2 ${MSC_LIB} ${RAL_LIB} ${NAS_UE_LIB} ${ITTI_LIB} ${MIH_LIB} 
	  -Wl,--end-group )


	target_link_libraries (lte-softmodem ${LIBXML2_LIBRARIES})
	target_link_libraries (lte-softmodem pthread m ${CONFIG_LIBRARIES} rt crypt ${CRYPTO_LIBRARIES} ${OPENSSL_LIBRARIES} ${NETTLE_LIBRARIES} sctp ${option_HW_lib} ${option_TP_lib} ${XFORMS_LIBRARIES} ) 
	target_link_libraries (lte-softmodem ${LIBBOOST_LIBRARIES})
	target_link_libraries (lte-softmodem ${LIB_LMS_LIBRARIES})

	# lte-softmodem-nos1 is both eNB and UE implementation
	###################################################
	add_executable(lte-softmodem-nos1
	  ${rrc_h}
	  ${s1ap_h}
	  ${OPENAIR_BIN_DIR}/messages_xml.h
	  ${OPENAIR_TARGETS}/RT/USER/rt_wrapper.c
	  ${OPENAIR_TARGETS}/RT/USER/lte-ue.c
	  ${OPENAIR_TARGETS}/RT/USER/lte-enb.c
	  ${OPENAIR_TARGETS}/RT/USER/lte-softmodem.c
	  ${OPENAIR1_DIR}/SIMULATION/TOOLS/taus.c
	  ${OPENAIR_TARGETS}/SIMU/USER/init_lte.c
	  ${OPENAIR_TARGETS}/COMMON/create_tasks.c
	  ${OPENAIR_TARGETS}/ARCH/COMMON/common_lib.c
	  #${OPENAIR2_DIR}/RRC/NAS/nas_config.c # enable if you want rrc to mount ip interface
	  #${OPENAIR2_DIR}/RRC/NAS/rb_config.c
	  ${OPENAIR1_DIR}/SIMULATION/ETH_TRANSPORT/netlink_init.c
	  ${HW_SOURCE}
	  ${TRANSPORT_SOURCE}  
	  ${RTAI_SOURCE}
	  ${XFORMS_SOURCE}
	  ${XFORMS_SOURCE_SOFTMODEM}
	  )
	target_link_libraries (lte-softmodem-nos1
	  -Wl,--start-group
	  RRC_LIB SECU_CN SECU_OSA UTIL HASHTABLE SCHED_LIB PHY LFDS L2 ${MSC_LIB} ${RAL_LIB} ${ITTI_LIB} ${MIH_LIB}
	  -Wl,--end-group )

	target_link_libraries (lte-softmodem-nos1 ${LIBXML2_LIBRARIES})
	target_link_libraries (lte-softmodem-nos1 pthread m ${CONFIG_LIBRARIES} rt crypt ${CRYPTO_LIBRARIES} ${OPENSSL_LIBRARIES} ${NETTLE_LIBRARIES}  ${option_HW_lib}  ${option_TP_lib} ${XFORMS_LIBRARIES} )
	target_link_libraries (lte-softmodem-nos1 ${LIBBOOST_LIBRARIES})
	target_link_libraries (lte-softmodem-nos1  ${LIB_LMS_LIBRARIES})

	# rrh
	################################
	#Note: only one RF type (USRP) is currently supported for RRH
	add_executable(rrh_gw
	  ${OPENAIR_TARGETS}/RT/USER/rrh_gw.c
	  ${OPENAIR_TARGETS}/RT/USER/eNB_transport_IQ.c
	  ${OPENAIR_TARGETS}/RT/USER/UE_transport_IQ.c
	  ${OPENAIR_TARGETS}/RT/USER/rt_wrapper.c
	  ${OPENAIR_TARGETS}/ARCH/COMMON/common_lib.c		
	  ${HW_SOURCE}
	  ${TRANSPORT_SOURCE}  
	  )
	target_include_directories(rrh_gw PRIVATE  ${OPENAIR_DIR}/common/utils/itti)
	target_link_libraries(rrh_gw
	  -Wl,--start-group
	  UTIL LFDS  
	  -Wl,--end-group )
	target_link_libraries (rrh_gw rt pthread m )
	target_link_libraries (rrh_gw  ${option_HW_lib} ${option_TP_lib} ${LIBBOOST_LIBRARIES} )
	target_link_libraries (rrh_gw ${LIB_LMS_LIBRARIES})

	Message("-- option_HW_lib=${option_HW_lib}")
	Message("-- HW_SOURCE=${HW_SOURCE}")
	Message("-- option_TP_lib=${option_TP_lib}")
	Message("-- TRANSPORT_SOURCE=${TRANSPORT_SOURCE}")

	if (${RF_BOARD} STREQUAL "OAI_LMSSDR")
	  add_dependencies(lte-softmodem LMS7002M LMS_SDR Si5351C)
	  add_dependencies(lte-softmodem-nos1 LMS7002M LMS_SDR Si5351C)
	  add_dependencies(rrh_gw LMS7002M LMS_SDR Si5351C)
	endif (${RF_BOARD} STREQUAL "OAI_LMSSDR")



	# USIM process
	#################
	#add_executable(usim
	#  ${OPENAIR3_DIR}/NAS/TOOLS/usim_data.c
	#  ${OPENAIR3_DIR}/NAS/USER/API/USIM/usim_api.c
	#  ${OPENAIR3_DIR}/NAS/USER/API/USIM/aka_functions.c
	#  ${OPENAIR3_DIR}/NAS/COMMON/UTIL/memory.c
	#  ${OPENAIR3_DIR}/NAS/COMMON/UTIL/nas_log.c
	#  ${OPENAIR3_DIR}/NAS/COMMON/UTIL/OctetString.c
	#  ${OPENAIR3_DIR}/NAS/COMMON/UTIL/TLVEncoder.c
	#  )
	#target_link_libraries (usim ${NAS_LIB} UTIL ${ITTI_LIB} LFDS pthread rt nettle crypto m)

	# ???
	#####################
	#add_executable(nvram
	#  ${OPENAIR3_DIR}/NAS/TOOLS/ue_data.c
	#  ${OPENAIR3_DIR}/NAS/COMMON/UTIL/memory.c
	#  ${OPENAIR3_DIR}/NAS/COMMON/UTIL/nas_log.c
	#  )
	#target_link_libraries (nvram LIB_NAS_UE UTIL ${ITTI_LIB} LFDS pthread rt nettle crypto m)


	###################################"
	# Addexecutables for tests
	####################################

	# A all in one network simulator
	################
	add_executable(oaisim
	  ${rrc_h}
	  ${s1ap_h}
	  ${x2ap_h}
	  ${OPENAIR_BIN_DIR}/messages_xml.h
	  ${OPENAIR_TARGETS}/SIMU/USER/channel_sim.c
	  ${OPENAIR_TARGETS}/SIMU/USER/init_lte.c
	  ${OPENAIR_TARGETS}/SIMU/USER/oaisim_config.c
	  ${OPENAIR_TARGETS}/SIMU/USER/sinr_sim.c
	  ${OPENAIR_TARGETS}/SIMU/USER/cor_SF_sim.c
	  ${OPENAIR_TARGETS}/SIMU/USER/oaisim_functions.c
	  ${OPENAIR_TARGETS}/SIMU/USER/event_handler.c
	  ${OPENAIR_TARGETS}/SIMU/USER/oaisim.c
	  ${OPENAIR2_DIR}/RRC/NAS/nas_config.c
	  ${OPENAIR2_DIR}/RRC/NAS/rb_config.c
	  ${OPENAIR2_DIR}/UTIL/OMG/sumo.c
	  ${OPENAIR3_DIR}/NAS/UE/nas_ue_task.c
	  ${GTPU_need_ITTI}
	  ${OPENAIR_TARGETS}/COMMON/create_tasks.c
	  ${HW_SOURCE}
	  ${TRANSPORT_SOURCE}  
	  ${XFORMS_SOURCE}
	)


	target_include_directories(oaisim PUBLIC  ${OPENAIR_TARGETS}/SIMU/USER)
	target_link_libraries (oaisim
	  -Wl,--start-group
	  RRC_LIB S1AP_LIB S1AP_ENB X2AP_LIB GTPV1U SECU_CN UTIL HASHTABLE SCTP_CLIENT UDP SCHED_LIB PHY LFDS ${MSC_LIB} L2 ${RAL_LIB} LIB_NAS_UE SIMU SIMU_ETH SECU_OSA ${ITTI_LIB}  ${MIH_LIB}
	  -Wl,--end-group )

	target_link_libraries (oaisim ${LIBXML2_LIBRARIES} ${LAPACK_LIBRARIES})
	target_link_libraries (oaisim pthread m ${CONFIG_LIBRARIES} rt crypt ${CRYPTO_LIBRARIES} ${OPENSSL_LIBRARIES}  ${NETTLE_LIBRARIES} sctp ${option_HW_lib} ${option_TP_lib}
	  ${ATLAS_LIBRARIES} ${XFORMS_LIBRARIES} ${OPENPGM_LIBRARIES})
	#Force link with forms, regardless XFORMS option
	target_link_libraries (oaisim forms)



	# A all in one network simulator
	################
	add_executable(oaisim_nos1
	  ${rrc_h}
	  ${s1ap_h}
	  ${x2ap_h}
	  ${OPENAIR_BIN_DIR}/messages_xml.h
	  ${OPENAIR_TARGETS}/SIMU/USER/channel_sim.c
	  ${OPENAIR_TARGETS}/SIMU/USER/init_lte.c
	  ${OPENAIR_TARGETS}/SIMU/USER/oaisim_config.c
	  ${OPENAIR_TARGETS}/SIMU/USER/sinr_sim.c
	  ${OPENAIR_TARGETS}/SIMU/USER/cor_SF_sim.c
	  ${OPENAIR_TARGETS}/SIMU/USER/oaisim_functions.c
	  ${OPENAIR_TARGETS}/SIMU/USER/event_handler.c
	  ${OPENAIR_TARGETS}/SIMU/USER/oaisim.c
	  ${OPENAIR2_DIR}/RRC/NAS/nas_config.c
	  ${OPENAIR2_DIR}/RRC/NAS/rb_config.c
	  ${OPENAIR2_DIR}/UTIL/OMG/sumo.c
	  ${OPENAIR_TARGETS}/COMMON/create_tasks.c
	  ${HW_SOURCE}
	  ${TRANSPORT_SOURCE}  
	  ${XFORMS_SOURCE}
	)
	target_include_directories(oaisim_nos1 PUBLIC  ${OPENAIR_TARGETS}/SIMU/USER)
	target_link_libraries (oaisim_nos1
	  -Wl,--start-group
	  RRC_LIB X2AP_LIB SECU_CN UTIL HASHTABLE SCHED_LIB PHY LFDS ${MSC_LIB} L2 ${RAL_LIB} SIMU SIMU_ETH SECU_OSA ${ITTI_LIB}  ${MIH_LIB}
	  -Wl,--end-group )

	target_link_libraries (oaisim_nos1 ${LIBXML2_LIBRARIES} ${LAPACK_LIBRARIES})
	target_link_libraries (oaisim_nos1 pthread m ${CONFIG_LIBRARIES} rt crypt ${CRYPTO_LIBRARIES} ${OPENSSL_LIBRARIES}  ${NETTLE_LIBRARIES}  ${option_HW_lib}  ${option_TP_lib}
	  ${ATLAS_LIBRARIES} ${XFORMS_LIBRARIES} ${OPENPGM_LIBRARIES})
	#Force link with forms, regardless XFORMS option
	target_link_libraries (oaisim_nos1 forms)


	# Unitary tests for each piece of L1: example, mbmssim is MBMS L1 simulator
	#####################################

	foreach(myExe dlsim ulsim pbchsim scansim mbmssim pdcchsim pucchsim prachsim syncsim)
	  add_executable(${myExe}
	    ${OPENAIR_BIN_DIR}/messages_xml.h
	    ${OPENAIR1_DIR}/SIMULATION/LTE_PHY/${myExe}.c
	    ${XFORMS_SOURCE}
	    )
	  target_link_libraries (${myExe}
	    -Wl,--start-group SIMU UTIL SCHED_LIB PHY LFDS ${ITTI_LIB} -Wl,--end-group
	    pthread m rt ${CONFIG_LIBRARIES} ${ATLAS_LIBRARIES} ${XFORMS_LIBRARIES}
	    )
	endforeach(myExe)

	add_executable(test_epc_generate_scenario
	  ${OPENAIR3_DIR}/TEST/EPC_TEST/generate_scenario.c
	  ${OPENAIR3_DIR}/TEST/EPC_TEST/generate_scenario.h
	  ${OPENAIR2_DIR}/ENB_APP/enb_config.h
	  ${OPENAIR2_DIR}/COMMON/commonDef.h
	  ${OPENAIR2_DIR}/COMMON/messages_def.h
	  ${OPENAIR2_DIR}/COMMON/messages_types.h
	  ${OPENAIR3_DIR}/S1AP/s1ap_eNB_defs.h
	  ${OPENAIR_BIN_DIR}/messages_xml.h
	  )
	target_link_libraries (test_epc_generate_scenario
	  -Wl,--start-group RRC_LIB S1AP_LIB S1AP_ENB X2AP_LIB GTPV1U LIB_NAS_UE SECU_CN UTIL HASHTABLE SCTP_CLIENT UDP SCHED_LIB PHY LFDS ${ITTI_LIB} ${MSC_LIB} L2 -Wl,--end-group pthread m rt crypt sctp ${LIBXML2_LIBRARIES} ${LIBXSLT_LIBRARIES} ${CRYPTO_LIBRARIES} ${OPENSSL_LIBRARIES} ${NETTLE_LIBRARIES} ${CONFIG_LIBRARIES}  
	  )

	add_executable(test_epc_play_scenario
	  ${OPENAIR3_DIR}/TEST/EPC_TEST/play_scenario.c
	  ${OPENAIR3_DIR}/TEST/EPC_TEST/play_scenario_decode.c
	  ${OPENAIR3_DIR}/TEST/EPC_TEST/play_scenario_display.c
	  ${OPENAIR3_DIR}/TEST/EPC_TEST/play_scenario_fsm.c
	  ${OPENAIR3_DIR}/TEST/EPC_TEST/play_scenario_parse.c
	  ${OPENAIR3_DIR}/TEST/EPC_TEST/play_scenario_s1ap.c
	  ${OPENAIR3_DIR}/TEST/EPC_TEST/play_scenario_s1ap_compare_ie.c
	  ${OPENAIR3_DIR}/TEST/EPC_TEST/play_scenario_s1ap_eNB_defs.h
	  ${OPENAIR3_DIR}/TEST/EPC_TEST/play_scenario_sctp.c
	  ${OPENAIR3_DIR}/TEST/EPC_TEST/play_scenario.h
	  ${OPENAIR2_DIR}/COMMON/commonDef.h
	  ${OPENAIR2_DIR}/COMMON/messages_def.h
	  ${OPENAIR2_DIR}/COMMON/messages_types.h
	  ${OPENAIR_BIN_DIR}/messages_xml.h
	  )
	target_include_directories(test_epc_play_scenario PUBLIC /usr/local/share/asn1c)
	target_link_libraries (test_epc_play_scenario
	  -Wl,--start-group RRC_LIB S1AP_LIB X2AP_LIB GTPV1U LIB_NAS_UE SECU_CN UTIL HASHTABLE SCTP_CLIENT UDP SCHED_LIB PHY LFDS ${ITTI_LIB} ${MSC_LIB} -Wl,--end-group pthread m rt crypt sctp ${LIBXML2_LIBRARIES} ${LIBXSLT_LIBRARIES} ${CRYPTO_LIBRARIES} ${OPENSSL_LIBRARIES} ${NETTLE_LIBRARIES} ${CONFIG_LIBRARIES}  
	  )


	#unitary tests for Core NEtwork pieces
	#################################
	foreach(myExe s1ap
	    secu_knas_encrypt_eia1
	    secu_kenb
	    aes128_ctr_encrypt
	    aes128_ctr_decrypt
	    secu_knas_encrypt_eea2
	    secu_knas secu_knas_encrypt_eea1
	    kdf
	    aes128_cmac_encrypt
	    secu_knas_encrypt_eia2)
	  add_executable(test_${myExe}
	    ${OPENAIR3_DIR}/TEST/test_util.c
	    ${OPENAIR3_DIR}/TEST/test_${myExe}.c
	    )
	  target_link_libraries (test_${myExe}
	    -Wl,--start-group SECU_CN UTIL LFDS -Wl,--end-group m rt crypt ${CRYPTO_LIBRARIES} ${OPENSSL_LIBRARIES} ${NETTLE_LIBRARIES} ${CONFIG_LIBRARIES} 
	    )
	endforeach(myExe)

	# to be added
	#../targets/TEST/PDCP/test_pdcp.c
	#../targets/TEST/PDCP/with_rlc/test_pdcp_rlc.c
=======
add_boolean_option(USE_MME False "this flag is used only one time in lte-softmodem.c")
add_list_string_option(PACKAGE_NAME "NotDefined" "As per attribute name")
add_boolean_option(MESSAGE_CHART_GENERATOR False         "For generating sequence diagrams")
add_boolean_option(MESSAGE_CHART_GENERATOR_RLC_MAC False "trace RLC-MAC exchanges in sequence diagrams")
add_boolean_option(MESSAGE_CHART_GENERATOR_PHY     False "trace some PHY exchanges in sequence diagrams")

add_boolean_option(ENB_AGENT                   True         "enable eNB agent to inteface with a SDN contrller")

########################
# Include order
##########################
add_boolean_option(ENB_MODE True "Swap the include directories between openair2 and openair3" )

##########################
# Emulation options
##########################
add_boolean_option(ENABLE_PGM_TRANSPORT    False "specific to oaisim, emulation through ethernet, reliable multicast")
add_boolean_option(ADDR_CONF               False "specific to oaisim, IP autoconf of user-plane IP interface")
add_boolean_option(OPENAIR_EMU             False "specific to oaisim")
add_boolean_option(OAI_EMU                 False "specific to oaisim")
add_boolean_option(PHY_ABSTRACTION         False "specific to oaisim")

##########################
# SCHEDULING/REAL-TIME/PERF options
##########################
add_boolean_option(ENABLE_USE_CPU_EXECUTION_TIME True "Add data in vcd traces: disable it if perf issues")
add_boolean_option(ENABLE_VCD              True  "always true now, time measurements of proc calls and var displays")
add_boolean_option(ENABLE_VCD_FIFO         True  "time measurements of proc calls and var displays sent to FIFO (one more thread)")
add_boolean_option(HARD_RT                 False "???")
add_boolean_option(LINUX                   False "used in weird memcpy() in pdcp.c ???")
add_boolean_option(LINUX_LIST              False "used only in lists.c: either use OAI implementation of lists or Linux one (should be True, but it is False")
add_boolean_option(LOG_NO_THREAD           True  "Disable thread for log, seems always set to true")
add_boolean_option(OPENAIR_LTE             True "Seems legacy: keep it to true")

##########################
# PHY options
##########################
add_boolean_option(DRIVER2013              True "only relevant for EXMIMO")
add_boolean_option(ENABLE_FXP              True "????")
add_boolean_option(ENABLE_NEW_MULTICAST    False "specific to oaisim")
add_boolean_option(EXMIMO_IOT              True "????")
add_boolean_option(LARGE_SCALE             False "specific to oaisim: defines max eNB=2 and max UE=120")
add_boolean_option(LOCALIZATION            False "???")
add_integer_option(MAX_NUM_CCs             1     "????")
add_boolean_option(MU_RECEIVER             False "????")
add_boolean_option(NEW_FFT                 True "????")
add_boolean_option(OPENAIR1                True "????")
add_boolean_option(PBS_SIM                 False "????")
add_boolean_option(PC_DSP                  True "????")
add_boolean_option(PC_TARGET               True "????")
add_boolean_option(PERFECT_CE              False "????")
add_boolean_option(PHYSIM                  True  "for L1 simulators (dlsim, ulsim, ...)")
add_boolean_option(PHY_CONTEXT             True "not clear: must remain False for dlsim")
add_boolean_option(PHY_EMUL                False "not clear: must remain False for dlsim")
add_boolean_option(PUCCH                   True "????")
add_boolean_option(RANDOM_BF               False "????")
add_boolean_option(SMBV                    False "Rohde&Schwarz SMBV100A vector signal generator")
add_boolean_option(DEBUG_PHY               False "Enable PHY layer debugging options")
add_boolean_option(DEBUG_PHY_PROC          False "Enable debugging of PHY layer procedures")
add_boolean_option(DEBUG_DLSCH             False "Enable debugging of DLSCH physical layer channel")

##########################
# 802.21 options
##########################
add_boolean_option(ENABLE_RAL              False "ENABLE 802.21 INTERFACE")
add_boolean_option(USE_3GPP_ADDR_AS_LINK_ADDR False "As per attribute name")

##########################
# NAS LAYER OPTIONS
##########################
add_boolean_option(ENABLE_NAS_UE_LOGGING   True  "????")
add_boolean_option(NAS_BUILT_IN_UE         True  "UE NAS layer present in this executable")
add_boolean_option(NAS_UE                  True  "NAS UE INSTANCE (<> NAS_MME)")


##########################
# ACCESS STRATUM LAYER2 OPTIONS
##########################
add_boolean_option(MAC_CONTEXT             True  "specific to oaisim")
add_boolean_option(JUMBO_FRAME             True  "ENABLE LARGE SDU in ACCESS STRATUM (larger than common MTU)")

##########################
# RLC LAYER OPTIONS
##########################
add_boolean_option(OPENAIR2                True  "Access Stratum layer 2 built in executable")
add_boolean_option(TRACE_RLC_PAYLOAD       False "Fatal assert in this case")
add_boolean_option(RLC_STOP_ON_LOST_PDU    False "Fatal assert in this case")

add_boolean_option(TRACE_RLC_MUTEX         True  "TRACE for RLC, possible problem in thread scheduling")
add_boolean_option(TRACE_RLC_AM_BO         False "TRACE for RLC AM, TO BE CHANGED IN A MORE GENERAL FLAG")
add_boolean_option(TRACE_RLC_AM_FREE_SDU   False "TRACE for RLC AM, TO BE CHANGED IN A MORE GENERAL FLAG")
add_boolean_option(TRACE_RLC_AM_HOLE       False "TRACE for RLC AM, TO BE CHANGED IN A MORE GENERAL FLAG")
add_boolean_option(TRACE_RLC_AM_PDU        False "TRACE for RLC AM, TO BE CHANGED IN A MORE GENERAL FLAG")
add_boolean_option(TRACE_RLC_AM_RESEGMENT  False "TRACE for RLC AM, TO BE CHANGED IN A MORE GENERAL FLAG")
add_boolean_option(TRACE_RLC_AM_RX         False "TRACE for RLC AM, TO BE CHANGED IN A MORE GENERAL FLAG")
add_boolean_option(TRACE_RLC_AM_RX_DECODE  False "TRACE for RLC AM, TO BE CHANGED IN A MORE GENERAL FLAG")
add_boolean_option(TRACE_RLC_AM_TX         False "TRACE for RLC AM, TO BE CHANGED IN A MORE GENERAL FLAG")
add_boolean_option(TRACE_RLC_AM_TX_STATUS  False "TRACE for RLC AM, TO BE CHANGED IN A MORE GENERAL FLAG")
add_boolean_option(TRACE_RLC_AM_STATUS_CREATION   False "TRACE for RLC AM, TO BE CHANGED IN A MORE GENERAL FLAG")

add_boolean_option(STOP_ON_IP_TRAFFIC_OVERLOAD      False "")
add_boolean_option(TRACE_RLC_UM_DAR        False "TRACE for RLC UM, TO BE CHANGED IN A MORE GENERAL FLAG")
add_boolean_option(TRACE_RLC_UM_DISPLAY_ASCII_DATA  False "TRACE for RLC UM, TO BE CHANGED IN A MORE GENERAL FLAG")
add_boolean_option(TRACE_RLC_UM_PDU        False "TRACE for RLC UM, TO BE CHANGED IN A MORE GENERAL FLAG")
add_boolean_option(TRACE_RLC_UM_RX         False "TRACE for RLC UM, TO BE CHANGED IN A MORE GENERAL FLAG")
add_boolean_option(TRACE_RLC_UM_SEGMENT    False "TRACE for RLC UM, TO BE CHANGED IN A MORE GENERAL FLAG")
add_boolean_option(TRACE_RLC_UM_TX_STATUS  False "TRACE for RLC UM, TO BE CHANGED IN A MORE GENERAL FLAG")


##########################
# PDCP LAYER OPTIONS
##########################
add_boolean_option(PDCP_USE_NETLINK            False "For eNB, PDCP communicate with a NETLINK socket if connected to network driver, else could use a RT-FIFO")
add_boolean_option(PDCP_USE_NETLINK_QUEUES     False "When PDCP_USE_NETLINK is true, incoming IP packets are stored in queues")
add_boolean_option(LINK_ENB_PDCP_TO_IP_DRIVER  False "For eNB, PDCP communicate with a IP driver")
add_boolean_option(LINK_ENB_PDCP_TO_GTPV1U     True  "For eNB, PDCP communicate with GTP-U protocol (eNB<->S-GW)")

##########################
# RRC LAYER OPTIONS
##########################
add_boolean_option(RRC_DEFAULT_RAB_IS_AM       False  "Otherwise it is UM, configure params are actually set in rrc_eNB.c:rrc_eNB_generate_defaultRRCConnectionReconfiguration(...)")


##########################
# S1AP LAYER OPTIONS
##########################
# none

##########################
# PROJECTS (IST, FRENCH COLL., etc)
# SPECIFIC OPTIONS
##########################
add_boolean_option(SPECTRA False "???")
add_boolean_option(MIH_C_MEDIEVAL_EXTENSIONS False "EXTENSIONS TO MIH 802.21 IN CONTEXT OF IST PROJECT CALLED MEDIEVAL")



add_boolean_option(EMOS False "????")
if(${EMOS})
  add_definitions("-D_FILE_OFFSET_BITS=64")
  set(EMOS_LIB gps)
endif(${EMOS})


 # add the binary tree to the search path for include files
#######################################################
# We will find ConfigOAI.h after generation in target directory
include_directories("${OPENAIR_BIN_DIR}")
# add directories to find all include files
# the internal rule is to use generic names such as defs.h
# but to make it uniq name as adding the relative path in the include directtive
# example: #include "RRC/LITE/defs.h"
#find_path (include_dirs_all *.h ${OPENAIR_DIR})
#find_path (include_dirs_all *.h PATHS /usr/include NO_CMAKE_PATH)
#include_directories("${include_dirs_all}")

# Legacy exact order
if(ENB_MODE)
  include_directories("${OPENAIR2_DIR}/COMMON")
  include_directories("${OPENAIR2_DIR}/UTIL")
  include_directories("${OPENAIR2_DIR}/UTIL/LOG")
  include_directories("${OPENAIR3_DIR}/COMMON")
  include_directories("${OPENAIR3_DIR}/UTILS")
else()
  include_directories("${OPENAIR3_DIR}/COMMON")
  include_directories("${OPENAIR3_DIR}/UTILS")
  include_directories("${OPENAIR2_DIR}/COMMON")
  include_directories("${OPENAIR2_DIR}/UTIL")
  include_directories("${OPENAIR2_DIR}/UTIL/LOG")
endif()
include_directories("${OPENAIR1_DIR}")
include_directories("${OPENAIR2_DIR}/NAS")
include_directories("${OPENAIR2_DIR}")
include_directories("${OPENAIR2_DIR}/LAYER2/RLC")
include_directories("${OPENAIR2_DIR}/LAYER2/RLC/AM_v9.3.0")
include_directories("${OPENAIR2_DIR}/LAYER2/RLC/UM_v9.3.0")
include_directories("${OPENAIR2_DIR}/LAYER2/RLC/TM_v9.3.0")
include_directories("${OPENAIR2_DIR}/LAYER2/PDCP_v10.1.0")
include_directories("${OPENAIR2_DIR}/RRC/LITE/MESSAGES")
include_directories("${OPENAIR2_DIR}/RRC/LITE")
include_directories("${OPENAIR3_DIR}/RAL-LTE/INTERFACE-802.21/INCLUDE")
include_directories("${OPENAIR3_DIR}/RAL-LTE/LTE_RAL_ENB/INCLUDE")
include_directories("${OPENAIR3_DIR}/RAL-LTE/LTE_RAL_UE/INCLUDE")
include_directories("${OPENAIR_DIR}/common/utils")
include_directories("${OPENAIR_DIR}/common/utils/itti")
include_directories("${OPENAIR3_DIR}/NAS/COMMON")
include_directories("${OPENAIR3_DIR}/NAS/COMMON/API/NETWORK")
include_directories("${OPENAIR3_DIR}/NAS/COMMON/EMM/MSG")
include_directories("${OPENAIR3_DIR}/NAS/COMMON/ESM/MSG")
include_directories("${OPENAIR3_DIR}/NAS/COMMON/IES")
include_directories("${OPENAIR3_DIR}/NAS/COMMON/UTIL")
include_directories("${OPENAIR3_DIR}/SECU")
include_directories("${OPENAIR3_DIR}/SCTP")
include_directories("${OPENAIR3_DIR}/S1AP")
include_directories("${OPENAIR2_DIR}/X2AP")
include_directories("${OPENAIR3_DIR}/UDP")
include_directories("${OPENAIR3_DIR}/GTPV1-U")
include_directories("${OPENAIR_DIR}/targets/COMMON")
include_directories("${OPENAIR_DIR}/targets/ARCH/COMMON")
include_directories("${OPENAIR_DIR}/targets/ARCH/EXMIMO/USERSPACE/LIB/")
include_directories("${OPENAIR_DIR}/targets/ARCH/EXMIMO/DEFS")
include_directories("${OPENAIR2_DIR}/ENB_APP")
include_directories("${OPENAIR2_DIR}/UTIL/OSA")
include_directories("${OPENAIR2_DIR}/UTIL/LFDS/liblfds6.1.1/liblfds611/inc")
include_directories("${OPENAIR2_DIR}/UTIL/MEM")
include_directories("${OPENAIR2_DIR}/UTIL/LISTS")
include_directories("${OPENAIR2_DIR}/UTIL/FIFO")
include_directories("${OPENAIR2_DIR}/UTIL/OCG")
include_directories("${OPENAIR2_DIR}/UTIL/MATH")
include_directories("${OPENAIR2_DIR}/UTIL/TIMER")
include_directories("${OPENAIR2_DIR}/UTIL/OMG")
include_directories("${OPENAIR2_DIR}/UTIL/OTG")
include_directories("${OPENAIR2_DIR}/UTIL/CLI")
include_directories("${OPENAIR2_DIR}/UTIL/OPT")
include_directories("${OPENAIR2_DIR}/UTIL/OMV")
include_directories("${OPENAIR2_DIR}/RRC/LITE/MESSAGES")
include_directories("${OPENAIR3_DIR}/GTPV1-U/nw-gtpv1u/shared")
include_directories("${OPENAIR3_DIR}/GTPV1-U/nw-gtpv1u/include")
include_directories("${OPENAIR_DIR}")

# Utilities Library
################
add_library(HASHTABLE
  ${OPENAIR_DIR}/common/utils/collection/hashtable/hashtable.c
  ${OPENAIR_DIR}/common/utils/collection/hashtable/obj_hashtable.c
)
include_directories(${OPENAIR_DIR}/common/utils/collection/hashtable)

if (MESSAGE_CHART_GENERATOR)
  add_library(MSC  
    ${OPENAIR_DIR}/common/utils/msc/msc.c
  )  
  set(MSC_LIB MSC)
endif()
include_directories(${OPENAIR_DIR}/common/utils/msc)

set(UTIL_SRC
  ${OPENAIR2_DIR}/UTIL/CLI/cli.c
  ${OPENAIR2_DIR}/UTIL/CLI/cli_cmd.c
  ${OPENAIR2_DIR}/UTIL/CLI/cli_server.c
  ${OPENAIR2_DIR}/UTIL/FIFO/pad_list.c
  ${OPENAIR2_DIR}/UTIL/LISTS/list.c
  ${OPENAIR2_DIR}/UTIL/LISTS/list2.c
  ${OPENAIR2_DIR}/UTIL/LOG/log.c
  ${OPENAIR2_DIR}/UTIL/LOG/vcd_signal_dumper.c
  ${OPENAIR2_DIR}/UTIL/MATH/oml.c
  ${OPENAIR2_DIR}/UTIL/MEM/mem_block.c
  ${OPENAIR2_DIR}/UTIL/OCG/OCG.c
  ${OPENAIR2_DIR}/UTIL/OCG/OCG_create_dir.c
  ${OPENAIR2_DIR}/UTIL/OCG/OCG_detect_file.c
  ${OPENAIR2_DIR}/UTIL/OCG/OCG_generate_report.c
  ${OPENAIR2_DIR}/UTIL/OCG/OCG_parse_filename.c
  ${OPENAIR2_DIR}/UTIL/OCG/OCG_parse_XML.c
  ${OPENAIR2_DIR}/UTIL/OCG/OCG_save_XML.c
  ${OPENAIR2_DIR}/UTIL/OMG/client_traci_OMG.c
  ${OPENAIR2_DIR}/UTIL/OMG/common.c
  ${OPENAIR2_DIR}/UTIL/OMG/grid.c
  ${OPENAIR2_DIR}/UTIL/OMG/id_manager.c
  ${OPENAIR2_DIR}/UTIL/OMG/job.c
  ${OPENAIR2_DIR}/UTIL/OMG/mobility_parser.c
  ${OPENAIR2_DIR}/UTIL/OMG/omg.c
  ${OPENAIR2_DIR}/UTIL/OMG/omg_hashtable.c
  ${OPENAIR2_DIR}/UTIL/OMG/rwalk.c
  ${OPENAIR2_DIR}/UTIL/OMG/rwp.c
  ${OPENAIR2_DIR}/UTIL/OMG/socket_traci_OMG.c
  ${OPENAIR2_DIR}/UTIL/OMG/static.c
  ${OPENAIR2_DIR}/UTIL/OMG/steadystaterwp.c
  ${OPENAIR2_DIR}/UTIL/OMG/storage_traci_OMG.c
  ${OPENAIR2_DIR}/UTIL/OMG/trace.c
  ${OPENAIR2_DIR}/UTIL/OMG/trace_hashtable.c
  ${OPENAIR2_DIR}/UTIL/OPT/probe.c
  ${OPENAIR2_DIR}/UTIL/OTG/otg_tx.c
  ${OPENAIR2_DIR}/UTIL/OTG/otg.c
  ${OPENAIR2_DIR}/UTIL/OTG/otg_kpi.c
  ${OPENAIR2_DIR}/UTIL/OTG/otg_models.c
  ${OPENAIR2_DIR}/UTIL/OTG/otg_form.c
  ${OPENAIR2_DIR}/UTIL/OTG/otg_rx.c
  )
add_library(UTIL ${UTIL_SRC})

set(SECU_OSA_SRC
  ${OPENAIR2_DIR}/UTIL/OSA/osa_key_deriver.c
  ${OPENAIR2_DIR}/UTIL/OSA/osa_rijndael.c
  ${OPENAIR2_DIR}/UTIL/OSA/osa_snow3g.c
  ${OPENAIR2_DIR}/UTIL/OSA/osa_stream_eea.c
  ${OPENAIR2_DIR}/UTIL/OSA/osa_stream_eia.c
  )
add_library(SECU_OSA ${SECU_OSA_SRC})

set(SECU_CN_SRC
  ${OPENAIR3_DIR}/SECU/kdf.c
  ${OPENAIR3_DIR}/SECU/rijndael.c
  ${OPENAIR3_DIR}/SECU/snow3g.c
  ${OPENAIR3_DIR}/SECU/key_nas_deriver.c
  ${OPENAIR3_DIR}/SECU/nas_stream_eea1.c
  ${OPENAIR3_DIR}/SECU/nas_stream_eia1.c
  ${OPENAIR3_DIR}/SECU/nas_stream_eea2.c
  ${OPENAIR3_DIR}/SECU/nas_stream_eia2.c
  )
add_library(SECU_CN ${SECU_CN_SRC})

# Scheduler
################################"
file(GLOB SCHED_SRC ${OPENAIR1_DIR}/SCHED/*.c)
add_library(SCHED_LIB ${SCHED_SRC})

# Layer 1
#############################
set(PHY_SRC
  # depend on code generation from asn1c
  ${RRC_FULL_DIR}/asn1_constants.h
  # actual source
  ${OPENAIR1_DIR}/PHY/LTE_TRANSPORT/pss.c
  ${OPENAIR1_DIR}/PHY/LTE_TRANSPORT/sss.c
  ${OPENAIR1_DIR}/PHY/LTE_TRANSPORT/pilots.c
  ${OPENAIR1_DIR}/PHY/LTE_TRANSPORT/pilots_mbsfn.c
  ${OPENAIR1_DIR}/PHY/LTE_TRANSPORT/dlsch_coding.c
  ${OPENAIR1_DIR}/PHY/LTE_TRANSPORT/dlsch_modulation.c
  ${OPENAIR1_DIR}/PHY/LTE_TRANSPORT/dlsch_demodulation.c
  ${OPENAIR1_DIR}/PHY/LTE_TRANSPORT/dlsch_llr_computation.c
  ${OPENAIR1_DIR}/PHY/LTE_TRANSPORT/power_control.c
  ${OPENAIR1_DIR}/PHY/LTE_TRANSPORT/dlsch_decoding.c
  ${OPENAIR1_DIR}/PHY/LTE_TRANSPORT/dlsch_scrambling.c
  ${OPENAIR1_DIR}/PHY/LTE_TRANSPORT/dci_tools.c
  ${OPENAIR1_DIR}/PHY/LTE_TRANSPORT/uci_tools.c
  ${OPENAIR1_DIR}/PHY/LTE_TRANSPORT/lte_mcs.c
  ${OPENAIR1_DIR}/PHY/LTE_TRANSPORT/pbch.c
  ${OPENAIR1_DIR}/PHY/LTE_TRANSPORT/dci.c
  ${OPENAIR1_DIR}/PHY/LTE_TRANSPORT/phich.c
  ${OPENAIR1_DIR}/PHY/LTE_TRANSPORT/pcfich.c
  ${OPENAIR1_DIR}/PHY/LTE_TRANSPORT/pucch.c
  ${OPENAIR1_DIR}/PHY/LTE_TRANSPORT/prach.c
  ${OPENAIR1_DIR}/PHY/LTE_TRANSPORT/pmch.c
  ${OPENAIR1_DIR}/PHY/LTE_TRANSPORT/group_hopping.c
  ${OPENAIR1_DIR}/PHY/LTE_TRANSPORT/srs_modulation.c
  ${OPENAIR1_DIR}/PHY/LTE_TRANSPORT/drs_modulation.c
  ${OPENAIR1_DIR}/PHY/LTE_TRANSPORT/ulsch_modulation.c
  ${OPENAIR1_DIR}/PHY/LTE_TRANSPORT/ulsch_demodulation.c
  ${OPENAIR1_DIR}/PHY/LTE_TRANSPORT/ulsch_coding.c
  ${OPENAIR1_DIR}/PHY/LTE_TRANSPORT/ulsch_decoding.c
  ${OPENAIR1_DIR}/PHY/LTE_TRANSPORT/rar_tools.c
  ${OPENAIR1_DIR}/PHY/LTE_TRANSPORT/print_stats.c
  ${OPENAIR1_DIR}/PHY/LTE_TRANSPORT/initial_sync.c
  ${OPENAIR1_DIR}/PHY/MODULATION/ofdm_mod.c
  ${OPENAIR1_DIR}/PHY/MODULATION/slot_fep.c
  ${OPENAIR1_DIR}/PHY/MODULATION/slot_fep_mbsfn.c
  ${OPENAIR1_DIR}/PHY/MODULATION/slot_fep_ul.c
  ${OPENAIR1_DIR}/PHY/MODULATION/ul_7_5_kHz.c
  ${OPENAIR1_DIR}/PHY/LTE_ESTIMATION/freq_equalization.c
  ${OPENAIR1_DIR}/PHY/LTE_ESTIMATION/lte_sync_time.c
  ${OPENAIR1_DIR}/PHY/LTE_ESTIMATION/lte_sync_timefreq.c
  ${OPENAIR1_DIR}/PHY/LTE_ESTIMATION/lte_adjust_sync.c
  ${OPENAIR1_DIR}/PHY/LTE_ESTIMATION/lte_dl_channel_estimation.c
  ${OPENAIR1_DIR}/PHY/LTE_ESTIMATION/lte_dl_mbsfn_channel_estimation.c
  ${OPENAIR1_DIR}/PHY/LTE_ESTIMATION/lte_ul_channel_estimation.c
  ${OPENAIR1_DIR}/PHY/LTE_ESTIMATION/lte_est_freq_offset.c
  ${OPENAIR1_DIR}/PHY/LTE_ESTIMATION/lte_ue_measurements.c
  ${OPENAIR1_DIR}/PHY/LTE_ESTIMATION/lte_eNB_measurements.c
  ${OPENAIR1_DIR}/PHY/LTE_ESTIMATION/adjust_gain.c
  ${OPENAIR1_DIR}/PHY/LTE_REFSIG/lte_dl_cell_spec.c
  ${OPENAIR1_DIR}/PHY/LTE_REFSIG/lte_dl_uespec.c
  ${OPENAIR1_DIR}/PHY/LTE_REFSIG/lte_gold.c
  ${OPENAIR1_DIR}/PHY/LTE_REFSIG/lte_gold_mbsfn.c
  ${OPENAIR1_DIR}/PHY/LTE_REFSIG/lte_dl_mbsfn.c
  ${OPENAIR1_DIR}/PHY/LTE_REFSIG/lte_ul_ref.c
  ${OPENAIR1_DIR}/PHY/CODING/lte_segmentation.c
  ${OPENAIR1_DIR}/PHY/CODING/ccoding_byte.c
  ${OPENAIR1_DIR}/PHY/CODING/ccoding_byte_lte.c
  ${OPENAIR1_DIR}/PHY/CODING/3gpplte_sse.c
  ${OPENAIR1_DIR}/PHY/CODING/crc_byte.c
  ${OPENAIR1_DIR}/PHY/CODING/3gpplte_turbo_decoder_sse_8bit.c
  ${OPENAIR1_DIR}/PHY/CODING/3gpplte_turbo_decoder_sse_16bit.c
  ${OPENAIR1_DIR}/PHY/CODING/3gpplte_turbo_decoder_avx2_16bit.c
  ${OPENAIR1_DIR}/PHY/CODING/lte_rate_matching.c
  ${OPENAIR1_DIR}/PHY/CODING/rate_matching.c
  ${OPENAIR1_DIR}/PHY/CODING/viterbi.c
  ${OPENAIR1_DIR}/PHY/CODING/viterbi_lte.c
  ${OPENAIR1_DIR}/PHY/INIT/lte_init.c
  ${OPENAIR1_DIR}/PHY/INIT/lte_parms.c
  ${OPENAIR1_DIR}/PHY/INIT/lte_param_init.c
  ${OPENAIR1_DIR}/PHY/TOOLS/file_output.c
  ${OPENAIR1_DIR}/PHY/TOOLS/lte_dfts.c
  ${OPENAIR1_DIR}/PHY/TOOLS/log2_approx.c
  ${OPENAIR1_DIR}/PHY/TOOLS/cmult_sv.c
  ${OPENAIR1_DIR}/PHY/TOOLS/cmult_vv.c
  ${OPENAIR1_DIR}/PHY/TOOLS/cdot_prod.c
  ${OPENAIR1_DIR}/PHY/TOOLS/signal_energy.c
  ${OPENAIR1_DIR}/PHY/TOOLS/dB_routines.c
  ${OPENAIR1_DIR}/PHY/TOOLS/sqrt.c
  ${OPENAIR1_DIR}/PHY/TOOLS/time_meas.c
  ${OPENAIR1_DIR}/PHY/TOOLS/lut.c
  )
if (${SMBV})
  set(PHY_SRC "${PHY_SRC} ${OPENAIR1_DIR}/PHY/TOOLS/smbv.c")
endif  (${SMBV})
add_library(PHY ${PHY_SRC})

#Layer 2 library
#####################
set(MAC_DIR ${OPENAIR2_DIR}/LAYER2/MAC)
set(RLC_DIR ${OPENAIR2_DIR}/LAYER2/RLC)
set(RLC_UM_DIR ${OPENAIR2_DIR}/LAYER2/RLC/UM_v9.3.0)
set(RLC_AM_DIR ${OPENAIR2_DIR}/LAYER2/RLC/AM_v9.3.0)
set(RLC_TM_DIR ${OPENAIR2_DIR}/LAYER2/RLC/TM_v9.3.0)
set(RRC_DIR ${OPENAIR2_DIR}/RRC/LITE)
set(PDCP_DIR  ${OPENAIR2_DIR}/LAYER2/PDCP_v10.1.0)
set(L2_SRC
  ${OPENAIR2_DIR}/LAYER2/openair2_proc.c
  ${PDCP_DIR}/pdcp.c
  ${PDCP_DIR}/pdcp_fifo.c
  ${PDCP_DIR}/pdcp_sequence_manager.c
  ${PDCP_DIR}/pdcp_primitives.c
  ${PDCP_DIR}/pdcp_util.c
  ${PDCP_DIR}/pdcp_security.c
  ${PDCP_DIR}/pdcp_netlink.c
  ${RLC_AM_DIR}/rlc_am.c
  ${RLC_AM_DIR}/rlc_am_init.c
  ${RLC_AM_DIR}/rlc_am_timer_poll_retransmit.c
  ${RLC_AM_DIR}/rlc_am_timer_reordering.c
  ${RLC_AM_DIR}/rlc_am_timer_status_prohibit.c
  ${RLC_AM_DIR}/rlc_am_segment.c
  ${RLC_AM_DIR}/rlc_am_segments_holes.c
  ${RLC_AM_DIR}/rlc_am_in_sdu.c
  ${RLC_AM_DIR}/rlc_am_receiver.c
  ${RLC_AM_DIR}/rlc_am_retransmit.c
  ${RLC_AM_DIR}/rlc_am_windows.c
  ${RLC_AM_DIR}/rlc_am_rx_list.c
  ${RLC_AM_DIR}/rlc_am_reassembly.c
  ${RLC_AM_DIR}/rlc_am_status_report.c
  ${RLC_TM_DIR}/rlc_tm.c
  ${RLC_TM_DIR}/rlc_tm_init.c
  ${RLC_UM_DIR}/rlc_um.c
  ${RLC_UM_DIR}/rlc_um_fsm.c
  ${RLC_UM_DIR}/rlc_um_control_primitives.c
  ${RLC_UM_DIR}/rlc_um_segment.c
  ${RLC_UM_DIR}/rlc_um_reassembly.c
  ${RLC_UM_DIR}/rlc_um_receiver.c
  ${RLC_UM_DIR}/rlc_um_dar.c
  ${RLC_DIR}/rlc_mac.c
  ${RLC_DIR}/rlc.c
  ${RLC_DIR}/rlc_rrc.c
  ${RLC_DIR}/rlc_mpls.c
  ${RRC_DIR}/rrc_UE.c
  ${RRC_DIR}/rrc_eNB.c
  ${RRC_DIR}/rrc_eNB_S1AP.c
  ${RRC_DIR}/rrc_eNB_UE_context.c
  ${RRC_DIR}/rrc_common.c
  ${RRC_DIR}/L2_interface.c
  )
set (MAC_SRC
  ${MAC_DIR}/lte_transport_init.c
  ${MAC_DIR}/main.c
  ${MAC_DIR}/ue_procedures.c
  ${MAC_DIR}/ra_procedures.c
  ${MAC_DIR}/l1_helpers.c
  ${MAC_DIR}/rar_tools.c
  ${MAC_DIR}/eNB_scheduler.c
  ${MAC_DIR}/eNB_scheduler_dlsch.c
  ${MAC_DIR}/eNB_scheduler_ulsch.c
  ${MAC_DIR}/eNB_scheduler_mch.c
  ${MAC_DIR}/eNB_scheduler_bch.c
  ${MAC_DIR}/eNB_scheduler_primitives.c
  ${MAC_DIR}/eNB_scheduler_RA.c
  ${MAC_DIR}/pre_processor.c
  ${MAC_DIR}/config.c
  )

set (ENB_APP_SRC
  ${OPENAIR2_DIR}/ENB_APP/enb_app.c
  ${OPENAIR2_DIR}/ENB_APP/enb_config.c
  )

add_library(L2
  ${L2_SRC}
  ${MAC_SRC}
  ${ENB_APP_SRC})
#  ${OPENAIR2_DIR}/RRC/L2_INTERFACE/openair_rrc_L2_interface.c)

# L3 Libs
##########################

set(RAL_LTE_DIR ${OPENAIR3_DIR}/RAL-LTE/)
if (${ENABLE_RAL})
  set(RAL_LTE_SRC
    ${RRC_DIR}/rrc_UE_ral.c
    ${RRC_DIR}/rrc_eNB_ral.c
    ${RAL_LTE_DIR}LTE_RAL_ENB/SRC/lteRALenb_action.c
    ${RAL_LTE_DIR}LTE_RAL_ENB/SRC/lteRALenb_main.c
    ${RAL_LTE_DIR}LTE_RAL_ENB/SRC/lteRALenb_mih_msg.c
    ${RAL_LTE_DIR}LTE_RAL_ENB/SRC/lteRALenb_parameters.c
    ${RAL_LTE_DIR}LTE_RAL_ENB/SRC/lteRALenb_process.c
    ${RAL_LTE_DIR}LTE_RAL_ENB/SRC/lteRALenb_rrc_msg.c
    ${RAL_LTE_DIR}LTE_RAL_ENB/SRC/lteRALenb_subscribe.c
    ${RAL_LTE_DIR}LTE_RAL_ENB/SRC/lteRALenb_thresholds.c
    ${RAL_LTE_DIR}LTE_RAL_UE/SRC/lteRALue_action.c
    ${RAL_LTE_DIR}LTE_RAL_UE/SRC/lteRALue_main.c
    ${RAL_LTE_DIR}LTE_RAL_UE/SRC/lteRALue_mih_msg.c
    ${RAL_LTE_DIR}LTE_RAL_UE/SRC/lteRALue_parameters.c
    ${RAL_LTE_DIR}LTE_RAL_UE/SRC/lteRALue_process.c
    ${RAL_LTE_DIR}LTE_RAL_UE/SRC/lteRALue_rrc_msg.c
    ${RAL_LTE_DIR}LTE_RAL_UE/SRC/lteRALue_subscribe.c
    ${RAL_LTE_DIR}LTE_RAL_UE/SRC/lteRALue_thresholds.c
    )
  add_library(RAL ${RAL_LTE_SRC})
  set(RAL_LIB RAL)
endif()

if(${MIH_C_MEDIEVAL_EXTENSIONS})
  set(MIH_SRC
    ${RAL_LTE_DIR}INTERFACE-802.21/C/MIH_C_header_codec.c
    ${RAL_LTE_DIR}INTERFACE-802.21/C/MIH_C_msg_codec.c
    ${RAL_LTE_DIR}INTERFACE-802.21/C/MIH_C_primitive_codec.c
    ${RAL_LTE_DIR}INTERFACE-802.21/C/MIH_C_F1_basic_data_types_codec.c
    ${RAL_LTE_DIR}INTERFACE-802.21/C/MIH_C_F2_general_data_types_codec.c
    ${RAL_LTE_DIR}INTERFACE-802.21/C/MIH_C_F3_data_types_for_address_codec.c
    ${RAL_LTE_DIR}INTERFACE-802.21/C/MIH_C_F4_data_types_for_links_codec.c
    ${RAL_LTE_DIR}INTERFACE-802.21/C/MIH_C_F9_data_types_for_qos_codec.c
    ${RAL_LTE_DIR}INTERFACE-802.21/C/MIH_C_F13_data_types_for_information_elements_codec.c
    ${RAL_LTE_DIR}INTERFACE-802.21/C/MIH_C_L2_type_values_for_tlv_encoding.c
    ${RAL_LTE_DIR}INTERFACE-802.21/C/MIH_C_Medieval_extensions.c
    ${RAL_LTE_DIR}INTERFACE-802.21/C/MIH_C_bit_buffer.c
    ${RAL_LTE_DIR}INTERFACE-802.21/C/MIH_C.c
    )
  add_library(MIH ${MIH_SRC})
  set(MIH_LIB MIH)
endif()

# CN libs
##########################

add_library(CN_UTILS
  ${OPENAIR3_DIR}/UTILS/conversions.c
  ${OPENAIR3_DIR}/UTILS/enum_string.c
  ${OPENAIR3_DIR}/UTILS/log.c
  ${OPENAIR3_DIR}/UTILS/mcc_mnc_itu.c
  )

set(GTPV1U_DIR ${OPENAIR3_DIR}/GTPV1-U)
set (GTPV1U_SRC
  ${RRC_DIR}/rrc_eNB_GTPV1U.c
  ${GTPV1U_DIR}/nw-gtpv1u/src/NwGtpv1uTunnelEndPoint.c
  ${GTPV1U_DIR}/nw-gtpv1u/src/NwGtpv1uTrxn.c
  ${GTPV1U_DIR}/nw-gtpv1u/src/NwGtpv1uMsg.c
  ${GTPV1U_DIR}/nw-gtpv1u/src/NwGtpv1u.c
  ${GTPV1U_DIR}/gtpv1u_teid_pool.c
)
add_library(GTPV1U ${GTPV1U_SRC})

set(SCTP_SRC
  ${OPENAIR3_DIR}/SCTP/sctp_common.c
  ${OPENAIR3_DIR}/SCTP/sctp_eNB_task.c
  ${OPENAIR3_DIR}/SCTP/sctp_eNB_itti_messaging.c
)
add_library(SCTP_CLIENT ${SCTP_SRC})

add_library(UDP ${OPENAIR3_DIR}/UDP/udp_eNB_task.c)


set(NAS_SRC ${OPENAIR3_DIR}/NAS/)
set(libnas_api_OBJS
  ${NAS_SRC}COMMON/API/NETWORK/as_message.c
  ${NAS_SRC}COMMON/API/NETWORK/nas_message.c
  ${NAS_SRC}COMMON/API/NETWORK/network_api.c
  )
  
set(libnas_emm_msg_OBJS
  ${NAS_SRC}COMMON/EMM/MSG/AttachAccept.c
  ${NAS_SRC}COMMON/EMM/MSG/AttachComplete.c
  ${NAS_SRC}COMMON/EMM/MSG/AttachReject.c
  ${NAS_SRC}COMMON/EMM/MSG/AttachRequest.c
  ${NAS_SRC}COMMON/EMM/MSG/AuthenticationFailure.c
  ${NAS_SRC}COMMON/EMM/MSG/AuthenticationReject.c
  ${NAS_SRC}COMMON/EMM/MSG/AuthenticationRequest.c
  ${NAS_SRC}COMMON/EMM/MSG/AuthenticationResponse.c
  ${NAS_SRC}COMMON/EMM/MSG/CsServiceNotification.c
  ${NAS_SRC}COMMON/EMM/MSG/DetachAccept.c
  ${NAS_SRC}COMMON/EMM/MSG/DetachRequest.c
  ${NAS_SRC}COMMON/EMM/MSG/DownlinkNasTransport.c
  ${NAS_SRC}COMMON/EMM/MSG/EmmInformation.c
  ${NAS_SRC}COMMON/EMM/MSG/emm_msg.c
  ${NAS_SRC}COMMON/EMM/MSG/EmmStatus.c
  ${NAS_SRC}COMMON/EMM/MSG/ExtendedServiceRequest.c
  ${NAS_SRC}COMMON/EMM/MSG/GutiReallocationCommand.c
  ${NAS_SRC}COMMON/EMM/MSG/GutiReallocationComplete.c
  ${NAS_SRC}COMMON/EMM/MSG/IdentityRequest.c
  ${NAS_SRC}COMMON/EMM/MSG/IdentityResponse.c
  ${NAS_SRC}COMMON/EMM/MSG/SecurityModeCommand.c
  ${NAS_SRC}COMMON/EMM/MSG/SecurityModeComplete.c
  ${NAS_SRC}COMMON/EMM/MSG/SecurityModeReject.c
  ${NAS_SRC}COMMON/EMM/MSG/ServiceReject.c
  ${NAS_SRC}COMMON/EMM/MSG/ServiceRequest.c
  ${NAS_SRC}COMMON/EMM/MSG/TrackingAreaUpdateAccept.c
  ${NAS_SRC}COMMON/EMM/MSG/TrackingAreaUpdateComplete.c
  ${NAS_SRC}COMMON/EMM/MSG/TrackingAreaUpdateReject.c
  ${NAS_SRC}COMMON/EMM/MSG/TrackingAreaUpdateRequest.c
  ${NAS_SRC}COMMON/EMM/MSG/UplinkNasTransport.c
)
  
set(libnas_esm_msg_OBJS
  ${NAS_SRC}COMMON/ESM/MSG/ActivateDedicatedEpsBearerContextAccept.c
  ${NAS_SRC}COMMON/ESM/MSG/ActivateDedicatedEpsBearerContextReject.c
  ${NAS_SRC}COMMON/ESM/MSG/ActivateDedicatedEpsBearerContextRequest.c
  ${NAS_SRC}COMMON/ESM/MSG/ActivateDefaultEpsBearerContextAccept.c
  ${NAS_SRC}COMMON/ESM/MSG/ActivateDefaultEpsBearerContextReject.c
  ${NAS_SRC}COMMON/ESM/MSG/ActivateDefaultEpsBearerContextRequest.c
  ${NAS_SRC}COMMON/ESM/MSG/BearerResourceAllocationReject.c
  ${NAS_SRC}COMMON/ESM/MSG/BearerResourceAllocationRequest.c
  ${NAS_SRC}COMMON/ESM/MSG/BearerResourceModificationReject.c
  ${NAS_SRC}COMMON/ESM/MSG/BearerResourceModificationRequest.c
  ${NAS_SRC}COMMON/ESM/MSG/DeactivateEpsBearerContextAccept.c
  ${NAS_SRC}COMMON/ESM/MSG/DeactivateEpsBearerContextRequest.c
  ${NAS_SRC}COMMON/ESM/MSG/EsmInformationRequest.c
  ${NAS_SRC}COMMON/ESM/MSG/EsmInformationResponse.c
  ${NAS_SRC}COMMON/ESM/MSG/esm_msg.c
  ${NAS_SRC}COMMON/ESM/MSG/EsmStatus.c
  ${NAS_SRC}COMMON/ESM/MSG/ModifyEpsBearerContextAccept.c
  ${NAS_SRC}COMMON/ESM/MSG/ModifyEpsBearerContextReject.c
  ${NAS_SRC}COMMON/ESM/MSG/ModifyEpsBearerContextRequest.c
  ${NAS_SRC}COMMON/ESM/MSG/PdnConnectivityReject.c
  ${NAS_SRC}COMMON/ESM/MSG/PdnConnectivityRequest.c
  ${NAS_SRC}COMMON/ESM/MSG/PdnDisconnectReject.c
  ${NAS_SRC}COMMON/ESM/MSG/PdnDisconnectRequest.c
)

set(libnas_ies_OBJS
  ${NAS_SRC}COMMON/IES/AccessPointName.c
  ${NAS_SRC}COMMON/IES/AdditionalUpdateResult.c
  ${NAS_SRC}COMMON/IES/AdditionalUpdateType.c
  ${NAS_SRC}COMMON/IES/ApnAggregateMaximumBitRate.c
  ${NAS_SRC}COMMON/IES/AuthenticationFailureParameter.c
  ${NAS_SRC}COMMON/IES/AuthenticationParameterAutn.c
  ${NAS_SRC}COMMON/IES/AuthenticationParameterRand.c
  ${NAS_SRC}COMMON/IES/AuthenticationResponseParameter.c
  ${NAS_SRC}COMMON/IES/CipheringKeySequenceNumber.c
  ${NAS_SRC}COMMON/IES/Cli.c
  ${NAS_SRC}COMMON/IES/CsfbResponse.c
  ${NAS_SRC}COMMON/IES/DaylightSavingTime.c
  ${NAS_SRC}COMMON/IES/DetachType.c
  ${NAS_SRC}COMMON/IES/DrxParameter.c
  ${NAS_SRC}COMMON/IES/EmergencyNumberList.c
  ${NAS_SRC}COMMON/IES/EmmCause.c
  ${NAS_SRC}COMMON/IES/EpsAttachResult.c
  ${NAS_SRC}COMMON/IES/EpsAttachType.c
  ${NAS_SRC}COMMON/IES/EpsBearerContextStatus.c
  ${NAS_SRC}COMMON/IES/EpsBearerIdentity.c
  ${NAS_SRC}COMMON/IES/EpsMobileIdentity.c
  ${NAS_SRC}COMMON/IES/EpsNetworkFeatureSupport.c
  ${NAS_SRC}COMMON/IES/EpsQualityOfService.c
  ${NAS_SRC}COMMON/IES/EpsUpdateResult.c
  ${NAS_SRC}COMMON/IES/EpsUpdateType.c
  ${NAS_SRC}COMMON/IES/EsmCause.c
  ${NAS_SRC}COMMON/IES/EsmInformationTransferFlag.c
  ${NAS_SRC}COMMON/IES/EsmMessageContainer.c
  ${NAS_SRC}COMMON/IES/GprsTimer.c
  ${NAS_SRC}COMMON/IES/GutiType.c
  ${NAS_SRC}COMMON/IES/IdentityType2.c
  ${NAS_SRC}COMMON/IES/ImeisvRequest.c
  ${NAS_SRC}COMMON/IES/KsiAndSequenceNumber.c
  ${NAS_SRC}COMMON/IES/LcsClientIdentity.c
  ${NAS_SRC}COMMON/IES/LcsIndicator.c
  ${NAS_SRC}COMMON/IES/LinkedEpsBearerIdentity.c
  ${NAS_SRC}COMMON/IES/LlcServiceAccessPointIdentifier.c
  ${NAS_SRC}COMMON/IES/LocationAreaIdentification.c
  ${NAS_SRC}COMMON/IES/MessageType.c
  ${NAS_SRC}COMMON/IES/MobileIdentity.c
  ${NAS_SRC}COMMON/IES/MobileStationClassmark2.c
  ${NAS_SRC}COMMON/IES/MobileStationClassmark3.c
  ${NAS_SRC}COMMON/IES/MsNetworkCapability.c
  ${NAS_SRC}COMMON/IES/MsNetworkFeatureSupport.c
  ${NAS_SRC}COMMON/IES/NasKeySetIdentifier.c
  ${NAS_SRC}COMMON/IES/NasMessageContainer.c
  ${NAS_SRC}COMMON/IES/NasRequestType.c
  ${NAS_SRC}COMMON/IES/NasSecurityAlgorithms.c
  ${NAS_SRC}COMMON/IES/NetworkName.c
  ${NAS_SRC}COMMON/IES/Nonce.c
  ${NAS_SRC}COMMON/IES/PacketFlowIdentifier.c
  ${NAS_SRC}COMMON/IES/PagingIdentity.c
  ${NAS_SRC}COMMON/IES/PdnAddress.c
  ${NAS_SRC}COMMON/IES/PdnType.c
  ${NAS_SRC}COMMON/IES/PlmnList.c
  ${NAS_SRC}COMMON/IES/ProcedureTransactionIdentity.c
  ${NAS_SRC}COMMON/IES/ProtocolConfigurationOptions.c
  ${NAS_SRC}COMMON/IES/ProtocolDiscriminator.c
  ${NAS_SRC}COMMON/IES/PTmsiSignature.c
  ${NAS_SRC}COMMON/IES/QualityOfService.c
  ${NAS_SRC}COMMON/IES/RadioPriority.c
  ${NAS_SRC}COMMON/IES/SecurityHeaderType.c
  ${NAS_SRC}COMMON/IES/ServiceType.c
  ${NAS_SRC}COMMON/IES/ShortMac.c
  ${NAS_SRC}COMMON/IES/SsCode.c
  ${NAS_SRC}COMMON/IES/SupportedCodecList.c
  ${NAS_SRC}COMMON/IES/TimeZoneAndTime.c
  ${NAS_SRC}COMMON/IES/TimeZone.c
  ${NAS_SRC}COMMON/IES/TmsiStatus.c
  ${NAS_SRC}COMMON/IES/TrackingAreaIdentity.c
  ${NAS_SRC}COMMON/IES/TrackingAreaIdentityList.c
  ${NAS_SRC}COMMON/IES/TrafficFlowAggregateDescription.c
  ${NAS_SRC}COMMON/IES/TrafficFlowTemplate.c
  ${NAS_SRC}COMMON/IES/TransactionIdentifier.c
  ${NAS_SRC}COMMON/IES/UeNetworkCapability.c
  ${NAS_SRC}COMMON/IES/UeRadioCapabilityInformationUpdateNeeded.c
  ${NAS_SRC}COMMON/IES/UeSecurityCapability.c
  ${NAS_SRC}COMMON/IES/VoiceDomainPreferenceAndUeUsageSetting.c
)

set (libnas_utils_OBJS
  ${NAS_SRC}COMMON/UTIL/device.c
  ${NAS_SRC}COMMON/UTIL/memory.c
  ${NAS_SRC}COMMON/UTIL/nas_log.c
  ${NAS_SRC}COMMON/UTIL/nas_timer.c
  ${NAS_SRC}COMMON/UTIL/socket.c
  ${NAS_SRC}COMMON/UTIL/stty.c
  ${NAS_SRC}COMMON/UTIL/TLVEncoder.c
  ${NAS_SRC}COMMON/UTIL/TLVDecoder.c
  ${NAS_SRC}COMMON/UTIL/OctetString.c
)

if(NAS_UE) 
  set(libnas_ue_api_OBJS
    ${NAS_SRC}UE/API/USER/at_command.c
    ${NAS_SRC}UE/API/USER/at_error.c
    ${NAS_SRC}UE/API/USER/at_response.c
    ${NAS_SRC}UE/API/USER/user_api.c
    ${NAS_SRC}UE/API/USER/user_indication.c
    ${NAS_SRC}UE/API/USIM/aka_functions.c
    ${NAS_SRC}UE/API/USIM/usim_api.c
  )
  set(libnas_ue_emm_OBJS
    ${NAS_SRC}UE/EMM/Attach.c
    ${NAS_SRC}UE/EMM/Authentication.c
    ${NAS_SRC}UE/EMM/Detach.c
    ${NAS_SRC}UE/EMM/emm_main.c
    ${NAS_SRC}UE/EMM/EmmStatusHdl.c
    ${NAS_SRC}UE/EMM/Identification.c
    ${NAS_SRC}UE/EMM/IdleMode.c
    ${NAS_SRC}UE/EMM/LowerLayer.c
    ${NAS_SRC}UE/EMM/SecurityModeControl.c
    ${NAS_SRC}UE/EMM/ServiceRequestHdl.c
    ${NAS_SRC}UE/EMM/TrackingAreaUpdate.c
  )
  set(libnas_ue_emm_sap_OBJS
    ${NAS_SRC}UE/EMM/SAP/emm_as.c
    ${NAS_SRC}UE/EMM/SAP/EmmDeregisteredAttachNeeded.c
    ${NAS_SRC}UE/EMM/SAP/EmmDeregisteredAttemptingToAttach.c
    ${NAS_SRC}UE/EMM/SAP/EmmDeregistered.c
    ${NAS_SRC}UE/EMM/SAP/EmmDeregisteredInitiated.c
    ${NAS_SRC}UE/EMM/SAP/EmmDeregisteredLimitedService.c
    ${NAS_SRC}UE/EMM/SAP/EmmDeregisteredNoCellAvailable.c
    ${NAS_SRC}UE/EMM/SAP/EmmDeregisteredNoImsi.c
    ${NAS_SRC}UE/EMM/SAP/EmmDeregisteredNormalService.c
    ${NAS_SRC}UE/EMM/SAP/EmmDeregisteredPlmnSearch.c
    ${NAS_SRC}UE/EMM/SAP/emm_esm.c
    ${NAS_SRC}UE/EMM/SAP/emm_fsm.c
    ${NAS_SRC}UE/EMM/SAP/EmmNull.c
    ${NAS_SRC}UE/EMM/SAP/emm_recv.c
    ${NAS_SRC}UE/EMM/SAP/emm_reg.c
    ${NAS_SRC}UE/EMM/SAP/EmmRegisteredAttemptingToUpdate.c
    ${NAS_SRC}UE/EMM/SAP/EmmRegistered.c
    ${NAS_SRC}UE/EMM/SAP/EmmRegisteredImsiDetachInitiated.c
    ${NAS_SRC}UE/EMM/SAP/EmmRegisteredInitiated.c
    ${NAS_SRC}UE/EMM/SAP/EmmRegisteredLimitedService.c
    ${NAS_SRC}UE/EMM/SAP/EmmRegisteredNoCellAvailable.c
    ${NAS_SRC}UE/EMM/SAP/EmmRegisteredNormalService.c
    ${NAS_SRC}UE/EMM/SAP/EmmRegisteredPlmnSearch.c
    ${NAS_SRC}UE/EMM/SAP/EmmRegisteredUpdateNeeded.c
    ${NAS_SRC}UE/EMM/SAP/emm_sap.c
    ${NAS_SRC}UE/EMM/SAP/emm_send.c
    ${NAS_SRC}UE/EMM/SAP/EmmServiceRequestInitiated.c
    ${NAS_SRC}UE/EMM/SAP/EmmTrackingAreaUpdatingInitiated.c
  )
  set (libnas_ue_esm_OBJS
    ${NAS_SRC}UE/ESM/DedicatedEpsBearerContextActivation.c
    ${NAS_SRC}UE/ESM/DefaultEpsBearerContextActivation.c
    ${NAS_SRC}UE/ESM/EpsBearerContextDeactivation.c
    ${NAS_SRC}UE/ESM/esm_ebr.c
    ${NAS_SRC}UE/ESM/esm_ebr_context.c
    ${NAS_SRC}UE/ESM/esm_ip.c
    ${NAS_SRC}UE/ESM/esm_main.c
    ${NAS_SRC}UE/ESM/esm_pt.c
    ${NAS_SRC}UE/ESM/EsmStatusHdl.c
    ${NAS_SRC}UE/ESM/PdnConnectivity.c
    ${NAS_SRC}UE/ESM/PdnDisconnect.c
  )
  set(libnas_ue_esm_sap_OBJS
    ${NAS_SRC}UE/ESM/SAP/esm_recv.c
    ${NAS_SRC}UE/ESM/SAP/esm_send.c
    ${NAS_SRC}UE/ESM/SAP/esm_sap.c
  )
  add_library(LIB_NAS_UE
    ${NAS_SRC}UE/nas_itti_messaging.c
    ${NAS_SRC}UE/nas_network.c
    ${NAS_SRC}UE/nas_parser.c
    ${NAS_SRC}UE/nas_proc.c
    ${NAS_SRC}UE/nas_user.c
    ${libnas_api_OBJS}
    ${libnas_ue_api_OBJS}
    ${libnas_emm_msg_OBJS}
    ${libnas_esm_msg_OBJS}
    ${libnas_ies_OBJS}
    ${libnas_utils_OBJS}
    ${libnas_ue_emm_OBJS}
    ${libnas_ue_emm_sap_OBJS}
    ${libnas_ue_esm_OBJS}
    ${libnas_ue_esm_sap_OBJS}
  )
  set(NAS_UE_LIB LIB_NAS_UE)

  include_directories(${NAS_SRC}UE)
  include_directories(${NAS_SRC}UE/API/USER)
  include_directories(${NAS_SRC}UE/API/USIM)
  include_directories(${NAS_SRC}UE/EMM)
  include_directories(${NAS_SRC}UE/EMM/SAP)
  include_directories(${NAS_SRC}UE/ESM)
  include_directories(${NAS_SRC}UE/ESM/SAP)
endif()



# Make lfds as a own source code (even if it is a outside library)
# For better intergration with compilation flags & structure of cmake
###################################################################
set(lfds ${OPENAIR2_DIR}/UTIL/LFDS/liblfds6.1.1/liblfds611/src/)
file(GLOB lfds_queue ${lfds}/lfds611_queue/*.c)
file(GLOB lfds_ring ${lfds}/lfds611_ringbuffer/*.c)
file(GLOB lfds_slist ${lfds}/lfds611_slist/*.c)
file(GLOB lfds_stack ${lfds}/lfds611_stack/*.c)
file(GLOB lfds_freelist ${lfds}/lfds611_freelist/*.c)

include_directories(${lfds})
add_library(LFDS
  ${lfds_queue} ${lfds_ring} ${lfds_slist} ${lfds_stack} ${lfds_freelist}
  ${lfds}/lfds611_liblfds/lfds611_liblfds_abstraction_test_helpers.c
  ${lfds}/lfds611_liblfds/lfds611_liblfds_aligned_free.c
  ${lfds}/lfds611_liblfds/lfds611_liblfds_aligned_malloc.c
  ${lfds}/lfds611_abstraction/lfds611_abstraction_free.c
  ${lfds}/lfds611_abstraction/lfds611_abstraction_malloc.c
)

# Simulation library
##########################
add_library(SIMU
${OPENAIR1_DIR}/SIMULATION/TOOLS/random_channel.c
${OPENAIR1_DIR}/SIMULATION/TOOLS/rangen_double.c
${OPENAIR1_DIR}/SIMULATION/TOOLS/taus.c
${OPENAIR1_DIR}/SIMULATION/TOOLS/multipath_channel.c
${OPENAIR1_DIR}/SIMULATION/TOOLS/abstraction.c
${OPENAIR1_DIR}/SIMULATION/TOOLS/multipath_tv_channel.c
${OPENAIR1_DIR}/SIMULATION/RF/rf.c
${OPENAIR1_DIR}/SIMULATION/RF/dac.c
${OPENAIR1_DIR}/SIMULATION/RF/adc.c
)

add_library(SIMU_ETH
${OPENAIR1_DIR}/SIMULATION/ETH_TRANSPORT/netlink_init.c
${OPENAIR1_DIR}/SIMULATION/ETH_TRANSPORT/multicast_link.c
${OPENAIR1_DIR}/SIMULATION/ETH_TRANSPORT/socket.c
${OPENAIR1_DIR}/SIMULATION/ETH_TRANSPORT/bypass_session_layer.c
${OPENAIR1_DIR}/SIMULATION/ETH_TRANSPORT/emu_transport.c
${OPENAIR1_DIR}/SIMULATION/ETH_TRANSPORT/pgm_link.c
)

add_library(OPENAIR0_LIB
  ${OPENAIR_TARGETS}/ARCH/EXMIMO/USERSPACE/LIB/openair0_lib.c
)

# System packages that are required
# We use either the cmake buildin, in ubuntu are in: /usr/share/cmake*/Modules/
# or cmake provide a generic interface to pkg-config that widely used
###################################
include(FindPkgConfig)

pkg_search_module(LIBXML2 libxml-2.0 REQUIRED)
include_directories(${LIBXML2_INCLUDE_DIRS})

pkg_search_module(LIBXSLT libxslt REQUIRED)
include_directories(${LIBXSLT_INCLUDE_DIRS})

pkg_search_module(OPENSSL openssl REQUIRED)
include_directories(${OPENSSL_INCLUDE_DIRS})

pkg_search_module(CONFIG libconfig REQUIRED)
include_directories(${CONFIG_INCLUDE_DIRS})

pkg_search_module(CRYPTO libcrypto REQUIRED)
include_directories(${CRYPTO_INCLUDE_DIRS})

#use native cmake method as this package is not in pkg-config
if (${RF_BOARD} STREQUAL "OAI_USRP")
  find_package(Boost REQUIRED)
  include_directories(${LIBBOOST_INCLUDE_DIR})
endif (${RF_BOARD} STREQUAL "OAI_USRP")

pkg_search_module(OPENPGM openpgm-5.1)
if(NOT ${OPENPGM_FOUND})
  message("PACKAGE openpgm-5.1 is required by binaries such as oaisim: will fail later if this target is built")
else()
  include_directories(${OPENPGM_INCLUDE_DIRS})
endif()

pkg_search_module(NETTLE nettle)
if(NOT ${NETTLE_FOUND})
  message("PACKAGE nettle not found: some targets will fail")
else()
  include_directories(${NETTLE_INCLUDE_DIRS})
endif()

pkg_search_module(XPM xpm)
if(NOT ${XPM_FOUND})
  message("PACKAGE xpm not found: some targets will fail")
else()
  include_directories(${XPM_INCLUDE_DIRS})
endif()

# Atlas is required by some packages, but not found in pkg-config
if(EXISTS "/usr/include/atlas/cblas.h")
  include_directories("/usr/include/atlas")
  list(APPEND ATLAS_LIBRARIES lapack cblas atlas)
else()
  message("No Blas/Atlas libs found, some targets will fail")
endif()

if (${XFORMS})
  include_directories ("/usr/include/X11")
  set(XFORMS_SOURCE
    ${OPENAIR1_DIR}/PHY/TOOLS/lte_phy_scope.c
    )
  set(XFORMS_SOURCE_SOFTMODEM
    ${OPENAIR_TARGETS}/RT/USER/stats.c
    )
  set(XFORMS_LIBRARIES "forms")
endif (${XFORMS})

set(CMAKE_MODULE_PATH "${OPENAIR_DIR}/cmake_targets/tools/MODULES" "${CMAKE_MODULE_PATH}")

#include T directory even if the T is off because T macros are in the code
#no matter what
include_directories("${OPENAIR_DIR}/common/utils/T")

if (${T_TRACER})
  set(T_SOURCE
      ${OPENAIR_DIR}/common/utils/T/T.c
      ${OPENAIR_DIR}/common/utils/T/local_tracer.c)
  set (T_LIB "rt")
endif (${T_TRACER})

#Some files in the T directory are generated.
#This rule and the following deal with it.
add_custom_command (
  OUTPUT ${OPENAIR_DIR}/common/utils/T/T_IDs.h
  COMMAND make
  WORKING_DIRECTORY ${OPENAIR_DIR}/common/utils/T
  DEPENDS ${OPENAIR_DIR}/common/utils/T/T_messages.txt
  )

#This rule is specifically needed to generate T files
#before anything else in a project that uses the T.
#See below, there are some 'add_dependencies' showing that.
#Basically we create a custom target and we make other
#targets depend on it. That forces cmake to generate
#T files before anything else.
add_custom_target (
  generate_T
  DEPENDS ${OPENAIR_DIR}/common/utils/T/T_IDs.h
)

# Hack on a test of asn1c version (already dirty)
add_definitions(-DASN1_MINIMUM_VERSION=924)

#################################
# add executables for operation
#################################

# lte-softmodem is both eNB and UE implementation
###################################################

add_executable(lte-softmodem
  ${rrc_h}
  ${s1ap_h}
  ${OPENAIR_BIN_DIR}/messages_xml.h
  ${OPENAIR_TARGETS}/RT/USER/sched_dlsch.c
  ${OPENAIR_TARGETS}/RT/USER/sched_rx_pdsch.c
  ${OPENAIR_TARGETS}/RT/USER/rt_wrapper.c
  ${OPENAIR_TARGETS}/RT/USER/lte-ue.c
  ${OPENAIR_TARGETS}/RT/USER/lte-softmodem.c
  ${OPENAIR1_DIR}/SIMULATION/TOOLS/taus.c
  ${OPENAIR_TARGETS}/SIMU/USER/init_lte.c
  ${OPENAIR_TARGETS}/COMMON/create_tasks.c
  ${OPENAIR_TARGETS}/ARCH/COMMON/common_lib.c
  ${OPENAIR1_DIR}/SIMULATION/ETH_TRANSPORT/netlink_init.c
  ${OPENAIR3_DIR}/NAS/UE/nas_ue_task.c
  ${GTPU_need_ITTI}
  ${HW_SOURCE}
  ${TRANSPORT_SOURCE}  
  ${RTAI_SOURCE}
  ${XFORMS_SOURCE}
  ${XFORMS_SOURCE_SOFTMODEM}
  ${T_SOURCE}
  )

target_link_libraries (lte-softmodem
  -Wl,--start-group
  RRC_LIB S1AP_LIB S1AP_ENB GTPV1U SECU_CN SECU_OSA UTIL HASHTABLE SCTP_CLIENT UDP SCHED_LIB PHY LFDS L2 ${MSC_LIB} ${RAL_LIB} ${NAS_UE_LIB} ${ITTI_LIB} ${MIH_LIB} 
  -Wl,--end-group )


target_link_libraries (lte-softmodem ${LIBXML2_LIBRARIES})
target_link_libraries (lte-softmodem pthread m ${CONFIG_LIBRARIES} rt crypt ${CRYPTO_LIBRARIES} ${OPENSSL_LIBRARIES} ${NETTLE_LIBRARIES} sctp ${option_HW_lib} ${option_TP_lib} ${XFORMS_LIBRARIES} ) 
target_link_libraries (lte-softmodem ${LIBBOOST_LIBRARIES})
target_link_libraries (lte-softmodem ${LIB_LMS_LIBRARIES})
target_link_libraries (lte-softmodem ${T_LIB})

# lte-softmodem-nos1 is both eNB and UE implementation
###################################################
add_executable(lte-softmodem-nos1
  ${rrc_h}
  ${s1ap_h}
  ${OPENAIR_BIN_DIR}/messages_xml.h
  ${OPENAIR_TARGETS}/RT/USER/sched_dlsch.c
  ${OPENAIR_TARGETS}/RT/USER/sched_rx_pdsch.c
  ${OPENAIR_TARGETS}/RT/USER/rt_wrapper.c
  ${OPENAIR_TARGETS}/RT/USER/lte-ue.c
  ${OPENAIR_TARGETS}/RT/USER/lte-softmodem.c
  ${OPENAIR1_DIR}/SIMULATION/TOOLS/taus.c
  ${OPENAIR_TARGETS}/SIMU/USER/init_lte.c
  ${OPENAIR_TARGETS}/COMMON/create_tasks.c
  ${OPENAIR_TARGETS}/ARCH/COMMON/common_lib.c
  #${OPENAIR2_DIR}/RRC/NAS/nas_config.c # enable if you want rrc to mount ip interface
  #${OPENAIR2_DIR}/RRC/NAS/rb_config.c
  ${OPENAIR1_DIR}/SIMULATION/ETH_TRANSPORT/netlink_init.c
  ${HW_SOURCE}
  ${TRANSPORT_SOURCE}  
  ${RTAI_SOURCE}
  ${XFORMS_SOURCE}
  ${XFORMS_SOURCE_SOFTMODEM}
  ${T_SOURCE}
  )
target_link_libraries (lte-softmodem-nos1
  -Wl,--start-group
  RRC_LIB SECU_CN SECU_OSA UTIL HASHTABLE SCHED_LIB PHY LFDS L2 ${MSC_LIB} ${RAL_LIB} ${ITTI_LIB} ${MIH_LIB}
  -Wl,--end-group )

target_link_libraries (lte-softmodem-nos1 ${LIBXML2_LIBRARIES})
target_link_libraries (lte-softmodem-nos1 pthread m ${CONFIG_LIBRARIES} rt crypt ${CRYPTO_LIBRARIES} ${OPENSSL_LIBRARIES} ${NETTLE_LIBRARIES}  ${option_HW_lib}  ${option_TP_lib} ${XFORMS_LIBRARIES} )
target_link_libraries (lte-softmodem-nos1 ${LIBBOOST_LIBRARIES})
target_link_libraries (lte-softmodem-nos1  ${LIB_LMS_LIBRARIES})
target_link_libraries (lte-softmodem ${T_LIB})

# rrh
################################
#Note: only one RF type (USRP) is currently supported for RRH
add_executable(rrh_gw
  ${OPENAIR_TARGETS}/RT/USER/rrh_gw.c
  ${OPENAIR_TARGETS}/RT/USER/eNB_transport_IQ.c
  ${OPENAIR_TARGETS}/RT/USER/UE_transport_IQ.c
  ${OPENAIR_TARGETS}/RT/USER/rt_wrapper.c
  ${OPENAIR_TARGETS}/ARCH/COMMON/common_lib.c		
  ${HW_SOURCE}
  ${TRANSPORT_SOURCE}  
  ${T_SOURCE}
  )
target_include_directories(rrh_gw PRIVATE  ${OPENAIR_DIR}/common/utils/itti)
target_link_libraries(rrh_gw
  -Wl,--start-group
  UTIL LFDS  
  -Wl,--end-group )
target_link_libraries (rrh_gw rt pthread m )
target_link_libraries (rrh_gw  ${option_HW_lib} ${option_TP_lib} ${LIBBOOST_LIBRARIES} )
target_link_libraries (rrh_gw ${LIB_LMS_LIBRARIES})
target_link_libraries (rrh_gw ${T_LIB})

Message("-- option_HW_lib=${option_HW_lib}")
Message("-- HW_SOURCE=${HW_SOURCE}")
Message("-- option_TP_lib=${option_TP_lib}")
Message("-- TRANSPORT_SOURCE=${TRANSPORT_SOURCE}")

if (${RF_BOARD} STREQUAL "OAI_LMSSDR")
  add_dependencies(lte-softmodem LMS7002M LMS_SDR Si5351C)
  add_dependencies(lte-softmodem-nos1 LMS7002M LMS_SDR Si5351C)
  add_dependencies(rrh_gw LMS7002M LMS_SDR Si5351C)
endif (${RF_BOARD} STREQUAL "OAI_LMSSDR")



# USIM process
#################
#add_executable(usim
#  ${OPENAIR3_DIR}/NAS/TOOLS/usim_data.c
#  ${OPENAIR3_DIR}/NAS/USER/API/USIM/usim_api.c
#  ${OPENAIR3_DIR}/NAS/USER/API/USIM/aka_functions.c
#  ${OPENAIR3_DIR}/NAS/COMMON/UTIL/memory.c
#  ${OPENAIR3_DIR}/NAS/COMMON/UTIL/nas_log.c
#  ${OPENAIR3_DIR}/NAS/COMMON/UTIL/OctetString.c
#  ${OPENAIR3_DIR}/NAS/COMMON/UTIL/TLVEncoder.c
#  )
#target_link_libraries (usim ${NAS_LIB} UTIL ${ITTI_LIB} LFDS pthread rt nettle crypto m)

# ???
#####################
#add_executable(nvram
#  ${OPENAIR3_DIR}/NAS/TOOLS/ue_data.c
#  ${OPENAIR3_DIR}/NAS/COMMON/UTIL/memory.c
#  ${OPENAIR3_DIR}/NAS/COMMON/UTIL/nas_log.c
#  )
#target_link_libraries (nvram LIB_NAS_UE UTIL ${ITTI_LIB} LFDS pthread rt nettle crypto m)


###################################"
# Addexecutables for tests
####################################

# A all in one network simulator
################
add_executable(oaisim
  ${rrc_h}
  ${s1ap_h}
  ${x2ap_h}
  ${OPENAIR_BIN_DIR}/messages_xml.h
  ${OPENAIR_TARGETS}/SIMU/USER/channel_sim.c
  ${OPENAIR_TARGETS}/SIMU/USER/init_lte.c
  ${OPENAIR_TARGETS}/SIMU/USER/oaisim_config.c
  ${OPENAIR_TARGETS}/SIMU/USER/sinr_sim.c
  ${OPENAIR_TARGETS}/SIMU/USER/cor_SF_sim.c
  ${OPENAIR_TARGETS}/SIMU/USER/oaisim_functions.c
  ${OPENAIR_TARGETS}/SIMU/USER/event_handler.c
  ${OPENAIR_TARGETS}/SIMU/USER/oaisim.c
  ${OPENAIR2_DIR}/RRC/NAS/nas_config.c
  ${OPENAIR2_DIR}/RRC/NAS/rb_config.c
  ${OPENAIR2_DIR}/UTIL/OMG/sumo.c
  ${OPENAIR3_DIR}/NAS/UE/nas_ue_task.c
  ${GTPU_need_ITTI}
  ${OPENAIR_TARGETS}/COMMON/create_tasks.c
  ${HW_SOURCE}
  ${TRANSPORT_SOURCE}  
  ${XFORMS_SOURCE}
  ${T_SOURCE}
)


target_include_directories(oaisim PUBLIC  ${OPENAIR_TARGETS}/SIMU/USER)
target_link_libraries (oaisim
  -Wl,--start-group
  RRC_LIB S1AP_LIB S1AP_ENB X2AP_LIB GTPV1U SECU_CN UTIL HASHTABLE SCTP_CLIENT UDP SCHED_LIB PHY LFDS ${MSC_LIB} L2 ${RAL_LIB} LIB_NAS_UE SIMU SIMU_ETH SECU_OSA ${ITTI_LIB}  ${MIH_LIB}
  -Wl,--end-group )

target_link_libraries (oaisim ${LIBXML2_LIBRARIES} ${LAPACK_LIBRARIES})
target_link_libraries (oaisim pthread m ${CONFIG_LIBRARIES} rt crypt ${CRYPTO_LIBRARIES} ${OPENSSL_LIBRARIES}  ${NETTLE_LIBRARIES} sctp ${option_HW_lib} ${option_TP_lib}
  ${ATLAS_LIBRARIES} ${XFORMS_LIBRARIES} ${OPENPGM_LIBRARIES})
#Force link with forms, regardless XFORMS option
target_link_libraries (oaisim forms)
target_link_libraries (oaisim ${T_LIB})



# A all in one network simulator
################
add_executable(oaisim_nos1
  ${rrc_h}
  ${s1ap_h}
  ${x2ap_h}
  ${OPENAIR_BIN_DIR}/messages_xml.h
  ${OPENAIR_TARGETS}/SIMU/USER/channel_sim.c
  ${OPENAIR_TARGETS}/SIMU/USER/init_lte.c
  ${OPENAIR_TARGETS}/SIMU/USER/oaisim_config.c
  ${OPENAIR_TARGETS}/SIMU/USER/sinr_sim.c
  ${OPENAIR_TARGETS}/SIMU/USER/cor_SF_sim.c
  ${OPENAIR_TARGETS}/SIMU/USER/oaisim_functions.c
  ${OPENAIR_TARGETS}/SIMU/USER/event_handler.c
  ${OPENAIR_TARGETS}/SIMU/USER/oaisim.c
  ${OPENAIR2_DIR}/RRC/NAS/nas_config.c
  ${OPENAIR2_DIR}/RRC/NAS/rb_config.c
  ${OPENAIR2_DIR}/UTIL/OMG/sumo.c
  ${OPENAIR_TARGETS}/COMMON/create_tasks.c
  ${HW_SOURCE}
  ${TRANSPORT_SOURCE}  
  ${XFORMS_SOURCE}
  ${T_SOURCE}
)
target_include_directories(oaisim_nos1 PUBLIC  ${OPENAIR_TARGETS}/SIMU/USER)
target_link_libraries (oaisim_nos1
  -Wl,--start-group
  RRC_LIB X2AP_LIB SECU_CN UTIL HASHTABLE SCHED_LIB PHY LFDS ${MSC_LIB} L2 ${RAL_LIB} SIMU SIMU_ETH SECU_OSA ${ITTI_LIB}  ${MIH_LIB}
  -Wl,--end-group )

target_link_libraries (oaisim_nos1 ${LIBXML2_LIBRARIES} ${LAPACK_LIBRARIES})
target_link_libraries (oaisim_nos1 pthread m ${CONFIG_LIBRARIES} rt crypt ${CRYPTO_LIBRARIES} ${OPENSSL_LIBRARIES}  ${NETTLE_LIBRARIES}  ${option_HW_lib}  ${option_TP_lib}
  ${ATLAS_LIBRARIES} ${XFORMS_LIBRARIES} ${OPENPGM_LIBRARIES})
#Force link with forms, regardless XFORMS option
target_link_libraries (oaisim_nos1 forms)
target_link_libraries (oaisim_nos1 ${T_LIB})

# Unitary tests for each piece of L1: example, mbmssim is MBMS L1 simulator
#####################################

foreach(myExe dlsim ulsim pbchsim scansim mbmssim pdcchsim pucchsim prachsim syncsim)
  add_executable(${myExe}
    ${OPENAIR_BIN_DIR}/messages_xml.h
    ${OPENAIR1_DIR}/SIMULATION/LTE_PHY/${myExe}.c
    ${XFORMS_SOURCE}
    ${T_SOURCE}
    )
  target_link_libraries (${myExe}
    -Wl,--start-group SIMU UTIL SCHED_LIB PHY LFDS ${ITTI_LIB} -Wl,--end-group
    pthread m rt ${CONFIG_LIBRARIES} ${ATLAS_LIBRARIES} ${XFORMS_LIBRARIES} ${T_LIB}
    )
endforeach(myExe)

add_executable(test_epc_generate_scenario
  ${OPENAIR3_DIR}/TEST/EPC_TEST/generate_scenario.c
  ${OPENAIR3_DIR}/TEST/EPC_TEST/generate_scenario.h
  ${OPENAIR2_DIR}/ENB_APP/enb_config.h
  ${OPENAIR2_DIR}/COMMON/commonDef.h
  ${OPENAIR2_DIR}/COMMON/messages_def.h
  ${OPENAIR2_DIR}/COMMON/messages_types.h
  ${OPENAIR3_DIR}/S1AP/s1ap_eNB_defs.h
  ${OPENAIR_BIN_DIR}/messages_xml.h
  )
target_link_libraries (test_epc_generate_scenario
  -Wl,--start-group RRC_LIB S1AP_LIB S1AP_ENB X2AP_LIB GTPV1U LIB_NAS_UE SECU_CN UTIL HASHTABLE SCTP_CLIENT UDP SCHED_LIB PHY LFDS ${ITTI_LIB} ${MSC_LIB} L2 -Wl,--end-group pthread m rt crypt sctp ${LIBXML2_LIBRARIES} ${LIBXSLT_LIBRARIES} ${CRYPTO_LIBRARIES} ${OPENSSL_LIBRARIES} ${NETTLE_LIBRARIES} ${CONFIG_LIBRARIES}  
  )

add_executable(test_epc_play_scenario
  ${OPENAIR3_DIR}/TEST/EPC_TEST/play_scenario.c
  ${OPENAIR3_DIR}/TEST/EPC_TEST/play_scenario_decode.c
  ${OPENAIR3_DIR}/TEST/EPC_TEST/play_scenario_display.c
  ${OPENAIR3_DIR}/TEST/EPC_TEST/play_scenario_fsm.c
  ${OPENAIR3_DIR}/TEST/EPC_TEST/play_scenario_parse.c
  ${OPENAIR3_DIR}/TEST/EPC_TEST/play_scenario_s1ap.c
  ${OPENAIR3_DIR}/TEST/EPC_TEST/play_scenario_s1ap_compare_ie.c
  ${OPENAIR3_DIR}/TEST/EPC_TEST/play_scenario_s1ap_eNB_defs.h
  ${OPENAIR3_DIR}/TEST/EPC_TEST/play_scenario_sctp.c
  ${OPENAIR3_DIR}/TEST/EPC_TEST/play_scenario.h
  ${OPENAIR2_DIR}/COMMON/commonDef.h
  ${OPENAIR2_DIR}/COMMON/messages_def.h
  ${OPENAIR2_DIR}/COMMON/messages_types.h
  ${OPENAIR_BIN_DIR}/messages_xml.h
  )
target_include_directories(test_epc_play_scenario PUBLIC /usr/local/share/asn1c)
target_link_libraries (test_epc_play_scenario
  -Wl,--start-group RRC_LIB S1AP_LIB X2AP_LIB GTPV1U LIB_NAS_UE SECU_CN UTIL HASHTABLE SCTP_CLIENT UDP SCHED_LIB PHY LFDS ${ITTI_LIB} ${MSC_LIB} -Wl,--end-group pthread m rt crypt sctp ${LIBXML2_LIBRARIES} ${LIBXSLT_LIBRARIES} ${CRYPTO_LIBRARIES} ${OPENSSL_LIBRARIES} ${NETTLE_LIBRARIES} ${CONFIG_LIBRARIES}  
  )


#unitary tests for Core NEtwork pieces
#################################
foreach(myExe s1ap
    secu_knas_encrypt_eia1
    secu_kenb
    aes128_ctr_encrypt
    aes128_ctr_decrypt
    secu_knas_encrypt_eea2
    secu_knas secu_knas_encrypt_eea1
    kdf
    aes128_cmac_encrypt
    secu_knas_encrypt_eia2)
  add_executable(test_${myExe}
    ${OPENAIR3_DIR}/TEST/test_util.c
    ${OPENAIR3_DIR}/TEST/test_${myExe}.c
    )
  target_link_libraries (test_${myExe}
    -Wl,--start-group SECU_CN UTIL LFDS -Wl,--end-group m rt crypt ${CRYPTO_LIBRARIES} ${OPENSSL_LIBRARIES} ${NETTLE_LIBRARIES} ${CONFIG_LIBRARIES} 
    )
endforeach(myExe)

# to be added
#../targets/TEST/PDCP/test_pdcp.c
#../targets/TEST/PDCP/with_rlc/test_pdcp_rlc.c
>>>>>>> 0c74ab15

#ensure that the T header files are generated before targets depending on them
if (${T_TRACER})
  add_dependencies(lte-softmodem generate_T)
  add_dependencies(lte-softmodem-nos1 generate_T)
  add_dependencies(rrh_gw generate_T)
  add_dependencies(oaisim generate_T)
  add_dependencies(oaisim_nos1 generate_T)
  add_dependencies(dlsim generate_T)
  add_dependencies(ulsim generate_T)
  add_dependencies(pbchsim generate_T)
  add_dependencies(scansim generate_T)
  add_dependencies(mbmssim generate_T)
  add_dependencies(pdcchsim generate_T)
  add_dependencies(pucchsim generate_T)
  add_dependencies(prachsim generate_T)
  add_dependencies(syncsim generate_T)
endif (${T_TRACER})

##################################################
# Generated specific cases is not regular code
###############################################

##################""
# itti symbolic debug print require to generate a specific include file
########################################

# retrieve the compiler options to send it to gccxml
get_directory_property( DirDefs COMPILE_DEFINITIONS )
foreach( d ${DirDefs} )
    list(APPEND itti_compiler_options "-D${d}")
endforeach()
get_directory_property( DirDefs INCLUDE_DIRECTORIES )
foreach( d ${DirDefs} )
    list(APPEND itti_compiler_options "-I${d}")
endforeach()

set (ITTI_H ${ITTI_DIR}/intertask_interface_types.h)
add_custom_command (
  OUTPUT ${OPENAIR_BIN_DIR}/messages.xml
  COMMAND gccxml ${itti_compiler_options} -fxml=${OPENAIR_BIN_DIR}/messages.xml ${ITTI_H}
  DEPENDS ${S1AP_OAI_generated} ${RRC_FULL_DIR}/asn1_constants.h
  )

add_custom_command (
  OUTPUT ${OPENAIR_BIN_DIR}/messages_xml.h
  COMMAND sed -e 's/ *//'   -e 's/\"/\\\\\"/g' -e 's/^/\"/' -e 's/$$/\\\\n\"/' ${OPENAIR_BIN_DIR}/messages.xml  > ${OPENAIR_BIN_DIR}/messages_xml.h
  DEPENDS ${OPENAIR_BIN_DIR}/messages.xml ${RRC_FULL_DIR}/asn1_constants.h
  )

################
# Kernel modules
###############
# Set compiler options for kernel modules
# we need to get out cmake to use the regular Linux Kernel process
# this is documented as https://www.kernel.org/doc/Documentation/kbuild/modules.txt
######################################

# retrieve the compiler options to send it to gccxml
get_directory_property(DirDefs COMPILE_DEFINITIONS )
foreach( d ${DirDefs} )
  set(module_cc_opt_tmp "${module_cc_opt_tmp} -D${d}")
endforeach()
string(REPLACE "-DUSER_MODE" "" module_cc_opt ${module_cc_opt_tmp})
get_directory_property( DirDefs INCLUDE_DIRECTORIES )
foreach( d ${DirDefs} )
  set(module_cc_opt "${module_cc_opt} -I${d}")
endforeach()

EXECUTE_PROCESS(COMMAND uname -r
  OUTPUT_VARIABLE os_release
  OUTPUT_STRIP_TRAILING_WHITESPACE)
SET(module_build_path /lib/modules/${os_release}/build)

function(make_driver name dir)
  file(MAKE_DIRECTORY ${OPENAIR_BIN_DIR}/${name})
  foreach(f  IN  ITEMS ${ARGN})
    list(APPEND src_path_list ${dir}/${f})
    string(REGEX REPLACE "c *$" "o" obj ${f})
    set(objs "${objs} ${obj}")
  endforeach()
  CONFIGURE_FILE(${OPENAIR_CMAKE}/tools/Kbuild.cmake ${OPENAIR_BIN_DIR}/${name}/Kbuild)
  add_custom_command(OUTPUT ${name}.ko
    COMMAND make -C ${module_build_path} M=${OPENAIR_BIN_DIR}/${name}
    WORKING_DIRECTORY ${OPENAIR_BIN_DIR}/${name}
    COMMENT "building ${module}.ko"
    VERBATIM
    SOURCES  ${src_path_list}
    )
  add_custom_target(${name} DEPENDS ${name}.ko)
endfunction(make_driver name dir src)

# nashmesh module
################
list(APPEND nasmesh_src device.c common.c ioctl.c classifier.c tool.c mesh.c)
# Actually nasty stuff to be FIXED: the hereafter flag is for RTAI compilation in the driver,
# but has different meaning in the other parts of the code
# We should change the constant name to xxx_RTAI or likely
if(NOT ${module_cc_opt} MATCHES "DRTAI")
  set(module_cc_opt "${module_cc_opt} -DNAS_NETLINK")
else()
  string(REPLACE "-DNAS_NETLINK" "" tmp "${module_cc_opt}")
  set(module_cc_opt ${tmp})
endif()
# legacy Makefile was using NAS_NETLINK flag, but other drivers the hereafter flag
# so, this cmake use OAI_NW_DRIVER_USE_NETLINK everywhere
if (OAI_NW_DRIVER_USE_NETLINK)
  list(APPEND nasmesh_src netlink.c)
endif()
make_driver(nasmesh  ${OPENAIR2_DIR}/NETWORK_DRIVER/MESH ${nasmesh_src})

# user space tool for configuring MESH IP driver
################
add_executable(rb_tool
  ${OPENAIR2_DIR}/NETWORK_DRIVER/MESH/constant.h
  ${OPENAIR2_DIR}/NETWORK_DRIVER/MESH/ioctl.h
  ${OPENAIR2_DIR}/NETWORK_DRIVER/MESH/rrc_nas_primitives.h
  ${OPENAIR2_DIR}/NETWORK_DRIVER/MESH/RB_TOOL/rb_tool.c
)
target_include_directories(rb_tool PRIVATE ${OPENAIR2_DIR}/NETWORK_DRIVER/MESH/)

# ???
####################
list(APPEND oai_nw_drv_src device.c common.c ioctl.c classifier.c tool.c)
if(OAI_NW_DRIVER_USE_NETLINK)
  list(APPEND oai_nw_drv_src netlink.c)
endif()
make_driver(oai_nw_drv ${OPENAIR2_DIR}/NETWORK_DRIVER/LITE ${oai_nw_drv_src})

# Exmimo board drivers
#########################
list(APPEND openair_rf_src module_main.c irq.c fileops.c exmimo_fw.c)
make_driver(openair_rf ${OPENAIR_TARGETS}/ARCH/EXMIMO/DRIVER/eurecom ${openair_rf_src})

add_executable(updatefw
  ${OPENAIR_TARGETS}/ARCH/EXMIMO/USERSPACE/OAI_FW_INIT/updatefw.c
)

# ue_ip: purpose ???
###############
list(APPEND ue_ip_src device.c common.c)
if(OAI_NW_DRIVER_USE_NETLINK)
  list(APPEND ue_ip_src netlink.c)
endif()
make_driver(ue_ip ${OPENAIR2_DIR}/NETWORK_DRIVER/UE_IP ${ue_ip_src})


# OCTAVE tools
###############
set(OCT_INCL -I${OPENAIR_TARGETS}/ARCH/EXMIMO/DEFS -I${OPENAIR_TARGETS}/ARCH/EXMIMO/USERSPACE/LIB -I${OPENAIR_TARGETS}/ARCH/COMMON)
set(OCT_LIBS -L${CMAKE_CURRENT_BINARY_DIR} -lm -lOPENAIR0_LIB) 
set(OCT_FLAGS -DEXMIMO)
set(OCT_DIR ${OPENAIR_TARGETS}/ARCH/EXMIMO/USERSPACE/OCTAVE)
set(OCT_FILES
  oarf_config_exmimo.oct
  oarf_config_exmimo.oct 
  oarf_get_frame.oct 
  oarf_stop.oct 
  oarf_send_frame.oct 
  oarf_get_num_detected_cards.oct 
  oarf_stop_without_reset.oct
)

foreach(file IN ITEMS ${OCT_FILES})
  string(REGEX REPLACE "oct *$" "cc" src ${file})
  add_custom_command(
    OUTPUT ${file}
    DEPENDS ${OCT_DIR}/${src} OPENAIR0_LIB
    COMMAND mkoctfile
    ARGS ${OCT_FLAGS} ${OCT_INCL} ${OCT_LIBS} 
    ARGS -o ${file} ${OCT_DIR}/${src}
    COMMENT "Generating ${file}"
    VERBATIM
  )
endforeach(file)

ADD_CUSTOM_TARGET(oarf
   DEPENDS ${OCT_FILES}
)
<|MERGE_RESOLUTION|>--- conflicted
+++ resolved
@@ -618,1233 +618,7 @@
 add_boolean_option(NAS_NETLINK False "???? Must be True to compile nasmesh driver without rtai")
 add_boolean_option(OAISIM False "specific to oaisim")
 add_boolean_option(OAI_NW_DRIVER_USE_NETLINK True "????")
-<<<<<<< HEAD
-	add_boolean_option(USE_MME False "this flag is used only one time in lte-softmodem.c")
-	add_list_string_option(PACKAGE_NAME "NotDefined" "As per attribute name")
-	add_boolean_option(MESSAGE_CHART_GENERATOR False         "For generating sequence diagrams")
-	add_boolean_option(MESSAGE_CHART_GENERATOR_RLC_MAC False "trace RLC-MAC exchanges in sequence diagrams")
-	add_boolean_option(MESSAGE_CHART_GENERATOR_PHY     False "trace some PHY exchanges in sequence diagrams")
-
-	add_boolean_option(ENB_AGENT                   True         "enable eNB agent to inteface with a SDN contrller")
-
-	########################
-	# Include order
-	##########################
-	add_boolean_option(ENB_MODE True "Swap the include directories between openair2 and openair3" )
-
-	##########################
-	# Emulation options
-	##########################
-	add_boolean_option(ENABLE_PGM_TRANSPORT    False "specific to oaisim, emulation through ethernet, reliable multicast")
-	add_boolean_option(ADDR_CONF               False "specific to oaisim, IP autoconf of user-plane IP interface")
-	add_boolean_option(OPENAIR_EMU             False "specific to oaisim")
-	add_boolean_option(OAI_EMU                 False "specific to oaisim")
-	add_boolean_option(PHY_ABSTRACTION         False "specific to oaisim")
-
-	##########################
-	# SCHEDULING/REAL-TIME/PERF options
-	##########################
-	add_boolean_option(ENABLE_USE_CPU_EXECUTION_TIME True "Add data in vcd traces: disable it if perf issues")
-	add_boolean_option(ENABLE_VCD              True  "always true now, time measurements of proc calls and var displays")
-	add_boolean_option(ENABLE_VCD_FIFO         True  "time measurements of proc calls and var displays sent to FIFO (one more thread)")
-	add_boolean_option(HARD_RT                 False "???")
-	add_boolean_option(LINUX                   False "used in weird memcpy() in pdcp.c ???")
-	add_boolean_option(LINUX_LIST              False "used only in lists.c: either use OAI implementation of lists or Linux one (should be True, but it is False")
-	add_boolean_option(LOG_NO_THREAD           True  "Disable thread for log, seems always set to true")
-	add_boolean_option(OPENAIR_LTE             True "Seems legacy: keep it to true")
-
-	##########################
-	# PHY options
-	##########################
-	add_boolean_option(DRIVER2013              True "only relevant for EXMIMO")
-	add_boolean_option(ENABLE_FXP              True "????")
-	add_boolean_option(ENABLE_NEW_MULTICAST    False "specific to oaisim")
-	add_boolean_option(EXMIMO_IOT              True "????")
-	add_boolean_option(LARGE_SCALE             False "specific to oaisim: defines max eNB=2 and max UE=120")
-	add_boolean_option(LOCALIZATION            False "???")
-	add_integer_option(MAX_NUM_CCs             1     "????")
-	add_boolean_option(MU_RECEIVER             False "????")
-	add_boolean_option(NEW_FFT                 True "????")
-	add_boolean_option(OPENAIR1                True "????")
-	add_boolean_option(PBS_SIM                 False "????")
-	add_boolean_option(PC_DSP                  True "????")
-	add_boolean_option(PC_TARGET               True "????")
-	add_boolean_option(PERFECT_CE              False "????")
-	add_boolean_option(PHYSIM                  True  "for L1 simulators (dlsim, ulsim, ...)")
-	add_boolean_option(PHY_CONTEXT             True "not clear: must remain False for dlsim")
-	add_boolean_option(PHY_EMUL                False "not clear: must remain False for dlsim")
-	add_boolean_option(PUCCH                   True "????")
-	add_boolean_option(RANDOM_BF               False "????")
-	add_boolean_option(SMBV                    False "Rohde&Schwarz SMBV100A vector signal generator")
-	add_boolean_option(DEBUG_PHY               False "Enable PHY layer debugging options")
-	add_boolean_option(DEBUG_PHY_PROC          False "Enable debugging of PHY layer procedures")
-	add_boolean_option(DEBUG_DLSCH             False "Enable debugging of DLSCH physical layer channel")
-
-	##########################
-	# 802.21 options
-	##########################
-	add_boolean_option(ENABLE_RAL              False "ENABLE 802.21 INTERFACE")
-	add_boolean_option(USE_3GPP_ADDR_AS_LINK_ADDR False "As per attribute name")
-
-	##########################
-	# NAS LAYER OPTIONS
-	##########################
-	add_boolean_option(ENABLE_NAS_UE_LOGGING   True  "????")
-	add_boolean_option(NAS_BUILT_IN_UE         True  "UE NAS layer present in this executable")
-	add_boolean_option(NAS_UE                  True  "NAS UE INSTANCE (<> NAS_MME)")
-
-
-	##########################
-	# ACCESS STRATUM LAYER2 OPTIONS
-	##########################
-	add_boolean_option(MAC_CONTEXT             True  "specific to oaisim")
-	add_boolean_option(JUMBO_FRAME             True  "ENABLE LARGE SDU in ACCESS STRATUM (larger than common MTU)")
-
-	##########################
-	# RLC LAYER OPTIONS
-	##########################
-	add_boolean_option(OPENAIR2                True  "Access Stratum layer 2 built in executable")
-	add_boolean_option(TRACE_RLC_PAYLOAD       False "Fatal assert in this case")
-	add_boolean_option(RLC_STOP_ON_LOST_PDU    False "Fatal assert in this case")
-
-	add_boolean_option(TRACE_RLC_MUTEX         True  "TRACE for RLC, possible problem in thread scheduling")
-	add_boolean_option(TRACE_RLC_AM_BO         False "TRACE for RLC AM, TO BE CHANGED IN A MORE GENERAL FLAG")
-	add_boolean_option(TRACE_RLC_AM_FREE_SDU   False "TRACE for RLC AM, TO BE CHANGED IN A MORE GENERAL FLAG")
-	add_boolean_option(TRACE_RLC_AM_HOLE       False "TRACE for RLC AM, TO BE CHANGED IN A MORE GENERAL FLAG")
-	add_boolean_option(TRACE_RLC_AM_PDU        False "TRACE for RLC AM, TO BE CHANGED IN A MORE GENERAL FLAG")
-	add_boolean_option(TRACE_RLC_AM_RESEGMENT  False "TRACE for RLC AM, TO BE CHANGED IN A MORE GENERAL FLAG")
-	add_boolean_option(TRACE_RLC_AM_RX         False "TRACE for RLC AM, TO BE CHANGED IN A MORE GENERAL FLAG")
-	add_boolean_option(TRACE_RLC_AM_RX_DECODE  False "TRACE for RLC AM, TO BE CHANGED IN A MORE GENERAL FLAG")
-	add_boolean_option(TRACE_RLC_AM_TX         False "TRACE for RLC AM, TO BE CHANGED IN A MORE GENERAL FLAG")
-	add_boolean_option(TRACE_RLC_AM_TX_STATUS  False "TRACE for RLC AM, TO BE CHANGED IN A MORE GENERAL FLAG")
-	add_boolean_option(TRACE_RLC_AM_STATUS_CREATION   False "TRACE for RLC AM, TO BE CHANGED IN A MORE GENERAL FLAG")
-
-	add_boolean_option(STOP_ON_IP_TRAFFIC_OVERLOAD      False "")
-	add_boolean_option(TRACE_RLC_UM_DAR        False "TRACE for RLC UM, TO BE CHANGED IN A MORE GENERAL FLAG")
-	add_boolean_option(TRACE_RLC_UM_DISPLAY_ASCII_DATA  False "TRACE for RLC UM, TO BE CHANGED IN A MORE GENERAL FLAG")
-	add_boolean_option(TRACE_RLC_UM_PDU        False "TRACE for RLC UM, TO BE CHANGED IN A MORE GENERAL FLAG")
-	add_boolean_option(TRACE_RLC_UM_RX         False "TRACE for RLC UM, TO BE CHANGED IN A MORE GENERAL FLAG")
-	add_boolean_option(TRACE_RLC_UM_SEGMENT    False "TRACE for RLC UM, TO BE CHANGED IN A MORE GENERAL FLAG")
-	add_boolean_option(TRACE_RLC_UM_TX_STATUS  False "TRACE for RLC UM, TO BE CHANGED IN A MORE GENERAL FLAG")
-
-
-	##########################
-	# PDCP LAYER OPTIONS
-	##########################
-	add_boolean_option(PDCP_USE_NETLINK            False "For eNB, PDCP communicate with a NETLINK socket if connected to network driver, else could use a RT-FIFO")
-	add_boolean_option(PDCP_USE_NETLINK_QUEUES     False "When PDCP_USE_NETLINK is true, incoming IP packets are stored in queues")
-	add_boolean_option(LINK_ENB_PDCP_TO_IP_DRIVER  False "For eNB, PDCP communicate with a IP driver")
-	add_boolean_option(LINK_ENB_PDCP_TO_GTPV1U     True  "For eNB, PDCP communicate with GTP-U protocol (eNB<->S-GW)")
-
-	##########################
-	# RRC LAYER OPTIONS
-	##########################
-	add_boolean_option(RRC_DEFAULT_RAB_IS_AM       False  "Otherwise it is UM, configure params are actually set in rrc_eNB.c:rrc_eNB_generate_defaultRRCConnectionReconfiguration(...)")
-
-
-	##########################
-	# S1AP LAYER OPTIONS
-	##########################
-	# none
-
-	##########################
-	# PROJECTS (IST, FRENCH COLL., etc)
-	# SPECIFIC OPTIONS
-	##########################
-	add_boolean_option(SPECTRA False "???")
-	add_boolean_option(MIH_C_MEDIEVAL_EXTENSIONS False "EXTENSIONS TO MIH 802.21 IN CONTEXT OF IST PROJECT CALLED MEDIEVAL")
-
-
-
-	add_boolean_option(EMOS False "????")
-	if(${EMOS})
-	  add_definitions("-D_FILE_OFFSET_BITS=64")
-	  set(EMOS_LIB gps)
-	endif(${EMOS})
-
-
-	 # add the binary tree to the search path for include files
-	#######################################################
-	# We will find ConfigOAI.h after generation in target directory
-	include_directories("${OPENAIR_BIN_DIR}")
-	# add directories to find all include files
-	# the internal rule is to use generic names such as defs.h
-	# but to make it uniq name as adding the relative path in the include directtive
-	# example: #include "RRC/LITE/defs.h"
-	#find_path (include_dirs_all *.h ${OPENAIR_DIR})
-	#find_path (include_dirs_all *.h PATHS /usr/include NO_CMAKE_PATH)
-	#include_directories("${include_dirs_all}")
-
-	# Legacy exact order
-	if(ENB_MODE)
-	  include_directories("${OPENAIR2_DIR}/COMMON")
-	  include_directories("${OPENAIR2_DIR}/UTIL")
-	  include_directories("${OPENAIR2_DIR}/UTIL/LOG")
-	  include_directories("${OPENAIR3_DIR}/COMMON")
-	  include_directories("${OPENAIR3_DIR}/UTILS")
-	else()
-	  include_directories("${OPENAIR3_DIR}/COMMON")
-	  include_directories("${OPENAIR3_DIR}/UTILS")
-	  include_directories("${OPENAIR2_DIR}/COMMON")
-	  include_directories("${OPENAIR2_DIR}/UTIL")
-	  include_directories("${OPENAIR2_DIR}/UTIL/LOG")
-	endif()
-	include_directories("${OPENAIR1_DIR}")
-	include_directories("${OPENAIR2_DIR}/NAS")
-	include_directories("${OPENAIR2_DIR}")
-	include_directories("${OPENAIR2_DIR}/LAYER2/RLC")
-	include_directories("${OPENAIR2_DIR}/LAYER2/RLC/AM_v9.3.0")
-	include_directories("${OPENAIR2_DIR}/LAYER2/RLC/UM_v9.3.0")
-	include_directories("${OPENAIR2_DIR}/LAYER2/RLC/TM_v9.3.0")
-	include_directories("${OPENAIR2_DIR}/LAYER2/PDCP_v10.1.0")
-	include_directories("${OPENAIR2_DIR}/RRC/LITE/MESSAGES")
-	include_directories("${OPENAIR2_DIR}/RRC/LITE")
-	include_directories("${OPENAIR3_DIR}/RAL-LTE/INTERFACE-802.21/INCLUDE")
-	include_directories("${OPENAIR3_DIR}/RAL-LTE/LTE_RAL_ENB/INCLUDE")
-	include_directories("${OPENAIR3_DIR}/RAL-LTE/LTE_RAL_UE/INCLUDE")
-	include_directories("${OPENAIR_DIR}/common/utils")
-	include_directories("${OPENAIR_DIR}/common/utils/itti")
-	include_directories("${OPENAIR3_DIR}/NAS/COMMON")
-	include_directories("${OPENAIR3_DIR}/NAS/COMMON/API/NETWORK")
-	include_directories("${OPENAIR3_DIR}/NAS/COMMON/EMM/MSG")
-	include_directories("${OPENAIR3_DIR}/NAS/COMMON/ESM/MSG")
-	include_directories("${OPENAIR3_DIR}/NAS/COMMON/IES")
-	include_directories("${OPENAIR3_DIR}/NAS/COMMON/UTIL")
-	include_directories("${OPENAIR3_DIR}/SECU")
-	include_directories("${OPENAIR3_DIR}/SCTP")
-	include_directories("${OPENAIR3_DIR}/S1AP")
-	include_directories("${OPENAIR2_DIR}/X2AP")
-	include_directories("${OPENAIR3_DIR}/UDP")
-	include_directories("${OPENAIR3_DIR}/GTPV1-U")
-	include_directories("${OPENAIR_DIR}/targets/COMMON")
-	include_directories("${OPENAIR_DIR}/targets/ARCH/COMMON")
-	include_directories("${OPENAIR_DIR}/targets/ARCH/EXMIMO/USERSPACE/LIB/")
-	include_directories("${OPENAIR_DIR}/targets/ARCH/EXMIMO/DEFS")
-	include_directories("${OPENAIR2_DIR}/ENB_APP")
-	include_directories("${OPENAIR2_DIR}/UTIL/OSA")
-	include_directories("${OPENAIR2_DIR}/UTIL/LFDS/liblfds6.1.1/liblfds611/inc")
-	include_directories("${OPENAIR2_DIR}/UTIL/MEM")
-	include_directories("${OPENAIR2_DIR}/UTIL/LISTS")
-	include_directories("${OPENAIR2_DIR}/UTIL/FIFO")
-	include_directories("${OPENAIR2_DIR}/UTIL/OCG")
-	include_directories("${OPENAIR2_DIR}/UTIL/MATH")
-	include_directories("${OPENAIR2_DIR}/UTIL/TIMER")
-	include_directories("${OPENAIR2_DIR}/UTIL/OMG")
-	include_directories("${OPENAIR2_DIR}/UTIL/OTG")
-	include_directories("${OPENAIR2_DIR}/UTIL/CLI")
-	include_directories("${OPENAIR2_DIR}/UTIL/OPT")
-	include_directories("${OPENAIR2_DIR}/UTIL/OMV")
-	include_directories("${OPENAIR2_DIR}/RRC/LITE/MESSAGES")
-	include_directories("${OPENAIR3_DIR}/GTPV1-U/nw-gtpv1u/shared")
-	include_directories("${OPENAIR3_DIR}/GTPV1-U/nw-gtpv1u/include")
-	include_directories("${OPENAIR_DIR}")
-
-	# Utilities Library
-	################
-	add_library(HASHTABLE
-	  ${OPENAIR_DIR}/common/utils/collection/hashtable/hashtable.c
-	  ${OPENAIR_DIR}/common/utils/collection/hashtable/obj_hashtable.c
-	)
-	include_directories(${OPENAIR_DIR}/common/utils/collection/hashtable)
-
-	if (MESSAGE_CHART_GENERATOR)
-	  add_library(MSC  
-	    ${OPENAIR_DIR}/common/utils/msc/msc.c
-	  )  
-	  set(MSC_LIB MSC)
-	endif()
-	include_directories(${OPENAIR_DIR}/common/utils/msc)
-
-	set(UTIL_SRC
-	  ${OPENAIR2_DIR}/UTIL/CLI/cli.c
-	  ${OPENAIR2_DIR}/UTIL/CLI/cli_cmd.c
-	  ${OPENAIR2_DIR}/UTIL/CLI/cli_server.c
-	  ${OPENAIR2_DIR}/UTIL/FIFO/pad_list.c
-	  ${OPENAIR2_DIR}/UTIL/LISTS/list.c
-	  ${OPENAIR2_DIR}/UTIL/LISTS/list2.c
-	  ${OPENAIR2_DIR}/UTIL/LOG/log.c
-	  ${OPENAIR2_DIR}/UTIL/LOG/vcd_signal_dumper.c
-	  ${OPENAIR2_DIR}/UTIL/MATH/oml.c
-	  ${OPENAIR2_DIR}/UTIL/MEM/mem_block.c
-	  ${OPENAIR2_DIR}/UTIL/OCG/OCG.c
-	  ${OPENAIR2_DIR}/UTIL/OCG/OCG_create_dir.c
-	  ${OPENAIR2_DIR}/UTIL/OCG/OCG_detect_file.c
-	  ${OPENAIR2_DIR}/UTIL/OCG/OCG_generate_report.c
-	  ${OPENAIR2_DIR}/UTIL/OCG/OCG_parse_filename.c
-	  ${OPENAIR2_DIR}/UTIL/OCG/OCG_parse_XML.c
-	  ${OPENAIR2_DIR}/UTIL/OCG/OCG_save_XML.c
-	  ${OPENAIR2_DIR}/UTIL/OMG/client_traci_OMG.c
-	  ${OPENAIR2_DIR}/UTIL/OMG/common.c
-	  ${OPENAIR2_DIR}/UTIL/OMG/grid.c
-	  ${OPENAIR2_DIR}/UTIL/OMG/id_manager.c
-	  ${OPENAIR2_DIR}/UTIL/OMG/job.c
-	  ${OPENAIR2_DIR}/UTIL/OMG/mobility_parser.c
-	  ${OPENAIR2_DIR}/UTIL/OMG/omg.c
-	  ${OPENAIR2_DIR}/UTIL/OMG/omg_hashtable.c
-	  ${OPENAIR2_DIR}/UTIL/OMG/rwalk.c
-	  ${OPENAIR2_DIR}/UTIL/OMG/rwp.c
-	  ${OPENAIR2_DIR}/UTIL/OMG/socket_traci_OMG.c
-	  ${OPENAIR2_DIR}/UTIL/OMG/static.c
-	  ${OPENAIR2_DIR}/UTIL/OMG/steadystaterwp.c
-	  ${OPENAIR2_DIR}/UTIL/OMG/storage_traci_OMG.c
-	  ${OPENAIR2_DIR}/UTIL/OMG/trace.c
-	  ${OPENAIR2_DIR}/UTIL/OMG/trace_hashtable.c
-	  ${OPENAIR2_DIR}/UTIL/OPT/probe.c
-	  ${OPENAIR2_DIR}/UTIL/OTG/otg_tx.c
-	  ${OPENAIR2_DIR}/UTIL/OTG/otg.c
-	  ${OPENAIR2_DIR}/UTIL/OTG/otg_kpi.c
-	  ${OPENAIR2_DIR}/UTIL/OTG/otg_models.c
-	  ${OPENAIR2_DIR}/UTIL/OTG/otg_form.c
-	  ${OPENAIR2_DIR}/UTIL/OTG/otg_rx.c
-	  )
-	add_library(UTIL ${UTIL_SRC})
-
-	set(SECU_OSA_SRC
-	  ${OPENAIR2_DIR}/UTIL/OSA/osa_key_deriver.c
-	  ${OPENAIR2_DIR}/UTIL/OSA/osa_rijndael.c
-	  ${OPENAIR2_DIR}/UTIL/OSA/osa_snow3g.c
-	  ${OPENAIR2_DIR}/UTIL/OSA/osa_stream_eea.c
-	  ${OPENAIR2_DIR}/UTIL/OSA/osa_stream_eia.c
-	  )
-	add_library(SECU_OSA ${SECU_OSA_SRC})
-
-	set(SECU_CN_SRC
-	  ${OPENAIR3_DIR}/SECU/kdf.c
-	  ${OPENAIR3_DIR}/SECU/rijndael.c
-	  ${OPENAIR3_DIR}/SECU/snow3g.c
-	  ${OPENAIR3_DIR}/SECU/key_nas_deriver.c
-	  ${OPENAIR3_DIR}/SECU/nas_stream_eea1.c
-	  ${OPENAIR3_DIR}/SECU/nas_stream_eia1.c
-	  ${OPENAIR3_DIR}/SECU/nas_stream_eea2.c
-	  ${OPENAIR3_DIR}/SECU/nas_stream_eia2.c
-	  )
-	add_library(SECU_CN ${SECU_CN_SRC})
-
-	# Scheduler
-	################################"
-	file(GLOB SCHED_SRC ${OPENAIR1_DIR}/SCHED/*.c)
-	add_library(SCHED_LIB ${SCHED_SRC})
-
-	# Layer 1
-	#############################
-	set(PHY_SRC
-	  # depend on code generation from asn1c
-	  ${RRC_FULL_DIR}/asn1_constants.h
-	  # actual source
-	  ${OPENAIR1_DIR}/PHY/LTE_TRANSPORT/pss.c
-	  ${OPENAIR1_DIR}/PHY/LTE_TRANSPORT/sss.c
-	  ${OPENAIR1_DIR}/PHY/LTE_TRANSPORT/pilots.c
-	  ${OPENAIR1_DIR}/PHY/LTE_TRANSPORT/pilots_mbsfn.c
-	  ${OPENAIR1_DIR}/PHY/LTE_TRANSPORT/dlsch_coding.c
-	  ${OPENAIR1_DIR}/PHY/LTE_TRANSPORT/dlsch_modulation.c
-	  ${OPENAIR1_DIR}/PHY/LTE_TRANSPORT/dlsch_demodulation.c
-	  ${OPENAIR1_DIR}/PHY/LTE_TRANSPORT/dlsch_llr_computation.c
-	  ${OPENAIR1_DIR}/PHY/LTE_TRANSPORT/power_control.c
-	  ${OPENAIR1_DIR}/PHY/LTE_TRANSPORT/dlsch_decoding.c
-	  ${OPENAIR1_DIR}/PHY/LTE_TRANSPORT/dlsch_scrambling.c
-	  ${OPENAIR1_DIR}/PHY/LTE_TRANSPORT/dci_tools.c
-	  ${OPENAIR1_DIR}/PHY/LTE_TRANSPORT/uci_tools.c
-	  ${OPENAIR1_DIR}/PHY/LTE_TRANSPORT/lte_mcs.c
-	  ${OPENAIR1_DIR}/PHY/LTE_TRANSPORT/pbch.c
-	  ${OPENAIR1_DIR}/PHY/LTE_TRANSPORT/dci.c
-	  ${OPENAIR1_DIR}/PHY/LTE_TRANSPORT/phich.c
-	  ${OPENAIR1_DIR}/PHY/LTE_TRANSPORT/pcfich.c
-	  ${OPENAIR1_DIR}/PHY/LTE_TRANSPORT/pucch.c
-	  ${OPENAIR1_DIR}/PHY/LTE_TRANSPORT/prach.c
-	  ${OPENAIR1_DIR}/PHY/LTE_TRANSPORT/pmch.c
-	  ${OPENAIR1_DIR}/PHY/LTE_TRANSPORT/group_hopping.c
-	  ${OPENAIR1_DIR}/PHY/LTE_TRANSPORT/srs_modulation.c
-	  ${OPENAIR1_DIR}/PHY/LTE_TRANSPORT/drs_modulation.c
-	  ${OPENAIR1_DIR}/PHY/LTE_TRANSPORT/ulsch_modulation.c
-	  ${OPENAIR1_DIR}/PHY/LTE_TRANSPORT/ulsch_demodulation.c
-	  ${OPENAIR1_DIR}/PHY/LTE_TRANSPORT/ulsch_coding.c
-	  ${OPENAIR1_DIR}/PHY/LTE_TRANSPORT/ulsch_decoding.c
-	  ${OPENAIR1_DIR}/PHY/LTE_TRANSPORT/rar_tools.c
-	  ${OPENAIR1_DIR}/PHY/LTE_TRANSPORT/print_stats.c
-	  ${OPENAIR1_DIR}/PHY/LTE_TRANSPORT/initial_sync.c
-      ${OPENAIR1_DIR}/PHY/LTE_TRANSPORT/if4_tools.c
-	  ${OPENAIR1_DIR}/PHY/MODULATION/ofdm_mod.c
-	  ${OPENAIR1_DIR}/PHY/MODULATION/slot_fep.c
-	  ${OPENAIR1_DIR}/PHY/MODULATION/slot_fep_mbsfn.c
-	  ${OPENAIR1_DIR}/PHY/MODULATION/slot_fep_ul.c
-	  ${OPENAIR1_DIR}/PHY/MODULATION/ul_7_5_kHz.c
-	  ${OPENAIR1_DIR}/PHY/LTE_ESTIMATION/freq_equalization.c
-	  ${OPENAIR1_DIR}/PHY/LTE_ESTIMATION/lte_sync_time.c
-	  ${OPENAIR1_DIR}/PHY/LTE_ESTIMATION/lte_sync_timefreq.c
-	  ${OPENAIR1_DIR}/PHY/LTE_ESTIMATION/lte_adjust_sync.c
-	  ${OPENAIR1_DIR}/PHY/LTE_ESTIMATION/lte_dl_channel_estimation.c
-	  ${OPENAIR1_DIR}/PHY/LTE_ESTIMATION/lte_dl_mbsfn_channel_estimation.c
-	  ${OPENAIR1_DIR}/PHY/LTE_ESTIMATION/lte_ul_channel_estimation.c
-	  ${OPENAIR1_DIR}/PHY/LTE_ESTIMATION/lte_est_freq_offset.c
-	  ${OPENAIR1_DIR}/PHY/LTE_ESTIMATION/lte_ue_measurements.c
-	  ${OPENAIR1_DIR}/PHY/LTE_ESTIMATION/lte_eNB_measurements.c
-	  ${OPENAIR1_DIR}/PHY/LTE_ESTIMATION/adjust_gain.c
-	  ${OPENAIR1_DIR}/PHY/LTE_REFSIG/lte_dl_cell_spec.c
-	  ${OPENAIR1_DIR}/PHY/LTE_REFSIG/lte_dl_uespec.c
-	  ${OPENAIR1_DIR}/PHY/LTE_REFSIG/lte_gold.c
-	  ${OPENAIR1_DIR}/PHY/LTE_REFSIG/lte_gold_mbsfn.c
-	  ${OPENAIR1_DIR}/PHY/LTE_REFSIG/lte_dl_mbsfn.c
-	  ${OPENAIR1_DIR}/PHY/LTE_REFSIG/lte_ul_ref.c
-	  ${OPENAIR1_DIR}/PHY/CODING/lte_segmentation.c
-	  ${OPENAIR1_DIR}/PHY/CODING/ccoding_byte.c
-	  ${OPENAIR1_DIR}/PHY/CODING/ccoding_byte_lte.c
-	  ${OPENAIR1_DIR}/PHY/CODING/3gpplte_sse.c
-	  ${OPENAIR1_DIR}/PHY/CODING/crc_byte.c
-	  ${OPENAIR1_DIR}/PHY/CODING/3gpplte_turbo_decoder_sse_8bit.c
-	  ${OPENAIR1_DIR}/PHY/CODING/3gpplte_turbo_decoder_sse_16bit.c
-	  ${OPENAIR1_DIR}/PHY/CODING/3gpplte_turbo_decoder_avx2_16bit.c
-	  ${OPENAIR1_DIR}/PHY/CODING/lte_rate_matching.c
-	  ${OPENAIR1_DIR}/PHY/CODING/rate_matching.c
-	  ${OPENAIR1_DIR}/PHY/CODING/viterbi.c
-	  ${OPENAIR1_DIR}/PHY/CODING/viterbi_lte.c
-	  ${OPENAIR1_DIR}/PHY/INIT/lte_init.c
-	  ${OPENAIR1_DIR}/PHY/INIT/lte_parms.c
-	  ${OPENAIR1_DIR}/PHY/INIT/lte_param_init.c
-	  ${OPENAIR1_DIR}/PHY/TOOLS/file_output.c
-	  ${OPENAIR1_DIR}/PHY/TOOLS/lte_dfts.c
-	  ${OPENAIR1_DIR}/PHY/TOOLS/log2_approx.c
-	  ${OPENAIR1_DIR}/PHY/TOOLS/cmult_sv.c
-	  ${OPENAIR1_DIR}/PHY/TOOLS/cmult_vv.c
-	  ${OPENAIR1_DIR}/PHY/TOOLS/cdot_prod.c
-	  ${OPENAIR1_DIR}/PHY/TOOLS/signal_energy.c
-	  ${OPENAIR1_DIR}/PHY/TOOLS/dB_routines.c
-	  ${OPENAIR1_DIR}/PHY/TOOLS/sqrt.c
-	  ${OPENAIR1_DIR}/PHY/TOOLS/time_meas.c
-	  ${OPENAIR1_DIR}/PHY/TOOLS/lut.c
-	  )
-	if (${SMBV})
-	  set(PHY_SRC "${PHY_SRC} ${OPENAIR1_DIR}/PHY/TOOLS/smbv.c")
-	endif  (${SMBV})
-	add_library(PHY ${PHY_SRC})
-
-	#Layer 2 library
-	#####################
-	set(MAC_DIR ${OPENAIR2_DIR}/LAYER2/MAC)
-	set(RLC_DIR ${OPENAIR2_DIR}/LAYER2/RLC)
-	set(RLC_UM_DIR ${OPENAIR2_DIR}/LAYER2/RLC/UM_v9.3.0)
-	set(RLC_AM_DIR ${OPENAIR2_DIR}/LAYER2/RLC/AM_v9.3.0)
-	set(RLC_TM_DIR ${OPENAIR2_DIR}/LAYER2/RLC/TM_v9.3.0)
-	set(RRC_DIR ${OPENAIR2_DIR}/RRC/LITE)
-	set(PDCP_DIR  ${OPENAIR2_DIR}/LAYER2/PDCP_v10.1.0)
-	set(L2_SRC
-	  ${OPENAIR2_DIR}/LAYER2/openair2_proc.c
-	  ${PDCP_DIR}/pdcp.c
-	  ${PDCP_DIR}/pdcp_fifo.c
-	  ${PDCP_DIR}/pdcp_sequence_manager.c
-	  ${PDCP_DIR}/pdcp_primitives.c
-	  ${PDCP_DIR}/pdcp_util.c
-	  ${PDCP_DIR}/pdcp_security.c
-	  ${PDCP_DIR}/pdcp_netlink.c
-	  ${RLC_AM_DIR}/rlc_am.c
-	  ${RLC_AM_DIR}/rlc_am_init.c
-	  ${RLC_AM_DIR}/rlc_am_timer_poll_retransmit.c
-	  ${RLC_AM_DIR}/rlc_am_timer_reordering.c
-	  ${RLC_AM_DIR}/rlc_am_timer_status_prohibit.c
-	  ${RLC_AM_DIR}/rlc_am_segment.c
-	  ${RLC_AM_DIR}/rlc_am_segments_holes.c
-	  ${RLC_AM_DIR}/rlc_am_in_sdu.c
-	  ${RLC_AM_DIR}/rlc_am_receiver.c
-	  ${RLC_AM_DIR}/rlc_am_retransmit.c
-	  ${RLC_AM_DIR}/rlc_am_windows.c
-	  ${RLC_AM_DIR}/rlc_am_rx_list.c
-	  ${RLC_AM_DIR}/rlc_am_reassembly.c
-	  ${RLC_AM_DIR}/rlc_am_status_report.c
-	  ${RLC_TM_DIR}/rlc_tm.c
-	  ${RLC_TM_DIR}/rlc_tm_init.c
-	  ${RLC_UM_DIR}/rlc_um.c
-	  ${RLC_UM_DIR}/rlc_um_fsm.c
-	  ${RLC_UM_DIR}/rlc_um_control_primitives.c
-	  ${RLC_UM_DIR}/rlc_um_segment.c
-	  ${RLC_UM_DIR}/rlc_um_reassembly.c
-	  ${RLC_UM_DIR}/rlc_um_receiver.c
-	  ${RLC_UM_DIR}/rlc_um_dar.c
-	  ${RLC_DIR}/rlc_mac.c
-	  ${RLC_DIR}/rlc.c
-	  ${RLC_DIR}/rlc_rrc.c
-	  ${RLC_DIR}/rlc_mpls.c
-	  ${RRC_DIR}/rrc_UE.c
-	  ${RRC_DIR}/rrc_eNB.c
-	  ${RRC_DIR}/rrc_eNB_S1AP.c
-	  ${RRC_DIR}/rrc_eNB_UE_context.c
-	  ${RRC_DIR}/rrc_common.c
-	  ${RRC_DIR}/L2_interface.c
-	  )
-	set (MAC_SRC
-	  ${MAC_DIR}/lte_transport_init.c
-	  ${MAC_DIR}/main.c
-	  ${MAC_DIR}/ue_procedures.c
-	  ${MAC_DIR}/ra_procedures.c
-	  ${MAC_DIR}/l1_helpers.c
-	  ${MAC_DIR}/rar_tools.c
-	  ${MAC_DIR}/eNB_scheduler.c
-	  ${MAC_DIR}/eNB_scheduler_dlsch.c
-	  ${MAC_DIR}/eNB_scheduler_ulsch.c
-	  ${MAC_DIR}/eNB_scheduler_mch.c
-	  ${MAC_DIR}/eNB_scheduler_bch.c
-	  ${MAC_DIR}/eNB_scheduler_primitives.c
-	  ${MAC_DIR}/eNB_scheduler_RA.c
-	  ${MAC_DIR}/pre_processor.c
-	  ${MAC_DIR}/config.c
-	  )
-
-	set (ENB_APP_SRC
-	  ${OPENAIR2_DIR}/ENB_APP/enb_app.c
-	  ${OPENAIR2_DIR}/ENB_APP/enb_config.c
-	  )
-
-	add_library(L2
-	  ${L2_SRC}
-	  ${MAC_SRC}
-	  ${ENB_APP_SRC})
-	#  ${OPENAIR2_DIR}/RRC/L2_INTERFACE/openair_rrc_L2_interface.c)
-
-	# L3 Libs
-	##########################
-
-	set(RAL_LTE_DIR ${OPENAIR3_DIR}/RAL-LTE/)
-	if (${ENABLE_RAL})
-	  set(RAL_LTE_SRC
-	    ${RRC_DIR}/rrc_UE_ral.c
-	    ${RRC_DIR}/rrc_eNB_ral.c
-	    ${RAL_LTE_DIR}LTE_RAL_ENB/SRC/lteRALenb_action.c
-	    ${RAL_LTE_DIR}LTE_RAL_ENB/SRC/lteRALenb_main.c
-	    ${RAL_LTE_DIR}LTE_RAL_ENB/SRC/lteRALenb_mih_msg.c
-	    ${RAL_LTE_DIR}LTE_RAL_ENB/SRC/lteRALenb_parameters.c
-	    ${RAL_LTE_DIR}LTE_RAL_ENB/SRC/lteRALenb_process.c
-	    ${RAL_LTE_DIR}LTE_RAL_ENB/SRC/lteRALenb_rrc_msg.c
-	    ${RAL_LTE_DIR}LTE_RAL_ENB/SRC/lteRALenb_subscribe.c
-	    ${RAL_LTE_DIR}LTE_RAL_ENB/SRC/lteRALenb_thresholds.c
-	    ${RAL_LTE_DIR}LTE_RAL_UE/SRC/lteRALue_action.c
-	    ${RAL_LTE_DIR}LTE_RAL_UE/SRC/lteRALue_main.c
-	    ${RAL_LTE_DIR}LTE_RAL_UE/SRC/lteRALue_mih_msg.c
-	    ${RAL_LTE_DIR}LTE_RAL_UE/SRC/lteRALue_parameters.c
-	    ${RAL_LTE_DIR}LTE_RAL_UE/SRC/lteRALue_process.c
-	    ${RAL_LTE_DIR}LTE_RAL_UE/SRC/lteRALue_rrc_msg.c
-	    ${RAL_LTE_DIR}LTE_RAL_UE/SRC/lteRALue_subscribe.c
-	    ${RAL_LTE_DIR}LTE_RAL_UE/SRC/lteRALue_thresholds.c
-	    )
-	  add_library(RAL ${RAL_LTE_SRC})
-	  set(RAL_LIB RAL)
-	endif()
-
-	if(${MIH_C_MEDIEVAL_EXTENSIONS})
-	  set(MIH_SRC
-	    ${RAL_LTE_DIR}INTERFACE-802.21/C/MIH_C_header_codec.c
-	    ${RAL_LTE_DIR}INTERFACE-802.21/C/MIH_C_msg_codec.c
-	    ${RAL_LTE_DIR}INTERFACE-802.21/C/MIH_C_primitive_codec.c
-	    ${RAL_LTE_DIR}INTERFACE-802.21/C/MIH_C_F1_basic_data_types_codec.c
-	    ${RAL_LTE_DIR}INTERFACE-802.21/C/MIH_C_F2_general_data_types_codec.c
-	    ${RAL_LTE_DIR}INTERFACE-802.21/C/MIH_C_F3_data_types_for_address_codec.c
-	    ${RAL_LTE_DIR}INTERFACE-802.21/C/MIH_C_F4_data_types_for_links_codec.c
-	    ${RAL_LTE_DIR}INTERFACE-802.21/C/MIH_C_F9_data_types_for_qos_codec.c
-	    ${RAL_LTE_DIR}INTERFACE-802.21/C/MIH_C_F13_data_types_for_information_elements_codec.c
-	    ${RAL_LTE_DIR}INTERFACE-802.21/C/MIH_C_L2_type_values_for_tlv_encoding.c
-	    ${RAL_LTE_DIR}INTERFACE-802.21/C/MIH_C_Medieval_extensions.c
-	    ${RAL_LTE_DIR}INTERFACE-802.21/C/MIH_C_bit_buffer.c
-	    ${RAL_LTE_DIR}INTERFACE-802.21/C/MIH_C.c
-	    )
-	  add_library(MIH ${MIH_SRC})
-	  set(MIH_LIB MIH)
-	endif()
-
-	# CN libs
-	##########################
-
-	add_library(CN_UTILS
-	  ${OPENAIR3_DIR}/UTILS/conversions.c
-	  ${OPENAIR3_DIR}/UTILS/enum_string.c
-	  ${OPENAIR3_DIR}/UTILS/log.c
-	  ${OPENAIR3_DIR}/UTILS/mcc_mnc_itu.c
-	  )
-
-	set(GTPV1U_DIR ${OPENAIR3_DIR}/GTPV1-U)
-	set (GTPV1U_SRC
-	  ${RRC_DIR}/rrc_eNB_GTPV1U.c
-	  ${GTPV1U_DIR}/nw-gtpv1u/src/NwGtpv1uTunnelEndPoint.c
-	  ${GTPV1U_DIR}/nw-gtpv1u/src/NwGtpv1uTrxn.c
-	  ${GTPV1U_DIR}/nw-gtpv1u/src/NwGtpv1uMsg.c
-	  ${GTPV1U_DIR}/nw-gtpv1u/src/NwGtpv1u.c
-	  ${GTPV1U_DIR}/gtpv1u_teid_pool.c
-	)
-	add_library(GTPV1U ${GTPV1U_SRC})
-
-	set(SCTP_SRC
-	  ${OPENAIR3_DIR}/SCTP/sctp_common.c
-	  ${OPENAIR3_DIR}/SCTP/sctp_eNB_task.c
-	  ${OPENAIR3_DIR}/SCTP/sctp_eNB_itti_messaging.c
-	)
-	add_library(SCTP_CLIENT ${SCTP_SRC})
-
-	add_library(UDP ${OPENAIR3_DIR}/UDP/udp_eNB_task.c)
-
-
-	set(NAS_SRC ${OPENAIR3_DIR}/NAS/)
-	set(libnas_api_OBJS
-	  ${NAS_SRC}COMMON/API/NETWORK/as_message.c
-	  ${NAS_SRC}COMMON/API/NETWORK/nas_message.c
-	  ${NAS_SRC}COMMON/API/NETWORK/network_api.c
-	  )
-	  
-	set(libnas_emm_msg_OBJS
-	  ${NAS_SRC}COMMON/EMM/MSG/AttachAccept.c
-	  ${NAS_SRC}COMMON/EMM/MSG/AttachComplete.c
-	  ${NAS_SRC}COMMON/EMM/MSG/AttachReject.c
-	  ${NAS_SRC}COMMON/EMM/MSG/AttachRequest.c
-	  ${NAS_SRC}COMMON/EMM/MSG/AuthenticationFailure.c
-	  ${NAS_SRC}COMMON/EMM/MSG/AuthenticationReject.c
-	  ${NAS_SRC}COMMON/EMM/MSG/AuthenticationRequest.c
-	  ${NAS_SRC}COMMON/EMM/MSG/AuthenticationResponse.c
-	  ${NAS_SRC}COMMON/EMM/MSG/CsServiceNotification.c
-	  ${NAS_SRC}COMMON/EMM/MSG/DetachAccept.c
-	  ${NAS_SRC}COMMON/EMM/MSG/DetachRequest.c
-	  ${NAS_SRC}COMMON/EMM/MSG/DownlinkNasTransport.c
-	  ${NAS_SRC}COMMON/EMM/MSG/EmmInformation.c
-	  ${NAS_SRC}COMMON/EMM/MSG/emm_msg.c
-	  ${NAS_SRC}COMMON/EMM/MSG/EmmStatus.c
-	  ${NAS_SRC}COMMON/EMM/MSG/ExtendedServiceRequest.c
-	  ${NAS_SRC}COMMON/EMM/MSG/GutiReallocationCommand.c
-	  ${NAS_SRC}COMMON/EMM/MSG/GutiReallocationComplete.c
-	  ${NAS_SRC}COMMON/EMM/MSG/IdentityRequest.c
-	  ${NAS_SRC}COMMON/EMM/MSG/IdentityResponse.c
-	  ${NAS_SRC}COMMON/EMM/MSG/SecurityModeCommand.c
-	  ${NAS_SRC}COMMON/EMM/MSG/SecurityModeComplete.c
-	  ${NAS_SRC}COMMON/EMM/MSG/SecurityModeReject.c
-	  ${NAS_SRC}COMMON/EMM/MSG/ServiceReject.c
-	  ${NAS_SRC}COMMON/EMM/MSG/ServiceRequest.c
-	  ${NAS_SRC}COMMON/EMM/MSG/TrackingAreaUpdateAccept.c
-	  ${NAS_SRC}COMMON/EMM/MSG/TrackingAreaUpdateComplete.c
-	  ${NAS_SRC}COMMON/EMM/MSG/TrackingAreaUpdateReject.c
-	  ${NAS_SRC}COMMON/EMM/MSG/TrackingAreaUpdateRequest.c
-	  ${NAS_SRC}COMMON/EMM/MSG/UplinkNasTransport.c
-	)
-	  
-	set(libnas_esm_msg_OBJS
-	  ${NAS_SRC}COMMON/ESM/MSG/ActivateDedicatedEpsBearerContextAccept.c
-	  ${NAS_SRC}COMMON/ESM/MSG/ActivateDedicatedEpsBearerContextReject.c
-	  ${NAS_SRC}COMMON/ESM/MSG/ActivateDedicatedEpsBearerContextRequest.c
-	  ${NAS_SRC}COMMON/ESM/MSG/ActivateDefaultEpsBearerContextAccept.c
-	  ${NAS_SRC}COMMON/ESM/MSG/ActivateDefaultEpsBearerContextReject.c
-	  ${NAS_SRC}COMMON/ESM/MSG/ActivateDefaultEpsBearerContextRequest.c
-	  ${NAS_SRC}COMMON/ESM/MSG/BearerResourceAllocationReject.c
-	  ${NAS_SRC}COMMON/ESM/MSG/BearerResourceAllocationRequest.c
-	  ${NAS_SRC}COMMON/ESM/MSG/BearerResourceModificationReject.c
-	  ${NAS_SRC}COMMON/ESM/MSG/BearerResourceModificationRequest.c
-	  ${NAS_SRC}COMMON/ESM/MSG/DeactivateEpsBearerContextAccept.c
-	  ${NAS_SRC}COMMON/ESM/MSG/DeactivateEpsBearerContextRequest.c
-	  ${NAS_SRC}COMMON/ESM/MSG/EsmInformationRequest.c
-	  ${NAS_SRC}COMMON/ESM/MSG/EsmInformationResponse.c
-	  ${NAS_SRC}COMMON/ESM/MSG/esm_msg.c
-	  ${NAS_SRC}COMMON/ESM/MSG/EsmStatus.c
-	  ${NAS_SRC}COMMON/ESM/MSG/ModifyEpsBearerContextAccept.c
-	  ${NAS_SRC}COMMON/ESM/MSG/ModifyEpsBearerContextReject.c
-	  ${NAS_SRC}COMMON/ESM/MSG/ModifyEpsBearerContextRequest.c
-	  ${NAS_SRC}COMMON/ESM/MSG/PdnConnectivityReject.c
-	  ${NAS_SRC}COMMON/ESM/MSG/PdnConnectivityRequest.c
-	  ${NAS_SRC}COMMON/ESM/MSG/PdnDisconnectReject.c
-	  ${NAS_SRC}COMMON/ESM/MSG/PdnDisconnectRequest.c
-	)
-
-	set(libnas_ies_OBJS
-	  ${NAS_SRC}COMMON/IES/AccessPointName.c
-	  ${NAS_SRC}COMMON/IES/AdditionalUpdateResult.c
-	  ${NAS_SRC}COMMON/IES/AdditionalUpdateType.c
-	  ${NAS_SRC}COMMON/IES/ApnAggregateMaximumBitRate.c
-	  ${NAS_SRC}COMMON/IES/AuthenticationFailureParameter.c
-	  ${NAS_SRC}COMMON/IES/AuthenticationParameterAutn.c
-	  ${NAS_SRC}COMMON/IES/AuthenticationParameterRand.c
-	  ${NAS_SRC}COMMON/IES/AuthenticationResponseParameter.c
-	  ${NAS_SRC}COMMON/IES/CipheringKeySequenceNumber.c
-	  ${NAS_SRC}COMMON/IES/Cli.c
-	  ${NAS_SRC}COMMON/IES/CsfbResponse.c
-	  ${NAS_SRC}COMMON/IES/DaylightSavingTime.c
-	  ${NAS_SRC}COMMON/IES/DetachType.c
-	  ${NAS_SRC}COMMON/IES/DrxParameter.c
-	  ${NAS_SRC}COMMON/IES/EmergencyNumberList.c
-	  ${NAS_SRC}COMMON/IES/EmmCause.c
-	  ${NAS_SRC}COMMON/IES/EpsAttachResult.c
-	  ${NAS_SRC}COMMON/IES/EpsAttachType.c
-	  ${NAS_SRC}COMMON/IES/EpsBearerContextStatus.c
-	  ${NAS_SRC}COMMON/IES/EpsBearerIdentity.c
-	  ${NAS_SRC}COMMON/IES/EpsMobileIdentity.c
-	  ${NAS_SRC}COMMON/IES/EpsNetworkFeatureSupport.c
-	  ${NAS_SRC}COMMON/IES/EpsQualityOfService.c
-	  ${NAS_SRC}COMMON/IES/EpsUpdateResult.c
-	  ${NAS_SRC}COMMON/IES/EpsUpdateType.c
-	  ${NAS_SRC}COMMON/IES/EsmCause.c
-	  ${NAS_SRC}COMMON/IES/EsmInformationTransferFlag.c
-	  ${NAS_SRC}COMMON/IES/EsmMessageContainer.c
-	  ${NAS_SRC}COMMON/IES/GprsTimer.c
-	  ${NAS_SRC}COMMON/IES/GutiType.c
-	  ${NAS_SRC}COMMON/IES/IdentityType2.c
-	  ${NAS_SRC}COMMON/IES/ImeisvRequest.c
-	  ${NAS_SRC}COMMON/IES/KsiAndSequenceNumber.c
-	  ${NAS_SRC}COMMON/IES/LcsClientIdentity.c
-	  ${NAS_SRC}COMMON/IES/LcsIndicator.c
-	  ${NAS_SRC}COMMON/IES/LinkedEpsBearerIdentity.c
-	  ${NAS_SRC}COMMON/IES/LlcServiceAccessPointIdentifier.c
-	  ${NAS_SRC}COMMON/IES/LocationAreaIdentification.c
-	  ${NAS_SRC}COMMON/IES/MessageType.c
-	  ${NAS_SRC}COMMON/IES/MobileIdentity.c
-	  ${NAS_SRC}COMMON/IES/MobileStationClassmark2.c
-	  ${NAS_SRC}COMMON/IES/MobileStationClassmark3.c
-	  ${NAS_SRC}COMMON/IES/MsNetworkCapability.c
-	  ${NAS_SRC}COMMON/IES/MsNetworkFeatureSupport.c
-	  ${NAS_SRC}COMMON/IES/NasKeySetIdentifier.c
-	  ${NAS_SRC}COMMON/IES/NasMessageContainer.c
-	  ${NAS_SRC}COMMON/IES/NasRequestType.c
-	  ${NAS_SRC}COMMON/IES/NasSecurityAlgorithms.c
-	  ${NAS_SRC}COMMON/IES/NetworkName.c
-	  ${NAS_SRC}COMMON/IES/Nonce.c
-	  ${NAS_SRC}COMMON/IES/PacketFlowIdentifier.c
-	  ${NAS_SRC}COMMON/IES/PagingIdentity.c
-	  ${NAS_SRC}COMMON/IES/PdnAddress.c
-	  ${NAS_SRC}COMMON/IES/PdnType.c
-	  ${NAS_SRC}COMMON/IES/PlmnList.c
-	  ${NAS_SRC}COMMON/IES/ProcedureTransactionIdentity.c
-	  ${NAS_SRC}COMMON/IES/ProtocolConfigurationOptions.c
-	  ${NAS_SRC}COMMON/IES/ProtocolDiscriminator.c
-	  ${NAS_SRC}COMMON/IES/PTmsiSignature.c
-	  ${NAS_SRC}COMMON/IES/QualityOfService.c
-	  ${NAS_SRC}COMMON/IES/RadioPriority.c
-	  ${NAS_SRC}COMMON/IES/SecurityHeaderType.c
-	  ${NAS_SRC}COMMON/IES/ServiceType.c
-	  ${NAS_SRC}COMMON/IES/ShortMac.c
-	  ${NAS_SRC}COMMON/IES/SsCode.c
-	  ${NAS_SRC}COMMON/IES/SupportedCodecList.c
-	  ${NAS_SRC}COMMON/IES/TimeZoneAndTime.c
-	  ${NAS_SRC}COMMON/IES/TimeZone.c
-	  ${NAS_SRC}COMMON/IES/TmsiStatus.c
-	  ${NAS_SRC}COMMON/IES/TrackingAreaIdentity.c
-	  ${NAS_SRC}COMMON/IES/TrackingAreaIdentityList.c
-	  ${NAS_SRC}COMMON/IES/TrafficFlowAggregateDescription.c
-	  ${NAS_SRC}COMMON/IES/TrafficFlowTemplate.c
-	  ${NAS_SRC}COMMON/IES/TransactionIdentifier.c
-	  ${NAS_SRC}COMMON/IES/UeNetworkCapability.c
-	  ${NAS_SRC}COMMON/IES/UeRadioCapabilityInformationUpdateNeeded.c
-	  ${NAS_SRC}COMMON/IES/UeSecurityCapability.c
-	  ${NAS_SRC}COMMON/IES/VoiceDomainPreferenceAndUeUsageSetting.c
-	)
-
-	set (libnas_utils_OBJS
-	  ${NAS_SRC}COMMON/UTIL/device.c
-	  ${NAS_SRC}COMMON/UTIL/memory.c
-	  ${NAS_SRC}COMMON/UTIL/nas_log.c
-	  ${NAS_SRC}COMMON/UTIL/nas_timer.c
-	  ${NAS_SRC}COMMON/UTIL/socket.c
-	  ${NAS_SRC}COMMON/UTIL/stty.c
-	  ${NAS_SRC}COMMON/UTIL/TLVEncoder.c
-	  ${NAS_SRC}COMMON/UTIL/TLVDecoder.c
-	  ${NAS_SRC}COMMON/UTIL/OctetString.c
-	)
-
-	if(NAS_UE) 
-	  set(libnas_ue_api_OBJS
-	    ${NAS_SRC}UE/API/USER/at_command.c
-	    ${NAS_SRC}UE/API/USER/at_error.c
-	    ${NAS_SRC}UE/API/USER/at_response.c
-	    ${NAS_SRC}UE/API/USER/user_api.c
-	    ${NAS_SRC}UE/API/USER/user_indication.c
-	    ${NAS_SRC}UE/API/USIM/aka_functions.c
-	    ${NAS_SRC}UE/API/USIM/usim_api.c
-	  )
-	  set(libnas_ue_emm_OBJS
-	    ${NAS_SRC}UE/EMM/Attach.c
-	    ${NAS_SRC}UE/EMM/Authentication.c
-	    ${NAS_SRC}UE/EMM/Detach.c
-	    ${NAS_SRC}UE/EMM/emm_main.c
-	    ${NAS_SRC}UE/EMM/EmmStatusHdl.c
-	    ${NAS_SRC}UE/EMM/Identification.c
-	    ${NAS_SRC}UE/EMM/IdleMode.c
-	    ${NAS_SRC}UE/EMM/LowerLayer.c
-	    ${NAS_SRC}UE/EMM/SecurityModeControl.c
-	    ${NAS_SRC}UE/EMM/ServiceRequestHdl.c
-	    ${NAS_SRC}UE/EMM/TrackingAreaUpdate.c
-	  )
-	  set(libnas_ue_emm_sap_OBJS
-	    ${NAS_SRC}UE/EMM/SAP/emm_as.c
-	    ${NAS_SRC}UE/EMM/SAP/EmmDeregisteredAttachNeeded.c
-	    ${NAS_SRC}UE/EMM/SAP/EmmDeregisteredAttemptingToAttach.c
-	    ${NAS_SRC}UE/EMM/SAP/EmmDeregistered.c
-	    ${NAS_SRC}UE/EMM/SAP/EmmDeregisteredInitiated.c
-	    ${NAS_SRC}UE/EMM/SAP/EmmDeregisteredLimitedService.c
-	    ${NAS_SRC}UE/EMM/SAP/EmmDeregisteredNoCellAvailable.c
-	    ${NAS_SRC}UE/EMM/SAP/EmmDeregisteredNoImsi.c
-	    ${NAS_SRC}UE/EMM/SAP/EmmDeregisteredNormalService.c
-	    ${NAS_SRC}UE/EMM/SAP/EmmDeregisteredPlmnSearch.c
-	    ${NAS_SRC}UE/EMM/SAP/emm_esm.c
-	    ${NAS_SRC}UE/EMM/SAP/emm_fsm.c
-	    ${NAS_SRC}UE/EMM/SAP/EmmNull.c
-	    ${NAS_SRC}UE/EMM/SAP/emm_recv.c
-	    ${NAS_SRC}UE/EMM/SAP/emm_reg.c
-	    ${NAS_SRC}UE/EMM/SAP/EmmRegisteredAttemptingToUpdate.c
-	    ${NAS_SRC}UE/EMM/SAP/EmmRegistered.c
-	    ${NAS_SRC}UE/EMM/SAP/EmmRegisteredImsiDetachInitiated.c
-	    ${NAS_SRC}UE/EMM/SAP/EmmRegisteredInitiated.c
-	    ${NAS_SRC}UE/EMM/SAP/EmmRegisteredLimitedService.c
-	    ${NAS_SRC}UE/EMM/SAP/EmmRegisteredNoCellAvailable.c
-	    ${NAS_SRC}UE/EMM/SAP/EmmRegisteredNormalService.c
-	    ${NAS_SRC}UE/EMM/SAP/EmmRegisteredPlmnSearch.c
-	    ${NAS_SRC}UE/EMM/SAP/EmmRegisteredUpdateNeeded.c
-	    ${NAS_SRC}UE/EMM/SAP/emm_sap.c
-	    ${NAS_SRC}UE/EMM/SAP/emm_send.c
-	    ${NAS_SRC}UE/EMM/SAP/EmmServiceRequestInitiated.c
-	    ${NAS_SRC}UE/EMM/SAP/EmmTrackingAreaUpdatingInitiated.c
-	  )
-	  set (libnas_ue_esm_OBJS
-	    ${NAS_SRC}UE/ESM/DedicatedEpsBearerContextActivation.c
-	    ${NAS_SRC}UE/ESM/DefaultEpsBearerContextActivation.c
-	    ${NAS_SRC}UE/ESM/EpsBearerContextDeactivation.c
-	    ${NAS_SRC}UE/ESM/esm_ebr.c
-	    ${NAS_SRC}UE/ESM/esm_ebr_context.c
-	    ${NAS_SRC}UE/ESM/esm_ip.c
-	    ${NAS_SRC}UE/ESM/esm_main.c
-	    ${NAS_SRC}UE/ESM/esm_pt.c
-	    ${NAS_SRC}UE/ESM/EsmStatusHdl.c
-	    ${NAS_SRC}UE/ESM/PdnConnectivity.c
-	    ${NAS_SRC}UE/ESM/PdnDisconnect.c
-	  )
-	  set(libnas_ue_esm_sap_OBJS
-	    ${NAS_SRC}UE/ESM/SAP/esm_recv.c
-	    ${NAS_SRC}UE/ESM/SAP/esm_send.c
-	    ${NAS_SRC}UE/ESM/SAP/esm_sap.c
-	  )
-	  add_library(LIB_NAS_UE
-	    ${NAS_SRC}UE/nas_itti_messaging.c
-	    ${NAS_SRC}UE/nas_network.c
-	    ${NAS_SRC}UE/nas_parser.c
-	    ${NAS_SRC}UE/nas_proc.c
-	    ${NAS_SRC}UE/nas_user.c
-	    ${libnas_api_OBJS}
-	    ${libnas_ue_api_OBJS}
-	    ${libnas_emm_msg_OBJS}
-	    ${libnas_esm_msg_OBJS}
-	    ${libnas_ies_OBJS}
-	    ${libnas_utils_OBJS}
-	    ${libnas_ue_emm_OBJS}
-	    ${libnas_ue_emm_sap_OBJS}
-	    ${libnas_ue_esm_OBJS}
-	    ${libnas_ue_esm_sap_OBJS}
-	  )
-	  set(NAS_UE_LIB LIB_NAS_UE)
-
-	  include_directories(${NAS_SRC}UE)
-	  include_directories(${NAS_SRC}UE/API/USER)
-	  include_directories(${NAS_SRC}UE/API/USIM)
-	  include_directories(${NAS_SRC}UE/EMM)
-	  include_directories(${NAS_SRC}UE/EMM/SAP)
-	  include_directories(${NAS_SRC}UE/ESM)
-	  include_directories(${NAS_SRC}UE/ESM/SAP)
-	endif()
-
-
-
-	# Make lfds as a own source code (even if it is a outside library)
-	# For better intergration with compilation flags & structure of cmake
-	###################################################################
-	set(lfds ${OPENAIR2_DIR}/UTIL/LFDS/liblfds6.1.1/liblfds611/src/)
-	file(GLOB lfds_queue ${lfds}/lfds611_queue/*.c)
-	file(GLOB lfds_ring ${lfds}/lfds611_ringbuffer/*.c)
-	file(GLOB lfds_slist ${lfds}/lfds611_slist/*.c)
-	file(GLOB lfds_stack ${lfds}/lfds611_stack/*.c)
-	file(GLOB lfds_freelist ${lfds}/lfds611_freelist/*.c)
-
-	include_directories(${lfds})
-	add_library(LFDS
-	  ${lfds_queue} ${lfds_ring} ${lfds_slist} ${lfds_stack} ${lfds_freelist}
-	  ${lfds}/lfds611_liblfds/lfds611_liblfds_abstraction_test_helpers.c
-	  ${lfds}/lfds611_liblfds/lfds611_liblfds_aligned_free.c
-	  ${lfds}/lfds611_liblfds/lfds611_liblfds_aligned_malloc.c
-	  ${lfds}/lfds611_abstraction/lfds611_abstraction_free.c
-	  ${lfds}/lfds611_abstraction/lfds611_abstraction_malloc.c
-	)
-
-	# Simulation library
-	##########################
-	add_library(SIMU
-	${OPENAIR1_DIR}/SIMULATION/TOOLS/random_channel.c
-	${OPENAIR1_DIR}/SIMULATION/TOOLS/rangen_double.c
-	${OPENAIR1_DIR}/SIMULATION/TOOLS/taus.c
-	${OPENAIR1_DIR}/SIMULATION/TOOLS/multipath_channel.c
-	${OPENAIR1_DIR}/SIMULATION/TOOLS/abstraction.c
-	${OPENAIR1_DIR}/SIMULATION/TOOLS/multipath_tv_channel.c
-	${OPENAIR1_DIR}/SIMULATION/RF/rf.c
-	${OPENAIR1_DIR}/SIMULATION/RF/dac.c
-	${OPENAIR1_DIR}/SIMULATION/RF/adc.c
-	)
-
-	add_library(SIMU_ETH
-	${OPENAIR1_DIR}/SIMULATION/ETH_TRANSPORT/netlink_init.c
-	${OPENAIR1_DIR}/SIMULATION/ETH_TRANSPORT/multicast_link.c
-	${OPENAIR1_DIR}/SIMULATION/ETH_TRANSPORT/socket.c
-	${OPENAIR1_DIR}/SIMULATION/ETH_TRANSPORT/bypass_session_layer.c
-	${OPENAIR1_DIR}/SIMULATION/ETH_TRANSPORT/emu_transport.c
-	${OPENAIR1_DIR}/SIMULATION/ETH_TRANSPORT/pgm_link.c
-	)
-
-#	add_library(OPENAIR0_LIB
-#	  ${OPENAIR_TARGETS}/ARCH/EXMIMO/USERSPACE/LIB/openair0_lib.c
-#	)
-
-	# System packages that are required
-	# We use either the cmake buildin, in ubuntu are in: /usr/share/cmake*/Modules/
-	# or cmake provide a generic interface to pkg-config that widely used
-	###################################
-	include(FindPkgConfig)
-
-	pkg_search_module(LIBXML2 libxml-2.0 REQUIRED)
-	include_directories(${LIBXML2_INCLUDE_DIRS})
-
-	pkg_search_module(LIBXSLT libxslt REQUIRED)
-	include_directories(${LIBXSLT_INCLUDE_DIRS})
-
-	pkg_search_module(OPENSSL openssl REQUIRED)
-	include_directories(${OPENSSL_INCLUDE_DIRS})
-
-	pkg_search_module(CONFIG libconfig REQUIRED)
-	include_directories(${CONFIG_INCLUDE_DIRS})
-
-	pkg_search_module(CRYPTO libcrypto REQUIRED)
-	include_directories(${CRYPTO_INCLUDE_DIRS})
-
-	#use native cmake method as this package is not in pkg-config
-	if (${RF_BOARD} STREQUAL "OAI_USRP")
-	  find_package(Boost REQUIRED)
-	  include_directories(${LIBBOOST_INCLUDE_DIR})
-	endif (${RF_BOARD} STREQUAL "OAI_USRP")
-
-	pkg_search_module(OPENPGM openpgm-5.1)
-	if(NOT ${OPENPGM_FOUND})
-	  message("PACKAGE openpgm-5.1 is required by binaries such as oaisim: will fail later if this target is built")
-	else()
-	  include_directories(${OPENPGM_INCLUDE_DIRS})
-	endif()
-
-	pkg_search_module(NETTLE nettle)
-	if(NOT ${NETTLE_FOUND})
-	  message("PACKAGE nettle not found: some targets will fail")
-	else()
-	  include_directories(${NETTLE_INCLUDE_DIRS})
-	endif()
-
-	pkg_search_module(XPM xpm)
-	if(NOT ${XPM_FOUND})
-	  message("PACKAGE xpm not found: some targets will fail")
-	else()
-	  include_directories(${XPM_INCLUDE_DIRS})
-	endif()
-
-	# Atlas is required by some packages, but not found in pkg-config
-	if(EXISTS "/usr/include/atlas/cblas.h")
-	  include_directories("/usr/include/atlas")
-	  list(APPEND ATLAS_LIBRARIES lapack cblas atlas)
-	else()
-	  message("No Blas/Atlas libs found, some targets will fail")
-	endif()
-
-	if (${XFORMS})
-	  include_directories ("/usr/include/X11")
-	  set(XFORMS_SOURCE
-	    ${OPENAIR1_DIR}/PHY/TOOLS/lte_phy_scope.c
-	    )
-	  set(XFORMS_SOURCE_SOFTMODEM
-	    ${OPENAIR_TARGETS}/RT/USER/stats.c
-	    )
-	  set(XFORMS_LIBRARIES "forms")
-	endif (${XFORMS})
-
-	set(CMAKE_MODULE_PATH "${OPENAIR_DIR}/cmake_targets/tools/MODULES" "${CMAKE_MODULE_PATH}")
-
-
-	# Hack on a test of asn1c version (already dirty)
-	add_definitions(-DASN1_MINIMUM_VERSION=924)
-
-	#################################
-	# add executables for operation
-	#################################
-
-	# lte-softmodem is both eNB and UE implementation
-	###################################################
-
-	add_executable(lte-softmodem
-	  ${rrc_h}
-	  ${s1ap_h}
-	  ${OPENAIR_BIN_DIR}/messages_xml.h
-	  ${OPENAIR_TARGETS}/RT/USER/rt_wrapper.c
-	  ${OPENAIR_TARGETS}/RT/USER/lte-ue.c
-	  ${OPENAIR_TARGETS}/RT/USER/lte-softmodem.c
-	  ${OPENAIR_TARGETS}/RT/USER/lte-enb.c
-	  ${OPENAIR1_DIR}/SIMULATION/TOOLS/taus.c
-	  ${OPENAIR_TARGETS}/SIMU/USER/init_lte.c
-	  ${OPENAIR_TARGETS}/COMMON/create_tasks.c
-	  ${OPENAIR_TARGETS}/ARCH/COMMON/common_lib.c
-	  ${OPENAIR1_DIR}/SIMULATION/ETH_TRANSPORT/netlink_init.c
-	  ${OPENAIR3_DIR}/NAS/UE/nas_ue_task.c
-	  ${GTPU_need_ITTI}
-	  ${HW_SOURCE}
-	  ${TRANSPORT_SOURCE}  
-	  ${RTAI_SOURCE}
-	  ${XFORMS_SOURCE}
-	  ${XFORMS_SOURCE_SOFTMODEM}
-	  )
-
-	target_link_libraries (lte-softmodem
-	  -Wl,--start-group
-	  RRC_LIB S1AP_LIB S1AP_ENB GTPV1U SECU_CN SECU_OSA UTIL HASHTABLE SCTP_CLIENT UDP SCHED_LIB PHY LFDS L2 ${MSC_LIB} ${RAL_LIB} ${NAS_UE_LIB} ${ITTI_LIB} ${MIH_LIB} 
-	  -Wl,--end-group )
-
-
-	target_link_libraries (lte-softmodem ${LIBXML2_LIBRARIES})
-	target_link_libraries (lte-softmodem pthread m ${CONFIG_LIBRARIES} rt crypt ${CRYPTO_LIBRARIES} ${OPENSSL_LIBRARIES} ${NETTLE_LIBRARIES} sctp ${option_HW_lib} ${option_TP_lib} ${XFORMS_LIBRARIES} ) 
-	target_link_libraries (lte-softmodem ${LIBBOOST_LIBRARIES})
-	target_link_libraries (lte-softmodem ${LIB_LMS_LIBRARIES})
-
-	# lte-softmodem-nos1 is both eNB and UE implementation
-	###################################################
-	add_executable(lte-softmodem-nos1
-	  ${rrc_h}
-	  ${s1ap_h}
-	  ${OPENAIR_BIN_DIR}/messages_xml.h
-	  ${OPENAIR_TARGETS}/RT/USER/rt_wrapper.c
-	  ${OPENAIR_TARGETS}/RT/USER/lte-ue.c
-	  ${OPENAIR_TARGETS}/RT/USER/lte-enb.c
-	  ${OPENAIR_TARGETS}/RT/USER/lte-softmodem.c
-	  ${OPENAIR1_DIR}/SIMULATION/TOOLS/taus.c
-	  ${OPENAIR_TARGETS}/SIMU/USER/init_lte.c
-	  ${OPENAIR_TARGETS}/COMMON/create_tasks.c
-	  ${OPENAIR_TARGETS}/ARCH/COMMON/common_lib.c
-	  #${OPENAIR2_DIR}/RRC/NAS/nas_config.c # enable if you want rrc to mount ip interface
-	  #${OPENAIR2_DIR}/RRC/NAS/rb_config.c
-	  ${OPENAIR1_DIR}/SIMULATION/ETH_TRANSPORT/netlink_init.c
-	  ${HW_SOURCE}
-	  ${TRANSPORT_SOURCE}  
-	  ${RTAI_SOURCE}
-	  ${XFORMS_SOURCE}
-	  ${XFORMS_SOURCE_SOFTMODEM}
-	  )
-	target_link_libraries (lte-softmodem-nos1
-	  -Wl,--start-group
-	  RRC_LIB SECU_CN SECU_OSA UTIL HASHTABLE SCHED_LIB PHY LFDS L2 ${MSC_LIB} ${RAL_LIB} ${ITTI_LIB} ${MIH_LIB}
-	  -Wl,--end-group )
-
-	target_link_libraries (lte-softmodem-nos1 ${LIBXML2_LIBRARIES})
-	target_link_libraries (lte-softmodem-nos1 pthread m ${CONFIG_LIBRARIES} rt crypt ${CRYPTO_LIBRARIES} ${OPENSSL_LIBRARIES} ${NETTLE_LIBRARIES}  ${option_HW_lib}  ${option_TP_lib} ${XFORMS_LIBRARIES} )
-	target_link_libraries (lte-softmodem-nos1 ${LIBBOOST_LIBRARIES})
-	target_link_libraries (lte-softmodem-nos1  ${LIB_LMS_LIBRARIES})
-
-	# rrh
-	################################
-	#Note: only one RF type (USRP) is currently supported for RRH
-	add_executable(rrh_gw
-	  ${OPENAIR_TARGETS}/RT/USER/rrh_gw.c
-	  ${OPENAIR_TARGETS}/RT/USER/eNB_transport_IQ.c
-	  ${OPENAIR_TARGETS}/RT/USER/UE_transport_IQ.c
-	  ${OPENAIR_TARGETS}/RT/USER/rt_wrapper.c
-	  ${OPENAIR_TARGETS}/ARCH/COMMON/common_lib.c		
-	  ${HW_SOURCE}
-	  ${TRANSPORT_SOURCE}  
-	  )
-	target_include_directories(rrh_gw PRIVATE  ${OPENAIR_DIR}/common/utils/itti)
-	target_link_libraries(rrh_gw
-	  -Wl,--start-group
-	  UTIL LFDS  
-	  -Wl,--end-group )
-	target_link_libraries (rrh_gw rt pthread m )
-	target_link_libraries (rrh_gw  ${option_HW_lib} ${option_TP_lib} ${LIBBOOST_LIBRARIES} )
-	target_link_libraries (rrh_gw ${LIB_LMS_LIBRARIES})
-
-	Message("-- option_HW_lib=${option_HW_lib}")
-	Message("-- HW_SOURCE=${HW_SOURCE}")
-	Message("-- option_TP_lib=${option_TP_lib}")
-	Message("-- TRANSPORT_SOURCE=${TRANSPORT_SOURCE}")
-
-	if (${RF_BOARD} STREQUAL "OAI_LMSSDR")
-	  add_dependencies(lte-softmodem LMS7002M LMS_SDR Si5351C)
-	  add_dependencies(lte-softmodem-nos1 LMS7002M LMS_SDR Si5351C)
-	  add_dependencies(rrh_gw LMS7002M LMS_SDR Si5351C)
-	endif (${RF_BOARD} STREQUAL "OAI_LMSSDR")
-
-
-
-	# USIM process
-	#################
-	#add_executable(usim
-	#  ${OPENAIR3_DIR}/NAS/TOOLS/usim_data.c
-	#  ${OPENAIR3_DIR}/NAS/USER/API/USIM/usim_api.c
-	#  ${OPENAIR3_DIR}/NAS/USER/API/USIM/aka_functions.c
-	#  ${OPENAIR3_DIR}/NAS/COMMON/UTIL/memory.c
-	#  ${OPENAIR3_DIR}/NAS/COMMON/UTIL/nas_log.c
-	#  ${OPENAIR3_DIR}/NAS/COMMON/UTIL/OctetString.c
-	#  ${OPENAIR3_DIR}/NAS/COMMON/UTIL/TLVEncoder.c
-	#  )
-	#target_link_libraries (usim ${NAS_LIB} UTIL ${ITTI_LIB} LFDS pthread rt nettle crypto m)
-
-	# ???
-	#####################
-	#add_executable(nvram
-	#  ${OPENAIR3_DIR}/NAS/TOOLS/ue_data.c
-	#  ${OPENAIR3_DIR}/NAS/COMMON/UTIL/memory.c
-	#  ${OPENAIR3_DIR}/NAS/COMMON/UTIL/nas_log.c
-	#  )
-	#target_link_libraries (nvram LIB_NAS_UE UTIL ${ITTI_LIB} LFDS pthread rt nettle crypto m)
-
-
-	###################################"
-	# Addexecutables for tests
-	####################################
-
-	# A all in one network simulator
-	################
-	add_executable(oaisim
-	  ${rrc_h}
-	  ${s1ap_h}
-	  ${x2ap_h}
-	  ${OPENAIR_BIN_DIR}/messages_xml.h
-	  ${OPENAIR_TARGETS}/SIMU/USER/channel_sim.c
-	  ${OPENAIR_TARGETS}/SIMU/USER/init_lte.c
-	  ${OPENAIR_TARGETS}/SIMU/USER/oaisim_config.c
-	  ${OPENAIR_TARGETS}/SIMU/USER/sinr_sim.c
-	  ${OPENAIR_TARGETS}/SIMU/USER/cor_SF_sim.c
-	  ${OPENAIR_TARGETS}/SIMU/USER/oaisim_functions.c
-	  ${OPENAIR_TARGETS}/SIMU/USER/event_handler.c
-	  ${OPENAIR_TARGETS}/SIMU/USER/oaisim.c
-	  ${OPENAIR2_DIR}/RRC/NAS/nas_config.c
-	  ${OPENAIR2_DIR}/RRC/NAS/rb_config.c
-	  ${OPENAIR2_DIR}/UTIL/OMG/sumo.c
-	  ${OPENAIR3_DIR}/NAS/UE/nas_ue_task.c
-	  ${GTPU_need_ITTI}
-	  ${OPENAIR_TARGETS}/COMMON/create_tasks.c
-	  ${HW_SOURCE}
-	  ${TRANSPORT_SOURCE}  
-	  ${XFORMS_SOURCE}
-	)
-
-
-	target_include_directories(oaisim PUBLIC  ${OPENAIR_TARGETS}/SIMU/USER)
-	target_link_libraries (oaisim
-	  -Wl,--start-group
-	  RRC_LIB S1AP_LIB S1AP_ENB X2AP_LIB GTPV1U SECU_CN UTIL HASHTABLE SCTP_CLIENT UDP SCHED_LIB PHY LFDS ${MSC_LIB} L2 ${RAL_LIB} LIB_NAS_UE SIMU SIMU_ETH SECU_OSA ${ITTI_LIB}  ${MIH_LIB}
-	  -Wl,--end-group )
-
-	target_link_libraries (oaisim ${LIBXML2_LIBRARIES} ${LAPACK_LIBRARIES})
-	target_link_libraries (oaisim pthread m ${CONFIG_LIBRARIES} rt crypt ${CRYPTO_LIBRARIES} ${OPENSSL_LIBRARIES}  ${NETTLE_LIBRARIES} sctp ${option_HW_lib} ${option_TP_lib}
-	  ${ATLAS_LIBRARIES} ${XFORMS_LIBRARIES} ${OPENPGM_LIBRARIES})
-	#Force link with forms, regardless XFORMS option
-	target_link_libraries (oaisim forms)
-
-
-
-	# A all in one network simulator
-	################
-	add_executable(oaisim_nos1
-	  ${rrc_h}
-	  ${s1ap_h}
-	  ${x2ap_h}
-	  ${OPENAIR_BIN_DIR}/messages_xml.h
-	  ${OPENAIR_TARGETS}/SIMU/USER/channel_sim.c
-	  ${OPENAIR_TARGETS}/SIMU/USER/init_lte.c
-	  ${OPENAIR_TARGETS}/SIMU/USER/oaisim_config.c
-	  ${OPENAIR_TARGETS}/SIMU/USER/sinr_sim.c
-	  ${OPENAIR_TARGETS}/SIMU/USER/cor_SF_sim.c
-	  ${OPENAIR_TARGETS}/SIMU/USER/oaisim_functions.c
-	  ${OPENAIR_TARGETS}/SIMU/USER/event_handler.c
-	  ${OPENAIR_TARGETS}/SIMU/USER/oaisim.c
-	  ${OPENAIR2_DIR}/RRC/NAS/nas_config.c
-	  ${OPENAIR2_DIR}/RRC/NAS/rb_config.c
-	  ${OPENAIR2_DIR}/UTIL/OMG/sumo.c
-	  ${OPENAIR_TARGETS}/COMMON/create_tasks.c
-	  ${HW_SOURCE}
-	  ${TRANSPORT_SOURCE}  
-	  ${XFORMS_SOURCE}
-	)
-	target_include_directories(oaisim_nos1 PUBLIC  ${OPENAIR_TARGETS}/SIMU/USER)
-	target_link_libraries (oaisim_nos1
-	  -Wl,--start-group
-	  RRC_LIB X2AP_LIB SECU_CN UTIL HASHTABLE SCHED_LIB PHY LFDS ${MSC_LIB} L2 ${RAL_LIB} SIMU SIMU_ETH SECU_OSA ${ITTI_LIB}  ${MIH_LIB}
-	  -Wl,--end-group )
-
-	target_link_libraries (oaisim_nos1 ${LIBXML2_LIBRARIES} ${LAPACK_LIBRARIES})
-	target_link_libraries (oaisim_nos1 pthread m ${CONFIG_LIBRARIES} rt crypt ${CRYPTO_LIBRARIES} ${OPENSSL_LIBRARIES}  ${NETTLE_LIBRARIES}  ${option_HW_lib}  ${option_TP_lib}
-	  ${ATLAS_LIBRARIES} ${XFORMS_LIBRARIES} ${OPENPGM_LIBRARIES})
-	#Force link with forms, regardless XFORMS option
-	target_link_libraries (oaisim_nos1 forms)
-
-
-	# Unitary tests for each piece of L1: example, mbmssim is MBMS L1 simulator
-	#####################################
-
-	foreach(myExe dlsim ulsim pbchsim scansim mbmssim pdcchsim pucchsim prachsim syncsim)
-	  add_executable(${myExe}
-	    ${OPENAIR_BIN_DIR}/messages_xml.h
-	    ${OPENAIR1_DIR}/SIMULATION/LTE_PHY/${myExe}.c
-	    ${XFORMS_SOURCE}
-	    )
-	  target_link_libraries (${myExe}
-	    -Wl,--start-group SIMU UTIL SCHED_LIB PHY LFDS ${ITTI_LIB} -Wl,--end-group
-	    pthread m rt ${CONFIG_LIBRARIES} ${ATLAS_LIBRARIES} ${XFORMS_LIBRARIES}
-	    )
-	endforeach(myExe)
-
-	add_executable(test_epc_generate_scenario
-	  ${OPENAIR3_DIR}/TEST/EPC_TEST/generate_scenario.c
-	  ${OPENAIR3_DIR}/TEST/EPC_TEST/generate_scenario.h
-	  ${OPENAIR2_DIR}/ENB_APP/enb_config.h
-	  ${OPENAIR2_DIR}/COMMON/commonDef.h
-	  ${OPENAIR2_DIR}/COMMON/messages_def.h
-	  ${OPENAIR2_DIR}/COMMON/messages_types.h
-	  ${OPENAIR3_DIR}/S1AP/s1ap_eNB_defs.h
-	  ${OPENAIR_BIN_DIR}/messages_xml.h
-	  )
-	target_link_libraries (test_epc_generate_scenario
-	  -Wl,--start-group RRC_LIB S1AP_LIB S1AP_ENB X2AP_LIB GTPV1U LIB_NAS_UE SECU_CN UTIL HASHTABLE SCTP_CLIENT UDP SCHED_LIB PHY LFDS ${ITTI_LIB} ${MSC_LIB} L2 -Wl,--end-group pthread m rt crypt sctp ${LIBXML2_LIBRARIES} ${LIBXSLT_LIBRARIES} ${CRYPTO_LIBRARIES} ${OPENSSL_LIBRARIES} ${NETTLE_LIBRARIES} ${CONFIG_LIBRARIES}  
-	  )
-
-	add_executable(test_epc_play_scenario
-	  ${OPENAIR3_DIR}/TEST/EPC_TEST/play_scenario.c
-	  ${OPENAIR3_DIR}/TEST/EPC_TEST/play_scenario_decode.c
-	  ${OPENAIR3_DIR}/TEST/EPC_TEST/play_scenario_display.c
-	  ${OPENAIR3_DIR}/TEST/EPC_TEST/play_scenario_fsm.c
-	  ${OPENAIR3_DIR}/TEST/EPC_TEST/play_scenario_parse.c
-	  ${OPENAIR3_DIR}/TEST/EPC_TEST/play_scenario_s1ap.c
-	  ${OPENAIR3_DIR}/TEST/EPC_TEST/play_scenario_s1ap_compare_ie.c
-	  ${OPENAIR3_DIR}/TEST/EPC_TEST/play_scenario_s1ap_eNB_defs.h
-	  ${OPENAIR3_DIR}/TEST/EPC_TEST/play_scenario_sctp.c
-	  ${OPENAIR3_DIR}/TEST/EPC_TEST/play_scenario.h
-	  ${OPENAIR2_DIR}/COMMON/commonDef.h
-	  ${OPENAIR2_DIR}/COMMON/messages_def.h
-	  ${OPENAIR2_DIR}/COMMON/messages_types.h
-	  ${OPENAIR_BIN_DIR}/messages_xml.h
-	  )
-	target_include_directories(test_epc_play_scenario PUBLIC /usr/local/share/asn1c)
-	target_link_libraries (test_epc_play_scenario
-	  -Wl,--start-group RRC_LIB S1AP_LIB X2AP_LIB GTPV1U LIB_NAS_UE SECU_CN UTIL HASHTABLE SCTP_CLIENT UDP SCHED_LIB PHY LFDS ${ITTI_LIB} ${MSC_LIB} -Wl,--end-group pthread m rt crypt sctp ${LIBXML2_LIBRARIES} ${LIBXSLT_LIBRARIES} ${CRYPTO_LIBRARIES} ${OPENSSL_LIBRARIES} ${NETTLE_LIBRARIES} ${CONFIG_LIBRARIES}  
-	  )
-
-
-	#unitary tests for Core NEtwork pieces
-	#################################
-	foreach(myExe s1ap
-	    secu_knas_encrypt_eia1
-	    secu_kenb
-	    aes128_ctr_encrypt
-	    aes128_ctr_decrypt
-	    secu_knas_encrypt_eea2
-	    secu_knas secu_knas_encrypt_eea1
-	    kdf
-	    aes128_cmac_encrypt
-	    secu_knas_encrypt_eia2)
-	  add_executable(test_${myExe}
-	    ${OPENAIR3_DIR}/TEST/test_util.c
-	    ${OPENAIR3_DIR}/TEST/test_${myExe}.c
-	    )
-	  target_link_libraries (test_${myExe}
-	    -Wl,--start-group SECU_CN UTIL LFDS -Wl,--end-group m rt crypt ${CRYPTO_LIBRARIES} ${OPENSSL_LIBRARIES} ${NETTLE_LIBRARIES} ${CONFIG_LIBRARIES} 
-	    )
-	endforeach(myExe)
-
-	# to be added
-	#../targets/TEST/PDCP/test_pdcp.c
-	#../targets/TEST/PDCP/with_rlc/test_pdcp_rlc.c
-=======
+
 add_boolean_option(USE_MME False "this flag is used only one time in lte-softmodem.c")
 add_list_string_option(PACKAGE_NAME "NotDefined" "As per attribute name")
 add_boolean_option(MESSAGE_CHART_GENERATOR False         "For generating sequence diagrams")
@@ -2188,6 +962,7 @@
   ${OPENAIR1_DIR}/PHY/LTE_TRANSPORT/rar_tools.c
   ${OPENAIR1_DIR}/PHY/LTE_TRANSPORT/print_stats.c
   ${OPENAIR1_DIR}/PHY/LTE_TRANSPORT/initial_sync.c
+  ${OPENAIR1_DIR}/PHY/LTE_TRANSPORT/if4_tools.c
   ${OPENAIR1_DIR}/PHY/MODULATION/ofdm_mod.c
   ${OPENAIR1_DIR}/PHY/MODULATION/slot_fep.c
   ${OPENAIR1_DIR}/PHY/MODULATION/slot_fep_mbsfn.c
@@ -2824,10 +1599,9 @@
   ${rrc_h}
   ${s1ap_h}
   ${OPENAIR_BIN_DIR}/messages_xml.h
-  ${OPENAIR_TARGETS}/RT/USER/sched_dlsch.c
-  ${OPENAIR_TARGETS}/RT/USER/sched_rx_pdsch.c
   ${OPENAIR_TARGETS}/RT/USER/rt_wrapper.c
   ${OPENAIR_TARGETS}/RT/USER/lte-ue.c
+  ${OPENAIR_TARGETS}/RT/USER/lte-enb.c
   ${OPENAIR_TARGETS}/RT/USER/lte-softmodem.c
   ${OPENAIR1_DIR}/SIMULATION/TOOLS/taus.c
   ${OPENAIR_TARGETS}/SIMU/USER/init_lte.c
@@ -2862,10 +1636,9 @@
   ${rrc_h}
   ${s1ap_h}
   ${OPENAIR_BIN_DIR}/messages_xml.h
-  ${OPENAIR_TARGETS}/RT/USER/sched_dlsch.c
-  ${OPENAIR_TARGETS}/RT/USER/sched_rx_pdsch.c
   ${OPENAIR_TARGETS}/RT/USER/rt_wrapper.c
   ${OPENAIR_TARGETS}/RT/USER/lte-ue.c
+  ${OPENAIR_TARGETS}/RT/USER/lte-enb.c
   ${OPENAIR_TARGETS}/RT/USER/lte-softmodem.c
   ${OPENAIR1_DIR}/SIMULATION/TOOLS/taus.c
   ${OPENAIR_TARGETS}/SIMU/USER/init_lte.c
@@ -3111,7 +1884,6 @@
 # to be added
 #../targets/TEST/PDCP/test_pdcp.c
 #../targets/TEST/PDCP/with_rlc/test_pdcp_rlc.c
->>>>>>> 0c74ab15
 
 #ensure that the T header files are generated before targets depending on them
 if (${T_TRACER})
