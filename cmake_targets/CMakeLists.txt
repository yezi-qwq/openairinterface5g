--- conflicted
+++ resolved
@@ -305,7 +305,6 @@
       set(C_FLAGS_PROCESSOR "${C_FLAGS_PROCESSOR} -mavx512bw -march=skylake-avx512 -mtune=skylake-avx512 " )
       set(COMPILATION_AVX2 "True")
     else()
-<<<<<<< HEAD
       if (CPUINFO MATCHES "avx2")
         set(C_FLAGS_PROCESSOR "${C_FLAGS_PROCESSOR} -mavx2")
         set(COMPILATION_AVX2 "True")
@@ -313,20 +312,11 @@
         set(COMPILATION_AVX2 "False")
       endif()
       if (CPUINFO MATCHES "sse4_1")
-        set(C_FLAGS_PROCESSOR "${C_FLAGS_PROCESSOR} -msse4.1")
+        set(C_FLAGS_PROCESSOR "${C_FLAGS_PROCESSOR} -msse4.1 -mpclmul")
       endif()
       if (CPUINFO MATCHES "ssse3")
         set(C_FLAGS_PROCESSOR "${C_FLAGS_PROCESSOR} -mssse3")
       endif()
-=======
-      set(COMPILATION_AVX2 "False")
-    endif()
-    if (CPUINFO MATCHES "sse4_1")
-      set(C_FLAGS_PROCESSOR "${C_FLAGS_PROCESSOR} -msse4.1 -mpclmul")
-    endif()
-    if (CPUINFO MATCHES "ssse3")
-      set(C_FLAGS_PROCESSOR "${C_FLAGS_PROCESSOR} -mssse3")
->>>>>>> 264e8299
     endif()
   else()
     Message("/proc/cpuinfo does not exit. We will use manual CPU flags")
@@ -344,11 +334,6 @@
 #endif()
 
 #
-<<<<<<< HEAD
-set(CMAKE_C_FLAGS
-  "${CMAKE_C_FLAGS} ${C_FLAGS_PROCESSOR} -std=gnu99 -Wall -fopenmp  -Wstrict-prototypes -fno-strict-aliasing -rdynamic -funroll-loops -Wno-packed-bitfield-compat -fPIC")
-=======
->>>>>>> 264e8299
 # add autotools definitions that were maybe used!
 
 add_definitions("-DSTDC_HEADERS=1 -DHAVE_SYS_TYPES_H=1 -DHAVE_SYS_STAT_H=1 -DHAVE_STDLIB_H=1 -DHAVE_STRING_H=1 -DHAVE_MEMORY_H=1 -DHAVE_STRINGS_H=1 -DHAVE_INTTYPES_H=1 -DHAVE_STDINT_H=1 -DHAVE_UNISTD_H=1 -DHAVE_FCNTL_H=1 -DHAVE_ARPA_INET_H=1 -DHAVE_SYS_TIME_H=1 -DHAVE_SYS_SOCKET_H=1 -DHAVE_STRERROR=1 -DHAVE_SOCKET=1 -DHAVE_MEMSET=1 -DHAVE_GETTIMEOFDAY=1 -DHAVE_STDLIB_H=1 -DHAVE_MALLOC=1 -DHAVE_LIBSCTP")
