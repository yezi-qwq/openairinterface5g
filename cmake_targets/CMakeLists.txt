--- conflicted
+++ resolved
@@ -1449,10 +1449,7 @@
   ${OPENAIR1_DIR}/PHY/NR_UE_ESTIMATION/nr_dl_channel_estimation.c
   ${OPENAIR1_DIR}/PHY/NR_UE_ESTIMATION/nr_adjust_synch_ue.c
   ${OPENAIR1_DIR}/PHY/NR_UE_ESTIMATION/nr_ue_measurements.c
-<<<<<<< HEAD
-=======
   ${OPENAIR1_DIR}/PHY/NR_UE_ESTIMATION/nr_adjust_gain.c
->>>>>>> 26f1e090
   ${OPENAIR1_DIR}/PHY/TOOLS/file_output.c
   ${OPENAIR1_DIR}/PHY/TOOLS/cadd_vv.c
  # ${OPENAIR1_DIR}/PHY/TOOLS/lte_dfts.c
@@ -1592,6 +1589,9 @@
   ${NR_RRC_DIR}/nr_rrc_common.c
   ${NR_RRC_DIR}/L2_nr_interface.c
   ${NR_RRC_DIR}/nr_rrc_config.c
+  ${NR_RRC_DIR}/rrc_gNB_nsa.c
+  ${NR_RRC_DIR}/rrc_gNB_reconfig.c
+  ${NR_RRC_DIR}/rrc_gNB_UE_context.c
   )
 
 set(L2_SRC_UE
@@ -2478,17 +2478,10 @@
 
 target_link_libraries (nr-softmodem
   -Wl,--start-group
-<<<<<<< HEAD
   UTIL HASHTABLE SCTP_CLIENT UDP SCHED_LIB SCHED_RU_LIB SCHED_NR_LIB PHY_NR PHY PHY_COMMON PHY_NR_COMMON PHY_RU LFDS GTPV1U SECU_CN SECU_OSA
-  ${ITTI_LIB} ${FLPT_MSG_LIB} ${ASYNC_IF_LIB} ${FLEXRAN_AGENT_LIB} LFDS7 ${MSC_LIB} ${RAL_LIB} ${NAS_UE_LIB}
-  RRC_LIB NR_RRC_LIB S1AP_LIB S1AP_ENB L2 L2_NR MAC_NR_COMMON
-  NFAPI_COMMON_LIB NFAPI_LIB NFAPI_VNF_LIB NFAPI_PNF_LIB NFAPI_USER_LIB
-=======
-  UTIL HASHTABLE SCTP_CLIENT UDP SCHED_LIB SCHED_RU_LIB SCHED_NR_LIB PHY_NR PHY PHY_COMMON PHY_RU LFDS GTPV1U SECU_CN SECU_OSA
   ${ITTI_LIB} ${FLPT_MSG_LIB} ${ASYNC_IF_LIB} ${FLEXRAN_AGENT_LIB} LFDS7 ${MSC_LIB} ${RAL_LIB} ${NAS_UE_LIB} RRC_LIB NR_RRC_LIB 
   S1AP_LIB S1AP_ENB L2 L2_NR MAC_NR_COMMON NFAPI_COMMON_LIB NFAPI_LIB NFAPI_VNF_LIB NFAPI_PNF_LIB NFAPI_USER_LIB
   X2AP_LIB X2AP_ENB F1AP_LIB F1AP ${PROTO_AGENT_LIB} ${FSPT_MSG_LIB}
->>>>>>> 26f1e090
   -Wl,--end-group z dl)
 
 target_link_libraries (nr-softmodem ${LIBXML2_LIBRARIES})
@@ -2523,13 +2516,8 @@
 
 target_link_libraries (nr-softmodem-nos1
   -Wl,--start-group
-<<<<<<< HEAD
   UTIL HASHTABLE SCTP_CLIENT UDP SCHED_LIB SCHED_RU_LIB SCHED_NR_LIB PHY_NR PHY PHY_COMMON PHY_NR_COMMON PHY_RU LFDS GTPV1U SECU_CN SECU_OSA
-  ${ITTI_LIB} ${FLPT_MSG_LIB} ${ASYNC_IF_LIB} ${FLEXRAN_AGENT_LIB} LFDS7 ${MSC_LIB} ${RAL_LIB} ${NAS_UE_LIB} ${MIH_LIB}
-=======
-  UTIL HASHTABLE SCTP_CLIENT UDP SCHED_LIB SCHED_RU_LIB SCHED_NR_LIB PHY_NR PHY PHY_COMMON PHY_RU LFDS GTPV1U SECU_CN SECU_OSA
   ${ITTI_LIB} ${FLPT_MSG_LIB} ${ASYNC_IF_LIB} ${FLEXRAN_AGENT_LIB} LFDS7 ${MSC_LIB} ${RAL_LIB} ${NAS_UE_LIB}
->>>>>>> 26f1e090
   RRC_LIB NR_RRC_LIB S1AP_LIB S1AP_ENB L2 L2_NR MAC_NR_COMMON
   NFAPI_COMMON_LIB NFAPI_LIB NFAPI_VNF_LIB NFAPI_PNF_LIB NFAPI_USER_LIB
   -Wl,--end-group z dl)
@@ -2566,14 +2554,9 @@
 
 target_link_libraries (nr-uesoftmodem
   -Wl,--start-group
-<<<<<<< HEAD
-  RRC_LIB NR_RRC_LIB SECU_CN SECU_OSA UTIL HASHTABLE SCTP_CLIENT UDP SCHED_RU_LIB SCHED_UE_LIB SCHED_NR_UE_LIB PHY_COMMON PHY_NR_COMMON PHY_NR_UE PHY_RU LFDS NR_L2_UE  MAC_NR_COMMON
-  ${MSC_LIB} ${RAL_LIB} ${NAS_UE_LIB} ${ITTI_LIB} ${FLPT_MSG_LIB} ${ASYNC_IF_LIB} LFDS7 ${ATLAS_LIBRARIES}
-=======
   RRC_LIB NR_RRC_LIB SECU_CN SECU_OSA UTIL HASHTABLE SCTP_CLIENT UDP SCHED_RU_LIB SCHED_UE_LIB SCHED_NR_UE_LIB
   ${MSC_LIB} ${RAL_LIB} ${NAS_UE_LIB} ${ITTI_LIB} ${FLPT_MSG_LIB} ${ASYNC_IF_LIB} LFDS7 ${ATLAS_LIBRARIES} 
-  PHY_COMMON PHY_NR_UE PHY_RU LFDS L2_UE NR_L2_UE MAC_NR_COMMON NFAPI_USER_LIB S1AP_LIB S1AP_ENB
->>>>>>> 26f1e090
+  PHY_COMMON PHY_NR_COMMON PHY_NR_UE PHY_RU LFDS L2_UE NR_L2_UE MAC_NR_COMMON NFAPI_USER_LIB S1AP_LIB S1AP_ENB
   -Wl,--end-group z dl)
 
 target_link_libraries (nr-uesoftmodem ${LIBXML2_LIBRARIES})
@@ -2682,11 +2665,7 @@
   ${OPENAIR_DIR}/common/utils/system.c
   ${OPENAIR_DIR}/common/utils/nr/nr_common.c
   ${T_SOURCE})
-<<<<<<< HEAD
-target_link_libraries(nr_dlschsim -Wl,--start-group UTIL SIMU PHY_COMMON PHY_NR_COMMON PHY_NR PHY_NR_UE SCHED_NR_LIB CONFIG_LIB -Wl,--end-group m pthread ${ATLAS_LIBRARIES} ${T_LIB} dl)
-=======
-target_link_libraries(nr_dlschsim -Wl,--start-group UTIL SIMU PHY_COMMON PHY_NR PHY_NR_UE SCHED_NR_LIB CONFIG_LIB MAC_NR_COMMON -Wl,--end-group m pthread ${ATLAS_LIBRARIES} ${T_LIB} dl)
->>>>>>> 26f1e090
+  target_link_libraries(nr_dlschsim -Wl,--start-group UTIL SIMU PHY_COMMON PHY_NR_COMMON PHY_NR PHY_NR_UE SCHED_NR_LIB CONFIG_LIB MAC_NR_COMMON -Wl,--end-group m pthread ${ATLAS_LIBRARIES} ${T_LIB} dl)
 
 add_executable(nr_pbchsim  
   ${OPENAIR1_DIR}/SIMULATION/NR_PHY/pbchsim.c 
@@ -2694,11 +2673,8 @@
   ${OPENAIR_DIR}/common/utils/system.c
   ${OPENAIR_DIR}/common/utils/nr/nr_common.c
   ${T_SOURCE})
-<<<<<<< HEAD
 target_link_libraries(nr_pbchsim  -Wl,--start-group UTIL SIMU PHY_COMMON PHY_NR_COMMON PHY_NR PHY_NR_UE SCHED_NR_LIB CONFIG_LIB -Wl,--end-group m pthread ${ATLAS_LIBRARIES} ${T_LIB} dl)
-=======
-target_link_libraries(nr_pbchsim  -Wl,--start-group UTIL SIMU PHY_COMMON PHY_NR PHY_NR_UE SCHED_NR_LIB CONFIG_LIB MAC_NR_COMMON -Wl,--end-group m pthread ${ATLAS_LIBRARIES} ${T_LIB} dl)
->>>>>>> 26f1e090
+
 
 #PUCCH ---> Prashanth
 add_executable(nr_pucchsim  
@@ -2731,11 +2707,7 @@
   ${OPENAIR_DIR}/common/utils/backtrace.c
   ${OPENAIR_DIR}/common/utils/nr/nr_common.c
   ${T_SOURCE})
-<<<<<<< HEAD
-target_link_libraries(nr_ulschsim -Wl,--start-group UTIL SIMU PHY_COMMON PHY_NR_COMMON PHY_NR PHY_NR_UE SCHED_NR_LIB CONFIG_LIB -Wl,--end-group m pthread ${ATLAS_LIBRARIES} ${T_LIB} dl)
-=======
-target_link_libraries(nr_ulschsim -Wl,--start-group UTIL SIMU PHY_COMMON PHY_NR PHY_NR_UE SCHED_NR_LIB CONFIG_LIB MAC_NR_COMMON -Wl,--end-group m pthread ${ATLAS_LIBRARIES} ${T_LIB} dl)
->>>>>>> 26f1e090
+target_link_libraries(nr_ulschsim -Wl,--start-group UTIL SIMU PHY_COMMON PHY_NR_COMMON PHY_NR PHY_NR_UE SCHED_NR_LIB CONFIG_LIB MAC_NR_COMMON -Wl,--end-group m pthread ${ATLAS_LIBRARIES} ${T_LIB} dl)
 
 add_executable(nr_ulsim
   ${OPENAIR1_DIR}/SIMULATION/NR_PHY/ulsim.c
@@ -2758,13 +2730,8 @@
     ${NFAPI_USER_DIR}/nfapi.c
     )
   target_link_libraries (${myExe}
-<<<<<<< HEAD
     -Wl,--start-group SIMU UTIL SCHED_LIB SCHED_RU_LIB SCHED_UE_LIB PHY_COMMON PHY_NR_COMMON PHY PHY_UE PHY_RU LFDS ${ITTI_LIB} LFDS7 -Wl,--end-group
-    pthread m rt ${CONFIG_LIBRARIES} ${ATLAS_LIBRARIES} ${XFORMS_LIBRARIES} ${T_LIB} dl 
-=======
-    -Wl,--start-group SIMU UTIL SCHED_LIB SCHED_RU_LIB SCHED_UE_LIB PHY_COMMON PHY PHY_UE PHY_RU LFDS ${ITTI_LIB} LFDS7 -Wl,--end-group
     pthread m rt ${CONFIG_LIBRARIES} ${ATLAS_LIBRARIES}  ${XFORMS_LIBRARIES} ${T_LIB} dl
->>>>>>> 26f1e090
     )
 endforeach(myExe)
 
@@ -2796,11 +2763,7 @@
   )
 target_include_directories(test_epc_play_scenario PUBLIC /usr/local/share/asn1c)
 target_link_libraries (test_epc_play_scenario
-<<<<<<< HEAD
-  -Wl,--start-group RRC_LIB S1AP_LIB X2AP_LIB X2AP_ENB GTPV1U LIB_NAS_UE SECU_CN UTIL HASHTABLE SCTP_CLIENT UDP SCHED_LIB PHY_NR_COMMON PHY_COMMON PHY PHY_UE LFDS ${ITTI_LIB} ${MSC_LIB} -Wl,--end-group pthread m rt crypt sctp ${LIBXML2_LIBRARIES} ${LIBXSLT_LIBRARIES} ${CRYPTO_LIBRARIES} ${OPENSSL_LIBRARIES} ${NETTLE_LIBRARIES} ${CONFIG_LIBRARIES}
-=======
-  -Wl,--start-group RRC_LIB S1AP_LIB X2AP_LIB X2AP_ENB F1AP_LIB F1AP GTPV1U LIB_NAS_UE SECU_CN UTIL HASHTABLE SCTP_CLIENT UDP SCHED_LIB PHY_COMMON PHY PHY_UE LFDS ${ITTI_LIB} ${MSC_LIB} -Wl,--end-group pthread m rt crypt sctp ${LIBXML2_LIBRARIES} ${LIBXSLT_LIBRARIES} ${CRYPTO_LIBRARIES} ${OPENSSL_LIBRARIES} ${NETTLE_LIBRARIES} ${CONFIG_LIBRARIES}
->>>>>>> 26f1e090
+  -Wl,--start-group RRC_LIB S1AP_LIB X2AP_LIB X2AP_ENB F1AP_LIB F1AP GTPV1U LIB_NAS_UE SECU_CN UTIL HASHTABLE SCTP_CLIENT UDP SCHED_LIB PHY_COMMON PHY_NR_COMMON PHY PHY_UE LFDS ${ITTI_LIB} ${MSC_LIB} -Wl,--end-group pthread m rt crypt sctp ${LIBXML2_LIBRARIES} ${LIBXSLT_LIBRARIES} ${CRYPTO_LIBRARIES} ${OPENSSL_LIBRARIES} ${NETTLE_LIBRARIES} ${CONFIG_LIBRARIES}
   )
 
 
@@ -2838,79 +2801,16 @@
         syncsim ulsim nr_dlsim nr_dlschsim nr_pbchsim nr_pucchsim
         nr_ulschsim ldpctest polartest smallblocktest cu_test du_test
         #all "add_library" definitions
-<<<<<<< HEAD
-ITTI
-RRC_LIB
-NR_RRC_LIB 
-S1AP_LIB
-S1AP_ENB
-X2AP_LIB
-X2AP_ENB
-params_libconfig
-oai_exmimodevif
-oai_usrpdevif
-oai_bladerfdevif
-oai_lmssdrdevif
-oai_eth_transpro
-oai_mobipass
-tcp_bridge
-tcp_bridge_oai
-coding
-FLPT_MSG
-ASYNC_IF
-FLEXRAN_AGENT
-HASHTABLE
-MSC
-UTIL
-SECU_OSA
-SECU_CN
-SCHED_LIB
-SCHED_NR_LIB
-SCHED_RU_LIB
-SCHED_UE_LIB
-SCHED_NR_UE_LIB
-NFAPI_COMMON_LIB
-NFAPI_LIB
-NFAPI_PNF_LIB
-NFAPI_VNF_LIB
-NFAPI_USER_LIB
-PHY_COMMON
-PHY
-PHY_UE
-PHY_NR_COMMON
-PHY_NR
-PHY_NR_UE
-PHY_RU
-PHY_MEX
-L2
-L2_NR
-L2_UE
-NR_L2_UE
-MAC_NR_COMMON
-MAC_NR
-MAC_UE_NR
-CN_UTILS
-GTPV1U
-SCTP_CLIENT
-UDP
-LIB_NAS_UE
-NB_IoT
-LFDS
-LFDS7
-SIMU
-SIMU_ETH
-OPENAIR0_LIB)
-=======
+
         ITTI RRC_LIB NR_RRC_LIB S1AP_LIB S1AP_ENB X2AP_LIB X2AP_ENB F1AP_LIB
         F1AP params_libconfig oai_exmimodevif oai_usrpdevif oai_bladerfdevif
         oai_lmssdrdevif oai_eth_transpro oai_mobipass tcp_bridge tcp_bridge_oai
         coding FLPT_MSG ASYNC_IF FLEXRAN_AGENT HASHTABLE MSC UTIL OMG_SUMO 
         SECU_OSA SECU_CN SCHED_LIB SCHED_NR_LIB SCHED_RU_LIB SCHED_UE_LIB
         SCHED_NR_UE_LIB NFAPI_COMMON_LIB NFAPI_LIB NFAPI_PNF_LIB NFAPI_VNF_LIB
-        NFAPI_USER_LIB PHY_COMMON PHY PHY_UE PHY_NR PHY_NR_UE PHY_RU PHY_MEX
+        NFAPI_USER_LIB PHY_COMMON PHY PHY_UE PHY_NR PHY_NR_COMMON PHY_NR_UE PHY_RU PHY_MEX
         L2 L2_NR L2_UE NR_L2_UE MAC_NR_COMMON MAC_NR MAC_UE_NR CN_UTILS GTPV1U
         SCTP_CLIENT UDP LIB_NAS_UE NB_IoT LFDS LFDS7 SIMU SIMU_ETH OPENAIR0_LIB)
->>>>>>> 26f1e090
     if (TARGET ${i})
       add_dependencies(${i} generate_T)
     endif()
