--- conflicted
+++ resolved
@@ -183,13 +183,8 @@
 #########################
 # set a flag for changes in the source code
 # these changes are related to hardcoded path to include .h files
-<<<<<<< HEAD
-set(CMAKE_C_FLAGS_DEBUG "${CMAKE_C_FLAGS} -g3  -DMALLOC_CHECK_=3")
-set(CMAKE_C_FLAGS_RELWITHDEBINFO "${CMAKE_C_FLAGS} -g3 -DMALLOC_CHECK_=3 -O3")
-=======
 set(CMAKE_C_FLAGS_DEBUG "${CMAKE_C_FLAGS} -g3 -DMALLOC_CHECK_=3")
 set(CMAKE_C_FLAGS_RELWITHDEBINFO "${CMAKE_C_FLAGS} -g3 -DMALLOC_CHECK_=3 -O2")
->>>>>>> 4f55943b
 
 
 set(GIT_BRANCH        "UNKNOWN")
