#/*
# * Licensed to the OpenAirInterface (OAI) Software Alliance under one or more
# * contributor license agreements.  See the NOTICE file distributed with
# * this work for additional information regarding copyright ownership.
# * The OpenAirInterface Software Alliance licenses this file to You under
# * the OAI Public License, Version 1.1  (the "License"); you may not use this file
# * except in compliance with the License.
# * You may obtain a copy of the License at
# *
# *      http://www.openairinterface.org/?page_id=698
# *
# * Unless required by applicable law or agreed to in writing, software
# * distributed under the License is distributed on an "AS IS" BASIS,
# * WITHOUT WARRANTIES OR CONDITIONS OF ANY KIND, either express or implied.
# * See the License for the specific language governing permissions and
# * limitations under the License.
# *-------------------------------------------------------------------------------
# * For more information about the OpenAirInterface (OAI) Software Alliance:
# *      contact@openairinterface.org
# */

# Author: laurent THOMAS, Lionel GAUTHIER

cmake_minimum_required (VERSION 3.0)


# System packages that are required
# We use either the cmake buildin, in ubuntu are in: /usr/share/cmake*/Modules/
# or cmake provide a generic interface to pkg-config that widely used
###################################
include(FindPkgConfig)

pkg_search_module(LIBXML2 libxml-2.0 REQUIRED)
include_directories(${LIBXML2_INCLUDE_DIRS})

pkg_search_module(LIBXSLT libxslt REQUIRED)
include_directories(${LIBXSLT_INCLUDE_DIRS})

pkg_search_module(OPENSSL openssl REQUIRED)
include_directories(${OPENSSL_INCLUDE_DIRS})

pkg_search_module(CONFIG libconfig REQUIRED)
include_directories(${CONFIG_INCLUDE_DIRS})

pkg_search_module(CRYPTO libcrypto REQUIRED)
include_directories(${CRYPTO_INCLUDE_DIRS})

#uhd 4.0 and iris installs by default in /usr/local
include_directories("/usr/local/include/")
#use native cmake method as this package is not in pkg-config
if (${RF_BOARD} STREQUAL "OAI_USRP")
  find_package(Boost REQUIRED)
  include_directories(${LIBBOOST_INCLUDE_DIR})

elseif (${RF_BOARD} STREQUAL "OAI_IRIS")
    include_directories("${OPENAIR_TARGETS}/ARCH/IRIS/USERSPACE/LIB/")

    set(HW_SOURCE ${HW_SOURCE}
            ${OPENAIR_TARGETS}/ARCH/IRIS/USERSPACE/LIB/iris_lib.cpp)
    LINK_DIRECTORIES("/usr/local/lib")
    set(option_HW_lib "-lSoapySDR -rdynamic -ldl")

endif (${RF_BOARD} STREQUAL "OAI_USRP")

message("RU=${RU}")

pkg_search_module(OPENPGM openpgm-5.1 openpgm-5.2)
if(NOT ${OPENPGM_FOUND})
  message("PACKAGE openpgm-5.1 is required by binaries such as oaisim: will fail later if this target is built")
else()
  include_directories(${OPENPGM_INCLUDE_DIRS})
endif()

pkg_search_module(NETTLE nettle)
if(NOT ${NETTLE_FOUND})
  message( FATAL_ERROR "PACKAGE nettle not found: some targets will fail. Run build_oai -I again!")
else()
  include_directories(${NETTLE_INCLUDE_DIRS})
endif()

message ("NETTLE VERSION_INSTALLED  = ${NETTLE_VERSION}")

string(REGEX REPLACE "([0-9]+).*" "\\1" NETTLE_VERSION_MAJOR ${NETTLE_VERSION})
string(REGEX REPLACE "[0-9]+\\.([0-9]+).*" "\\1" NETTLE_VERSION_MINOR ${NETTLE_VERSION})
message ("NETTLE_VERSION_MAJOR = ${NETTLE_VERSION_MAJOR}")
message ("NETTLE_VERSION_MINOR = ${NETTLE_VERSION_MINOR}")

if ("${NETTLE_VERSION_MAJOR}" STREQUAL "" OR "${NETTLE_VERSION_MINOR}" STREQUAL "")
  message( FATAL_ERROR "The nettle version not detected properly. Try to run build_oai -I again" )
endif()

add_definitions("-DNETTLE_VERSION_MAJOR=${NETTLE_VERSION_MAJOR}")
add_definitions("-DNETTLE_VERSION_MINOR=${NETTLE_VERSION_MINOR}")

pkg_search_module(XPM xpm)
if(NOT ${XPM_FOUND})
  message("PACKAGE xpm not found: some targets will fail")
else()
  include_directories(${XPM_INCLUDE_DIRS})
endif()

# Atlas is required by some packages, but not found in pkg-config
# So, here are some hacks here. Hope this gets fixed in future!
if(EXISTS "/usr/include/atlas/cblas.h" OR EXISTS "/usr/include/cblas.h")
  include_directories("/usr/include/atlas")
  LINK_DIRECTORIES("/usr/lib/lapack")
  LINK_DIRECTORIES("/usr/lib64")
  LINK_DIRECTORIES("/usr/lib64/atlas") #Added because atlas libraries in CentOS 7 are here!

  if(EXISTS "/usr/lib64/libblas.so" OR EXISTS "/usr/lib/libblas.so") #Case for CentOS7
     list(APPEND ATLAS_LIBRARIES blas)

  else() # Case for Ubuntu
     list(APPEND ATLAS_LIBRARIES cblas)
  endif()

  if(EXISTS "/usr/lib/atlas/libtatlas.so" OR EXISTS "/usr/lib64/atlas/libtatlas.so") #Case for CentOS7
     list(APPEND ATLAS_LIBRARIES tatlas)
  else()
     list(APPEND ATLAS_LIBRARIES atlas) #Case for Ubuntu
  endif()

  list(APPEND ATLAS_LIBRARIES lapack)

# for ubuntu 17.10, directories are different
elseif(EXISTS "/usr/include/x86_64-linux-gnu/cblas.h")

  include_directories("/usr/include/x86_64-linux-gnu")
  LINK_DIRECTORIES("/usr/lib/x86_64-linux-gnu")
  list(APPEND ATLAS_LIBRARIES cblas)
  list(APPEND ATLAS_LIBRARIES atlas)
  list(APPEND ATLAS_LIBRARIES lapack)

else()
  message("No Blas/Atlas libs found, some targets will fail")
endif()

#########################################################
# Base directories, compatible with legacy OAI building #
#########################################################
set (OPENAIR_DIR     $ENV{OPENAIR_DIR})
if("${OPENAIR_DIR}" STREQUAL "")
  string(REGEX REPLACE "/cmake_targets.*$" "" OPENAIR_DIR ${CMAKE_CURRENT_BINARY_DIR})
endif()

set (NFAPI_DIR       ${OPENAIR_DIR}/nfapi/open-nFAPI)
set (NFAPI_USER_DIR  ${OPENAIR_DIR}/nfapi/oai_integration)
set (OPENAIR1_DIR    ${OPENAIR_DIR}/openair1)
set (OPENAIR2_DIR    ${OPENAIR_DIR}/openair2)
set (OPENAIR3_DIR    ${OPENAIR_DIR}/openair3)
set (OPENAIR_TARGETS ${OPENAIR_DIR}/targets)
set (OPENAIR3_DIR    ${OPENAIR_DIR}/openair3)
set (OPENAIR_CMAKE   ${OPENAIR_DIR}/cmake_targets)
set (OPENAIR_BIN_DIR ${CMAKE_CURRENT_BINARY_DIR}${CMAKE_FILES_DIRECTORY})

project (OpenAirInterface)



##############################################
# Base CUDA setting
##############################################
find_package(CUDA)
if (CUDA_FOUND)
    message ("cuda include ${CUDA_INCLUDE_DIRS}")
    message ("cuda library ${CUDA_LIBRARY_DIRS}")

    add_definitions("-L/usr/local/cuda/lib64")

    SET(CUDA_NVCC_FLAGS
      "${CUDA_NVCC_FLAGS};-arch=sm_60;")

    # Disable warnings for CUDA
    SET(CUDA_NVCC_FLAGS "${CUDA_NVCC_FLAGS};-lpthread;-w;-O3;--default-stream;per-thread;-I/usr/local/cuda/inc;-L/usr/local/cuda/lib -lcutil;-rdc=true;-lcudadevrt")
    SET(CUDA_VERBOSE_BUILD ON)
    SET(CUDA_HOST_COMPILER "/usr/bin/g++")

    SET(CUDA_SEPARABLE_COMPILATION ON)

else (CUDA_FOUND)
   message ("No CUDA tool installed")
endif ()


###########################################
# macros to define options as there is numerous options in oai
################################################
macro(add_option name val helpstr)
  if(DEFINED ${name})
    set(value ${${name}})
  else(DEFINED ${name})
    set(value ${val})
  endif()
  set(${name} ${value} CACHE STRING "${helpstr}")
  add_definitions("-D${name}=${value}")
endmacro(add_option)

macro(add_boolean_option name val helpstr)
  if(DEFINED ${name})
    set(value ${${name}})
  else(DEFINED ${name})
    set(value ${val})
  endif()
  set(${name} ${value} CACHE STRING "${helpstr}")
  set_property(CACHE ${name} PROPERTY TYPE BOOL)
  if (${value})
    add_definitions("-D${name}")
  endif (${value})
endmacro(add_boolean_option)

macro(add_integer_option name val helpstr)
  if(DEFINED ${name})
    set(value ${${name}})
  else(DEFINED ${name})
    set(value ${val})
  endif()
  set(${name} ${value} CACHE STRING "${helpstr}")
  add_definitions("-D${name}=${value}")
endmacro(add_integer_option)

macro(add_list1_option name val helpstr)
  if(DEFINED ${name})
    set(value ${${name}})
  else(DEFINED ${name})
    set(value ${val})
  endif()
  set(${name} ${value} CACHE STRING "${helpstr}")
  set_property(CACHE ${name} PROPERTY STRINGS ${ARGN})
  if(NOT "${value}" STREQUAL "False")
    add_definitions("-D${name}=${value}")
  endif()
endmacro(add_list1_option)

macro(add_list2_option name val helpstr)
  if(DEFINED ${name})
    set(value ${${name}})
  else(DEFINED ${name})
    set(value ${val})
  endif()
  set(${name} ${value} CACHE STRING "${helpstr}")
  set_property(CACHE ${name} PROPERTY STRINGS ${ARGN})
  if(NOT "${value}" STREQUAL "False")
    add_definitions("-D${value}=1")
  endif()
endmacro(add_list2_option)

macro(add_list_string_option name val helpstr)
  if(DEFINED ${name})
    set(value ${${name}})
  else(DEFINED ${name})
    set(value ${val})
  endif()
  set(${name} ${value} CACHE STRING "${helpstr}")
  set_property(CACHE ${name} PROPERTY STRINGS ${ARGN})
  if(NOT "${value}" STREQUAL "False")
    add_definitions("-D${name}=\"${value}\"")
  endif()
endmacro(add_list_string_option)

function(make_version VERSION_VALUE)
  math(EXPR RESULT "0")
  foreach (ARG ${ARGN})
    math(EXPR RESULT "${RESULT} * 16 + ${ARG}")
  endforeach()
  set(${VERSION_VALUE} "${RESULT}" PARENT_SCOPE)
endfunction()
####################################################
# compilation flags
#############################################

#set(CMAKE_BUILD_TYPE "Debug")
if (CMAKE_BUILD_TYPE STREQUAL "")
   set(CMAKE_BUILD_TYPE "RelWithDebInfo")
endif()
message("CMAKE_BUILD_TYPE is ${CMAKE_BUILD_TYPE}")
add_list_string_option(CMAKE_BUILD_TYPE "RelWithDebInfo" "Choose the type of build, options are: None(CMAKE_CXX_FLAGS or CMAKE_C_FLAGS used) Debug Release RelWithDebInfo MinSizeRel." Debug Release RelWithDebInfo MinSizeRel)

Message("Architecture is ${CMAKE_SYSTEM_PROCESSOR}")
if (CMAKE_SYSTEM_PROCESSOR STREQUAL "armv7l")
  set(C_FLAGS_PROCESSOR "-gdwarf-2 -mfloat-abi=hard -mfpu=neon -lgcc -lrt")
else (CMAKE_SYSTEM_PROCESSOR STREQUAL "armv7l")
  if(EXISTS  "/proc/cpuinfo")
    file(STRINGS "/proc/cpuinfo" CPUINFO REGEX flags LIMIT_COUNT 1)
    if (CPUINFO MATCHES "avx2")
      set(C_FLAGS_PROCESSOR "${C_FLAGS_PROCESSOR} -mavx2")
      set(COMPILATION_AVX2 "True")
    else()
      set(COMPILATION_AVX2 "False")
    endif()
    if (CPUINFO MATCHES "sse4_1")
      set(C_FLAGS_PROCESSOR "${C_FLAGS_PROCESSOR} -msse4.1")
    endif()
    if (CPUINFO MATCHES "ssse3")
      set(C_FLAGS_PROCESSOR "${C_FLAGS_PROCESSOR} -mssse3")
    endif()
  else()
    Message("/proc/cpuinfo does not exit. We will use manual CPU flags")
  endif()
endif()

set(C_FLAGS_PROCESSOR " ${C_FLAGS_PROCESSOR} ${CFLAGS_PROCESSOR_USER}")

Message("C_FLAGS_PROCESSOR is ${C_FLAGS_PROCESSOR}")

if (CMAKE_SYSTEM_PROCESSOR MATCHES "x86")
  if ( (NOT( C_FLAGS_PROCESSOR MATCHES "ssse3")) OR (NOT( C_FLAGS_PROCESSOR MATCHES "msse4.1")) )
    Message(FATAL_ERROR "For x86 Architecture, you must have following flags: -mssse3 -msse4.1. The current detected flags are: ${C_FLAGS_PROCESSOR}. You can pass the flags manually in build script, for example: ./build_oai --cflags_processor \"-mssse3 -msse4.1 -mavx2\" ")
  endif()
endif()

#
set(CMAKE_C_FLAGS
  "${CMAKE_C_FLAGS} ${C_FLAGS_PROCESSOR} -pipe -std=gnu99 -Wall -Wstrict-prototypes -fno-strict-aliasing -rdynamic -funroll-loops -Wno-packed-bitfield-compat -fPIC")
# add autotools definitions that were maybe used!
if (CUDA_FOUND)
	set(MKVER "'MAKE_VERSION(a,b,c)=((a)*256+(b)*16+c)'")
    set(CUDA_CMAKE_C_FLAGS
           "${CMAKE_C_FLAGS} -DSTDC_HEADERS=1 -DHAVE_SYS_TYPES_H=1 -DHAVE_SYS_STAT_H=1 -DHAVE_STDLIB_H=1 -DHAVE_STRING_H=1 -DHAVE_MEMORY_H=1 -DHAVE_STRINGS_H=1 -DHAVE_INTTYPES_H=1 -DHAVE_STDINT_H=1 -DHAVE_UNISTD_H=1 -DHAVE_FCNTL_H=1 -DHAVE_ARPA_INET_H=1 -DHAVE_SYS_TIME_H=1 -DHAVE_SYS_SOCKET_H=1 -DHAVE_STRERROR=1 -DHAVE_SOCKET=1 -DHAVE_MEMSET=1 -DHAVE_GETTIMEOFDAY=1 -DHAVE_STDLIB_H=1 -DHAVE_MALLOC=1 -DHAVE_LIBSCTP -D CUDA_FLAG"
    )
    set(CUDA_CMAKE_CXX_FLAGS
	"${CMAKE_CXX_FLAGS} ${C_FLAGS_PROCESSOR} -Wno-packed-bitfield-compat -fPIC -Wall -fno-strict-aliasing -rdynamic -std=c++11 -D CUDA_FLAG"
    )
	
	set(CMAKE_C_FLAGS
           "${CMAKE_C_FLAGS} -DSTDC_HEADERS=1 -DHAVE_SYS_TYPES_H=1 -DHAVE_SYS_STAT_H=1 -DHAVE_STDLIB_H=1 -DHAVE_STRING_H=1 -DHAVE_MEMORY_H=1 -DHAVE_STRINGS_H=1 -DHAVE_INTTYPES_H=1 -DHAVE_STDINT_H=1 -DHAVE_UNISTD_H=1 -DHAVE_FCNTL_H=1 -DHAVE_ARPA_INET_H=1 -DHAVE_SYS_TIME_H=1 -DHAVE_SYS_SOCKET_H=1 -DHAVE_STRERROR=1 -DHAVE_SOCKET=1 -DHAVE_MEMSET=1 -DHAVE_GETTIMEOFDAY=1 -DHAVE_STDLIB_H=1 -DHAVE_MALLOC=1 -DHAVE_LIBSCTP -D${MKVER} -D CUDA_FLAG"
    )
    set(CMAKE_CXX_FLAGS
	"${CMAKE_CXX_FLAGS} ${C_FLAGS_PROCESSOR} -Wno-packed-bitfield-compat -fPIC -Wall -fno-strict-aliasing -rdynamic -std=c++11 -D${MKVER} -D CUDA_FLAG"
    )
else (CUDA_FOUND)
    set(MKVER "'MAKE_VERSION(a,b,c)=((a)*256+(b)*16+c)'")
    set(CMAKE_C_FLAGS
           "${CMAKE_C_FLAGS} -DSTDC_HEADERS=1 -DHAVE_SYS_TYPES_H=1 -DHAVE_SYS_STAT_H=1 -DHAVE_STDLIB_H=1 -DHAVE_STRING_H=1 -DHAVE_MEMORY_H=1 -DHAVE_STRINGS_H=1 -DHAVE_INTTYPES_H=1 -DHAVE_STDINT_H=1 -DHAVE_UNISTD_H=1 -DHAVE_FCNTL_H=1 -DHAVE_ARPA_INET_H=1 -DHAVE_SYS_TIME_H=1 -DHAVE_SYS_SOCKET_H=1 -DHAVE_STRERROR=1 -DHAVE_SOCKET=1 -DHAVE_MEMSET=1 -DHAVE_GETTIMEOFDAY=1 -DHAVE_STDLIB_H=1 -DHAVE_MALLOC=1 -DHAVE_LIBSCTP -D${MKVER}"
    )
    set(CMAKE_CXX_FLAGS
	"${CMAKE_CXX_FLAGS} ${C_FLAGS_PROCESSOR} -Wno-packed-bitfield-compat -fPIC -Wall -fno-strict-aliasing -rdynamic -std=c++11 -D${MKVER}"
    )
endif ()

if (SANITIZE_ADDRESS)
    set(CMAKE_C_FLAGS "${CMAKE_C_FLAGS} -fsanitize=address -fno-common")
    set(CMAKE_CXX_FLAGS "${CMAKE_CXX_FLAGS} -fsanitize=address -fno-common")
endif ()

add_definitions("-DASN_DISABLE_OER_SUPPORT")

#########################
set(CMAKE_EXE_LINKER_FLAGS  "${CMAKE_EXE_LINKER_FLAGS} -Wl,-rpath -Wl,${CMAKE_CURRENT_BINARY_DIR}")
#########################
# set a flag for changes in the source code
# these changes are related to hardcoded path to include .h files
set(CMAKE_C_FLAGS_DEBUG "${CMAKE_C_FLAGS} -g3 -Og -DMALLOC_CHECK_=3")
set(CMAKE_C_FLAGS_RELWITHDEBINFO "${CMAKE_C_FLAGS} -g3 -DMALLOC_CHECK_=3 -O2 -fno-delete-null-pointer-checks")
set(CMAKE_C_FLAGS_RELEASE "${CMAKE_C_FLAGS}  -O3")

set(GIT_BRANCH        "UNKNOWN")
set(GIT_COMMIT_HASH   "UNKNOWN")
set(GIT_COMMIT_DATE   "UNKNOWN")

find_package(Git)
if(GIT_FOUND)
  message("git found: ${GIT_EXECUTABLE}")
  # Get the current working branch
  execute_process(
    COMMAND git rev-parse --abbrev-ref HEAD
    WORKING_DIRECTORY ${CMAKE_SOURCE_DIR}
    OUTPUT_VARIABLE GIT_BRANCH
    OUTPUT_STRIP_TRAILING_WHITESPACE
  )

  # Get the latest abbreviated commit hash of the working branch
  execute_process(
    COMMAND git log -1 --format=%h
    WORKING_DIRECTORY ${CMAKE_SOURCE_DIR}
    OUTPUT_VARIABLE GIT_COMMIT_HASH
    OUTPUT_STRIP_TRAILING_WHITESPACE
  )

  # Get the latest commit date of the working branch
  execute_process(
    COMMAND git log -1 --format=%cd
    WORKING_DIRECTORY ${CMAKE_SOURCE_DIR}
    OUTPUT_VARIABLE GIT_COMMIT_DATE
    OUTPUT_STRIP_TRAILING_WHITESPACE
  )
endif()


# Below is a hard-coded info
set (FIRMWARE_VERSION "No svn information")
add_definitions("-DFIRMWARE_VERSION=\"${FIRMWARE_VERSION}\"")
add_definitions("-DPACKAGE_VERSION=\"Branch: ${GIT_BRANCH} Abrev. Hash: ${GIT_COMMIT_HASH} Date: ${GIT_COMMIT_DATE}\"")
add_definitions("-DPACKAGE_BUGREPORT=\"openair4g-devel@lists.eurecom.fr\"")
#add_definitions("-DEMIT_ASN_DEBUG=1")


# Debug related options
#########################################
add_boolean_option(ASN_DEBUG           False "ASN1 coder/decoder Debug")
add_boolean_option(EMIT_ASN_DEBUG      False "ASN1 coder/decoder Debug")
add_boolean_option(MSG_PRINT           False "print debug messages")
add_boolean_option(DISABLE_XER_PRINT   False "print XER Format")
add_boolean_option(XER_PRINT           False "print XER Format")
add_boolean_option(RRC_MSG_PRINT       False "print RRC messages")
add_boolean_option(PDCP_MSG_PRINT      False "print PDCP messages to /tmp/pdcp.log")
add_boolean_option(DEBUG_PDCP_PAYLOAD  False "print PDCP PDU to stdout")  # if true, make sure that global and PDCP log levels are trace
add_boolean_option(DEBUG_MAC_INTERFACE False "print MAC-RLC PDU exchange to stdout") # if true, make sure that global and PDCP log levels are trace
add_boolean_option(TRACE_RLC_PAYLOAD   False "print RLC PDU to stdout") # if true, make sure that global and PDCP log levels are trace
add_boolean_option(TEST_OMG            False "???")
add_boolean_option(DEBUG_OMG           False "???")
add_boolean_option(PRINT_STATS         False "This adds the possibility to see the status")
add_boolean_option(T_TRACER            True  "Activate the T tracer, a debugging/monitoring framework" )
add_boolean_option(UE_AUTOTEST_TRACE   False "Activate UE autotest specific logs")
add_boolean_option(UE_DEBUG_TRACE      False "Activate UE debug trace")
add_boolean_option(UE_TIMING_TRACE     False "Activate UE timing trace")
add_boolean_option(DEBUG_CONSOLE       False "makes debugging easier, disables stdout/stderr buffering")
add_boolean_option(NEW_GTPU            True  "NEW_GTP")

set (OCP_ITTI ${OPENAIR_DIR}/common/utils/ocp_itti)
add_library(ITTI
  ${OCP_ITTI}/intertask_interface.cpp
  ${OPENAIR_DIR}/common/utils/backtrace.c
  )
add_dependencies(ITTI rrc_flag)
  set(ITTI_LIB ITTI)


##################################################
# ASN.1 grammar C code generation & dependencies #
##################################################
# A difficulty: asn1c generates C code of a un-predictable list of files
# so, generate the c from asn1c once at cmake run time
# So, if someone modify the asn.1 source file in such as way that it will create
# (so creating new asn.1 objects instead of modifying the object attributes)
# New C code source file, cmake must be re-run (instead of re-running make only)
#############
set(asn1_generated_dir ${OPENAIR_BIN_DIR})

set(protoc_call "${OPENAIR_CMAKE}/tools/generate_protobuf")
set(protobuf_generated_dir ${OPENAIR_BIN_DIR})

if (${RU} STREQUAL 1)
add_definitions(-DNO_RRC)
endif (${RU} STREQUAL 1)

# RRC
######
set (RRC_ASN1_VERSION "Rel15")
make_version(LTE_RRC_VERSION 15 6 0)
set (RRC_GRAMMAR ${OPENAIR2_DIR}/RRC/LTE/MESSAGES/asn1c/ASN1_files/lte-rrc-15.6.0.asn1)

add_definitions(-DLTE_RRC_VERSION=${LTE_RRC_VERSION})
set (RRC_FULL_DIR ${asn1_generated_dir}/RRC_${RRC_ASN1_VERSION})

# Warning: if you modify ASN.1 source file to generate new C files, cmake should be re-run instead of make
if (${RU} STREQUAL 0)
  execute_process(COMMAND ${OPENAIR_CMAKE}/tools/make_asn1c_includes.sh "${RRC_FULL_DIR}" "${RRC_GRAMMAR}" "LTE_"
                  RESULT_VARIABLE ret)
endif (${RU} STREQUAL 0)

if (NOT ${ret} STREQUAL 0)
  message(FATAL_ERROR "${ret}: error")
endif (NOT ${ret} STREQUAL 0)
file(GLOB rrc_source ${RRC_FULL_DIR}/*.c)
add_custom_target (
  rrc_flag ALL
  ${OPENAIR_CMAKE}/tools/make_asn1c_includes.sh "${RRC_FULL_DIR}" "${RRC_GRAMMAR}" "LTE_"
  DEPENDS ${RRC_GRAMMAR}
  )

set_source_files_properties(${rrc_source} PROPERTIES COMPILE_FLAGS -w) # suppress warnings from generated code
add_library(RRC_LIB ${rrc_source}
    ${OPENAIR2_DIR}/RRC/LTE/MESSAGES/asn1_msg.c
    ${OPENAIR2_DIR}/RRC/LTE/MESSAGES/asn1_msg_NB_IoT.c)
add_dependencies(RRC_LIB rrc_flag)
include_directories ("${RRC_FULL_DIR}")


#NR RRC
#######
set (NR_RRC_ASN1_VERSION "NR_Rel16" )
make_version(NR_RRC_VERSION 16 1 0)
set (NR_RRC_GRAMMAR ${OPENAIR2_DIR}/RRC/NR/MESSAGES/asn1c/ASN1_files/nr-rrc-16.1.0.asn1)
add_definitions(-DNR_RRC_VERSION=${NR_RRC_VERSION})
set (NR_RRC_FULL_DIR ${asn1_generated_dir}/RRC_${NR_RRC_ASN1_VERSION})

# Warning: if you modify ASN.1 source file to generate new C files, cmake should be re-run instead of make
if (${RU} STREQUAL 0)
  execute_process(COMMAND ${OPENAIR_CMAKE}/tools/make_asn1c_includes.sh "${NR_RRC_FULL_DIR}" "${NR_RRC_GRAMMAR}" "NR_" "-findirect-choice"
                RESULT_VARIABLE ret)
if (NOT ${ret} STREQUAL 0)
  message(FATAL_ERROR "${ret}: error")
endif ()
file(GLOB nr_rrc_source ${NR_RRC_FULL_DIR}/*.c)
file(GLOB nr_rrc_h ${NR_RRC_FULL_DIR}/*.h)
endif (${RU} STREQUAL 0)

add_custom_target (
  nr_rrc_flag ALL
  ${OPENAIR_CMAKE}/tools/make_asn1c_includes.sh "${NR_RRC_FULL_DIR}" "${NR_RRC_GRAMMAR}" "NR_" "-findirect-choice"
  DEPENDS ${NR_RRC_GRAMMAR}
  )

add_library(NR_RRC_LIB ${nr_rrc_h} ${nr_rrc_source} 
    ${OPENAIR2_DIR}/RRC/NR/MESSAGES/asn1_msg.c
    )
add_dependencies(NR_RRC_LIB nr_rrc_flag)
include_directories ("${NR_RRC_FULL_DIR}")

# S1AP
# Same limitation as described in RRC: unknown generated file list
# so we generate it at cmake time
##############
set (S1AP_RELEASE R15)

set(S1AP_DIR ${OPENAIR3_DIR}/S1AP)
make_version(S1AP_VERSION 15 6 0)
set(S1AP_ASN_FILES "s1ap-15.6.0.asn1")

add_definitions(-DS1AP_VERSION=${S1AP_VERSION})
set(S1AP_ASN_DIR ${S1AP_DIR}/MESSAGES/ASN1/${S1AP_RELEASE})
set(S1AP_C_DIR ${asn1_generated_dir}/S1AP_${S1AP_RELEASE})

# Warning: if you modify ASN.1 source file to generate new C files, cmake should be re-run instead of make
if (${RU} STREQUAL 0)
  execute_process(COMMAND ${OPENAIR_CMAKE}/tools/make_asn1c_includes.sh "${S1AP_C_DIR}" "${S1AP_ASN_DIR}/${S1AP_ASN_FILES}" "S1AP_" -fno-include-deps
                  RESULT_VARIABLE ret)
  if (NOT ${ret} STREQUAL 0)
    message(FATAL_ERROR "${ret}: error")
  endif (NOT ${ret} STREQUAL 0)
  file(GLOB S1AP_source ${S1AP_C_DIR}/*.c)
endif (${RU} STREQUAL 0)

  add_custom_target (
    s1ap_flag ALL
    ${OPENAIR_CMAKE}/tools/make_asn1c_includes.sh "${S1AP_C_DIR}" "${S1AP_ASN_DIR}/${S1AP_ASN_FILES}" "S1AP_" -fno-include-deps
    DEPENDS  "${S1AP_ASN_DIR}/${S1AP_ASN_FILES}" 
  )

  add_library(S1AP_LIB
    ${S1AP_source}
    ${S1AP_DIR}/s1ap_common.c
    )
  add_dependencies(S1AP_LIB rrc_flag s1ap_flag)

  include_directories ("${S1AP_C_DIR}")
  include_directories ("${S1AP_DIR}")

add_library(S1AP_ENB
    ${S1AP_DIR}/s1ap_eNB.c
    ${S1AP_DIR}/s1ap_eNB_context_management_procedures.c
  ${S1AP_DIR}/s1ap_eNB_decoder.c
  ${S1AP_DIR}/s1ap_eNB_encoder.c
  ${S1AP_DIR}/s1ap_eNB_handlers.c
  ${S1AP_DIR}/s1ap_eNB_itti_messaging.c
  ${S1AP_DIR}/s1ap_eNB_management_procedures.c
  ${S1AP_DIR}/s1ap_eNB_nas_procedures.c
  ${S1AP_DIR}/s1ap_eNB_nnsf.c
  ${S1AP_DIR}/s1ap_eNB_overload.c
  ${S1AP_DIR}/s1ap_eNB_trace.c
  ${S1AP_DIR}/s1ap_eNB_ue_context.c
  )
add_dependencies(S1AP_ENB rrc_flag s1ap_flag)


# NGAP
# Same limitation as described in RRC: unknown generated file list
# so we generate it at cmake time
##############
set (NGAP_RELEASE R15)

set(NGAP_DIR ${OPENAIR3_DIR}/NGAP)
make_version(NGAP_VERSION 15 8 0)
set(NGAP_ASN_FILES "ngap-15.8.0.asn1")

add_definitions(-DNGAP_VERSION=${NGAP_VERSION})
set(NGAP_ASN_DIR ${NGAP_DIR}/MESSAGES/ASN1/ASN1_files)
set(NGAP_C_DIR ${asn1_generated_dir}/NGAP_${NGAP_RELEASE})

# Warning: if you modify ASN.1 source file to generate new C files, cmake should be re-run instead of make
execute_process(COMMAND ${OPENAIR_CMAKE}/tools/make_asn1c_includes.sh "${NGAP_C_DIR}" "${NGAP_ASN_DIR}/${NGAP_ASN_FILES}" "NGAP_" -fno-include-deps -findirect-choice
                RESULT_VARIABLE ret)
if (NOT ${ret} STREQUAL 0)
  message(FATAL_ERROR "${ret}: error")
endif (NOT ${ret} STREQUAL 0)
file(GLOB NGAP_source ${NGAP_C_DIR}/*.c)

add_custom_target (
  ngap_flag ALL
  ${OPENAIR_CMAKE}/tools/make_asn1c_includes.sh "${NGAP_C_DIR}" "${NGAP_ASN_DIR}/${NGAP_ASN_FILES}" "NGAP_" -fno-include-deps
  DEPENDS  "${NGAP_ASN_DIR}/${NGAP_ASN_FILES}" 
)

add_library(NGAP_LIB
  ${NGAP_source}
#  ${NGAP_DIR}/ngap_common.c
  )
add_dependencies(NGAP_LIB rrc_flag ngap_flag)

include_directories ("${NGAP_C_DIR}")
include_directories ("${NGAP_DIR}")

add_library(NGAP_GNB
  ${NGAP_DIR}/ngap_gNB.c
  ${NGAP_DIR}/ngap_gNB_context_management_procedures.c
  ${NGAP_DIR}/ngap_gNB_decoder.c
  ${NGAP_DIR}/ngap_gNB_encoder.c
  ${NGAP_DIR}/ngap_gNB_handlers.c
  ${NGAP_DIR}/ngap_gNB_itti_messaging.c
  ${NGAP_DIR}/ngap_gNB_management_procedures.c
  ${NGAP_DIR}/ngap_gNB_nas_procedures.c
  ${NGAP_DIR}/ngap_gNB_nnsf.c
  ${NGAP_DIR}/ngap_gNB_overload.c
  ${NGAP_DIR}/ngap_gNB_trace.c
  ${NGAP_DIR}/ngap_gNB_ue_context.c
  )
add_dependencies(NGAP_GNB rrc_flag ngap_flag)

#M2AP
# Same limitation as described in RRC/S1AP: unknown generated file list
# so we generate it at cmake time
##############
add_list1_option(M2AP_RELEASE R14 "M2AP ASN.1 grammar version" R14)

set(M2AP_DIR ${OPENAIR2_DIR}/M2AP)
if (${M2AP_RELEASE} STREQUAL "R8")
  make_version(M2AP_VERSION 8 9 0)
  set(M2AP_ASN_FILES m2ap-8.9.0.asn1)
elseif (${M2AP_RELEASE} STREQUAL "R11")
  make_version(M2AP_VERSION 11 9 0)
  set(M2AP_ASN_FILES m2ap-11.9.0.asn1)
elseif (${M2AP_RELEASE} STREQUAL "R12")
  make_version(M2AP_VERSION 12 9 0)
  set(M2AP_ASN_FILES m2ap-12.9.0.asn1)
elseif (${M2AP_RELEASE} STREQUAL "R14")
  make_version(M2AP_VERSION 14 0 0)
  set(M2AP_ASN_FILES m2ap-14.0.0.asn1)
elseif (${M2AP_RELEASE} STREQUAL "R15")
  make_version(M2AP_VERSION 15 1 0)
  set(M2AP_ASN_FILES m2ap-15.1.0.asn1)
endif(${M2AP_RELEASE} STREQUAL "R8")
add_definitions(-DM2AP_VERSION=${M2AP_VERSION})
set(M2AP_ASN_DIR ${M2AP_DIR}/MESSAGES/ASN1/${M2AP_RELEASE})
set(M2AP_C_DIR ${asn1_generated_dir}/M2AP_${M2AP_RELEASE})

# Warning: if you modify ASN.1 source file to generate new C files, cmake should be re-run instead of make
if (${RU} STREQUAL 0)
  execute_process(COMMAND ${OPENAIR_CMAKE}/tools/make_asn1c_includes.sh "${M2AP_C_DIR}" "${M2AP_ASN_DIR}/${M2AP_ASN_FILES}"  "M2AP_" -fno-include-deps -DEMIT_ASN_DEBUG=1
                RESULT_VARIABLE ret)
  if (NOT ${ret} STREQUAL 0)
    message(FATAL_ERROR "${ret}: error")
  endif (NOT ${ret} STREQUAL 0)
endif (${RU} STREQUAL 0)

file(GLOB M2AP_source ${M2AP_C_DIR}/*.c)

add_custom_target (
  m2_flag ALL
  COMMAND ${OPENAIR_CMAKE}/tools/make_asn1c_includes.sh "${M2AP_C_DIR}" "${M2AP_ASN_DIR}/${M2AP_ASN_FILES}"  "M2AP_" -fno-include-deps
  DEPENDS ${M2AP_ASN_DIR}/${M2AP_ASN_FILES}
  )

add_library(M2AP_LIB
  ${M2AP_source}
  ${M2AP_DIR}/m2ap_common.c
  )
add_dependencies(M2AP_LIB rrc_flag m2_flag)

include_directories ("${M2AP_C_DIR}")
include_directories ("${M2AP_DIR}")

add_library(M2AP_ENB
  ${M2AP_DIR}/m2ap_eNB.c
  ${M2AP_DIR}/m2ap_MCE.c
  ${M2AP_DIR}/m2ap_decoder.c
  ${M2AP_DIR}/m2ap_encoder.c
  ${M2AP_DIR}/m2ap_MCE_handler.c
  ${M2AP_DIR}/m2ap_eNB_handler.c
  ${M2AP_DIR}/m2ap_itti_messaging.c
  ${M2AP_DIR}/m2ap_eNB_management_procedures.c
  ${M2AP_DIR}/m2ap_eNB_generate_messages.c
  ${M2AP_DIR}/m2ap_MCE_management_procedures.c
  ${M2AP_DIR}/m2ap_MCE_generate_messages.c
  ${M2AP_DIR}/m2ap_ids.c
  ${M2AP_DIR}/m2ap_timers.c
  ${M2AP_DIR}/m2ap_MCE_interface_management.c
  ${M2AP_DIR}/m2ap_eNB_interface_management.c
 )
add_dependencies(M2AP_ENB rrc_flag m2_flag)

#M3AP
# Same limitation as described in RRC/S1AP: unknown generated file list
# so we generate it at cmake time
##############
add_list1_option(M3AP_RELEASE R14 "M3AP ASN.1 grammar version" R14)

set(M3AP_DIR ${OPENAIR3_DIR}/M3AP)
if (${M3AP_RELEASE} STREQUAL "R8")
  make_version(M3AP_VERSION 8 9 0)
  set(M3AP_ASN_FILES m3ap-8.9.0.asn1)
elseif (${M3AP_RELEASE} STREQUAL "R11")
  make_version(M3AP_VERSION 11 9 0)
  set(M3AP_ASN_FILES m3ap-11.9.0.asn1)
elseif (${M3AP_RELEASE} STREQUAL "R12")
  make_version(M3AP_VERSION 12 9 0)
  set(M3AP_ASN_FILES m3ap-12.9.0.asn1)
elseif (${M3AP_RELEASE} STREQUAL "R14")
  make_version(M3AP_VERSION 14 0 0)
  set(M3AP_ASN_FILES m3ap-14.0.0.asn1)
elseif (${M3AP_RELEASE} STREQUAL "R15")
  make_version(M3AP_VERSION 15 1 0)
  set(M3AP_ASN_FILES m3ap-15.1.0.asn1)
endif(${M3AP_RELEASE} STREQUAL "R8")
add_definitions(-DM3AP_VERSION=${M3AP_VERSION})
set(M3AP_ASN_DIR ${M3AP_DIR}/MESSAGES/ASN1/${M3AP_RELEASE})
set(M3AP_C_DIR ${asn1_generated_dir}/M3AP_${M3AP_RELEASE})

# Warning: if you modify ASN.1 source file to generate new C files, cmake should be re-run instead of make
if (${RU} STREQUAL 0)
  execute_process(COMMAND ${OPENAIR_CMAKE}/tools/make_asn1c_includes.sh "${M3AP_C_DIR}" "${M3AP_ASN_DIR}/${M3AP_ASN_FILES}"  "M3AP_" -fno-include-deps
                  RESULT_VARIABLE ret)
  if (NOT ${ret} STREQUAL 0)
    message(FATAL_ERROR "${ret}: error")
  endif (NOT ${ret} STREQUAL 0)
endif (${RU} STREQUAL 0)

file(GLOB M3AP_source ${M3AP_C_DIR}/*.c)

add_custom_target (
  m3_flag ALL
  COMMAND ${OPENAIR_CMAKE}/tools/make_asn1c_includes.sh "${M3AP_C_DIR}" "${M3AP_ASN_DIR}/${M3AP_ASN_FILES}"  "M3AP_" -fno-include-deps
  DEPENDS ${M3AP_ASN_DIR}/${M3AP_ASN_FILES}
  )

add_library(M3AP_LIB
  ${M3AP_source}
  ${M3AP_DIR}/m3ap_common.c
  )
add_dependencies(M3AP_LIB rrc_flag m3_flag)

include_directories ("${M3AP_C_DIR}")
include_directories ("${M3AP_DIR}")

add_library(M3AP_ENB
  ${M3AP_DIR}/m3ap_decoder.c
  ${M3AP_DIR}/m3ap_encoder.c
  ${M3AP_DIR}/m3ap_MCE_handler.c
  ${M3AP_DIR}/m3ap_MME_handler.c
  ${M3AP_DIR}/m3ap_MME.c
  ${M3AP_DIR}/m3ap_MME_management_procedures.c
  ${M3AP_DIR}/m3ap_MME_interface_management.c
  ${M3AP_DIR}/m3ap_MCE.c
  ${M3AP_DIR}/m3ap_MCE_management_procedures.c
  ${M3AP_DIR}/m3ap_MCE_interface_management.c
  ${M3AP_DIR}/m3ap_itti_messaging.c
  ${M3AP_DIR}/m3ap_ids.c
  ${M3AP_DIR}/m3ap_timers.c
  )
add_dependencies(M3AP_ENB rrc_flag m3_flag)

#X2AP
# Same limitation as described in RRC/S1AP: unknown generated file list
# so we generate it at cmake time
##############
set (X2AP_RELEASE R15)

set(X2AP_DIR ${OPENAIR2_DIR}/X2AP)
make_version(X2AP_VERSION 15 6 0)
set(X2AP_ASN_FILES x2ap-15.6.0.asn1)

add_definitions(-DX2AP_VERSION=${X2AP_VERSION})
set(X2AP_ASN_DIR ${X2AP_DIR}/MESSAGES/ASN1/${X2AP_RELEASE})
set(X2AP_C_DIR ${asn1_generated_dir}/X2AP_${X2AP_RELEASE})
# Warning: if you modify ASN.1 source file to generate new C files, cmake should be re-run instead of make
if (${RU} STREQUAL 0)
  execute_process(COMMAND ${OPENAIR_CMAKE}/tools/make_asn1c_includes.sh "${X2AP_C_DIR}" "${X2AP_ASN_DIR}/${X2AP_ASN_FILES}"  "X2AP_" -fno-include-deps
                  RESULT_VARIABLE ret)
  if (NOT ${ret} STREQUAL 0)
    message(FATAL_ERROR "${ret}: error")
  endif (NOT ${ret} STREQUAL 0)
endif (${RU} STREQUAL 0)

file(GLOB X2AP_source ${X2AP_C_DIR}/*.c)

add_custom_target (
  x2_flag ALL
  COMMAND ${OPENAIR_CMAKE}/tools/make_asn1c_includes.sh "${X2AP_C_DIR}" "${X2AP_ASN_DIR}/${X2AP_ASN_FILES}"  "X2AP_" -fno-include-deps
  DEPENDS ${X2AP_ASN_DIR}/${X2AP_ASN_FILES}
  )

add_library(X2AP_LIB
  ${X2AP_source}
  ${X2AP_DIR}/x2ap_common.c
  )
add_dependencies(X2AP_LIB rrc_flag x2_flag)

include_directories ("${X2AP_C_DIR}")
include_directories ("${X2AP_DIR}")

add_library(X2AP_ENB
  ${X2AP_DIR}/x2ap_eNB.c
  ${X2AP_DIR}/x2ap_eNB_decoder.c
  ${X2AP_DIR}/x2ap_eNB_encoder.c
  ${X2AP_DIR}/x2ap_eNB_handler.c
  ${X2AP_DIR}/x2ap_eNB_itti_messaging.c
  ${X2AP_DIR}/x2ap_eNB_management_procedures.c
  ${X2AP_DIR}/x2ap_eNB_generate_messages.c
  ${X2AP_DIR}/x2ap_ids.c
  ${X2AP_DIR}/x2ap_timers.c
 )
add_dependencies(X2AP_ENB X2AP_LIB rrc_flag x2_flag)


# F1AP
##############
<<<<<<< HEAD
set (F1AP_RELEASE R16)
=======
>>>>>>> df6b6a72
add_list1_option(F1AP_RELEASE R16 "F1AP ASN.1 grammar version" R16)
set(F1AP_DIR ${OPENAIR2_DIR}/F1AP)
if (${F1AP_RELEASE} STREQUAL "R16")
  make_version(F1AP_VERSION 16 3 1)
  set (ASN1RELDIR R16.3.1)
endif(${F1AP_RELEASE} STREQUAL "R16")
add_definitions(-DF1AP_VERSION=${F1AP_VERSION})
set(F1AP_ASN_DIR ${F1AP_DIR}/MESSAGES/ASN1/${ASN1RELDIR})
set(F1AP_ASN_FILES
  ${F1AP_ASN_DIR}/F1AP-CommonDataTypes.asn
  ${F1AP_ASN_DIR}/F1AP-Constants.asn
  ${F1AP_ASN_DIR}/F1AP-PDU-Descriptions.asn
  ${F1AP_ASN_DIR}/F1AP-PDU-Contents.asn
  ${F1AP_ASN_DIR}/F1AP-IEs.asn
  ${F1AP_ASN_DIR}/F1AP-Containers.asn
  )

if (${RU} STREQUAL 0)
  set(F1AP_ASN_GENERATED_C_DIR ${asn1_generated_dir}/F1AP_${ASN1RELDIR})
  message("calling ASN1C_PREFIX=F1AP_ asn1c -gen-PER -no-gen-OER -fcompound-names -no-gen-example -findirect-choice -fno-include-deps -D ${F1AP_ASN_GENERATED_C_DIR} ${F1AP_ASN_FILES}")
  execute_process(COMMAND mkdir -p ${F1AP_ASN_GENERATED_C_DIR}
     COMMAND env "ASN1C_PREFIX=F1AP_" asn1c -gen-PER -no-gen-OER -fcompound-names -no-gen-example -findirect-choice -fno-include-deps -D ${F1AP_ASN_GENERATED_C_DIR} ${F1AP_ASN_FILES}
                  RESULT_VARIABLE ret
                  OUTPUT_QUIET
                  ERROR_QUIET)

  if (NOT ${ret} STREQUAL 0)
    message(FATAL_ERROR "asn1c: error")
  endif (NOT ${ret} STREQUAL 0)

file(GLOB F1AP_ASN_GENERATED_C_FILES ${F1AP_ASN_GENERATED_C_DIR}/*.c)
add_library(F1AP_LIB
  ${F1AP_ASN_GENERATED_C_FILES}
)

include_directories ("${F1AP_ASN_GENERATED_C_DIR}")
include_directories ("${F1AP_DIR}")

file(GLOB F1AP_C_FILES ${F1AP_DIR}/*.c)
add_library(F1AP
  ${F1AP_C_FILES}
)

endif (${RU} STREQUAL 0)


# Hardware dependant options
###################################
add_list1_option(NB_ANTENNAS_RX "4" "Number of antennas in reception" "1" "2" "4")
add_list1_option(NB_ANTENNAS_TX "4" "Number of antennas in transmission" "1" "2" "4")

add_list2_option(RF_BOARD "EXMIMO" "RF head type" "None" "OAI_USRP" "OAI_BLADERF" "OAI_LMSSDR" "OAI_SIMU")



add_list2_option(TRANSP_PRO "None" "Transport protocol type" "None" "ETHERNET")
#NOKIA config enhancement
set (CONFIG_ROOTDIR
    ${OPENAIR_DIR}/common/config
   )
set (CONFIG_SOURCES
    ${CONFIG_ROOTDIR}/config_load_configmodule.c
    ${CONFIG_ROOTDIR}/config_userapi.c
    ${CONFIG_ROOTDIR}/config_cmdline.c
   )
set (CONFIG_LIBCONFIG_SOURCES
    ${CONFIG_ROOTDIR}/libconfig/config_libconfig.c
    )
add_library(CONFIG_LIB ${CONFIG_SOURCES})
add_library(params_libconfig MODULE ${CONFIG_LIBCONFIG_SOURCES} )
target_link_libraries(params_libconfig config)
# shared library loader
set (SHLIB_LOADER_SOURCES
    ${OPENAIR_DIR}/common/utils/load_module_shlib.c
)
# include RF devices / transport protocols library modules
######################################################################

include_directories("${OPENAIR_TARGETS}/ARCH/USRP/USERSPACE/LIB/")
set(HWLIB_USRP_SOURCE
  ${OPENAIR_TARGETS}/ARCH/USRP/USERSPACE/LIB/usrp_lib.cpp
  )
add_library(oai_usrpdevif MODULE ${HWLIB_USRP_SOURCE} )
target_link_libraries(oai_usrpdevif uhd)

include_directories("${OPENAIR_TARGETS}/ARCH/BLADERF/USERSPACE/LIB/")
set(HWLIB_BLADERF_SOURCE
  ${OPENAIR_TARGETS}/ARCH/BLADERF/USERSPACE/LIB/bladerf_lib.c
  )
add_library(oai_bladerfdevif MODULE ${HWLIB_BLADERF_SOURCE} )
target_link_libraries(oai_bladerfdevif bladeRF)

include_directories("${OPENAIR_TARGETS}/ARCH/LMSSDR/USERSPACE/LIB/")

set(HWLIB_LMSSDR_SOURCE
  ${OPENAIR_TARGETS}/ARCH/LMSSDR/USERSPACE/LIB/lms_lib.cpp
  )
add_library(oai_lmssdrdevif MODULE ${HWLIB_LMSSDR_SOURCE} )
target_include_directories(oai_lmssdrdevif PRIVATE /usr/local/include/lime)
target_link_libraries(oai_lmssdrdevif LimeSuite )

include_directories("${OPENAIR_TARGETS}/ARCH/ETHERNET/USERSPACE/LIB/")
set(TPLIB_ETHERNET_SOURCE
  ${OPENAIR_TARGETS}/ARCH/ETHERNET/USERSPACE/LIB/ethernet_lib.c
  ${OPENAIR_TARGETS}/ARCH/ETHERNET/USERSPACE/LIB/eth_udp.c
  ${OPENAIR_TARGETS}/ARCH/ETHERNET/USERSPACE/LIB/eth_raw.c
  )
add_library(oai_eth_transpro MODULE ${TPLIB_ETHERNET_SOURCE} )

include_directories("${OPENAIR_TARGETS}/ARCH/IRIS/USERSPACE/LIB/")
set(option_HWIRISLIB_lib "-l SoapySDR")
set(HWLIB_IRIS_SOURCE
        ${OPENAIR_TARGETS}/ARCH/IRIS/USERSPACE/LIB/iris_lib.cpp
        )
add_library(oai_irisdevif MODULE ${HWLIB_IRIS_SOURCE})
target_include_directories(oai_irisdevif PRIVATE /usr/local/lib/SoapySDR/modules0.7/)
target_link_libraries(oai_irisdevif SoapySDR)

# TCP bridge libraries
######################################################################

# this one is for internal use at Eurecom and is not documented
set(HWLIB_TCP_BRIDGE_SOURCE
  ${OPENAIR_TARGETS}/ARCH/tcp_bridge/tcp_bridge.c
  )
add_library(tcp_bridge MODULE ${HWLIB_TCP_BRIDGE_SOURCE} )

#get_target_property(tcp_bridge_cflags tcp_bridge COMPILE_FLAGS)
#set_target_properties(tcp_bridge PROPERTIES COMPILE_FLAGS "${tcp_bridge_cflags} -fvisibility=hidden")
set_target_properties(tcp_bridge PROPERTIES COMPILE_FLAGS "-fvisibility=hidden")

# this one is to connect OAI eNB and OAI UE in the basic simulator
# see targets/ARCH/tcp_bridge/README.tcp_bridge_oai for usage
set(HWLIB_TCP_BRIDGE_OAI_SOURCE
  ${OPENAIR_TARGETS}/ARCH/tcp_bridge/tcp_bridge_oai.c
  )
add_library(tcp_bridge_oai MODULE ${HWLIB_TCP_BRIDGE_OAI_SOURCE} )
set_target_properties(tcp_bridge_oai PROPERTIES COMPILE_FLAGS "-fvisibility=hidden")

# Benetel 4G library
######################################################################


include_directories ("/usr/include/dpdk")

set(HWLIB_BENETEL_4G_SOURCE
  ${OPENAIR_TARGETS}/ARCH/ETHERNET/benetel/4g/benetel.c
  ${OPENAIR_TARGETS}/ARCH/ETHERNET/benetel/4g/shared_buffers.c
  ${OPENAIR_TARGETS}/ARCH/ETHERNET/benetel/4g/low.c
  ${OPENAIR_TARGETS}/ARCH/ETHERNET/benetel/4g/low_dpdk.c
  ${OPENAIR_TARGETS}/ARCH/ETHERNET/benetel/4g/dpdk_driver.c
  )
add_library(benetel_4g MODULE ${HWLIB_BENETEL_4G_SOURCE} )

set_target_properties(benetel_4g PROPERTIES COMPILE_FLAGS "-fvisibility=hidden -march=native -I$ENV{RTE_SDK}/$ENV{RTE_TARGET}/include")

SET(DPDK_LIBS "-Wl,-rpath,$ENV{RTE_SDK}/$ENV{RTE_TARGET}/lib -Wl,--whole-archive -L$ENV{RTE_SDK}/$ENV{RTE_TARGET}/lib -ldpdk -Wl,--no-whole-archive")
TARGET_LINK_LIBRARIES(benetel_4g ${DPDK_LIBS})
TARGET_LINK_LIBRARIES(benetel_4g pthread dl rt m numa)

# Benetel 5G library
######################################################################

set(HWLIB_BENETEL_5G_SOURCE
  ${OPENAIR_TARGETS}/ARCH/ETHERNET/benetel/5g/benetel.c
  ${OPENAIR_TARGETS}/ARCH/ETHERNET/benetel/5g/shared_buffers.c
  ${OPENAIR_TARGETS}/ARCH/ETHERNET/benetel/5g/low.c
  ${OPENAIR_TARGETS}/ARCH/ETHERNET/benetel/5g/low_dpdk.c
  ${OPENAIR_TARGETS}/ARCH/ETHERNET/benetel/5g/dpdk_driver.c
  )
add_library(benetel_5g MODULE ${HWLIB_BENETEL_5G_SOURCE} )

set_target_properties(benetel_5g PROPERTIES COMPILE_FLAGS "-fvisibility=hidden -march=native -I$ENV{RTE_SDK}/$ENV{RTE_TARGET}/include")

SET(DPDK_LIBS "-Wl,-rpath,$ENV{RTE_SDK}/$ENV{RTE_TARGET}/lib -Wl,--whole-archive -L$ENV{RTE_SDK}/$ENV{RTE_TARGET}/lib -ldpdk -Wl,--no-whole-archive")
TARGET_LINK_LIBRARIES(benetel_5g ${DPDK_LIBS})
TARGET_LINK_LIBRARIES(benetel_5g pthread dl rt m numa)

##########################################################

include_directories ("${OPENAIR_TARGETS}/ARCH/COMMON")

Message("DEADLINE_SCHEDULER flag  is ${DEADLINE_SCHEDULER}")
Message("CPU_Affinity flag is ${CPU_AFFINITY}")

##############################################################
#    ???!!! TO BE DOCUMENTED OPTIONS !!!???
##############################################################

add_boolean_option(NO_RRM                  True  "DO WE HAVE A RADIO RESSOURCE MANAGER: NO")

add_boolean_option(OAI_NW_DRIVER_TYPE_ETHERNET False "????")
add_boolean_option(DEADLINE_SCHEDULER False "Use the Linux scheduler SCHED_DEADLINE: kernel >= 3.14")
add_boolean_option(CPU_AFFINITY False "Enable CPU Affinity of threads (only valid without deadline scheduler). It is enabled only with >2 CPUs")
add_boolean_option(NAS_NETLINK False "useless ??? Must be True to compile nasmesh driver without rtai ????")
add_boolean_option(OAI_NW_DRIVER_USE_NETLINK True "????")

add_boolean_option(MESSAGE_CHART_GENERATOR False         "For generating sequence diagrams")
add_boolean_option(MESSAGE_CHART_GENERATOR_RLC_MAC False "trace RLC-MAC exchanges in sequence diagrams")
add_boolean_option(MESSAGE_CHART_GENERATOR_PHY     False "trace some PHY exchanges in sequence diagrams")

add_boolean_option(UE_EXPANSION             False         "enable UE_EXPANSION with max 256 UE")
add_boolean_option(PHY_TX_THREAD            False         "enable UE_EXPANSION with max 256 UE")
add_boolean_option(PRE_SCD_THREAD           False         "enable UE_EXPANSION with max 256 UE")
add_boolean_option(UESIM_EXPANSION          False         "enable UESIM_EXPANSION with max 256 UE")
add_boolean_option(ITTI_SIM                 False         "enable itti simulator")
add_boolean_option(RFSIM_NAS                False         "enable rfsim nas")
########################
# Include order
##########################
add_boolean_option(ENB_MODE True "Swap the include directories between openair2 and openair3" )

##########################
# SCHEDULING/REAL-TIME/PERF options
##########################
add_boolean_option(ENABLE_USE_CPU_EXECUTION_TIME False "Add data in vcd traces: disable it if perf issues")
add_boolean_option(ENABLE_VCD              False  "always true now, time measurements of proc calls and var displays")
add_boolean_option(ENABLE_VCD_FIFO         False  "time measurements of proc calls and var displays sent to FIFO (one more thread)")
add_boolean_option(LINUX                   False "used in weird memcpy() in pdcp.c ???")
add_boolean_option(LINUX_LIST              False "used only in lists.c: either use OAI implementation of lists or Linux one (should be True, but it is False")
add_boolean_option(OPENAIR_LTE             True "Seems legacy: keep it to true")

##########################
# PHY options
##########################
add_boolean_option(DRIVER2013              True "only relevant for EXMIMO")
add_boolean_option(EXMIMO_IOT              True "????")
add_boolean_option(LOCALIZATION            False "???")
add_integer_option(MAX_NUM_CCs             1     "????")
add_boolean_option(MU_RECEIVER             False "????")
add_boolean_option(PHYSIM                  False  "for L1 simulators (dlsim, ulsim, ...)")
add_boolean_option(PHY_CONTEXT             True "not clear: must remain False for dlsim")
add_boolean_option(PHY_EMUL                False "not clear: must remain False for dlsim")
add_boolean_option(SMBV                    False "Rohde&Schwarz SMBV100A vector signal generator")
add_boolean_option(DEBUG_PHY               False "Enable PHY layer debugging options")
add_boolean_option(DEBUG_PHY_PROC          False "Enable debugging of PHY layer procedures")
add_boolean_option(DEBUG_DLSCH             False "Enable debugging of DLSCH physical layer channel")
add_boolean_option(MEX                     False "Enabling compilation with mex")

##########################
# NAS LAYER OPTIONS
##########################
add_boolean_option(ENABLE_NAS_UE_LOGGING   True  "????")
add_boolean_option(NAS_BUILT_IN_UE         True  "UE NAS layer present in this executable")
add_boolean_option(NAS_UE                  True  "NAS UE INSTANCE (<> NAS_MME)")


##########################
# ACCESS STRATUM LAYER2 OPTIONS
##########################
add_boolean_option(JUMBO_FRAME             True  "ENABLE LARGE SDU in ACCESS STRATUM (larger than common MTU)")

##########################
# RLC LAYER OPTIONS
##########################
add_boolean_option(OPENAIR2                True  "Access Stratum layer 2 built in executable")
add_boolean_option(TRACE_RLC_PAYLOAD       False "Fatal assert in this case")
add_boolean_option(RLC_STOP_ON_LOST_PDU    False "Fatal assert in this case")

add_boolean_option(TRACE_RLC_MUTEX         True  "TRACE for RLC, possible problem in thread scheduling")
add_boolean_option(TRACE_RLC_AM_BO         False "TRACE for RLC AM, TO BE CHANGED IN A MORE GENERAL FLAG")
add_boolean_option(TRACE_RLC_AM_FREE_SDU   False "TRACE for RLC AM, TO BE CHANGED IN A MORE GENERAL FLAG")
add_boolean_option(TRACE_RLC_AM_HOLE       False "TRACE for RLC AM, TO BE CHANGED IN A MORE GENERAL FLAG")
add_boolean_option(TRACE_RLC_AM_PDU        False "TRACE for RLC AM, TO BE CHANGED IN A MORE GENERAL FLAG")
add_boolean_option(TRACE_RLC_AM_RESEGMENT  False "TRACE for RLC AM, TO BE CHANGED IN A MORE GENERAL FLAG")
add_boolean_option(TRACE_RLC_AM_RX         False "TRACE for RLC AM, TO BE CHANGED IN A MORE GENERAL FLAG")
add_boolean_option(TRACE_RLC_AM_RX_DECODE  False "TRACE for RLC AM, TO BE CHANGED IN A MORE GENERAL FLAG")
add_boolean_option(TRACE_RLC_AM_TX         False "TRACE for RLC AM, TO BE CHANGED IN A MORE GENERAL FLAG")
add_boolean_option(TRACE_RLC_AM_TX_STATUS  False "TRACE for RLC AM, TO BE CHANGED IN A MORE GENERAL FLAG")
add_boolean_option(TRACE_RLC_AM_STATUS_CREATION   False "TRACE for RLC AM, TO BE CHANGED IN A MORE GENERAL FLAG")

add_boolean_option(STOP_ON_IP_TRAFFIC_OVERLOAD      False "")
add_boolean_option(TRACE_RLC_UM_DAR        False "TRACE for RLC UM, TO BE CHANGED IN A MORE GENERAL FLAG")
add_boolean_option(TRACE_RLC_UM_DISPLAY_ASCII_DATA  False "TRACE for RLC UM, TO BE CHANGED IN A MORE GENERAL FLAG")
add_boolean_option(TRACE_RLC_UM_PDU        False "TRACE for RLC UM, TO BE CHANGED IN A MORE GENERAL FLAG")
add_boolean_option(TRACE_RLC_UM_RX         False "TRACE for RLC UM, TO BE CHANGED IN A MORE GENERAL FLAG")
add_boolean_option(TRACE_RLC_UM_SEGMENT    False "TRACE for RLC UM, TO BE CHANGED IN A MORE GENERAL FLAG")
add_boolean_option(TRACE_RLC_UM_TX_STATUS  False "TRACE for RLC UM, TO BE CHANGED IN A MORE GENERAL FLAG")


##########################
# PDCP LAYER OPTIONS
##########################
#add_boolean_option(PDCP_USE_NETLINK            False "For eNB, PDCP communicate with a NETLINK socket if connected to network driver, else could use a RT-FIFO")
#add_boolean_option(PDCP_USE_NETLINK_QUEUES     False "When PDCP_USE_NETLINK is true, incoming IP packets are stored in queues")
#add_boolean_option(LINK_ENB_PDCP_TO_IP_DRIVER  False "For eNB, PDCP communicate with a IP driver")
#add_boolean_option(LINK_ENB_PDCP_TO_GTPV1U     True  "For eNB, PDCP communicate with GTP-U protocol (eNB<->S-GW)")

##########################
# RRC LAYER OPTIONS
##########################
add_boolean_option(RRC_DEFAULT_RAB_IS_AM       True   "set the RLC mode to AM for the default bearer, otherwise it is UM.")


##########################
# S1AP LAYER OPTIONS
##########################
# none

# add the binary tree to the search path for include files
#######################################################
# We will find ConfigOAI.h after generation in target directory
include_directories("${OPENAIR_BIN_DIR}")
# add directories to find all include files
# the internal rule is to use generic names such as defs.h
# but to make it uniq name as adding the relative path in the include directtive
# example: #include "RRC/LTE/rrc_defs.h"
#find_path (include_dirs_all *.h ${OPENAIR_DIR})
#find_path (include_dirs_all *.h PATHS /usr/include NO_CMAKE_PATH)
#include_directories("${include_dirs_all}")

# Legacy exact order

include_directories("${OPENAIR_DIR}/executables")
if(ENB_MODE)
  include_directories("${OPENAIR2_DIR}/COMMON")
  include_directories("${OPENAIR2_DIR}/UTIL")
  include_directories("${OPENAIR2_DIR}/UTIL/LOG")
  include_directories("${OPENAIR3_DIR}/COMMON")
  include_directories("${OPENAIR3_DIR}/UTILS")
else()
  include_directories("${OPENAIR3_DIR}/COMMON")
  include_directories("${OPENAIR3_DIR}/UTILS")
  include_directories("${OPENAIR2_DIR}/COMMON")
  include_directories("${OPENAIR2_DIR}/UTIL")
  include_directories("${OPENAIR2_DIR}/UTIL/LOG")
endif()
include_directories("${NFAPI_DIR}/nfapi/public_inc")
include_directories("${NFAPI_DIR}/common/public_inc")
include_directories("${NFAPI_DIR}/pnf/public_inc")
include_directories("${NFAPI_DIR}/nfapi/inc")
include_directories("${NFAPI_DIR}/sim_common/inc")
include_directories("${NFAPI_DIR}/pnf_sim/inc")
include_directories("${OPENAIR1_DIR}")
include_directories("${OPENAIR2_DIR}")
include_directories("${OPENAIR3_DIR}/NAS/TOOLS")
include_directories("${OPENAIR2_DIR}/ENB_APP")
include_directories("${OPENAIR2_DIR}/GNB_APP")
include_directories("${OPENAIR2_DIR}/MCE_APP")
include_directories("${OPENAIR2_DIR}/LAYER2/RLC")
include_directories("${OPENAIR2_DIR}/LAYER2/RLC/AM_v9.3.0")
include_directories("${OPENAIR2_DIR}/LAYER2/RLC/UM_v9.3.0")
include_directories("${OPENAIR2_DIR}/LAYER2/RLC/TM_v9.3.0")
include_directories("${OPENAIR2_DIR}/LAYER2/PDCP_v10.1.0")
include_directories("${OPENAIR2_DIR}/RRC/LTE/MESSAGES")
include_directories("${OPENAIR2_DIR}/RRC/LTE")
include_directories("${OPENAIR_DIR}/common/utils")
include_directories("${OPENAIR_DIR}/common/utils/collection")
include_directories("${OPENAIR_DIR}/common/utils/ocp_itti")
include_directories("${OPENAIR3_DIR}/NAS/COMMON")
include_directories("${OPENAIR3_DIR}/NAS/COMMON/API/NETWORK")
include_directories("${OPENAIR3_DIR}/NAS/COMMON/EMM/MSG")
include_directories("${OPENAIR3_DIR}/NAS/COMMON/ESM/MSG")
include_directories("${OPENAIR3_DIR}/NAS/UE/ESM")
include_directories("${OPENAIR3_DIR}/NAS/UE/EMM")
include_directories("${OPENAIR3_DIR}/NAS/UE/API/USER")
include_directories("${OPENAIR3_DIR}/NAS/COMMON/IES")
include_directories("${OPENAIR3_DIR}/NAS/COMMON/UTIL")
include_directories("${OPENAIR3_DIR}/SECU")
include_directories("${OPENAIR3_DIR}/SCTP")
include_directories("${OPENAIR3_DIR}/S1AP")
include_directories("${OPENAIR2_DIR}/X2AP")
include_directories("${OPENAIR2_DIR}/M2AP")
include_directories("${OPENAIR2_DIR}/F1AP")
include_directories("${OPENAIR3_DIR}/UDP")
include_directories("${OPENAIR3_DIR}/GTPV1-U")
include_directories("${OPENAIR3_DIR}/M3AP")
include_directories("${OPENAIR3_DIR}/MME_APP")
include_directories("${OPENAIR_DIR}/targets/COMMON")
include_directories("${OPENAIR_DIR}/targets/ARCH/COMMON")
include_directories("${OPENAIR2_DIR}/ENB_APP/CONTROL_MODULES/PHY")
include_directories("${OPENAIR2_DIR}/ENB_APP/CONTROL_MODULES/MAC")
include_directories("${OPENAIR2_DIR}/ENB_APP/CONTROL_MODULES/RRC")
include_directories("${OPENAIR2_DIR}/ENB_APP/CONTROL_MODULES/PDCP")
include_directories("${OPENAIR2_DIR}/ENB_APP/CONTROL_MODULES/S1AP")
include_directories("${OPENAIR2_DIR}/UTIL/OSA")
include_directories("${OPENAIR2_DIR}/UTIL/LFDS/liblfds6.1.1/liblfds611/inc")
include_directories("${OPENAIR2_DIR}/UTIL/LFDS/liblfds7.0.0/liblfds700/inc")
include_directories("${OPENAIR2_DIR}/LAYER2/PROTO_AGENT")
include_directories("${OPENAIR2_DIR}/UTIL/MEM")
include_directories("${OPENAIR2_DIR}/UTIL/LISTS")
include_directories("${OPENAIR2_DIR}/UTIL/FIFO")
include_directories("${OPENAIR2_DIR}/UTIL/OCG")
include_directories("${OPENAIR2_DIR}/UTIL/MATH")
include_directories("${OPENAIR2_DIR}/UTIL/TIMER")
include_directories("${OPENAIR2_DIR}/UTIL/OMG")
include_directories("${OPENAIR2_DIR}/UTIL/OTG")
include_directories("${OPENAIR2_DIR}/UTIL/CLI")
include_directories("${OPENAIR2_DIR}/UTIL/OPT")
include_directories("${OPENAIR2_DIR}/UTIL/OMV")
include_directories("${OPENAIR2_DIR}/RRC/LTE/MESSAGES")
include_directories("${OPENAIR3_DIR}/GTPV1-U/nw-gtpv1u/shared")
include_directories("${OPENAIR3_DIR}/GTPV1-U/nw-gtpv1u/include")
include_directories("${OPENAIR_DIR}")

# Utilities Library
################
# set the version of protobuf messages, V3 not supported yet
add_list1_option(FLPT_VERSION V2 "FLPT MSG  protobuf  grammar version" V2 V3)

if (${FLPT_VERSION} STREQUAL "V2")
  set (FLPTDIR V2)
elseif (${FLPT_VERSION} STREQUAL "V3")
  set (FLPTDIR V3)
endif(${FLPT_VERSION} STREQUAL "V2")

set(FLPT_MSG_DIR ${OPENAIR2_DIR}/ENB_APP/MESSAGES/${FLPTDIR} )
set(FLPT_MSG_FILES
  ${FLPT_MSG_DIR}/header.proto
  ${FLPT_MSG_DIR}/flexran.proto
  ${FLPT_MSG_DIR}/stats_common.proto
  ${FLPT_MSG_DIR}/stats_messages.proto
  ${FLPT_MSG_DIR}/time_common.proto
  ${FLPT_MSG_DIR}/controller_commands.proto
  ${FLPT_MSG_DIR}/mac_primitives.proto
  ${FLPT_MSG_DIR}/config_messages.proto
  ${FLPT_MSG_DIR}/config_common.proto
  ${FLPT_MSG_DIR}/control_delegation.proto
  )

set(FLPT_C_DIR ${protobuf_generated_dir}/FLPT_${FLPTDIR})
#message("calling protoc_call=${protoc_call} FLPT_C_DIR=${FLPT_C_DIR} FLPT_MSG_FILES=${FLPT_MSG_FILES}")
execute_process(COMMAND ${protoc_call} ${FLPT_C_DIR} ${FLPT_MSG_DIR} ${FLPT_MSG_FILES})
file(GLOB FLPT_source ${FLPT_C_DIR}/*.c)
set(FLPT_OAI_generated
  ${FLPT_C_DIR}/header.pb-c.c
  ${FLPT_C_DIR}/flexran.pb-c.c
  ${FLPT_C_DIR}/stats_common.pb-c.c
  ${FLPT_C_DIR}/stats_messages.pb-c.c
  ${FLPT_C_DIR}/time_common.pb-c.c
  ${FLPT_C_DIR}/controller_commands.pb-c.c
  ${FLPT_C_DIR}/mac_primitives.pb-c.c
  ${FLPT_C_DIR}/config_messages.pb-c.c
  ${FLPT_C_DIR}/config_common.pb-c.c
  ${FLPT_C_DIR}/control_delegation.pb-c.c
  )

file(GLOB flpt_h ${FLPT_C_DIR}/*.h)
set(flpt_h ${flpt_h} )

add_library(FLPT_MSG
  ${FLPT_OAI_generated}
  ${FLPT_source}
  )
set(FLPT_MSG_LIB FLPT_MSG)
#message("prpt c dir is : ${FLPT_C_DIR}")
include_directories (${FLPT_C_DIR})

add_library(ASYNC_IF
  ${OPENAIR2_DIR}/UTIL/ASYNC_IF/socket_link.c
  ${OPENAIR2_DIR}/UTIL/ASYNC_IF/link_manager.c
  ${OPENAIR2_DIR}/UTIL/ASYNC_IF/message_queue.c
  ${OPENAIR2_DIR}/UTIL/ASYNC_IF/ringbuffer_queue.c
  )
set(ASYNC_IF_LIB ASYNC_IF)
include_directories(${OPENAIR2_DIR}/UTIL/ASYNC_IF)

add_library(FLEXRAN_AGENT
  ${OPENAIR2_DIR}/ENB_APP/flexran_agent_handler.c
  ${OPENAIR2_DIR}/ENB_APP/flexran_agent_common.c
  ${OPENAIR2_DIR}/ENB_APP/flexran_agent_ran_api.c
  ${OPENAIR2_DIR}/ENB_APP/flexran_agent_timer.c
  ${OPENAIR2_DIR}/ENB_APP/flexran_agent_common_internal.c
  ${OPENAIR2_DIR}/ENB_APP/CONTROL_MODULES/PHY/flexran_agent_phy.c
  ${OPENAIR2_DIR}/ENB_APP/CONTROL_MODULES/MAC/flexran_agent_mac.c
  ${OPENAIR2_DIR}/ENB_APP/CONTROL_MODULES/RRC/flexran_agent_rrc.c
  ${OPENAIR2_DIR}/ENB_APP/CONTROL_MODULES/RRC/flexran_agent_rrc_internal.c
  ${OPENAIR2_DIR}/ENB_APP/CONTROL_MODULES/PDCP/flexran_agent_pdcp.c
  ${OPENAIR2_DIR}/ENB_APP/CONTROL_MODULES/S1AP/flexran_agent_s1ap.c
  ${OPENAIR2_DIR}/ENB_APP/flexran_agent.c
  ${OPENAIR2_DIR}/ENB_APP/flexran_agent_task_manager.c
  ${OPENAIR2_DIR}/ENB_APP/flexran_agent_net_comm.c
  ${OPENAIR2_DIR}/ENB_APP/flexran_agent_async.c
  ${OPENAIR2_DIR}/ENB_APP/CONTROL_MODULES/MAC/flexran_agent_mac_internal.c
  ${OPENAIR2_DIR}/ENB_APP/CONTROL_MODULES/MAC/flexran_agent_mac_slice_verification.c
  ${OPENAIR2_DIR}/ENB_APP/flexran_agent_app.c
  )
add_dependencies(FLEXRAN_AGENT rrc_flag)
set(FLEXRAN_AGENT_LIB FLEXRAN_AGENT)
add_library(flapp_sample SHARED
  ${OPENAIR2_DIR}/ENB_APP/flexran_apps/sample.c
)
set_target_properties(flapp_sample PROPERTIES C_VISIBILITY_PRESET hidden)
add_library(flapp_imsi SHARED
  ${OPENAIR2_DIR}/ENB_APP/flexran_apps/imsi.c
)
set_target_properties(flapp_imsi PROPERTIES C_VISIBILITY_PRESET hidden)
add_custom_target(flapp_all DEPENDS
  flapp_sample
  flapp_imsi
)
#include_directories(${OPENAIR2_DIR}/ENB_APP)

set(PROTOBUF_LIB "protobuf-c")

FIND_PATH(LIBYAML_INCLUDE_DIR NAMES yaml.h)
FIND_LIBRARY(LIBYAML_LIBRARIES NAMES yaml libyaml)

INCLUDE(FindPackageHandleStandardArgs)
FIND_PACKAGE_HANDLE_STANDARD_ARGS(Yaml DEFAULT_MSG LIBYAML_LIBRARIES LIBYAML_INCLUDE_DIR)
MARK_AS_ADVANCED(LIBYAML_INCLUDE_DIR LIBYAML_LIBRARIES)

#set(PROTOBUF_LIB "protobuf") #for Cpp

# set the version of protobuf messages, V3 not supported yet
add_list1_option(FSPT_VERSION V2 "FSPT MSG  protobuf  grammar version" V2 V3)

if (${FSPT_VERSION} STREQUAL "V2")
  set (FSPTDIR V2)
elseif (${FSPT_VERSION} STREQUAL "V3")
  set (FSPTDIR V3)
endif(${FSPT_VERSION} STREQUAL "V2")

set(FSPT_MSG_DIR ${OPENAIR_DIR}/targets/COMMON/MESSAGES/${FSPTDIR} )
set(FSPT_MSG_FILES
  ${FSPT_MSG_DIR}/flexsplit.proto
  )

set(FSPT_C_DIR ${protobuf_generated_dir}/FSPT_${FSPTDIR})
message("calling protoc_call=${protoc_call} FSPT_C_DIR=${FSPT_C_DIR} FSPT_MSG_DIR=${FSPT_MSG_DIR} FSPT_MSG_FILES=${FSPT_MSG_FILES}")
execute_process(COMMAND ${protoc_call} ${FSPT_C_DIR} ${FSPT_MSG_DIR} ${FSPT_MSG_FILES})
file(GLOB FSPT_source ${FSPT_C_DIR}/*.c)
set(FSPT_OAI_generated
  ${FSPT_C_DIR}/flexsplit.pb-c.c
  )

file(GLOB fspt_h ${FSPT_C_DIR}/*.h)
set(fspt_h ${fspt_h} )

add_library(FSPT_MSG
  ${FSPT_OAI_generated}
  ${FSPT_source}
  )
set(FSPT_MSG_LIB FSPT_MSG)
message("fspt c dir is : ${FSPT_C_DIR}")
include_directories (${FSPT_C_DIR})

#  add_library(ASYNC_IF
#    ${OPENAIR2_DIR}/UTIL/ASYNC_IF/socket_link.c
#    ${OPENAIR2_DIR}/UTIL/ASYNC_IF/link_manager.c
#    ${OPENAIR2_DIR}/UTIL/ASYNC_IF/message_queue.c
#    ${OPENAIR2_DIR}/UTIL/ASYNC_IF/ringbuffer_queue.c
#    )
#  set(ASYNC_IF_LIB ASYNC_IF)
#  include_directories(${OPENAIR2_DIR}/UTIL/ASYNC_IF)

add_library(PROTO_AGENT
  ${OPENAIR2_DIR}/LAYER2/PROTO_AGENT/proto_agent_handler.c
  ${OPENAIR2_DIR}/LAYER2/PROTO_AGENT/proto_agent_common.c
  ${OPENAIR2_DIR}/LAYER2/PROTO_AGENT/proto_agent.c
  ${OPENAIR2_DIR}/LAYER2/PROTO_AGENT/proto_agent_net_comm.c
  ${OPENAIR2_DIR}/LAYER2/PROTO_AGENT/proto_agent_async.c
  )
set(PROTO_AGENT_LIB PROTO_AGENT)
include_directories(${OPENAIR2_DIR}/LAYER2/PROTO_AGENT)



set(PROTOBUF_LIB "protobuf-c")

#set(PROTOBUF_LIB "protobuf") #for Cpp

add_library(HASHTABLE
  ${OPENAIR_DIR}/common/utils/hashtable/hashtable.c
  ${OPENAIR_DIR}/common/utils/hashtable/obj_hashtable.c
)
include_directories(${OPENAIR_DIR}/common/utils/hashtable)

add_library(msc MODULE ${OPENAIR_DIR}/common/utils/msc/msc.c )
target_link_libraries (msc LFDS)

include_directories(${OPENAIR_DIR}/common/utils/msc)

set(UTIL_SRC
#  ${OPENAIR2_DIR}/UTIL/CLI/cli.c
#  ${OPENAIR2_DIR}/UTIL/CLI/cli_cmd.c
#  ${OPENAIR2_DIR}/UTIL/CLI/cli_server.c
  ${OPENAIR2_DIR}/UTIL/FIFO/pad_list.c
  ${OPENAIR2_DIR}/UTIL/LISTS/list.c
  ${OPENAIR2_DIR}/UTIL/LISTS/list2.c
  ${OPENAIR_DIR}/common/utils/LOG/log.c
  ${OPENAIR_DIR}/common/utils/LOG/vcd_signal_dumper.c
  ${OPENAIR2_DIR}/UTIL/MATH/oml.c
#  ${OPENAIR2_DIR}/UTIL/MEM/mem_block.c
#  ${OPENAIR2_DIR}/UTIL/OCG/OCG.c
#  ${OPENAIR2_DIR}/UTIL/OCG/OCG_create_dir.c
#  ${OPENAIR2_DIR}/UTIL/OCG/OCG_detect_file.c
#  ${OPENAIR2_DIR}/UTIL/OCG/OCG_generate_report.c
#  ${OPENAIR2_DIR}/UTIL/OCG/OCG_parse_filename.c
#  ${OPENAIR2_DIR}/UTIL/OCG/OCG_parse_XML.c
#  ${OPENAIR2_DIR}/UTIL/OCG/OCG_save_XML.c
#  ${OPENAIR2_DIR}/UTIL/OMG/common.c
#  ${OPENAIR2_DIR}/UTIL/OMG/grid.c
#  ${OPENAIR2_DIR}/UTIL/OMG/job.c
#  ${OPENAIR2_DIR}/UTIL/OMG/mobility_parser.c
#  ${OPENAIR2_DIR}/UTIL/OMG/omg.c
#  ${OPENAIR2_DIR}/UTIL/OMG/omg_hashtable.c
#  ${OPENAIR2_DIR}/UTIL/OMG/rwalk.c
#  ${OPENAIR2_DIR}/UTIL/OMG/rwp.c
#  ${OPENAIR2_DIR}/UTIL/OMG/static.c
#  ${OPENAIR2_DIR}/UTIL/OMG/steadystaterwp.c
#  ${OPENAIR2_DIR}/UTIL/OMG/trace.c
#  ${OPENAIR2_DIR}/UTIL/OMG/trace_hashtable.c
  ${OPENAIR2_DIR}/UTIL/OPT/probe.c
#  ${OPENAIR2_DIR}/UTIL/OTG/otg_tx.c
#  ${OPENAIR2_DIR}/UTIL/OTG/otg.c
#  ${OPENAIR2_DIR}/UTIL/OTG/otg_kpi.c
#  ${OPENAIR2_DIR}/UTIL/OTG/otg_models.c
#  ${OPENAIR2_DIR}/UTIL/OTG/otg_form.c
#  ${OPENAIR2_DIR}/UTIL/OTG/otg_rx.c
  )
add_library(UTIL ${UTIL_SRC})
add_dependencies(UTIL rrc_flag)

#set(OMG_SUMO_SRC
#  ${OPENAIR2_DIR}/UTIL/OMG/client_traci_OMG.c
#  ${OPENAIR2_DIR}/UTIL/OMG/id_manager.c
#  ${OPENAIR2_DIR}/UTIL/OMG/sumo.c
#  ${OPENAIR2_DIR}/UTIL/OMG/socket_traci_OMG.c
#  ${OPENAIR2_DIR}/UTIL/OMG/storage_traci_OMG.c
#  )
#add_library(OMG_SUMO ${OMG_SUMO_SRC})

set(SECU_OSA_SRC
  ${OPENAIR2_DIR}/UTIL/OSA/osa_key_deriver.c
  ${OPENAIR2_DIR}/UTIL/OSA/osa_rijndael.c
  ${OPENAIR2_DIR}/UTIL/OSA/osa_snow3g.c
  ${OPENAIR2_DIR}/UTIL/OSA/osa_stream_eea.c
  ${OPENAIR2_DIR}/UTIL/OSA/osa_stream_eia.c
  )
add_library(SECU_OSA ${SECU_OSA_SRC})
target_link_libraries(SECU_OSA ${NETTLE_LIBRARIES})

set(SECU_CN_SRC
  ${OPENAIR3_DIR}/SECU/kdf.c
  ${OPENAIR3_DIR}/SECU/rijndael.c
  ${OPENAIR3_DIR}/SECU/snow3g.c
  ${OPENAIR3_DIR}/SECU/key_nas_deriver.c
  ${OPENAIR3_DIR}/SECU/nas_stream_eea1.c
  ${OPENAIR3_DIR}/SECU/nas_stream_eia1.c
  ${OPENAIR3_DIR}/SECU/nas_stream_eea2.c
  ${OPENAIR3_DIR}/SECU/nas_stream_eia2.c
  )
add_library(SECU_CN ${SECU_CN_SRC})

target_link_libraries(SECU_CN ${NETTLE_LIBRARIES})

# Physical Channel Procedures Scheduling
################################"
set(SCHED_SRC
  ${OPENAIR1_DIR}/SCHED/fapi_l1.c
  ${OPENAIR1_DIR}/SCHED/phy_procedures_lte_eNb.c
  ${OPENAIR1_DIR}/SCHED/phy_procedures_lte_common.c
)
add_library(SCHED_LIB ${SCHED_SRC})
add_dependencies(SCHED_LIB rrc_flag)

set(SCHED_NR_SRC
  ${OPENAIR1_DIR}/SCHED_NR/fapi_nr_l1.c
  ${OPENAIR1_DIR}/SCHED_NR/phy_procedures_nr_common.c
  ${OPENAIR1_DIR}/SCHED_NR/phy_procedures_nr_gNB.c
  ${OPENAIR1_DIR}/SCHED_NR/nr_prach_procedures.c
  ${OPENAIR1_DIR}/SCHED_NR/phy_frame_config_nr.c
)
add_library(SCHED_NR_LIB ${SCHED_NR_SRC})

set(SCHED_SRC_RU
  ${OPENAIR1_DIR}/SCHED/ru_procedures.c
  ${OPENAIR1_DIR}/SCHED_NR/nr_ru_procedures.c
  ${OPENAIR1_DIR}/SCHED/prach_procedures.c
)
add_library(SCHED_RU_LIB ${SCHED_SRC_RU})
add_dependencies(SCHED_RU_LIB rrc_flag)

set(SCHED_SRC_UE
  ${OPENAIR1_DIR}/SCHED_UE/phy_procedures_lte_ue.c
  ${OPENAIR1_DIR}/SCHED/phy_procedures_lte_common.c
  ${OPENAIR1_DIR}/SCHED_UE/pucch_pc.c
  ${OPENAIR1_DIR}/SCHED_UE/pusch_pc.c
  ${OPENAIR1_DIR}/SCHED_UE/srs_pc.c
)
add_library(SCHED_UE_LIB ${SCHED_SRC_UE})
add_dependencies(SCHED_UE_LIB rrc_flag)

set(SCHED_SRC_NR_UE
  ${OPENAIR1_DIR}/SCHED_NR_UE/phy_procedures_nr_ue.c
  ${OPENAIR1_DIR}/SCHED_NR/phy_procedures_nr_common.c
  ${OPENAIR1_DIR}/SCHED_NR_UE/fapi_nr_ue_l1.c 
  ${OPENAIR1_DIR}/SCHED_NR_UE/phy_frame_config_nr_ue.c
  ${OPENAIR1_DIR}/SCHED_NR_UE/harq_nr.c
  ${OPENAIR1_DIR}/SCHED_NR_UE/pucch_uci_ue_nr.c
  ${OPENAIR1_DIR}/SCHED_NR_UE/pucch_power_control_ue_nr.c 
)
add_library(SCHED_NR_UE_LIB ${SCHED_SRC_NR_UE})


# nFAPI
#################################
set(NFAPI_COMMON_SRC
  ${NFAPI_DIR}/common/src/debug.c
)
add_library(NFAPI_COMMON_LIB ${NFAPI_COMMON_SRC})

include_directories(${NFAPI_DIR}/common/public_inc)

set(NFAPI_SRC
  ${NFAPI_DIR}/nfapi/src/nfapi.c
  ${NFAPI_DIR}/nfapi/src/nfapi_p4.c
  ${NFAPI_DIR}/nfapi/src/nfapi_p5.c
  ${NFAPI_DIR}/nfapi/src/nfapi_p7.c
)
add_library(NFAPI_LIB ${NFAPI_SRC})

include_directories(${NFAPI_DIR}/nfapi/public_inc)
include_directories(${NFAPI_DIR}/nfapi/inc)

set(NFAPI_PNF_SRC
  ${NFAPI_DIR}/pnf/src/pnf.c
  ${NFAPI_DIR}/pnf/src/pnf_interface.c
  ${NFAPI_DIR}/pnf/src/pnf_p7.c
  ${NFAPI_DIR}/pnf/src/pnf_p7_interface.c
)
add_library(NFAPI_PNF_LIB ${NFAPI_PNF_SRC})

include_directories(${NFAPI_DIR}/pnf/public_inc)
include_directories(${NFAPI_DIR}/pnf/inc)

set(NFAPI_VNF_SRC
  ${NFAPI_DIR}/vnf/src/vnf.c
  ${NFAPI_DIR}/vnf/src/vnf_interface.c
  ${NFAPI_DIR}/vnf/src/vnf_p7.c
  ${NFAPI_DIR}/vnf/src/vnf_p7_interface.c
)
add_library(NFAPI_VNF_LIB ${NFAPI_VNF_SRC})

include_directories(${NFAPI_DIR}/vnf/public_inc)
include_directories(${NFAPI_DIR}/vnf/inc)

# nFAPI user defined code
#############################
set(NFAPI_USER_SRC
  ${NFAPI_USER_DIR}/nfapi.c
  ${NFAPI_USER_DIR}/nfapi_pnf.c
  ${NFAPI_USER_DIR}/nfapi_vnf.c
)
add_library(NFAPI_USER_LIB ${NFAPI_USER_SRC})
add_dependencies(NFAPI_USER_LIB rrc_flag)
include_directories(${NFAPI_USER_DIR})

# Layer 1
#############################
set(PHY_TURBOSRC
  ${OPENAIR1_DIR}/PHY/CODING/3gpplte_sse.c
  ${OPENAIR1_DIR}/PHY/CODING/3gpplte.c
  ${OPENAIR1_DIR}/PHY/CODING/3gpplte_turbo_decoder_sse_8bit.c
  ${OPENAIR1_DIR}/PHY/CODING/3gpplte_turbo_decoder_sse_16bit.c
  ${OPENAIR1_DIR}/PHY/CODING/3gpplte_turbo_decoder_avx2_16bit.c
  ${OPENAIR1_DIR}/PHY/CODING/3gpplte_turbo_decoder.c
)
set(PHY_POLARSRC
  ${OPENAIR1_DIR}/PHY/CODING/nr_polar_init.c
  ${OPENAIR1_DIR}/PHY/CODING/nrPolar_tools/nr_bitwise_operations.c
  ${OPENAIR1_DIR}/PHY/CODING/nrPolar_tools/nr_crc_byte.c
  ${OPENAIR1_DIR}/PHY/CODING/nrPolar_tools/nr_polar_crc.c
  ${OPENAIR1_DIR}/PHY/CODING/nrPolar_tools/nr_polar_decoder.c
  ${OPENAIR1_DIR}/PHY/CODING/nrPolar_tools/nr_polar_decoding_tools.c
  ${OPENAIR1_DIR}/PHY/CODING/nrPolar_tools/nr_polar_encoder.c
  ${OPENAIR1_DIR}/PHY/CODING/nrPolar_tools/nr_polar_interleaving_pattern.c
  ${OPENAIR1_DIR}/PHY/CODING/nrPolar_tools/nr_polar_kernal_operation.c
  ${OPENAIR1_DIR}/PHY/CODING/nrPolar_tools/nr_polar_kronecker_power_matrices.c
  ${OPENAIR1_DIR}/PHY/CODING/nrPolar_tools/nr_polar_matrix_and_array.c
  ${OPENAIR1_DIR}/PHY/CODING/nrPolar_tools/nr_polar_procedures.c
  ${OPENAIR1_DIR}/PHY/CODING/nrPolar_tools/nr_polar_sequence_pattern.c
)
set(PHY_SMALLBLOCKSRC
  ${OPENAIR1_DIR}/PHY/CODING/nrSmallBlock/encodeSmallBlock.c
  ${OPENAIR1_DIR}/PHY/CODING/nrSmallBlock/decodeSmallBlock.c
)
set(PHY_TURBOIF
  ${OPENAIR1_DIR}/PHY/CODING/coding_load.c
)

set(PHY_LDPC_ORIG_SRC
  ${OPENAIR1_DIR}/PHY/CODING/nrLDPC_decoder/nrLDPC_decoder.c
  ${OPENAIR1_DIR}/PHY/CODING/nrLDPC_encoder/ldpc_encoder.c
)

set(PHY_LDPC_OPTIM_SRC
  ${OPENAIR1_DIR}/PHY/CODING/nrLDPC_decoder/nrLDPC_decoder.c
  ${OPENAIR1_DIR}/PHY/CODING/nrLDPC_encoder/ldpc_encoder_optim.c
)
set(PHY_LDPC_OPTIM8SEG_SRC
  ${OPENAIR1_DIR}/PHY/CODING/nrLDPC_decoder/nrLDPC_decoder.c
  ${OPENAIR1_DIR}/PHY/CODING/nrLDPC_encoder/ldpc_encoder_optim8seg.c
)
set(PHY_LDPC_OPTIM8SEGMULTI_SRC
  ${OPENAIR1_DIR}/PHY/CODING/nrLDPC_decoder/nrLDPC_decoder.c
  ${OPENAIR1_DIR}/PHY/CODING/nrLDPC_encoder/ldpc_encoder_optim8segmulti.c
)
set(PHY_NR_CODINGIF
  ${OPENAIR1_DIR}/PHY/CODING/nrLDPC_load.c;
)

add_library(ldpc_orig MODULE ${PHY_LDPC_ORIG_SRC} )
add_library(ldpc_optim MODULE ${PHY_LDPC_OPTIM_SRC} )
add_library(ldpc_optim8seg MODULE ${PHY_LDPC_OPTIM8SEG_SRC} )
add_library(ldpc MODULE ${PHY_LDPC_OPTIM8SEGMULTI_SRC} )

add_library(coding MODULE ${PHY_TURBOSRC} )

add_library(dfts MODULE ${OPENAIR1_DIR}/PHY/TOOLS/oai_dfts.c )


set(PHY_SRC_COMMON
  ${OPENAIR1_DIR}/PHY/LTE_TRANSPORT/dci_tools_common.c
  ${OPENAIR1_DIR}/PHY/LTE_TRANSPORT/lte_mcs.c
#  ${OPENAIR1_DIR}/PHY/LTE_TRANSPORT/slss.c
#  ${OPENAIR1_DIR}/PHY/LTE_TRANSPORT/sldch.c
#  ${OPENAIR1_DIR}/PHY/LTE_TRANSPORT/slsch.c
  ${OPENAIR1_DIR}/PHY/LTE_UE_TRANSPORT/get_pmi.c
  ${OPENAIR1_DIR}/PHY/LTE_TRANSPORT/group_hopping.c
  ${OPENAIR1_DIR}/PHY/LTE_TRANSPORT/phich_common.c
  ${OPENAIR1_DIR}/PHY/LTE_TRANSPORT/pcfich_common.c
  ${OPENAIR1_DIR}/PHY/LTE_TRANSPORT/pmch_common.c
  ${OPENAIR1_DIR}/PHY/LTE_TRANSPORT/power_control.c
  ${OPENAIR1_DIR}/PHY/LTE_TRANSPORT/prach_common.c
  ${OPENAIR1_DIR}/PHY/LTE_TRANSPORT/pucch_common.c
  ${OPENAIR1_DIR}/PHY/LTE_TRANSPORT/dlsch_scrambling.c
  ${OPENAIR1_DIR}/PHY/LTE_TRANSPORT/lte_gold_generic.c
  ${OPENAIR1_DIR}/PHY/LTE_UE_TRANSPORT/srs_modulation.c
  ${OPENAIR1_DIR}/PHY/MODULATION/ofdm_mod.c
  ${OPENAIR1_DIR}/PHY/LTE_ESTIMATION/lte_sync_time.c
  ${OPENAIR1_DIR}/PHY/LTE_REFSIG/lte_dl_cell_spec.c
  ${OPENAIR1_DIR}/PHY/LTE_REFSIG/lte_dl_uespec.c
  ${OPENAIR1_DIR}/PHY/LTE_REFSIG/lte_gold.c
  ${OPENAIR1_DIR}/PHY/LTE_REFSIG/lte_gold_mbsfn.c
  ${OPENAIR1_DIR}/PHY/LTE_REFSIG/lte_dl_mbsfn.c
  ${OPENAIR1_DIR}/PHY/LTE_REFSIG/lte_ul_ref.c
  ${OPENAIR1_DIR}/PHY/CODING/lte_segmentation.c
  ${OPENAIR1_DIR}/PHY/CODING/nr_segmentation.c
  ${OPENAIR1_DIR}/PHY/CODING/nr_rate_matching.c
  ${OPENAIR1_DIR}/PHY/CODING/ccoding_byte.c
  ${OPENAIR1_DIR}/PHY/CODING/ccoding_byte_lte.c
  ${OPENAIR1_DIR}/PHY/CODING/3gpplte_sse.c
  ${OPENAIR1_DIR}/PHY/CODING/crc_byte.c
  ${PHY_TURBOIF}
  ${OPENAIR1_DIR}/PHY/CODING/lte_rate_matching.c
  ${OPENAIR1_DIR}/PHY/CODING/viterbi.c
  ${OPENAIR1_DIR}/PHY/CODING/viterbi_lte.c
  ${OPENAIR1_DIR}/PHY/INIT/init_top.c
  ${OPENAIR1_DIR}/PHY/INIT/lte_parms.c
  ${OPENAIR1_DIR}/PHY/TOOLS/cadd_vv.c
  ${OPENAIR1_DIR}/PHY/TOOLS/dfts_load.c
  ${OPENAIR1_DIR}/PHY/TOOLS/log2_approx.c
  ${OPENAIR1_DIR}/PHY/TOOLS/cmult_sv.c
  ${OPENAIR1_DIR}/PHY/TOOLS/cmult_vv.c
  ${OPENAIR1_DIR}/PHY/TOOLS/cdot_prod.c
  ${OPENAIR1_DIR}/PHY/TOOLS/signal_energy.c
  ${OPENAIR1_DIR}/PHY/TOOLS/dB_routines.c
  ${OPENAIR1_DIR}/PHY/TOOLS/sqrt.c
  ${OPENAIR1_DIR}/PHY/TOOLS/time_meas.c
  ${OPENAIR1_DIR}/PHY/TOOLS/lut.c
  )

set(PHY_SRC
  ${OPENAIR1_DIR}/PHY/LTE_TRANSPORT/pss.c
  ${OPENAIR1_DIR}/PHY/LTE_TRANSPORT/sss.c
  ${OPENAIR1_DIR}/PHY/LTE_TRANSPORT/sss_gen.c
  ${OPENAIR1_DIR}/PHY/LTE_TRANSPORT/pilots.c
  ${OPENAIR1_DIR}/PHY/LTE_TRANSPORT/pilots_mbsfn.c
  ${OPENAIR1_DIR}/PHY/LTE_TRANSPORT/dlsch_coding.c
  ${OPENAIR1_DIR}/PHY/LTE_TRANSPORT/dlsch_modulation.c
  ${OPENAIR1_DIR}/PHY/LTE_TRANSPORT/dci_tools.c
  ${OPENAIR1_DIR}/PHY/LTE_TRANSPORT/pbch.c
  ${OPENAIR1_DIR}/PHY/LTE_TRANSPORT/dci.c
  ${OPENAIR1_DIR}/PHY/LTE_TRANSPORT/edci.c
  ${OPENAIR1_DIR}/PHY/LTE_TRANSPORT/phich.c
  ${OPENAIR1_DIR}/PHY/LTE_TRANSPORT/pcfich.c
  ${OPENAIR1_DIR}/PHY/LTE_TRANSPORT/pucch.c
  ${OPENAIR1_DIR}/PHY/LTE_TRANSPORT/pmch.c
#  ${OPENAIR1_DIR}/PHY/LTE_TRANSPORT/ulsch_demodulation.c
  ${OPENAIR1_DIR}/PHY/LTE_TRANSPORT/ulsch_decoding.c
  ${OPENAIR1_DIR}/PHY/LTE_TRANSPORT/rar_tools.c
  ${OPENAIR1_DIR}/PHY/LTE_TRANSPORT/uci_tools.c
#  ${OPENAIR1_DIR}/PHY/LTE_ESTIMATION/freq_equalization.c
#  ${OPENAIR1_DIR}/PHY/LTE_ESTIMATION/lte_adjust_sync_eNB.c
#  ${OPENAIR1_DIR}/PHY/LTE_ESTIMATION/lte_ul_channel_estimation.c
  ${OPENAIR1_DIR}/PHY/LTE_ESTIMATION/lte_eNB_measurements.c
  ${OPENAIR1_DIR}/PHY/INIT/lte_init.c
  )

set(PHY_SRC_RU
  ${OPENAIR1_DIR}/PHY/LTE_TRANSPORT/if4_tools.c
  ${OPENAIR1_DIR}/PHY/LTE_TRANSPORT/if5_tools.c
  ${OPENAIR1_DIR}/PHY/LTE_UE_TRANSPORT/drs_modulation.c
  ${OPENAIR1_DIR}/PHY/LTE_TRANSPORT/ulsch_demodulation.c
  ${OPENAIR1_DIR}/PHY/LTE_ESTIMATION/lte_ul_channel_estimation.c
  ${OPENAIR1_DIR}/PHY/LTE_ESTIMATION/lte_adjust_sync_eNB.c
  ${OPENAIR1_DIR}/PHY/LTE_ESTIMATION/freq_equalization.c
  ${OPENAIR1_DIR}/PHY/MODULATION/slot_fep_ul.c
  ${OPENAIR1_DIR}/PHY/MODULATION/slot_fep_nr.c
  ${OPENAIR1_DIR}/PHY/MODULATION/ul_7_5_kHz.c
  ${OPENAIR1_DIR}/PHY/MODULATION/gen_75KHz.cpp
  ${OPENAIR1_DIR}/PHY/MODULATION/beamforming.c
  ${OPENAIR1_DIR}/PHY/MODULATION/compute_bf_weights.c
  ${OPENAIR1_DIR}/PHY/INIT/lte_init_ru.c
  ${OPENAIR1_DIR}/PHY/INIT/nr_init_ru.c
  ${OPENAIR1_DIR}/PHY/LTE_TRANSPORT/prach.c

  )

set(PHY_SRC_UE
  ${OPENAIR1_DIR}/PHY/LTE_UE_TRANSPORT/sss_ue.c
  ${OPENAIR1_DIR}/PHY/LTE_TRANSPORT/sss_gen.c
  ${OPENAIR1_DIR}/PHY/LTE_UE_TRANSPORT/dlsch_demodulation.c
  ${OPENAIR1_DIR}/PHY/LTE_UE_TRANSPORT/dlsch_llr_computation.c
  ${OPENAIR1_DIR}/PHY/LTE_UE_TRANSPORT/linear_preprocessing_rec.c
  ${OPENAIR1_DIR}/PHY/LTE_UE_TRANSPORT/dlsch_decoding.c
  ${OPENAIR1_DIR}/PHY/LTE_UE_TRANSPORT/dci_tools_ue.c
  ${OPENAIR1_DIR}/PHY/LTE_UE_TRANSPORT/uci_tools_ue.c
  ${OPENAIR1_DIR}/PHY/LTE_UE_TRANSPORT/pbch_ue.c
  ${OPENAIR1_DIR}/PHY/LTE_UE_TRANSPORT/dci_ue.c
  ${OPENAIR1_DIR}/PHY/LTE_UE_TRANSPORT/phich_ue.c
  ${OPENAIR1_DIR}/PHY/LTE_UE_TRANSPORT/pcfich_ue.c
  ${OPENAIR1_DIR}/PHY/LTE_UE_TRANSPORT/pucch_ue.c
  ${OPENAIR1_DIR}/PHY/LTE_UE_TRANSPORT/prach_ue.c
  ${OPENAIR1_DIR}/PHY/LTE_UE_TRANSPORT/pmch_ue.c
  ${OPENAIR1_DIR}/PHY/LTE_UE_TRANSPORT/pch_ue.c
  ${OPENAIR1_DIR}/PHY/LTE_UE_TRANSPORT/slss.c
  ${OPENAIR1_DIR}/PHY/LTE_UE_TRANSPORT/sldch.c
  ${OPENAIR1_DIR}/PHY/LTE_UE_TRANSPORT/slsch.c
  ${OPENAIR1_DIR}/PHY/LTE_UE_TRANSPORT/drs_modulation.c
  ${OPENAIR1_DIR}/PHY/LTE_UE_TRANSPORT/ulsch_modulation.c
  ${OPENAIR1_DIR}/PHY/LTE_UE_TRANSPORT/ulsch_coding.c
  ${OPENAIR1_DIR}/PHY/LTE_UE_TRANSPORT/rar_tools_ue.c
  ${OPENAIR1_DIR}/PHY/LTE_UE_TRANSPORT/initial_sync.c
  ${OPENAIR1_DIR}/PHY/MODULATION/slot_fep.c
  ${OPENAIR1_DIR}/PHY/MODULATION/slot_fep_mbsfn.c
  ${OPENAIR1_DIR}/PHY/MODULATION/ul_7_5_kHz_ue.c
  ${OPENAIR1_DIR}/PHY/LTE_ESTIMATION/lte_sync_time.c
  ${OPENAIR1_DIR}/PHY/LTE_ESTIMATION/lte_sync_timefreq.c
  ${OPENAIR1_DIR}/PHY/LTE_ESTIMATION/lte_adjust_sync_ue.c
  ${OPENAIR1_DIR}/PHY/LTE_ESTIMATION/lte_dl_channel_estimation.c
  ${OPENAIR1_DIR}/PHY/LTE_ESTIMATION/lte_dl_bf_channel_estimation.c
  ${OPENAIR1_DIR}/PHY/LTE_ESTIMATION/lte_dl_mbsfn_channel_estimation.c
  ${OPENAIR1_DIR}/PHY/LTE_ESTIMATION/lte_est_freq_offset.c
  ${OPENAIR1_DIR}/PHY/LTE_ESTIMATION/lte_ue_measurements.c
  ${OPENAIR1_DIR}/PHY/LTE_ESTIMATION/adjust_gain.c
  ${OPENAIR1_DIR}/PHY/INIT/lte_init_ue.c
  )

  set(PHY_NR_SRC_COMMON
  ${OPENAIR1_DIR}/PHY/NR_TRANSPORT/nr_prach_common.c
  ${OPENAIR1_DIR}/PHY/NR_TRANSPORT/nr_dci_tools_common.c
  )

  set(PHY_NR_SRC
  ${OPENAIR1_DIR}/PHY/INIT/nr_init.c
  ${OPENAIR1_DIR}/PHY/INIT/nr_parms.c
  ${OPENAIR1_DIR}/PHY/MODULATION/nr_modulation.c
  ${OPENAIR1_DIR}/PHY/NR_TRANSPORT/nr_pss.c
  ${OPENAIR1_DIR}/PHY/NR_TRANSPORT/nr_sss.c
  ${OPENAIR1_DIR}/PHY/NR_TRANSPORT/nr_pbch.c
  ${OPENAIR1_DIR}/PHY/NR_TRANSPORT/nr_dci.c
  ${OPENAIR1_DIR}/PHY/NR_TRANSPORT/nr_dci_tools.c
  ${OPENAIR1_DIR}/PHY/NR_TRANSPORT/nr_dlsch.c
  ${OPENAIR1_DIR}/PHY/NR_TRANSPORT/nr_dlsch_tools.c
  ${OPENAIR1_DIR}/PHY/NR_TRANSPORT/nr_dlsch_coding.c
  ${OPENAIR1_DIR}/PHY/NR_TRANSPORT/nr_ulsch_decoding.c
  ${OPENAIR1_DIR}/PHY/NR_TRANSPORT/nr_ulsch.c
  ${OPENAIR1_DIR}/PHY/NR_TRANSPORT/nr_tbs_tools.c
  ${OPENAIR1_DIR}/PHY/NR_TRANSPORT/nr_sch_dmrs.c
  ${OPENAIR1_DIR}/PHY/NR_TRANSPORT/nr_prach.c
  ${OPENAIR1_DIR}/PHY/NR_TRANSPORT/nr_ulsch_llr_computation.c
  ${OPENAIR1_DIR}/PHY/NR_TRANSPORT/nr_ulsch_demodulation.c
  ${OPENAIR1_DIR}/PHY/NR_REFSIG/ul_ref_seq_nr.c
  ${OPENAIR1_DIR}/PHY/NR_REFSIG/nr_dmrs_rx.c
  ${OPENAIR1_DIR}/PHY/NR_TRANSPORT/nr_csi_rs.c
  ${OPENAIR1_DIR}/PHY/NR_REFSIG/nr_gold.c
  ${OPENAIR1_DIR}/PHY/NR_REFSIG/scrambling_luts.c
  ${OPENAIR1_DIR}/PHY/NR_REFSIG/nr_gen_mod_table.c
  ${OPENAIR1_DIR}/PHY/NR_REFSIG/dmrs_nr.c
  ${OPENAIR1_DIR}/PHY/NR_REFSIG/ptrs_nr.c
  ${OPENAIR1_DIR}/PHY/NR_UE_ESTIMATION/filt16a_32.c
  ${OPENAIR1_DIR}/PHY/NR_ESTIMATION/nr_ul_channel_estimation.c
  ${OPENAIR1_DIR}/PHY/NR_ESTIMATION/nr_measurements_gNB.c
  ${OPENAIR1_DIR}/PHY/TOOLS/file_output.c
  ${OPENAIR1_DIR}/PHY/TOOLS/cadd_vv.c
  #${OPENAIR1_DIR}/PHY/TOOLS/lte_dfts.c
  ${OPENAIR1_DIR}/PHY/TOOLS/log2_approx.c
  ${OPENAIR1_DIR}/PHY/TOOLS/cmult_sv.c
  ${OPENAIR1_DIR}/PHY/TOOLS/cmult_vv.c
  ${OPENAIR1_DIR}/PHY/TOOLS/cdot_prod.c
  ${OPENAIR1_DIR}/PHY/TOOLS/signal_energy.c
  ${OPENAIR1_DIR}/PHY/TOOLS/dB_routines.c
  ${OPENAIR1_DIR}/PHY/TOOLS/sqrt.c
  ${OPENAIR1_DIR}/PHY/TOOLS/time_meas.c
  ${OPENAIR1_DIR}/PHY/TOOLS/lut.c
  ${PHY_POLARSRC}
  ${PHY_SMALLBLOCKSRC}
  ${PHY_NR_CODINGIF}
  ${OPENAIR1_DIR}/PHY/NR_TRANSPORT/pucch_rx.c 
  ${OPENAIR1_DIR}/PHY/NR_TRANSPORT/nr_uci_tools_common.c
  )
  set(PHY_NR_UE_SRC
  ${OPENAIR1_DIR}/PHY/INIT/nr_parms.c
  ${OPENAIR1_DIR}/PHY/MODULATION/nr_modulation.c
  ${OPENAIR1_DIR}/PHY/MODULATION/slot_fep_nr.c
  ${OPENAIR1_DIR}/PHY/NR_UE_TRANSPORT/pss_nr.c
  ${OPENAIR1_DIR}/PHY/NR_UE_TRANSPORT/sss_nr.c
  ${OPENAIR1_DIR}/PHY/NR_UE_TRANSPORT/cic_filter_nr.c
  ${OPENAIR1_DIR}/PHY/NR_UE_TRANSPORT/nr_initial_sync.c
  ${OPENAIR1_DIR}/PHY/NR_UE_TRANSPORT/nr_ue_rf_helpers.c
  ${OPENAIR1_DIR}/PHY/NR_UE_TRANSPORT/nr_pbch.c
  ${OPENAIR1_DIR}/PHY/NR_UE_TRANSPORT/nr_dlsch_demodulation.c
  ${OPENAIR1_DIR}/PHY/NR_UE_TRANSPORT/nr_ulsch_coding.c
  ${OPENAIR1_DIR}/PHY/NR_UE_TRANSPORT/nr_dlsch_decoding.c
  ${OPENAIR1_DIR}/PHY/NR_UE_TRANSPORT/nr_dlsch_llr_computation.c
  ${OPENAIR1_DIR}/PHY/NR_TRANSPORT/nr_tbs_tools.c
  ${OPENAIR1_DIR}/PHY/NR_TRANSPORT/nr_prach_common.c
  ${OPENAIR1_DIR}/PHY/NR_TRANSPORT/nr_sch_dmrs.c
  ${OPENAIR1_DIR}/PHY/NR_UE_TRANSPORT/
  ${OPENAIR1_DIR}/PHY/NR_UE_TRANSPORT/nr_prach.c
  ${OPENAIR1_DIR}/PHY/NR_UE_TRANSPORT/srs_modulation_nr.c
  ${OPENAIR1_DIR}/PHY/NR_UE_TRANSPORT/dci_nr.c
  ${OPENAIR1_DIR}/PHY/NR_UE_TRANSPORT/dci_tools_nr.c
  ${OPENAIR1_DIR}/PHY/NR_UE_TRANSPORT/pucch_nr.c
  ${OPENAIR1_DIR}/PHY/NR_TRANSPORT/nr_uci_tools_common.c
  ${OPENAIR1_DIR}/PHY/NR_UE_TRANSPORT/nr_ulsch_ue.c
  ${OPENAIR1_DIR}/PHY/NR_REFSIG/ul_ref_seq_nr.c
  ${OPENAIR1_DIR}/PHY/NR_REFSIG/nr_dmrs_rx.c
  ${OPENAIR1_DIR}/PHY/NR_REFSIG/dmrs_nr.c
  ${OPENAIR1_DIR}/PHY/NR_REFSIG/ptrs_nr.c
  ${OPENAIR1_DIR}/PHY/NR_REFSIG/nr_gold_ue.c
  ${OPENAIR1_DIR}/PHY/NR_REFSIG/nr_gen_mod_table.c
  ${OPENAIR1_DIR}/PHY/NR_UE_ESTIMATION/filt16a_32.c
  ${OPENAIR1_DIR}/PHY/NR_UE_ESTIMATION/nr_dl_channel_estimation.c
  ${OPENAIR1_DIR}/PHY/NR_UE_ESTIMATION/nr_adjust_synch_ue.c
  ${OPENAIR1_DIR}/PHY/NR_UE_ESTIMATION/nr_ue_measurements.c
  ${OPENAIR1_DIR}/PHY/NR_UE_ESTIMATION/nr_adjust_gain.c
  ${OPENAIR1_DIR}/PHY/TOOLS/file_output.c
  ${OPENAIR1_DIR}/PHY/TOOLS/cadd_vv.c
 # ${OPENAIR1_DIR}/PHY/TOOLS/lte_dfts.c
  ${OPENAIR1_DIR}/PHY/TOOLS/log2_approx.c
  ${OPENAIR1_DIR}/PHY/TOOLS/cmult_sv.c
  ${OPENAIR1_DIR}/PHY/TOOLS/cmult_vv.c
  ${OPENAIR1_DIR}/PHY/TOOLS/cdot_prod.c
  ${OPENAIR1_DIR}/PHY/TOOLS/signal_energy.c
  ${OPENAIR1_DIR}/PHY/TOOLS/dB_routines.c
  ${OPENAIR1_DIR}/PHY/TOOLS/sqrt.c
  ${OPENAIR1_DIR}/PHY/TOOLS/time_meas.c
  ${OPENAIR1_DIR}/PHY/TOOLS/lut.c
  ${OPENAIR1_DIR}/PHY/INIT/nr_init_ue.c
  #  ${OPENAIR1_DIR}/SIMULATION/NR_UE_PHY/unit_tests/src/pucch_uci_test.c
  ${PHY_POLARSRC}
  ${PHY_SMALLBLOCKSRC}
  ${PHY_NR_CODINGIF}
  )


if (${SMBV})
  set(PHY_SRC "${PHY_SRC} ${OPENAIR1_DIR}/PHY/TOOLS/smbv.c")
endif  (${SMBV})

if (${COMPILATION_AVX2} STREQUAL "True")
  #set(PHY_SRC ${PHY_SRC} ${OPENAIR1_DIR}/PHY/LTE_TRANSPORT/dlsch_llr_computation_avx2.c)
  set(PHY_SRC_UE ${PHY_SRC_UE} ${OPENAIR1_DIR}/PHY/LTE_UE_TRANSPORT/dlsch_llr_computation_avx2.c)
endif ()

if (${COMPILATION_AVX2} STREQUAL "True")
  set(PHY_NR_UE_SRC ${PHY_NR_UE_SRC} ${OPENAIR1_DIR}/PHY/LTE_UE_TRANSPORT/dlsch_llr_computation_avx2.c)
endif ()

add_library(PHY_COMMON ${PHY_SRC_COMMON})
add_dependencies(PHY_COMMON rrc_flag)
add_dependencies(PHY_COMMON dfts)
add_library(PHY ${PHY_SRC})

add_dependencies(PHY rrc_flag)
add_library(PHY_UE ${PHY_SRC_UE})
add_dependencies(PHY_UE rrc_flag)
add_library(PHY_NR_COMMON ${PHY_NR_SRC_COMMON})
add_library(PHY_NR ${PHY_NR_SRC})
add_library(PHY_NR_UE ${PHY_NR_UE_SRC})

add_library(PHY_RU ${PHY_SRC_RU})
add_dependencies(PHY_RU rrc_flag)

#Library for mex functions
#########################3
set(PHY_MEX_UE
  ${OPENAIR1_DIR}/PHY/LTE_UE_TRANSPORT/linear_preprocessing_rec.c
  ${OPENAIR1_DIR}/PHY/LTE_UE_TRANSPORT/dlsch_llr_computation.c
  ${OPENAIR1_DIR}/PHY/LTE_UE_TRANSPORT/dlsch_demodulation.c
  ${OPENAIR1_DIR}/PHY/TOOLS/log2_approx.c
  ${OPENAIR1_DIR}/PHY/LTE_TRANSPORT/lte_mcs.c
  ${OPENAIR1_DIR}/PHY/LTE_UE_TRANSPORT/get_pmi.c
  ${OPENAIR1_DIR}/PHY/TOOLS/dB_routines.c
  ${OPENAIR1_DIR}/PHY/LTE_TRANSPORT/pmch_common.c
  ${OPENAIR1_DIR}/PHY/TOOLS/cadd_vv.c
  ${OPENAIR1_DIR}/PHY/TOOLS/cmult_sv.c
  ${OPENAIR1_DIR}/PHY/TOOLS/cmult_vv.c
  ${OPENAIR1_DIR}/PHY/LTE_UE_TRANSPORT/dlsch_llr_computation_avx2.c
  ${OPENAIR1_DIR}/PHY/TOOLS/signal_energy.c
  ${OPENAIR1_DIR}/PHY/LTE_ESTIMATION/lte_ue_measurements.c
  ${OPENAIR_DIR}/common/utils/LOG/log.c
  ${OPENAIR_DIR}/common/utils/T/T.c
  ${OPENAIR_DIR}/common/utils/T/local_tracer.c
  )
add_library(PHY_MEX ${PHY_MEX_UE} ${CONFIG_LIB})

#Layer 2 library
#####################
set(MAC_DIR ${OPENAIR2_DIR}/LAYER2/MAC)
set(NR_GNB_MAC_DIR ${OPENAIR2_DIR}/LAYER2/NR_MAC_gNB)
set(NR_UE_MAC_DIR ${OPENAIR2_DIR}/LAYER2/NR_MAC_UE)
set(PHY_INTERFACE_DIR ${OPENAIR2_DIR}/PHY_INTERFACE)
set(NR_PHY_INTERFACE_DIR ${OPENAIR2_DIR}/NR_PHY_INTERFACE)
set(NR_UE_PHY_INTERFACE_DIR ${OPENAIR2_DIR}/NR_UE_PHY_INTERFACE)
set(RLC_DIR ${OPENAIR2_DIR}/LAYER2/RLC)
set(RLC_UM_DIR ${OPENAIR2_DIR}/LAYER2/RLC/UM_v9.3.0)
set(RLC_AM_DIR ${OPENAIR2_DIR}/LAYER2/RLC/AM_v9.3.0)
set(RLC_TM_DIR ${OPENAIR2_DIR}/LAYER2/RLC/TM_v9.3.0)
set(RRC_DIR ${OPENAIR2_DIR}/RRC/LTE)
set(NR_RRC_DIR ${OPENAIR2_DIR}/RRC/NR)
set(NR_UE_RRC_DIR ${OPENAIR2_DIR}/RRC/NR_UE)
set(PDCP_DIR  ${OPENAIR2_DIR}/LAYER2/PDCP_v10.1.0)

set(RLC_V1
  ${RLC_AM_DIR}/rlc_am.c
  ${RLC_AM_DIR}/rlc_am_init.c
  ${RLC_AM_DIR}/rlc_am_timer_poll_retransmit.c
  ${RLC_AM_DIR}/rlc_am_timer_reordering.c
  ${RLC_AM_DIR}/rlc_am_timer_status_prohibit.c
  ${RLC_AM_DIR}/rlc_am_segment.c
  ${RLC_AM_DIR}/rlc_am_segments_holes.c
  ${RLC_AM_DIR}/rlc_am_in_sdu.c
  ${RLC_AM_DIR}/rlc_am_receiver.c
  ${RLC_AM_DIR}/rlc_am_retransmit.c
  ${RLC_AM_DIR}/rlc_am_windows.c
  ${RLC_AM_DIR}/rlc_am_rx_list.c
  ${RLC_AM_DIR}/rlc_am_reassembly.c
  ${RLC_AM_DIR}/rlc_am_status_report.c
  ${RLC_TM_DIR}/rlc_tm.c
  ${RLC_TM_DIR}/rlc_tm_init.c
  ${RLC_UM_DIR}/rlc_um.c
  ${RLC_UM_DIR}/rlc_um_fsm.c
  ${RLC_UM_DIR}/rlc_um_control_primitives.c
  ${RLC_UM_DIR}/rlc_um_segment.c
  ${RLC_UM_DIR}/rlc_um_reassembly.c
  ${RLC_UM_DIR}/rlc_um_receiver.c
  ${RLC_UM_DIR}/rlc_um_dar.c
  ${RLC_DIR}/rlc_mac.c
  ${RLC_DIR}/rlc.c
  ${RLC_DIR}/rlc_rrc.c
  ${RLC_DIR}/rlc_mpls.c
  )

set(RLC_V2
  ${OPENAIR2_DIR}/LAYER2/rlc_v2/rlc_oai_api.c
  ${OPENAIR2_DIR}/LAYER2/rlc_v2/asn1_utils.c
  ${OPENAIR2_DIR}/LAYER2/rlc_v2/rlc_ue_manager.c
  ${OPENAIR2_DIR}/LAYER2/rlc_v2/rlc_entity.c
  ${OPENAIR2_DIR}/LAYER2/rlc_v2/rlc_entity_am.c
  ${OPENAIR2_DIR}/LAYER2/rlc_v2/rlc_entity_um.c
  ${OPENAIR2_DIR}/LAYER2/rlc_v2/rlc_pdu.c
  ${OPENAIR2_DIR}/LAYER2/rlc_v2/rlc_sdu.c
  )

set(NR_RLC_SRC
  ${OPENAIR2_DIR}/LAYER2/nr_rlc/asn1_utils.c
  ${OPENAIR2_DIR}/LAYER2/nr_rlc/nr_rlc_entity.c
  ${OPENAIR2_DIR}/LAYER2/nr_rlc/nr_rlc_entity_am.c
  ${OPENAIR2_DIR}/LAYER2/nr_rlc/nr_rlc_entity_tm.c
  ${OPENAIR2_DIR}/LAYER2/nr_rlc/nr_rlc_entity_um.c
  ${OPENAIR2_DIR}/LAYER2/nr_rlc/nr_rlc_oai_api.c
  ${OPENAIR2_DIR}/LAYER2/nr_rlc/nr_rlc_pdu.c
  ${OPENAIR2_DIR}/LAYER2/nr_rlc/nr_rlc_sdu.c
  ${OPENAIR2_DIR}/LAYER2/nr_rlc/nr_rlc_ue_manager.c
  )
  
set(NR_PDCP_SRC
  ${OPENAIR2_DIR}/LAYER2/nr_pdcp/nr_pdcp_oai_api.c
  ${OPENAIR2_DIR}/LAYER2/nr_pdcp/nr_pdcp_ue_manager.c
  ${OPENAIR2_DIR}/LAYER2/nr_pdcp/nr_pdcp_entity.c
  ${OPENAIR2_DIR}/LAYER2/nr_pdcp/nr_pdcp_sdu.c
  ${OPENAIR2_DIR}/LAYER2/nr_pdcp/nr_pdcp_timer_thread.c
  ${OPENAIR2_DIR}/LAYER2/nr_pdcp/nr_pdcp_security_nea2.c
  ${OPENAIR2_DIR}/LAYER2/nr_pdcp/nr_pdcp_integrity_nia2.c
  ${OPENAIR2_DIR}/LAYER2/nr_pdcp/asn1_utils.c
  )

set(L2_SRC
  ${PDCP_DIR}/pdcp.c
  ${PDCP_DIR}/pdcp_fifo.c
  ${PDCP_DIR}/pdcp_sequence_manager.c
  ${PDCP_DIR}/pdcp_primitives.c
  ${PDCP_DIR}/pdcp_util.c
  ${PDCP_DIR}/pdcp_security.c
  ${PDCP_DIR}/pdcp_netlink.c
  ${OPENAIR2_DIR}/LAYER2/openair2_proc.c
#  ${RRC_DIR}/rrc_UE.c
  ${RRC_DIR}/rrc_eNB.c
  ${RRC_DIR}/rrc_eNB_endc.c
  ${RRC_DIR}/rrc_eNB_S1AP.c
  ${RRC_DIR}/rrc_eNB_M2AP.c
  ${RRC_DIR}/rrc_eNB_UE_context.c
  ${NR_RRC_DIR}/rrc_gNB_UE_context.c
  ${RRC_DIR}/rrc_common.c
  ${RRC_DIR}/L2_interface.c
  ${RRC_DIR}/L2_interface_common.c
  ${RRC_DIR}/L2_interface_ue.c
  )
  
set(L2_RRC_SRC
  ${OPENAIR2_DIR}/LAYER2/openair2_proc.c
  #  ${RRC_DIR}/rrc_UE.c
  ${RRC_DIR}/rrc_eNB.c
  ${RRC_DIR}/rrc_eNB_endc.c
  ${RRC_DIR}/rrc_eNB_S1AP.c
  ${RRC_DIR}/rrc_eNB_M2AP.c
  ${RRC_DIR}/rrc_eNB_UE_context.c
  ${RRC_DIR}/rrc_common.c
  ${RRC_DIR}/L2_interface.c
  ${RRC_DIR}/L2_interface_common.c
  ${RRC_DIR}/L2_interface_ue.c
  )

set(L2_LTE_SRC
  ${RLC_V2}
  )

set(L2_NR_SRC
  ${NR_RLC_SRC}
  ${NR_PDCP_SRC}
  ${NR_RRC_DIR}/rrc_gNB.c
  ${NR_RRC_DIR}/nr_rrc_common.c
  ${NR_RRC_DIR}/L2_nr_interface.c
  ${NR_RRC_DIR}/nr_rrc_config.c
  ${NR_RRC_DIR}/rrc_gNB_nsa.c
  ${NR_RRC_DIR}/rrc_gNB_internode.c
  ${NR_RRC_DIR}/rrc_gNB_reconfig.c
  ${NR_RRC_DIR}/rrc_gNB_UE_context.c
  ${NR_RRC_DIR}/rrc_gNB_NGAP.c
  )

set(L2_SRC_UE
  ${PDCP_DIR}/pdcp.c
  ${PDCP_DIR}/pdcp_fifo.c
  ${PDCP_DIR}/pdcp_sequence_manager.c
  ${PDCP_DIR}/pdcp_primitives.c
  ${PDCP_DIR}/pdcp_util.c
  ${PDCP_DIR}/pdcp_security.c
  ${PDCP_DIR}/pdcp_netlink.c
  ${RRC_DIR}/rrc_UE.c
  ${RRC_DIR}/rrc_common.c
  ${RRC_DIR}/L2_interface_common.c
  ${RRC_DIR}/L2_interface_ue.c
  )
  
set(L2_RRC_SRC_UE
  ${RRC_DIR}/rrc_UE.c
  ${RRC_DIR}/rrc_common.c
  ${RRC_DIR}/L2_interface_common.c
  ${RRC_DIR}/L2_interface_ue.c
  )  
  
set(NR_L2_SRC_UE
  ${NR_RLC_SRC}
  ${NR_PDCP_SRC}
  ${NR_UE_RRC_DIR}/L2_interface_ue.c
  ${NR_UE_RRC_DIR}/main_ue.c
  ${NR_UE_RRC_DIR}/rrc_UE.c
  )

set (MAC_SRC
  #${PHY_INTERFACE_DIR}/phy_stub_UE.c
  ${PHY_INTERFACE_DIR}/IF_Module.c
  ${MAC_DIR}/main.c
  #${MAC_DIR}/main_ue.c
  #${MAC_DIR}/ue_procedures.c
  #${MAC_DIR}/ra_procedures.c
  ${MAC_DIR}/l1_helpers.c
  ${MAC_DIR}/rar_tools.c
  #${MAC_DIR}/rar_tools_ue.c
  ${MAC_DIR}/eNB_scheduler.c
  ${MAC_DIR}/eNB_scheduler_dlsch.c
  ${MAC_DIR}/eNB_scheduler_ulsch.c
  ${MAC_DIR}/eNB_scheduler_mch.c
  ${MAC_DIR}/eNB_scheduler_bch.c
  ${MAC_DIR}/eNB_scheduler_primitives.c
  ${MAC_DIR}/eNB_scheduler_RA.c
  ${MAC_DIR}/eNB_scheduler_fairRR.c
  ${MAC_DIR}/eNB_scheduler_phytest.c
  ${MAC_DIR}/pre_processor.c
  ${MAC_DIR}/slicing/slicing.c
  ${MAC_DIR}/config.c
  ${MAC_DIR}/config_ue.c
 )

set (MAC_NR_SRC
  ${NR_PHY_INTERFACE_DIR}/NR_IF_Module.c
  ${NR_GNB_MAC_DIR}/main.c
  ${NR_GNB_MAC_DIR}/config.c
  ${NR_GNB_MAC_DIR}/gNB_scheduler.c
  ${NR_GNB_MAC_DIR}/gNB_scheduler_bch.c
  ${NR_GNB_MAC_DIR}/gNB_scheduler_dlsch.c
  ${NR_GNB_MAC_DIR}/gNB_scheduler_ulsch.c
  ${NR_GNB_MAC_DIR}/gNB_scheduler_primitives.c
  ${NR_GNB_MAC_DIR}/gNB_scheduler_phytest.c
  ${NR_GNB_MAC_DIR}/gNB_scheduler_uci.c
  ${NR_GNB_MAC_DIR}/gNB_scheduler_RA.c
 )


set (MAC_SRC_UE
  ${PHY_INTERFACE_DIR}/phy_stub_UE.c
  ${MAC_DIR}/main_ue.c
  ${MAC_DIR}/ue_procedures.c
  ${MAC_DIR}/ra_procedures.c
  ${MAC_DIR}/l1_helpers.c
  ${MAC_DIR}/rar_tools_ue.c
  ${MAC_DIR}/config_ue.c
 )
 
set (MAC_NR_SRC_UE
  ${NR_UE_PHY_INTERFACE_DIR}/NR_IF_Module.c
  ${NR_UE_MAC_DIR}/config_ue.c
  ${NR_UE_MAC_DIR}/mac_vars.c
  ${NR_UE_MAC_DIR}/main_ue_nr.c
  ${NR_UE_MAC_DIR}/nr_ue_procedures.c
  ${NR_UE_MAC_DIR}/nr_ue_scheduler.c
  ${NR_UE_MAC_DIR}/nr_ue_dci_configuration.c
  ${NR_UE_MAC_DIR}/nr_l1_helpers.c
  ${NR_UE_MAC_DIR}/nr_ra_procedures.c
)

set (ENB_APP_SRC
  ${OPENAIR2_DIR}/ENB_APP/enb_app.c
  ${OPENAIR2_DIR}/ENB_APP/enb_config.c
  ${OPENAIR2_DIR}/ENB_APP/enb_config_SL.c
  ${OPENAIR2_DIR}/ENB_APP/enb_config_eMTC.c
  ${OPENAIR2_DIR}/ENB_APP/RRC_config_tools.c
  )

set (GNB_APP_SRC
  ${OPENAIR2_DIR}/GNB_APP/gnb_app.c
  ${OPENAIR2_DIR}/GNB_APP/gnb_config.c
  )

set (MCE_APP_SRC
  ${OPENAIR2_DIR}/MCE_APP/mce_app.c
  ${OPENAIR2_DIR}/MCE_APP/mce_config.c
  )
set (MISC_NFAPI_LTE
 ${OPENAIR1_DIR}/SCHED/nfapi_lte_dummy.c
 )


add_library(MISC_NFAPI_LTE_LIB
  ${MISC_NFAPI_LTE}
 )

set (MISC_NFAPI_NR
 ${OPENAIR1_DIR}/SCHED/nfapi_nr_dummy.c
 )


add_library(MISC_NFAPI_NR_LIB
  ${MISC_NFAPI_NR}
 )
add_library(L2
  ${L2_SRC}
  ${MAC_SRC}
  ${ENB_APP_SRC}
  ${MCE_APP_SRC}
  )
add_dependencies(L2 rrc_flag s1ap_flag x2_flag m2_flag m3_flag)

add_library(MAC_NR
  ${MAC_NR_SRC}
  )

add_library(MAC_UE_NR
  ${MAC_NR_SRC_UE}
  )

add_library(L2_LTE
  ${L2_LTE_SRC}
  )

add_library(L2_NR
  ${L2_NR_SRC}
  ${MAC_NR_SRC}
  ${GNB_APP_SRC}
  )

add_library(L2_LTE_NR
  ${L2_RRC_SRC}
  ${MAC_SRC}
  ${ENB_APP_SRC}
  ${MCE_APP_SRC}
)
  
add_dependencies(L2_NR rrc_flag nr_rrc_flag s1ap_flag x2_flag)

add_library(L2_UE
  ${L2_SRC_UE}
  ${MAC_SRC_UE}
)

add_library(L2_UE_LTE_NR
  ${L2_RRC_SRC_UE}
  ${MAC_SRC_UE}
)

if (NOT ${NOS1})
target_compile_definitions(L2_UE PUBLIC -DPDCP_USE_NETLINK)
endif()

add_dependencies(L2_UE rrc_flag s1ap_flag x2_flag)

add_library( NR_L2_UE ${NR_L2_SRC_UE} ${MAC_NR_SRC_UE} )

add_library( MAC_NR_COMMON ${OPENAIR2_DIR}/LAYER2/NR_MAC_COMMON/nr_mac_common.c ${OPENAIR2_DIR}/LAYER2/NR_MAC_COMMON/nr_compute_tbs_common.c)

include_directories("${OPENAIR2_DIR}/NR_UE_PHY_INTERFACE")
include_directories("${OPENAIR2_DIR}/LAYER2")
include_directories("${OPENAIR1_DIR}/SCHED_NR_UE")
#include_directories("${NFAPI_USER_DIR}"")

# L3 Libs
##########################

# CN libs
##########################

add_library(CN_UTILS
  ${OPENAIR3_DIR}/UTILS/conversions.c
  ${OPENAIR3_DIR}/UTILS/enum_string.c
  ${OPENAIR3_DIR}/UTILS/mcc_mnc_itu.c
  )

set(GTPV1U_DIR ${OPENAIR3_DIR}/GTPV1-U)

add_library (GTPV1U_OCP
  ${NR_RRC_DIR}/rrc_gNB_GTPV1U.c
  ${RRC_DIR}/rrc_eNB_GTPV1U.c
${OPENAIR3_DIR}/ocp-gtpu/gtp_itf.cpp
)
add_dependencies(GTPV1U_OCP rrc_flag)
include_directories(${OPENAIR3_DIR}/ocp-gtp)

#NR case
set (NR_GTPV1U_SRC
  ${NR_RRC_DIR}/rrc_gNB_GTPV1U.c
  ${RRC_DIR}/rrc_eNB_GTPV1U.c
  ${GTPV1U_DIR}/gtpv1u_eNB.c
  ${GTPV1U_DIR}/gtpv1u_gNB.c
  ${GTPV1U_DIR}/nw-gtpv1u/src/NwGtpv1uTunnelEndPoint.c
  ${GTPV1U_DIR}/nw-gtpv1u/src/NwGtpv1uTrxn.c
  ${GTPV1U_DIR}/nw-gtpv1u/src/NwGtpv1uMsg.c
  ${GTPV1U_DIR}/nw-gtpv1u/src/NwGtpv1u.c
  ${GTPV1U_DIR}/gtpv1u_teid_pool.c
)
add_library(NR_GTPV1U ${NR_GTPV1U_SRC})
add_dependencies(NR_GTPV1U rrc_flag)

if (${NEW_GTPU})
set(GTPV1U GTPV1U_OCP)
else()
set(GTPV1U NR_GTPV1U)
endif()

set (MME_APP_SRC
  ${OPENAIR3_DIR}/MME_APP/mme_app.c
  ${OPENAIR3_DIR}/MME_APP/mme_config.c
)
add_library(MME_APP ${MME_APP_SRC})
add_dependencies(MME_APP rrc_flag s1ap_flag x2_flag m2_flag m3_flag)

set(SCTP_SRC
  ${OPENAIR3_DIR}/SCTP/sctp_common.c
  ${OPENAIR3_DIR}/SCTP/sctp_eNB_task.c
  ${OPENAIR3_DIR}/SCTP/sctp_eNB_itti_messaging.c
)
add_library(SCTP_CLIENT ${SCTP_SRC})
add_dependencies(SCTP_CLIENT rrc_flag)

add_library(UDP ${OPENAIR3_DIR}/UDP/udp_eNB_task.c)
add_dependencies(UDP rrc_flag)


set(NAS_SRC ${OPENAIR3_DIR}/NAS/)
set(libnas_api_OBJS
  ${NAS_SRC}COMMON/API/NETWORK/as_message.c
  ${NAS_SRC}COMMON/API/NETWORK/nas_message.c
  ${NAS_SRC}COMMON/API/NETWORK/network_api.c
  )

set(libnas_emm_msg_OBJS
  ${NAS_SRC}COMMON/EMM/MSG/AttachAccept.c
  ${NAS_SRC}COMMON/EMM/MSG/AttachComplete.c
  ${NAS_SRC}COMMON/EMM/MSG/AttachReject.c
  ${NAS_SRC}COMMON/EMM/MSG/AttachRequest.c
  ${NAS_SRC}COMMON/EMM/MSG/AuthenticationFailure.c
  ${NAS_SRC}COMMON/EMM/MSG/AuthenticationReject.c
  ${NAS_SRC}COMMON/EMM/MSG/AuthenticationRequest.c
  ${NAS_SRC}COMMON/EMM/MSG/AuthenticationResponse.c
  ${NAS_SRC}COMMON/EMM/MSG/CsServiceNotification.c
  ${NAS_SRC}COMMON/EMM/MSG/DetachAccept.c
  ${NAS_SRC}COMMON/EMM/MSG/DetachRequest.c
  ${NAS_SRC}COMMON/EMM/MSG/DownlinkNasTransport.c
  ${NAS_SRC}COMMON/EMM/MSG/EmmInformation.c
  ${NAS_SRC}COMMON/EMM/MSG/emm_msg.c
  ${NAS_SRC}COMMON/EMM/MSG/EmmStatus.c
  ${NAS_SRC}COMMON/EMM/MSG/ExtendedServiceRequest.c
  ${NAS_SRC}COMMON/EMM/MSG/GutiReallocationCommand.c
  ${NAS_SRC}COMMON/EMM/MSG/GutiReallocationComplete.c
  ${NAS_SRC}COMMON/EMM/MSG/IdentityRequest.c
  ${NAS_SRC}COMMON/EMM/MSG/IdentityResponse.c
  ${NAS_SRC}COMMON/EMM/MSG/SecurityModeCommand.c
  ${NAS_SRC}COMMON/EMM/MSG/SecurityModeComplete.c
  ${NAS_SRC}COMMON/EMM/MSG/SecurityModeReject.c
  ${NAS_SRC}COMMON/EMM/MSG/ServiceReject.c
  ${NAS_SRC}COMMON/EMM/MSG/ServiceRequest.c
  ${NAS_SRC}COMMON/EMM/MSG/TrackingAreaUpdateAccept.c
  ${NAS_SRC}COMMON/EMM/MSG/TrackingAreaUpdateComplete.c
  ${NAS_SRC}COMMON/EMM/MSG/TrackingAreaUpdateReject.c
  ${NAS_SRC}COMMON/EMM/MSG/TrackingAreaUpdateRequest.c
  ${NAS_SRC}COMMON/EMM/MSG/UplinkNasTransport.c
)

set(libnas_esm_msg_OBJS
  ${NAS_SRC}COMMON/ESM/MSG/ActivateDedicatedEpsBearerContextAccept.c
  ${NAS_SRC}COMMON/ESM/MSG/ActivateDedicatedEpsBearerContextReject.c
  ${NAS_SRC}COMMON/ESM/MSG/ActivateDedicatedEpsBearerContextRequest.c
  ${NAS_SRC}COMMON/ESM/MSG/ActivateDefaultEpsBearerContextAccept.c
  ${NAS_SRC}COMMON/ESM/MSG/ActivateDefaultEpsBearerContextReject.c
  ${NAS_SRC}COMMON/ESM/MSG/ActivateDefaultEpsBearerContextRequest.c
  ${NAS_SRC}COMMON/ESM/MSG/BearerResourceAllocationReject.c
  ${NAS_SRC}COMMON/ESM/MSG/BearerResourceAllocationRequest.c
  ${NAS_SRC}COMMON/ESM/MSG/BearerResourceModificationReject.c
  ${NAS_SRC}COMMON/ESM/MSG/BearerResourceModificationRequest.c
  ${NAS_SRC}COMMON/ESM/MSG/DeactivateEpsBearerContextAccept.c
  ${NAS_SRC}COMMON/ESM/MSG/DeactivateEpsBearerContextRequest.c
  ${NAS_SRC}COMMON/ESM/MSG/EsmInformationRequest.c
  ${NAS_SRC}COMMON/ESM/MSG/EsmInformationResponse.c
  ${NAS_SRC}COMMON/ESM/MSG/esm_msg.c
  ${NAS_SRC}COMMON/ESM/MSG/EsmStatus.c
  ${NAS_SRC}COMMON/ESM/MSG/ModifyEpsBearerContextAccept.c
  ${NAS_SRC}COMMON/ESM/MSG/ModifyEpsBearerContextReject.c
  ${NAS_SRC}COMMON/ESM/MSG/ModifyEpsBearerContextRequest.c
  ${NAS_SRC}COMMON/ESM/MSG/PdnConnectivityReject.c
  ${NAS_SRC}COMMON/ESM/MSG/PdnConnectivityRequest.c
  ${NAS_SRC}COMMON/ESM/MSG/PdnDisconnectReject.c
  ${NAS_SRC}COMMON/ESM/MSG/PdnDisconnectRequest.c
)

set(libnas_ies_OBJS
  ${NAS_SRC}COMMON/IES/AccessPointName.c
  ${NAS_SRC}COMMON/IES/AdditionalUpdateResult.c
  ${NAS_SRC}COMMON/IES/AdditionalUpdateType.c
  ${NAS_SRC}COMMON/IES/ApnAggregateMaximumBitRate.c
  ${NAS_SRC}COMMON/IES/AuthenticationFailureParameter.c
  ${NAS_SRC}COMMON/IES/AuthenticationParameterAutn.c
  ${NAS_SRC}COMMON/IES/AuthenticationParameterRand.c
  ${NAS_SRC}COMMON/IES/AuthenticationResponseParameter.c
  ${NAS_SRC}COMMON/IES/CipheringKeySequenceNumber.c
  ${NAS_SRC}COMMON/IES/Cli.c
  ${NAS_SRC}COMMON/IES/CsfbResponse.c
  ${NAS_SRC}COMMON/IES/DaylightSavingTime.c
  ${NAS_SRC}COMMON/IES/DetachType.c
  ${NAS_SRC}COMMON/IES/DrxParameter.c
  ${NAS_SRC}COMMON/IES/EmergencyNumberList.c
  ${NAS_SRC}COMMON/IES/EmmCause.c
  ${NAS_SRC}COMMON/IES/EpsAttachResult.c
  ${NAS_SRC}COMMON/IES/EpsAttachType.c
  ${NAS_SRC}COMMON/IES/EpsBearerContextStatus.c
  ${NAS_SRC}COMMON/IES/EpsBearerIdentity.c
  ${NAS_SRC}COMMON/IES/EpsMobileIdentity.c
  ${NAS_SRC}COMMON/IES/EpsNetworkFeatureSupport.c
  ${NAS_SRC}COMMON/IES/EpsQualityOfService.c
  ${NAS_SRC}COMMON/IES/EpsUpdateResult.c
  ${NAS_SRC}COMMON/IES/EpsUpdateType.c
  ${NAS_SRC}COMMON/IES/EsmCause.c
  ${NAS_SRC}COMMON/IES/EsmInformationTransferFlag.c
  ${NAS_SRC}COMMON/IES/EsmMessageContainer.c
  ${NAS_SRC}COMMON/IES/GprsTimer.c
  ${NAS_SRC}COMMON/IES/GutiType.c
  ${NAS_SRC}COMMON/IES/IdentityType2.c
  ${NAS_SRC}COMMON/IES/ImeisvRequest.c
  ${NAS_SRC}COMMON/IES/KsiAndSequenceNumber.c
  ${NAS_SRC}COMMON/IES/LcsClientIdentity.c
  ${NAS_SRC}COMMON/IES/LcsIndicator.c
  ${NAS_SRC}COMMON/IES/LinkedEpsBearerIdentity.c
  ${NAS_SRC}COMMON/IES/LlcServiceAccessPointIdentifier.c
  ${NAS_SRC}COMMON/IES/LocationAreaIdentification.c
  ${NAS_SRC}COMMON/IES/MessageType.c
  ${NAS_SRC}COMMON/IES/MobileIdentity.c
  ${NAS_SRC}COMMON/IES/MobileStationClassmark2.c
  ${NAS_SRC}COMMON/IES/MobileStationClassmark3.c
  ${NAS_SRC}COMMON/IES/MsNetworkCapability.c
  ${NAS_SRC}COMMON/IES/MsNetworkFeatureSupport.c
  ${NAS_SRC}COMMON/IES/NasKeySetIdentifier.c
  ${NAS_SRC}COMMON/IES/NasMessageContainer.c
  ${NAS_SRC}COMMON/IES/NasRequestType.c
  ${NAS_SRC}COMMON/IES/NasSecurityAlgorithms.c
  ${NAS_SRC}COMMON/IES/NetworkName.c
  ${NAS_SRC}COMMON/IES/Nonce.c
  ${NAS_SRC}COMMON/IES/PacketFlowIdentifier.c
  ${NAS_SRC}COMMON/IES/PagingIdentity.c
  ${NAS_SRC}COMMON/IES/PdnAddress.c
  ${NAS_SRC}COMMON/IES/PdnType.c
  ${NAS_SRC}COMMON/IES/PlmnList.c
  ${NAS_SRC}COMMON/IES/ProcedureTransactionIdentity.c
  ${NAS_SRC}COMMON/IES/ProtocolConfigurationOptions.c
  ${NAS_SRC}COMMON/IES/ProtocolDiscriminator.c
  ${NAS_SRC}COMMON/IES/PTmsiSignature.c
  ${NAS_SRC}COMMON/IES/QualityOfService.c
  ${NAS_SRC}COMMON/IES/RadioPriority.c
  ${NAS_SRC}COMMON/IES/SecurityHeaderType.c
  ${NAS_SRC}COMMON/IES/ServiceType.c
  ${NAS_SRC}COMMON/IES/ShortMac.c
  ${NAS_SRC}COMMON/IES/SsCode.c
  ${NAS_SRC}COMMON/IES/SupportedCodecList.c
  ${NAS_SRC}COMMON/IES/TimeZoneAndTime.c
  ${NAS_SRC}COMMON/IES/TimeZone.c
  ${NAS_SRC}COMMON/IES/TmsiStatus.c
  ${NAS_SRC}COMMON/IES/TrackingAreaIdentity.c
  ${NAS_SRC}COMMON/IES/TrackingAreaIdentityList.c
  ${NAS_SRC}COMMON/IES/TrafficFlowAggregateDescription.c
  ${NAS_SRC}COMMON/IES/TrafficFlowTemplate.c
  ${NAS_SRC}COMMON/IES/TransactionIdentifier.c
  ${NAS_SRC}COMMON/IES/UeNetworkCapability.c
  ${NAS_SRC}COMMON/IES/UeRadioCapabilityInformationUpdateNeeded.c
  ${NAS_SRC}COMMON/IES/UeSecurityCapability.c
  ${NAS_SRC}COMMON/IES/VoiceDomainPreferenceAndUeUsageSetting.c
)

set (libnas_utils_OBJS
  ${NAS_SRC}COMMON/UTIL/device.c
  ${NAS_SRC}COMMON/UTIL/memory.c
  ${NAS_SRC}COMMON/UTIL/nas_timer.c
  ${NAS_SRC}COMMON/UTIL/socket.c
  ${NAS_SRC}COMMON/UTIL/stty.c
  ${NAS_SRC}COMMON/UTIL/TLVEncoder.c
  ${NAS_SRC}COMMON/UTIL/TLVDecoder.c
  ${NAS_SRC}COMMON/UTIL/OctetString.c
)

if(NAS_UE)
  set(libnas_ue_api_OBJS
    ${NAS_SRC}UE/API/USER/at_command.c
    ${NAS_SRC}UE/API/USER/at_error.c
    ${NAS_SRC}UE/API/USER/at_response.c
    ${NAS_SRC}UE/API/USER/user_api.c
    ${NAS_SRC}UE/API/USER/user_indication.c
    ${NAS_SRC}UE/API/USIM/aka_functions.c
    ${NAS_SRC}UE/API/USIM/usim_api.c
  )
  set(libnas_ue_emm_OBJS
    ${NAS_SRC}UE/EMM/Attach.c
    ${NAS_SRC}UE/EMM/Authentication.c
    ${NAS_SRC}UE/EMM/Detach.c
    ${NAS_SRC}UE/EMM/emm_main.c
    ${NAS_SRC}UE/EMM/EmmStatusHdl.c
    ${NAS_SRC}UE/EMM/Identification.c
    ${NAS_SRC}UE/EMM/IdleMode.c
    ${NAS_SRC}UE/EMM/LowerLayer.c
    ${NAS_SRC}UE/EMM/SecurityModeControl.c
    ${NAS_SRC}UE/EMM/ServiceRequestHdl.c
    ${NAS_SRC}UE/EMM/TrackingAreaUpdate.c
  )
  set(libnas_ue_emm_sap_OBJS
    ${NAS_SRC}UE/EMM/SAP/emm_as.c
    ${NAS_SRC}UE/EMM/SAP/EmmDeregisteredAttachNeeded.c
    ${NAS_SRC}UE/EMM/SAP/EmmDeregisteredAttemptingToAttach.c
    ${NAS_SRC}UE/EMM/SAP/EmmDeregistered.c
    ${NAS_SRC}UE/EMM/SAP/EmmDeregisteredInitiated.c
    ${NAS_SRC}UE/EMM/SAP/EmmDeregisteredLimitedService.c
    ${NAS_SRC}UE/EMM/SAP/EmmDeregisteredNoCellAvailable.c
    ${NAS_SRC}UE/EMM/SAP/EmmDeregisteredNoImsi.c
    ${NAS_SRC}UE/EMM/SAP/EmmDeregisteredNormalService.c
    ${NAS_SRC}UE/EMM/SAP/EmmDeregisteredPlmnSearch.c
    ${NAS_SRC}UE/EMM/SAP/emm_esm.c
    ${NAS_SRC}UE/EMM/SAP/emm_fsm.c
    ${NAS_SRC}UE/EMM/SAP/EmmNull.c
    ${NAS_SRC}UE/EMM/SAP/emm_recv.c
    ${NAS_SRC}UE/EMM/SAP/emm_reg.c
    ${NAS_SRC}UE/EMM/SAP/EmmRegisteredAttemptingToUpdate.c
    ${NAS_SRC}UE/EMM/SAP/EmmRegistered.c
    ${NAS_SRC}UE/EMM/SAP/EmmRegisteredImsiDetachInitiated.c
    ${NAS_SRC}UE/EMM/SAP/EmmRegisteredInitiated.c
    ${NAS_SRC}UE/EMM/SAP/EmmRegisteredLimitedService.c
    ${NAS_SRC}UE/EMM/SAP/EmmRegisteredNoCellAvailable.c
    ${NAS_SRC}UE/EMM/SAP/EmmRegisteredNormalService.c
    ${NAS_SRC}UE/EMM/SAP/EmmRegisteredPlmnSearch.c
    ${NAS_SRC}UE/EMM/SAP/EmmRegisteredUpdateNeeded.c
    ${NAS_SRC}UE/EMM/SAP/emm_sap.c
    ${NAS_SRC}UE/EMM/SAP/emm_send.c
    ${NAS_SRC}UE/EMM/SAP/EmmServiceRequestInitiated.c
    ${NAS_SRC}UE/EMM/SAP/EmmTrackingAreaUpdatingInitiated.c
  )
  set (libnas_ue_esm_OBJS
    ${NAS_SRC}UE/ESM/DedicatedEpsBearerContextActivation.c
    ${NAS_SRC}UE/ESM/DefaultEpsBearerContextActivation.c
    ${NAS_SRC}UE/ESM/EpsBearerContextDeactivation.c
    ${NAS_SRC}UE/ESM/esm_ebr.c
    ${NAS_SRC}UE/ESM/esm_ebr_context.c
    ${NAS_SRC}UE/ESM/esm_ip.c
    ${NAS_SRC}UE/ESM/esm_main.c
    ${NAS_SRC}UE/ESM/esm_pt.c
    ${NAS_SRC}UE/ESM/EsmStatusHdl.c
    ${NAS_SRC}UE/ESM/PdnConnectivity.c
    ${NAS_SRC}UE/ESM/PdnDisconnect.c
  )
  set(libnas_ue_esm_sap_OBJS
    ${NAS_SRC}UE/ESM/SAP/esm_recv.c
    ${NAS_SRC}UE/ESM/SAP/esm_send.c
    ${NAS_SRC}UE/ESM/SAP/esm_sap.c
  )
  add_library(LIB_NAS_UE
    ${NAS_SRC}UE/nas_itti_messaging.c
    ${NAS_SRC}UE/nas_network.c
    ${NAS_SRC}UE/nas_parser.c
    ${NAS_SRC}UE/nas_proc.c
    ${NAS_SRC}UE/nas_user.c
    ${libnas_api_OBJS}
    ${libnas_ue_api_OBJS}
    ${libnas_emm_msg_OBJS}
    ${libnas_esm_msg_OBJS}
    ${libnas_ies_OBJS}
    ${libnas_utils_OBJS}
    ${libnas_ue_emm_OBJS}
    ${libnas_ue_emm_sap_OBJS}
    ${libnas_ue_esm_OBJS}
    ${libnas_ue_esm_sap_OBJS}
  )
  add_dependencies(LIB_NAS_UE rrc_flag)
  set(NAS_UE_LIB LIB_NAS_UE)

  include_directories(${NAS_SRC}UE)
  include_directories(${NAS_SRC}UE/API/USER)
  include_directories(${NAS_SRC}UE/API/USIM)
  include_directories(${NAS_SRC}UE/EMM)
  include_directories(${NAS_SRC}UE/EMM/SAP)
  include_directories(${NAS_SRC}UE/ESM)
  include_directories(${NAS_SRC}UE/ESM/SAP)
endif()


#if(ITTI_SIM OR RFSIM_NAS)
  set(libnas_ue_api_OBJS
    ${NAS_SRC}UE/API/USER/at_command.c
    ${NAS_SRC}UE/API/USER/at_error.c
    ${NAS_SRC}UE/API/USER/at_response.c
    ${NAS_SRC}UE/API/USER/user_api.c
    ${NAS_SRC}UE/API/USER/user_indication.c
    ${NAS_SRC}UE/API/USIM/aka_functions.c
    ${NAS_SRC}UE/API/USIM/usim_api.c
  )
  set(libnas_ue_emm_OBJS
    ${NAS_SRC}UE/EMM/Attach.c
    ${NAS_SRC}UE/EMM/Authentication.c
    ${NAS_SRC}UE/EMM/Detach.c
    ${NAS_SRC}UE/EMM/emm_main.c
    ${NAS_SRC}UE/EMM/EmmStatusHdl.c
    ${NAS_SRC}UE/EMM/Identification.c
    ${NAS_SRC}UE/EMM/IdleMode.c
    ${NAS_SRC}UE/EMM/LowerLayer.c
    ${NAS_SRC}UE/EMM/SecurityModeControl.c
    ${NAS_SRC}UE/EMM/ServiceRequestHdl.c
    ${NAS_SRC}UE/EMM/TrackingAreaUpdate.c
  )
  set(libnas_ue_emm_sap_OBJS
    ${NAS_SRC}UE/EMM/SAP/emm_as.c
    ${NAS_SRC}UE/EMM/SAP/EmmDeregisteredAttachNeeded.c
    ${NAS_SRC}UE/EMM/SAP/EmmDeregisteredAttemptingToAttach.c
    ${NAS_SRC}UE/EMM/SAP/EmmDeregistered.c
    ${NAS_SRC}UE/EMM/SAP/EmmDeregisteredInitiated.c
    ${NAS_SRC}UE/EMM/SAP/EmmDeregisteredLimitedService.c
    ${NAS_SRC}UE/EMM/SAP/EmmDeregisteredNoCellAvailable.c
    ${NAS_SRC}UE/EMM/SAP/EmmDeregisteredNoImsi.c
    ${NAS_SRC}UE/EMM/SAP/EmmDeregisteredNormalService.c
    ${NAS_SRC}UE/EMM/SAP/EmmDeregisteredPlmnSearch.c
    ${NAS_SRC}UE/EMM/SAP/emm_esm.c
    ${NAS_SRC}UE/EMM/SAP/emm_fsm.c
    ${NAS_SRC}UE/EMM/SAP/EmmNull.c
    ${NAS_SRC}UE/EMM/SAP/emm_recv.c
    ${NAS_SRC}UE/EMM/SAP/emm_reg.c
    ${NAS_SRC}UE/EMM/SAP/EmmRegisteredAttemptingToUpdate.c
    ${NAS_SRC}UE/EMM/SAP/EmmRegistered.c
    ${NAS_SRC}UE/EMM/SAP/EmmRegisteredImsiDetachInitiated.c
    ${NAS_SRC}UE/EMM/SAP/EmmRegisteredInitiated.c
    ${NAS_SRC}UE/EMM/SAP/EmmRegisteredLimitedService.c
    ${NAS_SRC}UE/EMM/SAP/EmmRegisteredNoCellAvailable.c
    ${NAS_SRC}UE/EMM/SAP/EmmRegisteredNormalService.c
    ${NAS_SRC}UE/EMM/SAP/EmmRegisteredPlmnSearch.c
    ${NAS_SRC}UE/EMM/SAP/EmmRegisteredUpdateNeeded.c
    ${NAS_SRC}UE/EMM/SAP/emm_sap.c
    ${NAS_SRC}UE/EMM/SAP/emm_send.c
    ${NAS_SRC}UE/EMM/SAP/EmmServiceRequestInitiated.c
    ${NAS_SRC}UE/EMM/SAP/EmmTrackingAreaUpdatingInitiated.c
  )
  set (libnas_ue_esm_OBJS
    ${NAS_SRC}UE/ESM/DedicatedEpsBearerContextActivation.c
    ${NAS_SRC}UE/ESM/DefaultEpsBearerContextActivation.c
    ${NAS_SRC}UE/ESM/EpsBearerContextDeactivation.c
    ${NAS_SRC}UE/ESM/esm_ebr.c
    ${NAS_SRC}UE/ESM/esm_ebr_context.c
    ${NAS_SRC}UE/ESM/esm_ip.c
    ${NAS_SRC}UE/ESM/esm_main.c
    ${NAS_SRC}UE/ESM/esm_pt.c
    ${NAS_SRC}UE/ESM/EsmStatusHdl.c
    ${NAS_SRC}UE/ESM/PdnConnectivity.c
    ${NAS_SRC}UE/ESM/PdnDisconnect.c
  )
  set(libnas_ue_esm_sap_OBJS
    ${NAS_SRC}UE/ESM/SAP/esm_recv.c
    ${NAS_SRC}UE/ESM/SAP/esm_send.c
    ${NAS_SRC}UE/ESM/SAP/esm_sap.c
  )

  set(libnrnas_emm_msg_OBJS
    ${NAS_SRC}COMMON/EMM/MSG/RegistrationRequest.c
    ${NAS_SRC}COMMON/EMM/MSG/RegistrationAccept.c
    ${NAS_SRC}COMMON/EMM/MSG/FGSIdentityResponse.c
    ${NAS_SRC}COMMON/EMM/MSG/FGSAuthenticationResponse.c
    ${NAS_SRC}COMMON/EMM/MSG/FGSNASSecurityModeComplete.c
    ${NAS_SRC}COMMON/EMM/MSG/RegistrationComplete.c
    ${NAS_SRC}COMMON/EMM/MSG/FGSUplinkNasTransport.c
    ${NAS_SRC}COMMON/ESM/MSG/PduSessionEstablishRequest.c
  )

  set(libnrnas_ies_OBJS
    ${NAS_SRC}COMMON/IES/ExtendedProtocolDiscriminator.c
    ${NAS_SRC}COMMON/IES/FGSMobileIdentity.c
    ${NAS_SRC}COMMON/IES/FGSRegistrationType.c
    ${NAS_SRC}COMMON/IES/SpareHalfOctet.c
    ${NAS_SRC}COMMON/IES/FGSRegistrationResult.c
    ${NAS_SRC}COMMON/IES/FGMMCapability.c
    ${NAS_SRC}COMMON/IES/NrUESecurityCapability.c
    ${NAS_SRC}COMMON/IES/FGCNasMessageContainer.c
    ${NAS_SRC}COMMON/IES/SORTransparentContainer.c
  )

  add_library(LIB_NAS_SIMUE
    ${NAS_SRC}UE/nas_itti_messaging.c
    ${NAS_SRC}UE/nas_network.c
    ${NAS_SRC}UE/nas_parser.c
    ${NAS_SRC}UE/nas_proc.c
    ${NAS_SRC}UE/nas_user.c
    ${NAS_SRC}NR_UE/nr_nas_msg_sim.c
    ${libnas_api_OBJS}
    ${libnas_ue_api_OBJS}
    ${libnas_emm_msg_OBJS}
    ${libnas_esm_msg_OBJS}
    ${libnas_ies_OBJS}
    ${libnas_utils_OBJS}
    ${libnas_ue_emm_OBJS}
    ${libnas_ue_emm_sap_OBJS}
    ${libnas_ue_esm_OBJS}
    ${libnas_ue_esm_sap_OBJS}
    ${libnrnas_emm_msg_OBJS}
    ${libnrnas_ies_OBJS}
  )
  add_dependencies(LIB_NAS_SIMUE rrc_flag)
  set(NAS_SIM_LIB LIB_NAS_SIMUE)

  include_directories(${NAS_SRC}NR_UE)
  include_directories(${NAS_SRC}UE)
  include_directories(${NAS_SRC}UE/API/USER)
  include_directories(${NAS_SRC}UE/API/USIM)
  include_directories(${NAS_SRC}UE/EMM)
  include_directories(${NAS_SRC}UE/EMM/SAP)
  include_directories(${NAS_SRC}UE/ESM)
  include_directories(${NAS_SRC}UE/ESM/SAP)
#endif()

# nbiot
add_definitions("-DNUMBER_OF_UE_MAX_NB_IoT=16")
set (NBIOT_SOURCES
    ${OPENAIR2_DIR}/ENB_APP/NB_IoT_config.c
)
add_library(NB_IoT MODULE ${NBIOT_SOURCES} )

# shared library loader
set (SHLIB_LOADER_SOURCES
    ${OPENAIR_DIR}/common/utils/load_module_shlib.c
)

add_library(LIB_5GNAS_GNB
	${NAS_SRC}/COMMON/nr_common.c
	${NAS_SRC}/gNB/network_process_nas.c
	${NAS_SRC}/NR_UE/ue_process_nas.c
	${OPENAIR3_DIR}//UICC/usim_interface.c
	)
target_link_libraries(LIB_5GNAS_GNB SECU_CN ${CRYPTO_LIBRARIES})

# Make lfds as a own source code (even if it is a outside library)
# For better intergration with compilation flags & structure of cmake
###################################################################
set(lfds ${OPENAIR2_DIR}/UTIL/LFDS/liblfds6.1.1/liblfds611/src/)
file(GLOB lfds_queue ${lfds}/lfds611_queue/*.c)
file(GLOB lfds_ring ${lfds}/lfds611_ringbuffer/*.c)
file(GLOB lfds_slist ${lfds}/lfds611_slist/*.c)
file(GLOB lfds_stack ${lfds}/lfds611_stack/*.c)
file(GLOB lfds_freelist ${lfds}/lfds611_freelist/*.c)

include_directories(${lfds})
add_library(LFDS
  ${lfds_queue} ${lfds_ring} ${lfds_slist} ${lfds_stack} ${lfds_freelist}
  ${lfds}/lfds611_liblfds/lfds611_liblfds_abstraction_test_helpers.c
  ${lfds}/lfds611_liblfds/lfds611_liblfds_aligned_free.c
  ${lfds}/lfds611_liblfds/lfds611_liblfds_aligned_malloc.c
  ${lfds}/lfds611_abstraction/lfds611_abstraction_free.c
  ${lfds}/lfds611_abstraction/lfds611_abstraction_malloc.c
)

set(lfds7 ${OPENAIR2_DIR}/UTIL/LFDS/liblfds7.0.0/liblfds700/src/)
file(GLOB lfds7_queue ${lfds7}/lfds700_queue/*.c)
file(GLOB lfds7_ring ${lfds7}/lfds700_ringbuffer/*.c)
file(GLOB lfds7_qbss ${lfds7}/lfds700_queue_bounded_singleconsumer_singleproducer/*.c)
file(GLOB lfds7_stack ${lfds7}/lfds700_stack/*.c)
file(GLOB lfds7_freelist ${lfds7}/lfds700_freelist/*.c)
file(GLOB lfds7_btree ${lfds7}/lfds700_btree_addonly_unbalanced/*.c)
file(GLOB lfds7_hash ${lfds7}/lfds700_hash_addonly/*.c)
file(GLOB lfds7_ordered_list ${lfds7}/lfds700_list_addonly_ordered_singlylinked/*.c)
file(GLOB lfds7_unordered_list ${lfds7}/lfds700_list_addonly_singlylinked_unordered/*.c)
file(GLOB lfds7_misc ${lfds7}/lfds700_misc/*.c)

include_directories(${lfds7})
add_library(LFDS7
  ${lfds7_queue} ${lfds7_ring} ${lfds7_qbss} ${lfds7_stack} ${lfds7_freelist} ${lfds7_btree} ${lfds7_hash} ${lfds7_ordered_list} ${lfds7_unordered_list} ${lfds7_misc}
)

add_library(SIMU_COMMON
  ${OPENAIR1_DIR}/SIMULATION/TOOLS/random_channel.c
  ${OPENAIR1_DIR}/SIMULATION/TOOLS/rangen_double.c
  ${OPENAIR1_DIR}/SIMULATION/TOOLS/phase_noise.c
  )

# Simulation library
##########################
set (SIMUSRC 
  ${OPENAIR1_DIR}/SIMULATION/TOOLS/taus.c
  ${OPENAIR1_DIR}/SIMULATION/TOOLS/multipath_channel.c
  ${OPENAIR1_DIR}/SIMULATION/TOOLS/multipath_tv_channel.c
  ${OPENAIR1_DIR}/SIMULATION/TOOLS/abstraction.c
  ${OPENAIR1_DIR}/SIMULATION/TOOLS/channel_sim.c
  ${OPENAIR1_DIR}/SIMULATION/RF/rf.c
  ${OPENAIR1_DIR}/SIMULATION/RF/dac.c
  ${OPENAIR1_DIR}/SIMULATION/RF/adc.c
  #${OPENAIR1_DIR}/SIMULATION/ETH_TRANSPORT/netlink_init.c
  )

# Simulation library
##########################
add_library(SIMU SHARED ${SIMUSRC} )

add_library(SIMU_ETH
${OPENAIR1_DIR}/SIMULATION/ETH_TRANSPORT/netlink_init.c
${OPENAIR1_DIR}/SIMULATION/ETH_TRANSPORT/multicast_link.c
${OPENAIR1_DIR}/SIMULATION/ETH_TRANSPORT/socket.c
${OPENAIR1_DIR}/SIMULATION/ETH_TRANSPORT/bypass_session_layer.c
#${OPENAIR1_DIR}/SIMULATION/ETH_TRANSPORT/emu_transport.c
)

include_directories("${NFAPI_DIR}/nfapi/public_inc")
include_directories("${NFAPI_DIR}/common/public_inc")
include_directories("${NFAPI_DIR}/pnf/public_inc")
include_directories("${NFAPI_DIR}/nfapi/inc")
include_directories("${NFAPI_DIR}/sim_common/inc")
include_directories("${NFAPI_DIR}/pnf_sim/inc")

list(APPEND ATLAS_LIBRARIES lapack lapacke)

include_directories ("/usr/include/X11")
set(XFORMS_SOURCE
  ${OPENAIR1_DIR}/PHY/TOOLS/lte_phy_scope.c
  )
set(XFORMS_ENB_SOURCE
  ${OPENAIR1_DIR}/PHY/TOOLS/lte_enb_scope.c
  )
set(XFORMS_UE_SOURCE
  ${OPENAIR1_DIR}/PHY/TOOLS/lte_ue_scope.c
  )
set(XFORMS_SOURCE_NR
  ${OPENAIR1_DIR}/PHY/TOOLS/nr_phy_scope.c
  )
set(XFORMS_SOURCE_SOFTMODEM
  ${OPENAIR_TARGETS}/RT/USER/stats.c
  )
set(XFORMSINTERFACE_SOURCE
  ${OPENAIR1_DIR}/PHY/TOOLS/phy_scope_interface.c
  )
set(XFORMS_LIBRARIES "forms")

add_library(enbscope MODULE ${XFORMS_SOURCE} ${XFORMS_SOURCE_SOFTMODEM} ${XFORMS_ENB_SOURCE})
add_library(uescope MODULE ${XFORMS_SOURCE} ${XFORMS_SOURCE_SOFTMODEM} ${XFORMS_UE_SOURCE})
target_link_libraries(enbscope ${XFORMS_LIBRARIES})
target_link_libraries(uescope ${XFORMS_LIBRARIES})

add_library(nrscope MODULE ${XFORMS_SOURCE_NR})
target_link_libraries(nrscope ${XFORMS_LIBRARIES})


add_library(rfsimulator MODULE 
  ${OPENAIR_TARGETS}/ARCH/rfsimulator/simulator.c
  ${OPENAIR_TARGETS}/ARCH/rfsimulator/apply_channelmod.c
  ${OPENAIR_TARGETS}/ARCH/rfsimulator/new_channel_sim.c
  ${OPENAIR1_DIR}/PHY/TOOLS/signal_energy.c
	)
target_link_libraries(rfsimulator SIMU_COMMON ${ATLAS_LIBRARIES})

add_library(oai_iqplayer MODULE 
	${OPENAIR_TARGETS}/ARCH/iqplayer/iqplayer_lib.c
	)
set(CMAKE_MODULE_PATH "${OPENAIR_DIR}/cmake_targets/tools/MODULES" "${CMAKE_MODULE_PATH}")

#include T directory even if the T is off because T macros are in the code
#no matter what
include_directories("${OPENAIR_DIR}/common/utils/T")

if (${T_TRACER})
  set(T_SOURCE
      ${OPENAIR_DIR}/common/utils/T/T_IDs.h
      ${OPENAIR_DIR}/common/utils/T/T.c
      ${OPENAIR_DIR}/common/utils/T/local_tracer.c)
  set(T_LIB "rt")
endif (${T_TRACER})

#Some files in the T directory are generated.
#This rule and the following deal with it.
add_custom_command (
  OUTPUT ${OPENAIR_DIR}/common/utils/T/T_IDs.h
  COMMAND make check_vcd
  WORKING_DIRECTORY ${OPENAIR_DIR}/common/utils/T
  DEPENDS ${OPENAIR_DIR}/common/utils/T/T_messages.txt
          ${OPENAIR_DIR}/common/utils/LOG/vcd_signal_dumper.c
          ${OPENAIR_DIR}/common/utils/LOG/vcd_signal_dumper.h
  )

execute_process (
  COMMAND make check_vcd
  WORKING_DIRECTORY ${OPENAIR_DIR}/common/utils/T
)
#This rule is specifically needed to generate T files
#before anything else in a project that uses the T.
#See below, there are some 'add_dependencies' showing that.
#Basically we create a custom target and we make other
#targets depend on it. That forces cmake to generate
#T files before anything else.
add_custom_target (
  generate_T
  DEPENDS ${OPENAIR_DIR}/common/utils/T/T_IDs.h
)

# Hack on a test of asn1c version (already dirty)
add_definitions(-DASN1_MINIMUM_VERSION=924)

#################################
# add executables for operation
#################################
add_library(minimal_lib
  ${OPENAIR_DIR}/common/utils/backtrace.c
  ${OPENAIR_DIR}/common/utils/LOG/log.c
  ${OPENAIR_DIR}/common/utils/minimal_stub.c
  ${T_SOURCE}
  )
target_link_libraries(minimal_lib pthread dl ${T_LIB} ${CONFIG_LIB})

add_executable(nfapi_test
  ${OPENAIR_DIR}/openair2/NR_PHY_INTERFACE/nfapi_5g_test.c
  )

add_executable(replay_node
  ${OPENAIR_TARGETS}/ARCH/rfsimulator/stored_node.c
  )
target_link_libraries (replay_node minimal_lib)

add_executable(measurement_display
  ${OPENAIR_DIR}/common/utils/threadPool/measurement_display.c)
target_link_libraries (measurement_display minimal_lib)

add_executable(test5Gnas 
  ${OPENAIR_DIR}/openair3/TEST/test5Gnas.c
)
target_link_libraries (test5Gnas LIB_5GNAS_GNB CONFIG_LIB minimal_lib )


# lte-softmodem is both eNB and UE implementation
###################################################

add_executable(lte-softmodem
  ${OPENAIR_TARGETS}/RT/USER/rt_wrapper.c
  ${OPENAIR_TARGETS}/RT/USER/lte-enb.c
  ${OPENAIR_TARGETS}/RT/USER/lte-ru.c
  ${OPENAIR_TARGETS}/RT/USER/ru_control.c
  ${OPENAIR_TARGETS}/RT/USER/lte-softmodem.c
  ${OPENAIR_DIR}/common/utils/threadPool/thread-pool.c
  ${OPENAIR_DIR}/executables/softmodem-common.c
  ${OPENAIR2_DIR}/ENB_APP/NB_IoT_interface.c
  ${OPENAIR1_DIR}/SIMULATION/TOOLS/taus.c
  ${OPENAIR_TARGETS}/COMMON/create_tasks.c
  ${OPENAIR_TARGETS}/COMMON/create_tasks_mbms.c
  ${OPENAIR_TARGETS}/ARCH/COMMON/common_lib.c
  ${OPENAIR_TARGETS}/ARCH/COMMON/record_player.c
  ${OPENAIR2_DIR}/RRC/NAS/nas_config.c
  ${OPENAIR2_DIR}/RRC/NAS/rb_config.c
  ${OPENAIR2_DIR}/F1AP/dummy_enb.c
  ${OPENAIR1_DIR}/SIMULATION/ETH_TRANSPORT/netlink_init.c
  ${OPENAIR1_DIR}/SIMULATION/ETH_TRANSPORT/multicast_link.c
  ${OPENAIR1_DIR}/SIMULATION/ETH_TRANSPORT/socket.c
  ${OPENAIR3_DIR}/NAS/UE/nas_ue_task.c
  ${OPENAIR_DIR}/common/utils/utils.c
  ${OPENAIR_DIR}/common/utils/system.c
  ${OPENAIR_DIR}/common/utils/lte/ue_power.c
  ${OPENAIR_DIR}/common/utils/lte/prach_utils.c
  ${XFORMSINTERFACE_SOURCE}
  ${T_SOURCE}
  ${CONFIG_SOURCES}
  ${SHLIB_LOADER_SOURCES}
  )
add_dependencies(lte-softmodem rrc_flag s1ap_flag x2_flag oai_iqplayer)

target_link_libraries (lte-softmodem
  -Wl,--start-group

  RRC_LIB NR_RRC_LIB S1AP_LIB S1AP_ENB F1AP_LIB F1AP M2AP_LIB M2AP_ENB X2AP_LIB X2AP_ENB M3AP_LIB M3AP_ENB ${GTPV1U} SECU_CN SECU_OSA UTIL HASHTABLE SCTP_CLIENT MME_APP UDP SCHED_LIB SCHED_RU_LIB 
  PHY_COMMON PHY PHY_RU LFDS L2 L2_LTE NFAPI_COMMON_LIB NFAPI_LIB NFAPI_VNF_LIB NFAPI_PNF_LIB NFAPI_USER_LIB MISC_NFAPI_LTE_LIB LFDS7
  ${MSC_LIB} ${RAL_LIB} ${NAS_UE_LIB} ${ITTI_LIB} ${FLPT_MSG_LIB} ${ASYNC_IF_LIB} ${FLEXRAN_AGENT_LIB} ${FSPT_MSG_LIB} ${PROTO_AGENT_LIB}
  -Wl,--end-group z dl)
  
target_link_libraries (lte-softmodem ${LIBXML2_LIBRARIES})
target_link_libraries (lte-softmodem pthread m ${CONFIG_LIB} rt crypt ${CRYPTO_LIBRARIES} ${OPENSSL_LIBRARIES} sctp ${PROTOBUF_LIB}  ${CMAKE_DL_LIBS} ${LIBYAML_LIBRARIES})
target_link_libraries (lte-softmodem ${LIB_LMS_LIBRARIES})
target_link_libraries (lte-softmodem ${T_LIB})


add_executable(ocp-enb
  ${OPENAIR_DIR}/executables/main-ocp.c
  ${OPENAIR_DIR}/common/utils/threadPool/thread-pool.c
  ${OPENAIR_DIR}/executables/softmodem-common.c
  ${OPENAIR_DIR}/executables/main-fs6.c
  ${OPENAIR_DIR}/executables/transport_split.c
  ${OPENAIR2_DIR}/ENB_APP/NB_IoT_interface.c
  ${OPENAIR1_DIR}/SIMULATION/TOOLS/taus.c
  ${OPENAIR_TARGETS}/COMMON/create_tasks.c
  ${OPENAIR_TARGETS}/COMMON/create_tasks_mbms.c
  ${OPENAIR_TARGETS}/ARCH/COMMON/common_lib.c
  ${OPENAIR_TARGETS}/ARCH/COMMON/record_player.c
  ${OPENAIR2_DIR}/RRC/NAS/nas_config.c
  ${OPENAIR2_DIR}/RRC/NAS/rb_config.c
  ${OPENAIR1_DIR}/SIMULATION/ETH_TRANSPORT/netlink_init.c
  ${OPENAIR1_DIR}/SIMULATION/ETH_TRANSPORT/multicast_link.c
  ${OPENAIR1_DIR}/SIMULATION/ETH_TRANSPORT/socket.c
  ${OPENAIR3_DIR}/NAS/UE/nas_ue_task.c
  ${OPENAIR_DIR}/common/utils/utils.c
  ${OPENAIR_DIR}/common/utils/system.c
  ${OPENAIR_DIR}/common/utils/lte/ue_power.c
  ${OPENAIR_DIR}/common/utils/lte/prach_utils.c
  ${XFORMSINTERFACE_SOURCE}
  ${T_SOURCE}
  ${CONFIG_SOURCES}
  ${SHLIB_LOADER_SOURCES}
  )
add_dependencies(ocp-enb rrc_flag s1ap_flag x2_flag oai_iqplayer coding params_libconfig rfsimulator)

target_link_libraries (ocp-enb
  -Wl,--start-group

  RRC_LIB NR_RRC_LIB S1AP_LIB S1AP_ENB F1AP_LIB F1AP M2AP_LIB M2AP_ENB X2AP_LIB X2AP_ENB M3AP_LIB M3AP_ENB ${GTPV1U} SECU_CN SECU_OSA UTIL HASHTABLE SCTP_CLIENT MME_APP UDP SCHED_LIB SCHED_RU_LIB 
  PHY_COMMON PHY PHY_RU LFDS L2 L2_LTE NFAPI_COMMON_LIB NFAPI_LIB MISC_NFAPI_LTE_LIB NFAPI_VNF_LIB NFAPI_PNF_LIB NFAPI_USER_LIB LFDS7 SIMU_COMMON
  ${MSC_LIB} ${RAL_LIB} ${NAS_UE_LIB} ${ITTI_LIB} ${FLPT_MSG_LIB} ${ASYNC_IF_LIB} ${FLEXRAN_AGENT_LIB} ${FSPT_MSG_LIB} ${PROTO_AGENT_LIB}
  -Wl,--end-group z dl)
target_link_libraries (ocp-enb ${LIBXML2_LIBRARIES} pthread m ${CONFIG_LIBRARIES} rt crypt ${CRYPTO_LIBRARIES} ${OPENSSL_LIBRARIES} sctp ${PROTOBUF_LIB}  ${CMAKE_DL_LIBS} ${LIBYAML_LIBRARIES} ${LIB_LMS_LIBRARIES} ${T_LIB})

add_executable(cu_test
  ${OPENAIR2_DIR}/LAYER2/PROTO_AGENT/cu_test.c
  ${OPENAIR2_DIR}/LAYER2/PROTO_AGENT/proto_agent_handler.c
  ${OPENAIR2_DIR}/LAYER2/PROTO_AGENT/proto_agent_common.c
  ${OPENAIR2_DIR}/LAYER2/PROTO_AGENT/proto_agent.c
  ${OPENAIR2_DIR}/LAYER2/PROTO_AGENT/proto_agent_net_comm.c
  ${OPENAIR2_DIR}/LAYER2/PROTO_AGENT/proto_agent_async.c
  ${T_SOURCE}
)
target_link_libraries(cu_test
  ${FLPT_MSG_LIB} ${ASYNC_IF_LIB} ${FSPT_MSG_LIB} ${PROTOBUF_LIB}
  ${PROTO_AGENT_LIB} pthread UTIL ${T_LIB} dl ${ITTI_LIB}
)

add_executable(du_test
  ${OPENAIR2_DIR}/LAYER2/PROTO_AGENT/du_test.c
  ${OPENAIR2_DIR}/LAYER2/PROTO_AGENT/proto_agent_handler.c
  ${OPENAIR2_DIR}/LAYER2/PROTO_AGENT/proto_agent_common.c
  ${OPENAIR2_DIR}/LAYER2/PROTO_AGENT/proto_agent.c
  ${OPENAIR2_DIR}/LAYER2/PROTO_AGENT/proto_agent_net_comm.c
  ${OPENAIR2_DIR}/LAYER2/PROTO_AGENT/proto_agent_async.c
  ${T_SOURCE}
)
target_link_libraries(du_test
  ${FLPT_MSG_LIB} ${ASYNC_IF_LIB} ${FSPT_MSG_LIB} ${PROTOBUF_LIB}
  ${PROTO_AGENT_LIB} pthread UTIL ${T_LIB} dl ${ITTI_LIB}
)

add_executable(oairu
  ${OPENAIR_TARGETS}/RT/USER/lte-ru.c
  ${OPENAIR_TARGETS}/RT/USER/ru_control.c
  ${OPENAIR_TARGETS}/RT/USER/rt_wrapper.c
  ${OPENAIR_TARGETS}/ARCH/COMMON/common_lib.c
  ${OPENAIR_TARGETS}/ARCH/COMMON/record_player.c
  ${OPENAIR_DIR}/executables/softmodem-common.c
  ${OPENAIR_DIR}/openair1/SCHED/phy_procedures_lte_common.c
  ${OPENAIR_DIR}/common/utils/threadPool/thread-pool.c
  ${OPENAIR_DIR}/executables/main_ru.c
  ${T_SOURCE}
  ${OPENAIR_DIR}/common/utils/LOG/log.c
  ${CONFIG_SOURCES}
  ${OPENAIR_DIR}/common/utils/utils.c
  ${OPENAIR_DIR}/common/utils/system.c
  ${OPENAIR_DIR}/common/utils/lte/prach_utils.c
  ${SHLIB_LOADER_SOURCES}
)
target_link_libraries (oairu
  -Wl,--start-group
  SCHED_RU_LIB 
  PHY_COMMON PHY_RU 
  -Wl,--end-group z dl)
  
target_link_libraries (oairu pthread m ${CONFIG_LIB} rt ${CMAKE_DL_LIBS} ${T_LIB})


# lte-uesoftmodem is  UE implementation
#######################################

add_executable(lte-uesoftmodem
  ${OPENAIR_TARGETS}/RT/USER/rt_wrapper.c
  ${OPENAIR_TARGETS}/RT/USER/lte-ue.c
  ${OPENAIR_TARGETS}/RT/USER/lte-uesoftmodem.c
  ${OPENAIR_DIR}/executables/softmodem-common.c
  ${OPENAIR_TARGETS}/COMMON/create_tasks_ue.c
  ${OPENAIR_TARGETS}/ARCH/COMMON/common_lib.c
  ${OPENAIR_TARGETS}/ARCH/COMMON/record_player.c
  ${OPENAIR2_DIR}/RRC/NAS/nas_config.c
  ${OPENAIR2_DIR}/RRC/NAS/rb_config.c
  ${OPENAIR1_DIR}/SIMULATION/ETH_TRANSPORT/netlink_init.c
  ${OPENAIR1_DIR}/SIMULATION/ETH_TRANSPORT/multicast_link.c
  ${OPENAIR1_DIR}/SIMULATION/ETH_TRANSPORT/socket.c
  ${OPENAIR3_DIR}/NAS/UE/nas_ue_task.c
  ${OPENAIR_DIR}/common/utils/utils.c
  ${OPENAIR_DIR}/common/utils/system.c
  ${OPENAIR_DIR}/common/utils/lte/ue_power.c
  ${OPENAIR_DIR}/common/utils/lte/prach_utils.c
  ${XFORMSINTERFACE_SOURCE}
  ${T_SOURCE}
  ${CONFIG_SOURCES}
  ${SHLIB_LOADER_SOURCES}
  )

add_dependencies(lte-uesoftmodem rrc_flag s1ap_flag x2_flag)

if (NOT ${NOS1})
	target_compile_definitions(lte-uesoftmodem PRIVATE -DPDCP_USE_NETLINK)
endif()
target_link_libraries (lte-uesoftmodem
  -Wl,--start-group
  RRC_LIB NR_RRC_LIB S1AP_LIB S1AP_ENB X2AP_LIB X2AP_ENB M2AP_LIB M2AP_ENB M3AP_LIB M3AP_ENB F1AP F1AP_LIB

  ${GTPV1U} SECU_CN SECU_OSA UTIL HASHTABLE SCTP_CLIENT MME_APP UDP SCHED_RU_LIB SCHED_UE_LIB PHY_COMMON
  PHY_UE PHY_RU LFDS L2_UE L2_LTE LFDS7 SIMU_COMMON SIMU NFAPI_COMMON_LIB NFAPI_LIB NFAPI_PNF_LIB NFAPI_USER_LIB MISC_NFAPI_LTE_LIB
  ${MSC_LIB} ${RAL_LIB} ${NAS_UE_LIB} ${ITTI_LIB} ${FLPT_MSG_LIB} ${ASYNC_IF_LIB} ${ATLAS_LIBRARIES}
  -Wl,--end-group z dl)

target_link_libraries (lte-uesoftmodem ${LIBXML2_LIBRARIES})
target_link_libraries (lte-uesoftmodem pthread m ${CONFIG_LIB} rt crypt ${CRYPTO_LIBRARIES} ${OPENSSL_LIBRARIES} sctp ${PROTOBUF_LIB}  ${CMAKE_DL_LIBS} ${LIBYAML_LIBRARIES} ${ATLAS_LIBRARIES})
target_link_libraries (lte-uesoftmodem ${LIB_LMS_LIBRARIES})
target_link_libraries (lte-uesoftmodem ${T_LIB})

# nr-softmodem
###################################################

add_executable(nr-softmodem
  ${rrc_h}
  ${nr_rrc_h}
  ${s1ap_h}
#  ${OPENAIR_BIN_DIR}/messages_xml.h
  ${OPENAIR_DIR}/executables/nr-gnb.c
  ${OPENAIR_DIR}/common/utils/threadPool/thread-pool.c
  ${OPENAIR_DIR}/executables/nr-ru.c
  ${OPENAIR_DIR}/executables/nr-softmodem.c
  ${OPENAIR_DIR}/executables/softmodem-common.c
  ${OPENAIR1_DIR}/SIMULATION/TOOLS/taus.c
  ${OPENAIR_TARGETS}/ARCH/COMMON/common_lib.c
  ${OPENAIR_TARGETS}/ARCH/COMMON/record_player.c
  ${OPENAIR2_DIR}/RRC/NAS/nas_config.c
  ${OPENAIR2_DIR}/RRC/NAS/rb_config.c
  ${OPENAIR1_DIR}/SIMULATION/ETH_TRANSPORT/netlink_init.c
  ${OPENAIR_DIR}/common/utils/utils.c
  ${OPENAIR_DIR}/common/utils/system.c
  ${OPENAIR_DIR}/common/utils/lte/ue_power.c
  ${OPENAIR_DIR}/common/utils/lte/prach_utils.c
  ${OPENAIR_DIR}/common/utils/nr/nr_common.c
  ${XFORMSINTERFACE_SOURCE}
  ${T_SOURCE}
  ${CONFIG_SOURCES}
  ${SHLIB_LOADER_SOURCES}
  ${OPENAIR2_DIR}/ENB_APP/flexran_agent_ran_api_to_fix.c
  )

target_link_libraries (nr-softmodem
  -Wl,--start-group
  UTIL HASHTABLE SCTP_CLIENT UDP SCHED_LIB SCHED_RU_LIB SCHED_NR_LIB PHY_NR PHY PHY_COMMON PHY_NR_COMMON PHY_RU LFDS ${GTPV1U} SECU_CN SECU_OSA
  ${ITTI_LIB} ${FLPT_MSG_LIB} ${ASYNC_IF_LIB} ${FLEXRAN_AGENT_LIB} LFDS7 ${MSC_LIB} ${RAL_LIB} ${NAS_UE_LIB} RRC_LIB NR_RRC_LIB 
  NGAP_LIB NGAP_GNB S1AP_LIB S1AP_ENB L2_LTE_NR L2_NR MAC_NR_COMMON NFAPI_COMMON_LIB NFAPI_LIB NFAPI_VNF_LIB NFAPI_PNF_LIB NFAPI_USER_LIB
  X2AP_LIB X2AP_ENB F1AP_LIB F1AP M2AP_LIB M2AP_ENB M3AP_LIB M3AP_ENB ${PROTO_AGENT_LIB} ${FSPT_MSG_LIB}
  -Wl,--end-group z dl)

target_link_libraries (nr-softmodem ${LIBXML2_LIBRARIES})
target_link_libraries (nr-softmodem pthread m ${CONFIG_LIB} rt crypt ${CRYPTO_LIBRARIES} ${OPENSSL_LIBRARIES} sctp  ${XFORMS_LIBRARIES} ${PROTOBUF_LIB}  ${CMAKE_DL_LIBS} ${LIBYAML_LIBRARIES} ${ATLAS_LIBRARIES})
target_link_libraries (nr-softmodem ${LIB_LMS_LIBRARIES})
target_link_libraries (nr-softmodem ${T_LIB})

add_dependencies( nr-softmodem ldpc_orig ldpc_optim ldpc_optim8seg ldpc )

add_executable(ocp-gnb
  ${rrc_h}
  ${nr_rrc_h}
  ${s1ap_h}
#  ${OPENAIR_BIN_DIR}/messages_xml.h
  ${OPENAIR_DIR}/executables/ocp-gnb.c
  ${OPENAIR_DIR}/common/utils/threadPool/thread-pool.c
  ${OPENAIR_DIR}/executables/softmodem-common.c
  ${OPENAIR1_DIR}/SIMULATION/TOOLS/taus.c
  ${OPENAIR_TARGETS}/ARCH/COMMON/common_lib.c
  ${OPENAIR_TARGETS}/ARCH/COMMON/record_player.c
  ${OPENAIR2_DIR}/RRC/NAS/nas_config.c
  ${OPENAIR2_DIR}/RRC/NAS/rb_config.c
  ${OPENAIR1_DIR}/SIMULATION/ETH_TRANSPORT/netlink_init.c
  ${OPENAIR_DIR}/common/utils/nr/nr_common.c
  ${OPENAIR_DIR}/common/utils/utils.c
  ${OPENAIR_DIR}/common/utils/system.c
  ${XFORMS_SOURCE_NR}
  ${T_SOURCE}
  ${CONFIG_SOURCES}
  ${SHLIB_LOADER_SOURCES}
  ${XFORMSINTERFACE_SOURCE}
  )

target_link_libraries (ocp-gnb
  -Wl,--start-group
  UTIL HASHTABLE SCTP_CLIENT UDP SCHED_LIB SCHED_RU_LIB SCHED_NR_LIB PHY_NR PHY PHY_COMMON PHY_NR_COMMON PHY_RU LFDS ${GTPV1U} SECU_CN SECU_OSA
  ${ITTI_LIB} ${FLPT_MSG_LIB} ${ASYNC_IF_LIB} LFDS7 ${MSC_LIB} ${RAL_LIB} ${NAS_UE_LIB} RRC_LIB NR_RRC_LIB 
  NGAP_LIB NGAP_GNB S1AP_LIB S1AP_ENB L2_LTE_NR L2_NR MAC_NR_COMMON NFAPI_COMMON_LIB NFAPI_LIB NFAPI_VNF_LIB NFAPI_PNF_LIB NFAPI_USER_LIB
  X2AP_LIB X2AP_ENB F1AP_LIB F1AP M2AP_LIB M2AP_ENB M3AP_LIB M3AP_ENB SIMU_COMMON
  -Wl,--end-group z dl)

target_link_libraries (ocp-gnb ${LIBXML2_LIBRARIES} )
target_link_libraries (ocp-gnb pthread m ${CONFIG_LIB} rt crypt ${CRYPTO_LIBRARIES} ${OPENSSL_LIBRARIES} sctp  ${XFORMS_LIBRARIES} ${PROTOBUF_LIB}  ${CMAKE_DL_LIBS} ${LIBYAML_LIBRARIES} ${ATLAS_LIBRARIES})
target_link_libraries (ocp-gnb ${LIB_LMS_LIBRARIES})
target_link_libraries (ocp-gnb ${T_LIB})
add_dependencies(ocp-gnb ldpc_orig ldpc_optim ldpc_optim8seg ldpc params_libconfig rfsimulator oai_usrpdevif rfsimulator nrscope)


# nr-uesoftmodem is  UE implementation
#######################################

add_executable(nr-uesoftmodem
  ${rrc_h}
  ${s1ap_h}
#  ${OPENAIR_BIN_DIR}/messages_xml.h
  ${OPENAIR_DIR}/common/utils/threadPool/thread-pool.c
  ${OPENAIR_DIR}/executables/nr-uesoftmodem.c
  ${OPENAIR_DIR}/executables/nr-ue.c
  ${OPENAIR_DIR}/executables/softmodem-common.c
  ${OPENAIR1_DIR}/SIMULATION/TOOLS/taus.c
  ${OPENAIR_TARGETS}/ARCH/COMMON/common_lib.c
  ${OPENAIR_TARGETS}/ARCH/COMMON/record_player.c
  ${OPENAIR2_DIR}/RRC/NAS/nas_config.c
  ${OPENAIR2_DIR}/LAYER2/NR_MAC_COMMON/nr_mac_common.c
  ${OPENAIR2_DIR}/RRC/NAS/rb_config.c
  ${OPENAIR1_DIR}/SIMULATION/ETH_TRANSPORT/netlink_init.c
  ${OPENAIR3_DIR}/NAS/UE/nas_ue_task.c
  ${OPENAIR_DIR}/common/utils/utils.c
  ${OPENAIR_DIR}/common/utils/system.c
  ${OPENAIR_DIR}/common/utils/nr/nr_common.c
  ${XFORMSINTERFACE_SOURCE}
  ${T_SOURCE}
  ${UTIL_SRC}
  ${CONFIG_SOURCES}
  ${SHLIB_LOADER_SOURCES}
  )

target_link_libraries (nr-uesoftmodem
  -Wl,--start-group
  RRC_LIB NR_RRC_LIB NGAP_LIB NGAP_GNB SECU_CN SECU_OSA UTIL HASHTABLE SCTP_CLIENT UDP SCHED_RU_LIB SCHED_UE_LIB SCHED_NR_UE_LIB
  PHY_COMMON PHY_NR_COMMON PHY_UE PHY_NR_UE PHY_RU LFDS NR_L2_UE L2_UE_LTE_NR MAC_NR_COMMON NFAPI_COMMON_LIB NFAPI_LIB NFAPI_PNF_LIB
  NFAPI_USER_LIB MISC_NFAPI_NR_LIB S1AP_LIB S1AP_ENB
  ${MSC_LIB} ${RAL_LIB} ${NAS_UE_LIB} ${ITTI_LIB} ${FLPT_MSG_LIB} ${ASYNC_IF_LIB} LFDS7 ${ATLAS_LIBRARIES} LIB_5GNAS_GNB LIB_NAS_SIMUE
  -Wl,--end-group z dl)

target_link_libraries (nr-uesoftmodem ${LIBXML2_LIBRARIES})
target_link_libraries (nr-uesoftmodem pthread m ${CONFIG_LIB} rt crypt ${CRYPTO_LIBRARIES} ${OPENSSL_LIBRARIES} sctp  ${XFORMS_LIBRARIES} ${PROTOBUF_LIB}  ${CMAKE_DL_LIBS} ${LIBYAML_LIBRARIES} ${ATLAS_LIBRARIES})
target_link_libraries (nr-uesoftmodem ${LIB_LMS_LIBRARIES})
target_link_libraries (nr-uesoftmodem ${T_LIB})

add_dependencies( nr-uesoftmodem ldpc_orig ldpc_optim ldpc_optim8seg ldpc )

###################################"
# Addexecutables for tests
####################################


# Unitary tests for each piece of L1: example, mbmssim is MBMS L1 simulator
#####################################

#special case for dlim TM4, which uses its own version of phy_scope code
add_executable(dlsim_tm4
  ${OPENAIR1_DIR}/SIMULATION/LTE_PHY/dlsim_tm4.c
  ${OPENAIR1_DIR}/PHY/TOOLS/lte_phy_scope_tm4.c
  ${OPENAIR_DIR}/common/utils/system.c
  ${T_SOURCE}
  )
target_link_libraries (dlsim_tm4
  -Wl,--start-group SIMU_COMMON SIMU UTIL SCHED_LIB SCHED_RU_LIB PHY LFDS ${ITTI_LIB} -Wl,--end-group
  pthread m rt ${CONFIG_LIB} ${ATLAS_LIBRARIES} ${T_LIB}
  )

add_executable(rftest 
  ${OPENAIR_DIR}/openair1/PHY/TOOLS/calibration_test.c
  ${OPENAIR_DIR}/openair1/PHY/TOOLS/calibration_scope.c
  ${OPENAIR_DIR}/common/utils/system.c
  ${OPENAIR_TARGETS}/ARCH/COMMON/common_lib.c
  ${OPENAIR_DIR}/executables/softmodem-common.c
  ${CONFIG_SOURCES}
  ${SHLIB_LOADER_SOURCES}
)
target_link_libraries(rftest minimal_lib PHY_NR_COMMON pthread dl m forms ${T_LIB} )

add_executable(polartest 
  ${OPENAIR1_DIR}/PHY/CODING/TESTBENCH/polartest.c
  ${OPENAIR_DIR}/common/utils/backtrace.c
  ${OPENAIR_DIR}/common/utils/nr/nr_common.c
  ${OPENAIR_DIR}/common/utils/system.c
  ${T_SOURCE}
  ${SHLIB_LOADER_SOURCES}
  )
target_link_libraries(polartest
  -Wl,--start-group UTIL SIMU_COMMON  SIMU PHY_COMMON PHY_NR PHY_NR_COMMON PHY_NR_UE CONFIG_LIB -Wl,--end-group
  m pthread ${ATLAS_LIBRARIES} dl
  )

add_executable(smallblocktest 
  ${OPENAIR1_DIR}/PHY/CODING/TESTBENCH/smallblocktest.c
  ${OPENAIR_DIR}/common/utils/backtrace.c
  ${OPENAIR_DIR}/common/utils/nr/nr_common.c
  ${OPENAIR_DIR}/common/utils/system.c
  ${T_SOURCE}
  ${SHLIB_LOADER_SOURCES}
)


target_link_libraries(smallblocktest
  -Wl,--start-group UTIL SIMU_COMMON SIMU PHY_NR PHY_COMMON PHY_NR_COMMON CONFIG_LIB -Wl,--end-group
  m pthread ${ATLAS_LIBRARIES} dl
  )


# temp_C_flag = CMAKE_C_FLAGS
#set(CMAKE_C_FLAGS " ")
set (TEMP_C_FLAG ${CMAKE_C_FLAGS}) 
set (CMAKE_C_FLAGS ${CUDA_CMAKE_C_FLAGS})

set (TEMP_CXX_FLAG ${CMAKE_CXX_FLAGS}) 
set (CMAKE_CXX_FLAGS ${CUDA_CMAKE_CXX_FLAGS})
if (CUDA_FOUND)
###################################################
# For CUDA library 
###################################################
    
    CUDA_ADD_LIBRARY(LDPC_CU 
      ${OPENAIR1_DIR}/PHY/CODING/nrLDPC_decoder_LYC/nrLDPC_decoder_LYC.cu
      )
    CUDA_ADD_CUFFT_TO_TARGET(LDPC_CU)
    cuda_add_executable(ldpctest
      ${OPENAIR1_DIR}/PHY/CODING/TESTBENCH/ldpctest.c
      ${T_SOURCE}
      ${SHLIB_LOADER_SOURCES}
      )
    target_link_libraries(ldpctest -ldl
      -Wl,--start-group 
      LDPC_CU UTIL SIMU PHY_NR CONFIG_LIB 
      -Wl,--end-group
      m pthread ${ATLAS_LIBRARIES} dl
      )

else (CUDA_FOUND)
    add_executable(ldpctest  
       ${PHY_NR_CODINGIF}
       ${OPENAIR1_DIR}/PHY/CODING/TESTBENCH/ldpctest.c
       ${T_SOURCE}
       ${SHLIB_LOADER_SOURCES}
       )

endif ()
set (CMAKE_C_FLAGS ${TEMP_C_FLAG})
set (CMAKE_CXX_FLAGS ${TEMP_CXX_FLAG})


# add_executable(ldpctest  
  # ${PHY_NR_CODINGIF}
  # ${OPENAIR1_DIR}/PHY/CODING/TESTBENCH/ldpctest.c
  # ${T_SOURCE}
  # ${SHLIB_LOADER_SOURCES}
  # )
add_dependencies( ldpctest ldpc_orig ldpc_optim ldpc_optim8seg ldpc ) 

target_link_libraries(ldpctest
  -Wl,--start-group UTIL SIMU_COMMON  SIMU PHY_NR PHY_COMMON PHY_NR_COMMON CONFIG_LIB -Wl,--end-group
  m pthread ${ATLAS_LIBRARIES} dl
  )

add_executable(nr_dlschsim  
  ${OPENAIR1_DIR}/SIMULATION/NR_PHY/dlschsim.c 
  ${OPENAIR_DIR}/common/utils/system.c
  ${OPENAIR_DIR}/common/utils/nr/nr_common.c
  ${OPENAIR_DIR}/common/utils/utils.c
  ${OPENAIR_DIR}/common/utils/threadPool/thread-pool.c
  ${UTIL_SRC}
  ${T_SOURCE}
  ${SHLIB_LOADER_SOURCES}
  )
target_link_libraries(nr_dlschsim 
  -Wl,--start-group UTIL SIMU_COMMON SIMU PHY_COMMON PHY_NR_COMMON PHY_NR PHY_NR_UE SCHED_NR_LIB CONFIG_LIB MAC_NR_COMMON -Wl,--end-group
  m pthread ${ATLAS_LIBRARIES} ${T_LIB} ${ITTI_LIB} dl
  )

add_executable(nr_pbchsim  
  ${OPENAIR1_DIR}/SIMULATION/NR_PHY/pbchsim.c 
  ${OPENAIR_DIR}/common/utils/system.c
  ${OPENAIR_DIR}/common/utils/nr/nr_common.c
  ${OPENAIR_DIR}/common/utils/utils.c
  ${OPENAIR_DIR}/common/utils/threadPool/thread-pool.c
  ${UTIL_SRC}
  ${T_SOURCE}
  ${SHLIB_LOADER_SOURCES}
  )
target_link_libraries(nr_pbchsim
  -Wl,--start-group UTIL SIMU_COMMON SIMU PHY_COMMON PHY_NR_COMMON PHY_NR PHY_NR_UE SCHED_NR_LIB CONFIG_LIB MAC_NR_COMMON -Wl,--end-group
  m pthread ${ATLAS_LIBRARIES} ${T_LIB} ${ITTI_LIB} dl
  )

#PUCCH ---> Prashanth
add_executable(nr_pucchsim  
  ${OPENAIR1_DIR}/SIMULATION/NR_PHY/pucchsim.c 
  ${OPENAIR_DIR}/common/utils/backtrace.c
  ${OPENAIR_DIR}/common/utils/nr/nr_common.c
  ${OPENAIR_DIR}/common/utils/system.c
  ${OPENAIR_DIR}/common/utils/utils.c
  ${OPENAIR_DIR}/common/utils/threadPool/thread-pool.c
  ${UTIL_SRC}
  ${T_SOURCE}
  ${SHLIB_LOADER_SOURCES}
  )
target_link_libraries(nr_pucchsim
  -Wl,--start-group UTIL SIMU_COMMON SIMU PHY_COMMON PHY_NR_COMMON PHY_NR PHY_NR_UE SCHED_NR_LIB CONFIG_LIB MAC_NR_COMMON -Wl,--end-group
  m pthread ${ATLAS_LIBRARIES} ${T_LIB} ${ITTI_LIB} dl
  )

add_executable(nr_dlsim
  ${OPENAIR1_DIR}/SIMULATION/NR_PHY/dlsim.c
  ${OPENAIR_DIR}/common/utils/utils.c
  ${OPENAIR_DIR}/common/utils/system.c
  ${OPENAIR_DIR}/common/utils/nr/nr_common.c
  ${OPENAIR_DIR}/executables/softmodem-common.c
  ${OPENAIR2_DIR}/RRC/NAS/nas_config.c
  ${OPENAIR1_DIR}/SIMULATION/ETH_TRANSPORT/netlink_init.c
  ${NFAPI_USER_DIR}/nfapi.c
  ${OPENAIR_DIR}/common/utils/threadPool/thread-pool.c
  ${UTIL_SRC}
  ${T_SOURCE}
  ${SHLIB_LOADER_SOURCES}
  )   
target_link_libraries(nr_dlsim
  -Wl,--start-group UTIL SIMU_COMMON SIMU PHY_COMMON PHY_NR_COMMON PHY_NR PHY_NR_UE SCHED_NR_LIB SCHED_NR_UE_LIB MAC_NR MAC_UE_NR MAC_NR_COMMON RRC_LIB NR_RRC_LIB CONFIG_LIB L2_LTE_NR L2_NR HASHTABLE X2AP_ENB X2AP_LIB SECU_CN NGAP_GNB -Wl,--end-group
  m pthread ${ATLAS_LIBRARIES} ${T_LIB} ${ITTI_LIB} ${OPENSSL_LIBRARIES} dl
  )
target_compile_definitions(nr_dlsim PUBLIC -DPHYSICAL_SIMULATOR)

add_executable(nr_prachsim
  ${OPENAIR1_DIR}/SIMULATION/NR_PHY/prachsim.c 
  ${OPENAIR_DIR}/common/utils/utils.c
  ${OPENAIR_DIR}/common/utils/system.c
  ${OPENAIR_DIR}/common/utils/nr/nr_common.c
  ${OPENAIR1_DIR}/SCHED_NR/phy_procedures_nr_common.c
  ${OPENAIR2_DIR}/RRC/NAS/nas_config.c
  ${OPENAIR1_DIR}/SIMULATION/ETH_TRANSPORT/netlink_init.c
  ${NFAPI_USER_DIR}/nfapi.c
  ${OPENAIR_DIR}/common/utils/threadPool/thread-pool.c
  ${UTIL_SRC}
  ${T_SOURCE}
  ${SHLIB_LOADER_SOURCES})
target_link_libraries(nr_prachsim  
  -Wl,--start-group UTIL SIMU_COMMON SIMU PHY_COMMON PHY_NR_COMMON PHY_NR PHY_RU PHY_NR_UE MAC_NR_COMMON SCHED_NR_LIB SCHED_NR_UE_LIB MAC_NR MAC_UE_NR MAC_NR_COMMON RRC_LIB NR_RRC_LIB CONFIG_LIB L2_LTE_NR L2_NR HASHTABLE X2AP_ENB X2AP_LIB SECU_CN NGAP_GNB -Wl,--end-group
  m pthread ${ATLAS_LIBRARIES} ${T_LIB} ${ITTI_LIB} ${OPENSSL_LIBRARIES} dl)

add_executable(nr_ulschsim
  ${OPENAIR1_DIR}/SIMULATION/NR_PHY/ulschsim.c
  ${OPENAIR_DIR}/common/utils/threadPool/thread-pool.c
  ${OPENAIR_DIR}/common/utils/utils.c
  ${OPENAIR_DIR}/common/utils/system.c
  ${OPENAIR_DIR}/common/utils/nr/nr_common.c
  ${UTIL_SRC}
  ${T_SOURCE}
  ${SHLIB_LOADER_SOURCES}
  )
target_link_libraries(nr_ulschsim
  -Wl,--start-group UTIL SIMU_COMMON SIMU PHY_COMMON PHY_NR_COMMON PHY_NR PHY_NR_UE SCHED_NR_LIB CONFIG_LIB MAC_NR_COMMON -Wl,--end-group
  m pthread ${ATLAS_LIBRARIES} ${T_LIB} ${ITTI_LIB} dl
  )

add_executable(nr_ulsim
  ${OPENAIR1_DIR}/SIMULATION/NR_PHY/ulsim.c
  ${OPENAIR_DIR}/common/utils/threadPool/thread-pool.c
  ${OPENAIR_DIR}/common/utils/utils.c
  ${OPENAIR_DIR}/common/utils/system.c
  ${OPENAIR_DIR}/common/utils/nr/nr_common.c
  ${OPENAIR_DIR}/executables/softmodem-common.c
  ${OPENAIR2_DIR}/RRC/NAS/nas_config.c
  ${OPENAIR1_DIR}/SIMULATION/ETH_TRANSPORT/netlink_init.c
  ${NFAPI_USER_DIR}/nfapi.c
  ${UTIL_SRC}
  ${T_SOURCE}
  ${SHLIB_LOADER_SOURCES}
  )
target_link_libraries(nr_ulsim
  -Wl,--start-group UTIL SIMU_COMMON SIMU PHY_COMMON PHY_NR_COMMON PHY_NR PHY_NR_UE SCHED_NR_LIB SCHED_NR_UE_LIB MAC_NR MAC_UE_NR MAC_NR_COMMON RRC_LIB NR_RRC_LIB CONFIG_LIB L2_LTE_NR L2_NR HASHTABLE X2AP_ENB X2AP_LIB SECU_CN NGAP_GNB -Wl,--end-group
  m pthread ${ATLAS_LIBRARIES} ${T_LIB} ${ITTI_LIB} ${OPENSSL_LIBRARIES} dl
  )
target_compile_definitions(nr_ulsim PUBLIC -DPHYSICAL_SIMULATOR)

foreach(myExe dlsim dlsim_tm7 ulsim pbchsim scansim mbmssim pdcchsim pucchsim prachsim syncsim)
  
  add_executable(${myExe}
    ${OPENAIR1_DIR}/SIMULATION/LTE_PHY/${myExe}.c
    ${OPENAIR_DIR}/common/utils/threadPool/thread-pool.c
    ${OPENAIR_DIR}/common/utils/backtrace.c
    ${OPENAIR_DIR}/common/utils/system.c
    ${OPENAIR_DIR}/common/utils/utils.c
    ${OPENAIR_DIR}/common/utils/lte/ue_power.c
    ${OPENAIR_DIR}/common/utils/lte/prach_utils.c
    ${OPENAIR1_DIR}/PHY/INIT/lte_param_init.c
    ${XFORMS_SOURCE}
    ${T_SOURCE}
    ${CONFIG_SOURCES}
    ${SHLIB_LOADER_SOURCES}
    ${NFAPI_USER_DIR}/nfapi.c
    )
  target_link_libraries (${myExe}
    -Wl,--start-group SIMU_COMMON SIMU UTIL SCHED_LIB SCHED_RU_LIB SCHED_UE_LIB PHY_COMMON PHY_NR_COMMON PHY PHY_UE PHY_RU LFDS ${ITTI_LIB} LFDS7 -Wl,--end-group
    pthread m rt ${CONFIG_LIB} ${ATLAS_LIBRARIES}  ${XFORMS_LIBRARIES} ${T_LIB} dl
    )
   
endforeach(myExe)

add_executable(test_epc_generate_scenario
  ${OPENAIR3_DIR}/TEST/EPC_TEST/generate_scenario.c
  ${OPENAIR3_DIR}/TEST/EPC_TEST/generate_scenario.h
  ${OPENAIR2_DIR}/ENB_APP/enb_config.h
  ${OPENAIR2_DIR}/COMMON/commonDef.h
  ${OPENAIR2_DIR}/COMMON/messages_def.h
  ${OPENAIR3_DIR}/S1AP/s1ap_eNB_defs.h
  )
target_link_libraries (test_epc_generate_scenario
  -Wl,--start-group RRC_LIB S1AP_LIB S1AP_ENB X2AP_LIB X2AP_ENB M2AP_LIB M2AP_ENB M3AP_LIB M3AP_ENB F1AP_LIB F1AP ${GTPV1U} LIB_NAS_UE SECU_CN UTIL HASHTABLE SCTP_CLIENT MME_APP UDP SCHED_LIB PHY LFDS ${ITTI_LIB} ${MSC_LIB} L2 -Wl,--end-group pthread m rt crypt sctp ${LIBXML2_LIBRARIES} ${LIBXSLT_LIBRARIES} ${CRYPTO_LIBRARIES} ${OPENSSL_LIBRARIES} ${CONFIG_LIB}
  )

add_executable(test_epc_play_scenario
  ${OPENAIR3_DIR}/TEST/EPC_TEST/play_scenario.c
  ${OPENAIR3_DIR}/TEST/EPC_TEST/play_scenario_decode.c
  ${OPENAIR3_DIR}/TEST/EPC_TEST/play_scenario_display.c
  ${OPENAIR3_DIR}/TEST/EPC_TEST/play_scenario_fsm.c
  ${OPENAIR3_DIR}/TEST/EPC_TEST/play_scenario_parse.c
  ${OPENAIR3_DIR}/TEST/EPC_TEST/play_scenario_s1ap.c
  ${OPENAIR3_DIR}/TEST/EPC_TEST/play_scenario_s1ap_compare_ie.c
  ${OPENAIR3_DIR}/TEST/EPC_TEST/play_scenario_s1ap_eNB_defs.h
  ${OPENAIR3_DIR}/TEST/EPC_TEST/play_scenario_sctp.c
  ${OPENAIR3_DIR}/TEST/EPC_TEST/play_scenario.h
  ${OPENAIR2_DIR}/COMMON/commonDef.h
  ${OPENAIR2_DIR}/COMMON/messages_def.h
  )
target_include_directories(test_epc_play_scenario PUBLIC /usr/local/share/asn1c)
target_link_libraries (test_epc_play_scenario
  -Wl,--start-group RRC_LIB S1AP_LIB X2AP_LIB X2AP_ENB M3AP_LIB M3AP_ENB F1AP_LIB F1AP ${GTPV1U} LIB_NAS_UE SECU_CN UTIL HASHTABLE SCTP_CLIENT MME_APP UDP SCHED_LIB PHY_NR_COMMON PHY_COMMON PHY PHY_UE LFDS ${ITTI_LIB} ${MSC_LIB} -Wl,--end-group pthread m rt crypt sctp ${LIBXML2_LIBRARIES} ${LIBXSLT_LIBRARIES} ${CRYPTO_LIBRARIES} ${OPENSSL_LIBRARIES} ${CONFIG_LIB}
  )


#unitary tests for Core NEtwork pieces
#################################
foreach(myExe s1ap
    secu_knas_encrypt_eia1
    secu_kenb
    aes128_ctr_encrypt
    aes128_ctr_decrypt
    secu_knas_encrypt_eea2
    secu_knas secu_knas_encrypt_eea1
    kdf
    aes128_cmac_encrypt
    secu_knas_encrypt_eia2)
  add_executable(test_${myExe}
    ${OPENAIR3_DIR}/TEST/test_${myExe}.c
    )
  target_link_libraries (test_${myExe}
    -Wl,--start-group SECU_CN UTIL LFDS -Wl,--end-group m rt crypt ${CRYPTO_LIBRARIES} ${OPENSSL_LIBRARIES} ${CONFIG_LIB}
    )
endforeach(myExe)

# to be added
#../targets/TEST/PDCP/test_pdcp.c
#../targets/TEST/PDCP/with_rlc/test_pdcp_rlc.c

#ensure that the T header files are generated before targets depending on them
if (${T_TRACER})
  foreach(i
        #all "add_executable" definitions (except tests, rb_tool, updatefw)
        lte-softmodem lte-uesoftmodem nr-softmodem 
        nr-uesoftmodem dlsim dlsim_tm4 dlsim_tm7 nr-ittisim
        ulsim pbchsim scansim mbmssim pdcchsim pucchsim prachsim
        syncsim nr_ulsim nr_dlsim nr_dlschsim nr_pbchsim nr_pucchsim
        nr_ulschsim ldpctest polartest smallblocktest cu_test du_test
        #all "add_library" definitions
        ITTI RRC_LIB NR_RRC_LIB S1AP_LIB S1AP_ENB X2AP_LIB X2AP_ENB M2AP_LIB M2AP_ENB M3AP_LIB M3AP_ENB F1AP_LIB F1AP 
        params_libconfig oai_exmimodevif oai_usrpdevif oai_bladerfdevif oai_lmssdrdevif oai_iqplayer
        oai_eth_transpro oai_mobipass tcp_bridge tcp_bridge_oai
        coding FLPT_MSG ASYNC_IF FLEXRAN_AGENT HASHTABLE MSC UTIL OMG_SUMO
        SECU_OSA SECU_CN SCHED_LIB SCHED_NR_LIB SCHED_RU_LIB SCHED_UE_LIB SCHED_NR_UE_LIB default_sched remote_sched RAL
        NFAPI_COMMON_LIB NFAPI_LIB NFAPI_PNF_LIB NFAPI_VNF_LIB NFAPI_USER_LIB
        PHY_COMMON PHY PHY_UE PHY_NR PHY_NR_COMMON PHY_NR_UE PHY_RU PHY_MEX
        L2 L2_LTE L2_NR L2_LTE_NR L2_UE NR_L2_UE L2_UE_LTE_NR MAC_NR_COMMON MAC_NR MAC_UE_NR NGAP_GNB
        CN_UTILS ${GTPV1U} SCTP_CLIENT MME_APP UDP LIB_NAS_UE NB_IoT LFDS LFDS7 SIMU_COMMON SIMU SIMU_ETH OPENAIR0_LIB
        ldpc_orig ldpc_optim ldpc_optim8seg ldpc PROTO_AGENT dfts)
    if (TARGET ${i})
      add_dependencies(${i} generate_T)
    endif()
  endforeach(i)
endif (${T_TRACER})

##################################################
# Generated specific cases is not regular code
###############################################

################
# Kernel modules
###############
# Set compiler options for kernel modules
# we need to get out cmake to use the regular Linux Kernel process
# this is documented as https://www.kernel.org/doc/Documentation/kbuild/modules.txt
######################################

# retrieve the compiler options to send it to gccxml
get_directory_property(DirDefs COMPILE_DEFINITIONS )
foreach( d ${DirDefs} )
  set(module_cc_opt "${module_cc_opt} -D${d}")
endforeach()
get_directory_property( DirDefs INCLUDE_DIRECTORIES )
foreach( d ${DirDefs} )
  set(module_cc_opt "${module_cc_opt} -I${d}")
endforeach()

EXECUTE_PROCESS(COMMAND uname -r
  OUTPUT_VARIABLE os_release
  OUTPUT_STRIP_TRAILING_WHITESPACE)
SET(module_build_path /lib/modules/${os_release}/build)

function(make_driver name dir)
  file(MAKE_DIRECTORY ${OPENAIR_BIN_DIR}/${name})
  foreach(f  IN  ITEMS ${ARGN})
    list(APPEND src_path_list ${dir}/${f})
    string(REGEX REPLACE "c *$" "o" obj ${f})
    set(objs "${objs} ${obj}")
  endforeach()
  CONFIGURE_FILE(${OPENAIR_CMAKE}/tools/Kbuild.cmake ${OPENAIR_BIN_DIR}/${name}/Kbuild)
  add_custom_command(OUTPUT ${name}.ko
    COMMAND make -j2 -C ${module_build_path} M=${OPENAIR_BIN_DIR}/${name}
    WORKING_DIRECTORY ${OPENAIR_BIN_DIR}/${name}
    COMMENT "building ${module}.ko"
    VERBATIM
    SOURCES  ${src_path_list}
    )
  add_custom_target(${name} DEPENDS ${name}.ko)
endfunction(make_driver name dir src)

# nashmesh module
################
list(APPEND nasmesh_src device.c common.c ioctl.c classifier.c tool.c mesh.c)
set(module_cc_opt "${module_cc_opt} -DNAS_NETLINK -DPDCP_USE_NETLINK -D${MKVER}")
# legacy Makefile was using NAS_NETLINK flag, but other drivers the hereafter flag
# so, this cmake use OAI_NW_DRIVER_USE_NETLINK everywhere
if (OAI_NW_DRIVER_USE_NETLINK)
  list(APPEND nasmesh_src netlink.c)
endif()
make_driver(nasmesh  ${OPENAIR2_DIR}/NETWORK_DRIVER/MESH ${nasmesh_src})

# user space tool for configuring MESH IP driver
################
add_executable(rb_tool
  ${OPENAIR2_DIR}/NETWORK_DRIVER/MESH/constant.h
  ${OPENAIR2_DIR}/NETWORK_DRIVER/MESH/ioctl.h
  ${OPENAIR2_DIR}/NETWORK_DRIVER/MESH/rrc_nas_primitives.h
  ${OPENAIR2_DIR}/NETWORK_DRIVER/MESH/RB_TOOL/rb_tool.c
)
target_include_directories(rb_tool PRIVATE ${OPENAIR2_DIR}/NETWORK_DRIVER/MESH/)

# nr-ittisim
###################################################

add_executable(nr-ittisim
  ${rrc_h}
  ${nr_rrc_h}
  ${OPENAIR2_DIR}/GNB_APP/gnb_app.c
  ${OPENAIR2_DIR}/GNB_APP/gnb_config.c
  ${OPENAIR_DIR}/executables/nr-gnb.c
  ${OPENAIR_DIR}/executables/nr-ru.c
  ${OPENAIR2_DIR}/SIMULATION/NR_RRC/itti_sim.c
  ${OPENAIR_DIR}/executables/softmodem-common.c
  ${OPENAIR1_DIR}/SIMULATION/TOOLS/taus.c
  ${OPENAIR_TARGETS}/ARCH/COMMON/common_lib.c
  ${OPENAIR_TARGETS}/ARCH/COMMON/record_player.c
  ${OPENAIR2_DIR}/RRC/NAS/nas_config.c
  ${OPENAIR2_DIR}/RRC/NAS/rb_config.c
  ${OPENAIR1_DIR}/SIMULATION/ETH_TRANSPORT/netlink_init.c
  ${OPENAIR3_DIR}/NAS/UE/nas_ue_task.c
  ${OPENAIR_DIR}/common/utils/utils.c
  ${OPENAIR_DIR}/common/utils/system.c
  ${OPENAIR_DIR}/common/utils/nr/nr_common.c
  ${OPENAIR_DIR}/common/utils/threadPool/thread-pool.c
  ${XFORMSINTERFACE_SOURCE}
  ${T_SOURCE}
  ${CONFIG_SOURCES}
  ${SHLIB_LOADER_SOURCES}
  )

target_link_libraries (nr-ittisim
  -Wl,--start-group
  UTIL HASHTABLE SCTP_CLIENT UDP SCHED_LIB SCHED_RU_LIB SCHED_NR_LIB PHY_NR PHY PHY_COMMON PHY_NR_COMMON PHY_RU LFDS ${GTPV1U} SECU_CN SECU_OSA
  ${ITTI_LIB} ${FLPT_MSG_LIB} ${ASYNC_IF_LIB} ${FLEXRAN_AGENT_LIB} LFDS7 ${MSC_LIB} ${RAL_LIB} ${NAS_SIM_LIB} RRC_LIB NR_RRC_LIB 
  NGAP_LIB NGAP_GNB S1AP_LIB S1AP_ENB L2_LTE_NR L2_NR MAC_NR_COMMON NFAPI_COMMON_LIB NFAPI_LIB NFAPI_VNF_LIB NFAPI_PNF_LIB NFAPI_USER_LIB
  X2AP_LIB X2AP_ENB F1AP_LIB F1AP M2AP_LIB M2AP_ENB M3AP_LIB M3AP_ENB ${PROTO_AGENT_LIB} ${FSPT_MSG_LIB}
  PHY_NR_UE SCHED_NR_UE_LIB NR_L2_UE
  -Wl,--end-group z dl)

target_link_libraries (nr-ittisim ${LIBXML2_LIBRARIES})
target_link_libraries (nr-ittisim pthread m ${CONFIG_LIB} rt crypt ${CRYPTO_LIBRARIES} ${OPENSSL_LIBRARIES} ${NETTLE_LIBRARIES} sctp  ${XFORMS_LIBRARIES} ${PROTOBUF_LIB}  ${CMAKE_DL_LIBS} ${LIBYAML_LIBRARIES} ${ATLAS_LIBRARIES})
target_link_libraries (nr-ittisim ${LIB_LMS_LIBRARIES})
target_link_libraries (nr-ittisim ${T_LIB})

add_dependencies( nr-ittisim ldpc_orig ldpc_optim ldpc_optim8seg ldpc )

# ???
####################
list(APPEND oai_nw_drv_src device.c common.c ioctl.c classifier.c tool.c)
if(OAI_NW_DRIVER_USE_NETLINK)
  list(APPEND oai_nw_drv_src netlink.c)
endif()
make_driver(oai_nw_drv ${OPENAIR2_DIR}/NETWORK_DRIVER/LTE ${oai_nw_drv_src})


# ue_ip: purpose ???
###############
list(APPEND ue_ip_src device.c common.c)
if(OAI_NW_DRIVER_USE_NETLINK)
  list(APPEND ue_ip_src netlink.c)
endif()
make_driver(ue_ip ${OPENAIR2_DIR}/NETWORK_DRIVER/UE_IP ${ue_ip_src})


foreach(file IN ITEMS ${OCT_FILES})
  string(REGEX REPLACE "oct *$" "cc" src ${file})
  add_custom_command(
    OUTPUT ${file}
    DEPENDS ${OCT_DIR}/${src} OPENAIR0_LIB
    COMMAND mkoctfile
    ARGS ${OCT_FLAGS} ${OCT_INCL} ${OCT_LIBS}
    ARGS -o ${file} ${OCT_DIR}/${src}
    COMMENT "Generating ${file}"
    VERBATIM
  )
endforeach(file)

ADD_CUSTOM_TARGET(oarf
   DEPENDS ${OCT_FILES}
)

include (${OPENAIR_DIR}/common/utils/telnetsrv/telnetsrv_CMakeLists.txt)<|MERGE_RESOLUTION|>--- conflicted
+++ resolved
@@ -534,7 +534,7 @@
   add_custom_target (
     s1ap_flag ALL
     ${OPENAIR_CMAKE}/tools/make_asn1c_includes.sh "${S1AP_C_DIR}" "${S1AP_ASN_DIR}/${S1AP_ASN_FILES}" "S1AP_" -fno-include-deps
-    DEPENDS  "${S1AP_ASN_DIR}/${S1AP_ASN_FILES}" 
+    DEPENDS  "${S1AP_ASN_DIR}/${S1AP_ASN_FILES}"
   )
 
   add_library(S1AP_LIB
@@ -813,10 +813,6 @@
 
 # F1AP
 ##############
-<<<<<<< HEAD
-set (F1AP_RELEASE R16)
-=======
->>>>>>> df6b6a72
 add_list1_option(F1AP_RELEASE R16 "F1AP ASN.1 grammar version" R16)
 set(F1AP_DIR ${OPENAIR2_DIR}/F1AP)
 if (${F1AP_RELEASE} STREQUAL "R16")
@@ -3044,10 +3040,10 @@
 )
 target_link_libraries (oairu
   -Wl,--start-group
-  SCHED_RU_LIB 
-  PHY_COMMON PHY_RU 
+  SCHED_RU_LIB
+  PHY_COMMON PHY_RU
   -Wl,--end-group z dl)
-  
+
 target_link_libraries (oairu pthread m ${CONFIG_LIB} rt ${CMAKE_DL_LIBS} ${T_LIB})
 
 
