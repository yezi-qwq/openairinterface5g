--- conflicted
+++ resolved
@@ -316,24 +316,16 @@
   set (RRC_GRAMMAR ${OPENAIR2_DIR}/RRC/LTE/MESSAGES/asn1c/ASN1_files/lte-rrc-14.7.0.asn1)
 elseif (${RRC_ASN1_VERSION} STREQUAL "Rel15")
   make_version(RRC_VERSION 15 2 2)
-<<<<<<< HEAD
   set (RRC_GRAMMAR ${OPENAIR2_DIR}/RRC/LTE/MESSAGES/asn1c/ASN1_files/RRC-36331-f22.asn)
-=======
-  set (RRC_GRAMMAR ${OPENAIR2_DIR}/RRC/LTE/MESSAGES/asn1c/ASN1_files/lte-rrc-15.2.2.asn1)
->>>>>>> a9cf09ec
 endif  (${RRC_ASN1_VERSION} STREQUAL "Rel8")
 add_definitions(-DRRC_VERSION=${RRC_VERSION})
 set (RRC_FULL_DIR ${asn1_generated_dir}/RRC_${RRC_ASN1_VERSION})
 message("calling asn1c -pdu=all -fcompound-names -gen-PER -no-gen-OER -no-gen-example -D ${RRC_FULL_DIR} ${RRC_GRAMMAR}")
 execute_process(COMMAND mkdir -p ${RRC_FULL_DIR}
                 COMMAND env asn1c -pdu=all -fcompound-names -gen-PER -no-gen-OER -no-gen-example -D ${RRC_FULL_DIR} ${RRC_GRAMMAR}
-<<<<<<< HEAD
                 RESULT_VARIABLE ret
 		OUTPUT_QUIET
                 ERROR_QUIET)
-=======
-                RESULT_VARIABLE ret)
->>>>>>> a9cf09ec
 if (NOT ${ret} STREQUAL 0)
   message(FATAL_ERROR "${ret}: error")
 endif (NOT ${ret} STREQUAL 0)
@@ -369,63 +361,21 @@
 add_definitions(-DNR_RRC_VERSION=${NR_RRC_VERSION})
 set (NR_RRC_FULL_DIR ${asn1_generated_dir}/${NR_RRC_ASN1_VERSION})
 
-<<<<<<< HEAD
 message("calling ASN1C_PREFIX=NR_ asn1c -pdu=all -fcompound-names -findirect-choice -gen-PER -no-gen-OER -no-gen-example -D ${NR_RRC_FULL_DIR} ${NR_RRC_GRAMMAR}")
 execute_process(COMMAND mkdir -p ${NR_RRC_FULL_DIR}
                 COMMAND env "ASN1C_PREFIX=NR_" asn1c -fcompound-names -findirect-choice -gen-PER -no-gen-OER -no-gen-example -D ${NR_RRC_FULL_DIR} ${NR_RRC_GRAMMAR}
                 RESULT_VARIABLE ret
 		OUTPUT_QUIET
-                ERROR_QUIET)
+		ERROR_QUIET)
 
 if (NOT ${ret} STREQUAL 0)
    message(FATAL_ERROR "${ret}: error")
 endif (NOT ${ret} STREQUAL 0)
-=======
-#if(NOT EXISTS ${asn1c_call})
-#message( FATAL_ERROR "The script ${asn1c_call} must be present" )
-#endif(NOT EXISTS ${asn1c_call})
-
-#message("calling ASN1C_PREFIX=NR_ asn1c -findirect-choice -fcompound-names -fno-include-deps -gen-PER -no-gen-OER -no-gen-example -D ${RRC_FULL_DIR} ${RRC_GRAMMAR}")
-
-#execute_process(COMMAND env asn1c  
-#			${NR_RRC_FULL_DIR} 
-#			${NR_RRC_GRAMMAR}
-#			NR_RRC
-#                       RESULT_VARIABLE ret
-#                       OUTPUT_QUIET
-#                       ERROR_QUIET )
-
-message("calling ASN1C_PREFIX=NR asn1c -pdu=all -fcompound-names -gen-PER -no-gen-OER -no-gen-example -D ${NR_RRC_FULL_DIR} ${NR_RRC_GRAMMAR}")
-execute_process(COMMAND mkdir -p ${NR_RRC_FULL_DIR}
-                COMMAND env "ASN1C_PREFIX=NR_" asn1c -findirect-choice -fcompound-names -fno-include-deps -gen-PER -no-gen-OER -no-gen-example -D ${NR_RRC_FULL_DIR} ${NR_RRC_GRAMMAR}
-                RESULT_VARIABLE ret)
-
-if (NOT ${ret} STREQUAL 0)
-   message(FATAL_ERROR "${asn1c_call}: error")
-endif (NOT ${ret} STREQUAL 0)
-
-#if(NOT EXISTS ${fix_asn1c_call})
-#  message( FATAL_ERROR "The script ${fix_asn1c_call} must be present" )
-#endif(NOT EXISTS ${fix_asn1c_call})
-#execute_process(COMMAND ${fix_asn1c_call} 
-#			${NR_RRC_FULL_DIR} 
-#			NR_RRC 
-#			${NR_RRC_ASN1_VERSION}
-#			RESULT_VARIABLE ret)
-
-#if (NOT ${ret} STREQUAL 0)
-#  message(FATAL_ERROR "${fix_asn1c_call}: error")
-#endif (NOT ${ret} STREQUAL 0)
->>>>>>> a9cf09ec
 
 file(GLOB nr_rrc_source ${NR_RRC_FULL_DIR}/*.c)
 file(GLOB nr_rrc_h ${NR_RRC_FULL_DIR}/*.h)
 set(nr_rrc_h ${nr_rrc_h} ${NR_RRC_FULL_DIR}/NR_asn_constant.h)
-<<<<<<< HEAD
 #set_source_files_properties(${nr_rrc_source} PROPERTIES COMPILE_FLAGS -w) # suppress warnings from generated code
-=======
-set_source_files_properties(${nr_rrc_source} PROPERTIES COMPILE_FLAGS -w) # suppress warnings from generated code
->>>>>>> a9cf09ec
 add_library(NR_RRC_LIB 
 	    ${nr_rrc_h} 
 	    ${nr_rrc_source}
@@ -435,21 +385,10 @@
 # add the command to generate the source code
 # Warning: if you modify ASN.1 source file to generate new C files, cmake should be re-run instead of make
 
-<<<<<<< HEAD
 add_custom_command (OUTPUT ${NR_RRC_FULL_DIR}/NR_asn_constant.h
   		    COMMAND mkdir -p ${NR_RRC_FULL_DIR}
-                    #COMMAND env "ASN1C_PREFIX=NR_" asn1c -fcompound-names -findirect-choice -fno-include-deps -gen-PER -no-gen-OER -no-gen-example -D ${NR_RRC_FULL_DIR} ${NR_RRC_GRAMMAR}
                     DEPENDS ${NR_RRC_GRAMMAR}
                     )
-=======
-
-add_custom_command (
-  OUTPUT ${NR_RRC_FULL_DIR}/asn_constant.h
-  COMMAND ${asn1c_call}  ${NR_RRC_FULL_DIR} ${NR_RRC_GRAMMAR} RRC
-  COMMAND ${fix_asn1c_call}  ${NR_RRC_FULL_DIR} RRC ${NR_RRC_ASN1_VERSION}
-  DEPENDS ${RRC_GRAMMAR}
-  )
->>>>>>> a9cf09ec
 
 # S1AP
 # Same limitation as described in RRC: unknown generated file list
@@ -489,13 +428,9 @@
 message("calling ASN1C_PREFIX=S1AP_ asn1c -pdu=all -fcompound-names -fno-include-deps -gen-PER -no-gen-OER -no-gen-example -D ${S1AP_C_DIR} ${S1AP_ASN_DIR}/${S1AP_ASN_FILES}")
 execute_process(COMMAND mkdir -p ${S1AP_C_DIR}
                 COMMAND env "ASN1C_PREFIX=S1AP_" asn1c -pdu=all -fcompound-names -fno-include-deps -gen-PER -no-gen-OER -no-gen-example -D ${S1AP_C_DIR} ${S1AP_ASN_DIR}/${S1AP_ASN_FILES}
-<<<<<<< HEAD
                 RESULT_VARIABLE ret
 		OUTPUT_QUIET
                 ERROR_QUIET)
-=======
-                RESULT_VARIABLE ret)
->>>>>>> a9cf09ec
 if (NOT ${ret} STREQUAL 0)
   message(FATAL_ERROR "${ret}: error")
 endif (NOT ${ret} STREQUAL 0)
@@ -562,13 +497,9 @@
 message("calling ASN1C_PREFIX=X2AP_ asn1c -pdu=all -fcompound-names -fno-include-deps -gen-PER -no-gen-OER -no-gen-example -D ${X2AP_C_DIR} ${X2AP_ASN_DIR}/${X2AP_ASN_FILES}")
 execute_process(COMMAND mkdir -p ${X2AP_C_DIR}
                 COMMAND env "ASN1C_PREFIX=X2AP_" asn1c -pdu=all -fcompound-names -fno-include-deps -gen-PER -no-gen-OER -no-gen-example -D ${X2AP_C_DIR} ${X2AP_ASN_DIR}/${X2AP_ASN_FILES}
-<<<<<<< HEAD
                 RESULT_VARIABLE ret
                 OUTPUT_QUIET
                 ERROR_QUIET)
-=======
-                RESULT_VARIABLE ret)
->>>>>>> a9cf09ec
 if (NOT ${ret} STREQUAL 0)
   message(FATAL_ERROR "${ret}: error")
 endif (NOT ${ret} STREQUAL 0)
@@ -684,19 +615,11 @@
   ${OPENAIR_TARGETS}/ARCH/tcp_bridge/tcp_bridge.c
   )
 add_library(tcp_bridge MODULE ${HWLIB_TCP_BRIDGE_SOURCE} )
-<<<<<<< HEAD
 
 #get_target_property(tcp_bridge_cflags tcp_bridge COMPILE_FLAGS)
 #set_target_properties(tcp_bridge PROPERTIES COMPILE_FLAGS "${tcp_bridge_cflags} -fvisibility=hidden")
 set_target_properties(tcp_bridge PROPERTIES COMPILE_FLAGS "-fvisibility=hidden")
 
-=======
-
-#get_target_property(tcp_bridge_cflags tcp_bridge COMPILE_FLAGS)
-#set_target_properties(tcp_bridge PROPERTIES COMPILE_FLAGS "${tcp_bridge_cflags} -fvisibility=hidden")
-set_target_properties(tcp_bridge PROPERTIES COMPILE_FLAGS "-fvisibility=hidden")
-
->>>>>>> a9cf09ec
 # this one is to connect OAI eNB and OAI UE in the basic simulator
 # see targets/ARCH/tcp_bridge/README.tcp_bridge_oai for usage
 set(HWLIB_TCP_BRIDGE_OAI_SOURCE
@@ -1025,11 +948,7 @@
   ${OPENAIR2_DIR}/UTIL/FIFO/pad_list.c
   ${OPENAIR2_DIR}/UTIL/LISTS/list.c
   ${OPENAIR2_DIR}/UTIL/LISTS/list2.c
-<<<<<<< HEAD
-  ${OPENAIR2_DIR}/UTIL/LOG/log.c
-=======
   ${OPENAIR_DIR}/common/utils/LOG/log.c
->>>>>>> a9cf09ec
 #  ${OPENAIR2_DIR}/UTIL/LOG/vcd_signal_dumper.c
   ${OPENAIR2_DIR}/UTIL/MATH/oml.c
   ${OPENAIR2_DIR}/UTIL/MEM/mem_block.c
@@ -1393,7 +1312,7 @@
   # depend on code generation from asn1c
   ${RRC_FULL_DIR}/asn_constant.h
   # actual source
-  ${OPENAIR1_DIR}/PHY/MODULATION/slot_fep.c
+  ${OPENAIR1_DIR}/PHY/MODULATION/slot_fep_nr.c
   ${OPENAIR1_DIR}/PHY/INIT/nr_parms.c
   ${OPENAIR1_DIR}/PHY/NR_UE_TRANSPORT/pss_nr.c
   ${OPENAIR1_DIR}/PHY/NR_UE_TRANSPORT/sss_nr.c
@@ -1443,7 +1362,7 @@
 
 add_library(PHY_COMMON ${PHY_SRC_COMMON})
 add_library(PHY ${PHY_SRC})
-add_library(PHY_UE ${PHY_SRC_UE}   ${OPENAIR1_DIR}/PHY/NR_UE_ESTIMATION/nr_dl_channel_estimation.c   ${OPENAIR1_DIR}/PHY/NR_REFSIG/nr_dmrs_rx.c)
+add_library(PHY_UE ${PHY_SRC_UE})
 add_library(PHY_NR ${PHY_NR_SRC})
 add_library(PHY_NR_UE ${PHY_NR_UE_SRC})
 add_library(PHY_RU ${PHY_SRC_RU})
@@ -1465,16 +1384,12 @@
   ${OPENAIR1_DIR}/PHY/LTE_UE_TRANSPORT/dlsch_llr_computation_avx2.c
   ${OPENAIR1_DIR}/PHY/TOOLS/signal_energy.c
   ${OPENAIR1_DIR}/PHY/LTE_ESTIMATION/lte_ue_measurements.c
-<<<<<<< HEAD
-  ${OPENAIR2_DIR}/UTIL/LOG/log.c
-=======
   ${OPENAIR_DIR}/common/utils/LOG/log.c
   ${OPENAIR_DIR}/common/utils/T/T.c
   ${OPENAIR_DIR}/common/utils/T/local_tracer.c
   ${OPENAIR_DIR}/common/config/config_cmdline.c
   ${OPENAIR_DIR}/common/config/config_userapi.c
   ${OPENAIR_DIR}/common/config/config_load_configmodule.c
->>>>>>> a9cf09ec
   )
 add_library(PHY_MEX ${PHY_MEX_UE})
 
@@ -1709,7 +1624,7 @@
 include_directories("${OPENAIR2_DIR}/NR_UE_PHY_INTERFACE")
 include_directories("${OPENAIR2_DIR}/LAYER2/NR_MAC_UE")
 include_directories("${OPENAIR1_DIR}/SCHED_NR_UE")
-include_directories(${NFAPI_USER_DIR})
+#include_directories("${NFAPI_USER_DIR}"")
 
 # L3 Libs
 ##########################
@@ -2275,7 +2190,7 @@
 
 target_link_libraries (lte-softmodem
   -Wl,--start-group
-  RRC_LIB NR_RRC_LIB S1AP_LIB S1AP_ENB GTPV1U SECU_CN SECU_OSA UTIL HASHTABLE SCTP_CLIENT UDP SCHED_LIB SCHED_RU_LIB PHY_COMMON PHY PHY_RU LFDS L2
+  RRC_LIB S1AP_LIB S1AP_ENB GTPV1U SECU_CN SECU_OSA UTIL HASHTABLE SCTP_CLIENT UDP SCHED_LIB SCHED_RU_LIB PHY_COMMON PHY PHY_RU LFDS L2 
   ${MSC_LIB} ${RAL_LIB} ${NAS_UE_LIB} ${ITTI_LIB} ${FLPT_MSG_LIB} ${ASYNC_IF_LIB} ${FLEXRAN_AGENT_LIB} LFDS7
   NFAPI_COMMON_LIB NFAPI_LIB NFAPI_VNF_LIB NFAPI_PNF_LIB NFAPI_USER_LIB
   -Wl,--end-group z dl)
@@ -2312,11 +2227,7 @@
   )
 target_link_libraries (lte-softmodem-nos1
   -Wl,--start-group
-<<<<<<< HEAD
   RRC_LIB SECU_CN SECU_OSA UTIL HASHTABLE SCHED_LIB SCHED_RU_LIB PHY_COMMON PHY PHY_RU LFDS L2 ${MSC_LIB} ${RAL_LIB} ${ITTI_LIB}
-=======
-  RRC_LIB NR_RRC_LIB SECU_CN SECU_OSA UTIL HASHTABLE SCHED_LIB SCHED_RU_LIB PHY_COMMON PHY PHY_RU LFDS L2 ${MSC_LIB} ${RAL_LIB} ${ITTI_LIB}
->>>>>>> a9cf09ec
   ${MIH_LIB} ${FLPT_MSG_LIB} ${ASYNC_IF_LIB} ${FLEXRAN_AGENT_LIB} LFDS7
   NFAPI_COMMON_LIB NFAPI_LIB NFAPI_VNF_LIB NFAPI_PNF_LIB NFAPI_USER_LIB
   -Wl,--end-group z dl )
@@ -2433,13 +2344,13 @@
 target_link_libraries (nr-softmodem
   -Wl,--start-group
   UTIL HASHTABLE SCTP_CLIENT UDP SCHED_LIB SCHED_RU_LIB SCHED_NR_LIB PHY_NR PHY PHY_COMMON PHY_RU LFDS GTPV1U SECU_CN SECU_OSA
-  ${ITTI_LIB} ${FLPT_MSG_LIB} ${ASYNC_IF_LIB} ${FLEXRAN_AGENT_LIB} LFDS7 ${MSC_LIB} ${RAL_LIB} ${NAS_UE_LIB}
+  ${ITTI_LIB} ${FLPT_MSG_LIB} ${ASYNC_IF_LIB} ${FLEXRAN_AGENT_LIB} LFDS7 ${MSC_LIB} ${RAL_LIB} ${NAS_UE_LIB} ${ATLAS_LIBRARIES}
   RRC_LIB NR_RRC_LIB S1AP_LIB S1AP_ENB L2
   NFAPI_COMMON_LIB NFAPI_LIB NFAPI_VNF_LIB NFAPI_PNF_LIB NFAPI_USER_LIB
   -Wl,--end-group z dl)
 
 target_link_libraries (nr-softmodem ${LIBXML2_LIBRARIES})
-target_link_libraries (nr-softmodem pthread m ${CONFIG_LIBRARIES} rt crypt ${CRYPTO_LIBRARIES} ${OPENSSL_LIBRARIES} ${NETTLE_LIBRARIES} sctp  ${XFORMS_LIBRARIES} ${PROTOBUF_LIB}  ${CMAKE_DL_LIBS} ${LIBYAML_LIBRARIES})
+target_link_libraries (nr-softmodem pthread m ${CONFIG_LIBRARIES} rt crypt ${CRYPTO_LIBRARIES} ${OPENSSL_LIBRARIES} ${NETTLE_LIBRARIES} sctp  ${XFORMS_LIBRARIES} ${PROTOBUF_LIB}  ${CMAKE_DL_LIBS} ${LIBYAML_LIBRARIES} ${ATLAS_LIBRARIES})
 target_link_libraries (nr-softmodem ${LIB_LMS_LIBRARIES})
 target_link_libraries (nr-softmodem ${T_LIB})
 
@@ -2509,12 +2420,12 @@
 
 target_link_libraries (nr-uesoftmodem
   -Wl,--start-group
-  RRC_LIB NR_RRC_LIB S1AP_LIB S1AP_ENB GTPV1U SECU_CN SECU_OSA UTIL HASHTABLE SCTP_CLIENT UDP SCHED_RU_LIB SCHED_NR_UE_LIB PHY_NR_UE PHY_RU LFDS NR_L2_UE NR_LTE_UE_REUSE_LIB 
-  ${MSC_LIB} ${RAL_LIB} ${NAS_UE_LIB} ${ITTI_LIB} ${FLPT_MSG_LIB} ${ASYNC_IF_LIB} LFDS7
+  RRC_LIB NR_RRC_LIB S1AP_LIB S1AP_ENB GTPV1U SECU_CN SECU_OSA UTIL HASHTABLE SCTP_CLIENT UDP SCHED_RU_LIB SCHED_UE_LIB SCHED_NR_UE_LIB PHY_COMMON PHY_UE PHY_NR_UE PHY_RU LFDS NR_L2_UE #NR_LTE_UE_REUSE_LIB 
+  ${MSC_LIB} ${RAL_LIB} ${NAS_UE_LIB} ${ITTI_LIB} ${FLPT_MSG_LIB} ${ASYNC_IF_LIB} LFDS7 ${ATLAS_LIBRARIES}
   -Wl,--end-group z dl)
 
 target_link_libraries (nr-uesoftmodem ${LIBXML2_LIBRARIES})
-target_link_libraries (nr-uesoftmodem pthread m ${CONFIG_LIBRARIES} rt crypt ${CRYPTO_LIBRARIES} ${OPENSSL_LIBRARIES} ${NETTLE_LIBRARIES} sctp  ${XFORMS_LIBRARIES} ${PROTOBUF_LIB}  ${CMAKE_DL_LIBS} ${LIBYAML_LIBRARIES})
+target_link_libraries (nr-uesoftmodem pthread m ${CONFIG_LIBRARIES} rt crypt ${CRYPTO_LIBRARIES} ${OPENSSL_LIBRARIES} ${NETTLE_LIBRARIES} sctp  ${XFORMS_LIBRARIES} ${PROTOBUF_LIB}  ${CMAKE_DL_LIBS} ${LIBYAML_LIBRARIES} ${ATLAS_LIBRARIES})
 target_link_libraries (nr-uesoftmodem ${LIB_LMS_LIBRARIES})
 target_link_libraries (nr-uesoftmodem ${T_LIB})
 
@@ -2700,46 +2611,6 @@
 # Generated specific cases is not regular code
 ###############################################
 
-<<<<<<< HEAD
-##################""
-# itti symbolic debug print require to generate a specific include file
-########################################
-
-# retrieve the compiler options to send it to gccxml
-get_directory_property( DirDefs COMPILE_DEFINITIONS )
-foreach( d ${DirDefs} )
-    list(APPEND itti_compiler_options "-D${d}")
-endforeach()
-get_directory_property( DirDefs INCLUDE_DIRECTORIES )
-foreach( d ${DirDefs} )
-    list(APPEND itti_compiler_options "-I${d}")
-endforeach()
-
-# castxml doesn't work with c11 (gcc 5 default)
-# force castxml and clang compilation with gnu89 standard
-# we can't use cXX standard as pthread_rwlock_t is gnu standard
-list(APPEND itti_compiler_options "-std=gnu89")
-set (ITTI_H ${OPENAIR_DIR}/common/utils/T/T.h) #${ITTI_DIR}/intertask_interface_types.h)
-if(EXISTS /usr/bin/gccxml)
-   set(xml_command gccxml ${itti_compiler_options} -fxml=${OPENAIR_BIN_DIR}/messages.xml ${ITTI_H})
-else()
-   set(xml_command castxml --castxml-gccxml ${itti_compiler_options} ${ITTI_H} -o ${OPENAIR_BIN_DIR}/messages.xml)
-endif()
-
-add_custom_command (
-  OUTPUT ${OPENAIR_BIN_DIR}/messages.xml
-  COMMAND ${xml_command}
-  DEPENDS ${S1AP_OAI_generated} ${RRC_FULL_DIR}/asn_constant.h
-  )
-
-add_custom_command (
-  OUTPUT ${OPENAIR_BIN_DIR}/messages_xml.h
-  COMMAND sed -e 's/ *//'   -e 's/\"/\\\\\"/g' -e 's/^/\"/' -e 's/$$/\\\\n\"/' ${OPENAIR_BIN_DIR}/messages.xml  > ${OPENAIR_BIN_DIR}/messages_xml.h
-  DEPENDS ${OPENAIR_BIN_DIR}/messages.xml ${RRC_FULL_DIR}/asn_constant.h
-  )
-
-=======
->>>>>>> a9cf09ec
 ################
 # Kernel modules
 ###############
