--- conflicted
+++ resolved
@@ -224,8 +224,6 @@
 add_definitions("-DFIRMWARE_VERSION=\"${FIRMWARE_VERSION}\"")
 add_definitions("-DPACKAGE_VERSION=\"Branch: ${GIT_BRANCH} Abrev. Hash: ${GIT_COMMIT_HASH} Date: ${GIT_COMMIT_DATE}\"")
 add_definitions("-DPACKAGE_BUGREPORT=\"openair4g-devel@lists.eurecom.fr\"")
-
-add_boolean_option(PDCP_SPLIT True "enable PDCP split")
 
 
 # Debug related options
@@ -314,19 +312,10 @@
 endif  (${RRC_ASN1_VERSION} STREQUAL "Rel8")
 add_definitions(-DLTE_RRC_VERSION=${LTE_RRC_VERSION})
 set (RRC_FULL_DIR ${asn1_generated_dir}/RRC_${RRC_ASN1_VERSION})
-<<<<<<< HEAD
-message("calling asn1c -pdu=all -fcompound-names -gen-PER -no-gen-OER -no-gen-example -D ${RRC_FULL_DIR} ${RRC_GRAMMAR}")
-execute_process(COMMAND mkdir -p ${RRC_FULL_DIR}
-                COMMAND env asn1c -pdu=all -fcompound-names -gen-PER -no-gen-OER -no-gen-example -D ${RRC_FULL_DIR} ${RRC_GRAMMAR}
-                RESULT_VARIABLE ret
-                OUTPUT_QUIET
-                ERROR_QUIET)
-=======
 
 # Warning: if you modify ASN.1 source file to generate new C files, cmake should be re-run instead of make
 execute_process(COMMAND ${OPENAIR_CMAKE}/tools/make_asn1c_includes.sh "${RRC_FULL_DIR}" "${RRC_GRAMMAR}" "LTE_"
                 RESULT_VARIABLE ret)
->>>>>>> 6a47f9e7
 if (NOT ${ret} STREQUAL 0)
   message(FATAL_ERROR "${ret}: error")
 endif (NOT ${ret} STREQUAL 0)
@@ -379,20 +368,10 @@
 add_definitions(-DS1AP_VERSION=${S1AP_VERSION})
 set(S1AP_ASN_DIR ${S1AP_DIR}/MESSAGES/ASN1/${S1AP_RELEASE})
 set(S1AP_C_DIR ${asn1_generated_dir}/S1AP_${S1AP_RELEASE})
-<<<<<<< HEAD
-message("calling ASN1C_PREFIX=S1AP_ asn1c -pdu=all -fcompound-names -fno-include-deps -gen-PER -no-gen-OER -no-gen-example -D ${S1AP_C_DIR} ${S1AP_ASN_DIR}/${S1AP_ASN_FILES}")
-execute_process(COMMAND mkdir -p ${S1AP_C_DIR}
-                COMMAND env "ASN1C_PREFIX=S1AP_" asn1c -pdu=all -fcompound-names -fno-include-deps -gen-PER -no-gen-OER -no-gen-example -D ${S1AP_C_DIR} ${S1AP_ASN_DIR}/${S1AP_ASN_FILES}
-                RESULT_VARIABLE ret
-                OUTPUT_QUIET
-                ERROR_QUIET)
-
-=======
 
 # Warning: if you modify ASN.1 source file to generate new C files, cmake should be re-run instead of make
 execute_process(COMMAND ${OPENAIR_CMAKE}/tools/make_asn1c_includes.sh "${S1AP_C_DIR}" "${S1AP_ASN_DIR}/${S1AP_ASN_FILES}" "S1AP_" -fno-include-deps
                 RESULT_VARIABLE ret)
->>>>>>> 6a47f9e7
 if (NOT ${ret} STREQUAL 0)
   message(FATAL_ERROR "${ret}: error")
 endif (NOT ${ret} STREQUAL 0)
@@ -401,7 +380,7 @@
 add_custom_target (
   s1ap_flag ALL
   ${OPENAIR_CMAKE}/tools/make_asn1c_includes.sh "${S1AP_C_DIR}" "${S1AP_ASN_DIR}/${S1AP_ASN_FILES}" "S1AP_" -fno-include-deps
-  DEPENDS  "${S1AP_ASN_DIR}/${S1AP_ASN_FILES}" 
+  DEPENDS  "${S1AP_ASN_DIR}/${S1AP_ASN_FILES}"
 )
 
 add_library(S1AP_LIB
@@ -455,19 +434,10 @@
 add_definitions(-DX2AP_VERSION=${X2AP_VERSION})
 set(X2AP_ASN_DIR ${X2AP_DIR}/MESSAGES/ASN1/${X2AP_RELEASE})
 set(X2AP_C_DIR ${asn1_generated_dir}/X2AP_${X2AP_RELEASE})
-<<<<<<< HEAD
-message("calling ASN1C_PREFIX=X2AP_ asn1c -pdu=all -fcompound-names -fno-include-deps -gen-PER -no-gen-OER -no-gen-example -D ${X2AP_C_DIR} ${X2AP_ASN_DIR}/${X2AP_ASN_FILES}")
-execute_process(COMMAND mkdir -p ${X2AP_C_DIR}
-                COMMAND env "ASN1C_PREFIX=X2AP_" asn1c -pdu=all -fcompound-names -fno-include-deps -gen-PER -no-gen-OER -no-gen-example -D ${X2AP_C_DIR} ${X2AP_ASN_DIR}/${X2AP_ASN_FILES}
-                RESULT_VARIABLE ret
-                OUTPUT_QUIET
-                ERROR_QUIET)
-=======
 
 # Warning: if you modify ASN.1 source file to generate new C files, cmake should be re-run instead of make
 execute_process(COMMAND ${OPENAIR_CMAKE}/tools/make_asn1c_includes.sh "${X2AP_C_DIR}" "${X2AP_ASN_DIR}/${X2AP_ASN_FILES}"  "X2AP_" -fno-include-deps
                 RESULT_VARIABLE ret)
->>>>>>> 6a47f9e7
 if (NOT ${ret} STREQUAL 0)
   message(FATAL_ERROR "${ret}: error")
 endif (NOT ${ret} STREQUAL 0)
@@ -969,39 +939,38 @@
 
 #set(PROTOBUF_LIB "protobuf") #for Cpp
 
-if (PDCP_SPLIT)
-  # set the version of protobuf messages, V3 not supported yet
-  add_list1_option(FSPT_VERSION V2 "FSPT MSG  protobuf  grammar version" V2 V3)
-
-  if (${FSPT_VERSION} STREQUAL "V2")
-    set (FSPTDIR V2)
-  elseif (${FSPT_VERSION} STREQUAL "V3")
-    set (FSPTDIR V3)
-  endif(${FSPT_VERSION} STREQUAL "V2")
-
-  set(FSPT_MSG_DIR ${OPENAIR_DIR}/targets/COMMON/MESSAGES/${FSPTDIR} )
-  set(FSPT_MSG_FILES
-    ${FSPT_MSG_DIR}/flexsplit.proto
-    )
-
-  set(FSPT_C_DIR ${protobuf_generated_dir}/FSPT_${FSPTDIR})
-  message("calling protoc_call=${protoc_call} FSPT_C_DIR=${FSPT_C_DIR} FSPT_MSG_DIR=${FSPT_MSG_DIR} FSPT_MSG_FILES=${FSPT_MSG_FILES}")
-  execute_process(COMMAND ${protoc_call} ${FSPT_C_DIR} ${FSPT_MSG_DIR} ${FSPT_MSG_FILES})
-  file(GLOB FSPT_source ${FSPT_C_DIR}/*.c)
-  set(FSPT_OAI_generated
-    ${FSPT_C_DIR}/flexsplit.pb-c.c
-    )
-  
-  file(GLOB fspt_h ${FSPT_C_DIR}/*.h)
-  set(fspt_h ${fspt_h} )
-  
-  add_library(FSPT_MSG
-    ${FSPT_OAI_generated}
-    ${FSPT_source}
-    )
-  set(FSPT_MSG_LIB FSPT_MSG)
-  message("fspt c dir is : ${FSPT_C_DIR}")
-  include_directories (${FSPT_C_DIR})
+# set the version of protobuf messages, V3 not supported yet
+add_list1_option(FSPT_VERSION V2 "FSPT MSG  protobuf  grammar version" V2 V3)
+
+if (${FSPT_VERSION} STREQUAL "V2")
+  set (FSPTDIR V2)
+elseif (${FSPT_VERSION} STREQUAL "V3")
+  set (FSPTDIR V3)
+endif(${FSPT_VERSION} STREQUAL "V2")
+
+set(FSPT_MSG_DIR ${OPENAIR_DIR}/targets/COMMON/MESSAGES/${FSPTDIR} )
+set(FSPT_MSG_FILES
+  ${FSPT_MSG_DIR}/flexsplit.proto
+  )
+
+set(FSPT_C_DIR ${protobuf_generated_dir}/FSPT_${FSPTDIR})
+message("calling protoc_call=${protoc_call} FSPT_C_DIR=${FSPT_C_DIR} FSPT_MSG_DIR=${FSPT_MSG_DIR} FSPT_MSG_FILES=${FSPT_MSG_FILES}")
+execute_process(COMMAND ${protoc_call} ${FSPT_C_DIR} ${FSPT_MSG_DIR} ${FSPT_MSG_FILES})
+file(GLOB FSPT_source ${FSPT_C_DIR}/*.c)
+set(FSPT_OAI_generated
+  ${FSPT_C_DIR}/flexsplit.pb-c.c
+  )
+
+file(GLOB fspt_h ${FSPT_C_DIR}/*.h)
+set(fspt_h ${fspt_h} )
+
+add_library(FSPT_MSG
+  ${FSPT_OAI_generated}
+  ${FSPT_source}
+  )
+set(FSPT_MSG_LIB FSPT_MSG)
+message("fspt c dir is : ${FSPT_C_DIR}")
+include_directories (${FSPT_C_DIR})
 
 #  add_library(ASYNC_IF
 #    ${OPENAIR2_DIR}/UTIL/ASYNC_IF/socket_link.c
@@ -1012,22 +981,21 @@
 #  set(ASYNC_IF_LIB ASYNC_IF)
 #  include_directories(${OPENAIR2_DIR}/UTIL/ASYNC_IF)
 
-  add_library(PROTO_AGENT
-    ${OPENAIR2_DIR}/LAYER2/PROTO_AGENT/proto_agent_handler.c
-    ${OPENAIR2_DIR}/LAYER2/PROTO_AGENT/proto_agent_common.c
-    ${OPENAIR2_DIR}/LAYER2/PROTO_AGENT/proto_agent.c
-    ${OPENAIR2_DIR}/LAYER2/PROTO_AGENT/proto_agent_net_comm.c
-    ${OPENAIR2_DIR}/LAYER2/PROTO_AGENT/proto_agent_async.c
-    )
-  set(PROTO_AGENT_LIB PROTO_AGENT)
-  include_directories(${OPENAIR2_DIR}/LAYER2/PROTO_AGENT)
-
-
-
-  set(PROTOBUF_LIB "protobuf-c")
-  
-  #set(PROTOBUF_LIB "protobuf") #for Cpp
-endif()
+add_library(PROTO_AGENT
+  ${OPENAIR2_DIR}/LAYER2/PROTO_AGENT/proto_agent_handler.c
+  ${OPENAIR2_DIR}/LAYER2/PROTO_AGENT/proto_agent_common.c
+  ${OPENAIR2_DIR}/LAYER2/PROTO_AGENT/proto_agent.c
+  ${OPENAIR2_DIR}/LAYER2/PROTO_AGENT/proto_agent_net_comm.c
+  ${OPENAIR2_DIR}/LAYER2/PROTO_AGENT/proto_agent_async.c
+  )
+set(PROTO_AGENT_LIB PROTO_AGENT)
+include_directories(${OPENAIR2_DIR}/LAYER2/PROTO_AGENT)
+
+
+
+set(PROTOBUF_LIB "protobuf-c")
+
+#set(PROTOBUF_LIB "protobuf") #for Cpp
 
 add_library(HASHTABLE
   ${OPENAIR_DIR}/common/utils/hashtable/hashtable.c
@@ -2082,13 +2050,6 @@
 ###################################################
 
 add_executable(lte-softmodem
-<<<<<<< HEAD
-  ${rrc_h}
-  ${s1ap_h}
-  ${f1ap_h}
-  #${OPENAIR_BIN_DIR}/messages_xml.h
-=======
->>>>>>> 6a47f9e7
   ${OPENAIR_TARGETS}/RT/USER/rt_wrapper.c
   ${OPENAIR_TARGETS}/RT/USER/lte-enb.c
   ${OPENAIR_TARGETS}/RT/USER/lte-ru.c
@@ -2156,13 +2117,6 @@
 # lte-softmodem-nos1 is both eNB and UE implementation
 ###################################################
 add_executable(lte-softmodem-nos1
-<<<<<<< HEAD
-  ${rrc_h}
-  ${s1ap_h}
-  ${f1ap_h}
-  #${OPENAIR_BIN_DIR}/messages_xml.h
-=======
->>>>>>> 6a47f9e7
   ${OPENAIR_TARGETS}/RT/USER/rt_wrapper.c
   ${OPENAIR_TARGETS}/RT/USER/lte-enb.c
   ${OPENAIR_TARGETS}/RT/USER/lte-ru.c
@@ -2201,13 +2155,6 @@
 #######################################
 
 add_executable(lte-uesoftmodem
-<<<<<<< HEAD
-  ${rrc_h}
-  ${s1ap_h}
-  ${f1ap_h}
-  #${OPENAIR_BIN_DIR}/messages_xml.h
-=======
->>>>>>> 6a47f9e7
   ${OPENAIR_TARGETS}/RT/USER/rt_wrapper.c
   ${OPENAIR_TARGETS}/RT/USER/lte-ue.c
   ${OPENAIR_TARGETS}/RT/USER/lte-uesoftmodem.c
@@ -2246,13 +2193,6 @@
 # lte-uesoftmodem-nos1 is UE implementation
 ###################################################
 add_executable(lte-uesoftmodem-nos1
-<<<<<<< HEAD
-  ${rrc_h}
-  ${s1ap_h}
-  ${f1ap_h}
-#  ${OPENAIR_BIN_DIR}/messages_xml.h
-=======
->>>>>>> 6a47f9e7
   ${OPENAIR_TARGETS}/RT/USER/rt_wrapper.c
   ${OPENAIR_TARGETS}/RT/USER/lte-ue.c
   ${OPENAIR_TARGETS}/RT/USER/lte-uesoftmodem.c
