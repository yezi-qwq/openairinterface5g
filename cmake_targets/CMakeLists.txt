--- conflicted
+++ resolved
@@ -1608,9 +1608,6 @@
   ${ENB_APP_SRC}
   )
 
-<<<<<<< HEAD
-#  ${OPENAIR2_DIR}/RRC/L2_INTERFACE/openair_rrc_L2_interface.c)
-=======
 add_library(MAC_NR
   ${MAC_NR_SRC}
   )
@@ -1618,7 +1615,6 @@
 add_library(MAC_UE_NR
   ${MAC_NR_SRC_UE}
   )
->>>>>>> 6180c752
 
 add_library(L2_NR
   ${L2_NR_SRC}
