--- conflicted
+++ resolved
@@ -114,11 +114,8 @@
 ####################################################
 # compilation flags
 #############################################
-<<<<<<< HEAD
-#set (CMAKE_BUILD_TYPE "Debug")
-=======
+
 #set(CMAKE_BUILD_TYPE "Debug")
->>>>>>> 2045a493
 if (CMAKE_BUILD_TYPE STREQUAL "")
    set(CMAKE_BUILD_TYPE "RelWithDebInfo")
 endif()
@@ -174,7 +171,7 @@
 # these changes are related to hardcoded path to include .h files
 add_definitions(-DCMAKER)
 set(CMAKE_C_FLAGS_DEBUG "${CMAKE_C_FLAGS} -g -DMALLOC_CHECK_=3")
-set(CMAKE_C_FLAGS_RELWITHDEBINFO "${CMAKE_C_FLAGS} -g -DMALLOC_CHECK_=3 -O2") 
+set(CMAKE_C_FLAGS_RELWITHDEBINFO "${CMAKE_C_FLAGS} -g -DMALLOC_CHECK_=3 -O2")
 
 
 set(GIT_BRANCH        "UNKNOWN")
@@ -199,7 +196,7 @@
     OUTPUT_VARIABLE GIT_COMMIT_HASH
     OUTPUT_STRIP_TRAILING_WHITESPACE
   )
-  
+
   # Get the latest commit date of the working branch
   execute_process(
     COMMAND git log -1 --format=%cd
@@ -227,9 +224,9 @@
 add_boolean_option(XER_PRINT           False "print XER Format")
 add_boolean_option(RRC_MSG_PRINT       False "print RRC messages")
 add_boolean_option(PDCP_MSG_PRINT      False "print PDCP messages to /tmp/pdcp.log")
-add_boolean_option(DEBUG_PDCP_PAYLOAD  False "print PDCP PDU to stdout")  # if true, make sure that global and PDCP log levels are trace 
-add_boolean_option(DEBUG_MAC_INTERFACE False "print MAC-RLC PDU exchange to stdout") # if true, make sure that global and PDCP log levels are trace 
-add_boolean_option(TRACE_RLC_PAYLOAD   False "print RLC PDU to stdout") # if true, make sure that global and PDCP log levels are trace 
+add_boolean_option(DEBUG_PDCP_PAYLOAD  False "print PDCP PDU to stdout")  # if true, make sure that global and PDCP log levels are trace
+add_boolean_option(DEBUG_MAC_INTERFACE False "print MAC-RLC PDU exchange to stdout") # if true, make sure that global and PDCP log levels are trace
+add_boolean_option(TRACE_RLC_PAYLOAD   False "print RLC PDU to stdout") # if true, make sure that global and PDCP log levels are trace
 add_boolean_option(TEST_OMG            False "???")
 add_boolean_option(DEBUG_OMG           False "???")
 add_boolean_option(XFORMS              False "This adds the possibility to see the signal oscilloscope")
@@ -490,7 +487,7 @@
 include_directories("${OPENAIR_TARGETS}/ARCH/EXMIMO/USERSPACE/LIB/")
 include_directories ("${OPENAIR_TARGETS}/ARCH/EXMIMO/DEFS/")
 #set (option_HWEXMIMOLIB_lib "-l ")
-set(HWLIB_EXMIMO_SOURCE 
+set(HWLIB_EXMIMO_SOURCE
   ${OPENAIR_TARGETS}/ARCH/EXMIMO/USERSPACE/LIB/openair0_lib.c
 #  ${OPENAIR_TARGETS}/ARCH/EXMIMO/USERSPACE/LIB/gain_control.c
   )
@@ -498,27 +495,27 @@
 
 include_directories("${OPENAIR_TARGETS}/ARCH/USRP/USERSPACE/LIB/")
 set (option_HWUSRPLIB_lib "-l uhd")
-set(HWLIB_USRP_SOURCE 
+set(HWLIB_USRP_SOURCE
   ${OPENAIR_TARGETS}/ARCH/USRP/USERSPACE/LIB/usrp_lib.cpp
   )
 add_library(oai_usrpdevif MODULE ${HWLIB_USRP_SOURCE} )
 
 include_directories("${OPENAIR_TARGETS}/ARCH/BLADERF/USERSPACE/LIB/")
 set (option_HWBLADERFLIB_lib "-l bladerf")
-set(HWLIB_BLADERF_SOURCE 
+set(HWLIB_BLADERF_SOURCE
   ${OPENAIR_TARGETS}/ARCH/BLADERF/USERSPACE/LIB/bladerf_lib.c
   )
 add_library(oai_bladerfdevif MODULE ${HWLIB_BLADERF_SOURCE} )
 
 include_directories("${OPENAIR_TARGETS}/ARCH/LMSSDR/USERSPACE/LIB/")
 
-set(HWLIB_LMSSDR_SOURCE 
+set(HWLIB_LMSSDR_SOURCE
   ${OPENAIR_TARGETS}/ARCH/LMSSDR/USERSPACE/LIB/lms_lib.cpp
   )
 add_library(oai_lmssdrdevif MODULE ${HWLIB_LMSSDR_SOURCE} )
 
 include_directories("${OPENAIR_TARGETS}/ARCH/ETHERNET/USERSPACE/LIB/")
-set(TPLIB_ETHERNET_SOURCE 
+set(TPLIB_ETHERNET_SOURCE
   ${OPENAIR_TARGETS}/ARCH/ETHERNET/USERSPACE/LIB/ethernet_lib.c
   ${OPENAIR_TARGETS}/ARCH/ETHERNET/USERSPACE/LIB/eth_udp.c
   ${OPENAIR_TARGETS}/ARCH/ETHERNET/USERSPACE/LIB/eth_raw.c
@@ -573,12 +570,12 @@
     )
   include_directories("${OPENAIR_TARGETS}/ARCH/CPRIGW/USERSPACE/LIB/")
   set(option_HW_lib "-rdynamic dl")
-  
+
 endif (${RF_BOARD} STREQUAL "EXMIMO")
 
 
 if (${TRANSP_PRO} STREQUAL "ETHERNET")
-  
+
   include_directories ("${OPENAIR_TARGETS}/ARCH/ETHERNET/USERSPACE/LIB")
   set(TRANSPORT_SOURCE ${TRANSPORT_SOURCE}
     ${OPENAIR_TARGETS}/ARCH/ETHERNET/USERSPACE/LIB/ethernet_lib.c
@@ -587,7 +584,7 @@
     )
   set(option_TP_lib "-rdynamic -ldl")
 
-  
+
 endif (${TRANSP_PRO} STREQUAL "ETHERNET")
 ##########################################################
 
@@ -841,13 +838,13 @@
 if (FLEXRAN_AGENT_SB_IF)
   # set the version of protobuf messages, V3 not supported yet
   add_list1_option(FLPT_VERSION V2 "FLPT MSG  protobuf  grammar version" V2 V3)
-  
+
   if (${FLPT_VERSION} STREQUAL "V2")
     set (FLPTDIR V2)
   elseif (${FLPT_VERSION} STREQUAL "V3")
     set (FLPTDIR V3)
   endif(${FLPT_VERSION} STREQUAL "V2")
-  
+
   set(FLPT_MSG_DIR ${OPENAIR2_DIR}/ENB_APP/MESSAGES/${FLPTDIR} )
   set(FLPT_MSG_FILES
     ${FLPT_MSG_DIR}/header.proto
@@ -878,10 +875,10 @@
     ${FLPT_C_DIR}/config_common.pb-c.c
     ${FLPT_C_DIR}/control_delegation.pb-c.c
     )
-  
+
   file(GLOB flpt_h ${FLPT_C_DIR}/*.h)
   set(flpt_h ${flpt_h} )
-  
+
   add_library(FLPT_MSG
     ${FLPT_OAI_generated}
     ${FLPT_source}
@@ -912,12 +909,12 @@
     )
   set(FLEXRAN_AGENT_LIB FLEXRAN_AGENT)
   #include_directories(${OPENAIR2_DIR}/ENB_APP)
-  
+
   set(PROTOBUF_LIB "protobuf-c")
-  
+
   FIND_PATH(LIBYAML_INCLUDE_DIR NAMES yaml.h)
   FIND_LIBRARY(LIBYAML_LIBRARIES NAMES yaml libyaml)
-  
+
   INCLUDE(FindPackageHandleStandardArgs)
   FIND_PACKAGE_HANDLE_STANDARD_ARGS(Yaml DEFAULT_MSG LIBYAML_LIBRARIES LIBYAML_INCLUDE_DIR)
   MARK_AS_ADVANCED(LIBYAML_INCLUDE_DIR LIBYAML_LIBRARIES)
@@ -933,9 +930,9 @@
 include_directories(${OPENAIR_DIR}/common/utils/hashtable)
 
 if (MESSAGE_CHART_GENERATOR)
-  add_library(MSC  
+  add_library(MSC
     ${OPENAIR_DIR}/common/utils/msc/msc.c
-  )  
+  )
   set(MSC_LIB MSC)
 endif()
 include_directories(${OPENAIR_DIR}/common/utils/msc)
@@ -1012,7 +1009,7 @@
 
 # Scheduler
 ################################"
-set(SCHED_SRC 
+set(SCHED_SRC
   ${OPENAIR1_DIR}/SCHED/phy_procedures_lte_eNb.c
   ${OPENAIR1_DIR}/SCHED/phy_procedures_lte_ue.c
   ${OPENAIR1_DIR}/SCHED/phy_procedures_lte_common.c
@@ -1306,7 +1303,7 @@
   ${NAS_SRC}COMMON/API/NETWORK/nas_message.c
   ${NAS_SRC}COMMON/API/NETWORK/network_api.c
   )
-  
+
 set(libnas_emm_msg_OBJS
   ${NAS_SRC}COMMON/EMM/MSG/AttachAccept.c
   ${NAS_SRC}COMMON/EMM/MSG/AttachComplete.c
@@ -1339,7 +1336,7 @@
   ${NAS_SRC}COMMON/EMM/MSG/TrackingAreaUpdateRequest.c
   ${NAS_SRC}COMMON/EMM/MSG/UplinkNasTransport.c
 )
-  
+
 set(libnas_esm_msg_OBJS
   ${NAS_SRC}COMMON/ESM/MSG/ActivateDedicatedEpsBearerContextAccept.c
   ${NAS_SRC}COMMON/ESM/MSG/ActivateDedicatedEpsBearerContextReject.c
@@ -1459,7 +1456,7 @@
   ${NAS_SRC}COMMON/UTIL/OctetString.c
 )
 
-if(NAS_UE) 
+if(NAS_UE)
   set(libnas_ue_api_OBJS
     ${NAS_SRC}UE/API/USER/at_command.c
     ${NAS_SRC}UE/API/USER/at_error.c
@@ -1764,7 +1761,7 @@
   ${OPENAIR3_DIR}/NAS/UE/nas_ue_task.c
   ${GTPU_need_ITTI}
   ${HW_SOURCE}
-  ${TRANSPORT_SOURCE}  
+  ${TRANSPORT_SOURCE}
   ${RTAI_SOURCE}
   ${XFORMS_SOURCE}
   ${XFORMS_SOURCE_SOFTMODEM}
@@ -1799,7 +1796,7 @@
   ${OPENAIR2_DIR}/RRC/NAS/rb_config.c
   ${OPENAIR1_DIR}/SIMULATION/ETH_TRANSPORT/netlink_init.c
   ${HW_SOURCE}
-  ${TRANSPORT_SOURCE}  
+  ${TRANSPORT_SOURCE}
   ${RTAI_SOURCE}
   ${XFORMS_SOURCE}
   ${XFORMS_SOURCE_SOFTMODEM}
@@ -1823,15 +1820,15 @@
   ${OPENAIR_TARGETS}/RT/USER/eNB_transport_IQ.c
   ${OPENAIR_TARGETS}/RT/USER/UE_transport_IQ.c
   ${OPENAIR_TARGETS}/RT/USER/rt_wrapper.c
-  ${OPENAIR_TARGETS}/ARCH/COMMON/common_lib.c		
+  ${OPENAIR_TARGETS}/ARCH/COMMON/common_lib.c
   ${HW_SOURCE}
-  ${TRANSPORT_SOURCE}  
+  ${TRANSPORT_SOURCE}
   ${T_SOURCE}
   )
 target_include_directories(rrh_gw PRIVATE  ${OPENAIR_DIR}/common/utils/itti)
 target_link_libraries(rrh_gw
   -Wl,--start-group
-  UTIL LFDS  
+  UTIL LFDS
   -Wl,--end-group )
 target_link_libraries (rrh_gw rt pthread m )
 target_link_libraries (rrh_gw  ${option_HW_lib} ${option_TP_lib})
@@ -1894,7 +1891,7 @@
   ${GTPU_need_ITTI}
   ${OPENAIR_TARGETS}/COMMON/create_tasks.c
   ${HW_SOURCE}
-  ${TRANSPORT_SOURCE}  
+  ${TRANSPORT_SOURCE}
   ${XFORMS_SOURCE}
   ${T_SOURCE}
 )
@@ -1937,7 +1934,7 @@
   ${OPENAIR2_DIR}/RRC/NAS/rb_config.c
   ${OPENAIR_TARGETS}/COMMON/create_tasks.c
   ${HW_SOURCE}
-  ${TRANSPORT_SOURCE}  
+  ${TRANSPORT_SOURCE}
   ${XFORMS_SOURCE}
   ${T_SOURCE}
 )
@@ -1961,7 +1958,6 @@
 # Unitary tests for each piece of L1: example, mbmssim is MBMS L1 simulator
 #####################################
 
-<<<<<<< HEAD
 #special case for dlim TM4, which uses its own version of phy_scope code
 add_executable(dlsim_tm4
   ${OPENAIR_BIN_DIR}/messages_xml.h
@@ -1974,10 +1970,8 @@
   pthread m rt ${CONFIG_LIBRARIES} ${ATLAS_LIBRARIES} ${XFORMS_LIBRARIES} ${T_LIB}
   )
 
-foreach(myExe dlsim ulsim pbchsim scansim mbmssim pdcchsim pucchsim prachsim syncsim)
-=======
 foreach(myExe dlsim dlsim_tm7 ulsim pbchsim scansim mbmssim pdcchsim pucchsim prachsim syncsim)
->>>>>>> 2045a493
+
   add_executable(${myExe}
     ${OPENAIR_BIN_DIR}/messages_xml.h
     ${OPENAIR1_DIR}/SIMULATION/LTE_PHY/${myExe}.c
@@ -2002,7 +1996,7 @@
   ${OPENAIR_BIN_DIR}/messages_xml.h
   )
 target_link_libraries (test_epc_generate_scenario
-  -Wl,--start-group RRC_LIB S1AP_LIB S1AP_ENB X2AP_LIB GTPV1U LIB_NAS_UE SECU_CN UTIL HASHTABLE SCTP_CLIENT UDP SCHED_LIB PHY LFDS ${ITTI_LIB} ${MSC_LIB} L2 -Wl,--end-group pthread m rt crypt sctp ${LIBXML2_LIBRARIES} ${LIBXSLT_LIBRARIES} ${CRYPTO_LIBRARIES} ${OPENSSL_LIBRARIES} ${NETTLE_LIBRARIES} ${CONFIG_LIBRARIES}  
+  -Wl,--start-group RRC_LIB S1AP_LIB S1AP_ENB X2AP_LIB GTPV1U LIB_NAS_UE SECU_CN UTIL HASHTABLE SCTP_CLIENT UDP SCHED_LIB PHY LFDS ${ITTI_LIB} ${MSC_LIB} L2 -Wl,--end-group pthread m rt crypt sctp ${LIBXML2_LIBRARIES} ${LIBXSLT_LIBRARIES} ${CRYPTO_LIBRARIES} ${OPENSSL_LIBRARIES} ${NETTLE_LIBRARIES} ${CONFIG_LIBRARIES}
   )
 
 add_executable(test_epc_play_scenario
@@ -2023,7 +2017,7 @@
   )
 target_include_directories(test_epc_play_scenario PUBLIC /usr/local/share/asn1c)
 target_link_libraries (test_epc_play_scenario
-  -Wl,--start-group RRC_LIB S1AP_LIB X2AP_LIB GTPV1U LIB_NAS_UE SECU_CN UTIL HASHTABLE SCTP_CLIENT UDP SCHED_LIB PHY LFDS ${ITTI_LIB} ${MSC_LIB} -Wl,--end-group pthread m rt crypt sctp ${LIBXML2_LIBRARIES} ${LIBXSLT_LIBRARIES} ${CRYPTO_LIBRARIES} ${OPENSSL_LIBRARIES} ${NETTLE_LIBRARIES} ${CONFIG_LIBRARIES}  
+  -Wl,--start-group RRC_LIB S1AP_LIB X2AP_LIB GTPV1U LIB_NAS_UE SECU_CN UTIL HASHTABLE SCTP_CLIENT UDP SCHED_LIB PHY LFDS ${ITTI_LIB} ${MSC_LIB} -Wl,--end-group pthread m rt crypt sctp ${LIBXML2_LIBRARIES} ${LIBXSLT_LIBRARIES} ${CRYPTO_LIBRARIES} ${OPENSSL_LIBRARIES} ${NETTLE_LIBRARIES} ${CONFIG_LIBRARIES}
   )
 
 
@@ -2043,7 +2037,7 @@
     ${OPENAIR3_DIR}/TEST/test_${myExe}.c
     )
   target_link_libraries (test_${myExe}
-    -Wl,--start-group SECU_CN UTIL LFDS -Wl,--end-group m rt crypt ${CRYPTO_LIBRARIES} ${OPENSSL_LIBRARIES} ${NETTLE_LIBRARIES} ${CONFIG_LIBRARIES} 
+    -Wl,--start-group SECU_CN UTIL LFDS -Wl,--end-group m rt crypt ${CRYPTO_LIBRARIES} ${OPENSSL_LIBRARIES} ${NETTLE_LIBRARIES} ${CONFIG_LIBRARIES}
     )
 endforeach(myExe)
 
@@ -2059,11 +2053,8 @@
   add_dependencies(oaisim generate_T)
   add_dependencies(oaisim_nos1 generate_T)
   add_dependencies(dlsim generate_T)
-<<<<<<< HEAD
   add_dependencies(dlsim_tm4 generate_T)
-=======
   add_dependencies(dlsim_tm7 generate_T)
->>>>>>> 2045a493
   add_dependencies(ulsim generate_T)
   add_dependencies(pbchsim generate_T)
   add_dependencies(scansim generate_T)
@@ -2210,16 +2201,16 @@
 # OCTAVE tools
 ###############
 set(OCT_INCL -I${OPENAIR_TARGETS}/ARCH/EXMIMO/DEFS -I${OPENAIR_TARGETS}/ARCH/EXMIMO/USERSPACE/LIB -I${OPENAIR_TARGETS}/ARCH/COMMON)
-set(OCT_LIBS -L${CMAKE_CURRENT_BINARY_DIR} -lm -lOPENAIR0_LIB) 
+set(OCT_LIBS -L${CMAKE_CURRENT_BINARY_DIR} -lm -lOPENAIR0_LIB)
 set(OCT_FLAGS -DEXMIMO)
 set(OCT_DIR ${OPENAIR_TARGETS}/ARCH/EXMIMO/USERSPACE/OCTAVE)
 set(OCT_FILES
   oarf_config_exmimo.oct
-  oarf_config_exmimo.oct 
-  oarf_get_frame.oct 
-  oarf_stop.oct 
-  oarf_send_frame.oct 
-  oarf_get_num_detected_cards.oct 
+  oarf_config_exmimo.oct
+  oarf_get_frame.oct
+  oarf_stop.oct
+  oarf_send_frame.oct
+  oarf_get_num_detected_cards.oct
   oarf_stop_without_reset.oct
 )
 
@@ -2229,7 +2220,7 @@
     OUTPUT ${file}
     DEPENDS ${OCT_DIR}/${src} OPENAIR0_LIB
     COMMAND mkoctfile
-    ARGS ${OCT_FLAGS} ${OCT_INCL} ${OCT_LIBS} 
+    ARGS ${OCT_FLAGS} ${OCT_INCL} ${OCT_LIBS}
     ARGS -o ${file} ${OCT_DIR}/${src}
     COMMENT "Generating ${file}"
     VERBATIM
