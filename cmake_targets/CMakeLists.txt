--- conflicted
+++ resolved
@@ -2593,7 +2593,7 @@
 target_link_libraries (lte-softmodem
   -Wl,--start-group
   RRC_LIB NR_RRC_LIB S1AP_LIB S1AP_ENB M2AP_LIB M2AP_ENB X2AP_LIB X2AP_ENB M3AP_LIB M3AP_ENB GTPV1U F1AP_LIB F1AP SECU_CN SECU_OSA UTIL HASHTABLE SCTP_CLIENT MME_APP SCHED_LIB SCHED_RU_LIB
-  PHY_COMMON PHY PHY_RU  L2 L2_LTE NFAPI_COMMON_LIB NFAPI_LIB NFAPI_VNF_LIB NFAPI_PNF_LIB NFAPI_USER_LIB MISC_NFAPI_LTE_LIB 
+  PHY_COMMON PHY PHY_RU  L2 L2_LTE NFAPI_COMMON_LIB NFAPI_LIB NFAPI_VNF_LIB NFAPI_PNF_LIB NFAPI_USER_LIB MISC_NFAPI_LTE_LIB
   ${RAL_LIB} ${NAS_UE_LIB} ITTI ${FLPT_MSG_LIB} ${FLEXRAN_AGENT_LIB} ${FSPT_MSG_LIB}
   -Wl,--end-group z dl)
 
@@ -2743,49 +2743,6 @@
 
 add_dependencies( nr-softmodem ldpc_orig ldpc_optim ldpc_optim8seg ldpc )
 
-<<<<<<< HEAD
-=======
-add_executable(ocp-gnb
-  ${rrc_h}
-  ${nr_rrc_h}
-  ${s1ap_h}
-#  ${OPENAIR_BIN_DIR}/messages_xml.h
-  ${OPENAIR_DIR}/executables/ocp-gnb.c
-  ${OPENAIR_DIR}/common/utils/threadPool/thread-pool.c
-  ${OPENAIR_DIR}/executables/softmodem-common.c
-  ${OPENAIR1_DIR}/SIMULATION/TOOLS/taus.c
-  ${OPENAIR_TARGETS}/ARCH/COMMON/common_lib.c
-  ${OPENAIR_TARGETS}/ARCH/COMMON/record_player.c
-  ${OPENAIR2_DIR}/RRC/NAS/nas_config.c
-  ${OPENAIR2_DIR}/RRC/NAS/rb_config.c
-  ${OPENAIR1_DIR}/SIMULATION/ETH_TRANSPORT/netlink_init.c
-  ${OPENAIR_DIR}/common/utils/nr/nr_common.c
-  ${OPENAIR_DIR}/common/utils/utils.c
-  ${OPENAIR_DIR}/common/utils/system.c
-  ${PHY_INTERFACE_DIR}/queue_t.c
-  ${XFORMS_SOURCE_NR}
-  ${T_SOURCE}
-  ${CONFIG_SOURCES}
-  ${SHLIB_LOADER_SOURCES}
-  ${XFORMSINTERFACE_SOURCE}
-  )
-
-target_link_libraries (ocp-gnb
-  -Wl,--start-group
-  UTIL HASHTABLE SCTP_CLIENT SCHED_LIB SCHED_RU_LIB SCHED_NR_LIB PHY_NR PHY PHY_COMMON PHY_NR_COMMON PHY_RU GTPV1U SECU_CN SECU_OSA
-  ITTI ${FLPT_MSG_LIB}  ${RAL_LIB} ${NAS_UE_LIB} RRC_LIB NR_RRC_LIB
-  NGAP_LIB NGAP_GNB S1AP_LIB S1AP_ENB L2_LTE_NR L2_NR MAC_NR_COMMON NFAPI_COMMON_LIB NFAPI_LIB NFAPI_VNF_LIB NFAPI_PNF_LIB NFAPI_USER_LIB
-  X2AP_LIB X2AP_ENB F1AP_LIB F1AP M2AP_LIB M2AP_ENB M3AP_LIB M3AP_ENB SIMU_COMMON
-  -Wl,--end-group z dl)
-
-target_link_libraries (ocp-gnb ${LIBXML2_LIBRARIES} )
-target_link_libraries (ocp-gnb pthread m ${CONFIG_LIB} rt crypt ${CRYPTO_LIBRARIES} ${OPENSSL_LIBRARIES} sctp  ${XFORMS_LIBRARIES} ${PROTOBUF_LIB}  ${CMAKE_DL_LIBS} ${LIBYAML_LIBRARIES} ${ATLAS_LIBRARIES})
-target_link_libraries (ocp-gnb ${LIB_LMS_LIBRARIES})
-target_link_libraries (ocp-gnb ${T_LIB})
-add_dependencies(ocp-gnb ldpc_orig ldpc_optim ldpc_optim8seg ldpc params_libconfig rfsimulator oai_usrpdevif rfsimulator nrscope)
-
-
->>>>>>> c8abd3c0
 # nr-uesoftmodem is  UE implementation
 #######################################
 
@@ -2845,13 +2802,8 @@
   ${T_SOURCE}
   )
 target_link_libraries (dlsim_tm4
-<<<<<<< HEAD
-  -Wl,--start-group SIMU_COMMON SIMU UTIL SCHED_LIB SCHED_RU_LIB PHY LFDS ITTI -Wl,--end-group
+  -Wl,--start-group SIMU_COMMON SIMU UTIL SCHED_LIB SCHED_RU_LIB PHY ITTI -Wl,--end-group
   pthread m rt CONFIG_LIB ${ATLAS_LIBRARIES} ${T_LIB}
-=======
-  -Wl,--start-group SIMU_COMMON SIMU UTIL SCHED_LIB SCHED_RU_LIB PHY ITTI -Wl,--end-group
-  pthread m rt ${CONFIG_LIB} ${ATLAS_LIBRARIES} ${T_LIB}
->>>>>>> c8abd3c0
   )
 
 add_executable(rftest
@@ -3014,52 +2966,12 @@
     ${NFAPI_USER_DIR}/nfapi.c
     )
   target_link_libraries (${myExe}
-<<<<<<< HEAD
-    -Wl,--start-group SIMU_COMMON SIMU UTIL SCHED_LIB SCHED_RU_LIB SCHED_UE_LIB PHY_COMMON PHY_NR_COMMON PHY PHY_UE PHY_RU LFDS ITTI LFDS7 -Wl,--end-group
+    -Wl,--start-group SIMU_COMMON SIMU UTIL SCHED_LIB SCHED_RU_LIB SCHED_UE_LIB PHY_COMMON PHY_NR_COMMON PHY PHY_UE PHY_RU ITTI -Wl,--end-group
     pthread m rt CONFIG_LIB ${ATLAS_LIBRARIES}  ${XFORMS_LIBRARIES} ${T_LIB} dl
-=======
-    -Wl,--start-group SIMU_COMMON SIMU UTIL SCHED_LIB SCHED_RU_LIB SCHED_UE_LIB PHY_COMMON PHY_NR_COMMON PHY PHY_UE PHY_RU ITTI -Wl,--end-group
-    pthread m rt ${CONFIG_LIB} ${ATLAS_LIBRARIES}  ${XFORMS_LIBRARIES} ${T_LIB} dl
->>>>>>> c8abd3c0
     )
 
 endforeach(myExe)
 
-<<<<<<< HEAD
-=======
-add_executable(test_epc_generate_scenario
-  ${OPENAIR3_DIR}/TEST/EPC_TEST/generate_scenario.c
-  ${OPENAIR3_DIR}/TEST/EPC_TEST/generate_scenario.h
-  ${OPENAIR2_DIR}/ENB_APP/enb_config.h
-  ${OPENAIR2_DIR}/COMMON/commonDef.h
-  ${OPENAIR2_DIR}/COMMON/messages_def.h
-  ${OPENAIR3_DIR}/S1AP/s1ap_eNB_defs.h
-  )
-target_link_libraries (test_epc_generate_scenario
-  -Wl,--start-group RRC_LIB S1AP_LIB S1AP_ENB X2AP_LIB X2AP_ENB M2AP_LIB M2AP_ENB M3AP_LIB M3AP_ENB F1AP_LIB F1AP GTPV1U LIB_NAS_UE SECU_CN UTIL HASHTABLE SCTP_CLIENT MME_APP SCHED_LIB PHY ITTI L2 -Wl,--end-group pthread m rt crypt sctp ${LIBXML2_LIBRARIES} ${LIBXSLT_LIBRARIES} ${CRYPTO_LIBRARIES} ${OPENSSL_LIBRARIES} ${CONFIG_LIB}
-  )
-
-add_executable(test_epc_play_scenario
-  ${OPENAIR3_DIR}/TEST/EPC_TEST/play_scenario.c
-  ${OPENAIR3_DIR}/TEST/EPC_TEST/play_scenario_decode.c
-  ${OPENAIR3_DIR}/TEST/EPC_TEST/play_scenario_display.c
-  ${OPENAIR3_DIR}/TEST/EPC_TEST/play_scenario_fsm.c
-  ${OPENAIR3_DIR}/TEST/EPC_TEST/play_scenario_parse.c
-  ${OPENAIR3_DIR}/TEST/EPC_TEST/play_scenario_s1ap.c
-  ${OPENAIR3_DIR}/TEST/EPC_TEST/play_scenario_s1ap_compare_ie.c
-  ${OPENAIR3_DIR}/TEST/EPC_TEST/play_scenario_s1ap_eNB_defs.h
-  ${OPENAIR3_DIR}/TEST/EPC_TEST/play_scenario_sctp.c
-  ${OPENAIR3_DIR}/TEST/EPC_TEST/play_scenario.h
-  ${OPENAIR2_DIR}/COMMON/commonDef.h
-  ${OPENAIR2_DIR}/COMMON/messages_def.h
-  )
-target_include_directories(test_epc_play_scenario PUBLIC /usr/local/share/asn1c)
-target_link_libraries (test_epc_play_scenario
-  -Wl,--start-group RRC_LIB S1AP_LIB X2AP_LIB X2AP_ENB M3AP_LIB M3AP_ENB F1AP_LIB F1AP GTPV1U LIB_NAS_UE SECU_CN UTIL HASHTABLE SCTP_CLIENT MME_APP SCHED_LIB PHY_NR_COMMON PHY_COMMON PHY PHY_UE ITTI -Wl,--end-group pthread m rt crypt sctp ${LIBXML2_LIBRARIES} ${LIBXSLT_LIBRARIES} ${CRYPTO_LIBRARIES} ${OPENSSL_LIBRARIES} ${CONFIG_LIB}
-  )
-
-
->>>>>>> c8abd3c0
 #unitary tests for Core NEtwork pieces
 #################################
 foreach(myExe s1ap
@@ -3076,11 +2988,7 @@
     ${OPENAIR3_DIR}/TEST/test_${myExe}.c
     )
   target_link_libraries (test_${myExe}
-<<<<<<< HEAD
-    -Wl,--start-group SECU_CN UTIL LFDS -Wl,--end-group m rt crypt ${CRYPTO_LIBRARIES} ${OPENSSL_LIBRARIES} CONFIG_LIB
-=======
-    -Wl,--start-group SECU_CN UTIL -Wl,--end-group m rt crypt ${CRYPTO_LIBRARIES} ${OPENSSL_LIBRARIES} ${CONFIG_LIB}
->>>>>>> c8abd3c0
+    -Wl,--start-group SECU_CN UTIL -Wl,--end-group m rt crypt ${CRYPTO_LIBRARIES} ${OPENSSL_LIBRARIES} CONFIG_LIB
     )
 endforeach(myExe)
 
