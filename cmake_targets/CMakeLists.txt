#/*
# * Licensed to the OpenAirInterface (OAI) Software Alliance under one or more
# * contributor license agreements.  See the NOTICE file distributed with
# * this work for additional information regarding copyright ownership.
# * The OpenAirInterface Software Alliance licenses this file to You under
# * the OAI Public License, Version 1.1  (the "License"); you may not use this file
# * except in compliance with the License.
# * You may obtain a copy of the License at
# *
# *      http://www.openairinterface.org/?page_id=698
# *
# * Unless required by applicable law or agreed to in writing, software
# * distributed under the License is distributed on an "AS IS" BASIS,
# * WITHOUT WARRANTIES OR CONDITIONS OF ANY KIND, either express or implied.
# * See the License for the specific language governing permissions and
# * limitations under the License.
# *-------------------------------------------------------------------------------
# * For more information about the OpenAirInterface (OAI) Software Alliance:
# *      contact@openairinterface.org
# */

# Author: laurent THOMAS, Lionel GAUTHIER

cmake_minimum_required (VERSION 3.0)

#########################################################
# Base directories, compatible with legacy OAI building #
#########################################################
set (OPENAIR_DIR     $ENV{OPENAIR_DIR})
set (NFAPI_DIR       ${OPENAIR_DIR}/nfapi/open-nFAPI)
set (NFAPI_USER_DIR  ${OPENAIR_DIR}/nfapi/oai_integration)
set (OPENAIR1_DIR    ${OPENAIR_DIR}/openair1)
set (OPENAIR2_DIR    ${OPENAIR_DIR}/openair2)
set (OPENAIR3_DIR    ${OPENAIR_DIR}/openair3)
set (OPENAIR_TARGETS ${OPENAIR_DIR}/targets)
set (OPENAIR3_DIR    ${OPENAIR_DIR}/openair3)
set (OPENAIR_CMAKE   ${OPENAIR_DIR}/cmake_targets)
set (OPENAIR_BIN_DIR ${CMAKE_CURRENT_BINARY_DIR}${CMAKE_FILES_DIRECTORY})

project (OpenAirInterface)

###########################################
# macros to define options as there is numerous options in oai
################################################
macro(add_option name val helpstr)
  if(DEFINED ${name})
    set(value ${${name}})
  else(DEFINED ${name})
    set(value ${val})
  endif()
  set(${name} ${value} CACHE STRING "${helpstr}")
  add_definitions("-D${name}=${value}")
endmacro(add_option)

macro(add_boolean_option name val helpstr)
  if(DEFINED ${name})
    set(value ${${name}})
  else(DEFINED ${name})
    set(value ${val})
  endif()
  set(${name} ${value} CACHE STRING "${helpstr}")
  set_property(CACHE ${name} PROPERTY TYPE BOOL)
  if (${value})
    add_definitions("-D${name}")
  endif (${value})
endmacro(add_boolean_option)

macro(add_integer_option name val helpstr)
  if(DEFINED ${name})
    set(value ${${name}})
  else(DEFINED ${name})
    set(value ${val})
  endif()
  set(${name} ${value} CACHE STRING "${helpstr}")
  add_definitions("-D${name}=${value}")
endmacro(add_integer_option)

macro(add_list1_option name val helpstr)
  if(DEFINED ${name})
    set(value ${${name}})
  else(DEFINED ${name})
    set(value ${val})
  endif()
  set(${name} ${value} CACHE STRING "${helpstr}")
  set_property(CACHE ${name} PROPERTY STRINGS ${ARGN})
  if(NOT "${value}" STREQUAL "False")
    add_definitions("-D${name}=${value}")
  endif()
endmacro(add_list1_option)

macro(add_list2_option name val helpstr)
  if(DEFINED ${name})
    set(value ${${name}})
  else(DEFINED ${name})
    set(value ${val})
  endif()
  set(${name} ${value} CACHE STRING "${helpstr}")
  set_property(CACHE ${name} PROPERTY STRINGS ${ARGN})
  if(NOT "${value}" STREQUAL "False")
    add_definitions("-D${value}=1")
  endif()
endmacro(add_list2_option)

macro(add_list_string_option name val helpstr)
  if(DEFINED ${name})
    set(value ${${name}})
  else(DEFINED ${name})
    set(value ${val})
  endif()
  set(${name} ${value} CACHE STRING "${helpstr}")
  set_property(CACHE ${name} PROPERTY STRINGS ${ARGN})
  if(NOT "${value}" STREQUAL "False")
    add_definitions("-D${name}=\"${value}\"")
  endif()
endmacro(add_list_string_option)

function(make_version VERSION_VALUE)
  math(EXPR RESULT "0")
  foreach (ARG ${ARGN})
    math(EXPR RESULT "${RESULT} * 16 + ${ARG}")
  endforeach()
  set(${VERSION_VALUE} "${RESULT}" PARENT_SCOPE)
endfunction()
####################################################
# compilation flags
#############################################

#set(CMAKE_BUILD_TYPE "Debug")
if (CMAKE_BUILD_TYPE STREQUAL "")
   set(CMAKE_BUILD_TYPE "RelWithDebInfo")
endif()
message("CMAKE_BUILD_TYPE is ${CMAKE_BUILD_TYPE}")
add_list_string_option(CMAKE_BUILD_TYPE "RelWithDebInfo" "Choose the type of build, options are: None(CMAKE_CXX_FLAGS or CMAKE_C_FLAGS used) Debug Release RelWithDebInfo MinSizeRel." Debug Release RelWithDebInfo MinSizeRel)

Message("Architecture is ${CMAKE_SYSTEM_PROCESSOR}")
if (CMAKE_SYSTEM_PROCESSOR STREQUAL "armv7l")
  set(C_FLAGS_PROCESSOR "-gdwarf-2 -mfloat-abi=hard -mfpu=neon -lgcc -lrt")
else (CMAKE_SYSTEM_PROCESSOR STREQUAL "armv7l")
  if(EXISTS  "/proc/cpuinfo")
    file(STRINGS "/proc/cpuinfo" CPUINFO REGEX flags LIMIT_COUNT 1)
    if (CPUINFO MATCHES "avx2")
      set(C_FLAGS_PROCESSOR "${C_FLAGS_PROCESSOR} -mavx2")
      set(COMPILATION_AVX2 "True")
    else()
      set(COMPILATION_AVX2 "False")
    endif()
    if (CPUINFO MATCHES "sse4_1")
      set(C_FLAGS_PROCESSOR "${C_FLAGS_PROCESSOR} -msse4.1")
    endif()
    if (CPUINFO MATCHES "ssse3")
      set(C_FLAGS_PROCESSOR "${C_FLAGS_PROCESSOR} -mssse3")
    endif()
  else()
    Message("/proc/cpuinfo does not exit. We will use manual CPU flags")
  endif()
endif()

set(C_FLAGS_PROCESSOR " ${C_FLAGS_PROCESSOR} ${CFLAGS_PROCESSOR_USER}")

Message("C_FLAGS_PROCESSOR is ${C_FLAGS_PROCESSOR}")

if (CMAKE_SYSTEM_PROCESSOR MATCHES "x86")
  if ( (NOT( C_FLAGS_PROCESSOR MATCHES "ssse3")) OR (NOT( C_FLAGS_PROCESSOR MATCHES "msse4.1")) )
    Message(FATAL_ERROR "For x86 Architecture, you must have following flags: -mssse3 -msse4.1. The current detected flags are: ${C_FLAGS_PROCESSOR}. You can pass the flags manually in build script, for example: ./build_oai --cflags_processor \"-mssse3 -msse4.1 -mavx2\" ")
  endif()
endif()

#
set(CMAKE_C_FLAGS
  "${CMAKE_C_FLAGS} ${C_FLAGS_PROCESSOR} -std=gnu99 -Wall -Wstrict-prototypes -fno-strict-aliasing -rdynamic -funroll-loops -Wno-packed-bitfield-compat -fPIC")
# add autotools definitions that were maybe used!
set(MKVER "'MAKE_VERSION(a,b,c)=((a)*256+(b)*16+c)'")
set(CMAKE_C_FLAGS
	"${CMAKE_C_FLAGS} -DSTDC_HEADERS=1 -DHAVE_SYS_TYPES_H=1 -DHAVE_SYS_STAT_H=1 -DHAVE_STDLIB_H=1 -DHAVE_STRING_H=1 -DHAVE_MEMORY_H=1 -DHAVE_STRINGS_H=1 -DHAVE_INTTYPES_H=1 -DHAVE_STDINT_H=1 -DHAVE_UNISTD_H=1 -DHAVE_FCNTL_H=1 -DHAVE_ARPA_INET_H=1 -DHAVE_SYS_TIME_H=1 -DHAVE_SYS_SOCKET_H=1 -DHAVE_STRERROR=1 -DHAVE_SOCKET=1 -DHAVE_MEMSET=1 -DHAVE_GETTIMEOFDAY=1 -DHAVE_STDLIB_H=1 -DHAVE_MALLOC=1 -DHAVE_LIBSCTP -D${MKVER}"
)
set(CMAKE_CXX_FLAGS
	"${CMAKE_CXX_FLAGS} ${C_FLAGS_PROCESSOR} -Wno-packed-bitfield-compat -fPIC -Wall -fno-strict-aliasing -rdynamic -std=c++11 -D${MKVER}"
)

add_definitions("-DASN_DISABLE_OER_SUPPORT")

#########################
set(CMAKE_EXE_LINKER_FLAGS  "${CMAKE_EXE_LINKER_FLAGS} -Wl,-rpath -Wl,${CMAKE_CURRENT_BINARY_DIR}")
#########################
# set a flag for changes in the source code
# these changes are related to hardcoded path to include .h files
set(CMAKE_C_FLAGS_DEBUG "${CMAKE_C_FLAGS} -g -DMALLOC_CHECK_=3")
set(CMAKE_C_FLAGS_RELWITHDEBINFO "${CMAKE_C_FLAGS} -g3 -DMALLOC_CHECK_=3 -O2")


set(GIT_BRANCH        "UNKNOWN")
set(GIT_COMMIT_HASH   "UNKNOWN")
set(GIT_COMMIT_DATE   "UNKNOWN")

find_package(Git)
if(GIT_FOUND)
  message("git found: ${GIT_EXECUTABLE}")
  # Get the current working branch
  execute_process(
    COMMAND git rev-parse --abbrev-ref HEAD
    WORKING_DIRECTORY ${CMAKE_SOURCE_DIR}
    OUTPUT_VARIABLE GIT_BRANCH
    OUTPUT_STRIP_TRAILING_WHITESPACE
  )

  # Get the latest abbreviated commit hash of the working branch
  execute_process(
    COMMAND git log -1 --format=%h
    WORKING_DIRECTORY ${CMAKE_SOURCE_DIR}
    OUTPUT_VARIABLE GIT_COMMIT_HASH
    OUTPUT_STRIP_TRAILING_WHITESPACE
  )

  # Get the latest commit date of the working branch
  execute_process(
    COMMAND git log -1 --format=%cd
    WORKING_DIRECTORY ${CMAKE_SOURCE_DIR}
    OUTPUT_VARIABLE GIT_COMMIT_DATE
    OUTPUT_STRIP_TRAILING_WHITESPACE
  )
endif()


# Below is a hard-coded info
set (FIRMWARE_VERSION "No svn information")
add_definitions("-DFIRMWARE_VERSION=\"${FIRMWARE_VERSION}\"")
add_definitions("-DPACKAGE_VERSION=\"Branch: ${GIT_BRANCH} Abrev. Hash: ${GIT_COMMIT_HASH} Date: ${GIT_COMMIT_DATE}\"")
add_definitions("-DPACKAGE_BUGREPORT=\"openair4g-devel@lists.eurecom.fr\"")


# Debug related options
#########################################
add_boolean_option(ASN_DEBUG           False "ASN1 coder/decoder Debug")
add_boolean_option(EMIT_ASN_DEBUG      False "ASN1 coder/decoder Debug")
add_boolean_option(MSG_PRINT           False "print debug messages")
add_boolean_option(DISABLE_XER_PRINT   False "print XER Format")
add_boolean_option(XER_PRINT           False "print XER Format")
add_boolean_option(RRC_MSG_PRINT       False "print RRC messages")
add_boolean_option(PDCP_MSG_PRINT      False "print PDCP messages to /tmp/pdcp.log")
add_boolean_option(DEBUG_PDCP_PAYLOAD  False "print PDCP PDU to stdout")  # if true, make sure that global and PDCP log levels are trace
add_boolean_option(DEBUG_MAC_INTERFACE False "print MAC-RLC PDU exchange to stdout") # if true, make sure that global and PDCP log levels are trace
add_boolean_option(TRACE_RLC_PAYLOAD   False "print RLC PDU to stdout") # if true, make sure that global and PDCP log levels are trace
add_boolean_option(TEST_OMG            False "???")
add_boolean_option(DEBUG_OMG           False "???")
add_boolean_option(PRINT_STATS         False "This adds the possibility to see the status")
add_boolean_option(T_TRACER            True  "Activate the T tracer, a debugging/monitoring framework" )
add_boolean_option(ENABLE_VCD          True  "always true now, time measurements of proc calls and var displays")
add_boolean_option(UE_AUTOTEST_TRACE   False "Activate UE autotest specific logs")
add_boolean_option(UE_DEBUG_TRACE      False "Activate UE debug trace")
add_boolean_option(UE_TIMING_TRACE     False "Activate UE timing trace")
add_boolean_option(DISABLE_LOG_X       False "Deactivate all LOG_* macros")
add_boolean_option(USRP_REC_PLAY       False "Enable USRP record playback mode")
add_boolean_option(UE_NAS_USE_TUN      False "Enable UE NAS TUN device instead of ue_ip.ko")
add_boolean_option(NOS1                False "Allows to run without a EPC")
add_boolean_option(BASIC_SIMULATOR     False "Has to be True when building the basic simulator, False otherwise")
add_boolean_option(DEBUG_CONSOLE       False "makes debugging easier, disables stdout/stderr buffering")

add_boolean_option(ENABLE_ITTI True "ITTI is internal messaging, should remain enabled for most targets")
set (OCP_ITTI ${OPENAIR_DIR}/common/utils/ocp_itti)
if (${ENABLE_ITTI})
  add_library(ITTI
    ${OCP_ITTI}/intertask_interface.cpp
    ${OPENAIR_DIR}/common/utils/backtrace.c
    ${OPENAIR_DIR}/common/utils/memory_pools.c
    )
add_dependencies(ITTI rrc_flag)
  set(ITTI_LIB ITTI)
  set(GTPU_need_ITTI ${OPENAIR3_DIR}/GTPV1-U/gtpv1u_eNB.c)
endif (${ENABLE_ITTI})

##################################################
# ASN.1 grammar C code generation & dependencies #
##################################################
# A difficulty: asn1c generates C code of a un-predictable list of files
# so, generate the c from asn1c once at cmake run time
# So, if someone modify the asn.1 source file in such as way that it will create
# (so creating new asn.1 objects instead of modifying the object attributes)
# New C code source file, cmake must be re-run (instead of re-running make only)
#############
set(asn1_generated_dir ${OPENAIR_BIN_DIR})

set(protoc_call "${OPENAIR_CMAKE}/tools/generate_protobuf")
set(protobuf_generated_dir ${OPENAIR_BIN_DIR})


# RRC
######
set (RRC_ASN1_VERSION "Rel15")
make_version(LTE_RRC_VERSION 15 6 0)
set (RRC_GRAMMAR ${OPENAIR2_DIR}/RRC/LTE/MESSAGES/asn1c/ASN1_files/lte-rrc-15.6.0.asn1)

add_definitions(-DLTE_RRC_VERSION=${LTE_RRC_VERSION})
set (RRC_FULL_DIR ${asn1_generated_dir}/RRC_${RRC_ASN1_VERSION})

# Warning: if you modify ASN.1 source file to generate new C files, cmake should be re-run instead of make
execute_process(COMMAND ${OPENAIR_CMAKE}/tools/make_asn1c_includes.sh "${RRC_FULL_DIR}" "${RRC_GRAMMAR}" "LTE_"
                RESULT_VARIABLE ret)
if (NOT ${ret} STREQUAL 0)
  message(FATAL_ERROR "${ret}: error")
endif (NOT ${ret} STREQUAL 0)
file(GLOB rrc_source ${RRC_FULL_DIR}/*.c)
add_custom_target (
  rrc_flag ALL
  ${OPENAIR_CMAKE}/tools/make_asn1c_includes.sh "${RRC_FULL_DIR}" "${RRC_GRAMMAR}" "LTE_"
  DEPENDS ${RRC_GRAMMAR}
  )

set_source_files_properties(${rrc_source} PROPERTIES COMPILE_FLAGS -w) # suppress warnings from generated code
add_library(RRC_LIB ${rrc_source}
    ${OPENAIR2_DIR}/RRC/LTE/MESSAGES/asn1_msg.c
    ${OPENAIR2_DIR}/RRC/LTE/MESSAGES/asn1_msg_NB_IoT.c)
add_dependencies(RRC_LIB rrc_flag)
include_directories ("${RRC_FULL_DIR}")


#NR RRC
#######
set (NR_RRC_ASN1_VERSION "NR_Rel15" )
make_version(NR_RRC_VERSION 15 6 0)
set (NR_RRC_GRAMMAR ${OPENAIR2_DIR}/RRC/NR/MESSAGES/asn1c/ASN1_files/nr-rrc-15.6.0.asn1)
add_definitions(-DNR_RRC_VERSION=${NR_RRC_VERSION})
set (NR_RRC_FULL_DIR ${asn1_generated_dir}/${NR_RRC_ASN1_VERSION})

# Warning: if you modify ASN.1 source file to generate new C files, cmake should be re-run instead of make
execute_process(COMMAND ${OPENAIR_CMAKE}/tools/make_asn1c_includes.sh "${NR_RRC_FULL_DIR}" "${NR_RRC_GRAMMAR}" "NR_" "-findirect-choice"
                RESULT_VARIABLE ret)
if (NOT ${ret} STREQUAL 0)
  message(FATAL_ERROR "${ret}: error")
endif ()
file(GLOB nr_rrc_source ${NR_RRC_FULL_DIR}/*.c)
file(GLOB nr_rrc_h ${NR_RRC_FULL_DIR}/*.h)
add_custom_target (
  nr_rrc_flag ALL
  ${OPENAIR_CMAKE}/tools/make_asn1c_includes.sh "${NR_RRC_FULL_DIR}" "${NR_RRC_GRAMMAR}" "NR_" "-findirect-choice"
  DEPENDS ${NR_RRC_GRAMMAR}
  )

add_library(NR_RRC_LIB ${nr_rrc_h} ${nr_rrc_source} 
    ${OPENAIR2_DIR}/RRC/NR/MESSAGES/asn1_msg.c
    )
add_dependencies(NR_RRC_LIB nr_rrc_flag)
include_directories ("${NR_RRC_FULL_DIR}")


# S1AP
# Same limitation as described in RRC: unknown generated file list
# so we generate it at cmake time
##############
set (S1AP_RELEASE R15)

set(S1AP_DIR ${OPENAIR3_DIR}/S1AP)
make_version(S1AP_VERSION 15 6 0)
set(S1AP_ASN_FILES "s1ap-15.6.0.asn1")

add_definitions(-DS1AP_VERSION=${S1AP_VERSION})
set(S1AP_ASN_DIR ${S1AP_DIR}/MESSAGES/ASN1/${S1AP_RELEASE})
set(S1AP_C_DIR ${asn1_generated_dir}/S1AP_${S1AP_RELEASE})

# Warning: if you modify ASN.1 source file to generate new C files, cmake should be re-run instead of make
execute_process(COMMAND ${OPENAIR_CMAKE}/tools/make_asn1c_includes.sh "${S1AP_C_DIR}" "${S1AP_ASN_DIR}/${S1AP_ASN_FILES}" "S1AP_" -fno-include-deps
                RESULT_VARIABLE ret)
if (NOT ${ret} STREQUAL 0)
  message(FATAL_ERROR "${ret}: error")
endif (NOT ${ret} STREQUAL 0)
file(GLOB S1AP_source ${S1AP_C_DIR}/*.c)

add_custom_target (
  s1ap_flag ALL
  ${OPENAIR_CMAKE}/tools/make_asn1c_includes.sh "${S1AP_C_DIR}" "${S1AP_ASN_DIR}/${S1AP_ASN_FILES}" "S1AP_" -fno-include-deps
  DEPENDS  "${S1AP_ASN_DIR}/${S1AP_ASN_FILES}" 
)

add_library(S1AP_LIB
  ${S1AP_source}
  ${S1AP_DIR}/s1ap_common.c
  )
add_dependencies(S1AP_LIB rrc_flag s1ap_flag)

include_directories ("${S1AP_C_DIR}")
include_directories ("${S1AP_DIR}")

add_library(S1AP_ENB
  ${S1AP_DIR}/s1ap_eNB.c
  ${S1AP_DIR}/s1ap_eNB_context_management_procedures.c
  ${S1AP_DIR}/s1ap_eNB_decoder.c
  ${S1AP_DIR}/s1ap_eNB_encoder.c
  ${S1AP_DIR}/s1ap_eNB_handlers.c
  ${S1AP_DIR}/s1ap_eNB_itti_messaging.c
  ${S1AP_DIR}/s1ap_eNB_management_procedures.c
  ${S1AP_DIR}/s1ap_eNB_nas_procedures.c
  ${S1AP_DIR}/s1ap_eNB_nnsf.c
  ${S1AP_DIR}/s1ap_eNB_overload.c
  ${S1AP_DIR}/s1ap_eNB_trace.c
  ${S1AP_DIR}/s1ap_eNB_ue_context.c
  )
add_dependencies(S1AP_ENB rrc_flag s1ap_flag)


#M2AP
# Same limitation as described in RRC/S1AP: unknown generated file list
# so we generate it at cmake time
##############
add_list1_option(M2AP_RELEASE R14 "M2AP ASN.1 grammar version" R14)

set(M2AP_DIR ${OPENAIR2_DIR}/M2AP)
if (${M2AP_RELEASE} STREQUAL "R8")
  make_version(M2AP_VERSION 8 9 0)
  set(M2AP_ASN_FILES m2ap-8.9.0.asn1)
elseif (${M2AP_RELEASE} STREQUAL "R11")
  make_version(M2AP_VERSION 11 9 0)
  set(M2AP_ASN_FILES m2ap-11.9.0.asn1)
elseif (${M2AP_RELEASE} STREQUAL "R12")
  make_version(M2AP_VERSION 12 9 0)
  set(M2AP_ASN_FILES m2ap-12.9.0.asn1)
elseif (${M2AP_RELEASE} STREQUAL "R14")
  make_version(M2AP_VERSION 14 0 0)
  set(M2AP_ASN_FILES m2ap-14.0.0.asn1)
elseif (${M2AP_RELEASE} STREQUAL "R15")
  make_version(M2AP_VERSION 15 1 0)
  set(M2AP_ASN_FILES m2ap-15.1.0.asn1)
endif(${M2AP_RELEASE} STREQUAL "R8")
add_definitions(-DM2AP_VERSION=${M2AP_VERSION})
set(M2AP_ASN_DIR ${M2AP_DIR}/MESSAGES/ASN1/${M2AP_RELEASE})
set(M2AP_C_DIR ${asn1_generated_dir}/M2AP_${M2AP_RELEASE})

# Warning: if you modify ASN.1 source file to generate new C files, cmake should be re-run instead of make
execute_process(COMMAND ${OPENAIR_CMAKE}/tools/make_asn1c_includes.sh "${M2AP_C_DIR}" "${M2AP_ASN_DIR}/${M2AP_ASN_FILES}"  "M2AP_" -fno-include-deps -DEMIT_ASN_DEBUG=1
                RESULT_VARIABLE ret)
if (NOT ${ret} STREQUAL 0)
  message(FATAL_ERROR "${ret}: error")
endif (NOT ${ret} STREQUAL 0)

file(GLOB M2AP_source ${M2AP_C_DIR}/*.c)

add_custom_target (
  m2_flag ALL
  COMMAND ${OPENAIR_CMAKE}/tools/make_asn1c_includes.sh "${M2AP_C_DIR}" "${M2AP_ASN_DIR}/${M2AP_ASN_FILES}"  "M2AP_" -fno-include-deps
  DEPENDS ${M2AP_ASN_DIR}/${M2AP_ASN_FILES}
  )

add_library(M2AP_LIB
  ${M2AP_source}
  ${M2AP_DIR}/m2ap_common.c
  )
add_dependencies(M2AP_LIB rrc_flag m2_flag)

include_directories ("${M2AP_C_DIR}")
include_directories ("${M2AP_DIR}")

add_library(M2AP_ENB
  ${M2AP_DIR}/m2ap_eNB.c
  ${M2AP_DIR}/m2ap_MCE.c
  ${M2AP_DIR}/m2ap_decoder.c
  ${M2AP_DIR}/m2ap_encoder.c
  ${M2AP_DIR}/m2ap_MCE_handler.c
  ${M2AP_DIR}/m2ap_eNB_handler.c
  ${M2AP_DIR}/m2ap_itti_messaging.c
  ${M2AP_DIR}/m2ap_eNB_management_procedures.c
  ${M2AP_DIR}/m2ap_eNB_generate_messages.c
  ${M2AP_DIR}/m2ap_MCE_management_procedures.c
  ${M2AP_DIR}/m2ap_MCE_generate_messages.c
  ${M2AP_DIR}/m2ap_ids.c
  ${M2AP_DIR}/m2ap_timers.c
  ${M2AP_DIR}/m2ap_MCE_interface_management.c
  ${M2AP_DIR}/m2ap_eNB_interface_management.c
 )
add_dependencies(M2AP_ENB rrc_flag m2_flag)

#M3AP
# Same limitation as described in RRC/S1AP: unknown generated file list
# so we generate it at cmake time
##############
add_list1_option(M3AP_RELEASE R14 "M3AP ASN.1 grammar version" R14)

set(M3AP_DIR ${OPENAIR3_DIR}/M3AP)
if (${M3AP_RELEASE} STREQUAL "R8")
  make_version(M3AP_VERSION 8 9 0)
  set(M3AP_ASN_FILES m3ap-8.9.0.asn1)
elseif (${M3AP_RELEASE} STREQUAL "R11")
  make_version(M3AP_VERSION 11 9 0)
  set(M3AP_ASN_FILES m3ap-11.9.0.asn1)
elseif (${M3AP_RELEASE} STREQUAL "R12")
  make_version(M3AP_VERSION 12 9 0)
  set(M3AP_ASN_FILES m3ap-12.9.0.asn1)
elseif (${M3AP_RELEASE} STREQUAL "R14")
  make_version(M3AP_VERSION 14 0 0)
  set(M3AP_ASN_FILES m3ap-14.0.0.asn1)
elseif (${M3AP_RELEASE} STREQUAL "R15")
  make_version(M3AP_VERSION 15 1 0)
  set(M3AP_ASN_FILES m3ap-15.1.0.asn1)
endif(${M3AP_RELEASE} STREQUAL "R8")
add_definitions(-DM3AP_VERSION=${M3AP_VERSION})
set(M3AP_ASN_DIR ${M3AP_DIR}/MESSAGES/ASN1/${M3AP_RELEASE})
set(M3AP_C_DIR ${asn1_generated_dir}/M3AP_${M3AP_RELEASE})

# Warning: if you modify ASN.1 source file to generate new C files, cmake should be re-run instead of make
execute_process(COMMAND ${OPENAIR_CMAKE}/tools/make_asn1c_includes.sh "${M3AP_C_DIR}" "${M3AP_ASN_DIR}/${M3AP_ASN_FILES}"  "M3AP_" -fno-include-deps
                RESULT_VARIABLE ret)
if (NOT ${ret} STREQUAL 0)
  message(FATAL_ERROR "${ret}: error")
endif (NOT ${ret} STREQUAL 0)

file(GLOB M3AP_source ${M3AP_C_DIR}/*.c)

add_custom_target (
  m3_flag ALL
  COMMAND ${OPENAIR_CMAKE}/tools/make_asn1c_includes.sh "${M3AP_C_DIR}" "${M3AP_ASN_DIR}/${M3AP_ASN_FILES}"  "M3AP_" -fno-include-deps
  DEPENDS ${M3AP_ASN_DIR}/${M3AP_ASN_FILES}
  )

add_library(M3AP_LIB
  ${M3AP_source}
  ${M3AP_DIR}/m3ap_common.c
  )
add_dependencies(M3AP_LIB rrc_flag m3_flag)

include_directories ("${M3AP_C_DIR}")
include_directories ("${M3AP_DIR}")

add_library(M3AP_ENB
  ${M3AP_DIR}/m3ap_decoder.c
  ${M3AP_DIR}/m3ap_encoder.c
  ${M3AP_DIR}/m3ap_MCE_handler.c
  ${M3AP_DIR}/m3ap_MME_handler.c
  ${M3AP_DIR}/m3ap_MME.c
  ${M3AP_DIR}/m3ap_MME_management_procedures.c
  ${M3AP_DIR}/m3ap_MME_interface_management.c
  ${M3AP_DIR}/m3ap_MCE.c
  ${M3AP_DIR}/m3ap_MCE_management_procedures.c
  ${M3AP_DIR}/m3ap_MCE_interface_management.c
  ${M3AP_DIR}/m3ap_itti_messaging.c
  ${M3AP_DIR}/m3ap_ids.c
  ${M3AP_DIR}/m3ap_timers.c
  )
add_dependencies(M3AP_ENB rrc_flag m3_flag)

#X2AP
# Same limitation as described in RRC/S1AP: unknown generated file list
# so we generate it at cmake time
##############
set (X2AP_RELEASE R15)

set(X2AP_DIR ${OPENAIR2_DIR}/X2AP)
make_version(X2AP_VERSION 15 6 0)
set(X2AP_ASN_FILES x2ap-15.6.0.asn1)

add_definitions(-DX2AP_VERSION=${X2AP_VERSION})
set(X2AP_ASN_DIR ${X2AP_DIR}/MESSAGES/ASN1/${X2AP_RELEASE})
set(X2AP_C_DIR ${asn1_generated_dir}/X2AP_${X2AP_RELEASE})
# Warning: if you modify ASN.1 source file to generate new C files, cmake should be re-run instead of make
execute_process(COMMAND ${OPENAIR_CMAKE}/tools/make_asn1c_includes.sh "${X2AP_C_DIR}" "${X2AP_ASN_DIR}/${X2AP_ASN_FILES}"  "X2AP_" -fno-include-deps
                RESULT_VARIABLE ret)
if (NOT ${ret} STREQUAL 0)
  message(FATAL_ERROR "${ret}: error")
endif (NOT ${ret} STREQUAL 0)

file(GLOB X2AP_source ${X2AP_C_DIR}/*.c)

add_custom_target (
  x2_flag ALL
  COMMAND ${OPENAIR_CMAKE}/tools/make_asn1c_includes.sh "${X2AP_C_DIR}" "${X2AP_ASN_DIR}/${X2AP_ASN_FILES}"  "X2AP_" -fno-include-deps
  DEPENDS ${X2AP_ASN_DIR}/${X2AP_ASN_FILES}
  )

add_library(X2AP_LIB
  ${X2AP_source}
  ${X2AP_DIR}/x2ap_common.c
  )
add_dependencies(X2AP_LIB rrc_flag x2_flag)

include_directories ("${X2AP_C_DIR}")
include_directories ("${X2AP_DIR}")

add_library(X2AP_ENB
  ${X2AP_DIR}/x2ap_eNB.c
  ${X2AP_DIR}/x2ap_eNB_decoder.c
  ${X2AP_DIR}/x2ap_eNB_encoder.c
  ${X2AP_DIR}/x2ap_eNB_handler.c
  ${X2AP_DIR}/x2ap_eNB_itti_messaging.c
  ${X2AP_DIR}/x2ap_eNB_management_procedures.c
  ${X2AP_DIR}/x2ap_eNB_generate_messages.c
  ${X2AP_DIR}/x2ap_ids.c
  ${X2AP_DIR}/x2ap_timers.c
 )
add_dependencies(X2AP_ENB rrc_flag x2_flag)


# F1AP
##############
add_list1_option(F1AP_RELEASE R15 "F1AP ASN.1 grammar version" R15)
set(F1AP_DIR ${OPENAIR2_DIR}/F1AP)
if (${F1AP_RELEASE} STREQUAL "R15")
  make_version(F1AP_VERSION 15 2 1)
  set (ASN1RELDIR R15.2.1)
endif(${F1AP_RELEASE} STREQUAL "R15")
add_definitions(-DF1AP_VERSION=${F1AP_VERSION})
set(F1AP_ASN_DIR ${F1AP_DIR}/MESSAGES/ASN1/${ASN1RELDIR})
set(F1AP_ASN_FILES
  ${F1AP_ASN_DIR}/F1AP-CommonDataTypes.asn
  ${F1AP_ASN_DIR}/F1AP-Constants.asn
  ${F1AP_ASN_DIR}/F1AP-PDU-Descriptions.asn
  ${F1AP_ASN_DIR}/F1AP-PDU-Contents.asn
  ${F1AP_ASN_DIR}/F1AP-IEs.asn
  ${F1AP_ASN_DIR}/F1AP-Containers.asn
  )

set(F1AP_ASN_GENERATED_C_DIR ${asn1_generated_dir}/F1AP_${ASN1RELDIR})
message("calling ASN1C_PREFIX=F1AP_ asn1c -gen-PER -no-gen-OER -fcompound-names -no-gen-example -findirect-choice -fno-include-deps -D ${F1AP_ASN_GENERATED_C_DIR} ${F1AP_ASN_FILES}")
execute_process(COMMAND mkdir -p ${F1AP_ASN_GENERATED_C_DIR}
   COMMAND env "ASN1C_PREFIX=F1AP_" asn1c -gen-PER -no-gen-OER -fcompound-names -no-gen-example -findirect-choice -fno-include-deps -D ${F1AP_ASN_GENERATED_C_DIR} ${F1AP_ASN_FILES}
                RESULT_VARIABLE ret
                OUTPUT_QUIET
                ERROR_QUIET)

if (NOT ${ret} STREQUAL 0)
  message(FATAL_ERROR "asn1c: error")
endif (NOT ${ret} STREQUAL 0)

file(GLOB F1AP_ASN_GENERATED_C_FILES ${F1AP_ASN_GENERATED_C_DIR}/*.c)
add_library(F1AP_LIB
  ${F1AP_ASN_GENERATED_C_FILES}
)

include_directories ("${F1AP_ASN_GENERATED_C_DIR}")
include_directories ("${F1AP_DIR}")

file(GLOB F1AP_C_FILES ${F1AP_DIR}/*.c)
add_library(F1AP
  ${F1AP_C_FILES}
)


# Hardware dependant options
###################################
add_list1_option(NB_ANTENNAS_RX "2" "Number of antennas in reception" "1" "2" "4")
add_list1_option(NB_ANTENNAS_TX "4" "Number of antennas in transmission" "1" "2" "4")

add_list2_option(RF_BOARD "EXMIMO" "RF head type" "None" "OAI_USRP" "OAI_BLADERF" "CPRIGW" "OAI_LMSSDR" "OAI_SIMU")
if (NOT ${RF_BOARD} STREQUAL "None")
   add_definitions(-DMANAGED_RF=1)
endif()


add_list2_option(TRANSP_PRO "None" "Transport protocol type" "None" "ETHERNET")
#NOKIA config enhancement
set (CONFIG_ROOTDIR
    ${OPENAIR_DIR}/common/config
   )
set (CONFIG_SOURCES
    ${CONFIG_ROOTDIR}/config_load_configmodule.c
    ${CONFIG_ROOTDIR}/config_userapi.c
    ${CONFIG_ROOTDIR}/config_cmdline.c
   )
set (CONFIG_LIBCONFIG_SOURCES
    ${CONFIG_ROOTDIR}/libconfig/config_libconfig.c
    )
add_library(CONFIG_LIB ${CONFIG_SOURCES})
set(CONFIG_LIBRARIES CONFIG_LIB)  
add_library(params_libconfig MODULE ${CONFIG_LIBCONFIG_SOURCES} )
target_link_libraries(params_libconfig config)
# shared library loader
set (SHLIB_LOADER_SOURCES
    ${OPENAIR_DIR}/common/utils/load_module_shlib.c
)
# include RF devices / transport protocols library modules
######################################################################

include_directories("${OPENAIR_TARGETS}/ARCH/USRP/USERSPACE/LIB/")
set(HWLIB_USRP_SOURCE
  ${OPENAIR_TARGETS}/ARCH/USRP/USERSPACE/LIB/usrp_lib.cpp
  ${OPENAIR_TARGETS}/ARCH/USRP/USERSPACE/LIB/usrp_lib_config.c
  )
add_library(oai_usrpdevif MODULE ${HWLIB_USRP_SOURCE} )
target_link_libraries(oai_usrpdevif uhd)

include_directories("${OPENAIR_TARGETS}/ARCH/BLADERF/USERSPACE/LIB/")
set(HWLIB_BLADERF_SOURCE
  ${OPENAIR_TARGETS}/ARCH/BLADERF/USERSPACE/LIB/bladerf_lib.c
  )
add_library(oai_bladerfdevif MODULE ${HWLIB_BLADERF_SOURCE} )
target_link_libraries(oai_bladerfdevif bladeRF)

include_directories("${OPENAIR_TARGETS}/ARCH/LMSSDR/USERSPACE/LIB/")

set(HWLIB_LMSSDR_SOURCE
  ${OPENAIR_TARGETS}/ARCH/LMSSDR/USERSPACE/LIB/lms_lib.cpp
  )
add_library(oai_lmssdrdevif MODULE ${HWLIB_LMSSDR_SOURCE} )
target_include_directories(oai_lmssdrdevif PRIVATE /usr/local/include/lime)
target_link_libraries(oai_lmssdrdevif LimeSuite )

include_directories("${OPENAIR_TARGETS}/ARCH/ETHERNET/USERSPACE/LIB/")
set(TPLIB_ETHERNET_SOURCE
  ${OPENAIR_TARGETS}/ARCH/ETHERNET/USERSPACE/LIB/ethernet_lib.c
  ${OPENAIR_TARGETS}/ARCH/ETHERNET/USERSPACE/LIB/eth_udp.c
  ${OPENAIR_TARGETS}/ARCH/ETHERNET/USERSPACE/LIB/eth_raw.c
  )
add_library(oai_eth_transpro MODULE ${TPLIB_ETHERNET_SOURCE} )

include_directories("${OPENAIR_TARGETS}/ARCH/IRIS/USERSPACE/LIB/")
set(option_HWIRISLIB_lib "-l SoapySDR")
set(HWLIB_IRIS_SOURCE
        ${OPENAIR_TARGETS}/ARCH/IRIS/USERSPACE/LIB/iris_lib.cpp
        )
add_library(oai_irisdevif MODULE ${HWLIB_IRIS_SOURCE})
target_include_directories(oai_irisdevif PRIVATE /usr/local/lib/SoapySDR/modules0.7/)
target_link_libraries(oai_irisdevif SoapySDR)

# TCP bridge libraries
######################################################################

# this one is for internal use at Eurecom and is not documented
set(HWLIB_TCP_BRIDGE_SOURCE
  ${OPENAIR_TARGETS}/ARCH/tcp_bridge/tcp_bridge.c
  )
add_library(tcp_bridge MODULE ${HWLIB_TCP_BRIDGE_SOURCE} )

#get_target_property(tcp_bridge_cflags tcp_bridge COMPILE_FLAGS)
#set_target_properties(tcp_bridge PROPERTIES COMPILE_FLAGS "${tcp_bridge_cflags} -fvisibility=hidden")
set_target_properties(tcp_bridge PROPERTIES COMPILE_FLAGS "-fvisibility=hidden")

# this one is to connect OAI eNB and OAI UE in the basic simulator
# see targets/ARCH/tcp_bridge/README.tcp_bridge_oai for usage
set(HWLIB_TCP_BRIDGE_OAI_SOURCE
  ${OPENAIR_TARGETS}/ARCH/tcp_bridge/tcp_bridge_oai.c
  )
add_library(tcp_bridge_oai MODULE ${HWLIB_TCP_BRIDGE_OAI_SOURCE} )
set_target_properties(tcp_bridge_oai PROPERTIES COMPILE_FLAGS "-fvisibility=hidden")

##########################################################

include_directories ("${OPENAIR_TARGETS}/ARCH/COMMON")

Message("DEADLINE_SCHEDULER flag  is ${DEADLINE_SCHEDULER}")
Message("CPU_Affinity flag is ${CPU_AFFINITY}")

##############################################################
#    ???!!! TO BE DOCUMENTED OPTIONS !!!???
##############################################################
add_boolean_option(ENABLE_USE_MME          True  "eNB connected to MME (INTERFACE S1-C), not standalone eNB")
add_boolean_option(NO_RRM                  True  "DO WE HAVE A RADIO RESSOURCE MANAGER: NO")
add_boolean_option(RRC_DEFAULT_RAB_IS_AM False "set the RLC mode to AM for the default bearer")

add_boolean_option(OAI_NW_DRIVER_TYPE_ETHERNET False "????")
add_boolean_option(DEADLINE_SCHEDULER True "Use the Linux scheduler SCHED_DEADLINE: kernel >= 3.14")
add_boolean_option(CPU_AFFINITY False "Enable CPU Affinity of threads (only valid without deadline scheduler). It is enabled only with >2 CPUs")
add_boolean_option(NAS_NETLINK False "useless ??? Must be True to compile nasmesh driver without rtai ????")
add_boolean_option(OAI_NW_DRIVER_USE_NETLINK True "????")

add_boolean_option(USE_MME False "this flag is used only one time in lte-softmodem.c")
add_boolean_option(MESSAGE_CHART_GENERATOR False         "For generating sequence diagrams")
add_boolean_option(MESSAGE_CHART_GENERATOR_RLC_MAC False "trace RLC-MAC exchanges in sequence diagrams")
add_boolean_option(MESSAGE_CHART_GENERATOR_PHY     False "trace some PHY exchanges in sequence diagrams")

add_boolean_option(UE_EXPANSION             False         "enable UE_EXPANSION with max 256 UE")
add_boolean_option(PHY_TX_THREAD            False         "enable UE_EXPANSION with max 256 UE")
add_boolean_option(PRE_SCD_THREAD           False         "enable UE_EXPANSION with max 256 UE")
add_boolean_option(UESIM_EXPANSION          False         "enable UESIM_EXPANSION with max 256 UE")

########################
# Include order
##########################
add_boolean_option(ENB_MODE True "Swap the include directories between openair2 and openair3" )

##########################
# SCHEDULING/REAL-TIME/PERF options
##########################
add_boolean_option(ENABLE_USE_CPU_EXECUTION_TIME True "Add data in vcd traces: disable it if perf issues")
add_boolean_option(ENABLE_VCD              True  "always true now, time measurements of proc calls and var displays")
add_boolean_option(ENABLE_VCD_FIFO         True  "time measurements of proc calls and var displays sent to FIFO (one more thread)")
add_boolean_option(LINUX                   False "used in weird memcpy() in pdcp.c ???")
add_boolean_option(LINUX_LIST              False "used only in lists.c: either use OAI implementation of lists or Linux one (should be True, but it is False")
add_boolean_option(OPENAIR_LTE             True "Seems legacy: keep it to true")

##########################
# PHY options
##########################
add_boolean_option(DRIVER2013              True "only relevant for EXMIMO")
add_boolean_option(EXMIMO_IOT              True "????")
add_boolean_option(LOCALIZATION            False "???")
add_integer_option(MAX_NUM_CCs             1     "????")
add_boolean_option(MU_RECEIVER             False "????")
add_boolean_option(PHYSIM                  False  "for L1 simulators (dlsim, ulsim, ...)")
add_boolean_option(PHY_CONTEXT             True "not clear: must remain False for dlsim")
add_boolean_option(PHY_EMUL                False "not clear: must remain False for dlsim")
add_boolean_option(SMBV                    False "Rohde&Schwarz SMBV100A vector signal generator")
add_boolean_option(DEBUG_PHY               False "Enable PHY layer debugging options")
add_boolean_option(DEBUG_PHY_PROC          False "Enable debugging of PHY layer procedures")
add_boolean_option(DEBUG_DLSCH             False "Enable debugging of DLSCH physical layer channel")
add_boolean_option(MEX                     False "Enabling compilation with mex")

##########################
# NAS LAYER OPTIONS
##########################
add_boolean_option(ENABLE_NAS_UE_LOGGING   True  "????")
add_boolean_option(NAS_BUILT_IN_UE         True  "UE NAS layer present in this executable")
add_boolean_option(NAS_UE                  True  "NAS UE INSTANCE (<> NAS_MME)")


##########################
# ACCESS STRATUM LAYER2 OPTIONS
##########################
add_boolean_option(JUMBO_FRAME             True  "ENABLE LARGE SDU in ACCESS STRATUM (larger than common MTU)")

##########################
# RLC LAYER OPTIONS
##########################
add_boolean_option(OPENAIR2                True  "Access Stratum layer 2 built in executable")
add_boolean_option(TRACE_RLC_PAYLOAD       False "Fatal assert in this case")
add_boolean_option(RLC_STOP_ON_LOST_PDU    False "Fatal assert in this case")

add_boolean_option(TRACE_RLC_MUTEX         True  "TRACE for RLC, possible problem in thread scheduling")
add_boolean_option(TRACE_RLC_AM_BO         False "TRACE for RLC AM, TO BE CHANGED IN A MORE GENERAL FLAG")
add_boolean_option(TRACE_RLC_AM_FREE_SDU   False "TRACE for RLC AM, TO BE CHANGED IN A MORE GENERAL FLAG")
add_boolean_option(TRACE_RLC_AM_HOLE       False "TRACE for RLC AM, TO BE CHANGED IN A MORE GENERAL FLAG")
add_boolean_option(TRACE_RLC_AM_PDU        False "TRACE for RLC AM, TO BE CHANGED IN A MORE GENERAL FLAG")
add_boolean_option(TRACE_RLC_AM_RESEGMENT  False "TRACE for RLC AM, TO BE CHANGED IN A MORE GENERAL FLAG")
add_boolean_option(TRACE_RLC_AM_RX         False "TRACE for RLC AM, TO BE CHANGED IN A MORE GENERAL FLAG")
add_boolean_option(TRACE_RLC_AM_RX_DECODE  False "TRACE for RLC AM, TO BE CHANGED IN A MORE GENERAL FLAG")
add_boolean_option(TRACE_RLC_AM_TX         False "TRACE for RLC AM, TO BE CHANGED IN A MORE GENERAL FLAG")
add_boolean_option(TRACE_RLC_AM_TX_STATUS  False "TRACE for RLC AM, TO BE CHANGED IN A MORE GENERAL FLAG")
add_boolean_option(TRACE_RLC_AM_STATUS_CREATION   False "TRACE for RLC AM, TO BE CHANGED IN A MORE GENERAL FLAG")

add_boolean_option(STOP_ON_IP_TRAFFIC_OVERLOAD      False "")
add_boolean_option(TRACE_RLC_UM_DAR        False "TRACE for RLC UM, TO BE CHANGED IN A MORE GENERAL FLAG")
add_boolean_option(TRACE_RLC_UM_DISPLAY_ASCII_DATA  False "TRACE for RLC UM, TO BE CHANGED IN A MORE GENERAL FLAG")
add_boolean_option(TRACE_RLC_UM_PDU        False "TRACE for RLC UM, TO BE CHANGED IN A MORE GENERAL FLAG")
add_boolean_option(TRACE_RLC_UM_RX         False "TRACE for RLC UM, TO BE CHANGED IN A MORE GENERAL FLAG")
add_boolean_option(TRACE_RLC_UM_SEGMENT    False "TRACE for RLC UM, TO BE CHANGED IN A MORE GENERAL FLAG")
add_boolean_option(TRACE_RLC_UM_TX_STATUS  False "TRACE for RLC UM, TO BE CHANGED IN A MORE GENERAL FLAG")


##########################
# PDCP LAYER OPTIONS
##########################
#add_boolean_option(PDCP_USE_NETLINK            False "For eNB, PDCP communicate with a NETLINK socket if connected to network driver, else could use a RT-FIFO")
#add_boolean_option(PDCP_USE_NETLINK_QUEUES     False "When PDCP_USE_NETLINK is true, incoming IP packets are stored in queues")
#add_boolean_option(LINK_ENB_PDCP_TO_IP_DRIVER  False "For eNB, PDCP communicate with a IP driver")
#add_boolean_option(LINK_ENB_PDCP_TO_GTPV1U     True  "For eNB, PDCP communicate with GTP-U protocol (eNB<->S-GW)")

##########################
# RRC LAYER OPTIONS
##########################
add_boolean_option(RRC_DEFAULT_RAB_IS_AM       False  "Otherwise it is UM, configure params are actually set in rrc_eNB.c:rrc_eNB_generate_defaultRRCConnectionReconfiguration(...)")


##########################
# S1AP LAYER OPTIONS
##########################
# none

# add the binary tree to the search path for include files
#######################################################
# We will find ConfigOAI.h after generation in target directory
include_directories("${OPENAIR_BIN_DIR}")
# add directories to find all include files
# the internal rule is to use generic names such as defs.h
# but to make it uniq name as adding the relative path in the include directtive
# example: #include "RRC/LTE/rrc_defs.h"
#find_path (include_dirs_all *.h ${OPENAIR_DIR})
#find_path (include_dirs_all *.h PATHS /usr/include NO_CMAKE_PATH)
#include_directories("${include_dirs_all}")

# Legacy exact order

include_directories("${OPENAIR_DIR}/executables")
if(ENB_MODE)
  include_directories("${OPENAIR2_DIR}/COMMON")
  include_directories("${OPENAIR2_DIR}/UTIL")
  include_directories("${OPENAIR2_DIR}/UTIL/LOG")
  include_directories("${OPENAIR3_DIR}/COMMON")
  include_directories("${OPENAIR3_DIR}/UTILS")
else()
  include_directories("${OPENAIR3_DIR}/COMMON")
  include_directories("${OPENAIR3_DIR}/UTILS")
  include_directories("${OPENAIR2_DIR}/COMMON")
  include_directories("${OPENAIR2_DIR}/UTIL")
  include_directories("${OPENAIR2_DIR}/UTIL/LOG")
endif()
include_directories("${NFAPI_DIR}/nfapi/public_inc")
include_directories("${NFAPI_DIR}/common/public_inc")
include_directories("${NFAPI_DIR}/pnf/public_inc")
include_directories("${NFAPI_DIR}/nfapi/inc")
include_directories("${NFAPI_DIR}/sim_common/inc")
include_directories("${NFAPI_DIR}/pnf_sim/inc")
include_directories("${OPENAIR1_DIR}")
include_directories("${OPENAIR2_DIR}")
include_directories("${OPENAIR3_DIR}/NAS/TOOLS")
include_directories("${OPENAIR2_DIR}/ENB_APP")
<<<<<<< HEAD
include_directories("${OPENAIR2_DIR}/GNB_APP")
=======
include_directories("${OPENAIR2_DIR}/MCE_APP")
>>>>>>> c256932f
include_directories("${OPENAIR2_DIR}/LAYER2/RLC")
include_directories("${OPENAIR2_DIR}/LAYER2/RLC/AM_v9.3.0")
include_directories("${OPENAIR2_DIR}/LAYER2/RLC/UM_v9.3.0")
include_directories("${OPENAIR2_DIR}/LAYER2/RLC/TM_v9.3.0")
include_directories("${OPENAIR2_DIR}/LAYER2/PDCP_v10.1.0")
include_directories("${OPENAIR2_DIR}/RRC/LTE/MESSAGES")
include_directories("${OPENAIR2_DIR}/RRC/LTE")
include_directories("${OPENAIR_DIR}/common/utils")
include_directories("${OPENAIR_DIR}/common/utils/ocp_itti")
include_directories("${OPENAIR3_DIR}/NAS/COMMON")
include_directories("${OPENAIR3_DIR}/NAS/COMMON/API/NETWORK")
include_directories("${OPENAIR3_DIR}/NAS/COMMON/EMM/MSG")
include_directories("${OPENAIR3_DIR}/NAS/COMMON/ESM/MSG")
include_directories("${OPENAIR3_DIR}/NAS/UE/ESM")
include_directories("${OPENAIR3_DIR}/NAS/UE/EMM")
include_directories("${OPENAIR3_DIR}/NAS/UE/API/USER")
include_directories("${OPENAIR3_DIR}/NAS/COMMON/IES")
include_directories("${OPENAIR3_DIR}/NAS/COMMON/UTIL")
include_directories("${OPENAIR3_DIR}/SECU")
include_directories("${OPENAIR3_DIR}/SCTP")
include_directories("${OPENAIR3_DIR}/S1AP")
include_directories("${OPENAIR2_DIR}/X2AP")
include_directories("${OPENAIR2_DIR}/M2AP")
include_directories("${OPENAIR2_DIR}/F1AP")
include_directories("${OPENAIR3_DIR}/UDP")
include_directories("${OPENAIR3_DIR}/GTPV1-U")
include_directories("${OPENAIR3_DIR}/M3AP")
include_directories("${OPENAIR3_DIR}/MME_APP")
include_directories("${OPENAIR_DIR}/targets/COMMON")
include_directories("${OPENAIR_DIR}/targets/ARCH/COMMON")
include_directories("${OPENAIR2_DIR}/ENB_APP/CONTROL_MODULES/PHY")
include_directories("${OPENAIR2_DIR}/ENB_APP/CONTROL_MODULES/MAC")
include_directories("${OPENAIR2_DIR}/ENB_APP/CONTROL_MODULES/RRC")
include_directories("${OPENAIR2_DIR}/ENB_APP/CONTROL_MODULES/PDCP")
include_directories("${OPENAIR2_DIR}/UTIL/OSA")
include_directories("${OPENAIR2_DIR}/UTIL/LFDS/liblfds6.1.1/liblfds611/inc")
include_directories("${OPENAIR2_DIR}/UTIL/LFDS/liblfds7.0.0/liblfds700/inc")
include_directories("${OPENAIR2_DIR}/LAYER2/PROTO_AGENT")
include_directories("${OPENAIR2_DIR}/UTIL/MEM")
include_directories("${OPENAIR2_DIR}/UTIL/LISTS")
include_directories("${OPENAIR2_DIR}/UTIL/FIFO")
include_directories("${OPENAIR2_DIR}/UTIL/OCG")
include_directories("${OPENAIR2_DIR}/UTIL/MATH")
include_directories("${OPENAIR2_DIR}/UTIL/TIMER")
include_directories("${OPENAIR2_DIR}/UTIL/OMG")
include_directories("${OPENAIR2_DIR}/UTIL/OTG")
include_directories("${OPENAIR2_DIR}/UTIL/CLI")
include_directories("${OPENAIR2_DIR}/UTIL/OPT")
include_directories("${OPENAIR2_DIR}/UTIL/OMV")
include_directories("${OPENAIR2_DIR}/RRC/LTE/MESSAGES")
include_directories("${OPENAIR3_DIR}/GTPV1-U/nw-gtpv1u/shared")
include_directories("${OPENAIR3_DIR}/GTPV1-U/nw-gtpv1u/include")
include_directories("${OPENAIR_DIR}")

# Utilities Library
################
# set the version of protobuf messages, V3 not supported yet
add_list1_option(FLPT_VERSION V2 "FLPT MSG  protobuf  grammar version" V2 V3)

if (${FLPT_VERSION} STREQUAL "V2")
  set (FLPTDIR V2)
elseif (${FLPT_VERSION} STREQUAL "V3")
  set (FLPTDIR V3)
endif(${FLPT_VERSION} STREQUAL "V2")

set(FLPT_MSG_DIR ${OPENAIR2_DIR}/ENB_APP/MESSAGES/${FLPTDIR} )
set(FLPT_MSG_FILES
  ${FLPT_MSG_DIR}/header.proto
  ${FLPT_MSG_DIR}/flexran.proto
  ${FLPT_MSG_DIR}/stats_common.proto
  ${FLPT_MSG_DIR}/stats_messages.proto
  ${FLPT_MSG_DIR}/time_common.proto
  ${FLPT_MSG_DIR}/controller_commands.proto
  ${FLPT_MSG_DIR}/mac_primitives.proto
  ${FLPT_MSG_DIR}/config_messages.proto
  ${FLPT_MSG_DIR}/config_common.proto
  ${FLPT_MSG_DIR}/control_delegation.proto
  )

set(FLPT_C_DIR ${protobuf_generated_dir}/FLPT_${FLPTDIR})
#message("calling protoc_call=${protoc_call} FLPT_C_DIR=${FLPT_C_DIR} FLPT_MSG_FILES=${FLPT_MSG_FILES}")
execute_process(COMMAND ${protoc_call} ${FLPT_C_DIR} ${FLPT_MSG_DIR} ${FLPT_MSG_FILES})
file(GLOB FLPT_source ${FLPT_C_DIR}/*.c)
set(FLPT_OAI_generated
  ${FLPT_C_DIR}/header.pb-c.c
  ${FLPT_C_DIR}/flexran.pb-c.c
  ${FLPT_C_DIR}/stats_common.pb-c.c
  ${FLPT_C_DIR}/stats_messages.pb-c.c
  ${FLPT_C_DIR}/time_common.pb-c.c
  ${FLPT_C_DIR}/controller_commands.pb-c.c
  ${FLPT_C_DIR}/mac_primitives.pb-c.c
  ${FLPT_C_DIR}/config_messages.pb-c.c
  ${FLPT_C_DIR}/config_common.pb-c.c
  ${FLPT_C_DIR}/control_delegation.pb-c.c
  )

file(GLOB flpt_h ${FLPT_C_DIR}/*.h)
set(flpt_h ${flpt_h} )

add_library(FLPT_MSG
  ${FLPT_OAI_generated}
  ${FLPT_source}
  )
set(FLPT_MSG_LIB FLPT_MSG)
#message("prpt c dir is : ${FLPT_C_DIR}")
include_directories (${FLPT_C_DIR})

add_library(ASYNC_IF
  ${OPENAIR2_DIR}/UTIL/ASYNC_IF/socket_link.c
  ${OPENAIR2_DIR}/UTIL/ASYNC_IF/link_manager.c
  ${OPENAIR2_DIR}/UTIL/ASYNC_IF/message_queue.c
  ${OPENAIR2_DIR}/UTIL/ASYNC_IF/ringbuffer_queue.c
  )
set(ASYNC_IF_LIB ASYNC_IF)
include_directories(${OPENAIR2_DIR}/UTIL/ASYNC_IF)

add_library(FLEXRAN_AGENT
  ${OPENAIR2_DIR}/ENB_APP/flexran_agent_handler.c
  ${OPENAIR2_DIR}/ENB_APP/flexran_agent_common.c
  ${OPENAIR2_DIR}/ENB_APP/flexran_agent_ran_api.c
  ${OPENAIR2_DIR}/ENB_APP/flexran_agent_timer.c
  ${OPENAIR2_DIR}/ENB_APP/flexran_agent_common_internal.c
  ${OPENAIR2_DIR}/ENB_APP/CONTROL_MODULES/PHY/flexran_agent_phy.c
  ${OPENAIR2_DIR}/ENB_APP/CONTROL_MODULES/MAC/flexran_agent_mac.c
  ${OPENAIR2_DIR}/ENB_APP/CONTROL_MODULES/RRC/flexran_agent_rrc.c
  ${OPENAIR2_DIR}/ENB_APP/CONTROL_MODULES/RRC/flexran_agent_rrc_internal.c
  ${OPENAIR2_DIR}/ENB_APP/CONTROL_MODULES/PDCP/flexran_agent_pdcp.c
  ${OPENAIR2_DIR}/ENB_APP/flexran_agent.c
  ${OPENAIR2_DIR}/ENB_APP/flexran_agent_task_manager.c
  ${OPENAIR2_DIR}/ENB_APP/flexran_agent_net_comm.c
  ${OPENAIR2_DIR}/ENB_APP/flexran_agent_async.c
  ${OPENAIR2_DIR}/ENB_APP/CONTROL_MODULES/MAC/flexran_agent_mac_internal.c
  ${OPENAIR2_DIR}/ENB_APP/CONTROL_MODULES/MAC/flexran_agent_mac_slice_verification.c
  )
add_dependencies(FLEXRAN_AGENT rrc_flag)
set(FLEXRAN_AGENT_LIB FLEXRAN_AGENT)
#include_directories(${OPENAIR2_DIR}/ENB_APP)

set(PROTOBUF_LIB "protobuf-c")

FIND_PATH(LIBYAML_INCLUDE_DIR NAMES yaml.h)
FIND_LIBRARY(LIBYAML_LIBRARIES NAMES yaml libyaml)

INCLUDE(FindPackageHandleStandardArgs)
FIND_PACKAGE_HANDLE_STANDARD_ARGS(Yaml DEFAULT_MSG LIBYAML_LIBRARIES LIBYAML_INCLUDE_DIR)
MARK_AS_ADVANCED(LIBYAML_INCLUDE_DIR LIBYAML_LIBRARIES)

#set(PROTOBUF_LIB "protobuf") #for Cpp

# set the version of protobuf messages, V3 not supported yet
add_list1_option(FSPT_VERSION V2 "FSPT MSG  protobuf  grammar version" V2 V3)

if (${FSPT_VERSION} STREQUAL "V2")
  set (FSPTDIR V2)
elseif (${FSPT_VERSION} STREQUAL "V3")
  set (FSPTDIR V3)
endif(${FSPT_VERSION} STREQUAL "V2")

set(FSPT_MSG_DIR ${OPENAIR_DIR}/targets/COMMON/MESSAGES/${FSPTDIR} )
set(FSPT_MSG_FILES
  ${FSPT_MSG_DIR}/flexsplit.proto
  )

set(FSPT_C_DIR ${protobuf_generated_dir}/FSPT_${FSPTDIR})
message("calling protoc_call=${protoc_call} FSPT_C_DIR=${FSPT_C_DIR} FSPT_MSG_DIR=${FSPT_MSG_DIR} FSPT_MSG_FILES=${FSPT_MSG_FILES}")
execute_process(COMMAND ${protoc_call} ${FSPT_C_DIR} ${FSPT_MSG_DIR} ${FSPT_MSG_FILES})
file(GLOB FSPT_source ${FSPT_C_DIR}/*.c)
set(FSPT_OAI_generated
  ${FSPT_C_DIR}/flexsplit.pb-c.c
  )

file(GLOB fspt_h ${FSPT_C_DIR}/*.h)
set(fspt_h ${fspt_h} )

add_library(FSPT_MSG
  ${FSPT_OAI_generated}
  ${FSPT_source}
  )
set(FSPT_MSG_LIB FSPT_MSG)
message("fspt c dir is : ${FSPT_C_DIR}")
include_directories (${FSPT_C_DIR})

#  add_library(ASYNC_IF
#    ${OPENAIR2_DIR}/UTIL/ASYNC_IF/socket_link.c
#    ${OPENAIR2_DIR}/UTIL/ASYNC_IF/link_manager.c
#    ${OPENAIR2_DIR}/UTIL/ASYNC_IF/message_queue.c
#    ${OPENAIR2_DIR}/UTIL/ASYNC_IF/ringbuffer_queue.c
#    )
#  set(ASYNC_IF_LIB ASYNC_IF)
#  include_directories(${OPENAIR2_DIR}/UTIL/ASYNC_IF)

add_library(PROTO_AGENT
  ${OPENAIR2_DIR}/LAYER2/PROTO_AGENT/proto_agent_handler.c
  ${OPENAIR2_DIR}/LAYER2/PROTO_AGENT/proto_agent_common.c
  ${OPENAIR2_DIR}/LAYER2/PROTO_AGENT/proto_agent.c
  ${OPENAIR2_DIR}/LAYER2/PROTO_AGENT/proto_agent_net_comm.c
  ${OPENAIR2_DIR}/LAYER2/PROTO_AGENT/proto_agent_async.c
  )
set(PROTO_AGENT_LIB PROTO_AGENT)
include_directories(${OPENAIR2_DIR}/LAYER2/PROTO_AGENT)



set(PROTOBUF_LIB "protobuf-c")

#set(PROTOBUF_LIB "protobuf") #for Cpp

add_library(HASHTABLE
  ${OPENAIR_DIR}/common/utils/hashtable/hashtable.c
  ${OPENAIR_DIR}/common/utils/hashtable/obj_hashtable.c
)
include_directories(${OPENAIR_DIR}/common/utils/hashtable)

add_library(msc MODULE ${OPENAIR_DIR}/common/utils/msc/msc.c )
target_link_libraries (msc LFDS)

include_directories(${OPENAIR_DIR}/common/utils/msc)

set(UTIL_SRC
#  ${OPENAIR2_DIR}/UTIL/CLI/cli.c
#  ${OPENAIR2_DIR}/UTIL/CLI/cli_cmd.c
#  ${OPENAIR2_DIR}/UTIL/CLI/cli_server.c
  ${OPENAIR2_DIR}/UTIL/FIFO/pad_list.c
  ${OPENAIR2_DIR}/UTIL/LISTS/list.c
  ${OPENAIR2_DIR}/UTIL/LISTS/list2.c
  ${OPENAIR_DIR}/common/utils/LOG/log.c
  ${OPENAIR_DIR}/common/utils/LOG/vcd_signal_dumper.c
  ${OPENAIR2_DIR}/UTIL/MATH/oml.c
#  ${OPENAIR2_DIR}/UTIL/MEM/mem_block.c
#  ${OPENAIR2_DIR}/UTIL/OCG/OCG.c
#  ${OPENAIR2_DIR}/UTIL/OCG/OCG_create_dir.c
#  ${OPENAIR2_DIR}/UTIL/OCG/OCG_detect_file.c
#  ${OPENAIR2_DIR}/UTIL/OCG/OCG_generate_report.c
#  ${OPENAIR2_DIR}/UTIL/OCG/OCG_parse_filename.c
#  ${OPENAIR2_DIR}/UTIL/OCG/OCG_parse_XML.c
#  ${OPENAIR2_DIR}/UTIL/OCG/OCG_save_XML.c
#  ${OPENAIR2_DIR}/UTIL/OMG/common.c
#  ${OPENAIR2_DIR}/UTIL/OMG/grid.c
#  ${OPENAIR2_DIR}/UTIL/OMG/job.c
#  ${OPENAIR2_DIR}/UTIL/OMG/mobility_parser.c
#  ${OPENAIR2_DIR}/UTIL/OMG/omg.c
#  ${OPENAIR2_DIR}/UTIL/OMG/omg_hashtable.c
#  ${OPENAIR2_DIR}/UTIL/OMG/rwalk.c
#  ${OPENAIR2_DIR}/UTIL/OMG/rwp.c
#  ${OPENAIR2_DIR}/UTIL/OMG/static.c
#  ${OPENAIR2_DIR}/UTIL/OMG/steadystaterwp.c
#  ${OPENAIR2_DIR}/UTIL/OMG/trace.c
#  ${OPENAIR2_DIR}/UTIL/OMG/trace_hashtable.c
  ${OPENAIR2_DIR}/UTIL/OPT/probe.c
#  ${OPENAIR2_DIR}/UTIL/OTG/otg_tx.c
#  ${OPENAIR2_DIR}/UTIL/OTG/otg.c
#  ${OPENAIR2_DIR}/UTIL/OTG/otg_kpi.c
#  ${OPENAIR2_DIR}/UTIL/OTG/otg_models.c
#  ${OPENAIR2_DIR}/UTIL/OTG/otg_form.c
#  ${OPENAIR2_DIR}/UTIL/OTG/otg_rx.c
  )
add_library(UTIL ${UTIL_SRC})
add_dependencies(UTIL rrc_flag)

#set(OMG_SUMO_SRC
#  ${OPENAIR2_DIR}/UTIL/OMG/client_traci_OMG.c
#  ${OPENAIR2_DIR}/UTIL/OMG/id_manager.c
#  ${OPENAIR2_DIR}/UTIL/OMG/sumo.c
#  ${OPENAIR2_DIR}/UTIL/OMG/socket_traci_OMG.c
#  ${OPENAIR2_DIR}/UTIL/OMG/storage_traci_OMG.c
#  )
#add_library(OMG_SUMO ${OMG_SUMO_SRC})

set(SECU_OSA_SRC
  ${OPENAIR2_DIR}/UTIL/OSA/osa_key_deriver.c
  ${OPENAIR2_DIR}/UTIL/OSA/osa_rijndael.c
  ${OPENAIR2_DIR}/UTIL/OSA/osa_snow3g.c
  ${OPENAIR2_DIR}/UTIL/OSA/osa_stream_eea.c
  ${OPENAIR2_DIR}/UTIL/OSA/osa_stream_eia.c
  )
add_library(SECU_OSA ${SECU_OSA_SRC})

set(SECU_CN_SRC
  ${OPENAIR3_DIR}/SECU/kdf.c
  ${OPENAIR3_DIR}/SECU/rijndael.c
  ${OPENAIR3_DIR}/SECU/snow3g.c
  ${OPENAIR3_DIR}/SECU/key_nas_deriver.c
  ${OPENAIR3_DIR}/SECU/nas_stream_eea1.c
  ${OPENAIR3_DIR}/SECU/nas_stream_eia1.c
  ${OPENAIR3_DIR}/SECU/nas_stream_eea2.c
  ${OPENAIR3_DIR}/SECU/nas_stream_eia2.c
  )
add_library(SECU_CN ${SECU_CN_SRC})

# Physical Channel Procedures Scheduling
################################"
set(SCHED_SRC
  ${OPENAIR1_DIR}/SCHED/fapi_l1.c
  ${OPENAIR1_DIR}/SCHED/phy_procedures_lte_eNb.c
  ${OPENAIR1_DIR}/SCHED/phy_procedures_lte_common.c
)
add_library(SCHED_LIB ${SCHED_SRC})
add_dependencies(SCHED_LIB rrc_flag)

set(SCHED_NR_SRC
  ${OPENAIR1_DIR}/SCHED_NR/fapi_nr_l1.c
  ${OPENAIR1_DIR}/SCHED_NR/phy_procedures_nr_common.c
  ${OPENAIR1_DIR}/SCHED_NR/phy_procedures_nr_gNB.c
)
add_library(SCHED_NR_LIB ${SCHED_NR_SRC})

set(SCHED_SRC_RU
  ${OPENAIR1_DIR}/SCHED/ru_procedures.c
  ${OPENAIR1_DIR}/SCHED_NR/nr_ru_procedures.c
  ${OPENAIR1_DIR}/SCHED/prach_procedures.c
)
add_library(SCHED_RU_LIB ${SCHED_SRC_RU})
add_dependencies(SCHED_RU_LIB rrc_flag)

set(SCHED_SRC_UE
  ${OPENAIR1_DIR}/SCHED_UE/phy_procedures_lte_ue.c
  ${OPENAIR1_DIR}/SCHED/phy_procedures_lte_common.c
  ${OPENAIR1_DIR}/SCHED_UE/pucch_pc.c
  ${OPENAIR1_DIR}/SCHED_UE/pusch_pc.c
  ${OPENAIR1_DIR}/SCHED_UE/srs_pc.c
)
add_library(SCHED_UE_LIB ${SCHED_SRC_UE})
add_dependencies(SCHED_UE_LIB rrc_flag)

set(SCHED_SRC_NR_UE
  ${OPENAIR1_DIR}/SCHED_NR_UE/phy_procedures_nr_ue.c
  ${OPENAIR1_DIR}/SCHED_NR/phy_procedures_nr_common.c
  ${OPENAIR1_DIR}/SCHED_NR_UE/fapi_nr_ue_l1.c 
  ${OPENAIR1_DIR}/SCHED_NR_UE/phy_frame_config_nr.c
  ${OPENAIR1_DIR}/SCHED_NR_UE/harq_nr.c
  ${OPENAIR1_DIR}/SCHED_NR_UE/pucch_uci_ue_nr.c
  ${OPENAIR1_DIR}/SCHED_NR_UE/pucch_power_control_ue_nr.c 
)
add_library(SCHED_NR_UE_LIB ${SCHED_SRC_NR_UE})


# nFAPI
#################################
set(NFAPI_COMMON_SRC
  ${NFAPI_DIR}/common/src/debug.c
)
add_library(NFAPI_COMMON_LIB ${NFAPI_COMMON_SRC})

include_directories(${NFAPI_DIR}/common/public_inc)

set(NFAPI_SRC
  ${NFAPI_DIR}/nfapi/src/nfapi.c
  ${NFAPI_DIR}/nfapi/src/nfapi_p4.c
  ${NFAPI_DIR}/nfapi/src/nfapi_p5.c
  ${NFAPI_DIR}/nfapi/src/nfapi_p7.c
)
add_library(NFAPI_LIB ${NFAPI_SRC})

include_directories(${NFAPI_DIR}/nfapi/public_inc)
include_directories(${NFAPI_DIR}/nfapi/inc)

set(NFAPI_PNF_SRC
  ${NFAPI_DIR}/pnf/src/pnf.c
  ${NFAPI_DIR}/pnf/src/pnf_interface.c
  ${NFAPI_DIR}/pnf/src/pnf_p7.c
  ${NFAPI_DIR}/pnf/src/pnf_p7_interface.c
)
add_library(NFAPI_PNF_LIB ${NFAPI_PNF_SRC})

include_directories(${NFAPI_DIR}/pnf/public_inc)
include_directories(${NFAPI_DIR}/pnf/inc)

set(NFAPI_VNF_SRC
  ${NFAPI_DIR}/vnf/src/vnf.c
  ${NFAPI_DIR}/vnf/src/vnf_interface.c
  ${NFAPI_DIR}/vnf/src/vnf_p7.c
  ${NFAPI_DIR}/vnf/src/vnf_p7_interface.c
)
add_library(NFAPI_VNF_LIB ${NFAPI_VNF_SRC})

include_directories(${NFAPI_DIR}/vnf/public_inc)
include_directories(${NFAPI_DIR}/vnf/inc)

# nFAPI user defined code
#############################
set(NFAPI_USER_SRC
  ${NFAPI_USER_DIR}/nfapi.c
  ${NFAPI_USER_DIR}/nfapi_pnf.c
  ${NFAPI_USER_DIR}/nfapi_vnf.c
)
add_library(NFAPI_USER_LIB ${NFAPI_USER_SRC})
add_dependencies(NFAPI_USER_LIB rrc_flag)
include_directories(${NFAPI_USER_DIR})

# Layer 1
#############################
set(PHY_TURBOSRC
  ${OPENAIR1_DIR}/PHY/CODING/3gpplte_sse.c
  ${OPENAIR1_DIR}/PHY/CODING/3gpplte.c
  ${OPENAIR1_DIR}/PHY/CODING/3gpplte_turbo_decoder_sse_8bit.c
  ${OPENAIR1_DIR}/PHY/CODING/3gpplte_turbo_decoder_sse_16bit.c
  ${OPENAIR1_DIR}/PHY/CODING/3gpplte_turbo_decoder_avx2_16bit.c
  ${OPENAIR1_DIR}/PHY/CODING/3gpplte_turbo_decoder.c
)
set(PHY_POLARSRC
  ${OPENAIR1_DIR}/PHY/CODING/nr_polar_init.c
  ${OPENAIR1_DIR}/PHY/CODING/nrPolar_tools/nr_bitwise_operations.c
  ${OPENAIR1_DIR}/PHY/CODING/nrPolar_tools/nr_crc_byte.c
  ${OPENAIR1_DIR}/PHY/CODING/nrPolar_tools/nr_polar_crc.c
  ${OPENAIR1_DIR}/PHY/CODING/nrPolar_tools/nr_polar_decoder.c
  ${OPENAIR1_DIR}/PHY/CODING/nrPolar_tools/nr_polar_decoding_tools.c
  ${OPENAIR1_DIR}/PHY/CODING/nrPolar_tools/nr_polar_encoder.c
  ${OPENAIR1_DIR}/PHY/CODING/nrPolar_tools/nr_polar_interleaving_pattern.c
  ${OPENAIR1_DIR}/PHY/CODING/nrPolar_tools/nr_polar_kernal_operation.c
  ${OPENAIR1_DIR}/PHY/CODING/nrPolar_tools/nr_polar_kronecker_power_matrices.c
  ${OPENAIR1_DIR}/PHY/CODING/nrPolar_tools/nr_polar_matrix_and_array.c
  ${OPENAIR1_DIR}/PHY/CODING/nrPolar_tools/nr_polar_procedures.c
  ${OPENAIR1_DIR}/PHY/CODING/nrPolar_tools/nr_polar_sequence_pattern.c
)
set(PHY_SMALLBLOCKSRC
  ${OPENAIR1_DIR}/PHY/CODING/nrSmallBlock/encodeSmallBlock.c
  ${OPENAIR1_DIR}/PHY/CODING/nrSmallBlock/decodeSmallBlock.c
)
set(PHY_TURBOIF
  ${OPENAIR1_DIR}/PHY/CODING/coding_load.c
)
set(PHY_LDPCSRC
  ${OPENAIR1_DIR}/PHY/CODING/nrLDPC_decoder/nrLDPC_decoder.c
  ${OPENAIR1_DIR}/PHY/CODING/nrLDPC_encoder/ldpc_encoder.c
  ${OPENAIR1_DIR}/PHY/CODING/nrLDPC_encoder/ldpc_encoder2.c
  ${OPENAIR1_DIR}/PHY/CODING/nrLDPC_encoder/ldpc_generate_coefficient.c
)

add_library(coding MODULE ${PHY_TURBOSRC} )
set(PHY_SRC_COMMON
  ${OPENAIR1_DIR}/PHY/LTE_TRANSPORT/dci_tools_common.c
  ${OPENAIR1_DIR}/PHY/LTE_TRANSPORT/lte_mcs.c
#  ${OPENAIR1_DIR}/PHY/LTE_TRANSPORT/slss.c
#  ${OPENAIR1_DIR}/PHY/LTE_TRANSPORT/sldch.c
#  ${OPENAIR1_DIR}/PHY/LTE_TRANSPORT/slsch.c
  ${OPENAIR1_DIR}/PHY/LTE_UE_TRANSPORT/get_pmi.c
  ${OPENAIR1_DIR}/PHY/LTE_TRANSPORT/group_hopping.c
  ${OPENAIR1_DIR}/PHY/LTE_TRANSPORT/phich_common.c
  ${OPENAIR1_DIR}/PHY/LTE_TRANSPORT/pcfich_common.c
  ${OPENAIR1_DIR}/PHY/LTE_TRANSPORT/pmch_common.c
  ${OPENAIR1_DIR}/PHY/LTE_TRANSPORT/power_control.c
  ${OPENAIR1_DIR}/PHY/LTE_TRANSPORT/prach_common.c
  ${OPENAIR1_DIR}/PHY/LTE_TRANSPORT/pucch_common.c
  ${OPENAIR1_DIR}/PHY/LTE_TRANSPORT/dlsch_scrambling.c
  ${OPENAIR1_DIR}/PHY/LTE_TRANSPORT/lte_gold_generic.c
  ${OPENAIR1_DIR}/PHY/LTE_UE_TRANSPORT/srs_modulation.c
  ${OPENAIR1_DIR}/PHY/MODULATION/ofdm_mod.c
  ${OPENAIR1_DIR}/PHY/LTE_ESTIMATION/lte_sync_time.c
  ${OPENAIR1_DIR}/PHY/LTE_REFSIG/lte_dl_cell_spec.c
  ${OPENAIR1_DIR}/PHY/LTE_REFSIG/lte_dl_uespec.c
  ${OPENAIR1_DIR}/PHY/LTE_REFSIG/lte_gold.c
  ${OPENAIR1_DIR}/PHY/LTE_REFSIG/lte_gold_mbsfn.c
  ${OPENAIR1_DIR}/PHY/LTE_REFSIG/lte_dl_mbsfn.c
  ${OPENAIR1_DIR}/PHY/LTE_REFSIG/lte_ul_ref.c
  ${OPENAIR1_DIR}/PHY/CODING/lte_segmentation.c
  ${OPENAIR1_DIR}/PHY/CODING/nr_segmentation.c
  ${OPENAIR1_DIR}/PHY/CODING/nr_compute_tbs.c
  ${OPENAIR1_DIR}/PHY/CODING/nr_rate_matching.c
  ${OPENAIR1_DIR}/PHY/CODING/ccoding_byte.c
  ${OPENAIR1_DIR}/PHY/CODING/ccoding_byte_lte.c
  ${OPENAIR1_DIR}/PHY/CODING/3gpplte_sse.c
  ${OPENAIR1_DIR}/PHY/CODING/crc_byte.c
  ${PHY_TURBOIF}
  ${OPENAIR1_DIR}/PHY/CODING/lte_rate_matching.c
  ${OPENAIR1_DIR}/PHY/CODING/viterbi.c
  ${OPENAIR1_DIR}/PHY/CODING/viterbi_lte.c
  ${OPENAIR1_DIR}/PHY/INIT/init_top.c
  ${OPENAIR1_DIR}/PHY/INIT/lte_parms.c
  ${OPENAIR1_DIR}/PHY/INIT/lte_param_init.c
  ${OPENAIR1_DIR}/PHY/TOOLS/cadd_vv.c
  ${OPENAIR1_DIR}/PHY/TOOLS/lte_dfts.c
  ${OPENAIR1_DIR}/PHY/TOOLS/log2_approx.c
  ${OPENAIR1_DIR}/PHY/TOOLS/cmult_sv.c
  ${OPENAIR1_DIR}/PHY/TOOLS/cmult_vv.c
  ${OPENAIR1_DIR}/PHY/TOOLS/cdot_prod.c
  ${OPENAIR1_DIR}/PHY/TOOLS/signal_energy.c
  ${OPENAIR1_DIR}/PHY/TOOLS/dB_routines.c
  ${OPENAIR1_DIR}/PHY/TOOLS/sqrt.c
  ${OPENAIR1_DIR}/PHY/TOOLS/time_meas.c
  ${OPENAIR1_DIR}/PHY/TOOLS/lut.c
  )

set(PHY_SRC
  ${OPENAIR1_DIR}/PHY/LTE_TRANSPORT/pss.c
  ${OPENAIR1_DIR}/PHY/LTE_TRANSPORT/sss.c
  ${OPENAIR1_DIR}/PHY/LTE_TRANSPORT/sss_gen.c
  ${OPENAIR1_DIR}/PHY/LTE_TRANSPORT/pilots.c
  ${OPENAIR1_DIR}/PHY/LTE_TRANSPORT/pilots_mbsfn.c
  ${OPENAIR1_DIR}/PHY/LTE_TRANSPORT/dlsch_coding.c
  ${OPENAIR1_DIR}/PHY/LTE_TRANSPORT/dlsch_modulation.c
  ${OPENAIR1_DIR}/PHY/LTE_TRANSPORT/dci_tools.c
  ${OPENAIR1_DIR}/PHY/LTE_TRANSPORT/pbch.c
  ${OPENAIR1_DIR}/PHY/LTE_TRANSPORT/dci.c
  ${OPENAIR1_DIR}/PHY/LTE_TRANSPORT/edci.c
  ${OPENAIR1_DIR}/PHY/LTE_TRANSPORT/phich.c
  ${OPENAIR1_DIR}/PHY/LTE_TRANSPORT/pcfich.c
  ${OPENAIR1_DIR}/PHY/LTE_TRANSPORT/pucch.c
  ${OPENAIR1_DIR}/PHY/LTE_TRANSPORT/pmch.c
#  ${OPENAIR1_DIR}/PHY/LTE_TRANSPORT/ulsch_demodulation.c
  ${OPENAIR1_DIR}/PHY/LTE_TRANSPORT/ulsch_decoding.c
  ${OPENAIR1_DIR}/PHY/LTE_TRANSPORT/rar_tools.c
  ${OPENAIR1_DIR}/PHY/LTE_TRANSPORT/uci_tools.c
#  ${OPENAIR1_DIR}/PHY/LTE_ESTIMATION/freq_equalization.c
#  ${OPENAIR1_DIR}/PHY/LTE_ESTIMATION/lte_adjust_sync_eNB.c
#  ${OPENAIR1_DIR}/PHY/LTE_ESTIMATION/lte_ul_channel_estimation.c
  ${OPENAIR1_DIR}/PHY/LTE_ESTIMATION/lte_eNB_measurements.c
  ${OPENAIR1_DIR}/PHY/INIT/lte_init.c
  )

set(PHY_SRC_RU
  ${OPENAIR1_DIR}/PHY/LTE_TRANSPORT/if4_tools.c
  ${OPENAIR1_DIR}/PHY/LTE_TRANSPORT/if5_tools.c
  ${OPENAIR1_DIR}/PHY/LTE_UE_TRANSPORT/drs_modulation.c
  ${OPENAIR1_DIR}/PHY/LTE_TRANSPORT/ulsch_demodulation.c
  ${OPENAIR1_DIR}/PHY/LTE_ESTIMATION/lte_ul_channel_estimation.c
  ${OPENAIR1_DIR}/PHY/LTE_ESTIMATION/lte_adjust_sync_eNB.c
  ${OPENAIR1_DIR}/PHY/LTE_ESTIMATION/freq_equalization.c
  ${OPENAIR1_DIR}/PHY/MODULATION/slot_fep_ul.c
  ${OPENAIR1_DIR}/PHY/MODULATION/slot_fep_nr.c
  ${OPENAIR1_DIR}/PHY/MODULATION/ul_7_5_kHz.c
  ${OPENAIR1_DIR}/PHY/MODULATION/gen_75KHz.cpp
  ${OPENAIR1_DIR}/PHY/MODULATION/beamforming.c
  ${OPENAIR1_DIR}/PHY/MODULATION/compute_bf_weights.c
  ${OPENAIR1_DIR}/PHY/INIT/lte_init_ru.c
  ${OPENAIR1_DIR}/PHY/INIT/nr_init_ru.c
  ${OPENAIR1_DIR}/PHY/LTE_TRANSPORT/prach.c

  )

set(PHY_SRC_UE
  ${OPENAIR1_DIR}/PHY/LTE_UE_TRANSPORT/sss_ue.c
  ${OPENAIR1_DIR}/PHY/LTE_TRANSPORT/sss_gen.c
  ${OPENAIR1_DIR}/PHY/LTE_UE_TRANSPORT/dlsch_demodulation.c
  ${OPENAIR1_DIR}/PHY/LTE_UE_TRANSPORT/dlsch_llr_computation.c
  ${OPENAIR1_DIR}/PHY/LTE_UE_TRANSPORT/linear_preprocessing_rec.c
  ${OPENAIR1_DIR}/PHY/LTE_UE_TRANSPORT/dlsch_decoding.c
  ${OPENAIR1_DIR}/PHY/LTE_UE_TRANSPORT/dci_tools_ue.c
  ${OPENAIR1_DIR}/PHY/LTE_UE_TRANSPORT/uci_tools_ue.c
  ${OPENAIR1_DIR}/PHY/LTE_UE_TRANSPORT/pbch_ue.c
  ${OPENAIR1_DIR}/PHY/LTE_UE_TRANSPORT/dci_ue.c
  ${OPENAIR1_DIR}/PHY/LTE_UE_TRANSPORT/phich_ue.c
  ${OPENAIR1_DIR}/PHY/LTE_UE_TRANSPORT/pcfich_ue.c
  ${OPENAIR1_DIR}/PHY/LTE_UE_TRANSPORT/pucch_ue.c
  ${OPENAIR1_DIR}/PHY/LTE_UE_TRANSPORT/prach_ue.c
  ${OPENAIR1_DIR}/PHY/LTE_UE_TRANSPORT/pmch_ue.c
  ${OPENAIR1_DIR}/PHY/LTE_UE_TRANSPORT/pch_ue.c
  ${OPENAIR1_DIR}/PHY/LTE_UE_TRANSPORT/slss.c
  ${OPENAIR1_DIR}/PHY/LTE_UE_TRANSPORT/sldch.c
  ${OPENAIR1_DIR}/PHY/LTE_UE_TRANSPORT/slsch.c
  ${OPENAIR1_DIR}/PHY/LTE_UE_TRANSPORT/drs_modulation.c
  ${OPENAIR1_DIR}/PHY/LTE_UE_TRANSPORT/ulsch_modulation.c
  ${OPENAIR1_DIR}/PHY/LTE_UE_TRANSPORT/ulsch_coding.c
  ${OPENAIR1_DIR}/PHY/LTE_UE_TRANSPORT/rar_tools_ue.c
  ${OPENAIR1_DIR}/PHY/LTE_UE_TRANSPORT/initial_sync.c
  ${OPENAIR1_DIR}/PHY/MODULATION/slot_fep.c
  ${OPENAIR1_DIR}/PHY/MODULATION/slot_fep_mbsfn.c
  ${OPENAIR1_DIR}/PHY/MODULATION/ul_7_5_kHz_ue.c
  ${OPENAIR1_DIR}/PHY/LTE_ESTIMATION/lte_sync_time.c
  ${OPENAIR1_DIR}/PHY/LTE_ESTIMATION/lte_sync_timefreq.c
  ${OPENAIR1_DIR}/PHY/LTE_ESTIMATION/lte_adjust_sync_ue.c
  ${OPENAIR1_DIR}/PHY/LTE_ESTIMATION/lte_dl_channel_estimation.c
  ${OPENAIR1_DIR}/PHY/LTE_ESTIMATION/lte_dl_bf_channel_estimation.c
  ${OPENAIR1_DIR}/PHY/LTE_ESTIMATION/lte_dl_mbsfn_channel_estimation.c
  ${OPENAIR1_DIR}/PHY/LTE_ESTIMATION/lte_est_freq_offset.c
  ${OPENAIR1_DIR}/PHY/LTE_ESTIMATION/lte_ue_measurements.c
  ${OPENAIR1_DIR}/PHY/LTE_ESTIMATION/adjust_gain.c
  ${OPENAIR1_DIR}/PHY/INIT/lte_init_ue.c
  )

  set(PHY_NR_SRC
  ${OPENAIR1_DIR}/PHY/INIT/nr_init.c
  ${OPENAIR1_DIR}/PHY/INIT/nr_parms.c
  ${OPENAIR1_DIR}/PHY/MODULATION/nr_modulation.c
  ${OPENAIR1_DIR}/PHY/NR_TRANSPORT/nr_pss.c
  ${OPENAIR1_DIR}/PHY/NR_TRANSPORT/nr_sss.c
  ${OPENAIR1_DIR}/PHY/NR_TRANSPORT/nr_pbch.c
  ${OPENAIR1_DIR}/PHY/NR_TRANSPORT/nr_dci.c
  ${OPENAIR1_DIR}/PHY/NR_TRANSPORT/nr_dci_tools.c
  ${OPENAIR1_DIR}/PHY/NR_TRANSPORT/nr_dlsch.c
  ${OPENAIR1_DIR}/PHY/NR_TRANSPORT/nr_dlsch_tools.c
  ${OPENAIR1_DIR}/PHY/NR_TRANSPORT/nr_dlsch_coding.c
  ${OPENAIR1_DIR}/PHY/NR_TRANSPORT/nr_ulsch_decoding.c
  ${OPENAIR1_DIR}/PHY/NR_TRANSPORT/nr_ulsch.c
  ${OPENAIR1_DIR}/PHY/NR_TRANSPORT/nr_tbs_tools.c
  ${OPENAIR1_DIR}/PHY/NR_TRANSPORT/nr_sch_dmrs.c
  ${OPENAIR1_DIR}/PHY/NR_TRANSPORT/nr_ulsch_llr_computation.c
  ${OPENAIR1_DIR}/PHY/NR_TRANSPORT/nr_ulsch_demodulation.c
  ${OPENAIR1_DIR}/PHY/NR_REFSIG/nr_dmrs_rx.c
  ${OPENAIR1_DIR}/PHY/NR_REFSIG/nr_gold.c
  ${OPENAIR1_DIR}/PHY/NR_UE_ESTIMATION/filt16a_32.c
  ${OPENAIR1_DIR}/PHY/NR_ESTIMATION/nr_ul_channel_estimation.c
  ${OPENAIR1_DIR}/PHY/NR_ESTIMATION/nr_adjust_sync_gNB.c
  ${OPENAIR1_DIR}/PHY/TOOLS/file_output.c
  ${OPENAIR1_DIR}/PHY/TOOLS/cadd_vv.c
  #${OPENAIR1_DIR}/PHY/TOOLS/lte_dfts.c
  ${OPENAIR1_DIR}/PHY/TOOLS/log2_approx.c
  ${OPENAIR1_DIR}/PHY/TOOLS/cmult_sv.c
  ${OPENAIR1_DIR}/PHY/TOOLS/cmult_vv.c
  ${OPENAIR1_DIR}/PHY/TOOLS/cdot_prod.c
  ${OPENAIR1_DIR}/PHY/TOOLS/signal_energy.c
  ${OPENAIR1_DIR}/PHY/TOOLS/dB_routines.c
  ${OPENAIR1_DIR}/PHY/TOOLS/sqrt.c
  ${OPENAIR1_DIR}/PHY/TOOLS/time_meas.c
  ${OPENAIR1_DIR}/PHY/TOOLS/lut.c
  ${PHY_POLARSRC}
  ${PHY_SMALLBLOCKSRC}
  ${PHY_LDPCSRC}
  ${OPENAIR1_DIR}/PHY/NR_TRANSPORT/pucch_rx.c 
  )

  set(PHY_NR_UE_SRC
  ${OPENAIR1_DIR}/PHY/INIT/nr_parms.c
  ${OPENAIR1_DIR}/PHY/MODULATION/nr_modulation.c
  ${OPENAIR1_DIR}/PHY/MODULATION/slot_fep_nr.c
  ${OPENAIR1_DIR}/PHY/NR_UE_TRANSPORT/pss_nr.c
  ${OPENAIR1_DIR}/PHY/NR_UE_TRANSPORT/sss_nr.c
  ${OPENAIR1_DIR}/PHY/NR_UE_TRANSPORT/cic_filter_nr.c
  ${OPENAIR1_DIR}/PHY/NR_UE_TRANSPORT/dmrs_nr.c
  ${OPENAIR1_DIR}/PHY/NR_UE_TRANSPORT/nr_initial_sync.c
  ${OPENAIR1_DIR}/PHY/NR_UE_TRANSPORT/nr_pbch.c
  ${OPENAIR1_DIR}/PHY/NR_UE_TRANSPORT/nr_dlsch_demodulation.c
  ${OPENAIR1_DIR}/PHY/NR_UE_TRANSPORT/nr_ulsch_coding.c
  ${OPENAIR1_DIR}/PHY/NR_UE_TRANSPORT/nr_dlsch_decoding.c
  ${OPENAIR1_DIR}/PHY/NR_UE_TRANSPORT/nr_dlsch_llr_computation.c
  ${OPENAIR1_DIR}/PHY/NR_TRANSPORT/nr_tbs_tools.c
  ${OPENAIR1_DIR}/PHY/NR_TRANSPORT/nr_sch_dmrs.c
  ${OPENAIR1_DIR}/PHY/NR_UE_TRANSPORT/
  ${OPENAIR1_DIR}/PHY/NR_UE_TRANSPORT/nr_prach.c
  ${OPENAIR1_DIR}/PHY/NR_UE_TRANSPORT/srs_modulation_nr.c
  ${OPENAIR1_DIR}/PHY/NR_UE_TRANSPORT/dci_nr.c
  ${OPENAIR1_DIR}/PHY/NR_UE_TRANSPORT/dci_tools_nr.c
  ${OPENAIR1_DIR}/PHY/NR_UE_TRANSPORT/pucch_nr.c
  ${OPENAIR1_DIR}/PHY/NR_UE_TRANSPORT/nr_ulsch_ue.c
  ${OPENAIR1_DIR}/PHY/NR_REFSIG/ul_ref_seq_nr.c
  ${OPENAIR1_DIR}/PHY/NR_REFSIG/nr_dmrs_rx.c
  ${OPENAIR1_DIR}/PHY/NR_REFSIG/nr_gold_ue.c
  ${OPENAIR1_DIR}/PHY/NR_UE_ESTIMATION/filt16a_32.c
  ${OPENAIR1_DIR}/PHY/NR_UE_ESTIMATION/nr_dl_channel_estimation.c
  ${OPENAIR1_DIR}/PHY/NR_UE_ESTIMATION/nr_adjust_synch_ue.c
  ${OPENAIR1_DIR}/PHY/NR_UE_ESTIMATION/nr_ue_measurements.c
  ${OPENAIR1_DIR}/PHY/NR_UE_ESTIMATION/nr_adjust_gain.c
  ${OPENAIR1_DIR}/PHY/TOOLS/file_output.c
  ${OPENAIR1_DIR}/PHY/TOOLS/cadd_vv.c
 # ${OPENAIR1_DIR}/PHY/TOOLS/lte_dfts.c
  ${OPENAIR1_DIR}/PHY/TOOLS/log2_approx.c
  ${OPENAIR1_DIR}/PHY/TOOLS/cmult_sv.c
  ${OPENAIR1_DIR}/PHY/TOOLS/cmult_vv.c
  ${OPENAIR1_DIR}/PHY/TOOLS/cdot_prod.c
  ${OPENAIR1_DIR}/PHY/TOOLS/signal_energy.c
  ${OPENAIR1_DIR}/PHY/TOOLS/dB_routines.c
  ${OPENAIR1_DIR}/PHY/TOOLS/sqrt.c
  ${OPENAIR1_DIR}/PHY/TOOLS/time_meas.c
  ${OPENAIR1_DIR}/PHY/TOOLS/lut.c
  ${OPENAIR1_DIR}/PHY/INIT/nr_init_ue.c
  #  ${OPENAIR1_DIR}/SIMULATION/NR_UE_PHY/unit_tests/src/pucch_uci_test.c
  ${PHY_POLARSRC}
  ${PHY_SMALLBLOCKSRC}
  ${PHY_LDPCSRC}
  )


if (${SMBV})
  set(PHY_SRC "${PHY_SRC} ${OPENAIR1_DIR}/PHY/TOOLS/smbv.c")
endif  (${SMBV})

if (${COMPILATION_AVX2} STREQUAL "True")
  #set(PHY_SRC ${PHY_SRC} ${OPENAIR1_DIR}/PHY/LTE_TRANSPORT/dlsch_llr_computation_avx2.c)
  set(PHY_SRC_UE ${PHY_SRC_UE} ${OPENAIR1_DIR}/PHY/LTE_UE_TRANSPORT/dlsch_llr_computation_avx2.c)
endif ()

if (${COMPILATION_AVX2} STREQUAL "True")
  set(PHY_NR_UE_SRC ${PHY_NR_UE_SRC} ${OPENAIR1_DIR}/PHY/LTE_UE_TRANSPORT/dlsch_llr_computation_avx2.c)
endif ()

add_library(PHY_COMMON ${PHY_SRC_COMMON})
add_dependencies(PHY_COMMON rrc_flag)
add_library(PHY ${PHY_SRC})
add_dependencies(PHY rrc_flag)
add_library(PHY_UE ${PHY_SRC_UE})
add_dependencies(PHY_UE rrc_flag)
add_library(PHY_NR ${PHY_NR_SRC})
add_library(PHY_NR_UE ${PHY_NR_UE_SRC})

add_library(PHY_RU ${PHY_SRC_RU})
add_dependencies(PHY_RU rrc_flag)

#Library for mex functions
#########################3
set(PHY_MEX_UE
  ${OPENAIR1_DIR}/PHY/LTE_UE_TRANSPORT/linear_preprocessing_rec.c
  ${OPENAIR1_DIR}/PHY/LTE_UE_TRANSPORT/dlsch_llr_computation.c
  ${OPENAIR1_DIR}/PHY/LTE_UE_TRANSPORT/dlsch_demodulation.c
  ${OPENAIR1_DIR}/PHY/TOOLS/log2_approx.c
  ${OPENAIR1_DIR}/PHY/LTE_TRANSPORT/lte_mcs.c
  ${OPENAIR1_DIR}/PHY/LTE_UE_TRANSPORT/get_pmi.c
  ${OPENAIR1_DIR}/PHY/TOOLS/dB_routines.c
  ${OPENAIR1_DIR}/PHY/LTE_TRANSPORT/pmch_common.c
  ${OPENAIR1_DIR}/PHY/TOOLS/cadd_vv.c
  ${OPENAIR1_DIR}/PHY/TOOLS/cmult_sv.c
  ${OPENAIR1_DIR}/PHY/TOOLS/cmult_vv.c
  ${OPENAIR1_DIR}/PHY/LTE_UE_TRANSPORT/dlsch_llr_computation_avx2.c
  ${OPENAIR1_DIR}/PHY/TOOLS/signal_energy.c
  ${OPENAIR1_DIR}/PHY/LTE_ESTIMATION/lte_ue_measurements.c
  ${OPENAIR_DIR}/common/utils/LOG/log.c
  ${OPENAIR_DIR}/common/utils/T/T.c
  ${OPENAIR_DIR}/common/utils/T/local_tracer.c
  ${OPENAIR_DIR}/common/config/config_cmdline.c
  ${OPENAIR_DIR}/common/config/config_userapi.c
  ${OPENAIR_DIR}/common/config/config_load_configmodule.c
  )
add_library(PHY_MEX ${PHY_MEX_UE})

#Layer 2 library
#####################
set(MAC_DIR ${OPENAIR2_DIR}/LAYER2/MAC)
set(NR_MAC_DIR ${OPENAIR2_DIR}/LAYER2/NR_MAC_gNB)
set(NR_UE_MAC_DIR ${OPENAIR2_DIR}/LAYER2/NR_MAC_UE)
set(PHY_INTERFACE_DIR ${OPENAIR2_DIR}/PHY_INTERFACE)
set(NR_PHY_INTERFACE_DIR ${OPENAIR2_DIR}/NR_PHY_INTERFACE)
set(NR_UE_PHY_INTERFACE_DIR ${OPENAIR2_DIR}/NR_UE_PHY_INTERFACE)
set(RLC_DIR ${OPENAIR2_DIR}/LAYER2/RLC)
set(RLC_UM_DIR ${OPENAIR2_DIR}/LAYER2/RLC/UM_v9.3.0)
set(RLC_AM_DIR ${OPENAIR2_DIR}/LAYER2/RLC/AM_v9.3.0)
set(RLC_TM_DIR ${OPENAIR2_DIR}/LAYER2/RLC/TM_v9.3.0)
set(RRC_DIR ${OPENAIR2_DIR}/RRC/LTE)
set(NR_RRC_DIR ${OPENAIR2_DIR}/RRC/NR)
set(NR_UE_RRC_DIR ${OPENAIR2_DIR}/RRC/NR_UE)
set(PDCP_DIR  ${OPENAIR2_DIR}/LAYER2/PDCP_v10.1.0)

set(LTE_RLC_SRC
  ${RLC_AM_DIR}/rlc_am.c
  ${RLC_AM_DIR}/rlc_am_init.c
  ${RLC_AM_DIR}/rlc_am_timer_poll_retransmit.c
  ${RLC_AM_DIR}/rlc_am_timer_reordering.c
  ${RLC_AM_DIR}/rlc_am_timer_status_prohibit.c
  ${RLC_AM_DIR}/rlc_am_segment.c
  ${RLC_AM_DIR}/rlc_am_segments_holes.c
  ${RLC_AM_DIR}/rlc_am_in_sdu.c
  ${RLC_AM_DIR}/rlc_am_receiver.c
  ${RLC_AM_DIR}/rlc_am_retransmit.c
  ${RLC_AM_DIR}/rlc_am_windows.c
  ${RLC_AM_DIR}/rlc_am_rx_list.c
  ${RLC_AM_DIR}/rlc_am_reassembly.c
  ${RLC_AM_DIR}/rlc_am_status_report.c
  ${RLC_TM_DIR}/rlc_tm.c
  ${RLC_TM_DIR}/rlc_tm_init.c
  ${RLC_UM_DIR}/rlc_um.c
  ${RLC_UM_DIR}/rlc_um_fsm.c
  ${RLC_UM_DIR}/rlc_um_control_primitives.c
  ${RLC_UM_DIR}/rlc_um_segment.c
  ${RLC_UM_DIR}/rlc_um_reassembly.c
  ${RLC_UM_DIR}/rlc_um_receiver.c
  ${RLC_UM_DIR}/rlc_um_dar.c
  ${RLC_DIR}/rlc_mac.c
  ${RLC_DIR}/rlc.c
  ${RLC_DIR}/rlc_rrc.c
  ${RLC_DIR}/rlc_mpls.c
  )

set(NR_RLC_SRC
  ${OPENAIR2_DIR}/LAYER2/nr_rlc/asn1_utils.c
  ${OPENAIR2_DIR}/LAYER2/nr_rlc/nr_rlc_entity.c
  ${OPENAIR2_DIR}/LAYER2/nr_rlc/nr_rlc_entity_am.c
  ${OPENAIR2_DIR}/LAYER2/nr_rlc/nr_rlc_entity_tm.c
  ${OPENAIR2_DIR}/LAYER2/nr_rlc/nr_rlc_entity_um.c
  ${OPENAIR2_DIR}/LAYER2/nr_rlc/nr_rlc_oai_api.c
  ${OPENAIR2_DIR}/LAYER2/nr_rlc/nr_rlc_pdu.c
  ${OPENAIR2_DIR}/LAYER2/nr_rlc/nr_rlc_sdu.c
  ${OPENAIR2_DIR}/LAYER2/nr_rlc/nr_rlc_ue_manager.c
  )

set(L2_SRC
  ${OPENAIR2_DIR}/LAYER2/openair2_proc.c
  ${PDCP_DIR}/pdcp.c
  ${PDCP_DIR}/pdcp_fifo.c
  ${PDCP_DIR}/pdcp_sequence_manager.c
  ${PDCP_DIR}/pdcp_primitives.c
  ${PDCP_DIR}/pdcp_util.c
  ${PDCP_DIR}/pdcp_security.c
  ${PDCP_DIR}/pdcp_netlink.c
#  ${RRC_DIR}/rrc_UE.c
  ${RRC_DIR}/rrc_eNB.c
  ${RRC_DIR}/rrc_eNB_S1AP.c
  ${RRC_DIR}/rrc_eNB_M2AP.c
  ${RRC_DIR}/rrc_eNB_UE_context.c
  ${RRC_DIR}/rrc_common.c
  ${RRC_DIR}/L2_interface.c
  ${RRC_DIR}/L2_interface_common.c
  ${RRC_DIR}/L2_interface_ue.c
  )

set(L2_LTE_SRC
  ${LTE_RLC_SRC}
  )

set(L2_NR_SRC
  ${NR_RLC_SRC}
  ${NR_RRC_DIR}/rrc_gNB.c
  ${NR_RRC_DIR}/nr_rrc_common.c
  ${NR_RRC_DIR}/L2_nr_interface.c
  ${NR_RRC_DIR}/nr_rrc_config.c
  )

set(L2_SRC_UE
  ${PDCP_DIR}/pdcp.c
  ${PDCP_DIR}/pdcp_fifo.c
  ${PDCP_DIR}/pdcp_sequence_manager.c
  ${PDCP_DIR}/pdcp_primitives.c
  ${PDCP_DIR}/pdcp_util.c
  ${PDCP_DIR}/pdcp_security.c
  ${PDCP_DIR}/pdcp_netlink.c
  ${RRC_DIR}/rrc_UE.c
  ${RRC_DIR}/rrc_common.c
  ${RRC_DIR}/L2_interface_common.c
  ${RRC_DIR}/L2_interface_ue.c
  )
  
set(LTE_NR_L2_SRC_UE
  ${PDCP_DIR}/pdcp.c
  ${PDCP_DIR}/pdcp_fifo.c
  ${PDCP_DIR}/pdcp_sequence_manager.c
  ${PDCP_DIR}/pdcp_primitives.c
  ${PDCP_DIR}/pdcp_util.c
  ${PDCP_DIR}/pdcp_security.c
  ${PDCP_DIR}/pdcp_netlink.c
  ${LTE_RLC_SRC}
  )

set(NR_L2_SRC_UE
  ${NR_RLC_SRC}
  ${NR_UE_RRC_DIR}/L2_interface_ue.c
  ${NR_UE_RRC_DIR}/main_ue.c
  ${NR_UE_RRC_DIR}/rrc_UE.c
  )

set (MAC_SRC
  #${PHY_INTERFACE_DIR}/phy_stub_UE.c
  ${PHY_INTERFACE_DIR}/IF_Module.c
  ${MAC_DIR}/main.c
  #${MAC_DIR}/main_ue.c
  #${MAC_DIR}/ue_procedures.c
  #${MAC_DIR}/ra_procedures.c
  ${MAC_DIR}/l1_helpers.c
  ${MAC_DIR}/rar_tools.c
  #${MAC_DIR}/rar_tools_ue.c
  ${MAC_DIR}/eNB_scheduler.c
  ${MAC_DIR}/eNB_scheduler_dlsch.c
  ${MAC_DIR}/eNB_scheduler_ulsch.c
  ${MAC_DIR}/eNB_scheduler_mch.c
  ${MAC_DIR}/eNB_scheduler_bch.c
  ${MAC_DIR}/eNB_scheduler_primitives.c
  ${MAC_DIR}/eNB_scheduler_RA.c
  ${MAC_DIR}/eNB_scheduler_fairRR.c
  ${MAC_DIR}/eNB_scheduler_phytest.c
  ${MAC_DIR}/pre_processor.c
  ${MAC_DIR}/config.c
  ${MAC_DIR}/config_ue.c
 )

set (MAC_NR_SRC
  ${NR_PHY_INTERFACE_DIR}/NR_IF_Module.c
  ${NR_MAC_DIR}/main.c
  ${NR_MAC_DIR}/config.c
  ${NR_MAC_DIR}/gNB_scheduler.c
  ${NR_MAC_DIR}/gNB_scheduler_bch.c
  ${NR_MAC_DIR}/gNB_scheduler_primitives.c
  ${NR_MAC_DIR}/gNB_scheduler_phytest.c
 )


set (MAC_SRC_UE
  ${PHY_INTERFACE_DIR}/phy_stub_UE.c
  ${MAC_DIR}/main_ue.c
  ${MAC_DIR}/ue_procedures.c
  ${MAC_DIR}/ra_procedures.c
  ${MAC_DIR}/l1_helpers.c
  ${MAC_DIR}/rar_tools_ue.c
  ${MAC_DIR}/config_ue.c
  
 )
 
set (MAC_NR_SRC_UE
  ${NR_UE_PHY_INTERFACE_DIR}/NR_IF_Module.c
  ${NR_UE_MAC_DIR}/config_ue.c
  ${NR_UE_MAC_DIR}/mac_vars.c
  ${NR_UE_MAC_DIR}/main_ue_nr.c
  ${NR_UE_MAC_DIR}/nr_ue_procedures.c
)

set (ENB_APP_SRC
  ${OPENAIR2_DIR}/ENB_APP/enb_app.c
  ${OPENAIR2_DIR}/ENB_APP/enb_config.c
  ${OPENAIR2_DIR}/ENB_APP/enb_config_SL.c
  ${OPENAIR2_DIR}/ENB_APP/enb_config_eMTC.c
  ${OPENAIR2_DIR}/ENB_APP/RRC_config_tools.c
  )

<<<<<<< HEAD
set (GNB_APP_SRC
  ${OPENAIR2_DIR}/GNB_APP/gnb_app.c
  ${OPENAIR2_DIR}/GNB_APP/gnb_config.c
  )

=======

set (MCE_APP_SRC
  ${OPENAIR2_DIR}/MCE_APP/mce_app.c
  ${OPENAIR2_DIR}/MCE_APP/mce_config.c
  )


>>>>>>> c256932f
add_library(L2
  ${L2_SRC}
  ${MAC_SRC}
  ${ENB_APP_SRC}
<<<<<<< HEAD
  )
add_dependencies(L2 rrc_flag s1ap_flag x2_flag)
=======
  ${MCE_APP_SRC})
#  ${OPENAIR2_DIR}/RRC/L2_INTERFACE/openair_rrc_L2_interface.c)
add_dependencies(L2 rrc_flag s1ap_flag x2_flag m2_flag m3_flag)
>>>>>>> c256932f

add_library(MAC_NR
  ${MAC_NR_SRC}
  )

add_library(MAC_UE_NR
  ${MAC_NR_SRC_UE}
  )

add_library(L2_LTE
  ${L2_LTE_SRC}
  )

add_library(L2_NR
  ${L2_NR_SRC}
  ${MAC_NR_SRC}
  ${GNB_APP_SRC}
  )
add_dependencies(L2_NR rrc_flag nr_rrc_flag s1ap_flag x2_flag)

add_library(L2_UE
  ${L2_SRC_UE}
  ${MAC_SRC_UE}
)

if (NOT ${NOS1})
target_compile_definitions(L2_UE PUBLIC -DPDCP_USE_NETLINK)
endif()

add_dependencies(L2_UE rrc_flag s1ap_flag x2_flag)

add_library( NR_L2_UE ${NR_L2_SRC_UE} ${MAC_NR_SRC_UE} )

add_library( MAC_NR_COMMON ${OPENAIR2_DIR}/LAYER2/NR_MAC_gNB/nr_mac_common.c )

include_directories("${OPENAIR2_DIR}/NR_UE_PHY_INTERFACE")
include_directories("${OPENAIR2_DIR}/LAYER2/NR_MAC_UE")
include_directories("${OPENAIR1_DIR}/SCHED_NR_UE")
#include_directories("${NFAPI_USER_DIR}"")

# L3 Libs
##########################

# CN libs
##########################

add_library(CN_UTILS
  ${OPENAIR3_DIR}/UTILS/conversions.c
  ${OPENAIR3_DIR}/UTILS/enum_string.c
  ${OPENAIR3_DIR}/UTILS/mcc_mnc_itu.c
  )

set(GTPV1U_DIR ${OPENAIR3_DIR}/GTPV1-U)
set (GTPV1U_SRC
  ${RRC_DIR}/rrc_eNB_GTPV1U.c
  ${GTPV1U_DIR}/nw-gtpv1u/src/NwGtpv1uTunnelEndPoint.c
  ${GTPV1U_DIR}/nw-gtpv1u/src/NwGtpv1uTrxn.c
  ${GTPV1U_DIR}/nw-gtpv1u/src/NwGtpv1uMsg.c
  ${GTPV1U_DIR}/nw-gtpv1u/src/NwGtpv1u.c
  ${GTPV1U_DIR}/gtpv1u_teid_pool.c
)
add_library(GTPV1U ${GTPV1U_SRC})
add_dependencies(GTPV1U rrc_flag)

set (MME_APP_SRC
  ${OPENAIR3_DIR}/MME_APP/mme_app.c
  ${OPENAIR3_DIR}/MME_APP/mme_config.c
)
add_library(MME_APP ${MME_APP_SRC})
add_dependencies(MME_APP rrc_flag s1ap_flag x2_flag m2_flag m3_flag)

set(SCTP_SRC
  ${OPENAIR3_DIR}/SCTP/sctp_common.c
  ${OPENAIR3_DIR}/SCTP/sctp_eNB_task.c
  ${OPENAIR3_DIR}/SCTP/sctp_eNB_itti_messaging.c
)
add_library(SCTP_CLIENT ${SCTP_SRC})
add_dependencies(SCTP_CLIENT rrc_flag)

add_library(UDP ${OPENAIR3_DIR}/UDP/udp_eNB_task.c)
add_dependencies(UDP rrc_flag)


set(NAS_SRC ${OPENAIR3_DIR}/NAS/)
set(libnas_api_OBJS
  ${NAS_SRC}COMMON/API/NETWORK/as_message.c
  ${NAS_SRC}COMMON/API/NETWORK/nas_message.c
  ${NAS_SRC}COMMON/API/NETWORK/network_api.c
  )

set(libnas_emm_msg_OBJS
  ${NAS_SRC}COMMON/EMM/MSG/AttachAccept.c
  ${NAS_SRC}COMMON/EMM/MSG/AttachComplete.c
  ${NAS_SRC}COMMON/EMM/MSG/AttachReject.c
  ${NAS_SRC}COMMON/EMM/MSG/AttachRequest.c
  ${NAS_SRC}COMMON/EMM/MSG/AuthenticationFailure.c
  ${NAS_SRC}COMMON/EMM/MSG/AuthenticationReject.c
  ${NAS_SRC}COMMON/EMM/MSG/AuthenticationRequest.c
  ${NAS_SRC}COMMON/EMM/MSG/AuthenticationResponse.c
  ${NAS_SRC}COMMON/EMM/MSG/CsServiceNotification.c
  ${NAS_SRC}COMMON/EMM/MSG/DetachAccept.c
  ${NAS_SRC}COMMON/EMM/MSG/DetachRequest.c
  ${NAS_SRC}COMMON/EMM/MSG/DownlinkNasTransport.c
  ${NAS_SRC}COMMON/EMM/MSG/EmmInformation.c
  ${NAS_SRC}COMMON/EMM/MSG/emm_msg.c
  ${NAS_SRC}COMMON/EMM/MSG/EmmStatus.c
  ${NAS_SRC}COMMON/EMM/MSG/ExtendedServiceRequest.c
  ${NAS_SRC}COMMON/EMM/MSG/GutiReallocationCommand.c
  ${NAS_SRC}COMMON/EMM/MSG/GutiReallocationComplete.c
  ${NAS_SRC}COMMON/EMM/MSG/IdentityRequest.c
  ${NAS_SRC}COMMON/EMM/MSG/IdentityResponse.c
  ${NAS_SRC}COMMON/EMM/MSG/SecurityModeCommand.c
  ${NAS_SRC}COMMON/EMM/MSG/SecurityModeComplete.c
  ${NAS_SRC}COMMON/EMM/MSG/SecurityModeReject.c
  ${NAS_SRC}COMMON/EMM/MSG/ServiceReject.c
  ${NAS_SRC}COMMON/EMM/MSG/ServiceRequest.c
  ${NAS_SRC}COMMON/EMM/MSG/TrackingAreaUpdateAccept.c
  ${NAS_SRC}COMMON/EMM/MSG/TrackingAreaUpdateComplete.c
  ${NAS_SRC}COMMON/EMM/MSG/TrackingAreaUpdateReject.c
  ${NAS_SRC}COMMON/EMM/MSG/TrackingAreaUpdateRequest.c
  ${NAS_SRC}COMMON/EMM/MSG/UplinkNasTransport.c
)

set(libnas_esm_msg_OBJS
  ${NAS_SRC}COMMON/ESM/MSG/ActivateDedicatedEpsBearerContextAccept.c
  ${NAS_SRC}COMMON/ESM/MSG/ActivateDedicatedEpsBearerContextReject.c
  ${NAS_SRC}COMMON/ESM/MSG/ActivateDedicatedEpsBearerContextRequest.c
  ${NAS_SRC}COMMON/ESM/MSG/ActivateDefaultEpsBearerContextAccept.c
  ${NAS_SRC}COMMON/ESM/MSG/ActivateDefaultEpsBearerContextReject.c
  ${NAS_SRC}COMMON/ESM/MSG/ActivateDefaultEpsBearerContextRequest.c
  ${NAS_SRC}COMMON/ESM/MSG/BearerResourceAllocationReject.c
  ${NAS_SRC}COMMON/ESM/MSG/BearerResourceAllocationRequest.c
  ${NAS_SRC}COMMON/ESM/MSG/BearerResourceModificationReject.c
  ${NAS_SRC}COMMON/ESM/MSG/BearerResourceModificationRequest.c
  ${NAS_SRC}COMMON/ESM/MSG/DeactivateEpsBearerContextAccept.c
  ${NAS_SRC}COMMON/ESM/MSG/DeactivateEpsBearerContextRequest.c
  ${NAS_SRC}COMMON/ESM/MSG/EsmInformationRequest.c
  ${NAS_SRC}COMMON/ESM/MSG/EsmInformationResponse.c
  ${NAS_SRC}COMMON/ESM/MSG/esm_msg.c
  ${NAS_SRC}COMMON/ESM/MSG/EsmStatus.c
  ${NAS_SRC}COMMON/ESM/MSG/ModifyEpsBearerContextAccept.c
  ${NAS_SRC}COMMON/ESM/MSG/ModifyEpsBearerContextReject.c
  ${NAS_SRC}COMMON/ESM/MSG/ModifyEpsBearerContextRequest.c
  ${NAS_SRC}COMMON/ESM/MSG/PdnConnectivityReject.c
  ${NAS_SRC}COMMON/ESM/MSG/PdnConnectivityRequest.c
  ${NAS_SRC}COMMON/ESM/MSG/PdnDisconnectReject.c
  ${NAS_SRC}COMMON/ESM/MSG/PdnDisconnectRequest.c
)

set(libnas_ies_OBJS
  ${NAS_SRC}COMMON/IES/AccessPointName.c
  ${NAS_SRC}COMMON/IES/AdditionalUpdateResult.c
  ${NAS_SRC}COMMON/IES/AdditionalUpdateType.c
  ${NAS_SRC}COMMON/IES/ApnAggregateMaximumBitRate.c
  ${NAS_SRC}COMMON/IES/AuthenticationFailureParameter.c
  ${NAS_SRC}COMMON/IES/AuthenticationParameterAutn.c
  ${NAS_SRC}COMMON/IES/AuthenticationParameterRand.c
  ${NAS_SRC}COMMON/IES/AuthenticationResponseParameter.c
  ${NAS_SRC}COMMON/IES/CipheringKeySequenceNumber.c
  ${NAS_SRC}COMMON/IES/Cli.c
  ${NAS_SRC}COMMON/IES/CsfbResponse.c
  ${NAS_SRC}COMMON/IES/DaylightSavingTime.c
  ${NAS_SRC}COMMON/IES/DetachType.c
  ${NAS_SRC}COMMON/IES/DrxParameter.c
  ${NAS_SRC}COMMON/IES/EmergencyNumberList.c
  ${NAS_SRC}COMMON/IES/EmmCause.c
  ${NAS_SRC}COMMON/IES/EpsAttachResult.c
  ${NAS_SRC}COMMON/IES/EpsAttachType.c
  ${NAS_SRC}COMMON/IES/EpsBearerContextStatus.c
  ${NAS_SRC}COMMON/IES/EpsBearerIdentity.c
  ${NAS_SRC}COMMON/IES/EpsMobileIdentity.c
  ${NAS_SRC}COMMON/IES/EpsNetworkFeatureSupport.c
  ${NAS_SRC}COMMON/IES/EpsQualityOfService.c
  ${NAS_SRC}COMMON/IES/EpsUpdateResult.c
  ${NAS_SRC}COMMON/IES/EpsUpdateType.c
  ${NAS_SRC}COMMON/IES/EsmCause.c
  ${NAS_SRC}COMMON/IES/EsmInformationTransferFlag.c
  ${NAS_SRC}COMMON/IES/EsmMessageContainer.c
  ${NAS_SRC}COMMON/IES/GprsTimer.c
  ${NAS_SRC}COMMON/IES/GutiType.c
  ${NAS_SRC}COMMON/IES/IdentityType2.c
  ${NAS_SRC}COMMON/IES/ImeisvRequest.c
  ${NAS_SRC}COMMON/IES/KsiAndSequenceNumber.c
  ${NAS_SRC}COMMON/IES/LcsClientIdentity.c
  ${NAS_SRC}COMMON/IES/LcsIndicator.c
  ${NAS_SRC}COMMON/IES/LinkedEpsBearerIdentity.c
  ${NAS_SRC}COMMON/IES/LlcServiceAccessPointIdentifier.c
  ${NAS_SRC}COMMON/IES/LocationAreaIdentification.c
  ${NAS_SRC}COMMON/IES/MessageType.c
  ${NAS_SRC}COMMON/IES/MobileIdentity.c
  ${NAS_SRC}COMMON/IES/MobileStationClassmark2.c
  ${NAS_SRC}COMMON/IES/MobileStationClassmark3.c
  ${NAS_SRC}COMMON/IES/MsNetworkCapability.c
  ${NAS_SRC}COMMON/IES/MsNetworkFeatureSupport.c
  ${NAS_SRC}COMMON/IES/NasKeySetIdentifier.c
  ${NAS_SRC}COMMON/IES/NasMessageContainer.c
  ${NAS_SRC}COMMON/IES/NasRequestType.c
  ${NAS_SRC}COMMON/IES/NasSecurityAlgorithms.c
  ${NAS_SRC}COMMON/IES/NetworkName.c
  ${NAS_SRC}COMMON/IES/Nonce.c
  ${NAS_SRC}COMMON/IES/PacketFlowIdentifier.c
  ${NAS_SRC}COMMON/IES/PagingIdentity.c
  ${NAS_SRC}COMMON/IES/PdnAddress.c
  ${NAS_SRC}COMMON/IES/PdnType.c
  ${NAS_SRC}COMMON/IES/PlmnList.c
  ${NAS_SRC}COMMON/IES/ProcedureTransactionIdentity.c
  ${NAS_SRC}COMMON/IES/ProtocolConfigurationOptions.c
  ${NAS_SRC}COMMON/IES/ProtocolDiscriminator.c
  ${NAS_SRC}COMMON/IES/PTmsiSignature.c
  ${NAS_SRC}COMMON/IES/QualityOfService.c
  ${NAS_SRC}COMMON/IES/RadioPriority.c
  ${NAS_SRC}COMMON/IES/SecurityHeaderType.c
  ${NAS_SRC}COMMON/IES/ServiceType.c
  ${NAS_SRC}COMMON/IES/ShortMac.c
  ${NAS_SRC}COMMON/IES/SsCode.c
  ${NAS_SRC}COMMON/IES/SupportedCodecList.c
  ${NAS_SRC}COMMON/IES/TimeZoneAndTime.c
  ${NAS_SRC}COMMON/IES/TimeZone.c
  ${NAS_SRC}COMMON/IES/TmsiStatus.c
  ${NAS_SRC}COMMON/IES/TrackingAreaIdentity.c
  ${NAS_SRC}COMMON/IES/TrackingAreaIdentityList.c
  ${NAS_SRC}COMMON/IES/TrafficFlowAggregateDescription.c
  ${NAS_SRC}COMMON/IES/TrafficFlowTemplate.c
  ${NAS_SRC}COMMON/IES/TransactionIdentifier.c
  ${NAS_SRC}COMMON/IES/UeNetworkCapability.c
  ${NAS_SRC}COMMON/IES/UeRadioCapabilityInformationUpdateNeeded.c
  ${NAS_SRC}COMMON/IES/UeSecurityCapability.c
  ${NAS_SRC}COMMON/IES/VoiceDomainPreferenceAndUeUsageSetting.c
)

set (libnas_utils_OBJS
  ${NAS_SRC}COMMON/UTIL/device.c
  ${NAS_SRC}COMMON/UTIL/memory.c
  ${NAS_SRC}COMMON/UTIL/nas_timer.c
  ${NAS_SRC}COMMON/UTIL/socket.c
  ${NAS_SRC}COMMON/UTIL/stty.c
  ${NAS_SRC}COMMON/UTIL/TLVEncoder.c
  ${NAS_SRC}COMMON/UTIL/TLVDecoder.c
  ${NAS_SRC}COMMON/UTIL/OctetString.c
)

if(NAS_UE)
  set(libnas_ue_api_OBJS
    ${NAS_SRC}UE/API/USER/at_command.c
    ${NAS_SRC}UE/API/USER/at_error.c
    ${NAS_SRC}UE/API/USER/at_response.c
    ${NAS_SRC}UE/API/USER/user_api.c
    ${NAS_SRC}UE/API/USER/user_indication.c
    ${NAS_SRC}UE/API/USIM/aka_functions.c
    ${NAS_SRC}UE/API/USIM/usim_api.c
  )
  set(libnas_ue_emm_OBJS
    ${NAS_SRC}UE/EMM/Attach.c
    ${NAS_SRC}UE/EMM/Authentication.c
    ${NAS_SRC}UE/EMM/Detach.c
    ${NAS_SRC}UE/EMM/emm_main.c
    ${NAS_SRC}UE/EMM/EmmStatusHdl.c
    ${NAS_SRC}UE/EMM/Identification.c
    ${NAS_SRC}UE/EMM/IdleMode.c
    ${NAS_SRC}UE/EMM/LowerLayer.c
    ${NAS_SRC}UE/EMM/SecurityModeControl.c
    ${NAS_SRC}UE/EMM/ServiceRequestHdl.c
    ${NAS_SRC}UE/EMM/TrackingAreaUpdate.c
  )
  set(libnas_ue_emm_sap_OBJS
    ${NAS_SRC}UE/EMM/SAP/emm_as.c
    ${NAS_SRC}UE/EMM/SAP/EmmDeregisteredAttachNeeded.c
    ${NAS_SRC}UE/EMM/SAP/EmmDeregisteredAttemptingToAttach.c
    ${NAS_SRC}UE/EMM/SAP/EmmDeregistered.c
    ${NAS_SRC}UE/EMM/SAP/EmmDeregisteredInitiated.c
    ${NAS_SRC}UE/EMM/SAP/EmmDeregisteredLimitedService.c
    ${NAS_SRC}UE/EMM/SAP/EmmDeregisteredNoCellAvailable.c
    ${NAS_SRC}UE/EMM/SAP/EmmDeregisteredNoImsi.c
    ${NAS_SRC}UE/EMM/SAP/EmmDeregisteredNormalService.c
    ${NAS_SRC}UE/EMM/SAP/EmmDeregisteredPlmnSearch.c
    ${NAS_SRC}UE/EMM/SAP/emm_esm.c
    ${NAS_SRC}UE/EMM/SAP/emm_fsm.c
    ${NAS_SRC}UE/EMM/SAP/EmmNull.c
    ${NAS_SRC}UE/EMM/SAP/emm_recv.c
    ${NAS_SRC}UE/EMM/SAP/emm_reg.c
    ${NAS_SRC}UE/EMM/SAP/EmmRegisteredAttemptingToUpdate.c
    ${NAS_SRC}UE/EMM/SAP/EmmRegistered.c
    ${NAS_SRC}UE/EMM/SAP/EmmRegisteredImsiDetachInitiated.c
    ${NAS_SRC}UE/EMM/SAP/EmmRegisteredInitiated.c
    ${NAS_SRC}UE/EMM/SAP/EmmRegisteredLimitedService.c
    ${NAS_SRC}UE/EMM/SAP/EmmRegisteredNoCellAvailable.c
    ${NAS_SRC}UE/EMM/SAP/EmmRegisteredNormalService.c
    ${NAS_SRC}UE/EMM/SAP/EmmRegisteredPlmnSearch.c
    ${NAS_SRC}UE/EMM/SAP/EmmRegisteredUpdateNeeded.c
    ${NAS_SRC}UE/EMM/SAP/emm_sap.c
    ${NAS_SRC}UE/EMM/SAP/emm_send.c
    ${NAS_SRC}UE/EMM/SAP/EmmServiceRequestInitiated.c
    ${NAS_SRC}UE/EMM/SAP/EmmTrackingAreaUpdatingInitiated.c
  )
  set (libnas_ue_esm_OBJS
    ${NAS_SRC}UE/ESM/DedicatedEpsBearerContextActivation.c
    ${NAS_SRC}UE/ESM/DefaultEpsBearerContextActivation.c
    ${NAS_SRC}UE/ESM/EpsBearerContextDeactivation.c
    ${NAS_SRC}UE/ESM/esm_ebr.c
    ${NAS_SRC}UE/ESM/esm_ebr_context.c
    ${NAS_SRC}UE/ESM/esm_ip.c
    ${NAS_SRC}UE/ESM/esm_main.c
    ${NAS_SRC}UE/ESM/esm_pt.c
    ${NAS_SRC}UE/ESM/EsmStatusHdl.c
    ${NAS_SRC}UE/ESM/PdnConnectivity.c
    ${NAS_SRC}UE/ESM/PdnDisconnect.c
  )
  set(libnas_ue_esm_sap_OBJS
    ${NAS_SRC}UE/ESM/SAP/esm_recv.c
    ${NAS_SRC}UE/ESM/SAP/esm_send.c
    ${NAS_SRC}UE/ESM/SAP/esm_sap.c
  )
  add_library(LIB_NAS_UE
    ${NAS_SRC}UE/nas_itti_messaging.c
    ${NAS_SRC}UE/nas_network.c
    ${NAS_SRC}UE/nas_parser.c
    ${NAS_SRC}UE/nas_proc.c
    ${NAS_SRC}UE/nas_user.c
    ${libnas_api_OBJS}
    ${libnas_ue_api_OBJS}
    ${libnas_emm_msg_OBJS}
    ${libnas_esm_msg_OBJS}
    ${libnas_ies_OBJS}
    ${libnas_utils_OBJS}
    ${libnas_ue_emm_OBJS}
    ${libnas_ue_emm_sap_OBJS}
    ${libnas_ue_esm_OBJS}
    ${libnas_ue_esm_sap_OBJS}
  )
  add_dependencies(LIB_NAS_UE rrc_flag)
  set(NAS_UE_LIB LIB_NAS_UE)

  include_directories(${NAS_SRC}UE)
  include_directories(${NAS_SRC}UE/API/USER)
  include_directories(${NAS_SRC}UE/API/USIM)
  include_directories(${NAS_SRC}UE/EMM)
  include_directories(${NAS_SRC}UE/EMM/SAP)
  include_directories(${NAS_SRC}UE/ESM)
  include_directories(${NAS_SRC}UE/ESM/SAP)
endif()


# nbiot
add_definitions("-DNUMBER_OF_UE_MAX_NB_IoT=16")
set (NBIOT_SOURCES
    ${OPENAIR2_DIR}/ENB_APP/NB_IoT_config.c
)
add_library(NB_IoT MODULE ${NBIOT_SOURCES} )

# shared library loader
set (SHLIB_LOADER_SOURCES
    ${OPENAIR_DIR}/common/utils/load_module_shlib.c
)

# Make lfds as a own source code (even if it is a outside library)
# For better intergration with compilation flags & structure of cmake
###################################################################
set(lfds ${OPENAIR2_DIR}/UTIL/LFDS/liblfds6.1.1/liblfds611/src/)
file(GLOB lfds_queue ${lfds}/lfds611_queue/*.c)
file(GLOB lfds_ring ${lfds}/lfds611_ringbuffer/*.c)
file(GLOB lfds_slist ${lfds}/lfds611_slist/*.c)
file(GLOB lfds_stack ${lfds}/lfds611_stack/*.c)
file(GLOB lfds_freelist ${lfds}/lfds611_freelist/*.c)

include_directories(${lfds})
add_library(LFDS
  ${lfds_queue} ${lfds_ring} ${lfds_slist} ${lfds_stack} ${lfds_freelist}
  ${lfds}/lfds611_liblfds/lfds611_liblfds_abstraction_test_helpers.c
  ${lfds}/lfds611_liblfds/lfds611_liblfds_aligned_free.c
  ${lfds}/lfds611_liblfds/lfds611_liblfds_aligned_malloc.c
  ${lfds}/lfds611_abstraction/lfds611_abstraction_free.c
  ${lfds}/lfds611_abstraction/lfds611_abstraction_malloc.c
)

set(lfds7 ${OPENAIR2_DIR}/UTIL/LFDS/liblfds7.0.0/liblfds700/src/)
file(GLOB lfds7_queue ${lfds7}/lfds700_queue/*.c)
file(GLOB lfds7_ring ${lfds7}/lfds700_ringbuffer/*.c)
file(GLOB lfds7_qbss ${lfds7}/lfds700_queue_bounded_singleconsumer_singleproducer/*.c)
file(GLOB lfds7_stack ${lfds7}/lfds700_stack/*.c)
file(GLOB lfds7_freelist ${lfds7}/lfds700_freelist/*.c)
file(GLOB lfds7_btree ${lfds7}/lfds700_btree_addonly_unbalanced/*.c)
file(GLOB lfds7_hash ${lfds7}/lfds700_hash_addonly/*.c)
file(GLOB lfds7_ordered_list ${lfds7}/lfds700_list_addonly_ordered_singlylinked/*.c)
file(GLOB lfds7_unordered_list ${lfds7}/lfds700_list_addonly_singlylinked_unordered/*.c)
file(GLOB lfds7_misc ${lfds7}/lfds700_misc/*.c)

include_directories(${lfds7})
add_library(LFDS7
  ${lfds7_queue} ${lfds7_ring} ${lfds7_qbss} ${lfds7_stack} ${lfds7_freelist} ${lfds7_btree} ${lfds7_hash} ${lfds7_ordered_list} ${lfds7_unordered_list} ${lfds7_misc}
)

# Simulation library
##########################
set (SIMUSRC 
${OPENAIR1_DIR}/SIMULATION/TOOLS/random_channel.c
${OPENAIR1_DIR}/SIMULATION/TOOLS/rangen_double.c
${OPENAIR1_DIR}/SIMULATION/TOOLS/taus.c
${OPENAIR1_DIR}/SIMULATION/TOOLS/multipath_channel.c
${OPENAIR1_DIR}/SIMULATION/TOOLS/multipath_tv_channel.c
${OPENAIR1_DIR}/SIMULATION/TOOLS/abstraction.c
${OPENAIR1_DIR}/SIMULATION/TOOLS/channel_sim.c
${OPENAIR1_DIR}/SIMULATION/RF/rf.c
${OPENAIR1_DIR}/SIMULATION/RF/dac.c
${OPENAIR1_DIR}/SIMULATION/RF/adc.c
${OPENAIR_DIR}/targets/ARCH/rfsimulator/apply_channelmod.c
#${OPENAIR1_DIR}/SIMULATION/ETH_TRANSPORT/netlink_init.c
)

# Simulation library
##########################
add_library( SIMU SHARED ${SIMUSRC} )

add_library(SIMU_ETH
${OPENAIR1_DIR}/SIMULATION/ETH_TRANSPORT/netlink_init.c
${OPENAIR1_DIR}/SIMULATION/ETH_TRANSPORT/multicast_link.c
${OPENAIR1_DIR}/SIMULATION/ETH_TRANSPORT/socket.c
${OPENAIR1_DIR}/SIMULATION/ETH_TRANSPORT/bypass_session_layer.c
#${OPENAIR1_DIR}/SIMULATION/ETH_TRANSPORT/emu_transport.c
)

include_directories("${NFAPI_DIR}/nfapi/public_inc")
include_directories("${NFAPI_DIR}/common/public_inc")
include_directories("${NFAPI_DIR}/pnf/public_inc")
include_directories("${NFAPI_DIR}/nfapi/inc")
include_directories("${NFAPI_DIR}/sim_common/inc")
include_directories("${NFAPI_DIR}/pnf_sim/inc")


# System packages that are required
# We use either the cmake buildin, in ubuntu are in: /usr/share/cmake*/Modules/
# or cmake provide a generic interface to pkg-config that widely used
###################################
include(FindPkgConfig)

pkg_search_module(LIBXML2 libxml-2.0 REQUIRED)
include_directories(${LIBXML2_INCLUDE_DIRS})

pkg_search_module(LIBXSLT libxslt REQUIRED)
include_directories(${LIBXSLT_INCLUDE_DIRS})

pkg_search_module(OPENSSL openssl REQUIRED)
include_directories(${OPENSSL_INCLUDE_DIRS})

pkg_search_module(CONFIG libconfig REQUIRED)
include_directories(${CONFIG_INCLUDE_DIRS})

pkg_search_module(CRYPTO libcrypto REQUIRED)
include_directories(${CRYPTO_INCLUDE_DIRS})

#use native cmake method as this package is not in pkg-config
if (${RF_BOARD} STREQUAL "OAI_USRP")
  find_package(Boost REQUIRED)
  include_directories(${LIBBOOST_INCLUDE_DIR})

elseif (${RF_BOARD} STREQUAL "OAI_IRIS")
    include_directories("${OPENAIR_TARGETS}/ARCH/IRIS/USERSPACE/LIB/")
    include_directories("/usr/local/include/")
    set(HW_SOURCE ${HW_SOURCE}
            ${OPENAIR_TARGETS}/ARCH/IRIS/USERSPACE/LIB/iris_lib.cpp)
    LINK_DIRECTORIES("/usr/local/lib")
    set(option_HW_lib "-lSoapySDR -rdynamic -ldl")

endif (${RF_BOARD} STREQUAL "OAI_USRP")

pkg_search_module(OPENPGM openpgm-5.1 openpgm-5.2)
if(NOT ${OPENPGM_FOUND})
  message("PACKAGE openpgm-5.1 is required by binaries such as oaisim: will fail later if this target is built")
else()
  include_directories(${OPENPGM_INCLUDE_DIRS})
endif()

pkg_search_module(NETTLE nettle)
if(NOT ${NETTLE_FOUND})
  message( FATAL_ERROR "PACKAGE nettle not found: some targets will fail. Run build_oai -I again!")
else()
  include_directories(${NETTLE_INCLUDE_DIRS})
endif()

message ("NETTLE VERSION_INSTALLED  = ${NETTLE_VERSION}")

string(REGEX REPLACE "([0-9]+).*" "\\1" NETTLE_VERSION_MAJOR ${NETTLE_VERSION})
string(REGEX REPLACE "[0-9]+\\.([0-9]+).*" "\\1" NETTLE_VERSION_MINOR ${NETTLE_VERSION})
message ("NETTLE_VERSION_MAJOR = ${NETTLE_VERSION_MAJOR}")
message ("NETTLE_VERSION_MINOR = ${NETTLE_VERSION_MINOR}")

if ("${NETTLE_VERSION_MAJOR}" STREQUAL "" OR "${NETTLE_VERSION_MINOR}" STREQUAL "")
  message( FATAL_ERROR "The nettle version not detected properly. Try to run build_oai -I again" )
endif()

add_definitions("-DNETTLE_VERSION_MAJOR=${NETTLE_VERSION_MAJOR}")
add_definitions("-DNETTLE_VERSION_MINOR=${NETTLE_VERSION_MINOR}")

pkg_search_module(XPM xpm)
if(NOT ${XPM_FOUND})
  message("PACKAGE xpm not found: some targets will fail")
else()
  include_directories(${XPM_INCLUDE_DIRS})
endif()

# Atlas is required by some packages, but not found in pkg-config
# So, here are some hacks here. Hope this gets fixed in future!
if(EXISTS "/usr/include/atlas/cblas.h" OR EXISTS "/usr/include/cblas.h")
  include_directories("/usr/include/atlas")
  LINK_DIRECTORIES("/usr/lib/lapack")
  LINK_DIRECTORIES("/usr/lib64")
  LINK_DIRECTORIES("/usr/lib64/atlas") #Added because atlas libraries in CentOS 7 are here!

  if(EXISTS "/usr/lib64/libblas.so" OR EXISTS "/usr/lib/libblas.so") #Case for CentOS7
     list(APPEND ATLAS_LIBRARIES blas)

  else() # Case for Ubuntu
     list(APPEND ATLAS_LIBRARIES cblas)
  endif()

  if(EXISTS "/usr/lib/atlas/libtatlas.so" OR EXISTS "/usr/lib64/atlas/libtatlas.so") #Case for CentOS7
     list(APPEND ATLAS_LIBRARIES tatlas)
  else()
     list(APPEND ATLAS_LIBRARIES atlas) #Case for Ubuntu
  endif()

  list(APPEND ATLAS_LIBRARIES lapack)

# for ubuntu 17.10, directories are different
elseif(EXISTS "/usr/include/x86_64-linux-gnu/cblas.h")

  include_directories("/usr/include/x86_64-linux-gnu")
  LINK_DIRECTORIES("/usr/lib/x86_64-linux-gnu")
  list(APPEND ATLAS_LIBRARIES cblas)
  list(APPEND ATLAS_LIBRARIES atlas)
  list(APPEND ATLAS_LIBRARIES lapack)

else()
  message("No Blas/Atlas libs found, some targets will fail")
endif()

list(APPEND ATLAS_LIBRARIES lapack lapacke)

include_directories ("/usr/include/X11")
set(XFORMS_SOURCE
  ${OPENAIR1_DIR}/PHY/TOOLS/lte_phy_scope.c
  )
set(XFORMS_ENB_SOURCE
  ${OPENAIR1_DIR}/PHY/TOOLS/lte_enb_scope.c
  )
set(XFORMS_UE_SOURCE
  ${OPENAIR1_DIR}/PHY/TOOLS/lte_ue_scope.c
  )
set(XFORMS_SOURCE_NR
  ${OPENAIR1_DIR}/PHY/TOOLS/nr_phy_scope.c
  )
set(XFORMS_SOURCE_SOFTMODEM
  ${OPENAIR_TARGETS}/RT/USER/stats.c
  )
set(XFORMSINTERFACE_SOURCE
  ${OPENAIR1_DIR}/PHY/TOOLS/phy_scope_interface.c
  )
set(XFORMS_LIBRARIES "forms")

add_library(enbscope MODULE ${XFORMS_SOURCE} ${XFORMS_SOURCE_SOFTMODEM} ${XFORMS_ENB_SOURCE})
add_library(uescope MODULE ${XFORMS_SOURCE} ${XFORMS_SOURCE_SOFTMODEM} ${XFORMS_UE_SOURCE})
target_link_libraries(enbscope ${XFORMS_LIBRARIES})
target_link_libraries(uescope ${XFORMS_LIBRARIES})

add_library(gnbscope MODULE ${XFORMS_SOURCE_NR})
target_link_libraries(gnbscope ${XFORMS_LIBRARIES})


add_library(rfsimulator MODULE 
	${OPENAIR_TARGETS}/ARCH/rfsimulator/simulator.c
	)
target_link_libraries(rfsimulator SIMU ${ATLAS_LIBRARIES})

set(CMAKE_MODULE_PATH "${OPENAIR_DIR}/cmake_targets/tools/MODULES" "${CMAKE_MODULE_PATH}")

#include T directory even if the T is off because T macros are in the code
#no matter what
include_directories("${OPENAIR_DIR}/common/utils/T")

if (${T_TRACER})
  set(T_SOURCE
      ${OPENAIR_DIR}/common/utils/T/T.c
      ${OPENAIR_DIR}/common/utils/T/local_tracer.c)
  set(T_LIB "rt")
endif (${T_TRACER})

#Some files in the T directory are generated.
#This rule and the following deal with it.
add_custom_command (
  OUTPUT ${OPENAIR_DIR}/common/utils/T/T_IDs.h
  COMMAND $(MAKE) clean
  COMMAND $(MAKE)
  COMMAND $(MAKE) check_vcd
  WORKING_DIRECTORY ${OPENAIR_DIR}/common/utils/T
  DEPENDS ${OPENAIR_DIR}/common/utils/T/T_messages.txt
          ${OPENAIR_DIR}/common/utils/LOG/vcd_signal_dumper.c
          ${OPENAIR_DIR}/common/utils/LOG/vcd_signal_dumper.h
  )

#This rule is specifically needed to generate T files
#before anything else in a project that uses the T.
#See below, there are some 'add_dependencies' showing that.
#Basically we create a custom target and we make other
#targets depend on it. That forces cmake to generate
#T files before anything else.
add_custom_target (
  generate_T
  DEPENDS ${OPENAIR_DIR}/common/utils/T/T_IDs.h
)

# Hack on a test of asn1c version (already dirty)
add_definitions(-DASN1_MINIMUM_VERSION=924)

#################################
# add executables for operation
#################################
add_library(minimal_lib
  ${OPENAIR_DIR}/common/utils/backtrace.c
  ${OPENAIR_DIR}/common/utils/LOG/log.c
  ${OPENAIR_DIR}/common/config/config_userapi.c
  ${OPENAIR_DIR}/common/config/config_load_configmodule.c
  ${OPENAIR_DIR}/common/config/config_cmdline.c
  ${OPENAIR_DIR}/common/utils/minimal_stub.c
  ${T_SOURCE}
  )
target_link_libraries(minimal_lib pthread dl ${T_LIB})

add_executable(nfapi_test
  ${OPENAIR_DIR}/openair2/NR_PHY_INTERFACE/nfapi_5g_test.c
  )

add_executable(replay_node
  ${OPENAIR_TARGETS}/ARCH/rfsimulator/stored_node.c
  )
target_link_libraries (replay_node minimal_lib)

add_executable(measurement_display
  ${OPENAIR_DIR}/common/utils/threadPool/measurement_display.c)
target_link_libraries (measurement_display minimal_lib)

# lte-softmodem is both eNB and UE implementation
###################################################

add_executable(lte-softmodem
  ${OPENAIR_TARGETS}/RT/USER/rt_wrapper.c
  ${OPENAIR_TARGETS}/RT/USER/lte-enb.c
  ${OPENAIR_TARGETS}/RT/USER/lte-ru.c
  ${OPENAIR_TARGETS}/RT/USER/ru_control.c
  ${OPENAIR_TARGETS}/RT/USER/lte-softmodem.c
  ${OPENAIR_TARGETS}/RT/USER/lte-softmodem-common.c
  ${OPENAIR2_DIR}/ENB_APP/NB_IoT_interface.c
  ${OPENAIR1_DIR}/SIMULATION/TOOLS/taus.c
  ${OPENAIR_TARGETS}/COMMON/create_tasks.c
  ${OPENAIR_TARGETS}/COMMON/create_tasks_mbms.c
  ${OPENAIR_TARGETS}/ARCH/COMMON/common_lib.c
  ${OPENAIR2_DIR}/RRC/NAS/nas_config.c
  ${OPENAIR2_DIR}/RRC/NAS/rb_config.c
  ${OPENAIR1_DIR}/SIMULATION/ETH_TRANSPORT/netlink_init.c
  ${OPENAIR1_DIR}/SIMULATION/ETH_TRANSPORT/multicast_link.c
  ${OPENAIR1_DIR}/SIMULATION/ETH_TRANSPORT/socket.c
  ${OPENAIR3_DIR}/NAS/UE/nas_ue_task.c
  ${OPENAIR_DIR}/common/utils/utils.c
  ${OPENAIR_DIR}/common/utils/system.c
  ${GTPU_need_ITTI}
  ${XFORMSINTERFACE_SOURCE}
  ${T_SOURCE}
  ${CONFIG_SOURCES}
  ${SHLIB_LOADER_SOURCES}
  )
add_dependencies(lte-softmodem rrc_flag s1ap_flag x2_flag)

target_link_libraries (lte-softmodem
  -Wl,--start-group
<<<<<<< HEAD
  RRC_LIB S1AP_LIB S1AP_ENB F1AP_LIB F1AP X2AP_LIB X2AP_ENB GTPV1U SECU_CN SECU_OSA UTIL HASHTABLE SCTP_CLIENT UDP SCHED_LIB SCHED_RU_LIB 
  PHY_COMMON PHY PHY_RU LFDS L2 L2_LTE NFAPI_COMMON_LIB NFAPI_LIB NFAPI_VNF_LIB NFAPI_PNF_LIB NFAPI_USER_LIB LFDS7
  ${MSC_LIB} ${RAL_LIB} ${NAS_UE_LIB} ${ITTI_LIB} ${FLPT_MSG_LIB} ${ASYNC_IF_LIB} ${FLEXRAN_AGENT_LIB} ${FSPT_MSG_LIB} ${PROTO_AGENT_LIB}
=======
  RRC_LIB S1AP_LIB S1AP_ENB F1AP_LIB F1AP M2AP_LIB M2AP_ENB X2AP_LIB X2AP_ENB M3AP_LIB M3AP_ENB GTPV1U SECU_CN SECU_OSA UTIL HASHTABLE SCTP_CLIENT MME_APP UDP SCHED_LIB SCHED_RU_LIB PHY_COMMON PHY PHY_RU LFDS L2
  ${MSC_LIB} ${RAL_LIB} ${NAS_UE_LIB} ${ITTI_LIB} ${FLPT_MSG_LIB} ${ASYNC_IF_LIB} ${FLEXRAN_AGENT_LIB} ${FSPT_MSG_LIB} ${PROTO_AGENT_LIB} LFDS7
  NFAPI_COMMON_LIB NFAPI_LIB NFAPI_VNF_LIB NFAPI_PNF_LIB NFAPI_USER_LIB
>>>>>>> c256932f
  -Wl,--end-group z dl)
  
target_link_libraries (lte-softmodem ${LIBXML2_LIBRARIES})
target_link_libraries (lte-softmodem pthread m ${CONFIG_LIBRARIES} rt crypt ${CRYPTO_LIBRARIES} ${OPENSSL_LIBRARIES} ${NETTLE_LIBRARIES} sctp ${PROTOBUF_LIB}  ${CMAKE_DL_LIBS} ${LIBYAML_LIBRARIES})
target_link_libraries (lte-softmodem ${LIB_LMS_LIBRARIES})
target_link_libraries (lte-softmodem ${T_LIB})

add_executable(cu_test
  ${OPENAIR2_DIR}/LAYER2/PROTO_AGENT/cu_test.c
  ${OPENAIR2_DIR}/LAYER2/PROTO_AGENT/proto_agent_handler.c
  ${OPENAIR2_DIR}/LAYER2/PROTO_AGENT/proto_agent_common.c
  ${OPENAIR2_DIR}/LAYER2/PROTO_AGENT/proto_agent.c
  ${OPENAIR2_DIR}/LAYER2/PROTO_AGENT/proto_agent_net_comm.c
  ${OPENAIR2_DIR}/LAYER2/PROTO_AGENT/proto_agent_async.c
  ${T_SOURCE}
)
target_link_libraries(cu_test
  ${FLPT_MSG_LIB} ${ASYNC_IF_LIB} ${FSPT_MSG_LIB} ${PROTOBUF_LIB}
  ${PROTO_AGENT_LIB} pthread UTIL ${T_LIB} dl ${ITTI_LIB}
)

add_executable(du_test
  ${OPENAIR2_DIR}/LAYER2/PROTO_AGENT/du_test.c
  ${OPENAIR2_DIR}/LAYER2/PROTO_AGENT/proto_agent_handler.c
  ${OPENAIR2_DIR}/LAYER2/PROTO_AGENT/proto_agent_common.c
  ${OPENAIR2_DIR}/LAYER2/PROTO_AGENT/proto_agent.c
  ${OPENAIR2_DIR}/LAYER2/PROTO_AGENT/proto_agent_net_comm.c
  ${OPENAIR2_DIR}/LAYER2/PROTO_AGENT/proto_agent_async.c
  ${T_SOURCE}
)
target_link_libraries(du_test
  ${FLPT_MSG_LIB} ${ASYNC_IF_LIB} ${FSPT_MSG_LIB} ${PROTOBUF_LIB}
  ${PROTO_AGENT_LIB} pthread UTIL ${T_LIB} dl ${ITTI_LIB}
)

# lte-uesoftmodem is  UE implementation
#######################################

add_executable(lte-uesoftmodem
  ${OPENAIR_TARGETS}/RT/USER/rt_wrapper.c
  ${OPENAIR_TARGETS}/RT/USER/lte-ue.c
  ${OPENAIR_TARGETS}/RT/USER/lte-uesoftmodem.c
  ${OPENAIR_TARGETS}/RT/USER/lte-softmodem-common.c
  ${OPENAIR_TARGETS}/RT/USER/lte-ru.c
  ${OPENAIR_TARGETS}/RT/USER/ru_control.c
  ${OPENAIR_TARGETS}/RT/USER/rfsim.c
  ${OPENAIR_TARGETS}/COMMON/create_tasks_ue.c
  ${OPENAIR_TARGETS}/ARCH/COMMON/common_lib.c
  ${OPENAIR2_DIR}/RRC/NAS/nas_config.c
  ${OPENAIR2_DIR}/RRC/NAS/rb_config.c
  ${OPENAIR1_DIR}/SIMULATION/ETH_TRANSPORT/netlink_init.c
  ${OPENAIR1_DIR}/SIMULATION/ETH_TRANSPORT/multicast_link.c
  ${OPENAIR1_DIR}/SIMULATION/ETH_TRANSPORT/socket.c
  ${OPENAIR3_DIR}/NAS/UE/nas_ue_task.c
  ${OPENAIR_DIR}/common/utils/utils.c
  ${OPENAIR_DIR}/common/utils/system.c
  ${XFORMSINTERFACE_SOURCE}
  ${T_SOURCE}
  ${CONFIG_SOURCES}
  ${SHLIB_LOADER_SOURCES}
  )

add_dependencies(lte-uesoftmodem rrc_flag s1ap_flag x2_flag)

if (NOT ${NOS1})
	target_compile_definitions(lte-uesoftmodem PRIVATE -DPDCP_USE_NETLINK)
endif()
target_link_libraries (lte-uesoftmodem
  -Wl,--start-group
<<<<<<< HEAD
  RRC_LIB S1AP_LIB S1AP_ENB X2AP_LIB X2AP_ENB F1AP F1AP_LIB GTPV1U SECU_CN SECU_OSA UTIL HASHTABLE SCTP_CLIENT UDP SCHED_RU_LIB SCHED_UE_LIB PHY_COMMON 
  PHY_UE PHY_RU LFDS L2_UE L2_LTE SIMU ${MSC_LIB} ${RAL_LIB} ${NAS_UE_LIB} ${ITTI_LIB} ${FLPT_MSG_LIB} ${ASYNC_IF_LIB} LFDS7 ${ATLAS_LIBRARIES}
=======
  RRC_LIB S1AP_LIB S1AP_ENB X2AP_LIB X2AP_ENB M2AP_LIB M2AP_ENB  M3AP_LIB M3AP_ENB F1AP F1AP_LIB GTPV1U SECU_CN SECU_OSA UTIL HASHTABLE SCTP_CLIENT MME_APP UDP SCHED_RU_LIB SCHED_UE_LIB PHY_COMMON PHY_UE PHY_RU LFDS L2_UE SIMU
  ${MSC_LIB} ${RAL_LIB} ${NAS_UE_LIB} ${ITTI_LIB} ${FLPT_MSG_LIB} ${ASYNC_IF_LIB} LFDS7 ${ATLAS_LIBRARIES}
>>>>>>> c256932f
  NFAPI_COMMON_LIB NFAPI_LIB NFAPI_PNF_LIB NFAPI_USER_LIB
  -Wl,--end-group z dl)

target_link_libraries (lte-uesoftmodem ${LIBXML2_LIBRARIES})
target_link_libraries (lte-uesoftmodem pthread m ${CONFIG_LIBRARIES} rt crypt ${CRYPTO_LIBRARIES} ${OPENSSL_LIBRARIES} ${NETTLE_LIBRARIES} sctp ${PROTOBUF_LIB}  ${CMAKE_DL_LIBS} ${LIBYAML_LIBRARIES} ${ATLAS_LIBRARIES})
target_link_libraries (lte-uesoftmodem ${LIB_LMS_LIBRARIES})
target_link_libraries (lte-uesoftmodem ${T_LIB})

# nr-softmodem
###################################################

add_executable(nr-softmodem
  ${rrc_h}
  ${nr_rrc_h}
  ${s1ap_h}
#  ${OPENAIR_BIN_DIR}/messages_xml.h
  ${OPENAIR_DIR}/executables/nr-gnb.c
  ${OPENAIR_DIR}/executables/nr-ru.c
  ${OPENAIR_DIR}/executables/nr-softmodem.c
  ${OPENAIR_TARGETS}/RT/USER/lte-softmodem-common.c
  ${OPENAIR1_DIR}/SIMULATION/TOOLS/taus.c
  ${OPENAIR_TARGETS}/ARCH/COMMON/common_lib.c
  ${OPENAIR2_DIR}/RRC/NAS/nas_config.c
  ${OPENAIR2_DIR}/RRC/NAS/rb_config.c
  ${OPENAIR1_DIR}/SIMULATION/ETH_TRANSPORT/netlink_init.c
  ${OPENAIR_DIR}/common/utils/utils.c
  ${OPENAIR_DIR}/common/utils/system.c
  ${GTPU_need_ITTI}
  ${XFORMS_SOURCE_NR}
  ${T_SOURCE}
  ${CONFIG_SOURCES}
  ${SHLIB_LOADER_SOURCES}
  )

target_link_libraries (nr-softmodem
  -Wl,--start-group
  UTIL HASHTABLE SCTP_CLIENT UDP SCHED_LIB SCHED_RU_LIB SCHED_NR_LIB PHY_NR PHY PHY_COMMON PHY_RU LFDS GTPV1U SECU_CN SECU_OSA
  ${ITTI_LIB} ${FLPT_MSG_LIB} ${ASYNC_IF_LIB} ${FLEXRAN_AGENT_LIB} LFDS7 ${MSC_LIB} ${RAL_LIB} ${NAS_UE_LIB} RRC_LIB NR_RRC_LIB 
  S1AP_LIB S1AP_ENB L2 L2_NR MAC_NR_COMMON NFAPI_COMMON_LIB NFAPI_LIB NFAPI_VNF_LIB NFAPI_PNF_LIB NFAPI_USER_LIB
  X2AP_LIB X2AP_ENB F1AP_LIB F1AP ${PROTO_AGENT_LIB} ${FSPT_MSG_LIB}
  -Wl,--end-group z dl)

target_link_libraries (nr-softmodem ${LIBXML2_LIBRARIES})
target_link_libraries (nr-softmodem pthread m ${CONFIG_LIBRARIES} rt crypt ${CRYPTO_LIBRARIES} ${OPENSSL_LIBRARIES} ${NETTLE_LIBRARIES} sctp  ${XFORMS_LIBRARIES} ${PROTOBUF_LIB}  ${CMAKE_DL_LIBS} ${LIBYAML_LIBRARIES} ${ATLAS_LIBRARIES})
target_link_libraries (nr-softmodem ${LIB_LMS_LIBRARIES})
target_link_libraries (nr-softmodem ${T_LIB})


# nr-uesoftmodem is  UE implementation
#######################################

add_executable(nr-uesoftmodem
  ${rrc_h}
  ${s1ap_h}
#  ${OPENAIR_BIN_DIR}/messages_xml.h
  ${OPENAIR_DIR}/common/utils/threadPool/thread-pool.c
  ${OPENAIR_DIR}/executables/nr-uesoftmodem.c
  ${OPENAIR_DIR}/executables/nr-ue.c
  ${OPENAIR_TARGETS}/RT/USER/lte-softmodem-common.c
  ${OPENAIR1_DIR}/SIMULATION/TOOLS/taus.c
  ${OPENAIR_TARGETS}/ARCH/COMMON/common_lib.c
  ${OPENAIR2_DIR}/RRC/NAS/nas_config.c
  ${OPENAIR1_DIR}/SIMULATION/ETH_TRANSPORT/netlink_init.c
  ${OPENAIR3_DIR}/NAS/UE/nas_ue_task.c
  ${OPENAIR_DIR}/common/utils/utils.c
  ${OPENAIR_DIR}/common/utils/system.c
  ${XFORMS_SOURCE_NR}
  ${T_SOURCE}
  ${UTIL_SRC}
  ${CONFIG_SOURCES}
  ${SHLIB_LOADER_SOURCES}
  )

target_link_libraries (nr-uesoftmodem
  -Wl,--start-group
  RRC_LIB NR_RRC_LIB SECU_CN SECU_OSA UTIL HASHTABLE SCTP_CLIENT UDP SCHED_RU_LIB SCHED_UE_LIB SCHED_NR_UE_LIB
  ${MSC_LIB} ${RAL_LIB} ${NAS_UE_LIB} ${ITTI_LIB} ${FLPT_MSG_LIB} ${ASYNC_IF_LIB} LFDS7 ${ATLAS_LIBRARIES} 
  PHY_COMMON PHY_NR_UE PHY_RU LFDS L2_UE NR_L2_UE MAC_NR_COMMON NFAPI_USER_LIB S1AP_LIB S1AP_ENB
  -Wl,--end-group z dl)

target_link_libraries (nr-uesoftmodem ${LIBXML2_LIBRARIES})
target_link_libraries (nr-uesoftmodem pthread m ${CONFIG_LIBRARIES} rt crypt ${CRYPTO_LIBRARIES} ${OPENSSL_LIBRARIES} ${NETTLE_LIBRARIES} sctp  ${XFORMS_LIBRARIES} ${PROTOBUF_LIB}  ${CMAKE_DL_LIBS} ${LIBYAML_LIBRARIES} ${ATLAS_LIBRARIES})
target_link_libraries (nr-uesoftmodem ${LIB_LMS_LIBRARIES})
target_link_libraries (nr-uesoftmodem ${T_LIB})



# USIM process
#################
#add_executable(usim
#  ${OPENAIR3_DIR}/NAS/TOOLS/usim_data.c
#  ${OPENAIR3_DIR}/NAS/USER/API/USIM/usim_api.c
#  ${OPENAIR3_DIR}/NAS/USER/API/USIM/aka_functions.c
#  ${OPENAIR3_DIR}/NAS/COMMON/UTIL/memory.c
#  ${OPENAIR3_DIR}/NAS/COMMON/UTIL/nas_log.c
#  ${OPENAIR3_DIR}/NAS/COMMON/UTIL/OctetString.c
#  ${OPENAIR3_DIR}/NAS/COMMON/UTIL/TLVEncoder.c
#  )
#target_link_libraries (usim ${NAS_LIB} UTIL ${ITTI_LIB} LFDS pthread rt nettle crypto m)

# ???
#####################
#add_executable(nvram
#  ${OPENAIR3_DIR}/NAS/TOOLS/ue_data.c
#  ${OPENAIR3_DIR}/NAS/COMMON/UTIL/memory.c
#  ${OPENAIR3_DIR}/NAS/COMMON/UTIL/nas_log.c
#  )
#target_link_libraries (nvram LIB_NAS_UE UTIL ${ITTI_LIB} LFDS pthread rt nettle crypto m)


###################################"
# Addexecutables for tests
####################################


# Unitary tests for each piece of L1: example, mbmssim is MBMS L1 simulator
#####################################

#special case for dlim TM4, which uses its own version of phy_scope code
add_executable(dlsim_tm4
  ${OPENAIR1_DIR}/SIMULATION/LTE_PHY/dlsim_tm4.c
  ${OPENAIR1_DIR}/PHY/TOOLS/lte_phy_scope_tm4.c
  ${OPENAIR_DIR}/common/utils/system.c
  ${T_SOURCE}
  )
target_link_libraries (dlsim_tm4
  -Wl,--start-group SIMU UTIL SCHED_LIB SCHED_RU_LIB PHY LFDS ${ITTI_LIB} -Wl,--end-group
  pthread m rt ${CONFIG_LIBRARIES} ${ATLAS_LIBRARIES} ${T_LIB}
  )

add_executable(polartest 
  ${OPENAIR1_DIR}/PHY/CODING/TESTBENCH/polartest.c
  ${OPENAIR_DIR}/common/utils/system.c
  ${T_SOURCE}
  ${SHLIB_LOADER_SOURCES}
  )
target_link_libraries(polartest
  -Wl,--start-group UTIL SIMU PHY_COMMON PHY_NR PHY_NR_UE CONFIG_LIB -Wl,--end-group
  m pthread ${ATLAS_LIBRARIES} dl
  )

add_executable(smallblocktest 
  ${OPENAIR1_DIR}/PHY/CODING/TESTBENCH/smallblocktest.c
  ${T_SOURCE}
  ${SHLIB_LOADER_SOURCES}
  )
target_link_libraries(smallblocktest
  -Wl,--start-group UTIL SIMU PHY_NR CONFIG_LIB -Wl,--end-group
  m pthread ${ATLAS_LIBRARIES} dl
  )

add_executable(ldpctest  
  ${OPENAIR1_DIR}/PHY/CODING/TESTBENCH/ldpctest.c
  ${T_SOURCE}
  ${SHLIB_LOADER_SOURCES}
  )
target_link_libraries(ldpctest
  -Wl,--start-group UTIL SIMU PHY_NR CONFIG_LIB -Wl,--end-group
  m pthread ${ATLAS_LIBRARIES} dl
  )

add_executable(nr_dlschsim  
  ${OPENAIR1_DIR}/SIMULATION/NR_PHY/dlschsim.c 
  ${OPENAIR_DIR}/common/utils/system.c
  ${UTIL_SRC}
  ${T_SOURCE}
  ${SHLIB_LOADER_SOURCES}
  )
target_link_libraries(nr_dlschsim 
  -Wl,--start-group UTIL SIMU PHY_COMMON PHY_NR PHY_NR_UE SCHED_NR_LIB CONFIG_LIB MAC_NR_COMMON -Wl,--end-group
  m pthread ${ATLAS_LIBRARIES} ${T_LIB} ${ITTI_LIB} dl
  )

add_executable(nr_pbchsim  
  ${OPENAIR1_DIR}/SIMULATION/NR_PHY/pbchsim.c 
  ${OPENAIR_DIR}/common/utils/system.c
  ${UTIL_SRC}
  ${T_SOURCE}
  ${SHLIB_LOADER_SOURCES}
  )
target_link_libraries(nr_pbchsim
  -Wl,--start-group UTIL SIMU PHY_COMMON PHY_NR PHY_NR_UE SCHED_NR_LIB CONFIG_LIB MAC_NR_COMMON -Wl,--end-group
  m pthread ${ATLAS_LIBRARIES} ${T_LIB} ${ITTI_LIB} dl
  )

#PUCCH ---> Prashanth
add_executable(nr_pucchsim  
  ${OPENAIR1_DIR}/SIMULATION/NR_PHY/pucchsim.c 
  ${OPENAIR_DIR}/common/utils/system.c
  ${UTIL_SRC}
  ${T_SOURCE}
  ${SHLIB_LOADER_SOURCES}
  )
target_link_libraries(nr_pucchsim
  -Wl,--start-group UTIL SIMU PHY_COMMON PHY_NR PHY_NR_UE SCHED_NR_LIB CONFIG_LIB MAC_NR_COMMON -Wl,--end-group
  m pthread ${ATLAS_LIBRARIES} ${T_LIB} ${ITTI_LIB} dl
  )
#PUCCH ---> Prashanth

add_executable(nr_dlsim
  ${OPENAIR1_DIR}/SIMULATION/NR_PHY/dlsim.c
  ${OPENAIR_DIR}/common/utils/system.c
  ${UTIL_SRC}
  ${T_SOURCE}
  ${SHLIB_LOADER_SOURCES}
  )   
target_link_libraries(nr_dlsim
  -Wl,--start-group UTIL SIMU PHY_COMMON PHY_NR PHY_NR_UE SCHED_NR_LIB SCHED_NR_UE_LIB MAC_NR MAC_UE_NR MAC_NR_COMMON RRC_LIB NR_RRC_LIB CONFIG_LIB L2_NR -Wl,--end-group
  m pthread ${ATLAS_LIBRARIES} ${T_LIB} ${ITTI_LIB} dl
  )

add_executable(nr_ulschsim
  ${OPENAIR1_DIR}/SIMULATION/NR_PHY/ulschsim.c
  ${OPENAIR_DIR}/common/utils/system.c
  ${UTIL_SRC}
  ${T_SOURCE}
  ${SHLIB_LOADER_SOURCES}
  )
target_link_libraries(nr_ulschsim
  -Wl,--start-group UTIL SIMU PHY_COMMON PHY_NR PHY_NR_UE SCHED_NR_LIB CONFIG_LIB MAC_NR_COMMON -Wl,--end-group
  m pthread ${ATLAS_LIBRARIES} ${T_LIB} ${ITTI_LIB} dl
  )

add_executable(nr_ulsim
  ${OPENAIR1_DIR}/SIMULATION/NR_PHY/ulsim.c
  ${OPENAIR_DIR}/common/utils/system.c
  ${UTIL_SRC}
  ${T_SOURCE}
  ${SHLIB_LOADER_SOURCES}
  )
target_link_libraries(nr_ulsim
  -Wl,--start-group UTIL SIMU PHY_COMMON PHY_NR PHY_NR_UE SCHED_NR_LIB SCHED_NR_UE_LIB MAC_NR MAC_UE_NR MAC_NR_COMMON RRC_LIB NR_RRC_LIB CONFIG_LIB L2_NR -Wl,--end-group
  m pthread ${ATLAS_LIBRARIES} ${T_LIB} ${ITTI_LIB} dl
  )


foreach(myExe dlsim dlsim_tm7 ulsim pbchsim scansim mbmssim pdcchsim pucchsim prachsim syncsim)
  
  add_executable(${myExe}
    ${OPENAIR1_DIR}/SIMULATION/LTE_PHY/${myExe}.c
    ${OPENAIR_DIR}/common/utils/backtrace.c
    ${OPENAIR_DIR}/common/utils/system.c
    ${XFORMS_SOURCE}
    ${T_SOURCE}
    ${CONFIG_SOURCES}
    ${SHLIB_LOADER_SOURCES}
    ${NFAPI_USER_DIR}/nfapi.c
    )
  target_link_libraries (${myExe}
    -Wl,--start-group SIMU UTIL SCHED_LIB SCHED_RU_LIB SCHED_UE_LIB PHY_COMMON PHY PHY_UE PHY_RU LFDS ${ITTI_LIB} LFDS7 -Wl,--end-group
    pthread m rt ${CONFIG_LIBRARIES} ${ATLAS_LIBRARIES}  ${XFORMS_LIBRARIES} ${T_LIB} dl
    )
endforeach(myExe)

add_executable(test_epc_generate_scenario
  ${OPENAIR3_DIR}/TEST/EPC_TEST/generate_scenario.c
  ${OPENAIR3_DIR}/TEST/EPC_TEST/generate_scenario.h
  ${OPENAIR2_DIR}/ENB_APP/enb_config.h
  ${OPENAIR2_DIR}/COMMON/commonDef.h
  ${OPENAIR2_DIR}/COMMON/messages_def.h
  ${OPENAIR3_DIR}/S1AP/s1ap_eNB_defs.h
  )
target_link_libraries (test_epc_generate_scenario
  -Wl,--start-group RRC_LIB S1AP_LIB S1AP_ENB X2AP_LIB X2AP_ENB M2AP_LIB M2AP_ENB M3AP_LIB M3AP_ENB F1AP_LIB F1AP GTPV1U LIB_NAS_UE SECU_CN UTIL HASHTABLE SCTP_CLIENT MME_APP UDP SCHED_LIB PHY LFDS ${ITTI_LIB} ${MSC_LIB} L2 -Wl,--end-group pthread m rt crypt sctp ${LIBXML2_LIBRARIES} ${LIBXSLT_LIBRARIES} ${CRYPTO_LIBRARIES} ${OPENSSL_LIBRARIES} ${NETTLE_LIBRARIES} ${CONFIG_LIBRARIES}
  )

add_executable(test_epc_play_scenario
  ${OPENAIR3_DIR}/TEST/EPC_TEST/play_scenario.c
  ${OPENAIR3_DIR}/TEST/EPC_TEST/play_scenario_decode.c
  ${OPENAIR3_DIR}/TEST/EPC_TEST/play_scenario_display.c
  ${OPENAIR3_DIR}/TEST/EPC_TEST/play_scenario_fsm.c
  ${OPENAIR3_DIR}/TEST/EPC_TEST/play_scenario_parse.c
  ${OPENAIR3_DIR}/TEST/EPC_TEST/play_scenario_s1ap.c
  ${OPENAIR3_DIR}/TEST/EPC_TEST/play_scenario_s1ap_compare_ie.c
  ${OPENAIR3_DIR}/TEST/EPC_TEST/play_scenario_s1ap_eNB_defs.h
  ${OPENAIR3_DIR}/TEST/EPC_TEST/play_scenario_sctp.c
  ${OPENAIR3_DIR}/TEST/EPC_TEST/play_scenario.h
  ${OPENAIR2_DIR}/COMMON/commonDef.h
  ${OPENAIR2_DIR}/COMMON/messages_def.h
  )
target_include_directories(test_epc_play_scenario PUBLIC /usr/local/share/asn1c)
target_link_libraries (test_epc_play_scenario
  -Wl,--start-group RRC_LIB S1AP_LIB X2AP_LIB X2AP_ENB M3AP_LIB M3AP_ENB F1AP_LIB F1AP GTPV1U LIB_NAS_UE SECU_CN UTIL HASHTABLE SCTP_CLIENT MME_APP UDP SCHED_LIB PHY_COMMON PHY PHY_UE LFDS ${ITTI_LIB} ${MSC_LIB} -Wl,--end-group pthread m rt crypt sctp ${LIBXML2_LIBRARIES} ${LIBXSLT_LIBRARIES} ${CRYPTO_LIBRARIES} ${OPENSSL_LIBRARIES} ${NETTLE_LIBRARIES} ${CONFIG_LIBRARIES}
  )


#unitary tests for Core NEtwork pieces
#################################
foreach(myExe s1ap
    secu_knas_encrypt_eia1
    secu_kenb
    aes128_ctr_encrypt
    aes128_ctr_decrypt
    secu_knas_encrypt_eea2
    secu_knas secu_knas_encrypt_eea1
    kdf
    aes128_cmac_encrypt
    secu_knas_encrypt_eia2)
  add_executable(test_${myExe}
    ${OPENAIR3_DIR}/TEST/test_${myExe}.c
    )
  target_link_libraries (test_${myExe}
    -Wl,--start-group SECU_CN UTIL LFDS -Wl,--end-group m rt crypt ${CRYPTO_LIBRARIES} ${OPENSSL_LIBRARIES} ${NETTLE_LIBRARIES} ${CONFIG_LIBRARIES}
    )
endforeach(myExe)

# to be added
#../targets/TEST/PDCP/test_pdcp.c
#../targets/TEST/PDCP/with_rlc/test_pdcp_rlc.c

#ensure that the T header files are generated before targets depending on them
if (${T_TRACER})
  foreach(i
        #all "add_executable" definitions (except tests, rb_tool, updatefw)
        lte-softmodem lte-uesoftmodem nr-softmodem 
        nr-uesoftmodem dlsim dlsim_tm4 dlsim_tm7 
        ulsim pbchsim scansim mbmssim pdcchsim pucchsim prachsim
        syncsim nr_ulsim nr_dlsim nr_dlschsim nr_pbchsim nr_pucchsim
        nr_ulschsim ldpctest polartest smallblocktest cu_test du_test
        #all "add_library" definitions
<<<<<<< HEAD
        ITTI RRC_LIB NR_RRC_LIB S1AP_LIB S1AP_ENB X2AP_LIB X2AP_ENB F1AP_LIB
        F1AP params_libconfig oai_exmimodevif oai_usrpdevif oai_bladerfdevif
        oai_lmssdrdevif oai_eth_transpro oai_mobipass tcp_bridge tcp_bridge_oai
        coding FLPT_MSG ASYNC_IF FLEXRAN_AGENT HASHTABLE MSC UTIL OMG_SUMO 
        SECU_OSA SECU_CN SCHED_LIB SCHED_NR_LIB SCHED_RU_LIB SCHED_UE_LIB
        SCHED_NR_UE_LIB NFAPI_COMMON_LIB NFAPI_LIB NFAPI_PNF_LIB NFAPI_VNF_LIB
        NFAPI_USER_LIB PHY_COMMON PHY PHY_UE PHY_NR PHY_NR_UE PHY_RU PHY_MEX
        L2 L2_LTE L2_NR L2_UE NR_L2_UE MAC_NR_COMMON MAC_NR MAC_UE_NR CN_UTILS GTPV1U
        SCTP_CLIENT UDP LIB_NAS_UE NB_IoT LFDS LFDS7 SIMU SIMU_ETH OPENAIR0_LIB)
=======
        ITTI RRC_LIB S1AP_LIB S1AP_ENB X2AP_LIB X2AP_ENB M2AP_LIB M2AP_ENB M3AP_LIB M3AP_ENB F1AP_LIB F1AP 
        oai_exmimodevif oai_usrpdevif oai_bladerfdevif oai_lmssdrdevif
        oai_eth_transpro
        FLPT_MSG ASYNC_IF FLEXRAN_AGENT HASHTABLE MSC UTIL OMG_SUMO SECU_OSA
        SECU_CN SCHED_LIB SCHED_RU_LIB SCHED_UE_LIB PHY L2 default_sched
        remote_sched RAL CN_UTILS GTPV1U SCTP_CLIENT MME_APP UDP LIB_NAS_UE LFDS
        LFDS7 SIMU OPENAIR0_LIB PHY_MEX coding)
>>>>>>> c256932f
    if (TARGET ${i})
      add_dependencies(${i} generate_T)
    endif()
  endforeach(i)
endif (${T_TRACER})

##################################################
# Generated specific cases is not regular code
###############################################

################
# Kernel modules
###############
# Set compiler options for kernel modules
# we need to get out cmake to use the regular Linux Kernel process
# this is documented as https://www.kernel.org/doc/Documentation/kbuild/modules.txt
######################################

# retrieve the compiler options to send it to gccxml
get_directory_property(DirDefs COMPILE_DEFINITIONS )
foreach( d ${DirDefs} )
  set(module_cc_opt "${module_cc_opt} -D${d}")
endforeach()
get_directory_property( DirDefs INCLUDE_DIRECTORIES )
foreach( d ${DirDefs} )
  set(module_cc_opt "${module_cc_opt} -I${d}")
endforeach()

EXECUTE_PROCESS(COMMAND uname -r
  OUTPUT_VARIABLE os_release
  OUTPUT_STRIP_TRAILING_WHITESPACE)
SET(module_build_path /lib/modules/${os_release}/build)

function(make_driver name dir)
  file(MAKE_DIRECTORY ${OPENAIR_BIN_DIR}/${name})
  foreach(f  IN  ITEMS ${ARGN})
    list(APPEND src_path_list ${dir}/${f})
    string(REGEX REPLACE "c *$" "o" obj ${f})
    set(objs "${objs} ${obj}")
  endforeach()
  CONFIGURE_FILE(${OPENAIR_CMAKE}/tools/Kbuild.cmake ${OPENAIR_BIN_DIR}/${name}/Kbuild)
  add_custom_command(OUTPUT ${name}.ko
    COMMAND $(MAKE) -C ${module_build_path} M=${OPENAIR_BIN_DIR}/${name}
    WORKING_DIRECTORY ${OPENAIR_BIN_DIR}/${name}
    COMMENT "building ${module}.ko"
    VERBATIM
    SOURCES  ${src_path_list}
    )
  add_custom_target(${name} DEPENDS ${name}.ko)
endfunction(make_driver name dir src)

# nashmesh module
################
list(APPEND nasmesh_src device.c common.c ioctl.c classifier.c tool.c mesh.c)
set(module_cc_opt "${module_cc_opt} -DNAS_NETLINK -DPDCP_USE_NETLINK -D${MKVER}")
# legacy Makefile was using NAS_NETLINK flag, but other drivers the hereafter flag
# so, this cmake use OAI_NW_DRIVER_USE_NETLINK everywhere
if (OAI_NW_DRIVER_USE_NETLINK)
  list(APPEND nasmesh_src netlink.c)
endif()
make_driver(nasmesh  ${OPENAIR2_DIR}/NETWORK_DRIVER/MESH ${nasmesh_src})

# user space tool for configuring MESH IP driver
################
add_executable(rb_tool
  ${OPENAIR2_DIR}/NETWORK_DRIVER/MESH/constant.h
  ${OPENAIR2_DIR}/NETWORK_DRIVER/MESH/ioctl.h
  ${OPENAIR2_DIR}/NETWORK_DRIVER/MESH/rrc_nas_primitives.h
  ${OPENAIR2_DIR}/NETWORK_DRIVER/MESH/RB_TOOL/rb_tool.c
)
target_include_directories(rb_tool PRIVATE ${OPENAIR2_DIR}/NETWORK_DRIVER/MESH/)

# ???
####################
list(APPEND oai_nw_drv_src device.c common.c ioctl.c classifier.c tool.c)
if(OAI_NW_DRIVER_USE_NETLINK)
  list(APPEND oai_nw_drv_src netlink.c)
endif()
make_driver(oai_nw_drv ${OPENAIR2_DIR}/NETWORK_DRIVER/LTE ${oai_nw_drv_src})


# ue_ip: purpose ???
###############
list(APPEND ue_ip_src device.c common.c)
if(OAI_NW_DRIVER_USE_NETLINK)
  list(APPEND ue_ip_src netlink.c)
endif()
make_driver(ue_ip ${OPENAIR2_DIR}/NETWORK_DRIVER/UE_IP ${ue_ip_src})


foreach(file IN ITEMS ${OCT_FILES})
  string(REGEX REPLACE "oct *$" "cc" src ${file})
  add_custom_command(
    OUTPUT ${file}
    DEPENDS ${OCT_DIR}/${src} OPENAIR0_LIB
    COMMAND mkoctfile
    ARGS ${OCT_FLAGS} ${OCT_INCL} ${OCT_LIBS}
    ARGS -o ${file} ${OCT_DIR}/${src}
    COMMENT "Generating ${file}"
    VERBATIM
  )
endforeach(file)

ADD_CUSTOM_TARGET(oarf
   DEPENDS ${OCT_FILES}
)

include (${OPENAIR_DIR}/common/utils/telnetsrv/telnetsrv_CMakeLists.txt)<|MERGE_RESOLUTION|>--- conflicted
+++ resolved
@@ -887,11 +887,8 @@
 include_directories("${OPENAIR2_DIR}")
 include_directories("${OPENAIR3_DIR}/NAS/TOOLS")
 include_directories("${OPENAIR2_DIR}/ENB_APP")
-<<<<<<< HEAD
 include_directories("${OPENAIR2_DIR}/GNB_APP")
-=======
 include_directories("${OPENAIR2_DIR}/MCE_APP")
->>>>>>> c256932f
 include_directories("${OPENAIR2_DIR}/LAYER2/RLC")
 include_directories("${OPENAIR2_DIR}/LAYER2/RLC/AM_v9.3.0")
 include_directories("${OPENAIR2_DIR}/LAYER2/RLC/UM_v9.3.0")
@@ -1789,33 +1786,23 @@
   ${OPENAIR2_DIR}/ENB_APP/RRC_config_tools.c
   )
 
-<<<<<<< HEAD
 set (GNB_APP_SRC
   ${OPENAIR2_DIR}/GNB_APP/gnb_app.c
   ${OPENAIR2_DIR}/GNB_APP/gnb_config.c
   )
 
-=======
-
 set (MCE_APP_SRC
   ${OPENAIR2_DIR}/MCE_APP/mce_app.c
   ${OPENAIR2_DIR}/MCE_APP/mce_config.c
   )
 
-
->>>>>>> c256932f
 add_library(L2
   ${L2_SRC}
   ${MAC_SRC}
   ${ENB_APP_SRC}
-<<<<<<< HEAD
-  )
-add_dependencies(L2 rrc_flag s1ap_flag x2_flag)
-=======
-  ${MCE_APP_SRC})
-#  ${OPENAIR2_DIR}/RRC/L2_INTERFACE/openair_rrc_L2_interface.c)
+  ${MCE_APP_SRC}
+  )
 add_dependencies(L2 rrc_flag s1ap_flag x2_flag m2_flag m3_flag)
->>>>>>> c256932f
 
 add_library(MAC_NR
   ${MAC_NR_SRC}
@@ -2488,15 +2475,9 @@
 
 target_link_libraries (lte-softmodem
   -Wl,--start-group
-<<<<<<< HEAD
-  RRC_LIB S1AP_LIB S1AP_ENB F1AP_LIB F1AP X2AP_LIB X2AP_ENB GTPV1U SECU_CN SECU_OSA UTIL HASHTABLE SCTP_CLIENT UDP SCHED_LIB SCHED_RU_LIB 
+  RRC_LIB S1AP_LIB S1AP_ENB F1AP_LIB F1AP M2AP_LIB M2AP_ENB X2AP_LIB X2AP_ENB M3AP_LIB M3AP_ENB GTPV1U SECU_CN SECU_OSA UTIL HASHTABLE SCTP_CLIENT MME_APP UDP SCHED_LIB SCHED_RU_LIB 
   PHY_COMMON PHY PHY_RU LFDS L2 L2_LTE NFAPI_COMMON_LIB NFAPI_LIB NFAPI_VNF_LIB NFAPI_PNF_LIB NFAPI_USER_LIB LFDS7
   ${MSC_LIB} ${RAL_LIB} ${NAS_UE_LIB} ${ITTI_LIB} ${FLPT_MSG_LIB} ${ASYNC_IF_LIB} ${FLEXRAN_AGENT_LIB} ${FSPT_MSG_LIB} ${PROTO_AGENT_LIB}
-=======
-  RRC_LIB S1AP_LIB S1AP_ENB F1AP_LIB F1AP M2AP_LIB M2AP_ENB X2AP_LIB X2AP_ENB M3AP_LIB M3AP_ENB GTPV1U SECU_CN SECU_OSA UTIL HASHTABLE SCTP_CLIENT MME_APP UDP SCHED_LIB SCHED_RU_LIB PHY_COMMON PHY PHY_RU LFDS L2
-  ${MSC_LIB} ${RAL_LIB} ${NAS_UE_LIB} ${ITTI_LIB} ${FLPT_MSG_LIB} ${ASYNC_IF_LIB} ${FLEXRAN_AGENT_LIB} ${FSPT_MSG_LIB} ${PROTO_AGENT_LIB} LFDS7
-  NFAPI_COMMON_LIB NFAPI_LIB NFAPI_VNF_LIB NFAPI_PNF_LIB NFAPI_USER_LIB
->>>>>>> c256932f
   -Wl,--end-group z dl)
   
 target_link_libraries (lte-softmodem ${LIBXML2_LIBRARIES})
@@ -2566,14 +2547,10 @@
 endif()
 target_link_libraries (lte-uesoftmodem
   -Wl,--start-group
-<<<<<<< HEAD
-  RRC_LIB S1AP_LIB S1AP_ENB X2AP_LIB X2AP_ENB F1AP F1AP_LIB GTPV1U SECU_CN SECU_OSA UTIL HASHTABLE SCTP_CLIENT UDP SCHED_RU_LIB SCHED_UE_LIB PHY_COMMON 
-  PHY_UE PHY_RU LFDS L2_UE L2_LTE SIMU ${MSC_LIB} ${RAL_LIB} ${NAS_UE_LIB} ${ITTI_LIB} ${FLPT_MSG_LIB} ${ASYNC_IF_LIB} LFDS7 ${ATLAS_LIBRARIES}
-=======
-  RRC_LIB S1AP_LIB S1AP_ENB X2AP_LIB X2AP_ENB M2AP_LIB M2AP_ENB  M3AP_LIB M3AP_ENB F1AP F1AP_LIB GTPV1U SECU_CN SECU_OSA UTIL HASHTABLE SCTP_CLIENT MME_APP UDP SCHED_RU_LIB SCHED_UE_LIB PHY_COMMON PHY_UE PHY_RU LFDS L2_UE SIMU
-  ${MSC_LIB} ${RAL_LIB} ${NAS_UE_LIB} ${ITTI_LIB} ${FLPT_MSG_LIB} ${ASYNC_IF_LIB} LFDS7 ${ATLAS_LIBRARIES}
->>>>>>> c256932f
-  NFAPI_COMMON_LIB NFAPI_LIB NFAPI_PNF_LIB NFAPI_USER_LIB
+  RRC_LIB S1AP_LIB S1AP_ENB X2AP_LIB X2AP_ENB M2AP_LIB M2AP_ENB M3AP_LIB M3AP_ENB F1AP F1AP_LIB
+  GTPV1U SECU_CN SECU_OSA UTIL HASHTABLE SCTP_CLIENT MME_APP UDP SCHED_RU_LIB SCHED_UE_LIB PHY_COMMON
+  PHY_UE PHY_RU LFDS L2_UE L2_LTE LFDS7 SIMU NFAPI_COMMON_LIB NFAPI_LIB NFAPI_PNF_LIB NFAPI_USER_LIB
+  ${MSC_LIB} ${RAL_LIB} ${NAS_UE_LIB} ${ITTI_LIB} ${FLPT_MSG_LIB} ${ASYNC_IF_LIB} ${ATLAS_LIBRARIES}
   -Wl,--end-group z dl)
 
 target_link_libraries (lte-uesoftmodem ${LIBXML2_LIBRARIES})
@@ -2893,25 +2870,15 @@
         syncsim nr_ulsim nr_dlsim nr_dlschsim nr_pbchsim nr_pucchsim
         nr_ulschsim ldpctest polartest smallblocktest cu_test du_test
         #all "add_library" definitions
-<<<<<<< HEAD
-        ITTI RRC_LIB NR_RRC_LIB S1AP_LIB S1AP_ENB X2AP_LIB X2AP_ENB F1AP_LIB
-        F1AP params_libconfig oai_exmimodevif oai_usrpdevif oai_bladerfdevif
-        oai_lmssdrdevif oai_eth_transpro oai_mobipass tcp_bridge tcp_bridge_oai
-        coding FLPT_MSG ASYNC_IF FLEXRAN_AGENT HASHTABLE MSC UTIL OMG_SUMO 
-        SECU_OSA SECU_CN SCHED_LIB SCHED_NR_LIB SCHED_RU_LIB SCHED_UE_LIB
-        SCHED_NR_UE_LIB NFAPI_COMMON_LIB NFAPI_LIB NFAPI_PNF_LIB NFAPI_VNF_LIB
-        NFAPI_USER_LIB PHY_COMMON PHY PHY_UE PHY_NR PHY_NR_UE PHY_RU PHY_MEX
-        L2 L2_LTE L2_NR L2_UE NR_L2_UE MAC_NR_COMMON MAC_NR MAC_UE_NR CN_UTILS GTPV1U
-        SCTP_CLIENT UDP LIB_NAS_UE NB_IoT LFDS LFDS7 SIMU SIMU_ETH OPENAIR0_LIB)
-=======
-        ITTI RRC_LIB S1AP_LIB S1AP_ENB X2AP_LIB X2AP_ENB M2AP_LIB M2AP_ENB M3AP_LIB M3AP_ENB F1AP_LIB F1AP 
-        oai_exmimodevif oai_usrpdevif oai_bladerfdevif oai_lmssdrdevif
-        oai_eth_transpro
-        FLPT_MSG ASYNC_IF FLEXRAN_AGENT HASHTABLE MSC UTIL OMG_SUMO SECU_OSA
-        SECU_CN SCHED_LIB SCHED_RU_LIB SCHED_UE_LIB PHY L2 default_sched
-        remote_sched RAL CN_UTILS GTPV1U SCTP_CLIENT MME_APP UDP LIB_NAS_UE LFDS
-        LFDS7 SIMU OPENAIR0_LIB PHY_MEX coding)
->>>>>>> c256932f
+        ITTI RRC_LIB NR_RRC_LIB S1AP_LIB S1AP_ENB X2AP_LIB X2AP_ENB M2AP_LIB M2AP_ENB M3AP_LIB M3AP_ENB F1AP_LIB F1AP 
+        params_libconfig oai_exmimodevif oai_usrpdevif oai_bladerfdevif oai_lmssdrdevif
+        oai_eth_transpro oai_mobipass tcp_bridge tcp_bridge_oai
+        coding FLPT_MSG ASYNC_IF FLEXRAN_AGENT HASHTABLE MSC UTIL OMG_SUMO
+        SECU_OSA SECU_CN SCHED_LIB SCHED_NR_LIB SCHED_RU_LIB SCHED_UE_LIB SCHED_NR_UE_LIB default_sched remote_sched RAL
+        NFAPI_COMMON_LIB NFAPI_LIB NFAPI_PNF_LIB NFAPI_VNF_LIB NFAPI_USER_LIB
+        PHY_COMMON PHY PHY_UE PHY_NR PHY_NR_UE PHY_RU PHY_MEX
+        L2 L2_LTE L2_NR L2_UE NR_L2_UE MAC_NR_COMMON MAC_NR MAC_UE_NR
+        CN_UTILS GTPV1U SCTP_CLIENT MME_APP UDP LIB_NAS_UE NB_IoT LFDS LFDS7 SIMU SIMU_ETH OPENAIR0_LIB)
     if (TARGET ${i})
       add_dependencies(${i} generate_T)
     endif()
