--- conflicted
+++ resolved
@@ -533,19 +533,11 @@
   file(GLOB S1AP_source ${S1AP_C_DIR}/*.c)
 endif (${RU} STREQUAL 0)
 
-<<<<<<< HEAD
-add_custom_target (
-  s1ap_flag ALL
-  ${OPENAIR_CMAKE}/tools/make_asn1c_includes.sh "${S1AP_C_DIR}" "${S1AP_ASN_DIR}/${S1AP_ASN_FILES}" "S1AP_" -fno-include-deps
-  DEPENDS  "${S1AP_ASN_DIR}/${S1AP_ASN_FILES}"
-)
-=======
   add_custom_target (
     s1ap_flag ALL
     ${OPENAIR_CMAKE}/tools/make_asn1c_includes.sh  "S1AP_" -fno-include-deps "${S1AP_C_DIR}" "${S1AP_ASN_DIR}/${S1AP_ASN_FILES}"
     DEPENDS  "${S1AP_ASN_DIR}/${S1AP_ASN_FILES}" 
   )
->>>>>>> b5bbfdad
 
 add_library(S1AP_LIB
   ${S1AP_source}
@@ -589,7 +581,7 @@
 
 # Warning: if you modify ASN.1 source file to generate new C files, cmake should be re-run instead of make
 execute_process(
-  COMMAND ${OPENAIR_CMAKE}/tools/make_asn1c_includes.sh "NGAP_" "-fno-include-deps -findirect-choice" "${NGAP_C_DIR}" "${NGAP_ASN_DIR}/${NGAP_ASN_FILES}" 
+  COMMAND ${OPENAIR_CMAKE}/tools/make_asn1c_includes.sh "NGAP_" "-fno-include-deps -findirect-choice" "${NGAP_C_DIR}" "${NGAP_ASN_DIR}/${NGAP_ASN_FILES}"
   RESULT_VARIABLE ret)
 if (NOT ${ret} STREQUAL 0)
   message(FATAL_ERROR "${ret}: error")
@@ -657,7 +649,7 @@
 # Warning: if you modify ASN.1 source file to generate new C files, cmake should be re-run instead of make
 if (${RU} STREQUAL 0)
   execute_process(
-    COMMAND ${OPENAIR_CMAKE}/tools/make_asn1c_includes.sh  "M2AP_" "-fno-include-deps -DEMIT_ASN_DEBUG=1" "${M2AP_C_DIR}" "${M2AP_ASN_DIR}/${M2AP_ASN_FILES}" 
+    COMMAND ${OPENAIR_CMAKE}/tools/make_asn1c_includes.sh  "M2AP_" "-fno-include-deps -DEMIT_ASN_DEBUG=1" "${M2AP_C_DIR}" "${M2AP_ASN_DIR}/${M2AP_ASN_FILES}"
     RESULT_VARIABLE ret)
   if (NOT ${ret} STREQUAL 0)
     message(FATAL_ERROR "${ret}: error")
@@ -730,7 +722,7 @@
 # Warning: if you modify ASN.1 source file to generate new C files, cmake should be re-run instead of make
 if (${RU} STREQUAL 0)
   execute_process(
-    COMMAND ${OPENAIR_CMAKE}/tools/make_asn1c_includes.sh  "M3AP_" -fno-include-deps "${M3AP_C_DIR}" "${M3AP_ASN_DIR}/${M3AP_ASN_FILES}" 
+    COMMAND ${OPENAIR_CMAKE}/tools/make_asn1c_includes.sh  "M3AP_" -fno-include-deps "${M3AP_C_DIR}" "${M3AP_ASN_DIR}/${M3AP_ASN_FILES}"
     RESULT_VARIABLE ret)
   if (NOT ${ret} STREQUAL 0)
     message(FATAL_ERROR "${ret}: error")
@@ -856,7 +848,7 @@
   if (NOT ${ret} STREQUAL 0)
     message(FATAL_ERROR "asn1c: error")
   endif (NOT ${ret} STREQUAL 0)
-  
+
   add_custom_target (
     f1_flag ALL
     COMMAND ${OPENAIR_CMAKE}/tools/make_asn1c_includes.sh "F1AP_" "-findirect-choice -fno-include-deps" ${F1AP_ASN_GENERATED_C_DIR} ${F1AP_ASN_FILES}
@@ -3230,13 +3222,9 @@
   RRC_LIB NR_RRC_LIB NGAP_LIB NGAP_GNB SECU_CN SECU_OSA UTIL HASHTABLE SCTP_CLIENT UDP SCHED_RU_LIB SCHED_UE_LIB SCHED_NR_UE_LIB
   PHY_COMMON PHY_NR_COMMON PHY_UE PHY_NR_UE PHY_RU LFDS NR_L2_UE L2_UE_LTE_NR MAC_NR_COMMON NFAPI_COMMON_LIB NFAPI_LIB NFAPI_PNF_LIB
   NFAPI_USER_LIB MISC_NFAPI_NR_LIB S1AP_LIB S1AP_ENB
-<<<<<<< HEAD
-  ${MSC_LIB} ${RAL_LIB} ${NAS_UE_LIB} ${ITTI_LIB} ${FLPT_MSG_LIB} ${ASYNC_IF_LIB} LFDS7 ${ATLAS_LIBRARIES} LIB_5GNAS_GNB LIB_NAS_SIMUE
-=======
   ${MSC_LIB} ${RAL_LIB} ${NAS_UE_LIB} ${ITTI_LIB} ${FLPT_MSG_LIB} ${ASYNC_IF_LIB} LFDS7 ${ATLAS_LIBRARIES}
   NFAPI_USER_LIB S1AP_LIB S1AP_ENB
-  ${MSC_LIB} ${RAL_LIB} ${NAS_UE_LIB} ${ITTI_LIB} ${FLPT_MSG_LIB} ${ASYNC_IF_LIB} LFDS7 ${ATLAS_LIBRARIES} LIB_5GNAS_GNB ${NAS_SIM_LIB}
->>>>>>> b5bbfdad
+  ${MSC_LIB} ${RAL_LIB} ${NAS_UE_LIB} ${ITTI_LIB} ${FLPT_MSG_LIB} ${ASYNC_IF_LIB} LFDS7 ${ATLAS_LIBRARIES} LIB_5GNAS_GNB LIB_NAS_SIMUE ${NAS_SIM_LIB}
   -Wl,--end-group z dl)
 
 target_link_libraries (nr-uesoftmodem ${LIBXML2_LIBRARIES})
@@ -3689,7 +3677,7 @@
   ${ITTI_LIB} ${FLPT_MSG_LIB} ${ASYNC_IF_LIB} ${FLEXRAN_AGENT_LIB} LFDS7 ${MSC_LIB} ${RAL_LIB} ${NAS_SIM_LIB} RRC_LIB NR_RRC_LIB 
   NGAP_LIB NGAP_GNB S1AP_LIB S1AP_ENB L2_LTE_NR L2_NR MAC_NR_COMMON NFAPI_COMMON_LIB NFAPI_LIB NFAPI_VNF_LIB NFAPI_PNF_LIB NFAPI_USER_LIB
   X2AP_LIB X2AP_ENB F1AP_LIB F1AP M2AP_LIB M2AP_ENB M3AP_LIB M3AP_ENB ${PROTO_AGENT_LIB} ${FSPT_MSG_LIB}
-  PHY_NR_UE SCHED_NR_UE_LIB NR_L2_UE 
+  PHY_NR_UE SCHED_NR_UE_LIB NR_L2_UE
   -Wl,--end-group z dl)
 
 target_link_libraries (nr-ittisim ${LIBXML2_LIBRARIES})
