--- conflicted
+++ resolved
@@ -559,11 +559,7 @@
 add_boolean_option(MESSAGE_CHART_GENERATOR_RLC_MAC False "trace RLC-MAC exchanges in sequence diagrams")
 add_boolean_option(MESSAGE_CHART_GENERATOR_PHY     False "trace some PHY exchanges in sequence diagrams")
 
-<<<<<<< HEAD
 add_boolean_option(ENB_AGENT_SB_IF             True         "enable eNB agent to inteface with a SDN contrller")
-=======
-add_boolean_option(ENB_AGENT                   True         "enable eNB agent to inteface with a SDN contrller")
->>>>>>> 5f396155
 
 ########################
 # Include order
@@ -1603,20 +1599,12 @@
 
 target_link_libraries (lte-softmodem
   -Wl,--start-group
-<<<<<<< HEAD
   RRC_LIB S1AP_LIB S1AP_ENB GTPV1U SECU_CN SECU_OSA UTIL HASHTABLE SCTP_CLIENT UDP SCHED_LIB PHY LFDS L2 ${MSC_LIB} ${RAL_LIB} ${NAS_UE_LIB} ${ITTI_LIB} ${MIH_LIB} ${PRPT_MSG_LIB} ${ASYNC_IF_LIB} ${ENB_AGENT_LIB} 
-=======
-  RRC_LIB S1AP_LIB S1AP_ENB GTPV1U SECU_CN SECU_OSA UTIL HASHTABLE SCTP_CLIENT UDP SCHED_LIB PHY LFDS L2 ${MSC_LIB} ${RAL_LIB} ${NAS_UE_LIB} ${ITTI_LIB} ${MIH_LIB} 
->>>>>>> 5f396155
   -Wl,--end-group )
 
 
 target_link_libraries (lte-softmodem ${LIBXML2_LIBRARIES})
-<<<<<<< HEAD
-target_link_libraries (lte-softmodem pthread m ${CONFIG_LIBRARIES} rt crypt ${CRYPTO_LIBRARIES} ${OPENSSL_LIBRARIES} ${NETTLE_LIBRARIES} sctp ${option_HW_lib} ${XFORMS_LIBRARIES} ${PROTOBUF_LIB})
-=======
-target_link_libraries (lte-softmodem pthread m ${CONFIG_LIBRARIES} rt crypt ${CRYPTO_LIBRARIES} ${OPENSSL_LIBRARIES} ${NETTLE_LIBRARIES} sctp ${option_HW_lib} ${option_TP_lib} ${XFORMS_LIBRARIES} ) 
->>>>>>> 5f396155
+target_link_libraries (lte-softmodem pthread m ${CONFIG_LIBRARIES} rt crypt ${CRYPTO_LIBRARIES} ${OPENSSL_LIBRARIES} ${NETTLE_LIBRARIES} sctp ${option_HW_lib} ${option_TP_lib} ${XFORMS_LIBRARIES} ${PROTOBUF_LIB})
 target_link_libraries (lte-softmodem ${LIBBOOST_LIBRARIES})
 target_link_libraries (lte-softmodem ${LIB_LMS_LIBRARIES})
 
@@ -1650,11 +1638,7 @@
   -Wl,--end-group )
 
 target_link_libraries (lte-softmodem-nos1 ${LIBXML2_LIBRARIES})
-<<<<<<< HEAD
-target_link_libraries (lte-softmodem-nos1 pthread m ${CONFIG_LIBRARIES} rt crypt ${CRYPTO_LIBRARIES} ${OPENSSL_LIBRARIES} ${NETTLE_LIBRARIES}  ${option_HW_lib} ${XFORMS_LIBRARIES} ${PROTOBUF_LIB})
-=======
-target_link_libraries (lte-softmodem-nos1 pthread m ${CONFIG_LIBRARIES} rt crypt ${CRYPTO_LIBRARIES} ${OPENSSL_LIBRARIES} ${NETTLE_LIBRARIES}  ${option_HW_lib}  ${option_TP_lib} ${XFORMS_LIBRARIES} )
->>>>>>> 5f396155
+target_link_libraries (lte-softmodem-nos1 pthread m ${CONFIG_LIBRARIES} rt crypt ${CRYPTO_LIBRARIES} ${OPENSSL_LIBRARIES} ${NETTLE_LIBRARIES}  ${option_HW_lib} ${option_TP_lib} ${XFORMS_LIBRARIES} ${PROTOBUF_LIB})
 target_link_libraries (lte-softmodem-nos1 ${LIBBOOST_LIBRARIES})
 target_link_libraries (lte-softmodem-nos1  ${LIB_LMS_LIBRARIES})
 
@@ -1790,13 +1774,8 @@
   -Wl,--end-group )
 
 target_link_libraries (oaisim_nos1 ${LIBXML2_LIBRARIES} ${LAPACK_LIBRARIES})
-<<<<<<< HEAD
-target_link_libraries (oaisim_nos1 pthread m ${CONFIG_LIBRARIES} rt crypt ${CRYPTO_LIBRARIES} ${OPENSSL_LIBRARIES}  ${NETTLE_LIBRARIES}  ${option_HW_lib}
+target_link_libraries (oaisim_nos1 pthread m ${CONFIG_LIBRARIES} rt crypt ${CRYPTO_LIBRARIES} ${OPENSSL_LIBRARIES}  ${NETTLE_LIBRARIES}  ${option_HW_lib} ${option_TP_lib}
   ${ATLAS_LIBRARIES} ${XFORMS_LIBRARIES} ${OPENPGM_LIBRARIES} ${PROTOBUF_LIB})
-=======
-target_link_libraries (oaisim_nos1 pthread m ${CONFIG_LIBRARIES} rt crypt ${CRYPTO_LIBRARIES} ${OPENSSL_LIBRARIES}  ${NETTLE_LIBRARIES}  ${option_HW_lib}  ${option_TP_lib}
-  ${ATLAS_LIBRARIES} ${XFORMS_LIBRARIES} ${OPENPGM_LIBRARIES})
->>>>>>> 5f396155
 #Force link with forms, regardless XFORMS option
 target_link_libraries (oaisim_nos1 forms)
 
