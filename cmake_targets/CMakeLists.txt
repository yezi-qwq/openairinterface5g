#/*
# * Licensed to the OpenAirInterface (OAI) Software Alliance under one or more
# * contributor license agreements.  See the NOTICE file distributed with
# * this work for additional information regarding copyright ownership.
# * The OpenAirInterface Software Alliance licenses this file to You under
# * the OAI Public License, Version 1.1  (the "License"); you may not use this file
# * except in compliance with the License.
# * You may obtain a copy of the License at
# *
# *      http://www.openairinterface.org/?page_id=698
# *
# * Unless required by applicable law or agreed to in writing, software
# * distributed under the License is distributed on an "AS IS" BASIS,
# * WITHOUT WARRANTIES OR CONDITIONS OF ANY KIND, either express or implied.
# * See the License for the specific language governing permissions and
# * limitations under the License.
# *-------------------------------------------------------------------------------
# * For more information about the OpenAirInterface (OAI) Software Alliance:
# *      contact@openairinterface.org
# */

# Author: laurent THOMAS, Lionel GAUTHIER

cmake_minimum_required (VERSION 3.0)

#########################################################
# Base directories, compatible with legacy OAI building #
#########################################################
set (OPENAIR_DIR     $ENV{OPENAIR_DIR})
set (NFAPI_DIR       ${OPENAIR_DIR}/nfapi/open-nFAPI)
set (NFAPI_USER_DIR  ${OPENAIR_DIR}/nfapi/oai_integration)
set (OPENAIR1_DIR    ${OPENAIR_DIR}/openair1)
set (OPENAIR2_DIR    ${OPENAIR_DIR}/openair2)
set (OPENAIR3_DIR    ${OPENAIR_DIR}/openair3)
set (OPENAIR_TARGETS ${OPENAIR_DIR}/targets)
set (OPENAIR3_DIR    ${OPENAIR_DIR}/openair3)
set (OPENAIR_CMAKE   ${OPENAIR_DIR}/cmake_targets)
set (OPENAIR_BIN_DIR ${CMAKE_CURRENT_BINARY_DIR}${CMAKE_FILES_DIRECTORY})

project (OpenAirInterface)

###########################################
# macros to define options as there is numerous options in oai
################################################
macro(add_option name val helpstr)
  if(DEFINED ${name})
    set(value ${${name}})
  else(DEFINED ${name})
    set(value ${val})
  endif()
  set(${name} ${value} CACHE STRING "${helpstr}")
  add_definitions("-D${name}=${value}")
endmacro(add_option)

macro(add_boolean_option name val helpstr)
  if(DEFINED ${name})
    set(value ${${name}})
  else(DEFINED ${name})
    set(value ${val})
  endif()
  set(${name} ${value} CACHE STRING "${helpstr}")
  set_property(CACHE ${name} PROPERTY TYPE BOOL)
  if (${value})
    add_definitions("-D${name}")
  endif (${value})
endmacro(add_boolean_option)

macro(add_integer_option name val helpstr)
  if(DEFINED ${name})
    set(value ${${name}})
  else(DEFINED ${name})
    set(value ${val})
  endif()
  set(${name} ${value} CACHE STRING "${helpstr}")
  add_definitions("-D${name}=${value}")
endmacro(add_integer_option)

macro(add_list1_option name val helpstr)
  if(DEFINED ${name})
    set(value ${${name}})
  else(DEFINED ${name})
    set(value ${val})
  endif()
  set(${name} ${value} CACHE STRING "${helpstr}")
  set_property(CACHE ${name} PROPERTY STRINGS ${ARGN})
  if(NOT "${value}" STREQUAL "False")
    add_definitions("-D${name}=${value}")
  endif()
endmacro(add_list1_option)

macro(add_list2_option name val helpstr)
  if(DEFINED ${name})
    set(value ${${name}})
  else(DEFINED ${name})
    set(value ${val})
  endif()
  set(${name} ${value} CACHE STRING "${helpstr}")
  set_property(CACHE ${name} PROPERTY STRINGS ${ARGN})
  if(NOT "${value}" STREQUAL "False")
    add_definitions("-D${value}=1")
  endif()
endmacro(add_list2_option)

macro(add_list_string_option name val helpstr)
  if(DEFINED ${name})
    set(value ${${name}})
  else(DEFINED ${name})
    set(value ${val})
  endif()
  set(${name} ${value} CACHE STRING "${helpstr}")
  set_property(CACHE ${name} PROPERTY STRINGS ${ARGN})
  if(NOT "${value}" STREQUAL "False")
    add_definitions("-D${name}=\"${value}\"")
  endif()
endmacro(add_list_string_option)

function(make_version VERSION_VALUE)
  math(EXPR RESULT "0")
  foreach (ARG ${ARGN})
    math(EXPR RESULT "${RESULT} * 16 + ${ARG}")
  endforeach()
  set(${VERSION_VALUE} "${RESULT}" PARENT_SCOPE)
endfunction()
####################################################
# compilation flags
#############################################

#set(CMAKE_BUILD_TYPE "Debug")
if (CMAKE_BUILD_TYPE STREQUAL "")
   set(CMAKE_BUILD_TYPE "RelWithDebInfo")
endif()
message("CMAKE_BUILD_TYPE is ${CMAKE_BUILD_TYPE}")
add_list_string_option(CMAKE_BUILD_TYPE "RelWithDebInfo" "Choose the type of build, options are: None(CMAKE_CXX_FLAGS or CMAKE_C_FLAGS used) Debug Release RelWithDebInfo MinSizeRel." Debug Release RelWithDebInfo MinSizeRel)

Message("Architecture is ${CMAKE_SYSTEM_PROCESSOR}")
if (CMAKE_SYSTEM_PROCESSOR STREQUAL "armv7l")
  set(C_FLAGS_PROCESSOR "-gdwarf-2 -mfloat-abi=hard -mfpu=neon -lgcc -lrt")
else (CMAKE_SYSTEM_PROCESSOR STREQUAL "armv7l")
  if(EXISTS  "/proc/cpuinfo")
    file(STRINGS "/proc/cpuinfo" CPUINFO REGEX flags LIMIT_COUNT 1)
    if (CPUINFO MATCHES "avx2")
      set(C_FLAGS_PROCESSOR "${C_FLAGS_PROCESSOR} -mavx2")
      set(COMPILATION_AVX2 "True")
    else()
      set(COMPILATION_AVX2 "False")
    endif()
    if (CPUINFO MATCHES "sse4_1")
      set(C_FLAGS_PROCESSOR "${C_FLAGS_PROCESSOR} -msse4.1")
    endif()
    if (CPUINFO MATCHES "ssse3")
      set(C_FLAGS_PROCESSOR "${C_FLAGS_PROCESSOR} -mssse3")
    endif()
  else()
    Message("/proc/cpuinfo does not exit. We will use manual CPU flags")
  endif()
endif()

set(C_FLAGS_PROCESSOR " ${C_FLAGS_PROCESSOR} ${CFLAGS_PROCESSOR_USER}")

Message("C_FLAGS_PROCESSOR is ${C_FLAGS_PROCESSOR}")

if (CMAKE_SYSTEM_PROCESSOR MATCHES "x86")
  if ( (NOT( C_FLAGS_PROCESSOR MATCHES "ssse3")) OR (NOT( C_FLAGS_PROCESSOR MATCHES "msse4.1")) )
    Message(FATAL_ERROR "For x86 Architecture, you must have following flags: -mssse3 -msse4.1. The current detected flags are: ${C_FLAGS_PROCESSOR}. You can pass the flags manually in build script, for example: ./build_oai --cflags_processor \"-mssse3 -msse4.1 -mavx2\" ")
  endif()
endif()

#
set(CMAKE_C_FLAGS
  "${CMAKE_C_FLAGS} ${C_FLAGS_PROCESSOR} -std=gnu99 -Wall -Wstrict-prototypes -fno-strict-aliasing -rdynamic -funroll-loops -Wno-packed-bitfield-compat -fPIC")
# add autotools definitions that were maybe used!
set(MKVER "'MAKE_VERSION(a,b,c)=((a)*256+(b)*16+c)'")
set(CMAKE_C_FLAGS
	"${CMAKE_C_FLAGS} -DSTDC_HEADERS=1 -DHAVE_SYS_TYPES_H=1 -DHAVE_SYS_STAT_H=1 -DHAVE_STDLIB_H=1 -DHAVE_STRING_H=1 -DHAVE_MEMORY_H=1 -DHAVE_STRINGS_H=1 -DHAVE_INTTYPES_H=1 -DHAVE_STDINT_H=1 -DHAVE_UNISTD_H=1 -DHAVE_FCNTL_H=1 -DHAVE_ARPA_INET_H=1 -DHAVE_SYS_TIME_H=1 -DHAVE_SYS_SOCKET_H=1 -DHAVE_STRERROR=1 -DHAVE_SOCKET=1 -DHAVE_MEMSET=1 -DHAVE_GETTIMEOFDAY=1 -DHAVE_STDLIB_H=1 -DHAVE_MALLOC=1 -DHAVE_LIBSCTP -D${MKVER}"
)
set(CMAKE_CXX_FLAGS
	"${CMAKE_CXX_FLAGS} ${C_FLAGS_PROCESSOR} -Wno-packed-bitfield-compat -fPIC -Wall -fno-strict-aliasing -rdynamic -std=c++11 -D${MKVER}"
)

add_definitions("-DASN_DISABLE_OER_SUPPORT")

#########################
set(CMAKE_EXE_LINKER_FLAGS  "${CMAKE_EXE_LINKER_FLAGS} -Wl,-rpath -Wl,${CMAKE_CURRENT_BINARY_DIR}")
#########################
# set a flag for changes in the source code
# these changes are related to hardcoded path to include .h files
set(CMAKE_C_FLAGS_DEBUG "${CMAKE_C_FLAGS} -g3 -DMALLOC_CHECK_=3")
set(CMAKE_C_FLAGS_RELWITHDEBINFO "${CMAKE_C_FLAGS} -g3 -DMALLOC_CHECK_=3 -O2")
set(CMAKE_C_FLAGS_RELEASE "${CMAKE_C_FLAGS}  -O3")

set(GIT_BRANCH        "UNKNOWN")
set(GIT_COMMIT_HASH   "UNKNOWN")
set(GIT_COMMIT_DATE   "UNKNOWN")

find_package(Git)
if(GIT_FOUND)
  message("git found: ${GIT_EXECUTABLE}")
  # Get the current working branch
  execute_process(
    COMMAND git rev-parse --abbrev-ref HEAD
    WORKING_DIRECTORY ${CMAKE_SOURCE_DIR}
    OUTPUT_VARIABLE GIT_BRANCH
    OUTPUT_STRIP_TRAILING_WHITESPACE
  )

  # Get the latest abbreviated commit hash of the working branch
  execute_process(
    COMMAND git log -1 --format=%h
    WORKING_DIRECTORY ${CMAKE_SOURCE_DIR}
    OUTPUT_VARIABLE GIT_COMMIT_HASH
    OUTPUT_STRIP_TRAILING_WHITESPACE
  )

  # Get the latest commit date of the working branch
  execute_process(
    COMMAND git log -1 --format=%cd
    WORKING_DIRECTORY ${CMAKE_SOURCE_DIR}
    OUTPUT_VARIABLE GIT_COMMIT_DATE
    OUTPUT_STRIP_TRAILING_WHITESPACE
  )
endif()


# Below is a hard-coded info
set (FIRMWARE_VERSION "No svn information")
add_definitions("-DFIRMWARE_VERSION=\"${FIRMWARE_VERSION}\"")
add_definitions("-DPACKAGE_VERSION=\"Branch: ${GIT_BRANCH} Abrev. Hash: ${GIT_COMMIT_HASH} Date: ${GIT_COMMIT_DATE}\"")
add_definitions("-DPACKAGE_BUGREPORT=\"openair4g-devel@lists.eurecom.fr\"")
#add_definitions("-DEMIT_ASN_DEBUG=1")


# Debug related options
#########################################
add_boolean_option(ASN_DEBUG           False "ASN1 coder/decoder Debug")
add_boolean_option(EMIT_ASN_DEBUG      False "ASN1 coder/decoder Debug")
add_boolean_option(MSG_PRINT           False "print debug messages")
add_boolean_option(DISABLE_XER_PRINT   False "print XER Format")
add_boolean_option(XER_PRINT           False "print XER Format")
add_boolean_option(RRC_MSG_PRINT       False "print RRC messages")
add_boolean_option(PDCP_MSG_PRINT      False "print PDCP messages to /tmp/pdcp.log")
add_boolean_option(DEBUG_PDCP_PAYLOAD  False "print PDCP PDU to stdout")  # if true, make sure that global and PDCP log levels are trace
add_boolean_option(DEBUG_MAC_INTERFACE False "print MAC-RLC PDU exchange to stdout") # if true, make sure that global and PDCP log levels are trace
add_boolean_option(TRACE_RLC_PAYLOAD   False "print RLC PDU to stdout") # if true, make sure that global and PDCP log levels are trace
add_boolean_option(TEST_OMG            False "???")
add_boolean_option(DEBUG_OMG           False "???")
add_boolean_option(PRINT_STATS         False "This adds the possibility to see the status")
add_boolean_option(T_TRACER            True  "Activate the T tracer, a debugging/monitoring framework" )
add_boolean_option(UE_AUTOTEST_TRACE   False "Activate UE autotest specific logs")
add_boolean_option(UE_DEBUG_TRACE      False "Activate UE debug trace")
add_boolean_option(UE_TIMING_TRACE     False "Activate UE timing trace")
add_boolean_option(DEBUG_CONSOLE       False "makes debugging easier, disables stdout/stderr buffering")

set (OCP_ITTI ${OPENAIR_DIR}/common/utils/ocp_itti)
add_library(ITTI
  ${OCP_ITTI}/intertask_interface.cpp
  ${OPENAIR_DIR}/common/utils/backtrace.c
  ${OPENAIR_DIR}/common/utils/memory_pools.c
  )
add_dependencies(ITTI rrc_flag)
  set(ITTI_LIB ITTI)
  set(GTPU_need_ITTI ${OPENAIR3_DIR}/GTPV1-U/gtpv1u_eNB.c)


##################################################
# ASN.1 grammar C code generation & dependencies #
##################################################
# A difficulty: asn1c generates C code of a un-predictable list of files
# so, generate the c from asn1c once at cmake run time
# So, if someone modify the asn.1 source file in such as way that it will create
# (so creating new asn.1 objects instead of modifying the object attributes)
# New C code source file, cmake must be re-run (instead of re-running make only)
#############
set(asn1_generated_dir ${OPENAIR_BIN_DIR})

set(protoc_call "${OPENAIR_CMAKE}/tools/generate_protobuf")
set(protobuf_generated_dir ${OPENAIR_BIN_DIR})


# RRC
######
set (RRC_ASN1_VERSION "Rel15")
make_version(LTE_RRC_VERSION 15 6 0)
set (RRC_GRAMMAR ${OPENAIR2_DIR}/RRC/LTE/MESSAGES/asn1c/ASN1_files/lte-rrc-15.6.0.asn1)

add_definitions(-DLTE_RRC_VERSION=${LTE_RRC_VERSION})
set (RRC_FULL_DIR ${asn1_generated_dir}/RRC_${RRC_ASN1_VERSION})

# Warning: if you modify ASN.1 source file to generate new C files, cmake should be re-run instead of make
execute_process(COMMAND ${OPENAIR_CMAKE}/tools/make_asn1c_includes.sh "${RRC_FULL_DIR}" "${RRC_GRAMMAR}" "LTE_"
                RESULT_VARIABLE ret)
if (NOT ${ret} STREQUAL 0)
  message(FATAL_ERROR "${ret}: error")
endif (NOT ${ret} STREQUAL 0)
file(GLOB rrc_source ${RRC_FULL_DIR}/*.c)
add_custom_target (
  rrc_flag ALL
  ${OPENAIR_CMAKE}/tools/make_asn1c_includes.sh "${RRC_FULL_DIR}" "${RRC_GRAMMAR}" "LTE_"
  DEPENDS ${RRC_GRAMMAR}
  )

set_source_files_properties(${rrc_source} PROPERTIES COMPILE_FLAGS -w) # suppress warnings from generated code
add_library(RRC_LIB ${rrc_source}
    ${OPENAIR2_DIR}/RRC/LTE/MESSAGES/asn1_msg.c
    ${OPENAIR2_DIR}/RRC/LTE/MESSAGES/asn1_msg_NB_IoT.c)
add_dependencies(RRC_LIB rrc_flag)
include_directories ("${RRC_FULL_DIR}")


#NR RRC
#######
set (NR_RRC_ASN1_VERSION "NR_Rel15" )
make_version(NR_RRC_VERSION 15 6 0)
set (NR_RRC_GRAMMAR ${OPENAIR2_DIR}/RRC/NR/MESSAGES/asn1c/ASN1_files/nr-rrc-15.6.0.asn1)
add_definitions(-DNR_RRC_VERSION=${NR_RRC_VERSION})
set (NR_RRC_FULL_DIR ${asn1_generated_dir}/RRC_${NR_RRC_ASN1_VERSION})

# Warning: if you modify ASN.1 source file to generate new C files, cmake should be re-run instead of make
execute_process(COMMAND ${OPENAIR_CMAKE}/tools/make_asn1c_includes.sh "${NR_RRC_FULL_DIR}" "${NR_RRC_GRAMMAR}" "NR_" "-findirect-choice"
                RESULT_VARIABLE ret)
if (NOT ${ret} STREQUAL 0)
  message(FATAL_ERROR "${ret}: error")
endif ()
file(GLOB nr_rrc_source ${NR_RRC_FULL_DIR}/*.c)
file(GLOB nr_rrc_h ${NR_RRC_FULL_DIR}/*.h)
add_custom_target (
  nr_rrc_flag ALL
  ${OPENAIR_CMAKE}/tools/make_asn1c_includes.sh "${NR_RRC_FULL_DIR}" "${NR_RRC_GRAMMAR}" "NR_" "-findirect-choice"
  DEPENDS ${NR_RRC_GRAMMAR}
  )

add_library(NR_RRC_LIB ${nr_rrc_h} ${nr_rrc_source} 
    ${OPENAIR2_DIR}/RRC/NR/MESSAGES/asn1_msg.c
    )
add_dependencies(NR_RRC_LIB nr_rrc_flag)
include_directories ("${NR_RRC_FULL_DIR}")

# S1AP
# Same limitation as described in RRC: unknown generated file list
# so we generate it at cmake time
##############
set (S1AP_RELEASE R15)

set(S1AP_DIR ${OPENAIR3_DIR}/S1AP)
make_version(S1AP_VERSION 15 6 0)
set(S1AP_ASN_FILES "s1ap-15.6.0.asn1")

add_definitions(-DS1AP_VERSION=${S1AP_VERSION})
set(S1AP_ASN_DIR ${S1AP_DIR}/MESSAGES/ASN1/${S1AP_RELEASE})
set(S1AP_C_DIR ${asn1_generated_dir}/S1AP_${S1AP_RELEASE})

# Warning: if you modify ASN.1 source file to generate new C files, cmake should be re-run instead of make
execute_process(COMMAND ${OPENAIR_CMAKE}/tools/make_asn1c_includes.sh "${S1AP_C_DIR}" "${S1AP_ASN_DIR}/${S1AP_ASN_FILES}" "S1AP_" -fno-include-deps
                RESULT_VARIABLE ret)
if (NOT ${ret} STREQUAL 0)
  message(FATAL_ERROR "${ret}: error")
endif (NOT ${ret} STREQUAL 0)
file(GLOB S1AP_source ${S1AP_C_DIR}/*.c)

add_custom_target (
  s1ap_flag ALL
  ${OPENAIR_CMAKE}/tools/make_asn1c_includes.sh "${S1AP_C_DIR}" "${S1AP_ASN_DIR}/${S1AP_ASN_FILES}" "S1AP_" -fno-include-deps
  DEPENDS  "${S1AP_ASN_DIR}/${S1AP_ASN_FILES}" 
)

add_library(S1AP_LIB
  ${S1AP_source}
  ${S1AP_DIR}/s1ap_common.c
  )
add_dependencies(S1AP_LIB rrc_flag s1ap_flag)

include_directories ("${S1AP_C_DIR}")
include_directories ("${S1AP_DIR}")

add_library(S1AP_ENB
  ${S1AP_DIR}/s1ap_eNB.c
  ${S1AP_DIR}/s1ap_eNB_context_management_procedures.c
  ${S1AP_DIR}/s1ap_eNB_decoder.c
  ${S1AP_DIR}/s1ap_eNB_encoder.c
  ${S1AP_DIR}/s1ap_eNB_handlers.c
  ${S1AP_DIR}/s1ap_eNB_itti_messaging.c
  ${S1AP_DIR}/s1ap_eNB_management_procedures.c
  ${S1AP_DIR}/s1ap_eNB_nas_procedures.c
  ${S1AP_DIR}/s1ap_eNB_nnsf.c
  ${S1AP_DIR}/s1ap_eNB_overload.c
  ${S1AP_DIR}/s1ap_eNB_trace.c
  ${S1AP_DIR}/s1ap_eNB_ue_context.c
  )
add_dependencies(S1AP_ENB rrc_flag s1ap_flag)


#M2AP
# Same limitation as described in RRC/S1AP: unknown generated file list
# so we generate it at cmake time
##############
add_list1_option(M2AP_RELEASE R14 "M2AP ASN.1 grammar version" R14)

set(M2AP_DIR ${OPENAIR2_DIR}/M2AP)
if (${M2AP_RELEASE} STREQUAL "R8")
  make_version(M2AP_VERSION 8 9 0)
  set(M2AP_ASN_FILES m2ap-8.9.0.asn1)
elseif (${M2AP_RELEASE} STREQUAL "R11")
  make_version(M2AP_VERSION 11 9 0)
  set(M2AP_ASN_FILES m2ap-11.9.0.asn1)
elseif (${M2AP_RELEASE} STREQUAL "R12")
  make_version(M2AP_VERSION 12 9 0)
  set(M2AP_ASN_FILES m2ap-12.9.0.asn1)
elseif (${M2AP_RELEASE} STREQUAL "R14")
  make_version(M2AP_VERSION 14 0 0)
  set(M2AP_ASN_FILES m2ap-14.0.0.asn1)
elseif (${M2AP_RELEASE} STREQUAL "R15")
  make_version(M2AP_VERSION 15 1 0)
  set(M2AP_ASN_FILES m2ap-15.1.0.asn1)
endif(${M2AP_RELEASE} STREQUAL "R8")
add_definitions(-DM2AP_VERSION=${M2AP_VERSION})
set(M2AP_ASN_DIR ${M2AP_DIR}/MESSAGES/ASN1/${M2AP_RELEASE})
set(M2AP_C_DIR ${asn1_generated_dir}/M2AP_${M2AP_RELEASE})

# Warning: if you modify ASN.1 source file to generate new C files, cmake should be re-run instead of make
execute_process(COMMAND ${OPENAIR_CMAKE}/tools/make_asn1c_includes.sh "${M2AP_C_DIR}" "${M2AP_ASN_DIR}/${M2AP_ASN_FILES}"  "M2AP_" -fno-include-deps -DEMIT_ASN_DEBUG=1
                RESULT_VARIABLE ret)
if (NOT ${ret} STREQUAL 0)
  message(FATAL_ERROR "${ret}: error")
endif (NOT ${ret} STREQUAL 0)

file(GLOB M2AP_source ${M2AP_C_DIR}/*.c)

add_custom_target (
  m2_flag ALL
  COMMAND ${OPENAIR_CMAKE}/tools/make_asn1c_includes.sh "${M2AP_C_DIR}" "${M2AP_ASN_DIR}/${M2AP_ASN_FILES}"  "M2AP_" -fno-include-deps
  DEPENDS ${M2AP_ASN_DIR}/${M2AP_ASN_FILES}
  )

add_library(M2AP_LIB
  ${M2AP_source}
  ${M2AP_DIR}/m2ap_common.c
  )
add_dependencies(M2AP_LIB rrc_flag m2_flag)

include_directories ("${M2AP_C_DIR}")
include_directories ("${M2AP_DIR}")

add_library(M2AP_ENB
  ${M2AP_DIR}/m2ap_eNB.c
  ${M2AP_DIR}/m2ap_MCE.c
  ${M2AP_DIR}/m2ap_decoder.c
  ${M2AP_DIR}/m2ap_encoder.c
  ${M2AP_DIR}/m2ap_MCE_handler.c
  ${M2AP_DIR}/m2ap_eNB_handler.c
  ${M2AP_DIR}/m2ap_itti_messaging.c
  ${M2AP_DIR}/m2ap_eNB_management_procedures.c
  ${M2AP_DIR}/m2ap_eNB_generate_messages.c
  ${M2AP_DIR}/m2ap_MCE_management_procedures.c
  ${M2AP_DIR}/m2ap_MCE_generate_messages.c
  ${M2AP_DIR}/m2ap_ids.c
  ${M2AP_DIR}/m2ap_timers.c
  ${M2AP_DIR}/m2ap_MCE_interface_management.c
  ${M2AP_DIR}/m2ap_eNB_interface_management.c
 )
add_dependencies(M2AP_ENB rrc_flag m2_flag)

#M3AP
# Same limitation as described in RRC/S1AP: unknown generated file list
# so we generate it at cmake time
##############
add_list1_option(M3AP_RELEASE R14 "M3AP ASN.1 grammar version" R14)

set(M3AP_DIR ${OPENAIR3_DIR}/M3AP)
if (${M3AP_RELEASE} STREQUAL "R8")
  make_version(M3AP_VERSION 8 9 0)
  set(M3AP_ASN_FILES m3ap-8.9.0.asn1)
elseif (${M3AP_RELEASE} STREQUAL "R11")
  make_version(M3AP_VERSION 11 9 0)
  set(M3AP_ASN_FILES m3ap-11.9.0.asn1)
elseif (${M3AP_RELEASE} STREQUAL "R12")
  make_version(M3AP_VERSION 12 9 0)
  set(M3AP_ASN_FILES m3ap-12.9.0.asn1)
elseif (${M3AP_RELEASE} STREQUAL "R14")
  make_version(M3AP_VERSION 14 0 0)
  set(M3AP_ASN_FILES m3ap-14.0.0.asn1)
elseif (${M3AP_RELEASE} STREQUAL "R15")
  make_version(M3AP_VERSION 15 1 0)
  set(M3AP_ASN_FILES m3ap-15.1.0.asn1)
endif(${M3AP_RELEASE} STREQUAL "R8")
add_definitions(-DM3AP_VERSION=${M3AP_VERSION})
set(M3AP_ASN_DIR ${M3AP_DIR}/MESSAGES/ASN1/${M3AP_RELEASE})
set(M3AP_C_DIR ${asn1_generated_dir}/M3AP_${M3AP_RELEASE})

# Warning: if you modify ASN.1 source file to generate new C files, cmake should be re-run instead of make
execute_process(COMMAND ${OPENAIR_CMAKE}/tools/make_asn1c_includes.sh "${M3AP_C_DIR}" "${M3AP_ASN_DIR}/${M3AP_ASN_FILES}"  "M3AP_" -fno-include-deps
                RESULT_VARIABLE ret)
if (NOT ${ret} STREQUAL 0)
  message(FATAL_ERROR "${ret}: error")
endif (NOT ${ret} STREQUAL 0)

file(GLOB M3AP_source ${M3AP_C_DIR}/*.c)

add_custom_target (
  m3_flag ALL
  COMMAND ${OPENAIR_CMAKE}/tools/make_asn1c_includes.sh "${M3AP_C_DIR}" "${M3AP_ASN_DIR}/${M3AP_ASN_FILES}"  "M3AP_" -fno-include-deps
  DEPENDS ${M3AP_ASN_DIR}/${M3AP_ASN_FILES}
  )

add_library(M3AP_LIB
  ${M3AP_source}
  ${M3AP_DIR}/m3ap_common.c
  )
add_dependencies(M3AP_LIB rrc_flag m3_flag)

include_directories ("${M3AP_C_DIR}")
include_directories ("${M3AP_DIR}")

add_library(M3AP_ENB
  ${M3AP_DIR}/m3ap_decoder.c
  ${M3AP_DIR}/m3ap_encoder.c
  ${M3AP_DIR}/m3ap_MCE_handler.c
  ${M3AP_DIR}/m3ap_MME_handler.c
  ${M3AP_DIR}/m3ap_MME.c
  ${M3AP_DIR}/m3ap_MME_management_procedures.c
  ${M3AP_DIR}/m3ap_MME_interface_management.c
  ${M3AP_DIR}/m3ap_MCE.c
  ${M3AP_DIR}/m3ap_MCE_management_procedures.c
  ${M3AP_DIR}/m3ap_MCE_interface_management.c
  ${M3AP_DIR}/m3ap_itti_messaging.c
  ${M3AP_DIR}/m3ap_ids.c
  ${M3AP_DIR}/m3ap_timers.c
  )
add_dependencies(M3AP_ENB rrc_flag m3_flag)

#X2AP
# Same limitation as described in RRC/S1AP: unknown generated file list
# so we generate it at cmake time
##############
set (X2AP_RELEASE R15)

set(X2AP_DIR ${OPENAIR2_DIR}/X2AP)
make_version(X2AP_VERSION 15 6 0)
set(X2AP_ASN_FILES x2ap-15.6.0.asn1)

add_definitions(-DX2AP_VERSION=${X2AP_VERSION})
set(X2AP_ASN_DIR ${X2AP_DIR}/MESSAGES/ASN1/${X2AP_RELEASE})
set(X2AP_C_DIR ${asn1_generated_dir}/X2AP_${X2AP_RELEASE})
# Warning: if you modify ASN.1 source file to generate new C files, cmake should be re-run instead of make
execute_process(COMMAND ${OPENAIR_CMAKE}/tools/make_asn1c_includes.sh "${X2AP_C_DIR}" "${X2AP_ASN_DIR}/${X2AP_ASN_FILES}"  "X2AP_" -fno-include-deps
                RESULT_VARIABLE ret)
if (NOT ${ret} STREQUAL 0)
  message(FATAL_ERROR "${ret}: error")
endif (NOT ${ret} STREQUAL 0)

file(GLOB X2AP_source ${X2AP_C_DIR}/*.c)

add_custom_target (
  x2_flag ALL
  COMMAND ${OPENAIR_CMAKE}/tools/make_asn1c_includes.sh "${X2AP_C_DIR}" "${X2AP_ASN_DIR}/${X2AP_ASN_FILES}"  "X2AP_" -fno-include-deps
  DEPENDS ${X2AP_ASN_DIR}/${X2AP_ASN_FILES}
  )

add_library(X2AP_LIB
  ${X2AP_source}
  ${X2AP_DIR}/x2ap_common.c
  )
add_dependencies(X2AP_LIB rrc_flag x2_flag)

include_directories ("${X2AP_C_DIR}")
include_directories ("${X2AP_DIR}")

add_library(X2AP_ENB
  ${X2AP_DIR}/x2ap_eNB.c
  ${X2AP_DIR}/x2ap_eNB_decoder.c
  ${X2AP_DIR}/x2ap_eNB_encoder.c
  ${X2AP_DIR}/x2ap_eNB_handler.c
  ${X2AP_DIR}/x2ap_eNB_itti_messaging.c
  ${X2AP_DIR}/x2ap_eNB_management_procedures.c
  ${X2AP_DIR}/x2ap_eNB_generate_messages.c
  ${X2AP_DIR}/x2ap_ids.c
  ${X2AP_DIR}/x2ap_timers.c
 )
add_dependencies(X2AP_ENB rrc_flag x2_flag)


# F1AP
##############
add_list1_option(F1AP_RELEASE R15 "F1AP ASN.1 grammar version" R15)
set(F1AP_DIR ${OPENAIR2_DIR}/F1AP)
if (${F1AP_RELEASE} STREQUAL "R15")
  make_version(F1AP_VERSION 15 2 1)
  set (ASN1RELDIR R15.2.1)
endif(${F1AP_RELEASE} STREQUAL "R15")
add_definitions(-DF1AP_VERSION=${F1AP_VERSION})
set(F1AP_ASN_DIR ${F1AP_DIR}/MESSAGES/ASN1/${ASN1RELDIR})
set(F1AP_ASN_FILES
  ${F1AP_ASN_DIR}/F1AP-CommonDataTypes.asn
  ${F1AP_ASN_DIR}/F1AP-Constants.asn
  ${F1AP_ASN_DIR}/F1AP-PDU-Descriptions.asn
  ${F1AP_ASN_DIR}/F1AP-PDU-Contents.asn
  ${F1AP_ASN_DIR}/F1AP-IEs.asn
  ${F1AP_ASN_DIR}/F1AP-Containers.asn
  )

set(F1AP_ASN_GENERATED_C_DIR ${asn1_generated_dir}/F1AP_${ASN1RELDIR})
message("calling ASN1C_PREFIX=F1AP_ asn1c -gen-PER -no-gen-OER -fcompound-names -no-gen-example -findirect-choice -fno-include-deps -D ${F1AP_ASN_GENERATED_C_DIR} ${F1AP_ASN_FILES}")
execute_process(COMMAND mkdir -p ${F1AP_ASN_GENERATED_C_DIR}
   COMMAND env "ASN1C_PREFIX=F1AP_" asn1c -gen-PER -no-gen-OER -fcompound-names -no-gen-example -findirect-choice -fno-include-deps -D ${F1AP_ASN_GENERATED_C_DIR} ${F1AP_ASN_FILES}
                RESULT_VARIABLE ret
                OUTPUT_QUIET
                ERROR_QUIET)

if (NOT ${ret} STREQUAL 0)
  message(FATAL_ERROR "asn1c: error")
endif (NOT ${ret} STREQUAL 0)

file(GLOB F1AP_ASN_GENERATED_C_FILES ${F1AP_ASN_GENERATED_C_DIR}/*.c)
add_library(F1AP_LIB
  ${F1AP_ASN_GENERATED_C_FILES}
)

include_directories ("${F1AP_ASN_GENERATED_C_DIR}")
include_directories ("${F1AP_DIR}")

file(GLOB F1AP_C_FILES ${F1AP_DIR}/*.c)
add_library(F1AP
  ${F1AP_C_FILES}
)


# Hardware dependant options
###################################
add_list1_option(NB_ANTENNAS_RX "2" "Number of antennas in reception" "1" "2" "4")
add_list1_option(NB_ANTENNAS_TX "4" "Number of antennas in transmission" "1" "2" "4")

add_list2_option(RF_BOARD "EXMIMO" "RF head type" "None" "OAI_USRP" "OAI_BLADERF" "OAI_LMSSDR" "OAI_SIMU")



add_list2_option(TRANSP_PRO "None" "Transport protocol type" "None" "ETHERNET")
#NOKIA config enhancement
set (CONFIG_ROOTDIR
    ${OPENAIR_DIR}/common/config
   )
set (CONFIG_SOURCES
    ${CONFIG_ROOTDIR}/config_load_configmodule.c
    ${CONFIG_ROOTDIR}/config_userapi.c
    ${CONFIG_ROOTDIR}/config_cmdline.c
   )
set (CONFIG_LIBCONFIG_SOURCES
    ${CONFIG_ROOTDIR}/libconfig/config_libconfig.c
    )
add_library(CONFIG_LIB ${CONFIG_SOURCES})
add_library(params_libconfig MODULE ${CONFIG_LIBCONFIG_SOURCES} )
target_link_libraries(params_libconfig config)
# shared library loader
set (SHLIB_LOADER_SOURCES
    ${OPENAIR_DIR}/common/utils/load_module_shlib.c
)
# include RF devices / transport protocols library modules
######################################################################

include_directories("${OPENAIR_TARGETS}/ARCH/USRP/USERSPACE/LIB/")
set(HWLIB_USRP_SOURCE
  ${OPENAIR_TARGETS}/ARCH/USRP/USERSPACE/LIB/usrp_lib.cpp
  )
add_library(oai_usrpdevif MODULE ${HWLIB_USRP_SOURCE} )
target_link_libraries(oai_usrpdevif uhd)

include_directories("${OPENAIR_TARGETS}/ARCH/BLADERF/USERSPACE/LIB/")
set(HWLIB_BLADERF_SOURCE
  ${OPENAIR_TARGETS}/ARCH/BLADERF/USERSPACE/LIB/bladerf_lib.c
  )
add_library(oai_bladerfdevif MODULE ${HWLIB_BLADERF_SOURCE} )
target_link_libraries(oai_bladerfdevif bladeRF)

include_directories("${OPENAIR_TARGETS}/ARCH/LMSSDR/USERSPACE/LIB/")

set(HWLIB_LMSSDR_SOURCE
  ${OPENAIR_TARGETS}/ARCH/LMSSDR/USERSPACE/LIB/lms_lib.cpp
  )
add_library(oai_lmssdrdevif MODULE ${HWLIB_LMSSDR_SOURCE} )
target_include_directories(oai_lmssdrdevif PRIVATE /usr/local/include/lime)
target_link_libraries(oai_lmssdrdevif LimeSuite )

include_directories("${OPENAIR_TARGETS}/ARCH/ETHERNET/USERSPACE/LIB/")
set(TPLIB_ETHERNET_SOURCE
  ${OPENAIR_TARGETS}/ARCH/ETHERNET/USERSPACE/LIB/ethernet_lib.c
  ${OPENAIR_TARGETS}/ARCH/ETHERNET/USERSPACE/LIB/eth_udp.c
  ${OPENAIR_TARGETS}/ARCH/ETHERNET/USERSPACE/LIB/eth_raw.c
  )
add_library(oai_eth_transpro MODULE ${TPLIB_ETHERNET_SOURCE} )

include_directories("${OPENAIR_TARGETS}/ARCH/IRIS/USERSPACE/LIB/")
set(option_HWIRISLIB_lib "-l SoapySDR")
set(HWLIB_IRIS_SOURCE
        ${OPENAIR_TARGETS}/ARCH/IRIS/USERSPACE/LIB/iris_lib.cpp
        )
add_library(oai_irisdevif MODULE ${HWLIB_IRIS_SOURCE})
target_include_directories(oai_irisdevif PRIVATE /usr/local/lib/SoapySDR/modules0.7/)
target_link_libraries(oai_irisdevif SoapySDR)

# TCP bridge libraries
######################################################################

# this one is for internal use at Eurecom and is not documented
set(HWLIB_TCP_BRIDGE_SOURCE
  ${OPENAIR_TARGETS}/ARCH/tcp_bridge/tcp_bridge.c
  )
add_library(tcp_bridge MODULE ${HWLIB_TCP_BRIDGE_SOURCE} )

#get_target_property(tcp_bridge_cflags tcp_bridge COMPILE_FLAGS)
#set_target_properties(tcp_bridge PROPERTIES COMPILE_FLAGS "${tcp_bridge_cflags} -fvisibility=hidden")
set_target_properties(tcp_bridge PROPERTIES COMPILE_FLAGS "-fvisibility=hidden")

# this one is to connect OAI eNB and OAI UE in the basic simulator
# see targets/ARCH/tcp_bridge/README.tcp_bridge_oai for usage
set(HWLIB_TCP_BRIDGE_OAI_SOURCE
  ${OPENAIR_TARGETS}/ARCH/tcp_bridge/tcp_bridge_oai.c
  )
add_library(tcp_bridge_oai MODULE ${HWLIB_TCP_BRIDGE_OAI_SOURCE} )
set_target_properties(tcp_bridge_oai PROPERTIES COMPILE_FLAGS "-fvisibility=hidden")

##########################################################

include_directories ("${OPENAIR_TARGETS}/ARCH/COMMON")

Message("DEADLINE_SCHEDULER flag  is ${DEADLINE_SCHEDULER}")
Message("CPU_Affinity flag is ${CPU_AFFINITY}")

##############################################################
#    ???!!! TO BE DOCUMENTED OPTIONS !!!???
##############################################################

add_boolean_option(NO_RRM                  True  "DO WE HAVE A RADIO RESSOURCE MANAGER: NO")
add_boolean_option(RRC_DEFAULT_RAB_IS_AM False "set the RLC mode to AM for the default bearer")

add_boolean_option(OAI_NW_DRIVER_TYPE_ETHERNET False "????")
add_boolean_option(DEADLINE_SCHEDULER True "Use the Linux scheduler SCHED_DEADLINE: kernel >= 3.14")
add_boolean_option(CPU_AFFINITY False "Enable CPU Affinity of threads (only valid without deadline scheduler). It is enabled only with >2 CPUs")
add_boolean_option(NAS_NETLINK False "useless ??? Must be True to compile nasmesh driver without rtai ????")
add_boolean_option(OAI_NW_DRIVER_USE_NETLINK True "????")

add_boolean_option(MESSAGE_CHART_GENERATOR False         "For generating sequence diagrams")
add_boolean_option(MESSAGE_CHART_GENERATOR_RLC_MAC False "trace RLC-MAC exchanges in sequence diagrams")
add_boolean_option(MESSAGE_CHART_GENERATOR_PHY     False "trace some PHY exchanges in sequence diagrams")

add_boolean_option(UE_EXPANSION             False         "enable UE_EXPANSION with max 256 UE")
add_boolean_option(PHY_TX_THREAD            False         "enable UE_EXPANSION with max 256 UE")
add_boolean_option(PRE_SCD_THREAD           False         "enable UE_EXPANSION with max 256 UE")
add_boolean_option(UESIM_EXPANSION          False         "enable UESIM_EXPANSION with max 256 UE")

########################
# Include order
##########################
add_boolean_option(ENB_MODE True "Swap the include directories between openair2 and openair3" )

##########################
# SCHEDULING/REAL-TIME/PERF options
##########################
add_boolean_option(ENABLE_USE_CPU_EXECUTION_TIME True "Add data in vcd traces: disable it if perf issues")
add_boolean_option(ENABLE_VCD              True  "always true now, time measurements of proc calls and var displays")
add_boolean_option(ENABLE_VCD_FIFO         True  "time measurements of proc calls and var displays sent to FIFO (one more thread)")
add_boolean_option(LINUX                   False "used in weird memcpy() in pdcp.c ???")
add_boolean_option(LINUX_LIST              False "used only in lists.c: either use OAI implementation of lists or Linux one (should be True, but it is False")
add_boolean_option(OPENAIR_LTE             True "Seems legacy: keep it to true")

##########################
# PHY options
##########################
add_boolean_option(DRIVER2013              True "only relevant for EXMIMO")
add_boolean_option(EXMIMO_IOT              True "????")
add_boolean_option(LOCALIZATION            False "???")
add_integer_option(MAX_NUM_CCs             1     "????")
add_boolean_option(MU_RECEIVER             False "????")
add_boolean_option(PHYSIM                  False  "for L1 simulators (dlsim, ulsim, ...)")
add_boolean_option(PHY_CONTEXT             True "not clear: must remain False for dlsim")
add_boolean_option(PHY_EMUL                False "not clear: must remain False for dlsim")
add_boolean_option(SMBV                    False "Rohde&Schwarz SMBV100A vector signal generator")
add_boolean_option(DEBUG_PHY               False "Enable PHY layer debugging options")
add_boolean_option(DEBUG_PHY_PROC          False "Enable debugging of PHY layer procedures")
add_boolean_option(DEBUG_DLSCH             False "Enable debugging of DLSCH physical layer channel")
add_boolean_option(MEX                     False "Enabling compilation with mex")

##########################
# NAS LAYER OPTIONS
##########################
add_boolean_option(ENABLE_NAS_UE_LOGGING   True  "????")
add_boolean_option(NAS_BUILT_IN_UE         True  "UE NAS layer present in this executable")
add_boolean_option(NAS_UE                  True  "NAS UE INSTANCE (<> NAS_MME)")


##########################
# ACCESS STRATUM LAYER2 OPTIONS
##########################
add_boolean_option(JUMBO_FRAME             True  "ENABLE LARGE SDU in ACCESS STRATUM (larger than common MTU)")

##########################
# RLC LAYER OPTIONS
##########################
add_boolean_option(OPENAIR2                True  "Access Stratum layer 2 built in executable")
add_boolean_option(TRACE_RLC_PAYLOAD       False "Fatal assert in this case")
add_boolean_option(RLC_STOP_ON_LOST_PDU    False "Fatal assert in this case")

add_boolean_option(TRACE_RLC_MUTEX         True  "TRACE for RLC, possible problem in thread scheduling")
add_boolean_option(TRACE_RLC_AM_BO         False "TRACE for RLC AM, TO BE CHANGED IN A MORE GENERAL FLAG")
add_boolean_option(TRACE_RLC_AM_FREE_SDU   False "TRACE for RLC AM, TO BE CHANGED IN A MORE GENERAL FLAG")
add_boolean_option(TRACE_RLC_AM_HOLE       False "TRACE for RLC AM, TO BE CHANGED IN A MORE GENERAL FLAG")
add_boolean_option(TRACE_RLC_AM_PDU        False "TRACE for RLC AM, TO BE CHANGED IN A MORE GENERAL FLAG")
add_boolean_option(TRACE_RLC_AM_RESEGMENT  False "TRACE for RLC AM, TO BE CHANGED IN A MORE GENERAL FLAG")
add_boolean_option(TRACE_RLC_AM_RX         False "TRACE for RLC AM, TO BE CHANGED IN A MORE GENERAL FLAG")
add_boolean_option(TRACE_RLC_AM_RX_DECODE  False "TRACE for RLC AM, TO BE CHANGED IN A MORE GENERAL FLAG")
add_boolean_option(TRACE_RLC_AM_TX         False "TRACE for RLC AM, TO BE CHANGED IN A MORE GENERAL FLAG")
add_boolean_option(TRACE_RLC_AM_TX_STATUS  False "TRACE for RLC AM, TO BE CHANGED IN A MORE GENERAL FLAG")
add_boolean_option(TRACE_RLC_AM_STATUS_CREATION   False "TRACE for RLC AM, TO BE CHANGED IN A MORE GENERAL FLAG")

add_boolean_option(STOP_ON_IP_TRAFFIC_OVERLOAD      False "")
add_boolean_option(TRACE_RLC_UM_DAR        False "TRACE for RLC UM, TO BE CHANGED IN A MORE GENERAL FLAG")
add_boolean_option(TRACE_RLC_UM_DISPLAY_ASCII_DATA  False "TRACE for RLC UM, TO BE CHANGED IN A MORE GENERAL FLAG")
add_boolean_option(TRACE_RLC_UM_PDU        False "TRACE for RLC UM, TO BE CHANGED IN A MORE GENERAL FLAG")
add_boolean_option(TRACE_RLC_UM_RX         False "TRACE for RLC UM, TO BE CHANGED IN A MORE GENERAL FLAG")
add_boolean_option(TRACE_RLC_UM_SEGMENT    False "TRACE for RLC UM, TO BE CHANGED IN A MORE GENERAL FLAG")
add_boolean_option(TRACE_RLC_UM_TX_STATUS  False "TRACE for RLC UM, TO BE CHANGED IN A MORE GENERAL FLAG")


##########################
# PDCP LAYER OPTIONS
##########################
#add_boolean_option(PDCP_USE_NETLINK            False "For eNB, PDCP communicate with a NETLINK socket if connected to network driver, else could use a RT-FIFO")
#add_boolean_option(PDCP_USE_NETLINK_QUEUES     False "When PDCP_USE_NETLINK is true, incoming IP packets are stored in queues")
#add_boolean_option(LINK_ENB_PDCP_TO_IP_DRIVER  False "For eNB, PDCP communicate with a IP driver")
#add_boolean_option(LINK_ENB_PDCP_TO_GTPV1U     True  "For eNB, PDCP communicate with GTP-U protocol (eNB<->S-GW)")

##########################
# RRC LAYER OPTIONS
##########################
add_boolean_option(RRC_DEFAULT_RAB_IS_AM       False  "Otherwise it is UM, configure params are actually set in rrc_eNB.c:rrc_eNB_generate_defaultRRCConnectionReconfiguration(...)")


##########################
# S1AP LAYER OPTIONS
##########################
# none

# add the binary tree to the search path for include files
#######################################################
# We will find ConfigOAI.h after generation in target directory
include_directories("${OPENAIR_BIN_DIR}")
# add directories to find all include files
# the internal rule is to use generic names such as defs.h
# but to make it uniq name as adding the relative path in the include directtive
# example: #include "RRC/LTE/rrc_defs.h"
#find_path (include_dirs_all *.h ${OPENAIR_DIR})
#find_path (include_dirs_all *.h PATHS /usr/include NO_CMAKE_PATH)
#include_directories("${include_dirs_all}")

# Legacy exact order

include_directories("${OPENAIR_DIR}/executables")
if(ENB_MODE)
  include_directories("${OPENAIR2_DIR}/COMMON")
  include_directories("${OPENAIR2_DIR}/UTIL")
  include_directories("${OPENAIR2_DIR}/UTIL/LOG")
  include_directories("${OPENAIR3_DIR}/COMMON")
  include_directories("${OPENAIR3_DIR}/UTILS")
else()
  include_directories("${OPENAIR3_DIR}/COMMON")
  include_directories("${OPENAIR3_DIR}/UTILS")
  include_directories("${OPENAIR2_DIR}/COMMON")
  include_directories("${OPENAIR2_DIR}/UTIL")
  include_directories("${OPENAIR2_DIR}/UTIL/LOG")
endif()
include_directories("${NFAPI_DIR}/nfapi/public_inc")
include_directories("${NFAPI_DIR}/common/public_inc")
include_directories("${NFAPI_DIR}/pnf/public_inc")
include_directories("${NFAPI_DIR}/nfapi/inc")
include_directories("${NFAPI_DIR}/sim_common/inc")
include_directories("${NFAPI_DIR}/pnf_sim/inc")
include_directories("${OPENAIR1_DIR}")
include_directories("${OPENAIR2_DIR}")
include_directories("${OPENAIR3_DIR}/NAS/TOOLS")
include_directories("${OPENAIR2_DIR}/ENB_APP")
include_directories("${OPENAIR2_DIR}/GNB_APP")
include_directories("${OPENAIR2_DIR}/MCE_APP")
include_directories("${OPENAIR2_DIR}/LAYER2/RLC")
include_directories("${OPENAIR2_DIR}/LAYER2/RLC/AM_v9.3.0")
include_directories("${OPENAIR2_DIR}/LAYER2/RLC/UM_v9.3.0")
include_directories("${OPENAIR2_DIR}/LAYER2/RLC/TM_v9.3.0")
include_directories("${OPENAIR2_DIR}/LAYER2/PDCP_v10.1.0")
include_directories("${OPENAIR2_DIR}/RRC/LTE/MESSAGES")
include_directories("${OPENAIR2_DIR}/RRC/LTE")
include_directories("${OPENAIR_DIR}/common/utils")
include_directories("${OPENAIR_DIR}/common/utils/ocp_itti")
include_directories("${OPENAIR3_DIR}/NAS/COMMON")
include_directories("${OPENAIR3_DIR}/NAS/COMMON/API/NETWORK")
include_directories("${OPENAIR3_DIR}/NAS/COMMON/EMM/MSG")
include_directories("${OPENAIR3_DIR}/NAS/COMMON/ESM/MSG")
include_directories("${OPENAIR3_DIR}/NAS/UE/ESM")
include_directories("${OPENAIR3_DIR}/NAS/UE/EMM")
include_directories("${OPENAIR3_DIR}/NAS/UE/API/USER")
include_directories("${OPENAIR3_DIR}/NAS/COMMON/IES")
include_directories("${OPENAIR3_DIR}/NAS/COMMON/UTIL")
include_directories("${OPENAIR3_DIR}/SECU")
include_directories("${OPENAIR3_DIR}/SCTP")
include_directories("${OPENAIR3_DIR}/S1AP")
include_directories("${OPENAIR2_DIR}/X2AP")
include_directories("${OPENAIR2_DIR}/M2AP")
include_directories("${OPENAIR2_DIR}/F1AP")
include_directories("${OPENAIR3_DIR}/UDP")
include_directories("${OPENAIR3_DIR}/GTPV1-U")
include_directories("${OPENAIR3_DIR}/M3AP")
include_directories("${OPENAIR3_DIR}/MME_APP")
include_directories("${OPENAIR_DIR}/targets/COMMON")
include_directories("${OPENAIR_DIR}/targets/ARCH/COMMON")
include_directories("${OPENAIR2_DIR}/ENB_APP/CONTROL_MODULES/PHY")
include_directories("${OPENAIR2_DIR}/ENB_APP/CONTROL_MODULES/MAC")
include_directories("${OPENAIR2_DIR}/ENB_APP/CONTROL_MODULES/RRC")
include_directories("${OPENAIR2_DIR}/ENB_APP/CONTROL_MODULES/PDCP")
include_directories("${OPENAIR2_DIR}/ENB_APP/CONTROL_MODULES/S1AP")
include_directories("${OPENAIR2_DIR}/UTIL/OSA")
include_directories("${OPENAIR2_DIR}/UTIL/LFDS/liblfds6.1.1/liblfds611/inc")
include_directories("${OPENAIR2_DIR}/UTIL/LFDS/liblfds7.0.0/liblfds700/inc")
include_directories("${OPENAIR2_DIR}/LAYER2/PROTO_AGENT")
include_directories("${OPENAIR2_DIR}/UTIL/MEM")
include_directories("${OPENAIR2_DIR}/UTIL/LISTS")
include_directories("${OPENAIR2_DIR}/UTIL/FIFO")
include_directories("${OPENAIR2_DIR}/UTIL/OCG")
include_directories("${OPENAIR2_DIR}/UTIL/MATH")
include_directories("${OPENAIR2_DIR}/UTIL/TIMER")
include_directories("${OPENAIR2_DIR}/UTIL/OMG")
include_directories("${OPENAIR2_DIR}/UTIL/OTG")
include_directories("${OPENAIR2_DIR}/UTIL/CLI")
include_directories("${OPENAIR2_DIR}/UTIL/OPT")
include_directories("${OPENAIR2_DIR}/UTIL/OMV")
include_directories("${OPENAIR2_DIR}/RRC/LTE/MESSAGES")
include_directories("${OPENAIR3_DIR}/GTPV1-U/nw-gtpv1u/shared")
include_directories("${OPENAIR3_DIR}/GTPV1-U/nw-gtpv1u/include")
include_directories("${OPENAIR_DIR}")

# Utilities Library
################
# set the version of protobuf messages, V3 not supported yet
add_list1_option(FLPT_VERSION V2 "FLPT MSG  protobuf  grammar version" V2 V3)

if (${FLPT_VERSION} STREQUAL "V2")
  set (FLPTDIR V2)
elseif (${FLPT_VERSION} STREQUAL "V3")
  set (FLPTDIR V3)
endif(${FLPT_VERSION} STREQUAL "V2")

set(FLPT_MSG_DIR ${OPENAIR2_DIR}/ENB_APP/MESSAGES/${FLPTDIR} )
set(FLPT_MSG_FILES
  ${FLPT_MSG_DIR}/header.proto
  ${FLPT_MSG_DIR}/flexran.proto
  ${FLPT_MSG_DIR}/stats_common.proto
  ${FLPT_MSG_DIR}/stats_messages.proto
  ${FLPT_MSG_DIR}/time_common.proto
  ${FLPT_MSG_DIR}/controller_commands.proto
  ${FLPT_MSG_DIR}/mac_primitives.proto
  ${FLPT_MSG_DIR}/config_messages.proto
  ${FLPT_MSG_DIR}/config_common.proto
  ${FLPT_MSG_DIR}/control_delegation.proto
  )

set(FLPT_C_DIR ${protobuf_generated_dir}/FLPT_${FLPTDIR})
#message("calling protoc_call=${protoc_call} FLPT_C_DIR=${FLPT_C_DIR} FLPT_MSG_FILES=${FLPT_MSG_FILES}")
execute_process(COMMAND ${protoc_call} ${FLPT_C_DIR} ${FLPT_MSG_DIR} ${FLPT_MSG_FILES})
file(GLOB FLPT_source ${FLPT_C_DIR}/*.c)
set(FLPT_OAI_generated
  ${FLPT_C_DIR}/header.pb-c.c
  ${FLPT_C_DIR}/flexran.pb-c.c
  ${FLPT_C_DIR}/stats_common.pb-c.c
  ${FLPT_C_DIR}/stats_messages.pb-c.c
  ${FLPT_C_DIR}/time_common.pb-c.c
  ${FLPT_C_DIR}/controller_commands.pb-c.c
  ${FLPT_C_DIR}/mac_primitives.pb-c.c
  ${FLPT_C_DIR}/config_messages.pb-c.c
  ${FLPT_C_DIR}/config_common.pb-c.c
  ${FLPT_C_DIR}/control_delegation.pb-c.c
  )

file(GLOB flpt_h ${FLPT_C_DIR}/*.h)
set(flpt_h ${flpt_h} )

add_library(FLPT_MSG
  ${FLPT_OAI_generated}
  ${FLPT_source}
  )
set(FLPT_MSG_LIB FLPT_MSG)
#message("prpt c dir is : ${FLPT_C_DIR}")
include_directories (${FLPT_C_DIR})

add_library(ASYNC_IF
  ${OPENAIR2_DIR}/UTIL/ASYNC_IF/socket_link.c
  ${OPENAIR2_DIR}/UTIL/ASYNC_IF/link_manager.c
  ${OPENAIR2_DIR}/UTIL/ASYNC_IF/message_queue.c
  ${OPENAIR2_DIR}/UTIL/ASYNC_IF/ringbuffer_queue.c
  )
set(ASYNC_IF_LIB ASYNC_IF)
include_directories(${OPENAIR2_DIR}/UTIL/ASYNC_IF)

add_library(FLEXRAN_AGENT
  ${OPENAIR2_DIR}/ENB_APP/flexran_agent_handler.c
  ${OPENAIR2_DIR}/ENB_APP/flexran_agent_common.c
  ${OPENAIR2_DIR}/ENB_APP/flexran_agent_ran_api.c
  ${OPENAIR2_DIR}/ENB_APP/flexran_agent_timer.c
  ${OPENAIR2_DIR}/ENB_APP/flexran_agent_common_internal.c
  ${OPENAIR2_DIR}/ENB_APP/CONTROL_MODULES/PHY/flexran_agent_phy.c
  ${OPENAIR2_DIR}/ENB_APP/CONTROL_MODULES/MAC/flexran_agent_mac.c
  ${OPENAIR2_DIR}/ENB_APP/CONTROL_MODULES/RRC/flexran_agent_rrc.c
  ${OPENAIR2_DIR}/ENB_APP/CONTROL_MODULES/RRC/flexran_agent_rrc_internal.c
  ${OPENAIR2_DIR}/ENB_APP/CONTROL_MODULES/PDCP/flexran_agent_pdcp.c
  ${OPENAIR2_DIR}/ENB_APP/CONTROL_MODULES/S1AP/flexran_agent_s1ap.c
  ${OPENAIR2_DIR}/ENB_APP/flexran_agent.c
  ${OPENAIR2_DIR}/ENB_APP/flexran_agent_task_manager.c
  ${OPENAIR2_DIR}/ENB_APP/flexran_agent_net_comm.c
  ${OPENAIR2_DIR}/ENB_APP/flexran_agent_async.c
  ${OPENAIR2_DIR}/ENB_APP/CONTROL_MODULES/MAC/flexran_agent_mac_internal.c
  ${OPENAIR2_DIR}/ENB_APP/CONTROL_MODULES/MAC/flexran_agent_mac_slice_verification.c
  )
add_dependencies(FLEXRAN_AGENT rrc_flag)
set(FLEXRAN_AGENT_LIB FLEXRAN_AGENT)
#include_directories(${OPENAIR2_DIR}/ENB_APP)

set(PROTOBUF_LIB "protobuf-c")

FIND_PATH(LIBYAML_INCLUDE_DIR NAMES yaml.h)
FIND_LIBRARY(LIBYAML_LIBRARIES NAMES yaml libyaml)

INCLUDE(FindPackageHandleStandardArgs)
FIND_PACKAGE_HANDLE_STANDARD_ARGS(Yaml DEFAULT_MSG LIBYAML_LIBRARIES LIBYAML_INCLUDE_DIR)
MARK_AS_ADVANCED(LIBYAML_INCLUDE_DIR LIBYAML_LIBRARIES)

#set(PROTOBUF_LIB "protobuf") #for Cpp

# set the version of protobuf messages, V3 not supported yet
add_list1_option(FSPT_VERSION V2 "FSPT MSG  protobuf  grammar version" V2 V3)

if (${FSPT_VERSION} STREQUAL "V2")
  set (FSPTDIR V2)
elseif (${FSPT_VERSION} STREQUAL "V3")
  set (FSPTDIR V3)
endif(${FSPT_VERSION} STREQUAL "V2")

set(FSPT_MSG_DIR ${OPENAIR_DIR}/targets/COMMON/MESSAGES/${FSPTDIR} )
set(FSPT_MSG_FILES
  ${FSPT_MSG_DIR}/flexsplit.proto
  )

set(FSPT_C_DIR ${protobuf_generated_dir}/FSPT_${FSPTDIR})
message("calling protoc_call=${protoc_call} FSPT_C_DIR=${FSPT_C_DIR} FSPT_MSG_DIR=${FSPT_MSG_DIR} FSPT_MSG_FILES=${FSPT_MSG_FILES}")
execute_process(COMMAND ${protoc_call} ${FSPT_C_DIR} ${FSPT_MSG_DIR} ${FSPT_MSG_FILES})
file(GLOB FSPT_source ${FSPT_C_DIR}/*.c)
set(FSPT_OAI_generated
  ${FSPT_C_DIR}/flexsplit.pb-c.c
  )

file(GLOB fspt_h ${FSPT_C_DIR}/*.h)
set(fspt_h ${fspt_h} )

add_library(FSPT_MSG
  ${FSPT_OAI_generated}
  ${FSPT_source}
  )
set(FSPT_MSG_LIB FSPT_MSG)
message("fspt c dir is : ${FSPT_C_DIR}")
include_directories (${FSPT_C_DIR})

#  add_library(ASYNC_IF
#    ${OPENAIR2_DIR}/UTIL/ASYNC_IF/socket_link.c
#    ${OPENAIR2_DIR}/UTIL/ASYNC_IF/link_manager.c
#    ${OPENAIR2_DIR}/UTIL/ASYNC_IF/message_queue.c
#    ${OPENAIR2_DIR}/UTIL/ASYNC_IF/ringbuffer_queue.c
#    )
#  set(ASYNC_IF_LIB ASYNC_IF)
#  include_directories(${OPENAIR2_DIR}/UTIL/ASYNC_IF)

add_library(PROTO_AGENT
  ${OPENAIR2_DIR}/LAYER2/PROTO_AGENT/proto_agent_handler.c
  ${OPENAIR2_DIR}/LAYER2/PROTO_AGENT/proto_agent_common.c
  ${OPENAIR2_DIR}/LAYER2/PROTO_AGENT/proto_agent.c
  ${OPENAIR2_DIR}/LAYER2/PROTO_AGENT/proto_agent_net_comm.c
  ${OPENAIR2_DIR}/LAYER2/PROTO_AGENT/proto_agent_async.c
  )
set(PROTO_AGENT_LIB PROTO_AGENT)
include_directories(${OPENAIR2_DIR}/LAYER2/PROTO_AGENT)



set(PROTOBUF_LIB "protobuf-c")

#set(PROTOBUF_LIB "protobuf") #for Cpp

add_library(HASHTABLE
  ${OPENAIR_DIR}/common/utils/hashtable/hashtable.c
  ${OPENAIR_DIR}/common/utils/hashtable/obj_hashtable.c
)
include_directories(${OPENAIR_DIR}/common/utils/hashtable)

add_library(msc MODULE ${OPENAIR_DIR}/common/utils/msc/msc.c )
target_link_libraries (msc LFDS)

include_directories(${OPENAIR_DIR}/common/utils/msc)

set(UTIL_SRC
#  ${OPENAIR2_DIR}/UTIL/CLI/cli.c
#  ${OPENAIR2_DIR}/UTIL/CLI/cli_cmd.c
#  ${OPENAIR2_DIR}/UTIL/CLI/cli_server.c
  ${OPENAIR2_DIR}/UTIL/FIFO/pad_list.c
  ${OPENAIR2_DIR}/UTIL/LISTS/list.c
  ${OPENAIR2_DIR}/UTIL/LISTS/list2.c
  ${OPENAIR_DIR}/common/utils/LOG/log.c
  ${OPENAIR_DIR}/common/utils/LOG/vcd_signal_dumper.c
  ${OPENAIR2_DIR}/UTIL/MATH/oml.c
#  ${OPENAIR2_DIR}/UTIL/MEM/mem_block.c
#  ${OPENAIR2_DIR}/UTIL/OCG/OCG.c
#  ${OPENAIR2_DIR}/UTIL/OCG/OCG_create_dir.c
#  ${OPENAIR2_DIR}/UTIL/OCG/OCG_detect_file.c
#  ${OPENAIR2_DIR}/UTIL/OCG/OCG_generate_report.c
#  ${OPENAIR2_DIR}/UTIL/OCG/OCG_parse_filename.c
#  ${OPENAIR2_DIR}/UTIL/OCG/OCG_parse_XML.c
#  ${OPENAIR2_DIR}/UTIL/OCG/OCG_save_XML.c
#  ${OPENAIR2_DIR}/UTIL/OMG/common.c
#  ${OPENAIR2_DIR}/UTIL/OMG/grid.c
#  ${OPENAIR2_DIR}/UTIL/OMG/job.c
#  ${OPENAIR2_DIR}/UTIL/OMG/mobility_parser.c
#  ${OPENAIR2_DIR}/UTIL/OMG/omg.c
#  ${OPENAIR2_DIR}/UTIL/OMG/omg_hashtable.c
#  ${OPENAIR2_DIR}/UTIL/OMG/rwalk.c
#  ${OPENAIR2_DIR}/UTIL/OMG/rwp.c
#  ${OPENAIR2_DIR}/UTIL/OMG/static.c
#  ${OPENAIR2_DIR}/UTIL/OMG/steadystaterwp.c
#  ${OPENAIR2_DIR}/UTIL/OMG/trace.c
#  ${OPENAIR2_DIR}/UTIL/OMG/trace_hashtable.c
  ${OPENAIR2_DIR}/UTIL/OPT/probe.c
#  ${OPENAIR2_DIR}/UTIL/OTG/otg_tx.c
#  ${OPENAIR2_DIR}/UTIL/OTG/otg.c
#  ${OPENAIR2_DIR}/UTIL/OTG/otg_kpi.c
#  ${OPENAIR2_DIR}/UTIL/OTG/otg_models.c
#  ${OPENAIR2_DIR}/UTIL/OTG/otg_form.c
#  ${OPENAIR2_DIR}/UTIL/OTG/otg_rx.c
  )
add_library(UTIL ${UTIL_SRC})
add_dependencies(UTIL rrc_flag)

#set(OMG_SUMO_SRC
#  ${OPENAIR2_DIR}/UTIL/OMG/client_traci_OMG.c
#  ${OPENAIR2_DIR}/UTIL/OMG/id_manager.c
#  ${OPENAIR2_DIR}/UTIL/OMG/sumo.c
#  ${OPENAIR2_DIR}/UTIL/OMG/socket_traci_OMG.c
#  ${OPENAIR2_DIR}/UTIL/OMG/storage_traci_OMG.c
#  )
#add_library(OMG_SUMO ${OMG_SUMO_SRC})

set(SECU_OSA_SRC
  ${OPENAIR2_DIR}/UTIL/OSA/osa_key_deriver.c
  ${OPENAIR2_DIR}/UTIL/OSA/osa_rijndael.c
  ${OPENAIR2_DIR}/UTIL/OSA/osa_snow3g.c
  ${OPENAIR2_DIR}/UTIL/OSA/osa_stream_eea.c
  ${OPENAIR2_DIR}/UTIL/OSA/osa_stream_eia.c
  )
add_library(SECU_OSA ${SECU_OSA_SRC})

set(SECU_CN_SRC
  ${OPENAIR3_DIR}/SECU/kdf.c
  ${OPENAIR3_DIR}/SECU/rijndael.c
  ${OPENAIR3_DIR}/SECU/snow3g.c
  ${OPENAIR3_DIR}/SECU/key_nas_deriver.c
  ${OPENAIR3_DIR}/SECU/nas_stream_eea1.c
  ${OPENAIR3_DIR}/SECU/nas_stream_eia1.c
  ${OPENAIR3_DIR}/SECU/nas_stream_eea2.c
  ${OPENAIR3_DIR}/SECU/nas_stream_eia2.c
  )
add_library(SECU_CN ${SECU_CN_SRC})

# Physical Channel Procedures Scheduling
################################"
set(SCHED_SRC
  ${OPENAIR1_DIR}/SCHED/fapi_l1.c
  ${OPENAIR1_DIR}/SCHED/phy_procedures_lte_eNb.c
  ${OPENAIR1_DIR}/SCHED/phy_procedures_lte_common.c
)
add_library(SCHED_LIB ${SCHED_SRC})
add_dependencies(SCHED_LIB rrc_flag)

set(SCHED_NR_SRC
  ${OPENAIR1_DIR}/SCHED_NR/fapi_nr_l1.c
  ${OPENAIR1_DIR}/SCHED_NR/phy_procedures_nr_common.c
  ${OPENAIR1_DIR}/SCHED_NR/phy_procedures_nr_gNB.c
  ${OPENAIR1_DIR}/SCHED_NR/nr_prach_procedures.c
  ${OPENAIR1_DIR}/SCHED_NR/phy_frame_config_nr.c
)
add_library(SCHED_NR_LIB ${SCHED_NR_SRC})

set(SCHED_SRC_RU
  ${OPENAIR1_DIR}/SCHED/ru_procedures.c
  ${OPENAIR1_DIR}/SCHED_NR/nr_ru_procedures.c
  ${OPENAIR1_DIR}/SCHED/prach_procedures.c
)
add_library(SCHED_RU_LIB ${SCHED_SRC_RU})
add_dependencies(SCHED_RU_LIB rrc_flag)

set(SCHED_SRC_UE
  ${OPENAIR1_DIR}/SCHED_UE/phy_procedures_lte_ue.c
  ${OPENAIR1_DIR}/SCHED/phy_procedures_lte_common.c
  ${OPENAIR1_DIR}/SCHED_UE/pucch_pc.c
  ${OPENAIR1_DIR}/SCHED_UE/pusch_pc.c
  ${OPENAIR1_DIR}/SCHED_UE/srs_pc.c
)
add_library(SCHED_UE_LIB ${SCHED_SRC_UE})
add_dependencies(SCHED_UE_LIB rrc_flag)

set(SCHED_SRC_NR_UE
  ${OPENAIR1_DIR}/SCHED_NR_UE/phy_procedures_nr_ue.c
  ${OPENAIR1_DIR}/SCHED_NR/phy_procedures_nr_common.c
  ${OPENAIR1_DIR}/SCHED_NR_UE/fapi_nr_ue_l1.c 
  ${OPENAIR1_DIR}/SCHED_NR/phy_frame_config_nr.c
  ${OPENAIR1_DIR}/SCHED_NR_UE/harq_nr.c
  ${OPENAIR1_DIR}/SCHED_NR_UE/pucch_uci_ue_nr.c
  ${OPENAIR1_DIR}/SCHED_NR_UE/pucch_power_control_ue_nr.c 
)
add_library(SCHED_NR_UE_LIB ${SCHED_SRC_NR_UE})


# nFAPI
#################################
set(NFAPI_COMMON_SRC
  ${NFAPI_DIR}/common/src/debug.c
)
add_library(NFAPI_COMMON_LIB ${NFAPI_COMMON_SRC})

include_directories(${NFAPI_DIR}/common/public_inc)

set(NFAPI_SRC
  ${NFAPI_DIR}/nfapi/src/nfapi.c
  ${NFAPI_DIR}/nfapi/src/nfapi_p4.c
  ${NFAPI_DIR}/nfapi/src/nfapi_p5.c
  ${NFAPI_DIR}/nfapi/src/nfapi_p7.c
)
add_library(NFAPI_LIB ${NFAPI_SRC})

include_directories(${NFAPI_DIR}/nfapi/public_inc)
include_directories(${NFAPI_DIR}/nfapi/inc)

set(NFAPI_PNF_SRC
  ${NFAPI_DIR}/pnf/src/pnf.c
  ${NFAPI_DIR}/pnf/src/pnf_interface.c
  ${NFAPI_DIR}/pnf/src/pnf_p7.c
  ${NFAPI_DIR}/pnf/src/pnf_p7_interface.c
)
add_library(NFAPI_PNF_LIB ${NFAPI_PNF_SRC})

include_directories(${NFAPI_DIR}/pnf/public_inc)
include_directories(${NFAPI_DIR}/pnf/inc)

set(NFAPI_VNF_SRC
  ${NFAPI_DIR}/vnf/src/vnf.c
  ${NFAPI_DIR}/vnf/src/vnf_interface.c
  ${NFAPI_DIR}/vnf/src/vnf_p7.c
  ${NFAPI_DIR}/vnf/src/vnf_p7_interface.c
)
add_library(NFAPI_VNF_LIB ${NFAPI_VNF_SRC})

include_directories(${NFAPI_DIR}/vnf/public_inc)
include_directories(${NFAPI_DIR}/vnf/inc)

# nFAPI user defined code
#############################
set(NFAPI_USER_SRC
  ${NFAPI_USER_DIR}/nfapi.c
  ${NFAPI_USER_DIR}/nfapi_pnf.c
  ${NFAPI_USER_DIR}/nfapi_vnf.c
)
add_library(NFAPI_USER_LIB ${NFAPI_USER_SRC})
add_dependencies(NFAPI_USER_LIB rrc_flag)
include_directories(${NFAPI_USER_DIR})

# Layer 1
#############################
set(PHY_TURBOSRC
  ${OPENAIR1_DIR}/PHY/CODING/3gpplte_sse.c
  ${OPENAIR1_DIR}/PHY/CODING/3gpplte.c
  ${OPENAIR1_DIR}/PHY/CODING/3gpplte_turbo_decoder_sse_8bit.c
  ${OPENAIR1_DIR}/PHY/CODING/3gpplte_turbo_decoder_sse_16bit.c
  ${OPENAIR1_DIR}/PHY/CODING/3gpplte_turbo_decoder_avx2_16bit.c
  ${OPENAIR1_DIR}/PHY/CODING/3gpplte_turbo_decoder.c
)
set(PHY_POLARSRC
  ${OPENAIR1_DIR}/PHY/CODING/nr_polar_init.c
  ${OPENAIR1_DIR}/PHY/CODING/nrPolar_tools/nr_bitwise_operations.c
  ${OPENAIR1_DIR}/PHY/CODING/nrPolar_tools/nr_crc_byte.c
  ${OPENAIR1_DIR}/PHY/CODING/nrPolar_tools/nr_polar_crc.c
  ${OPENAIR1_DIR}/PHY/CODING/nrPolar_tools/nr_polar_decoder.c
  ${OPENAIR1_DIR}/PHY/CODING/nrPolar_tools/nr_polar_decoding_tools.c
  ${OPENAIR1_DIR}/PHY/CODING/nrPolar_tools/nr_polar_encoder.c
  ${OPENAIR1_DIR}/PHY/CODING/nrPolar_tools/nr_polar_interleaving_pattern.c
  ${OPENAIR1_DIR}/PHY/CODING/nrPolar_tools/nr_polar_kernal_operation.c
  ${OPENAIR1_DIR}/PHY/CODING/nrPolar_tools/nr_polar_kronecker_power_matrices.c
  ${OPENAIR1_DIR}/PHY/CODING/nrPolar_tools/nr_polar_matrix_and_array.c
  ${OPENAIR1_DIR}/PHY/CODING/nrPolar_tools/nr_polar_procedures.c
  ${OPENAIR1_DIR}/PHY/CODING/nrPolar_tools/nr_polar_sequence_pattern.c
)
set(PHY_SMALLBLOCKSRC
  ${OPENAIR1_DIR}/PHY/CODING/nrSmallBlock/encodeSmallBlock.c
  ${OPENAIR1_DIR}/PHY/CODING/nrSmallBlock/decodeSmallBlock.c
)
set(PHY_TURBOIF
  ${OPENAIR1_DIR}/PHY/CODING/coding_load.c
)

set(PHY_LDPC_ORIG_SRC
  ${OPENAIR1_DIR}/PHY/CODING/nrLDPC_decoder/nrLDPC_decoder.c
  ${OPENAIR1_DIR}/PHY/CODING/nrLDPC_encoder/ldpc_encoder.c
)

set(PHY_LDPC_OPTIM_SRC
  ${OPENAIR1_DIR}/PHY/CODING/nrLDPC_decoder/nrLDPC_decoder.c
  ${OPENAIR1_DIR}/PHY/CODING/nrLDPC_encoder/ldpc_encoder_optim.c
)
set(PHY_LDPC_OPTIM8SEG_SRC
  ${OPENAIR1_DIR}/PHY/CODING/nrLDPC_decoder/nrLDPC_decoder.c
  ${OPENAIR1_DIR}/PHY/CODING/nrLDPC_encoder/ldpc_encoder_optim8seg.c
)
set(PHY_LDPC_OPTIM8SEGMULTI_SRC
  ${OPENAIR1_DIR}/PHY/CODING/nrLDPC_decoder/nrLDPC_decoder.c
  ${OPENAIR1_DIR}/PHY/CODING/nrLDPC_encoder/ldpc_encoder_optim8segmulti.c
)
set(PHY_NR_CODINGIF
  ${OPENAIR1_DIR}/PHY/CODING/nrLDPC_load.c;
)

add_library(ldpc_orig MODULE ${PHY_LDPC_ORIG_SRC} )
add_library(ldpc_optim MODULE ${PHY_LDPC_OPTIM_SRC} )
add_library(ldpc_optim8seg MODULE ${PHY_LDPC_OPTIM8SEG_SRC} )
add_library(ldpc MODULE ${PHY_LDPC_OPTIM8SEGMULTI_SRC} )

add_library(coding MODULE ${PHY_TURBOSRC} )

set(PHY_SRC_COMMON
  ${OPENAIR1_DIR}/PHY/LTE_TRANSPORT/dci_tools_common.c
  ${OPENAIR1_DIR}/PHY/LTE_TRANSPORT/lte_mcs.c
#  ${OPENAIR1_DIR}/PHY/LTE_TRANSPORT/slss.c
#  ${OPENAIR1_DIR}/PHY/LTE_TRANSPORT/sldch.c
#  ${OPENAIR1_DIR}/PHY/LTE_TRANSPORT/slsch.c
  ${OPENAIR1_DIR}/PHY/LTE_UE_TRANSPORT/get_pmi.c
  ${OPENAIR1_DIR}/PHY/LTE_TRANSPORT/group_hopping.c
  ${OPENAIR1_DIR}/PHY/LTE_TRANSPORT/phich_common.c
  ${OPENAIR1_DIR}/PHY/LTE_TRANSPORT/pcfich_common.c
  ${OPENAIR1_DIR}/PHY/LTE_TRANSPORT/pmch_common.c
  ${OPENAIR1_DIR}/PHY/LTE_TRANSPORT/power_control.c
  ${OPENAIR1_DIR}/PHY/LTE_TRANSPORT/prach_common.c
  ${OPENAIR1_DIR}/PHY/LTE_TRANSPORT/pucch_common.c
  ${OPENAIR1_DIR}/PHY/LTE_TRANSPORT/dlsch_scrambling.c
  ${OPENAIR1_DIR}/PHY/LTE_TRANSPORT/lte_gold_generic.c
  ${OPENAIR1_DIR}/PHY/LTE_UE_TRANSPORT/srs_modulation.c
  ${OPENAIR1_DIR}/PHY/MODULATION/ofdm_mod.c
  ${OPENAIR1_DIR}/PHY/LTE_ESTIMATION/lte_sync_time.c
  ${OPENAIR1_DIR}/PHY/LTE_REFSIG/lte_dl_cell_spec.c
  ${OPENAIR1_DIR}/PHY/LTE_REFSIG/lte_dl_uespec.c
  ${OPENAIR1_DIR}/PHY/LTE_REFSIG/lte_gold.c
  ${OPENAIR1_DIR}/PHY/LTE_REFSIG/lte_gold_mbsfn.c
  ${OPENAIR1_DIR}/PHY/LTE_REFSIG/lte_dl_mbsfn.c
  ${OPENAIR1_DIR}/PHY/LTE_REFSIG/lte_ul_ref.c
  ${OPENAIR1_DIR}/PHY/CODING/lte_segmentation.c
  ${OPENAIR1_DIR}/PHY/CODING/nr_segmentation.c
  ${OPENAIR1_DIR}/PHY/CODING/nr_rate_matching.c
  ${OPENAIR1_DIR}/PHY/CODING/ccoding_byte.c
  ${OPENAIR1_DIR}/PHY/CODING/ccoding_byte_lte.c
  ${OPENAIR1_DIR}/PHY/CODING/3gpplte_sse.c
  ${OPENAIR1_DIR}/PHY/CODING/crc_byte.c
  ${PHY_TURBOIF}
  ${OPENAIR1_DIR}/PHY/CODING/lte_rate_matching.c
  ${OPENAIR1_DIR}/PHY/CODING/viterbi.c
  ${OPENAIR1_DIR}/PHY/CODING/viterbi_lte.c
  ${OPENAIR1_DIR}/PHY/INIT/init_top.c
  ${OPENAIR1_DIR}/PHY/INIT/lte_parms.c
  ${OPENAIR1_DIR}/PHY/INIT/lte_param_init.c
  ${OPENAIR1_DIR}/PHY/TOOLS/cadd_vv.c
  ${OPENAIR1_DIR}/PHY/TOOLS/lte_dfts.c
  ${OPENAIR1_DIR}/PHY/TOOLS/log2_approx.c
  ${OPENAIR1_DIR}/PHY/TOOLS/cmult_sv.c
  ${OPENAIR1_DIR}/PHY/TOOLS/cmult_vv.c
  ${OPENAIR1_DIR}/PHY/TOOLS/cdot_prod.c
  ${OPENAIR1_DIR}/PHY/TOOLS/signal_energy.c
  ${OPENAIR1_DIR}/PHY/TOOLS/dB_routines.c
  ${OPENAIR1_DIR}/PHY/TOOLS/sqrt.c
  ${OPENAIR1_DIR}/PHY/TOOLS/time_meas.c
  ${OPENAIR1_DIR}/PHY/TOOLS/lut.c
  )

set(PHY_SRC
  ${OPENAIR1_DIR}/PHY/LTE_TRANSPORT/pss.c
  ${OPENAIR1_DIR}/PHY/LTE_TRANSPORT/sss.c
  ${OPENAIR1_DIR}/PHY/LTE_TRANSPORT/sss_gen.c
  ${OPENAIR1_DIR}/PHY/LTE_TRANSPORT/pilots.c
  ${OPENAIR1_DIR}/PHY/LTE_TRANSPORT/pilots_mbsfn.c
  ${OPENAIR1_DIR}/PHY/LTE_TRANSPORT/dlsch_coding.c
  ${OPENAIR1_DIR}/PHY/LTE_TRANSPORT/dlsch_modulation.c
  ${OPENAIR1_DIR}/PHY/LTE_TRANSPORT/dci_tools.c
  ${OPENAIR1_DIR}/PHY/LTE_TRANSPORT/pbch.c
  ${OPENAIR1_DIR}/PHY/LTE_TRANSPORT/dci.c
  ${OPENAIR1_DIR}/PHY/LTE_TRANSPORT/edci.c
  ${OPENAIR1_DIR}/PHY/LTE_TRANSPORT/phich.c
  ${OPENAIR1_DIR}/PHY/LTE_TRANSPORT/pcfich.c
  ${OPENAIR1_DIR}/PHY/LTE_TRANSPORT/pucch.c
  ${OPENAIR1_DIR}/PHY/LTE_TRANSPORT/pmch.c
#  ${OPENAIR1_DIR}/PHY/LTE_TRANSPORT/ulsch_demodulation.c
  ${OPENAIR1_DIR}/PHY/LTE_TRANSPORT/ulsch_decoding.c
  ${OPENAIR1_DIR}/PHY/LTE_TRANSPORT/rar_tools.c
  ${OPENAIR1_DIR}/PHY/LTE_TRANSPORT/uci_tools.c
#  ${OPENAIR1_DIR}/PHY/LTE_ESTIMATION/freq_equalization.c
#  ${OPENAIR1_DIR}/PHY/LTE_ESTIMATION/lte_adjust_sync_eNB.c
#  ${OPENAIR1_DIR}/PHY/LTE_ESTIMATION/lte_ul_channel_estimation.c
  ${OPENAIR1_DIR}/PHY/LTE_ESTIMATION/lte_eNB_measurements.c
  ${OPENAIR1_DIR}/PHY/INIT/lte_init.c
  )

set(PHY_SRC_RU
  ${OPENAIR1_DIR}/PHY/LTE_TRANSPORT/if4_tools.c
  ${OPENAIR1_DIR}/PHY/LTE_TRANSPORT/if5_tools.c
  ${OPENAIR1_DIR}/PHY/LTE_UE_TRANSPORT/drs_modulation.c
  ${OPENAIR1_DIR}/PHY/LTE_TRANSPORT/ulsch_demodulation.c
  ${OPENAIR1_DIR}/PHY/LTE_ESTIMATION/lte_ul_channel_estimation.c
  ${OPENAIR1_DIR}/PHY/LTE_ESTIMATION/lte_adjust_sync_eNB.c
  ${OPENAIR1_DIR}/PHY/LTE_ESTIMATION/freq_equalization.c
  ${OPENAIR1_DIR}/PHY/MODULATION/slot_fep_ul.c
  ${OPENAIR1_DIR}/PHY/MODULATION/slot_fep_nr.c
  ${OPENAIR1_DIR}/PHY/MODULATION/ul_7_5_kHz.c
  ${OPENAIR1_DIR}/PHY/MODULATION/gen_75KHz.cpp
  ${OPENAIR1_DIR}/PHY/MODULATION/beamforming.c
  ${OPENAIR1_DIR}/PHY/MODULATION/compute_bf_weights.c
  ${OPENAIR1_DIR}/PHY/INIT/lte_init_ru.c
  ${OPENAIR1_DIR}/PHY/INIT/nr_init_ru.c
  ${OPENAIR1_DIR}/PHY/LTE_TRANSPORT/prach.c

  )

set(PHY_SRC_UE
  ${OPENAIR1_DIR}/PHY/LTE_UE_TRANSPORT/sss_ue.c
  ${OPENAIR1_DIR}/PHY/LTE_TRANSPORT/sss_gen.c
  ${OPENAIR1_DIR}/PHY/LTE_UE_TRANSPORT/dlsch_demodulation.c
  ${OPENAIR1_DIR}/PHY/LTE_UE_TRANSPORT/dlsch_llr_computation.c
  ${OPENAIR1_DIR}/PHY/LTE_UE_TRANSPORT/linear_preprocessing_rec.c
  ${OPENAIR1_DIR}/PHY/LTE_UE_TRANSPORT/dlsch_decoding.c
  ${OPENAIR1_DIR}/PHY/LTE_UE_TRANSPORT/dci_tools_ue.c
  ${OPENAIR1_DIR}/PHY/LTE_UE_TRANSPORT/uci_tools_ue.c
  ${OPENAIR1_DIR}/PHY/LTE_UE_TRANSPORT/pbch_ue.c
  ${OPENAIR1_DIR}/PHY/LTE_UE_TRANSPORT/dci_ue.c
  ${OPENAIR1_DIR}/PHY/LTE_UE_TRANSPORT/phich_ue.c
  ${OPENAIR1_DIR}/PHY/LTE_UE_TRANSPORT/pcfich_ue.c
  ${OPENAIR1_DIR}/PHY/LTE_UE_TRANSPORT/pucch_ue.c
  ${OPENAIR1_DIR}/PHY/LTE_UE_TRANSPORT/prach_ue.c
  ${OPENAIR1_DIR}/PHY/LTE_UE_TRANSPORT/pmch_ue.c
  ${OPENAIR1_DIR}/PHY/LTE_UE_TRANSPORT/pch_ue.c
  ${OPENAIR1_DIR}/PHY/LTE_UE_TRANSPORT/slss.c
  ${OPENAIR1_DIR}/PHY/LTE_UE_TRANSPORT/sldch.c
  ${OPENAIR1_DIR}/PHY/LTE_UE_TRANSPORT/slsch.c
  ${OPENAIR1_DIR}/PHY/LTE_UE_TRANSPORT/drs_modulation.c
  ${OPENAIR1_DIR}/PHY/LTE_UE_TRANSPORT/ulsch_modulation.c
  ${OPENAIR1_DIR}/PHY/LTE_UE_TRANSPORT/ulsch_coding.c
  ${OPENAIR1_DIR}/PHY/LTE_UE_TRANSPORT/rar_tools_ue.c
  ${OPENAIR1_DIR}/PHY/LTE_UE_TRANSPORT/initial_sync.c
  ${OPENAIR1_DIR}/PHY/MODULATION/slot_fep.c
  ${OPENAIR1_DIR}/PHY/MODULATION/slot_fep_mbsfn.c
  ${OPENAIR1_DIR}/PHY/MODULATION/ul_7_5_kHz_ue.c
  ${OPENAIR1_DIR}/PHY/LTE_ESTIMATION/lte_sync_time.c
  ${OPENAIR1_DIR}/PHY/LTE_ESTIMATION/lte_sync_timefreq.c
  ${OPENAIR1_DIR}/PHY/LTE_ESTIMATION/lte_adjust_sync_ue.c
  ${OPENAIR1_DIR}/PHY/LTE_ESTIMATION/lte_dl_channel_estimation.c
  ${OPENAIR1_DIR}/PHY/LTE_ESTIMATION/lte_dl_bf_channel_estimation.c
  ${OPENAIR1_DIR}/PHY/LTE_ESTIMATION/lte_dl_mbsfn_channel_estimation.c
  ${OPENAIR1_DIR}/PHY/LTE_ESTIMATION/lte_est_freq_offset.c
  ${OPENAIR1_DIR}/PHY/LTE_ESTIMATION/lte_ue_measurements.c
  ${OPENAIR1_DIR}/PHY/LTE_ESTIMATION/adjust_gain.c
  ${OPENAIR1_DIR}/PHY/INIT/lte_init_ue.c
  )

  set(PHY_NR_SRC_COMMON
  ${OPENAIR1_DIR}/PHY/NR_TRANSPORT/nr_prach_common.c
  ${OPENAIR1_DIR}/PHY/NR_TRANSPORT/nr_dci_tools_common.c
  )

  set(PHY_NR_SRC
  ${OPENAIR1_DIR}/PHY/INIT/nr_init.c
  ${OPENAIR1_DIR}/PHY/INIT/nr_parms.c
  ${OPENAIR1_DIR}/PHY/MODULATION/nr_modulation.c
  ${OPENAIR1_DIR}/PHY/NR_TRANSPORT/nr_pss.c
  ${OPENAIR1_DIR}/PHY/NR_TRANSPORT/nr_sss.c
  ${OPENAIR1_DIR}/PHY/NR_TRANSPORT/nr_pbch.c
  ${OPENAIR1_DIR}/PHY/NR_TRANSPORT/nr_dci.c
  ${OPENAIR1_DIR}/PHY/NR_TRANSPORT/nr_dci_tools.c
  ${OPENAIR1_DIR}/PHY/NR_TRANSPORT/nr_dlsch.c
  ${OPENAIR1_DIR}/PHY/NR_TRANSPORT/nr_dlsch_tools.c
  ${OPENAIR1_DIR}/PHY/NR_TRANSPORT/nr_dlsch_coding.c
  ${OPENAIR1_DIR}/PHY/NR_TRANSPORT/nr_ulsch_decoding.c
  ${OPENAIR1_DIR}/PHY/NR_TRANSPORT/nr_ulsch.c
  ${OPENAIR1_DIR}/PHY/NR_TRANSPORT/nr_tbs_tools.c
  ${OPENAIR1_DIR}/PHY/NR_TRANSPORT/nr_sch_dmrs.c
  ${OPENAIR1_DIR}/PHY/NR_TRANSPORT/nr_prach.c
  ${OPENAIR1_DIR}/PHY/NR_TRANSPORT/nr_ulsch_llr_computation.c
  ${OPENAIR1_DIR}/PHY/NR_TRANSPORT/nr_ulsch_demodulation.c
  ${OPENAIR1_DIR}/PHY/NR_REFSIG/nr_dmrs_rx.c
  ${OPENAIR1_DIR}/PHY/NR_REFSIG/nr_gold.c
  ${OPENAIR1_DIR}/PHY/NR_REFSIG/dmrs_nr.c
  ${OPENAIR1_DIR}/PHY/NR_REFSIG/ptrs_nr.c
  ${OPENAIR1_DIR}/PHY/NR_UE_ESTIMATION/filt16a_32.c
  ${OPENAIR1_DIR}/PHY/NR_ESTIMATION/nr_ul_channel_estimation.c
  ${OPENAIR1_DIR}/PHY/NR_ESTIMATION/nr_adjust_sync_gNB.c
  ${OPENAIR1_DIR}/PHY/TOOLS/file_output.c
  ${OPENAIR1_DIR}/PHY/TOOLS/cadd_vv.c
  #${OPENAIR1_DIR}/PHY/TOOLS/lte_dfts.c
  ${OPENAIR1_DIR}/PHY/TOOLS/log2_approx.c
  ${OPENAIR1_DIR}/PHY/TOOLS/cmult_sv.c
  ${OPENAIR1_DIR}/PHY/TOOLS/cmult_vv.c
  ${OPENAIR1_DIR}/PHY/TOOLS/cdot_prod.c
  ${OPENAIR1_DIR}/PHY/TOOLS/signal_energy.c
  ${OPENAIR1_DIR}/PHY/TOOLS/dB_routines.c
  ${OPENAIR1_DIR}/PHY/TOOLS/sqrt.c
  ${OPENAIR1_DIR}/PHY/TOOLS/time_meas.c
  ${OPENAIR1_DIR}/PHY/TOOLS/lut.c
  ${PHY_POLARSRC}
  ${PHY_SMALLBLOCKSRC}
<<<<<<< HEAD
  ${PHY_NR_CODINGIF}
  ${OPENAIR1_DIR}/PHY/NR_TRANSPORT/pucch_rx.c 
=======
  ${PHY_LDPCSRC}
  ${OPENAIR1_DIR}/PHY/NR_TRANSPORT/pucch_rx.c
  ${OPENAIR1_DIR}/PHY/NR_TRANSPORT/nr_uci_tools_common.c
>>>>>>> 57a612c5
  )
  set(PHY_NR_UE_SRC
  ${OPENAIR1_DIR}/PHY/INIT/nr_parms.c
  ${OPENAIR1_DIR}/PHY/MODULATION/nr_modulation.c
  ${OPENAIR1_DIR}/PHY/MODULATION/slot_fep_nr.c
  ${OPENAIR1_DIR}/PHY/NR_UE_TRANSPORT/pss_nr.c
  ${OPENAIR1_DIR}/PHY/NR_UE_TRANSPORT/sss_nr.c
  ${OPENAIR1_DIR}/PHY/NR_UE_TRANSPORT/cic_filter_nr.c
  ${OPENAIR1_DIR}/PHY/NR_UE_TRANSPORT/nr_initial_sync.c
  ${OPENAIR1_DIR}/PHY/NR_UE_TRANSPORT/nr_pbch.c
  ${OPENAIR1_DIR}/PHY/NR_UE_TRANSPORT/nr_dlsch_demodulation.c
  ${OPENAIR1_DIR}/PHY/NR_UE_TRANSPORT/nr_ulsch_coding.c
  ${OPENAIR1_DIR}/PHY/NR_UE_TRANSPORT/nr_dlsch_decoding.c
  ${OPENAIR1_DIR}/PHY/NR_UE_TRANSPORT/nr_dlsch_llr_computation.c
  ${OPENAIR1_DIR}/PHY/NR_TRANSPORT/nr_tbs_tools.c
  ${OPENAIR1_DIR}/PHY/NR_TRANSPORT/nr_prach_common.c
  ${OPENAIR1_DIR}/PHY/NR_TRANSPORT/nr_sch_dmrs.c
  ${OPENAIR1_DIR}/PHY/NR_UE_TRANSPORT/
  ${OPENAIR1_DIR}/PHY/NR_UE_TRANSPORT/nr_prach.c
  ${OPENAIR1_DIR}/PHY/NR_UE_TRANSPORT/srs_modulation_nr.c
  ${OPENAIR1_DIR}/PHY/NR_UE_TRANSPORT/dci_nr.c
  ${OPENAIR1_DIR}/PHY/NR_UE_TRANSPORT/dci_tools_nr.c
  ${OPENAIR1_DIR}/PHY/NR_UE_TRANSPORT/pucch_nr.c
  ${OPENAIR1_DIR}/PHY/NR_TRANSPORT/nr_uci_tools_common.c
  ${OPENAIR1_DIR}/PHY/NR_UE_TRANSPORT/nr_ulsch_ue.c
  ${OPENAIR1_DIR}/PHY/NR_REFSIG/ul_ref_seq_nr.c
  ${OPENAIR1_DIR}/PHY/NR_REFSIG/nr_dmrs_rx.c
  ${OPENAIR1_DIR}/PHY/NR_REFSIG/dmrs_nr.c
  ${OPENAIR1_DIR}/PHY/NR_REFSIG/ptrs_nr.c
  ${OPENAIR1_DIR}/PHY/NR_REFSIG/nr_gold_ue.c
  ${OPENAIR1_DIR}/PHY/NR_UE_ESTIMATION/filt16a_32.c
  ${OPENAIR1_DIR}/PHY/NR_UE_ESTIMATION/nr_dl_channel_estimation.c
  ${OPENAIR1_DIR}/PHY/NR_UE_ESTIMATION/nr_adjust_synch_ue.c
  ${OPENAIR1_DIR}/PHY/NR_UE_ESTIMATION/nr_ue_measurements.c
  ${OPENAIR1_DIR}/PHY/NR_UE_ESTIMATION/nr_adjust_gain.c
  ${OPENAIR1_DIR}/PHY/TOOLS/file_output.c
  ${OPENAIR1_DIR}/PHY/TOOLS/cadd_vv.c
 # ${OPENAIR1_DIR}/PHY/TOOLS/lte_dfts.c
  ${OPENAIR1_DIR}/PHY/TOOLS/log2_approx.c
  ${OPENAIR1_DIR}/PHY/TOOLS/cmult_sv.c
  ${OPENAIR1_DIR}/PHY/TOOLS/cmult_vv.c
  ${OPENAIR1_DIR}/PHY/TOOLS/cdot_prod.c
  ${OPENAIR1_DIR}/PHY/TOOLS/signal_energy.c
  ${OPENAIR1_DIR}/PHY/TOOLS/dB_routines.c
  ${OPENAIR1_DIR}/PHY/TOOLS/sqrt.c
  ${OPENAIR1_DIR}/PHY/TOOLS/time_meas.c
  ${OPENAIR1_DIR}/PHY/TOOLS/lut.c
  ${OPENAIR1_DIR}/PHY/INIT/nr_init_ue.c
  #  ${OPENAIR1_DIR}/SIMULATION/NR_UE_PHY/unit_tests/src/pucch_uci_test.c
  ${PHY_POLARSRC}
  ${PHY_SMALLBLOCKSRC}
  ${PHY_NR_CODINGIF}
  )


if (${SMBV})
  set(PHY_SRC "${PHY_SRC} ${OPENAIR1_DIR}/PHY/TOOLS/smbv.c")
endif  (${SMBV})

if (${COMPILATION_AVX2} STREQUAL "True")
  #set(PHY_SRC ${PHY_SRC} ${OPENAIR1_DIR}/PHY/LTE_TRANSPORT/dlsch_llr_computation_avx2.c)
  set(PHY_SRC_UE ${PHY_SRC_UE} ${OPENAIR1_DIR}/PHY/LTE_UE_TRANSPORT/dlsch_llr_computation_avx2.c)
endif ()

if (${COMPILATION_AVX2} STREQUAL "True")
  set(PHY_NR_UE_SRC ${PHY_NR_UE_SRC} ${OPENAIR1_DIR}/PHY/LTE_UE_TRANSPORT/dlsch_llr_computation_avx2.c)
endif ()

add_library(PHY_COMMON ${PHY_SRC_COMMON})
add_dependencies(PHY_COMMON rrc_flag)
add_library(PHY ${PHY_SRC})
add_dependencies(PHY rrc_flag)
add_library(PHY_UE ${PHY_SRC_UE})
add_dependencies(PHY_UE rrc_flag)
add_library(PHY_NR_COMMON ${PHY_NR_SRC_COMMON})
add_library(PHY_NR ${PHY_NR_SRC})
add_library(PHY_NR_UE ${PHY_NR_UE_SRC})

add_library(PHY_RU ${PHY_SRC_RU})
add_dependencies(PHY_RU rrc_flag)

#Library for mex functions
#########################3
set(PHY_MEX_UE
  ${OPENAIR1_DIR}/PHY/LTE_UE_TRANSPORT/linear_preprocessing_rec.c
  ${OPENAIR1_DIR}/PHY/LTE_UE_TRANSPORT/dlsch_llr_computation.c
  ${OPENAIR1_DIR}/PHY/LTE_UE_TRANSPORT/dlsch_demodulation.c
  ${OPENAIR1_DIR}/PHY/TOOLS/log2_approx.c
  ${OPENAIR1_DIR}/PHY/LTE_TRANSPORT/lte_mcs.c
  ${OPENAIR1_DIR}/PHY/LTE_UE_TRANSPORT/get_pmi.c
  ${OPENAIR1_DIR}/PHY/TOOLS/dB_routines.c
  ${OPENAIR1_DIR}/PHY/LTE_TRANSPORT/pmch_common.c
  ${OPENAIR1_DIR}/PHY/TOOLS/cadd_vv.c
  ${OPENAIR1_DIR}/PHY/TOOLS/cmult_sv.c
  ${OPENAIR1_DIR}/PHY/TOOLS/cmult_vv.c
  ${OPENAIR1_DIR}/PHY/LTE_UE_TRANSPORT/dlsch_llr_computation_avx2.c
  ${OPENAIR1_DIR}/PHY/TOOLS/signal_energy.c
  ${OPENAIR1_DIR}/PHY/LTE_ESTIMATION/lte_ue_measurements.c
  ${OPENAIR_DIR}/common/utils/LOG/log.c
  ${OPENAIR_DIR}/common/utils/T/T.c
  ${OPENAIR_DIR}/common/utils/T/local_tracer.c
  )
add_library(PHY_MEX ${PHY_MEX_UE} ${CONFIG_LIB})

#Layer 2 library
#####################
set(MAC_DIR ${OPENAIR2_DIR}/LAYER2/MAC)
set(NR_MAC_DIR ${OPENAIR2_DIR}/LAYER2/NR_MAC_gNB)
set(NR_UE_MAC_DIR ${OPENAIR2_DIR}/LAYER2/NR_MAC_UE)
set(PHY_INTERFACE_DIR ${OPENAIR2_DIR}/PHY_INTERFACE)
set(NR_PHY_INTERFACE_DIR ${OPENAIR2_DIR}/NR_PHY_INTERFACE)
set(NR_UE_PHY_INTERFACE_DIR ${OPENAIR2_DIR}/NR_UE_PHY_INTERFACE)
set(RLC_DIR ${OPENAIR2_DIR}/LAYER2/RLC)
set(RLC_UM_DIR ${OPENAIR2_DIR}/LAYER2/RLC/UM_v9.3.0)
set(RLC_AM_DIR ${OPENAIR2_DIR}/LAYER2/RLC/AM_v9.3.0)
set(RLC_TM_DIR ${OPENAIR2_DIR}/LAYER2/RLC/TM_v9.3.0)
set(RRC_DIR ${OPENAIR2_DIR}/RRC/LTE)
set(NR_RRC_DIR ${OPENAIR2_DIR}/RRC/NR)
set(NR_UE_RRC_DIR ${OPENAIR2_DIR}/RRC/NR_UE)
set(PDCP_DIR  ${OPENAIR2_DIR}/LAYER2/PDCP_v10.1.0)

set(LTE_RLC_SRC
  ${RLC_AM_DIR}/rlc_am.c
  ${RLC_AM_DIR}/rlc_am_init.c
  ${RLC_AM_DIR}/rlc_am_timer_poll_retransmit.c
  ${RLC_AM_DIR}/rlc_am_timer_reordering.c
  ${RLC_AM_DIR}/rlc_am_timer_status_prohibit.c
  ${RLC_AM_DIR}/rlc_am_segment.c
  ${RLC_AM_DIR}/rlc_am_segments_holes.c
  ${RLC_AM_DIR}/rlc_am_in_sdu.c
  ${RLC_AM_DIR}/rlc_am_receiver.c
  ${RLC_AM_DIR}/rlc_am_retransmit.c
  ${RLC_AM_DIR}/rlc_am_windows.c
  ${RLC_AM_DIR}/rlc_am_rx_list.c
  ${RLC_AM_DIR}/rlc_am_reassembly.c
  ${RLC_AM_DIR}/rlc_am_status_report.c
  ${RLC_TM_DIR}/rlc_tm.c
  ${RLC_TM_DIR}/rlc_tm_init.c
  ${RLC_UM_DIR}/rlc_um.c
  ${RLC_UM_DIR}/rlc_um_fsm.c
  ${RLC_UM_DIR}/rlc_um_control_primitives.c
  ${RLC_UM_DIR}/rlc_um_segment.c
  ${RLC_UM_DIR}/rlc_um_reassembly.c
  ${RLC_UM_DIR}/rlc_um_receiver.c
  ${RLC_UM_DIR}/rlc_um_dar.c
  ${RLC_DIR}/rlc_mac.c
  ${RLC_DIR}/rlc.c
  ${RLC_DIR}/rlc_rrc.c
  ${RLC_DIR}/rlc_mpls.c
  )

set(NR_RLC_SRC
  ${OPENAIR2_DIR}/LAYER2/nr_rlc/asn1_utils.c
  ${OPENAIR2_DIR}/LAYER2/nr_rlc/nr_rlc_entity.c
  ${OPENAIR2_DIR}/LAYER2/nr_rlc/nr_rlc_entity_am.c
  ${OPENAIR2_DIR}/LAYER2/nr_rlc/nr_rlc_entity_tm.c
  ${OPENAIR2_DIR}/LAYER2/nr_rlc/nr_rlc_entity_um.c
  ${OPENAIR2_DIR}/LAYER2/nr_rlc/nr_rlc_oai_api.c
  ${OPENAIR2_DIR}/LAYER2/nr_rlc/nr_rlc_pdu.c
  ${OPENAIR2_DIR}/LAYER2/nr_rlc/nr_rlc_sdu.c
  ${OPENAIR2_DIR}/LAYER2/nr_rlc/nr_rlc_ue_manager.c
  )

set(L2_SRC
  ${OPENAIR2_DIR}/LAYER2/openair2_proc.c
  ${PDCP_DIR}/pdcp.c
  ${PDCP_DIR}/pdcp_fifo.c
  ${PDCP_DIR}/pdcp_sequence_manager.c
  ${PDCP_DIR}/pdcp_primitives.c
  ${PDCP_DIR}/pdcp_util.c
  ${PDCP_DIR}/pdcp_security.c
  ${PDCP_DIR}/pdcp_netlink.c
#  ${RRC_DIR}/rrc_UE.c
  ${RRC_DIR}/rrc_eNB.c
  ${RRC_DIR}/rrc_eNB_endc.c
  ${RRC_DIR}/rrc_eNB_S1AP.c
  ${RRC_DIR}/rrc_eNB_M2AP.c
  ${RRC_DIR}/rrc_eNB_UE_context.c
  ${RRC_DIR}/rrc_common.c
  ${RRC_DIR}/L2_interface.c
  ${RRC_DIR}/L2_interface_common.c
  ${RRC_DIR}/L2_interface_ue.c
  )

set(L2_LTE_SRC
  ${LTE_RLC_SRC}
  )

set(L2_NR_SRC
  ${NR_RLC_SRC}
  ${NR_RRC_DIR}/rrc_gNB.c
  ${NR_RRC_DIR}/nr_rrc_common.c
  ${NR_RRC_DIR}/L2_nr_interface.c
  ${NR_RRC_DIR}/nr_rrc_config.c
  ${NR_RRC_DIR}/rrc_gNB_nsa.c
  ${NR_RRC_DIR}/rrc_gNB_internode.c
  ${NR_RRC_DIR}/rrc_gNB_reconfig.c
  ${NR_RRC_DIR}/rrc_gNB_UE_context.c
  )

set(L2_SRC_UE
  ${PDCP_DIR}/pdcp.c
  ${PDCP_DIR}/pdcp_fifo.c
  ${PDCP_DIR}/pdcp_sequence_manager.c
  ${PDCP_DIR}/pdcp_primitives.c
  ${PDCP_DIR}/pdcp_util.c
  ${PDCP_DIR}/pdcp_security.c
  ${PDCP_DIR}/pdcp_netlink.c
  ${RRC_DIR}/rrc_UE.c
  ${RRC_DIR}/rrc_common.c
  ${RRC_DIR}/L2_interface_common.c
  ${RRC_DIR}/L2_interface_ue.c
  )
  
set(LTE_NR_L2_SRC_UE
  ${PDCP_DIR}/pdcp.c
  ${PDCP_DIR}/pdcp_fifo.c
  ${PDCP_DIR}/pdcp_sequence_manager.c
  ${PDCP_DIR}/pdcp_primitives.c
  ${PDCP_DIR}/pdcp_util.c
  ${PDCP_DIR}/pdcp_security.c
  ${PDCP_DIR}/pdcp_netlink.c
  ${LTE_RLC_SRC}
  )

set(NR_L2_SRC_UE
  ${NR_RLC_SRC}
  ${NR_UE_RRC_DIR}/L2_interface_ue.c
  ${NR_UE_RRC_DIR}/main_ue.c
  ${NR_UE_RRC_DIR}/rrc_UE.c
  )

set (MAC_SRC
  #${PHY_INTERFACE_DIR}/phy_stub_UE.c
  ${PHY_INTERFACE_DIR}/IF_Module.c
  ${MAC_DIR}/main.c
  #${MAC_DIR}/main_ue.c
  #${MAC_DIR}/ue_procedures.c
  #${MAC_DIR}/ra_procedures.c
  ${MAC_DIR}/l1_helpers.c
  ${MAC_DIR}/rar_tools.c
  #${MAC_DIR}/rar_tools_ue.c
  ${MAC_DIR}/eNB_scheduler.c
  ${MAC_DIR}/eNB_scheduler_dlsch.c
  ${MAC_DIR}/eNB_scheduler_ulsch.c
  ${MAC_DIR}/eNB_scheduler_mch.c
  ${MAC_DIR}/eNB_scheduler_bch.c
  ${MAC_DIR}/eNB_scheduler_primitives.c
  ${MAC_DIR}/eNB_scheduler_RA.c
  ${MAC_DIR}/eNB_scheduler_fairRR.c
  ${MAC_DIR}/eNB_scheduler_phytest.c
  ${MAC_DIR}/pre_processor.c
  ${MAC_DIR}/config.c
  ${MAC_DIR}/config_ue.c
 )

set (MAC_NR_SRC
  ${NR_PHY_INTERFACE_DIR}/NR_IF_Module.c
  ${NR_MAC_DIR}/main.c
  ${NR_MAC_DIR}/config.c
  ${NR_MAC_DIR}/gNB_scheduler.c
  ${NR_MAC_DIR}/gNB_scheduler_bch.c
  ${NR_MAC_DIR}/gNB_scheduler_dlsch.c
  ${NR_MAC_DIR}/gNB_scheduler_ulsch.c
  ${NR_MAC_DIR}/gNB_scheduler_primitives.c
  ${NR_MAC_DIR}/gNB_scheduler_phytest.c
 )


set (MAC_SRC_UE
  ${PHY_INTERFACE_DIR}/phy_stub_UE.c
  ${MAC_DIR}/main_ue.c
  ${MAC_DIR}/ue_procedures.c
  ${MAC_DIR}/ra_procedures.c
  ${MAC_DIR}/l1_helpers.c
  ${MAC_DIR}/rar_tools_ue.c
  ${MAC_DIR}/config_ue.c
  
 )
 
set (MAC_NR_SRC_UE
  ${NR_UE_PHY_INTERFACE_DIR}/NR_IF_Module.c
  ${NR_UE_MAC_DIR}/config_ue.c
  ${NR_UE_MAC_DIR}/mac_vars.c
  ${NR_UE_MAC_DIR}/main_ue_nr.c
  ${NR_UE_MAC_DIR}/nr_ue_procedures.c
  ${NR_UE_MAC_DIR}/nr_ue_dci_configuration.c
)

set (ENB_APP_SRC
  ${OPENAIR2_DIR}/ENB_APP/enb_app.c
  ${OPENAIR2_DIR}/ENB_APP/enb_config.c
  ${OPENAIR2_DIR}/ENB_APP/enb_config_SL.c
  ${OPENAIR2_DIR}/ENB_APP/enb_config_eMTC.c
  ${OPENAIR2_DIR}/ENB_APP/RRC_config_tools.c
  )

set (GNB_APP_SRC
  ${OPENAIR2_DIR}/GNB_APP/gnb_app.c
  ${OPENAIR2_DIR}/GNB_APP/gnb_config.c
  )

set (MCE_APP_SRC
  ${OPENAIR2_DIR}/MCE_APP/mce_app.c
  ${OPENAIR2_DIR}/MCE_APP/mce_config.c
  )

add_library(L2
  ${L2_SRC}
  ${MAC_SRC}
  ${ENB_APP_SRC}
  ${MCE_APP_SRC}
  )
add_dependencies(L2 rrc_flag s1ap_flag x2_flag m2_flag m3_flag)

add_library(MAC_NR
  ${MAC_NR_SRC}
  )

add_library(MAC_UE_NR
  ${MAC_NR_SRC_UE}
  )

add_library(L2_LTE
  ${L2_LTE_SRC}
  )

add_library(L2_NR
  ${L2_NR_SRC}
  ${MAC_NR_SRC}
  ${GNB_APP_SRC}
  )
add_dependencies(L2_NR rrc_flag nr_rrc_flag s1ap_flag x2_flag)

add_library(L2_UE
  ${L2_SRC_UE}
  ${MAC_SRC_UE}
)

if (NOT ${NOS1})
target_compile_definitions(L2_UE PUBLIC -DPDCP_USE_NETLINK)
endif()

add_dependencies(L2_UE rrc_flag s1ap_flag x2_flag)

add_library( NR_L2_UE ${NR_L2_SRC_UE} ${MAC_NR_SRC_UE} )

add_library( MAC_NR_COMMON ${OPENAIR2_DIR}/LAYER2/NR_MAC_COMMON/nr_mac_common.c ${OPENAIR2_DIR}/LAYER2/NR_MAC_gNB/nr_compute_tbs_common.c)

include_directories("${OPENAIR2_DIR}/NR_UE_PHY_INTERFACE")
include_directories("${OPENAIR2_DIR}/LAYER2/NR_MAC_UE")
include_directories("${OPENAIR1_DIR}/SCHED_NR_UE")
#include_directories("${NFAPI_USER_DIR}"")

# L3 Libs
##########################

# CN libs
##########################

add_library(CN_UTILS
  ${OPENAIR3_DIR}/UTILS/conversions.c
  ${OPENAIR3_DIR}/UTILS/enum_string.c
  ${OPENAIR3_DIR}/UTILS/mcc_mnc_itu.c
  )

set(GTPV1U_DIR ${OPENAIR3_DIR}/GTPV1-U)
set (GTPV1U_SRC
  ${RRC_DIR}/rrc_eNB_GTPV1U.c
  ${GTPV1U_DIR}/nw-gtpv1u/src/NwGtpv1uTunnelEndPoint.c
  ${GTPV1U_DIR}/nw-gtpv1u/src/NwGtpv1uTrxn.c
  ${GTPV1U_DIR}/nw-gtpv1u/src/NwGtpv1uMsg.c
  ${GTPV1U_DIR}/nw-gtpv1u/src/NwGtpv1u.c
  ${GTPV1U_DIR}/gtpv1u_teid_pool.c
)
add_library(GTPV1U ${GTPV1U_SRC})
add_dependencies(GTPV1U rrc_flag)

set (MME_APP_SRC
  ${OPENAIR3_DIR}/MME_APP/mme_app.c
  ${OPENAIR3_DIR}/MME_APP/mme_config.c
)
add_library(MME_APP ${MME_APP_SRC})
add_dependencies(MME_APP rrc_flag s1ap_flag x2_flag m2_flag m3_flag)

set(SCTP_SRC
  ${OPENAIR3_DIR}/SCTP/sctp_common.c
  ${OPENAIR3_DIR}/SCTP/sctp_eNB_task.c
  ${OPENAIR3_DIR}/SCTP/sctp_eNB_itti_messaging.c
)
add_library(SCTP_CLIENT ${SCTP_SRC})
add_dependencies(SCTP_CLIENT rrc_flag)

add_library(UDP ${OPENAIR3_DIR}/UDP/udp_eNB_task.c)
add_dependencies(UDP rrc_flag)


set(NAS_SRC ${OPENAIR3_DIR}/NAS/)
set(libnas_api_OBJS
  ${NAS_SRC}COMMON/API/NETWORK/as_message.c
  ${NAS_SRC}COMMON/API/NETWORK/nas_message.c
  ${NAS_SRC}COMMON/API/NETWORK/network_api.c
  )

set(libnas_emm_msg_OBJS
  ${NAS_SRC}COMMON/EMM/MSG/AttachAccept.c
  ${NAS_SRC}COMMON/EMM/MSG/AttachComplete.c
  ${NAS_SRC}COMMON/EMM/MSG/AttachReject.c
  ${NAS_SRC}COMMON/EMM/MSG/AttachRequest.c
  ${NAS_SRC}COMMON/EMM/MSG/AuthenticationFailure.c
  ${NAS_SRC}COMMON/EMM/MSG/AuthenticationReject.c
  ${NAS_SRC}COMMON/EMM/MSG/AuthenticationRequest.c
  ${NAS_SRC}COMMON/EMM/MSG/AuthenticationResponse.c
  ${NAS_SRC}COMMON/EMM/MSG/CsServiceNotification.c
  ${NAS_SRC}COMMON/EMM/MSG/DetachAccept.c
  ${NAS_SRC}COMMON/EMM/MSG/DetachRequest.c
  ${NAS_SRC}COMMON/EMM/MSG/DownlinkNasTransport.c
  ${NAS_SRC}COMMON/EMM/MSG/EmmInformation.c
  ${NAS_SRC}COMMON/EMM/MSG/emm_msg.c
  ${NAS_SRC}COMMON/EMM/MSG/EmmStatus.c
  ${NAS_SRC}COMMON/EMM/MSG/ExtendedServiceRequest.c
  ${NAS_SRC}COMMON/EMM/MSG/GutiReallocationCommand.c
  ${NAS_SRC}COMMON/EMM/MSG/GutiReallocationComplete.c
  ${NAS_SRC}COMMON/EMM/MSG/IdentityRequest.c
  ${NAS_SRC}COMMON/EMM/MSG/IdentityResponse.c
  ${NAS_SRC}COMMON/EMM/MSG/SecurityModeCommand.c
  ${NAS_SRC}COMMON/EMM/MSG/SecurityModeComplete.c
  ${NAS_SRC}COMMON/EMM/MSG/SecurityModeReject.c
  ${NAS_SRC}COMMON/EMM/MSG/ServiceReject.c
  ${NAS_SRC}COMMON/EMM/MSG/ServiceRequest.c
  ${NAS_SRC}COMMON/EMM/MSG/TrackingAreaUpdateAccept.c
  ${NAS_SRC}COMMON/EMM/MSG/TrackingAreaUpdateComplete.c
  ${NAS_SRC}COMMON/EMM/MSG/TrackingAreaUpdateReject.c
  ${NAS_SRC}COMMON/EMM/MSG/TrackingAreaUpdateRequest.c
  ${NAS_SRC}COMMON/EMM/MSG/UplinkNasTransport.c
)

set(libnas_esm_msg_OBJS
  ${NAS_SRC}COMMON/ESM/MSG/ActivateDedicatedEpsBearerContextAccept.c
  ${NAS_SRC}COMMON/ESM/MSG/ActivateDedicatedEpsBearerContextReject.c
  ${NAS_SRC}COMMON/ESM/MSG/ActivateDedicatedEpsBearerContextRequest.c
  ${NAS_SRC}COMMON/ESM/MSG/ActivateDefaultEpsBearerContextAccept.c
  ${NAS_SRC}COMMON/ESM/MSG/ActivateDefaultEpsBearerContextReject.c
  ${NAS_SRC}COMMON/ESM/MSG/ActivateDefaultEpsBearerContextRequest.c
  ${NAS_SRC}COMMON/ESM/MSG/BearerResourceAllocationReject.c
  ${NAS_SRC}COMMON/ESM/MSG/BearerResourceAllocationRequest.c
  ${NAS_SRC}COMMON/ESM/MSG/BearerResourceModificationReject.c
  ${NAS_SRC}COMMON/ESM/MSG/BearerResourceModificationRequest.c
  ${NAS_SRC}COMMON/ESM/MSG/DeactivateEpsBearerContextAccept.c
  ${NAS_SRC}COMMON/ESM/MSG/DeactivateEpsBearerContextRequest.c
  ${NAS_SRC}COMMON/ESM/MSG/EsmInformationRequest.c
  ${NAS_SRC}COMMON/ESM/MSG/EsmInformationResponse.c
  ${NAS_SRC}COMMON/ESM/MSG/esm_msg.c
  ${NAS_SRC}COMMON/ESM/MSG/EsmStatus.c
  ${NAS_SRC}COMMON/ESM/MSG/ModifyEpsBearerContextAccept.c
  ${NAS_SRC}COMMON/ESM/MSG/ModifyEpsBearerContextReject.c
  ${NAS_SRC}COMMON/ESM/MSG/ModifyEpsBearerContextRequest.c
  ${NAS_SRC}COMMON/ESM/MSG/PdnConnectivityReject.c
  ${NAS_SRC}COMMON/ESM/MSG/PdnConnectivityRequest.c
  ${NAS_SRC}COMMON/ESM/MSG/PdnDisconnectReject.c
  ${NAS_SRC}COMMON/ESM/MSG/PdnDisconnectRequest.c
)

set(libnas_ies_OBJS
  ${NAS_SRC}COMMON/IES/AccessPointName.c
  ${NAS_SRC}COMMON/IES/AdditionalUpdateResult.c
  ${NAS_SRC}COMMON/IES/AdditionalUpdateType.c
  ${NAS_SRC}COMMON/IES/ApnAggregateMaximumBitRate.c
  ${NAS_SRC}COMMON/IES/AuthenticationFailureParameter.c
  ${NAS_SRC}COMMON/IES/AuthenticationParameterAutn.c
  ${NAS_SRC}COMMON/IES/AuthenticationParameterRand.c
  ${NAS_SRC}COMMON/IES/AuthenticationResponseParameter.c
  ${NAS_SRC}COMMON/IES/CipheringKeySequenceNumber.c
  ${NAS_SRC}COMMON/IES/Cli.c
  ${NAS_SRC}COMMON/IES/CsfbResponse.c
  ${NAS_SRC}COMMON/IES/DaylightSavingTime.c
  ${NAS_SRC}COMMON/IES/DetachType.c
  ${NAS_SRC}COMMON/IES/DrxParameter.c
  ${NAS_SRC}COMMON/IES/EmergencyNumberList.c
  ${NAS_SRC}COMMON/IES/EmmCause.c
  ${NAS_SRC}COMMON/IES/EpsAttachResult.c
  ${NAS_SRC}COMMON/IES/EpsAttachType.c
  ${NAS_SRC}COMMON/IES/EpsBearerContextStatus.c
  ${NAS_SRC}COMMON/IES/EpsBearerIdentity.c
  ${NAS_SRC}COMMON/IES/EpsMobileIdentity.c
  ${NAS_SRC}COMMON/IES/EpsNetworkFeatureSupport.c
  ${NAS_SRC}COMMON/IES/EpsQualityOfService.c
  ${NAS_SRC}COMMON/IES/EpsUpdateResult.c
  ${NAS_SRC}COMMON/IES/EpsUpdateType.c
  ${NAS_SRC}COMMON/IES/EsmCause.c
  ${NAS_SRC}COMMON/IES/EsmInformationTransferFlag.c
  ${NAS_SRC}COMMON/IES/EsmMessageContainer.c
  ${NAS_SRC}COMMON/IES/GprsTimer.c
  ${NAS_SRC}COMMON/IES/GutiType.c
  ${NAS_SRC}COMMON/IES/IdentityType2.c
  ${NAS_SRC}COMMON/IES/ImeisvRequest.c
  ${NAS_SRC}COMMON/IES/KsiAndSequenceNumber.c
  ${NAS_SRC}COMMON/IES/LcsClientIdentity.c
  ${NAS_SRC}COMMON/IES/LcsIndicator.c
  ${NAS_SRC}COMMON/IES/LinkedEpsBearerIdentity.c
  ${NAS_SRC}COMMON/IES/LlcServiceAccessPointIdentifier.c
  ${NAS_SRC}COMMON/IES/LocationAreaIdentification.c
  ${NAS_SRC}COMMON/IES/MessageType.c
  ${NAS_SRC}COMMON/IES/MobileIdentity.c
  ${NAS_SRC}COMMON/IES/MobileStationClassmark2.c
  ${NAS_SRC}COMMON/IES/MobileStationClassmark3.c
  ${NAS_SRC}COMMON/IES/MsNetworkCapability.c
  ${NAS_SRC}COMMON/IES/MsNetworkFeatureSupport.c
  ${NAS_SRC}COMMON/IES/NasKeySetIdentifier.c
  ${NAS_SRC}COMMON/IES/NasMessageContainer.c
  ${NAS_SRC}COMMON/IES/NasRequestType.c
  ${NAS_SRC}COMMON/IES/NasSecurityAlgorithms.c
  ${NAS_SRC}COMMON/IES/NetworkName.c
  ${NAS_SRC}COMMON/IES/Nonce.c
  ${NAS_SRC}COMMON/IES/PacketFlowIdentifier.c
  ${NAS_SRC}COMMON/IES/PagingIdentity.c
  ${NAS_SRC}COMMON/IES/PdnAddress.c
  ${NAS_SRC}COMMON/IES/PdnType.c
  ${NAS_SRC}COMMON/IES/PlmnList.c
  ${NAS_SRC}COMMON/IES/ProcedureTransactionIdentity.c
  ${NAS_SRC}COMMON/IES/ProtocolConfigurationOptions.c
  ${NAS_SRC}COMMON/IES/ProtocolDiscriminator.c
  ${NAS_SRC}COMMON/IES/PTmsiSignature.c
  ${NAS_SRC}COMMON/IES/QualityOfService.c
  ${NAS_SRC}COMMON/IES/RadioPriority.c
  ${NAS_SRC}COMMON/IES/SecurityHeaderType.c
  ${NAS_SRC}COMMON/IES/ServiceType.c
  ${NAS_SRC}COMMON/IES/ShortMac.c
  ${NAS_SRC}COMMON/IES/SsCode.c
  ${NAS_SRC}COMMON/IES/SupportedCodecList.c
  ${NAS_SRC}COMMON/IES/TimeZoneAndTime.c
  ${NAS_SRC}COMMON/IES/TimeZone.c
  ${NAS_SRC}COMMON/IES/TmsiStatus.c
  ${NAS_SRC}COMMON/IES/TrackingAreaIdentity.c
  ${NAS_SRC}COMMON/IES/TrackingAreaIdentityList.c
  ${NAS_SRC}COMMON/IES/TrafficFlowAggregateDescription.c
  ${NAS_SRC}COMMON/IES/TrafficFlowTemplate.c
  ${NAS_SRC}COMMON/IES/TransactionIdentifier.c
  ${NAS_SRC}COMMON/IES/UeNetworkCapability.c
  ${NAS_SRC}COMMON/IES/UeRadioCapabilityInformationUpdateNeeded.c
  ${NAS_SRC}COMMON/IES/UeSecurityCapability.c
  ${NAS_SRC}COMMON/IES/VoiceDomainPreferenceAndUeUsageSetting.c
)

set (libnas_utils_OBJS
  ${NAS_SRC}COMMON/UTIL/device.c
  ${NAS_SRC}COMMON/UTIL/memory.c
  ${NAS_SRC}COMMON/UTIL/nas_timer.c
  ${NAS_SRC}COMMON/UTIL/socket.c
  ${NAS_SRC}COMMON/UTIL/stty.c
  ${NAS_SRC}COMMON/UTIL/TLVEncoder.c
  ${NAS_SRC}COMMON/UTIL/TLVDecoder.c
  ${NAS_SRC}COMMON/UTIL/OctetString.c
)

if(NAS_UE)
  set(libnas_ue_api_OBJS
    ${NAS_SRC}UE/API/USER/at_command.c
    ${NAS_SRC}UE/API/USER/at_error.c
    ${NAS_SRC}UE/API/USER/at_response.c
    ${NAS_SRC}UE/API/USER/user_api.c
    ${NAS_SRC}UE/API/USER/user_indication.c
    ${NAS_SRC}UE/API/USIM/aka_functions.c
    ${NAS_SRC}UE/API/USIM/usim_api.c
  )
  set(libnas_ue_emm_OBJS
    ${NAS_SRC}UE/EMM/Attach.c
    ${NAS_SRC}UE/EMM/Authentication.c
    ${NAS_SRC}UE/EMM/Detach.c
    ${NAS_SRC}UE/EMM/emm_main.c
    ${NAS_SRC}UE/EMM/EmmStatusHdl.c
    ${NAS_SRC}UE/EMM/Identification.c
    ${NAS_SRC}UE/EMM/IdleMode.c
    ${NAS_SRC}UE/EMM/LowerLayer.c
    ${NAS_SRC}UE/EMM/SecurityModeControl.c
    ${NAS_SRC}UE/EMM/ServiceRequestHdl.c
    ${NAS_SRC}UE/EMM/TrackingAreaUpdate.c
  )
  set(libnas_ue_emm_sap_OBJS
    ${NAS_SRC}UE/EMM/SAP/emm_as.c
    ${NAS_SRC}UE/EMM/SAP/EmmDeregisteredAttachNeeded.c
    ${NAS_SRC}UE/EMM/SAP/EmmDeregisteredAttemptingToAttach.c
    ${NAS_SRC}UE/EMM/SAP/EmmDeregistered.c
    ${NAS_SRC}UE/EMM/SAP/EmmDeregisteredInitiated.c
    ${NAS_SRC}UE/EMM/SAP/EmmDeregisteredLimitedService.c
    ${NAS_SRC}UE/EMM/SAP/EmmDeregisteredNoCellAvailable.c
    ${NAS_SRC}UE/EMM/SAP/EmmDeregisteredNoImsi.c
    ${NAS_SRC}UE/EMM/SAP/EmmDeregisteredNormalService.c
    ${NAS_SRC}UE/EMM/SAP/EmmDeregisteredPlmnSearch.c
    ${NAS_SRC}UE/EMM/SAP/emm_esm.c
    ${NAS_SRC}UE/EMM/SAP/emm_fsm.c
    ${NAS_SRC}UE/EMM/SAP/EmmNull.c
    ${NAS_SRC}UE/EMM/SAP/emm_recv.c
    ${NAS_SRC}UE/EMM/SAP/emm_reg.c
    ${NAS_SRC}UE/EMM/SAP/EmmRegisteredAttemptingToUpdate.c
    ${NAS_SRC}UE/EMM/SAP/EmmRegistered.c
    ${NAS_SRC}UE/EMM/SAP/EmmRegisteredImsiDetachInitiated.c
    ${NAS_SRC}UE/EMM/SAP/EmmRegisteredInitiated.c
    ${NAS_SRC}UE/EMM/SAP/EmmRegisteredLimitedService.c
    ${NAS_SRC}UE/EMM/SAP/EmmRegisteredNoCellAvailable.c
    ${NAS_SRC}UE/EMM/SAP/EmmRegisteredNormalService.c
    ${NAS_SRC}UE/EMM/SAP/EmmRegisteredPlmnSearch.c
    ${NAS_SRC}UE/EMM/SAP/EmmRegisteredUpdateNeeded.c
    ${NAS_SRC}UE/EMM/SAP/emm_sap.c
    ${NAS_SRC}UE/EMM/SAP/emm_send.c
    ${NAS_SRC}UE/EMM/SAP/EmmServiceRequestInitiated.c
    ${NAS_SRC}UE/EMM/SAP/EmmTrackingAreaUpdatingInitiated.c
  )
  set (libnas_ue_esm_OBJS
    ${NAS_SRC}UE/ESM/DedicatedEpsBearerContextActivation.c
    ${NAS_SRC}UE/ESM/DefaultEpsBearerContextActivation.c
    ${NAS_SRC}UE/ESM/EpsBearerContextDeactivation.c
    ${NAS_SRC}UE/ESM/esm_ebr.c
    ${NAS_SRC}UE/ESM/esm_ebr_context.c
    ${NAS_SRC}UE/ESM/esm_ip.c
    ${NAS_SRC}UE/ESM/esm_main.c
    ${NAS_SRC}UE/ESM/esm_pt.c
    ${NAS_SRC}UE/ESM/EsmStatusHdl.c
    ${NAS_SRC}UE/ESM/PdnConnectivity.c
    ${NAS_SRC}UE/ESM/PdnDisconnect.c
  )
  set(libnas_ue_esm_sap_OBJS
    ${NAS_SRC}UE/ESM/SAP/esm_recv.c
    ${NAS_SRC}UE/ESM/SAP/esm_send.c
    ${NAS_SRC}UE/ESM/SAP/esm_sap.c
  )
  add_library(LIB_NAS_UE
    ${NAS_SRC}UE/nas_itti_messaging.c
    ${NAS_SRC}UE/nas_network.c
    ${NAS_SRC}UE/nas_parser.c
    ${NAS_SRC}UE/nas_proc.c
    ${NAS_SRC}UE/nas_user.c
    ${libnas_api_OBJS}
    ${libnas_ue_api_OBJS}
    ${libnas_emm_msg_OBJS}
    ${libnas_esm_msg_OBJS}
    ${libnas_ies_OBJS}
    ${libnas_utils_OBJS}
    ${libnas_ue_emm_OBJS}
    ${libnas_ue_emm_sap_OBJS}
    ${libnas_ue_esm_OBJS}
    ${libnas_ue_esm_sap_OBJS}
  )
  add_dependencies(LIB_NAS_UE rrc_flag)
  set(NAS_UE_LIB LIB_NAS_UE)

  include_directories(${NAS_SRC}UE)
  include_directories(${NAS_SRC}UE/API/USER)
  include_directories(${NAS_SRC}UE/API/USIM)
  include_directories(${NAS_SRC}UE/EMM)
  include_directories(${NAS_SRC}UE/EMM/SAP)
  include_directories(${NAS_SRC}UE/ESM)
  include_directories(${NAS_SRC}UE/ESM/SAP)
endif()


# nbiot
add_definitions("-DNUMBER_OF_UE_MAX_NB_IoT=16")
set (NBIOT_SOURCES
    ${OPENAIR2_DIR}/ENB_APP/NB_IoT_config.c
)
add_library(NB_IoT MODULE ${NBIOT_SOURCES} )

# shared library loader
set (SHLIB_LOADER_SOURCES
    ${OPENAIR_DIR}/common/utils/load_module_shlib.c
)

# Make lfds as a own source code (even if it is a outside library)
# For better intergration with compilation flags & structure of cmake
###################################################################
set(lfds ${OPENAIR2_DIR}/UTIL/LFDS/liblfds6.1.1/liblfds611/src/)
file(GLOB lfds_queue ${lfds}/lfds611_queue/*.c)
file(GLOB lfds_ring ${lfds}/lfds611_ringbuffer/*.c)
file(GLOB lfds_slist ${lfds}/lfds611_slist/*.c)
file(GLOB lfds_stack ${lfds}/lfds611_stack/*.c)
file(GLOB lfds_freelist ${lfds}/lfds611_freelist/*.c)

include_directories(${lfds})
add_library(LFDS
  ${lfds_queue} ${lfds_ring} ${lfds_slist} ${lfds_stack} ${lfds_freelist}
  ${lfds}/lfds611_liblfds/lfds611_liblfds_abstraction_test_helpers.c
  ${lfds}/lfds611_liblfds/lfds611_liblfds_aligned_free.c
  ${lfds}/lfds611_liblfds/lfds611_liblfds_aligned_malloc.c
  ${lfds}/lfds611_abstraction/lfds611_abstraction_free.c
  ${lfds}/lfds611_abstraction/lfds611_abstraction_malloc.c
)

set(lfds7 ${OPENAIR2_DIR}/UTIL/LFDS/liblfds7.0.0/liblfds700/src/)
file(GLOB lfds7_queue ${lfds7}/lfds700_queue/*.c)
file(GLOB lfds7_ring ${lfds7}/lfds700_ringbuffer/*.c)
file(GLOB lfds7_qbss ${lfds7}/lfds700_queue_bounded_singleconsumer_singleproducer/*.c)
file(GLOB lfds7_stack ${lfds7}/lfds700_stack/*.c)
file(GLOB lfds7_freelist ${lfds7}/lfds700_freelist/*.c)
file(GLOB lfds7_btree ${lfds7}/lfds700_btree_addonly_unbalanced/*.c)
file(GLOB lfds7_hash ${lfds7}/lfds700_hash_addonly/*.c)
file(GLOB lfds7_ordered_list ${lfds7}/lfds700_list_addonly_ordered_singlylinked/*.c)
file(GLOB lfds7_unordered_list ${lfds7}/lfds700_list_addonly_singlylinked_unordered/*.c)
file(GLOB lfds7_misc ${lfds7}/lfds700_misc/*.c)

include_directories(${lfds7})
add_library(LFDS7
  ${lfds7_queue} ${lfds7_ring} ${lfds7_qbss} ${lfds7_stack} ${lfds7_freelist} ${lfds7_btree} ${lfds7_hash} ${lfds7_ordered_list} ${lfds7_unordered_list} ${lfds7_misc}
)

# Simulation library
##########################
set (SIMUSRC 
${OPENAIR1_DIR}/SIMULATION/TOOLS/random_channel.c
${OPENAIR1_DIR}/SIMULATION/TOOLS/rangen_double.c
${OPENAIR1_DIR}/SIMULATION/TOOLS/taus.c
${OPENAIR1_DIR}/SIMULATION/TOOLS/multipath_channel.c
${OPENAIR1_DIR}/SIMULATION/TOOLS/multipath_tv_channel.c
${OPENAIR1_DIR}/SIMULATION/TOOLS/abstraction.c
${OPENAIR1_DIR}/SIMULATION/TOOLS/channel_sim.c
${OPENAIR1_DIR}/SIMULATION/RF/rf.c
${OPENAIR1_DIR}/SIMULATION/RF/dac.c
${OPENAIR1_DIR}/SIMULATION/RF/adc.c
${OPENAIR_DIR}/targets/ARCH/rfsimulator/apply_channelmod.c
#${OPENAIR1_DIR}/SIMULATION/ETH_TRANSPORT/netlink_init.c
)

# Simulation library
##########################
add_library( SIMU SHARED ${SIMUSRC} )

add_library(SIMU_ETH
${OPENAIR1_DIR}/SIMULATION/ETH_TRANSPORT/netlink_init.c
${OPENAIR1_DIR}/SIMULATION/ETH_TRANSPORT/multicast_link.c
${OPENAIR1_DIR}/SIMULATION/ETH_TRANSPORT/socket.c
${OPENAIR1_DIR}/SIMULATION/ETH_TRANSPORT/bypass_session_layer.c
#${OPENAIR1_DIR}/SIMULATION/ETH_TRANSPORT/emu_transport.c
)

include_directories("${NFAPI_DIR}/nfapi/public_inc")
include_directories("${NFAPI_DIR}/common/public_inc")
include_directories("${NFAPI_DIR}/pnf/public_inc")
include_directories("${NFAPI_DIR}/nfapi/inc")
include_directories("${NFAPI_DIR}/sim_common/inc")
include_directories("${NFAPI_DIR}/pnf_sim/inc")


# System packages that are required
# We use either the cmake buildin, in ubuntu are in: /usr/share/cmake*/Modules/
# or cmake provide a generic interface to pkg-config that widely used
###################################
include(FindPkgConfig)

pkg_search_module(LIBXML2 libxml-2.0 REQUIRED)
include_directories(${LIBXML2_INCLUDE_DIRS})

pkg_search_module(LIBXSLT libxslt REQUIRED)
include_directories(${LIBXSLT_INCLUDE_DIRS})

pkg_search_module(OPENSSL openssl REQUIRED)
include_directories(${OPENSSL_INCLUDE_DIRS})

pkg_search_module(CONFIG libconfig REQUIRED)
include_directories(${CONFIG_INCLUDE_DIRS})

pkg_search_module(CRYPTO libcrypto REQUIRED)
include_directories(${CRYPTO_INCLUDE_DIRS})

#use native cmake method as this package is not in pkg-config
if (${RF_BOARD} STREQUAL "OAI_USRP")
  find_package(Boost REQUIRED)
  include_directories(${LIBBOOST_INCLUDE_DIR})

elseif (${RF_BOARD} STREQUAL "OAI_IRIS")
    include_directories("${OPENAIR_TARGETS}/ARCH/IRIS/USERSPACE/LIB/")
    include_directories("/usr/local/include/")
    set(HW_SOURCE ${HW_SOURCE}
            ${OPENAIR_TARGETS}/ARCH/IRIS/USERSPACE/LIB/iris_lib.cpp)
    LINK_DIRECTORIES("/usr/local/lib")
    set(option_HW_lib "-lSoapySDR -rdynamic -ldl")

endif (${RF_BOARD} STREQUAL "OAI_USRP")

pkg_search_module(OPENPGM openpgm-5.1 openpgm-5.2)
if(NOT ${OPENPGM_FOUND})
  message("PACKAGE openpgm-5.1 is required by binaries such as oaisim: will fail later if this target is built")
else()
  include_directories(${OPENPGM_INCLUDE_DIRS})
endif()

pkg_search_module(NETTLE nettle)
if(NOT ${NETTLE_FOUND})
  message( FATAL_ERROR "PACKAGE nettle not found: some targets will fail. Run build_oai -I again!")
else()
  include_directories(${NETTLE_INCLUDE_DIRS})
endif()

message ("NETTLE VERSION_INSTALLED  = ${NETTLE_VERSION}")

string(REGEX REPLACE "([0-9]+).*" "\\1" NETTLE_VERSION_MAJOR ${NETTLE_VERSION})
string(REGEX REPLACE "[0-9]+\\.([0-9]+).*" "\\1" NETTLE_VERSION_MINOR ${NETTLE_VERSION})
message ("NETTLE_VERSION_MAJOR = ${NETTLE_VERSION_MAJOR}")
message ("NETTLE_VERSION_MINOR = ${NETTLE_VERSION_MINOR}")

if ("${NETTLE_VERSION_MAJOR}" STREQUAL "" OR "${NETTLE_VERSION_MINOR}" STREQUAL "")
  message( FATAL_ERROR "The nettle version not detected properly. Try to run build_oai -I again" )
endif()

add_definitions("-DNETTLE_VERSION_MAJOR=${NETTLE_VERSION_MAJOR}")
add_definitions("-DNETTLE_VERSION_MINOR=${NETTLE_VERSION_MINOR}")

pkg_search_module(XPM xpm)
if(NOT ${XPM_FOUND})
  message("PACKAGE xpm not found: some targets will fail")
else()
  include_directories(${XPM_INCLUDE_DIRS})
endif()

# Atlas is required by some packages, but not found in pkg-config
# So, here are some hacks here. Hope this gets fixed in future!
if(EXISTS "/usr/include/atlas/cblas.h" OR EXISTS "/usr/include/cblas.h")
  include_directories("/usr/include/atlas")
  LINK_DIRECTORIES("/usr/lib/lapack")
  LINK_DIRECTORIES("/usr/lib64")
  LINK_DIRECTORIES("/usr/lib64/atlas") #Added because atlas libraries in CentOS 7 are here!

  if(EXISTS "/usr/lib64/libblas.so" OR EXISTS "/usr/lib/libblas.so") #Case for CentOS7
     list(APPEND ATLAS_LIBRARIES blas)

  else() # Case for Ubuntu
     list(APPEND ATLAS_LIBRARIES cblas)
  endif()

  if(EXISTS "/usr/lib/atlas/libtatlas.so" OR EXISTS "/usr/lib64/atlas/libtatlas.so") #Case for CentOS7
     list(APPEND ATLAS_LIBRARIES tatlas)
  else()
     list(APPEND ATLAS_LIBRARIES atlas) #Case for Ubuntu
  endif()

  list(APPEND ATLAS_LIBRARIES lapack)

# for ubuntu 17.10, directories are different
elseif(EXISTS "/usr/include/x86_64-linux-gnu/cblas.h")

  include_directories("/usr/include/x86_64-linux-gnu")
  LINK_DIRECTORIES("/usr/lib/x86_64-linux-gnu")
  list(APPEND ATLAS_LIBRARIES cblas)
  list(APPEND ATLAS_LIBRARIES atlas)
  list(APPEND ATLAS_LIBRARIES lapack)

else()
  message("No Blas/Atlas libs found, some targets will fail")
endif()

list(APPEND ATLAS_LIBRARIES lapack lapacke)

include_directories ("/usr/include/X11")
set(XFORMS_SOURCE
  ${OPENAIR1_DIR}/PHY/TOOLS/lte_phy_scope.c
  )
set(XFORMS_ENB_SOURCE
  ${OPENAIR1_DIR}/PHY/TOOLS/lte_enb_scope.c
  )
set(XFORMS_UE_SOURCE
  ${OPENAIR1_DIR}/PHY/TOOLS/lte_ue_scope.c
  )
set(XFORMS_SOURCE_NR
  ${OPENAIR1_DIR}/PHY/TOOLS/nr_phy_scope.c
  )
set(XFORMS_SOURCE_SOFTMODEM
  ${OPENAIR_TARGETS}/RT/USER/stats.c
  )
set(XFORMSINTERFACE_SOURCE
  ${OPENAIR1_DIR}/PHY/TOOLS/phy_scope_interface.c
  )
set(XFORMS_LIBRARIES "forms")

add_library(enbscope MODULE ${XFORMS_SOURCE} ${XFORMS_SOURCE_SOFTMODEM} ${XFORMS_ENB_SOURCE})
add_library(uescope MODULE ${XFORMS_SOURCE} ${XFORMS_SOURCE_SOFTMODEM} ${XFORMS_UE_SOURCE})
target_link_libraries(enbscope ${XFORMS_LIBRARIES})
target_link_libraries(uescope ${XFORMS_LIBRARIES})

add_library(gnbscope MODULE ${XFORMS_SOURCE_NR})
target_link_libraries(gnbscope ${XFORMS_LIBRARIES})


add_library(rfsimulator MODULE 
	${OPENAIR_TARGETS}/ARCH/rfsimulator/simulator.c
	)
target_link_libraries(rfsimulator SIMU ${ATLAS_LIBRARIES})

add_library(oai_iqplayer MODULE 
	${OPENAIR_TARGETS}/ARCH/iqplayer/iqplayer_lib.c
	)
set(CMAKE_MODULE_PATH "${OPENAIR_DIR}/cmake_targets/tools/MODULES" "${CMAKE_MODULE_PATH}")

#include T directory even if the T is off because T macros are in the code
#no matter what
include_directories("${OPENAIR_DIR}/common/utils/T")

if (${T_TRACER})
  set(T_SOURCE
      ${OPENAIR_DIR}/common/utils/T/T.c
      ${OPENAIR_DIR}/common/utils/T/local_tracer.c)
  set(T_LIB "rt")
endif (${T_TRACER})

#Some files in the T directory are generated.
#This rule and the following deal with it.
add_custom_command (
  OUTPUT ${OPENAIR_DIR}/common/utils/T/T_IDs.h
  COMMAND $(MAKE) clean
  COMMAND $(MAKE)
  COMMAND $(MAKE) check_vcd
  WORKING_DIRECTORY ${OPENAIR_DIR}/common/utils/T
  DEPENDS ${OPENAIR_DIR}/common/utils/T/T_messages.txt
          ${OPENAIR_DIR}/common/utils/LOG/vcd_signal_dumper.c
          ${OPENAIR_DIR}/common/utils/LOG/vcd_signal_dumper.h
  )

#This rule is specifically needed to generate T files
#before anything else in a project that uses the T.
#See below, there are some 'add_dependencies' showing that.
#Basically we create a custom target and we make other
#targets depend on it. That forces cmake to generate
#T files before anything else.
add_custom_target (
  generate_T
  DEPENDS ${OPENAIR_DIR}/common/utils/T/T_IDs.h
)

# Hack on a test of asn1c version (already dirty)
add_definitions(-DASN1_MINIMUM_VERSION=924)

#################################
# add executables for operation
#################################
add_library(minimal_lib
  ${OPENAIR_DIR}/common/utils/backtrace.c
  ${OPENAIR_DIR}/common/utils/LOG/log.c
  ${OPENAIR_DIR}/common/utils/minimal_stub.c
  ${T_SOURCE}
  )
target_link_libraries(minimal_lib pthread dl ${T_LIB} ${CONFIG_LIB})

add_executable(nfapi_test
  ${OPENAIR_DIR}/openair2/NR_PHY_INTERFACE/nfapi_5g_test.c
  )

add_executable(replay_node
  ${OPENAIR_TARGETS}/ARCH/rfsimulator/stored_node.c
  )
target_link_libraries (replay_node minimal_lib)

add_executable(measurement_display
  ${OPENAIR_DIR}/common/utils/threadPool/measurement_display.c)
target_link_libraries (measurement_display minimal_lib)

# lte-softmodem is both eNB and UE implementation
###################################################

add_executable(lte-softmodem
  ${OPENAIR_TARGETS}/RT/USER/rt_wrapper.c
  ${OPENAIR_TARGETS}/RT/USER/lte-enb.c
  ${OPENAIR_TARGETS}/RT/USER/lte-ru.c
  ${OPENAIR_TARGETS}/RT/USER/ru_control.c
  ${OPENAIR_TARGETS}/RT/USER/lte-softmodem.c
  ${OPENAIR_DIR}/executables/softmodem-common.c
  ${OPENAIR2_DIR}/ENB_APP/NB_IoT_interface.c
  ${OPENAIR1_DIR}/SIMULATION/TOOLS/taus.c
  ${OPENAIR_TARGETS}/COMMON/create_tasks.c
  ${OPENAIR_TARGETS}/COMMON/create_tasks_mbms.c
  ${OPENAIR_TARGETS}/ARCH/COMMON/common_lib.c
  ${OPENAIR_TARGETS}/ARCH/COMMON/record_player.c
  ${OPENAIR2_DIR}/RRC/NAS/nas_config.c
  ${OPENAIR2_DIR}/RRC/NAS/rb_config.c
  ${OPENAIR1_DIR}/SIMULATION/ETH_TRANSPORT/netlink_init.c
  ${OPENAIR1_DIR}/SIMULATION/ETH_TRANSPORT/multicast_link.c
  ${OPENAIR1_DIR}/SIMULATION/ETH_TRANSPORT/socket.c
  ${OPENAIR3_DIR}/NAS/UE/nas_ue_task.c
  ${OPENAIR_DIR}/common/utils/utils.c
  ${OPENAIR_DIR}/common/utils/system.c
  ${GTPU_need_ITTI}
  ${XFORMSINTERFACE_SOURCE}
  ${T_SOURCE}
  ${CONFIG_SOURCES}
  ${SHLIB_LOADER_SOURCES}
  )
add_dependencies(lte-softmodem rrc_flag s1ap_flag x2_flag oai_iqplayer)

target_link_libraries (lte-softmodem
  -Wl,--start-group
  RRC_LIB NR_RRC_LIB S1AP_LIB S1AP_ENB F1AP_LIB F1AP M2AP_LIB M2AP_ENB X2AP_LIB X2AP_ENB M3AP_LIB M3AP_ENB GTPV1U SECU_CN SECU_OSA UTIL HASHTABLE SCTP_CLIENT MME_APP UDP SCHED_LIB SCHED_RU_LIB 
  PHY_COMMON PHY PHY_RU LFDS L2 L2_LTE NFAPI_COMMON_LIB NFAPI_LIB NFAPI_VNF_LIB NFAPI_PNF_LIB NFAPI_USER_LIB LFDS7
  ${MSC_LIB} ${RAL_LIB} ${NAS_UE_LIB} ${ITTI_LIB} ${FLPT_MSG_LIB} ${ASYNC_IF_LIB} ${FLEXRAN_AGENT_LIB} ${FSPT_MSG_LIB} ${PROTO_AGENT_LIB}
  -Wl,--end-group z dl)
  
target_link_libraries (lte-softmodem ${LIBXML2_LIBRARIES})
target_link_libraries (lte-softmodem pthread m ${CONFIG_LIB} rt crypt ${CRYPTO_LIBRARIES} ${OPENSSL_LIBRARIES} ${NETTLE_LIBRARIES} sctp ${PROTOBUF_LIB}  ${CMAKE_DL_LIBS} ${LIBYAML_LIBRARIES})
target_link_libraries (lte-softmodem ${LIB_LMS_LIBRARIES})
target_link_libraries (lte-softmodem ${T_LIB})

add_executable(cu_test
  ${OPENAIR2_DIR}/LAYER2/PROTO_AGENT/cu_test.c
  ${OPENAIR2_DIR}/LAYER2/PROTO_AGENT/proto_agent_handler.c
  ${OPENAIR2_DIR}/LAYER2/PROTO_AGENT/proto_agent_common.c
  ${OPENAIR2_DIR}/LAYER2/PROTO_AGENT/proto_agent.c
  ${OPENAIR2_DIR}/LAYER2/PROTO_AGENT/proto_agent_net_comm.c
  ${OPENAIR2_DIR}/LAYER2/PROTO_AGENT/proto_agent_async.c
  ${T_SOURCE}
)
target_link_libraries(cu_test
  ${FLPT_MSG_LIB} ${ASYNC_IF_LIB} ${FSPT_MSG_LIB} ${PROTOBUF_LIB}
  ${PROTO_AGENT_LIB} pthread UTIL ${T_LIB} dl ${ITTI_LIB}
)

add_executable(du_test
  ${OPENAIR2_DIR}/LAYER2/PROTO_AGENT/du_test.c
  ${OPENAIR2_DIR}/LAYER2/PROTO_AGENT/proto_agent_handler.c
  ${OPENAIR2_DIR}/LAYER2/PROTO_AGENT/proto_agent_common.c
  ${OPENAIR2_DIR}/LAYER2/PROTO_AGENT/proto_agent.c
  ${OPENAIR2_DIR}/LAYER2/PROTO_AGENT/proto_agent_net_comm.c
  ${OPENAIR2_DIR}/LAYER2/PROTO_AGENT/proto_agent_async.c
  ${T_SOURCE}
)
target_link_libraries(du_test
  ${FLPT_MSG_LIB} ${ASYNC_IF_LIB} ${FSPT_MSG_LIB} ${PROTOBUF_LIB}
  ${PROTO_AGENT_LIB} pthread UTIL ${T_LIB} dl ${ITTI_LIB}
)

# lte-uesoftmodem is  UE implementation
#######################################

add_executable(lte-uesoftmodem
  ${OPENAIR_TARGETS}/RT/USER/rt_wrapper.c
  ${OPENAIR_TARGETS}/RT/USER/lte-ue.c
  ${OPENAIR_TARGETS}/RT/USER/lte-uesoftmodem.c
  ${OPENAIR_DIR}/executables/softmodem-common.c
  ${OPENAIR_TARGETS}/RT/USER/lte-ru.c
  ${OPENAIR_TARGETS}/RT/USER/ru_control.c
  ${OPENAIR_TARGETS}/RT/USER/rfsim.c
  ${OPENAIR_TARGETS}/COMMON/create_tasks_ue.c
  ${OPENAIR_TARGETS}/ARCH/COMMON/common_lib.c
  ${OPENAIR_TARGETS}/ARCH/COMMON/record_player.c
  ${OPENAIR2_DIR}/RRC/NAS/nas_config.c
  ${OPENAIR2_DIR}/RRC/NAS/rb_config.c
  ${OPENAIR1_DIR}/SIMULATION/ETH_TRANSPORT/netlink_init.c
  ${OPENAIR1_DIR}/SIMULATION/ETH_TRANSPORT/multicast_link.c
  ${OPENAIR1_DIR}/SIMULATION/ETH_TRANSPORT/socket.c
  ${OPENAIR3_DIR}/NAS/UE/nas_ue_task.c
  ${OPENAIR_DIR}/common/utils/utils.c
  ${OPENAIR_DIR}/common/utils/system.c
  ${XFORMSINTERFACE_SOURCE}
  ${T_SOURCE}
  ${CONFIG_SOURCES}
  ${SHLIB_LOADER_SOURCES}
  )

add_dependencies(lte-uesoftmodem rrc_flag s1ap_flag x2_flag)

if (NOT ${NOS1})
	target_compile_definitions(lte-uesoftmodem PRIVATE -DPDCP_USE_NETLINK)
endif()
target_link_libraries (lte-uesoftmodem
  -Wl,--start-group
  RRC_LIB S1AP_LIB S1AP_ENB X2AP_LIB X2AP_ENB M2AP_LIB M2AP_ENB M3AP_LIB M3AP_ENB F1AP F1AP_LIB
  GTPV1U SECU_CN SECU_OSA UTIL HASHTABLE SCTP_CLIENT MME_APP UDP SCHED_RU_LIB SCHED_UE_LIB PHY_COMMON
  PHY_UE PHY_RU LFDS L2_UE L2_LTE LFDS7 SIMU NFAPI_COMMON_LIB NFAPI_LIB NFAPI_PNF_LIB NFAPI_USER_LIB
  ${MSC_LIB} ${RAL_LIB} ${NAS_UE_LIB} ${ITTI_LIB} ${FLPT_MSG_LIB} ${ASYNC_IF_LIB} ${ATLAS_LIBRARIES}
  -Wl,--end-group z dl)

target_link_libraries (lte-uesoftmodem ${LIBXML2_LIBRARIES})
target_link_libraries (lte-uesoftmodem pthread m ${CONFIG_LIB} rt crypt ${CRYPTO_LIBRARIES} ${OPENSSL_LIBRARIES} ${NETTLE_LIBRARIES} sctp ${PROTOBUF_LIB}  ${CMAKE_DL_LIBS} ${LIBYAML_LIBRARIES} ${ATLAS_LIBRARIES})
target_link_libraries (lte-uesoftmodem ${LIB_LMS_LIBRARIES})
target_link_libraries (lte-uesoftmodem ${T_LIB})

# nr-softmodem
###################################################

add_executable(nr-softmodem
  ${rrc_h}
  ${nr_rrc_h}
  ${s1ap_h}
#  ${OPENAIR_BIN_DIR}/messages_xml.h
  ${OPENAIR_DIR}/executables/nr-gnb.c
  ${OPENAIR_DIR}/executables/nr-ru.c
  ${OPENAIR_DIR}/executables/nr-softmodem.c
  ${OPENAIR_DIR}/executables/softmodem-common.c
  ${OPENAIR1_DIR}/SIMULATION/TOOLS/taus.c
  ${OPENAIR_TARGETS}/ARCH/COMMON/common_lib.c
  ${OPENAIR_TARGETS}/ARCH/COMMON/record_player.c
  ${OPENAIR2_DIR}/RRC/NAS/nas_config.c
  ${OPENAIR2_DIR}/RRC/NAS/rb_config.c
  ${OPENAIR1_DIR}/SIMULATION/ETH_TRANSPORT/netlink_init.c
  ${OPENAIR_DIR}/common/utils/utils.c
  ${OPENAIR_DIR}/common/utils/system.c
  ${OPENAIR_DIR}/common/utils/nr/nr_common.c
  ${GTPU_need_ITTI}
  ${XFORMS_SOURCE_NR}
  ${T_SOURCE}
  ${CONFIG_SOURCES}
  ${SHLIB_LOADER_SOURCES}
  )

target_link_libraries (nr-softmodem
  -Wl,--start-group
  UTIL HASHTABLE SCTP_CLIENT UDP SCHED_LIB SCHED_RU_LIB SCHED_NR_LIB PHY_NR PHY PHY_COMMON PHY_NR_COMMON PHY_RU LFDS GTPV1U SECU_CN SECU_OSA
  ${ITTI_LIB} ${FLPT_MSG_LIB} ${ASYNC_IF_LIB} ${FLEXRAN_AGENT_LIB} LFDS7 ${MSC_LIB} ${RAL_LIB} ${NAS_UE_LIB} RRC_LIB NR_RRC_LIB 
  S1AP_LIB S1AP_ENB L2 L2_NR MAC_NR_COMMON NFAPI_COMMON_LIB NFAPI_LIB NFAPI_VNF_LIB NFAPI_PNF_LIB NFAPI_USER_LIB
  X2AP_LIB X2AP_ENB F1AP_LIB F1AP M2AP_LIB M2AP_ENB M3AP_LIB M3AP_ENB ${PROTO_AGENT_LIB} ${FSPT_MSG_LIB}
  -Wl,--end-group z dl)

target_link_libraries (nr-softmodem ${LIBXML2_LIBRARIES})
target_link_libraries (nr-softmodem pthread m ${CONFIG_LIB} rt crypt ${CRYPTO_LIBRARIES} ${OPENSSL_LIBRARIES} ${NETTLE_LIBRARIES} sctp  ${XFORMS_LIBRARIES} ${PROTOBUF_LIB}  ${CMAKE_DL_LIBS} ${LIBYAML_LIBRARIES} ${ATLAS_LIBRARIES})
target_link_libraries (nr-softmodem ${LIB_LMS_LIBRARIES})
target_link_libraries (nr-softmodem ${T_LIB})

add_dependencies( nr-softmodem ldpc_orig ldpc_optim ldpc_optim8seg ldpc )
# nr-uesoftmodem is  UE implementation
#######################################

add_executable(nr-uesoftmodem
  ${rrc_h}
  ${s1ap_h}
#  ${OPENAIR_BIN_DIR}/messages_xml.h
  ${OPENAIR_DIR}/common/utils/threadPool/thread-pool.c
  ${OPENAIR_DIR}/executables/nr-uesoftmodem.c
  ${OPENAIR_DIR}/executables/nr-ue.c
  ${OPENAIR_DIR}/executables/softmodem-common.c
  ${OPENAIR1_DIR}/SIMULATION/TOOLS/taus.c
  ${OPENAIR_TARGETS}/ARCH/COMMON/common_lib.c
  ${OPENAIR_TARGETS}/ARCH/COMMON/record_player.c
  ${OPENAIR2_DIR}/RRC/NAS/nas_config.c
  ${OPENAIR2_DIR}/LAYER2/NR_MAC_COMMON/nr_mac_common.c
  ${OPENAIR2_DIR}/RRC/NAS/rb_config.c
  ${OPENAIR1_DIR}/SIMULATION/ETH_TRANSPORT/netlink_init.c
  ${OPENAIR3_DIR}/NAS/UE/nas_ue_task.c
  ${OPENAIR_DIR}/common/utils/utils.c
  ${OPENAIR_DIR}/common/utils/system.c
  ${OPENAIR_DIR}/common/utils/nr/nr_common.c
  ${XFORMS_SOURCE_NR}
  ${T_SOURCE}
  ${UTIL_SRC}
  ${CONFIG_SOURCES}
  ${SHLIB_LOADER_SOURCES}
  )

target_link_libraries (nr-uesoftmodem
  -Wl,--start-group
  RRC_LIB NR_RRC_LIB SECU_CN SECU_OSA UTIL HASHTABLE SCTP_CLIENT UDP SCHED_RU_LIB SCHED_UE_LIB SCHED_NR_UE_LIB
  ${MSC_LIB} ${RAL_LIB} ${NAS_UE_LIB} ${ITTI_LIB} ${FLPT_MSG_LIB} ${ASYNC_IF_LIB} LFDS7 ${ATLAS_LIBRARIES} 
  PHY_COMMON PHY_NR_COMMON PHY_UE PHY_NR_UE PHY_RU LFDS L2_UE NR_L2_UE MAC_NR_COMMON S1AP_LIB S1AP_ENB
  NFAPI_COMMON_LIB NFAPI_LIB NFAPI_PNF_LIB NFAPI_USER_LIB
  -Wl,--end-group z dl)

target_link_libraries (nr-uesoftmodem ${LIBXML2_LIBRARIES})
target_link_libraries (nr-uesoftmodem pthread m ${CONFIG_LIB} rt crypt ${CRYPTO_LIBRARIES} ${OPENSSL_LIBRARIES} ${NETTLE_LIBRARIES} sctp  ${XFORMS_LIBRARIES} ${PROTOBUF_LIB}  ${CMAKE_DL_LIBS} ${LIBYAML_LIBRARIES} ${ATLAS_LIBRARIES})
target_link_libraries (nr-uesoftmodem ${LIB_LMS_LIBRARIES})
target_link_libraries (nr-uesoftmodem ${T_LIB})

add_dependencies( nr-uesoftmodem ldpc_orig ldpc_optim ldpc_optim8seg ldpc )

# USIM process
#################
#add_executable(usim
#  ${OPENAIR3_DIR}/NAS/TOOLS/usim_data.c
#  ${OPENAIR3_DIR}/NAS/USER/API/USIM/usim_api.c
#  ${OPENAIR3_DIR}/NAS/USER/API/USIM/aka_functions.c
#  ${OPENAIR3_DIR}/NAS/COMMON/UTIL/memory.c
#  ${OPENAIR3_DIR}/NAS/COMMON/UTIL/nas_log.c
#  ${OPENAIR3_DIR}/NAS/COMMON/UTIL/OctetString.c
#  ${OPENAIR3_DIR}/NAS/COMMON/UTIL/TLVEncoder.c
#  )
#target_link_libraries (usim ${NAS_LIB} UTIL ${ITTI_LIB} LFDS pthread rt nettle crypto m)

# ???
#####################
#add_executable(nvram
#  ${OPENAIR3_DIR}/NAS/TOOLS/ue_data.c
#  ${OPENAIR3_DIR}/NAS/COMMON/UTIL/memory.c
#  ${OPENAIR3_DIR}/NAS/COMMON/UTIL/nas_log.c
#  )
#target_link_libraries (nvram LIB_NAS_UE UTIL ${ITTI_LIB} LFDS pthread rt nettle crypto m)


###################################"
# Addexecutables for tests
####################################


# Unitary tests for each piece of L1: example, mbmssim is MBMS L1 simulator
#####################################

#special case for dlim TM4, which uses its own version of phy_scope code
add_executable(dlsim_tm4
  ${OPENAIR1_DIR}/SIMULATION/LTE_PHY/dlsim_tm4.c
  ${OPENAIR1_DIR}/PHY/TOOLS/lte_phy_scope_tm4.c
  ${OPENAIR_DIR}/common/utils/system.c
  ${T_SOURCE}
  )
target_link_libraries (dlsim_tm4
  -Wl,--start-group SIMU UTIL SCHED_LIB SCHED_RU_LIB PHY LFDS ${ITTI_LIB} -Wl,--end-group
  pthread m rt ${CONFIG_LIB} ${ATLAS_LIBRARIES} ${T_LIB}
  )

add_executable(polartest 
  ${OPENAIR1_DIR}/PHY/CODING/TESTBENCH/polartest.c
  ${OPENAIR_DIR}/common/utils/backtrace.c
  ${OPENAIR_DIR}/common/utils/nr/nr_common.c
  ${OPENAIR_DIR}/common/utils/system.c
  ${T_SOURCE}
  ${SHLIB_LOADER_SOURCES}
  )
target_link_libraries(polartest
  -Wl,--start-group UTIL SIMU PHY_COMMON PHY_NR PHY_NR_COMMON PHY_NR_UE CONFIG_LIB -Wl,--end-group
  m pthread ${ATLAS_LIBRARIES} dl
  )

add_executable(smallblocktest 
  ${OPENAIR1_DIR}/PHY/CODING/TESTBENCH/smallblocktest.c
  ${OPENAIR_DIR}/common/utils/backtrace.c
  ${OPENAIR_DIR}/common/utils/nr/nr_common.c
  ${OPENAIR_DIR}/common/utils/system.c
  ${T_SOURCE}
  ${SHLIB_LOADER_SOURCES}
)


target_link_libraries(smallblocktest
  -Wl,--start-group UTIL SIMU PHY_NR PHY_COMMON PHY_NR_COMMON CONFIG_LIB -Wl,--end-group
  m pthread ${ATLAS_LIBRARIES} dl
  )

add_executable(ldpctest  
  ${PHY_NR_CODINGIF}
  ${OPENAIR1_DIR}/PHY/CODING/TESTBENCH/ldpctest.c
  ${T_SOURCE}
  ${SHLIB_LOADER_SOURCES}
  )
add_dependencies( ldpctest ldpc_orig ldpc_optim ldpc_optim8seg ldpc ) 

target_link_libraries(ldpctest
  -Wl,--start-group UTIL SIMU PHY_NR PHY_COMMON PHY_NR_COMMON CONFIG_LIB -Wl,--end-group
  m pthread ${ATLAS_LIBRARIES} dl
  )

add_executable(nr_dlschsim  
  ${OPENAIR1_DIR}/SIMULATION/NR_PHY/dlschsim.c 
  ${OPENAIR_DIR}/common/utils/system.c
  ${UTIL_SRC}
  ${T_SOURCE}
  ${SHLIB_LOADER_SOURCES}
  )
target_link_libraries(nr_dlschsim 
  -Wl,--start-group UTIL SIMU PHY_COMMON PHY_NR_COMMON PHY_NR PHY_NR_UE SCHED_NR_LIB CONFIG_LIB MAC_NR_COMMON -Wl,--end-group
  m pthread ${ATLAS_LIBRARIES} ${T_LIB} ${ITTI_LIB} dl
  )

add_executable(nr_pbchsim  
  ${OPENAIR1_DIR}/SIMULATION/NR_PHY/pbchsim.c 
  ${OPENAIR_DIR}/common/utils/system.c
  ${UTIL_SRC}
  ${T_SOURCE}
  ${SHLIB_LOADER_SOURCES}
  )
target_link_libraries(nr_pbchsim
  -Wl,--start-group UTIL SIMU PHY_COMMON PHY_NR_COMMON PHY_NR PHY_NR_UE SCHED_NR_LIB CONFIG_LIB MAC_NR_COMMON -Wl,--end-group
  m pthread ${ATLAS_LIBRARIES} ${T_LIB} ${ITTI_LIB} dl
  )

#PUCCH ---> Prashanth
add_executable(nr_pucchsim  
  ${OPENAIR1_DIR}/SIMULATION/NR_PHY/pucchsim.c 
  ${OPENAIR_DIR}/common/utils/backtrace.c
  ${OPENAIR_DIR}/common/utils/nr/nr_common.c
  ${OPENAIR_DIR}/common/utils/system.c
  ${UTIL_SRC}
  ${T_SOURCE}
  ${SHLIB_LOADER_SOURCES}
  )
target_link_libraries(nr_pucchsim
  -Wl,--start-group UTIL SIMU PHY_COMMON PHY_NR_COMMON PHY_NR PHY_NR_UE SCHED_NR_LIB CONFIG_LIB MAC_NR_COMMON -Wl,--end-group
  m pthread ${ATLAS_LIBRARIES} ${T_LIB} ${ITTI_LIB} dl
  )

add_executable(nr_dlsim
  ${OPENAIR1_DIR}/SIMULATION/NR_PHY/dlsim.c
  ${OPENAIR_DIR}/common/utils/system.c
  ${OPENAIR_DIR}/common/utils/nr/nr_common.c
  ${OPENAIR_DIR}/executables/softmodem-common.c
  ${UTIL_SRC}
  ${T_SOURCE}
  ${SHLIB_LOADER_SOURCES}
  )   
target_link_libraries(nr_dlsim
  -Wl,--start-group UTIL SIMU PHY_COMMON PHY_NR_COMMON PHY_NR PHY_NR_UE SCHED_NR_LIB SCHED_NR_UE_LIB MAC_NR MAC_UE_NR MAC_NR_COMMON RRC_LIB NR_RRC_LIB CONFIG_LIB L2_NR -Wl,--end-group
  m pthread ${ATLAS_LIBRARIES} ${T_LIB} ${ITTI_LIB} dl
  )
target_compile_definitions(nr_dlsim PUBLIC -DPHYSICAL_SIMULATOR)

add_executable(nr_prachsim
  ${OPENAIR1_DIR}/SIMULATION/NR_PHY/prachsim.c 
  ${OPENAIR_DIR}/common/utils/system.c
  ${OPENAIR_DIR}/common/utils/nr/nr_common.c
  ${OPENAIR1_DIR}/SCHED_NR/phy_procedures_nr_common.c
  ${UTIL_SRC}
  ${T_SOURCE}
  ${SHLIB_LOADER_SOURCES})
target_link_libraries(nr_prachsim  
   -Wl,--start-group UTIL SIMU PHY_COMMON PHY_NR_COMMON PHY_NR PHY_RU PHY_NR_UE MAC_NR_COMMON SCHED_NR_LIB SCHED_NR_UE_LIB RRC_LIB NR_RRC_LIB L2_NR CONFIG_LIB -Wl,--end-group m pthread ${ATLAS_LIBRARIES} ${T_LIB} ${ITTI_LIB} dl)

add_executable(nr_ulschsim
  ${OPENAIR1_DIR}/SIMULATION/NR_PHY/ulschsim.c
  ${OPENAIR_DIR}/common/utils/system.c
  ${UTIL_SRC}
  ${T_SOURCE}
  ${SHLIB_LOADER_SOURCES}
  )
target_link_libraries(nr_ulschsim
  -Wl,--start-group UTIL SIMU PHY_COMMON PHY_NR_COMMON PHY_NR PHY_NR_UE SCHED_NR_LIB CONFIG_LIB MAC_NR_COMMON -Wl,--end-group
  m pthread ${ATLAS_LIBRARIES} ${T_LIB} ${ITTI_LIB} dl
  )

add_executable(nr_ulsim
  ${OPENAIR1_DIR}/SIMULATION/NR_PHY/ulsim.c
  ${OPENAIR_DIR}/common/utils/system.c
  ${OPENAIR_DIR}/common/utils/nr/nr_common.c
  ${OPENAIR_DIR}/executables/softmodem-common.c
  ${UTIL_SRC}
  ${T_SOURCE}
  ${SHLIB_LOADER_SOURCES}
  )
target_link_libraries(nr_ulsim
  -Wl,--start-group UTIL SIMU PHY_COMMON PHY_NR PHY_NR_COMMON PHY_NR_UE SCHED_NR_LIB SCHED_NR_UE_LIB MAC_NR MAC_UE_NR MAC_NR_COMMON RRC_LIB NR_RRC_LIB CONFIG_LIB L2_NR -Wl,--end-group
  m pthread ${ATLAS_LIBRARIES} ${T_LIB} ${ITTI_LIB} dl
  )
target_compile_definitions(nr_ulsim PUBLIC -DPHYSICAL_SIMULATOR)

foreach(myExe dlsim dlsim_tm7 ulsim pbchsim scansim mbmssim pdcchsim pucchsim prachsim syncsim)
  
  add_executable(${myExe}
    ${OPENAIR1_DIR}/SIMULATION/LTE_PHY/${myExe}.c
    ${OPENAIR_DIR}/common/utils/backtrace.c
    ${OPENAIR_DIR}/common/utils/system.c
    ${XFORMS_SOURCE}
    ${T_SOURCE}
    ${CONFIG_SOURCES}
    ${SHLIB_LOADER_SOURCES}
    ${NFAPI_USER_DIR}/nfapi.c
    )
  target_link_libraries (${myExe}
    -Wl,--start-group SIMU UTIL SCHED_LIB SCHED_RU_LIB SCHED_UE_LIB PHY_COMMON PHY_NR_COMMON PHY PHY_UE PHY_RU LFDS ${ITTI_LIB} LFDS7 -Wl,--end-group
    pthread m rt ${CONFIG_LIB} ${ATLAS_LIBRARIES}  ${XFORMS_LIBRARIES} ${T_LIB} dl
    )
   
endforeach(myExe)

add_executable(test_epc_generate_scenario
  ${OPENAIR3_DIR}/TEST/EPC_TEST/generate_scenario.c
  ${OPENAIR3_DIR}/TEST/EPC_TEST/generate_scenario.h
  ${OPENAIR2_DIR}/ENB_APP/enb_config.h
  ${OPENAIR2_DIR}/COMMON/commonDef.h
  ${OPENAIR2_DIR}/COMMON/messages_def.h
  ${OPENAIR3_DIR}/S1AP/s1ap_eNB_defs.h
  )
target_link_libraries (test_epc_generate_scenario
  -Wl,--start-group RRC_LIB S1AP_LIB S1AP_ENB X2AP_LIB X2AP_ENB M2AP_LIB M2AP_ENB M3AP_LIB M3AP_ENB F1AP_LIB F1AP GTPV1U LIB_NAS_UE SECU_CN UTIL HASHTABLE SCTP_CLIENT MME_APP UDP SCHED_LIB PHY LFDS ${ITTI_LIB} ${MSC_LIB} L2 -Wl,--end-group pthread m rt crypt sctp ${LIBXML2_LIBRARIES} ${LIBXSLT_LIBRARIES} ${CRYPTO_LIBRARIES} ${OPENSSL_LIBRARIES} ${NETTLE_LIBRARIES} ${CONFIG_LIB}
  )

add_executable(test_epc_play_scenario
  ${OPENAIR3_DIR}/TEST/EPC_TEST/play_scenario.c
  ${OPENAIR3_DIR}/TEST/EPC_TEST/play_scenario_decode.c
  ${OPENAIR3_DIR}/TEST/EPC_TEST/play_scenario_display.c
  ${OPENAIR3_DIR}/TEST/EPC_TEST/play_scenario_fsm.c
  ${OPENAIR3_DIR}/TEST/EPC_TEST/play_scenario_parse.c
  ${OPENAIR3_DIR}/TEST/EPC_TEST/play_scenario_s1ap.c
  ${OPENAIR3_DIR}/TEST/EPC_TEST/play_scenario_s1ap_compare_ie.c
  ${OPENAIR3_DIR}/TEST/EPC_TEST/play_scenario_s1ap_eNB_defs.h
  ${OPENAIR3_DIR}/TEST/EPC_TEST/play_scenario_sctp.c
  ${OPENAIR3_DIR}/TEST/EPC_TEST/play_scenario.h
  ${OPENAIR2_DIR}/COMMON/commonDef.h
  ${OPENAIR2_DIR}/COMMON/messages_def.h
  )
target_include_directories(test_epc_play_scenario PUBLIC /usr/local/share/asn1c)
target_link_libraries (test_epc_play_scenario
  -Wl,--start-group RRC_LIB S1AP_LIB X2AP_LIB X2AP_ENB M3AP_LIB M3AP_ENB F1AP_LIB F1AP GTPV1U LIB_NAS_UE SECU_CN UTIL HASHTABLE SCTP_CLIENT MME_APP UDP SCHED_LIB PHY_NR_COMMON PHY_COMMON PHY PHY_UE LFDS ${ITTI_LIB} ${MSC_LIB} -Wl,--end-group pthread m rt crypt sctp ${LIBXML2_LIBRARIES} ${LIBXSLT_LIBRARIES} ${CRYPTO_LIBRARIES} ${OPENSSL_LIBRARIES} ${NETTLE_LIBRARIES} ${CONFIG_LIB}
  )


#unitary tests for Core NEtwork pieces
#################################
foreach(myExe s1ap
    secu_knas_encrypt_eia1
    secu_kenb
    aes128_ctr_encrypt
    aes128_ctr_decrypt
    secu_knas_encrypt_eea2
    secu_knas secu_knas_encrypt_eea1
    kdf
    aes128_cmac_encrypt
    secu_knas_encrypt_eia2)
  add_executable(test_${myExe}
    ${OPENAIR3_DIR}/TEST/test_${myExe}.c
    )
  target_link_libraries (test_${myExe}
    -Wl,--start-group SECU_CN UTIL LFDS -Wl,--end-group m rt crypt ${CRYPTO_LIBRARIES} ${OPENSSL_LIBRARIES} ${NETTLE_LIBRARIES} ${CONFIG_LIB}
    )
endforeach(myExe)

# to be added
#../targets/TEST/PDCP/test_pdcp.c
#../targets/TEST/PDCP/with_rlc/test_pdcp_rlc.c

#ensure that the T header files are generated before targets depending on them
if (${T_TRACER})
  foreach(i
        #all "add_executable" definitions (except tests, rb_tool, updatefw)
        lte-softmodem lte-uesoftmodem nr-softmodem 
        nr-uesoftmodem dlsim dlsim_tm4 dlsim_tm7 
        ulsim pbchsim scansim mbmssim pdcchsim pucchsim prachsim
        syncsim nr_ulsim nr_dlsim nr_dlschsim nr_pbchsim nr_pucchsim
        nr_ulschsim ldpctest polartest smallblocktest cu_test du_test
        #all "add_library" definitions
        ITTI RRC_LIB NR_RRC_LIB S1AP_LIB S1AP_ENB X2AP_LIB X2AP_ENB M2AP_LIB M2AP_ENB M3AP_LIB M3AP_ENB F1AP_LIB F1AP 
        params_libconfig oai_exmimodevif oai_usrpdevif oai_bladerfdevif oai_lmssdrdevif oai_iqplayer
        oai_eth_transpro oai_mobipass tcp_bridge tcp_bridge_oai
        coding FLPT_MSG ASYNC_IF FLEXRAN_AGENT HASHTABLE MSC UTIL OMG_SUMO
        SECU_OSA SECU_CN SCHED_LIB SCHED_NR_LIB SCHED_RU_LIB SCHED_UE_LIB SCHED_NR_UE_LIB default_sched remote_sched RAL
        NFAPI_COMMON_LIB NFAPI_LIB NFAPI_PNF_LIB NFAPI_VNF_LIB NFAPI_USER_LIB
        PHY_COMMON PHY PHY_UE PHY_NR PHY_NR_COMMON PHY_NR_UE PHY_RU PHY_MEX
        L2 L2_LTE L2_NR L2_UE NR_L2_UE MAC_NR_COMMON MAC_NR MAC_UE_NR
        CN_UTILS GTPV1U SCTP_CLIENT MME_APP UDP LIB_NAS_UE NB_IoT LFDS LFDS7 SIMU SIMU_ETH OPENAIR0_LIB
        ldpc_orig ldpc_optim ldpc_optim8seg ldpc)
    if (TARGET ${i})
      add_dependencies(${i} generate_T)
    endif()
  endforeach(i)
endif (${T_TRACER})

##################################################
# Generated specific cases is not regular code
###############################################

################
# Kernel modules
###############
# Set compiler options for kernel modules
# we need to get out cmake to use the regular Linux Kernel process
# this is documented as https://www.kernel.org/doc/Documentation/kbuild/modules.txt
######################################

# retrieve the compiler options to send it to gccxml
get_directory_property(DirDefs COMPILE_DEFINITIONS )
foreach( d ${DirDefs} )
  set(module_cc_opt "${module_cc_opt} -D${d}")
endforeach()
get_directory_property( DirDefs INCLUDE_DIRECTORIES )
foreach( d ${DirDefs} )
  set(module_cc_opt "${module_cc_opt} -I${d}")
endforeach()

EXECUTE_PROCESS(COMMAND uname -r
  OUTPUT_VARIABLE os_release
  OUTPUT_STRIP_TRAILING_WHITESPACE)
SET(module_build_path /lib/modules/${os_release}/build)

function(make_driver name dir)
  file(MAKE_DIRECTORY ${OPENAIR_BIN_DIR}/${name})
  foreach(f  IN  ITEMS ${ARGN})
    list(APPEND src_path_list ${dir}/${f})
    string(REGEX REPLACE "c *$" "o" obj ${f})
    set(objs "${objs} ${obj}")
  endforeach()
  CONFIGURE_FILE(${OPENAIR_CMAKE}/tools/Kbuild.cmake ${OPENAIR_BIN_DIR}/${name}/Kbuild)
  add_custom_command(OUTPUT ${name}.ko
    COMMAND $(MAKE) -C ${module_build_path} M=${OPENAIR_BIN_DIR}/${name}
    WORKING_DIRECTORY ${OPENAIR_BIN_DIR}/${name}
    COMMENT "building ${module}.ko"
    VERBATIM
    SOURCES  ${src_path_list}
    )
  add_custom_target(${name} DEPENDS ${name}.ko)
endfunction(make_driver name dir src)

# nashmesh module
################
list(APPEND nasmesh_src device.c common.c ioctl.c classifier.c tool.c mesh.c)
set(module_cc_opt "${module_cc_opt} -DNAS_NETLINK -DPDCP_USE_NETLINK -D${MKVER}")
# legacy Makefile was using NAS_NETLINK flag, but other drivers the hereafter flag
# so, this cmake use OAI_NW_DRIVER_USE_NETLINK everywhere
if (OAI_NW_DRIVER_USE_NETLINK)
  list(APPEND nasmesh_src netlink.c)
endif()
make_driver(nasmesh  ${OPENAIR2_DIR}/NETWORK_DRIVER/MESH ${nasmesh_src})

# user space tool for configuring MESH IP driver
################
add_executable(rb_tool
  ${OPENAIR2_DIR}/NETWORK_DRIVER/MESH/constant.h
  ${OPENAIR2_DIR}/NETWORK_DRIVER/MESH/ioctl.h
  ${OPENAIR2_DIR}/NETWORK_DRIVER/MESH/rrc_nas_primitives.h
  ${OPENAIR2_DIR}/NETWORK_DRIVER/MESH/RB_TOOL/rb_tool.c
)
target_include_directories(rb_tool PRIVATE ${OPENAIR2_DIR}/NETWORK_DRIVER/MESH/)

# ???
####################
list(APPEND oai_nw_drv_src device.c common.c ioctl.c classifier.c tool.c)
if(OAI_NW_DRIVER_USE_NETLINK)
  list(APPEND oai_nw_drv_src netlink.c)
endif()
make_driver(oai_nw_drv ${OPENAIR2_DIR}/NETWORK_DRIVER/LTE ${oai_nw_drv_src})


# ue_ip: purpose ???
###############
list(APPEND ue_ip_src device.c common.c)
if(OAI_NW_DRIVER_USE_NETLINK)
  list(APPEND ue_ip_src netlink.c)
endif()
make_driver(ue_ip ${OPENAIR2_DIR}/NETWORK_DRIVER/UE_IP ${ue_ip_src})


foreach(file IN ITEMS ${OCT_FILES})
  string(REGEX REPLACE "oct *$" "cc" src ${file})
  add_custom_command(
    OUTPUT ${file}
    DEPENDS ${OCT_DIR}/${src} OPENAIR0_LIB
    COMMAND mkoctfile
    ARGS ${OCT_FLAGS} ${OCT_INCL} ${OCT_LIBS}
    ARGS -o ${file} ${OCT_DIR}/${src}
    COMMENT "Generating ${file}"
    VERBATIM
  )
endforeach(file)

ADD_CUSTOM_TARGET(oarf
   DEPENDS ${OCT_FILES}
)

include (${OPENAIR_DIR}/common/utils/telnetsrv/telnetsrv_CMakeLists.txt)<|MERGE_RESOLUTION|>--- conflicted
+++ resolved
@@ -1514,14 +1514,9 @@
   ${OPENAIR1_DIR}/PHY/TOOLS/lut.c
   ${PHY_POLARSRC}
   ${PHY_SMALLBLOCKSRC}
-<<<<<<< HEAD
   ${PHY_NR_CODINGIF}
   ${OPENAIR1_DIR}/PHY/NR_TRANSPORT/pucch_rx.c 
-=======
-  ${PHY_LDPCSRC}
-  ${OPENAIR1_DIR}/PHY/NR_TRANSPORT/pucch_rx.c
   ${OPENAIR1_DIR}/PHY/NR_TRANSPORT/nr_uci_tools_common.c
->>>>>>> 57a612c5
   )
   set(PHY_NR_UE_SRC
   ${OPENAIR1_DIR}/PHY/INIT/nr_parms.c
