--- conflicted
+++ resolved
@@ -2582,11 +2582,7 @@
 
 target_link_libraries (nr-uesoftmodem-nos1
   -Wl,--start-group
-<<<<<<< HEAD
-  RRC_LIB NR_RRC_LIB S1AP_LIB S1AP_ENB GTPV1U SECU_CN SECU_OSA UTIL HASHTABLE SCTP_CLIENT UDP SCHED_RU_LIB SCHED_UE_LIB SCHED_NR_UE_LIB PHY_COMMON PHY_NR_COMMON PHY_NR_UE PHY_UE PHY_RU LFDS NR_L2_UE MAC_NR_COMMON
-=======
-  RRC_LIB NR_RRC_LIB S1AP_LIB S1AP_ENB GTPV1U SECU_CN SECU_OSA UTIL HASHTABLE SCTP_CLIENT UDP SCHED_RU_LIB SCHED_UE_LIB SCHED_NR_UE_LIB PHY_COMMON PHY_NR_UE PHY_RU LFDS LTE_NR_L2_UE NR_L2_UE MAC_NR_COMMON
->>>>>>> 615f2787
+  RRC_LIB NR_RRC_LIB S1AP_LIB S1AP_ENB GTPV1U SECU_CN SECU_OSA UTIL HASHTABLE SCTP_CLIENT UDP SCHED_RU_LIB SCHED_UE_LIB SCHED_NR_UE_LIB PHY_COMMON PHY_NR_COMMON PHY_NR_UE PHY_RU LFDS LTE_NR_L2 NR_L2_UE MAC_NR_COMMON
   ${MSC_LIB} ${RAL_LIB} ${ITTI_LIB} ${FLPT_MSG_LIB} ${ASYNC_IF_LIB} LFDS7 ${ATLAS_LIBRARIES}
   -Wl,--end-group z dl)
 
@@ -2641,40 +2637,24 @@
 
 add_executable(polartest 
   ${OPENAIR1_DIR}/PHY/CODING/TESTBENCH/polartest.c
-<<<<<<< HEAD
   ${OPENAIR_DIR}/common/utils/backtrace.c
   ${OPENAIR_DIR}/common/utils/nr/nr_common.c)
-target_link_libraries(polartest SIMU PHY PHY_NR PHY_COMMON PHY_NR_COMMON m ${ATLAS_LIBRARIES})
-
-=======
   ${OPENAIR_DIR}/common/utils/system.c
   ${T_SOURCE}
   ${SHLIB_LOADER_SOURCES}
   )
 target_link_libraries(polartest
-  -Wl,--start-group UTIL SIMU PHY_COMMON PHY_NR PHY_NR_UE CONFIG_LIB -Wl,--end-group
+  -Wl,--start-group UTIL SIMU PHY_COMMON PHY_NR PHY_NR_COMMON PHY_NR_UE CONFIG_LIB -Wl,--end-group
   m pthread ${ATLAS_LIBRARIES} dl
   )
->>>>>>> 615f2787
 
 add_executable(smallblocktest 
   ${OPENAIR1_DIR}/PHY/CODING/TESTBENCH/smallblocktest.c
-<<<<<<< HEAD
-  ${OPENAIR_DIR}/common/utils/backtrace.c
   ${OPENAIR_DIR}/common/utils/nr/nr_common.c)
-target_link_libraries(smallblocktest SIMU PHY PHY_NR PHY_COMMON PHY_NR_COMMON m ${ATLAS_LIBRARIES})
-
-add_executable(ldpctest  
-  ${OPENAIR1_DIR}/PHY/CODING/TESTBENCH/ldpctest.c
-  ${OPENAIR_DIR}/common/utils/backtrace.c
-  ${OPENAIR_DIR}/common/utils/nr/nr_common.c)
-target_link_libraries(ldpctest SIMU PHY PHY_NR m ${ATLAS_LIBRARIES})
-=======
-  ${T_SOURCE}
-  ${SHLIB_LOADER_SOURCES}
-  )
+
+
 target_link_libraries(smallblocktest
-  -Wl,--start-group UTIL SIMU PHY_NR CONFIG_LIB -Wl,--end-group
+  -Wl,--start-group UTIL SIMU PHY_NR PHY_COMMON PHY_NR_COMMON CONFIG_LIB -Wl,--end-group
   m pthread ${ATLAS_LIBRARIES} dl
   )
 
@@ -2684,62 +2664,46 @@
   ${SHLIB_LOADER_SOURCES}
   )
 target_link_libraries(ldpctest
-  -Wl,--start-group UTIL SIMU PHY_NR CONFIG_LIB -Wl,--end-group
+  -Wl,--start-group UTIL SIMU PHY_NR PHY_COMMON PHY_NR_COMMON CONFIG_LIB -Wl,--end-group
   m pthread ${ATLAS_LIBRARIES} dl
   )
->>>>>>> 615f2787
 
 add_executable(nr_dlschsim  
   ${OPENAIR1_DIR}/SIMULATION/NR_PHY/dlschsim.c 
-  ${OPENAIR_DIR}/common/utils/system.c
-<<<<<<< HEAD
-  ${OPENAIR_DIR}/common/utils/nr/nr_common.c
-  ${T_SOURCE})
-  target_link_libraries(nr_dlschsim -Wl,--start-group UTIL SIMU PHY_COMMON PHY_NR_COMMON PHY_NR PHY_NR_UE SCHED_NR_LIB CONFIG_LIB MAC_NR_COMMON -Wl,--end-group m pthread ${ATLAS_LIBRARIES} ${T_LIB} dl)
-=======
-  ${UTIL_SRC}
-  ${T_SOURCE}
-  ${SHLIB_LOADER_SOURCES}
-  )
-target_link_libraries(nr_dlschsim 
-  -Wl,--start-group UTIL SIMU PHY_COMMON PHY_NR PHY_NR_UE SCHED_NR_LIB CONFIG_LIB MAC_NR_COMMON -Wl,--end-group
-  m pthread ${ATLAS_LIBRARIES} ${T_LIB} ${ITTI_LIB} dl
-  )
->>>>>>> 615f2787
-
-add_executable(nr_pbchsim  
-  ${OPENAIR1_DIR}/SIMULATION/NR_PHY/pbchsim.c 
-  ${OPENAIR_DIR}/common/utils/system.c
-<<<<<<< HEAD
-  ${OPENAIR_DIR}/common/utils/nr/nr_common.c
-  ${T_SOURCE})
-target_link_libraries(nr_pbchsim  -Wl,--start-group UTIL SIMU PHY_COMMON PHY_NR_COMMON PHY_NR PHY_NR_UE SCHED_NR_LIB CONFIG_LIB MAC_NR_COMMON -Wl,--end-group m pthread ${ATLAS_LIBRARIES} ${T_LIB} $(ITTI_LIB) dl)
-=======
-  ${UTIL_SRC}
-  ${T_SOURCE}
-  ${SHLIB_LOADER_SOURCES}
-  )
-target_link_libraries(nr_pbchsim
-  -Wl,--start-group UTIL SIMU PHY_COMMON PHY_NR PHY_NR_UE SCHED_NR_LIB CONFIG_LIB MAC_NR_COMMON -Wl,--end-group
-  m pthread ${ATLAS_LIBRARIES} ${T_LIB} ${ITTI_LIB} dl
-  )
->>>>>>> 615f2787
-
-#PUCCH ---> Prashanth
-add_executable(nr_pucchsim  
-  ${OPENAIR1_DIR}/SIMULATION/NR_PHY/pucchsim.c 
-<<<<<<< HEAD
-  ${OPENAIR_DIR}/common/utils/backtrace.c
-  ${OPENAIR_DIR}/common/utils/nr/nr_common.c
-=======
->>>>>>> 615f2787
   ${OPENAIR_DIR}/common/utils/system.c
   ${UTIL_SRC}
   ${T_SOURCE}
   ${SHLIB_LOADER_SOURCES}
   )
+target_link_libraries(nr_dlschsim 
+  -Wl,--start-group UTIL SIMU PHY_COMMON PHY_NR_COMMON PHY_NR PHY_NR_UE SCHED_NR_LIB CONFIG_LIB MAC_NR_COMMON -Wl,--end-group
+  m pthread ${ATLAS_LIBRARIES} ${T_LIB} ${ITTI_LIB} dl
+  )
+
+add_executable(nr_pbchsim  
+  ${OPENAIR1_DIR}/SIMULATION/NR_PHY/pbchsim.c 
+  ${OPENAIR_DIR}/common/utils/system.c
+  ${UTIL_SRC}
+  ${T_SOURCE}
+  ${SHLIB_LOADER_SOURCES}
+  )
+target_link_libraries(nr_pbchsim
+  -Wl,--start-group UTIL SIMU PHY_COMMON PHY_NR_COMMON PHY_NR PHY_NR_UE SCHED_NR_LIB CONFIG_LIB MAC_NR_COMMON -Wl,--end-group
+  m pthread ${ATLAS_LIBRARIES} ${T_LIB} ${ITTI_LIB} dl
+  )
+
+#PUCCH ---> Prashanth
+add_executable(nr_pucchsim  
+  ${OPENAIR1_DIR}/SIMULATION/NR_PHY/pucchsim.c 
+  ${OPENAIR_DIR}/common/utils/backtrace.c
+  ${OPENAIR_DIR}/common/utils/nr/nr_common.c
+  ${OPENAIR_DIR}/common/utils/system.c
+  ${UTIL_SRC}
+  ${T_SOURCE}
+  ${SHLIB_LOADER_SOURCES}
+  )
 target_link_libraries(nr_pucchsim
-  -Wl,--start-group UTIL SIMU PHY_COMMON PHY_NR PHY_NR_UE SCHED_NR_LIB CONFIG_LIB MAC_NR_COMMON -Wl,--end-group
+  -Wl,--start-group UTIL SIMU PHY_COMMON PHY_NR_COMMON PHY_NR PHY_NR_UE SCHED_NR_LIB CONFIG_LIB MAC_NR_COMMON -Wl,--end-group
   m pthread ${ATLAS_LIBRARIES} ${T_LIB} ${ITTI_LIB} dl
   )
 #PUCCH ---> Prashanth
@@ -2749,18 +2713,13 @@
   ${OPENAIR_DIR}/common/utils/system.c
   ${OPENAIR_DIR}/common/utils/nr/nr_common.c
   ${UTIL_SRC}
-<<<<<<< HEAD
-  ${T_SOURCE})
-target_link_libraries(nr_dlsim  -Wl,--start-group UTIL SIMU PHY_COMMON PHY_NR PHY_NR_UE SCHED_NR_LIB SCHED_NR_UE_LIB MAC_NR MAC_UE_NR MAC_NR_COMMON RRC_LIB NR_RRC_LIB CONFIG_LIB L2_NR -Wl,--end-group m pthread ${ATLAS_LIBRARIES} ${T_LIB} ${ITTI_LIB} dl)
-=======
   ${T_SOURCE}
   ${SHLIB_LOADER_SOURCES}
   )   
 target_link_libraries(nr_dlsim
-  -Wl,--start-group UTIL SIMU PHY_COMMON PHY_NR PHY_NR_UE SCHED_NR_LIB SCHED_NR_UE_LIB MAC_NR MAC_UE_NR MAC_NR_COMMON RRC_LIB NR_RRC_LIB CONFIG_LIB L2_NR -Wl,--end-group
+  -Wl,--start-group UTIL SIMU PHY_COMMON PHY_NR_COMMON PHY_NR PHY_NR_UE SCHED_NR_LIB SCHED_NR_UE_LIB MAC_NR MAC_UE_NR MAC_NR_COMMON RRC_LIB NR_RRC_LIB CONFIG_LIB L2_NR -Wl,--end-group
   m pthread ${ATLAS_LIBRARIES} ${T_LIB} ${ITTI_LIB} dl
   )
->>>>>>> 615f2787
 
 add_executable(nr_prachsim
   ${OPENAIR1_DIR}/SIMULATION/NR_PHY/prachsim.c 
@@ -2775,27 +2734,16 @@
   ${OPENAIR1_DIR}/SIMULATION/NR_PHY/ulschsim.c
   ${OPENAIR_DIR}/common/utils/system.c
   ${UTIL_SRC}
-<<<<<<< HEAD
-  ${OPENAIR_DIR}/common/utils/nr/nr_common.c
-  ${T_SOURCE})
-target_link_libraries(nr_ulschsim -Wl,--start-group UTIL SIMU PHY_COMMON PHY_NR PHY_NR_UE SCHED_NR_LIB CONFIG_LIB MAC_NR_COMMON -Wl,--end-group m pthread ${ATLAS_LIBRARIES} ${T_LIB} ${ITTI_LIB} dl)
+  ${T_SOURCE}
+  ${SHLIB_LOADER_SOURCES}
+  )
+target_link_libraries(nr_ulschsim
+  -Wl,--start-group UTIL SIMU PHY_COMMON PHY_NR_COMMON PHY_NR PHY_NR_UE SCHED_NR_LIB CONFIG_LIB MAC_NR_COMMON -Wl,--end-group
+  m pthread ${ATLAS_LIBRARIES} ${T_LIB} ${ITTI_LIB} dl
+  )
 
 add_executable(nr_ulsim
   ${OPENAIR1_DIR}/SIMULATION/NR_PHY/ulsim.c
-  ${OPENAIR_DIR}/common/utils/backtrace.c
-  ${OPENAIR_DIR}/common/utils/nr/nr_common.c
-=======
-  ${T_SOURCE}
-  ${SHLIB_LOADER_SOURCES}
-  )
-target_link_libraries(nr_ulschsim
-  -Wl,--start-group UTIL SIMU PHY_COMMON PHY_NR PHY_NR_UE SCHED_NR_LIB CONFIG_LIB MAC_NR_COMMON -Wl,--end-group
-  m pthread ${ATLAS_LIBRARIES} ${T_LIB} ${ITTI_LIB} dl
-  )
-
-add_executable(nr_ulsim
-  ${OPENAIR1_DIR}/SIMULATION/NR_PHY/ulsim.c
->>>>>>> 615f2787
   ${OPENAIR_DIR}/common/utils/system.c
   ${UTIL_SRC}
   ${T_SOURCE}
