--- conflicted
+++ resolved
@@ -2059,24 +2059,6 @@
 
 #ensure that the T header files are generated before targets depending on them
 if (${T_TRACER})
-<<<<<<< HEAD
-  add_dependencies(lte-softmodem generate_T)
-  add_dependencies(lte-softmodem-nos1 generate_T)
-  add_dependencies(rrh_gw generate_T)
-  add_dependencies(oaisim generate_T)
-  add_dependencies(dlsim generate_T)
-  add_dependencies(dlsim_tm4 generate_T)
-  add_dependencies(dlsim_tm4_feedback generate_T)
-  add_dependencies(dlsim_tm7 generate_T)
-  add_dependencies(ulsim generate_T)
-  add_dependencies(pbchsim generate_T)
-  add_dependencies(scansim generate_T)
-  add_dependencies(mbmssim generate_T)
-  add_dependencies(pdcchsim generate_T)
-  add_dependencies(pucchsim generate_T)
-  add_dependencies(prachsim generate_T)
-  add_dependencies(syncsim generate_T)
-=======
   foreach(i
         #all "add_executable" definitions (except tests, rb_tool, updatefw)
         lte-softmodem lte-softmodem-nos1 rrh_gw oaisim oaisim_nos1
@@ -2093,7 +2075,6 @@
       add_dependencies(${i} generate_T)
     endif()
   endforeach(i)
->>>>>>> bd173433
 endif (${T_TRACER})
 
 ##################################################
