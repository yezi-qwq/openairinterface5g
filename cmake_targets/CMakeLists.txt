--- conflicted
+++ resolved
@@ -878,11 +878,8 @@
 add_boolean_option(UE_EXPANSION             False         "enable UE_EXPANSION with max 256 UE")
 add_boolean_option(PHY_TX_THREAD            False         "enable UE_EXPANSION with max 256 UE")
 add_boolean_option(PRE_SCD_THREAD           False         "enable UE_EXPANSION with max 256 UE")
-<<<<<<< HEAD
 add_boolean_option(UESIM_EXPANSION          False         "enable UESIM_EXPANSION with max 256 UE")
 add_boolean_option(ITTI_SIM                 False         "enable itti simulator")
-=======
->>>>>>> 68619cae
 
 ########################
 # Include order
