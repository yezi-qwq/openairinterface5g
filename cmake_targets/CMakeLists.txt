--- conflicted
+++ resolved
@@ -451,10 +451,7 @@
 
 compile_asn1("${RRC_GRAMMAR}" "${rrc_cmd}" rrc_flag)
 
-<<<<<<< HEAD
-=======
 file(GLOB rrc_source ${RRC_FULL_DIR}/*.c)
->>>>>>> b04731d7
 add_library(RRC_LIB ${rrc_source}
     ${OPENAIR2_DIR}/RRC/LTE/MESSAGES/asn1_msg.c
     ${OPENAIR2_DIR}/RRC/LTE/MESSAGES/asn1_msg_NB_IoT.c)
@@ -602,31 +599,13 @@
 set(M2AP_C_DIR ${asn1_generated_dir}/M2AP_${M2AP_RELEASE})
 
 # Warning: if you modify ASN.1 source file to generate new C files, cmake should be re-run instead of make
-<<<<<<< HEAD
-if (${RU} STREQUAL 0)
-  execute_process(
-    COMMAND ${OPENAIR_CMAKE}/tools/make_asn1c_includes.sh  "M2AP_" "-fno-include-deps " "${M2AP_C_DIR}" "${M2AP_ASN_DIR}/${M2AP_ASN_FILES}"
-    RESULT_VARIABLE ret)
-  if (NOT ${ret} STREQUAL 0)
-    message(FATAL_ERROR "${ret}: error")
-  endif (NOT ${ret} STREQUAL 0)
-endif (${RU} STREQUAL 0)
-=======
+
 set(m2ap_cmd ${OPENAIR_CMAKE}/tools/make_asn1c_includes.sh  "M2AP_" "-fno-include-deps -DEMIT_ASN_DEBUG=1" "${M2AP_C_DIR}")
->>>>>>> b04731d7
+
 
 compile_asn1("${M2AP_ASN_DIR}/${M2AP_ASN_FILES}" "${m2ap_cmd}"  m2_flag)
 file(GLOB M2AP_source ${M2AP_C_DIR}/*.c)
-<<<<<<< HEAD
-
-add_custom_target (
-  m2_flag ALL
-  COMMAND ${OPENAIR_CMAKE}/tools/make_asn1c_includes.sh  "M2AP_" "-fno-include-deps " "${M2AP_C_DIR}" "${M2AP_ASN_DIR}/${M2AP_ASN_FILES}"
-  DEPENDS ${M2AP_ASN_DIR}/${M2AP_ASN_FILES}
-  )
-
-=======
->>>>>>> b04731d7
+
 add_library(M2AP_LIB
   ${M2AP_source}
   ${M2AP_DIR}/m2ap_common.c
@@ -778,37 +757,7 @@
   ${F1AP_ASN_DIR}/F1AP-Containers.asn
   )
 
-<<<<<<< HEAD
-if (${RU} STREQUAL 0)
-  set(F1AP_ASN_GENERATED_C_DIR ${asn1_generated_dir}/F1AP_${ASN1RELDIR})
-  execute_process(
-    COMMAND ${OPENAIR_CMAKE}/tools/make_asn1c_includes.sh "F1AP_" "-findirect-choice -fno-include-deps" ${F1AP_ASN_GENERATED_C_DIR} ${F1AP_ASN_FILES}
-    RESULT_VARIABLE ret
-    )
-  
-  if (NOT ${ret} STREQUAL 0)
-    message(FATAL_ERROR "asn1c: error")
-  endif (NOT ${ret} STREQUAL 0)
-  
-  add_custom_target (
-    f1_flag ALL
-    COMMAND ${OPENAIR_CMAKE}/tools/make_asn1c_includes.sh "F1AP_" "-findirect-choice -fno-include-deps" ${F1AP_ASN_GENERATED_C_DIR} ${F1AP_ASN_FILES}
-    DEPENDS ${F1AP_ASN_FILES}
-    )
-  file(GLOB F1AP_ASN_GENERATED_C_FILES ${F1AP_ASN_GENERATED_C_DIR}/*.c)
-  add_library(F1AP_LIB
-    ${F1AP_ASN_GENERATED_C_FILES}
-    )
-  add_dependencies (F1AP_LIB  f1_flag)
-  
-  include_directories ("${F1AP_ASN_GENERATED_C_DIR}")
-  include_directories ("${F1AP_DIR}")
-  
-  file(GLOB F1AP_C_FILES ${F1AP_DIR}/*.c)
-  add_library(F1AP ${F1AP_C_FILES} )
-  
-endif (${RU} STREQUAL 0)
-=======
+
 set(F1AP_ASN_GENERATED_C_DIR ${asn1_generated_dir}/F1AP_${ASN1RELDIR})
 
 set(f1_cmd ${OPENAIR_CMAKE}/tools/make_asn1c_includes.sh "F1AP_" "-findirect-choice -fno-include-deps" "${F1AP_ASN_GENERATED_C_DIR}")
@@ -826,7 +775,7 @@
 
 file(GLOB F1AP_C_FILES ${F1AP_DIR}/*.c)
 add_library(F1AP ${F1AP_C_FILES} )
->>>>>>> b04731d7
+
 
 # Hardware dependant options
 ###################################
