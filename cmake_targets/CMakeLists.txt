--- conflicted
+++ resolved
@@ -233,20 +233,12 @@
 add_boolean_option(PDCP_MSG_PRINT      False "print PDCP messages to /tmp/pdcp.log")
 add_boolean_option(DEBUG_PDCP_PAYLOAD  False "print PDCP PDU to stdout")  # if true, make sure that global and PDCP log levels are trace 
 add_boolean_option(DEBUG_MAC_INTERFACE False "print MAC-RLC PDU exchange to stdout") # if true, make sure that global and PDCP log levels are trace 
-<<<<<<< HEAD
-add_boolean_option(TRACE_RLC_PAYLOAD False "print RLC PDU to stdout") # if true, make sure that global and PDCP log levels are trace 
-add_boolean_option(TEST_OMG False "???")
-add_boolean_option(DEBUG_OMG False "???")
-add_boolean_option(XFORMS False "This adds the possibility to see the signal oscilloscope")
-add_boolean_option(PRINT_STATS False "This adds the possibility to see the status")
-add_boolean_option(T_TRACER False "Activate the T tracer, a debugging/monitoring framework" )
-=======
 add_boolean_option(TRACE_RLC_PAYLOAD   False "print RLC PDU to stdout") # if true, make sure that global and PDCP log levels are trace 
 add_boolean_option(TEST_OMG            False "???")
 add_boolean_option(DEBUG_OMG           False "???")
 add_boolean_option(XFORMS              False "This adds the possibility to see the signal oscilloscope")
 add_boolean_option(PRINT_STATS         False "This adds the possibility to see the status")
->>>>>>> ec905e7c
+add_boolean_option(T_TRACER False "Activate the T tracer, a debugging/monitoring framework" )
 
 add_boolean_option(DEBUG_CONSOLE False "makes debugging easier, disables stdout/stderr buffering")
 
