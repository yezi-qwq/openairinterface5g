--- conflicted
+++ resolved
@@ -3142,13 +3142,7 @@
   -Wl,--start-group
   RRC_LIB NR_RRC_LIB NGAP_LIB NGAP_GNB SECU_CN SECU_OSA UTIL HASHTABLE SCTP_CLIENT UDP SCHED_RU_LIB SCHED_UE_LIB SCHED_NR_UE_LIB
   PHY_COMMON PHY_NR_COMMON PHY_UE PHY_NR_UE PHY_RU LFDS NR_L2_UE L2_UE_LTE_NR MAC_NR_COMMON NFAPI_COMMON_LIB NFAPI_LIB NFAPI_PNF_LIB
-<<<<<<< HEAD
-  NFAPI_USER_LIB MISC_NFAPI_NR_LIB S1AP_LIB S1AP_ENB ${PROTO_AGENT_LIB} ${FSPT_MSG_LIB}
-  ${MSC_LIB} ${RAL_LIB} ${NAS_UE_LIB} ${ITTI_LIB} ${FLPT_MSG_LIB} ${ASYNC_IF_LIB} LFDS7 ${ATLAS_LIBRARIES} 
-  NFAPI_USER_LIB S1AP_LIB S1AP_ENB
-=======
-  NFAPI_USER_LIB S1AP_LIB S1AP_ENB ${PROTO_AGENT_LIB} ${FSPT_MSG_LIB} ${NAS_SIM_LIB}
->>>>>>> b6febe21
+  NFAPI_USER_LIB MISC_NFAPI_NR_LIB S1AP_LIB S1AP_ENB ${PROTO_AGENT_LIB} ${FSPT_MSG_LIB} ${NAS_SIM_LIB}
   ${MSC_LIB} ${RAL_LIB} ${NAS_UE_LIB} ${ITTI_LIB} ${FLPT_MSG_LIB} ${ASYNC_IF_LIB} LFDS7 ${ATLAS_LIBRARIES} LIB_5GNAS_GNB
   -Wl,--end-group z dl)
 
