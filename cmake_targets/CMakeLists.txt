--- conflicted
+++ resolved
@@ -1884,7 +1884,7 @@
 
 set(L2_NR_SRC
   ${NR_RLC_SRC}
-  ${NR_PDCP_SRC}
+#  ${NR_PDCP_SRC}
   ${NR_RRC_DIR}/rrc_gNB.c
   ${NR_RRC_DIR}/nr_rrc_common.c
   ${NR_RRC_DIR}/L2_nr_interface.c
@@ -1919,7 +1919,7 @@
   
 set(NR_L2_SRC_UE
   ${NR_RLC_SRC}
-  ${NR_PDCP_SRC}
+#  ${NR_PDCP_SRC}
   ${NR_UE_RRC_DIR}/L2_interface_ue.c
   ${NR_UE_RRC_DIR}/main_ue.c
   ${NR_UE_RRC_DIR}/rrc_UE.c
@@ -2870,11 +2870,7 @@
   -Wl,--start-group
   UTIL HASHTABLE SCTP_CLIENT UDP SCHED_LIB SCHED_RU_LIB SCHED_NR_LIB PHY_NR PHY PHY_COMMON PHY_NR_COMMON PHY_RU LFDS NR_GTPV1U SECU_CN SECU_OSA
   ${ITTI_LIB} ${FLPT_MSG_LIB} ${ASYNC_IF_LIB} ${FLEXRAN_AGENT_LIB} LFDS7 ${MSC_LIB} ${RAL_LIB} ${NAS_UE_LIB} RRC_LIB NR_RRC_LIB 
-<<<<<<< HEAD
   NGAP_LIB NGAP_GNB S1AP_LIB S1AP_ENB L2 L2_NR MAC_NR_COMMON NFAPI_COMMON_LIB NFAPI_LIB NFAPI_VNF_LIB NFAPI_PNF_LIB NFAPI_USER_LIB
-=======
-  S1AP_LIB S1AP_ENB L2_LTE_NR L2_NR MAC_NR_COMMON NFAPI_COMMON_LIB NFAPI_LIB NFAPI_VNF_LIB NFAPI_PNF_LIB NFAPI_USER_LIB
->>>>>>> 3a7ac982
   X2AP_LIB X2AP_ENB F1AP_LIB F1AP M2AP_LIB M2AP_ENB M3AP_LIB M3AP_ENB ${PROTO_AGENT_LIB} ${FSPT_MSG_LIB}
   -Wl,--end-group z dl)
 
