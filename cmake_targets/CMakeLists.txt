#/*
# * Licensed to the OpenAirInterface (OAI) Software Alliance under one or more
# * contributor license agreements.  See the NOTICE file distributed with
# * this work for additional information regarding copyright ownership.
# * The OpenAirInterface Software Alliance licenses this file to You under
# * the OAI Public License, Version 1.1  (the "License"); you may not use this file
# * except in compliance with the License.
# * You may obtain a copy of the License at
# *
# *      http://www.openairinterface.org/?page_id=698
# *
# * Unless required by applicable law or agreed to in writing, software
# * distributed under the License is distributed on an "AS IS" BASIS,
# * WITHOUT WARRANTIES OR CONDITIONS OF ANY KIND, either express or implied.
# * See the License for the specific language governing permissions and
# * limitations under the License.
# *-------------------------------------------------------------------------------
# * For more information about the OpenAirInterface (OAI) Software Alliance:
# *      contact@openairinterface.org
# */

# Author: laurent THOMAS, Lionel GAUTHIER

cmake_minimum_required (VERSION 2.8)

#############################################
# Base directories, compatible with legacy OAI building
################################################
set (OPENAIR_DIR     $ENV{OPENAIR_DIR})
set (NFAPI_DIR       ${OPENAIR_DIR}/nfapi/open-nFAPI)
set (NFAPI_USER_DIR  ${OPENAIR_DIR}/nfapi/oai_integration)
set (OPENAIR1_DIR    ${OPENAIR_DIR}/openair1)
set (OPENAIR2_DIR    ${OPENAIR_DIR}/openair2)
set (OPENAIR3_DIR    ${OPENAIR_DIR}/openair3)
set (OPENAIR_TARGETS ${OPENAIR_DIR}/targets)
set (OPENAIR3_DIR    ${OPENAIR_DIR}/openair3)
set (OPENAIR_CMAKE   ${OPENAIR_DIR}/cmake_targets)
set (OPENAIR_BIN_DIR ${CMAKE_CURRENT_BINARY_DIR}${CMAKE_FILES_DIRECTORY})

project (OpenAirInterface)

###########################################
# macros to define options as there is numerous options in oai
################################################
macro(add_option name val helpstr)
  if(DEFINED ${name})
    set(value ${${name}})
  else(DEFINED ${name})
    set(value ${val})
  endif()
  set(${name} ${value} CACHE STRING "${helpstr}")
  add_definitions("-D${name}=${value}")
endmacro(add_option)

macro(add_boolean_option name val helpstr)
  if(DEFINED ${name})
    set(value ${${name}})
  else(DEFINED ${name})
    set(value ${val})
  endif()
  set(${name} ${value} CACHE STRING "${helpstr}")
  set_property(CACHE ${name} PROPERTY TYPE BOOL)
  if (${value})
    add_definitions("-D${name}")
  endif (${value})
endmacro(add_boolean_option)

macro(add_integer_option name val helpstr)
  if(DEFINED ${name})
    set(value ${${name}})
  else(DEFINED ${name})
    set(value ${val})
  endif()
  set(${name} ${value} CACHE STRING "${helpstr}")
  add_definitions("-D${name}=${value}")
endmacro(add_integer_option)

macro(add_list1_option name val helpstr)
  if(DEFINED ${name})
    set(value ${${name}})
  else(DEFINED ${name})
    set(value ${val})
  endif()
  set(${name} ${value} CACHE STRING "${helpstr}")
  set_property(CACHE ${name} PROPERTY STRINGS ${ARGN})
  if(NOT "${value}" STREQUAL "False")
    add_definitions("-D${name}=${value}")
  endif()
endmacro(add_list1_option)

macro(add_list2_option name val helpstr)
  if(DEFINED ${name})
    set(value ${${name}})
  else(DEFINED ${name})
    set(value ${val})
  endif()
  set(${name} ${value} CACHE STRING "${helpstr}")
  set_property(CACHE ${name} PROPERTY STRINGS ${ARGN})
  if(NOT "${value}" STREQUAL "False")
    add_definitions("-D${value}=1")
  endif()
endmacro(add_list2_option)

macro(add_list_string_option name val helpstr)
  if(DEFINED ${name})
    set(value ${${name}})
  else(DEFINED ${name})
    set(value ${val})
  endif()
  set(${name} ${value} CACHE STRING "${helpstr}")
  set_property(CACHE ${name} PROPERTY STRINGS ${ARGN})
  if(NOT "${value}" STREQUAL "False")
    add_definitions("-D${name}=\"${value}\"")
  endif()
endmacro(add_list_string_option)

function(make_version VERSION_VALUE)
  math(EXPR RESULT "0")
  foreach (ARG ${ARGN})
    math(EXPR RESULT "${RESULT} * 16 + ${ARG}")
  endforeach()
  set(${VERSION_VALUE} "${RESULT}" PARENT_SCOPE)
endfunction()
####################################################
# compilation flags
#############################################

#set(CMAKE_BUILD_TYPE "Debug")
if (CMAKE_BUILD_TYPE STREQUAL "")
   set(CMAKE_BUILD_TYPE "RelWithDebInfo")
endif()
message("CMAKE_BUILD_TYPE is ${CMAKE_BUILD_TYPE}")
add_list_string_option(CMAKE_BUILD_TYPE "RelWithDebInfo" "Choose the type of build, options are: None(CMAKE_CXX_FLAGS or CMAKE_C_FLAGS used) Debug Release RelWithDebInfo MinSizeRel." Debug Release RelWithDebInfo MinSizeRel)

Message("Architecture is ${CMAKE_SYSTEM_PROCESSOR}")
if (CMAKE_SYSTEM_PROCESSOR STREQUAL "armv7l")
  set(C_FLAGS_PROCESSOR "-gdwarf-2 -mfloat-abi=hard -mfpu=neon -lgcc -lrt")
else (CMAKE_SYSTEM_PROCESSOR STREQUAL "armv7l")
  if(EXISTS  "/proc/cpuinfo")
    file(STRINGS "/proc/cpuinfo" CPUINFO REGEX flags LIMIT_COUNT 1)
    if (CPUINFO MATCHES "avx2")
      set(C_FLAGS_PROCESSOR "${C_FLAGS_PROCESSOR} -mavx2")
      set(COMPILATION_AVX2 "True")
    else()
      set(COMPILATION_AVX2 "False")
    endif()
    if (CPUINFO MATCHES "sse4_1")
      set(C_FLAGS_PROCESSOR "${C_FLAGS_PROCESSOR} -msse4.1")
    endif()
    if (CPUINFO MATCHES "ssse3")
      set(C_FLAGS_PROCESSOR "${C_FLAGS_PROCESSOR} -mssse3")
    endif()
  else()
    Message("/proc/cpuinfo does not exit. We will use manual CPU flags")
  endif()
endif()

set(C_FLAGS_PROCESSOR " ${C_FLAGS_PROCESSOR} ${CFLAGS_PROCESSOR_USER}")

Message("C_FLAGS_PROCESSOR is ${C_FLAGS_PROCESSOR}")

if (CMAKE_SYSTEM_PROCESSOR MATCHES "x86")
  if ( (NOT( C_FLAGS_PROCESSOR MATCHES "ssse3")) OR (NOT( C_FLAGS_PROCESSOR MATCHES "msse4.1")) )
    Message(FATAL_ERROR "For x86 Architecture, you must have following flags: -mssse3 -msse4.1. The current detected flags are: ${C_FLAGS_PROCESSOR}. You can pass the flags manually in build script, for example: ./build_oai --cflags_processor \"-mssse3 -msse4.1 -mavx2\" ")
  endif()
endif()

#
set(CMAKE_C_FLAGS
  "${CMAKE_C_FLAGS} ${C_FLAGS_PROCESSOR} -std=gnu99 -Wall -Wstrict-prototypes -fno-strict-aliasing -rdynamic -funroll-loops -Wno-packed-bitfield-compat -fPIC ")
# add autotools definitions that were maybe used!
set(CMAKE_C_FLAGS
  "${CMAKE_C_FLAGS} -DSTDC_HEADERS=1 -DHAVE_SYS_TYPES_H=1 -DHAVE_SYS_STAT_H=1 -DHAVE_STDLIB_H=1 -DHAVE_STRING_H=1 -DHAVE_MEMORY_H=1 -DHAVE_STRINGS_H=1 -DHAVE_INTTYPES_H=1 -DHAVE_STDINT_H=1 -DHAVE_UNISTD_H=1 -DHAVE_FCNTL_H=1 -DHAVE_ARPA_INET_H=1 -DHAVE_SYS_TIME_H=1 -DHAVE_SYS_SOCKET_H=1 -DHAVE_STRERROR=1 -DHAVE_SOCKET=1 -DHAVE_MEMSET=1 -DHAVE_GETTIMEOFDAY=1 -DHAVE_STDLIB_H=1 -DHAVE_MALLOC=1 -DHAVE_LIBSCTP -D'MAKE_VERSION(a,b,c)=((a)*256+(b)*16+c)'"
)
set(CMAKE_CXX_FLAGS
  "${CMAKE_CXX_FLAGS} ${C_FLAGS_PROCESSOR} -std=c++11 -D'MAKE_VERSION(a,b,c)=((a)*256+(b)*16+c)'"
)
add_definitions("-DASN_DISABLE_OER_SUPPORT")


#########################
set(CMAKE_EXE_LINKER_FLAGS  "${CMAKE_EXE_LINKER_FLAGS} -Wl,-rpath -Wl,${CMAKE_CURRENT_BINARY_DIR}")
#########################
# set a flag for changes in the source code
# these changes are related to hardcoded path to include .h files
add_definitions(-DCMAKER)
set(CMAKE_C_FLAGS_DEBUG "${CMAKE_C_FLAGS} -g -DMALLOC_CHECK_=3")
set(CMAKE_C_FLAGS_RELWITHDEBINFO "${CMAKE_C_FLAGS} -g -DMALLOC_CHECK_=3 -O2")


set(GIT_BRANCH        "UNKNOWN")
set(GIT_COMMIT_HASH   "UNKNOWN")
set(GIT_COMMIT_DATE   "UNKNOWN")

find_package(Git)
if(GIT_FOUND)
  message("git found: ${GIT_EXECUTABLE}")
  # Get the current working branch
  execute_process(
    COMMAND git rev-parse --abbrev-ref HEAD
    WORKING_DIRECTORY ${CMAKE_SOURCE_DIR}
    OUTPUT_VARIABLE GIT_BRANCH
    OUTPUT_STRIP_TRAILING_WHITESPACE
  )

  # Get the latest abbreviated commit hash of the working branch
  execute_process(
    COMMAND git log -1 --format=%h
    WORKING_DIRECTORY ${CMAKE_SOURCE_DIR}
    OUTPUT_VARIABLE GIT_COMMIT_HASH
    OUTPUT_STRIP_TRAILING_WHITESPACE
  )

  # Get the latest commit date of the working branch
  execute_process(
    COMMAND git log -1 --format=%cd
    WORKING_DIRECTORY ${CMAKE_SOURCE_DIR}
    OUTPUT_VARIABLE GIT_COMMIT_DATE
    OUTPUT_STRIP_TRAILING_WHITESPACE
  )
endif()


# Below is a hard-coded info
set (FIRMWARE_VERSION "No svn information")
add_definitions("-DFIRMWARE_VERSION=\"${FIRMWARE_VERSION}\"")
add_definitions("-DPACKAGE_VERSION=\"Branch: ${GIT_BRANCH} Abrev. Hash: ${GIT_COMMIT_HASH} Date: ${GIT_COMMIT_DATE}\"")
add_definitions("-DPACKAGE_BUGREPORT=\"openair4g-devel@lists.eurecom.fr\"")



# Debug related options
#########################################
add_boolean_option(ASN_DEBUG           False "ASN1 coder/decoder Debug")
add_boolean_option(EMIT_ASN_DEBUG      False "ASN1 coder/decoder Debug")
add_boolean_option(MSG_PRINT           False "print debug messages")
add_boolean_option(DISABLE_XER_PRINT   False "print XER Format")
add_boolean_option(XER_PRINT           False "print XER Format")
add_boolean_option(RRC_MSG_PRINT       False "print RRC messages")
add_boolean_option(PDCP_MSG_PRINT      False "print PDCP messages to /tmp/pdcp.log")
add_boolean_option(DEBUG_PDCP_PAYLOAD  False "print PDCP PDU to stdout")  # if true, make sure that global and PDCP log levels are trace
add_boolean_option(DEBUG_MAC_INTERFACE False "print MAC-RLC PDU exchange to stdout") # if true, make sure that global and PDCP log levels are trace
add_boolean_option(TRACE_RLC_PAYLOAD   False "print RLC PDU to stdout") # if true, make sure that global and PDCP log levels are trace
add_boolean_option(TEST_OMG            False "???")
add_boolean_option(DEBUG_OMG           False "???")
add_boolean_option(XFORMS              False "This adds the possibility to see the signal oscilloscope")
add_boolean_option(PRINT_STATS         False "This adds the possibility to see the status")
add_boolean_option(T_TRACER            True  "Activate the T tracer, a debugging/monitoring framework" )
add_boolean_option(UE_AUTOTEST_TRACE   False "Activate UE autotest specific logs")
add_boolean_option(UE_DEBUG_TRACE      False "Activate UE debug trace")
add_boolean_option(UE_TIMING_TRACE     False "Activate UE timing trace")
add_boolean_option(DISABLE_LOG_X       False "Deactivate all LOG_* macros")
add_boolean_option(USRP_REC_PLAY       False "Enable USRP record playback mode")
add_boolean_option(UE_NAS_USE_TUN      False "Enable UE NAS TUN device instead of ue_ip.ko")
add_boolean_option(BASIC_SIMULATOR     False "Has to be True when building the basic simulator, False otherwise")

add_boolean_option(DEBUG_CONSOLE False "makes debugging easier, disables stdout/stderr buffering")

add_boolean_option(ENABLE_ITTI True "ITTI is internal messaging, should remain enabled for most targets")
set (OCP_ITTI ${OPENAIR_DIR}/common/utils/ocp_itti)
if (${ENABLE_ITTI})
  add_library(ITTI
    # add .h files if depend on (this one is generated)
    ${OCP_ITTI}/intertask_interface.cpp
    ${OPENAIR_DIR}/common/utils/backtrace.c
    ${OPENAIR_DIR}/common/utils/memory_pools.c
    )
  set(ITTI_LIB ITTI)
  set(GTPU_need_ITTI ${OPENAIR3_DIR}/GTPV1-U/gtpv1u_eNB.c)
endif (${ENABLE_ITTI})

#############################
# ASN.1 grammar C code generation & dependancies
################################
# A difficulty: asn1c generates C code of a un-predictable list of files
# so, generate the c from asn1c once at cmake run time
# So, if someone modify the asn.1 source file in such as way that it will create
# (so creating new asn.1 objects instead of modifying the object attributes)
# New C code source file, cmake must be re-run (instead of re-running make only)
#############
# set(asn1c_call "${OPENAIR_CMAKE}/tools/generate_asn1")
# set(fix_asn1c_call "${OPENAIR_CMAKE}/tools/fix_asn1")
set(asn1_generated_dir ${OPENAIR_BIN_DIR})

set(protoc_call "${OPENAIR_CMAKE}/tools/generate_protobuf")
set(protobuf_generated_dir ${OPENAIR_BIN_DIR})

# RRC
######

add_list2_option(RRC_ASN1_VERSION "Rel15" "ASN.1 version of RRC interface" "Rel8" "Rel10" "Rel14" "CBA")

if (${RRC_ASN1_VERSION} STREQUAL "Rel8")
  make_version(RRC_VERSION 8 6 0)
  set (RRC_GRAMMAR ${OPENAIR2_DIR}/RRC/LTE/MESSAGES/asn1c/ASN1_files/EUTRA-RRC-Definitions-86.asn)
elseif (${RRC_ASN1_VERSION} STREQUAL "CBA")
  make_version(RRC_VERSION 10 2 0)
  add_definitions(-DCBA)
  set (RRC_GRAMMAR ${OPENAIR2_DIR}/RRC/LTE/MESSAGES/asn1c/ASN1_files/EUTRA-RRC-Definitions-a20-lola.asn)
elseif (${RRC_ASN1_VERSION} STREQUAL "Rel10")
  make_version(RRC_VERSION 10 2 0)
  set (RRC_GRAMMAR ${OPENAIR2_DIR}/RRC/LTE/MESSAGES/asn1c/ASN1_files/EUTRA-RRC-Definitions-a20.asn)
elseif (${RRC_ASN1_VERSION} STREQUAL "Rel11")
  make_version(RRC_VERSION 11 18 0)
  set (RRC_GRAMMAR ${OPENAIR2_DIR}/RRC/LTE/MESSAGES/asn1c/ASN1_files/lte-rrc-11.18.0.asn1)
elseif (${RRC_ASN1_VERSION} STREQUAL "Rel12")
  make_version(RRC_VERSION 12 16 0)
  set (RRC_GRAMMAR ${OPENAIR2_DIR}/RRC/LTE/MESSAGES/asn1c/ASN1_files/lte-rrc-12.16.0.asn1)
elseif (${RRC_ASN1_VERSION} STREQUAL "Rel13")
  make_version(RRC_VERSION 13 9 1)
  set (RRC_GRAMMAR ${OPENAIR2_DIR}/RRC/LTE/MESSAGES/asn1c/ASN1_files/lte-rrc-13.9.1.asn1)
elseif (${RRC_ASN1_VERSION} STREQUAL "Rel14")
  make_version(RRC_VERSION 14 7 0)
  set (RRC_GRAMMAR ${OPENAIR2_DIR}/RRC/LTE/MESSAGES/asn1c/ASN1_files/lte-rrc-14.7.0.asn1)
elseif (${RRC_ASN1_VERSION} STREQUAL "Rel15")
  make_version(RRC_VERSION 15 3 0)
  set (RRC_GRAMMAR ${OPENAIR2_DIR}/RRC/LTE/MESSAGES/asn1c/ASN1_files/lte-rrc-15.3.0.asn1)
endif  (${RRC_ASN1_VERSION} STREQUAL "Rel8")
add_definitions(-DRRC_VERSION=${RRC_VERSION})
set (RRC_FULL_DIR ${asn1_generated_dir}/RRC_${RRC_ASN1_VERSION})
message("calling asn1c -pdu=all -fcompound-names -gen-PER -no-gen-OER -no-gen-example -D ${RRC_FULL_DIR} ${RRC_GRAMMAR}")
execute_process(COMMAND mkdir -p ${RRC_FULL_DIR}
                COMMAND env asn1c -pdu=all -fcompound-names -gen-PER -no-gen-OER -no-gen-example -D ${RRC_FULL_DIR} ${RRC_GRAMMAR}
                RESULT_VARIABLE ret
		OUTPUT_QUIET
                ERROR_QUIET)
if (NOT ${ret} STREQUAL 0)
  message(FATAL_ERROR "${ret}: error")
endif (NOT ${ret} STREQUAL 0)

file(GLOB rrc_source ${RRC_FULL_DIR}/*.c)
file(GLOB rrc_h ${RRC_FULL_DIR}/*.h)
set(rrc_h ${rrc_h} ${RRC_FULL_DIR}/asn_constant.h)
set_source_files_properties(${rrc_source} PROPERTIES COMPILE_FLAGS -w) # suppress warnings from generated code
add_library(RRC_LIB ${rrc_h} ${rrc_source}
    ${OPENAIR2_DIR}/RRC/LTE/MESSAGES/asn1_msg.c
    ${OPENAIR2_DIR}/RRC/LTE/MESSAGES/asn1_msg_NB_IoT.c)
include_directories ("${RRC_FULL_DIR}")

# add the command to generate the source code
# Warning: if you modify ASN.1 source file to generate new C files, cmake should be re-run instead of make
add_custom_command (
  OUTPUT ${RRC_FULL_DIR}/asn_constant.h
  COMMAND mkdir -p ${RRC_FULL_DIR}
  COMMAND env asn1c -pdu=all -fcompound-names -gen-PER -no-gen-OER -no-gen-example -D ${RRC_FULL_DIR} ${RRC_GRAMMAR}
  DEPENDS ${RRC_GRAMMAR}
  )


#NR RRC
######

add_list2_option(NR_RRC_ASN1_VERSION "NR_Rel15" "ASN.1 version of NR_RRC interface")

if (${NR_RRC_ASN1_VERSION} STREQUAL "NR_Rel15")
  make_version(NR_RRC_VERSION 15 3 0)
  set (NR_RRC_GRAMMAR ${OPENAIR2_DIR}/RRC/NR/MESSAGES/asn1c/ASN1_files/nr-rrc-15.3.0.asn1)
endif  (${NR_RRC_ASN1_VERSION} STREQUAL "NR_Rel15")
add_definitions(-DNR_RRC_VERSION=${NR_RRC_VERSION})
set (NR_RRC_FULL_DIR ${asn1_generated_dir}/${NR_RRC_ASN1_VERSION})

message("calling ASN1C_PREFIX=NR_ asn1c -pdu=all -fcompound-names -findirect-choice -gen-PER -no-gen-OER -no-gen-example -D ${NR_RRC_FULL_DIR} ${NR_RRC_GRAMMAR}")
execute_process(COMMAND mkdir -p ${NR_RRC_FULL_DIR}
                COMMAND env "ASN1C_PREFIX=NR_" asn1c -fcompound-names -findirect-choice -gen-PER -no-gen-OER -no-gen-example -D ${NR_RRC_FULL_DIR} ${NR_RRC_GRAMMAR}
                RESULT_VARIABLE ret
		OUTPUT_QUIET
		ERROR_QUIET)

if (NOT ${ret} STREQUAL 0)
   message(FATAL_ERROR "${ret}: error")
endif (NOT ${ret} STREQUAL 0)

file(GLOB nr_rrc_source ${NR_RRC_FULL_DIR}/*.c)
file(GLOB nr_rrc_h ${NR_RRC_FULL_DIR}/*.h)
set(nr_rrc_h ${nr_rrc_h} ${NR_RRC_FULL_DIR}/NR_asn_constant.h)
#set_source_files_properties(${nr_rrc_source} PROPERTIES COMPILE_FLAGS -w) # suppress warnings from generated code
add_library(NR_RRC_LIB 
	    ${nr_rrc_h} 
	    ${nr_rrc_source}
            ${OPENAIR2_DIR}/RRC/NR/MESSAGES/asn1_msg.c)
include_directories ("${NR_RRC_FULL_DIR}")

# add the command to generate the source code
# Warning: if you modify ASN.1 source file to generate new C files, cmake should be re-run instead of make

add_custom_command (OUTPUT ${NR_RRC_FULL_DIR}/NR_asn_constant.h
  		    COMMAND mkdir -p ${NR_RRC_FULL_DIR}
                    DEPENDS ${NR_RRC_GRAMMAR}
                    )

# S1AP
# Same limitation as described in RRC: unknown generated file list
# so we generate it at cmake time
##############
add_list1_option(S1AP_RELEASE R15 "S1AP ASN.1 grammar version" R8 R9 R10 R14 R15)

set(S1AP_DIR ${OPENAIR3_DIR}/S1AP)
if (${S1AP_RELEASE} STREQUAL "R8")
  make_version(S1AP_VERSION 8 10 0)
  set(S1AP_ASN_FILES "s1ap-8.10.0.asn1")
elseif (${S1AP_RELEASE} STREQUAL "R9")
  make_version(S1AP_VERSION 9 10 0)
  set(S1AP_ASN_FILES "s1ap-9.10.0.asn1")
elseif (${S1AP_RELEASE} STREQUAL "R10")
  make_version(S1AP_VERSION 10 9 0)
  set(S1AP_ASN_FILES "s1ap-10.9.0.asn1")
elseif (${S1AP_RELEASE} STREQUAL "R11")
  make_version(S1AP_VERSION 11 8 0)
  set(S1AP_ASN_FILES "s1ap-11.8.0.asn1")
elseif (${S1AP_RELEASE} STREQUAL "R12")
  make_version(S1AP_VERSION 12 7 0)
  set(S1AP_ASN_FILES "s1ap-12.7.0.asn1")
elseif (${S1AP_RELEASE} STREQUAL "R13")
  make_version(S1AP_VERSION 13 6 0)
  set(S1AP_ASN_FILES "s1ap-13.6.0.asn1")
elseif (${S1AP_RELEASE} STREQUAL "R14")
  make_version(S1AP_VERSION 14 7 0)
  set(S1AP_ASN_FILES "s1ap-14.7.0.asn1")
else (${S1AP_RELEASE} STREQUAL "R15")
  make_version(S1AP_VERSION 15 3 0)
  set(S1AP_ASN_FILES "s1ap-15.3.0.asn1")
endif(${S1AP_RELEASE} STREQUAL "R8")
add_definitions(-DS1AP_VERSION=${S1AP_VERSION})
set(S1AP_ASN_DIR ${S1AP_DIR}/MESSAGES/ASN1/${S1AP_RELEASE})
set(S1AP_C_DIR ${asn1_generated_dir}/S1AP_${S1AP_RELEASE})
message("calling ASN1C_PREFIX=S1AP_ asn1c -pdu=all -fcompound-names -fno-include-deps -gen-PER -no-gen-OER -no-gen-example -D ${S1AP_C_DIR} ${S1AP_ASN_DIR}/${S1AP_ASN_FILES}")
execute_process(COMMAND mkdir -p ${S1AP_C_DIR}
                COMMAND env "ASN1C_PREFIX=S1AP_" asn1c -pdu=all -fcompound-names -fno-include-deps -gen-PER -no-gen-OER -no-gen-example -D ${S1AP_C_DIR} ${S1AP_ASN_DIR}/${S1AP_ASN_FILES}
                RESULT_VARIABLE ret
		OUTPUT_QUIET
                ERROR_QUIET)
if (NOT ${ret} STREQUAL 0)
  message(FATAL_ERROR "${ret}: error")
endif (NOT ${ret} STREQUAL 0)
file(GLOB S1AP_source ${S1AP_C_DIR}/*.c)

file(GLOB s1ap_h ${S1AP_C_DIR}/*.h)
set(s1ap_h ${s1ap_h})

add_custom_command (
  OUTPUT ${S1AP_C_DIR}/S1AP_asn_constant.h
  COMMAND mkdir -p ${S1AP_C_DIR}
  COMMAND env "ASN1C_PREFIX=S1AP_" asn1c -pdu=all -fcompound-names -fno-include-deps -gen-PER -no-gen-OER -no-gen-example -D ${S1AP_C_DIR} ${S1AP_ASN_DIR}/${S1AP_ASN_FILES}
  DEPENDS ${S1AP_ASN_DIR}/${S1AP_ASN_FILES}
)
add_library(S1AP_LIB
  ${S1AP_source}
  ${S1AP_DIR}/s1ap_common.c
  )

include_directories ("${S1AP_C_DIR}")
include_directories ("${S1AP_DIR}")

add_library(S1AP_ENB
  ${S1AP_DIR}/s1ap_eNB.c
  ${S1AP_DIR}/s1ap_eNB_context_management_procedures.c
  ${S1AP_DIR}/s1ap_eNB_decoder.c
  ${S1AP_DIR}/s1ap_eNB_encoder.c
  ${S1AP_DIR}/s1ap_eNB_handlers.c
  ${S1AP_DIR}/s1ap_eNB_itti_messaging.c
  ${S1AP_DIR}/s1ap_eNB_management_procedures.c
  ${S1AP_DIR}/s1ap_eNB_nas_procedures.c
  ${S1AP_DIR}/s1ap_eNB_nnsf.c
  ${S1AP_DIR}/s1ap_eNB_overload.c
  ${S1AP_DIR}/s1ap_eNB_trace.c
  ${S1AP_DIR}/s1ap_eNB_ue_context.c
  )

#X2AP
# Same limitation as described in RRC/S1AP: unknown generated file list
# so we generate it at cmake time
##############
add_list1_option(X2AP_RELEASE R15 "X2AP ASN.1 grammar version" R8 R11 R12 R14 R15)

set(X2AP_DIR ${OPENAIR2_DIR}/X2AP)
if (${X2AP_RELEASE} STREQUAL "R8")
  make_version(X2AP_VERSION 8 9 0)
  set(X2AP_ASN_FILES x2ap-8.9.0.asn1)
elseif (${X2AP_RELEASE} STREQUAL "R11")
  make_version(X2AP_VERSION 11 9 0)
  set(X2AP_ASN_FILES x2ap-11.9.0.asn1)
elseif (${X2AP_RELEASE} STREQUAL "R12")
  make_version(X2AP_VERSION 12 9 0)
  set(X2AP_ASN_FILES x2ap-12.9.0.asn1)
elseif (${X2AP_RELEASE} STREQUAL "R14")
  make_version(X2AP_VERSION 14 6 0)
  set(X2AP_ASN_FILES x2ap-14.6.0.asn1)
elseif (${X2AP_RELEASE} STREQUAL "R15")
  make_version(X2AP_VERSION 15 3 0)
  set(X2AP_ASN_FILES x2ap-15.3.0.asn1)
endif(${X2AP_RELEASE} STREQUAL "R8")
add_definitions(-DX2AP_VERSION=${X2AP_VERSION})
set(X2AP_ASN_DIR ${X2AP_DIR}/MESSAGES/ASN1/${X2AP_RELEASE})
set(X2AP_C_DIR ${asn1_generated_dir}/X2AP_${X2AP_RELEASE})
message("calling ASN1C_PREFIX=X2AP_ asn1c -pdu=all -fcompound-names -fno-include-deps -gen-PER -no-gen-OER -no-gen-example -D ${X2AP_C_DIR} ${X2AP_ASN_DIR}/${X2AP_ASN_FILES}")
execute_process(COMMAND mkdir -p ${X2AP_C_DIR}
                COMMAND env "ASN1C_PREFIX=X2AP_" asn1c -pdu=all -fcompound-names -fno-include-deps -gen-PER -no-gen-OER -no-gen-example -D ${X2AP_C_DIR} ${X2AP_ASN_DIR}/${X2AP_ASN_FILES}
                RESULT_VARIABLE ret
                OUTPUT_QUIET
                ERROR_QUIET)
if (NOT ${ret} STREQUAL 0)
  message(FATAL_ERROR "${ret}: error")
endif (NOT ${ret} STREQUAL 0)
file(GLOB X2AP_source ${X2AP_C_DIR}/*.c)

file(GLOB x2ap_h ${X2AP_C_DIR}/*.h)
set(x2ap_h ${x2ap_h})

add_custom_command (
  OUTPUT ${X2AP_C_DIR}/X2AP_asn_constant.h
  COMMAND mkdir -p ${X2AP_C_DIR}
  COMMAND env "ASN1C_PREFIX=X2AP_" asn1c -pdu=all -fcompound-names -fno-include-deps -gen-PER -no-gen-OER -no-gen-example -D ${X2AP_C_DIR} ${X2AP_ASN_DIR}/${X2AP_ASN_FILES}
  DEPENDS ${X2AP_ASN_DIR}/${X2AP_ASN_FILES}
  )

add_library(X2AP_LIB
  ${X2AP_source}
  ${X2AP_DIR}/x2ap_common.c
  )

include_directories ("${X2AP_C_DIR}")
include_directories ("${X2AP_DIR}")

add_library(X2AP_ENB
  ${X2AP_DIR}/x2ap_eNB.c
  ${X2AP_DIR}/x2ap_eNB_decoder.c
  ${X2AP_DIR}/x2ap_eNB_encoder.c
  ${X2AP_DIR}/x2ap_eNB_handler.c
  ${X2AP_DIR}/x2ap_eNB_itti_messaging.c
  ${X2AP_DIR}/x2ap_eNB_management_procedures.c
  ${X2AP_DIR}/x2ap_eNB_generate_messages.c
 )

# Hardware dependant options
###################################
add_list1_option(NB_ANTENNAS_RX "2" "Number of antennas in reception" "1" "2" "4")
add_list1_option(NB_ANTENNAS_TX "4" "Number of antennas in transmission" "1" "2" "4")

add_list2_option(RF_BOARD "EXMIMO" "RF head type" "None" "EXMIMO" "OAI_USRP" "OAI_BLADERF" "CPRIGW" "OAI_LMSSDR")

add_list2_option(TRANSP_PRO "None" "Transport protocol type" "None" "ETHERNET")
#NOKIA config enhancement
set (CONFIG_ROOTDIR
    ${OPENAIR_DIR}/common/config
   )
set (CONFIG_SOURCES
    ${CONFIG_ROOTDIR}/config_load_configmodule.c
    ${CONFIG_ROOTDIR}/config_userapi.c
    ${CONFIG_ROOTDIR}/config_cmdline.c
   )
set (CONFIG_LIBCONFIG_SOURCES
    ${CONFIG_ROOTDIR}/libconfig/config_libconfig.c
    )
add_library(CONFIG_LIB ${CONFIG_SOURCES})
set(CONFIG_LIBRARIES CONFIG_LIB)  
add_library(params_libconfig MODULE ${CONFIG_LIBCONFIG_SOURCES} )
target_link_libraries(params_libconfig config)
# shared library loader
set (SHLIB_LOADER_SOURCES
    ${OPENAIR_DIR}/common/utils/load_module_shlib.c
)
# include RF devices / transport protocols library modules
######################################################################

include_directories("${OPENAIR_TARGETS}/ARCH/EXMIMO/USERSPACE/LIB/")
include_directories ("${OPENAIR_TARGETS}/ARCH/EXMIMO/DEFS/")
#set (option_HWEXMIMOLIB_lib "-l ")
set(HWLIB_EXMIMO_SOURCE
  ${OPENAIR_TARGETS}/ARCH/EXMIMO/USERSPACE/LIB/openair0_lib.c
#  ${OPENAIR_TARGETS}/ARCH/EXMIMO/USERSPACE/LIB/gain_control.c
  )
add_library(oai_exmimodevif MODULE ${HWLIB_EXMIMO_SOURCE} )

include_directories("${OPENAIR_TARGETS}/ARCH/USRP/USERSPACE/LIB/")
set(HWLIB_USRP_SOURCE
  ${OPENAIR_TARGETS}/ARCH/USRP/USERSPACE/LIB/usrp_lib.cpp
  )
add_library(oai_usrpdevif MODULE ${HWLIB_USRP_SOURCE} )
target_link_libraries(oai_usrpdevif uhd)

include_directories("${OPENAIR_TARGETS}/ARCH/BLADERF/USERSPACE/LIB/")
set(HWLIB_BLADERF_SOURCE
  ${OPENAIR_TARGETS}/ARCH/BLADERF/USERSPACE/LIB/bladerf_lib.c
  )
add_library(oai_bladerfdevif MODULE ${HWLIB_BLADERF_SOURCE} )
target_link_libraries(oai_bladerfdevif bladeRF)

include_directories("${OPENAIR_TARGETS}/ARCH/LMSSDR/USERSPACE/LIB/")

set(HWLIB_LMSSDR_SOURCE
  ${OPENAIR_TARGETS}/ARCH/LMSSDR/USERSPACE/LIB/lms_lib.cpp
  )
add_library(oai_lmssdrdevif MODULE ${HWLIB_LMSSDR_SOURCE} )
target_include_directories(oai_lmssdrdevif PRIVATE /usr/local/include/lime)
target_link_libraries(oai_lmssdrdevif LimeSuite )

include_directories("${OPENAIR_TARGETS}/ARCH/ETHERNET/USERSPACE/LIB/")
set(TPLIB_ETHERNET_SOURCE
  ${OPENAIR_TARGETS}/ARCH/ETHERNET/USERSPACE/LIB/ethernet_lib.c
  ${OPENAIR_TARGETS}/ARCH/ETHERNET/USERSPACE/LIB/eth_udp.c
  ${OPENAIR_TARGETS}/ARCH/ETHERNET/USERSPACE/LIB/eth_raw.c
  )
add_library(oai_eth_transpro MODULE ${TPLIB_ETHERNET_SOURCE} )

include_directories("${OPENAIR_TARGETS}/ARCH/mobipass/")
set(TPLIB_MOBIPASS_SOURCE
  ${OPENAIR_TARGETS}/ARCH/mobipass/interface.c
  ${OPENAIR_TARGETS}/ARCH/mobipass/mobipass.c
  ${OPENAIR_TARGETS}/ARCH/mobipass/queues.c
  )
add_library(oai_mobipass MODULE ${TPLIB_MOBIPASS_SOURCE} )

# Hide all functions/variables in the mobipass library.
# Use __attribute__((__visibility__("default")))
# in the source code to unhide a function/variable.
get_target_property(mobipas_cflags oai_mobipass COMPILE_FLAGS)
set_target_properties(oai_mobipass PROPERTIES COMPILE_FLAGS "${mobipass_cflags} -fvisibility=hidden")

# TCP bridge libraries
######################################################################

# this one is for internal use at Eurecom and is not documented
set(HWLIB_TCP_BRIDGE_SOURCE
  ${OPENAIR_TARGETS}/ARCH/tcp_bridge/tcp_bridge.c
  )
add_library(tcp_bridge MODULE ${HWLIB_TCP_BRIDGE_SOURCE} )

#get_target_property(tcp_bridge_cflags tcp_bridge COMPILE_FLAGS)
#set_target_properties(tcp_bridge PROPERTIES COMPILE_FLAGS "${tcp_bridge_cflags} -fvisibility=hidden")
set_target_properties(tcp_bridge PROPERTIES COMPILE_FLAGS "-fvisibility=hidden")

# this one is to connect OAI eNB and OAI UE in the basic simulator
# see targets/ARCH/tcp_bridge/README.tcp_bridge_oai for usage
set(HWLIB_TCP_BRIDGE_OAI_SOURCE
  ${OPENAIR_TARGETS}/ARCH/tcp_bridge/tcp_bridge_oai.c
  )
add_library(tcp_bridge_oai MODULE ${HWLIB_TCP_BRIDGE_OAI_SOURCE} )
set_target_properties(tcp_bridge_oai PROPERTIES COMPILE_FLAGS "-fvisibility=hidden")

##########################################################

include_directories ("${OPENAIR_TARGETS}/ARCH/COMMON")

Message("DEADLINE_SCHEDULER flag  is ${DEADLINE_SCHEDULER}")
Message("CPU_Affinity flag is ${CPU_AFFINITY}")

##############################################################
#    ???!!! TO BE DOCUMENTED OPTIONS !!!???
##############################################################
add_boolean_option(ENABLE_SECURITY         True  "Enable LTE integrity and ciphering between RRC UE and eNB")
add_boolean_option(ENABLE_USE_MME          True  "eNB connected to MME (INTERFACE S1-C), not standalone eNB")
add_boolean_option(NO_RRM                  True  "DO WE HAVE A RADIO RESSOURCE MANAGER: NO")
add_boolean_option(RRC_DEFAULT_RAB_IS_AM False "set the RLC mode to AM for the default bearer")

add_boolean_option(OAI_NW_DRIVER_TYPE_ETHERNET False "????")
add_boolean_option(DEADLINE_SCHEDULER True "Use the Linux scheduler SCHED_DEADLINE: kernel >= 3.14")
add_boolean_option(CPU_AFFINITY False "Enable CPU Affinity of threads (only valid without deadline scheduler). It is enabled only with >2 CPUs")
add_boolean_option(NAS_NETLINK False "useless ??? Must be True to compile nasmesh driver without rtai ????")
add_boolean_option(OAI_NW_DRIVER_USE_NETLINK True "????")

add_boolean_option(USE_MME False "this flag is used only one time in lte-softmodem.c")
add_list_string_option(PACKAGE_NAME "NotDefined" "As per attribute name")
add_boolean_option(MESSAGE_CHART_GENERATOR False         "For generating sequence diagrams")
add_boolean_option(MESSAGE_CHART_GENERATOR_RLC_MAC False "trace RLC-MAC exchanges in sequence diagrams")
add_boolean_option(MESSAGE_CHART_GENERATOR_PHY     False "trace some PHY exchanges in sequence diagrams")

add_boolean_option(UE_EXPANSION             False         "enable UE_EXPANSION with max 256 UE")
add_boolean_option(PHY_TX_THREAD            False         "enable UE_EXPANSION with max 256 UE")
add_boolean_option(PRE_SCD_THREAD           False         "enable UE_EXPANSION with max 256 UE")

########################
# Include order
##########################
add_boolean_option(ENB_MODE True "Swap the include directories between openair2 and openair3" )

##########################
# SCHEDULING/REAL-TIME/PERF options
##########################
add_boolean_option(ENABLE_USE_CPU_EXECUTION_TIME True "Add data in vcd traces: disable it if perf issues")
add_boolean_option(ENABLE_VCD              True  "always true now, time measurements of proc calls and var displays")
add_boolean_option(ENABLE_VCD_FIFO         True  "time measurements of proc calls and var displays sent to FIFO (one more thread)")
add_boolean_option(LINUX                   False "used in weird memcpy() in pdcp.c ???")
add_boolean_option(LINUX_LIST              False "used only in lists.c: either use OAI implementation of lists or Linux one (should be True, but it is False")
add_boolean_option(LOG_NO_THREAD           True  "Disable thread for log, seems always set to true")
add_boolean_option(OPENAIR_LTE             True "Seems legacy: keep it to true")

##########################
# PHY options
##########################
add_boolean_option(DRIVER2013              True "only relevant for EXMIMO")
add_boolean_option(EXMIMO_IOT              True "????")
add_boolean_option(LOCALIZATION            False "???")
add_integer_option(MAX_NUM_CCs             1     "????")
add_boolean_option(MU_RECEIVER             False "????")
add_boolean_option(PHYSIM                  True  "for L1 simulators (dlsim, ulsim, ...)")
add_boolean_option(PHY_CONTEXT             True "not clear: must remain False for dlsim")
add_boolean_option(PHY_EMUL                False "not clear: must remain False for dlsim")
add_boolean_option(SMBV                    False "Rohde&Schwarz SMBV100A vector signal generator")
add_boolean_option(DEBUG_PHY               False "Enable PHY layer debugging options")
add_boolean_option(DEBUG_PHY_PROC          False "Enable debugging of PHY layer procedures")
add_boolean_option(DEBUG_DLSCH             False "Enable debugging of DLSCH physical layer channel")
add_boolean_option(MEX                     False "Enabling compilation with mex")

##########################
# NAS LAYER OPTIONS
##########################
add_boolean_option(ENABLE_NAS_UE_LOGGING   True  "????")
add_boolean_option(NAS_BUILT_IN_UE         True  "UE NAS layer present in this executable")
add_boolean_option(NAS_UE                  True  "NAS UE INSTANCE (<> NAS_MME)")


##########################
# ACCESS STRATUM LAYER2 OPTIONS
##########################
add_boolean_option(JUMBO_FRAME             True  "ENABLE LARGE SDU in ACCESS STRATUM (larger than common MTU)")

##########################
# RLC LAYER OPTIONS
##########################
add_boolean_option(OPENAIR2                True  "Access Stratum layer 2 built in executable")
add_boolean_option(TRACE_RLC_PAYLOAD       False "Fatal assert in this case")
add_boolean_option(RLC_STOP_ON_LOST_PDU    False "Fatal assert in this case")

add_boolean_option(TRACE_RLC_MUTEX         True  "TRACE for RLC, possible problem in thread scheduling")
add_boolean_option(TRACE_RLC_AM_BO         False "TRACE for RLC AM, TO BE CHANGED IN A MORE GENERAL FLAG")
add_boolean_option(TRACE_RLC_AM_FREE_SDU   False "TRACE for RLC AM, TO BE CHANGED IN A MORE GENERAL FLAG")
add_boolean_option(TRACE_RLC_AM_HOLE       False "TRACE for RLC AM, TO BE CHANGED IN A MORE GENERAL FLAG")
add_boolean_option(TRACE_RLC_AM_PDU        False "TRACE for RLC AM, TO BE CHANGED IN A MORE GENERAL FLAG")
add_boolean_option(TRACE_RLC_AM_RESEGMENT  False "TRACE for RLC AM, TO BE CHANGED IN A MORE GENERAL FLAG")
add_boolean_option(TRACE_RLC_AM_RX         False "TRACE for RLC AM, TO BE CHANGED IN A MORE GENERAL FLAG")
add_boolean_option(TRACE_RLC_AM_RX_DECODE  False "TRACE for RLC AM, TO BE CHANGED IN A MORE GENERAL FLAG")
add_boolean_option(TRACE_RLC_AM_TX         False "TRACE for RLC AM, TO BE CHANGED IN A MORE GENERAL FLAG")
add_boolean_option(TRACE_RLC_AM_TX_STATUS  False "TRACE for RLC AM, TO BE CHANGED IN A MORE GENERAL FLAG")
add_boolean_option(TRACE_RLC_AM_STATUS_CREATION   False "TRACE for RLC AM, TO BE CHANGED IN A MORE GENERAL FLAG")

add_boolean_option(STOP_ON_IP_TRAFFIC_OVERLOAD      False "")
add_boolean_option(TRACE_RLC_UM_DAR        False "TRACE for RLC UM, TO BE CHANGED IN A MORE GENERAL FLAG")
add_boolean_option(TRACE_RLC_UM_DISPLAY_ASCII_DATA  False "TRACE for RLC UM, TO BE CHANGED IN A MORE GENERAL FLAG")
add_boolean_option(TRACE_RLC_UM_PDU        False "TRACE for RLC UM, TO BE CHANGED IN A MORE GENERAL FLAG")
add_boolean_option(TRACE_RLC_UM_RX         False "TRACE for RLC UM, TO BE CHANGED IN A MORE GENERAL FLAG")
add_boolean_option(TRACE_RLC_UM_SEGMENT    False "TRACE for RLC UM, TO BE CHANGED IN A MORE GENERAL FLAG")
add_boolean_option(TRACE_RLC_UM_TX_STATUS  False "TRACE for RLC UM, TO BE CHANGED IN A MORE GENERAL FLAG")


##########################
# PDCP LAYER OPTIONS
##########################
add_boolean_option(PDCP_USE_NETLINK            False "For eNB, PDCP communicate with a NETLINK socket if connected to network driver, else could use a RT-FIFO")
add_boolean_option(PDCP_USE_NETLINK_QUEUES     False "When PDCP_USE_NETLINK is true, incoming IP packets are stored in queues")
add_boolean_option(LINK_ENB_PDCP_TO_IP_DRIVER  False "For eNB, PDCP communicate with a IP driver")
add_boolean_option(LINK_ENB_PDCP_TO_GTPV1U     True  "For eNB, PDCP communicate with GTP-U protocol (eNB<->S-GW)")

##########################
# RRC LAYER OPTIONS
##########################
add_boolean_option(RRC_DEFAULT_RAB_IS_AM       False  "Otherwise it is UM, configure params are actually set in rrc_eNB.c:rrc_eNB_generate_defaultRRCConnectionReconfiguration(...)")


##########################
# S1AP LAYER OPTIONS
##########################
# none

# add the binary tree to the search path for include files
#######################################################
# We will find ConfigOAI.h after generation in target directory
include_directories("${OPENAIR_BIN_DIR}")
# add directories to find all include files
# the internal rule is to use generic names such as defs.h
# but to make it uniq name as adding the relative path in the include directtive
# example: #include "RRC/LTE/rrc_defs.h"
#find_path (include_dirs_all *.h ${OPENAIR_DIR})
#find_path (include_dirs_all *.h PATHS /usr/include NO_CMAKE_PATH)
#include_directories("${include_dirs_all}")

# Legacy exact order
if(ENB_MODE)
  include_directories("${OPENAIR2_DIR}/COMMON")
  include_directories("${OPENAIR2_DIR}/UTIL")
  include_directories("${OPENAIR2_DIR}/UTIL/LOG")
  include_directories("${OPENAIR3_DIR}/COMMON")
  include_directories("${OPENAIR3_DIR}/UTILS")
else()
  include_directories("${OPENAIR3_DIR}/COMMON")
  include_directories("${OPENAIR3_DIR}/UTILS")
  include_directories("${OPENAIR2_DIR}/COMMON")
  include_directories("${OPENAIR2_DIR}/UTIL")
  include_directories("${OPENAIR2_DIR}/UTIL/LOG")
endif()
include_directories("${NFAPI_DIR}/nfapi/public_inc")
include_directories("${NFAPI_DIR}/common/public_inc")
include_directories("${NFAPI_DIR}/pnf/public_inc")
include_directories("${NFAPI_DIR}/nfapi/inc")
include_directories("${NFAPI_DIR}/sim_common/inc")
include_directories("${NFAPI_DIR}/pnf_sim/inc")
include_directories("${OPENAIR1_DIR}")
include_directories("${OPENAIR2_DIR}")
include_directories("${OPENAIR2_DIR}/LAYER2/RLC")
include_directories("${OPENAIR2_DIR}/LAYER2/RLC/AM_v9.3.0")
include_directories("${OPENAIR2_DIR}/LAYER2/RLC/UM_v9.3.0")
include_directories("${OPENAIR2_DIR}/LAYER2/RLC/TM_v9.3.0")
include_directories("${OPENAIR2_DIR}/LAYER2/PDCP_v10.1.0")
include_directories("${OPENAIR2_DIR}/RRC/LTE/MESSAGES")
include_directories("${OPENAIR2_DIR}/RRC/LTE")
include_directories("${OPENAIR_DIR}/common/utils")
include_directories("${OPENAIR_DIR}/common/utils/ocp_itti")
include_directories("${OPENAIR3_DIR}/NAS/COMMON")
include_directories("${OPENAIR3_DIR}/NAS/COMMON/API/NETWORK")
include_directories("${OPENAIR3_DIR}/NAS/COMMON/EMM/MSG")
include_directories("${OPENAIR3_DIR}/NAS/COMMON/ESM/MSG")
include_directories("${OPENAIR3_DIR}/NAS/UE/ESM")
include_directories("${OPENAIR3_DIR}/NAS/UE/EMM")
include_directories("${OPENAIR3_DIR}/NAS/UE/API/USER")
include_directories("${OPENAIR3_DIR}/NAS/COMMON/IES")
include_directories("${OPENAIR3_DIR}/NAS/COMMON/UTIL")
include_directories("${OPENAIR3_DIR}/SECU")
include_directories("${OPENAIR3_DIR}/SCTP")
include_directories("${OPENAIR3_DIR}/S1AP")
include_directories("${OPENAIR2_DIR}/X2AP")
include_directories("${OPENAIR3_DIR}/UDP")
include_directories("${OPENAIR3_DIR}/GTPV1-U")
include_directories("${OPENAIR_DIR}/targets/COMMON")
include_directories("${OPENAIR_DIR}/targets/ARCH/COMMON")
include_directories("${OPENAIR_DIR}/targets/ARCH/EXMIMO/USERSPACE/LIB/")
include_directories("${OPENAIR_DIR}/targets/ARCH/EXMIMO/DEFS")
include_directories("${OPENAIR2_DIR}/ENB_APP")
include_directories("${OPENAIR2_DIR}/GNB_APP")
include_directories("${OPENAIR2_DIR}/ENB_APP/CONTROL_MODULES/MAC")
include_directories("${OPENAIR2_DIR}/ENB_APP/CONTROL_MODULES/RRC")
include_directories("${OPENAIR2_DIR}/ENB_APP/CONTROL_MODULES/PDCP")
include_directories("${OPENAIR2_DIR}/UTIL/OSA")
include_directories("${OPENAIR2_DIR}/UTIL/LFDS/liblfds6.1.1/liblfds611/inc")
include_directories("${OPENAIR2_DIR}/UTIL/LFDS/liblfds7.0.0/liblfds700/inc")
include_directories("${OPENAIR2_DIR}/UTIL/MEM")
include_directories("${OPENAIR2_DIR}/UTIL/LISTS")
include_directories("${OPENAIR2_DIR}/UTIL/FIFO")
include_directories("${OPENAIR2_DIR}/UTIL/OCG")
include_directories("${OPENAIR2_DIR}/UTIL/MATH")
include_directories("${OPENAIR2_DIR}/UTIL/TIMER")
include_directories("${OPENAIR2_DIR}/UTIL/OMG")
include_directories("${OPENAIR2_DIR}/UTIL/OTG")
include_directories("${OPENAIR2_DIR}/UTIL/CLI")
include_directories("${OPENAIR2_DIR}/UTIL/OPT")
include_directories("${OPENAIR2_DIR}/UTIL/OMV")
include_directories("${OPENAIR2_DIR}/RRC/LTE/MESSAGES")
include_directories("${OPENAIR3_DIR}/GTPV1-U/nw-gtpv1u/shared")
include_directories("${OPENAIR3_DIR}/GTPV1-U/nw-gtpv1u/include")
include_directories("${OPENAIR_DIR}")

# Utilities Library
################
# set the version of protobuf messages, V3 not supported yet
add_list1_option(FLPT_VERSION V2 "FLPT MSG  protobuf  grammar version" V2 V3)

if (${FLPT_VERSION} STREQUAL "V2")
  set (FLPTDIR V2)
elseif (${FLPT_VERSION} STREQUAL "V3")
  set (FLPTDIR V3)
endif(${FLPT_VERSION} STREQUAL "V2")

set(FLPT_MSG_DIR ${OPENAIR2_DIR}/ENB_APP/MESSAGES/${FLPTDIR} )
set(FLPT_MSG_FILES
  ${FLPT_MSG_DIR}/header.proto
  ${FLPT_MSG_DIR}/flexran.proto
  ${FLPT_MSG_DIR}/stats_common.proto
  ${FLPT_MSG_DIR}/stats_messages.proto
  ${FLPT_MSG_DIR}/time_common.proto
  ${FLPT_MSG_DIR}/controller_commands.proto
  ${FLPT_MSG_DIR}/mac_primitives.proto
  ${FLPT_MSG_DIR}/config_messages.proto
  ${FLPT_MSG_DIR}/config_common.proto
  ${FLPT_MSG_DIR}/control_delegation.proto
  )

set(FLPT_C_DIR ${protobuf_generated_dir}/${FLPTDIR})
#message("calling protoc_call=${protoc_call} FLPT_C_DIR=${FLPT_C_DIR} FLPT_MSG_FILES=${FLPT_MSG_FILES}")
execute_process(COMMAND ${protoc_call} ${FLPT_C_DIR} ${FLPT_MSG_DIR} ${FLPT_MSG_FILES})
file(GLOB FLPT_source ${FLPT_C_DIR}/*.c)
set(FLPT_OAI_generated
  ${FLPT_C_DIR}/header.pb-c.c
  ${FLPT_C_DIR}/flexran.pb-c.c
  ${FLPT_C_DIR}/stats_common.pb-c.c
  ${FLPT_C_DIR}/stats_messages.pb-c.c
  ${FLPT_C_DIR}/time_common.pb-c.c
  ${FLPT_C_DIR}/controller_commands.pb-c.c
  ${FLPT_C_DIR}/mac_primitives.pb-c.c
  ${FLPT_C_DIR}/config_messages.pb-c.c
  ${FLPT_C_DIR}/config_common.pb-c.c
  ${FLPT_C_DIR}/control_delegation.pb-c.c
  )

file(GLOB flpt_h ${FLPT_C_DIR}/*.h)
set(flpt_h ${flpt_h} )

add_library(FLPT_MSG
  ${FLPT_OAI_generated}
  ${FLPT_source}
  )
set(FLPT_MSG_LIB FLPT_MSG)
#message("prpt c dir is : ${FLPT_C_DIR}")
include_directories (${FLPT_C_DIR})

add_library(ASYNC_IF
  ${OPENAIR2_DIR}/UTIL/ASYNC_IF/socket_link.c
  ${OPENAIR2_DIR}/UTIL/ASYNC_IF/link_manager.c
  ${OPENAIR2_DIR}/UTIL/ASYNC_IF/message_queue.c
  ${OPENAIR2_DIR}/UTIL/ASYNC_IF/ringbuffer_queue.c
  )
set(ASYNC_IF_LIB ASYNC_IF)
include_directories(${OPENAIR2_DIR}/UTIL/ASYNC_IF)

add_library(FLEXRAN_AGENT
  ${OPENAIR2_DIR}/ENB_APP/flexran_agent_handler.c
  ${OPENAIR2_DIR}/ENB_APP/flexran_agent_common.c
  ${OPENAIR2_DIR}/ENB_APP/flexran_agent_ran_api.c
  ${OPENAIR2_DIR}/ENB_APP/flexran_agent_timer.c
  ${OPENAIR2_DIR}/ENB_APP/flexran_agent_common_internal.c
  ${OPENAIR2_DIR}/ENB_APP/CONTROL_MODULES/MAC/flexran_agent_mac.c
  ${OPENAIR2_DIR}/ENB_APP/CONTROL_MODULES/RRC/flexran_agent_rrc.c
  ${OPENAIR2_DIR}/ENB_APP/CONTROL_MODULES/PDCP/flexran_agent_pdcp.c
  ${OPENAIR2_DIR}/ENB_APP/flexran_agent.c
  ${OPENAIR2_DIR}/ENB_APP/flexran_agent_task_manager.c
  ${OPENAIR2_DIR}/ENB_APP/flexran_agent_net_comm.c
  ${OPENAIR2_DIR}/ENB_APP/flexran_agent_async.c
  ${OPENAIR2_DIR}/ENB_APP/CONTROL_MODULES/MAC/flexran_agent_mac_internal.c
  ${OPENAIR2_DIR}/ENB_APP/CONTROL_MODULES/MAC/flexran_agent_mac_slice_verification.c
  )
set(FLEXRAN_AGENT_LIB FLEXRAN_AGENT)
#include_directories(${OPENAIR2_DIR}/ENB_APP)

set(PROTOBUF_LIB "protobuf-c")

FIND_PATH(LIBYAML_INCLUDE_DIR NAMES yaml.h)
FIND_LIBRARY(LIBYAML_LIBRARIES NAMES yaml libyaml)

INCLUDE(FindPackageHandleStandardArgs)
FIND_PACKAGE_HANDLE_STANDARD_ARGS(Yaml DEFAULT_MSG LIBYAML_LIBRARIES LIBYAML_INCLUDE_DIR)
MARK_AS_ADVANCED(LIBYAML_INCLUDE_DIR LIBYAML_LIBRARIES)

#set(PROTOBUF_LIB "protobuf") #for Cpp


add_library(HASHTABLE
  ${OPENAIR_DIR}/common/utils/hashtable/hashtable.c
  ${OPENAIR_DIR}/common/utils/hashtable/obj_hashtable.c
)
include_directories(${OPENAIR_DIR}/common/utils/hashtable)

add_library(msc MODULE ${OPENAIR_DIR}/common/utils/msc/msc.c )
target_link_libraries (msc LFDS)

include_directories(${OPENAIR_DIR}/common/utils/msc)

set(UTIL_SRC
#  ${OPENAIR2_DIR}/UTIL/CLI/cli.c
#  ${OPENAIR2_DIR}/UTIL/CLI/cli_cmd.c
#  ${OPENAIR2_DIR}/UTIL/CLI/cli_server.c
  ${OPENAIR2_DIR}/UTIL/FIFO/pad_list.c
  ${OPENAIR2_DIR}/UTIL/LISTS/list.c
  ${OPENAIR2_DIR}/UTIL/LISTS/list2.c
  ${OPENAIR_DIR}/common/utils/LOG/log.c
#  ${OPENAIR2_DIR}/UTIL/LOG/vcd_signal_dumper.c
  ${OPENAIR2_DIR}/UTIL/MATH/oml.c
  ${OPENAIR2_DIR}/UTIL/MEM/mem_block.c
#  ${OPENAIR2_DIR}/UTIL/OCG/OCG.c
#  ${OPENAIR2_DIR}/UTIL/OCG/OCG_create_dir.c
#  ${OPENAIR2_DIR}/UTIL/OCG/OCG_detect_file.c
#  ${OPENAIR2_DIR}/UTIL/OCG/OCG_generate_report.c
#  ${OPENAIR2_DIR}/UTIL/OCG/OCG_parse_filename.c
#  ${OPENAIR2_DIR}/UTIL/OCG/OCG_parse_XML.c
#  ${OPENAIR2_DIR}/UTIL/OCG/OCG_save_XML.c
#  ${OPENAIR2_DIR}/UTIL/OMG/common.c
#  ${OPENAIR2_DIR}/UTIL/OMG/grid.c
#  ${OPENAIR2_DIR}/UTIL/OMG/job.c
#  ${OPENAIR2_DIR}/UTIL/OMG/mobility_parser.c
#  ${OPENAIR2_DIR}/UTIL/OMG/omg.c
  #${OPENAIR2_DIR}/UTIL/OMG/omg_hashtable.c
#  ${OPENAIR2_DIR}/UTIL/OMG/rwalk.c
#  ${OPENAIR2_DIR}/UTIL/OMG/rwp.c
#  ${OPENAIR2_DIR}/UTIL/OMG/static.c
#  ${OPENAIR2_DIR}/UTIL/OMG/steadystaterwp.c
#  ${OPENAIR2_DIR}/UTIL/OMG/trace.c
#  ${OPENAIR2_DIR}/UTIL/OMG/trace_hashtable.c
  ${OPENAIR2_DIR}/UTIL/OPT/probe.c
#  ${OPENAIR2_DIR}/UTIL/OTG/otg_tx.c
#  ${OPENAIR2_DIR}/UTIL/OTG/otg.c
#  ${OPENAIR2_DIR}/UTIL/OTG/otg_kpi.c
#  ${OPENAIR2_DIR}/UTIL/OTG/otg_models.c
#  ${OPENAIR2_DIR}/UTIL/OTG/otg_form.c
#  ${OPENAIR2_DIR}/UTIL/OTG/otg_rx.c
  )
add_library(UTIL ${UTIL_SRC})

#set(OMG_SUMO_SRC
#  ${OPENAIR2_DIR}/UTIL/OMG/client_traci_OMG.c
#  ${OPENAIR2_DIR}/UTIL/OMG/id_manager.c
#  ${OPENAIR2_DIR}/UTIL/OMG/sumo.c
#  ${OPENAIR2_DIR}/UTIL/OMG/socket_traci_OMG.c
#  ${OPENAIR2_DIR}/UTIL/OMG/storage_traci_OMG.c
#  )
#add_library(OMG_SUMO ${OMG_SUMO_SRC})

set(SECU_OSA_SRC
  ${OPENAIR2_DIR}/UTIL/OSA/osa_key_deriver.c
  ${OPENAIR2_DIR}/UTIL/OSA/osa_rijndael.c
  ${OPENAIR2_DIR}/UTIL/OSA/osa_snow3g.c
  ${OPENAIR2_DIR}/UTIL/OSA/osa_stream_eea.c
  ${OPENAIR2_DIR}/UTIL/OSA/osa_stream_eia.c
  )
add_library(SECU_OSA ${SECU_OSA_SRC})

set(SECU_CN_SRC
  ${OPENAIR3_DIR}/SECU/kdf.c
  ${OPENAIR3_DIR}/SECU/rijndael.c
  ${OPENAIR3_DIR}/SECU/snow3g.c
  ${OPENAIR3_DIR}/SECU/key_nas_deriver.c
  ${OPENAIR3_DIR}/SECU/nas_stream_eea1.c
  ${OPENAIR3_DIR}/SECU/nas_stream_eia1.c
  ${OPENAIR3_DIR}/SECU/nas_stream_eea2.c
  ${OPENAIR3_DIR}/SECU/nas_stream_eia2.c
  )
add_library(SECU_CN ${SECU_CN_SRC})

# Physical Channel Procedures Scheduling
################################"
set(SCHED_SRC
  ${OPENAIR1_DIR}/SCHED/fapi_l1.c
  ${OPENAIR1_DIR}/SCHED/phy_procedures_lte_eNb.c
  ${OPENAIR1_DIR}/SCHED/phy_procedures_lte_common.c
)
add_library(SCHED_LIB ${SCHED_SRC})

set(SCHED_NR_SRC
  ${OPENAIR1_DIR}/SCHED_NR/fapi_nr_l1.c
  ${OPENAIR1_DIR}/SCHED_NR/phy_procedures_nr_common.c
  ${OPENAIR1_DIR}/SCHED_NR/phy_procedures_nr_gNB.c
)
add_library(SCHED_NR_LIB ${SCHED_NR_SRC})

set(SCHED_SRC_RU
  ${OPENAIR1_DIR}/SCHED/ru_procedures.c
  ${OPENAIR1_DIR}/SCHED_NR/nr_ru_procedures.c
  ${OPENAIR1_DIR}/SCHED/prach_procedures.c
)
add_library(SCHED_RU_LIB ${SCHED_SRC_RU})

set(SCHED_SRC_UE
  ${OPENAIR1_DIR}/SCHED_UE/phy_procedures_lte_ue.c
  ${OPENAIR1_DIR}/SCHED/phy_procedures_lte_common.c
  ${OPENAIR1_DIR}/SCHED_UE/pucch_pc.c
  ${OPENAIR1_DIR}/SCHED_UE/pusch_pc.c
  ${OPENAIR1_DIR}/SCHED_UE/srs_pc.c
)
add_library(SCHED_UE_LIB ${SCHED_SRC_UE})

set(SCHED_SRC_NR_UE
  ${OPENAIR1_DIR}/SCHED_NR_UE/phy_procedures_nr_ue.c
  ${OPENAIR1_DIR}/SCHED_NR/phy_procedures_nr_common.c
  ${OPENAIR1_DIR}/SCHED_NR_UE/fapi_nr_ue_l1.c 
  ${OPENAIR1_DIR}/SCHED_NR_UE/phy_frame_config_nr.c
  ${OPENAIR1_DIR}/SCHED_NR_UE/harq_nr.c
  ${OPENAIR1_DIR}/SCHED_NR_UE/pucch_uci_ue_nr.c
  ${OPENAIR1_DIR}/SCHED_NR_UE/pucch_power_control_ue_nr.c 
)
add_library(SCHED_NR_UE_LIB ${SCHED_SRC_NR_UE})

# nFAPI
#################################
set(NFAPI_COMMON_SRC
  ${NFAPI_DIR}/common/src/debug.c
)
add_library(NFAPI_COMMON_LIB ${NFAPI_COMMON_SRC})

include_directories(${NFAPI_DIR}/common/public_inc)

set(NFAPI_SRC
  ${NFAPI_DIR}/nfapi/src/nfapi.c
  ${NFAPI_DIR}/nfapi/src/nfapi_p4.c
  ${NFAPI_DIR}/nfapi/src/nfapi_p5.c
  ${NFAPI_DIR}/nfapi/src/nfapi_p7.c
)
add_library(NFAPI_LIB ${NFAPI_SRC})

include_directories(${NFAPI_DIR}/nfapi/public_inc)
include_directories(${NFAPI_DIR}/nfapi/inc)

set(NFAPI_PNF_SRC
  ${NFAPI_DIR}/pnf/src/pnf.c
  ${NFAPI_DIR}/pnf/src/pnf_interface.c
  ${NFAPI_DIR}/pnf/src/pnf_p7.c
  ${NFAPI_DIR}/pnf/src/pnf_p7_interface.c
)
add_library(NFAPI_PNF_LIB ${NFAPI_PNF_SRC})

include_directories(${NFAPI_DIR}/pnf/public_inc)
include_directories(${NFAPI_DIR}/pnf/inc)

set(NFAPI_VNF_SRC
  ${NFAPI_DIR}/vnf/src/vnf.c
  ${NFAPI_DIR}/vnf/src/vnf_interface.c
  ${NFAPI_DIR}/vnf/src/vnf_p7.c
  ${NFAPI_DIR}/vnf/src/vnf_p7_interface.c
)
add_library(NFAPI_VNF_LIB ${NFAPI_VNF_SRC})

include_directories(${NFAPI_DIR}/vnf/public_inc)
include_directories(${NFAPI_DIR}/vnf/inc)

# nFAPI user defined code
#############################
set(NFAPI_USER_SRC
  ${NFAPI_USER_DIR}/nfapi.c
  ${NFAPI_USER_DIR}/nfapi_pnf.c
  ${NFAPI_USER_DIR}/nfapi_vnf.c
)
add_library(NFAPI_USER_LIB ${NFAPI_USER_SRC})
include_directories(${NFAPI_USER_DIR})

# Layer 1
#############################
set(PHY_TURBOSRC
  ${OPENAIR1_DIR}/PHY/CODING/3gpplte_sse.c
  ${OPENAIR1_DIR}/PHY/CODING/3gpplte.c
  ${OPENAIR1_DIR}/PHY/CODING/3gpplte_turbo_decoder_sse_8bit.c
  ${OPENAIR1_DIR}/PHY/CODING/3gpplte_turbo_decoder_sse_16bit.c
  ${OPENAIR1_DIR}/PHY/CODING/3gpplte_turbo_decoder_avx2_16bit.c
  ${OPENAIR1_DIR}/PHY/CODING/3gpplte_turbo_decoder.c
)
set(PHY_POLARSRC
  ${OPENAIR1_DIR}/PHY/CODING/nr_polar_init.c
  ${OPENAIR1_DIR}/PHY/CODING/nrPolar_tools/nr_bitwise_operations.c
  ${OPENAIR1_DIR}/PHY/CODING/nrPolar_tools/nr_crc_byte.c
  ${OPENAIR1_DIR}/PHY/CODING/nrPolar_tools/nr_polar_crc.c
  ${OPENAIR1_DIR}/PHY/CODING/nrPolar_tools/nr_polar_decoder.c
  ${OPENAIR1_DIR}/PHY/CODING/nrPolar_tools/nr_polar_decoding_tools.c
  ${OPENAIR1_DIR}/PHY/CODING/nrPolar_tools/nr_polar_encoder.c
  ${OPENAIR1_DIR}/PHY/CODING/nrPolar_tools/nr_polar_interleaving_pattern.c
  ${OPENAIR1_DIR}/PHY/CODING/nrPolar_tools/nr_polar_kernal_operation.c
  ${OPENAIR1_DIR}/PHY/CODING/nrPolar_tools/nr_polar_kronecker_power_matrices.c
  ${OPENAIR1_DIR}/PHY/CODING/nrPolar_tools/nr_polar_matrix_and_array.c
  ${OPENAIR1_DIR}/PHY/CODING/nrPolar_tools/nr_polar_procedures.c
  ${OPENAIR1_DIR}/PHY/CODING/nrPolar_tools/nr_polar_sequence_pattern.c
)
set(PHY_TURBOIF
  ${OPENAIR1_DIR}/PHY/CODING/coding_load.c
  )
set(PHY_LDPCSRC
  ${OPENAIR1_DIR}/PHY/CODING/nrLDPC_decoder/nrLDPC_decoder.c
  ${OPENAIR1_DIR}/PHY/CODING/nrLDPC_encoder/ldpc_encoder.c
  ${OPENAIR1_DIR}/PHY/CODING/nrLDPC_encoder/ldpc_encoder2.c
  ${OPENAIR1_DIR}/PHY/CODING/nrLDPC_encoder/ldpc_generate_coefficient.c
  )

add_library(coding MODULE ${PHY_TURBOSRC} )

set(PHY_SRC_COMMON
  # depend on code generation from asn1c
  ${RRC_FULL_DIR}/asn_constant.h
  # actual source
  ${OPENAIR1_DIR}/PHY/LTE_TRANSPORT/dci_tools_common.c
  ${OPENAIR1_DIR}/PHY/LTE_TRANSPORT/lte_mcs.c
#  ${OPENAIR1_DIR}/PHY/LTE_TRANSPORT/slss.c
#  ${OPENAIR1_DIR}/PHY/LTE_TRANSPORT/sldch.c
#  ${OPENAIR1_DIR}/PHY/LTE_TRANSPORT/slsch.c
  ${OPENAIR1_DIR}/PHY/LTE_UE_TRANSPORT/get_pmi.c
  ${OPENAIR1_DIR}/PHY/LTE_TRANSPORT/group_hopping.c
  ${OPENAIR1_DIR}/PHY/LTE_TRANSPORT/phich_common.c
  ${OPENAIR1_DIR}/PHY/LTE_TRANSPORT/pcfich_common.c
  ${OPENAIR1_DIR}/PHY/LTE_TRANSPORT/pmch_common.c
  ${OPENAIR1_DIR}/PHY/LTE_TRANSPORT/power_control.c
  ${OPENAIR1_DIR}/PHY/LTE_TRANSPORT/prach_common.c
  ${OPENAIR1_DIR}/PHY/LTE_TRANSPORT/pucch_common.c
  ${OPENAIR1_DIR}/PHY/LTE_TRANSPORT/dlsch_scrambling.c
  ${OPENAIR1_DIR}/PHY/LTE_TRANSPORT/lte_gold_generic.c
  ${OPENAIR1_DIR}/PHY/LTE_UE_TRANSPORT/srs_modulation.c
  ${OPENAIR1_DIR}/PHY/MODULATION/ofdm_mod.c
  ${OPENAIR1_DIR}/PHY/LTE_ESTIMATION/lte_sync_time.c
  ${OPENAIR1_DIR}/PHY/LTE_REFSIG/lte_dl_cell_spec.c
  ${OPENAIR1_DIR}/PHY/LTE_REFSIG/lte_dl_uespec.c
  ${OPENAIR1_DIR}/PHY/LTE_REFSIG/lte_gold.c
  ${OPENAIR1_DIR}/PHY/LTE_REFSIG/lte_gold_mbsfn.c
  ${OPENAIR1_DIR}/PHY/LTE_REFSIG/lte_dl_mbsfn.c
  ${OPENAIR1_DIR}/PHY/LTE_REFSIG/lte_ul_ref.c
  ${OPENAIR1_DIR}/PHY/CODING/lte_segmentation.c
  ${OPENAIR1_DIR}/PHY/CODING/nr_segmentation.c
  ${OPENAIR1_DIR}/PHY/CODING/nr_compute_tbs.c
  ${OPENAIR1_DIR}/PHY/CODING/ccoding_byte.c
  ${OPENAIR1_DIR}/PHY/CODING/ccoding_byte_lte.c
  ${OPENAIR1_DIR}/PHY/CODING/3gpplte_sse.c
  ${OPENAIR1_DIR}/PHY/CODING/crc_byte.c
  ${PHY_TURBOIF}
  ${OPENAIR1_DIR}/PHY/CODING/lte_rate_matching.c
  ${OPENAIR1_DIR}/PHY/CODING/viterbi.c
  ${OPENAIR1_DIR}/PHY/CODING/viterbi_lte.c
  ${OPENAIR1_DIR}/PHY/INIT/init_top.c
  ${OPENAIR1_DIR}/PHY/INIT/lte_parms.c
  ${OPENAIR1_DIR}/PHY/INIT/lte_param_init.c
  ${OPENAIR1_DIR}/PHY/TOOLS/cadd_vv.c
  ${OPENAIR1_DIR}/PHY/TOOLS/lte_dfts.c
  ${OPENAIR1_DIR}/PHY/TOOLS/log2_approx.c
  ${OPENAIR1_DIR}/PHY/TOOLS/cmult_sv.c
  ${OPENAIR1_DIR}/PHY/TOOLS/cmult_vv.c
  ${OPENAIR1_DIR}/PHY/TOOLS/cdot_prod.c
  ${OPENAIR1_DIR}/PHY/TOOLS/signal_energy.c
  ${OPENAIR1_DIR}/PHY/TOOLS/dB_routines.c
  ${OPENAIR1_DIR}/PHY/TOOLS/sqrt.c
  ${OPENAIR1_DIR}/PHY/TOOLS/time_meas.c
  ${OPENAIR1_DIR}/PHY/TOOLS/lut.c
  )

set(PHY_SRC
  # actual source
  ${OPENAIR1_DIR}/PHY/LTE_TRANSPORT/pss.c
  ${OPENAIR1_DIR}/PHY/LTE_TRANSPORT/sss.c
  ${OPENAIR1_DIR}/PHY/LTE_TRANSPORT/sss_gen.c
  ${OPENAIR1_DIR}/PHY/LTE_TRANSPORT/pilots.c
  ${OPENAIR1_DIR}/PHY/LTE_TRANSPORT/pilots_mbsfn.c
  ${OPENAIR1_DIR}/PHY/LTE_TRANSPORT/dlsch_coding.c
  ${OPENAIR1_DIR}/PHY/LTE_TRANSPORT/dlsch_modulation.c
  ${OPENAIR1_DIR}/PHY/LTE_TRANSPORT/dci_tools.c
  ${OPENAIR1_DIR}/PHY/LTE_TRANSPORT/pbch.c
  ${OPENAIR1_DIR}/PHY/LTE_TRANSPORT/dci.c
  ${OPENAIR1_DIR}/PHY/LTE_TRANSPORT/edci.c
  ${OPENAIR1_DIR}/PHY/LTE_TRANSPORT/phich.c
  ${OPENAIR1_DIR}/PHY/LTE_TRANSPORT/pcfich.c
  ${OPENAIR1_DIR}/PHY/LTE_TRANSPORT/pucch.c
  ${OPENAIR1_DIR}/PHY/LTE_TRANSPORT/pmch.c
  ${OPENAIR1_DIR}/PHY/LTE_TRANSPORT/ulsch_demodulation.c
  ${OPENAIR1_DIR}/PHY/LTE_TRANSPORT/ulsch_decoding.c
  ${OPENAIR1_DIR}/PHY/LTE_TRANSPORT/rar_tools.c
  ${OPENAIR1_DIR}/PHY/LTE_TRANSPORT/uci_tools.c
  ${OPENAIR1_DIR}/PHY/LTE_ESTIMATION/freq_equalization.c
  ${OPENAIR1_DIR}/PHY/LTE_ESTIMATION/lte_adjust_sync_eNB.c
  ${OPENAIR1_DIR}/PHY/LTE_ESTIMATION/lte_ul_channel_estimation.c
  ${OPENAIR1_DIR}/PHY/LTE_ESTIMATION/lte_eNB_measurements.c
  ${OPENAIR1_DIR}/PHY/INIT/lte_init.c
  )

set(PHY_SRC_RU
  # actual source
  ${OPENAIR1_DIR}/PHY/LTE_TRANSPORT/if4_tools.c
  ${OPENAIR1_DIR}/PHY/LTE_TRANSPORT/if5_tools.c
  ${OPENAIR1_DIR}/PHY/MODULATION/slot_fep_ul.c
  ${OPENAIR1_DIR}/PHY/MODULATION/ul_7_5_kHz.c
  ${OPENAIR1_DIR}/PHY/MODULATION/gen_75KHz.cpp
  ${OPENAIR1_DIR}/PHY/MODULATION/beamforming.c
  ${OPENAIR1_DIR}/PHY/MODULATION/compute_bf_weights.c
  ${OPENAIR1_DIR}/PHY/INIT/lte_init_ru.c
  ${OPENAIR1_DIR}/PHY/INIT/nr_init_ru.c
  ${OPENAIR1_DIR}/PHY/LTE_TRANSPORT/prach.c

  )

set(PHY_SRC_UE
  # actual source
  ${OPENAIR1_DIR}/PHY/LTE_UE_TRANSPORT/sss_ue.c
  ${OPENAIR1_DIR}/PHY/LTE_TRANSPORT/sss_gen.c
  ${OPENAIR1_DIR}/PHY/LTE_UE_TRANSPORT/dlsch_demodulation.c
  ${OPENAIR1_DIR}/PHY/LTE_UE_TRANSPORT/dlsch_llr_computation.c
  ${OPENAIR1_DIR}/PHY/LTE_UE_TRANSPORT/linear_preprocessing_rec.c
  ${OPENAIR1_DIR}/PHY/LTE_UE_TRANSPORT/dlsch_decoding.c
  ${OPENAIR1_DIR}/PHY/LTE_UE_TRANSPORT/dci_tools_ue.c
  ${OPENAIR1_DIR}/PHY/LTE_UE_TRANSPORT/uci_tools_ue.c
  ${OPENAIR1_DIR}/PHY/LTE_UE_TRANSPORT/pbch_ue.c
  ${OPENAIR1_DIR}/PHY/LTE_UE_TRANSPORT/dci_ue.c
  ${OPENAIR1_DIR}/PHY/LTE_UE_TRANSPORT/phich_ue.c
  ${OPENAIR1_DIR}/PHY/LTE_UE_TRANSPORT/pcfich_ue.c
  ${OPENAIR1_DIR}/PHY/LTE_UE_TRANSPORT/pucch_ue.c
  ${OPENAIR1_DIR}/PHY/LTE_UE_TRANSPORT/prach_ue.c
  ${OPENAIR1_DIR}/PHY/LTE_UE_TRANSPORT/pmch_ue.c
  ${OPENAIR1_DIR}/PHY/LTE_UE_TRANSPORT/pch_ue.c
  ${OPENAIR1_DIR}/PHY/LTE_UE_TRANSPORT/slss.c
  ${OPENAIR1_DIR}/PHY/LTE_UE_TRANSPORT/sldch.c
  ${OPENAIR1_DIR}/PHY/LTE_UE_TRANSPORT/slsch.c
  ${OPENAIR1_DIR}/PHY/LTE_UE_TRANSPORT/drs_modulation.c
  ${OPENAIR1_DIR}/PHY/LTE_UE_TRANSPORT/ulsch_modulation.c
  ${OPENAIR1_DIR}/PHY/LTE_UE_TRANSPORT/ulsch_coding.c
  ${OPENAIR1_DIR}/PHY/LTE_UE_TRANSPORT/rar_tools_ue.c
  ${OPENAIR1_DIR}/PHY/LTE_UE_TRANSPORT/initial_sync.c
  ${OPENAIR1_DIR}/PHY/MODULATION/slot_fep.c
  ${OPENAIR1_DIR}/PHY/MODULATION/slot_fep_mbsfn.c
  ${OPENAIR1_DIR}/PHY/MODULATION/ul_7_5_kHz_ue.c
  ${OPENAIR1_DIR}/PHY/LTE_ESTIMATION/lte_sync_time.c
  ${OPENAIR1_DIR}/PHY/LTE_ESTIMATION/lte_sync_timefreq.c
  ${OPENAIR1_DIR}/PHY/LTE_ESTIMATION/lte_adjust_sync.c
  ${OPENAIR1_DIR}/PHY/LTE_ESTIMATION/lte_adjust_sync_ue.c
  ${OPENAIR1_DIR}/PHY/LTE_ESTIMATION/lte_dl_channel_estimation.c
  ${OPENAIR1_DIR}/PHY/LTE_ESTIMATION/lte_dl_bf_channel_estimation.c
  ${OPENAIR1_DIR}/PHY/LTE_ESTIMATION/lte_dl_mbsfn_channel_estimation.c
  ${OPENAIR1_DIR}/PHY/LTE_ESTIMATION/lte_est_freq_offset.c
  ${OPENAIR1_DIR}/PHY/LTE_ESTIMATION/lte_ue_measurements.c
  ${OPENAIR1_DIR}/PHY/LTE_ESTIMATION/adjust_gain.c
  ${OPENAIR1_DIR}/PHY/INIT/lte_init_ue.c
  )

  set(PHY_NR_SRC
  # depend on code generation from asn1c
  ${RRC_FULL_DIR}/asn_constant.h
  # actual source
  ${OPENAIR1_DIR}/PHY/INIT/nr_init.c
  ${OPENAIR1_DIR}/PHY/INIT/nr_parms.c
  ${OPENAIR1_DIR}/PHY/NR_TRANSPORT/nr_pss.c
  ${OPENAIR1_DIR}/PHY/NR_TRANSPORT/nr_sss.c
  ${OPENAIR1_DIR}/PHY/NR_TRANSPORT/nr_pbch.c
  ${OPENAIR1_DIR}/PHY/NR_TRANSPORT/nr_dci.c
  ${OPENAIR1_DIR}/PHY/NR_TRANSPORT/nr_dci_tools.c
  ${OPENAIR1_DIR}/PHY/NR_REFSIG/nr_gold.c
  ${OPENAIR1_DIR}/PHY/TOOLS/file_output.c
  ${OPENAIR1_DIR}/PHY/TOOLS/cadd_vv.c
  #${OPENAIR1_DIR}/PHY/TOOLS/lte_dfts.c
  ${OPENAIR1_DIR}/PHY/TOOLS/log2_approx.c
  ${OPENAIR1_DIR}/PHY/TOOLS/cmult_sv.c
  ${OPENAIR1_DIR}/PHY/TOOLS/cmult_vv.c
  ${OPENAIR1_DIR}/PHY/TOOLS/cdot_prod.c
  ${OPENAIR1_DIR}/PHY/TOOLS/signal_energy.c
  ${OPENAIR1_DIR}/PHY/TOOLS/dB_routines.c
  ${OPENAIR1_DIR}/PHY/TOOLS/sqrt.c
  ${OPENAIR1_DIR}/PHY/TOOLS/time_meas.c
  ${OPENAIR1_DIR}/PHY/TOOLS/lut.c
  ${PHY_POLARSRC}
  ${PHY_LDPCSRC}
  )

  set(PHY_NR_UE_SRC
  # depend on code generation from asn1c
  ${RRC_FULL_DIR}/asn_constant.h
  # actual source
  ${OPENAIR1_DIR}/PHY/MODULATION/slot_fep_nr.c
  ${OPENAIR1_DIR}/PHY/INIT/nr_parms.c
  ${OPENAIR1_DIR}/PHY/NR_UE_TRANSPORT/pss_nr.c
  ${OPENAIR1_DIR}/PHY/NR_UE_TRANSPORT/sss_nr.c
  ${OPENAIR1_DIR}/PHY/NR_UE_TRANSPORT/cic_filter_nr.c
  ${OPENAIR1_DIR}/PHY/NR_UE_TRANSPORT/dmrs_nr.c
  ${OPENAIR1_DIR}/PHY/NR_UE_TRANSPORT/nr_initial_sync.c
  ${OPENAIR1_DIR}/PHY/NR_UE_TRANSPORT/nr_pbch.c
  ${OPENAIR1_DIR}/PHY/NR_UE_TRANSPORT/
  ${OPENAIR1_DIR}/PHY/NR_UE_TRANSPORT/nr_prach.c
  ${OPENAIR1_DIR}/PHY/NR_UE_TRANSPORT/srs_modulation_nr.c
  ${OPENAIR1_DIR}/PHY/NR_UE_TRANSPORT/dci_nr.c
  ${OPENAIR1_DIR}/PHY/NR_UE_TRANSPORT/dci_tools_nr.c
  ${OPENAIR1_DIR}/PHY/NR_UE_TRANSPORT/pucch_nr.c
  ${OPENAIR1_DIR}/PHY/NR_REFSIG/ul_ref_seq_nr.c
  ${OPENAIR1_DIR}/PHY/NR_REFSIG/nr_dmrs_rx.c
  ${OPENAIR1_DIR}/PHY/NR_REFSIG/nr_gold_ue.c
  ${OPENAIR1_DIR}/PHY/NR_UE_ESTIMATION/nr_dl_channel_estimation.c
  ${OPENAIR1_DIR}/PHY/LTE_ESTIMATION/lte_ue_measurements.c
  ${OPENAIR1_DIR}/PHY/TOOLS/file_output.c
  ${OPENAIR1_DIR}/PHY/TOOLS/cadd_vv.c
 # ${OPENAIR1_DIR}/PHY/TOOLS/lte_dfts.c
  ${OPENAIR1_DIR}/PHY/TOOLS/log2_approx.c
  ${OPENAIR1_DIR}/PHY/TOOLS/cmult_sv.c
  ${OPENAIR1_DIR}/PHY/TOOLS/cmult_vv.c
  ${OPENAIR1_DIR}/PHY/TOOLS/cdot_prod.c
  ${OPENAIR1_DIR}/PHY/TOOLS/signal_energy.c
  ${OPENAIR1_DIR}/PHY/TOOLS/dB_routines.c
  ${OPENAIR1_DIR}/PHY/TOOLS/sqrt.c
  ${OPENAIR1_DIR}/PHY/TOOLS/time_meas.c
  ${OPENAIR1_DIR}/PHY/TOOLS/lut.c
  ${OPENAIR1_DIR}/PHY/INIT/nr_init_ue.c
  ${PHY_POLARSRC}
  ${PHY_LDPCSRC}
  )


if (${SMBV})
  set(PHY_SRC "${PHY_SRC} ${OPENAIR1_DIR}/PHY/TOOLS/smbv.c")
endif  (${SMBV})

if (${COMPILATION_AVX2} STREQUAL "True")
  #set(PHY_SRC ${PHY_SRC} ${OPENAIR1_DIR}/PHY/LTE_TRANSPORT/dlsch_llr_computation_avx2.c)
  set(PHY_SRC_UE ${PHY_SRC_UE} ${OPENAIR1_DIR}/PHY/LTE_UE_TRANSPORT/dlsch_llr_computation_avx2.c)
endif ()

if (${COMPILATION_AVX2} STREQUAL "True")
  set(PHY_NR_UE_SRC ${PHY_NR_UE_SRC} ${OPENAIR1_DIR}/PHY/LTE_UE_TRANSPORT/dlsch_llr_computation_avx2.c)
endif ()

add_library(PHY_COMMON ${PHY_SRC_COMMON})
add_library(PHY ${PHY_SRC})
add_library(PHY_UE ${PHY_SRC_UE})
add_library(PHY_NR ${PHY_NR_SRC})
add_library(PHY_NR_UE ${PHY_NR_UE_SRC})
add_library(PHY_RU ${PHY_SRC_RU})

#Library for mex functions
#########################3
set(PHY_MEX_UE
  ${OPENAIR1_DIR}/PHY/LTE_UE_TRANSPORT/linear_preprocessing_rec.c
  ${OPENAIR1_DIR}/PHY/LTE_UE_TRANSPORT/dlsch_llr_computation.c
  ${OPENAIR1_DIR}/PHY/LTE_UE_TRANSPORT/dlsch_demodulation.c
  ${OPENAIR1_DIR}/PHY/TOOLS/log2_approx.c
  ${OPENAIR1_DIR}/PHY/LTE_TRANSPORT/lte_mcs.c
  ${OPENAIR1_DIR}/PHY/LTE_UE_TRANSPORT/get_pmi.c
  ${OPENAIR1_DIR}/PHY/TOOLS/dB_routines.c
  ${OPENAIR1_DIR}/PHY/LTE_TRANSPORT/pmch_common.c
  ${OPENAIR1_DIR}/PHY/TOOLS/cadd_vv.c
  ${OPENAIR1_DIR}/PHY/TOOLS/cmult_sv.c
  ${OPENAIR1_DIR}/PHY/TOOLS/cmult_vv.c
  ${OPENAIR1_DIR}/PHY/LTE_UE_TRANSPORT/dlsch_llr_computation_avx2.c
  ${OPENAIR1_DIR}/PHY/TOOLS/signal_energy.c
  ${OPENAIR1_DIR}/PHY/LTE_ESTIMATION/lte_ue_measurements.c
  ${OPENAIR_DIR}/common/utils/LOG/log.c
  ${OPENAIR_DIR}/common/utils/T/T.c
  ${OPENAIR_DIR}/common/utils/T/local_tracer.c
  ${OPENAIR_DIR}/common/config/config_cmdline.c
  ${OPENAIR_DIR}/common/config/config_userapi.c
  ${OPENAIR_DIR}/common/config/config_load_configmodule.c
  )
add_library(PHY_MEX ${PHY_MEX_UE})

#Layer 2 library
#####################
set(MAC_DIR ${OPENAIR2_DIR}/LAYER2/MAC)
set(NR_MAC_DIR ${OPENAIR2_DIR}/LAYER2/NR_MAC_gNB)
set(NR_UE_MAC_DIR ${OPENAIR2_DIR}/LAYER2/NR_MAC_UE)
set(PHY_INTERFACE_DIR ${OPENAIR2_DIR}/PHY_INTERFACE)
set(NR_PHY_INTERFACE_DIR ${OPENAIR2_DIR}/NR_PHY_INTERFACE)
set(NR_UE_PHY_INTERFACE_DIR ${OPENAIR2_DIR}/NR_UE_PHY_INTERFACE)
set(RLC_DIR ${OPENAIR2_DIR}/LAYER2/RLC)
set(RLC_UM_DIR ${OPENAIR2_DIR}/LAYER2/RLC/UM_v9.3.0)
set(RLC_AM_DIR ${OPENAIR2_DIR}/LAYER2/RLC/AM_v9.3.0)
set(RLC_TM_DIR ${OPENAIR2_DIR}/LAYER2/RLC/TM_v9.3.0)
set(RRC_DIR ${OPENAIR2_DIR}/RRC/LTE)
set(NR_RRC_DIR ${OPENAIR2_DIR}/RRC/NR)
set(NR_UE_RRC_DIR ${OPENAIR2_DIR}/RRC/NR_UE)
set(PDCP_DIR  ${OPENAIR2_DIR}/LAYER2/PDCP_v10.1.0)
set(L2_SRC
  ${OPENAIR2_DIR}/LAYER2/openair2_proc.c
  ${PDCP_DIR}/pdcp.c
  ${PDCP_DIR}/pdcp_fifo.c
  ${PDCP_DIR}/pdcp_sequence_manager.c
  ${PDCP_DIR}/pdcp_primitives.c
  ${PDCP_DIR}/pdcp_util.c
  ${PDCP_DIR}/pdcp_security.c
  ${PDCP_DIR}/pdcp_netlink.c
  ${RLC_AM_DIR}/rlc_am.c
  ${RLC_AM_DIR}/rlc_am_init.c
  ${RLC_AM_DIR}/rlc_am_timer_poll_retransmit.c
  ${RLC_AM_DIR}/rlc_am_timer_reordering.c
  ${RLC_AM_DIR}/rlc_am_timer_status_prohibit.c
  ${RLC_AM_DIR}/rlc_am_segment.c
  ${RLC_AM_DIR}/rlc_am_segments_holes.c
  ${RLC_AM_DIR}/rlc_am_in_sdu.c
  ${RLC_AM_DIR}/rlc_am_receiver.c
  ${RLC_AM_DIR}/rlc_am_retransmit.c
  ${RLC_AM_DIR}/rlc_am_windows.c
  ${RLC_AM_DIR}/rlc_am_rx_list.c
  ${RLC_AM_DIR}/rlc_am_reassembly.c
  ${RLC_AM_DIR}/rlc_am_status_report.c
  ${RLC_TM_DIR}/rlc_tm.c
  ${RLC_TM_DIR}/rlc_tm_init.c
  ${RLC_UM_DIR}/rlc_um.c
  ${RLC_UM_DIR}/rlc_um_fsm.c
  ${RLC_UM_DIR}/rlc_um_control_primitives.c
  ${RLC_UM_DIR}/rlc_um_segment.c
  ${RLC_UM_DIR}/rlc_um_reassembly.c
  ${RLC_UM_DIR}/rlc_um_receiver.c
  ${RLC_UM_DIR}/rlc_um_dar.c
  ${RLC_DIR}/rlc_mac.c
  ${RLC_DIR}/rlc.c
  ${RLC_DIR}/rlc_rrc.c
  ${RLC_DIR}/rlc_mpls.c
  ${RRC_DIR}/rrc_UE.c
  ${RRC_DIR}/rrc_eNB.c
  ${RRC_DIR}/rrc_eNB_S1AP.c
  ${RRC_DIR}/rrc_eNB_UE_context.c
  ${RRC_DIR}/rrc_common.c
  ${RRC_DIR}/L2_interface.c
  ${RRC_DIR}/L2_interface_common.c
  ${RRC_DIR}/L2_interface_ue.c
  )

set(L2_NR_SRC
  ${NR_RRC_DIR}/rrc_gNB.c
  ${NR_RRC_DIR}/nr_rrc_common.c
  ${NR_RRC_DIR}/L2_nr_interface.c
  ${NR_RRC_DIR}/nr_rrc_config.c
  )

set(L2_SRC_UE
  ${PDCP_DIR}/pdcp.c
  ${PDCP_DIR}/pdcp_fifo.c
  ${PDCP_DIR}/pdcp_sequence_manager.c
  ${PDCP_DIR}/pdcp_primitives.c
  ${PDCP_DIR}/pdcp_util.c
  ${PDCP_DIR}/pdcp_security.c
  ${PDCP_DIR}/pdcp_netlink.c
  ${RLC_AM_DIR}/rlc_am.c
  ${RLC_AM_DIR}/rlc_am_init.c
  ${RLC_AM_DIR}/rlc_am_timer_poll_retransmit.c
  ${RLC_AM_DIR}/rlc_am_timer_reordering.c
  ${RLC_AM_DIR}/rlc_am_timer_status_prohibit.c
  ${RLC_AM_DIR}/rlc_am_segment.c
  ${RLC_AM_DIR}/rlc_am_segments_holes.c
  ${RLC_AM_DIR}/rlc_am_in_sdu.c
  ${RLC_AM_DIR}/rlc_am_receiver.c
  ${RLC_AM_DIR}/rlc_am_retransmit.c
  ${RLC_AM_DIR}/rlc_am_windows.c
  ${RLC_AM_DIR}/rlc_am_rx_list.c
  ${RLC_AM_DIR}/rlc_am_reassembly.c
  ${RLC_AM_DIR}/rlc_am_status_report.c
  ${RLC_TM_DIR}/rlc_tm.c
  ${RLC_TM_DIR}/rlc_tm_init.c
  ${RLC_UM_DIR}/rlc_um.c
  ${RLC_UM_DIR}/rlc_um_fsm.c
  ${RLC_UM_DIR}/rlc_um_control_primitives.c
  ${RLC_UM_DIR}/rlc_um_segment.c
  ${RLC_UM_DIR}/rlc_um_reassembly.c
  ${RLC_UM_DIR}/rlc_um_receiver.c
  ${RLC_UM_DIR}/rlc_um_dar.c
  ${RLC_DIR}/rlc_mac.c
  ${RLC_DIR}/rlc.c
  ${RLC_DIR}/rlc_rrc.c
  ${RLC_DIR}/rlc_mpls.c
  ${RRC_DIR}/rrc_UE.c
  ${RRC_DIR}/rrc_common.c
  ${RRC_DIR}/L2_interface_common.c
  ${RRC_DIR}/L2_interface_ue.c
  )

set(NR_L2_SRC_UE
  ${NR_UE_RRC_DIR}/L2_interface_ue.c
  ${NR_UE_RRC_DIR}/main_ue.c
  ${NR_UE_RRC_DIR}/rrc_UE.c
#  ${NR_UE_RRC_DIR}/mac_vars.c
#${RRC_DIR}/rrc_UE.c
  )

set(L2_NR_SRC_UE
  ${NR_UE_RRC_DIR}/L2_interface_ue.c
  ${NR_UE_RRC_DIR}/main_ue.c
  ${NR_UE_RRC_DIR}/rrc_UE.c
  )

set (MAC_SRC
  #${PHY_INTERFACE_DIR}/phy_stub_UE.c
  ${PHY_INTERFACE_DIR}/IF_Module.c
  ${MAC_DIR}/main.c
  #${MAC_DIR}/main_ue.c
  #${MAC_DIR}/ue_procedures.c
  #${MAC_DIR}/ra_procedures.c
  ${MAC_DIR}/l1_helpers.c
  ${MAC_DIR}/rar_tools.c
  #${MAC_DIR}/rar_tools_ue.c
  ${MAC_DIR}/eNB_scheduler.c
  ${MAC_DIR}/eNB_scheduler_dlsch.c
  ${MAC_DIR}/eNB_scheduler_ulsch.c
  ${MAC_DIR}/eNB_scheduler_mch.c
  ${MAC_DIR}/eNB_scheduler_bch.c
  ${MAC_DIR}/eNB_scheduler_primitives.c
  ${MAC_DIR}/eNB_scheduler_RA.c
  ${MAC_DIR}/eNB_scheduler_fairRR.c
  ${MAC_DIR}/eNB_scheduler_phytest.c
  ${MAC_DIR}/pre_processor.c
  ${MAC_DIR}/config.c
  ${MAC_DIR}/config_ue.c
 )

set (MAC_NR_SRC
  ${NR_PHY_INTERFACE_DIR}/NR_IF_Module.c
  ${NR_MAC_DIR}/main.c
  ${NR_MAC_DIR}/config.c
  ${NR_MAC_DIR}/gNB_scheduler.c
  ${NR_MAC_DIR}/gNB_scheduler_bch.c
  ${NR_MAC_DIR}/gNB_scheduler_primitives.c
  ${NR_MAC_DIR}/gNB_scheduler_phytest.c
 )


set (MAC_SRC_UE
  ${PHY_INTERFACE_DIR}/phy_stub_UE.c
  ${MAC_DIR}/main_ue.c
  ${MAC_DIR}/ue_procedures.c
  ${MAC_DIR}/ra_procedures.c
  ${MAC_DIR}/l1_helpers.c
  ${MAC_DIR}/rar_tools_ue.c
  ${MAC_DIR}/config_ue.c
  
 )

set (MAC_NR_SRC_UE
  ${NR_UE_PHY_INTERFACE_DIR}/NR_IF_Module.c
  ${NR_UE_MAC_DIR}/config_ue.c
  ${NR_UE_MAC_DIR}/mac_vars.c
  ${NR_UE_MAC_DIR}/main_ue_nr.c
  ${NR_UE_MAC_DIR}/nr_ue_procedures.c
)

set (ENB_APP_SRC
  ${OPENAIR2_DIR}/ENB_APP/enb_app.c
  ${OPENAIR2_DIR}/ENB_APP/enb_config.c
  ${OPENAIR2_DIR}/ENB_APP/RRC_config_tools.c
  )

set (GNB_APP_SRC
  ${OPENAIR2_DIR}/GNB_APP/gnb_app.c
  ${OPENAIR2_DIR}/GNB_APP/gnb_config.c
  )

add_library(L2
  ${L2_SRC}
  ${MAC_SRC}
  ${ENB_APP_SRC}
  )
#  ${OPENAIR2_DIR}/RRC/L2_INTERFACE/openair_rrc_L2_interface.c)

add_library(L2_NR
  ${L2_NR_SRC}
  ${MAC_NR_SRC}
  ${GNB_APP_SRC}
  )

add_library(L2_UE
  ${L2_SRC_UE}
  ${MAC_SRC_UE}
  #${MAC_NR_SRC_UE}
)

add_library( NR_L2_UE
    #${L2_SRC_UE}
    ${NR_L2_SRC_UE}
    ${MAC_NR_SRC_UE}
    #${MAC_SRC_UE}
)

set ( NR_LTE_UE_REUSE_SRC
  ${OPENAIR1_DIR}/PHY/LTE_ESTIMATION/lte_sync_timefreq.c
  ${OPENAIR1_DIR}/SCHED/phy_procedures_lte_common.c
  #${OPENAIR1_DIR}/SCHED_UE/phy_procedures_lte_ue.c
  ${OPENAIR1_DIR}/PHY/LTE_TRANSPORT/lte_mcs.c
  ${OPENAIR1_DIR}/PHY/LTE_TRANSPORT/pmch_common.c

  ${OPENAIR1_DIR}/PHY/LTE_REFSIG/lte_dl_cell_spec.c
  ${OPENAIR1_DIR}/PHY/CODING/lte_segmentation.c
  ${OPENAIR1_DIR}/PHY/LTE_TRANSPORT/prach_common.c
#  ${OPENAIR1_DIR}/PHY/INIT/lte_init_ue.c
  ${OPENAIR1_DIR}/PHY/CODING/crc_byte.c
  ${OPENAIR1_DIR}/PHY/CODING/viterbi_lte.c
  ${OPENAIR1_DIR}/PHY/CODING/viterbi.c
  ${OPENAIR1_DIR}/PHY/LTE_TRANSPORT/phich_common.c
  ${OPENAIR1_DIR}/PHY/LTE_UE_TRANSPORT/dlsch_llr_computation.c
  ${OPENAIR1_DIR}/PHY/LTE_TRANSPORT/dci_tools_common.c
  ${OPENAIR1_DIR}/PHY/CODING/lte_rate_matching.c
  ${OPENAIR1_DIR}/PHY/CODING/ccoding_byte_lte.c
  ${OPENAIR1_DIR}/PHY/CODING/ccoding_byte.c
  ${OPENAIR1_DIR}/PHY/LTE_REFSIG/lte_gold.c
  ${OPENAIR1_DIR}/PHY/LTE_ESTIMATION/lte_est_freq_offset.c
  ${OPENAIR1_DIR}/PHY/LTE_ESTIMATION/lte_dl_channel_estimation.c
  ${OPENAIR1_DIR}/PHY/LTE_ESTIMATION/lte_ue_measurements.c
  ${OPENAIR1_DIR}/PHY/LTE_UE_TRANSPORT/dlsch_demodulation.c
  #${OPENAIR1_DIR}/PHY/LTE_UE_TRANSPORT/dlsch_llr_computation_avx2.c
)

add_library( NR_LTE_UE_REUSE_LIB
    ${NR_LTE_UE_REUSE_SRC}
)

include_directories("${OPENAIR2_DIR}/NR_UE_PHY_INTERFACE")
include_directories("${OPENAIR2_DIR}/LAYER2/NR_MAC_UE")
include_directories("${OPENAIR1_DIR}/SCHED_NR_UE")
#include_directories("${NFAPI_USER_DIR}"")

# L3 Libs
##########################

# CN libs
##########################

add_library(CN_UTILS
  ${OPENAIR3_DIR}/UTILS/conversions.c
  ${OPENAIR3_DIR}/UTILS/enum_string.c
  ${OPENAIR3_DIR}/UTILS/mcc_mnc_itu.c
  )

set(GTPV1U_DIR ${OPENAIR3_DIR}/GTPV1-U)
set (GTPV1U_SRC
  ${RRC_DIR}/rrc_eNB_GTPV1U.c
  ${GTPV1U_DIR}/nw-gtpv1u/src/NwGtpv1uTunnelEndPoint.c
  ${GTPV1U_DIR}/nw-gtpv1u/src/NwGtpv1uTrxn.c
  ${GTPV1U_DIR}/nw-gtpv1u/src/NwGtpv1uMsg.c
  ${GTPV1U_DIR}/nw-gtpv1u/src/NwGtpv1u.c
  ${GTPV1U_DIR}/gtpv1u_teid_pool.c
)
add_library(GTPV1U ${GTPV1U_SRC})

set(SCTP_SRC
  ${OPENAIR3_DIR}/SCTP/sctp_common.c
  ${OPENAIR3_DIR}/SCTP/sctp_eNB_task.c
  ${OPENAIR3_DIR}/SCTP/sctp_eNB_itti_messaging.c
)
add_library(SCTP_CLIENT ${SCTP_SRC})

add_library(UDP ${OPENAIR3_DIR}/UDP/udp_eNB_task.c)


set(NAS_SRC ${OPENAIR3_DIR}/NAS/)
set(libnas_api_OBJS
  ${NAS_SRC}COMMON/API/NETWORK/as_message.c
  ${NAS_SRC}COMMON/API/NETWORK/nas_message.c
  ${NAS_SRC}COMMON/API/NETWORK/network_api.c
  )

set(libnas_emm_msg_OBJS
  ${NAS_SRC}COMMON/EMM/MSG/AttachAccept.c
  ${NAS_SRC}COMMON/EMM/MSG/AttachComplete.c
  ${NAS_SRC}COMMON/EMM/MSG/AttachReject.c
  ${NAS_SRC}COMMON/EMM/MSG/AttachRequest.c
  ${NAS_SRC}COMMON/EMM/MSG/AuthenticationFailure.c
  ${NAS_SRC}COMMON/EMM/MSG/AuthenticationReject.c
  ${NAS_SRC}COMMON/EMM/MSG/AuthenticationRequest.c
  ${NAS_SRC}COMMON/EMM/MSG/AuthenticationResponse.c
  ${NAS_SRC}COMMON/EMM/MSG/CsServiceNotification.c
  ${NAS_SRC}COMMON/EMM/MSG/DetachAccept.c
  ${NAS_SRC}COMMON/EMM/MSG/DetachRequest.c
  ${NAS_SRC}COMMON/EMM/MSG/DownlinkNasTransport.c
  ${NAS_SRC}COMMON/EMM/MSG/EmmInformation.c
  ${NAS_SRC}COMMON/EMM/MSG/emm_msg.c
  ${NAS_SRC}COMMON/EMM/MSG/EmmStatus.c
  ${NAS_SRC}COMMON/EMM/MSG/ExtendedServiceRequest.c
  ${NAS_SRC}COMMON/EMM/MSG/GutiReallocationCommand.c
  ${NAS_SRC}COMMON/EMM/MSG/GutiReallocationComplete.c
  ${NAS_SRC}COMMON/EMM/MSG/IdentityRequest.c
  ${NAS_SRC}COMMON/EMM/MSG/IdentityResponse.c
  ${NAS_SRC}COMMON/EMM/MSG/SecurityModeCommand.c
  ${NAS_SRC}COMMON/EMM/MSG/SecurityModeComplete.c
  ${NAS_SRC}COMMON/EMM/MSG/SecurityModeReject.c
  ${NAS_SRC}COMMON/EMM/MSG/ServiceReject.c
  ${NAS_SRC}COMMON/EMM/MSG/ServiceRequest.c
  ${NAS_SRC}COMMON/EMM/MSG/TrackingAreaUpdateAccept.c
  ${NAS_SRC}COMMON/EMM/MSG/TrackingAreaUpdateComplete.c
  ${NAS_SRC}COMMON/EMM/MSG/TrackingAreaUpdateReject.c
  ${NAS_SRC}COMMON/EMM/MSG/TrackingAreaUpdateRequest.c
  ${NAS_SRC}COMMON/EMM/MSG/UplinkNasTransport.c
)

set(libnas_esm_msg_OBJS
  ${NAS_SRC}COMMON/ESM/MSG/ActivateDedicatedEpsBearerContextAccept.c
  ${NAS_SRC}COMMON/ESM/MSG/ActivateDedicatedEpsBearerContextReject.c
  ${NAS_SRC}COMMON/ESM/MSG/ActivateDedicatedEpsBearerContextRequest.c
  ${NAS_SRC}COMMON/ESM/MSG/ActivateDefaultEpsBearerContextAccept.c
  ${NAS_SRC}COMMON/ESM/MSG/ActivateDefaultEpsBearerContextReject.c
  ${NAS_SRC}COMMON/ESM/MSG/ActivateDefaultEpsBearerContextRequest.c
  ${NAS_SRC}COMMON/ESM/MSG/BearerResourceAllocationReject.c
  ${NAS_SRC}COMMON/ESM/MSG/BearerResourceAllocationRequest.c
  ${NAS_SRC}COMMON/ESM/MSG/BearerResourceModificationReject.c
  ${NAS_SRC}COMMON/ESM/MSG/BearerResourceModificationRequest.c
  ${NAS_SRC}COMMON/ESM/MSG/DeactivateEpsBearerContextAccept.c
  ${NAS_SRC}COMMON/ESM/MSG/DeactivateEpsBearerContextRequest.c
  ${NAS_SRC}COMMON/ESM/MSG/EsmInformationRequest.c
  ${NAS_SRC}COMMON/ESM/MSG/EsmInformationResponse.c
  ${NAS_SRC}COMMON/ESM/MSG/esm_msg.c
  ${NAS_SRC}COMMON/ESM/MSG/EsmStatus.c
  ${NAS_SRC}COMMON/ESM/MSG/ModifyEpsBearerContextAccept.c
  ${NAS_SRC}COMMON/ESM/MSG/ModifyEpsBearerContextReject.c
  ${NAS_SRC}COMMON/ESM/MSG/ModifyEpsBearerContextRequest.c
  ${NAS_SRC}COMMON/ESM/MSG/PdnConnectivityReject.c
  ${NAS_SRC}COMMON/ESM/MSG/PdnConnectivityRequest.c
  ${NAS_SRC}COMMON/ESM/MSG/PdnDisconnectReject.c
  ${NAS_SRC}COMMON/ESM/MSG/PdnDisconnectRequest.c
)

set(libnas_ies_OBJS
  ${NAS_SRC}COMMON/IES/AccessPointName.c
  ${NAS_SRC}COMMON/IES/AdditionalUpdateResult.c
  ${NAS_SRC}COMMON/IES/AdditionalUpdateType.c
  ${NAS_SRC}COMMON/IES/ApnAggregateMaximumBitRate.c
  ${NAS_SRC}COMMON/IES/AuthenticationFailureParameter.c
  ${NAS_SRC}COMMON/IES/AuthenticationParameterAutn.c
  ${NAS_SRC}COMMON/IES/AuthenticationParameterRand.c
  ${NAS_SRC}COMMON/IES/AuthenticationResponseParameter.c
  ${NAS_SRC}COMMON/IES/CipheringKeySequenceNumber.c
  ${NAS_SRC}COMMON/IES/Cli.c
  ${NAS_SRC}COMMON/IES/CsfbResponse.c
  ${NAS_SRC}COMMON/IES/DaylightSavingTime.c
  ${NAS_SRC}COMMON/IES/DetachType.c
  ${NAS_SRC}COMMON/IES/DrxParameter.c
  ${NAS_SRC}COMMON/IES/EmergencyNumberList.c
  ${NAS_SRC}COMMON/IES/EmmCause.c
  ${NAS_SRC}COMMON/IES/EpsAttachResult.c
  ${NAS_SRC}COMMON/IES/EpsAttachType.c
  ${NAS_SRC}COMMON/IES/EpsBearerContextStatus.c
  ${NAS_SRC}COMMON/IES/EpsBearerIdentity.c
  ${NAS_SRC}COMMON/IES/EpsMobileIdentity.c
  ${NAS_SRC}COMMON/IES/EpsNetworkFeatureSupport.c
  ${NAS_SRC}COMMON/IES/EpsQualityOfService.c
  ${NAS_SRC}COMMON/IES/EpsUpdateResult.c
  ${NAS_SRC}COMMON/IES/EpsUpdateType.c
  ${NAS_SRC}COMMON/IES/EsmCause.c
  ${NAS_SRC}COMMON/IES/EsmInformationTransferFlag.c
  ${NAS_SRC}COMMON/IES/EsmMessageContainer.c
  ${NAS_SRC}COMMON/IES/GprsTimer.c
  ${NAS_SRC}COMMON/IES/GutiType.c
  ${NAS_SRC}COMMON/IES/IdentityType2.c
  ${NAS_SRC}COMMON/IES/ImeisvRequest.c
  ${NAS_SRC}COMMON/IES/KsiAndSequenceNumber.c
  ${NAS_SRC}COMMON/IES/LcsClientIdentity.c
  ${NAS_SRC}COMMON/IES/LcsIndicator.c
  ${NAS_SRC}COMMON/IES/LinkedEpsBearerIdentity.c
  ${NAS_SRC}COMMON/IES/LlcServiceAccessPointIdentifier.c
  ${NAS_SRC}COMMON/IES/LocationAreaIdentification.c
  ${NAS_SRC}COMMON/IES/MessageType.c
  ${NAS_SRC}COMMON/IES/MobileIdentity.c
  ${NAS_SRC}COMMON/IES/MobileStationClassmark2.c
  ${NAS_SRC}COMMON/IES/MobileStationClassmark3.c
  ${NAS_SRC}COMMON/IES/MsNetworkCapability.c
  ${NAS_SRC}COMMON/IES/MsNetworkFeatureSupport.c
  ${NAS_SRC}COMMON/IES/NasKeySetIdentifier.c
  ${NAS_SRC}COMMON/IES/NasMessageContainer.c
  ${NAS_SRC}COMMON/IES/NasRequestType.c
  ${NAS_SRC}COMMON/IES/NasSecurityAlgorithms.c
  ${NAS_SRC}COMMON/IES/NetworkName.c
  ${NAS_SRC}COMMON/IES/Nonce.c
  ${NAS_SRC}COMMON/IES/PacketFlowIdentifier.c
  ${NAS_SRC}COMMON/IES/PagingIdentity.c
  ${NAS_SRC}COMMON/IES/PdnAddress.c
  ${NAS_SRC}COMMON/IES/PdnType.c
  ${NAS_SRC}COMMON/IES/PlmnList.c
  ${NAS_SRC}COMMON/IES/ProcedureTransactionIdentity.c
  ${NAS_SRC}COMMON/IES/ProtocolConfigurationOptions.c
  ${NAS_SRC}COMMON/IES/ProtocolDiscriminator.c
  ${NAS_SRC}COMMON/IES/PTmsiSignature.c
  ${NAS_SRC}COMMON/IES/QualityOfService.c
  ${NAS_SRC}COMMON/IES/RadioPriority.c
  ${NAS_SRC}COMMON/IES/SecurityHeaderType.c
  ${NAS_SRC}COMMON/IES/ServiceType.c
  ${NAS_SRC}COMMON/IES/ShortMac.c
  ${NAS_SRC}COMMON/IES/SsCode.c
  ${NAS_SRC}COMMON/IES/SupportedCodecList.c
  ${NAS_SRC}COMMON/IES/TimeZoneAndTime.c
  ${NAS_SRC}COMMON/IES/TimeZone.c
  ${NAS_SRC}COMMON/IES/TmsiStatus.c
  ${NAS_SRC}COMMON/IES/TrackingAreaIdentity.c
  ${NAS_SRC}COMMON/IES/TrackingAreaIdentityList.c
  ${NAS_SRC}COMMON/IES/TrafficFlowAggregateDescription.c
  ${NAS_SRC}COMMON/IES/TrafficFlowTemplate.c
  ${NAS_SRC}COMMON/IES/TransactionIdentifier.c
  ${NAS_SRC}COMMON/IES/UeNetworkCapability.c
  ${NAS_SRC}COMMON/IES/UeRadioCapabilityInformationUpdateNeeded.c
  ${NAS_SRC}COMMON/IES/UeSecurityCapability.c
  ${NAS_SRC}COMMON/IES/VoiceDomainPreferenceAndUeUsageSetting.c
)

set (libnas_utils_OBJS
  ${NAS_SRC}COMMON/UTIL/device.c
  ${NAS_SRC}COMMON/UTIL/memory.c
  ${NAS_SRC}COMMON/UTIL/nas_timer.c
  ${NAS_SRC}COMMON/UTIL/socket.c
  ${NAS_SRC}COMMON/UTIL/stty.c
  ${NAS_SRC}COMMON/UTIL/TLVEncoder.c
  ${NAS_SRC}COMMON/UTIL/TLVDecoder.c
  ${NAS_SRC}COMMON/UTIL/OctetString.c
)

if(NAS_UE)
  set(libnas_ue_api_OBJS
    ${NAS_SRC}UE/API/USER/at_command.c
    ${NAS_SRC}UE/API/USER/at_error.c
    ${NAS_SRC}UE/API/USER/at_response.c
    ${NAS_SRC}UE/API/USER/user_api.c
    ${NAS_SRC}UE/API/USER/user_indication.c
    ${NAS_SRC}UE/API/USIM/aka_functions.c
    ${NAS_SRC}UE/API/USIM/usim_api.c
  )
  set(libnas_ue_emm_OBJS
    ${NAS_SRC}UE/EMM/Attach.c
    ${NAS_SRC}UE/EMM/Authentication.c
    ${NAS_SRC}UE/EMM/Detach.c
    ${NAS_SRC}UE/EMM/emm_main.c
    ${NAS_SRC}UE/EMM/EmmStatusHdl.c
    ${NAS_SRC}UE/EMM/Identification.c
    ${NAS_SRC}UE/EMM/IdleMode.c
    ${NAS_SRC}UE/EMM/LowerLayer.c
    ${NAS_SRC}UE/EMM/SecurityModeControl.c
    ${NAS_SRC}UE/EMM/ServiceRequestHdl.c
    ${NAS_SRC}UE/EMM/TrackingAreaUpdate.c
  )
  set(libnas_ue_emm_sap_OBJS
    ${NAS_SRC}UE/EMM/SAP/emm_as.c
    ${NAS_SRC}UE/EMM/SAP/EmmDeregisteredAttachNeeded.c
    ${NAS_SRC}UE/EMM/SAP/EmmDeregisteredAttemptingToAttach.c
    ${NAS_SRC}UE/EMM/SAP/EmmDeregistered.c
    ${NAS_SRC}UE/EMM/SAP/EmmDeregisteredInitiated.c
    ${NAS_SRC}UE/EMM/SAP/EmmDeregisteredLimitedService.c
    ${NAS_SRC}UE/EMM/SAP/EmmDeregisteredNoCellAvailable.c
    ${NAS_SRC}UE/EMM/SAP/EmmDeregisteredNoImsi.c
    ${NAS_SRC}UE/EMM/SAP/EmmDeregisteredNormalService.c
    ${NAS_SRC}UE/EMM/SAP/EmmDeregisteredPlmnSearch.c
    ${NAS_SRC}UE/EMM/SAP/emm_esm.c
    ${NAS_SRC}UE/EMM/SAP/emm_fsm.c
    ${NAS_SRC}UE/EMM/SAP/EmmNull.c
    ${NAS_SRC}UE/EMM/SAP/emm_recv.c
    ${NAS_SRC}UE/EMM/SAP/emm_reg.c
    ${NAS_SRC}UE/EMM/SAP/EmmRegisteredAttemptingToUpdate.c
    ${NAS_SRC}UE/EMM/SAP/EmmRegistered.c
    ${NAS_SRC}UE/EMM/SAP/EmmRegisteredImsiDetachInitiated.c
    ${NAS_SRC}UE/EMM/SAP/EmmRegisteredInitiated.c
    ${NAS_SRC}UE/EMM/SAP/EmmRegisteredLimitedService.c
    ${NAS_SRC}UE/EMM/SAP/EmmRegisteredNoCellAvailable.c
    ${NAS_SRC}UE/EMM/SAP/EmmRegisteredNormalService.c
    ${NAS_SRC}UE/EMM/SAP/EmmRegisteredPlmnSearch.c
    ${NAS_SRC}UE/EMM/SAP/EmmRegisteredUpdateNeeded.c
    ${NAS_SRC}UE/EMM/SAP/emm_sap.c
    ${NAS_SRC}UE/EMM/SAP/emm_send.c
    ${NAS_SRC}UE/EMM/SAP/EmmServiceRequestInitiated.c
    ${NAS_SRC}UE/EMM/SAP/EmmTrackingAreaUpdatingInitiated.c
  )
  set (libnas_ue_esm_OBJS
    ${NAS_SRC}UE/ESM/DedicatedEpsBearerContextActivation.c
    ${NAS_SRC}UE/ESM/DefaultEpsBearerContextActivation.c
    ${NAS_SRC}UE/ESM/EpsBearerContextDeactivation.c
    ${NAS_SRC}UE/ESM/esm_ebr.c
    ${NAS_SRC}UE/ESM/esm_ebr_context.c
    ${NAS_SRC}UE/ESM/esm_ip.c
    ${NAS_SRC}UE/ESM/esm_main.c
    ${NAS_SRC}UE/ESM/esm_pt.c
    ${NAS_SRC}UE/ESM/EsmStatusHdl.c
    ${NAS_SRC}UE/ESM/PdnConnectivity.c
    ${NAS_SRC}UE/ESM/PdnDisconnect.c
  )
  set(libnas_ue_esm_sap_OBJS
    ${NAS_SRC}UE/ESM/SAP/esm_recv.c
    ${NAS_SRC}UE/ESM/SAP/esm_send.c
    ${NAS_SRC}UE/ESM/SAP/esm_sap.c
  )
  add_library(LIB_NAS_UE
    ${NAS_SRC}UE/nas_itti_messaging.c
    ${NAS_SRC}UE/nas_network.c
    ${NAS_SRC}UE/nas_parser.c
    ${NAS_SRC}UE/nas_proc.c
    ${NAS_SRC}UE/nas_user.c
    ${libnas_api_OBJS}
    ${libnas_ue_api_OBJS}
    ${libnas_emm_msg_OBJS}
    ${libnas_esm_msg_OBJS}
    ${libnas_ies_OBJS}
    ${libnas_utils_OBJS}
    ${libnas_ue_emm_OBJS}
    ${libnas_ue_emm_sap_OBJS}
    ${libnas_ue_esm_OBJS}
    ${libnas_ue_esm_sap_OBJS}
  )
  set(NAS_UE_LIB LIB_NAS_UE)

  include_directories(${NAS_SRC}UE)
  include_directories(${NAS_SRC}UE/API/USER)
  include_directories(${NAS_SRC}UE/API/USIM)
  include_directories(${NAS_SRC}UE/EMM)
  include_directories(${NAS_SRC}UE/EMM/SAP)
  include_directories(${NAS_SRC}UE/ESM)
  include_directories(${NAS_SRC}UE/ESM/SAP)
endif()


# nbiot
add_definitions("-DNUMBER_OF_UE_MAX_NB_IoT=16")
set (NBIOT_SOURCES
    ${OPENAIR2_DIR}/ENB_APP/NB_IoT_config.c
)
add_library(NB_IoT MODULE ${NBIOT_SOURCES} )

# shared library loader
set (SHLIB_LOADER_SOURCES
    ${OPENAIR_DIR}/common/utils/load_module_shlib.c
)

# Make lfds as a own source code (even if it is a outside library)
# For better intergration with compilation flags & structure of cmake
###################################################################
set(lfds ${OPENAIR2_DIR}/UTIL/LFDS/liblfds6.1.1/liblfds611/src/)
file(GLOB lfds_queue ${lfds}/lfds611_queue/*.c)
file(GLOB lfds_ring ${lfds}/lfds611_ringbuffer/*.c)
file(GLOB lfds_slist ${lfds}/lfds611_slist/*.c)
file(GLOB lfds_stack ${lfds}/lfds611_stack/*.c)
file(GLOB lfds_freelist ${lfds}/lfds611_freelist/*.c)

include_directories(${lfds})
add_library(LFDS
  ${lfds_queue} ${lfds_ring} ${lfds_slist} ${lfds_stack} ${lfds_freelist}
  ${lfds}/lfds611_liblfds/lfds611_liblfds_abstraction_test_helpers.c
  ${lfds}/lfds611_liblfds/lfds611_liblfds_aligned_free.c
  ${lfds}/lfds611_liblfds/lfds611_liblfds_aligned_malloc.c
  ${lfds}/lfds611_abstraction/lfds611_abstraction_free.c
  ${lfds}/lfds611_abstraction/lfds611_abstraction_malloc.c
)

set(lfds7 ${OPENAIR2_DIR}/UTIL/LFDS/liblfds7.0.0/liblfds700/src/)
file(GLOB lfds7_queue ${lfds7}/lfds700_queue/*.c)
file(GLOB lfds7_ring ${lfds7}/lfds700_ringbuffer/*.c)
file(GLOB lfds7_qbss ${lfds7}/lfds700_queue_bounded_singleconsumer_singleproducer/*.c)
file(GLOB lfds7_stack ${lfds7}/lfds700_stack/*.c)
file(GLOB lfds7_freelist ${lfds7}/lfds700_freelist/*.c)
file(GLOB lfds7_btree ${lfds7}/lfds700_btree_addonly_unbalanced/*.c)
file(GLOB lfds7_hash ${lfds7}/lfds700_hash_addonly/*.c)
file(GLOB lfds7_ordered_list ${lfds7}/lfds700_list_addonly_ordered_singlylinked/*.c)
file(GLOB lfds7_unordered_list ${lfds7}/lfds700_list_addonly_singlylinked_unordered/*.c)
file(GLOB lfds7_misc ${lfds7}/lfds700_misc/*.c)

include_directories(${lfds7})
add_library(LFDS7
  ${lfds7_queue} ${lfds7_ring} ${lfds7_qbss} ${lfds7_stack} ${lfds7_freelist} ${lfds7_btree} ${lfds7_hash} ${lfds7_ordered_list} ${lfds7_unordered_list} ${lfds7_misc}
)

# Simulation library
##########################
add_library(SIMU
${OPENAIR1_DIR}/SIMULATION/TOOLS/random_channel.c
${OPENAIR1_DIR}/SIMULATION/TOOLS/rangen_double.c
${OPENAIR1_DIR}/SIMULATION/TOOLS/taus.c
${OPENAIR1_DIR}/SIMULATION/TOOLS/multipath_channel.c
${OPENAIR1_DIR}/SIMULATION/TOOLS/multipath_tv_channel.c
${OPENAIR1_DIR}/SIMULATION/TOOLS/abstraction.c
${OPENAIR1_DIR}/SIMULATION/TOOLS/channel_sim.c
${OPENAIR1_DIR}/SIMULATION/RF/rf.c
${OPENAIR1_DIR}/SIMULATION/RF/dac.c
${OPENAIR1_DIR}/SIMULATION/RF/adc.c
${OPENAIR1_DIR}/SIMULATION/ETH_TRANSPORT/netlink_init.c
)


add_library(SIMU_ETH
${OPENAIR1_DIR}/SIMULATION/ETH_TRANSPORT/netlink_init.c
${OPENAIR1_DIR}/SIMULATION/ETH_TRANSPORT/multicast_link.c
${OPENAIR1_DIR}/SIMULATION/ETH_TRANSPORT/socket.c
${OPENAIR1_DIR}/SIMULATION/ETH_TRANSPORT/bypass_session_layer.c
#${OPENAIR1_DIR}/SIMULATION/ETH_TRANSPORT/emu_transport.c
)

add_library(OPENAIR0_LIB
  ${OPENAIR_TARGETS}/ARCH/EXMIMO/USERSPACE/LIB/openair0_lib.c
)

include_directories("${NFAPI_DIR}/nfapi/public_inc")
include_directories("${NFAPI_DIR}/common/public_inc")
include_directories("${NFAPI_DIR}/pnf/public_inc")
include_directories("${NFAPI_DIR}/nfapi/inc")
include_directories("${NFAPI_DIR}/sim_common/inc")
include_directories("${NFAPI_DIR}/pnf_sim/inc")


# System packages that are required
# We use either the cmake buildin, in ubuntu are in: /usr/share/cmake*/Modules/
# or cmake provide a generic interface to pkg-config that widely used
###################################
include(FindPkgConfig)

pkg_search_module(LIBXML2 libxml-2.0 REQUIRED)
include_directories(${LIBXML2_INCLUDE_DIRS})

pkg_search_module(LIBXSLT libxslt REQUIRED)
include_directories(${LIBXSLT_INCLUDE_DIRS})

pkg_search_module(OPENSSL openssl REQUIRED)
include_directories(${OPENSSL_INCLUDE_DIRS})

pkg_search_module(CONFIG libconfig REQUIRED)
include_directories(${CONFIG_INCLUDE_DIRS})

pkg_search_module(CRYPTO libcrypto REQUIRED)
include_directories(${CRYPTO_INCLUDE_DIRS})

#use native cmake method as this package is not in pkg-config
if (${RF_BOARD} STREQUAL "OAI_USRP")
  find_package(Boost REQUIRED)
  include_directories(${LIBBOOST_INCLUDE_DIR})
endif (${RF_BOARD} STREQUAL "OAI_USRP")

pkg_search_module(OPENPGM openpgm-5.1 openpgm-5.2)
if(NOT ${OPENPGM_FOUND})
  message("PACKAGE openpgm-5.1 is required by binaries such as oaisim: will fail later if this target is built")
else()
  include_directories(${OPENPGM_INCLUDE_DIRS})
endif()

pkg_search_module(NETTLE nettle)
if(NOT ${NETTLE_FOUND})
  message( FATAL_ERROR "PACKAGE nettle not found: some targets will fail. Run build_oai -I again!")
else()
  include_directories(${NETTLE_INCLUDE_DIRS})
endif()

message ("NETTLE VERSION_INSTALLED  = ${NETTLE_VERSION}")

string(REGEX REPLACE "([0-9]+).*" "\\1" NETTLE_VERSION_MAJOR ${NETTLE_VERSION})
string(REGEX REPLACE "[0-9]+\\.([0-9]+).*" "\\1" NETTLE_VERSION_MINOR ${NETTLE_VERSION})
message ("NETTLE_VERSION_MAJOR = ${NETTLE_VERSION_MAJOR}")
message ("NETTLE_VERSION_MINOR = ${NETTLE_VERSION_MINOR}")

if ("${NETTLE_VERSION_MAJOR}" STREQUAL "" OR "${NETTLE_VERSION_MINOR}" STREQUAL "")
  message( FATAL_ERROR "The nettle version not detected properly. Try to run build_oai -I again" )
endif()

add_definitions("-DNETTLE_VERSION_MAJOR=${NETTLE_VERSION_MAJOR}")
add_definitions("-DNETTLE_VERSION_MINOR=${NETTLE_VERSION_MINOR}")

pkg_search_module(XPM xpm)
if(NOT ${XPM_FOUND})
  message("PACKAGE xpm not found: some targets will fail")
else()
  include_directories(${XPM_INCLUDE_DIRS})
endif()

# Atlas is required by some packages, but not found in pkg-config
# So, here are some hacks here. Hope this gets fixed in future!
if(EXISTS "/usr/include/atlas/cblas.h" OR EXISTS "/usr/include/cblas.h")
  include_directories("/usr/include/atlas")
  LINK_DIRECTORIES("/usr/lib/lapack")
  LINK_DIRECTORIES("/usr/lib64")
  LINK_DIRECTORIES("/usr/lib64/atlas") #Added because atlas libraries in CentOS 7 are here!

  if(EXISTS "/usr/lib64/libblas.so" OR EXISTS "/usr/lib/libblas.so") #Case for CentOS7
     list(APPEND ATLAS_LIBRARIES blas)

  else() # Case for Ubuntu
     list(APPEND ATLAS_LIBRARIES cblas)
  endif()

  if(EXISTS "/usr/lib/atlas/libtatlas.so" OR EXISTS "/usr/lib64/atlas/libtatlas.so") #Case for CentOS7
     list(APPEND ATLAS_LIBRARIES tatlas)
  else()
     list(APPEND ATLAS_LIBRARIES atlas) #Case for Ubuntu
  endif()

  list(APPEND ATLAS_LIBRARIES lapack)

# for ubuntu 17.10, directories are different
elseif(EXISTS "/usr/include/x86_64-linux-gnu/cblas.h")

  include_directories("/usr/include/x86_64-linux-gnu")
  LINK_DIRECTORIES("/usr/lib/x86_64-linux-gnu")
  list(APPEND ATLAS_LIBRARIES cblas)
  list(APPEND ATLAS_LIBRARIES atlas)
  list(APPEND ATLAS_LIBRARIES lapack)

else()
  message("No Blas/Atlas libs found, some targets will fail")
endif()

list(APPEND ATLAS_LIBRARIES lapack lapacke)

if (${XFORMS})
  include_directories ("/usr/include/X11")
  set(XFORMS_SOURCE
    ${OPENAIR1_DIR}/PHY/TOOLS/lte_phy_scope.c
    )
  set(XFORMS_SOURCE_SOFTMODEM
    ${OPENAIR_TARGETS}/RT/USER/stats.c
    )
  set(XFORMS_LIBRARIES "forms")
endif (${XFORMS})

set(CMAKE_MODULE_PATH "${OPENAIR_DIR}/cmake_targets/tools/MODULES" "${CMAKE_MODULE_PATH}")

#include T directory even if the T is off because T macros are in the code
#no matter what
include_directories("${OPENAIR_DIR}/common/utils/T")

if (${T_TRACER})
  set(T_SOURCE
      ${OPENAIR_DIR}/common/utils/T/T.c
      ${OPENAIR_DIR}/common/utils/T/local_tracer.c)
  set (T_LIB "rt")
endif (${T_TRACER})

#Some files in the T directory are generated.
#This rule and the following deal with it.
add_custom_command (
  OUTPUT ${OPENAIR_DIR}/common/utils/T/T_IDs.h
  COMMAND $(MAKE) clean
  COMMAND $(MAKE)
  COMMAND $(MAKE) check_vcd
  WORKING_DIRECTORY ${OPENAIR_DIR}/common/utils/T
  DEPENDS ${OPENAIR_DIR}/common/utils/T/T_messages.txt
          ${OPENAIR_DIR}/common/utils/LOG/vcd_signal_dumper.c
          ${OPENAIR_DIR}/common/utils/LOG/vcd_signal_dumper.h
  )

#This rule is specifically needed to generate T files
#before anything else in a project that uses the T.
#See below, there are some 'add_dependencies' showing that.
#Basically we create a custom target and we make other
#targets depend on it. That forces cmake to generate
#T files before anything else.
add_custom_target (
  generate_T
  DEPENDS ${OPENAIR_DIR}/common/utils/T/T_IDs.h
)

# Hack on a test of asn1c version (already dirty)
add_definitions(-DASN1_MINIMUM_VERSION=924)

#################################
# add executables for operation
#################################

# lte-softmodem is both eNB and UE implementation
###################################################

add_executable(lte-softmodem
  ${rrc_h}
  ${s1ap_h}
  ${OPENAIR_TARGETS}/RT/USER/rt_wrapper.c
  ${OPENAIR_TARGETS}/RT/USER/lte-enb.c
  ${OPENAIR_TARGETS}/RT/USER/lte-ru.c
  ${OPENAIR_TARGETS}/RT/USER/lte-softmodem.c
  ${OPENAIR2_DIR}/ENB_APP/NB_IoT_interface.c
  ${OPENAIR1_DIR}/SIMULATION/TOOLS/taus.c
  ${OPENAIR_TARGETS}/COMMON/create_tasks.c
  ${OPENAIR_TARGETS}/ARCH/COMMON/common_lib.c
  ${OPENAIR1_DIR}/SIMULATION/ETH_TRANSPORT/netlink_init.c
  ${OPENAIR1_DIR}/SIMULATION/ETH_TRANSPORT/multicast_link.c
  ${OPENAIR1_DIR}/SIMULATION/ETH_TRANSPORT/socket.c
  ${OPENAIR3_DIR}/NAS/UE/nas_ue_task.c
  ${OPENAIR_DIR}/common/utils/utils.c
  ${OPENAIR_DIR}/common/utils/system.c
  ${GTPU_need_ITTI}
  ${XFORMS_SOURCE}
  ${XFORMS_SOURCE_SOFTMODEM}
  ${T_SOURCE}
  ${CONFIG_SOURCES}
  ${SHLIB_LOADER_SOURCES}
  )

target_link_libraries (lte-softmodem
  -Wl,--start-group
  RRC_LIB S1AP_LIB S1AP_ENB X2AP_LIB X2AP_ENB GTPV1U SECU_CN SECU_OSA UTIL HASHTABLE SCTP_CLIENT UDP SCHED_LIB SCHED_RU_LIB PHY_COMMON PHY PHY_RU LFDS L2
  ${MSC_LIB} ${RAL_LIB} ${NAS_UE_LIB} ${ITTI_LIB} ${FLPT_MSG_LIB} ${ASYNC_IF_LIB} ${FLEXRAN_AGENT_LIB} LFDS7
  NFAPI_COMMON_LIB NFAPI_LIB NFAPI_VNF_LIB NFAPI_PNF_LIB NFAPI_USER_LIB
  -Wl,--end-group z dl)

target_link_libraries (lte-softmodem ${LIBXML2_LIBRARIES})
target_link_libraries (lte-softmodem pthread m ${CONFIG_LIBRARIES} rt crypt ${CRYPTO_LIBRARIES} ${OPENSSL_LIBRARIES} ${NETTLE_LIBRARIES} sctp  ${XFORMS_LIBRARIES} ${PROTOBUF_LIB}  ${CMAKE_DL_LIBS} ${LIBYAML_LIBRARIES})
target_link_libraries (lte-softmodem ${LIB_LMS_LIBRARIES})
target_link_libraries (lte-softmodem ${T_LIB})

# lte-softmodem-nos1 is both eNB and UE implementation
###################################################
add_executable(lte-softmodem-nos1
  ${rrc_h}
  ${s1ap_h}
  ${OPENAIR_TARGETS}/RT/USER/rt_wrapper.c
  ${OPENAIR_TARGETS}/RT/USER/lte-enb.c
  ${OPENAIR_TARGETS}/RT/USER/lte-ru.c
  ${OPENAIR_TARGETS}/RT/USER/lte-softmodem.c
  ${OPENAIR2_DIR}/ENB_APP/NB_IoT_interface.c
  ${OPENAIR1_DIR}/SIMULATION/TOOLS/taus.c
  ${OPENAIR_TARGETS}/COMMON/create_tasks.c
  ${OPENAIR_TARGETS}/ARCH/COMMON/common_lib.c
  ${OPENAIR2_DIR}/RRC/NAS/nas_config.c
  ${OPENAIR2_DIR}/RRC/NAS/rb_config.c
  ${OPENAIR1_DIR}/SIMULATION/ETH_TRANSPORT/netlink_init.c
  ${OPENAIR1_DIR}/SIMULATION/ETH_TRANSPORT/multicast_link.c
  ${OPENAIR1_DIR}/SIMULATION/ETH_TRANSPORT/socket.c
  ${OPENAIR_DIR}/common/utils/system.c
  ${XFORMS_SOURCE}
  ${XFORMS_SOURCE_SOFTMODEM}
  ${T_SOURCE}
  ${CONFIG_SOURCES}
  ${SHLIB_LOADER_SOURCES}
  )
target_link_libraries (lte-softmodem-nos1
  -Wl,--start-group
  RRC_LIB SECU_CN SECU_OSA UTIL HASHTABLE SCHED_LIB SCHED_RU_LIB PHY_COMMON PHY PHY_RU LFDS L2  ${RAL_LIB} ${ITTI_LIB}
  ${MIH_LIB} ${FLPT_MSG_LIB} ${ASYNC_IF_LIB} ${FLEXRAN_AGENT_LIB} LFDS7
  NFAPI_COMMON_LIB NFAPI_LIB NFAPI_VNF_LIB NFAPI_PNF_LIB NFAPI_USER_LIB
  -Wl,--end-group z dl )

target_link_libraries (lte-softmodem-nos1 ${LIBXML2_LIBRARIES})
target_link_libraries (lte-softmodem-nos1 pthread m ${CONFIG_LIBRARIES} rt crypt ${CRYPTO_LIBRARIES} ${OPENSSL_LIBRARIES} ${NETTLE_LIBRARIES} sctp ${XFORMS_LIBRARIES} ${PROTOBUF_LIB} ${CMAKE_DL_LIBS} ${LIBYAML_LIBRARIES})
target_link_libraries (lte-softmodem-nos1  ${LIB_LMS_LIBRARIES})
target_link_libraries (lte-softmodem-nos1 ${T_LIB})

# lte-uesoftmodem is  UE implementation
#######################################

add_executable(lte-uesoftmodem
  ${rrc_h}
  ${s1ap_h}
  ${OPENAIR_TARGETS}/RT/USER/rt_wrapper.c
  ${OPENAIR_TARGETS}/RT/USER/lte-ue.c
  ${OPENAIR_TARGETS}/RT/USER/lte-uesoftmodem.c
  ${OPENAIR_TARGETS}/RT/USER/lte-ru.c
  ${OPENAIR_TARGETS}/RT/USER/rfsim.c
  ${OPENAIR1_DIR}/SIMULATION/TOOLS/taus.c
  ${OPENAIR_TARGETS}/COMMON/create_tasks_ue.c
  ${OPENAIR_TARGETS}/ARCH/COMMON/common_lib.c
  ${OPENAIR1_DIR}/SIMULATION/ETH_TRANSPORT/netlink_init.c
  ${OPENAIR1_DIR}/SIMULATION/ETH_TRANSPORT/multicast_link.c
  ${OPENAIR1_DIR}/SIMULATION/ETH_TRANSPORT/socket.c
  ${OPENAIR3_DIR}/NAS/UE/nas_ue_task.c
  ${OPENAIR_DIR}/common/utils/utils.c
  ${OPENAIR_DIR}/common/utils/system.c
  ${XFORMS_SOURCE}
  ${XFORMS_SOURCE_SOFTMODEM}
  ${T_SOURCE}
  ${CONFIG_SOURCES}
  ${SHLIB_LOADER_SOURCES}
  )

target_link_libraries (lte-uesoftmodem
  -Wl,--start-group
  RRC_LIB SECU_CN SECU_OSA UTIL HASHTABLE SCTP_CLIENT UDP SCHED_RU_LIB SCHED_UE_LIB PHY_COMMON PHY_UE PHY_RU LFDS L2_UE SIMU
  ${MSC_LIB} ${RAL_LIB} ${NAS_UE_LIB} ${ITTI_LIB} ${FLPT_MSG_LIB} ${ASYNC_IF_LIB} LFDS7 ${ATLAS_LIBRARIES}
  NFAPI_COMMON_LIB NFAPI_LIB NFAPI_PNF_LIB NFAPI_USER_LIB
  -Wl,--end-group z dl)

target_link_libraries (lte-uesoftmodem ${LIBXML2_LIBRARIES})
target_link_libraries (lte-uesoftmodem pthread m ${CONFIG_LIBRARIES} rt crypt ${CRYPTO_LIBRARIES} ${OPENSSL_LIBRARIES} ${NETTLE_LIBRARIES} sctp  ${XFORMS_LIBRARIES} ${PROTOBUF_LIB}  ${CMAKE_DL_LIBS} ${LIBYAML_LIBRARIES} ${ATLAS_LIBRARIES})
target_link_libraries (lte-uesoftmodem ${LIB_LMS_LIBRARIES})
target_link_libraries (lte-uesoftmodem ${T_LIB})

# lte-uesoftmodem-nos1 is UE implementation
###################################################
add_executable(lte-uesoftmodem-nos1
  ${rrc_h}
  ${s1ap_h}
  ${OPENAIR_TARGETS}/RT/USER/rt_wrapper.c
  ${OPENAIR_TARGETS}/RT/USER/lte-ue.c
  ${OPENAIR_TARGETS}/RT/USER/lte-uesoftmodem.c
  ${OPENAIR_TARGETS}/RT/USER/lte-ru.c
  ${OPENAIR_TARGETS}/RT/USER/rfsim.c
  ${OPENAIR1_DIR}/SIMULATION/TOOLS/taus.c
  ${OPENAIR_TARGETS}/COMMON/create_tasks_ue.c
  ${OPENAIR_TARGETS}/ARCH/COMMON/common_lib.c
  ${OPENAIR2_DIR}/RRC/NAS/nas_config.c
  ${OPENAIR2_DIR}/RRC/NAS/rb_config.c
  ${OPENAIR1_DIR}/SIMULATION/ETH_TRANSPORT/netlink_init.c
  ${OPENAIR1_DIR}/SIMULATION/ETH_TRANSPORT/multicast_link.c
  ${OPENAIR1_DIR}/SIMULATION/ETH_TRANSPORT/socket.c
  ${OPENAIR_DIR}/common/utils/utils.c
  ${OPENAIR_DIR}/common/utils/system.c
  ${XFORMS_SOURCE}
  ${XFORMS_SOURCE_SOFTMODEM}
  ${T_SOURCE}
  ${CONFIG_SOURCES}
  ${SHLIB_LOADER_SOURCES}
  )

target_link_libraries (lte-uesoftmodem-nos1
  -Wl,--start-group
  RRC_LIB SECU_CN SECU_OSA UTIL HASHTABLE SCHED_RU_LIB SCHED_UE_LIB PHY_COMMON PHY_UE PHY_RU LFDS L2_UE SIMU ${RAL_LIB} ${ITTI_LIB}
  ${MIH_LIB} ${FLPT_MSG_LIB} ${ASYNC_IF_LIB} LFDS7 ${ATLAS_LIBRARIES}
  NFAPI_COMMON_LIB NFAPI_LIB NFAPI_PNF_LIB NFAPI_USER_LIB
  -Wl,--end-group z dl )

target_link_libraries (lte-uesoftmodem-nos1 ${LIBXML2_LIBRARIES})
target_link_libraries (lte-uesoftmodem-nos1 pthread m ${CONFIG_LIBRARIES} rt crypt ${CRYPTO_LIBRARIES} ${OPENSSL_LIBRARIES} ${NETTLE_LIBRARIES} sctp  ${XFORMS_LIBRARIES} ${PROTOBUF_LIB} ${CMAKE_DL_LIBS} ${LIBYAML_LIBRARIES} ${ATLAS_LIBRARIES})
target_link_libraries (lte-uesoftmodem-nos1  ${LIB_LMS_LIBRARIES})
target_link_libraries (lte-uesoftmodem-nos1 ${T_LIB})

# nr-softmodem
###################################################

add_executable(nr-softmodem
  ${rrc_h}
  ${nr_rrc_h}
  ${s1ap_h}
#  ${OPENAIR_BIN_DIR}/messages_xml.h
  ${OPENAIR_TARGETS}/RT/USER/rt_wrapper.c
  ${OPENAIR_TARGETS}/RT/USER/nr-gnb.c
  ${OPENAIR_TARGETS}/RT/USER/nr-ru.c
  ${OPENAIR_TARGETS}/RT/USER/nr-softmodem.c
  ${OPENAIR1_DIR}/SIMULATION/TOOLS/taus.c
  ${OPENAIR_TARGETS}/COMMON/create_nr_tasks.c
  ${OPENAIR_TARGETS}/ARCH/COMMON/common_lib.c
  ${OPENAIR1_DIR}/SIMULATION/ETH_TRANSPORT/netlink_init.c
  ${OPENAIR_DIR}/common/utils/utils.c
  ${OPENAIR_DIR}/common/utils/system.c
  ${GTPU_need_ITTI}
  ${XFORMS_SOURCE}
  ${XFORMS_SOURCE_SOFTMODEM}
  ${T_SOURCE}
  ${CONFIG_SOURCES}
  ${SHLIB_LOADER_SOURCES}
  )

target_link_libraries (nr-softmodem
  -Wl,--start-group
  UTIL HASHTABLE SCTP_CLIENT UDP SCHED_LIB SCHED_RU_LIB SCHED_NR_LIB PHY_NR PHY PHY_COMMON PHY_RU LFDS GTPV1U SECU_CN SECU_OSA
  ${ITTI_LIB} ${FLPT_MSG_LIB} ${ASYNC_IF_LIB} ${FLEXRAN_AGENT_LIB} LFDS7 ${MSC_LIB} ${RAL_LIB} ${NAS_UE_LIB}
  RRC_LIB NR_RRC_LIB S1AP_LIB S1AP_ENB L2 L2_NR
  NFAPI_COMMON_LIB NFAPI_LIB NFAPI_VNF_LIB NFAPI_PNF_LIB NFAPI_USER_LIB
  -Wl,--end-group z dl)

target_link_libraries (nr-softmodem ${LIBXML2_LIBRARIES})
target_link_libraries (nr-softmodem pthread m ${CONFIG_LIBRARIES} rt crypt ${CRYPTO_LIBRARIES} ${OPENSSL_LIBRARIES} ${NETTLE_LIBRARIES} sctp  ${XFORMS_LIBRARIES} ${PROTOBUF_LIB}  ${CMAKE_DL_LIBS} ${LIBYAML_LIBRARIES} ${ATLAS_LIBRARIES})
target_link_libraries (nr-softmodem ${LIB_LMS_LIBRARIES})
target_link_libraries (nr-softmodem ${T_LIB})

# nr-softmodem-nos1
###################################################

add_executable(nr-softmodem-nos1
  ${rrc_h}
  ${s1ap_h}
#  ${OPENAIR_BIN_DIR}/messages_xml.h
  ${OPENAIR_TARGETS}/RT/USER/rt_wrapper.c
  ${OPENAIR_TARGETS}/RT/USER/nr-gnb.c
  ${OPENAIR_TARGETS}/RT/USER/nr-ru.c
  ${OPENAIR_TARGETS}/RT/USER/nr-softmodem.c
  ${OPENAIR1_DIR}/SIMULATION/TOOLS/taus.c
  ${OPENAIR_TARGETS}/COMMON/create_tasks.c
  ${OPENAIR_TARGETS}/COMMON/create_nr_tasks.c
  ${OPENAIR_TARGETS}/ARCH/COMMON/common_lib.c
  ${OPENAIR2_DIR}/RRC/NAS/nas_config.c
  ${OPENAIR2_DIR}/RRC/NAS/rb_config.c
  ${OPENAIR1_DIR}/SIMULATION/ETH_TRANSPORT/netlink_init.c
  ${OPENAIR_DIR}/common/utils/utils.c
  ${OPENAIR_DIR}/common/utils/system.c
  ${GTPU_need_ITTI}
  ${XFORMS_SOURCE}
  ${XFORMS_SOURCE_SOFTMODEM}
  ${T_SOURCE}
  ${CONFIG_SOURCES}
  ${SHLIB_LOADER_SOURCES}
  )

target_link_libraries (nr-softmodem-nos1
  -Wl,--start-group
  UTIL HASHTABLE SCTP_CLIENT UDP SCHED_LIB SCHED_RU_LIB SCHED_NR_LIB PHY_NR PHY PHY_COMMON PHY_RU LFDS GTPV1U SECU_CN SECU_OSA
  ${ITTI_LIB} ${FLPT_MSG_LIB} ${ASYNC_IF_LIB} ${FLEXRAN_AGENT_LIB} LFDS7 ${MSC_LIB} ${RAL_LIB} ${NAS_UE_LIB} ${MIH_LIB}
  RRC_LIB NR_RRC_LIB S1AP_LIB S1AP_ENB L2 L2_NR
  NFAPI_COMMON_LIB NFAPI_LIB NFAPI_VNF_LIB NFAPI_PNF_LIB NFAPI_USER_LIB
  -Wl,--end-group z dl)

target_link_libraries (nr-softmodem-nos1 ${LIBXML2_LIBRARIES})
target_link_libraries (nr-softmodem-nos1 pthread m ${CONFIG_LIBRARIES} rt crypt ${CRYPTO_LIBRARIES} ${OPENSSL_LIBRARIES} ${NETTLE_LIBRARIES} sctp  ${XFORMS_LIBRARIES} ${PROTOBUF_LIB}  ${CMAKE_DL_LIBS} ${LIBYAML_LIBRARIES})
target_link_libraries (nr-softmodem-nos1 ${LIB_LMS_LIBRARIES})
target_link_libraries (nr-softmodem-nos1 ${T_LIB})

# nr-uesoftmodem is  UE implementation
#######################################

add_executable(nr-uesoftmodem
  ${rrc_h}
  ${s1ap_h}
#  ${OPENAIR_BIN_DIR}/messages_xml.h
  ${OPENAIR_TARGETS}/RT/USER/rt_wrapper.c
  ${OPENAIR_TARGETS}/RT/USER/nr-ue.c
  ${OPENAIR_TARGETS}/RT/USER/nr-uesoftmodem.c
  ${OPENAIR1_DIR}/SIMULATION/TOOLS/taus.c
#  ${OPENAIR_TARGETS}/COMMON/create_tasks_ue.c
  ${OPENAIR_TARGETS}/ARCH/COMMON/common_lib.c
  ${OPENAIR1_DIR}/SIMULATION/ETH_TRANSPORT/netlink_init.c
  ${OPENAIR3_DIR}/NAS/UE/nas_ue_task.c
  ${OPENAIR_DIR}/common/utils/utils.c
  ${OPENAIR_DIR}/common/utils/system.c
  ${XFORMS_SOURCE}
  ${XFORMS_SOURCE_SOFTMODEM}
  ${T_SOURCE}
  ${CONFIG_SOURCES}
  ${SHLIB_LOADER_SOURCES}
  )

target_link_libraries (nr-uesoftmodem
  -Wl,--start-group
<<<<<<< HEAD
  RRC_LIB NR_RRC_LIB SECU_CN SECU_OSA UTIL HASHTABLE SCTP_CLIENT UDP SCHED_RU_LIB SCHED_UE_LIB SCHED_NR_UE_LIB PHY_COMMON PHY_UE PHY_NR_UE PHY_RU LFDS NR_L2_UE #NR_LTE_UE_REUSE_LIB 
=======
  RRC_LIB NR_RRC_LIB S1AP_LIB S1AP_ENB GTPV1U SECU_CN SECU_OSA UTIL HASHTABLE SCTP_CLIENT UDP SCHED_RU_LIB SCHED_UE_LIB SCHED_NR_UE_LIB PHY_COMMON PHY_NR_UE PHY_RU LFDS NR_L2_UE #NR_LTE_UE_REUSE_LIB 
>>>>>>> 5b939f68
  ${MSC_LIB} ${RAL_LIB} ${NAS_UE_LIB} ${ITTI_LIB} ${FLPT_MSG_LIB} ${ASYNC_IF_LIB} LFDS7 ${ATLAS_LIBRARIES}
  -Wl,--end-group z dl)

target_link_libraries (nr-uesoftmodem ${LIBXML2_LIBRARIES})
target_link_libraries (nr-uesoftmodem pthread m ${CONFIG_LIBRARIES} rt crypt ${CRYPTO_LIBRARIES} ${OPENSSL_LIBRARIES} ${NETTLE_LIBRARIES} sctp  ${XFORMS_LIBRARIES} ${PROTOBUF_LIB}  ${CMAKE_DL_LIBS} ${LIBYAML_LIBRARIES} ${ATLAS_LIBRARIES})
target_link_libraries (nr-uesoftmodem ${LIB_LMS_LIBRARIES})
target_link_libraries (nr-uesoftmodem ${T_LIB})

# nr-uesoftmodem is  UE implementation
#######################################

add_executable(nr-uesoftmodem-nos1
  ${rrc_h}
  ${s1ap_h}
#  ${OPENAIR_BIN_DIR}/messages_xml.h
  ${OPENAIR_TARGETS}/RT/USER/rt_wrapper.c
  ${OPENAIR_TARGETS}/RT/USER/nr-ue.c
  ${OPENAIR_TARGETS}/RT/USER/nr-uesoftmodem.c
  ${OPENAIR1_DIR}/SIMULATION/TOOLS/taus.c
  #${OPENAIR_TARGETS}/COMMON/create_tasks_ue.c
  ${OPENAIR_TARGETS}/ARCH/COMMON/common_lib.c
  ${OPENAIR1_DIR}/SIMULATION/ETH_TRANSPORT/netlink_init.c
  ${OPENAIR_DIR}/common/utils/utils.c
  ${OPENAIR_DIR}/common/utils/system.c
  ${XFORMS_SOURCE}
  ${XFORMS_SOURCE_SOFTMODEM}
  ${T_SOURCE}
  ${CONFIG_SOURCES}
  ${SHLIB_LOADER_SOURCES}
  )

target_link_libraries (nr-uesoftmodem-nos1
  -Wl,--start-group
  RRC_LIB NR_RRC_LIB S1AP_LIB S1AP_ENB GTPV1U SECU_CN SECU_OSA UTIL HASHTABLE SCTP_CLIENT UDP SCHED_RU_LIB SCHED_UE_LIB SCHED_NR_UE_LIB PHY_COMMON PHY_NR_UE PHY_UE PHY_RU LFDS NR_L2_UE 
  ${MSC_LIB} ${RAL_LIB} ${ITTI_LIB} ${FLPT_MSG_LIB} ${ASYNC_IF_LIB} LFDS7 ${ATLAS_LIBRARIES}
  -Wl,--end-group z dl)

target_link_libraries (nr-uesoftmodem-nos1 ${LIBXML2_LIBRARIES})
target_link_libraries (nr-uesoftmodem-nos1 pthread m ${CONFIG_LIBRARIES} rt crypt ${CRYPTO_LIBRARIES} ${OPENSSL_LIBRARIES} ${NETTLE_LIBRARIES} sctp  ${XFORMS_LIBRARIES} ${PROTOBUF_LIB}  ${CMAKE_DL_LIBS} ${LIBYAML_LIBRARIES})
target_link_libraries (nr-uesoftmodem-nos1 ${LIB_LMS_LIBRARIES})
target_link_libraries (nr-uesoftmodem-nos1 ${T_LIB})

# USIM process
#################
#add_executable(usim
#  ${OPENAIR3_DIR}/NAS/TOOLS/usim_data.c
#  ${OPENAIR3_DIR}/NAS/USER/API/USIM/usim_api.c
#  ${OPENAIR3_DIR}/NAS/USER/API/USIM/aka_functions.c
#  ${OPENAIR3_DIR}/NAS/COMMON/UTIL/memory.c
#  ${OPENAIR3_DIR}/NAS/COMMON/UTIL/nas_log.c
#  ${OPENAIR3_DIR}/NAS/COMMON/UTIL/OctetString.c
#  ${OPENAIR3_DIR}/NAS/COMMON/UTIL/TLVEncoder.c
#  )
#target_link_libraries (usim ${NAS_LIB} UTIL ${ITTI_LIB} LFDS pthread rt nettle crypto m)

# ???
#####################
#add_executable(nvram
#  ${OPENAIR3_DIR}/NAS/TOOLS/ue_data.c
#  ${OPENAIR3_DIR}/NAS/COMMON/UTIL/memory.c
#  ${OPENAIR3_DIR}/NAS/COMMON/UTIL/nas_log.c
#  )
#target_link_libraries (nvram LIB_NAS_UE UTIL ${ITTI_LIB} LFDS pthread rt nettle crypto m)


###################################"
# Addexecutables for tests
####################################


# Unitary tests for each piece of L1: example, mbmssim is MBMS L1 simulator
#####################################

#special case for dlim TM4, which uses its own version of phy_scope code
add_executable(dlsim_tm4
  ${OPENAIR1_DIR}/SIMULATION/LTE_PHY/dlsim_tm4.c
  ${OPENAIR1_DIR}/PHY/TOOLS/lte_phy_scope_tm4.c
  ${T_SOURCE}
  )
target_link_libraries (dlsim_tm4
  -Wl,--start-group SIMU UTIL SCHED_LIB SCHED_RU_LIB PHY LFDS ${ITTI_LIB} -Wl,--end-group
  pthread m rt ${CONFIG_LIBRARIES} ${ATLAS_LIBRARIES} ${XFORMS_LIBRARIES} ${T_LIB}
  )

add_executable(polartest ${OPENAIR1_DIR}/PHY/CODING/TESTBENCH/polartest.c)
target_link_libraries(polartest SIMU PHY PHY_NR PHY_COMMON m ${ATLAS_LIBRARIES})

add_executable(ldpctest  ${OPENAIR1_DIR}/PHY/CODING/TESTBENCH/ldpctest.c)
target_link_libraries(ldpctest SIMU PHY PHY_NR m ${ATLAS_LIBRARIES})

add_executable(nr_pbchsim  ${OPENAIR1_DIR}/SIMULATION/NR_PHY/pbchsim.c )
target_link_libraries(nr_pbchsim  -Wl,--start-group UTIL SIMU PHY PHY_COMMON PHY_NR PHY_NR_UE SCHED_NR_LIB ${CONFIG_LIBRARIES} -Wl,--end-group m pthread dl ${ATLAS_LIBRARIES})


foreach(myExe dlsim dlsim_tm7 ulsim pbchsim scansim mbmssim pdcchsim pucchsim prachsim syncsim)

  add_executable(${myExe}
    ${OPENAIR1_DIR}/SIMULATION/LTE_PHY/${myExe}.c
    ${XFORMS_SOURCE}
    ${T_SOURCE}
    ${CONFIG_SOURCES}
    ${SHLIB_LOADER_SOURCES}
    )
  target_link_libraries (${myExe}

    -Wl,--start-group SIMU UTIL SCHED_LIB SCHED_RU_LIB SCHED_UE_LIB PHY_COMMON PHY PHY_UE PHY_RU LFDS ${ITTI_LIB} LFDS7 -Wl,--end-group
    pthread m rt ${CONFIG_LIBRARIES} ${ATLAS_LIBRARIES} ${XFORMS_LIBRARIES} ${T_LIB} dl 
    )
endforeach(myExe)

add_executable(test_epc_generate_scenario
  ${OPENAIR3_DIR}/TEST/EPC_TEST/generate_scenario.c
  ${OPENAIR3_DIR}/TEST/EPC_TEST/generate_scenario.h
  ${OPENAIR2_DIR}/ENB_APP/enb_config.h
  ${OPENAIR2_DIR}/COMMON/commonDef.h
  ${OPENAIR2_DIR}/COMMON/messages_def.h
  ${OPENAIR2_DIR}/COMMON/messages_types.h
  ${OPENAIR3_DIR}/S1AP/s1ap_eNB_defs.h
  )
target_link_libraries (test_epc_generate_scenario
  -Wl,--start-group RRC_LIB S1AP_LIB S1AP_ENB X2AP_LIB X2AP_ENB GTPV1U LIB_NAS_UE SECU_CN UTIL HASHTABLE SCTP_CLIENT UDP SCHED_LIB PHY LFDS ${ITTI_LIB} L2 -Wl,--end-group pthread m rt crypt sctp ${LIBXML2_LIBRARIES} ${LIBXSLT_LIBRARIES} ${CRYPTO_LIBRARIES} ${OPENSSL_LIBRARIES} ${NETTLE_LIBRARIES} ${CONFIG_LIBRARIES}
  )

add_executable(test_epc_play_scenario
  ${OPENAIR3_DIR}/TEST/EPC_TEST/play_scenario.c
  ${OPENAIR3_DIR}/TEST/EPC_TEST/play_scenario_decode.c
  ${OPENAIR3_DIR}/TEST/EPC_TEST/play_scenario_display.c
  ${OPENAIR3_DIR}/TEST/EPC_TEST/play_scenario_fsm.c
  ${OPENAIR3_DIR}/TEST/EPC_TEST/play_scenario_parse.c
  ${OPENAIR3_DIR}/TEST/EPC_TEST/play_scenario_s1ap.c
  ${OPENAIR3_DIR}/TEST/EPC_TEST/play_scenario_s1ap_compare_ie.c
  ${OPENAIR3_DIR}/TEST/EPC_TEST/play_scenario_s1ap_eNB_defs.h
  ${OPENAIR3_DIR}/TEST/EPC_TEST/play_scenario_sctp.c
  ${OPENAIR3_DIR}/TEST/EPC_TEST/play_scenario.h
  ${OPENAIR2_DIR}/COMMON/commonDef.h
  ${OPENAIR2_DIR}/COMMON/messages_def.h
  ${OPENAIR2_DIR}/COMMON/messages_types.h
  )
target_include_directories(test_epc_play_scenario PUBLIC /usr/local/share/asn1c)
target_link_libraries (test_epc_play_scenario
  -Wl,--start-group RRC_LIB S1AP_LIB X2AP_LIB X2AP_ENB GTPV1U LIB_NAS_UE SECU_CN UTIL HASHTABLE SCTP_CLIENT UDP SCHED_LIB PHY_COMMON PHY PHY_UE LFDS ${ITTI_LIB} ${MSC_LIB} -Wl,--end-group pthread m rt crypt sctp ${LIBXML2_LIBRARIES} ${LIBXSLT_LIBRARIES} ${CRYPTO_LIBRARIES} ${OPENSSL_LIBRARIES} ${NETTLE_LIBRARIES} ${CONFIG_LIBRARIES}
  )


#unitary tests for Core NEtwork pieces
#################################
foreach(myExe s1ap
    secu_knas_encrypt_eia1
    secu_kenb
    aes128_ctr_encrypt
    aes128_ctr_decrypt
    secu_knas_encrypt_eea2
    secu_knas secu_knas_encrypt_eea1
    kdf
    aes128_cmac_encrypt
    secu_knas_encrypt_eia2)
  add_executable(test_${myExe}
    ${OPENAIR3_DIR}/TEST/test_${myExe}.c
    )
  target_link_libraries (test_${myExe}
    -Wl,--start-group SECU_CN UTIL LFDS -Wl,--end-group m rt crypt ${CRYPTO_LIBRARIES} ${OPENSSL_LIBRARIES} ${NETTLE_LIBRARIES} ${CONFIG_LIBRARIES}
    )
endforeach(myExe)

# to be added
#../targets/TEST/PDCP/test_pdcp.c
#../targets/TEST/PDCP/with_rlc/test_pdcp_rlc.c

#ensure that the T header files are generated before targets depending on them
if (${T_TRACER})
  foreach(i
        #all "add_executable" definitions (except tests, rb_tool, updatefw)
        lte-softmodem lte-softmodem-nos1 lte-uesoftmodem lte-uesoftmodem-nos1
        nr-softmodem nr-softmodem-nos1 nr-uesoftmodem nr-uesoftmodem-nos1
        dlsim_tm4 dlsim dlsim_tm7 ulsim pbchsim scansim mbmssim
        pdcchsim pucchsim prachsim syncsim ulsim
	ldpctest polartest
        #all "add_library" definitions
ITTI
RRC_LIB
NR_RRC_LIB 
S1AP_LIB
S1AP_ENB
X2AP_LIB
X2AP_ENB
params_libconfig
oai_exmimodevif
oai_usrpdevif
oai_bladerfdevif
oai_lmssdrdevif
oai_eth_transpro
oai_mobipass
tcp_bridge
tcp_bridge_oai
coding
FLPT_MSG
ASYNC_IF
FLEXRAN_AGENT
HASHTABLE
MSC
UTIL
SECU_OSA
SECU_CN
SCHED_LIB
SCHED_NR_LIB
SCHED_RU_LIB
SCHED_UE_LIB
SCHED_NR_UE_LIB
NFAPI_COMMON_LIB
NFAPI_LIB
NFAPI_PNF_LIB
NFAPI_VNF_LIB
NFAPI_USER_LIB
PHY_COMMON
PHY
PHY_UE
PHY_NR
PHY_NR_UE
PHY_RU
PHY_MEX
L2
L2_NR
L2_UE
NR_L2_UE
NR_LTE_UE_REUSE_LIB
CN_UTILS
GTPV1U
SCTP_CLIENT
UDP
LIB_NAS_UE
NB_IoT
LFDS
LFDS7
SIMU
SIMU_ETH
OPENAIR0_LIB)
    if (TARGET ${i})
      add_dependencies(${i} generate_T)
    endif()
  endforeach(i)
endif (${T_TRACER})

##################################################
# Generated specific cases is not regular code
###############################################

################
# Kernel modules
###############
# Set compiler options for kernel modules
# we need to get out cmake to use the regular Linux Kernel process
# this is documented as https://www.kernel.org/doc/Documentation/kbuild/modules.txt
######################################

# retrieve the compiler options to send it to gccxml
get_directory_property(DirDefs COMPILE_DEFINITIONS )
foreach( d ${DirDefs} )
  set(module_cc_opt "${module_cc_opt} -D${d}")
endforeach()
get_directory_property( DirDefs INCLUDE_DIRECTORIES )
foreach( d ${DirDefs} )
  set(module_cc_opt "${module_cc_opt} -I${d}")
endforeach()

EXECUTE_PROCESS(COMMAND uname -r
  OUTPUT_VARIABLE os_release
  OUTPUT_STRIP_TRAILING_WHITESPACE)
SET(module_build_path /lib/modules/${os_release}/build)

function(make_driver name dir)
  file(MAKE_DIRECTORY ${OPENAIR_BIN_DIR}/${name})
  foreach(f  IN  ITEMS ${ARGN})
    list(APPEND src_path_list ${dir}/${f})
    string(REGEX REPLACE "c *$" "o" obj ${f})
    set(objs "${objs} ${obj}")
  endforeach()
  CONFIGURE_FILE(${OPENAIR_CMAKE}/tools/Kbuild.cmake ${OPENAIR_BIN_DIR}/${name}/Kbuild)
  add_custom_command(OUTPUT ${name}.ko
    COMMAND $(MAKE) -C ${module_build_path} M=${OPENAIR_BIN_DIR}/${name}
    WORKING_DIRECTORY ${OPENAIR_BIN_DIR}/${name}
    COMMENT "building ${module}.ko"
    VERBATIM
    SOURCES  ${src_path_list}
    )
  add_custom_target(${name} DEPENDS ${name}.ko)
endfunction(make_driver name dir src)

# nashmesh module
################
list(APPEND nasmesh_src device.c common.c ioctl.c classifier.c tool.c mesh.c)
set(module_cc_opt "${module_cc_opt} -DNAS_NETLINK -DPDCP_USE_NETLINK")
# legacy Makefile was using NAS_NETLINK flag, but other drivers the hereafter flag
# so, this cmake use OAI_NW_DRIVER_USE_NETLINK everywhere
if (OAI_NW_DRIVER_USE_NETLINK)
  list(APPEND nasmesh_src netlink.c)
endif()
make_driver(nasmesh  ${OPENAIR2_DIR}/NETWORK_DRIVER/MESH ${nasmesh_src})

# user space tool for configuring MESH IP driver
################
add_executable(rb_tool
  ${OPENAIR2_DIR}/NETWORK_DRIVER/MESH/constant.h
  ${OPENAIR2_DIR}/NETWORK_DRIVER/MESH/ioctl.h
  ${OPENAIR2_DIR}/NETWORK_DRIVER/MESH/rrc_nas_primitives.h
  ${OPENAIR2_DIR}/NETWORK_DRIVER/MESH/RB_TOOL/rb_tool.c
)
target_include_directories(rb_tool PRIVATE ${OPENAIR2_DIR}/NETWORK_DRIVER/MESH/)

# ???
####################
list(APPEND oai_nw_drv_src device.c common.c ioctl.c classifier.c tool.c)
if(OAI_NW_DRIVER_USE_NETLINK)
  list(APPEND oai_nw_drv_src netlink.c)
endif()
make_driver(oai_nw_drv ${OPENAIR2_DIR}/NETWORK_DRIVER/LTE ${oai_nw_drv_src})

# Exmimo board drivers
#########################
list(APPEND openair_rf_src module_main.c irq.c fileops.c exmimo_fw.c)
make_driver(openair_rf ${OPENAIR_TARGETS}/ARCH/EXMIMO/DRIVER/eurecom ${openair_rf_src})

add_executable(updatefw
  ${OPENAIR_TARGETS}/ARCH/EXMIMO/USERSPACE/OAI_FW_INIT/updatefw.c
)

# ue_ip: purpose ???
###############
list(APPEND ue_ip_src device.c common.c)
if(OAI_NW_DRIVER_USE_NETLINK)
  list(APPEND ue_ip_src netlink.c)
endif()
make_driver(ue_ip ${OPENAIR2_DIR}/NETWORK_DRIVER/UE_IP ${ue_ip_src})


# OCTAVE tools
###############
set(OCT_INCL -I${OPENAIR_TARGETS}/ARCH/EXMIMO/DEFS -I${OPENAIR_TARGETS}/ARCH/EXMIMO/USERSPACE/LIB -I${OPENAIR_TARGETS}/ARCH/COMMON)
set(OCT_LIBS -L${CMAKE_CURRENT_BINARY_DIR} -lm -lOPENAIR0_LIB)
set(OCT_FLAGS -DEXMIMO)
set(OCT_DIR ${OPENAIR_TARGETS}/ARCH/EXMIMO/USERSPACE/OCTAVE)
set(OCT_FILES
  oarf_config_exmimo.oct
  oarf_config_exmimo.oct
  oarf_get_frame.oct
  oarf_stop.oct
  oarf_send_frame.oct
  oarf_get_num_detected_cards.oct
  oarf_stop_without_reset.oct
)

foreach(file IN ITEMS ${OCT_FILES})
  string(REGEX REPLACE "oct *$" "cc" src ${file})
  add_custom_command(
    OUTPUT ${file}
    DEPENDS ${OCT_DIR}/${src} OPENAIR0_LIB
    COMMAND mkoctfile
    ARGS ${OCT_FLAGS} ${OCT_INCL} ${OCT_LIBS}
    ARGS -o ${file} ${OCT_DIR}/${src}
    COMMENT "Generating ${file}"
    VERBATIM
  )
endforeach(file)

ADD_CUSTOM_TARGET(oarf
   DEPENDS ${OCT_FILES}
)

include (${OPENAIR_DIR}/common/utils/telnetsrv/telnetsrv_CMakeLists.txt)



<|MERGE_RESOLUTION|>--- conflicted
+++ resolved
@@ -2453,11 +2453,7 @@
 
 target_link_libraries (nr-uesoftmodem
   -Wl,--start-group
-<<<<<<< HEAD
-  RRC_LIB NR_RRC_LIB SECU_CN SECU_OSA UTIL HASHTABLE SCTP_CLIENT UDP SCHED_RU_LIB SCHED_UE_LIB SCHED_NR_UE_LIB PHY_COMMON PHY_UE PHY_NR_UE PHY_RU LFDS NR_L2_UE #NR_LTE_UE_REUSE_LIB 
-=======
-  RRC_LIB NR_RRC_LIB S1AP_LIB S1AP_ENB GTPV1U SECU_CN SECU_OSA UTIL HASHTABLE SCTP_CLIENT UDP SCHED_RU_LIB SCHED_UE_LIB SCHED_NR_UE_LIB PHY_COMMON PHY_NR_UE PHY_RU LFDS NR_L2_UE #NR_LTE_UE_REUSE_LIB 
->>>>>>> 5b939f68
+  RRC_LIB NR_RRC_LIB SECU_CN SECU_OSA UTIL HASHTABLE SCTP_CLIENT UDP SCHED_RU_LIB SCHED_UE_LIB SCHED_NR_UE_LIB PHY_COMMON PHY_NR_UE PHY_RU LFDS NR_L2_UE #NR_LTE_UE_REUSE_LIB 
   ${MSC_LIB} ${RAL_LIB} ${NAS_UE_LIB} ${ITTI_LIB} ${FLPT_MSG_LIB} ${ASYNC_IF_LIB} LFDS7 ${ATLAS_LIBRARIES}
   -Wl,--end-group z dl)
 
