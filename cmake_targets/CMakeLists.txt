#/*
# * Licensed to the OpenAirInterface (OAI) Software Alliance under one or more
# * contributor license agreements.  See the NOTICE file distributed with
# * this work for additional information regarding copyright ownership.
# * The OpenAirInterface Software Alliance licenses this file to You under
# * the OAI Public License, Version 1.1  (the "License"); you may not use this file
# * except in compliance with the License.
# * You may obtain a copy of the License at
# *
# *      http://www.openairinterface.org/?page_id=698
# *
# * Unless required by applicable law or agreed to in writing, software
# * distributed under the License is distributed on an "AS IS" BASIS,
# * WITHOUT WARRANTIES OR CONDITIONS OF ANY KIND, either express or implied.
# * See the License for the specific language governing permissions and
# * limitations under the License.
# *-------------------------------------------------------------------------------
# * For more information about the OpenAirInterface (OAI) Software Alliance:
# *      contact@openairinterface.org
# */

# Author: laurent THOMAS, Lionel GAUTHIER

cmake_minimum_required (VERSION 2.8)

#############################################
# Base directories, compatible with legacy OAI building
################################################
set (OPENAIR_DIR     $ENV{OPENAIR_DIR})
set (NFAPI_DIR       ${OPENAIR_DIR}/nfapi/open-nFAPI)
set (NFAPI_USER_DIR  ${OPENAIR_DIR}/nfapi/oai_integration)
set (OPENAIR1_DIR    ${OPENAIR_DIR}/openair1)
set (OPENAIR2_DIR    ${OPENAIR_DIR}/openair2)
set (OPENAIR3_DIR    ${OPENAIR_DIR}/openair3)
set (OPENAIR_TARGETS ${OPENAIR_DIR}/targets)
set (OPENAIR3_DIR    ${OPENAIR_DIR}/openair3)
set (OPENAIR_CMAKE   ${OPENAIR_DIR}/cmake_targets)
set (OPENAIR_BIN_DIR ${CMAKE_CURRENT_BINARY_DIR}${CMAKE_FILES_DIRECTORY})

project (OpenAirInterface)

###########################################
# macros to define options as there is numerous options in oai
################################################
macro(add_option name val helpstr)
  if(DEFINED ${name})
    set(value ${${name}})
  else(DEFINED ${name})
    set(value ${val})
  endif()
  set(${name} ${value} CACHE STRING "${helpstr}")
  add_definitions("-D${name}=${value}")
endmacro(add_option)

macro(add_boolean_option name val helpstr)
  if(DEFINED ${name})
    set(value ${${name}})
  else(DEFINED ${name})
    set(value ${val})
  endif()
  set(${name} ${value} CACHE STRING "${helpstr}")
  set_property(CACHE ${name} PROPERTY TYPE BOOL)
  if (${value})
    add_definitions("-D${name}")
  endif (${value})
endmacro(add_boolean_option)

macro(add_integer_option name val helpstr)
  if(DEFINED ${name})
    set(value ${${name}})
  else(DEFINED ${name})
    set(value ${val})
  endif()
  set(${name} ${value} CACHE STRING "${helpstr}")
  add_definitions("-D${name}=${value}")
endmacro(add_integer_option)

macro(add_list1_option name val helpstr)
  if(DEFINED ${name})
    set(value ${${name}})
  else(DEFINED ${name})
    set(value ${val})
  endif()
  set(${name} ${value} CACHE STRING "${helpstr}")
  set_property(CACHE ${name} PROPERTY STRINGS ${ARGN})
  if(NOT "${value}" STREQUAL "False")
    add_definitions("-D${name}=${value}")
  endif()
endmacro(add_list1_option)

macro(add_list2_option name val helpstr)
  if(DEFINED ${name})
    set(value ${${name}})
  else(DEFINED ${name})
    set(value ${val})
  endif()
  set(${name} ${value} CACHE STRING "${helpstr}")
  set_property(CACHE ${name} PROPERTY STRINGS ${ARGN})
  if(NOT "${value}" STREQUAL "False")
    add_definitions("-D${value}=1")
  endif()
endmacro(add_list2_option)

macro(add_list_string_option name val helpstr)
  if(DEFINED ${name})
    set(value ${${name}})
  else(DEFINED ${name})
    set(value ${val})
  endif()
  set(${name} ${value} CACHE STRING "${helpstr}")
  set_property(CACHE ${name} PROPERTY STRINGS ${ARGN})
  if(NOT "${value}" STREQUAL "False")
    add_definitions("-D${name}=\"${value}\"")
  endif()
endmacro(add_list_string_option)

function(make_version VERSION_VALUE)
  math(EXPR RESULT "0")
  foreach (ARG ${ARGN})
    math(EXPR RESULT "${RESULT} * 16 + ${ARG}")
  endforeach()
  set(${VERSION_VALUE} "${RESULT}" PARENT_SCOPE)
endfunction()
####################################################
# compilation flags
#############################################

#set(CMAKE_BUILD_TYPE "Debug")
if (CMAKE_BUILD_TYPE STREQUAL "")
   set(CMAKE_BUILD_TYPE "RelWithDebInfo")
endif()
message("CMAKE_BUILD_TYPE is ${CMAKE_BUILD_TYPE}")
add_list_string_option(CMAKE_BUILD_TYPE "RelWithDebInfo" "Choose the type of build, options are: None(CMAKE_CXX_FLAGS or CMAKE_C_FLAGS used) Debug Release RelWithDebInfo MinSizeRel." Debug Release RelWithDebInfo MinSizeRel)

Message("Architecture is ${CMAKE_SYSTEM_PROCESSOR}")
if (CMAKE_SYSTEM_PROCESSOR STREQUAL "armv7l")
  set(C_FLAGS_PROCESSOR "-gdwarf-2 -mfloat-abi=hard -mfpu=neon -lgcc -lrt")
else (CMAKE_SYSTEM_PROCESSOR STREQUAL "armv7l")
  if(EXISTS  "/proc/cpuinfo")
    file(STRINGS "/proc/cpuinfo" CPUINFO REGEX flags LIMIT_COUNT 1)
    if (CPUINFO MATCHES "avx2")
      set(C_FLAGS_PROCESSOR "${C_FLAGS_PROCESSOR} -mavx2")
      set(COMPILATION_AVX2 "True")
    else()
      set(COMPILATION_AVX2 "False")
    endif()
    if (CPUINFO MATCHES "sse4_1")
      set(C_FLAGS_PROCESSOR "${C_FLAGS_PROCESSOR} -msse4.1")
    endif()
    if (CPUINFO MATCHES "ssse3")
      set(C_FLAGS_PROCESSOR "${C_FLAGS_PROCESSOR} -mssse3")
    endif()
  else()
    Message("/proc/cpuinfo does not exit. We will use manual CPU flags")
  endif()
endif()

set(C_FLAGS_PROCESSOR " ${C_FLAGS_PROCESSOR} ${CFLAGS_PROCESSOR_USER}")

Message("C_FLAGS_PROCESSOR is ${C_FLAGS_PROCESSOR}")

if (CMAKE_SYSTEM_PROCESSOR MATCHES "x86")
  if ( (NOT( C_FLAGS_PROCESSOR MATCHES "ssse3")) OR (NOT( C_FLAGS_PROCESSOR MATCHES "msse4.1")) )
    Message(FATAL_ERROR "For x86 Architecture, you must have following flags: -mssse3 -msse4.1. The current detected flags are: ${C_FLAGS_PROCESSOR}. You can pass the flags manually in build script, for example: ./build_oai --cflags_processor \"-mssse3 -msse4.1 -mavx2\" ")
  endif()
endif()

#
set(CMAKE_C_FLAGS
  "${CMAKE_C_FLAGS} ${C_FLAGS_PROCESSOR} -std=gnu99 -Wall -Wstrict-prototypes -fno-strict-aliasing -rdynamic -funroll-loops -Wno-packed-bitfield-compat -fPIC ")
# add autotools definitions that were maybe used!
set(CMAKE_C_FLAGS
  "${CMAKE_C_FLAGS} -DSTDC_HEADERS=1 -DHAVE_SYS_TYPES_H=1 -DHAVE_SYS_STAT_H=1 -DHAVE_STDLIB_H=1 -DHAVE_STRING_H=1 -DHAVE_MEMORY_H=1 -DHAVE_STRINGS_H=1 -DHAVE_INTTYPES_H=1 -DHAVE_STDINT_H=1 -DHAVE_UNISTD_H=1 -DHAVE_FCNTL_H=1 -DHAVE_ARPA_INET_H=1 -DHAVE_SYS_TIME_H=1 -DHAVE_SYS_SOCKET_H=1 -DHAVE_STRERROR=1 -DHAVE_SOCKET=1 -DHAVE_MEMSET=1 -DHAVE_GETTIMEOFDAY=1 -DHAVE_STDLIB_H=1 -DHAVE_MALLOC=1 -DHAVE_LIBSCTP -DASN_DISABLE_OER_SUPPORT -D'MAKE_VERSION(a,b,c)=((a)*256+(b)*16+c)'"
)
set(CMAKE_CXX_FLAGS
  "${CMAKE_CXX_FLAGS} ${C_FLAGS_PROCESSOR} -std=c++11 "
)


#########################
set(CMAKE_EXE_LINKER_FLAGS  "${CMAKE_EXE_LINKER_FLAGS} -Wl,-rpath -Wl,${CMAKE_CURRENT_BINARY_DIR}")
#########################
# set a flag for changes in the source code
# these changes are related to hardcoded path to include .h files
add_definitions(-DCMAKER)
set(CMAKE_C_FLAGS_DEBUG "${CMAKE_C_FLAGS} -g -DMALLOC_CHECK_=3")
set(CMAKE_C_FLAGS_RELWITHDEBINFO "${CMAKE_C_FLAGS} -g -DMALLOC_CHECK_=3 -O2")


set(GIT_BRANCH        "UNKNOWN")
set(GIT_COMMIT_HASH   "UNKNOWN")
set(GIT_COMMIT_DATE   "UNKNOWN")

find_package(Git)
if(GIT_FOUND)
  message("git found: ${GIT_EXECUTABLE}")
  # Get the current working branch
  execute_process(
    COMMAND git rev-parse --abbrev-ref HEAD
    WORKING_DIRECTORY ${CMAKE_SOURCE_DIR}
    OUTPUT_VARIABLE GIT_BRANCH
    OUTPUT_STRIP_TRAILING_WHITESPACE
  )

  # Get the latest abbreviated commit hash of the working branch
  execute_process(
    COMMAND git log -1 --format=%h
    WORKING_DIRECTORY ${CMAKE_SOURCE_DIR}
    OUTPUT_VARIABLE GIT_COMMIT_HASH
    OUTPUT_STRIP_TRAILING_WHITESPACE
  )

  # Get the latest commit date of the working branch
  execute_process(
    COMMAND git log -1 --format=%cd
    WORKING_DIRECTORY ${CMAKE_SOURCE_DIR}
    OUTPUT_VARIABLE GIT_COMMIT_DATE
    OUTPUT_STRIP_TRAILING_WHITESPACE
  )
endif()


# Below is a hard-coded info
set (FIRMWARE_VERSION "No svn information")
add_definitions("-DFIRMWARE_VERSION=\"${FIRMWARE_VERSION}\"")
add_definitions("-DPACKAGE_VERSION=\"Branch: ${GIT_BRANCH} Abrev. Hash: ${GIT_COMMIT_HASH} Date: ${GIT_COMMIT_DATE}\"")
add_definitions("-DPACKAGE_BUGREPORT=\"openair4g-devel@lists.eurecom.fr\"")



# Debug related options
#########################################
add_boolean_option(ASN_DEBUG           False "ASN1 coder/decoder Debug")
add_boolean_option(EMIT_ASN_DEBUG      False "ASN1 coder/decoder Debug")
add_boolean_option(MSG_PRINT           False "print debug messages")
add_boolean_option(DISABLE_XER_PRINT   False "print XER Format")
add_boolean_option(XER_PRINT           False "print XER Format")
add_boolean_option(RRC_MSG_PRINT       False "print RRC messages")
add_boolean_option(PDCP_MSG_PRINT      False "print PDCP messages to /tmp/pdcp.log")
add_boolean_option(DEBUG_PDCP_PAYLOAD  False "print PDCP PDU to stdout")  # if true, make sure that global and PDCP log levels are trace
add_boolean_option(DEBUG_MAC_INTERFACE False "print MAC-RLC PDU exchange to stdout") # if true, make sure that global and PDCP log levels are trace
add_boolean_option(TRACE_RLC_PAYLOAD   False "print RLC PDU to stdout") # if true, make sure that global and PDCP log levels are trace
add_boolean_option(TEST_OMG            False "???")
add_boolean_option(DEBUG_OMG           False "???")
add_boolean_option(XFORMS              False "This adds the possibility to see the signal oscilloscope")
add_boolean_option(PRINT_STATS         False "This adds the possibility to see the status")
add_boolean_option(T_TRACER            True  "Activate the T tracer, a debugging/monitoring framework" )
add_boolean_option(UE_AUTOTEST_TRACE   False "Activate UE autotest specific logs")
add_boolean_option(UE_DEBUG_TRACE      False "Activate UE debug trace")
add_boolean_option(UE_TIMING_TRACE     False "Activate UE timing trace")
add_boolean_option(DISABLE_LOG_X       False "Deactivate all LOG_* macros")
add_boolean_option(USRP_REC_PLAY       False "Enable USRP record playback mode")
add_boolean_option(UE_NAS_USE_TUN      False "Enable UE NAS TUN device instead of ue_ip.ko")
add_boolean_option(BASIC_SIMULATOR     False "Has to be True when building the basic simulator, False otherwise")

add_boolean_option(DEBUG_CONSOLE False "makes debugging easier, disables stdout/stderr buffering")

add_boolean_option(ENABLE_ITTI True "ITTI is internal messaging, should remain enabled for most targets")
set (ITTI_DIR ${OPENAIR_DIR}/common/utils/itti)
if (${ENABLE_ITTI})
  add_library(ITTI
    # add .h files if depend on (this one is generated)
    ${ITTI_DIR}/intertask_interface.h
    ${ITTI_DIR}/intertask_interface.c
    ${ITTI_DIR}/intertask_interface_dump.c
    ${ITTI_DIR}/backtrace.c
    ${ITTI_DIR}/memory_pools.c
    ${ITTI_DIR}/signals.c
    ${ITTI_DIR}/timer.c
    )
  set(ITTI_LIB ITTI)
  set(GTPU_need_ITTI ${OPENAIR3_DIR}/GTPV1-U/gtpv1u_eNB.c)
endif (${ENABLE_ITTI})

#############################
# ASN.1 grammar C code generation & dependancies
################################
# A difficulty: asn1c generates C code of a un-predictable list of files
# so, generate the c from asn1c once at cmake run time
# So, if someone modify the asn.1 source file in such as way that it will create
# (so creating new asn.1 objects instead of modifying the object attributes)
# New C code source file, cmake must be re-run (instead of re-running make only)
#############
# set(asn1c_call "${OPENAIR_CMAKE}/tools/generate_asn1")
# set(fix_asn1c_call "${OPENAIR_CMAKE}/tools/fix_asn1")
set(asn1_generated_dir ${OPENAIR_BIN_DIR})

set(protoc_call "${OPENAIR_CMAKE}/tools/generate_protobuf")
set(protobuf_generated_dir ${OPENAIR_BIN_DIR})

# RRC
######
add_list2_option(RRC_ASN1_VERSION "Rel14" "ASN.1 version of RRC interface" "Rel8" "Rel10" "Rel14" "CBA")

if (${RRC_ASN1_VERSION} STREQUAL "Rel8")
  make_version(RRC_VERSION 8 6 0)
  set (RRC_GRAMMAR ${OPENAIR2_DIR}/RRC/LTE/MESSAGES/asn1c/ASN1_files/EUTRA-RRC-Definitions-86.asn)
elseif (${RRC_ASN1_VERSION} STREQUAL "CBA")
  make_version(RRC_VERSION 10 2 0)
  add_definitions(-DCBA)
  set (RRC_GRAMMAR ${OPENAIR2_DIR}/RRC/LTE/MESSAGES/asn1c/ASN1_files/EUTRA-RRC-Definitions-a20-lola.asn)
elseif (${RRC_ASN1_VERSION} STREQUAL "Rel10")
  make_version(RRC_VERSION 10 2 0)
  set (RRC_GRAMMAR ${OPENAIR2_DIR}/RRC/LTE/MESSAGES/asn1c/ASN1_files/EUTRA-RRC-Definitions-a20.asn)
elseif (${RRC_ASN1_VERSION} STREQUAL "Rel11")
  make_version(RRC_VERSION 11 18 0)
  set (RRC_GRAMMAR ${OPENAIR2_DIR}/RRC/LTE/MESSAGES/asn1c/ASN1_files/lte-rrc-11.18.0.asn1)
elseif (${RRC_ASN1_VERSION} STREQUAL "Rel12")
  make_version(RRC_VERSION 12 16 0)
  set (RRC_GRAMMAR ${OPENAIR2_DIR}/RRC/LTE/MESSAGES/asn1c/ASN1_files/lte-rrc-12.16.0.asn1)
elseif (${RRC_ASN1_VERSION} STREQUAL "Rel13")
  make_version(RRC_VERSION 13 9 1)
  set (RRC_GRAMMAR ${OPENAIR2_DIR}/RRC/LTE/MESSAGES/asn1c/ASN1_files/lte-rrc-13.9.1.asn1)
elseif (${RRC_ASN1_VERSION} STREQUAL "Rel14")
  make_version(RRC_VERSION 14 7 0)
  set (RRC_GRAMMAR ${OPENAIR2_DIR}/RRC/LTE/MESSAGES/asn1c/ASN1_files/lte-rrc-14.7.0.asn1)
elseif (${RRC_ASN1_VERSION} STREQUAL "Rel15")
  make_version(RRC_VERSION 15 2 2)
  set (RRC_GRAMMAR ${OPENAIR2_DIR}/RRC/LTE/MESSAGES/asn1c/ASN1_files/lte-rrc-15.2.2.asn1)
endif  (${RRC_ASN1_VERSION} STREQUAL "Rel8")
add_definitions(-DRRC_VERSION=${RRC_VERSION})
set (RRC_FULL_DIR ${asn1_generated_dir}/RRC_${RRC_ASN1_VERSION})
message("calling asn1c -pdu=all -fcompound-names -gen-PER -no-gen-OER -no-gen-example -D ${RRC_FULL_DIR} ${RRC_GRAMMAR}")
execute_process(COMMAND mkdir -p ${RRC_FULL_DIR}
                COMMAND env asn1c -pdu=all -fcompound-names -gen-PER -no-gen-OER -no-gen-example -D ${RRC_FULL_DIR} ${RRC_GRAMMAR}
                RESULT_VARIABLE ret)
if (NOT ${ret} STREQUAL 0)
  message(FATAL_ERROR "${ret}: error")
endif (NOT ${ret} STREQUAL 0)

file(GLOB rrc_source ${RRC_FULL_DIR}/*.c)
file(GLOB rrc_h ${RRC_FULL_DIR}/*.h)
set(rrc_h ${rrc_h} ${RRC_FULL_DIR}/asn1_constants.h)
set_source_files_properties(${rrc_source} PROPERTIES COMPILE_FLAGS -w) # suppress warnings from generated code
add_library(RRC_LIB ${rrc_h} ${rrc_source}
    ${OPENAIR2_DIR}/RRC/LTE/MESSAGES/asn1_msg.c
    ${OPENAIR2_DIR}/RRC/LTE/MESSAGES/asn1_msg_NB_IoT.c)
include_directories ("${RRC_FULL_DIR}")

# add the command to generate the source code
# Warning: if you modify ASN.1 source file to generate new C files, cmake should be re-run instead of make
add_custom_command (
  OUTPUT ${RRC_FULL_DIR}/asn1_constants.h
  COMMAND mkdir -p ${RRC_FULL_DIR}
  COMMAND env asn1c -pdu=all -fcompound-names -gen-PER -no-gen-OER -no-gen-example -D ${RRC_FULL_DIR} ${RRC_GRAMMAR}
  DEPENDS ${RRC_GRAMMAR}
  )

# S1AP
# Same limitation as described in RRC: unknown generated file list
# so we generate it at cmake time
##############
add_list1_option(S1AP_RELEASE R14 "S1AP ASN.1 grammar version" R8 R9 R10 R14 R15)

set(S1AP_DIR ${OPENAIR3_DIR}/S1AP)
if (${S1AP_RELEASE} STREQUAL "R8")
  make_version(S1AP_VERSION 8 10 0)
  set(S1AP_ASN_FILES "s1ap-8.10.0.asn1")
elseif (${S1AP_RELEASE} STREQUAL "R9")
  make_version(S1AP_VERSION 9 10 0)
  set(S1AP_ASN_FILES "s1ap-9.10.0.asn1")
elseif (${S1AP_RELEASE} STREQUAL "R10")
  make_version(S1AP_VERSION 10 9 0)
  set(S1AP_ASN_FILES "s1ap-10.9.0.asn1")
elseif (${S1AP_RELEASE} STREQUAL "R11")
  make_version(S1AP_VERSION 11 8 0)
  set(S1AP_ASN_FILES "s1ap-11.8.0.asn1")
elseif (${S1AP_RELEASE} STREQUAL "R12")
  make_version(S1AP_VERSION 12 7 0)
  set(S1AP_ASN_FILES "s1ap-12.7.0.asn1")
elseif (${S1AP_RELEASE} STREQUAL "R13")
  make_version(S1AP_VERSION 13 6 0)
  set(S1AP_ASN_FILES "s1ap-13.6.0.asn1")
elseif (${S1AP_RELEASE} STREQUAL "R14")
  make_version(S1AP_VERSION 14 5 0)
  set(S1AP_ASN_FILES "s1ap-14.5.0.asn1")
else (${S1AP_RELEASE} STREQUAL "R15")
  make_version(S1AP_VERSION 15 1 0)
  set(S1AP_ASN_FILES "s1ap-15.1.0.asn1")
endif(${S1AP_RELEASE} STREQUAL "R8")
add_definitions(-DS1AP_VERSION=${S1AP_VERSION})
set(S1AP_ASN_DIR ${S1AP_DIR}/MESSAGES/ASN1/${S1AP_RELEASE})
set(S1AP_C_DIR ${asn1_generated_dir}/S1AP_${S1AP_RELEASE})
message("calling ASN1C_PREFIX=S1AP_ asn1c -pdu=all -fcompound-names -fno-include-deps -gen-PER -no-gen-OER -no-gen-example -D ${S1AP_C_DIR} ${S1AP_ASN_DIR}/${S1AP_ASN_FILES}")
execute_process(COMMAND mkdir -p ${S1AP_C_DIR}
                COMMAND env "ASN1C_PREFIX=S1AP_" asn1c -pdu=all -fcompound-names -fno-include-deps -gen-PER -no-gen-OER -no-gen-example -D ${S1AP_C_DIR} ${S1AP_ASN_DIR}/${S1AP_ASN_FILES}
                RESULT_VARIABLE ret)
if (NOT ${ret} STREQUAL 0)
  message(FATAL_ERROR "${ret}: error")
endif (NOT ${ret} STREQUAL 0)
file(GLOB S1AP_source ${S1AP_C_DIR}/*.c)

file(GLOB s1ap_h ${S1AP_C_DIR}/*.h)
set(s1ap_h ${s1ap_h})

add_custom_command (
  OUTPUT ${S1AP_C_DIR}/S1AP_asn_constant.h
  COMMAND mkdir -p ${S1AP_C_DIR}
  COMMAND env "ASN1C_PREFIX=S1AP_" asn1c -pdu=all -fcompound-names -fno-include-deps -gen-PER -no-gen-OER -no-gen-example -D ${S1AP_C_DIR} ${S1AP_ASN_DIR}/${S1AP_ASN_FILES}
  DEPENDS ${S1AP_ASN_DIR}/${S1AP_ASN_FILES}
)
add_library(S1AP_LIB
  ${S1AP_source}
  ${S1AP_DIR}/s1ap_common.c
  )

include_directories ("${S1AP_C_DIR}")
include_directories ("${S1AP_DIR}")

add_library(S1AP_ENB
  ${S1AP_DIR}/s1ap_eNB.c
  ${S1AP_DIR}/s1ap_eNB_context_management_procedures.c
  ${S1AP_DIR}/s1ap_eNB_decoder.c
  ${S1AP_DIR}/s1ap_eNB_encoder.c
  ${S1AP_DIR}/s1ap_eNB_handlers.c
  ${S1AP_DIR}/s1ap_eNB_itti_messaging.c
  ${S1AP_DIR}/s1ap_eNB_management_procedures.c
  ${S1AP_DIR}/s1ap_eNB_nas_procedures.c
  ${S1AP_DIR}/s1ap_eNB_nnsf.c
  ${S1AP_DIR}/s1ap_eNB_overload.c
  ${S1AP_DIR}/s1ap_eNB_trace.c
  ${S1AP_DIR}/s1ap_eNB_ue_context.c
  )

#X2AP
# Same limitation as described in RRC/S1AP: unknown generated file list
# so we generate it at cmake time
##############
add_list1_option(X2AP_RELEASE R14 "X2AP ASN.1 grammar version" R8 R11 R12 R14 R15)

set(X2AP_DIR ${OPENAIR2_DIR}/X2AP)
if (${X2AP_RELEASE} STREQUAL "R8")
  make_version(X2AP_VERSION 8 9 0)
  set(X2AP_ASN_FILES x2ap-8.9.0.asn1)
elseif (${X2AP_RELEASE} STREQUAL "R11")
  make_version(X2AP_VERSION 11 9 0)
  set(X2AP_ASN_FILES x2ap-11.9.0.asn1)
elseif (${X2AP_RELEASE} STREQUAL "R12")
  make_version(X2AP_VERSION 12 9 0)
  set(X2AP_ASN_FILES x2ap-12.9.0.asn1)
elseif (${X2AP_RELEASE} STREQUAL "R14")
  make_version(X2AP_VERSION 14 6 0)
  set(X2AP_ASN_FILES x2ap-14.6.0.asn1)
elseif (${X2AP_RELEASE} STREQUAL "R15")
  make_version(X2AP_VERSION 15 1 0)
  set(X2AP_ASN_FILES x2ap-15.1.0.asn1)
endif(${X2AP_RELEASE} STREQUAL "R8")
add_definitions(-DX2AP_VERSION=${X2AP_VERSION})
set(X2AP_ASN_DIR ${X2AP_DIR}/MESSAGES/ASN1/${X2AP_RELEASE})
set(X2AP_C_DIR ${asn1_generated_dir}/X2AP_${X2AP_RELEASE})
message("calling ASN1C_PREFIX=X2AP_ asn1c -pdu=all -fcompound-names -fno-include-deps -gen-PER -no-gen-OER -no-gen-example -D ${X2AP_C_DIR} ${X2AP_ASN_DIR}/${X2AP_ASN_FILES}")
execute_process(COMMAND mkdir -p ${X2AP_C_DIR}
                COMMAND env "ASN1C_PREFIX=X2AP_" asn1c -pdu=all -fcompound-names -fno-include-deps -gen-PER -no-gen-OER -no-gen-example -D ${X2AP_C_DIR} ${X2AP_ASN_DIR}/${X2AP_ASN_FILES}
                RESULT_VARIABLE ret)
if (NOT ${ret} STREQUAL 0)
  message(FATAL_ERROR "${ret}: error")
endif (NOT ${ret} STREQUAL 0)
file(GLOB X2AP_source ${X2AP_C_DIR}/*.c)

file(GLOB x2ap_h ${X2AP_C_DIR}/*.h)
set(x2ap_h ${x2ap_h})

add_custom_command (
  OUTPUT ${X2AP_C_DIR}/X2AP_asn_constant.h
  COMMAND mkdir -p ${X2AP_C_DIR}
  COMMAND env "ASN1C_PREFIX=X2AP_" asn1c -pdu=all -fcompound-names -fno-include-deps -gen-PER -no-gen-OER -no-gen-example -D ${X2AP_C_DIR} ${X2AP_ASN_DIR}/${X2AP_ASN_FILES}
  DEPENDS ${X2AP_ASN_DIR}/${X2AP_ASN_FILES}
  )

add_library(X2AP_LIB
  ${X2AP_source}
  ${X2AP_DIR}/x2ap_common.c
  )

include_directories ("${X2AP_C_DIR}")
include_directories ("${X2AP_DIR}")

# Hardware dependant options
###################################
add_list1_option(NB_ANTENNAS_RX "2" "Number of antennas in reception" "1" "2" "4")
add_list1_option(NB_ANTENNAS_TX "4" "Number of antennas in transmission" "1" "2" "4")

add_list2_option(RF_BOARD "EXMIMO" "RF head type" "None" "EXMIMO" "OAI_USRP" "OAI_BLADERF" "CPRIGW" "OAI_LMSSDR")

add_list2_option(TRANSP_PRO "None" "Transport protocol type" "None" "ETHERNET")
#NOKIA config enhancement
set (CONFIG_ROOTDIR
    ${OPENAIR_DIR}/common/config
   )
set (CONFIG_SOURCES
    ${CONFIG_ROOTDIR}/config_load_configmodule.c
    ${CONFIG_ROOTDIR}/config_userapi.c
    ${CONFIG_ROOTDIR}/config_cmdline.c
   )
set (CONFIG_LIBCONFIG_SOURCES
    ${CONFIG_ROOTDIR}/libconfig/config_libconfig.c
   )
add_library(params_libconfig MODULE ${CONFIG_LIBCONFIG_SOURCES} )
target_link_libraries(params_libconfig config)
# shared library loader
set (SHLIB_LOADER_SOURCES
    ${OPENAIR_DIR}/common/utils/load_module_shlib.c
)
# include RF devices / transport protocols library modules
######################################################################

include_directories("${OPENAIR_TARGETS}/ARCH/EXMIMO/USERSPACE/LIB/")
include_directories ("${OPENAIR_TARGETS}/ARCH/EXMIMO/DEFS/")
#set (option_HWEXMIMOLIB_lib "-l ")
set(HWLIB_EXMIMO_SOURCE
  ${OPENAIR_TARGETS}/ARCH/EXMIMO/USERSPACE/LIB/openair0_lib.c
#  ${OPENAIR_TARGETS}/ARCH/EXMIMO/USERSPACE/LIB/gain_control.c
  )
add_library(oai_exmimodevif MODULE ${HWLIB_EXMIMO_SOURCE} )

include_directories("${OPENAIR_TARGETS}/ARCH/USRP/USERSPACE/LIB/")
set(HWLIB_USRP_SOURCE
  ${OPENAIR_TARGETS}/ARCH/USRP/USERSPACE/LIB/usrp_lib.cpp
  )
add_library(oai_usrpdevif MODULE ${HWLIB_USRP_SOURCE} )
target_link_libraries(oai_usrpdevif uhd)

include_directories("${OPENAIR_TARGETS}/ARCH/BLADERF/USERSPACE/LIB/")
set(HWLIB_BLADERF_SOURCE
  ${OPENAIR_TARGETS}/ARCH/BLADERF/USERSPACE/LIB/bladerf_lib.c
  )
add_library(oai_bladerfdevif MODULE ${HWLIB_BLADERF_SOURCE} )
target_link_libraries(oai_bladerfdevif bladeRF)

include_directories("${OPENAIR_TARGETS}/ARCH/LMSSDR/USERSPACE/LIB/")

set(HWLIB_LMSSDR_SOURCE
  ${OPENAIR_TARGETS}/ARCH/LMSSDR/USERSPACE/LIB/lms_lib.cpp
  )
add_library(oai_lmssdrdevif MODULE ${HWLIB_LMSSDR_SOURCE} )
target_include_directories(oai_lmssdrdevif PRIVATE /usr/local/include/lime)
target_link_libraries(oai_lmssdrdevif LimeSuite )

include_directories("${OPENAIR_TARGETS}/ARCH/ETHERNET/USERSPACE/LIB/")
set(TPLIB_ETHERNET_SOURCE
  ${OPENAIR_TARGETS}/ARCH/ETHERNET/USERSPACE/LIB/ethernet_lib.c
  ${OPENAIR_TARGETS}/ARCH/ETHERNET/USERSPACE/LIB/eth_udp.c
  ${OPENAIR_TARGETS}/ARCH/ETHERNET/USERSPACE/LIB/eth_raw.c
  )
add_library(oai_eth_transpro MODULE ${TPLIB_ETHERNET_SOURCE} )

include_directories("${OPENAIR_TARGETS}/ARCH/mobipass/")
set(TPLIB_MOBIPASS_SOURCE
  ${OPENAIR_TARGETS}/ARCH/mobipass/interface.c
  ${OPENAIR_TARGETS}/ARCH/mobipass/mobipass.c
  ${OPENAIR_TARGETS}/ARCH/mobipass/queues.c
  )
add_library(oai_mobipass MODULE ${TPLIB_MOBIPASS_SOURCE} )

# Hide all functions/variables in the mobipass library.
# Use __attribute__((__visibility__("default")))
# in the source code to unhide a function/variable.
get_target_property(mobipas_cflags oai_mobipass COMPILE_FLAGS)
set_target_properties(oai_mobipass PROPERTIES COMPILE_FLAGS "${mobipass_cflags} -fvisibility=hidden")

# TCP bridge libraries
######################################################################

# this one is for internal use at Eurecom and is not documented
set(HWLIB_TCP_BRIDGE_SOURCE
  ${OPENAIR_TARGETS}/ARCH/tcp_bridge/tcp_bridge.c
  )
add_library(tcp_bridge MODULE ${HWLIB_TCP_BRIDGE_SOURCE} )

#get_target_property(tcp_bridge_cflags tcp_bridge COMPILE_FLAGS)
#set_target_properties(tcp_bridge PROPERTIES COMPILE_FLAGS "${tcp_bridge_cflags} -fvisibility=hidden")
set_target_properties(tcp_bridge PROPERTIES COMPILE_FLAGS "-fvisibility=hidden")

# this one is to connect OAI eNB and OAI UE in the basic simulator
# see targets/ARCH/tcp_bridge/README.tcp_bridge_oai for usage
set(HWLIB_TCP_BRIDGE_OAI_SOURCE
  ${OPENAIR_TARGETS}/ARCH/tcp_bridge/tcp_bridge_oai.c
  )
add_library(tcp_bridge_oai MODULE ${HWLIB_TCP_BRIDGE_OAI_SOURCE} )
set_target_properties(tcp_bridge_oai PROPERTIES COMPILE_FLAGS "-fvisibility=hidden")

##########################################################

include_directories ("${OPENAIR_TARGETS}/ARCH/COMMON")

Message("DEADLINE_SCHEDULER flag  is ${DEADLINE_SCHEDULER}")
Message("CPU_Affinity flag is ${CPU_AFFINITY}")

##############################################################
#    ???!!! TO BE DOCUMENTED OPTIONS !!!???
##############################################################
add_boolean_option(ENABLE_SECURITY         True  "Enable LTE integrity and ciphering between RRC UE and eNB")
add_boolean_option(ENABLE_USE_MME          True  "eNB connected to MME (INTERFACE S1-C), not standalone eNB")
add_boolean_option(NO_RRM                  True  "DO WE HAVE A RADIO RESSOURCE MANAGER: NO")
add_boolean_option(RRC_DEFAULT_RAB_IS_AM False "set the RLC mode to AM for the default bearer")

add_boolean_option(OAI_NW_DRIVER_TYPE_ETHERNET False "????")
add_boolean_option(DEADLINE_SCHEDULER True "Use the Linux scheduler SCHED_DEADLINE: kernel >= 3.14")
add_boolean_option(CPU_AFFINITY False "Enable CPU Affinity of threads (only valid without deadline scheduler). It is enabled only with >2 CPUs")
add_boolean_option(NAS_NETLINK False "useless ??? Must be True to compile nasmesh driver without rtai ????")
add_boolean_option(OAI_NW_DRIVER_USE_NETLINK True "????")

add_boolean_option(USE_MME False "this flag is used only one time in lte-softmodem.c")
add_list_string_option(PACKAGE_NAME "NotDefined" "As per attribute name")
add_boolean_option(MESSAGE_CHART_GENERATOR False         "For generating sequence diagrams")
add_boolean_option(MESSAGE_CHART_GENERATOR_RLC_MAC False "trace RLC-MAC exchanges in sequence diagrams")
add_boolean_option(MESSAGE_CHART_GENERATOR_PHY     False "trace some PHY exchanges in sequence diagrams")

add_boolean_option(UE_EXPANSION             False         "enable UE_EXPANSION with max 256 UE")
add_boolean_option(PHY_TX_THREAD            False         "enable UE_EXPANSION with max 256 UE")
add_boolean_option(PRE_SCD_THREAD           False         "enable UE_EXPANSION with max 256 UE")

########################
# Include order
##########################
add_boolean_option(ENB_MODE True "Swap the include directories between openair2 and openair3" )

##########################
# SCHEDULING/REAL-TIME/PERF options
##########################
add_boolean_option(ENABLE_USE_CPU_EXECUTION_TIME True "Add data in vcd traces: disable it if perf issues")
add_boolean_option(ENABLE_VCD              True  "always true now, time measurements of proc calls and var displays")
add_boolean_option(ENABLE_VCD_FIFO         True  "time measurements of proc calls and var displays sent to FIFO (one more thread)")
add_boolean_option(LINUX                   False "used in weird memcpy() in pdcp.c ???")
add_boolean_option(LINUX_LIST              False "used only in lists.c: either use OAI implementation of lists or Linux one (should be True, but it is False")
add_boolean_option(LOG_NO_THREAD           True  "Disable thread for log, seems always set to true")
add_boolean_option(OPENAIR_LTE             True "Seems legacy: keep it to true")

##########################
# PHY options
##########################
add_boolean_option(DRIVER2013              True "only relevant for EXMIMO")
add_boolean_option(EXMIMO_IOT              True "????")
add_boolean_option(LOCALIZATION            False "???")
add_integer_option(MAX_NUM_CCs             1     "????")
add_boolean_option(MU_RECEIVER             False "????")
add_boolean_option(PHYSIM                  True  "for L1 simulators (dlsim, ulsim, ...)")
add_boolean_option(PHY_CONTEXT             True "not clear: must remain False for dlsim")
add_boolean_option(PHY_EMUL                False "not clear: must remain False for dlsim")
add_boolean_option(SMBV                    False "Rohde&Schwarz SMBV100A vector signal generator")
add_boolean_option(DEBUG_PHY               False "Enable PHY layer debugging options")
add_boolean_option(DEBUG_PHY_PROC          False "Enable debugging of PHY layer procedures")
add_boolean_option(DEBUG_DLSCH             False "Enable debugging of DLSCH physical layer channel")
add_boolean_option(MEX                     False "Enabling compilation with mex")

##########################
# NAS LAYER OPTIONS
##########################
add_boolean_option(ENABLE_NAS_UE_LOGGING   True  "????")
add_boolean_option(NAS_BUILT_IN_UE         True  "UE NAS layer present in this executable")
add_boolean_option(NAS_UE                  True  "NAS UE INSTANCE (<> NAS_MME)")


##########################
# ACCESS STRATUM LAYER2 OPTIONS
##########################
add_boolean_option(JUMBO_FRAME             True  "ENABLE LARGE SDU in ACCESS STRATUM (larger than common MTU)")

##########################
# RLC LAYER OPTIONS
##########################
add_boolean_option(OPENAIR2                True  "Access Stratum layer 2 built in executable")
add_boolean_option(TRACE_RLC_PAYLOAD       False "Fatal assert in this case")
add_boolean_option(RLC_STOP_ON_LOST_PDU    False "Fatal assert in this case")

add_boolean_option(TRACE_RLC_MUTEX         True  "TRACE for RLC, possible problem in thread scheduling")
add_boolean_option(TRACE_RLC_AM_BO         False "TRACE for RLC AM, TO BE CHANGED IN A MORE GENERAL FLAG")
add_boolean_option(TRACE_RLC_AM_FREE_SDU   False "TRACE for RLC AM, TO BE CHANGED IN A MORE GENERAL FLAG")
add_boolean_option(TRACE_RLC_AM_HOLE       False "TRACE for RLC AM, TO BE CHANGED IN A MORE GENERAL FLAG")
add_boolean_option(TRACE_RLC_AM_PDU        False "TRACE for RLC AM, TO BE CHANGED IN A MORE GENERAL FLAG")
add_boolean_option(TRACE_RLC_AM_RESEGMENT  False "TRACE for RLC AM, TO BE CHANGED IN A MORE GENERAL FLAG")
add_boolean_option(TRACE_RLC_AM_RX         False "TRACE for RLC AM, TO BE CHANGED IN A MORE GENERAL FLAG")
add_boolean_option(TRACE_RLC_AM_RX_DECODE  False "TRACE for RLC AM, TO BE CHANGED IN A MORE GENERAL FLAG")
add_boolean_option(TRACE_RLC_AM_TX         False "TRACE for RLC AM, TO BE CHANGED IN A MORE GENERAL FLAG")
add_boolean_option(TRACE_RLC_AM_TX_STATUS  False "TRACE for RLC AM, TO BE CHANGED IN A MORE GENERAL FLAG")
add_boolean_option(TRACE_RLC_AM_STATUS_CREATION   False "TRACE for RLC AM, TO BE CHANGED IN A MORE GENERAL FLAG")

add_boolean_option(STOP_ON_IP_TRAFFIC_OVERLOAD      False "")
add_boolean_option(TRACE_RLC_UM_DAR        False "TRACE for RLC UM, TO BE CHANGED IN A MORE GENERAL FLAG")
add_boolean_option(TRACE_RLC_UM_DISPLAY_ASCII_DATA  False "TRACE for RLC UM, TO BE CHANGED IN A MORE GENERAL FLAG")
add_boolean_option(TRACE_RLC_UM_PDU        False "TRACE for RLC UM, TO BE CHANGED IN A MORE GENERAL FLAG")
add_boolean_option(TRACE_RLC_UM_RX         False "TRACE for RLC UM, TO BE CHANGED IN A MORE GENERAL FLAG")
add_boolean_option(TRACE_RLC_UM_SEGMENT    False "TRACE for RLC UM, TO BE CHANGED IN A MORE GENERAL FLAG")
add_boolean_option(TRACE_RLC_UM_TX_STATUS  False "TRACE for RLC UM, TO BE CHANGED IN A MORE GENERAL FLAG")


##########################
# PDCP LAYER OPTIONS
##########################
add_boolean_option(PDCP_USE_NETLINK            False "For eNB, PDCP communicate with a NETLINK socket if connected to network driver, else could use a RT-FIFO")
add_boolean_option(PDCP_USE_NETLINK_QUEUES     False "When PDCP_USE_NETLINK is true, incoming IP packets are stored in queues")
add_boolean_option(LINK_ENB_PDCP_TO_IP_DRIVER  False "For eNB, PDCP communicate with a IP driver")
add_boolean_option(LINK_ENB_PDCP_TO_GTPV1U     True  "For eNB, PDCP communicate with GTP-U protocol (eNB<->S-GW)")

##########################
# RRC LAYER OPTIONS
##########################
add_boolean_option(RRC_DEFAULT_RAB_IS_AM       False  "Otherwise it is UM, configure params are actually set in rrc_eNB.c:rrc_eNB_generate_defaultRRCConnectionReconfiguration(...)")


##########################
# S1AP LAYER OPTIONS
##########################
# none

# add the binary tree to the search path for include files
#######################################################
# We will find ConfigOAI.h after generation in target directory
include_directories("${OPENAIR_BIN_DIR}")
# add directories to find all include files
# the internal rule is to use generic names such as defs.h
# but to make it uniq name as adding the relative path in the include directtive
# example: #include "RRC/LTE/rrc_defs.h"
#find_path (include_dirs_all *.h ${OPENAIR_DIR})
#find_path (include_dirs_all *.h PATHS /usr/include NO_CMAKE_PATH)
#include_directories("${include_dirs_all}")

# Legacy exact order
if(ENB_MODE)
  include_directories("${OPENAIR2_DIR}/COMMON")
  include_directories("${OPENAIR2_DIR}/UTIL")
  include_directories("${OPENAIR2_DIR}/UTIL/LOG")
  include_directories("${OPENAIR3_DIR}/COMMON")
  include_directories("${OPENAIR3_DIR}/UTILS")
else()
  include_directories("${OPENAIR3_DIR}/COMMON")
  include_directories("${OPENAIR3_DIR}/UTILS")
  include_directories("${OPENAIR2_DIR}/COMMON")
  include_directories("${OPENAIR2_DIR}/UTIL")
  include_directories("${OPENAIR2_DIR}/UTIL/LOG")
endif()
include_directories("${NFAPI_DIR}/nfapi/public_inc")
include_directories("${NFAPI_DIR}/common/public_inc")
include_directories("${NFAPI_DIR}/pnf/public_inc")
include_directories("${NFAPI_DIR}/nfapi/inc")
include_directories("${NFAPI_DIR}/sim_common/inc")
include_directories("${NFAPI_DIR}/pnf_sim/inc")
include_directories("${OPENAIR1_DIR}")
include_directories("${OPENAIR2_DIR}")
include_directories("${OPENAIR2_DIR}/LAYER2/RLC")
include_directories("${OPENAIR2_DIR}/LAYER2/RLC/AM_v9.3.0")
include_directories("${OPENAIR2_DIR}/LAYER2/RLC/UM_v9.3.0")
include_directories("${OPENAIR2_DIR}/LAYER2/RLC/TM_v9.3.0")
include_directories("${OPENAIR2_DIR}/LAYER2/PDCP_v10.1.0")
include_directories("${OPENAIR2_DIR}/RRC/LTE/MESSAGES")
include_directories("${OPENAIR2_DIR}/RRC/LTE")
include_directories("${OPENAIR_DIR}/common/utils")
include_directories("${OPENAIR_DIR}/common/utils/itti")
include_directories("${OPENAIR3_DIR}/NAS/COMMON")
include_directories("${OPENAIR3_DIR}/NAS/COMMON/API/NETWORK")
include_directories("${OPENAIR3_DIR}/NAS/COMMON/EMM/MSG")
include_directories("${OPENAIR3_DIR}/NAS/COMMON/ESM/MSG")
include_directories("${OPENAIR3_DIR}/NAS/COMMON/IES")
include_directories("${OPENAIR3_DIR}/NAS/COMMON/UTIL")
include_directories("${OPENAIR3_DIR}/SECU")
include_directories("${OPENAIR3_DIR}/SCTP")
include_directories("${OPENAIR3_DIR}/S1AP")
include_directories("${OPENAIR2_DIR}/X2AP")
include_directories("${OPENAIR3_DIR}/UDP")
include_directories("${OPENAIR3_DIR}/GTPV1-U")
include_directories("${OPENAIR_DIR}/targets/COMMON")
include_directories("${OPENAIR_DIR}/targets/ARCH/COMMON")
include_directories("${OPENAIR_DIR}/targets/ARCH/EXMIMO/USERSPACE/LIB/")
include_directories("${OPENAIR_DIR}/targets/ARCH/EXMIMO/DEFS")
include_directories("${OPENAIR2_DIR}/ENB_APP")
include_directories("${OPENAIR2_DIR}/ENB_APP/CONTROL_MODULES/MAC")
include_directories("${OPENAIR2_DIR}/ENB_APP/CONTROL_MODULES/RRC")
include_directories("${OPENAIR2_DIR}/ENB_APP/CONTROL_MODULES/PDCP")
include_directories("${OPENAIR2_DIR}/UTIL/OSA")
include_directories("${OPENAIR2_DIR}/UTIL/LFDS/liblfds6.1.1/liblfds611/inc")
include_directories("${OPENAIR2_DIR}/UTIL/LFDS/liblfds7.0.0/liblfds700/inc")
include_directories("${OPENAIR2_DIR}/UTIL/MEM")
include_directories("${OPENAIR2_DIR}/UTIL/LISTS")
include_directories("${OPENAIR2_DIR}/UTIL/FIFO")
include_directories("${OPENAIR2_DIR}/UTIL/OCG")
include_directories("${OPENAIR2_DIR}/UTIL/MATH")
include_directories("${OPENAIR2_DIR}/UTIL/TIMER")
include_directories("${OPENAIR2_DIR}/UTIL/OMG")
include_directories("${OPENAIR2_DIR}/UTIL/OTG")
include_directories("${OPENAIR2_DIR}/UTIL/CLI")
include_directories("${OPENAIR2_DIR}/UTIL/OPT")
include_directories("${OPENAIR2_DIR}/UTIL/OMV")
include_directories("${OPENAIR2_DIR}/RRC/LTE/MESSAGES")
include_directories("${OPENAIR3_DIR}/GTPV1-U/nw-gtpv1u/shared")
include_directories("${OPENAIR3_DIR}/GTPV1-U/nw-gtpv1u/include")
include_directories("${OPENAIR_DIR}")

# Utilities Library
################
# set the version of protobuf messages, V3 not supported yet
add_list1_option(FLPT_VERSION V2 "FLPT MSG  protobuf  grammar version" V2 V3)

if (${FLPT_VERSION} STREQUAL "V2")
  set (FLPTDIR V2)
elseif (${FLPT_VERSION} STREQUAL "V3")
  set (FLPTDIR V3)
endif(${FLPT_VERSION} STREQUAL "V2")

set(FLPT_MSG_DIR ${OPENAIR2_DIR}/ENB_APP/MESSAGES/${FLPTDIR} )
set(FLPT_MSG_FILES
  ${FLPT_MSG_DIR}/header.proto
  ${FLPT_MSG_DIR}/flexran.proto
  ${FLPT_MSG_DIR}/stats_common.proto
  ${FLPT_MSG_DIR}/stats_messages.proto
  ${FLPT_MSG_DIR}/time_common.proto
  ${FLPT_MSG_DIR}/controller_commands.proto
  ${FLPT_MSG_DIR}/mac_primitives.proto
  ${FLPT_MSG_DIR}/config_messages.proto
  ${FLPT_MSG_DIR}/config_common.proto
  ${FLPT_MSG_DIR}/control_delegation.proto
  )

set(FLPT_C_DIR ${protobuf_generated_dir}/${FLPTDIR})
#message("calling protoc_call=${protoc_call} FLPT_C_DIR=${FLPT_C_DIR} FLPT_MSG_FILES=${FLPT_MSG_FILES}")
execute_process(COMMAND ${protoc_call} ${FLPT_C_DIR} ${FLPT_MSG_DIR} ${FLPT_MSG_FILES})
file(GLOB FLPT_source ${FLPT_C_DIR}/*.c)
set(FLPT_OAI_generated
  ${FLPT_C_DIR}/header.pb-c.c
  ${FLPT_C_DIR}/flexran.pb-c.c
  ${FLPT_C_DIR}/stats_common.pb-c.c
  ${FLPT_C_DIR}/stats_messages.pb-c.c
  ${FLPT_C_DIR}/time_common.pb-c.c
  ${FLPT_C_DIR}/controller_commands.pb-c.c
  ${FLPT_C_DIR}/mac_primitives.pb-c.c
  ${FLPT_C_DIR}/config_messages.pb-c.c
  ${FLPT_C_DIR}/config_common.pb-c.c
  ${FLPT_C_DIR}/control_delegation.pb-c.c
  )

file(GLOB flpt_h ${FLPT_C_DIR}/*.h)
set(flpt_h ${flpt_h} )

add_library(FLPT_MSG
  ${FLPT_OAI_generated}
  ${FLPT_source}
  )
set(FLPT_MSG_LIB FLPT_MSG)
#message("prpt c dir is : ${FLPT_C_DIR}")
include_directories (${FLPT_C_DIR})

add_library(ASYNC_IF
  ${OPENAIR2_DIR}/UTIL/ASYNC_IF/socket_link.c
  ${OPENAIR2_DIR}/UTIL/ASYNC_IF/link_manager.c
  ${OPENAIR2_DIR}/UTIL/ASYNC_IF/message_queue.c
  ${OPENAIR2_DIR}/UTIL/ASYNC_IF/ringbuffer_queue.c
  )
set(ASYNC_IF_LIB ASYNC_IF)
include_directories(${OPENAIR2_DIR}/UTIL/ASYNC_IF)

add_library(FLEXRAN_AGENT
  ${OPENAIR2_DIR}/ENB_APP/flexran_agent_handler.c
  ${OPENAIR2_DIR}/ENB_APP/flexran_agent_common.c
  ${OPENAIR2_DIR}/ENB_APP/flexran_agent_ran_api.c
  ${OPENAIR2_DIR}/ENB_APP/flexran_agent_timer.c
  ${OPENAIR2_DIR}/ENB_APP/flexran_agent_common_internal.c
  ${OPENAIR2_DIR}/ENB_APP/CONTROL_MODULES/MAC/flexran_agent_mac.c
  ${OPENAIR2_DIR}/ENB_APP/CONTROL_MODULES/RRC/flexran_agent_rrc.c
  ${OPENAIR2_DIR}/ENB_APP/CONTROL_MODULES/PDCP/flexran_agent_pdcp.c
  ${OPENAIR2_DIR}/ENB_APP/flexran_agent.c
  ${OPENAIR2_DIR}/ENB_APP/flexran_agent_task_manager.c
  ${OPENAIR2_DIR}/ENB_APP/flexran_agent_net_comm.c
  ${OPENAIR2_DIR}/ENB_APP/flexran_agent_async.c
  ${OPENAIR2_DIR}/ENB_APP/CONTROL_MODULES/MAC/flexran_agent_mac_internal.c
  )
set(FLEXRAN_AGENT_LIB FLEXRAN_AGENT)
#include_directories(${OPENAIR2_DIR}/ENB_APP)

set(PROTOBUF_LIB "protobuf-c")

FIND_PATH(LIBYAML_INCLUDE_DIR NAMES yaml.h)
FIND_LIBRARY(LIBYAML_LIBRARIES NAMES yaml libyaml)

INCLUDE(FindPackageHandleStandardArgs)
FIND_PACKAGE_HANDLE_STANDARD_ARGS(Yaml DEFAULT_MSG LIBYAML_LIBRARIES LIBYAML_INCLUDE_DIR)
MARK_AS_ADVANCED(LIBYAML_INCLUDE_DIR LIBYAML_LIBRARIES)

#set(PROTOBUF_LIB "protobuf") #for Cpp


add_library(HASHTABLE
  ${OPENAIR_DIR}/common/utils/hashtable/hashtable.c
  ${OPENAIR_DIR}/common/utils/hashtable/obj_hashtable.c
)
include_directories(${OPENAIR_DIR}/common/utils/hashtable)

if (MESSAGE_CHART_GENERATOR)
  add_library(MSC
    ${OPENAIR_DIR}/common/utils/msc/msc.c
  )
  set(MSC_LIB MSC)
endif()
include_directories(${OPENAIR_DIR}/common/utils/msc)

set(UTIL_SRC
#  ${OPENAIR2_DIR}/UTIL/CLI/cli.c
#  ${OPENAIR2_DIR}/UTIL/CLI/cli_cmd.c
#  ${OPENAIR2_DIR}/UTIL/CLI/cli_server.c
  ${OPENAIR2_DIR}/UTIL/FIFO/pad_list.c
  ${OPENAIR2_DIR}/UTIL/LISTS/list.c
  ${OPENAIR2_DIR}/UTIL/LISTS/list2.c
  ${OPENAIR2_DIR}/UTIL/LOG/log.c
#  ${OPENAIR2_DIR}/UTIL/LOG/vcd_signal_dumper.c
  ${OPENAIR2_DIR}/UTIL/MATH/oml.c
  ${OPENAIR2_DIR}/UTIL/MEM/mem_block.c
#  ${OPENAIR2_DIR}/UTIL/OCG/OCG.c
#  ${OPENAIR2_DIR}/UTIL/OCG/OCG_create_dir.c
#  ${OPENAIR2_DIR}/UTIL/OCG/OCG_detect_file.c
#  ${OPENAIR2_DIR}/UTIL/OCG/OCG_generate_report.c
#  ${OPENAIR2_DIR}/UTIL/OCG/OCG_parse_filename.c
#  ${OPENAIR2_DIR}/UTIL/OCG/OCG_parse_XML.c
#  ${OPENAIR2_DIR}/UTIL/OCG/OCG_save_XML.c
#  ${OPENAIR2_DIR}/UTIL/OMG/common.c
#  ${OPENAIR2_DIR}/UTIL/OMG/grid.c
#  ${OPENAIR2_DIR}/UTIL/OMG/job.c
#  ${OPENAIR2_DIR}/UTIL/OMG/mobility_parser.c
#  ${OPENAIR2_DIR}/UTIL/OMG/omg.c
  #${OPENAIR2_DIR}/UTIL/OMG/omg_hashtable.c
#  ${OPENAIR2_DIR}/UTIL/OMG/rwalk.c
#  ${OPENAIR2_DIR}/UTIL/OMG/rwp.c
#  ${OPENAIR2_DIR}/UTIL/OMG/static.c
#  ${OPENAIR2_DIR}/UTIL/OMG/steadystaterwp.c
#  ${OPENAIR2_DIR}/UTIL/OMG/trace.c
#  ${OPENAIR2_DIR}/UTIL/OMG/trace_hashtable.c
  ${OPENAIR2_DIR}/UTIL/OPT/probe.c
#  ${OPENAIR2_DIR}/UTIL/OTG/otg_tx.c
#  ${OPENAIR2_DIR}/UTIL/OTG/otg.c
#  ${OPENAIR2_DIR}/UTIL/OTG/otg_kpi.c
#  ${OPENAIR2_DIR}/UTIL/OTG/otg_models.c
#  ${OPENAIR2_DIR}/UTIL/OTG/otg_form.c
#  ${OPENAIR2_DIR}/UTIL/OTG/otg_rx.c
  )
add_library(UTIL ${UTIL_SRC})

#set(OMG_SUMO_SRC
#  ${OPENAIR2_DIR}/UTIL/OMG/client_traci_OMG.c
#  ${OPENAIR2_DIR}/UTIL/OMG/id_manager.c
#  ${OPENAIR2_DIR}/UTIL/OMG/sumo.c
#  ${OPENAIR2_DIR}/UTIL/OMG/socket_traci_OMG.c
#  ${OPENAIR2_DIR}/UTIL/OMG/storage_traci_OMG.c
#  )
#add_library(OMG_SUMO ${OMG_SUMO_SRC})

set(SECU_OSA_SRC
  ${OPENAIR2_DIR}/UTIL/OSA/osa_key_deriver.c
  ${OPENAIR2_DIR}/UTIL/OSA/osa_rijndael.c
  ${OPENAIR2_DIR}/UTIL/OSA/osa_snow3g.c
  ${OPENAIR2_DIR}/UTIL/OSA/osa_stream_eea.c
  ${OPENAIR2_DIR}/UTIL/OSA/osa_stream_eia.c
  )
add_library(SECU_OSA ${SECU_OSA_SRC})

set(SECU_CN_SRC
  ${OPENAIR3_DIR}/SECU/kdf.c
  ${OPENAIR3_DIR}/SECU/rijndael.c
  ${OPENAIR3_DIR}/SECU/snow3g.c
  ${OPENAIR3_DIR}/SECU/key_nas_deriver.c
  ${OPENAIR3_DIR}/SECU/nas_stream_eea1.c
  ${OPENAIR3_DIR}/SECU/nas_stream_eia1.c
  ${OPENAIR3_DIR}/SECU/nas_stream_eea2.c
  ${OPENAIR3_DIR}/SECU/nas_stream_eia2.c
  )
add_library(SECU_CN ${SECU_CN_SRC})

# Physical Channel Procedures Scheduling
################################"
set(SCHED_SRC
  ${OPENAIR1_DIR}/SCHED/fapi_l1.c
  ${OPENAIR1_DIR}/SCHED/phy_procedures_lte_eNb.c
  ${OPENAIR1_DIR}/SCHED/phy_procedures_lte_common.c
)
add_library(SCHED_LIB ${SCHED_SRC})

set(SCHED_SRC_RU
  ${OPENAIR1_DIR}/SCHED/ru_procedures.c
  ${OPENAIR1_DIR}/SCHED/prach_procedures.c
)
add_library(SCHED_RU_LIB ${SCHED_SRC_RU})

set(SCHED_SRC_UE
  ${OPENAIR1_DIR}/SCHED_UE/phy_procedures_lte_ue.c
  ${OPENAIR1_DIR}/SCHED/phy_procedures_lte_common.c
  ${OPENAIR1_DIR}/SCHED_UE/pucch_pc.c
  ${OPENAIR1_DIR}/SCHED_UE/pusch_pc.c
  ${OPENAIR1_DIR}/SCHED_UE/srs_pc.c
)
add_library(SCHED_UE_LIB ${SCHED_SRC_UE})

# nFAPI
#################################
set(NFAPI_COMMON_SRC
  ${NFAPI_DIR}/common/src/debug.c
)
add_library(NFAPI_COMMON_LIB ${NFAPI_COMMON_SRC})

include_directories(${NFAPI_DIR}/common/public_inc)

set(NFAPI_SRC
  ${NFAPI_DIR}/nfapi/src/nfapi.c
  ${NFAPI_DIR}/nfapi/src/nfapi_p4.c
  ${NFAPI_DIR}/nfapi/src/nfapi_p5.c
  ${NFAPI_DIR}/nfapi/src/nfapi_p7.c
)
add_library(NFAPI_LIB ${NFAPI_SRC})

include_directories(${NFAPI_DIR}/nfapi/public_inc)
include_directories(${NFAPI_DIR}/nfapi/inc)

set(NFAPI_PNF_SRC
  ${NFAPI_DIR}/pnf/src/pnf.c
  ${NFAPI_DIR}/pnf/src/pnf_interface.c
  ${NFAPI_DIR}/pnf/src/pnf_p7.c
  ${NFAPI_DIR}/pnf/src/pnf_p7_interface.c
)
add_library(NFAPI_PNF_LIB ${NFAPI_PNF_SRC})

include_directories(${NFAPI_DIR}/pnf/public_inc)
include_directories(${NFAPI_DIR}/pnf/inc)

set(NFAPI_VNF_SRC
  ${NFAPI_DIR}/vnf/src/vnf.c
  ${NFAPI_DIR}/vnf/src/vnf_interface.c
  ${NFAPI_DIR}/vnf/src/vnf_p7.c
  ${NFAPI_DIR}/vnf/src/vnf_p7_interface.c
)
add_library(NFAPI_VNF_LIB ${NFAPI_VNF_SRC})

include_directories(${NFAPI_DIR}/vnf/public_inc)
include_directories(${NFAPI_DIR}/vnf/inc)

# nFAPI user defined code
#############################
set(NFAPI_USER_SRC
  ${NFAPI_USER_DIR}/nfapi.c
  ${NFAPI_USER_DIR}/nfapi_pnf.c
  ${NFAPI_USER_DIR}/nfapi_vnf.c
)
add_library(NFAPI_USER_LIB ${NFAPI_USER_SRC})
include_directories(${NFAPI_USER_DIR})

# Layer 1
#############################
set(PHY_TURBOSRC
  ${OPENAIR1_DIR}/PHY/CODING/3gpplte_sse.c
  ${OPENAIR1_DIR}/PHY/CODING/3gpplte.c
  ${OPENAIR1_DIR}/PHY/CODING/3gpplte_turbo_decoder_sse_8bit.c
  ${OPENAIR1_DIR}/PHY/CODING/3gpplte_turbo_decoder_sse_16bit.c
  ${OPENAIR1_DIR}/PHY/CODING/3gpplte_turbo_decoder_avx2_16bit.c
  ${OPENAIR1_DIR}/PHY/CODING/3gpplte_turbo_decoder.c
)
set(PHY_TURBOIF
  ${OPENAIR1_DIR}/PHY/CODING/coding_load.c
)

add_library(coding MODULE ${PHY_TURBOSRC} )
set(PHY_SRC_COMMON
  # depend on code generation from asn1c
  ${RRC_FULL_DIR}/asn1_constants.h
  # actual source
  ${OPENAIR1_DIR}/PHY/LTE_TRANSPORT/dci_tools_common.c
  ${OPENAIR1_DIR}/PHY/LTE_TRANSPORT/lte_mcs.c
#  ${OPENAIR1_DIR}/PHY/LTE_TRANSPORT/slss.c
#  ${OPENAIR1_DIR}/PHY/LTE_TRANSPORT/sldch.c
#  ${OPENAIR1_DIR}/PHY/LTE_TRANSPORT/slsch.c
  ${OPENAIR1_DIR}/PHY/LTE_UE_TRANSPORT/get_pmi.c
  ${OPENAIR1_DIR}/PHY/LTE_TRANSPORT/group_hopping.c
  ${OPENAIR1_DIR}/PHY/LTE_TRANSPORT/phich_common.c
  ${OPENAIR1_DIR}/PHY/LTE_TRANSPORT/pcfich_common.c
  ${OPENAIR1_DIR}/PHY/LTE_TRANSPORT/pmch_common.c
  ${OPENAIR1_DIR}/PHY/LTE_TRANSPORT/power_control.c
  ${OPENAIR1_DIR}/PHY/LTE_TRANSPORT/prach_common.c
  ${OPENAIR1_DIR}/PHY/LTE_TRANSPORT/pucch_common.c
  ${OPENAIR1_DIR}/PHY/LTE_TRANSPORT/dlsch_scrambling.c
  ${OPENAIR1_DIR}/PHY/LTE_TRANSPORT/lte_gold_generic.c
  ${OPENAIR1_DIR}/PHY/LTE_UE_TRANSPORT/srs_modulation.c
  ${OPENAIR1_DIR}/PHY/MODULATION/ofdm_mod.c
  ${OPENAIR1_DIR}/PHY/LTE_ESTIMATION/lte_sync_time.c
  ${OPENAIR1_DIR}/PHY/LTE_REFSIG/lte_dl_cell_spec.c
  ${OPENAIR1_DIR}/PHY/LTE_REFSIG/lte_dl_uespec.c
  ${OPENAIR1_DIR}/PHY/LTE_REFSIG/lte_gold.c
  ${OPENAIR1_DIR}/PHY/LTE_REFSIG/lte_gold_mbsfn.c
  ${OPENAIR1_DIR}/PHY/LTE_REFSIG/lte_dl_mbsfn.c
  ${OPENAIR1_DIR}/PHY/LTE_REFSIG/lte_ul_ref.c
  ${OPENAIR1_DIR}/PHY/CODING/lte_segmentation.c
  ${OPENAIR1_DIR}/PHY/CODING/ccoding_byte.c
  ${OPENAIR1_DIR}/PHY/CODING/ccoding_byte_lte.c
  ${OPENAIR1_DIR}/PHY/CODING/3gpplte_sse.c
  ${OPENAIR1_DIR}/PHY/CODING/crc_byte.c
  ${PHY_TURBOIF}
  ${OPENAIR1_DIR}/PHY/CODING/lte_rate_matching.c
  ${OPENAIR1_DIR}/PHY/CODING/viterbi.c
  ${OPENAIR1_DIR}/PHY/CODING/viterbi_lte.c
  ${OPENAIR1_DIR}/PHY/INIT/init_top.c
  ${OPENAIR1_DIR}/PHY/INIT/lte_parms.c
  ${OPENAIR1_DIR}/PHY/INIT/lte_param_init.c
  ${OPENAIR1_DIR}/PHY/TOOLS/cadd_vv.c
  ${OPENAIR1_DIR}/PHY/TOOLS/lte_dfts.c
  ${OPENAIR1_DIR}/PHY/TOOLS/log2_approx.c
  ${OPENAIR1_DIR}/PHY/TOOLS/cmult_sv.c
  ${OPENAIR1_DIR}/PHY/TOOLS/cmult_vv.c
  ${OPENAIR1_DIR}/PHY/TOOLS/cdot_prod.c
  ${OPENAIR1_DIR}/PHY/TOOLS/signal_energy.c
  ${OPENAIR1_DIR}/PHY/TOOLS/dB_routines.c
  ${OPENAIR1_DIR}/PHY/TOOLS/sqrt.c
  ${OPENAIR1_DIR}/PHY/TOOLS/time_meas.c
  ${OPENAIR1_DIR}/PHY/TOOLS/lut.c
  )

set(PHY_SRC
  # actual source
  ${OPENAIR1_DIR}/PHY/LTE_TRANSPORT/pss.c
  ${OPENAIR1_DIR}/PHY/LTE_TRANSPORT/sss.c
  ${OPENAIR1_DIR}/PHY/LTE_TRANSPORT/pilots.c
  ${OPENAIR1_DIR}/PHY/LTE_TRANSPORT/pilots_mbsfn.c
  ${OPENAIR1_DIR}/PHY/LTE_TRANSPORT/dlsch_coding.c
  ${OPENAIR1_DIR}/PHY/LTE_TRANSPORT/dlsch_modulation.c
  ${OPENAIR1_DIR}/PHY/LTE_TRANSPORT/dci_tools.c
  ${OPENAIR1_DIR}/PHY/LTE_TRANSPORT/pbch.c
  ${OPENAIR1_DIR}/PHY/LTE_TRANSPORT/dci.c
  ${OPENAIR1_DIR}/PHY/LTE_TRANSPORT/edci.c
  ${OPENAIR1_DIR}/PHY/LTE_TRANSPORT/phich.c
  ${OPENAIR1_DIR}/PHY/LTE_TRANSPORT/pcfich.c
  ${OPENAIR1_DIR}/PHY/LTE_TRANSPORT/pucch.c
  ${OPENAIR1_DIR}/PHY/LTE_TRANSPORT/pmch.c
  ${OPENAIR1_DIR}/PHY/LTE_TRANSPORT/ulsch_demodulation.c
  ${OPENAIR1_DIR}/PHY/LTE_TRANSPORT/ulsch_decoding.c
  ${OPENAIR1_DIR}/PHY/LTE_TRANSPORT/rar_tools.c
  ${OPENAIR1_DIR}/PHY/LTE_TRANSPORT/uci_tools.c
  ${OPENAIR1_DIR}/PHY/LTE_ESTIMATION/freq_equalization.c
  ${OPENAIR1_DIR}/PHY/LTE_ESTIMATION/lte_adjust_sync_eNB.c
  ${OPENAIR1_DIR}/PHY/LTE_ESTIMATION/lte_ul_channel_estimation.c
  ${OPENAIR1_DIR}/PHY/LTE_ESTIMATION/lte_eNB_measurements.c
  ${OPENAIR1_DIR}/PHY/INIT/lte_init.c
  )

set(PHY_SRC_RU
  # actual source
  ${OPENAIR1_DIR}/PHY/LTE_TRANSPORT/if4_tools.c
  ${OPENAIR1_DIR}/PHY/LTE_TRANSPORT/if5_tools.c
  ${OPENAIR1_DIR}/PHY/MODULATION/slot_fep_ul.c
  ${OPENAIR1_DIR}/PHY/MODULATION/ul_7_5_kHz.c
  ${OPENAIR1_DIR}/PHY/MODULATION/beamforming.c
  ${OPENAIR1_DIR}/PHY/MODULATION/compute_bf_weights.c
  ${OPENAIR1_DIR}/PHY/INIT/lte_init_ru.c
  ${OPENAIR1_DIR}/PHY/LTE_TRANSPORT/prach.c

  )

set(PHY_SRC_UE
  # actual source
  ${OPENAIR1_DIR}/PHY/LTE_UE_TRANSPORT/sss_ue.c
  ${OPENAIR1_DIR}/PHY/LTE_UE_TRANSPORT/dlsch_demodulation.c
  ${OPENAIR1_DIR}/PHY/LTE_UE_TRANSPORT/dlsch_llr_computation.c
  ${OPENAIR1_DIR}/PHY/LTE_UE_TRANSPORT/linear_preprocessing_rec.c
  ${OPENAIR1_DIR}/PHY/LTE_UE_TRANSPORT/dlsch_decoding.c
  ${OPENAIR1_DIR}/PHY/LTE_UE_TRANSPORT/dci_tools_ue.c
  ${OPENAIR1_DIR}/PHY/LTE_UE_TRANSPORT/uci_tools_ue.c
  ${OPENAIR1_DIR}/PHY/LTE_UE_TRANSPORT/pbch_ue.c
  ${OPENAIR1_DIR}/PHY/LTE_UE_TRANSPORT/dci_ue.c
  ${OPENAIR1_DIR}/PHY/LTE_UE_TRANSPORT/phich_ue.c
  ${OPENAIR1_DIR}/PHY/LTE_UE_TRANSPORT/pcfich_ue.c
  ${OPENAIR1_DIR}/PHY/LTE_UE_TRANSPORT/pucch_ue.c
  ${OPENAIR1_DIR}/PHY/LTE_UE_TRANSPORT/prach_ue.c
  ${OPENAIR1_DIR}/PHY/LTE_UE_TRANSPORT/pmch_ue.c
  ${OPENAIR1_DIR}/PHY/LTE_UE_TRANSPORT/pch_ue.c
  ${OPENAIR1_DIR}/PHY/LTE_UE_TRANSPORT/slss.c
  ${OPENAIR1_DIR}/PHY/LTE_UE_TRANSPORT/sldch.c
  ${OPENAIR1_DIR}/PHY/LTE_UE_TRANSPORT/slsch.c
  ${OPENAIR1_DIR}/PHY/LTE_UE_TRANSPORT/drs_modulation.c
  ${OPENAIR1_DIR}/PHY/LTE_UE_TRANSPORT/ulsch_modulation.c
  ${OPENAIR1_DIR}/PHY/LTE_UE_TRANSPORT/ulsch_coding.c
  ${OPENAIR1_DIR}/PHY/LTE_UE_TRANSPORT/rar_tools_ue.c
  ${OPENAIR1_DIR}/PHY/LTE_UE_TRANSPORT/initial_sync.c
  ${OPENAIR1_DIR}/PHY/MODULATION/slot_fep.c
  ${OPENAIR1_DIR}/PHY/MODULATION/slot_fep_mbsfn.c
  ${OPENAIR1_DIR}/PHY/MODULATION/ul_7_5_kHz_ue.c
  ${OPENAIR1_DIR}/PHY/LTE_ESTIMATION/lte_sync_time.c
  ${OPENAIR1_DIR}/PHY/LTE_ESTIMATION/lte_sync_timefreq.c
  ${OPENAIR1_DIR}/PHY/LTE_ESTIMATION/lte_adjust_sync_ue.c
  ${OPENAIR1_DIR}/PHY/LTE_ESTIMATION/lte_dl_channel_estimation.c
  ${OPENAIR1_DIR}/PHY/LTE_ESTIMATION/lte_dl_bf_channel_estimation.c
  ${OPENAIR1_DIR}/PHY/LTE_ESTIMATION/lte_dl_mbsfn_channel_estimation.c
  ${OPENAIR1_DIR}/PHY/LTE_ESTIMATION/lte_est_freq_offset.c
  ${OPENAIR1_DIR}/PHY/LTE_ESTIMATION/lte_ue_measurements.c
  ${OPENAIR1_DIR}/PHY/LTE_ESTIMATION/adjust_gain.c
  ${OPENAIR1_DIR}/PHY/INIT/lte_init_ue.c
  )

if (${SMBV})
  set(PHY_SRC "${PHY_SRC} ${OPENAIR1_DIR}/PHY/TOOLS/smbv.c")
endif  (${SMBV})

if (${COMPILATION_AVX2} STREQUAL "True")
  set(PHY_SRC_UE ${PHY_SRC_UE} ${OPENAIR1_DIR}/PHY/LTE_UE_TRANSPORT/dlsch_llr_computation_avx2.c)
endif ()

add_library(PHY_COMMON ${PHY_SRC_COMMON})
add_library(PHY ${PHY_SRC})
add_library(PHY_UE ${PHY_SRC_UE})
add_library(PHY_RU ${PHY_SRC_RU})

#Library for mex functions
#########################3
set(PHY_MEX_UE
  ${OPENAIR1_DIR}/PHY/LTE_UE_TRANSPORT/linear_preprocessing_rec.c
  ${OPENAIR1_DIR}/PHY/LTE_UE_TRANSPORT/dlsch_llr_computation.c
  ${OPENAIR1_DIR}/PHY/LTE_UE_TRANSPORT/dlsch_demodulation.c
  ${OPENAIR1_DIR}/PHY/TOOLS/log2_approx.c
  ${OPENAIR1_DIR}/PHY/LTE_TRANSPORT/lte_mcs.c
  ${OPENAIR1_DIR}/PHY/LTE_UE_TRANSPORT/get_pmi.c
  ${OPENAIR1_DIR}/PHY/TOOLS/dB_routines.c
  ${OPENAIR1_DIR}/PHY/LTE_TRANSPORT/pmch_common.c
  ${OPENAIR1_DIR}/PHY/TOOLS/cadd_vv.c
  ${OPENAIR1_DIR}/PHY/TOOLS/cmult_sv.c
  ${OPENAIR1_DIR}/PHY/TOOLS/cmult_vv.c
  ${OPENAIR1_DIR}/PHY/LTE_UE_TRANSPORT/dlsch_llr_computation_avx2.c
  ${OPENAIR1_DIR}/PHY/TOOLS/signal_energy.c
  ${OPENAIR1_DIR}/PHY/LTE_ESTIMATION/lte_ue_measurements.c
  ${OPENAIR2_DIR}/UTIL/LOG/log.c
  )
add_library(PHY_MEX ${PHY_MEX_UE})

#Layer 2 library
#####################
set(MAC_DIR ${OPENAIR2_DIR}/LAYER2/MAC)
set(PHY_INTERFACE_DIR ${OPENAIR2_DIR}/PHY_INTERFACE)
set(RLC_DIR ${OPENAIR2_DIR}/LAYER2/RLC)
set(RLC_UM_DIR ${OPENAIR2_DIR}/LAYER2/RLC/UM_v9.3.0)
set(RLC_AM_DIR ${OPENAIR2_DIR}/LAYER2/RLC/AM_v9.3.0)
set(RLC_TM_DIR ${OPENAIR2_DIR}/LAYER2/RLC/TM_v9.3.0)
set(RRC_DIR ${OPENAIR2_DIR}/RRC/LTE)
set(PDCP_DIR  ${OPENAIR2_DIR}/LAYER2/PDCP_v10.1.0)
set(L2_SRC
  ${OPENAIR2_DIR}/LAYER2/openair2_proc.c
  ${PDCP_DIR}/pdcp.c
  ${PDCP_DIR}/pdcp_fifo.c
  ${PDCP_DIR}/pdcp_sequence_manager.c
  ${PDCP_DIR}/pdcp_primitives.c
  ${PDCP_DIR}/pdcp_util.c
  ${PDCP_DIR}/pdcp_security.c
  ${PDCP_DIR}/pdcp_netlink.c
  ${RLC_AM_DIR}/rlc_am.c
  ${RLC_AM_DIR}/rlc_am_init.c
  ${RLC_AM_DIR}/rlc_am_timer_poll_retransmit.c
  ${RLC_AM_DIR}/rlc_am_timer_reordering.c
  ${RLC_AM_DIR}/rlc_am_timer_status_prohibit.c
  ${RLC_AM_DIR}/rlc_am_segment.c
  ${RLC_AM_DIR}/rlc_am_segments_holes.c
  ${RLC_AM_DIR}/rlc_am_in_sdu.c
  ${RLC_AM_DIR}/rlc_am_receiver.c
  ${RLC_AM_DIR}/rlc_am_retransmit.c
  ${RLC_AM_DIR}/rlc_am_windows.c
  ${RLC_AM_DIR}/rlc_am_rx_list.c
  ${RLC_AM_DIR}/rlc_am_reassembly.c
  ${RLC_AM_DIR}/rlc_am_status_report.c
  ${RLC_TM_DIR}/rlc_tm.c
  ${RLC_TM_DIR}/rlc_tm_init.c
  ${RLC_UM_DIR}/rlc_um.c
  ${RLC_UM_DIR}/rlc_um_fsm.c
  ${RLC_UM_DIR}/rlc_um_control_primitives.c
  ${RLC_UM_DIR}/rlc_um_segment.c
  ${RLC_UM_DIR}/rlc_um_reassembly.c
  ${RLC_UM_DIR}/rlc_um_receiver.c
  ${RLC_UM_DIR}/rlc_um_dar.c
  ${RLC_DIR}/rlc_mac.c
  ${RLC_DIR}/rlc.c
  ${RLC_DIR}/rlc_rrc.c
  ${RLC_DIR}/rlc_mpls.c
  ${RRC_DIR}/rrc_UE.c
  ${RRC_DIR}/rrc_eNB.c
  ${RRC_DIR}/rrc_eNB_S1AP.c
  ${RRC_DIR}/rrc_eNB_UE_context.c
  ${RRC_DIR}/rrc_common.c
  ${RRC_DIR}/L2_interface.c
  ${RRC_DIR}/L2_interface_common.c
  ${RRC_DIR}/L2_interface_ue.c
  )

set(L2_SRC_UE
  ${PDCP_DIR}/pdcp.c
  ${PDCP_DIR}/pdcp_fifo.c
  ${PDCP_DIR}/pdcp_sequence_manager.c
  ${PDCP_DIR}/pdcp_primitives.c
  ${PDCP_DIR}/pdcp_util.c
  ${PDCP_DIR}/pdcp_security.c
  ${PDCP_DIR}/pdcp_netlink.c
  ${RLC_AM_DIR}/rlc_am.c
  ${RLC_AM_DIR}/rlc_am_init.c
  ${RLC_AM_DIR}/rlc_am_timer_poll_retransmit.c
  ${RLC_AM_DIR}/rlc_am_timer_reordering.c
  ${RLC_AM_DIR}/rlc_am_timer_status_prohibit.c
  ${RLC_AM_DIR}/rlc_am_segment.c
  ${RLC_AM_DIR}/rlc_am_segments_holes.c
  ${RLC_AM_DIR}/rlc_am_in_sdu.c
  ${RLC_AM_DIR}/rlc_am_receiver.c
  ${RLC_AM_DIR}/rlc_am_retransmit.c
  ${RLC_AM_DIR}/rlc_am_windows.c
  ${RLC_AM_DIR}/rlc_am_rx_list.c
  ${RLC_AM_DIR}/rlc_am_reassembly.c
  ${RLC_AM_DIR}/rlc_am_status_report.c
  ${RLC_TM_DIR}/rlc_tm.c
  ${RLC_TM_DIR}/rlc_tm_init.c
  ${RLC_UM_DIR}/rlc_um.c
  ${RLC_UM_DIR}/rlc_um_fsm.c
  ${RLC_UM_DIR}/rlc_um_control_primitives.c
  ${RLC_UM_DIR}/rlc_um_segment.c
  ${RLC_UM_DIR}/rlc_um_reassembly.c
  ${RLC_UM_DIR}/rlc_um_receiver.c
  ${RLC_UM_DIR}/rlc_um_dar.c
  ${RLC_DIR}/rlc_mac.c
  ${RLC_DIR}/rlc.c
  ${RLC_DIR}/rlc_rrc.c
  ${RLC_DIR}/rlc_mpls.c
  ${RRC_DIR}/rrc_UE.c
  ${RRC_DIR}/rrc_common.c
  ${RRC_DIR}/L2_interface_common.c
  ${RRC_DIR}/L2_interface_ue.c
  )

set (MAC_SRC
  #${PHY_INTERFACE_DIR}/phy_stub_UE.c
  ${PHY_INTERFACE_DIR}/IF_Module.c
  ${MAC_DIR}/main.c
  #${MAC_DIR}/main_ue.c
  #${MAC_DIR}/ue_procedures.c
  #${MAC_DIR}/ra_procedures.c
  ${MAC_DIR}/l1_helpers.c
  ${MAC_DIR}/rar_tools.c
  #${MAC_DIR}/rar_tools_ue.c
  ${MAC_DIR}/eNB_scheduler.c
  ${MAC_DIR}/eNB_scheduler_dlsch.c
  ${MAC_DIR}/eNB_scheduler_ulsch.c
  ${MAC_DIR}/eNB_scheduler_mch.c
  ${MAC_DIR}/eNB_scheduler_bch.c
  ${MAC_DIR}/eNB_scheduler_primitives.c
  ${MAC_DIR}/eNB_scheduler_RA.c
  ${MAC_DIR}/eNB_scheduler_fairRR.c
  ${MAC_DIR}/eNB_scheduler_phytest.c
  ${MAC_DIR}/pre_processor.c
  ${MAC_DIR}/config.c
  #${MAC_DIR}/config_ue.c
 )

set (MAC_SRC_UE
  ${PHY_INTERFACE_DIR}/phy_stub_UE.c
  ${MAC_DIR}/main_ue.c
  ${MAC_DIR}/ue_procedures.c
  ${MAC_DIR}/ra_procedures.c
  ${MAC_DIR}/l1_helpers.c
  ${MAC_DIR}/rar_tools_ue.c
  ${MAC_DIR}/config_ue.c
 )

set (ENB_APP_SRC
  ${OPENAIR2_DIR}/ENB_APP/enb_app.c
  ${OPENAIR2_DIR}/ENB_APP/enb_config.c
  ${OPENAIR2_DIR}/ENB_APP/RRC_config_tools.c
  )

add_library(L2
  ${L2_SRC}
  ${MAC_SRC}
  ${ENB_APP_SRC})
#  ${OPENAIR2_DIR}/RRC/L2_INTERFACE/openair_rrc_L2_interface.c)

add_library(L2_UE
  ${L2_SRC_UE}
  ${MAC_SRC_UE}
)

include_directories(${NFAPI_USER_DIR})

# L3 Libs
##########################

# CN libs
##########################

add_library(CN_UTILS
  ${OPENAIR3_DIR}/UTILS/conversions.c
  ${OPENAIR3_DIR}/UTILS/enum_string.c
  ${OPENAIR3_DIR}/UTILS/log.c
  ${OPENAIR3_DIR}/UTILS/mcc_mnc_itu.c
  )

set(GTPV1U_DIR ${OPENAIR3_DIR}/GTPV1-U)
set (GTPV1U_SRC
  ${RRC_DIR}/rrc_eNB_GTPV1U.c
  ${GTPV1U_DIR}/nw-gtpv1u/src/NwGtpv1uTunnelEndPoint.c
  ${GTPV1U_DIR}/nw-gtpv1u/src/NwGtpv1uTrxn.c
  ${GTPV1U_DIR}/nw-gtpv1u/src/NwGtpv1uMsg.c
  ${GTPV1U_DIR}/nw-gtpv1u/src/NwGtpv1u.c
  ${GTPV1U_DIR}/gtpv1u_teid_pool.c
)
add_library(GTPV1U ${GTPV1U_SRC})

set(SCTP_SRC
  ${OPENAIR3_DIR}/SCTP/sctp_common.c
  ${OPENAIR3_DIR}/SCTP/sctp_eNB_task.c
  ${OPENAIR3_DIR}/SCTP/sctp_eNB_itti_messaging.c
)
add_library(SCTP_CLIENT ${SCTP_SRC})

add_library(UDP ${OPENAIR3_DIR}/UDP/udp_eNB_task.c)


set(NAS_SRC ${OPENAIR3_DIR}/NAS/)
set(libnas_api_OBJS
  ${NAS_SRC}COMMON/API/NETWORK/as_message.c
  ${NAS_SRC}COMMON/API/NETWORK/nas_message.c
  ${NAS_SRC}COMMON/API/NETWORK/network_api.c
  )

set(libnas_emm_msg_OBJS
  ${NAS_SRC}COMMON/EMM/MSG/AttachAccept.c
  ${NAS_SRC}COMMON/EMM/MSG/AttachComplete.c
  ${NAS_SRC}COMMON/EMM/MSG/AttachReject.c
  ${NAS_SRC}COMMON/EMM/MSG/AttachRequest.c
  ${NAS_SRC}COMMON/EMM/MSG/AuthenticationFailure.c
  ${NAS_SRC}COMMON/EMM/MSG/AuthenticationReject.c
  ${NAS_SRC}COMMON/EMM/MSG/AuthenticationRequest.c
  ${NAS_SRC}COMMON/EMM/MSG/AuthenticationResponse.c
  ${NAS_SRC}COMMON/EMM/MSG/CsServiceNotification.c
  ${NAS_SRC}COMMON/EMM/MSG/DetachAccept.c
  ${NAS_SRC}COMMON/EMM/MSG/DetachRequest.c
  ${NAS_SRC}COMMON/EMM/MSG/DownlinkNasTransport.c
  ${NAS_SRC}COMMON/EMM/MSG/EmmInformation.c
  ${NAS_SRC}COMMON/EMM/MSG/emm_msg.c
  ${NAS_SRC}COMMON/EMM/MSG/EmmStatus.c
  ${NAS_SRC}COMMON/EMM/MSG/ExtendedServiceRequest.c
  ${NAS_SRC}COMMON/EMM/MSG/GutiReallocationCommand.c
  ${NAS_SRC}COMMON/EMM/MSG/GutiReallocationComplete.c
  ${NAS_SRC}COMMON/EMM/MSG/IdentityRequest.c
  ${NAS_SRC}COMMON/EMM/MSG/IdentityResponse.c
  ${NAS_SRC}COMMON/EMM/MSG/SecurityModeCommand.c
  ${NAS_SRC}COMMON/EMM/MSG/SecurityModeComplete.c
  ${NAS_SRC}COMMON/EMM/MSG/SecurityModeReject.c
  ${NAS_SRC}COMMON/EMM/MSG/ServiceReject.c
  ${NAS_SRC}COMMON/EMM/MSG/ServiceRequest.c
  ${NAS_SRC}COMMON/EMM/MSG/TrackingAreaUpdateAccept.c
  ${NAS_SRC}COMMON/EMM/MSG/TrackingAreaUpdateComplete.c
  ${NAS_SRC}COMMON/EMM/MSG/TrackingAreaUpdateReject.c
  ${NAS_SRC}COMMON/EMM/MSG/TrackingAreaUpdateRequest.c
  ${NAS_SRC}COMMON/EMM/MSG/UplinkNasTransport.c
)

set(libnas_esm_msg_OBJS
  ${NAS_SRC}COMMON/ESM/MSG/ActivateDedicatedEpsBearerContextAccept.c
  ${NAS_SRC}COMMON/ESM/MSG/ActivateDedicatedEpsBearerContextReject.c
  ${NAS_SRC}COMMON/ESM/MSG/ActivateDedicatedEpsBearerContextRequest.c
  ${NAS_SRC}COMMON/ESM/MSG/ActivateDefaultEpsBearerContextAccept.c
  ${NAS_SRC}COMMON/ESM/MSG/ActivateDefaultEpsBearerContextReject.c
  ${NAS_SRC}COMMON/ESM/MSG/ActivateDefaultEpsBearerContextRequest.c
  ${NAS_SRC}COMMON/ESM/MSG/BearerResourceAllocationReject.c
  ${NAS_SRC}COMMON/ESM/MSG/BearerResourceAllocationRequest.c
  ${NAS_SRC}COMMON/ESM/MSG/BearerResourceModificationReject.c
  ${NAS_SRC}COMMON/ESM/MSG/BearerResourceModificationRequest.c
  ${NAS_SRC}COMMON/ESM/MSG/DeactivateEpsBearerContextAccept.c
  ${NAS_SRC}COMMON/ESM/MSG/DeactivateEpsBearerContextRequest.c
  ${NAS_SRC}COMMON/ESM/MSG/EsmInformationRequest.c
  ${NAS_SRC}COMMON/ESM/MSG/EsmInformationResponse.c
  ${NAS_SRC}COMMON/ESM/MSG/esm_msg.c
  ${NAS_SRC}COMMON/ESM/MSG/EsmStatus.c
  ${NAS_SRC}COMMON/ESM/MSG/ModifyEpsBearerContextAccept.c
  ${NAS_SRC}COMMON/ESM/MSG/ModifyEpsBearerContextReject.c
  ${NAS_SRC}COMMON/ESM/MSG/ModifyEpsBearerContextRequest.c
  ${NAS_SRC}COMMON/ESM/MSG/PdnConnectivityReject.c
  ${NAS_SRC}COMMON/ESM/MSG/PdnConnectivityRequest.c
  ${NAS_SRC}COMMON/ESM/MSG/PdnDisconnectReject.c
  ${NAS_SRC}COMMON/ESM/MSG/PdnDisconnectRequest.c
)

set(libnas_ies_OBJS
  ${NAS_SRC}COMMON/IES/AccessPointName.c
  ${NAS_SRC}COMMON/IES/AdditionalUpdateResult.c
  ${NAS_SRC}COMMON/IES/AdditionalUpdateType.c
  ${NAS_SRC}COMMON/IES/ApnAggregateMaximumBitRate.c
  ${NAS_SRC}COMMON/IES/AuthenticationFailureParameter.c
  ${NAS_SRC}COMMON/IES/AuthenticationParameterAutn.c
  ${NAS_SRC}COMMON/IES/AuthenticationParameterRand.c
  ${NAS_SRC}COMMON/IES/AuthenticationResponseParameter.c
  ${NAS_SRC}COMMON/IES/CipheringKeySequenceNumber.c
  ${NAS_SRC}COMMON/IES/Cli.c
  ${NAS_SRC}COMMON/IES/CsfbResponse.c
  ${NAS_SRC}COMMON/IES/DaylightSavingTime.c
  ${NAS_SRC}COMMON/IES/DetachType.c
  ${NAS_SRC}COMMON/IES/DrxParameter.c
  ${NAS_SRC}COMMON/IES/EmergencyNumberList.c
  ${NAS_SRC}COMMON/IES/EmmCause.c
  ${NAS_SRC}COMMON/IES/EpsAttachResult.c
  ${NAS_SRC}COMMON/IES/EpsAttachType.c
  ${NAS_SRC}COMMON/IES/EpsBearerContextStatus.c
  ${NAS_SRC}COMMON/IES/EpsBearerIdentity.c
  ${NAS_SRC}COMMON/IES/EpsMobileIdentity.c
  ${NAS_SRC}COMMON/IES/EpsNetworkFeatureSupport.c
  ${NAS_SRC}COMMON/IES/EpsQualityOfService.c
  ${NAS_SRC}COMMON/IES/EpsUpdateResult.c
  ${NAS_SRC}COMMON/IES/EpsUpdateType.c
  ${NAS_SRC}COMMON/IES/EsmCause.c
  ${NAS_SRC}COMMON/IES/EsmInformationTransferFlag.c
  ${NAS_SRC}COMMON/IES/EsmMessageContainer.c
  ${NAS_SRC}COMMON/IES/GprsTimer.c
  ${NAS_SRC}COMMON/IES/GutiType.c
  ${NAS_SRC}COMMON/IES/IdentityType2.c
  ${NAS_SRC}COMMON/IES/ImeisvRequest.c
  ${NAS_SRC}COMMON/IES/KsiAndSequenceNumber.c
  ${NAS_SRC}COMMON/IES/LcsClientIdentity.c
  ${NAS_SRC}COMMON/IES/LcsIndicator.c
  ${NAS_SRC}COMMON/IES/LinkedEpsBearerIdentity.c
  ${NAS_SRC}COMMON/IES/LlcServiceAccessPointIdentifier.c
  ${NAS_SRC}COMMON/IES/LocationAreaIdentification.c
  ${NAS_SRC}COMMON/IES/MessageType.c
  ${NAS_SRC}COMMON/IES/MobileIdentity.c
  ${NAS_SRC}COMMON/IES/MobileStationClassmark2.c
  ${NAS_SRC}COMMON/IES/MobileStationClassmark3.c
  ${NAS_SRC}COMMON/IES/MsNetworkCapability.c
  ${NAS_SRC}COMMON/IES/MsNetworkFeatureSupport.c
  ${NAS_SRC}COMMON/IES/NasKeySetIdentifier.c
  ${NAS_SRC}COMMON/IES/NasMessageContainer.c
  ${NAS_SRC}COMMON/IES/NasRequestType.c
  ${NAS_SRC}COMMON/IES/NasSecurityAlgorithms.c
  ${NAS_SRC}COMMON/IES/NetworkName.c
  ${NAS_SRC}COMMON/IES/Nonce.c
  ${NAS_SRC}COMMON/IES/PacketFlowIdentifier.c
  ${NAS_SRC}COMMON/IES/PagingIdentity.c
  ${NAS_SRC}COMMON/IES/PdnAddress.c
  ${NAS_SRC}COMMON/IES/PdnType.c
  ${NAS_SRC}COMMON/IES/PlmnList.c
  ${NAS_SRC}COMMON/IES/ProcedureTransactionIdentity.c
  ${NAS_SRC}COMMON/IES/ProtocolConfigurationOptions.c
  ${NAS_SRC}COMMON/IES/ProtocolDiscriminator.c
  ${NAS_SRC}COMMON/IES/PTmsiSignature.c
  ${NAS_SRC}COMMON/IES/QualityOfService.c
  ${NAS_SRC}COMMON/IES/RadioPriority.c
  ${NAS_SRC}COMMON/IES/SecurityHeaderType.c
  ${NAS_SRC}COMMON/IES/ServiceType.c
  ${NAS_SRC}COMMON/IES/ShortMac.c
  ${NAS_SRC}COMMON/IES/SsCode.c
  ${NAS_SRC}COMMON/IES/SupportedCodecList.c
  ${NAS_SRC}COMMON/IES/TimeZoneAndTime.c
  ${NAS_SRC}COMMON/IES/TimeZone.c
  ${NAS_SRC}COMMON/IES/TmsiStatus.c
  ${NAS_SRC}COMMON/IES/TrackingAreaIdentity.c
  ${NAS_SRC}COMMON/IES/TrackingAreaIdentityList.c
  ${NAS_SRC}COMMON/IES/TrafficFlowAggregateDescription.c
  ${NAS_SRC}COMMON/IES/TrafficFlowTemplate.c
  ${NAS_SRC}COMMON/IES/TransactionIdentifier.c
  ${NAS_SRC}COMMON/IES/UeNetworkCapability.c
  ${NAS_SRC}COMMON/IES/UeRadioCapabilityInformationUpdateNeeded.c
  ${NAS_SRC}COMMON/IES/UeSecurityCapability.c
  ${NAS_SRC}COMMON/IES/VoiceDomainPreferenceAndUeUsageSetting.c
)

set (libnas_utils_OBJS
  ${NAS_SRC}COMMON/UTIL/device.c
  ${NAS_SRC}COMMON/UTIL/memory.c
  ${NAS_SRC}COMMON/UTIL/nas_log.c
  ${NAS_SRC}COMMON/UTIL/nas_timer.c
  ${NAS_SRC}COMMON/UTIL/socket.c
  ${NAS_SRC}COMMON/UTIL/stty.c
  ${NAS_SRC}COMMON/UTIL/TLVEncoder.c
  ${NAS_SRC}COMMON/UTIL/TLVDecoder.c
  ${NAS_SRC}COMMON/UTIL/OctetString.c
)

if(NAS_UE)
  set(libnas_ue_api_OBJS
    ${NAS_SRC}UE/API/USER/at_command.c
    ${NAS_SRC}UE/API/USER/at_error.c
    ${NAS_SRC}UE/API/USER/at_response.c
    ${NAS_SRC}UE/API/USER/user_api.c
    ${NAS_SRC}UE/API/USER/user_indication.c
    ${NAS_SRC}UE/API/USIM/aka_functions.c
    ${NAS_SRC}UE/API/USIM/usim_api.c
  )
  set(libnas_ue_emm_OBJS
    ${NAS_SRC}UE/EMM/Attach.c
    ${NAS_SRC}UE/EMM/Authentication.c
    ${NAS_SRC}UE/EMM/Detach.c
    ${NAS_SRC}UE/EMM/emm_main.c
    ${NAS_SRC}UE/EMM/EmmStatusHdl.c
    ${NAS_SRC}UE/EMM/Identification.c
    ${NAS_SRC}UE/EMM/IdleMode.c
    ${NAS_SRC}UE/EMM/LowerLayer.c
    ${NAS_SRC}UE/EMM/SecurityModeControl.c
    ${NAS_SRC}UE/EMM/ServiceRequestHdl.c
    ${NAS_SRC}UE/EMM/TrackingAreaUpdate.c
  )
  set(libnas_ue_emm_sap_OBJS
    ${NAS_SRC}UE/EMM/SAP/emm_as.c
    ${NAS_SRC}UE/EMM/SAP/EmmDeregisteredAttachNeeded.c
    ${NAS_SRC}UE/EMM/SAP/EmmDeregisteredAttemptingToAttach.c
    ${NAS_SRC}UE/EMM/SAP/EmmDeregistered.c
    ${NAS_SRC}UE/EMM/SAP/EmmDeregisteredInitiated.c
    ${NAS_SRC}UE/EMM/SAP/EmmDeregisteredLimitedService.c
    ${NAS_SRC}UE/EMM/SAP/EmmDeregisteredNoCellAvailable.c
    ${NAS_SRC}UE/EMM/SAP/EmmDeregisteredNoImsi.c
    ${NAS_SRC}UE/EMM/SAP/EmmDeregisteredNormalService.c
    ${NAS_SRC}UE/EMM/SAP/EmmDeregisteredPlmnSearch.c
    ${NAS_SRC}UE/EMM/SAP/emm_esm.c
    ${NAS_SRC}UE/EMM/SAP/emm_fsm.c
    ${NAS_SRC}UE/EMM/SAP/EmmNull.c
    ${NAS_SRC}UE/EMM/SAP/emm_recv.c
    ${NAS_SRC}UE/EMM/SAP/emm_reg.c
    ${NAS_SRC}UE/EMM/SAP/EmmRegisteredAttemptingToUpdate.c
    ${NAS_SRC}UE/EMM/SAP/EmmRegistered.c
    ${NAS_SRC}UE/EMM/SAP/EmmRegisteredImsiDetachInitiated.c
    ${NAS_SRC}UE/EMM/SAP/EmmRegisteredInitiated.c
    ${NAS_SRC}UE/EMM/SAP/EmmRegisteredLimitedService.c
    ${NAS_SRC}UE/EMM/SAP/EmmRegisteredNoCellAvailable.c
    ${NAS_SRC}UE/EMM/SAP/EmmRegisteredNormalService.c
    ${NAS_SRC}UE/EMM/SAP/EmmRegisteredPlmnSearch.c
    ${NAS_SRC}UE/EMM/SAP/EmmRegisteredUpdateNeeded.c
    ${NAS_SRC}UE/EMM/SAP/emm_sap.c
    ${NAS_SRC}UE/EMM/SAP/emm_send.c
    ${NAS_SRC}UE/EMM/SAP/EmmServiceRequestInitiated.c
    ${NAS_SRC}UE/EMM/SAP/EmmTrackingAreaUpdatingInitiated.c
  )
  set (libnas_ue_esm_OBJS
    ${NAS_SRC}UE/ESM/DedicatedEpsBearerContextActivation.c
    ${NAS_SRC}UE/ESM/DefaultEpsBearerContextActivation.c
    ${NAS_SRC}UE/ESM/EpsBearerContextDeactivation.c
    ${NAS_SRC}UE/ESM/esm_ebr.c
    ${NAS_SRC}UE/ESM/esm_ebr_context.c
    ${NAS_SRC}UE/ESM/esm_ip.c
    ${NAS_SRC}UE/ESM/esm_main.c
    ${NAS_SRC}UE/ESM/esm_pt.c
    ${NAS_SRC}UE/ESM/EsmStatusHdl.c
    ${NAS_SRC}UE/ESM/PdnConnectivity.c
    ${NAS_SRC}UE/ESM/PdnDisconnect.c
  )
  set(libnas_ue_esm_sap_OBJS
    ${NAS_SRC}UE/ESM/SAP/esm_recv.c
    ${NAS_SRC}UE/ESM/SAP/esm_send.c
    ${NAS_SRC}UE/ESM/SAP/esm_sap.c
  )
  add_library(LIB_NAS_UE
    ${NAS_SRC}UE/nas_itti_messaging.c
    ${NAS_SRC}UE/nas_network.c
    ${NAS_SRC}UE/nas_parser.c
    ${NAS_SRC}UE/nas_proc.c
    ${NAS_SRC}UE/nas_user.c
    ${libnas_api_OBJS}
    ${libnas_ue_api_OBJS}
    ${libnas_emm_msg_OBJS}
    ${libnas_esm_msg_OBJS}
    ${libnas_ies_OBJS}
    ${libnas_utils_OBJS}
    ${libnas_ue_emm_OBJS}
    ${libnas_ue_emm_sap_OBJS}
    ${libnas_ue_esm_OBJS}
    ${libnas_ue_esm_sap_OBJS}
  )
  set(NAS_UE_LIB LIB_NAS_UE)

  include_directories(${NAS_SRC}UE)
  include_directories(${NAS_SRC}UE/API/USER)
  include_directories(${NAS_SRC}UE/API/USIM)
  include_directories(${NAS_SRC}UE/EMM)
  include_directories(${NAS_SRC}UE/EMM/SAP)
  include_directories(${NAS_SRC}UE/ESM)
  include_directories(${NAS_SRC}UE/ESM/SAP)
endif()


# nbiot
add_definitions("-DNUMBER_OF_UE_MAX_NB_IoT=16")
set (NBIOT_SOURCES
    ${OPENAIR2_DIR}/ENB_APP/NB_IoT_config.c
)
add_library(NB_IoT MODULE ${NBIOT_SOURCES} )

# shared library loader
set (SHLIB_LOADER_SOURCES
    ${OPENAIR_DIR}/common/utils/load_module_shlib.c
)

# Make lfds as a own source code (even if it is a outside library)
# For better intergration with compilation flags & structure of cmake
###################################################################
set(lfds ${OPENAIR2_DIR}/UTIL/LFDS/liblfds6.1.1/liblfds611/src/)
file(GLOB lfds_queue ${lfds}/lfds611_queue/*.c)
file(GLOB lfds_ring ${lfds}/lfds611_ringbuffer/*.c)
file(GLOB lfds_slist ${lfds}/lfds611_slist/*.c)
file(GLOB lfds_stack ${lfds}/lfds611_stack/*.c)
file(GLOB lfds_freelist ${lfds}/lfds611_freelist/*.c)

include_directories(${lfds})
add_library(LFDS
  ${lfds_queue} ${lfds_ring} ${lfds_slist} ${lfds_stack} ${lfds_freelist}
  ${lfds}/lfds611_liblfds/lfds611_liblfds_abstraction_test_helpers.c
  ${lfds}/lfds611_liblfds/lfds611_liblfds_aligned_free.c
  ${lfds}/lfds611_liblfds/lfds611_liblfds_aligned_malloc.c
  ${lfds}/lfds611_abstraction/lfds611_abstraction_free.c
  ${lfds}/lfds611_abstraction/lfds611_abstraction_malloc.c
)

set(lfds7 ${OPENAIR2_DIR}/UTIL/LFDS/liblfds7.0.0/liblfds700/src/)
file(GLOB lfds7_queue ${lfds7}/lfds700_queue/*.c)
file(GLOB lfds7_ring ${lfds7}/lfds700_ringbuffer/*.c)
file(GLOB lfds7_qbss ${lfds7}/lfds700_queue_bounded_singleconsumer_singleproducer/*.c)
file(GLOB lfds7_stack ${lfds7}/lfds700_stack/*.c)
file(GLOB lfds7_freelist ${lfds7}/lfds700_freelist/*.c)
file(GLOB lfds7_btree ${lfds7}/lfds700_btree_addonly_unbalanced/*.c)
file(GLOB lfds7_hash ${lfds7}/lfds700_hash_addonly/*.c)
file(GLOB lfds7_ordered_list ${lfds7}/lfds700_list_addonly_ordered_singlylinked/*.c)
file(GLOB lfds7_unordered_list ${lfds7}/lfds700_list_addonly_singlylinked_unordered/*.c)
file(GLOB lfds7_misc ${lfds7}/lfds700_misc/*.c)

include_directories(${lfds7})
add_library(LFDS7
  ${lfds7_queue} ${lfds7_ring} ${lfds7_qbss} ${lfds7_stack} ${lfds7_freelist} ${lfds7_btree} ${lfds7_hash} ${lfds7_ordered_list} ${lfds7_unordered_list} ${lfds7_misc}
)

# Simulation library
##########################
add_library(SIMU
${OPENAIR1_DIR}/SIMULATION/TOOLS/random_channel.c
${OPENAIR1_DIR}/SIMULATION/TOOLS/rangen_double.c
${OPENAIR1_DIR}/SIMULATION/TOOLS/taus.c
${OPENAIR1_DIR}/SIMULATION/TOOLS/multipath_channel.c
${OPENAIR1_DIR}/SIMULATION/TOOLS/multipath_tv_channel.c
${OPENAIR1_DIR}/SIMULATION/TOOLS/abstraction.c
${OPENAIR1_DIR}/SIMULATION/TOOLS/channel_sim.c
${OPENAIR1_DIR}/SIMULATION/RF/rf.c
${OPENAIR1_DIR}/SIMULATION/RF/dac.c
${OPENAIR1_DIR}/SIMULATION/RF/adc.c
${OPENAIR1_DIR}/SIMULATION/ETH_TRANSPORT/netlink_init.c
)


add_library(SIMU_ETH
${OPENAIR1_DIR}/SIMULATION/ETH_TRANSPORT/netlink_init.c
${OPENAIR1_DIR}/SIMULATION/ETH_TRANSPORT/multicast_link.c
${OPENAIR1_DIR}/SIMULATION/ETH_TRANSPORT/socket.c
${OPENAIR1_DIR}/SIMULATION/ETH_TRANSPORT/bypass_session_layer.c
#${OPENAIR1_DIR}/SIMULATION/ETH_TRANSPORT/emu_transport.c
)

add_library(OPENAIR0_LIB
  ${OPENAIR_TARGETS}/ARCH/EXMIMO/USERSPACE/LIB/openair0_lib.c
)

include_directories("${NFAPI_DIR}/nfapi/public_inc")
include_directories("${NFAPI_DIR}/common/public_inc")
include_directories("${NFAPI_DIR}/pnf/public_inc")
include_directories("${NFAPI_DIR}/nfapi/inc")
include_directories("${NFAPI_DIR}/sim_common/inc")
include_directories("${NFAPI_DIR}/pnf_sim/inc")


# System packages that are required
# We use either the cmake buildin, in ubuntu are in: /usr/share/cmake*/Modules/
# or cmake provide a generic interface to pkg-config that widely used
###################################
include(FindPkgConfig)

pkg_search_module(LIBXML2 libxml-2.0 REQUIRED)
include_directories(${LIBXML2_INCLUDE_DIRS})

pkg_search_module(LIBXSLT libxslt REQUIRED)
include_directories(${LIBXSLT_INCLUDE_DIRS})

pkg_search_module(OPENSSL openssl REQUIRED)
include_directories(${OPENSSL_INCLUDE_DIRS})

pkg_search_module(CONFIG libconfig REQUIRED)
include_directories(${CONFIG_INCLUDE_DIRS})

pkg_search_module(CRYPTO libcrypto REQUIRED)
include_directories(${CRYPTO_INCLUDE_DIRS})

#use native cmake method as this package is not in pkg-config
if (${RF_BOARD} STREQUAL "OAI_USRP")
  find_package(Boost REQUIRED)
  include_directories(${LIBBOOST_INCLUDE_DIR})
endif (${RF_BOARD} STREQUAL "OAI_USRP")

pkg_search_module(OPENPGM openpgm-5.1 openpgm-5.2)
if(NOT ${OPENPGM_FOUND})
  message("PACKAGE openpgm-5.1 is required by binaries such as oaisim: will fail later if this target is built")
else()
  include_directories(${OPENPGM_INCLUDE_DIRS})
endif()

pkg_search_module(NETTLE nettle)
if(NOT ${NETTLE_FOUND})
  message( FATAL_ERROR "PACKAGE nettle not found: some targets will fail. Run build_oai -I again!")
else()
  include_directories(${NETTLE_INCLUDE_DIRS})
endif()

message ("NETTLE VERSION_INSTALLED  = ${NETTLE_VERSION}")

string(REGEX REPLACE "([0-9]+).*" "\\1" NETTLE_VERSION_MAJOR ${NETTLE_VERSION})
string(REGEX REPLACE "[0-9]+\\.([0-9]+).*" "\\1" NETTLE_VERSION_MINOR ${NETTLE_VERSION})
message ("NETTLE_VERSION_MAJOR = ${NETTLE_VERSION_MAJOR}")
message ("NETTLE_VERSION_MINOR = ${NETTLE_VERSION_MINOR}")

if ("${NETTLE_VERSION_MAJOR}" STREQUAL "" OR "${NETTLE_VERSION_MINOR}" STREQUAL "")
  message( FATAL_ERROR "The nettle version not detected properly. Try to run build_oai -I again" )
endif()

add_definitions("-DNETTLE_VERSION_MAJOR=${NETTLE_VERSION_MAJOR}")
add_definitions("-DNETTLE_VERSION_MINOR=${NETTLE_VERSION_MINOR}")

pkg_search_module(XPM xpm)
if(NOT ${XPM_FOUND})
  message("PACKAGE xpm not found: some targets will fail")
else()
  include_directories(${XPM_INCLUDE_DIRS})
endif()

# Atlas is required by some packages, but not found in pkg-config
# So, here are some hacks here. Hope this gets fixed in future!
if(EXISTS "/usr/include/atlas/cblas.h" OR EXISTS "/usr/include/cblas.h")
  include_directories("/usr/include/atlas")
  LINK_DIRECTORIES("/usr/lib/lapack")
  LINK_DIRECTORIES("/usr/lib64")
  LINK_DIRECTORIES("/usr/lib64/atlas") #Added because atlas libraries in CentOS 7 are here!

  if(EXISTS "/usr/lib64/libblas.so" OR EXISTS "/usr/lib/libblas.so") #Case for CentOS7
     list(APPEND ATLAS_LIBRARIES blas)

  else() # Case for Ubuntu
     list(APPEND ATLAS_LIBRARIES cblas)
  endif()

  if(EXISTS "/usr/lib/atlas/libtatlas.so" OR EXISTS "/usr/lib64/atlas/libtatlas.so") #Case for CentOS7
     list(APPEND ATLAS_LIBRARIES tatlas)
  else()
     list(APPEND ATLAS_LIBRARIES atlas) #Case for Ubuntu
  endif()

  list(APPEND ATLAS_LIBRARIES lapack)

# for ubuntu 17.10, directories are different
elseif(EXISTS "/usr/include/x86_64-linux-gnu/cblas.h")

  include_directories("/usr/include/x86_64-linux-gnu")
  LINK_DIRECTORIES("/usr/lib/x86_64-linux-gnu")
  list(APPEND ATLAS_LIBRARIES cblas)
  list(APPEND ATLAS_LIBRARIES atlas)
  list(APPEND ATLAS_LIBRARIES lapack)

else()
  message("No Blas/Atlas libs found, some targets will fail")
endif()

list(APPEND ATLAS_LIBRARIES lapack lapacke)

if (${XFORMS})
  include_directories ("/usr/include/X11")
  set(XFORMS_SOURCE
    ${OPENAIR1_DIR}/PHY/TOOLS/lte_phy_scope.c
    )
  set(XFORMS_SOURCE_SOFTMODEM
    ${OPENAIR_TARGETS}/RT/USER/stats.c
    )
  set(XFORMS_LIBRARIES "forms")
endif (${XFORMS})

set(CMAKE_MODULE_PATH "${OPENAIR_DIR}/cmake_targets/tools/MODULES" "${CMAKE_MODULE_PATH}")

#include T directory even if the T is off because T macros are in the code
#no matter what
include_directories("${OPENAIR_DIR}/common/utils/T")

if (${T_TRACER})
  set(T_SOURCE
      ${OPENAIR_DIR}/common/utils/T/T.c
      ${OPENAIR_DIR}/common/utils/T/local_tracer.c)
  set (T_LIB "rt")
endif (${T_TRACER})

#Some files in the T directory are generated.
#This rule and the following deal with it.
add_custom_command (
  OUTPUT ${OPENAIR_DIR}/common/utils/T/T_IDs.h
  COMMAND make
  WORKING_DIRECTORY ${OPENAIR_DIR}/common/utils/T
  DEPENDS ${OPENAIR_DIR}/common/utils/T/T_messages.txt
  )

#This rule is specifically needed to generate T files
#before anything else in a project that uses the T.
#See below, there are some 'add_dependencies' showing that.
#Basically we create a custom target and we make other
#targets depend on it. That forces cmake to generate
#T files before anything else.
add_custom_target (
  generate_T
  DEPENDS ${OPENAIR_DIR}/common/utils/T/T_IDs.h
)

# Hack on a test of asn1c version (already dirty)
add_definitions(-DASN1_MINIMUM_VERSION=924)

#################################
# add executables for operation
#################################

# lte-softmodem is both eNB and UE implementation
###################################################

add_executable(lte-softmodem
  ${rrc_h}
  ${s1ap_h}
  ${OPENAIR_BIN_DIR}/messages_xml.h
  ${OPENAIR_TARGETS}/RT/USER/rt_wrapper.c
  ${OPENAIR_TARGETS}/RT/USER/lte-enb.c
  ${OPENAIR_TARGETS}/RT/USER/lte-ru.c
  ${OPENAIR_TARGETS}/RT/USER/lte-softmodem.c
  ${OPENAIR2_DIR}/ENB_APP/NB_IoT_interface.c
  ${OPENAIR1_DIR}/SIMULATION/TOOLS/taus.c
  ${OPENAIR_TARGETS}/COMMON/create_tasks.c
  ${OPENAIR_TARGETS}/ARCH/COMMON/common_lib.c
  ${OPENAIR1_DIR}/SIMULATION/ETH_TRANSPORT/netlink_init.c
  ${OPENAIR1_DIR}/SIMULATION/ETH_TRANSPORT/multicast_link.c
  ${OPENAIR1_DIR}/SIMULATION/ETH_TRANSPORT/socket.c
  ${OPENAIR3_DIR}/NAS/UE/nas_ue_task.c
  ${OPENAIR_DIR}/common/utils/utils.c
  ${OPENAIR_DIR}/common/utils/system.c
  ${GTPU_need_ITTI}
  ${XFORMS_SOURCE}
  ${XFORMS_SOURCE_SOFTMODEM}
  ${T_SOURCE}
  ${CONFIG_SOURCES}
  ${SHLIB_LOADER_SOURCES}
  )

target_link_libraries (lte-softmodem
  -Wl,--start-group
  RRC_LIB S1AP_LIB S1AP_ENB GTPV1U SECU_CN SECU_OSA UTIL HASHTABLE SCTP_CLIENT UDP SCHED_LIB SCHED_RU_LIB PHY_COMMON PHY PHY_RU LFDS L2
  ${MSC_LIB} ${RAL_LIB} ${NAS_UE_LIB} ${ITTI_LIB} ${FLPT_MSG_LIB} ${ASYNC_IF_LIB} ${FLEXRAN_AGENT_LIB} LFDS7
  NFAPI_COMMON_LIB NFAPI_LIB NFAPI_VNF_LIB NFAPI_PNF_LIB NFAPI_USER_LIB
  -Wl,--end-group z dl)

target_link_libraries (lte-softmodem ${LIBXML2_LIBRARIES})
target_link_libraries (lte-softmodem pthread m ${CONFIG_LIBRARIES} rt crypt ${CRYPTO_LIBRARIES} ${OPENSSL_LIBRARIES} ${NETTLE_LIBRARIES} sctp  ${XFORMS_LIBRARIES} ${PROTOBUF_LIB}  ${CMAKE_DL_LIBS} ${LIBYAML_LIBRARIES})
target_link_libraries (lte-softmodem ${LIB_LMS_LIBRARIES})
target_link_libraries (lte-softmodem ${T_LIB})

# lte-softmodem-nos1 is both eNB and UE implementation
###################################################
add_executable(lte-softmodem-nos1
  ${rrc_h}
  ${s1ap_h}
  ${OPENAIR_BIN_DIR}/messages_xml.h
  ${OPENAIR_TARGETS}/RT/USER/rt_wrapper.c
  ${OPENAIR_TARGETS}/RT/USER/lte-enb.c
  ${OPENAIR_TARGETS}/RT/USER/lte-ru.c
  ${OPENAIR_TARGETS}/RT/USER/lte-softmodem.c
  ${OPENAIR2_DIR}/ENB_APP/NB_IoT_interface.c
  ${OPENAIR1_DIR}/SIMULATION/TOOLS/taus.c
  ${OPENAIR_TARGETS}/COMMON/create_tasks.c
  ${OPENAIR_TARGETS}/ARCH/COMMON/common_lib.c
  ${OPENAIR2_DIR}/RRC/NAS/nas_config.c
  ${OPENAIR2_DIR}/RRC/NAS/rb_config.c
  ${OPENAIR1_DIR}/SIMULATION/ETH_TRANSPORT/netlink_init.c
  ${OPENAIR1_DIR}/SIMULATION/ETH_TRANSPORT/multicast_link.c
  ${OPENAIR1_DIR}/SIMULATION/ETH_TRANSPORT/socket.c
  ${OPENAIR_DIR}/common/utils/system.c
  ${XFORMS_SOURCE}
  ${XFORMS_SOURCE_SOFTMODEM}
  ${T_SOURCE}
  ${CONFIG_SOURCES}
  ${SHLIB_LOADER_SOURCES}
  )
target_link_libraries (lte-softmodem-nos1
  -Wl,--start-group
  RRC_LIB SECU_CN SECU_OSA UTIL HASHTABLE SCHED_LIB SCHED_RU_LIB PHY_COMMON PHY PHY_RU LFDS L2 ${MSC_LIB} ${RAL_LIB} ${ITTI_LIB}
  ${MIH_LIB} ${FLPT_MSG_LIB} ${ASYNC_IF_LIB} ${FLEXRAN_AGENT_LIB} LFDS7
  NFAPI_COMMON_LIB NFAPI_LIB NFAPI_VNF_LIB NFAPI_PNF_LIB NFAPI_USER_LIB
  -Wl,--end-group z dl )

target_link_libraries (lte-softmodem-nos1 ${LIBXML2_LIBRARIES})
target_link_libraries (lte-softmodem-nos1 pthread m ${CONFIG_LIBRARIES} rt crypt ${CRYPTO_LIBRARIES} ${OPENSSL_LIBRARIES} ${NETTLE_LIBRARIES} sctp ${XFORMS_LIBRARIES} ${PROTOBUF_LIB} ${CMAKE_DL_LIBS} ${LIBYAML_LIBRARIES})
target_link_libraries (lte-softmodem-nos1  ${LIB_LMS_LIBRARIES})
target_link_libraries (lte-softmodem-nos1 ${T_LIB})

# lte-uesoftmodem is  UE implementation
#######################################

add_executable(lte-uesoftmodem
  ${rrc_h}
  ${s1ap_h}
  ${OPENAIR_BIN_DIR}/messages_xml.h
  ${OPENAIR_TARGETS}/RT/USER/rt_wrapper.c
  ${OPENAIR_TARGETS}/RT/USER/lte-ue.c
  ${OPENAIR_TARGETS}/RT/USER/lte-uesoftmodem.c
  ${OPENAIR_TARGETS}/RT/USER/lte-ru.c
  ${OPENAIR_TARGETS}/RT/USER/rfsim.c
  ${OPENAIR1_DIR}/SIMULATION/TOOLS/taus.c
  ${OPENAIR_TARGETS}/COMMON/create_tasks_ue.c
  ${OPENAIR_TARGETS}/ARCH/COMMON/common_lib.c
  ${OPENAIR1_DIR}/SIMULATION/ETH_TRANSPORT/netlink_init.c
  ${OPENAIR1_DIR}/SIMULATION/ETH_TRANSPORT/multicast_link.c
  ${OPENAIR1_DIR}/SIMULATION/ETH_TRANSPORT/socket.c
  ${OPENAIR3_DIR}/NAS/UE/nas_ue_task.c
  ${OPENAIR_DIR}/common/utils/utils.c
  ${OPENAIR_DIR}/common/utils/system.c
  ${XFORMS_SOURCE}
  ${XFORMS_SOURCE_SOFTMODEM}
  ${T_SOURCE}
  ${CONFIG_SOURCES}
  ${SHLIB_LOADER_SOURCES}
  )

target_link_libraries (lte-uesoftmodem
  -Wl,--start-group
  RRC_LIB S1AP_LIB S1AP_ENB GTPV1U SECU_CN SECU_OSA UTIL HASHTABLE SCTP_CLIENT UDP SCHED_RU_LIB SCHED_UE_LIB PHY_COMMON PHY_UE PHY_RU LFDS L2_UE SIMU
  ${MSC_LIB} ${RAL_LIB} ${NAS_UE_LIB} ${ITTI_LIB} ${FLPT_MSG_LIB} ${ASYNC_IF_LIB} LFDS7 ${ATLAS_LIBRARIES}
  NFAPI_COMMON_LIB NFAPI_LIB NFAPI_PNF_LIB NFAPI_USER_LIB
  -Wl,--end-group z dl)

target_link_libraries (lte-uesoftmodem ${LIBXML2_LIBRARIES})
target_link_libraries (lte-uesoftmodem pthread m ${CONFIG_LIBRARIES} rt crypt ${CRYPTO_LIBRARIES} ${OPENSSL_LIBRARIES} ${NETTLE_LIBRARIES} sctp  ${XFORMS_LIBRARIES} ${PROTOBUF_LIB}  ${CMAKE_DL_LIBS} ${LIBYAML_LIBRARIES} ${ATLAS_LIBRARIES})
target_link_libraries (lte-uesoftmodem ${LIB_LMS_LIBRARIES})
target_link_libraries (lte-uesoftmodem ${T_LIB})

# lte-uesoftmodem-nos1 is UE implementation
###################################################
add_executable(lte-uesoftmodem-nos1
  ${rrc_h}
  ${s1ap_h}
  ${OPENAIR_BIN_DIR}/messages_xml.h
  ${OPENAIR_TARGETS}/RT/USER/rt_wrapper.c
  ${OPENAIR_TARGETS}/RT/USER/lte-ue.c
  ${OPENAIR_TARGETS}/RT/USER/lte-uesoftmodem.c
  ${OPENAIR_TARGETS}/RT/USER/lte-ru.c
  ${OPENAIR_TARGETS}/RT/USER/rfsim.c
  ${OPENAIR1_DIR}/SIMULATION/TOOLS/taus.c
  ${OPENAIR_TARGETS}/COMMON/create_tasks_ue.c
  ${OPENAIR_TARGETS}/ARCH/COMMON/common_lib.c
  ${OPENAIR2_DIR}/RRC/NAS/nas_config.c
  ${OPENAIR2_DIR}/RRC/NAS/rb_config.c
  ${OPENAIR1_DIR}/SIMULATION/ETH_TRANSPORT/netlink_init.c
  ${OPENAIR1_DIR}/SIMULATION/ETH_TRANSPORT/multicast_link.c
  ${OPENAIR1_DIR}/SIMULATION/ETH_TRANSPORT/socket.c
  ${OPENAIR_DIR}/common/utils/utils.c
  ${OPENAIR_DIR}/common/utils/system.c
  ${XFORMS_SOURCE}
  ${XFORMS_SOURCE_SOFTMODEM}
  ${T_SOURCE}
  ${CONFIG_SOURCES}
  ${SHLIB_LOADER_SOURCES}
  )

target_link_libraries (lte-uesoftmodem-nos1
  -Wl,--start-group
  RRC_LIB SECU_CN SECU_OSA UTIL HASHTABLE SCHED_RU_LIB SCHED_UE_LIB PHY_COMMON PHY_UE PHY_RU LFDS L2_UE SIMU ${MSC_LIB} ${RAL_LIB} ${ITTI_LIB}
  ${MIH_LIB} ${FLPT_MSG_LIB} ${ASYNC_IF_LIB} LFDS7 ${ATLAS_LIBRARIES}
  NFAPI_COMMON_LIB NFAPI_LIB NFAPI_PNF_LIB NFAPI_USER_LIB
  -Wl,--end-group z dl )

target_link_libraries (lte-uesoftmodem-nos1 ${LIBXML2_LIBRARIES})
target_link_libraries (lte-uesoftmodem-nos1 pthread m ${CONFIG_LIBRARIES} rt crypt ${CRYPTO_LIBRARIES} ${OPENSSL_LIBRARIES} ${NETTLE_LIBRARIES} sctp  ${XFORMS_LIBRARIES} ${PROTOBUF_LIB} ${CMAKE_DL_LIBS} ${LIBYAML_LIBRARIES} ${ATLAS_LIBRARIES})
target_link_libraries (lte-uesoftmodem-nos1  ${LIB_LMS_LIBRARIES})
target_link_libraries (lte-uesoftmodem-nos1 ${T_LIB})

# USIM process
#################
#add_executable(usim
#  ${OPENAIR3_DIR}/NAS/TOOLS/usim_data.c
#  ${OPENAIR3_DIR}/NAS/USER/API/USIM/usim_api.c
#  ${OPENAIR3_DIR}/NAS/USER/API/USIM/aka_functions.c
#  ${OPENAIR3_DIR}/NAS/COMMON/UTIL/memory.c
#  ${OPENAIR3_DIR}/NAS/COMMON/UTIL/nas_log.c
#  ${OPENAIR3_DIR}/NAS/COMMON/UTIL/OctetString.c
#  ${OPENAIR3_DIR}/NAS/COMMON/UTIL/TLVEncoder.c
#  )
#target_link_libraries (usim ${NAS_LIB} UTIL ${ITTI_LIB} LFDS pthread rt nettle crypto m)

# ???
#####################
#add_executable(nvram
#  ${OPENAIR3_DIR}/NAS/TOOLS/ue_data.c
#  ${OPENAIR3_DIR}/NAS/COMMON/UTIL/memory.c
#  ${OPENAIR3_DIR}/NAS/COMMON/UTIL/nas_log.c
#  )
#target_link_libraries (nvram LIB_NAS_UE UTIL ${ITTI_LIB} LFDS pthread rt nettle crypto m)


###################################"
# Addexecutables for tests
####################################


# Unitary tests for each piece of L1: example, mbmssim is MBMS L1 simulator
#####################################

#special case for dlim TM4, which uses its own version of phy_scope code
add_executable(dlsim_tm4
#  ${OPENAIR_BIN_DIR}/messages_xml.h
  ${OPENAIR1_DIR}/SIMULATION/LTE_PHY/dlsim_tm4.c
  ${OPENAIR1_DIR}/PHY/TOOLS/lte_phy_scope_tm4.c
  ${T_SOURCE}
  )
target_link_libraries (dlsim_tm4
  -Wl,--start-group SIMU UTIL SCHED_LIB SCHED_RU_LIB PHY LFDS ${ITTI_LIB} -Wl,--end-group
  pthread m rt ${CONFIG_LIBRARIES} ${ATLAS_LIBRARIES} ${XFORMS_LIBRARIES} ${T_LIB}
  )

foreach(myExe dlsim dlsim_tm7 ulsim pbchsim scansim mbmssim pdcchsim pucchsim prachsim syncsim)

  add_executable(${myExe}
#    ${OPENAIR_BIN_DIR}/messages_xml.h
    ${OPENAIR1_DIR}/SIMULATION/LTE_PHY/${myExe}.c
    ${XFORMS_SOURCE}
    ${T_SOURCE}
    ${CONFIG_SOURCES}
    ${SHLIB_LOADER_SOURCES}
    )
  target_link_libraries (${myExe}

    -Wl,--start-group SIMU UTIL SCHED_LIB SCHED_RU_LIB SCHED_UE_LIB PHY_COMMON PHY PHY_UE PHY_RU LFDS ${ITTI_LIB} LFDS7 -Wl,--end-group
    pthread m rt ${CONFIG_LIBRARIES} ${ATLAS_LIBRARIES} ${XFORMS_LIBRARIES} ${T_LIB} dl
    )
endforeach(myExe)

add_executable(test_epc_generate_scenario
  ${OPENAIR3_DIR}/TEST/EPC_TEST/generate_scenario.c
  ${OPENAIR3_DIR}/TEST/EPC_TEST/generate_scenario.h
  ${OPENAIR2_DIR}/ENB_APP/enb_config.h
  ${OPENAIR2_DIR}/COMMON/commonDef.h
  ${OPENAIR2_DIR}/COMMON/messages_def.h
  ${OPENAIR2_DIR}/COMMON/messages_types.h
  ${OPENAIR3_DIR}/S1AP/s1ap_eNB_defs.h
#  ${OPENAIR_BIN_DIR}/messages_xml.h
  )
target_link_libraries (test_epc_generate_scenario
  -Wl,--start-group RRC_LIB S1AP_LIB S1AP_ENB X2AP_LIB GTPV1U LIB_NAS_UE SECU_CN UTIL HASHTABLE SCTP_CLIENT UDP SCHED_LIB PHY LFDS ${ITTI_LIB} ${MSC_LIB} L2 -Wl,--end-group pthread m rt crypt sctp ${LIBXML2_LIBRARIES} ${LIBXSLT_LIBRARIES} ${CRYPTO_LIBRARIES} ${OPENSSL_LIBRARIES} ${NETTLE_LIBRARIES} ${CONFIG_LIBRARIES}
  )

add_executable(test_epc_play_scenario
  ${OPENAIR3_DIR}/TEST/EPC_TEST/play_scenario.c
  ${OPENAIR3_DIR}/TEST/EPC_TEST/play_scenario_decode.c
  ${OPENAIR3_DIR}/TEST/EPC_TEST/play_scenario_display.c
  ${OPENAIR3_DIR}/TEST/EPC_TEST/play_scenario_fsm.c
  ${OPENAIR3_DIR}/TEST/EPC_TEST/play_scenario_parse.c
  ${OPENAIR3_DIR}/TEST/EPC_TEST/play_scenario_s1ap.c
  ${OPENAIR3_DIR}/TEST/EPC_TEST/play_scenario_s1ap_compare_ie.c
  ${OPENAIR3_DIR}/TEST/EPC_TEST/play_scenario_s1ap_eNB_defs.h
  ${OPENAIR3_DIR}/TEST/EPC_TEST/play_scenario_sctp.c
  ${OPENAIR3_DIR}/TEST/EPC_TEST/play_scenario.h
  ${OPENAIR2_DIR}/COMMON/commonDef.h
  ${OPENAIR2_DIR}/COMMON/messages_def.h
  ${OPENAIR2_DIR}/COMMON/messages_types.h
  ${OPENAIR_BIN_DIR}/messages_xml.h
  )
target_include_directories(test_epc_play_scenario PUBLIC /usr/local/share/asn1c)
target_link_libraries (test_epc_play_scenario
  -Wl,--start-group RRC_LIB S1AP_LIB X2AP_LIB GTPV1U LIB_NAS_UE SECU_CN UTIL HASHTABLE SCTP_CLIENT UDP SCHED_LIB PHY_COMMON PHY PHY_UE LFDS ${ITTI_LIB} ${MSC_LIB} -Wl,--end-group pthread m rt crypt sctp ${LIBXML2_LIBRARIES} ${LIBXSLT_LIBRARIES} ${CRYPTO_LIBRARIES} ${OPENSSL_LIBRARIES} ${NETTLE_LIBRARIES} ${CONFIG_LIBRARIES}
  )


#unitary tests for Core NEtwork pieces
#################################
foreach(myExe s1ap
    secu_knas_encrypt_eia1
    secu_kenb
    aes128_ctr_encrypt
    aes128_ctr_decrypt
    secu_knas_encrypt_eea2
    secu_knas secu_knas_encrypt_eea1
    kdf
    aes128_cmac_encrypt
    secu_knas_encrypt_eia2)
  add_executable(test_${myExe}
    ${OPENAIR3_DIR}/TEST/test_${myExe}.c
    )
  target_link_libraries (test_${myExe}
    -Wl,--start-group SECU_CN UTIL LFDS -Wl,--end-group m rt crypt ${CRYPTO_LIBRARIES} ${OPENSSL_LIBRARIES} ${NETTLE_LIBRARIES} ${CONFIG_LIBRARIES}
    )
endforeach(myExe)

# to be added
#../targets/TEST/PDCP/test_pdcp.c
#../targets/TEST/PDCP/with_rlc/test_pdcp_rlc.c

#ensure that the T header files are generated before targets depending on them
if (${T_TRACER})
  foreach(i
        #all "add_executable" definitions (except tests, rb_tool, updatefw)
<<<<<<< HEAD
        lte-softmodem lte-softmodem-nos1
=======
        lte-softmodem lte-softmodem-nos1 lte-uesoftmodem lte-uesoftmodem-nos1 oaisim oaisim_nos1
>>>>>>> 3539761c
        dlsim_tm4 dlsim dlsim_tm7 ulsim pbchsim scansim mbmssim
        pdcchsim pucchsim prachsim syncsim
        #all "add_library" definitions
        ITTI RRC_LIB S1AP_LIB S1AP_ENB X2AP_LIB
        oai_exmimodevif oai_usrpdevif oai_bladerfdevif oai_lmssdrdevif
        oai_eth_transpro
        FLPT_MSG ASYNC_IF FLEXRAN_AGENT HASHTABLE MSC UTIL OMG_SUMO SECU_OSA
        SECU_CN SCHED_LIB PHY L2 default_sched remote_sched RAL CN_UTILS
        GTPV1U SCTP_CLIENT UDP LIB_NAS_UE LFDS LFDS7 SIMU OPENAIR0_LIB)
    if (TARGET ${i})
      add_dependencies(${i} generate_T)
    endif()
  endforeach(i)
endif (${T_TRACER})

##################################################
# Generated specific cases is not regular code
###############################################

##################""
# itti symbolic debug print require to generate a specific include file
########################################

# retrieve the compiler options to send it to gccxml
get_directory_property( DirDefs COMPILE_DEFINITIONS )
foreach( d ${DirDefs} )
    list(APPEND itti_compiler_options "-D${d}")
endforeach()
get_directory_property( DirDefs INCLUDE_DIRECTORIES )
foreach( d ${DirDefs} )
    list(APPEND itti_compiler_options "-I${d}")
endforeach()

# castxml doesn't work with c11 (gcc 5 default)
# force castxml and clang compilation with gnu89 standard
# we can't use cXX standard as pthread_rwlock_t is gnu standard
list(APPEND itti_compiler_options "-std=gnu89;-DASN_DISABLE_OER_SUPPORT;-D'MAKE_VERSION(a,b,c)=((a)*256+(b)*16+c)'")
set (ITTI_H ${ITTI_DIR}/intertask_interface_types.h)
if(EXISTS /usr/bin/gccxml)
   set(xml_command gccxml ${itti_compiler_options} -fxml=${OPENAIR_BIN_DIR}/messages.xml ${ITTI_H})
else()
   set(xml_command castxml --castxml-gccxml ${itti_compiler_options} ${ITTI_H} -o ${OPENAIR_BIN_DIR}/messages.xml)
endif()

add_custom_command (
  OUTPUT ${OPENAIR_BIN_DIR}/messages.xml
  COMMAND ${xml_command}
  DEPENDS ${S1AP_OAI_generated} ${RRC_FULL_DIR}/asn1_constants.h
  )

add_custom_command (
  OUTPUT ${OPENAIR_BIN_DIR}/messages_xml.h
  COMMAND sed -e 's/ *//'   -e 's/\"/\\\\\"/g' -e 's/^/\"/' -e 's/$$/\\\\n\"/' ${OPENAIR_BIN_DIR}/messages.xml  > ${OPENAIR_BIN_DIR}/messages_xml.h
  DEPENDS ${OPENAIR_BIN_DIR}/messages.xml ${RRC_FULL_DIR}/asn1_constants.h
  )

################
# Kernel modules
###############
# Set compiler options for kernel modules
# we need to get out cmake to use the regular Linux Kernel process
# this is documented as https://www.kernel.org/doc/Documentation/kbuild/modules.txt
######################################

# retrieve the compiler options to send it to gccxml
get_directory_property(DirDefs COMPILE_DEFINITIONS )
foreach( d ${DirDefs} )
  set(module_cc_opt "${module_cc_opt} -D${d}")
endforeach()
get_directory_property( DirDefs INCLUDE_DIRECTORIES )
foreach( d ${DirDefs} )
  set(module_cc_opt "${module_cc_opt} -I${d}")
endforeach()

EXECUTE_PROCESS(COMMAND uname -r
  OUTPUT_VARIABLE os_release
  OUTPUT_STRIP_TRAILING_WHITESPACE)
SET(module_build_path /lib/modules/${os_release}/build)

function(make_driver name dir)
  file(MAKE_DIRECTORY ${OPENAIR_BIN_DIR}/${name})
  foreach(f  IN  ITEMS ${ARGN})
    list(APPEND src_path_list ${dir}/${f})
    string(REGEX REPLACE "c *$" "o" obj ${f})
    set(objs "${objs} ${obj}")
  endforeach()
  CONFIGURE_FILE(${OPENAIR_CMAKE}/tools/Kbuild.cmake ${OPENAIR_BIN_DIR}/${name}/Kbuild)
  add_custom_command(OUTPUT ${name}.ko
    COMMAND make -C ${module_build_path} M=${OPENAIR_BIN_DIR}/${name}
    WORKING_DIRECTORY ${OPENAIR_BIN_DIR}/${name}
    COMMENT "building ${module}.ko"
    VERBATIM
    SOURCES  ${src_path_list}
    )
  add_custom_target(${name} DEPENDS ${name}.ko)
endfunction(make_driver name dir src)

# nashmesh module
################
list(APPEND nasmesh_src device.c common.c ioctl.c classifier.c tool.c mesh.c)
set(module_cc_opt "${module_cc_opt} -DNAS_NETLINK -DPDCP_USE_NETLINK")
# legacy Makefile was using NAS_NETLINK flag, but other drivers the hereafter flag
# so, this cmake use OAI_NW_DRIVER_USE_NETLINK everywhere
if (OAI_NW_DRIVER_USE_NETLINK)
  list(APPEND nasmesh_src netlink.c)
endif()
make_driver(nasmesh  ${OPENAIR2_DIR}/NETWORK_DRIVER/MESH ${nasmesh_src})

# user space tool for configuring MESH IP driver
################
add_executable(rb_tool
  ${OPENAIR2_DIR}/NETWORK_DRIVER/MESH/constant.h
  ${OPENAIR2_DIR}/NETWORK_DRIVER/MESH/ioctl.h
  ${OPENAIR2_DIR}/NETWORK_DRIVER/MESH/rrc_nas_primitives.h
  ${OPENAIR2_DIR}/NETWORK_DRIVER/MESH/RB_TOOL/rb_tool.c
)
target_include_directories(rb_tool PRIVATE ${OPENAIR2_DIR}/NETWORK_DRIVER/MESH/)

# ???
####################
list(APPEND oai_nw_drv_src device.c common.c ioctl.c classifier.c tool.c)
if(OAI_NW_DRIVER_USE_NETLINK)
  list(APPEND oai_nw_drv_src netlink.c)
endif()
make_driver(oai_nw_drv ${OPENAIR2_DIR}/NETWORK_DRIVER/LTE ${oai_nw_drv_src})

# Exmimo board drivers
#########################
list(APPEND openair_rf_src module_main.c irq.c fileops.c exmimo_fw.c)
make_driver(openair_rf ${OPENAIR_TARGETS}/ARCH/EXMIMO/DRIVER/eurecom ${openair_rf_src})

add_executable(updatefw
  ${OPENAIR_TARGETS}/ARCH/EXMIMO/USERSPACE/OAI_FW_INIT/updatefw.c
)

# ue_ip: purpose ???
###############
list(APPEND ue_ip_src device.c common.c)
if(OAI_NW_DRIVER_USE_NETLINK)
  list(APPEND ue_ip_src netlink.c)
endif()
make_driver(ue_ip ${OPENAIR2_DIR}/NETWORK_DRIVER/UE_IP ${ue_ip_src})


# OCTAVE tools
###############
set(OCT_INCL -I${OPENAIR_TARGETS}/ARCH/EXMIMO/DEFS -I${OPENAIR_TARGETS}/ARCH/EXMIMO/USERSPACE/LIB -I${OPENAIR_TARGETS}/ARCH/COMMON)
set(OCT_LIBS -L${CMAKE_CURRENT_BINARY_DIR} -lm -lOPENAIR0_LIB)
set(OCT_FLAGS -DEXMIMO)
set(OCT_DIR ${OPENAIR_TARGETS}/ARCH/EXMIMO/USERSPACE/OCTAVE)
set(OCT_FILES
  oarf_config_exmimo.oct
  oarf_config_exmimo.oct
  oarf_get_frame.oct
  oarf_stop.oct
  oarf_send_frame.oct
  oarf_get_num_detected_cards.oct
  oarf_stop_without_reset.oct
)

foreach(file IN ITEMS ${OCT_FILES})
  string(REGEX REPLACE "oct *$" "cc" src ${file})
  add_custom_command(
    OUTPUT ${file}
    DEPENDS ${OCT_DIR}/${src} OPENAIR0_LIB
    COMMAND mkoctfile
    ARGS ${OCT_FLAGS} ${OCT_INCL} ${OCT_LIBS}
    ARGS -o ${file} ${OCT_DIR}/${src}
    COMMENT "Generating ${file}"
    VERBATIM
  )
endforeach(file)

ADD_CUSTOM_TARGET(oarf
   DEPENDS ${OCT_FILES}
)

include (${OPENAIR_DIR}/common/utils/telnetsrv/telnetsrv_CMakeLists.txt)



<|MERGE_RESOLUTION|>--- conflicted
+++ resolved
@@ -2182,11 +2182,7 @@
 if (${T_TRACER})
   foreach(i
         #all "add_executable" definitions (except tests, rb_tool, updatefw)
-<<<<<<< HEAD
-        lte-softmodem lte-softmodem-nos1
-=======
-        lte-softmodem lte-softmodem-nos1 lte-uesoftmodem lte-uesoftmodem-nos1 oaisim oaisim_nos1
->>>>>>> 3539761c
+        lte-softmodem lte-softmodem-nos1 lte-uesoftmodem lte-uesoftmodem-nos1
         dlsim_tm4 dlsim dlsim_tm7 ulsim pbchsim scansim mbmssim
         pdcchsim pucchsim prachsim syncsim
         #all "add_library" definitions
