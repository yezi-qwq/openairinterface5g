################################################################################
#   OpenAirInterface
#   Copyright(c) 1999 - 2014 Eurecom
#
#   OpenAirInterface is free software: you can redistribute it and/or modify
#   it under the terms of the GNU General Public License as published by
#   the Free Software Foundation, either version 3 of the License, or
#   (at your option) any later version.
#
#   OpenAirInterface is distributed in the hope that it will be useful,
#   but WITHOUT ANY WARRANTY; without even the implied warranty of
#   MERCHANTABILITY or FITNESS FOR A PARTICULAR PURPOSE.  See the
#   GNU General Public License for more details.
#
#   You should have received a copy of the GNU General Public License
#   along with OpenAirInterface.The full GNU General Public License is
#  included in this distribution in the file called "COPYING". If not,
#  see <http://www.gnu.org/licenses/>.
#
# Contact Information
# OpenAirInterface Admin: openair_admin@eurecom.fr
# OpenAirInterface Tech : openair_tech@eurecom.fr
# OpenAirInterface Dev  : openair4g-devel@lists.eurecom.fr
#
# Address      : Eurecom, Campus SophiaTech, 450 Route des Chappes, CS 50193 - 06904 Biot Sophia Antipolis cedex, FRANCE
# Author: laurent THOMAS, Lionel GAUTHIER
###############################################################################

cmake_minimum_required (VERSION 2.8)

#############################################
# Base directories, compatible with legacy OAI building
################################################
set (OPENAIR_DIR     $ENV{OPENAIR_DIR})
set (OPENAIR1_DIR    ${OPENAIR_DIR}/openair1)
set (OPENAIR2_DIR    ${OPENAIR_DIR}/openair2)
set (OPENAIR3_DIR    ${OPENAIR_DIR}/openair3)
set (OPENAIR_TARGETS ${OPENAIR_DIR}/targets)
set (OPENAIR3_DIR    ${OPENAIR_DIR}/openair3)
set (OPENAIR_CMAKE   ${OPENAIR_DIR}/cmake_targets)
set (OPENAIR_BIN_DIR ${CMAKE_CURRENT_BINARY_DIR}${CMAKE_FILES_DIRECTORY})

project (OpenAirInterface)

add_subdirectory(${OPENAIR_TARGETS}/ARCH/LMSSDR/USERSPACE/LIB/lms7002m lms7002m)
add_subdirectory(${OPENAIR_TARGETS}/ARCH/LMSSDR/USERSPACE/LIB/lmsSDR lmsSDR)
add_subdirectory(${OPENAIR_TARGETS}/ARCH/LMSSDR/USERSPACE/LIB/Si5351C Si5351C)

###########################################
# macros to define options as there is numerous options in oai
################################################
macro(add_option name val helpstr)
  if(DEFINED ${name})
    set(value ${${name}})
  else(DEFINED ${name})
    set(value ${val})
  endif()
  set(${name} ${value} CACHE STRING "${helpstr}")
  add_definitions("-D${name}=${value}")
endmacro(add_option)

macro(add_boolean_option name val helpstr)
  if(DEFINED ${name})
    set(value ${${name}})
  else(DEFINED ${name})
    set(value ${val})
  endif()
  set(${name} ${value} CACHE STRING "${helpstr}")
  set_property(CACHE ${name} PROPERTY TYPE BOOL)
  if (${value})
    add_definitions("-D${name}")
  endif (${value})
endmacro(add_boolean_option)

macro(add_integer_option name val helpstr)
  if(DEFINED ${name})
    set(value ${${name}})
  else(DEFINED ${name})
    set(value ${val})
  endif()
  set(${name} ${value} CACHE STRING "${helpstr}")
  add_definitions("-D${name}=${value}")
endmacro(add_integer_option)

macro(add_list1_option name val helpstr)
  if(DEFINED ${name})
    set(value ${${name}})
  else(DEFINED ${name})
    set(value ${val})
  endif()
  set(${name} ${value} CACHE STRING "${helpstr}")
  set_property(CACHE ${name} PROPERTY STRINGS ${ARGN})
  if(NOT "${value}" STREQUAL "False")
    add_definitions("-D${name}=${value}")
  endif()
endmacro(add_list1_option)

macro(add_list2_option name val helpstr)
  if(DEFINED ${name})
    set(value ${${name}})
  else(DEFINED ${name})
    set(value ${val})
  endif()
  set(${name} ${value} CACHE STRING "${helpstr}")
  set_property(CACHE ${name} PROPERTY STRINGS ${ARGN})
  if(NOT "${value}" STREQUAL "False")
    add_definitions("-D${value}=1")
  endif()
endmacro(add_list2_option)

macro(add_list_string_option name val helpstr)
  if(DEFINED ${name})
    set(value ${${name}})
  else(DEFINED ${name})
    set(value ${val})
  endif()
  set(${name} ${value} CACHE STRING "${helpstr}")
  set_property(CACHE ${name} PROPERTY STRINGS ${ARGN})
  if(NOT "${value}" STREQUAL "False")
    add_definitions("-D${name}=\"${value}\"")
  endif()
endmacro(add_list_string_option)
####################################################
# compilation flags
#############################################
if (CMAKE_BUILD_TYPE STREQUAL "")
   set(CMAKE_BUILD_TYPE "RelWithDebInfo")
endif()
add_list_string_option(CMAKE_BUILD_TYPE "RelWithDebInfo" "Choose the type of build, options are: None(CMAKE_CXX_FLAGS or CMAKE_C_FLAGS used) Debug Release RelWithDebInfo MinSizeRel." Debug Release RelWithDebInfo MinSizeRel)

Message("Architecture is ${CMAKE_SYSTEM_PROCESSOR}")
if (CMAKE_SYSTEM_PROCESSOR STREQUAL "armv7l")
  set(C_FLAGS_PROCESSOR "-gdwarf-2 -mfloat-abi=hard -mfpu=neon -lgcc -lrt")
else (CMAKE_SYSTEM_PROCESSOR STREQUAL "armv7l")
  if(EXISTS  "/proc/cpuinfo")
    file(STRINGS "/proc/cpuinfo" CPUINFO REGEX flags LIMIT_COUNT 1)
    if (CPUINFO MATCHES "avx2")
      set(C_FLAGS_PROCESSOR "${C_FLAGS_PROCESSOR} -mavx2")
    endif()
    if (CPUINFO MATCHES "sse4_1")
      set(C_FLAGS_PROCESSOR "${C_FLAGS_PROCESSOR} -msse4.1")
    endif()
    if (CPUINFO MATCHES "ssse3")
      set(C_FLAGS_PROCESSOR "${C_FLAGS_PROCESSOR} -mssse3")
    endif()
  else()
    Message("/proc/cpuinfo does not exit. We will use manual CPU flags")
  endif()
endif()

set(C_FLAGS_PROCESSOR " ${C_FLAGS_PROCESSOR} ${CFLAGS_PROCESSOR_USER}")

Message("C_FLAGS_PROCESSOR is ${C_FLAGS_PROCESSOR}")

if (CMAKE_SYSTEM_PROCESSOR MATCHES "x86")
  if ( (NOT( C_FLAGS_PROCESSOR MATCHES "ssse3")) OR (NOT( C_FLAGS_PROCESSOR MATCHES "msse4.1")) )
    Message(FATAL_ERROR "For x86 Architecture, you must have following flags: -mssse3 -msse4.1. The current detected flags are: ${C_FLAGS_PROCESSOR}. You can pass the flags manually in build script, for example: ./build_oai --cflags_processor \"-mssse3 -msse4.1 -mavx2\" ")
  endif()
endif()

#
set(CMAKE_C_FLAGS
  "${CMAKE_C_FLAGS} ${C_FLAGS_PROCESSOR} -std=gnu99 -Wall -Wstrict-prototypes -fno-strict-aliasing -rdynamic -funroll-loops -Wno-packed-bitfield-compat -fPIC ")
# add autotools definitions that were maybe used!
set(CMAKE_C_FLAGS
  "${CMAKE_C_FLAGS} -DSTDC_HEADERS=1 -DHAVE_SYS_TYPES_H=1 -DHAVE_SYS_STAT_H=1 -DHAVE_STDLIB_H=1 -DHAVE_STRING_H=1 -DHAVE_MEMORY_H=1 -DHAVE_STRINGS_H=1 -DHAVE_INTTYPES_H=1 -DHAVE_STDINT_H=1 -DHAVE_UNISTD_H=1 -DHAVE_FCNTL_H=1 -DHAVE_ARPA_INET_H=1 -DHAVE_SYS_TIME_H=1 -DHAVE_SYS_SOCKET_H=1 -DHAVE_STRERROR=1 -DHAVE_SOCKET=1 -DHAVE_MEMSET=1 -DHAVE_GETTIMEOFDAY=1 -DHAVE_STDLIB_H=1 -DHAVE_MALLOC=1 -DHAVE_LIBSCTP"
)
set(CMAKE_CXX_FLAGS
  "${CMAKE_CXX_FLAGS} ${C_FLAGS_PROCESSOR} -std=c++11 "
)


#########################
set(CMAKE_EXE_LINKER_FLAGS  "${CMAKE_EXE_LINKER_FLAGS} -Wl,-rpath -Wl,${CMAKE_CURRENT_BINARY_DIR}")
#########################
# set a flag for changes in the source code
# these changes are related to hardcoded path to include .h files
add_definitions(-DCMAKER)
set(CMAKE_C_FLAGS_DEBUG "${CMAKE_C_FLAGS} -g -DMALLOC_CHECK_=3")
set(CMAKE_C_FLAGS_RELWITHDEBINFO "${CMAKE_C_FLAGS} -g -DMALLOC_CHECK_=3 -O3") 


set(GIT_BRANCH        "UNKNOWN")
set(GIT_COMMIT_HASH   "UNKNOWN")
set(GIT_COMMIT_DATE   "UNKNOWN")


find_package(Git)
if(GIT_FOUND)
  message("git found: ${GIT_EXECUTABLE}")
  # Get the current working branch
  execute_process(
    COMMAND git rev-parse --abbrev-ref HEAD
    WORKING_DIRECTORY ${CMAKE_SOURCE_DIR}
    OUTPUT_VARIABLE GIT_BRANCH
    OUTPUT_STRIP_TRAILING_WHITESPACE
  )

  # Get the latest abbreviated commit hash of the working branch
  execute_process(
    COMMAND git log -1 --format=%h
    WORKING_DIRECTORY ${CMAKE_SOURCE_DIR}
    OUTPUT_VARIABLE GIT_COMMIT_HASH
    OUTPUT_STRIP_TRAILING_WHITESPACE
  )
  
  # Get the latest commit date of the working branch
  execute_process(
    COMMAND git log -1 --format=%cd
    WORKING_DIRECTORY ${CMAKE_SOURCE_DIR}
    OUTPUT_VARIABLE GIT_COMMIT_DATE
    OUTPUT_STRIP_TRAILING_WHITESPACE
  )
endif()


# Below is a hard-coded info
set (FIRMWARE_VERSION "No svn information")
add_definitions("-DFIRMWARE_VERSION=\"${FIRMWARE_VERSION}\"")
add_definitions("-DPACKAGE_VERSION=\"Branch: ${GIT_BRANCH} Abrev. Hash: ${GIT_COMMIT_HASH} Date: ${GIT_COMMIT_DATE}\"")
add_definitions("-DPACKAGE_BUGREPORT=\"openair4g-devel@lists.eurecom.fr\"")



# Debug related options
#########################################
add_boolean_option(ASN_DEBUG           False "ASN1 coder/decoder Debug")
add_boolean_option(EMIT_ASN_DEBUG      False "ASN1 coder/decoder Debug")
add_boolean_option(MSG_PRINT           False "print debug messages")
add_boolean_option(DISABLE_XER_PRINT   False "print XER Format")
add_boolean_option(XER_PRINT           False "print XER Format")
add_boolean_option(RRC_MSG_PRINT       False "print RRC messages")
add_boolean_option(PDCP_MSG_PRINT      False "print PDCP messages to /tmp/pdcp.log")
add_boolean_option(DEBUG_PDCP_PAYLOAD  False "print PDCP PDU to stdout")  # if true, make sure that global and PDCP log levels are trace 
add_boolean_option(DEBUG_MAC_INTERFACE False "print MAC-RLC PDU exchange to stdout") # if true, make sure that global and PDCP log levels are trace 
add_boolean_option(TRACE_RLC_PAYLOAD   False "print RLC PDU to stdout") # if true, make sure that global and PDCP log levels are trace 
add_boolean_option(TEST_OMG            False "???")
add_boolean_option(DEBUG_OMG           False "???")
add_boolean_option(XFORMS              False "This adds the possibility to see the signal oscilloscope")
add_boolean_option(PRINT_STATS         False "This adds the possibility to see the status")
add_boolean_option(T_TRACER            False "Activate the T tracer, a debugging/monitoring framework" )

add_boolean_option(DEBUG_CONSOLE False "makes debugging easier, disables stdout/stderr buffering")

add_boolean_option(ENABLE_ITTI True "ITTI is internal messaging, should remain enabled for most targets")
set (ITTI_DIR ${OPENAIR_DIR}/common/utils/itti)
if (${ENABLE_ITTI})
  add_library(ITTI
    # add .h files if depend on (this one is generated)
    ${ITTI_DIR}/intertask_interface.h
    ${ITTI_DIR}/intertask_interface.c
    ${ITTI_DIR}/intertask_interface_dump.c
    ${ITTI_DIR}/backtrace.c
    ${ITTI_DIR}/memory_pools.c
    ${ITTI_DIR}/signals.c
    ${ITTI_DIR}/timer.c
    )
  set(ITTI_LIB ITTI)
  set(GTPU_need_ITTI ${OPENAIR3_DIR}/GTPV1-U/gtpv1u_eNB.c)
endif (${ENABLE_ITTI})

add_boolean_option(RTAI False "Use RTAI")
if (${RTAI})
<<<<<<< HEAD
  set(LOWLATENCY False)
=======
  set(DEADLINE_SCHEDULER False)
>>>>>>> d0c99c29
  set(CPU_AFFINITY False)
  add_definitions("-DENABLE_RTAI_CLOCK")
  add_definitions("-DCONFIG_RTAI_LXRT_INLINE")
  include_directories ("/usr/realtime/include")
  include_directories ("/usr/realtime/include/asm")
  set(RTAI_SOURCE sched_dlsch.c sched_rx_pdsch.c rt_wrapper.c vcd_signal_dumper.c log.c)
endif (${RTAI})

#############################
# ASN.1 grammar C code generation & dependancies
################################
# A difficulty: asn1c generates C code of a un-predictable list of files
# so, generate the c from asn1c once at cmake run time
# So, if someone modify the asn.1 source file in such as way that it will create
# (so creating new asn.1 objects instead of modifying the object attributes)
# New C code source file, cmake must be re-run (instead of re-running make only)
#############
set(asn1c_call "${OPENAIR_CMAKE}/tools/generate_asn1")
set(fix_asn1c_call "${OPENAIR_CMAKE}/tools/fix_asn1")
set(asn1_generated_dir ${OPENAIR_BIN_DIR})

set(protoc_call "${OPENAIR_CMAKE}/tools/generate_protobuf")
set(protobuf_generated_dir ${OPENAIR_BIN_DIR})

# RRC
######
add_list2_option(RRC_ASN1_VERSION "Rel10" "ASN.1 version of RRC interface" "Rel8" "Rel10" "CBA")

if (${RRC_ASN1_VERSION} STREQUAL "Rel8")
  set (RRC_GRAMMAR ${OPENAIR2_DIR}/RRC/LITE/MESSAGES/asn1c/ASN1_files/EUTRA-RRC-Definitions-86.asn)
elseif (${RRC_ASN1_VERSION} STREQUAL "CBA")
  set (RRC_GRAMMAR ${OPENAIR2_DIR}/RRC/LITE/MESSAGES/asn1c/ASN1_files/EUTRA-RRC-Definitions-a20-lola.asn)
else()
  set (RRC_GRAMMAR ${OPENAIR2_DIR}/RRC/LITE/MESSAGES/asn1c/ASN1_files/EUTRA-RRC-Definitions-a20.asn)
endif  (${RRC_ASN1_VERSION} STREQUAL "Rel8")

set (RRC_FULL_DIR ${asn1_generated_dir}/${RRC_ASN1_VERSION})
if(NOT EXISTS ${asn1c_call})
  message( FATAL_ERROR "The script ${asn1c_call} must be present" )
endif(NOT EXISTS ${asn1c_call})
execute_process(COMMAND ${asn1c_call}  ${RRC_FULL_DIR} ${RRC_GRAMMAR}
                RESULT_VARIABLE ret)
if (NOT ${ret} STREQUAL 0)
  message(FATAL_ERROR "${asn1c_call}: error")
endif (NOT ${ret} STREQUAL 0)
if(NOT EXISTS ${fix_asn1c_call})
  message( FATAL_ERROR "The script ${fix_asn1c_call} must be present" )
endif(NOT EXISTS ${fix_asn1c_call})
execute_process(COMMAND ${fix_asn1c_call} ${RRC_FULL_DIR} RRC ${RRC_ASN1_VERSION}
                RESULT_VARIABLE ret)
if (NOT ${ret} STREQUAL 0)
  message(FATAL_ERROR "${fix_asn1c_call}: error")
endif (NOT ${ret} STREQUAL 0)
file(GLOB rrc_source ${RRC_FULL_DIR}/*.c)
set(rrc_source  ${rrc_source} ${OPENAIR2_DIR}/RRC/LITE/MESSAGES/asn1_msg.c)
file(GLOB rrc_h ${RRC_FULL_DIR}/*.h)
set(rrc_h ${rrc_h} ${RRC_FULL_DIR}/asn1_constants.h)
set_source_files_properties(${rrc_source} PROPERTIES COMPILE_FLAGS -w) # suppress warnings from generated code
add_library(RRC_LIB ${rrc_h} ${rrc_source})
include_directories ("${RRC_FULL_DIR}")

# add the command to generate the source code
# Warning: if you modify ASN.1 source file to generate new C files, cmake should be re-run instead of make
add_custom_command (
  OUTPUT ${RRC_FULL_DIR}/asn1_constants.h
  COMMAND ${asn1c_call}  ${RRC_FULL_DIR} ${RRC_GRAMMAR}
  COMMAND ${fix_asn1c_call}  ${RRC_FULL_DIR} RRC ${RRC_ASN1_VERSION}
  DEPENDS ${RRC_GRAMMAR}
  )

# S1AP
# Same limitation as described in RRC: unknown generated file list
# so we generate it at cmake time
##############
add_list1_option(S1AP_VERSION R10 "S1AP Asn.1 grammar version" R8 R9 R10)

set(S1AP_DIR ${OPENAIR3_DIR}/S1AP)
if (${S1AP_VERSION} STREQUAL "R10")
  set (ASN1RELDIR R10.5)
  add_definitions("-DUPDATE_RELEASE_9 -DUPDATE_RELEASE_10")
elseif (${S1AP_VERSION} STREQUAL "R9")
  set (ASN1RELDIR R9.8)
  add_definitions("-DUPDATE_RELEASE_9")
else(${S1AP_VERSION} STREQUAL "R8")
  set (ASN1RELDIR R8.10)
endif(${S1AP_VERSION} STREQUAL "R10")
set(S1AP_ASN_DIR ${S1AP_DIR}/MESSAGES/ASN1/${ASN1RELDIR})
set(S1AP_ASN_FILES
  ${S1AP_ASN_DIR}/S1AP-CommonDataTypes.asn
  ${S1AP_ASN_DIR}/S1AP-Constants.asn
  ${S1AP_ASN_DIR}/S1AP-IEs.asn
  ${S1AP_ASN_DIR}/S1AP-PDU.asn
  )
set(S1AP_C_DIR ${asn1_generated_dir}/${ASN1RELDIR})
#message("calling ${asn1c_call} ${S1AP_C_DIR} ${S1AP_ASN_FILES}")
execute_process(COMMAND ${asn1c_call} ${S1AP_C_DIR} ${S1AP_ASN_FILES}
                RESULT_VARIABLE ret)
if (NOT ${ret} STREQUAL 0)
  message(FATAL_ERROR "${asn1c_call}: error")
endif (NOT ${ret} STREQUAL 0)
execute_process(COMMAND python ${S1AP_DIR}/MESSAGES/ASN1/asn1tostruct.py -f${S1AP_ASN_DIR}/S1AP-PDU-Contents.asn -o${S1AP_C_DIR}
                RESULT_VARIABLE ret)
if (NOT ${ret} STREQUAL 0)
  message(FATAL_ERROR "asn1tostruct.py: error")
endif (NOT ${ret} STREQUAL 0)
execute_process(COMMAND ${fix_asn1c_call} ${S1AP_C_DIR} S1AP ${S1AP_VERSION}
                RESULT_VARIABLE ret)
if (NOT ${ret} STREQUAL 0)
  message(FATAL_ERROR "${fix_asn1c_call}: error")
endif (NOT ${ret} STREQUAL 0)
file(GLOB S1AP_source ${S1AP_C_DIR}/*.c)

set(S1AP_OAI_generated
  ${S1AP_C_DIR}/s1ap_decoder.c
  ${S1AP_C_DIR}/s1ap_encoder.c
  ${S1AP_C_DIR}/s1ap_xer_print.c
  ${S1AP_C_DIR}/s1ap_compare.c
  ${S1AP_C_DIR}/s1ap_ies_defs.h
  )
file(GLOB s1ap_h ${S1AP_C_DIR}/*.h)
set(s1ap_h ${s1ap_h} )

add_custom_command (
  OUTPUT ${S1AP_OAI_generated}
  COMMAND ${asn1c_call} ${S1AP_C_DIR} ${S1AP_ASN_FILES}
  COMMAND python ${S1AP_DIR}/MESSAGES/ASN1/asn1tostruct.py -f${S1AP_ASN_DIR}/S1AP-PDU-Contents.asn -o${S1AP_C_DIR}
  COMMAND ${fix_asn1c_call} ${S1AP_C_DIR} S1AP ${S1AP_VERSION}
  DEPENDS ${S1AP_ASN_FILES}
  )
add_library(S1AP_LIB
  ${S1AP_OAI_generated}
  ${S1AP_source}
  ${S1AP_DIR}/s1ap_common.c
  )

include_directories ("${S1AP_C_DIR}")
include_directories ("${S1AP_DIR}")

add_library(S1AP_ENB
  ${S1AP_C_DIR}/s1ap_ies_defs.h
  ${S1AP_DIR}/s1ap_eNB.c
  ${S1AP_DIR}/s1ap_eNB_context_management_procedures.c
  ${S1AP_DIR}/s1ap_eNB_decoder.c
  ${S1AP_DIR}/s1ap_eNB_encoder.c
  ${S1AP_DIR}/s1ap_eNB_handlers.c
  ${S1AP_DIR}/s1ap_eNB_itti_messaging.c
  ${S1AP_DIR}/s1ap_eNB_management_procedures.c
  ${S1AP_DIR}/s1ap_eNB_nas_procedures.c
  ${S1AP_DIR}/s1ap_eNB_nnsf.c
  ${S1AP_DIR}/s1ap_eNB_overload.c
  ${S1AP_DIR}/s1ap_eNB_trace.c
  ${S1AP_DIR}/s1ap_eNB_ue_context.c
  )



#X2AP
# Same limitation as described in RRC/S1AP: unknown generated file list
# so we generate it at cmake time
##############
add_list1_option(X2AP_VERSION R11 "X2AP Asn.1 grammar version" R10 R11)
set(X2AP_DIR ${OPENAIR2_DIR}/X2AP)
if (${X2AP_VERSION} STREQUAL "R11")
  set (ASN1RELDIR R11.2)
elseif (${X2AP_VERSION} STREQUAL "R10")
  set (ASN1RELDIR R.UNKNOWN)
endif(${X2AP_VERSION} STREQUAL "R11")
set(X2AP_ASN_DIR ${X2AP_DIR}/MESSAGES/ASN1/${ASN1RELDIR})
set(X2AP_ASN_FILES
  ${X2AP_ASN_DIR}/X2AP-CommonDataTypes.asn
  ${X2AP_ASN_DIR}/X2AP-Constants.asn
  ${X2AP_ASN_DIR}/X2AP-IEs.asn
  ${X2AP_ASN_DIR}/X2AP-PDU.asn
  ${X2AP_ASN_DIR}/X2AP-Containers.asn
  )

set(X2AP_C_DIR ${asn1_generated_dir}/${ASN1RELDIR})
#message("calling ${asn1c_call} ${X2AP_C_DIR} ${X2AP_ASN_FILES}")
execute_process(COMMAND ${asn1c_call} ${X2AP_C_DIR} ${X2AP_ASN_FILES}
                RESULT_VARIABLE ret)
if (NOT ${ret} STREQUAL 0)
  message(FATAL_ERROR "${asn1c_call}: error")
endif (NOT ${ret} STREQUAL 0)
execute_process(COMMAND python ${X2AP_DIR}/MESSAGES/ASN1/asn1tostruct.py -f ${X2AP_ASN_DIR}/X2AP-PDU-Contents.asn -o ${X2AP_C_DIR}
                RESULT_VARIABLE ret)
if (NOT ${ret} STREQUAL 0)
  message(FATAL_ERROR "asn1tostruct.py: error")
endif (NOT ${ret} STREQUAL 0)
execute_process(COMMAND ${fix_asn1c_call} ${X2AP_C_DIR} X2AP ${X2AP_VERSION}
                RESULT_VARIABLE ret)
if (NOT ${ret} STREQUAL 0)
  message(FATAL_ERROR "${fix_asn1c_call}: error")
endif (NOT ${ret} STREQUAL 0)
file(GLOB X2AP_source ${X2AP_C_DIR}/*.c)

set(X2AP_OAI_generated
  ${X2AP_C_DIR}/x2ap_decoder.c
  ${X2AP_C_DIR}/x2ap_encoder.c
  ${X2AP_C_DIR}/x2ap_xer_print.c
  ${X2AP_C_DIR}/x2ap_ies_defs.h
  )
file(GLOB x2ap_h ${X2AP_C_DIR}/*.h)
set(x2ap_h ${x2ap_h} )

#message("calling ${X2AP_DIR}/MESSAGES/ASN1/asn1tostruct.py -f ${X2AP_ASN_DIR}/X2AP-PDU-Contents.asn -o ${X2AP_C_DIR}")
add_custom_command (
  OUTPUT ${X2AP_OAI_generated}
  COMMAND ${asn1c_call} ${X2AP_C_DIR} ${X2AP_ASN_FILES}
  COMMAND python ${X2AP_DIR}/MESSAGES/ASN1/asn1tostruct.py -f ${X2AP_ASN_DIR}/X2AP-PDU-Contents.asn -o ${X2AP_C_DIR}
  COMMAND ${fix_asn1c_call} ${X2AP_C_DIR} X2AP ${X2AP_VERSION}
  DEPENDS ${X2AP_ASN_FILES}
  )

add_library(X2AP_LIB
  ${X2AP_OAI_generated}
  ${X2AP_source}
  ${X2AP_DIR}/x2ap_common.c
  )

include_directories ("${X2AP_C_DIR}")
include_directories ("${X2AP_DIR}")

# Hardware dependant options
###################################
add_list1_option(NB_ANTENNAS_RX "2" "Number of antennas in reception" "1" "2" "4")
add_list1_option(NB_ANTENNAS_TX "2" "Number of antennas in transmission" "1" "2" "4")
add_list1_option(NB_ANTENNAS_TXRX "2" "Number of antennas in ????" "1" "2" "4")

add_list2_option(RF_BOARD "EXMIMO" "RF head type" "None" "EXMIMO" "OAI_USRP" "OAI_BLADERF" "CPRIGW" "OAI_LMSSDR")

add_list2_option(TRANSP_PRO "None" "Transport protocol type" "None" "ETHERNET")


# include RF devices / transport protocols library modules
######################################################################

include_directories("${OPENAIR_TARGETS}/ARCH/EXMIMO/USERSPACE/LIB/")
include_directories ("${OPENAIR_TARGETS}/ARCH/EXMIMO/DEFS/")
#set (option_HWEXMIMOLIB_lib "-l ")
set(HWLIB_EXMIMO_SOURCE 
  ${OPENAIR_TARGETS}/ARCH/EXMIMO/USERSPACE/LIB/openair0_lib.c
  ${OPENAIR_TARGETS}/ARCH/EXMIMO/USERSPACE/LIB/gain_control.c
  )
add_library(oai_exmimodevif MODULE ${HWLIB_EXMIMO_SOURCE} )

include_directories("${OPENAIR_TARGETS}/ARCH/USRP/USERSPACE/LIB/")
set (option_HWUSRPLIB_lib "-l uhd")
set(HWLIB_USRP_SOURCE 
  ${OPENAIR_TARGETS}/ARCH/USRP/USERSPACE/LIB/usrp_lib.cpp
  )
add_library(oai_usrpdevif MODULE ${HWLIB_USRP_SOURCE} )

include_directories("${OPENAIR_TARGETS}/ARCH/BLADERF/USERSPACE/LIB/")
set (option_HWBLADERFLIB_lib "-l bladerf")
set(HWLIB_BLADERF_SOURCE 
  ${OPENAIR_TARGETS}/ARCH/BLADERF/USERSPACE/LIB/bladerf_lib.c
  )
add_library(oai_bladerfdevif MODULE ${HWLIB_BLADERF_SOURCE} )

include_directories("${OPENAIR_TARGETS}/ARCH/LMSSDR/USERSPACE/LIB/")
set (option_HWLMSSDRLIB_lib "-l LMS_SDR -l LMS7002M -l Si5351C")
set(HWLIB_LMSSDR_SOURCE 
  ${OPENAIR_TARGETS}/ARCH/LMSSDR/USERSPACE/LIB/lms_lib.cpp
  )
add_library(oai_lmssdrdevif MODULE ${HWLIB_LMSSDR_SOURCE} )

include_directories("${OPENAIR_TARGETS}/ARCH/ETHERNET/USERSPACE/LIB/")
set(TPLIB_ETHERNET_SOURCE 
  ${OPENAIR_TARGETS}/ARCH/ETHERNET/USERSPACE/LIB/ethernet_lib.c
  ${OPENAIR_TARGETS}/ARCH/ETHERNET/USERSPACE/LIB/eth_udp.c
  ${OPENAIR_TARGETS}/ARCH/ETHERNET/USERSPACE/LIB/eth_raw.c
  )
add_library(oai_eth_transpro MODULE ${TPLIB_ETHERNET_SOURCE} )


# RF devices / transport protocols settings
######################################################################
if (${RF_BOARD} STREQUAL "EXMIMO")
  set(DRIVER2013)
  include_directories ("${OPENAIR_TARGETS}/ARCH/EXMIMO/USERSPACE/LIB/")
  include_directories ("${OPENAIR_TARGETS}/ARCH/EXMIMO/DEFS/")
  set(HW_SOURCE ${HW_SOURCE}
    ${OPENAIR_TARGETS}/ARCH/EXMIMO/USERSPACE/LIB/openair0_lib.c
    ${OPENAIR_TARGETS}/ARCH/EXMIMO/USERSPACE/LIB/gain_control.c)
  set(option_HW_lib "-rdynamic -ldl")

elseif (${RF_BOARD} STREQUAL "OAI_USRP")
  include_directories("${OPENAIR_TARGETS}/ARCH/USRP/USERSPACE/LIB/")
  include_directories("/opt/include/uhd")
  set(HW_SOURCE ${HW_SOURCE}
    ${OPENAIR_TARGETS}/ARCH/USRP/USERSPACE/LIB/usrp_lib.cpp)
  LINK_DIRECTORIES("/opt/lib")
  set(option_HW_lib "-luhd -rdynamic -ldl")

elseif (${RF_BOARD} STREQUAL "OAI_BLADERF")
  include_directories("${OPENAIR_TARGETS}/ARCH/BLADERF/USERSPACE/LIB/")
  include_directories("${OPENAIR2_DIR}/UTIL/LOG")
  include_directories("/usr/include")
  set(HW_SOURCE ${HW_SOURCE}
    ${OPENAIR_TARGETS}/ARCH/BLADERF/USERSPACE/LIB/bladerf_lib.c
    )
  LINK_DIRECTORIES("/usr/lib/x86_64-linux-gnu")

  set(option_HW_lib "bladeRF -rdynamic -ldl")

elseif (${RF_BOARD} STREQUAL "OAI_LMSSDR")
  include_directories("${OPENAIR_TARGETS}/ARCH/LMSSDR/USERSPACE/LIB")
  include_directories("${OPENAIR_TARGETS}/ARCH/LMSSDR/USERSPACE/LIB/lmsSDR")
  include_directories("${OPENAIR_TARGETS}/ARCH/LMSSDR/USERSPACE/LIB/lms7002m")
  include_directories("${OPENAIR_TARGETS}/ARCH/LMSSDR/USERSPACE/LIB/Si5351C")
  include_directories("${OPENAIR_TARGETS}/ARCH/LMSSDR/USERSPACE/LIB/lmsSDR/LMS_StreamBoard")
  LINK_DIRECTORIES("/usr/lib/x86_64-linux-gnu")
  LINK_DIRECTORIES("${CMAKE_CURRENT_BINARY_DIR}/lmsSDR")
  LINK_DIRECTORIES("${CMAKE_CURRENT_BINARY_DIR}/lms7002m")
  LINK_DIRECTORIES("${CMAKE_CURRENT_BINARY_DIR}/Si5351C")
  set(HW_SOURCE ${HW_SOURCE} ${OPENAIR_TARGETS}/ARCH/LMSSDR/USERSPACE/LIB/lms_lib.cpp)
  set(option_HW_lib "-lLMS_SDR -lLMS7002M -lSi5351C -rdynamic -ldl")

elseif (${RF_BOARD} STREQUAL "CPRIGW")
  set(HW_SOURCE ${HW_SOURCE}
    ${OPENAIR_TARGETS}/ARCH/CPRIGW/USERSPACE/LIB/cprigw_lib.c
    )
  include_directories("${OPENAIR_TARGETS}/ARCH/CPRIGW/USERSPACE/LIB/")
  set(option_HW_lib "-rdynamic dl")
  
endif (${RF_BOARD} STREQUAL "EXMIMO")


if (${TRANSP_PRO} STREQUAL "ETHERNET")
  
  include_directories ("${OPENAIR_TARGETS}/ARCH/ETHERNET/USERSPACE/LIB")
  set(TRANSPORT_SOURCE ${TRANSPORT_SOURCE}
    ${OPENAIR_TARGETS}/ARCH/ETHERNET/USERSPACE/LIB/ethernet_lib.c
    ${OPENAIR_TARGETS}/ARCH/ETHERNET/USERSPACE/LIB/eth_udp.c
    ${OPENAIR_TARGETS}/ARCH/ETHERNET/USERSPACE/LIB/eth_raw.c
    )
  set(option_TP_lib "-rdynamic -ldl")

  
endif (${TRANSP_PRO} STREQUAL "ETHERNET")
##########################################################

include_directories ("${OPENAIR_TARGETS}/ARCH/COMMON")

<<<<<<< HEAD
Message("LOWLATENCY flag  is ${LOWLATENCY}")
=======
Message("DEADLINE_SCHEDULER flag  is ${DEADLINE_SCHEDULER}")
>>>>>>> d0c99c29
Message("CPU_Affinity flag is ${CPU_AFFINITY}")

##############################################################
#    ???!!! TO BE DOCUMENTED OPTIONS !!!???
##############################################################
add_boolean_option(ENABLE_SECURITY         True  "Enable LTE integrity and ciphering between RRC UE and eNB")
add_boolean_option(ENABLE_USE_MME          True  "eNB connected to MME (INTERFACE S1-C), not standalone eNB")
add_boolean_option(NO_RRM                  True  "DO WE HAVE A RADIO RESSOURCE MANAGER: NO")
add_boolean_option(USER_MODE True "????")
add_boolean_option(RRC_DEFAULT_RAB_IS_AM False "set the RLC mode to AM for the default bearer")

add_boolean_option(OAI_NW_DRIVER_TYPE_ETHERNET False "????")
add_boolean_option(DISABLE_USE_NAS False "???")
<<<<<<< HEAD
add_boolean_option(LOWLATENCY True "Use the Linux scheduler SCHED_DEADLINE: kernel >= 3.14")
=======
add_boolean_option(DEADLINE_SCHEDULER True "Use the Linux scheduler SCHED_DEADLINE: kernel >= 3.14")
>>>>>>> d0c99c29
add_boolean_option(CPU_AFFINITY False "Enable CPU Affinity of threads (only valid without deadline scheduler). It is enabled only with >2 CPUs")
add_boolean_option(NAS_ADDRESS_FIX False "specific to oaisim: for nasmesh driver")
add_boolean_option(NAS_NETLINK False "???? Must be True to compile nasmesh driver without rtai")
add_boolean_option(OAISIM False "specific to oaisim")
add_boolean_option(OAI_NW_DRIVER_USE_NETLINK True "????")
add_boolean_option(USE_MME False "this flag is used only one time in lte-softmodem.c")
add_list_string_option(PACKAGE_NAME "NotDefined" "As per attribute name")
add_boolean_option(MESSAGE_CHART_GENERATOR False         "For generating sequence diagrams")
add_boolean_option(MESSAGE_CHART_GENERATOR_RLC_MAC False "trace RLC-MAC exchanges in sequence diagrams")
add_boolean_option(MESSAGE_CHART_GENERATOR_PHY     False "trace some PHY exchanges in sequence diagrams")

add_boolean_option(ENB_AGENT                   True         "enable eNB agent to inteface with a SDN contrller")

########################
# Include order
##########################
add_boolean_option(ENB_MODE True "Swap the include directories between openair2 and openair3" )

##########################
# Emulation options
##########################
add_boolean_option(ENABLE_PGM_TRANSPORT    False "specific to oaisim, emulation through ethernet, reliable multicast")
add_boolean_option(ADDR_CONF               False "specific to oaisim, IP autoconf of user-plane IP interface")
add_boolean_option(OPENAIR_EMU             False "specific to oaisim")
add_boolean_option(OAI_EMU                 False "specific to oaisim")
add_boolean_option(PHY_ABSTRACTION         False "specific to oaisim")

##########################
# SCHEDULING/REAL-TIME/PERF options
##########################
add_boolean_option(ENABLE_USE_CPU_EXECUTION_TIME True "Add data in vcd traces: disable it if perf issues")
add_boolean_option(ENABLE_VCD              True  "always true now, time measurements of proc calls and var displays")
add_boolean_option(ENABLE_VCD_FIFO         True  "time measurements of proc calls and var displays sent to FIFO (one more thread)")
add_boolean_option(HARD_RT                 False "???")
add_boolean_option(LINUX                   False "used in weird memcpy() in pdcp.c ???")
add_boolean_option(LINUX_LIST              False "used only in lists.c: either use OAI implementation of lists or Linux one (should be True, but it is False")
add_boolean_option(LOG_NO_THREAD           True  "Disable thread for log, seems always set to true")
add_boolean_option(OPENAIR_LTE             True "Seems legacy: keep it to true")

##########################
# PHY options
##########################
add_boolean_option(DRIVER2013              True "only relevant for EXMIMO")
add_boolean_option(ENABLE_FXP              True "????")
add_boolean_option(ENABLE_NEW_MULTICAST    False "specific to oaisim")
add_boolean_option(EXMIMO_IOT              True "????")
add_boolean_option(LARGE_SCALE             False "specific to oaisim: defines max eNB=2 and max UE=120")
add_boolean_option(LOCALIZATION            False "???")
add_integer_option(MAX_NUM_CCs             1     "????")
add_boolean_option(MU_RECEIVER             False "????")
add_boolean_option(NEW_FFT                 True "????")
add_boolean_option(OPENAIR1                True "????")
add_boolean_option(PBS_SIM                 False "????")
add_boolean_option(PC_DSP                  True "????")
add_boolean_option(PC_TARGET               True "????")
add_boolean_option(PERFECT_CE              False "????")
add_boolean_option(PHYSIM                  True  "for L1 simulators (dlsim, ulsim, ...)")
add_boolean_option(PHY_CONTEXT             True "not clear: must remain False for dlsim")
add_boolean_option(PHY_EMUL                False "not clear: must remain False for dlsim")
add_boolean_option(PUCCH                   True "????")
add_boolean_option(RANDOM_BF               False "????")
add_boolean_option(SMBV                    False "Rohde&Schwarz SMBV100A vector signal generator")
add_boolean_option(DEBUG_PHY               False "Enable PHY layer debugging options")
add_boolean_option(DEBUG_PHY_PROC          False "Enable debugging of PHY layer procedures")
add_boolean_option(DEBUG_DLSCH             False "Enable debugging of DLSCH physical layer channel")

##########################
# 802.21 options
##########################
add_boolean_option(ENABLE_RAL              False "ENABLE 802.21 INTERFACE")
add_boolean_option(USE_3GPP_ADDR_AS_LINK_ADDR False "As per attribute name")

##########################
# NAS LAYER OPTIONS
##########################
add_boolean_option(ENABLE_NAS_UE_LOGGING   True  "????")
add_boolean_option(NAS_BUILT_IN_UE         True  "UE NAS layer present in this executable")
add_boolean_option(NAS_UE                  True  "NAS UE INSTANCE (<> NAS_MME)")


##########################
# ACCESS STRATUM LAYER2 OPTIONS
##########################
add_boolean_option(MAC_CONTEXT             True  "specific to oaisim")
add_boolean_option(JUMBO_FRAME             True  "ENABLE LARGE SDU in ACCESS STRATUM (larger than common MTU)")

##########################
# RLC LAYER OPTIONS
##########################
add_boolean_option(OPENAIR2                True  "Access Stratum layer 2 built in executable")
add_boolean_option(TRACE_RLC_PAYLOAD       False "Fatal assert in this case")
add_boolean_option(RLC_STOP_ON_LOST_PDU    False "Fatal assert in this case")

add_boolean_option(TRACE_RLC_MUTEX         True  "TRACE for RLC, possible problem in thread scheduling")
add_boolean_option(TRACE_RLC_AM_BO         False "TRACE for RLC AM, TO BE CHANGED IN A MORE GENERAL FLAG")
add_boolean_option(TRACE_RLC_AM_FREE_SDU   False "TRACE for RLC AM, TO BE CHANGED IN A MORE GENERAL FLAG")
add_boolean_option(TRACE_RLC_AM_HOLE       False "TRACE for RLC AM, TO BE CHANGED IN A MORE GENERAL FLAG")
add_boolean_option(TRACE_RLC_AM_PDU        False "TRACE for RLC AM, TO BE CHANGED IN A MORE GENERAL FLAG")
add_boolean_option(TRACE_RLC_AM_RESEGMENT  False "TRACE for RLC AM, TO BE CHANGED IN A MORE GENERAL FLAG")
add_boolean_option(TRACE_RLC_AM_RX         False "TRACE for RLC AM, TO BE CHANGED IN A MORE GENERAL FLAG")
add_boolean_option(TRACE_RLC_AM_RX_DECODE  False "TRACE for RLC AM, TO BE CHANGED IN A MORE GENERAL FLAG")
add_boolean_option(TRACE_RLC_AM_TX         False "TRACE for RLC AM, TO BE CHANGED IN A MORE GENERAL FLAG")
add_boolean_option(TRACE_RLC_AM_TX_STATUS  False "TRACE for RLC AM, TO BE CHANGED IN A MORE GENERAL FLAG")
add_boolean_option(TRACE_RLC_AM_STATUS_CREATION   False "TRACE for RLC AM, TO BE CHANGED IN A MORE GENERAL FLAG")

add_boolean_option(STOP_ON_IP_TRAFFIC_OVERLOAD      False "")
add_boolean_option(TRACE_RLC_UM_DAR        False "TRACE for RLC UM, TO BE CHANGED IN A MORE GENERAL FLAG")
add_boolean_option(TRACE_RLC_UM_DISPLAY_ASCII_DATA  False "TRACE for RLC UM, TO BE CHANGED IN A MORE GENERAL FLAG")
add_boolean_option(TRACE_RLC_UM_PDU        False "TRACE for RLC UM, TO BE CHANGED IN A MORE GENERAL FLAG")
add_boolean_option(TRACE_RLC_UM_RX         False "TRACE for RLC UM, TO BE CHANGED IN A MORE GENERAL FLAG")
add_boolean_option(TRACE_RLC_UM_SEGMENT    False "TRACE for RLC UM, TO BE CHANGED IN A MORE GENERAL FLAG")
add_boolean_option(TRACE_RLC_UM_TX_STATUS  False "TRACE for RLC UM, TO BE CHANGED IN A MORE GENERAL FLAG")


##########################
# PDCP LAYER OPTIONS
##########################
add_boolean_option(PDCP_USE_NETLINK            False "For eNB, PDCP communicate with a NETLINK socket if connected to network driver, else could use a RT-FIFO")
add_boolean_option(PDCP_USE_NETLINK_QUEUES     False "When PDCP_USE_NETLINK is true, incoming IP packets are stored in queues")
add_boolean_option(LINK_ENB_PDCP_TO_IP_DRIVER  False "For eNB, PDCP communicate with a IP driver")
add_boolean_option(LINK_ENB_PDCP_TO_GTPV1U     True  "For eNB, PDCP communicate with GTP-U protocol (eNB<->S-GW)")

##########################
# RRC LAYER OPTIONS
##########################
add_boolean_option(RRC_DEFAULT_RAB_IS_AM       False  "Otherwise it is UM, configure params are actually set in rrc_eNB.c:rrc_eNB_generate_defaultRRCConnectionReconfiguration(...)")


##########################
# S1AP LAYER OPTIONS
##########################
# none

##########################
# PROJECTS (IST, FRENCH COLL., etc)
# SPECIFIC OPTIONS
##########################
add_boolean_option(SPECTRA False "???")
add_boolean_option(MIH_C_MEDIEVAL_EXTENSIONS False "EXTENSIONS TO MIH 802.21 IN CONTEXT OF IST PROJECT CALLED MEDIEVAL")



add_boolean_option(EMOS False "????")
if(${EMOS})
  add_definitions("-D_FILE_OFFSET_BITS=64")
  set(EMOS_LIB gps)
endif(${EMOS})


 # add the binary tree to the search path for include files
#######################################################
# We will find ConfigOAI.h after generation in target directory
include_directories("${OPENAIR_BIN_DIR}")
# add directories to find all include files
# the internal rule is to use generic names such as defs.h
# but to make it uniq name as adding the relative path in the include directtive
# example: #include "RRC/LITE/defs.h"
#find_path (include_dirs_all *.h ${OPENAIR_DIR})
#find_path (include_dirs_all *.h PATHS /usr/include NO_CMAKE_PATH)
#include_directories("${include_dirs_all}")

# Legacy exact order
if(ENB_MODE)
  include_directories("${OPENAIR2_DIR}/COMMON")
  include_directories("${OPENAIR2_DIR}/UTIL")
  include_directories("${OPENAIR2_DIR}/UTIL/LOG")
  include_directories("${OPENAIR3_DIR}/COMMON")
  include_directories("${OPENAIR3_DIR}/UTILS")
else()
  include_directories("${OPENAIR3_DIR}/COMMON")
  include_directories("${OPENAIR3_DIR}/UTILS")
  include_directories("${OPENAIR2_DIR}/COMMON")
  include_directories("${OPENAIR2_DIR}/UTIL")
  include_directories("${OPENAIR2_DIR}/UTIL/LOG")
endif()
include_directories("${OPENAIR1_DIR}")
include_directories("${OPENAIR2_DIR}/NAS")
include_directories("${OPENAIR2_DIR}")
include_directories("${OPENAIR2_DIR}/LAYER2/RLC")
include_directories("${OPENAIR2_DIR}/LAYER2/RLC/AM_v9.3.0")
include_directories("${OPENAIR2_DIR}/LAYER2/RLC/UM_v9.3.0")
include_directories("${OPENAIR2_DIR}/LAYER2/RLC/TM_v9.3.0")
include_directories("${OPENAIR2_DIR}/LAYER2/PDCP_v10.1.0")
include_directories("${OPENAIR2_DIR}/RRC/LITE/MESSAGES")
include_directories("${OPENAIR2_DIR}/RRC/LITE")
include_directories("${OPENAIR3_DIR}/RAL-LTE/INTERFACE-802.21/INCLUDE")
include_directories("${OPENAIR3_DIR}/RAL-LTE/LTE_RAL_ENB/INCLUDE")
include_directories("${OPENAIR3_DIR}/RAL-LTE/LTE_RAL_UE/INCLUDE")
include_directories("${OPENAIR_DIR}/common/utils")
include_directories("${OPENAIR_DIR}/common/utils/itti")
include_directories("${OPENAIR3_DIR}/NAS/COMMON")
include_directories("${OPENAIR3_DIR}/NAS/COMMON/API/NETWORK")
include_directories("${OPENAIR3_DIR}/NAS/COMMON/EMM/MSG")
include_directories("${OPENAIR3_DIR}/NAS/COMMON/ESM/MSG")
include_directories("${OPENAIR3_DIR}/NAS/COMMON/IES")
include_directories("${OPENAIR3_DIR}/NAS/COMMON/UTIL")
include_directories("${OPENAIR3_DIR}/SECU")
include_directories("${OPENAIR3_DIR}/SCTP")
include_directories("${OPENAIR3_DIR}/S1AP")
include_directories("${OPENAIR2_DIR}/X2AP")
include_directories("${OPENAIR3_DIR}/UDP")
include_directories("${OPENAIR3_DIR}/GTPV1-U")
include_directories("${OPENAIR_DIR}/targets/COMMON")
include_directories("${OPENAIR_DIR}/targets/ARCH/COMMON")
include_directories("${OPENAIR_DIR}/targets/ARCH/EXMIMO/USERSPACE/LIB/")
include_directories("${OPENAIR_DIR}/targets/ARCH/EXMIMO/DEFS")
include_directories("${OPENAIR2_DIR}/ENB_APP")
include_directories("${OPENAIR2_DIR}/UTIL/OSA")
include_directories("${OPENAIR2_DIR}/UTIL/LFDS/liblfds6.1.1/liblfds611/inc")
include_directories("${OPENAIR2_DIR}/UTIL/MEM")
include_directories("${OPENAIR2_DIR}/UTIL/LISTS")
include_directories("${OPENAIR2_DIR}/UTIL/FIFO")
include_directories("${OPENAIR2_DIR}/UTIL/OCG")
include_directories("${OPENAIR2_DIR}/UTIL/MATH")
include_directories("${OPENAIR2_DIR}/UTIL/TIMER")
include_directories("${OPENAIR2_DIR}/UTIL/OMG")
include_directories("${OPENAIR2_DIR}/UTIL/OTG")
include_directories("${OPENAIR2_DIR}/UTIL/CLI")
include_directories("${OPENAIR2_DIR}/UTIL/OPT")
include_directories("${OPENAIR2_DIR}/UTIL/OMV")
include_directories("${OPENAIR2_DIR}/RRC/LITE/MESSAGES")
include_directories("${OPENAIR3_DIR}/GTPV1-U/nw-gtpv1u/shared")
include_directories("${OPENAIR3_DIR}/GTPV1-U/nw-gtpv1u/include")
include_directories("${OPENAIR_DIR}")

# Utilities Library
################
add_library(HASHTABLE
  ${OPENAIR_DIR}/common/utils/collection/hashtable/hashtable.c
  ${OPENAIR_DIR}/common/utils/collection/hashtable/obj_hashtable.c
)
include_directories(${OPENAIR_DIR}/common/utils/collection/hashtable)

if (MESSAGE_CHART_GENERATOR)
  add_library(MSC  
    ${OPENAIR_DIR}/common/utils/msc/msc.c
  )  
  set(MSC_LIB MSC)
endif()
include_directories(${OPENAIR_DIR}/common/utils/msc)

set(UTIL_SRC
  ${OPENAIR2_DIR}/UTIL/CLI/cli.c
  ${OPENAIR2_DIR}/UTIL/CLI/cli_cmd.c
  ${OPENAIR2_DIR}/UTIL/CLI/cli_server.c
  ${OPENAIR2_DIR}/UTIL/FIFO/pad_list.c
  ${OPENAIR2_DIR}/UTIL/LISTS/list.c
  ${OPENAIR2_DIR}/UTIL/LISTS/list2.c
  ${OPENAIR2_DIR}/UTIL/LOG/log.c
  ${OPENAIR2_DIR}/UTIL/LOG/vcd_signal_dumper.c
  ${OPENAIR2_DIR}/UTIL/MATH/oml.c
  ${OPENAIR2_DIR}/UTIL/MEM/mem_block.c
  ${OPENAIR2_DIR}/UTIL/OCG/OCG.c
  ${OPENAIR2_DIR}/UTIL/OCG/OCG_create_dir.c
  ${OPENAIR2_DIR}/UTIL/OCG/OCG_detect_file.c
  ${OPENAIR2_DIR}/UTIL/OCG/OCG_generate_report.c
  ${OPENAIR2_DIR}/UTIL/OCG/OCG_parse_filename.c
  ${OPENAIR2_DIR}/UTIL/OCG/OCG_parse_XML.c
  ${OPENAIR2_DIR}/UTIL/OCG/OCG_save_XML.c
  ${OPENAIR2_DIR}/UTIL/OMG/client_traci_OMG.c
  ${OPENAIR2_DIR}/UTIL/OMG/common.c
  ${OPENAIR2_DIR}/UTIL/OMG/grid.c
  ${OPENAIR2_DIR}/UTIL/OMG/id_manager.c
  ${OPENAIR2_DIR}/UTIL/OMG/job.c
  ${OPENAIR2_DIR}/UTIL/OMG/mobility_parser.c
  ${OPENAIR2_DIR}/UTIL/OMG/omg.c
  ${OPENAIR2_DIR}/UTIL/OMG/omg_hashtable.c
  ${OPENAIR2_DIR}/UTIL/OMG/rwalk.c
  ${OPENAIR2_DIR}/UTIL/OMG/rwp.c
  ${OPENAIR2_DIR}/UTIL/OMG/socket_traci_OMG.c
  ${OPENAIR2_DIR}/UTIL/OMG/static.c
  ${OPENAIR2_DIR}/UTIL/OMG/steadystaterwp.c
  ${OPENAIR2_DIR}/UTIL/OMG/storage_traci_OMG.c
  ${OPENAIR2_DIR}/UTIL/OMG/trace.c
  ${OPENAIR2_DIR}/UTIL/OMG/trace_hashtable.c
  ${OPENAIR2_DIR}/UTIL/OPT/probe.c
  ${OPENAIR2_DIR}/UTIL/OTG/otg_tx.c
  ${OPENAIR2_DIR}/UTIL/OTG/otg.c
  ${OPENAIR2_DIR}/UTIL/OTG/otg_kpi.c
  ${OPENAIR2_DIR}/UTIL/OTG/otg_models.c
  ${OPENAIR2_DIR}/UTIL/OTG/otg_form.c
  ${OPENAIR2_DIR}/UTIL/OTG/otg_rx.c
  )
add_library(UTIL ${UTIL_SRC})

set(SECU_OSA_SRC
  ${OPENAIR2_DIR}/UTIL/OSA/osa_key_deriver.c
  ${OPENAIR2_DIR}/UTIL/OSA/osa_rijndael.c
  ${OPENAIR2_DIR}/UTIL/OSA/osa_snow3g.c
  ${OPENAIR2_DIR}/UTIL/OSA/osa_stream_eea.c
  ${OPENAIR2_DIR}/UTIL/OSA/osa_stream_eia.c
  )
add_library(SECU_OSA ${SECU_OSA_SRC})

set(SECU_CN_SRC
  ${OPENAIR3_DIR}/SECU/kdf.c
  ${OPENAIR3_DIR}/SECU/rijndael.c
  ${OPENAIR3_DIR}/SECU/snow3g.c
  ${OPENAIR3_DIR}/SECU/key_nas_deriver.c
  ${OPENAIR3_DIR}/SECU/nas_stream_eea1.c
  ${OPENAIR3_DIR}/SECU/nas_stream_eia1.c
  ${OPENAIR3_DIR}/SECU/nas_stream_eea2.c
  ${OPENAIR3_DIR}/SECU/nas_stream_eia2.c
  )
add_library(SECU_CN ${SECU_CN_SRC})

# Scheduler
################################"
file(GLOB SCHED_SRC ${OPENAIR1_DIR}/SCHED/*.c)
add_library(SCHED_LIB ${SCHED_SRC})

# Layer 1
#############################
set(PHY_SRC
  # depend on code generation from asn1c
  ${RRC_FULL_DIR}/asn1_constants.h
  # actual source
  ${OPENAIR1_DIR}/PHY/LTE_TRANSPORT/pss.c
  ${OPENAIR1_DIR}/PHY/LTE_TRANSPORT/sss.c
  ${OPENAIR1_DIR}/PHY/LTE_TRANSPORT/pilots.c
  ${OPENAIR1_DIR}/PHY/LTE_TRANSPORT/pilots_mbsfn.c
  ${OPENAIR1_DIR}/PHY/LTE_TRANSPORT/dlsch_coding.c
  ${OPENAIR1_DIR}/PHY/LTE_TRANSPORT/dlsch_modulation.c
  ${OPENAIR1_DIR}/PHY/LTE_TRANSPORT/dlsch_demodulation.c
  ${OPENAIR1_DIR}/PHY/LTE_TRANSPORT/dlsch_llr_computation.c
  ${OPENAIR1_DIR}/PHY/LTE_TRANSPORT/power_control.c
  ${OPENAIR1_DIR}/PHY/LTE_TRANSPORT/dlsch_decoding.c
  ${OPENAIR1_DIR}/PHY/LTE_TRANSPORT/dlsch_scrambling.c
  ${OPENAIR1_DIR}/PHY/LTE_TRANSPORT/dci_tools.c
  ${OPENAIR1_DIR}/PHY/LTE_TRANSPORT/uci_tools.c
  ${OPENAIR1_DIR}/PHY/LTE_TRANSPORT/lte_mcs.c
  ${OPENAIR1_DIR}/PHY/LTE_TRANSPORT/pbch.c
  ${OPENAIR1_DIR}/PHY/LTE_TRANSPORT/dci.c
  ${OPENAIR1_DIR}/PHY/LTE_TRANSPORT/phich.c
  ${OPENAIR1_DIR}/PHY/LTE_TRANSPORT/pcfich.c
  ${OPENAIR1_DIR}/PHY/LTE_TRANSPORT/pucch.c
  ${OPENAIR1_DIR}/PHY/LTE_TRANSPORT/prach.c
  ${OPENAIR1_DIR}/PHY/LTE_TRANSPORT/pmch.c
  ${OPENAIR1_DIR}/PHY/LTE_TRANSPORT/group_hopping.c
  ${OPENAIR1_DIR}/PHY/LTE_TRANSPORT/srs_modulation.c
  ${OPENAIR1_DIR}/PHY/LTE_TRANSPORT/drs_modulation.c
  ${OPENAIR1_DIR}/PHY/LTE_TRANSPORT/ulsch_modulation.c
  ${OPENAIR1_DIR}/PHY/LTE_TRANSPORT/ulsch_demodulation.c
  ${OPENAIR1_DIR}/PHY/LTE_TRANSPORT/ulsch_coding.c
  ${OPENAIR1_DIR}/PHY/LTE_TRANSPORT/ulsch_decoding.c
  ${OPENAIR1_DIR}/PHY/LTE_TRANSPORT/rar_tools.c
  ${OPENAIR1_DIR}/PHY/LTE_TRANSPORT/print_stats.c
  ${OPENAIR1_DIR}/PHY/LTE_TRANSPORT/initial_sync.c
  ${OPENAIR1_DIR}/PHY/MODULATION/ofdm_mod.c
  ${OPENAIR1_DIR}/PHY/MODULATION/slot_fep.c
  ${OPENAIR1_DIR}/PHY/MODULATION/slot_fep_mbsfn.c
  ${OPENAIR1_DIR}/PHY/MODULATION/slot_fep_ul.c
  ${OPENAIR1_DIR}/PHY/MODULATION/ul_7_5_kHz.c
  ${OPENAIR1_DIR}/PHY/LTE_ESTIMATION/freq_equalization.c
  ${OPENAIR1_DIR}/PHY/LTE_ESTIMATION/lte_sync_time.c
  ${OPENAIR1_DIR}/PHY/LTE_ESTIMATION/lte_sync_timefreq.c
  ${OPENAIR1_DIR}/PHY/LTE_ESTIMATION/lte_adjust_sync.c
  ${OPENAIR1_DIR}/PHY/LTE_ESTIMATION/lte_dl_channel_estimation.c
  ${OPENAIR1_DIR}/PHY/LTE_ESTIMATION/lte_dl_mbsfn_channel_estimation.c
  ${OPENAIR1_DIR}/PHY/LTE_ESTIMATION/lte_ul_channel_estimation.c
  ${OPENAIR1_DIR}/PHY/LTE_ESTIMATION/lte_est_freq_offset.c
  ${OPENAIR1_DIR}/PHY/LTE_ESTIMATION/lte_ue_measurements.c
  ${OPENAIR1_DIR}/PHY/LTE_ESTIMATION/lte_eNB_measurements.c
  ${OPENAIR1_DIR}/PHY/LTE_ESTIMATION/adjust_gain.c
  ${OPENAIR1_DIR}/PHY/LTE_REFSIG/lte_dl_cell_spec.c
  ${OPENAIR1_DIR}/PHY/LTE_REFSIG/lte_dl_uespec.c
  ${OPENAIR1_DIR}/PHY/LTE_REFSIG/lte_gold.c
  ${OPENAIR1_DIR}/PHY/LTE_REFSIG/lte_gold_mbsfn.c
  ${OPENAIR1_DIR}/PHY/LTE_REFSIG/lte_dl_mbsfn.c
  ${OPENAIR1_DIR}/PHY/LTE_REFSIG/lte_ul_ref.c
  ${OPENAIR1_DIR}/PHY/CODING/lte_segmentation.c
  ${OPENAIR1_DIR}/PHY/CODING/ccoding_byte.c
  ${OPENAIR1_DIR}/PHY/CODING/ccoding_byte_lte.c
  ${OPENAIR1_DIR}/PHY/CODING/3gpplte_sse.c
  ${OPENAIR1_DIR}/PHY/CODING/crc_byte.c
  ${OPENAIR1_DIR}/PHY/CODING/3gpplte_turbo_decoder_sse_8bit.c
  ${OPENAIR1_DIR}/PHY/CODING/3gpplte_turbo_decoder_sse_16bit.c
  ${OPENAIR1_DIR}/PHY/CODING/3gpplte_turbo_decoder_avx2_16bit.c
  ${OPENAIR1_DIR}/PHY/CODING/lte_rate_matching.c
  ${OPENAIR1_DIR}/PHY/CODING/rate_matching.c
  ${OPENAIR1_DIR}/PHY/CODING/viterbi.c
  ${OPENAIR1_DIR}/PHY/CODING/viterbi_lte.c
  ${OPENAIR1_DIR}/PHY/INIT/lte_init.c
  ${OPENAIR1_DIR}/PHY/INIT/lte_parms.c
  ${OPENAIR1_DIR}/PHY/INIT/lte_param_init.c
  ${OPENAIR1_DIR}/PHY/TOOLS/file_output.c
  ${OPENAIR1_DIR}/PHY/TOOLS/lte_dfts.c
  ${OPENAIR1_DIR}/PHY/TOOLS/log2_approx.c
  ${OPENAIR1_DIR}/PHY/TOOLS/cmult_sv.c
  ${OPENAIR1_DIR}/PHY/TOOLS/cmult_vv.c
  ${OPENAIR1_DIR}/PHY/TOOLS/cdot_prod.c
  ${OPENAIR1_DIR}/PHY/TOOLS/signal_energy.c
  ${OPENAIR1_DIR}/PHY/TOOLS/dB_routines.c
  ${OPENAIR1_DIR}/PHY/TOOLS/sqrt.c
  ${OPENAIR1_DIR}/PHY/TOOLS/time_meas.c
  ${OPENAIR1_DIR}/PHY/TOOLS/lut.c
  )
if (${SMBV})
  set(PHY_SRC "${PHY_SRC} ${OPENAIR1_DIR}/PHY/TOOLS/smbv.c")
endif  (${SMBV})
add_library(PHY ${PHY_SRC})

#Layer 2 library
#####################
set(MAC_DIR ${OPENAIR2_DIR}/LAYER2/MAC)
set(RLC_DIR ${OPENAIR2_DIR}/LAYER2/RLC)
set(RLC_UM_DIR ${OPENAIR2_DIR}/LAYER2/RLC/UM_v9.3.0)
set(RLC_AM_DIR ${OPENAIR2_DIR}/LAYER2/RLC/AM_v9.3.0)
set(RLC_TM_DIR ${OPENAIR2_DIR}/LAYER2/RLC/TM_v9.3.0)
set(RRC_DIR ${OPENAIR2_DIR}/RRC/LITE)
set(PDCP_DIR  ${OPENAIR2_DIR}/LAYER2/PDCP_v10.1.0)
set(L2_SRC
  ${OPENAIR2_DIR}/LAYER2/openair2_proc.c
  ${PDCP_DIR}/pdcp.c
  ${PDCP_DIR}/pdcp_fifo.c
  ${PDCP_DIR}/pdcp_sequence_manager.c
  ${PDCP_DIR}/pdcp_primitives.c
  ${PDCP_DIR}/pdcp_util.c
  ${PDCP_DIR}/pdcp_security.c
  ${PDCP_DIR}/pdcp_netlink.c
  ${RLC_AM_DIR}/rlc_am.c
  ${RLC_AM_DIR}/rlc_am_init.c
  ${RLC_AM_DIR}/rlc_am_timer_poll_retransmit.c
  ${RLC_AM_DIR}/rlc_am_timer_reordering.c
  ${RLC_AM_DIR}/rlc_am_timer_status_prohibit.c
  ${RLC_AM_DIR}/rlc_am_segment.c
  ${RLC_AM_DIR}/rlc_am_segments_holes.c
  ${RLC_AM_DIR}/rlc_am_in_sdu.c
  ${RLC_AM_DIR}/rlc_am_receiver.c
  ${RLC_AM_DIR}/rlc_am_retransmit.c
  ${RLC_AM_DIR}/rlc_am_windows.c
  ${RLC_AM_DIR}/rlc_am_rx_list.c
  ${RLC_AM_DIR}/rlc_am_reassembly.c
  ${RLC_AM_DIR}/rlc_am_status_report.c
  ${RLC_TM_DIR}/rlc_tm.c
  ${RLC_TM_DIR}/rlc_tm_init.c
  ${RLC_UM_DIR}/rlc_um.c
  ${RLC_UM_DIR}/rlc_um_fsm.c
  ${RLC_UM_DIR}/rlc_um_control_primitives.c
  ${RLC_UM_DIR}/rlc_um_segment.c
  ${RLC_UM_DIR}/rlc_um_reassembly.c
  ${RLC_UM_DIR}/rlc_um_receiver.c
  ${RLC_UM_DIR}/rlc_um_dar.c
  ${RLC_DIR}/rlc_mac.c
  ${RLC_DIR}/rlc.c
  ${RLC_DIR}/rlc_rrc.c
  ${RLC_DIR}/rlc_mpls.c
  ${RRC_DIR}/rrc_UE.c
  ${RRC_DIR}/rrc_eNB.c
  ${RRC_DIR}/rrc_eNB_S1AP.c
  ${RRC_DIR}/rrc_eNB_UE_context.c
  ${RRC_DIR}/rrc_common.c
  ${RRC_DIR}/L2_interface.c
  )
set (MAC_SRC
  ${MAC_DIR}/lte_transport_init.c
  ${MAC_DIR}/main.c
  ${MAC_DIR}/ue_procedures.c
  ${MAC_DIR}/ra_procedures.c
  ${MAC_DIR}/l1_helpers.c
  ${MAC_DIR}/rar_tools.c
  ${MAC_DIR}/eNB_scheduler.c
  ${MAC_DIR}/eNB_scheduler_dlsch.c
  ${MAC_DIR}/eNB_scheduler_ulsch.c
  ${MAC_DIR}/eNB_scheduler_mch.c
  ${MAC_DIR}/eNB_scheduler_bch.c
  ${MAC_DIR}/eNB_scheduler_primitives.c
  ${MAC_DIR}/eNB_scheduler_RA.c
  ${MAC_DIR}/pre_processor.c
  ${MAC_DIR}/config.c
  )

set (ENB_APP_SRC
  ${OPENAIR2_DIR}/ENB_APP/enb_app.c
  ${OPENAIR2_DIR}/ENB_APP/enb_config.c
  )

add_library(L2
  ${L2_SRC}
  ${MAC_SRC}
  ${ENB_APP_SRC})
#  ${OPENAIR2_DIR}/RRC/L2_INTERFACE/openair_rrc_L2_interface.c)

# L3 Libs
##########################

set(RAL_LTE_DIR ${OPENAIR3_DIR}/RAL-LTE/)
if (${ENABLE_RAL})
  set(RAL_LTE_SRC
    ${RRC_DIR}/rrc_UE_ral.c
    ${RRC_DIR}/rrc_eNB_ral.c
    ${RAL_LTE_DIR}LTE_RAL_ENB/SRC/lteRALenb_action.c
    ${RAL_LTE_DIR}LTE_RAL_ENB/SRC/lteRALenb_main.c
    ${RAL_LTE_DIR}LTE_RAL_ENB/SRC/lteRALenb_mih_msg.c
    ${RAL_LTE_DIR}LTE_RAL_ENB/SRC/lteRALenb_parameters.c
    ${RAL_LTE_DIR}LTE_RAL_ENB/SRC/lteRALenb_process.c
    ${RAL_LTE_DIR}LTE_RAL_ENB/SRC/lteRALenb_rrc_msg.c
    ${RAL_LTE_DIR}LTE_RAL_ENB/SRC/lteRALenb_subscribe.c
    ${RAL_LTE_DIR}LTE_RAL_ENB/SRC/lteRALenb_thresholds.c
    ${RAL_LTE_DIR}LTE_RAL_UE/SRC/lteRALue_action.c
    ${RAL_LTE_DIR}LTE_RAL_UE/SRC/lteRALue_main.c
    ${RAL_LTE_DIR}LTE_RAL_UE/SRC/lteRALue_mih_msg.c
    ${RAL_LTE_DIR}LTE_RAL_UE/SRC/lteRALue_parameters.c
    ${RAL_LTE_DIR}LTE_RAL_UE/SRC/lteRALue_process.c
    ${RAL_LTE_DIR}LTE_RAL_UE/SRC/lteRALue_rrc_msg.c
    ${RAL_LTE_DIR}LTE_RAL_UE/SRC/lteRALue_subscribe.c
    ${RAL_LTE_DIR}LTE_RAL_UE/SRC/lteRALue_thresholds.c
    )
  add_library(RAL ${RAL_LTE_SRC})
  set(RAL_LIB RAL)
endif()

if(${MIH_C_MEDIEVAL_EXTENSIONS})
  set(MIH_SRC
    ${RAL_LTE_DIR}INTERFACE-802.21/C/MIH_C_header_codec.c
    ${RAL_LTE_DIR}INTERFACE-802.21/C/MIH_C_msg_codec.c
    ${RAL_LTE_DIR}INTERFACE-802.21/C/MIH_C_primitive_codec.c
    ${RAL_LTE_DIR}INTERFACE-802.21/C/MIH_C_F1_basic_data_types_codec.c
    ${RAL_LTE_DIR}INTERFACE-802.21/C/MIH_C_F2_general_data_types_codec.c
    ${RAL_LTE_DIR}INTERFACE-802.21/C/MIH_C_F3_data_types_for_address_codec.c
    ${RAL_LTE_DIR}INTERFACE-802.21/C/MIH_C_F4_data_types_for_links_codec.c
    ${RAL_LTE_DIR}INTERFACE-802.21/C/MIH_C_F9_data_types_for_qos_codec.c
    ${RAL_LTE_DIR}INTERFACE-802.21/C/MIH_C_F13_data_types_for_information_elements_codec.c
    ${RAL_LTE_DIR}INTERFACE-802.21/C/MIH_C_L2_type_values_for_tlv_encoding.c
    ${RAL_LTE_DIR}INTERFACE-802.21/C/MIH_C_Medieval_extensions.c
    ${RAL_LTE_DIR}INTERFACE-802.21/C/MIH_C_bit_buffer.c
    ${RAL_LTE_DIR}INTERFACE-802.21/C/MIH_C.c
    )
  add_library(MIH ${MIH_SRC})
  set(MIH_LIB MIH)
endif()

# CN libs
##########################

add_library(CN_UTILS
  ${OPENAIR3_DIR}/UTILS/conversions.c
  ${OPENAIR3_DIR}/UTILS/enum_string.c
  ${OPENAIR3_DIR}/UTILS/log.c
  ${OPENAIR3_DIR}/UTILS/mcc_mnc_itu.c
  )

set(GTPV1U_DIR ${OPENAIR3_DIR}/GTPV1-U)
set (GTPV1U_SRC
  ${RRC_DIR}/rrc_eNB_GTPV1U.c
  ${GTPV1U_DIR}/nw-gtpv1u/src/NwGtpv1uTunnelEndPoint.c
  ${GTPV1U_DIR}/nw-gtpv1u/src/NwGtpv1uTrxn.c
  ${GTPV1U_DIR}/nw-gtpv1u/src/NwGtpv1uMsg.c
  ${GTPV1U_DIR}/nw-gtpv1u/src/NwGtpv1u.c
  ${GTPV1U_DIR}/gtpv1u_teid_pool.c
)
add_library(GTPV1U ${GTPV1U_SRC})

set(SCTP_SRC
  ${OPENAIR3_DIR}/SCTP/sctp_common.c
  ${OPENAIR3_DIR}/SCTP/sctp_eNB_task.c
  ${OPENAIR3_DIR}/SCTP/sctp_eNB_itti_messaging.c
)
add_library(SCTP_CLIENT ${SCTP_SRC})

add_library(UDP ${OPENAIR3_DIR}/UDP/udp_eNB_task.c)


set(NAS_SRC ${OPENAIR3_DIR}/NAS/)
set(libnas_api_OBJS
  ${NAS_SRC}COMMON/API/NETWORK/as_message.c
  ${NAS_SRC}COMMON/API/NETWORK/nas_message.c
  ${NAS_SRC}COMMON/API/NETWORK/network_api.c
  )
  
set(libnas_emm_msg_OBJS
  ${NAS_SRC}COMMON/EMM/MSG/AttachAccept.c
  ${NAS_SRC}COMMON/EMM/MSG/AttachComplete.c
  ${NAS_SRC}COMMON/EMM/MSG/AttachReject.c
  ${NAS_SRC}COMMON/EMM/MSG/AttachRequest.c
  ${NAS_SRC}COMMON/EMM/MSG/AuthenticationFailure.c
  ${NAS_SRC}COMMON/EMM/MSG/AuthenticationReject.c
  ${NAS_SRC}COMMON/EMM/MSG/AuthenticationRequest.c
  ${NAS_SRC}COMMON/EMM/MSG/AuthenticationResponse.c
  ${NAS_SRC}COMMON/EMM/MSG/CsServiceNotification.c
  ${NAS_SRC}COMMON/EMM/MSG/DetachAccept.c
  ${NAS_SRC}COMMON/EMM/MSG/DetachRequest.c
  ${NAS_SRC}COMMON/EMM/MSG/DownlinkNasTransport.c
  ${NAS_SRC}COMMON/EMM/MSG/EmmInformation.c
  ${NAS_SRC}COMMON/EMM/MSG/emm_msg.c
  ${NAS_SRC}COMMON/EMM/MSG/EmmStatus.c
  ${NAS_SRC}COMMON/EMM/MSG/ExtendedServiceRequest.c
  ${NAS_SRC}COMMON/EMM/MSG/GutiReallocationCommand.c
  ${NAS_SRC}COMMON/EMM/MSG/GutiReallocationComplete.c
  ${NAS_SRC}COMMON/EMM/MSG/IdentityRequest.c
  ${NAS_SRC}COMMON/EMM/MSG/IdentityResponse.c
  ${NAS_SRC}COMMON/EMM/MSG/SecurityModeCommand.c
  ${NAS_SRC}COMMON/EMM/MSG/SecurityModeComplete.c
  ${NAS_SRC}COMMON/EMM/MSG/SecurityModeReject.c
  ${NAS_SRC}COMMON/EMM/MSG/ServiceReject.c
  ${NAS_SRC}COMMON/EMM/MSG/ServiceRequest.c
  ${NAS_SRC}COMMON/EMM/MSG/TrackingAreaUpdateAccept.c
  ${NAS_SRC}COMMON/EMM/MSG/TrackingAreaUpdateComplete.c
  ${NAS_SRC}COMMON/EMM/MSG/TrackingAreaUpdateReject.c
  ${NAS_SRC}COMMON/EMM/MSG/TrackingAreaUpdateRequest.c
  ${NAS_SRC}COMMON/EMM/MSG/UplinkNasTransport.c
)
  
set(libnas_esm_msg_OBJS
  ${NAS_SRC}COMMON/ESM/MSG/ActivateDedicatedEpsBearerContextAccept.c
  ${NAS_SRC}COMMON/ESM/MSG/ActivateDedicatedEpsBearerContextReject.c
  ${NAS_SRC}COMMON/ESM/MSG/ActivateDedicatedEpsBearerContextRequest.c
  ${NAS_SRC}COMMON/ESM/MSG/ActivateDefaultEpsBearerContextAccept.c
  ${NAS_SRC}COMMON/ESM/MSG/ActivateDefaultEpsBearerContextReject.c
  ${NAS_SRC}COMMON/ESM/MSG/ActivateDefaultEpsBearerContextRequest.c
  ${NAS_SRC}COMMON/ESM/MSG/BearerResourceAllocationReject.c
  ${NAS_SRC}COMMON/ESM/MSG/BearerResourceAllocationRequest.c
  ${NAS_SRC}COMMON/ESM/MSG/BearerResourceModificationReject.c
  ${NAS_SRC}COMMON/ESM/MSG/BearerResourceModificationRequest.c
  ${NAS_SRC}COMMON/ESM/MSG/DeactivateEpsBearerContextAccept.c
  ${NAS_SRC}COMMON/ESM/MSG/DeactivateEpsBearerContextRequest.c
  ${NAS_SRC}COMMON/ESM/MSG/EsmInformationRequest.c
  ${NAS_SRC}COMMON/ESM/MSG/EsmInformationResponse.c
  ${NAS_SRC}COMMON/ESM/MSG/esm_msg.c
  ${NAS_SRC}COMMON/ESM/MSG/EsmStatus.c
  ${NAS_SRC}COMMON/ESM/MSG/ModifyEpsBearerContextAccept.c
  ${NAS_SRC}COMMON/ESM/MSG/ModifyEpsBearerContextReject.c
  ${NAS_SRC}COMMON/ESM/MSG/ModifyEpsBearerContextRequest.c
  ${NAS_SRC}COMMON/ESM/MSG/PdnConnectivityReject.c
  ${NAS_SRC}COMMON/ESM/MSG/PdnConnectivityRequest.c
  ${NAS_SRC}COMMON/ESM/MSG/PdnDisconnectReject.c
  ${NAS_SRC}COMMON/ESM/MSG/PdnDisconnectRequest.c
)

set(libnas_ies_OBJS
  ${NAS_SRC}COMMON/IES/AccessPointName.c
  ${NAS_SRC}COMMON/IES/AdditionalUpdateResult.c
  ${NAS_SRC}COMMON/IES/AdditionalUpdateType.c
  ${NAS_SRC}COMMON/IES/ApnAggregateMaximumBitRate.c
  ${NAS_SRC}COMMON/IES/AuthenticationFailureParameter.c
  ${NAS_SRC}COMMON/IES/AuthenticationParameterAutn.c
  ${NAS_SRC}COMMON/IES/AuthenticationParameterRand.c
  ${NAS_SRC}COMMON/IES/AuthenticationResponseParameter.c
  ${NAS_SRC}COMMON/IES/CipheringKeySequenceNumber.c
  ${NAS_SRC}COMMON/IES/Cli.c
  ${NAS_SRC}COMMON/IES/CsfbResponse.c
  ${NAS_SRC}COMMON/IES/DaylightSavingTime.c
  ${NAS_SRC}COMMON/IES/DetachType.c
  ${NAS_SRC}COMMON/IES/DrxParameter.c
  ${NAS_SRC}COMMON/IES/EmergencyNumberList.c
  ${NAS_SRC}COMMON/IES/EmmCause.c
  ${NAS_SRC}COMMON/IES/EpsAttachResult.c
  ${NAS_SRC}COMMON/IES/EpsAttachType.c
  ${NAS_SRC}COMMON/IES/EpsBearerContextStatus.c
  ${NAS_SRC}COMMON/IES/EpsBearerIdentity.c
  ${NAS_SRC}COMMON/IES/EpsMobileIdentity.c
  ${NAS_SRC}COMMON/IES/EpsNetworkFeatureSupport.c
  ${NAS_SRC}COMMON/IES/EpsQualityOfService.c
  ${NAS_SRC}COMMON/IES/EpsUpdateResult.c
  ${NAS_SRC}COMMON/IES/EpsUpdateType.c
  ${NAS_SRC}COMMON/IES/EsmCause.c
  ${NAS_SRC}COMMON/IES/EsmInformationTransferFlag.c
  ${NAS_SRC}COMMON/IES/EsmMessageContainer.c
  ${NAS_SRC}COMMON/IES/GprsTimer.c
  ${NAS_SRC}COMMON/IES/GutiType.c
  ${NAS_SRC}COMMON/IES/IdentityType2.c
  ${NAS_SRC}COMMON/IES/ImeisvRequest.c
  ${NAS_SRC}COMMON/IES/KsiAndSequenceNumber.c
  ${NAS_SRC}COMMON/IES/LcsClientIdentity.c
  ${NAS_SRC}COMMON/IES/LcsIndicator.c
  ${NAS_SRC}COMMON/IES/LinkedEpsBearerIdentity.c
  ${NAS_SRC}COMMON/IES/LlcServiceAccessPointIdentifier.c
  ${NAS_SRC}COMMON/IES/LocationAreaIdentification.c
  ${NAS_SRC}COMMON/IES/MessageType.c
  ${NAS_SRC}COMMON/IES/MobileIdentity.c
  ${NAS_SRC}COMMON/IES/MobileStationClassmark2.c
  ${NAS_SRC}COMMON/IES/MobileStationClassmark3.c
  ${NAS_SRC}COMMON/IES/MsNetworkCapability.c
  ${NAS_SRC}COMMON/IES/MsNetworkFeatureSupport.c
  ${NAS_SRC}COMMON/IES/NasKeySetIdentifier.c
  ${NAS_SRC}COMMON/IES/NasMessageContainer.c
  ${NAS_SRC}COMMON/IES/NasRequestType.c
  ${NAS_SRC}COMMON/IES/NasSecurityAlgorithms.c
  ${NAS_SRC}COMMON/IES/NetworkName.c
  ${NAS_SRC}COMMON/IES/Nonce.c
  ${NAS_SRC}COMMON/IES/PacketFlowIdentifier.c
  ${NAS_SRC}COMMON/IES/PagingIdentity.c
  ${NAS_SRC}COMMON/IES/PdnAddress.c
  ${NAS_SRC}COMMON/IES/PdnType.c
  ${NAS_SRC}COMMON/IES/PlmnList.c
  ${NAS_SRC}COMMON/IES/ProcedureTransactionIdentity.c
  ${NAS_SRC}COMMON/IES/ProtocolConfigurationOptions.c
  ${NAS_SRC}COMMON/IES/ProtocolDiscriminator.c
  ${NAS_SRC}COMMON/IES/PTmsiSignature.c
  ${NAS_SRC}COMMON/IES/QualityOfService.c
  ${NAS_SRC}COMMON/IES/RadioPriority.c
  ${NAS_SRC}COMMON/IES/SecurityHeaderType.c
  ${NAS_SRC}COMMON/IES/ServiceType.c
  ${NAS_SRC}COMMON/IES/ShortMac.c
  ${NAS_SRC}COMMON/IES/SsCode.c
  ${NAS_SRC}COMMON/IES/SupportedCodecList.c
  ${NAS_SRC}COMMON/IES/TimeZoneAndTime.c
  ${NAS_SRC}COMMON/IES/TimeZone.c
  ${NAS_SRC}COMMON/IES/TmsiStatus.c
  ${NAS_SRC}COMMON/IES/TrackingAreaIdentity.c
  ${NAS_SRC}COMMON/IES/TrackingAreaIdentityList.c
  ${NAS_SRC}COMMON/IES/TrafficFlowAggregateDescription.c
  ${NAS_SRC}COMMON/IES/TrafficFlowTemplate.c
  ${NAS_SRC}COMMON/IES/TransactionIdentifier.c
  ${NAS_SRC}COMMON/IES/UeNetworkCapability.c
  ${NAS_SRC}COMMON/IES/UeRadioCapabilityInformationUpdateNeeded.c
  ${NAS_SRC}COMMON/IES/UeSecurityCapability.c
  ${NAS_SRC}COMMON/IES/VoiceDomainPreferenceAndUeUsageSetting.c
)

set (libnas_utils_OBJS
  ${NAS_SRC}COMMON/UTIL/device.c
  ${NAS_SRC}COMMON/UTIL/memory.c
  ${NAS_SRC}COMMON/UTIL/nas_log.c
  ${NAS_SRC}COMMON/UTIL/nas_timer.c
  ${NAS_SRC}COMMON/UTIL/socket.c
  ${NAS_SRC}COMMON/UTIL/stty.c
  ${NAS_SRC}COMMON/UTIL/TLVEncoder.c
  ${NAS_SRC}COMMON/UTIL/TLVDecoder.c
  ${NAS_SRC}COMMON/UTIL/OctetString.c
)

if(NAS_UE) 
  set(libnas_ue_api_OBJS
    ${NAS_SRC}UE/API/USER/at_command.c
    ${NAS_SRC}UE/API/USER/at_error.c
    ${NAS_SRC}UE/API/USER/at_response.c
    ${NAS_SRC}UE/API/USER/user_api.c
    ${NAS_SRC}UE/API/USER/user_indication.c
    ${NAS_SRC}UE/API/USIM/aka_functions.c
    ${NAS_SRC}UE/API/USIM/usim_api.c
  )
  set(libnas_ue_emm_OBJS
    ${NAS_SRC}UE/EMM/Attach.c
    ${NAS_SRC}UE/EMM/Authentication.c
    ${NAS_SRC}UE/EMM/Detach.c
    ${NAS_SRC}UE/EMM/emm_main.c
    ${NAS_SRC}UE/EMM/EmmStatusHdl.c
    ${NAS_SRC}UE/EMM/Identification.c
    ${NAS_SRC}UE/EMM/IdleMode.c
    ${NAS_SRC}UE/EMM/LowerLayer.c
    ${NAS_SRC}UE/EMM/SecurityModeControl.c
    ${NAS_SRC}UE/EMM/ServiceRequestHdl.c
    ${NAS_SRC}UE/EMM/TrackingAreaUpdate.c
  )
  set(libnas_ue_emm_sap_OBJS
    ${NAS_SRC}UE/EMM/SAP/emm_as.c
    ${NAS_SRC}UE/EMM/SAP/EmmDeregisteredAttachNeeded.c
    ${NAS_SRC}UE/EMM/SAP/EmmDeregisteredAttemptingToAttach.c
    ${NAS_SRC}UE/EMM/SAP/EmmDeregistered.c
    ${NAS_SRC}UE/EMM/SAP/EmmDeregisteredInitiated.c
    ${NAS_SRC}UE/EMM/SAP/EmmDeregisteredLimitedService.c
    ${NAS_SRC}UE/EMM/SAP/EmmDeregisteredNoCellAvailable.c
    ${NAS_SRC}UE/EMM/SAP/EmmDeregisteredNoImsi.c
    ${NAS_SRC}UE/EMM/SAP/EmmDeregisteredNormalService.c
    ${NAS_SRC}UE/EMM/SAP/EmmDeregisteredPlmnSearch.c
    ${NAS_SRC}UE/EMM/SAP/emm_esm.c
    ${NAS_SRC}UE/EMM/SAP/emm_fsm.c
    ${NAS_SRC}UE/EMM/SAP/EmmNull.c
    ${NAS_SRC}UE/EMM/SAP/emm_recv.c
    ${NAS_SRC}UE/EMM/SAP/emm_reg.c
    ${NAS_SRC}UE/EMM/SAP/EmmRegisteredAttemptingToUpdate.c
    ${NAS_SRC}UE/EMM/SAP/EmmRegistered.c
    ${NAS_SRC}UE/EMM/SAP/EmmRegisteredImsiDetachInitiated.c
    ${NAS_SRC}UE/EMM/SAP/EmmRegisteredInitiated.c
    ${NAS_SRC}UE/EMM/SAP/EmmRegisteredLimitedService.c
    ${NAS_SRC}UE/EMM/SAP/EmmRegisteredNoCellAvailable.c
    ${NAS_SRC}UE/EMM/SAP/EmmRegisteredNormalService.c
    ${NAS_SRC}UE/EMM/SAP/EmmRegisteredPlmnSearch.c
    ${NAS_SRC}UE/EMM/SAP/EmmRegisteredUpdateNeeded.c
    ${NAS_SRC}UE/EMM/SAP/emm_sap.c
    ${NAS_SRC}UE/EMM/SAP/emm_send.c
    ${NAS_SRC}UE/EMM/SAP/EmmServiceRequestInitiated.c
    ${NAS_SRC}UE/EMM/SAP/EmmTrackingAreaUpdatingInitiated.c
  )
  set (libnas_ue_esm_OBJS
    ${NAS_SRC}UE/ESM/DedicatedEpsBearerContextActivation.c
    ${NAS_SRC}UE/ESM/DefaultEpsBearerContextActivation.c
    ${NAS_SRC}UE/ESM/EpsBearerContextDeactivation.c
    ${NAS_SRC}UE/ESM/esm_ebr.c
    ${NAS_SRC}UE/ESM/esm_ebr_context.c
    ${NAS_SRC}UE/ESM/esm_ip.c
    ${NAS_SRC}UE/ESM/esm_main.c
    ${NAS_SRC}UE/ESM/esm_pt.c
    ${NAS_SRC}UE/ESM/EsmStatusHdl.c
    ${NAS_SRC}UE/ESM/PdnConnectivity.c
    ${NAS_SRC}UE/ESM/PdnDisconnect.c
  )
  set(libnas_ue_esm_sap_OBJS
    ${NAS_SRC}UE/ESM/SAP/esm_recv.c
    ${NAS_SRC}UE/ESM/SAP/esm_send.c
    ${NAS_SRC}UE/ESM/SAP/esm_sap.c
  )
  add_library(LIB_NAS_UE
    ${NAS_SRC}UE/nas_itti_messaging.c
    ${NAS_SRC}UE/nas_network.c
    ${NAS_SRC}UE/nas_parser.c
    ${NAS_SRC}UE/nas_proc.c
    ${NAS_SRC}UE/nas_user.c
    ${libnas_api_OBJS}
    ${libnas_ue_api_OBJS}
    ${libnas_emm_msg_OBJS}
    ${libnas_esm_msg_OBJS}
    ${libnas_ies_OBJS}
    ${libnas_utils_OBJS}
    ${libnas_ue_emm_OBJS}
    ${libnas_ue_emm_sap_OBJS}
    ${libnas_ue_esm_OBJS}
    ${libnas_ue_esm_sap_OBJS}
  )
  set(NAS_UE_LIB LIB_NAS_UE)

  include_directories(${NAS_SRC}UE)
  include_directories(${NAS_SRC}UE/API/USER)
  include_directories(${NAS_SRC}UE/API/USIM)
  include_directories(${NAS_SRC}UE/EMM)
  include_directories(${NAS_SRC}UE/EMM/SAP)
  include_directories(${NAS_SRC}UE/ESM)
  include_directories(${NAS_SRC}UE/ESM/SAP)
endif()



# Make lfds as a own source code (even if it is a outside library)
# For better intergration with compilation flags & structure of cmake
###################################################################
set(lfds ${OPENAIR2_DIR}/UTIL/LFDS/liblfds6.1.1/liblfds611/src/)
file(GLOB lfds_queue ${lfds}/lfds611_queue/*.c)
file(GLOB lfds_ring ${lfds}/lfds611_ringbuffer/*.c)
file(GLOB lfds_slist ${lfds}/lfds611_slist/*.c)
file(GLOB lfds_stack ${lfds}/lfds611_stack/*.c)
file(GLOB lfds_freelist ${lfds}/lfds611_freelist/*.c)

include_directories(${lfds})
add_library(LFDS
  ${lfds_queue} ${lfds_ring} ${lfds_slist} ${lfds_stack} ${lfds_freelist}
  ${lfds}/lfds611_liblfds/lfds611_liblfds_abstraction_test_helpers.c
  ${lfds}/lfds611_liblfds/lfds611_liblfds_aligned_free.c
  ${lfds}/lfds611_liblfds/lfds611_liblfds_aligned_malloc.c
  ${lfds}/lfds611_abstraction/lfds611_abstraction_free.c
  ${lfds}/lfds611_abstraction/lfds611_abstraction_malloc.c
)

# Simulation library
##########################
add_library(SIMU
${OPENAIR1_DIR}/SIMULATION/TOOLS/random_channel.c
${OPENAIR1_DIR}/SIMULATION/TOOLS/rangen_double.c
${OPENAIR1_DIR}/SIMULATION/TOOLS/taus.c
${OPENAIR1_DIR}/SIMULATION/TOOLS/multipath_channel.c
${OPENAIR1_DIR}/SIMULATION/TOOLS/abstraction.c
${OPENAIR1_DIR}/SIMULATION/TOOLS/multipath_tv_channel.c
${OPENAIR1_DIR}/SIMULATION/RF/rf.c
${OPENAIR1_DIR}/SIMULATION/RF/dac.c
${OPENAIR1_DIR}/SIMULATION/RF/adc.c
)

add_library(SIMU_ETH
${OPENAIR1_DIR}/SIMULATION/ETH_TRANSPORT/netlink_init.c
${OPENAIR1_DIR}/SIMULATION/ETH_TRANSPORT/multicast_link.c
${OPENAIR1_DIR}/SIMULATION/ETH_TRANSPORT/socket.c
${OPENAIR1_DIR}/SIMULATION/ETH_TRANSPORT/bypass_session_layer.c
${OPENAIR1_DIR}/SIMULATION/ETH_TRANSPORT/emu_transport.c
${OPENAIR1_DIR}/SIMULATION/ETH_TRANSPORT/pgm_link.c
)

add_library(OPENAIR0_LIB
  ${OPENAIR_TARGETS}/ARCH/EXMIMO/USERSPACE/LIB/openair0_lib.c
)

# System packages that are required
# We use either the cmake buildin, in ubuntu are in: /usr/share/cmake*/Modules/
# or cmake provide a generic interface to pkg-config that widely used
###################################
include(FindPkgConfig)

pkg_search_module(LIBXML2 libxml-2.0 REQUIRED)
include_directories(${LIBXML2_INCLUDE_DIRS})

pkg_search_module(LIBXSLT libxslt REQUIRED)
include_directories(${LIBXSLT_INCLUDE_DIRS})

pkg_search_module(OPENSSL openssl REQUIRED)
include_directories(${OPENSSL_INCLUDE_DIRS})

pkg_search_module(CONFIG libconfig REQUIRED)
include_directories(${CONFIG_INCLUDE_DIRS})

pkg_search_module(CRYPTO libcrypto REQUIRED)
include_directories(${CRYPTO_INCLUDE_DIRS})

#use native cmake method as this package is not in pkg-config
if (${RF_BOARD} STREQUAL "OAI_USRP")
  find_package(Boost REQUIRED)
  include_directories(${LIBBOOST_INCLUDE_DIR})
endif (${RF_BOARD} STREQUAL "OAI_USRP")

pkg_search_module(OPENPGM openpgm-5.1)
if(NOT ${OPENPGM_FOUND})
  message("PACKAGE openpgm-5.1 is required by binaries such as oaisim: will fail later if this target is built")
else()
  include_directories(${OPENPGM_INCLUDE_DIRS})
endif()

pkg_search_module(NETTLE nettle)
if(NOT ${NETTLE_FOUND})
  message("PACKAGE nettle not found: some targets will fail")
else()
  include_directories(${NETTLE_INCLUDE_DIRS})
endif()

pkg_search_module(XPM xpm)
if(NOT ${XPM_FOUND})
  message("PACKAGE xpm not found: some targets will fail")
else()
  include_directories(${XPM_INCLUDE_DIRS})
endif()

# Atlas is required by some packages, but not found in pkg-config
if(EXISTS "/usr/include/atlas/cblas.h")
  include_directories("/usr/include/atlas")
  list(APPEND ATLAS_LIBRARIES lapack cblas atlas)
else()
  message("No Blas/Atlas libs found, some targets will fail")
endif()

if (${XFORMS})
  include_directories ("/usr/include/X11")
  set(XFORMS_SOURCE
    ${OPENAIR1_DIR}/PHY/TOOLS/lte_phy_scope.c
    )
  set(XFORMS_SOURCE_SOFTMODEM
    ${OPENAIR_TARGETS}/RT/USER/stats.c
    )
  set(XFORMS_LIBRARIES "forms")
endif (${XFORMS})

set(CMAKE_MODULE_PATH "${OPENAIR_DIR}/cmake_targets/tools/MODULES" "${CMAKE_MODULE_PATH}")

#include T directory even if the T is off because T macros are in the code
#no matter what
include_directories("${OPENAIR_DIR}/common/utils/T")

if (${T_TRACER})
  set(T_SOURCE
      ${OPENAIR_DIR}/common/utils/T/T.c
      ${OPENAIR_DIR}/common/utils/T/local_tracer.c)
  set (T_LIB "rt")
endif (${T_TRACER})

#Some files in the T directory are generated.
#This rule and the following deal with it.
add_custom_command (
  OUTPUT ${OPENAIR_DIR}/common/utils/T/T_IDs.h
  COMMAND make
  WORKING_DIRECTORY ${OPENAIR_DIR}/common/utils/T
  DEPENDS ${OPENAIR_DIR}/common/utils/T/T_messages.txt
  )

#This rule is specifically needed to generate T files
#before anything else in a project that uses the T.
#See below, there are some 'add_dependencies' showing that.
#Basically we create a custom target and we make other
#targets depend on it. That forces cmake to generate
#T files before anything else.
add_custom_target (
  generate_T
  DEPENDS ${OPENAIR_DIR}/common/utils/T/T_IDs.h
)

# Hack on a test of asn1c version (already dirty)
add_definitions(-DASN1_MINIMUM_VERSION=924)

#################################
# add executables for operation
#################################

# lte-softmodem is both eNB and UE implementation
###################################################

add_executable(lte-softmodem
  ${rrc_h}
  ${s1ap_h}
  ${OPENAIR_BIN_DIR}/messages_xml.h
  ${OPENAIR_TARGETS}/RT/USER/sched_dlsch.c
  ${OPENAIR_TARGETS}/RT/USER/sched_rx_pdsch.c
  ${OPENAIR_TARGETS}/RT/USER/rt_wrapper.c
  ${OPENAIR_TARGETS}/RT/USER/lte-ue.c
  ${OPENAIR_TARGETS}/RT/USER/lte-softmodem.c
  ${OPENAIR1_DIR}/SIMULATION/TOOLS/taus.c
  ${OPENAIR_TARGETS}/SIMU/USER/init_lte.c
  ${OPENAIR_TARGETS}/COMMON/create_tasks.c
  ${OPENAIR_TARGETS}/ARCH/COMMON/common_lib.c
  ${OPENAIR1_DIR}/SIMULATION/ETH_TRANSPORT/netlink_init.c
  ${OPENAIR3_DIR}/NAS/UE/nas_ue_task.c
  ${GTPU_need_ITTI}
  ${HW_SOURCE}
  ${TRANSPORT_SOURCE}  
  ${RTAI_SOURCE}
  ${XFORMS_SOURCE}
  ${XFORMS_SOURCE_SOFTMODEM}
  ${T_SOURCE}
  )

target_link_libraries (lte-softmodem
  -Wl,--start-group
  RRC_LIB S1AP_LIB S1AP_ENB GTPV1U SECU_CN SECU_OSA UTIL HASHTABLE SCTP_CLIENT UDP SCHED_LIB PHY LFDS L2 ${MSC_LIB} ${RAL_LIB} ${NAS_UE_LIB} ${ITTI_LIB} ${MIH_LIB} 
  -Wl,--end-group )


target_link_libraries (lte-softmodem ${LIBXML2_LIBRARIES})
target_link_libraries (lte-softmodem pthread m ${CONFIG_LIBRARIES} rt crypt ${CRYPTO_LIBRARIES} ${OPENSSL_LIBRARIES} ${NETTLE_LIBRARIES} sctp ${option_HW_lib} ${option_TP_lib} ${XFORMS_LIBRARIES} ) 
target_link_libraries (lte-softmodem ${LIBBOOST_LIBRARIES})
target_link_libraries (lte-softmodem ${LIB_LMS_LIBRARIES})
target_link_libraries (lte-softmodem ${T_LIB})

# lte-softmodem-nos1 is both eNB and UE implementation
###################################################
add_executable(lte-softmodem-nos1
  ${rrc_h}
  ${s1ap_h}
  ${OPENAIR_BIN_DIR}/messages_xml.h
  ${OPENAIR_TARGETS}/RT/USER/sched_dlsch.c
  ${OPENAIR_TARGETS}/RT/USER/sched_rx_pdsch.c
  ${OPENAIR_TARGETS}/RT/USER/rt_wrapper.c
  ${OPENAIR_TARGETS}/RT/USER/lte-ue.c
  ${OPENAIR_TARGETS}/RT/USER/lte-softmodem.c
  ${OPENAIR1_DIR}/SIMULATION/TOOLS/taus.c
  ${OPENAIR_TARGETS}/SIMU/USER/init_lte.c
  ${OPENAIR_TARGETS}/COMMON/create_tasks.c
  ${OPENAIR_TARGETS}/ARCH/COMMON/common_lib.c
  #${OPENAIR2_DIR}/RRC/NAS/nas_config.c # enable if you want rrc to mount ip interface
  #${OPENAIR2_DIR}/RRC/NAS/rb_config.c
  ${OPENAIR1_DIR}/SIMULATION/ETH_TRANSPORT/netlink_init.c
  ${HW_SOURCE}
  ${TRANSPORT_SOURCE}  
  ${RTAI_SOURCE}
  ${XFORMS_SOURCE}
  ${XFORMS_SOURCE_SOFTMODEM}
  ${T_SOURCE}
  )
target_link_libraries (lte-softmodem-nos1
  -Wl,--start-group
  RRC_LIB SECU_CN SECU_OSA UTIL HASHTABLE SCHED_LIB PHY LFDS L2 ${MSC_LIB} ${RAL_LIB} ${ITTI_LIB} ${MIH_LIB}
  -Wl,--end-group )

target_link_libraries (lte-softmodem-nos1 ${LIBXML2_LIBRARIES})
target_link_libraries (lte-softmodem-nos1 pthread m ${CONFIG_LIBRARIES} rt crypt ${CRYPTO_LIBRARIES} ${OPENSSL_LIBRARIES} ${NETTLE_LIBRARIES}  ${option_HW_lib}  ${option_TP_lib} ${XFORMS_LIBRARIES} )
target_link_libraries (lte-softmodem-nos1 ${LIBBOOST_LIBRARIES})
target_link_libraries (lte-softmodem-nos1  ${LIB_LMS_LIBRARIES})
target_link_libraries (lte-softmodem ${T_LIB})

# rrh
################################
#Note: only one RF type (USRP) is currently supported for RRH
add_executable(rrh_gw
  ${OPENAIR_TARGETS}/RT/USER/rrh_gw.c
  ${OPENAIR_TARGETS}/RT/USER/eNB_transport_IQ.c
  ${OPENAIR_TARGETS}/RT/USER/UE_transport_IQ.c
  ${OPENAIR_TARGETS}/RT/USER/rt_wrapper.c
  ${OPENAIR_TARGETS}/ARCH/COMMON/common_lib.c		
  ${HW_SOURCE}
  ${TRANSPORT_SOURCE}  
  ${T_SOURCE}
  )
target_include_directories(rrh_gw PRIVATE  ${OPENAIR_DIR}/common/utils/itti)
target_link_libraries(rrh_gw
  -Wl,--start-group
  UTIL LFDS  
  -Wl,--end-group )
target_link_libraries (rrh_gw rt pthread m )
target_link_libraries (rrh_gw  ${option_HW_lib} ${option_TP_lib} ${LIBBOOST_LIBRARIES} )
target_link_libraries (rrh_gw ${LIB_LMS_LIBRARIES})
target_link_libraries (rrh_gw ${T_LIB})

Message("-- option_HW_lib=${option_HW_lib}")
Message("-- HW_SOURCE=${HW_SOURCE}")
Message("-- option_TP_lib=${option_TP_lib}")
Message("-- TRANSPORT_SOURCE=${TRANSPORT_SOURCE}")

if (${RF_BOARD} STREQUAL "OAI_LMSSDR")
  add_dependencies(lte-softmodem LMS7002M LMS_SDR Si5351C)
  add_dependencies(lte-softmodem-nos1 LMS7002M LMS_SDR Si5351C)
  add_dependencies(rrh_gw LMS7002M LMS_SDR Si5351C)
endif (${RF_BOARD} STREQUAL "OAI_LMSSDR")



# USIM process
#################
#add_executable(usim
#  ${OPENAIR3_DIR}/NAS/TOOLS/usim_data.c
#  ${OPENAIR3_DIR}/NAS/USER/API/USIM/usim_api.c
#  ${OPENAIR3_DIR}/NAS/USER/API/USIM/aka_functions.c
#  ${OPENAIR3_DIR}/NAS/COMMON/UTIL/memory.c
#  ${OPENAIR3_DIR}/NAS/COMMON/UTIL/nas_log.c
#  ${OPENAIR3_DIR}/NAS/COMMON/UTIL/OctetString.c
#  ${OPENAIR3_DIR}/NAS/COMMON/UTIL/TLVEncoder.c
#  )
#target_link_libraries (usim ${NAS_LIB} UTIL ${ITTI_LIB} LFDS pthread rt nettle crypto m)

# ???
#####################
#add_executable(nvram
#  ${OPENAIR3_DIR}/NAS/TOOLS/ue_data.c
#  ${OPENAIR3_DIR}/NAS/COMMON/UTIL/memory.c
#  ${OPENAIR3_DIR}/NAS/COMMON/UTIL/nas_log.c
#  )
#target_link_libraries (nvram LIB_NAS_UE UTIL ${ITTI_LIB} LFDS pthread rt nettle crypto m)


###################################"
# Addexecutables for tests
####################################

# A all in one network simulator
################
add_executable(oaisim
  ${rrc_h}
  ${s1ap_h}
  ${x2ap_h}
  ${OPENAIR_BIN_DIR}/messages_xml.h
  ${OPENAIR_TARGETS}/SIMU/USER/channel_sim.c
  ${OPENAIR_TARGETS}/SIMU/USER/init_lte.c
  ${OPENAIR_TARGETS}/SIMU/USER/oaisim_config.c
  ${OPENAIR_TARGETS}/SIMU/USER/sinr_sim.c
  ${OPENAIR_TARGETS}/SIMU/USER/cor_SF_sim.c
  ${OPENAIR_TARGETS}/SIMU/USER/oaisim_functions.c
  ${OPENAIR_TARGETS}/SIMU/USER/event_handler.c
  ${OPENAIR_TARGETS}/SIMU/USER/oaisim.c
  ${OPENAIR2_DIR}/RRC/NAS/nas_config.c
  ${OPENAIR2_DIR}/RRC/NAS/rb_config.c
  ${OPENAIR2_DIR}/UTIL/OMG/sumo.c
  ${OPENAIR3_DIR}/NAS/UE/nas_ue_task.c
  ${GTPU_need_ITTI}
  ${OPENAIR_TARGETS}/COMMON/create_tasks.c
  ${HW_SOURCE}
  ${TRANSPORT_SOURCE}  
  ${XFORMS_SOURCE}
  ${T_SOURCE}
)


target_include_directories(oaisim PUBLIC  ${OPENAIR_TARGETS}/SIMU/USER)
target_link_libraries (oaisim
  -Wl,--start-group
  RRC_LIB S1AP_LIB S1AP_ENB X2AP_LIB GTPV1U SECU_CN UTIL HASHTABLE SCTP_CLIENT UDP SCHED_LIB PHY LFDS ${MSC_LIB} L2 ${RAL_LIB} LIB_NAS_UE SIMU SIMU_ETH SECU_OSA ${ITTI_LIB}  ${MIH_LIB}
  -Wl,--end-group )

target_link_libraries (oaisim ${LIBXML2_LIBRARIES} ${LAPACK_LIBRARIES})
target_link_libraries (oaisim pthread m ${CONFIG_LIBRARIES} rt crypt ${CRYPTO_LIBRARIES} ${OPENSSL_LIBRARIES}  ${NETTLE_LIBRARIES} sctp ${option_HW_lib} ${option_TP_lib}
  ${ATLAS_LIBRARIES} ${XFORMS_LIBRARIES} ${OPENPGM_LIBRARIES})
#Force link with forms, regardless XFORMS option
target_link_libraries (oaisim forms)
target_link_libraries (oaisim ${T_LIB})



# A all in one network simulator
################
add_executable(oaisim_nos1
  ${rrc_h}
  ${s1ap_h}
  ${x2ap_h}
  ${OPENAIR_BIN_DIR}/messages_xml.h
  ${OPENAIR_TARGETS}/SIMU/USER/channel_sim.c
  ${OPENAIR_TARGETS}/SIMU/USER/init_lte.c
  ${OPENAIR_TARGETS}/SIMU/USER/oaisim_config.c
  ${OPENAIR_TARGETS}/SIMU/USER/sinr_sim.c
  ${OPENAIR_TARGETS}/SIMU/USER/cor_SF_sim.c
  ${OPENAIR_TARGETS}/SIMU/USER/oaisim_functions.c
  ${OPENAIR_TARGETS}/SIMU/USER/event_handler.c
  ${OPENAIR_TARGETS}/SIMU/USER/oaisim.c
  ${OPENAIR2_DIR}/RRC/NAS/nas_config.c
  ${OPENAIR2_DIR}/RRC/NAS/rb_config.c
  ${OPENAIR2_DIR}/UTIL/OMG/sumo.c
  ${OPENAIR_TARGETS}/COMMON/create_tasks.c
  ${HW_SOURCE}
  ${TRANSPORT_SOURCE}  
  ${XFORMS_SOURCE}
  ${T_SOURCE}
)
target_include_directories(oaisim_nos1 PUBLIC  ${OPENAIR_TARGETS}/SIMU/USER)
target_link_libraries (oaisim_nos1
  -Wl,--start-group
  RRC_LIB X2AP_LIB SECU_CN UTIL HASHTABLE SCHED_LIB PHY LFDS ${MSC_LIB} L2 ${RAL_LIB} SIMU SIMU_ETH SECU_OSA ${ITTI_LIB}  ${MIH_LIB}
  -Wl,--end-group )

target_link_libraries (oaisim_nos1 ${LIBXML2_LIBRARIES} ${LAPACK_LIBRARIES})
target_link_libraries (oaisim_nos1 pthread m ${CONFIG_LIBRARIES} rt crypt ${CRYPTO_LIBRARIES} ${OPENSSL_LIBRARIES}  ${NETTLE_LIBRARIES}  ${option_HW_lib}  ${option_TP_lib}
  ${ATLAS_LIBRARIES} ${XFORMS_LIBRARIES} ${OPENPGM_LIBRARIES})
#Force link with forms, regardless XFORMS option
target_link_libraries (oaisim_nos1 forms)
target_link_libraries (oaisim_nos1 ${T_LIB})

# Unitary tests for each piece of L1: example, mbmssim is MBMS L1 simulator
#####################################

foreach(myExe dlsim ulsim pbchsim scansim mbmssim pdcchsim pucchsim prachsim syncsim)
  add_executable(${myExe}
    ${OPENAIR_BIN_DIR}/messages_xml.h
    ${OPENAIR1_DIR}/SIMULATION/LTE_PHY/${myExe}.c
    ${XFORMS_SOURCE}
    ${T_SOURCE}
    )
  target_link_libraries (${myExe}
    -Wl,--start-group SIMU UTIL SCHED_LIB PHY LFDS ${ITTI_LIB} -Wl,--end-group
    pthread m rt ${CONFIG_LIBRARIES} ${ATLAS_LIBRARIES} ${XFORMS_LIBRARIES} ${T_LIB}
    )
endforeach(myExe)

add_executable(test_epc_generate_scenario
  ${OPENAIR3_DIR}/TEST/EPC_TEST/generate_scenario.c
  ${OPENAIR3_DIR}/TEST/EPC_TEST/generate_scenario.h
  ${OPENAIR2_DIR}/ENB_APP/enb_config.h
  ${OPENAIR2_DIR}/COMMON/commonDef.h
  ${OPENAIR2_DIR}/COMMON/messages_def.h
  ${OPENAIR2_DIR}/COMMON/messages_types.h
  ${OPENAIR3_DIR}/S1AP/s1ap_eNB_defs.h
  ${OPENAIR_BIN_DIR}/messages_xml.h
  )
target_link_libraries (test_epc_generate_scenario
  -Wl,--start-group RRC_LIB S1AP_LIB S1AP_ENB X2AP_LIB GTPV1U LIB_NAS_UE SECU_CN UTIL HASHTABLE SCTP_CLIENT UDP SCHED_LIB PHY LFDS ${ITTI_LIB} ${MSC_LIB} L2 -Wl,--end-group pthread m rt crypt sctp ${LIBXML2_LIBRARIES} ${LIBXSLT_LIBRARIES} ${CRYPTO_LIBRARIES} ${OPENSSL_LIBRARIES} ${NETTLE_LIBRARIES} ${CONFIG_LIBRARIES}  
  )

add_executable(test_epc_play_scenario
  ${OPENAIR3_DIR}/TEST/EPC_TEST/play_scenario.c
  ${OPENAIR3_DIR}/TEST/EPC_TEST/play_scenario_decode.c
  ${OPENAIR3_DIR}/TEST/EPC_TEST/play_scenario_display.c
  ${OPENAIR3_DIR}/TEST/EPC_TEST/play_scenario_fsm.c
  ${OPENAIR3_DIR}/TEST/EPC_TEST/play_scenario_parse.c
  ${OPENAIR3_DIR}/TEST/EPC_TEST/play_scenario_s1ap.c
  ${OPENAIR3_DIR}/TEST/EPC_TEST/play_scenario_s1ap_compare_ie.c
  ${OPENAIR3_DIR}/TEST/EPC_TEST/play_scenario_s1ap_eNB_defs.h
  ${OPENAIR3_DIR}/TEST/EPC_TEST/play_scenario_sctp.c
  ${OPENAIR3_DIR}/TEST/EPC_TEST/play_scenario.h
  ${OPENAIR2_DIR}/COMMON/commonDef.h
  ${OPENAIR2_DIR}/COMMON/messages_def.h
  ${OPENAIR2_DIR}/COMMON/messages_types.h
  ${OPENAIR_BIN_DIR}/messages_xml.h
  )
target_include_directories(test_epc_play_scenario PUBLIC /usr/local/share/asn1c)
target_link_libraries (test_epc_play_scenario
  -Wl,--start-group RRC_LIB S1AP_LIB X2AP_LIB GTPV1U LIB_NAS_UE SECU_CN UTIL HASHTABLE SCTP_CLIENT UDP SCHED_LIB PHY LFDS ${ITTI_LIB} ${MSC_LIB} -Wl,--end-group pthread m rt crypt sctp ${LIBXML2_LIBRARIES} ${LIBXSLT_LIBRARIES} ${CRYPTO_LIBRARIES} ${OPENSSL_LIBRARIES} ${NETTLE_LIBRARIES} ${CONFIG_LIBRARIES}  
  )


#unitary tests for Core NEtwork pieces
#################################
foreach(myExe s1ap
    secu_knas_encrypt_eia1
    secu_kenb
    aes128_ctr_encrypt
    aes128_ctr_decrypt
    secu_knas_encrypt_eea2
    secu_knas secu_knas_encrypt_eea1
    kdf
    aes128_cmac_encrypt
    secu_knas_encrypt_eia2)
  add_executable(test_${myExe}
    ${OPENAIR3_DIR}/TEST/test_util.c
    ${OPENAIR3_DIR}/TEST/test_${myExe}.c
    )
  target_link_libraries (test_${myExe}
    -Wl,--start-group SECU_CN UTIL LFDS -Wl,--end-group m rt crypt ${CRYPTO_LIBRARIES} ${OPENSSL_LIBRARIES} ${NETTLE_LIBRARIES} ${CONFIG_LIBRARIES} 
    )
endforeach(myExe)

# to be added
#../targets/TEST/PDCP/test_pdcp.c
#../targets/TEST/PDCP/with_rlc/test_pdcp_rlc.c

#ensure that the T header files are generated before targets depending on them
if (${T_TRACER})
  add_dependencies(lte-softmodem generate_T)
  add_dependencies(lte-softmodem-nos1 generate_T)
  add_dependencies(rrh_gw generate_T)
  add_dependencies(oaisim generate_T)
  add_dependencies(oaisim_nos1 generate_T)
  add_dependencies(dlsim generate_T)
  add_dependencies(ulsim generate_T)
  add_dependencies(pbchsim generate_T)
  add_dependencies(scansim generate_T)
  add_dependencies(mbmssim generate_T)
  add_dependencies(pdcchsim generate_T)
  add_dependencies(pucchsim generate_T)
  add_dependencies(prachsim generate_T)
  add_dependencies(syncsim generate_T)
endif (${T_TRACER})

##################################################
# Generated specific cases is not regular code
###############################################

##################""
# itti symbolic debug print require to generate a specific include file
########################################

# retrieve the compiler options to send it to gccxml
get_directory_property( DirDefs COMPILE_DEFINITIONS )
foreach( d ${DirDefs} )
    list(APPEND itti_compiler_options "-D${d}")
endforeach()
get_directory_property( DirDefs INCLUDE_DIRECTORIES )
foreach( d ${DirDefs} )
    list(APPEND itti_compiler_options "-I${d}")
endforeach()

set (ITTI_H ${ITTI_DIR}/intertask_interface_types.h)
add_custom_command (
  OUTPUT ${OPENAIR_BIN_DIR}/messages.xml
  COMMAND gccxml ${itti_compiler_options} -fxml=${OPENAIR_BIN_DIR}/messages.xml ${ITTI_H}
  DEPENDS ${S1AP_OAI_generated} ${RRC_FULL_DIR}/asn1_constants.h
  )

add_custom_command (
  OUTPUT ${OPENAIR_BIN_DIR}/messages_xml.h
  COMMAND sed -e 's/ *//'   -e 's/\"/\\\\\"/g' -e 's/^/\"/' -e 's/$$/\\\\n\"/' ${OPENAIR_BIN_DIR}/messages.xml  > ${OPENAIR_BIN_DIR}/messages_xml.h
  DEPENDS ${OPENAIR_BIN_DIR}/messages.xml ${RRC_FULL_DIR}/asn1_constants.h
  )

################
# Kernel modules
###############
# Set compiler options for kernel modules
# we need to get out cmake to use the regular Linux Kernel process
# this is documented as https://www.kernel.org/doc/Documentation/kbuild/modules.txt
######################################

# retrieve the compiler options to send it to gccxml
get_directory_property(DirDefs COMPILE_DEFINITIONS )
foreach( d ${DirDefs} )
  set(module_cc_opt_tmp "${module_cc_opt_tmp} -D${d}")
endforeach()
string(REPLACE "-DUSER_MODE" "" module_cc_opt ${module_cc_opt_tmp})
get_directory_property( DirDefs INCLUDE_DIRECTORIES )
foreach( d ${DirDefs} )
  set(module_cc_opt "${module_cc_opt} -I${d}")
endforeach()

EXECUTE_PROCESS(COMMAND uname -r
  OUTPUT_VARIABLE os_release
  OUTPUT_STRIP_TRAILING_WHITESPACE)
SET(module_build_path /lib/modules/${os_release}/build)

function(make_driver name dir)
  file(MAKE_DIRECTORY ${OPENAIR_BIN_DIR}/${name})
  foreach(f  IN  ITEMS ${ARGN})
    list(APPEND src_path_list ${dir}/${f})
    string(REGEX REPLACE "c *$" "o" obj ${f})
    set(objs "${objs} ${obj}")
  endforeach()
  CONFIGURE_FILE(${OPENAIR_CMAKE}/tools/Kbuild.cmake ${OPENAIR_BIN_DIR}/${name}/Kbuild)
  add_custom_command(OUTPUT ${name}.ko
    COMMAND make -C ${module_build_path} M=${OPENAIR_BIN_DIR}/${name}
    WORKING_DIRECTORY ${OPENAIR_BIN_DIR}/${name}
    COMMENT "building ${module}.ko"
    VERBATIM
    SOURCES  ${src_path_list}
    )
  add_custom_target(${name} DEPENDS ${name}.ko)
endfunction(make_driver name dir src)

# nashmesh module
################
list(APPEND nasmesh_src device.c common.c ioctl.c classifier.c tool.c mesh.c)
# Actually nasty stuff to be FIXED: the hereafter flag is for RTAI compilation in the driver,
# but has different meaning in the other parts of the code
# We should change the constant name to xxx_RTAI or likely
if(NOT ${module_cc_opt} MATCHES "DRTAI")
  set(module_cc_opt "${module_cc_opt} -DNAS_NETLINK")
else()
  string(REPLACE "-DNAS_NETLINK" "" tmp "${module_cc_opt}")
  set(module_cc_opt ${tmp})
endif()
# legacy Makefile was using NAS_NETLINK flag, but other drivers the hereafter flag
# so, this cmake use OAI_NW_DRIVER_USE_NETLINK everywhere
if (OAI_NW_DRIVER_USE_NETLINK)
  list(APPEND nasmesh_src netlink.c)
endif()
make_driver(nasmesh  ${OPENAIR2_DIR}/NETWORK_DRIVER/MESH ${nasmesh_src})

# user space tool for configuring MESH IP driver
################
add_executable(rb_tool
  ${OPENAIR2_DIR}/NETWORK_DRIVER/MESH/constant.h
  ${OPENAIR2_DIR}/NETWORK_DRIVER/MESH/ioctl.h
  ${OPENAIR2_DIR}/NETWORK_DRIVER/MESH/rrc_nas_primitives.h
  ${OPENAIR2_DIR}/NETWORK_DRIVER/MESH/RB_TOOL/rb_tool.c
)
target_include_directories(rb_tool PRIVATE ${OPENAIR2_DIR}/NETWORK_DRIVER/MESH/)

# ???
####################
list(APPEND oai_nw_drv_src device.c common.c ioctl.c classifier.c tool.c)
if(OAI_NW_DRIVER_USE_NETLINK)
  list(APPEND oai_nw_drv_src netlink.c)
endif()
make_driver(oai_nw_drv ${OPENAIR2_DIR}/NETWORK_DRIVER/LITE ${oai_nw_drv_src})

# Exmimo board drivers
#########################
list(APPEND openair_rf_src module_main.c irq.c fileops.c exmimo_fw.c)
make_driver(openair_rf ${OPENAIR_TARGETS}/ARCH/EXMIMO/DRIVER/eurecom ${openair_rf_src})

add_executable(updatefw
  ${OPENAIR_TARGETS}/ARCH/EXMIMO/USERSPACE/OAI_FW_INIT/updatefw.c
)

# ue_ip: purpose ???
###############
list(APPEND ue_ip_src device.c common.c)
if(OAI_NW_DRIVER_USE_NETLINK)
  list(APPEND ue_ip_src netlink.c)
endif()
make_driver(ue_ip ${OPENAIR2_DIR}/NETWORK_DRIVER/UE_IP ${ue_ip_src})


# OCTAVE tools
###############
set(OCT_INCL -I${OPENAIR_TARGETS}/ARCH/EXMIMO/DEFS -I${OPENAIR_TARGETS}/ARCH/EXMIMO/USERSPACE/LIB -I${OPENAIR_TARGETS}/ARCH/COMMON)
set(OCT_LIBS -L${CMAKE_CURRENT_BINARY_DIR} -lm -lOPENAIR0_LIB) 
set(OCT_FLAGS -DEXMIMO)
set(OCT_DIR ${OPENAIR_TARGETS}/ARCH/EXMIMO/USERSPACE/OCTAVE)
set(OCT_FILES
  oarf_config_exmimo.oct
  oarf_config_exmimo.oct 
  oarf_get_frame.oct 
  oarf_stop.oct 
  oarf_send_frame.oct 
  oarf_get_num_detected_cards.oct 
  oarf_stop_without_reset.oct
)

foreach(file IN ITEMS ${OCT_FILES})
  string(REGEX REPLACE "oct *$" "cc" src ${file})
  add_custom_command(
    OUTPUT ${file}
    DEPENDS ${OCT_DIR}/${src} OPENAIR0_LIB
    COMMAND mkoctfile
    ARGS ${OCT_FLAGS} ${OCT_INCL} ${OCT_LIBS} 
    ARGS -o ${file} ${OCT_DIR}/${src}
    COMMENT "Generating ${file}"
    VERBATIM
  )
endforeach(file)

ADD_CUSTOM_TARGET(oarf
   DEPENDS ${OCT_FILES}
)
<|MERGE_RESOLUTION|>--- conflicted
+++ resolved
@@ -261,11 +261,7 @@
 
 add_boolean_option(RTAI False "Use RTAI")
 if (${RTAI})
-<<<<<<< HEAD
-  set(LOWLATENCY False)
-=======
   set(DEADLINE_SCHEDULER False)
->>>>>>> d0c99c29
   set(CPU_AFFINITY False)
   add_definitions("-DENABLE_RTAI_CLOCK")
   add_definitions("-DCONFIG_RTAI_LXRT_INLINE")
@@ -610,11 +606,7 @@
 
 include_directories ("${OPENAIR_TARGETS}/ARCH/COMMON")
 
-<<<<<<< HEAD
-Message("LOWLATENCY flag  is ${LOWLATENCY}")
-=======
 Message("DEADLINE_SCHEDULER flag  is ${DEADLINE_SCHEDULER}")
->>>>>>> d0c99c29
 Message("CPU_Affinity flag is ${CPU_AFFINITY}")
 
 ##############################################################
@@ -628,11 +620,7 @@
 
 add_boolean_option(OAI_NW_DRIVER_TYPE_ETHERNET False "????")
 add_boolean_option(DISABLE_USE_NAS False "???")
-<<<<<<< HEAD
-add_boolean_option(LOWLATENCY True "Use the Linux scheduler SCHED_DEADLINE: kernel >= 3.14")
-=======
 add_boolean_option(DEADLINE_SCHEDULER True "Use the Linux scheduler SCHED_DEADLINE: kernel >= 3.14")
->>>>>>> d0c99c29
 add_boolean_option(CPU_AFFINITY False "Enable CPU Affinity of threads (only valid without deadline scheduler). It is enabled only with >2 CPUs")
 add_boolean_option(NAS_ADDRESS_FIX False "specific to oaisim: for nasmesh driver")
 add_boolean_option(NAS_NETLINK False "???? Must be True to compile nasmesh driver without rtai")
