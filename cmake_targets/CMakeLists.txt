#/*
# * Licensed to the OpenAirInterface (OAI) Software Alliance under one or more
# * contributor license agreements.  See the NOTICE file distributed with
# * this work for additional information regarding copyright ownership.
# * The OpenAirInterface Software Alliance licenses this file to You under
# * the OAI Public License, Version 1.1  (the "License"); you may not use this file
# * except in compliance with the License.
# * You may obtain a copy of the License at
# *
# *      http://www.openairinterface.org/?page_id=698
# *
# * Unless required by applicable law or agreed to in writing, software
# * distributed under the License is distributed on an "AS IS" BASIS,
# * WITHOUT WARRANTIES OR CONDITIONS OF ANY KIND, either express or implied.
# * See the License for the specific language governing permissions and
# * limitations under the License.
# *-------------------------------------------------------------------------------
# * For more information about the OpenAirInterface (OAI) Software Alliance:
# *      contact@openairinterface.org
# */

# Author: laurent THOMAS, Lionel GAUTHIER

cmake_minimum_required (VERSION 3.0)

#########################################################
# Base directories, compatible with legacy OAI building #
#########################################################
set (OPENAIR_DIR     $ENV{OPENAIR_DIR})
set (NFAPI_DIR       ${OPENAIR_DIR}/nfapi/open-nFAPI)
set (NFAPI_USER_DIR  ${OPENAIR_DIR}/nfapi/oai_integration)
set (OPENAIR1_DIR    ${OPENAIR_DIR}/openair1)
set (OPENAIR2_DIR    ${OPENAIR_DIR}/openair2)
set (OPENAIR3_DIR    ${OPENAIR_DIR}/openair3)
set (OPENAIR_TARGETS ${OPENAIR_DIR}/targets)
set (OPENAIR3_DIR    ${OPENAIR_DIR}/openair3)
set (OPENAIR_CMAKE   ${OPENAIR_DIR}/cmake_targets)
set (OPENAIR_BIN_DIR ${CMAKE_CURRENT_BINARY_DIR}${CMAKE_FILES_DIRECTORY})

project (OpenAirInterface)

###########################################
# macros to define options as there is numerous options in oai
################################################
macro(add_option name val helpstr)
  if(DEFINED ${name})
    set(value ${${name}})
  else(DEFINED ${name})
    set(value ${val})
  endif()
  set(${name} ${value} CACHE STRING "${helpstr}")
  add_definitions("-D${name}=${value}")
endmacro(add_option)

macro(add_boolean_option name val helpstr)
  if(DEFINED ${name})
    set(value ${${name}})
  else(DEFINED ${name})
    set(value ${val})
  endif()
  set(${name} ${value} CACHE STRING "${helpstr}")
  set_property(CACHE ${name} PROPERTY TYPE BOOL)
  if (${value})
    add_definitions("-D${name}")
  endif (${value})
endmacro(add_boolean_option)

macro(add_integer_option name val helpstr)
  if(DEFINED ${name})
    set(value ${${name}})
  else(DEFINED ${name})
    set(value ${val})
  endif()
  set(${name} ${value} CACHE STRING "${helpstr}")
  add_definitions("-D${name}=${value}")
endmacro(add_integer_option)

macro(add_list1_option name val helpstr)
  if(DEFINED ${name})
    set(value ${${name}})
  else(DEFINED ${name})
    set(value ${val})
  endif()
  set(${name} ${value} CACHE STRING "${helpstr}")
  set_property(CACHE ${name} PROPERTY STRINGS ${ARGN})
  if(NOT "${value}" STREQUAL "False")
    add_definitions("-D${name}=${value}")
  endif()
endmacro(add_list1_option)

macro(add_list2_option name val helpstr)
  if(DEFINED ${name})
    set(value ${${name}})
  else(DEFINED ${name})
    set(value ${val})
  endif()
  set(${name} ${value} CACHE STRING "${helpstr}")
  set_property(CACHE ${name} PROPERTY STRINGS ${ARGN})
  if(NOT "${value}" STREQUAL "False")
    add_definitions("-D${value}=1")
  endif()
endmacro(add_list2_option)

macro(add_list_string_option name val helpstr)
  if(DEFINED ${name})
    set(value ${${name}})
  else(DEFINED ${name})
    set(value ${val})
  endif()
  set(${name} ${value} CACHE STRING "${helpstr}")
  set_property(CACHE ${name} PROPERTY STRINGS ${ARGN})
  if(NOT "${value}" STREQUAL "False")
    add_definitions("-D${name}=\"${value}\"")
  endif()
endmacro(add_list_string_option)

function(make_version VERSION_VALUE)
  math(EXPR RESULT "0")
  foreach (ARG ${ARGN})
    math(EXPR RESULT "${RESULT} * 16 + ${ARG}")
  endforeach()
  set(${VERSION_VALUE} "${RESULT}" PARENT_SCOPE)
endfunction()
####################################################
# compilation flags
#############################################

#set(CMAKE_BUILD_TYPE "Debug")
if (CMAKE_BUILD_TYPE STREQUAL "")
   set(CMAKE_BUILD_TYPE "RelWithDebInfo")
endif()
message("CMAKE_BUILD_TYPE is ${CMAKE_BUILD_TYPE}")
add_list_string_option(CMAKE_BUILD_TYPE "RelWithDebInfo" "Choose the type of build, options are: None(CMAKE_CXX_FLAGS or CMAKE_C_FLAGS used) Debug Release RelWithDebInfo MinSizeRel." Debug Release RelWithDebInfo MinSizeRel)

Message("Architecture is ${CMAKE_SYSTEM_PROCESSOR}")
if (CMAKE_SYSTEM_PROCESSOR STREQUAL "armv7l")
  set(C_FLAGS_PROCESSOR "-gdwarf-2 -mfloat-abi=hard -mfpu=neon -lgcc -lrt")
else (CMAKE_SYSTEM_PROCESSOR STREQUAL "armv7l")
  if(EXISTS  "/proc/cpuinfo")
    file(STRINGS "/proc/cpuinfo" CPUINFO REGEX flags LIMIT_COUNT 1)
    if (CPUINFO MATCHES "avx2")
      set(C_FLAGS_PROCESSOR "${C_FLAGS_PROCESSOR} -mavx2")
      set(COMPILATION_AVX2 "True")
    else()
      set(COMPILATION_AVX2 "False")
    endif()
    if (CPUINFO MATCHES "sse4_1")
      set(C_FLAGS_PROCESSOR "${C_FLAGS_PROCESSOR} -msse4.1")
    endif()
    if (CPUINFO MATCHES "ssse3")
      set(C_FLAGS_PROCESSOR "${C_FLAGS_PROCESSOR} -mssse3")
    endif()
  else()
    Message("/proc/cpuinfo does not exit. We will use manual CPU flags")
  endif()
endif()

set(C_FLAGS_PROCESSOR " ${C_FLAGS_PROCESSOR} ${CFLAGS_PROCESSOR_USER}")

Message("C_FLAGS_PROCESSOR is ${C_FLAGS_PROCESSOR}")

if (CMAKE_SYSTEM_PROCESSOR MATCHES "x86")
  if ( (NOT( C_FLAGS_PROCESSOR MATCHES "ssse3")) OR (NOT( C_FLAGS_PROCESSOR MATCHES "msse4.1")) )
    Message(FATAL_ERROR "For x86 Architecture, you must have following flags: -mssse3 -msse4.1. The current detected flags are: ${C_FLAGS_PROCESSOR}. You can pass the flags manually in build script, for example: ./build_oai --cflags_processor \"-mssse3 -msse4.1 -mavx2\" ")
  endif()
endif()

#
set(CMAKE_C_FLAGS
  "${CMAKE_C_FLAGS} ${C_FLAGS_PROCESSOR} -std=gnu99 -Wall -Wstrict-prototypes -fno-strict-aliasing -rdynamic -funroll-loops -Wno-packed-bitfield-compat -fPIC")
# add autotools definitions that were maybe used!
set(MKVER "'MAKE_VERSION(a,b,c)=((a)*256+(b)*16+c)'")
set(CMAKE_C_FLAGS
	"${CMAKE_C_FLAGS} -DSTDC_HEADERS=1 -DHAVE_SYS_TYPES_H=1 -DHAVE_SYS_STAT_H=1 -DHAVE_STDLIB_H=1 -DHAVE_STRING_H=1 -DHAVE_MEMORY_H=1 -DHAVE_STRINGS_H=1 -DHAVE_INTTYPES_H=1 -DHAVE_STDINT_H=1 -DHAVE_UNISTD_H=1 -DHAVE_FCNTL_H=1 -DHAVE_ARPA_INET_H=1 -DHAVE_SYS_TIME_H=1 -DHAVE_SYS_SOCKET_H=1 -DHAVE_STRERROR=1 -DHAVE_SOCKET=1 -DHAVE_MEMSET=1 -DHAVE_GETTIMEOFDAY=1 -DHAVE_STDLIB_H=1 -DHAVE_MALLOC=1 -DHAVE_LIBSCTP -D${MKVER}"
)
set(CMAKE_CXX_FLAGS
	"${CMAKE_CXX_FLAGS} ${C_FLAGS_PROCESSOR} -Wno-packed-bitfield-compat -fPIC -Wall -fno-strict-aliasing -rdynamic -std=c++11 -D${MKVER}"
)

add_definitions("-DASN_DISABLE_OER_SUPPORT")

#########################
set(CMAKE_EXE_LINKER_FLAGS  "${CMAKE_EXE_LINKER_FLAGS} -Wl,-rpath -Wl,${CMAKE_CURRENT_BINARY_DIR}")
#########################
# set a flag for changes in the source code
# these changes are related to hardcoded path to include .h files
set(CMAKE_C_FLAGS_DEBUG "${CMAKE_C_FLAGS} -g3 -DMALLOC_CHECK_=3")
set(CMAKE_C_FLAGS_RELWITHDEBINFO "${CMAKE_C_FLAGS} -g3 -DMALLOC_CHECK_=3 -O2")
set(CMAKE_C_FLAGS_RELEASE "${CMAKE_C_FLAGS}  -O3")

set(GIT_BRANCH        "UNKNOWN")
set(GIT_COMMIT_HASH   "UNKNOWN")
set(GIT_COMMIT_DATE   "UNKNOWN")

find_package(Git)
if(GIT_FOUND)
  message("git found: ${GIT_EXECUTABLE}")
  # Get the current working branch
  execute_process(
    COMMAND git rev-parse --abbrev-ref HEAD
    WORKING_DIRECTORY ${CMAKE_SOURCE_DIR}
    OUTPUT_VARIABLE GIT_BRANCH
    OUTPUT_STRIP_TRAILING_WHITESPACE
  )

  # Get the latest abbreviated commit hash of the working branch
  execute_process(
    COMMAND git log -1 --format=%h
    WORKING_DIRECTORY ${CMAKE_SOURCE_DIR}
    OUTPUT_VARIABLE GIT_COMMIT_HASH
    OUTPUT_STRIP_TRAILING_WHITESPACE
  )

  # Get the latest commit date of the working branch
  execute_process(
    COMMAND git log -1 --format=%cd
    WORKING_DIRECTORY ${CMAKE_SOURCE_DIR}
    OUTPUT_VARIABLE GIT_COMMIT_DATE
    OUTPUT_STRIP_TRAILING_WHITESPACE
  )
endif()


# Below is a hard-coded info
set (FIRMWARE_VERSION "No svn information")
add_definitions("-DFIRMWARE_VERSION=\"${FIRMWARE_VERSION}\"")
add_definitions("-DPACKAGE_VERSION=\"Branch: ${GIT_BRANCH} Abrev. Hash: ${GIT_COMMIT_HASH} Date: ${GIT_COMMIT_DATE}\"")
add_definitions("-DPACKAGE_BUGREPORT=\"openair4g-devel@lists.eurecom.fr\"")
#add_definitions("-DEMIT_ASN_DEBUG=1")


# Debug related options
#########################################
add_boolean_option(ASN_DEBUG           False "ASN1 coder/decoder Debug")
add_boolean_option(EMIT_ASN_DEBUG      False "ASN1 coder/decoder Debug")
add_boolean_option(MSG_PRINT           False "print debug messages")
add_boolean_option(DISABLE_XER_PRINT   False "print XER Format")
add_boolean_option(XER_PRINT           False "print XER Format")
add_boolean_option(RRC_MSG_PRINT       False "print RRC messages")
add_boolean_option(PDCP_MSG_PRINT      False "print PDCP messages to /tmp/pdcp.log")
add_boolean_option(DEBUG_PDCP_PAYLOAD  False "print PDCP PDU to stdout")  # if true, make sure that global and PDCP log levels are trace
add_boolean_option(DEBUG_MAC_INTERFACE False "print MAC-RLC PDU exchange to stdout") # if true, make sure that global and PDCP log levels are trace
add_boolean_option(TRACE_RLC_PAYLOAD   False "print RLC PDU to stdout") # if true, make sure that global and PDCP log levels are trace
add_boolean_option(TEST_OMG            False "???")
add_boolean_option(DEBUG_OMG           False "???")
add_boolean_option(PRINT_STATS         False "This adds the possibility to see the status")
add_boolean_option(T_TRACER            True  "Activate the T tracer, a debugging/monitoring framework" )
add_boolean_option(UE_AUTOTEST_TRACE   False "Activate UE autotest specific logs")
add_boolean_option(UE_DEBUG_TRACE      False "Activate UE debug trace")
add_boolean_option(UE_TIMING_TRACE     False "Activate UE timing trace")
add_boolean_option(DEBUG_CONSOLE       False "makes debugging easier, disables stdout/stderr buffering")

set (OCP_ITTI ${OPENAIR_DIR}/common/utils/ocp_itti)
add_library(ITTI
  ${OCP_ITTI}/intertask_interface.cpp
  ${OPENAIR_DIR}/common/utils/backtrace.c
  ${OPENAIR_DIR}/common/utils/memory_pools.c
  )
add_dependencies(ITTI rrc_flag)
  set(ITTI_LIB ITTI)
  set(GTPU_need_ITTI ${OPENAIR3_DIR}/GTPV1-U/gtpv1u_eNB.c)


##################################################
# ASN.1 grammar C code generation & dependencies #
##################################################
# A difficulty: asn1c generates C code of a un-predictable list of files
# so, generate the c from asn1c once at cmake run time
# So, if someone modify the asn.1 source file in such as way that it will create
# (so creating new asn.1 objects instead of modifying the object attributes)
# New C code source file, cmake must be re-run (instead of re-running make only)
#############
set(asn1_generated_dir ${OPENAIR_BIN_DIR})

set(protoc_call "${OPENAIR_CMAKE}/tools/generate_protobuf")
set(protobuf_generated_dir ${OPENAIR_BIN_DIR})


# RRC
######
set (RRC_ASN1_VERSION "Rel15")
make_version(LTE_RRC_VERSION 15 6 0)
set (RRC_GRAMMAR ${OPENAIR2_DIR}/RRC/LTE/MESSAGES/asn1c/ASN1_files/lte-rrc-15.6.0.asn1)

add_definitions(-DLTE_RRC_VERSION=${LTE_RRC_VERSION})
set (RRC_FULL_DIR ${asn1_generated_dir}/RRC_${RRC_ASN1_VERSION})

# Warning: if you modify ASN.1 source file to generate new C files, cmake should be re-run instead of make
execute_process(COMMAND ${OPENAIR_CMAKE}/tools/make_asn1c_includes.sh "${RRC_FULL_DIR}" "${RRC_GRAMMAR}" "LTE_"
                RESULT_VARIABLE ret)
if (NOT ${ret} STREQUAL 0)
  message(FATAL_ERROR "${ret}: error")
endif (NOT ${ret} STREQUAL 0)
file(GLOB rrc_source ${RRC_FULL_DIR}/*.c)
add_custom_target (
  rrc_flag ALL
  ${OPENAIR_CMAKE}/tools/make_asn1c_includes.sh "${RRC_FULL_DIR}" "${RRC_GRAMMAR}" "LTE_"
  DEPENDS ${RRC_GRAMMAR}
  )

set_source_files_properties(${rrc_source} PROPERTIES COMPILE_FLAGS -w) # suppress warnings from generated code
add_library(RRC_LIB ${rrc_source}
    ${OPENAIR2_DIR}/RRC/LTE/MESSAGES/asn1_msg.c
    ${OPENAIR2_DIR}/RRC/LTE/MESSAGES/asn1_msg_NB_IoT.c)
add_dependencies(RRC_LIB rrc_flag)
include_directories ("${RRC_FULL_DIR}")


#NR RRC
#######
set (NR_RRC_ASN1_VERSION "NR_Rel15" )
make_version(NR_RRC_VERSION 15 6 0)
set (NR_RRC_GRAMMAR ${OPENAIR2_DIR}/RRC/NR/MESSAGES/asn1c/ASN1_files/nr-rrc-15.6.0.asn1)
add_definitions(-DNR_RRC_VERSION=${NR_RRC_VERSION})
set (NR_RRC_FULL_DIR ${asn1_generated_dir}/RRC_${NR_RRC_ASN1_VERSION})

# Warning: if you modify ASN.1 source file to generate new C files, cmake should be re-run instead of make
execute_process(COMMAND ${OPENAIR_CMAKE}/tools/make_asn1c_includes.sh "${NR_RRC_FULL_DIR}" "${NR_RRC_GRAMMAR}" "NR_" "-findirect-choice"
                RESULT_VARIABLE ret)
if (NOT ${ret} STREQUAL 0)
  message(FATAL_ERROR "${ret}: error")
endif ()
file(GLOB nr_rrc_source ${NR_RRC_FULL_DIR}/*.c)
file(GLOB nr_rrc_h ${NR_RRC_FULL_DIR}/*.h)
add_custom_target (
  nr_rrc_flag ALL
  ${OPENAIR_CMAKE}/tools/make_asn1c_includes.sh "${NR_RRC_FULL_DIR}" "${NR_RRC_GRAMMAR}" "NR_" "-findirect-choice"
  DEPENDS ${NR_RRC_GRAMMAR}
  )

add_library(NR_RRC_LIB ${nr_rrc_h} ${nr_rrc_source} 
    ${OPENAIR2_DIR}/RRC/NR/MESSAGES/asn1_msg.c
    )
add_dependencies(NR_RRC_LIB nr_rrc_flag)
include_directories ("${NR_RRC_FULL_DIR}")

# S1AP
# Same limitation as described in RRC: unknown generated file list
# so we generate it at cmake time
##############
set (S1AP_RELEASE R15)

set(S1AP_DIR ${OPENAIR3_DIR}/S1AP)
make_version(S1AP_VERSION 15 6 0)
set(S1AP_ASN_FILES "s1ap-15.6.0.asn1")

add_definitions(-DS1AP_VERSION=${S1AP_VERSION})
set(S1AP_ASN_DIR ${S1AP_DIR}/MESSAGES/ASN1/${S1AP_RELEASE})
set(S1AP_C_DIR ${asn1_generated_dir}/S1AP_${S1AP_RELEASE})

# Warning: if you modify ASN.1 source file to generate new C files, cmake should be re-run instead of make
execute_process(COMMAND ${OPENAIR_CMAKE}/tools/make_asn1c_includes.sh "${S1AP_C_DIR}" "${S1AP_ASN_DIR}/${S1AP_ASN_FILES}" "S1AP_" -fno-include-deps
                RESULT_VARIABLE ret)
if (NOT ${ret} STREQUAL 0)
  message(FATAL_ERROR "${ret}: error")
endif (NOT ${ret} STREQUAL 0)
file(GLOB S1AP_source ${S1AP_C_DIR}/*.c)

add_custom_target (
  s1ap_flag ALL
  ${OPENAIR_CMAKE}/tools/make_asn1c_includes.sh "${S1AP_C_DIR}" "${S1AP_ASN_DIR}/${S1AP_ASN_FILES}" "S1AP_" -fno-include-deps
  DEPENDS  "${S1AP_ASN_DIR}/${S1AP_ASN_FILES}" 
)

add_library(S1AP_LIB
  ${S1AP_source}
  ${S1AP_DIR}/s1ap_common.c
  )
add_dependencies(S1AP_LIB rrc_flag s1ap_flag)

include_directories ("${S1AP_C_DIR}")
include_directories ("${S1AP_DIR}")

add_library(S1AP_ENB
  ${S1AP_DIR}/s1ap_eNB.c
  ${S1AP_DIR}/s1ap_eNB_context_management_procedures.c
  ${S1AP_DIR}/s1ap_eNB_decoder.c
  ${S1AP_DIR}/s1ap_eNB_encoder.c
  ${S1AP_DIR}/s1ap_eNB_handlers.c
  ${S1AP_DIR}/s1ap_eNB_itti_messaging.c
  ${S1AP_DIR}/s1ap_eNB_management_procedures.c
  ${S1AP_DIR}/s1ap_eNB_nas_procedures.c
  ${S1AP_DIR}/s1ap_eNB_nnsf.c
  ${S1AP_DIR}/s1ap_eNB_overload.c
  ${S1AP_DIR}/s1ap_eNB_trace.c
  ${S1AP_DIR}/s1ap_eNB_ue_context.c
  )
add_dependencies(S1AP_ENB rrc_flag s1ap_flag)


#M2AP
# Same limitation as described in RRC/S1AP: unknown generated file list
# so we generate it at cmake time
##############
add_list1_option(M2AP_RELEASE R14 "M2AP ASN.1 grammar version" R14)

set(M2AP_DIR ${OPENAIR2_DIR}/M2AP)
if (${M2AP_RELEASE} STREQUAL "R8")
  make_version(M2AP_VERSION 8 9 0)
  set(M2AP_ASN_FILES m2ap-8.9.0.asn1)
elseif (${M2AP_RELEASE} STREQUAL "R11")
  make_version(M2AP_VERSION 11 9 0)
  set(M2AP_ASN_FILES m2ap-11.9.0.asn1)
elseif (${M2AP_RELEASE} STREQUAL "R12")
  make_version(M2AP_VERSION 12 9 0)
  set(M2AP_ASN_FILES m2ap-12.9.0.asn1)
elseif (${M2AP_RELEASE} STREQUAL "R14")
  make_version(M2AP_VERSION 14 0 0)
  set(M2AP_ASN_FILES m2ap-14.0.0.asn1)
elseif (${M2AP_RELEASE} STREQUAL "R15")
  make_version(M2AP_VERSION 15 1 0)
  set(M2AP_ASN_FILES m2ap-15.1.0.asn1)
endif(${M2AP_RELEASE} STREQUAL "R8")
add_definitions(-DM2AP_VERSION=${M2AP_VERSION})
set(M2AP_ASN_DIR ${M2AP_DIR}/MESSAGES/ASN1/${M2AP_RELEASE})
set(M2AP_C_DIR ${asn1_generated_dir}/M2AP_${M2AP_RELEASE})

# Warning: if you modify ASN.1 source file to generate new C files, cmake should be re-run instead of make
execute_process(COMMAND ${OPENAIR_CMAKE}/tools/make_asn1c_includes.sh "${M2AP_C_DIR}" "${M2AP_ASN_DIR}/${M2AP_ASN_FILES}"  "M2AP_" -fno-include-deps -DEMIT_ASN_DEBUG=1
                RESULT_VARIABLE ret)
if (NOT ${ret} STREQUAL 0)
  message(FATAL_ERROR "${ret}: error")
endif (NOT ${ret} STREQUAL 0)

file(GLOB M2AP_source ${M2AP_C_DIR}/*.c)

add_custom_target (
  m2_flag ALL
  COMMAND ${OPENAIR_CMAKE}/tools/make_asn1c_includes.sh "${M2AP_C_DIR}" "${M2AP_ASN_DIR}/${M2AP_ASN_FILES}"  "M2AP_" -fno-include-deps
  DEPENDS ${M2AP_ASN_DIR}/${M2AP_ASN_FILES}
  )

add_library(M2AP_LIB
  ${M2AP_source}
  ${M2AP_DIR}/m2ap_common.c
  )
add_dependencies(M2AP_LIB rrc_flag m2_flag)

include_directories ("${M2AP_C_DIR}")
include_directories ("${M2AP_DIR}")

add_library(M2AP_ENB
  ${M2AP_DIR}/m2ap_eNB.c
  ${M2AP_DIR}/m2ap_MCE.c
  ${M2AP_DIR}/m2ap_decoder.c
  ${M2AP_DIR}/m2ap_encoder.c
  ${M2AP_DIR}/m2ap_MCE_handler.c
  ${M2AP_DIR}/m2ap_eNB_handler.c
  ${M2AP_DIR}/m2ap_itti_messaging.c
  ${M2AP_DIR}/m2ap_eNB_management_procedures.c
  ${M2AP_DIR}/m2ap_eNB_generate_messages.c
  ${M2AP_DIR}/m2ap_MCE_management_procedures.c
  ${M2AP_DIR}/m2ap_MCE_generate_messages.c
  ${M2AP_DIR}/m2ap_ids.c
  ${M2AP_DIR}/m2ap_timers.c
  ${M2AP_DIR}/m2ap_MCE_interface_management.c
  ${M2AP_DIR}/m2ap_eNB_interface_management.c
 )
add_dependencies(M2AP_ENB rrc_flag m2_flag)

#M3AP
# Same limitation as described in RRC/S1AP: unknown generated file list
# so we generate it at cmake time
##############
add_list1_option(M3AP_RELEASE R14 "M3AP ASN.1 grammar version" R14)

set(M3AP_DIR ${OPENAIR3_DIR}/M3AP)
if (${M3AP_RELEASE} STREQUAL "R8")
  make_version(M3AP_VERSION 8 9 0)
  set(M3AP_ASN_FILES m3ap-8.9.0.asn1)
elseif (${M3AP_RELEASE} STREQUAL "R11")
  make_version(M3AP_VERSION 11 9 0)
  set(M3AP_ASN_FILES m3ap-11.9.0.asn1)
elseif (${M3AP_RELEASE} STREQUAL "R12")
  make_version(M3AP_VERSION 12 9 0)
  set(M3AP_ASN_FILES m3ap-12.9.0.asn1)
elseif (${M3AP_RELEASE} STREQUAL "R14")
  make_version(M3AP_VERSION 14 0 0)
  set(M3AP_ASN_FILES m3ap-14.0.0.asn1)
elseif (${M3AP_RELEASE} STREQUAL "R15")
  make_version(M3AP_VERSION 15 1 0)
  set(M3AP_ASN_FILES m3ap-15.1.0.asn1)
endif(${M3AP_RELEASE} STREQUAL "R8")
add_definitions(-DM3AP_VERSION=${M3AP_VERSION})
set(M3AP_ASN_DIR ${M3AP_DIR}/MESSAGES/ASN1/${M3AP_RELEASE})
set(M3AP_C_DIR ${asn1_generated_dir}/M3AP_${M3AP_RELEASE})

# Warning: if you modify ASN.1 source file to generate new C files, cmake should be re-run instead of make
execute_process(COMMAND ${OPENAIR_CMAKE}/tools/make_asn1c_includes.sh "${M3AP_C_DIR}" "${M3AP_ASN_DIR}/${M3AP_ASN_FILES}"  "M3AP_" -fno-include-deps
                RESULT_VARIABLE ret)
if (NOT ${ret} STREQUAL 0)
  message(FATAL_ERROR "${ret}: error")
endif (NOT ${ret} STREQUAL 0)

file(GLOB M3AP_source ${M3AP_C_DIR}/*.c)

add_custom_target (
  m3_flag ALL
  COMMAND ${OPENAIR_CMAKE}/tools/make_asn1c_includes.sh "${M3AP_C_DIR}" "${M3AP_ASN_DIR}/${M3AP_ASN_FILES}"  "M3AP_" -fno-include-deps
  DEPENDS ${M3AP_ASN_DIR}/${M3AP_ASN_FILES}
  )

add_library(M3AP_LIB
  ${M3AP_source}
  ${M3AP_DIR}/m3ap_common.c
  )
add_dependencies(M3AP_LIB rrc_flag m3_flag)

include_directories ("${M3AP_C_DIR}")
include_directories ("${M3AP_DIR}")

add_library(M3AP_ENB
  ${M3AP_DIR}/m3ap_decoder.c
  ${M3AP_DIR}/m3ap_encoder.c
  ${M3AP_DIR}/m3ap_MCE_handler.c
  ${M3AP_DIR}/m3ap_MME_handler.c
  ${M3AP_DIR}/m3ap_MME.c
  ${M3AP_DIR}/m3ap_MME_management_procedures.c
  ${M3AP_DIR}/m3ap_MME_interface_management.c
  ${M3AP_DIR}/m3ap_MCE.c
  ${M3AP_DIR}/m3ap_MCE_management_procedures.c
  ${M3AP_DIR}/m3ap_MCE_interface_management.c
  ${M3AP_DIR}/m3ap_itti_messaging.c
  ${M3AP_DIR}/m3ap_ids.c
  ${M3AP_DIR}/m3ap_timers.c
  )
add_dependencies(M3AP_ENB rrc_flag m3_flag)

#X2AP
# Same limitation as described in RRC/S1AP: unknown generated file list
# so we generate it at cmake time
##############
set (X2AP_RELEASE R15)

set(X2AP_DIR ${OPENAIR2_DIR}/X2AP)
make_version(X2AP_VERSION 15 6 0)
set(X2AP_ASN_FILES x2ap-15.6.0.asn1)

add_definitions(-DX2AP_VERSION=${X2AP_VERSION})
set(X2AP_ASN_DIR ${X2AP_DIR}/MESSAGES/ASN1/${X2AP_RELEASE})
set(X2AP_C_DIR ${asn1_generated_dir}/X2AP_${X2AP_RELEASE})
# Warning: if you modify ASN.1 source file to generate new C files, cmake should be re-run instead of make
execute_process(COMMAND ${OPENAIR_CMAKE}/tools/make_asn1c_includes.sh "${X2AP_C_DIR}" "${X2AP_ASN_DIR}/${X2AP_ASN_FILES}"  "X2AP_" -fno-include-deps
                RESULT_VARIABLE ret)
if (NOT ${ret} STREQUAL 0)
  message(FATAL_ERROR "${ret}: error")
endif (NOT ${ret} STREQUAL 0)

file(GLOB X2AP_source ${X2AP_C_DIR}/*.c)

add_custom_target (
  x2_flag ALL
  COMMAND ${OPENAIR_CMAKE}/tools/make_asn1c_includes.sh "${X2AP_C_DIR}" "${X2AP_ASN_DIR}/${X2AP_ASN_FILES}"  "X2AP_" -fno-include-deps
  DEPENDS ${X2AP_ASN_DIR}/${X2AP_ASN_FILES}
  )

add_library(X2AP_LIB
  ${X2AP_source}
  ${X2AP_DIR}/x2ap_common.c
  )
add_dependencies(X2AP_LIB rrc_flag x2_flag)

include_directories ("${X2AP_C_DIR}")
include_directories ("${X2AP_DIR}")

add_library(X2AP_ENB
  ${X2AP_DIR}/x2ap_eNB.c
  ${X2AP_DIR}/x2ap_eNB_decoder.c
  ${X2AP_DIR}/x2ap_eNB_encoder.c
  ${X2AP_DIR}/x2ap_eNB_handler.c
  ${X2AP_DIR}/x2ap_eNB_itti_messaging.c
  ${X2AP_DIR}/x2ap_eNB_management_procedures.c
  ${X2AP_DIR}/x2ap_eNB_generate_messages.c
  ${X2AP_DIR}/x2ap_ids.c
  ${X2AP_DIR}/x2ap_timers.c
 )
add_dependencies(X2AP_ENB rrc_flag x2_flag)


# F1AP
##############
add_list1_option(F1AP_RELEASE R15 "F1AP ASN.1 grammar version" R15)
set(F1AP_DIR ${OPENAIR2_DIR}/F1AP)
if (${F1AP_RELEASE} STREQUAL "R15")
  make_version(F1AP_VERSION 15 2 1)
  set (ASN1RELDIR R15.2.1)
endif(${F1AP_RELEASE} STREQUAL "R15")
add_definitions(-DF1AP_VERSION=${F1AP_VERSION})
set(F1AP_ASN_DIR ${F1AP_DIR}/MESSAGES/ASN1/${ASN1RELDIR})
set(F1AP_ASN_FILES
  ${F1AP_ASN_DIR}/F1AP-CommonDataTypes.asn
  ${F1AP_ASN_DIR}/F1AP-Constants.asn
  ${F1AP_ASN_DIR}/F1AP-PDU-Descriptions.asn
  ${F1AP_ASN_DIR}/F1AP-PDU-Contents.asn
  ${F1AP_ASN_DIR}/F1AP-IEs.asn
  ${F1AP_ASN_DIR}/F1AP-Containers.asn
  )

set(F1AP_ASN_GENERATED_C_DIR ${asn1_generated_dir}/F1AP_${ASN1RELDIR})
message("calling ASN1C_PREFIX=F1AP_ asn1c -gen-PER -no-gen-OER -fcompound-names -no-gen-example -findirect-choice -fno-include-deps -D ${F1AP_ASN_GENERATED_C_DIR} ${F1AP_ASN_FILES}")
execute_process(COMMAND mkdir -p ${F1AP_ASN_GENERATED_C_DIR}
   COMMAND env "ASN1C_PREFIX=F1AP_" asn1c -gen-PER -no-gen-OER -fcompound-names -no-gen-example -findirect-choice -fno-include-deps -D ${F1AP_ASN_GENERATED_C_DIR} ${F1AP_ASN_FILES}
                RESULT_VARIABLE ret
                OUTPUT_QUIET
                ERROR_QUIET)

if (NOT ${ret} STREQUAL 0)
  message(FATAL_ERROR "asn1c: error")
endif (NOT ${ret} STREQUAL 0)

file(GLOB F1AP_ASN_GENERATED_C_FILES ${F1AP_ASN_GENERATED_C_DIR}/*.c)
add_library(F1AP_LIB
  ${F1AP_ASN_GENERATED_C_FILES}
)

include_directories ("${F1AP_ASN_GENERATED_C_DIR}")
include_directories ("${F1AP_DIR}")

file(GLOB F1AP_C_FILES ${F1AP_DIR}/*.c)
add_library(F1AP
  ${F1AP_C_FILES}
)


# Hardware dependant options
###################################
add_list1_option(NB_ANTENNAS_RX "2" "Number of antennas in reception" "1" "2" "4")
add_list1_option(NB_ANTENNAS_TX "4" "Number of antennas in transmission" "1" "2" "4")

add_list2_option(RF_BOARD "EXMIMO" "RF head type" "None" "OAI_USRP" "OAI_BLADERF" "OAI_LMSSDR" "OAI_SIMU")



add_list2_option(TRANSP_PRO "None" "Transport protocol type" "None" "ETHERNET")
#NOKIA config enhancement
set (CONFIG_ROOTDIR
    ${OPENAIR_DIR}/common/config
   )
set (CONFIG_SOURCES
    ${CONFIG_ROOTDIR}/config_load_configmodule.c
    ${CONFIG_ROOTDIR}/config_userapi.c
    ${CONFIG_ROOTDIR}/config_cmdline.c
   )
set (CONFIG_LIBCONFIG_SOURCES
    ${CONFIG_ROOTDIR}/libconfig/config_libconfig.c
    )
add_library(CONFIG_LIB ${CONFIG_SOURCES})
add_library(params_libconfig MODULE ${CONFIG_LIBCONFIG_SOURCES} )
target_link_libraries(params_libconfig config)
# shared library loader
set (SHLIB_LOADER_SOURCES
    ${OPENAIR_DIR}/common/utils/load_module_shlib.c
)
# include RF devices / transport protocols library modules
######################################################################

include_directories("${OPENAIR_TARGETS}/ARCH/USRP/USERSPACE/LIB/")
set(HWLIB_USRP_SOURCE
  ${OPENAIR_TARGETS}/ARCH/USRP/USERSPACE/LIB/usrp_lib.cpp
  )
add_library(oai_usrpdevif MODULE ${HWLIB_USRP_SOURCE} )
target_link_libraries(oai_usrpdevif uhd)

include_directories("${OPENAIR_TARGETS}/ARCH/BLADERF/USERSPACE/LIB/")
set(HWLIB_BLADERF_SOURCE
  ${OPENAIR_TARGETS}/ARCH/BLADERF/USERSPACE/LIB/bladerf_lib.c
  )
add_library(oai_bladerfdevif MODULE ${HWLIB_BLADERF_SOURCE} )
target_link_libraries(oai_bladerfdevif bladeRF)

include_directories("${OPENAIR_TARGETS}/ARCH/LMSSDR/USERSPACE/LIB/")

set(HWLIB_LMSSDR_SOURCE
  ${OPENAIR_TARGETS}/ARCH/LMSSDR/USERSPACE/LIB/lms_lib.cpp
  )
add_library(oai_lmssdrdevif MODULE ${HWLIB_LMSSDR_SOURCE} )
target_include_directories(oai_lmssdrdevif PRIVATE /usr/local/include/lime)
target_link_libraries(oai_lmssdrdevif LimeSuite )

include_directories("${OPENAIR_TARGETS}/ARCH/ETHERNET/USERSPACE/LIB/")
set(TPLIB_ETHERNET_SOURCE
  ${OPENAIR_TARGETS}/ARCH/ETHERNET/USERSPACE/LIB/ethernet_lib.c
  ${OPENAIR_TARGETS}/ARCH/ETHERNET/USERSPACE/LIB/eth_udp.c
  ${OPENAIR_TARGETS}/ARCH/ETHERNET/USERSPACE/LIB/eth_raw.c
  )
add_library(oai_eth_transpro MODULE ${TPLIB_ETHERNET_SOURCE} )

include_directories("${OPENAIR_TARGETS}/ARCH/IRIS/USERSPACE/LIB/")
set(option_HWIRISLIB_lib "-l SoapySDR")
set(HWLIB_IRIS_SOURCE
        ${OPENAIR_TARGETS}/ARCH/IRIS/USERSPACE/LIB/iris_lib.cpp
        )
add_library(oai_irisdevif MODULE ${HWLIB_IRIS_SOURCE})
target_include_directories(oai_irisdevif PRIVATE /usr/local/lib/SoapySDR/modules0.7/)
target_link_libraries(oai_irisdevif SoapySDR)

# TCP bridge libraries
######################################################################

# this one is for internal use at Eurecom and is not documented
set(HWLIB_TCP_BRIDGE_SOURCE
  ${OPENAIR_TARGETS}/ARCH/tcp_bridge/tcp_bridge.c
  )
add_library(tcp_bridge MODULE ${HWLIB_TCP_BRIDGE_SOURCE} )

#get_target_property(tcp_bridge_cflags tcp_bridge COMPILE_FLAGS)
#set_target_properties(tcp_bridge PROPERTIES COMPILE_FLAGS "${tcp_bridge_cflags} -fvisibility=hidden")
set_target_properties(tcp_bridge PROPERTIES COMPILE_FLAGS "-fvisibility=hidden")

# this one is to connect OAI eNB and OAI UE in the basic simulator
# see targets/ARCH/tcp_bridge/README.tcp_bridge_oai for usage
set(HWLIB_TCP_BRIDGE_OAI_SOURCE
  ${OPENAIR_TARGETS}/ARCH/tcp_bridge/tcp_bridge_oai.c
  )
add_library(tcp_bridge_oai MODULE ${HWLIB_TCP_BRIDGE_OAI_SOURCE} )
set_target_properties(tcp_bridge_oai PROPERTIES COMPILE_FLAGS "-fvisibility=hidden")

##########################################################

include_directories ("${OPENAIR_TARGETS}/ARCH/COMMON")

Message("DEADLINE_SCHEDULER flag  is ${DEADLINE_SCHEDULER}")
Message("CPU_Affinity flag is ${CPU_AFFINITY}")

##############################################################
#    ???!!! TO BE DOCUMENTED OPTIONS !!!???
##############################################################

add_boolean_option(NO_RRM                  True  "DO WE HAVE A RADIO RESSOURCE MANAGER: NO")

add_boolean_option(OAI_NW_DRIVER_TYPE_ETHERNET False "????")
add_boolean_option(DEADLINE_SCHEDULER True "Use the Linux scheduler SCHED_DEADLINE: kernel >= 3.14")
add_boolean_option(CPU_AFFINITY False "Enable CPU Affinity of threads (only valid without deadline scheduler). It is enabled only with >2 CPUs")
add_boolean_option(NAS_NETLINK False "useless ??? Must be True to compile nasmesh driver without rtai ????")
add_boolean_option(OAI_NW_DRIVER_USE_NETLINK True "????")

add_boolean_option(MESSAGE_CHART_GENERATOR False         "For generating sequence diagrams")
add_boolean_option(MESSAGE_CHART_GENERATOR_RLC_MAC False "trace RLC-MAC exchanges in sequence diagrams")
add_boolean_option(MESSAGE_CHART_GENERATOR_PHY     False "trace some PHY exchanges in sequence diagrams")

add_boolean_option(UE_EXPANSION             False         "enable UE_EXPANSION with max 256 UE")
add_boolean_option(PHY_TX_THREAD            False         "enable UE_EXPANSION with max 256 UE")
add_boolean_option(PRE_SCD_THREAD           False         "enable UE_EXPANSION with max 256 UE")
add_boolean_option(UESIM_EXPANSION          False         "enable UESIM_EXPANSION with max 256 UE")

########################
# Include order
##########################
add_boolean_option(ENB_MODE True "Swap the include directories between openair2 and openair3" )

##########################
# SCHEDULING/REAL-TIME/PERF options
##########################
add_boolean_option(ENABLE_USE_CPU_EXECUTION_TIME True "Add data in vcd traces: disable it if perf issues")
add_boolean_option(ENABLE_VCD              True  "always true now, time measurements of proc calls and var displays")
add_boolean_option(ENABLE_VCD_FIFO         True  "time measurements of proc calls and var displays sent to FIFO (one more thread)")
add_boolean_option(LINUX                   False "used in weird memcpy() in pdcp.c ???")
add_boolean_option(LINUX_LIST              False "used only in lists.c: either use OAI implementation of lists or Linux one (should be True, but it is False")
add_boolean_option(OPENAIR_LTE             True "Seems legacy: keep it to true")

##########################
# PHY options
##########################
add_boolean_option(DRIVER2013              True "only relevant for EXMIMO")
add_boolean_option(EXMIMO_IOT              True "????")
add_boolean_option(LOCALIZATION            False "???")
add_integer_option(MAX_NUM_CCs             1     "????")
add_boolean_option(MU_RECEIVER             False "????")
add_boolean_option(PHYSIM                  False  "for L1 simulators (dlsim, ulsim, ...)")
add_boolean_option(PHY_CONTEXT             True "not clear: must remain False for dlsim")
add_boolean_option(PHY_EMUL                False "not clear: must remain False for dlsim")
add_boolean_option(SMBV                    False "Rohde&Schwarz SMBV100A vector signal generator")
add_boolean_option(DEBUG_PHY               False "Enable PHY layer debugging options")
add_boolean_option(DEBUG_PHY_PROC          False "Enable debugging of PHY layer procedures")
add_boolean_option(DEBUG_DLSCH             False "Enable debugging of DLSCH physical layer channel")
add_boolean_option(MEX                     False "Enabling compilation with mex")

##########################
# NAS LAYER OPTIONS
##########################
add_boolean_option(ENABLE_NAS_UE_LOGGING   True  "????")
add_boolean_option(NAS_BUILT_IN_UE         True  "UE NAS layer present in this executable")
add_boolean_option(NAS_UE                  True  "NAS UE INSTANCE (<> NAS_MME)")


##########################
# ACCESS STRATUM LAYER2 OPTIONS
##########################
add_boolean_option(JUMBO_FRAME             True  "ENABLE LARGE SDU in ACCESS STRATUM (larger than common MTU)")

##########################
# RLC LAYER OPTIONS
##########################
add_boolean_option(OPENAIR2                True  "Access Stratum layer 2 built in executable")
add_boolean_option(TRACE_RLC_PAYLOAD       False "Fatal assert in this case")
add_boolean_option(RLC_STOP_ON_LOST_PDU    False "Fatal assert in this case")

add_boolean_option(TRACE_RLC_MUTEX         True  "TRACE for RLC, possible problem in thread scheduling")
add_boolean_option(TRACE_RLC_AM_BO         False "TRACE for RLC AM, TO BE CHANGED IN A MORE GENERAL FLAG")
add_boolean_option(TRACE_RLC_AM_FREE_SDU   False "TRACE for RLC AM, TO BE CHANGED IN A MORE GENERAL FLAG")
add_boolean_option(TRACE_RLC_AM_HOLE       False "TRACE for RLC AM, TO BE CHANGED IN A MORE GENERAL FLAG")
add_boolean_option(TRACE_RLC_AM_PDU        False "TRACE for RLC AM, TO BE CHANGED IN A MORE GENERAL FLAG")
add_boolean_option(TRACE_RLC_AM_RESEGMENT  False "TRACE for RLC AM, TO BE CHANGED IN A MORE GENERAL FLAG")
add_boolean_option(TRACE_RLC_AM_RX         False "TRACE for RLC AM, TO BE CHANGED IN A MORE GENERAL FLAG")
add_boolean_option(TRACE_RLC_AM_RX_DECODE  False "TRACE for RLC AM, TO BE CHANGED IN A MORE GENERAL FLAG")
add_boolean_option(TRACE_RLC_AM_TX         False "TRACE for RLC AM, TO BE CHANGED IN A MORE GENERAL FLAG")
add_boolean_option(TRACE_RLC_AM_TX_STATUS  False "TRACE for RLC AM, TO BE CHANGED IN A MORE GENERAL FLAG")
add_boolean_option(TRACE_RLC_AM_STATUS_CREATION   False "TRACE for RLC AM, TO BE CHANGED IN A MORE GENERAL FLAG")

add_boolean_option(STOP_ON_IP_TRAFFIC_OVERLOAD      False "")
add_boolean_option(TRACE_RLC_UM_DAR        False "TRACE for RLC UM, TO BE CHANGED IN A MORE GENERAL FLAG")
add_boolean_option(TRACE_RLC_UM_DISPLAY_ASCII_DATA  False "TRACE for RLC UM, TO BE CHANGED IN A MORE GENERAL FLAG")
add_boolean_option(TRACE_RLC_UM_PDU        False "TRACE for RLC UM, TO BE CHANGED IN A MORE GENERAL FLAG")
add_boolean_option(TRACE_RLC_UM_RX         False "TRACE for RLC UM, TO BE CHANGED IN A MORE GENERAL FLAG")
add_boolean_option(TRACE_RLC_UM_SEGMENT    False "TRACE for RLC UM, TO BE CHANGED IN A MORE GENERAL FLAG")
add_boolean_option(TRACE_RLC_UM_TX_STATUS  False "TRACE for RLC UM, TO BE CHANGED IN A MORE GENERAL FLAG")


##########################
# PDCP LAYER OPTIONS
##########################
#add_boolean_option(PDCP_USE_NETLINK            False "For eNB, PDCP communicate with a NETLINK socket if connected to network driver, else could use a RT-FIFO")
#add_boolean_option(PDCP_USE_NETLINK_QUEUES     False "When PDCP_USE_NETLINK is true, incoming IP packets are stored in queues")
#add_boolean_option(LINK_ENB_PDCP_TO_IP_DRIVER  False "For eNB, PDCP communicate with a IP driver")
#add_boolean_option(LINK_ENB_PDCP_TO_GTPV1U     True  "For eNB, PDCP communicate with GTP-U protocol (eNB<->S-GW)")

##########################
# RRC LAYER OPTIONS
##########################
add_boolean_option(RRC_DEFAULT_RAB_IS_AM       True   "set the RLC mode to AM for the default bearer, otherwise it is UM.")


##########################
# S1AP LAYER OPTIONS
##########################
# none

# add the binary tree to the search path for include files
#######################################################
# We will find ConfigOAI.h after generation in target directory
include_directories("${OPENAIR_BIN_DIR}")
# add directories to find all include files
# the internal rule is to use generic names such as defs.h
# but to make it uniq name as adding the relative path in the include directtive
# example: #include "RRC/LTE/rrc_defs.h"
#find_path (include_dirs_all *.h ${OPENAIR_DIR})
#find_path (include_dirs_all *.h PATHS /usr/include NO_CMAKE_PATH)
#include_directories("${include_dirs_all}")

# Legacy exact order

include_directories("${OPENAIR_DIR}/executables")
if(ENB_MODE)
  include_directories("${OPENAIR2_DIR}/COMMON")
  include_directories("${OPENAIR2_DIR}/UTIL")
  include_directories("${OPENAIR2_DIR}/UTIL/LOG")
  include_directories("${OPENAIR3_DIR}/COMMON")
  include_directories("${OPENAIR3_DIR}/UTILS")
else()
  include_directories("${OPENAIR3_DIR}/COMMON")
  include_directories("${OPENAIR3_DIR}/UTILS")
  include_directories("${OPENAIR2_DIR}/COMMON")
  include_directories("${OPENAIR2_DIR}/UTIL")
  include_directories("${OPENAIR2_DIR}/UTIL/LOG")
endif()
include_directories("${NFAPI_DIR}/nfapi/public_inc")
include_directories("${NFAPI_DIR}/common/public_inc")
include_directories("${NFAPI_DIR}/pnf/public_inc")
include_directories("${NFAPI_DIR}/nfapi/inc")
include_directories("${NFAPI_DIR}/sim_common/inc")
include_directories("${NFAPI_DIR}/pnf_sim/inc")
include_directories("${OPENAIR1_DIR}")
include_directories("${OPENAIR2_DIR}")
include_directories("${OPENAIR3_DIR}/NAS/TOOLS")
include_directories("${OPENAIR2_DIR}/ENB_APP")
include_directories("${OPENAIR2_DIR}/GNB_APP")
include_directories("${OPENAIR2_DIR}/MCE_APP")
include_directories("${OPENAIR2_DIR}/LAYER2/RLC")
include_directories("${OPENAIR2_DIR}/LAYER2/RLC/AM_v9.3.0")
include_directories("${OPENAIR2_DIR}/LAYER2/RLC/UM_v9.3.0")
include_directories("${OPENAIR2_DIR}/LAYER2/RLC/TM_v9.3.0")
include_directories("${OPENAIR2_DIR}/LAYER2/PDCP_v10.1.0")
include_directories("${OPENAIR2_DIR}/RRC/LTE/MESSAGES")
include_directories("${OPENAIR2_DIR}/RRC/LTE")
include_directories("${OPENAIR_DIR}/common/utils")
include_directories("${OPENAIR_DIR}/common/utils/collection")
include_directories("${OPENAIR_DIR}/common/utils/ocp_itti")
include_directories("${OPENAIR3_DIR}/NAS/COMMON")
include_directories("${OPENAIR3_DIR}/NAS/COMMON/API/NETWORK")
include_directories("${OPENAIR3_DIR}/NAS/COMMON/EMM/MSG")
include_directories("${OPENAIR3_DIR}/NAS/COMMON/ESM/MSG")
include_directories("${OPENAIR3_DIR}/NAS/UE/ESM")
include_directories("${OPENAIR3_DIR}/NAS/UE/EMM")
include_directories("${OPENAIR3_DIR}/NAS/UE/API/USER")
include_directories("${OPENAIR3_DIR}/NAS/COMMON/IES")
include_directories("${OPENAIR3_DIR}/NAS/COMMON/UTIL")
include_directories("${OPENAIR3_DIR}/SECU")
include_directories("${OPENAIR3_DIR}/SCTP")
include_directories("${OPENAIR3_DIR}/S1AP")
include_directories("${OPENAIR2_DIR}/X2AP")
include_directories("${OPENAIR2_DIR}/M2AP")
include_directories("${OPENAIR2_DIR}/F1AP")
include_directories("${OPENAIR3_DIR}/UDP")
include_directories("${OPENAIR3_DIR}/GTPV1-U")
include_directories("${OPENAIR3_DIR}/M3AP")
include_directories("${OPENAIR3_DIR}/MME_APP")
include_directories("${OPENAIR_DIR}/targets/COMMON")
include_directories("${OPENAIR_DIR}/targets/ARCH/COMMON")
include_directories("${OPENAIR2_DIR}/ENB_APP/CONTROL_MODULES/PHY")
include_directories("${OPENAIR2_DIR}/ENB_APP/CONTROL_MODULES/MAC")
include_directories("${OPENAIR2_DIR}/ENB_APP/CONTROL_MODULES/RRC")
include_directories("${OPENAIR2_DIR}/ENB_APP/CONTROL_MODULES/PDCP")
include_directories("${OPENAIR2_DIR}/ENB_APP/CONTROL_MODULES/S1AP")
include_directories("${OPENAIR2_DIR}/UTIL/OSA")
include_directories("${OPENAIR2_DIR}/UTIL/LFDS/liblfds6.1.1/liblfds611/inc")
include_directories("${OPENAIR2_DIR}/UTIL/LFDS/liblfds7.0.0/liblfds700/inc")
include_directories("${OPENAIR2_DIR}/LAYER2/PROTO_AGENT")
include_directories("${OPENAIR2_DIR}/UTIL/MEM")
include_directories("${OPENAIR2_DIR}/UTIL/LISTS")
include_directories("${OPENAIR2_DIR}/UTIL/FIFO")
include_directories("${OPENAIR2_DIR}/UTIL/OCG")
include_directories("${OPENAIR2_DIR}/UTIL/MATH")
include_directories("${OPENAIR2_DIR}/UTIL/TIMER")
include_directories("${OPENAIR2_DIR}/UTIL/OMG")
include_directories("${OPENAIR2_DIR}/UTIL/OTG")
include_directories("${OPENAIR2_DIR}/UTIL/CLI")
include_directories("${OPENAIR2_DIR}/UTIL/OPT")
include_directories("${OPENAIR2_DIR}/UTIL/OMV")
include_directories("${OPENAIR2_DIR}/RRC/LTE/MESSAGES")
include_directories("${OPENAIR3_DIR}/GTPV1-U/nw-gtpv1u/shared")
include_directories("${OPENAIR3_DIR}/GTPV1-U/nw-gtpv1u/include")
include_directories("${OPENAIR_DIR}")

# Utilities Library
################
# set the version of protobuf messages, V3 not supported yet
add_list1_option(FLPT_VERSION V2 "FLPT MSG  protobuf  grammar version" V2 V3)

if (${FLPT_VERSION} STREQUAL "V2")
  set (FLPTDIR V2)
elseif (${FLPT_VERSION} STREQUAL "V3")
  set (FLPTDIR V3)
endif(${FLPT_VERSION} STREQUAL "V2")

set(FLPT_MSG_DIR ${OPENAIR2_DIR}/ENB_APP/MESSAGES/${FLPTDIR} )
set(FLPT_MSG_FILES
  ${FLPT_MSG_DIR}/header.proto
  ${FLPT_MSG_DIR}/flexran.proto
  ${FLPT_MSG_DIR}/stats_common.proto
  ${FLPT_MSG_DIR}/stats_messages.proto
  ${FLPT_MSG_DIR}/time_common.proto
  ${FLPT_MSG_DIR}/controller_commands.proto
  ${FLPT_MSG_DIR}/mac_primitives.proto
  ${FLPT_MSG_DIR}/config_messages.proto
  ${FLPT_MSG_DIR}/config_common.proto
  ${FLPT_MSG_DIR}/control_delegation.proto
  )

set(FLPT_C_DIR ${protobuf_generated_dir}/FLPT_${FLPTDIR})
#message("calling protoc_call=${protoc_call} FLPT_C_DIR=${FLPT_C_DIR} FLPT_MSG_FILES=${FLPT_MSG_FILES}")
execute_process(COMMAND ${protoc_call} ${FLPT_C_DIR} ${FLPT_MSG_DIR} ${FLPT_MSG_FILES})
file(GLOB FLPT_source ${FLPT_C_DIR}/*.c)
set(FLPT_OAI_generated
  ${FLPT_C_DIR}/header.pb-c.c
  ${FLPT_C_DIR}/flexran.pb-c.c
  ${FLPT_C_DIR}/stats_common.pb-c.c
  ${FLPT_C_DIR}/stats_messages.pb-c.c
  ${FLPT_C_DIR}/time_common.pb-c.c
  ${FLPT_C_DIR}/controller_commands.pb-c.c
  ${FLPT_C_DIR}/mac_primitives.pb-c.c
  ${FLPT_C_DIR}/config_messages.pb-c.c
  ${FLPT_C_DIR}/config_common.pb-c.c
  ${FLPT_C_DIR}/control_delegation.pb-c.c
  )

file(GLOB flpt_h ${FLPT_C_DIR}/*.h)
set(flpt_h ${flpt_h} )

add_library(FLPT_MSG
  ${FLPT_OAI_generated}
  ${FLPT_source}
  )
set(FLPT_MSG_LIB FLPT_MSG)
#message("prpt c dir is : ${FLPT_C_DIR}")
include_directories (${FLPT_C_DIR})

add_library(ASYNC_IF
  ${OPENAIR2_DIR}/UTIL/ASYNC_IF/socket_link.c
  ${OPENAIR2_DIR}/UTIL/ASYNC_IF/link_manager.c
  ${OPENAIR2_DIR}/UTIL/ASYNC_IF/message_queue.c
  ${OPENAIR2_DIR}/UTIL/ASYNC_IF/ringbuffer_queue.c
  )
set(ASYNC_IF_LIB ASYNC_IF)
include_directories(${OPENAIR2_DIR}/UTIL/ASYNC_IF)

add_library(FLEXRAN_AGENT
  ${OPENAIR2_DIR}/ENB_APP/flexran_agent_handler.c
  ${OPENAIR2_DIR}/ENB_APP/flexran_agent_common.c
  ${OPENAIR2_DIR}/ENB_APP/flexran_agent_ran_api.c
  ${OPENAIR2_DIR}/ENB_APP/flexran_agent_timer.c
  ${OPENAIR2_DIR}/ENB_APP/flexran_agent_common_internal.c
  ${OPENAIR2_DIR}/ENB_APP/CONTROL_MODULES/PHY/flexran_agent_phy.c
  ${OPENAIR2_DIR}/ENB_APP/CONTROL_MODULES/MAC/flexran_agent_mac.c
  ${OPENAIR2_DIR}/ENB_APP/CONTROL_MODULES/RRC/flexran_agent_rrc.c
  ${OPENAIR2_DIR}/ENB_APP/CONTROL_MODULES/RRC/flexran_agent_rrc_internal.c
  ${OPENAIR2_DIR}/ENB_APP/CONTROL_MODULES/PDCP/flexran_agent_pdcp.c
  ${OPENAIR2_DIR}/ENB_APP/CONTROL_MODULES/S1AP/flexran_agent_s1ap.c
  ${OPENAIR2_DIR}/ENB_APP/flexran_agent.c
  ${OPENAIR2_DIR}/ENB_APP/flexran_agent_task_manager.c
  ${OPENAIR2_DIR}/ENB_APP/flexran_agent_net_comm.c
  ${OPENAIR2_DIR}/ENB_APP/flexran_agent_async.c
  ${OPENAIR2_DIR}/ENB_APP/CONTROL_MODULES/MAC/flexran_agent_mac_internal.c
  ${OPENAIR2_DIR}/ENB_APP/CONTROL_MODULES/MAC/flexran_agent_mac_slice_verification.c
  )
add_dependencies(FLEXRAN_AGENT rrc_flag)
set(FLEXRAN_AGENT_LIB FLEXRAN_AGENT)
#include_directories(${OPENAIR2_DIR}/ENB_APP)

set(PROTOBUF_LIB "protobuf-c")

FIND_PATH(LIBYAML_INCLUDE_DIR NAMES yaml.h)
FIND_LIBRARY(LIBYAML_LIBRARIES NAMES yaml libyaml)

INCLUDE(FindPackageHandleStandardArgs)
FIND_PACKAGE_HANDLE_STANDARD_ARGS(Yaml DEFAULT_MSG LIBYAML_LIBRARIES LIBYAML_INCLUDE_DIR)
MARK_AS_ADVANCED(LIBYAML_INCLUDE_DIR LIBYAML_LIBRARIES)

#set(PROTOBUF_LIB "protobuf") #for Cpp

# set the version of protobuf messages, V3 not supported yet
add_list1_option(FSPT_VERSION V2 "FSPT MSG  protobuf  grammar version" V2 V3)

if (${FSPT_VERSION} STREQUAL "V2")
  set (FSPTDIR V2)
elseif (${FSPT_VERSION} STREQUAL "V3")
  set (FSPTDIR V3)
endif(${FSPT_VERSION} STREQUAL "V2")

set(FSPT_MSG_DIR ${OPENAIR_DIR}/targets/COMMON/MESSAGES/${FSPTDIR} )
set(FSPT_MSG_FILES
  ${FSPT_MSG_DIR}/flexsplit.proto
  )

set(FSPT_C_DIR ${protobuf_generated_dir}/FSPT_${FSPTDIR})
message("calling protoc_call=${protoc_call} FSPT_C_DIR=${FSPT_C_DIR} FSPT_MSG_DIR=${FSPT_MSG_DIR} FSPT_MSG_FILES=${FSPT_MSG_FILES}")
execute_process(COMMAND ${protoc_call} ${FSPT_C_DIR} ${FSPT_MSG_DIR} ${FSPT_MSG_FILES})
file(GLOB FSPT_source ${FSPT_C_DIR}/*.c)
set(FSPT_OAI_generated
  ${FSPT_C_DIR}/flexsplit.pb-c.c
  )

file(GLOB fspt_h ${FSPT_C_DIR}/*.h)
set(fspt_h ${fspt_h} )

add_library(FSPT_MSG
  ${FSPT_OAI_generated}
  ${FSPT_source}
  )
set(FSPT_MSG_LIB FSPT_MSG)
message("fspt c dir is : ${FSPT_C_DIR}")
include_directories (${FSPT_C_DIR})

#  add_library(ASYNC_IF
#    ${OPENAIR2_DIR}/UTIL/ASYNC_IF/socket_link.c
#    ${OPENAIR2_DIR}/UTIL/ASYNC_IF/link_manager.c
#    ${OPENAIR2_DIR}/UTIL/ASYNC_IF/message_queue.c
#    ${OPENAIR2_DIR}/UTIL/ASYNC_IF/ringbuffer_queue.c
#    )
#  set(ASYNC_IF_LIB ASYNC_IF)
#  include_directories(${OPENAIR2_DIR}/UTIL/ASYNC_IF)

add_library(PROTO_AGENT
  ${OPENAIR2_DIR}/LAYER2/PROTO_AGENT/proto_agent_handler.c
  ${OPENAIR2_DIR}/LAYER2/PROTO_AGENT/proto_agent_common.c
  ${OPENAIR2_DIR}/LAYER2/PROTO_AGENT/proto_agent.c
  ${OPENAIR2_DIR}/LAYER2/PROTO_AGENT/proto_agent_net_comm.c
  ${OPENAIR2_DIR}/LAYER2/PROTO_AGENT/proto_agent_async.c
  )
set(PROTO_AGENT_LIB PROTO_AGENT)
include_directories(${OPENAIR2_DIR}/LAYER2/PROTO_AGENT)



set(PROTOBUF_LIB "protobuf-c")

#set(PROTOBUF_LIB "protobuf") #for Cpp

add_library(HASHTABLE
  ${OPENAIR_DIR}/common/utils/hashtable/hashtable.c
  ${OPENAIR_DIR}/common/utils/hashtable/obj_hashtable.c
)
include_directories(${OPENAIR_DIR}/common/utils/hashtable)

add_library(msc MODULE ${OPENAIR_DIR}/common/utils/msc/msc.c )
target_link_libraries (msc LFDS)

include_directories(${OPENAIR_DIR}/common/utils/msc)

set(UTIL_SRC
#  ${OPENAIR2_DIR}/UTIL/CLI/cli.c
#  ${OPENAIR2_DIR}/UTIL/CLI/cli_cmd.c
#  ${OPENAIR2_DIR}/UTIL/CLI/cli_server.c
  ${OPENAIR2_DIR}/UTIL/FIFO/pad_list.c
  ${OPENAIR2_DIR}/UTIL/LISTS/list.c
  ${OPENAIR2_DIR}/UTIL/LISTS/list2.c
  ${OPENAIR_DIR}/common/utils/LOG/log.c
  ${OPENAIR_DIR}/common/utils/LOG/vcd_signal_dumper.c
  ${OPENAIR2_DIR}/UTIL/MATH/oml.c
#  ${OPENAIR2_DIR}/UTIL/MEM/mem_block.c
#  ${OPENAIR2_DIR}/UTIL/OCG/OCG.c
#  ${OPENAIR2_DIR}/UTIL/OCG/OCG_create_dir.c
#  ${OPENAIR2_DIR}/UTIL/OCG/OCG_detect_file.c
#  ${OPENAIR2_DIR}/UTIL/OCG/OCG_generate_report.c
#  ${OPENAIR2_DIR}/UTIL/OCG/OCG_parse_filename.c
#  ${OPENAIR2_DIR}/UTIL/OCG/OCG_parse_XML.c
#  ${OPENAIR2_DIR}/UTIL/OCG/OCG_save_XML.c
#  ${OPENAIR2_DIR}/UTIL/OMG/common.c
#  ${OPENAIR2_DIR}/UTIL/OMG/grid.c
#  ${OPENAIR2_DIR}/UTIL/OMG/job.c
#  ${OPENAIR2_DIR}/UTIL/OMG/mobility_parser.c
#  ${OPENAIR2_DIR}/UTIL/OMG/omg.c
#  ${OPENAIR2_DIR}/UTIL/OMG/omg_hashtable.c
#  ${OPENAIR2_DIR}/UTIL/OMG/rwalk.c
#  ${OPENAIR2_DIR}/UTIL/OMG/rwp.c
#  ${OPENAIR2_DIR}/UTIL/OMG/static.c
#  ${OPENAIR2_DIR}/UTIL/OMG/steadystaterwp.c
#  ${OPENAIR2_DIR}/UTIL/OMG/trace.c
#  ${OPENAIR2_DIR}/UTIL/OMG/trace_hashtable.c
  ${OPENAIR2_DIR}/UTIL/OPT/probe.c
#  ${OPENAIR2_DIR}/UTIL/OTG/otg_tx.c
#  ${OPENAIR2_DIR}/UTIL/OTG/otg.c
#  ${OPENAIR2_DIR}/UTIL/OTG/otg_kpi.c
#  ${OPENAIR2_DIR}/UTIL/OTG/otg_models.c
#  ${OPENAIR2_DIR}/UTIL/OTG/otg_form.c
#  ${OPENAIR2_DIR}/UTIL/OTG/otg_rx.c
  )
add_library(UTIL ${UTIL_SRC})
add_dependencies(UTIL rrc_flag)

#set(OMG_SUMO_SRC
#  ${OPENAIR2_DIR}/UTIL/OMG/client_traci_OMG.c
#  ${OPENAIR2_DIR}/UTIL/OMG/id_manager.c
#  ${OPENAIR2_DIR}/UTIL/OMG/sumo.c
#  ${OPENAIR2_DIR}/UTIL/OMG/socket_traci_OMG.c
#  ${OPENAIR2_DIR}/UTIL/OMG/storage_traci_OMG.c
#  )
#add_library(OMG_SUMO ${OMG_SUMO_SRC})

set(SECU_OSA_SRC
  ${OPENAIR2_DIR}/UTIL/OSA/osa_key_deriver.c
  ${OPENAIR2_DIR}/UTIL/OSA/osa_rijndael.c
  ${OPENAIR2_DIR}/UTIL/OSA/osa_snow3g.c
  ${OPENAIR2_DIR}/UTIL/OSA/osa_stream_eea.c
  ${OPENAIR2_DIR}/UTIL/OSA/osa_stream_eia.c
  )
add_library(SECU_OSA ${SECU_OSA_SRC})

set(SECU_CN_SRC
  ${OPENAIR3_DIR}/SECU/kdf.c
  ${OPENAIR3_DIR}/SECU/rijndael.c
  ${OPENAIR3_DIR}/SECU/snow3g.c
  ${OPENAIR3_DIR}/SECU/key_nas_deriver.c
  ${OPENAIR3_DIR}/SECU/nas_stream_eea1.c
  ${OPENAIR3_DIR}/SECU/nas_stream_eia1.c
  ${OPENAIR3_DIR}/SECU/nas_stream_eea2.c
  ${OPENAIR3_DIR}/SECU/nas_stream_eia2.c
  )
add_library(SECU_CN ${SECU_CN_SRC})

# Physical Channel Procedures Scheduling
################################"
set(SCHED_SRC
  ${OPENAIR1_DIR}/SCHED/fapi_l1.c
  ${OPENAIR1_DIR}/SCHED/phy_procedures_lte_eNb.c
  ${OPENAIR1_DIR}/SCHED/phy_procedures_lte_common.c
)
add_library(SCHED_LIB ${SCHED_SRC})
add_dependencies(SCHED_LIB rrc_flag)

set(SCHED_NR_SRC
  ${OPENAIR1_DIR}/SCHED_NR/fapi_nr_l1.c
  ${OPENAIR1_DIR}/SCHED_NR/phy_procedures_nr_common.c
  ${OPENAIR1_DIR}/SCHED_NR/phy_procedures_nr_gNB.c
  ${OPENAIR1_DIR}/SCHED_NR/nr_prach_procedures.c
  ${OPENAIR1_DIR}/SCHED_NR/phy_frame_config_nr.c
)
add_library(SCHED_NR_LIB ${SCHED_NR_SRC})

set(SCHED_SRC_RU
  ${OPENAIR1_DIR}/SCHED/ru_procedures.c
  ${OPENAIR1_DIR}/SCHED_NR/nr_ru_procedures.c
  ${OPENAIR1_DIR}/SCHED/prach_procedures.c
)
add_library(SCHED_RU_LIB ${SCHED_SRC_RU})
add_dependencies(SCHED_RU_LIB rrc_flag)

set(SCHED_SRC_UE
  ${OPENAIR1_DIR}/SCHED_UE/phy_procedures_lte_ue.c
  ${OPENAIR1_DIR}/SCHED/phy_procedures_lte_common.c
  ${OPENAIR1_DIR}/SCHED_UE/pucch_pc.c
  ${OPENAIR1_DIR}/SCHED_UE/pusch_pc.c
  ${OPENAIR1_DIR}/SCHED_UE/srs_pc.c
)
add_library(SCHED_UE_LIB ${SCHED_SRC_UE})
add_dependencies(SCHED_UE_LIB rrc_flag)

set(SCHED_SRC_NR_UE
  ${OPENAIR1_DIR}/SCHED_NR_UE/phy_procedures_nr_ue.c
  ${OPENAIR1_DIR}/SCHED_NR/phy_procedures_nr_common.c
  ${OPENAIR1_DIR}/SCHED_NR_UE/fapi_nr_ue_l1.c 
  ${OPENAIR1_DIR}/SCHED_NR/phy_frame_config_nr.c
  ${OPENAIR1_DIR}/SCHED_NR_UE/harq_nr.c
  ${OPENAIR1_DIR}/SCHED_NR_UE/pucch_uci_ue_nr.c
  ${OPENAIR1_DIR}/SCHED_NR_UE/pucch_power_control_ue_nr.c 
)
add_library(SCHED_NR_UE_LIB ${SCHED_SRC_NR_UE})


# nFAPI
#################################
set(NFAPI_COMMON_SRC
  ${NFAPI_DIR}/common/src/debug.c
)
add_library(NFAPI_COMMON_LIB ${NFAPI_COMMON_SRC})

include_directories(${NFAPI_DIR}/common/public_inc)

set(NFAPI_SRC
  ${NFAPI_DIR}/nfapi/src/nfapi.c
  ${NFAPI_DIR}/nfapi/src/nfapi_p4.c
  ${NFAPI_DIR}/nfapi/src/nfapi_p5.c
  ${NFAPI_DIR}/nfapi/src/nfapi_p7.c
)
add_library(NFAPI_LIB ${NFAPI_SRC})

include_directories(${NFAPI_DIR}/nfapi/public_inc)
include_directories(${NFAPI_DIR}/nfapi/inc)

set(NFAPI_PNF_SRC
  ${NFAPI_DIR}/pnf/src/pnf.c
  ${NFAPI_DIR}/pnf/src/pnf_interface.c
  ${NFAPI_DIR}/pnf/src/pnf_p7.c
  ${NFAPI_DIR}/pnf/src/pnf_p7_interface.c
)
add_library(NFAPI_PNF_LIB ${NFAPI_PNF_SRC})

include_directories(${NFAPI_DIR}/pnf/public_inc)
include_directories(${NFAPI_DIR}/pnf/inc)

set(NFAPI_VNF_SRC
  ${NFAPI_DIR}/vnf/src/vnf.c
  ${NFAPI_DIR}/vnf/src/vnf_interface.c
  ${NFAPI_DIR}/vnf/src/vnf_p7.c
  ${NFAPI_DIR}/vnf/src/vnf_p7_interface.c
)
add_library(NFAPI_VNF_LIB ${NFAPI_VNF_SRC})

include_directories(${NFAPI_DIR}/vnf/public_inc)
include_directories(${NFAPI_DIR}/vnf/inc)

# nFAPI user defined code
#############################
set(NFAPI_USER_SRC
  ${NFAPI_USER_DIR}/nfapi.c
  ${NFAPI_USER_DIR}/nfapi_pnf.c
  ${NFAPI_USER_DIR}/nfapi_vnf.c
)
add_library(NFAPI_USER_LIB ${NFAPI_USER_SRC})
add_dependencies(NFAPI_USER_LIB rrc_flag)
include_directories(${NFAPI_USER_DIR})

# Layer 1
#############################
set(PHY_TURBOSRC
  ${OPENAIR1_DIR}/PHY/CODING/3gpplte_sse.c
  ${OPENAIR1_DIR}/PHY/CODING/3gpplte.c
  ${OPENAIR1_DIR}/PHY/CODING/3gpplte_turbo_decoder_sse_8bit.c
  ${OPENAIR1_DIR}/PHY/CODING/3gpplte_turbo_decoder_sse_16bit.c
  ${OPENAIR1_DIR}/PHY/CODING/3gpplte_turbo_decoder_avx2_16bit.c
  ${OPENAIR1_DIR}/PHY/CODING/3gpplte_turbo_decoder.c
)
set(PHY_POLARSRC
  ${OPENAIR1_DIR}/PHY/CODING/nr_polar_init.c
  ${OPENAIR1_DIR}/PHY/CODING/nrPolar_tools/nr_bitwise_operations.c
  ${OPENAIR1_DIR}/PHY/CODING/nrPolar_tools/nr_crc_byte.c
  ${OPENAIR1_DIR}/PHY/CODING/nrPolar_tools/nr_polar_crc.c
  ${OPENAIR1_DIR}/PHY/CODING/nrPolar_tools/nr_polar_decoder.c
  ${OPENAIR1_DIR}/PHY/CODING/nrPolar_tools/nr_polar_decoding_tools.c
  ${OPENAIR1_DIR}/PHY/CODING/nrPolar_tools/nr_polar_encoder.c
  ${OPENAIR1_DIR}/PHY/CODING/nrPolar_tools/nr_polar_interleaving_pattern.c
  ${OPENAIR1_DIR}/PHY/CODING/nrPolar_tools/nr_polar_kernal_operation.c
  ${OPENAIR1_DIR}/PHY/CODING/nrPolar_tools/nr_polar_kronecker_power_matrices.c
  ${OPENAIR1_DIR}/PHY/CODING/nrPolar_tools/nr_polar_matrix_and_array.c
  ${OPENAIR1_DIR}/PHY/CODING/nrPolar_tools/nr_polar_procedures.c
  ${OPENAIR1_DIR}/PHY/CODING/nrPolar_tools/nr_polar_sequence_pattern.c
)
set(PHY_SMALLBLOCKSRC
  ${OPENAIR1_DIR}/PHY/CODING/nrSmallBlock/encodeSmallBlock.c
  ${OPENAIR1_DIR}/PHY/CODING/nrSmallBlock/decodeSmallBlock.c
)
set(PHY_TURBOIF
  ${OPENAIR1_DIR}/PHY/CODING/coding_load.c
)

set(PHY_LDPC_ORIG_SRC
  ${OPENAIR1_DIR}/PHY/CODING/nrLDPC_decoder/nrLDPC_decoder.c
  ${OPENAIR1_DIR}/PHY/CODING/nrLDPC_encoder/ldpc_encoder.c
)

set(PHY_LDPC_OPTIM_SRC
  ${OPENAIR1_DIR}/PHY/CODING/nrLDPC_decoder/nrLDPC_decoder.c
  ${OPENAIR1_DIR}/PHY/CODING/nrLDPC_encoder/ldpc_encoder_optim.c
)
set(PHY_LDPC_OPTIM8SEG_SRC
  ${OPENAIR1_DIR}/PHY/CODING/nrLDPC_decoder/nrLDPC_decoder.c
  ${OPENAIR1_DIR}/PHY/CODING/nrLDPC_encoder/ldpc_encoder_optim8seg.c
)
set(PHY_LDPC_OPTIM8SEGMULTI_SRC
  ${OPENAIR1_DIR}/PHY/CODING/nrLDPC_decoder/nrLDPC_decoder.c
  ${OPENAIR1_DIR}/PHY/CODING/nrLDPC_encoder/ldpc_encoder_optim8segmulti.c
)
set(PHY_NR_CODINGIF
  ${OPENAIR1_DIR}/PHY/CODING/nrLDPC_load.c;
)

add_library(ldpc_orig MODULE ${PHY_LDPC_ORIG_SRC} )
add_library(ldpc_optim MODULE ${PHY_LDPC_OPTIM_SRC} )
add_library(ldpc_optim8seg MODULE ${PHY_LDPC_OPTIM8SEG_SRC} )
add_library(ldpc MODULE ${PHY_LDPC_OPTIM8SEGMULTI_SRC} )

add_library(coding MODULE ${PHY_TURBOSRC} )

add_library(dfts MODULE ${OPENAIR1_DIR}/PHY/TOOLS/oai_dfts.c )


set(PHY_SRC_COMMON
  ${OPENAIR1_DIR}/PHY/LTE_TRANSPORT/dci_tools_common.c
  ${OPENAIR1_DIR}/PHY/LTE_TRANSPORT/lte_mcs.c
#  ${OPENAIR1_DIR}/PHY/LTE_TRANSPORT/slss.c
#  ${OPENAIR1_DIR}/PHY/LTE_TRANSPORT/sldch.c
#  ${OPENAIR1_DIR}/PHY/LTE_TRANSPORT/slsch.c
  ${OPENAIR1_DIR}/PHY/LTE_UE_TRANSPORT/get_pmi.c
  ${OPENAIR1_DIR}/PHY/LTE_TRANSPORT/group_hopping.c
  ${OPENAIR1_DIR}/PHY/LTE_TRANSPORT/phich_common.c
  ${OPENAIR1_DIR}/PHY/LTE_TRANSPORT/pcfich_common.c
  ${OPENAIR1_DIR}/PHY/LTE_TRANSPORT/pmch_common.c
  ${OPENAIR1_DIR}/PHY/LTE_TRANSPORT/power_control.c
  ${OPENAIR1_DIR}/PHY/LTE_TRANSPORT/prach_common.c
  ${OPENAIR1_DIR}/PHY/LTE_TRANSPORT/pucch_common.c
  ${OPENAIR1_DIR}/PHY/LTE_TRANSPORT/dlsch_scrambling.c
  ${OPENAIR1_DIR}/PHY/LTE_TRANSPORT/lte_gold_generic.c
  ${OPENAIR1_DIR}/PHY/LTE_UE_TRANSPORT/srs_modulation.c
  ${OPENAIR1_DIR}/PHY/MODULATION/ofdm_mod.c
  ${OPENAIR1_DIR}/PHY/LTE_ESTIMATION/lte_sync_time.c
  ${OPENAIR1_DIR}/PHY/LTE_REFSIG/lte_dl_cell_spec.c
  ${OPENAIR1_DIR}/PHY/LTE_REFSIG/lte_dl_uespec.c
  ${OPENAIR1_DIR}/PHY/LTE_REFSIG/lte_gold.c
  ${OPENAIR1_DIR}/PHY/LTE_REFSIG/lte_gold_mbsfn.c
  ${OPENAIR1_DIR}/PHY/LTE_REFSIG/lte_dl_mbsfn.c
  ${OPENAIR1_DIR}/PHY/LTE_REFSIG/lte_ul_ref.c
  ${OPENAIR1_DIR}/PHY/CODING/lte_segmentation.c
  ${OPENAIR1_DIR}/PHY/CODING/nr_segmentation.c
  ${OPENAIR1_DIR}/PHY/CODING/nr_rate_matching.c
  ${OPENAIR1_DIR}/PHY/CODING/ccoding_byte.c
  ${OPENAIR1_DIR}/PHY/CODING/ccoding_byte_lte.c
  ${OPENAIR1_DIR}/PHY/CODING/3gpplte_sse.c
  ${OPENAIR1_DIR}/PHY/CODING/crc_byte.c
  ${PHY_TURBOIF}
  ${OPENAIR1_DIR}/PHY/CODING/lte_rate_matching.c
  ${OPENAIR1_DIR}/PHY/CODING/viterbi.c
  ${OPENAIR1_DIR}/PHY/CODING/viterbi_lte.c
  ${OPENAIR1_DIR}/PHY/INIT/init_top.c
  ${OPENAIR1_DIR}/PHY/INIT/lte_parms.c
  ${OPENAIR1_DIR}/PHY/INIT/lte_param_init.c
  ${OPENAIR1_DIR}/PHY/TOOLS/cadd_vv.c
  ${OPENAIR1_DIR}/PHY/TOOLS/dfts_load.c
  ${OPENAIR1_DIR}/PHY/TOOLS/log2_approx.c
  ${OPENAIR1_DIR}/PHY/TOOLS/cmult_sv.c
  ${OPENAIR1_DIR}/PHY/TOOLS/cmult_vv.c
  ${OPENAIR1_DIR}/PHY/TOOLS/cdot_prod.c
  ${OPENAIR1_DIR}/PHY/TOOLS/signal_energy.c
  ${OPENAIR1_DIR}/PHY/TOOLS/dB_routines.c
  ${OPENAIR1_DIR}/PHY/TOOLS/sqrt.c
  ${OPENAIR1_DIR}/PHY/TOOLS/time_meas.c
  ${OPENAIR1_DIR}/PHY/TOOLS/lut.c
  )

set(PHY_SRC
  ${OPENAIR1_DIR}/PHY/LTE_TRANSPORT/pss.c
  ${OPENAIR1_DIR}/PHY/LTE_TRANSPORT/sss.c
  ${OPENAIR1_DIR}/PHY/LTE_TRANSPORT/sss_gen.c
  ${OPENAIR1_DIR}/PHY/LTE_TRANSPORT/pilots.c
  ${OPENAIR1_DIR}/PHY/LTE_TRANSPORT/pilots_mbsfn.c
  ${OPENAIR1_DIR}/PHY/LTE_TRANSPORT/dlsch_coding.c
  ${OPENAIR1_DIR}/PHY/LTE_TRANSPORT/dlsch_modulation.c
  ${OPENAIR1_DIR}/PHY/LTE_TRANSPORT/dci_tools.c
  ${OPENAIR1_DIR}/PHY/LTE_TRANSPORT/pbch.c
  ${OPENAIR1_DIR}/PHY/LTE_TRANSPORT/dci.c
  ${OPENAIR1_DIR}/PHY/LTE_TRANSPORT/edci.c
  ${OPENAIR1_DIR}/PHY/LTE_TRANSPORT/phich.c
  ${OPENAIR1_DIR}/PHY/LTE_TRANSPORT/pcfich.c
  ${OPENAIR1_DIR}/PHY/LTE_TRANSPORT/pucch.c
  ${OPENAIR1_DIR}/PHY/LTE_TRANSPORT/pmch.c
#  ${OPENAIR1_DIR}/PHY/LTE_TRANSPORT/ulsch_demodulation.c
  ${OPENAIR1_DIR}/PHY/LTE_TRANSPORT/ulsch_decoding.c
  ${OPENAIR1_DIR}/PHY/LTE_TRANSPORT/rar_tools.c
  ${OPENAIR1_DIR}/PHY/LTE_TRANSPORT/uci_tools.c
#  ${OPENAIR1_DIR}/PHY/LTE_ESTIMATION/freq_equalization.c
#  ${OPENAIR1_DIR}/PHY/LTE_ESTIMATION/lte_adjust_sync_eNB.c
#  ${OPENAIR1_DIR}/PHY/LTE_ESTIMATION/lte_ul_channel_estimation.c
  ${OPENAIR1_DIR}/PHY/LTE_ESTIMATION/lte_eNB_measurements.c
  ${OPENAIR1_DIR}/PHY/INIT/lte_init.c
  )

set(PHY_SRC_RU
  ${OPENAIR1_DIR}/PHY/LTE_TRANSPORT/if4_tools.c
  ${OPENAIR1_DIR}/PHY/LTE_TRANSPORT/if5_tools.c
  ${OPENAIR1_DIR}/PHY/LTE_UE_TRANSPORT/drs_modulation.c
  ${OPENAIR1_DIR}/PHY/LTE_TRANSPORT/ulsch_demodulation.c
  ${OPENAIR1_DIR}/PHY/LTE_ESTIMATION/lte_ul_channel_estimation.c
  ${OPENAIR1_DIR}/PHY/LTE_ESTIMATION/lte_adjust_sync_eNB.c
  ${OPENAIR1_DIR}/PHY/LTE_ESTIMATION/freq_equalization.c
  ${OPENAIR1_DIR}/PHY/MODULATION/slot_fep_ul.c
  ${OPENAIR1_DIR}/PHY/MODULATION/slot_fep_nr.c
  ${OPENAIR1_DIR}/PHY/MODULATION/ul_7_5_kHz.c
  ${OPENAIR1_DIR}/PHY/MODULATION/gen_75KHz.cpp
  ${OPENAIR1_DIR}/PHY/MODULATION/beamforming.c
  ${OPENAIR1_DIR}/PHY/MODULATION/compute_bf_weights.c
  ${OPENAIR1_DIR}/PHY/INIT/lte_init_ru.c
  ${OPENAIR1_DIR}/PHY/INIT/nr_init_ru.c
  ${OPENAIR1_DIR}/PHY/LTE_TRANSPORT/prach.c

  )

set(PHY_SRC_UE
  ${OPENAIR1_DIR}/PHY/LTE_UE_TRANSPORT/sss_ue.c
  ${OPENAIR1_DIR}/PHY/LTE_TRANSPORT/sss_gen.c
  ${OPENAIR1_DIR}/PHY/LTE_UE_TRANSPORT/dlsch_demodulation.c
  ${OPENAIR1_DIR}/PHY/LTE_UE_TRANSPORT/dlsch_llr_computation.c
  ${OPENAIR1_DIR}/PHY/LTE_UE_TRANSPORT/linear_preprocessing_rec.c
  ${OPENAIR1_DIR}/PHY/LTE_UE_TRANSPORT/dlsch_decoding.c
  ${OPENAIR1_DIR}/PHY/LTE_UE_TRANSPORT/dci_tools_ue.c
  ${OPENAIR1_DIR}/PHY/LTE_UE_TRANSPORT/uci_tools_ue.c
  ${OPENAIR1_DIR}/PHY/LTE_UE_TRANSPORT/pbch_ue.c
  ${OPENAIR1_DIR}/PHY/LTE_UE_TRANSPORT/dci_ue.c
  ${OPENAIR1_DIR}/PHY/LTE_UE_TRANSPORT/phich_ue.c
  ${OPENAIR1_DIR}/PHY/LTE_UE_TRANSPORT/pcfich_ue.c
  ${OPENAIR1_DIR}/PHY/LTE_UE_TRANSPORT/pucch_ue.c
  ${OPENAIR1_DIR}/PHY/LTE_UE_TRANSPORT/prach_ue.c
  ${OPENAIR1_DIR}/PHY/LTE_UE_TRANSPORT/pmch_ue.c
  ${OPENAIR1_DIR}/PHY/LTE_UE_TRANSPORT/pch_ue.c
  ${OPENAIR1_DIR}/PHY/LTE_UE_TRANSPORT/slss.c
  ${OPENAIR1_DIR}/PHY/LTE_UE_TRANSPORT/sldch.c
  ${OPENAIR1_DIR}/PHY/LTE_UE_TRANSPORT/slsch.c
  ${OPENAIR1_DIR}/PHY/LTE_UE_TRANSPORT/drs_modulation.c
  ${OPENAIR1_DIR}/PHY/LTE_UE_TRANSPORT/ulsch_modulation.c
  ${OPENAIR1_DIR}/PHY/LTE_UE_TRANSPORT/ulsch_coding.c
  ${OPENAIR1_DIR}/PHY/LTE_UE_TRANSPORT/rar_tools_ue.c
  ${OPENAIR1_DIR}/PHY/LTE_UE_TRANSPORT/initial_sync.c
  ${OPENAIR1_DIR}/PHY/MODULATION/slot_fep.c
  ${OPENAIR1_DIR}/PHY/MODULATION/slot_fep_mbsfn.c
  ${OPENAIR1_DIR}/PHY/MODULATION/ul_7_5_kHz_ue.c
  ${OPENAIR1_DIR}/PHY/LTE_ESTIMATION/lte_sync_time.c
  ${OPENAIR1_DIR}/PHY/LTE_ESTIMATION/lte_sync_timefreq.c
  ${OPENAIR1_DIR}/PHY/LTE_ESTIMATION/lte_adjust_sync_ue.c
  ${OPENAIR1_DIR}/PHY/LTE_ESTIMATION/lte_dl_channel_estimation.c
  ${OPENAIR1_DIR}/PHY/LTE_ESTIMATION/lte_dl_bf_channel_estimation.c
  ${OPENAIR1_DIR}/PHY/LTE_ESTIMATION/lte_dl_mbsfn_channel_estimation.c
  ${OPENAIR1_DIR}/PHY/LTE_ESTIMATION/lte_est_freq_offset.c
  ${OPENAIR1_DIR}/PHY/LTE_ESTIMATION/lte_ue_measurements.c
  ${OPENAIR1_DIR}/PHY/LTE_ESTIMATION/adjust_gain.c
  ${OPENAIR1_DIR}/PHY/INIT/lte_init_ue.c
  )

  set(PHY_NR_SRC_COMMON
  ${OPENAIR1_DIR}/PHY/NR_TRANSPORT/nr_prach_common.c
  ${OPENAIR1_DIR}/PHY/NR_TRANSPORT/nr_dci_tools_common.c
  )

  set(PHY_NR_SRC
  ${OPENAIR1_DIR}/PHY/INIT/nr_init.c
  ${OPENAIR1_DIR}/PHY/INIT/nr_parms.c
  ${OPENAIR1_DIR}/PHY/MODULATION/nr_modulation.c
  ${OPENAIR1_DIR}/PHY/NR_TRANSPORT/nr_pss.c
  ${OPENAIR1_DIR}/PHY/NR_TRANSPORT/nr_sss.c
  ${OPENAIR1_DIR}/PHY/NR_TRANSPORT/nr_pbch.c
  ${OPENAIR1_DIR}/PHY/NR_TRANSPORT/nr_dci.c
  ${OPENAIR1_DIR}/PHY/NR_TRANSPORT/nr_dci_tools.c
  ${OPENAIR1_DIR}/PHY/NR_TRANSPORT/nr_dlsch.c
  ${OPENAIR1_DIR}/PHY/NR_TRANSPORT/nr_dlsch_tools.c
  ${OPENAIR1_DIR}/PHY/NR_TRANSPORT/nr_dlsch_coding.c
  ${OPENAIR1_DIR}/PHY/NR_TRANSPORT/nr_ulsch_decoding.c
  ${OPENAIR1_DIR}/PHY/NR_TRANSPORT/nr_ulsch.c
  ${OPENAIR1_DIR}/PHY/NR_TRANSPORT/nr_tbs_tools.c
  ${OPENAIR1_DIR}/PHY/NR_TRANSPORT/nr_sch_dmrs.c
  ${OPENAIR1_DIR}/PHY/NR_TRANSPORT/nr_prach.c
  ${OPENAIR1_DIR}/PHY/NR_TRANSPORT/nr_ulsch_llr_computation.c
  ${OPENAIR1_DIR}/PHY/NR_TRANSPORT/nr_ulsch_demodulation.c
  ${OPENAIR1_DIR}/PHY/NR_REFSIG/nr_dmrs_rx.c
  ${OPENAIR1_DIR}/PHY/NR_REFSIG/nr_gold.c
  ${OPENAIR1_DIR}/PHY/NR_REFSIG/scrambling_luts.c
  ${OPENAIR1_DIR}/PHY/NR_REFSIG/dmrs_nr.c
  ${OPENAIR1_DIR}/PHY/NR_REFSIG/ptrs_nr.c
  ${OPENAIR1_DIR}/PHY/NR_UE_ESTIMATION/filt16a_32.c
  ${OPENAIR1_DIR}/PHY/NR_ESTIMATION/nr_ul_channel_estimation.c
  ${OPENAIR1_DIR}/PHY/NR_ESTIMATION/nr_adjust_sync_gNB.c
  ${OPENAIR1_DIR}/PHY/TOOLS/file_output.c
  ${OPENAIR1_DIR}/PHY/TOOLS/cadd_vv.c
  #${OPENAIR1_DIR}/PHY/TOOLS/lte_dfts.c
  ${OPENAIR1_DIR}/PHY/TOOLS/log2_approx.c
  ${OPENAIR1_DIR}/PHY/TOOLS/cmult_sv.c
  ${OPENAIR1_DIR}/PHY/TOOLS/cmult_vv.c
  ${OPENAIR1_DIR}/PHY/TOOLS/cdot_prod.c
  ${OPENAIR1_DIR}/PHY/TOOLS/signal_energy.c
  ${OPENAIR1_DIR}/PHY/TOOLS/dB_routines.c
  ${OPENAIR1_DIR}/PHY/TOOLS/sqrt.c
  ${OPENAIR1_DIR}/PHY/TOOLS/time_meas.c
  ${OPENAIR1_DIR}/PHY/TOOLS/lut.c
  ${PHY_POLARSRC}
  ${PHY_SMALLBLOCKSRC}
  ${PHY_NR_CODINGIF}
  ${OPENAIR1_DIR}/PHY/NR_TRANSPORT/pucch_rx.c 
  ${OPENAIR1_DIR}/PHY/NR_TRANSPORT/nr_uci_tools_common.c
  )
  set(PHY_NR_UE_SRC
  ${OPENAIR1_DIR}/PHY/INIT/nr_parms.c
  ${OPENAIR1_DIR}/PHY/MODULATION/nr_modulation.c
  ${OPENAIR1_DIR}/PHY/MODULATION/slot_fep_nr.c
  ${OPENAIR1_DIR}/PHY/NR_UE_TRANSPORT/pss_nr.c
  ${OPENAIR1_DIR}/PHY/NR_UE_TRANSPORT/sss_nr.c
  ${OPENAIR1_DIR}/PHY/NR_UE_TRANSPORT/cic_filter_nr.c
  ${OPENAIR1_DIR}/PHY/NR_UE_TRANSPORT/nr_initial_sync.c
  ${OPENAIR1_DIR}/PHY/NR_UE_TRANSPORT/nr_pbch.c
  ${OPENAIR1_DIR}/PHY/NR_UE_TRANSPORT/nr_dlsch_demodulation.c
  ${OPENAIR1_DIR}/PHY/NR_UE_TRANSPORT/nr_ulsch_coding.c
  ${OPENAIR1_DIR}/PHY/NR_UE_TRANSPORT/nr_dlsch_decoding.c
  ${OPENAIR1_DIR}/PHY/NR_UE_TRANSPORT/nr_dlsch_llr_computation.c
  ${OPENAIR1_DIR}/PHY/NR_TRANSPORT/nr_tbs_tools.c
  ${OPENAIR1_DIR}/PHY/NR_TRANSPORT/nr_prach_common.c
  ${OPENAIR1_DIR}/PHY/NR_TRANSPORT/nr_sch_dmrs.c
  ${OPENAIR1_DIR}/PHY/NR_UE_TRANSPORT/
  ${OPENAIR1_DIR}/PHY/NR_UE_TRANSPORT/nr_prach.c
  ${OPENAIR1_DIR}/PHY/NR_UE_TRANSPORT/srs_modulation_nr.c
  ${OPENAIR1_DIR}/PHY/NR_UE_TRANSPORT/dci_nr.c
  ${OPENAIR1_DIR}/PHY/NR_UE_TRANSPORT/dci_tools_nr.c
  ${OPENAIR1_DIR}/PHY/NR_UE_TRANSPORT/pucch_nr.c
  ${OPENAIR1_DIR}/PHY/NR_TRANSPORT/nr_uci_tools_common.c
  ${OPENAIR1_DIR}/PHY/NR_UE_TRANSPORT/nr_ulsch_ue.c
  ${OPENAIR1_DIR}/PHY/NR_REFSIG/ul_ref_seq_nr.c
  ${OPENAIR1_DIR}/PHY/NR_REFSIG/nr_dmrs_rx.c
  ${OPENAIR1_DIR}/PHY/NR_REFSIG/dmrs_nr.c
  ${OPENAIR1_DIR}/PHY/NR_REFSIG/ptrs_nr.c
  ${OPENAIR1_DIR}/PHY/NR_REFSIG/nr_gold_ue.c
  ${OPENAIR1_DIR}/PHY/NR_UE_ESTIMATION/filt16a_32.c
  ${OPENAIR1_DIR}/PHY/NR_UE_ESTIMATION/nr_dl_channel_estimation.c
  ${OPENAIR1_DIR}/PHY/NR_UE_ESTIMATION/nr_adjust_synch_ue.c
  ${OPENAIR1_DIR}/PHY/NR_UE_ESTIMATION/nr_ue_measurements.c
  ${OPENAIR1_DIR}/PHY/NR_UE_ESTIMATION/nr_adjust_gain.c
  ${OPENAIR1_DIR}/PHY/TOOLS/file_output.c
  ${OPENAIR1_DIR}/PHY/TOOLS/cadd_vv.c
 # ${OPENAIR1_DIR}/PHY/TOOLS/lte_dfts.c
  ${OPENAIR1_DIR}/PHY/TOOLS/log2_approx.c
  ${OPENAIR1_DIR}/PHY/TOOLS/cmult_sv.c
  ${OPENAIR1_DIR}/PHY/TOOLS/cmult_vv.c
  ${OPENAIR1_DIR}/PHY/TOOLS/cdot_prod.c
  ${OPENAIR1_DIR}/PHY/TOOLS/signal_energy.c
  ${OPENAIR1_DIR}/PHY/TOOLS/dB_routines.c
  ${OPENAIR1_DIR}/PHY/TOOLS/sqrt.c
  ${OPENAIR1_DIR}/PHY/TOOLS/time_meas.c
  ${OPENAIR1_DIR}/PHY/TOOLS/lut.c
  ${OPENAIR1_DIR}/PHY/INIT/nr_init_ue.c
  #  ${OPENAIR1_DIR}/SIMULATION/NR_UE_PHY/unit_tests/src/pucch_uci_test.c
  ${PHY_POLARSRC}
  ${PHY_SMALLBLOCKSRC}
  ${PHY_NR_CODINGIF}
  )


if (${SMBV})
  set(PHY_SRC "${PHY_SRC} ${OPENAIR1_DIR}/PHY/TOOLS/smbv.c")
endif  (${SMBV})

if (${COMPILATION_AVX2} STREQUAL "True")
  #set(PHY_SRC ${PHY_SRC} ${OPENAIR1_DIR}/PHY/LTE_TRANSPORT/dlsch_llr_computation_avx2.c)
  set(PHY_SRC_UE ${PHY_SRC_UE} ${OPENAIR1_DIR}/PHY/LTE_UE_TRANSPORT/dlsch_llr_computation_avx2.c)
endif ()

if (${COMPILATION_AVX2} STREQUAL "True")
  set(PHY_NR_UE_SRC ${PHY_NR_UE_SRC} ${OPENAIR1_DIR}/PHY/LTE_UE_TRANSPORT/dlsch_llr_computation_avx2.c)
endif ()

add_library(PHY_COMMON ${PHY_SRC_COMMON})
add_dependencies(PHY_COMMON rrc_flag)
add_dependencies(PHY_COMMON dfts)
add_library(PHY ${PHY_SRC})

add_dependencies(PHY rrc_flag)
add_library(PHY_UE ${PHY_SRC_UE})
add_dependencies(PHY_UE rrc_flag)
add_library(PHY_NR_COMMON ${PHY_NR_SRC_COMMON})
add_library(PHY_NR ${PHY_NR_SRC})
add_library(PHY_NR_UE ${PHY_NR_UE_SRC})

add_library(PHY_RU ${PHY_SRC_RU})
add_dependencies(PHY_RU rrc_flag)

#Library for mex functions
#########################3
set(PHY_MEX_UE
  ${OPENAIR1_DIR}/PHY/LTE_UE_TRANSPORT/linear_preprocessing_rec.c
  ${OPENAIR1_DIR}/PHY/LTE_UE_TRANSPORT/dlsch_llr_computation.c
  ${OPENAIR1_DIR}/PHY/LTE_UE_TRANSPORT/dlsch_demodulation.c
  ${OPENAIR1_DIR}/PHY/TOOLS/log2_approx.c
  ${OPENAIR1_DIR}/PHY/LTE_TRANSPORT/lte_mcs.c
  ${OPENAIR1_DIR}/PHY/LTE_UE_TRANSPORT/get_pmi.c
  ${OPENAIR1_DIR}/PHY/TOOLS/dB_routines.c
  ${OPENAIR1_DIR}/PHY/LTE_TRANSPORT/pmch_common.c
  ${OPENAIR1_DIR}/PHY/TOOLS/cadd_vv.c
  ${OPENAIR1_DIR}/PHY/TOOLS/cmult_sv.c
  ${OPENAIR1_DIR}/PHY/TOOLS/cmult_vv.c
  ${OPENAIR1_DIR}/PHY/LTE_UE_TRANSPORT/dlsch_llr_computation_avx2.c
  ${OPENAIR1_DIR}/PHY/TOOLS/signal_energy.c
  ${OPENAIR1_DIR}/PHY/LTE_ESTIMATION/lte_ue_measurements.c
  ${OPENAIR_DIR}/common/utils/LOG/log.c
  ${OPENAIR_DIR}/common/utils/T/T.c
  ${OPENAIR_DIR}/common/utils/T/local_tracer.c
  )
add_library(PHY_MEX ${PHY_MEX_UE} ${CONFIG_LIB})

#Layer 2 library
#####################
set(MAC_DIR ${OPENAIR2_DIR}/LAYER2/MAC)
set(NR_GNB_MAC_DIR ${OPENAIR2_DIR}/LAYER2/NR_MAC_gNB)
set(NR_UE_MAC_DIR ${OPENAIR2_DIR}/LAYER2/NR_MAC_UE)
set(PHY_INTERFACE_DIR ${OPENAIR2_DIR}/PHY_INTERFACE)
set(NR_PHY_INTERFACE_DIR ${OPENAIR2_DIR}/NR_PHY_INTERFACE)
set(NR_UE_PHY_INTERFACE_DIR ${OPENAIR2_DIR}/NR_UE_PHY_INTERFACE)
set(RLC_DIR ${OPENAIR2_DIR}/LAYER2/RLC)
set(RLC_UM_DIR ${OPENAIR2_DIR}/LAYER2/RLC/UM_v9.3.0)
set(RLC_AM_DIR ${OPENAIR2_DIR}/LAYER2/RLC/AM_v9.3.0)
set(RLC_TM_DIR ${OPENAIR2_DIR}/LAYER2/RLC/TM_v9.3.0)
set(RRC_DIR ${OPENAIR2_DIR}/RRC/LTE)
set(NR_RRC_DIR ${OPENAIR2_DIR}/RRC/NR)
set(NR_UE_RRC_DIR ${OPENAIR2_DIR}/RRC/NR_UE)
set(PDCP_DIR  ${OPENAIR2_DIR}/LAYER2/PDCP_v10.1.0)

set(RLC_V1
  ${RLC_AM_DIR}/rlc_am.c
  ${RLC_AM_DIR}/rlc_am_init.c
  ${RLC_AM_DIR}/rlc_am_timer_poll_retransmit.c
  ${RLC_AM_DIR}/rlc_am_timer_reordering.c
  ${RLC_AM_DIR}/rlc_am_timer_status_prohibit.c
  ${RLC_AM_DIR}/rlc_am_segment.c
  ${RLC_AM_DIR}/rlc_am_segments_holes.c
  ${RLC_AM_DIR}/rlc_am_in_sdu.c
  ${RLC_AM_DIR}/rlc_am_receiver.c
  ${RLC_AM_DIR}/rlc_am_retransmit.c
  ${RLC_AM_DIR}/rlc_am_windows.c
  ${RLC_AM_DIR}/rlc_am_rx_list.c
  ${RLC_AM_DIR}/rlc_am_reassembly.c
  ${RLC_AM_DIR}/rlc_am_status_report.c
  ${RLC_TM_DIR}/rlc_tm.c
  ${RLC_TM_DIR}/rlc_tm_init.c
  ${RLC_UM_DIR}/rlc_um.c
  ${RLC_UM_DIR}/rlc_um_fsm.c
  ${RLC_UM_DIR}/rlc_um_control_primitives.c
  ${RLC_UM_DIR}/rlc_um_segment.c
  ${RLC_UM_DIR}/rlc_um_reassembly.c
  ${RLC_UM_DIR}/rlc_um_receiver.c
  ${RLC_UM_DIR}/rlc_um_dar.c
  ${RLC_DIR}/rlc_mac.c
  ${RLC_DIR}/rlc.c
  ${RLC_DIR}/rlc_rrc.c
  ${RLC_DIR}/rlc_mpls.c
  )

<<<<<<< HEAD
set(LTE_PDCP_SRC
  ${PDCP_DIR}/pdcp.c
  ${PDCP_DIR}/pdcp_fifo.c
  ${PDCP_DIR}/pdcp_sequence_manager.c
  ${PDCP_DIR}/pdcp_primitives.c
  ${PDCP_DIR}/pdcp_util.c
  ${PDCP_DIR}/pdcp_security.c
  ${PDCP_DIR}/pdcp_netlink.c
=======
set(RLC_V2
  ${OPENAIR2_DIR}/LAYER2/rlc_v2/rlc_oai_api.c
  ${OPENAIR2_DIR}/LAYER2/rlc_v2/asn1_utils.c
  ${OPENAIR2_DIR}/LAYER2/rlc_v2/rlc_ue_manager.c
  ${OPENAIR2_DIR}/LAYER2/rlc_v2/rlc_entity.c
  ${OPENAIR2_DIR}/LAYER2/rlc_v2/rlc_entity_am.c
  ${OPENAIR2_DIR}/LAYER2/rlc_v2/rlc_entity_um.c
  ${OPENAIR2_DIR}/LAYER2/rlc_v2/rlc_pdu.c
  ${OPENAIR2_DIR}/LAYER2/rlc_v2/rlc_sdu.c
>>>>>>> 4e12c394
  )

set(NR_RLC_SRC
  ${OPENAIR2_DIR}/LAYER2/nr_rlc/asn1_utils.c
  ${OPENAIR2_DIR}/LAYER2/nr_rlc/nr_rlc_entity.c
  ${OPENAIR2_DIR}/LAYER2/nr_rlc/nr_rlc_entity_am.c
  ${OPENAIR2_DIR}/LAYER2/nr_rlc/nr_rlc_entity_tm.c
  ${OPENAIR2_DIR}/LAYER2/nr_rlc/nr_rlc_entity_um.c
  ${OPENAIR2_DIR}/LAYER2/nr_rlc/nr_rlc_oai_api.c
  ${OPENAIR2_DIR}/LAYER2/nr_rlc/nr_rlc_pdu.c
  ${OPENAIR2_DIR}/LAYER2/nr_rlc/nr_rlc_sdu.c
  ${OPENAIR2_DIR}/LAYER2/nr_rlc/nr_rlc_ue_manager.c
  )
  
set(NR_PDCP_SRC
  ${OPENAIR2_DIR}/LAYER2/nr_pdcp/nr_pdcp_oai_api.c
  ${OPENAIR2_DIR}/LAYER2/nr_pdcp/nr_pdcp_ue_manager.c
  ${OPENAIR2_DIR}/LAYER2/nr_pdcp/nr_pdcp_entity.c
  ${OPENAIR2_DIR}/LAYER2/nr_pdcp/nr_pdcp_entity_drb_am.c
  )

set(L2_SRC
  ${OPENAIR2_DIR}/LAYER2/openair2_proc.c
#  ${RRC_DIR}/rrc_UE.c
  ${RRC_DIR}/rrc_eNB.c
  ${RRC_DIR}/rrc_eNB_endc.c
  ${RRC_DIR}/rrc_eNB_S1AP.c
  ${RRC_DIR}/rrc_eNB_M2AP.c
  ${RRC_DIR}/rrc_eNB_UE_context.c
  ${RRC_DIR}/rrc_common.c
  ${RRC_DIR}/L2_interface.c
  ${RRC_DIR}/L2_interface_common.c
  ${RRC_DIR}/L2_interface_ue.c
  )

set(L2_LTE_SRC
<<<<<<< HEAD
  ${LTE_RLC_SRC}
  ${LTE_PDCP_SRC}
=======
  ${RLC_V2}
>>>>>>> 4e12c394
  )

set(L2_NR_SRC
  ${NR_RLC_SRC}
  ${NR_PDCP_SRC}
  ${NR_RRC_DIR}/rrc_gNB.c
  ${NR_RRC_DIR}/nr_rrc_common.c
  ${NR_RRC_DIR}/L2_nr_interface.c
  ${NR_RRC_DIR}/nr_rrc_config.c
  ${NR_RRC_DIR}/rrc_gNB_nsa.c
  ${NR_RRC_DIR}/rrc_gNB_internode.c
  ${NR_RRC_DIR}/rrc_gNB_reconfig.c
  ${NR_RRC_DIR}/rrc_gNB_UE_context.c
  )

set(L2_SRC_UE
  ${RRC_DIR}/rrc_UE.c
  ${RRC_DIR}/rrc_common.c
  ${RRC_DIR}/L2_interface_common.c
  ${RRC_DIR}/L2_interface_ue.c
  )
  
set(LTE_NR_L2_SRC_UE
  ${PDCP_DIR}/pdcp.c
  ${PDCP_DIR}/pdcp_fifo.c
  ${PDCP_DIR}/pdcp_sequence_manager.c
  ${PDCP_DIR}/pdcp_primitives.c
  ${PDCP_DIR}/pdcp_util.c
  ${PDCP_DIR}/pdcp_security.c
  ${PDCP_DIR}/pdcp_netlink.c
<<<<<<< HEAD
  ${LTE_RLC_SRC}
  ${LTE_PDCP_SRC}
=======
  ${RLC_V2}
>>>>>>> 4e12c394
  )

set(NR_L2_SRC_UE
  ${NR_RLC_SRC}
  ${NR_PDCP_SRC}
  ${NR_UE_RRC_DIR}/L2_interface_ue.c
  ${NR_UE_RRC_DIR}/main_ue.c
  ${NR_UE_RRC_DIR}/rrc_UE.c
  )

set (MAC_SRC
  #${PHY_INTERFACE_DIR}/phy_stub_UE.c
  ${PHY_INTERFACE_DIR}/IF_Module.c
  ${MAC_DIR}/main.c
  #${MAC_DIR}/main_ue.c
  #${MAC_DIR}/ue_procedures.c
  #${MAC_DIR}/ra_procedures.c
  ${MAC_DIR}/l1_helpers.c
  ${MAC_DIR}/rar_tools.c
  #${MAC_DIR}/rar_tools_ue.c
  ${MAC_DIR}/eNB_scheduler.c
  ${MAC_DIR}/eNB_scheduler_dlsch.c
  ${MAC_DIR}/eNB_scheduler_ulsch.c
  ${MAC_DIR}/eNB_scheduler_mch.c
  ${MAC_DIR}/eNB_scheduler_bch.c
  ${MAC_DIR}/eNB_scheduler_primitives.c
  ${MAC_DIR}/eNB_scheduler_RA.c
  ${MAC_DIR}/eNB_scheduler_fairRR.c
  ${MAC_DIR}/eNB_scheduler_phytest.c
  ${MAC_DIR}/pre_processor.c
  ${MAC_DIR}/config.c
  ${MAC_DIR}/config_ue.c
 )

set (MAC_NR_SRC
  ${NR_PHY_INTERFACE_DIR}/NR_IF_Module.c
  ${NR_GNB_MAC_DIR}/main.c
  ${NR_GNB_MAC_DIR}/config.c
  ${NR_GNB_MAC_DIR}/gNB_scheduler.c
  ${NR_GNB_MAC_DIR}/gNB_scheduler_bch.c
  ${NR_GNB_MAC_DIR}/gNB_scheduler_dlsch.c
  ${NR_GNB_MAC_DIR}/gNB_scheduler_ulsch.c
  ${NR_GNB_MAC_DIR}/gNB_scheduler_primitives.c
  ${NR_GNB_MAC_DIR}/gNB_scheduler_phytest.c
  ${NR_GNB_MAC_DIR}/gNB_scheduler_RA.c
 )


set (MAC_SRC_UE
  ${PHY_INTERFACE_DIR}/phy_stub_UE.c
  ${MAC_DIR}/main_ue.c
  ${MAC_DIR}/ue_procedures.c
  ${MAC_DIR}/ra_procedures.c
  ${MAC_DIR}/l1_helpers.c
  ${MAC_DIR}/rar_tools_ue.c
  ${MAC_DIR}/config_ue.c
 )
 
set (MAC_NR_SRC_UE
  ${NR_UE_PHY_INTERFACE_DIR}/NR_IF_Module.c
  ${NR_UE_MAC_DIR}/config_ue.c
  ${NR_UE_MAC_DIR}/mac_vars.c
  ${NR_UE_MAC_DIR}/main_ue_nr.c
  ${NR_UE_MAC_DIR}/nr_ue_procedures.c
  ${NR_UE_MAC_DIR}/nr_ue_dci_configuration.c
  ${NR_UE_MAC_DIR}/nr_l1_helpers.c
  ${NR_UE_MAC_DIR}/nr_ra_procedures.c
  ${NR_UE_MAC_DIR}/rar_tools_nrUE.c
)

set (ENB_APP_SRC
  ${OPENAIR2_DIR}/ENB_APP/enb_app.c
  ${OPENAIR2_DIR}/ENB_APP/enb_config.c
  ${OPENAIR2_DIR}/ENB_APP/enb_config_SL.c
  ${OPENAIR2_DIR}/ENB_APP/enb_config_eMTC.c
  ${OPENAIR2_DIR}/ENB_APP/RRC_config_tools.c
  )

set (GNB_APP_SRC
  ${OPENAIR2_DIR}/GNB_APP/gnb_app.c
  ${OPENAIR2_DIR}/GNB_APP/gnb_config.c
  )

set (MCE_APP_SRC
  ${OPENAIR2_DIR}/MCE_APP/mce_app.c
  ${OPENAIR2_DIR}/MCE_APP/mce_config.c
  )

add_library(L2
  ${L2_SRC}
  ${MAC_SRC}
  ${ENB_APP_SRC}
  ${MCE_APP_SRC}
  )
add_dependencies(L2 rrc_flag s1ap_flag x2_flag m2_flag m3_flag)

add_library(MAC_NR
  ${MAC_NR_SRC}
  )

add_library(MAC_UE_NR
  ${MAC_NR_SRC_UE}
  )

add_library(L2_LTE
  ${L2_LTE_SRC}
  )

add_library(L2_NR
  ${L2_NR_SRC}
  ${MAC_NR_SRC}
  ${GNB_APP_SRC}
  )
add_dependencies(L2_NR rrc_flag nr_rrc_flag s1ap_flag x2_flag)

add_library(L2_UE
  ${L2_SRC_UE}
  ${MAC_SRC_UE}
)

if (NOT ${NOS1})
target_compile_definitions(L2_UE PUBLIC -DPDCP_USE_NETLINK)
endif()

add_dependencies(L2_UE rrc_flag s1ap_flag x2_flag)

add_library( NR_L2_UE ${NR_L2_SRC_UE} ${MAC_NR_SRC_UE} )

add_library( MAC_NR_COMMON ${OPENAIR2_DIR}/LAYER2/NR_MAC_COMMON/nr_mac_common.c ${OPENAIR2_DIR}/LAYER2/NR_MAC_gNB/nr_compute_tbs_common.c)

include_directories("${OPENAIR2_DIR}/NR_UE_PHY_INTERFACE")
include_directories("${OPENAIR2_DIR}/LAYER2")
include_directories("${OPENAIR1_DIR}/SCHED_NR_UE")
#include_directories("${NFAPI_USER_DIR}"")

# L3 Libs
##########################

# CN libs
##########################

add_library(CN_UTILS
  ${OPENAIR3_DIR}/UTILS/conversions.c
  ${OPENAIR3_DIR}/UTILS/enum_string.c
  ${OPENAIR3_DIR}/UTILS/mcc_mnc_itu.c
  )

set(GTPV1U_DIR ${OPENAIR3_DIR}/GTPV1-U)
set (GTPV1U_SRC
  ${RRC_DIR}/rrc_eNB_GTPV1U.c
  ${GTPV1U_DIR}/nw-gtpv1u/src/NwGtpv1uTunnelEndPoint.c
  ${GTPV1U_DIR}/nw-gtpv1u/src/NwGtpv1uTrxn.c
  ${GTPV1U_DIR}/nw-gtpv1u/src/NwGtpv1uMsg.c
  ${GTPV1U_DIR}/nw-gtpv1u/src/NwGtpv1u.c
  ${GTPV1U_DIR}/gtpv1u_teid_pool.c
)
add_library(GTPV1U ${GTPV1U_SRC})
add_dependencies(GTPV1U rrc_flag)

#NR case
set (NR_GTPV1U_SRC
  ${NR_RRC_DIR}/rrc_gNB_GTPV1U.c
  ${RRC_DIR}/rrc_eNB_GTPV1U.c
  ${GTPV1U_DIR}/nw-gtpv1u/src/NwGtpv1uTunnelEndPoint.c
  ${GTPV1U_DIR}/nw-gtpv1u/src/NwGtpv1uTrxn.c
  ${GTPV1U_DIR}/nw-gtpv1u/src/NwGtpv1uMsg.c
  ${GTPV1U_DIR}/nw-gtpv1u/src/NwGtpv1u.c
  ${GTPV1U_DIR}/gtpv1u_teid_pool.c
)
add_library(NR_GTPV1U ${NR_GTPV1U_SRC})
add_dependencies(NR_GTPV1U rrc_flag)

set (MME_APP_SRC
  ${OPENAIR3_DIR}/MME_APP/mme_app.c
  ${OPENAIR3_DIR}/MME_APP/mme_config.c
)
add_library(MME_APP ${MME_APP_SRC})
add_dependencies(MME_APP rrc_flag s1ap_flag x2_flag m2_flag m3_flag)

set(SCTP_SRC
  ${OPENAIR3_DIR}/SCTP/sctp_common.c
  ${OPENAIR3_DIR}/SCTP/sctp_eNB_task.c
  ${OPENAIR3_DIR}/SCTP/sctp_eNB_itti_messaging.c
)
add_library(SCTP_CLIENT ${SCTP_SRC})
add_dependencies(SCTP_CLIENT rrc_flag)

add_library(UDP ${OPENAIR3_DIR}/UDP/udp_eNB_task.c)
add_dependencies(UDP rrc_flag)


set(NAS_SRC ${OPENAIR3_DIR}/NAS/)
set(libnas_api_OBJS
  ${NAS_SRC}COMMON/API/NETWORK/as_message.c
  ${NAS_SRC}COMMON/API/NETWORK/nas_message.c
  ${NAS_SRC}COMMON/API/NETWORK/network_api.c
  )

set(libnas_emm_msg_OBJS
  ${NAS_SRC}COMMON/EMM/MSG/AttachAccept.c
  ${NAS_SRC}COMMON/EMM/MSG/AttachComplete.c
  ${NAS_SRC}COMMON/EMM/MSG/AttachReject.c
  ${NAS_SRC}COMMON/EMM/MSG/AttachRequest.c
  ${NAS_SRC}COMMON/EMM/MSG/AuthenticationFailure.c
  ${NAS_SRC}COMMON/EMM/MSG/AuthenticationReject.c
  ${NAS_SRC}COMMON/EMM/MSG/AuthenticationRequest.c
  ${NAS_SRC}COMMON/EMM/MSG/AuthenticationResponse.c
  ${NAS_SRC}COMMON/EMM/MSG/CsServiceNotification.c
  ${NAS_SRC}COMMON/EMM/MSG/DetachAccept.c
  ${NAS_SRC}COMMON/EMM/MSG/DetachRequest.c
  ${NAS_SRC}COMMON/EMM/MSG/DownlinkNasTransport.c
  ${NAS_SRC}COMMON/EMM/MSG/EmmInformation.c
  ${NAS_SRC}COMMON/EMM/MSG/emm_msg.c
  ${NAS_SRC}COMMON/EMM/MSG/EmmStatus.c
  ${NAS_SRC}COMMON/EMM/MSG/ExtendedServiceRequest.c
  ${NAS_SRC}COMMON/EMM/MSG/GutiReallocationCommand.c
  ${NAS_SRC}COMMON/EMM/MSG/GutiReallocationComplete.c
  ${NAS_SRC}COMMON/EMM/MSG/IdentityRequest.c
  ${NAS_SRC}COMMON/EMM/MSG/IdentityResponse.c
  ${NAS_SRC}COMMON/EMM/MSG/SecurityModeCommand.c
  ${NAS_SRC}COMMON/EMM/MSG/SecurityModeComplete.c
  ${NAS_SRC}COMMON/EMM/MSG/SecurityModeReject.c
  ${NAS_SRC}COMMON/EMM/MSG/ServiceReject.c
  ${NAS_SRC}COMMON/EMM/MSG/ServiceRequest.c
  ${NAS_SRC}COMMON/EMM/MSG/TrackingAreaUpdateAccept.c
  ${NAS_SRC}COMMON/EMM/MSG/TrackingAreaUpdateComplete.c
  ${NAS_SRC}COMMON/EMM/MSG/TrackingAreaUpdateReject.c
  ${NAS_SRC}COMMON/EMM/MSG/TrackingAreaUpdateRequest.c
  ${NAS_SRC}COMMON/EMM/MSG/UplinkNasTransport.c
)

set(libnas_esm_msg_OBJS
  ${NAS_SRC}COMMON/ESM/MSG/ActivateDedicatedEpsBearerContextAccept.c
  ${NAS_SRC}COMMON/ESM/MSG/ActivateDedicatedEpsBearerContextReject.c
  ${NAS_SRC}COMMON/ESM/MSG/ActivateDedicatedEpsBearerContextRequest.c
  ${NAS_SRC}COMMON/ESM/MSG/ActivateDefaultEpsBearerContextAccept.c
  ${NAS_SRC}COMMON/ESM/MSG/ActivateDefaultEpsBearerContextReject.c
  ${NAS_SRC}COMMON/ESM/MSG/ActivateDefaultEpsBearerContextRequest.c
  ${NAS_SRC}COMMON/ESM/MSG/BearerResourceAllocationReject.c
  ${NAS_SRC}COMMON/ESM/MSG/BearerResourceAllocationRequest.c
  ${NAS_SRC}COMMON/ESM/MSG/BearerResourceModificationReject.c
  ${NAS_SRC}COMMON/ESM/MSG/BearerResourceModificationRequest.c
  ${NAS_SRC}COMMON/ESM/MSG/DeactivateEpsBearerContextAccept.c
  ${NAS_SRC}COMMON/ESM/MSG/DeactivateEpsBearerContextRequest.c
  ${NAS_SRC}COMMON/ESM/MSG/EsmInformationRequest.c
  ${NAS_SRC}COMMON/ESM/MSG/EsmInformationResponse.c
  ${NAS_SRC}COMMON/ESM/MSG/esm_msg.c
  ${NAS_SRC}COMMON/ESM/MSG/EsmStatus.c
  ${NAS_SRC}COMMON/ESM/MSG/ModifyEpsBearerContextAccept.c
  ${NAS_SRC}COMMON/ESM/MSG/ModifyEpsBearerContextReject.c
  ${NAS_SRC}COMMON/ESM/MSG/ModifyEpsBearerContextRequest.c
  ${NAS_SRC}COMMON/ESM/MSG/PdnConnectivityReject.c
  ${NAS_SRC}COMMON/ESM/MSG/PdnConnectivityRequest.c
  ${NAS_SRC}COMMON/ESM/MSG/PdnDisconnectReject.c
  ${NAS_SRC}COMMON/ESM/MSG/PdnDisconnectRequest.c
)

set(libnas_ies_OBJS
  ${NAS_SRC}COMMON/IES/AccessPointName.c
  ${NAS_SRC}COMMON/IES/AdditionalUpdateResult.c
  ${NAS_SRC}COMMON/IES/AdditionalUpdateType.c
  ${NAS_SRC}COMMON/IES/ApnAggregateMaximumBitRate.c
  ${NAS_SRC}COMMON/IES/AuthenticationFailureParameter.c
  ${NAS_SRC}COMMON/IES/AuthenticationParameterAutn.c
  ${NAS_SRC}COMMON/IES/AuthenticationParameterRand.c
  ${NAS_SRC}COMMON/IES/AuthenticationResponseParameter.c
  ${NAS_SRC}COMMON/IES/CipheringKeySequenceNumber.c
  ${NAS_SRC}COMMON/IES/Cli.c
  ${NAS_SRC}COMMON/IES/CsfbResponse.c
  ${NAS_SRC}COMMON/IES/DaylightSavingTime.c
  ${NAS_SRC}COMMON/IES/DetachType.c
  ${NAS_SRC}COMMON/IES/DrxParameter.c
  ${NAS_SRC}COMMON/IES/EmergencyNumberList.c
  ${NAS_SRC}COMMON/IES/EmmCause.c
  ${NAS_SRC}COMMON/IES/EpsAttachResult.c
  ${NAS_SRC}COMMON/IES/EpsAttachType.c
  ${NAS_SRC}COMMON/IES/EpsBearerContextStatus.c
  ${NAS_SRC}COMMON/IES/EpsBearerIdentity.c
  ${NAS_SRC}COMMON/IES/EpsMobileIdentity.c
  ${NAS_SRC}COMMON/IES/EpsNetworkFeatureSupport.c
  ${NAS_SRC}COMMON/IES/EpsQualityOfService.c
  ${NAS_SRC}COMMON/IES/EpsUpdateResult.c
  ${NAS_SRC}COMMON/IES/EpsUpdateType.c
  ${NAS_SRC}COMMON/IES/EsmCause.c
  ${NAS_SRC}COMMON/IES/EsmInformationTransferFlag.c
  ${NAS_SRC}COMMON/IES/EsmMessageContainer.c
  ${NAS_SRC}COMMON/IES/GprsTimer.c
  ${NAS_SRC}COMMON/IES/GutiType.c
  ${NAS_SRC}COMMON/IES/IdentityType2.c
  ${NAS_SRC}COMMON/IES/ImeisvRequest.c
  ${NAS_SRC}COMMON/IES/KsiAndSequenceNumber.c
  ${NAS_SRC}COMMON/IES/LcsClientIdentity.c
  ${NAS_SRC}COMMON/IES/LcsIndicator.c
  ${NAS_SRC}COMMON/IES/LinkedEpsBearerIdentity.c
  ${NAS_SRC}COMMON/IES/LlcServiceAccessPointIdentifier.c
  ${NAS_SRC}COMMON/IES/LocationAreaIdentification.c
  ${NAS_SRC}COMMON/IES/MessageType.c
  ${NAS_SRC}COMMON/IES/MobileIdentity.c
  ${NAS_SRC}COMMON/IES/MobileStationClassmark2.c
  ${NAS_SRC}COMMON/IES/MobileStationClassmark3.c
  ${NAS_SRC}COMMON/IES/MsNetworkCapability.c
  ${NAS_SRC}COMMON/IES/MsNetworkFeatureSupport.c
  ${NAS_SRC}COMMON/IES/NasKeySetIdentifier.c
  ${NAS_SRC}COMMON/IES/NasMessageContainer.c
  ${NAS_SRC}COMMON/IES/NasRequestType.c
  ${NAS_SRC}COMMON/IES/NasSecurityAlgorithms.c
  ${NAS_SRC}COMMON/IES/NetworkName.c
  ${NAS_SRC}COMMON/IES/Nonce.c
  ${NAS_SRC}COMMON/IES/PacketFlowIdentifier.c
  ${NAS_SRC}COMMON/IES/PagingIdentity.c
  ${NAS_SRC}COMMON/IES/PdnAddress.c
  ${NAS_SRC}COMMON/IES/PdnType.c
  ${NAS_SRC}COMMON/IES/PlmnList.c
  ${NAS_SRC}COMMON/IES/ProcedureTransactionIdentity.c
  ${NAS_SRC}COMMON/IES/ProtocolConfigurationOptions.c
  ${NAS_SRC}COMMON/IES/ProtocolDiscriminator.c
  ${NAS_SRC}COMMON/IES/PTmsiSignature.c
  ${NAS_SRC}COMMON/IES/QualityOfService.c
  ${NAS_SRC}COMMON/IES/RadioPriority.c
  ${NAS_SRC}COMMON/IES/SecurityHeaderType.c
  ${NAS_SRC}COMMON/IES/ServiceType.c
  ${NAS_SRC}COMMON/IES/ShortMac.c
  ${NAS_SRC}COMMON/IES/SsCode.c
  ${NAS_SRC}COMMON/IES/SupportedCodecList.c
  ${NAS_SRC}COMMON/IES/TimeZoneAndTime.c
  ${NAS_SRC}COMMON/IES/TimeZone.c
  ${NAS_SRC}COMMON/IES/TmsiStatus.c
  ${NAS_SRC}COMMON/IES/TrackingAreaIdentity.c
  ${NAS_SRC}COMMON/IES/TrackingAreaIdentityList.c
  ${NAS_SRC}COMMON/IES/TrafficFlowAggregateDescription.c
  ${NAS_SRC}COMMON/IES/TrafficFlowTemplate.c
  ${NAS_SRC}COMMON/IES/TransactionIdentifier.c
  ${NAS_SRC}COMMON/IES/UeNetworkCapability.c
  ${NAS_SRC}COMMON/IES/UeRadioCapabilityInformationUpdateNeeded.c
  ${NAS_SRC}COMMON/IES/UeSecurityCapability.c
  ${NAS_SRC}COMMON/IES/VoiceDomainPreferenceAndUeUsageSetting.c
)

set (libnas_utils_OBJS
  ${NAS_SRC}COMMON/UTIL/device.c
  ${NAS_SRC}COMMON/UTIL/memory.c
  ${NAS_SRC}COMMON/UTIL/nas_timer.c
  ${NAS_SRC}COMMON/UTIL/socket.c
  ${NAS_SRC}COMMON/UTIL/stty.c
  ${NAS_SRC}COMMON/UTIL/TLVEncoder.c
  ${NAS_SRC}COMMON/UTIL/TLVDecoder.c
  ${NAS_SRC}COMMON/UTIL/OctetString.c
)

if(NAS_UE)
  set(libnas_ue_api_OBJS
    ${NAS_SRC}UE/API/USER/at_command.c
    ${NAS_SRC}UE/API/USER/at_error.c
    ${NAS_SRC}UE/API/USER/at_response.c
    ${NAS_SRC}UE/API/USER/user_api.c
    ${NAS_SRC}UE/API/USER/user_indication.c
    ${NAS_SRC}UE/API/USIM/aka_functions.c
    ${NAS_SRC}UE/API/USIM/usim_api.c
  )
  set(libnas_ue_emm_OBJS
    ${NAS_SRC}UE/EMM/Attach.c
    ${NAS_SRC}UE/EMM/Authentication.c
    ${NAS_SRC}UE/EMM/Detach.c
    ${NAS_SRC}UE/EMM/emm_main.c
    ${NAS_SRC}UE/EMM/EmmStatusHdl.c
    ${NAS_SRC}UE/EMM/Identification.c
    ${NAS_SRC}UE/EMM/IdleMode.c
    ${NAS_SRC}UE/EMM/LowerLayer.c
    ${NAS_SRC}UE/EMM/SecurityModeControl.c
    ${NAS_SRC}UE/EMM/ServiceRequestHdl.c
    ${NAS_SRC}UE/EMM/TrackingAreaUpdate.c
  )
  set(libnas_ue_emm_sap_OBJS
    ${NAS_SRC}UE/EMM/SAP/emm_as.c
    ${NAS_SRC}UE/EMM/SAP/EmmDeregisteredAttachNeeded.c
    ${NAS_SRC}UE/EMM/SAP/EmmDeregisteredAttemptingToAttach.c
    ${NAS_SRC}UE/EMM/SAP/EmmDeregistered.c
    ${NAS_SRC}UE/EMM/SAP/EmmDeregisteredInitiated.c
    ${NAS_SRC}UE/EMM/SAP/EmmDeregisteredLimitedService.c
    ${NAS_SRC}UE/EMM/SAP/EmmDeregisteredNoCellAvailable.c
    ${NAS_SRC}UE/EMM/SAP/EmmDeregisteredNoImsi.c
    ${NAS_SRC}UE/EMM/SAP/EmmDeregisteredNormalService.c
    ${NAS_SRC}UE/EMM/SAP/EmmDeregisteredPlmnSearch.c
    ${NAS_SRC}UE/EMM/SAP/emm_esm.c
    ${NAS_SRC}UE/EMM/SAP/emm_fsm.c
    ${NAS_SRC}UE/EMM/SAP/EmmNull.c
    ${NAS_SRC}UE/EMM/SAP/emm_recv.c
    ${NAS_SRC}UE/EMM/SAP/emm_reg.c
    ${NAS_SRC}UE/EMM/SAP/EmmRegisteredAttemptingToUpdate.c
    ${NAS_SRC}UE/EMM/SAP/EmmRegistered.c
    ${NAS_SRC}UE/EMM/SAP/EmmRegisteredImsiDetachInitiated.c
    ${NAS_SRC}UE/EMM/SAP/EmmRegisteredInitiated.c
    ${NAS_SRC}UE/EMM/SAP/EmmRegisteredLimitedService.c
    ${NAS_SRC}UE/EMM/SAP/EmmRegisteredNoCellAvailable.c
    ${NAS_SRC}UE/EMM/SAP/EmmRegisteredNormalService.c
    ${NAS_SRC}UE/EMM/SAP/EmmRegisteredPlmnSearch.c
    ${NAS_SRC}UE/EMM/SAP/EmmRegisteredUpdateNeeded.c
    ${NAS_SRC}UE/EMM/SAP/emm_sap.c
    ${NAS_SRC}UE/EMM/SAP/emm_send.c
    ${NAS_SRC}UE/EMM/SAP/EmmServiceRequestInitiated.c
    ${NAS_SRC}UE/EMM/SAP/EmmTrackingAreaUpdatingInitiated.c
  )
  set (libnas_ue_esm_OBJS
    ${NAS_SRC}UE/ESM/DedicatedEpsBearerContextActivation.c
    ${NAS_SRC}UE/ESM/DefaultEpsBearerContextActivation.c
    ${NAS_SRC}UE/ESM/EpsBearerContextDeactivation.c
    ${NAS_SRC}UE/ESM/esm_ebr.c
    ${NAS_SRC}UE/ESM/esm_ebr_context.c
    ${NAS_SRC}UE/ESM/esm_ip.c
    ${NAS_SRC}UE/ESM/esm_main.c
    ${NAS_SRC}UE/ESM/esm_pt.c
    ${NAS_SRC}UE/ESM/EsmStatusHdl.c
    ${NAS_SRC}UE/ESM/PdnConnectivity.c
    ${NAS_SRC}UE/ESM/PdnDisconnect.c
  )
  set(libnas_ue_esm_sap_OBJS
    ${NAS_SRC}UE/ESM/SAP/esm_recv.c
    ${NAS_SRC}UE/ESM/SAP/esm_send.c
    ${NAS_SRC}UE/ESM/SAP/esm_sap.c
  )
  add_library(LIB_NAS_UE
    ${NAS_SRC}UE/nas_itti_messaging.c
    ${NAS_SRC}UE/nas_network.c
    ${NAS_SRC}UE/nas_parser.c
    ${NAS_SRC}UE/nas_proc.c
    ${NAS_SRC}UE/nas_user.c
    ${libnas_api_OBJS}
    ${libnas_ue_api_OBJS}
    ${libnas_emm_msg_OBJS}
    ${libnas_esm_msg_OBJS}
    ${libnas_ies_OBJS}
    ${libnas_utils_OBJS}
    ${libnas_ue_emm_OBJS}
    ${libnas_ue_emm_sap_OBJS}
    ${libnas_ue_esm_OBJS}
    ${libnas_ue_esm_sap_OBJS}
  )
  add_dependencies(LIB_NAS_UE rrc_flag)
  set(NAS_UE_LIB LIB_NAS_UE)

  include_directories(${NAS_SRC}UE)
  include_directories(${NAS_SRC}UE/API/USER)
  include_directories(${NAS_SRC}UE/API/USIM)
  include_directories(${NAS_SRC}UE/EMM)
  include_directories(${NAS_SRC}UE/EMM/SAP)
  include_directories(${NAS_SRC}UE/ESM)
  include_directories(${NAS_SRC}UE/ESM/SAP)
endif()


# nbiot
add_definitions("-DNUMBER_OF_UE_MAX_NB_IoT=16")
set (NBIOT_SOURCES
    ${OPENAIR2_DIR}/ENB_APP/NB_IoT_config.c
)
add_library(NB_IoT MODULE ${NBIOT_SOURCES} )

# shared library loader
set (SHLIB_LOADER_SOURCES
    ${OPENAIR_DIR}/common/utils/load_module_shlib.c
)

# Make lfds as a own source code (even if it is a outside library)
# For better intergration with compilation flags & structure of cmake
###################################################################
set(lfds ${OPENAIR2_DIR}/UTIL/LFDS/liblfds6.1.1/liblfds611/src/)
file(GLOB lfds_queue ${lfds}/lfds611_queue/*.c)
file(GLOB lfds_ring ${lfds}/lfds611_ringbuffer/*.c)
file(GLOB lfds_slist ${lfds}/lfds611_slist/*.c)
file(GLOB lfds_stack ${lfds}/lfds611_stack/*.c)
file(GLOB lfds_freelist ${lfds}/lfds611_freelist/*.c)

include_directories(${lfds})
add_library(LFDS
  ${lfds_queue} ${lfds_ring} ${lfds_slist} ${lfds_stack} ${lfds_freelist}
  ${lfds}/lfds611_liblfds/lfds611_liblfds_abstraction_test_helpers.c
  ${lfds}/lfds611_liblfds/lfds611_liblfds_aligned_free.c
  ${lfds}/lfds611_liblfds/lfds611_liblfds_aligned_malloc.c
  ${lfds}/lfds611_abstraction/lfds611_abstraction_free.c
  ${lfds}/lfds611_abstraction/lfds611_abstraction_malloc.c
)

set(lfds7 ${OPENAIR2_DIR}/UTIL/LFDS/liblfds7.0.0/liblfds700/src/)
file(GLOB lfds7_queue ${lfds7}/lfds700_queue/*.c)
file(GLOB lfds7_ring ${lfds7}/lfds700_ringbuffer/*.c)
file(GLOB lfds7_qbss ${lfds7}/lfds700_queue_bounded_singleconsumer_singleproducer/*.c)
file(GLOB lfds7_stack ${lfds7}/lfds700_stack/*.c)
file(GLOB lfds7_freelist ${lfds7}/lfds700_freelist/*.c)
file(GLOB lfds7_btree ${lfds7}/lfds700_btree_addonly_unbalanced/*.c)
file(GLOB lfds7_hash ${lfds7}/lfds700_hash_addonly/*.c)
file(GLOB lfds7_ordered_list ${lfds7}/lfds700_list_addonly_ordered_singlylinked/*.c)
file(GLOB lfds7_unordered_list ${lfds7}/lfds700_list_addonly_singlylinked_unordered/*.c)
file(GLOB lfds7_misc ${lfds7}/lfds700_misc/*.c)

include_directories(${lfds7})
add_library(LFDS7
  ${lfds7_queue} ${lfds7_ring} ${lfds7_qbss} ${lfds7_stack} ${lfds7_freelist} ${lfds7_btree} ${lfds7_hash} ${lfds7_ordered_list} ${lfds7_unordered_list} ${lfds7_misc}
)

# Simulation library
##########################
set (SIMUSRC 
${OPENAIR1_DIR}/SIMULATION/TOOLS/random_channel.c
${OPENAIR1_DIR}/SIMULATION/TOOLS/rangen_double.c
${OPENAIR1_DIR}/SIMULATION/TOOLS/taus.c
${OPENAIR1_DIR}/SIMULATION/TOOLS/multipath_channel.c
${OPENAIR1_DIR}/SIMULATION/TOOLS/multipath_tv_channel.c
${OPENAIR1_DIR}/SIMULATION/TOOLS/abstraction.c
${OPENAIR1_DIR}/SIMULATION/TOOLS/channel_sim.c
${OPENAIR1_DIR}/SIMULATION/RF/rf.c
${OPENAIR1_DIR}/SIMULATION/RF/dac.c
${OPENAIR1_DIR}/SIMULATION/RF/adc.c
${OPENAIR_DIR}/targets/ARCH/rfsimulator/apply_channelmod.c
#${OPENAIR1_DIR}/SIMULATION/ETH_TRANSPORT/netlink_init.c
)

# Simulation library
##########################
add_library( SIMU SHARED ${SIMUSRC} )

add_library(SIMU_ETH
${OPENAIR1_DIR}/SIMULATION/ETH_TRANSPORT/netlink_init.c
${OPENAIR1_DIR}/SIMULATION/ETH_TRANSPORT/multicast_link.c
${OPENAIR1_DIR}/SIMULATION/ETH_TRANSPORT/socket.c
${OPENAIR1_DIR}/SIMULATION/ETH_TRANSPORT/bypass_session_layer.c
#${OPENAIR1_DIR}/SIMULATION/ETH_TRANSPORT/emu_transport.c
)

include_directories("${NFAPI_DIR}/nfapi/public_inc")
include_directories("${NFAPI_DIR}/common/public_inc")
include_directories("${NFAPI_DIR}/pnf/public_inc")
include_directories("${NFAPI_DIR}/nfapi/inc")
include_directories("${NFAPI_DIR}/sim_common/inc")
include_directories("${NFAPI_DIR}/pnf_sim/inc")


# System packages that are required
# We use either the cmake buildin, in ubuntu are in: /usr/share/cmake*/Modules/
# or cmake provide a generic interface to pkg-config that widely used
###################################
include(FindPkgConfig)

pkg_search_module(LIBXML2 libxml-2.0 REQUIRED)
include_directories(${LIBXML2_INCLUDE_DIRS})

pkg_search_module(LIBXSLT libxslt REQUIRED)
include_directories(${LIBXSLT_INCLUDE_DIRS})

pkg_search_module(OPENSSL openssl REQUIRED)
include_directories(${OPENSSL_INCLUDE_DIRS})

pkg_search_module(CONFIG libconfig REQUIRED)
include_directories(${CONFIG_INCLUDE_DIRS})

pkg_search_module(CRYPTO libcrypto REQUIRED)
include_directories(${CRYPTO_INCLUDE_DIRS})

#use native cmake method as this package is not in pkg-config
if (${RF_BOARD} STREQUAL "OAI_USRP")
  find_package(Boost REQUIRED)
  include_directories(${LIBBOOST_INCLUDE_DIR})

elseif (${RF_BOARD} STREQUAL "OAI_IRIS")
    include_directories("${OPENAIR_TARGETS}/ARCH/IRIS/USERSPACE/LIB/")
    include_directories("/usr/local/include/")
    set(HW_SOURCE ${HW_SOURCE}
            ${OPENAIR_TARGETS}/ARCH/IRIS/USERSPACE/LIB/iris_lib.cpp)
    LINK_DIRECTORIES("/usr/local/lib")
    set(option_HW_lib "-lSoapySDR -rdynamic -ldl")

endif (${RF_BOARD} STREQUAL "OAI_USRP")

pkg_search_module(OPENPGM openpgm-5.1 openpgm-5.2)
if(NOT ${OPENPGM_FOUND})
  message("PACKAGE openpgm-5.1 is required by binaries such as oaisim: will fail later if this target is built")
else()
  include_directories(${OPENPGM_INCLUDE_DIRS})
endif()

pkg_search_module(NETTLE nettle)
if(NOT ${NETTLE_FOUND})
  message( FATAL_ERROR "PACKAGE nettle not found: some targets will fail. Run build_oai -I again!")
else()
  include_directories(${NETTLE_INCLUDE_DIRS})
endif()

message ("NETTLE VERSION_INSTALLED  = ${NETTLE_VERSION}")

string(REGEX REPLACE "([0-9]+).*" "\\1" NETTLE_VERSION_MAJOR ${NETTLE_VERSION})
string(REGEX REPLACE "[0-9]+\\.([0-9]+).*" "\\1" NETTLE_VERSION_MINOR ${NETTLE_VERSION})
message ("NETTLE_VERSION_MAJOR = ${NETTLE_VERSION_MAJOR}")
message ("NETTLE_VERSION_MINOR = ${NETTLE_VERSION_MINOR}")

if ("${NETTLE_VERSION_MAJOR}" STREQUAL "" OR "${NETTLE_VERSION_MINOR}" STREQUAL "")
  message( FATAL_ERROR "The nettle version not detected properly. Try to run build_oai -I again" )
endif()

add_definitions("-DNETTLE_VERSION_MAJOR=${NETTLE_VERSION_MAJOR}")
add_definitions("-DNETTLE_VERSION_MINOR=${NETTLE_VERSION_MINOR}")

pkg_search_module(XPM xpm)
if(NOT ${XPM_FOUND})
  message("PACKAGE xpm not found: some targets will fail")
else()
  include_directories(${XPM_INCLUDE_DIRS})
endif()

# Atlas is required by some packages, but not found in pkg-config
# So, here are some hacks here. Hope this gets fixed in future!
if(EXISTS "/usr/include/atlas/cblas.h" OR EXISTS "/usr/include/cblas.h")
  include_directories("/usr/include/atlas")
  LINK_DIRECTORIES("/usr/lib/lapack")
  LINK_DIRECTORIES("/usr/lib64")
  LINK_DIRECTORIES("/usr/lib64/atlas") #Added because atlas libraries in CentOS 7 are here!

  if(EXISTS "/usr/lib64/libblas.so" OR EXISTS "/usr/lib/libblas.so") #Case for CentOS7
     list(APPEND ATLAS_LIBRARIES blas)

  else() # Case for Ubuntu
     list(APPEND ATLAS_LIBRARIES cblas)
  endif()

  if(EXISTS "/usr/lib/atlas/libtatlas.so" OR EXISTS "/usr/lib64/atlas/libtatlas.so") #Case for CentOS7
     list(APPEND ATLAS_LIBRARIES tatlas)
  else()
     list(APPEND ATLAS_LIBRARIES atlas) #Case for Ubuntu
  endif()

  list(APPEND ATLAS_LIBRARIES lapack)

# for ubuntu 17.10, directories are different
elseif(EXISTS "/usr/include/x86_64-linux-gnu/cblas.h")

  include_directories("/usr/include/x86_64-linux-gnu")
  LINK_DIRECTORIES("/usr/lib/x86_64-linux-gnu")
  list(APPEND ATLAS_LIBRARIES cblas)
  list(APPEND ATLAS_LIBRARIES atlas)
  list(APPEND ATLAS_LIBRARIES lapack)

else()
  message("No Blas/Atlas libs found, some targets will fail")
endif()

list(APPEND ATLAS_LIBRARIES lapack lapacke)

include_directories ("/usr/include/X11")
set(XFORMS_SOURCE
  ${OPENAIR1_DIR}/PHY/TOOLS/lte_phy_scope.c
  )
set(XFORMS_ENB_SOURCE
  ${OPENAIR1_DIR}/PHY/TOOLS/lte_enb_scope.c
  )
set(XFORMS_UE_SOURCE
  ${OPENAIR1_DIR}/PHY/TOOLS/lte_ue_scope.c
  )
set(XFORMS_SOURCE_NR
  ${OPENAIR1_DIR}/PHY/TOOLS/nr_phy_scope.c
  )
set(XFORMS_SOURCE_SOFTMODEM
  ${OPENAIR_TARGETS}/RT/USER/stats.c
  )
set(XFORMSINTERFACE_SOURCE
  ${OPENAIR1_DIR}/PHY/TOOLS/phy_scope_interface.c
  )
set(XFORMS_LIBRARIES "forms")

add_library(enbscope MODULE ${XFORMS_SOURCE} ${XFORMS_SOURCE_SOFTMODEM} ${XFORMS_ENB_SOURCE})
add_library(uescope MODULE ${XFORMS_SOURCE} ${XFORMS_SOURCE_SOFTMODEM} ${XFORMS_UE_SOURCE})
target_link_libraries(enbscope ${XFORMS_LIBRARIES})
target_link_libraries(uescope ${XFORMS_LIBRARIES})

add_library(gnbscope MODULE ${XFORMS_SOURCE_NR})
target_link_libraries(gnbscope ${XFORMS_LIBRARIES})


add_library(rfsimulator MODULE 
	${OPENAIR_TARGETS}/ARCH/rfsimulator/simulator.c
	)
target_link_libraries(rfsimulator SIMU ${ATLAS_LIBRARIES})

add_library(oai_iqplayer MODULE 
	${OPENAIR_TARGETS}/ARCH/iqplayer/iqplayer_lib.c
	)
set(CMAKE_MODULE_PATH "${OPENAIR_DIR}/cmake_targets/tools/MODULES" "${CMAKE_MODULE_PATH}")

#include T directory even if the T is off because T macros are in the code
#no matter what
include_directories("${OPENAIR_DIR}/common/utils/T")

if (${T_TRACER})
  set(T_SOURCE
      ${OPENAIR_DIR}/common/utils/T/T.c
      ${OPENAIR_DIR}/common/utils/T/local_tracer.c)
  set(T_LIB "rt")
endif (${T_TRACER})

#Some files in the T directory are generated.
#This rule and the following deal with it.
add_custom_command (
  OUTPUT ${OPENAIR_DIR}/common/utils/T/T_IDs.h
  COMMAND $(MAKE) clean
  COMMAND $(MAKE)
  COMMAND $(MAKE) check_vcd
  WORKING_DIRECTORY ${OPENAIR_DIR}/common/utils/T
  DEPENDS ${OPENAIR_DIR}/common/utils/T/T_messages.txt
          ${OPENAIR_DIR}/common/utils/LOG/vcd_signal_dumper.c
          ${OPENAIR_DIR}/common/utils/LOG/vcd_signal_dumper.h
  )

#This rule is specifically needed to generate T files
#before anything else in a project that uses the T.
#See below, there are some 'add_dependencies' showing that.
#Basically we create a custom target and we make other
#targets depend on it. That forces cmake to generate
#T files before anything else.
add_custom_target (
  generate_T
  DEPENDS ${OPENAIR_DIR}/common/utils/T/T_IDs.h
)

# Hack on a test of asn1c version (already dirty)
add_definitions(-DASN1_MINIMUM_VERSION=924)

#################################
# add executables for operation
#################################
add_library(minimal_lib
  ${OPENAIR_DIR}/common/utils/backtrace.c
  ${OPENAIR_DIR}/common/utils/LOG/log.c
  ${OPENAIR_DIR}/common/utils/minimal_stub.c
  ${T_SOURCE}
  )
target_link_libraries(minimal_lib pthread dl ${T_LIB} ${CONFIG_LIB})

add_executable(nfapi_test
  ${OPENAIR_DIR}/openair2/NR_PHY_INTERFACE/nfapi_5g_test.c
  )

add_executable(replay_node
  ${OPENAIR_TARGETS}/ARCH/rfsimulator/stored_node.c
  )
target_link_libraries (replay_node minimal_lib)

add_executable(measurement_display
  ${OPENAIR_DIR}/common/utils/threadPool/measurement_display.c)
target_link_libraries (measurement_display minimal_lib)

# lte-softmodem is both eNB and UE implementation
###################################################

add_executable(lte-softmodem
  ${OPENAIR_TARGETS}/RT/USER/rt_wrapper.c
  ${OPENAIR_TARGETS}/RT/USER/lte-enb.c
  ${OPENAIR_TARGETS}/RT/USER/lte-ru.c
  ${OPENAIR_TARGETS}/RT/USER/ru_control.c
  ${OPENAIR_TARGETS}/RT/USER/lte-softmodem.c
  ${OPENAIR_DIR}/common/utils/threadPool/thread-pool.c
  ${OPENAIR_DIR}/executables/softmodem-common.c
  ${OPENAIR2_DIR}/ENB_APP/NB_IoT_interface.c
  ${OPENAIR1_DIR}/SIMULATION/TOOLS/taus.c
  ${OPENAIR_TARGETS}/COMMON/create_tasks.c
  ${OPENAIR_TARGETS}/COMMON/create_tasks_mbms.c
  ${OPENAIR_TARGETS}/ARCH/COMMON/common_lib.c
  ${OPENAIR_TARGETS}/ARCH/COMMON/record_player.c
  ${OPENAIR2_DIR}/RRC/NAS/nas_config.c
  ${OPENAIR2_DIR}/RRC/NAS/rb_config.c
  ${OPENAIR1_DIR}/SIMULATION/ETH_TRANSPORT/netlink_init.c
  ${OPENAIR1_DIR}/SIMULATION/ETH_TRANSPORT/multicast_link.c
  ${OPENAIR1_DIR}/SIMULATION/ETH_TRANSPORT/socket.c
  ${OPENAIR3_DIR}/NAS/UE/nas_ue_task.c
  ${OPENAIR_DIR}/common/utils/utils.c
  ${OPENAIR_DIR}/common/utils/system.c
  ${GTPU_need_ITTI}
  ${XFORMSINTERFACE_SOURCE}
  ${T_SOURCE}
  ${CONFIG_SOURCES}
  ${SHLIB_LOADER_SOURCES}
  )
add_dependencies(lte-softmodem rrc_flag s1ap_flag x2_flag oai_iqplayer)

target_link_libraries (lte-softmodem
  -Wl,--start-group
  RRC_LIB NR_RRC_LIB S1AP_LIB S1AP_ENB F1AP_LIB F1AP M2AP_LIB M2AP_ENB X2AP_LIB X2AP_ENB M3AP_LIB M3AP_ENB GTPV1U SECU_CN SECU_OSA UTIL HASHTABLE SCTP_CLIENT MME_APP UDP SCHED_LIB SCHED_RU_LIB 
  PHY_COMMON PHY PHY_RU LFDS L2 L2_LTE NFAPI_COMMON_LIB NFAPI_LIB NFAPI_VNF_LIB NFAPI_PNF_LIB NFAPI_USER_LIB LFDS7
  ${MSC_LIB} ${RAL_LIB} ${NAS_UE_LIB} ${ITTI_LIB} ${FLPT_MSG_LIB} ${ASYNC_IF_LIB} ${FLEXRAN_AGENT_LIB} ${FSPT_MSG_LIB} ${PROTO_AGENT_LIB}
  -Wl,--end-group z dl)
  
target_link_libraries (lte-softmodem ${LIBXML2_LIBRARIES})
target_link_libraries (lte-softmodem pthread m ${CONFIG_LIB} rt crypt ${CRYPTO_LIBRARIES} ${OPENSSL_LIBRARIES} ${NETTLE_LIBRARIES} sctp ${PROTOBUF_LIB}  ${CMAKE_DL_LIBS} ${LIBYAML_LIBRARIES})
target_link_libraries (lte-softmodem ${LIB_LMS_LIBRARIES})
target_link_libraries (lte-softmodem ${T_LIB})


add_executable(ocp-enb
  ${OPENAIR_DIR}/executables/main-ocp.c
  ${OPENAIR_DIR}/common/utils/threadPool/thread-pool.c
  ${OPENAIR_DIR}/executables/softmodem-common.c
  ${OPENAIR_DIR}/executables/main-fs6.c
  ${OPENAIR_DIR}/executables/transport_split.c
  ${OPENAIR2_DIR}/ENB_APP/NB_IoT_interface.c
  ${OPENAIR1_DIR}/SIMULATION/TOOLS/taus.c
  ${OPENAIR_TARGETS}/COMMON/create_tasks.c
  ${OPENAIR_TARGETS}/COMMON/create_tasks_mbms.c
  ${OPENAIR_TARGETS}/ARCH/COMMON/common_lib.c
  ${OPENAIR_TARGETS}/ARCH/COMMON/record_player.c
  ${OPENAIR2_DIR}/RRC/NAS/nas_config.c
  ${OPENAIR2_DIR}/RRC/NAS/rb_config.c
  ${OPENAIR1_DIR}/SIMULATION/ETH_TRANSPORT/netlink_init.c
  ${OPENAIR1_DIR}/SIMULATION/ETH_TRANSPORT/multicast_link.c
  ${OPENAIR1_DIR}/SIMULATION/ETH_TRANSPORT/socket.c
  ${OPENAIR3_DIR}/NAS/UE/nas_ue_task.c
  ${OPENAIR_DIR}/common/utils/utils.c
  ${OPENAIR_DIR}/common/utils/system.c
  ${GTPU_need_ITTI}
  ${XFORMSINTERFACE_SOURCE}
  ${T_SOURCE}
  ${CONFIG_SOURCES}
  ${SHLIB_LOADER_SOURCES}
  )
add_dependencies(ocp-enb rrc_flag s1ap_flag x2_flag oai_iqplayer)

target_link_libraries (ocp-enb
  -Wl,--start-group
  RRC_LIB NR_RRC_LIB S1AP_LIB S1AP_ENB F1AP_LIB F1AP M2AP_LIB M2AP_ENB X2AP_LIB X2AP_ENB M3AP_LIB M3AP_ENB GTPV1U SECU_CN SECU_OSA UTIL HASHTABLE SCTP_CLIENT MME_APP UDP SCHED_LIB SCHED_RU_LIB 
  PHY_COMMON PHY PHY_RU LFDS L2 L2_LTE NFAPI_COMMON_LIB NFAPI_LIB NFAPI_VNF_LIB NFAPI_PNF_LIB NFAPI_USER_LIB LFDS7
  ${MSC_LIB} ${RAL_LIB} ${NAS_UE_LIB} ${ITTI_LIB} ${FLPT_MSG_LIB} ${ASYNC_IF_LIB} ${FLEXRAN_AGENT_LIB} ${FSPT_MSG_LIB} ${PROTO_AGENT_LIB}
  -Wl,--end-group z dl)
target_link_libraries (ocp-enb ${LIBXML2_LIBRARIES} pthread m ${CONFIG_LIBRARIES} rt crypt ${CRYPTO_LIBRARIES} ${OPENSSL_LIBRARIES} ${NETTLE_LIBRARIES} sctp ${PROTOBUF_LIB}  ${CMAKE_DL_LIBS} ${LIBYAML_LIBRARIES} ${LIB_LMS_LIBRARIES} ${T_LIB})

add_executable(cu_test
  ${OPENAIR2_DIR}/LAYER2/PROTO_AGENT/cu_test.c
  ${OPENAIR2_DIR}/LAYER2/PROTO_AGENT/proto_agent_handler.c
  ${OPENAIR2_DIR}/LAYER2/PROTO_AGENT/proto_agent_common.c
  ${OPENAIR2_DIR}/LAYER2/PROTO_AGENT/proto_agent.c
  ${OPENAIR2_DIR}/LAYER2/PROTO_AGENT/proto_agent_net_comm.c
  ${OPENAIR2_DIR}/LAYER2/PROTO_AGENT/proto_agent_async.c
  ${T_SOURCE}
)
target_link_libraries(cu_test
  ${FLPT_MSG_LIB} ${ASYNC_IF_LIB} ${FSPT_MSG_LIB} ${PROTOBUF_LIB}
  ${PROTO_AGENT_LIB} pthread UTIL ${T_LIB} dl ${ITTI_LIB}
)

add_executable(du_test
  ${OPENAIR2_DIR}/LAYER2/PROTO_AGENT/du_test.c
  ${OPENAIR2_DIR}/LAYER2/PROTO_AGENT/proto_agent_handler.c
  ${OPENAIR2_DIR}/LAYER2/PROTO_AGENT/proto_agent_common.c
  ${OPENAIR2_DIR}/LAYER2/PROTO_AGENT/proto_agent.c
  ${OPENAIR2_DIR}/LAYER2/PROTO_AGENT/proto_agent_net_comm.c
  ${OPENAIR2_DIR}/LAYER2/PROTO_AGENT/proto_agent_async.c
  ${T_SOURCE}
)
target_link_libraries(du_test
  ${FLPT_MSG_LIB} ${ASYNC_IF_LIB} ${FSPT_MSG_LIB} ${PROTOBUF_LIB}
  ${PROTO_AGENT_LIB} pthread UTIL ${T_LIB} dl ${ITTI_LIB}
)

# lte-uesoftmodem is  UE implementation
#######################################

add_executable(lte-uesoftmodem
  ${OPENAIR_TARGETS}/RT/USER/rt_wrapper.c
  ${OPENAIR_TARGETS}/RT/USER/lte-ue.c
  ${OPENAIR_TARGETS}/RT/USER/lte-uesoftmodem.c
  ${OPENAIR_DIR}/executables/softmodem-common.c
  ${OPENAIR_TARGETS}/RT/USER/lte-ru.c
  ${OPENAIR_TARGETS}/RT/USER/ru_control.c
  ${OPENAIR_TARGETS}/RT/USER/rfsim.c
  ${OPENAIR_TARGETS}/COMMON/create_tasks_ue.c
  ${OPENAIR_TARGETS}/ARCH/COMMON/common_lib.c
  ${OPENAIR_TARGETS}/ARCH/COMMON/record_player.c
  ${OPENAIR2_DIR}/RRC/NAS/nas_config.c
  ${OPENAIR2_DIR}/RRC/NAS/rb_config.c
  ${OPENAIR1_DIR}/SIMULATION/ETH_TRANSPORT/netlink_init.c
  ${OPENAIR1_DIR}/SIMULATION/ETH_TRANSPORT/multicast_link.c
  ${OPENAIR1_DIR}/SIMULATION/ETH_TRANSPORT/socket.c
  ${OPENAIR3_DIR}/NAS/UE/nas_ue_task.c
  ${OPENAIR_DIR}/common/utils/utils.c
  ${OPENAIR_DIR}/common/utils/system.c
  ${XFORMSINTERFACE_SOURCE}
  ${T_SOURCE}
  ${CONFIG_SOURCES}
  ${SHLIB_LOADER_SOURCES}
  )

add_dependencies(lte-uesoftmodem rrc_flag s1ap_flag x2_flag)

if (NOT ${NOS1})
	target_compile_definitions(lte-uesoftmodem PRIVATE -DPDCP_USE_NETLINK)
endif()
target_link_libraries (lte-uesoftmodem
  -Wl,--start-group
  RRC_LIB S1AP_LIB S1AP_ENB X2AP_LIB X2AP_ENB M2AP_LIB M2AP_ENB M3AP_LIB M3AP_ENB F1AP F1AP_LIB
  GTPV1U SECU_CN SECU_OSA UTIL HASHTABLE SCTP_CLIENT MME_APP UDP SCHED_RU_LIB SCHED_UE_LIB PHY_COMMON
  PHY_UE PHY_RU LFDS L2_UE L2_LTE LFDS7 SIMU NFAPI_COMMON_LIB NFAPI_LIB NFAPI_PNF_LIB NFAPI_USER_LIB
  ${MSC_LIB} ${RAL_LIB} ${NAS_UE_LIB} ${ITTI_LIB} ${FLPT_MSG_LIB} ${ASYNC_IF_LIB} ${ATLAS_LIBRARIES}
  -Wl,--end-group z dl)

target_link_libraries (lte-uesoftmodem ${LIBXML2_LIBRARIES})
target_link_libraries (lte-uesoftmodem pthread m ${CONFIG_LIB} rt crypt ${CRYPTO_LIBRARIES} ${OPENSSL_LIBRARIES} ${NETTLE_LIBRARIES} sctp ${PROTOBUF_LIB}  ${CMAKE_DL_LIBS} ${LIBYAML_LIBRARIES} ${ATLAS_LIBRARIES})
target_link_libraries (lte-uesoftmodem ${LIB_LMS_LIBRARIES})
target_link_libraries (lte-uesoftmodem ${T_LIB})

# nr-softmodem
###################################################

add_executable(nr-softmodem
  ${rrc_h}
  ${nr_rrc_h}
  ${s1ap_h}
#  ${OPENAIR_BIN_DIR}/messages_xml.h
  ${OPENAIR_DIR}/executables/nr-gnb.c
  ${OPENAIR_DIR}/executables/nr-ru.c
  ${OPENAIR_DIR}/executables/nr-softmodem.c
  ${OPENAIR_DIR}/executables/softmodem-common.c
  ${OPENAIR1_DIR}/SIMULATION/TOOLS/taus.c
  ${OPENAIR_TARGETS}/ARCH/COMMON/common_lib.c
  ${OPENAIR_TARGETS}/ARCH/COMMON/record_player.c
  ${OPENAIR2_DIR}/RRC/NAS/nas_config.c
  ${OPENAIR2_DIR}/RRC/NAS/rb_config.c
  ${OPENAIR3_DIR}/GTPV1-U/gtpv1u_gNB.c
  ${OPENAIR1_DIR}/SIMULATION/ETH_TRANSPORT/netlink_init.c
  ${OPENAIR_DIR}/common/utils/utils.c
  ${OPENAIR_DIR}/common/utils/system.c
  ${OPENAIR_DIR}/common/utils/nr/nr_common.c
  ${GTPU_need_ITTI}
  ${XFORMS_SOURCE_NR}
  ${T_SOURCE}
  ${CONFIG_SOURCES}
  ${SHLIB_LOADER_SOURCES}
  )

target_link_libraries (nr-softmodem
  -Wl,--start-group
  UTIL HASHTABLE SCTP_CLIENT UDP SCHED_LIB SCHED_RU_LIB SCHED_NR_LIB PHY_NR PHY PHY_COMMON PHY_NR_COMMON PHY_RU LFDS NR_GTPV1U SECU_CN SECU_OSA
  ${ITTI_LIB} ${FLPT_MSG_LIB} ${ASYNC_IF_LIB} ${FLEXRAN_AGENT_LIB} LFDS7 ${MSC_LIB} ${RAL_LIB} ${NAS_UE_LIB} RRC_LIB NR_RRC_LIB 
  S1AP_LIB S1AP_ENB L2 L2_NR MAC_NR_COMMON NFAPI_COMMON_LIB NFAPI_LIB NFAPI_VNF_LIB NFAPI_PNF_LIB NFAPI_USER_LIB
  X2AP_LIB X2AP_ENB F1AP_LIB F1AP M2AP_LIB M2AP_ENB M3AP_LIB M3AP_ENB ${PROTO_AGENT_LIB} ${FSPT_MSG_LIB}
  -Wl,--end-group z dl)

target_link_libraries (nr-softmodem ${LIBXML2_LIBRARIES})
target_link_libraries (nr-softmodem pthread m ${CONFIG_LIB} rt crypt ${CRYPTO_LIBRARIES} ${OPENSSL_LIBRARIES} ${NETTLE_LIBRARIES} sctp  ${XFORMS_LIBRARIES} ${PROTOBUF_LIB}  ${CMAKE_DL_LIBS} ${LIBYAML_LIBRARIES} ${ATLAS_LIBRARIES})
target_link_libraries (nr-softmodem ${LIB_LMS_LIBRARIES})
target_link_libraries (nr-softmodem ${T_LIB})

add_dependencies( nr-softmodem ldpc_orig ldpc_optim ldpc_optim8seg ldpc )
# nr-uesoftmodem is  UE implementation
#######################################

add_executable(nr-uesoftmodem
  ${rrc_h}
  ${s1ap_h}
#  ${OPENAIR_BIN_DIR}/messages_xml.h
  ${OPENAIR_DIR}/common/utils/threadPool/thread-pool.c
  ${OPENAIR_DIR}/executables/nr-uesoftmodem.c
  ${OPENAIR_DIR}/executables/nr-ue.c
  ${OPENAIR_DIR}/executables/softmodem-common.c
  ${OPENAIR1_DIR}/SIMULATION/TOOLS/taus.c
  ${OPENAIR_TARGETS}/ARCH/COMMON/common_lib.c
  ${OPENAIR_TARGETS}/ARCH/COMMON/record_player.c
  ${OPENAIR2_DIR}/RRC/NAS/nas_config.c
  ${OPENAIR2_DIR}/LAYER2/NR_MAC_COMMON/nr_mac_common.c
  ${OPENAIR2_DIR}/RRC/NAS/rb_config.c
  ${OPENAIR1_DIR}/SIMULATION/ETH_TRANSPORT/netlink_init.c
  ${OPENAIR3_DIR}/NAS/UE/nas_ue_task.c
  ${OPENAIR_DIR}/common/utils/utils.c
  ${OPENAIR_DIR}/common/utils/system.c
  ${OPENAIR_DIR}/common/utils/nr/nr_common.c
  ${XFORMS_SOURCE_NR}
  ${T_SOURCE}
  ${UTIL_SRC}
  ${CONFIG_SOURCES}
  ${SHLIB_LOADER_SOURCES}
  )

target_link_libraries (nr-uesoftmodem
  -Wl,--start-group
  RRC_LIB NR_RRC_LIB SECU_CN SECU_OSA UTIL HASHTABLE SCTP_CLIENT UDP SCHED_RU_LIB SCHED_UE_LIB SCHED_NR_UE_LIB
  PHY_COMMON PHY_NR_COMMON PHY_UE PHY_NR_UE PHY_RU LFDS NR_L2_UE L2_UE MAC_NR_COMMON NFAPI_COMMON_LIB NFAPI_LIB NFAPI_PNF_LIB
  NFAPI_USER_LIB S1AP_LIB S1AP_ENB
  ${MSC_LIB} ${RAL_LIB} ${NAS_UE_LIB} ${ITTI_LIB} ${FLPT_MSG_LIB} ${ASYNC_IF_LIB} LFDS7 ${ATLAS_LIBRARIES} 
  -Wl,--end-group z dl)

target_link_libraries (nr-uesoftmodem ${LIBXML2_LIBRARIES})
target_link_libraries (nr-uesoftmodem pthread m ${CONFIG_LIB} rt crypt ${CRYPTO_LIBRARIES} ${OPENSSL_LIBRARIES} ${NETTLE_LIBRARIES} sctp  ${XFORMS_LIBRARIES} ${PROTOBUF_LIB}  ${CMAKE_DL_LIBS} ${LIBYAML_LIBRARIES} ${ATLAS_LIBRARIES})
target_link_libraries (nr-uesoftmodem ${LIB_LMS_LIBRARIES})
target_link_libraries (nr-uesoftmodem ${T_LIB})

add_dependencies( nr-uesoftmodem ldpc_orig ldpc_optim ldpc_optim8seg ldpc )

# USIM process
#################
#add_executable(usim
#  ${OPENAIR3_DIR}/NAS/TOOLS/usim_data.c
#  ${OPENAIR3_DIR}/NAS/USER/API/USIM/usim_api.c
#  ${OPENAIR3_DIR}/NAS/USER/API/USIM/aka_functions.c
#  ${OPENAIR3_DIR}/NAS/COMMON/UTIL/memory.c
#  ${OPENAIR3_DIR}/NAS/COMMON/UTIL/nas_log.c
#  ${OPENAIR3_DIR}/NAS/COMMON/UTIL/OctetString.c
#  ${OPENAIR3_DIR}/NAS/COMMON/UTIL/TLVEncoder.c
#  )
#target_link_libraries (usim ${NAS_LIB} UTIL ${ITTI_LIB} LFDS pthread rt nettle crypto m)

# ???
#####################
#add_executable(nvram
#  ${OPENAIR3_DIR}/NAS/TOOLS/ue_data.c
#  ${OPENAIR3_DIR}/NAS/COMMON/UTIL/memory.c
#  ${OPENAIR3_DIR}/NAS/COMMON/UTIL/nas_log.c
#  )
#target_link_libraries (nvram LIB_NAS_UE UTIL ${ITTI_LIB} LFDS pthread rt nettle crypto m)


###################################"
# Addexecutables for tests
####################################


# Unitary tests for each piece of L1: example, mbmssim is MBMS L1 simulator
#####################################

#special case for dlim TM4, which uses its own version of phy_scope code
add_executable(dlsim_tm4
  ${OPENAIR1_DIR}/SIMULATION/LTE_PHY/dlsim_tm4.c
  ${OPENAIR1_DIR}/PHY/TOOLS/lte_phy_scope_tm4.c
  ${OPENAIR_DIR}/common/utils/system.c
  ${T_SOURCE}
  )
target_link_libraries (dlsim_tm4
  -Wl,--start-group SIMU UTIL SCHED_LIB SCHED_RU_LIB PHY LFDS ${ITTI_LIB} -Wl,--end-group
  pthread m rt ${CONFIG_LIB} ${ATLAS_LIBRARIES} ${T_LIB}
  )

add_executable(polartest 
  ${OPENAIR1_DIR}/PHY/CODING/TESTBENCH/polartest.c
  ${OPENAIR_DIR}/common/utils/backtrace.c
  ${OPENAIR_DIR}/common/utils/nr/nr_common.c
  ${OPENAIR_DIR}/common/utils/system.c
  ${T_SOURCE}
  ${SHLIB_LOADER_SOURCES}
  )
target_link_libraries(polartest
  -Wl,--start-group UTIL SIMU PHY_COMMON PHY_NR PHY_NR_COMMON PHY_NR_UE CONFIG_LIB -Wl,--end-group
  m pthread ${ATLAS_LIBRARIES} dl
  )

add_executable(smallblocktest 
  ${OPENAIR1_DIR}/PHY/CODING/TESTBENCH/smallblocktest.c
  ${OPENAIR_DIR}/common/utils/backtrace.c
  ${OPENAIR_DIR}/common/utils/nr/nr_common.c
  ${OPENAIR_DIR}/common/utils/system.c
  ${T_SOURCE}
  ${SHLIB_LOADER_SOURCES}
)


target_link_libraries(smallblocktest
  -Wl,--start-group UTIL SIMU PHY_NR PHY_COMMON PHY_NR_COMMON CONFIG_LIB -Wl,--end-group
  m pthread ${ATLAS_LIBRARIES} dl
  )

add_executable(ldpctest  
  ${PHY_NR_CODINGIF}
  ${OPENAIR1_DIR}/PHY/CODING/TESTBENCH/ldpctest.c
  ${T_SOURCE}
  ${SHLIB_LOADER_SOURCES}
  )
add_dependencies( ldpctest ldpc_orig ldpc_optim ldpc_optim8seg ldpc ) 

target_link_libraries(ldpctest
  -Wl,--start-group UTIL SIMU PHY_NR PHY_COMMON PHY_NR_COMMON CONFIG_LIB -Wl,--end-group
  m pthread ${ATLAS_LIBRARIES} dl
  )

add_executable(nr_dlschsim  
  ${OPENAIR1_DIR}/SIMULATION/NR_PHY/dlschsim.c 
  ${OPENAIR_DIR}/common/utils/system.c
  ${OPENAIR_DIR}/common/utils/nr/nr_common.c
  ${UTIL_SRC}
  ${T_SOURCE}
  ${SHLIB_LOADER_SOURCES}
  )
target_link_libraries(nr_dlschsim 
  -Wl,--start-group UTIL SIMU PHY_COMMON PHY_NR_COMMON PHY_NR PHY_NR_UE SCHED_NR_LIB CONFIG_LIB MAC_NR_COMMON -Wl,--end-group
  m pthread ${ATLAS_LIBRARIES} ${T_LIB} ${ITTI_LIB} dl
  )

add_executable(nr_pbchsim  
  ${OPENAIR1_DIR}/SIMULATION/NR_PHY/pbchsim.c 
  ${OPENAIR_DIR}/common/utils/system.c
  ${OPENAIR_DIR}/common/utils/nr/nr_common.c
  ${UTIL_SRC}
  ${T_SOURCE}
  ${SHLIB_LOADER_SOURCES}
  )
target_link_libraries(nr_pbchsim
  -Wl,--start-group UTIL SIMU PHY_COMMON PHY_NR_COMMON PHY_NR PHY_NR_UE SCHED_NR_LIB CONFIG_LIB MAC_NR_COMMON -Wl,--end-group
  m pthread ${ATLAS_LIBRARIES} ${T_LIB} ${ITTI_LIB} dl
  )

#PUCCH ---> Prashanth
add_executable(nr_pucchsim  
  ${OPENAIR1_DIR}/SIMULATION/NR_PHY/pucchsim.c 
  ${OPENAIR_DIR}/common/utils/backtrace.c
  ${OPENAIR_DIR}/common/utils/nr/nr_common.c
  ${OPENAIR_DIR}/common/utils/system.c
  ${UTIL_SRC}
  ${T_SOURCE}
  ${SHLIB_LOADER_SOURCES}
  )
target_link_libraries(nr_pucchsim
  -Wl,--start-group UTIL SIMU PHY_COMMON PHY_NR_COMMON PHY_NR PHY_NR_UE SCHED_NR_LIB CONFIG_LIB MAC_NR_COMMON -Wl,--end-group
  m pthread ${ATLAS_LIBRARIES} ${T_LIB} ${ITTI_LIB} dl
  )

add_executable(nr_dlsim
  ${OPENAIR1_DIR}/SIMULATION/NR_PHY/dlsim.c
  ${OPENAIR_DIR}/common/utils/system.c
  ${OPENAIR_DIR}/common/utils/nr/nr_common.c
  ${OPENAIR_DIR}/executables/softmodem-common.c
  ${UTIL_SRC}
  ${T_SOURCE}
  ${SHLIB_LOADER_SOURCES}
  )   
target_link_libraries(nr_dlsim
  -Wl,--start-group UTIL SIMU PHY_COMMON PHY_NR_COMMON PHY_NR PHY_NR_UE SCHED_NR_LIB SCHED_NR_UE_LIB MAC_NR MAC_UE_NR MAC_NR_COMMON RRC_LIB NR_RRC_LIB CONFIG_LIB L2_NR -Wl,--end-group
  m pthread ${ATLAS_LIBRARIES} ${T_LIB} ${ITTI_LIB} dl
  )
target_compile_definitions(nr_dlsim PUBLIC -DPHYSICAL_SIMULATOR)

add_executable(nr_prachsim
  ${OPENAIR1_DIR}/SIMULATION/NR_PHY/prachsim.c 
  ${OPENAIR_DIR}/common/utils/system.c
  ${OPENAIR_DIR}/common/utils/nr/nr_common.c
  ${OPENAIR1_DIR}/SCHED_NR/phy_procedures_nr_common.c
  ${UTIL_SRC}
  ${T_SOURCE}
  ${SHLIB_LOADER_SOURCES})
target_link_libraries(nr_prachsim  
   -Wl,--start-group UTIL SIMU PHY_COMMON PHY_NR_COMMON PHY_NR PHY_RU PHY_NR_UE MAC_NR_COMMON SCHED_NR_LIB MAC_UE_NR SCHED_NR_UE_LIB RRC_LIB NR_RRC_LIB L2_NR CONFIG_LIB -Wl,--end-group m pthread ${ATLAS_LIBRARIES} ${T_LIB} ${ITTI_LIB} dl)

add_executable(nr_ulschsim
  ${OPENAIR1_DIR}/SIMULATION/NR_PHY/ulschsim.c
  ${OPENAIR_DIR}/common/utils/system.c
  ${OPENAIR_DIR}/common/utils/nr/nr_common.c
  ${UTIL_SRC}
  ${T_SOURCE}
  ${SHLIB_LOADER_SOURCES}
  )
target_link_libraries(nr_ulschsim
  -Wl,--start-group UTIL SIMU PHY_COMMON PHY_NR_COMMON PHY_NR PHY_NR_UE SCHED_NR_LIB CONFIG_LIB MAC_NR_COMMON -Wl,--end-group
  m pthread ${ATLAS_LIBRARIES} ${T_LIB} ${ITTI_LIB} dl
  )

add_executable(nr_ulsim
  ${OPENAIR1_DIR}/SIMULATION/NR_PHY/ulsim.c
  ${OPENAIR_DIR}/common/utils/system.c
  ${OPENAIR_DIR}/common/utils/nr/nr_common.c
  ${OPENAIR_DIR}/executables/softmodem-common.c
  ${UTIL_SRC}
  ${T_SOURCE}
  ${SHLIB_LOADER_SOURCES}
  )
target_link_libraries(nr_ulsim
  -Wl,--start-group UTIL SIMU PHY_COMMON PHY_NR PHY_NR_COMMON PHY_NR_UE SCHED_NR_LIB SCHED_NR_UE_LIB MAC_NR MAC_UE_NR MAC_NR_COMMON RRC_LIB NR_RRC_LIB CONFIG_LIB L2_NR -Wl,--end-group
  m pthread ${ATLAS_LIBRARIES} ${T_LIB} ${ITTI_LIB} dl
  )
target_compile_definitions(nr_ulsim PUBLIC -DPHYSICAL_SIMULATOR)

foreach(myExe dlsim dlsim_tm7 ulsim pbchsim scansim mbmssim pdcchsim pucchsim prachsim syncsim)
  
  add_executable(${myExe}
    ${OPENAIR1_DIR}/SIMULATION/LTE_PHY/${myExe}.c
    ${OPENAIR_DIR}/common/utils/threadPool/thread-pool.c
    ${OPENAIR_DIR}/common/utils/backtrace.c
    ${OPENAIR_DIR}/common/utils/system.c
    ${XFORMS_SOURCE}
    ${T_SOURCE}
    ${CONFIG_SOURCES}
    ${SHLIB_LOADER_SOURCES}
    ${NFAPI_USER_DIR}/nfapi.c
    )
  target_link_libraries (${myExe}
    -Wl,--start-group SIMU UTIL SCHED_LIB SCHED_RU_LIB SCHED_UE_LIB PHY_COMMON PHY_NR_COMMON PHY PHY_UE PHY_RU LFDS ${ITTI_LIB} LFDS7 -Wl,--end-group
    pthread m rt ${CONFIG_LIB} ${ATLAS_LIBRARIES}  ${XFORMS_LIBRARIES} ${T_LIB} dl
    )
   
endforeach(myExe)

add_executable(test_epc_generate_scenario
  ${OPENAIR3_DIR}/TEST/EPC_TEST/generate_scenario.c
  ${OPENAIR3_DIR}/TEST/EPC_TEST/generate_scenario.h
  ${OPENAIR2_DIR}/ENB_APP/enb_config.h
  ${OPENAIR2_DIR}/COMMON/commonDef.h
  ${OPENAIR2_DIR}/COMMON/messages_def.h
  ${OPENAIR3_DIR}/S1AP/s1ap_eNB_defs.h
  )
target_link_libraries (test_epc_generate_scenario
  -Wl,--start-group RRC_LIB S1AP_LIB S1AP_ENB X2AP_LIB X2AP_ENB M2AP_LIB M2AP_ENB M3AP_LIB M3AP_ENB F1AP_LIB F1AP GTPV1U LIB_NAS_UE SECU_CN UTIL HASHTABLE SCTP_CLIENT MME_APP UDP SCHED_LIB PHY LFDS ${ITTI_LIB} ${MSC_LIB} L2 -Wl,--end-group pthread m rt crypt sctp ${LIBXML2_LIBRARIES} ${LIBXSLT_LIBRARIES} ${CRYPTO_LIBRARIES} ${OPENSSL_LIBRARIES} ${NETTLE_LIBRARIES} ${CONFIG_LIB}
  )

add_executable(test_epc_play_scenario
  ${OPENAIR3_DIR}/TEST/EPC_TEST/play_scenario.c
  ${OPENAIR3_DIR}/TEST/EPC_TEST/play_scenario_decode.c
  ${OPENAIR3_DIR}/TEST/EPC_TEST/play_scenario_display.c
  ${OPENAIR3_DIR}/TEST/EPC_TEST/play_scenario_fsm.c
  ${OPENAIR3_DIR}/TEST/EPC_TEST/play_scenario_parse.c
  ${OPENAIR3_DIR}/TEST/EPC_TEST/play_scenario_s1ap.c
  ${OPENAIR3_DIR}/TEST/EPC_TEST/play_scenario_s1ap_compare_ie.c
  ${OPENAIR3_DIR}/TEST/EPC_TEST/play_scenario_s1ap_eNB_defs.h
  ${OPENAIR3_DIR}/TEST/EPC_TEST/play_scenario_sctp.c
  ${OPENAIR3_DIR}/TEST/EPC_TEST/play_scenario.h
  ${OPENAIR2_DIR}/COMMON/commonDef.h
  ${OPENAIR2_DIR}/COMMON/messages_def.h
  )
target_include_directories(test_epc_play_scenario PUBLIC /usr/local/share/asn1c)
target_link_libraries (test_epc_play_scenario
  -Wl,--start-group RRC_LIB S1AP_LIB X2AP_LIB X2AP_ENB M3AP_LIB M3AP_ENB F1AP_LIB F1AP GTPV1U LIB_NAS_UE SECU_CN UTIL HASHTABLE SCTP_CLIENT MME_APP UDP SCHED_LIB PHY_NR_COMMON PHY_COMMON PHY PHY_UE LFDS ${ITTI_LIB} ${MSC_LIB} -Wl,--end-group pthread m rt crypt sctp ${LIBXML2_LIBRARIES} ${LIBXSLT_LIBRARIES} ${CRYPTO_LIBRARIES} ${OPENSSL_LIBRARIES} ${NETTLE_LIBRARIES} ${CONFIG_LIB}
  )


#unitary tests for Core NEtwork pieces
#################################
foreach(myExe s1ap
    secu_knas_encrypt_eia1
    secu_kenb
    aes128_ctr_encrypt
    aes128_ctr_decrypt
    secu_knas_encrypt_eea2
    secu_knas secu_knas_encrypt_eea1
    kdf
    aes128_cmac_encrypt
    secu_knas_encrypt_eia2)
  add_executable(test_${myExe}
    ${OPENAIR3_DIR}/TEST/test_${myExe}.c
    )
  target_link_libraries (test_${myExe}
    -Wl,--start-group SECU_CN UTIL LFDS -Wl,--end-group m rt crypt ${CRYPTO_LIBRARIES} ${OPENSSL_LIBRARIES} ${NETTLE_LIBRARIES} ${CONFIG_LIB}
    )
endforeach(myExe)

# to be added
#../targets/TEST/PDCP/test_pdcp.c
#../targets/TEST/PDCP/with_rlc/test_pdcp_rlc.c

#ensure that the T header files are generated before targets depending on them
if (${T_TRACER})
  foreach(i
        #all "add_executable" definitions (except tests, rb_tool, updatefw)
        lte-softmodem lte-uesoftmodem nr-softmodem 
        nr-uesoftmodem dlsim dlsim_tm4 dlsim_tm7 
        ulsim pbchsim scansim mbmssim pdcchsim pucchsim prachsim
        syncsim nr_ulsim nr_dlsim nr_dlschsim nr_pbchsim nr_pucchsim
        nr_ulschsim ldpctest polartest smallblocktest cu_test du_test
        #all "add_library" definitions
        ITTI RRC_LIB NR_RRC_LIB S1AP_LIB S1AP_ENB X2AP_LIB X2AP_ENB M2AP_LIB M2AP_ENB M3AP_LIB M3AP_ENB F1AP_LIB F1AP 
        params_libconfig oai_exmimodevif oai_usrpdevif oai_bladerfdevif oai_lmssdrdevif oai_iqplayer
        oai_eth_transpro oai_mobipass tcp_bridge tcp_bridge_oai
        coding FLPT_MSG ASYNC_IF FLEXRAN_AGENT HASHTABLE MSC UTIL OMG_SUMO
        SECU_OSA SECU_CN SCHED_LIB SCHED_NR_LIB SCHED_RU_LIB SCHED_UE_LIB SCHED_NR_UE_LIB default_sched remote_sched RAL
        NFAPI_COMMON_LIB NFAPI_LIB NFAPI_PNF_LIB NFAPI_VNF_LIB NFAPI_USER_LIB
        PHY_COMMON PHY PHY_UE PHY_NR PHY_NR_COMMON PHY_NR_UE PHY_RU PHY_MEX
        L2 L2_LTE L2_NR L2_UE NR_L2_UE MAC_NR_COMMON MAC_NR MAC_UE_NR
        CN_UTILS GTPV1U SCTP_CLIENT MME_APP UDP LIB_NAS_UE NB_IoT LFDS LFDS7 SIMU SIMU_ETH OPENAIR0_LIB
        ldpc_orig ldpc_optim ldpc_optim8seg ldpc)
    if (TARGET ${i})
      add_dependencies(${i} generate_T)
    endif()
  endforeach(i)
endif (${T_TRACER})

##################################################
# Generated specific cases is not regular code
###############################################

################
# Kernel modules
###############
# Set compiler options for kernel modules
# we need to get out cmake to use the regular Linux Kernel process
# this is documented as https://www.kernel.org/doc/Documentation/kbuild/modules.txt
######################################

# retrieve the compiler options to send it to gccxml
get_directory_property(DirDefs COMPILE_DEFINITIONS )
foreach( d ${DirDefs} )
  set(module_cc_opt "${module_cc_opt} -D${d}")
endforeach()
get_directory_property( DirDefs INCLUDE_DIRECTORIES )
foreach( d ${DirDefs} )
  set(module_cc_opt "${module_cc_opt} -I${d}")
endforeach()

EXECUTE_PROCESS(COMMAND uname -r
  OUTPUT_VARIABLE os_release
  OUTPUT_STRIP_TRAILING_WHITESPACE)
SET(module_build_path /lib/modules/${os_release}/build)

function(make_driver name dir)
  file(MAKE_DIRECTORY ${OPENAIR_BIN_DIR}/${name})
  foreach(f  IN  ITEMS ${ARGN})
    list(APPEND src_path_list ${dir}/${f})
    string(REGEX REPLACE "c *$" "o" obj ${f})
    set(objs "${objs} ${obj}")
  endforeach()
  CONFIGURE_FILE(${OPENAIR_CMAKE}/tools/Kbuild.cmake ${OPENAIR_BIN_DIR}/${name}/Kbuild)
  add_custom_command(OUTPUT ${name}.ko
    COMMAND $(MAKE) -C ${module_build_path} M=${OPENAIR_BIN_DIR}/${name}
    WORKING_DIRECTORY ${OPENAIR_BIN_DIR}/${name}
    COMMENT "building ${module}.ko"
    VERBATIM
    SOURCES  ${src_path_list}
    )
  add_custom_target(${name} DEPENDS ${name}.ko)
endfunction(make_driver name dir src)

# nashmesh module
################
list(APPEND nasmesh_src device.c common.c ioctl.c classifier.c tool.c mesh.c)
set(module_cc_opt "${module_cc_opt} -DNAS_NETLINK -DPDCP_USE_NETLINK -D${MKVER}")
# legacy Makefile was using NAS_NETLINK flag, but other drivers the hereafter flag
# so, this cmake use OAI_NW_DRIVER_USE_NETLINK everywhere
if (OAI_NW_DRIVER_USE_NETLINK)
  list(APPEND nasmesh_src netlink.c)
endif()
make_driver(nasmesh  ${OPENAIR2_DIR}/NETWORK_DRIVER/MESH ${nasmesh_src})

# user space tool for configuring MESH IP driver
################
add_executable(rb_tool
  ${OPENAIR2_DIR}/NETWORK_DRIVER/MESH/constant.h
  ${OPENAIR2_DIR}/NETWORK_DRIVER/MESH/ioctl.h
  ${OPENAIR2_DIR}/NETWORK_DRIVER/MESH/rrc_nas_primitives.h
  ${OPENAIR2_DIR}/NETWORK_DRIVER/MESH/RB_TOOL/rb_tool.c
)
target_include_directories(rb_tool PRIVATE ${OPENAIR2_DIR}/NETWORK_DRIVER/MESH/)

# ???
####################
list(APPEND oai_nw_drv_src device.c common.c ioctl.c classifier.c tool.c)
if(OAI_NW_DRIVER_USE_NETLINK)
  list(APPEND oai_nw_drv_src netlink.c)
endif()
make_driver(oai_nw_drv ${OPENAIR2_DIR}/NETWORK_DRIVER/LTE ${oai_nw_drv_src})


# ue_ip: purpose ???
###############
list(APPEND ue_ip_src device.c common.c)
if(OAI_NW_DRIVER_USE_NETLINK)
  list(APPEND ue_ip_src netlink.c)
endif()
make_driver(ue_ip ${OPENAIR2_DIR}/NETWORK_DRIVER/UE_IP ${ue_ip_src})


foreach(file IN ITEMS ${OCT_FILES})
  string(REGEX REPLACE "oct *$" "cc" src ${file})
  add_custom_command(
    OUTPUT ${file}
    DEPENDS ${OCT_DIR}/${src} OPENAIR0_LIB
    COMMAND mkoctfile
    ARGS ${OCT_FLAGS} ${OCT_INCL} ${OCT_LIBS}
    ARGS -o ${file} ${OCT_DIR}/${src}
    COMMENT "Generating ${file}"
    VERBATIM
  )
endforeach(file)

ADD_CUSTOM_TARGET(oarf
   DEPENDS ${OCT_FILES}
)

include (${OPENAIR_DIR}/common/utils/telnetsrv/telnetsrv_CMakeLists.txt)<|MERGE_RESOLUTION|>--- conflicted
+++ resolved
@@ -1674,16 +1674,6 @@
   ${RLC_DIR}/rlc_mpls.c
   )
 
-<<<<<<< HEAD
-set(LTE_PDCP_SRC
-  ${PDCP_DIR}/pdcp.c
-  ${PDCP_DIR}/pdcp_fifo.c
-  ${PDCP_DIR}/pdcp_sequence_manager.c
-  ${PDCP_DIR}/pdcp_primitives.c
-  ${PDCP_DIR}/pdcp_util.c
-  ${PDCP_DIR}/pdcp_security.c
-  ${PDCP_DIR}/pdcp_netlink.c
-=======
 set(RLC_V2
   ${OPENAIR2_DIR}/LAYER2/rlc_v2/rlc_oai_api.c
   ${OPENAIR2_DIR}/LAYER2/rlc_v2/asn1_utils.c
@@ -1693,7 +1683,6 @@
   ${OPENAIR2_DIR}/LAYER2/rlc_v2/rlc_entity_um.c
   ${OPENAIR2_DIR}/LAYER2/rlc_v2/rlc_pdu.c
   ${OPENAIR2_DIR}/LAYER2/rlc_v2/rlc_sdu.c
->>>>>>> 4e12c394
   )
 
 set(NR_RLC_SRC
@@ -1716,6 +1705,13 @@
   )
 
 set(L2_SRC
+  ${PDCP_DIR}/pdcp.c
+  ${PDCP_DIR}/pdcp_fifo.c
+  ${PDCP_DIR}/pdcp_sequence_manager.c
+  ${PDCP_DIR}/pdcp_primitives.c
+  ${PDCP_DIR}/pdcp_util.c
+  ${PDCP_DIR}/pdcp_security.c
+  ${PDCP_DIR}/pdcp_netlink.c
   ${OPENAIR2_DIR}/LAYER2/openair2_proc.c
 #  ${RRC_DIR}/rrc_UE.c
   ${RRC_DIR}/rrc_eNB.c
@@ -1728,14 +1724,23 @@
   ${RRC_DIR}/L2_interface_common.c
   ${RRC_DIR}/L2_interface_ue.c
   )
+  
+set(L2_RRC_SRC
+  ${OPENAIR2_DIR}/LAYER2/openair2_proc.c
+  #  ${RRC_DIR}/rrc_UE.c
+  ${RRC_DIR}/rrc_eNB.c
+  ${RRC_DIR}/rrc_eNB_endc.c
+  ${RRC_DIR}/rrc_eNB_S1AP.c
+  ${RRC_DIR}/rrc_eNB_M2AP.c
+  ${RRC_DIR}/rrc_eNB_UE_context.c
+  ${RRC_DIR}/rrc_common.c
+  ${RRC_DIR}/L2_interface.c
+  ${RRC_DIR}/L2_interface_common.c
+  ${RRC_DIR}/L2_interface_ue.c
+  )
 
 set(L2_LTE_SRC
-<<<<<<< HEAD
-  ${LTE_RLC_SRC}
-  ${LTE_PDCP_SRC}
-=======
   ${RLC_V2}
->>>>>>> 4e12c394
   )
 
 set(L2_NR_SRC
@@ -1752,13 +1757,6 @@
   )
 
 set(L2_SRC_UE
-  ${RRC_DIR}/rrc_UE.c
-  ${RRC_DIR}/rrc_common.c
-  ${RRC_DIR}/L2_interface_common.c
-  ${RRC_DIR}/L2_interface_ue.c
-  )
-  
-set(LTE_NR_L2_SRC_UE
   ${PDCP_DIR}/pdcp.c
   ${PDCP_DIR}/pdcp_fifo.c
   ${PDCP_DIR}/pdcp_sequence_manager.c
@@ -1766,14 +1764,19 @@
   ${PDCP_DIR}/pdcp_util.c
   ${PDCP_DIR}/pdcp_security.c
   ${PDCP_DIR}/pdcp_netlink.c
-<<<<<<< HEAD
-  ${LTE_RLC_SRC}
-  ${LTE_PDCP_SRC}
-=======
-  ${RLC_V2}
->>>>>>> 4e12c394
-  )
-
+  ${RRC_DIR}/rrc_UE.c
+  ${RRC_DIR}/rrc_common.c
+  ${RRC_DIR}/L2_interface_common.c
+  ${RRC_DIR}/L2_interface_ue.c
+  )
+  
+set(L2_RRC_SRC_UE
+  ${RRC_DIR}/rrc_UE.c
+  ${RRC_DIR}/rrc_common.c
+  ${RRC_DIR}/L2_interface_common.c
+  ${RRC_DIR}/L2_interface_ue.c
+  )  
+  
 set(NR_L2_SRC_UE
   ${NR_RLC_SRC}
   ${NR_PDCP_SRC}
@@ -1885,10 +1888,23 @@
   ${MAC_NR_SRC}
   ${GNB_APP_SRC}
   )
+
+add_library(L2_LTE_NR
+  ${L2_RRC_SRC}
+  ${MAC_SRC}
+  ${ENB_APP_SRC}
+  ${MCE_APP_SRC}
+)
+  
 add_dependencies(L2_NR rrc_flag nr_rrc_flag s1ap_flag x2_flag)
 
 add_library(L2_UE
   ${L2_SRC_UE}
+  ${MAC_SRC_UE}
+)
+
+add_library(L2_UE_LTE_NR
+  ${L2_RRC_SRC_UE}
   ${MAC_SRC_UE}
 )
 
@@ -2708,7 +2724,7 @@
   -Wl,--start-group
   UTIL HASHTABLE SCTP_CLIENT UDP SCHED_LIB SCHED_RU_LIB SCHED_NR_LIB PHY_NR PHY PHY_COMMON PHY_NR_COMMON PHY_RU LFDS NR_GTPV1U SECU_CN SECU_OSA
   ${ITTI_LIB} ${FLPT_MSG_LIB} ${ASYNC_IF_LIB} ${FLEXRAN_AGENT_LIB} LFDS7 ${MSC_LIB} ${RAL_LIB} ${NAS_UE_LIB} RRC_LIB NR_RRC_LIB 
-  S1AP_LIB S1AP_ENB L2 L2_NR MAC_NR_COMMON NFAPI_COMMON_LIB NFAPI_LIB NFAPI_VNF_LIB NFAPI_PNF_LIB NFAPI_USER_LIB
+  S1AP_LIB S1AP_ENB L2_LTE_NR L2_NR MAC_NR_COMMON NFAPI_COMMON_LIB NFAPI_LIB NFAPI_VNF_LIB NFAPI_PNF_LIB NFAPI_USER_LIB
   X2AP_LIB X2AP_ENB F1AP_LIB F1AP M2AP_LIB M2AP_ENB M3AP_LIB M3AP_ENB ${PROTO_AGENT_LIB} ${FSPT_MSG_LIB}
   -Wl,--end-group z dl)
 
@@ -2750,7 +2766,7 @@
 target_link_libraries (nr-uesoftmodem
   -Wl,--start-group
   RRC_LIB NR_RRC_LIB SECU_CN SECU_OSA UTIL HASHTABLE SCTP_CLIENT UDP SCHED_RU_LIB SCHED_UE_LIB SCHED_NR_UE_LIB
-  PHY_COMMON PHY_NR_COMMON PHY_UE PHY_NR_UE PHY_RU LFDS NR_L2_UE L2_UE MAC_NR_COMMON NFAPI_COMMON_LIB NFAPI_LIB NFAPI_PNF_LIB
+  PHY_COMMON PHY_NR_COMMON PHY_UE PHY_NR_UE PHY_RU LFDS NR_L2_UE L2_UE_LTE_NR MAC_NR_COMMON NFAPI_COMMON_LIB NFAPI_LIB NFAPI_PNF_LIB
   NFAPI_USER_LIB S1AP_LIB S1AP_ENB
   ${MSC_LIB} ${RAL_LIB} ${NAS_UE_LIB} ${ITTI_LIB} ${FLPT_MSG_LIB} ${ASYNC_IF_LIB} LFDS7 ${ATLAS_LIBRARIES} 
   -Wl,--end-group z dl)
