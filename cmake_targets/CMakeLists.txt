#/*
# * Licensed to the OpenAirInterface (OAI) Software Alliance under one or more
# * contributor license agreements.  See the NOTICE file distributed with
# * this work for additional information regarding copyright ownership.
# * The OpenAirInterface Software Alliance licenses this file to You under
# * the OAI Public License, Version 1.1  (the "License"); you may not use this file
# * except in compliance with the License.
# * You may obtain a copy of the License at
# *
# *      http://www.openairinterface.org/?page_id=698
# *
# * Unless required by applicable law or agreed to in writing, software
# * distributed under the License is distributed on an "AS IS" BASIS,
# * WITHOUT WARRANTIES OR CONDITIONS OF ANY KIND, either express or implied.
# * See the License for the specific language governing permissions and
# * limitations under the License.
# *-------------------------------------------------------------------------------
# * For more information about the OpenAirInterface (OAI) Software Alliance:
# *      contact@openairinterface.org
# */

# Author: laurent THOMAS, Lionel GAUTHIER

cmake_minimum_required (VERSION 3.0)


# System packages that are required
# We use either the cmake buildin, in ubuntu are in: /usr/share/cmake*/Modules/
# or cmake provide a generic interface to pkg-config that widely used
###################################
include(FindPkgConfig)

pkg_search_module(LIBXML2 libxml-2.0 REQUIRED)
include_directories(${LIBXML2_INCLUDE_DIRS})

pkg_search_module(LIBXSLT libxslt REQUIRED)
include_directories(${LIBXSLT_INCLUDE_DIRS})

pkg_search_module(OPENSSL openssl REQUIRED)
include_directories(${OPENSSL_INCLUDE_DIRS})

pkg_search_module(CONFIG libconfig REQUIRED)
include_directories(${CONFIG_INCLUDE_DIRS})

pkg_search_module(CRYPTO libcrypto REQUIRED)
include_directories(${CRYPTO_INCLUDE_DIRS})

#uhd 4.0 and iris installs by default in /usr/local
include_directories("/usr/local/include/")
#use native cmake method as this package is not in pkg-config
if (${RF_BOARD} STREQUAL "OAI_USRP")
  find_package(Boost REQUIRED)
  include_directories(${LIBBOOST_INCLUDE_DIR})

elseif (${RF_BOARD} STREQUAL "OAI_IRIS")
    include_directories("${OPENAIR_TARGETS}/ARCH/IRIS/USERSPACE/LIB/")

    set(HW_SOURCE ${HW_SOURCE}
            ${OPENAIR_TARGETS}/ARCH/IRIS/USERSPACE/LIB/iris_lib.cpp)
    LINK_DIRECTORIES("/usr/local/lib")
    set(option_HW_lib "-lSoapySDR -rdynamic -ldl")

endif (${RF_BOARD} STREQUAL "OAI_USRP")

message("RU=${RU}")

pkg_search_module(OPENPGM openpgm-5.1 openpgm-5.2)
if(NOT ${OPENPGM_FOUND})
  message("PACKAGE openpgm-5.1 is required by binaries such as oaisim: will fail later if this target is built")
else()
  include_directories(${OPENPGM_INCLUDE_DIRS})
endif()

pkg_search_module(NETTLE nettle)
if(NOT ${NETTLE_FOUND})
  message( FATAL_ERROR "PACKAGE nettle not found: some targets will fail. Run build_oai -I again!")
else()
  include_directories(${NETTLE_INCLUDE_DIRS})
endif()

message ("NETTLE VERSION_INSTALLED  = ${NETTLE_VERSION}")

string(REGEX REPLACE "([0-9]+).*" "\\1" NETTLE_VERSION_MAJOR ${NETTLE_VERSION})
string(REGEX REPLACE "[0-9]+\\.([0-9]+).*" "\\1" NETTLE_VERSION_MINOR ${NETTLE_VERSION})
message ("NETTLE_VERSION_MAJOR = ${NETTLE_VERSION_MAJOR}")
message ("NETTLE_VERSION_MINOR = ${NETTLE_VERSION_MINOR}")

if ("${NETTLE_VERSION_MAJOR}" STREQUAL "" OR "${NETTLE_VERSION_MINOR}" STREQUAL "")
  message( FATAL_ERROR "The nettle version not detected properly. Try to run build_oai -I again" )
endif()

add_definitions("-DNETTLE_VERSION_MAJOR=${NETTLE_VERSION_MAJOR}")
add_definitions("-DNETTLE_VERSION_MINOR=${NETTLE_VERSION_MINOR}")

pkg_search_module(XPM xpm)
if(NOT ${XPM_FOUND})
  message("PACKAGE xpm not found: some targets will fail")
else()
  include_directories(${XPM_INCLUDE_DIRS})
endif()

# Atlas is required by some packages, but not found in pkg-config
# So, here are some hacks here. Hope this gets fixed in future!
if(EXISTS "/usr/include/atlas/cblas.h" OR EXISTS "/usr/include/cblas.h")
  include_directories("/usr/include/atlas")
  LINK_DIRECTORIES("/usr/lib/lapack")
  LINK_DIRECTORIES("/usr/lib64")
  LINK_DIRECTORIES("/usr/lib64/atlas") #Added because atlas libraries in CentOS 7 are here!

  if(EXISTS "/usr/lib64/libblas.so" OR EXISTS "/usr/lib/libblas.so") #Case for CentOS7
     list(APPEND ATLAS_LIBRARIES blas)

  else() # Case for Ubuntu
     list(APPEND ATLAS_LIBRARIES cblas)
  endif()

  if(EXISTS "/usr/lib/atlas/libtatlas.so" OR EXISTS "/usr/lib64/atlas/libtatlas.so") #Case for CentOS7
     list(APPEND ATLAS_LIBRARIES tatlas)
  else()
     list(APPEND ATLAS_LIBRARIES atlas) #Case for Ubuntu
  endif()

  list(APPEND ATLAS_LIBRARIES lapack)

# for ubuntu 17.10, directories are different
elseif(EXISTS "/usr/include/x86_64-linux-gnu/cblas.h")
  
  include_directories("/usr/include/x86_64-linux-gnu")
  LINK_DIRECTORIES("/usr/lib/x86_64-linux-gnu")
  list(APPEND ATLAS_LIBRARIES cblas)
  list(APPEND ATLAS_LIBRARIES atlas)
  list(APPEND ATLAS_LIBRARIES lapack)
  
else()
  message("No Blas/Atlas libs found, some targets will fail")
endif()

#########################################################
# Base directories, compatible with legacy OAI building #
#########################################################
set (OPENAIR_DIR     $ENV{OPENAIR_DIR})
if("${OPENAIR_DIR}" STREQUAL "")
  string(REGEX REPLACE "/cmake_targets.*$" "" OPENAIR_DIR ${CMAKE_CURRENT_BINARY_DIR})
endif()

set (NFAPI_DIR       ${OPENAIR_DIR}/nfapi/open-nFAPI)
set (NFAPI_USER_DIR  ${OPENAIR_DIR}/nfapi/oai_integration)
set (OPENAIR1_DIR    ${OPENAIR_DIR}/openair1)
set (OPENAIR2_DIR    ${OPENAIR_DIR}/openair2)
set (OPENAIR3_DIR    ${OPENAIR_DIR}/openair3)
set (OPENAIR_TARGETS ${OPENAIR_DIR}/targets)
set (OPENAIR3_DIR    ${OPENAIR_DIR}/openair3)
set (OPENAIR_CMAKE   ${OPENAIR_DIR}/cmake_targets)
set (OPENAIR_BIN_DIR ${CMAKE_CURRENT_BINARY_DIR}${CMAKE_FILES_DIRECTORY})

project (OpenAirInterface)

##############################################
# Base CUDA setting
##############################################
find_package(CUDA)
if (CUDA_FOUND)
    message ("cuda include ${CUDA_INCLUDE_DIRS}")
    message ("cuda library ${CUDA_LIBRARY_DIRS}")

    add_definitions("-L/usr/local/cuda/lib64")

    SET(CUDA_NVCC_FLAGS
      "${CUDA_NVCC_FLAGS};-arch=sm_60;")

    # Disable warnings for CUDA
    SET(CUDA_NVCC_FLAGS "${CUDA_NVCC_FLAGS};-lpthread;-w;-O3;--default-stream;per-thread;-I/usr/local/cuda/inc;-L/usr/local/cuda/lib -lcutil;-rdc=true;-lcudadevrt")
    SET(CUDA_VERBOSE_BUILD ON)
    SET(CUDA_HOST_COMPILER "/usr/bin/g++")

    SET(CUDA_SEPARABLE_COMPILATION ON)

else (CUDA_FOUND)
   message ("No CUDA tool installed")
endif ()


###########################################
# macros to define options as there is numerous options in oai
################################################
macro(add_option name val helpstr)
  if(DEFINED ${name})
    set(value ${${name}})
  else(DEFINED ${name})
    set(value ${val})
  endif()
  set(${name} ${value} CACHE STRING "${helpstr}")
  add_definitions("-D${name}=${value}")
endmacro(add_option)

macro(add_boolean_option name val helpstr)
  if(DEFINED ${name})
    set(value ${${name}})
  else(DEFINED ${name})
    set(value ${val})
  endif()
  set(${name} ${value} CACHE STRING "${helpstr}")
  set_property(CACHE ${name} PROPERTY TYPE BOOL)
  if (${value})
    add_definitions("-D${name}")
  endif (${value})
endmacro(add_boolean_option)

macro(add_integer_option name val helpstr)
  if(DEFINED ${name})
    set(value ${${name}})
  else(DEFINED ${name})
    set(value ${val})
  endif()
  set(${name} ${value} CACHE STRING "${helpstr}")
  add_definitions("-D${name}=${value}")
endmacro(add_integer_option)

macro(add_list1_option name val helpstr)
  if(DEFINED ${name})
    set(value ${${name}})
  else(DEFINED ${name})
    set(value ${val})
  endif()
  set(${name} ${value} CACHE STRING "${helpstr}")
  set_property(CACHE ${name} PROPERTY STRINGS ${ARGN})
  if(NOT "${value}" STREQUAL "False")
    add_definitions("-D${name}=${value}")
  endif()
endmacro(add_list1_option)

macro(add_list2_option name val helpstr)
  if(DEFINED ${name})
    set(value ${${name}})
  else(DEFINED ${name})
    set(value ${val})
  endif()
  set(${name} ${value} CACHE STRING "${helpstr}")
  set_property(CACHE ${name} PROPERTY STRINGS ${ARGN})
  if(NOT "${value}" STREQUAL "False")
    add_definitions("-D${value}=1")
  endif()
endmacro(add_list2_option)

macro(add_list_string_option name val helpstr)
  if(DEFINED ${name})
    set(value ${${name}})
  else(DEFINED ${name})
    set(value ${val})
  endif()
  set(${name} ${value} CACHE STRING "${helpstr}")
  set_property(CACHE ${name} PROPERTY STRINGS ${ARGN})
  if(NOT "${value}" STREQUAL "False")
    add_definitions("-D${name}=\"${value}\"")
  endif()
endmacro(add_list_string_option)

# this function should produce the same value as the macro MAKE_VERSION defined in the C code (file types.h)
function(make_version VERSION_VALUE)
  math(EXPR RESULT "0")
  foreach (ARG ${ARGN})
    math(EXPR RESULT "${RESULT} * 16 + ${ARG}")
  endforeach()
  set(${VERSION_VALUE} "${RESULT}" PARENT_SCOPE)
endfunction()
####################################################
# compilation flags
#############################################

#set(CMAKE_BUILD_TYPE "Debug")
if (CMAKE_BUILD_TYPE STREQUAL "")
   set(CMAKE_BUILD_TYPE "RelWithDebInfo")
endif()
message("CMAKE_BUILD_TYPE is ${CMAKE_BUILD_TYPE}")
add_list_string_option(CMAKE_BUILD_TYPE "RelWithDebInfo" "Choose the type of build, options are: None(CMAKE_CXX_FLAGS or CMAKE_C_FLAGS used) Debug Release RelWithDebInfo MinSizeRel." Debug Release RelWithDebInfo MinSizeRel)

Message("Architecture is ${CMAKE_SYSTEM_PROCESSOR}")
if (CMAKE_SYSTEM_PROCESSOR STREQUAL "armv7l")
  set(C_FLAGS_PROCESSOR "-gdwarf-2 -mfloat-abi=hard -mfpu=neon -lgcc -lrt")
else (CMAKE_SYSTEM_PROCESSOR STREQUAL "armv7l")
  if(EXISTS  "/proc/cpuinfo")
    file(STRINGS "/proc/cpuinfo" CPUINFO REGEX flags LIMIT_COUNT 1)
    if (CPUINFO MATCHES "avx2")
      set(C_FLAGS_PROCESSOR "${C_FLAGS_PROCESSOR} -mavx2")
      set(COMPILATION_AVX2 "True")
    else()
      set(COMPILATION_AVX2 "False")
    endif()
    if (CPUINFO MATCHES "sse4_1")
      set(C_FLAGS_PROCESSOR "${C_FLAGS_PROCESSOR} -msse4.1")
    endif()
    if (CPUINFO MATCHES "ssse3")
      set(C_FLAGS_PROCESSOR "${C_FLAGS_PROCESSOR} -mssse3")
    endif()
  else()
    Message("/proc/cpuinfo does not exit. We will use manual CPU flags")
  endif()
endif()

set(C_FLAGS_PROCESSOR " ${C_FLAGS_PROCESSOR} ${CFLAGS_PROCESSOR_USER}")

Message("C_FLAGS_PROCESSOR is ${C_FLAGS_PROCESSOR}")

if (CMAKE_SYSTEM_PROCESSOR MATCHES "x86")
  if ( (NOT( C_FLAGS_PROCESSOR MATCHES "ssse3")) OR (NOT( C_FLAGS_PROCESSOR MATCHES "msse4.1")) )
    Message(FATAL_ERROR "For x86 Architecture, you must have following flags: -mssse3 -msse4.1. The current detected flags are: ${C_FLAGS_PROCESSOR}. You can pass the flags manually in build script, for example: ./build_oai --cflags_processor \"-mssse3 -msse4.1 -mavx2\" ")
  endif()
endif()

#
# add autotools definitions that were maybe used!

add_definitions("-DSTDC_HEADERS=1 -DHAVE_SYS_TYPES_H=1 -DHAVE_SYS_STAT_H=1 -DHAVE_STDLIB_H=1 -DHAVE_STRING_H=1 -DHAVE_MEMORY_H=1 -DHAVE_STRINGS_H=1 -DHAVE_INTTYPES_H=1 -DHAVE_STDINT_H=1 -DHAVE_UNISTD_H=1 -DHAVE_FCNTL_H=1 -DHAVE_ARPA_INET_H=1 -DHAVE_SYS_TIME_H=1 -DHAVE_SYS_SOCKET_H=1 -DHAVE_STRERROR=1 -DHAVE_SOCKET=1 -DHAVE_MEMSET=1 -DHAVE_GETTIMEOFDAY=1 -DHAVE_STDLIB_H=1 -DHAVE_MALLOC=1 -DHAVE_LIBSCTP")

set(commonOpts "-pipe -Wno-packed-bitfield-compat -fPIC -Wall -fno-strict-aliasing -rdynamic")

set(CMAKE_C_FLAGS
  "${CMAKE_C_FLAGS} ${C_FLAGS_PROCESSOR} ${commonOpts} -std=gnu99 -funroll-loops -march=native")
set(CMAKE_CXX_FLAGS
  "${CMAKE_CXX_FLAGS} ${C_FLAGS_PROCESSOR}  ${commonOpts} -std=c++11 -march=native")


<<<<<<< HEAD

=======
>>>>>>> 3d454a45

if (SANITIZE_ADDRESS)
  set(CMAKE_C_FLAGS "${CMAKE_C_FLAGS} -fsanitize=address -fno-common")
  set(CMAKE_CXX_FLAGS "${CMAKE_CXX_FLAGS} -fsanitize=address -fno-common")
endif ()

add_definitions("-DASN_DISABLE_OER_SUPPORT")

#########################
set(CMAKE_EXE_LINKER_FLAGS  "${CMAKE_EXE_LINKER_FLAGS} -ggdb2 -Wl,-rpath -Wl,${CMAKE_CURRENT_BINARY_DIR}")
#########################
# set a flag for changes in the source code
# these changes are related to hardcoded path to include .h files
set(debugOpt "-ggdb2 -DMALLOC_CHECK_=3 -fno-delete-null-pointer-checks")
set(CMAKE_C_FLAGS_DEBUG "${debugOpt} -O0")
set(CMAKE_C_FLAGS_RELWITHDEBINFO "${debugOpt} -O2")
set(CMAKE_C_FLAGS_RELEASE "-O3")

set(GIT_BRANCH        "UNKNOWN")
set(GIT_COMMIT_HASH   "UNKNOWN")
set(GIT_COMMIT_DATE   "UNKNOWN")

find_package(Git)
if(GIT_FOUND)
  message("git found: ${GIT_EXECUTABLE}")
  # Get the current working branch
  execute_process(
    COMMAND git rev-parse --abbrev-ref HEAD
    WORKING_DIRECTORY ${CMAKE_SOURCE_DIR}
    OUTPUT_VARIABLE GIT_BRANCH
    OUTPUT_STRIP_TRAILING_WHITESPACE
  )

  # Get the latest abbreviated commit hash of the working branch
  execute_process(
    COMMAND git log -1 --format=%h
    WORKING_DIRECTORY ${CMAKE_SOURCE_DIR}
    OUTPUT_VARIABLE GIT_COMMIT_HASH
    OUTPUT_STRIP_TRAILING_WHITESPACE
  )

  # Get the latest commit date of the working branch
  execute_process(
    COMMAND git log -1 --format=%cd
    WORKING_DIRECTORY ${CMAKE_SOURCE_DIR}
    OUTPUT_VARIABLE GIT_COMMIT_DATE
    OUTPUT_STRIP_TRAILING_WHITESPACE
  )
endif()

# Below is a hard-coded info
set (FIRMWARE_VERSION "No svn information")
add_definitions("-DFIRMWARE_VERSION=\"${FIRMWARE_VERSION}\"")
add_definitions("-DPACKAGE_VERSION=\"Branch: ${GIT_BRANCH} Abrev. Hash: ${GIT_COMMIT_HASH} Date: ${GIT_COMMIT_DATE}\"")
add_definitions("-DPACKAGE_BUGREPORT=\"openair4g-devel@lists.eurecom.fr\"")


# Debug related options
#########################################
add_boolean_option(ASN_EMIT_DEBUG      False "ASN1 coder/decoder Debug")
add_boolean_option(ASN_THREAD_SAFE     True "ASN1 coder/decoder Debug")
add_boolean_option(MSG_PRINT           True "print debug messages")
add_boolean_option(DISABLE_XER_PRINT   False "print XER Format")
add_boolean_option(XER_PRINT           False "print XER Format")
add_boolean_option(RRC_MSG_PRINT       False "print RRC messages")
add_boolean_option(PDCP_MSG_PRINT      False "print PDCP messages to /tmp/pdcp.log")
add_boolean_option(DEBUG_PDCP_PAYLOAD  False "print PDCP PDU to stdout")  # if true, make sure that global and PDCP log levels are trace
add_boolean_option(DEBUG_MAC_INTERFACE False "print MAC-RLC PDU exchange to stdout") # if true, make sure that global and PDCP log levels are trace
add_boolean_option(TRACE_RLC_PAYLOAD   False "print RLC PDU to stdout") # if true, make sure that global and PDCP log levels are trace
add_boolean_option(PRINT_STATS         False "This adds the possibility to see the status")
add_boolean_option(T_TRACER            True  "Activate the T tracer, a debugging/monitoring framework" )
add_boolean_option(UE_AUTOTEST_TRACE   False "Activate UE autotest specific logs")
add_boolean_option(UE_DEBUG_TRACE      False "Activate UE debug trace")
add_boolean_option(UE_TIMING_TRACE     False "Activate UE timing trace")
add_boolean_option(DEBUG_CONSOLE       False "disables stdout/stderr buffering")

set (OCP_ITTI ${OPENAIR_DIR}/common/utils/ocp_itti)
add_library(ITTI
  ${OCP_ITTI}/intertask_interface.cpp
  ${OPENAIR_DIR}/common/utils/backtrace.c
  )
add_dependencies(ITTI rrc_flag)

##################################################
# ASN.1 grammar C code generation & dependencies #
##################################################
# A difficulty: asn1c generates C code of a un-predictable list of files
# so, generate the c from asn1c once at cmake run time
# So, if someone modify the asn.1 source file in such as way that it will create
# (so creating new asn.1 objects instead of modifying the object attributes)
# New C code source file, cmake must be re-run (instead of re-running make only)
#############
set(asn1_generated_dir ${OPENAIR_BIN_DIR})

set(protoc_call "${OPENAIR_CMAKE}/tools/generate_protobuf")
set(protobuf_generated_dir ${OPENAIR_BIN_DIR})

# RRC
######
set (RRC_ASN1_VERSION "Rel15")
make_version(LTE_RRC_VERSION 15 6 0)
set (RRC_GRAMMAR ${OPENAIR2_DIR}/RRC/LTE/MESSAGES/asn1c/ASN1_files/lte-rrc-15.6.0.asn1)

add_definitions(-DLTE_RRC_VERSION=${LTE_RRC_VERSION})
set (RRC_FULL_DIR ${asn1_generated_dir}/RRC_${RRC_ASN1_VERSION})

# Warning: if you modify ASN.1 source file to generate new C files, cmake should be re-run instead of make
if (${RU} STREQUAL 0)
  execute_process(COMMAND ${OPENAIR_CMAKE}/tools/make_asn1c_includes.sh  "LTE_" " " "${RRC_FULL_DIR}" "${RRC_GRAMMAR}"
                  RESULT_VARIABLE ret)
endif (${RU} STREQUAL 0)

if (NOT ${ret} STREQUAL 0)
  message(FATAL_ERROR "${ret}: error")
endif (NOT ${ret} STREQUAL 0)
file(GLOB rrc_source ${RRC_FULL_DIR}/*.c)
add_custom_target (
  rrc_flag ALL
  ${OPENAIR_CMAKE}/tools/make_asn1c_includes.sh "LTE_" " " "${RRC_FULL_DIR}" "${RRC_GRAMMAR}"
  DEPENDS ${RRC_GRAMMAR}
  )

add_library(RRC_LIB ${rrc_source}
    ${OPENAIR2_DIR}/RRC/LTE/MESSAGES/asn1_msg.c
    ${OPENAIR2_DIR}/RRC/LTE/MESSAGES/asn1_msg_NB_IoT.c)
add_dependencies(RRC_LIB rrc_flag)
include_directories ("${RRC_FULL_DIR}")


#NR RRC
#######
set (NR_RRC_ASN1_VERSION "NR_Rel16" )
make_version(NR_RRC_VERSION 16 4 1)
set (NR_RRC_GRAMMAR ${OPENAIR2_DIR}/RRC/NR/MESSAGES/asn1c/ASN1_files/nr-rrc-16.4.1.asn1)
add_definitions(-DNR_RRC_VERSION=${NR_RRC_VERSION})
set (NR_RRC_FULL_DIR ${asn1_generated_dir}/RRC_${NR_RRC_ASN1_VERSION})

# Warning: if you modify ASN.1 source file to generate new C files, cmake should be re-run instead of make
  execute_process(
    COMMAND ${OPENAIR_CMAKE}/tools/make_asn1c_includes.sh "NR_" "-findirect-choice" "${NR_RRC_FULL_DIR}" "${NR_RRC_GRAMMAR}"
    RESULT_VARIABLE ret)
if (NOT ${ret} STREQUAL 0)
  message(FATAL_ERROR "${ret}: error")
endif ()
file(GLOB nr_rrc_source ${NR_RRC_FULL_DIR}/*.c)
file(GLOB nr_rrc_h ${NR_RRC_FULL_DIR}/*.h)

add_custom_target (
  nr_rrc_flag ALL
  ${OPENAIR_CMAKE}/tools/make_asn1c_includes.sh  "NR_" "-findirect-choice" "${NR_RRC_FULL_DIR}" "${NR_RRC_GRAMMAR}"
  DEPENDS ${NR_RRC_GRAMMAR}
  )

add_library(NR_RRC_LIB ${nr_rrc_h} ${nr_rrc_source}
    ${OPENAIR2_DIR}/RRC/NR/MESSAGES/asn1_msg.c
    )
add_dependencies(NR_RRC_LIB nr_rrc_flag)
include_directories ("${NR_RRC_FULL_DIR}")

# S1AP
# Same limitation as described in RRC: unknown generated file list
# so we generate it at cmake time
##############
set (S1AP_RELEASE R15)

set(S1AP_DIR ${OPENAIR3_DIR}/S1AP)
make_version(S1AP_VERSION 15 6 0)
set(S1AP_ASN_FILES "s1ap-15.6.0.asn1")

add_definitions(-DS1AP_VERSION=${S1AP_VERSION})
set(S1AP_ASN_DIR ${S1AP_DIR}/MESSAGES/ASN1/${S1AP_RELEASE})
set(S1AP_C_DIR ${asn1_generated_dir}/S1AP_${S1AP_RELEASE})

# Warning: if you modify ASN.1 source file to generate new C files, cmake should be re-run instead of make
if (${RU} STREQUAL 0)
  execute_process(
    COMMAND ${OPENAIR_CMAKE}/tools/make_asn1c_includes.sh  "S1AP_" -fno-include-deps "${S1AP_C_DIR}" "${S1AP_ASN_DIR}/${S1AP_ASN_FILES}"
    RESULT_VARIABLE ret)
  if (NOT ${ret} STREQUAL 0)
    message(FATAL_ERROR "${ret}: error")
  endif (NOT ${ret} STREQUAL 0)
  file(GLOB S1AP_source ${S1AP_C_DIR}/*.c)
endif (${RU} STREQUAL 0)

  add_custom_target (
    s1ap_flag ALL
    ${OPENAIR_CMAKE}/tools/make_asn1c_includes.sh  "S1AP_" -fno-include-deps "${S1AP_C_DIR}" "${S1AP_ASN_DIR}/${S1AP_ASN_FILES}"
    DEPENDS  "${S1AP_ASN_DIR}/${S1AP_ASN_FILES}"
  )

add_library(S1AP_LIB
  ${S1AP_source}
  ${S1AP_DIR}/s1ap_common.c
  )
add_dependencies(S1AP_LIB rrc_flag s1ap_flag)

include_directories ("${S1AP_C_DIR}")
include_directories ("${S1AP_DIR}")

add_library(S1AP_ENB
  ${S1AP_DIR}/s1ap_eNB.c
  ${S1AP_DIR}/s1ap_eNB_context_management_procedures.c
  ${S1AP_DIR}/s1ap_eNB_decoder.c
  ${S1AP_DIR}/s1ap_eNB_encoder.c
  ${S1AP_DIR}/s1ap_eNB_handlers.c
  ${S1AP_DIR}/s1ap_eNB_itti_messaging.c
  ${S1AP_DIR}/s1ap_eNB_management_procedures.c
  ${S1AP_DIR}/s1ap_eNB_nas_procedures.c
  ${S1AP_DIR}/s1ap_eNB_nnsf.c
  ${S1AP_DIR}/s1ap_eNB_overload.c
  ${S1AP_DIR}/s1ap_eNB_trace.c
  ${S1AP_DIR}/s1ap_eNB_ue_context.c
  )
add_dependencies(S1AP_ENB rrc_flag s1ap_flag)


# NGAP
# Same limitation as described in RRC: unknown generated file list
# so we generate it at cmake time
##############
set (NGAP_RELEASE R15)

set(NGAP_DIR ${OPENAIR3_DIR}/NGAP)
make_version(NGAP_VERSION 15 8 0)
set(NGAP_ASN_FILES "ngap-15.8.0.asn1")

add_definitions(-DNGAP_VERSION=${NGAP_VERSION})
set(NGAP_ASN_DIR ${NGAP_DIR}/MESSAGES/ASN1/ASN1_files)
set(NGAP_C_DIR ${asn1_generated_dir}/NGAP_${NGAP_RELEASE})

# Warning: if you modify ASN.1 source file to generate new C files, cmake should be re-run instead of make
execute_process(
  COMMAND ${OPENAIR_CMAKE}/tools/make_asn1c_includes.sh "NGAP_" "-fno-include-deps -findirect-choice" "${NGAP_C_DIR}" "${NGAP_ASN_DIR}/${NGAP_ASN_FILES}"
  RESULT_VARIABLE ret)
if (NOT ${ret} STREQUAL 0)
  message(FATAL_ERROR "${ret}: error")
endif (NOT ${ret} STREQUAL 0)
file(GLOB NGAP_source ${NGAP_C_DIR}/*.c)

add_custom_target (
  ngap_flag ALL
  ${OPENAIR_CMAKE}/tools/make_asn1c_includes.sh  "NGAP_" "-fno-include-deps -findirect-choice" "${NGAP_C_DIR}" "${NGAP_ASN_DIR}/${NGAP_ASN_FILES}"
  DEPENDS  "${NGAP_ASN_DIR}/${NGAP_ASN_FILES}"
)

add_library(NGAP_LIB
  ${NGAP_source}
#  ${NGAP_DIR}/ngap_common.c
  )
add_dependencies(NGAP_LIB rrc_flag ngap_flag)

include_directories ("${NGAP_C_DIR}")
include_directories ("${NGAP_DIR}")

add_library(NGAP_GNB
  ${NGAP_DIR}/ngap_gNB.c
  ${NGAP_DIR}/ngap_gNB_context_management_procedures.c
  ${NGAP_DIR}/ngap_gNB_decoder.c
  ${NGAP_DIR}/ngap_gNB_encoder.c
  ${NGAP_DIR}/ngap_gNB_handlers.c
  ${NGAP_DIR}/ngap_gNB_itti_messaging.c
  ${NGAP_DIR}/ngap_gNB_management_procedures.c
  ${NGAP_DIR}/ngap_gNB_nas_procedures.c
  ${NGAP_DIR}/ngap_gNB_nnsf.c
  ${NGAP_DIR}/ngap_gNB_overload.c
  ${NGAP_DIR}/ngap_gNB_trace.c
  ${NGAP_DIR}/ngap_gNB_ue_context.c
  )
add_dependencies(NGAP_GNB rrc_flag ngap_flag)

#M2AP
# Same limitation as described in RRC/S1AP: unknown generated file list
# so we generate it at cmake time
##############
add_list1_option(M2AP_RELEASE R14 "M2AP ASN.1 grammar version" R14)

set(M2AP_DIR ${OPENAIR2_DIR}/M2AP)
if (${M2AP_RELEASE} STREQUAL "R8")
  make_version(M2AP_VERSION 8 9 0)
  set(M2AP_ASN_FILES m2ap-8.9.0.asn1)
elseif (${M2AP_RELEASE} STREQUAL "R11")
  make_version(M2AP_VERSION 11 9 0)
  set(M2AP_ASN_FILES m2ap-11.9.0.asn1)
elseif (${M2AP_RELEASE} STREQUAL "R12")
  make_version(M2AP_VERSION 12 9 0)
  set(M2AP_ASN_FILES m2ap-12.9.0.asn1)
elseif (${M2AP_RELEASE} STREQUAL "R14")
  make_version(M2AP_VERSION 14 0 0)
  set(M2AP_ASN_FILES m2ap-14.0.0.asn1)
elseif (${M2AP_RELEASE} STREQUAL "R15")
  make_version(M2AP_VERSION 15 1 0)
  set(M2AP_ASN_FILES m2ap-15.1.0.asn1)
endif(${M2AP_RELEASE} STREQUAL "R8")
add_definitions(-DM2AP_VERSION=${M2AP_VERSION})
set(M2AP_ASN_DIR ${M2AP_DIR}/MESSAGES/ASN1/${M2AP_RELEASE})
set(M2AP_C_DIR ${asn1_generated_dir}/M2AP_${M2AP_RELEASE})

# Warning: if you modify ASN.1 source file to generate new C files, cmake should be re-run instead of make
if (${RU} STREQUAL 0)
  execute_process(
    COMMAND ${OPENAIR_CMAKE}/tools/make_asn1c_includes.sh  "M2AP_" "-fno-include-deps " "${M2AP_C_DIR}" "${M2AP_ASN_DIR}/${M2AP_ASN_FILES}"
    RESULT_VARIABLE ret)
  if (NOT ${ret} STREQUAL 0)
    message(FATAL_ERROR "${ret}: error")
  endif (NOT ${ret} STREQUAL 0)
endif (${RU} STREQUAL 0)

file(GLOB M2AP_source ${M2AP_C_DIR}/*.c)

add_custom_target (
  m2_flag ALL
  COMMAND ${OPENAIR_CMAKE}/tools/make_asn1c_includes.sh  "M2AP_" "-fno-include-deps " "${M2AP_C_DIR}" "${M2AP_ASN_DIR}/${M2AP_ASN_FILES}"
  DEPENDS ${M2AP_ASN_DIR}/${M2AP_ASN_FILES}
  )

add_library(M2AP_LIB
  ${M2AP_source}
  ${M2AP_DIR}/m2ap_common.c
  )
add_dependencies(M2AP_LIB rrc_flag m2_flag)

include_directories ("${M2AP_C_DIR}")
include_directories ("${M2AP_DIR}")

add_library(M2AP_ENB
  ${M2AP_DIR}/m2ap_eNB.c
  ${M2AP_DIR}/m2ap_MCE.c
  ${M2AP_DIR}/m2ap_decoder.c
  ${M2AP_DIR}/m2ap_encoder.c
  ${M2AP_DIR}/m2ap_MCE_handler.c
  ${M2AP_DIR}/m2ap_eNB_handler.c
  ${M2AP_DIR}/m2ap_itti_messaging.c
  ${M2AP_DIR}/m2ap_eNB_management_procedures.c
  ${M2AP_DIR}/m2ap_eNB_generate_messages.c
  ${M2AP_DIR}/m2ap_MCE_management_procedures.c
  ${M2AP_DIR}/m2ap_MCE_generate_messages.c
  ${M2AP_DIR}/m2ap_ids.c
  ${M2AP_DIR}/m2ap_timers.c
  ${M2AP_DIR}/m2ap_MCE_interface_management.c
  ${M2AP_DIR}/m2ap_eNB_interface_management.c
 )
add_dependencies(M2AP_ENB rrc_flag m2_flag)

#M3AP
# Same limitation as described in RRC/S1AP: unknown generated file list
# so we generate it at cmake time
##############
add_list1_option(M3AP_RELEASE R14 "M3AP ASN.1 grammar version" R14)

set(M3AP_DIR ${OPENAIR3_DIR}/M3AP)
if (${M3AP_RELEASE} STREQUAL "R8")
  make_version(M3AP_VERSION 8 9 0)
  set(M3AP_ASN_FILES m3ap-8.9.0.asn1)
elseif (${M3AP_RELEASE} STREQUAL "R11")
  make_version(M3AP_VERSION 11 9 0)
  set(M3AP_ASN_FILES m3ap-11.9.0.asn1)
elseif (${M3AP_RELEASE} STREQUAL "R12")
  make_version(M3AP_VERSION 12 9 0)
  set(M3AP_ASN_FILES m3ap-12.9.0.asn1)
elseif (${M3AP_RELEASE} STREQUAL "R14")
  make_version(M3AP_VERSION 14 0 0)
  set(M3AP_ASN_FILES m3ap-14.0.0.asn1)
elseif (${M3AP_RELEASE} STREQUAL "R15")
  make_version(M3AP_VERSION 15 1 0)
  set(M3AP_ASN_FILES m3ap-15.1.0.asn1)
endif(${M3AP_RELEASE} STREQUAL "R8")
add_definitions(-DM3AP_VERSION=${M3AP_VERSION})
set(M3AP_ASN_DIR ${M3AP_DIR}/MESSAGES/ASN1/${M3AP_RELEASE})
set(M3AP_C_DIR ${asn1_generated_dir}/M3AP_${M3AP_RELEASE})

# Warning: if you modify ASN.1 source file to generate new C files, cmake should be re-run instead of make
if (${RU} STREQUAL 0)
  execute_process(
    COMMAND ${OPENAIR_CMAKE}/tools/make_asn1c_includes.sh  "M3AP_" -fno-include-deps "${M3AP_C_DIR}" "${M3AP_ASN_DIR}/${M3AP_ASN_FILES}"
    RESULT_VARIABLE ret)
  if (NOT ${ret} STREQUAL 0)
    message(FATAL_ERROR "${ret}: error")
  endif (NOT ${ret} STREQUAL 0)
endif (${RU} STREQUAL 0)

file(GLOB M3AP_source ${M3AP_C_DIR}/*.c)

add_custom_target (
  m3_flag ALL
  COMMAND ${OPENAIR_CMAKE}/tools/make_asn1c_includes.sh  "M3AP_" -fno-include-deps "${M3AP_C_DIR}" "${M3AP_ASN_DIR}/${M3AP_ASN_FILES}"
  DEPENDS ${M3AP_ASN_DIR}/${M3AP_ASN_FILES}
  )

add_library(M3AP_LIB
  ${M3AP_source}
  ${M3AP_DIR}/m3ap_common.c
  )
add_dependencies(M3AP_LIB rrc_flag m3_flag)

include_directories ("${M3AP_C_DIR}")
include_directories ("${M3AP_DIR}")

add_library(M3AP_ENB
  ${M3AP_DIR}/m3ap_decoder.c
  ${M3AP_DIR}/m3ap_encoder.c
  ${M3AP_DIR}/m3ap_MCE_handler.c
  ${M3AP_DIR}/m3ap_MME_handler.c
  ${M3AP_DIR}/m3ap_MME.c
  ${M3AP_DIR}/m3ap_MME_management_procedures.c
  ${M3AP_DIR}/m3ap_MME_interface_management.c
  ${M3AP_DIR}/m3ap_MCE.c
  ${M3AP_DIR}/m3ap_MCE_management_procedures.c
  ${M3AP_DIR}/m3ap_MCE_interface_management.c
  ${M3AP_DIR}/m3ap_itti_messaging.c
  ${M3AP_DIR}/m3ap_ids.c
  ${M3AP_DIR}/m3ap_timers.c
  )
add_dependencies(M3AP_ENB rrc_flag m3_flag)

#X2AP
# Same limitation as described in RRC/S1AP: unknown generated file list
# so we generate it at cmake time
##############
set (X2AP_RELEASE R15)

set(X2AP_DIR ${OPENAIR2_DIR}/X2AP)
make_version(X2AP_VERSION 15 6 0)
set(X2AP_ASN_FILES x2ap-15.6.0.asn1)

add_definitions(-DX2AP_VERSION=${X2AP_VERSION})
set(X2AP_ASN_DIR ${X2AP_DIR}/MESSAGES/ASN1/${X2AP_RELEASE})
set(X2AP_C_DIR ${asn1_generated_dir}/X2AP_${X2AP_RELEASE})
# Warning: if you modify ASN.1 source file to generate new C files, cmake should be re-run instead of make
if (${RU} STREQUAL 0)
  execute_process(
    COMMAND ${OPENAIR_CMAKE}/tools/make_asn1c_includes.sh "X2AP_" -fno-include-deps "${X2AP_C_DIR}" "${X2AP_ASN_DIR}/${X2AP_ASN_FILES}"
    RESULT_VARIABLE ret)
  if (NOT ${ret} STREQUAL 0)
    message(FATAL_ERROR "${ret}: error")
  endif (NOT ${ret} STREQUAL 0)
endif (${RU} STREQUAL 0)

file(GLOB X2AP_source ${X2AP_C_DIR}/*.c)

add_custom_target (
  x2_flag ALL
  COMMAND ${OPENAIR_CMAKE}/tools/make_asn1c_includes.sh "X2AP_" -fno-include-deps "${X2AP_C_DIR}" "${X2AP_ASN_DIR}/${X2AP_ASN_FILES}"
  DEPENDS ${X2AP_ASN_DIR}/${X2AP_ASN_FILES}
  )

add_library(X2AP_LIB
  ${X2AP_source}
  ${X2AP_DIR}/x2ap_common.c
  )
add_dependencies(X2AP_LIB rrc_flag x2_flag)

include_directories ("${X2AP_C_DIR}")
include_directories ("${X2AP_DIR}")

add_library(X2AP_ENB
  ${X2AP_DIR}/x2ap_eNB.c
  ${X2AP_DIR}/x2ap_eNB_decoder.c
  ${X2AP_DIR}/x2ap_eNB_encoder.c
  ${X2AP_DIR}/x2ap_eNB_handler.c
  ${X2AP_DIR}/x2ap_eNB_itti_messaging.c
  ${X2AP_DIR}/x2ap_eNB_management_procedures.c
  ${X2AP_DIR}/x2ap_eNB_generate_messages.c
  ${X2AP_DIR}/x2ap_ids.c
  ${X2AP_DIR}/x2ap_timers.c
 )
add_dependencies(X2AP_ENB X2AP_LIB rrc_flag x2_flag)


# F1AP
##############
set (F1AP_RELEASE R16)
add_list1_option(F1AP_RELEASE R16 "F1AP ASN.1 grammar version" R16)
set(F1AP_DIR ${OPENAIR2_DIR}/F1AP)
if (${F1AP_RELEASE} STREQUAL "R16")
  make_version(F1AP_VERSION 16 3 1)
  set (ASN1RELDIR R16.3.1)
endif(${F1AP_RELEASE} STREQUAL "R16")
add_definitions(-DF1AP_VERSION=${F1AP_VERSION})
set(F1AP_ASN_DIR ${F1AP_DIR}/MESSAGES/ASN1/${ASN1RELDIR})
set(F1AP_ASN_FILES
  ${F1AP_ASN_DIR}/F1AP-CommonDataTypes.asn
  ${F1AP_ASN_DIR}/F1AP-Constants.asn
  ${F1AP_ASN_DIR}/F1AP-PDU-Descriptions.asn
  ${F1AP_ASN_DIR}/F1AP-PDU-Contents.asn
  ${F1AP_ASN_DIR}/F1AP-IEs.asn
  ${F1AP_ASN_DIR}/F1AP-Containers.asn
  )

if (${RU} STREQUAL 0)
  set(F1AP_ASN_GENERATED_C_DIR ${asn1_generated_dir}/F1AP_${ASN1RELDIR})
  execute_process(
    COMMAND ${OPENAIR_CMAKE}/tools/make_asn1c_includes.sh "F1AP_" "-findirect-choice -fno-include-deps" ${F1AP_ASN_GENERATED_C_DIR} ${F1AP_ASN_FILES}
    RESULT_VARIABLE ret
    )
  
  if (NOT ${ret} STREQUAL 0)
    message(FATAL_ERROR "asn1c: error")
  endif (NOT ${ret} STREQUAL 0)
  
  add_custom_target (
    f1_flag ALL
    COMMAND ${OPENAIR_CMAKE}/tools/make_asn1c_includes.sh "F1AP_" "-findirect-choice -fno-include-deps" ${F1AP_ASN_GENERATED_C_DIR} ${F1AP_ASN_FILES}
    DEPENDS ${F1AP_ASN_FILES}
    )
  file(GLOB F1AP_ASN_GENERATED_C_FILES ${F1AP_ASN_GENERATED_C_DIR}/*.c)
  add_library(F1AP_LIB
    ${F1AP_ASN_GENERATED_C_FILES}
    )
  add_dependencies (F1AP_LIB  f1_flag)
  
  include_directories ("${F1AP_ASN_GENERATED_C_DIR}")
  include_directories ("${F1AP_DIR}")
  
  file(GLOB F1AP_C_FILES ${F1AP_DIR}/*.c)
  add_library(F1AP ${F1AP_C_FILES} )
  
endif (${RU} STREQUAL 0)

# Hardware dependant options
###################################
add_list1_option(NB_ANTENNAS_RX "4" "Number of antennas in reception" "1" "2" "4")
add_list1_option(NB_ANTENNAS_TX "4" "Number of antennas in transmission" "1" "2" "4")

add_list2_option(RF_BOARD "EXMIMO" "RF head type" "None" "OAI_USRP" "OAI_BLADERF" "OAI_LMSSDR" "OAI_SIMU")

add_list2_option(TRANSP_PRO "None" "Transport protocol type" "None" "ETHERNET")
#NOKIA config enhancement
set (CONFIG_ROOTDIR
  ${OPENAIR_DIR}/common/config
  )
set (CONFIG_SOURCES
  ${CONFIG_ROOTDIR}/config_load_configmodule.c
  ${CONFIG_ROOTDIR}/config_userapi.c
  ${CONFIG_ROOTDIR}/config_cmdline.c
  )
set (CONFIG_LIBCONFIG_SOURCES
  ${CONFIG_ROOTDIR}/libconfig/config_libconfig.c
  )
add_library(CONFIG_LIB ${CONFIG_SOURCES})
add_library(params_libconfig MODULE ${CONFIG_LIBCONFIG_SOURCES} )
target_link_libraries(params_libconfig config)
# shared library loader
set (SHLIB_LOADER_SOURCES
  ${OPENAIR_DIR}/common/utils/load_module_shlib.c
)
# include RF devices / transport protocols library modules
######################################################################

include_directories("${OPENAIR_TARGETS}/ARCH/USRP/USERSPACE/LIB/")
set(HWLIB_USRP_SOURCE
  ${OPENAIR_TARGETS}/ARCH/USRP/USERSPACE/LIB/usrp_lib.cpp
  )
add_library(oai_usrpdevif MODULE ${HWLIB_USRP_SOURCE} )
target_link_libraries(oai_usrpdevif uhd)

include_directories("${OPENAIR_TARGETS}/ARCH/BLADERF/USERSPACE/LIB/")
set(HWLIB_BLADERF_SOURCE
  ${OPENAIR_TARGETS}/ARCH/BLADERF/USERSPACE/LIB/bladerf_lib.c
  )
add_library(oai_bladerfdevif MODULE ${HWLIB_BLADERF_SOURCE} )
target_link_libraries(oai_bladerfdevif bladeRF)

include_directories("${OPENAIR_TARGETS}/ARCH/LMSSDR/USERSPACE/LIB/")

set(HWLIB_LMSSDR_SOURCE
  ${OPENAIR_TARGETS}/ARCH/LMSSDR/USERSPACE/LIB/lms_lib.cpp
  )
add_library(oai_lmssdrdevif MODULE ${HWLIB_LMSSDR_SOURCE} )
target_include_directories(oai_lmssdrdevif PRIVATE /usr/local/include/lime)
target_link_libraries(oai_lmssdrdevif LimeSuite )

include_directories("${OPENAIR_TARGETS}/ARCH/ETHERNET/USERSPACE/LIB/")
set(TPLIB_ETHERNET_SOURCE
  ${OPENAIR_TARGETS}/ARCH/ETHERNET/USERSPACE/LIB/ethernet_lib.c
  ${OPENAIR_TARGETS}/ARCH/ETHERNET/USERSPACE/LIB/eth_udp.c
  ${OPENAIR_TARGETS}/ARCH/ETHERNET/USERSPACE/LIB/eth_raw.c
  )
add_library(oai_eth_transpro MODULE ${TPLIB_ETHERNET_SOURCE} )

include_directories("${OPENAIR_TARGETS}/ARCH/IRIS/USERSPACE/LIB/")
set(option_HWIRISLIB_lib "-l SoapySDR")
set(HWLIB_IRIS_SOURCE
  ${OPENAIR_TARGETS}/ARCH/IRIS/USERSPACE/LIB/iris_lib.cpp
  )
add_library(oai_irisdevif MODULE ${HWLIB_IRIS_SOURCE})
target_include_directories(oai_irisdevif PRIVATE /usr/local/lib/SoapySDR/modules0.7/)
target_link_libraries(oai_irisdevif SoapySDR)

# TCP bridge libraries
######################################################################

# this one is for internal use at Eurecom and is not documented
set(HWLIB_TCP_BRIDGE_SOURCE
  ${OPENAIR_TARGETS}/ARCH/tcp_bridge/tcp_bridge.c
  )
add_library(tcp_bridge MODULE ${HWLIB_TCP_BRIDGE_SOURCE} )

#get_target_property(tcp_bridge_cflags tcp_bridge COMPILE_FLAGS)
#set_target_properties(tcp_bridge PROPERTIES COMPILE_FLAGS "${tcp_bridge_cflags} -fvisibility=hidden")
set_target_properties(tcp_bridge PROPERTIES COMPILE_FLAGS "-fvisibility=hidden")

# this one is to connect OAI eNB and OAI UE in the basic simulator
# see targets/ARCH/tcp_bridge/README.tcp_bridge_oai for usage
set(HWLIB_TCP_BRIDGE_OAI_SOURCE
  ${OPENAIR_TARGETS}/ARCH/tcp_bridge/tcp_bridge_oai.c
  )
add_library(tcp_bridge_oai MODULE ${HWLIB_TCP_BRIDGE_OAI_SOURCE} )
set_target_properties(tcp_bridge_oai PROPERTIES COMPILE_FLAGS "-fvisibility=hidden")

# Benetel 4G library
######################################################################


include_directories ("/usr/include/dpdk")

set(HWLIB_BENETEL_4G_SOURCE
  ${OPENAIR_TARGETS}/ARCH/ETHERNET/benetel/4g/benetel.c
  ${OPENAIR_TARGETS}/ARCH/ETHERNET/benetel/4g/shared_buffers.c
  ${OPENAIR_TARGETS}/ARCH/ETHERNET/benetel/4g/low.c
  ${OPENAIR_TARGETS}/ARCH/ETHERNET/benetel/4g/low_dpdk.c
  ${OPENAIR_TARGETS}/ARCH/ETHERNET/benetel/4g/dpdk_driver.c
  )
add_library(benetel_4g MODULE ${HWLIB_BENETEL_4G_SOURCE} )

set_target_properties(benetel_4g PROPERTIES COMPILE_FLAGS "-fvisibility=hidden -march=native -I$ENV{RTE_SDK}/$ENV{RTE_TARGET}/include")

SET(DPDK_LIBS "-Wl,-rpath,$ENV{RTE_SDK}/$ENV{RTE_TARGET}/lib -Wl,--whole-archive -L$ENV{RTE_SDK}/$ENV{RTE_TARGET}/lib -ldpdk -Wl,--no-whole-archive")
TARGET_LINK_LIBRARIES(benetel_4g ${DPDK_LIBS})
TARGET_LINK_LIBRARIES(benetel_4g pthread dl rt m numa)

# Benetel 5G library
######################################################################

set(HWLIB_BENETEL_5G_SOURCE
  ${OPENAIR_TARGETS}/ARCH/ETHERNET/benetel/5g/benetel.c
  ${OPENAIR_TARGETS}/ARCH/ETHERNET/benetel/5g/shared_buffers.c
  ${OPENAIR_TARGETS}/ARCH/ETHERNET/benetel/5g/low.c
  ${OPENAIR_TARGETS}/ARCH/ETHERNET/benetel/5g/low_dpdk.c
  ${OPENAIR_TARGETS}/ARCH/ETHERNET/benetel/5g/dpdk_driver.c
  )
add_library(benetel_5g MODULE ${HWLIB_BENETEL_5G_SOURCE} )

set_target_properties(benetel_5g PROPERTIES COMPILE_FLAGS "-fvisibility=hidden -march=native -I$ENV{RTE_SDK}/$ENV{RTE_TARGET}/include")

SET(DPDK_LIBS "-Wl,-rpath,$ENV{RTE_SDK}/$ENV{RTE_TARGET}/lib -Wl,--whole-archive -L$ENV{RTE_SDK}/$ENV{RTE_TARGET}/lib -ldpdk -Wl,--no-whole-archive")
TARGET_LINK_LIBRARIES(benetel_5g ${DPDK_LIBS})
TARGET_LINK_LIBRARIES(benetel_5g pthread dl rt m numa)

##########################################################

include_directories ("${OPENAIR_TARGETS}/ARCH/COMMON")

Message("DEADLINE_SCHEDULER flag  is ${DEADLINE_SCHEDULER}")
Message("CPU_Affinity flag is ${CPU_AFFINITY}")

##############################################################
#    ???!!! TO BE DOCUMENTED OPTIONS !!!???
##############################################################

add_boolean_option(OAI_NW_DRIVER_TYPE_ETHERNET False "????")
add_boolean_option(DEADLINE_SCHEDULER False "Use the Linux scheduler SCHED_DEADLINE: kernel >= 3.14")
add_boolean_option(CPU_AFFINITY False "Enable CPU Affinity of threads (only valid without deadline scheduler). It is enabled only with >2 CPUs")
add_boolean_option(NAS_NETLINK False "useless ??? Must be True to compile nasmesh driver without rtai ????")
add_boolean_option(OAI_NW_DRIVER_USE_NETLINK True "????")

add_boolean_option(MESSAGE_CHART_GENERATOR False         "For generating sequence diagrams")
add_boolean_option(MESSAGE_CHART_GENERATOR_RLC_MAC False "trace RLC-MAC exchanges in sequence diagrams")
add_boolean_option(MESSAGE_CHART_GENERATOR_PHY     False "trace some PHY exchanges in sequence diagrams")

add_boolean_option(UE_EXPANSION             False         "enable UE_EXPANSION with max 256 UE")
add_boolean_option(PHY_TX_THREAD            False         "enable UE_EXPANSION with max 256 UE")
add_boolean_option(PRE_SCD_THREAD           False         "enable UE_EXPANSION with max 256 UE")
add_boolean_option(UESIM_EXPANSION          False         "enable UESIM_EXPANSION with max 256 UE")
add_boolean_option(ITTI_SIM                 False         "enable itti simulator")

########################
# Include order
##########################
add_boolean_option(ENB_MODE True "Swap the include directories between openair2 and openair3" )

##########################
# SCHEDULING/REAL-TIME/PERF options
##########################
add_boolean_option(ENABLE_USE_CPU_EXECUTION_TIME False "Add data in vcd traces: disable it if perf issues")
add_boolean_option(ENABLE_VCD              False  "always true now, time measurements of proc calls and var displays")
add_boolean_option(ENABLE_VCD_FIFO         False  "time measurements of proc calls and var displays sent to FIFO (one more thread)")
add_boolean_option(LINUX                   False "used in weird memcpy() in pdcp.c ???")
add_boolean_option(LINUX_LIST              False "used only in lists.c: either use OAI implementation of lists or Linux one (should be True, but it is False")

##########################
# PHY options
##########################
add_boolean_option(DRIVER2013              True "only relevant for EXMIMO")
add_boolean_option(EXMIMO_IOT              True "????")
add_boolean_option(LOCALIZATION            False "???")
add_integer_option(MAX_NUM_CCs             1     "????")
add_boolean_option(PHYSIM                  False  "for L1 simulators (dlsim, ulsim, ...)")
add_boolean_option(SMBV                    False "Rohde&Schwarz SMBV100A vector signal generator")
add_boolean_option(DEBUG_PHY               False "Enable PHY layer debugging options")
add_boolean_option(DEBUG_PHY_PROC          False "Enable debugging of PHY layer procedures")
add_boolean_option(DEBUG_DLSCH             False "Enable debugging of DLSCH physical layer channel")
add_boolean_option(MEX                     False "Enabling compilation with mex")

##########################
# NAS LAYER OPTIONS
##########################
add_boolean_option(ENABLE_NAS_UE_LOGGING   True  "????")
add_boolean_option(NAS_BUILT_IN_UE         True  "UE NAS layer present in this executable")
add_boolean_option(NAS_UE                  True  "NAS UE INSTANCE (<> NAS_MME)")


##########################
# ACCESS STRATUM LAYER2 OPTIONS
##########################
add_boolean_option(JUMBO_FRAME             True  "ENABLE LARGE SDU in ACCESS STRATUM (larger than common MTU)")

##########################
# RLC LAYER OPTIONS
##########################
add_boolean_option(TRACE_RLC_PAYLOAD       False "Fatal assert in this case")
add_boolean_option(RLC_STOP_ON_LOST_PDU    False "Fatal assert in this case")

add_boolean_option(TRACE_RLC_MUTEX         True  "TRACE for RLC, possible problem in thread scheduling")
add_boolean_option(TRACE_RLC_AM_BO         False "TRACE for RLC AM, TO BE CHANGED IN A MORE GENERAL FLAG")
add_boolean_option(TRACE_RLC_AM_FREE_SDU   False "TRACE for RLC AM, TO BE CHANGED IN A MORE GENERAL FLAG")
add_boolean_option(TRACE_RLC_AM_HOLE       False "TRACE for RLC AM, TO BE CHANGED IN A MORE GENERAL FLAG")
add_boolean_option(TRACE_RLC_AM_PDU        False "TRACE for RLC AM, TO BE CHANGED IN A MORE GENERAL FLAG")
add_boolean_option(TRACE_RLC_AM_RESEGMENT  False "TRACE for RLC AM, TO BE CHANGED IN A MORE GENERAL FLAG")
add_boolean_option(TRACE_RLC_AM_RX         False "TRACE for RLC AM, TO BE CHANGED IN A MORE GENERAL FLAG")
add_boolean_option(TRACE_RLC_AM_RX_DECODE  False "TRACE for RLC AM, TO BE CHANGED IN A MORE GENERAL FLAG")
add_boolean_option(TRACE_RLC_AM_TX         False "TRACE for RLC AM, TO BE CHANGED IN A MORE GENERAL FLAG")
add_boolean_option(TRACE_RLC_AM_TX_STATUS  False "TRACE for RLC AM, TO BE CHANGED IN A MORE GENERAL FLAG")
add_boolean_option(TRACE_RLC_AM_STATUS_CREATION   False "TRACE for RLC AM, TO BE CHANGED IN A MORE GENERAL FLAG")

add_boolean_option(STOP_ON_IP_TRAFFIC_OVERLOAD      False "")
add_boolean_option(TRACE_RLC_UM_DAR        False "TRACE for RLC UM, TO BE CHANGED IN A MORE GENERAL FLAG")
add_boolean_option(TRACE_RLC_UM_DISPLAY_ASCII_DATA  False "TRACE for RLC UM, TO BE CHANGED IN A MORE GENERAL FLAG")
add_boolean_option(TRACE_RLC_UM_PDU        False "TRACE for RLC UM, TO BE CHANGED IN A MORE GENERAL FLAG")
add_boolean_option(TRACE_RLC_UM_RX         False "TRACE for RLC UM, TO BE CHANGED IN A MORE GENERAL FLAG")
add_boolean_option(TRACE_RLC_UM_SEGMENT    False "TRACE for RLC UM, TO BE CHANGED IN A MORE GENERAL FLAG")
add_boolean_option(TRACE_RLC_UM_TX_STATUS  False "TRACE for RLC UM, TO BE CHANGED IN A MORE GENERAL FLAG")


##########################
# PDCP LAYER OPTIONS
##########################
#add_boolean_option(LINK_ENB_PDCP_TO_IP_DRIVER  False "For eNB, PDCP communicate with a IP driver")
#add_boolean_option(LINK_ENB_PDCP_TO_GTPV1U     True  "For eNB, PDCP communicate with GTP-U protocol (eNB<->S-GW)")
add_definitions(-DNEW_GTPU=1)

##########################
# RRC LAYER OPTIONS
##########################
add_boolean_option(RRC_DEFAULT_RAB_IS_AM       True   "set the RLC mode to AM for the default bearer, otherwise it is UM.")


##########################
# S1AP LAYER OPTIONS
##########################
# none

# add the binary tree to the search path for include files
#######################################################
# We will find ConfigOAI.h after generation in target directory
include_directories("${OPENAIR_BIN_DIR}")
# add directories to find all include files
# the internal rule is to use generic names such as defs.h
# but to make it uniq name as adding the relative path in the include directtive
# example: #include "RRC/LTE/rrc_defs.h"
#find_path (include_dirs_all *.h ${OPENAIR_DIR})
#find_path (include_dirs_all *.h PATHS /usr/include NO_CMAKE_PATH)
#include_directories("${include_dirs_all}")

# Legacy exact order

include_directories("${OPENAIR_DIR}/executables")
if(ENB_MODE)
  include_directories("${OPENAIR2_DIR}/COMMON")
  include_directories("${OPENAIR2_DIR}/UTIL")
  include_directories("${OPENAIR2_DIR}/UTIL/LOG")
  include_directories("${OPENAIR3_DIR}/COMMON")
  include_directories("${OPENAIR3_DIR}/UTILS")
else()
  include_directories("${OPENAIR3_DIR}/COMMON")
  include_directories("${OPENAIR3_DIR}/UTILS")
  include_directories("${OPENAIR2_DIR}/COMMON")
  include_directories("${OPENAIR2_DIR}/UTIL")
  include_directories("${OPENAIR2_DIR}/UTIL/LOG")
endif()
include_directories("${NFAPI_DIR}/nfapi/public_inc")
include_directories("${NFAPI_DIR}/common/public_inc")
include_directories("${NFAPI_DIR}/pnf/public_inc")
include_directories("${NFAPI_DIR}/nfapi/inc")
include_directories("${NFAPI_DIR}/sim_common/inc")
include_directories("${NFAPI_DIR}/pnf_sim/inc")
include_directories("${OPENAIR1_DIR}")
include_directories("${OPENAIR2_DIR}")
include_directories("${OPENAIR3_DIR}/NAS/TOOLS")
include_directories("${OPENAIR2_DIR}/ENB_APP")
include_directories("${OPENAIR2_DIR}/GNB_APP")
include_directories("${OPENAIR2_DIR}/MCE_APP")
include_directories("${OPENAIR2_DIR}/LAYER2/RLC")
include_directories("${OPENAIR2_DIR}/LAYER2/RLC/AM_v9.3.0")
include_directories("${OPENAIR2_DIR}/LAYER2/RLC/UM_v9.3.0")
include_directories("${OPENAIR2_DIR}/LAYER2/RLC/TM_v9.3.0")
include_directories("${OPENAIR2_DIR}/LAYER2/PDCP_v10.1.0")
include_directories("${OPENAIR2_DIR}/RRC/LTE/MESSAGES")
include_directories("${OPENAIR2_DIR}/RRC/LTE")
include_directories("${OPENAIR_DIR}/common/utils")
include_directories("${OPENAIR_DIR}/common/utils/collection")
include_directories("${OPENAIR_DIR}/common/utils/ocp_itti")
include_directories("${OPENAIR3_DIR}/NAS/COMMON")
include_directories("${OPENAIR3_DIR}/NAS/COMMON/API/NETWORK")
include_directories("${OPENAIR3_DIR}/NAS/COMMON/EMM/MSG")
include_directories("${OPENAIR3_DIR}/NAS/COMMON/ESM/MSG")
include_directories("${OPENAIR3_DIR}/NAS/UE/ESM")
include_directories("${OPENAIR3_DIR}/NAS/UE/EMM")
include_directories("${OPENAIR3_DIR}/NAS/UE/API/USER")
include_directories("${OPENAIR3_DIR}/NAS/COMMON/IES")
include_directories("${OPENAIR3_DIR}/NAS/COMMON/UTIL")
include_directories("${OPENAIR3_DIR}/SECU")
include_directories("${OPENAIR3_DIR}/SCTP")
include_directories("${OPENAIR3_DIR}/S1AP")
include_directories("${OPENAIR2_DIR}/X2AP")
include_directories("${OPENAIR2_DIR}/M2AP")
include_directories("${OPENAIR2_DIR}/F1AP")
include_directories("${OPENAIR3_DIR}/UDP")
include_directories("${OPENAIR3_DIR}/GTPV1-U")
include_directories("${OPENAIR3_DIR}/M3AP")
include_directories("${OPENAIR3_DIR}/MME_APP")
include_directories("${OPENAIR_DIR}/targets/COMMON")
include_directories("${OPENAIR_DIR}/targets/ARCH/COMMON")
include_directories("${OPENAIR2_DIR}/ENB_APP/CONTROL_MODULES/PHY")
include_directories("${OPENAIR2_DIR}/ENB_APP/CONTROL_MODULES/MAC")
include_directories("${OPENAIR2_DIR}/ENB_APP/CONTROL_MODULES/RRC")
include_directories("${OPENAIR2_DIR}/ENB_APP/CONTROL_MODULES/PDCP")
include_directories("${OPENAIR2_DIR}/ENB_APP/CONTROL_MODULES/S1AP")
include_directories("${OPENAIR2_DIR}/UTIL/OSA")
include_directories("${OPENAIR2_DIR}/UTIL/LFDS/liblfds6.1.1/liblfds611/inc")
include_directories("${OPENAIR2_DIR}/UTIL/LFDS/liblfds7.0.0/liblfds700/inc")
include_directories("${OPENAIR2_DIR}/LAYER2/PROTO_AGENT")
include_directories("${OPENAIR2_DIR}/UTIL/MEM")
include_directories("${OPENAIR2_DIR}/UTIL/LISTS")
include_directories("${OPENAIR2_DIR}/UTIL/FIFO")
include_directories("${OPENAIR2_DIR}/UTIL/OCG")
include_directories("${OPENAIR2_DIR}/UTIL/MATH")
include_directories("${OPENAIR2_DIR}/UTIL/TIMER")
include_directories("${OPENAIR2_DIR}/UTIL/OMG")
include_directories("${OPENAIR2_DIR}/UTIL/OTG")
include_directories("${OPENAIR2_DIR}/UTIL/CLI")
include_directories("${OPENAIR2_DIR}/UTIL/OPT")
include_directories("${OPENAIR2_DIR}/UTIL/OMV")
include_directories("${OPENAIR2_DIR}/RRC/LTE/MESSAGES")
include_directories("${OPENAIR3_DIR}/GTPV1-U/nw-gtpv1u/shared")
include_directories("${OPENAIR3_DIR}/GTPV1-U/nw-gtpv1u/include")
include_directories("${OPENAIR_DIR}")

# Utilities Library
################
# set the version of protobuf messages, V3 not supported yet
add_list1_option(FLPT_VERSION V2 "FLPT MSG  protobuf  grammar version" V2 V3)

if (${FLPT_VERSION} STREQUAL "V2")
  set (FLPTDIR V2)
elseif (${FLPT_VERSION} STREQUAL "V3")
  set (FLPTDIR V3)
endif(${FLPT_VERSION} STREQUAL "V2")

set(FLPT_MSG_DIR ${OPENAIR2_DIR}/ENB_APP/MESSAGES/${FLPTDIR} )
set(FLPT_MSG_FILES
  ${FLPT_MSG_DIR}/header.proto
  ${FLPT_MSG_DIR}/flexran.proto
  ${FLPT_MSG_DIR}/stats_common.proto
  ${FLPT_MSG_DIR}/stats_messages.proto
  ${FLPT_MSG_DIR}/time_common.proto
  ${FLPT_MSG_DIR}/controller_commands.proto
  ${FLPT_MSG_DIR}/mac_primitives.proto
  ${FLPT_MSG_DIR}/config_messages.proto
  ${FLPT_MSG_DIR}/config_common.proto
  ${FLPT_MSG_DIR}/control_delegation.proto
  )

set(FLPT_C_DIR ${protobuf_generated_dir}/FLPT_${FLPTDIR})
#message("calling protoc_call=${protoc_call} FLPT_C_DIR=${FLPT_C_DIR} FLPT_MSG_FILES=${FLPT_MSG_FILES}")
execute_process(COMMAND ${protoc_call} ${FLPT_C_DIR} ${FLPT_MSG_DIR} ${FLPT_MSG_FILES})
file(GLOB FLPT_source ${FLPT_C_DIR}/*.c)
set(FLPT_OAI_generated
  ${FLPT_C_DIR}/header.pb-c.c
  ${FLPT_C_DIR}/flexran.pb-c.c
  ${FLPT_C_DIR}/stats_common.pb-c.c
  ${FLPT_C_DIR}/stats_messages.pb-c.c
  ${FLPT_C_DIR}/time_common.pb-c.c
  ${FLPT_C_DIR}/controller_commands.pb-c.c
  ${FLPT_C_DIR}/mac_primitives.pb-c.c
  ${FLPT_C_DIR}/config_messages.pb-c.c
  ${FLPT_C_DIR}/config_common.pb-c.c
  ${FLPT_C_DIR}/control_delegation.pb-c.c
  )

file(GLOB flpt_h ${FLPT_C_DIR}/*.h)
set(flpt_h ${flpt_h} )

add_library(FLPT_MSG
  ${FLPT_OAI_generated}
  ${FLPT_source}
  )
set(FLPT_MSG_LIB FLPT_MSG)
#message("prpt c dir is : ${FLPT_C_DIR}")
include_directories (${FLPT_C_DIR})

add_library(ASYNC_IF
  ${OPENAIR2_DIR}/UTIL/ASYNC_IF/socket_link.c
  ${OPENAIR2_DIR}/UTIL/ASYNC_IF/link_manager.c
  ${OPENAIR2_DIR}/UTIL/ASYNC_IF/message_queue.c
  ${OPENAIR2_DIR}/UTIL/ASYNC_IF/ringbuffer_queue.c
  )
set(ASYNC_IF_LIB ASYNC_IF)
include_directories(${OPENAIR2_DIR}/UTIL/ASYNC_IF)

add_library(FLEXRAN_AGENT
  ${OPENAIR2_DIR}/ENB_APP/flexran_agent_handler.c
  ${OPENAIR2_DIR}/ENB_APP/flexran_agent_common.c
  ${OPENAIR2_DIR}/ENB_APP/flexran_agent_ran_api.c
  ${OPENAIR2_DIR}/ENB_APP/flexran_agent_timer.c
  ${OPENAIR2_DIR}/ENB_APP/flexran_agent_common_internal.c
  ${OPENAIR2_DIR}/ENB_APP/CONTROL_MODULES/PHY/flexran_agent_phy.c
  ${OPENAIR2_DIR}/ENB_APP/CONTROL_MODULES/MAC/flexran_agent_mac.c
  ${OPENAIR2_DIR}/ENB_APP/CONTROL_MODULES/RRC/flexran_agent_rrc.c
  ${OPENAIR2_DIR}/ENB_APP/CONTROL_MODULES/RRC/flexran_agent_rrc_internal.c
  ${OPENAIR2_DIR}/ENB_APP/CONTROL_MODULES/PDCP/flexran_agent_pdcp.c
  ${OPENAIR2_DIR}/ENB_APP/CONTROL_MODULES/S1AP/flexran_agent_s1ap.c
  ${OPENAIR2_DIR}/ENB_APP/flexran_agent.c
  ${OPENAIR2_DIR}/ENB_APP/flexran_agent_task_manager.c
  ${OPENAIR2_DIR}/ENB_APP/flexran_agent_net_comm.c
  ${OPENAIR2_DIR}/ENB_APP/flexran_agent_async.c
  ${OPENAIR2_DIR}/ENB_APP/CONTROL_MODULES/MAC/flexran_agent_mac_internal.c
  ${OPENAIR2_DIR}/ENB_APP/CONTROL_MODULES/MAC/flexran_agent_mac_slice_verification.c
  ${OPENAIR2_DIR}/ENB_APP/flexran_agent_app.c
  )
add_dependencies(FLEXRAN_AGENT rrc_flag)
set(FLEXRAN_AGENT_LIB FLEXRAN_AGENT)
add_library(flapp_sample SHARED
  ${OPENAIR2_DIR}/ENB_APP/flexran_apps/sample.c
)
set_target_properties(flapp_sample PROPERTIES C_VISIBILITY_PRESET hidden)
add_library(flapp_imsi SHARED
  ${OPENAIR2_DIR}/ENB_APP/flexran_apps/imsi.c
)
set_target_properties(flapp_imsi PROPERTIES C_VISIBILITY_PRESET hidden)
add_custom_target(flapp_all DEPENDS
  flapp_sample
  flapp_imsi
)
#include_directories(${OPENAIR2_DIR}/ENB_APP)

set(PROTOBUF_LIB "protobuf-c")

FIND_PATH(LIBYAML_INCLUDE_DIR NAMES yaml.h)
FIND_LIBRARY(LIBYAML_LIBRARIES NAMES yaml libyaml)

INCLUDE(FindPackageHandleStandardArgs)
FIND_PACKAGE_HANDLE_STANDARD_ARGS(Yaml DEFAULT_MSG LIBYAML_LIBRARIES LIBYAML_INCLUDE_DIR)
MARK_AS_ADVANCED(LIBYAML_INCLUDE_DIR LIBYAML_LIBRARIES)

#set(PROTOBUF_LIB "protobuf") #for Cpp

# set the version of protobuf messages, V3 not supported yet
add_list1_option(FSPT_VERSION V2 "FSPT MSG  protobuf  grammar version" V2 V3)

if (${FSPT_VERSION} STREQUAL "V2")
  set (FSPTDIR V2)
elseif (${FSPT_VERSION} STREQUAL "V3")
  set (FSPTDIR V3)
endif(${FSPT_VERSION} STREQUAL "V2")

set(FSPT_MSG_DIR ${OPENAIR_DIR}/targets/COMMON/MESSAGES/${FSPTDIR} )
set(FSPT_MSG_FILES
  ${FSPT_MSG_DIR}/flexsplit.proto
  )

set(FSPT_C_DIR ${protobuf_generated_dir}/FSPT_${FSPTDIR})
message("calling protoc_call=${protoc_call} FSPT_C_DIR=${FSPT_C_DIR} FSPT_MSG_DIR=${FSPT_MSG_DIR} FSPT_MSG_FILES=${FSPT_MSG_FILES}")
execute_process(COMMAND ${protoc_call} ${FSPT_C_DIR} ${FSPT_MSG_DIR} ${FSPT_MSG_FILES})
file(GLOB FSPT_source ${FSPT_C_DIR}/*.c)
set(FSPT_OAI_generated
  ${FSPT_C_DIR}/flexsplit.pb-c.c
  )

file(GLOB fspt_h ${FSPT_C_DIR}/*.h)
set(fspt_h ${fspt_h} )

add_library(FSPT_MSG
  ${FSPT_OAI_generated}
  ${FSPT_source}
  )
set(FSPT_MSG_LIB FSPT_MSG)
message("fspt c dir is : ${FSPT_C_DIR}")
include_directories (${FSPT_C_DIR})

#  add_library(ASYNC_IF
#    ${OPENAIR2_DIR}/UTIL/ASYNC_IF/socket_link.c
#    ${OPENAIR2_DIR}/UTIL/ASYNC_IF/link_manager.c
#    ${OPENAIR2_DIR}/UTIL/ASYNC_IF/message_queue.c
#    ${OPENAIR2_DIR}/UTIL/ASYNC_IF/ringbuffer_queue.c
#    )
#  set(ASYNC_IF_LIB ASYNC_IF)
#  include_directories(${OPENAIR2_DIR}/UTIL/ASYNC_IF)

add_library(PROTO_AGENT
  ${OPENAIR2_DIR}/LAYER2/PROTO_AGENT/proto_agent_handler.c
  ${OPENAIR2_DIR}/LAYER2/PROTO_AGENT/proto_agent_common.c
  ${OPENAIR2_DIR}/LAYER2/PROTO_AGENT/proto_agent.c
  ${OPENAIR2_DIR}/LAYER2/PROTO_AGENT/proto_agent_net_comm.c
  ${OPENAIR2_DIR}/LAYER2/PROTO_AGENT/proto_agent_async.c
  )
set(PROTO_AGENT_LIB PROTO_AGENT)
include_directories(${OPENAIR2_DIR}/LAYER2/PROTO_AGENT)



set(PROTOBUF_LIB "protobuf-c")

#set(PROTOBUF_LIB "protobuf") #for Cpp

add_library(HASHTABLE
  ${OPENAIR_DIR}/common/utils/hashtable/hashtable.c
  ${OPENAIR_DIR}/common/utils/hashtable/obj_hashtable.c
)
include_directories(${OPENAIR_DIR}/common/utils/hashtable)

add_library(msc MODULE ${OPENAIR_DIR}/common/utils/msc/msc.c )
target_link_libraries (msc LFDS)

include_directories(${OPENAIR_DIR}/common/utils/msc)

set(UTIL_SRC
  #  ${OPENAIR2_DIR}/UTIL/CLI/cli.c
  #  ${OPENAIR2_DIR}/UTIL/CLI/cli_cmd.c
  #  ${OPENAIR2_DIR}/UTIL/CLI/cli_server.c
  ${OPENAIR2_DIR}/UTIL/FIFO/pad_list.c
  ${OPENAIR2_DIR}/UTIL/LISTS/list.c
  ${OPENAIR2_DIR}/UTIL/LISTS/list2.c
  ${OPENAIR_DIR}/common/utils/LOG/log.c
  ${OPENAIR_DIR}/common/utils/LOG/vcd_signal_dumper.c
  ${OPENAIR2_DIR}/UTIL/MATH/oml.c
  #  ${OPENAIR2_DIR}/UTIL/MEM/mem_block.c
  #  ${OPENAIR2_DIR}/UTIL/OCG/OCG.c
  #  ${OPENAIR2_DIR}/UTIL/OCG/OCG_create_dir.c
  #  ${OPENAIR2_DIR}/UTIL/OCG/OCG_detect_file.c
  #  ${OPENAIR2_DIR}/UTIL/OCG/OCG_generate_report.c
  #  ${OPENAIR2_DIR}/UTIL/OCG/OCG_parse_filename.c
  #  ${OPENAIR2_DIR}/UTIL/OCG/OCG_parse_XML.c
  #  ${OPENAIR2_DIR}/UTIL/OCG/OCG_save_XML.c
  #  ${OPENAIR2_DIR}/UTIL/OMG/common.c
  #  ${OPENAIR2_DIR}/UTIL/OMG/grid.c
  #  ${OPENAIR2_DIR}/UTIL/OMG/job.c
  #  ${OPENAIR2_DIR}/UTIL/OMG/mobility_parser.c
  #  ${OPENAIR2_DIR}/UTIL/OMG/omg.c
  #  ${OPENAIR2_DIR}/UTIL/OMG/omg_hashtable.c
  #  ${OPENAIR2_DIR}/UTIL/OMG/rwalk.c
  #  ${OPENAIR2_DIR}/UTIL/OMG/rwp.c
  #  ${OPENAIR2_DIR}/UTIL/OMG/static.c
  #  ${OPENAIR2_DIR}/UTIL/OMG/steadystaterwp.c
  #  ${OPENAIR2_DIR}/UTIL/OMG/trace.c
  #  ${OPENAIR2_DIR}/UTIL/OMG/trace_hashtable.c
  ${OPENAIR2_DIR}/UTIL/OPT/probe.c
  #  ${OPENAIR2_DIR}/UTIL/OTG/otg_tx.c
  #  ${OPENAIR2_DIR}/UTIL/OTG/otg.c
  #  ${OPENAIR2_DIR}/UTIL/OTG/otg_kpi.c
  #  ${OPENAIR2_DIR}/UTIL/OTG/otg_models.c
  #  ${OPENAIR2_DIR}/UTIL/OTG/otg_form.c
  #  ${OPENAIR2_DIR}/UTIL/OTG/otg_rx.c
  )
add_library(UTIL ${UTIL_SRC})
add_dependencies(UTIL rrc_flag)

#set(OMG_SUMO_SRC
#  ${OPENAIR2_DIR}/UTIL/OMG/client_traci_OMG.c
#  ${OPENAIR2_DIR}/UTIL/OMG/id_manager.c
#  ${OPENAIR2_DIR}/UTIL/OMG/sumo.c
#  ${OPENAIR2_DIR}/UTIL/OMG/socket_traci_OMG.c
#  ${OPENAIR2_DIR}/UTIL/OMG/storage_traci_OMG.c
#  )
#add_library(OMG_SUMO ${OMG_SUMO_SRC})

set(SECU_OSA_SRC
  ${OPENAIR2_DIR}/UTIL/OSA/osa_key_deriver.c
  ${OPENAIR2_DIR}/UTIL/OSA/osa_rijndael.c
  ${OPENAIR2_DIR}/UTIL/OSA/osa_snow3g.c
  ${OPENAIR2_DIR}/UTIL/OSA/osa_stream_eea.c
  ${OPENAIR2_DIR}/UTIL/OSA/osa_stream_eia.c
  )
add_library(SECU_OSA ${SECU_OSA_SRC})
target_link_libraries(SECU_OSA ${NETTLE_LIBRARIES})

set(SECU_CN_SRC
  ${OPENAIR3_DIR}/SECU/kdf.c
  ${OPENAIR3_DIR}/SECU/rijndael.c
  ${OPENAIR3_DIR}/SECU/snow3g.c
  ${OPENAIR3_DIR}/SECU/key_nas_deriver.c
  ${OPENAIR3_DIR}/SECU/nas_stream_eea1.c
  ${OPENAIR3_DIR}/SECU/nas_stream_eia1.c
  ${OPENAIR3_DIR}/SECU/nas_stream_eea2.c
  ${OPENAIR3_DIR}/SECU/nas_stream_eia2.c
  )
add_library(SECU_CN ${SECU_CN_SRC})

target_link_libraries(SECU_CN ${NETTLE_LIBRARIES})

# Physical Channel Procedures Scheduling
################################"
set(SCHED_SRC
  ${OPENAIR1_DIR}/SCHED/fapi_l1.c
  ${OPENAIR1_DIR}/SCHED/phy_procedures_lte_eNb.c
  ${OPENAIR1_DIR}/SCHED/phy_procedures_lte_common.c
)
add_library(SCHED_LIB ${SCHED_SRC})
add_dependencies(SCHED_LIB rrc_flag)

set(SCHED_NR_SRC
  ${OPENAIR1_DIR}/SCHED_NR/fapi_nr_l1.c
  ${OPENAIR1_DIR}/SCHED_NR/phy_procedures_nr_common.c
  ${OPENAIR1_DIR}/SCHED_NR/phy_procedures_nr_gNB.c
  ${OPENAIR1_DIR}/SCHED_NR/nr_prach_procedures.c
  ${OPENAIR1_DIR}/SCHED_NR/phy_frame_config_nr.c
)
add_library(SCHED_NR_LIB ${SCHED_NR_SRC})

set(SCHED_SRC_RU
  ${OPENAIR1_DIR}/SCHED/ru_procedures.c
  ${OPENAIR1_DIR}/SCHED_NR/nr_ru_procedures.c
  ${OPENAIR1_DIR}/SCHED/prach_procedures.c
)
add_library(SCHED_RU_LIB ${SCHED_SRC_RU})
add_dependencies(SCHED_RU_LIB rrc_flag)

set(SCHED_SRC_UE
  ${OPENAIR1_DIR}/SCHED_UE/phy_procedures_lte_ue.c
  ${OPENAIR1_DIR}/SCHED/phy_procedures_lte_common.c
  ${OPENAIR1_DIR}/SCHED_UE/pucch_pc.c
  ${OPENAIR1_DIR}/SCHED_UE/pusch_pc.c
  ${OPENAIR1_DIR}/SCHED_UE/srs_pc.c
)
add_library(SCHED_UE_LIB ${SCHED_SRC_UE})
add_dependencies(SCHED_UE_LIB rrc_flag)

set(SCHED_SRC_NR_UE
  ${OPENAIR1_DIR}/SCHED_NR_UE/phy_procedures_nr_ue.c
  ${OPENAIR1_DIR}/SCHED_NR/phy_procedures_nr_common.c
  ${OPENAIR1_DIR}/SCHED_NR_UE/fapi_nr_ue_l1.c
  ${OPENAIR1_DIR}/SCHED_NR_UE/phy_frame_config_nr_ue.c
  ${OPENAIR1_DIR}/SCHED_NR_UE/harq_nr.c
  ${OPENAIR1_DIR}/SCHED_NR_UE/pucch_uci_ue_nr.c
)
add_library(SCHED_NR_UE_LIB ${SCHED_SRC_NR_UE})


# nFAPI
#################################
set(NFAPI_COMMON_SRC
  ${NFAPI_DIR}/common/src/debug.c
  )
add_library(NFAPI_COMMON_LIB ${NFAPI_COMMON_SRC})

include_directories(${NFAPI_DIR}/common/public_inc)

set(NFAPI_SRC
  ${NFAPI_DIR}/nfapi/src/nfapi.c
  ${NFAPI_DIR}/nfapi/src/nfapi_p4.c
  ${NFAPI_DIR}/nfapi/src/nfapi_p5.c
  ${NFAPI_DIR}/nfapi/src/nfapi_p7.c
)
add_library(NFAPI_LIB ${NFAPI_SRC})

include_directories(${NFAPI_DIR}/nfapi/public_inc)
include_directories(${NFAPI_DIR}/nfapi/inc)

set(NFAPI_PNF_SRC
  ${NFAPI_DIR}/pnf/src/pnf.c
  ${NFAPI_DIR}/pnf/src/pnf_interface.c
  ${NFAPI_DIR}/pnf/src/pnf_p7.c
  ${NFAPI_DIR}/pnf/src/pnf_p7_interface.c
)
add_library(NFAPI_PNF_LIB ${NFAPI_PNF_SRC})

include_directories(${NFAPI_DIR}/pnf/public_inc)
include_directories(${NFAPI_DIR}/pnf/inc)

set(NFAPI_VNF_SRC
  ${NFAPI_DIR}/vnf/src/vnf.c
  ${NFAPI_DIR}/vnf/src/vnf_interface.c
  ${NFAPI_DIR}/vnf/src/vnf_p7.c
  ${NFAPI_DIR}/vnf/src/vnf_p7_interface.c
)
add_library(NFAPI_VNF_LIB ${NFAPI_VNF_SRC})

include_directories(${NFAPI_DIR}/vnf/public_inc)
include_directories(${NFAPI_DIR}/vnf/inc)

# nFAPI user defined code
#############################
set(NFAPI_USER_SRC
  ${NFAPI_USER_DIR}/nfapi.c
  ${NFAPI_USER_DIR}/nfapi_pnf.c
  ${NFAPI_USER_DIR}/nfapi_vnf.c
)
add_library(NFAPI_USER_LIB ${NFAPI_USER_SRC})
add_dependencies(NFAPI_USER_LIB rrc_flag)
include_directories(${NFAPI_USER_DIR})

# Layer 1
#############################
set(PHY_TURBOSRC
  ${OPENAIR1_DIR}/PHY/CODING/3gpplte_sse.c
  ${OPENAIR1_DIR}/PHY/CODING/3gpplte.c
  ${OPENAIR1_DIR}/PHY/CODING/3gpplte_turbo_decoder_sse_8bit.c
  ${OPENAIR1_DIR}/PHY/CODING/3gpplte_turbo_decoder_sse_16bit.c
  ${OPENAIR1_DIR}/PHY/CODING/3gpplte_turbo_decoder_avx2_16bit.c
  ${OPENAIR1_DIR}/PHY/CODING/3gpplte_turbo_decoder.c
)
set(PHY_POLARSRC
  ${OPENAIR1_DIR}/PHY/CODING/nr_polar_init.c
  ${OPENAIR1_DIR}/PHY/CODING/nrPolar_tools/nr_bitwise_operations.c
  ${OPENAIR1_DIR}/PHY/CODING/nrPolar_tools/nr_crc_byte.c
  ${OPENAIR1_DIR}/PHY/CODING/nrPolar_tools/nr_polar_crc.c
  ${OPENAIR1_DIR}/PHY/CODING/nrPolar_tools/nr_polar_decoder.c
  ${OPENAIR1_DIR}/PHY/CODING/nrPolar_tools/nr_polar_decoding_tools.c
  ${OPENAIR1_DIR}/PHY/CODING/nrPolar_tools/nr_polar_encoder.c
  ${OPENAIR1_DIR}/PHY/CODING/nrPolar_tools/nr_polar_interleaving_pattern.c
  ${OPENAIR1_DIR}/PHY/CODING/nrPolar_tools/nr_polar_kernal_operation.c
  ${OPENAIR1_DIR}/PHY/CODING/nrPolar_tools/nr_polar_kronecker_power_matrices.c
  ${OPENAIR1_DIR}/PHY/CODING/nrPolar_tools/nr_polar_matrix_and_array.c
  ${OPENAIR1_DIR}/PHY/CODING/nrPolar_tools/nr_polar_procedures.c
  ${OPENAIR1_DIR}/PHY/CODING/nrPolar_tools/nr_polar_sequence_pattern.c
)
set(PHY_SMALLBLOCKSRC
  ${OPENAIR1_DIR}/PHY/CODING/nrSmallBlock/encodeSmallBlock.c
  ${OPENAIR1_DIR}/PHY/CODING/nrSmallBlock/decodeSmallBlock.c
)
set(PHY_TURBOIF
  ${OPENAIR1_DIR}/PHY/CODING/coding_load.c
)

set(PHY_LDPC_ORIG_SRC
  ${OPENAIR1_DIR}/PHY/CODING/nrLDPC_decoder/nrLDPC_decoder.c
  ${OPENAIR1_DIR}/PHY/CODING/nrLDPC_encoder/ldpc_encoder.c
)

set(PHY_LDPC_OPTIM_SRC
  ${OPENAIR1_DIR}/PHY/CODING/nrLDPC_decoder/nrLDPC_decoder.c
  ${OPENAIR1_DIR}/PHY/CODING/nrLDPC_encoder/ldpc_encoder_optim.c
)
set(PHY_LDPC_OPTIM8SEG_SRC
  ${OPENAIR1_DIR}/PHY/CODING/nrLDPC_decoder/nrLDPC_decoder.c
  ${OPENAIR1_DIR}/PHY/CODING/nrLDPC_encoder/ldpc_encoder_optim8seg.c
)
set(PHY_LDPC_OPTIM8SEGMULTI_SRC
  ${OPENAIR1_DIR}/PHY/CODING/nrLDPC_decoder/nrLDPC_decoder.c
  ${OPENAIR1_DIR}/PHY/CODING/nrLDPC_encoder/ldpc_encoder_optim8segmulti.c
)
set(PHY_LDPC_CUDA_SRC
  ${OPENAIR1_DIR}/PHY/CODING/nrLDPC_decoder_LYC/nrLDPC_decoder_LYC.cu
  ${OPENAIR1_DIR}/PHY/CODING/nrLDPC_encoder/ldpc_encoder_optim8segmulti.c
)

set(PHY_LDPC_CL_SRC
  ${OPENAIR1_DIR}/PHY/CODING/nrLDPC_decoder/nrLDPC_decoder_CL.c
  ${OPENAIR1_DIR}/PHY/CODING/nrLDPC_encoder/ldpc_encoder_optim8segmulti.c
)

set(PHY_NR_CODINGIF
  ${OPENAIR1_DIR}/PHY/CODING/nrLDPC_load.c;
)

add_library(ldpc_orig MODULE ${PHY_LDPC_ORIG_SRC} )
add_library(ldpc_optim MODULE ${PHY_LDPC_OPTIM_SRC} )
add_library(ldpc_optim8seg MODULE ${PHY_LDPC_OPTIM8SEG_SRC} )
add_library(ldpc_cl MODULE ${PHY_LDPC_CL_SRC} )
target_link_libraries(ldpc_cl OpenCL)

if (CUDA_FOUND)
  cuda_add_library(ldpc_cuda MODULE ${PHY_LDPC_CUDA_SRC} )
  set_target_properties(ldpc_cuda PROPERTIES CUDA_SEPARABLE_COMPILATION ON)
#  CUDA_ADD_CUFFT_TO_TARGET(ldpc_cuda)
endif (CUDA_FOUND)

add_library(ldpc MODULE ${PHY_LDPC_OPTIM8SEGMULTI_SRC} )


add_library(coding MODULE ${PHY_TURBOSRC} )

add_library(dfts MODULE ${OPENAIR1_DIR}/PHY/TOOLS/oai_dfts.c )


set(PHY_SRC_COMMON
  ${OPENAIR1_DIR}/PHY/LTE_TRANSPORT/dci_tools_common.c
  ${OPENAIR1_DIR}/PHY/LTE_TRANSPORT/lte_mcs.c
#  ${OPENAIR1_DIR}/PHY/LTE_TRANSPORT/slss.c
#  ${OPENAIR1_DIR}/PHY/LTE_TRANSPORT/sldch.c
#  ${OPENAIR1_DIR}/PHY/LTE_TRANSPORT/slsch.c
  ${OPENAIR1_DIR}/PHY/LTE_UE_TRANSPORT/get_pmi.c
  ${OPENAIR1_DIR}/PHY/LTE_TRANSPORT/group_hopping.c
  ${OPENAIR1_DIR}/PHY/LTE_TRANSPORT/phich_common.c
  ${OPENAIR1_DIR}/PHY/LTE_TRANSPORT/pcfich_common.c
  ${OPENAIR1_DIR}/PHY/LTE_TRANSPORT/pmch_common.c
  ${OPENAIR1_DIR}/PHY/LTE_TRANSPORT/power_control.c
  ${OPENAIR1_DIR}/PHY/LTE_TRANSPORT/prach_common.c
  ${OPENAIR1_DIR}/PHY/LTE_TRANSPORT/pucch_common.c
  ${OPENAIR1_DIR}/PHY/LTE_TRANSPORT/dlsch_scrambling.c
  ${OPENAIR1_DIR}/PHY/LTE_TRANSPORT/lte_gold_generic.c
  ${OPENAIR1_DIR}/PHY/LTE_UE_TRANSPORT/srs_modulation.c
  ${OPENAIR1_DIR}/PHY/MODULATION/ofdm_mod.c
  ${OPENAIR1_DIR}/PHY/LTE_ESTIMATION/lte_sync_time.c
  ${OPENAIR1_DIR}/PHY/LTE_REFSIG/lte_dl_cell_spec.c
  ${OPENAIR1_DIR}/PHY/LTE_REFSIG/lte_dl_uespec.c
  ${OPENAIR1_DIR}/PHY/LTE_REFSIG/lte_gold.c
  ${OPENAIR1_DIR}/PHY/LTE_REFSIG/lte_gold_mbsfn.c
  ${OPENAIR1_DIR}/PHY/LTE_REFSIG/lte_dl_mbsfn.c
  ${OPENAIR1_DIR}/PHY/LTE_REFSIG/lte_ul_ref.c
  ${OPENAIR1_DIR}/PHY/CODING/lte_segmentation.c
  ${OPENAIR1_DIR}/PHY/CODING/nr_segmentation.c
  ${OPENAIR1_DIR}/PHY/CODING/nr_rate_matching.c
  ${OPENAIR1_DIR}/PHY/CODING/ccoding_byte.c
  ${OPENAIR1_DIR}/PHY/CODING/ccoding_byte_lte.c
  ${OPENAIR1_DIR}/PHY/CODING/3gpplte_sse.c
  ${OPENAIR1_DIR}/PHY/CODING/crc_byte.c
  ${PHY_TURBOIF}
  ${OPENAIR1_DIR}/PHY/CODING/lte_rate_matching.c
  ${OPENAIR1_DIR}/PHY/CODING/viterbi.c
  ${OPENAIR1_DIR}/PHY/CODING/viterbi_lte.c
  ${OPENAIR1_DIR}/PHY/INIT/init_top.c
  ${OPENAIR1_DIR}/PHY/INIT/lte_parms.c
  ${OPENAIR1_DIR}/PHY/TOOLS/cadd_vv.c
  ${OPENAIR1_DIR}/PHY/TOOLS/dfts_load.c
  ${OPENAIR1_DIR}/PHY/TOOLS/log2_approx.c
  ${OPENAIR1_DIR}/PHY/TOOLS/cmult_sv.c
  ${OPENAIR1_DIR}/PHY/TOOLS/cmult_vv.c
  ${OPENAIR1_DIR}/PHY/TOOLS/cdot_prod.c
  ${OPENAIR1_DIR}/PHY/TOOLS/signal_energy.c
  ${OPENAIR1_DIR}/PHY/TOOLS/dB_routines.c
  ${OPENAIR1_DIR}/PHY/TOOLS/sqrt.c
  ${OPENAIR1_DIR}/PHY/TOOLS/time_meas.c
  ${OPENAIR1_DIR}/PHY/TOOLS/lut.c
  )

set(PHY_SRC
  ${OPENAIR1_DIR}/PHY/LTE_TRANSPORT/pss.c
  ${OPENAIR1_DIR}/PHY/LTE_TRANSPORT/sss.c
  ${OPENAIR1_DIR}/PHY/LTE_TRANSPORT/sss_gen.c
  ${OPENAIR1_DIR}/PHY/LTE_TRANSPORT/pilots.c
  ${OPENAIR1_DIR}/PHY/LTE_TRANSPORT/pilots_mbsfn.c
  ${OPENAIR1_DIR}/PHY/LTE_TRANSPORT/dlsch_coding.c
  ${OPENAIR1_DIR}/PHY/LTE_TRANSPORT/dlsch_modulation.c
  ${OPENAIR1_DIR}/PHY/LTE_TRANSPORT/dci_tools.c
  ${OPENAIR1_DIR}/PHY/LTE_TRANSPORT/pbch.c
  ${OPENAIR1_DIR}/PHY/LTE_TRANSPORT/dci.c
  ${OPENAIR1_DIR}/PHY/LTE_TRANSPORT/edci.c
  ${OPENAIR1_DIR}/PHY/LTE_TRANSPORT/phich.c
  ${OPENAIR1_DIR}/PHY/LTE_TRANSPORT/pcfich.c
  ${OPENAIR1_DIR}/PHY/LTE_TRANSPORT/pucch.c
  ${OPENAIR1_DIR}/PHY/LTE_TRANSPORT/pmch.c
#  ${OPENAIR1_DIR}/PHY/LTE_TRANSPORT/ulsch_demodulation.c
  ${OPENAIR1_DIR}/PHY/LTE_TRANSPORT/ulsch_decoding.c
  ${OPENAIR1_DIR}/PHY/LTE_TRANSPORT/rar_tools.c
  ${OPENAIR1_DIR}/PHY/LTE_TRANSPORT/uci_tools.c
#  ${OPENAIR1_DIR}/PHY/LTE_ESTIMATION/freq_equalization.c
#  ${OPENAIR1_DIR}/PHY/LTE_ESTIMATION/lte_adjust_sync_eNB.c
#  ${OPENAIR1_DIR}/PHY/LTE_ESTIMATION/lte_ul_channel_estimation.c
  ${OPENAIR1_DIR}/PHY/LTE_ESTIMATION/lte_eNB_measurements.c
  ${OPENAIR1_DIR}/PHY/INIT/lte_init.c
  )

set(PHY_SRC_RU
  ${OPENAIR1_DIR}/PHY/LTE_TRANSPORT/if4_tools.c
  ${OPENAIR1_DIR}/PHY/LTE_TRANSPORT/if5_tools.c
  ${OPENAIR1_DIR}/PHY/LTE_UE_TRANSPORT/drs_modulation.c
  ${OPENAIR1_DIR}/PHY/LTE_TRANSPORT/ulsch_demodulation.c
  ${OPENAIR1_DIR}/PHY/LTE_ESTIMATION/lte_ul_channel_estimation.c
  ${OPENAIR1_DIR}/PHY/LTE_ESTIMATION/lte_adjust_sync_eNB.c
  ${OPENAIR1_DIR}/PHY/LTE_ESTIMATION/freq_equalization.c
  ${OPENAIR1_DIR}/PHY/MODULATION/slot_fep_ul.c
  ${OPENAIR1_DIR}/PHY/MODULATION/slot_fep_nr.c
  ${OPENAIR1_DIR}/PHY/MODULATION/ul_7_5_kHz.c
  ${OPENAIR1_DIR}/PHY/MODULATION/gen_75KHz.cpp
  ${OPENAIR1_DIR}/PHY/MODULATION/beamforming.c
  ${OPENAIR1_DIR}/PHY/MODULATION/compute_bf_weights.c
  ${OPENAIR1_DIR}/PHY/INIT/lte_init_ru.c
  ${OPENAIR1_DIR}/PHY/INIT/nr_init_ru.c
  ${OPENAIR1_DIR}/PHY/LTE_TRANSPORT/prach.c

  )

set(PHY_SRC_UE
  ${OPENAIR1_DIR}/PHY/LTE_UE_TRANSPORT/sss_ue.c
  ${OPENAIR1_DIR}/PHY/LTE_TRANSPORT/sss_gen.c
  ${OPENAIR1_DIR}/PHY/LTE_UE_TRANSPORT/dlsch_demodulation.c
  ${OPENAIR1_DIR}/PHY/LTE_UE_TRANSPORT/dlsch_llr_computation.c
  ${OPENAIR1_DIR}/PHY/LTE_UE_TRANSPORT/linear_preprocessing_rec.c
  ${OPENAIR1_DIR}/PHY/LTE_UE_TRANSPORT/dlsch_decoding.c
  ${OPENAIR1_DIR}/PHY/LTE_UE_TRANSPORT/dci_tools_ue.c
  ${OPENAIR1_DIR}/PHY/LTE_UE_TRANSPORT/uci_tools_ue.c
  ${OPENAIR1_DIR}/PHY/LTE_UE_TRANSPORT/pbch_ue.c
  ${OPENAIR1_DIR}/PHY/LTE_UE_TRANSPORT/dci_ue.c
  ${OPENAIR1_DIR}/PHY/LTE_UE_TRANSPORT/phich_ue.c
  ${OPENAIR1_DIR}/PHY/LTE_UE_TRANSPORT/pcfich_ue.c
  ${OPENAIR1_DIR}/PHY/LTE_UE_TRANSPORT/pucch_ue.c
  ${OPENAIR1_DIR}/PHY/LTE_UE_TRANSPORT/prach_ue.c
  ${OPENAIR1_DIR}/PHY/LTE_UE_TRANSPORT/pmch_ue.c
  ${OPENAIR1_DIR}/PHY/LTE_UE_TRANSPORT/pch_ue.c
  ${OPENAIR1_DIR}/PHY/LTE_UE_TRANSPORT/slss.c
  ${OPENAIR1_DIR}/PHY/LTE_UE_TRANSPORT/sldch.c
  ${OPENAIR1_DIR}/PHY/LTE_UE_TRANSPORT/slsch.c
  ${OPENAIR1_DIR}/PHY/LTE_UE_TRANSPORT/drs_modulation.c
  ${OPENAIR1_DIR}/PHY/LTE_UE_TRANSPORT/ulsch_modulation.c
  ${OPENAIR1_DIR}/PHY/LTE_UE_TRANSPORT/ulsch_coding.c
  ${OPENAIR1_DIR}/PHY/LTE_UE_TRANSPORT/rar_tools_ue.c
  ${OPENAIR1_DIR}/PHY/LTE_UE_TRANSPORT/initial_sync.c
  ${OPENAIR1_DIR}/PHY/MODULATION/slot_fep.c
  ${OPENAIR1_DIR}/PHY/MODULATION/slot_fep_mbsfn.c
  ${OPENAIR1_DIR}/PHY/MODULATION/ul_7_5_kHz_ue.c
  ${OPENAIR1_DIR}/PHY/LTE_ESTIMATION/lte_sync_time.c
  ${OPENAIR1_DIR}/PHY/LTE_ESTIMATION/lte_sync_timefreq.c
  ${OPENAIR1_DIR}/PHY/LTE_ESTIMATION/lte_adjust_sync_ue.c
  ${OPENAIR1_DIR}/PHY/LTE_ESTIMATION/lte_dl_channel_estimation.c
  ${OPENAIR1_DIR}/PHY/LTE_ESTIMATION/lte_dl_bf_channel_estimation.c
  ${OPENAIR1_DIR}/PHY/LTE_ESTIMATION/lte_dl_mbsfn_channel_estimation.c
  ${OPENAIR1_DIR}/PHY/LTE_ESTIMATION/lte_est_freq_offset.c
  ${OPENAIR1_DIR}/PHY/LTE_ESTIMATION/lte_ue_measurements.c
  ${OPENAIR1_DIR}/PHY/LTE_ESTIMATION/adjust_gain.c
  ${OPENAIR1_DIR}/PHY/INIT/lte_init_ue.c
  )

  set(PHY_NR_SRC_COMMON
  ${OPENAIR1_DIR}/PHY/NR_TRANSPORT/nr_prach_common.c
  )

  set(PHY_NR_SRC
  ${OPENAIR1_DIR}/PHY/INIT/nr_init.c
  ${OPENAIR1_DIR}/PHY/INIT/nr_parms.c
  ${OPENAIR1_DIR}/PHY/MODULATION/nr_modulation.c
  ${OPENAIR1_DIR}/PHY/NR_TRANSPORT/nr_pss.c
  ${OPENAIR1_DIR}/PHY/NR_TRANSPORT/nr_sss.c
  ${OPENAIR1_DIR}/PHY/NR_TRANSPORT/nr_pbch.c
  ${OPENAIR1_DIR}/PHY/NR_TRANSPORT/nr_dci.c
  ${OPENAIR1_DIR}/PHY/NR_TRANSPORT/nr_dci_tools.c
  ${OPENAIR1_DIR}/PHY/NR_TRANSPORT/nr_dlsch.c
  ${OPENAIR1_DIR}/PHY/NR_TRANSPORT/nr_dlsch_tools.c
  ${OPENAIR1_DIR}/PHY/NR_TRANSPORT/nr_dlsch_coding.c
  ${OPENAIR1_DIR}/PHY/NR_TRANSPORT/nr_ulsch_decoding.c
  ${OPENAIR1_DIR}/PHY/NR_TRANSPORT/nr_ulsch.c
  ${OPENAIR1_DIR}/PHY/NR_TRANSPORT/nr_tbs_tools.c
  ${OPENAIR1_DIR}/PHY/NR_TRANSPORT/nr_sch_dmrs.c
  ${OPENAIR1_DIR}/PHY/NR_TRANSPORT/nr_prach.c
  ${OPENAIR1_DIR}/PHY/NR_TRANSPORT/nr_ulsch_llr_computation.c
  ${OPENAIR1_DIR}/PHY/NR_TRANSPORT/nr_ulsch_demodulation.c
  ${OPENAIR1_DIR}/PHY/NR_REFSIG/ul_ref_seq_nr.c
  ${OPENAIR1_DIR}/PHY/NR_REFSIG/nr_dmrs_rx.c
  ${OPENAIR1_DIR}/PHY/NR_TRANSPORT/nr_csi_rs.c
  ${OPENAIR1_DIR}/PHY/NR_REFSIG/nr_gold.c
  ${OPENAIR1_DIR}/PHY/NR_REFSIG/scrambling_luts.c
  ${OPENAIR1_DIR}/PHY/NR_REFSIG/nr_gen_mod_table.c
  ${OPENAIR1_DIR}/PHY/NR_REFSIG/dmrs_nr.c
  ${OPENAIR1_DIR}/PHY/NR_REFSIG/ptrs_nr.c
  ${OPENAIR1_DIR}/PHY/NR_UE_ESTIMATION/filt16a_32.c
  ${OPENAIR1_DIR}/PHY/NR_ESTIMATION/nr_ul_channel_estimation.c
  ${OPENAIR1_DIR}/PHY/NR_ESTIMATION/nr_measurements_gNB.c
  ${OPENAIR1_DIR}/PHY/TOOLS/file_output.c
  ${OPENAIR1_DIR}/PHY/TOOLS/cadd_vv.c
  #${OPENAIR1_DIR}/PHY/TOOLS/lte_dfts.c
  ${OPENAIR1_DIR}/PHY/TOOLS/log2_approx.c
  ${OPENAIR1_DIR}/PHY/TOOLS/cmult_sv.c
  ${OPENAIR1_DIR}/PHY/TOOLS/cmult_vv.c
  ${OPENAIR1_DIR}/PHY/TOOLS/cdot_prod.c
  ${OPENAIR1_DIR}/PHY/TOOLS/signal_energy.c
  ${OPENAIR1_DIR}/PHY/TOOLS/dB_routines.c
  ${OPENAIR1_DIR}/PHY/TOOLS/sqrt.c
  ${OPENAIR1_DIR}/PHY/TOOLS/time_meas.c
  ${OPENAIR1_DIR}/PHY/TOOLS/lut.c
  ${PHY_POLARSRC}
  ${PHY_SMALLBLOCKSRC}
  ${PHY_NR_CODINGIF}
  ${OPENAIR1_DIR}/PHY/NR_TRANSPORT/pucch_rx.c
  ${OPENAIR1_DIR}/PHY/NR_TRANSPORT/nr_uci_tools_common.c
  )
  set(PHY_NR_UE_SRC
  ${OPENAIR1_DIR}/PHY/INIT/nr_parms.c
  ${OPENAIR1_DIR}/PHY/MODULATION/nr_modulation.c
  ${OPENAIR1_DIR}/PHY/MODULATION/slot_fep_nr.c
  ${OPENAIR1_DIR}/PHY/NR_UE_TRANSPORT/pss_nr.c
  ${OPENAIR1_DIR}/PHY/NR_UE_TRANSPORT/sss_nr.c
  ${OPENAIR1_DIR}/PHY/NR_UE_TRANSPORT/cic_filter_nr.c
  ${OPENAIR1_DIR}/PHY/NR_UE_TRANSPORT/nr_initial_sync.c
  ${OPENAIR1_DIR}/PHY/NR_UE_TRANSPORT/nr_ue_rf_helpers.c
  ${OPENAIR1_DIR}/PHY/NR_UE_TRANSPORT/nr_pbch.c
  ${OPENAIR1_DIR}/PHY/NR_UE_TRANSPORT/nr_dlsch_demodulation.c
  ${OPENAIR1_DIR}/PHY/NR_UE_TRANSPORT/nr_ulsch_coding.c
  ${OPENAIR1_DIR}/PHY/NR_UE_TRANSPORT/nr_dlsch_decoding.c
  ${OPENAIR1_DIR}/PHY/NR_UE_TRANSPORT/nr_dlsch_llr_computation.c
  ${OPENAIR1_DIR}/PHY/NR_TRANSPORT/nr_tbs_tools.c
  ${OPENAIR1_DIR}/PHY/NR_TRANSPORT/nr_prach_common.c
  ${OPENAIR1_DIR}/PHY/NR_TRANSPORT/nr_sch_dmrs.c
  ${OPENAIR1_DIR}/PHY/NR_UE_TRANSPORT/
  ${OPENAIR1_DIR}/PHY/NR_UE_TRANSPORT/nr_prach.c
  ${OPENAIR1_DIR}/PHY/NR_UE_TRANSPORT/srs_modulation_nr.c
  ${OPENAIR1_DIR}/PHY/NR_UE_TRANSPORT/dci_nr.c
  ${OPENAIR1_DIR}/PHY/NR_UE_TRANSPORT/dci_tools_nr.c
  ${OPENAIR1_DIR}/PHY/NR_UE_TRANSPORT/pucch_nr.c
  ${OPENAIR1_DIR}/PHY/NR_TRANSPORT/nr_uci_tools_common.c
  ${OPENAIR1_DIR}/PHY/NR_UE_TRANSPORT/nr_ulsch_ue.c
  ${OPENAIR1_DIR}/PHY/NR_REFSIG/ul_ref_seq_nr.c
  ${OPENAIR1_DIR}/PHY/NR_REFSIG/nr_dmrs_rx.c
  ${OPENAIR1_DIR}/PHY/NR_REFSIG/dmrs_nr.c
  ${OPENAIR1_DIR}/PHY/NR_REFSIG/ptrs_nr.c
  ${OPENAIR1_DIR}/PHY/NR_REFSIG/nr_gold_ue.c
  ${OPENAIR1_DIR}/PHY/NR_REFSIG/nr_gen_mod_table.c
  ${OPENAIR1_DIR}/PHY/NR_UE_ESTIMATION/filt16a_32.c
  ${OPENAIR1_DIR}/PHY/NR_UE_ESTIMATION/nr_dl_channel_estimation.c
  ${OPENAIR1_DIR}/PHY/NR_UE_ESTIMATION/nr_adjust_synch_ue.c
  ${OPENAIR1_DIR}/PHY/NR_UE_ESTIMATION/nr_ue_measurements.c
  ${OPENAIR1_DIR}/PHY/NR_UE_ESTIMATION/nr_adjust_gain.c
  ${OPENAIR1_DIR}/PHY/TOOLS/file_output.c
  ${OPENAIR1_DIR}/PHY/TOOLS/cadd_vv.c
 # ${OPENAIR1_DIR}/PHY/TOOLS/lte_dfts.c
  ${OPENAIR1_DIR}/PHY/TOOLS/log2_approx.c
  ${OPENAIR1_DIR}/PHY/TOOLS/cmult_sv.c
  ${OPENAIR1_DIR}/PHY/TOOLS/cmult_vv.c
  ${OPENAIR1_DIR}/PHY/TOOLS/cdot_prod.c
  ${OPENAIR1_DIR}/PHY/TOOLS/signal_energy.c
  ${OPENAIR1_DIR}/PHY/TOOLS/dB_routines.c
  ${OPENAIR1_DIR}/PHY/TOOLS/sqrt.c
  ${OPENAIR1_DIR}/PHY/TOOLS/time_meas.c
  ${OPENAIR1_DIR}/PHY/TOOLS/lut.c
  ${OPENAIR1_DIR}/PHY/INIT/nr_init_ue.c
  #  ${OPENAIR1_DIR}/SIMULATION/NR_UE_PHY/unit_tests/src/pucch_uci_test.c
  ${PHY_POLARSRC}
  ${PHY_SMALLBLOCKSRC}
  ${PHY_NR_CODINGIF}
  )


if (${SMBV})
  set(PHY_SRC "${PHY_SRC} ${OPENAIR1_DIR}/PHY/TOOLS/smbv.c")
endif  (${SMBV})

if (${COMPILATION_AVX2} STREQUAL "True")
  #set(PHY_SRC ${PHY_SRC} ${OPENAIR1_DIR}/PHY/LTE_TRANSPORT/dlsch_llr_computation_avx2.c)
  set(PHY_SRC_UE ${PHY_SRC_UE} ${OPENAIR1_DIR}/PHY/LTE_UE_TRANSPORT/dlsch_llr_computation_avx2.c)
endif ()

if (${COMPILATION_AVX2} STREQUAL "True")
  set(PHY_NR_UE_SRC ${PHY_NR_UE_SRC} ${OPENAIR1_DIR}/PHY/LTE_UE_TRANSPORT/dlsch_llr_computation_avx2.c)
endif ()

add_library(PHY_COMMON ${PHY_SRC_COMMON})
add_dependencies(PHY_COMMON rrc_flag)
add_dependencies(PHY_COMMON dfts)
add_library(PHY ${PHY_SRC})

add_dependencies(PHY rrc_flag)
add_library(PHY_UE ${PHY_SRC_UE})
add_dependencies(PHY_UE rrc_flag)
add_library(PHY_NR_COMMON ${PHY_NR_SRC_COMMON})
add_library(PHY_NR ${PHY_NR_SRC})
add_library(PHY_NR_UE ${PHY_NR_UE_SRC})

add_library(PHY_RU ${PHY_SRC_RU})
add_dependencies(PHY_RU rrc_flag)

#Library for mex functions
#########################3
set(PHY_MEX_UE
  ${OPENAIR1_DIR}/PHY/LTE_UE_TRANSPORT/linear_preprocessing_rec.c
  ${OPENAIR1_DIR}/PHY/LTE_UE_TRANSPORT/dlsch_llr_computation.c
  ${OPENAIR1_DIR}/PHY/LTE_UE_TRANSPORT/dlsch_demodulation.c
  ${OPENAIR1_DIR}/PHY/TOOLS/log2_approx.c
  ${OPENAIR1_DIR}/PHY/LTE_TRANSPORT/lte_mcs.c
  ${OPENAIR1_DIR}/PHY/LTE_UE_TRANSPORT/get_pmi.c
  ${OPENAIR1_DIR}/PHY/TOOLS/dB_routines.c
  ${OPENAIR1_DIR}/PHY/LTE_TRANSPORT/pmch_common.c
  ${OPENAIR1_DIR}/PHY/TOOLS/cadd_vv.c
  ${OPENAIR1_DIR}/PHY/TOOLS/cmult_sv.c
  ${OPENAIR1_DIR}/PHY/TOOLS/cmult_vv.c
  ${OPENAIR1_DIR}/PHY/LTE_UE_TRANSPORT/dlsch_llr_computation_avx2.c
  ${OPENAIR1_DIR}/PHY/TOOLS/signal_energy.c
  ${OPENAIR1_DIR}/PHY/LTE_ESTIMATION/lte_ue_measurements.c
  ${OPENAIR_DIR}/common/utils/LOG/log.c
  ${OPENAIR_DIR}/common/utils/T/T.c
  ${OPENAIR_DIR}/common/utils/T/local_tracer.c
  )
add_library(PHY_MEX ${PHY_MEX_UE} ${CONFIG_LIB})

#Layer 2 library
#####################
set(MAC_DIR ${OPENAIR2_DIR}/LAYER2/MAC)
set(NR_GNB_MAC_DIR ${OPENAIR2_DIR}/LAYER2/NR_MAC_gNB)
set(NR_UE_MAC_DIR ${OPENAIR2_DIR}/LAYER2/NR_MAC_UE)
set(PHY_INTERFACE_DIR ${OPENAIR2_DIR}/PHY_INTERFACE)
set(NR_PHY_INTERFACE_DIR ${OPENAIR2_DIR}/NR_PHY_INTERFACE)
set(NR_UE_PHY_INTERFACE_DIR ${OPENAIR2_DIR}/NR_UE_PHY_INTERFACE)
set(RLC_DIR ${OPENAIR2_DIR}/LAYER2/RLC)
set(RLC_UM_DIR ${OPENAIR2_DIR}/LAYER2/RLC/UM_v9.3.0)
set(RLC_AM_DIR ${OPENAIR2_DIR}/LAYER2/RLC/AM_v9.3.0)
set(RLC_TM_DIR ${OPENAIR2_DIR}/LAYER2/RLC/TM_v9.3.0)
set(RRC_DIR ${OPENAIR2_DIR}/RRC/LTE)
set(NR_RRC_DIR ${OPENAIR2_DIR}/RRC/NR)
set(NR_UE_RRC_DIR ${OPENAIR2_DIR}/RRC/NR_UE)
set(PDCP_DIR  ${OPENAIR2_DIR}/LAYER2/PDCP_v10.1.0)

set(RLC_V1
  ${RLC_AM_DIR}/rlc_am.c
  ${RLC_AM_DIR}/rlc_am_init.c
  ${RLC_AM_DIR}/rlc_am_timer_poll_retransmit.c
  ${RLC_AM_DIR}/rlc_am_timer_reordering.c
  ${RLC_AM_DIR}/rlc_am_timer_status_prohibit.c
  ${RLC_AM_DIR}/rlc_am_segment.c
  ${RLC_AM_DIR}/rlc_am_segments_holes.c
  ${RLC_AM_DIR}/rlc_am_in_sdu.c
  ${RLC_AM_DIR}/rlc_am_receiver.c
  ${RLC_AM_DIR}/rlc_am_retransmit.c
  ${RLC_AM_DIR}/rlc_am_windows.c
  ${RLC_AM_DIR}/rlc_am_rx_list.c
  ${RLC_AM_DIR}/rlc_am_reassembly.c
  ${RLC_AM_DIR}/rlc_am_status_report.c
  ${RLC_TM_DIR}/rlc_tm.c
  ${RLC_TM_DIR}/rlc_tm_init.c
  ${RLC_UM_DIR}/rlc_um.c
  ${RLC_UM_DIR}/rlc_um_fsm.c
  ${RLC_UM_DIR}/rlc_um_control_primitives.c
  ${RLC_UM_DIR}/rlc_um_segment.c
  ${RLC_UM_DIR}/rlc_um_reassembly.c
  ${RLC_UM_DIR}/rlc_um_receiver.c
  ${RLC_UM_DIR}/rlc_um_dar.c
  ${RLC_DIR}/rlc_mac.c
  ${RLC_DIR}/rlc.c
  ${RLC_DIR}/rlc_rrc.c
  ${RLC_DIR}/rlc_mpls.c
  )

set(RLC_V2
  ${OPENAIR2_DIR}/LAYER2/rlc_v2/rlc_oai_api.c
  ${OPENAIR2_DIR}/LAYER2/rlc_v2/asn1_utils.c
  ${OPENAIR2_DIR}/LAYER2/rlc_v2/rlc_ue_manager.c
  ${OPENAIR2_DIR}/LAYER2/rlc_v2/rlc_entity.c
  ${OPENAIR2_DIR}/LAYER2/rlc_v2/rlc_entity_am.c
  ${OPENAIR2_DIR}/LAYER2/rlc_v2/rlc_entity_um.c
  ${OPENAIR2_DIR}/LAYER2/rlc_v2/rlc_pdu.c
  ${OPENAIR2_DIR}/LAYER2/rlc_v2/rlc_sdu.c
  )

set(NR_RLC_SRC
  ${OPENAIR2_DIR}/LAYER2/nr_rlc/asn1_utils.c
  ${OPENAIR2_DIR}/LAYER2/nr_rlc/nr_rlc_entity.c
  ${OPENAIR2_DIR}/LAYER2/nr_rlc/nr_rlc_entity_am.c
  ${OPENAIR2_DIR}/LAYER2/nr_rlc/nr_rlc_entity_tm.c
  ${OPENAIR2_DIR}/LAYER2/nr_rlc/nr_rlc_entity_um.c
  ${OPENAIR2_DIR}/LAYER2/nr_rlc/nr_rlc_oai_api.c
  ${OPENAIR2_DIR}/LAYER2/nr_rlc/nr_rlc_pdu.c
  ${OPENAIR2_DIR}/LAYER2/nr_rlc/nr_rlc_sdu.c
  ${OPENAIR2_DIR}/LAYER2/nr_rlc/nr_rlc_ue_manager.c
  )

set(NR_PDCP_SRC
  ${OPENAIR2_DIR}/LAYER2/nr_pdcp/nr_pdcp_oai_api.c
  ${OPENAIR2_DIR}/LAYER2/nr_pdcp/nr_pdcp_ue_manager.c
  ${OPENAIR2_DIR}/LAYER2/nr_pdcp/nr_pdcp_entity.c
  ${OPENAIR2_DIR}/LAYER2/nr_pdcp/nr_pdcp_sdu.c
  ${OPENAIR2_DIR}/LAYER2/nr_pdcp/nr_pdcp_timer_thread.c
  ${OPENAIR2_DIR}/LAYER2/nr_pdcp/nr_pdcp_security_nea2.c
  ${OPENAIR2_DIR}/LAYER2/nr_pdcp/nr_pdcp_integrity_nia2.c
  ${OPENAIR2_DIR}/LAYER2/nr_pdcp/asn1_utils.c
  )

set(NR_SDAP_SRC
  ${OPENAIR2_DIR}/SDAP/nr_sdap/nr_sdap_gnb.c
  )
  
set(L2_SRC
  ${PDCP_DIR}/pdcp.c
  ${PDCP_DIR}/pdcp_fifo.c
  ${PDCP_DIR}/pdcp_sequence_manager.c
  ${PDCP_DIR}/pdcp_primitives.c
  ${PDCP_DIR}/pdcp_util.c
  ${PDCP_DIR}/pdcp_security.c
  ${PDCP_DIR}/pdcp_netlink.c
  ${OPENAIR2_DIR}/LAYER2/openair2_proc.c
#  ${RRC_DIR}/rrc_UE.c
  ${RRC_DIR}/rrc_eNB.c
  ${RRC_DIR}/rrc_eNB_endc.c
  ${RRC_DIR}/rrc_eNB_S1AP.c
  ${RRC_DIR}/rrc_eNB_M2AP.c
  ${RRC_DIR}/rrc_eNB_UE_context.c
  ${NR_RRC_DIR}/rrc_gNB_UE_context.c
  ${RRC_DIR}/rrc_common.c
  ${RRC_DIR}/L2_interface.c
  ${RRC_DIR}/L2_interface_common.c
  ${RRC_DIR}/L2_interface_ue.c
  )

set(L2_RRC_SRC
  ${OPENAIR2_DIR}/LAYER2/openair2_proc.c
  #  ${RRC_DIR}/rrc_UE.c
  ${RRC_DIR}/rrc_eNB.c
  ${RRC_DIR}/rrc_eNB_endc.c
  ${RRC_DIR}/rrc_eNB_S1AP.c
  ${RRC_DIR}/rrc_eNB_M2AP.c
  ${RRC_DIR}/rrc_eNB_UE_context.c
  ${RRC_DIR}/rrc_common.c
  ${RRC_DIR}/L2_interface.c
  ${RRC_DIR}/L2_interface_common.c
  ${RRC_DIR}/L2_interface_ue.c
  )

set(L2_LTE_SRC
  ${RLC_V2}
  )

set(L2_NR_SRC
  ${NR_RLC_SRC}
  ${NR_PDCP_SRC}
  ${NR_SDAP_SRC}
  ${NR_RRC_DIR}/rrc_gNB.c
  ${NR_RRC_DIR}/nr_rrc_common.c
  ${NR_RRC_DIR}/L2_nr_interface.c
  ${NR_RRC_DIR}/nr_rrc_config.c
  ${NR_RRC_DIR}/rrc_gNB_nsa.c
  ${NR_RRC_DIR}/rrc_gNB_internode.c
  ${NR_RRC_DIR}/rrc_gNB_reconfig.c
  ${NR_RRC_DIR}/rrc_gNB_UE_context.c
  ${NR_RRC_DIR}/rrc_gNB_NGAP.c
  )

set(L2_SRC_UE
  ${PDCP_DIR}/pdcp.c
  ${PDCP_DIR}/pdcp_fifo.c
  ${PDCP_DIR}/pdcp_sequence_manager.c
  ${PDCP_DIR}/pdcp_primitives.c
  ${PDCP_DIR}/pdcp_util.c
  ${PDCP_DIR}/pdcp_security.c
  ${PDCP_DIR}/pdcp_netlink.c
  ${RRC_DIR}/rrc_UE.c
  ${RRC_DIR}/rrc_common.c
  ${RRC_DIR}/L2_interface_common.c
  ${RRC_DIR}/L2_interface_ue.c
  )

set(L2_RRC_SRC_UE
  ${RRC_DIR}/rrc_UE.c
  ${RRC_DIR}/rrc_common.c
  ${RRC_DIR}/L2_interface_common.c
  ${RRC_DIR}/L2_interface_ue.c
  )

set(NR_L2_SRC_UE
  ${NR_RLC_SRC}
  ${NR_PDCP_SRC}
  ${NR_SDAP_SRC}
  ${NR_UE_RRC_DIR}/L2_interface_ue.c
  ${NR_UE_RRC_DIR}/main_ue.c
  ${NR_UE_RRC_DIR}/rrc_UE.c
  )

set (MAC_SRC
  #${PHY_INTERFACE_DIR}/phy_stub_UE.c
  ${PHY_INTERFACE_DIR}/IF_Module.c
  ${MAC_DIR}/main.c
  #${MAC_DIR}/main_ue.c
  #${MAC_DIR}/ue_procedures.c
  #${MAC_DIR}/ra_procedures.c
  ${MAC_DIR}/l1_helpers.c
  ${MAC_DIR}/rar_tools.c
  #${MAC_DIR}/rar_tools_ue.c
  ${MAC_DIR}/eNB_scheduler.c
  ${MAC_DIR}/eNB_scheduler_dlsch.c
  ${MAC_DIR}/eNB_scheduler_ulsch.c
  ${MAC_DIR}/eNB_scheduler_mch.c
  ${MAC_DIR}/eNB_scheduler_bch.c
  ${MAC_DIR}/eNB_scheduler_primitives.c
  ${MAC_DIR}/eNB_scheduler_RA.c
  ${MAC_DIR}/eNB_scheduler_fairRR.c
  ${MAC_DIR}/eNB_scheduler_phytest.c
  ${MAC_DIR}/pre_processor.c
  ${MAC_DIR}/slicing/slicing.c
  ${MAC_DIR}/config.c
  ${MAC_DIR}/config_ue.c
 )

set (MAC_NR_SRC
  ${NR_PHY_INTERFACE_DIR}/NR_IF_Module.c
  ${NR_GNB_MAC_DIR}/main.c
  ${NR_GNB_MAC_DIR}/config.c
  ${NR_GNB_MAC_DIR}/gNB_scheduler.c
  ${NR_GNB_MAC_DIR}/gNB_scheduler_bch.c
  ${NR_GNB_MAC_DIR}/gNB_scheduler_dlsch.c
  ${NR_GNB_MAC_DIR}/gNB_scheduler_ulsch.c
  ${NR_GNB_MAC_DIR}/gNB_scheduler_primitives.c
  ${NR_GNB_MAC_DIR}/gNB_scheduler_phytest.c
  ${NR_GNB_MAC_DIR}/gNB_scheduler_uci.c
  ${NR_GNB_MAC_DIR}/gNB_scheduler_RA.c
 )


set (MAC_SRC_UE
  ${PHY_INTERFACE_DIR}/phy_stub_UE.c
  ${MAC_DIR}/main_ue.c
  ${MAC_DIR}/ue_procedures.c
  ${MAC_DIR}/ra_procedures.c
  ${MAC_DIR}/l1_helpers.c
  ${MAC_DIR}/rar_tools_ue.c
  ${MAC_DIR}/config_ue.c
 )

set (MAC_NR_SRC_UE
  ${NR_UE_PHY_INTERFACE_DIR}/NR_IF_Module.c
  ${NR_UE_MAC_DIR}/config_ue.c
  ${NR_UE_MAC_DIR}/mac_vars.c
  ${NR_UE_MAC_DIR}/main_ue_nr.c
  ${NR_UE_MAC_DIR}/nr_ue_procedures.c
  ${NR_UE_MAC_DIR}/nr_ue_scheduler.c
  ${NR_UE_MAC_DIR}/nr_ue_dci_configuration.c
  ${NR_UE_MAC_DIR}/nr_l1_helpers.c
  ${NR_UE_MAC_DIR}/nr_ra_procedures.c
)

set (ENB_APP_SRC
  ${OPENAIR2_DIR}/ENB_APP/enb_app.c
  ${OPENAIR2_DIR}/ENB_APP/enb_config.c
  ${OPENAIR2_DIR}/ENB_APP/enb_config_SL.c
  ${OPENAIR2_DIR}/ENB_APP/enb_config_eMTC.c
  ${OPENAIR2_DIR}/ENB_APP/RRC_config_tools.c
  )

set (GNB_APP_SRC
  ${OPENAIR2_DIR}/GNB_APP/gnb_app.c
  ${OPENAIR2_DIR}/GNB_APP/gnb_config.c
  )

set (MCE_APP_SRC
  ${OPENAIR2_DIR}/MCE_APP/mce_app.c
  ${OPENAIR2_DIR}/MCE_APP/mce_config.c
  )
set (MISC_NFAPI_LTE
 ${OPENAIR1_DIR}/SCHED/nfapi_lte_dummy.c
 )

add_library(MISC_NFAPI_LTE_LIB
  ${MISC_NFAPI_LTE}
 )

set (MISC_NFAPI_NR
 ${OPENAIR1_DIR}/SCHED/nfapi_nr_dummy.c
 )

add_library(MISC_NFAPI_NR_LIB
  ${MISC_NFAPI_NR}
 )
add_library(L2
  ${L2_SRC}
  ${MAC_SRC}
  ${ENB_APP_SRC}
  ${MCE_APP_SRC}
  )
add_dependencies(L2 rrc_flag s1ap_flag x2_flag m2_flag m3_flag)

add_library(MAC_NR
  ${MAC_NR_SRC}
  )

add_library(MAC_UE_NR
  ${MAC_NR_SRC_UE}
  )

add_library(L2_LTE
  ${L2_LTE_SRC}
  )

add_library(L2_NR
  ${L2_NR_SRC}
  ${MAC_NR_SRC}
  ${GNB_APP_SRC}
  )
target_compile_definitions(L2_NR PUBLIC NEW_GTPU)

add_library(L2_LTE_NR
  ${L2_RRC_SRC}
  ${MAC_SRC}
  ${ENB_APP_SRC}
  ${MCE_APP_SRC}
)
target_compile_definitions(L2_LTE_NR PUBLIC NEW_GTPU)

add_dependencies(L2_NR rrc_flag nr_rrc_flag s1ap_flag x2_flag)

add_library(L2_UE
  ${L2_SRC_UE}
  ${MAC_SRC_UE}
)

add_library(L2_UE_LTE_NR
  ${L2_RRC_SRC_UE}
  ${MAC_SRC_UE}
)

if (NOT ${NOS1})
target_compile_definitions(L2_UE PUBLIC -DPDCP_USE_NETLINK)
endif()

add_dependencies(L2_UE rrc_flag s1ap_flag x2_flag)

add_library( NR_L2_UE ${NR_L2_SRC_UE} ${MAC_NR_SRC_UE} )

add_library( MAC_NR_COMMON ${OPENAIR2_DIR}/LAYER2/NR_MAC_COMMON/nr_mac_common.c ${OPENAIR2_DIR}/LAYER2/NR_MAC_COMMON/nr_compute_tbs_common.c)

include_directories("${OPENAIR2_DIR}/NR_UE_PHY_INTERFACE")
include_directories("${OPENAIR2_DIR}/LAYER2")
include_directories("${OPENAIR1_DIR}/SCHED_NR_UE")
#include_directories("${NFAPI_USER_DIR}"")

# L3 Libs
##########################

# CN libs
##########################

add_library(CN_UTILS
  ${OPENAIR3_DIR}/UTILS/conversions.c
  ${OPENAIR3_DIR}/UTILS/enum_string.c
  ${OPENAIR3_DIR}/UTILS/mcc_mnc_itu.c
  )

set(GTPV1U_DIR ${OPENAIR3_DIR}/GTPV1-U)

add_library (GTPV1U_OCP
  ${NR_RRC_DIR}/rrc_gNB_GTPV1U.c
  ${RRC_DIR}/rrc_eNB_GTPV1U.c
  ${OPENAIR3_DIR}/ocp-gtpu/gtp_itf.cpp
  )
target_compile_definitions(GTPV1U_OCP PUBLIC NEW_GTPU)
add_dependencies(GTPV1U_OCP rrc_flag)
include_directories(${OPENAIR3_DIR}/ocp-gtp)

#NR case
set (NR_GTPV1U_SRC
  ${NR_RRC_DIR}/rrc_gNB_GTPV1U.c
  ${RRC_DIR}/rrc_eNB_GTPV1U.c
  ${GTPV1U_DIR}/gtpv1u_eNB.c
  ${GTPV1U_DIR}/gtpv1u_gNB.c
  ${GTPV1U_DIR}/nw-gtpv1u/src/NwGtpv1uTunnelEndPoint.c
  ${GTPV1U_DIR}/nw-gtpv1u/src/NwGtpv1uTrxn.c
  ${GTPV1U_DIR}/nw-gtpv1u/src/NwGtpv1uMsg.c
  ${GTPV1U_DIR}/nw-gtpv1u/src/NwGtpv1u.c
  ${GTPV1U_DIR}/gtpv1u_teid_pool.c
  )
add_library(NR_GTPV1U ${NR_GTPV1U_SRC})
add_dependencies(NR_GTPV1U rrc_flag)

set (MME_APP_SRC
  ${OPENAIR3_DIR}/MME_APP/mme_app.c
  ${OPENAIR3_DIR}/MME_APP/mme_config.c
)
add_library(MME_APP ${MME_APP_SRC})
add_dependencies(MME_APP rrc_flag s1ap_flag x2_flag m2_flag m3_flag)

set(SCTP_SRC
  ${OPENAIR3_DIR}/SCTP/sctp_common.c
  ${OPENAIR3_DIR}/SCTP/sctp_eNB_task.c
  ${OPENAIR3_DIR}/SCTP/sctp_eNB_itti_messaging.c
)
add_library(SCTP_CLIENT ${SCTP_SRC})
add_dependencies(SCTP_CLIENT rrc_flag)

add_library(UDP ${OPENAIR3_DIR}/UDP/udp_eNB_task.c)
add_dependencies(UDP rrc_flag)

set(NAS_SRC ${OPENAIR3_DIR}/NAS/)
set(libnas_api_OBJS
  ${NAS_SRC}COMMON/API/NETWORK/as_message.c
  ${NAS_SRC}COMMON/API/NETWORK/nas_message.c
  ${NAS_SRC}COMMON/API/NETWORK/network_api.c
  )

set(libnas_emm_msg_OBJS
  ${NAS_SRC}COMMON/EMM/MSG/AttachAccept.c
  ${NAS_SRC}COMMON/EMM/MSG/AttachComplete.c
  ${NAS_SRC}COMMON/EMM/MSG/AttachReject.c
  ${NAS_SRC}COMMON/EMM/MSG/AttachRequest.c
  ${NAS_SRC}COMMON/EMM/MSG/AuthenticationFailure.c
  ${NAS_SRC}COMMON/EMM/MSG/AuthenticationReject.c
  ${NAS_SRC}COMMON/EMM/MSG/AuthenticationRequest.c
  ${NAS_SRC}COMMON/EMM/MSG/AuthenticationResponse.c
  ${NAS_SRC}COMMON/EMM/MSG/CsServiceNotification.c
  ${NAS_SRC}COMMON/EMM/MSG/DetachAccept.c
  ${NAS_SRC}COMMON/EMM/MSG/DetachRequest.c
  ${NAS_SRC}COMMON/EMM/MSG/DownlinkNasTransport.c
  ${NAS_SRC}COMMON/EMM/MSG/EmmInformation.c
  ${NAS_SRC}COMMON/EMM/MSG/emm_msg.c
  ${NAS_SRC}COMMON/EMM/MSG/EmmStatus.c
  ${NAS_SRC}COMMON/EMM/MSG/ExtendedServiceRequest.c
  ${NAS_SRC}COMMON/EMM/MSG/GutiReallocationCommand.c
  ${NAS_SRC}COMMON/EMM/MSG/GutiReallocationComplete.c
  ${NAS_SRC}COMMON/EMM/MSG/IdentityRequest.c
  ${NAS_SRC}COMMON/EMM/MSG/IdentityResponse.c
  ${NAS_SRC}COMMON/EMM/MSG/SecurityModeCommand.c
  ${NAS_SRC}COMMON/EMM/MSG/SecurityModeComplete.c
  ${NAS_SRC}COMMON/EMM/MSG/SecurityModeReject.c
  ${NAS_SRC}COMMON/EMM/MSG/ServiceReject.c
  ${NAS_SRC}COMMON/EMM/MSG/ServiceRequest.c
  ${NAS_SRC}COMMON/EMM/MSG/TrackingAreaUpdateAccept.c
  ${NAS_SRC}COMMON/EMM/MSG/TrackingAreaUpdateComplete.c
  ${NAS_SRC}COMMON/EMM/MSG/TrackingAreaUpdateReject.c
  ${NAS_SRC}COMMON/EMM/MSG/TrackingAreaUpdateRequest.c
  ${NAS_SRC}COMMON/EMM/MSG/UplinkNasTransport.c
)

set(libnas_esm_msg_OBJS
  ${NAS_SRC}COMMON/ESM/MSG/ActivateDedicatedEpsBearerContextAccept.c
  ${NAS_SRC}COMMON/ESM/MSG/ActivateDedicatedEpsBearerContextReject.c
  ${NAS_SRC}COMMON/ESM/MSG/ActivateDedicatedEpsBearerContextRequest.c
  ${NAS_SRC}COMMON/ESM/MSG/ActivateDefaultEpsBearerContextAccept.c
  ${NAS_SRC}COMMON/ESM/MSG/ActivateDefaultEpsBearerContextReject.c
  ${NAS_SRC}COMMON/ESM/MSG/ActivateDefaultEpsBearerContextRequest.c
  ${NAS_SRC}COMMON/ESM/MSG/BearerResourceAllocationReject.c
  ${NAS_SRC}COMMON/ESM/MSG/BearerResourceAllocationRequest.c
  ${NAS_SRC}COMMON/ESM/MSG/BearerResourceModificationReject.c
  ${NAS_SRC}COMMON/ESM/MSG/BearerResourceModificationRequest.c
  ${NAS_SRC}COMMON/ESM/MSG/DeactivateEpsBearerContextAccept.c
  ${NAS_SRC}COMMON/ESM/MSG/DeactivateEpsBearerContextRequest.c
  ${NAS_SRC}COMMON/ESM/MSG/EsmInformationRequest.c
  ${NAS_SRC}COMMON/ESM/MSG/EsmInformationResponse.c
  ${NAS_SRC}COMMON/ESM/MSG/esm_msg.c
  ${NAS_SRC}COMMON/ESM/MSG/EsmStatus.c
  ${NAS_SRC}COMMON/ESM/MSG/ModifyEpsBearerContextAccept.c
  ${NAS_SRC}COMMON/ESM/MSG/ModifyEpsBearerContextReject.c
  ${NAS_SRC}COMMON/ESM/MSG/ModifyEpsBearerContextRequest.c
  ${NAS_SRC}COMMON/ESM/MSG/PdnConnectivityReject.c
  ${NAS_SRC}COMMON/ESM/MSG/PdnConnectivityRequest.c
  ${NAS_SRC}COMMON/ESM/MSG/PdnDisconnectReject.c
  ${NAS_SRC}COMMON/ESM/MSG/PdnDisconnectRequest.c
)

set(libnas_ies_OBJS
  ${NAS_SRC}COMMON/IES/AccessPointName.c
  ${NAS_SRC}COMMON/IES/AdditionalUpdateResult.c
  ${NAS_SRC}COMMON/IES/AdditionalUpdateType.c
  ${NAS_SRC}COMMON/IES/ApnAggregateMaximumBitRate.c
  ${NAS_SRC}COMMON/IES/AuthenticationFailureParameter.c
  ${NAS_SRC}COMMON/IES/AuthenticationParameterAutn.c
  ${NAS_SRC}COMMON/IES/AuthenticationParameterRand.c
  ${NAS_SRC}COMMON/IES/AuthenticationResponseParameter.c
  ${NAS_SRC}COMMON/IES/CipheringKeySequenceNumber.c
  ${NAS_SRC}COMMON/IES/Cli.c
  ${NAS_SRC}COMMON/IES/CsfbResponse.c
  ${NAS_SRC}COMMON/IES/DaylightSavingTime.c
  ${NAS_SRC}COMMON/IES/DetachType.c
  ${NAS_SRC}COMMON/IES/DrxParameter.c
  ${NAS_SRC}COMMON/IES/EmergencyNumberList.c
  ${NAS_SRC}COMMON/IES/EmmCause.c
  ${NAS_SRC}COMMON/IES/EpsAttachResult.c
  ${NAS_SRC}COMMON/IES/EpsAttachType.c
  ${NAS_SRC}COMMON/IES/EpsBearerContextStatus.c
  ${NAS_SRC}COMMON/IES/EpsBearerIdentity.c
  ${NAS_SRC}COMMON/IES/EpsMobileIdentity.c
  ${NAS_SRC}COMMON/IES/EpsNetworkFeatureSupport.c
  ${NAS_SRC}COMMON/IES/EpsQualityOfService.c
  ${NAS_SRC}COMMON/IES/EpsUpdateResult.c
  ${NAS_SRC}COMMON/IES/EpsUpdateType.c
  ${NAS_SRC}COMMON/IES/EsmCause.c
  ${NAS_SRC}COMMON/IES/EsmInformationTransferFlag.c
  ${NAS_SRC}COMMON/IES/EsmMessageContainer.c
  ${NAS_SRC}COMMON/IES/GprsTimer.c
  ${NAS_SRC}COMMON/IES/GutiType.c
  ${NAS_SRC}COMMON/IES/IdentityType2.c
  ${NAS_SRC}COMMON/IES/ImeisvRequest.c
  ${NAS_SRC}COMMON/IES/KsiAndSequenceNumber.c
  ${NAS_SRC}COMMON/IES/LcsClientIdentity.c
  ${NAS_SRC}COMMON/IES/LcsIndicator.c
  ${NAS_SRC}COMMON/IES/LinkedEpsBearerIdentity.c
  ${NAS_SRC}COMMON/IES/LlcServiceAccessPointIdentifier.c
  ${NAS_SRC}COMMON/IES/LocationAreaIdentification.c
  ${NAS_SRC}COMMON/IES/MessageType.c
  ${NAS_SRC}COMMON/IES/MobileIdentity.c
  ${NAS_SRC}COMMON/IES/MobileStationClassmark2.c
  ${NAS_SRC}COMMON/IES/MobileStationClassmark3.c
  ${NAS_SRC}COMMON/IES/MsNetworkCapability.c
  ${NAS_SRC}COMMON/IES/MsNetworkFeatureSupport.c
  ${NAS_SRC}COMMON/IES/NasKeySetIdentifier.c
  ${NAS_SRC}COMMON/IES/NasMessageContainer.c
  ${NAS_SRC}COMMON/IES/NasRequestType.c
  ${NAS_SRC}COMMON/IES/NasSecurityAlgorithms.c
  ${NAS_SRC}COMMON/IES/NetworkName.c
  ${NAS_SRC}COMMON/IES/Nonce.c
  ${NAS_SRC}COMMON/IES/PacketFlowIdentifier.c
  ${NAS_SRC}COMMON/IES/PagingIdentity.c
  ${NAS_SRC}COMMON/IES/PdnAddress.c
  ${NAS_SRC}COMMON/IES/PdnType.c
  ${NAS_SRC}COMMON/IES/PlmnList.c
  ${NAS_SRC}COMMON/IES/ProcedureTransactionIdentity.c
  ${NAS_SRC}COMMON/IES/ProtocolConfigurationOptions.c
  ${NAS_SRC}COMMON/IES/ProtocolDiscriminator.c
  ${NAS_SRC}COMMON/IES/PTmsiSignature.c
  ${NAS_SRC}COMMON/IES/QualityOfService.c
  ${NAS_SRC}COMMON/IES/RadioPriority.c
  ${NAS_SRC}COMMON/IES/SecurityHeaderType.c
  ${NAS_SRC}COMMON/IES/ServiceType.c
  ${NAS_SRC}COMMON/IES/ShortMac.c
  ${NAS_SRC}COMMON/IES/SsCode.c
  ${NAS_SRC}COMMON/IES/SupportedCodecList.c
  ${NAS_SRC}COMMON/IES/TimeZoneAndTime.c
  ${NAS_SRC}COMMON/IES/TimeZone.c
  ${NAS_SRC}COMMON/IES/TmsiStatus.c
  ${NAS_SRC}COMMON/IES/TrackingAreaIdentity.c
  ${NAS_SRC}COMMON/IES/TrackingAreaIdentityList.c
  ${NAS_SRC}COMMON/IES/TrafficFlowAggregateDescription.c
  ${NAS_SRC}COMMON/IES/TrafficFlowTemplate.c
  ${NAS_SRC}COMMON/IES/TransactionIdentifier.c
  ${NAS_SRC}COMMON/IES/UeNetworkCapability.c
  ${NAS_SRC}COMMON/IES/UeRadioCapabilityInformationUpdateNeeded.c
  ${NAS_SRC}COMMON/IES/UeSecurityCapability.c
  ${NAS_SRC}COMMON/IES/VoiceDomainPreferenceAndUeUsageSetting.c
)

set (libnas_utils_OBJS
  ${NAS_SRC}COMMON/UTIL/device.c
  ${NAS_SRC}COMMON/UTIL/memory.c
  ${NAS_SRC}COMMON/UTIL/nas_timer.c
  ${NAS_SRC}COMMON/UTIL/socket.c
  ${NAS_SRC}COMMON/UTIL/stty.c
  ${NAS_SRC}COMMON/UTIL/TLVEncoder.c
  ${NAS_SRC}COMMON/UTIL/TLVDecoder.c
  ${NAS_SRC}COMMON/UTIL/OctetString.c
)

set(libnas_ue_api_OBJS
  ${NAS_SRC}UE/API/USER/at_command.c
  ${NAS_SRC}UE/API/USER/at_error.c
  ${NAS_SRC}UE/API/USER/at_response.c
  ${NAS_SRC}UE/API/USER/user_api.c
  ${NAS_SRC}UE/API/USER/user_indication.c
  ${NAS_SRC}UE/API/USIM/aka_functions.c
  ${NAS_SRC}UE/API/USIM/usim_api.c
  )
set(libnas_ue_emm_OBJS
  ${NAS_SRC}UE/EMM/Attach.c
  ${NAS_SRC}UE/EMM/Authentication.c
  ${NAS_SRC}UE/EMM/Detach.c
  ${NAS_SRC}UE/EMM/emm_main.c
  ${NAS_SRC}UE/EMM/EmmStatusHdl.c
  ${NAS_SRC}UE/EMM/Identification.c
  ${NAS_SRC}UE/EMM/IdleMode.c
  ${NAS_SRC}UE/EMM/LowerLayer.c
  ${NAS_SRC}UE/EMM/SecurityModeControl.c
  ${NAS_SRC}UE/EMM/ServiceRequestHdl.c
  ${NAS_SRC}UE/EMM/TrackingAreaUpdate.c
  )
set(libnas_ue_emm_sap_OBJS
  ${NAS_SRC}UE/EMM/SAP/emm_as.c
  ${NAS_SRC}UE/EMM/SAP/EmmDeregisteredAttachNeeded.c
  ${NAS_SRC}UE/EMM/SAP/EmmDeregisteredAttemptingToAttach.c
  ${NAS_SRC}UE/EMM/SAP/EmmDeregistered.c
  ${NAS_SRC}UE/EMM/SAP/EmmDeregisteredInitiated.c
  ${NAS_SRC}UE/EMM/SAP/EmmDeregisteredLimitedService.c
  ${NAS_SRC}UE/EMM/SAP/EmmDeregisteredNoCellAvailable.c
  ${NAS_SRC}UE/EMM/SAP/EmmDeregisteredNoImsi.c
  ${NAS_SRC}UE/EMM/SAP/EmmDeregisteredNormalService.c
  ${NAS_SRC}UE/EMM/SAP/EmmDeregisteredPlmnSearch.c
  ${NAS_SRC}UE/EMM/SAP/emm_esm.c
  ${NAS_SRC}UE/EMM/SAP/emm_fsm.c
  ${NAS_SRC}UE/EMM/SAP/EmmNull.c
  ${NAS_SRC}UE/EMM/SAP/emm_recv.c
  ${NAS_SRC}UE/EMM/SAP/emm_reg.c
  ${NAS_SRC}UE/EMM/SAP/EmmRegisteredAttemptingToUpdate.c
  ${NAS_SRC}UE/EMM/SAP/EmmRegistered.c
  ${NAS_SRC}UE/EMM/SAP/EmmRegisteredImsiDetachInitiated.c
  ${NAS_SRC}UE/EMM/SAP/EmmRegisteredInitiated.c
  ${NAS_SRC}UE/EMM/SAP/EmmRegisteredLimitedService.c
  ${NAS_SRC}UE/EMM/SAP/EmmRegisteredNoCellAvailable.c
  ${NAS_SRC}UE/EMM/SAP/EmmRegisteredNormalService.c
  ${NAS_SRC}UE/EMM/SAP/EmmRegisteredPlmnSearch.c
  ${NAS_SRC}UE/EMM/SAP/EmmRegisteredUpdateNeeded.c
  ${NAS_SRC}UE/EMM/SAP/emm_sap.c
  ${NAS_SRC}UE/EMM/SAP/emm_send.c
  ${NAS_SRC}UE/EMM/SAP/EmmServiceRequestInitiated.c
  ${NAS_SRC}UE/EMM/SAP/EmmTrackingAreaUpdatingInitiated.c
  )
set (libnas_ue_esm_OBJS
  ${NAS_SRC}UE/ESM/DedicatedEpsBearerContextActivation.c
  ${NAS_SRC}UE/ESM/DefaultEpsBearerContextActivation.c
  ${NAS_SRC}UE/ESM/EpsBearerContextDeactivation.c
  ${NAS_SRC}UE/ESM/esm_ebr.c
  ${NAS_SRC}UE/ESM/esm_ebr_context.c
  ${NAS_SRC}UE/ESM/esm_ip.c
  ${NAS_SRC}UE/ESM/esm_main.c
  ${NAS_SRC}UE/ESM/esm_pt.c
  ${NAS_SRC}UE/ESM/EsmStatusHdl.c
  ${NAS_SRC}UE/ESM/PdnConnectivity.c
  ${NAS_SRC}UE/ESM/PdnDisconnect.c
  )
set(libnas_ue_esm_sap_OBJS
  ${NAS_SRC}UE/ESM/SAP/esm_recv.c
  ${NAS_SRC}UE/ESM/SAP/esm_send.c
  ${NAS_SRC}UE/ESM/SAP/esm_sap.c
  )

set(libnrnas_emm_msg_OBJS
  ${NAS_SRC}COMMON/EMM/MSG/RegistrationRequest.c
  ${NAS_SRC}COMMON/EMM/MSG/RegistrationAccept.c
  ${NAS_SRC}COMMON/EMM/MSG/FGSIdentityResponse.c
  ${NAS_SRC}COMMON/EMM/MSG/FGSAuthenticationResponse.c
  ${NAS_SRC}COMMON/EMM/MSG/FGSNASSecurityModeComplete.c
  ${NAS_SRC}COMMON/EMM/MSG/RegistrationComplete.c
  ${NAS_SRC}COMMON/EMM/MSG/FGSUplinkNasTransport.c
  ${NAS_SRC}COMMON/ESM/MSG/PduSessionEstablishRequest.c
  )

set(libnrnas_ies_OBJS
  ${NAS_SRC}COMMON/IES/ExtendedProtocolDiscriminator.c
  ${NAS_SRC}COMMON/IES/FGSMobileIdentity.c
  ${NAS_SRC}COMMON/IES/FGSRegistrationType.c
  ${NAS_SRC}COMMON/IES/SpareHalfOctet.c
  ${NAS_SRC}COMMON/IES/FGSRegistrationResult.c
  ${NAS_SRC}COMMON/IES/FGMMCapability.c
  ${NAS_SRC}COMMON/IES/NrUESecurityCapability.c
  ${NAS_SRC}COMMON/IES/FGCNasMessageContainer.c
  ${NAS_SRC}COMMON/IES/SORTransparentContainer.c
  )

add_library(LIB_NAS_SIMUE
  ${NAS_SRC}UE/nas_itti_messaging.c
  ${NAS_SRC}UE/nas_network.c
  ${NAS_SRC}UE/nas_parser.c
  ${NAS_SRC}UE/nas_proc.c
  ${NAS_SRC}UE/nas_user.c
  ${NAS_SRC}NR_UE/nr_nas_msg_sim.c
  ${libnas_api_OBJS}
  ${libnas_ue_api_OBJS}
  ${libnas_emm_msg_OBJS}
  ${libnas_esm_msg_OBJS}
  ${libnas_ies_OBJS}
  ${libnas_utils_OBJS}
  ${libnas_ue_emm_OBJS}
  ${libnas_ue_emm_sap_OBJS}
  ${libnas_ue_esm_OBJS}
  ${libnas_ue_esm_sap_OBJS}
  ${libnrnas_emm_msg_OBJS}
  ${libnrnas_ies_OBJS}
  )
add_dependencies(LIB_NAS_SIMUE rrc_flag)
set(NAS_SIM_LIB LIB_NAS_SIMUE)

add_library(LIB_NAS_UE
  ${NAS_SRC}UE/nas_itti_messaging.c
  ${NAS_SRC}UE/nas_network.c
  ${NAS_SRC}UE/nas_parser.c
  ${NAS_SRC}UE/nas_proc.c
  ${NAS_SRC}UE/nas_user.c
  ${libnas_api_OBJS}
  ${libnas_ue_api_OBJS}
  ${libnas_emm_msg_OBJS}
  ${libnas_esm_msg_OBJS}
  ${libnas_ies_OBJS}
  ${libnas_utils_OBJS}
  ${libnas_ue_emm_OBJS}
  ${libnas_ue_emm_sap_OBJS}
  ${libnas_ue_esm_OBJS}
  ${libnas_ue_esm_sap_OBJS}
  )
add_dependencies(LIB_NAS_UE rrc_flag)
set(NAS_UE_LIB LIB_NAS_UE)


include_directories(${NAS_SRC}NR_UE)
include_directories(${NAS_SRC}UE)
include_directories(${NAS_SRC}UE/API/USER)
include_directories(${NAS_SRC}UE/API/USIM)
include_directories(${NAS_SRC}UE/EMM)
include_directories(${NAS_SRC}UE/EMM/SAP)
include_directories(${NAS_SRC}UE/ESM)
include_directories(${NAS_SRC}UE/ESM/SAP)

# nbiot
add_definitions("-DNUMBER_OF_UE_MAX_NB_IoT=16")
set (NBIOT_SOURCES
  ${OPENAIR2_DIR}/ENB_APP/NB_IoT_config.c
  )
add_library(NB_IoT MODULE ${NBIOT_SOURCES} )

# shared library loader
set (SHLIB_LOADER_SOURCES
  ${OPENAIR_DIR}/common/utils/load_module_shlib.c
  )

add_library(LIB_5GNAS_GNB
  ${NAS_SRC}/COMMON/nr_common.c
  ${NAS_SRC}/gNB/network_process_nas.c
  ${NAS_SRC}/NR_UE/ue_process_nas.c
  ${OPENAIR3_DIR}//UICC/usim_interface.c
  )
target_link_libraries(LIB_5GNAS_GNB SECU_CN ${CRYPTO_LIBRARIES})

# Make lfds as a own source code (even if it is a outside library)
# For better intergration with compilation flags & structure of cmake
###################################################################
set(lfds ${OPENAIR2_DIR}/UTIL/LFDS/liblfds6.1.1/liblfds611/src/)
file(GLOB lfds_queue ${lfds}/lfds611_queue/*.c)
file(GLOB lfds_ring ${lfds}/lfds611_ringbuffer/*.c)
file(GLOB lfds_slist ${lfds}/lfds611_slist/*.c)
file(GLOB lfds_stack ${lfds}/lfds611_stack/*.c)
file(GLOB lfds_freelist ${lfds}/lfds611_freelist/*.c)

include_directories(${lfds})
add_library(LFDS
  ${lfds_queue} ${lfds_ring} ${lfds_slist} ${lfds_stack} ${lfds_freelist}
  ${lfds}/lfds611_liblfds/lfds611_liblfds_abstraction_test_helpers.c
  ${lfds}/lfds611_liblfds/lfds611_liblfds_aligned_free.c
  ${lfds}/lfds611_liblfds/lfds611_liblfds_aligned_malloc.c
  ${lfds}/lfds611_abstraction/lfds611_abstraction_free.c
  ${lfds}/lfds611_abstraction/lfds611_abstraction_malloc.c
)

set(lfds7 ${OPENAIR2_DIR}/UTIL/LFDS/liblfds7.0.0/liblfds700/src/)
file(GLOB lfds7_queue ${lfds7}/lfds700_queue/*.c)
file(GLOB lfds7_ring ${lfds7}/lfds700_ringbuffer/*.c)
file(GLOB lfds7_qbss ${lfds7}/lfds700_queue_bounded_singleconsumer_singleproducer/*.c)
file(GLOB lfds7_stack ${lfds7}/lfds700_stack/*.c)
file(GLOB lfds7_freelist ${lfds7}/lfds700_freelist/*.c)
file(GLOB lfds7_btree ${lfds7}/lfds700_btree_addonly_unbalanced/*.c)
file(GLOB lfds7_hash ${lfds7}/lfds700_hash_addonly/*.c)
file(GLOB lfds7_ordered_list ${lfds7}/lfds700_list_addonly_ordered_singlylinked/*.c)
file(GLOB lfds7_unordered_list ${lfds7}/lfds700_list_addonly_singlylinked_unordered/*.c)
file(GLOB lfds7_misc ${lfds7}/lfds700_misc/*.c)

include_directories(${lfds7})
add_library(LFDS7
  ${lfds7_queue} ${lfds7_ring} ${lfds7_qbss} ${lfds7_stack} ${lfds7_freelist} ${lfds7_btree} ${lfds7_hash} ${lfds7_ordered_list} ${lfds7_unordered_list} ${lfds7_misc}
)

add_library(SIMU_COMMON
  ${OPENAIR1_DIR}/SIMULATION/TOOLS/random_channel.c
  ${OPENAIR1_DIR}/SIMULATION/TOOLS/rangen_double.c
  ${OPENAIR1_DIR}/SIMULATION/TOOLS/phase_noise.c
  )

# Simulation library
##########################
set (SIMUSRC
  ${OPENAIR1_DIR}/SIMULATION/TOOLS/taus.c
  ${OPENAIR1_DIR}/SIMULATION/TOOLS/multipath_channel.c
  ${OPENAIR1_DIR}/SIMULATION/TOOLS/multipath_tv_channel.c
  ${OPENAIR1_DIR}/SIMULATION/TOOLS/abstraction.c
  ${OPENAIR1_DIR}/SIMULATION/TOOLS/channel_sim.c
  ${OPENAIR1_DIR}/SIMULATION/RF/rf.c
  ${OPENAIR1_DIR}/SIMULATION/RF/dac.c
  ${OPENAIR1_DIR}/SIMULATION/RF/adc.c
  #${OPENAIR1_DIR}/SIMULATION/ETH_TRANSPORT/netlink_init.c
  )

# Simulation library
##########################
add_library(SIMU SHARED ${SIMUSRC} )

add_library(SIMU_ETH
${OPENAIR1_DIR}/SIMULATION/ETH_TRANSPORT/netlink_init.c
${OPENAIR1_DIR}/SIMULATION/ETH_TRANSPORT/multicast_link.c
${OPENAIR1_DIR}/SIMULATION/ETH_TRANSPORT/socket.c
${OPENAIR1_DIR}/SIMULATION/ETH_TRANSPORT/bypass_session_layer.c
#${OPENAIR1_DIR}/SIMULATION/ETH_TRANSPORT/emu_transport.c
)

include_directories("${NFAPI_DIR}/nfapi/public_inc")
include_directories("${NFAPI_DIR}/common/public_inc")
include_directories("${NFAPI_DIR}/pnf/public_inc")
include_directories("${NFAPI_DIR}/nfapi/inc")
include_directories("${NFAPI_DIR}/sim_common/inc")
include_directories("${NFAPI_DIR}/pnf_sim/inc")

list(APPEND ATLAS_LIBRARIES lapack lapacke)

include_directories ("/usr/include/X11")
set(XFORMS_SOURCE
  ${OPENAIR1_DIR}/PHY/TOOLS/lte_phy_scope.c
  )
set(XFORMS_ENB_SOURCE
  ${OPENAIR1_DIR}/PHY/TOOLS/lte_enb_scope.c
  )
set(XFORMS_UE_SOURCE
  ${OPENAIR1_DIR}/PHY/TOOLS/lte_ue_scope.c
  )
set(XFORMS_SOURCE_NR
  ${OPENAIR1_DIR}/PHY/TOOLS/nr_phy_scope.c
  )
set(XFORMS_SOURCE_SOFTMODEM
  ${OPENAIR_TARGETS}/RT/USER/stats.c
  )
set(XFORMSINTERFACE_SOURCE
  ${OPENAIR1_DIR}/PHY/TOOLS/phy_scope_interface.c
  )
set(XFORMS_LIBRARIES "forms")

add_library(enbscope MODULE ${XFORMS_SOURCE} ${XFORMS_SOURCE_SOFTMODEM} ${XFORMS_ENB_SOURCE})
add_library(uescope MODULE ${XFORMS_SOURCE} ${XFORMS_SOURCE_SOFTMODEM} ${XFORMS_UE_SOURCE})
target_link_libraries(enbscope ${XFORMS_LIBRARIES})
target_link_libraries(uescope ${XFORMS_LIBRARIES})

add_library(nrscope MODULE ${XFORMS_SOURCE_NR})
target_link_libraries(nrscope ${XFORMS_LIBRARIES})


add_library(rfsimulator MODULE
  ${OPENAIR_TARGETS}/ARCH/rfsimulator/simulator.c
  ${OPENAIR_TARGETS}/ARCH/rfsimulator/apply_channelmod.c
  ${OPENAIR_TARGETS}/ARCH/rfsimulator/new_channel_sim.c
  ${OPENAIR1_DIR}/PHY/TOOLS/signal_energy.c
	)
target_link_libraries(rfsimulator SIMU_COMMON ${ATLAS_LIBRARIES})

add_library(oai_iqplayer MODULE
	${OPENAIR_TARGETS}/ARCH/iqplayer/iqplayer_lib.c
	)
set(CMAKE_MODULE_PATH "${OPENAIR_DIR}/cmake_targets/tools/MODULES" "${CMAKE_MODULE_PATH}")

#include T directory even if the T is off because T macros are in the code
#no matter what
include_directories("${OPENAIR_DIR}/common/utils/T")

if (${T_TRACER})
  set(T_SOURCE
      ${OPENAIR_DIR}/common/utils/T/T_IDs.h
      ${OPENAIR_DIR}/common/utils/T/T.c
      ${OPENAIR_DIR}/common/utils/T/local_tracer.c)
  set(T_LIB "rt")
endif (${T_TRACER})

#Some files in the T directory are generated.
#This rule and the following deal with it.
add_custom_command (
  OUTPUT ${OPENAIR_DIR}/common/utils/T/T_IDs.h
  COMMAND make check_vcd
  WORKING_DIRECTORY ${OPENAIR_DIR}/common/utils/T
  DEPENDS ${OPENAIR_DIR}/common/utils/T/T_messages.txt
          ${OPENAIR_DIR}/common/utils/LOG/vcd_signal_dumper.c
          ${OPENAIR_DIR}/common/utils/LOG/vcd_signal_dumper.h
  )

execute_process (
  COMMAND make check_vcd
  WORKING_DIRECTORY ${OPENAIR_DIR}/common/utils/T
)
#This rule is specifically needed to generate T files
#before anything else in a project that uses the T.
#See below, there are some 'add_dependencies' showing that.
#Basically we create a custom target and we make other
#targets depend on it. That forces cmake to generate
#T files before anything else.
add_custom_target (
  generate_T
  DEPENDS ${OPENAIR_DIR}/common/utils/T/T_IDs.h
)

# Hack on a test of asn1c version (already dirty)
add_definitions(-DASN1_MINIMUM_VERSION=924)

#################################
# add executables for operation
#################################
add_library(minimal_lib
  ${OPENAIR_DIR}/common/utils/backtrace.c
  ${OPENAIR_DIR}/common/utils/LOG/log.c
  ${OPENAIR_DIR}/common/utils/minimal_stub.c
  ${T_SOURCE}
  )
target_link_libraries(minimal_lib pthread dl ${T_LIB} ${CONFIG_LIB})

add_executable(nfapi_test
  ${OPENAIR_DIR}/openair2/NR_PHY_INTERFACE/nfapi_5g_test.c
  )

add_executable(replay_node
  ${OPENAIR_TARGETS}/ARCH/rfsimulator/stored_node.c
  )
target_link_libraries (replay_node minimal_lib)

add_executable(measurement_display
  ${OPENAIR_DIR}/common/utils/threadPool/measurement_display.c)
target_link_libraries (measurement_display minimal_lib)

add_executable(test5Gnas
  ${OPENAIR_DIR}/openair3/TEST/test5Gnas.c
)
target_link_libraries (test5Gnas LIB_5GNAS_GNB CONFIG_LIB minimal_lib )


# lte-softmodem is both eNB and UE implementation
###################################################

add_executable(lte-softmodem
  ${OPENAIR_TARGETS}/RT/USER/rt_wrapper.c
  ${OPENAIR_TARGETS}/RT/USER/lte-enb.c
  ${OPENAIR_TARGETS}/RT/USER/lte-ru.c
  ${OPENAIR_TARGETS}/RT/USER/ru_control.c
  ${OPENAIR_TARGETS}/RT/USER/lte-softmodem.c
  ${OPENAIR_DIR}/common/utils/threadPool/thread-pool.c
  ${OPENAIR_DIR}/executables/softmodem-common.c
  ${OPENAIR2_DIR}/ENB_APP/NB_IoT_interface.c
  ${OPENAIR1_DIR}/SIMULATION/TOOLS/taus.c
  ${OPENAIR_TARGETS}/COMMON/create_tasks.c
  ${OPENAIR_TARGETS}/COMMON/create_tasks_mbms.c
  ${OPENAIR_TARGETS}/ARCH/COMMON/common_lib.c
  ${OPENAIR_TARGETS}/ARCH/COMMON/record_player.c
  ${OPENAIR2_DIR}/RRC/NAS/nas_config.c
  ${OPENAIR2_DIR}/RRC/NAS/rb_config.c
  ${OPENAIR2_DIR}/F1AP/dummy_enb.c
  ${OPENAIR1_DIR}/SIMULATION/ETH_TRANSPORT/netlink_init.c
  ${OPENAIR1_DIR}/SIMULATION/ETH_TRANSPORT/multicast_link.c
  ${OPENAIR1_DIR}/SIMULATION/ETH_TRANSPORT/socket.c
  ${OPENAIR3_DIR}/NAS/UE/nas_ue_task.c
  ${OPENAIR_DIR}/common/utils/utils.c
  ${OPENAIR_DIR}/common/utils/system.c
  ${OPENAIR_DIR}/common/utils/lte/ue_power.c
  ${OPENAIR_DIR}/common/utils/lte/prach_utils.c
  ${XFORMSINTERFACE_SOURCE}
  ${T_SOURCE}
  ${CONFIG_SOURCES}
  ${SHLIB_LOADER_SOURCES}
  )
add_dependencies(lte-softmodem rrc_flag s1ap_flag x2_flag oai_iqplayer)

target_link_libraries (lte-softmodem
  -Wl,--start-group
  RRC_LIB NR_RRC_LIB S1AP_LIB S1AP_ENB M2AP_LIB M2AP_ENB X2AP_LIB X2AP_ENB M3AP_LIB M3AP_ENB GTPV1U_OCP F1AP_LIB F1AP SECU_CN SECU_OSA UTIL HASHTABLE SCTP_CLIENT MME_APP UDP SCHED_LIB SCHED_RU_LIB
  PHY_COMMON PHY PHY_RU LFDS L2 L2_LTE NFAPI_COMMON_LIB NFAPI_LIB NFAPI_VNF_LIB NFAPI_PNF_LIB NFAPI_USER_LIB MISC_NFAPI_LTE_LIB LFDS7
  ${MSC_LIB} ${RAL_LIB} ${NAS_UE_LIB} ITTI ${FLPT_MSG_LIB} ${ASYNC_IF_LIB} ${FLEXRAN_AGENT_LIB} ${FSPT_MSG_LIB} ${PROTO_AGENT_LIB}
  -Wl,--end-group z dl)

target_link_libraries (lte-softmodem ${LIBXML2_LIBRARIES})
target_link_libraries (lte-softmodem pthread m ${CONFIG_LIB} rt crypt ${CRYPTO_LIBRARIES} ${OPENSSL_LIBRARIES} sctp ${PROTOBUF_LIB}  ${CMAKE_DL_LIBS} ${LIBYAML_LIBRARIES})
target_link_libraries (lte-softmodem ${LIB_LMS_LIBRARIES})
target_link_libraries (lte-softmodem ${T_LIB})


add_executable(ocp-enb
  ${OPENAIR_DIR}/executables/main-ocp.c
  ${OPENAIR_DIR}/common/utils/threadPool/thread-pool.c
  ${OPENAIR_DIR}/executables/softmodem-common.c
  ${OPENAIR_DIR}/executables/main-fs6.c
  ${OPENAIR_DIR}/executables/transport_split.c
  ${OPENAIR2_DIR}/ENB_APP/NB_IoT_interface.c
  ${OPENAIR1_DIR}/SIMULATION/TOOLS/taus.c
  ${OPENAIR_TARGETS}/COMMON/create_tasks.c
  ${OPENAIR_TARGETS}/COMMON/create_tasks_mbms.c
  ${OPENAIR_TARGETS}/ARCH/COMMON/common_lib.c
  ${OPENAIR_TARGETS}/ARCH/COMMON/record_player.c
  ${OPENAIR2_DIR}/RRC/NAS/nas_config.c
  ${OPENAIR2_DIR}/RRC/NAS/rb_config.c
  ${OPENAIR1_DIR}/SIMULATION/ETH_TRANSPORT/netlink_init.c
  ${OPENAIR1_DIR}/SIMULATION/ETH_TRANSPORT/multicast_link.c
  ${OPENAIR1_DIR}/SIMULATION/ETH_TRANSPORT/socket.c
  ${OPENAIR3_DIR}/NAS/UE/nas_ue_task.c
  ${OPENAIR_DIR}/common/utils/utils.c
  ${OPENAIR_DIR}/common/utils/system.c
  ${OPENAIR_DIR}/common/utils/lte/ue_power.c
  ${OPENAIR_DIR}/common/utils/lte/prach_utils.c
  ${XFORMSINTERFACE_SOURCE}
  ${T_SOURCE}
  ${CONFIG_SOURCES}
  ${SHLIB_LOADER_SOURCES}
  )
add_dependencies(ocp-enb rrc_flag s1ap_flag x2_flag oai_iqplayer coding params_libconfig rfsimulator)

target_link_libraries (ocp-enb
  -Wl,--start-group

  RRC_LIB NR_RRC_LIB S1AP_LIB S1AP_ENB F1AP_LIB F1AP M2AP_LIB M2AP_ENB X2AP_LIB X2AP_ENB M3AP_LIB M3AP_ENB GTPV1U_OCP SECU_CN SECU_OSA UTIL HASHTABLE SCTP_CLIENT MME_APP UDP SCHED_LIB SCHED_RU_LIB
  PHY_COMMON PHY PHY_RU LFDS L2 L2_LTE NFAPI_COMMON_LIB NFAPI_LIB MISC_NFAPI_LTE_LIB NFAPI_VNF_LIB NFAPI_PNF_LIB NFAPI_USER_LIB LFDS7 SIMU_COMMON
  ${MSC_LIB} ${RAL_LIB} ${NAS_UE_LIB} ITTI ${FLPT_MSG_LIB} ${ASYNC_IF_LIB} ${FLEXRAN_AGENT_LIB} ${FSPT_MSG_LIB} ${PROTO_AGENT_LIB}
  -Wl,--end-group z dl)
target_link_libraries (ocp-enb ${LIBXML2_LIBRARIES} pthread m ${CONFIG_LIBRARIES} rt crypt ${CRYPTO_LIBRARIES} ${OPENSSL_LIBRARIES} sctp ${PROTOBUF_LIB}  ${CMAKE_DL_LIBS} ${LIBYAML_LIBRARIES} ${LIB_LMS_LIBRARIES} ${T_LIB})

add_executable(cu_test
  ${OPENAIR2_DIR}/LAYER2/PROTO_AGENT/cu_test.c
  ${OPENAIR2_DIR}/LAYER2/PROTO_AGENT/proto_agent_handler.c
  ${OPENAIR2_DIR}/LAYER2/PROTO_AGENT/proto_agent_common.c
  ${OPENAIR2_DIR}/LAYER2/PROTO_AGENT/proto_agent.c
  ${OPENAIR2_DIR}/LAYER2/PROTO_AGENT/proto_agent_net_comm.c
  ${OPENAIR2_DIR}/LAYER2/PROTO_AGENT/proto_agent_async.c
  ${T_SOURCE}
)
target_link_libraries(cu_test
  ${FLPT_MSG_LIB} ${ASYNC_IF_LIB} ${FSPT_MSG_LIB} ${PROTOBUF_LIB}
  ${PROTO_AGENT_LIB} pthread UTIL ${T_LIB} dl ITTI
)

add_executable(du_test
  ${OPENAIR2_DIR}/LAYER2/PROTO_AGENT/du_test.c
  ${OPENAIR2_DIR}/LAYER2/PROTO_AGENT/proto_agent_handler.c
  ${OPENAIR2_DIR}/LAYER2/PROTO_AGENT/proto_agent_common.c
  ${OPENAIR2_DIR}/LAYER2/PROTO_AGENT/proto_agent.c
  ${OPENAIR2_DIR}/LAYER2/PROTO_AGENT/proto_agent_net_comm.c
  ${OPENAIR2_DIR}/LAYER2/PROTO_AGENT/proto_agent_async.c
  ${T_SOURCE}
)
target_link_libraries(du_test
  ${FLPT_MSG_LIB} ${ASYNC_IF_LIB} ${FSPT_MSG_LIB} ${PROTOBUF_LIB}
  ${PROTO_AGENT_LIB} pthread UTIL ${T_LIB} dl ITTI
)

add_executable(oairu
  ${OPENAIR_TARGETS}/RT/USER/lte-ru.c
  ${OPENAIR_TARGETS}/RT/USER/ru_control.c
  ${OPENAIR_TARGETS}/RT/USER/rt_wrapper.c
  ${OPENAIR_TARGETS}/ARCH/COMMON/common_lib.c
  ${OPENAIR_TARGETS}/ARCH/COMMON/record_player.c
  ${OPENAIR_DIR}/executables/softmodem-common.c
  ${OPENAIR_DIR}/openair1/SCHED/phy_procedures_lte_common.c
  ${OPENAIR_DIR}/common/utils/threadPool/thread-pool.c
  ${OPENAIR_DIR}/executables/main_ru.c
  ${T_SOURCE}
  ${OPENAIR_DIR}/common/utils/LOG/log.c
  ${CONFIG_SOURCES}
  ${OPENAIR_DIR}/common/utils/utils.c
  ${OPENAIR_DIR}/common/utils/system.c
  ${OPENAIR_DIR}/common/utils/lte/prach_utils.c
  ${SHLIB_LOADER_SOURCES}
)
target_link_libraries (oairu
  -Wl,--start-group
  SCHED_RU_LIB
  PHY_COMMON PHY_RU
  -Wl,--end-group z dl)

target_link_libraries (oairu pthread m ${CONFIG_LIB} rt ${CMAKE_DL_LIBS} ${T_LIB})


# lte-uesoftmodem is  UE implementation
#######################################

add_executable(lte-uesoftmodem
  ${OPENAIR_TARGETS}/RT/USER/rt_wrapper.c
  ${OPENAIR_TARGETS}/RT/USER/lte-ue.c
  ${OPENAIR_TARGETS}/RT/USER/lte-uesoftmodem.c
  ${OPENAIR_DIR}/executables/softmodem-common.c
  ${OPENAIR_TARGETS}/COMMON/create_tasks_ue.c
  ${OPENAIR_TARGETS}/ARCH/COMMON/common_lib.c
  ${OPENAIR_TARGETS}/ARCH/COMMON/record_player.c
  ${OPENAIR2_DIR}/RRC/NAS/nas_config.c
  ${OPENAIR2_DIR}/RRC/NAS/rb_config.c
  ${OPENAIR1_DIR}/SIMULATION/ETH_TRANSPORT/netlink_init.c
  ${OPENAIR1_DIR}/SIMULATION/ETH_TRANSPORT/multicast_link.c
  ${OPENAIR1_DIR}/SIMULATION/ETH_TRANSPORT/socket.c
  ${OPENAIR3_DIR}/NAS/UE/nas_ue_task.c
  ${OPENAIR_DIR}/common/utils/utils.c
  ${OPENAIR_DIR}/common/utils/system.c
  ${OPENAIR_DIR}/common/utils/lte/ue_power.c
  ${OPENAIR_DIR}/common/utils/lte/prach_utils.c
  ${XFORMSINTERFACE_SOURCE}
  ${T_SOURCE}
  ${CONFIG_SOURCES}
  ${SHLIB_LOADER_SOURCES}
  )

add_dependencies(lte-uesoftmodem rrc_flag s1ap_flag x2_flag)

if (NOT ${NOS1})
	target_compile_definitions(lte-uesoftmodem PRIVATE -DPDCP_USE_NETLINK)
endif()
target_link_libraries (lte-uesoftmodem
  -Wl,--start-group
  RRC_LIB NR_RRC_LIB S1AP_LIB S1AP_ENB X2AP_LIB X2AP_ENB M2AP_LIB M2AP_ENB M3AP_LIB M3AP_ENB
  SECU_CN SECU_OSA UTIL HASHTABLE SCTP_CLIENT MME_APP UDP SCHED_RU_LIB SCHED_UE_LIB PHY_COMMON
  PHY_UE PHY_RU LFDS L2_UE L2_LTE LFDS7 SIMU_COMMON SIMU NFAPI_COMMON_LIB NFAPI_LIB NFAPI_PNF_LIB NFAPI_USER_LIB MISC_NFAPI_LTE_LIB
  ${MSC_LIB} ${RAL_LIB} ${NAS_UE_LIB} ITTI ${FLPT_MSG_LIB} ${ASYNC_IF_LIB} ${ATLAS_LIBRARIES}
  -Wl,--end-group z dl)

target_link_libraries (lte-uesoftmodem ${LIBXML2_LIBRARIES})
target_link_libraries (lte-uesoftmodem pthread m ${CONFIG_LIB} rt crypt ${CRYPTO_LIBRARIES} ${OPENSSL_LIBRARIES} sctp ${PROTOBUF_LIB}  ${CMAKE_DL_LIBS} ${LIBYAML_LIBRARIES} ${ATLAS_LIBRARIES})
target_link_libraries (lte-uesoftmodem ${LIB_LMS_LIBRARIES})
target_link_libraries (lte-uesoftmodem ${T_LIB})

# nr-softmodem
###################################################

add_executable(nr-softmodem
  ${rrc_h}
  ${nr_rrc_h}
  ${s1ap_h}
#  ${OPENAIR_BIN_DIR}/messages_xml.h
  ${OPENAIR_DIR}/executables/nr-gnb.c
  ${OPENAIR_DIR}/common/utils/threadPool/thread-pool.c
  ${OPENAIR_DIR}/executables/nr-ru.c
  ${OPENAIR_DIR}/executables/nr-softmodem.c
  ${OPENAIR_DIR}/executables/softmodem-common.c
  ${OPENAIR1_DIR}/SIMULATION/TOOLS/taus.c
  ${OPENAIR_TARGETS}/ARCH/COMMON/common_lib.c
  ${OPENAIR_TARGETS}/ARCH/COMMON/record_player.c
  ${OPENAIR2_DIR}/RRC/NAS/nas_config.c
  ${OPENAIR2_DIR}/RRC/NAS/rb_config.c
  ${OPENAIR1_DIR}/SIMULATION/ETH_TRANSPORT/netlink_init.c
  ${OPENAIR_DIR}/common/utils/utils.c
  ${OPENAIR_DIR}/common/utils/system.c
  ${OPENAIR_DIR}/common/utils/lte/ue_power.c
  ${OPENAIR_DIR}/common/utils/lte/prach_utils.c
  ${OPENAIR_DIR}/common/utils/nr/nr_common.c
  ${XFORMSINTERFACE_SOURCE}
  ${T_SOURCE}
  ${CONFIG_SOURCES}
  ${SHLIB_LOADER_SOURCES}
  ${OPENAIR2_DIR}/ENB_APP/flexran_agent_ran_api_to_fix.c
  )

target_compile_definitions(nr-softmodem PUBLIC NEW_GTPU)
target_link_libraries (nr-softmodem
  -Wl,--start-group
  UTIL HASHTABLE SCTP_CLIENT UDP SCHED_LIB SCHED_RU_LIB SCHED_NR_LIB PHY_NR PHY PHY_COMMON PHY_NR_COMMON PHY_RU LFDS GTPV1U_OCP SECU_CN SECU_OSA
  ITTI ${FLPT_MSG_LIB} ${ASYNC_IF_LIB} ${FLEXRAN_AGENT_LIB} LFDS7 ${MSC_LIB} ${RAL_LIB} ${NAS_UE_LIB} RRC_LIB NR_RRC_LIB
  NGAP_LIB NGAP_GNB S1AP_LIB S1AP_ENB L2_LTE_NR L2_NR MAC_NR_COMMON NFAPI_COMMON_LIB NFAPI_LIB NFAPI_VNF_LIB NFAPI_PNF_LIB NFAPI_USER_LIB
  X2AP_LIB X2AP_ENB F1AP_LIB F1AP M2AP_LIB M2AP_ENB M3AP_LIB M3AP_ENB ${PROTO_AGENT_LIB} ${FSPT_MSG_LIB}
  -Wl,--end-group z dl)

target_link_libraries (nr-softmodem ${LIBXML2_LIBRARIES})
target_link_libraries (nr-softmodem pthread m ${CONFIG_LIB} rt crypt ${CRYPTO_LIBRARIES} ${OPENSSL_LIBRARIES} sctp  ${XFORMS_LIBRARIES} ${PROTOBUF_LIB}  ${CMAKE_DL_LIBS} ${LIBYAML_LIBRARIES} ${ATLAS_LIBRARIES})
target_link_libraries (nr-softmodem ${LIB_LMS_LIBRARIES})
target_link_libraries (nr-softmodem ${T_LIB})

add_dependencies( nr-softmodem ldpc_orig ldpc_optim ldpc_optim8seg ldpc )

add_executable(ocp-gnb
  ${rrc_h}
  ${nr_rrc_h}
  ${s1ap_h}
#  ${OPENAIR_BIN_DIR}/messages_xml.h
  ${OPENAIR_DIR}/executables/ocp-gnb.c
  ${OPENAIR_DIR}/common/utils/threadPool/thread-pool.c
  ${OPENAIR_DIR}/executables/softmodem-common.c
  ${OPENAIR1_DIR}/SIMULATION/TOOLS/taus.c
  ${OPENAIR_TARGETS}/ARCH/COMMON/common_lib.c
  ${OPENAIR_TARGETS}/ARCH/COMMON/record_player.c
  ${OPENAIR2_DIR}/RRC/NAS/nas_config.c
  ${OPENAIR2_DIR}/RRC/NAS/rb_config.c
  ${OPENAIR1_DIR}/SIMULATION/ETH_TRANSPORT/netlink_init.c
  ${OPENAIR_DIR}/common/utils/nr/nr_common.c
  ${OPENAIR_DIR}/common/utils/utils.c
  ${OPENAIR_DIR}/common/utils/system.c
  ${XFORMS_SOURCE_NR}
  ${T_SOURCE}
  ${CONFIG_SOURCES}
  ${SHLIB_LOADER_SOURCES}
  ${XFORMSINTERFACE_SOURCE}
  )

target_link_libraries (ocp-gnb
  -Wl,--start-group
  UTIL HASHTABLE SCTP_CLIENT UDP SCHED_LIB SCHED_RU_LIB SCHED_NR_LIB PHY_NR PHY PHY_COMMON PHY_NR_COMMON PHY_RU LFDS GTPV1U_OCP SECU_CN SECU_OSA
  ITTI ${FLPT_MSG_LIB} ${ASYNC_IF_LIB} LFDS7 ${MSC_LIB} ${RAL_LIB} ${NAS_UE_LIB} RRC_LIB NR_RRC_LIB
  NGAP_LIB NGAP_GNB S1AP_LIB S1AP_ENB L2_LTE_NR L2_NR MAC_NR_COMMON NFAPI_COMMON_LIB NFAPI_LIB NFAPI_VNF_LIB NFAPI_PNF_LIB NFAPI_USER_LIB
  X2AP_LIB X2AP_ENB F1AP_LIB F1AP M2AP_LIB M2AP_ENB M3AP_LIB M3AP_ENB SIMU_COMMON
  -Wl,--end-group z dl)

target_link_libraries (ocp-gnb ${LIBXML2_LIBRARIES} )
target_link_libraries (ocp-gnb pthread m ${CONFIG_LIB} rt crypt ${CRYPTO_LIBRARIES} ${OPENSSL_LIBRARIES} sctp  ${XFORMS_LIBRARIES} ${PROTOBUF_LIB}  ${CMAKE_DL_LIBS} ${LIBYAML_LIBRARIES} ${ATLAS_LIBRARIES})
target_link_libraries (ocp-gnb ${LIB_LMS_LIBRARIES})
target_link_libraries (ocp-gnb ${T_LIB})
add_dependencies(ocp-gnb ldpc_orig ldpc_optim ldpc_optim8seg ldpc params_libconfig rfsimulator oai_usrpdevif rfsimulator nrscope)


# nr-uesoftmodem is  UE implementation
#######################################

add_executable(nr-uesoftmodem
  ${rrc_h}
  ${s1ap_h}
#  ${OPENAIR_BIN_DIR}/messages_xml.h
  ${OPENAIR_DIR}/common/utils/threadPool/thread-pool.c
  ${OPENAIR_DIR}/executables/nr-uesoftmodem.c
  ${OPENAIR_DIR}/executables/nr-ue.c
  ${OPENAIR_DIR}/executables/softmodem-common.c
  ${OPENAIR1_DIR}/SIMULATION/TOOLS/taus.c
  ${OPENAIR_TARGETS}/ARCH/COMMON/common_lib.c
  ${OPENAIR_TARGETS}/ARCH/COMMON/record_player.c
  ${OPENAIR2_DIR}/RRC/NAS/nas_config.c
  ${OPENAIR2_DIR}/LAYER2/NR_MAC_COMMON/nr_mac_common.c
  ${OPENAIR2_DIR}/RRC/NAS/rb_config.c
  ${OPENAIR1_DIR}/SIMULATION/ETH_TRANSPORT/netlink_init.c
  ${OPENAIR3_DIR}/NAS/UE/nas_ue_task.c
  ${OPENAIR_DIR}/common/utils/utils.c
  ${OPENAIR_DIR}/common/utils/system.c
  ${OPENAIR_DIR}/common/utils/nr/nr_common.c
  ${XFORMSINTERFACE_SOURCE}
  ${T_SOURCE}
  ${UTIL_SRC}
  ${CONFIG_SOURCES}
  ${SHLIB_LOADER_SOURCES}
  )

target_link_libraries (nr-uesoftmodem
  -Wl,--start-group
  RRC_LIB NR_RRC_LIB NGAP_LIB NGAP_GNB SECU_CN SECU_OSA UTIL HASHTABLE SCTP_CLIENT UDP SCHED_RU_LIB SCHED_UE_LIB SCHED_NR_UE_LIB
  PHY_COMMON PHY_NR_COMMON PHY_UE PHY_NR_UE PHY_RU LFDS NR_L2_UE L2_UE_LTE_NR MAC_NR_COMMON NFAPI_COMMON_LIB NFAPI_LIB NFAPI_PNF_LIB
  NFAPI_USER_LIB MISC_NFAPI_NR_LIB S1AP_LIB S1AP_ENB
  ${MSC_LIB} ${RAL_LIB} ${NAS_UE_LIB} ITTI ${FLPT_MSG_LIB} ${ASYNC_IF_LIB} LFDS7 ${ATLAS_LIBRARIES}
  NFAPI_USER_LIB S1AP_LIB S1AP_ENB
  ${MSC_LIB} ${RAL_LIB} ${NAS_UE_LIB} ITTI ${FLPT_MSG_LIB} ${ASYNC_IF_LIB} LFDS7 ${ATLAS_LIBRARIES} LIB_5GNAS_GNB LIB_NAS_SIMUE ${NAS_SIM_LIB}
  -Wl,--end-group z dl)

target_link_libraries (nr-uesoftmodem ${LIBXML2_LIBRARIES})
target_link_libraries (nr-uesoftmodem pthread m ${CONFIG_LIB} rt crypt ${CRYPTO_LIBRARIES} ${OPENSSL_LIBRARIES} sctp  ${XFORMS_LIBRARIES} ${PROTOBUF_LIB}  ${CMAKE_DL_LIBS} ${LIBYAML_LIBRARIES} ${ATLAS_LIBRARIES})
target_link_libraries (nr-uesoftmodem ${LIB_LMS_LIBRARIES})
target_link_libraries (nr-uesoftmodem ${T_LIB})

add_dependencies( nr-uesoftmodem ldpc_orig ldpc_optim ldpc_optim8seg ldpc )
if (CUDA_FOUND)
   add_dependencies( nr-uesoftmodem ldpc_cuda)
   add_dependencies( nr-softmodem ldpc_cuda)
   add_dependencies( ocp-gnb ldpc_cuda)
endif (CUDA_FOUND)
###################################"
# Addexecutables for tests
####################################


# Unitary tests for each piece of L1: example, mbmssim is MBMS L1 simulator
#####################################

#special case for dlim TM4, which uses its own version of phy_scope code
add_executable(dlsim_tm4
  ${OPENAIR1_DIR}/SIMULATION/LTE_PHY/dlsim_tm4.c
  ${OPENAIR1_DIR}/PHY/TOOLS/lte_phy_scope_tm4.c
  ${OPENAIR_DIR}/common/utils/system.c
  ${T_SOURCE}
  )
target_link_libraries (dlsim_tm4
  -Wl,--start-group SIMU_COMMON SIMU UTIL SCHED_LIB SCHED_RU_LIB PHY LFDS ITTI -Wl,--end-group
  pthread m rt ${CONFIG_LIB} ${ATLAS_LIBRARIES} ${T_LIB}
  )

add_executable(rftest
  ${OPENAIR_DIR}/openair1/PHY/TOOLS/calibration_test.c
  ${OPENAIR_DIR}/openair1/PHY/TOOLS/calibration_scope.c
  ${OPENAIR_DIR}/common/utils/system.c
  ${OPENAIR_TARGETS}/ARCH/COMMON/common_lib.c
  ${OPENAIR_DIR}/executables/softmodem-common.c
  ${CONFIG_SOURCES}
  ${SHLIB_LOADER_SOURCES}
)
target_link_libraries(rftest minimal_lib PHY_NR_COMMON pthread dl m forms ${T_LIB} )

add_executable(polartest
  ${OPENAIR1_DIR}/PHY/CODING/TESTBENCH/polartest.c
  ${OPENAIR_DIR}/common/utils/backtrace.c
  ${OPENAIR_DIR}/common/utils/nr/nr_common.c
  ${OPENAIR_DIR}/common/utils/system.c
  ${T_SOURCE}
  ${SHLIB_LOADER_SOURCES}
  )
target_link_libraries(polartest
  -Wl,--start-group UTIL SIMU_COMMON  SIMU PHY_COMMON PHY_NR PHY_NR_COMMON PHY_NR_UE CONFIG_LIB -Wl,--end-group
  m pthread ${ATLAS_LIBRARIES} dl
  )

add_executable(smallblocktest
  ${OPENAIR1_DIR}/PHY/CODING/TESTBENCH/smallblocktest.c
  ${OPENAIR_DIR}/common/utils/backtrace.c
  ${OPENAIR_DIR}/common/utils/nr/nr_common.c
  ${OPENAIR_DIR}/common/utils/system.c
  ${T_SOURCE}
  ${SHLIB_LOADER_SOURCES}
)


target_link_libraries(smallblocktest
  -Wl,--start-group UTIL SIMU_COMMON SIMU PHY_NR PHY_COMMON PHY_NR_COMMON CONFIG_LIB -Wl,--end-group
  m pthread ${ATLAS_LIBRARIES} dl
  )


add_executable(ldpctest
   ${PHY_NR_CODINGIF}
   ${OPENAIR1_DIR}/PHY/CODING/TESTBENCH/ldpctest.c
   ${T_SOURCE}
   ${SHLIB_LOADER_SOURCES}
   )

add_dependencies( ldpctest ldpc_orig ldpc_optim ldpc_optim8seg ldpc )
if (CUDA_FOUND)
   add_dependencies( ldpctest ldpc_cuda)
endif (CUDA_FOUND)
target_link_libraries(ldpctest
  -Wl,--start-group UTIL SIMU_COMMON  SIMU PHY_NR PHY_COMMON PHY_NR_COMMON CONFIG_LIB -Wl,--end-group
  m pthread ${ATLAS_LIBRARIES} dl
  )

add_executable(nr_dlschsim
  ${OPENAIR1_DIR}/SIMULATION/NR_PHY/dlschsim.c
  ${OPENAIR_DIR}/common/utils/system.c
  ${OPENAIR_DIR}/common/utils/nr/nr_common.c
  ${OPENAIR_DIR}/common/utils/utils.c
  ${OPENAIR_DIR}/common/utils/threadPool/thread-pool.c
  ${UTIL_SRC}
  ${T_SOURCE}
  ${SHLIB_LOADER_SOURCES}
  )
target_link_libraries(nr_dlschsim
  -Wl,--start-group UTIL SIMU_COMMON SIMU PHY_COMMON PHY_NR_COMMON PHY_NR PHY_NR_UE SCHED_NR_LIB CONFIG_LIB MAC_NR_COMMON -Wl,--end-group
  m pthread ${ATLAS_LIBRARIES} ${T_LIB} ITTI dl
  )

add_executable(nr_pbchsim
  ${OPENAIR1_DIR}/SIMULATION/NR_PHY/pbchsim.c
  ${OPENAIR_DIR}/common/utils/system.c
  ${OPENAIR_DIR}/common/utils/nr/nr_common.c
  ${OPENAIR_DIR}/common/utils/utils.c
  ${OPENAIR_DIR}/common/utils/threadPool/thread-pool.c
  ${UTIL_SRC}
  ${T_SOURCE}
  ${SHLIB_LOADER_SOURCES}
  )
target_link_libraries(nr_pbchsim
  -Wl,--start-group UTIL SIMU_COMMON SIMU PHY_COMMON PHY_NR_COMMON PHY_NR PHY_NR_UE SCHED_NR_LIB CONFIG_LIB MAC_NR_COMMON -Wl,--end-group
  m pthread ${ATLAS_LIBRARIES} ${T_LIB} ITTI dl
  )

#PUCCH ---> Prashanth
add_executable(nr_pucchsim
  ${OPENAIR1_DIR}/SIMULATION/NR_PHY/pucchsim.c
  ${OPENAIR_DIR}/common/utils/backtrace.c
  ${OPENAIR_DIR}/common/utils/nr/nr_common.c
  ${OPENAIR_DIR}/common/utils/system.c
  ${OPENAIR_DIR}/common/utils/utils.c
  ${OPENAIR_DIR}/common/utils/threadPool/thread-pool.c
  ${UTIL_SRC}
  ${T_SOURCE}
  ${SHLIB_LOADER_SOURCES}
  )
target_link_libraries(nr_pucchsim
  -Wl,--start-group UTIL SIMU_COMMON SIMU PHY_COMMON PHY_NR_COMMON PHY_NR PHY_NR_UE SCHED_NR_LIB CONFIG_LIB MAC_NR_COMMON -Wl,--end-group
  m pthread ${ATLAS_LIBRARIES} ${T_LIB} ITTI dl
  )

add_executable(nr_dlsim
  ${OPENAIR1_DIR}/SIMULATION/NR_PHY/dlsim.c
  ${OPENAIR_DIR}/common/utils/utils.c
  ${OPENAIR_DIR}/common/utils/system.c
  ${OPENAIR_DIR}/common/utils/nr/nr_common.c
  ${OPENAIR_DIR}/executables/softmodem-common.c
  ${OPENAIR2_DIR}/RRC/NAS/nas_config.c
  ${OPENAIR1_DIR}/SIMULATION/ETH_TRANSPORT/netlink_init.c
  ${NFAPI_USER_DIR}/nfapi.c
  ${OPENAIR_DIR}/common/utils/threadPool/thread-pool.c
  ${UTIL_SRC}
  ${T_SOURCE}
  ${SHLIB_LOADER_SOURCES}
  )
target_link_libraries(nr_dlsim
  -Wl,--start-group UTIL SIMU_COMMON SIMU PHY_COMMON PHY_NR_COMMON PHY_NR PHY_NR_UE SCHED_NR_LIB SCHED_NR_UE_LIB MAC_NR MAC_UE_NR MAC_NR_COMMON RRC_LIB NR_RRC_LIB CONFIG_LIB L2_LTE_NR L2_NR HASHTABLE X2AP_ENB X2AP_LIB SECU_CN NGAP_GNB -Wl,--end-group
  m pthread ${ATLAS_LIBRARIES} ${T_LIB} ITTI ${OPENSSL_LIBRARIES} dl
  )
target_compile_definitions(nr_dlsim PUBLIC -DPHYSICAL_SIMULATOR)

add_executable(nr_prachsim
  ${OPENAIR1_DIR}/SIMULATION/NR_PHY/prachsim.c
  ${OPENAIR_DIR}/common/utils/utils.c
  ${OPENAIR_DIR}/common/utils/system.c
  ${OPENAIR_DIR}/common/utils/nr/nr_common.c
  ${OPENAIR1_DIR}/SCHED_NR/phy_procedures_nr_common.c
  ${OPENAIR2_DIR}/RRC/NAS/nas_config.c
  ${OPENAIR1_DIR}/SIMULATION/ETH_TRANSPORT/netlink_init.c
  ${NFAPI_USER_DIR}/nfapi.c
  ${OPENAIR_DIR}/common/utils/threadPool/thread-pool.c
  ${UTIL_SRC}
  ${T_SOURCE}
  ${SHLIB_LOADER_SOURCES})
target_link_libraries(nr_prachsim
  -Wl,--start-group UTIL SIMU_COMMON SIMU PHY_COMMON PHY_NR_COMMON PHY_NR PHY_RU PHY_NR_UE MAC_NR_COMMON SCHED_NR_LIB SCHED_NR_UE_LIB MAC_NR MAC_UE_NR MAC_NR_COMMON RRC_LIB NR_RRC_LIB CONFIG_LIB L2_LTE_NR L2_NR HASHTABLE X2AP_ENB X2AP_LIB SECU_CN NGAP_GNB -Wl,--end-group
  m pthread ${ATLAS_LIBRARIES} ${T_LIB} ITTI ${OPENSSL_LIBRARIES} dl)

add_executable(nr_ulschsim
  ${OPENAIR1_DIR}/SIMULATION/NR_PHY/ulschsim.c
  ${OPENAIR_DIR}/common/utils/threadPool/thread-pool.c
  ${OPENAIR_DIR}/common/utils/utils.c
  ${OPENAIR_DIR}/common/utils/system.c
  ${OPENAIR_DIR}/common/utils/nr/nr_common.c
  ${UTIL_SRC}
  ${T_SOURCE}
  ${SHLIB_LOADER_SOURCES}
  )
target_link_libraries(nr_ulschsim
  -Wl,--start-group UTIL SIMU_COMMON SIMU PHY_COMMON PHY_NR_COMMON PHY_NR PHY_NR_UE SCHED_NR_LIB CONFIG_LIB MAC_NR_COMMON -Wl,--end-group
  m pthread ${ATLAS_LIBRARIES} ${T_LIB} ITTI dl
  )

add_executable(nr_ulsim
  ${OPENAIR1_DIR}/SIMULATION/NR_PHY/ulsim.c
  ${OPENAIR_DIR}/common/utils/threadPool/thread-pool.c
  ${OPENAIR_DIR}/common/utils/utils.c
  ${OPENAIR_DIR}/common/utils/system.c
  ${OPENAIR_DIR}/common/utils/nr/nr_common.c
  ${OPENAIR_DIR}/executables/softmodem-common.c
  ${OPENAIR2_DIR}/RRC/NAS/nas_config.c
  ${OPENAIR1_DIR}/SIMULATION/ETH_TRANSPORT/netlink_init.c
  ${NFAPI_USER_DIR}/nfapi.c
  ${UTIL_SRC}
  ${T_SOURCE}
  ${SHLIB_LOADER_SOURCES}
  )
target_link_libraries(nr_ulsim
  -Wl,--start-group UTIL SIMU_COMMON SIMU PHY_COMMON PHY_NR_COMMON PHY_NR PHY_NR_UE SCHED_NR_LIB SCHED_NR_UE_LIB MAC_NR MAC_UE_NR MAC_NR_COMMON RRC_LIB NR_RRC_LIB CONFIG_LIB L2_LTE_NR L2_NR HASHTABLE X2AP_ENB X2AP_LIB SECU_CN NGAP_GNB -Wl,--end-group
  m pthread ${ATLAS_LIBRARIES} ${T_LIB} ITTI ${OPENSSL_LIBRARIES} dl
  )
target_compile_definitions(nr_ulsim PUBLIC -DPHYSICAL_SIMULATOR)

foreach(myExe dlsim dlsim_tm7 ulsim pbchsim scansim mbmssim pdcchsim pucchsim prachsim syncsim)

  add_executable(${myExe}
    ${OPENAIR1_DIR}/SIMULATION/LTE_PHY/${myExe}.c
    ${OPENAIR_DIR}/common/utils/threadPool/thread-pool.c
    ${OPENAIR_DIR}/common/utils/backtrace.c
    ${OPENAIR_DIR}/common/utils/system.c
    ${OPENAIR_DIR}/common/utils/utils.c
    ${OPENAIR_DIR}/common/utils/lte/ue_power.c
    ${OPENAIR_DIR}/common/utils/lte/prach_utils.c
    ${OPENAIR1_DIR}/PHY/INIT/lte_param_init.c
    ${XFORMS_SOURCE}
    ${T_SOURCE}
    ${CONFIG_SOURCES}
    ${SHLIB_LOADER_SOURCES}
    ${NFAPI_USER_DIR}/nfapi.c
    )
  target_link_libraries (${myExe}
    -Wl,--start-group SIMU_COMMON SIMU UTIL SCHED_LIB SCHED_RU_LIB SCHED_UE_LIB PHY_COMMON PHY_NR_COMMON PHY PHY_UE PHY_RU LFDS ITTI LFDS7 -Wl,--end-group
    pthread m rt ${CONFIG_LIB} ${ATLAS_LIBRARIES}  ${XFORMS_LIBRARIES} ${T_LIB} dl
    )

endforeach(myExe)

add_executable(test_epc_generate_scenario
  ${OPENAIR3_DIR}/TEST/EPC_TEST/generate_scenario.c
  ${OPENAIR3_DIR}/TEST/EPC_TEST/generate_scenario.h
  ${OPENAIR2_DIR}/ENB_APP/enb_config.h
  ${OPENAIR2_DIR}/COMMON/commonDef.h
  ${OPENAIR2_DIR}/COMMON/messages_def.h
  ${OPENAIR3_DIR}/S1AP/s1ap_eNB_defs.h
  )
target_link_libraries (test_epc_generate_scenario
  -Wl,--start-group RRC_LIB S1AP_LIB S1AP_ENB X2AP_LIB X2AP_ENB M2AP_LIB M2AP_ENB M3AP_LIB M3AP_ENB F1AP_LIB F1AP GTPV1U_OCP LIB_NAS_UE SECU_CN UTIL HASHTABLE SCTP_CLIENT MME_APP UDP SCHED_LIB PHY LFDS ITTI ${MSC_LIB} L2 -Wl,--end-group pthread m rt crypt sctp ${LIBXML2_LIBRARIES} ${LIBXSLT_LIBRARIES} ${CRYPTO_LIBRARIES} ${OPENSSL_LIBRARIES} ${CONFIG_LIB}
  )

add_executable(test_epc_play_scenario
  ${OPENAIR3_DIR}/TEST/EPC_TEST/play_scenario.c
  ${OPENAIR3_DIR}/TEST/EPC_TEST/play_scenario_decode.c
  ${OPENAIR3_DIR}/TEST/EPC_TEST/play_scenario_display.c
  ${OPENAIR3_DIR}/TEST/EPC_TEST/play_scenario_fsm.c
  ${OPENAIR3_DIR}/TEST/EPC_TEST/play_scenario_parse.c
  ${OPENAIR3_DIR}/TEST/EPC_TEST/play_scenario_s1ap.c
  ${OPENAIR3_DIR}/TEST/EPC_TEST/play_scenario_s1ap_compare_ie.c
  ${OPENAIR3_DIR}/TEST/EPC_TEST/play_scenario_s1ap_eNB_defs.h
  ${OPENAIR3_DIR}/TEST/EPC_TEST/play_scenario_sctp.c
  ${OPENAIR3_DIR}/TEST/EPC_TEST/play_scenario.h
  ${OPENAIR2_DIR}/COMMON/commonDef.h
  ${OPENAIR2_DIR}/COMMON/messages_def.h
  )
target_include_directories(test_epc_play_scenario PUBLIC /usr/local/share/asn1c)
target_link_libraries (test_epc_play_scenario
  -Wl,--start-group RRC_LIB S1AP_LIB X2AP_LIB X2AP_ENB M3AP_LIB M3AP_ENB F1AP_LIB F1AP GTPV1U_OCP LIB_NAS_UE SECU_CN UTIL HASHTABLE SCTP_CLIENT MME_APP UDP SCHED_LIB PHY_NR_COMMON PHY_COMMON PHY PHY_UE LFDS ITTI ${MSC_LIB} -Wl,--end-group pthread m rt crypt sctp ${LIBXML2_LIBRARIES} ${LIBXSLT_LIBRARIES} ${CRYPTO_LIBRARIES} ${OPENSSL_LIBRARIES} ${CONFIG_LIB}
  )


#unitary tests for Core NEtwork pieces
#################################
foreach(myExe s1ap
    secu_knas_encrypt_eia1
    secu_kenb
    aes128_ctr_encrypt
    aes128_ctr_decrypt
    secu_knas_encrypt_eea2
    secu_knas secu_knas_encrypt_eea1
    kdf
    aes128_cmac_encrypt
    secu_knas_encrypt_eia2)
  add_executable(test_${myExe}
    ${OPENAIR3_DIR}/TEST/test_${myExe}.c
    )
  target_link_libraries (test_${myExe}
    -Wl,--start-group SECU_CN UTIL LFDS -Wl,--end-group m rt crypt ${CRYPTO_LIBRARIES} ${OPENSSL_LIBRARIES} ${CONFIG_LIB}
    )
endforeach(myExe)

# to be added
#../targets/TEST/PDCP/test_pdcp.c
#../targets/TEST/PDCP/with_rlc/test_pdcp_rlc.c

#ensure that the T header files are generated before targets depending on them
if (${T_TRACER})
  foreach(i
        #all "add_executable" definitions (except tests, rb_tool, updatefw)
        lte-softmodem lte-uesoftmodem nr-softmodem
        nr-uesoftmodem dlsim dlsim_tm4 dlsim_tm7 nr-ittisim
        ulsim pbchsim scansim mbmssim pdcchsim pucchsim prachsim
        syncsim nr_ulsim nr_dlsim nr_dlschsim nr_pbchsim nr_pucchsim
        nr_ulschsim ldpctest polartest smallblocktest cu_test du_test
        #all "add_library" definitions
        ITTI RRC_LIB NR_RRC_LIB S1AP_LIB S1AP_ENB X2AP_LIB X2AP_ENB M2AP_LIB M2AP_ENB M3AP_LIB M3AP_ENB F1AP_LIB F1AP
        params_libconfig oai_exmimodevif oai_usrpdevif oai_bladerfdevif oai_lmssdrdevif oai_iqplayer
        oai_eth_transpro oai_mobipass tcp_bridge tcp_bridge_oai
        coding FLPT_MSG ASYNC_IF FLEXRAN_AGENT HASHTABLE MSC UTIL OMG_SUMO
        SECU_OSA SECU_CN SCHED_LIB SCHED_NR_LIB SCHED_RU_LIB SCHED_UE_LIB SCHED_NR_UE_LIB default_sched remote_sched RAL
        NFAPI_COMMON_LIB NFAPI_LIB NFAPI_PNF_LIB NFAPI_VNF_LIB NFAPI_USER_LIB
        PHY_COMMON PHY PHY_UE PHY_NR PHY_NR_COMMON PHY_NR_UE PHY_RU PHY_MEX
        L2 L2_LTE L2_NR L2_LTE_NR L2_UE NR_L2_UE L2_UE_LTE_NR MAC_NR_COMMON MAC_NR MAC_UE_NR NGAP_GNB
        CN_UTILS GTPV1U_OCP GTPV1U_OCP SCTP_CLIENT MME_APP UDP LIB_NAS_UE NB_IoT LFDS LFDS7 SIMU_COMMON SIMU SIMU_ETH OPENAIR0_LIB
        ldpc_orig ldpc_optim ldpc_optim8seg ldpc PROTO_AGENT dfts)
    if (TARGET ${i})
      add_dependencies(${i} generate_T)
    endif()
  endforeach(i)
endif (${T_TRACER})

##################################################
# Generated specific cases is not regular code
###############################################

################
# Kernel modules
###############
# Set compiler options for kernel modules
# we need to get out cmake to use the regular Linux Kernel process
# this is documented as https://www.kernel.org/doc/Documentation/kbuild/modules.txt
######################################

# retrieve the compiler options to send it to gccxml
get_directory_property(DirDefs COMPILE_DEFINITIONS )
foreach( d ${DirDefs} )
  set(module_cc_opt "${module_cc_opt} -D${d}")
endforeach()
get_directory_property( DirDefs INCLUDE_DIRECTORIES )
foreach( d ${DirDefs} )
  set(module_cc_opt "${module_cc_opt} -I${d}")
endforeach()

EXECUTE_PROCESS(COMMAND uname -r
  OUTPUT_VARIABLE os_release
  OUTPUT_STRIP_TRAILING_WHITESPACE)
SET(module_build_path /lib/modules/${os_release}/build)

function(make_driver name dir)
  file(MAKE_DIRECTORY ${OPENAIR_BIN_DIR}/${name})
  foreach(f  IN  ITEMS ${ARGN})
    list(APPEND src_path_list ${dir}/${f})
    string(REGEX REPLACE "c *$" "o" obj ${f})
    set(objs "${objs} ${obj}")
  endforeach()
  CONFIGURE_FILE(${OPENAIR_CMAKE}/tools/Kbuild.cmake ${OPENAIR_BIN_DIR}/${name}/Kbuild)
  add_custom_command(OUTPUT ${name}.ko
    COMMAND make -j2 -C ${module_build_path} M=${OPENAIR_BIN_DIR}/${name}
    WORKING_DIRECTORY ${OPENAIR_BIN_DIR}/${name}
    COMMENT "building ${module}.ko"
    VERBATIM
    SOURCES  ${src_path_list}
    )
  add_custom_target(${name} DEPENDS ${name}.ko)
endfunction(make_driver name dir src)

# nashmesh module
################
list(APPEND nasmesh_src device.c common.c ioctl.c classifier.c tool.c mesh.c)
set(module_cc_opt "${module_cc_opt} -DNAS_NETLINK -DPDCP_USE_NETLINK")
# legacy Makefile was using NAS_NETLINK flag, but other drivers the hereafter flag
# so, this cmake use OAI_NW_DRIVER_USE_NETLINK everywhere
if (OAI_NW_DRIVER_USE_NETLINK)
  list(APPEND nasmesh_src netlink.c)
endif()
make_driver(nasmesh  ${OPENAIR2_DIR}/NETWORK_DRIVER/MESH ${nasmesh_src})

# user space tool for configuring MESH IP driver
################
add_executable(rb_tool
  ${OPENAIR2_DIR}/NETWORK_DRIVER/MESH/constant.h
  ${OPENAIR2_DIR}/NETWORK_DRIVER/MESH/ioctl.h
  ${OPENAIR2_DIR}/NETWORK_DRIVER/MESH/rrc_nas_primitives.h
  ${OPENAIR2_DIR}/NETWORK_DRIVER/MESH/RB_TOOL/rb_tool.c
)
target_include_directories(rb_tool PRIVATE ${OPENAIR2_DIR}/NETWORK_DRIVER/MESH/)

# nr-ittisim
###################################################

add_executable(nr-ittisim
  ${rrc_h}
  ${nr_rrc_h}
  ${OPENAIR2_DIR}/GNB_APP/gnb_app.c
  ${OPENAIR2_DIR}/GNB_APP/gnb_config.c
  ${OPENAIR_DIR}/executables/nr-gnb.c
  ${OPENAIR_DIR}/executables/nr-ru.c
  ${OPENAIR2_DIR}/SIMULATION/NR_RRC/itti_sim.c
  ${OPENAIR_DIR}/executables/softmodem-common.c
  ${OPENAIR1_DIR}/SIMULATION/TOOLS/taus.c
  ${OPENAIR_TARGETS}/ARCH/COMMON/common_lib.c
  ${OPENAIR_TARGETS}/ARCH/COMMON/record_player.c
  ${OPENAIR2_DIR}/RRC/NAS/nas_config.c
  ${OPENAIR2_DIR}/RRC/NAS/rb_config.c
  ${OPENAIR1_DIR}/SIMULATION/ETH_TRANSPORT/netlink_init.c
  ${OPENAIR3_DIR}/NAS/UE/nas_ue_task.c
  ${OPENAIR_DIR}/common/utils/utils.c
  ${OPENAIR_DIR}/common/utils/system.c
  ${OPENAIR_DIR}/common/utils/nr/nr_common.c
  ${OPENAIR_DIR}/common/utils/threadPool/thread-pool.c
  ${OPENAIR_DIR}/common/utils/lte/ue_power.c
  ${OPENAIR_DIR}/common/utils/lte/prach_utils.c
  ${OPENAIR2_DIR}/ENB_APP/flexran_agent_ran_api_to_fix.c
  ${XFORMSINTERFACE_SOURCE}
  ${T_SOURCE}
  ${CONFIG_SOURCES}
  ${SHLIB_LOADER_SOURCES}
  )
target_compile_definitions(nr-ittisim PUBLIC NEW_GTPU)

target_link_libraries (nr-ittisim
  -Wl,--start-group
  UTIL HASHTABLE SCTP_CLIENT UDP SCHED_LIB SCHED_RU_LIB SCHED_NR_LIB PHY_NR PHY PHY_COMMON PHY_NR_COMMON PHY_RU LFDS GTPV1U_OCP SECU_CN SECU_OSA
  ITTI ${FLPT_MSG_LIB} ${ASYNC_IF_LIB} ${FLEXRAN_AGENT_LIB} LFDS7 ${MSC_LIB} ${RAL_LIB} ${NAS_SIM_LIB} RRC_LIB NR_RRC_LIB
  NGAP_LIB NGAP_GNB S1AP_LIB S1AP_ENB L2_LTE_NR L2_NR MAC_NR_COMMON NFAPI_COMMON_LIB NFAPI_LIB NFAPI_VNF_LIB NFAPI_PNF_LIB NFAPI_USER_LIB
  X2AP_LIB X2AP_ENB F1AP_LIB F1AP M2AP_LIB M2AP_ENB M3AP_LIB M3AP_ENB ${PROTO_AGENT_LIB} ${FSPT_MSG_LIB}
  PHY_NR_UE SCHED_NR_UE_LIB NR_L2_UE
  -Wl,--end-group z dl)

target_link_libraries (nr-ittisim ${LIBXML2_LIBRARIES})
target_link_libraries (nr-ittisim pthread m ${CONFIG_LIB} rt crypt ${CRYPTO_LIBRARIES} ${OPENSSL_LIBRARIES} ${NETTLE_LIBRARIES} sctp  ${XFORMS_LIBRARIES} ${PROTOBUF_LIB}  ${CMAKE_DL_LIBS} ${LIBYAML_LIBRARIES} ${ATLAS_LIBRARIES})
target_link_libraries (nr-ittisim ${LIB_LMS_LIBRARIES})
target_link_libraries (nr-ittisim ${T_LIB})

add_dependencies( nr-ittisim ldpc_orig ldpc_optim ldpc_optim8seg ldpc )

# ???
####################
list(APPEND oai_nw_drv_src device.c common.c ioctl.c classifier.c tool.c)
if(OAI_NW_DRIVER_USE_NETLINK)
  list(APPEND oai_nw_drv_src netlink.c)
endif()
make_driver(oai_nw_drv ${OPENAIR2_DIR}/NETWORK_DRIVER/LTE ${oai_nw_drv_src})


# ue_ip: purpose ???
###############
list(APPEND ue_ip_src device.c common.c)
if(OAI_NW_DRIVER_USE_NETLINK)
  list(APPEND ue_ip_src netlink.c)
endif()
make_driver(ue_ip ${OPENAIR2_DIR}/NETWORK_DRIVER/UE_IP ${ue_ip_src})


foreach(file IN ITEMS ${OCT_FILES})
  string(REGEX REPLACE "oct *$" "cc" src ${file})
  add_custom_command(
    OUTPUT ${file}
    DEPENDS ${OCT_DIR}/${src} OPENAIR0_LIB
    COMMAND mkoctfile
    ARGS ${OCT_FLAGS} ${OCT_INCL} ${OCT_LIBS}
    ARGS -o ${file} ${OCT_DIR}/${src}
    COMMENT "Generating ${file}"
    VERBATIM
  )
endforeach(file)

ADD_CUSTOM_TARGET(oarf
   DEPENDS ${OCT_FILES}
)

include (${OPENAIR_DIR}/common/utils/telnetsrv/telnetsrv_CMakeLists.txt)<|MERGE_RESOLUTION|>--- conflicted
+++ resolved
@@ -319,11 +319,6 @@
 set(CMAKE_CXX_FLAGS
   "${CMAKE_CXX_FLAGS} ${C_FLAGS_PROCESSOR}  ${commonOpts} -std=c++11 -march=native")
 
-
-<<<<<<< HEAD
-
-=======
->>>>>>> 3d454a45
 
 if (SANITIZE_ADDRESS)
   set(CMAKE_C_FLAGS "${CMAKE_C_FLAGS} -fsanitize=address -fno-common")
