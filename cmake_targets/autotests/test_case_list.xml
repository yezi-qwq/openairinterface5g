--- conflicted
+++ resolved
@@ -10,11 +10,7 @@
  <CleanUpAluLteBox>sudo -S -E /opt/ltebox/tools/stop_ltebox</CleanUpAluLteBox>
 <ExmimoRfStop>$OPENAIR_DIR/cmake_targets/build_oai -w EXMIMO -c; sudo -S -E $OPENAIR_DIR/cmake_targets/tools/stop_exmimo2; uname -a; dmesg|tail</ExmimoRfStop>
  <Timeout_execution>36000</Timeout_execution>
-<<<<<<< HEAD
- <TestCaseExclusionList>010202 010203 010204 010205 0104+ 015506 015507 015508 015509 015510 015511 015602 015605 015702 015705 015802 015805 016002 016005  016102 016105 016302 016305</TestCaseExclusionList>
-=======
- <TestCaseExclusionList>0104+ 015502 015505 015506 015507 015508 015509 015510 015511 015602 015605 015702 015705 015802 015805 016002 016005  016102 016105 016302 016305 016502 016505</TestCaseExclusionList>
->>>>>>> 72ed3f64
+ <TestCaseExclusionList>010202 010203 010204 010205 0104+ 015502 015505 015506 015507 015508 015509 015510 015511 015602 015605 015702 015705 015802 015805 016002 016005  016102 016105 016302 016305 016502 016505</TestCaseExclusionList>
  <nruns_lte-softmodem>3</nruns_lte-softmodem>
  <MachineListGeneric>mozart calisson stevens nano amerique</MachineListGeneric>
      <testCase id="010101" >
