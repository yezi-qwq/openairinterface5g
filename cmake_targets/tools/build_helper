#/*
# * Licensed to the OpenAirInterface (OAI) Software Alliance under one or more
# * contributor license agreements.  See the NOTICE file distributed with
# * this work for additional information regarding copyright ownership.
# * The OpenAirInterface Software Alliance licenses this file to You under
# * the OAI Public License, Version 1.0  (the "License"); you may not use this file
# * except in compliance with the License.
# * You may obtain a copy of the License at
# *
# *      http://www.openairinterface.org/?page_id=698
# *
# * Unless required by applicable law or agreed to in writing, software
# * distributed under the License is distributed on an "AS IS" BASIS,
# * WITHOUT WARRANTIES OR CONDITIONS OF ANY KIND, either express or implied.
# * See the License for the specific language governing permissions and
# * limitations under the License.
# *-------------------------------------------------------------------------------
# * For more information about the OpenAirInterface (OAI) Software Alliance:
# *      contact@openairinterface.org
# */

# file build_helper
# brief
# authors Laurent Thomas, Lionel GAUTHIER
#
#######################################
SUDO='sudo -E'

###############################
## echo and  family
###############################
black='\E[30m'
red='\E[31m'
green='\E[32m'
yellow='\E[33m'
blue='\E[1;34m'
magenta='\E[35m'
cyan='\E[36m'
white='\E[37m'
reset_color='\E[00m'
COLORIZE=1

cecho()  {  
    # Color-echo
    # arg1 = message
    # arg2 = color
    local default_msg="No Message."
    message=${1:-$default_msg}
    color=${2:-$green}
    [ "$COLORIZE" = "1" ] && message="$color$message$reset_color"
    echo -e "$message"
    return
}

echo_error()   { cecho "$*" $red          ;}
echo_fatal()   { cecho "$*" $red; exit -1 ;}
echo_warning() { cecho "$*" $yellow       ;}
echo_success() { cecho "$*" $green        ;}
echo_info()    { cecho "$*" $blue         ;}

########################
# distribution helpers #
########################

# This function return a string to identify the distribution we are running
# If we can't check the distribution, it returns "Unknown"
# This function return always true as exit code by design
# Examples:
#   Ubuntu16.04
#   Debian8.5
get_distribution_release() {
    local distributor
    if distributor=$(lsb_release -si 2>/dev/null) ; then
        echo $distributor$(lsb_release -sr)
    else
        echo Unknown
    fi
}

check_supported_distribution() {
    local distribution=$(get_distribution_release)
    case "$distribution" in
        "Ubuntu16.04") return 0 ;;
        "Ubuntu14.04") return 0 ;;
    esac
    return 1
}

##################
# Error handlers #
##################

handler_EXIT() {
	local exit_code=$?
    [ "$exit_code" -eq 0 ] || echo_error "build have failed"
	exit $exit_code
}

trap handler_EXIT EXIT

###########################
# Cleaners
###########################

clean_kernel() {
    $SUDO modprobe ip_tables
    $SUDO modprobe x_tables
    $SUDO iptables -P INPUT ACCEPT
    $SUDO iptables -F INPUT
    $SUDO iptables -P OUTPUT ACCEPT
    $SUDO iptables -F OUTPUT
    $SUDO iptables -P FORWARD ACCEPT
    $SUDO iptables -F FORWARD
    $SUDO iptables -t nat -F
    $SUDO iptables -t mangle -F
    $SUDO iptables -t filter -F
    $SUDO iptables -t raw -F
    echo_info "Flushed iptables"
    $SUDO rmmod nasmesh > /dev/null 2>&1
    $SUDO rmmod oai_nw_drv  > /dev/null 2>&1
    $SUDO rmmod openair_rf > /dev/null 2>&1
    $SUDO rmmod ue_ip > /dev/null 2>&1
    echo_info "removed drivers from kernel"
}

clean_all_files() {
 set_openair_env
 dir=$OPENAIR_DIR/cmake_targets
 rm -rf $dir/log $OPENAIR_DIR/targets/bin/* 
 rm -rf $dir/lte_build_oai $dir/lte-simulators/build
 rm -rf $dir/oaisim_build_oai/build $dir/oaisim_build_oai/CMakeLists.txt
 rm -rf $dir/autotests/bin $dir/autotests/log $dir/autotests/*/build 
}

###################################
# Compilers
###################################

compilations() {
  cd $OPENAIR_DIR/cmake_targets/$1/build
  set +e
  {
    rm -f $3
    if [ "$VERBOSE_COMPILE" == "1" ]; then
       make -j`nproc` $2 VERBOSE=$VERBOSE_COMPILE
    else
       make -j`nproc` $2
    fi

  } > $dlog/$2.$REL.txt 2>&1
  set -e
  echo_info "Log file for compilation has been written to: $dlog/$2.$REL.txt"
  if [ -s $3 ] ; then
     cp $3 $4
     echo_success "$2 compiled"
  else
     echo_error "$2 compilation failed"
     exit 1
  fi
}

############################################
# External packages installers
############################################

<<<<<<< HEAD
install_nettle_from_source() {
    nettle_install_log=$OPENAIR_DIR/cmake_targets/log/nettle_install_log.txt
    echo_info "\nInstalling Nettle. The log file for nettle installation is here: $nettle_install_log "
    (
    cd /tmp
    echo "Downloading nettle archive"
    $SUDO rm -rf /tmp/nettle-2.5.tar.gz* /tmp/nettle-2.5
    wget https://ftp.gnu.org/gnu/nettle/nettle-2.5.tar.gz
    if [ $? -ne 0 ]; then
      wget ftp://ftp.lysator.liu.se/pub/security/lsh/nettle-2.5.tar.gz
    fi
    if [ ! -f nettle-2.5.tar.gz ]; then
      echo_error "Could not download nettle source files"
      cd -
      return
    fi
    tar -xzf nettle-2.5.tar.gz
    cd nettle-2.5/
    ./configure --disable-openssl --enable-shared --prefix=/usr 
    echo "Compiling nettle"
    make -j`nproc`
    make check 
    $SUDO make install 
    ) >& $nettle_install_log
}


install_protobuf_from_source(){
    cd /tmp
    echo "Downloading protobuf"
    rm -rf /tmp/protobuf-2.6.1.tar.gz* /tmp/protobuf-2.6.1
    wget https://github.com/google/protobuf/releases/download/v2.6.1/protobuf-2.6.1.tar.gz
    tar -xzvf protobuf-2.6.1.tar.gz
    cd protobuf-2.6.1/
    ./configure
    echo "Compiling protobuf"
    make -j`nproc`
    $SUDO make install
    rm -rf /tmp/protobuf-2.6.1.tar.gz /tmp/protobuf-2.6.1
    $SUDO ldconfig
}

install_protobuf_c_from_source(){
    cd /tmp
    echo "Downloading protobuf-c"
    rm -rf /tmp/protobuf-c
    git clone https://github.com/protobuf-c/protobuf-c.git
    cd protobuf-c
    ./autogen.sh
    ./configure
    echo "Compiling protobuf-c"
    make -j`nproc`
    $SUDO make install
    rm -rf /tmp/protobuf-c
    $SUDO ldconfig
}

install_gnutls_from_source(){
    gnutls_install_log=$OPENAIR_DIR/cmake_targets/log/gnutls_install_log.txt
    echo_info "\nInstalling Gnutls. The log file for Gnutls installation is here: $gnutls_install_log "
    (
    cd /tmp 
    echo "Downloading gnutls archive"
    $SUDO rm -rf /tmp/gnutls-3.1.23.tar.xz* /tmp/gnutls-3.1.23
    wget http://mirrors.dotsrc.org/gcrypt/gnutls/v3.1/gnutls-3.1.23.tar.xz || \
      wget ftp://ftp.gnutls.org/gcrypt/gnutls/v3.1/gnutls-3.1.23.tar.xz
    if [ ! -f gnutls-3.1.23.tar.xz ]; then
      echo_error "Could not download gnutls source files"
      cd -
      return
    fi
    tar -xJf gnutls-3.1.23.tar.xz
    cd gnutls-3.1.23/
    ./configure --prefix=/usr
    echo "Compiling gnutls"
    make -j`nproc`
    $SUDO make install 
    )>& $gnutls_install_log
}



=======
>>>>>>> 915282df
check_install_usrp_uhd_driver(){
        #first we remove old installation
        $SUDO apt-get remove -y uhd || true
        $SUDO apt-get remove libuhd-dev libuhd003 uhd-host -y
        v=$(lsb_release -cs)
        $SUDO apt-add-repository --remove "deb http://files.ettus.com/binaries/uhd/repo/uhd/ubuntu/$v $v main"
        #The new USRP repository
        $SUDO add-apt-repository ppa:ettusresearch/uhd -y
        $SUDO apt-get update
        $SUDO apt-get -y install  python python-tk libboost-all-dev libusb-1.0-0-dev
        $SUDO apt-get -y install libuhd-dev libuhd003 uhd-host
}

install_usrp_uhd_driver() {
        # We move uhd-host apart because it depends on linux kernel version
        # On newer kernels, it fails to install
        $SUDO apt-get -y install uhd-host
        $SUDO uhd_images_downloader 
}

check_install_bladerf_driver(){
	if [ "$(get_distribution_release)" == "Ubuntu14.04" ] ; then
		$SUDO add-apt-repository -y ppa:bladerf/bladerf
		$SUDO apt-get update
	fi
	$SUDO apt-get install -y bladerf libbladerf-dev
	$SUDO apt-get install -y bladerf-firmware-fx3
	$SUDO apt-get install -y bladerf-fpga-hostedx40	
}

flash_firmware_bladerf() {
	$SUDO bladeRF-cli --flash-firmware /usr/share/Nuand/bladeRF/bladeRF_fw.img
}

check_install_additional_tools (){
    $SUDO apt-get update
    $SUDO apt-get install -y \
	check \
	dialog \
	dkms \
	gawk \
	libboost-all-dev \
	libpthread-stubs0-dev \
	openvpn \
	pkg-config \
	python-dev  \
	python-pexpect \
	sshfs \
	swig  \
	tshark \
	uml-utilities \
	unzip  \
	valgrind  \
	vlan	  \
	ctags \
        ntpdate \
        iperf3 \
        android-tools-adb \
	wvdial \
        python-numpy \
    sshpass \
    nscd \
    bc \
    ntp

    $SUDO pip install paramiko
    $SUDO pip install pyroute2
    $SUDO rm -fr /opt/ssh
    $SUDO GIT_SSL_NO_VERIFY=true git clone https://gitlab.eurecom.fr/oai/ssh.git /opt/ssh
    
    log_netiface=$OPENAIR_DIR/cmake_targets/log/netiface_install_log.txt
    echo_info "Installing Netinterfaces package. The logfile for installation is in $log_netiface"
    (
    $SUDO rm -fr /tmp/netifaces-0.10.4.tar.gz /tmp/netifaces
    wget -P /tmp  https://pypi.python.org/packages/18/fa/dd13d4910aea339c0bb87d2b3838d8fd923c11869b1f6e741dbd0ff3bc00/netifaces-0.10.4.tar.gz
    tar -xzvf /tmp/netifaces-0.10.4.tar.gz -C /tmp
    cd /tmp/netifaces-0.10.4
    $SUDO python setup.py install
    cd -
    ) >& $log_netiface
}

check_install_oai_software() {
    local specific_packages=""
    if ! check_supported_distribution; then
        echo_error "Your distribution $(get_distribution_release) is not supported by oai !"
        exit 1
    fi
    $SUDO apt-get update
    $SUDO apt install -y software-properties-common
    case "$(get_distribution_release)" in
        "Ubuntu14.04")
            specific_packages="libtasn1-3-dev"
            # For iperf3
            $SUDO add-apt-repository "deb http://archive.ubuntu.com/ubuntu trusty-backports universe"
            $SUDO apt-get update
            ;;
        "Ubuntu16.04")
            specific_packages="libtasn1-6-dev"
            ;;
    esac
    $SUDO apt-get install -y \
    $specific_packages \
	autoconf  \
	automake  \
	bison  \
	build-essential \
	cmake \
	cmake-curses-gui  \
	doxygen \
	doxygen-gui \
	texlive-latex-base \
	ethtool \
	flex  \
	gccxml \
	gdb  \
	git \
	graphviz \
	gtkwave \
	guile-2.0-dev  \
	iperf \
	iproute \
	iptables \
	iptables-dev \
	libatlas-base-dev \
	libatlas-dev \
	libblas-dev \
	libconfig8-dev \
	libffi-dev \
	libforms-bin \
	libforms-dev \
	libgcrypt11-dev \
	libgmp-dev \
	libgtk-3-dev \
	libidn2-0-dev  \
	libidn11-dev \
	libmysqlclient-dev  \
	liboctave-dev \
	libpgm-dev \
	libpython2.7-dev \
	libsctp1  \
	libsctp-dev  \
	libssl-dev  \
	libtool  \
	libusb-1.0-0-dev \
	libxml2 \
	libxml2-dev  \
	libxslt1-dev \
	mscgen  \
	octave \
	octave-signal \
	openssh-client \
	openssh-server \
	openssl \
	python  \
	subversion \
	xmlstarlet \
	python-pip \
	pydb \
	libyaml-dev \
	wget

    $SUDO update-alternatives --set liblapack.so /usr/lib/atlas-base/atlas/liblapack.so
    
    #Remove old gnutls/nettle installation that was done from sources
    remove_nettle_from_source
    
    $SUDO apt-get install -y nettle-dev nettle-bin
    remove_gnutls_from_source

    $SUDO apt-get install -y libgnutls-dev
    
    install_asn1c_from_source
    $SUDO rm -fr /opt/ssh
    $SUDO git clone https://gist.github.com/2190472.git /opt/ssh
    install_protobuf_from_source
    install_protobuf_c_from_source
}

### Remove Nettle installation which was done from sources
remove_nettle_from_source() {
    nettle_uninstall_log=$OPENAIR_DIR/cmake_targets/log/nettle_uninstall_log.txt
    echo_info "\nUn-Installing Nettle from sources. The log file for nettle un-installation is here: $nettle_uninstall_log "
    (
    $SUDO apt-get remove -y nettle-dev nettle-bin 
    cd /tmp
    echo "Downloading nettle archive"
    $SUDO rm -rf /tmp/nettle-2.5.tar.gz* /tmp/nettle-2.5
    wget https://ftp.gnu.org/gnu/nettle/nettle-2.5.tar.gz
    if [ $? -ne 0 ]; then
      wget ftp://ftp.lysator.liu.se/pub/security/lsh/nettle-2.5.tar.gz
    fi
    if [ ! -f nettle-2.5.tar.gz ]; then
      echo_error "Could not download nettle source files"
      cd -
      return
    fi
    tar -xzf nettle-2.5.tar.gz
    cd nettle-2.5/
    ./configure --disable-openssl --enable-shared --prefix=/usr 
    $SUDO make uninstall || true 
    ) >& $nettle_uninstall_log
}

### Remove Gnutls from source
remove_gnutls_from_source(){
    gnutls_uninstall_log=$OPENAIR_DIR/cmake_targets/log/gnutls_uninstall_log.txt
    echo_info "\nUn-Installing Gnutls. The log file for Gnutls un-installation is here: $gnutls_uninstall_log "
    (
    $SUDO apt-get remove -y libgnutls-dev
    cd /tmp 
    echo "Downloading gnutls archive"
    $SUDO rm -rf /tmp/gnutls-3.1.23.tar.xz* /tmp/gnutls-3.1.23
    wget http://mirrors.dotsrc.org/gcrypt/gnutls/v3.1/gnutls-3.1.23.tar.xz || \
      wget ftp://ftp.gnutls.org/gcrypt/gnutls/v3.1/gnutls-3.1.23.tar.xz
    if [ ! -f gnutls-3.1.23.tar.xz ]; then
      echo_error "Could not download gnutls source files"
      cd -
      return
    fi
    tar -xJf gnutls-3.1.23.tar.xz
    cd gnutls-3.1.23/
    ./configure --prefix=/usr
    $SUDO make uninstall || true
    )>& $gnutls_uninstall_log
}

install_asn1c_from_source(){
    asn1_install_log=$OPENAIR_DIR/cmake_targets/log/asn1c_install_log.txt
    echo_info "\nInstalling ASN1. The log file for ASN1 installation is here: $asn1_install_log "
    (
    $SUDO rm -rf /tmp/asn1c
    GIT_SSL_NO_VERIFY=true git clone https://gitlab.eurecom.fr/oai/asn1c.git /tmp/asn1c
    cd /tmp/asn1c
    ./configure
    make -j`nproc`
    $SUDO make install
    cd -
    ) > $asn1_install_log 2>&1
}

#################################################
# 2. compile 
################################################

install_nas_tools() {
  cd $1
  if [ ! -f .ue.nvram ]; then
    echo_success "generate .ue_emm.nvram .ue.nvram"
    ./nvram --gen
  else
    [ ./nvram -nt .ue.nvram  -o ./nvram -nt .ue_emm.nvram ] && ./nvram --gen
  fi

  if [ ! -f .usim.nvram ]; then
    echo_success "generate .usim.nvram"
    ./usim --gen
  else
    [ ./usim -nt .usim.nvram ] && ./usim --gen
  fi

}


################################
# set_openair_env
###############################
set_openair_env(){
    fullpath=`readlink -f $BASH_SOURCE`
    [ -f "/.$fullpath" ] || fullpath=`readlink -f $PWD/$fullpath`
    openair_path=${fullpath%/cmake_targets/*}
    openair_path=${openair_path%/targets/*}
    openair_path=${openair_path%/openair[123]/*}    
    export OPENAIR_DIR=$openair_path
    export OPENAIR1_DIR=$openair_path/openair1
    export OPENAIR2_DIR=$openair_path/openair2
    export OPENAIR3_DIR=$openair_path/openair3
    export OPENAIR_TARGETS=$openair_path/targets
}

################################
# Function to killall the subprocesses when Ctrl-C Key is hit
###############################
function handle_ctrl_c(){
CURPID=$$
ppid=$$
arraycounter=1
echo_info "** Trapped CTRL-C. Killing all subprocesses now..."
echo_info "** Calling sync now..."
sync 
while true
do
        FORLOOP=FALSE
        # Get all the child process id
        for i in `ps -ef| awk '$3 == '$ppid' { print $2 }'`
        do
                if [ $i -ne $CURPID ] ; then
                        procid[$arraycounter]=$i
                        arraycounter=`expr $arraycounter + 1`
                        ppid=$i
                        FORLOOP=TRUE
                fi
        done
        if [ "$FORLOOP" = "FALSE" ] ; then
           arraycounter=`expr $arraycounter - 1`
           ## We want to kill child process id first and then parent id's
           while [ $arraycounter -ne 0 ]
           do  
             echo "first we send ctrl-c to program"
             $SUDO kill -INT "${procid[$arraycounter]}"
             sleep 5
             echo "Now we force kill if that didn't work"
             $SUDO kill -9 "${procid[$arraycounter]}" >/dev/null
             arraycounter=`expr $arraycounter - 1`
           done
         exit
        fi
done
}


# get from http://www.linuxjournal.com/content/validating-ip-address-bash-script
validate_ip() {

local  ip=$1
local  stat=1

if [[ $ip =~ ^[0-9]{1,3}\.[0-9]{1,3}\.[0-9]{1,3}\.[0-9]{1,3}$ ]]; then
    OIFS=$IFS
    IFS='.'
    ip=($ip)
    IFS=$OIFS
    [[ ${ip[0]} -le 255 && ${ip[1]} -le 255 \
        && ${ip[2]} -le 255 && ${ip[3]} -le 255 ]]
    stat=$?
fi

return $stat
}<|MERGE_RESOLUTION|>--- conflicted
+++ resolved
@@ -163,34 +163,6 @@
 # External packages installers
 ############################################
 
-<<<<<<< HEAD
-install_nettle_from_source() {
-    nettle_install_log=$OPENAIR_DIR/cmake_targets/log/nettle_install_log.txt
-    echo_info "\nInstalling Nettle. The log file for nettle installation is here: $nettle_install_log "
-    (
-    cd /tmp
-    echo "Downloading nettle archive"
-    $SUDO rm -rf /tmp/nettle-2.5.tar.gz* /tmp/nettle-2.5
-    wget https://ftp.gnu.org/gnu/nettle/nettle-2.5.tar.gz
-    if [ $? -ne 0 ]; then
-      wget ftp://ftp.lysator.liu.se/pub/security/lsh/nettle-2.5.tar.gz
-    fi
-    if [ ! -f nettle-2.5.tar.gz ]; then
-      echo_error "Could not download nettle source files"
-      cd -
-      return
-    fi
-    tar -xzf nettle-2.5.tar.gz
-    cd nettle-2.5/
-    ./configure --disable-openssl --enable-shared --prefix=/usr 
-    echo "Compiling nettle"
-    make -j`nproc`
-    make check 
-    $SUDO make install 
-    ) >& $nettle_install_log
-}
-
-
 install_protobuf_from_source(){
     cd /tmp
     echo "Downloading protobuf"
@@ -221,33 +193,6 @@
     $SUDO ldconfig
 }
 
-install_gnutls_from_source(){
-    gnutls_install_log=$OPENAIR_DIR/cmake_targets/log/gnutls_install_log.txt
-    echo_info "\nInstalling Gnutls. The log file for Gnutls installation is here: $gnutls_install_log "
-    (
-    cd /tmp 
-    echo "Downloading gnutls archive"
-    $SUDO rm -rf /tmp/gnutls-3.1.23.tar.xz* /tmp/gnutls-3.1.23
-    wget http://mirrors.dotsrc.org/gcrypt/gnutls/v3.1/gnutls-3.1.23.tar.xz || \
-      wget ftp://ftp.gnutls.org/gcrypt/gnutls/v3.1/gnutls-3.1.23.tar.xz
-    if [ ! -f gnutls-3.1.23.tar.xz ]; then
-      echo_error "Could not download gnutls source files"
-      cd -
-      return
-    fi
-    tar -xJf gnutls-3.1.23.tar.xz
-    cd gnutls-3.1.23/
-    ./configure --prefix=/usr
-    echo "Compiling gnutls"
-    make -j`nproc`
-    $SUDO make install 
-    )>& $gnutls_install_log
-}
-
-
-
-=======
->>>>>>> 915282df
 check_install_usrp_uhd_driver(){
         #first we remove old installation
         $SUDO apt-get remove -y uhd || true
