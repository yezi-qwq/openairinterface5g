--- conflicted
+++ resolved
@@ -570,20 +570,8 @@
       doxygen \
       ctags \
       iperf3 \
-<<<<<<< HEAD
       gnutls-devel \
-=======
       libXft-devel \
-      xforms \
-      xforms-devel \
-      xmlstarlet"
-  elif [[ "$OS_DISTRO" == "fedora" ]]; then
-    PACKAGE_LIST=" \
-      doxygen \
-      ctags \
-      iperf3 \
-      libXft-devel \
->>>>>>> 0ba050f4
       xforms \
       xforms-devel \
       xmlstarlet"
