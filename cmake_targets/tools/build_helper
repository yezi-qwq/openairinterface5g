--- conflicted
+++ resolved
@@ -677,12 +677,6 @@
     echo_info "\nInstalling ASN1. The log file for ASN1 installation is here: $asn1_install_log "
     (
     $SUDO rm -rf /tmp/asn1c
-<<<<<<< HEAD
-    git clone https://github.com/brchiu/asn1c /tmp/asn1c
-    cd /tmp/asn1c
-    git checkout velichkov_s1ap_plus_option_group
-    test -f configure || autoreconf -iv
-=======
     # GIT_SSL_NO_VERIFY=true git clone https://gitlab.eurecom.fr/oai/asn1c.git /tmp/asn1c
     git clone https://gitlab.eurecom.fr/oai/asn1c.git /tmp/asn1c
     cd /tmp/asn1c
@@ -691,7 +685,6 @@
     #git checkout velichkov_s1ap_plus_option_group
     git checkout 73d6b23dcec9ab36605b4af884143824392134c1
     autoreconf -iv
->>>>>>> 0c83df3f
     ./configure
     make -j`nproc`
     $SUDO make install
