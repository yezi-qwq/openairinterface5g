--- conflicted
+++ resolved
@@ -683,11 +683,7 @@
     # better to use a given commit than a branch in case the branch
     # is updated and requires modifications in the source of OAI
     #git checkout velichkov_s1ap_plus_option_group
-<<<<<<< HEAD
-    git checkout ec830d70bbb014b769810355a2f321a91ccd8a58
-=======
     git checkout 73d6b23dcec9ab36605b4af884143824392134c1
->>>>>>> a9cf09ec
     autoreconf -iv
     ./configure
     make -j`nproc`
