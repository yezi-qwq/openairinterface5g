--- conflicted
+++ resolved
@@ -321,15 +321,6 @@
 }
 
 check_install_bladerf_driver(){
-<<<<<<< HEAD
-	if [ "$(get_distribution_release)" == "Ubuntu14.04" ] ; then
-		$SUDO add-apt-repository -y ppa:bladerf/bladerf
-		$SUDO apt-get update
-	fi
-	$SUDO apt-get install -y --allow-unauthenticated  bladerf libbladerf-dev
-	$SUDO apt-get install -y --allow-unauthenticated bladerf-firmware-fx3
-	$SUDO apt-get install -y --allow-unauthenticated bladerf-fpga-hostedx40	
-=======
     if [[ "$OS_DISTRO" == "ubuntu" ]]; then
         if [ "$(get_distribution_release)" == "ubuntu14.04" ] ; then
             $SUDO add-apt-repository -y ppa:bladerf/bladerf
@@ -343,7 +334,6 @@
    else
         echo_error "BladeRF Installer for OAI does not support automatic build. Install BladeRF compiling sources manually from BladeRF website"
    fi
->>>>>>> 1e857d5b
 }
 
 flash_firmware_bladerf() {
