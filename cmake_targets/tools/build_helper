 ################################################################################
#
# Copyright (c) 2015, EURECOM (www.eurecom.fr)
# All rights reserved.
#
# Redistribution and use in source and binary forms, with or without
# modification, are permitted provided that the following conditions are met:
#
# 1. Redistributions of source code must retain the above copyright notice, this
#    list of conditions and the following disclaimer.
# 2. Redistributions in binary form must reproduce the above copyright notice,
#    this list of conditions and the following disclaimer in the documentation
#    and/or other materials provided with the distribution.
#
# THIS SOFTWARE IS PROVIDED BY THE COPYRIGHT HOLDERS AND CONTRIBUTORS "AS IS" AND
# ANY EXPRESS OR IMPLIED WARRANTIES, INCLUDING, BUT NOT LIMITED TO, THE IMPLIED
# WARRANTIES OF MERCHANTABILITY AND FITNESS FOR A PARTICULAR PURPOSE ARE
# DISCLAIMED. IN NO EVENT SHALL THE COPYRIGHT OWNER OR CONTRIBUTORS BE LIABLE FOR
# ANY DIRECT, INDIRECT, INCIDENTAL, SPECIAL, EXEMPLARY, OR CONSEQUENTIAL DAMAGES
# (INCLUDING, BUT NOT LIMITED TO, PROCUREMENT OF SUBSTITUTE GOODS OR SERVICES;
# LOSS OF USE, DATA, OR PROFITS; OR BUSINESS INTERRUPTION) HOWEVER CAUSED AND
# ON ANY THEORY OF LIABILITY, WHETHER IN CONTRACT, STRICT LIABILITY, OR TORT
# (INCLUDING NEGLIGENCE OR OTHERWISE) ARISING IN ANY WAY OUT OF THE USE OF THIS
# SOFTWARE, EVEN IF ADVISED OF THE POSSIBILITY OF SUCH DAMAGE.
#
# The views and conclusions contained in the software and documentation are those
# of the authors and should not be interpreted as representing official policies,
# either expressed or implied, of the FreeBSD Project.
#
################################################################################
# file build_helper
# brief
# authors Laurent Thomas, Lionel GAUTHIER
#
#######################################
SUDO='sudo -E'

###############################
## echo and  family
###############################
black='\E[30m'
red='\E[31m'
green='\E[32m'
yellow='\E[33m'
blue='\E[1;34m'
magenta='\E[35m'
cyan='\E[36m'
white='\E[37m'
reset_color='\E[00m'
COLORIZE=1

cecho()  {  
    # Color-echo
    # arg1 = message
    # arg2 = color
    local default_msg="No Message."
    message=${1:-$default_msg}
    color=${2:-$green}
    [ "$COLORIZE" = "1" ] && message="$color$message$reset_color"
    echo -e "$message"
    return
}

echo_error()   { cecho "$*" $red          ;}
echo_fatal()   { cecho "$*" $red; exit -1 ;}
echo_warning() { cecho "$*" $yellow       ;}
echo_success() { cecho "$*" $green        ;}
echo_info()    { cecho "$*" $blue         ;}

########################
# distribution helpers #
########################

# This function return a string to identify the distribution we are running
# If we can't check the distribution, it returns "Unknown"
# This function return always true as exit code by design
# Examples:
#   Ubuntu16.04
#   Debian8.5
get_distribution_release() {
    local distributor
    if distributor=$(lsb_release -si 2>/dev/null) ; then
        echo $distributor$(lsb_release -sr)
    else
        echo Unknown
    fi
}

check_supported_distribution() {
    local distribution=$(get_distribution_release)
    case "$distribution" in
        "Ubuntu16.04") return 0 ;;
        "Ubuntu14.04") return 0 ;;
    esac
    return 1
}

##################
# Error handlers #
##################

handler_EXIT() {
	local exit_code=$?
    [ "$exit_code" -eq 0 ] || echo_error "build have failed"
	exit $exit_code
}

trap handler_EXIT EXIT

###########################
# Cleaners
###########################

clean_kernel() {
    $SUDO modprobe ip_tables
    $SUDO modprobe x_tables
    $SUDO iptables -P INPUT ACCEPT
    $SUDO iptables -F INPUT
    $SUDO iptables -P OUTPUT ACCEPT
    $SUDO iptables -F OUTPUT
    $SUDO iptables -P FORWARD ACCEPT
    $SUDO iptables -F FORWARD
    $SUDO iptables -t nat -F
    $SUDO iptables -t mangle -F
    $SUDO iptables -t filter -F
    $SUDO iptables -t raw -F
    echo_info "Flushed iptables"
    $SUDO rmmod nasmesh > /dev/null 2>&1
    $SUDO rmmod oai_nw_drv  > /dev/null 2>&1
    $SUDO rmmod openair_rf > /dev/null 2>&1
    $SUDO rmmod ue_ip > /dev/null 2>&1
    echo_info "removed drivers from kernel"
}

clean_all_files() {
 set_openair_env
 dir=$OPENAIR_DIR/cmake_targets
 rm -rf $dir/log $OPENAIR_DIR/targets/bin/* 
 rm -rf $dir/lte_build_oai $dir/lte-simulators/build
 rm -rf $dir/oaisim_build_oai/build $dir/oaisim_build_oai/CMakeLists.txt
 rm -rf $dir/autotests/bin $dir/autotests/log $dir/autotests/*/build 
}

###################################
# Compilers
###################################

compilations() {
  cd $OPENAIR_DIR/cmake_targets/$1/build
  set +e
  {
    rm -f $3
    if [ "$VERBOSE_COMPILE" == "1" ]; then
       make -j`nproc` $2 VERBOSE=$VERBOSE_COMPILE
    else
       make -j`nproc` $2
    fi

  } > $dlog/$2.$REL.txt 2>&1
  set -e
  echo_info "Log file for compilation has been written to: $dlog/$2.$REL.txt"
  if [ -s $3 ] ; then
     cp $3 $4
     echo_success "$2 compiled"
  else
     echo_error "$2 compilation failed"
     exit 1
  fi
}

############################################
# External packages installers
############################################

<<<<<<< HEAD
=======
install_nettle_from_source() {
    nettle_install_log=$OPENAIR_DIR/cmake_targets/log/nettle_install_log.txt
    echo_info "\nInstalling Nettle. The log file for nettle installation is here: $nettle_install_log "
    (
    cd /tmp
    echo "Downloading nettle archive"
    $SUDO rm -rf /tmp/nettle-2.5.tar.gz* /tmp/nettle-2.5
    wget http://ftp.nluug.nl/gnu/nettle/nettle-2.5.tar.gz
    if [ $? -ne 0 ]; then
      wget ftp://ftp.lysator.liu.se/pub/security/lsh/nettle-2.5.tar.gz
    fi
    if [ ! -f nettle-2.5.tar.gz ]; then
      echo_error "Could not download nettle source files"
      cd -
      return
    fi
    tar -xzf nettle-2.5.tar.gz
    cd nettle-2.5/
    ./configure --disable-openssl --enable-shared --prefix=/usr 
    echo "Compiling nettle"
    make -j`nproc`
    make check 
    $SUDO make install 
    ) >& $nettle_install_log
}

install_gnutls_from_source(){
    gnutls_install_log=$OPENAIR_DIR/cmake_targets/log/gnutls_install_log.txt
    echo_info "\nInstalling Gnutls. The log file for Gnutls installation is here: $gnutls_install_log "
    (
    cd /tmp 
    echo "Downloading gnutls archive"
    $SUDO rm -rf /tmp/gnutls-3.1.23.tar.xz* /tmp/gnutls-3.1.23
    wget http://mirrors.dotsrc.org/gcrypt/gnutls/v3.1/gnutls-3.1.23.tar.xz || \
      wget ftp://ftp.gnutls.org/gcrypt/gnutls/v3.1/gnutls-3.1.23.tar.xz
    if [ ! -f gnutls-3.1.23.tar.xz ]; then
      echo_error "Could not download gnutls source files"
      cd -
      return
    fi
    tar -xJf gnutls-3.1.23.tar.xz
    cd gnutls-3.1.23/
    ./configure --prefix=/usr
    echo "Compiling gnutls"
    make -j`nproc`
    $SUDO make install 
    )>& $gnutls_install_log
}



>>>>>>> 4b022799
check_install_usrp_uhd_driver(){
        #first we remove old installation
        $SUDO apt-get remove -y uhd || true
        $SUDO apt-get remove libuhd-dev libuhd003 uhd-host -y
        v=$(lsb_release -cs)
        $SUDO apt-add-repository --remove "deb http://files.ettus.com/binaries/uhd/repo/uhd/ubuntu/$v $v main"
        #The new USRP repository
        $SUDO add-apt-repository ppa:ettusresearch/uhd -y
        $SUDO apt-get update
        $SUDO apt-get -y install  python python-tk libboost-all-dev libusb-1.0-0-dev
        $SUDO apt-get -y install libuhd-dev libuhd003
}

install_usrp_uhd_driver() {
        # We move uhd-host apart because it depends on linux kernel version
        # On newer kernels, it fails to install
        $SUDO apt-get -y install uhd-host
        $SUDO uhd_images_downloader 
}

check_install_bladerf_driver(){
	if [ "$(get_distribution_release)" == "Ubuntu14.04" ] ; then
		$SUDO add-apt-repository -y ppa:bladerf/bladerf
		$SUDO apt-get update
	fi
	$SUDO apt-get install -y bladerf libbladerf-dev
	$SUDO apt-get install -y bladerf-firmware-fx3
	$SUDO apt-get install -y bladerf-fpga-hostedx40	
}

flash_firmware_bladerf() {
	$SUDO bladeRF-cli --flash-firmware /usr/share/Nuand/bladeRF/bladeRF_fw.img
}

check_install_additional_tools (){
    $SUDO apt-get update
    $SUDO apt-get install -y \
	check \
	dialog \
	dkms \
	gawk \
	libboost-all-dev \
	libpthread-stubs0-dev \
	openvpn \
	pkg-config \
	python-dev  \
	python-pexpect \
	sshfs \
	swig  \
	tshark \
	uml-utilities \
	unzip  \
	valgrind  \
	vlan	  \
	ctags \
        ntpdate \
        iperf3 \
        android-tools-adb \
	wvdial \
        python-numpy \
    sshpass \
    nscd

    $SUDO pip install paramiko
    $SUDO pip install pyroute2
    $SUDO rm -fr /opt/ssh
    $SUDO GIT_SSL_NO_VERIFY=true git clone https://gist.github.com/2190472.git /opt/ssh
    
    log_netiface=$OPENAIR_DIR/cmake_targets/log/netiface_install_log.txt
    echo_info "Installing Netinterfaces package. The logfile for installation is in $log_netiface"
    (
    $SUDO rm -fr /tmp/netifaces-0.10.4.tar.gz /tmp/netifaces
    wget -P /tmp  https://pypi.python.org/packages/18/fa/dd13d4910aea339c0bb87d2b3838d8fd923c11869b1f6e741dbd0ff3bc00/netifaces-0.10.4.tar.gz
    tar -xzvf /tmp/netifaces-0.10.4.tar.gz -C /tmp
    cd /tmp/netifaces-0.10.4
    $SUDO python setup.py install
    cd -
    ) >& $log_netiface
}

check_install_oai_software() {
    local specific_packages=""
    if ! check_supported_distribution; then
        echo_error "Your distribution $(get_distribution_release) is not supported by oai !"
        exit 1
    fi
    $SUDO apt-get update
    $SUDO apt install -y software-properties-common
    case "$(get_distribution_release)" in
        "Ubuntu14.04")
            specific_packages="libtasn1-3-dev"
            # For iperf3
            $SUDO add-apt-repository "deb http://archive.ubuntu.com/ubuntu trusty-backports universe"
            $SUDO apt-get update
            ;;
        "Ubuntu16.04")
            specific_packages="libtasn1-6-dev"
            ;;
    esac
    $SUDO apt-get install -y \
    $specific_packages \
	autoconf  \
	automake  \
	bison  \
	build-essential \
	cmake \
	cmake-curses-gui  \
	doxygen \
	doxygen-gui \
	texlive-latex-base \
	ethtool \
	flex  \
	gccxml \
	gdb  \
	git \
	graphviz \
	gtkwave \
	guile-2.0-dev  \
	iperf \
	iproute \
	iptables \
	iptables-dev \
	libatlas-base-dev \
	libatlas-dev \
	libblas-dev \
	libconfig8-dev \
	libffi-dev \
	libforms-bin \
	libforms-dev \
	libgcrypt11-dev \
	libgmp-dev \
	libgtk-3-dev \
	libidn2-0-dev  \
	libidn11-dev \
	libmysqlclient-dev  \
	liboctave-dev \
	libpgm-dev \
	libpython2.7-dev \
	libsctp1  \
	libsctp-dev  \
	libssl-dev  \
	libtool  \
	libusb-1.0-0-dev \
	libxml2 \
	libxml2-dev  \
	libxslt1-dev \
	mscgen  \
	octave \
	octave-signal \
	openssh-client \
	openssh-server \
	openssl \
	python  \
	subversion \
	xmlstarlet \
	python-pip \
	pydb \
	wget

    $SUDO update-alternatives --set liblapack.so /usr/lib/atlas-base/atlas/liblapack.so
<<<<<<< HEAD
        $SUDO apt-get install libgnutls-dev nettle-dev nettle-bin
=======
    
    #Sometimes linux headers are not available in apt-get if kernel is custom or new
    $SUDO apt-get install linux-headers-`uname -r` || true
    # First we remove gnutls/nettle installation and then install from sources
    $SUDO apt-get remove -y libgnutls-dev nettle-dev nettle-bin
    install_nettle_from_source
    install_gnutls_from_source

>>>>>>> 4b022799
    install_asn1c_from_source
}

install_asn1c_from_source(){
    asn1_install_log=$OPENAIR_DIR/cmake_targets/log/asn1c_install_log.txt
    echo_info "\nInstalling ASN1. The log file for ASN1 installation is here: $asn1_install_log "
    (
    $SUDO rm -rf /tmp/asn1c
    git clone https://gitlab.eurecom.fr/oai/asn1c.git /tmp/asn1c
    cd /tmp/asn1c
    ./configure
    make -j`nproc`
    $SUDO make install
    cd -
    ) > $asn1_install_log 2>&1
}

#################################################
# 2. compile 
################################################

install_nas_tools() {
  cd $1
  if [ ! -f .ue.nvram ]; then
    echo_success "generate .ue_emm.nvram .ue.nvram"
    ./nvram --gen
  else
    [ ./nvram -nt .ue.nvram  -o ./nvram -nt .ue_emm.nvram ] && ./nvram --gen
  fi

  if [ ! -f .usim.nvram ]; then
    echo_success "generate .usim.nvram"
    ./usim --gen
  else
    [ ./usim -nt .usim.nvram ] && ./usim --gen
  fi

}


################################
# set_openair_env
###############################
set_openair_env(){
    fullpath=`readlink -f $BASH_SOURCE`
    [ -f "/.$fullpath" ] || fullpath=`readlink -f $PWD/$fullpath`
    openair_path=${fullpath%/cmake_targets/*}
    openair_path=${openair_path%/targets/*}
    openair_path=${openair_path%/openair[123]/*}    
    export OPENAIR_DIR=$openair_path
    export OPENAIR1_DIR=$openair_path/openair1
    export OPENAIR2_DIR=$openair_path/openair2
    export OPENAIR3_DIR=$openair_path/openair3
    export OPENAIR_TARGETS=$openair_path/targets
}

################################
# Function to killall the subprocesses when Ctrl-C Key is hit
###############################
function handle_ctrl_c(){
CURPID=$$
ppid=$$
arraycounter=1
echo_info "** Trapped CTRL-C. Killing all subprocesses now..."
echo_info "** Calling sync now..."
sync 
while true
do
        FORLOOP=FALSE
        # Get all the child process id
        for i in `ps -ef| awk '$3 == '$ppid' { print $2 }'`
        do
                if [ $i -ne $CURPID ] ; then
                        procid[$arraycounter]=$i
                        arraycounter=`expr $arraycounter + 1`
                        ppid=$i
                        FORLOOP=TRUE
                fi
        done
        if [ "$FORLOOP" = "FALSE" ] ; then
           arraycounter=`expr $arraycounter - 1`
           ## We want to kill child process id first and then parent id's
           while [ $arraycounter -ne 0 ]
           do  
             echo "first we send ctrl-c to program"
             $SUDO kill -INT "${procid[$arraycounter]}"
             sleep 5
             echo "Now we force kill if that didn't work"
             $SUDO kill -9 "${procid[$arraycounter]}" >/dev/null
             arraycounter=`expr $arraycounter - 1`
           done
         exit
        fi
done
}


# get from http://www.linuxjournal.com/content/validating-ip-address-bash-script
validate_ip() {

local  ip=$1
local  stat=1

if [[ $ip =~ ^[0-9]{1,3}\.[0-9]{1,3}\.[0-9]{1,3}\.[0-9]{1,3}$ ]]; then
    OIFS=$IFS
    IFS='.'
    ip=($ip)
    IFS=$OIFS
    [[ ${ip[0]} -le 255 && ${ip[1]} -le 255 \
        && ${ip[2]} -le 255 && ${ip[3]} -le 255 ]]
    stat=$?
fi

return $stat
}<|MERGE_RESOLUTION|>--- conflicted
+++ resolved
@@ -172,60 +172,6 @@
 # External packages installers
 ############################################
 
-<<<<<<< HEAD
-=======
-install_nettle_from_source() {
-    nettle_install_log=$OPENAIR_DIR/cmake_targets/log/nettle_install_log.txt
-    echo_info "\nInstalling Nettle. The log file for nettle installation is here: $nettle_install_log "
-    (
-    cd /tmp
-    echo "Downloading nettle archive"
-    $SUDO rm -rf /tmp/nettle-2.5.tar.gz* /tmp/nettle-2.5
-    wget http://ftp.nluug.nl/gnu/nettle/nettle-2.5.tar.gz
-    if [ $? -ne 0 ]; then
-      wget ftp://ftp.lysator.liu.se/pub/security/lsh/nettle-2.5.tar.gz
-    fi
-    if [ ! -f nettle-2.5.tar.gz ]; then
-      echo_error "Could not download nettle source files"
-      cd -
-      return
-    fi
-    tar -xzf nettle-2.5.tar.gz
-    cd nettle-2.5/
-    ./configure --disable-openssl --enable-shared --prefix=/usr 
-    echo "Compiling nettle"
-    make -j`nproc`
-    make check 
-    $SUDO make install 
-    ) >& $nettle_install_log
-}
-
-install_gnutls_from_source(){
-    gnutls_install_log=$OPENAIR_DIR/cmake_targets/log/gnutls_install_log.txt
-    echo_info "\nInstalling Gnutls. The log file for Gnutls installation is here: $gnutls_install_log "
-    (
-    cd /tmp 
-    echo "Downloading gnutls archive"
-    $SUDO rm -rf /tmp/gnutls-3.1.23.tar.xz* /tmp/gnutls-3.1.23
-    wget http://mirrors.dotsrc.org/gcrypt/gnutls/v3.1/gnutls-3.1.23.tar.xz || \
-      wget ftp://ftp.gnutls.org/gcrypt/gnutls/v3.1/gnutls-3.1.23.tar.xz
-    if [ ! -f gnutls-3.1.23.tar.xz ]; then
-      echo_error "Could not download gnutls source files"
-      cd -
-      return
-    fi
-    tar -xJf gnutls-3.1.23.tar.xz
-    cd gnutls-3.1.23/
-    ./configure --prefix=/usr
-    echo "Compiling gnutls"
-    make -j`nproc`
-    $SUDO make install 
-    )>& $gnutls_install_log
-}
-
-
-
->>>>>>> 4b022799
 check_install_usrp_uhd_driver(){
         #first we remove old installation
         $SUDO apt-get remove -y uhd || true
@@ -386,18 +332,8 @@
 	wget
 
     $SUDO update-alternatives --set liblapack.so /usr/lib/atlas-base/atlas/liblapack.so
-<<<<<<< HEAD
-        $SUDO apt-get install libgnutls-dev nettle-dev nettle-bin
-=======
+    $SUDO apt-get install libgnutls-dev nettle-dev nettle-bin
     
-    #Sometimes linux headers are not available in apt-get if kernel is custom or new
-    $SUDO apt-get install linux-headers-`uname -r` || true
-    # First we remove gnutls/nettle installation and then install from sources
-    $SUDO apt-get remove -y libgnutls-dev nettle-dev nettle-bin
-    install_nettle_from_source
-    install_gnutls_from_source
-
->>>>>>> 4b022799
     install_asn1c_from_source
 }
 
