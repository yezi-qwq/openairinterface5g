#/*
# * Licensed to the OpenAirInterface (OAI) Software Alliance under one or more
# * contributor license agreements.  See the NOTICE file distributed with
# * this work for additional information regarding copyright ownership.
# * The OpenAirInterface Software Alliance licenses this file to You under
# * the OAI Public License, Version 1.1  (the "License"); you may not use this file
# * except in compliance with the License.
# * You may obtain a copy of the License at
# *
# *      http://www.openairinterface.org/?page_id=698
# *
# * Unless required by applicable law or agreed to in writing, software
# * distributed under the License is distributed on an "AS IS" BASIS,
# * WITHOUT WARRANTIES OR CONDITIONS OF ANY KIND, either express or implied.
# * See the License for the specific language governing permissions and
# * limitations under the License.
# *-------------------------------------------------------------------------------
# * For more information about the OpenAirInterface (OAI) Software Alliance:
# *      contact@openairinterface.org
# */

# file build_helper
# brief
# authors Laurent Thomas, Lionel GAUTHIER
#
#######################################
if [ ! -f /etc/os-release ]; then
  echo "No /etc/os-release file found. You're likely on an unsupported distro."
  exit -1
fi
OS_DISTRO=$(grep "^ID=" /etc/os-release | sed "s/ID=//" | sed "s/\"//g")
OS_RELEASE=$(grep "^VERSION_ID=" /etc/os-release | sed "s/VERSION_ID=//" | sed "s/\"//g")
case "$OS_DISTRO" in
  fedora) OS_BASEDISTRO="fedora"; INSTALLER="dnf"; CMAKE="cmake" ;;
  rhel)   OS_BASEDISTRO="fedora"; INSTALLER="yum"; CMAKE="cmake3" ;;
  centos) OS_BASEDISTRO="fedora"; INSTALLER="yum"; CMAKE="cmake3" ;;
  debian) OS_BASEDISTRO="debian"; INSTALLER="apt-get"; CMAKE="cmake" ;;
  ubuntu) OS_BASEDISTRO="debian"; INSTALLER="apt-get"; CMAKE="cmake" ;;
esac
KERNEL_VERSION=$(uname -r | cut -d '.' -f1)
KERNEL_MAJOR=$(uname -r | cut -d '.' -f2)

SUDO='sudo -E'

###############################
## echo and  family
###############################
black='\E[30m'
red='\E[31m'
green='\E[32m'
yellow='\E[33m'
blue='\E[1;34m'
magenta='\E[35m'
cyan='\E[36m'
white='\E[37m'
reset_color='\E[00m'
COLORIZE=1

cecho()  {  
    # Color-echo
    # arg1 = message
    # arg2 = color
    local default_msg="No Message."
    message=${1:-$default_msg}
    color=${2:-$green}
    [ "$COLORIZE" = "1" ] && message="$color$message$reset_color"
    echo -e "$message"
    return
}

echo_error()   { cecho "$*" $red          ;}
echo_fatal()   { cecho "$*" $red; exit -1 ;}
echo_warning() { cecho "$*" $yellow       ;}
echo_success() { cecho "$*" $green        ;}
echo_info()    { cecho "$*" $blue         ;}

########################
# distribution helpers #
########################

# This function return a string to identify the distribution we are running
# If we can't check the distribution, it returns "Unknown"
# This function return always true as exit code by design
# Examples:
#   ubuntu16.04
#   debian8.5
get_distribution_release() {
    if [[ ! -z "$OS_DISTRO$OS_RELEASE" ]]; then
        echo "$OS_DISTRO$OS_RELEASE"
    else
        echo Unknown
    fi
}

check_supported_distribution() {
    local distribution=$(get_distribution_release)
    case "$distribution" in
        "ubuntu16.04") return 0 ;;
        "ubuntu14.04") return 0 ;;
        "fedora24")    return 0 ;;
        "rhel7")       return 0 ;;
        "centos7")     return 0 ;;
    esac
    return 1
}

##################
# Error handlers #
##################

handler_EXIT() {
	local exit_code=$?
    [ "$exit_code" -eq 0 ] || echo_error "build have failed"
	exit $exit_code
}

trap handler_EXIT EXIT

###########################
# Cleaners
###########################

clean_kernel() {
    $SUDO modprobe ip_tables
    $SUDO modprobe x_tables
    $SUDO iptables -P INPUT ACCEPT
    $SUDO iptables -F INPUT
    $SUDO iptables -P OUTPUT ACCEPT
    $SUDO iptables -F OUTPUT
    $SUDO iptables -P FORWARD ACCEPT
    $SUDO iptables -F FORWARD
    $SUDO iptables -t nat -F
    $SUDO iptables -t mangle -F
    $SUDO iptables -t filter -F
    $SUDO iptables -t raw -F
    echo_info "Flushed iptables"
    $SUDO rmmod nasmesh > /dev/null 2>&1
    $SUDO rmmod oai_nw_drv  > /dev/null 2>&1
    $SUDO rmmod openair_rf > /dev/null 2>&1
    $SUDO rmmod ue_ip > /dev/null 2>&1
    echo_info "removed drivers from kernel"
}

clean_all_files() {
 set_openair_env
 dir=$OPENAIR_DIR/cmake_targets
 rm -rf $dir/log $OPENAIR_DIR/targets/bin/* 
 rm -rf $dir/lte_build_oai $dir/lte-simulators/build
 rm -rf $dir/oaisim_build_oai/build $dir/oaisim_build_oai/CMakeLists.txt
 rm -rf $dir/autotests/bin $dir/autotests/log $dir/autotests/*/build 
}

###################################
# Compilers
###################################

#check_warnings:
#    print error message if the compilation had warnings
#argument:
#    $1: log file
check_warnings() {
  #we look for 'warning:' in the compilation log file
  #this is how gcc starts a warning
  #this is not perfect, we may get false positive
  warning_count=`grep "warning:" "$1"|wc -l`
  if [ $warning_count -gt 0 ]; then
    echo_error "WARNING: $warning_count warnings. See $1"
  fi
}

compilations() {
  cd $OPENAIR_DIR/cmake_targets/$1/build
  set +e
  {
    rm -f $3
    if [ "$VERBOSE_COMPILE" == "1" ]; then
       make -j`nproc` $2 VERBOSE=$VERBOSE_COMPILE
    else
       make -j`nproc` $2
    fi

  } > $dlog/$2.$REL.txt 2>&1
  set -e
  echo_info "Log file for compilation has been written to: $dlog/$2.$REL.txt"
  if [ -s $3 ] ; then
     cp $3 $4
     echo_success "$2 compiled"
     check_warnings "$dlog/$2.$REL.txt"
  else
     echo_error "$2 compilation failed"
     exit 1
  fi
}

############################################
# External packages installers
############################################

install_protobuf_from_source(){
    protobuf_install_log=$OPENAIR_DIR/cmake_targets/log/protobuf_install_log.txt
    echo_info "\nInstalling Google Protobuf from sources. The log file for Protobuf installation is here: $protobuf_install_log "
    (
    cd /tmp
    echo "Downloading protobuf"
    #rm -rf /tmp/protobuf-2.6.1.tar.gz* /tmp/protobuf-2.6.1
    #wget https://github.com/google/protobuf/releases/download/v2.6.1/protobuf-2.6.1.tar.gz
    #tar -xzvf protobuf-2.6.1.tar.gz --owner $USER --group $USER --no-same-owner
    #cd protobuf-2.6.1/
    rm -rf /tmp/protobuf-cpp-3.3.0.tar.gz* /tmp/protobuf-3.3.0
    wget https://github.com/google/protobuf/releases/download/v3.3.0/protobuf-cpp-3.3.0.tar.gz
    tar -xzvf protobuf-cpp-3.3.0.tar.gz --owner $USER --group $USER --no-same-owner
    cd protobuf-3.3.0/
    ./configure
    echo "Compiling protobuf"
    make -j`nproc`
    $SUDO make install
    $SUDO ldconfig
    ) >& $protobuf_install_log
}

install_protobuf_c_from_source(){
    protobuf_c_install_log=$OPENAIR_DIR/cmake_targets/log/protobuf_c_install_log.txt
    echo_info "\nInstalling Google Protobuf_C from sources. The log file for Protobuf_C installation is here: $protobuf_c_install_log "
    (
    if [[ "$OS_DISTRO" == "rhel" ]] || [[ "$OS_DISTRO" == "centos" ]]; then
        export PKG_CONFIG_PATH=/usr/local/lib/pkgconfig
    fi
    cd /tmp
    echo "Downloading protobuf-c"
    rm -rf /tmp/protobuf-c
    git clone https://github.com/protobuf-c/protobuf-c.git
    cd protobuf-c
    ./autogen.sh
    ./configure
    echo "Compiling protobuf-c"
    make -j`nproc`
    $SUDO make install
    $SUDO ldconfig
    ) >& $protobuf_c_install_log
}

install_usrp_uhd_driver_from_source(){
    uhd_install_log=$OPENAIR_DIR/cmake_targets/log/uhd_install_log.txt
    echo_info "\nInstalling UHD driver from sources. The log file for UHD driver installation is here: $uhd_install_log "
    (
    cd /tmp
    echo "Downloading UHD driver"
    rm -rf /tmp/uhd
    git clone git://github.com/EttusResearch/uhd.git
    cd uhd
    git checkout tags/release_003_010_001_001
    mkdir -p host/build
    cd host/build
    $CMAKE ../
    echo "Compiling UHD"
    make
    make test
    $SUDO make install
    $SUDO ldconfig
    ) >& $uhd_install_log
}

check_install_usrp_uhd_driver(){
    if [[ "$OS_DISTRO" == "ubuntu" ]]; then
        #first we remove old installation
        $SUDO apt-get remove -y uhd || true
        $SUDO apt-get remove libuhd-dev libuhd003 uhd-host -y
        v=$(lsb_release -cs)
        $SUDO apt-add-repository --remove "deb http://files.ettus.com/binaries/uhd/repo/uhd/ubuntu/$v $v main"
        #The new USRP repository
        $SUDO add-apt-repository ppa:ettusresearch/uhd -y
        $SUDO apt-get update
        $SUDO apt-get -y --allow-unauthenticated install  python python-tk libboost-all-dev libusb-1.0-0-dev
        $SUDO apt-get -y --allow-unauthenticated install libuhd-dev libuhd003 uhd-host
    elif [[ "$OS_BASEDISTRO" == "fedora" ]]; then
        $SUDO $INSTALLER -y install python boost libusb-devel libusbx-devel boost-devel python-mako python-docutils cmake
        if [[ "$OS_DISTRO" == "rhel" ]] || [[ "$OS_DISTRO" == "centos" ]]; then
            # until EPEL repo hasn't bumped UHD driver to >=3.10 in EPEL, build driver from source
            $SUDO $INSTALLER -y remove uhd uhd-devel uhd-firmware
            install_ursp_uhd_driver_from_source
        else
            $SUDO $INSTALLER -y install uhd uhd-devel uhd-firmware
        fi
    fi
}

install_usrp_uhd_driver() {
    if [[ "$OS_DISTRO" == "ubuntu" ]]; then
        # We move uhd-host apart because it depends on linux kernel version
        # On newer kernels, it fails to install
        $SUDO apt-get -y install uhd-host
    fi
    if [ -z $1 ]; then
      $SUDO uhd_images_downloader
    else
      $SUDO uhd_images_downloader -i $1
    fi
}

install_bladerf_driver_from_source(){
    bladerf_install_log=$OPENAIR_DIR/cmake_targets/log/bladerf_install_log.txt
    echo_info "\nInstalling BladeRF driver from sources. The log file for BladeRF driver installation is here: $bladerf_install_log "
    (
    cd /tmp
    echo "Downloading BladeRF driver"
    rm -rf /tmp/bladeRF
    git clone https://github.com/Nuand/bladeRF.git
    cd bladeRF
    git checkout tags/2016.06
    mkdir -p build
    cd build
    $CMAKE ../
    echo "Compiling BladeRF driver"
    make
    $SUDO make install
    $SUDO ldconfig
    echo "Downloading FPGA and firmware images"
    cd /tmp/bladeRF
    wget https://www.nuand.com/fx3/bladeRF_fw_latest.img
    wget https://www.nuand.com/fpga/hostedx40-latest.rbf
    sudo mkdir -p /usr/share/Nuand/bladeRF
    sudo mv bladeRF_fw_latest.img /usr/share/Nuand/bladeRF/bladeRF_fw.img
    sudo mv hostedx40-latest.rbf /usr/share/Nuand/bladeRF/hostedx40.rbf
    ) >& $bladerf_install_log
}

check_install_bladerf_driver(){
    if [[ "$OS_DISTRO" == "ubuntu" ]]; then
        if [ "$(get_distribution_release)" == "ubuntu14.04" ] ; then
            $SUDO add-apt-repository -y ppa:bladerf/bladerf
            $SUDO apt-get update
        fi
        $SUDO apt-get install -y --allow-unauthenticated  bladerf libbladerf-dev
        $SUDO apt-get install -y --allow-unauthenticated bladerf-firmware-fx3
        $SUDO apt-get install -y --allow-unauthenticated bladerf-fpga-hostedx40	
   elif [[ "$OS_BASEDISTRO" == "fedora" ]]; then
        install_bladerf_driver_from_source
   else
        echo_error "BladeRF Installer for OAI does not support automatic build. Install BladeRF compiling sources manually from BladeRF website"
   fi
}

flash_firmware_bladerf() {
	$SUDO bladeRF-cli --flash-firmware /usr/share/Nuand/bladeRF/bladeRF_fw.img
}

check_install_lmssdr_driver(){
	if ( [ -d "/usr/local/include/lime" ] &&
             [ -f "/usr/local/include/lime/LimeSuite.h" ] )
	then
  		echo_success "Found lmssdr drivers and tools installed from source"
        else
                echo_error "lmssdr support implies installing lmssdr drivers and tools" \
                           " from sources. check:"
                echo_info "https://open-cells.com/index.php/2017/05/10/limesdr-installation/"
                echo_fatal "Cannot compile lmssdr device" 
	fi


}

check_install_additional_tools (){
  $SUDO $INSTALLER update -y
  if [[ "$OS_DISTRO" == "ubuntu" ]]; then
    PACKAGE_LIST="\
	check \
	dialog \
	dkms \
	gawk \
	libboost-all-dev \
	libpthread-stubs0-dev \
	openvpn \
	pkg-config \
	python-dev  \
	python-pexpect \
	sshfs \
	swig  \
	tshark \
	uml-utilities \
	unzip  \
	valgrind  \
	vlan	  \
	ctags \
        ntpdate \
        iperf3 \
        android-tools-adb \
	wvdial \
        python-numpy \
        sshpass \
        nscd \
        bc \
        ntp \
        python-scipy \
        python-matplotlib"
  elif [[ "$OS_DISTRO" == "rhel" ]] || [[ "$OS_DISTRO" == "centos" ]]; then
    PACKAGE_LIST="\
      check \
      dialog \
      dkms \
      gawk \
      boost-devel \
      openvpn \
      pkgconfig \
      pexpect \
      sshfs \
      swig  \
      wireshark \
      unzip  \
      valgrind  \
      vconfig	  \
      ctags \
      ntpdate \
      iperf3 \
      wvdial \
      numpy \
      sshpass \
      nscd \
      python2-paramiko \
      python-pyroute2 \
      python-netifaces \
      scipy \
      python-matplotlib"
  elif [[ "$OS_DISTRO" == "fedora" ]]; then
    PACKAGE_LIST=" \
      check \
      dialog \
      dkms \
      gawk \
      boost-devel \
      openvpn \
      pkgconfig \
      python-pexpect \
      sshfs \
      swig  \
      wireshark \
      unzip  \
      valgrind  \
      vconfig	  \
      ctags \
      ntpdate \
      iperf3 \
      wvdial \
      python-numpy \
      sshpass \
      nscd \
      python2-paramiko \
      python-pyroute2 \
      python-netifaces \
      python2-scipy \
      python2-matplotlib"
  fi
    $SUDO $INSTALLER install -y $PACKAGE_LIST
    
    $SUDO rm -fr /opt/ssh
    $SUDO GIT_SSL_NO_VERIFY=true git clone https://gitlab.eurecom.fr/oai/ssh.git /opt/ssh

  #The packages below are already installed for Redhat distros (RHEL, CentOS, Fedora)
  if [[ "$OS_DISTRO" == "ubuntu" ]]; then
    $SUDO pip install paramiko
    $SUDO pip install pyroute2 colorama
    log_netiface=$OPENAIR_DIR/cmake_targets/log/netiface_install_log.txt
    echo_info "Installing Netinterfaces package. The logfile for installation is in $log_netiface"
    (
    $SUDO rm -fr /tmp/netifaces-0.10.4.tar.gz /tmp/netifaces
    wget -P /tmp  https://pypi.python.org/packages/18/fa/dd13d4910aea339c0bb87d2b3838d8fd923c11869b1f6e741dbd0ff3bc00/netifaces-0.10.4.tar.gz
    tar -xzvf /tmp/netifaces-0.10.4.tar.gz -C /tmp
    cd /tmp/netifaces-0.10.4
    $SUDO python setup.py install
    cd -
    ) >& $log_netiface
  fi
}

check_install_oai_software() {
    local specific_packages=""
    if ! check_supported_distribution; then
        echo_error "Your distribution $(get_distribution_release) is not supported by oai !"
        exit 1
    fi
    $SUDO $INSTALLER update -y
  if [[ "$OS_DISTRO" == "ubuntu" ]]; then
    $SUDO apt install -y software-properties-common
    case "$(get_distribution_release)" in
        "ubuntu14.04")
            specific_packages="libtasn1-3-dev"
            # For iperf3
            $SUDO add-apt-repository "deb http://archive.ubuntu.com/ubuntu trusty-backports universe"
            $SUDO apt-get update
            ;;
        "ubuntu16.04")
            specific_packages="libtasn1-6-dev"
            ;;
    esac
    $SUDO apt-get install -y \
    $specific_packages \
	autoconf  \
	automake  \
	bison  \
	build-essential \
	cmake \
	cmake-curses-gui  \
	doxygen \
	doxygen-gui \
	texlive-latex-base \
	ethtool \
	flex  \
	gccxml \
	gdb  \
	git \
	graphviz \
	gtkwave \
	guile-2.0-dev  \
	iperf \
	iproute \
	iptables \
	iptables-dev \
	libatlas-base-dev \
	libatlas-dev \
	libblas-dev \
	libconfig8-dev \
	libffi-dev \
	libforms-bin \
	libforms-dev \
	libgcrypt11-dev \
	libgmp-dev \
	libgtk-3-dev \
	libidn2-0-dev  \
	libidn11-dev \
	libmysqlclient-dev  \
	liboctave-dev \
	libpgm-dev \
	libpython2.7-dev \
	libsctp1  \
	libsctp-dev  \
	libssl-dev  \
	libtool  \
	libusb-1.0-0-dev \
	libxml2 \
	libxml2-dev  \
	libxslt1-dev \
	mscgen  \
	octave \
	octave-signal \
	openssh-client \
	openssh-server \
	openssl \
	python  \
	subversion \
	xmlstarlet \
	python-pip \
	pydb \
	libyaml-dev \
	wget \
	libxpm-dev

    $SUDO update-alternatives --set liblapack.so /usr/lib/atlas-base/atlas/liblapack.so
    
    $SUDO apt-get install -y nettle-dev nettle-bin

    $SUDO apt-get install -y libgnutls-dev
  elif [[ "$OS_BASEDISTRO" == "fedora" ]]; then
    if [[ "$OS_DISTRO" == "rhel" ]] || [[ "$OS_DISTRO" == "centos" ]]; then
      if rpm -q epel-release > /dev/null; then
        echo "EPEL repos already present. Good."
      else
        echo "EPEL repos not present. Installing them."
        $SUDO $INSTALLER install -y https://dl.fedoraproject.org/pub/epel/epel-release-latest-7.noarch.rpm
      fi
      $SUDO $INSTALLER install -y python-epdb
      $SUDO $INSTALLER install -y gccxml
    else
      $SUDO $INSTALLER install -y mscgen pydb
      # Fedora repos already contain gccxml's successor castxml.
      $SUDO $INSTALLER install -y castxml
    fi
    
    $SUDO $INSTALLER install -y \
      autoconf \
      automake \
      bc \
      bison \
      $CMAKE \
      doxygen \
      ethtool \
      flex \
      gdb \
      git \
      graphviz \
      gtkwave \
      guile-devel \
      iperf \
      iproute \
      iptables \
      iptables-devel \
      atlas-devel \
      blas-devel \
      libconfig-devel \
      libffi-devel \
      xforms \
      xforms-devel \
      libgcrypt-devel \
      gmp-devel \
      gtk3-devel \
      libidn2-devel  \
      libidn-devel \
      mariadb-devel \
      octave-devel \
      openpgm-devel \
      lksctp-tools \
      lksctp-tools-devel \
      openssl-devel \
      libtasn1 \
      libtool \
      libusb-devel \
      libxml2 \
      libxml2-devel \
      libxslt-devel \
      octave \
      octave-signal \
      openssh-clients \
      openssh-server \
      openssl \
      patch \
      psmisc \
      python \
      subversion \
      xmlstarlet \
      python-pip \
      wget \
      kernel-headers \
      kernel-devel \
      nettle-devel \
      gnutls-devel \
      libXpm-devel \
      lapack \
      lapack-devel \
      blas \
      blas-devel
  fi

    install_asn1c_from_source
    $SUDO rm -fr /opt/ssh
    $SUDO git clone https://gist.github.com/2190472.git /opt/ssh
<<<<<<< HEAD
}

### Remove Nettle installation which was done from sources
remove_nettle_from_source() {
    nettle_uninstall_log=$OPENAIR_DIR/cmake_targets/log/nettle_uninstall_log.txt
    echo_info "\nUn-Installing Nettle from sources. The log file for nettle un-installation is here: $nettle_uninstall_log "
    (
    $SUDO apt-get remove -y nettle-dev nettle-bin 
    cd /tmp
    echo "Downloading nettle archive"
    $SUDO rm -rf /tmp/nettle-2.5.tar.gz* /tmp/nettle-2.5
    wget https://ftp.gnu.org/gnu/nettle/nettle-2.5.tar.gz
    if [ $? -ne 0 ]; then
      wget ftp://ftp.lysator.liu.se/pub/security/lsh/nettle-2.5.tar.gz
    fi
    if [ ! -f nettle-2.5.tar.gz ]; then
      echo_error "Could not download nettle source files"
      cd -
      return
    fi
    tar -xzf nettle-2.5.tar.gz
    cd nettle-2.5/
    ./configure --disable-openssl --enable-shared --prefix=/usr 
    $SUDO make uninstall || true 
    $SUDO ldconfig
    ) >& $nettle_uninstall_log
}

### Remove Gnutls from source
remove_gnutls_from_source(){
    gnutls_uninstall_log=$OPENAIR_DIR/cmake_targets/log/gnutls_uninstall_log.txt
    echo_info "\nUn-Installing Gnutls. The log file for Gnutls un-installation is here: $gnutls_uninstall_log "
    (
    $SUDO apt-get remove -y libgnutls-dev
    cd /tmp 
    echo "Downloading gnutls archive"
    $SUDO rm -rf /tmp/gnutls-3.1.23.tar.xz* /tmp/gnutls-3.1.23
    wget http://mirrors.dotsrc.org/gcrypt/gnutls/v3.1/gnutls-3.1.23.tar.xz || \
      wget ftp://ftp.gnutls.org/gcrypt/gnutls/v3.1/gnutls-3.1.23.tar.xz
    if [ ! -f gnutls-3.1.23.tar.xz ]; then
      echo_error "Could not download gnutls source files"
      cd -
      return
    fi
    tar -xJf gnutls-3.1.23.tar.xz
    cd gnutls-3.1.23/
    ./configure --prefix=/usr
    $SUDO make uninstall || true
    $SUDO ldconfig
    )>& $gnutls_uninstall_log
=======
>>>>>>> 61234aae
}

install_asn1c_from_source(){
    asn1_install_log=$OPENAIR_DIR/cmake_targets/log/asn1c_install_log.txt
    echo_info "\nInstalling ASN1. The log file for ASN1 installation is here: $asn1_install_log "
    (
    $SUDO rm -rf /tmp/asn1c
    GIT_SSL_NO_VERIFY=true git clone https://gitlab.eurecom.fr/oai/asn1c.git /tmp/asn1c
    cd /tmp/asn1c
    ./configure
    make -j`nproc`
    $SUDO make install
    cd -
    $SUDO ldconfig
    ) > $asn1_install_log 2>&1
}

#################################################
# 2. compile 
################################################

install_nas_tools() {
  if [ ! -f .ue.nvram0 ]; then
    echo_success "generate .ue_emm.nvram .ue.nvram"
    ./nvram --gen -c $1 -o $2
  else
    [ ./nvram -nt .ue.nvram0 -o ./nvram -nt .ue_emm.nvram0 ] && ./nvram --gen -c $1 -o $2
  fi

  if [ ! -f .usim.nvram0 ]; then
    echo_success "generate .usim.nvram"
    ./usim --gen -c $1 -o $2
  else
    [ ./usim -nt .usim.nvram0 ] && ./usim --gen -c $1 -o $2
  fi

}


################################
# set_openair_env
###############################
set_openair_env(){
    fullpath=`readlink -f $BASH_SOURCE`
    [ -f "/.$fullpath" ] || fullpath=`readlink -f $PWD/$fullpath`
    openair_path=${fullpath%/cmake_targets/*}
    openair_path=${openair_path%/targets/*}
    openair_path=${openair_path%/openair[123]/*}    
    export OPENAIR_DIR=$openair_path
    export OPENAIR1_DIR=$openair_path/openair1
    export OPENAIR2_DIR=$openair_path/openair2
    export OPENAIR3_DIR=$openair_path/openair3
    export OPENAIR_TARGETS=$openair_path/targets
}

################################
# Function to killall the subprocesses when Ctrl-C Key is hit
###############################
function handle_ctrl_c(){
CURPID=$$
ppid=$$
arraycounter=1
echo_info "** Trapped CTRL-C. Killing all subprocesses now..."
echo_info "** Calling sync now..."
sync 
while true
do
        FORLOOP=FALSE
        # Get all the child process id
        for i in `ps -ef| awk '$3 == '$ppid' { print $2 }'`
        do
                if [ $i -ne $CURPID ] ; then
                        procid[$arraycounter]=$i
                        arraycounter=`expr $arraycounter + 1`
                        ppid=$i
                        FORLOOP=TRUE
                fi
        done
        if [ "$FORLOOP" = "FALSE" ] ; then
           arraycounter=`expr $arraycounter - 1`
           ## We want to kill child process id first and then parent id's
           while [ $arraycounter -ne 0 ]
           do  
             echo "first we send ctrl-c to program"
             $SUDO kill -INT "${procid[$arraycounter]}"
             sleep 5
             echo "Now we force kill if that didn't work"
             $SUDO kill -9 "${procid[$arraycounter]}" >/dev/null
             arraycounter=`expr $arraycounter - 1`
           done
         exit
        fi
done
}


# get from http://www.linuxjournal.com/content/validating-ip-address-bash-script
validate_ip() {

local  ip=$1
local  stat=1

if [[ $ip =~ ^[0-9]{1,3}\.[0-9]{1,3}\.[0-9]{1,3}\.[0-9]{1,3}$ ]]; then
    OIFS=$IFS
    IFS='.'
    ip=($ip)
    IFS=$OIFS
    [[ ${ip[0]} -le 255 && ${ip[1]} -le 255 \
        && ${ip[2]} -le 255 && ${ip[3]} -le 255 ]]
    stat=$?
fi

return $stat
}<|MERGE_RESOLUTION|>--- conflicted
+++ resolved
@@ -641,59 +641,6 @@
     install_asn1c_from_source
     $SUDO rm -fr /opt/ssh
     $SUDO git clone https://gist.github.com/2190472.git /opt/ssh
-<<<<<<< HEAD
-}
-
-### Remove Nettle installation which was done from sources
-remove_nettle_from_source() {
-    nettle_uninstall_log=$OPENAIR_DIR/cmake_targets/log/nettle_uninstall_log.txt
-    echo_info "\nUn-Installing Nettle from sources. The log file for nettle un-installation is here: $nettle_uninstall_log "
-    (
-    $SUDO apt-get remove -y nettle-dev nettle-bin 
-    cd /tmp
-    echo "Downloading nettle archive"
-    $SUDO rm -rf /tmp/nettle-2.5.tar.gz* /tmp/nettle-2.5
-    wget https://ftp.gnu.org/gnu/nettle/nettle-2.5.tar.gz
-    if [ $? -ne 0 ]; then
-      wget ftp://ftp.lysator.liu.se/pub/security/lsh/nettle-2.5.tar.gz
-    fi
-    if [ ! -f nettle-2.5.tar.gz ]; then
-      echo_error "Could not download nettle source files"
-      cd -
-      return
-    fi
-    tar -xzf nettle-2.5.tar.gz
-    cd nettle-2.5/
-    ./configure --disable-openssl --enable-shared --prefix=/usr 
-    $SUDO make uninstall || true 
-    $SUDO ldconfig
-    ) >& $nettle_uninstall_log
-}
-
-### Remove Gnutls from source
-remove_gnutls_from_source(){
-    gnutls_uninstall_log=$OPENAIR_DIR/cmake_targets/log/gnutls_uninstall_log.txt
-    echo_info "\nUn-Installing Gnutls. The log file for Gnutls un-installation is here: $gnutls_uninstall_log "
-    (
-    $SUDO apt-get remove -y libgnutls-dev
-    cd /tmp 
-    echo "Downloading gnutls archive"
-    $SUDO rm -rf /tmp/gnutls-3.1.23.tar.xz* /tmp/gnutls-3.1.23
-    wget http://mirrors.dotsrc.org/gcrypt/gnutls/v3.1/gnutls-3.1.23.tar.xz || \
-      wget ftp://ftp.gnutls.org/gcrypt/gnutls/v3.1/gnutls-3.1.23.tar.xz
-    if [ ! -f gnutls-3.1.23.tar.xz ]; then
-      echo_error "Could not download gnutls source files"
-      cd -
-      return
-    fi
-    tar -xJf gnutls-3.1.23.tar.xz
-    cd gnutls-3.1.23/
-    ./configure --prefix=/usr
-    $SUDO make uninstall || true
-    $SUDO ldconfig
-    )>& $gnutls_uninstall_log
-=======
->>>>>>> 61234aae
 }
 
 install_asn1c_from_source(){
