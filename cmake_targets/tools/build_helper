--- conflicted
+++ resolved
@@ -756,11 +756,7 @@
     # better to use a given commit than a branch in case the branch
     # is updated and requires modifications in the source of OAI
     #git checkout velichkov_s1ap_plus_option_group
-<<<<<<< HEAD
     git checkout f12568d617dbf48497588f8e227d70388fa217c9
-=======
-    git checkout 0a7524184f16e7093990a31d8d4db487a16e5782
->>>>>>> 81d4202b
     autoreconf -iv
     ./configure
     make -j`nproc`
