#/*
# * Licensed to the OpenAirInterface (OAI) Software Alliance under one or more
# * contributor license agreements.  See the NOTICE file distributed with
# * this work for additional information regarding copyright ownership.
# * The OpenAirInterface Software Alliance licenses this file to You under
# * the OAI Public License, Version 1.1  (the "License"); you may not use this file
# * except in compliance with the License.
# * You may obtain a copy of the License at
# *
# *      http://www.openairinterface.org/?page_id=698
# *
# * Unless required by applicable law or agreed to in writing, software
# * distributed under the License is distributed on an "AS IS" BASIS,
# * WITHOUT WARRANTIES OR CONDITIONS OF ANY KIND, either express or implied.
# * See the License for the specific language governing permissions and
# * limitations under the License.
# *-------------------------------------------------------------------------------
# * For more information about the OpenAirInterface (OAI) Software Alliance:
# *      contact@openairinterface.org
# */

# file build_helper
# brief
# authors Laurent Thomas, Lionel GAUTHIER
#
#######################################
if [ ! -f /etc/os-release ]; then
  echo "No /etc/os-release file found. You're likely on an unsupported distro."
  exit -1
fi
OS_DISTRO=$(grep "^ID=" /etc/os-release | sed "s/ID=//" | sed "s/\"//g")
OS_RELEASE=$(grep "^VERSION_ID=" /etc/os-release | sed "s/VERSION_ID=//" | sed "s/\"//g")
case "$OS_DISTRO" in
  fedora) OS_BASEDISTRO="fedora"; INSTALLER="dnf"; CMAKE="cmake" ;;
  rhel)   OS_BASEDISTRO="fedora"; INSTALLER="yum"; CMAKE="cmake3" ;;
  centos) OS_BASEDISTRO="fedora"; INSTALLER="yum"; CMAKE="cmake3" ;;
  debian) OS_BASEDISTRO="debian"; INSTALLER="apt-get"; CMAKE="cmake" ;;
  ubuntu) OS_BASEDISTRO="debian"; INSTALLER="apt-get"; CMAKE="cmake" ;;
esac
KERNEL_VERSION=$(uname -r | cut -d '.' -f1)
KERNEL_MAJOR=$(uname -r | cut -d '.' -f2)

SUDO='sudo -E'

###############################
## echo and  family
###############################
black='\E[30m'
red='\E[31m'
green='\E[32m'
yellow='\E[33m'
blue='\E[1;34m'
magenta='\E[35m'
cyan='\E[36m'
white='\E[37m'
reset_color='\E[00m'
COLORIZE=1

cecho()  {
    # Color-echo
    # arg1 = message
    # arg2 = color
    local default_msg="No Message."
    message=${1:-$default_msg}
    color=${2:-$green}
    [ "$COLORIZE" = "1" ] && message="$color$message$reset_color"
    echo -e "$message"
    return
}

echo_error()   { cecho "$*" $red          ;}
echo_fatal()   { cecho "$*" $red; exit -1 ;}
echo_warning() { cecho "$*" $yellow       ;}
echo_success() { cecho "$*" $green        ;}
echo_info()    { cecho "$*" $blue         ;}

########################
# distribution helpers #
########################

# This function return a string to identify the distribution we are running
# If we can't check the distribution, it returns "Unknown"
# This function return always true as exit code by design
# Examples:
#   ubuntu16.04
#   debian8.5
get_distribution_release() {
    if [[ ! -z "$OS_DISTRO$OS_RELEASE" ]]; then
        echo "$OS_DISTRO$OS_RELEASE"
    else
        echo Unknown
    fi
}

check_supported_distribution() {
    local distribution=$(get_distribution_release)
    case "$distribution" in
        "ubuntu18.04") return 0 ;;
        "ubuntu17.10") return 0 ;;
        "ubuntu17.04") return 0 ;;
        "ubuntu16.04") return 0 ;;
        "ubuntu14.04") return 0 ;;
        "fedora24")    return 0 ;;
        "rhel7")       return 0 ;;
<<<<<<< HEAD
        "rhel7.5")       return 0 ;;
=======
	"rhel7.5")     return 0 ;;
>>>>>>> 461bfa5f
        "centos7")     return 0 ;;
    esac
    return 1
}

##################
# Error handlers #
##################

handler_EXIT() {
	local exit_code=$?
    [ "$exit_code" -eq 0 ] || echo_error "build have failed"
	exit $exit_code
}

trap handler_EXIT EXIT

###########################
# Cleaners
###########################

clean_kernel() {
    $SUDO modprobe ip_tables
    $SUDO modprobe x_tables
    $SUDO iptables -P INPUT ACCEPT
    $SUDO iptables -F INPUT
    $SUDO iptables -P OUTPUT ACCEPT
    $SUDO iptables -F OUTPUT
    $SUDO iptables -P FORWARD ACCEPT
    $SUDO iptables -F FORWARD
    $SUDO iptables -t nat -F
    $SUDO iptables -t mangle -F
    $SUDO iptables -t filter -F
    $SUDO iptables -t raw -F
    echo_info "Flushed iptables"
    $SUDO rmmod nasmesh > /dev/null 2>&1
    $SUDO rmmod oai_nw_drv  > /dev/null 2>&1
    $SUDO rmmod openair_rf > /dev/null 2>&1
    $SUDO rmmod ue_ip > /dev/null 2>&1
    echo_info "removed drivers from kernel"
}

clean_all_files() {
 set_openair_env
 dir=$OPENAIR_DIR/cmake_targets
 rm -rf $dir/log $OPENAIR_DIR/targets/bin/*
 rm -rf $dir/lte_build_oai $dir/lte-simulators/build
 rm -rf $dir/oaisim_build_oai/build $dir/oaisim_build_oai/CMakeLists.txt
 rm -rf $dir/autotests/bin $dir/autotests/log $dir/autotests/*/build
}

###################################
# Compilers
###################################

#check_warnings:
#    print error message if the compilation had warnings
#argument:
#    $1: log file
check_warnings() {
  #we look for 'warning:' in the compilation log file
  #this is how gcc starts a warning
  #this is not perfect, we may get false positive
  warning_count=`grep "warning:" "$1"|wc -l`
  if [ $warning_count -gt 0 ]; then
    echo_error "WARNING: $warning_count warnings. See $1"
  fi
}

compilations() {
  cd $OPENAIR_DIR/cmake_targets/$1/build
  set +e
  {
    rm -f $3
    if [ "$VERBOSE_COMPILE" == "1" ]; then
       make -j`nproc` $2 VERBOSE=$VERBOSE_COMPILE
    else
       make -j`nproc` $2
    fi

  } > $dlog/$2.$REL.txt 2>&1
  set -e
  echo_info "Log file for compilation has been written to: $dlog/$2.$REL.txt"
  if [ -s $3 ] ; then
     cp $3 $4
     echo_success "$2 compiled"
     check_warnings "$dlog/$2.$REL.txt"
  else
     echo_error "$2 compilation failed"
     exit 1
  fi
}

############################################
# External packages installers
############################################

install_protobuf_from_source(){
    protobuf_install_log=$OPENAIR_DIR/cmake_targets/log/protobuf_install_log.txt
    echo_info "\nInstalling Google Protobuf from sources. The log file for Protobuf installation is here: $protobuf_install_log "
    (
    cd /tmp
    echo "Downloading protobuf"
    #rm -rf /tmp/protobuf-2.6.1.tar.gz* /tmp/protobuf-2.6.1
    #wget https://github.com/google/protobuf/releases/download/v2.6.1/protobuf-2.6.1.tar.gz
    #tar -xzvf protobuf-2.6.1.tar.gz --owner $USER --group $USER --no-same-owner
    #cd protobuf-2.6.1/
    rm -rf /tmp/protobuf-cpp-3.3.0.tar.gz* /tmp/protobuf-3.3.0
    wget https://github.com/google/protobuf/releases/download/v3.3.0/protobuf-cpp-3.3.0.tar.gz
    tar -xzvf protobuf-cpp-3.3.0.tar.gz --owner $USER --group $(groups | cut -d" " -f1) --no-same-owner
    cd protobuf-3.3.0/
    ./configure
    echo "Compiling protobuf"
    make -j`nproc`
    $SUDO make install
    $SUDO ldconfig
    ) >& $protobuf_install_log
}

install_protobuf_c_from_source(){
    protobuf_c_install_log=$OPENAIR_DIR/cmake_targets/log/protobuf_c_install_log.txt
    echo_info "\nInstalling Google Protobuf_C from sources. The log file for Protobuf_C installation is here: $protobuf_c_install_log "
    (
    if [[ "$OS_DISTRO" == "rhel" ]] || [[ "$OS_DISTRO" == "centos" ]]; then
        export PKG_CONFIG_PATH=/usr/local/lib/pkgconfig
    fi
    cd /tmp
    echo "Downloading protobuf-c"
    rm -rf /tmp/protobuf-c
    git clone https://github.com/protobuf-c/protobuf-c.git
    cd protobuf-c
	git checkout 2a46af42784abf86804d536f6e0122d47cfeea45
    ./autogen.sh
    ./configure
    echo "Compiling protobuf-c"
    make -j`nproc`
    $SUDO make install
    $SUDO ldconfig
    ) >& $protobuf_c_install_log
}

install_usrp_uhd_driver_from_source(){
    uhd_install_log=$OPENAIR_DIR/cmake_targets/log/uhd_install_log.txt
    echo_info "\nInstalling UHD driver from sources. The log file for UHD driver installation is here: $uhd_install_log "
    (
    cd /tmp
    echo "Downloading UHD driver"
    rm -rf /tmp/uhd
    git clone https://github.com/EttusResearch/uhd.git
    cd uhd
    git checkout tags/release_003_010_001_001
    mkdir -p host/build
    cd host/build
    $CMAKE ../
    echo "Compiling UHD"
    make -j`nproc`
    make test
    $SUDO make install
    $SUDO ldconfig
    ) >& $uhd_install_log
}

check_install_usrp_uhd_driver(){
    if [[ "$OS_DISTRO" == "ubuntu" ]]; then
        #first we remove old installation
        $SUDO apt-get remove -y uhd || true
        $SUDO apt-get remove libuhd-dev libuhd003 uhd-host -y || true
        v=$(lsb_release -cs)
        $SUDO apt-add-repository --remove "deb http://files.ettus.com/binaries/uhd/repo/uhd/ubuntu/$v $v main"
        # The new USRP repository
        # Raphael Defosseux: Adding a loop on adding PPA because in CI the gpg key retrieve may
        # timeout due to proxy / network latencies in Eurecom on VM
        echo_info "\nAdding PPA repository ettusresearch/uhd\n"
        x=0
        while [ $x -le 5 ]
        do
            if $SUDO add-apt-repository ppa:ettusresearch/uhd -y
            then
                echo_info "add-apt-repository successful\n"
                break
            else
                echo_info "add-apt-repository failed, retrying...\n"
                sleep 30
            fi
            x=$((x + 1))
        done
        $SUDO apt-get update
        $SUDO apt-get -y --allow-unauthenticated install  python python-tk libboost-all-dev libusb-1.0-0-dev
        $SUDO apt-get -y --allow-unauthenticated install libuhd-dev libuhd003 uhd-host
    elif [[ "$OS_BASEDISTRO" == "fedora" ]]; then
        $SUDO $INSTALLER -y install python boost libusb-devel libusbx-devel boost-devel python-mako python-docutils cmake
        $SUDO pip install requests
        if [[ "$OS_DISTRO" == "rhel" ]] || [[ "$OS_DISTRO" == "centos" ]]; then
            # until EPEL repo hasn't bumped UHD driver to >=3.10 in EPEL, build driver from source
            $SUDO $INSTALLER -y remove uhd uhd-devel uhd-firmware
            install_usrp_uhd_driver_from_source
        else
            $SUDO $INSTALLER -y install uhd uhd-devel uhd-firmware
        fi
    fi
}

install_usrp_uhd_driver() {
    if [[ "$OS_DISTRO" == "ubuntu" ]]; then
        # We move uhd-host apart because it depends on linux kernel version
        # On newer kernels, it fails to install
        $SUDO apt-get -y install uhd-host
    fi
    if [ -z $1 ]; then
      $SUDO uhd_images_downloader
    else
      $SUDO uhd_images_downloader -i $1
    fi
}

install_bladerf_driver_from_source(){
    bladerf_install_log=$OPENAIR_DIR/cmake_targets/log/bladerf_install_log.txt
    echo_info "\nInstalling BladeRF driver from sources. The log file for BladeRF driver installation is here: $bladerf_install_log "
    (
    cd /tmp
    echo "Downloading BladeRF driver"
    rm -rf /tmp/bladeRF
    git clone https://github.com/Nuand/bladeRF.git
    cd bladeRF
    git checkout tags/2016.06
    mkdir -p build
    cd build
    $CMAKE ../
    echo "Compiling BladeRF driver"
    make
    $SUDO make install
    $SUDO ldconfig
    echo "Downloading FPGA and firmware images"
    cd /tmp/bladeRF
    wget https://www.nuand.com/fx3/bladeRF_fw_latest.img
    wget https://www.nuand.com/fpga/hostedx40-latest.rbf
    sudo mkdir -p /usr/share/Nuand/bladeRF
    sudo mv bladeRF_fw_latest.img /usr/share/Nuand/bladeRF/bladeRF_fw.img
    sudo mv hostedx40-latest.rbf /usr/share/Nuand/bladeRF/hostedx40.rbf
    ) >& $bladerf_install_log
}

check_install_bladerf_driver(){
    if [[ "$OS_DISTRO" == "ubuntu" ]]; then
        if [ "$(get_distribution_release)" == "ubuntu14.04" ] ; then
            $SUDO add-apt-repository -y ppa:bladerf/bladerf
            $SUDO apt-get update
        fi
        $SUDO apt-get install -y --allow-unauthenticated  bladerf libbladerf-dev
        $SUDO apt-get install -y --allow-unauthenticated bladerf-firmware-fx3
        $SUDO apt-get install -y --allow-unauthenticated bladerf-fpga-hostedx40
   elif [[ "$OS_BASEDISTRO" == "fedora" ]]; then
        install_bladerf_driver_from_source
   else
        echo_error "BladeRF Installer for OAI does not support automatic build. Install BladeRF compiling sources manually from BladeRF website"
   fi
}

flash_firmware_bladerf() {
	$SUDO bladeRF-cli --flash-firmware /usr/share/Nuand/bladeRF/bladeRF_fw.img
}

check_install_lmssdr_driver(){
	if ( [ -d "/usr/local/include/lime" ] &&
             [ -f "/usr/local/include/lime/LimeSuite.h" ] )
	then
  		echo_success "Found lmssdr drivers and tools installed from source"
        else
                echo_error "lmssdr support implies installing lmssdr drivers and tools" \
                           " from sources. check:"
                echo_info "https://open-cells.com/index.php/2017/05/10/limesdr-installation/"
                echo_fatal "Cannot compile lmssdr device"
	fi


}

check_install_additional_tools (){
  $SUDO $INSTALLER update -y
  if [[ "$OS_DISTRO" == "ubuntu" ]]; then
    PACKAGE_LIST="\
	check \
	dialog \
	dkms \
	gawk \
	libboost-all-dev \
	libpthread-stubs0-dev \
	openvpn \
	pkg-config \
	python-dev  \
	python-pexpect \
	sshfs \
	swig  \
	tshark \
	uml-utilities \
	unzip  \
	valgrind  \
	vlan	  \
	ctags \
        ntpdate \
        iperf3 \
        android-tools-adb \
	wvdial \
        python-numpy \
        sshpass \
        nscd \
        bc \
        ntp \
        python-scipy \
        python-matplotlib"
  elif [[ "$OS_DISTRO" == "rhel" ]] || [[ "$OS_DISTRO" == "centos" ]]; then
    PACKAGE_LIST="\
      check \
      dialog \
      dkms \
      gawk \
      boost-devel \
      openvpn \
      pkgconfig \
      pexpect \
      sshfs \
      swig  \
      wireshark \
      unzip  \
      valgrind  \
      vconfig	  \
      ctags \
      ntpdate \
      iperf3 \
      wvdial \
      numpy \
      sshpass \
      nscd \
      python2-paramiko \
      python-pyroute2 \
      python-netifaces \
      scipy \
      python-matplotlib"
  elif [[ "$OS_DISTRO" == "fedora" ]]; then
    PACKAGE_LIST=" \
      check \
      dialog \
      dkms \
      gawk \
      boost-devel \
      openvpn \
      pkgconfig \
      python-pexpect \
      sshfs \
      swig  \
      wireshark \
      unzip  \
      valgrind  \
      vconfig	  \
      ctags \
      ntpdate \
      iperf3 \
      wvdial \
      python-numpy \
      sshpass \
      nscd \
      python2-paramiko \
      python-pyroute2 \
      python-netifaces \
      python2-scipy \
      python2-matplotlib"
  fi
    $SUDO $INSTALLER install -y $PACKAGE_LIST

    $SUDO rm -fr /opt/ssh
    $SUDO GIT_SSL_NO_VERIFY=true git clone https://gitlab.eurecom.fr/oai/ssh.git /opt/ssh

  #The packages below are already installed for Redhat distros (RHEL, CentOS, Fedora)
  if [[ "$OS_DISTRO" == "ubuntu" ]]; then
    $SUDO pip install paramiko
    $SUDO pip install pyroute2 colorama
    log_netiface=$OPENAIR_DIR/cmake_targets/log/netiface_install_log.txt
    echo_info "Installing Netinterfaces package. The logfile for installation is in $log_netiface"
    (
    $SUDO rm -fr /tmp/netifaces-0.10.4.tar.gz /tmp/netifaces
    wget -P /tmp  https://pypi.python.org/packages/18/fa/dd13d4910aea339c0bb87d2b3838d8fd923c11869b1f6e741dbd0ff3bc00/netifaces-0.10.4.tar.gz
    tar -xzvf /tmp/netifaces-0.10.4.tar.gz -C /tmp
    cd /tmp/netifaces-0.10.4
    $SUDO python setup.py install
    cd -
    ) >& $log_netiface
  fi
}

check_install_oai_software() {
    local specific_packages=""
    if ! check_supported_distribution; then
        echo_error "Your distribution $(get_distribution_release) is not supported by oai !"
        exit 1
    fi
    $SUDO $INSTALLER update -y
  if [[ "$OS_DISTRO" == "ubuntu" ]]; then
    local LAPACK_LIBNAME="liblapack.so"
    local LAPACK_TARGET="/usr/lib/atlas-base/atlas/liblapack.so"
    $SUDO apt install -y software-properties-common
    case "$(get_distribution_release)" in
        "ubuntu14.04")
            specific_packages="libtasn1-3-dev libgnutls-dev libatlas-dev iproute libconfig8-dev"
            # For iperf3
            $SUDO add-apt-repository "deb http://archive.ubuntu.com/ubuntu trusty-backports universe"
            $SUDO apt-get update
            ;;
        "ubuntu16.04")
            specific_packages="libtasn1-6-dev libgnutls-dev libatlas-dev iproute libconfig8-dev"
            ;;
        "ubuntu17.04")
            specific_packages="libtasn1-6-dev libgnutls28-dev libatlas-dev iproute libconfig8-dev"
            ;;
        "ubuntu17.10")
            specific_packages="libtasn1-6-dev libgnutls28-dev iproute libconfig8-dev"
            LAPACK_LIBNAME="liblapack.so-x86_64-linux-gnu"
            LAPACK_TARGET="/usr/lib/x86_64-linux-gnu/atlas/liblapack.so"
            ;;
        "ubuntu18.04")
            specific_packages="libtasn1-6-dev libgnutls28-dev iproute2 libconfig-dev"
            LAPACK_LIBNAME="liblapack.so-x86_64-linux-gnu"
            LAPACK_TARGET="/usr/lib/x86_64-linux-gnu/atlas/liblapack.so"
            ;;
    esac
    $SUDO apt-get install -y \
    $specific_packages \
	autoconf  \
	automake  \
	bison  \
	build-essential \
	cmake \
	cmake-curses-gui  \
	doxygen \
	doxygen-gui \
	texlive-latex-base \
	ethtool \
	flex  \
	gdb  \
	git \
	graphviz \
	gtkwave \
	guile-2.0-dev  \
	iperf \
	iptables \
	iptables-dev \
	libatlas-base-dev \
	libblas-dev \
  liblapack-dev\
  liblapacke-dev\
	libffi-dev \
	libforms-bin \
	libforms-dev \
	libgcrypt11-dev \
	libgmp-dev \
	libgtk-3-dev \
	libidn2-0-dev  \
	libidn11-dev \
	libmysqlclient-dev  \
	libpython2.7-dev \
	libsctp1  \
	libsctp-dev  \
	libssl-dev  \
	libtool  \
	libusb-1.0-0-dev \
	libxml2 \
	libxml2-dev  \
	libxslt1-dev \
	mscgen  \
<<<<<<< HEAD
	octave-signal \
=======
>>>>>>> 461bfa5f
	openssh-client \
	openssh-server \
	openssl \
	python  \
	subversion \
	xmlstarlet \
	python-pip \
	pydb \
	libyaml-dev \
	wget \
	libxpm-dev \
        libboost-all-dev

    $SUDO update-alternatives --set "$LAPACK_LIBNAME" "$LAPACK_TARGET"

    $SUDO apt-get install -y nettle-dev nettle-bin
  elif [[ "$OS_BASEDISTRO" == "fedora" ]]; then
    if [[ "$OS_DISTRO" == "rhel" ]] || [[ "$OS_DISTRO" == "centos" ]]; then
      if rpm -q epel-release > /dev/null; then
        echo "EPEL repos already present. Good."
      else
        echo "EPEL repos not present. Installing them."
        $SUDO $INSTALLER install -y https://dl.fedoraproject.org/pub/epel/epel-release-latest-7.noarch.rpm
      fi
      $SUDO $INSTALLER install -y python-epdb vim-common
    else
      $SUDO $INSTALLER install -y mscgen pydb
    fi

    $SUDO $INSTALLER install -y \
      autoconf \
      automake \
      bc \
      bison \
      $CMAKE \
      doxygen \
      ethtool \
      flex \
      gdb \
      git \
      graphviz \
      gtkwave \
      guile-devel \
      iperf \
      iproute \
      iptables \
      iptables-devel \
      atlas-devel \
      blas-devel \
      libconfig-devel \
      libffi-devel \
      xforms \
      xforms-devel \
      libgcrypt-devel \
      gmp-devel \
      gtk3-devel \
      libidn2-devel  \
      libidn-devel \
      mariadb-devel \
      lksctp-tools \
      lksctp-tools-devel \
      openssl-devel \
      libtasn1 \
      libtool \
      libusb-devel \
      libxml2 \
      libxml2-devel \
      libxslt-devel \
      openssh-clients \
      openssh-server \
      openssl \
      patch \
      psmisc \
      python \
      subversion \
      xmlstarlet \
      python-pip \
      wget \
      kernel-headers \
      kernel-devel \
      nettle-devel \
      gnutls-devel \
      libXpm-devel \
      lapack \
      lapack-devel \
      blas \
      blas-devel \
      libyaml-devel
  fi

    install_asn1c_from_source $1
    $SUDO rm -fr /opt/ssh
    $SUDO git clone https://gist.github.com/2190472.git /opt/ssh
}

install_asn1c_from_source(){
    asn1_install_log=$OPENAIR_DIR/cmake_targets/log/asn1c_install_log.txt
    echo_info "\nInstalling ASN1. The log file for ASN1 installation is here: $asn1_install_log "
    (
    $SUDO rm -rf /tmp/asn1c
    # GIT_SSL_NO_VERIFY=true git clone https://gitlab.eurecom.fr/oai/asn1c.git /tmp/asn1c
    git clone https://gitlab.eurecom.fr/oai/asn1c.git /tmp/asn1c
    cd /tmp/asn1c
    # better to use a given commit than a branch in case the branch
    # is updated and requires modifications in the source of OAI
    #git checkout velichkov_s1ap_plus_option_group
    git checkout 73d6b23dcec9ab36605b4af884143824392134c1
    autoreconf -iv
    ./configure
    make -j`nproc`
    $SUDO make install
    cd -
    $SUDO ldconfig
    ) > $asn1_install_log 2>&1
}

#################################################
# 2. compile
################################################

install_nas_tools() {
  if [ ! -f .ue.nvram0 ]; then
    echo_success "generate .ue_emm.nvram .ue.nvram"
    ./nvram --gen -c $1 -o $2
  else
    [ ./nvram -nt .ue.nvram0 -o ./nvram -nt .ue_emm.nvram0 ] && ./nvram --gen -c $1 -o $2
  fi

  if [ ! -f .usim.nvram0 ]; then
    echo_success "generate .usim.nvram"
    ./usim --gen -c $1 -o $2
  else
    [ ./usim -nt .usim.nvram0 ] && ./usim --gen -c $1 -o $2
  fi

}


################################
# set_openair_env
###############################
set_openair_env(){
    fullpath=`readlink -f $BASH_SOURCE`
    [ -f "/.$fullpath" ] || fullpath=`readlink -f $PWD/$fullpath`
    openair_path=${fullpath%/cmake_targets/*}
    openair_path=${openair_path%/targets/*}
    openair_path=${openair_path%/openair[123]/*}
    export OPENAIR_DIR=$openair_path
    export OPENAIR1_DIR=$openair_path/openair1
    export OPENAIR2_DIR=$openair_path/openair2
    export OPENAIR3_DIR=$openair_path/openair3
    export OPENAIR_TARGETS=$openair_path/targets
}

################################
# Function to killall the subprocesses when Ctrl-C Key is hit
###############################
function handle_ctrl_c(){
CURPID=$$
ppid=$$
arraycounter=1
echo_info "** Trapped CTRL-C. Killing all subprocesses now..."
echo_info "** Calling sync now..."
sync
while true
do
        FORLOOP=FALSE
        # Get all the child process id
        for i in `ps -ef| awk '$3 == '$ppid' { print $2 }'`
        do
                if [ $i -ne $CURPID ] ; then
                        procid[$arraycounter]=$i
                        arraycounter=`expr $arraycounter + 1`
                        ppid=$i
                        FORLOOP=TRUE
                fi
        done
        if [ "$FORLOOP" = "FALSE" ] ; then
           arraycounter=`expr $arraycounter - 1`
           ## We want to kill child process id first and then parent id's
           while [ $arraycounter -ne 0 ]
           do
             echo "first we send ctrl-c to program"
             $SUDO kill -INT "${procid[$arraycounter]}"
             sleep 5
             echo "Now we force kill if that didn't work"
             $SUDO kill -9 "${procid[$arraycounter]}" >/dev/null
             arraycounter=`expr $arraycounter - 1`
           done
         exit
        fi
done
}


# get from http://www.linuxjournal.com/content/validating-ip-address-bash-script
validate_ip() {

local  ip=$1
local  stat=1

if [[ $ip =~ ^[0-9]{1,3}\.[0-9]{1,3}\.[0-9]{1,3}\.[0-9]{1,3}$ ]]; then
    OIFS=$IFS
    IFS='.'
    ip=($ip)
    IFS=$OIFS
    [[ ${ip[0]} -le 255 && ${ip[1]} -le 255 \
        && ${ip[2]} -le 255 && ${ip[3]} -le 255 ]]
    stat=$?
fi

return $stat
}<|MERGE_RESOLUTION|>--- conflicted
+++ resolved
@@ -102,11 +102,7 @@
         "ubuntu14.04") return 0 ;;
         "fedora24")    return 0 ;;
         "rhel7")       return 0 ;;
-<<<<<<< HEAD
-        "rhel7.5")       return 0 ;;
-=======
 	"rhel7.5")     return 0 ;;
->>>>>>> 461bfa5f
         "centos7")     return 0 ;;
     esac
     return 1
@@ -575,10 +571,7 @@
 	libxml2-dev  \
 	libxslt1-dev \
 	mscgen  \
-<<<<<<< HEAD
 	octave-signal \
-=======
->>>>>>> 461bfa5f
 	openssh-client \
 	openssh-server \
 	openssl \
