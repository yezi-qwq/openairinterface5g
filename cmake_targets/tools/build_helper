--- conflicted
+++ resolved
@@ -650,16 +650,6 @@
       openssl-devel \
       patch \
       readline-devel \
-<<<<<<< HEAD
-      nettle-devel \
-=======
-      subversion \
-      xmlstarlet \
-      python-pip \
-      wget \
-      kernel-headers \
-      kernel-devel \
->>>>>>> 986a1a80
       gnutls-devel \
       lapack \
       lapack-devel \
