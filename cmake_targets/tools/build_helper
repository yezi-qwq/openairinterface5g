--- conflicted
+++ resolved
@@ -413,16 +413,8 @@
 	xmlstarlet \
 	python-pip \
 	pydb \
-<<<<<<< HEAD
-	wvdial \
-        python-numpy \
-        sshpass \
-        libxslt1-dev \
-        android-tools-adb \
-	libyaml-dev
-=======
+	libyaml-dev \
 	wget
->>>>>>> ae12ccd5
 
     $SUDO update-alternatives --set liblapack.so /usr/lib/atlas-base/atlas/liblapack.so
     
