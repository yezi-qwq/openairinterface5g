#!/bin/bash
#/*
# * Licensed to the OpenAirInterface (OAI) Software Alliance under one or more
# * contributor license agreements.  See the NOTICE file distributed with
# * this work for additional information regarding copyright ownership.
# * The OpenAirInterface Software Alliance licenses this file to You under
# * the OAI Public License, Version 1.1  (the "License"); you may not use this file
# * except in compliance with the License.
# * You may obtain a copy of the License at
# *
# *      http://www.openairinterface.org/?page_id=698
# *
# * Unless required by applicable law or agreed to in writing, software
# * distributed under the License is distributed on an "AS IS" BASIS,
# * WITHOUT WARRANTIES OR CONDITIONS OF ANY KIND, either express or implied.
# * See the License for the specific language governing permissions and
# * limitations under the License.
# *-------------------------------------------------------------------------------
# * For more information about the OpenAirInterface (OAI) Software Alliance:
# *      contact@openairinterface.org
# */

# file build_oai
# brief OAI automated build tool that can be used to install, compile, run OAI.
# author  Navid Nikaein, Lionel GAUTHIER, Laurent Thomas

set -e

# Include helper functions
ORIGIN_PATH=$PWD
THIS_SCRIPT_PATH=$(dirname $(readlink -f $0))
source $THIS_SCRIPT_PATH/tools/build_helper

# Set environment variables (OPENAIR_HOME, ...)
set_openair_env

# Variables for UE data generation
gen_nvram_path=$OPENAIR_DIR/targets/bin
conf_nvram_path=$OPENAIR_DIR/openair3/NAS/TOOLS/ue_eurecom_test_sfr.conf

MSC_GEN=0
XFORMS="True"
UE_EXPANSION="False"
UESIM_EXPANSION="False"
PRINT_STATS="False"
VCD_TIMING="False"
DEADLINE_SCHEDULER_FLAG_USER=""
CPU_AFFINITY_FLAG_USER="False" #Only valid when low-latency flag is set to False
REL="Rel15"
NR_REL="NR_Rel15"
HW="None"
TP="None"
EPC=0
VERBOSE_COMPILE=0
CFLAGS_PROCESSOR_USER=""
RUN_GROUP=0
TEST_CASE_GROUP=""
BUILD_DOXYGEN=0
BUILD_COVERITY_SCAN=0
T_TRACER="True"
DISABLE_HARDWARE_DEPENDENCY="False"
CMAKE_BUILD_TYPE=""
CMAKE_CMD="$CMAKE"
UE_AUTOTEST_TRACE="False"
UE_DEBUG_TRACE="False"
UE_TIMING_TRACE="False"
USRP_REC_PLAY="False"
BUILD_ECLIPSE=0
NR="False"
OPTIONAL_LIBRARIES="telnetsrv enbscope uescope msc"
trap handle_ctrl_c INT

function print_help() {
  echo_info "
This program installs OpenAirInterface Software
You should have ubuntu 16.xx or 18.04 updated
Options
-c | --clean
   Erase all files to make a rebuild from start
-C | --clean-all
   Erase all files made by previous compilations, installations
--clean-kernel
   Erase previously installed features in kernel: iptables, drivers, ...
-I | --install-external-packages
   Installs required packages such as LibXML, asn1.1 compiler, freediameter, ...
   This option will require root password
--install-optional-packages
   Install useful but not mandatory packages such as valgrind
-i | --install-system-files
   Install OpenAirInterface required files in Linux system
   This option will require root password
-g | --run-with-gdb
   Add debugging symbols to compilation directives. It also disables any compiler optimization. Only for debugging. Do not use in normal operation!
--eNB
  Makes the LTE softmodem
--gNB
  Makes the NR softmodem
--nrUE
  Makes the NR UE softmodem
--UE
   Makes the UE specific parts (ue_ip, usim, nvram) from the given configuration file
--UE-conf-nvram [configuration file]
   Specify conf_nvram_path (default \"$conf_nvram_path\")
--UE-gen-nvram [output path]
   Specify gen_nvram_path (default \"$gen_nvram_path\")
--HWLAT
    Makes test program for haw latency tests
-a | --agent
   Enables agent for software-defined control of the eNB
-r | --3gpp-release
   default is Rel14,
   Rel8 limits the implementation to 3GPP Release 8 version
   Rel10 limits the implementation to 3GPP Release 10 version
-w | --hardware
   EXMIMO, USRP, BLADERF, LMSSDR, IRIS, ADRV9371_ZC706, SIMU, None (Default)
   Adds this RF board support (in external packages installation and in compilation)
-P | --phy_simulators
   Makes the unitary tests Layer 1 simulators
-S | --core_simulators
   Makes the core security features unitary simulators
-s | --check
   runs a set of auto-tests based on simulators and several compilation tests
--run-group 
   runs only specified test cases specified here. This flag is only valid with -s
-V | --vcd
   Adds a debgging facility to the binary files: GUI with major internal synchronization events
--verbose-compile
   Shows detailed compilation instructions in makefile
--cflags_processor
   Manually Add CFLAGS of processor if they are not detected correctly by script. Only add these flags if you know your processor supports them. Example flags: -msse3 -msse4.1 -msse4.2 -mavx2
--build-doxygen
   Builds doxygen based documentation.
--build-coverity-scan
   Builds Coverity-Scan objects for upload
--disable-deadline
   Disables deadline scheduler of Linux kernel (>=3.14.x).
--enable-deadline
   Enable deadline scheduler of Linux kernel (>=3.14.x). 
--disable-cpu-affinity
   Disables CPU Affinity between UHD/TX/RX Threads (Valid only when deadline scheduler is disabled). By defaulT, CPU Affinity is enabled when not using deadline scheduler. It is enabled only with >2 CPUs. For eNB, CPU_0-> Device library (UHD), CPU_1->TX Threads, CPU_2...CPU_MAX->Rx Threads. For UE, CPU_0->Device Library(UHD), CPU_1..CPU_MAX -> All the UE threads
--enable-cpu-affinity
--disable-T-Tracer
   Disables the T tracer.
--disable-hardware-dependency
   Disable HW dependency during installation
--ue-autotest-trace
   Enable specific traces for UE autotest framework
--ue-trace
   Enable traces for UE debugging
--ue-timing
   Enable traces for timing
--uhd-images-dir
   Download UHD images in the indicated location
--build-eclipse
   Build eclipse project files. Paths are auto corrected by fixprj.sh
--build-lib <libraries>
   Build optional shared library, <libraries> can be one or several of $OPTIONAL_LIBRARIES or \"all\"
--usrp-recplay
   Build for I/Q record-playback modes
-h | --help
   Print this help

Usage (first build):
 NI/ETTUS B201  + COTS UE : ./build_oai -I -i --eNB -w USRP
Usage (regular):
 Eurecom EXMIMO + OAI ENB : ./build_oai --eNB  
 NI/ETTUS B201  + OAI ENB : ./build_oai --eNB -w USRP"
}


function main() {

  until [ -z "$1" ]
  do
    case "$1" in
       -c | --clean)
            CLEAN=1
            shift;;
       -C | --clean-all)
            CLEAN_ALL=1
            shift;;
       --clean-kernel)
            clean_kernel
            echo_info "Erased iptables config and removed modules from kernel"
            shift;;
       -I | --install-external-packages)
            INSTALL_EXTERNAL=1
            echo_info "Will install external packages"
            shift;;
       --install-optional-packages)
            INSTALL_OPTIONAL=1
            echo_info "Will install optional packages"
            shift;;
       -i | --install-system-files)
            INSTALL_SYSTEM_FILES=1
            echo_info "Will copy OpenAirInterface files in Linux directories"
            shift;;
       -g | --run-with-gdb)
            GDB=1
            CMAKE_BUILD_TYPE="Debug"
            echo_info "Will Compile with gdb symbols and disable compiler optimization"
            CMAKE_CMD="$CMAKE_CMD -DCMAKE_BUILD_TYPE=Debug --trace-expand"
            shift;;
       --eNB)
            eNB=1
            echo_info "Will compile eNB"
            shift;;
       --gNB)
            gNB=1
            NR="True"
            echo_info "Will compile gNB"
            shift;;
       -a | --agent)
            echo_info "FlexRAN support is always compiled into the eNB"
            shift;;
       --UE)
            UE=1
            echo_info "Will compile UE"
            shift;;
       --nrUE)
            nrUE=1
            NR="True"
            echo_info "Will compile NR UE"
            shift;;
       --mu)
            UE_EXPANSION="True"
            echo_info "Will compile with UE_EXPANSION"
            shift;;
       --musim)
            UESIM_EXPANSION="True"
            echo_info "Will compile with UESIM_EXPANSION"
            shift;;
       --UE-conf-nvram)
            conf_nvram_path=$(readlink -f $2)
            shift 2;;
       --UE-gen-nvram)
            gen_nvram_path=$(readlink -f $2)
            shift 2;;
       -r | --3gpp-release)
            REL=$2
            echo_info "Setting release to: $REL"
            shift 2;;
       -w | --hardware)
            # Use OAI_USRP as the key word USRP is used inside UHD driver           
            case "$2" in
                "EXMIMO")
                    HW="EXMIMO"
                    ;;
                "USRP" | "BLADERF" | "LMSSDR" | "IRIS" | "ADRV9371_ZC706" | "SIMU")
                    HW="OAI_"$2
                    ;;
                "None")
                    HW="None"
                    ;;
                *)
                    echo_fatal "Unknown HW type $HW: exit..."
            esac
			echo_info "Setting hardware to: $HW"
            shift 2;;
       -P | --phy_simulators)
            SIMUS_PHY=1
            echo_info "Will compile dlsim, ulsim, ..."
            shift;;
       -S | --core_simulators)
            SIMUS_CORE=1
            echo_info "Will compile security unitary tests"
            shift;;
       -s | --check)
            OAI_TEST=1
            echo_info "Will run auto-tests"
            shift;;
       --run-group)
            RUN_GROUP=1
            TEST_CASE_GROUP=$2
            echo_info "executing test cases only in group: $TEST_CASE_GROUP"
            shift 2;;
       -V | --vcd)
            echo_info "Setting gtk-wave output"
            VCD_TIMING=1
            EXE_ARGUMENTS="$EXE_ARGUMENTS -V"
            shift;;
       -x | --xforms)
            XFORMS=1
            EXE_ARGUMENTS="$EXE_ARGUMENTS -d"
            echo_info "Will generate the software oscilloscope features"
            shift;;
       --HWLAT)
            HWLAT=1
            echo_info "Will compile hw latency test program"
            shift;;
       --HWLAT_TEST)
            HWLAT_TEST=1
            echo_info "Will compile hw latency test program"
            shift;;
       --verbose-compile)
	        VERBOSE_COMPILE=1
            echo_info "Will compile with verbose instructions"
            shift;;
       --cflags_processor)
            CFLAGS_PROCESSOR_USER=$2
            echo_info "Setting CPU FLAGS from USER to: $CFLAGS_PROCESSOR_USER"
            shift 2;;
       --build-doxygen)
	        BUILD_DOXYGEN=1
            echo_info "Will build doxygen support"
            shift;;     
       --build-coverity-scan)
            BUILD_COVERITY_SCAN=1
            echo_info "Will build Coverity-Scan objects for upload"
            shift;;
       --disable-deadline)
            DEADLINE_SCHEDULER_FLAG_USER="False"
            echo_info "Disabling the usage of deadline scheduler"
            shift 1;;
       --enable-deadline)
            DEADLINE_SCHEDULER_FLAG_USER="True"
            echo_info "Enabling the usage of deadline scheduler"
            shift 1;;
       --enable-cpu-affinity)
            CPU_AFFINITY_FLAG_USER="True"
            echo_info "Enabling CPU Affinity (only valid when not using deadline scheduler)"
            shift 1;;
       --disable-cpu-affinity)
            CPU_AFFINITY_FLAG_USER="False"
            echo_info "Disabling CPU Affinity (only valid when not using deadline scheduler)"
            shift 1;;
       --disable-T-Tracer)
            T_TRACER="False"
            echo_info "Disabling the T tracer"
            shift 1;;
       --disable-hardware-dependency)
            echo_info "Disabling hardware dependency for compiling software"
            DISABLE_HARDWARE_DEPENDENCY="True"
            shift 1;;
       --ue-autotest-trace)
            UE_AUTOTEST_TRACE="True"
            echo_info "Enabling autotest specific trace for UE"
            shift 1;;
       --ue-trace)
            UE_DEBUG_TRACE="True"
            echo_info "Enabling UE trace for debug"
            shift 1;;
       --ue-timing)
            UE_TIMING_TRACE="True"
            echo_info "Enabling UE timing trace"
            shift 1;;
       --uhd-images-dir)
            UHD_IMAGES_DIR=$2
            echo_info "Downloading UHD images in the indicated location"
            shift 2;;
       --build-eclipse)
            BUILD_ECLIPSE=1
            CMAKE_CMD="$CMAKE_CMD"' -DCMAKE_ECLIPSE_GENERATE_SOURCE_PROJECT=TRUE -G"Eclipse CDT4 - Unix Makefiles"'
            echo_info "Enabling build eclipse project support"
            shift 1;;
       --build-lib) 
            BUILD_OPTLIB="" 
            if [  "$2" == "all" ] ; then
              BUILD_OPTLIB="$OPTIONAL_LIBRARIES"
              echo_info "Enabling build of all optional shared libraries ($OPTIONAL_LIBRARIES)" 
            else
              for alib in $2 ; do 
                for oklib in $OPTIONAL_LIBRARIES ; do
                  if [ "$alib" = "$oklib" ] ; then
                    BUILD_OPTLIB="$BUILD_OPTLIB $alib" 
                    echo_info "Enabling build of lib${alib}.so" 
                    fi   
                  done
                done
	          if [ "${BUILD_OPTLIB## }" != "$2" ] ; then
                 echo_fatal "Unknown optional library in $2, valid libraries are $OPTIONAL_LIBRARIES" 
              fi
            fi
            shift 2;;		
        --usrp-recplay)
            USRP_REC_PLAY="True"
            echo_info "Enabling USRP record playback mode"
            shift 1;;
        -h | --help)
            print_help
            exit 1;;
	*)
	    print_help
            echo_fatal "Unknown option $1"
            break;;
   esac
  done

  ###################################
  # Check if cov-build is installed #
  ###################################
  if [ "$BUILD_COVERITY_SCAN" == "1" ] ; then
      echo_info "Checking cov-build is installed"
      IS_INSTALLED=`which cov-build | grep -c cov-build || true`
      if [ $IS_INSTALLED -eq 1 ] ; then
          echo_info "Found cov-build"
      else
          echo_fatal "Did NOT find cov-build in PATH!"
      fi
  fi

  CMAKE_CMD="$CMAKE_CMD .."
  echo_info "CMAKE_CMD=$CMAKE_CMD"

  ########################################################
  # Check validity of HW and TP parameters for eNB / gNB #
  ########################################################
  # to be discussed
  
  if [ "$eNB" = "1" -o "$gNB" = "1" ] ; then
      if [ "$HW" = "None" -a  "$TP" = "None" ] ; then
	      echo_info "No local radio head and no transport protocol selected"
      fi
      if [ "$HW" = "None" ] ; then 
	      echo_info "No radio head has been selected (HW set to $HW)"	
      fi
      if [ "$TP" = "None" ] ; then
	      echo_info "No transport protocol has been selected (TP set to $TP)"	
      fi
  fi
  
  if [ "$HWLAT" = "1" ] ; then
      if [ "$HW" = "None" ] ; then
          echo_info "No radio head has been selected (HW set to $HW)" 
      fi
  fi

  echo_info "RF HW set to $HW" 
  # If the user doesn't specify the Linux scheduler to use, we set a value
  if [ "$DEADLINE_SCHEDULER_FLAG_USER" = "" ]; then
      case "$HW" in
          "EXMIMO")
		      DEADLINE_SCHEDULER_FLAG_USER="True"
		      ;;
          *)
		      DEADLINE_SCHEDULER_FLAG_USER="False"
		      ;;
      esac
  fi

  #Disable CPU Affinity for deadline scheduler
  if [ "$DEADLINE_SCHEDULER_FLAG_USER" = "True" ] ; then 
     CPU_AFFINITY_FLAG_USER="False"
  fi

  echo_info "Flags for Deadline scheduler: $DEADLINE_SCHEDULER_FLAG_USER"
  echo_info "Flags for CPU Affinity: $CPU_AFFINITY_FLAG_USER"

  if [ -n "$UHD_IMAGES_DIR" ] && [ -z "$INSTALL_EXTERNAL" ]; then
    echo_error "UHD images download settings will not be applied without -I present"
    exit
  fi
  
  #######################################################
  # Setting and printing OAI envs, we should check here #
  #######################################################

  echo_info "2. Setting the OAI PATHS ..."

  cecho "OPENAIR_DIR    = $OPENAIR_DIR" $green

  # for conf files copy in this bash script
  if [ -d /usr/lib/freeDiameter ]; then
    export FREEDIAMETER_PREFIX=/usr
  else
    if [ -d /usr/local/lib/freeDiameter ]; then
      export FREEDIAMETER_PREFIX=/usr/local
    else
      echo_warning "FreeDiameter prefix not found, install freeDiameter if EPC, HSS"
    fi
  fi

  if [ "$CLEAN_ALL" = "1" ] ; then
    clean_all_files
    echo_info "Erased all previously producted files"
  fi

  dbin=$OPENAIR_DIR/targets/bin
  dlog=$OPENAIR_DIR/cmake_targets/log
  mkdir -p $dbin $dlog

  if [ "$INSTALL_EXTERNAL" = "1" ] ; then
    echo_info "Installing packages"
    check_install_oai_software
    if [ "$HW" == "OAI_USRP" ] ; then
      echo_info "installing packages for USRP support"
      check_install_usrp_uhd_driver
      if [ ! "$DISABLE_HARDWARE_DEPENDENCY" == "True" ]; then
        install_usrp_uhd_driver $UHD_IMAGES_DIR
      fi
    fi 
#    if [ "$HW" == "OAI_ADRV9371_ZC706" ] ; then
#      echo_info "\nInstalling packages for ADRV9371_ZC706 support"
#      check_install_libiio_driver
#    fi 
    if [ "$HW" == "OAI_BLADERF" ] ; then
      echo_info "installing packages for BLADERF support"
      check_install_bladerf_driver
      if [ ! "$DISABLE_HARDWARE_DEPENDENCY" == "True" ]; then
        flash_firmware_bladerf
      fi
    fi
    if [ "$HW" == "OAI_IRIS" ] ; then
      echo_info "installing packages for IRIS support"
      check_install_soapy
      #if [ ! "$DISABLE_HARDWARE_DEPENDENCY" == "True" ]; then
      #  flash_firmware_iris
      #fi
    fi
    echo_info "installing protobuf/protobuf-c for flexran agent support"
    install_protobuf_from_source
    install_protobuf_c_from_source
  fi

  if [ "$INSTALL_OPTIONAL" = "1" ] ; then
    echo_info "Installing optional packages"
    check_install_additional_tools
  fi

  
  
  echo_info "3. building the compilation directives ..."

  DIR=$OPENAIR_DIR/cmake_targets

  if [ "$T_TRACER" =  "False" ] ; then
      build_dir=ran_build_noLOG
  else
      build_dir=ran_build  
  fi

  if [ "$gNB" = "1" ] ; then
     exec=nr-softmodem
  elif [ "$nrUE" = "1" ] ; then
     exec=nr-uesoftmodem
  elif [ "$eNB" = "1" ] ; then
     exec=lte-softmodem
  elif [ "$UE" = "1" ] ; then
     exec=lte-uesoftmodem
  fi

# configuration module libraries, one currently available, using libconfig 
  config_libconfig_shlib=params_libconfig
  
  # first generate the CMakefile in the right directory
  if [ "$eNB" = "1" -o "$UE" = "1" -o "$gNB" = "1" -o "$nrUE" = "1" -o "$HW" = "EXMIMO" ] ; then

    # softmodem compilation
    [ "$CLEAN" = "1" ] && rm -rf $DIR/$build_dir/build
    mkdir -p $DIR/$build_dir/build
    cmake_file=$DIR/$build_dir/CMakeLists.txt
    echo "cmake_minimum_required(VERSION 2.8)"                             >  $cmake_file
    echo "set ( CMAKE_BUILD_TYPE $CMAKE_BUILD_TYPE )"                     >> $cmake_file
    echo "set ( CFLAGS_PROCESSOR_USER \"$CFLAGS_PROCESSOR_USER\" )"       >> $cmake_file
    echo "set ( UE_EXPANSION $UE_EXPANSION )"                             >> $cmake_file
#    echo "set ( PHY_TX_THREAD $UE_EXPANSION )"                            >> $cmake_file
    echo "set ( PRE_SCD_THREAD $UE_EXPANSION )"                           >> $cmake_file
    echo "set ( UESIM_EXPANSION $UESIM_EXPANSION )"                       >> $cmake_file
    echo "set ( RRC_ASN1_VERSION \"${REL}\")"                             >> $cmake_file
    echo "set ( NR_RRC_ASN1_VERSION \"${NR_REL}\")"                       >> $cmake_file
    echo "set ( ENABLE_VCD_FIFO $VCD_TIMING )"                            >> $cmake_file
    echo "set ( RF_BOARD \"${HW}\")"                                      >> $cmake_file
    echo "set ( TRANSP_PRO \"${TP}\")"                                    >> $cmake_file
    echo "set ( PACKAGE_NAME \"${exec}\")"                                >> $cmake_file
    echo "set ( DEADLINE_SCHEDULER \"${DEADLINE_SCHEDULER_FLAG_USER}\" )" >> $cmake_file
    echo "set ( CPU_AFFINITY \"${CPU_AFFINITY_FLAG_USER}\" )"             >> $cmake_file
    echo "set ( T_TRACER $T_TRACER )"                                     >> $cmake_file
    echo "set ( UE_AUTOTEST_TRACE $UE_AUTOTEST_TRACE )"                   >> $cmake_file
    echo "set ( UE_DEBUG_TRACE $UE_DEBUG_TRACE )"                         >> $cmake_file
    echo "set ( UE_TIMING_TRACE $UE_TIMING_TRACE )"                       >> $cmake_file
    echo "set ( USRP_REC_PLAY $USRP_REC_PLAY )"                           >> $cmake_file
    echo 'include(${CMAKE_CURRENT_SOURCE_DIR}/../CMakeLists.txt)'         >> $cmake_file
    cd  $DIR/$build_dir/build
    eval $CMAKE_CMD
  fi

  if [ "$eNB" = "1" -o "$UE" = "1" -o "$gNB" = "1" -o "$nrUE" = "1" ] ; then
    echo_info "Compiling $exec"
    compilations \
	  $build_dir $exec \
	  $exec $dbin/$exec.$REL
	  
# if --eNB --UE are both provided together as build options
	  if [ "$eNB" = "1" -a "$UE" = "1" ] ; then
	    echo_info "Compiling lte-uesoftmodem"
        compilations \
	      $build_dir lte-uesoftmodem \
	      lte-uesoftmodem $dbin/lte-uesoftmodem.$REL	  
	  fi
	  
# if --gNB --nrUE are both provided together as build options
	  if [ "$gNB" = "1" -a "$nrUE" = "1" ] ; then
	    echo_info "Compiling nr-uesoftmodem"
        compilations \
	      $build_dir nr-uesoftmodem \
	      nr-uesoftmodem $dbin/nr-uesoftmodem.$REL	  
	  fi

<<<<<<< HEAD
# mandatory shared lib
    compilations \
	  $build_dir $config_libconfig_shlib \
	  lib$config_libconfig_shlib.so $dbin/lib$config_libconfig_shlib.so

    compilations \
      $build_dir coding \
      libcoding.so $dbin/libcoding.so

	compilations \
	  $build_dir nasmesh \
	  CMakeFiles/nasmesh/nasmesh.ko $dbin/nasmesh.ko

	compilations \
	  $build_dir rb_tool \
	  rb_tool $dbin/rb_tool
      cp $OPENAIR_DIR/cmake_targets/tools/init_nas_nos1 $dbin
  fi
  
  if [ "$UE" = 1 ] ; then
=======
	  
  fi

  if [ "$UE" = 1  ] ; then
    lte_exec=lte-uesoftmodem${bin_suffix}
    compilations \
        $lte_build_dir $lte_exec \
        $lte_exec $dbin/$lte_exec.$REL
        
>>>>>>> edb74831
    # ue_ip driver compilation
    echo_info "Compiling UE specific part"
    compilations \
      $build_dir ue_ip \
      CMakeFiles/ue_ip/ue_ip.ko $dbin/ue_ip.ko

#    mkdir -p $DIR/at_commands/build
#    cd $DIR/at_commands/build
#    eval $CMAKE_CMD
#    compilations \
#      at_commands at_nas_ue \
#      at_nas_ue $dbin/at_nas_ue
    
    [ "$CLEAN" = "1" ] && rm -rf $DIR/nas_sim_tools/build
    mkdir -p $DIR/nas_sim_tools/build
    cd $DIR/nas_sim_tools/build
    
    eval $CMAKE_CMD
    compilations \
      nas_sim_tools usim \
      usim $dbin/usim
    compilations \
      nas_sim_tools nvram \
      nvram $dbin/nvram
    compilations \
      nas_sim_tools conf2uedata \
      conf2uedata $dbin/conf2uedata

    # generate USIM data
    if [ -f $dbin/conf2uedata ]; then
      install_nas_tools $conf_nvram_path $gen_nvram_path
      echo_info "Copying UE specific part to $DIR/$build_dir/build"
      cp -Rvf $dbin/.ue_emm.nvram0 $DIR/$build_dir/build
      cp -Rvf $dbin/.ue.nvram0 $DIR/$build_dir/build
      cp -Rvf $dbin/.usim.nvram0 $DIR/$build_dir/build
    else
      echo_warning "not generated UE NAS files: binaries not found"
    fi
  fi

  if [ "$SIMUS_PHY" = "1" -o "$SIMUS_CORE" = "1" ] ; then
    cd $OPENAIR_DIR/cmake_targets/phy_simulators
    [ "$CLEAN" = "1" ] && rm -rf build
    mkdir -p build
    cd build
    rm -f *sim
    eval $CMAKE_CMD
  fi

  ##################
  # PHY simulators #
  ##################
  if [ "$SIMUS_PHY" = "1" ] ; then
    echo_info "Compiling physical unitary tests simulators"
    # TODO: fix: dlsim_tm4 pucchsim prachsim pdcchsim pbchsim mbmssim
    simlist="dlsim ulsim ldpctest polartest smallblocktest nr_pbchsim nr_dlschsim nr_ulschsim nr_dlsim nr_ulsim nr_pucchsim"
    for f in $simlist ; do
      compilations \
        phy_simulators $f \
	    $f $dbin/$f.$REL
    done
    compilations \
      phy_simulators coding \
      libcoding.so $dbin/libcoding.so
#    compilations \
#	   lte-simulators $config_libconfig_shlib \
#	   lib$config_libconfig_shlib.so $dbin/lib$config_libconfig_shlib.so
  fi

  ###################
  # Core simulators #
  ###################
  if [ "$SIMUS_CORE" = "1" ] ; then
    echo_info "Compiling security unitary tests simulators"
    simlist="secu_knas_encrypt_eia1 secu_kenb aes128_ctr_encrypt aes128_ctr_decrypt secu_knas_encrypt_eea2 secu_knas secu_knas_encrypt_eea1 kdf aes128_cmac_encrypt secu_knas_encrypt_eia2"
    for f in $simlist ; do
      compilations \
	    phy_simulators test_$f \
	    test_$f $dbin/test_$f.$REL
    done
  fi

  ####################################
  # EXMIMO drivers & firmware loader #
  ####################################
  if [ "$HW" = "EXMIMO" ] ; then
    echo_info "Compiling Express MIMO 2 board drivers"
    compilations \
      $build_dir openair_rf \
      CMakeFiles/openair_rf/openair_rf.ko $dbin/openair_rf.ko
    compilations \
	  $build_dir updatefw \
	  updatefw $dbin/updatefw
    echo_info "Compiling oarf tools. The logfile for compilation is here: $dlog/oarf.txt"
    make -C $OPENAIR_DIR/cmake_targets/$build_dir/build oarf > $dlog/oarf.txt 2>&1
    cp $OPENAIR_DIR/cmake_targets/$build_dir/build/*.oct $dbin
    if [ -s $dbin/oarf_config_exmimo.oct ] ; then
	  echo_success "oarf tools compiled"
    else
	  echo_error "oarf tools compilation failed"
    fi
    cp $OPENAIR_DIR/cmake_targets/tools/init_exmimo2 $dbin
  fi
  
  ######################
  # Optional libraries #
  ######################
  if [ ! -z "$BUILD_OPTLIB" ] ; then 
     for oklib in $BUILD_OPTLIB ; do
         compilations \
             $build_dir $oklib \
             lib${oklib}.so $dbin/lib${oklib}.so
     done
  fi

  #####################
  # HWLAT compilation #
  #####################
  if [ "$HWLAT" = "1" ] ; then

      hwlat_exec=lte-hwlat
      hwlat_build_dir=lte-hwlat
     
      echo_info "Compiling $hwlat_exec ..."
    
      [ "$CLEAN" = "1" ] && rm -rf $DIR/lte-hwlat/build 
      mkdir -p $DIR/$hwlat_build_dir/build
      cmake_file=$DIR/$hwlat_build_dir/CMakeLists.txt
      echo "cmake_minimum_required(VERSION 2.8)"                             > $cmake_file
      echo "set ( CMAKE_BUILD_TYPE $CMAKE_BUILD_TYPE )"                     >> $cmake_file
      echo "set ( RF_BOARD \"${HW}\")"                                      >> $cmake_file
      echo 'set ( PACKAGE_NAME "\"lte-hwlat\"")'                            >> $cmake_file
      echo "set ( DEADLINE_SCHEDULER \"${DEADLINE_SCHEDULER_FLAG_USER}\" )" >> $cmake_file
      echo "set ( CPU_AFFINITY \"${CPU_AFFINITY_FLAG_USER}\" )"             >> $cmake_file
      echo "set ( HWLAT \"${HWLAT}\" )"                                     >> $cmake_file
      echo 'include(${CMAKE_CURRENT_SOURCE_DIR}/../CMakeLists.txt)'         >> $cmake_file    
      cd $DIR/$hwlat_build_dir/build
      cmake ..
      compilations \
          lte-hwlat lte-hwlat \
          lte-hwlat $dbin/lte-hwlat
  fi  
 
<<<<<<< HEAD
  ##########################
  # HWLAT_TEST compilation #
  ##########################
  if [ "$HWLAT_TEST" = "1" ] ; then

      hwlat_test_exec=lte-hwlat-test
      hwlat_test_build_dir=lte-hwlat-test
     
      echo_info "Compiling $hwlat_test_exec ..."
    
      [ "$CLEAN" = "1" ] && rm -rf $DIR/lte-hwlat-test/build 
      mkdir -p $DIR/$hwlat_test_build_dir/build
      cmake_file=$DIR/$hwlat_test_build_dir/CMakeLists.txt
      echo "cmake_minimum_required(VERSION 2.8)"                             > $cmake_file
      echo "set ( CMAKE_BUILD_TYPE $CMAKE_BUILD_TYPE )"                     >> $cmake_file
      echo "set ( RF_BOARD \"${HW}\")"                                      >> $cmake_file
      echo 'set ( PACKAGE_NAME "\"lte-hwlat-test\"")'                       >> $cmake_file
      echo "set ( DEADLINE_SCHEDULER \"${DEADLINE_SCHEDULER_FLAG_USER}\" )" >> $cmake_file
      echo "set ( CPU_AFFINITY \"${CPU_AFFINITY_FLAG_USER}\" )"             >> $cmake_file
      echo "set ( HWLAT \"${HWLAT}\" )"                                     >> $cmake_file
      echo 'include(${CMAKE_CURRENT_SOURCE_DIR}/../CMakeLists.txt)'         >> $cmake_file    
      cd $DIR/$hwlat_test_build_dir/build
      cmake ..
      compilations \
          lte-hwlat-test lte-hwlat-test \
          lte-hwlat-test $dbin/lte-hwlat-test
  fi
  
  ####################################################
  # Build RF device and transport protocol libraries #
  ####################################################
  if [ "$eNB" = "1" -o "$UE" = "1" -o "$gNB" = "1" -o "$nrUE" = "1" -o "$HWLAT" = "1" ] ; then

=======
  # build RF device, transport protocol libraries and all
  # shared libraries common to UE and eNB
  #####################################
  if [ "$eNB" = "1" -o "$UE" = "1" ] ; then
# mandatory shared lib
    compilations \
	  $lte_build_dir $config_libconfig_shlib \
	  lib$config_libconfig_shlib.so $dbin/lib$config_libconfig_shlib.so
    compilations \
          $lte_build_dir coding \
          libcoding.so $dbin/libcoding.so
# optional libs (used when noS1 with kernel modules 
    compilations \
          $lte_build_dir nasmesh \
          CMakeFiles/nasmesh/nasmesh.ko $dbin/nasmesh.ko
    compilations \
          $lte_build_dir rb_tool \
          rb_tool $dbin/rb_tool
          cp $OPENAIR_DIR/cmake_targets/tools/init_nas_nos1 $dbin
>>>>>>> edb74831
      # build RF device libraries
      if [ "$HW" != "None" ] ; then
          rm -f liboai_device.so
          rm -f $dbin/liboai_device.so

          # link liboai_device.so with the selected RF device library
          if [ "$HW" == "EXMIMO" ] ; then
	          compilations \
                  $build_dir oai_exmimodevif \
		          liboai_exmimodevif.so $dbin/liboai_exmimodevif.so.$REL

	          ln -sf liboai_exmimodevif.so liboai_device.so
	          ln -sf $dbin/liboai_exmimodevif.so.$REL $dbin/liboai_device.so
	          echo_info "liboai_device.so is linked to EXMIMO device library"
	      elif [ "$HW" == "OAI_USRP" ] ; then
              compilations \
                  $build_dir oai_usrpdevif \
                  liboai_usrpdevif.so $dbin/liboai_usrpdevif.so.$REL
                  
              ln -sf liboai_usrpdevif.so liboai_device.so
              ln -sf $dbin/liboai_usrpdevif.so.$REL $dbin/liboai_device.so
              echo_info "liboai_device.so is linked to USRP device library"        
          elif [ "$HW" == "OAI_BLADERF" ] ; then
              if [ -f "/usr/include/libbladeRF.h" ] ; then
                  compilations \
                      $build_dir oai_bladerfdevif \
                      liboai_bladerfdevif.so $dbin/liboai_bladerfdevif.so.$REL
              fi

              ln -sf liboai_bladerfdevif.so liboai_device.so
              ln -sf $dbin/liboai_bladerfdevif.so.$REL $dbin/liboai_device.so
              echo_info "liboai_device.so is linked to BLADERF device library"	 
          elif [ "$HW" == "OAI_LMSSDR" ] ; then
#              if [ -f "/usr/include/libbladeRF.h" ] ; then
                  compilations \
                      $build_dir oai_lmssdrdevif \
                      liboai_lmssdrdevif.so $dbin/liboai_lmssdrdevif.so.$REL
#              fi

              ln -sf liboai_lmssdrdevif.so liboai_device.so
              ln -sf $dbin/liboai_lmssdrdevif.so.$REL $dbin/liboai_device.so
              echo_info "liboai_device.so is linked to LMSSDR device library"	 
          elif [ "$HW" == "OAI_IRIS" ] ; then
              compilations \
                  $build_dir oai_irisdevif \
                  liboai_irisdevif.so $dbin/liboai_irisdevif.so.$REL

              ln -s liboai_irisdevif.so liboai_device.so
              ln -s $dbin/liboai_irisdevif.so.$REL $dbin/liboai_device.so
              echo_info "liboai_device.so is linked to IRIS device library"
          elif [ "$HW" == "OAI_ADRV9371_ZC706" ] ; then
              SYRIQ_KVER=$(uname -r)
              SYRIQ_KMAJ=$(echo $SYRIQ_KVER | sed -e 's/^\([0-9][0-9]*\)\.[0-9][0-9]*\.[0-9][0-9]*.*/\1/')
              SYRIQ_KMIN=$(echo $SYRIQ_KVER | sed -e 's/^[0-9][0-9]*\.\([0-9][0-9]*\)\.[0-9][0-9]*.*/\1/')
#              echo $SYRIQ_KMAJ$SYRIQ_KMIN
              if [ "$SYRIQ_KMAJ$SYRIQ_KMIN" == "319" ] || [ "$SYRIQ_KMAJ$SYRIQ_KMIN" == "410" ] || [ "$SYRIQ_KMAJ$SYRIQ_KMIN" == "415" ] ; then
#                  echo "Kernel $SYRIQ_KMAJ.$SYRIQ_KMIN detected"
                  ln -sf /usr/local/lib/syriq/libadrv9371zc706.so liboai_device.so
              else
                  echo_error "== FAILED == Unexpected Kernel $SYRIQ_KMAJ.$SYRIQ_KMIN"
              fi
              echo_info "liboai_device.so is linked to ADRV9371_ZC706 device library for Kernel $SYRIQ_KMAJ.$SYRIQ_KMIN"
	      else 
	          echo_info "liboai_device.so is not linked to any device library"	    
	      fi
      fi
      
      #build simulators devices
      echo_info "Compiling rfsimulator"
      compilations \
          $build_dir rfsimulator \
          librfsimulator.so $dbin/librfsimulator.so.$REL
      
      echo_info "Compiling basicsimulator"
      compilations \
          $build_dir tcp_bridge_oai \
          libtcp_bridge_oai.so $dbin/libtcp_bridge_oai.so.$REL

      #build transport protocol libraries (currently only ETHERNET is available)
      rm -f liboai_transpro.so
	  rm -f $dbin/liboai_transpro.so
	  compilations \
          $build_dir oai_eth_transpro \
		  liboai_eth_transpro.so $dbin/liboai_eth_transpro.so.$REL
<<<<<<< HEAD
	  ln -sf liboai_eth_transpro.so liboai_transpro.so
	  ln -sf $dbin/liboai_eth_transpro.so.$REL $dbin/liboai_transpro.so
	  echo_info "liboai_transpro.so is linked to ETHERNET transport"
  fi
  
=======
	      ln -sf liboai_eth_transpro.so liboai_transpro.so
	      ln -sf $dbin/liboai_eth_transpro.so.$REL $dbin/liboai_transpro.so
        echo_info "liboai_transpro.so is linked to ETHERNET transport"
      fi

    if [ "$HW" == "OAI_SIMU" ] ; then
        echo_info "Compiling rfsimulator"
        compilations \
            $lte_build_dir rfsimulator \
            librfsimulator.so $dbin/librfsimulator.so.$REL
    fi
>>>>>>> edb74831

  ###################
  # Doxygen Support #
  ###################
  if [ "$BUILD_DOXYGEN" = "1" ] ; then
    doxygen_log=$OPENAIR_DIR/cmake_targets/log/doxygen.log
    echo_info "Building Doxygen based documentation. The documentation file is located here: $OPENAIR_DIR/targets/DOCS/html/index.html"
    echo_info "Doxygen generation log is located here: $doxygen_log"
    echo_info "Generating Doxygen files....please wait"
    (
    [ "$CLEAN" = "1" ] && rm -rf $OPENAIR_DIR/cmake_targets/doxygen/build
    mkdir -p $OPENAIR_DIR/cmake_targets/doxygen/build
    cd $OPENAIR_DIR/cmake_targets/doxygen/build
    eval $CMAKE_CMD
    make doc
    ) >& $doxygen_log
  fi

  ##############
  # Auto-tests #
  ##############
  if [ "$OAI_TEST" = "1" ] ; then
    echo_info "10. Running OAI pre commit tests (pre-ci) ..."
    echo_error "These scripts ASSUME that user is in /etc/sudoers and can execute commands without PASSWORD prompt"
    echo_error "Add the following lines in /etc/sudoers file to make your __user_name__ sudo without password prompt"
    echo_error " __your_user_name__ ALL = (ALL:ALL) NOPASSWD: ALL"
    echo_error " __your_user_name__ ALL = (ALL) NOPASSWD: ALL "
    echo_info "The log file for the autotest script for debugging is located here: $OPENAIR_DIR/cmake_targets/autotests/log/autotests.log "
    echo_info "The results of autotests results is located here: $OPENAIR_DIR/cmake_targets/autotests/log/results_autotests.xml "
    echo_info "You can hit CTRL-C at any time to terminate the autotests..."
    echo "Current User Name: $USER"
    read -s -p "Enter Password: " mypassword
    echo -e "\n"
    rm -fr $OPENAIR_DIR/cmake_targets/autotests/log
    mkdir -p $OPENAIR_DIR/cmake_targets/autotests/log
    if [ "$RUN_GROUP" -eq "1" ]; then
        $OPENAIR_DIR/cmake_targets/autotests/run_exec_autotests.bash -g "$TEST_CASE_GROUP" -p $mypassword >& $OPENAIR_DIR/cmake_targets/autotests/log/autotests.log &
    else
        $OPENAIR_DIR/cmake_targets/autotests/run_exec_autotests.bash -p $mypassword >& $OPENAIR_DIR/cmake_targets/autotests/log/autotests.log &
    fi
    wait
  else
    echo_info "10. Bypassing the Tests ..."
  fi

}

main "$@"<|MERGE_RESOLUTION|>--- conflicted
+++ resolved
@@ -596,8 +596,8 @@
 	      nr-uesoftmodem $dbin/nr-uesoftmodem.$REL	  
 	  fi
 
-<<<<<<< HEAD
-# mandatory shared lib
+# mandatory shared libraries common to UE and (e/g)NB
+
     compilations \
 	  $build_dir $config_libconfig_shlib \
 	  lib$config_libconfig_shlib.so $dbin/lib$config_libconfig_shlib.so
@@ -617,17 +617,6 @@
   fi
   
   if [ "$UE" = 1 ] ; then
-=======
-	  
-  fi
-
-  if [ "$UE" = 1  ] ; then
-    lte_exec=lte-uesoftmodem${bin_suffix}
-    compilations \
-        $lte_build_dir $lte_exec \
-        $lte_exec $dbin/$lte_exec.$REL
-        
->>>>>>> edb74831
     # ue_ip driver compilation
     echo_info "Compiling UE specific part"
     compilations \
@@ -771,7 +760,6 @@
           lte-hwlat $dbin/lte-hwlat
   fi  
  
-<<<<<<< HEAD
   ##########################
   # HWLAT_TEST compilation #
   ##########################
@@ -805,27 +793,6 @@
   ####################################################
   if [ "$eNB" = "1" -o "$UE" = "1" -o "$gNB" = "1" -o "$nrUE" = "1" -o "$HWLAT" = "1" ] ; then
 
-=======
-  # build RF device, transport protocol libraries and all
-  # shared libraries common to UE and eNB
-  #####################################
-  if [ "$eNB" = "1" -o "$UE" = "1" ] ; then
-# mandatory shared lib
-    compilations \
-	  $lte_build_dir $config_libconfig_shlib \
-	  lib$config_libconfig_shlib.so $dbin/lib$config_libconfig_shlib.so
-    compilations \
-          $lte_build_dir coding \
-          libcoding.so $dbin/libcoding.so
-# optional libs (used when noS1 with kernel modules 
-    compilations \
-          $lte_build_dir nasmesh \
-          CMakeFiles/nasmesh/nasmesh.ko $dbin/nasmesh.ko
-    compilations \
-          $lte_build_dir rb_tool \
-          rb_tool $dbin/rb_tool
-          cp $OPENAIR_DIR/cmake_targets/tools/init_nas_nos1 $dbin
->>>>>>> edb74831
       # build RF device libraries
       if [ "$HW" != "None" ] ; then
           rm -f liboai_device.so
@@ -910,25 +877,10 @@
 	  compilations \
           $build_dir oai_eth_transpro \
 		  liboai_eth_transpro.so $dbin/liboai_eth_transpro.so.$REL
-<<<<<<< HEAD
 	  ln -sf liboai_eth_transpro.so liboai_transpro.so
 	  ln -sf $dbin/liboai_eth_transpro.so.$REL $dbin/liboai_transpro.so
 	  echo_info "liboai_transpro.so is linked to ETHERNET transport"
   fi
-  
-=======
-	      ln -sf liboai_eth_transpro.so liboai_transpro.so
-	      ln -sf $dbin/liboai_eth_transpro.so.$REL $dbin/liboai_transpro.so
-        echo_info "liboai_transpro.so is linked to ETHERNET transport"
-      fi
-
-    if [ "$HW" == "OAI_SIMU" ] ; then
-        echo_info "Compiling rfsimulator"
-        compilations \
-            $lte_build_dir rfsimulator \
-            librfsimulator.so $dbin/librfsimulator.so.$REL
-    fi
->>>>>>> edb74831
 
   ###################
   # Doxygen Support #
