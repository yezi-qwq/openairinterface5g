#!/bin/bash
#/*
# * Licensed to the OpenAirInterface (OAI) Software Alliance under one or more
# * contributor license agreements.  See the NOTICE file distributed with
# * this work for additional information regarding copyright ownership.
# * The OpenAirInterface Software Alliance licenses this file to You under
# * the OAI Public License, Version 1.1  (the "License"); you may not use this file
# * except in compliance with the License.
# * You may obtain a copy of the License at
# *
# *      http://www.openairinterface.org/?page_id=698
# *
# * Unless required by applicable law or agreed to in writing, software
# * distributed under the License is distributed on an "AS IS" BASIS,
# * WITHOUT WARRANTIES OR CONDITIONS OF ANY KIND, either express or implied.
# * See the License for the specific language governing permissions and
# * limitations under the License.
# *-------------------------------------------------------------------------------
# * For more information about the OpenAirInterface (OAI) Software Alliance:
# *      contact@openairinterface.org
# */

# file build_oai
# brief OAI automated build tool that can be used to install, compile, run OAI.
# author  Navid Nikaein, Lionel GAUTHIER, Laurent Thomas

set -e

# Include helper functions
THIS_SCRIPT_PATH=$(dirname $(readlink -f "$0"))
source "$THIS_SCRIPT_PATH"/tools/build_helper

# Set environment variables (OPENAIR_HOME, ...)
set_openair_env

# Variables for UE data generation
gen_nvram_path=$OPENAIR_DIR/targets/bin
conf_nvram_path=$OPENAIR_DIR/openair3/NAS/TOOLS/ue_eurecom_test_sfr.conf

XFORMS="True"
SKIP_SHARED_LIB_FLAG="False"
UE_EXPANSION="False"
PRINT_STATS="False"
VCD_TIMING="False"
DEADLINE_SCHEDULER_FLAG_USER=""
CPU_AFFINITY_FLAG_USER="False" #Only valid when low-latency flag is set to False
REL="Rel15"
HW="None"
TP="Ethernet"
EPC=0
VERBOSE_CI=0
VERBOSE_COMPILE=0
CFLAGS_PROCESSOR_USER=""
RUN_GROUP=0
TEST_CASE_GROUP=""
BUILD_DOXYGEN=0
BUILD_COVERITY_SCAN=0
T_TRACER="True"
DISABLE_HARDWARE_DEPENDENCY="False"
CMAKE_BUILD_TYPE="RelWithDebInfo"
CMAKE_CMD="$CMAKE"
UE_AUTOTEST_TRACE="False"
UE_DEBUG_TRACE="False"
UE_TIMING_TRACE="False"
NOAVX512="False"
USRP_REC_PLAY="False"
BUILD_ECLIPSE=0
NR="False"
ITTI_SIM="False"
SANITIZE_ADDRESS="False"
OPTIONAL_LIBRARIES="telnetsrv enbscope uescope nrscope msc"
RU=0
trap handle_ctrl_c INT

function print_help() {
  echo_info "
This program installs OpenAirInterface Software
You should have ubuntu 16.xx or 18.04 updated
Options
-c | --clean
   Erase all files to make a rebuild from start
-C | --clean-all
   Erase all files made by previous compilations, installations
--clean-kernel
   Erase previously installed features in kernel: iptables, drivers, ...
-I | --install-external-packages
   Installs required packages such as LibXML, asn1.1 compiler, freediameter, ...
   This option will require root password
--install-optional-packages
   Install useful but not mandatory packages such as valgrind
-i | --install-system-files
   Install OpenAirInterface required files in Linux system
   This option will require root password
-g | --run-with-gdb <Release | RelWithDebInfo | MinSizeRel | Debug
  specify the build mode used by cmake. defaults to Debug mode if -g is used alone, with no mode parameter
  if -g is not specifies, Release mode is used.
-G | --cmaketrace
   enable cmake debugging messages
--eNB
  Makes the LTE softmodem
--eNBocp
  Makes the OCP LTE softmodem
--gNB
  Makes the NR softmodem
--RU
  Makes the OAI RRU
--UE
   Makes the UE specific parts (ue_ip, usim, nvram) from the given configuration file
--nrUE
  Makes the NR UE softmodem
--UE-conf-nvram [configuration file]
   Specify conf_nvram_path (default \"$conf_nvram_path\")
--UE-gen-nvram [output path]
   Specify gen_nvram_path (default \"$gen_nvram_path\")
-w | --hardware
   EXMIMO, USRP, BLADERF, LMSSDR, IRIS, ADRV9371_ZC706, SIMU, AW2SORI, None (Default)
   Adds this RF board support (in external packages installation and in compilation)
-t | --transport
   Selects the transport protocol type, options: None, Ethernet, benetel4g, benetel5g
-P | --phy_simulators
   Makes the unitary tests Layer 1 simulators
-S | --core_simulators
   Makes the core security features unitary simulators
-s | --check
   runs a set of auto-tests based on simulators and several compilation tests
--run-group 
   runs only specified test cases specified here. This flag is only valid with -s
-V | --vcd
   Adds a debgging facility to the binary files: GUI with major internal synchronization events
-x | --xforms
   Will compile with software oscilloscope features
--HWLAT
    Makes test program for haw latency tests
--HWLAT_TEST
  Compiles a hw latency test program
--verbose-ci
  Compile with verbose instructions in CI Docker env
--verbose-compile
   Shows detailed compilation instructions in makefile
--cflags_processor
   Manually Add CFLAGS of processor if they are not detected correctly by script. Only add these flags if you know your processor supports them. Example flags: -msse3 -msse4.1 -msse4.2 -mavx2
--build-doxygen
   Builds doxygen based documentation.
--build-coverity-scan
   Builds Coverity-Scan objects for upload
--disable-deadline
   Disables deadline scheduler of Linux kernel (>=3.14.x).
--enable-deadline
   Enable deadline scheduler of Linux kernel (>=3.14.x). 
--disable-cpu-affinity
   Disables CPU Affinity between UHD/TX/RX Threads (Valid only when deadline scheduler is disabled). By defaulT, CPU Affinity is enabled when not using deadline scheduler. It is enabled only with >2 CPUs. For eNB, CPU_0-> Device library (UHD), CPU_1->TX Threads, CPU_2...CPU_MAX->Rx Threads. For UE, CPU_0->Device Library(UHD), CPU_1..CPU_MAX -> All the UE threads
--enable-cpu-affinity
--disable-T-Tracer
   Disables the T tracer.
--disable-hardware-dependency
   Disable HW dependency during installation
--ue-autotest-trace
   Enable specific traces for UE autotest framework
--ue-trace
   Enable traces for UE debugging
--ue-timing
   Enable traces for timing
--uhd-images-dir
   Download UHD images in the indicated location
--build-eclipse
   Build eclipse project files.
--build-lib <libraries>
   Build optional shared library, <libraries> can be one or several of $OPTIONAL_LIBRARIES or \"all\"
--usrp-recplay
   Build for I/Q record-playback modes
--noavx512
   Build without AVX512 if it is present on CPU
-k | --skip-shared-libraries
   Skip build for shared libraries to reduce compilation time when building frequently for debugging purposes
--ninja
  Tell cmake to use the Ninja build system. Without, will generate make files
--sanitize-address | -fsanitize=address
   Enable the address sanitizer on all targets
--ittiSIM
  Makes the itti simulator
-h | --help
   Print this help

Usage (first build):
 NI/ETTUS B201  + COTS UE : ./build_oai -I -i --eNB -w USRP
Usage (regular):
 Eurecom EXMIMO + OAI ENB : ./build_oai --eNB  
 NI/ETTUS B201  + OAI ENB : ./build_oai --eNB -w USRP"
}


function main() {

  until [ -z "$1" ]
  do
    case "$1" in
       -c | --clean)
            CLEAN=1
            shift;;
       -C | --clean-all)
            CLEAN_ALL=1
            shift;;
       --clean-kernel)
            clean_kernel
            echo_info "Erased iptables config and removed modules from kernel"
            shift;;
       -I | --install-external-packages)
            INSTALL_EXTERNAL=1
            echo_info "Will install external packages"
            shift;;
       --install-optional-packages)
            INSTALL_OPTIONAL=1
            echo_info "Will install optional packages"
            shift;;
       -i | --install-system-files)
            INSTALL_SYSTEM_FILES=1
            echo_info "Will copy OpenAirInterface files in Linux directories"
            shift;;
       -g | --run-with-gdb)
            case "$2" in
                "Release")
                    CMAKE_BUILD_TYPE="Release"
                    echo_info "Will Compile without gdb symbols and with compiler optimization"
                    CMAKE_CMD="$CMAKE_CMD -DCMAKE_BUILD_TYPE=Release"
                    shift
                    ;;
                "RelWithDebInfo")
                    CMAKE_BUILD_TYPE="RelWithDebInfo"
                    echo_info "Will Compile with gdb symbols"
                    CMAKE_CMD="$CMAKE_CMD -DCMAKE_BUILD_TYPE=RelWithDebInfo -DCMAKE_EXPORT_COMPILE_COMMANDS=1"
                    shift
                    ;;
                "MinSizeRel")
                    CMAKE_BUILD_TYPE="MinSizeRel"
                    echo_info "Will Compile for minimal exec size"
                    CMAKE_CMD="$CMAKE_CMD -DCMAKE_BUILD_TYPE=MinSizeRel"
                    shift
                    ;;
                "Debug" | *)
                    CMAKE_BUILD_TYPE="Debug"
                    echo_info "Will Compile with gdb symbols and disable compiler optimization"
                    CMAKE_CMD="$CMAKE_CMD -DCMAKE_BUILD_TYPE=Debug"
                    if [ "$2" == "Debug" ] ; then
                        shift
                    fi
                    ;;
            esac
            shift;;
       -G | --cmaketrace)
            CMAKE_CMD="$CMAKE_CMD --trace-expand"
            shift;;
       --eNB)
            eNB=1
            echo_info "Will compile eNB"
            shift;;
       --eNBocp)
            eNBocp=1
            echo_info "Will compile OCP eNB"
            shift;;
      --gNB)
            gNB=1
            echo_info "Will compile gNB"
            shift;;
       --RU)
            RU=1
            echo_info "Will compile RRU"
	    shift;;
       -a | --agent)
            echo_info "FlexRAN support is always compiled into the eNB"
            shift;;
       --UE)
            UE=1
            echo_info "Will compile UE"
            shift;;
       --nrUE)
            nrUE=1
            rfsimNas=1
            echo_info "Will compile NR UE"
            shift;;
       --mu)
            UE_EXPANSION="True"
            echo_info "Will compile with UE_EXPANSION"
            shift;;
       --UE-conf-nvram)
            conf_nvram_path=$(readlink -f "$2")
            shift 2;;
       --UE-gen-nvram)
            gen_nvram_path=$(readlink -f "$2")
            shift 2;;
       -w | --hardware)
            # Use OAI_USRP as the key word USRP is used inside UHD driver           
            case "$2" in
                "EXMIMO")
                    HW="EXMIMO"
                    ;;
                "USRP" | "BLADERF" | "LMSSDR" | "IRIS" | "ADRV9371_ZC706" | "SIMU" | "AW2SORI")
                    HW="OAI_"$2
                    ;;
                "None")
                    HW="None"
                    ;;
                *)
                    echo_fatal "Unknown HW type $HW: exit..."
            esac
			echo_info "Setting hardware to: $HW"
            shift 2;;
       -t | --transport)
	    TP=$2
            shift 2;;
       -P | --phy_simulators)
            SIMUS_PHY=1
            echo_info "Will compile dlsim, ulsim, ..."
            shift;;
       -S | --core_simulators)
            SIMUS_CORE=1
            echo_info "Will compile security unitary tests"
            shift;;
       -s | --check)
            OAI_TEST=1
            echo_info "Will run auto-tests"
            shift;;
       --run-group)
            RUN_GROUP=1
            TEST_CASE_GROUP=$2
            echo_info "executing test cases only in group: $TEST_CASE_GROUP"
            shift 2;;
       -V | --vcd)
            echo_info "Setting gtk-wave output"
            VCD_TIMING=1
            EXE_ARGUMENTS="$EXE_ARGUMENTS -V"
            shift;;
       -x | --xforms)
            XFORMS=1
            EXE_ARGUMENTS="$EXE_ARGUMENTS -d"
            echo_info "Will generate the software oscilloscope features"
            shift;;
       --HWLAT)
            HWLAT=1
            echo_info "Will compile hw latency test program"
            shift;;
       --HWLAT_TEST)
            HWLAT_TEST=1
            echo_info "Will compile hw latency test program"
            shift;;
       --verbose-ci)
            VERBOSE_CI=1
            echo_info "Will compile with verbose instructions in CI Docker env"
            shift;;
       --verbose-compile)
            VERBOSE_COMPILE=1
            echo_info "Will compile with verbose instructions"
            shift;;
       --cflags_processor)
            CFLAGS_PROCESSOR_USER=$2
            echo_info "Setting CPU FLAGS from USER to: $CFLAGS_PROCESSOR_USER"
            shift 2;;
       --build-doxygen)
	        BUILD_DOXYGEN=1
            echo_info "Will build doxygen support"
            shift;;     
       --build-coverity-scan)
            BUILD_COVERITY_SCAN=1
            echo_info "Will build Coverity-Scan objects for upload"
            shift;;
       --disable-deadline)
            DEADLINE_SCHEDULER_FLAG_USER="False"
            echo_info "Disabling the usage of deadline scheduler"
            shift 1;;
       --enable-deadline)
            DEADLINE_SCHEDULER_FLAG_USER="True"
            echo_info "Enabling the usage of deadline scheduler"
            shift 1;;
       --enable-cpu-affinity)
            CPU_AFFINITY_FLAG_USER="True"
            echo_info "Enabling CPU Affinity (only valid when not using deadline scheduler)"
            shift 1;;
       --disable-cpu-affinity)
            CPU_AFFINITY_FLAG_USER="False"
            echo_info "Disabling CPU Affinity (only valid when not using deadline scheduler)"
            shift 1;;
       --disable-T-Tracer)
            T_TRACER="False"
            echo_info "Disabling the T tracer"
            shift 1;;
       --disable-hardware-dependency)
            echo_info "Disabling hardware dependency for compiling software"
            DISABLE_HARDWARE_DEPENDENCY="True"
            shift 1;;
       --ue-autotest-trace)
            UE_AUTOTEST_TRACE="True"
            echo_info "Enabling autotest specific trace for UE"
            shift 1;;
       --ue-trace)
            UE_DEBUG_TRACE="True"
            echo_info "Enabling UE trace for debug"
            shift 1;;
       --ue-timing)
            UE_TIMING_TRACE="True"
            echo_info "Enabling UE timing trace"
            shift 1;;
       --uhd-images-dir)
            UHD_IMAGES_DIR=$2
            echo_info "Downloading UHD images in the indicated location"
            shift 2;;
       --build-eclipse)
            BUILD_ECLIPSE=1
            CMAKE_CMD="$CMAKE_CMD"' -DCMAKE_ECLIPSE_GENERATE_SOURCE_PROJECT=TRUE -G"Eclipse CDT4 - Unix Makefiles"'
            echo_info "Enabling build eclipse project support"
            shift 1;;
       --build-lib) 
            BUILD_OPTLIB="" 
            if [  "$2" == "all" ] ; then
              BUILD_OPTLIB="$OPTIONAL_LIBRARIES"
              echo_info "Enabling build of all optional shared libraries ($OPTIONAL_LIBRARIES)" 
            else
              for alib in $2 ; do 
                for oklib in $OPTIONAL_LIBRARIES ; do
                  if [ "$alib" = "$oklib" ] ; then
                    BUILD_OPTLIB="$BUILD_OPTLIB $alib" 
                    echo_info "Enabling build of lib${alib}.so" 
                    fi   
                  done
                done
	          if [ "${BUILD_OPTLIB## }" != "$2" ] ; then
                 echo_fatal "Unknown optional library in $2, valid libraries are $OPTIONAL_LIBRARIES" 
              fi
            fi
            shift 2;;		
        --usrp-recplay)
            USRP_REC_PLAY="True"
            echo_info "Enabling USRP record playback mode"
            shift 1;;
        --noavx512)
            NOAVX512="True"
            echo_info "Disabling AVX512"
            shift 1;;
        -k | --skip-shared-libraries)
            SKIP_SHARED_LIB_FLAG="True"
            echo_info "Skipping build of shared libraries, rfsimulator and transport protocol libraries"
            shift;;
    --ninja)
        CMAKE_CMD="$CMAKE_CMD -GNinja"
	MAKE_CMD=ninja
	shift;;
    --sanitize-address | -fsanitize=address)
        SANITIZE_ADDRESS=True
        shift;;
      --ittiSIM)
            ittiSIM=1
            ITTI_SIM="True"
            echo_info "Will compile itti simulator"
            shift;;
        -h | --help)
            print_help
            exit 1;;
	*)
	    print_help
            echo_fatal "Unknown option $1"
            break;;
   esac
  done

  ###################################
  # Check if cov-build is installed #
  ###################################
  if [ "$BUILD_COVERITY_SCAN" == "1" ] ; then
      echo_info "Checking cov-build is installed"
      IS_INSTALLED=`which cov-build | grep -c cov-build || true`
      if [ $IS_INSTALLED -eq 1 ] ; then
          echo_info "Found cov-build"
      else
          echo_fatal "Did NOT find cov-build in PATH!"
      fi
  fi

  CMAKE_CMD="$CMAKE_CMD .."
  echo_info "CMAKE_CMD=$CMAKE_CMD"

  ########################################################
  # Check validity of HW and TP parameters for eNB / gNB #
  ########################################################
  # to be discussed
  
  if [ "$eNB" = "1" -o "$eNBocp" = "1" -o "$gNB" = "1" ] ; then
      if [ "$HW" = "None" -a  "$TP" = "None" ] ; then
	      echo_info "No local radio head and no transport protocol selected"
      fi
      if [ "$HW" = "None" ] ; then 
	      echo_info "No radio head has been selected (HW set to $HW)"	
      fi
      if [ "$TP" = "None" ] ; then
	      echo_info "No transport protocol has been selected (TP set to $TP)"	
      fi
  fi
  
  if [ "$HWLAT" = "1" ] ; then
      if [ "$HW" = "None" ] ; then
          echo_info "No radio head has been selected (HW set to $HW)" 
      fi
  fi

  echo_info "RF HW set to $HW" 
  # If the user doesn't specify the Linux scheduler to use, we set a value
  if [ "$DEADLINE_SCHEDULER_FLAG_USER" = "" ]; then
      case "$HW" in
          "EXMIMO")
		      DEADLINE_SCHEDULER_FLAG_USER="True"
		      ;;
          *)
		      DEADLINE_SCHEDULER_FLAG_USER="False"
		      ;;
      esac
  fi

  #Disable CPU Affinity for deadline scheduler
  if [ "$DEADLINE_SCHEDULER_FLAG_USER" = "True" ] ; then 
     CPU_AFFINITY_FLAG_USER="False"
  fi

  echo_info "Flags for Deadline scheduler: $DEADLINE_SCHEDULER_FLAG_USER"
  echo_info "Flags for CPU Affinity: $CPU_AFFINITY_FLAG_USER"

  #######################################################
  # Setting and printing OAI envs, we should check here #
  #######################################################

  echo_info "2. Setting the OAI PATHS ..."

  cecho "OPENAIR_DIR    = $OPENAIR_DIR" $green

  # for conf files copy in this bash script
  if [ -d /usr/lib/freeDiameter ]; then
    export FREEDIAMETER_PREFIX=/usr
  else
    if [ -d /usr/local/lib/freeDiameter ]; then
      export FREEDIAMETER_PREFIX=/usr/local
    else
      echo_warning "FreeDiameter prefix not found, install freeDiameter if EPC, HSS"
    fi
  fi

  if [ "$CLEAN_ALL" = "1" ] ; then
    clean_all_files
    echo_info "Erased all previously producted files"
  fi

  dbin=$OPENAIR_DIR/targets/bin
  dlog=$OPENAIR_DIR/cmake_targets/log
  mkdir -p $dbin $dlog

  if [ "$INSTALL_EXTERNAL" = "1" ] ; then
    echo_info "Installing packages"
    check_install_oai_software
    if [ "$HW" == "OAI_USRP" ] ; then
      echo_info "installing packages for USRP support"
      check_install_usrp_uhd_driver
      if [ ! -v BUILD_UHD_FROM_SOURCE ] && [ ! "$DISABLE_HARDWARE_DEPENDENCY" == "True" ]; then
        install_usrp_uhd_driver $UHD_IMAGES_DIR
      fi
    fi 
#    if [ "$HW" == "OAI_ADRV9371_ZC706" ] ; then
#      echo_info "\nInstalling packages for ADRV9371_ZC706 support"
#      check_install_libiio_driver
#    fi 
    if [ "$HW" == "OAI_BLADERF" ] ; then
      echo_info "installing packages for BLADERF support"
      check_install_bladerf_driver
      if [ ! "$DISABLE_HARDWARE_DEPENDENCY" == "True" ]; then
        flash_firmware_bladerf
      fi
    fi
    if [ "$HW" == "OAI_IRIS" ] ; then
      echo_info "installing packages for IRIS support"
      check_install_soapy
      #if [ ! "$DISABLE_HARDWARE_DEPENDENCY" == "True" ]; then
      #  flash_firmware_iris
      #fi
    fi
    echo_info "Installing protobuf/protobuf-c for flexran agent support"
    install_protobuf_from_source
    install_protobuf_c_from_source
    echo_success "protobuf/protobuf-c installation successful"
  fi

  if [ "$INSTALL_OPTIONAL" = "1" ] ; then
    echo_info "Installing optional packages"
    check_install_additional_tools
  fi

  
  
  echo_info "3. building the compilation directives ..."

  DIR=$OPENAIR_DIR/cmake_targets
  if [ "$T_TRACER" =  "False" ] ; then
      build_dir=ran_build_noLOG
  else
      build_dir=ran_build  
  fi

  [ "$CLEAN" = "1" ] && rm -rf $DIR/$build_dir/build
  mkdir -p $DIR/$build_dir/build

# configuration module libraries, one currently available, using libconfig 
  config_libconfig_shlib=params_libconfig
  
  # first generate the CMakefile in the right directory
<<<<<<< HEAD
  if [ "$eNB" = "1" -o "$eNBocp" = "1" -o "$UE" = "1" -o "$gNB" = "1" -o "$RU" = "1" -o "$nrUE" = "1" -o "$HW" = "EXMIMO" -o "$ittiSIM" = "1" -o "$rfsimNas" = "1" ] ; then

    # softmodem compilation

    cmake_file=$DIR/$build_dir/CMakeLists.txt
    echo "cmake_minimum_required(VERSION 2.8)"                             >  $cmake_file
    echo "project (OpenAirInterface)"                                    >> $cmake_file
    echo "set ( CMAKE_BUILD_TYPE $CMAKE_BUILD_TYPE )"                     >> $cmake_file
    echo "set ( CFLAGS_PROCESSOR_USER \"$CFLAGS_PROCESSOR_USER\" )"       >> $cmake_file
    echo "set ( UE_EXPANSION $UE_EXPANSION )"                             >> $cmake_file
#    echo "set ( PHY_TX_THREAD $UE_EXPANSION )"                            >> $cmake_file
    echo "set ( PRE_SCD_THREAD $UE_EXPANSION )"                           >> $cmake_file
    echo "set ( ENABLE_VCD_FIFO $VCD_TIMING )"                            >> $cmake_file
    echo "set ( RF_BOARD \"${HW}\")"                                      >> $cmake_file
    echo "set ( TRANSP_PRO \"${TP}\")"                                    >> $cmake_file
    echo "set ( PACKAGE_NAME \"${exec}\")"                                >> $cmake_file
    echo "set ( DEADLINE_SCHEDULER \"${DEADLINE_SCHEDULER_FLAG_USER}\" )" >> $cmake_file
    echo "set ( CPU_AFFINITY \"${CPU_AFFINITY_FLAG_USER}\" )"             >> $cmake_file
    echo "set ( T_TRACER $T_TRACER )"                                     >> $cmake_file
    echo "set ( UE_AUTOTEST_TRACE $UE_AUTOTEST_TRACE )"                   >> $cmake_file
    echo "set ( UE_DEBUG_TRACE $UE_DEBUG_TRACE )"                         >> $cmake_file
    echo "set ( UE_TIMING_TRACE $UE_TIMING_TRACE )"                       >> $cmake_file
    echo "set ( USRP_REC_PLAY $USRP_REC_PLAY )"                           >> $cmake_file
    echo "set ( NOAVX512 $NOAVX512 )"                                     >> $cmake_file
    echo "set ( SKIP_SHARED_LIB_FLAG $SKIP_SHARED_LIB_FLAG )"             >> $cmake_file
    echo "set ( ITTI_SIM $ITTI_SIM )"                                     >> $cmake_file
    echo "set ( SANITIZE_ADDRESS $SANITIZE_ADDRESS )"                     >> $cmake_file
    echo 'include(${CMAKE_CURRENT_SOURCE_DIR}/../CMakeLists.txt)'         >> $cmake_file
    cd  $DIR/$build_dir/build
    eval $CMAKE_CMD

    execlist=""
    if [ "$eNB" = "1" ] ; then
=======
  # softmodem compilation
  
  cmake_file=$DIR/$build_dir/CMakeLists.txt
  echo "cmake_minimum_required(VERSION 2.8)"                             >  $cmake_file
  echo "project (OpenAirInterface)"                                    >> $cmake_file
  echo "set ( CMAKE_BUILD_TYPE $CMAKE_BUILD_TYPE )"                     >> $cmake_file
  echo "set ( CFLAGS_PROCESSOR_USER \"$CFLAGS_PROCESSOR_USER\" )"       >> $cmake_file
  echo "set ( UE_EXPANSION $UE_EXPANSION )"                             >> $cmake_file
  #    echo "set ( PHY_TX_THREAD $UE_EXPANSION )"                            >> $cmake_file
  echo "set ( PRE_SCD_THREAD $UE_EXPANSION )"                           >> $cmake_file
  echo "set ( ENABLE_VCD_FIFO $VCD_TIMING )"                            >> $cmake_file
  echo "set ( RF_BOARD \"${HW}\")"                                      >> $cmake_file
  echo "set ( TRANSP_PRO \"${TP}\")"                                    >> $cmake_file
  echo "set ( PACKAGE_NAME \"${exec}\")"                                >> $cmake_file
  echo "set ( DEADLINE_SCHEDULER \"${DEADLINE_SCHEDULER_FLAG_USER}\" )" >> $cmake_file
  echo "set ( CPU_AFFINITY \"${CPU_AFFINITY_FLAG_USER}\" )"             >> $cmake_file
  echo "set ( T_TRACER $T_TRACER )"                                     >> $cmake_file
  echo "set ( UE_AUTOTEST_TRACE $UE_AUTOTEST_TRACE )"                   >> $cmake_file
  echo "set ( UE_DEBUG_TRACE $UE_DEBUG_TRACE )"                         >> $cmake_file
  echo "set ( UE_TIMING_TRACE $UE_TIMING_TRACE )"                       >> $cmake_file
  echo "set ( USRP_REC_PLAY $USRP_REC_PLAY )"                           >> $cmake_file
  echo "set ( SKIP_SHARED_LIB_FLAG $SKIP_SHARED_LIB_FLAG )"             >> $cmake_file
  echo "set ( ITTI_SIM $ITTI_SIM )"                                     >> $cmake_file
  echo "set ( SANITIZE_ADDRESS $SANITIZE_ADDRESS )"                     >> $cmake_file
  echo 'include(${CMAKE_CURRENT_SOURCE_DIR}/../CMakeLists.txt)'         >> $cmake_file
  cd  $DIR/$build_dir/build
  eval $CMAKE_CMD

  execlist=""
  if [ "$eNB" = "1" ] ; then
>>>>>>> af6836d9
      execlist="$execlist lte-softmodem"
  fi
  if [ "$eNBocp" = "1" ] ; then
      execlist="$execlist ocp-enb"
  fi
  if [ "$gNB" = "1" ] ; then
      execlist="$execlist nr-softmodem"
  fi
  if [ "$RU" = "1" ] ; then
      execlist="$execlist oairu"
  fi
  if [ "$UE" = 1 ] ; then
      execlist="$execlist lte-uesoftmodem"
  fi
  if [ "$nrUE" = 1 ] ; then
      execlist="$execlist nr-uesoftmodem"
  fi
  
  if [ "$ittiSIM" = "1" ] ; then
      execlist="$execlist nr-ittisim"
  fi
  
  for f in $execlist ; do
      echo_info "Compiling $f..."
      compilations \
          $build_dir $f \
          $f $dbin/$f.$REL
  done
  
  
  # mandatory shared libraries common to UE and (e/g)NB
  
  if [ "$SKIP_SHARED_LIB_FLAG" = "False" ]; then
      echo_info "Building shared libraries common to UE and gNB"
      
      compilations \
          $build_dir $config_libconfig_shlib \
          lib$config_libconfig_shlib.so $dbin/lib$config_libconfig_shlib.so
      
      compilations \
          $build_dir coding \
          libcoding.so $dbin/libcoding.so
      
  fi
  
  if [ "$UE" = 1 ] ; then

    echo_info "Compiling UE specific part"

    if [ $IS_CONTAINER -eq 0 ]
    then
      echo_info "Building ue_ip module"
      compilations \
        $build_dir ue_ip \
        CMakeFiles/ue_ip/ue_ip.ko $dbin/ue_ip.ko
    else
      echo_info "Bypassing ue_ip build"
    fi #IS_CONTAINER

#    mkdir -p $DIR/at_commands/build
#    cd $DIR/at_commands/build
#    eval $CMAKE_CMD
#    compilations \
#      at_commands at_nas_ue \
#      at_nas_ue $dbin/at_nas_ue

    [ "$CLEAN" = "1" ] && rm -rf $DIR/nas_sim_tools/build
    mkdir -p $DIR/nas_sim_tools/build
    cd $DIR/nas_sim_tools/build

    eval $CMAKE_CMD
    compilations \
      nas_sim_tools usim \
      usim $dbin/usim
    compilations \
      nas_sim_tools nvram \
      nvram $dbin/nvram
    compilations \
      nas_sim_tools conf2uedata \
      conf2uedata $dbin/conf2uedata

    # generate USIM data
    if [ -f $dbin/conf2uedata ]; then
      install_nas_tools $conf_nvram_path $gen_nvram_path "$dlog/conf2uedata.txt"
      echo_info "Copying UE specific part to $DIR/$build_dir/build"
      cp -Rvf $dbin/.ue_emm.nvram0 $DIR/$build_dir/build
      cp -Rvf $dbin/.ue.nvram0 $DIR/$build_dir/build
      cp -Rvf $dbin/.usim.nvram0 $DIR/$build_dir/build
    else
      echo_warning "not generated UE NAS files: binaries not found"
    fi
  fi

  cd  $DIR/$build_dir/build
  
  ##################
  # PHY simulators #
  ##################
  if [ "$SIMUS_PHY" = "1" ] ; then
    echo_info "Compiling physical unitary tests simulators"
    # TODO: fix: dlsim_tm4 pucchsim prachsim pdcchsim pbchsim mbmssim
    simlist="dlsim ulsim ldpctest polartest smallblocktest nr_pbchsim nr_dlschsim nr_ulschsim nr_dlsim nr_ulsim nr_pucchsim nr_prachsim"
	# simlist="ldpctest"
    for f in $simlist ; do
      compilations \
        ran_build $f \
	    $f $dbin/$f.$REL
    done
    compilations \
      ran_build coding \
      libcoding.so $dbin/libcoding.so
#    compilations \
#	   lte-simulators $config_libconfig_shlib \
#	   lib$config_libconfig_shlib.so $dbin/lib$config_libconfig_shlib.so
  fi

  ###################
  # Core simulators #
  ###################
  if [ "$SIMUS_CORE" = "1" ] ; then
    echo_info "Compiling security unitary tests simulators"
    simlist="secu_knas_encrypt_eia1 secu_kenb aes128_ctr_encrypt aes128_ctr_decrypt secu_knas_encrypt_eea2 secu_knas secu_knas_encrypt_eea1 kdf aes128_cmac_encrypt secu_knas_encrypt_eia2"
    for f in $simlist ; do
      compilations \
	    ran_build test_$f \
	    test_$f $dbin/test_$f.$REL
    done
  fi

  ####################################
  # EXMIMO drivers & firmware loader #
  ####################################
  if [ "$HW" = "EXMIMO" ] ; then
    echo_info "Compiling Express MIMO 2 board drivers"
    compilations \
      $build_dir openair_rf \
      CMakeFiles/openair_rf/openair_rf.ko $dbin/openair_rf.ko
    compilations \
	  $build_dir updatefw \
	  updatefw $dbin/updatefw
    echo_info "Compiling oarf tools. The logfile for compilation is here: $dlog/oarf.txt"
    make -C $OPENAIR_DIR/cmake_targets/$build_dir/build oarf > $dlog/oarf.txt 2>&1
    cp $OPENAIR_DIR/cmake_targets/$build_dir/build/*.oct $dbin
    if [ -s $dbin/oarf_config_exmimo.oct ] ; then
	  echo_success "oarf tools compiled"
    else
	  echo_error "oarf tools compilation failed"
    fi
    cp $OPENAIR_DIR/cmake_targets/tools/init_exmimo2 $dbin
  fi
  
  ######################
  # Optional libraries #
  ######################
  if [ ! -z "$BUILD_OPTLIB" ] ; then 
     for oklib in $BUILD_OPTLIB ; do
         compilations \
             $build_dir $oklib \
             lib${oklib}.so $dbin/lib${oklib}.so
     done
  fi

  #####################
  # HWLAT compilation #
  #####################
  if [ "$HWLAT" = "1" ] ; then

      hwlat_exec=lte-hwlat
      hwlat_build_dir=lte-hwlat
     
      echo_info "Compiling $hwlat_exec ..."
    
      [ "$CLEAN" = "1" ] && rm -rf $DIR/lte-hwlat/build 
      mkdir -p $DIR/$hwlat_build_dir/build
      cmake_file=$DIR/$hwlat_build_dir/CMakeLists.txt
      echo "cmake_minimum_required(VERSION 2.8)"                             > $cmake_file
      echo "set ( CMAKE_BUILD_TYPE $CMAKE_BUILD_TYPE )"                     >> $cmake_file
      echo "set ( RF_BOARD \"${HW}\")"                                      >> $cmake_file
      echo 'set ( PACKAGE_NAME "\"lte-hwlat\"")'                            >> $cmake_file
      echo "set ( DEADLINE_SCHEDULER \"${DEADLINE_SCHEDULER_FLAG_USER}\" )" >> $cmake_file
      echo "set ( CPU_AFFINITY \"${CPU_AFFINITY_FLAG_USER}\" )"             >> $cmake_file
      echo "set ( HWLAT \"${HWLAT}\" )"                                     >> $cmake_file
      echo 'include(${CMAKE_CURRENT_SOURCE_DIR}/../CMakeLists.txt)'         >> $cmake_file    
      cd $DIR/$hwlat_build_dir/build
      cmake ..
      compilations \
          lte-hwlat lte-hwlat \
          lte-hwlat $dbin/lte-hwlat
  fi  
 
  ##########################
  # HWLAT_TEST compilation #
  ##########################
  if [ "$HWLAT_TEST" = "1" ] ; then

      hwlat_test_exec=lte-hwlat-test
      hwlat_test_build_dir=lte-hwlat-test
     
      echo_info "Compiling $hwlat_test_exec ..."
    
      [ "$CLEAN" = "1" ] && rm -rf $DIR/lte-hwlat-test/build 
      mkdir -p $DIR/$hwlat_test_build_dir/build
      cmake_file=$DIR/$hwlat_test_build_dir/CMakeLists.txt
      echo "cmake_minimum_required(VERSION 2.8)"                             > $cmake_file
      echo "set ( CMAKE_BUILD_TYPE $CMAKE_BUILD_TYPE )"                     >> $cmake_file
      echo "set ( RF_BOARD \"${HW}\")"                                      >> $cmake_file
      echo 'set ( PACKAGE_NAME "\"lte-hwlat-test\"")'                       >> $cmake_file
      echo "set ( DEADLINE_SCHEDULER \"${DEADLINE_SCHEDULER_FLAG_USER}\" )" >> $cmake_file
      echo "set ( CPU_AFFINITY \"${CPU_AFFINITY_FLAG_USER}\" )"             >> $cmake_file
      echo "set ( HWLAT \"${HWLAT}\" )"                                     >> $cmake_file
      echo 'include(${CMAKE_CURRENT_SOURCE_DIR}/../CMakeLists.txt)'         >> $cmake_file    
      cd $DIR/$hwlat_test_build_dir/build
      cmake ..
      compilations \
          lte-hwlat-test lte-hwlat-test \
          lte-hwlat-test $dbin/lte-hwlat-test
  fi
  
  ####################################################
  # Build RF device and transport protocol libraries #
  ####################################################
  if [ "$eNB" = "1" -o "$eNBocp" = "1" -o "$UE" = "1" -o "$gNB" = "1" -o "$RU" = "1"  -o "$nrUE" = "1" -o "$HWLAT" = "1" ] ; then

      # build RF device libraries
      if [ "$HW" != "None" ] ; then
          rm -f liboai_device.so
          rm -f $dbin/liboai_device.so

          # link liboai_device.so with the selected RF device library
          if [ "$HW" == "EXMIMO" ] ; then
              compilations \
                  $build_dir oai_exmimodevif \
                  liboai_exmimodevif.so $dbin/liboai_exmimodevif.so.$REL

              ln -sf liboai_exmimodevif.so liboai_device.so
              ln -sf $dbin/liboai_exmimodevif.so.$REL $dbin/liboai_device.so
              echo_info "liboai_device.so is linked to EXMIMO device library"
          elif [ "$HW" == "OAI_USRP" ] ; then
              compilations \
                  $build_dir oai_usrpdevif \
                  liboai_usrpdevif.so $dbin/liboai_usrpdevif.so.$REL

              ln -sf liboai_usrpdevif.so liboai_device.so
              ln -sf $dbin/liboai_usrpdevif.so.$REL $dbin/liboai_device.so
              echo_info "liboai_device.so is linked to USRP device library"        
          elif [ "$HW" == "OAI_BLADERF" ] ; then
              if [ -f "/usr/include/libbladeRF.h" ] ; then
                  compilations \
                      $build_dir oai_bladerfdevif \
                      liboai_bladerfdevif.so $dbin/liboai_bladerfdevif.so.$REL
              fi

              ln -sf liboai_bladerfdevif.so liboai_device.so
              ln -sf $dbin/liboai_bladerfdevif.so.$REL $dbin/liboai_device.so
              echo_info "liboai_device.so is linked to BLADERF device library"	 
          elif [ "$HW" == "OAI_LMSSDR" ] ; then
#              if [ -f "/usr/include/libbladeRF.h" ] ; then
                  compilations \
                      $build_dir oai_lmssdrdevif \
                      liboai_lmssdrdevif.so $dbin/liboai_lmssdrdevif.so.$REL
#              fi

              ln -sf liboai_lmssdrdevif.so liboai_device.so
              ln -sf $dbin/liboai_lmssdrdevif.so.$REL $dbin/liboai_device.so
              echo_info "liboai_device.so is linked to LMSSDR device library"	 
          elif [ "$HW" == "OAI_IRIS" ] ; then
              compilations \
                  $build_dir oai_irisdevif \
                  liboai_irisdevif.so $dbin/liboai_irisdevif.so.$REL

              ln -s liboai_irisdevif.so liboai_device.so
              ln -s $dbin/liboai_irisdevif.so.$REL $dbin/liboai_device.so
              echo_info "liboai_device.so is linked to IRIS device library"
          elif [ "$HW" == "OAI_ADRV9371_ZC706" ] ; then
              SYRIQ_KVER=$(uname -r)
              SYRIQ_KMAJ=$(echo $SYRIQ_KVER | sed -e 's/^\([0-9][0-9]*\)\.[0-9][0-9]*\.[0-9][0-9]*.*/\1/')
              SYRIQ_KMIN=$(echo $SYRIQ_KVER | sed -e 's/^[0-9][0-9]*\.\([0-9][0-9]*\)\.[0-9][0-9]*.*/\1/')
#              echo $SYRIQ_KMAJ$SYRIQ_KMIN
              if [ "$SYRIQ_KMAJ$SYRIQ_KMIN" == "319" ] || [ "$SYRIQ_KMAJ$SYRIQ_KMIN" == "410" ] || [ "$SYRIQ_KMAJ$SYRIQ_KMIN" == "415" ] ; then
#                  echo "Kernel $SYRIQ_KMAJ.$SYRIQ_KMIN detected"
                  ln -sf /usr/local/lib/syriq/libadrv9371zc706.so liboai_device.so
              else
                  echo_error "== FAILED == Unexpected Kernel $SYRIQ_KMAJ.$SYRIQ_KMIN"
              fi
              echo_info "liboai_device.so is linked to ADRV9371_ZC706 device library for Kernel $SYRIQ_KMAJ.$SYRIQ_KMIN"
          elif [ "$HW" == "OAI_AW2SORI" ] ; then
	      compilations \
		  $build_dir aw2sori_transpro \
                  libaw2sori_transpro.so $dbin/libaw2sori_transpro.so.$REL 

              ln -sf libaw2sori_transpro.so libthirdparty_transpro.so
              ln -sf $dbin/libaw2sori_transpro.so.$REL $dbin/libaw2sori_transpro.so
              echo_info "build libthirdparty_transpro.so for AW2SORI fronthaul"
          else
              echo_info "liboai_device.so is not linked to any device library"
          fi
      fi

      #build simulators devices
      if [ "$SKIP_SHARED_LIB_FLAG" = "False" ]; then
          echo_info "Compiling rfsimulator"
          compilations \
              $build_dir rfsimulator \
              librfsimulator.so $dbin/librfsimulator.so.$REL

          echo_info "Compiling tcp_bridge_oai"
          compilations \
              $build_dir tcp_bridge_oai \
              libtcp_bridge_oai.so $dbin/libtcp_bridge_oai.so.$REL
      fi

      #build transport protocol libraries (currently only ETHERNET is available)
      if [ "$SKIP_SHARED_LIB_FLAG" = "False" ]; then
          echo_info "Building transport protocol libraries"
          rm -f liboai_transpro.so
          rm -f $dbin/liboai_transpro.so
	  if [ "$TP" == "Ethernet" ]; then
              compilations \
		  $build_dir oai_eth_transpro \
		  liboai_eth_transpro.so $dbin/liboai_eth_transpro.so.$REL
              ln -sf liboai_eth_transpro.so liboai_transpro.so
              ln -sf $dbin/liboai_eth_transpro.so.$REL $dbin/liboai_transpro.so
              echo_info "liboai_transpro.so is linked to ETHERNET transport"
	  fi
	  if [ "$TP" == "benetel4g" ]; then
              compilations \
		  $build_dir benetel_4g \
		  libbenetel_4g.so $dbin/libbenetel_4g.$REL
              ln -sf libbenetel_4g.so liboai_transpro.so
              ln -sf $dbin/libbenetel_4g.so.$REL $dbin/liboai_transpro.so
              echo_info "liboai_transpro.so is linked to BENETEL4G transport"
	  fi
	  if [ "$TP" == "benetel5g" ]; then
              compilations \
		  $build_dir benetel_5g \
		  libbenetel_5g.so $dbin/libbenetel_5g.$REL
              ln -sf libbenetel_5g.so liboai_transpro.so
              ln -sf $dbin/libbenetel_5g.so.$REL $dbin/liboai_transpro.so
              echo_info "liboai_transpro.so is linked to BENETEL4G transport"
	  fi
      fi
  fi

  ###################
  # Doxygen Support #
  ###################
  if [ "$BUILD_DOXYGEN" = "1" ] ; then
    doxygen_log=$OPENAIR_DIR/cmake_targets/log/doxygen.log
    echo_info "Building Doxygen based documentation. The documentation file is located here: $OPENAIR_DIR/targets/DOCS/html/index.html"
    echo_info "Doxygen generation log is located here: $doxygen_log"
    echo_info "Generating Doxygen files....please wait"
    (
    [ "$CLEAN" = "1" ] && rm -rf $OPENAIR_DIR/cmake_targets/doxygen/build
    mkdir -p $OPENAIR_DIR/cmake_targets/doxygen/build
    cd $OPENAIR_DIR/cmake_targets/doxygen/build
    eval $CMAKE_CMD
    make doc
    ) >& $doxygen_log
  fi

  ##############
  # Auto-tests #
  ##############
  if [ "$OAI_TEST" = "1" ] ; then
    echo_info "10. Running OAI pre commit tests (pre-ci) ..."
    echo_error "These scripts ASSUME that user is in /etc/sudoers and can execute commands without PASSWORD prompt"
    echo_error "Add the following lines in /etc/sudoers file to make your __user_name__ sudo without password prompt"
    echo_error " __your_user_name__ ALL = (ALL:ALL) NOPASSWD: ALL"
    echo_error " __your_user_name__ ALL = (ALL) NOPASSWD: ALL "
    echo_info "The log file for the autotest script for debugging is located here: $OPENAIR_DIR/cmake_targets/autotests/log/autotests.log "
    echo_info "The results of autotests results is located here: $OPENAIR_DIR/cmake_targets/autotests/log/results_autotests.xml "
    echo_info "You can hit CTRL-C at any time to terminate the autotests..."
    echo "Current User Name: $USER"
    read -s -p "Enter Password: " mypassword
    echo -e "\n"
    rm -fr $OPENAIR_DIR/cmake_targets/autotests/log
    mkdir -p $OPENAIR_DIR/cmake_targets/autotests/log
    if [ "$RUN_GROUP" -eq "1" ]; then
        $OPENAIR_DIR/cmake_targets/autotests/run_exec_autotests.bash -g "$TEST_CASE_GROUP" -p $mypassword >& $OPENAIR_DIR/cmake_targets/autotests/log/autotests.log &
    else
        $OPENAIR_DIR/cmake_targets/autotests/run_exec_autotests.bash -p $mypassword >& $OPENAIR_DIR/cmake_targets/autotests/log/autotests.log &
    fi
    wait
  else
    echo_info "10. Bypassing the Tests ..."
    echo_success "BUILD SHOULD BE SUCCESSFUL"
  fi

}

main "$@"<|MERGE_RESOLUTION|>--- conflicted
+++ resolved
@@ -605,41 +605,6 @@
   config_libconfig_shlib=params_libconfig
   
   # first generate the CMakefile in the right directory
-<<<<<<< HEAD
-  if [ "$eNB" = "1" -o "$eNBocp" = "1" -o "$UE" = "1" -o "$gNB" = "1" -o "$RU" = "1" -o "$nrUE" = "1" -o "$HW" = "EXMIMO" -o "$ittiSIM" = "1" -o "$rfsimNas" = "1" ] ; then
-
-    # softmodem compilation
-
-    cmake_file=$DIR/$build_dir/CMakeLists.txt
-    echo "cmake_minimum_required(VERSION 2.8)"                             >  $cmake_file
-    echo "project (OpenAirInterface)"                                    >> $cmake_file
-    echo "set ( CMAKE_BUILD_TYPE $CMAKE_BUILD_TYPE )"                     >> $cmake_file
-    echo "set ( CFLAGS_PROCESSOR_USER \"$CFLAGS_PROCESSOR_USER\" )"       >> $cmake_file
-    echo "set ( UE_EXPANSION $UE_EXPANSION )"                             >> $cmake_file
-#    echo "set ( PHY_TX_THREAD $UE_EXPANSION )"                            >> $cmake_file
-    echo "set ( PRE_SCD_THREAD $UE_EXPANSION )"                           >> $cmake_file
-    echo "set ( ENABLE_VCD_FIFO $VCD_TIMING )"                            >> $cmake_file
-    echo "set ( RF_BOARD \"${HW}\")"                                      >> $cmake_file
-    echo "set ( TRANSP_PRO \"${TP}\")"                                    >> $cmake_file
-    echo "set ( PACKAGE_NAME \"${exec}\")"                                >> $cmake_file
-    echo "set ( DEADLINE_SCHEDULER \"${DEADLINE_SCHEDULER_FLAG_USER}\" )" >> $cmake_file
-    echo "set ( CPU_AFFINITY \"${CPU_AFFINITY_FLAG_USER}\" )"             >> $cmake_file
-    echo "set ( T_TRACER $T_TRACER )"                                     >> $cmake_file
-    echo "set ( UE_AUTOTEST_TRACE $UE_AUTOTEST_TRACE )"                   >> $cmake_file
-    echo "set ( UE_DEBUG_TRACE $UE_DEBUG_TRACE )"                         >> $cmake_file
-    echo "set ( UE_TIMING_TRACE $UE_TIMING_TRACE )"                       >> $cmake_file
-    echo "set ( USRP_REC_PLAY $USRP_REC_PLAY )"                           >> $cmake_file
-    echo "set ( NOAVX512 $NOAVX512 )"                                     >> $cmake_file
-    echo "set ( SKIP_SHARED_LIB_FLAG $SKIP_SHARED_LIB_FLAG )"             >> $cmake_file
-    echo "set ( ITTI_SIM $ITTI_SIM )"                                     >> $cmake_file
-    echo "set ( SANITIZE_ADDRESS $SANITIZE_ADDRESS )"                     >> $cmake_file
-    echo 'include(${CMAKE_CURRENT_SOURCE_DIR}/../CMakeLists.txt)'         >> $cmake_file
-    cd  $DIR/$build_dir/build
-    eval $CMAKE_CMD
-
-    execlist=""
-    if [ "$eNB" = "1" ] ; then
-=======
   # softmodem compilation
   
   cmake_file=$DIR/$build_dir/CMakeLists.txt
@@ -661,6 +626,7 @@
   echo "set ( UE_DEBUG_TRACE $UE_DEBUG_TRACE )"                         >> $cmake_file
   echo "set ( UE_TIMING_TRACE $UE_TIMING_TRACE )"                       >> $cmake_file
   echo "set ( USRP_REC_PLAY $USRP_REC_PLAY )"                           >> $cmake_file
+  echo "set ( NOAVX512 $NOAVX512 )"                                     >> $cmake_file
   echo "set ( SKIP_SHARED_LIB_FLAG $SKIP_SHARED_LIB_FLAG )"             >> $cmake_file
   echo "set ( ITTI_SIM $ITTI_SIM )"                                     >> $cmake_file
   echo "set ( SANITIZE_ADDRESS $SANITIZE_ADDRESS )"                     >> $cmake_file
@@ -670,7 +636,6 @@
 
   execlist=""
   if [ "$eNB" = "1" ] ; then
->>>>>>> af6836d9
       execlist="$execlist lte-softmodem"
   fi
   if [ "$eNBocp" = "1" ] ; then
