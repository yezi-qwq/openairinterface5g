--- conflicted
+++ resolved
@@ -241,28 +241,7 @@
             echo_info "Setting release to: $REL"
             shift 2;;
        -w | --hardware)
-<<<<<<< HEAD
-            HW="$2" #"${i#*=}"
             # Use OAI_USRP  as the key word USRP is used inside UHD driver           
-            if [ "$HW" != "BLADERF" -a  "$HW" != "USRP" -a "$HW" != "LMSSDR" -a  "$HW" != "None" -a  "$HW" != "EXMIMO" -a  "$HW" != "IRIS"  ] ; then
-		echo_fatal "Unknown HW type $HW will exit..."		
-	    else
-		if [ "$HW" == "USRP" ] ; then 
-		    HW="OAI_USRP"
-		fi 
-		if [ "$HW" == "BLADERF" ] ; then 
-		    HW="OAI_BLADERF"
-		fi
-		if [ "$HW" == "LMSSDR" ] ; then 
-		    HW="OAI_LMSSDR"
-		fi 
-                if [ "$HW" == "IRIS" ] ; then
-                    HW="OAI_IRIS"
-                fi
-		echo_info "Setting hardware to: $HW"
-	    fi
-=======
-                # Use OAI_USRP  as the key word USRP is used inside UHD driver
                 case "$2" in
                     "EXMIMO")
                         HW="EXMIMO"
@@ -276,8 +255,7 @@
                     *)
                         echo_fatal "Unknown HW type $HW: exit..."
                 esac
-	echo_info "Setting hardware to: $HW"
->>>>>>> e1d40791
+		echo_info "Setting hardware to: $HW"
             shift 2;;
 	-t | --transport_protocol)
             TP="$2" #"${i#*=}"
@@ -415,12 +393,6 @@
   
   CMAKE_CMD="$CMAKE_CMD .."
   echo_info "CMAKE_CMD=$CMAKE_CMD"
-<<<<<<< HEAD
-  if [ "$eNB" = "1" ] && [ "$UE" = "1" ]; then
-    echo_error "Cannot build UE and eNB on one build_oai execution"
-    echo_error "use 2 build_oai invocations"
-    exit
-  fi  
   #########################################################
   # check validity of HW and TP parameters for eNB
   #########################################################
@@ -439,64 +411,17 @@
   fi
   
   echo_info "RF HW set to $HW" 
-  #Now we set flags to enable deadline scheduler settings
-  #By default: USRP: disable, 
-  #By default: BLADERF: enable,
-  #By default: EXMIMO: enable
-  if [ "$FORCE_DEADLINE_SCHEDULER_FLAG_USER" = "" ]; then
-     if [ "$HW" = "EXMIMO" ] ; then 
-        DEADLINE_SCHEDULER_FLAG_USER="True"
-     elif [ "$HW" = "ETHERNET" ] ; then 
-        DEADLINE_SCHEDULER_FLAG_USER="False"
-     elif [ "$HW" = "OAI_USRP" ] ; then 
-        DEADLINE_SCHEDULER_FLAG_USER="False"
-     elif [ "$HW" = "OAI_BLADERF" ] ; then 
-        DEADLINE_SCHEDULER_FLAG_USER="False"
-     elif [ "$HW" = "OAI_LMSSDR" ] ; then
-        DEADLINE_SCHEDULER_FLAG_USER="False"
-     elif [ "$HW" = "OAI_IRIS" ] ; then
-        DEADLINE_SCHEDULER_FLAG_USER="False"
-     elif [ "$HW" = "None" ] ; then 
-        DEADLINE_SCHEDULER_FLAG_USER="False"
-     else 
-        echo_error "Unknown HW type $HW. Exiting now..."
-        exit 
-     fi
-  else
-     DEADLINE_SCHEDULER_FLAG_USER=$FORCE_DEADLINE_SCHEDULER_FLAG_USER
-  fi
-
-=======
-    #########################################################
-    # check validity of HW and TP parameters for eNB
-    #########################################################
-    # to be discussed
-    
-    if [ "$eNB" = "1" ] ; then
-	if [ "$HW" = "None" -a  "$TP" = "None" ] ; then
-            echo_fatal "Define a local radio head (e.g. -w EXMIMO) or a transport protocol (e.g. -t ETHERNET) to communicate with a remote radio head!"
-	fi
-	if [ "$HW" = "None" ] ; then 
-            echo_info "No radio head has been selected (HW set to $HW)"   
-	fi
-	if [ "$TP" = "None" ] ; then
-            echo_info "No transport protocol has been selected (TP set to $TP)"   
-	fi
-    fi
-    
-    echo_info "RF HW set to $HW" 
     # If the user doesn't specify the Linux scheduler to use, we set a value
     if [ "$DEADLINE_SCHEDULER_FLAG_USER" = "" ]; then
       case "$HW" in
  	  "EXMIMO")
-               DEADLINE_SCHEDULER_FLAG_USER="True"
+        DEADLINE_SCHEDULER_FLAG_USER="True"
               ;;
  	  *)
-              DEADLINE_SCHEDULER_FLAG_USER="False"
+        DEADLINE_SCHEDULER_FLAG_USER="False"
               ;;
       esac
-    fi
->>>>>>> e1d40791
+  fi
   #Disable CPU Affinity for deadline scheduler
   if [ "$DEADLINE_SCHEDULER_FLAG_USER" = "True" ] ; then 
      CPU_AFFINITY_FLAG_USER="False"
@@ -576,18 +501,18 @@
   
   echo_info "3. building the compilation directives ..."
 
-    DIR=$OPENAIR_DIR/cmake_targets
+  DIR=$OPENAIR_DIR/cmake_targets
     
     if [ "$T_TRACER" =  "False" ] ; then
         noLOGDirsuffix="_noLOG"
-    fi
+      fi
     if [ "$NOS1" =  "1" ] ; then
         noS1Dir="_noS1"
         bin_suffix="-nos1"
-    else
-        lte_build_dir=lte_build_oai
+  else
+      lte_build_dir=lte_build_oai
         bin_suffix=""
-    fi
+  fi
 
     lte_build_dir="lte${noS1Dir}_build_oai${noLOGDirsuffix}"
 # configuration module libraries, one currently available, using libconfig 
@@ -789,81 +714,81 @@
     cp $OPENAIR_DIR/cmake_targets/tools/init_exmimo2 $dbin
   fi
 
-    # Telnet server compilation
-    #####################
-    if [ "$BUILD_TELNETSRV" = "1" ] ; then
-        compilations \
+  # Telnet server compilation
+  #####################
+  if [ "$BUILD_TELNETSRV" = "1" ] ; then
+              compilations \
             $lte_build_dir telnetsrv \
-            libtelnetsrv.so $dbin/libtelnetsrv.so
-        
-    fi
+                  libtelnetsrv.so $dbin/libtelnetsrv.so
+
+  fi 
     # msc library compilation
-    #####################
-    if [ "$MSC_GEN" = "1" ] ; then
-        compilations \
+  #####################
+  if [ "$MSC_GEN" = "1" ] ; then
+              compilations \
             $lte_build_dir msc \
-            libmsc.so $dbin/libmsc.so
-        
-    fi
-    # build RF device and transport protocol libraries
-    #####################################
-    if [ "$eNB" = "1" -o "$UE" = "1" ] ; then
-        
-        # build RF device libraries
-        if [ "$HW" != "None" ] ; then
-            rm -f liboai_device.so
-            rm -f $dbin/liboai_device.so
-            
-            # link liboai_device.so with the selected RF device library
-            if [ "$HW" == "EXMIMO" ] ; then
-                compilations \
+                  libmsc.so $dbin/libmsc.so
+
+  fi  
+  # build RF device and transport protocol libraries
+  #####################################
+  if [ "$eNB" = "1" -o "$UE" = "1" ] ; then
+
+      # build RF device libraries
+      if [ "$HW" != "None" ] ; then
+	  rm -f liboai_device.so
+	  rm -f $dbin/liboai_device.so
+
+	  # link liboai_device.so with the selected RF device library
+	  if [ "$HW" == "EXMIMO" ] ; then
+	      compilations \
                     $lte_build_dir oai_exmimodevif \
-                    liboai_exmimodevif.so $dbin/liboai_exmimodevif.so.$REL
-                
-                ln -sf liboai_exmimodevif.so liboai_device.so
-                ln -sf $dbin/liboai_exmimodevif.so.$REL $dbin/liboai_device.so
-                echo_info "liboai_device.so is linked to EXMIMO device library"
-            elif [ "$HW" == "OAI_USRP" ] ; then
-                compilations \
+		  liboai_exmimodevif.so $dbin/liboai_exmimodevif.so.$REL
+
+	      ln -sf liboai_exmimodevif.so liboai_device.so
+	      ln -sf $dbin/liboai_exmimodevif.so.$REL $dbin/liboai_device.so
+	      echo_info "liboai_device.so is linked to EXMIMO device library"       
+	  elif [ "$HW" == "OAI_USRP" ] ; then
+              compilations \
                     $lte_build_dir oai_usrpdevif \
-                    liboai_usrpdevif.so $dbin/liboai_usrpdevif.so.$REL
-                
-                ln -sf liboai_usrpdevif.so liboai_device.so
-                ln -sf $dbin/liboai_usrpdevif.so.$REL $dbin/liboai_device.so
-                echo_info "liboai_device.so is linked to USRP device library"
-            elif [ "$HW" == "OAI_BLADERF" ] ; then
-                if [ -f "/usr/include/libbladeRF.h" ] ; then
-                    compilations \
+                  liboai_usrpdevif.so $dbin/liboai_usrpdevif.so.$REL
+
+	      ln -sf liboai_usrpdevif.so liboai_device.so
+	      ln -sf $dbin/liboai_usrpdevif.so.$REL $dbin/liboai_device.so
+	      echo_info "liboai_device.so is linked to USRP device library"        
+	  elif [ "$HW" == "OAI_BLADERF" ] ; then
+	      if [ -f "/usr/include/libbladeRF.h" ] ; then
+		  compilations \
                         $lte_build_dir oai_bladerfdevif \
-                        liboai_bladerfdevif.so $dbin/liboai_bladerfdevif.so.$REL
-                fi
-                
-                ln -sf liboai_bladerfdevif.so liboai_device.so
-                ln -sf $dbin/liboai_bladerfdevif.so.$REL $dbin/liboai_device.so
-                echo_info "liboai_device.so is linked to BLADERF device library"
-            elif [ "$HW" == "OAI_LMSSDR" ] ; then
+		      liboai_bladerfdevif.so $dbin/liboai_bladerfdevif.so.$REL
+	      fi
+
+	      ln -sf liboai_bladerfdevif.so liboai_device.so
+	      ln -sf $dbin/liboai_bladerfdevif.so.$REL $dbin/liboai_device.so
+	      echo_info "liboai_device.so is linked to BLADERF device library"	 
+	  elif [ "$HW" == "OAI_LMSSDR" ] ; then
                 #       if [ -f "/usr/include/libbladeRF.h" ] ; then
-                compilations \
+		  compilations \
                     $lte_build_dir oai_lmssdrdevif \
-                    liboai_lmssdrdevif.so $dbin/liboai_lmssdrdevif.so.$REL
+		      liboai_lmssdrdevif.so $dbin/liboai_lmssdrdevif.so.$REL
                 #       fi
-                
-                ln -sf liboai_lmssdrdevif.so liboai_device.so
-                ln -sf $dbin/liboai_lmssdrdevif.so.$REL $dbin/liboai_device.so
-                echo_info "liboai_device.so is linked to LMSSDR device library"
-            elif [ "$HW" == "OAI_IRIS" ] ; then
-                compilations \
+
+	      ln -sf liboai_lmssdrdevif.so liboai_device.so
+	      ln -sf $dbin/liboai_lmssdrdevif.so.$REL $dbin/liboai_device.so
+	      echo_info "liboai_device.so is linked to LMSSDR device library"	 
+          elif [ "$HW" == "OAI_IRIS" ] ; then
+                  compilations \
                     $lte_build_dir oai_irisdevif \
-                    liboai_irisdevif.so $dbin/liboai_irisdevif.so.$REL
-                
-                ln -s liboai_irisdevif.so liboai_device.so
-                ln -s $dbin/liboai_irisdevif.so.$REL $dbin/liboai_device.so
-                echo_info "liboai_device.so is linked to IRIS device library"
-            else
-                echo_info "liboai_device.so is not linked to any device library"
-            fi
-        fi
-        
+                      liboai_irisdevif.so $dbin/liboai_irisdevif.so.$REL
+
+              ln -s liboai_irisdevif.so liboai_device.so
+              ln -s $dbin/liboai_irisdevif.so.$REL $dbin/liboai_device.so
+              echo_info "liboai_device.so is linked to IRIS device library"
+	  else 
+	      echo_info "liboai_device.so is not linked to any device library"	    
+	  fi
+      fi
+      
         # build simulators devices
         echo_info "Compiling rfsimulator"
         compilations \
@@ -875,16 +800,16 @@
             libtcp_bridge_oai.so $dbin/libtcp_bridge_oai.so.$REL
         # build transport protocol libraries (currently only ETHERNET is available)
 
-        rm -f liboai_transpro.so
-        rm -f $dbin/liboai_transpro.so
-        compilations \
+	  rm -f liboai_transpro.so
+	  rm -f $dbin/liboai_transpro.so
+	      compilations \
             $lte_build_dir oai_eth_transpro \
-            liboai_eth_transpro.so $dbin/liboai_eth_transpro.so.$REL
-        ln -sf liboai_eth_transpro.so liboai_transpro.so
-        ln -sf $dbin/liboai_eth_transpro.so.$REL $dbin/liboai_transpro.so
+		  liboai_eth_transpro.so $dbin/liboai_eth_transpro.so.$REL
+	      ln -sf liboai_eth_transpro.so liboai_transpro.so
+	      ln -sf $dbin/liboai_eth_transpro.so.$REL $dbin/liboai_transpro.so
         echo_info "liboai_transpro.so is linked to ETHERNET transport"
-    fi
-    
+      fi
+
     if [ "$RFSIMULATOR" == "true" -o "$HW" == "OAI_SIMU" ] ; then
         echo_info "Compiling rfsimulator"
         compilations \
