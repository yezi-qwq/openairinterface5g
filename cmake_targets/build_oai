--- conflicted
+++ resolved
@@ -66,6 +66,7 @@
 UE_TIMING_TRACE="False"
 USRP_REC_PLAY="False"
 BUILD_ECLIPSE=0
+NR="False"
 ITTI_SIM="False"
 RFSIM_NAS="False"
 SANITIZE_ADDRESS="False"
@@ -105,7 +106,7 @@
 --nrUE
   Makes the NR UE softmodem
 --RU
-  Makes the OAI RRU (without full stack) 
+  Makes the OAI RRU (without full stack)
 --UE
    Makes the UE specific parts (ue_ip, usim, nvram) from the given configuration file
 --UE-conf-nvram [configuration file]
@@ -253,15 +254,12 @@
             shift;;
       --gNB)
             gNB=1
-<<<<<<< HEAD
-=======
             RU=0
             NR="True"
->>>>>>> df6b6a72
             echo_info "Will compile gNB"
             shift;;
        --RU)
-	    RU=1
+	          RU=1
             echo_info "Will compile RRU"
 	    shift;;
        -a | --agent)
@@ -277,6 +275,7 @@
             nrUE=1
             rfsimNas=1
             RFSIM_NAS="True"
+            NR="True"
             echo_info "Will compile NR UE"
             shift;;
        --mu)
@@ -311,7 +310,7 @@
             shift 2;;
        -P | --phy_simulators)
             SIMUS_PHY=1
-	    RU=0
+	          RU=0
             echo_info "Will compile dlsim, ulsim, ..."
             shift;;
        -S | --core_simulators)
@@ -607,11 +606,7 @@
   config_libconfig_shlib=params_libconfig
   
   # first generate the CMakefile in the right directory
-<<<<<<< HEAD
-  if [ "$eNB" = "1" -o "$eNBocp" = "1" -o "$UE" = "1" -o "$gNB" = "1" -o "$nrUE" = "1" -o "$HW" = "EXMIMO" -o "$ittiSIM" = "1" -o "$rfsimNas" = "1" ] ; then
-=======
-  if [ "$eNB" = "1" -o "$eNBocp" = "1" -o "$UE" = "1" -o "$gNB" = "1" -o "$RU" = "1" -o "$nrUE" = "1" -o "$HW" = "EXMIMO" -o "$ittiSIM" = "1" ] ; then
->>>>>>> df6b6a72
+  if [ "$eNB" = "1" -o "$eNBocp" = "1" -o "$UE" = "1" -o "$gNB" = "1" -o "$RU" = "1" -o "$nrUE" = "1" -o "$HW" = "EXMIMO" -o "$ittiSIM" = "1" -o "$rfsimNas" = "1" ] ; then
 
     # softmodem compilation
 
