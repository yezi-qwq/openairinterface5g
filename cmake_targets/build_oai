#!/bin/bash
#/*
# * Licensed to the OpenAirInterface (OAI) Software Alliance under one or more
# * contributor license agreements.  See the NOTICE file distributed with
# * this work for additional information regarding copyright ownership.
# * The OpenAirInterface Software Alliance licenses this file to You under
# * the OAI Public License, Version 1.1  (the "License"); you may not use this file
# * except in compliance with the License.
# * You may obtain a copy of the License at
# *
# *      http://www.openairinterface.org/?page_id=698
# *
# * Unless required by applicable law or agreed to in writing, software
# * distributed under the License is distributed on an "AS IS" BASIS,
# * WITHOUT WARRANTIES OR CONDITIONS OF ANY KIND, either express or implied.
# * See the License for the specific language governing permissions and
# * limitations under the License.
# *-------------------------------------------------------------------------------
# * For more information about the OpenAirInterface (OAI) Software Alliance:
# *      contact@openairinterface.org
# */

# file build_oai
# brief OAI automated build tool that can be used to install, compile, run OAI.
# author  Navid Nikaein, Lionel GAUTHIER, Laurent Thomas

set -e

################################
# include helper functions
################################
ORIGIN_PATH=$PWD
THIS_SCRIPT_PATH=$(dirname $(readlink -f $0))
source $THIS_SCRIPT_PATH/tools/build_helper

# set environment variables (OPENAIR_HOME, ...)
set_openair_env

#variables for UE data generation
gen_nvram_path=$OPENAIR_DIR/targets/bin
conf_nvram_path=$OPENAIR_DIR/openair3/NAS/TOOLS/ue_eurecom_test_sfr.conf

MSC_GEN="False"
XFORMS="True"
PRINT_STATS="False"
VCD_TIMING="False"
DEADLINE_SCHEDULER_FLAG_USER="False"
FORCE_DEADLINE_SCHEDULER_FLAG_USER=""
CPU_AFFINITY_FLAG_USER="False" #Only valid when lowlatecy flag is set to False
REL="Rel14"
HW="None"
TP="None"
NOS1=0
EPC=0
VERBOSE_COMPILE=0
CFLAGS_PROCESSOR_USER=""
RUN_GROUP=0
TEST_CASE_GROUP=""
BUILD_DOXYGEN=0
T_TRACER="False"
DISABLE_HARDWARE_DEPENDENCY="False"
CMAKE_BUILD_TYPE=""
CMAKE_CMD="$CMAKE"
UE_AUTOTEST_TRACE="False"
UE_DEBUG_TRACE="False"
UE_TIMING_TRACE="False"
DISABLE_LOG_X="False"
USRP_REC_PLAY="False"
BUILD_ECLIPSE=0
UE_NAS_USE_TUN="False"
trap handle_ctrl_c INT

function print_help() {
  echo_info "
This program installs OpenAirInterface Software
You should have ubuntu 14.xx, updated, and the Linux kernel >= 3.14
Options
-h
   This help
-c | --clean
   Erase all files to make a rebuild from start
-C | --clean-all
   Erase all files made by previous compilations, installations
--clean-kernel
   Erase previously installed features in kernel: iptables, drivers, ...
-I | --install-external-packages
   Installs required packages such as LibXML, asn1.1 compiler, freediameter, ...
   This option will require root password
--install-optional-packages
   Install useful but not mandatory packages such as valgrind
-g | --run-with-gdb
   Add debugging symbols to compilation directives. It also disables any compiler optimization. Only for debugging. Do not use in normal operation!
-h | --help
   Print this help
--eNB
   Makes the LTE softmodem
--UE
   Makes the UE specific parts (ue_ip, usim, nvram) from the given configuration file
--UE-conf-nvram [configuration file]
   Specify conf_nvram_path (default \"$conf_nvram_path\")
--UE-gen-nvram [output path]
   Specify gen_nvram_path (default \"$gen_nvram_path\")
-r | --3gpp-release
   default is Rel14,
   Rel8 limits the implementation to 3GPP Release 8 version
   Rel10 limits the implementation to 3GPP Release 10 version
-w | --hardware
   EXMIMO, USRP, BLADERF, ETHERNET, LMSSDR, None (Default)
   Adds this RF board support (in external packages installation and in compilation)
-t | --transport protocol
   ETHERNET , None
   Adds this trasport protocol support in compilation
--oaisim
   Makes the oaisim simulator. Hardware will be defaulted to \"None\".
--phy_simulators
   Makes the unitary tests Layer 1 simulators
--core_simulators
   Makes the core security features unitary simulators
-s | --check
   runs a set of auto-tests based on simulators and several compilation tests
--run-group 
   runs only specified test cases specified here. This flag is only valid with -s
-V | --vcd
   Adds a debgging facility to the binary files: GUI with major internal synchronization events
-x | --xforms
   Adds a software oscilloscope feature to the produced binaries. If oaisim, then enable PRINT_STATS.
--install-system-files
   Install OpenArInterface required files in Linux system
   (will ask root password)
--noS1 
   Compiles oaisim or lte-softmodem without S1 interface, using direct link to IP instead
--verbose-compile
   Shows detailed compilation instructions in makefile
--cflags_processor
   Manually Add CFLAGS of processor if they are not detected correctly by script. Only add these flags if you know your processor supports them. Example flags: -msse3 -msse4.1 -msse4.2 -mavx2
--build-doxygen
   Builds doxygen based documentation.
--disable-deadline
   Disables deadline scheduler of Linux kernel (>=3.14.x).
--enable-deadline
   Enable deadline scheduler of Linux kernel (>=3.14.x). 
--disable-cpu-affinity
   Disables CPU Affinity between UHD/TX/RX Threads (Valid only when deadline scheduler is disabled). By defaulT, CPU Affinity is enabled when not using deadline scheduler. It is enabled only with >2 CPUs. For eNB, CPU_0-> Device library (UHD), CPU_1->TX Threads, CPU_2...CPU_MAX->Rx Threads. For UE, CPU_0->Device Library(UHD), CPU_1..CPU_MAX -> All the UE threads
--T-tracer
   Enables the T tracer.
--disable-hardware-dependency
   Disable HW dependency during installation
--ue-autotest-trace
    Enable specific traces for UE autotest framework
--ue-trace
    Enable traces for UE debugging
--ue-timing
    Enable traces for timing
--disable-log
   Disable all LOG_* macros
--build-eclipse
   Build eclipse project files. Paths are auto corrected by fixprj.sh
--usrp-recplay
   Build for I/Q record-playback modes
--ue-nas-use-tun
   Use TUN devices for the UEs instead of ue_ip.ko
Usage (first build):
 oaisim (eNB + UE): ./build_oai -I  --oaisim -x --install-system-files
 Eurecom EXMIMO + COTS UE : ./build_oai -I  --eNB -x --install-system-files
 NI/ETTUS B201  + COTS UE : ./build_oai -I  --eNB -x --install-system-files -w USRP
Usage (Regular):
 oaisim : ./build_oai --oaisim -x 
 Eurecom EXMIMO + OAI ENB : ./build_oai --eNB -x 
 NI/ETTUS B201  + OAI ENB : ./build_oai --eNB -x -w USRP"
}


function main() {

  until [ -z "$1" ]
  do
    case "$1" in
       -c | --clean)
            CLEAN=1
            shift;;
       -C | --clean-all)
            CLEAN_ALL=1
            shift;;
       --clean-kernel)
            clean_kernel
            echo_info "Erased iptables config and removed modules from kernel"
            shift;;
       -I | --install-external-packages)
            INSTALL_EXTERNAL=1
            echo_info "Will install external packages"
            shift;;
       --install-optional-packages)
            INSTALL_OPTIONAL=1
            echo_info "Will install optional packages"
            shift;;
       -g | --run-with-gdb)
            GDB=1
            CMAKE_BUILD_TYPE="Debug"
            echo_info "Will Compile with gdb symbols and disable compiler optimization"
            CMAKE_CMD="$CMAKE_CMD -DCMAKE_BUILD_TYPE=Debug --trace-expand"
            shift;;
       --eNB)
            eNB=1
            echo_info "Will compile eNB"
            shift;;
       -a | --agent)
	    echo_info "FlexRAN support is always compiled into the eNB"
	    shift;;
       --UE)
            UE=1
            echo_info "Will compile UE"
            shift;;
       --UE-conf-nvram)
            conf_nvram_path=$(readlink -f "$1")
            shift 2;;
        --UE-gen-nvram)
            gen_nvram_path=$(readlink -f $2)
            shift 2;;
       -r | --3gpp-release)
            REL=$2
            echo_info "Setting release to: $REL"
            shift 2;;
       -w | --hardware)
            HW="$2" #"${i#*=}"
            # Use OAI_USRP  as the key word USRP is used inside UHD driver           
	    if [ "$HW" != "BLADERF" -a  "$HW" != "USRP" -a "$HW" != "LMSSDR" -a  "$HW" != "None" -a  "$HW" != "EXMIMO"  ] ; then 
		echo_fatal "Unknown HW type $HW will exit..."		
	    else
		if [ "$HW" == "USRP" ] ; then 
		    HW="OAI_USRP"
		fi 
		if [ "$HW" == "BLADERF" ] ; then 
		    HW="OAI_BLADERF"
		fi
		if [ "$HW" == "LMSSDR" ] ; then 
		    HW="OAI_LMSSDR"
		fi 
		echo_info "Setting hardware to: $HW"
	    fi
            shift 2;;
	-t | --transport_protocol)
            TP="$2" #"${i#*=}"
	    if [ "$TP" != "ETHERNET" -a "$TP" != "None" ] ; then 
		echo_fatal "Unknown TP type $TP will exit..."		
	    else
		echo_info "Setting transport protocol to: $TP"		
	    fi
            shift 2;;
	--oaisim)
            oaisim=1
            echo_info "Will compile oaisim and drivers nasmesh, ..."
            shift;;
       --phy_simulators)
            SIMUS_PHY=1
            echo_info "Will compile dlsim, ulsim, ..."
            shift;;
       --core_simulators)
            SIMUS_CORE=1
            echo_info "Will compile security unitary tests"
            shift;;
       -s | --check)
            OAI_TEST=1
            echo_info "Will run auto-tests"
            shift;;
       --run-group)
            RUN_GROUP=1
            TEST_CASE_GROUP=$2
            echo_info "executing test cases only in group: $TEST_CASE_GROUP"
            shift 2;;
       -V | --vcd)
            echo_info "Setting gtk-wave output"
            VCD_TIMING=1
            EXE_ARGUMENTS="$EXE_ARGUMENTS -V"
            shift;;
       -x | --xforms)
            XFORMS="True"
            EXE_ARGUMENTS="$EXE_ARGUMENTS -d"
            echo_info "Will generate the software oscilloscope features"
            shift;;
       --install-system-files)
            INSTALL_SYSTEM_FILES=1
            echo_info "Will copy OpenAirInterface files in Linux directories"
            shift;;
       --noS1)
	    NOS1=1
            echo_info "Will compile without S1 interface"
            shift;;
       --verbose-compile)
	    VERBOSE_COMPILE=1
            echo_info "Will compile with verbose instructions"
            shift;;
       --cflags_processor)
            CFLAGS_PROCESSOR_USER=$2
            echo_info "Setting CPU FLAGS from USER to: $CFLAGS_PROCESSOR_USER"
            shift 2;;
       --build-doxygen)
	    BUILD_DOXYGEN=1
            echo_info "Will build doxygen support"
            shift;;     
       --disable-deadline)
            FORCE_DEADLINE_SCHEDULER_FLAG_USER="False"
            echo_info "Disabling the usage of deadline scheduler"
            shift 1;;
       --enable-deadline)
            FORCE_DEADLINE_SCHEDULER_FLAG_USER="True"
            echo_info "Enabling the usage of deadline scheduler"
            shift 1;;
       --disable-cpu-affinity)
            CPU_AFFINITY_FLAG_USER="False"
            echo_info "Disabling CPU Affinity (only valid when not using deadline scheduler)"
            shift 1;;
       --T-tracer)
            T_TRACER="True"
            echo_info "Enabling the T tracer"
            shift 1;;
       --disable-hardware-dependency)
            echo_info "Disabling hardware dependency for compiling software"
            DISABLE_HARDWARE_DEPENDENCY="True"
            shift 1;;
        --ue-autotest-trace)
            UE_AUTOTEST_TRACE="True"
            echo_info "Enabling autotest specific trace for UE"
            shift 1;;
        --ue-trace)
            UE_DEBUG_TRACE="True"
            echo_info "Enabling UE trace for debug"
            shift 1;;
        --ue-timing)
            UE_TIMING_TRACE="True"
            echo_info "Enabling UE timing trace"
            shift 1;;
        --disable-log)
            DISABLE_LOG_X="True"
            echo_info "Disabling all LOG_* traces"
            shift 1;;
        --uhd-images-dir)
            UHD_IMAGES_DIR=$2
            echo_info "Downloading UHD images in the indicated location"
            shift 2;;
       --build-eclipse)
            BUILD_ECLIPSE=1
            CMAKE_CMD="$CMAKE_CMD"' -DCMAKE_ECLIPSE_GENERATE_SOURCE_PROJECT=TRUE -G"Eclipse CDT4 - Unix Makefiles"'
            echo_info "Enabling build eclipse project support"
            shift 1;;
       --build-telnetsrv)
            BUILD_TELNETSRV=1
            echo_info "Build embedded telnet server"
            shift ;;			
        --usrp-recplay)
            USRP_REC_PLAY="True"
            echo_info "Enabling USRP record playback mode"
            shift 1;;
        --ue-nas-use-tun)
            UE_NAS_USE_TUN="True"
            echo_info "Enabling UE NAS TUN device usage instead of ue_ip.ko"
            shift 1;;
        -h | --help)
            print_help
            exit 1;;
	*)
	    print_help
            echo_fatal "Unknown option $1"
            break;;
   esac
  done
  
  CMAKE_CMD="$CMAKE_CMD .."
  echo_info "CMAKE_CMD=$CMAKE_CMD"
  if [ "$eNB" = "1" ] && [ "$UE" = "1" ]; then
    echo_error "Cannot build UE and eNB on one build_oai execution"
    echo_error "use 2 build_oai invocations"
    exit
  fi  
  #########################################################
  # check validity of HW and TP parameters for eNB
  #########################################################
  # to be discussed
  
  if [ "$eNB" = "1" ] ; then
      if [ "$HW" = "None" -a  "$TP" = "None" ] ; then
	  echo_fatal "Define a local radio head (e.g. -w EXMIMO) or a transport protocol (e.g. -t ETHERNET) to communicate with a remote radio head!"
      fi
      if [ "$HW" = "None" ] ; then 
	  echo_info "No radio head has been selected (HW set to $HW)"	
      fi
      if [ "$TP" = "None" ] ; then
	  echo_info "No transport protocol has been selected (TP set to $TP)"	
      fi
  fi
  
  echo_info "RF HW set to $HW" 
  #Now we set flags to enable deadline scheduler settings
  #By default: USRP: disable, 
  #By default: BLADERF: enable,
  #By default: EXMIMO: enable
  if [ "$FORCE_DEADLINE_SCHEDULER_FLAG_USER" = "" ]; then
     if [ "$HW" = "EXMIMO" ] ; then 
        DEADLINE_SCHEDULER_FLAG_USER="True"
     elif [ "$HW" = "ETHERNET" ] ; then 
        DEADLINE_SCHEDULER_FLAG_USER="False"
     elif [ "$HW" = "OAI_USRP" ] ; then 
        DEADLINE_SCHEDULER_FLAG_USER="False"
     elif [ "$HW" = "OAI_BLADERF" ] ; then 
        DEADLINE_SCHEDULER_FLAG_USER="False"
     elif [ "$HW" = "OAI_LMSSDR" ] ; then 
        DEADLINE_SCHEDULER_FLAG_USER="False"
     elif [ "$HW" = "None" ] ; then 
        DEADLINE_SCHEDULER_FLAG_USER="False"
     else 
        echo_error "Unknown HW type $HW. Exiting now..."
        exit 
     fi
  else
     DEADLINE_SCHEDULER_FLAG_USER=$FORCE_DEADLINE_SCHEDULER_FLAG_USER
  fi

  #Disable CPU Affinity for deadline scheduler
  if [ "$DEADLINE_SCHEDULER_FLAG_USER" = "True" ] ; then 
     CPU_AFFINITY_FLAG_USER="False"
  fi

  echo_info "Flags for Deadline scheduler: $DEADLINE_SCHEDULER_FLAG_USER"
  echo_info "Flags for CPU Affinity: $CPU_AFFINITY_FLAG_USER"

  if [ -n "$UHD_IMAGES_DIR" ] && [ -z "$INSTALL_EXTERNAL" ]; then
    echo_error "UHD images download settings will not be applied without -I present"
    exit
  fi
  ############################################
  # setting and printing OAI envs, we should check here
  ############################################

  echo_info "2. Setting the OAI PATHS ..."

  cecho "OPENAIR_DIR    = $OPENAIR_DIR" $green

  # for conf files copy in this bash script
  if [ -d /usr/lib/freeDiameter ]; then
    export FREEDIAMETER_PREFIX=/usr
  else
    if [ -d /usr/local/lib/freeDiameter ]; then
      export FREEDIAMETER_PREFIX=/usr/local
    else
      echo_warning "FreeDiameter prefix not found, install freeDiameter if EPC, HSS"
    fi
  fi


  if [ "$CLEAN_ALL" = "1" ] ; then
    clean_all_files
    echo_info "Erased all previously producted files"
  fi

  dbin=$OPENAIR_DIR/targets/bin
  dlog=$OPENAIR_DIR/cmake_targets/log
  mkdir -p $dbin $dlog

  if [ "$INSTALL_EXTERNAL" = "1" ] ; then
    echo_info "Installing packages"
    check_install_oai_software
    if [ "$HW" == "OAI_USRP" ] ; then
      echo_info "installing packages for USRP support"
      check_install_usrp_uhd_driver
      if [ ! "$DISABLE_HARDWARE_DEPENDENCY" == "True" ]; then
        install_usrp_uhd_driver $UHD_IMAGES_DIR
      fi
    fi 
    if [ "$HW" == "OAI_BLADERF" ] ; then
      echo_info "installing packages for BLADERF support"
      check_install_bladerf_driver
      if [ ! "$DISABLE_HARDWARE_DEPENDENCY" == "True" ]; then
        flash_firmware_bladerf
      fi
    fi
    echo_info "installing protobuf/protobuf-c for flexran agent support"
    install_protobuf_from_source
    install_protobuf_c_from_source
  fi

  if [ "$INSTALL_OPTIONAL" = "1" ] ; then
    echo_info "Installing optional packages"
    check_install_additional_tools
  fi

  if [ "$oaisim" = "1" ] ; then
      #to be discussed
      # there is no RF device  transport protocol 
      HW="None" 
      TP="ETHERNET"
      
      if [ "$XFORMS" == "True" ] ; then 
	  PRINT_STATS="True"
      fi 
  fi
  
  
  echo_info "3. building the compilation directives ..."

  DIR=$OPENAIR_DIR/cmake_targets
  if [ "$NOS1" =  "1" ] ; then
      lte_build_dir=lte_noS1_build_oai
      if [ "$eNB" = "1" ] ; then
         lte_exec=lte-softmodem-nos1
      fi
      if [ "$UE" = "1" ] ; then
         lte_exec=lte-uesoftmodem-nos1
      fi
  else
      lte_build_dir=lte_build_oai
      if [ "$eNB" = "1" ] ; then
         lte_exec=lte-softmodem
      fi
      if [ "$UE" = "1" ] ; then
         lte_exec=lte-uesoftmodem
      fi
  fi

# configuration module libraries, one currently available, using libconfig 
  config_libconfig_shlib=params_libconfig
  
  # first generate the CMakefile in the right directory
  if [ "$eNB" = "1" -o "$UE" = "1" -o "$HW" = "EXMIMO" ] ; then

    # LTE softmodem compilation
    [ "$CLEAN" = "1" ] && rm -rf $DIR/$lte_build_dir/build
    mkdir -p $DIR/$lte_build_dir/build
    cmake_file=$DIR/$lte_build_dir/CMakeLists.txt
    echo "cmake_minimum_required(VERSION 2.8)"   >  $cmake_file
    if [ "$NOS1" = "1" ] ; then
	cat  $DIR/$lte_build_dir/CMakeLists.template >>  $cmake_file
    fi
    echo "set ( CMAKE_BUILD_TYPE $CMAKE_BUILD_TYPE )" >> $cmake_file
    echo "set ( CFLAGS_PROCESSOR_USER \"$CFLAGS_PROCESSOR_USER\" )" >>  $cmake_file
    echo "set ( XFORMS $XFORMS )"                  >>  $cmake_file
    echo "set ( RRC_ASN1_VERSION \"${REL}\")"      >>  $cmake_file
    echo "set ( ENABLE_VCD_FIFO $VCD_TIMING )"     >>  $cmake_file
    echo "set ( RF_BOARD \"${HW}\")"               >>  $cmake_file
    echo "set ( TRANSP_PRO \"${TP}\")"             >>  $cmake_file
    echo "set(PACKAGE_NAME \"${lte_exec}\")"       >>  $cmake_file
    echo "set (DEADLINE_SCHEDULER \"${DEADLINE_SCHEDULER_FLAG_USER}\" )"    >>$cmake_file
    echo "set (CPU_AFFINITY \"${CPU_AFFINITY_FLAG_USER}\" )"      >>$cmake_file
    echo "set ( T_TRACER $T_TRACER )"              >>  $cmake_file
    echo "set (UE_AUTOTEST_TRACE $UE_AUTOTEST_TRACE)"        >>  $cmake_file
    echo "set (UE_DEBUG_TRACE $UE_DEBUG_TRACE)"        >>  $cmake_file
    echo "set (UE_TIMING_TRACE $UE_TIMING_TRACE)"        >>  $cmake_file
    echo "set (DISABLE_LOG_X $DISABLE_LOG_X)"        >>  $cmake_file
    echo "set (USRP_REC_PLAY $USRP_REC_PLAY)"        >>  $cmake_file
    if [ "$UE" = 1 -a "$NOS1" = "0" ] ; then
     echo_info "Compiling UE S1 build : enabling Linux and NETLINK"
     echo "set (LINUX True )"              >>  $cmake_file
     echo "set (PDCP_USE_NETLINK True )"   >>  $cmake_file
    fi
    echo 'include(${CMAKE_CURRENT_SOURCE_DIR}/../CMakeLists.txt)' >> $cmake_file
    cd  $DIR/$lte_build_dir/build
    eval $CMAKE_CMD
  fi

  if [ "$eNB" = "1" -o "$UE" = "1" ] ; then
    echo_info "Compiling $lte_exec"
    compilations \
	  $lte_build_dir $lte_exec \
	  $lte_exec $dbin/$lte_exec.$REL

# mandatory shared lib
    compilations \
	  $lte_build_dir $config_libconfig_shlib \
	  lib$config_libconfig_shlib.so $dbin/lib$config_libconfig_shlib.so
    compilations \
          $lte_build_dir coding \
          libcoding.so $dbin/libcoding.so
	  
    if [ "$NOS1" = "1" ] ; then
	compilations \
	    $lte_build_dir nasmesh \
	    CMakeFiles/nasmesh/nasmesh.ko $dbin/nasmesh.ko
	compilations \
	    $lte_build_dir rb_tool \
	    rb_tool $dbin/rb_tool
	cp $OPENAIR_DIR/cmake_targets/tools/init_nas_nos1 $dbin
    fi
  fi

  if [ "$UE" = 1 -a "$NOS1" = "0" ] ; then
    # ue_ip driver compilation
    echo_info "Compiling UE specific part"
    compilations \
      $lte_build_dir ue_ip \
      CMakeFiles/ue_ip/ue_ip.ko $dbin/ue_ip.ko

#    mkdir -p $DIR/at_commands/build
#    cd $DIR/at_commands/build
#    eval $CMAKE_CMD
#    compilations \
#      at_commands at_nas_ue \
#      at_nas_ue $dbin/at_nas_ue
    
    [ "$CLEAN" = "1" ] && rm -rf $DIR/nas_sim_tools/build
    mkdir -p $DIR/nas_sim_tools/build
    cd $DIR/nas_sim_tools/build
    
    eval $CMAKE_CMD
    compilations \
      nas_sim_tools usim \
      usim $dbin/usim
    compilations \
      nas_sim_tools nvram \
      nvram $dbin/nvram
    compilations \
        nas_sim_tools conf2uedata \
        conf2uedata $dbin/conf2uedata

    # generate USIM data
    if [ -f $dbin/conf2uedata ]; then
      install_nas_tools $conf_nvram_path $gen_nvram_path
      echo_info "Copying UE specific part to $DIR/$lte_build_dir/build"
      cp -Rvf $dbin/.ue_emm.nvram0 $DIR/$lte_build_dir/build
      cp -Rvf $dbin/.ue.nvram0 $DIR/$lte_build_dir/build
      cp -Rvf $dbin/.usim.nvram0 $DIR/$lte_build_dir/build
    else
      echo_warning "not generated UE NAS files: binaries not found"
    fi
  fi

  if [ "$SIMUS_PHY" = "1" -o "$SIMUS_CORE" = "1" ] ; then
    cd $OPENAIR_DIR/cmake_targets/lte-simulators
    [ "$CLEAN" = "1" ] && rm -rf build
    mkdir -p build
    cd build
    rm -f *sim
    eval $CMAKE_CMD
  fi

  if [ "$SIMUS_PHY" = "1" ] ; then
    # lte unitary simulators compilation
    echo_info "Compiling unitary tests simulators"
    # TODO: fix: dlsim_tm4 pucchsim prachsim pdcchsim pbchsim mbmssim
    #simlist="dlsim_tm4 dlsim ulsim pucchsim prachsim pdcchsim pbchsim mbmssim"
    simlist="dlsim ulsim"
    for f in $simlist ; do
      compilations \
      lte-simulators $f \
	  $f $dbin/$f.$REL
    done
    compilations \
          lte-simulators coding \
          libcoding.so $dbin/libcoding.so
  fi

  # Core simulators
  #############
  if [ "$SIMUS_CORE" = "1" ] ; then
    # lte unitary simulators compilation
    echo_info "Compiling unitary tests simulators"
    simlist="secu_knas_encrypt_eia1 secu_kenb aes128_ctr_encrypt aes128_ctr_decrypt secu_knas_encrypt_eea2 secu_knas secu_knas_encrypt_eea1 kdf aes128_cmac_encrypt secu_knas_encrypt_eia2"
    for f in $simlist ; do
      compilations \
	  lte-simulators test_$f \
	  test_$f $dbin/test_$f.$REL
    done
  fi

  # EXMIMO drivers & firmware loader
  ###############
  if [ "$HW" = "EXMIMO" ] ; then
    
    echo_info "Compiling Express MIMO 2 board drivers"
    compilations \
        $lte_build_dir openair_rf \
        CMakeFiles/openair_rf/openair_rf.ko $dbin/openair_rf.ko
    compilations \
	  $lte_build_dir updatefw \
	  updatefw $dbin/updatefw
    echo_info "Compiling oarf tools. The logfile for compilation is here: $dlog/oarf.txt"
    make -C $OPENAIR_DIR/cmake_targets/$lte_build_dir/build oarf > $dlog/oarf.txt 2>&1
    cp $OPENAIR_DIR/cmake_targets/$lte_build_dir/build/*.oct $dbin
    if [ -s $dbin/oarf_config_exmimo.oct ] ; then
	echo_success "oarf tools compiled"
    else
	echo_error "oarf tools compilation failed"
    fi
    cp $OPENAIR_DIR/cmake_targets/tools/init_exmimo2 $dbin
  fi

  # oaisim compilation
  ###############
  if [ "$oaisim" = "1" ] ; then
    dconf=$OPENAIR_DIR/targets/bin
      if [ "$NOS1" =  "1" ] ; then
	  oaisim_build_dir=oaisim_noS1_build_oai
	  oaisim_exec=oaisim_nos1
      else
	  oaisim_build_dir=oaisim_build_oai
	  oaisim_exec=oaisim
      fi
    
    echo_info "Compiling $oaisim_exec ($oaisim_build_dir)"
    cmake_file=$DIR/$oaisim_build_dir/CMakeLists.txt
    cp $DIR/$oaisim_build_dir/CMakeLists.template $cmake_file
    echo "set ( CMAKE_BUILD_TYPE $CMAKE_BUILD_TYPE )" >> $cmake_file
    echo "set ( CFLAGS_PROCESSOR_USER \"$CFLAGS_PROCESSOR_USER\" )" >>  $cmake_file
    echo "set ( XFORMS $XFORMS )" >>  $cmake_file
    echo "set ( PRINT_STATS $PRINT_STATS )" >>  $cmake_file
    echo "set ( RRC_ASN1_VERSION \"${REL}\")" >>  $cmake_file
    echo "set ( ENABLE_VCD_FIFO $VCD_TIMING )" >>  $cmake_file
    echo "set ( T_TRACER $T_TRACER )"          >>  $cmake_file
    echo "set ( UE_NAS_USE_TUN $UE_NAS_USE_TUN )" >>  $cmake_file
    echo 'include(${CMAKE_CURRENT_SOURCE_DIR}/../CMakeLists.txt)' >> $cmake_file
    [ "$CLEAN" = "1" ] && rm -rf $DIR/$oaisim_build_dir/build
    mkdir -p $DIR/$oaisim_build_dir/build
    cd $DIR/$oaisim_build_dir/build
    eval $CMAKE_CMD
    compilations \
	  $oaisim_build_dir $oaisim_exec \
	  $oaisim_exec $dbin/$oaisim_exec.$REL
    compilations \
<<<<<<< HEAD
          $oaisim_build_dir $config_libconfig_shlib \
          lib$config_libconfig_shlib.so $dbin/lib$config_libconfig_shlib.so
    compilations \
          $oaisim_build_dir coding \
          libcoding.so $dbin/libcoding.so

=======
	  $oaisim_build_dir $config_libconfig_shlib \
	  lib$config_libconfig_shlib.so $dbin/lib$config_libconfig_shlib.so
    compilations \
          $oaisim_build_dir coding \
          libcoding.so $dbin/libcoding.so
>>>>>>> 184d51c6

    if [ "$NOS1" != "1" ] ; then

	[ "$CLEAN" = "1" ] && rm -rf $DIR/at_commands/build
    	echo_info "Compiling at_nas_ue"
	mkdir -p $DIR/at_commands/build
	cd $DIR/at_commands/build
	eval $CMAKE_CMD
	compilations \
	    at_commands at_nas_ue \
	    at_nas_ue $dbin/at_nas_ue

	# ue_ip driver compilation
	echo_info "Compiling UE specific part (ue_ip driver and usim tools)"
	compilations \
	    oaisim_build_oai ue_ip \
	    CMakeFiles/ue_ip/ue_ip.ko $dbin/ue_ip.ko

	[ "$CLEAN" = "1" ] && rm -rf $DIR/nas_sim_tools/build
	mkdir -p $DIR/nas_sim_tools/build
	cd $DIR/nas_sim_tools/build
	eval $CMAKE_CMD
	compilations \
	    nas_sim_tools usim \
	    usim $dbin/usim
	compilations \
	    nas_sim_tools nvram \
	    nvram $dbin/nvram
	compilations \
        nas_sim_tools conf2uedata \
        conf2uedata $dbin/conf2uedata

	# generate USIM data
	if [ -f $dbin/conf2uedata ]; then
	    install_nas_tools $conf_nvram_path $gen_nvram_path
	else
	    echo_warning "not generated UE NAS files: binaries not found"
	fi
    else

	compilations \
	    $oaisim_build_dir rb_tool \
	    rb_tool $dbin/rb_tool

	# nasmesh driver compilation
	compilations \
	    $oaisim_build_dir nasmesh \
	    CMakeFiles/nasmesh/nasmesh.ko $dbin/nasmesh.ko

	#oai_nw_drv
	#compilations \
	#    $oaisim_build_dir oai_nw_drv \
	#    CMakeFiles/oai_nw_drv/oai_nw_drv.ko $dbin/oai_nw_drv.ko
    fi

    if [ "$TP" == "ETHERNET" ] ; then
	compilations \
	    $oaisim_build_dir oai_eth_transpro \
	    liboai_eth_transpro.so $dbin/liboai_eth_transpro.so.$REL
	ln -sf liboai_eth_transpro.so liboai_transpro.so
	ln -sf $dbin/liboai_eth_transpro.so.$REL $dbin/liboai_transpro.so
	echo_info "liboai_transpro.so is linked with ETHERNET library"	 
    fi
      
    cmake_file=$DIR/oaisim_mme_build_oai/CMakeLists.txt
    cp $DIR/oaisim_mme_build_oai/CMakeLists.template $cmake_file
    echo "set ( CMAKE_BUILD_TYPE $CMAKE_BUILD_TYPE )" >> $cmake_file
    echo "set ( XFORMS $XFORMS )" >>  $cmake_file
    echo "set ( RRC_ASN1_VERSION \"${REL}\")" >>  $cmake_file
    echo "set ( ENABLE_VCD_FIFO $VCD_TIMING )" >>  $cmake_file
    echo "set ( T_TRACER $T_TRACER )"        >>  $cmake_file
    echo 'include(${CMAKE_CURRENT_SOURCE_DIR}/../CMakeLists.txt)' >> $cmake_file
    #[ "$CLEAN" = "1" ] && rm -rf $DIR/oaisim_mme_build_oai/build
    #mkdir -p $DIR/oaisim_mme_build_oai/build
    #cd $DIR/oaisim_mme_build_oai/build
    #eval $CMAKE_CMD
    #compilations \
	#  oaisim_mme_build_oai oaisim_mme \
	#  oaisim_mme $dbin/oaisim_mme.$REL
  fi

  # Telnet server compilation
  #####################
  if [ "$BUILD_TELNETSRV" = "1" ] ; then
              build_dir=$lte_build_dir
              compilations \
                  $build_dir telnetsrv \
                  libtelnetsrv.so $dbin/libtelnetsrv.so

  fi  
  # build RF device and transport protocol libraries
  #####################################
  if [ "$eNB" = "1" -o "$UE" = "1" ] ; then

      build_dir=$lte_build_dir	  

      # build RF device libraries
      if [ "$HW" != "None" ] ; then
	  rm -f liboai_device.so
	  rm -f $dbin/liboai_device.so

	  # link liboai_device.so with the selected RF device library
	  if [ "$HW" == "EXMIMO" ] ; then
	      compilations \
		  $build_dir oai_exmimodevif \
		  liboai_exmimodevif.so $dbin/liboai_exmimodevif.so.$REL

	      ln -sf liboai_exmimodevif.so liboai_device.so
	      ln -sf $dbin/liboai_exmimodevif.so.$REL $dbin/liboai_device.so
	      echo_info "liboai_device.so is linked to EXMIMO device library"       
	  elif [ "$HW" == "OAI_USRP" ] ; then
              compilations \
                  $build_dir oai_usrpdevif \
                  liboai_usrpdevif.so $dbin/liboai_usrpdevif.so.$REL

	      ln -sf liboai_usrpdevif.so liboai_device.so
	      ln -sf $dbin/liboai_usrpdevif.so.$REL $dbin/liboai_device.so
	      echo_info "liboai_device.so is linked to USRP device library"        
	  elif [ "$HW" == "OAI_BLADERF" ] ; then
	      if [ -f "/usr/include/libbladeRF.h" ] ; then
		  compilations \
		      $build_dir oai_bladerfdevif \
		      liboai_bladerfdevif.so $dbin/liboai_bladerfdevif.so.$REL
	      fi

	      ln -sf liboai_bladerfdevif.so liboai_device.so
	      ln -sf $dbin/liboai_bladerfdevif.so.$REL $dbin/liboai_device.so
	      echo_info "liboai_device.so is linked to BLADERF device library"	 
	  elif [ "$HW" == "OAI_LMSSDR" ] ; then
#	      if [ -f "/usr/include/libbladeRF.h" ] ; then
		  compilations \
		      $build_dir oai_lmssdrdevif \
		      liboai_lmssdrdevif.so $dbin/liboai_lmssdrdevif.so.$REL
#	      fi

	      ln -sf liboai_lmssdrdevif.so liboai_device.so
	      ln -sf $dbin/liboai_lmssdrdevif.so.$REL $dbin/liboai_device.so
	      echo_info "liboai_device.so is linked to LMSSDR device library"	 
	  else 
	      echo_info "liboai_device.so is not linked to any device library"	    
	  fi
      fi
      
      # build trasport protocol libraries (currently only ETHERNET is available)
      if [ "$TP" != "None" ] ; then
	  rm -f liboai_transpro.so
	  rm -f $dbin/liboai_transpro.so

	  if [ "$TP" == "ETHERNET" ] ; then
	      compilations \
		  $build_dir oai_eth_transpro \
		  liboai_eth_transpro.so $dbin/liboai_eth_transpro.so.$REL
	      ln -sf liboai_eth_transpro.so liboai_transpro.so
	      ln -sf $dbin/liboai_eth_transpro.so.$REL $dbin/liboai_transpro.so
	      echo_info "liboai_transpro.so is linked with ETHERNET library"	 
	  fi      
      fi
fi


  # Doxygen Support
  #####################
  if [ "$BUILD_DOXYGEN" = "1" ] ;then
    doxygen_log=$OPENAIR_DIR/cmake_targets/log/doxygen.log
    echo_info "Building doxygen based documentation. The documentation file is located here: $OPENAIR_DIR/targets/DOCS/html/index.html"
    echo_info "Doxygen Generation log is located here: $doxygen_log"
    echo_info "Generating doxygen files....please wait"
    (
    [ "$CLEAN" = "1" ] && rm -rf $OPENAIR_DIR/cmake_targets/doxygen/build
    mkdir -p $OPENAIR_DIR/cmake_targets/doxygen/build
    cd $OPENAIR_DIR/cmake_targets/doxygen/build
    eval $CMAKE_CMD
    make doc
    ) >& $doxygen_log
  fi

  # Auto-tests
  #####################
  if [ "$OAI_TEST" = "1" ]; then
    echo_info "10. Running OAI pre commit tests (pre-ci) ..."
    echo_error "These scripts ASSUME that user is in /etc/sudoers and can execute commands without PASSWORD prompt"
    echo_error "Add the following lines in /etc/sudoers file to make your __user_name__ sudo without password prompt"
    echo_error " __your_user_name__ ALL = (ALL:ALL) NOPASSWD: ALL"
    echo_error " __your_user_name__ ALL = (ALL) NOPASSWD: ALL "
    echo_info "The log file for the autotest script for debugging is located here: $OPENAIR_DIR/cmake_targets/autotests/log/autotests.log "
    echo_info "The results of autotests results is located here: $OPENAIR_DIR/cmake_targets/autotests/log/results_autotests.xml "
    echo_info "You can hit CTRL-C any time to terminate the autotests..."
    echo "Current User Name: $USER"
    read -s -p "Enter Password: " mypassword
    echo -e "\n"
    rm -fr $OPENAIR_DIR/cmake_targets/autotests/log
    mkdir -p $OPENAIR_DIR/cmake_targets/autotests/log
    if [ "$RUN_GROUP" -eq "1" ]; then
        $OPENAIR_DIR/cmake_targets/autotests/run_exec_autotests.bash -g "$TEST_CASE_GROUP" -p $mypassword >& $OPENAIR_DIR/cmake_targets/autotests/log/autotests.log &
    else
        $OPENAIR_DIR/cmake_targets/autotests/run_exec_autotests.bash -p $mypassword >& $OPENAIR_DIR/cmake_targets/autotests/log/autotests.log &
    fi
    wait
  else
    echo_info "10. Bypassing the Tests ..."
  fi
}

main "$@"<|MERGE_RESOLUTION|>--- conflicted
+++ resolved
@@ -713,20 +713,12 @@
 	  $oaisim_build_dir $oaisim_exec \
 	  $oaisim_exec $dbin/$oaisim_exec.$REL
     compilations \
-<<<<<<< HEAD
           $oaisim_build_dir $config_libconfig_shlib \
           lib$config_libconfig_shlib.so $dbin/lib$config_libconfig_shlib.so
     compilations \
           $oaisim_build_dir coding \
           libcoding.so $dbin/libcoding.so
 
-=======
-	  $oaisim_build_dir $config_libconfig_shlib \
-	  lib$config_libconfig_shlib.so $dbin/lib$config_libconfig_shlib.so
-    compilations \
-          $oaisim_build_dir coding \
-          libcoding.so $dbin/libcoding.so
->>>>>>> 184d51c6
 
     if [ "$NOS1" != "1" ] ; then
 
