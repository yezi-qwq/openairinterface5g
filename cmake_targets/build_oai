#!/bin/bash
################################################################################
#
# Copyright (c) 2015, EURECOM (www.eurecom.fr)
# All rights reserved.
#
# Redistribution and use in source and binary forms, with or without
# modification, are permitted provided that the following conditions are met:
#
# 1. Redistributions of source code must retain the above copyright notice, this
#    list of conditions and the following disclaimer.
# 2. Redistributions in binary form must reproduce the above copyright notice,
#    this list of conditions and the following disclaimer in the documentation
#    and/or other materials provided with the distribution.
#
# THIS SOFTWARE IS PROVIDED BY THE COPYRIGHT HOLDERS AND CONTRIBUTORS "AS IS" AND
# ANY EXPRESS OR IMPLIED WARRANTIES, INCLUDING, BUT NOT LIMITED TO, THE IMPLIED
# WARRANTIES OF MERCHANTABILITY AND FITNESS FOR A PARTICULAR PURPOSE ARE
# DISCLAIMED. IN NO EVENT SHALL THE COPYRIGHT OWNER OR CONTRIBUTORS BE LIABLE FOR
# ANY DIRECT, INDIRECT, INCIDENTAL, SPECIAL, EXEMPLARY, OR CONSEQUENTIAL DAMAGES
# (INCLUDING, BUT NOT LIMITED TO, PROCUREMENT OF SUBSTITUTE GOODS OR SERVICES;
# LOSS OF USE, DATA, OR PROFITS; OR BUSINESS INTERRUPTION) HOWEVER CAUSED AND
# ON ANY THEORY OF LIABILITY, WHETHER IN CONTRACT, STRICT LIABILITY, OR TORT
# (INCLUDING NEGLIGENCE OR OTHERWISE) ARISING IN ANY WAY OUT OF THE USE OF THIS
# SOFTWARE, EVEN IF ADVISED OF THE POSSIBILITY OF SUCH DAMAGE.
#
# The views and conclusions contained in the software and documentation are those
# of the authors and should not be interpreted as representing official policies,
# either expressed or implied, of the FreeBSD Project.
#
################################################################################
# file build_oai
# brief OAI automated build tool that can be used to install, compile, run OAI.
# author  Navid Nikaein, Lionel GAUTHIER, Laurent Thomas


################################
# include helper functions
################################
ORIGIN_PATH=$PWD
THIS_SCRIPT_PATH=$(dirname $(readlink -f $0))
source $THIS_SCRIPT_PATH/tools/build_helper

MSC_GEN="False"
XFORMS="True"
PRINT_STATS="False"
VCD_TIMING="False"
<<<<<<< HEAD
LOWLATENCY_FLAG_USER="False"
FORCE_LOWLATENCY_FLAG_USER=""
=======
DEADLINE_SCHEDULER_FLAG_USER="False"
FORCE_DEADLINE_SCHEDULER_FLAG_USER=""
>>>>>>> d0c99c29
CPU_AFFINITY_FLAG_USER="True" #Only valid when lowlatecy flag is set to False
REL="Rel10"
HW="None"
TP="None"
NOS1=0
EPC=0
VERBOSE_COMPILE=0
CFLAGS_PROCESSOR_USER=""
RUN_GROUP=0
TEST_CASE_GROUP=""
BUILD_DOXYGEN=0
T_TRACER="False"
trap handle_ctrl_c INT

function print_help() {
  echo_info '
This program installs OpenAirInterface Software
You should have ubuntu 14.xx, updated, and the Linux kernel >= 3.14
Options
-h
   This help
-c | --clean
   Erase all files to make a rebuild from start"
-C | --clean-all
   Erase all files made by previous compilations, installations"
--clean-kernel
   Erase previously installed features in kernel: iptables, drivers, ...
-I | --install-external-packages
   Installs required packages such as LibXML, asn1.1 compiler, freediameter, ...
   This option will require root password
--install-optional-packages
   Install useful but not mandatory packages such as valgrind
-g | --run-with-gdb
   Add debugging symbols to compilation directives
-h | --help
   Print this help
--eNB
   Makes the LTE softmodem
--UE
   Makes the UE specific parts (ue_ip, usim, nvram) 
--RRH
   Makes the RRH
-r | --3gpp-release
   default is Rel10,
   Rel8 limits the implementation to 3GPP Release 8 version
-w | --hardware
   EXMIMO, USRP, BLADERF, ETHERNET, LMSSDR, None (Default)
   Adds this RF board support (in external packages installation and in compilation)
-t | --transport protocol
   ETHERNET , None
   Adds this trasport protocol support in compilation
--oaisim
   Makes the oaisim simulator. Hardware will be defaulted to "None".
--phy_simulators
   Makes the unitary tests Layer 1 simulators
--core_simulators
   Makes the core security features unitary simulators
-s | --check
   runs a set of auto-tests based on simulators and several compilation tests
--run-group 
   runs only specified test cases specified here. This flag is only valid with -s
-V | --vcd
   Adds a debgging facility to the binary files: GUI with major internal synchronization events
-x | --xforms
   Adds a software oscilloscope feature to the produced binaries. If oaisim, then enable PRINT_STATS.
--install-system-files
   Install OpenArInterface required files in Linux system
   (will ask root password)
--noS1 
   Compiles oaisim or lte-softmodem without S1 interface, using direct link to IP instead
--verbose-compile
   Shows detailed compilation instructions in makefile
--cflags_processor
   Manually Add CFLAGS of processor if they are not detected correctly by script. Only add these flags if you know your processor supports them. Example flags: -msse3 -msse4.1 -msse4.2 -mavx2
--build-doxygen
   Builds doxygen based documentation.
--disable-deadline
   Disables deadline scheduler of Linux kernel (>=3.14.x).
--enable-deadline
<<<<<<< HEAD
   Disables deadline scheduler of Linux kernel (>=3.14.x). 
--disable-cpu-affinity
   Disables CPU Affinity between UHD/TX/RX Threads (Valid only when deadline scheduler is disabled). By defaulT, CPU Affinity is enabled when not using deadline scheduler. It is enabled only with >2 CPUs. For eNB, CPU_0-> Device library (UHD), CPU_1->TX Threads, CPU_2...CPU_MAX->Rx Threads. For UE, CPU_0->Device Library(UHD), CPU_1..CPU_MAX -> All the UE threads
=======
   Enable deadline scheduler of Linux kernel (>=3.14.x). 
--disable-cpu-affinity
   Disables CPU Affinity between UHD/TX/RX Threads (Valid only when deadline scheduler is disabled). By defaulT, CPU Affinity is enabled when not using deadline scheduler. It is enabled only with >2 CPUs. For eNB, CPU_0-> Device library (UHD), CPU_1->TX Threads, CPU_2...CPU_MAX->Rx Threads. For UE, CPU_0->Device Library(UHD), CPU_1..CPU_MAX -> All the UE threads
--T-tracer
   Enables the T tracer.
>>>>>>> d0c99c29
Usage (first build):
 oaisim (eNB + UE): ./build_oai -I -g --oaisim -x --install-system-files
 Eurecom EXMIMO + COTS UE : ./build_oai -I -g --eNB -x --install-system-files
 NI/ETTUS B201  + COTS UE : ./build_oai -I -g --eNB -x --install-system-files -w USRP
Usage (Regular):
 oaisim : ./build_oai --oaisim -x 
 Eurecom EXMIMO + OAI ENB : ./build_oai --eNB -x 
 NI/ETTUS B201  + OAI ENB : ./build_oai --eNB -x -w USRP'
}


function main() {
  until [ -z "$1" ]
  do
    case "$1" in
       -c | --clean)
            CLEAN=1
            shift;;
       -C | --clean-all)
            CLEAN_ALL=1
            shift;;
       --clean-kernel)
            clean_kernel
            echo_info "Erased iptables config and removed modules from kernel"
            shift;;
       -I | --install-external-packages)
            INSTALL_EXTERNAL=1
            echo_info "Will install external packages"
            shift;;
       --install-optional-packages)
            INSTALL_OPTIONAL=1
            echo_info "Will install optional packages"
            shift;;
       -g | --run-with-gdb)
            GDB=1
            echo_info "Will Compile with gdb symbols"
            shift;;
       --eNB)
            eNB=1
            echo_info "Will compile eNB"
            shift;;
       --UE)
            UE=1
            echo_info "Will compile UE"
            shift;;
       --RRH)
            RRH=1
            echo_info "Will compile RRH"
            shift;;
       -r | --3gpp-release)
            REL=$2
            echo_info "Setting release to: $REL"
            shift 2;;
       -w | --hardware)
            HW="$2" #"${i#*=}"
            # Use OAI_USRP  as the key word USRP is used inside UHD driver           
	    if [ "$HW" != "BLADERF" -a  "$HW" != "USRP" -a "$HW" != "LMSSDR" -a  "$HW" != "None" -a  "$HW" != "EXMIMO"  ] ; then 
		echo_fatal "Unknown HW type $HW will exit..."		
	    else
		if [ "$HW" == "USRP" ] ; then 
		    HW="OAI_USRP"
		fi 
		if [ "$HW" == "BLADERF" ] ; then 
		    HW="OAI_BLADERF"
		fi
		if [ "$HW" == "LMSSDR" ] ; then 
		    HW="OAI_LMSSDR"
		fi 
		echo_info "Setting hardware to: $HW"
	    fi
            shift 2;;
	-t | --transport_protocol)
            TP="$2" #"${i#*=}"
	    if [ "$TP" != "ETHERNET" -a "$TP" != "None" ] ; then 
		echo_fatal "Unknown TP type $TP will exit..."		
	    else
		echo_info "Setting transport protocol to: $TP"		
	    fi
            shift 2;;
	--oaisim)
            oaisim=1
            echo_info "Will compile oaisim and drivers nasmesh, ..."
            shift;;
       --phy_simulators)
            SIMUS_PHY=1
            echo_info "Will compile dlsim, ulsim, ..."
            shift;;
       --core_simulators)
            SIMUS_CORE=1
            echo_info "Will compile security unitary tests"
            shift;;
       -s | --check)
            OAI_TEST=1
            echo_info "Will run auto-tests"
            shift;;
       --run-group)
            RUN_GROUP=1
            TEST_CASE_GROUP=$2
            echo_info "executing test cases only in group: $TEST_CASE_GROUP"
            shift 2;;
       -V | --vcd)
            echo_info "Setting gtk-wave output"
            VCD_TIMING=1
            EXE_ARGUMENTS="$EXE_ARGUMENTS -V"
            shift;;
       -x | --xforms)
            XFORMS="True"
            EXE_ARGUMENTS="$EXE_ARGUMENTS -d"
            echo_info "Will generate the software oscilloscope features"
            shift;;
       --install-system-files)
            INSTALL_SYSTEM_FILES=1
            echo_info "Will copy OpenAirInterface files in Linux directories"
            shift;;
       --noS1)
	    NOS1=1
            echo_info "Will compile without S1 interface"
            shift;;
       --verbose-compile)
	    VERBOSE_COMPILE=1
            echo_info "Will compile with verbose instructions"
            shift;;
       --cflags_processor)
            CFLAGS_PROCESSOR_USER=$2
            echo_info "Setting CPU FLAGS from USER to: $CFLAGS_PROCESSOR_USER"
            shift 2;;
       --build-doxygen)
	    BUILD_DOXYGEN=1
            echo_info "Will build doxygen support"
            shift;;     
       --disable-deadline)
            FORCE_DEADLINE_SCHEDULER_FLAG_USER="False"
            echo_info "Disabling the usage of deadline scheduler"
            shift 1;;
       --enable-deadline)
            FORCE_DEADLINE_SCHEDULER_FLAG_USER="True"
            echo_info "Enabling the usage of deadline scheduler"
            shift 1;;
       --disable-cpu-affinity)
            CPU_AFFINITY_FLAG_USER="False"
            echo_info "Disabling CPU Affinity (only valid when not using deadline scheduler)"
            shift 1;;
<<<<<<< HEAD
=======
       --T-tracer)
            T_TRACER="True"
            echo_info "Enabling the T tracer"
            shift 1;;
>>>>>>> d0c99c29
        -h | --help)
            print_help
            exit 1;;
	*)
	    print_help
            echo_fatal "Unknown option $1"
            break;;
   esac
  done
  
  #########################################################
  # check validity of HW and TP parameters for RRH and eNB
  #########################################################
  # to be discussed
  
  if [ "$eNB" = "1" ] ; then
      if [ "$HW" = "None" -a  "$TP" = "None" ] ; then
	  echo_fatal "Define a local radio head (e.g. -w EXMIMO) or a transport protocol (e.g. -t ETHERNET) to communicate with a remote radio head!"
      fi
      if [ "$HW" != "None" -a  "$TP" != "None" ] ; then
	  echo_fatal "Currently eNB  can not support simultaniously local and remote radio heads!!"
      fi      
      if [ "$HW" = "None" ] ; then 
	  echo_info "No radio head has been selected (HW set to $HW)"	
      fi
      if [ "$TP" = "None" ] ; then
	  echo_info "No transport protocol has been selected (TP set to $TP)"	
      fi
  fi
  
  if [ "$RRH" = "1" ] ; then
      if [ "$TP" = "None" ] ; then
	  echo_fatal "A transport protocol (e.g. -t ETHERNET) must be defined!"
      fi
      if [ "$HW" = "None" ] ; then
	  echo_info "No radio head has been selected (HW set to $HW)"	
      fi
  fi

  echo_info "RF HW set to $HW" 
  #Now we set flags to enable deadline scheduler settings
  #By default: USRP: disable, 
  #By default: BLADERF: enable,
  #By default: EXMIMO: enable
  if [ "$FORCE_DEADLINE_SCHEDULER_FLAG_USER" = "" ]; then
     if [ "$HW" = "EXMIMO" ] ; then 
<<<<<<< HEAD
        LOWLATENCY_FLAG_USER="False"
=======
        DEADLINE_SCHEDULER_FLAG_USER="False"
>>>>>>> d0c99c29
     elif [ "$HW" = "ETHERNET" ] ; then 
        DEADLINE_SCHEDULER_FLAG_USER="True"
     elif [ "$HW" = "OAI_USRP" ] ; then 
        DEADLINE_SCHEDULER_FLAG_USER="False"
     elif [ "$HW" = "OAI_BLADERF" ] ; then 
        DEADLINE_SCHEDULER_FLAG_USER="False"
     elif [ "$HW" = "OAI_LMSSDR" ] ; then 
        DEADLINE_SCHEDULER_FLAG_USER="False"
     elif [ "$HW" = "None" ] ; then 
        DEADLINE_SCHEDULER_FLAG_USER="False"
     else 
        echo_error "Unknown HW type $HW. Exiting now..."
        exit 
     fi
  else
     DEADLINE_SCHEDULER_FLAG_USER=$FORCE_DEADLINE_SCHEDULER_FLAG_USER
  fi

  #Disable CPU Affinity for deadline scheduler
<<<<<<< HEAD
  if [ "$LOWLATENCY_FLAG_USER" = "True" ] ; then 
     CPU_AFFINITY_FLAG_USER="False"
  fi

  echo_info "Flags for Deadline scheduler: $LOWLATENCY_FLAG_USER"
=======
  if [ "$DEADLINE_SCHEDULER_FLAG_USER" = "True" ] ; then 
     CPU_AFFINITY_FLAG_USER="False"
  fi

  echo_info "Flags for Deadline scheduler: $DEADLINE_SCHEDULER_FLAG_USER"
>>>>>>> d0c99c29
  echo_info "Flags for CPU Affinity: $CPU_AFFINITY_FLAG_USER"

  ############################################
  # setting and printing OAI envs, we should check here
  ############################################

  echo_info "2. Setting the OAI PATHS ..."

  set_openair_env
  cecho "OPENAIR_DIR    = $OPENAIR_DIR" $green

  # for conf files copy in this bash script
  if [ -d /usr/lib/freeDiameter ]; then
    export FREEDIAMETER_PREFIX=/usr
  else
    if [ -d /usr/local/lib/freeDiameter ]; then
      export FREEDIAMETER_PREFIX=/usr/local
    else
      echo_warning "FreeDiameter prefix not found, install freeDiameter if EPC, HSS"
    fi
  fi


  if [ "$CLEAN_ALL" = "1" ] ; then
    clean_all_files
    echo_info "Erased all previously producted files"
  fi

  dbin=$OPENAIR_DIR/targets/bin
  dlog=$OPENAIR_DIR/cmake_targets/log
  mkdir -p $dbin $dlog

  if [ "$INSTALL_EXTERNAL" = "1" ] ; then
    echo_info "Installing packages"
    check_install_oai_software
    if [ "$HW" == "OAI_USRP" ] ; then
      echo_info "installing packages for USRP support"
      check_install_usrp_uhd_driver
    fi 
    if [ "$HW" == "OAI_BLADERF" ] ; then
      echo_info "installing packages for BLADERF support"
      check_install_bladerf_driver
    fi
  fi

  if [ "$INSTALL_OPTIONAL" = "1" ] ; then
    echo_info "Installing optional packages"
    check_install_additional_tools
  fi

  if [ "$oaisim" = "1" ] ; then
      #to be discussed
      # there is no RF device and no transport protocol 
      HW="None" 
      TP="None"
      
      if [ "$XFORMS" == "True" ] ; then 
	  PRINT_STATS="True"
      fi 
  fi
  
  
  echo_info "3. building the compilation directives ..."

  DIR=$OPENAIR_DIR/cmake_targets
  if [ "$NOS1" =  "1" ] ; then
      lte_build_dir=lte_noS1_build_oai
      lte_exec=lte-softmodem-nos1
  else
      lte_build_dir=lte_build_oai
      lte_exec=lte-softmodem
  fi

  # first generate the CMakefile in the right directory
  if [ "$eNB" = "1" -o "$UE" = "1" -o "$HW" = "EXMIMO" ] ; then

    # LTE softmodem compilation
    [ "$CLEAN" = "1" ] && rm -rf $DIR/$lte_build_dir/build
    mkdir -p $DIR/$lte_build_dir/build
    cmake_file=$DIR/$lte_build_dir/CMakeLists.txt
    echo "cmake_minimum_required(VERSION 2.8)"   >  $cmake_file
    if [ "$NOS1" = "1" ] ; then
	cat  $DIR/$lte_build_dir/CMakeLists.template >>  $cmake_file
    fi
    echo "set ( CFLAGS_PROCESSOR_USER \"$CFLAGS_PROCESSOR_USER\" )" >>  $cmake_file
    echo "set ( XFORMS $XFORMS )"                  >>  $cmake_file
    echo "set ( RRC_ASN1_VERSION \"${REL}\")"      >>  $cmake_file
    echo "set ( ENABLE_VCD_FIFO $VCD_TIMING )"     >>  $cmake_file
    echo "set ( RF_BOARD \"${HW}\")"               >>  $cmake_file
    echo "set ( TRANSP_PRO \"${TP}\")"             >>  $cmake_file
    echo "set(PACKAGE_NAME \"${lte_exec}\")"       >>  $cmake_file
<<<<<<< HEAD
    echo "set (LOWLATENCY \"${LOWLATENCY_FLAG_USER}\" )"    >>$cmake_file
    echo "set (CPU_AFFINITY \"${CPU_AFFINITY_FLAG_USER}\" )"      >>$cmake_file
=======
    echo "set (DEADLINE_SCHEDULER \"${DEADLINE_SCHEDULER_FLAG_USER}\" )"    >>$cmake_file
    echo "set (CPU_AFFINITY \"${CPU_AFFINITY_FLAG_USER}\" )"      >>$cmake_file
    echo "set ( T_TRACER $T_TRACER )"              >>  $cmake_file
>>>>>>> d0c99c29
    echo 'include(${CMAKE_CURRENT_SOURCE_DIR}/../CMakeLists.txt)' >> $cmake_file
    cd  $DIR/$lte_build_dir/build
    cmake ..
  fi

  if [ "$eNB" = "1" -o "$UE" = "1" ] ; then
    echo_info "Compiling $lte_exec"
    compilations \
	  $lte_build_dir $lte_exec \
	  $lte_exec $dbin/$lte_exec.$REL

    if [ "$NOS1" = "1" ] ; then
	compilations \
	    $lte_build_dir nasmesh \
	    CMakeFiles/nasmesh/nasmesh.ko $dbin/nasmesh.ko
	compilations \
	    $lte_build_dir rb_tool \
	    rb_tool $dbin/rb_tool
	cp $OPENAIR_DIR/cmake_targets/tools/init_nas_nos1 $dbin
    fi
  fi

  if [ "$UE" = 1 -a "$NOS1" = "0" ] ; then
    # ue_ip driver compilation
    echo_info "Compiling UE specific part"
    compilations \
      $lte_build_dir ue_ip \
      CMakeFiles/ue_ip/ue_ip.ko $dbin/ue_ip.ko

#    mkdir -p $DIR/at_commands/build
#    cd $DIR/at_commands/build
#    cmake ..
#    compilations \
#      at_commands at_nas_ue \
#      at_nas_ue $dbin/at_nas_ue
    
    [ "$CLEAN" = "1" ] && rm -rf $DIR/nas_sim_tools/build
    mkdir -p $DIR/nas_sim_tools/build
    cd $DIR/nas_sim_tools/build
    
    cmake ..
    compilations \
      nas_sim_tools usim \
      usim $dbin/usim
    compilations \
      nas_sim_tools nvram \
      nvram $dbin/nvram

    # generate USIM data
    if [ -f $dbin/nvram ]; then
      install_nas_tools $dbin $dconf
      echo_info "Copying UE specific part to $DIR/$lte_build_dir/build"
      cp -Rvf $dbin/.ue_emm.nvram $DIR/$lte_build_dir/build
      cp -Rvf $dbin/.ue.nvram $DIR/$lte_build_dir/build
      cp -Rvf $dbin/.usim.nvram $DIR/$lte_build_dir/build

    else
      echo_warning "not generated UE NAS files: binaries not found"
    fi
  fi

  if [ "$SIMUS_PHY" = "1" -o "$SIMUS_CORE" = "1" ] ; then
    cd $OPENAIR_DIR/cmake_targets/lte-simulators
    [ "$CLEAN" = "1" ] && rm -rf build
    mkdir -p build
    cd build
    rm -f *sim
    cmake ..
  fi

  if [ "$SIMUS_PHY" = "1" ] ; then
    # lte unitary simulators compilation
    echo_info "Compiling unitary tests simulators"
    simlist="dlsim ulsim pucchsim prachsim pdcchsim pbchsim mbmssim"
    for f in $simlist ; do
      compilations \
      lte-simulators $f \
	  $f $dbin/$f.$REL
    done
  fi

  # Core simulators
  #############
  if [ "$SIMUS_CORE" = "1" ] ; then
    # lte unitary simulators compilation
    echo_info "Compiling unitary tests simulators"
    simlist="secu_knas_encrypt_eia1 secu_kenb aes128_ctr_encrypt aes128_ctr_decrypt secu_knas_encrypt_eea2 secu_knas secu_knas_encrypt_eea1 kdf aes128_cmac_encrypt secu_knas_encrypt_eia2"
    for f in $simlist ; do
      compilations \
	  lte-simulators test_$f \
	  test_$f $dbin/test_$f.$REL
    done
  fi

  # EXMIMO drivers & firmware loader
  ###############
  if [ "$HW" = "EXMIMO" ] ; then
    
    echo_info "Compiling Express MIMO 2 board drivers"
    compilations \
        $lte_build_dir openair_rf \
        CMakeFiles/openair_rf/openair_rf.ko $dbin/openair_rf.ko
    compilations \
	  $lte_build_dir updatefw \
	  updatefw $dbin/updatefw
    make -C $OPENAIR_DIR/cmake_targets/$lte_build_dir/build oarf > $dlog/oarf.txt 2>&1
    cp $OPENAIR_DIR/cmake_targets/$lte_build_dir/build/*.oct $dbin
    if [ -s $dbin/oarf_config_exmimo.oct ] ; then
	echo_success "oarf tools compiled"
    else
	echo_error "oarf tools compilation failed"
    fi
    cp $OPENAIR_DIR/cmake_targets/tools/init_exmimo2 $dbin
  fi

  if [ "$oaisim" = "1" ] ; then
    dconf=$OPENAIR_DIR/targets/bin
      if [ "$NOS1" =  "1" ] ; then
	  oaisim_build_dir=oaisim_noS1_build_oai
	  oaisim_exec=oaisim_nos1
      else
	  oaisim_build_dir=oaisim_build_oai
	  oaisim_exec=oaisim
      fi
    
    echo_info "Compiling $oaisim_exec ($oaisim_build_dir)"
    cmake_file=$DIR/$oaisim_build_dir/CMakeLists.txt
    cp $DIR/$oaisim_build_dir/CMakeLists.template $cmake_file
    echo "set ( CFLAGS_PROCESSOR_USER \"$CFLAGS_PROCESSOR_USER\" )" >>  $cmake_file
    echo "set ( XFORMS $XFORMS )" >>  $cmake_file
    echo "set ( PRINT_STATS $PRINT_STATS )" >>  $cmake_file
    echo "set ( RRC_ASN1_VERSION \"${REL}\")" >>  $cmake_file
    echo "set ( ENABLE_VCD_FIFO $VCD_TIMING )" >>  $cmake_file
    echo "set ( T_TRACER $T_TRACER )"          >>  $cmake_file
    echo 'include(${CMAKE_CURRENT_SOURCE_DIR}/../CMakeLists.txt)' >> $cmake_file
    [ "$CLEAN" = "1" ] && rm -rf $DIR/$oaisim_build_dir/build
    mkdir -p $DIR/$oaisim_build_dir/build
    cd $DIR/$oaisim_build_dir/build
    cmake ..
    compilations \
	  $oaisim_build_dir $oaisim_exec \
	  $oaisim_exec $dbin/$oaisim_exec.$REL

    if [ "$NOS1" != "1" ] ; then

	[ "$CLEAN" = "1" ] && rm -rf $DIR/at_commands/build
    	echo_info "Compiling at_nas_ue"
	mkdir -p $DIR/at_commands/build
	cd $DIR/at_commands/build
	cmake ..
	compilations \
	    at_commands at_nas_ue \
	    at_nas_ue $dbin/at_nas_ue

	# ue_ip driver compilation
	echo_info "Compiling UE specific part (ue_ip driver and usim tools)"
	compilations \
	    oaisim_build_oai ue_ip \
	    CMakeFiles/ue_ip/ue_ip.ko $dbin/ue_ip.ko

	[ "$CLEAN" = "1" ] && rm -rf $DIR/nas_sim_tools/build
	mkdir -p $DIR/nas_sim_tools/build
	cd $DIR/nas_sim_tools/build
	cmake ..
	compilations \
	    nas_sim_tools usim \
	    usim $dbin/usim
	compilations \
	    nas_sim_tools nvram \
	    nvram $dbin/nvram

	# generate USIM data
	if [ -f $dbin/nvram ]; then
	    install_nas_tools $dbin $dconf
	else
	    echo_warning "not generated UE NAS files: binaries not found"
	fi
    else

	compilations \
	    $oaisim_build_dir rb_tool \
	    rb_tool $dbin/rb_tool

	# nasmesh driver compilation
	compilations \
	    $oaisim_build_dir nasmesh \
	    CMakeFiles/nasmesh/nasmesh.ko $dbin/nasmesh.ko

	#oai_nw_drv
	compilations \
	    $oaisim_build_dir oai_nw_drv \
	    CMakeFiles/oai_nw_drv/oai_nw_drv.ko $dbin/oai_nw_drv.ko
    fi

    cmake_file=$DIR/oaisim_mme_build_oai/CMakeLists.txt
    cp $DIR/oaisim_mme_build_oai/CMakeLists.template $cmake_file
    echo "set(XFORMS $XFORMS )" >>  $cmake_file
    echo "set(RRC_ASN1_VERSION \"${REL}\")" >>  $cmake_file
    echo "set(ENABLE_VCD_FIFO $VCD_TIMING )" >>  $cmake_file
    echo "set ( T_TRACER $T_TRACER )"        >>  $cmake_file
    echo 'include(${CMAKE_CURRENT_SOURCE_DIR}/../CMakeLists.txt)' >> $cmake_file
    #[ "$CLEAN" = "1" ] && rm -rf $DIR/oaisim_mme_build_oai/build
    #mkdir -p $DIR/oaisim_mme_build_oai/build
    #cd $DIR/oaisim_mme_build_oai/build
    #cmake ..
    #compilations \
	#  oaisim_mme_build_oai oaisim_mme \
	#  oaisim_mme $dbin/oaisim_mme.$REL
  fi

  # RRH compilation
  #####################
  if [ "$RRH" = "1" ] ; then

     rrh_exec=rrh_gw
     rrh_build_dir=rrh_gw
     
     echo_info "Compiling $rrh_exec ..."
    
     [ "$CLEAN" = "1" ] && rm -rf $DIR/rrh_gw/build 
     mkdir -p $DIR/$rrh_build_dir/build
     cmake_file=$DIR/$rrh_build_dir/CMakeLists.txt
     echo "cmake_minimum_required(VERSION 2.8)"   >   $cmake_file
     echo "set(ENABLE_VCD_FIFO $VCD_TIMING )"     >>  $cmake_file
     echo "set(ENABLE_ITTI False )"     		 >>  $cmake_file
     echo "set(RF_BOARD \"${HW}\")"               >>  $cmake_file
     echo "set(TRANSP_PRO \"${TP}\")"             >>  $cmake_file
     echo 'set(PACKAGE_NAME "\"rrh_gw\"")'        >>  $cmake_file
<<<<<<< HEAD
     echo "set (LOWLATENCY \"${LOWLATENCY_FLAG_USER}\" )"    >>$cmake_file
     echo "set (CPU_AFFINITY \"${CPU_AFFINITY_FLAG_USER}\" )"    >>$cmake_file
=======
     echo "set (DEADLINE_SCHEDULER \"${DEADLINE_SCHEDULER_FLAG_USER}\" )"    >>$cmake_file
     echo "set (CPU_AFFINITY \"${CPU_AFFINITY_FLAG_USER}\" )"    >>$cmake_file
     echo "set ( T_TRACER $T_TRACER )"            >>  $cmake_file
>>>>>>> d0c99c29
     echo 'include(${CMAKE_CURRENT_SOURCE_DIR}/../CMakeLists.txt)' >> $cmake_file    
     cd $DIR/$rrh_build_dir/build
     cmake ..
     compilations \
	 rrh_gw rrh_gw \
	 rrh_gw $dbin/rrh_gw

  fi
  
  # build RF device and transport protocol libraries
  #####################################
  if [ "$eNB" = "1" -o  "$RRH" = "1" ] ; then

      if [ "$eNB" = "1" ] ; then
	  build_dir=$lte_build_dir	  
      else
	  build_dir=$rrh_build_dir	 
      fi

      # build RF device libraries (currently EXMIMO is not complied with the rest of HW targets)
      if [ "$HW" != "None" ] ; then
	  rm -f liboai_device.so
	  rm -f $dbin/liboai_device.so


	  # link liboai_device.so with the selected RF device library
	  if [ "$HW" == "EXMIMO" ] ; then
	      
	      #add exmimo compilation
	      #TODO EXMIMO library support
	     
	      echo_info "liboai_device.so is linked to EXMIMO device library"       
	  elif [ "$HW" == "OAI_USRP" ] ; then
	      if [ -d "/usr/include/uhd" ] ; then
		  compilations \
		      $build_dir oai_usrpdevif \
		      liboai_usrpdevif.so $dbin/liboai_usrpdevif.so.$REL
	      fi

	      ln -s liboai_usrpdevif.so liboai_device.so
	      ln -s $dbin/liboai_usrpdevif.so.$REL $dbin/liboai_device.so
	      echo_info "liboai_device.so is linked to USRP device library"        
	  elif [ "$HW" == "OAI_BLADERF" ] ; then
	      if [ -f "/usr/include/libbladeRF.h" ] ; then
		  compilations \
		      $build_dir oai_bladerfdevif \
		      liboai_bladerfdevif.so $dbin/liboai_bladerfdevif.so.$REL
	      fi

	      ln -s liboai_bladerfdevif.so liboai_device.so
	      ln -s $dbin/liboai_bladerfdevif.so.$REL $dbin/liboai_device.so
	      echo_info "liboai_device.so is linked to BLADERF device library"	 
	  elif [ "$HW" == "OAI_LMSSDR" ] ; then
#	      if [ -f "/usr/include/libbladeRF.h" ] ; then
		  compilations \
		      $build_dir oai_lmssdrdevif \
		      liboai_lmssdrdevif.so $dbin/liboai_lmssdrdevif.so.$REL
#	      fi

	      ln -s liboai_lmssdrdevif.so liboai_device.so
	      ln -s $dbin/liboai_lmssdrdevif.so.$REL $dbin/liboai_device.so
	      echo_info "liboai_device.so is linked to LMSSDR device library"	 
	  else 
	      echo_info "liboai_device.so is not linked to any device library"	    
	  fi
      fi
      
      # build trasport protocol libraries (currently only ETHERNET is available)
      if [ "$TP" != "None" ] ; then
	  rm -f liboai_transpro.so
	  rm -f $dbin/liboai_transpro.so

	  if [ "$TP" == "ETHERNET" ] ; then
	      compilations \
		  $build_dir oai_eth_transpro \
		  liboai_eth_transpro.so $dbin/liboai_eth_transpro.so.$REL
	      ln -s liboai_eth_transpro.so liboai_transpro.so
	      ln -s $dbin/liboai_eth_transpro.so.$REL $dbin/liboai_transpro.so
	      echo_info "liboai_transpro.so is linked with ETHERNET library"	 
	  fi      
      fi
fi


  # Doxygen Support
  #####################
  if [ "$BUILD_DOXYGEN" = "1" ] ;then
    doxygen_log=$OPENAIR_DIR/cmake_targets/log/doxygen.log
    echo_info "Building doxygen based documentation. The documentation file is located here: $OPENAIR_DIR/targets/DOCS/html/index.html"
    echo_info "Doxygen Generation log is located here: $doxygen_log"
    echo_info "Generating doxygen files....please wait"
    (
    [ "$CLEAN" = "1" ] && rm -rf $OPENAIR_DIR/cmake_targets/doxygen/build
    mkdir -p $OPENAIR_DIR/cmake_targets/doxygen/build
    cd $OPENAIR_DIR/cmake_targets/doxygen/build
    cmake ..
    make doc
    ) >& $doxygen_log
  fi

  # Auto-tests
  #####################
  if [ "$OAI_TEST" = "1" ]; then
    echo_info "10. Running OAI pre commit tests (pre-ci) ..."
    echo_error "These scripts ASSUME that user is in /etc/sudoers and can execute commands without PASSWORD prompt"
    echo_error "Add the following lines in /etc/sudoers file to make your __user_name__ sudo without password prompt"
    echo_error " __your_user_name__ ALL = (ALL:ALL) NOPASSWD: ALL"
    echo_error " __your_user_name__ ALL = (ALL) NOPASSWD: ALL "
    echo_info "The log file for the autotest script for debugging is located here: $OPENAIR_DIR/cmake_targets/autotests/log/autotests.log "
    echo_info "The results of autotests results is located here: $OPENAIR_DIR/cmake_targets/autotests/log/results_autotests.xml "
    echo_info "You can hit CTRL-C any time to terminate the autotests..."
    echo "Current User Name: $USER"
    read -s -p "Enter Password: " mypassword
    echo -e "\n"
    rm -fr $OPENAIR_DIR/cmake_targets/autotests/log
    mkdir -p $OPENAIR_DIR/cmake_targets/autotests/log
    if [ "$RUN_GROUP" -eq "1" ]; then
        $OPENAIR_DIR/cmake_targets/autotests/run_exec_autotests.bash -g "$TEST_CASE_GROUP" -p $mypassword >& $OPENAIR_DIR/cmake_targets/autotests/log/autotests.log &
    else
        $OPENAIR_DIR/cmake_targets/autotests/run_exec_autotests.bash -p $mypassword >& $OPENAIR_DIR/cmake_targets/autotests/log/autotests.log &
    fi
    wait
  else
    echo_info "10. Bypassing the Tests ..."
  fi
}

main "$@"<|MERGE_RESOLUTION|>--- conflicted
+++ resolved
@@ -45,13 +45,8 @@
 XFORMS="True"
 PRINT_STATS="False"
 VCD_TIMING="False"
-<<<<<<< HEAD
-LOWLATENCY_FLAG_USER="False"
-FORCE_LOWLATENCY_FLAG_USER=""
-=======
 DEADLINE_SCHEDULER_FLAG_USER="False"
 FORCE_DEADLINE_SCHEDULER_FLAG_USER=""
->>>>>>> d0c99c29
 CPU_AFFINITY_FLAG_USER="True" #Only valid when lowlatecy flag is set to False
 REL="Rel10"
 HW="None"
@@ -131,17 +126,11 @@
 --disable-deadline
    Disables deadline scheduler of Linux kernel (>=3.14.x).
 --enable-deadline
-<<<<<<< HEAD
-   Disables deadline scheduler of Linux kernel (>=3.14.x). 
---disable-cpu-affinity
-   Disables CPU Affinity between UHD/TX/RX Threads (Valid only when deadline scheduler is disabled). By defaulT, CPU Affinity is enabled when not using deadline scheduler. It is enabled only with >2 CPUs. For eNB, CPU_0-> Device library (UHD), CPU_1->TX Threads, CPU_2...CPU_MAX->Rx Threads. For UE, CPU_0->Device Library(UHD), CPU_1..CPU_MAX -> All the UE threads
-=======
    Enable deadline scheduler of Linux kernel (>=3.14.x). 
 --disable-cpu-affinity
    Disables CPU Affinity between UHD/TX/RX Threads (Valid only when deadline scheduler is disabled). By defaulT, CPU Affinity is enabled when not using deadline scheduler. It is enabled only with >2 CPUs. For eNB, CPU_0-> Device library (UHD), CPU_1->TX Threads, CPU_2...CPU_MAX->Rx Threads. For UE, CPU_0->Device Library(UHD), CPU_1..CPU_MAX -> All the UE threads
 --T-tracer
    Enables the T tracer.
->>>>>>> d0c99c29
 Usage (first build):
  oaisim (eNB + UE): ./build_oai -I -g --oaisim -x --install-system-files
  Eurecom EXMIMO + COTS UE : ./build_oai -I -g --eNB -x --install-system-files
@@ -284,13 +273,10 @@
             CPU_AFFINITY_FLAG_USER="False"
             echo_info "Disabling CPU Affinity (only valid when not using deadline scheduler)"
             shift 1;;
-<<<<<<< HEAD
-=======
        --T-tracer)
             T_TRACER="True"
             echo_info "Enabling the T tracer"
             shift 1;;
->>>>>>> d0c99c29
         -h | --help)
             print_help
             exit 1;;
@@ -337,11 +323,7 @@
   #By default: EXMIMO: enable
   if [ "$FORCE_DEADLINE_SCHEDULER_FLAG_USER" = "" ]; then
      if [ "$HW" = "EXMIMO" ] ; then 
-<<<<<<< HEAD
-        LOWLATENCY_FLAG_USER="False"
-=======
         DEADLINE_SCHEDULER_FLAG_USER="False"
->>>>>>> d0c99c29
      elif [ "$HW" = "ETHERNET" ] ; then 
         DEADLINE_SCHEDULER_FLAG_USER="True"
      elif [ "$HW" = "OAI_USRP" ] ; then 
@@ -361,19 +343,11 @@
   fi
 
   #Disable CPU Affinity for deadline scheduler
-<<<<<<< HEAD
-  if [ "$LOWLATENCY_FLAG_USER" = "True" ] ; then 
-     CPU_AFFINITY_FLAG_USER="False"
-  fi
-
-  echo_info "Flags for Deadline scheduler: $LOWLATENCY_FLAG_USER"
-=======
   if [ "$DEADLINE_SCHEDULER_FLAG_USER" = "True" ] ; then 
      CPU_AFFINITY_FLAG_USER="False"
   fi
 
   echo_info "Flags for Deadline scheduler: $DEADLINE_SCHEDULER_FLAG_USER"
->>>>>>> d0c99c29
   echo_info "Flags for CPU Affinity: $CPU_AFFINITY_FLAG_USER"
 
   ############################################
@@ -465,14 +439,9 @@
     echo "set ( RF_BOARD \"${HW}\")"               >>  $cmake_file
     echo "set ( TRANSP_PRO \"${TP}\")"             >>  $cmake_file
     echo "set(PACKAGE_NAME \"${lte_exec}\")"       >>  $cmake_file
-<<<<<<< HEAD
-    echo "set (LOWLATENCY \"${LOWLATENCY_FLAG_USER}\" )"    >>$cmake_file
-    echo "set (CPU_AFFINITY \"${CPU_AFFINITY_FLAG_USER}\" )"      >>$cmake_file
-=======
     echo "set (DEADLINE_SCHEDULER \"${DEADLINE_SCHEDULER_FLAG_USER}\" )"    >>$cmake_file
     echo "set (CPU_AFFINITY \"${CPU_AFFINITY_FLAG_USER}\" )"      >>$cmake_file
     echo "set ( T_TRACER $T_TRACER )"              >>  $cmake_file
->>>>>>> d0c99c29
     echo 'include(${CMAKE_CURRENT_SOURCE_DIR}/../CMakeLists.txt)' >> $cmake_file
     cd  $DIR/$lte_build_dir/build
     cmake ..
@@ -701,14 +670,9 @@
      echo "set(RF_BOARD \"${HW}\")"               >>  $cmake_file
      echo "set(TRANSP_PRO \"${TP}\")"             >>  $cmake_file
      echo 'set(PACKAGE_NAME "\"rrh_gw\"")'        >>  $cmake_file
-<<<<<<< HEAD
-     echo "set (LOWLATENCY \"${LOWLATENCY_FLAG_USER}\" )"    >>$cmake_file
-     echo "set (CPU_AFFINITY \"${CPU_AFFINITY_FLAG_USER}\" )"    >>$cmake_file
-=======
      echo "set (DEADLINE_SCHEDULER \"${DEADLINE_SCHEDULER_FLAG_USER}\" )"    >>$cmake_file
      echo "set (CPU_AFFINITY \"${CPU_AFFINITY_FLAG_USER}\" )"    >>$cmake_file
      echo "set ( T_TRACER $T_TRACER )"            >>  $cmake_file
->>>>>>> d0c99c29
      echo 'include(${CMAKE_CURRENT_SOURCE_DIR}/../CMakeLists.txt)' >> $cmake_file    
      cd $DIR/$rrh_build_dir/build
      cmake ..
