--- conflicted
+++ resolved
@@ -108,11 +108,7 @@
    Rel8 limits the implementation to 3GPP Release 8 version
    Rel10 limits the implementation to 3GPP Release 10 version
 -w | --hardware
-<<<<<<< HEAD
-   USRP, BLADERF, ETHERNET, LMSSDR, IRIS, None (Default)
-=======
    EXMIMO, USRP, BLADERF, LMSSDR, IRIS, None (Default)
->>>>>>> ebd40e8d
    Adds this RF board support (in external packages installation and in compilation)
 --phy_simulators
    Makes the unitary tests Layer 1 simulators
@@ -159,16 +155,10 @@
    Build for I/Q record-playback modes
 
 Usage (first build):
-<<<<<<< HEAD
- NI/ETTUS B210  + COTS UE : ./build_oai -I  --eNB -x --install-system-files -w USRP
-Usage (Regular):
- NI/ETTUS B210  + OAI ENB : ./build_oai --eNB -x -w USRP"
-=======
  NI/ETTUS B201  + COTS UE : ./build_oai -I  --eNB --install-system-files -w USRP
 Usage (Regular):
  Eurecom EXMIMO + OAI ENB : ./build_oai --eNB  
  NI/ETTUS B201  + OAI ENB : ./build_oai --eNB -w USRP"
->>>>>>> ebd40e8d
 }
 
 
@@ -382,11 +372,7 @@
   
   if [ "$eNB" = "1" ] ; then
       if [ "$HW" = "None" -a  "$TP" = "None" ] ; then
-<<<<<<< HEAD
-	  echo_fatal "Define a local radio head (e.g. -w USRP) or a transport protocol (e.g. -t ETHERNET) to communicate with a remote radio head!"
-=======
 	  echo_info "No local radio head and no transport protocol selected"
->>>>>>> ebd40e8d
       fi
       if [ "$HW" = "None" ] ; then 
 	  echo_info "No radio head has been selected (HW set to $HW)"	
@@ -647,9 +633,6 @@
     done
   fi
 
-<<<<<<< HEAD
-  # Telnet server compilation
-=======
   # EXMIMO drivers & firmware loader
   ###############
   if [ "$HW" = "EXMIMO" ] ; then
@@ -672,7 +655,6 @@
     cp $OPENAIR_DIR/cmake_targets/tools/init_exmimo2 $dbin
   fi
   # optional libraries
->>>>>>> ebd40e8d
   #####################
   if [ ! -z "$BUILD_OPTLIB" ] ; then 
      for oklib in $BUILD_OPTLIB ; do
