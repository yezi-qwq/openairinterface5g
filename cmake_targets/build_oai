--- conflicted
+++ resolved
@@ -72,11 +72,7 @@
 BUILD_ECLIPSE=0
 NR="False"
 UE_NAS_USE_TUN="False"
-<<<<<<< HEAD
-
-=======
 BASIC_SIMULATOR=0
->>>>>>> 0c83df3f
 trap handle_ctrl_c INT
 
 function print_help() {
@@ -228,16 +224,13 @@
             UE=1
             echo_info "Will compile UE"
             shift;;
-<<<<<<< HEAD
        --nrUE)
             nrUE=1
             NR="True"
             echo_info "Will compile NR UE"
-=======
        --mu)
             UE_EXPANSION="True"
             echo_info "Will compile with UE_EXPANSION"
->>>>>>> 0c83df3f
             shift;;
        --UE-conf-nvram)
             conf_nvram_path=$(readlink -f $2)
