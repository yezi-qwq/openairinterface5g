--- conflicted
+++ resolved
@@ -196,7 +196,7 @@
             INSTALL_SYSTEM_FILES=1
             echo_info "Will copy OpenAirInterface files in Linux directories"
             shift;;
-       -g | --run-with-gdb) 
+       -g | --run-with-gdb)
             case "$2" in
                 "Release")
                     GDB=0
@@ -209,30 +209,30 @@
                     GDB=0
                     CMAKE_BUILD_TYPE="RelWithDebInfo"
                     echo_info "Will Compile with gdb symbols"
-                    CMAKE_CMD="$CMAKE_CMD -DCMAKE_BUILD_TYPE=RelWithDebInfo"                      
+                    CMAKE_CMD="$CMAKE_CMD -DCMAKE_BUILD_TYPE=RelWithDebInfo"
                     shift
                     ;;
                 "MinSizeRel")
                     GDB=0
                     CMAKE_BUILD_TYPE="MinSizeRel"
                     echo_info "Will Compile for minimal exec size"
-                    CMAKE_CMD="$CMAKE_CMD -DCMAKE_BUILD_TYPE=MinSizeRel"                      
+                    CMAKE_CMD="$CMAKE_CMD -DCMAKE_BUILD_TYPE=MinSizeRel"
                     shift
-                    ;;                    
+                    ;;
                 "Debug" | *)
                     GDB=1
                     CMAKE_BUILD_TYPE="Debug"
                     echo_info "Will Compile with gdb symbols and disable compiler optimization"
                     CMAKE_CMD="$CMAKE_CMD -DCMAKE_BUILD_TYPE=Debug"
                     if [ "$2" == "Debug" ] ; then
-                    	shift
+                        shift
                     fi
                     ;;
             esac
             shift;;
        -G | --cmaketrace)
-       	   CMAKE_CMD="$CMAKE_CMD --trace-expand"
-       	   shift;;
+            CMAKE_CMD="$CMAKE_CMD --trace-expand"
+            shift;;
        --eNB)
             eNB=1
             echo_info "Will compile eNB"
@@ -558,9 +558,9 @@
     build_dir=phy_simulators
   else
     if [ "$T_TRACER" =  "False" ] ; then
-        build_dir=ran_build_noLOG
+      build_dir=ran_build_noLOG
     else
-        build_dir=ran_build  
+      build_dir=ran_build  
     fi
   fi
   [ "$CLEAN" = "1" ] && rm -rf $DIR/$build_dir/build
@@ -598,63 +598,53 @@
     cd  $DIR/$build_dir/build
     eval $CMAKE_CMD
 
-  execlist=""
-  if [ "$eNB" = "1" ] ; then
-     execlist="$execlist lte-softmodem"
-  fi
-  if [ "$gNB" = "1" ] ; then
-     execlist="$execlist nr-softmodem"
-  fi  
-  if [ "$UE" = 1 ] ; then
-     execlist="$execlist lte-uesoftmodem"
-  fi  
-  if [ "$nrUE" = 1 ] ; then
-     execlist="$execlist nr-uesoftmodem"
-  fi  
-
-  for f in $execlist ; do
-  	  echo_info "Compiling $f..."
+    execlist=""
+    if [ "$eNB" = "1" ] ; then
+      execlist="$execlist lte-softmodem"
+    fi
+    if [ "$gNB" = "1" ] ; then
+      execlist="$execlist nr-softmodem"
+    fi
+    if [ "$UE" = 1 ] ; then
+      execlist="$execlist lte-uesoftmodem"
+    fi
+    if [ "$nrUE" = 1 ] ; then
+      execlist="$execlist nr-uesoftmodem"
+    fi
+
+    for f in $execlist ; do
+      echo_info "Compiling $f..."
       compilations \
-	$build_dir $f \
-	$f $dbin/$f.$REL
-  done
-
-
+        $build_dir $f \
+        $f $dbin/$f.$REL
+    done
 
 
 # mandatory shared libraries common to UE and (e/g)NB
 
     if [ "$SKIP_SHARED_LIB_FLAG" = "False" ]; then
-    echo_info "Building shared libraries common to UE and gNB"
-
-    compilations \
-	  $build_dir $config_libconfig_shlib \
-	  lib$config_libconfig_shlib.so $dbin/lib$config_libconfig_shlib.so
-
-    compilations \
-      $build_dir coding \
-      libcoding.so $dbin/libcoding.so
-
-	  compilations \
-	    $build_dir nasmesh \
-	    CMakeFiles/nasmesh/nasmesh.ko $dbin/nasmesh.ko
-
-	  compilations \
-	    $build_dir rb_tool \
-	    rb_tool $dbin/rb_tool
-        cp $OPENAIR_DIR/cmake_targets/tools/init_nas_nos1 $dbin
-    fi
-
-<<<<<<< HEAD
-  fi
-  
-=======
-	compilations \
-	  $build_dir rb_tool \
-	  rb_tool $dbin/rb_tool
+      echo_info "Building shared libraries common to UE and gNB"
+
+      compilations \
+        $build_dir $config_libconfig_shlib \
+        lib$config_libconfig_shlib.so $dbin/lib$config_libconfig_shlib.so
+
+      compilations \
+        $build_dir coding \
+        libcoding.so $dbin/libcoding.so
+
+      compilations \
+        $build_dir nasmesh \
+        CMakeFiles/nasmesh/nasmesh.ko $dbin/nasmesh.ko
+
+      compilations \
+        $build_dir rb_tool \
+        rb_tool $dbin/rb_tool
       cp $OPENAIR_DIR/cmake_targets/tools/init_nas_nos1 $dbin
-
->>>>>>> 4eaadf8d
+    fi
+
+  fi
+
   if [ "$UE" = 1 ] ; then
 
     echo_info "Compiling UE specific part"
@@ -668,11 +658,11 @@
 #    compilations \
 #      at_commands at_nas_ue \
 #      at_nas_ue $dbin/at_nas_ue
-    
+
     [ "$CLEAN" = "1" ] && rm -rf $DIR/nas_sim_tools/build
     mkdir -p $DIR/nas_sim_tools/build
     cd $DIR/nas_sim_tools/build
-    
+
     eval $CMAKE_CMD
     compilations \
       nas_sim_tools usim \
@@ -695,12 +685,11 @@
       echo_warning "not generated UE NAS files: binaries not found"
     fi
   fi
-fi 
-
 
   if [ "$SIMUS_PHY" = "1" -o "$SIMUS_CORE" = "1" ] ; then
     cd  $DIR/$build_dir/build
     eval $CMAKE_CMD
+  fi
 
   ##################
   # PHY simulators #
@@ -721,7 +710,7 @@
 #	   lte-simulators $config_libconfig_shlib \
 #	   lib$config_libconfig_shlib.so $dbin/lib$config_libconfig_shlib.so
   fi
-  fi
+
   ###################
   # Core simulators #
   ###################
@@ -828,6 +817,7 @@
   # Build RF device and transport protocol libraries #
   ####################################################
   if [ "$eNB" = "1" -o "$UE" = "1" -o "$gNB" = "1" -o "$nrUE" = "1" -o "$HWLAT" = "1" ] ; then
+
       # build RF device libraries
       if [ "$HW" != "None" ] ; then
           rm -f liboai_device.so
@@ -835,18 +825,18 @@
 
           # link liboai_device.so with the selected RF device library
           if [ "$HW" == "EXMIMO" ] ; then
-	          compilations \
+              compilations \
                   $build_dir oai_exmimodevif \
-		          liboai_exmimodevif.so $dbin/liboai_exmimodevif.so.$REL
-
-	          ln -sf liboai_exmimodevif.so liboai_device.so
-	          ln -sf $dbin/liboai_exmimodevif.so.$REL $dbin/liboai_device.so
-	          echo_info "liboai_device.so is linked to EXMIMO device library"
-	      elif [ "$HW" == "OAI_USRP" ] ; then
+                  liboai_exmimodevif.so $dbin/liboai_exmimodevif.so.$REL
+
+              ln -sf liboai_exmimodevif.so liboai_device.so
+              ln -sf $dbin/liboai_exmimodevif.so.$REL $dbin/liboai_device.so
+              echo_info "liboai_device.so is linked to EXMIMO device library"
+          elif [ "$HW" == "OAI_USRP" ] ; then
               compilations \
                   $build_dir oai_usrpdevif \
                   liboai_usrpdevif.so $dbin/liboai_usrpdevif.so.$REL
-                  
+
               ln -sf liboai_usrpdevif.so liboai_device.so
               ln -sf $dbin/liboai_usrpdevif.so.$REL $dbin/liboai_device.so
               echo_info "liboai_device.so is linked to USRP device library"        
@@ -890,37 +880,37 @@
                   echo_error "== FAILED == Unexpected Kernel $SYRIQ_KMAJ.$SYRIQ_KMIN"
               fi
               echo_info "liboai_device.so is linked to ADRV9371_ZC706 device library for Kernel $SYRIQ_KMAJ.$SYRIQ_KMIN"
-	      else 
-	          echo_info "liboai_device.so is not linked to any device library"	    
-	      fi
+          else
+              echo_info "liboai_device.so is not linked to any device library"
+          fi
       fi
 
       #build simulators devices
       if [ "$SKIP_SHARED_LIB_FLAG" = "False" ]; then
-        echo_info "Compiling rfsimulator"
-        compilations \
-            $build_dir rfsimulator \
-            librfsimulator.so $dbin/librfsimulator.so.$REL
-
-        echo_info "Compiling basicsimulator"
-        compilations \
-            $build_dir tcp_bridge_oai \
-            libtcp_bridge_oai.so $dbin/libtcp_bridge_oai.so.$REL
+          echo_info "Compiling rfsimulator"
+          compilations \
+              $build_dir rfsimulator \
+              librfsimulator.so $dbin/librfsimulator.so.$REL
+
+          echo_info "Compiling basicsimulator"
+          compilations \
+              $build_dir tcp_bridge_oai \
+              libtcp_bridge_oai.so $dbin/libtcp_bridge_oai.so.$REL
       fi
 
       #build transport protocol libraries (currently only ETHERNET is available)
       if [ "$SKIP_SHARED_LIB_FLAG" = "False" ]; then
-        echo_info "Building transport protocol libraries"
-        rm -f liboai_transpro.so
-        rm -f $dbin/liboai_transpro.so
-        compilations \
-            $build_dir oai_eth_transpro \
-        liboai_eth_transpro.so $dbin/liboai_eth_transpro.so.$REL
-        ln -sf liboai_eth_transpro.so liboai_transpro.so
-        ln -sf $dbin/liboai_eth_transpro.so.$REL $dbin/liboai_transpro.so
-        echo_info "liboai_transpro.so is linked to ETHERNET transport"
+          echo_info "Building transport protocol libraries"
+          rm -f liboai_transpro.so
+          rm -f $dbin/liboai_transpro.so
+          compilations \
+              $build_dir oai_eth_transpro \
+              liboai_eth_transpro.so $dbin/liboai_eth_transpro.so.$REL
+          ln -sf liboai_eth_transpro.so liboai_transpro.so
+          ln -sf $dbin/liboai_eth_transpro.so.$REL $dbin/liboai_transpro.so
+          echo_info "liboai_transpro.so is linked to ETHERNET transport"
       fi
-    fi
+  fi
 
   ###################
   # Doxygen Support #
