--- conflicted
+++ resolved
@@ -274,11 +274,7 @@
             RU=0
             nrUE=1
             rfsimNas=1
-<<<<<<< HEAD
-            RFSIM_NAS="True"
             NR="True"
-=======
->>>>>>> 408d05c6
             echo_info "Will compile NR UE"
             shift;;
        --mu)
