#!/bin/bash
#/*
# * Licensed to the OpenAirInterface (OAI) Software Alliance under one or more
# * contributor license agreements.  See the NOTICE file distributed with
# * this work for additional information regarding copyright ownership.
# * The OpenAirInterface Software Alliance licenses this file to You under
# * the OAI Public License, Version 1.1  (the "License"); you may not use this file
# * except in compliance with the License.
# * You may obtain a copy of the License at
# *
# *      http://www.openairinterface.org/?page_id=698
# *
# * Unless required by applicable law or agreed to in writing, software
# * distributed under the License is distributed on an "AS IS" BASIS,
# * WITHOUT WARRANTIES OR CONDITIONS OF ANY KIND, either express or implied.
# * See the License for the specific language governing permissions and
# * limitations under the License.
# *-------------------------------------------------------------------------------
# * For more information about the OpenAirInterface (OAI) Software Alliance:
# *      contact@openairinterface.org
# */

# file build_oai
# brief OAI automated build tool that can be used to install, compile, run OAI.
# author  Navid Nikaein, Lionel GAUTHIER, Laurent Thomas

set -e

# Include helper functions
THIS_SCRIPT_PATH=$(dirname $(readlink -f "$0"))
source "$THIS_SCRIPT_PATH"/tools/build_helper

# Set environment variables (OPENAIR_HOME, ...)
set_openair_env

# Variables for UE data generation
gen_nvram_path=$OPENAIR_DIR/cmake_targets/ran_build/build
conf_nvram_path=$OPENAIR_DIR/openair3/NAS/TOOLS/ue_eurecom_test_sfr.conf

XFORMS="True"
SKIP_SHARED_LIB_FLAG="False"
PRINT_STATS="False"
HW="None"
TP="Ethernet"
EPC=0
VERBOSE_CI=0
VERBOSE_COMPILE=0
RUN_GROUP=0
TEST_CASE_GROUP=""
BUILD_DIR=ran_build
BUILD_DOXYGEN=0
BUILD_COVERITY_SCAN=0
DISABLE_HARDWARE_DEPENDENCY="False"
CMAKE_BUILD_TYPE="RelWithDebInfo"
CMAKE_CMD="$CMAKE"
MAKE_CMD=make
BUILD_ECLIPSE=0
NR="False"
OPTIONAL_LIBRARIES="telnetsrv enbscope uescope nrscope nrqtscope ldpc_cuda ldpc_t1 websrv oai_iqplayer"
RU=0
CMAKE_C_FLAGS=()
CMAKE_CXX_FLAGS=()

function print_help() {
  echo_info "
This script compiles OpenAirInterface Software, and can install dependencies
for a number of distributions (Ubuntu 18-22, Fedora, RHEL7/8).
Options:
--arch-native
   Passes -march=native to the compiler.
-c | --clean
   Erase all files to make a rebuild from start
-C | --clean-all
   Erase all files made by previous compilations, installations
--clean-kernel
   Erase previously installed features in kernel: iptables, drivers, ...
--cmake-opt
   Pass the supplied option verbatim to cmake.
-d | --build-dir
   Sets build directory (will be <oai-root>/cmake_targets/<build-dir>/build)
-I | --install-external-packages
   Installs required packages such as LibXML, asn1.1 compiler, ...
   This option will require root password
--install-optional-packages
   Install useful but not mandatory packages such as valgrind
-i | --install-system-files
   Install OpenAirInterface required files in Linux system
   This option will require root password
-g | --run-with-gdb <Release | RelWithDebInfo | MinSizeRel | Debug
  specify the build mode used by cmake. defaults to Debug mode if -g is used alone, with no mode parameter
  if -g is not specifies, Release mode is used.
-G | --cmaketrace
   enable cmake debugging messages
--eNB
  Makes the LTE softmodem
--gNB
  Makes the NR softmodem
--RU
  Makes the OAI RRU
--UE
   Makes the UE specific parts (ue_ip, usim, nvram) from the given configuration file
--nrUE
  Makes the NR UE softmodem
--UE-conf-nvram [configuration file]
   Specify conf_nvram_path (default \"$conf_nvram_path\")
--UE-gen-nvram [output path]
   Specify gen_nvram_path (default \"$gen_nvram_path\")
-w | --hardware
   USRP, BLADERF, LMSSDR, IRIS, SIMU, AW2SORI, None (Default)
   Adds this RF board support (in external packages installation and in compilation)
-t | --transport
   Selects the transport protocol type, options: None, Ethernet, benetel4g, benetel5g
-P | --phy_simulators
   Makes the unitary tests Layer 1 simulators
-S | --core_simulators
   Makes the core security features unitary simulators
-s | --check
   runs a set of auto-tests based on simulators and several compilation tests
--run-group 
   runs only specified test cases specified here. This flag is only valid with -s
-V | --vcd
   Adds a debgging facility to the binary files: GUI with major internal synchronization events
-x | --xforms
   Will compile with software oscilloscope features
--verbose-ci
   Compile with verbose instructions in CI Docker env
--verbose-compile
   Shows detailed compilation instructions in makefile
--build-doxygen
   Builds doxygen based documentation.
--build-coverity-scan
   Builds Coverity-Scan objects for upload
--disable-deadline
   Disables deadline scheduler of Linux kernel (>=3.14.x).
--enable-deadline
   Enable deadline scheduler of Linux kernel (>=3.14.x). 
--disable-cpu-affinity
   Disables CPU Affinity between UHD/TX/RX Threads (Valid only when deadline scheduler is disabled). By defaulT, CPU Affinity is enabled when not using deadline scheduler. It is enabled only with >2 CPUs. For eNB, CPU_0-> Device library (UHD), CPU_1->TX Threads, CPU_2...CPU_MAX->Rx Threads. For UE, CPU_0->Device Library(UHD), CPU_1..CPU_MAX -> All the UE threads
--enable-cpu-affinity
--disable-T-Tracer
   Disables the T tracer.
--disable-hardware-dependency
   Disable HW dependency during installation
--ue-autotest-trace
   Enable specific traces for UE autotest framework
--ue-trace
   Enable traces for UE debugging
--ue-timing
   Enable traces for timing
--uhd-images-dir
   Download UHD images in the indicated location
--build-eclipse
   Build eclipse project files.
--build-lib <libraries>
   Build optional shared library, <libraries> can be one or several of $OPTIONAL_LIBRARIES or \"all\"
--noavx512
   Disable AVX512 intrinsics whatever processor capability is
--noavx2
   Disable AVX2 intrinsics whatever processor capability is
-k | --skip-shared-libraries
   Skip build for shared libraries to reduce compilation time when building frequently for debugging purposes
--ninja
  Tell cmake to use the Ninja build system. Without, will generate make files
--sanitize
  Shortcut for usage of --sanitize-address --sanitize-undefined
--sanitize-address | -fsanitize=address
  Enable the address sanitizer on all targets
--sanitize-undefined | -fsanitize=undefined
  Enable the undefined behavior sanitizer on all targets
-h | --help
   Print this help"
}


function main() {

  until [ -z "$1" ]
  do
    case "$1" in
       --arch-native)
            CMAKE_C_FLAGS+=("-march=native")
            CMAKE_CXX_FLAGS+=("-march=native")
            shift;;
       -c | --clean)
            CLEAN=1
            shift;;
       -C | --clean-all)
            CLEAN_ALL=1
            shift;;
       --clean-kernel)
            clean_kernel
            echo_info "Erased iptables config and removed modules from kernel"
            shift;;
       --cmake-opt)
            CMAKE_CMD="$CMAKE_CMD $2"
            shift 2;;
       -d | --build-dir)
            BUILD_DIR=$2
            shift 2;;
       -I | --install-external-packages)
            INSTALL_EXTERNAL=1
            echo_info "Will install external packages"
            shift;;
       --install-optional-packages)
            INSTALL_OPTIONAL=1
            echo_info "Will install optional packages"
            shift;;
       -i | --install-system-files)
            INSTALL_SYSTEM_FILES=1
            echo_info "Will copy OpenAirInterface files in Linux directories"
            shift;;
       -g | --run-with-gdb)
            case "$2" in
                "Release")
                    CMAKE_BUILD_TYPE="Release"
                    echo_info "Will Compile without gdb symbols and with compiler optimization"
                    CMAKE_CMD="$CMAKE_CMD -DCMAKE_BUILD_TYPE=Release"
                    shift
                    ;;
                "RelWithDebInfo")
                    CMAKE_BUILD_TYPE="RelWithDebInfo"
                    echo_info "Will Compile with gdb symbols"
                    CMAKE_CMD="$CMAKE_CMD -DCMAKE_BUILD_TYPE=RelWithDebInfo -DCMAKE_EXPORT_COMPILE_COMMANDS=1"
                    shift
                    ;;
                "MinSizeRel")
                    CMAKE_BUILD_TYPE="MinSizeRel"
                    echo_info "Will Compile for minimal exec size"
                    CMAKE_CMD="$CMAKE_CMD -DCMAKE_BUILD_TYPE=MinSizeRel"
                    shift
                    ;;
                "Debug" | *)
                    CMAKE_BUILD_TYPE="Debug"
                    echo_info "Will Compile with gdb symbols and disable compiler optimization"
                    CMAKE_CMD="$CMAKE_CMD -DCMAKE_BUILD_TYPE=Debug"
                    if [ "$2" == "Debug" ] ; then
                        shift
                    fi
                    ;;
            esac
            shift;;
       -G | --cmaketrace)
            CMAKE_CMD="$CMAKE_CMD --trace-expand"
            shift;;
       --eNB)
            eNB=1
            echo_info "Will compile eNB"
            shift;;
      --gNB)
            gNB=1
            echo_info "Will compile gNB"
            shift;;
       --RU)
            RU=1
            echo_info "Will compile RRU"
	    shift;;
       --UE)
            UE=1
            echo_info "Will compile UE"
            shift;;
       --nrUE)
            nrUE=1
            rfsimNas=1
            echo_info "Will compile NR UE"
            shift;;
       --mu)
            CMAKE_CMD="$CMAKE_CMD -DUE_EXPANSION=True -DPRE_SCD_THREAD=True"
            echo_info "Will compile with UE_EXPANSION"
            shift;;
       --UE-conf-nvram)
            conf_nvram_path=$(readlink -f "$2")
            shift 2;;
       --UE-gen-nvram)
            gen_nvram_path=$(readlink -f "$2")
            shift 2;;
       --UE-ip)
            UE_ip=1
            echo_info "Will compile UE"
            shift;;
       -w | --hardware)
            # Use OAI_USRP as the key word USRP is used inside UHD driver           
            case "$2" in
                "USRP" | "BLADERF" | "LMSSDR" | "IRIS" | "SIMU" | "AW2SORI")
                    HW="OAI_"$2
                    ;;
                "None")
                    HW="None"
                    ;;
                *)
                    echo_fatal "Unknown HW type $HW: exit..."
            esac
            echo_info "Setting hardware to: $HW"
            #CMAKE_CMD="$CMAKE_CMD -DRF_BOARD=\"${HW}\""
            CMAKE_CMD="$CMAKE_CMD -DRF_BOARD=${HW}"
            shift 2;;
       -t | --transport)
	    TP=$2
            shift 2;;
       -P | --phy_simulators)
            SIMUS_PHY=1
            echo_info "Will compile dlsim, ulsim, ..."
            shift;;
       -s | --check)
            OAI_TEST=1
            echo_info "Will run auto-tests"
            shift;;
       --run-group)
            RUN_GROUP=1
            TEST_CASE_GROUP=$2
            echo_info "executing test cases only in group: $TEST_CASE_GROUP"
            shift 2;;
       -V | --vcd)
            echo_info "Setting gtk-wave output"
            CMAKE_CMD="$CMAKE_CMD -DENABLE_VCD_FIFO=True"
            EXE_ARGUMENTS="$EXE_ARGUMENTS -V"
            shift;;
       -x | --xforms)
            XFORMS=1
            EXE_ARGUMENTS="$EXE_ARGUMENTS -d"
            echo_info "Will generate the software oscilloscope features"
            shift;;
       --verbose-ci)
            VERBOSE_CI=1
            echo_info "Will compile with verbose instructions in CI Docker env"
            shift;;
       --verbose-compile)
            VERBOSE_COMPILE=1
            echo_info "Will compile with verbose instructions"
            shift;;
       --build-doxygen)
            CMAKE_CMD="$CMAKE_CMD -DGENERATE_DOXYGEN=ON"
            BUILD_DOXYGEN=1
            echo_info "Will build doxygen support"
            shift;;     
       --build-coverity-scan)
            BUILD_COVERITY_SCAN=1
            echo_info "Will build Coverity-Scan objects for upload"
            shift;;
       --disable-T-Tracer)
            CMAKE_CMD="$CMAKE_CMD -DT_TRACER=False"
            echo_info "Disabling the T tracer"
            shift 1;;
       --disable-hardware-dependency)
            echo_info "Disabling hardware dependency for compiling software"
            DISABLE_HARDWARE_DEPENDENCY="True"
            shift 1;;
       --ue-autotest-trace)
            CMAKE_CMD="$CMAKE_CMD -DUE_AUTOTEST_TRACE=True"
            echo_info "Enabling autotest specific trace for UE"
            shift 1;;
       --ue-trace)
            CMAKE_CMD="$CMAKE_CMD -DUE_DEBUG_TRACE=False"
            echo_info "Enabling UE trace for debug"
            shift 1;;
       --ue-timing)
            CMAKE_CMD="$CMAKE_CMD -DUE_TIMING_TRACE=True"
            echo_info "Enabling UE timing trace"
            shift 1;;
       --uhd-images-dir)
            UHD_IMAGES_DIR=$2
            echo_info "Downloading UHD images in the indicated location"
            shift 2;;
       --build-eclipse)
            BUILD_ECLIPSE=1
            CMAKE_CMD="$CMAKE_CMD"' -DCMAKE_ECLIPSE_GENERATE_SOURCE_PROJECT=TRUE -G"Eclipse CDT4 - Unix Makefiles"'
            echo_info "Enabling build eclipse project support"
            shift 1;;
       --build-lib) 
            BUILD_OPTLIB="" 
            if [  "$2" == "all" ] ; then
              BUILD_OPTLIB="$OPTIONAL_LIBRARIES"
              echo_info "Enabling build of all optional shared libraries ($OPTIONAL_LIBRARIES)" 
            else
              for alib in $2 ; do 
                for oklib in $OPTIONAL_LIBRARIES ; do
                  if [ "$alib" = "$oklib" ] ; then
                    BUILD_OPTLIB="$BUILD_OPTLIB $alib" 
                    echo_info "Enabling build of lib${alib}.so" 
                  fi
                done
              done
              if [ "${BUILD_OPTLIB## }" != "$2" ] ; then
                echo_fatal "Unknown optional library in $2, valid libraries are $OPTIONAL_LIBRARIES"
              fi
            fi
            for oklib in $BUILD_OPTLIB ; do
              CMAKE_CMD="$CMAKE_CMD -DENABLE_${oklib^^}=ON"
            done            
            shift 2;;		
        --noavx512)
            CMAKE_CMD="$CMAKE_CMD -DAVX512=OFF"
            echo_info "Disabling AVX512 instructions"
            shift 1;;
        --noavx2)
            CMAKE_CMD="$CMAKE_CMD -DAVX2=OFF"
            echo_info "Disabling AVX2 instructions"
            shift 1;;
        -k | --skip-shared-libraries)
            SKIP_SHARED_LIB_FLAG="True"
            echo_info "Skipping build of shared libraries, rfsimulator and transport protocol libraries"
            shift;;
        --ninja)
            CMAKE_CMD="$CMAKE_CMD -GNinja"
            MAKE_CMD=ninja
            shift;;
        --sanitize)
            CMAKE_CMD="$CMAKE_CMD -DSANITIZE_ADDRESS=True -DSANITIZE_UNDEFINED=True"
            shift;;
        --sanitize-address | -fsanitize=address)
            grep -sq "Ubuntu 18.04" /etc/os-release && echo_error "Bug in OS with this option, see CMakeLists.txt"
            CMAKE_CMD="$CMAKE_CMD -DSANITIZE_ADDRESS=True"
            shift;;
        --sanitize-undefined | -fundefined=address)
            CMAKE_CMD="$CMAKE_CMD -DSANITIZE_UNDEFINED=True"
            shift;;
        -h | --help)
            print_help
            exit 1;;
	*)
	    print_help
            echo_fatal "Unknown option $1"
            break;;
   esac
  done

  ###################################
  # Check if cov-build is installed #
  ###################################
  if [ "$BUILD_COVERITY_SCAN" == "1" ] ; then
      echo_info "Checking cov-build is installed"
      IS_INSTALLED=`which cov-build | grep -c cov-build || true`
      if [ $IS_INSTALLED -eq 1 ] ; then
          echo_info "Found cov-build"
      else
          echo_fatal "Did NOT find cov-build in PATH!"
      fi
  fi

  ########################################################
  # Check validity of HW and TP parameters for eNB / gNB #
  ########################################################
  # to be discussed
  
  if [ "$eNB" = "1" -o "$gNB" = "1" ] ; then
      if [ "$HW" = "None" -a  "$TP" = "None" ] ; then
	      echo_info "No local radio head and no transport protocol selected"
      fi
      if [ "$HW" = "None" ] ; then 
	      echo_info "No radio head has been selected (HW set to $HW)"	
      fi
      if [ "$TP" = "None" ] ; then
	      echo_info "No transport protocol has been selected (TP set to $TP)"	
      fi
  fi

  echo_info "RF HW set to $HW" 
  # If the user doesn't specify the Linux scheduler to use, we set a value

  #######################################################
  # Setting and printing OAI envs, we should check here #
  #######################################################

  cecho "OPENAIR_DIR    = $OPENAIR_DIR" $green

  if [ "$CLEAN_ALL" = "1" ] ; then
    clean_all_files
    echo_info "Erased all previously producted files"
  fi

  dlog=$OPENAIR_DIR/cmake_targets/log
  mkdir -p $dlog

  if [ "$INSTALL_EXTERNAL" = "1" ] ; then
    echo_info "Installing packages"
    check_install_oai_software
    if [ "$HW" == "OAI_USRP" ] ; then
      echo_info "installing packages for USRP support"
      check_install_usrp_uhd_driver
      if [ ! -v BUILD_UHD_FROM_SOURCE ] && [ ! "$DISABLE_HARDWARE_DEPENDENCY" == "True" ]; then
        install_usrp_uhd_driver $UHD_IMAGES_DIR
      fi
    fi 
    if [ "$HW" == "OAI_BLADERF" ] ; then
      echo_info "installing packages for BLADERF support"
      check_install_bladerf_driver
      if [ ! "$DISABLE_HARDWARE_DEPENDENCY" == "True" ]; then
        flash_firmware_bladerf
      fi
    fi
    if [ "$HW" == "OAI_IRIS" ] ; then
      echo_info "installing packages for IRIS support"
      check_install_soapy
      #if [ ! "$DISABLE_HARDWARE_DEPENDENCY" == "True" ]; then
      #  flash_firmware_iris
      #fi
    fi
  fi

  if [ "$INSTALL_OPTIONAL" = "1" ] ; then
    echo_info "Installing optional packages"
    check_install_additional_tools
  fi

  execlist=""
  [[ "$eNB" == "1" ]] && execlist="$execlist lte-softmodem"
  [[ "$gNB" == "1" ]] && execlist="$execlist nr-softmodem nr-cuup"
  [[ "$RU" == "1" ]] &&  execlist="$execlist oairu"
  [[ "$UE" == 1 ]] &&    execlist="$execlist lte-uesoftmodem"
  [[ "$nrUE" == 1 ]] &&  execlist="$execlist nr-uesoftmodem"
  # TODO: fix: dlsim_tm4 pucchsim prachsim pdcchsim pbchsim mbmssim
  [[ "$SIMUS_PHY" == "1" ]] && execlist="$execlist dlsim ulsim ldpctest polartest smallblocktest nr_pbchsim nr_dlschsim nr_ulschsim nr_dlsim nr_ulsim nr_pucchsim nr_prachsim"
  [[ "$BUILD_OPTLIB" != "" ]] && execlist="$execlist $BUILD_OPTLIB"
  [[ "$execlist" != "" ]] && execlist="$execlist params_libconfig coding rfsimulator"

  DIR=$OPENAIR_DIR/cmake_targets

  [ "$CLEAN" = "1" ] && rm -rf $DIR/$BUILD_DIR/build
  mkdir -p $DIR/$BUILD_DIR/build

  cd  $DIR/$BUILD_DIR/build
  if [[ ${#CMAKE_C_FLAGS[@]} > 0 ]]; then CMAKE_CMD="$CMAKE_CMD -DCMAKE_C_FLAGS=\"${CMAKE_C_FLAGS[*]}\""; fi
  if [[ ${#CMAKE_CXX_FLAGS[@]} > 0 ]]; then CMAKE_CMD="$CMAKE_CMD -DCMAKE_CXX_FLAGS=\"${CMAKE_CXX_FLAGS[*]}\""; fi

  # for historical reasons we build in a subdirectory cmake_targets/XYZ/build,
  # e.g., cmake_targets/ran_build/build, hence the ../../..
  CMAKE_CMD="$CMAKE_CMD ../../.."
  echo_info "running $CMAKE_CMD"
  eval $CMAKE_CMD
  
  if [[ "$execlist" != "" ]]; then
    echo_info "Compiling $execlist..."
    compilations $BUILD_DIR all.txt $execlist
  fi
  
  if [ "$UE" = 1 ] ; then

    echo_info "Compiling UE specific part"

<<<<<<< HEAD
    if [ "$UE_ip" = 1 ]
=======
    if [[ $UE_ip -eq 1 ]]
>>>>>>> 9a90e85d
    then
      echo_info "Building ue_ip module"
      compilations $BUILD_DIR ue_ip.txt ue_ip
    else
      echo_info "Bypassing ue_ip build"
    fi #IS_CONTAINER

#    mkdir -p $DIR/at_commands/build
#    cd $DIR/at_commands/build
#    eval $CMAKE_CMD
#    compilations at_commands at_nas_ue

    [ "$CLEAN" = "1" ] && rm -rf $DIR/nas_sim_tools/build
    mkdir -p $DIR/nas_sim_tools/build
    cd $DIR/nas_sim_tools/build

    eval $CMAKE_CMD ..
    compilations nas_sim_tools usim.txt usim
    compilations nas_sim_tools nvram.txt nvram
    compilations nas_sim_tools conf2uedata.txt conf2uedata

    # generate USIM data
    if [ -f conf2uedata ]; then
      install_nas_tools $conf_nvram_path $DIR/$BUILD_DIR/build "$DIR/$BUILD_DIR/build/conf2uedata.txt"
    else
      echo_warning "not generated UE NAS files: binaries not found"
    fi
  fi

  ####################################################
  # Build RF device and transport protocol libraries #
  ####################################################
  if [ "$eNB" = "1" -o "$UE" = "1" -o "$gNB" = "1" -o "$RU" = "1"  -o "$nrUE" = "1" ] ; then

      # build RF device libraries
      if [ "$HW" != "None" ] ; then
          rm -f liboai_device.so

          if [ "$HW" == "OAI_USRP" ] ; then
              compilations $BUILD_DIR oai_usrpdevif.txt oai_usrpdevif

              ln -sf liboai_usrpdevif.so liboai_device.so
              echo_info "liboai_device.so is linked to USRP device library"        
          elif [ "$HW" == "OAI_BLADERF" ] ; then
              if [ -f "/usr/include/libbladeRF.h" ] ; then
                  compilations $BUILD_DIR oai_bladerfdevif.txt oai_bladerfdevif
              fi

              ln -sf liboai_bladerfdevif.so liboai_device.so
              echo_info "liboai_device.so is linked to BLADERF device library"	 
          elif [ "$HW" == "OAI_LMSSDR" ] ; then
#              if [ -f "/usr/include/libbladeRF.h" ] ; then
                  compilations $BUILD_DIR oai_lmssdrdevif.txt oai_lmssdrdevif
#              fi

              ln -sf liboai_lmssdrdevif.so liboai_device.so
              echo_info "liboai_device.so is linked to LMSSDR device library"	 
          elif [ "$HW" == "OAI_IRIS" ] ; then
              compilations $BUILD_DIR oai_irisdevif.txt oai_irisdevif

              ln -s liboai_irisdevif.so liboai_device.so
              echo_info "liboai_device.so is linked to IRIS device library"
          elif [ "$HW" == "OAI_AW2SORI" ] ; then
              compilations $BUILD_DIR aw2sori_transpro.txt aw2sori_transpro

              ln -sf libaw2sori_transpro.so libthirdparty_transpro.so
              echo_info "build libthirdparty_transpro.so for AW2SORI fronthaul"
          else
              echo_info "liboai_device.so is not linked to any device library"
          fi
      fi

      #build transport protocol libraries (currently only ETHERNET is available)
      if [ "$SKIP_SHARED_LIB_FLAG" = "False" ]; then
          echo_info "Building transport protocol libraries"
          rm -f liboai_transpro.so
	  if [ "$TP" == "Ethernet" ]; then
              compilations $BUILD_DIR oai_eth_transpro.txt oai_eth_transpro
              ln -sf liboai_eth_transpro.so liboai_transpro.so
              echo_info "liboai_transpro.so is linked to ETHERNET transport"
	  fi
	  if [ "$TP" == "benetel4g" ]; then
              compilations $BUILD_DIR benetel_4g.txt benetel4g
              ln -sf libbenetel_4g.so liboai_transpro.so
              echo_info "liboai_transpro.so is linked to BENETEL4G transport"
	  fi
	  if [ "$TP" == "benetel5g" ]; then
              compilations $BUILD_DIR benetel_5g.txt benetel_5g
              ln -sf libbenetel_5g.so liboai_transpro.so
              echo_info "liboai_transpro.so is linked to BENETEL4G transport"
	  fi
      fi
  fi

  ###################
  # Doxygen Support #
  ###################
  if [ "$BUILD_DOXYGEN" = "1" ] ; then
    doxygen_log=$OPENAIR_DIR/cmake_targets/log/doxygen.log
    echo_info "Building Doxygen based documentation. The documentation file is located here: $OPENAIR_DIR/targets/DOCS/html/index.html"
    echo_info "Doxygen generation log is located here: $doxygen_log"
    echo_info "Generating Doxygen files....please wait"
    (
    $MAKE_CMD doc
    ) >& $doxygen_log
  fi

  ##############
  # Auto-tests #
  ##############
  if [ "$OAI_TEST" = "1" ] ; then
    echo_error "These scripts ASSUME that user is in /etc/sudoers and can execute commands without PASSWORD prompt"
    echo_error "Add the following lines in /etc/sudoers file to make your __user_name__ sudo without password prompt"
    echo_error " __your_user_name__ ALL = (ALL:ALL) NOPASSWD: ALL"
    echo_error " __your_user_name__ ALL = (ALL) NOPASSWD: ALL "
    echo_info "The log file for the autotest script for debugging is located here: $OPENAIR_DIR/cmake_targets/autotests/log/autotests.log "
    echo_info "The results of autotests results is located here: $OPENAIR_DIR/cmake_targets/autotests/log/results_autotests.xml "
    echo_info "You can hit CTRL-C at any time to terminate the autotests..."
    echo "Current User Name: $USER"
    read -s -p "Enter Password: " mypassword
    echo -e "\n"
    rm -fr $OPENAIR_DIR/cmake_targets/autotests/log
    mkdir -p $OPENAIR_DIR/cmake_targets/autotests/log
    if [ "$RUN_GROUP" -eq "1" ]; then
        $OPENAIR_DIR/cmake_targets/autotests/run_exec_autotests.bash -g "$TEST_CASE_GROUP" -p $mypassword >& $OPENAIR_DIR/cmake_targets/autotests/log/autotests.log &
    else
        $OPENAIR_DIR/cmake_targets/autotests/run_exec_autotests.bash -p $mypassword >& $OPENAIR_DIR/cmake_targets/autotests/log/autotests.log &
    fi
    wait
  else
    echo_success "BUILD SHOULD BE SUCCESSFUL"
  fi

}

main "$@"<|MERGE_RESOLUTION|>--- conflicted
+++ resolved
@@ -536,11 +536,7 @@
 
     echo_info "Compiling UE specific part"
 
-<<<<<<< HEAD
     if [ "$UE_ip" = 1 ]
-=======
-    if [[ $UE_ip -eq 1 ]]
->>>>>>> 9a90e85d
     then
       echo_info "Building ue_ip module"
       compilations $BUILD_DIR ue_ip.txt ue_ip
