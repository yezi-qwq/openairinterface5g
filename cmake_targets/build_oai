#!/bin/bash
#/*
# * Licensed to the OpenAirInterface (OAI) Software Alliance under one or more
# * contributor license agreements.  See the NOTICE file distributed with
# * this work for additional information regarding copyright ownership.
# * The OpenAirInterface Software Alliance licenses this file to You under
# * the OAI Public License, Version 1.1  (the "License"); you may not use this file
# * except in compliance with the License.
# * You may obtain a copy of the License at
# *
# *      http://www.openairinterface.org/?page_id=698
# *
# * Unless required by applicable law or agreed to in writing, software
# * distributed under the License is distributed on an "AS IS" BASIS,
# * WITHOUT WARRANTIES OR CONDITIONS OF ANY KIND, either express or implied.
# * See the License for the specific language governing permissions and
# * limitations under the License.
# *-------------------------------------------------------------------------------
# * For more information about the OpenAirInterface (OAI) Software Alliance:
# *      contact@openairinterface.org
# */

# file build_oai
# brief OAI automated build tool that can be used to install, compile, run OAI.
# author  Navid Nikaein, Lionel GAUTHIER, Laurent Thomas

set -e

# Include helper functions
ORIGIN_PATH=$PWD
THIS_SCRIPT_PATH=$(dirname $(readlink -f $0))
source $THIS_SCRIPT_PATH/tools/build_helper

# Set environment variables (OPENAIR_HOME, ...)
set_openair_env

# Variables for UE data generation
gen_nvram_path=$OPENAIR_DIR/targets/bin
conf_nvram_path=$OPENAIR_DIR/openair3/NAS/TOOLS/ue_eurecom_test_sfr.conf

MSC_GEN=0
XFORMS="True"
SKIP_SHARED_LIB_FLAG="False"
UE_EXPANSION="False"
PRINT_STATS="False"
VCD_TIMING="False"
DEADLINE_SCHEDULER_FLAG_USER=""
CPU_AFFINITY_FLAG_USER="False" #Only valid when low-latency flag is set to False
REL="Rel15"
HW="None"
TP="Ethernet"
EPC=0
VERBOSE_CI=0
VERBOSE_COMPILE=0
CFLAGS_PROCESSOR_USER=""
RUN_GROUP=0
TEST_CASE_GROUP=""
BUILD_DOXYGEN=0
BUILD_COVERITY_SCAN=0
T_TRACER="True"
DISABLE_HARDWARE_DEPENDENCY="False"
CMAKE_BUILD_TYPE=""
CMAKE_CMD="$CMAKE"
UE_AUTOTEST_TRACE="False"
UE_DEBUG_TRACE="False"
UE_TIMING_TRACE="False"
USRP_REC_PLAY="False"
BUILD_ECLIPSE=0
NR="False"
ITTI_SIM="False"
<<<<<<< HEAD
RFSIM_NAS="False"
=======
SANITIZE_ADDRESS="False"
>>>>>>> cd14ba96
OPTIONAL_LIBRARIES="telnetsrv enbscope uescope nrscope msc"
trap handle_ctrl_c INT

function print_help() {
  echo_info "
This program installs OpenAirInterface Software
You should have ubuntu 16.xx or 18.04 updated
Options
-c | --clean
   Erase all files to make a rebuild from start
-C | --clean-all
   Erase all files made by previous compilations, installations
--clean-kernel
   Erase previously installed features in kernel: iptables, drivers, ...
-I | --install-external-packages
   Installs required packages such as LibXML, asn1.1 compiler, freediameter, ...
   This option will require root password
--install-optional-packages
   Install useful but not mandatory packages such as valgrind
-i | --install-system-files
   Install OpenAirInterface required files in Linux system
   This option will require root password
-g | --run-with-gdb <Release | RelWithDebInfo | MinSizeRel | Debug
  specify the build mode used by cmake. defaults to Debug mode if -g is used alone, with no mode parameter
  if -g is not specifies, Release mode is used.
-G | --cmaketrace
   enable cmake debugging messages
--eNB
  Makes the LTE softmodem
--eNBocp
  Makes the OCP LTE softmodem
-gNB
  Makes the NR softmodem
--nrUE
  Makes the NR UE softmodem
--UE
   Makes the UE specific parts (ue_ip, usim, nvram) from the given configuration file
--UE-conf-nvram [configuration file]
   Specify conf_nvram_path (default \"$conf_nvram_path\")
--UE-gen-nvram [output path]
   Specify gen_nvram_path (default \"$gen_nvram_path\")
--HWLAT
    Makes test program for haw latency tests
-a | --agent
   Enables agent for software-defined control of the eNB
-w | --hardware
   EXMIMO, USRP, BLADERF, LMSSDR, IRIS, ADRV9371_ZC706, SIMU, None (Default)
   Adds this RF board support (in external packages installation and in compilation)
-P | --phy_simulators
   Makes the unitary tests Layer 1 simulators
-S | --core_simulators
   Makes the core security features unitary simulators
-s | --check
   runs a set of auto-tests based on simulators and several compilation tests
--run-group 
   runs only specified test cases specified here. This flag is only valid with -s
-V | --vcd
   Adds a debgging facility to the binary files: GUI with major internal synchronization events
--verbose-compile
   Shows detailed compilation instructions in makefile
--cflags_processor
   Manually Add CFLAGS of processor if they are not detected correctly by script. Only add these flags if you know your processor supports them. Example flags: -msse3 -msse4.1 -msse4.2 -mavx2
--build-doxygen
   Builds doxygen based documentation.
--build-coverity-scan
   Builds Coverity-Scan objects for upload
--disable-deadline
   Disables deadline scheduler of Linux kernel (>=3.14.x).
--enable-deadline
   Enable deadline scheduler of Linux kernel (>=3.14.x). 
--disable-cpu-affinity
   Disables CPU Affinity between UHD/TX/RX Threads (Valid only when deadline scheduler is disabled). By defaulT, CPU Affinity is enabled when not using deadline scheduler. It is enabled only with >2 CPUs. For eNB, CPU_0-> Device library (UHD), CPU_1->TX Threads, CPU_2...CPU_MAX->Rx Threads. For UE, CPU_0->Device Library(UHD), CPU_1..CPU_MAX -> All the UE threads
--enable-cpu-affinity
--disable-T-Tracer
   Disables the T tracer.
--disable-hardware-dependency
   Disable HW dependency during installation
--ue-autotest-trace
   Enable specific traces for UE autotest framework
--ue-trace
   Enable traces for UE debugging
--ue-timing
   Enable traces for timing
--uhd-images-dir
   Download UHD images in the indicated location
--build-eclipse
   Build eclipse project files.
--build-lib <libraries>
   Build optional shared library, <libraries> can be one or several of $OPTIONAL_LIBRARIES or \"all\"
--usrp-recplay
   Build for I/Q record-playback modes
-k | --skip-shared-libraries
   Skip build for shared libraries to reduce compilation time when building frequently for debugging purposes
--ittiSIM
  Makes the itti simulator
-h | --help
   Print this help

Usage (first build):
 NI/ETTUS B201  + COTS UE : ./build_oai -I -i --eNB -w USRP
Usage (regular):
 Eurecom EXMIMO + OAI ENB : ./build_oai --eNB  
 NI/ETTUS B201  + OAI ENB : ./build_oai --eNB -w USRP"
}


function main() {

  until [ -z "$1" ]
  do
    case "$1" in
       -c | --clean)
            CLEAN=1
            shift;;
       -C | --clean-all)
            CLEAN_ALL=1
            shift;;
       --clean-kernel)
            clean_kernel
            echo_info "Erased iptables config and removed modules from kernel"
            shift;;
       -I | --install-external-packages)
            INSTALL_EXTERNAL=1
            echo_info "Will install external packages"
            shift;;
       --install-optional-packages)
            INSTALL_OPTIONAL=1
            echo_info "Will install optional packages"
            shift;;
       -i | --install-system-files)
            INSTALL_SYSTEM_FILES=1
            echo_info "Will copy OpenAirInterface files in Linux directories"
            shift;;
       -g | --run-with-gdb)
            case "$2" in
                "Release")
                    GDB=0
                    CMAKE_BUILD_TYPE="Release"
                    echo_info "Will Compile without gdb symbols and with compiler optimization"
                    CMAKE_CMD="$CMAKE_CMD -DCMAKE_BUILD_TYPE=Release"
                    shift
                    ;;
                "RelWithDebInfo")
                    GDB=0
                    CMAKE_BUILD_TYPE="RelWithDebInfo"
                    echo_info "Will Compile with gdb symbols"
                    CMAKE_CMD="$CMAKE_CMD -DCMAKE_BUILD_TYPE=RelWithDebInfo -DCMAKE_EXPORT_COMPILE_COMMANDS=1"
                    shift
                    ;;
                "MinSizeRel")
                    GDB=0
                    CMAKE_BUILD_TYPE="MinSizeRel"
                    echo_info "Will Compile for minimal exec size"
                    CMAKE_CMD="$CMAKE_CMD -DCMAKE_BUILD_TYPE=MinSizeRel"
                    shift
                    ;;
                "Debug" | *)
                    GDB=1
                    CMAKE_BUILD_TYPE="Debug"
                    echo_info "Will Compile with gdb symbols and disable compiler optimization"
                    CMAKE_CMD="$CMAKE_CMD -DCMAKE_BUILD_TYPE=Debug"
                    if [ "$2" == "Debug" ] ; then
                        shift
                    fi
                    ;;
            esac
            shift;;
       -G | --cmaketrace)
            CMAKE_CMD="$CMAKE_CMD --trace-expand"
            shift;;
       --eNB)
            eNB=1
            echo_info "Will compile eNB"
            shift;;
       --eNBocp)
            eNBocp=1
            echo_info "Will compile OCP eNB"
            shift;;
      --gNB)
            gNB=1
            NR="True"
            echo_info "Will compile gNB"
            shift;;
       -a | --agent)
            echo_info "FlexRAN support is always compiled into the eNB"
            shift;;
       --UE)
            UE=1
            echo_info "Will compile UE"
            shift;;
       --nrUE)
            nrUE=1
            NR="True"
            rfsimNas=1
            RFSIM_NAS="True"
            echo_info "Will compile NR UE"
            shift;;
       --mu)
            UE_EXPANSION="True"
            echo_info "Will compile with UE_EXPANSION"
            shift;;
       --UE-conf-nvram)
            conf_nvram_path=$(readlink -f $2)
            shift 2;;
       --UE-gen-nvram)
            gen_nvram_path=$(readlink -f $2)
            shift 2;;
       -w | --hardware)
            # Use OAI_USRP as the key word USRP is used inside UHD driver           
            case "$2" in
                "EXMIMO")
                    HW="EXMIMO"
                    ;;
                "USRP" | "BLADERF" | "LMSSDR" | "IRIS" | "ADRV9371_ZC706" | "SIMU")
                    HW="OAI_"$2
                    ;;
                "None")
                    HW="None"
                    ;;
                *)
                    echo_fatal "Unknown HW type $HW: exit..."
            esac
			echo_info "Setting hardware to: $HW"
            shift 2;;
       -t | --transport)
	    TP=$2
            shift 2;;
       -P | --phy_simulators)
            SIMUS_PHY=1
            echo_info "Will compile dlsim, ulsim, ..."
            shift;;
       -S | --core_simulators)
            SIMUS_CORE=1
            echo_info "Will compile security unitary tests"
            shift;;
       -s | --check)
            OAI_TEST=1
            echo_info "Will run auto-tests"
            shift;;
       --run-group)
            RUN_GROUP=1
            TEST_CASE_GROUP=$2
            echo_info "executing test cases only in group: $TEST_CASE_GROUP"
            shift 2;;
       -V | --vcd)
            echo_info "Setting gtk-wave output"
            VCD_TIMING=1
            EXE_ARGUMENTS="$EXE_ARGUMENTS -V"
            shift;;
       -x | --xforms)
            XFORMS=1
            EXE_ARGUMENTS="$EXE_ARGUMENTS -d"
            echo_info "Will generate the software oscilloscope features"
            shift;;
       --HWLAT)
            HWLAT=1
            echo_info "Will compile hw latency test program"
            shift;;
       --HWLAT_TEST)
            HWLAT_TEST=1
            echo_info "Will compile hw latency test program"
            shift;;
       --verbose-ci)
	        VERBOSE_CI=1
            echo_info "Will compile with verbose instructions in CI Docker env"
            shift;;
       --verbose-compile)
	        VERBOSE_COMPILE=1
            echo_info "Will compile with verbose instructions"
            shift;;
       --cflags_processor)
            CFLAGS_PROCESSOR_USER=$2
            echo_info "Setting CPU FLAGS from USER to: $CFLAGS_PROCESSOR_USER"
            shift 2;;
       --build-doxygen)
	        BUILD_DOXYGEN=1
            echo_info "Will build doxygen support"
            shift;;     
       --build-coverity-scan)
            BUILD_COVERITY_SCAN=1
            echo_info "Will build Coverity-Scan objects for upload"
            shift;;
       --disable-deadline)
            DEADLINE_SCHEDULER_FLAG_USER="False"
            echo_info "Disabling the usage of deadline scheduler"
            shift 1;;
       --enable-deadline)
            DEADLINE_SCHEDULER_FLAG_USER="True"
            echo_info "Enabling the usage of deadline scheduler"
            shift 1;;
       --enable-cpu-affinity)
            CPU_AFFINITY_FLAG_USER="True"
            echo_info "Enabling CPU Affinity (only valid when not using deadline scheduler)"
            shift 1;;
       --disable-cpu-affinity)
            CPU_AFFINITY_FLAG_USER="False"
            echo_info "Disabling CPU Affinity (only valid when not using deadline scheduler)"
            shift 1;;
       --disable-T-Tracer)
            T_TRACER="False"
            echo_info "Disabling the T tracer"
            shift 1;;
       --disable-hardware-dependency)
            echo_info "Disabling hardware dependency for compiling software"
            DISABLE_HARDWARE_DEPENDENCY="True"
            shift 1;;
       --ue-autotest-trace)
            UE_AUTOTEST_TRACE="True"
            echo_info "Enabling autotest specific trace for UE"
            shift 1;;
       --ue-trace)
            UE_DEBUG_TRACE="True"
            echo_info "Enabling UE trace for debug"
            shift 1;;
       --ue-timing)
            UE_TIMING_TRACE="True"
            echo_info "Enabling UE timing trace"
            shift 1;;
       --uhd-images-dir)
            UHD_IMAGES_DIR=$2
            echo_info "Downloading UHD images in the indicated location"
            shift 2;;
       --build-eclipse)
            BUILD_ECLIPSE=1
            CMAKE_CMD="$CMAKE_CMD"' -DCMAKE_ECLIPSE_GENERATE_SOURCE_PROJECT=TRUE -G"Eclipse CDT4 - Unix Makefiles"'
            echo_info "Enabling build eclipse project support"
            shift 1;;
       --build-lib) 
            BUILD_OPTLIB="" 
            if [  "$2" == "all" ] ; then
              BUILD_OPTLIB="$OPTIONAL_LIBRARIES"
              echo_info "Enabling build of all optional shared libraries ($OPTIONAL_LIBRARIES)" 
            else
              for alib in $2 ; do 
                for oklib in $OPTIONAL_LIBRARIES ; do
                  if [ "$alib" = "$oklib" ] ; then
                    BUILD_OPTLIB="$BUILD_OPTLIB $alib" 
                    echo_info "Enabling build of lib${alib}.so" 
                    fi   
                  done
                done
	          if [ "${BUILD_OPTLIB## }" != "$2" ] ; then
                 echo_fatal "Unknown optional library in $2, valid libraries are $OPTIONAL_LIBRARIES" 
              fi
            fi
            shift 2;;		
        --usrp-recplay)
            USRP_REC_PLAY="True"
            echo_info "Enabling USRP record playback mode"
            shift 1;;
        -k | --skip-shared-libraries)
            SKIP_SHARED_LIB_FLAG="True"
            echo_info "Skipping build of shared libraries, rfsimulator and transport protocol libraries"
            shift;;
    --ninja)
        CMAKE_CMD="$CMAKE_CMD -GNinja"
	MAKE_CMD=ninja
	shift;;
    --sanitize-address | -fsanitize=address)
        SANITIZE_ADDRESS=True
        shift;;
      --ittiSIM)
            ittiSIM=1
            ITTI_SIM="True"
            echo_info "Will compile itti simulator"
            shift;;
        -h | --help)
            print_help
            exit 1;;
	*)
	    print_help
            echo_fatal "Unknown option $1"
            break;;
   esac
  done

  ###################################
  # Check if cov-build is installed #
  ###################################
  if [ "$BUILD_COVERITY_SCAN" == "1" ] ; then
      echo_info "Checking cov-build is installed"
      IS_INSTALLED=`which cov-build | grep -c cov-build || true`
      if [ $IS_INSTALLED -eq 1 ] ; then
          echo_info "Found cov-build"
      else
          echo_fatal "Did NOT find cov-build in PATH!"
      fi
  fi

  CMAKE_CMD="$CMAKE_CMD .."
  echo_info "CMAKE_CMD=$CMAKE_CMD"

  ########################################################
  # Check validity of HW and TP parameters for eNB / gNB #
  ########################################################
  # to be discussed
  
  if [ "$eNB" = "1" -o "$eNBocp" = "1" -o "$gNB" = "1" ] ; then
      if [ "$HW" = "None" -a  "$TP" = "None" ] ; then
	      echo_info "No local radio head and no transport protocol selected"
      fi
      if [ "$HW" = "None" ] ; then 
	      echo_info "No radio head has been selected (HW set to $HW)"	
      fi
      if [ "$TP" = "None" ] ; then
	      echo_info "No transport protocol has been selected (TP set to $TP)"	
      fi
  fi
  
  if [ "$HWLAT" = "1" ] ; then
      if [ "$HW" = "None" ] ; then
          echo_info "No radio head has been selected (HW set to $HW)" 
      fi
  fi

  echo_info "RF HW set to $HW" 
  # If the user doesn't specify the Linux scheduler to use, we set a value
  if [ "$DEADLINE_SCHEDULER_FLAG_USER" = "" ]; then
      case "$HW" in
          "EXMIMO")
		      DEADLINE_SCHEDULER_FLAG_USER="True"
		      ;;
          *)
		      DEADLINE_SCHEDULER_FLAG_USER="False"
		      ;;
      esac
  fi

  #Disable CPU Affinity for deadline scheduler
  if [ "$DEADLINE_SCHEDULER_FLAG_USER" = "True" ] ; then 
     CPU_AFFINITY_FLAG_USER="False"
  fi

  echo_info "Flags for Deadline scheduler: $DEADLINE_SCHEDULER_FLAG_USER"
  echo_info "Flags for CPU Affinity: $CPU_AFFINITY_FLAG_USER"

  #######################################################
  # Setting and printing OAI envs, we should check here #
  #######################################################

  echo_info "2. Setting the OAI PATHS ..."

  cecho "OPENAIR_DIR    = $OPENAIR_DIR" $green

  # for conf files copy in this bash script
  if [ -d /usr/lib/freeDiameter ]; then
    export FREEDIAMETER_PREFIX=/usr
  else
    if [ -d /usr/local/lib/freeDiameter ]; then
      export FREEDIAMETER_PREFIX=/usr/local
    else
      echo_warning "FreeDiameter prefix not found, install freeDiameter if EPC, HSS"
    fi
  fi

  if [ "$CLEAN_ALL" = "1" ] ; then
    clean_all_files
    echo_info "Erased all previously producted files"
  fi

  dbin=$OPENAIR_DIR/targets/bin
  dlog=$OPENAIR_DIR/cmake_targets/log
  mkdir -p $dbin $dlog

  if [ "$INSTALL_EXTERNAL" = "1" ] ; then
    echo_info "Installing packages"
    check_install_oai_software
    if [ "$HW" == "OAI_USRP" ] ; then
      echo_info "installing packages for USRP support"
      check_install_usrp_uhd_driver
      if [ ! "$DISABLE_HARDWARE_DEPENDENCY" == "True" ]; then
        install_usrp_uhd_driver $UHD_IMAGES_DIR
      fi
    fi 
#    if [ "$HW" == "OAI_ADRV9371_ZC706" ] ; then
#      echo_info "\nInstalling packages for ADRV9371_ZC706 support"
#      check_install_libiio_driver
#    fi 
    if [ "$HW" == "OAI_BLADERF" ] ; then
      echo_info "installing packages for BLADERF support"
      check_install_bladerf_driver
      if [ ! "$DISABLE_HARDWARE_DEPENDENCY" == "True" ]; then
        flash_firmware_bladerf
      fi
    fi
    if [ "$HW" == "OAI_IRIS" ] ; then
      echo_info "installing packages for IRIS support"
      check_install_soapy
      #if [ ! "$DISABLE_HARDWARE_DEPENDENCY" == "True" ]; then
      #  flash_firmware_iris
      #fi
    fi
    echo_info "Installing protobuf/protobuf-c for flexran agent support"
    install_protobuf_from_source
    install_protobuf_c_from_source
    echo_success "protobuf/protobuf-c installation successful"
  fi

  if [ "$INSTALL_OPTIONAL" = "1" ] ; then
    echo_info "Installing optional packages"
    check_install_additional_tools
  fi

  
  
  echo_info "3. building the compilation directives ..."

  DIR=$OPENAIR_DIR/cmake_targets
  if [ "$SIMUS_PHY" = "1" -o "$SIMUS_CORE" = "1" ] ; then
    build_dir=phy_simulators
  else
    if [ "$T_TRACER" =  "False" ] ; then
      build_dir=ran_build_noLOG
    else
      build_dir=ran_build  
    fi
  fi
  [ "$CLEAN" = "1" ] && rm -rf $DIR/$build_dir/build
  mkdir -p $DIR/$build_dir/build

# configuration module libraries, one currently available, using libconfig 
  config_libconfig_shlib=params_libconfig
  
  # first generate the CMakefile in the right directory
  if [ "$eNB" = "1" -o "$eNBocp" = "1" -o "$UE" = "1" -o "$gNB" = "1" -o "$nrUE" = "1" -o "$HW" = "EXMIMO" -o "$ittiSIM" = "1" -o "$rfsimNas" = "1" ] ; then

    # softmodem compilation

    cmake_file=$DIR/$build_dir/CMakeLists.txt
    echo "cmake_minimum_required(VERSION 2.8)"                             >  $cmake_file
    echo "project (OpenAirInterface)"                                    >> $cmake_file
    echo "set ( CMAKE_BUILD_TYPE $CMAKE_BUILD_TYPE )"                     >> $cmake_file
    echo "set ( CFLAGS_PROCESSOR_USER \"$CFLAGS_PROCESSOR_USER\" )"       >> $cmake_file
    echo "set ( UE_EXPANSION $UE_EXPANSION )"                             >> $cmake_file
#    echo "set ( PHY_TX_THREAD $UE_EXPANSION )"                            >> $cmake_file
    echo "set ( PRE_SCD_THREAD $UE_EXPANSION )"                           >> $cmake_file
    echo "set ( ENABLE_VCD_FIFO $VCD_TIMING )"                            >> $cmake_file
    echo "set ( RF_BOARD \"${HW}\")"                                      >> $cmake_file
    echo "set ( TRANSP_PRO \"${TP}\")"                                    >> $cmake_file
    echo "set ( PACKAGE_NAME \"${exec}\")"                                >> $cmake_file
    echo "set ( DEADLINE_SCHEDULER \"${DEADLINE_SCHEDULER_FLAG_USER}\" )" >> $cmake_file
    echo "set ( CPU_AFFINITY \"${CPU_AFFINITY_FLAG_USER}\" )"             >> $cmake_file
    echo "set ( T_TRACER $T_TRACER )"                                     >> $cmake_file
    echo "set ( UE_AUTOTEST_TRACE $UE_AUTOTEST_TRACE )"                   >> $cmake_file
    echo "set ( UE_DEBUG_TRACE $UE_DEBUG_TRACE )"                         >> $cmake_file
    echo "set ( UE_TIMING_TRACE $UE_TIMING_TRACE )"                       >> $cmake_file
    echo "set ( USRP_REC_PLAY $USRP_REC_PLAY )"                           >> $cmake_file
    echo "set ( SKIP_SHARED_LIB_FLAG $SKIP_SHARED_LIB_FLAG )"             >> $cmake_file
    echo "set ( ITTI_SIM $ITTI_SIM )"                                     >> $cmake_file
<<<<<<< HEAD
    echo "set ( RFSIM_NAS $RFSIM_NAS )"                                   >> $cmake_file
=======
    echo "set ( SANITIZE_ADDRESS $SANITIZE_ADDRESS )"                     >> $cmake_file
>>>>>>> cd14ba96
    echo 'include(${CMAKE_CURRENT_SOURCE_DIR}/../CMakeLists.txt)'         >> $cmake_file
    cd  $DIR/$build_dir/build
    eval $CMAKE_CMD

    execlist=""
    if [ "$eNB" = "1" ] ; then
      execlist="$execlist lte-softmodem"
    fi
    if [ "$eNBocp" = "1" ] ; then
      execlist="$execlist ocp-enb"
    fi
    if [ "$gNB" = "1" ] ; then
      execlist="$execlist nr-softmodem"
    fi
    if [ "$UE" = 1 ] ; then
      execlist="$execlist lte-uesoftmodem"
    fi
    if [ "$nrUE" = 1 ] ; then
      execlist="$execlist nr-uesoftmodem"
    fi

    if [ "$ittiSIM" = "1" ] ; then
      execlist="$execlist nr-ittisim"
    fi

    for f in $execlist ; do
      echo_info "Compiling $f..."
      compilations \
        $build_dir $f \
        $f $dbin/$f.$REL
    done


# mandatory shared libraries common to UE and (e/g)NB

    if [ "$SKIP_SHARED_LIB_FLAG" = "False" ]; then
      echo_info "Building shared libraries common to UE and gNB"

      compilations \
        $build_dir $config_libconfig_shlib \
        lib$config_libconfig_shlib.so $dbin/lib$config_libconfig_shlib.so

      compilations \
        $build_dir coding \
        libcoding.so $dbin/libcoding.so


      #check if we run inside a container or not
      #IS_CONTAINER variable is defined in build_helper file
      #compile  nasmesh and rb_tool only if NOT running in a container
      if [ $IS_CONTAINER -eq 0 ]
      then
        compilations \
          $build_dir nasmesh \
          CMakeFiles/nasmesh/nasmesh.ko $dbin/nasmesh.ko

        compilations \
          $build_dir rb_tool \
          rb_tool $dbin/rb_tool

        cp $OPENAIR_DIR/cmake_targets/tools/init_nas_nos1 $dbin
      fi #IS_CONTAINER
    fi

  fi

  if [ "$UE" = 1 ] ; then

    echo_info "Compiling UE specific part"

    if [ $IS_CONTAINER -eq 0 ]
    then
      echo_info "Building ue_ip module"
      compilations \
        $build_dir ue_ip \
        CMakeFiles/ue_ip/ue_ip.ko $dbin/ue_ip.ko
    else
      echo_info "Bypassing ue_ip build"
    fi #IS_CONTAINER

#    mkdir -p $DIR/at_commands/build
#    cd $DIR/at_commands/build
#    eval $CMAKE_CMD
#    compilations \
#      at_commands at_nas_ue \
#      at_nas_ue $dbin/at_nas_ue

    [ "$CLEAN" = "1" ] && rm -rf $DIR/nas_sim_tools/build
    mkdir -p $DIR/nas_sim_tools/build
    cd $DIR/nas_sim_tools/build

    eval $CMAKE_CMD
    compilations \
      nas_sim_tools usim \
      usim $dbin/usim
    compilations \
      nas_sim_tools nvram \
      nvram $dbin/nvram
    compilations \
      nas_sim_tools conf2uedata \
      conf2uedata $dbin/conf2uedata

    # generate USIM data
    if [ -f $dbin/conf2uedata ]; then
      install_nas_tools $conf_nvram_path $gen_nvram_path
      echo_info "Copying UE specific part to $DIR/$build_dir/build"
      cp -Rvf $dbin/.ue_emm.nvram0 $DIR/$build_dir/build
      cp -Rvf $dbin/.ue.nvram0 $DIR/$build_dir/build
      cp -Rvf $dbin/.usim.nvram0 $DIR/$build_dir/build
    else
      echo_warning "not generated UE NAS files: binaries not found"
    fi
  fi

  if [ "$SIMUS_PHY" = "1" -o "$SIMUS_CORE" = "1" ] ; then
    cd  $DIR/$build_dir/build
    eval $CMAKE_CMD
  fi

  ##################
  # PHY simulators #
  ##################
  if [ "$SIMUS_PHY" = "1" ] ; then
    echo_info "Compiling physical unitary tests simulators"
    # TODO: fix: dlsim_tm4 pucchsim prachsim pdcchsim pbchsim mbmssim
    simlist="dlsim ulsim ldpctest polartest smallblocktest nr_pbchsim nr_dlschsim nr_ulschsim nr_dlsim nr_ulsim nr_pucchsim nr_prachsim"
	# simlist="ldpctest"
    for f in $simlist ; do
      compilations \
        phy_simulators $f \
	    $f $dbin/$f.$REL
    done
    compilations \
      phy_simulators coding \
      libcoding.so $dbin/libcoding.so
#    compilations \
#	   lte-simulators $config_libconfig_shlib \
#	   lib$config_libconfig_shlib.so $dbin/lib$config_libconfig_shlib.so
  fi

  ###################
  # Core simulators #
  ###################
  if [ "$SIMUS_CORE" = "1" ] ; then
    echo_info "Compiling security unitary tests simulators"
    simlist="secu_knas_encrypt_eia1 secu_kenb aes128_ctr_encrypt aes128_ctr_decrypt secu_knas_encrypt_eea2 secu_knas secu_knas_encrypt_eea1 kdf aes128_cmac_encrypt secu_knas_encrypt_eia2"
    for f in $simlist ; do
      compilations \
	    phy_simulators test_$f \
	    test_$f $dbin/test_$f.$REL
    done
  fi

  ####################################
  # EXMIMO drivers & firmware loader #
  ####################################
  if [ "$HW" = "EXMIMO" ] ; then
    echo_info "Compiling Express MIMO 2 board drivers"
    compilations \
      $build_dir openair_rf \
      CMakeFiles/openair_rf/openair_rf.ko $dbin/openair_rf.ko
    compilations \
	  $build_dir updatefw \
	  updatefw $dbin/updatefw
    echo_info "Compiling oarf tools. The logfile for compilation is here: $dlog/oarf.txt"
    make -C $OPENAIR_DIR/cmake_targets/$build_dir/build oarf > $dlog/oarf.txt 2>&1
    cp $OPENAIR_DIR/cmake_targets/$build_dir/build/*.oct $dbin
    if [ -s $dbin/oarf_config_exmimo.oct ] ; then
	  echo_success "oarf tools compiled"
    else
	  echo_error "oarf tools compilation failed"
    fi
    cp $OPENAIR_DIR/cmake_targets/tools/init_exmimo2 $dbin
  fi
  
  ######################
  # Optional libraries #
  ######################
  if [ ! -z "$BUILD_OPTLIB" ] ; then 
     for oklib in $BUILD_OPTLIB ; do
         compilations \
             $build_dir $oklib \
             lib${oklib}.so $dbin/lib${oklib}.so
     done
  fi

  #####################
  # HWLAT compilation #
  #####################
  if [ "$HWLAT" = "1" ] ; then

      hwlat_exec=lte-hwlat
      hwlat_build_dir=lte-hwlat
     
      echo_info "Compiling $hwlat_exec ..."
    
      [ "$CLEAN" = "1" ] && rm -rf $DIR/lte-hwlat/build 
      mkdir -p $DIR/$hwlat_build_dir/build
      cmake_file=$DIR/$hwlat_build_dir/CMakeLists.txt
      echo "cmake_minimum_required(VERSION 2.8)"                             > $cmake_file
      echo "set ( CMAKE_BUILD_TYPE $CMAKE_BUILD_TYPE )"                     >> $cmake_file
      echo "set ( RF_BOARD \"${HW}\")"                                      >> $cmake_file
      echo 'set ( PACKAGE_NAME "\"lte-hwlat\"")'                            >> $cmake_file
      echo "set ( DEADLINE_SCHEDULER \"${DEADLINE_SCHEDULER_FLAG_USER}\" )" >> $cmake_file
      echo "set ( CPU_AFFINITY \"${CPU_AFFINITY_FLAG_USER}\" )"             >> $cmake_file
      echo "set ( HWLAT \"${HWLAT}\" )"                                     >> $cmake_file
      echo 'include(${CMAKE_CURRENT_SOURCE_DIR}/../CMakeLists.txt)'         >> $cmake_file    
      cd $DIR/$hwlat_build_dir/build
      cmake ..
      compilations \
          lte-hwlat lte-hwlat \
          lte-hwlat $dbin/lte-hwlat
  fi  
 
  ##########################
  # HWLAT_TEST compilation #
  ##########################
  if [ "$HWLAT_TEST" = "1" ] ; then

      hwlat_test_exec=lte-hwlat-test
      hwlat_test_build_dir=lte-hwlat-test
     
      echo_info "Compiling $hwlat_test_exec ..."
    
      [ "$CLEAN" = "1" ] && rm -rf $DIR/lte-hwlat-test/build 
      mkdir -p $DIR/$hwlat_test_build_dir/build
      cmake_file=$DIR/$hwlat_test_build_dir/CMakeLists.txt
      echo "cmake_minimum_required(VERSION 2.8)"                             > $cmake_file
      echo "set ( CMAKE_BUILD_TYPE $CMAKE_BUILD_TYPE )"                     >> $cmake_file
      echo "set ( RF_BOARD \"${HW}\")"                                      >> $cmake_file
      echo 'set ( PACKAGE_NAME "\"lte-hwlat-test\"")'                       >> $cmake_file
      echo "set ( DEADLINE_SCHEDULER \"${DEADLINE_SCHEDULER_FLAG_USER}\" )" >> $cmake_file
      echo "set ( CPU_AFFINITY \"${CPU_AFFINITY_FLAG_USER}\" )"             >> $cmake_file
      echo "set ( HWLAT \"${HWLAT}\" )"                                     >> $cmake_file
      echo 'include(${CMAKE_CURRENT_SOURCE_DIR}/../CMakeLists.txt)'         >> $cmake_file    
      cd $DIR/$hwlat_test_build_dir/build
      cmake ..
      compilations \
          lte-hwlat-test lte-hwlat-test \
          lte-hwlat-test $dbin/lte-hwlat-test
  fi
  
  ####################################################
  # Build RF device and transport protocol libraries #
  ####################################################
  if [ "$eNB" = "1" -o "$eNBocp" = "1" -o "$UE" = "1" -o "$gNB" = "1" -o "$nrUE" = "1" -o "$HWLAT" = "1" ] ; then

      # build RF device libraries
      if [ "$HW" != "None" ] ; then
          rm -f liboai_device.so
          rm -f $dbin/liboai_device.so

          # link liboai_device.so with the selected RF device library
          if [ "$HW" == "EXMIMO" ] ; then
              compilations \
                  $build_dir oai_exmimodevif \
                  liboai_exmimodevif.so $dbin/liboai_exmimodevif.so.$REL

              ln -sf liboai_exmimodevif.so liboai_device.so
              ln -sf $dbin/liboai_exmimodevif.so.$REL $dbin/liboai_device.so
              echo_info "liboai_device.so is linked to EXMIMO device library"
          elif [ "$HW" == "OAI_USRP" ] ; then
              compilations \
                  $build_dir oai_usrpdevif \
                  liboai_usrpdevif.so $dbin/liboai_usrpdevif.so.$REL

              ln -sf liboai_usrpdevif.so liboai_device.so
              ln -sf $dbin/liboai_usrpdevif.so.$REL $dbin/liboai_device.so
              echo_info "liboai_device.so is linked to USRP device library"        
          elif [ "$HW" == "OAI_BLADERF" ] ; then
              if [ -f "/usr/include/libbladeRF.h" ] ; then
                  compilations \
                      $build_dir oai_bladerfdevif \
                      liboai_bladerfdevif.so $dbin/liboai_bladerfdevif.so.$REL
              fi

              ln -sf liboai_bladerfdevif.so liboai_device.so
              ln -sf $dbin/liboai_bladerfdevif.so.$REL $dbin/liboai_device.so
              echo_info "liboai_device.so is linked to BLADERF device library"	 
          elif [ "$HW" == "OAI_LMSSDR" ] ; then
#              if [ -f "/usr/include/libbladeRF.h" ] ; then
                  compilations \
                      $build_dir oai_lmssdrdevif \
                      liboai_lmssdrdevif.so $dbin/liboai_lmssdrdevif.so.$REL
#              fi

              ln -sf liboai_lmssdrdevif.so liboai_device.so
              ln -sf $dbin/liboai_lmssdrdevif.so.$REL $dbin/liboai_device.so
              echo_info "liboai_device.so is linked to LMSSDR device library"	 
          elif [ "$HW" == "OAI_IRIS" ] ; then
              compilations \
                  $build_dir oai_irisdevif \
                  liboai_irisdevif.so $dbin/liboai_irisdevif.so.$REL

              ln -s liboai_irisdevif.so liboai_device.so
              ln -s $dbin/liboai_irisdevif.so.$REL $dbin/liboai_device.so
              echo_info "liboai_device.so is linked to IRIS device library"
          elif [ "$HW" == "OAI_ADRV9371_ZC706" ] ; then
              SYRIQ_KVER=$(uname -r)
              SYRIQ_KMAJ=$(echo $SYRIQ_KVER | sed -e 's/^\([0-9][0-9]*\)\.[0-9][0-9]*\.[0-9][0-9]*.*/\1/')
              SYRIQ_KMIN=$(echo $SYRIQ_KVER | sed -e 's/^[0-9][0-9]*\.\([0-9][0-9]*\)\.[0-9][0-9]*.*/\1/')
#              echo $SYRIQ_KMAJ$SYRIQ_KMIN
              if [ "$SYRIQ_KMAJ$SYRIQ_KMIN" == "319" ] || [ "$SYRIQ_KMAJ$SYRIQ_KMIN" == "410" ] || [ "$SYRIQ_KMAJ$SYRIQ_KMIN" == "415" ] ; then
#                  echo "Kernel $SYRIQ_KMAJ.$SYRIQ_KMIN detected"
                  ln -sf /usr/local/lib/syriq/libadrv9371zc706.so liboai_device.so
              else
                  echo_error "== FAILED == Unexpected Kernel $SYRIQ_KMAJ.$SYRIQ_KMIN"
              fi
              echo_info "liboai_device.so is linked to ADRV9371_ZC706 device library for Kernel $SYRIQ_KMAJ.$SYRIQ_KMIN"
          else
              echo_info "liboai_device.so is not linked to any device library"
          fi
      fi

      #build simulators devices
      if [ "$SKIP_SHARED_LIB_FLAG" = "False" ]; then
          echo_info "Compiling rfsimulator"
          compilations \
              $build_dir rfsimulator \
              librfsimulator.so $dbin/librfsimulator.so.$REL

          echo_info "Compiling tcp_bridge_oai"
          compilations \
              $build_dir tcp_bridge_oai \
              libtcp_bridge_oai.so $dbin/libtcp_bridge_oai.so.$REL
      fi

      #build transport protocol libraries (currently only ETHERNET is available)
      if [ "$SKIP_SHARED_LIB_FLAG" = "False" ]; then
          echo_info "Building transport protocol libraries"
          rm -f liboai_transpro.so
          rm -f $dbin/liboai_transpro.so
	  if [ "$TP" == "Ethernet" ]; then
              compilations \
		  $build_dir oai_eth_transpro \
		  liboai_eth_transpro.so $dbin/liboai_eth_transpro.so.$REL
              ln -sf liboai_eth_transpro.so liboai_transpro.so
              ln -sf $dbin/liboai_eth_transpro.so.$REL $dbin/liboai_transpro.so
              echo_info "liboai_transpro.so is linked to ETHERNET transport"
	  fi
	  if [ "$TP" == "benetel4g" ]; then
              compilations \
		  $build_dir benetel_4g \
		  libbenetel_4g.so $dbin/libbenetel_4g.$REL
              ln -sf libbenetel_4g.so liboai_transpro.so
              ln -sf $dbin/libbenetel_4g.so.$REL $dbin/liboai_transpro.so
              echo_info "liboai_transpro.so is linked to BENETEL4G transport"
	  fi
	  if [ "$TP" == "benetel5g" ]; then
              compilations \
		  $build_dir benetel_5g \
		  libbenetel_5g.so $dbin/libbenetel_5g.$REL
              ln -sf libbenetel_5g.so liboai_transpro.so
              ln -sf $dbin/libbenetel_5g.so.$REL $dbin/liboai_transpro.so
              echo_info "liboai_transpro.so is linked to BENETEL4G transport"
	  fi
      fi
  fi

  ###################
  # Doxygen Support #
  ###################
  if [ "$BUILD_DOXYGEN" = "1" ] ; then
    doxygen_log=$OPENAIR_DIR/cmake_targets/log/doxygen.log
    echo_info "Building Doxygen based documentation. The documentation file is located here: $OPENAIR_DIR/targets/DOCS/html/index.html"
    echo_info "Doxygen generation log is located here: $doxygen_log"
    echo_info "Generating Doxygen files....please wait"
    (
    [ "$CLEAN" = "1" ] && rm -rf $OPENAIR_DIR/cmake_targets/doxygen/build
    mkdir -p $OPENAIR_DIR/cmake_targets/doxygen/build
    cd $OPENAIR_DIR/cmake_targets/doxygen/build
    eval $CMAKE_CMD
    make doc
    ) >& $doxygen_log
  fi

  ##############
  # Auto-tests #
  ##############
  if [ "$OAI_TEST" = "1" ] ; then
    echo_info "10. Running OAI pre commit tests (pre-ci) ..."
    echo_error "These scripts ASSUME that user is in /etc/sudoers and can execute commands without PASSWORD prompt"
    echo_error "Add the following lines in /etc/sudoers file to make your __user_name__ sudo without password prompt"
    echo_error " __your_user_name__ ALL = (ALL:ALL) NOPASSWD: ALL"
    echo_error " __your_user_name__ ALL = (ALL) NOPASSWD: ALL "
    echo_info "The log file for the autotest script for debugging is located here: $OPENAIR_DIR/cmake_targets/autotests/log/autotests.log "
    echo_info "The results of autotests results is located here: $OPENAIR_DIR/cmake_targets/autotests/log/results_autotests.xml "
    echo_info "You can hit CTRL-C at any time to terminate the autotests..."
    echo "Current User Name: $USER"
    read -s -p "Enter Password: " mypassword
    echo -e "\n"
    rm -fr $OPENAIR_DIR/cmake_targets/autotests/log
    mkdir -p $OPENAIR_DIR/cmake_targets/autotests/log
    if [ "$RUN_GROUP" -eq "1" ]; then
        $OPENAIR_DIR/cmake_targets/autotests/run_exec_autotests.bash -g "$TEST_CASE_GROUP" -p $mypassword >& $OPENAIR_DIR/cmake_targets/autotests/log/autotests.log &
    else
        $OPENAIR_DIR/cmake_targets/autotests/run_exec_autotests.bash -p $mypassword >& $OPENAIR_DIR/cmake_targets/autotests/log/autotests.log &
    fi
    wait
  else
    echo_info "10. Bypassing the Tests ..."
    echo_success "BUILD SHOULD BE SUCCESSFUL"
  fi

}

main "$@"<|MERGE_RESOLUTION|>--- conflicted
+++ resolved
@@ -68,11 +68,8 @@
 BUILD_ECLIPSE=0
 NR="False"
 ITTI_SIM="False"
-<<<<<<< HEAD
 RFSIM_NAS="False"
-=======
 SANITIZE_ADDRESS="False"
->>>>>>> cd14ba96
 OPTIONAL_LIBRARIES="telnetsrv enbscope uescope nrscope msc"
 trap handle_ctrl_c INT
 
@@ -622,11 +619,8 @@
     echo "set ( USRP_REC_PLAY $USRP_REC_PLAY )"                           >> $cmake_file
     echo "set ( SKIP_SHARED_LIB_FLAG $SKIP_SHARED_LIB_FLAG )"             >> $cmake_file
     echo "set ( ITTI_SIM $ITTI_SIM )"                                     >> $cmake_file
-<<<<<<< HEAD
     echo "set ( RFSIM_NAS $RFSIM_NAS )"                                   >> $cmake_file
-=======
     echo "set ( SANITIZE_ADDRESS $SANITIZE_ADDRESS )"                     >> $cmake_file
->>>>>>> cd14ba96
     echo 'include(${CMAKE_CURRENT_SOURCE_DIR}/../CMakeLists.txt)'         >> $cmake_file
     cd  $DIR/$build_dir/build
     eval $CMAKE_CMD
