--- conflicted
+++ resolved
@@ -728,12 +728,8 @@
   if [ "$SIMUS_PHY" = "1" ] ; then
     echo_info "Compiling physical unitary tests simulators"
     # TODO: fix: dlsim_tm4 pucchsim prachsim pdcchsim pbchsim mbmssim
-<<<<<<< HEAD
-    simlist="ldpctest dlsim ulsim  polartest smallblocktest nr_pbchsim nr_dlschsim nr_ulschsim nr_dlsim nr_ulsim nr_pucchsim nr_prachsim"
-=======
     simlist="dlsim ulsim ldpctest polartest smallblocktest nr_pbchsim nr_dlschsim nr_ulschsim nr_dlsim nr_ulsim nr_pucchsim nr_prachsim"
 	# simlist="ldpctest"
->>>>>>> 264e8299
     for f in $simlist ; do
       compilations \
         phy_simulators $f \
