#!/bin/bash
#/*
# * Licensed to the OpenAirInterface (OAI) Software Alliance under one or more
# * contributor license agreements.  See the NOTICE file distributed with
# * this work for additional information regarding copyright ownership.
# * The OpenAirInterface Software Alliance licenses this file to You under
# * the OAI Public License, Version 1.1  (the "License"); you may not use this file
# * except in compliance with the License.
# * You may obtain a copy of the License at
# *
# *      http://www.openairinterface.org/?page_id=698
# *
# * Unless required by applicable law or agreed to in writing, software
# * distributed under the License is distributed on an "AS IS" BASIS,
# * WITHOUT WARRANTIES OR CONDITIONS OF ANY KIND, either express or implied.
# * See the License for the specific language governing permissions and
# * limitations under the License.
# *-------------------------------------------------------------------------------
# * For more information about the OpenAirInterface (OAI) Software Alliance:
# *      contact@openairinterface.org
# */

# file build_oai
# brief OAI automated build tool that can be used to install, compile, run OAI.
# author  Navid Nikaein, Lionel GAUTHIER, Laurent Thomas

set -e

################################
# include helper functions
################################
ORIGIN_PATH=$PWD
THIS_SCRIPT_PATH=$(dirname $(readlink -f $0))
source $THIS_SCRIPT_PATH/tools/build_helper

# set environment variables (OPENAIR_HOME, ...)
set_openair_env

#variables for UE data generation
gen_nvram_path=$OPENAIR_DIR/targets/bin
conf_nvram_path=$OPENAIR_DIR/openair3/NAS/TOOLS/ue_eurecom_test_sfr.conf

MSC_GEN=0
XFORMS="True"
UE_EXPANSION="False"
UESIM_EXPANSION="False"
PRINT_STATS="False"
VCD_TIMING="False"
DEADLINE_SCHEDULER_FLAG_USER="False"
FORCE_DEADLINE_SCHEDULER_FLAG_USER=""
CPU_AFFINITY_FLAG_USER="False" #Only valid when lowlatecy flag is set to False
REL="Rel14"
HW="None"
TP="None"
NOS1=0
EPC=0
VERBOSE_COMPILE=0
CFLAGS_PROCESSOR_USER=""
RUN_GROUP=0
TEST_CASE_GROUP=""
BUILD_DOXYGEN=0
T_TRACER="True"
DISABLE_HARDWARE_DEPENDENCY="False"
CMAKE_BUILD_TYPE=""
CMAKE_CMD="$CMAKE"
UE_AUTOTEST_TRACE="False"
UE_DEBUG_TRACE="False"
UE_TIMING_TRACE="False"
DISABLE_LOG_X="False"
USRP_REC_PLAY="False"
BUILD_ECLIPSE=0
UE_NAS_USE_TUN="False"
UETARGET="False"
BASIC_SIMULATOR=0
trap handle_ctrl_c INT

function print_help() {
  echo_info "
This program installs OpenAirInterface Software
You should have ubuntu 14.xx, updated, and the Linux kernel >= 3.14
Options
-h
   This help
-c | --clean
   Erase all files to make a rebuild from start
-C | --clean-all
   Erase all files made by previous compilations, installations
--clean-kernel
   Erase previously installed features in kernel: iptables, drivers, ...
-I | --install-external-packages
   Installs required packages such as LibXML, asn1.1 compiler, freediameter, ...
   This option will require root password
--install-optional-packages
   Install useful but not mandatory packages such as valgrind
-g | --run-with-gdb
   Add debugging symbols to compilation directives. It also disables any compiler optimization. Only for debugging. Do not use in normal operation!
-h | --help
   Print this help
--eNB
   Makes the LTE softmodem
--UE
   Makes the UE specific parts (ue_ip, usim, nvram) from the given configuration file
--UE-conf-nvram [configuration file]
   Specify conf_nvram_path (default \"$conf_nvram_path\")
--UE-gen-nvram [output path]
   Specify gen_nvram_path (default \"$gen_nvram_path\")
-a | --agent
   Enables agent for software-defined control of the eNB
-r | --3gpp-release
   default is Rel14,
   Rel8 limits the implementation to 3GPP Release 8 version
   Rel10 limits the implementation to 3GPP Release 10 version
-w | --hardware
   EXMIMO, USRP, BLADERF, ETHERNET, LMSSDR, IRIS, None (Default)
   Adds this RF board support (in external packages installation and in compilation)
-t | --transport protocol
   ETHERNET , None
   Adds this trasport protocol support in compilation
--phy_simulators
   Makes the unitary tests Layer 1 simulators
--core_simulators
   Makes the core security features unitary simulators
-s | --check
   runs a set of auto-tests based on simulators and several compilation tests
--run-group 
   runs only specified test cases specified here. This flag is only valid with -s
-V | --vcd
   Adds a debgging facility to the binary files: GUI with major internal synchronization events
-x | --xforms
   Adds a software oscilloscope feature to the produced binaries. 
--install-system-files
   Install OpenArInterface required files in Linux system
   (will ask root password)
--noS1 
   Compiles lte-softmodem without S1 interface, using direct link to IP instead
--verbose-compile
   Shows detailed compilation instructions in makefile
--cflags_processor
   Manually Add CFLAGS of processor if they are not detected correctly by script. Only add these flags if you know your processor supports them. Example flags: -msse3 -msse4.1 -msse4.2 -mavx2
--build-doxygen
   Builds doxygen based documentation.
--disable-deadline
   Disables deadline scheduler of Linux kernel (>=3.14.x).
--enable-deadline
   Enable deadline scheduler of Linux kernel (>=3.14.x). 
--disable-cpu-affinity
   Disables CPU Affinity between UHD/TX/RX Threads (Valid only when deadline scheduler is disabled). By defaulT, CPU Affinity is enabled when not using deadline scheduler. It is enabled only with >2 CPUs. For eNB, CPU_0-> Device library (UHD), CPU_1->TX Threads, CPU_2...CPU_MAX->Rx Threads. For UE, CPU_0->Device Library(UHD), CPU_1..CPU_MAX -> All the UE threads
--disable-T-Tracer
   Disables the T tracer.
--disable-hardware-dependency
   Disable HW dependency during installation
--ue-autotest-trace
    Enable specific traces for UE autotest framework
--ue-trace
    Enable traces for UE debugging
--ue-timing
    Enable traces for timing
--disable-log
   Disable all LOG_* macros
--build-eclipse
   Build eclipse project files. Paths are auto corrected by fixprj.sh
--build-telnet
   Build telnet server, specify --telnetsrv on command line to start it (eNB only)
--build-msc
   Build MSC tracing utility, specify --msc on command line to start it (eNB and UE)
--usrp-recplay
   Build for I/Q record-playback modes
--ue-nas-use-tun
   Use TUN devices for the UEs instead of ue_ip.ko
--basic-simulator
   Generates a basic [1 UE + 1 eNB + no channel] simulator.
   See targets/ARCH/tcp_bridge/README.tcp_bridge_oai for documentation.
Usage (first build):
 NI/ETTUS B201  + COTS UE : ./build_oai -I  --eNB -x --install-system-files -w USRP
Usage (Regular):
 Eurecom EXMIMO + OAI ENB : ./build_oai --eNB -x 
 NI/ETTUS B201  + OAI ENB : ./build_oai --eNB -x -w USRP"
}


function main() {

  until [ -z "$1" ]
  do
    case "$1" in
       -c | --clean)
            CLEAN=1
            shift;;
       -C | --clean-all)
            CLEAN_ALL=1
            shift;;
       --clean-kernel)
            clean_kernel
            echo_info "Erased iptables config and removed modules from kernel"
            shift;;
       -I | --install-external-packages)
            INSTALL_EXTERNAL=1
            echo_info "Will install external packages"
            shift;;
       --install-optional-packages)
            INSTALL_OPTIONAL=1
            echo_info "Will install optional packages"
            shift;;
       -g | --run-with-gdb)
            GDB=1
            CMAKE_BUILD_TYPE="Debug"
            echo_info "Will Compile with gdb symbols and disable compiler optimization"
            CMAKE_CMD="$CMAKE_CMD -DCMAKE_BUILD_TYPE=Debug --trace-expand"
            shift;;
       --eNB)
            eNB=1
            echo_info "Will compile eNB"
            shift;;
       -a | --agent)
	    echo_info "FlexRAN support is always compiled into the eNB"
	    shift;;
       --UE)
            UE=1
            UETARGET="True"
            echo_info "Will compile UE"
            shift;;
       --mu)
            UE_EXPANSION="True"
            echo_info "Will compile with UE_EXPANSION"
            shift;;
       --musim)
            UESIM_EXPANSION="True"
            echo_info "Will compile with UESIM_EXPANSION"
            shift;;
       --UE-conf-nvram)
            conf_nvram_path=$(readlink -f $2)
            shift 2;;
        --UE-gen-nvram)
            gen_nvram_path=$(readlink -f $2)
            shift 2;;
       -r | --3gpp-release)
            REL=$2
            echo_info "Setting release to: $REL"
            shift 2;;
       -w | --hardware)
            HW="$2" #"${i#*=}"
            # Use OAI_USRP  as the key word USRP is used inside UHD driver           
            if [ "$HW" != "BLADERF" -a  "$HW" != "USRP" -a "$HW" != "LMSSDR" -a  "$HW" != "None" -a  "$HW" != "EXMIMO" -a  "$HW" != "IRIS"  ] ; then 
		echo_fatal "Unknown HW type $HW will exit..."		
	    else
		if [ "$HW" == "USRP" ] ; then 
		    HW="OAI_USRP"
		fi 
		if [ "$HW" == "BLADERF" ] ; then 
		    HW="OAI_BLADERF"
		fi
		if [ "$HW" == "LMSSDR" ] ; then 
		    HW="OAI_LMSSDR"
		fi 
                if [ "$HW" == "IRIS" ] ; then
                    HW="OAI_IRIS"
                fi
		echo_info "Setting hardware to: $HW"
	    fi
            shift 2;;
	-t | --transport_protocol)
            TP="$2" #"${i#*=}"
	    if [ "$TP" != "ETHERNET" -a "$TP" != "None" ] ; then 
		echo_fatal "Unknown TP type $TP will exit..."		
	    else
		echo_info "Setting transport protocol to: $TP"		
	    fi
            shift 2;;
       --phy_simulators)
            SIMUS_PHY=1
            echo_info "Will compile dlsim, ulsim, ..."
            shift;;
       --core_simulators)
            SIMUS_CORE=1
            echo_info "Will compile security unitary tests"
            shift;;
       -s | --check)
            OAI_TEST=1
            echo_info "Will run auto-tests"
            shift;;
       --run-group)
            RUN_GROUP=1
            TEST_CASE_GROUP=$2
            echo_info "executing test cases only in group: $TEST_CASE_GROUP"
            shift 2;;
       -V | --vcd)
            echo_info "Setting gtk-wave output"
            VCD_TIMING=1
            EXE_ARGUMENTS="$EXE_ARGUMENTS -V"
            shift;;
       -x | --xforms)
            XFORMS="True"
            EXE_ARGUMENTS="$EXE_ARGUMENTS -d"
            echo_info "Will generate the software oscilloscope features"
            shift;;
       --install-system-files)
            INSTALL_SYSTEM_FILES=1
            echo_info "Will copy OpenAirInterface files in Linux directories"
            shift;;
       --noS1)
	    NOS1=1
            echo_info "Will compile without S1 interface"
            shift;;
       --verbose-compile)
	    VERBOSE_COMPILE=1
            echo_info "Will compile with verbose instructions"
            shift;;
       --cflags_processor)
            CFLAGS_PROCESSOR_USER=$2
            echo_info "Setting CPU FLAGS from USER to: $CFLAGS_PROCESSOR_USER"
            shift 2;;
       --build-doxygen)
	    BUILD_DOXYGEN=1
            echo_info "Will build doxygen support"
            shift;;     
       --disable-deadline)
            FORCE_DEADLINE_SCHEDULER_FLAG_USER="False"
            echo_info "Disabling the usage of deadline scheduler"
            shift 1;;
       --enable-deadline)
            FORCE_DEADLINE_SCHEDULER_FLAG_USER="True"
            echo_info "Enabling the usage of deadline scheduler"
            shift 1;;
       --disable-cpu-affinity)
            CPU_AFFINITY_FLAG_USER="False"
            echo_info "Disabling CPU Affinity (only valid when not using deadline scheduler)"
            shift 1;;
       --disable-T-Tracer)
            T_TRACER="False"
            echo_info "Disabling the T tracer"
            shift 1;;
       --disable-hardware-dependency)
            echo_info "Disabling hardware dependency for compiling software"
            DISABLE_HARDWARE_DEPENDENCY="True"
            shift 1;;
        --ue-autotest-trace)
            UE_AUTOTEST_TRACE="True"
            echo_info "Enabling autotest specific trace for UE"
            shift 1;;
        --ue-trace)
            UE_DEBUG_TRACE="True"
            echo_info "Enabling UE trace for debug"
            shift 1;;
        --ue-timing)
            UE_TIMING_TRACE="True"
            echo_info "Enabling UE timing trace"
            shift 1;;
        --disable-log)
            DISABLE_LOG_X="True"
            echo_info "Disabling all LOG_* traces"
            shift 1;;
        --uhd-images-dir)
            UHD_IMAGES_DIR=$2
            echo_info "Downloading UHD images in the indicated location"
            shift 2;;
       --build-eclipse)
            BUILD_ECLIPSE=1
            CMAKE_CMD="$CMAKE_CMD"' -DCMAKE_ECLIPSE_GENERATE_SOURCE_PROJECT=TRUE -G"Eclipse CDT4 - Unix Makefiles"'
            echo_info "Enabling build eclipse project support"
            shift 1;;
       --build-telnetsrv)
            BUILD_TELNETSRV=1
            echo_info "Build embedded telnet server"
            shift ;;
       --build-msc)
            MSC_GEN=1
            echo_info "Build MSC tracing utility"
            shift ;;			
        --usrp-recplay)
            USRP_REC_PLAY="True"
            echo_info "Enabling USRP record playback mode"
            shift 1;;
        --ue-nas-use-tun)
            UE_NAS_USE_TUN="True"
            echo_info "Enabling UE NAS TUN device usage instead of ue_ip.ko"
            shift 1;;
        --basic-simulator)
            BASIC_SIMULATOR=1
            echo_info "Compiling the basic simulator"
            shift 1;;
        -h | --help)
            print_help
            exit 1;;
	*)
	    print_help
            echo_fatal "Unknown option $1"
            break;;
   esac
  done
  
  CMAKE_CMD="$CMAKE_CMD .."
  echo_info "CMAKE_CMD=$CMAKE_CMD"
  if [ "$eNB" = "1" ] && [ "$UE" = "1" ]; then
    echo_error "Cannot build UE and eNB on one build_oai execution"
    echo_error "use 2 build_oai invocations"
    exit
  fi  
  #########################################################
  # check validity of HW and TP parameters for eNB
  #########################################################
  # to be discussed
  
  if [ "$eNB" = "1" ] ; then
      if [ "$HW" = "None" -a  "$TP" = "None" ] ; then
	  echo_fatal "Define a local radio head (e.g. -w EXMIMO) or a transport protocol (e.g. -t ETHERNET) to communicate with a remote radio head!"
      fi
      if [ "$HW" = "None" ] ; then 
	  echo_info "No radio head has been selected (HW set to $HW)"	
      fi
      if [ "$TP" = "None" ] ; then
	  echo_info "No transport protocol has been selected (TP set to $TP)"	
      fi
  fi
  
  echo_info "RF HW set to $HW" 
  #Now we set flags to enable deadline scheduler settings
  #By default: USRP: disable, 
  #By default: BLADERF: enable,
  #By default: EXMIMO: enable
  if [ "$FORCE_DEADLINE_SCHEDULER_FLAG_USER" = "" ]; then
     if [ "$HW" = "EXMIMO" ] ; then 
        DEADLINE_SCHEDULER_FLAG_USER="True"
     elif [ "$HW" = "ETHERNET" ] ; then 
        DEADLINE_SCHEDULER_FLAG_USER="False"
     elif [ "$HW" = "OAI_USRP" ] ; then 
        DEADLINE_SCHEDULER_FLAG_USER="False"
     elif [ "$HW" = "OAI_BLADERF" ] ; then 
        DEADLINE_SCHEDULER_FLAG_USER="False"
     elif [ "$HW" = "OAI_LMSSDR" ] ; then     
        DEADLINE_SCHEDULER_FLAG_USER="False" 
     elif [ "$HW" = "OAI_IRIS" ] ; then
        DEADLINE_SCHEDULER_FLAG_USER="False"
     elif [ "$HW" = "None" ] ; then 
        DEADLINE_SCHEDULER_FLAG_USER="False"
     else 
        echo_error "Unknown HW type $HW. Exiting now..."
        exit 
     fi
  else
     DEADLINE_SCHEDULER_FLAG_USER=$FORCE_DEADLINE_SCHEDULER_FLAG_USER
  fi

  #Disable CPU Affinity for deadline scheduler
  if [ "$DEADLINE_SCHEDULER_FLAG_USER" = "True" ] ; then 
     CPU_AFFINITY_FLAG_USER="False"
  fi

  echo_info "Flags for Deadline scheduler: $DEADLINE_SCHEDULER_FLAG_USER"
  echo_info "Flags for CPU Affinity: $CPU_AFFINITY_FLAG_USER"

  if [ -n "$UHD_IMAGES_DIR" ] && [ -z "$INSTALL_EXTERNAL" ]; then
    echo_error "UHD images download settings will not be applied without -I present"
    exit
  fi
  ############################################
  # setting and printing OAI envs, we should check here
  ############################################

  echo_info "2. Setting the OAI PATHS ..."

  cecho "OPENAIR_DIR    = $OPENAIR_DIR" $green

  # for conf files copy in this bash script
  if [ -d /usr/lib/freeDiameter ]; then
    export FREEDIAMETER_PREFIX=/usr
  else
    if [ -d /usr/local/lib/freeDiameter ]; then
      export FREEDIAMETER_PREFIX=/usr/local
    else
      echo_warning "FreeDiameter prefix not found, install freeDiameter if EPC, HSS"
    fi
  fi


  if [ "$CLEAN_ALL" = "1" ] ; then
    clean_all_files
    echo_info "Erased all previously producted files"
  fi

  dbin=$OPENAIR_DIR/targets/bin
  dlog=$OPENAIR_DIR/cmake_targets/log
  mkdir -p $dbin $dlog

  if [ "$INSTALL_EXTERNAL" = "1" ] ; then
    echo_info "Installing packages"
    check_install_oai_software
    if [ "$HW" == "OAI_USRP" ] ; then
      echo_info "installing packages for USRP support"
      check_install_usrp_uhd_driver
      if [ ! "$DISABLE_HARDWARE_DEPENDENCY" == "True" ]; then
        install_usrp_uhd_driver $UHD_IMAGES_DIR
      fi
    fi 
    if [ "$HW" == "OAI_BLADERF" ] ; then
      echo_info "installing packages for BLADERF support"
      check_install_bladerf_driver
      if [ ! "$DISABLE_HARDWARE_DEPENDENCY" == "True" ]; then
        flash_firmware_bladerf
      fi
    fi
<<<<<<< HEAD
    if [ "$FLEXRAN_AGENT" == "1" ] ; then
      echo_info "installing protobuf/protobuf-c for flexran agent support"
      install_protobuf_from_source
      install_protobuf_c_from_source
    fi
=======
    if [ "$HW" == "OAI_IRIS" ] ; then
      echo_info "installing packages for IRIS support"
      check_install_soapy
      #if [ ! "$DISABLE_HARDWARE_DEPENDENCY" == "True" ]; then
      #  flash_firmware_iris
      #fi
    fi
    echo_info "installing protobuf/protobuf-c for flexran agent support"
    install_protobuf_from_source
    install_protobuf_c_from_source
>>>>>>> 6a47f9e7
  fi

  if [ "$INSTALL_OPTIONAL" = "1" ] ; then
    echo_info "Installing optional packages"
    check_install_additional_tools
  fi

  
  
  echo_info "3. building the compilation directives ..."

  DIR=$OPENAIR_DIR/cmake_targets
  if [ "$NOS1" =  "1" ] ; then
      lte_build_dir=lte_noS1_build_oai
      if [ "$eNB" = "1" ] ; then
         lte_exec=lte-softmodem-nos1
      fi
      if [ "$UE" = "1" ] ; then
         lte_exec=lte-uesoftmodem-nos1
      fi
  else
      lte_build_dir=lte_build_oai
      if [ "$eNB" = "1" ] ; then
         lte_exec=lte-softmodem
      fi
      if [ "$UE" = "1" ] ; then
         lte_exec=lte-uesoftmodem
      fi
  fi
  if [ "$T_TRACER" =  "False" ] ; then
      lte_build_dir=${lte_build_dir}_noLOG
  fi
# configuration module libraries, one currently available, using libconfig 
  config_libconfig_shlib=params_libconfig
  
  # first generate the CMakefile in the right directory
  if [ "$eNB" = "1" -o "$UE" = "1" -o "$HW" = "EXMIMO" ] ; then

    # LTE softmodem compilation
    [ "$CLEAN" = "1" ] && rm -rf $DIR/$lte_build_dir/build
    mkdir -p $DIR/$lte_build_dir/build
    cmake_file=$DIR/$lte_build_dir/CMakeLists.txt
    echo "cmake_minimum_required(VERSION 2.8)"   >  $cmake_file
    if [ "$NOS1" = "1" ] ; then
	cat  $DIR/$lte_build_dir/CMakeLists.template >>  $cmake_file
    fi
    echo "set ( CMAKE_BUILD_TYPE $CMAKE_BUILD_TYPE )" >> $cmake_file
    echo "set ( CFLAGS_PROCESSOR_USER \"$CFLAGS_PROCESSOR_USER\" )" >>  $cmake_file
    echo "set ( XFORMS $XFORMS )"                  >>  $cmake_file
    echo "set ( UE_EXPANSION $UE_EXPANSION )"      >>  $cmake_file
#    echo "set ( PHY_TX_THREAD $UE_EXPANSION )"     >>  $cmake_file
    echo "set ( PRE_SCD_THREAD $UE_EXPANSION )"    >>  $cmake_file
    echo "set ( UESIM_EXPANSION $UESIM_EXPANSION )"      >>  $cmake_file
    echo "set ( RRC_ASN1_VERSION \"${REL}\")"      >>  $cmake_file
    echo "set ( ENABLE_VCD_FIFO $VCD_TIMING )"     >>  $cmake_file
    echo "set ( RF_BOARD \"${HW}\")"               >>  $cmake_file
    echo "set ( TRANSP_PRO \"${TP}\")"             >>  $cmake_file
    echo "set(PACKAGE_NAME \"${lte_exec}\")"       >>  $cmake_file
    echo "set (DEADLINE_SCHEDULER \"${DEADLINE_SCHEDULER_FLAG_USER}\" )"    >>$cmake_file
    echo "set (CPU_AFFINITY \"${CPU_AFFINITY_FLAG_USER}\" )"      >>$cmake_file
    echo "set ( T_TRACER $T_TRACER )"              >>  $cmake_file
    echo "set (UE_AUTOTEST_TRACE $UE_AUTOTEST_TRACE)"        >>  $cmake_file
    echo "set (UE_DEBUG_TRACE $UE_DEBUG_TRACE)"        >>  $cmake_file
    echo "set (UE_TIMING_TRACE $UE_TIMING_TRACE)"        >>  $cmake_file
    echo "set (DISABLE_LOG_X $DISABLE_LOG_X)"        >>  $cmake_file
    echo "set (USRP_REC_PLAY $USRP_REC_PLAY)"        >>  $cmake_file
    if [ "$UE" = 1 ] ; then
       echo "set (UETARGET $UETARGET )"                   >> $cmake_file
    fi
    if [ "$UE" = 1 -a "$NOS1" = "0" ] ; then
     echo_info "Compiling UE S1 build : enabling Linux and NETLINK"
     echo "set (LINUX True )"              >>  $cmake_file
     echo "set (PDCP_USE_NETLINK True )"   >>  $cmake_file
    fi
    echo 'include(${CMAKE_CURRENT_SOURCE_DIR}/../CMakeLists.txt)' >> $cmake_file
    cd  $DIR/$lte_build_dir/build
    eval $CMAKE_CMD
  fi

  if [ "$eNB" = "1" -o "$UE" = "1" ] ; then
    echo_info "Compiling $lte_exec"
    compilations \
	  $lte_build_dir $lte_exec \
	  $lte_exec $dbin/$lte_exec.$REL

# mandatory shared lib
    compilations \
	  $lte_build_dir $config_libconfig_shlib \
	  lib$config_libconfig_shlib.so $dbin/lib$config_libconfig_shlib.so
    compilations \
          $lte_build_dir coding \
          libcoding.so $dbin/libcoding.so
	  
    if [ "$NOS1" = "1" ] ; then
	compilations \
	    $lte_build_dir nasmesh \
	    CMakeFiles/nasmesh/nasmesh.ko $dbin/nasmesh.ko
	compilations \
	    $lte_build_dir rb_tool \
	    rb_tool $dbin/rb_tool
	cp $OPENAIR_DIR/cmake_targets/tools/init_nas_nos1 $dbin
    fi
  fi

  if [ "$UE" = 1 -a "$NOS1" = "0" ] ; then
    # ue_ip driver compilation
    echo_info "Compiling UE specific part"
    compilations \
      $lte_build_dir ue_ip \
      CMakeFiles/ue_ip/ue_ip.ko $dbin/ue_ip.ko

#    mkdir -p $DIR/at_commands/build
#    cd $DIR/at_commands/build
#    eval $CMAKE_CMD
#    compilations \
#      at_commands at_nas_ue \
#      at_nas_ue $dbin/at_nas_ue
    
    [ "$CLEAN" = "1" ] && rm -rf $DIR/nas_sim_tools/build
    mkdir -p $DIR/nas_sim_tools/build
    cd $DIR/nas_sim_tools/build
    
    eval $CMAKE_CMD
    compilations \
      nas_sim_tools usim \
      usim $dbin/usim
    compilations \
      nas_sim_tools nvram \
      nvram $dbin/nvram
    compilations \
        nas_sim_tools conf2uedata \
        conf2uedata $dbin/conf2uedata

    # generate USIM data
    if [ -f $dbin/conf2uedata ]; then
      install_nas_tools $conf_nvram_path $gen_nvram_path
      echo_info "Copying UE specific part to $DIR/$lte_build_dir/build"
      cp -Rvf $dbin/.ue_emm.nvram0 $DIR/$lte_build_dir/build
      cp -Rvf $dbin/.ue.nvram0 $DIR/$lte_build_dir/build
      cp -Rvf $dbin/.usim.nvram0 $DIR/$lte_build_dir/build
    else
      echo_warning "not generated UE NAS files: binaries not found"
    fi
  fi

  if [ "$SIMUS_PHY" = "1" -o "$SIMUS_CORE" = "1" ] ; then
    cd $OPENAIR_DIR/cmake_targets/lte-simulators
    [ "$CLEAN" = "1" ] && rm -rf build
    mkdir -p build
    cd build
    rm -f *sim
    eval $CMAKE_CMD
  fi

  if [ "$SIMUS_PHY" = "1" ] ; then
    # lte unitary simulators compilation
    echo_info "Compiling unitary tests simulators"
    # TODO: fix: dlsim_tm4 pucchsim prachsim pdcchsim pbchsim mbmssim
    #simlist="dlsim_tm4 dlsim ulsim pucchsim prachsim pdcchsim pbchsim mbmssim"
    simlist="dlsim ulsim"
    for f in $simlist ; do
      compilations \
      lte-simulators $f \
	  $f $dbin/$f.$REL
    done
    compilations \
          lte-simulators coding \
          libcoding.so $dbin/libcoding.so
#    compilations \
#	  lte-simulators $config_libconfig_shlib \
#	  lib$config_libconfig_shlib.so $dbin/lib$config_libconfig_shlib.so
  fi

  # Core simulators
  #############
  if [ "$SIMUS_CORE" = "1" ] ; then
    # lte unitary simulators compilation
    echo_info "Compiling unitary tests simulators"
    simlist="secu_knas_encrypt_eia1 secu_kenb aes128_ctr_encrypt aes128_ctr_decrypt secu_knas_encrypt_eea2 secu_knas secu_knas_encrypt_eea1 kdf aes128_cmac_encrypt secu_knas_encrypt_eia2"
    for f in $simlist ; do
      compilations \
	  lte-simulators test_$f \
	  test_$f $dbin/test_$f.$REL
    done
  fi

  # EXMIMO drivers & firmware loader
  ###############
  if [ "$HW" = "EXMIMO" ] ; then
    
    echo_info "Compiling Express MIMO 2 board drivers"
    compilations \
        $lte_build_dir openair_rf \
        CMakeFiles/openair_rf/openair_rf.ko $dbin/openair_rf.ko
    compilations \
	  $lte_build_dir updatefw \
	  updatefw $dbin/updatefw
    echo_info "Compiling oarf tools. The logfile for compilation is here: $dlog/oarf.txt"
    make -C $OPENAIR_DIR/cmake_targets/$lte_build_dir/build oarf > $dlog/oarf.txt 2>&1
    cp $OPENAIR_DIR/cmake_targets/$lte_build_dir/build/*.oct $dbin
    if [ -s $dbin/oarf_config_exmimo.oct ] ; then
	echo_success "oarf tools compiled"
    else
	echo_error "oarf tools compilation failed"
    fi
    cp $OPENAIR_DIR/cmake_targets/tools/init_exmimo2 $dbin
  fi



  # Telnet server compilation
  #####################
  if [ "$BUILD_TELNETSRV" = "1" ] ; then
              build_dir=$lte_build_dir
              compilations \
                  $build_dir telnetsrv \
                  libtelnetsrv.so $dbin/libtelnetsrv.so

  fi 
  # Telnet server compilation
  #####################
  if [ "$MSC_GEN" = "1" ] ; then
              build_dir=$lte_build_dir
              compilations \
                  $build_dir msc \
                  libmsc.so $dbin/libmsc.so

  fi  
  # build RF device and transport protocol libraries
  #####################################
  if [ "$eNB" = "1" -o "$UE" = "1" ] ; then

      build_dir=$lte_build_dir	  

      # build RF device libraries
      if [ "$HW" != "None" ] ; then
	  rm -f liboai_device.so
	  rm -f $dbin/liboai_device.so

	  # link liboai_device.so with the selected RF device library
	  if [ "$HW" == "EXMIMO" ] ; then
	      compilations \
		  $build_dir oai_exmimodevif \
		  liboai_exmimodevif.so $dbin/liboai_exmimodevif.so.$REL

	      ln -sf liboai_exmimodevif.so liboai_device.so
	      ln -sf $dbin/liboai_exmimodevif.so.$REL $dbin/liboai_device.so
	      echo_info "liboai_device.so is linked to EXMIMO device library"       
	  elif [ "$HW" == "OAI_USRP" ] ; then
              compilations \
                  $build_dir oai_usrpdevif \
                  liboai_usrpdevif.so $dbin/liboai_usrpdevif.so.$REL

	      ln -sf liboai_usrpdevif.so liboai_device.so
	      ln -sf $dbin/liboai_usrpdevif.so.$REL $dbin/liboai_device.so
	      echo_info "liboai_device.so is linked to USRP device library"        
	  elif [ "$HW" == "OAI_BLADERF" ] ; then
	      if [ -f "/usr/include/libbladeRF.h" ] ; then
		  compilations \
		      $build_dir oai_bladerfdevif \
		      liboai_bladerfdevif.so $dbin/liboai_bladerfdevif.so.$REL
	      fi

	      ln -sf liboai_bladerfdevif.so liboai_device.so
	      ln -sf $dbin/liboai_bladerfdevif.so.$REL $dbin/liboai_device.so
	      echo_info "liboai_device.so is linked to BLADERF device library"	 
	  elif [ "$HW" == "OAI_LMSSDR" ] ; then
#	      if [ -f "/usr/include/libbladeRF.h" ] ; then
		  compilations \
		      $build_dir oai_lmssdrdevif \
		      liboai_lmssdrdevif.so $dbin/liboai_lmssdrdevif.so.$REL
#	      fi

	      ln -sf liboai_lmssdrdevif.so liboai_device.so
	      ln -sf $dbin/liboai_lmssdrdevif.so.$REL $dbin/liboai_device.so
	      echo_info "liboai_device.so is linked to LMSSDR device library"	 
          elif [ "$HW" == "OAI_IRIS" ] ; then
                  compilations \
                      $build_dir oai_irisdevif \
                      liboai_irisdevif.so $dbin/liboai_irisdevif.so.$REL

              ln -s liboai_irisdevif.so liboai_device.so
              ln -s $dbin/liboai_irisdevif.so.$REL $dbin/liboai_device.so
              echo_info "liboai_device.so is linked to IRIS device library"
	  else 
	      echo_info "liboai_device.so is not linked to any device library"	    
	  fi
      fi
      
      # build trasport protocol libraries (currently only ETHERNET is available)
      if [ "$TP" != "None" ] ; then
	  rm -f liboai_transpro.so
	  rm -f $dbin/liboai_transpro.so

	  if [ "$TP" == "ETHERNET" ] ; then
	      compilations \
		  $build_dir oai_eth_transpro \
		  liboai_eth_transpro.so $dbin/liboai_eth_transpro.so.$REL
	      ln -sf liboai_eth_transpro.so liboai_transpro.so
	      ln -sf $dbin/liboai_eth_transpro.so.$REL $dbin/liboai_transpro.so
	      echo_info "liboai_transpro.so is linked with ETHERNET library"	 
	  fi      
      fi
fi


  # Doxygen Support
  #####################
  if [ "$BUILD_DOXYGEN" = "1" ] ;then
    doxygen_log=$OPENAIR_DIR/cmake_targets/log/doxygen.log
    echo_info "Building doxygen based documentation. The documentation file is located here: $OPENAIR_DIR/targets/DOCS/html/index.html"
    echo_info "Doxygen Generation log is located here: $doxygen_log"
    echo_info "Generating doxygen files....please wait"
    (
    [ "$CLEAN" = "1" ] && rm -rf $OPENAIR_DIR/cmake_targets/doxygen/build
    mkdir -p $OPENAIR_DIR/cmake_targets/doxygen/build
    cd $OPENAIR_DIR/cmake_targets/doxygen/build
    eval $CMAKE_CMD
    make doc
    ) >& $doxygen_log
  fi

  # Auto-tests
  #####################
  if [ "$OAI_TEST" = "1" ]; then
    echo_info "10. Running OAI pre commit tests (pre-ci) ..."
    echo_error "These scripts ASSUME that user is in /etc/sudoers and can execute commands without PASSWORD prompt"
    echo_error "Add the following lines in /etc/sudoers file to make your __user_name__ sudo without password prompt"
    echo_error " __your_user_name__ ALL = (ALL:ALL) NOPASSWD: ALL"
    echo_error " __your_user_name__ ALL = (ALL) NOPASSWD: ALL "
    echo_info "The log file for the autotest script for debugging is located here: $OPENAIR_DIR/cmake_targets/autotests/log/autotests.log "
    echo_info "The results of autotests results is located here: $OPENAIR_DIR/cmake_targets/autotests/log/results_autotests.xml "
    echo_info "You can hit CTRL-C any time to terminate the autotests..."
    echo "Current User Name: $USER"
    read -s -p "Enter Password: " mypassword
    echo -e "\n"
    rm -fr $OPENAIR_DIR/cmake_targets/autotests/log
    mkdir -p $OPENAIR_DIR/cmake_targets/autotests/log
    if [ "$RUN_GROUP" -eq "1" ]; then
        $OPENAIR_DIR/cmake_targets/autotests/run_exec_autotests.bash -g "$TEST_CASE_GROUP" -p $mypassword >& $OPENAIR_DIR/cmake_targets/autotests/log/autotests.log &
    else
        $OPENAIR_DIR/cmake_targets/autotests/run_exec_autotests.bash -p $mypassword >& $OPENAIR_DIR/cmake_targets/autotests/log/autotests.log &
    fi
    wait
  else
    echo_info "10. Bypassing the Tests ..."
  fi

  # basic simulator
  #####################
  if [ "$BASIC_SIMULATOR" = "1" ]; then
    echo_info "Build basic simulator"
    [ "$CLEAN" = "1" ] && rm -rf $OPENAIR_DIR/cmake_targets/basic_simulator
    [ "$CLEAN" = "1" ] && rm -rf $OPENAIR_DIR/cmake_targets/nas_sim_tools/build
    mkdir -p $OPENAIR_DIR/cmake_targets/basic_simulator
    mkdir -p $OPENAIR_DIR/cmake_targets/basic_simulator/enb
    mkdir -p $OPENAIR_DIR/cmake_targets/basic_simulator/ue
    mkdir -p $OPENAIR_DIR/cmake_targets/nas_sim_tools/build

    # enb

    cmake_file=$OPENAIR_DIR/cmake_targets/basic_simulator/enb/CMakeLists.txt
    echo "cmake_minimum_required(VERSION 2.8)"         >  $cmake_file
    echo "set ( CMAKE_BUILD_TYPE $CMAKE_BUILD_TYPE )"  >> $cmake_file
    echo "set ( CFLAGS_PROCESSOR_USER \"$CFLAGS_PROCESSOR_USER\" )" >>  $cmake_file
    echo "set ( RRC_ASN1_VERSION \"${REL}\")"          >>  $cmake_file
    echo "set ( ENABLE_VCD_FIFO $VCD_TIMING )"         >>  $cmake_file
    echo "set ( XFORMS $XFORMS )"                      >>  $cmake_file
    echo "set ( RF_BOARD \"OAI_USRP\")"                >>  $cmake_file
    echo "set ( TRANSP_PRO \"None\")"                  >>  $cmake_file
    echo "set(PACKAGE_NAME \"simulator_enb\")"         >>  $cmake_file
    echo "set (DEADLINE_SCHEDULER \"False\" )"         >>  $cmake_file
    echo "set (CPU_AFFINITY \"False\" )"               >>  $cmake_file
    echo "set ( T_TRACER \"True\" )"                   >>  $cmake_file
    echo "set (UE_AUTOTEST_TRACE $UE_AUTOTEST_TRACE)"  >>  $cmake_file
    echo "set (UE_DEBUG_TRACE $UE_DEBUG_TRACE)"        >>  $cmake_file
    echo "set (UE_TIMING_TRACE $UE_TIMING_TRACE)"      >>  $cmake_file
    echo "set (DISABLE_LOG_X $DISABLE_LOG_X)"          >>  $cmake_file
    echo "set (USRP_REC_PLAY $USRP_REC_PLAY)"          >>  $cmake_file
    echo "set (BASIC_SIMULATOR \"True\" )"             >>  $cmake_file
    echo 'include(${CMAKE_CURRENT_SOURCE_DIR}/../../CMakeLists.txt)' >> $cmake_file

    echo_info "Build eNB"
    echo_info "logs are in $dlog/basic_simulator_enb.txt"
    set +e
    {
      cd $OPENAIR_DIR/cmake_targets/basic_simulator/enb
      cmake .
      make -j`nproc` lte-softmodem
      make -j`nproc` coding params_libconfig tcp_bridge_oai
      ln -sf libtcp_bridge_oai.so liboai_device.so
      cd ../..
    } > $dlog/basic_simulator_enb.txt 2>&1
    set -e
    if [ -s $OPENAIR_DIR/cmake_targets/basic_simulator/enb/lte-softmodem          -a \
         -s $OPENAIR_DIR/cmake_targets/basic_simulator/enb/libcoding.so           -a \
         -s $OPENAIR_DIR/cmake_targets/basic_simulator/enb/libparams_libconfig.so -a \
         -s $OPENAIR_DIR/cmake_targets/basic_simulator/enb/libtcp_bridge_oai.so ] ; then
      echo_success "eNB compiled"
      check_warnings "$dlog/basic_simulator_enb.txt"
    else
      echo_error "eNB compilation failed"
      exit 1
    fi

    # ue

    echo_info "Compile conf2uedata"
    cd $OPENAIR_DIR/cmake_targets/nas_sim_tools/build
    eval $CMAKE_CMD
    compilations \
        nas_sim_tools conf2uedata \
        conf2uedata $dbin/conf2uedata

    cmake_file=$OPENAIR_DIR/cmake_targets/basic_simulator/ue/CMakeLists.txt
    echo "cmake_minimum_required(VERSION 2.8)"        >  $cmake_file
    echo "set ( CMAKE_BUILD_TYPE $CMAKE_BUILD_TYPE )" >> $cmake_file
    echo "set ( CFLAGS_PROCESSOR_USER \"$CFLAGS_PROCESSOR_USER\" )" >>  $cmake_file
    echo "set ( RRC_ASN1_VERSION \"${REL}\")"         >>  $cmake_file
    echo "set ( ENABLE_VCD_FIFO $VCD_TIMING )"        >>  $cmake_file
    echo "set ( XFORMS $XFORMS )"                     >>  $cmake_file
    echo "set ( RF_BOARD \"OAI_USRP\")"               >>  $cmake_file
    echo "set ( TRANSP_PRO \"None\")"                 >>  $cmake_file
    echo "set(PACKAGE_NAME \"simulator_ue\")"         >>  $cmake_file
    echo "set (DEADLINE_SCHEDULER \"False\" )"        >>  $cmake_file
    echo "set (CPU_AFFINITY \"False\" )"              >>  $cmake_file
    echo "set ( T_TRACER \"True\" )"                  >>  $cmake_file
    echo "set (UE_AUTOTEST_TRACE $UE_AUTOTEST_TRACE)" >>  $cmake_file
    echo "set (UE_DEBUG_TRACE $UE_DEBUG_TRACE)"       >>  $cmake_file
    echo "set (UE_TIMING_TRACE $UE_TIMING_TRACE)"     >>  $cmake_file
    echo "set (DISABLE_LOG_X $DISABLE_LOG_X)"         >>  $cmake_file
    echo "set (USRP_REC_PLAY $USRP_REC_PLAY)"         >>  $cmake_file
    echo "set (LINUX True )"                          >>  $cmake_file
    echo "set (PDCP_USE_NETLINK True )"               >>  $cmake_file
    echo "set (UETARGET True )"                       >>  $cmake_file
    echo "set (BASIC_SIMULATOR \"True\" )"            >>  $cmake_file
    echo "set (UE_NAS_USE_TUN \"True\" )"             >>  $cmake_file
    echo 'include(${CMAKE_CURRENT_SOURCE_DIR}/../../CMakeLists.txt)' >> $cmake_file

    echo_info "Build UE"
    echo_info "logs are in $dlog/basic_simulator_ue.txt"
    set +e
    {
      cd $OPENAIR_DIR/cmake_targets/basic_simulator/ue
      cmake .
      make -j`nproc` lte-uesoftmodem
      make -j`nproc` coding params_libconfig tcp_bridge_oai
      ln -sf libtcp_bridge_oai.so liboai_device.so
      cd ../..
    } > $dlog/basic_simulator_ue.txt 2>&1
    set -e
    if [ -s $OPENAIR_DIR/cmake_targets/basic_simulator/ue/lte-uesoftmodem -a \
         -s $OPENAIR_DIR/cmake_targets/basic_simulator/ue/libcoding.so -a \
         -s $OPENAIR_DIR/cmake_targets/basic_simulator/ue/libparams_libconfig.so -a \
         -s $OPENAIR_DIR/cmake_targets/basic_simulator/ue/libtcp_bridge_oai.so ] ; then
      echo_success "UE compiled"
      check_warnings "$dlog/basic_simulator_ue.txt"
    else
      echo_error "UE compilation failed"
      exit 1
    fi

    echo_info "Generate UE SIM data"
    $OPENAIR_DIR/targets/bin/conf2uedata -c $OPENAIR_DIR/openair3/NAS/TOOLS/ue_eurecom_test_sfr.conf -o $OPENAIR_DIR/cmake_targets/basic_simulator/ue

  fi
}

main "$@"<|MERGE_RESOLUTION|>--- conflicted
+++ resolved
@@ -240,7 +240,7 @@
        -w | --hardware)
             HW="$2" #"${i#*=}"
             # Use OAI_USRP  as the key word USRP is used inside UHD driver           
-            if [ "$HW" != "BLADERF" -a  "$HW" != "USRP" -a "$HW" != "LMSSDR" -a  "$HW" != "None" -a  "$HW" != "EXMIMO" -a  "$HW" != "IRIS"  ] ; then 
+            if [ "$HW" != "BLADERF" -a  "$HW" != "USRP" -a "$HW" != "LMSSDR" -a  "$HW" != "None" -a  "$HW" != "EXMIMO" -a  "$HW" != "IRIS"  ] ; then
 		echo_fatal "Unknown HW type $HW will exit..."		
 	    else
 		if [ "$HW" == "USRP" ] ; then 
@@ -426,8 +426,8 @@
         DEADLINE_SCHEDULER_FLAG_USER="False"
      elif [ "$HW" = "OAI_BLADERF" ] ; then 
         DEADLINE_SCHEDULER_FLAG_USER="False"
-     elif [ "$HW" = "OAI_LMSSDR" ] ; then     
-        DEADLINE_SCHEDULER_FLAG_USER="False" 
+     elif [ "$HW" = "OAI_LMSSDR" ] ; then
+        DEADLINE_SCHEDULER_FLAG_USER="False"
      elif [ "$HW" = "OAI_IRIS" ] ; then
         DEADLINE_SCHEDULER_FLAG_USER="False"
      elif [ "$HW" = "None" ] ; then 
@@ -498,13 +498,6 @@
         flash_firmware_bladerf
       fi
     fi
-<<<<<<< HEAD
-    if [ "$FLEXRAN_AGENT" == "1" ] ; then
-      echo_info "installing protobuf/protobuf-c for flexran agent support"
-      install_protobuf_from_source
-      install_protobuf_c_from_source
-    fi
-=======
     if [ "$HW" == "OAI_IRIS" ] ; then
       echo_info "installing packages for IRIS support"
       check_install_soapy
@@ -515,7 +508,6 @@
     echo_info "installing protobuf/protobuf-c for flexran agent support"
     install_protobuf_from_source
     install_protobuf_c_from_source
->>>>>>> 6a47f9e7
   fi
 
   if [ "$INSTALL_OPTIONAL" = "1" ] ; then
