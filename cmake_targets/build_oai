#!/bin/bash
#/*
# * Licensed to the OpenAirInterface (OAI) Software Alliance under one or more
# * contributor license agreements.  See the NOTICE file distributed with
# * this work for additional information regarding copyright ownership.
# * The OpenAirInterface Software Alliance licenses this file to You under
# * the OAI Public License, Version 1.1  (the "License"); you may not use this file
# * except in compliance with the License.
# * You may obtain a copy of the License at
# *
# *      http://www.openairinterface.org/?page_id=698
# *
# * Unless required by applicable law or agreed to in writing, software
# * distributed under the License is distributed on an "AS IS" BASIS,
# * WITHOUT WARRANTIES OR CONDITIONS OF ANY KIND, either express or implied.
# * See the License for the specific language governing permissions and
# * limitations under the License.
# *-------------------------------------------------------------------------------
# * For more information about the OpenAirInterface (OAI) Software Alliance:
# *      contact@openairinterface.org
# */

# file build_oai
# brief OAI automated build tool that can be used to install, compile, run OAI.
# author  Navid Nikaein, Lionel GAUTHIER, Laurent Thomas

set -e

# Include helper functions
THIS_SCRIPT_PATH=$(dirname $(readlink -f "$0"))
source "$THIS_SCRIPT_PATH"/tools/build_helper

# Set environment variables (OPENAIR_HOME, ...)
set_openair_env

# Variables for UE data generation
gen_nvram_path=$OPENAIR_DIR/cmake_targets/ran_build/build
conf_nvram_path=$OPENAIR_DIR/openair3/NAS/TOOLS/ue_eurecom_test_sfr.conf

XFORMS="True"
SKIP_SHARED_LIB_FLAG="False"
PRINT_STATS="False"
HW="None"
TP="Ethernet"
EPC=0
VERBOSE_CI=0
VERBOSE_COMPILE=0
RUN_GROUP=0
TEST_CASE_GROUP=""
BUILD_DIR=ran_build
BUILD_DOXYGEN=0
BUILD_COVERITY_SCAN=0
DISABLE_HARDWARE_DEPENDENCY="False"
CMAKE_BUILD_TYPE="RelWithDebInfo"
CMAKE_CMD="$CMAKE"
BUILD_ECLIPSE=0
NR="False"
<<<<<<< HEAD
OPTIONAL_LIBRARIES="telnetsrv enbscope uescope nrscope ldpc_cuda ldpc_t1 oai_iqplayer"
ulfiusdep=$(basename ./`find /usr/lib* -name libulfius.so`)
jssondep=$(basename ./`find /usr/lib* -name libjansson.so`)
if [ "$ulfiusdep" == "libulfius.so" -a "$jssondep" == "libjansson.so" ] ; then
  OPTIONAL_LIBRARIES+=" websrv"
else
  echo_warning "  websrv optional build not included in build-lib option  as dependencies requirements not met "
fi
=======
OPTIONAL_LIBRARIES="telnetsrv enbscope uescope nrscope ldpc_cuda ldpc_t1 websrv"
>>>>>>> 646cec27
RU=0
CMAKE_C_FLAGS=()
CMAKE_CXX_FLAGS=()

function print_help() {
  echo_info "
This script compiles OpenAirInterface Software, and can install dependencies
for a number of distributions (Ubuntu 18-22, Fedora, RHEL7/8).
Options:
--arch-native
   Passes -march=native to the compiler.
-c | --clean
   Erase all files to make a rebuild from start
-C | --clean-all
   Erase all files made by previous compilations, installations
--clean-kernel
   Erase previously installed features in kernel: iptables, drivers, ...
--cmake-opt
   Pass the supplied option verbatim to cmake.
-d | --build-dir
   Sets build directory (will be <oai-root>/cmake_targets/<build-dir>/build)
-I | --install-external-packages
   Installs required packages such as LibXML, asn1.1 compiler, ...
   This option will require root password
--install-optional-packages
   Install useful but not mandatory packages such as valgrind
-i | --install-system-files
   Install OpenAirInterface required files in Linux system
   This option will require root password
-g | --run-with-gdb <Release | RelWithDebInfo | MinSizeRel | Debug
  specify the build mode used by cmake. defaults to Debug mode if -g is used alone, with no mode parameter
  if -g is not specifies, Release mode is used.
-G | --cmaketrace
   enable cmake debugging messages
--eNB
  Makes the LTE softmodem
--eNBocp
  Makes the OCP LTE softmodem
--gNB
  Makes the NR softmodem
--RU
  Makes the OAI RRU
--UE
   Makes the UE specific parts (ue_ip, usim, nvram) from the given configuration file
--nrUE
  Makes the NR UE softmodem
--UE-conf-nvram [configuration file]
   Specify conf_nvram_path (default \"$conf_nvram_path\")
--UE-gen-nvram [output path]
   Specify gen_nvram_path (default \"$gen_nvram_path\")
-w | --hardware
   USRP, BLADERF, LMSSDR, IRIS, SIMU, AW2SORI, None (Default)
   Adds this RF board support (in external packages installation and in compilation)
-t | --transport
   Selects the transport protocol type, options: None, Ethernet, benetel4g, benetel5g
-P | --phy_simulators
   Makes the unitary tests Layer 1 simulators
-S | --core_simulators
   Makes the core security features unitary simulators
-s | --check
   runs a set of auto-tests based on simulators and several compilation tests
--run-group 
   runs only specified test cases specified here. This flag is only valid with -s
-V | --vcd
   Adds a debgging facility to the binary files: GUI with major internal synchronization events
-x | --xforms
   Will compile with software oscilloscope features
--verbose-ci
   Compile with verbose instructions in CI Docker env
--verbose-compile
   Shows detailed compilation instructions in makefile
--build-doxygen
   Builds doxygen based documentation.
--build-coverity-scan
   Builds Coverity-Scan objects for upload
--disable-deadline
   Disables deadline scheduler of Linux kernel (>=3.14.x).
--enable-deadline
   Enable deadline scheduler of Linux kernel (>=3.14.x). 
--disable-cpu-affinity
   Disables CPU Affinity between UHD/TX/RX Threads (Valid only when deadline scheduler is disabled). By defaulT, CPU Affinity is enabled when not using deadline scheduler. It is enabled only with >2 CPUs. For eNB, CPU_0-> Device library (UHD), CPU_1->TX Threads, CPU_2...CPU_MAX->Rx Threads. For UE, CPU_0->Device Library(UHD), CPU_1..CPU_MAX -> All the UE threads
--enable-cpu-affinity
--disable-T-Tracer
   Disables the T tracer.
--disable-hardware-dependency
   Disable HW dependency during installation
--ue-autotest-trace
   Enable specific traces for UE autotest framework
--ue-trace
   Enable traces for UE debugging
--ue-timing
   Enable traces for timing
--uhd-images-dir
   Download UHD images in the indicated location
--build-eclipse
   Build eclipse project files.
--build-lib <libraries>
   Build optional shared library, <libraries> can be one or several of $OPTIONAL_LIBRARIES or \"all\"
--noavx512
   Disable AVX512 intrinsics whatever processor capability is
--noavx2
   Disable AVX2 intrinsics whatever processor capability is
-k | --skip-shared-libraries
   Skip build for shared libraries to reduce compilation time when building frequently for debugging purposes
--ninja
  Tell cmake to use the Ninja build system. Without, will generate make files
--sanitize
  Shortcut for usage of --sanitize-address --sanitize-undefined
--sanitize-address | -fsanitize=address
  Enable the address sanitizer on all targets
--sanitize-undefined | -fsanitize=undefined
  Enable the undefined behavior sanitizer on all targets
-h | --help
   Print this help"
}


function main() {

  until [ -z "$1" ]
  do
    case "$1" in
       --arch-native)
            CMAKE_C_FLAGS+=("-march=native")
            CMAKE_CXX_FLAGS+=("-march=native")
            shift;;
       -c | --clean)
            CLEAN=1
            shift;;
       -C | --clean-all)
            CLEAN_ALL=1
            shift;;
       --clean-kernel)
            clean_kernel
            echo_info "Erased iptables config and removed modules from kernel"
            shift;;
       --cmake-opt)
            CMAKE_CMD="$CMAKE_CMD $2"
            shift 2;;
       -d | --build-dir)
            BUILD_DIR=$2
            shift 2;;
       -I | --install-external-packages)
            INSTALL_EXTERNAL=1
            echo_info "Will install external packages"
            shift;;
       --install-optional-packages)
            INSTALL_OPTIONAL=1
            echo_info "Will install optional packages"
            shift;;
       -i | --install-system-files)
            INSTALL_SYSTEM_FILES=1
            echo_info "Will copy OpenAirInterface files in Linux directories"
            shift;;
       -g | --run-with-gdb)
            case "$2" in
                "Release")
                    CMAKE_BUILD_TYPE="Release"
                    echo_info "Will Compile without gdb symbols and with compiler optimization"
                    CMAKE_CMD="$CMAKE_CMD -DCMAKE_BUILD_TYPE=Release"
                    shift
                    ;;
                "RelWithDebInfo")
                    CMAKE_BUILD_TYPE="RelWithDebInfo"
                    echo_info "Will Compile with gdb symbols"
                    CMAKE_CMD="$CMAKE_CMD -DCMAKE_BUILD_TYPE=RelWithDebInfo -DCMAKE_EXPORT_COMPILE_COMMANDS=1"
                    shift
                    ;;
                "MinSizeRel")
                    CMAKE_BUILD_TYPE="MinSizeRel"
                    echo_info "Will Compile for minimal exec size"
                    CMAKE_CMD="$CMAKE_CMD -DCMAKE_BUILD_TYPE=MinSizeRel"
                    shift
                    ;;
                "Debug" | *)
                    CMAKE_BUILD_TYPE="Debug"
                    echo_info "Will Compile with gdb symbols and disable compiler optimization"
                    CMAKE_CMD="$CMAKE_CMD -DCMAKE_BUILD_TYPE=Debug"
                    if [ "$2" == "Debug" ] ; then
                        shift
                    fi
                    ;;
            esac
            shift;;
       -G | --cmaketrace)
            CMAKE_CMD="$CMAKE_CMD --trace-expand"
            shift;;
       --eNB)
            eNB=1
            echo_info "Will compile eNB"
            shift;;
       --eNBocp)
            eNBocp=1
            echo_info "Will compile OCP eNB"
            shift;;
      --gNB)
            gNB=1
            echo_info "Will compile gNB"
            shift;;
       --RU)
            RU=1
            echo_info "Will compile RRU"
	    shift;;
       --UE)
            UE=1
            echo_info "Will compile UE"
            shift;;
       --nrUE)
            nrUE=1
            rfsimNas=1
            echo_info "Will compile NR UE"
            shift;;
       --mu)
            CMAKE_CMD="$CMAKE_CMD -DUE_EXPANSION=True -DPRE_SCD_THREAD=True"
            echo_info "Will compile with UE_EXPANSION"
            shift;;
       --UE-conf-nvram)
            conf_nvram_path=$(readlink -f "$2")
            shift 2;;
       --UE-gen-nvram)
            gen_nvram_path=$(readlink -f "$2")
            shift 2;;
       --UE-ip)
            UE_ip=1
            echo_info "Will compile UE"
            shift;;
       -w | --hardware)
            # Use OAI_USRP as the key word USRP is used inside UHD driver           
            case "$2" in
                "USRP" | "BLADERF" | "LMSSDR" | "IRIS" | "SIMU" | "AW2SORI")
                    HW="OAI_"$2
                    ;;
                "None")
                    HW="None"
                    ;;
                *)
                    echo_fatal "Unknown HW type $HW: exit..."
            esac
            echo_info "Setting hardware to: $HW"
            #CMAKE_CMD="$CMAKE_CMD -DRF_BOARD=\"${HW}\""
            CMAKE_CMD="$CMAKE_CMD -DRF_BOARD=${HW}"
            shift 2;;
       -t | --transport)
	    TP=$2
            shift 2;;
       -P | --phy_simulators)
            SIMUS_PHY=1
            echo_info "Will compile dlsim, ulsim, ..."
            shift;;
       -S | --core_simulators)
            SIMUS_CORE=1
            echo_info "Will compile security unitary tests"
            shift;;
       -s | --check)
            OAI_TEST=1
            echo_info "Will run auto-tests"
            shift;;
       --run-group)
            RUN_GROUP=1
            TEST_CASE_GROUP=$2
            echo_info "executing test cases only in group: $TEST_CASE_GROUP"
            shift 2;;
       -V | --vcd)
            echo_info "Setting gtk-wave output"
            CMAKE_CMD="$CMAKE_CMD -DENABLE_VCD_FIFO=True"
            EXE_ARGUMENTS="$EXE_ARGUMENTS -V"
            shift;;
       -x | --xforms)
            XFORMS=1
            EXE_ARGUMENTS="$EXE_ARGUMENTS -d"
            echo_info "Will generate the software oscilloscope features"
            shift;;
       --verbose-ci)
            VERBOSE_CI=1
            echo_info "Will compile with verbose instructions in CI Docker env"
            shift;;
       --verbose-compile)
            VERBOSE_COMPILE=1
            echo_info "Will compile with verbose instructions"
            shift;;
       --build-doxygen)
            CMAKE_CMD="$CMAKE_CMD -DGENERATE_DOXYGEN=ON"
            BUILD_DOXYGEN=1
            echo_info "Will build doxygen support"
            shift;;     
       --build-coverity-scan)
            BUILD_COVERITY_SCAN=1
            echo_info "Will build Coverity-Scan objects for upload"
            shift;;
       --disable-T-Tracer)
            CMAKE_CMD="$CMAKE_CMD -DT_TRACER=False"
            echo_info "Disabling the T tracer"
            shift 1;;
       --disable-hardware-dependency)
            echo_info "Disabling hardware dependency for compiling software"
            DISABLE_HARDWARE_DEPENDENCY="True"
            shift 1;;
       --ue-autotest-trace)
            CMAKE_CMD="$CMAKE_CMD -DUE_AUTOTEST_TRACE=True"
            echo_info "Enabling autotest specific trace for UE"
            shift 1;;
       --ue-trace)
            CMAKE_CMD="$CMAKE_CMD -DUE_DEBUG_TRACE=False"
            echo_info "Enabling UE trace for debug"
            shift 1;;
       --ue-timing)
            CMAKE_CMD="$CMAKE_CMD -DUE_TIMING_TRACE=True"
            echo_info "Enabling UE timing trace"
            shift 1;;
       --uhd-images-dir)
            UHD_IMAGES_DIR=$2
            echo_info "Downloading UHD images in the indicated location"
            shift 2;;
       --build-eclipse)
            BUILD_ECLIPSE=1
            CMAKE_CMD="$CMAKE_CMD"' -DCMAKE_ECLIPSE_GENERATE_SOURCE_PROJECT=TRUE -G"Eclipse CDT4 - Unix Makefiles"'
            echo_info "Enabling build eclipse project support"
            shift 1;;
       --build-lib) 
            BUILD_OPTLIB="" 
            if [  "$2" == "all" ] ; then
              BUILD_OPTLIB="$OPTIONAL_LIBRARIES"
              echo_info "Enabling build of all optional shared libraries ($OPTIONAL_LIBRARIES)" 
            else
              for alib in $2 ; do 
                for oklib in $OPTIONAL_LIBRARIES ; do
                  if [ "$alib" = "$oklib" ] ; then
                    BUILD_OPTLIB="$BUILD_OPTLIB $alib" 
                    echo_info "Enabling build of lib${alib}.so" 
                  fi
                done
              done
              if [ "${BUILD_OPTLIB## }" != "$2" ] ; then
                echo_fatal "Unknown optional library in $2, valid libraries are $OPTIONAL_LIBRARIES"
              fi
            fi
            for oklib in $BUILD_OPTLIB ; do
              CMAKE_CMD="$CMAKE_CMD -DENABLE_${oklib^^}=ON"
            done            
            shift 2;;		
        --noavx512)
            CMAKE_CMD="$CMAKE_CMD -DAVX512=OFF"
            echo_info "Disabling AVX512 instructions"
            shift 1;;
        --noavx2)
            CMAKE_CMD="$CMAKE_CMD -DAVX2=OFF"
            echo_info "Disabling AVX2 instructions"
            shift 1;;
        -k | --skip-shared-libraries)
            SKIP_SHARED_LIB_FLAG="True"
            echo_info "Skipping build of shared libraries, rfsimulator and transport protocol libraries"
            shift;;
        --ninja)
            CMAKE_CMD="$CMAKE_CMD -GNinja"
            MAKE_CMD=ninja
            shift;;
        --sanitize)
            CMAKE_CMD="$CMAKE_CMD -DSANITIZE_ADDRESS=True -DSANITIZE_UNDEFINED=True"
            shift;;
        --sanitize-address | -fsanitize=address)
            grep -sq "Ubuntu 18.04" /etc/os-release && echo_error "Bug in OS with this option, see CMakeLists.txt"
            CMAKE_CMD="$CMAKE_CMD -DSANITIZE_ADDRESS=True"
            shift;;
        --sanitize-undefined | -fundefined=address)
            CMAKE_CMD="$CMAKE_CMD -DSANITIZE_UNDEFINED=True"
            shift;;
        -h | --help)
            print_help
            exit 1;;
	*)
	    print_help
            echo_fatal "Unknown option $1"
            break;;
   esac
  done

  ###################################
  # Check if cov-build is installed #
  ###################################
  if [ "$BUILD_COVERITY_SCAN" == "1" ] ; then
      echo_info "Checking cov-build is installed"
      IS_INSTALLED=`which cov-build | grep -c cov-build || true`
      if [ $IS_INSTALLED -eq 1 ] ; then
          echo_info "Found cov-build"
      else
          echo_fatal "Did NOT find cov-build in PATH!"
      fi
  fi

  ########################################################
  # Check validity of HW and TP parameters for eNB / gNB #
  ########################################################
  # to be discussed
  
  if [ "$eNB" = "1" -o "$eNBocp" = "1" -o "$gNB" = "1" ] ; then
      if [ "$HW" = "None" -a  "$TP" = "None" ] ; then
	      echo_info "No local radio head and no transport protocol selected"
      fi
      if [ "$HW" = "None" ] ; then 
	      echo_info "No radio head has been selected (HW set to $HW)"	
      fi
      if [ "$TP" = "None" ] ; then
	      echo_info "No transport protocol has been selected (TP set to $TP)"	
      fi
  fi

  echo_info "RF HW set to $HW" 
  # If the user doesn't specify the Linux scheduler to use, we set a value

  #######################################################
  # Setting and printing OAI envs, we should check here #
  #######################################################

  cecho "OPENAIR_DIR    = $OPENAIR_DIR" $green

  # for conf files copy in this bash script
  if [ -d /usr/lib/freeDiameter ]; then
    export FREEDIAMETER_PREFIX=/usr
  else
    if [ -d /usr/local/lib/freeDiameter ]; then
      export FREEDIAMETER_PREFIX=/usr/local
    else
      echo_warning "FreeDiameter prefix not found, install freeDiameter if EPC, HSS"
    fi
  fi

  if [ "$CLEAN_ALL" = "1" ] ; then
    clean_all_files
    echo_info "Erased all previously producted files"
  fi

  dlog=$OPENAIR_DIR/cmake_targets/log
  mkdir -p $dlog

  if [ "$INSTALL_EXTERNAL" = "1" ] ; then
    echo_info "Installing packages"
    check_install_oai_software
    if [ "$HW" == "OAI_USRP" ] ; then
      echo_info "installing packages for USRP support"
      check_install_usrp_uhd_driver
      if [ ! -v BUILD_UHD_FROM_SOURCE ] && [ ! "$DISABLE_HARDWARE_DEPENDENCY" == "True" ]; then
        install_usrp_uhd_driver $UHD_IMAGES_DIR
      fi
    fi 
    if [ "$HW" == "OAI_BLADERF" ] ; then
      echo_info "installing packages for BLADERF support"
      check_install_bladerf_driver
      if [ ! "$DISABLE_HARDWARE_DEPENDENCY" == "True" ]; then
        flash_firmware_bladerf
      fi
    fi
    if [ "$HW" == "OAI_IRIS" ] ; then
      echo_info "installing packages for IRIS support"
      check_install_soapy
      #if [ ! "$DISABLE_HARDWARE_DEPENDENCY" == "True" ]; then
      #  flash_firmware_iris
      #fi
    fi
  fi

  if [ "$INSTALL_OPTIONAL" = "1" ] ; then
    echo_info "Installing optional packages"
    check_install_additional_tools
  fi

  execlist=""
  if [ "$eNB" = "1" ] ; then
      execlist="$execlist lte-softmodem"
  fi
  if [ "$eNBocp" = "1" ] ; then
      execlist="$execlist ocp-enb"
  fi
  if [ "$gNB" = "1" ] ; then
      execlist="$execlist nr-softmodem nr-cuup"
  fi
  if [ "$RU" = "1" ] ; then
      execlist="$execlist oairu"
  fi
  if [ "$UE" = 1 ] ; then
      execlist="$execlist lte-uesoftmodem"
  fi
  if [ "$nrUE" = 1 ] ; then
      execlist="$execlist nr-uesoftmodem"
  fi

  if [[ "$execlist" == "" && "$SIMUS_PHY" != "1" && "$HW" == "None" ]]; then
    SKIP_SHARED_LIB_FLAG="True"
  fi

  DIR=$OPENAIR_DIR/cmake_targets

  [ "$CLEAN" = "1" ] && rm -rf $DIR/$BUILD_DIR/build
  mkdir -p $DIR/$BUILD_DIR/build

  cd  $DIR/$BUILD_DIR/build
  if [[ ${#CMAKE_C_FLAGS[@]} > 0 ]]; then CMAKE_CMD="$CMAKE_CMD -DCMAKE_C_FLAGS=\"${CMAKE_C_FLAGS[*]}\""; fi
  if [[ ${#CMAKE_CXX_FLAGS[@]} > 0 ]]; then CMAKE_CMD="$CMAKE_CMD -DCMAKE_CXX_FLAGS=\"${CMAKE_CXX_FLAGS[*]}\""; fi

  # for historical reasons we build in a subdirectory cmake_targets/XYZ/build,
  # e.g., cmake_targets/ran_build/build, hence the ../../..
  CMAKE_CMD="$CMAKE_CMD ../../.."
  echo_info "running $CMAKE_CMD"
  eval $CMAKE_CMD
  
  for f in $execlist ; do
      echo_info "Compiling $f..."
      compilations $BUILD_DIR $f
  done
  
  
  # mandatory shared libraries common to UE and (e/g)NB
  
  if [ "$SKIP_SHARED_LIB_FLAG" = "False" ]; then
      echo_info "Building shared libraries common to UE and gNB"

      # configuration module libraries, one currently available, using libconfig
      config_libconfig_shlib=params_libconfig
      
      compilations $BUILD_DIR $config_libconfig_shlib
      
      compilations $BUILD_DIR coding
      
  fi
  
  if [ "$UE" = 1 ] ; then

    echo_info "Compiling UE specific part"

    if [ "$UE_ip" = 1 ]
    then
      echo_info "Building ue_ip module"
      compilations $BUILD_DIR ue_ip
    else
      echo_info "Bypassing ue_ip build"
    fi #IS_CONTAINER

#    mkdir -p $DIR/at_commands/build
#    cd $DIR/at_commands/build
#    eval $CMAKE_CMD
#    compilations at_commands at_nas_ue

    [ "$CLEAN" = "1" ] && rm -rf $DIR/nas_sim_tools/build
    mkdir -p $DIR/nas_sim_tools/build
    cd $DIR/nas_sim_tools/build

    eval $CMAKE_CMD ..
    compilations nas_sim_tools usim
    compilations nas_sim_tools nvram
    compilations nas_sim_tools conf2uedata

    # generate USIM data
    if [ -f conf2uedata ]; then
      install_nas_tools $conf_nvram_path $DIR/$BUILD_DIR/build "$DIR/$BUILD_DIR/build/conf2uedata.txt"
    else
      echo_warning "not generated UE NAS files: binaries not found"
    fi
  fi

  cd  $DIR/$BUILD_DIR/build
  
  ##################
  # PHY simulators #
  ##################
  if [ "$SIMUS_PHY" = "1" ] ; then
    echo_info "Compiling physical unitary tests simulators"
    # TODO: fix: dlsim_tm4 pucchsim prachsim pdcchsim pbchsim mbmssim
    simlist="dlsim ulsim ldpctest polartest smallblocktest nr_pbchsim nr_dlschsim nr_ulschsim nr_dlsim nr_ulsim nr_pucchsim nr_prachsim"
	# simlist="ldpctest"
    for f in $simlist ; do
      compilations $BUILD_DIR $f
    done
    compilations $BUILD_DIR coding
  fi

  ###################
  # Core simulators #
  ###################
  if [ "$SIMUS_CORE" = "1" ] ; then
    echo_info "Compiling security unitary tests simulators"
    simlist="secu_knas_encrypt_eia1 secu_kenb aes128_ctr_encrypt aes128_ctr_decrypt secu_knas_encrypt_eea2 secu_knas secu_knas_encrypt_eea1 kdf aes128_cmac_encrypt secu_knas_encrypt_eia2"
    for f in $simlist ; do
      compilations $BUILD_DIR test_$f
    done
  fi
  
  ######################
  # Optional libraries #
  ######################
  if [ ! -z "$BUILD_OPTLIB" ] ; then 
     for oklib in $BUILD_OPTLIB ; do
         compilations $BUILD_DIR $oklib
     done
  fi

  ####################################################
  # Build RF device and transport protocol libraries #
  ####################################################
  if [ "$eNB" = "1" -o "$eNBocp" = "1" -o "$UE" = "1" -o "$gNB" = "1" -o "$RU" = "1"  -o "$nrUE" = "1" ] ; then

      # build RF device libraries
      if [ "$HW" != "None" ] ; then
          rm -f liboai_device.so

          if [ "$HW" == "OAI_USRP" ] ; then
              compilations $BUILD_DIR oai_usrpdevif

              ln -sf liboai_usrpdevif.so liboai_device.so
              echo_info "liboai_device.so is linked to USRP device library"        
          elif [ "$HW" == "OAI_BLADERF" ] ; then
              if [ -f "/usr/include/libbladeRF.h" ] ; then
                  compilations $BUILD_DIR oai_bladerfdevif
              fi

              ln -sf liboai_bladerfdevif.so liboai_device.so
              echo_info "liboai_device.so is linked to BLADERF device library"	 
          elif [ "$HW" == "OAI_LMSSDR" ] ; then
#              if [ -f "/usr/include/libbladeRF.h" ] ; then
                  compilations $BUILD_DIR oai_lmssdrdevif
#              fi

              ln -sf liboai_lmssdrdevif.so liboai_device.so
              echo_info "liboai_device.so is linked to LMSSDR device library"	 
          elif [ "$HW" == "OAI_IRIS" ] ; then
              compilations $BUILD_DIR oai_irisdevif

              ln -s liboai_irisdevif.so liboai_device.so
              echo_info "liboai_device.so is linked to IRIS device library"
          elif [ "$HW" == "OAI_AW2SORI" ] ; then
              compilations $BUILD_DIR aw2sori_transpro

              ln -sf libaw2sori_transpro.so libthirdparty_transpro.so
              echo_info "build libthirdparty_transpro.so for AW2SORI fronthaul"
          else
              echo_info "liboai_device.so is not linked to any device library"
          fi
      fi

      #build simulators devices
      if [ "$SKIP_SHARED_LIB_FLAG" = "False" ]; then
          echo_info "Compiling rfsimulator"
          compilations $BUILD_DIR rfsimulator
      fi

      #build transport protocol libraries (currently only ETHERNET is available)
      if [ "$SKIP_SHARED_LIB_FLAG" = "False" ]; then
          echo_info "Building transport protocol libraries"
          rm -f liboai_transpro.so
	  if [ "$TP" == "Ethernet" ]; then
              compilations $BUILD_DIR oai_eth_transpro
              ln -sf liboai_eth_transpro.so liboai_transpro.so
              echo_info "liboai_transpro.so is linked to ETHERNET transport"
	  fi
	  if [ "$TP" == "benetel4g" ]; then
              compilations $BUILD_DIR benetel_4g
              ln -sf libbenetel_4g.so liboai_transpro.so
              echo_info "liboai_transpro.so is linked to BENETEL4G transport"
	  fi
	  if [ "$TP" == "benetel5g" ]; then
              compilations $BUILD_DIR benetel_5g
              ln -sf libbenetel_5g.so liboai_transpro.so
              echo_info "liboai_transpro.so is linked to BENETEL4G transport"
	  fi
      fi
  fi

  ###################
  # Doxygen Support #
  ###################
  if [ "$BUILD_DOXYGEN" = "1" ] ; then
    doxygen_log=$OPENAIR_DIR/cmake_targets/log/doxygen.log
    echo_info "Building Doxygen based documentation. The documentation file is located here: $OPENAIR_DIR/targets/DOCS/html/index.html"
    echo_info "Doxygen generation log is located here: $doxygen_log"
    echo_info "Generating Doxygen files....please wait"
    (
    $MAKE_CMD doc
    ) >& $doxygen_log
  fi

  ##############
  # Auto-tests #
  ##############
  if [ "$OAI_TEST" = "1" ] ; then
    echo_error "These scripts ASSUME that user is in /etc/sudoers and can execute commands without PASSWORD prompt"
    echo_error "Add the following lines in /etc/sudoers file to make your __user_name__ sudo without password prompt"
    echo_error " __your_user_name__ ALL = (ALL:ALL) NOPASSWD: ALL"
    echo_error " __your_user_name__ ALL = (ALL) NOPASSWD: ALL "
    echo_info "The log file for the autotest script for debugging is located here: $OPENAIR_DIR/cmake_targets/autotests/log/autotests.log "
    echo_info "The results of autotests results is located here: $OPENAIR_DIR/cmake_targets/autotests/log/results_autotests.xml "
    echo_info "You can hit CTRL-C at any time to terminate the autotests..."
    echo "Current User Name: $USER"
    read -s -p "Enter Password: " mypassword
    echo -e "\n"
    rm -fr $OPENAIR_DIR/cmake_targets/autotests/log
    mkdir -p $OPENAIR_DIR/cmake_targets/autotests/log
    if [ "$RUN_GROUP" -eq "1" ]; then
        $OPENAIR_DIR/cmake_targets/autotests/run_exec_autotests.bash -g "$TEST_CASE_GROUP" -p $mypassword >& $OPENAIR_DIR/cmake_targets/autotests/log/autotests.log &
    else
        $OPENAIR_DIR/cmake_targets/autotests/run_exec_autotests.bash -p $mypassword >& $OPENAIR_DIR/cmake_targets/autotests/log/autotests.log &
    fi
    wait
  else
    echo_success "BUILD SHOULD BE SUCCESSFUL"
  fi

}

main "$@"<|MERGE_RESOLUTION|>--- conflicted
+++ resolved
@@ -55,7 +55,6 @@
 CMAKE_CMD="$CMAKE"
 BUILD_ECLIPSE=0
 NR="False"
-<<<<<<< HEAD
 OPTIONAL_LIBRARIES="telnetsrv enbscope uescope nrscope ldpc_cuda ldpc_t1 oai_iqplayer"
 ulfiusdep=$(basename ./`find /usr/lib* -name libulfius.so`)
 jssondep=$(basename ./`find /usr/lib* -name libjansson.so`)
@@ -64,9 +63,6 @@
 else
   echo_warning "  websrv optional build not included in build-lib option  as dependencies requirements not met "
 fi
-=======
-OPTIONAL_LIBRARIES="telnetsrv enbscope uescope nrscope ldpc_cuda ldpc_t1 websrv"
->>>>>>> 646cec27
 RU=0
 CMAKE_C_FLAGS=()
 CMAKE_CXX_FLAGS=()
