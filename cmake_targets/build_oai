#!/bin/bash
################################################################################
#
# Copyright (c) 2015, EURECOM (www.eurecom.fr)
# All rights reserved.
#
# Redistribution and use in source and binary forms, with or without
# modification, are permitted provided that the following conditions are met:
#
# 1. Redistributions of source code must retain the above copyright notice, this
#    list of conditions and the following disclaimer.
# 2. Redistributions in binary form must reproduce the above copyright notice,
#    this list of conditions and the following disclaimer in the documentation
#    and/or other materials provided with the distribution.
#
# THIS SOFTWARE IS PROVIDED BY THE COPYRIGHT HOLDERS AND CONTRIBUTORS "AS IS" AND
# ANY EXPRESS OR IMPLIED WARRANTIES, INCLUDING, BUT NOT LIMITED TO, THE IMPLIED
# WARRANTIES OF MERCHANTABILITY AND FITNESS FOR A PARTICULAR PURPOSE ARE
# DISCLAIMED. IN NO EVENT SHALL THE COPYRIGHT OWNER OR CONTRIBUTORS BE LIABLE FOR
# ANY DIRECT, INDIRECT, INCIDENTAL, SPECIAL, EXEMPLARY, OR CONSEQUENTIAL DAMAGES
# (INCLUDING, BUT NOT LIMITED TO, PROCUREMENT OF SUBSTITUTE GOODS OR SERVICES;
# LOSS OF USE, DATA, OR PROFITS; OR BUSINESS INTERRUPTION) HOWEVER CAUSED AND
# ON ANY THEORY OF LIABILITY, WHETHER IN CONTRACT, STRICT LIABILITY, OR TORT
# (INCLUDING NEGLIGENCE OR OTHERWISE) ARISING IN ANY WAY OUT OF THE USE OF THIS
# SOFTWARE, EVEN IF ADVISED OF THE POSSIBILITY OF SUCH DAMAGE.
#
# The views and conclusions contained in the software and documentation are those
# of the authors and should not be interpreted as representing official policies,
# either expressed or implied, of the FreeBSD Project.
#
################################################################################
# file build_oai
# brief OAI automated build tool that can be used to install, compile, run OAI.
# author  Navid Nikaein, Lionel GAUTHIER, Laurent Thomas


################################
# include helper functions
################################
ORIGIN_PATH=$PWD
THIS_SCRIPT_PATH=$(dirname $(readlink -f $0))
source $THIS_SCRIPT_PATH/tools/build_helper

MSC_GEN="False"
XFORMS="False"
PRINT_STATS="False"
VCD_TIMING="False"
LOWLATENCY_FLAG_USER="False"
FORCE_LOWLATENCY_FLAG_USER=""
REL="Rel10"
HW="EXMIMO"
TP="None"
NOS1=0
EPC=0
VERBOSE_COMPILE=0
CFLAGS_PROCESSOR_USER=""
RUN_GROUP=0
TEST_CASE_GROUP=""
BUILD_DOXYGEN=0
trap handle_ctrl_c INT

function print_help() {
  echo_info '
This program installs OpenAirInterface Software
You should have ubuntu 14.xx, updated, and the Linux kernel >= 3.14
Options
-h
   This help
-c | --clean
   Erase all files to make a rebuild from start"
-C | --clean-all
   Erase all files made by previous compilations, installations"
--clean-kernel
   Erase previously installed features in kernel: iptables, drivers, ...
-I | --install-external-packages
   Installs required packages such as LibXML, asn1.1 compiler, freediameter, ...
   This option will require root password
--install-optional-packages
   Install useful but not mandatory packages such as valgrind
-g | --run-with-gdb
   Add debugging symbols to compilation directives
-h | --help
   Print this help
--eNB
   Makes the LTE softmodem
--UE
   Makes the UE specific parts (ue_ip, usim, nvram) 
--RRH
   Makes the RRH
-r | --3gpp-release
   default is Rel10,
   Rel8 limits the implementation to 3GPP Release 8 version
-w | --hardware
<<<<<<< HEAD
   EXMIMO (Default), USRP, BLADERF, LMSSDR, ETHERNET, None
=======
   EXMIMO (Default), USRP, BLADERF, None
>>>>>>> f65b478c
   Adds this RF board support (in external packages installation and in compilation)
-t | --transport protocol
   ETHERNET , None
   Adds this trasport protocol support in compilation
--oaisim
   Makes the oaisim simulator. Hardware will be defaulted to "None".
--phy_simulators
   Makes the unitary tests Layer 1 simulators
--core_simulators
   Makes the core security features unitary simulators
-s | --check
   runs a set of auto-tests based on simulators and several compilation tests
--run-group 
   runs only specified test cases specified here. This flag is only valid with -s
-V | --vcd
   Adds a debgging facility to the binary files: GUI with major internal synchronization events
-x | --xforms
   Adds a software oscilloscope feature to the produced binaries. If oaisim, then enable PRINT_STATS.
--install-system-files
   Install OpenArInterface required files in Linux system
   (will ask root password)
--noS1 
   Compiles oaisim or lte-softmodem without S1 interface, using direct link to IP instead
--verbose-compile
   Shows detailed compilation instructions in makefile
--cflags_processor
   Manually Add CFLAGS of processor if they are not detected correctly by script. Only add these flags if you know your processor supports them. Example flags: -msse3 -msse4.1 -msse4.2 -mavx2
--build-doxygen
   Builds doxygen based documentation.
--disable-deadline
   Disables deadline scheduler of Linux kernel (>=3.14.x).
--enable-deadline
   Disables deadline scheduler of Linux kernel (>=3.14.x). 
Usage (first build):
 oaisim (eNB + UE): ./build_oai -I -g --oaisim -x --install-system-files
 Eurecom EXMIMO + COTS UE : ./build_oai -I -g --eNB -x --install-system-files
 NI/ETTUS B201  + COTS UE : ./build_oai -I -g --eNB -x --install-system-files -w USRP
Usage (Regular):
 oaisim : ./build_oai --oaisim -x 
 Eurecom EXMIMO + OAI ENB : ./build_oai --eNB -x 
 NI/ETTUS B201  + OAI ENB : ./build_oai --eNB -x -w USRP'
}


function main() {
  until [ -z "$1" ]
  do
    case "$1" in
       -c | --clean)
            CLEAN=1
            shift;;
       -C | --clean-all)
            CLEAN_ALL=1
            shift;;
       --clean-kernel)
            clean_kernel
            echo_info "Erased iptables config and removed modules from kernel"
            shift;;
       -I | --install-external-packages)
            INSTALL_EXTERNAL=1
            echo_info "Will install external packages"
            shift;;
       --install-optional-packages)
            INSTALL_OPTIONAL=1
            echo_info "Will install optional packages"
            shift;;
       -g | --run-with-gdb)
            GDB=1
            echo_info "Will Compile with gdb symbols"
            shift;;
       --eNB)
            eNB=1
            echo_info "Will compile eNB"
            shift;;
       --UE)
            UE=1
            echo_info "Will compile UE"
            shift;;
       --RRH)
            RRH=1
            echo_info "Will compile RRH"
            shift;;
       -r | --3gpp-release)
            REL=$2
            echo_info "Setting release to: $REL"
            shift 2;;
       -w | --hardware)
            HW="$2" #"${i#*=}"
<<<<<<< HEAD
            # Use OAI_USRP  as the key word USRP is used inside UHD driver
            if [ "$HW" == "USRP" ] ; then 
		HW="OAI_USRP"
	    fi 
            if [ "$HW" == "BLADERF" ] ; then 
		HW="OAI_BLADERF"
	    fi 
            if [ "$HW" == "LMSSDR" ] ; then 
		HW="OAI_LMSSDR"
	    fi 
            echo_info "setting hardware to: $HW"
=======
            # Use OAI_USRP  as the key word USRP is used inside UHD driver           
	    if [ "$HW" != "BLADERF" -a  "$HW" != "USRP" -a  "$HW" != "None" -a  "$HW" != "EXMIMO"  ] ; then 
		echo_fatal "Unknown HW type $HW will exit..."		
	    else
		if [ "$HW" == "USRP" ] ; then 
		    HW="OAI_USRP"
		fi 
		if [ "$HW" == "BLADERF" ] ; then 
		    HW="OAI_BLADERF"
		fi
		echo_info "Setting hardware to: $HW"
	    fi
            shift 2;;
	-t | --transport_protocol)
            TP="$2" #"${i#*=}"
	    if [ "$TP" != "ETHERNET" -a "$TP" != "None" ] ; then 
		echo_fatal "Unknown TP type $TP will exit..."		
	    else
		echo_info "Setting transport protocol to: $TP"		
	    fi
>>>>>>> f65b478c
            shift 2;;
	--oaisim)
            oaisim=1
            echo_info "Will compile oaisim and drivers nasmesh, ..."
            shift;;
       --phy_simulators)
            SIMUS_PHY=1
            echo_info "Will compile dlsim, ulsim, ..."
            shift;;
       --core_simulators)
            SIMUS_CORE=1
            echo_info "Will compile security unitary tests"
            shift;;
       -s | --check)
            OAI_TEST=1
            echo_info "Will run auto-tests"
            shift;;
       --run-group)
            RUN_GROUP=1
            TEST_CASE_GROUP=$2
            echo_info "executing test cases only in group: $TEST_CASE_GROUP"
            shift 2;;
       -V | --vcd)
            echo_info "Setting gtk-wave output"
            VCD_TIMING=1
            EXE_ARGUMENTS="$EXE_ARGUMENTS -V"
            shift;;
       -x | --xforms)
            XFORMS="True"
            EXE_ARGUMENTS="$EXE_ARGUMENTS -d"
            echo_info "Will generate the software oscilloscope features"
            shift;;
       --install-system-files)
            INSTALL_SYSTEM_FILES=1
            echo_info "Will copy OpenAirInterface files in Linux directories"
            shift;;
       --noS1)
	    NOS1=1
            echo_info "Will compile without S1 interface"
            shift;;
       --verbose-compile)
	    VERBOSE_COMPILE=1
            echo_info "Will compile with verbose instructions"
            shift;;
       --cflags_processor)
            CFLAGS_PROCESSOR_USER=$2
            echo_info "Setting CPU FLAGS from USER to: $CFLAGS_PROCESSOR_USER"
            shift 2;;
       --build-doxygen)
	    BUILD_DOXYGEN=1
            echo_info "Will build doxygen support"
            shift;;     
       --disable-deadline)
            FORCE_LOWLATENCY_FLAG_USER="False"
            echo_info "Disabling the usage of deadline scheduler"
            shift 1;;
       --enable-deadline)
            FORCE_LOWLATENCY_FLAG_USER="True"
            echo_info "Enabling the usage of deadline scheduler"
            shift 1;;
        -h | --help)
            print_help
            exit 1;;
	*)
	    print_help
            echo_fatal "Unknown option $1"
            break;;
   esac
  done
  
  #########################################################
  # check validity of HW and TP parameters for RRH and eNB
  #########################################################
  # to be discussed
  
  if [ "$eNB" = "1" ] ; then
      if [ "$HW" = "None" -a  "$TP" = "None" ] ; then
	  echo_fatal "Define a local radio head (e.g. -w EXMIMO) or a transport protocol (e.g. -t ETHERNET) to communicate with a remote radio head!"
      fi
      if [ "$HW" != "None" -a  "$TP" != "None" ] ; then
	  echo_fatal "Currently eNB  can not support simultaniously local and remote radio heads!!"
      fi      
      if [ "$HW" = "None" ] ; then 
	  echo_info "No radio head has been selected (HW set to $HW)"	
      fi
      if [ "$TP" = "None" ] ; then
	  echo_info "No transport protocol has been selected (TP set to $TP)"	
      fi
  fi
  
  if [ "$RRH" = "1" ] ; then
      if [ "$TP" = "None" ] ; then
	  echo_fatal "A transport protocol (e.g. -t ETHERNET) must be defined!"
      fi
      if [ "$HW" = "None" ] ; then
	  echo_info "No radio head has been selected (HW set to $HW)"	
      fi
  fi

  echo_info "RF HW set to $HW" 
  #Now we set flags to enable deadline scheduler settings
  #By default: USRP: disable, 
  #By default: BLADERF: enable,
  #By default: EXMIMO: enable
  if [ "$FORCE_LOWLATENCY_FLAG_USER" = "" ]; then
     if [ "$HW" = "EXMIMO" ] ; then 
        LOWLATENCY_FLAG_USER="True"
     elif [ "$HW" = "ETHERNET" ] ; then 
        LOWLATENCY_FLAG_USER="True"
     elif [ "$HW" = "OAI_USRP" ] ; then 
        LOWLATENCY_FLAG_USER="False"
     elif [ "$HW" = "OAI_BLADERF" ] ; then 
        LOWLATENCY_FLAG_USER="False"
     elif [ "$HW" = "OAI_LMSSDR" ] ; then 
        LOWLATENCY_FLAG_USER="False"
     elif [ "$HW" = "None" ] ; then 
        LOWLATENCY_FLAG_USER="False"
     else 
        echo_error "Unknown HW type $HW. Exiting now..."
        exit 
     fi
  else
     LOWLATENCY_FLAG_USER=$FORCE_LOWLATENCY_FLAG_USER
  fi

  echo_info "Flags for Deadline scheduler: $LOWLATENCY_FLAG_USER"


  ############################################
  # setting and printing OAI envs, we should check here
  ############################################

  echo_info "2. Setting the OAI PATHS ..."

  set_openair_env
  cecho "OPENAIR_DIR    = $OPENAIR_DIR" $green

  # for conf files copy in this bash script
  if [ -d /usr/lib/freeDiameter ]; then
    export FREEDIAMETER_PREFIX=/usr
  else
    if [ -d /usr/local/lib/freeDiameter ]; then
      export FREEDIAMETER_PREFIX=/usr/local
    else
      echo_warning "FreeDiameter prefix not found, install freeDiameter if EPC, HSS"
    fi
  fi


  if [ "$CLEAN_ALL" = "1" ] ; then
    clean_all_files
    echo_info "Erased all previously producted files"
  fi

  dbin=$OPENAIR_DIR/targets/bin
  dlog=$OPENAIR_DIR/cmake_targets/log
  mkdir -p $dbin $dlog

  if [ "$INSTALL_EXTERNAL" = "1" ] ; then
    echo_info "Installing packages"
    check_install_oai_software
    if [ "$HW" == "OAI_USRP" ] ; then
      echo_info "installing packages for USRP support"
      check_install_usrp_uhd_driver
    fi 
    if [ "$HW" == "OAI_BLADERF" ] ; then
      echo_info "installing packages for BLADERF support"
      check_install_bladerf_driver
    fi
  fi

  if [ "$INSTALL_OPTIONAL" = "1" ] ; then
    echo_info "Installing optional packages"
    check_install_additional_tools
  fi

  if [ "$oaisim" = "1" ] ; then
      #to be discussed
      # there is no RF device and no transport protocol 
      HW="None" 
      TP="None"
      
      if [ "$XFORMS" == "True" ] ; then 
	  PRINT_STATS="True"
      fi 
  fi
  
  
  echo_info "3. building the compilation directives ..."

  DIR=$OPENAIR_DIR/cmake_targets
  if [ "$NOS1" =  "1" ] ; then
      lte_build_dir=lte_noS1_build_oai
      lte_exec=lte-softmodem-nos1
  else
      lte_build_dir=lte_build_oai
      lte_exec=lte-softmodem
  fi

  # first generate the CMakefile in the right directory
  if [ "$eNB" = "1" -o "$UE" = "1" -o "$HW" = "EXMIMO" ] ; then

    # LTE softmodem compilation
    [ "$CLEAN" = "1" ] && rm -rf $DIR/$lte_build_dir/build
    mkdir -p $DIR/$lte_build_dir/build
    cmake_file=$DIR/$lte_build_dir/CMakeLists.txt
    echo "cmake_minimum_required(VERSION 2.8)"   >  $cmake_file
    if [ "$NOS1" = "1" ] ; then
	cat  $DIR/$lte_build_dir/CMakeLists.template >>  $cmake_file
    fi
    echo "set ( CFLAGS_PROCESSOR_USER \"$CFLAGS_PROCESSOR_USER\" )" >>  $cmake_file
    echo "set ( XFORMS $XFORMS )"                  >>  $cmake_file
    echo "set ( RRC_ASN1_VERSION \"${REL}\")"      >>  $cmake_file
    echo "set ( ENABLE_VCD_FIFO $VCD_TIMING )"     >>  $cmake_file
    echo "set ( RF_BOARD \"${HW}\")"               >>  $cmake_file
    echo "set ( TRANSP_PRO \"${TP}\")"             >>  $cmake_file
    echo "set(PACKAGE_NAME \"${lte_exec}\")"       >>  $cmake_file
    echo "set (LOWLATENCY \"${LOWLATENCY_FLAG_USER}\" )"    >>$cmake_file
    echo 'include(${CMAKE_CURRENT_SOURCE_DIR}/../CMakeLists.txt)' >> $cmake_file
    cd  $DIR/$lte_build_dir/build
    cmake ..
  fi

  if [ "$eNB" = "1" -o "$UE" = "1" ] ; then
    echo_info "Compiling $lte_exec"
    compilations \
	  $lte_build_dir $lte_exec \
	  $lte_exec $dbin/$lte_exec.$REL

    if [ "$NOS1" = "1" ] ; then
	compilations \
	    $lte_build_dir nasmesh \
	    CMakeFiles/nasmesh/nasmesh.ko $dbin/nasmesh.ko
	compilations \
	    $lte_build_dir rb_tool \
	    rb_tool $dbin/rb_tool
	cp $OPENAIR_DIR/cmake_targets/tools/init_nas_nos1 $dbin
    fi
  fi

  if [ "$UE" = 1 -a "$NOS1" = "0" ] ; then
    # ue_ip driver compilation
    echo_info "Compiling UE specific part"
    compilations \
      $lte_build_dir ue_ip \
      CMakeFiles/ue_ip/ue_ip.ko $dbin/ue_ip.ko
      
#    mkdir -p $DIR/at_commands/build
#    cd $DIR/at_commands/build
#    cmake ..
#    compilations \
#      at_commands at_nas_ue \
#      at_nas_ue $dbin/at_nas_ue
    
    [ "$CLEAN" = "1" ] && rm -rf $DIR/nas_sim_tools/build
    mkdir -p $DIR/nas_sim_tools/build
    cd $DIR/nas_sim_tools/build
    
    cmake ..
    compilations \
      nas_sim_tools usim \
      usim $dbin/usim
    compilations \
      nas_sim_tools nvram \
      nvram $dbin/nvram

    # generate USIM data
    if [ -f $dbin/nvram ]; then
      install_nas_tools $dbin $dconf
    else
      echo_warning "not generated UE NAS files: binaries not found"
    fi
  fi

  if [ "$SIMUS_PHY" = "1" -o "$SIMUS_CORE" = "1" ] ; then
    cd $OPENAIR_DIR/cmake_targets/lte-simulators
    [ "$CLEAN" = "1" ] && rm -rf build
    mkdir -p build
    cd build
    rm -f *sim
    cmake ..
  fi

  if [ "$SIMUS_PHY" = "1" ] ; then
    # lte unitary simulators compilation
    echo_info "Compiling unitary tests simulators"
    simlist="dlsim ulsim pucchsim prachsim pdcchsim pbchsim mbmssim"
    for f in $simlist ; do
      compilations \
      lte-simulators $f \
	  $f $dbin/$f.$REL
    done
  fi

  # Core simulators
  #############
  if [ "$SIMUS_CORE" = "1" ] ; then
    # lte unitary simulators compilation
    echo_info "Compiling unitary tests simulators"
    simlist="secu_knas_encrypt_eia1 secu_kenb aes128_ctr_encrypt aes128_ctr_decrypt secu_knas_encrypt_eea2 secu_knas secu_knas_encrypt_eea1 kdf aes128_cmac_encrypt secu_knas_encrypt_eia2"
    for f in $simlist ; do
      compilations \
	  lte-simulators test_$f \
	  test_$f $dbin/test_$f.$REL
    done
  fi

  # EXMIMO drivers & firmware loader
  ###############
  if [ "$HW" = "EXMIMO" ] ; then
    
    echo_info "Compiling Express MIMO 2 board drivers"
    compilations \
        $lte_build_dir openair_rf \
        CMakeFiles/openair_rf/openair_rf.ko $dbin/openair_rf.ko
    compilations \
	  $lte_build_dir updatefw \
	  updatefw $dbin/updatefw
    make -C $OPENAIR_DIR/cmake_targets/$lte_build_dir/build oarf > $dlog/oarf.txt 2>&1
    cp $OPENAIR_DIR/cmake_targets/$lte_build_dir/build/*.oct $dbin
    if [ -s $dbin/oarf_config_exmimo.oct ] ; then
	echo_success "oarf tools compiled"
    else
	echo_error "oarf tools compilation failed"
    fi
    cp $OPENAIR_DIR/cmake_targets/tools/init_exmimo2 $dbin
  fi

  if [ "$oaisim" = "1" ] ; then
    dconf=$OPENAIR_DIR/targets/bin
      if [ "$NOS1" =  "1" ] ; then
	  oaisim_build_dir=oaisim_noS1_build_oai
	  oaisim_exec=oaisim_nos1
      else
	  oaisim_build_dir=oaisim_build_oai
	  oaisim_exec=oaisim
      fi
    
    echo_info "Compiling $oaisim_exec ($oaisim_build_dir)"
    cmake_file=$DIR/$oaisim_build_dir/CMakeLists.txt
    cp $DIR/$oaisim_build_dir/CMakeLists.template $cmake_file
    echo "set ( CFLAGS_PROCESSOR_USER \"$CFLAGS_PROCESSOR_USER\" )" >>  $cmake_file
    echo "set ( XFORMS $XFORMS )" >>  $cmake_file
    echo "set ( PRINT_STATS $PRINT_STATS )" >>  $cmake_file
    echo "set ( RRC_ASN1_VERSION \"${REL}\")" >>  $cmake_file
    echo "set ( ENABLE_VCD_FIFO $VCD_TIMING )" >>  $cmake_file
    echo 'include(${CMAKE_CURRENT_SOURCE_DIR}/../CMakeLists.txt)' >> $cmake_file
    [ "$CLEAN" = "1" ] && rm -rf $DIR/$oaisim_build_dir/build
    mkdir -p $DIR/$oaisim_build_dir/build
    cd $DIR/$oaisim_build_dir/build
    cmake ..
    compilations \
	  $oaisim_build_dir $oaisim_exec \
	  $oaisim_exec $dbin/$oaisim_exec.$REL

    if [ "$NOS1" != "1" ] ; then

	[ "$CLEAN" = "1" ] && rm -rf $DIR/at_commands/build
    	echo_info "Compiling at_nas_ue"
	mkdir -p $DIR/at_commands/build
	cd $DIR/at_commands/build
	cmake ..
	compilations \
	    at_commands at_nas_ue \
	    at_nas_ue $dbin/at_nas_ue

	# ue_ip driver compilation
	echo_info "Compiling UE specific part (ue_ip driver and usim tools)"
	compilations \
	    oaisim_build_oai ue_ip \
	    CMakeFiles/ue_ip/ue_ip.ko $dbin/ue_ip.ko

	[ "$CLEAN" = "1" ] && rm -rf $DIR/nas_sim_tools/build
	mkdir -p $DIR/nas_sim_tools/build
	cd $DIR/nas_sim_tools/build
	cmake ..
	compilations \
	    nas_sim_tools usim \
	    usim $dbin/usim
	compilations \
	    nas_sim_tools nvram \
	    nvram $dbin/nvram

	# generate USIM data
	if [ -f $dbin/nvram ]; then
	    install_nas_tools $dbin $dconf
	else
	    echo_warning "not generated UE NAS files: binaries not found"
	fi
    else

	compilations \
	    $oaisim_build_dir rb_tool \
	    rb_tool $dbin/rb_tool

	# nasmesh driver compilation
	compilations \
	    $oaisim_build_dir nasmesh \
	    CMakeFiles/nasmesh/nasmesh.ko $dbin/nasmesh.ko

	#oai_nw_drv
	compilations \
	    $oaisim_build_dir oai_nw_drv \
	    CMakeFiles/oai_nw_drv/oai_nw_drv.ko $dbin/oai_nw_drv.ko
    fi

    cmake_file=$DIR/oaisim_mme_build_oai/CMakeLists.txt
    cp $DIR/oaisim_mme_build_oai/CMakeLists.template $cmake_file
    echo "set(XFORMS $XFORMS )" >>  $cmake_file
    echo "set(RRC_ASN1_VERSION \"${REL}\")" >>  $cmake_file
    echo "set(ENABLE_VCD_FIFO $VCD_TIMING )" >>  $cmake_file
    echo 'include(${CMAKE_CURRENT_SOURCE_DIR}/../CMakeLists.txt)' >> $cmake_file
    #[ "$CLEAN" = "1" ] && rm -rf $DIR/oaisim_mme_build_oai/build
    #mkdir -p $DIR/oaisim_mme_build_oai/build
    #cd $DIR/oaisim_mme_build_oai/build
    #cmake ..
    #compilations \
	#  oaisim_mme_build_oai oaisim_mme \
	#  oaisim_mme $dbin/oaisim_mme.$REL
  fi

  # RRH compilation
  #####################
  if [ "$RRH" = "1" ] ; then

     rrh_exec=rrh_gw
     rrh_build_dir=rrh_gw
     
     echo_info "Compiling $rrh_exec ..."
    
     [ "$CLEAN" = "1" ] && rm -rf $DIR/rrh_gw/build 
     mkdir -p $DIR/$rrh_build_dir/build
     cmake_file=$DIR/$rrh_build_dir/CMakeLists.txt
     echo "cmake_minimum_required(VERSION 2.8)"   >   $cmake_file
     echo "set(ENABLE_VCD_FIFO $VCD_TIMING )"     >>  $cmake_file
     echo "set(ENABLE_ITTI False )"     		 >>  $cmake_file
     echo "set(RF_BOARD \"${HW}\")"               >>  $cmake_file
     echo "set(TRANSP_PRO \"${TP}\")"             >>  $cmake_file
     echo 'set(PACKAGE_NAME "\"rrh_gw\"")'        >>  $cmake_file
     echo "set (LOWLATENCY \"${LOWLATENCY_FLAG_USER}\" )"    >>$cmake_file
     echo 'include(${CMAKE_CURRENT_SOURCE_DIR}/../CMakeLists.txt)' >> $cmake_file    
     cd $DIR/$rrh_build_dir/build
     cmake ..
     compilations \
	 rrh_gw rrh_gw \
	 rrh_gw $dbin/rrh_gw

  fi
  
  # build RF device and transport protocol libraries
  #####################################
  if [ "$eNB" = "1" -o  "$RRH" = "1" ] ; then

      if [ "$eNB" = "1" ] ; then
	  build_dir=$lte_build_dir	  
      else
	  build_dir=$rrh_build_dir	 
      fi

      # build RF device libraries (currently EXMIMO is not complied with the rest of HW targets)
      if [ "$HW" != "None" ] ; then
	  rm -f liboai_device.so
	  rm -f $dbin/liboai_device.so


	  # link liboai_device.so with the selected RF device library
	  if [ "$HW" == "EXMIMO" ] ; then
	      
	      #add exmimo compilation
	      #TODO EXMIMO library support
	     
	      echo_info "liboai_device.so is linked to EXMIMO device library"       
	  elif [ "$HW" == "OAI_USRP" ] ; then
	      if [ -d "/usr/include/uhd" ] ; then
		  compilations \
		      $build_dir oai_usrpdevif \
		      liboai_usrpdevif.so $dbin/liboai_usrpdevif.so.$REL
	      fi

	      ln -s liboai_usrpdevif.so liboai_device.so
	      ln -s $dbin/liboai_usrpdevif.so.$REL $dbin/liboai_device.so
	      echo_info "liboai_device.so is linked to USRP device library"        
	  elif [ "$HW" == "OAI_BLADERF" ] ; then
	      if [ -f "/usr/include/libbladeRF.h" ] ; then
		  compilations \
		      $build_dir oai_bladerfdevif \
		      liboai_bladerfdevif.so $dbin/liboai_bladerfdevif.so.$REL
	      fi

	      ln -s liboai_bladerfdevif.so liboai_device.so
	      ln -s $dbin/liboai_bladerfdevif.so.$REL $dbin/liboai_device.so
	      echo_info "liboai_device.so is linked to BLADERF device library"	 
	  else 
	      echo_info "liboai_device.so is not linked to any device library"	    
	  fi
      fi
      
      # build trasport protocol libraries (currently only ETHERNET is available)
      if [ "$TP" != "None" ] ; then
	  rm -f liboai_transpro.so
	  rm -f $dbin/liboai_transpro.so

	  if [ "$TP" == "ETHERNET" ] ; then
	      compilations \
		  $build_dir oai_eth_transpro \
		  liboai_eth_transpro.so $dbin/liboai_eth_transpro.so.$REL
	      ln -s liboai_eth_transpro.so liboai_transpro.so
	      ln -s $dbin/liboai_eth_transpro.so.$REL $dbin/liboai_transpro.so
	      echo_info "liboai_transpro.so is linked with ETHERNET library"	 
	  fi      
      fi
fi


  # Doxygen Support
  #####################
  if [ "$BUILD_DOXYGEN" = "1" ] ;then
    doxygen_log=$OPENAIR_DIR/cmake_targets/log/doxygen.log
    echo_info "Building doxygen based documentation. The documentation file is located here: $OPENAIR_DIR/targets/DOCS/html/index.html"
    echo_info "Doxygen Generation log is located here: $doxygen_log"
    echo_info "Generating doxygen files....please wait"
    (
    [ "$CLEAN" = "1" ] && rm -rf $OPENAIR_DIR/cmake_targets/doxygen/build
    mkdir -p $OPENAIR_DIR/cmake_targets/doxygen/build
    cd $OPENAIR_DIR/cmake_targets/doxygen/build
    cmake ..
    make doc
    ) >& $doxygen_log
  fi

  # Auto-tests
  #####################
  if [ "$OAI_TEST" = "1" ]; then
    echo_info "10. Running OAI pre commit tests (pre-ci) ..."
    echo_error "These scripts ASSUME that user is in /etc/sudoers and can execute commands without PASSWORD prompt"
    echo_error "Add the following lines in /etc/sudoers file to make your __user_name__ sudo without password prompt"
    echo_error " __your_user_name__ ALL = (ALL:ALL) NOPASSWD: ALL"
    echo_error " __your_user_name__ ALL = (ALL) NOPASSWD: ALL "
    echo_info "The log file for the autotest script for debugging is located here: $OPENAIR_DIR/cmake_targets/autotests/log/autotests.log "
    echo_info "The results of autotests results is located here: $OPENAIR_DIR/cmake_targets/autotests/log/results_autotests.xml "
    echo_info "You can hit CTRL-C any time to terminate the autotests..."
    echo "Current User Name: $USER"
    read -s -p "Enter Password: " mypassword
    echo -e "\n"
    rm -fr $OPENAIR_DIR/cmake_targets/autotests/log
    mkdir -p $OPENAIR_DIR/cmake_targets/autotests/log
    if [ "$RUN_GROUP" -eq "1" ]; then
        $OPENAIR_DIR/cmake_targets/autotests/run_exec_autotests.bash -g "$TEST_CASE_GROUP" -p '$mypassword' >& $OPENAIR_DIR/cmake_targets/autotests/log/autotests.log &
    else
        $OPENAIR_DIR/cmake_targets/autotests/run_exec_autotests.bash -p '$mypassword' >& $OPENAIR_DIR/cmake_targets/autotests/log/autotests.log &
    fi
    wait
  else
    echo_info "10. Bypassing the Tests ..."
  fi
}

main "$@"<|MERGE_RESOLUTION|>--- conflicted
+++ resolved
@@ -91,11 +91,7 @@
    default is Rel10,
    Rel8 limits the implementation to 3GPP Release 8 version
 -w | --hardware
-<<<<<<< HEAD
-   EXMIMO (Default), USRP, BLADERF, LMSSDR, ETHERNET, None
-=======
-   EXMIMO (Default), USRP, BLADERF, None
->>>>>>> f65b478c
+   EXMIMO (Default), USRP, BLADERF, LMSSDR, None
    Adds this RF board support (in external packages installation and in compilation)
 -t | --transport protocol
    ETHERNET , None
@@ -184,21 +180,8 @@
             shift 2;;
        -w | --hardware)
             HW="$2" #"${i#*=}"
-<<<<<<< HEAD
-            # Use OAI_USRP  as the key word USRP is used inside UHD driver
-            if [ "$HW" == "USRP" ] ; then 
-		HW="OAI_USRP"
-	    fi 
-            if [ "$HW" == "BLADERF" ] ; then 
-		HW="OAI_BLADERF"
-	    fi 
-            if [ "$HW" == "LMSSDR" ] ; then 
-		HW="OAI_LMSSDR"
-	    fi 
-            echo_info "setting hardware to: $HW"
-=======
             # Use OAI_USRP  as the key word USRP is used inside UHD driver           
-	    if [ "$HW" != "BLADERF" -a  "$HW" != "USRP" -a  "$HW" != "None" -a  "$HW" != "EXMIMO"  ] ; then 
+	    if [ "$HW" != "BLADERF" -a  "$HW" != "USRP" -a "$HW" != "LMSSDR" -a  "$HW" != "None" -a  "$HW" != "EXMIMO"  ] ; then 
 		echo_fatal "Unknown HW type $HW will exit..."		
 	    else
 		if [ "$HW" == "USRP" ] ; then 
@@ -207,6 +190,9 @@
 		if [ "$HW" == "BLADERF" ] ; then 
 		    HW="OAI_BLADERF"
 		fi
+		if [ "$HW" == "LMSSDR" ] ; then 
+		    HW="OAI_LMSSDR"
+		fi 
 		echo_info "Setting hardware to: $HW"
 	    fi
             shift 2;;
@@ -217,7 +203,6 @@
 	    else
 		echo_info "Setting transport protocol to: $TP"		
 	    fi
->>>>>>> f65b478c
             shift 2;;
 	--oaisim)
             oaisim=1
@@ -710,6 +695,16 @@
 	      ln -s liboai_bladerfdevif.so liboai_device.so
 	      ln -s $dbin/liboai_bladerfdevif.so.$REL $dbin/liboai_device.so
 	      echo_info "liboai_device.so is linked to BLADERF device library"	 
+	  elif [ "$HW" == "OAI_LMSSDR" ] ; then
+#	      if [ -f "/usr/include/libbladeRF.h" ] ; then
+		  compilations \
+		      $build_dir oai_lmssdrdevif \
+		      liboai_lmssdrdevif.so $dbin/liboai_lmssdrdevif.so.$REL
+#	      fi
+
+	      ln -s liboai_lmssdrdevif.so liboai_device.so
+	      ln -s $dbin/liboai_lmssdrdevif.so.$REL $dbin/liboai_device.so
+	      echo_info "liboai_device.so is linked to LMSSDR device library"	 
 	  else 
 	      echo_info "liboai_device.so is not linked to any device library"	    
 	  fi
