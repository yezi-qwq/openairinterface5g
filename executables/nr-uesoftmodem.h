--- conflicted
+++ resolved
@@ -33,15 +33,10 @@
     {"dlsch-parallel",           CONFIG_HLP_DLSCH_PARA,  0,               iptr:(int32_t *)&nrUE_params.nr_dlsch_parallel,       defintval:0,           TYPE_UINT8,  0}, \
     {"offset-divisor",           CONFIG_HLP_OFFSET_DIV,  0,               uptr:(uint32_t *)&nrUE_params.ofdm_offset_divisor,    defuintval:UINT_MAX,           TYPE_UINT32,  0}, \
     {"nr-dlsch-demod-shift",     CONFIG_HLP_DLSHIFT,     0,               iptr:(int32_t *)&nr_dlsch_demod_shift,    defintval:0,     TYPE_INT,    0}, \
-<<<<<<< HEAD
     {"V" ,                       CONFIG_HLP_VCD,         PARAMFLAG_BOOL,  iptr:&vcdflag,                      defintval:0,     TYPE_INT,    0}, \
     {"uecap_file",               CONFIG_HLP_UECAP_FILE,  0,               strptr:(char **)&uecap_file,        defstrval:"./",  TYPE_STRING, 0}, \
-    {"rrc_config_path",          CONFIG_HLP_RRC_CFG_PATH,0,               strptr:(char **)&rrc_config_path,   defstrval:"./",  TYPE_STRING, 0}  \
-=======
-    {"V" ,                       CONFIG_HLP_VCD,         PARAMFLAG_BOOL,  iptr:&vcdflag,                            defintval:0,     TYPE_INT,    0}, \
-    {"rrc_config_path",          CONFIG_HLP_RRC_CFG_PATH,0,               strptr:(char **)&rrc_config_path,         defstrval:"./",  TYPE_STRING, 0}, \
+    {"rrc_config_path",          CONFIG_HLP_RRC_CFG_PATH,0,               strptr:(char **)&rrc_config_path,   defstrval:"./",  TYPE_STRING, 0}, \
     {"ue-idx-standalone",        NULL,                   0,               u16ptr:&ue_idx_standalone,          defuintval:0xFFFF,    TYPE_UINT16,   0} \
->>>>>>> 8d1c9894
 }
 
 
