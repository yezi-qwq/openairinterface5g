#ifndef NR_UESOFTMODEM_H
#define NR_UESOFTMODEM_H
#include <executables/nr-softmodem-common.h>
#include <executables/softmodem-common.h>
#include "PHY/defs_nr_UE.h"
#include "SIMULATION/ETH_TRANSPORT/proto.h"




#define  CONFIG_HLP_DLSCH_PARA             "number of threads for dlsch processing 0 for no parallelization\n"
#define  CONFIG_HLP_OFFSET_DIV             "Divisor for computing OFDM symbol offset in Rx chain (num samples in CP/<the value>). Default value is 8. To set the sample offset to 0, set this value ~ 10e6\n"
/***************************************************************************************************************************************/
/* command line options definitions, CMDLINE_XXXX_DESC macros are used to initialize paramdef_t arrays which are then used as argument
   when calling config_get or config_getlist functions                                                                                 */

#define CALIBRX_OPT       "calib-ue-rx"
#define CALIBRXMED_OPT    "calib-ue-rx-med"
#define CALIBRXBYP_OPT    "calib-ue-rx-byp"
#define DBGPRACH_OPT      "debug-ue-prach"
#define NOL2CONNECT_OPT   "no-L2-connect"
#define CALIBPRACH_OPT    "calib-prach-tx"
#define DUMPFRAME_OPT     "ue-dump-frame"

/*------------------------------------------------------------------------------------------------------------------------------------------*/
/*                                            command line parameters defining UE running mode                                              */
/*   optname                     helpstr                paramflags                      XXXptr        defXXXval         type       numelt   */
/*------------------------------------------------------------------------------------------------------------------------------------------*/
#define CMDLINE_NRUEPARAMS_DESC {  \
    {"usrp-args",                CONFIG_HLP_USRP_ARGS,   0,               strptr:(char **)&usrp_args,         defstrval:"type=b200", TYPE_STRING,   0},    \
    {"single-thread-disable",    CONFIG_HLP_NOSNGLT,     PARAMFLAG_BOOL,  iptr:&single_thread_flag,           defintval:1,           TYPE_INT,    0}, \
    {"dlsch-parallel",           CONFIG_HLP_DLSCH_PARA,  0,               iptr:(int32_t *)&nrUE_params.nr_dlsch_parallel,       defintval:0,           TYPE_UINT8,  0}, \
    {"offset-divisor",           CONFIG_HLP_OFFSET_DIV,  0,               uptr:(uint32_t *)&nrUE_params.ofdm_offset_divisor,    defuintval:UINT_MAX,           TYPE_UINT32,  0}, \
    {"nr-dlsch-demod-shift",     CONFIG_HLP_DLSHIFT,     0,               iptr:(int32_t *)&nr_dlsch_demod_shift,    defintval:0,     TYPE_INT,    0}, \
    {"V" ,                       CONFIG_HLP_VCD,         PARAMFLAG_BOOL,  iptr:&vcdflag,                            defintval:0,     TYPE_INT,    0}, \
    {"rrc_config_path",          CONFIG_HLP_RRC_CFG_PATH,0,               strptr:(char **)&rrc_config_path,         defstrval:"./",  TYPE_STRING, 0} \
}


/*------------------------------------------------------------------------------------------------------------------------------------------*/
/*                                            command line parameters defining UE running mode                                              */
/*   optname                     helpstr                paramflags                      XXXptr        defXXXval         type       numelt   */
/*------------------------------------------------------------------------------------------------------------------------------------------*/
#define CMDLINE_NRUE_PHYPARAMS_DESC {  \
    { CALIBRX_OPT,               CONFIG_HLP_CALUER,     0,                iptr:&rx_input_level_dBm,           defintval:0,           TYPE_INT,   0}, \
    { CALIBRXMED_OPT,            CONFIG_HLP_CALUERM,    0,                iptr:&rx_input_level_dBm,           defintval:0,           TYPE_INT,   0}, \
    { CALIBRXBYP_OPT,            CONFIG_HLP_CALUERB,    0,                iptr:&rx_input_level_dBm,           defintval:0,           TYPE_INT,   0}, \
    { DBGPRACH_OPT,              CONFIG_HLP_DBGUEPR,    PARAMFLAG_BOOL,   uptr:NULL,                          defuintval:1,          TYPE_INT,   0}, \
    { NOL2CONNECT_OPT,           CONFIG_HLP_NOL2CN,     PARAMFLAG_BOOL,   uptr:NULL,                          defuintval:1,          TYPE_INT,   0}, \
    { CALIBPRACH_OPT,            CONFIG_HLP_CALPRACH,   PARAMFLAG_BOOL,   uptr:NULL,                          defuintval:1,          TYPE_INT,   0}, \
    { DUMPFRAME_OPT,             CONFIG_HLP_DUMPFRAME,  PARAMFLAG_BOOL,   iptr:&dumpframe,                    defintval:0,           TYPE_INT,   0}, \
    {"ue-rxgain",                CONFIG_HLP_UERXG,       0,               dblptr:&(rx_gain[0][0]),            defdblval:0,           TYPE_DOUBLE,0}, \
    {"ue-rxgain-off",            CONFIG_HLP_UERXGOFF,    0,               dblptr:&rx_gain_off,                defdblval:0,           TYPE_DOUBLE,0}, \
    {"ue-txgain",                CONFIG_HLP_UETXG,       0,               dblptr:&(tx_gain[0][0]),            defdblval:0,           TYPE_DOUBLE,0}, \
    {"ue-nb-ant-rx",             CONFIG_HLP_UENANTR,     0,               u8ptr:&(fp->nb_antennas_rx),        defuintval:1,          TYPE_UINT8, 0}, \
    {"ue-nb-ant-tx",             CONFIG_HLP_UENANTT,     0,               u8ptr:&(fp->nb_antennas_tx),        defuintval:1,          TYPE_UINT8, 0}, \
    {"ue-scan-carrier",          CONFIG_HLP_UESCAN,      PARAMFLAG_BOOL,  iptr:&(UE->UE_scan_carrier),        defintval:0,           TYPE_INT,   0}, \
    {"ue-fo-compensation",       CONFIG_HLP_UEFO,        PARAMFLAG_BOOL,  iptr:&(UE->UE_fo_compensation),     defintval:0,           TYPE_INT,   0}, \
    {"ue-max-power",             NULL,                   0,               iptr:&(tx_max_power[0]),            defintval:90,          TYPE_INT,   0}, \
    {"A" ,                       CONFIG_HLP_TADV,        0,               iptr:&(UE->timing_advance),         defintval:0,           TYPE_INT,   0}, \
    {"E" ,                       CONFIG_HLP_TQFS,        PARAMFLAG_BOOL,  u8ptr:&(fp->threequarter_fs),       defintval:0,           TYPE_UINT8, 0}, \
    {"r"  ,                      CONFIG_HLP_PRB_SA,      0,               iptr:&(fp->N_RB_DL),                defintval:106,         TYPE_UINT,  0}, \
    {"s"  ,                      CONFIG_HLP_SSC,         0,               u16ptr:&(fp->ssb_start_subcarrier), defintval:516,         TYPE_UINT16,0}, \
    {"T" ,                       CONFIG_HLP_TDD,         PARAMFLAG_BOOL,  iptr:&tddflag,                      defintval:0,           TYPE_INT,   0}, \
<<<<<<< HEAD
    {"ue-timing-correction-disable", CONFIG_HLP_DISABLETIMECORR, PARAMFLAG_BOOL, iptr:&(UE->no_timing_correction), defintval:0,      TYPE_INT,   0}, \
    {"do-prb-interpolation",      CONFIG_HLP_PRBINTER,   PARAMFLAG_BOOL,  iptr:&(UE->prb_interpolation),      defintval:0,           TYPE_INT,      0}, \
=======
    {"do-prb-interpolation",     CONFIG_HLP_PRBINTER,    PARAMFLAG_BOOL,  iptr:&(UE->prb_interpolation),      defintval:0,           TYPE_INT,   0}, \
    {"ue-timing-correction-disable", CONFIG_HLP_DISABLETIMECORR, PARAMFLAG_BOOL, iptr:&(UE->no_timing_correction), defintval:0,      TYPE_INT,   0}, \
>>>>>>> b590cec2
}


typedef struct {
  uint64_t       optmask;   //mask to store boolean config options
  uint32_t       ofdm_offset_divisor; // Divisor for sample offset computation for each OFDM symbol
  uint8_t        nr_dlsch_parallel; // number of threads for dlsch decoding, 0 means no parallelization
  tpool_t        Tpool;             // thread pool 
} nrUE_params_t;
extern uint64_t get_nrUE_optmask(void);
extern uint64_t set_nrUE_optmask(uint64_t bitmask);
extern nrUE_params_t *get_nrUE_params(void);


// In nr-ue.c
extern int setup_nr_ue_buffers(PHY_VARS_NR_UE **phy_vars_ue, openair0_config_t *openair0_cfg);
extern void fill_ue_band_info(void);
extern void init_NR_UE(int, char*);
extern void init_NR_UE_threads(int);
extern void reset_opp_meas(void);
extern void print_opp_meas(void);
void *UE_thread(void *arg);
void init_nr_ue_vars(PHY_VARS_NR_UE *ue, uint8_t UE_id, uint8_t abstraction_flag);

#endif<|MERGE_RESOLUTION|>--- conflicted
+++ resolved
@@ -62,13 +62,9 @@
     {"r"  ,                      CONFIG_HLP_PRB_SA,      0,               iptr:&(fp->N_RB_DL),                defintval:106,         TYPE_UINT,  0}, \
     {"s"  ,                      CONFIG_HLP_SSC,         0,               u16ptr:&(fp->ssb_start_subcarrier), defintval:516,         TYPE_UINT16,0}, \
     {"T" ,                       CONFIG_HLP_TDD,         PARAMFLAG_BOOL,  iptr:&tddflag,                      defintval:0,           TYPE_INT,   0}, \
-<<<<<<< HEAD
+    {"do-prb-interpolation",     CONFIG_HLP_PRBINTER,    PARAMFLAG_BOOL,  iptr:&(UE->prb_interpolation),      defintval:0,           TYPE_INT,   0}, \
     {"ue-timing-correction-disable", CONFIG_HLP_DISABLETIMECORR, PARAMFLAG_BOOL, iptr:&(UE->no_timing_correction), defintval:0,      TYPE_INT,   0}, \
     {"do-prb-interpolation",      CONFIG_HLP_PRBINTER,   PARAMFLAG_BOOL,  iptr:&(UE->prb_interpolation),      defintval:0,           TYPE_INT,      0}, \
-=======
-    {"do-prb-interpolation",     CONFIG_HLP_PRBINTER,    PARAMFLAG_BOOL,  iptr:&(UE->prb_interpolation),      defintval:0,           TYPE_INT,   0}, \
-    {"ue-timing-correction-disable", CONFIG_HLP_DISABLETIMECORR, PARAMFLAG_BOOL, iptr:&(UE->no_timing_correction), defintval:0,      TYPE_INT,   0}, \
->>>>>>> b590cec2
 }
 
 
