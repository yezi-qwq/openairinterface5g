--- conflicted
+++ resolved
@@ -42,30 +42,6 @@
 /*   optname                     helpstr                paramflags                      XXXptr        defXXXval         type       numelt   */
 /*------------------------------------------------------------------------------------------------------------------------------------------*/
 #define CMDLINE_NRUE_PHYPARAMS_DESC {  \
-<<<<<<< HEAD
-    { CALIBRX_OPT,               CONFIG_HLP_CALUER,     0,                iptr:&rx_input_level_dBm,           defintval:0,           TYPE_INT,   0},    \
-    { CALIBRXMED_OPT,            CONFIG_HLP_CALUERM,    0,                iptr:&rx_input_level_dBm,           defintval:0,           TYPE_INT,   0},    \
-    { CALIBRXBYP_OPT,            CONFIG_HLP_CALUERB,    0,                iptr:&rx_input_level_dBm,           defintval:0,           TYPE_INT,   0},    \
-    { DBGPRACH_OPT,              CONFIG_HLP_DBGUEPR,    PARAMFLAG_BOOL,   uptr:NULL,                          defuintval:1,          TYPE_INT,   0},    \
-    { NOL2CONNECT_OPT,           CONFIG_HLP_NOL2CN,     PARAMFLAG_BOOL,   uptr:NULL,                          defuintval:1,          TYPE_INT,   0},    \
-    { CALIBPRACH_OPT,             CONFIG_HLP_CALPRACH,   PARAMFLAG_BOOL,   uptr:NULL,                          defuintval:1,          TYPE_INT,   0},    \
-    { DUMPFRAME_OPT,             CONFIG_HLP_DUMPFRAME,  PARAMFLAG_BOOL,   iptr:&dumpframe,                    defintval:0,           TYPE_INT,   0},    \
-    {"ue-rxgain",                CONFIG_HLP_UERXG,       0,               dblptr:&(rx_gain[0][0]),            defdblval:0,           TYPE_DOUBLE,   0},     \
-    {"ue-rxgain-off",            CONFIG_HLP_UERXGOFF,    0,               dblptr:&rx_gain_off,                defdblval:0,           TYPE_DOUBLE,   0},     \
-    {"ue-txgain",                CONFIG_HLP_UETXG,       0,               dblptr:&(tx_gain[0][0]),            defdblval:0,           TYPE_DOUBLE,   0},     \
-    {"ue-nb-ant-rx",             CONFIG_HLP_UENANTR,     0,               u8ptr:&(fp->nb_antennas_rx),        defuintval:1,          TYPE_UINT8,    0},     \
-    {"ue-nb-ant-tx",             CONFIG_HLP_UENANTT,     0,               u8ptr:&(fp->nb_antennas_tx),        defuintval:1,          TYPE_UINT8,    0},     \
-    {"ue-scan-carrier",          CONFIG_HLP_UESCAN,      PARAMFLAG_BOOL,  iptr:&(UE->UE_scan_carrier),        defintval:0,           TYPE_INT,      0},     \
-    {"ue-fo-compensation",       CONFIG_HLP_UEFO,        PARAMFLAG_BOOL,  iptr:&(UE->UE_fo_compensation),     defintval:0,           TYPE_INT,      0},     \
-    {"ue-max-power",             NULL,                   0,               iptr:&(tx_max_power[0]),            defintval:90,          TYPE_INT,      0},     \
-    {"A" ,                       CONFIG_HLP_TADV,        0,               iptr:&(UE->timing_advance),         defintval:0,           TYPE_INT,      0}, \
-    {"E" ,                       CONFIG_HLP_TQFS,        PARAMFLAG_BOOL,  u8ptr:&(fp->threequarter_fs),       defintval:0,           TYPE_UINT8,    0}, \
-    {"r"  ,                      CONFIG_HLP_PRB,         0,               uptr:&(N_RB_DL),                    defuintval:160,         TYPE_UINT,     0},     \
-    {"s"  ,                      CONFIG_HLP_SSC,         0,               u16ptr:&(fp->ssb_start_subcarrier), defintval:516,         TYPE_UINT16,0}, \
-    {"T" ,                       CONFIG_HLP_TDD,         PARAMFLAG_BOOL,  iptr:&tddflag,                      defintval:0,           TYPE_INT,      0}, \
-    {"ue-timing-correction-disable", CONFIG_HLP_DISABLETIMECORR, PARAMFLAG_BOOL, iptr:&(UE->no_timing_correction), defintval:0,         TYPE_INT,    0}, \
-    {"do-prb-interpolation",      CONFIG_HLP_PRBINTER,   PARAMFLAG_BOOL,  iptr:&(UE->prb_interpolation),      defintval:0,           TYPE_INT,      0}, \
-=======
     { CALIBRX_OPT,               CONFIG_HLP_CALUER,     0,                iptr:&rx_input_level_dBm,           defintval:0,           TYPE_INT,   0}, \
     { CALIBRXMED_OPT,            CONFIG_HLP_CALUERM,    0,                iptr:&rx_input_level_dBm,           defintval:0,           TYPE_INT,   0}, \
     { CALIBRXBYP_OPT,            CONFIG_HLP_CALUERB,    0,                iptr:&rx_input_level_dBm,           defintval:0,           TYPE_INT,   0}, \
@@ -88,7 +64,6 @@
     {"T" ,                       CONFIG_HLP_TDD,         PARAMFLAG_BOOL,  iptr:&tddflag,                      defintval:0,           TYPE_INT,   0}, \
     {"do-prb-interpolation",     CONFIG_HLP_PRBINTER,    PARAMFLAG_BOOL,  iptr:&(UE->prb_interpolation),      defintval:0,           TYPE_INT,   0}, \
     {"ue-timing-correction-disable", CONFIG_HLP_DISABLETIMECORR, PARAMFLAG_BOOL, iptr:&(UE->no_timing_correction), defintval:0,      TYPE_INT,   0}, \
->>>>>>> b590cec2
 }
 
 
