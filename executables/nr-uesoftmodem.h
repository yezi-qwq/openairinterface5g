--- conflicted
+++ resolved
@@ -55,11 +55,7 @@
     {"ue-scan-carrier",          CONFIG_HLP_UESCAN,      PARAMFLAG_BOOL,  iptr:&(UE->UE_scan_carrier),        defintval:0,           TYPE_INT,      0},     \
     {"ue-fo-compensation",       CONFIG_HLP_UEFO,        PARAMFLAG_BOOL,  iptr:&(UE->UE_fo_compensation),     defintval:0,           TYPE_INT,      0},     \
     {"ue-max-power",             NULL,                   0,               iptr:&(tx_max_power[0]),            defintval:90,          TYPE_INT,      0},     \
-<<<<<<< HEAD
-    {"r"  ,                      CONFIG_HLP_PRB,         0,               iptr:&(fp->N_RB_DL),                defintval:160,          TYPE_UINT,     0},     \
-=======
-    {"r"  ,                      CONFIG_HLP_PRB,         0,               uptr:&(N_RB_DL),                    defuintval:160,         TYPE_UINT,     0},     \
->>>>>>> 04b28b45
+    {"r"  ,                      CONFIG_HLP_PRB,         0,               uptr:&(fp->N_RB_DL),                defintval:160,          TYPE_UINT,     0},     \
     {"A" ,                       CONFIG_HLP_TADV,        0,               iptr:&(UE->timing_advance),         defintval:0,           TYPE_INT,      0}, \
     {"E" ,                       CONFIG_HLP_TQFS,        PARAMFLAG_BOOL,  u8ptr:&(fp->threequarter_fs),       defintval:0,           TYPE_UINT8,    0}, \
     {"T" ,                       CONFIG_HLP_TDD,         PARAMFLAG_BOOL,  iptr:&tddflag,                      defintval:0,           TYPE_INT,      0}, \
