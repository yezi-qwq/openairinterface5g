--- conflicted
+++ resolved
@@ -35,22 +35,6 @@
 }
 
 
-<<<<<<< HEAD
-/*----------------------------------------------------------------------------------------------------------------------------------------------------*/
-/*                                            command line parameters common to gNB and UE                                                            */
-/*   optname                helpstr                 paramflags      XXXptr                                 defXXXval              type         numelt */
-/*----------------------------------------------------------------------------------------------------------------------------------------------------*/
-#define CMDLINE_PARAMS_DESC_UE {  \
-  {"single-thread-disable", CONFIG_HLP_NOSNGLT,     PARAMFLAG_BOOL, iptr:&single_thread_flag,              defintval:1,           TYPE_INT,    0}, \
-  {"nr-dlsch-demod-shift",  CONFIG_HLP_DLSHIFT,     0,              iptr:(int32_t *)&nr_dlsch_demod_shift, defintval:0,           TYPE_INT,    0}, \
-  {"A" ,                    CONFIG_HLP_TADV,        0,              uptr:&timing_advance,                  defintval:0,           TYPE_UINT,   0}, \
-  {"E" ,                    CONFIG_HLP_TQFS,        PARAMFLAG_BOOL, iptr:&threequarter_fs,                 defintval:0,           TYPE_INT,    0}, \
-  {"T" ,                    CONFIG_HLP_TDD,         PARAMFLAG_BOOL, iptr:&tddflag,                         defintval:0,           TYPE_INT,    0}, \
-  {"V" ,                    CONFIG_HLP_VCD,         PARAMFLAG_BOOL, iptr:&vcdflag,                         defintval:0,           TYPE_INT,    0}, \
-  {"mac-enabled" ,          CONFIG_HLP_MAC,         PARAMFLAG_BOOL, iptr:&mac_enabled,                     defintval:1,           TYPE_INT,    0}, \
-  {"ue-timing-correction-disable", CONFIG_HLP_DISABLETIMECORR, PARAMFLAG_BOOL, iptr:&UE_no_timing_correction, defintval:0,        TYPE_INT,    0}, \
-  {"rrc_config_path",       CONFIG_HLP_RRC_CFG_PATH,0,              strptr:(char **)&rrc_config_path,      defstrval:"./",        TYPE_STRING, 0} \
-=======
 /*------------------------------------------------------------------------------------------------------------------------------------------*/
 /*                                            command line parameters defining UE running mode                                              */
 /*   optname                     helpstr                paramflags                      XXXptr        defXXXval         type       numelt   */
@@ -66,17 +50,17 @@
     {"ue-rxgain",                CONFIG_HLP_UERXG,       0,               dblptr:&(rx_gain[0][0]),            defdblval:0,           TYPE_DOUBLE,   0},     \
     {"ue-rxgain-off",            CONFIG_HLP_UERXGOFF,    0,               dblptr:&rx_gain_off,                defdblval:0,           TYPE_DOUBLE,   0},     \
     {"ue-txgain",                CONFIG_HLP_UETXG,       0,               dblptr:&(tx_gain[0][0]),            defdblval:0,           TYPE_DOUBLE,   0},     \
-    {"ue-nb-ant-rx",             CONFIG_HLP_UENANTR,     0,               u8ptr:&(fp->nb_antennas_rx),         defuintval:1,          TYPE_UINT8,    0},     \
-    {"ue-nb-ant-tx",             CONFIG_HLP_UENANTT,     0,               u8ptr:&(fp->nb_antennas_tx),         defuintval:1,          TYPE_UINT8,    0},     \
+    {"ue-nb-ant-rx",             CONFIG_HLP_UENANTR,     0,               u8ptr:&(fp->nb_antennas_rx),        defuintval:1,          TYPE_UINT8,    0},     \
+    {"ue-nb-ant-tx",             CONFIG_HLP_UENANTT,     0,               u8ptr:&(fp->nb_antennas_tx),        defuintval:1,          TYPE_UINT8,    0},     \
     {"ue-scan-carrier",          CONFIG_HLP_UESCAN,      PARAMFLAG_BOOL,  iptr:&(UE->UE_scan_carrier),        defintval:0,           TYPE_INT,      0},     \
     {"ue-fo-compensation",       CONFIG_HLP_UEFO,        PARAMFLAG_BOOL,  iptr:&(UE->UE_fo_compensation),     defintval:0,           TYPE_INT,      0},     \
     {"ue-max-power",             NULL,                   0,               iptr:&(tx_max_power[0]),            defintval:90,          TYPE_INT,      0},     \
     {"r"  ,                      CONFIG_HLP_PRB,         0,               iptr:&(fp->N_RB_DL),                defintval:25,          TYPE_UINT,     0},     \
-    {"A" ,                       CONFIG_HLP_TADV,        0,               iptr:&(UE->timing_advance),         defintval:0,           TYPE_INT,   0}, \
+    {"A" ,                       CONFIG_HLP_TADV,        0,               iptr:&(UE->timing_advance),         defintval:0,           TYPE_INT,      0}, \
     {"E" ,                       CONFIG_HLP_TQFS,        PARAMFLAG_BOOL,  u8ptr:&(fp->threequarter_fs),       defintval:0,           TYPE_UINT8,    0}, \
-    {"T" ,                       CONFIG_HLP_TDD,         PARAMFLAG_BOOL,  iptr:&tddflag,                            defintval:0,     TYPE_INT,    0}, \
+    {"T" ,                       CONFIG_HLP_TDD,         PARAMFLAG_BOOL,  iptr:&tddflag,                      defintval:0,           TYPE_INT,      0}, \
+    {"mac-enabled" ,             CONFIG_HLP_MAC,         PARAMFLAG_BOOL,  iptr:&(UE->mac_enabled),            defintval:1,           TYPE_INT,      0}, \
     {"ue-timing-correction-disable", CONFIG_HLP_DISABLETIMECORR, PARAMFLAG_BOOL, iptr:&(UE->no_timing_correction), defintval:0,         TYPE_INT,    0}, \
->>>>>>> 951fdfef
 }
 
 
