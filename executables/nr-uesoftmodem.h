--- conflicted
+++ resolved
@@ -15,14 +15,14 @@
 /*   optname                     helpstr                paramflags                      XXXptr        defXXXval         type       numelt   */
 /*------------------------------------------------------------------------------------------------------------------------------------------*/
 #define CMDLINE_UEMODEPARAMS_DESC {  \
-    {"calib-ue-rx",                 CONFIG_HLP_CALUER,     0,    iptr:&rx_input_level_dBm,   defintval:0,  TYPE_INT,   0},    \
-    {"calib-ue-rx-med",             CONFIG_HLP_CALUERM,    0,    iptr:&rx_input_level_dBm,   defintval:0,  TYPE_INT,   0},    \
-    {"calib-ue-rx-byp",             CONFIG_HLP_CALUERB,    0,    iptr:&rx_input_level_dBm,   defintval:0,  TYPE_INT,   0},    \
-    {"debug-ue-prach",              CONFIG_HLP_DBGUEPR,    PARAMFLAG_BOOL,   uptr:NULL,        defuintval:1,   TYPE_INT,   0},    \
-    {"no-L2-connect",               CONFIG_HLP_NOL2CN,     PARAMFLAG_BOOL,   uptr:NULL,        defuintval:1,   TYPE_INT,   0},    \
-    {"calib-prach-tx",              CONFIG_HLP_CALPRACH,   PARAMFLAG_BOOL,   uptr:NULL,        defuintval:1,   TYPE_INT,   0},    \
-    {"loop-memory",                 CONFIG_HLP_UELOOP,     0,    strptr:&loopfile,       defstrval:"iqs.in", TYPE_STRING,0},    \
-    {"ue-dump-frame",               CONFIG_HLP_DUMPFRAME,  PARAMFLAG_BOOL,   iptr:&dumpframe,      defintval:0,  TYPE_INT,   0},    \
+    {"calib-ue-rx",              CONFIG_HLP_CALUER,     0,                iptr:&rx_input_level_dBm,   defintval:0,        TYPE_INT,   0},    \
+    {"calib-ue-rx-med",          CONFIG_HLP_CALUERM,    0,                iptr:&rx_input_level_dBm,   defintval:0,        TYPE_INT,   0},    \
+    {"calib-ue-rx-byp",          CONFIG_HLP_CALUERB,    0,                iptr:&rx_input_level_dBm,   defintval:0,        TYPE_INT,   0},    \
+    {"debug-ue-prach",           CONFIG_HLP_DBGUEPR,    PARAMFLAG_BOOL,   uptr:NULL,                  defuintval:1,       TYPE_INT,   0},    \
+    {"no-L2-connect",            CONFIG_HLP_NOL2CN,     PARAMFLAG_BOOL,   uptr:NULL,                  defuintval:1,       TYPE_INT,   0},    \
+    {"calib-prach-tx",           CONFIG_HLP_CALPRACH,   PARAMFLAG_BOOL,   uptr:NULL,                  defuintval:1,       TYPE_INT,   0},    \
+    {"loop-memory",              CONFIG_HLP_UELOOP,     0,                strptr:&loopfile,           defstrval:"iqs.in", TYPE_STRING,0},    \
+    {"ue-dump-frame",            CONFIG_HLP_DUMPFRAME,  PARAMFLAG_BOOL,   iptr:&dumpframe,            defintval:0,        TYPE_INT,   0},    \
   }
 #define CMDLINE_CALIBUERX_IDX                   0
 #define CMDLINE_CALIBUERXMED_IDX                1
@@ -58,57 +58,35 @@
 
 /*---------------------------------------------------------------------------------------------------------------------------------------------------------------------------*/
 /*                                            command line parameters common to eNodeB and UE                                                                                */
-/*   optname                     helpstr                paramflags                      XXXptr                  defXXXval                            type           numelt   */
+/*   optname                    helpstr                 paramflags              XXXptr                                 defXXXval                       type           numelt */
 /*---------------------------------------------------------------------------------------------------------------------------------------------------------------------------*/
 #define CMDLINE_PARAMS_DESC_UE {  \
-    {"rf-config-file",          CONFIG_HLP_RFCFGF,      0,                      strptr:(char **)&rf_config_file,    defstrval:NULL,                 TYPE_STRING,    sizeof(rf_config_file)}, \
-    {"ulsch-max-errors",        CONFIG_HLP_ULMAXE,      0,                      uptr:&ULSCH_max_consecutive_errors, defuintval:0,                   TYPE_UINT,      0},                     \
-    {"phy-test",                CONFIG_HLP_PHYTST,      PARAMFLAG_BOOL,         iptr:&phy_test,                     defintval:0,                    TYPE_INT,       0},                     \
-    {"usim-test",               CONFIG_HLP_USIM,        PARAMFLAG_BOOL,         u8ptr:&usim_test,                   defintval:0,                    TYPE_UINT8,     0},                     \
-    {"external-clock",          CONFIG_HLP_EXCCLK,      PARAMFLAG_BOOL,         uptr:&clock_source,                 defintval:0,                    TYPE_INT,       0},                     \
-    {"single-thread-disable",   CONFIG_HLP_NOSNGLT,     PARAMFLAG_BOOL,         iptr:&single_thread_flag,           defintval:1,                    TYPE_INT,       0},                     \
-    {"nr-dlsch-demod-shift",    CONFIG_HLP_DLSHIFT,     0,                      iptr:(int32_t *)&nr_dlsch_demod_shift, defintval:0,                     TYPE_INT,       0},                     \
-    {"A" ,                      CONFIG_HLP_TADV,        0,                      uptr:&timing_advance,               defintval:0,                    TYPE_UINT,      0},                     \
-    {"C" ,                      CONFIG_HLP_DLF,         0,                      uptr:&(downlink_frequency[0][0]),   defuintval:2680000000,          TYPE_UINT,      0},                     \
-    {"a" ,                      CONFIG_HLP_CHOFF,       0,                      iptr:&chain_offset,                 defintval:0,                    TYPE_INT,       0},                     \
-    {"d" ,                      CONFIG_HLP_SOFTS,       PARAMFLAG_BOOL,         iptr:&do_forms,                    defintval:0,                     TYPE_INT,      0},                     \
-    {"E" ,                      CONFIG_HLP_TQFS,        PARAMFLAG_BOOL,         iptr:&threequarter_fs,             defintval:0,                     TYPE_INT,      0},                     \
-    {"m" ,                      CONFIG_HLP_DLMCS,       0,                      uptr:&target_dl_mcs,                defintval:0,                    TYPE_UINT,      0},                     \
-    {"t" ,                      CONFIG_HLP_ULMCS,       0,                      uptr:&target_ul_mcs,                defintval:0,                    TYPE_UINT,      0},                     \
-    {"W" ,                      CONFIG_HLP_L2MONW,      0,                      strptr:(char **)&in_ip,             defstrval:"127.0.0.1",          TYPE_STRING,    sizeof(in_ip)},         \
-    {"P" ,                      CONFIG_HLP_L2MONP,      0,                      strptr:(char **)&in_path,           defstrval:"/tmp/oai_opt.pcap",  TYPE_STRING,    sizeof(in_path)},       \
-    {"q" ,                      CONFIG_HLP_STMON,       PARAMFLAG_BOOL,         iptr:&opp_enabled,                  defintval:0,                    TYPE_INT,       0},                     \
-    {"S" ,                      CONFIG_HLP_MSLOTS,      PARAMFLAG_BOOL,         u8ptr:&exit_missed_slots,           defintval:1,                    TYPE_UINT8,     0},                     \
-    {"T" ,                      CONFIG_HLP_TDD,         PARAMFLAG_BOOL,         iptr:&tddflag,                      defintval:0,                    TYPE_INT,       0},                     \
-    {"numerology" ,             CONFIG_HLP_NUMEROLOGY,  PARAMFLAG_BOOL,         iptr:&numerology,                   defintval:0,                    TYPE_INT,       0},                     \
-    {"emulate-rf" ,             CONFIG_HLP_EMULATE_RF,  PARAMFLAG_BOOL,         iptr:&emulate_rf,                   defintval:0,                    TYPE_INT,       0},                     \
-    {"parallel-config",         CONFIG_HLP_PARALLEL_CMD,0,                      strptr:(char **)&parallel_config,   defstrval:NULL,                 TYPE_STRING,    0},                     \
-    {"worker-config",           CONFIG_HLP_WORKER_CMD,  0,                      strptr:(char **)&worker_config,     defstrval:NULL,                 TYPE_STRING,    0},                     \
-    {"s" ,                      CONFIG_HLP_SNR,         0,                      dblptr:&snr_dB,                       defdblval:25,                   TYPE_DOUBLE,       0}, \
-    {"nbiot-disable",           CONFIG_HLP_DISABLNBIOT, PARAMFLAG_BOOL,         iptr:&nonbiotflag,      defintval:0,      TYPE_INT, 0} \
+    {"rf-config-file",          CONFIG_HLP_RFCFGF,      0,                      strptr:(char **)&rf_config_file,       defstrval:NULL,                 TYPE_STRING,    sizeof(rf_config_file)},\
+    {"ulsch-max-errors",        CONFIG_HLP_ULMAXE,      0,                      uptr:&ULSCH_max_consecutive_errors,    defuintval:0,                   TYPE_UINT,      0},                     \
+    {"phy-test",                CONFIG_HLP_PHYTST,      PARAMFLAG_BOOL,         iptr:&phy_test,                        defintval:0,                    TYPE_INT,       0},                     \
+    {"usim-test",               CONFIG_HLP_USIM,        PARAMFLAG_BOOL,         u8ptr:&usim_test,                      defintval:0,                    TYPE_UINT8,     0},                     \
+    {"external-clock",          CONFIG_HLP_EXCCLK,      PARAMFLAG_BOOL,         uptr:&clock_source,                    defintval:0,                    TYPE_INT,       0},                     \
+    {"single-thread-disable",   CONFIG_HLP_NOSNGLT,     PARAMFLAG_BOOL,         iptr:&single_thread_flag,              defintval:1,                    TYPE_INT,       0},                     \
+    {"nr-dlsch-demod-shift",    CONFIG_HLP_DLSHIFT,     0,                      iptr:(int32_t *)&nr_dlsch_demod_shift, defintval:0,                    TYPE_INT,       0},                     \
+    {"A" ,                      CONFIG_HLP_TADV,        0,                      uptr:&timing_advance,                  defintval:0,                    TYPE_UINT,      0},                     \
+    {"C" ,                      CONFIG_HLP_DLF,         0,                      uptr:&(downlink_frequency[0][0]),      defuintval:2680000000,          TYPE_UINT,      0},                     \
+    {"a" ,                      CONFIG_HLP_CHOFF,       0,                      iptr:&chain_offset,                    defintval:0,                    TYPE_INT,       0},                     \
+    {"d" ,                      CONFIG_HLP_SOFTS,       PARAMFLAG_BOOL,         iptr:&do_forms,                        defintval:0,                    TYPE_INT,       0},                     \
+    {"E" ,                      CONFIG_HLP_TQFS,        PARAMFLAG_BOOL,         iptr:&threequarter_fs,                 defintval:0,                    TYPE_INT,       0},                     \
+    {"m" ,                      CONFIG_HLP_DLMCS,       0,                      uptr:&target_dl_mcs,                   defintval:0,                    TYPE_UINT,      0},                     \
+    {"t" ,                      CONFIG_HLP_ULMCS,       0,                      uptr:&target_ul_mcs,                   defintval:0,                    TYPE_UINT,      0},                     \
+    {"W" ,                      CONFIG_HLP_L2MONW,      0,                      strptr:(char **)&in_ip,                defstrval:"127.0.0.1",          TYPE_STRING,    sizeof(in_ip)},         \
+    {"P" ,                      CONFIG_HLP_L2MONP,      0,                      strptr:(char **)&in_path,              defstrval:"/tmp/oai_opt.pcap",  TYPE_STRING,    sizeof(in_path)},       \
+    {"q" ,                      CONFIG_HLP_STMON,       PARAMFLAG_BOOL,         iptr:&opp_enabled,                     defintval:0,                    TYPE_INT,       0},                     \
+    {"S" ,                      CONFIG_HLP_MSLOTS,      PARAMFLAG_BOOL,         u8ptr:&exit_missed_slots,              defintval:1,                    TYPE_UINT8,     0},                     \
+    {"T" ,                      CONFIG_HLP_TDD,         PARAMFLAG_BOOL,         iptr:&tddflag,                         defintval:0,                    TYPE_INT,       0},                     \
+    {"numerology" ,             CONFIG_HLP_NUMEROLOGY,  PARAMFLAG_BOOL,         iptr:&numerology,                      defintval:0,                    TYPE_INT,       0},                     \
+    {"emulate-rf" ,             CONFIG_HLP_EMULATE_RF,  PARAMFLAG_BOOL,         iptr:&emulate_rf,                      defintval:0,                    TYPE_INT,       0},                     \
+    {"parallel-config",         CONFIG_HLP_PARALLEL_CMD,0,                      strptr:(char **)&parallel_config,      defstrval:NULL,                 TYPE_STRING,    0},                     \
+    {"worker-config",           CONFIG_HLP_WORKER_CMD,  0,                      strptr:(char **)&worker_config,        defstrval:NULL,                 TYPE_STRING,    0},                     \
+    {"s" ,                      CONFIG_HLP_SNR,         0,                      dblptr:&snr_dB,                        defdblval:25,                   TYPE_DOUBLE,    0},                     \
+    {"nbiot-disable",           CONFIG_HLP_DISABLNBIOT, PARAMFLAG_BOOL,         iptr:&nonbiotflag,                     defintval:0,                    TYPE_INT,       0}                      \
 }
-
-<<<<<<< HEAD
-#define CONFIG_HLP_FLOG          "Enable online log \n"
-#define CONFIG_HLP_LOGL          "Set the global log level, valide options: (9:trace, 8/7:debug, 6:info, 4:warn, 3:error)\n"
-#define CONFIG_HLP_LOGV          "Set the global log verbosity \n"
-#define CONFIG_HLP_TELN          "Start embedded telnet server \n"
-/*-------------------------------------------------------------------------------------------------------------------------------*/
-/*                                            command line parameters for LOG utility                                            */
-/*   optname         helpstr          paramflags            XXXptr                  defXXXval             type         numelt    */
-/*-------------------------------------------------------------------------------------------------------------------------------*/
-#define CMDLINE_LOGPARAMS_DESC {  \
-    {"R" ,           CONFIG_HLP_FLOG, 0,                uptr:&online_log_messages, defintval:1,         TYPE_INT,      0},        \
-    {"g" ,           CONFIG_HLP_LOGL, 0,                uptr:&glog_level,          defintval:0,         TYPE_UINT,     0},        \
-    {"G" ,           CONFIG_HLP_LOGV, 0,                uptr:&glog_verbosity,      defintval:0,         TYPE_UINT16,   0},        \
-    {"telnetsrv",    CONFIG_HLP_TELN, PARAMFLAG_BOOL,   uptr:&start_telnetsrv,     defintval:0,         TYPE_UINT,     0},        \
-  }
-#define CMDLINE_ONLINELOG_IDX     0
-#define CMDLINE_GLOGLEVEL_IDX     1
-#define CMDLINE_GLOGVERBO_IDX     2
-#define CMDLINE_STARTTELN_IDX     3
-=======
->>>>>>> 08e91003
 
 
 extern int T_port;
@@ -116,9 +94,9 @@
 extern int T_dont_fork;
 
 
-
 // In nr-ue.c
-extern int setup_nr_ue_buffers(PHY_VARS_NR_UE **phy_vars_ue, openair0_config_t *openair0_cfg);
+extern int setup_nr_ue_buffers(PHY_VARS_NR_UE **phy_vars_ue,
+		                       openair0_config_t *openair0_cfg);
 extern void fill_ue_band_info(void);
 extern void init_NR_UE(int);
 extern void reset_opp_meas(void);
