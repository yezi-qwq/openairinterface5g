/*
 * Licensed to the OpenAirInterface (OAI) Software Alliance under one or more
 * contributor license agreements.  See the NOTICE file distributed with
 * this work for additional information regarding copyright ownership.
 * The OpenAirInterface Software Alliance licenses this file to You under
 * the OAI Public License, Version 1.1  (the "License"); you may not use this file
 * except in compliance with the License.
 * You may obtain a copy of the License at
 *
 *      http://www.openairinterface.org/?page_id=698
 *
 * Unless required by applicable law or agreed to in writing, software
 * distributed under the License is distributed on an "AS IS" BASIS,
 * WITHOUT WARRANTIES OR CONDITIONS OF ANY KIND, either express or implied.
 * See the License for the specific language governing permissions and
 * limitations under the License.
 *-------------------------------------------------------------------------------
 * For more information about the OpenAirInterface (OAI) Software Alliance:
 *      contact@openairinterface.org
 */

/*! \file oairu.c
 * \brief Top-level threads for radio-unit
 * \author R. Knopp
 * \date 2020
 * \version 0.1
 * \company Eurecom
 * \email: knopp@eurecom.fr
 * \note
 * \warning
 */


#define _GNU_SOURCE             /* See feature_test_macros(7) */
#include <sched.h>




#include "assertions.h"
#include "PHY/types.h"

#include "PHY/defs_RU.h"
#include "common/ran_context.h"
#include "common/config/config_userapi.h"
#include "common/utils/load_module_shlib.h"


#include "../../ARCH/COMMON/common_lib.h"
#include "../../ARCH/ETHERNET/USERSPACE/LIB/if_defs.h"


#include "PHY/phy_vars.h"
#include "SCHED/sched_common_vars.h"
#include "PHY/TOOLS/phy_scope_interface.h"
#include "common/utils/LOG/log.h"
#include "common/utils/LOG/vcd_signal_dumper.h"
#include "PHY/INIT/phy_init.h"
#include "openair2/ENB_APP/enb_paramdef.h"
#include "system.h"

#include <executables/split_headers.h>
#include <targets/RT/USER/lte-softmodem.h>

static int DEFBANDS[] = {7};
static int DEFENBS[] = {0};
static int DEFBFW[] = {0x00007fff};

pthread_cond_t sync_cond;
pthread_mutex_t sync_mutex;
int sync_var=-1; //!< protected by mutex \ref sync_mutex.
int config_sync_var=-1;

volatile int             oai_exit = 0;
uint16_t sf_ahead = 4;
RU_t ru_m;


<<<<<<< HEAD

=======
>>>>>>> 196ba803
void init_RU0(RU_t *ru,int ru_id,char *rf_config_file, int send_dmrssync);

void exit_function(const char *file, const char *function, const int line, const char *s) {

  if (s != NULL) {
    printf("%s:%d %s() Exiting OAI softmodem: %s\n",file,line, function, s);
  }
  close_log_mem();
  oai_exit = 1;

  if (ru_m.rfdevice.trx_end_func) {
    ru_m.rfdevice.trx_end_func(&ru_m.rfdevice);
    ru_m.rfdevice.trx_end_func = NULL;
  }

  if (ru_m.ifdevice.trx_end_func) {
    ru_m.ifdevice.trx_end_func(&ru_m.ifdevice);
    ru_m.ifdevice.trx_end_func = NULL;
  }
  
  sleep(1); //allow lte-softmodem threads to exit first
  exit(1);
}


static void get_options(void) {
  CONFIG_SETRTFLAG(CONFIG_NOEXITONHELP);
  get_common_options(SOFTMODEM_ENB_BIT );
  CONFIG_CLEARRTFLAG(CONFIG_NOEXITONHELP);

  //RCConfig();
  
}





extern void  phy_free_RU(RU_t *);

nfapi_mode_t nfapi_getmode(void) {
  return(NFAPI_MODE_PNF);
}

void oai_nfapi_rach_ind(nfapi_rach_indication_t *rach_ind) {

  AssertFatal(1==0,"This is bad ... please check why we get here\n");
}

void wait_eNBs(void){ return; }

uint64_t                 downlink_frequency[MAX_NUM_CCs][4];

int main ( int argc, char **argv )
{

  if ( load_configmodule(argc,argv,0) == NULL) {
    exit_fun("[SOFTMODEM] Error, configuration module init failed\n");
  }

  logInit();
  printf("Reading in command-line options\n");
  get_options ();

  if (CONFIG_ISFLAGSET(CONFIG_ABORT) ) {
    fprintf(stderr,"Getting configuration failed\n");
    exit(-1);
  }

#if T_TRACER
  T_Config_Init();
#endif
  printf("configuring for RRU\n");

#ifndef PACKAGE_VERSION
#  define PACKAGE_VERSION "UNKNOWN-EXPERIMENTAL"
#endif
  LOG_I(HW, "Version: %s\n", PACKAGE_VERSION);

  /* Read configuration */

  printf("About to Init RU threads\n");
  

  RU_t *ru=&ru_m;
<<<<<<< HEAD
=======
  int ru_id = 0;
  init_RU0(ru,ru_id,get_softmodem_params()->rf_config_file,get_softmodem_params()->send_dmrs_sync);
  ru->rf_map.card=0;
  ru->rf_map.chain=(get_softmodem_params()->chain_offset);
  
  LOG_I(PHY, "Initializing RRU descriptor %d : (%s,%s,%d)\n", ru_id, ru_if_types[ru->if_south], NB_timing[ru->if_timing], ru->function);
  set_function_spec_param(ru);
  LOG_I(PHY, "Starting ru_thread %d, is_slave %d, send_dmrs %d\n", ru_id, ru->is_slave, ru->generate_dmrs_sync);
  init_RU_proc(ru);

  config_sync_var=0;
>>>>>>> 196ba803

  paramdef_t RUParams[] = RUPARAMS_DESC;
  paramlist_def_t RUParamList = {CONFIG_STRING_RU_LIST,NULL,0};
  config_getlist( &RUParamList,RUParams,sizeof(RUParams)/sizeof(paramdef_t), NULL);

  int j=0;

  ru->if_timing = synch_to_ext_device;
  ru->num_eNB = 0;
  ru->has_ctrl_prt = 1;
  if (config_isparamset(RUParamList.paramarray[j], RU_SDR_ADDRS)) {
    ru->openair0_cfg.sdr_addrs = strdup(*(RUParamList.paramarray[j][RU_SDR_ADDRS].strptr));
  }

  if (config_isparamset(RUParamList.paramarray[j], RU_SDR_CLK_SRC)) {
    if (strcmp(*(RUParamList.paramarray[j][RU_SDR_CLK_SRC].strptr), "internal") == 0) {
      ru->openair0_cfg.clock_source = internal;
      LOG_D(PHY, "RU clock source set as internal\n");
    } else if (strcmp(*(RUParamList.paramarray[j][RU_SDR_CLK_SRC].strptr), "external") == 0) {
      ru->openair0_cfg.clock_source = external;
      LOG_D(PHY, "RU clock source set as external\n");
    } else if (strcmp(*(RUParamList.paramarray[j][RU_SDR_CLK_SRC].strptr), "gpsdo") == 0) {
      ru->openair0_cfg.clock_source = gpsdo;
      LOG_D(PHY, "RU clock source set as gpsdo\n");
    } else {
      LOG_E(PHY, "Erroneous RU clock source in the provided configuration file: '%s'\n", *(RUParamList.paramarray[j][RU_SDR_CLK_SRC].strptr));
    }
  }
  else {
    ru->openair0_cfg.clock_source = unset;
  }

  if (config_isparamset(RUParamList.paramarray[j], RU_SDR_TME_SRC)) {
    if (strcmp(*(RUParamList.paramarray[j][RU_SDR_TME_SRC].strptr), "internal") == 0) {
      ru->openair0_cfg.time_source = internal;
      LOG_D(PHY, "RU time source set as internal\n");
    } else if (strcmp(*(RUParamList.paramarray[j][RU_SDR_TME_SRC].strptr), "external") == 0) {
      ru->openair0_cfg.time_source = external;
      LOG_D(PHY, "RU time source set as external\n");
    } else if (strcmp(*(RUParamList.paramarray[j][RU_SDR_TME_SRC].strptr), "gpsdo") == 0) {
      ru->openair0_cfg.time_source = gpsdo;
      LOG_D(PHY, "RU time source set as gpsdo\n");
    } else {
      LOG_E(PHY, "Erroneous RU time source in the provided configuration file: '%s'\n", *(RUParamList.paramarray[j][RU_SDR_CLK_SRC].strptr));
    }
  }
  else {
    ru->openair0_cfg.time_source = unset;
  }      

  if (strcmp(*(RUParamList.paramarray[j][RU_LOCAL_RF_IDX].strptr), "yes") == 0) {
    if ( !(config_isparamset(RUParamList.paramarray[j],RU_LOCAL_IF_NAME_IDX)) ) {
      AssertFatal(1==0,"IF_NAME is required\n");
    } else {
      ru->eth_params.local_if_name            = strdup(*(RUParamList.paramarray[j][RU_LOCAL_IF_NAME_IDX].strptr));
      ru->eth_params.my_addr                  = strdup(*(RUParamList.paramarray[j][RU_LOCAL_ADDRESS_IDX].strptr));
      ru->eth_params.remote_addr              = strdup(*(RUParamList.paramarray[j][RU_REMOTE_ADDRESS_IDX].strptr));
      ru->eth_params.my_portd                 = *(RUParamList.paramarray[j][RU_LOCAL_PORTD_IDX].uptr);
      ru->eth_params.remote_portd             = *(RUParamList.paramarray[j][RU_REMOTE_PORTD_IDX].uptr);

      // Check if control port set
      if  (!(config_isparamset(RUParamList.paramarray[j],RU_REMOTE_PORTC_IDX)) ) {
	printf("Removing control port for RU %d\n",j);
	ru->has_ctrl_prt            = 0;
      } else {
	ru->eth_params.my_portc                 = *(RUParamList.paramarray[j][RU_LOCAL_PORTC_IDX].uptr);
	ru->eth_params.remote_portc             = *(RUParamList.paramarray[j][RU_REMOTE_PORTC_IDX].uptr);
	printf(" Control port %u \n",ru->eth_params.my_portc);
      }

      if (strcmp(*(RUParamList.paramarray[j][RU_TRANSPORT_PREFERENCE_IDX].strptr), "udp") == 0) {
	ru->if_south                        = LOCAL_RF;
	ru->function                        = NGFI_RRU_IF5;
	ru->eth_params.transp_preference    = ETH_UDP_MODE;
	printf("Setting function for RU %d to NGFI_RRU_IF5 (udp)\n",j);
      } else if (strcmp(*(RUParamList.paramarray[j][RU_TRANSPORT_PREFERENCE_IDX].strptr), "raw") == 0) {
	ru->if_south                        = LOCAL_RF;
	ru->function                        = NGFI_RRU_IF5;
	ru->eth_params.transp_preference    = ETH_RAW_MODE;
	printf("Setting function for RU %d to NGFI_RRU_IF5 (raw)\n",j);
      } else if (strcmp(*(RUParamList.paramarray[j][RU_TRANSPORT_PREFERENCE_IDX].strptr), "udp_if4p5") == 0) {
	ru->if_south                        = LOCAL_RF;
	ru->function                        = NGFI_RRU_IF4p5;
	ru->eth_params.transp_preference    = ETH_UDP_IF4p5_MODE;
	printf("Setting function for RU %d to NGFI_RRU_IF4p5 (udp)\n",j);
      } else if (strcmp(*(RUParamList.paramarray[j][RU_TRANSPORT_PREFERENCE_IDX].strptr), "raw_if4p5") == 0) {
	ru->if_south                        = LOCAL_RF;
	ru->function                        = NGFI_RRU_IF4p5;
	ru->eth_params.transp_preference    = ETH_RAW_IF4p5_MODE;
	printf("Setting function for RU %d to NGFI_RRU_IF4p5 (raw)\n",j);
      }

      printf("RU %d is_slave=%s\n",j,*(RUParamList.paramarray[j][RU_IS_SLAVE_IDX].strptr));

      if (strcmp(*(RUParamList.paramarray[j][RU_IS_SLAVE_IDX].strptr), "yes") == 0) ru->is_slave=1;
      else ru->is_slave=0;

      printf("RU %d ota_sync_enabled=%s\n",j,*(RUParamList.paramarray[j][RU_OTA_SYNC_ENABLE_IDX].strptr));

      if (strcmp(*(RUParamList.paramarray[j][RU_OTA_SYNC_ENABLE_IDX].strptr), "yes") == 0) ru->ota_sync_enable=1;
      else ru->ota_sync_enable=0;
    }

    ru->max_pdschReferenceSignalPower     = *(RUParamList.paramarray[j][RU_MAX_RS_EPRE_IDX].uptr);;
    ru->max_rxgain                        = *(RUParamList.paramarray[j][RU_MAX_RXGAIN_IDX].uptr);
    ru->num_bands                         = RUParamList.paramarray[j][RU_BAND_LIST_IDX].numelt;
    /* sf_extension is in unit of samples for 30.72MHz here, has to be scaled later */
    ru->sf_extension                      = *(RUParamList.paramarray[j][RU_SF_EXTENSION_IDX].uptr);

    for (int i=0; i<ru->num_bands; i++) ru->band[i] = RUParamList.paramarray[j][RU_BAND_LIST_IDX].iptr[i];
  } //strcmp(local_rf, "yes") == 0
  else {
    printf("RU %d: Transport %s\n",j,*(RUParamList.paramarray[j][RU_TRANSPORT_PREFERENCE_IDX].strptr));
    ru->eth_params.local_if_name      = strdup(*(RUParamList.paramarray[j][RU_LOCAL_IF_NAME_IDX].strptr));
    ru->eth_params.my_addr            = strdup(*(RUParamList.paramarray[j][RU_LOCAL_ADDRESS_IDX].strptr));
    ru->eth_params.remote_addr        = strdup(*(RUParamList.paramarray[j][RU_REMOTE_ADDRESS_IDX].strptr));
    ru->eth_params.my_portc           = *(RUParamList.paramarray[j][RU_LOCAL_PORTC_IDX].uptr);
    ru->eth_params.remote_portc       = *(RUParamList.paramarray[j][RU_REMOTE_PORTC_IDX].uptr);
    ru->eth_params.my_portd           = *(RUParamList.paramarray[j][RU_LOCAL_PORTD_IDX].uptr);
    ru->eth_params.remote_portd       = *(RUParamList.paramarray[j][RU_REMOTE_PORTD_IDX].uptr);

    if (strcmp(*(RUParamList.paramarray[j][RU_TRANSPORT_PREFERENCE_IDX].strptr), "udp") == 0) {
      ru->if_south                     = REMOTE_IF5;
      ru->function                     = NGFI_RAU_IF5;
      ru->eth_params.transp_preference = ETH_UDP_MODE;
    } else if (strcmp(*(RUParamList.paramarray[j][RU_TRANSPORT_PREFERENCE_IDX].strptr), "raw") == 0) {
      ru->if_south                     = REMOTE_IF5;
      ru->function                     = NGFI_RAU_IF5;
      ru->eth_params.transp_preference = ETH_RAW_MODE;
    } else if (strcmp(*(RUParamList.paramarray[j][RU_TRANSPORT_PREFERENCE_IDX].strptr), "udp_if4p5") == 0) {
      ru->if_south                     = REMOTE_IF4p5;
      ru->function                     = NGFI_RAU_IF4p5;
      ru->eth_params.transp_preference = ETH_UDP_IF4p5_MODE;
    } else if (strcmp(*(RUParamList.paramarray[j][RU_TRANSPORT_PREFERENCE_IDX].strptr), "raw_if4p5") == 0) {
      ru->if_south                     = REMOTE_IF4p5;
      ru->function                     = NGFI_RAU_IF4p5;
      ru->eth_params.transp_preference = ETH_RAW_IF4p5_MODE;
    }

    if (strcmp(*(RUParamList.paramarray[j][RU_IS_SLAVE_IDX].strptr), "yes") == 0) ru->is_slave=1;
    else ru->is_slave=0;
  }  /* strcmp(local_rf, "yes") != 0 */
      
  ru->nb_tx                             = *(RUParamList.paramarray[j][RU_NB_TX_IDX].uptr);
  ru->nb_rx                             = *(RUParamList.paramarray[j][RU_NB_RX_IDX].uptr);
  ru->att_tx                            = *(RUParamList.paramarray[j][RU_ATT_TX_IDX].uptr);
  ru->att_rx                            = *(RUParamList.paramarray[j][RU_ATT_RX_IDX].uptr);


  mlockall(MCL_CURRENT | MCL_FUTURE);
  pthread_cond_init(&sync_cond,NULL);
  pthread_mutex_init(&sync_mutex, NULL);
 
  init_RU0(ru,0,get_softmodem_params()->rf_config_file,get_softmodem_params()->send_dmrs_sync);
  ru->rf_map.card=0;
  ru->rf_map.chain=(get_softmodem_params()->chain_offset);

  LOG_I(PHY, "Initializing RRU descriptor : (%s,%s,%d)\n", ru_if_types[ru->if_south], NB_timing[ru->if_timing], ru->function);
  set_function_spec_param(ru);
  LOG_I(PHY, "Starting ru_thread , is_slave %d, send_dmrs %d\n", ru->is_slave, ru->generate_dmrs_sync);
  init_RU_proc(ru);

  config_sync_var=0;
  pthread_mutex_lock(&sync_mutex);
  sync_var=0;
  pthread_cond_broadcast(&sync_cond);
  pthread_mutex_unlock(&sync_mutex);
 
  while (oai_exit==0) sleep(1);
  // stop threads
      
  kill_RU_proc(ru);
  phy_free_RU(ru);
      
  free_lte_top();
  end_configmodule();
      
  if (ru->rfdevice.trx_end_func) {
    ru->rfdevice.trx_end_func(&ru->rfdevice);
    ru->rfdevice.trx_end_func = NULL;
  }
      
  if (ru->ifdevice.trx_end_func) {
    ru->ifdevice.trx_end_func(&ru->ifdevice);
    ru->ifdevice.trx_end_func = NULL;
  }
      
  
      
  logClean();
  printf("Bye.\n");
  return 0;
}<|MERGE_RESOLUTION|>--- conflicted
+++ resolved
@@ -76,10 +76,6 @@
 RU_t ru_m;
 
 
-<<<<<<< HEAD
-
-=======
->>>>>>> 196ba803
 void init_RU0(RU_t *ru,int ru_id,char *rf_config_file, int send_dmrssync);
 
 void exit_function(const char *file, const char *function, const int line, const char *s) {
@@ -165,20 +161,6 @@
   
 
   RU_t *ru=&ru_m;
-<<<<<<< HEAD
-=======
-  int ru_id = 0;
-  init_RU0(ru,ru_id,get_softmodem_params()->rf_config_file,get_softmodem_params()->send_dmrs_sync);
-  ru->rf_map.card=0;
-  ru->rf_map.chain=(get_softmodem_params()->chain_offset);
-  
-  LOG_I(PHY, "Initializing RRU descriptor %d : (%s,%s,%d)\n", ru_id, ru_if_types[ru->if_south], NB_timing[ru->if_timing], ru->function);
-  set_function_spec_param(ru);
-  LOG_I(PHY, "Starting ru_thread %d, is_slave %d, send_dmrs %d\n", ru_id, ru->is_slave, ru->generate_dmrs_sync);
-  init_RU_proc(ru);
-
-  config_sync_var=0;
->>>>>>> 196ba803
 
   paramdef_t RUParams[] = RUPARAMS_DESC;
   paramlist_def_t RUParamList = {CONFIG_STRING_RU_LIST,NULL,0};
