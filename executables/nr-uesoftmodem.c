/*
 * Licensed to the OpenAirInterface (OAI) Software Alliance under one or more
 * contributor license agreements.  See the NOTICE file distributed with
 * this work for additional information regarding copyright ownership.
 * The OpenAirInterface Software Alliance licenses this file to You under
 * the OAI Public License, Version 1.1  (the "License"); you may not use this file
 * except in compliance with the License.
 * You may obtain a copy of the License at
 *
 *      http://www.openairinterface.org/?page_id=698
 *
 * Unless required by applicable law or agreed to in writing, software
 * distributed under the License is distributed on an "AS IS" BASIS,
 * WITHOUT WARRANTIES OR CONDITIONS OF ANY KIND, either express or implied.
 * See the License for the specific language governing permissions and
 * limitations under the License.
 *-------------------------------------------------------------------------------
 * For more information about the OpenAirInterface (OAI) Software Alliance:
 *      contact@openairinterface.org
 */


#define _GNU_SOURCE             /* See feature_test_macros(7) */
#include <sched.h>

#include "T.h"
#include "assertions.h"
#include "PHY/types.h"
#include "PHY/defs_nr_UE.h"
#include "SCHED_NR_UE/defs.h"
#include "common/ran_context.h"
#include "common/config/config_userapi.h"
//#include "common/utils/threadPool/thread-pool.h"
#include "common/utils/load_module_shlib.h"
//#undef FRAME_LENGTH_COMPLEX_SAMPLES //there are two conflicting definitions, so we better make sure we don't use it at all
#include "common/utils/nr/nr_common.h"

#include "../../ARCH/COMMON/common_lib.h"
#include "../../ARCH/ETHERNET/USERSPACE/LIB/if_defs.h"

//#undef FRAME_LENGTH_COMPLEX_SAMPLES //there are two conflicting definitions, so we better make sure we don't use it at all
#include "openair1/PHY/MODULATION/nr_modulation.h"
#include "PHY/phy_vars_nr_ue.h"
#include "PHY/NR_UE_TRANSPORT/nr_transport_proto_ue.h"
#include "SCHED/sched_common_vars.h"
#include "PHY/MODULATION/modulation_vars.h"
#include "PHY/NR_TRANSPORT/nr_dlsch.h"
//#include "../../SIMU/USER/init_lte.h"

#include "LAYER2/MAC/mac_vars.h"
#include "RRC/LTE/rrc_vars.h"
#include "PHY_INTERFACE/phy_interface_vars.h"
#include "openair1/SIMULATION/TOOLS/sim.h"

#ifdef SMBV
#include "PHY/TOOLS/smbv.h"
unsigned short config_frames[4] = {2,9,11,13};
#endif
#include "common/utils/LOG/log.h"
#include "common/utils/LOG/vcd_signal_dumper.h"

#include "UTIL/OPT/opt.h"
#include "enb_config.h"
//#include "PHY/TOOLS/time_meas.h"

#ifndef OPENAIR2
  #include "UTIL/OTG/otg_vars.h"
#endif

#include "intertask_interface.h"

#include "PHY/INIT/phy_init.h"
#include "system.h"
#include <openair2/RRC/NR_UE/rrc_proto.h>
#include <openair2/LAYER2/NR_MAC_UE/mac_defs.h>
#include <openair2/LAYER2/NR_MAC_UE/mac_proto.h>
#include <openair2/NR_UE_PHY_INTERFACE/NR_IF_Module.h>
#include <openair1/SCHED_NR_UE/fapi_nr_ue_l1.h>

/* Callbacks, globals and object handlers */

//#include "stats.h"
// current status is that every UE has a DL scope for a SINGLE eNB (eNB_id=0)
#include "PHY/TOOLS/phy_scope_interface.h"
#include "PHY/TOOLS/nr_phy_scope.h"
#include <executables/nr-uesoftmodem.h>
#include "executables/softmodem-common.h"
#include "executables/thread-common.h"

#include "nr_nas_msg_sim.h"

extern const char *duplex_mode[];
THREAD_STRUCT thread_struct;
nrUE_params_t nrUE_params;

// Thread variables
pthread_cond_t nfapi_sync_cond;
pthread_mutex_t nfapi_sync_mutex;
int nfapi_sync_var=-1; //!< protected by mutex \ref nfapi_sync_mutex
uint16_t sf_ahead=6; //??? value ???
pthread_cond_t sync_cond;
pthread_mutex_t sync_mutex;
int sync_var=-1; //!< protected by mutex \ref sync_mutex.
int config_sync_var=-1;



RAN_CONTEXT_t RC;
volatile int             oai_exit = 0;


extern int16_t  nr_dlsch_demod_shift;
static int      tx_max_power[MAX_NUM_CCs] = {0};

int      single_thread_flag = 1;
int                 tddflag = 0;
int                 vcdflag = 0;

double          rx_gain_off = 0.0;
char             *usrp_args = NULL;
char       *rrc_config_path = NULL;
int               dumpframe = 0;

uint64_t        downlink_frequency[MAX_NUM_CCs][4];
int32_t         uplink_frequency_offset[MAX_NUM_CCs][4];
int             rx_input_level_dBm;

#if MAX_NUM_CCs == 1
rx_gain_t                rx_gain_mode[MAX_NUM_CCs][4] = {{max_gain,max_gain,max_gain,max_gain}};
double tx_gain[MAX_NUM_CCs][4] = {{20,0,0,0}};
double rx_gain[MAX_NUM_CCs][4] = {{110,0,0,0}};
#else
rx_gain_t                rx_gain_mode[MAX_NUM_CCs][4] = {{max_gain,max_gain,max_gain,max_gain},{max_gain,max_gain,max_gain,max_gain}};
double tx_gain[MAX_NUM_CCs][4] = {{20,0,0,0},{20,0,0,0}};
double rx_gain[MAX_NUM_CCs][4] = {{110,0,0,0},{20,0,0,0}};
#endif

// UE and OAI config variables

openair0_config_t openair0_cfg[MAX_CARDS];
int16_t           node_synch_ref[MAX_NUM_CCs];
int               otg_enabled;
double            cpuf;


int          chain_offset = 0;
int           card_offset = 0;
uint64_t num_missed_slots = 0; // counter for the number of missed slots
int     transmission_mode = 1;
int            numerology = 0;
int           oaisim_flag = 0;
int            emulate_rf = 0;
uint32_t       N_RB_DL    = 106;
char         uecap_xer_in = 0;
char         uecap_xer[1024];

/* see file openair2/LAYER2/MAC/main.c for why abstraction_flag is needed
 * this is very hackish - find a proper solution
 */
uint8_t abstraction_flag=0;

/*---------------------BMC: timespec helpers -----------------------------*/

struct timespec min_diff_time = { .tv_sec = 0, .tv_nsec = 0 };
struct timespec max_diff_time = { .tv_sec = 0, .tv_nsec = 0 };

struct timespec clock_difftime(struct timespec start, struct timespec end) {
  struct timespec temp;

  if ((end.tv_nsec-start.tv_nsec)<0) {
    temp.tv_sec = end.tv_sec-start.tv_sec-1;
    temp.tv_nsec = 1000000000+end.tv_nsec-start.tv_nsec;
  } else {
    temp.tv_sec = end.tv_sec-start.tv_sec;
    temp.tv_nsec = end.tv_nsec-start.tv_nsec;
  }

  return temp;
}

void print_difftimes(void) {
  LOG_I(HW,"difftimes min = %lu ns ; max = %lu ns\n", min_diff_time.tv_nsec, max_diff_time.tv_nsec);
}

int create_tasks_nrue(uint32_t ue_nb) {
  LOG_D(NR_RRC, "%s(ue_nb:%d)\n", __FUNCTION__, ue_nb);
  itti_wait_ready(1);

  if (ue_nb > 0) {
    LOG_I(NR_RRC,"create TASK_RRC_NRUE \n");
    if (itti_create_task (TASK_RRC_NRUE, rrc_nrue_task, NULL) < 0) {
      LOG_E(NR_RRC, "Create task for RRC UE failed\n");
      return -1;
    }
  if (itti_create_task (TASK_NAS_NRUE, nas_nrue_task, NULL) < 0) {
    LOG_E(NR_RRC, "Create task for NAS UE failed\n");
    return -1;
  }
  }

  itti_wait_ready(0);
  return 0;
}

void exit_function(const char *file, const char *function, const int line, const char *s) {
  int CC_id;

  if (s != NULL) {
    printf("%s:%d %s() Exiting OAI softmodem: %s\n",file,line, function, s);
  }

  oai_exit = 1;

  if (PHY_vars_UE_g && PHY_vars_UE_g[0]) {
    for(CC_id=0; CC_id<MAX_NUM_CCs; CC_id++) {
      if (PHY_vars_UE_g[0][CC_id] && PHY_vars_UE_g[0][CC_id]->rfdevice.trx_end_func)
        PHY_vars_UE_g[0][CC_id]->rfdevice.trx_end_func(&PHY_vars_UE_g[0][CC_id]->rfdevice);
    }
  }

  sleep(1); //allow lte-softmodem threads to exit first
  exit(1);
}

uint64_t get_nrUE_optmask(void) {
  return nrUE_params.optmask;
}

uint64_t set_nrUE_optmask(uint64_t bitmask) {
  nrUE_params.optmask = nrUE_params.optmask | bitmask;
  return nrUE_params.optmask;
}

nrUE_params_t *get_nrUE_params(void) {
  return &nrUE_params;
}
/* initialie thread pools used for NRUE processing paralleliation */ 
void init_tpools(uint8_t nun_dlsch_threads) {
  char *params = NULL;
  if (IS_SOFTMODEM_RFSIM) {
    params = calloc(1,2);
    memcpy(params,"N",1);
  }
  else {
    params = calloc(1,(NR_RX_NB_TH*NR_NB_TH_SLOT*3)+1);
    for (int i=0; i<NR_RX_NB_TH*NR_NB_TH_SLOT; i++) {
      memcpy(params+(i*3),"-1,",3);
    }
  }
  initTpool(params, &(nrUE_params.Tpool), false);
  free(params);
  init_dlsch_tpool( nun_dlsch_threads);
}
static void get_options(void) {

  nrUE_params.ofdm_offset_divisor = 8;
  paramdef_t cmdline_params[] =CMDLINE_NRUEPARAMS_DESC ;
  int numparams = sizeof(cmdline_params)/sizeof(paramdef_t);
  config_process_cmdline( cmdline_params,numparams,NULL);



  if (vcdflag > 0)
    ouput_vcd = 1;

  if ( !(CONFIG_ISFLAGSET(CONFIG_ABORT))  && (!(CONFIG_ISFLAGSET(CONFIG_NOOOPT))) ) {
    // Here the configuration file is the XER encoded UE capabilities
    // Read it in and store in asn1c data structures
    sprintf(uecap_xer,"%stargets/PROJECTS/GENERIC-LTE-EPC/CONF/UE_config.xml",getenv("OPENAIR_HOME"));
    printf("%s\n",uecap_xer);
    uecap_xer_in=1;
  } /* UE with config file  */
}

// set PHY vars from command line
void set_options(int CC_id, PHY_VARS_NR_UE *UE){
  NR_DL_FRAME_PARMS *fp       = &UE->frame_parms;
  paramdef_t cmdline_params[] = CMDLINE_NRUE_PHYPARAMS_DESC ;
  int numparams               = sizeof(cmdline_params)/sizeof(paramdef_t);

  UE->mode = normal_txrx;

  config_get(cmdline_params,numparams,NULL);

  int pindex = config_paramidx_fromname(cmdline_params,numparams, CALIBRX_OPT);
  if ( (cmdline_params[pindex].paramflags &  PARAMFLAG_PARAMSET) != 0) UE->mode = rx_calib_ue;
  
  pindex = config_paramidx_fromname(cmdline_params,numparams, CALIBRXMED_OPT);
  if ( (cmdline_params[pindex].paramflags &  PARAMFLAG_PARAMSET) != 0) UE->mode = rx_calib_ue_med;

  pindex = config_paramidx_fromname(cmdline_params,numparams, CALIBRXBYP_OPT);              
  if ( (cmdline_params[pindex].paramflags &  PARAMFLAG_PARAMSET) != 0) UE->mode = rx_calib_ue_byp;

  pindex = config_paramidx_fromname(cmdline_params,numparams, DBGPRACH_OPT); 
  if (cmdline_params[pindex].uptr)
    if ( *(cmdline_params[pindex].uptr) > 0) UE->mode = debug_prach;

  pindex = config_paramidx_fromname(cmdline_params,numparams,NOL2CONNECT_OPT ); 
  if (cmdline_params[pindex].uptr)
    if ( *(cmdline_params[pindex].uptr) > 0)  UE->mode = no_L2_connect;

  pindex = config_paramidx_fromname(cmdline_params,numparams,CALIBPRACH_OPT );
  if (cmdline_params[pindex].uptr)
    if ( *(cmdline_params[pindex].uptr) > 0) UE->mode = calib_prach_tx;

  pindex = config_paramidx_fromname(cmdline_params,numparams,DUMPFRAME_OPT );
  if ((cmdline_params[pindex].paramflags & PARAMFLAG_PARAMSET) != 0)
    UE->mode = rx_dump_frame;

  // Init power variables
  tx_max_power[CC_id] = tx_max_power[0];
  rx_gain[0][CC_id]   = rx_gain[0][0];
  tx_gain[0][CC_id]   = tx_gain[0][0];

  // Set UE variables
  UE->rx_total_gain_dB     = (int)rx_gain[CC_id][0] + rx_gain_off;
  UE->tx_total_gain_dB     = (int)tx_gain[CC_id][0];
  UE->tx_power_max_dBm     = tx_max_power[CC_id];
  UE->rf_map.card          = card_offset;
  UE->rf_map.chain         = CC_id + chain_offset;

  LOG_I(PHY,"Set UE mode %d, UE_fo_compensation %d, UE_scan_carrier %d, UE_no_timing_correction %d \n, do_prb_interpolation %d\n", 
  	UE->mode, UE->UE_fo_compensation, UE->UE_scan_carrier, UE->no_timing_correction, UE->prb_interpolation);

  // Set FP variables

  if (tddflag){
    fp->frame_type = TDD;
    LOG_I(PHY, "Set UE frame_type %d\n", fp->frame_type);
  }

<<<<<<< HEAD
  LOG_I(PHY, "Set UE nb_rx_antenna %d, nb_tx_antenna %d, threequarter_fs %d, ssb_start_subcarrier %d\n", fp->nb_antennas_rx, fp->nb_antennas_tx, fp->threequarter_fs, fp->ssb_start_subcarrier);
=======
  LOG_I(PHY, "Set UE nb_rx_antenna %d, nb_tx_antenna %d, threequarter_fs %d\n", fp->nb_antennas_rx, fp->nb_antennas_tx, fp->threequarter_fs);
>>>>>>> b590cec2

  fp->ofdm_offset_divisor = nrUE_params.ofdm_offset_divisor;

}

void init_openair0(void) {
  int card;
  int freq_off = 0;
  NR_DL_FRAME_PARMS *frame_parms = &PHY_vars_UE_g[0][0]->frame_parms;

  for (card=0; card<MAX_CARDS; card++) {
    uint64_t dl_carrier, ul_carrier;
    openair0_cfg[card].configFilename    = NULL;
    openair0_cfg[card].threequarter_fs   = frame_parms->threequarter_fs;
    openair0_cfg[card].sample_rate       = frame_parms->samples_per_subframe * 1e3;
    openair0_cfg[card].samples_per_frame = frame_parms->samples_per_frame;

    if (frame_parms->frame_type==TDD)
      openair0_cfg[card].duplex_mode = duplex_mode_TDD;
    else
      openair0_cfg[card].duplex_mode = duplex_mode_FDD;

    openair0_cfg[card].Mod_id = 0;
    openair0_cfg[card].num_rb_dl = frame_parms->N_RB_DL;
    openair0_cfg[card].clock_source = get_softmodem_params()->clock_source;
    openair0_cfg[card].time_source = get_softmodem_params()->timing_source;
    openair0_cfg[card].tx_num_channels = min(4, frame_parms->nb_antennas_tx);
    openair0_cfg[card].rx_num_channels = min(4, frame_parms->nb_antennas_rx);

    LOG_I(PHY, "HW: Configuring card %d, sample_rate %f, tx/rx num_channels %d/%d, duplex_mode %s\n",
      card,
      openair0_cfg[card].sample_rate,
      openair0_cfg[card].tx_num_channels,
      openair0_cfg[card].rx_num_channels,
      duplex_mode[openair0_cfg[card].duplex_mode]);

    nr_get_carrier_frequencies(frame_parms, &dl_carrier, &ul_carrier);

    nr_rf_card_config_freq(&openair0_cfg[card], ul_carrier, dl_carrier, freq_off);
    nr_rf_card_config_gain(&openair0_cfg[card], rx_gain_off);

    openair0_cfg[card].configFilename = get_softmodem_params()->rf_config_file;

    if (usrp_args) openair0_cfg[card].sdr_addrs = usrp_args;

  }
}

void init_pdcp(void) {
  uint32_t pdcp_initmask = (!IS_SOFTMODEM_NOS1) ? LINK_ENB_PDCP_TO_GTPV1U_BIT : (LINK_ENB_PDCP_TO_GTPV1U_BIT | PDCP_USE_NETLINK_BIT | LINK_ENB_PDCP_TO_IP_DRIVER_BIT);

  /*if (IS_SOFTMODEM_BASICSIM || IS_SOFTMODEM_RFSIM || (nfapi_getmode()==NFAPI_UE_STUB_PNF)) {
    pdcp_initmask = pdcp_initmask | UE_NAS_USE_TUN_BIT;
  }*/

  if (IS_SOFTMODEM_NOKRNMOD)
    pdcp_initmask = pdcp_initmask | UE_NAS_USE_TUN_BIT;

  /*if (rlc_module_init() != 0) {
    LOG_I(RLC, "Problem at RLC initiation \n");
  }
  pdcp_layer_init();
  nr_DRB_preconfiguration();*/
  pdcp_layer_init();
  pdcp_module_init(pdcp_initmask);
  pdcp_set_rlc_data_req_func((send_rlc_data_req_func_t) rlc_data_req);
  pdcp_set_pdcp_data_ind_func((pdcp_data_ind_func_t) pdcp_data_ind);
}

// Stupid function addition because UE itti messages queues definition is common with eNB
void *rrc_enb_process_msg(void *notUsed) {
  return NULL;
}


int main( int argc, char **argv ) {
  //uint8_t beta_ACK=0,beta_RI=0,beta_CQI=2;
  PHY_VARS_NR_UE *UE[MAX_NUM_CCs];
  start_background_system();

  if ( load_configmodule(argc,argv,CONFIG_ENABLECMDLINEONLY) == NULL) {
    exit_fun("[SOFTMODEM] Error, configuration module init failed\n");
  }
  set_softmodem_sighandler();
  CONFIG_SETRTFLAG(CONFIG_NOEXITONHELP);
  memset(openair0_cfg,0,sizeof(openair0_config_t)*MAX_CARDS);
  memset(tx_max_power,0,sizeof(int)*MAX_NUM_CCs);
  // initialize logging
  logInit();
  // get options and fill parameters from configuration file

  get_options (); //Command-line options specific for NRUE

  get_common_options(SOFTMODEM_5GUE_BIT );
  init_tpools(nrUE_params.nr_dlsch_parallel);
  CONFIG_CLEARRTFLAG(CONFIG_NOEXITONHELP);
#if T_TRACER
  T_Config_Init();
#endif
  //randominit (0);
  set_taus_seed (0);

  cpuf=get_cpu_freq_GHz();
  itti_init(TASK_MAX, tasks_info);

  init_opt() ;
  load_nrLDPClib();

  if (ouput_vcd) {
    vcd_signal_dumper_init("/tmp/openair_dump_nrUE.vcd");
  }

  #ifndef PACKAGE_VERSION
#  define PACKAGE_VERSION "UNKNOWN-EXPERIMENTAL"
#endif
  LOG_I(HW, "Version: %s\n", PACKAGE_VERSION);

  init_NR_UE(1,rrc_config_path);
  if(IS_SOFTMODEM_NOS1 || get_softmodem_params()->sa)
	  init_pdcp();

  NB_UE_INST=1;
  NB_INST=1;
  PHY_vars_UE_g = malloc(sizeof(PHY_VARS_NR_UE **));
  PHY_vars_UE_g[0] = malloc(sizeof(PHY_VARS_NR_UE *)*MAX_NUM_CCs);

  if (get_softmodem_params()->do_ra)
    AssertFatal(get_softmodem_params()->phy_test == 0,"RA and phy_test are mutually exclusive\n");

  if (get_softmodem_params()->sa)
    AssertFatal(get_softmodem_params()->phy_test == 0,"Standalone mode and phy_test are mutually exclusive\n");

  for (int CC_id=0; CC_id<MAX_NUM_CCs; CC_id++) {

    PHY_vars_UE_g[0][CC_id] = (PHY_VARS_NR_UE *)malloc(sizeof(PHY_VARS_NR_UE));
    UE[CC_id] = PHY_vars_UE_g[0][CC_id];
    memset(UE[CC_id],0,sizeof(PHY_VARS_NR_UE));

    set_options(CC_id, UE[CC_id]);
    NR_UE_MAC_INST_t *mac = get_mac_inst(0);

    if (get_softmodem_params()->sa) {
      uint16_t nr_band = get_band(downlink_frequency[CC_id][0],uplink_frequency_offset[CC_id][0]);
      mac->nr_band = nr_band;
      nr_init_frame_parms_ue_sa(&UE[CC_id]->frame_parms,
                                downlink_frequency[CC_id][0],
                                uplink_frequency_offset[CC_id][0],
                                get_softmodem_params()->numerology,
                                nr_band);
    }
    else{
      if(mac->if_module != NULL && mac->if_module->phy_config_request != NULL)
        mac->if_module->phy_config_request(&mac->phy_config);

      fapi_nr_config_request_t *nrUE_config = &UE[CC_id]->nrUE_config;

      nr_init_frame_parms_ue(&UE[CC_id]->frame_parms, nrUE_config, *mac->scc->downlinkConfigCommon->frequencyInfoDL->frequencyBandList.list.array[0]);
    }

    init_symbol_rotation(&UE[CC_id]->frame_parms);
    init_timeshift_rotation(&UE[CC_id]->frame_parms);
    init_nr_ue_vars(UE[CC_id], 0, abstraction_flag);

    #ifdef FR2_TEST
    // Overwrite DL frequency (for FR2 testing)
    if (downlink_frequency[0][0]!=0){
      frame_parms[CC_id]->dl_CarrierFreq = downlink_frequency[0][0];
      if (frame_parms[CC_id]->frame_type == TDD)
        frame_parms[CC_id]->ul_CarrierFreq = downlink_frequency[0][0];
    }
    #endif
  }

  init_openair0();
  // init UE_PF_PO and mutex lock
  pthread_mutex_init(&ue_pf_po_mutex, NULL);
  memset (&UE_PF_PO[0][0], 0, sizeof(UE_PF_PO_t)*NUMBER_OF_UE_MAX*MAX_NUM_CCs);
  configure_linux();
  mlockall(MCL_CURRENT | MCL_FUTURE);
 
  if(IS_SOFTMODEM_DOSCOPE) {
    load_softscope("nr",PHY_vars_UE_g[0][0]);
  }     

  
  init_NR_UE_threads(1);
  printf("UE threads created by %ld\n", gettid());
  
  // wait for end of program
  printf("TYPE <CTRL-C> TO TERMINATE\n");

  if (create_tasks_nrue(1) < 0) {
    printf("cannot create ITTI tasks\n");
    exit(-1); // need a softer mode
  }

  // Sleep a while before checking all parameters have been used
  // Some are used directly in external threads, asynchronously
  sleep(20);
  config_check_unknown_cmdlineopt(CONFIG_CHECKALLSECTIONS);

  while(true)
    sleep(3600);

  if (ouput_vcd)
    vcd_signal_dumper_close();

  return 0;
}<|MERGE_RESOLUTION|>--- conflicted
+++ resolved
@@ -329,11 +329,7 @@
     LOG_I(PHY, "Set UE frame_type %d\n", fp->frame_type);
   }
 
-<<<<<<< HEAD
   LOG_I(PHY, "Set UE nb_rx_antenna %d, nb_tx_antenna %d, threequarter_fs %d, ssb_start_subcarrier %d\n", fp->nb_antennas_rx, fp->nb_antennas_tx, fp->threequarter_fs, fp->ssb_start_subcarrier);
-=======
-  LOG_I(PHY, "Set UE nb_rx_antenna %d, nb_tx_antenna %d, threequarter_fs %d\n", fp->nb_antennas_rx, fp->nb_antennas_tx, fp->threequarter_fs);
->>>>>>> b590cec2
 
   fp->ofdm_offset_divisor = nrUE_params.ofdm_offset_divisor;
 
