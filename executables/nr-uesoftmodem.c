/*
 * Licensed to the OpenAirInterface (OAI) Software Alliance under one or more
 * contributor license agreements.  See the NOTICE file distributed with
 * this work for additional information regarding copyright ownership.
 * The OpenAirInterface Software Alliance licenses this file to You under
 * the OAI Public License, Version 1.1  (the "License"); you may not use this file
 * except in compliance with the License.
 * You may obtain a copy of the License at
 *
 *      http://www.openairinterface.org/?page_id=698
 *
 * Unless required by applicable law or agreed to in writing, software
 * distributed under the License is distributed on an "AS IS" BASIS,
 * WITHOUT WARRANTIES OR CONDITIONS OF ANY KIND, either express or implied.
 * See the License for the specific language governing permissions and
 * limitations under the License.
 *-------------------------------------------------------------------------------
 * For more information about the OpenAirInterface (OAI) Software Alliance:
 *      contact@openairinterface.org
 */


#define _GNU_SOURCE             /* See feature_test_macros(7) */
#include <sched.h>

#include "T.h"
#include "assertions.h"
#include "PHY/types.h"
#include "PHY/defs_nr_UE.h"
#include "SCHED_NR_UE/defs.h"
#include "common/ran_context.h"
#include "common/config/config_userapi.h"
//#include "common/utils/threadPool/thread-pool.h"
#include "common/utils/load_module_shlib.h"
//#undef FRAME_LENGTH_COMPLEX_SAMPLES //there are two conflicting definitions, so we better make sure we don't use it at all

#include "../../ARCH/COMMON/common_lib.h"
#include "../../ARCH/ETHERNET/USERSPACE/LIB/if_defs.h"

//#undef FRAME_LENGTH_COMPLEX_SAMPLES //there are two conflicting definitions, so we better make sure we don't use it at all
#include "openair1/PHY/MODULATION/nr_modulation.h"
#include "PHY/phy_vars_nr_ue.h"
#include "PHY/LTE_TRANSPORT/transport_vars.h"
#include "SCHED/sched_common_vars.h"
#include "PHY/MODULATION/modulation_vars.h"
//#include "../../SIMU/USER/init_lte.h"

#include "LAYER2/MAC/mac_vars.h"
#include "RRC/LTE/rrc_vars.h"
#include "PHY_INTERFACE/phy_interface_vars.h"
#include "openair1/SIMULATION/TOOLS/sim.h"

#ifdef SMBV
#include "PHY/TOOLS/smbv.h"
unsigned short config_frames[4] = {2,9,11,13};
#endif
#include "common/utils/LOG/log.h"
#include "common/utils/LOG/vcd_signal_dumper.h"

#include "UTIL/OPT/opt.h"
#include "enb_config.h"
//#include "PHY/TOOLS/time_meas.h"

#ifndef OPENAIR2
  #include "UTIL/OTG/otg_vars.h"
#endif

#include "intertask_interface.h"

#include "PHY/INIT/phy_init.h"
#include "system.h"
#include <openair2/RRC/NR_UE/rrc_proto.h>
#include <openair2/LAYER2/NR_MAC_UE/mac_defs.h>
#include <openair2/LAYER2/NR_MAC_UE/mac_proto.h>
#include <openair2/NR_UE_PHY_INTERFACE/NR_IF_Module.h>
#include <openair1/SCHED_NR_UE/fapi_nr_ue_l1.h>

/* Callbacks, globals and object handlers */

//#include "stats.h"
// current status is that every UE has a DL scope for a SINGLE eNB (eNB_id=0)
#include "PHY/TOOLS/phy_scope_interface.h"
#include "PHY/TOOLS/nr_phy_scope.h"
#include <executables/nr-uesoftmodem.h>
#include "executables/softmodem-common.h"
#include "executables/thread-common.h"

// Raphael : missing
pthread_cond_t nfapi_sync_cond;
pthread_mutex_t nfapi_sync_mutex;
int nfapi_sync_var=-1; //!< protected by mutex \ref nfapi_sync_mutex
uint16_t sf_ahead=6; //??? value ???
pthread_cond_t sync_cond;
pthread_mutex_t sync_mutex;
int sync_var=-1; //!< protected by mutex \ref sync_mutex.
int config_sync_var=-1;

RAN_CONTEXT_t RC;
volatile int             start_eNB = 0;
volatile int             start_UE = 0;
volatile int             oai_exit = 0;

int                      single_thread_flag=1;
static double            snr_dB=20;

int                      threequarter_fs=0;

uint64_t                 downlink_frequency[MAX_NUM_CCs][4];
int32_t                  uplink_frequency_offset[MAX_NUM_CCs][4];
//int32_t					 uplink_counter = 0;


extern int16_t nr_dlsch_demod_shift;

int UE_scan = 0;
int UE_scan_carrier = 0;
int UE_fo_compensation = 0;
int UE_no_timing_correction = 0;
runmode_t mode = normal_txrx;
openair0_config_t openair0_cfg[MAX_CARDS];

#if MAX_NUM_CCs == 1
rx_gain_t                rx_gain_mode[MAX_NUM_CCs][4] = {{max_gain,max_gain,max_gain,max_gain}};
double tx_gain[MAX_NUM_CCs][4] = {{20,0,0,0}};
double rx_gain[MAX_NUM_CCs][4] = {{110,0,0,0}};
#else
rx_gain_t                rx_gain_mode[MAX_NUM_CCs][4] = {{max_gain,max_gain,max_gain,max_gain},{max_gain,max_gain,max_gain,max_gain}};
double tx_gain[MAX_NUM_CCs][4] = {{20,0,0,0},{20,0,0,0}};
double rx_gain[MAX_NUM_CCs][4] = {{110,0,0,0},{20,0,0,0}};
#endif

double rx_gain_off = 0.0;

double sample_rate=30.72e6;
double bw = 10.0e6;

static int  tx_max_power[MAX_NUM_CCs] = {0};


int chain_offset=0;


uint8_t dci_Format = 0;
uint8_t agregation_Level =0xFF;

uint8_t nb_antenna_tx = 1;
uint8_t nb_antenna_rx = 1;

char ref[128] = "internal";
char channels[128] = "0";


int rx_input_level_dBm;

//static int online_log_messages=0;


int otg_enabled;
//int number_of_cards = 1;

static NR_DL_FRAME_PARMS *frame_parms[MAX_NUM_CCs];
int16_t node_synch_ref[MAX_NUM_CCs];

uint32_t target_dl_mcs = 28; //maximum allowed mcs
uint32_t target_ul_mcs = 20;
uint32_t timing_advance = 0;
uint64_t num_missed_slots=0; // counter for the number of missed slots


int transmission_mode=1;
int numerology = 0;
int usrp_tx_thread = 0;

/* flag set by eNB conf file to specify if the radio head is local or remote (default option is local) */
//uint8_t local_remote_radio = BBU_LOCAL_RADIO_HEAD;
/* struct for ethernet specific parameters given in eNB conf file */
//eth_params_t *eth_params;

double cpuf;

char uecap_xer[1024],uecap_xer_in=0;

int oaisim_flag=0;
int emulate_rf = 0;

tpool_t *Tpool;
#ifdef UE_DLSCH_PARALLELISATION
  tpool_t *Tpool_dl;
#endif


char *usrp_args=NULL;

char *rrc_config_path=NULL;

/* forward declarations */
void set_default_frame_parms(NR_DL_FRAME_PARMS *frame_parms[MAX_NUM_CCs]);


/* see file openair2/LAYER2/MAC/main.c for why abstraction_flag is needed
 * this is very hackish - find a proper solution
 */
uint8_t abstraction_flag=0;

/*---------------------BMC: timespec helpers -----------------------------*/

struct timespec min_diff_time = { .tv_sec = 0, .tv_nsec = 0 };
struct timespec max_diff_time = { .tv_sec = 0, .tv_nsec = 0 };

struct timespec clock_difftime(struct timespec start, struct timespec end) {
  struct timespec temp;

  if ((end.tv_nsec-start.tv_nsec)<0) {
    temp.tv_sec = end.tv_sec-start.tv_sec-1;
    temp.tv_nsec = 1000000000+end.tv_nsec-start.tv_nsec;
  } else {
    temp.tv_sec = end.tv_sec-start.tv_sec;
    temp.tv_nsec = end.tv_nsec-start.tv_nsec;
  }

  return temp;
}

void print_difftimes(void) {
  LOG_I(HW,"difftimes min = %lu ns ; max = %lu ns\n", min_diff_time.tv_nsec, max_diff_time.tv_nsec);
}

void exit_function(const char *file, const char *function, const int line, const char *s) {
  int CC_id;

  if (s != NULL) {
    printf("%s:%d %s() Exiting OAI softmodem: %s\n",file,line, function, s);
  }

  oai_exit = 1;

  if (PHY_vars_UE_g && PHY_vars_UE_g[0]) {
    for(CC_id=0; CC_id<MAX_NUM_CCs; CC_id++) {
      if (PHY_vars_UE_g[0][CC_id] && PHY_vars_UE_g[0][CC_id]->rfdevice.trx_end_func)
        PHY_vars_UE_g[0][CC_id]->rfdevice.trx_end_func(&PHY_vars_UE_g[0][CC_id]->rfdevice);
    }
  }

  sleep(1); //allow lte-softmodem threads to exit first
  exit(1);
}


void reset_stats(long arg) {
  //int i,j,k;
  /*PHY_VARS_eNB *phy_vars_eNB = PHY_vars_eNB_g[0][0];

  for (i=0; i<NUMBER_OF_UE_MAX; i++) {
      for (k=0; k<8; k++) { //harq_processes
          for (j=0; j<phy_vars_eNB->dlsch[i][0]->Mlimit; j++) {
              phy_vars_eNB->UE_stats[i].dlsch_NAK[k][j]=0;
              phy_vars_eNB->UE_stats[i].dlsch_ACK[k][j]=0;
              phy_vars_eNB->UE_stats[i].dlsch_trials[k][j]=0;
          }

          phy_vars_eNB->UE_stats[i].dlsch_l2_errors[k]=0;
          phy_vars_eNB->UE_stats[i].ulsch_errors[k]=0;
          phy_vars_eNB->UE_stats[i].ulsch_consecutive_errors=0;

          for (j=0; j<phy_vars_eNB->ulsch[i]->Mlimit; j++) {
              phy_vars_eNB->UE_stats[i].ulsch_decoding_attempts[k][j]=0;
              phy_vars_eNB->UE_stats[i].ulsch_decoding_attempts_last[k][j]=0;
              phy_vars_eNB->UE_stats[i].ulsch_round_errors[k][j]=0;
              phy_vars_eNB->UE_stats[i].ulsch_round_fer[k][j]=0;
          }
      }

      phy_vars_eNB->UE_stats[i].dlsch_sliding_cnt=0;
      phy_vars_eNB->UE_stats[i].dlsch_NAK_round0=0;
      phy_vars_eNB->UE_stats[i].dlsch_mcs_offset=0;
  }*/
}

void *l2l1_task(void *arg) {
  MessageDef *message_p = NULL;
  int         result;
  itti_set_task_real_time(TASK_L2L1);
  itti_mark_task_ready(TASK_L2L1);

  do {
    // Wait for a message
    itti_receive_msg (TASK_L2L1, &message_p);

    switch (ITTI_MSG_ID(message_p)) {
      case TERMINATE_MESSAGE:
        oai_exit=1;
        itti_exit_task ();
        break;

      case ACTIVATE_MESSAGE:
        start_UE = 1;
        break;

      case DEACTIVATE_MESSAGE:
        start_UE = 0;
        break;

      case MESSAGE_TEST:
        LOG_I(EMU, "Received %s\n", ITTI_MSG_NAME(message_p));
        break;

      default:
        LOG_E(EMU, "Received unexpected message %s\n", ITTI_MSG_NAME(message_p));
        break;
    }

    result = itti_free (ITTI_MSG_ORIGIN_ID(message_p), message_p);
    AssertFatal (result == EXIT_SUCCESS, "Failed to free memory (%d)!\n", result);
  } while(!oai_exit);

  return NULL;
}


int16_t dlsch_demod_shift;

static void get_options(void) {
  int CC_id;
  int tddflag=0, nonbiotflag, vcdflag=0;
  char *loopfile=NULL;
  int dumpframe=0;
  //uint32_t noS1;
  //uint32_t nokrnmod;
  //uint32_t nokrnmod;
  paramdef_t cmdline_params[] =CMDLINE_PARAMS_DESC_UE ;
  config_process_cmdline( cmdline_params,sizeof(cmdline_params)/sizeof(paramdef_t),NULL);


  paramdef_t cmdline_uemodeparams[] = CMDLINE_UEMODEPARAMS_DESC;
  paramdef_t cmdline_ueparams[] = CMDLINE_NRUEPARAMS_DESC;
  config_process_cmdline( cmdline_uemodeparams,sizeof(cmdline_uemodeparams)/sizeof(paramdef_t),NULL);
  config_process_cmdline( cmdline_ueparams,sizeof(cmdline_ueparams)/sizeof(paramdef_t),NULL);

  if ( (cmdline_uemodeparams[CMDLINE_CALIBUERX_IDX].paramflags &  PARAMFLAG_PARAMSET) != 0) mode = rx_calib_ue;

  if ( (cmdline_uemodeparams[CMDLINE_CALIBUERXMED_IDX].paramflags &  PARAMFLAG_PARAMSET) != 0) mode = rx_calib_ue_med;

  if ( (cmdline_uemodeparams[CMDLINE_CALIBUERXBYP_IDX].paramflags &  PARAMFLAG_PARAMSET) != 0) mode = rx_calib_ue_byp;

  if (cmdline_uemodeparams[CMDLINE_DEBUGUEPRACH_IDX].uptr)
    if ( *(cmdline_uemodeparams[CMDLINE_DEBUGUEPRACH_IDX].uptr) > 0) mode = debug_prach;

  if (cmdline_uemodeparams[CMDLINE_NOL2CONNECT_IDX].uptr)
    if ( *(cmdline_uemodeparams[CMDLINE_NOL2CONNECT_IDX].uptr) > 0)  mode = no_L2_connect;

  if (cmdline_uemodeparams[CMDLINE_CALIBPRACHTX_IDX].uptr)
    if ( *(cmdline_uemodeparams[CMDLINE_CALIBPRACHTX_IDX].uptr) > 0) mode = calib_prach_tx;

  if (dumpframe  > 0)  mode = rx_dump_frame;

  for (CC_id=0; CC_id<MAX_NUM_CCs; CC_id++) {
    frame_parms[CC_id]->dl_CarrierFreq = downlink_frequency[0][0];
  }

  UE_scan=0;

  if (tddflag > 0) {
    for (CC_id=0; CC_id<MAX_NUM_CCs; CC_id++)
      frame_parms[CC_id]->frame_type = TDD;
  }

  if (vcdflag > 0)
    ouput_vcd = 1;

  /*if (frame_parms[0]->N_RB_DL !=0) {
      if ( frame_parms[0]->N_RB_DL < 6 ) {
       frame_parms[0]->N_RB_DL = 6;
       printf ( "%i: Invalid number of resource blocks, adjusted to 6\n",frame_parms[0]->N_RB_DL);
      }
      if ( frame_parms[0]->N_RB_DL > 100 ) {
       frame_parms[0]->N_RB_DL = 100;
       printf ( "%i: Invalid number of resource blocks, adjusted to 100\n",frame_parms[0]->N_RB_DL);
      }
      if ( frame_parms[0]->N_RB_DL > 50 && frame_parms[0]->N_RB_DL < 100 ) {
       frame_parms[0]->N_RB_DL = 50;
       printf ( "%i: Invalid number of resource blocks, adjusted to 50\n",frame_parms[0]->N_RB_DL);
      }
      if ( frame_parms[0]->N_RB_DL > 25 && frame_parms[0]->N_RB_DL < 50 ) {
       frame_parms[0]->N_RB_DL = 25;
       printf ( "%i: Invalid number of resource blocks, adjusted to 25\n",frame_parms[0]->N_RB_DL);
      }
      UE_scan = 0;
      frame_parms[0]->N_RB_UL=frame_parms[0]->N_RB_DL;
      for (CC_id=1; CC_id<MAX_NUM_CCs; CC_id++) {
        frame_parms[CC_id]->N_RB_DL=frame_parms[0]->N_RB_DL;
        frame_parms[CC_id]->N_RB_UL=frame_parms[0]->N_RB_UL;
      }
  }*/

  for (CC_id=1; CC_id<MAX_NUM_CCs; CC_id++) {
    tx_max_power[CC_id]=tx_max_power[0];
    rx_gain[0][CC_id] = rx_gain[0][0];
    tx_gain[0][CC_id] = tx_gain[0][0];
  }


  if ( !(CONFIG_ISFLAGSET(CONFIG_ABORT))  && (!(CONFIG_ISFLAGSET(CONFIG_NOOOPT))) ) {
    // Here the configuration file is the XER encoded UE capabilities
    // Read it in and store in asn1c data structures
    sprintf(uecap_xer,"%stargets/PROJECTS/GENERIC-LTE-EPC/CONF/UE_config.xml",getenv("OPENAIR_HOME"));
    printf("%s\n",uecap_xer);
    uecap_xer_in=1;
  } /* UE with config file  */
}


void set_default_frame_parms(NR_DL_FRAME_PARMS *frame_parms[MAX_NUM_CCs]) {
  int CC_id;

  for (CC_id=0; CC_id<MAX_NUM_CCs; CC_id++) {
    /* Set some default values that may be overwritten while reading options */
    frame_parms[CC_id] = (NR_DL_FRAME_PARMS *) calloc(sizeof(NR_DL_FRAME_PARMS),1);
    frame_parms[CC_id]->nr_band          = 78;
    frame_parms[CC_id]->frame_type          = FDD;
    frame_parms[CC_id]->tdd_config          = 3;
    //frame_parms[CC_id]->tdd_config_S        = 0;
    frame_parms[CC_id]->N_RB_DL             = 106;
    frame_parms[CC_id]->N_RB_UL             = 106;
    frame_parms[CC_id]->Ncp                 = NORMAL;
    //frame_parms[CC_id]->Ncp_UL              = NORMAL;
    frame_parms[CC_id]->Nid_cell            = 0;
    //frame_parms[CC_id]->num_MBSFN_config    = 0;
    frame_parms[CC_id]->nb_antenna_ports_gNB  = 1;
    frame_parms[CC_id]->nb_antennas_tx      = 1;
    frame_parms[CC_id]->nb_antennas_rx      = 1;
    //frame_parms[CC_id]->nushift             = 0;
    // NR: Init to legacy LTE 20Mhz params
    frame_parms[CC_id]->numerology_index  = 0;
    frame_parms[CC_id]->ttis_per_subframe = 1;
    frame_parms[CC_id]->slots_per_tti   = 2;
  }
}

void init_openair0(void) {
  int card;
  int i;

  for (card=0; card<MAX_CARDS; card++) {
    openair0_cfg[card].configFilename = NULL;
    openair0_cfg[card].threequarter_fs = frame_parms[0]->threequarter_fs;
    numerology = frame_parms[0]->numerology_index;

    if(frame_parms[0]->N_RB_DL == 66) {
      if (numerology==3) {
          openair0_cfg[card].sample_rate=122.88e6;
          openair0_cfg[card].samples_per_frame = 1228800;
        } else {
          LOG_E(PHY,"Unsupported numerology! FR2 supports only 120KHz SCS for now.\n");
          exit(-1);
        }
    }else if(frame_parms[0]->N_RB_DL == 32) {
      if (numerology==3) {
          openair0_cfg[card].sample_rate=61.44e6;
          openair0_cfg[card].samples_per_frame = 614400;
        } else {
          LOG_E(PHY,"Unsupported numerology! FR2 supports only 120KHz SCS for now.\n");
          exit(-1);
        }
    }else if(frame_parms[0]->N_RB_DL == 217) {
      if (numerology==1) {
        if (frame_parms[0]->threequarter_fs) {
          openair0_cfg[card].sample_rate=92.16e6;
          openair0_cfg[card].samples_per_frame = 921600;
        }
        else {
          openair0_cfg[card].sample_rate=122.88e6;
          openair0_cfg[card].samples_per_frame = 1228800;
        }
      } else {
        LOG_E(PHY,"Unsupported numerology!\n");
        exit(-1);
      }
    } else if(frame_parms[0]->N_RB_DL == 273) {
      if (numerology==1) {
        if (frame_parms[0]->threequarter_fs) {
          AssertFatal(0 == 1,"three quarter sampling not supported for N_RB 273\n");
        }
        else {
          openair0_cfg[card].sample_rate=122.88e6;
          openair0_cfg[card].samples_per_frame = 1228800;
        }
      } else {
        LOG_E(PHY,"Unsupported numerology!\n");
        exit(-1);
      }
    } else if(frame_parms[0]->N_RB_DL == 106) {
      if (numerology==0) {
        if (frame_parms[0]->threequarter_fs) {
          openair0_cfg[card].sample_rate=23.04e6;
          openair0_cfg[card].samples_per_frame = 230400;
        } else {
          openair0_cfg[card].sample_rate=30.72e6;
          openair0_cfg[card].samples_per_frame = 307200;
        }
      } else if (numerology==1) {
        if (frame_parms[0]->threequarter_fs) {
          openair0_cfg[card].sample_rate=46.08e6;
          openair0_cfg[card].samples_per_frame = 460800;
	}
	else {
          openair0_cfg[card].sample_rate=61.44e6;
          openair0_cfg[card].samples_per_frame = 614400;
        }
      } else if (numerology==2) {
        openair0_cfg[card].sample_rate=122.88e6;
        openair0_cfg[card].samples_per_frame = 1228800;
      } else {
        LOG_E(PHY,"Unsupported numerology!\n");
        exit(-1);
      }
    } else if(frame_parms[0]->N_RB_DL == 50) {
      openair0_cfg[card].sample_rate=15.36e6;
      openair0_cfg[card].samples_per_frame = 153600;
    } else if (frame_parms[0]->N_RB_DL == 25) {
      openair0_cfg[card].sample_rate=7.68e6;
      openair0_cfg[card].samples_per_frame = 76800;
    } else if (frame_parms[0]->N_RB_DL == 6) {
      openair0_cfg[card].sample_rate=1.92e6;
      openair0_cfg[card].samples_per_frame = 19200;
    }
    else {
      LOG_E(PHY,"Unknown NB_RB %d!\n",frame_parms[0]->N_RB_DL);
      exit(-1);
    }

    if (frame_parms[0]->frame_type==TDD)
      openair0_cfg[card].duplex_mode = duplex_mode_TDD;
    else //FDD
      openair0_cfg[card].duplex_mode = duplex_mode_FDD;

    printf("HW: Configuring card %d, nb_antennas_tx/rx %hhu/%hhu\n",card,
           PHY_vars_UE_g[0][0]->frame_parms.nb_antennas_tx,
           PHY_vars_UE_g[0][0]->frame_parms.nb_antennas_rx);
    openair0_cfg[card].Mod_id = 0;
    openair0_cfg[card].num_rb_dl=frame_parms[0]->N_RB_DL;
    openair0_cfg[card].clock_source = get_softmodem_params()->clock_source;
    openair0_cfg[card].time_source = get_softmodem_params()->timing_source;
    openair0_cfg[card].tx_num_channels=min(2,PHY_vars_UE_g[0][0]->frame_parms.nb_antennas_tx);
    openair0_cfg[card].rx_num_channels=min(2,PHY_vars_UE_g[0][0]->frame_parms.nb_antennas_rx);

    for (i=0; i<4; i++) {
      if (i<openair0_cfg[card].tx_num_channels)
        openair0_cfg[card].tx_freq[i] = frame_parms[0]->ul_CarrierFreq;
      else
        openair0_cfg[card].tx_freq[i]=0.0;

      if (i<openair0_cfg[card].rx_num_channels)
        openair0_cfg[card].rx_freq[i] = frame_parms[0]->dl_CarrierFreq;
      else
        openair0_cfg[card].rx_freq[i]=0.0;

      openair0_cfg[card].autocal[i] = 1;
      openair0_cfg[card].tx_gain[i] = tx_gain[0][i];
      openair0_cfg[card].rx_gain[i] = PHY_vars_UE_g[0][0]->rx_total_gain_dB - rx_gain_off;
      openair0_cfg[card].configFilename = get_softmodem_params()->rf_config_file;
      printf("Card %d, channel %d, Setting tx_gain %f, rx_gain %f, tx_freq %f, rx_freq %f\n",
             card,i, openair0_cfg[card].tx_gain[i],
             openair0_cfg[card].rx_gain[i],
             openair0_cfg[card].tx_freq[i],
             openair0_cfg[card].rx_freq[i]);
    }

    if (usrp_args) openair0_cfg[card].sdr_addrs = usrp_args;

  }
}

void init_pdcp(void) {
  uint32_t pdcp_initmask = (!IS_SOFTMODEM_NOS1) ? LINK_ENB_PDCP_TO_GTPV1U_BIT : (LINK_ENB_PDCP_TO_GTPV1U_BIT | PDCP_USE_NETLINK_BIT | LINK_ENB_PDCP_TO_IP_DRIVER_BIT);

  /*if (IS_SOFTMODEM_BASICSIM || IS_SOFTMODEM_RFSIM || (nfapi_getmode()==NFAPI_UE_STUB_PNF)) {
    pdcp_initmask = pdcp_initmask | UE_NAS_USE_TUN_BIT;
  }*/

  if (IS_SOFTMODEM_NOKRNMOD)
    pdcp_initmask = pdcp_initmask | UE_NAS_USE_TUN_BIT;

  /*if (rlc_module_init() != 0) {
    LOG_I(RLC, "Problem at RLC initiation \n");
  }
  pdcp_layer_init();
  nr_DRB_preconfiguration();*/
  pdcp_module_init(pdcp_initmask);
  pdcp_set_rlc_data_req_func((send_rlc_data_req_func_t) rlc_data_req);
  pdcp_set_pdcp_data_ind_func((pdcp_data_ind_func_t) pdcp_data_ind);
  LOG_I(PDCP, "Before getting out from init_pdcp() \n");
}

// Stupid function addition because UE itti messages queues definition is common with eNB
void *rrc_enb_process_msg(void *notUsed) {
  return NULL;
}


int main( int argc, char **argv ) {
  //uint8_t beta_ACK=0,beta_RI=0,beta_CQI=2;
  PHY_VARS_NR_UE *UE[MAX_NUM_CCs];
  start_background_system();

  if ( load_configmodule(argc,argv,CONFIG_ENABLECMDLINEONLY) == NULL) {
    exit_fun("[SOFTMODEM] Error, configuration module init failed\n");
  }
  set_softmodem_sighandler();
  CONFIG_SETRTFLAG(CONFIG_NOEXITONHELP);
  set_default_frame_parms(frame_parms);
  mode = normal_txrx;
  memset(openair0_cfg,0,sizeof(openair0_config_t)*MAX_CARDS);
  memset(tx_max_power,0,sizeof(int)*MAX_NUM_CCs);
  // initialize logging
  logInit();
  // get options and fill parameters from configuration file
  get_options (); //Command-line options, enb_properties
  get_common_options(SOFTMODEM_5GUE_BIT );
#if T_TRACER
  T_Config_Init();
#endif
  //randominit (0);
  set_taus_seed (0);
  tpool_t pool;
  Tpool = &pool;
  char params[]="-1,-1";
  initTpool(params, Tpool, false);
#ifdef UE_DLSCH_PARALLELISATION
  tpool_t pool_dl;
  Tpool_dl = &pool_dl;
  char params_dl[]="-1,-1,-1,-1,-1,-1,-1,-1,-1,-1,-1,-1,-1,-1";
  initTpool(params_dl, Tpool_dl, false);
#endif
  cpuf=get_cpu_freq_GHz();
  itti_init(TASK_MAX, THREAD_MAX, MESSAGES_ID_MAX, tasks_info, messages_info);

  init_opt() ;
  load_nrLDPClib();

  if (ouput_vcd) {
    vcd_signal_dumper_init("/tmp/openair_dump_nrUE.vcd");
  }

  #ifndef PACKAGE_VERSION
#  define PACKAGE_VERSION "UNKNOWN-EXPERIMENTAL"
#endif
  LOG_I(HW, "Version: %s\n", PACKAGE_VERSION);

  init_NR_UE(1,rrc_config_path);
  if(IS_SOFTMODEM_NOS1)
	  init_pdcp();
/*
#ifdef PDCP_USE_NETLINK
  netlink_init();
#if defined(PDCP_USE_NETLINK_QUEUES)
  pdcp_netlink_init();
#endif
#endif
*/

  NB_UE_INST=1;
  NB_INST=1;
  PHY_vars_UE_g = malloc(sizeof(PHY_VARS_NR_UE **));
  PHY_vars_UE_g[0] = malloc(sizeof(PHY_VARS_NR_UE *)*MAX_NUM_CCs);

  if (get_softmodem_params()->do_ra)
    AssertFatal(get_softmodem_params()->phy_test == 0,"RA and phy_test are mutually exclusive\n");

  for (int CC_id=0; CC_id<MAX_NUM_CCs; CC_id++) {
    printf("frame_parms %d\n",frame_parms[CC_id]->ofdm_symbol_size);
    frame_parms[CC_id]->nb_antennas_tx     = nb_antenna_tx;
    frame_parms[CC_id]->nb_antennas_rx     = nb_antenna_rx;
    frame_parms[CC_id]->nb_antenna_ports_gNB = 1; //initial value overwritten by initial sync later
    frame_parms[CC_id]->threequarter_fs = threequarter_fs;
    LOG_I(PHY,"Set nb_rx_antenna %d , nb_tx_antenna %d \n",frame_parms[CC_id]->nb_antennas_rx, frame_parms[CC_id]->nb_antennas_tx);

    PHY_vars_UE_g[0][CC_id] = (PHY_VARS_NR_UE *)malloc(sizeof(PHY_VARS_NR_UE));

    UE[CC_id] = PHY_vars_UE_g[0][CC_id];
    memset(UE[CC_id],0,sizeof(PHY_VARS_NR_UE));

    NR_UE_MAC_INST_t *mac = get_mac_inst(0);
    if(mac->if_module != NULL && mac->if_module->phy_config_request != NULL)
      mac->if_module->phy_config_request(&mac->phy_config);

    fapi_nr_config_request_t *nrUE_config = &UE[CC_id]->nrUE_config;
    nr_init_frame_parms_ue(frame_parms[CC_id],nrUE_config,NORMAL);

    // Overwrite DL frequency (for FR2 testing)
<<<<<<< HEAD
    //if (downlink_frequency[0][0]!=0)
    //  frame_parms[CC_id]->dl_CarrierFreq = downlink_frequency[0][0];

=======
    if (downlink_frequency[0][0]!=0) {
      frame_parms[CC_id]->dl_CarrierFreq = downlink_frequency[0][0];
      frame_parms[CC_id]->ul_CarrierFreq = downlink_frequency[0][0];
    }
   
    init_symbol_rotation(frame_parms[CC_id],frame_parms[CC_id]->dl_CarrierFreq);
>>>>>>> 0d9fc950
    init_nr_ue_vars(UE[CC_id],frame_parms[CC_id],0,abstraction_flag);

    UE[CC_id]->mac_enabled = 1;
    UE[CC_id]->if_inst = nr_ue_if_module_init(0);
    UE[CC_id]->UE_scan = UE_scan;
    UE[CC_id]->UE_scan_carrier = UE_scan_carrier;
    UE[CC_id]->UE_fo_compensation = UE_fo_compensation;
    UE[CC_id]->mode    = mode;
    UE[CC_id]->no_timing_correction = UE_no_timing_correction;
    printf("UE[%d]->mode = %d\n",CC_id,mode);

    UE[CC_id]->rx_total_gain_dB =  (int)rx_gain[CC_id][0] + rx_gain_off;
    UE[CC_id]->tx_power_max_dBm = tx_max_power[CC_id];

    if (UE[CC_id]->frame_parms.frame_type == FDD) {
      UE[CC_id]->N_TA_offset = 0;
    } else {
      int N_RB = UE[CC_id]->frame_parms.N_RB_DL;
      int N_TA_offset = UE[CC_id]->frame_parms.ul_CarrierFreq < 6e9 ? 400 : 431; // reference samples  for 25600Tc @ 30.72 Ms/s for FR1, same @ 61.44 Ms/s for FR2
      double factor=1;
      switch (UE[CC_id]->frame_parms.numerology_index) {
        case 0: //15 kHz scs
          AssertFatal(N_TA_offset == 400, "scs_common 15kHz only for FR1\n");
          if (N_RB <= 25) factor = .25;      // 7.68 Ms/s
          else if (N_RB <=50) factor = .5;   // 15.36 Ms/s
          else if (N_RB <=75) factor = 1.0;  // 30.72 Ms/s
          else if (N_RB <=100) factor = 1.0; // 30.72 Ms/s
          else AssertFatal(1==0,"Too many PRBS for mu=0\n");
          break;
        case 1: //30 kHz sc
          AssertFatal(N_TA_offset == 400, "scs_common 30kHz only for FR1\n");
          if (N_RB <= 106) factor = 2.0; // 61.44 Ms/s
          else if (N_RB <= 275) factor = 4.0; // 122.88 Ms/s
          break;
        case 2: //60 kHz scs
          AssertFatal(1==0,"scs_common should not be 60 kHz\n");
          break;
        case 3: //120 kHz scs
          AssertFatal(N_TA_offset == 431, "scs_common 120kHz only for FR2\n");
          break;
        case 4: //240 kHz scs
          AssertFatal(1==0,"scs_common should not be 60 kHz\n");
          if (N_RB <= 32) factor = 1.0; // 61.44 Ms/s
          else if (N_RB <= 66) factor = 2.0; // 122.88 Ms/s
          else AssertFatal(1==0,"N_RB %d is too big for curretn FR2 implementation\n",N_RB);
          break;

        if (N_RB == 100)
          UE[CC_id]->N_TA_offset = 624;
        else if (N_RB == 50)
          UE[CC_id]->N_TA_offset = 624/2;
        else if (N_RB == 25)
          UE[CC_id]->N_TA_offset = 624/4;
      }
      if (UE[CC_id]->frame_parms.threequarter_fs == 1) factor = factor*.75;
      UE[CC_id]->N_TA_offset = (int)(N_TA_offset * factor);
      LOG_I(PHY,"UE %d Setting N_TA_offset to %d samples (factor %f, UL Freq %lu, N_RB %d)\n", UE[CC_id]->Mod_id, UE[CC_id]->N_TA_offset, factor, UE[CC_id]->frame_parms.ul_CarrierFreq, N_RB);
    }

    // Overwrite DL frequency (for FR2 testing)
    if (downlink_frequency[0][0]!=0){
      frame_parms[CC_id]->dl_CarrierFreq = downlink_frequency[0][0];
      if (frame_parms[CC_id]->frame_type == TDD)
        frame_parms[CC_id]->ul_CarrierFreq = downlink_frequency[0][0];
      }
}

  //  printf("tx_max_power = %d -> amp %d\n",tx_max_power[0],get_tx_amp(tx_max_poHwer,tx_max_power));
  init_openair0();
  // init UE_PF_PO and mutex lock
  pthread_mutex_init(&ue_pf_po_mutex, NULL);
  memset (&UE_PF_PO[0][0], 0, sizeof(UE_PF_PO_t)*NUMBER_OF_UE_MAX*MAX_NUM_CCs);
  configure_linux();
  mlockall(MCL_CURRENT | MCL_FUTURE);
 
  if(IS_SOFTMODEM_DOFORMS) { 
    load_softscope("nr",PHY_vars_UE_g[0][0]);
  }     
  number_of_cards = 1;

  for(int CC_id=0; CC_id<MAX_NUM_CCs; CC_id++) {
    PHY_vars_UE_g[0][CC_id]->rf_map.card=0;
    PHY_vars_UE_g[0][CC_id]->rf_map.chain=CC_id+chain_offset;
    PHY_vars_UE_g[0][CC_id]->timing_advance = timing_advance;
  }

  init_NR_UE_threads(1);
  printf("UE threads created by %ld\n", gettid());
  
  // wait for end of program
  printf("TYPE <CTRL-C> TO TERMINATE\n");

  while(true)
    sleep(3600);

  if (ouput_vcd)
    vcd_signal_dumper_close();

  return 0;
}<|MERGE_RESOLUTION|>--- conflicted
+++ resolved
@@ -687,18 +687,13 @@
     nr_init_frame_parms_ue(frame_parms[CC_id],nrUE_config,NORMAL);
 
     // Overwrite DL frequency (for FR2 testing)
-<<<<<<< HEAD
-    //if (downlink_frequency[0][0]!=0)
-    //  frame_parms[CC_id]->dl_CarrierFreq = downlink_frequency[0][0];
-
-=======
     if (downlink_frequency[0][0]!=0) {
       frame_parms[CC_id]->dl_CarrierFreq = downlink_frequency[0][0];
       frame_parms[CC_id]->ul_CarrierFreq = downlink_frequency[0][0];
     }
    
     init_symbol_rotation(frame_parms[CC_id],frame_parms[CC_id]->dl_CarrierFreq);
->>>>>>> 0d9fc950
+
     init_nr_ue_vars(UE[CC_id],frame_parms[CC_id],0,abstraction_flag);
 
     UE[CC_id]->mac_enabled = 1;
@@ -757,13 +752,6 @@
       UE[CC_id]->N_TA_offset = (int)(N_TA_offset * factor);
       LOG_I(PHY,"UE %d Setting N_TA_offset to %d samples (factor %f, UL Freq %lu, N_RB %d)\n", UE[CC_id]->Mod_id, UE[CC_id]->N_TA_offset, factor, UE[CC_id]->frame_parms.ul_CarrierFreq, N_RB);
     }
-
-    // Overwrite DL frequency (for FR2 testing)
-    if (downlink_frequency[0][0]!=0){
-      frame_parms[CC_id]->dl_CarrierFreq = downlink_frequency[0][0];
-      if (frame_parms[CC_id]->frame_type == TDD)
-        frame_parms[CC_id]->ul_CarrierFreq = downlink_frequency[0][0];
-      }
 }
 
   //  printf("tx_max_power = %d -> amp %d\n",tx_max_power[0],get_tx_amp(tx_max_poHwer,tx_max_power));
