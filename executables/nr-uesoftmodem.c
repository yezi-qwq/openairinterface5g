--- conflicted
+++ resolved
@@ -482,28 +482,6 @@
   if (get_softmodem_params()->sa)
     AssertFatal(get_softmodem_params()->phy_test == 0,"Standalone mode and phy_test are mutually exclusive\n");
 
-<<<<<<< HEAD
-  for (int CC_id=0; CC_id<MAX_NUM_CCs; CC_id++) {
-
-    PHY_vars_UE_g[0][CC_id] = (PHY_VARS_NR_UE *)malloc(sizeof(PHY_VARS_NR_UE));
-    UE[CC_id] = PHY_vars_UE_g[0][CC_id];
-    memset(UE[CC_id],0,sizeof(PHY_VARS_NR_UE));
-
-    set_options(CC_id, UE[CC_id]);
-    NR_DL_FRAME_PARMS *fp = &UE[CC_id]->frame_parms;
-    NR_UE_MAC_INST_t *mac = get_mac_inst(0);  
-    
-	mac->phy_config.config_req.carrier_config.num_tx_ant = fp->nb_antennas_tx;
-	
-    if (get_softmodem_params()->sa) {
-      uint16_t nr_band = get_band(downlink_frequency[CC_id][0],uplink_frequency_offset[CC_id][0]);
-      mac->nr_band = nr_band;
-      nr_init_frame_parms_ue_sa(&UE[CC_id]->frame_parms,
-                                downlink_frequency[CC_id][0],
-                                uplink_frequency_offset[CC_id][0],
-                                get_softmodem_params()->numerology,
-                                nr_band);
-=======
   if (!get_softmodem_params()->nsa && get_softmodem_params()->emulate_l1)
     start_oai_nrue_threads();
 
@@ -515,6 +493,8 @@
 
       set_options(CC_id, UE[CC_id]);
       NR_UE_MAC_INST_t *mac = get_mac_inst(0);
+      NR_DL_FRAME_PARMS *fp = &UE[CC_id]->frame_parms;
+      mac->phy_config.config_req.carrier_config.num_tx_ant = fp->nb_antennas_tx;
 
       if (get_softmodem_params()->sa) { // set frame config to initial values from command line and assume that the SSB is centered on the grid
         uint16_t nr_band = get_band(downlink_frequency[CC_id][0],uplink_frequency_offset[CC_id][0]);
@@ -538,7 +518,6 @@
       init_symbol_rotation(&UE[CC_id]->frame_parms);
       init_timeshift_rotation(&UE[CC_id]->frame_parms);
       init_nr_ue_vars(UE[CC_id], 0, abstraction_flag);
->>>>>>> 8d1c9894
     }
 
     init_openair0();
