--- conflicted
+++ resolved
@@ -191,15 +191,11 @@
   itti_wait_ready(1);
 
   if (ue_nb > 0) {
-<<<<<<< HEAD
-=======
     LOG_I(NR_RRC,"create TASK_RRC_NRUE \n");
->>>>>>> efc696cc
     if (itti_create_task (TASK_RRC_NRUE, rrc_nrue_task, NULL) < 0) {
       LOG_E(NR_RRC, "Create task for RRC UE failed\n");
       return -1;
     }
-<<<<<<< HEAD
   }
   if (ue_nb > 0 && get_softmodem_params()->nsa == 1) {
     init_connections_with_lte_ue();
@@ -208,14 +204,11 @@
       return -1;
     }
   }
-=======
   if (itti_create_task (TASK_NAS_NRUE, nas_nrue_task, NULL) < 0) {
     LOG_E(NR_RRC, "Create task for NAS UE failed\n");
     return -1;
   }
-  }
-
->>>>>>> efc696cc
+
   itti_wait_ready(0);
   return 0;
 }
@@ -413,13 +406,9 @@
     }
   }
   pdcp_layer_init();
-<<<<<<< HEAD
   nr_pdcp_module_init(pdcp_initmask, ue_id);
-=======
-  nr_DRB_preconfiguration();*/
-  pdcp_layer_init();
-  pdcp_module_init(pdcp_initmask);
->>>>>>> efc696cc
+  //nr_DRB_preconfiguration();
+  //pdcp_module_init(pdcp_initmask, 0);
   pdcp_set_rlc_data_req_func((send_rlc_data_req_func_t) rlc_data_req);
   pdcp_set_pdcp_data_ind_func((pdcp_data_ind_func_t) pdcp_data_ind);
 }
@@ -473,10 +462,9 @@
   LOG_I(HW, "Version: %s\n", PACKAGE_VERSION);
 
   init_NR_UE(1,rrc_config_path);
-<<<<<<< HEAD
 
   int mode_offset = get_softmodem_params()->nsa ? NUMBER_OF_UE_MAX : 0;
-  int node_number = get_softmodem_params()->node_number;
+  uint16_t node_number = get_softmodem_params()->node_number;
   ue_id_g = (node_number == 0) ? 0 : node_number - 2;
   AssertFatal(ue_id_g >= 0, "UE id is expected to be nonnegative.\n");
 
@@ -488,10 +476,6 @@
   {
     init_pdcp(mode_offset + node_number - 1);
   }
-=======
-  if(IS_SOFTMODEM_NOS1 || get_softmodem_params()->sa)
-	  init_pdcp();
->>>>>>> efc696cc
 
   NB_UE_INST=1;
   NB_INST=1;
@@ -508,6 +492,7 @@
     LOG_E(NR_RRC,"Cannot create ITTI tasks for RRC layer of nr-UE\n");
     exit(-1);
   }
+
   if (!get_softmodem_params()->nsa) {
     for (int CC_id=0; CC_id<MAX_NUM_CCs; CC_id++) {
       PHY_vars_UE_g[0][CC_id] = (PHY_VARS_NR_UE *)malloc(sizeof(PHY_VARS_NR_UE));
@@ -521,82 +506,50 @@
         mac->if_module->phy_config_request(&mac->phy_config);
 
       fapi_nr_config_request_t *nrUE_config = &UE[CC_id]->nrUE_config;
-
-      nr_init_frame_parms_ue(&UE[CC_id]->frame_parms, nrUE_config, *mac->scc->downlinkConfigCommon->frequencyInfoDL->frequencyBandList.list.array[0]);
-
-      init_symbol_rotation(&UE[CC_id]->frame_parms, 0);
+      if (get_softmodem_params()->sa) { // set frame config to initial values from command line and assume that the SSB is centered on the grid
+        nrUE_config->ssb_config.scs_common = get_softmodem_params()->numerology;
+        nrUE_config->carrier_config.dl_grid_size[nrUE_config->ssb_config.scs_common] = UE[CC_id]->frame_parms.N_RB_DL;
+        nrUE_config->carrier_config.ul_grid_size[nrUE_config->ssb_config.scs_common] = UE[CC_id]->frame_parms.N_RB_DL;
+        nrUE_config->carrier_config.dl_frequency =  (downlink_frequency[0][0] -(6*UE[CC_id]->frame_parms.N_RB_DL*(15000<<nrUE_config->ssb_config.scs_common)))/1000;
+        nrUE_config->carrier_config.uplink_frequency =  (downlink_frequency[0][0] -(6*UE[CC_id]->frame_parms.N_RB_DL*(15000<<nrUE_config->ssb_config.scs_common)))/1000;
+        nrUE_config->ssb_table.ssb_offset_point_a = (UE[CC_id]->frame_parms.N_RB_DL - 20)>>1;
+
+        // Initialize values, will be updated upon SIB1 reception
+        nrUE_config->cell_config.frame_duplex_type = TDD;
+        nrUE_config->ssb_table.ssb_mask_list[0].ssb_mask = 0xFFFFFFFF;
+        nrUE_config->ssb_table.ssb_period = 1;
+      }
+      nr_init_frame_parms_ue(&UE[CC_id]->frame_parms, nrUE_config,
+          mac->scc == NULL ? 78 : *mac->scc->downlinkConfigCommon->frequencyInfoDL->frequencyBandList.list.array[0]);
+
+      init_symbol_rotation(&UE[CC_id]->frame_parms);
       init_nr_ue_vars(UE[CC_id], 0, abstraction_flag);
-
-<<<<<<< HEAD
-      #ifdef FR2_TEST
-      // Overwrite DL frequency (for FR2 testing)
-      if (downlink_frequency[0][0]!=0){
-        frame_parms[CC_id]->dl_CarrierFreq = downlink_frequency[0][0];
-        if (frame_parms[CC_id]->frame_type == TDD)
-          frame_parms[CC_id]->ul_CarrierFreq = downlink_frequency[0][0];
-      }
-      #endif
-    }
-
+    }
+
+    init_NR_UE_threads(1);
+    printf("UE threads created by %ld\n", gettid());
     init_openair0();
     // init UE_PF_PO and mutex lock
     pthread_mutex_init(&ue_pf_po_mutex, NULL);
     memset (&UE_PF_PO[0][0], 0, sizeof(UE_PF_PO_t)*NUMBER_OF_UE_MAX*MAX_NUM_CCs);
     configure_linux();
     mlockall(MCL_CURRENT | MCL_FUTURE);
-=======
-    fapi_nr_config_request_t *nrUE_config = &UE[CC_id]->nrUE_config;
-    if (get_softmodem_params()->sa) { // set frame config to initial values from command line and assume that the SSB is centered on the grid
-      nrUE_config->ssb_config.scs_common = get_softmodem_params()->numerology;
-      nrUE_config->carrier_config.dl_grid_size[nrUE_config->ssb_config.scs_common] = UE[CC_id]->frame_parms.N_RB_DL;
-      nrUE_config->carrier_config.ul_grid_size[nrUE_config->ssb_config.scs_common] = UE[CC_id]->frame_parms.N_RB_DL;
-      nrUE_config->carrier_config.dl_frequency =  (downlink_frequency[0][0] -(6*UE[CC_id]->frame_parms.N_RB_DL*(15000<<nrUE_config->ssb_config.scs_common)))/1000;
-      nrUE_config->carrier_config.uplink_frequency =  (downlink_frequency[0][0] -(6*UE[CC_id]->frame_parms.N_RB_DL*(15000<<nrUE_config->ssb_config.scs_common)))/1000;
-      nrUE_config->ssb_table.ssb_offset_point_a = (UE[CC_id]->frame_parms.N_RB_DL - 20)>>1;
-
-      // Initialize values, will be updated upon SIB1 reception
-      nrUE_config->cell_config.frame_duplex_type = TDD;
-      nrUE_config->ssb_table.ssb_mask_list[0].ssb_mask = 0xFFFFFFFF;
-      nrUE_config->ssb_table.ssb_period = 1;
-    }
-    
-    nr_init_frame_parms_ue(&UE[CC_id]->frame_parms, nrUE_config, 
-			   mac->scc == NULL ? 78 : *mac->scc->downlinkConfigCommon->frequencyInfoDL->frequencyBandList.list.array[0]);
-
-    init_symbol_rotation(&UE[CC_id]->frame_parms);
-    init_nr_ue_vars(UE[CC_id], 0, abstraction_flag);
->>>>>>> efc696cc
-
-    if(IS_SOFTMODEM_DOFORMS) {
+
+    if(IS_SOFTMODEM_DOSCOPE) {
       load_softscope("nr",PHY_vars_UE_g[0][0]);
     }
-
-<<<<<<< HEAD
-    init_NR_UE_threads(1);
-    printf("UE threads created by %ld\n", gettid());
-=======
-  init_openair0();
-  // init UE_PF_PO and mutex lock
-  pthread_mutex_init(&ue_pf_po_mutex, NULL);
-  memset (&UE_PF_PO[0][0], 0, sizeof(UE_PF_PO_t)*NUMBER_OF_UE_MAX*MAX_NUM_CCs);
-  configure_linux();
-  mlockall(MCL_CURRENT | MCL_FUTURE);
- 
-  if(IS_SOFTMODEM_DOSCOPE) {
-    load_softscope("nr",PHY_vars_UE_g[0][0]);
-  }     
->>>>>>> efc696cc
-
   }
 
   config_sync_var=0;
   // wait for end of program
   printf("TYPE <CTRL-C> TO TERMINATE\n");
 
+#if 0
   if (create_tasks_nrue(1) < 0) {
     printf("cannot create ITTI tasks\n");
     exit(-1); // need a softer mode
   }
+#endif
 
   // Sleep a while before checking all parameters have been used
   // Some are used directly in external threads, asynchronously
