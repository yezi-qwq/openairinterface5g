/*
 * Licensed to the OpenAirInterface (OAI) Software Alliance under one or more
 * contributor license agreements.  See the NOTICE file distributed with
 * this work for additional information regarding copyright ownership.
 * The OpenAirInterface Software Alliance licenses this file to You under
 * the OAI Public License, Version 1.1  (the "License"); you may not use this file
 * except in compliance with the License.
 * You may obtain a copy of the License at
 *
 *      http://www.openairinterface.org/?page_id=698
 *
 * Unless required by applicable law or agreed to in writing, software
 * distributed under the License is distributed on an "AS IS" BASIS,
 * WITHOUT WARRANTIES OR CONDITIONS OF ANY KIND, either express or implied.
 * See the License for the specific language governing permissions and
 * limitations under the License.
 *-------------------------------------------------------------------------------
 * For more information about the OpenAirInterface (OAI) Software Alliance:
 *      contact@openairinterface.org
 */


#define _GNU_SOURCE             /* See feature_test_macros(7) */
#include <sched.h>

#include "T.h"
#include "assertions.h"
#include "PHY/types.h"
#include "PHY/defs_nr_UE.h"
#include "SCHED_NR_UE/defs.h"
#include "common/ran_context.h"
#include "common/config/config_userapi.h"
//#include "common/utils/threadPool/thread-pool.h"
#include "common/utils/load_module_shlib.h"
//#undef FRAME_LENGTH_COMPLEX_SAMPLES //there are two conflicting definitions, so we better make sure we don't use it at all

#include "../../ARCH/COMMON/common_lib.h"
#include "../../ARCH/ETHERNET/USERSPACE/LIB/if_defs.h"

//#undef FRAME_LENGTH_COMPLEX_SAMPLES //there are two conflicting definitions, so we better make sure we don't use it at all
#include "openair1/PHY/MODULATION/nr_modulation.h"
#include "PHY/phy_vars_nr_ue.h"
#include "PHY/LTE_TRANSPORT/transport_vars.h"
#include "SCHED/sched_common_vars.h"
#include "PHY/MODULATION/modulation_vars.h"
//#include "../../SIMU/USER/init_lte.h"

#include "LAYER2/MAC/mac_vars.h"
#include "RRC/LTE/rrc_vars.h"
#include "PHY_INTERFACE/phy_interface_vars.h"
#include "openair1/SIMULATION/TOOLS/sim.h"

#ifdef SMBV
#include "PHY/TOOLS/smbv.h"
unsigned short config_frames[4] = {2,9,11,13};
#endif
#include "common/utils/LOG/log.h"
#include "common/utils/LOG/vcd_signal_dumper.h"

#include "UTIL/OPT/opt.h"
#include "enb_config.h"
//#include "PHY/TOOLS/time_meas.h"

#ifndef OPENAIR2
  #include "UTIL/OTG/otg_vars.h"
#endif

#include "intertask_interface.h"

#include "PHY/INIT/phy_init.h"
#include "system.h"
#include <openair2/RRC/NR_UE/rrc_proto.h>
#include <openair2/LAYER2/NR_MAC_UE/mac_defs.h>
#include <openair2/LAYER2/NR_MAC_UE/mac_proto.h>
#include <openair2/NR_UE_PHY_INTERFACE/NR_IF_Module.h>
#include <openair1/SCHED_NR_UE/fapi_nr_ue_l1.h>

/* Callbacks, globals and object handlers */

//#include "stats.h"
// current status is that every UE has a DL scope for a SINGLE eNB (eNB_id=0)
#include "PHY/TOOLS/phy_scope_interface.h"
#include "PHY/TOOLS/nr_phy_scope.h"
#include <executables/nr-uesoftmodem.h>
#include "executables/softmodem-common.h"
#include "executables/thread-common.h"

// Raphael : missing
pthread_cond_t nfapi_sync_cond;
pthread_mutex_t nfapi_sync_mutex;
int nfapi_sync_var=-1; //!< protected by mutex \ref nfapi_sync_mutex
uint16_t sf_ahead=6; //??? value ???
pthread_cond_t sync_cond;
pthread_mutex_t sync_mutex;
int sync_var=-1; //!< protected by mutex \ref sync_mutex.
int config_sync_var=-1;

RAN_CONTEXT_t RC;
volatile int             start_eNB = 0;
volatile int             start_UE = 0;
volatile int             oai_exit = 0;

int                      single_thread_flag=1;
static double            snr_dB=20;

int                      threequarter_fs=0;

uint64_t                 downlink_frequency[MAX_NUM_CCs][4];
int32_t                  uplink_frequency_offset[MAX_NUM_CCs][4];
//int32_t					 uplink_counter = 0;


extern int16_t nr_dlsch_demod_shift;

int UE_scan = 0;
int UE_scan_carrier = 0;
int UE_fo_compensation = 0;
int UE_no_timing_correction = 0;
runmode_t mode = normal_txrx;
openair0_config_t openair0_cfg[MAX_CARDS];

#if MAX_NUM_CCs == 1
rx_gain_t                rx_gain_mode[MAX_NUM_CCs][4] = {{max_gain,max_gain,max_gain,max_gain}};
double tx_gain[MAX_NUM_CCs][4] = {{20,0,0,0}};
double rx_gain[MAX_NUM_CCs][4] = {{110,0,0,0}};
#else
rx_gain_t                rx_gain_mode[MAX_NUM_CCs][4] = {{max_gain,max_gain,max_gain,max_gain},{max_gain,max_gain,max_gain,max_gain}};
double tx_gain[MAX_NUM_CCs][4] = {{20,0,0,0},{20,0,0,0}};
double rx_gain[MAX_NUM_CCs][4] = {{110,0,0,0},{20,0,0,0}};
#endif

double rx_gain_off = 0.0;

double sample_rate=30.72e6;
double bw = 10.0e6;

static int  tx_max_power[MAX_NUM_CCs] = {0};


int chain_offset=0;


uint8_t dci_Format = 0;
uint8_t agregation_Level =0xFF;

uint8_t nb_antenna_tx = 1;
uint8_t nb_antenna_rx = 1;

char ref[128] = "internal";
char channels[128] = "0";


int rx_input_level_dBm;

//static int online_log_messages=0;


int otg_enabled;
//int number_of_cards = 1;

static NR_DL_FRAME_PARMS *frame_parms[MAX_NUM_CCs];
int16_t node_synch_ref[MAX_NUM_CCs];

uint32_t target_dl_mcs = 28; //maximum allowed mcs
uint32_t target_ul_mcs = 20;
uint32_t timing_advance = 0;
uint64_t num_missed_slots=0; // counter for the number of missed slots


int transmission_mode=1;
int numerology = 0;
int usrp_tx_thread = 0;

/* flag set by eNB conf file to specify if the radio head is local or remote (default option is local) */
//uint8_t local_remote_radio = BBU_LOCAL_RADIO_HEAD;
/* struct for ethernet specific parameters given in eNB conf file */
//eth_params_t *eth_params;

double cpuf;

char uecap_xer[1024],uecap_xer_in=0;

int oaisim_flag=0;
int emulate_rf = 0;

tpool_t *Tpool;
#ifdef UE_DLSCH_PARALLELISATION
  tpool_t *Tpool_dl;
#endif


char *usrp_args=NULL;

char *rrc_config_path=NULL;

/* forward declarations */
void set_default_frame_parms(NR_DL_FRAME_PARMS *frame_parms[MAX_NUM_CCs]);


/* see file openair2/LAYER2/MAC/main.c for why abstraction_flag is needed
 * this is very hackish - find a proper solution
 */
uint8_t abstraction_flag=0;

/*---------------------BMC: timespec helpers -----------------------------*/

struct timespec min_diff_time = { .tv_sec = 0, .tv_nsec = 0 };
struct timespec max_diff_time = { .tv_sec = 0, .tv_nsec = 0 };

struct timespec clock_difftime(struct timespec start, struct timespec end) {
  struct timespec temp;

  if ((end.tv_nsec-start.tv_nsec)<0) {
    temp.tv_sec = end.tv_sec-start.tv_sec-1;
    temp.tv_nsec = 1000000000+end.tv_nsec-start.tv_nsec;
  } else {
    temp.tv_sec = end.tv_sec-start.tv_sec;
    temp.tv_nsec = end.tv_nsec-start.tv_nsec;
  }

  return temp;
}

void print_difftimes(void) {
  LOG_I(HW,"difftimes min = %lu ns ; max = %lu ns\n", min_diff_time.tv_nsec, max_diff_time.tv_nsec);
}

void exit_function(const char *file, const char *function, const int line, const char *s) {
  int CC_id;

  if (s != NULL) {
    printf("%s:%d %s() Exiting OAI softmodem: %s\n",file,line, function, s);
  }

  oai_exit = 1;

  if (PHY_vars_UE_g && PHY_vars_UE_g[0]) {
    for(CC_id=0; CC_id<MAX_NUM_CCs; CC_id++) {
      if (PHY_vars_UE_g[0][CC_id] && PHY_vars_UE_g[0][CC_id]->rfdevice.trx_end_func)
        PHY_vars_UE_g[0][CC_id]->rfdevice.trx_end_func(&PHY_vars_UE_g[0][CC_id]->rfdevice);
    }
  }

  sleep(1); //allow lte-softmodem threads to exit first
  exit(1);
}


void reset_stats(long arg) {
  //int i,j,k;
  /*PHY_VARS_eNB *phy_vars_eNB = PHY_vars_eNB_g[0][0];

  for (i=0; i<NUMBER_OF_UE_MAX; i++) {
      for (k=0; k<8; k++) { //harq_processes
          for (j=0; j<phy_vars_eNB->dlsch[i][0]->Mlimit; j++) {
              phy_vars_eNB->UE_stats[i].dlsch_NAK[k][j]=0;
              phy_vars_eNB->UE_stats[i].dlsch_ACK[k][j]=0;
              phy_vars_eNB->UE_stats[i].dlsch_trials[k][j]=0;
          }

          phy_vars_eNB->UE_stats[i].dlsch_l2_errors[k]=0;
          phy_vars_eNB->UE_stats[i].ulsch_errors[k]=0;
          phy_vars_eNB->UE_stats[i].ulsch_consecutive_errors=0;

          for (j=0; j<phy_vars_eNB->ulsch[i]->Mlimit; j++) {
              phy_vars_eNB->UE_stats[i].ulsch_decoding_attempts[k][j]=0;
              phy_vars_eNB->UE_stats[i].ulsch_decoding_attempts_last[k][j]=0;
              phy_vars_eNB->UE_stats[i].ulsch_round_errors[k][j]=0;
              phy_vars_eNB->UE_stats[i].ulsch_round_fer[k][j]=0;
          }
      }

      phy_vars_eNB->UE_stats[i].dlsch_sliding_cnt=0;
      phy_vars_eNB->UE_stats[i].dlsch_NAK_round0=0;
      phy_vars_eNB->UE_stats[i].dlsch_mcs_offset=0;
  }*/
}

void *l2l1_task(void *arg) {
  MessageDef *message_p = NULL;
  int         result;
  itti_set_task_real_time(TASK_L2L1);
  itti_mark_task_ready(TASK_L2L1);

  do {
    // Wait for a message
    itti_receive_msg (TASK_L2L1, &message_p);

    switch (ITTI_MSG_ID(message_p)) {
      case TERMINATE_MESSAGE:
        oai_exit=1;
        itti_exit_task ();
        break;

      case ACTIVATE_MESSAGE:
        start_UE = 1;
        break;

      case DEACTIVATE_MESSAGE:
        start_UE = 0;
        break;

      case MESSAGE_TEST:
        LOG_I(EMU, "Received %s\n", ITTI_MSG_NAME(message_p));
        break;

      default:
        LOG_E(EMU, "Received unexpected message %s\n", ITTI_MSG_NAME(message_p));
        break;
    }

    result = itti_free (ITTI_MSG_ORIGIN_ID(message_p), message_p);
    AssertFatal (result == EXIT_SUCCESS, "Failed to free memory (%d)!\n", result);
  } while(!oai_exit);

  return NULL;
}


int16_t dlsch_demod_shift;

static void get_options(void) {
  int CC_id;
  int tddflag=0, nonbiotflag, vcdflag=0;
  char *loopfile=NULL;
  int dumpframe=0;
  //uint32_t noS1;
  //uint32_t nokrnmod;
  //uint32_t nokrnmod;
  paramdef_t cmdline_params[] =CMDLINE_PARAMS_DESC_UE ;
  config_process_cmdline( cmdline_params,sizeof(cmdline_params)/sizeof(paramdef_t),NULL);


  paramdef_t cmdline_uemodeparams[] = CMDLINE_UEMODEPARAMS_DESC;
  paramdef_t cmdline_ueparams[] = CMDLINE_NRUEPARAMS_DESC;
  config_process_cmdline( cmdline_uemodeparams,sizeof(cmdline_uemodeparams)/sizeof(paramdef_t),NULL);
  config_process_cmdline( cmdline_ueparams,sizeof(cmdline_ueparams)/sizeof(paramdef_t),NULL);

  if ( (cmdline_uemodeparams[CMDLINE_CALIBUERX_IDX].paramflags &  PARAMFLAG_PARAMSET) != 0) mode = rx_calib_ue;

  if ( (cmdline_uemodeparams[CMDLINE_CALIBUERXMED_IDX].paramflags &  PARAMFLAG_PARAMSET) != 0) mode = rx_calib_ue_med;

  if ( (cmdline_uemodeparams[CMDLINE_CALIBUERXBYP_IDX].paramflags &  PARAMFLAG_PARAMSET) != 0) mode = rx_calib_ue_byp;

  if (cmdline_uemodeparams[CMDLINE_DEBUGUEPRACH_IDX].uptr)
    if ( *(cmdline_uemodeparams[CMDLINE_DEBUGUEPRACH_IDX].uptr) > 0) mode = debug_prach;

  if (cmdline_uemodeparams[CMDLINE_NOL2CONNECT_IDX].uptr)
    if ( *(cmdline_uemodeparams[CMDLINE_NOL2CONNECT_IDX].uptr) > 0)  mode = no_L2_connect;

  if (cmdline_uemodeparams[CMDLINE_CALIBPRACHTX_IDX].uptr)
    if ( *(cmdline_uemodeparams[CMDLINE_CALIBPRACHTX_IDX].uptr) > 0) mode = calib_prach_tx;

  if (dumpframe  > 0)  mode = rx_dump_frame;

  for (CC_id=0; CC_id<MAX_NUM_CCs; CC_id++) {
    frame_parms[CC_id]->dl_CarrierFreq = downlink_frequency[0][0];
  }

  UE_scan=0;

  if (tddflag > 0) {
    for (CC_id=0; CC_id<MAX_NUM_CCs; CC_id++)
      frame_parms[CC_id]->frame_type = TDD;
  }

  if (vcdflag > 0)
    ouput_vcd = 1;

  /*if (frame_parms[0]->N_RB_DL !=0) {
      if ( frame_parms[0]->N_RB_DL < 6 ) {
       frame_parms[0]->N_RB_DL = 6;
       printf ( "%i: Invalid number of resource blocks, adjusted to 6\n",frame_parms[0]->N_RB_DL);
      }
      if ( frame_parms[0]->N_RB_DL > 100 ) {
       frame_parms[0]->N_RB_DL = 100;
       printf ( "%i: Invalid number of resource blocks, adjusted to 100\n",frame_parms[0]->N_RB_DL);
      }
      if ( frame_parms[0]->N_RB_DL > 50 && frame_parms[0]->N_RB_DL < 100 ) {
       frame_parms[0]->N_RB_DL = 50;
       printf ( "%i: Invalid number of resource blocks, adjusted to 50\n",frame_parms[0]->N_RB_DL);
      }
      if ( frame_parms[0]->N_RB_DL > 25 && frame_parms[0]->N_RB_DL < 50 ) {
       frame_parms[0]->N_RB_DL = 25;
       printf ( "%i: Invalid number of resource blocks, adjusted to 25\n",frame_parms[0]->N_RB_DL);
      }
      UE_scan = 0;
      frame_parms[0]->N_RB_UL=frame_parms[0]->N_RB_DL;
      for (CC_id=1; CC_id<MAX_NUM_CCs; CC_id++) {
        frame_parms[CC_id]->N_RB_DL=frame_parms[0]->N_RB_DL;
        frame_parms[CC_id]->N_RB_UL=frame_parms[0]->N_RB_UL;
      }
  }*/

  for (CC_id=1; CC_id<MAX_NUM_CCs; CC_id++) {
    tx_max_power[CC_id]=tx_max_power[0];
    rx_gain[0][CC_id] = rx_gain[0][0];
    tx_gain[0][CC_id] = tx_gain[0][0];
  }


  if ( !(CONFIG_ISFLAGSET(CONFIG_ABORT))  && (!(CONFIG_ISFLAGSET(CONFIG_NOOOPT))) ) {
    // Here the configuration file is the XER encoded UE capabilities
    // Read it in and store in asn1c data structures
    sprintf(uecap_xer,"%stargets/PROJECTS/GENERIC-LTE-EPC/CONF/UE_config.xml",getenv("OPENAIR_HOME"));
    printf("%s\n",uecap_xer);
    uecap_xer_in=1;
  } /* UE with config file  */
}


void set_default_frame_parms(NR_DL_FRAME_PARMS *frame_parms[MAX_NUM_CCs]) {
  int CC_id;

  for (CC_id=0; CC_id<MAX_NUM_CCs; CC_id++) {
    /* Set some default values that may be overwritten while reading options */
    frame_parms[CC_id] = (NR_DL_FRAME_PARMS *) calloc(sizeof(NR_DL_FRAME_PARMS),1);
    frame_parms[CC_id]->nr_band          = 78;
    frame_parms[CC_id]->frame_type          = FDD;
    frame_parms[CC_id]->tdd_config          = 3;
    //frame_parms[CC_id]->tdd_config_S        = 0;
    frame_parms[CC_id]->N_RB_DL             = 106;
    frame_parms[CC_id]->N_RB_UL             = 106;
    frame_parms[CC_id]->Ncp                 = NORMAL;
    //frame_parms[CC_id]->Ncp_UL              = NORMAL;
    frame_parms[CC_id]->Nid_cell            = 0;
    //frame_parms[CC_id]->num_MBSFN_config    = 0;
    frame_parms[CC_id]->nb_antenna_ports_gNB  = 1;
    frame_parms[CC_id]->nb_antennas_tx      = 1;
    frame_parms[CC_id]->nb_antennas_rx      = 1;
    //frame_parms[CC_id]->nushift             = 0;
    // NR: Init to legacy LTE 20Mhz params
    frame_parms[CC_id]->numerology_index  = 0;
    frame_parms[CC_id]->ttis_per_subframe = 1;
    frame_parms[CC_id]->slots_per_tti   = 2;
  }
}

void init_openair0(void) {
  int card;
  int i;

  for (card=0; card<MAX_CARDS; card++) {
    openair0_cfg[card].configFilename = NULL;
    openair0_cfg[card].threequarter_fs = frame_parms[0]->threequarter_fs;
    numerology = frame_parms[0]->numerology_index;

    if(frame_parms[0]->N_RB_DL == 66) {
      if (numerology==3) {
          openair0_cfg[card].sample_rate=122.88e6;
          openair0_cfg[card].samples_per_frame = 1228800;
        } else {
          LOG_E(PHY,"Unsupported numerology! FR2 supports only 120KHz SCS for now.\n");
          exit(-1);
        }
    }else if(frame_parms[0]->N_RB_DL == 32) {
      if (numerology==3) {
          openair0_cfg[card].sample_rate=61.44e6;
          openair0_cfg[card].samples_per_frame = 614400;
        } else {
          LOG_E(PHY,"Unsupported numerology! FR2 supports only 120KHz SCS for now.\n");
          exit(-1);
        }
    }else if(frame_parms[0]->N_RB_DL == 217) {
      if (numerology==1) {
        if (frame_parms[0]->threequarter_fs) {
          openair0_cfg[card].sample_rate=92.16e6;
          openair0_cfg[card].samples_per_frame = 921600;
        }
        else {
          openair0_cfg[card].sample_rate=122.88e6;
          openair0_cfg[card].samples_per_frame = 1228800;
        }
      } else {
        LOG_E(PHY,"Unsupported numerology!\n");
        exit(-1);
      }
    } else if(frame_parms[0]->N_RB_DL == 273) {
      if (numerology==1) {
        if (frame_parms[0]->threequarter_fs) {
          AssertFatal(0 == 1,"three quarter sampling not supported for N_RB 273\n");
        }
        else {
          openair0_cfg[card].sample_rate=122.88e6;
          openair0_cfg[card].samples_per_frame = 1228800;
        }
      } else {
        LOG_E(PHY,"Unsupported numerology!\n");
        exit(-1);
      }
    } else if(frame_parms[0]->N_RB_DL == 106) {
      if (numerology==0) {
        if (frame_parms[0]->threequarter_fs) {
          openair0_cfg[card].sample_rate=23.04e6;
          openair0_cfg[card].samples_per_frame = 230400;
        } else {
          openair0_cfg[card].sample_rate=30.72e6;
          openair0_cfg[card].samples_per_frame = 307200;
        }
      } else if (numerology==1) {
        if (frame_parms[0]->threequarter_fs) {
          openair0_cfg[card].sample_rate=46.08e6;
          openair0_cfg[card].samples_per_frame = 460800;
	}
	else {
          openair0_cfg[card].sample_rate=61.44e6;
          openair0_cfg[card].samples_per_frame = 614400;
        }
      } else if (numerology==2) {
        openair0_cfg[card].sample_rate=122.88e6;
        openair0_cfg[card].samples_per_frame = 1228800;
      } else {
        LOG_E(PHY,"Unsupported numerology!\n");
        exit(-1);
      }
    } else if(frame_parms[0]->N_RB_DL == 50) {
      openair0_cfg[card].sample_rate=15.36e6;
      openair0_cfg[card].samples_per_frame = 153600;
    } else if (frame_parms[0]->N_RB_DL == 25) {
      openair0_cfg[card].sample_rate=7.68e6;
      openair0_cfg[card].samples_per_frame = 76800;
    } else if (frame_parms[0]->N_RB_DL == 6) {
      openair0_cfg[card].sample_rate=1.92e6;
      openair0_cfg[card].samples_per_frame = 19200;
    }
    else {
      LOG_E(PHY,"Unknown NB_RB %d!\n",frame_parms[0]->N_RB_DL);
      exit(-1);
    }

    if (frame_parms[0]->frame_type==TDD)
      openair0_cfg[card].duplex_mode = duplex_mode_TDD;
    else //FDD
      openair0_cfg[card].duplex_mode = duplex_mode_FDD;

    printf("HW: Configuring card %d, nb_antennas_tx/rx %hhu/%hhu\n",card,
           PHY_vars_UE_g[0][0]->frame_parms.nb_antennas_tx,
           PHY_vars_UE_g[0][0]->frame_parms.nb_antennas_rx);
    openair0_cfg[card].Mod_id = 0;
    openair0_cfg[card].num_rb_dl=frame_parms[0]->N_RB_DL;
    openair0_cfg[card].clock_source = get_softmodem_params()->clock_source;
    openair0_cfg[card].time_source = get_softmodem_params()->timing_source;
    openair0_cfg[card].tx_num_channels=min(2,PHY_vars_UE_g[0][0]->frame_parms.nb_antennas_tx);
    openair0_cfg[card].rx_num_channels=min(2,PHY_vars_UE_g[0][0]->frame_parms.nb_antennas_rx);

    for (i=0; i<4; i++) {
      if (i<openair0_cfg[card].tx_num_channels)
        openair0_cfg[card].tx_freq[i] = frame_parms[0]->ul_CarrierFreq;
      else
        openair0_cfg[card].tx_freq[i]=0.0;

      if (i<openair0_cfg[card].rx_num_channels)
        openair0_cfg[card].rx_freq[i] = frame_parms[0]->dl_CarrierFreq;
      else
        openair0_cfg[card].rx_freq[i]=0.0;

      openair0_cfg[card].autocal[i] = 1;
      openair0_cfg[card].tx_gain[i] = tx_gain[0][i];
      openair0_cfg[card].rx_gain[i] = PHY_vars_UE_g[0][0]->rx_total_gain_dB - rx_gain_off;
      openair0_cfg[card].configFilename = get_softmodem_params()->rf_config_file;
      printf("Card %d, channel %d, Setting tx_gain %f, rx_gain %f, tx_freq %f, rx_freq %f\n",
             card,i, openair0_cfg[card].tx_gain[i],
             openair0_cfg[card].rx_gain[i],
             openair0_cfg[card].tx_freq[i],
             openair0_cfg[card].rx_freq[i]);
    }

    if (usrp_args) openair0_cfg[card].sdr_addrs = usrp_args;

  }
}

void init_pdcp(void) {
  uint32_t pdcp_initmask = (!IS_SOFTMODEM_NOS1) ? LINK_ENB_PDCP_TO_GTPV1U_BIT : (LINK_ENB_PDCP_TO_GTPV1U_BIT | PDCP_USE_NETLINK_BIT | LINK_ENB_PDCP_TO_IP_DRIVER_BIT);

  /*if (IS_SOFTMODEM_BASICSIM || IS_SOFTMODEM_RFSIM || (nfapi_getmode()==NFAPI_UE_STUB_PNF)) {
    pdcp_initmask = pdcp_initmask | UE_NAS_USE_TUN_BIT;
  }*/

  if (IS_SOFTMODEM_NOKRNMOD)
    pdcp_initmask = pdcp_initmask | UE_NAS_USE_TUN_BIT;

  /*if (rlc_module_init() != 0) {
    LOG_I(RLC, "Problem at RLC initiation \n");
  }
  pdcp_layer_init();
  nr_DRB_preconfiguration();*/
  pdcp_module_init(pdcp_initmask);
  pdcp_set_rlc_data_req_func((send_rlc_data_req_func_t) rlc_data_req);
  pdcp_set_pdcp_data_ind_func((pdcp_data_ind_func_t) pdcp_data_ind);
  LOG_I(PDCP, "Before getting out from init_pdcp() \n");
}

// Stupid function addition because UE itti messages queues definition is common with eNB
void *rrc_enb_process_msg(void *notUsed) {
  return NULL;
}


int main( int argc, char **argv ) {
  //uint8_t beta_ACK=0,beta_RI=0,beta_CQI=2;
  PHY_VARS_NR_UE *UE[MAX_NUM_CCs];
  start_background_system();

  if ( load_configmodule(argc,argv,CONFIG_ENABLECMDLINEONLY) == NULL) {
    exit_fun("[SOFTMODEM] Error, configuration module init failed\n");
  }
  set_softmodem_sighandler();
  CONFIG_SETRTFLAG(CONFIG_NOEXITONHELP);
  set_default_frame_parms(frame_parms);
  mode = normal_txrx;
  memset(openair0_cfg,0,sizeof(openair0_config_t)*MAX_CARDS);
  memset(tx_max_power,0,sizeof(int)*MAX_NUM_CCs);
  // initialize logging
  logInit();
  // get options and fill parameters from configuration file
  get_options (); //Command-line options, enb_properties
  get_common_options(SOFTMODEM_5GUE_BIT );
#if T_TRACER
  T_Config_Init();
#endif
  //randominit (0);
  set_taus_seed (0);
  tpool_t pool;
  Tpool = &pool;
  char params[]="-1,-1";
  initTpool(params, Tpool, false);
#ifdef UE_DLSCH_PARALLELISATION
  tpool_t pool_dl;
  Tpool_dl = &pool_dl;
  char params_dl[]="-1,-1,-1,-1,-1,-1,-1,-1,-1,-1,-1,-1,-1,-1";
  initTpool(params_dl, Tpool_dl, false);
#endif
  cpuf=get_cpu_freq_GHz();
  itti_init(TASK_MAX, THREAD_MAX, MESSAGES_ID_MAX, tasks_info, messages_info);

  init_opt() ;
  load_nrLDPClib();

  if (ouput_vcd) {
    vcd_signal_dumper_init("/tmp/openair_dump_nrUE.vcd");
  }

  #ifndef PACKAGE_VERSION
#  define PACKAGE_VERSION "UNKNOWN-EXPERIMENTAL"
#endif
  LOG_I(HW, "Version: %s\n", PACKAGE_VERSION);

  init_NR_UE(1,rrc_config_path);
  if(IS_SOFTMODEM_NOS1)
	  init_pdcp();
/*
#ifdef PDCP_USE_NETLINK
  netlink_init();
#if defined(PDCP_USE_NETLINK_QUEUES)
  pdcp_netlink_init();
#endif
#endif
*/

  NB_UE_INST=1;
  NB_INST=1;
  PHY_vars_UE_g = malloc(sizeof(PHY_VARS_NR_UE **));
  PHY_vars_UE_g[0] = malloc(sizeof(PHY_VARS_NR_UE *)*MAX_NUM_CCs);

  if (get_softmodem_params()->do_ra)
    AssertFatal(get_softmodem_params()->phy_test == 0,"RA and phy_test are mutually exclusive\n");

  for (int CC_id=0; CC_id<MAX_NUM_CCs; CC_id++) {
    printf("frame_parms %d\n",frame_parms[CC_id]->ofdm_symbol_size);
    frame_parms[CC_id]->nb_antennas_tx     = nb_antenna_tx;
    frame_parms[CC_id]->nb_antennas_rx     = nb_antenna_rx;
    frame_parms[CC_id]->nb_antenna_ports_gNB = 1; //initial value overwritten by initial sync later
    frame_parms[CC_id]->threequarter_fs = threequarter_fs;
    LOG_I(PHY,"Set nb_rx_antenna %d , nb_tx_antenna %d \n",frame_parms[CC_id]->nb_antennas_rx, frame_parms[CC_id]->nb_antennas_tx);

    PHY_vars_UE_g[0][CC_id] = (PHY_VARS_NR_UE *)malloc(sizeof(PHY_VARS_NR_UE));

    UE[CC_id] = PHY_vars_UE_g[0][CC_id];
    memset(UE[CC_id],0,sizeof(PHY_VARS_NR_UE));

    NR_UE_MAC_INST_t *mac = get_mac_inst(0);
    if(mac->if_module != NULL && mac->if_module->phy_config_request != NULL)
      mac->if_module->phy_config_request(&mac->phy_config);

    fapi_nr_config_request_t *nrUE_config = &UE[CC_id]->nrUE_config;
    nr_init_frame_parms_ue(frame_parms[CC_id],nrUE_config,NORMAL);

    // Overwrite DL frequency (for FR2 testing)
    if (downlink_frequency[0][0]!=0) {
      frame_parms[CC_id]->dl_CarrierFreq = downlink_frequency[0][0];
<<<<<<< HEAD

    init_symbol_rotation(frame_parms[CC_id],frame_parms[CC_id]->dl_CarrierFreq);
=======
      frame_parms[CC_id]->ul_CarrierFreq = downlink_frequency[0][0];
    }
>>>>>>> f8b130a8
   
    init_nr_ue_vars(UE[CC_id],frame_parms[CC_id],0,abstraction_flag);

    UE[CC_id]->mac_enabled = 1;
    UE[CC_id]->if_inst = nr_ue_if_module_init(0);
    UE[CC_id]->UE_scan = UE_scan;
    UE[CC_id]->UE_scan_carrier = UE_scan_carrier;
    UE[CC_id]->UE_fo_compensation = UE_fo_compensation;
    UE[CC_id]->mode    = mode;
    UE[CC_id]->no_timing_correction = UE_no_timing_correction;
    printf("UE[%d]->mode = %d\n",CC_id,mode);

    UE[CC_id]->rx_total_gain_dB =  (int)rx_gain[CC_id][0] + rx_gain_off;
    UE[CC_id]->tx_power_max_dBm = tx_max_power[CC_id];

    if (UE[CC_id]->frame_parms.frame_type == FDD) {
      UE[CC_id]->N_TA_offset = 0;
    } else {
      int N_RB = UE[CC_id]->frame_parms.N_RB_DL;
      int N_TA_offset = UE[CC_id]->frame_parms.ul_CarrierFreq < 6e9 ? 400 : 431; // reference samples  for 25600Tc @ 30.72 Ms/s for FR1, same @ 61.44 Ms/s for FR2
      double factor=1;
      switch (UE[CC_id]->frame_parms.numerology_index) {
        case 0: //15 kHz scs
          AssertFatal(N_TA_offset == 400, "scs_common 15kHz only for FR1\n");
          if (N_RB <= 25) factor = .25;      // 7.68 Ms/s
          else if (N_RB <=50) factor = .5;   // 15.36 Ms/s
          else if (N_RB <=75) factor = 1.0;  // 30.72 Ms/s
          else if (N_RB <=100) factor = 1.0; // 30.72 Ms/s
          else AssertFatal(1==0,"Too many PRBS for mu=0\n");
          break;
        case 1: //30 kHz sc
          AssertFatal(N_TA_offset == 400, "scs_common 30kHz only for FR1\n");
          if (N_RB <= 106) factor = 2.0; // 61.44 Ms/s
          else if (N_RB <= 275) factor = 4.0; // 122.88 Ms/s
          break;
        case 2: //60 kHz scs
          AssertFatal(1==0,"scs_common should not be 60 kHz\n");
          break;
        case 3: //120 kHz scs
          AssertFatal(N_TA_offset == 431, "scs_common 120kHz only for FR2\n");
          break;
        case 4: //240 kHz scs
          AssertFatal(1==0,"scs_common should not be 60 kHz\n");
          if (N_RB <= 32) factor = 1.0; // 61.44 Ms/s
          else if (N_RB <= 66) factor = 2.0; // 122.88 Ms/s
          else AssertFatal(1==0,"N_RB %d is too big for curretn FR2 implementation\n",N_RB);
          break;

        if (N_RB == 100)
          UE[CC_id]->N_TA_offset = 624;
        else if (N_RB == 50)
          UE[CC_id]->N_TA_offset = 624/2;
        else if (N_RB == 25)
          UE[CC_id]->N_TA_offset = 624/4;
      }
      if (UE[CC_id]->frame_parms.threequarter_fs == 1) factor = factor*.75;
      UE[CC_id]->N_TA_offset = (int)(N_TA_offset * factor);
      LOG_I(PHY,"UE %d Setting N_TA_offset to %d samples (factor %f, UL Freq %lu, N_RB %d)\n", UE[CC_id]->Mod_id, UE[CC_id]->N_TA_offset, factor, UE[CC_id]->frame_parms.ul_CarrierFreq, N_RB);
    }
  }

  //  printf("tx_max_power = %d -> amp %d\n",tx_max_power[0],get_tx_amp(tx_max_poHwer,tx_max_power));
  init_openair0();
  // init UE_PF_PO and mutex lock
  pthread_mutex_init(&ue_pf_po_mutex, NULL);
  memset (&UE_PF_PO[0][0], 0, sizeof(UE_PF_PO_t)*NUMBER_OF_UE_MAX*MAX_NUM_CCs);
  configure_linux();
  mlockall(MCL_CURRENT | MCL_FUTURE);
 
  if(IS_SOFTMODEM_DOFORMS) { 
    load_softscope("nr",PHY_vars_UE_g[0][0]);
  }     
  number_of_cards = 1;

  for(int CC_id=0; CC_id<MAX_NUM_CCs; CC_id++) {
    PHY_vars_UE_g[0][CC_id]->rf_map.card=0;
    PHY_vars_UE_g[0][CC_id]->rf_map.chain=CC_id+chain_offset;
    PHY_vars_UE_g[0][CC_id]->timing_advance = timing_advance;
  }

  init_NR_UE_threads(1);
  printf("UE threads created by %ld\n", gettid());
  
  // wait for end of program
  printf("TYPE <CTRL-C> TO TERMINATE\n");

  while(true)
    sleep(3600);

  if (ouput_vcd)
    vcd_signal_dumper_close();

  return 0;
}<|MERGE_RESOLUTION|>--- conflicted
+++ resolved
@@ -689,13 +689,8 @@
     // Overwrite DL frequency (for FR2 testing)
     if (downlink_frequency[0][0]!=0) {
       frame_parms[CC_id]->dl_CarrierFreq = downlink_frequency[0][0];
-<<<<<<< HEAD
-
-    init_symbol_rotation(frame_parms[CC_id],frame_parms[CC_id]->dl_CarrierFreq);
-=======
       frame_parms[CC_id]->ul_CarrierFreq = downlink_frequency[0][0];
     }
->>>>>>> f8b130a8
    
     init_nr_ue_vars(UE[CC_id],frame_parms[CC_id],0,abstraction_flag);
 
