--- conflicted
+++ resolved
@@ -549,86 +549,21 @@
       mac->if_module->phy_config_request(&mac->phy_config);
 
     fapi_nr_config_request_t *nrUE_config = &UE[CC_id]->nrUE_config;
-<<<<<<< HEAD
 
     nr_init_frame_parms_ue(&UE[CC_id]->frame_parms, nrUE_config, *mac->scc->downlinkConfigCommon->frequencyInfoDL->frequencyBandList.list.array[0]);
     init_symbol_rotation(&UE[CC_id]->frame_parms, UE[CC_id]->frame_parms.dl_CarrierFreq);
     init_nr_ue_vars(UE[CC_id], 0, abstraction_flag);
 
-  }
-
-=======
-    nr_init_frame_parms_ue(frame_parms[CC_id],nrUE_config,NORMAL);
-    
-    init_symbol_rotation(frame_parms[CC_id],frame_parms[CC_id]->dl_CarrierFreq);
-    init_nr_ue_vars(UE[CC_id],frame_parms[CC_id],0,abstraction_flag);
-
-    UE[CC_id]->mac_enabled = 1;
-    UE[CC_id]->if_inst = nr_ue_if_module_init(0);
-    UE[CC_id]->UE_scan = UE_scan;
-    UE[CC_id]->UE_scan_carrier = UE_scan_carrier;
-    UE[CC_id]->UE_fo_compensation = UE_fo_compensation;
-    UE[CC_id]->mode    = mode;
-    UE[CC_id]->no_timing_correction = UE_no_timing_correction;
-    printf("UE[%d]->mode = %d\n",CC_id,mode);
-
-    UE[CC_id]->rx_total_gain_dB =  (int)rx_gain[CC_id][0] + rx_gain_off;
-    UE[CC_id]->tx_power_max_dBm = tx_max_power[CC_id];
-
-    if (UE[CC_id]->frame_parms.frame_type == FDD) {
-      UE[CC_id]->N_TA_offset = 0;
-    } else {
-      int N_RB = UE[CC_id]->frame_parms.N_RB_DL;
-      int N_TA_offset = UE[CC_id]->frame_parms.ul_CarrierFreq < 6e9 ? 400 : 431; // reference samples  for 25600Tc @ 30.72 Ms/s for FR1, same @ 61.44 Ms/s for FR2
-      double factor=1;
-      switch (UE[CC_id]->frame_parms.numerology_index) {
-        case 0: //15 kHz scs
-          AssertFatal(N_TA_offset == 400, "scs_common 15kHz only for FR1\n");
-          if (N_RB <= 25) factor = .25;      // 7.68 Ms/s
-          else if (N_RB <=50) factor = .5;   // 15.36 Ms/s
-          else if (N_RB <=75) factor = 1.0;  // 30.72 Ms/s
-          else if (N_RB <=100) factor = 1.0; // 30.72 Ms/s
-          else AssertFatal(1==0,"Too many PRBS for mu=0\n");
-          break;
-        case 1: //30 kHz sc
-          AssertFatal(N_TA_offset == 400, "scs_common 30kHz only for FR1\n");
-          if (N_RB <= 106) factor = 2.0; // 61.44 Ms/s
-          else if (N_RB <= 275) factor = 4.0; // 122.88 Ms/s
-          break;
-        case 2: //60 kHz scs
-          AssertFatal(1==0,"scs_common should not be 60 kHz\n");
-          break;
-        case 3: //120 kHz scs
-          AssertFatal(N_TA_offset == 431, "scs_common 120kHz only for FR2\n");
-          break;
-        case 4: //240 kHz scs
-          AssertFatal(1==0,"scs_common should not be 60 kHz\n");
-          if (N_RB <= 32) factor = 1.0; // 61.44 Ms/s
-          else if (N_RB <= 66) factor = 2.0; // 122.88 Ms/s
-          else AssertFatal(1==0,"N_RB %d is too big for curretn FR2 implementation\n",N_RB);
-          break;
-
-        if (N_RB == 100)
-          UE[CC_id]->N_TA_offset = 624;
-        else if (N_RB == 50)
-          UE[CC_id]->N_TA_offset = 624/2;
-        else if (N_RB == 25)
-          UE[CC_id]->N_TA_offset = 624/4;
-      }
-      if (UE[CC_id]->frame_parms.threequarter_fs == 1) factor = factor*.75;
-      UE[CC_id]->N_TA_offset = (int)(N_TA_offset * factor);
-      LOG_I(PHY,"UE %d Setting N_TA_offset to %d samples (factor %f, UL Freq %lu, N_RB %d)\n", UE[CC_id]->Mod_id, UE[CC_id]->N_TA_offset, factor, UE[CC_id]->frame_parms.ul_CarrierFreq, N_RB);
-    }
-
-   // Overwrite DL frequency (for FR2 testing)
+    #ifdef FR2_TEST
+    // Overwrite DL frequency (for FR2 testing)
     if (downlink_frequency[0][0]!=0){
       frame_parms[CC_id]->dl_CarrierFreq = downlink_frequency[0][0];
       if (frame_parms[CC_id]->frame_type == TDD)
-      frame_parms[CC_id]->ul_CarrierFreq = downlink_frequency[0][0];
+        frame_parms[CC_id]->ul_CarrierFreq = downlink_frequency[0][0];
     }
-  }
-  //  printf("tx_max_power = %d -> amp %d\n",tx_max_power[0],get_tx_amp(tx_max_poHwer,tx_max_power));
->>>>>>> 3d60e953
+    #endif
+  }
+
   init_openair0();
   // init UE_PF_PO and mutex lock
   pthread_mutex_init(&ue_pf_po_mutex, NULL);
