/*
 * Licensed to the OpenAirInterface (OAI) Software Alliance under one or more
 * contributor license agreements.  See the NOTICE file distributed with
 * this work for additional information regarding copyright ownership.
 * The OpenAirInterface Software Alliance licenses this file to You under
 * the OAI Public License, Version 1.1  (the "License"); you may not use this file
 * except in compliance with the License.
 * You may obtain a copy of the License at
 *
 *      http://www.openairinterface.org/?page_id=698
 *
 * Unless required by applicable law or agreed to in writing, software
 * distributed under the License is distributed on an "AS IS" BASIS,
 * WITHOUT WARRANTIES OR CONDITIONS OF ANY KIND, either express or implied.
 * See the License for the specific language governing permissions and
 * limitations under the License.
 *-------------------------------------------------------------------------------
 * For more information about the OpenAirInterface (OAI) Software Alliance:
 *      contact@openairinterface.org
 */


#define _GNU_SOURCE             /* See feature_test_macros(7) */
#include <sched.h>

#include "T.h"
#include "assertions.h"
#include "PHY/types.h"
#include "PHY/defs_nr_UE.h"
#include "SCHED_NR_UE/defs.h"
#include "common/ran_context.h"
#include "common/config/config_userapi.h"
//#include "common/utils/threadPool/thread-pool.h"
#include "common/utils/load_module_shlib.h"
//#undef FRAME_LENGTH_COMPLEX_SAMPLES //there are two conflicting definitions, so we better make sure we don't use it at all
#include "common/utils/nr/nr_common.h"

#include "../../ARCH/COMMON/common_lib.h"
#include "../../ARCH/ETHERNET/USERSPACE/LIB/if_defs.h"

//#undef FRAME_LENGTH_COMPLEX_SAMPLES //there are two conflicting definitions, so we better make sure we don't use it at all
#include "openair1/PHY/MODULATION/nr_modulation.h"
#include "PHY/phy_vars_nr_ue.h"
#include "PHY/NR_UE_TRANSPORT/nr_transport_proto_ue.h"
#include "SCHED/sched_common_vars.h"
#include "PHY/MODULATION/modulation_vars.h"
#include "PHY/NR_TRANSPORT/nr_dlsch.h"
//#include "../../SIMU/USER/init_lte.h"

#include "LAYER2/MAC/mac_vars.h"
#include "RRC/LTE/rrc_vars.h"
#include "PHY_INTERFACE/phy_interface_vars.h"
#include "openair1/SIMULATION/TOOLS/sim.h"

#ifdef SMBV
#include "PHY/TOOLS/smbv.h"
unsigned short config_frames[4] = {2,9,11,13};
#endif
#include "common/utils/LOG/log.h"
#include "common/utils/LOG/vcd_signal_dumper.h"

#include "UTIL/OPT/opt.h"
#include "enb_config.h"
//#include "PHY/TOOLS/time_meas.h"

#ifndef OPENAIR2
  #include "UTIL/OTG/otg_vars.h"
#endif

#include "intertask_interface.h"

#include "PHY/INIT/phy_init.h"
#include "system.h"
#include <openair2/RRC/NR_UE/rrc_proto.h>
#include <openair2/LAYER2/NR_MAC_UE/mac_defs.h>
#include <openair2/LAYER2/NR_MAC_UE/mac_proto.h>
#include <openair2/NR_UE_PHY_INTERFACE/NR_IF_Module.h>
#include <openair1/SCHED_NR_UE/fapi_nr_ue_l1.h>

/* Callbacks, globals and object handlers */

//#include "stats.h"
// current status is that every UE has a DL scope for a SINGLE eNB (eNB_id=0)
#include "PHY/TOOLS/phy_scope_interface.h"
#include "PHY/TOOLS/nr_phy_scope.h"
#include <executables/nr-uesoftmodem.h>
#include "executables/softmodem-common.h"
#include "executables/thread-common.h"

#include "nr_nas_msg_sim.h"

extern const char *duplex_mode[];
THREAD_STRUCT thread_struct;
nrUE_params_t nrUE_params;

// Thread variables
pthread_cond_t nfapi_sync_cond;
pthread_mutex_t nfapi_sync_mutex;
int nfapi_sync_var=-1; //!< protected by mutex \ref nfapi_sync_mutex
uint16_t sf_ahead=6; //??? value ???
pthread_cond_t sync_cond;
pthread_mutex_t sync_mutex;
int sync_var=-1; //!< protected by mutex \ref sync_mutex.
int config_sync_var=-1;



RAN_CONTEXT_t RC;
volatile int             oai_exit = 0;


extern int16_t  nr_dlsch_demod_shift;
static int      tx_max_power[MAX_NUM_CCs] = {0};

int      single_thread_flag = 1;
int                 tddflag = 0;
int                 vcdflag = 0;

double          rx_gain_off = 0.0;
char             *usrp_args = NULL;
char       *rrc_config_path = NULL;
int               dumpframe = 0;

uint64_t        downlink_frequency[MAX_NUM_CCs][4];
int32_t         uplink_frequency_offset[MAX_NUM_CCs][4];
int             rx_input_level_dBm;

#if MAX_NUM_CCs == 1
rx_gain_t                rx_gain_mode[MAX_NUM_CCs][4] = {{max_gain,max_gain,max_gain,max_gain}};
double tx_gain[MAX_NUM_CCs][4] = {{20,0,0,0}};
double rx_gain[MAX_NUM_CCs][4] = {{110,0,0,0}};
#else
rx_gain_t                rx_gain_mode[MAX_NUM_CCs][4] = {{max_gain,max_gain,max_gain,max_gain},{max_gain,max_gain,max_gain,max_gain}};
double tx_gain[MAX_NUM_CCs][4] = {{20,0,0,0},{20,0,0,0}};
double rx_gain[MAX_NUM_CCs][4] = {{110,0,0,0},{20,0,0,0}};
#endif

// UE and OAI config variables

openair0_config_t openair0_cfg[MAX_CARDS];
int16_t           node_synch_ref[MAX_NUM_CCs];
int               otg_enabled;
double            cpuf;


int          chain_offset = 0;
int           card_offset = 0;
uint64_t num_missed_slots = 0; // counter for the number of missed slots
int     transmission_mode = 1;
int            numerology = 0;
int           oaisim_flag = 0;
int            emulate_rf = 0;
uint32_t       N_RB_DL    = 106;
char         uecap_xer_in = 0;
char         uecap_xer[1024];

/* see file openair2/LAYER2/MAC/main.c for why abstraction_flag is needed
 * this is very hackish - find a proper solution
 */
uint8_t abstraction_flag=0;

uint16_t ue_id_g;
uint16_t ue_idx_standalone = 0xFFFF;

/*---------------------BMC: timespec helpers -----------------------------*/

struct timespec min_diff_time = { .tv_sec = 0, .tv_nsec = 0 };
struct timespec max_diff_time = { .tv_sec = 0, .tv_nsec = 0 };

struct timespec clock_difftime(struct timespec start, struct timespec end) {
  struct timespec temp;

  if ((end.tv_nsec-start.tv_nsec)<0) {
    temp.tv_sec = end.tv_sec-start.tv_sec-1;
    temp.tv_nsec = 1000000000+end.tv_nsec-start.tv_nsec;
  } else {
    temp.tv_sec = end.tv_sec-start.tv_sec;
    temp.tv_nsec = end.tv_nsec-start.tv_nsec;
  }

  return temp;
}

void print_difftimes(void) {
  LOG_I(HW,"difftimes min = %lu ns ; max = %lu ns\n", min_diff_time.tv_nsec, max_diff_time.tv_nsec);
}

int create_tasks_nrue(uint32_t ue_nb) {
  LOG_D(NR_RRC, "%s(ue_nb:%d)\n", __FUNCTION__, ue_nb);
  itti_wait_ready(1);

  if (ue_nb > 0) {
    LOG_I(NR_RRC,"create TASK_RRC_NRUE \n");
    if (itti_create_task (TASK_RRC_NRUE, rrc_nrue_task, NULL) < 0) {
      LOG_E(NR_RRC, "Create task for RRC UE failed\n");
      return -1;
    }
  }
  if (ue_nb > 0 && get_softmodem_params()->nsa == 1) {
    init_connections_with_lte_ue();
    if (itti_create_task (TASK_RRC_NSA_NRUE, recv_msgs_from_lte_ue, NULL) < 0) {
      LOG_E(NR_RRC, "Create task for RRC NSA nr-UE failed\n");
      return -1;
    }
  }
  if (itti_create_task (TASK_NAS_NRUE, nas_nrue_task, NULL) < 0) {
    LOG_E(NR_RRC, "Create task for NAS UE failed\n");
    return -1;
  }

  itti_wait_ready(0);
  return 0;
}

void exit_function(const char *file, const char *function, const int line, const char *s) {
  int CC_id;

  if (s != NULL) {
    printf("%s:%d %s() Exiting OAI softmodem: %s\n",file,line, function, s);
  }

  oai_exit = 1;

  if (PHY_vars_UE_g && PHY_vars_UE_g[0]) {
    for(CC_id=0; CC_id<MAX_NUM_CCs; CC_id++) {
      if (PHY_vars_UE_g[0][CC_id] && PHY_vars_UE_g[0][CC_id]->rfdevice.trx_end_func)
        PHY_vars_UE_g[0][CC_id]->rfdevice.trx_end_func(&PHY_vars_UE_g[0][CC_id]->rfdevice);
    }
  }

  sleep(1); //allow lte-softmodem threads to exit first
  exit(1);
}

uint64_t get_nrUE_optmask(void) {
  return nrUE_params.optmask;
}

uint64_t set_nrUE_optmask(uint64_t bitmask) {
  nrUE_params.optmask = nrUE_params.optmask | bitmask;
  return nrUE_params.optmask;
}

nrUE_params_t *get_nrUE_params(void) {
  return &nrUE_params;
}
/* initialie thread pools used for NRUE processing paralleliation */ 
void init_tpools(uint8_t nun_dlsch_threads) {
  char *params = NULL;
  if (IS_SOFTMODEM_RFSIM) {
    params = calloc(1,2);
    memcpy(params,"N",1);
  }
  else {
    params = calloc(1,(NR_RX_NB_TH*NR_NB_TH_SLOT*3)+1);
    for (int i=0; i<NR_RX_NB_TH*NR_NB_TH_SLOT; i++) {
      memcpy(params+(i*3),"-1,",3);
    }
  }
  initTpool(params, &(nrUE_params.Tpool), false);
  free(params);
  init_dlsch_tpool( nun_dlsch_threads);
}
static void get_options(void) {

  nrUE_params.ofdm_offset_divisor = 8;
  paramdef_t cmdline_params[] =CMDLINE_NRUEPARAMS_DESC ;
  int numparams = sizeof(cmdline_params)/sizeof(paramdef_t);
  config_process_cmdline( cmdline_params,numparams,NULL);



  if (vcdflag > 0)
    ouput_vcd = 1;

  if ( !(CONFIG_ISFLAGSET(CONFIG_ABORT))  && (!(CONFIG_ISFLAGSET(CONFIG_NOOOPT))) ) {
    // Here the configuration file is the XER encoded UE capabilities
    // Read it in and store in asn1c data structures
    sprintf(uecap_xer,"%stargets/PROJECTS/GENERIC-LTE-EPC/CONF/UE_config.xml",getenv("OPENAIR_HOME"));
    printf("%s\n",uecap_xer);
    uecap_xer_in=1;
  } /* UE with config file  */
}

// set PHY vars from command line
void set_options(int CC_id, PHY_VARS_NR_UE *UE){
  NR_DL_FRAME_PARMS *fp       = &UE->frame_parms;
  paramdef_t cmdline_params[] = CMDLINE_NRUE_PHYPARAMS_DESC ;
  int numparams               = sizeof(cmdline_params)/sizeof(paramdef_t);

  UE->mode = normal_txrx;

  config_get(cmdline_params,numparams,NULL);

  int pindex = config_paramidx_fromname(cmdline_params,numparams, CALIBRX_OPT);
  if ( (cmdline_params[pindex].paramflags &  PARAMFLAG_PARAMSET) != 0) UE->mode = rx_calib_ue;
  
  pindex = config_paramidx_fromname(cmdline_params,numparams, CALIBRXMED_OPT);
  if ( (cmdline_params[pindex].paramflags &  PARAMFLAG_PARAMSET) != 0) UE->mode = rx_calib_ue_med;

  pindex = config_paramidx_fromname(cmdline_params,numparams, CALIBRXBYP_OPT);              
  if ( (cmdline_params[pindex].paramflags &  PARAMFLAG_PARAMSET) != 0) UE->mode = rx_calib_ue_byp;

  pindex = config_paramidx_fromname(cmdline_params,numparams, DBGPRACH_OPT); 
  if (cmdline_params[pindex].uptr)
    if ( *(cmdline_params[pindex].uptr) > 0) UE->mode = debug_prach;

  pindex = config_paramidx_fromname(cmdline_params,numparams,NOL2CONNECT_OPT ); 
  if (cmdline_params[pindex].uptr)
    if ( *(cmdline_params[pindex].uptr) > 0)  UE->mode = no_L2_connect;

  pindex = config_paramidx_fromname(cmdline_params,numparams,CALIBPRACH_OPT );
  if (cmdline_params[pindex].uptr)
    if ( *(cmdline_params[pindex].uptr) > 0) UE->mode = calib_prach_tx;

  pindex = config_paramidx_fromname(cmdline_params,numparams,DUMPFRAME_OPT );
  if ((cmdline_params[pindex].paramflags & PARAMFLAG_PARAMSET) != 0)
    UE->mode = rx_dump_frame;

  // Init power variables
  tx_max_power[CC_id] = tx_max_power[0];
  rx_gain[0][CC_id]   = rx_gain[0][0];
  tx_gain[0][CC_id]   = tx_gain[0][0];

  // Set UE variables
  UE->rx_total_gain_dB     = (int)rx_gain[CC_id][0] + rx_gain_off;
  UE->tx_total_gain_dB     = (int)tx_gain[CC_id][0];
  UE->tx_power_max_dBm     = tx_max_power[CC_id];
  UE->rf_map.card          = card_offset;
  UE->rf_map.chain         = CC_id + chain_offset;

  LOG_I(PHY,"Set UE mode %d, UE_fo_compensation %d, UE_scan_carrier %d, UE_no_timing_correction %d \n, do_prb_interpolation %d\n", 
  	UE->mode, UE->UE_fo_compensation, UE->UE_scan_carrier, UE->no_timing_correction, UE->prb_interpolation);

  // Set FP variables

  if (tddflag){
    fp->frame_type = TDD;
    LOG_I(PHY, "Set UE frame_type %d\n", fp->frame_type);
  }

  LOG_I(PHY, "Set UE nb_rx_antenna %d, nb_tx_antenna %d, threequarter_fs %d\n", fp->nb_antennas_rx, fp->nb_antennas_tx, fp->threequarter_fs);

  fp->ofdm_offset_divisor = nrUE_params.ofdm_offset_divisor;

}

void init_openair0(void) {
  int card;
  int freq_off = 0;
  NR_DL_FRAME_PARMS *frame_parms = &PHY_vars_UE_g[0][0]->frame_parms;

  for (card=0; card<MAX_CARDS; card++) {
    uint64_t dl_carrier, ul_carrier;
    openair0_cfg[card].configFilename    = NULL;
    openair0_cfg[card].threequarter_fs   = frame_parms->threequarter_fs;
    openair0_cfg[card].sample_rate       = frame_parms->samples_per_subframe * 1e3;
    openair0_cfg[card].samples_per_frame = frame_parms->samples_per_frame;

    if (frame_parms->frame_type==TDD)
      openair0_cfg[card].duplex_mode = duplex_mode_TDD;
    else
      openair0_cfg[card].duplex_mode = duplex_mode_FDD;

    openair0_cfg[card].Mod_id = 0;
    openair0_cfg[card].num_rb_dl = frame_parms->N_RB_DL;
    openair0_cfg[card].clock_source = get_softmodem_params()->clock_source;
    openair0_cfg[card].time_source = get_softmodem_params()->timing_source;
    openair0_cfg[card].tx_num_channels = min(4, frame_parms->nb_antennas_tx);
    openair0_cfg[card].rx_num_channels = min(4, frame_parms->nb_antennas_rx);

    LOG_I(PHY, "HW: Configuring card %d, sample_rate %f, tx/rx num_channels %d/%d, duplex_mode %s\n",
      card,
      openair0_cfg[card].sample_rate,
      openair0_cfg[card].tx_num_channels,
      openair0_cfg[card].rx_num_channels,
      duplex_mode[openair0_cfg[card].duplex_mode]);

    nr_get_carrier_frequencies(PHY_vars_UE_g[0][0], &dl_carrier, &ul_carrier);

    nr_rf_card_config_freq(&openair0_cfg[card], ul_carrier, dl_carrier, freq_off);
    nr_rf_card_config_gain(&openair0_cfg[card], rx_gain_off);

    openair0_cfg[card].configFilename = get_softmodem_params()->rf_config_file;

    if (usrp_args) openair0_cfg[card].sdr_addrs = usrp_args;

  }
}

void init_pdcp(int ue_id) {
  uint32_t pdcp_initmask = (!IS_SOFTMODEM_NOS1) ? LINK_ENB_PDCP_TO_GTPV1U_BIT : (LINK_ENB_PDCP_TO_GTPV1U_BIT | PDCP_USE_NETLINK_BIT | LINK_ENB_PDCP_TO_IP_DRIVER_BIT);

  /*if (IS_SOFTMODEM_BASICSIM || IS_SOFTMODEM_RFSIM || (nfapi_getmode()==NFAPI_UE_STUB_PNF)) {
    pdcp_initmask = pdcp_initmask | UE_NAS_USE_TUN_BIT;
  }*/

  if (IS_SOFTMODEM_NOKRNMOD) {
    pdcp_initmask = pdcp_initmask | UE_NAS_USE_TUN_BIT;
  }
  if (rlc_module_init(0) != 0) {
    LOG_I(RLC, "Problem at RLC initiation \n");
  }
  pdcp_layer_init();
  nr_pdcp_module_init(pdcp_initmask, ue_id);


  pdcp_set_rlc_data_req_func((send_rlc_data_req_func_t) rlc_data_req);
  pdcp_set_pdcp_data_ind_func((pdcp_data_ind_func_t) pdcp_data_ind);
}

// Stupid function addition because UE itti messages queues definition is common with eNB
void *rrc_enb_process_msg(void *notUsed) {
  return NULL;
}


int main( int argc, char **argv ) {
  //uint8_t beta_ACK=0,beta_RI=0,beta_CQI=2;
  PHY_VARS_NR_UE *UE[MAX_NUM_CCs];
  start_background_system();

  if ( load_configmodule(argc,argv,CONFIG_ENABLECMDLINEONLY) == NULL) {
    exit_fun("[SOFTMODEM] Error, configuration module init failed\n");
  }
  set_softmodem_sighandler();
  CONFIG_SETRTFLAG(CONFIG_NOEXITONHELP);
  memset(openair0_cfg,0,sizeof(openair0_config_t)*MAX_CARDS);
  memset(tx_max_power,0,sizeof(int)*MAX_NUM_CCs);
  // initialize logging
  logInit();
  // get options and fill parameters from configuration file

  get_options (); //Command-line options specific for NRUE

  get_common_options(SOFTMODEM_5GUE_BIT);
  init_tpools(nrUE_params.nr_dlsch_parallel);
  CONFIG_CLEARRTFLAG(CONFIG_NOEXITONHELP);
#if T_TRACER
  T_Config_Init();
#endif
  //randominit (0);
  set_taus_seed (0);

  cpuf=get_cpu_freq_GHz();
  itti_init(TASK_MAX, tasks_info);

  init_opt() ;
  load_nrLDPClib();

  if (ouput_vcd) {
    vcd_signal_dumper_init("/tmp/openair_dump_nrUE.vcd");
  }

  #ifndef PACKAGE_VERSION
#  define PACKAGE_VERSION "UNKNOWN-EXPERIMENTAL"
#endif
  LOG_I(HW, "Version: %s\n", PACKAGE_VERSION);

  init_NR_UE(1,rrc_config_path);

  int mode_offset = get_softmodem_params()->nsa ? NUMBER_OF_UE_MAX : 0;
  uint16_t node_number = get_softmodem_params()->node_number;
  ue_id_g = (node_number == 0) ? 0 : node_number - 2;
  AssertFatal(ue_id_g >= 0, "UE id is expected to be nonnegative.\n");

  if(node_number == 0)
  {
    init_pdcp(0);
  }
  else
  {
    init_pdcp(mode_offset + ue_id_g);
  }

  NB_UE_INST=1;
  NB_INST=1;
  PHY_vars_UE_g = malloc(sizeof(PHY_VARS_NR_UE **));
  PHY_vars_UE_g[0] = malloc(sizeof(PHY_VARS_NR_UE *)*MAX_NUM_CCs);
  RCconfig_nr_ue_L1();

  if (get_softmodem_params()->do_ra)
    AssertFatal(get_softmodem_params()->phy_test == 0,"RA and phy_test are mutually exclusive\n");

  if (get_softmodem_params()->sa)
    AssertFatal(get_softmodem_params()->phy_test == 0,"Standalone mode and phy_test are mutually exclusive\n");

  if (create_tasks_nrue(1) < 0) {
    LOG_E(NR_RRC,"Cannot create ITTI tasks for RRC layer of nr-UE\n");
    exit(-1);
  }

  if (!get_softmodem_params()->nsa) {
    for (int CC_id=0; CC_id<MAX_NUM_CCs; CC_id++) {
      PHY_vars_UE_g[0][CC_id] = (PHY_VARS_NR_UE *)malloc(sizeof(PHY_VARS_NR_UE));
      UE[CC_id] = PHY_vars_UE_g[0][CC_id];
      memset(UE[CC_id],0,sizeof(PHY_VARS_NR_UE));

      set_options(CC_id, UE[CC_id]);

      NR_UE_MAC_INST_t *mac = get_mac_inst(0);
      if(mac->if_module != NULL && mac->if_module->phy_config_request != NULL)
        mac->if_module->phy_config_request(&mac->phy_config);

      fapi_nr_config_request_t *nrUE_config = &UE[CC_id]->nrUE_config;
      if (get_softmodem_params()->sa) { // set frame config to initial values from command line and assume that the SSB is centered on the grid
        nrUE_config->ssb_config.scs_common = get_softmodem_params()->numerology;
        nrUE_config->carrier_config.dl_grid_size[nrUE_config->ssb_config.scs_common] = UE[CC_id]->frame_parms.N_RB_DL;
        nrUE_config->carrier_config.ul_grid_size[nrUE_config->ssb_config.scs_common] = UE[CC_id]->frame_parms.N_RB_DL;
        nrUE_config->carrier_config.dl_frequency =  (downlink_frequency[0][0] -(6*UE[CC_id]->frame_parms.N_RB_DL*(15000<<nrUE_config->ssb_config.scs_common)))/1000;
        nrUE_config->carrier_config.uplink_frequency =  (downlink_frequency[0][0] -(6*UE[CC_id]->frame_parms.N_RB_DL*(15000<<nrUE_config->ssb_config.scs_common)))/1000;
        nrUE_config->ssb_table.ssb_offset_point_a = (UE[CC_id]->frame_parms.N_RB_DL - 20)>>1;

        // Initialize values, will be updated upon SIB1 reception
        nrUE_config->cell_config.frame_duplex_type = TDD;
        nrUE_config->ssb_table.ssb_mask_list[0].ssb_mask = 0xFFFFFFFF;
        nrUE_config->ssb_table.ssb_period = 1;
      }
      nr_init_frame_parms_ue(&UE[CC_id]->frame_parms, nrUE_config,
          mac->scc == NULL ? 78 : *mac->scc->downlinkConfigCommon->frequencyInfoDL->frequencyBandList.list.array[0]);

      init_symbol_rotation(&UE[CC_id]->frame_parms);
      init_nr_ue_vars(UE[CC_id], 0, abstraction_flag);
    }

<<<<<<< HEAD
    init_NR_UE_threads(1);
    printf("UE threads created by %ld\n", gettid());
    init_openair0();
    // init UE_PF_PO and mutex lock
    pthread_mutex_init(&ue_pf_po_mutex, NULL);
    memset (&UE_PF_PO[0][0], 0, sizeof(UE_PF_PO_t)*NUMBER_OF_UE_MAX*MAX_NUM_CCs);
    configure_linux();
    mlockall(MCL_CURRENT | MCL_FUTURE);

    if(IS_SOFTMODEM_DOSCOPE) {
      load_softscope("nr",PHY_vars_UE_g[0][0]);
    }
=======
    init_symbol_rotation(&UE[CC_id]->frame_parms);
    init_timeshift_rotation(&UE[CC_id]->frame_parms);
    init_nr_ue_vars(UE[CC_id], 0, abstraction_flag);

>>>>>>> 314760ac
  }

  config_sync_var=0;
  // wait for end of program
  printf("TYPE <CTRL-C> TO TERMINATE\n");

  // Sleep a while before checking all parameters have been used
  // Some are used directly in external threads, asynchronously
  sleep(20);
  config_check_unknown_cmdlineopt(CONFIG_CHECKALLSECTIONS);

  while(true)
    sleep(3600);

  if (ouput_vcd)
    vcd_signal_dumper_close();

  return 0;
}<|MERGE_RESOLUTION|>--- conflicted
+++ resolved
@@ -523,7 +523,6 @@
       init_nr_ue_vars(UE[CC_id], 0, abstraction_flag);
     }
 
-<<<<<<< HEAD
     init_NR_UE_threads(1);
     printf("UE threads created by %ld\n", gettid());
     init_openair0();
@@ -536,12 +535,6 @@
     if(IS_SOFTMODEM_DOSCOPE) {
       load_softscope("nr",PHY_vars_UE_g[0][0]);
     }
-=======
-    init_symbol_rotation(&UE[CC_id]->frame_parms);
-    init_timeshift_rotation(&UE[CC_id]->frame_parms);
-    init_nr_ue_vars(UE[CC_id], 0, abstraction_flag);
-
->>>>>>> 314760ac
   }
 
   config_sync_var=0;
