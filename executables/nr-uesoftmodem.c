/*
 * Licensed to the OpenAirInterface (OAI) Software Alliance under one or more
 * contributor license agreements.  See the NOTICE file distributed with
 * this work for additional information regarding copyright ownership.
 * The OpenAirInterface Software Alliance licenses this file to You under
 * the OAI Public License, Version 1.1  (the "License"); you may not use this file
 * except in compliance with the License.
 * You may obtain a copy of the License at
 *
 *      http://www.openairinterface.org/?page_id=698
 *
 * Unless required by applicable law or agreed to in writing, software
 * distributed under the License is distributed on an "AS IS" BASIS,
 * WITHOUT WARRANTIES OR CONDITIONS OF ANY KIND, either express or implied.
 * See the License for the specific language governing permissions and
 * limitations under the License.
 *-------------------------------------------------------------------------------
 * For more information about the OpenAirInterface (OAI) Software Alliance:
 *      contact@openairinterface.org
 */


#define _GNU_SOURCE             /* See feature_test_macros(7) */
#include <sched.h>

#include "T.h"
#include "assertions.h"
#include "PHY/types.h"
#include "PHY/defs_nr_UE.h"
#include "SCHED_NR_UE/defs.h"
#include "common/ran_context.h"
#include "common/config/config_userapi.h"
//#include "common/utils/threadPool/thread-pool.h"
#include "common/utils/load_module_shlib.h"
//#undef FRAME_LENGTH_COMPLEX_SAMPLES //there are two conflicting definitions, so we better make sure we don't use it at all

#include "../../ARCH/COMMON/common_lib.h"
#include "../../ARCH/ETHERNET/USERSPACE/LIB/if_defs.h"

//#undef FRAME_LENGTH_COMPLEX_SAMPLES //there are two conflicting definitions, so we better make sure we don't use it at all
#include "openair1/PHY/MODULATION/nr_modulation.h"
#include "PHY/phy_vars_nr_ue.h"
#include "PHY/NR_UE_TRANSPORT/nr_transport_proto_ue.h"
#include "SCHED/sched_common_vars.h"
#include "PHY/MODULATION/modulation_vars.h"
#include "PHY/NR_TRANSPORT/nr_dlsch.h"
//#include "../../SIMU/USER/init_lte.h"

#include "LAYER2/MAC/mac_vars.h"
#include "RRC/LTE/rrc_vars.h"
#include "PHY_INTERFACE/phy_interface_vars.h"
#include "openair1/SIMULATION/TOOLS/sim.h"

#ifdef SMBV
#include "PHY/TOOLS/smbv.h"
unsigned short config_frames[4] = {2,9,11,13};
#endif
#include "common/utils/LOG/log.h"
#include "common/utils/LOG/vcd_signal_dumper.h"

#include "UTIL/OPT/opt.h"
#include "enb_config.h"
//#include "PHY/TOOLS/time_meas.h"

#ifndef OPENAIR2
  #include "UTIL/OTG/otg_vars.h"
#endif

#include "intertask_interface.h"

#include "PHY/INIT/phy_init.h"
#include "system.h"
#include <openair2/RRC/NR_UE/rrc_proto.h>
#include <openair2/LAYER2/NR_MAC_UE/mac_defs.h>
#include <openair2/LAYER2/NR_MAC_UE/mac_proto.h>
#include <openair2/NR_UE_PHY_INTERFACE/NR_IF_Module.h>
#include <openair1/SCHED_NR_UE/fapi_nr_ue_l1.h>

/* Callbacks, globals and object handlers */

//#include "stats.h"
// current status is that every UE has a DL scope for a SINGLE eNB (eNB_id=0)
#include "PHY/TOOLS/phy_scope_interface.h"
#include "PHY/TOOLS/nr_phy_scope.h"
#define NRUE_MAIN
#include <executables/nr-uesoftmodem.h>
#include "executables/softmodem-common.h"
#include "executables/thread-common.h"

#if defined(ITTI_SIM) || defined(RFSIM_NAS)
#include "nr_nas_msg_sim.h"
#endif

extern const char *duplex_mode[];

// Thread variables
pthread_cond_t nfapi_sync_cond;
pthread_mutex_t nfapi_sync_mutex;
int nfapi_sync_var=-1; //!< protected by mutex \ref nfapi_sync_mutex
uint16_t sf_ahead=6; //??? value ???
pthread_cond_t sync_cond;
pthread_mutex_t sync_mutex;
int sync_var=-1; //!< protected by mutex \ref sync_mutex.
int config_sync_var=-1;



RAN_CONTEXT_t RC;
volatile int             start_eNB = 0;
volatile int             start_UE = 0;
volatile int             oai_exit = 0;


extern int16_t  nr_dlsch_demod_shift;
static int      tx_max_power[MAX_NUM_CCs] = {0};

int      single_thread_flag = 1;
int                 tddflag = 0;
int                 vcdflag = 0;

double          rx_gain_off = 0.0;
char             *usrp_args = NULL;
char       *rrc_config_path = NULL;
int               dumpframe = 0;

uint64_t        downlink_frequency[MAX_NUM_CCs][4];
int32_t         uplink_frequency_offset[MAX_NUM_CCs][4];
int             rx_input_level_dBm;

#if MAX_NUM_CCs == 1
rx_gain_t                rx_gain_mode[MAX_NUM_CCs][4] = {{max_gain,max_gain,max_gain,max_gain}};
double tx_gain[MAX_NUM_CCs][4] = {{20,0,0,0}};
double rx_gain[MAX_NUM_CCs][4] = {{110,0,0,0}};
#else
rx_gain_t                rx_gain_mode[MAX_NUM_CCs][4] = {{max_gain,max_gain,max_gain,max_gain},{max_gain,max_gain,max_gain,max_gain}};
double tx_gain[MAX_NUM_CCs][4] = {{20,0,0,0},{20,0,0,0}};
double rx_gain[MAX_NUM_CCs][4] = {{110,0,0,0},{20,0,0,0}};
#endif

// UE and OAI config variables

openair0_config_t openair0_cfg[MAX_CARDS];
int16_t           node_synch_ref[MAX_NUM_CCs];
int               otg_enabled;
double            cpuf;


int          chain_offset = 0;
int           card_offset = 0;
uint64_t num_missed_slots = 0; // counter for the number of missed slots
int     transmission_mode = 1;
int            numerology = 0;
int        usrp_tx_thread = 0;
int           oaisim_flag = 0;
int            emulate_rf = 0;

char uecap_xer[1024],uecap_xer_in=0;

/* see file openair2/LAYER2/MAC/main.c for why abstraction_flag is needed
 * this is very hackish - find a proper solution
 */
uint8_t abstraction_flag=0;

/*---------------------BMC: timespec helpers -----------------------------*/

struct timespec min_diff_time = { .tv_sec = 0, .tv_nsec = 0 };
struct timespec max_diff_time = { .tv_sec = 0, .tv_nsec = 0 };

struct timespec clock_difftime(struct timespec start, struct timespec end) {
  struct timespec temp;

  if ((end.tv_nsec-start.tv_nsec)<0) {
    temp.tv_sec = end.tv_sec-start.tv_sec-1;
    temp.tv_nsec = 1000000000+end.tv_nsec-start.tv_nsec;
  } else {
    temp.tv_sec = end.tv_sec-start.tv_sec;
    temp.tv_nsec = end.tv_nsec-start.tv_nsec;
  }

  return temp;
}

void print_difftimes(void) {
  LOG_I(HW,"difftimes min = %lu ns ; max = %lu ns\n", min_diff_time.tv_nsec, max_diff_time.tv_nsec);
}
int create_tasks_nrue(uint32_t ue_nb) {
  LOG_D(NR_RRC, "%s(ue_nb:%d)\n", __FUNCTION__, ue_nb);
  itti_wait_ready(1);

  if (ue_nb > 0) {
    LOG_I(NR_RRC,"create TASK_RRC_NRUE \n");
    if (itti_create_task (TASK_RRC_NRUE, rrc_nrue_task, NULL) < 0) {
      LOG_E(NR_RRC, "Create task for RRC UE failed\n");
      return -1;
    }

    if (itti_create_task (TASK_NAS_NRUE, nas_nrue_task, NULL) < 0) {
      LOG_E(NR_RRC, "Create task for NAS UE failed\n");
      return -1;
    }
  }

  itti_wait_ready(0);
  return 0;
}

void exit_function(const char *file, const char *function, const int line, const char *s) {
  int CC_id;

  if (s != NULL) {
    printf("%s:%d %s() Exiting OAI softmodem: %s\n",file,line, function, s);
  }

  oai_exit = 1;

  if (PHY_vars_UE_g && PHY_vars_UE_g[0]) {
    for(CC_id=0; CC_id<MAX_NUM_CCs; CC_id++) {
      if (PHY_vars_UE_g[0][CC_id] && PHY_vars_UE_g[0][CC_id]->rfdevice.trx_end_func)
        PHY_vars_UE_g[0][CC_id]->rfdevice.trx_end_func(&PHY_vars_UE_g[0][CC_id]->rfdevice);
    }
  }

  sleep(1); //allow lte-softmodem threads to exit first
  exit(1);
}

uint64_t get_nrUE_optmask(void) {
  return nrUE_params.optmask;
}

uint64_t set_nrUE_optmask(uint64_t bitmask) {
  nrUE_params.optmask = nrUE_params.optmask | bitmask;
  return nrUE_params.optmask;
}

nrUE_params_t *get_nrUE_params(void) {
  return &nrUE_params;
}
/* initialie thread pools used for NRUE processing paralleliation */ 
void init_tpools(uint8_t nun_dlsch_threads) {
  char *params=calloc(1,(RX_NB_TH*3)+1);
  for (int i=0; i<RX_NB_TH; i++) {
    memcpy(params+(i*3),"-1,",3);
  }
  initTpool(params, &(nrUE_params.Tpool), false);
  free(params);
  init_dlsch_tpool( nun_dlsch_threads);
}
static void get_options(void) {

  paramdef_t cmdline_params[] =CMDLINE_NRUEPARAMS_DESC ;
  int numparams = sizeof(cmdline_params)/sizeof(paramdef_t);
  config_process_cmdline( cmdline_params,numparams,NULL);



  if (vcdflag > 0)
    ouput_vcd = 1;

  if ( !(CONFIG_ISFLAGSET(CONFIG_ABORT))  && (!(CONFIG_ISFLAGSET(CONFIG_NOOOPT))) ) {
    // Here the configuration file is the XER encoded UE capabilities
    // Read it in and store in asn1c data structures
    sprintf(uecap_xer,"%stargets/PROJECTS/GENERIC-LTE-EPC/CONF/UE_config.xml",getenv("OPENAIR_HOME"));
    printf("%s\n",uecap_xer);
    uecap_xer_in=1;
  } /* UE with config file  */
    init_tpools(nrUE_params.nr_dlsch_parallel);
}

// set PHY vars from command line
void set_options(int CC_id, PHY_VARS_NR_UE *UE){
  NR_DL_FRAME_PARMS *fp       = &UE->frame_parms;
  paramdef_t cmdline_params[] = CMDLINE_NRUE_PHYPARAMS_DESC ;
  int numparams               = sizeof(cmdline_params)/sizeof(paramdef_t);

  UE->mode = normal_txrx;

  config_process_cmdline( cmdline_params,numparams,NULL);

  int pindex = config_paramidx_fromname(cmdline_params,numparams, CALIBRX_OPT);
  if ( (cmdline_params[pindex].paramflags &  PARAMFLAG_PARAMSET) != 0) UE->mode = rx_calib_ue;
  
  pindex = config_paramidx_fromname(cmdline_params,numparams, CALIBRXMED_OPT);
  if ( (cmdline_params[pindex].paramflags &  PARAMFLAG_PARAMSET) != 0) UE->mode = rx_calib_ue_med;

  pindex = config_paramidx_fromname(cmdline_params,numparams, CALIBRXBYP_OPT);              
  if ( (cmdline_params[pindex].paramflags &  PARAMFLAG_PARAMSET) != 0) UE->mode = rx_calib_ue_byp;

  pindex = config_paramidx_fromname(cmdline_params,numparams, DBGPRACH_OPT); 
  if (cmdline_params[pindex].uptr)
    if ( *(cmdline_params[pindex].uptr) > 0) UE->mode = debug_prach;

  pindex = config_paramidx_fromname(cmdline_params,numparams,NOL2CONNECT_OPT ); 
  if (cmdline_params[pindex].uptr)
    if ( *(cmdline_params[pindex].uptr) > 0)  UE->mode = no_L2_connect;

  pindex = config_paramidx_fromname(cmdline_params,numparams,CALIBPRACH_OPT );
  if (cmdline_params[pindex].uptr)
    if ( *(cmdline_params[pindex].uptr) > 0) UE->mode = calib_prach_tx;

  pindex = config_paramidx_fromname(cmdline_params,numparams,DUMPFRAME_OPT );
  if ((cmdline_params[pindex].paramflags & PARAMFLAG_PARAMSET) != 0)
    UE->mode = rx_dump_frame;

  // Init power variables
  tx_max_power[CC_id] = tx_max_power[0];
  rx_gain[0][CC_id]   = rx_gain[0][0];
  tx_gain[0][CC_id]   = tx_gain[0][0];

  // Set UE variables
  UE->rx_total_gain_dB     = (int)rx_gain[CC_id][0] + rx_gain_off;
  UE->tx_total_gain_dB     = (int)tx_gain[CC_id][0];
  UE->tx_power_max_dBm     = tx_max_power[CC_id];
  UE->rf_map.card          = card_offset;
  UE->rf_map.chain         = CC_id + chain_offset;


  LOG_I(PHY,"Set UE mode %d, UE_fo_compensation %d, UE_scan_carrier %d, UE_no_timing_correction %d \n", 
  	   UE->mode, UE->UE_fo_compensation, UE->UE_scan_carrier, UE->no_timing_correction);

  // Set FP variables


  
  if (tddflag){
    fp->frame_type = TDD;
    LOG_I(PHY, "Set UE frame_type %d\n", fp->frame_type);
  }

  LOG_I(PHY, "Set UE N_RB_DL %d\n", fp->N_RB_DL);

  LOG_I(PHY, "Set UE nb_rx_antenna %d, nb_tx_antenna %d, threequarter_fs %d\n", fp->nb_antennas_rx, fp->nb_antennas_tx, fp->threequarter_fs);

}

void init_openair0(void) {
  int card;
  int freq_off = 0;
  NR_DL_FRAME_PARMS *frame_parms = &PHY_vars_UE_g[0][0]->frame_parms;

  for (card=0; card<MAX_CARDS; card++) {
    uint64_t dl_carrier, ul_carrier;
    openair0_cfg[card].configFilename = NULL;
    openair0_cfg[card].threequarter_fs = frame_parms->threequarter_fs;
    numerology = frame_parms->numerology_index;

    if(frame_parms->N_RB_DL == 66) {
      if (numerology==3) {
          openair0_cfg[card].sample_rate=122.88e6;
          openair0_cfg[card].samples_per_frame = 1228800;
        } else {
          LOG_E(PHY,"Unsupported numerology! FR2 supports only 120KHz SCS for now.\n");
          exit(-1);
        }
    }else if(frame_parms->N_RB_DL == 32) {
      if (numerology==3) {
          openair0_cfg[card].sample_rate=61.44e6;
          openair0_cfg[card].samples_per_frame = 614400;
        } else {
          LOG_E(PHY,"Unsupported numerology! FR2 supports only 120KHz SCS for now.\n");
          exit(-1);
        }
    }else if(frame_parms->N_RB_DL == 217) {
      if (numerology==1) {
        if (frame_parms->threequarter_fs) {
          openair0_cfg[card].sample_rate=92.16e6;
          openair0_cfg[card].samples_per_frame = 921600;
        }
        else {
          openair0_cfg[card].sample_rate=122.88e6;
          openair0_cfg[card].samples_per_frame = 1228800;
        }
      } else {
        LOG_E(PHY,"Unsupported numerology!\n");
        exit(-1);
      }
    } else if(frame_parms->N_RB_DL == 273) {
      if (numerology==1) {
        if (frame_parms->threequarter_fs) {
          AssertFatal(0 == 1,"three quarter sampling not supported for N_RB 273\n");
        }
        else {
          openair0_cfg[card].sample_rate=122.88e6;
          openair0_cfg[card].samples_per_frame = 1228800;
        }
      } else {
        LOG_E(PHY,"Unsupported numerology!\n");
        exit(-1);
      }
    } else if(frame_parms->N_RB_DL == 106) {
      if (numerology==0) {
        if (frame_parms->threequarter_fs) {
          openair0_cfg[card].sample_rate=23.04e6;
          openair0_cfg[card].samples_per_frame = 230400;
        } else {
          openair0_cfg[card].sample_rate=30.72e6;
          openair0_cfg[card].samples_per_frame = 307200;
        }
      } else if (numerology==1) {
        if (frame_parms->threequarter_fs) {
          openair0_cfg[card].sample_rate=46.08e6;
          openair0_cfg[card].samples_per_frame = 460800;
	}
	else {
          openair0_cfg[card].sample_rate=61.44e6;
          openair0_cfg[card].samples_per_frame = 614400;
        }
      } else if (numerology==2) {
        openair0_cfg[card].sample_rate=122.88e6;
        openair0_cfg[card].samples_per_frame = 1228800;
      } else {
        LOG_E(PHY,"Unsupported numerology!\n");
        exit(-1);
      }
    } else if(frame_parms->N_RB_DL == 50) {
      openair0_cfg[card].sample_rate=15.36e6;
      openair0_cfg[card].samples_per_frame = 153600;
    } else if (frame_parms->N_RB_DL == 25) {
      openair0_cfg[card].sample_rate=7.68e6;
      openair0_cfg[card].samples_per_frame = 76800;
    } else if (frame_parms->N_RB_DL == 6) {
      openair0_cfg[card].sample_rate=1.92e6;
      openair0_cfg[card].samples_per_frame = 19200;
    }
    else {
      LOG_E(PHY,"Unknown NB_RB %d!\n",frame_parms->N_RB_DL);
      exit(-1);
    }

    if (frame_parms->frame_type==TDD)
      openair0_cfg[card].duplex_mode = duplex_mode_TDD;
    else
      openair0_cfg[card].duplex_mode = duplex_mode_FDD;

    openair0_cfg[card].Mod_id = 0;
    openair0_cfg[card].num_rb_dl = frame_parms->N_RB_DL;
    openair0_cfg[card].clock_source = get_softmodem_params()->clock_source;
    openair0_cfg[card].time_source = get_softmodem_params()->timing_source;
    openair0_cfg[card].tx_num_channels = min(2, frame_parms->nb_antennas_tx);
    openair0_cfg[card].rx_num_channels = min(2, frame_parms->nb_antennas_rx);

    LOG_I(PHY, "HW: Configuring card %d, tx/rx num_channels %d/%d, duplex_mode %s\n",
      card,
      openair0_cfg[card].tx_num_channels,
      openair0_cfg[card].rx_num_channels,
      duplex_mode[openair0_cfg[card].duplex_mode]);

    nr_get_carrier_frequencies(frame_parms, &dl_carrier, &ul_carrier);

    nr_rf_card_config(&openair0_cfg[card], rx_gain_off, ul_carrier, dl_carrier, freq_off);

    openair0_cfg[card].configFilename = get_softmodem_params()->rf_config_file;

    if (usrp_args) openair0_cfg[card].sdr_addrs = usrp_args;

  }
}

void init_pdcp(void) {
  uint32_t pdcp_initmask = (!IS_SOFTMODEM_NOS1) ? LINK_ENB_PDCP_TO_GTPV1U_BIT : (LINK_ENB_PDCP_TO_GTPV1U_BIT | PDCP_USE_NETLINK_BIT | LINK_ENB_PDCP_TO_IP_DRIVER_BIT);

  /*if (IS_SOFTMODEM_BASICSIM || IS_SOFTMODEM_RFSIM || (nfapi_getmode()==NFAPI_UE_STUB_PNF)) {
    pdcp_initmask = pdcp_initmask | UE_NAS_USE_TUN_BIT;
  }*/

  if (IS_SOFTMODEM_NOKRNMOD)
    pdcp_initmask = pdcp_initmask | UE_NAS_USE_TUN_BIT;

  /*if (rlc_module_init() != 0) {
    LOG_I(RLC, "Problem at RLC initiation \n");
  }
  pdcp_layer_init();
  nr_DRB_preconfiguration();*/
  pdcp_module_init(pdcp_initmask);
  pdcp_set_rlc_data_req_func((send_rlc_data_req_func_t) rlc_data_req);
  pdcp_set_pdcp_data_ind_func((pdcp_data_ind_func_t) pdcp_data_ind);
  LOG_I(PDCP, "Before getting out from init_pdcp() \n");
}

// Stupid function addition because UE itti messages queues definition is common with eNB
void *rrc_enb_process_msg(void *notUsed) {
  return NULL;
}


int main( int argc, char **argv ) {
  //uint8_t beta_ACK=0,beta_RI=0,beta_CQI=2;
  PHY_VARS_NR_UE *UE[MAX_NUM_CCs];
  start_background_system();

  if ( load_configmodule(argc,argv,CONFIG_ENABLECMDLINEONLY) == NULL) {
    exit_fun("[SOFTMODEM] Error, configuration module init failed\n");
  }
  set_softmodem_sighandler();
  CONFIG_SETRTFLAG(CONFIG_NOEXITONHELP);
  memset(openair0_cfg,0,sizeof(openair0_config_t)*MAX_CARDS);
  memset(tx_max_power,0,sizeof(int)*MAX_NUM_CCs);
  // initialize logging
  logInit();
  // get options and fill parameters from configuration file

  get_options (); //Command-line options specific for NRUE

  get_common_options(SOFTMODEM_5GUE_BIT );
  CONFIG_CLEARRTFLAG(CONFIG_NOEXITONHELP);
#if T_TRACER
  T_Config_Init();
#endif
  //randominit (0);
  set_taus_seed (0);

  cpuf=get_cpu_freq_GHz();
  itti_init(TASK_MAX, tasks_info);

  init_opt() ;
  load_nrLDPClib();

  if (ouput_vcd) {
    vcd_signal_dumper_init("/tmp/openair_dump_nrUE.vcd");
  }

  #ifndef PACKAGE_VERSION
#  define PACKAGE_VERSION "UNKNOWN-EXPERIMENTAL"
#endif
  LOG_I(HW, "Version: %s\n", PACKAGE_VERSION);

  RC.nrrrc = (gNB_RRC_INST **)malloc(1*sizeof(gNB_RRC_INST *));
  RC.nrrrc[0] = (gNB_RRC_INST*)malloc(sizeof(gNB_RRC_INST));
  RC.nrrrc[0]->node_type = ngran_gNB;

  init_NR_UE(1,rrc_config_path);
  if(IS_SOFTMODEM_NOS1)
	  init_pdcp();

  NB_UE_INST=1;
  NB_INST=1;
  PHY_vars_UE_g = malloc(sizeof(PHY_VARS_NR_UE **));
  PHY_vars_UE_g[0] = malloc(sizeof(PHY_VARS_NR_UE *)*MAX_NUM_CCs);

  if (get_softmodem_params()->do_ra)
    AssertFatal(get_softmodem_params()->phy_test == 0,"RA and phy_test are mutually exclusive\n");

  if (get_softmodem_params()->sa)
    AssertFatal(get_softmodem_params()->phy_test == 0,"Standalone mode and phy_test are mutually exclusive\n");

  for (int CC_id=0; CC_id<MAX_NUM_CCs; CC_id++) {


    PHY_vars_UE_g[0][CC_id] = (PHY_VARS_NR_UE *)malloc(sizeof(PHY_VARS_NR_UE));
    UE[CC_id] = PHY_vars_UE_g[0][CC_id];
    memset(UE[CC_id],0,sizeof(PHY_VARS_NR_UE));

    set_options(CC_id, UE[CC_id]);

    NR_UE_MAC_INST_t *mac = get_mac_inst(0);
    if(mac->if_module != NULL && mac->if_module->phy_config_request != NULL)
      mac->if_module->phy_config_request(&mac->phy_config);

    fapi_nr_config_request_t *nrUE_config = &UE[CC_id]->nrUE_config;

    nr_init_frame_parms_ue(&UE[CC_id]->frame_parms, nrUE_config, *mac->scc->downlinkConfigCommon->frequencyInfoDL->frequencyBandList.list.array[0]);
    init_symbol_rotation(&UE[CC_id]->frame_parms, UE[CC_id]->frame_parms.dl_CarrierFreq);
    init_nr_ue_vars(UE[CC_id], 0, abstraction_flag);

    #ifdef FR2_TEST
    // Overwrite DL frequency (for FR2 testing)
    if (downlink_frequency[0][0]!=0){
      frame_parms[CC_id]->dl_CarrierFreq = downlink_frequency[0][0];
      if (frame_parms[CC_id]->frame_type == TDD)
        frame_parms[CC_id]->ul_CarrierFreq = downlink_frequency[0][0];
    }
    #endif
  }

  init_openair0();
  // init UE_PF_PO and mutex lock
  pthread_mutex_init(&ue_pf_po_mutex, NULL);
  memset (&UE_PF_PO[0][0], 0, sizeof(UE_PF_PO_t)*NUMBER_OF_UE_MAX*MAX_NUM_CCs);
  configure_linux();
  mlockall(MCL_CURRENT | MCL_FUTURE);
 
  if(IS_SOFTMODEM_DOSCOPE) {
    load_softscope("nr",PHY_vars_UE_g[0][0]);
  }     

  
  init_NR_UE_threads(1);
  printf("UE threads created by %ld\n", gettid());
  
  // wait for end of program
  printf("TYPE <CTRL-C> TO TERMINATE\n");

  //Don't understand why generation of RRCSetupRequest is called here. It seems wrong
  protocol_ctxt_t ctxt_pP = {0};
  ctxt_pP.enb_flag = ENB_FLAG_NO;
  ctxt_pP.rnti = 0x1234;
<<<<<<< HEAD
  rrc_ue_generate_RRCSetupRequest(&ctxt_pP, 0);
=======
  RC.nrrrc = (gNB_RRC_INST **)malloc(1*sizeof(gNB_RRC_INST *));
  RC.nrrrc[0] = (gNB_RRC_INST*)malloc(sizeof(gNB_RRC_INST));
  RC.nrrrc[0]->node_type = ngran_gNB;
  nr_rrc_ue_generate_RRCSetupRequest(ctxt_pP.module_id, 0);

>>>>>>> fd9f2b8f
  if (create_tasks_nrue(1) < 0) {
    printf("cannot create ITTI tasks\n");
    exit(-1); // need a softer mode
  }

  // Sleep a while before checking all parameters have been used
  // Some are used directly in external threads, asynchronously
  sleep(20);
  config_check_unknown_cmdlineopt(CONFIG_CHECKALLSECTIONS);

  while(true)
    sleep(3600);

  if (ouput_vcd)
    vcd_signal_dumper_close();

  return 0;
}<|MERGE_RESOLUTION|>--- conflicted
+++ resolved
@@ -594,15 +594,10 @@
   protocol_ctxt_t ctxt_pP = {0};
   ctxt_pP.enb_flag = ENB_FLAG_NO;
   ctxt_pP.rnti = 0x1234;
-<<<<<<< HEAD
-  rrc_ue_generate_RRCSetupRequest(&ctxt_pP, 0);
-=======
   RC.nrrrc = (gNB_RRC_INST **)malloc(1*sizeof(gNB_RRC_INST *));
   RC.nrrrc[0] = (gNB_RRC_INST*)malloc(sizeof(gNB_RRC_INST));
   RC.nrrrc[0]->node_type = ngran_gNB;
   nr_rrc_ue_generate_RRCSetupRequest(ctxt_pP.module_id, 0);
-
->>>>>>> fd9f2b8f
   if (create_tasks_nrue(1) < 0) {
     printf("cannot create ITTI tasks\n");
     exit(-1); // need a softer mode
