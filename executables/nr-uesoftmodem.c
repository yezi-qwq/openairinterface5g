--- conflicted
+++ resolved
@@ -78,16 +78,11 @@
 
 /* Callbacks, globals and object handlers */
 
-<<<<<<< HEAD
-=======
-//#include "stats.h"
-// current status is that every UE has a DL scope for a SINGLE eNB (eNB_id=0)
-#include "PHY/TOOLS/phy_scope_interface.h"
->>>>>>> 05f052cc
 #include "PHY/TOOLS/nr_phy_scope.h"
 #include <executables/nr-uesoftmodem.h>
 #include "executables/softmodem-common.h"
 #include "executables/thread-common.h"
+#include <openair1/PHY/TOOLS/phy_scope_interface.h>
 
 // Raphael : missing
 pthread_cond_t nfapi_sync_cond;
