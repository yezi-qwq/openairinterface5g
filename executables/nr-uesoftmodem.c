--- conflicted
+++ resolved
@@ -485,7 +485,6 @@
   if (get_softmodem_params()->sa)
     AssertFatal(get_softmodem_params()->phy_test == 0,"Standalone mode and phy_test are mutually exclusive\n");
 
-<<<<<<< HEAD
   if (create_tasks_nrue(1) < 0) {
     LOG_E(NR_RRC,"Cannot create ITTI tasks for RRC layer of nr-UE\n");
     exit(-1);
@@ -500,32 +499,10 @@
       set_options(CC_id, UE[CC_id]);
 
       NR_UE_MAC_INST_t *mac = get_mac_inst(0);
-=======
-  for (int CC_id=0; CC_id<MAX_NUM_CCs; CC_id++) {
-
-    PHY_vars_UE_g[0][CC_id] = (PHY_VARS_NR_UE *)malloc(sizeof(PHY_VARS_NR_UE));
-    UE[CC_id] = PHY_vars_UE_g[0][CC_id];
-    memset(UE[CC_id],0,sizeof(PHY_VARS_NR_UE));
-
-    set_options(CC_id, UE[CC_id]);
-    NR_UE_MAC_INST_t *mac = get_mac_inst(0);
-
-    if (get_softmodem_params()->sa) {
-      uint16_t nr_band = get_band(downlink_frequency[CC_id][0],uplink_frequency_offset[CC_id][0]);
-      mac->nr_band = nr_band;
-      nr_init_frame_parms_ue_sa(&UE[CC_id]->frame_parms,
-                                downlink_frequency[CC_id][0],
-                                uplink_frequency_offset[CC_id][0],
-                                get_softmodem_params()->numerology,
-                                nr_band);
-    }
-    else{
->>>>>>> b590cec2
       if(mac->if_module != NULL && mac->if_module->phy_config_request != NULL)
         mac->if_module->phy_config_request(&mac->phy_config);
 
       fapi_nr_config_request_t *nrUE_config = &UE[CC_id]->nrUE_config;
-<<<<<<< HEAD
       if (get_softmodem_params()->sa) { // set frame config to initial values from command line and assume that the SSB is centered on the grid
         nrUE_config->ssb_config.scs_common = get_softmodem_params()->numerology;
         nrUE_config->carrier_config.dl_grid_size[nrUE_config->ssb_config.scs_common] = UE[CC_id]->frame_parms.N_RB_DL;
@@ -557,22 +534,6 @@
 
     if(IS_SOFTMODEM_DOSCOPE) {
       load_softscope("nr",PHY_vars_UE_g[0][0]);
-=======
-
-      nr_init_frame_parms_ue(&UE[CC_id]->frame_parms, nrUE_config, *mac->scc->downlinkConfigCommon->frequencyInfoDL->frequencyBandList.list.array[0]);
-    }
-
-    init_symbol_rotation(&UE[CC_id]->frame_parms);
-    init_timeshift_rotation(&UE[CC_id]->frame_parms);
-    init_nr_ue_vars(UE[CC_id], 0, abstraction_flag);
-
-    #ifdef FR2_TEST
-    // Overwrite DL frequency (for FR2 testing)
-    if (downlink_frequency[0][0]!=0){
-      frame_parms[CC_id]->dl_CarrierFreq = downlink_frequency[0][0];
-      if (frame_parms[CC_id]->frame_type == TDD)
-        frame_parms[CC_id]->ul_CarrierFreq = downlink_frequency[0][0];
->>>>>>> b590cec2
     }
   }
 
