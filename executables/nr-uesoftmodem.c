--- conflicted
+++ resolved
@@ -685,18 +685,7 @@
 
     fapi_nr_config_request_t *nrUE_config = &UE[CC_id]->nrUE_config;
     nr_init_frame_parms_ue(frame_parms[CC_id],nrUE_config,NORMAL);
-<<<<<<< HEAD
     
-=======
-
-    // Overwrite DL frequency (for FR2 testing)
-    if (downlink_frequency[0][0]!=0) {
-      frame_parms[CC_id]->dl_CarrierFreq = downlink_frequency[0][0];
-      frame_parms[CC_id]->ul_CarrierFreq = downlink_frequency[0][0];
-    }
-   
-    init_symbol_rotation(frame_parms[CC_id],frame_parms[CC_id]->dl_CarrierFreq);
->>>>>>> 3a7ac982
     init_nr_ue_vars(UE[CC_id],frame_parms[CC_id],0,abstraction_flag);
 
     UE[CC_id]->mac_enabled = 1;
@@ -762,6 +751,7 @@
       if (frame_parms[CC_id]->frame_type == TDD)
       frame_parms[CC_id]->ul_CarrierFreq = downlink_frequency[0][0];
     }
+    init_symbol_rotation(frame_parms[CC_id],frame_parms[CC_id]->dl_CarrierFreq);
   }
   //  printf("tx_max_power = %d -> amp %d\n",tx_max_power[0],get_tx_amp(tx_max_poHwer,tx_max_power));
   init_openair0();
