/*
 * Licensed to the OpenAirInterface (OAI) Software Alliance under one or more
 * contributor license agreements.  See the NOTICE file distributed with
 * this work for additional information regarding copyright ownership.
 * The OpenAirInterface Software Alliance licenses this file to You under
 * the OAI Public License, Version 1.1  (the "License"); you may not use this file
 * except in compliance with the License.
 * You may obtain a copy of the License at
 *
 *      http://www.openairinterface.org/?page_id=698
 *
 * Unless required by applicable law or agreed to in writing, software
 * distributed under the License is distributed on an "AS IS" BASIS,
 * WITHOUT WARRANTIES OR CONDITIONS OF ANY KIND, either express or implied.
 * See the License for the specific language governing permissions and
 * limitations under the License.
 *-------------------------------------------------------------------------------
 * For more information about the OpenAirInterface (OAI) Software Alliance:
 *      contact@openairinterface.org
 */


#define _GNU_SOURCE             /* See feature_test_macros(7) */
#include <sched.h>

#include "T.h"
#include "assertions.h"
#include "PHY/types.h"
#include "PHY/defs_nr_UE.h"
#include "common/ran_context.h"
#include "common/config/config_userapi.h"
//#include "common/utils/threadPool/thread-pool.h"
#include "common/utils/load_module_shlib.h"
//#undef FRAME_LENGTH_COMPLEX_SAMPLES //there are two conflicting definitions, so we better make sure we don't use it at all

#include "../../ARCH/COMMON/common_lib.h"
#include "../../ARCH/ETHERNET/USERSPACE/LIB/if_defs.h"

//#undef FRAME_LENGTH_COMPLEX_SAMPLES //there are two conflicting definitions, so we better make sure we don't use it at all

#include "PHY/phy_vars_nr_ue.h"
#include "PHY/LTE_TRANSPORT/transport_vars.h"
#include "SCHED/sched_common_vars.h"
#include "PHY/MODULATION/modulation_vars.h"
//#include "../../SIMU/USER/init_lte.h"
#include "PHY/NR_REFSIG/nr_mod_table.h"

#include "LAYER2/MAC/mac_vars.h"
#include "LAYER2/MAC/mac_proto.h"
#include "RRC/LTE/rrc_vars.h"
#include "PHY_INTERFACE/phy_interface_vars.h"
#include "openair1/SIMULATION/TOOLS/sim.h"

#ifdef SMBV
#include "PHY/TOOLS/smbv.h"
unsigned short config_frames[4] = {2,9,11,13};
#endif
#include "common/utils/LOG/log.h"
#include "common/utils/LOG/vcd_signal_dumper.h"

#include "UTIL/OPT/opt.h"
#include "enb_config.h"
//#include "PHY/TOOLS/time_meas.h"

#ifndef OPENAIR2
  #include "UTIL/OTG/otg_vars.h"
#endif

#include "intertask_interface.h"

#include "PHY/INIT/phy_init.h"
#include "system.h"
#include <openair2/RRC/NR_UE/rrc_proto.h>
#include <openair2/LAYER2/NR_MAC_UE/mac_defs.h>
#include <openair2/LAYER2/NR_MAC_UE/mac_proto.h>
#include <openair2/NR_UE_PHY_INTERFACE/NR_IF_Module.h>
#include <openair1/SCHED_NR_UE/fapi_nr_ue_l1.h>

#include <forms.h>

/* Callbacks, globals and object handlers */

extern void reset_stats( FL_OBJECT *, long );
//extern void initTpool(char *params,tpool_t *pool, bool performanceMeas);

/* Forms and Objects */

typedef struct {
  FL_FORM    *stats_form;
  void       *vdata;
  char       *cdata;
  long        ldata;
  FL_OBJECT *stats_text;
  FL_OBJECT *stats_button;
} FD_stats_form;

extern FD_stats_form *create_form_stats_form( void );

#include "PHY/TOOLS/nr_phy_scope.h"
//#include "stats.h"
// current status is that every UE has a DL scope for a SINGLE eNB (eNB_id=0)
// at eNB 0, an UL scope for every UE
FD_phy_scope_nrue  *form_nrue[NUMBER_OF_UE_MAX];
//FD_lte_phy_scope_enb *form_enb[MAX_NUM_CCs][NUMBER_OF_UE_MAX];
//FD_stats_form                  *form_stats=NULL,*form_stats_l2=NULL;
char title[255];
static pthread_t                forms_thread; //xforms

#include <executables/nr-uesoftmodem.h>

RAN_CONTEXT_t RC;
volatile int             start_eNB = 0;
volatile int             start_UE = 0;
volatile int             oai_exit = 0;

static clock_source_t    clock_source = internal;
int                      single_thread_flag=1;
static double            snr_dB=20;

int                      threequarter_fs=0;

uint32_t                 downlink_frequency[MAX_NUM_CCs][4];
int32_t                  uplink_frequency_offset[MAX_NUM_CCs][4];

extern int16_t nr_dlsch_demod_shift;

int UE_scan = 0;
int UE_scan_carrier = 0;
int UE_fo_compensation = 0;
int UE_no_timing_correction = 0;
runmode_t mode = normal_txrx;
openair0_config_t openair0_cfg[MAX_CARDS];

#if MAX_NUM_CCs == 1
rx_gain_t                rx_gain_mode[MAX_NUM_CCs][4] = {{max_gain,max_gain,max_gain,max_gain}};
double tx_gain[MAX_NUM_CCs][4] = {{20,0,0,0}};
double rx_gain[MAX_NUM_CCs][4] = {{110,0,0,0}};
#else
rx_gain_t                rx_gain_mode[MAX_NUM_CCs][4] = {{max_gain,max_gain,max_gain,max_gain},{max_gain,max_gain,max_gain,max_gain}};
double tx_gain[MAX_NUM_CCs][4] = {{20,0,0,0},{20,0,0,0}};
double rx_gain[MAX_NUM_CCs][4] = {{110,0,0,0},{20,0,0,0}};
#endif

double rx_gain_off = 0.0;

double sample_rate=30.72e6;
double bw = 10.0e6;

static int  tx_max_power[MAX_NUM_CCs] = {0};

char   rf_config_file[1024];

int chain_offset=0;
int phy_test = 0;
uint8_t usim_test = 0;

uint8_t dci_Format = 0;
uint8_t agregation_Level =0xFF;

uint8_t nb_antenna_tx = 1;
uint8_t nb_antenna_rx = 1;

char ref[128] = "internal";
char channels[128] = "0";

typedef struct {
  uint64_t       optmask;
  THREAD_STRUCT  thread_struct;
  char           rf_config_file[1024];
  int            phy_test;
  uint8_t        usim_test;
  int            emulate_rf;
  int            wait_for_sync; //eNodeB only
  int            single_thread_flag; //eNodeB only
  int            chain_offset;
  int            numerology;
  unsigned int   start_msc;
  uint32_t       clock_source;
  int            hw_timing_advance;
} softmodem_params_t;
static softmodem_params_t softmodem_params;

static char *parallel_config = NULL;
static char *worker_config = NULL;
static THREAD_STRUCT thread_struct;

void set_parallel_conf(char *parallel_conf) {
  if(strcmp(parallel_conf,"PARALLEL_SINGLE_THREAD")==0)           thread_struct.parallel_conf = PARALLEL_SINGLE_THREAD;
  else if(strcmp(parallel_conf,"PARALLEL_RU_L1_SPLIT")==0)        thread_struct.parallel_conf = PARALLEL_RU_L1_SPLIT;
  else if(strcmp(parallel_conf,"PARALLEL_RU_L1_TRX_SPLIT")==0)    thread_struct.parallel_conf = PARALLEL_RU_L1_TRX_SPLIT;

  printf("[CONFIG] parallel conf is set to %d\n",thread_struct.parallel_conf);
}
void set_worker_conf(char *worker_conf) {
  if(strcmp(worker_conf,"WORKER_DISABLE")==0)                     thread_struct.worker_conf = WORKER_DISABLE;
  else if(strcmp(worker_conf,"WORKER_ENABLE")==0)                 thread_struct.worker_conf = WORKER_ENABLE;

  printf("[CONFIG] worker conf is set to %d\n",thread_struct.worker_conf);
}
PARALLEL_CONF_t get_thread_parallel_conf(void) {
  return thread_struct.parallel_conf;
}
WORKER_CONF_t get_thread_worker_conf(void) {
  return thread_struct.worker_conf;
}
int rx_input_level_dBm;

//static int online_log_messages=0;

uint32_t do_forms=0;
int otg_enabled;
//int                             number_of_cards =   1;

static NR_DL_FRAME_PARMS *frame_parms[MAX_NUM_CCs];
int16_t node_synch_ref[MAX_NUM_CCs];

uint32_t target_dl_mcs = 28; //maximum allowed mcs
uint32_t target_ul_mcs = 20;
uint32_t timing_advance = 0;
uint8_t exit_missed_slots=1;
uint64_t num_missed_slots=0; // counter for the number of missed slots


int transmission_mode=1;
int numerology = 0;

/* flag set by eNB conf file to specify if the radio head is local or remote (default option is local) */
//uint8_t local_remote_radio = BBU_LOCAL_RADIO_HEAD;
/* struct for ethernet specific parameters given in eNB conf file */
//eth_params_t *eth_params;

double cpuf;

char uecap_xer[1024],uecap_xer_in=0;

int oaisim_flag=0;
int emulate_rf = 0;

tpool_t *Tpool;

char *usrp_args=NULL;

/* forward declarations */
void set_default_frame_parms(NR_DL_FRAME_PARMS *frame_parms[MAX_NUM_CCs]);


/* see file openair2/LAYER2/MAC/main.c for why abstraction_flag is needed
 * this is very hackish - find a proper solution
 */
uint8_t abstraction_flag=0;

/*---------------------BMC: timespec helpers -----------------------------*/

struct timespec min_diff_time = { .tv_sec = 0, .tv_nsec = 0 };
struct timespec max_diff_time = { .tv_sec = 0, .tv_nsec = 0 };

struct timespec clock_difftime(struct timespec start, struct timespec end) {
  struct timespec temp;

  if ((end.tv_nsec-start.tv_nsec)<0) {
    temp.tv_sec = end.tv_sec-start.tv_sec-1;
    temp.tv_nsec = 1000000000+end.tv_nsec-start.tv_nsec;
  } else {
    temp.tv_sec = end.tv_sec-start.tv_sec;
    temp.tv_nsec = end.tv_nsec-start.tv_nsec;
  }

  return temp;
}

void print_difftimes(void) {
  LOG_I(HW,"difftimes min = %lu ns ; max = %lu ns\n", min_diff_time.tv_nsec, max_diff_time.tv_nsec);
}

void exit_function(const char *file, const char *function, const int line, const char *s) {
  int CC_id;

  if (s != NULL) {
    printf("%s:%d %s() Exiting OAI softmodem: %s\n",file,line, function, s);
  }

  oai_exit = 1;

  if (PHY_vars_UE_g && PHY_vars_UE_g[0]) {
    for(CC_id=0; CC_id<MAX_NUM_CCs; CC_id++) {
      if (PHY_vars_UE_g[0][CC_id] && PHY_vars_UE_g[0][CC_id]->rfdevice.trx_end_func)
        PHY_vars_UE_g[0][CC_id]->rfdevice.trx_end_func(&PHY_vars_UE_g[0][CC_id]->rfdevice);
    }
  }

  sleep(1); //allow lte-softmodem threads to exit first
  itti_terminate_tasks (TASK_UNKNOWN);
}


void reset_stats(FL_OBJECT *button, long arg) {
  //int i,j,k;
  /*PHY_VARS_eNB *phy_vars_eNB = PHY_vars_eNB_g[0][0];

  for (i=0; i<NUMBER_OF_UE_MAX; i++) {
      for (k=0; k<8; k++) { //harq_processes
          for (j=0; j<phy_vars_eNB->dlsch[i][0]->Mlimit; j++) {
              phy_vars_eNB->UE_stats[i].dlsch_NAK[k][j]=0;
              phy_vars_eNB->UE_stats[i].dlsch_ACK[k][j]=0;
              phy_vars_eNB->UE_stats[i].dlsch_trials[k][j]=0;
          }

          phy_vars_eNB->UE_stats[i].dlsch_l2_errors[k]=0;
          phy_vars_eNB->UE_stats[i].ulsch_errors[k]=0;
          phy_vars_eNB->UE_stats[i].ulsch_consecutive_errors=0;

          for (j=0; j<phy_vars_eNB->ulsch[i]->Mlimit; j++) {
              phy_vars_eNB->UE_stats[i].ulsch_decoding_attempts[k][j]=0;
              phy_vars_eNB->UE_stats[i].ulsch_decoding_attempts_last[k][j]=0;
              phy_vars_eNB->UE_stats[i].ulsch_round_errors[k][j]=0;
              phy_vars_eNB->UE_stats[i].ulsch_round_fer[k][j]=0;
          }
      }

      phy_vars_eNB->UE_stats[i].dlsch_sliding_cnt=0;
      phy_vars_eNB->UE_stats[i].dlsch_NAK_round0=0;
      phy_vars_eNB->UE_stats[i].dlsch_mcs_offset=0;
  }*/
}

static void *scope_thread(void *arg) {
  sleep(5);

  while (!oai_exit) {
    phy_scope_nrUE(form_nrue[0],
                 PHY_vars_UE_g[0][0],
                 0,0,1);
    usleep(100*1000);
  }

  pthread_exit((void *)arg);
}


void init_scope(void) {
  int fl_argc=1;

  if (do_forms==1) {
    char *name="5G-UE-scope";
    fl_initialize (&fl_argc, &name, NULL, 0, 0);
    int UE_id = 0;
    form_nrue[UE_id] = create_phy_scope_nrue();
    sprintf (title, "NR DL SCOPE UE");
    fl_show_form (form_nrue[UE_id]->phy_scope_nrue, FL_PLACE_HOTSPOT, FL_FULLBORDER, title);
    threadCreate(&forms_thread, scope_thread, NULL, "scope", -1, OAI_PRIORITY_RT_LOW);
  }

}


#if defined(ENABLE_ITTI)
void *l2l1_task(void *arg) {
  MessageDef *message_p = NULL;
  int         result;
  itti_set_task_real_time(TASK_L2L1);
  itti_mark_task_ready(TASK_L2L1);

  do {
    // Wait for a message
    itti_receive_msg (TASK_L2L1, &message_p);

    switch (ITTI_MSG_ID(message_p)) {
      case TERMINATE_MESSAGE:
        oai_exit=1;
        itti_exit_task ();
        break;

      case ACTIVATE_MESSAGE:
        start_UE = 1;
        break;

      case DEACTIVATE_MESSAGE:
        start_UE = 0;
        break;

      case MESSAGE_TEST:
        LOG_I(EMU, "Received %s\n", ITTI_MSG_NAME(message_p));
        break;

      default:
        LOG_E(EMU, "Received unexpected message %s\n", ITTI_MSG_NAME(message_p));
        break;
    }

    result = itti_free (ITTI_MSG_ORIGIN_ID(message_p), message_p);
    AssertFatal (result == EXIT_SUCCESS, "Failed to free memory (%d)!\n", result);
  } while(!oai_exit);

  return NULL;
}
#endif

int16_t dlsch_demod_shift;

static void get_options(void) {
  int CC_id;
  int tddflag=0, nonbiotflag;
  char *loopfile=NULL;
  int dumpframe=0;
  uint32_t online_log_messages;
  uint32_t glog_level, glog_verbosity;
  uint32_t start_telnetsrv=0;
  paramdef_t cmdline_params[] =CMDLINE_PARAMS_DESC_UE ;
  paramdef_t cmdline_logparams[] =CMDLINE_LOGPARAMS_DESC_NR ;
  config_process_cmdline( cmdline_params,sizeof(cmdline_params)/sizeof(paramdef_t),NULL);

  if (strlen(in_path) > 0) {
    opt_type = OPT_PCAP;
    opt_enabled=1;
    printf("Enabling OPT for PCAP  with the following file %s \n",in_path);
  }

  if (strlen(in_ip) > 0) {
    opt_enabled=1;
    opt_type = OPT_WIRESHARK;
    printf("Enabling OPT for wireshark for local interface");
  }

  config_process_cmdline( cmdline_logparams,sizeof(cmdline_logparams)/sizeof(paramdef_t),NULL);

  if(config_isparamset(cmdline_logparams,CMDLINE_ONLINELOG_IDX)) {
    set_glog_onlinelog(online_log_messages);
  }

  if(config_isparamset(cmdline_logparams,CMDLINE_GLOGLEVEL_IDX)) {
    set_glog(glog_level);
  }

  if (start_telnetsrv) {
    load_module_shlib("telnetsrv",NULL,0,NULL);
  }

  paramdef_t cmdline_uemodeparams[] = CMDLINE_UEMODEPARAMS_DESC;
  paramdef_t cmdline_ueparams[] = CMDLINE_NRUEPARAMS_DESC;
  config_process_cmdline( cmdline_uemodeparams,sizeof(cmdline_uemodeparams)/sizeof(paramdef_t),NULL);
  config_process_cmdline( cmdline_ueparams,sizeof(cmdline_ueparams)/sizeof(paramdef_t),NULL);

  if ( (cmdline_uemodeparams[CMDLINE_CALIBUERX_IDX].paramflags &  PARAMFLAG_PARAMSET) != 0) mode = rx_calib_ue;

  if ( (cmdline_uemodeparams[CMDLINE_CALIBUERXMED_IDX].paramflags &  PARAMFLAG_PARAMSET) != 0) mode = rx_calib_ue_med;

  if ( (cmdline_uemodeparams[CMDLINE_CALIBUERXBYP_IDX].paramflags &  PARAMFLAG_PARAMSET) != 0) mode = rx_calib_ue_byp;

  if (cmdline_uemodeparams[CMDLINE_DEBUGUEPRACH_IDX].uptr)
    if ( *(cmdline_uemodeparams[CMDLINE_DEBUGUEPRACH_IDX].uptr) > 0) mode = debug_prach;

  if (cmdline_uemodeparams[CMDLINE_NOL2CONNECT_IDX].uptr)
    if ( *(cmdline_uemodeparams[CMDLINE_NOL2CONNECT_IDX].uptr) > 0)  mode = no_L2_connect;

  if (cmdline_uemodeparams[CMDLINE_CALIBPRACHTX_IDX].uptr)
    if ( *(cmdline_uemodeparams[CMDLINE_CALIBPRACHTX_IDX].uptr) > 0) mode = calib_prach_tx;

  if (dumpframe  > 0)  mode = rx_dump_frame;

  for (CC_id=0; CC_id<MAX_NUM_CCs; CC_id++) {
    frame_parms[CC_id]->dl_CarrierFreq = downlink_frequency[0][0];
  }

  UE_scan=0;

  if (tddflag > 0) {
    for (CC_id=0; CC_id<MAX_NUM_CCs; CC_id++)
      frame_parms[CC_id]->frame_type = TDD;
  }

  /*if (frame_parms[0]->N_RB_DL !=0) {
      if ( frame_parms[0]->N_RB_DL < 6 ) {
       frame_parms[0]->N_RB_DL = 6;
       printf ( "%i: Invalid number of ressource blocks, adjusted to 6\n",frame_parms[0]->N_RB_DL);
      }
      if ( frame_parms[0]->N_RB_DL > 100 ) {
       frame_parms[0]->N_RB_DL = 100;
       printf ( "%i: Invalid number of ressource blocks, adjusted to 100\n",frame_parms[0]->N_RB_DL);
      }
      if ( frame_parms[0]->N_RB_DL > 50 && frame_parms[0]->N_RB_DL < 100 ) {
       frame_parms[0]->N_RB_DL = 50;
       printf ( "%i: Invalid number of ressource blocks, adjusted to 50\n",frame_parms[0]->N_RB_DL);
      }
      if ( frame_parms[0]->N_RB_DL > 25 && frame_parms[0]->N_RB_DL < 50 ) {
       frame_parms[0]->N_RB_DL = 25;
       printf ( "%i: Invalid number of ressource blocks, adjusted to 25\n",frame_parms[0]->N_RB_DL);
      }
      UE_scan = 0;
      frame_parms[0]->N_RB_UL=frame_parms[0]->N_RB_DL;
      for (CC_id=1; CC_id<MAX_NUM_CCs; CC_id++) {
        frame_parms[CC_id]->N_RB_DL=frame_parms[0]->N_RB_DL;
        frame_parms[CC_id]->N_RB_UL=frame_parms[0]->N_RB_UL;
      }
  }*/

  for (CC_id=1; CC_id<MAX_NUM_CCs; CC_id++) {
    tx_max_power[CC_id]=tx_max_power[0];
    rx_gain[0][CC_id] = rx_gain[0][0];
    tx_gain[0][CC_id] = tx_gain[0][0];
  }

#if T_TRACER
  paramdef_t cmdline_ttraceparams[] =CMDLINE_TTRACEPARAMS_DESC ;
  config_process_cmdline( cmdline_ttraceparams,sizeof(cmdline_ttraceparams)/sizeof(paramdef_t),NULL);
#endif

  if ( !(CONFIG_ISFLAGSET(CONFIG_ABORT))  && (!(CONFIG_ISFLAGSET(CONFIG_NOOOPT))) ) {
    // Here the configuration file is the XER encoded UE capabilities
    // Read it in and store in asn1c data structures
    sprintf(uecap_xer,"%stargets/PROJECTS/GENERIC-LTE-EPC/CONF/UE_config.xml",getenv("OPENAIR_HOME"));
    printf("%s\n",uecap_xer);
    uecap_xer_in=1;
  } /* UE with config file  */
}

#if T_TRACER
  int T_nowait = 0;       /* by default we wait for the tracer */
  int T_port = 2021;    /* default port to listen to to wait for the tracer */
  int T_dont_fork = 0;  /* default is to fork, see 'T_init' to understand */
#endif

void set_default_frame_parms(NR_DL_FRAME_PARMS *frame_parms[MAX_NUM_CCs]) {
  int CC_id;

  for (CC_id=0; CC_id<MAX_NUM_CCs; CC_id++) {
    /* Set some default values that may be overwritten while reading options */
    frame_parms[CC_id] = (NR_DL_FRAME_PARMS *) calloc(sizeof(NR_DL_FRAME_PARMS),1);
    frame_parms[CC_id]->eutra_band          = 78;
    frame_parms[CC_id]->frame_type          = FDD;
    frame_parms[CC_id]->tdd_config          = 3;
    //frame_parms[CC_id]->tdd_config_S        = 0;
    frame_parms[CC_id]->N_RB_DL             = 106;
    frame_parms[CC_id]->N_RB_UL             = 106;
    frame_parms[CC_id]->Ncp                 = NORMAL;
    //frame_parms[CC_id]->Ncp_UL              = NORMAL;
    frame_parms[CC_id]->Nid_cell            = 0;
    //frame_parms[CC_id]->num_MBSFN_config    = 0;
    frame_parms[CC_id]->nb_antenna_ports_eNB  = 1;
    frame_parms[CC_id]->nb_antennas_tx      = 1;
    frame_parms[CC_id]->nb_antennas_rx      = 1;
    //frame_parms[CC_id]->nushift             = 0;
    // NR: Init to legacy LTE 20Mhz params
    frame_parms[CC_id]->numerology_index  = 0;
    frame_parms[CC_id]->ttis_per_subframe = 1;
    frame_parms[CC_id]->slots_per_tti   = 2;
  }
}

void init_openair0(void) {
  int card;
  int i;

  for (card=0; card<MAX_CARDS; card++) {
    openair0_cfg[card].configFilename = NULL;
    openair0_cfg[card].threequarter_fs = frame_parms[0]->threequarter_fs;

    if(frame_parms[0]->N_RB_DL == 217) {
      if (numerology==1) {
        if (frame_parms[0]->threequarter_fs) {
          openair0_cfg[card].sample_rate=92.16e6;
          openair0_cfg[card].samples_per_frame = 921600;
          openair0_cfg[card].tx_bw = 40e6;
          openair0_cfg[card].rx_bw = 40e6;
        }
        else {
          openair0_cfg[card].sample_rate=122.88e6;
          openair0_cfg[card].samples_per_frame = 1228800;
          openair0_cfg[card].tx_bw = 40e6;
          openair0_cfg[card].rx_bw = 40e6;
        } 
      } else {
        LOG_E(PHY,"Unsupported numerology!\n");
        exit(-1);
      }
     }else if(frame_parms[0]->N_RB_DL == 106) {
      if (numerology==0) {
        if (frame_parms[0]->threequarter_fs) {
          openair0_cfg[card].sample_rate=23.04e6;
          openair0_cfg[card].samples_per_frame = 230400;
          openair0_cfg[card].tx_bw = 10e6;
          openair0_cfg[card].rx_bw = 10e6;
        } else {
          openair0_cfg[card].sample_rate=30.72e6;
          openair0_cfg[card].samples_per_frame = 307200;
          openair0_cfg[card].tx_bw = 10e6;
          openair0_cfg[card].rx_bw = 10e6;
        }
     } else if (numerology==1) {
        if (frame_parms[0]->threequarter_fs) {
	  openair0_cfg[card].sample_rate=46.08e6;
	  openair0_cfg[card].samples_per_frame = 480800;
	  openair0_cfg[card].tx_bw = 20e6;
	  openair0_cfg[card].rx_bw = 20e6;
	}
	else {
	  openair0_cfg[card].sample_rate=61.44e6;
	  openair0_cfg[card].samples_per_frame = 614400;
	  openair0_cfg[card].tx_bw = 20e6;
	  openair0_cfg[card].rx_bw = 20e6;
	}
      } else if (numerology==2) {
        openair0_cfg[card].sample_rate=122.88e6;
        openair0_cfg[card].samples_per_frame = 1228800;
        openair0_cfg[card].tx_bw = 40e6;
        openair0_cfg[card].rx_bw = 40e6;
      } else {
        LOG_E(PHY,"Unsupported numerology!\n");
        exit(-1);
      }
    } else if(frame_parms[0]->N_RB_DL == 50) {
      openair0_cfg[card].sample_rate=15.36e6;
      openair0_cfg[card].samples_per_frame = 153600;
      openair0_cfg[card].tx_bw = 5e6;
      openair0_cfg[card].rx_bw = 5e6;
    } else if (frame_parms[0]->N_RB_DL == 25) {
      openair0_cfg[card].sample_rate=7.68e6;
      openair0_cfg[card].samples_per_frame = 76800;
      openair0_cfg[card].tx_bw = 2.5e6;
      openair0_cfg[card].rx_bw = 2.5e6;
    } else if (frame_parms[0]->N_RB_DL == 6) {
      openair0_cfg[card].sample_rate=1.92e6;
      openair0_cfg[card].samples_per_frame = 19200;
      openair0_cfg[card].tx_bw = 1.5e6;
      openair0_cfg[card].rx_bw = 1.5e6;
    }
    else {
      LOG_E(PHY,"Unknown NB_RB %d!\n",frame_parms[0]->N_RB_DL);
      exit(-1);
    }

    if (frame_parms[0]->frame_type==TDD)
      openair0_cfg[card].duplex_mode = duplex_mode_TDD;
    else //FDD
      openair0_cfg[card].duplex_mode = duplex_mode_FDD;

    printf("HW: Configuring card %d, nb_antennas_tx/rx %d/%d\n",card,
           PHY_vars_UE_g[0][0]->frame_parms.nb_antennas_tx,
           PHY_vars_UE_g[0][0]->frame_parms.nb_antennas_rx);
    openair0_cfg[card].Mod_id = 0;
    openair0_cfg[card].num_rb_dl=frame_parms[0]->N_RB_DL;
    openair0_cfg[card].clock_source = clock_source;
    openair0_cfg[card].tx_num_channels=min(2,PHY_vars_UE_g[0][0]->frame_parms.nb_antennas_tx);
    openair0_cfg[card].rx_num_channels=min(2,PHY_vars_UE_g[0][0]->frame_parms.nb_antennas_rx);

    for (i=0; i<4; i++) {
      if (i<openair0_cfg[card].tx_num_channels)
        openair0_cfg[card].tx_freq[i] = downlink_frequency[0][i]+uplink_frequency_offset[0][i];
      else
        openair0_cfg[card].tx_freq[i]=0.0;

      if (i<openair0_cfg[card].rx_num_channels)
        openair0_cfg[card].rx_freq[i] = downlink_frequency[0][i];
      else
        openair0_cfg[card].rx_freq[i]=0.0;

      openair0_cfg[card].autocal[i] = 1;
      openair0_cfg[card].tx_gain[i] = tx_gain[0][i];
      openair0_cfg[card].rx_gain[i] = PHY_vars_UE_g[0][0]->rx_total_gain_dB - rx_gain_off;
      openair0_cfg[card].configFilename = rf_config_file;
      printf("Card %d, channel %d, Setting tx_gain %f, rx_gain %f, tx_freq %f, rx_freq %f\n",
             card,i, openair0_cfg[card].tx_gain[i],
             openair0_cfg[card].rx_gain[i],
             openair0_cfg[card].tx_freq[i],
             openair0_cfg[card].rx_freq[i]);
    }

    if (usrp_args) openair0_cfg[card].sdr_addrs = usrp_args;

  }
}


int main( int argc, char **argv ) {
  //uint8_t beta_ACK=0,beta_RI=0,beta_CQI=2;
  PHY_VARS_NR_UE *UE[MAX_NUM_CCs];
  start_background_system();

  if ( load_configmodule(argc,argv,CONFIG_ENABLECMDLINEONLY) == NULL) {
    exit_fun("[SOFTMODEM] Error, configuration module init failed\n");
  }

  CONFIG_SETRTFLAG(CONFIG_NOEXITONHELP);
  set_default_frame_parms(frame_parms);
  mode = normal_txrx;
  memset(openair0_cfg,0,sizeof(openair0_config_t)*MAX_CARDS);
  memset(tx_max_power,0,sizeof(int)*MAX_NUM_CCs);
  // initialize logging
  logInit();
  // get options and fill parameters from configuration file
  get_options (); //Command-line options, enb_properties
#if T_TRACER
  T_Config_Init();
#endif
  //randominit (0);
  set_taus_seed (0);
  tpool_t pool;
  Tpool = &pool;
  char params[]="-1,-1"; 
  initTpool(params, Tpool, false);
  cpuf=get_cpu_freq_GHz();
  itti_init(TASK_MAX, THREAD_MAX, MESSAGES_ID_MAX, tasks_info, messages_info);

  if (opt_type != OPT_NONE) {
    if (init_opt() == -1)
      LOG_E(OPT,"failed to run OPT \n");
  }

#ifdef PDCP_USE_NETLINK
  netlink_init();
#if defined(PDCP_USE_NETLINK_QUEUES)
  pdcp_netlink_init();
#endif
#endif
#ifndef PACKAGE_VERSION
#  define PACKAGE_VERSION "UNKNOWN-EXPERIMENTAL"
#endif
  LOG_I(HW, "Version: %s\n", PACKAGE_VERSION);

  // init the parameters
  for (int CC_id=0; CC_id<MAX_NUM_CCs; CC_id++) {
    frame_parms[CC_id]->nb_antennas_tx     = nb_antenna_tx;
    frame_parms[CC_id]->nb_antennas_rx     = nb_antenna_rx;
    frame_parms[CC_id]->nb_antenna_ports_eNB = 1; //initial value overwritten by initial sync later
    frame_parms[CC_id]->threequarter_fs = threequarter_fs;
    LOG_I(PHY,"Set nb_rx_antenna %d , nb_tx_antenna %d \n",frame_parms[CC_id]->nb_antennas_rx, frame_parms[CC_id]->nb_antennas_tx);
    get_band(downlink_frequency[CC_id][0], &frame_parms[CC_id]->eutra_band,   &uplink_frequency_offset[CC_id][0], &frame_parms[CC_id]->frame_type);
<<<<<<< HEAD

=======
>>>>>>> 26f1e090
  }

  NB_UE_INST=1;
  NB_INST=1;
  PHY_vars_UE_g = malloc(sizeof(PHY_VARS_NR_UE **));
  PHY_vars_UE_g[0] = malloc(sizeof(PHY_VARS_NR_UE *)*MAX_NUM_CCs);

  for (int CC_id=0; CC_id<MAX_NUM_CCs; CC_id++) {
    printf("frame_parms %d\n",frame_parms[CC_id]->ofdm_symbol_size);
    nr_init_frame_parms_ue(frame_parms[CC_id],numerology,NORMAL,frame_parms[CC_id]->N_RB_DL,(frame_parms[CC_id]->N_RB_DL-20)>>1,0);
    PHY_vars_UE_g[0][CC_id] = init_nr_ue_vars(frame_parms[CC_id], 0,abstraction_flag);
    UE[CC_id] = PHY_vars_UE_g[0][CC_id];

    if (phy_test==1)
      UE[CC_id]->mac_enabled = 0;
    else
      UE[CC_id]->mac_enabled = 1;

    UE[CC_id]->UE_scan = UE_scan;
    UE[CC_id]->UE_scan_carrier = UE_scan_carrier;
    UE[CC_id]->UE_fo_compensation = UE_fo_compensation;
    UE[CC_id]->mode    = mode;
    UE[CC_id]->no_timing_correction = UE_no_timing_correction;
    printf("UE[%d]->mode = %d\n",CC_id,mode);

    for (uint8_t i=0; i<RX_NB_TH_MAX; i++) {
      if (UE[CC_id]->mac_enabled == 1)
        UE[CC_id]->pdcch_vars[i][0]->crnti = 0x1234;
      else
        UE[CC_id]->pdcch_vars[i][0]->crnti = 0x1235;
    }

    UE[CC_id]->rx_total_gain_dB =  (int)rx_gain[CC_id][0] + rx_gain_off;
    UE[CC_id]->tx_power_max_dBm = tx_max_power[CC_id];

    if (frame_parms[CC_id]->frame_type==FDD) {
      UE[CC_id]->N_TA_offset = 0;
    } else {
      if (frame_parms[CC_id]->N_RB_DL == 100)
        UE[CC_id]->N_TA_offset = 624;
      else if (frame_parms[CC_id]->N_RB_DL == 50)
        UE[CC_id]->N_TA_offset = 624/2;
      else if (frame_parms[CC_id]->N_RB_DL == 25)
        UE[CC_id]->N_TA_offset = 624/4;
    }
  }

  //  printf("tx_max_power = %d -> amp %d\n",tx_max_power[0],get_tx_amp(tx_max_poHwer,tx_max_power));
  init_openair0();
  // init UE_PF_PO and mutex lock
  pthread_mutex_init(&ue_pf_po_mutex, NULL);
  memset (&UE_PF_PO[0][0], 0, sizeof(UE_PF_PO_t)*NUMBER_OF_UE_MAX*MAX_NUM_CCs);
  configure_linux();
  mlockall(MCL_CURRENT | MCL_FUTURE);
  init_scope();
  number_of_cards = 1;

  for(int CC_id=0; CC_id<MAX_NUM_CCs; CC_id++) {
    PHY_vars_UE_g[0][CC_id]->rf_map.card=0;
    PHY_vars_UE_g[0][CC_id]->rf_map.chain=CC_id+chain_offset;
#if defined(OAI_USRP) || defined(OAI_ADRV9371_ZC706)
    PHY_vars_UE_g[0][CC_id]->hw_timing_advance = timing_advance;
#else
    PHY_vars_UE_g[0][CC_id]->hw_timing_advance = 160;
#endif
  }

  // wait for end of program
  printf("TYPE <CTRL-C> TO TERMINATE\n");
  init_NR_UE(1);

  while(true)
    sleep(3600);

  return 0;
}<|MERGE_RESOLUTION|>--- conflicted
+++ resolved
@@ -724,10 +724,6 @@
     frame_parms[CC_id]->threequarter_fs = threequarter_fs;
     LOG_I(PHY,"Set nb_rx_antenna %d , nb_tx_antenna %d \n",frame_parms[CC_id]->nb_antennas_rx, frame_parms[CC_id]->nb_antennas_tx);
     get_band(downlink_frequency[CC_id][0], &frame_parms[CC_id]->eutra_band,   &uplink_frequency_offset[CC_id][0], &frame_parms[CC_id]->frame_type);
-<<<<<<< HEAD
-
-=======
->>>>>>> 26f1e090
   }
 
   NB_UE_INST=1;
