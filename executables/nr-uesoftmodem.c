--- conflicted
+++ resolved
@@ -147,11 +147,7 @@
 int           card_offset = 0;
 uint64_t num_missed_slots = 0; // counter for the number of missed slots
 int     transmission_mode = 1;
-<<<<<<< HEAD
-int        usrp_tx_thread = 0;
-=======
 int            numerology = 0;
->>>>>>> c19ba39e
 int           oaisim_flag = 0;
 int            emulate_rf = 0;
 
