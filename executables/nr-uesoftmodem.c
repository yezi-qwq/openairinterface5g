--- conflicted
+++ resolved
@@ -406,8 +406,8 @@
   uint32_t online_log_messages;
   uint32_t glog_level, glog_verbosity;
   uint32_t start_telnetsrv=0;
-  uint32_t noS1;
-  uint32_t nokrnmod;
+  //uint32_t noS1;
+  //uint32_t nokrnmod;
   paramdef_t cmdline_params[] =CMDLINE_PARAMS_DESC_UE ;
   paramdef_t cmdline_logparams[] =CMDLINE_LOGPARAMS_DESC_NR ;
   config_process_cmdline( cmdline_params,sizeof(cmdline_params)/sizeof(paramdef_t),NULL);
@@ -716,16 +716,9 @@
   cpuf=get_cpu_freq_GHz();
   itti_init(TASK_MAX, THREAD_MAX, MESSAGES_ID_MAX, tasks_info, messages_info);
 
-<<<<<<< HEAD
-  if (opt_type != OPT_NONE) {
-    if (init_opt() == -1)
-      LOG_E(OPT,"failed to run OPT \n");
-  }
+  init_opt() ;
   if(IS_SOFTMODEM_NOS1)
 	  init_pdcp();
-=======
-  init_opt() ;
->>>>>>> b3bc216d
 
   if (ouput_vcd) {
     vcd_signal_dumper_init("/tmp/openair_dump_nrUE.vcd");
