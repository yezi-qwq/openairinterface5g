--- conflicted
+++ resolved
@@ -21,16 +21,12 @@
     {"single-thread-disable", CONFIG_HLP_NOSNGLT,     PARAMFLAG_BOOL,   iptr:&single_thread_flag,           defintval:1,                   TYPE_INT,    0},        \
     {"A" ,                    CONFIG_HLP_TADV,        0,                uptr:&timing_advance,               defintval:0,                   TYPE_UINT,   0},        \
     {"E" ,                    CONFIG_HLP_TQFS,        PARAMFLAG_BOOL,   i8ptr:&threequarter_fs,             defintval:0,                   TYPE_INT8,   0},        \
-<<<<<<< HEAD
-    {"K" ,                    CONFIG_HLP_ITTIL,       PARAMFLAG_NOFREE, strptr:&itti_dump_file,             defstrval:"/tmp/itti.dump",    TYPE_STRING, 0},        \
     {"m" ,                    CONFIG_HLP_DLMCS_PHYTEST,0,               uptr:&target_dl_mcs,                defintval:0,                   TYPE_UINT,   0},        \
     {"t" ,                    CONFIG_HLP_ULMCS_PHYTEST,0,               uptr:&target_ul_mcs,                defintval:0,                   TYPE_UINT,   0},        \
     {"M" ,                    CONFIG_HLP_DLBW_PHYTEST,0,                uptr:&target_dl_bw,                 defintval:0,                   TYPE_UINT,   0},        \
     {"T" ,                    CONFIG_HLP_ULBW_PHYTEST,0,                uptr:&target_ul_bw,                 defintval:0,                   TYPE_UINT,   0},        \
     {"D" ,                    CONFIG_HLP_DLBM_PHYTEST,0,                u64ptr:&dlsch_slot_bitmap,          defintval:0,                   TYPE_UINT64, 0},        \
     {"U" ,                    CONFIG_HLP_ULBM_PHYTEST,0,                u64ptr:&ulsch_slot_bitmap,          defintval:0,                   TYPE_UINT64, 0},        \
-=======
->>>>>>> 875e2906
     {"usrp-tx-thread-config", CONFIG_HLP_USRP_THREAD, 0,                iptr:&usrp_tx_thread,               defstrval:0,                   TYPE_INT,    0},        \
     {"s" ,                    CONFIG_HLP_SNR,         0,                dblptr:&snr_dB,                     defdblval:25,                  TYPE_DOUBLE, 0},        \
   }
