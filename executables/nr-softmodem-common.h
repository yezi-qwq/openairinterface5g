--- conflicted
+++ resolved
@@ -90,12 +90,7 @@
 #define CONFIG_HLP_WORKER_CMD    "two option for worker 'WORKER_DISABLE' or 'WORKER_ENABLE'\n"
 #define CONFIG_HLP_DISABLNBIOT   "disable nb-iot, even if defined in config\n"
 
-<<<<<<< HEAD
 #define CONFIG_HLP_USRP_ARGS     "set the arguments to identify USRP (same syntax as in UHD)\n"
-#define CONFIG_HLP_USRP_CLK_SRC  "USRP clock source: 'internal' or 'external'\n"
-=======
-#define CONFIG_HLP_USRP_ARGS                "set the arguments to identify USRP (same syntax as in UHD)\n"
->>>>>>> dcb0b5a4
 
 #define CONFIG_HLP_FLOG          "Enable online log \n"
 #define CONFIG_HLP_LOGL          "Set the global log level, valid options: (4:trace, 3:debug, 2:info, 1:warn, (0:error))\n"
