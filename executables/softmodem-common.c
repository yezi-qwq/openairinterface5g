--- conflicted
+++ resolved
@@ -209,13 +209,6 @@
   act.sa_handler=signal_handler;
   sigaction(SOFTMODEM_RTSIGNAL,&act,&oldact);
   // Disabled in order generate a core dump for analysis with gdb
-<<<<<<< HEAD
-  // printf("Send signal %d to display resource usage...\n",SIGRTMIN+1);
-  // signal(SIGSEGV, signal_handler);
-  // signal(SIGINT,  signal_handler);
-  // signal(SIGTERM, signal_handler);
-  // signal(SIGABRT, signal_handler);
-=======
   # if 0
   printf("Send signal %d to display resource usage...\n",SIGRTMIN+1);
   signal(SIGSEGV, signal_handler);
@@ -223,5 +216,4 @@
   signal(SIGTERM, signal_handler);
   signal(SIGABRT, signal_handler);
   #endif
->>>>>>> f1cb957c
-}
+}
