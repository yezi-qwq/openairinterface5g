/*
 * Licensed to the OpenAirInterface (OAI) Software Alliance under one or more
 * contributor license agreements.  See the NOTICE file distributed with
 * this work for additional information regarding copyright ownership.
 * The OpenAirInterface Software Alliance licenses this file to You under
 * the OAI Public License, Version 1.1  (the "License"); you may not use this file
 * except in compliance with the License.
 * You may obtain a copy of the License at
 *
 *      http://www.openairinterface.org/?page_id=698
 *
 * Unless required by applicable law or agreed to in writing, software
 * distributed under the License is distributed on an "AS IS" BASIS,
 * WITHOUT WARRANTIES OR CONDITIONS OF ANY KIND, either express or implied.
 * See the License for the specific language governing permissions and
 * limitations under the License.
 *-------------------------------------------------------------------------------
 * For more information about the OpenAirInterface (OAI) Software Alliance:
 *      contact@openairinterface.org
 */

/*! \file lte-softmodem-common.c
 * \brief common code for 5G and LTE softmodem main xNB and UEs source (nr-softmodem.c, lte-softmodem.c...)
 * \author Nokia BellLabs France, francois Taburet
 * \date 2020
 * \version 0.1
 * \company Nokia BellLabs France
 * \email: francois.taburet@nokia-bell-labs.com
 * \note
 * \warning
 */
#include <time.h>
#include <dlfcn.h>
#include <sys/resource.h>
#include "UTIL/OPT/opt.h"
#include "common/config/config_userapi.h"
#include "common/utils/load_module_shlib.h"
#include "common/utils/telnetsrv/telnetsrv.h"
#include "executables/thread-common.h"
#include "common/utils/LOG/log.h"
#include "softmodem-common.h"

static softmodem_params_t softmodem_params;
char *parallel_config=NULL;
char *worker_config=NULL;


static mapping softmodem_funcs[] = MAPPING_SOFTMODEM_FUNCTIONS;
static struct timespec start;

uint64_t get_softmodem_optmask(void) {
  return softmodem_params.optmask;
}

uint64_t set_softmodem_optmask(uint64_t bitmask) {
  softmodem_params.optmask = softmodem_params.optmask | bitmask;
  return softmodem_params.optmask;
}

softmodem_params_t *get_softmodem_params(void) {
  return &softmodem_params;
}

<<<<<<< HEAD
void get_common_options(void) {
  uint32_t online_log_messages=0;
  uint32_t glog_level =0;
  uint32_t start_telnetsrv=0;
=======
int32_t check_execmask(uint64_t execmask) {
  char *softmodemfunc=map_int_to_str(softmodem_funcs, execmask);
  if (softmodemfunc != NULL) {
  	  set_softmodem_optmask(execmask);
  	  return 0;
  } 
  return -1;
}
char *get_softmodem_function(uint64_t *sofmodemfunc_mask_ptr) {
  uint64_t fmask=(get_softmodem_optmask()&SOFTMODEM_FUNC_BITS);
  char *softmodemfunc=map_int_to_str(softmodem_funcs, fmask);
  if (sofmodemfunc_mask_ptr != NULL)
  	  *sofmodemfunc_mask_ptr=fmask;
  if (softmodemfunc != NULL) {
  	  return softmodemfunc;
  }
  return "???";
}

void get_common_options(uint32_t execmask) {
  uint32_t online_log_messages;
  uint32_t glog_level ;
  uint32_t start_telnetsrv = 0;
>>>>>>> 6c8938d5
  uint32_t noS1 = 0, nokrnmod = 0, nonbiot = 0;
  uint32_t rfsim = 0, basicsim = 0, do_forms = 0;
  char *logmem_filename = NULL;
  paramdef_t cmdline_params[] =CMDLINE_PARAMS_DESC ;
  paramdef_t cmdline_logparams[] =CMDLINE_LOGPARAMS_DESC ;
  checkedparam_t cmdline_log_CheckParams[] = CMDLINE_LOGPARAMS_CHECK_DESC;
  check_execmask(execmask);
  config_get( cmdline_params,sizeof(cmdline_params)/sizeof(paramdef_t),NULL);
  config_set_checkfunctions(cmdline_logparams, cmdline_log_CheckParams,
                            sizeof(cmdline_logparams)/sizeof(paramdef_t));
  config_get( cmdline_logparams,sizeof(cmdline_logparams)/sizeof(paramdef_t),NULL);

  if(config_isparamset(cmdline_logparams,CMDLINE_ONLINELOG_IDX)) {
    set_glog_onlinelog(online_log_messages);
  }

  if(config_isparamset(cmdline_logparams,CMDLINE_GLOGLEVEL_IDX)) {
    set_glog(glog_level);
  }

  if (start_telnetsrv) {
    load_module_shlib("telnetsrv",NULL,0,NULL);
  }

  if (logmem_filename != NULL && strlen(logmem_filename) > 0) {
    log_mem_filename = &logmem_filename[0];
    log_mem_flag = 1;
    printf("Enabling OPT for log save at memory %s\n",log_mem_filename);
    logInit_log_mem();
  }

  if (noS1) {
    set_softmodem_optmask(SOFTMODEM_NOS1_BIT);
  }

  if (nokrnmod) {
    printf("nokrnmod bit enabled \n");
    set_softmodem_optmask(SOFTMODEM_NOKRNMOD_BIT);
  }

  if (nonbiot) {
    set_softmodem_optmask(SOFTMODEM_NONBIOT_BIT);
  }

  if (rfsim) {
    set_softmodem_optmask(SOFTMODEM_RFSIM_BIT);
  }

  if (basicsim) {
    set_softmodem_optmask(SOFTMODEM_BASICSIM_BIT);
  }

  if (do_forms) {
    set_softmodem_optmask(SOFTMODEM_DOFORMS_BIT);
  }

  if(parallel_config != NULL) set_parallel_conf(parallel_config);

  if(worker_config != NULL)   set_worker_conf(worker_config);
}

void softmodem_printresources(int sig, telnet_printfunc_t pf) {
  struct rusage usage;
  struct timespec stop;

  clock_gettime(CLOCK_BOOTTIME, &stop);

  uint64_t elapse = (stop.tv_sec - start.tv_sec) ;   // in seconds


  int st = getrusage(RUSAGE_SELF,&usage);
  if (!st) {
    pf("\nRun time: %lluh %llus\n",(unsigned long long)elapse/3600,(unsigned long long)(elapse - (elapse/3600)));
    pf("\tTime executing user inst.: %lds %ldus\n",(long)usage.ru_utime.tv_sec,(long)usage.ru_utime.tv_usec);
    pf("\tTime executing system inst.: %lds %ldus\n",(long)usage.ru_stime.tv_sec,(long)usage.ru_stime.tv_usec);
    pf("\tMax. Phy. memory usage: %ldkB\n",(long)usage.ru_maxrss);
    pf("\tPage fault number (no io): %ld\n",(long)usage.ru_minflt);
    pf("\tPage fault number (requiring io): %ld\n",(long)usage.ru_majflt);
    pf("\tNumber of file system read: %ld\n",(long)usage.ru_inblock);
    pf("\tNumber of filesystem write: %ld\n",(long)usage.ru_oublock);
    pf("\tNumber of context switch (process origin, io...): %ld\n",(long)usage.ru_nvcsw);
    pf("\tNumber of context switch (os origin, priority...): %ld\n",(long)usage.ru_nivcsw);
  }
}

void signal_handler(int sig) {
  void *array[10];
  size_t size;

  if (sig==SIGSEGV) {
    // get void*'s for all entries on the stack
    size = backtrace(array, 10);
    // print out all the frames to stderr
    fprintf(stderr, "Error: signal %d:\n", sig);
    backtrace_symbols_fd(array, size, 2);
    exit(-1);
  } else {
    if(sig==SIGINT ||sig==SOFTMODEM_RTSIGNAL)
      softmodem_printresources(sig,(telnet_printfunc_t)printf);
    if (sig != SOFTMODEM_RTSIGNAL) {
      printf("Linux signal %s...\n",strsignal(sig));
      exit_function(__FILE__, __FUNCTION__, __LINE__,"softmodem starting exit procedure\n");
    }
  }
}



void set_softmodem_sighandler(void) {
  struct sigaction  act,oldact;
  clock_gettime(CLOCK_BOOTTIME, &start);
  memset(&act,0,sizeof(act));
  act.sa_handler=signal_handler;
  sigaction(SOFTMODEM_RTSIGNAL,&act,&oldact);
  printf("Send signal %d to display resource usage...\n",SIGRTMIN+1);
  signal(SIGSEGV, signal_handler);
  signal(SIGINT,  signal_handler);
  signal(SIGTERM, signal_handler);
  signal(SIGABRT, signal_handler);
}<|MERGE_RESOLUTION|>--- conflicted
+++ resolved
@@ -61,12 +61,6 @@
   return &softmodem_params;
 }
 
-<<<<<<< HEAD
-void get_common_options(void) {
-  uint32_t online_log_messages=0;
-  uint32_t glog_level =0;
-  uint32_t start_telnetsrv=0;
-=======
 int32_t check_execmask(uint64_t execmask) {
   char *softmodemfunc=map_int_to_str(softmodem_funcs, execmask);
   if (softmodemfunc != NULL) {
@@ -87,10 +81,9 @@
 }
 
 void get_common_options(uint32_t execmask) {
-  uint32_t online_log_messages;
-  uint32_t glog_level ;
+  uint32_t online_log_messages=0;
+  uint32_t glog_level=0 ;
   uint32_t start_telnetsrv = 0;
->>>>>>> 6c8938d5
   uint32_t noS1 = 0, nokrnmod = 0, nonbiot = 0;
   uint32_t rfsim = 0, basicsim = 0, do_forms = 0;
   char *logmem_filename = NULL;
