--- conflicted
+++ resolved
@@ -336,7 +336,8 @@
 }
 static void dump_L1_meas_stats(PHY_VARS_gNB *gNB, RU_t *ru, char *output) {
   int stroff = 0;
-  stroff += print_meas_log(&gNB->phy_proc_tx, "L1 Tx processing", NULL, NULL, output);
+  stroff += print_meas_log(gNB->phy_proc_tx_0, "L1 Tx processing thread 0", NULL, NULL, output);
+  stroff += print_meas_log(gNB->phy_proc_tx_1, "L1 Tx processing thread 1", NULL, NULL, output+stroff);
   stroff += print_meas_log(&gNB->dlsch_encoding_stats, "DLSCH encoding", NULL, NULL, output+stroff);
   stroff += print_meas_log(&gNB->phy_proc_rx, "L1 Rx processing", NULL, NULL, output+stroff);
   stroff += print_meas_log(&gNB->ul_indication_stats, "UL Indication", NULL, NULL, output+stroff);
@@ -353,32 +354,11 @@
 
   if (ru->fh_north_asynch_in) stroff += print_meas_log(&ru->rx_fhaul,"rx_fhaul",NULL,NULL, output+stroff);
 
-<<<<<<< HEAD
   stroff += print_meas_log(&ru->tx_fhaul,"tx_fhaul",NULL,NULL, output+stroff);
 
   if (ru->fh_north_out) {
     stroff += print_meas_log(&ru->compression,"compression",NULL,NULL, output+stroff);
     stroff += print_meas_log(&ru->transport,"transport",NULL,NULL, output+stroff);
-=======
-  reset_meas(&gNB->dlsch_encoding_stats);
-  reset_meas(&gNB->phy_proc_rx);
-  reset_meas(&gNB->ul_indication_stats);
-  reset_meas(&gNB->rx_pusch_stats);
-  reset_meas(&gNB->ulsch_decoding_stats);
-
-  wait_sync("process_stats_thread");
-
-  while(!oai_exit)
-  {
-    sleep(1);
-    print_meas(gNB->phy_proc_tx_0, "L1 Tx processing thread 0", NULL, NULL);
-    print_meas(gNB->phy_proc_tx_1, "L1 Tx processing thread 1", NULL, NULL);
-    print_meas(&gNB->dlsch_encoding_stats, "DLSCH encoding", NULL, NULL);
-    print_meas(&gNB->phy_proc_rx, "L1 Rx processing", NULL, NULL);
-    print_meas(&gNB->ul_indication_stats, "UL Indication", NULL, NULL);
-    print_meas(&gNB->rx_pusch_stats, "PUSCH inner-receiver", NULL, NULL);
-    print_meas(&gNB->ulsch_decoding_stats, "PUSCH decoding", NULL, NULL);
->>>>>>> c1ae0962
   }
 }
 
@@ -392,7 +372,8 @@
   fd=fopen("nrL1_stats.log","w");
   AssertFatal(fd!=NULL,"Cannot open nrL1_stats.log\n");
 
-  reset_meas(&gNB->phy_proc_tx);
+  reset_meas(gNB->phy_proc_tx_0);
+  reset_meas(gNB->phy_proc_tx_1);
   reset_meas(&gNB->dlsch_encoding_stats);
   reset_meas(&gNB->phy_proc_rx);
   reset_meas(&gNB->ul_indication_stats);
