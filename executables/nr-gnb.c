--- conflicted
+++ resolved
@@ -318,316 +318,6 @@
        );
 #endif
 }
-<<<<<<< HEAD
-
-int wakeup_txfh(PHY_VARS_gNB *gNB,gNB_L1_rxtx_proc_t *proc,int frame_tx,int slot_tx,uint64_t timestamp_tx) {
-
-  RU_t *ru;
-  RU_proc_t *ru_proc;
-
-  int waitret = 0, ret = 0, time_ns = 1000*1000;
-  struct timespec now, abstime;
-  // note this should depend on the numerology used by the TX L1 thread, set here for 500us slot time
-  // note this should depend on the numerology used by the TX L1 thread, set here for 500us slot time
-  VCD_SIGNAL_DUMPER_DUMP_FUNCTION_BY_NAME(VCD_SIGNAL_DUMPER_FUNCTIONS_UE_GAIN_CONTROL,1);
-  time_ns = time_ns/gNB->frame_parms.slots_per_subframe;
-  AssertFatal((ret = pthread_mutex_lock(&proc->mutex_RUs_tx))==0,"mutex_lock returns %d\n",ret);
-  while (proc->instance_cnt_RUs < 0) {
-    clock_gettime(CLOCK_REALTIME, &now);
-    abstime.tv_sec = now.tv_sec;
-    abstime.tv_nsec = now.tv_nsec + time_ns;
-
-    if (abstime.tv_nsec >= 1000*1000*1000) {
-      abstime.tv_nsec -= 1000*1000*1000;
-      abstime.tv_sec  += 1;
-    }
-    if((waitret = pthread_cond_timedwait(&proc->cond_RUs,&proc->mutex_RUs_tx,&abstime)) == 0) break; // this unlocks mutex_rxtx while waiting and then locks it again
-  }
-  proc->instance_cnt_RUs = -1;
-  VCD_SIGNAL_DUMPER_DUMP_VARIABLE_BY_NAME(VCD_SIGNAL_DUMPER_VARIABLES_FRAME_NUMBER_RX0_UE,proc->instance_cnt_RUs);
-  AssertFatal((ret = pthread_mutex_unlock(&proc->mutex_RUs_tx))==0,"mutex_unlock returns %d\n",ret);
-  VCD_SIGNAL_DUMPER_DUMP_FUNCTION_BY_NAME(VCD_SIGNAL_DUMPER_FUNCTIONS_UE_GAIN_CONTROL,0);
-
-  if (waitret == ETIMEDOUT) {
-    LOG_W(PHY,"Dropping TX slot (%d.%d) because FH is blocked more than 1 slot times (500us)\n",frame_tx,slot_tx);
-
-    AssertFatal((ret=pthread_mutex_lock(&gNB->proc.mutex_RU_tx))==0,"mutex_lock returns %d\n",ret);
-    gNB->proc.RU_mask_tx = 0;
-    AssertFatal((ret=pthread_mutex_unlock(&gNB->proc.mutex_RU_tx))==0,"mutex_unlock returns %d\n",ret);
-    AssertFatal((ret=pthread_mutex_lock(&proc->mutex_RUs_tx))==0,"mutex_lock returns %d\n",ret);
-    proc->instance_cnt_RUs = 0;
-    VCD_SIGNAL_DUMPER_DUMP_VARIABLE_BY_NAME(VCD_SIGNAL_DUMPER_VARIABLES_FRAME_NUMBER_RX0_UE,proc->instance_cnt_RUs);
-    AssertFatal((ret=pthread_mutex_unlock(&proc->mutex_RUs_tx))==0,"mutex_unlock returns %d\n",ret);
-
-    VCD_SIGNAL_DUMPER_DUMP_VARIABLE_BY_NAME(VCD_SIGNAL_DUMPER_VARIABLES_FRAME_NUMBER_TX0_UE,1);
-    VCD_SIGNAL_DUMPER_DUMP_VARIABLE_BY_NAME(VCD_SIGNAL_DUMPER_VARIABLES_FRAME_NUMBER_TX0_UE,0);
-
-    return(-1);
-  }
-
-  for(int i=0; i<gNB->num_RU; i++)
-  {
-    ru      = gNB->RU_list[i];
-    ru_proc = &ru->proc;
-
-
-    if (ru_proc->instance_cnt_gNBs == 0) {
-      VCD_SIGNAL_DUMPER_DUMP_VARIABLE_BY_NAME( VCD_SIGNAL_DUMPER_VARIABLES_TRX_TST_UE, 1);
-      LOG_E(PHY,"Frame %d, subframe %d: TX FH thread busy, dropping Frame %d, subframe %d\n", ru_proc->frame_tx, ru_proc->tti_tx, proc->frame_rx, proc->slot_rx);
-      AssertFatal((ret=pthread_mutex_lock(&gNB->proc.mutex_RU_tx))==0,"mutex_lock returns %d\n",ret);
-      gNB->proc.RU_mask_tx = 0;
-      AssertFatal((ret=pthread_mutex_unlock(&gNB->proc.mutex_RU_tx))==0,"mutex_unlock returns %d\n",ret);
-
-      VCD_SIGNAL_DUMPER_DUMP_VARIABLE_BY_NAME( VCD_SIGNAL_DUMPER_VARIABLES_TRX_TST_UE, 0);
-      return(-1);
-    }
-    AssertFatal((ret = pthread_mutex_lock(&ru_proc->mutex_gNBs))==0,"ERROR pthread_mutex_lock failed on mutex_gNBs L1_thread_tx with ret=%d\n",ret);
-
-    ru_proc->instance_cnt_gNBs = 0;
-    ru_proc->timestamp_tx = timestamp_tx;
-    ru_proc->tti_tx       = slot_tx;
-    ru_proc->frame_tx     = frame_tx;
-
-    VCD_SIGNAL_DUMPER_DUMP_VARIABLE_BY_NAME( VCD_SIGNAL_DUMPER_VARIABLES_FRAME_NUMBER_RX1_UE, ru_proc->instance_cnt_gNBs);
-
-    LOG_D(PHY,"Signaling tx_thread_fh for %d.%d\n",frame_tx,slot_tx);
-    // the thread can now be woken up
-    AssertFatal(pthread_cond_signal(&ru_proc->cond_gNBs) == 0,
-                "[gNB] ERROR pthread_cond_signal for gNB TXnp4 thread\n");
-    AssertFatal((ret=pthread_mutex_unlock(&ru_proc->mutex_gNBs))==0,"mutex_unlock returned %d\n",ret);
-
-  }
-  return(0);
-}
-
-int wakeup_tx(PHY_VARS_gNB *gNB,int frame_rx,int slot_rx,int frame_tx,int slot_tx,uint64_t timestamp_tx) {
-
-
-  gNB_L1_rxtx_proc_t *L1_proc_tx = &gNB->proc.L1_proc_tx;
-
-  int ret;
- 
-  
-  AssertFatal((ret = pthread_mutex_lock(&L1_proc_tx->mutex))==0,"mutex_lock returns %d\n",ret);
-
-
-  while(L1_proc_tx->instance_cnt == 0) {
-    pthread_cond_wait(&L1_proc_tx->cond,&L1_proc_tx->mutex);
-  }
-
-  L1_proc_tx->instance_cnt = 0;
-
-  
-  L1_proc_tx->slot_rx       = slot_rx;
-  L1_proc_tx->frame_rx      = frame_rx;
-  L1_proc_tx->slot_tx       = slot_tx;
-  L1_proc_tx->frame_tx      = frame_tx;
-  L1_proc_tx->timestamp_tx  = timestamp_tx;
-
- 
-  VCD_SIGNAL_DUMPER_DUMP_VARIABLE_BY_NAME(VCD_SIGNAL_DUMPER_VARIABLES_FRAME_NUMBER_TX1_UE,1);
-  VCD_SIGNAL_DUMPER_DUMP_VARIABLE_BY_NAME(VCD_SIGNAL_DUMPER_VARIABLES_FRAME_NUMBER_TX1_UE,0);
-  // the thread can now be woken up
-  AssertFatal((ret=pthread_mutex_unlock(&L1_proc_tx->mutex))==0,"mutex_unlock returns %d\n",ret);
-  AssertFatal(pthread_cond_signal(&L1_proc_tx->cond) == 0, "ERROR pthread_cond_signal for gNB L1 thread\n");
-  
-
-  return(0);
-}
-
-int wakeup_rxtx(PHY_VARS_gNB *gNB,RU_t *ru) {
-  gNB_L1_proc_t *proc=&gNB->proc;
-  gNB_L1_rxtx_proc_t *L1_proc=&proc->L1_proc;
-  NR_DL_FRAME_PARMS *fp = &gNB->frame_parms;
-  RU_proc_t *ru_proc=&ru->proc;
-  int ret;
-  int i;
-  struct timespec abstime;
-  int time_ns = 50000;
-  int wait_timer = 0;
-  bool do_last_check = 1;
-  
-  AssertFatal((ret=pthread_mutex_lock(&proc->mutex_RU))==0,"mutex_lock returns %d\n",ret);
-  for (i=0; i<gNB->num_RU; i++) {
-    if (ru == gNB->RU_list[i]) {
-      if ((proc->RU_mask&(1<<i)) > 0)
-        LOG_E(PHY,"gNB %d frame %d, subframe %d : previous information from RU %d (num_RU %d,mask %x) has not been served yet!\n",
-              gNB->Mod_id,proc->frame_rx,proc->slot_rx,ru->idx,gNB->num_RU,proc->RU_mask);
-      proc->RU_mask |= (1<<i);
-    }
-  }
-  if (proc->RU_mask != (1<<gNB->num_RU)-1) {  // not all RUs have provided their information so return
-    LOG_E(PHY,"Not all RUs have provided their info\n");
-    AssertFatal((ret=pthread_mutex_unlock(&proc->mutex_RU))==0,"mutex_unlock returns %d\n",ret);
-    return(0);
-  }
-  else { // all RUs have provided their information so continue on and wakeup gNB processing
-    proc->RU_mask = 0;
-    AssertFatal((ret=pthread_mutex_unlock(&proc->mutex_RU))==0,"muex_unlock returns %d\n",ret);
-  }
-
-  // wake up TX for subframe n+sf_ahead
-  // lock the TX mutex and make sure the thread is ready
-  while (wait_timer < 200) {
-    clock_gettime(CLOCK_REALTIME, &abstime);
-    abstime.tv_nsec = abstime.tv_nsec + time_ns;
-
-    if (abstime.tv_nsec >= 1000*1000*1000) {
-      abstime.tv_nsec -= 1000*1000*1000;
-      abstime.tv_sec  += 1;
-    }
-
-    AssertFatal((ret=pthread_mutex_timedlock(&L1_proc->mutex, &abstime)) == 0,"mutex_lock returns %d\n", ret);
-
-    if (L1_proc->instance_cnt == 0) { // L1_thread is busy so wait for a bit
-      AssertFatal((ret=pthread_mutex_unlock( &L1_proc->mutex))==0,"muex_unlock return %d\n",ret);
-      wait_timer += 50;
-      usleep(50);
-    }
-    else {
-      do_last_check = 0;
-      break;
-    }
-  }
-  if (do_last_check) {
-    AssertFatal((ret=pthread_mutex_timedlock(&L1_proc->mutex, &abstime)) == 0,"mutex_lock returns %d\n", ret);
-    if (L1_proc->instance_cnt == 0) { // L1_thread is busy so abort the subframe
-      AssertFatal((ret=pthread_mutex_unlock( &L1_proc->mutex))==0,"muex_unlock return %d\n",ret);
-      LOG_W(PHY,"L1_thread isn't ready in %d.%d, aborting RX processing\n",ru_proc->frame_rx,ru_proc->tti_rx);
-      return (-1);
-    }
-  }
-
-  ++L1_proc->instance_cnt;
-  // We have just received and processed the common part of a subframe, say n.
-  // TS_rx is the last received timestamp (start of 1st slot), TS_tx is the desired
-  // transmitted timestamp of the next TX slot (first).
-
-  // The last (TS_rx mod samples_per_frame) was n*samples_per_tti, 
-  // we want to generate subframe (n+sf_ahead), so TS_tx = TX_rx+sf_ahead*samples_per_tti,
-  // and proc->slot_tx = proc->slot_rx+sf_ahead
-  L1_proc->timestamp_tx = ru_proc->timestamp_rx + (sf_ahead*fp->samples_per_subframe);
-  L1_proc->frame_rx     = ru_proc->frame_rx;
-  L1_proc->slot_rx  = ru_proc->tti_rx;
-  L1_proc->frame_tx = (L1_proc->slot_rx > (fp->slots_per_frame-1-(fp->slots_per_subframe*sf_ahead))) ? (L1_proc->frame_rx+1)&1023 : L1_proc->frame_rx;
-  L1_proc->slot_tx  = (L1_proc->slot_rx + (fp->slots_per_subframe*sf_ahead))%fp->slots_per_frame;
-
-  LOG_D(PHY,"wakeupL1: passing parameter IC = %d, RX: %d.%d, TX: %d.%d to L1 sf_ahead = %d\n", L1_proc->instance_cnt, L1_proc->frame_rx, L1_proc->slot_rx, L1_proc->frame_tx, L1_proc->slot_tx, sf_ahead);
-
-  pthread_mutex_unlock( &L1_proc->mutex );
-
-  // the thread can now be woken up
-  if (pthread_cond_signal(&L1_proc->cond) != 0) {
-    LOG_E( PHY, "[gNB] ERROR pthread_cond_signal for gNB RXn-TXnp4 thread\n");
-    exit_fun( "ERROR pthread_cond_signal" );
-    return(-1);
-  }
-
-  return(0);
-}
-/*
-void wakeup_prach_gNB(PHY_VARS_gNB *gNB,RU_t *ru,int frame,int subframe) {
-
-  gNB_L1_proc_t *proc = &gNB->proc;
-  LTE_DL_FRAME_PARMS *fp=&gNB->frame_parms;
-  int i;
-
-  if (ru!=NULL) {
-    pthread_mutex_lock(&proc->mutex_RU_PRACH);
-    for (i=0;i<gNB->num_RU;i++) {
-      if (ru == gNB->RU_list[i]) {
-  LOG_D(PHY,"frame %d, subframe %d: RU %d for gNB %d signals PRACH (mask %x, num_RU %d)\n",frame,subframe,i,gNB->Mod_id,proc->RU_mask_prach,gNB->num_RU);
-  if ((proc->RU_mask_prach&(1<<i)) > 0)
-    LOG_E(PHY,"gNB %d frame %d, subframe %d : previous information (PRACH) from RU %d (num_RU %d, mask %x) has not been served yet!\n",
-    gNB->Mod_id,frame,subframe,ru->idx,gNB->num_RU,proc->RU_mask_prach);
-  proc->RU_mask_prach |= (1<<i);
-      }
-    }
-    if (proc->RU_mask_prach != (1<<gNB->num_RU)-1) {  // not all RUs have provided their information so return
-      pthread_mutex_unlock(&proc->mutex_RU_PRACH);
-      return;
-    }
-    else { // all RUs have provided their information so continue on and wakeup gNB processing
-      proc->RU_mask_prach = 0;
-      pthread_mutex_unlock(&proc->mutex_RU_PRACH);
-    }
-  }
-
-  // check if we have to detect PRACH first
-  if (is_prach_subframe(fp,frame,subframe)>0) {
-    LOG_D(PHY,"Triggering prach processing, frame %d, subframe %d\n",frame,subframe);
-    if (proc->instance_cnt_prach == 0) {
-      LOG_W(PHY,"[gNB] Frame %d Subframe %d, dropping PRACH\n", frame,subframe);
-      return;
-    }
-
-    // wake up thread for PRACH RX
-    if (pthread_mutex_lock(&proc->mutex_prach) != 0) {
-      LOG_E( PHY, "[gNB] ERROR pthread_mutex_lock for gNB PRACH thread %d (IC %d)\n", proc->thread_index, proc->instance_cnt_prach);
-      exit_fun( "error locking mutex_prach" );
-      return;
-    }
-
-    ++proc->instance_cnt_prach;
-    // set timing for prach thread
-    proc->frame_prach = frame;
-    proc->subframe_prach = subframe;
-
-    // the thread can now be woken up
-    if (pthread_cond_signal(&proc->cond_prach) != 0) {
-      LOG_E( PHY, "[gNB] ERROR pthread_cond_signal for gNB PRACH thread %d\n", proc->thread_index);
-      exit_fun( "ERROR pthread_cond_signal" );
-      return;
-    }
-
-    pthread_mutex_unlock( &proc->mutex_prach );
-  }
-
-}*/
-
-/*!
- * \brief The prach receive thread of gNB.
- * \param param is a \ref gNB_L1_proc_t structure which contains the info what to process.
- * \returns a pointer to an int. The storage is not on the heap and must not be freed.
- */
-/*
-static void* gNB_thread_prach( void* param ) {
- static int gNB_thread_prach_status;
-
-
- PHY_VARS_gNB *gNB= (PHY_VARS_gNB *)param;
- gNB_L1_proc_t *proc = &gNB->proc;
-
- // set default return value
- gNB_thread_prach_status = 0;
-
-
-
- while (!oai_exit) {
-
-   if (oai_exit) break;
-
-
-   if (wait_on_condition(&proc->mutex_prach,&proc->cond_prach,&proc->instance_cnt_prach,"gNB_prach_thread") < 0) break;
-
-   LOG_D(PHY,"Running gNB prach procedures\n");
-   prach_procedures(gNB ,0);
-
-   if (release_thread(&proc->mutex_prach,&proc->instance_cnt_prach,"gNB_prach_thread") < 0) break;
- }
-
- LOG_I(PHY, "Exiting gNB thread PRACH\n");
-
- gNB_thread_prach_status = 0;
- return &gNB_thread_prach_status;
-}
-*/
-
-extern void init_td_thread(PHY_VARS_gNB *);
-extern void init_te_thread(PHY_VARS_gNB *);
-
-=======
->>>>>>> fe49a225
 static void *process_stats_thread(void *param) {
 
   PHY_VARS_gNB *gNB  = (PHY_VARS_gNB *)param;
