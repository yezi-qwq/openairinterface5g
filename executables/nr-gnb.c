/*
 * Licensed to the OpenAirInterface (OAI) Software Alliance under one or more
 * contributor license agreements.  See the NOTICE file distributed with
 * this work for additional information regarding copyright ownership.
 * The OpenAirInterface Software Alliance licenses this file to You under
 * the OAI Public License, Version 1.1  (the "License"); you may not use this file
 * except in compliance with the License.
 * You may obtain a copy of the License at
 *
 *      http://www.openairinterface.org/?page_id=698
 *
 * Unless required by applicable law or agreed to in writing, software
 * distributed under the License is distributed on an "AS IS" BASIS,
 * WITHOUT WARRANTIES OR CONDITIONS OF ANY KIND, either express or implied.
 * See the License for the specific language governing permissions and
 * limitations under the License.
 *-------------------------------------------------------------------------------
 * For more information about the OpenAirInterface (OAI) Software Alliance:
 *      contact@openairinterface.org
 */

/*! \file lte-enb.c
 * \brief Top-level threads for gNodeB
 * \author R. Knopp, F. Kaltenberger, Navid Nikaein
 * \date 2012
 * \version 0.1
 * \company Eurecom
 * \email: knopp@eurecom.fr,florian.kaltenberger@eurecom.fr, navid.nikaein@eurecom.fr
 * \note
 * \warning
 */

#define _GNU_SOURCE
#include <pthread.h>

#undef MALLOC //there are two conflicting definitions, so we better make sure we don't use it at all

#include "assertions.h"
#include <common/utils/LOG/log.h>
#include <common/utils/system.h>
#include "rt_profiling.h"

#include "PHY/types.h"

#include "PHY/INIT/nr_phy_init.h"

#include "PHY/defs_gNB.h"
#include "SCHED/sched_eNB.h"
#include "SCHED_NR/sched_nr.h"
#include "SCHED_NR/fapi_nr_l1.h"
#include "PHY/NR_TRANSPORT/nr_transport_proto.h"
#include "PHY/MODULATION/nr_modulation.h"
#include "PHY/NR_TRANSPORT/nr_dlsch.h"
#include "openair2/NR_PHY_INTERFACE/nr_sched_response.h"

#undef MALLOC //there are two conflicting definitions, so we better make sure we don't use it at all
//#undef FRAME_LENGTH_COMPLEX_SAMPLES //there are two conflicting definitions, so we better make sure we don't use it at all

#include "radio/COMMON/common_lib.h"

//#undef FRAME_LENGTH_COMPLEX_SAMPLES //there are two conflicting definitions, so we better make sure we don't use it at all

#include "PHY/LTE_TRANSPORT/if4_tools.h"

#include "PHY/phy_extern.h"

#include "common/ran_context.h"
#include "RRC/LTE/rrc_extern.h"
#include "PHY_INTERFACE/phy_interface.h"
#include "common/utils/LOG/log_extern.h"
#include "UTIL/OTG/otg_tx.h"
#include "UTIL/OTG/otg_externs.h"
#include "UTIL/MATH/oml.h"
#include "common/utils/LOG/vcd_signal_dumper.h"
#include "UTIL/OPT/opt.h"
#include "enb_config.h"
#include "gnb_paramdef.h"

#include "s1ap_eNB.h"
#include "SIMULATION/ETH_TRANSPORT/proto.h"
#include <executables/softmodem-common.h>

#include "T.h"
#include "nfapi/oai_integration/vendor_ext.h"
#include "executables/softmodem-common.h"
#include <nfapi/oai_integration/nfapi_pnf.h>
#include <openair1/PHY/NR_TRANSPORT/nr_ulsch.h>
#include <openair1/PHY/NR_TRANSPORT/nr_dlsch.h>
#include <PHY/NR_ESTIMATION/nr_ul_estimation.h>

#define USE_MSGQ 1
//#define USRP_DEBUG 1
// Fix per CC openair rf/if device update
// extern openair0_device openair0;


//pthread_t                       main_gNB_thread;

time_stats_t softmodem_stats_mt; // main thread
time_stats_t softmodem_stats_hw; //  hw acquisition
time_stats_t softmodem_stats_rxtx_sf; // total tx time
time_stats_t nfapi_meas; // total tx time
time_stats_t softmodem_stats_rx_sf; // total rx time


#include "executables/thread-common.h"


//#define TICK_TO_US(ts) (ts.diff)
#define TICK_TO_US(ts) (ts.trials==0?0:ts.diff/ts.trials)
#define L1STATSSTRLEN 16384


void tx_func(void *param) {

  processingData_L1tx_t *info = (processingData_L1tx_t *) param;
  int frame_tx = info->frame;
  int slot_tx = info->slot;

  int absslot_tx = info->timestamp_tx/info->gNB->frame_parms.get_samples_per_slot(slot_tx,&info->gNB->frame_parms);
  int absslot_rx = absslot_tx-info->gNB->RU_list[0]->sl_ahead;
  int rt_prof_idx = absslot_rx % RT_PROF_DEPTH;
  start_meas(&info->gNB->phy_proc_tx);

  clock_gettime(CLOCK_MONOTONIC,&info->gNB->rt_L1_profiling.start_L1_TX[rt_prof_idx]);
  phy_procedures_gNB_TX(info,
                        frame_tx,
                        slot_tx,
                        1);
  clock_gettime(CLOCK_MONOTONIC,&info->gNB->rt_L1_profiling.return_L1_TX[rt_prof_idx]);

<<<<<<< HEAD
  if (get_softmodem_params()->reorder_thread_disable) {
    PHY_VARS_gNB *gNB = info->gNB;
    processingData_RU_t syncMsgRU;
    syncMsgRU.frame_tx = frame_tx;
    syncMsgRU.slot_tx = slot_tx;
    syncMsgRU.ru = gNB->RU_list[0];
    syncMsgRU.timestamp_tx = info->timestamp_tx;
    LOG_D(PHY,"gNB: %d.%d : calling RU TX function\n",syncMsgRU.frame_tx,syncMsgRU.slot_tx);
    ru_tx_func((void*)&syncMsgRU);
  }
  stop_meas(&info->gNB->phy_proc_tx);
}


void *L1_rx_thread(void *arg) {
  PHY_VARS_gNB *gNB = (PHY_VARS_gNB*)arg;

  while (oai_exit == 0) {
     notifiedFIFO_elt_t *res = pullNotifiedFIFO(&gNB->resp_L1);
     processingData_L1_t *info = (processingData_L1_t *)NotifiedFifoData(res);
     rx_func(info);
     delNotifiedFIFO_elt(res);
  }
  return NULL;
}
/* to be added for URLLC, requires MAC scheduling to be split from UL indication 
void *L1_tx_thread(void *arg) {
  PHY_VARS_gNB *gNB = (PHY_VARS_gNB*)arg;

  while (oai_exit == 0) {
     notifiedFIFO_elt_t *res = pullNotifiedFIFO(&gNB->L1_tx_out);
     processingData_L1tx_t *info = (processingData_L1tx_t *)NotifiedFifoData(res);
     tx_func(info);
     delNotifiedFIFO_elt(res);
  }
  return NULL;
}
*/
void rx_func(void *param) {
=======
  /* this thread is done with the sched_info, decrease the reference counter */
  deref_sched_response(info->sched_response_id);
}

void rx_func(void *param)
{
>>>>>>> 98f4d038
  processingData_L1_t *info = (processingData_L1_t *) param;
  PHY_VARS_gNB *gNB = info->gNB;
  int frame_rx = info->frame_rx;
  int slot_rx = info->slot_rx;
  int frame_tx = info->frame_tx;
  int slot_tx = info->slot_tx;
  nfapi_nr_config_request_scf_t *cfg = &gNB->gNB_config;

  int absslot_tx = info->timestamp_tx/gNB->frame_parms.get_samples_per_slot(slot_rx,&gNB->frame_parms);
  int absslot_rx = absslot_tx - gNB->RU_list[0]->sl_ahead;
  int rt_prof_idx = absslot_rx % RT_PROF_DEPTH;

  clock_gettime(CLOCK_MONOTONIC,&info->gNB->rt_L1_profiling.start_L1_RX[rt_prof_idx]);
  start_meas(&softmodem_stats_rxtx_sf);

  // *******************************************************************

  if (NFAPI_MODE == NFAPI_MODE_PNF) {
    // I am a PNF and I need to let nFAPI know that we have a (sub)frame tick
    //LOG_D(PHY, "oai_nfapi_slot_ind(frame:%u, slot:%d) ********\n", frame_rx, slot_rx);
    start_meas(&nfapi_meas);
    handle_nr_slot_ind(frame_rx, slot_rx);
    stop_meas(&nfapi_meas);

    /*if (gNB->UL_INFO.rx_ind.rx_indication_body.number_of_pdus||
        gNB->UL_INFO.harq_ind.harq_indication_body.number_of_harqs ||
        gNB->UL_INFO.crc_ind.crc_indication_body.number_of_crcs ||
        gNB->UL_INFO.rach_ind.number_of_pdus ||
        gNB->UL_INFO.cqi_ind.number_of_cqis
       ) {
      LOG_D(PHY, "UL_info[rx_ind:%05d:%d harqs:%05d:%d crcs:%05d:%d rach_pdus:%0d.%d:%d cqis:%d] RX:%04d%d TX:%04d%d \n",
            NFAPI_SFNSF2DEC(gNB->UL_INFO.rx_ind.sfn_sf),   gNB->UL_INFO.rx_ind.rx_indication_body.number_of_pdus,
            NFAPI_SFNSF2DEC(gNB->UL_INFO.harq_ind.sfn_sf), gNB->UL_INFO.harq_ind.harq_indication_body.number_of_harqs,
            NFAPI_SFNSF2DEC(gNB->UL_INFO.crc_ind.sfn_sf),  gNB->UL_INFO.crc_ind.crc_indication_body.number_of_crcs,
            gNB->UL_INFO.rach_ind.sfn, gNB->UL_INFO.rach_ind.slot,gNB->UL_INFO.rach_ind.number_of_pdus,
            gNB->UL_INFO.cqi_ind.number_of_cqis,
            frame_rx, slot_rx,
            frame_tx, slot_tx);
    }*/
  }
  // ****************************************

  T(T_GNB_PHY_DL_TICK, T_INT(gNB->Mod_id), T_INT(frame_tx), T_INT(slot_tx));

  reset_active_stats(gNB, frame_tx);
  reset_active_ulsch(gNB, frame_tx);

  // RX processing
  int rx_slot_type = nr_slot_select(cfg, frame_rx, slot_rx);
  if (rx_slot_type == NR_UPLINK_SLOT || rx_slot_type == NR_MIXED_SLOT) {
    // UE-specific RX processing for subframe n
    // TODO: check if this is correct for PARALLEL_RU_L1_TRX_SPLIT

    // Do PRACH RU processing
    L1_nr_prach_procedures(gNB,frame_rx,slot_rx);

    //WA: comment rotation in tx/rx
    if((gNB->num_RU == 1) && (gNB->RU_list[0]->if_south != REMOTE_IF4p5)) {
      //apply the rx signal rotation here
      for (int aa = 0; aa < gNB->frame_parms.nb_antennas_rx; aa++) {
        apply_nr_rotation_ul(&gNB->frame_parms,
            gNB->common_vars.rxdataF[aa],
            slot_rx,
            0,
            gNB->frame_parms.Ncp==EXTENDED?12:14);
      }
    }
    phy_procedures_gNB_uespec_RX(gNB, frame_rx, slot_rx);
  }

  stop_meas( &softmodem_stats_rxtx_sf );
  LOG_D(PHY,"%s() Exit proc[rx:%d%d tx:%d%d]\n", __FUNCTION__, frame_rx, slot_rx, frame_tx, slot_tx);
  clock_gettime(CLOCK_MONOTONIC,&info->gNB->rt_L1_profiling.return_L1_RX[rt_prof_idx]);

  // Call the scheduler
  start_meas(&gNB->ul_indication_stats);
//  pthread_mutex_lock(&gNB->UL_INFO_mutex);
  gNB->UL_INFO.frame     = frame_rx;
  gNB->UL_INFO.slot      = slot_rx;
  gNB->UL_INFO.module_id = gNB->Mod_id;
  gNB->UL_INFO.CC_id     = gNB->CC_id;
  gNB->if_inst->NR_UL_indication(&gNB->UL_INFO);
//  pthread_mutex_unlock(&gNB->UL_INFO_mutex);
  stop_meas(&gNB->ul_indication_stats);

  int tx_slot_type = nr_slot_select(cfg,frame_tx,slot_tx);
  if ((tx_slot_type == NR_DOWNLINK_SLOT || tx_slot_type == NR_MIXED_SLOT) && NFAPI_MODE != NFAPI_MODE_PNF) {
    notifiedFIFO_elt_t *res;
    processingData_L1tx_t *syncMsg;
    // Its a FIFO so it maitains the order in which the MAC fills the messages
    // so no need for checking for right slot
 #ifndef USE_MSGQ
    if (get_softmodem_params()->reorder_thread_disable)
      res = pullTpool(&gNB->L1_tx_out, &gNB->threadPool);
    else
      res = pullTpool(&gNB->L1_tx_filled, &gNB->threadPool);
    if (res == NULL)
      return; // Tpool has been stopped
    syncMsg = (processingData_L1tx_t *)NotifiedFifoData(res);
    syncMsg->gNB = gNB;
    syncMsg->timestamp_tx = info->timestamp_tx;
    res->key = slot_tx;
    pushTpool(&gNB->threadPool, res);
#else
    syncMsg = gNB->msgDataTx;
    syncMsg->gNB = gNB; 
    syncMsg->timestamp_tx = info->timestamp_tx;
    tx_func(syncMsg);
#endif
  } else if (get_softmodem_params()->continuous_tx) {
    notifiedFIFO_elt_t *res = pullTpool(&gNB->L1_tx_free, &gNB->threadPool);
    if (res == NULL)
      return; // Tpool has been stopped
    processingData_L1tx_t *syncMsg = (processingData_L1tx_t *)NotifiedFifoData(res);
    syncMsg->gNB = gNB;
    syncMsg->timestamp_tx = info->timestamp_tx;
    syncMsg->frame = frame_tx;
    syncMsg->slot = slot_tx;
    res->key = slot_tx;
    pushNotifiedFIFO(&gNB->L1_tx_out, res);
  }

#if 0
  LOG_D(PHY, "rxtx:%lld nfapi:%lld phy:%lld tx:%lld rx:%lld prach:%lld ofdm:%lld ",
        softmodem_stats_rxtx_sf.diff_now, nfapi_meas.diff_now,
        TICK_TO_US(gNB->phy_proc),
        TICK_TO_US(gNB->phy_proc_tx),
        TICK_TO_US(gNB->phy_proc_rx),
        TICK_TO_US(gNB->rx_prach),
        TICK_TO_US(gNB->ofdm_mod_stats),
        softmodem_stats_rxtx_sf.diff_now, nfapi_meas.diff_now);
  LOG_D(PHY,
        "dlsch[enc:%lld mod:%lld scr:%lld rm:%lld t:%lld i:%lld] rx_dft:%lld ",
        TICK_TO_US(gNB->dlsch_encoding_stats),
        TICK_TO_US(gNB->dlsch_modulation_stats),
        TICK_TO_US(gNB->dlsch_scrambling_stats),
        TICK_TO_US(gNB->dlsch_rate_matching_stats),
        TICK_TO_US(gNB->dlsch_turbo_encoding_stats),
        TICK_TO_US(gNB->dlsch_interleaving_stats),
        TICK_TO_US(gNB->rx_dft_stats));
  LOG_D(PHY," ulsch[ch:%lld freq:%lld dec:%lld demod:%lld ru:%lld ",
        TICK_TO_US(gNB->ulsch_channel_estimation_stats),
        TICK_TO_US(gNB->ulsch_freq_offset_estimation_stats),
        TICK_TO_US(gNB->ulsch_decoding_stats),
        TICK_TO_US(gNB->ulsch_demodulation_stats),
        TICK_TO_US(gNB->ulsch_rate_unmatching_stats));
  LOG_D(PHY, "td:%lld dei:%lld dem:%lld llr:%lld tci:%lld ",
        TICK_TO_US(gNB->ulsch_turbo_decoding_stats),
        TICK_TO_US(gNB->ulsch_deinterleaving_stats),
        TICK_TO_US(gNB->ulsch_demultiplexing_stats),
        TICK_TO_US(gNB->ulsch_llr_stats),
        TICK_TO_US(gNB->ulsch_tc_init_stats));
  LOG_D(PHY, "tca:%lld tcb:%lld tcg:%lld tce:%lld l1:%lld l2:%lld]\n\n",
        TICK_TO_US(gNB->ulsch_tc_alpha_stats),
        TICK_TO_US(gNB->ulsch_tc_beta_stats),
        TICK_TO_US(gNB->ulsch_tc_gamma_stats),
        TICK_TO_US(gNB->ulsch_tc_ext_stats),
        TICK_TO_US(gNB->ulsch_tc_intl1_stats),
        TICK_TO_US(gNB->ulsch_tc_intl2_stats)
       );
#endif
}
static size_t dump_L1_meas_stats(PHY_VARS_gNB *gNB, RU_t *ru, char *output, size_t outputlen) {
  const char *begin = output;
  const char *end = output + outputlen;
  output += print_meas_log(&gNB->phy_proc_tx, "L1 Tx processing", NULL, NULL, output, end - output);
  output += print_meas_log(&gNB->dlsch_encoding_stats, "DLSCH encoding", NULL, NULL, output, end - output);
  output += print_meas_log(&gNB->dlsch_scrambling_stats, "DLSCH scrambling", NULL, NULL, output, end-output);
  output += print_meas_log(&gNB->dlsch_modulation_stats, "DLSCH modulation", NULL, NULL, output, end-output);
  output += print_meas_log(&gNB->dlsch_layer_mapping_stats, "DLSCH layer mapping", NULL, NULL, output,end-output);
  output += print_meas_log(&gNB->dlsch_resource_mapping_stats, "DLSCH resource mapping", NULL, NULL, output,end-output);
  output += print_meas_log(&gNB->dlsch_precoding_stats, "DLSCH precoding", NULL, NULL, output,end-output);
  output += print_meas_log(&gNB->phy_proc_rx, "L1 Rx processing", NULL, NULL, output, end - output);
  output += print_meas_log(&gNB->ul_indication_stats, "UL Indication", NULL, NULL, output, end - output);
  output += print_meas_log(&gNB->rx_pusch_stats, "PUSCH inner-receiver", NULL, NULL, output, end - output);
  output += print_meas_log(&gNB->ulsch_decoding_stats, "PUSCH decoding", NULL, NULL, output, end - output);
  output += print_meas_log(&gNB->schedule_response_stats, "Schedule Response", NULL, NULL, output, end - output);
  if (ru->feprx)
    output += print_meas_log(&ru->ofdm_demod_stats, "feprx", NULL, NULL, output, end - output);

  if (ru->feptx_ofdm) {
    output += print_meas_log(&ru->precoding_stats,"feptx_prec",NULL,NULL, output, end - output);
    output += print_meas_log(&ru->txdataF_copy_stats,"txdataF_copy",NULL,NULL, output, end - output);
    output += print_meas_log(&ru->ofdm_mod_stats,"feptx_ofdm",NULL,NULL, output, end - output);
    output += print_meas_log(&ru->ofdm_total_stats,"feptx_total",NULL,NULL, output, end - output);
  }

  if (ru->fh_north_asynch_in)
    output += print_meas_log(&ru->rx_fhaul,"rx_fhaul",NULL,NULL, output, end - output);

  output += print_meas_log(&ru->tx_fhaul,"tx_fhaul",NULL,NULL, output, end - output);

  if (ru->fh_north_out) {
    output += print_meas_log(&ru->compression,"compression",NULL,NULL, output, end - output);
    output += print_meas_log(&ru->transport,"transport",NULL,NULL, output, end - output);
  }
  return output - begin;
}

void *nrL1_stats_thread(void *param) {
  PHY_VARS_gNB     *gNB      = (PHY_VARS_gNB *)param;
  RU_t *ru = RC.ru[0];
  char output[L1STATSSTRLEN];
  memset(output,0,L1STATSSTRLEN);
  wait_sync("L1_stats_thread");
  FILE *fd;
  fd=fopen("nrL1_stats.log","w");
  AssertFatal(fd!=NULL,"Cannot open nrL1_stats.log\n");

  reset_meas(&gNB->phy_proc_tx);
  reset_meas(&gNB->dlsch_encoding_stats);
  reset_meas(&gNB->phy_proc_rx);
  reset_meas(&gNB->ul_indication_stats);
  reset_meas(&gNB->rx_pusch_stats);
  reset_meas(&gNB->ulsch_decoding_stats);
  reset_meas(&gNB->schedule_response_stats);
  reset_meas(&gNB->dlsch_scrambling_stats);
  reset_meas(&gNB->dlsch_modulation_stats);
  reset_meas(&gNB->dlsch_layer_mapping_stats);
  reset_meas(&gNB->dlsch_resource_mapping_stats);
  reset_meas(&gNB->dlsch_precoding_stats);
  while (!oai_exit) {
    sleep(1);
    dump_nr_I0_stats(fd,gNB);
    dump_pdsch_stats(fd,gNB);
    dump_pusch_stats(fd,gNB);
    dump_L1_meas_stats(gNB, ru, output, L1STATSSTRLEN);
    fprintf(fd,"%s\n",output);
    fflush(fd);
    fseek(fd,0,SEEK_SET);
  }
  fclose(fd);
  return(NULL);
}

// This thread reads the finished L1 tx jobs from threaPool
// and pushes RU tx thread in the right order. It works only
// two parallel L1 tx threads.
void *tx_reorder_thread(void* param) {
  PHY_VARS_gNB *gNB = (PHY_VARS_gNB *)param;
    notifiedFIFO_elt_t *resL1Reserve = NULL;
  

  resL1Reserve = pullTpool(&gNB->L1_tx_out, &gNB->threadPool);
  AssertFatal(resL1Reserve != NULL, "pullTpool() did not return start message in %s\n", __func__);
  int next_tx_slot=((processingData_L1tx_t *)NotifiedFifoData(resL1Reserve))->slot;
  
  LOG_I(PHY,"tx_reorder_thread started\n");
  
  while (!oai_exit) {
    notifiedFIFO_elt_t *resL1;
    if (resL1Reserve) {
       resL1=resL1Reserve;
       if (((processingData_L1tx_t *)NotifiedFifoData(resL1))->slot != next_tx_slot) {
         LOG_E(PHY,"order mistake\n");
         resL1Reserve = NULL;
         resL1 = pullTpool(&gNB->L1_tx_out, &gNB->threadPool);
       }
     } else { 
       resL1 = pullTpool(&gNB->L1_tx_out, &gNB->threadPool);
       if (resL1 != NULL && ((processingData_L1tx_t *)NotifiedFifoData(resL1))->slot != next_tx_slot) {
          if (resL1Reserve)
              LOG_E(PHY,"error, have a stored packet, then a second one\n");
          resL1Reserve = resL1;
          resL1 = pullTpool(&gNB->L1_tx_out, &gNB->threadPool);
          if (((processingData_L1tx_t *)NotifiedFifoData(resL1))->slot != next_tx_slot)
            LOG_E(PHY,"error, pull two msg, none is good\n");
       }
    }
    if (resL1 == NULL)
      break; // Tpool has been stopped
    processingData_L1tx_t *syncMsgL1= (processingData_L1tx_t *)NotifiedFifoData(resL1);
    processingData_RU_t syncMsgRU;
    syncMsgRU.frame_tx = syncMsgL1->frame;
    syncMsgRU.slot_tx = syncMsgL1->slot;
    syncMsgRU.timestamp_tx = syncMsgL1->timestamp_tx;
    syncMsgRU.ru = gNB->RU_list[0];
    if (get_softmodem_params()->continuous_tx) {
      int slots_per_frame = gNB->frame_parms.slots_per_frame;
      next_tx_slot = (syncMsgRU.slot_tx + 1) % slots_per_frame;
    } else
      next_tx_slot = get_next_downlink_slot(gNB, &gNB->gNB_config, syncMsgRU.frame_tx, syncMsgRU.slot_tx);
    pushNotifiedFIFO(&gNB->L1_tx_free, resL1);
    if (resL1==resL1Reserve)
       resL1Reserve=NULL;
    LOG_D(PHY,"gNB: %d.%d : calling RU TX function\n",syncMsgL1->frame,syncMsgL1->slot);
    ru_tx_func((void*)&syncMsgRU);
  }
  return(NULL);
}

void init_gNB_Tpool(int inst) {
  PHY_VARS_gNB *gNB;
  gNB = RC.gNB[inst];
  gNB_L1_proc_t *proc = &gNB->proc;

  // ULSCH decoding threadpool
  initTpool(get_softmodem_params()->threadPoolConfig, &gNB->threadPool, cpumeas(CPUMEAS_GETSTATE));
  // ULSCH decoder result FIFO
  initNotifiedFIFO(&gNB->respDecode);

  // L1 RX result FIFO 
  initNotifiedFIFO(&gNB->resp_L1);
#ifndef USE_MSGQ
  notifiedFIFO_elt_t *msg = newNotifiedFIFO_elt(sizeof(processingData_L1_t), 0, &gNB->resp_L1, rx_func);
  pushNotifiedFIFO(&gNB->resp_L1, msg); // to unblock the process in the beginning
#endif
  // L1 TX result FIFO 
  initNotifiedFIFO(&gNB->L1_tx_free);
  initNotifiedFIFO(&gNB->L1_tx_filled);
  initNotifiedFIFO(&gNB->L1_tx_out);
 
#ifdef USE_MSGQ
  threadCreate(&gNB->L1_rx_thread, L1_rx_thread, (void *)gNB, "L1_rx_thread",
               gNB->L1_rx_thread_core, OAI_PRIORITY_RT_MAX);
//  threadCreate(&gNB->L1_tx_thread, L1_tx_thread, (void *)gNB, "L1_tx_thread",
//               gNB->L1_tx_thread_core, OAI_PRIORITY_RT_MAX);
#endif 
  if (get_softmodem_params()->reorder_thread_disable) {
    notifiedFIFO_elt_t *msgL1Tx = newNotifiedFIFO_elt(sizeof(processingData_L1tx_t), 0, &gNB->L1_tx_out, tx_func);
    processingData_L1tx_t *msgDataTx = (processingData_L1tx_t *)NotifiedFifoData(msgL1Tx);
    memset(msgDataTx, 0, sizeof(processingData_L1tx_t));
    init_DLSCH_struct(gNB, msgDataTx);
    memset(msgDataTx->ssb, 0, 64*sizeof(NR_gNB_SSB_t));
#ifndef USE_MSGQ
    pushNotifiedFIFO(&gNB->L1_tx_out, msgL1Tx); // to unblock the process in the beginning
#else
    gNB->msgDataTx = msgDataTx;
#endif    
  } else {
    // we create 2 threads for L1 tx processing
    for (int i=0; i < 2; i++) {
      notifiedFIFO_elt_t *msgL1Tx = newNotifiedFIFO_elt(sizeof(processingData_L1tx_t), 0, &gNB->L1_tx_out, tx_func);
      processingData_L1tx_t *msgDataTx = (processingData_L1tx_t *)NotifiedFifoData(msgL1Tx);
      memset(msgDataTx, 0, sizeof(processingData_L1tx_t));
      init_DLSCH_struct(gNB, msgDataTx);
      memset(msgDataTx->ssb, 0, 64*sizeof(NR_gNB_SSB_t));
      pushNotifiedFIFO(&gNB->L1_tx_free, msgL1Tx); // to unblock the process in the beginning
    }
  
    LOG_I(PHY,"Creating thread for TX reordering and dispatching to RU\n");
    threadCreate(&proc->pthread_tx_reorder, tx_reorder_thread, (void *)gNB, "thread_tx_reorder",
                  gNB->RU_list[0] ? gNB->RU_list[0]->tpcores[1] : -1, OAI_PRIORITY_RT_MAX);
  }

  if ((!get_softmodem_params()->emulate_l1) && (!IS_SOFTMODEM_NOSTATS_BIT) && (NFAPI_MODE!=NFAPI_MODE_VNF))
     threadCreate(&proc->L1_stats_thread,nrL1_stats_thread,(void*)gNB,"L1_stats",-1,OAI_PRIORITY_RT_LOW);

}


void term_gNB_Tpool(int inst) {
  PHY_VARS_gNB *gNB = RC.gNB[inst];
  abortTpool(&gNB->threadPool);
  abortNotifiedFIFO(&gNB->respDecode);
  abortNotifiedFIFO(&gNB->resp_L1);
  abortNotifiedFIFO(&gNB->L1_tx_free);
  abortNotifiedFIFO(&gNB->L1_tx_filled);
  abortNotifiedFIFO(&gNB->L1_tx_out);

  gNB_L1_proc_t *proc = &gNB->proc;
  if (!get_softmodem_params()->emulate_l1)
    pthread_join(proc->L1_stats_thread, NULL);
  pthread_join(proc->pthread_tx_reorder, NULL);
}

/*!
 * \brief Terminate gNB TX and RX threads.
 */
void kill_gNB_proc(int inst) {
  PHY_VARS_gNB *gNB;

  gNB=RC.gNB[inst];
  
  LOG_I(PHY, "Destroying UL_INFO mutex\n");
  pthread_mutex_destroy(&gNB->UL_INFO_mutex);
  
}

void reset_opp_meas(void) {
  int sfn;
  reset_meas(&softmodem_stats_mt);
  reset_meas(&softmodem_stats_hw);

  for (sfn=0; sfn < 10; sfn++) {
    reset_meas(&softmodem_stats_rxtx_sf);
    reset_meas(&softmodem_stats_rx_sf);
  }
}


void print_opp_meas(void) {
  int sfn=0;
  print_meas(&softmodem_stats_mt, "Main gNB Thread", NULL, NULL);
  print_meas(&softmodem_stats_hw, "HW Acquisation", NULL, NULL);

  for (sfn=0; sfn < 10; sfn++) {
    print_meas(&softmodem_stats_rxtx_sf,"[gNB][total_phy_proc_rxtx]",NULL, NULL);
    print_meas(&softmodem_stats_rx_sf,"[gNB][total_phy_proc_rx]",NULL,NULL);
  }
}


/// eNB kept in function name for nffapi calls, TO FIX
void init_eNB_afterRU(void) {
  int inst,ru_id,i,aa;
  PHY_VARS_gNB *gNB;
  LOG_I(PHY,"%s() RC.nb_nr_inst:%d\n", __FUNCTION__, RC.nb_nr_inst);

  if(NFAPI_MODE == NFAPI_MODE_PNF)
    RC.nb_nr_inst = 1;
  for (inst=0; inst<RC.nb_nr_inst; inst++) {
    LOG_I(PHY,"RC.nb_nr_CC[inst:%d]:%p\n", inst, RC.gNB[inst]);

    gNB = RC.gNB[inst];
    gNB->ldpc_offload_flag = ldpc_offload_flag;
    gNB->reorder_thread_disable = get_softmodem_params()->reorder_thread_disable;

    phy_init_nr_gNB(gNB);

    // map antennas and PRACH signals to gNB RX
    if (0) AssertFatal(gNB->num_RU>0,"Number of RU attached to gNB %d is zero\n",gNB->Mod_id);

    LOG_I(PHY,"Mapping RX ports from %d RUs to gNB %d\n",gNB->num_RU,gNB->Mod_id);
    LOG_I(PHY,"gNB->num_RU:%d\n", gNB->num_RU);

    for (ru_id=0,aa=0; ru_id<gNB->num_RU; ru_id++) {
      AssertFatal(gNB->RU_list[ru_id]->common.rxdataF!=NULL,
		  "RU %d : common.rxdataF is NULL\n",
		  gNB->RU_list[ru_id]->idx);
      AssertFatal(gNB->RU_list[ru_id]->prach_rxsigF!=NULL,
		  "RU %d : prach_rxsigF is NULL\n",
		  gNB->RU_list[ru_id]->idx);
      
      for (i=0; i<gNB->RU_list[ru_id]->nb_rx; aa++,i++) {
        LOG_I(PHY,"Attaching RU %d antenna %d to gNB antenna %d\n",gNB->RU_list[ru_id]->idx,i,aa);
        gNB->prach_vars.rxsigF[aa]    =  gNB->RU_list[ru_id]->prach_rxsigF[0][i];
        gNB->common_vars.rxdataF[aa]     =  (c16_t *)gNB->RU_list[ru_id]->common.rxdataF[i];
      }
    }

    /* TODO: review this code, there is something wrong.
     * In monolithic mode, we come here with nb_antennas_rx == 0
     * (not tested in other modes).
     */
    //init_precoding_weights(RC.gNB[inst]);
    init_gNB_Tpool(inst);
  }

}

void init_gNB(int single_thread_flag,int wait_for_sync) {

  int inst;
  PHY_VARS_gNB *gNB;

  if (RC.gNB == NULL) {
    RC.gNB = (PHY_VARS_gNB **) calloc(1+RC.nb_nr_L1_inst, sizeof(PHY_VARS_gNB *));
    LOG_I(PHY,"gNB L1 structure RC.gNB allocated @ %p\n",RC.gNB);
  }

  for (inst=0; inst<RC.nb_nr_L1_inst; inst++) {

    if (RC.gNB[inst] == NULL) {
      RC.gNB[inst] = (PHY_VARS_gNB *) calloc(1, sizeof(PHY_VARS_gNB));
      LOG_I(PHY,"[nr-gnb.c] gNB structure RC.gNB[%d] allocated @ %p\n",inst,RC.gNB[inst]);
    }
    gNB                     = RC.gNB[inst];
    gNB->abstraction_flag   = 0;
    gNB->single_thread_flag = single_thread_flag;
    /*nr_polar_init(&gNB->nrPolar_params,
      NR_POLAR_PBCH_MESSAGE_TYPE,
      NR_POLAR_PBCH_PAYLOAD_BITS,
      NR_POLAR_PBCH_AGGREGATION_LEVEL);*/
    LOG_I(PHY,"Initializing gNB %d single_thread_flag:%d\n",inst,gNB->single_thread_flag);
    LOG_I(PHY,"Initializing gNB %d\n",inst);

    LOG_I(PHY,"Registering with MAC interface module (before %p)\n",gNB->if_inst);
    AssertFatal((gNB->if_inst         = NR_IF_Module_init(inst))!=NULL,"Cannot register interface");
    LOG_I(PHY,"Registering with MAC interface module (after %p)\n",gNB->if_inst);
    gNB->if_inst->NR_Schedule_response   = nr_schedule_response;
    gNB->if_inst->NR_PHY_config_req      = nr_phy_config_request;
    memset((void *)&gNB->UL_INFO,0,sizeof(gNB->UL_INFO));
    LOG_I(PHY,"Setting indication lists\n");

    gNB->UL_INFO.rx_ind.pdu_list = gNB->rx_pdu_list;
    gNB->UL_INFO.crc_ind.crc_list = gNB->crc_pdu_list;
    /*gNB->UL_INFO.sr_ind.sr_indication_body.sr_pdu_list = gNB->sr_pdu_list;
    gNB->UL_INFO.harq_ind.harq_indication_body.harq_pdu_list = gNB->harq_pdu_list;
    gNB->UL_INFO.cqi_ind.cqi_pdu_list = gNB->cqi_pdu_list;
    gNB->UL_INFO.cqi_ind.cqi_raw_pdu_list = gNB->cqi_raw_pdu_list;*/

    gNB->prach_energy_counter = 0;
    gNB->chest_time = get_softmodem_params()->chest_time;
    gNB->chest_freq = get_softmodem_params()->chest_freq;

  }
  

  LOG_I(PHY,"[nr-gnb.c] gNB structure allocated\n");
}


void stop_gNB(int nb_inst) {
  for (int inst=0; inst<nb_inst; inst++) {
    LOG_I(PHY,"Killing gNB %d processing threads\n",inst);
    term_gNB_Tpool(inst);
    kill_gNB_proc(inst);
  }
}<|MERGE_RESOLUTION|>--- conflicted
+++ resolved
@@ -111,7 +111,8 @@
 #define L1STATSSTRLEN 16384
 
 
-void tx_func(void *param) {
+void tx_func(void *param) 
+{
 
   processingData_L1tx_t *info = (processingData_L1tx_t *) param;
   int frame_tx = info->frame;
@@ -129,7 +130,6 @@
                         1);
   clock_gettime(CLOCK_MONOTONIC,&info->gNB->rt_L1_profiling.return_L1_TX[rt_prof_idx]);
 
-<<<<<<< HEAD
   if (get_softmodem_params()->reorder_thread_disable) {
     PHY_VARS_gNB *gNB = info->gNB;
     processingData_RU_t syncMsgRU;
@@ -140,11 +140,14 @@
     LOG_D(PHY,"gNB: %d.%d : calling RU TX function\n",syncMsgRU.frame_tx,syncMsgRU.slot_tx);
     ru_tx_func((void*)&syncMsgRU);
   }
+  /* this thread is done with the sched_info, decrease the reference counter */
+  deref_sched_response(info->sched_response_id);
   stop_meas(&info->gNB->phy_proc_tx);
 }
 
 
-void *L1_rx_thread(void *arg) {
+void *L1_rx_thread(void *arg) 
+{
   PHY_VARS_gNB *gNB = (PHY_VARS_gNB*)arg;
 
   while (oai_exit == 0) {
@@ -168,15 +171,8 @@
   return NULL;
 }
 */
-void rx_func(void *param) {
-=======
-  /* this thread is done with the sched_info, decrease the reference counter */
-  deref_sched_response(info->sched_response_id);
-}
-
 void rx_func(void *param)
 {
->>>>>>> 98f4d038
   processingData_L1_t *info = (processingData_L1_t *) param;
   PHY_VARS_gNB *gNB = info->gNB;
   int frame_rx = info->frame_rx;
