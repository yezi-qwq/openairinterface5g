/*
 * Licensed to the OpenAirInterface (OAI) Software Alliance under one or more
 * contributor license agreements.  See the NOTICE file distributed with
 * this work for additional information regarding copyright ownership.
 * The OpenAirInterface Software Alliance licenses this file to You under
 * the OAI Public License, Version 1.1  (the "License"); you may not use this file
 * except in compliance with the License.
 * You may obtain a copy of the License at
 *
 *      http://www.openairinterface.org/?page_id=698
 *
 * Unless required by applicable law or agreed to in writing, software
 * distributed under the License is distributed on an "AS IS" BASIS,
 * WITHOUT WARRANTIES OR CONDITIONS OF ANY KIND, either express or implied.
 * See the License for the specific language governing permissions and
 * limitations under the License.
 *-------------------------------------------------------------------------------
 * For more information about the OpenAirInterface (OAI) Software Alliance:
 *      contact@openairinterface.org
 */

/*! \file lte-enb.c
 * \brief Top-level threads for gNodeB
 * \author R. Knopp, F. Kaltenberger, Navid Nikaein
 * \date 2012
 * \version 0.1
 * \company Eurecom
 * \email: knopp@eurecom.fr,florian.kaltenberger@eurecom.fr, navid.nikaein@eurecom.fr
 * \note
 * \warning
 */

#define _GNU_SOURCE
#include <pthread.h>

#undef MALLOC //there are two conflicting definitions, so we better make sure we don't use it at all

#include "assertions.h"
#include <common/utils/LOG/log.h>
#include <common/utils/system.h>

#include "PHY/types.h"

#include "PHY/INIT/phy_init.h"

#include "PHY/defs_gNB.h"
#include "SCHED/sched_eNB.h"
#include "SCHED_NR/sched_nr.h"
#include "SCHED_NR/fapi_nr_l1.h"
#include "PHY/LTE_TRANSPORT/transport_proto.h"

#undef MALLOC //there are two conflicting definitions, so we better make sure we don't use it at all
//#undef FRAME_LENGTH_COMPLEX_SAMPLES //there are two conflicting definitions, so we better make sure we don't use it at all

#include "../../ARCH/COMMON/common_lib.h"

//#undef FRAME_LENGTH_COMPLEX_SAMPLES //there are two conflicting definitions, so we better make sure we don't use it at all

#include "PHY/LTE_TRANSPORT/if4_tools.h"
#include "PHY/LTE_TRANSPORT/if5_tools.h"

#include "PHY/phy_extern.h"


#include "LAYER2/MAC/mac.h"
#include "LAYER2/NR_MAC_COMMON/nr_mac_extern.h"
#include "LAYER2/MAC/mac_proto.h"
#include "RRC/LTE/rrc_extern.h"
#include "PHY_INTERFACE/phy_interface.h"
#include "common/utils/LOG/log_extern.h"
#include "UTIL/OTG/otg_tx.h"
#include "UTIL/OTG/otg_externs.h"
#include "UTIL/MATH/oml.h"
#include "common/utils/LOG/vcd_signal_dumper.h"
#include "UTIL/OPT/opt.h"
#include "enb_config.h"


#ifndef OPENAIR2
  #include "UTIL/OTG/otg_extern.h"
#endif

#include "s1ap_eNB.h"
#include "SIMULATION/ETH_TRANSPORT/proto.h"


#include "T.h"

//#define DEBUG_THREADS 1

//#define USRP_DEBUG 1
// Fix per CC openair rf/if device update
// extern openair0_device openair0;


#if defined(ENABLE_ITTI)
  extern volatile int start_gNB;
  extern volatile int start_UE;
#endif
extern volatile int oai_exit;

extern openair0_config_t openair0_cfg[MAX_CARDS];

extern int transmission_mode;

uint16_t sl_ahead=6;
uint16_t sf_ahead=6;
//pthread_t                       main_gNB_thread;

time_stats_t softmodem_stats_mt; // main thread
time_stats_t softmodem_stats_hw; //  hw acquisition
time_stats_t softmodem_stats_rxtx_sf; // total tx time
time_stats_t nfapi_meas; // total tx time
time_stats_t softmodem_stats_rx_sf; // total rx time

/* mutex, cond and variable to serialize phy proc TX calls
 * (this mechanism may be relaxed in the future for better
 * performances)
 */
static struct {
  pthread_mutex_t  mutex_phy_proc_tx;
  pthread_cond_t   cond_phy_proc_tx;
  volatile uint8_t phy_proc_CC_id;
} sync_phy_proc;

extern double cpuf;

void init_gNB(int,int);
void stop_gNB(int nb_inst);

int wakeup_txfh(PHY_VARS_gNB *gNB, gNB_L1_rxtx_proc_t *proc, int frame_tx, int slot_tx, uint64_t timestamp_tx);
int wakeup_tx(PHY_VARS_gNB *gNB, int frame_rx, int slot_rx, int frame_tx, int slot_tx, uint64_t timestamp_tx);
#include "executables/thread-common.h"
//extern PARALLEL_CONF_t get_thread_parallel_conf(void);
//extern WORKER_CONF_t   get_thread_worker_conf(void);


void wakeup_prach_gNB(PHY_VARS_gNB *gNB, RU_t *ru, int frame, int subframe);

extern uint8_t nfapi_mode;
extern void oai_subframe_ind(uint16_t sfn, uint16_t sf);
extern void add_subframe(uint16_t *frameP, uint16_t *subframeP, int offset);

//#define TICK_TO_US(ts) (ts.diff)
#define TICK_TO_US(ts) (ts.trials==0?0:ts.diff/ts.trials)


static inline int rxtx(PHY_VARS_gNB *gNB, int frame_rx, int slot_rx, int frame_tx, int slot_tx, char *thread_name) {

  nfapi_nr_config_request_scf_t *cfg = &gNB->gNB_config;

  start_meas(&softmodem_stats_rxtx_sf);

  // *******************************************************************
  // NFAPI not yet supported for NR - this code has to be revised
  if (nfapi_mode == 1) {
    // I am a PNF and I need to let nFAPI know that we have a (sub)frame tick
    //add_subframe(&frame, &subframe, 4);
    //oai_subframe_ind(proc->frame_tx, proc->subframe_tx);
    //LOG_D(PHY, "oai_subframe_ind(frame:%u, subframe:%d) - NOT CALLED ********\n", frame, subframe);
    start_meas(&nfapi_meas);
    oai_subframe_ind(frame_rx, slot_rx);
    stop_meas(&nfapi_meas);

    if (gNB->UL_INFO.rx_ind.rx_indication_body.number_of_pdus||
        gNB->UL_INFO.harq_ind.harq_indication_body.number_of_harqs ||
        gNB->UL_INFO.crc_ind.crc_indication_body.number_of_crcs ||
        gNB->UL_INFO.rach_ind.rach_indication_body.number_of_preambles ||
        gNB->UL_INFO.cqi_ind.number_of_cqis
       ) {
      LOG_D(PHY, "UL_info[rx_ind:%05d:%d harqs:%05d:%d crcs:%05d:%d preambles:%05d:%d cqis:%d] RX:%04d%d TX:%04d%d \n",
            NFAPI_SFNSF2DEC(gNB->UL_INFO.rx_ind.sfn_sf),   gNB->UL_INFO.rx_ind.rx_indication_body.number_of_pdus,
            NFAPI_SFNSF2DEC(gNB->UL_INFO.harq_ind.sfn_sf), gNB->UL_INFO.harq_ind.harq_indication_body.number_of_harqs,
            NFAPI_SFNSF2DEC(gNB->UL_INFO.crc_ind.sfn_sf),  gNB->UL_INFO.crc_ind.crc_indication_body.number_of_crcs,
            NFAPI_SFNSF2DEC(gNB->UL_INFO.rach_ind.sfn_sf), gNB->UL_INFO.rach_ind.rach_indication_body.number_of_preambles,
            gNB->UL_INFO.cqi_ind.number_of_cqis,
            frame_rx, slot_rx,
            frame_tx, slot_tx);
    }
  }
  // ****************************************

  T(T_GNB_PHY_DL_TICK, T_INT(gNB->Mod_id), T_INT(frame_tx), T_INT(slot_tx));

  /*
  // if this is IF5 or 3GPP_gNB
  if (gNB && gNB->RU_list && gNB->RU_list[0] && gNB->RU_list[0]->function < NGFI_RAU_IF4p5) {
    wakeup_prach_gNB(gNB,NULL,proc->frame_rx,proc->slot_rx);
  }
  */

  // Call the scheduler
  pthread_mutex_lock(&gNB->UL_INFO_mutex);
  gNB->UL_INFO.frame     = frame_rx;
  gNB->UL_INFO.slot      = slot_rx;
  gNB->UL_INFO.module_id = gNB->Mod_id;
  gNB->UL_INFO.CC_id     = gNB->CC_id;
  gNB->if_inst->NR_UL_indication(&gNB->UL_INFO);
  pthread_mutex_unlock(&gNB->UL_INFO_mutex);
  
  // RX processing
  int tx_slot_type         = nr_slot_select(cfg,frame_tx,slot_tx);
  int rx_slot_type         = nr_slot_select(cfg,frame_rx,slot_rx);

  if (rx_slot_type == NR_UPLINK_SLOT || rx_slot_type == NR_MIXED_SLOT) {
    // UE-specific RX processing for subframe n
    // TODO: check if this is correct for PARALLEL_RU_L1_TRX_SPLIT
    phy_procedures_gNB_uespec_RX(gNB, frame_rx, slot_rx);
  }

  if (oai_exit) return(-1);

  // *****************************************
  // TX processing for subframe n+sl_ahead
  // run PHY TX procedures the one after the other for all CCs to avoid race conditions
  // (may be relaxed in the future for performance reasons)
  // *****************************************
  
  if (tx_slot_type == NR_DOWNLINK_SLOT || tx_slot_type == NR_MIXED_SLOT) {

    if(get_thread_parallel_conf() != PARALLEL_RU_L1_TRX_SPLIT) {
      phy_procedures_gNB_TX(gNB, frame_tx,slot_tx, 1);
    }
  }

  stop_meas( &softmodem_stats_rxtx_sf );
  LOG_D(PHY,"%s() Exit proc[rx:%d%d tx:%d%d]\n", __FUNCTION__, frame_rx, slot_rx, frame_tx, slot_tx);
#if 0
  LOG_D(PHY, "rxtx:%lld nfapi:%lld phy:%lld tx:%lld rx:%lld prach:%lld ofdm:%lld ",
        softmodem_stats_rxtx_sf.diff_now, nfapi_meas.diff_now,
        TICK_TO_US(gNB->phy_proc),
        TICK_TO_US(gNB->phy_proc_tx),
        TICK_TO_US(gNB->phy_proc_rx),
        TICK_TO_US(gNB->rx_prach),
        TICK_TO_US(gNB->ofdm_mod_stats),
        softmodem_stats_rxtx_sf.diff_now, nfapi_meas.diff_now);
  LOG_D(PHY,
        "dlsch[enc:%lld mod:%lld scr:%lld rm:%lld t:%lld i:%lld] rx_dft:%lld ",
        TICK_TO_US(gNB->dlsch_encoding_stats),
        TICK_TO_US(gNB->dlsch_modulation_stats),
        TICK_TO_US(gNB->dlsch_scrambling_stats),
        TICK_TO_US(gNB->dlsch_rate_matching_stats),
        TICK_TO_US(gNB->dlsch_turbo_encoding_stats),
        TICK_TO_US(gNB->dlsch_interleaving_stats),
        TICK_TO_US(gNB->rx_dft_stats));
  LOG_D(PHY," ulsch[ch:%lld freq:%lld dec:%lld demod:%lld ru:%lld ",
        TICK_TO_US(gNB->ulsch_channel_estimation_stats),
        TICK_TO_US(gNB->ulsch_freq_offset_estimation_stats),
        TICK_TO_US(gNB->ulsch_decoding_stats),
        TICK_TO_US(gNB->ulsch_demodulation_stats),
        TICK_TO_US(gNB->ulsch_rate_unmatching_stats));
  LOG_D(PHY, "td:%lld dei:%lld dem:%lld llr:%lld tci:%lld ",
        TICK_TO_US(gNB->ulsch_turbo_decoding_stats),
        TICK_TO_US(gNB->ulsch_deinterleaving_stats),
        TICK_TO_US(gNB->ulsch_demultiplexing_stats),
        TICK_TO_US(gNB->ulsch_llr_stats),
        TICK_TO_US(gNB->ulsch_tc_init_stats));
  LOG_D(PHY, "tca:%lld tcb:%lld tcg:%lld tce:%lld l1:%lld l2:%lld]\n\n",
        TICK_TO_US(gNB->ulsch_tc_alpha_stats),
        TICK_TO_US(gNB->ulsch_tc_beta_stats),
        TICK_TO_US(gNB->ulsch_tc_gamma_stats),
        TICK_TO_US(gNB->ulsch_tc_ext_stats),
        TICK_TO_US(gNB->ulsch_tc_intl1_stats),
        TICK_TO_US(gNB->ulsch_tc_intl2_stats)
       );
#endif
  return(0);
}

static void *gNB_L1_thread_tx(void *param) {
  PHY_VARS_gNB *gNB        = (PHY_VARS_gNB *)param;
  gNB_L1_proc_t *gNB_proc  = &gNB->proc;
  gNB_L1_rxtx_proc_t *L1_proc_tx = &gNB_proc->L1_proc_tx;
  //PHY_VARS_gNB *gNB = RC.gNB[0][proc->CC_id];
  char thread_name[100];

  sprintf(thread_name,"gNB_L1_thread_tx\n");

  while (!oai_exit) {
    if (wait_on_condition(&L1_proc_tx->mutex,&L1_proc_tx->cond,&L1_proc_tx->instance_cnt,thread_name)<0) break;

    VCD_SIGNAL_DUMPER_DUMP_FUNCTION_BY_NAME( VCD_SIGNAL_DUMPER_FUNCTIONS_gNB_PROC_RXTX1, 1 );

    if (oai_exit) break;

    // *****************************************
    // TX processing for subframe n+4
    // run PHY TX procedures the one after the other for all CCs to avoid race conditions
    // (may be relaxed in the future for performance reasons)
    // *****************************************
    int      frame_tx = L1_proc_tx->frame_tx;
    int      slot_tx = L1_proc_tx->slot_tx;
    uint64_t timestamp_tx = L1_proc_tx->timestamp_tx;
    VCD_SIGNAL_DUMPER_DUMP_VARIABLE_BY_NAME(VCD_SIGNAL_DUMPER_VARIABLES_SLOT_NUMBER_TX1_GNB,slot_tx);
    VCD_SIGNAL_DUMPER_DUMP_VARIABLE_BY_NAME(VCD_SIGNAL_DUMPER_VARIABLES_FRAME_NUMBER_TX1_GNB,frame_tx);
    phy_procedures_gNB_TX(gNB, frame_tx,slot_tx, 1);

    VCD_SIGNAL_DUMPER_DUMP_FUNCTION_BY_NAME( VCD_SIGNAL_DUMPER_FUNCTIONS_WAKEUP_TXFH, 1 );
    pthread_mutex_lock( &L1_proc_tx->mutex );
    L1_proc_tx->instance_cnt = -1;

    // the thread can now be woken up
    if (pthread_cond_signal(&L1_proc_tx->cond) != 0) {
      LOG_E( PHY, "[gNB] ERROR pthread_cond_signal for gNB TXnp4 thread\n");
      exit_fun( "ERROR pthread_cond_signal" );
    }
    pthread_mutex_unlock(&L1_proc_tx->mutex);

    wakeup_txfh(gNB,L1_proc_tx,frame_tx,slot_tx,timestamp_tx);
    VCD_SIGNAL_DUMPER_DUMP_FUNCTION_BY_NAME( VCD_SIGNAL_DUMPER_FUNCTIONS_WAKEUP_TXFH, 0 );
    VCD_SIGNAL_DUMPER_DUMP_FUNCTION_BY_NAME( VCD_SIGNAL_DUMPER_FUNCTIONS_gNB_PROC_RXTX1, 0 );
  }

  return 0;
}

/*!
 * \brief The RX UE-specific and TX thread of gNB.
 * \param param is a \ref gNB_L1_proc_t structure which contains the info what to process.
 * \returns a pointer to an int. The storage is not on the heap and must not be freed.
 */

static void *gNB_L1_thread( void *param ) {
  static int gNB_thread_rxtx_status;
  PHY_VARS_gNB *gNB        = (PHY_VARS_gNB *)param;
  gNB_L1_proc_t *gNB_proc  = &gNB->proc;
  gNB_L1_rxtx_proc_t *L1_proc = &gNB_proc->L1_proc;
  //PHY_VARS_gNB *gNB = RC.gNB[0][proc->CC_id];
  char thread_name[100];

  // set default return value
  gNB_thread_rxtx_status = 0;

  sprintf(thread_name,"gNB_L1_thread");


  while (!oai_exit) {
    VCD_SIGNAL_DUMPER_DUMP_FUNCTION_BY_NAME( VCD_SIGNAL_DUMPER_FUNCTIONS_gNB_PROC_RXTX0, 0 );
    if (wait_on_condition(&L1_proc->mutex,&L1_proc->cond,&L1_proc->instance_cnt,thread_name)<0) break;
    VCD_SIGNAL_DUMPER_DUMP_FUNCTION_BY_NAME( VCD_SIGNAL_DUMPER_FUNCTIONS_gNB_PROC_RXTX0, 1 );

    int frame_rx          = L1_proc->frame_rx;
    int slot_rx           = L1_proc->slot_rx;
    int frame_tx          = L1_proc->frame_tx;
    int slot_tx           = L1_proc->slot_tx;
    uint64_t timestamp_tx = L1_proc->timestamp_tx;


    VCD_SIGNAL_DUMPER_DUMP_VARIABLE_BY_NAME(VCD_SIGNAL_DUMPER_VARIABLES_SLOT_NUMBER_TX0_GNB,slot_tx);
    VCD_SIGNAL_DUMPER_DUMP_VARIABLE_BY_NAME(VCD_SIGNAL_DUMPER_VARIABLES_SLOT_NUMBER_RX0_GNB,slot_rx);
    VCD_SIGNAL_DUMPER_DUMP_VARIABLE_BY_NAME(VCD_SIGNAL_DUMPER_VARIABLES_FRAME_NUMBER_TX0_GNB,frame_tx);
    VCD_SIGNAL_DUMPER_DUMP_VARIABLE_BY_NAME(VCD_SIGNAL_DUMPER_VARIABLES_FRAME_NUMBER_RX0_GNB,frame_rx);

    if (oai_exit) break;

    if (gNB->CC_id==0) {
      if (rxtx(gNB,frame_rx,slot_rx,frame_tx,slot_tx,thread_name) < 0) break;
    }

    if (release_thread(&L1_proc->mutex,&L1_proc->instance_cnt,thread_name)<0) break;

    if(get_thread_parallel_conf() == PARALLEL_RU_L1_TRX_SPLIT)  wakeup_tx(gNB,frame_rx,slot_rx,frame_tx,slot_tx,timestamp_tx);
    else if(get_thread_parallel_conf() == PARALLEL_RU_L1_SPLIT) wakeup_txfh(gNB,L1_proc,frame_tx,slot_tx,timestamp_tx);
  } // while !oai_exit

  LOG_D(PHY, " *** Exiting gNB thread RXn_TXnp4\n");
  gNB_thread_rxtx_status = 0;
  return &gNB_thread_rxtx_status;
}


#if 0 //defined(ENABLE_ITTI) && defined(ENABLE_USE_MME)
// Wait for gNB application initialization to be complete (gNB registration to MME)
static void wait_system_ready (char *message, volatile int *start_flag) {
  static char *indicator[] = {".    ", "..   ", "...  ", ".... ", ".....",
                              " ....", "  ...", "   ..", "    .", "     "
                             };
  int i = 0;

  while ((!oai_exit) && (*start_flag == 0)) {
    LOG_N(EMU, message, indicator[i]);
    fflush(stdout);
    i = (i + 1) % (sizeof(indicator) / sizeof(indicator[0]));
    usleep(200000);
  }

  LOG_D(EMU,"\n");
}
#endif





void gNB_top(PHY_VARS_gNB *gNB, int frame_rx, int slot_rx, char *string, struct RU_t_s *ru) {
  gNB_L1_proc_t *proc           = &gNB->proc;
  gNB_L1_rxtx_proc_t *L1_proc = &proc->L1_proc;
  NR_DL_FRAME_PARMS *fp = ru->nr_frame_parms;
  RU_proc_t *ru_proc=&ru->proc;
  proc->frame_rx    = frame_rx;
  proc->slot_rx = slot_rx;

  if (!oai_exit) {
    T(T_ENB_MASTER_TICK, T_INT(0), T_INT(proc->frame_rx), T_INT(proc->slot_rx));
    L1_proc->timestamp_tx = ru_proc->timestamp_rx + (sl_ahead*fp->samples_per_slot);
    L1_proc->frame_rx     = ru_proc->frame_rx;
    L1_proc->slot_rx      = ru_proc->tti_rx;
    L1_proc->frame_tx     = (L1_proc->slot_rx > (fp->slots_per_frame-1-sl_ahead)) ? (L1_proc->frame_rx+1)&1023 : L1_proc->frame_rx;
    L1_proc->slot_tx      = (L1_proc->slot_rx + sl_ahead)%fp->slots_per_frame;

    if (rxtx(gNB,L1_proc->frame_rx,L1_proc->slot_rx,L1_proc->frame_tx,L1_proc->slot_tx,string) < 0) LOG_E(PHY,"gNB %d CC_id %d failed during execution\n",gNB->Mod_id,gNB->CC_id);

    ru_proc->timestamp_tx = L1_proc->timestamp_tx;
    ru_proc->tti_tx       = L1_proc->slot_tx;
    ru_proc->frame_tx     = L1_proc->frame_tx;
  }
}

int wakeup_txfh(PHY_VARS_gNB *gNB,gNB_L1_rxtx_proc_t *proc,int frame_tx,int slot_tx,uint64_t timestamp_tx) {

  RU_t *ru;
  RU_proc_t *ru_proc;

  int waitret,ret;
 


// note this  should depend on the numerology used by the TX L1 thread, set here for 500us slot time
<<<<<<< HEAD
  VCD_SIGNAL_DUMPER_DUMP_FUNCTION_BY_NAME(VCD_SIGNAL_DUMPER_FUNCTIONS_UE_GAIN_CONTROL,1);
=======
>>>>>>> cfced70b
  AssertFatal((ret = pthread_mutex_lock(&proc->mutex_RUs_tx))==0,"mutex_lock returns %d\n",ret);
  while (proc->instance_cnt_RUs < 0) {
    pthread_cond_wait(&proc->cond_RUs,&proc->mutex_RUs_tx); // this unlocks mutex_rxtx while waiting and then locks it again
  }
  proc->instance_cnt_RUs = -1;
  VCD_SIGNAL_DUMPER_DUMP_VARIABLE_BY_NAME(VCD_SIGNAL_DUMPER_VARIABLES_FRAME_NUMBER_RX0_UE,proc->instance_cnt_RUs);
  AssertFatal((ret = pthread_mutex_unlock(&proc->mutex_RUs_tx))==0,"mutex_unlock returns %d\n",ret);
<<<<<<< HEAD
  VCD_SIGNAL_DUMPER_DUMP_FUNCTION_BY_NAME(VCD_SIGNAL_DUMPER_FUNCTIONS_UE_GAIN_CONTROL,0);
=======

>>>>>>> cfced70b



  if (waitret == ETIMEDOUT) {
     LOG_W(PHY,"Dropping TX slot (%d.%d) because FH is blocked more than 1 slot times (500us)\n",frame_tx,slot_tx);

     AssertFatal((ret=pthread_mutex_lock(&gNB->proc.mutex_RU_tx))==0,"mutex_lock returns %d\n",ret);
     gNB->proc.RU_mask_tx = 0;
     AssertFatal((ret=pthread_mutex_unlock(&gNB->proc.mutex_RU_tx))==0,"mutex_unlock returns %d\n",ret);
     AssertFatal((ret=pthread_mutex_lock(&proc->mutex_RUs_tx))==0,"mutex_lock returns %d\n",ret);
     proc->instance_cnt_RUs = 0;
     VCD_SIGNAL_DUMPER_DUMP_VARIABLE_BY_NAME(VCD_SIGNAL_DUMPER_VARIABLES_FRAME_NUMBER_RX0_UE,proc->instance_cnt_RUs);
     AssertFatal((ret=pthread_mutex_unlock(&proc->mutex_RUs_tx))==0,"mutex_unlock returns %d\n",ret);

     VCD_SIGNAL_DUMPER_DUMP_VARIABLE_BY_NAME(VCD_SIGNAL_DUMPER_VARIABLES_FRAME_NUMBER_TX0_UE,1);
     VCD_SIGNAL_DUMPER_DUMP_VARIABLE_BY_NAME(VCD_SIGNAL_DUMPER_VARIABLES_FRAME_NUMBER_TX0_UE,0);

     return(-1);
  } 
 
  for(int i=0; i<gNB->num_RU; i++)
  {
    ru      = gNB->RU_list[i];
    ru_proc = &ru->proc;
    

    if (ru_proc->instance_cnt_gNBs == 0) {
      VCD_SIGNAL_DUMPER_DUMP_VARIABLE_BY_NAME( VCD_SIGNAL_DUMPER_VARIABLES_TRX_TST_UE, 1);
      LOG_E(PHY,"Frame %d, subframe %d: TX FH thread busy, dropping Frame %d, subframe %d\n", ru_proc->frame_tx, ru_proc->tti_tx, proc->frame_rx, proc->slot_rx);
      AssertFatal((ret=pthread_mutex_lock(&gNB->proc.mutex_RU_tx))==0,"mutex_lock returns %d\n",ret);
      gNB->proc.RU_mask_tx = 0;
      AssertFatal((ret=pthread_mutex_unlock(&gNB->proc.mutex_RU_tx))==0,"mutex_unlock returns %d\n",ret);

      VCD_SIGNAL_DUMPER_DUMP_VARIABLE_BY_NAME( VCD_SIGNAL_DUMPER_VARIABLES_TRX_TST_UE, 0);
      return(-1);
    }
    AssertFatal((ret = pthread_mutex_lock(&ru_proc->mutex_gNBs))==0,"ERROR pthread_mutex_lock failed on mutex_gNBs L1_thread_tx with ret=%d\n",ret);

    AssertFatal((ret=pthread_mutex_lock(&ru_proc->mutex_gNBs))==0,"mutex_lock returned %d\n",ret);

    ru_proc->instance_cnt_gNBs = 0;
    ru_proc->timestamp_tx = timestamp_tx;
    ru_proc->tti_tx       = slot_tx;
    ru_proc->frame_tx     = frame_tx;

    VCD_SIGNAL_DUMPER_DUMP_VARIABLE_BY_NAME( VCD_SIGNAL_DUMPER_VARIABLES_FRAME_NUMBER_RX1_UE, ru_proc->instance_cnt_gNBs);

    LOG_D(PHY,"Signaling tx_thread_fh for %d.%d\n",frame_tx,slot_tx);  
    // the thread can now be woken up
    AssertFatal(pthread_cond_signal(&ru_proc->cond_gNBs) == 0,
               "[gNB] ERROR pthread_cond_signal for gNB TXnp4 thread\n");
    AssertFatal((ret=pthread_mutex_unlock(&ru_proc->mutex_gNBs))==0,"mutex_unlock returned %d\n",ret);

  }
  return(0);
}

int wakeup_tx(PHY_VARS_gNB *gNB,int frame_rx,int slot_rx,int frame_tx,int slot_tx,uint64_t timestamp_tx) {


  gNB_L1_rxtx_proc_t *L1_proc_tx = &gNB->proc.L1_proc_tx;

  int ret;
 
  
  AssertFatal((ret = pthread_mutex_lock(&L1_proc_tx->mutex))==0,"mutex_lock returns %d\n",ret);


  while(L1_proc_tx->instance_cnt == 0){
    pthread_cond_wait(&L1_proc_tx->cond,&L1_proc_tx->mutex);
  }

  L1_proc_tx->instance_cnt = 0;

  
  L1_proc_tx->slot_rx       = slot_rx;
  L1_proc_tx->frame_rx      = frame_rx;
  L1_proc_tx->slot_tx       = slot_tx;
  L1_proc_tx->frame_tx      = frame_tx;
  L1_proc_tx->timestamp_tx  = timestamp_tx;

 
  VCD_SIGNAL_DUMPER_DUMP_VARIABLE_BY_NAME(VCD_SIGNAL_DUMPER_VARIABLES_FRAME_NUMBER_TX1_UE,1);
  VCD_SIGNAL_DUMPER_DUMP_VARIABLE_BY_NAME(VCD_SIGNAL_DUMPER_VARIABLES_FRAME_NUMBER_TX1_UE,0);
 
  // the thread can now be woken up
  AssertFatal(pthread_cond_signal(&L1_proc_tx->cond) == 0, "ERROR pthread_cond_signal for gNB L1 thread\n");
  
  AssertFatal((ret=pthread_mutex_unlock(&L1_proc_tx->mutex))==0,"mutex_unlock returns %d\n",ret);

  return(0);
}

int wakeup_rxtx(PHY_VARS_gNB *gNB,RU_t *ru) {
  gNB_L1_proc_t *proc=&gNB->proc;
  gNB_L1_rxtx_proc_t *L1_proc=&proc->L1_proc;
  NR_DL_FRAME_PARMS *fp = &gNB->frame_parms;
  RU_proc_t *ru_proc=&ru->proc;
  int ret;
  int i;
  struct timespec abstime;
  int time_ns = 50000;
  
  AssertFatal((ret=pthread_mutex_lock(&proc->mutex_RU))==0,"mutex_lock returns %d\n",ret);
  for (i=0;i<gNB->num_RU;i++) {
    if (ru == gNB->RU_list[i]) {
      if ((proc->RU_mask&(1<<i)) > 0)
	LOG_E(PHY,"gNB %d frame %d, subframe %d : previous information from RU %d (num_RU %d,mask %x) has not been served yet!\n",
	      gNB->Mod_id,proc->frame_rx,proc->slot_rx,ru->idx,gNB->num_RU,proc->RU_mask);
      proc->RU_mask |= (1<<i);
    }
  }
  if (proc->RU_mask != (1<<gNB->num_RU)-1) {  // not all RUs have provided their information so return
    LOG_E(PHY,"Not all RUs have provided their info\n");
    AssertFatal((ret=pthread_mutex_unlock(&proc->mutex_RU))==0,"mutex_unlock returns %d\n",ret);
    return(0);
  }
  else { // all RUs have provided their information so continue on and wakeup gNB processing
    proc->RU_mask = 0;
    AssertFatal((ret=pthread_mutex_unlock(&proc->mutex_RU))==0,"muex_unlock returns %d\n",ret);
  }

  clock_gettime(CLOCK_REALTIME, &abstime);
  abstime.tv_nsec = abstime.tv_nsec + time_ns;

  if (abstime.tv_nsec >= 1000*1000*1000) {
    abstime.tv_nsec -= 1000*1000*1000;
    abstime.tv_sec  += 1;
  }

  // wake up TX for subframe n+sl_ahead
  // lock the TX mutex and make sure the thread is ready
  AssertFatal((ret=pthread_mutex_timedlock(&L1_proc->mutex, &abstime)) == 0,"mutex_lock returns %d\n", ret);

  if (L1_proc->instance_cnt == 0) { // L1_thread is busy so abort the subframe
   AssertFatal((ret=pthread_mutex_unlock( &L1_proc->mutex))==0,"muex_unlock return %d\n",ret);
   LOG_W(PHY,"L1_thread isn't ready in %d.%d, aborting RX processing\n",ru_proc->frame_rx,ru_proc->tti_rx); 
   return(-1);
  }
 
  ++L1_proc->instance_cnt;
  
  // We have just received and processed the common part of a subframe, say n. 
  // TS_rx is the last received timestamp (start of 1st slot), TS_tx is the desired 
  // transmitted timestamp of the next TX slot (first).
  // The last (TS_rx mod samples_per_frame) was n*samples_per_tti, 
  // we want to generate subframe (n+sl_ahead), so TS_tx = TX_rx+sl_ahead*samples_per_tti,
  // and proc->slot_tx = proc->slot_rx+sl_ahead
  L1_proc->timestamp_tx = ru_proc->timestamp_rx + (sl_ahead*fp->samples_per_slot);
  L1_proc->frame_rx     = ru_proc->frame_rx;
  L1_proc->slot_rx  = ru_proc->tti_rx;
  L1_proc->frame_tx     = (L1_proc->slot_rx > (fp->slots_per_frame-1-sl_ahead)) ? (L1_proc->frame_rx+1)&1023 : L1_proc->frame_rx;
  L1_proc->slot_tx  = (L1_proc->slot_rx + sl_ahead)%fp->slots_per_frame;

  LOG_D(PHY,"wakeupL1: passing parameter IC = %d, RX: %d.%d, TX: %d.%d to L1 sl_ahead = %d\n", L1_proc->instance_cnt, L1_proc->frame_rx, L1_proc->slot_rx, L1_proc->frame_tx, L1_proc->slot_tx, sl_ahead);

  pthread_mutex_unlock( &L1_proc->mutex );

  // the thread can now be woken up
  if (pthread_cond_signal(&L1_proc->cond) != 0) {
    LOG_E( PHY, "[gNB] ERROR pthread_cond_signal for gNB RXn-TXnp4 thread\n");
    exit_fun( "ERROR pthread_cond_signal" );
    return(-1);
  }
  
  return(0);
}
/*
void wakeup_prach_gNB(PHY_VARS_gNB *gNB,RU_t *ru,int frame,int subframe) {

  gNB_L1_proc_t *proc = &gNB->proc;
  LTE_DL_FRAME_PARMS *fp=&gNB->frame_parms;
  int i;

  if (ru!=NULL) {
    pthread_mutex_lock(&proc->mutex_RU_PRACH);
    for (i=0;i<gNB->num_RU;i++) {
      if (ru == gNB->RU_list[i]) {
  LOG_D(PHY,"frame %d, subframe %d: RU %d for gNB %d signals PRACH (mask %x, num_RU %d)\n",frame,subframe,i,gNB->Mod_id,proc->RU_mask_prach,gNB->num_RU);
  if ((proc->RU_mask_prach&(1<<i)) > 0)
    LOG_E(PHY,"gNB %d frame %d, subframe %d : previous information (PRACH) from RU %d (num_RU %d, mask %x) has not been served yet!\n",
    gNB->Mod_id,frame,subframe,ru->idx,gNB->num_RU,proc->RU_mask_prach);
  proc->RU_mask_prach |= (1<<i);
      }
    }
    if (proc->RU_mask_prach != (1<<gNB->num_RU)-1) {  // not all RUs have provided their information so return
      pthread_mutex_unlock(&proc->mutex_RU_PRACH);
      return;
    }
    else { // all RUs have provided their information so continue on and wakeup gNB processing
      proc->RU_mask_prach = 0;
      pthread_mutex_unlock(&proc->mutex_RU_PRACH);
    }
  }

  // check if we have to detect PRACH first
  if (is_prach_subframe(fp,frame,subframe)>0) {
    LOG_D(PHY,"Triggering prach processing, frame %d, subframe %d\n",frame,subframe);
    if (proc->instance_cnt_prach == 0) {
      LOG_W(PHY,"[gNB] Frame %d Subframe %d, dropping PRACH\n", frame,subframe);
      return;
    }

    // wake up thread for PRACH RX
    if (pthread_mutex_lock(&proc->mutex_prach) != 0) {
      LOG_E( PHY, "[gNB] ERROR pthread_mutex_lock for gNB PRACH thread %d (IC %d)\n", proc->thread_index, proc->instance_cnt_prach);
      exit_fun( "error locking mutex_prach" );
      return;
    }

    ++proc->instance_cnt_prach;
    // set timing for prach thread
    proc->frame_prach = frame;
    proc->subframe_prach = subframe;

    // the thread can now be woken up
    if (pthread_cond_signal(&proc->cond_prach) != 0) {
      LOG_E( PHY, "[gNB] ERROR pthread_cond_signal for gNB PRACH thread %d\n", proc->thread_index);
      exit_fun( "ERROR pthread_cond_signal" );
      return;
    }

    pthread_mutex_unlock( &proc->mutex_prach );
  }

}*/

/*!
 * \brief The prach receive thread of gNB.
 * \param param is a \ref gNB_L1_proc_t structure which contains the info what to process.
 * \returns a pointer to an int. The storage is not on the heap and must not be freed.
 */
/*
static void* gNB_thread_prach( void* param ) {
 static int gNB_thread_prach_status;


 PHY_VARS_gNB *gNB= (PHY_VARS_gNB *)param;
 gNB_L1_proc_t *proc = &gNB->proc;

 // set default return value
 gNB_thread_prach_status = 0;



 while (!oai_exit) {

   if (oai_exit) break;


   if (wait_on_condition(&proc->mutex_prach,&proc->cond_prach,&proc->instance_cnt_prach,"gNB_prach_thread") < 0) break;

   LOG_D(PHY,"Running gNB prach procedures\n");
   prach_procedures(gNB ,0);

   if (release_thread(&proc->mutex_prach,&proc->instance_cnt_prach,"gNB_prach_thread") < 0) break;
 }

 LOG_I(PHY, "Exiting gNB thread PRACH\n");

 gNB_thread_prach_status = 0;
 return &gNB_thread_prach_status;
}
*/

extern void init_td_thread(PHY_VARS_gNB *);
extern void init_te_thread(PHY_VARS_gNB *);

static void* process_stats_thread(void* param) {

  PHY_VARS_gNB *gNB  = (PHY_VARS_gNB*)param;

  reset_meas(&gNB->dlsch_encoding_stats);
  reset_meas(&gNB->dlsch_scrambling_stats);
  reset_meas(&gNB->dlsch_modulation_stats);

  wait_sync("process_stats_thread");

  while(!oai_exit)
  {
    sleep(1);
    print_meas(&gNB->dlsch_encoding_stats, "pdsch_encoding", NULL, NULL);
    print_meas(&gNB->dlsch_scrambling_stats, "pdsch_scrambling", NULL, NULL);
    print_meas(&gNB->dlsch_modulation_stats, "pdsch_modulation", NULL, NULL);
  }
  return(NULL);
}


void init_gNB_proc(int inst) {
  int i=0;
  int CC_id = 0;
  PHY_VARS_gNB *gNB;
  gNB_L1_proc_t *proc;
  gNB_L1_rxtx_proc_t *L1_proc,*L1_proc_tx;
//  LOG_I(PHY,"%s(inst:%d) RC.nb_nr_CC[inst]:%d \n",__FUNCTION__,inst,RC.nb_nr_CC[inst]);
  gNB = RC.gNB[inst];
#ifndef OCP_FRAMEWORK
  LOG_I(PHY,"Initializing gNB processes instance:%d CC_id %d \n",inst,CC_id);
#endif
  
  proc = &gNB->proc;
  L1_proc                        = &proc->L1_proc;
  L1_proc_tx                     = &proc->L1_proc_tx;
  L1_proc->instance_cnt          = -1;
  L1_proc_tx->instance_cnt       = -1;
  L1_proc->instance_cnt_RUs      = 0;
  L1_proc_tx->instance_cnt_RUs   = 0;
  proc->instance_cnt_prach       = -1;
  proc->instance_cnt_asynch_rxtx = -1;
  proc->CC_id                    = CC_id;
  proc->first_rx                 =1;
  proc->first_tx                 =1;
  proc->RU_mask                  =0;
  proc->RU_mask_tx               = (1<<gNB->num_RU)-1;
  proc->RU_mask_prach            =0;
  pthread_mutex_init( &gNB->UL_INFO_mutex, NULL);
  pthread_mutex_init( &L1_proc->mutex, NULL);
  pthread_mutex_init( &L1_proc_tx->mutex, NULL);
  pthread_cond_init( &L1_proc->cond, NULL);
  pthread_cond_init( &L1_proc_tx->cond, NULL);
  pthread_mutex_init( &proc->mutex_prach, NULL);
  pthread_mutex_init( &proc->mutex_asynch_rxtx, NULL);
  pthread_mutex_init( &proc->mutex_RU,NULL);
  pthread_mutex_init( &proc->mutex_RU_tx,NULL);
  pthread_mutex_init( &proc->mutex_RU_PRACH,NULL);
  pthread_cond_init( &proc->cond_prach, NULL);
  pthread_cond_init( &proc->cond_asynch_rxtx, NULL);
  LOG_I(PHY,"gNB->single_thread_flag:%d\n", gNB->single_thread_flag);
  
  if (get_thread_parallel_conf() == PARALLEL_RU_L1_SPLIT || get_thread_parallel_conf() == PARALLEL_RU_L1_TRX_SPLIT) {
    threadCreate( &L1_proc->pthread, gNB_L1_thread, gNB, "L1_proc", -1, OAI_PRIORITY_RT );
    threadCreate( &L1_proc_tx->pthread, gNB_L1_thread_tx, gNB,"L1_proc_tx", -1, OAI_PRIORITY_RT);
  }
  
  if(opp_enabled == 1) threadCreate(&proc->L1_stats_thread, process_stats_thread,(void *)gNB, "time_meas", -1, OAI_PRIORITY_RT_LOW);
  //pthread_create( &proc->pthread_prach, attr_prach, gNB_thread_prach, gNB );
  char name[16];
  
  if (gNB->single_thread_flag==0) {
    snprintf( name, sizeof(name), "L1 %d", i );
    pthread_setname_np( L1_proc->pthread, name );
    snprintf( name, sizeof(name), "L1TX %d", i );
    pthread_setname_np( L1_proc_tx->pthread, name );
  }
  
  AssertFatal(proc->instance_cnt_prach == -1,"instance_cnt_prach = %d\n",proc->instance_cnt_prach);

  /* setup PHY proc TX sync mechanism */
  pthread_mutex_init(&sync_phy_proc.mutex_phy_proc_tx, NULL);
  pthread_cond_init(&sync_phy_proc.cond_phy_proc_tx, NULL);
  sync_phy_proc.phy_proc_CC_id = 0;
}



/*!
 * \brief Terminate gNB TX and RX threads.
 */
void kill_gNB_proc(int inst) {
  int *status;
  PHY_VARS_gNB *gNB;
  gNB_L1_proc_t *proc;
  gNB_L1_rxtx_proc_t *L1_proc, *L1_proc_tx;

  gNB=RC.gNB[inst];
  proc = &gNB->proc;
  L1_proc     = &proc->L1_proc;
  L1_proc_tx  = &proc->L1_proc_tx;
  LOG_I(PHY, "Killing TX inst %d\n",inst );
  
  if (get_thread_parallel_conf() == PARALLEL_RU_L1_SPLIT || get_thread_parallel_conf() == PARALLEL_RU_L1_TRX_SPLIT) {
    pthread_mutex_lock(&L1_proc->mutex);
    L1_proc->instance_cnt = 0;
    pthread_cond_signal(&L1_proc->cond);
    pthread_mutex_unlock(&L1_proc->mutex);
    pthread_mutex_lock(&L1_proc_tx->mutex);
    L1_proc_tx->instance_cnt = 0;
    pthread_cond_signal(&L1_proc_tx->cond);
    pthread_mutex_unlock(&L1_proc_tx->mutex);
  }
  
  proc->instance_cnt_prach = 0;
  pthread_cond_signal( &proc->cond_prach );
  pthread_cond_signal( &proc->cond_asynch_rxtx );
  pthread_cond_broadcast(&sync_phy_proc.cond_phy_proc_tx);
  //    LOG_D(PHY, "joining pthread_prach\n");
  //    pthread_join( proc->pthread_prach, (void**)&status );
  LOG_I(PHY, "Destroying prach mutex/cond\n");
  pthread_mutex_destroy( &proc->mutex_prach );
  pthread_cond_destroy( &proc->cond_prach );
  LOG_I(PHY, "Destroying UL_INFO mutex\n");
  pthread_mutex_destroy(&gNB->UL_INFO_mutex);
  
  if (get_thread_parallel_conf() == PARALLEL_RU_L1_SPLIT || get_thread_parallel_conf() == PARALLEL_RU_L1_TRX_SPLIT) {
    LOG_I(PHY, "Joining L1_proc mutex/cond\n");
    pthread_join( L1_proc->pthread, (void **)&status );
    LOG_I(PHY, "Joining L1_proc_tx mutex/cond\n");
    pthread_join( L1_proc_tx->pthread, (void **)&status );
  }
  
  LOG_I(PHY, "Destroying L1_proc mutex/cond\n");
  pthread_mutex_destroy( &L1_proc->mutex );
  pthread_cond_destroy( &L1_proc->cond );
  LOG_I(PHY, "Destroying L1_proc_tx mutex/cond\n");
  pthread_mutex_destroy( &L1_proc_tx->mutex );
  pthread_cond_destroy( &L1_proc_tx->cond );
  pthread_mutex_destroy( &proc->mutex_RU );
  pthread_mutex_destroy( &proc->mutex_RU_tx );
  
}




void reset_opp_meas(void) {
  int sfn;
  reset_meas(&softmodem_stats_mt);
  reset_meas(&softmodem_stats_hw);

  for (sfn=0; sfn < 10; sfn++) {
    reset_meas(&softmodem_stats_rxtx_sf);
    reset_meas(&softmodem_stats_rx_sf);
  }
}


void print_opp_meas(void) {
  int sfn=0;
  print_meas(&softmodem_stats_mt, "Main gNB Thread", NULL, NULL);
  print_meas(&softmodem_stats_hw, "HW Acquisation", NULL, NULL);

  for (sfn=0; sfn < 10; sfn++) {
    print_meas(&softmodem_stats_rxtx_sf,"[gNB][total_phy_proc_rxtx]",NULL, NULL);
    print_meas(&softmodem_stats_rx_sf,"[gNB][total_phy_proc_rx]",NULL,NULL);
  }
}


/// eNB kept in function name for nffapi calls, TO FIX
void init_eNB_afterRU(void) {
  int inst,ru_id,i,aa;
  PHY_VARS_gNB *gNB;
  LOG_I(PHY,"%s() RC.nb_nr_inst:%d\n", __FUNCTION__, RC.nb_nr_inst);

  for (inst=0; inst<RC.nb_nr_inst; inst++) {
    LOG_I(PHY,"RC.nb_nr_CC[inst:%d]:%p\n", inst, RC.gNB[inst]);
    gNB                                  =  RC.gNB[inst];
    phy_init_nr_gNB(gNB,0,0);

    // map antennas and PRACH signals to gNB RX
    if (0) AssertFatal(gNB->num_RU>0,"Number of RU attached to gNB %d is zero\n",gNB->Mod_id);

    LOG_I(PHY,"Mapping RX ports from %d RUs to gNB %d\n",gNB->num_RU,gNB->Mod_id);
    LOG_I(PHY,"gNB->num_RU:%d\n", gNB->num_RU);

    for (ru_id=0,aa=0; ru_id<gNB->num_RU; ru_id++) {
      AssertFatal(gNB->RU_list[ru_id]->common.rxdataF!=NULL,
		  "RU %d : common.rxdataF is NULL\n",
		  gNB->RU_list[ru_id]->idx);
      AssertFatal(gNB->RU_list[ru_id]->prach_rxsigF!=NULL,
		  "RU %d : prach_rxsigF is NULL\n",
		  gNB->RU_list[ru_id]->idx);
      
      for (i=0; i<gNB->RU_list[ru_id]->nb_rx; aa++,i++) {
	LOG_I(PHY,"Attaching RU %d antenna %d to gNB antenna %d\n",gNB->RU_list[ru_id]->idx,i,aa);
	gNB->prach_vars.rxsigF[aa]    =  gNB->RU_list[ru_id]->prach_rxsigF[i];
	gNB->common_vars.rxdataF[aa]     =  gNB->RU_list[ru_id]->common.rxdataF[i];
      }
    }

    /* TODO: review this code, there is something wrong.
     * In monolithic mode, we come here with nb_antennas_rx == 0
     * (not tested in other modes).
     */
    //init_precoding_weights(RC.gNB[inst]);
    init_gNB_proc(inst);
  }

  for (ru_id=0; ru_id<RC.nb_RU; ru_id++) {
    AssertFatal(RC.ru[ru_id]!=NULL,"ru_id %d is null\n",ru_id);
    RC.ru[ru_id]->nr_wakeup_rxtx         = wakeup_rxtx;
    //    RC.ru[ru_id]->wakeup_prach_eNB    = wakeup_prach_gNB;
    RC.ru[ru_id]->gNB_top             = gNB_top;
  }
}

void init_gNB(int single_thread_flag,int wait_for_sync) {

  int inst;
  PHY_VARS_gNB *gNB;
<<<<<<< HEAD
  LOG_I(PHY,"[nr-softmodem.c] gNB (%p) structure about to allocated RC.nb_nr_L1_inst:%d\n",RC.gNB,RC.nb_nr_L1_inst);
=======
  LOG_I(PHY,"[nr-softmodem.c] gNB structure about to be allocated RC.nb_nr_L1_inst:%d RC.nb_nr_L1_CC[0]:%d\n",RC.nb_nr_L1_inst,RC.nb_nr_L1_CC[0]);
>>>>>>> cfced70b

  if (RC.gNB == NULL) {
    RC.gNB = (PHY_VARS_gNB **) malloc((1+RC.nb_nr_L1_inst)*sizeof(PHY_VARS_gNB *));
    for (inst=0; inst<RC.nb_nr_L1_inst; inst++) {
      RC.gNB[inst] = (PHY_VARS_gNB *) malloc(sizeof(PHY_VARS_gNB));
      memset((void*)RC.gNB[inst],0,sizeof(PHY_VARS_gNB));
    }
  }

  LOG_I(PHY,"gNB L1 structure RC.gNB allocated @ %p\n",RC.gNB);

  for (inst=0; inst<RC.nb_nr_L1_inst; inst++) {

    LOG_I(PHY,"[lte-softmodem.c] gNB structure RC.gNB[%d] allocated @ %p\n",inst,RC.gNB[inst]);
    gNB                     = RC.gNB[inst];
    gNB->abstraction_flag   = 0;
    gNB->single_thread_flag = single_thread_flag;
    /*nr_polar_init(&gNB->nrPolar_params,
      NR_POLAR_PBCH_MESSAGE_TYPE,
      NR_POLAR_PBCH_PAYLOAD_BITS,
      NR_POLAR_PBCH_AGGREGATION_LEVEL);*/
    LOG_I(PHY,"Initializing gNB %d single_thread_flag:%d\n",inst,gNB->single_thread_flag);
#ifndef OCP_FRAMEWORK
    LOG_I(PHY,"Initializing gNB %d\n",inst);
#endif

    LOG_I(PHY,"Registering with MAC interface module (before %p)\n",gNB->if_inst);
    AssertFatal((gNB->if_inst         = NR_IF_Module_init(inst))!=NULL,"Cannot register interface");
    LOG_I(PHY,"Registering with MAC interface module (after %p)\n",gNB->if_inst);
    gNB->if_inst->NR_Schedule_response   = nr_schedule_response;
    gNB->if_inst->NR_PHY_config_req      = nr_phy_config_request;
    memset((void *)&gNB->UL_INFO,0,sizeof(gNB->UL_INFO));
    LOG_I(PHY,"Setting indication lists\n");
    gNB->UL_INFO.rx_ind.rx_indication_body.rx_pdu_list   = gNB->rx_pdu_list;
    gNB->UL_INFO.crc_ind.crc_indication_body.crc_pdu_list = gNB->crc_pdu_list;
    gNB->UL_INFO.sr_ind.sr_indication_body.sr_pdu_list = gNB->sr_pdu_list;
    gNB->UL_INFO.harq_ind.harq_indication_body.harq_pdu_list = gNB->harq_pdu_list;
    gNB->UL_INFO.cqi_ind.cqi_pdu_list = gNB->cqi_pdu_list;
    gNB->UL_INFO.cqi_ind.cqi_raw_pdu_list = gNB->cqi_raw_pdu_list;
    gNB->prach_energy_counter = 0;
  }
  

  LOG_I(PHY,"[nr-softmodem.c] gNB structure allocated\n");
}


void stop_gNB(int nb_inst) {
  for (int inst=0; inst<nb_inst; inst++) {
    LOG_I(PHY,"Killing gNB %d processing threads\n",inst);
    kill_gNB_proc(inst);
  }
}<|MERGE_RESOLUTION|>--- conflicted
+++ resolved
@@ -426,10 +426,7 @@
 
 
 // note this  should depend on the numerology used by the TX L1 thread, set here for 500us slot time
-<<<<<<< HEAD
-  VCD_SIGNAL_DUMPER_DUMP_FUNCTION_BY_NAME(VCD_SIGNAL_DUMPER_FUNCTIONS_UE_GAIN_CONTROL,1);
-=======
->>>>>>> cfced70b
+
   AssertFatal((ret = pthread_mutex_lock(&proc->mutex_RUs_tx))==0,"mutex_lock returns %d\n",ret);
   while (proc->instance_cnt_RUs < 0) {
     pthread_cond_wait(&proc->cond_RUs,&proc->mutex_RUs_tx); // this unlocks mutex_rxtx while waiting and then locks it again
@@ -437,13 +434,6 @@
   proc->instance_cnt_RUs = -1;
   VCD_SIGNAL_DUMPER_DUMP_VARIABLE_BY_NAME(VCD_SIGNAL_DUMPER_VARIABLES_FRAME_NUMBER_RX0_UE,proc->instance_cnt_RUs);
   AssertFatal((ret = pthread_mutex_unlock(&proc->mutex_RUs_tx))==0,"mutex_unlock returns %d\n",ret);
-<<<<<<< HEAD
-  VCD_SIGNAL_DUMPER_DUMP_FUNCTION_BY_NAME(VCD_SIGNAL_DUMPER_FUNCTIONS_UE_GAIN_CONTROL,0);
-=======
-
->>>>>>> cfced70b
-
-
 
   if (waitret == ETIMEDOUT) {
      LOG_W(PHY,"Dropping TX slot (%d.%d) because FH is blocked more than 1 slot times (500us)\n",frame_tx,slot_tx);
@@ -933,11 +923,6 @@
 
   int inst;
   PHY_VARS_gNB *gNB;
-<<<<<<< HEAD
-  LOG_I(PHY,"[nr-softmodem.c] gNB (%p) structure about to allocated RC.nb_nr_L1_inst:%d\n",RC.gNB,RC.nb_nr_L1_inst);
-=======
-  LOG_I(PHY,"[nr-softmodem.c] gNB structure about to be allocated RC.nb_nr_L1_inst:%d RC.nb_nr_L1_CC[0]:%d\n",RC.nb_nr_L1_inst,RC.nb_nr_L1_CC[0]);
->>>>>>> cfced70b
 
   if (RC.gNB == NULL) {
     RC.gNB = (PHY_VARS_gNB **) malloc((1+RC.nb_nr_L1_inst)*sizeof(PHY_VARS_gNB *));
