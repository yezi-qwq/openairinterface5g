/*
 * Licensed to the OpenAirInterface (OAI) Software Alliance under one or more
 * contributor license agreements.  See the NOTICE file distributed with
 * this work for additional information regarding copyright ownership.
 * The OpenAirInterface Software Alliance licenses this file to You under
 * the OAI Public License, Version 1.1  (the "License"); you may not use this file
 * except in compliance with the License.
 * You may obtain a copy of the License at
 *
 *      http://www.openairinterface.org/?page_id=698
 *
 * Unless required by applicable law or agreed to in writing, software
 * distributed under the License is distributed on an "AS IS" BASIS,
 * WITHOUT WARRANTIES OR CONDITIONS OF ANY KIND, either express or implied.
 * See the License for the specific language governing permissions and
 * limitations under the License.
 *-------------------------------------------------------------------------------
 * For more information about the OpenAirInterface (OAI) Software Alliance:
 *      contact@openairinterface.org
 */

/*! \file lte-enb.c
 * \brief Top-level threads for gNodeB
 * \author R. Knopp, F. Kaltenberger, Navid Nikaein
 * \date 2012
 * \version 0.1
 * \company Eurecom
 * \email: knopp@eurecom.fr,florian.kaltenberger@eurecom.fr, navid.nikaein@eurecom.fr
 * \note
 * \warning
 */

#define _GNU_SOURCE
#include <pthread.h>

#undef MALLOC //there are two conflicting definitions, so we better make sure we don't use it at all

#include "assertions.h"
#include <common/utils/LOG/log.h>
#include <common/utils/system.h>
#include "rt_profiling.h"

#include "PHY/types.h"

#include "PHY/INIT/phy_init.h"

#include "PHY/defs_gNB.h"
#include "SCHED/sched_eNB.h"
#include "SCHED_NR/sched_nr.h"
#include "SCHED_NR/fapi_nr_l1.h"
#include "PHY/NR_TRANSPORT/nr_transport_proto.h"
#include "PHY/MODULATION/nr_modulation.h"
#include "PHY/NR_TRANSPORT/nr_dlsch.h"

#undef MALLOC //there are two conflicting definitions, so we better make sure we don't use it at all
//#undef FRAME_LENGTH_COMPLEX_SAMPLES //there are two conflicting definitions, so we better make sure we don't use it at all

#include "../../ARCH/COMMON/common_lib.h"

//#undef FRAME_LENGTH_COMPLEX_SAMPLES //there are two conflicting definitions, so we better make sure we don't use it at all

#include "PHY/LTE_TRANSPORT/if4_tools.h"

#include "PHY/phy_extern.h"

#include "common/ran_context.h"
#include "RRC/LTE/rrc_extern.h"
#include "PHY_INTERFACE/phy_interface.h"
#include "common/utils/LOG/log_extern.h"
#include "UTIL/OTG/otg_tx.h"
#include "UTIL/OTG/otg_externs.h"
#include "UTIL/MATH/oml.h"
#include "common/utils/LOG/vcd_signal_dumper.h"
#include "UTIL/OPT/opt.h"
#include "enb_config.h"
#include "gnb_paramdef.h"

#include "s1ap_eNB.h"
#include "SIMULATION/ETH_TRANSPORT/proto.h"
#include <executables/softmodem-common.h>

#include "T.h"
#include "nfapi/oai_integration/vendor_ext.h"
#include "executables/softmodem-common.h"
#include <nfapi/oai_integration/nfapi_pnf.h>
#include <openair1/PHY/NR_TRANSPORT/nr_ulsch.h>
#include <openair1/PHY/NR_TRANSPORT/nr_dlsch.h>
#include <PHY/NR_ESTIMATION/nr_ul_estimation.h>

//#define USRP_DEBUG 1
// Fix per CC openair rf/if device update
// extern openair0_device openair0;


//pthread_t                       main_gNB_thread;

time_stats_t softmodem_stats_mt; // main thread
time_stats_t softmodem_stats_hw; //  hw acquisition
time_stats_t softmodem_stats_rxtx_sf; // total tx time
time_stats_t nfapi_meas; // total tx time
time_stats_t softmodem_stats_rx_sf; // total rx time


#include "executables/thread-common.h"


//#define TICK_TO_US(ts) (ts.diff)
#define TICK_TO_US(ts) (ts.trials==0?0:ts.diff/ts.trials)
#define L1STATSSTRLEN 16384


void tx_func(void *param) {

  processingData_L1tx_t *info = (processingData_L1tx_t *) param;
  int frame_tx = info->frame;
  int slot_tx = info->slot;

  int absslot_tx = info->timestamp_tx/info->gNB->frame_parms.get_samples_per_slot(slot_tx,&info->gNB->frame_parms);
  int absslot_rx = absslot_tx-info->gNB->RU_list[0]->sl_ahead;
  int rt_prof_idx = absslot_rx % RT_PROF_DEPTH;

  clock_gettime(CLOCK_MONOTONIC,&info->gNB->rt_L1_profiling.start_L1_TX[rt_prof_idx]);
  phy_procedures_gNB_TX(info,
                        frame_tx,
                        slot_tx,
                        1);
  clock_gettime(CLOCK_MONOTONIC,&info->gNB->rt_L1_profiling.return_L1_TX[rt_prof_idx]);

}

void rx_func(void *param) {
  processingData_L1_t *info = (processingData_L1_t *) param;
  PHY_VARS_gNB *gNB = info->gNB;
  int frame_rx = info->frame_rx;
  int slot_rx = info->slot_rx;
  int frame_tx = info->frame_tx;
  int slot_tx = info->slot_tx;
  nfapi_nr_config_request_scf_t *cfg = &gNB->gNB_config;

  int absslot_tx = info->timestamp_tx/gNB->frame_parms.get_samples_per_slot(slot_rx,&gNB->frame_parms);
  int absslot_rx = absslot_tx - gNB->RU_list[0]->sl_ahead;
  int rt_prof_idx = absslot_rx % RT_PROF_DEPTH;

  clock_gettime(CLOCK_MONOTONIC,&info->gNB->rt_L1_profiling.start_L1_RX[rt_prof_idx]);
  start_meas(&softmodem_stats_rxtx_sf);

  // *******************************************************************

  if (NFAPI_MODE == NFAPI_MODE_PNF) {
    // I am a PNF and I need to let nFAPI know that we have a (sub)frame tick
    //LOG_D(PHY, "oai_nfapi_slot_ind(frame:%u, slot:%d) ********\n", frame_rx, slot_rx);
    start_meas(&nfapi_meas);
    handle_nr_slot_ind(frame_rx, slot_rx);
    stop_meas(&nfapi_meas);

    /*if (gNB->UL_INFO.rx_ind.rx_indication_body.number_of_pdus||
        gNB->UL_INFO.harq_ind.harq_indication_body.number_of_harqs ||
        gNB->UL_INFO.crc_ind.crc_indication_body.number_of_crcs ||
        gNB->UL_INFO.rach_ind.number_of_pdus ||
        gNB->UL_INFO.cqi_ind.number_of_cqis
       ) {
      LOG_D(PHY, "UL_info[rx_ind:%05d:%d harqs:%05d:%d crcs:%05d:%d rach_pdus:%0d.%d:%d cqis:%d] RX:%04d%d TX:%04d%d \n",
            NFAPI_SFNSF2DEC(gNB->UL_INFO.rx_ind.sfn_sf),   gNB->UL_INFO.rx_ind.rx_indication_body.number_of_pdus,
            NFAPI_SFNSF2DEC(gNB->UL_INFO.harq_ind.sfn_sf), gNB->UL_INFO.harq_ind.harq_indication_body.number_of_harqs,
            NFAPI_SFNSF2DEC(gNB->UL_INFO.crc_ind.sfn_sf),  gNB->UL_INFO.crc_ind.crc_indication_body.number_of_crcs,
            gNB->UL_INFO.rach_ind.sfn, gNB->UL_INFO.rach_ind.slot,gNB->UL_INFO.rach_ind.number_of_pdus,
            gNB->UL_INFO.cqi_ind.number_of_cqis,
            frame_rx, slot_rx,
            frame_tx, slot_tx);
    }*/
  }
  // ****************************************

  T(T_GNB_PHY_DL_TICK, T_INT(gNB->Mod_id), T_INT(frame_tx), T_INT(slot_tx));

  /* hack to remove UEs */
  extern int rnti_to_remove[10];
  extern volatile int rnti_to_remove_count;
  extern pthread_mutex_t rnti_to_remove_mutex;
  if (pthread_mutex_lock(&rnti_to_remove_mutex)) exit(1);
  int up_removed = 0;
  int down_removed = 0;
  int pucch_removed = 0;
  for (int i = 0; i < rnti_to_remove_count; i++) {
    LOG_W(NR_PHY, "to remove rnti 0x%04x\n", rnti_to_remove[i]);
    void clean_gNB_ulsch(NR_gNB_ULSCH_t *ulsch);
    void clean_gNB_dlsch(NR_gNB_DLSCH_t *dlsch);
    int j;
    for (j = 0; j < NUMBER_OF_NR_ULSCH_MAX; j++)
      if (gNB->ulsch[j]->rnti == rnti_to_remove[i]) {
        gNB->ulsch[j]->rnti = 0;
        gNB->ulsch[j]->harq_mask = 0;
        int h;
        for (h = 0; h < NR_MAX_ULSCH_HARQ_PROCESSES; h++) {
          gNB->ulsch[j]->harq_processes[h]->status = SCH_IDLE;
          gNB->ulsch[j]->harq_processes[h]->round  = 0;
          gNB->ulsch[j]->harq_processes[h]->handled = 0;
        }
        up_removed++;
      }
    for (j = 0; j < NUMBER_OF_NR_PUCCH_MAX; j++)
      if (gNB->pucch[j]->active > 0 &&
          gNB->pucch[j]->pucch_pdu.rnti == rnti_to_remove[i]) {
        gNB->pucch[j]->active = 0;
        gNB->pucch[j]->pucch_pdu.rnti = 0;
        pucch_removed++;
      }
#if 0
    for (j = 0; j < NUMBER_OF_NR_PDCCH_MAX; j++)
      gNB->pdcch_pdu[j].frame = -1;
    for (j = 0; j < NUMBER_OF_NR_PDCCH_MAX; j++)
      gNB->ul_pdcch_pdu[j].frame = -1;
    for (j = 0; j < NUMBER_OF_NR_PRACH_MAX; j++)
      gNB->prach_vars.list[j].frame = -1;
#endif
  }
  if (rnti_to_remove_count) LOG_W(NR_PHY, "to remove rnti_to_remove_count=%d, up_removed=%d down_removed=%d pucch_removed=%d\n", rnti_to_remove_count, up_removed, down_removed, pucch_removed);
  rnti_to_remove_count = 0;
  if (pthread_mutex_unlock(&rnti_to_remove_mutex)) exit(1);

  // RX processing
  int rx_slot_type         = nr_slot_select(cfg,frame_rx,slot_rx);
  if (rx_slot_type == NR_UPLINK_SLOT || rx_slot_type == NR_MIXED_SLOT) {
    // UE-specific RX processing for subframe n
    // TODO: check if this is correct for PARALLEL_RU_L1_TRX_SPLIT

    // Do PRACH RU processing
    L1_nr_prach_procedures(gNB,frame_rx,slot_rx);

    //apply the rx signal rotation here
    for (int aa = 0; aa < gNB->frame_parms.nb_antennas_rx; aa++) {
      apply_nr_rotation_ul(&gNB->frame_parms,
                           gNB->common_vars.rxdataF[aa],
                           slot_rx,
                           0,
                           gNB->frame_parms.Ncp==EXTENDED?12:14);
    }
    phy_procedures_gNB_uespec_RX(gNB, frame_rx, slot_rx);
  }

  stop_meas( &softmodem_stats_rxtx_sf );
  LOG_D(PHY,"%s() Exit proc[rx:%d%d tx:%d%d]\n", __FUNCTION__, frame_rx, slot_rx, frame_tx, slot_tx);
  clock_gettime(CLOCK_MONOTONIC,&info->gNB->rt_L1_profiling.return_L1_RX[rt_prof_idx]);

  // Call the scheduler
  start_meas(&gNB->ul_indication_stats);
  pthread_mutex_lock(&gNB->UL_INFO_mutex);
  gNB->UL_INFO.frame     = frame_rx;
  gNB->UL_INFO.slot      = slot_rx;
  gNB->UL_INFO.module_id = gNB->Mod_id;
  gNB->UL_INFO.CC_id     = gNB->CC_id;
  gNB->if_inst->NR_UL_indication(&gNB->UL_INFO);
  pthread_mutex_unlock(&gNB->UL_INFO_mutex);
  stop_meas(&gNB->ul_indication_stats);

  int tx_slot_type = nr_slot_select(cfg,frame_rx,slot_tx);
  if (tx_slot_type == NR_DOWNLINK_SLOT || tx_slot_type == NR_MIXED_SLOT) {
    notifiedFIFO_elt_t *res;
    processingData_L1tx_t *syncMsg;
    // Its a FIFO so it maitains the order in which the MAC fills the messages
    // so no need for checking for right slot
    res = pullTpool(&gNB->L1_tx_filled, &gNB->threadPool);
    if (res == NULL)
      return; // Tpool has been stopped
    syncMsg = (processingData_L1tx_t *)NotifiedFifoData(res);
    syncMsg->gNB = gNB;
    syncMsg->timestamp_tx = info->timestamp_tx;
    res->key = slot_tx;
    pushTpool(&gNB->threadPool, res);
  } else if (get_softmodem_params()->continuous_tx) {
    notifiedFIFO_elt_t *res = pullTpool(&gNB->L1_tx_free, &gNB->threadPool);
    if (res == NULL)
      return; // Tpool has been stopped
    processingData_L1tx_t *syncMsg = (processingData_L1tx_t *)NotifiedFifoData(res);
    syncMsg->gNB = gNB;
    syncMsg->timestamp_tx = info->timestamp_tx;
    syncMsg->frame = frame_tx;
    syncMsg->slot = slot_tx;
    res->key = slot_tx;
    pushNotifiedFIFO(&gNB->L1_tx_out, res);
  }

#if 0
  LOG_D(PHY, "rxtx:%lld nfapi:%lld phy:%lld tx:%lld rx:%lld prach:%lld ofdm:%lld ",
        softmodem_stats_rxtx_sf.diff_now, nfapi_meas.diff_now,
        TICK_TO_US(gNB->phy_proc),
        TICK_TO_US(gNB->phy_proc_tx),
        TICK_TO_US(gNB->phy_proc_rx),
        TICK_TO_US(gNB->rx_prach),
        TICK_TO_US(gNB->ofdm_mod_stats),
        softmodem_stats_rxtx_sf.diff_now, nfapi_meas.diff_now);
  LOG_D(PHY,
        "dlsch[enc:%lld mod:%lld scr:%lld rm:%lld t:%lld i:%lld] rx_dft:%lld ",
        TICK_TO_US(gNB->dlsch_encoding_stats),
        TICK_TO_US(gNB->dlsch_modulation_stats),
        TICK_TO_US(gNB->dlsch_scrambling_stats),
        TICK_TO_US(gNB->dlsch_rate_matching_stats),
        TICK_TO_US(gNB->dlsch_turbo_encoding_stats),
        TICK_TO_US(gNB->dlsch_interleaving_stats),
        TICK_TO_US(gNB->rx_dft_stats));
  LOG_D(PHY," ulsch[ch:%lld freq:%lld dec:%lld demod:%lld ru:%lld ",
        TICK_TO_US(gNB->ulsch_channel_estimation_stats),
        TICK_TO_US(gNB->ulsch_freq_offset_estimation_stats),
        TICK_TO_US(gNB->ulsch_decoding_stats),
        TICK_TO_US(gNB->ulsch_demodulation_stats),
        TICK_TO_US(gNB->ulsch_rate_unmatching_stats));
  LOG_D(PHY, "td:%lld dei:%lld dem:%lld llr:%lld tci:%lld ",
        TICK_TO_US(gNB->ulsch_turbo_decoding_stats),
        TICK_TO_US(gNB->ulsch_deinterleaving_stats),
        TICK_TO_US(gNB->ulsch_demultiplexing_stats),
        TICK_TO_US(gNB->ulsch_llr_stats),
        TICK_TO_US(gNB->ulsch_tc_init_stats));
  LOG_D(PHY, "tca:%lld tcb:%lld tcg:%lld tce:%lld l1:%lld l2:%lld]\n\n",
        TICK_TO_US(gNB->ulsch_tc_alpha_stats),
        TICK_TO_US(gNB->ulsch_tc_beta_stats),
        TICK_TO_US(gNB->ulsch_tc_gamma_stats),
        TICK_TO_US(gNB->ulsch_tc_ext_stats),
        TICK_TO_US(gNB->ulsch_tc_intl1_stats),
        TICK_TO_US(gNB->ulsch_tc_intl2_stats)
       );
#endif
}
static size_t dump_L1_meas_stats(PHY_VARS_gNB *gNB, RU_t *ru, char *output, size_t outputlen) {
  const char *begin = output;
  const char *end = output + outputlen;
  output += print_meas_log(&gNB->phy_proc_tx, "L1 Tx processing", NULL, NULL, output, end - output);
  output += print_meas_log(&gNB->dlsch_encoding_stats, "DLSCH encoding", NULL, NULL, output, end - output);
  output += print_meas_log(&gNB->phy_proc_rx, "L1 Rx processing", NULL, NULL, output, end - output);
  output += print_meas_log(&gNB->ul_indication_stats, "UL Indication", NULL, NULL, output, end - output);
  output += print_meas_log(&gNB->rx_pusch_stats, "PUSCH inner-receiver", NULL, NULL, output, end - output);
  output += print_meas_log(&gNB->ulsch_decoding_stats, "PUSCH decoding", NULL, NULL, output, end - output);
  output += print_meas_log(&gNB->schedule_response_stats, "Schedule Response", NULL, NULL, output, end - output);
  if (ru->feprx)
    output += print_meas_log(&ru->ofdm_demod_stats, "feprx", NULL, NULL, output, end - output);

  if (ru->feptx_ofdm) {
    output += print_meas_log(&ru->precoding_stats,"feptx_prec",NULL,NULL, output, end - output);
    output += print_meas_log(&ru->txdataF_copy_stats,"txdataF_copy",NULL,NULL, output, end - output);
    output += print_meas_log(&ru->ofdm_mod_stats,"feptx_ofdm",NULL,NULL, output, end - output);
    output += print_meas_log(&ru->ofdm_total_stats,"feptx_total",NULL,NULL, output, end - output);
  }

  if (ru->fh_north_asynch_in)
    output += print_meas_log(&ru->rx_fhaul,"rx_fhaul",NULL,NULL, output, end - output);

  output += print_meas_log(&ru->tx_fhaul,"tx_fhaul",NULL,NULL, output, end - output);

  if (ru->fh_north_out) {
    output += print_meas_log(&ru->compression,"compression",NULL,NULL, output, end - output);
    output += print_meas_log(&ru->transport,"transport",NULL,NULL, output, end - output);
  }
  return output - begin;
}

void *nrL1_stats_thread(void *param) {
  PHY_VARS_gNB     *gNB      = (PHY_VARS_gNB *)param;
  RU_t *ru = RC.ru[0];
  char output[L1STATSSTRLEN];
  memset(output,0,L1STATSSTRLEN);
  wait_sync("L1_stats_thread");
  FILE *fd;
  fd=fopen("nrL1_stats.log","w");
  AssertFatal(fd!=NULL,"Cannot open nrL1_stats.log\n");

  reset_meas(&gNB->phy_proc_tx);
  reset_meas(&gNB->dlsch_encoding_stats);
  reset_meas(&gNB->phy_proc_rx);
  reset_meas(&gNB->ul_indication_stats);
  reset_meas(&gNB->rx_pusch_stats);
  reset_meas(&gNB->ulsch_decoding_stats);
  reset_meas(&gNB->schedule_response_stats);

  while (!oai_exit) {
    sleep(1);
    dump_nr_I0_stats(fd,gNB);
    dump_pdsch_stats(fd,gNB);
    dump_pusch_stats(fd,gNB);
    dump_L1_meas_stats(gNB, ru, output, L1STATSSTRLEN);
    fprintf(fd,"%s\n",output);
    fflush(fd);
    fseek(fd,0,SEEK_SET);
  }
  fclose(fd);
  return(NULL);
}

// This thread reads the finished L1 tx jobs from threaPool
// and pushes RU tx thread in the right order. It works only
// two parallel L1 tx threads.
void *tx_reorder_thread(void* param) {
  PHY_VARS_gNB *gNB = (PHY_VARS_gNB *)param;
    notifiedFIFO_elt_t *resL1Reserve = NULL;
  

  resL1Reserve = pullTpool(&gNB->L1_tx_out, &gNB->threadPool);
  AssertFatal(resL1Reserve != NULL, "pullTpool() did not return start message in %s\n", __func__);
  int next_tx_slot=((processingData_L1tx_t *)NotifiedFifoData(resL1Reserve))->slot;
  
  LOG_I(PHY,"tx_reorder_thread started\n");
  
  while (!oai_exit) {
    notifiedFIFO_elt_t *resL1;
    if (resL1Reserve) {
       resL1=resL1Reserve;
       if (((processingData_L1tx_t *)NotifiedFifoData(resL1))->slot != next_tx_slot) {
         LOG_E(PHY,"order mistake\n");
         resL1Reserve = NULL;
         resL1 = pullTpool(&gNB->L1_tx_out, &gNB->threadPool);
       }
     } else { 
       resL1 = pullTpool(&gNB->L1_tx_out, &gNB->threadPool);
       if (resL1 != NULL && ((processingData_L1tx_t *)NotifiedFifoData(resL1))->slot != next_tx_slot) {
          if (resL1Reserve)
              LOG_E(PHY,"error, have a stored packet, then a second one\n");
          resL1Reserve = resL1;
          resL1 = pullTpool(&gNB->L1_tx_out, &gNB->threadPool);
          if (((processingData_L1tx_t *)NotifiedFifoData(resL1))->slot != next_tx_slot)
            LOG_E(PHY,"error, pull two msg, none is good\n");
       }
    }
    if (resL1 == NULL)
      break; // Tpool has been stopped
    processingData_L1tx_t *syncMsgL1= (processingData_L1tx_t *)NotifiedFifoData(resL1);
    processingData_RU_t syncMsgRU;
    syncMsgRU.frame_tx = syncMsgL1->frame;
    syncMsgRU.slot_tx = syncMsgL1->slot;
    syncMsgRU.timestamp_tx = syncMsgL1->timestamp_tx;
    syncMsgRU.ru = gNB->RU_list[0];
    if (get_softmodem_params()->continuous_tx) {
      int slots_per_frame = gNB->frame_parms.slots_per_frame;
      next_tx_slot = (syncMsgRU.slot_tx + 1) % slots_per_frame;
    } else
      next_tx_slot = get_next_downlink_slot(gNB, &gNB->gNB_config, syncMsgRU.frame_tx, syncMsgRU.slot_tx);
    pushNotifiedFIFO(&gNB->L1_tx_free, resL1);
    if (resL1==resL1Reserve)
       resL1Reserve=NULL;
    LOG_D(PHY,"gNB: %d.%d : calling RU TX function\n",syncMsgL1->frame,syncMsgL1->slot);
    ru_tx_func((void*)&syncMsgRU);
  }
  return(NULL);
}

void init_gNB_Tpool(int inst) {
  PHY_VARS_gNB *gNB;
  gNB = RC.gNB[inst];
  gNB_L1_proc_t *proc = &gNB->proc;

<<<<<<< HEAD
  int numCPU = sysconf(_SC_NPROCESSORS_ONLN);
  LOG_I(PHY,"Number of threads requested in config file: %d, Number of threads available on this machine: %d\n",gNB->thread_pool_size,numCPU);
  int threadCnt = min(numCPU, gNB->thread_pool_size);
  if (threadCnt < 2) LOG_E(PHY,"Number of threads for gNB should be more than 1. Allocated only %d\n",threadCnt);
  char pool[80];
  sprintf(pool,"-1");
  int s_offset = 0;
  for (int icpu=1; icpu<threadCnt; icpu++) {
    sprintf(pool+2+s_offset,",-1");
    s_offset += 3;
  }
  if (getenv("noThreads")) strcpy(pool, "n");
  LOG_I(PHY,"Initializing gNB ThreadPool with %s\n",pool);
  initTpool(pool, &gNB->threadPool, cpumeas(CPUMEAS_GETSTATE));
=======
  // ULSCH decoding threadpool
  initTpool(get_softmodem_params()->threadPoolConfig, &gNB->threadPool, cpumeas(CPUMEAS_GETSTATE));
>>>>>>> af04fa90
  // ULSCH decoder result FIFO
  initNotifiedFIFO(&gNB->respDecode);

  // L1 RX result FIFO 
  initNotifiedFIFO(&gNB->resp_L1);
  notifiedFIFO_elt_t *msg = newNotifiedFIFO_elt(sizeof(processingData_L1_t), 0, &gNB->resp_L1, rx_func);
  pushNotifiedFIFO(&gNB->resp_L1, msg); // to unblock the process in the beginning

  // L1 TX result FIFO 
  initNotifiedFIFO(&gNB->L1_tx_free);
  initNotifiedFIFO(&gNB->L1_tx_filled);
  initNotifiedFIFO(&gNB->L1_tx_out);
  
  // we create 2 threads for L1 tx processing
  for (int i=0; i < 2; i++) {
    notifiedFIFO_elt_t *msgL1Tx = newNotifiedFIFO_elt(sizeof(processingData_L1tx_t), 0, &gNB->L1_tx_out, tx_func);
    processingData_L1tx_t *msgDataTx = (processingData_L1tx_t *)NotifiedFifoData(msgL1Tx);
    memset(msgDataTx, 0, sizeof(processingData_L1tx_t));
    init_DLSCH_struct(gNB, msgDataTx);
    memset(msgDataTx->ssb, 0, 64*sizeof(NR_gNB_SSB_t));
    pushNotifiedFIFO(&gNB->L1_tx_free, msgL1Tx); // to unblock the process in the beginning
  }

  if ((!get_softmodem_params()->emulate_l1) && (!IS_SOFTMODEM_NOSTATS_BIT))
     threadCreate(&proc->L1_stats_thread,nrL1_stats_thread,(void*)gNB,"L1_stats",-1,OAI_PRIORITY_RT_LOW);

  LOG_I(PHY,"Creating thread for TX reordering and dispatching to RU\n");
  threadCreate(&proc->pthread_tx_reorder, tx_reorder_thread, (void *)gNB, "thread_tx_reorder", 
		  gNB->RU_list[0] ? gNB->RU_list[0]->tpcores[1] : -1, OAI_PRIORITY_RT_MAX);

}


void term_gNB_Tpool(int inst) {
  PHY_VARS_gNB *gNB = RC.gNB[inst];
  abortTpool(&gNB->threadPool);
  abortNotifiedFIFO(&gNB->respDecode);
  abortNotifiedFIFO(&gNB->resp_L1);
  abortNotifiedFIFO(&gNB->L1_tx_free);
  abortNotifiedFIFO(&gNB->L1_tx_filled);
  abortNotifiedFIFO(&gNB->L1_tx_out);

  gNB_L1_proc_t *proc = &gNB->proc;
  if (!get_softmodem_params()->emulate_l1)
    pthread_join(proc->L1_stats_thread, NULL);
  pthread_join(proc->pthread_tx_reorder, NULL);
}

/*!
 * \brief Terminate gNB TX and RX threads.
 */
void kill_gNB_proc(int inst) {
  PHY_VARS_gNB *gNB;

  gNB=RC.gNB[inst];
  
  LOG_I(PHY, "Destroying UL_INFO mutex\n");
  pthread_mutex_destroy(&gNB->UL_INFO_mutex);
  
}

void reset_opp_meas(void) {
  int sfn;
  reset_meas(&softmodem_stats_mt);
  reset_meas(&softmodem_stats_hw);

  for (sfn=0; sfn < 10; sfn++) {
    reset_meas(&softmodem_stats_rxtx_sf);
    reset_meas(&softmodem_stats_rx_sf);
  }
}


void print_opp_meas(void) {
  int sfn=0;
  print_meas(&softmodem_stats_mt, "Main gNB Thread", NULL, NULL);
  print_meas(&softmodem_stats_hw, "HW Acquisation", NULL, NULL);

  for (sfn=0; sfn < 10; sfn++) {
    print_meas(&softmodem_stats_rxtx_sf,"[gNB][total_phy_proc_rxtx]",NULL, NULL);
    print_meas(&softmodem_stats_rx_sf,"[gNB][total_phy_proc_rx]",NULL,NULL);
  }
}


/// eNB kept in function name for nffapi calls, TO FIX
void init_eNB_afterRU(void) {
  int inst,ru_id,i,aa;
  PHY_VARS_gNB *gNB;
  LOG_I(PHY,"%s() RC.nb_nr_inst:%d\n", __FUNCTION__, RC.nb_nr_inst);

  if(NFAPI_MODE == NFAPI_MODE_PNF)
    RC.nb_nr_inst = 1;
  for (inst=0; inst<RC.nb_nr_inst; inst++) {
    LOG_I(PHY,"RC.nb_nr_CC[inst:%d]:%p\n", inst, RC.gNB[inst]);

    gNB = RC.gNB[inst];
    gNB->ldpc_offload_flag = ldpc_offload_flag;

    phy_init_nr_gNB(gNB,0,0);

    // map antennas and PRACH signals to gNB RX
    if (0) AssertFatal(gNB->num_RU>0,"Number of RU attached to gNB %d is zero\n",gNB->Mod_id);

    LOG_I(PHY,"Mapping RX ports from %d RUs to gNB %d\n",gNB->num_RU,gNB->Mod_id);
    LOG_I(PHY,"gNB->num_RU:%d\n", gNB->num_RU);

    for (ru_id=0,aa=0; ru_id<gNB->num_RU; ru_id++) {
      AssertFatal(gNB->RU_list[ru_id]->common.rxdataF!=NULL,
		  "RU %d : common.rxdataF is NULL\n",
		  gNB->RU_list[ru_id]->idx);
      AssertFatal(gNB->RU_list[ru_id]->prach_rxsigF!=NULL,
		  "RU %d : prach_rxsigF is NULL\n",
		  gNB->RU_list[ru_id]->idx);
      
      for (i=0; i<gNB->RU_list[ru_id]->nb_rx; aa++,i++) {
        LOG_I(PHY,"Attaching RU %d antenna %d to gNB antenna %d\n",gNB->RU_list[ru_id]->idx,i,aa);
        gNB->prach_vars.rxsigF[aa]    =  gNB->RU_list[ru_id]->prach_rxsigF[0][i];
        gNB->common_vars.rxdataF[aa]     =  gNB->RU_list[ru_id]->common.rxdataF[i];
      }
    }

    /* TODO: review this code, there is something wrong.
     * In monolithic mode, we come here with nb_antennas_rx == 0
     * (not tested in other modes).
     */
    //init_precoding_weights(RC.gNB[inst]);
    init_gNB_Tpool(inst);
  }

}

void init_gNB(int single_thread_flag,int wait_for_sync) {

  int inst;
  PHY_VARS_gNB *gNB;

  if (RC.gNB == NULL) {
    RC.gNB = (PHY_VARS_gNB **) calloc(1+RC.nb_nr_L1_inst, sizeof(PHY_VARS_gNB *));
    LOG_I(PHY,"gNB L1 structure RC.gNB allocated @ %p\n",RC.gNB);
  }

  for (inst=0; inst<RC.nb_nr_L1_inst; inst++) {

    if (RC.gNB[inst] == NULL) {
      RC.gNB[inst] = (PHY_VARS_gNB *) calloc(1, sizeof(PHY_VARS_gNB));
      LOG_I(PHY,"[nr-gnb.c] gNB structure RC.gNB[%d] allocated @ %p\n",inst,RC.gNB[inst]);
    }
    gNB                     = RC.gNB[inst];
    gNB->abstraction_flag   = 0;
    gNB->single_thread_flag = single_thread_flag;
    /*nr_polar_init(&gNB->nrPolar_params,
      NR_POLAR_PBCH_MESSAGE_TYPE,
      NR_POLAR_PBCH_PAYLOAD_BITS,
      NR_POLAR_PBCH_AGGREGATION_LEVEL);*/
    LOG_I(PHY,"Initializing gNB %d single_thread_flag:%d\n",inst,gNB->single_thread_flag);
    LOG_I(PHY,"Initializing gNB %d\n",inst);

    LOG_I(PHY,"Registering with MAC interface module (before %p)\n",gNB->if_inst);
    AssertFatal((gNB->if_inst         = NR_IF_Module_init(inst))!=NULL,"Cannot register interface");
    LOG_I(PHY,"Registering with MAC interface module (after %p)\n",gNB->if_inst);
    gNB->if_inst->NR_Schedule_response   = nr_schedule_response;
    gNB->if_inst->NR_PHY_config_req      = nr_phy_config_request;
    memset((void *)&gNB->UL_INFO,0,sizeof(gNB->UL_INFO));
    LOG_I(PHY,"Setting indication lists\n");

    gNB->UL_INFO.rx_ind.pdu_list = gNB->rx_pdu_list;
    gNB->UL_INFO.crc_ind.crc_list = gNB->crc_pdu_list;
    /*gNB->UL_INFO.sr_ind.sr_indication_body.sr_pdu_list = gNB->sr_pdu_list;
    gNB->UL_INFO.harq_ind.harq_indication_body.harq_pdu_list = gNB->harq_pdu_list;
    gNB->UL_INFO.cqi_ind.cqi_pdu_list = gNB->cqi_pdu_list;
    gNB->UL_INFO.cqi_ind.cqi_raw_pdu_list = gNB->cqi_raw_pdu_list;*/

    gNB->prach_energy_counter = 0;
    gNB->chest_time = get_softmodem_params()->chest_time;
    gNB->chest_freq = get_softmodem_params()->chest_freq;
  }
  

  LOG_I(PHY,"[nr-gnb.c] gNB structure allocated\n");
}


void stop_gNB(int nb_inst) {
  for (int inst=0; inst<nb_inst; inst++) {
    LOG_I(PHY,"Killing gNB %d processing threads\n",inst);
    term_gNB_Tpool(inst);
    kill_gNB_proc(inst);
  }
}<|MERGE_RESOLUTION|>--- conflicted
+++ resolved
@@ -445,25 +445,8 @@
   gNB = RC.gNB[inst];
   gNB_L1_proc_t *proc = &gNB->proc;
 
-<<<<<<< HEAD
-  int numCPU = sysconf(_SC_NPROCESSORS_ONLN);
-  LOG_I(PHY,"Number of threads requested in config file: %d, Number of threads available on this machine: %d\n",gNB->thread_pool_size,numCPU);
-  int threadCnt = min(numCPU, gNB->thread_pool_size);
-  if (threadCnt < 2) LOG_E(PHY,"Number of threads for gNB should be more than 1. Allocated only %d\n",threadCnt);
-  char pool[80];
-  sprintf(pool,"-1");
-  int s_offset = 0;
-  for (int icpu=1; icpu<threadCnt; icpu++) {
-    sprintf(pool+2+s_offset,",-1");
-    s_offset += 3;
-  }
-  if (getenv("noThreads")) strcpy(pool, "n");
-  LOG_I(PHY,"Initializing gNB ThreadPool with %s\n",pool);
-  initTpool(pool, &gNB->threadPool, cpumeas(CPUMEAS_GETSTATE));
-=======
   // ULSCH decoding threadpool
   initTpool(get_softmodem_params()->threadPoolConfig, &gNB->threadPool, cpumeas(CPUMEAS_GETSTATE));
->>>>>>> af04fa90
   // ULSCH decoder result FIFO
   initNotifiedFIFO(&gNB->respDecode);
 
