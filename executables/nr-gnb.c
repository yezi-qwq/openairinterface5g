/*
 * Licensed to the OpenAirInterface (OAI) Software Alliance under one or more
 * contributor license agreements.  See the NOTICE file distributed with
 * this work for additional information regarding copyright ownership.
 * The OpenAirInterface Software Alliance licenses this file to You under
 * the OAI Public License, Version 1.1  (the "License"); you may not use this file
 * except in compliance with the License.
 * You may obtain a copy of the License at
 *
 *      http://www.openairinterface.org/?page_id=698
 *
 * Unless required by applicable law or agreed to in writing, software
 * distributed under the License is distributed on an "AS IS" BASIS,
 * WITHOUT WARRANTIES OR CONDITIONS OF ANY KIND, either express or implied.
 * See the License for the specific language governing permissions and
 * limitations under the License.
 *-------------------------------------------------------------------------------
 * For more information about the OpenAirInterface (OAI) Software Alliance:
 *      contact@openairinterface.org
 */

/*! \file lte-enb.c
 * \brief Top-level threads for gNodeB
 * \author R. Knopp, F. Kaltenberger, Navid Nikaein
 * \date 2012
 * \version 0.1
 * \company Eurecom
 * \email: knopp@eurecom.fr,florian.kaltenberger@eurecom.fr, navid.nikaein@eurecom.fr
 * \note
 * \warning
 */

#define _GNU_SOURCE
#include <pthread.h>

#undef MALLOC //there are two conflicting definitions, so we better make sure we don't use it at all

#include "assertions.h"
#include <common/utils/LOG/log.h>
#include <common/utils/system.h>

#include "PHY/types.h"

#include "PHY/INIT/phy_init.h"

#include "PHY/defs_gNB.h"
#include "SCHED/sched_eNB.h"
#include "SCHED_NR/sched_nr.h"
#include "SCHED_NR/fapi_nr_l1.h"
#include "PHY/NR_TRANSPORT/nr_transport_proto.h"
#include "PHY/MODULATION/nr_modulation.h"

#undef MALLOC //there are two conflicting definitions, so we better make sure we don't use it at all
//#undef FRAME_LENGTH_COMPLEX_SAMPLES //there are two conflicting definitions, so we better make sure we don't use it at all

#include "../../ARCH/COMMON/common_lib.h"

//#undef FRAME_LENGTH_COMPLEX_SAMPLES //there are two conflicting definitions, so we better make sure we don't use it at all

#include "PHY/LTE_TRANSPORT/if4_tools.h"
#include "PHY/LTE_TRANSPORT/if5_tools.h"

#include "PHY/phy_extern.h"

#include "LAYER2/NR_MAC_COMMON/nr_mac_extern.h"
#include "RRC/LTE/rrc_extern.h"
#include "PHY_INTERFACE/phy_interface.h"
#include "common/utils/LOG/log_extern.h"
#include "UTIL/OTG/otg_tx.h"
#include "UTIL/OTG/otg_externs.h"
#include "UTIL/MATH/oml.h"
#include "common/utils/LOG/vcd_signal_dumper.h"
#include "UTIL/OPT/opt.h"
#include "enb_config.h"
#include "gnb_paramdef.h"


#ifndef OPENAIR2
  #include "UTIL/OTG/otg_extern.h"
#endif

#include "s1ap_eNB.h"
#include "SIMULATION/ETH_TRANSPORT/proto.h"
#include <executables/softmodem-common.h>

#include "T.h"
#include "nfapi/oai_integration/vendor_ext.h"
#include <nfapi/oai_integration/nfapi_pnf.h>
//#define DEBUG_THREADS 1

//#define USRP_DEBUG 1
// Fix per CC openair rf/if device update
// extern openair0_device openair0;


//pthread_t                       main_gNB_thread;

time_stats_t softmodem_stats_mt; // main thread
time_stats_t softmodem_stats_hw; //  hw acquisition
time_stats_t softmodem_stats_rxtx_sf; // total tx time
time_stats_t nfapi_meas; // total tx time
time_stats_t softmodem_stats_rx_sf; // total rx time


#include "executables/thread-common.h"


//#define TICK_TO_US(ts) (ts.diff)
#define TICK_TO_US(ts) (ts.trials==0?0:ts.diff/ts.trials)


void tx_func(void *param) {

  processingData_L1_t *info = (processingData_L1_t *) param;
  PHY_VARS_gNB *gNB = info->gNB;
  int frame_tx = info->frame_tx;
  int slot_tx = info->slot_tx;

  phy_procedures_gNB_TX(gNB, frame_tx,slot_tx, 1);
<<<<<<< HEAD

  // start FH TX processing
  notifiedFIFO_elt_t *res; 
  res = pullTpool(gNB->resp_RU_tx, gNB->threadPool);
  processingData_RU_t *syncMsg = (processingData_RU_t *)NotifiedFifoData(res);
  syncMsg->frame_tx = frame_tx;
  syncMsg->slot_tx = slot_tx;
  syncMsg->timestamp_tx = info->timestamp_tx;
  syncMsg->ru = gNB->RU_list[0];
  res->key = slot_tx;
  pushTpool(gNB->threadPool, res);
}

void rx_func(void *param) {
  //printf("inside rx func. \n");
=======

  // start FH TX processing
  notifiedFIFO_elt_t *res; 
  res = pullTpool(gNB->resp_RU_tx, gNB->threadPool);
  processingData_RU_t *syncMsg = (processingData_RU_t *)NotifiedFifoData(res);
  syncMsg->frame_tx = frame_tx;
  syncMsg->slot_tx = slot_tx;
  syncMsg->timestamp_tx = info->timestamp_tx;
  syncMsg->ru = gNB->RU_list[0];
  res->key = slot_tx;
  pushTpool(gNB->threadPool, res);
}

void rx_func(void *param) {

>>>>>>> c19ba39e
  processingData_L1_t *info = (processingData_L1_t *) param;
  PHY_VARS_gNB *gNB = info->gNB;
  int frame_rx = info->frame_rx;
  int slot_rx = info->slot_rx;
  int frame_tx = info->frame_tx;
  int slot_tx = info->slot_tx;
  sl_ahead = sf_ahead*gNB->frame_parms.slots_per_subframe;
  nfapi_nr_config_request_scf_t *cfg = &gNB->gNB_config;

  start_meas(&softmodem_stats_rxtx_sf);

  // *******************************************************************
  // NFAPI not yet supported for NR - this code has to be revised
  if (NFAPI_MODE == NFAPI_MODE_PNF) {
    // I am a PNF and I need to let nFAPI know that we have a (sub)frame tick
    //add_subframe(&frame, &subframe, 4);
    //oai_subframe_ind(proc->frame_tx, proc->subframe_tx);
    //LOG_D(PHY, "oai_subframe_ind(frame:%u, subframe:%d) - NOT CALLED ********\n", frame, subframe);
    start_meas(&nfapi_meas);
    // oai_subframe_ind(frame_rx, slot_rx);
    oai_slot_ind(frame_rx, slot_rx);
    stop_meas(&nfapi_meas);

    /*if (gNB->UL_INFO.rx_ind.rx_indication_body.number_of_pdus||
        gNB->UL_INFO.harq_ind.harq_indication_body.number_of_harqs ||
        gNB->UL_INFO.crc_ind.crc_indication_body.number_of_crcs ||
        gNB->UL_INFO.rach_ind.number_of_pdus ||
        gNB->UL_INFO.cqi_ind.number_of_cqis
       ) {
      LOG_D(PHY, "UL_info[rx_ind:%05d:%d harqs:%05d:%d crcs:%05d:%d rach_pdus:%0d.%d:%d cqis:%d] RX:%04d%d TX:%04d%d \n",
            NFAPI_SFNSF2DEC(gNB->UL_INFO.rx_ind.sfn_sf),   gNB->UL_INFO.rx_ind.rx_indication_body.number_of_pdus,
            NFAPI_SFNSF2DEC(gNB->UL_INFO.harq_ind.sfn_sf), gNB->UL_INFO.harq_ind.harq_indication_body.number_of_harqs,
            NFAPI_SFNSF2DEC(gNB->UL_INFO.crc_ind.sfn_sf),  gNB->UL_INFO.crc_ind.crc_indication_body.number_of_crcs,
            gNB->UL_INFO.rach_ind.sfn, gNB->UL_INFO.rach_ind.slot,gNB->UL_INFO.rach_ind.number_of_pdus,
            gNB->UL_INFO.cqi_ind.number_of_cqis,
            frame_rx, slot_rx,
            frame_tx, slot_tx);
    }*/
  }
  // ****************************************

  T(T_GNB_PHY_DL_TICK, T_INT(gNB->Mod_id), T_INT(frame_tx), T_INT(slot_tx));

  /* hack to remove UEs */
  extern int rnti_to_remove[10];
  extern volatile int rnti_to_remove_count;
  extern pthread_mutex_t rnti_to_remove_mutex;
  if (pthread_mutex_lock(&rnti_to_remove_mutex)) exit(1);
  int up_removed = 0;
  int down_removed = 0;
  int pucch_removed = 0;
  for (int i = 0; i < rnti_to_remove_count; i++) {
    LOG_W(PHY, "to remove rnti %d\n", rnti_to_remove[i]);
    void clean_gNB_ulsch(NR_gNB_ULSCH_t *ulsch);
    void clean_gNB_dlsch(NR_gNB_DLSCH_t *dlsch);
    int j;
    for (j = 0; j < NUMBER_OF_NR_ULSCH_MAX; j++)
      if (gNB->ulsch[j][0]->rnti == rnti_to_remove[i]) {
        gNB->ulsch[j][0]->rnti = 0;
        gNB->ulsch[j][0]->harq_mask = 0;
        //clean_gNB_ulsch(gNB->ulsch[j][0]);
        int h;
        for (h = 0; h < NR_MAX_ULSCH_HARQ_PROCESSES; h++) {
          gNB->ulsch[j][0]->harq_processes[h]->status = SCH_IDLE;
          gNB->ulsch[j][0]->harq_processes[h]->round  = 0;
          gNB->ulsch[j][0]->harq_processes[h]->handled = 0;
        }
        up_removed++;
      }
    for (j = 0; j < NUMBER_OF_NR_DLSCH_MAX; j++)
      if (gNB->dlsch[j][0]->rnti == rnti_to_remove[i]) {
        gNB->dlsch[j][0]->rnti = 0;
        gNB->dlsch[j][0]->harq_mask = 0;
        //clean_gNB_dlsch(gNB->dlsch[j][0]);
        down_removed++;
      }
    for (j = 0; j < NUMBER_OF_NR_PUCCH_MAX; j++)
      if (gNB->pucch[j]->active > 0 &&
          gNB->pucch[j]->pucch_pdu.rnti == rnti_to_remove[i]) {
        gNB->pucch[j]->active = 0;
        gNB->pucch[j]->pucch_pdu.rnti = 0;
        pucch_removed++;
      }
#if 0
    for (j = 0; j < NUMBER_OF_NR_PDCCH_MAX; j++)
      gNB->pdcch_pdu[j].frame = -1;
    for (j = 0; j < NUMBER_OF_NR_PDCCH_MAX; j++)
      gNB->ul_pdcch_pdu[j].frame = -1;
    for (j = 0; j < NUMBER_OF_NR_PRACH_MAX; j++)
      gNB->prach_vars.list[j].frame = -1;
#endif
  }
  if (rnti_to_remove_count) LOG_W(PHY, "to remove rnti_to_remove_count=%d, up_removed=%d down_removed=%d pucch_removed=%d\n", rnti_to_remove_count, up_removed, down_removed, pucch_removed);
  rnti_to_remove_count = 0;
  if (pthread_mutex_unlock(&rnti_to_remove_mutex)) exit(1);

<<<<<<< HEAD
  // Call the scheduler

  if(NFAPI_MODE == NFAPI_MONOLITHIC) 
  {
    pthread_mutex_lock(&gNB->UL_INFO_mutex);
    gNB->UL_INFO.frame     = frame_rx;
    gNB->UL_INFO.slot      = slot_rx;
    gNB->UL_INFO.module_id = gNB->Mod_id;
    gNB->UL_INFO.CC_id     = gNB->CC_id;
    gNB->if_inst->NR_UL_indication(&gNB->UL_INFO);
    pthread_mutex_unlock(&gNB->UL_INFO_mutex);
  }
=======
>>>>>>> c19ba39e
  // RX processing
  int tx_slot_type; int rx_slot_type;
  if(NFAPI_MODE != NFAPI_MONOLITHIC) { //slot selection routines not working properly in nfapi, so temporarily hardcoding
    if ((slot_tx==8) || (slot_tx==9) || (slot_tx==18) ||  (slot_tx==19)) { //tx slot config
      tx_slot_type         = NR_UPLINK_SLOT;
    }
    else if ((slot_tx==7) || (slot_tx==17)) {
      tx_slot_type         = NR_MIXED_SLOT;
    }
    else {
      tx_slot_type         = NR_DOWNLINK_SLOT;;
    }

    if ((slot_rx==8) || (slot_rx==9) || (slot_rx==18) ||  (slot_rx==19)) { // rx slot config
      rx_slot_type         = NR_UPLINK_SLOT; 
    }
    else if ((slot_rx==7) || (slot_rx==17)) {
      rx_slot_type         = NR_MIXED_SLOT;
    }
    else {
      rx_slot_type         = NR_DOWNLINK_SLOT;;
    }


  }
  else {
  tx_slot_type         = nr_slot_select(cfg,frame_tx,slot_tx);
  rx_slot_type         = nr_slot_select(cfg,frame_rx,slot_rx);
  }
  if (rx_slot_type == NR_UPLINK_SLOT || rx_slot_type == NR_MIXED_SLOT) {
    // UE-specific RX processing for subframe n
    // TODO: check if this is correct for PARALLEL_RU_L1_TRX_SPLIT

    // Do PRACH RU processing
    L1_nr_prach_procedures(gNB,frame_rx,slot_rx);

    //apply the rx signal rotation here
    for (int aa = 0; aa < gNB->frame_parms.nb_antennas_rx; aa++) {
      apply_nr_rotation_ul(&gNB->frame_parms,
                           gNB->common_vars.rxdataF[aa],
                           slot_rx,
                           0,
                           gNB->frame_parms.Ncp==EXTENDED?12:14,
                           gNB->frame_parms.ofdm_symbol_size);
    }
    phy_procedures_gNB_uespec_RX(gNB, frame_rx, slot_rx);
  }

  stop_meas( &softmodem_stats_rxtx_sf );
  LOG_D(PHY,"%s() Exit proc[rx:%d%d tx:%d%d]\n", __FUNCTION__, frame_rx, slot_rx, frame_tx, slot_tx);

<<<<<<< HEAD
  notifiedFIFO_elt_t *res; 

=======
  // Call the scheduler

  start_meas(&gNB->ul_indication_stats);
  pthread_mutex_lock(&gNB->UL_INFO_mutex);
  gNB->UL_INFO.frame     = frame_rx;
  gNB->UL_INFO.slot      = slot_rx;
  gNB->UL_INFO.module_id = gNB->Mod_id;
  gNB->UL_INFO.CC_id     = gNB->CC_id;
  gNB->if_inst->NR_UL_indication(&gNB->UL_INFO);
  pthread_mutex_unlock(&gNB->UL_INFO_mutex);
  stop_meas(&gNB->ul_indication_stats);
  
  notifiedFIFO_elt_t *res; 

>>>>>>> c19ba39e
  if (tx_slot_type == NR_DOWNLINK_SLOT || tx_slot_type == NR_MIXED_SLOT) {
    res = pullTpool(gNB->resp_L1_tx, gNB->threadPool);
    processingData_L1_t *syncMsg = (processingData_L1_t *)NotifiedFifoData(res);
    syncMsg->gNB = gNB;
    syncMsg->frame_rx = frame_rx;
    syncMsg->slot_rx = slot_rx;
    syncMsg->frame_tx = frame_tx;
    syncMsg->slot_tx = slot_tx;
    syncMsg->timestamp_tx = info->timestamp_tx;
    res->key = slot_tx;
    pushTpool(gNB->threadPool, res);
  }
    
#if 0
  LOG_D(PHY, "rxtx:%lld nfapi:%lld phy:%lld tx:%lld rx:%lld prach:%lld ofdm:%lld ",
        softmodem_stats_rxtx_sf.diff_now, nfapi_meas.diff_now,
        TICK_TO_US(gNB->phy_proc),
        TICK_TO_US(gNB->phy_proc_tx),
        TICK_TO_US(gNB->phy_proc_rx),
        TICK_TO_US(gNB->rx_prach),
        TICK_TO_US(gNB->ofdm_mod_stats),
        softmodem_stats_rxtx_sf.diff_now, nfapi_meas.diff_now);
  LOG_D(PHY,
        "dlsch[enc:%lld mod:%lld scr:%lld rm:%lld t:%lld i:%lld] rx_dft:%lld ",
        TICK_TO_US(gNB->dlsch_encoding_stats),
        TICK_TO_US(gNB->dlsch_modulation_stats),
        TICK_TO_US(gNB->dlsch_scrambling_stats),
        TICK_TO_US(gNB->dlsch_rate_matching_stats),
        TICK_TO_US(gNB->dlsch_turbo_encoding_stats),
        TICK_TO_US(gNB->dlsch_interleaving_stats),
        TICK_TO_US(gNB->rx_dft_stats));
  LOG_D(PHY," ulsch[ch:%lld freq:%lld dec:%lld demod:%lld ru:%lld ",
        TICK_TO_US(gNB->ulsch_channel_estimation_stats),
        TICK_TO_US(gNB->ulsch_freq_offset_estimation_stats),
        TICK_TO_US(gNB->ulsch_decoding_stats),
        TICK_TO_US(gNB->ulsch_demodulation_stats),
        TICK_TO_US(gNB->ulsch_rate_unmatching_stats));
  LOG_D(PHY, "td:%lld dei:%lld dem:%lld llr:%lld tci:%lld ",
        TICK_TO_US(gNB->ulsch_turbo_decoding_stats),
        TICK_TO_US(gNB->ulsch_deinterleaving_stats),
        TICK_TO_US(gNB->ulsch_demultiplexing_stats),
        TICK_TO_US(gNB->ulsch_llr_stats),
        TICK_TO_US(gNB->ulsch_tc_init_stats));
  LOG_D(PHY, "tca:%lld tcb:%lld tcg:%lld tce:%lld l1:%lld l2:%lld]\n\n",
        TICK_TO_US(gNB->ulsch_tc_alpha_stats),
        TICK_TO_US(gNB->ulsch_tc_beta_stats),
        TICK_TO_US(gNB->ulsch_tc_gamma_stats),
        TICK_TO_US(gNB->ulsch_tc_ext_stats),
        TICK_TO_US(gNB->ulsch_tc_intl1_stats),
        TICK_TO_US(gNB->ulsch_tc_intl2_stats)
       );
#endif
}
static void *process_stats_thread(void *param) {

  PHY_VARS_gNB *gNB  = (PHY_VARS_gNB *)param;

  reset_meas(&gNB->phy_proc_tx);
  reset_meas(&gNB->dlsch_encoding_stats);
  reset_meas(&gNB->phy_proc_rx);
  reset_meas(&gNB->ul_indication_stats);
  reset_meas(&gNB->rx_pusch_stats);
  reset_meas(&gNB->ulsch_decoding_stats);

  wait_sync("process_stats_thread");

  while(!oai_exit)
  {
    sleep(1);
    print_meas(&gNB->phy_proc_tx, "L1 Tx processing", NULL, NULL);
    print_meas(&gNB->dlsch_encoding_stats, "DLSCH encoding", NULL, NULL);
    print_meas(&gNB->phy_proc_rx, "L1 Rx processing", NULL, NULL);
    print_meas(&gNB->ul_indication_stats, "UL Indication", NULL, NULL);
    print_meas(&gNB->rx_pusch_stats, "PUSCH inner-receiver", NULL, NULL);
    print_meas(&gNB->ulsch_decoding_stats, "PUSCH decoding", NULL, NULL);
  }
  return(NULL);
}

void init_gNB_Tpool(int inst) {
  PHY_VARS_gNB *gNB;
  gNB = RC.gNB[inst];
  gNB_L1_proc_t *proc = &gNB->proc;

  // ULSCH decoding threadpool
  gNB->threadPool = (tpool_t*)malloc(sizeof(tpool_t));
  int numCPU = sysconf(_SC_NPROCESSORS_ONLN);
  LOG_I(PHY,"Number of threads requested in config file: %d, Number of threads available on this machine: %d\n",gNB->pusch_proc_threads,numCPU);
  int threadCnt = min(numCPU, gNB->pusch_proc_threads);
  if (threadCnt < 2) LOG_E(PHY,"Number of threads for gNB should be more than 1. Allocated only %d\n",threadCnt);
  char ul_pool[80];
  sprintf(ul_pool,"-1");
  int s_offset = 0;
  for (int icpu=1; icpu<threadCnt; icpu++) {
    sprintf(ul_pool+2+s_offset,",-1");
    s_offset += 3;
  }
  initTpool(ul_pool, gNB->threadPool, false);
  // ULSCH decoder result FIFO
  gNB->respDecode = (notifiedFIFO_t*) malloc(sizeof(notifiedFIFO_t));
  initNotifiedFIFO(gNB->respDecode);

  // L1 RX result FIFO 
  gNB->resp_L1 = (notifiedFIFO_t*) malloc(sizeof(notifiedFIFO_t));
  initNotifiedFIFO(gNB->resp_L1);

  // L1 TX result FIFO 
  gNB->resp_L1_tx = (notifiedFIFO_t*) malloc(sizeof(notifiedFIFO_t));
  initNotifiedFIFO(gNB->resp_L1_tx);

  // RU TX result FIFO 
  gNB->resp_RU_tx = (notifiedFIFO_t*) malloc(sizeof(notifiedFIFO_t));
  initNotifiedFIFO(gNB->resp_RU_tx);

  // Stats measurement thread
  if(opp_enabled == 1) threadCreate(&proc->L1_stats_thread, process_stats_thread,(void *)gNB, "time_meas", -1, OAI_PRIORITY_RT_LOW);
}


/*!
 * \brief Terminate gNB TX and RX threads.
 */
void kill_gNB_proc(int inst) {
  PHY_VARS_gNB *gNB;

  gNB=RC.gNB[inst];
  
  LOG_I(PHY, "Destroying UL_INFO mutex\n");
  pthread_mutex_destroy(&gNB->UL_INFO_mutex);
  
}

void reset_opp_meas(void) {
  int sfn;
  reset_meas(&softmodem_stats_mt);
  reset_meas(&softmodem_stats_hw);

  for (sfn=0; sfn < 10; sfn++) {
    reset_meas(&softmodem_stats_rxtx_sf);
    reset_meas(&softmodem_stats_rx_sf);
  }
}


void print_opp_meas(void) {
  int sfn=0;
  print_meas(&softmodem_stats_mt, "Main gNB Thread", NULL, NULL);
  print_meas(&softmodem_stats_hw, "HW Acquisation", NULL, NULL);

  for (sfn=0; sfn < 10; sfn++) {
    print_meas(&softmodem_stats_rxtx_sf,"[gNB][total_phy_proc_rxtx]",NULL, NULL);
    print_meas(&softmodem_stats_rx_sf,"[gNB][total_phy_proc_rx]",NULL,NULL);
  }
}


/// eNB kept in function name for nffapi calls, TO FIX
void init_eNB_afterRU(void) {
  int inst,ru_id,i,aa;
  PHY_VARS_gNB *gNB;
  LOG_I(PHY,"%s() RC.nb_nr_inst:%d\n", __FUNCTION__, RC.nb_nr_inst);

  for (inst=0; inst<RC.nb_nr_inst; inst++) {
    LOG_I(PHY,"RC.nb_nr_CC[inst:%d]:%p\n", inst, RC.gNB[inst]);
    gNB                                  =  RC.gNB[inst];
    phy_init_nr_gNB(gNB,0,0);

    // map antennas and PRACH signals to gNB RX
    if (0) AssertFatal(gNB->num_RU>0,"Number of RU attached to gNB %d is zero\n",gNB->Mod_id);

    LOG_I(PHY,"Mapping RX ports from %d RUs to gNB %d\n",gNB->num_RU,gNB->Mod_id);
    LOG_I(PHY,"gNB->num_RU:%d\n", gNB->num_RU);

    for (ru_id=0,aa=0; ru_id<gNB->num_RU; ru_id++) {
      AssertFatal(gNB->RU_list[ru_id]->common.rxdataF!=NULL,
		  "RU %d : common.rxdataF is NULL\n",
		  gNB->RU_list[ru_id]->idx);
      AssertFatal(gNB->RU_list[ru_id]->prach_rxsigF!=NULL,
		  "RU %d : prach_rxsigF is NULL\n",
		  gNB->RU_list[ru_id]->idx);
      
      for (i=0; i<gNB->RU_list[ru_id]->nb_rx; aa++,i++) {
	LOG_I(PHY,"Attaching RU %d antenna %d to gNB antenna %d\n",gNB->RU_list[ru_id]->idx,i,aa);
	gNB->prach_vars.rxsigF[aa]    =  gNB->RU_list[ru_id]->prach_rxsigF[0][i];
#if 0
printf("before %p\n", gNB->common_vars.rxdataF[aa]);
#endif
	gNB->common_vars.rxdataF[aa]     =  gNB->RU_list[ru_id]->common.rxdataF[i];
#if 0
printf("after %p\n", gNB->common_vars.rxdataF[aa]);
#endif
      }
    }

    /* TODO: review this code, there is something wrong.
     * In monolithic mode, we come here with nb_antennas_rx == 0
     * (not tested in other modes).
     */
    //init_precoding_weights(RC.gNB[inst]);
    init_gNB_Tpool(inst);
  }

}

void init_gNB(int single_thread_flag,int wait_for_sync) {

  int inst;
  PHY_VARS_gNB *gNB;

  if (RC.gNB == NULL) {
    RC.gNB = (PHY_VARS_gNB **) calloc(1+RC.nb_nr_L1_inst, sizeof(PHY_VARS_gNB *));
    LOG_I(PHY,"gNB L1 structure RC.gNB allocated @ %p\n",RC.gNB);
  }

  for (inst=0; inst<RC.nb_nr_L1_inst; inst++) {

    if (RC.gNB[inst] == NULL) {
      RC.gNB[inst] = (PHY_VARS_gNB *) calloc(1, sizeof(PHY_VARS_gNB));
      LOG_I(PHY,"[nr-gnb.c] gNB structure RC.gNB[%d] allocated @ %p\n",inst,RC.gNB[inst]);
    }
    gNB                     = RC.gNB[inst];
    gNB->abstraction_flag   = 0;
    gNB->single_thread_flag = single_thread_flag;
    /*nr_polar_init(&gNB->nrPolar_params,
      NR_POLAR_PBCH_MESSAGE_TYPE,
      NR_POLAR_PBCH_PAYLOAD_BITS,
      NR_POLAR_PBCH_AGGREGATION_LEVEL);*/
    LOG_I(PHY,"Initializing gNB %d single_thread_flag:%d\n",inst,gNB->single_thread_flag);
    LOG_I(PHY,"Initializing gNB %d\n",inst);

    LOG_I(PHY,"Registering with MAC interface module (before %p)\n",gNB->if_inst);
    AssertFatal((gNB->if_inst         = NR_IF_Module_init(inst))!=NULL,"Cannot register interface");
    LOG_I(PHY,"Registering with MAC interface module (after %p)\n",gNB->if_inst);
    gNB->if_inst->NR_Schedule_response   = nr_schedule_response;
    gNB->if_inst->NR_PHY_config_req      = nr_phy_config_request;
    memset((void *)&gNB->UL_INFO,0,sizeof(gNB->UL_INFO));
    LOG_I(PHY,"Setting indication lists\n");

    gNB->UL_INFO.rx_ind.pdu_list = gNB->rx_pdu_list;
    gNB->UL_INFO.crc_ind.crc_list = gNB->crc_pdu_list;
    /*gNB->UL_INFO.sr_ind.sr_indication_body.sr_pdu_list = gNB->sr_pdu_list;
    gNB->UL_INFO.harq_ind.harq_indication_body.harq_pdu_list = gNB->harq_pdu_list;
    gNB->UL_INFO.cqi_ind.cqi_pdu_list = gNB->cqi_pdu_list;
    gNB->UL_INFO.cqi_ind.cqi_raw_pdu_list = gNB->cqi_raw_pdu_list;*/

    gNB->prach_energy_counter = 0;
  }
  

  LOG_I(PHY,"[nr-gnb.c] gNB structure allocated\n");
}


void stop_gNB(int nb_inst) {
  for (int inst=0; inst<nb_inst; inst++) {
    LOG_I(PHY,"Killing gNB %d processing threads\n",inst);
    kill_gNB_proc(inst);
  }
}<|MERGE_RESOLUTION|>--- conflicted
+++ resolved
@@ -117,7 +117,6 @@
   int slot_tx = info->slot_tx;
 
   phy_procedures_gNB_TX(gNB, frame_tx,slot_tx, 1);
-<<<<<<< HEAD
 
   // start FH TX processing
   notifiedFIFO_elt_t *res; 
@@ -132,24 +131,7 @@
 }
 
 void rx_func(void *param) {
-  //printf("inside rx func. \n");
-=======
-
-  // start FH TX processing
-  notifiedFIFO_elt_t *res; 
-  res = pullTpool(gNB->resp_RU_tx, gNB->threadPool);
-  processingData_RU_t *syncMsg = (processingData_RU_t *)NotifiedFifoData(res);
-  syncMsg->frame_tx = frame_tx;
-  syncMsg->slot_tx = slot_tx;
-  syncMsg->timestamp_tx = info->timestamp_tx;
-  syncMsg->ru = gNB->RU_list[0];
-  res->key = slot_tx;
-  pushTpool(gNB->threadPool, res);
-}
-
-void rx_func(void *param) {
-
->>>>>>> c19ba39e
+
   processingData_L1_t *info = (processingData_L1_t *) param;
   PHY_VARS_gNB *gNB = info->gNB;
   int frame_rx = info->frame_rx;
@@ -246,21 +228,6 @@
   rnti_to_remove_count = 0;
   if (pthread_mutex_unlock(&rnti_to_remove_mutex)) exit(1);
 
-<<<<<<< HEAD
-  // Call the scheduler
-
-  if(NFAPI_MODE == NFAPI_MONOLITHIC) 
-  {
-    pthread_mutex_lock(&gNB->UL_INFO_mutex);
-    gNB->UL_INFO.frame     = frame_rx;
-    gNB->UL_INFO.slot      = slot_rx;
-    gNB->UL_INFO.module_id = gNB->Mod_id;
-    gNB->UL_INFO.CC_id     = gNB->CC_id;
-    gNB->if_inst->NR_UL_indication(&gNB->UL_INFO);
-    pthread_mutex_unlock(&gNB->UL_INFO_mutex);
-  }
-=======
->>>>>>> c19ba39e
   // RX processing
   int tx_slot_type; int rx_slot_type;
   if(NFAPI_MODE != NFAPI_MONOLITHIC) { //slot selection routines not working properly in nfapi, so temporarily hardcoding
@@ -312,10 +279,6 @@
   stop_meas( &softmodem_stats_rxtx_sf );
   LOG_D(PHY,"%s() Exit proc[rx:%d%d tx:%d%d]\n", __FUNCTION__, frame_rx, slot_rx, frame_tx, slot_tx);
 
-<<<<<<< HEAD
-  notifiedFIFO_elt_t *res; 
-
-=======
   // Call the scheduler
 
   start_meas(&gNB->ul_indication_stats);
@@ -330,7 +293,6 @@
   
   notifiedFIFO_elt_t *res; 
 
->>>>>>> c19ba39e
   if (tx_slot_type == NR_DOWNLINK_SLOT || tx_slot_type == NR_MIXED_SLOT) {
     res = pullTpool(gNB->resp_L1_tx, gNB->threadPool);
     processingData_L1_t *syncMsg = (processingData_L1_t *)NotifiedFifoData(res);
@@ -493,6 +455,8 @@
   PHY_VARS_gNB *gNB;
   LOG_I(PHY,"%s() RC.nb_nr_inst:%d\n", __FUNCTION__, RC.nb_nr_inst);
 
+  if(NFAPI_MODE == NFAPI_MODE_PNF)
+    RC.nb_nr_inst = 1;
   for (inst=0; inst<RC.nb_nr_inst; inst++) {
     LOG_I(PHY,"RC.nb_nr_CC[inst:%d]:%p\n", inst, RC.gNB[inst]);
     gNB                                  =  RC.gNB[inst];
