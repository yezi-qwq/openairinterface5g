--- conflicted
+++ resolved
@@ -961,15 +961,9 @@
     gNB->if_inst->NR_PHY_config_req      = nr_phy_config_request;
     memset((void *)&gNB->UL_INFO,0,sizeof(gNB->UL_INFO));
     LOG_I(PHY,"Setting indication lists\n");
-<<<<<<< HEAD
-    /*gNB->UL_INFO.rx_ind.rx_indication_body.rx_pdu_list   = gNB->rx_pdu_list;
-    gNB->UL_INFO.crc_ind.crc_indication_body.crc_pdu_list = gNB->crc_pdu_list;
-    gNB->UL_INFO.sr_ind.sr_indication_body.sr_pdu_list = gNB->sr_pdu_list;
-=======
     gNB->UL_INFO.rx_ind.pdu_list = gNB->rx_pdu_list;
     gNB->UL_INFO.crc_ind.crc_list = gNB->crc_pdu_list;
     /*gNB->UL_INFO.sr_ind.sr_indication_body.sr_pdu_list = gNB->sr_pdu_list;
->>>>>>> c918f1d8
     gNB->UL_INFO.harq_ind.harq_indication_body.harq_pdu_list = gNB->harq_pdu_list;
     gNB->UL_INFO.cqi_ind.cqi_pdu_list = gNB->cqi_pdu_list;
     gNB->UL_INFO.cqi_ind.cqi_raw_pdu_list = gNB->cqi_raw_pdu_list;*/
