--- conflicted
+++ resolved
@@ -710,7 +710,7 @@
 #ifndef OCP_FRAMEWORK
   LOG_I(PHY,"Initializing gNB processes instance:%d CC_id %d \n",inst,CC_id);
 #endif
-<<<<<<< HEAD
+  
   proc = &gNB->proc;
   L1_proc                        = &proc->L1_proc;
   L1_proc_tx                     = &proc->L1_proc_tx;
@@ -720,7 +720,7 @@
   L1_proc_tx->instance_cnt_RUs   = 0;
   proc->instance_cnt_prach       = -1;
   proc->instance_cnt_asynch_rxtx = -1;
-  proc->CC_id                    = 0;
+  proc->CC_id                    = CC_id;
   proc->first_rx                 =1;
   proc->first_tx                 =1;
   proc->RU_mask                  =0;
@@ -743,55 +743,21 @@
   if (get_thread_parallel_conf() == PARALLEL_RU_L1_SPLIT || get_thread_parallel_conf() == PARALLEL_RU_L1_TRX_SPLIT) {
     threadCreate( &L1_proc->pthread, gNB_L1_thread, gNB, "L1_proc", -1, OAI_PRIORITY_RT );
     threadCreate( &L1_proc_tx->pthread, gNB_L1_thread_tx, gNB,"L1_proc_tx", -1, OAI_PRIORITY_RT);
-=======
-    proc = &gNB->proc;
-    L1_proc                        = &proc->L1_proc;
-    L1_proc_tx                     = &proc->L1_proc_tx;
-    L1_proc->instance_cnt          = -1;
-    L1_proc_tx->instance_cnt       = -1;
-    L1_proc->instance_cnt_RUs      = 0;
-    L1_proc_tx->instance_cnt_RUs   = 0;
-    proc->instance_cnt_prach       = -1;
-    proc->instance_cnt_asynch_rxtx = -1;
-    proc->CC_id                    = CC_id;
-    proc->first_rx                 =1;
-    proc->first_tx                 =1;
-    proc->RU_mask                  =0;
-    proc->RU_mask_tx               = (1<<gNB->num_RU)-1;
-    proc->RU_mask_prach            =0;
-    pthread_mutex_init( &gNB->UL_INFO_mutex, NULL);
-    pthread_mutex_init( &L1_proc->mutex, NULL);
-    pthread_mutex_init( &L1_proc_tx->mutex, NULL);
-    pthread_cond_init( &L1_proc->cond, NULL);
-    pthread_cond_init( &L1_proc_tx->cond, NULL);
-    pthread_mutex_init( &proc->mutex_prach, NULL);
-    pthread_mutex_init( &proc->mutex_asynch_rxtx, NULL);
-    pthread_mutex_init( &proc->mutex_RU,NULL);
-    pthread_mutex_init( &proc->mutex_RU_tx,NULL);
-    pthread_mutex_init( &proc->mutex_RU_PRACH,NULL);
-    pthread_cond_init( &proc->cond_prach, NULL);
-    pthread_cond_init( &proc->cond_asynch_rxtx, NULL);
-    LOG_I(PHY,"gNB->single_thread_flag:%d\n", gNB->single_thread_flag);
-
-    if (get_thread_parallel_conf() == PARALLEL_RU_L1_SPLIT || get_thread_parallel_conf() == PARALLEL_RU_L1_TRX_SPLIT) {
-      threadCreate( &L1_proc->pthread, gNB_L1_thread, gNB, "L1_proc", -1, OAI_PRIORITY_RT );
-      threadCreate( &L1_proc_tx->pthread, gNB_L1_thread_tx, gNB,"L1_proc_tx", -1, OAI_PRIORITY_RT);
-    }
-
-    if(opp_enabled == 1) threadCreate(&proc->L1_stats_thread, process_stats_thread,(void *)gNB, "time_meas", -1, OAI_PRIORITY_RT_LOW);
-    //pthread_create( &proc->pthread_prach, attr_prach, gNB_thread_prach, gNB );
-    char name[16];
-
-    if (gNB->single_thread_flag==0) {
-      snprintf( name, sizeof(name), "L1 %d", i );
-      pthread_setname_np( L1_proc->pthread, name );
-      snprintf( name, sizeof(name), "L1TX %d", i );
-      pthread_setname_np( L1_proc_tx->pthread, name );
-    }
-
-    AssertFatal(proc->instance_cnt_prach == -1,"instance_cnt_prach = %d\n",proc->instance_cnt_prach);
->>>>>>> 6548ae15
-  }
+  }
+  
+  if(opp_enabled == 1) threadCreate(&proc->L1_stats_thread, process_stats_thread,(void *)gNB, "time_meas", -1, OAI_PRIORITY_RT_LOW);
+  //pthread_create( &proc->pthread_prach, attr_prach, gNB_thread_prach, gNB );
+  char name[16];
+  
+  if (gNB->single_thread_flag==0) {
+    snprintf( name, sizeof(name), "L1 %d", i );
+    pthread_setname_np( L1_proc->pthread, name );
+    snprintf( name, sizeof(name), "L1TX %d", i );
+    pthread_setname_np( L1_proc_tx->pthread, name );
+  }
+  
+  AssertFatal(proc->instance_cnt_prach == -1,"instance_cnt_prach = %d\n",proc->instance_cnt_prach);
+
   
   //pthread_create( &proc->pthread_prach, attr_prach, gNB_thread_prach, gNB );
   char name[16];
