--- conflicted
+++ resolved
@@ -314,13 +314,8 @@
 
   LOG_D(PHY,"Sending IF4p5 for frame %d subframe %d\n",ru->proc.frame_tx,ru->proc.tti_tx);
 
-<<<<<<< HEAD
-
   if ((nr_slot_select(ru->nr_frame_parms,ru->proc.frame_tx,ru->proc.tti_tx)&NR_DOWNLINK_SLOT) > 0)
     send_IF4p5(ru,frame, slot, IF4p5_PDLFFT);
-=======
-  if (nr_slot_select(&ru->gNB_list[0]->gNB_config,ru->proc.tti_tx,frame)!=SF_UL) send_IF4p5(ru,frame, slot, IF4p5_PDLFFT);
->>>>>>> df791790
 }
 
 /*************************************************************/
@@ -535,17 +530,10 @@
   do {
     recv_IF4p5(ru, &frame_tx, &slot_tx, &packet_type, &symbol_number);
 
-<<<<<<< HEAD
     if (((nr_slot_select(ru->nr_frame_parms,frame_tx,slot_tx) & NR_DOWNLINK_SLOT) > 0) && (symbol_number == 0)) start_meas(&ru->rx_fhaul);
 
     LOG_D(PHY,"slot %d (%d): frame %d, slot %d, symbol %d\n",
           *slot,nr_slot_select(ru->nr_frame_parms,frame_tx,*slot),frame_tx,slot_tx,symbol_number);
-=======
-    if ((nr_slot_select(cfg,slot_tx,frame_tx) == SF_DL) && (symbol_number == 0)) start_meas(&ru->rx_fhaul);
-
-    LOG_D(PHY,"subframe %d (%d): frame %d, subframe %d, symbol %d\n",
-          *slot,nr_slot_select(cfg,*slot,*frame),frame_tx,slot_tx,symbol_number);
->>>>>>> df791790
 
     if (proc->first_tx != 0) {
       *frame         = frame_tx;
@@ -564,11 +552,7 @@
     } else AssertFatal(1==0,"Illegal IF4p5 packet type (should only be IF4p5_PDLFFT%d\n",packet_type);
   } while (symbol_mask != symbol_mask_full);
 
-<<<<<<< HEAD
   if ((nr_slot_select(ru->nr_frame_parms,frame_tx,slot_tx) & NR_DOWNLINK_SLOT)>0) stop_meas(&ru->rx_fhaul);
-=======
-  if (nr_slot_select(cfg,slot_tx,frame_tx) == SF_DL) stop_meas(&ru->rx_fhaul);
->>>>>>> df791790
 
   proc->tti_tx  = slot_tx;
   proc->frame_tx     = frame_tx;
@@ -737,10 +721,6 @@
 
   int slot_type     = nr_slot_select(ru->nr_frame_parms,frame,slot%fp->slots_per_frame);
   int sf_extension = 0;
-<<<<<<< HEAD
-=======
-  //nr_subframe_t SF_type     = nr_slot_select(cfg,slot%fp->slots_per_frame,frame);
->>>>>>> df791790
 
   if ((slot == 0) ||
       (slot == 1) || IS_SOFTMODEM_RFSIM ) {
@@ -776,7 +756,7 @@
 	flags = 4; // start of burst and end of burst (only one DL SF between two UL)
 	sf_extension = ru->N_TA_offset<<1;
         } */
-<<<<<<< HEAD
+
       VCD_SIGNAL_DUMPER_DUMP_VARIABLE_BY_NAME( VCD_SIGNAL_DUMPER_VARIABLES_FRAME_NUMBER_TX0_RU, frame );
       VCD_SIGNAL_DUMPER_DUMP_VARIABLE_BY_NAME( VCD_SIGNAL_DUMPER_VARIABLES_TTI_NUMBER_TX0_RU, slot );
       
@@ -797,31 +777,6 @@
       VCD_SIGNAL_DUMPER_DUMP_FUNCTION_BY_NAME( VCD_SIGNAL_DUMPER_FUNCTIONS_TRX_WRITE, 0 );
       AssertFatal(txs ==  siglen+sf_extension,"TX : Timeout (sent %u/%d)\n", txs, siglen);
     }
-=======
-    VCD_SIGNAL_DUMPER_DUMP_VARIABLE_BY_NAME( VCD_SIGNAL_DUMPER_VARIABLES_FRAME_NUMBER_TX0_RU, frame );
-    VCD_SIGNAL_DUMPER_DUMP_VARIABLE_BY_NAME( VCD_SIGNAL_DUMPER_VARIABLES_TTI_NUMBER_TX0_RU, slot );
-
-    for (i=0; i<ru->nb_tx; i++){
-      txp[i] = (void *)&ru->common.txdata[i][(slot*fp->samples_per_slot)-sf_extension];
-    }
-
-
-    VCD_SIGNAL_DUMPER_DUMP_VARIABLE_BY_NAME( VCD_SIGNAL_DUMPER_VARIABLES_TRX_TST, (timestamp-ru->openair0_cfg.tx_sample_advance)&0xffffffff );
-    VCD_SIGNAL_DUMPER_DUMP_FUNCTION_BY_NAME( VCD_SIGNAL_DUMPER_FUNCTIONS_TRX_WRITE, 1 );
-    // prepare tx buffer pointers
-    start_meas(&ru->tx_fhaul);
-    txs = ru->rfdevice.trx_write_func(&ru->rfdevice,
-                                      timestamp+ru->ts_offset-ru->openair0_cfg.tx_sample_advance-sf_extension,
-                                      txp,
-                                      siglen+sf_extension,
-                                      ru->nb_tx,
-                                      flags);
-    stop_meas(&ru->tx_fhaul);
-    LOG_D(PHY,"[TXPATH] RU %d tx_rf, writing to TS %llu, frame %d, unwrapped_frame %d, subframe %d\n",ru->idx,
-          (long long unsigned int)timestamp,frame,proc->frame_tx_unwrap,slot);
-    VCD_SIGNAL_DUMPER_DUMP_FUNCTION_BY_NAME( VCD_SIGNAL_DUMPER_FUNCTIONS_TRX_WRITE, 0 );
-    AssertFatal(txs ==  siglen+sf_extension,"TX : Timeout (sent %u/%d)\n", txs, siglen);
->>>>>>> df791790
   }
 }
 
@@ -859,15 +814,9 @@
     LOG_D(PHY,"ru_thread_asynch_rxtx: Waiting on incoming fronthaul\n");
 
     // asynchronous receive from north (RRU IF4/IF5)
-<<<<<<< HEAD
     if (ru->fh_north_asynch_in) {
       if ((nr_slot_select(ru->nr_frame_parms,frame,slot) & NR_DOWNLINK_SLOT)>0)
         ru->fh_north_asynch_in(ru,&frame,&slot);
-=======
-    else if (ru->fh_north_asynch_in) {
-      if (nr_slot_select(&ru->gNB_list[0]->gNB_config,subframe,frame)!=SF_UL)
-        ru->fh_north_asynch_in(ru,&frame,&subframe);
->>>>>>> df791790
     } else AssertFatal(1==0,"Unknown function in ru_thread_asynch_rxtx\n");
   }
 
