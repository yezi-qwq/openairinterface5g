/*
 * Licensed to the OpenAirInterface (OAI) Software Alliance under one or more
 * contributor license agreements.  See the NOTICE file distributed with
 * this work for additional information regarding copyright ownership.
 * The OpenAirInterface Software Alliance licenses this file to You under
 * the OAI Public License, Version 1.1  (the "License"); you may not use this file
 * except in compliance with the License.
 * You may obtain a copy of the License at
 *
 *      http://www.openairinterface.org/?page_id=698
 *
 * Unless required by applicable law or agreed to in writing, software
 * distributed under the License is distributed on an "AS IS" BASIS,
 * WITHOUT WARRANTIES OR CONDITIONS OF ANY KIND, either express or implied.
 * See the License for the specific language governing permissions and
 * limitations under the License.
 *-------------------------------------------------------------------------------
 * For more information about the OpenAirInterface (OAI) Software Alliance:
 *      contact@openairinterface.org
 */

#define _GNU_SOURCE
#include <stdio.h>
#include <stdlib.h>
#include <unistd.h>
#include <string.h>
#include <sched.h>
#include <linux/sched.h>
#include <sys/sysinfo.h>
#include <math.h>

#undef MALLOC //there are two conflicting definitions, so we better make sure we don't use it at all

#include "common/utils/nr/nr_common.h"
#include "common/utils/assertions.h"
#include "common/utils/system.h"
#include "common/ran_context.h"

#include "../../ARCH/COMMON/common_lib.h"
#include "../../ARCH/ETHERNET/USERSPACE/LIB/ethernet_lib.h"

#include "PHY/LTE_TRANSPORT/if4_tools.h"
#include "PHY/LTE_TRANSPORT/if5_tools.h"

#include "PHY/types.h"
#include "PHY/defs_nr_common.h"
#include "PHY/phy_extern.h"
#include "PHY/NR_TRANSPORT/nr_transport_proto.h"
#include "PHY/INIT/phy_init.h"
#include "SCHED_NR/sched_nr.h"

#include "common/utils/LOG/log.h"
#include "common/utils/LOG/vcd_signal_dumper.h"

#include <executables/softmodem-common.h>

#ifdef SMBV
#include "PHY/TOOLS/smbv.h"
unsigned short config_frames[4] = {2,9,11,13};
#endif

/* these variables have to be defined before including ENB_APP/enb_paramdef.h and GNB_APP/gnb_paramdef.h */
static int DEFBANDS[] = {7};
static int DEFENBS[] = {0};
static int DEFBFW[] = {0x00007fff};

//static int DEFNRBANDS[] = {7};
//static int DEFGNBS[] = {0};

#include "ENB_APP/enb_paramdef.h"
#include "GNB_APP/gnb_paramdef.h"
#include "common/config/config_userapi.h"

#include "s1ap_eNB.h"
#include "SIMULATION/ETH_TRANSPORT/proto.h"
#include <openair1/PHY/TOOLS/phy_scope_interface.h>


#include "T.h"
#include "nfapi_interface.h"
#include <nfapi/oai_integration/vendor_ext.h>

extern int oai_exit;

extern struct timespec timespec_sub(struct timespec lhs, struct timespec rhs);
extern struct timespec timespec_add(struct timespec lhs, struct timespec rhs);
extern void  nr_phy_free_RU(RU_t *);
extern void  nr_phy_config_request(NR_PHY_Config_t *gNB);
#include "executables/thread-common.h"
//extern PARALLEL_CONF_t get_thread_parallel_conf(void);
//extern WORKER_CONF_t   get_thread_worker_conf(void);

void init_NR_RU(char *);
void stop_RU(int nb_ru);
void do_ru_sync(RU_t *ru);

void configure_ru(int idx, void *arg);
void configure_rru(int idx, void *arg);
int attach_rru(RU_t *ru);
int connect_rau(RU_t *ru);
static void NRRCconfig_RU(void);


extern int emulate_rf;
extern int numerology;

/*************************************************************/
/* Functions to attach and configure RRU                     */

extern void wait_gNBs(void);

int attach_rru(RU_t *ru) {
  ssize_t      msg_len,len;
  RRU_CONFIG_msg_t rru_config_msg;
  int received_capabilities=0;
  wait_gNBs();

  // Wait for capabilities
  while (received_capabilities==0) {
    memset((void *)&rru_config_msg,0,sizeof(rru_config_msg));
    rru_config_msg.type = RAU_tick;
    rru_config_msg.len  = sizeof(RRU_CONFIG_msg_t)-MAX_RRU_CONFIG_SIZE;
    LOG_I(PHY,"Sending RAU tick to RRU %d\n",ru->idx);
    AssertFatal((ru->ifdevice.trx_ctlsend_func(&ru->ifdevice,&rru_config_msg,rru_config_msg.len)!=-1),
                "RU %d cannot access remote radio\n",ru->idx);
    msg_len  = sizeof(RRU_CONFIG_msg_t)-MAX_RRU_CONFIG_SIZE+sizeof(RRU_capabilities_t);

    // wait for answer with timeout
    if ((len = ru->ifdevice.trx_ctlrecv_func(&ru->ifdevice,
               &rru_config_msg,
               msg_len))<0) {
      LOG_I(PHY,"Waiting for RRU %d\n",ru->idx);
    } else if (rru_config_msg.type == RRU_capabilities) {
      AssertFatal(rru_config_msg.len==msg_len,"Received capabilities with incorrect length (%d!=%d)\n",(int)rru_config_msg.len,(int)msg_len);
      LOG_I(PHY,"Received capabilities from RRU %d (len %d/%d, num_bands %d,max_pdschReferenceSignalPower %d, max_rxgain %d, nb_tx %d, nb_rx %d)\n",ru->idx,
            (int)rru_config_msg.len,(int)msg_len,
            ((RRU_capabilities_t *)&rru_config_msg.msg[0])->num_bands,
            ((RRU_capabilities_t *)&rru_config_msg.msg[0])->max_pdschReferenceSignalPower[0],
            ((RRU_capabilities_t *)&rru_config_msg.msg[0])->max_rxgain[0],
            ((RRU_capabilities_t *)&rru_config_msg.msg[0])->nb_tx[0],
            ((RRU_capabilities_t *)&rru_config_msg.msg[0])->nb_rx[0]);
      received_capabilities=1;
    } else {
      LOG_E(PHY,"Received incorrect message %d from RRU %d\n",rru_config_msg.type,ru->idx);
    }
  }

  configure_ru(ru->idx,
               (RRU_capabilities_t *)&rru_config_msg.msg[0]);
  rru_config_msg.type = RRU_config;
  rru_config_msg.len  = sizeof(RRU_CONFIG_msg_t)-MAX_RRU_CONFIG_SIZE+sizeof(RRU_config_t);
  LOG_I(PHY,"Sending Configuration to RRU %d (num_bands %d,band0 %d,txfreq %u,rxfreq %u,att_tx %d,att_rx %d,N_RB_DL %d,N_RB_UL %d,3/4FS %d, prach_FO %d, prach_CI %d)\n",ru->idx,
        ((RRU_config_t *)&rru_config_msg.msg[0])->num_bands,
        ((RRU_config_t *)&rru_config_msg.msg[0])->band_list[0],
        ((RRU_config_t *)&rru_config_msg.msg[0])->tx_freq[0],
        ((RRU_config_t *)&rru_config_msg.msg[0])->rx_freq[0],
        ((RRU_config_t *)&rru_config_msg.msg[0])->att_tx[0],
        ((RRU_config_t *)&rru_config_msg.msg[0])->att_rx[0],
        ((RRU_config_t *)&rru_config_msg.msg[0])->N_RB_DL[0],
        ((RRU_config_t *)&rru_config_msg.msg[0])->N_RB_UL[0],
        ((RRU_config_t *)&rru_config_msg.msg[0])->threequarter_fs[0],
        ((RRU_config_t *)&rru_config_msg.msg[0])->prach_FreqOffset[0],
        ((RRU_config_t *)&rru_config_msg.msg[0])->prach_ConfigIndex[0]);
  AssertFatal((ru->ifdevice.trx_ctlsend_func(&ru->ifdevice,&rru_config_msg,rru_config_msg.len)!=-1),
              "RU %d failed send configuration to remote radio\n",ru->idx);

  if ((len = ru->ifdevice.trx_ctlrecv_func(&ru->ifdevice,
             &rru_config_msg,
             msg_len))<0) {
    LOG_I(PHY,"Waiting for RRU %d\n",ru->idx);
  } else if (rru_config_msg.type == RRU_config_ok) {
    LOG_I(PHY, "RRU_config_ok received\n");
  } else {
    LOG_E(PHY,"Received incorrect message %d from RRU %d\n",rru_config_msg.type,ru->idx);
  }

  return 0;
}

int connect_rau(RU_t *ru) {
  RRU_CONFIG_msg_t   rru_config_msg;
  ssize_t            msg_len;
  int                tick_received          = 0;
  int                configuration_received = 0;
  RRU_capabilities_t *cap;
  int                i;
  int                len;

  // wait for RAU_tick
  while (tick_received == 0) {
    msg_len  = sizeof(RRU_CONFIG_msg_t)-MAX_RRU_CONFIG_SIZE;

    if ((len = ru->ifdevice.trx_ctlrecv_func(&ru->ifdevice,
               &rru_config_msg,
               msg_len))<0) {
      LOG_I(PHY,"Waiting for RAU\n");
    } else {
      if (rru_config_msg.type == RAU_tick) {
        LOG_I(PHY,"Tick received from RAU\n");
        tick_received = 1;
      } else LOG_E(PHY,"Received erroneous message (%d)from RAU, expected RAU_tick\n",rru_config_msg.type);
    }
  }

  // send capabilities
  rru_config_msg.type = RRU_capabilities;
  rru_config_msg.len  = sizeof(RRU_CONFIG_msg_t)-MAX_RRU_CONFIG_SIZE+sizeof(RRU_capabilities_t);
  cap                 = (RRU_capabilities_t *)&rru_config_msg.msg[0];
  LOG_I(PHY,"Sending Capabilities (len %d, num_bands %d,max_pdschReferenceSignalPower %d, max_rxgain %d, nb_tx %d, nb_rx %d)\n",
        (int)rru_config_msg.len,ru->num_bands,ru->max_pdschReferenceSignalPower,ru->max_rxgain,ru->nb_tx,ru->nb_rx);

  switch (ru->function) {
    case NGFI_RRU_IF4p5:
      cap->FH_fmt                                 = OAI_IF4p5_only;
      break;

    case NGFI_RRU_IF5:
      cap->FH_fmt                                 = OAI_IF5_only;
      break;

    case MBP_RRU_IF5:
      cap->FH_fmt                                 = MBP_IF5;
      break;

    default:
      AssertFatal(1==0,"RU_function is unknown %d\n",RC.ru[0]->function);
      break;
  }

  cap->num_bands                                  = ru->num_bands;

  for (i=0; i<ru->num_bands; i++) {
    LOG_I(PHY,"Band %d: nb_rx %d nb_tx %d pdschReferenceSignalPower %d rxgain %d\n",
          ru->band[i],ru->nb_rx,ru->nb_tx,ru->max_pdschReferenceSignalPower,ru->max_rxgain);
    cap->band_list[i]                             = ru->band[i];
    cap->nb_rx[i]                                 = ru->nb_rx;
    cap->nb_tx[i]                                 = ru->nb_tx;
    cap->max_pdschReferenceSignalPower[i]         = ru->max_pdschReferenceSignalPower;
    cap->max_rxgain[i]                            = ru->max_rxgain;
  }

  AssertFatal((ru->ifdevice.trx_ctlsend_func(&ru->ifdevice,&rru_config_msg,rru_config_msg.len)!=-1),
              "RU %d failed send capabilities to RAU\n",ru->idx);
  // wait for configuration
  rru_config_msg.len  = sizeof(RRU_CONFIG_msg_t)-MAX_RRU_CONFIG_SIZE+sizeof(RRU_config_t);

  while (configuration_received == 0) {
    if ((len = ru->ifdevice.trx_ctlrecv_func(&ru->ifdevice,
               &rru_config_msg,
               rru_config_msg.len))<0) {
      LOG_I(PHY,"Waiting for configuration from RAU\n");
    } else {
      LOG_I(PHY,"Configuration received from RAU  (num_bands %d,band0 %d,txfreq %u,rxfreq %u,att_tx %d,att_rx %d,N_RB_DL %d,N_RB_UL %d,3/4FS %d, prach_FO %d, prach_CI %d)\n",
            ((RRU_config_t *)&rru_config_msg.msg[0])->num_bands,
            ((RRU_config_t *)&rru_config_msg.msg[0])->band_list[0],
            ((RRU_config_t *)&rru_config_msg.msg[0])->tx_freq[0],
            ((RRU_config_t *)&rru_config_msg.msg[0])->rx_freq[0],
            ((RRU_config_t *)&rru_config_msg.msg[0])->att_tx[0],
            ((RRU_config_t *)&rru_config_msg.msg[0])->att_rx[0],
            ((RRU_config_t *)&rru_config_msg.msg[0])->N_RB_DL[0],
            ((RRU_config_t *)&rru_config_msg.msg[0])->N_RB_UL[0],
            ((RRU_config_t *)&rru_config_msg.msg[0])->threequarter_fs[0],
            ((RRU_config_t *)&rru_config_msg.msg[0])->prach_FreqOffset[0],
            ((RRU_config_t *)&rru_config_msg.msg[0])->prach_ConfigIndex[0]);
      configure_rru(ru->idx,
                    (void *)&rru_config_msg.msg[0]);
      configuration_received = 1;
    }
  }

  return 0;
}
/*************************************************************/
/* Southbound Fronthaul functions, RCC/RAU                   */

// southbound IF5 fronthaul for 16-bit OAI format
void fh_if5_south_out(RU_t *ru, int frame, int slot, uint64_t timestamp) {
  if (ru == RC.ru[0]) VCD_SIGNAL_DUMPER_DUMP_VARIABLE_BY_NAME( VCD_SIGNAL_DUMPER_VARIABLES_TRX_TST, ru->proc.timestamp_tx&0xffffffff );

  send_IF5(ru, timestamp, slot, &ru->seqno, IF5_RRH_GW_DL);
}

// southbound IF4p5 fronthaul
void fh_if4p5_south_out(RU_t *ru, int frame, int slot, uint64_t timestamp) {
  nfapi_nr_config_request_scf_t *cfg = &ru->config;

  if (ru == RC.ru[0]) VCD_SIGNAL_DUMPER_DUMP_VARIABLE_BY_NAME( VCD_SIGNAL_DUMPER_VARIABLES_TRX_TST, ru->proc.timestamp_tx&0xffffffff );

  LOG_D(PHY,"Sending IF4p5 for frame %d subframe %d\n",ru->proc.frame_tx,ru->proc.tti_tx);

  if ((nr_slot_select(cfg,ru->proc.frame_tx,ru->proc.tti_tx)&NR_DOWNLINK_SLOT) > 0)
    send_IF4p5(ru,frame, slot, IF4p5_PDLFFT);
}

/*************************************************************/
/* Input Fronthaul from south RCC/RAU                        */

// Synchronous if5 from south

uint64_t ts_rx[20];
void fh_if5_south_in(RU_t *ru,
                     int *frame,
                     int *tti) {
  NR_DL_FRAME_PARMS *fp = ru->nr_frame_parms;
  RU_proc_t *proc = &ru->proc;
  recv_IF5(ru, &proc->timestamp_rx, *tti, IF5_RRH_GW_UL);
  if (proc->first_rx == 1) ru->ts_offset = proc->timestamp_rx;
  proc->frame_rx    = ((proc->timestamp_rx-ru->ts_offset) / (fp->samples_per_subframe*10))&1023;
  proc->tti_rx = fp->get_slot_from_timestamp(proc->timestamp_rx-ru->ts_offset,fp);
//(idx_sf * fp->slots_per_subframe + (int)round((float)(proc->timestamp_rx % fp->samples_per_subframe) / fp->samples_per_slot0))%(fp->slots_per_frame);
  ts_rx[*tti] = proc->timestamp_rx;
  LOG_D(PHY,"IF5 %d.%d => RX %d.%d first_rx %d\n",*frame,*tti,proc->frame_rx,proc->tti_rx,proc->first_rx); 

  if (proc->first_rx == 0) {
    if (proc->tti_rx != *tti) {
      LOG_E(PHY,"Received Timestamp doesn't correspond to the time we think it is (proc->tti_rx %d, subframe %d)\n",proc->tti_rx,*tti);
      exit_fun("Exiting");
    }

    if (proc->frame_rx != *frame) {
      LOG_E(PHY,"Received Timestamp doesn't correspond to the time we think it is (proc->frame_rx %d frame %d proc->tti_rx %d tti %d)\n",proc->frame_rx,*frame,proc->tti_rx,*tti);
      exit_fun("Exiting");
    }
  } else {
    proc->first_rx = 0;
    *frame = proc->frame_rx;
    *tti = proc->tti_rx;
  }

  VCD_SIGNAL_DUMPER_DUMP_VARIABLE_BY_NAME( VCD_SIGNAL_DUMPER_VARIABLES_TRX_TS, proc->timestamp_rx&0xffffffff );
}

// Synchronous if4p5 from south
void fh_if4p5_south_in(RU_t *ru,
                       int *frame,
                       int *slot) {
  NR_DL_FRAME_PARMS *fp = ru->nr_frame_parms;
  RU_proc_t *proc = &ru->proc;
  int f,sl;
  uint16_t packet_type;
  uint32_t symbol_number=0;
  uint32_t symbol_mask_full=0;

  /*
    if ((fp->frame_type == TDD) && (subframe_select(fp,*slot)==SF_S))
      symbol_mask_full = (1<<fp->ul_symbols_in_S_subframe)-1;
    else
      symbol_mask_full = (1<<fp->symbols_per_slot)-1;

    AssertFatal(proc->symbol_mask[*slot]==0,"rx_fh_if4p5: proc->symbol_mask[%d] = %x\n",*slot,proc->symbol_mask[*slot]);*/
  do {   // Blocking, we need a timeout on this !!!!!!!!!!!!!!!!!!!!!!!
    recv_IF4p5(ru, &f, &sl, &packet_type, &symbol_number);

    if (packet_type == IF4p5_PULFFT) proc->symbol_mask[sl] = proc->symbol_mask[sl] | (1<<symbol_number);
    else if (packet_type == IF4p5_PULTICK) {
      if ((proc->first_rx==0) && (f!=*frame)) LOG_E(PHY,"rx_fh_if4p5: PULTICK received frame %d != expected %d\n",f,*frame);

      if ((proc->first_rx==0) && (sl!=*slot)) LOG_E(PHY,"rx_fh_if4p5: PULTICK received subframe %d != expected %d (first_rx %d)\n",sl,*slot,proc->first_rx);

      break;
    } else if (packet_type == IF4p5_PRACH) {
      // nothing in RU for RAU
    }

    LOG_D(PHY,"rx_fh_if4p5: subframe %d symbol mask %x\n",*slot,proc->symbol_mask[sl]);
  } while(proc->symbol_mask[sl] != symbol_mask_full);

  //caculate timestamp_rx, timestamp_tx based on frame and subframe
  proc->tti_rx   = sl;
  proc->frame_rx = f;
  proc->timestamp_rx = (proc->frame_rx * fp->samples_per_subframe * 10)  + fp->get_samples_slot_timestamp(proc->tti_rx, fp, 0);
  //  proc->timestamp_tx = proc->timestamp_rx +  (4*fp->samples_per_subframe);
  proc->tti_tx   = (sl+ru->sl_ahead)%fp->slots_per_frame;
  proc->frame_tx = (sl>(fp->slots_per_frame-1-(ru->sl_ahead))) ? (f+1)&1023 : f;

  if (proc->first_rx == 0) {
    if (proc->tti_rx != *slot) {
      LOG_E(PHY,"Received Timestamp (IF4p5) doesn't correspond to the time we think it is (proc->tti_rx %d, subframe %d)\n",proc->tti_rx,*slot);
      exit_fun("Exiting");
    }

    if (proc->frame_rx != *frame) {
      LOG_E(PHY,"Received Timestamp (IF4p5) doesn't correspond to the time we think it is (proc->frame_rx %d frame %d)\n",proc->frame_rx,*frame);
      exit_fun("Exiting");
    }
  } else {
    proc->first_rx = 0;
    *frame = proc->frame_rx;
    *slot = proc->tti_rx;
  }

  if (ru == RC.ru[0]) {
    VCD_SIGNAL_DUMPER_DUMP_VARIABLE_BY_NAME( VCD_SIGNAL_DUMPER_VARIABLES_FRAME_NUMBER_RX0_RU, f );
    VCD_SIGNAL_DUMPER_DUMP_VARIABLE_BY_NAME( VCD_SIGNAL_DUMPER_VARIABLES_TTI_NUMBER_RX0_RU,  sl);
    VCD_SIGNAL_DUMPER_DUMP_VARIABLE_BY_NAME( VCD_SIGNAL_DUMPER_VARIABLES_FRAME_NUMBER_TX0_RU, proc->frame_tx );
    VCD_SIGNAL_DUMPER_DUMP_VARIABLE_BY_NAME( VCD_SIGNAL_DUMPER_VARIABLES_TTI_NUMBER_TX0_RU, proc->tti_tx );
  }

  proc->symbol_mask[proc->tti_rx] = 0;
  VCD_SIGNAL_DUMPER_DUMP_VARIABLE_BY_NAME( VCD_SIGNAL_DUMPER_VARIABLES_TRX_TS, proc->timestamp_rx&0xffffffff );
  LOG_D(PHY,"RU %d: fh_if4p5_south_in sleeping ...\n",ru->idx);
}

// asynchronous inbound if4p5 fronthaul from south
void fh_if4p5_south_asynch_in(RU_t *ru,int *frame,int *slot) {
  NR_DL_FRAME_PARMS *fp = ru->nr_frame_parms;
  RU_proc_t *proc       = &ru->proc;
  uint16_t packet_type;
  uint32_t symbol_number,symbol_mask,prach_rx;
  //  uint32_t got_prach_info=0;
  symbol_number = 0;
  symbol_mask   = (1<<(fp->symbols_per_slot))-1;
  prach_rx      = 0;

  do {   // Blocking, we need a timeout on this !!!!!!!!!!!!!!!!!!!!!!!
    recv_IF4p5(ru, &proc->frame_rx, &proc->tti_rx, &packet_type, &symbol_number);

    // grab first prach information for this new subframe
    /*if (got_prach_info==0) {
      prach_rx       = is_prach_subframe(fp, proc->frame_rx, proc->tti_rx);
      got_prach_info = 1;
    }*/
    if (proc->first_rx != 0) {
      *frame = proc->frame_rx;
      *slot = proc->tti_rx;
      proc->first_rx = 0;
    } else {
      if (proc->frame_rx != *frame) {
        LOG_E(PHY,"frame_rx %d is not what we expect %d\n",proc->frame_rx,*frame);
        exit_fun("Exiting");
      }

      if (proc->tti_rx != *slot) {
        LOG_E(PHY,"tti_rx %d is not what we expect %d\n",proc->tti_rx,*slot);
        exit_fun("Exiting");
      }
    }

    if      (packet_type == IF4p5_PULFFT)       symbol_mask &= (~(1<<symbol_number));
    else if (packet_type == IF4p5_PRACH)        prach_rx    &= (~0x1);
  } while( (symbol_mask > 0) || (prach_rx >0));   // haven't received all PUSCH symbols and PRACH information
}





/*************************************************************/
/* Input Fronthaul from North RRU                            */

// RRU IF4p5 TX fronthaul receiver. Assumes an if_device on input and if or rf device on output
// receives one subframe's worth of IF4p5 OFDM symbols and OFDM modulates
void fh_if4p5_north_in(RU_t *ru,int *frame,int *slot) {
  uint32_t symbol_number=0;
  uint32_t symbol_mask, symbol_mask_full;
  uint16_t packet_type;
  /// **** incoming IF4p5 from remote RCC/RAU **** ///
  symbol_number = 0;
  symbol_mask = 0;
  symbol_mask_full = (1<<(ru->nr_frame_parms->symbols_per_slot))-1;

  do {
    recv_IF4p5(ru, frame, slot, &packet_type, &symbol_number);
    symbol_mask = symbol_mask | (1<<symbol_number);
  } while (symbol_mask != symbol_mask_full);

  // dump VCD output for first RU in list
  if (ru == RC.ru[0]) {
    VCD_SIGNAL_DUMPER_DUMP_VARIABLE_BY_NAME( VCD_SIGNAL_DUMPER_VARIABLES_FRAME_NUMBER_TX0_RU, *frame );
    VCD_SIGNAL_DUMPER_DUMP_VARIABLE_BY_NAME( VCD_SIGNAL_DUMPER_VARIABLES_TTI_NUMBER_TX0_RU, *slot );
  }
}

void fh_if5_north_asynch_in(RU_t *ru,int *frame,int *slot) {
  NR_DL_FRAME_PARMS *fp = ru->nr_frame_parms;
  RU_proc_t *proc        = &ru->proc;
  int tti_tx,frame_tx;
  openair0_timestamp timestamp_tx;
  recv_IF5(ru, &timestamp_tx, *slot, IF5_RRH_GW_DL);
  //      printf("Received subframe %d (TS %llu) from RCC\n",tti_tx,timestamp_tx);
  frame_tx    = (timestamp_tx / (fp->samples_per_subframe*10))&1023;
  uint32_t idx_sf = timestamp_tx / fp->samples_per_subframe;
  tti_tx = (idx_sf * fp->slots_per_subframe + (int)round((float)(timestamp_tx % fp->samples_per_subframe) / fp->samples_per_slot0))%(fp->slots_per_frame);

  if (proc->first_tx != 0) {
    *slot = tti_tx;
    *frame    = frame_tx;
    proc->first_tx = 0;
  } else {
    AssertFatal(tti_tx == *slot,
                "tti_tx %d is not what we expect %d\n",tti_tx,*slot);
    AssertFatal(frame_tx == *frame,
                "frame_tx %d is not what we expect %d\n",frame_tx,*frame);
  }
}

void fh_if4p5_north_asynch_in(RU_t *ru,int *frame,int *slot) {
  NR_DL_FRAME_PARMS *fp = ru->nr_frame_parms;
  nfapi_nr_config_request_scf_t *cfg = &ru->config;
  RU_proc_t *proc        = &ru->proc;
  uint16_t packet_type;
  uint32_t symbol_number,symbol_mask,symbol_mask_full=0;
  int slot_tx,frame_tx;
  LOG_D(PHY, "%s(ru:%p frame, subframe)\n", __FUNCTION__, ru);
  symbol_number = 0;
  symbol_mask = 0;

  //  symbol_mask_full = ((subframe_select(fp,*slot) == SF_S) ? (1<<fp->dl_symbols_in_S_subframe) : (1<<fp->symbols_per_slot))-1;
  do {
    recv_IF4p5(ru, &frame_tx, &slot_tx, &packet_type, &symbol_number);

    if (((nr_slot_select(cfg,frame_tx,slot_tx) & NR_DOWNLINK_SLOT) > 0) && (symbol_number == 0)) start_meas(&ru->rx_fhaul);

    LOG_D(PHY,"slot %d (%d): frame %d, slot %d, symbol %d\n",
          *slot,nr_slot_select(cfg,frame_tx,*slot),frame_tx,slot_tx,symbol_number);

    if (proc->first_tx != 0) {
      *frame         = frame_tx;
      *slot          = slot_tx;
      proc->first_tx = 0;
      //symbol_mask_full = ((subframe_select(fp,*slot) == SF_S) ? (1<<fp->dl_symbols_in_S_subframe) : (1<<fp->symbols_per_slot))-1;
    } else {
      AssertFatal(frame_tx == *frame,
                  "frame_tx %d is not what we expect %d\n",frame_tx,*frame);
      AssertFatal(slot_tx == *slot,
                  "slot_tx %d is not what we expect %d\n",slot_tx,*slot);
    }

    if (packet_type == IF4p5_PDLFFT) {
      symbol_mask = symbol_mask | (1<<symbol_number);
    } else AssertFatal(1==0,"Illegal IF4p5 packet type (should only be IF4p5_PDLFFT%d\n",packet_type);
  } while (symbol_mask != symbol_mask_full);

  if ((nr_slot_select(cfg,frame_tx,slot_tx) & NR_DOWNLINK_SLOT)>0) stop_meas(&ru->rx_fhaul);

  proc->tti_tx = slot_tx;
  proc->frame_tx = frame_tx;

  if ((frame_tx == 0)&&(slot_tx == 0)) proc->frame_tx_unwrap += 1024;

  proc->timestamp_tx = (((uint64_t)frame_tx + (uint64_t)proc->frame_tx_unwrap) * fp->samples_per_subframe * 10) + fp->get_samples_slot_timestamp(slot_tx, fp, 0);
  LOG_D(PHY,"RU %d/%d TST %llu, frame %d, subframe %d\n",ru->idx,0,(long long unsigned int)proc->timestamp_tx,frame_tx,slot_tx);

  // dump VCD output for first RU in list
  if (ru == RC.ru[0]) {
    VCD_SIGNAL_DUMPER_DUMP_VARIABLE_BY_NAME( VCD_SIGNAL_DUMPER_VARIABLES_FRAME_NUMBER_TX0_RU, frame_tx );
    VCD_SIGNAL_DUMPER_DUMP_VARIABLE_BY_NAME( VCD_SIGNAL_DUMPER_VARIABLES_TTI_NUMBER_TX0_RU, slot_tx );
  }

  if (ru->feptx_ofdm) ru->feptx_ofdm(ru,frame_tx,slot_tx);

  if (ru->fh_south_out) ru->fh_south_out(ru,frame_tx,slot_tx,proc->timestamp_tx);
}

void fh_if5_north_out(RU_t *ru) {
  RU_proc_t *proc=&ru->proc;
  uint8_t seqno=0;
  /// **** send_IF5 of rxdata to BBU **** ///
  VCD_SIGNAL_DUMPER_DUMP_FUNCTION_BY_NAME( VCD_SIGNAL_DUMPER_FUNCTIONS_SEND_IF5, 1 );
  send_IF5(ru, proc->timestamp_rx, proc->tti_rx, &seqno, IF5_RRH_GW_UL);
  VCD_SIGNAL_DUMPER_DUMP_FUNCTION_BY_NAME( VCD_SIGNAL_DUMPER_FUNCTIONS_SEND_IF5, 0 );
}

// RRU IF4p5 northbound interface (RX)
void fh_if4p5_north_out(RU_t *ru) {
  RU_proc_t *proc=&ru->proc;

  //NR_DL_FRAME_PARMS *fp = ru->nr_frame_parms;
  //const int subframe     = proc->tti_rx;
  if (ru->idx==0) VCD_SIGNAL_DUMPER_DUMP_VARIABLE_BY_NAME( VCD_SIGNAL_DUMPER_VARIABLES_TTI_NUMBER_RX0_RU, proc->tti_rx );

  /*
    if ((fp->frame_type == TDD) && (subframe_select(fp,subframe)!=SF_UL)) {
      /// **** in TDD during DL send_IF4 of ULTICK to RCC **** ///
      send_IF4p5(ru, proc->frame_rx, proc->tti_rx, IF4p5_PULTICK);
      return;
    }*/
  start_meas(&ru->tx_fhaul);
  send_IF4p5(ru, proc->frame_rx, proc->tti_rx, IF4p5_PULFFT);
  stop_meas(&ru->tx_fhaul);
}

void *emulatedRF_thread(void *param) {
  RU_proc_t *proc = (RU_proc_t *) param;
  int microsec = 500; // length of time to sleep, in miliseconds
  struct timespec req = {0};
  req.tv_sec = 0;
  req.tv_nsec = (numerology>0)? ((microsec * 1000L)/numerology):(microsec * 1000L)*2;
  wait_sync("emulatedRF_thread");

  while(!oai_exit) {
    nanosleep(&req, (struct timespec *)NULL);
    pthread_mutex_lock(&proc->mutex_emulateRF);
    ++proc->instance_cnt_emulateRF;
    pthread_mutex_unlock(&proc->mutex_emulateRF);
    pthread_cond_signal(&proc->cond_emulateRF);
  }

  return 0;
}

void rx_rf(RU_t *ru,int *frame,int *slot) {
  RU_proc_t *proc = &ru->proc;
  NR_DL_FRAME_PARMS *fp = ru->nr_frame_parms;
  openair0_config_t *cfg   = &ru->openair0_cfg;
  void *rxp[ru->nb_rx];
  unsigned int rxs;
  int i;
  uint32_t samples_per_slot = fp->get_samples_per_slot(*slot,fp);
  uint32_t samples_per_slot_prev ;
  openair0_timestamp ts,old_ts;
  AssertFatal(*slot<fp->slots_per_frame && *slot>=0, "slot %d is illegal (%d)\n",*slot,fp->slots_per_frame);

  start_meas(&ru->rx_fhaul);
  for (i=0; i<ru->nb_rx; i++)
    rxp[i] = (void *)&ru->common.rxdata[i][fp->get_samples_slot_timestamp(*slot,fp,0)];

  VCD_SIGNAL_DUMPER_DUMP_FUNCTION_BY_NAME( VCD_SIGNAL_DUMPER_FUNCTIONS_TRX_READ, 1 );
  old_ts = proc->timestamp_rx;
  LOG_D(PHY,"Reading %d samples for slot %d (%p)\n",samples_per_slot,*slot,rxp[0]);

  if(emulate_rf) {
    wait_on_condition(&proc->mutex_emulateRF,&proc->cond_emulateRF,&proc->instance_cnt_emulateRF,"emulatedRF_thread");
    release_thread(&proc->mutex_emulateRF,&proc->instance_cnt_emulateRF,"emulatedRF_thread");
    rxs = samples_per_slot;
    ts = old_ts + rxs;
  } else {
    rxs = ru->rfdevice.trx_read_func(&ru->rfdevice,
                                     &ts,
                                     rxp,
                                     samples_per_slot,
                                     ru->nb_rx);
  }

  VCD_SIGNAL_DUMPER_DUMP_FUNCTION_BY_NAME( VCD_SIGNAL_DUMPER_FUNCTIONS_TRX_READ, 0 );
  proc->timestamp_rx = ts-ru->ts_offset;

  //AssertFatal(rxs == fp->samples_per_subframe,
  //"rx_rf: Asked for %d samples, got %d from USRP\n",fp->samples_per_subframe,rxs);
  if (rxs != samples_per_slot) LOG_E(PHY, "rx_rf: Asked for %d samples, got %d from USRP\n",samples_per_slot,rxs);

  if (proc->first_rx == 1) {
    //ru->ts_offset = proc->timestamp_rx;
    //proc->timestamp_rx = 0;
  } else {
    samples_per_slot_prev = fp->get_samples_per_slot((*slot-1)%fp->slots_per_frame,fp);

    if (proc->timestamp_rx - old_ts != samples_per_slot_prev) {
      LOG_D(PHY,"rx_rf: rfdevice timing drift of %"PRId64" samples (ts_off %"PRId64")\n",proc->timestamp_rx - old_ts - samples_per_slot_prev,ru->ts_offset);
      ru->ts_offset += (proc->timestamp_rx - old_ts - samples_per_slot_prev);
      proc->timestamp_rx = ts-ru->ts_offset;
    }
  }

  //compute system frame number (SFN) according to O-RAN-WG4-CUS.0-v02.00 (using alpha=beta=0)
  // this assumes that the USRP has been synchronized to the GPS time
  // OAI uses timestamps in sample time stored in int64_t, but it will fit in double precision for many years to come. 
  double gps_sec = ((double) ts)/cfg->sample_rate; 
  //proc->frame_rx = ((int64_t) (gps_sec/0.01)) & 1023;   

  // in fact the following line is the same as long as the timestamp_rx is synchronized to GPS. 
  proc->frame_rx    = (proc->timestamp_rx / (fp->samples_per_subframe*10))&1023;
  proc->tti_rx = fp->get_slot_from_timestamp(proc->timestamp_rx,fp);
  // synchronize first reception to frame 0 subframe 0
  LOG_D(PHY,"RU %d/%d TS %ld, GPS %f, SR %f, frame %d, slot %d.%d / %d\n",
        ru->idx,
        0,
        ts, //(unsigned long long int)(proc->timestamp_rx+ru->ts_offset),
	gps_sec,
	cfg->sample_rate,
        proc->frame_rx,proc->tti_rx,proc->tti_tx,fp->slots_per_frame);

  // dump VCD output for first RU in list
  if (ru == RC.ru[0]) {
    VCD_SIGNAL_DUMPER_DUMP_VARIABLE_BY_NAME( VCD_SIGNAL_DUMPER_VARIABLES_FRAME_NUMBER_RX0_RU, proc->frame_rx );
    VCD_SIGNAL_DUMPER_DUMP_VARIABLE_BY_NAME( VCD_SIGNAL_DUMPER_VARIABLES_TTI_NUMBER_RX0_RU, proc->tti_rx );
  }

  if (proc->first_rx == 0) {
    if (proc->tti_rx != *slot) {
      LOG_E(PHY,"Received Timestamp (%llu) doesn't correspond to the time we think it is (proc->tti_rx %d, slot %d)\n",(long long unsigned int)proc->timestamp_rx,proc->tti_rx,*slot);
      exit_fun("Exiting");
    }

    if (proc->frame_rx != *frame) {
      LOG_E(PHY,"Received Timestamp (%llu) doesn't correspond to the time we think it is (proc->frame_rx %d frame %d, proc->tti_rx %d, slot %d)\n",(long long unsigned int)proc->timestamp_rx,proc->frame_rx,
            *frame,proc->tti_rx,*slot);
      exit_fun("Exiting");
    }
  } else {
    proc->first_rx = 0;
    *frame = proc->frame_rx;
    *slot  = proc->tti_rx;
  }

  //printf("timestamp_rx %lu, frame %d(%d), subframe %d(%d)\n",ru->timestamp_rx,proc->frame_rx,frame,proc->tti_rx,subframe);
  VCD_SIGNAL_DUMPER_DUMP_VARIABLE_BY_NAME( VCD_SIGNAL_DUMPER_VARIABLES_TRX_TS, (proc->timestamp_rx+ru->ts_offset)&0xffffffff );

  if (rxs != samples_per_slot) {
    //exit_fun( "problem receiving samples" );
    LOG_E(PHY, "problem receiving samples\n");
  }

  stop_meas(&ru->rx_fhaul);
}


void tx_rf(RU_t *ru,int frame,int slot, uint64_t timestamp) {
  RU_proc_t *proc = &ru->proc;
  NR_DL_FRAME_PARMS *fp = ru->nr_frame_parms;
  nfapi_nr_config_request_scf_t *cfg = &ru->config;
  void *txp[ru->nb_tx];
  unsigned int txs;
  int i;
  T(T_ENB_PHY_OUTPUT_SIGNAL, T_INT(0), T_INT(0), T_INT(frame), T_INT(slot),
    T_INT(0), T_BUFFER(&ru->common.txdata[0][fp->get_samples_slot_timestamp(slot,fp,0)], fp->get_samples_per_slot(slot,fp) * 4));
  int sf_extension = 0;
  int siglen=fp->get_samples_per_slot(slot,fp);
  int flags = 0;

  if (cfg->cell_config.frame_duplex_type.value == TDD && !get_softmodem_params()->continuous_tx) {
    int slot_type = nr_slot_select(cfg,frame,slot%fp->slots_per_frame);
    if(slot_type == NR_MIXED_SLOT) {
      int txsymb = 0;

      for(int symbol_count = 0; symbol_count<NR_NUMBER_OF_SYMBOLS_PER_SLOT; symbol_count++) {
        if (cfg->tdd_table.max_tdd_periodicity_list[slot].max_num_of_symbol_per_slot_list[symbol_count].slot_config.value == 0)
          txsymb++;
      }

      AssertFatal(txsymb>0,"illegal txsymb %d\n",txsymb);

      if (fp->slots_per_subframe == 1) {
        if (txsymb <= 7)
          siglen = (fp->ofdm_symbol_size + fp->nb_prefix_samples0) + (txsymb - 1) * (fp->ofdm_symbol_size + fp->nb_prefix_samples);
        else
          siglen = 2 * (fp->ofdm_symbol_size + fp->nb_prefix_samples0) + (txsymb - 2) * (fp->ofdm_symbol_size + fp->nb_prefix_samples);
      } else {
        if(slot%(fp->slots_per_subframe/2))
          siglen = txsymb * (fp->ofdm_symbol_size + fp->nb_prefix_samples);
        else
          siglen = (fp->ofdm_symbol_size + fp->nb_prefix_samples0) + (txsymb - 1) * (fp->ofdm_symbol_size + fp->nb_prefix_samples);
      }

      //+ ru->end_of_burst_delay;
      flags = 3; // end of burst
    } else if (slot_type == NR_DOWNLINK_SLOT) {
      int prevslot_type = nr_slot_select(cfg,frame,(slot+(fp->slots_per_frame-1))%fp->slots_per_frame);
      int nextslot_type = nr_slot_select(cfg,frame,(slot+1)%fp->slots_per_frame);
      if (prevslot_type == NR_UPLINK_SLOT) {
        flags = 2; // start of burst
        sf_extension = ru->sf_extension;
      } else if (nextslot_type == NR_UPLINK_SLOT) {
        flags = 3; // end of burst
      } else {
        flags = 1; // middle of burst
      }
    }
  } else { // FDD
    if (proc->first_tx == 1) {
      flags = 2; // start of burst
    } else {
      flags = 1; // middle of burst
    }
  }

  if (flags) {
    if (fp->freq_range==nr_FR2) {
      // the beam index is written in bits 8-10 of the flags
      // bit 11 enables the gpio programming
      // currently we switch beams every 10 slots (should = 1 TDD period in FR2) and we take the beam index of the first symbol of the first slot of this period
      int beam=0;
      int BF_RST, BF_INC=-1, BF_RTN=0;

      if (slot%10==0) {
        if ( ru->common.beam_id && (ru->common.beam_id[0][slot*fp->symbols_per_slot] < 8)) {
          beam = ru->common.beam_id[0][slot*fp->symbols_per_slot] | 8;
        }
      }

      // reset condition
      if(slot==0){
	      BF_RST = 1;
      } else{
	      BF_RST = 0;
      }

      // beam increment condition. Here we are incrementing for every 10 slots
      if(slot!=0 && slot%10==0){
	      BF_INC = 1;
      } else if(slot==0 || slot%10==1) {
	      BF_INC = 0;
      }

      if(BF_INC!=-1) beam = BF_RST | BF_INC << 1 | BF_RTN << 2 | 8; 
      /*
      if (slot==0 || slot==40) beam=0|8;
      if (slot==10 || slot==50) beam=1|8;
      if (slot==20 || slot==60) beam=2|8;
      if (slot==30 || slot==70) beam=3|8;
      */
      flags |= beam<<8;
      LOG_D(HW,"slot %d, beam %d\n",slot,ru->common.beam_id[0][slot*fp->symbols_per_slot]);
    }
    if (proc->first_tx == 1) proc->first_tx = 0;

    VCD_SIGNAL_DUMPER_DUMP_VARIABLE_BY_NAME( VCD_SIGNAL_DUMPER_VARIABLES_TRX_WRITE_FLAGS, flags );
    VCD_SIGNAL_DUMPER_DUMP_VARIABLE_BY_NAME( VCD_SIGNAL_DUMPER_VARIABLES_FRAME_NUMBER_TX0_RU, frame );
    VCD_SIGNAL_DUMPER_DUMP_VARIABLE_BY_NAME( VCD_SIGNAL_DUMPER_VARIABLES_TTI_NUMBER_TX0_RU, slot );

    for (i=0; i<ru->nb_tx; i++)
      txp[i] = (void *)&ru->common.txdata[i][fp->get_samples_slot_timestamp(slot,fp,0)]-sf_extension*sizeof(int32_t);
    
    VCD_SIGNAL_DUMPER_DUMP_VARIABLE_BY_NAME( VCD_SIGNAL_DUMPER_VARIABLES_TRX_TST, (timestamp+ru->ts_offset-ru->openair0_cfg.tx_sample_advance)&0xffffffff );
    VCD_SIGNAL_DUMPER_DUMP_FUNCTION_BY_NAME( VCD_SIGNAL_DUMPER_FUNCTIONS_TRX_WRITE, 1 );
      // prepare tx buffer pointers
    txs = ru->rfdevice.trx_write_func(&ru->rfdevice,
                                      timestamp+ru->ts_offset-ru->openair0_cfg.tx_sample_advance-sf_extension,
                                      txp,
                                      siglen+sf_extension,
                                      ru->nb_tx,
                                      flags);
    LOG_D(PHY,"[TXPATH] RU %d aa %d tx_rf, writing to TS %llu, %d.%d, unwrapped_frame %d, slot %d, flags %d, siglen+sf_extension %d, returned %d, E %f\n",ru->idx,i,
	  (long long unsigned int)(timestamp+ru->ts_offset-ru->openair0_cfg.tx_sample_advance-sf_extension),frame,slot,proc->frame_tx_unwrap,slot, flags, siglen+sf_extension, txs,10*log10((double)signal_energy(txp[0],siglen+sf_extension)));
    VCD_SIGNAL_DUMPER_DUMP_FUNCTION_BY_NAME( VCD_SIGNAL_DUMPER_FUNCTIONS_TRX_WRITE, 0 );
      //AssertFatal(txs == 0,"trx write function error %d\n", txs);
  }
}

// this is for RU with local RF unit
void fill_rf_config(RU_t *ru, char *rf_config_file) {
  int i;
  NR_DL_FRAME_PARMS *fp   = ru->nr_frame_parms;
  nfapi_nr_config_request_scf_t *config = &ru->config; //tmp index
  openair0_config_t *cfg   = &ru->openair0_cfg;
  int mu = config->ssb_config.scs_common.value;
  int N_RB = config->carrier_config.dl_grid_size[config->ssb_config.scs_common.value].value;

<<<<<<< HEAD
  if (mu == NR_MU_0) {
    switch(N_RB) {
    case 270:
      if (fp->threequarter_fs) {
        cfg->sample_rate=92.16e6;
        cfg->samples_per_frame = 921600;
        cfg->tx_bw = 50e6;
        cfg->rx_bw = 50e6;
      } else {
        cfg->sample_rate=61.44e6;
        cfg->samples_per_frame = 614400;
        cfg->tx_bw = 50e6;
        cfg->rx_bw = 50e6;
      }
    case 216:
      if (fp->threequarter_fs) {
        cfg->sample_rate=46.08e6;
        cfg->samples_per_frame = 460800;
        cfg->tx_bw = 40e6;
        cfg->rx_bw = 40e6;
      }
      else {
        cfg->sample_rate=61.44e6;
        cfg->samples_per_frame = 614400;
        cfg->tx_bw = 40e6;
        cfg->rx_bw = 40e6;
      }
      break; 
    case 160: //30 MHz
    case 133: //25 MHz
      if (fp->threequarter_fs) {
        AssertFatal(1==0,"N_RB %d cannot use 3/4 sampling\n",N_RB);
      }
      else {
        cfg->sample_rate=30.72e6;
        cfg->samples_per_frame = 307200;
        cfg->tx_bw = 20e6;
        cfg->rx_bw = 20e6;
      }
    case 106:
      if (fp->threequarter_fs) {
        cfg->sample_rate=23.04e6;
        cfg->samples_per_frame = 230400;
        cfg->tx_bw = 20e6;
        cfg->rx_bw = 20e6;
      }
      else {
        cfg->sample_rate=30.72e6;
        cfg->samples_per_frame = 307200;
        cfg->tx_bw = 20e6;
        cfg->rx_bw = 20e6;
      }
      break;
    case 52:
      if (fp->threequarter_fs) {
        cfg->sample_rate=11.52e6;
        cfg->samples_per_frame = 115200;
        cfg->tx_bw = 10e6;
        cfg->rx_bw = 10e6;
      }
      else {
        cfg->sample_rate=15.36e6;
        cfg->samples_per_frame = 153600;
        cfg->tx_bw = 10e6;
        cfg->rx_bw = 10e6;
      }
    case 25:
      if (fp->threequarter_fs) {
        cfg->sample_rate=5.76e6;
        cfg->samples_per_frame = 57600;
        cfg->tx_bw = 5e6;
        cfg->rx_bw = 5e6;
      }
      else {
        cfg->sample_rate=7.68e6;
        cfg->samples_per_frame = 76800;
        cfg->tx_bw = 5e6;
        cfg->rx_bw = 5e6;
      }
      break;
    default:
      AssertFatal(0==1,"N_RB %d not yet supported for numerology %d\n",N_RB,mu);
    }
  } else if (mu == NR_MU_1) {
    switch(N_RB) {

    case 273:
      if (fp->threequarter_fs) {
        cfg->sample_rate=184.32e6;
        cfg->samples_per_frame = 1843200;
        cfg->tx_bw = 100e6;
        cfg->rx_bw = 100e6;
      } else {
        cfg->sample_rate=122.88e6;
        cfg->samples_per_frame = 1228800;
        cfg->tx_bw = 100e6;
        cfg->rx_bw = 100e6;
      }
      break;
    case 217:
      if (fp->threequarter_fs) {
        cfg->sample_rate=92.16e6;
        cfg->samples_per_frame = 921600;
        cfg->tx_bw = 80e6;
        cfg->rx_bw = 80e6;
      } else {
        cfg->sample_rate=122.88e6;
        cfg->samples_per_frame = 1228800;
        cfg->tx_bw = 80e6;
        cfg->rx_bw = 80e6;
      }
      break;
    case 162 :
      if (fp->threequarter_fs) {
        AssertFatal(1==0,"N_RB %d cannot use 3/4 sampling\n",N_RB);
      }
      else {
        cfg->sample_rate=61.44e6;
        cfg->samples_per_frame = 614400;
        cfg->tx_bw = 60e6;
        cfg->rx_bw = 60e6;
      }

      break;

    case 133 :
      if (fp->threequarter_fs) {
	AssertFatal(1==0,"N_RB %d cannot use 3/4 sampling\n",N_RB);
      }
      else {
        cfg->sample_rate=61.44e6;
        cfg->samples_per_frame = 614400;
        cfg->tx_bw = 50e6;
        cfg->rx_bw = 50e6;
      }

      break;
    case 106:
      if (fp->threequarter_fs) {
        cfg->sample_rate=46.08e6;
        cfg->samples_per_frame = 460800;
        cfg->tx_bw = 40e6;
        cfg->rx_bw = 40e6;
      }
      else {
        cfg->sample_rate=61.44e6;
        cfg->samples_per_frame = 614400;
        cfg->tx_bw = 40e6;
        cfg->rx_bw = 40e6;
      }
     break;
    case 51:
      if (fp->threequarter_fs) {
        cfg->sample_rate=23.04e6;
        cfg->samples_per_frame = 230400;
        cfg->tx_bw = 20e6;
        cfg->rx_bw = 20e6;
      }
      else {
        cfg->sample_rate=30.72e6;
        cfg->samples_per_frame = 307200;
        cfg->tx_bw = 20e6;
        cfg->rx_bw = 20e6;
      }
      break;
    case 24:
      if (fp->threequarter_fs) {
        cfg->sample_rate=11.52e6;
        cfg->samples_per_frame = 115200;
        cfg->tx_bw = 10e6;
        cfg->rx_bw = 10e6;
      }
      else {
        cfg->sample_rate=15.36e6;
        cfg->samples_per_frame = 153600;
        cfg->tx_bw = 10e6;
        cfg->rx_bw = 10e6;
      }
      break;
    default:
      AssertFatal(0==1,"N_RB %d not yet supported for numerology %d\n",N_RB,mu);
    }
  } else if (mu == NR_MU_3) {
    switch(N_RB) {
    case 132:
    case 128:
        if (fp->threequarter_fs) {
          cfg->sample_rate=184.32e6;
          cfg->samples_per_frame = 1843200;
          cfg->tx_bw = 200e6;
          cfg->rx_bw = 200e6;
        } else {
          cfg->sample_rate = 245.76e6;
          cfg->samples_per_frame = 2457600;
          cfg->tx_bw = 200e6;
          cfg->rx_bw = 200e6;
        }

        break;
    case 64:
    case 66:
        if (fp->threequarter_fs) {
          cfg->sample_rate=92.16e6;
          cfg->samples_per_frame = 921600;
          cfg->tx_bw = 100e6;
          cfg->rx_bw = 100e6;
        } else {
          cfg->sample_rate = 122.88e6;
          cfg->samples_per_frame = 1228800;
          cfg->tx_bw = 100e6;
          cfg->rx_bw = 100e6;
        }

        break;

      case 32:
        if (fp->threequarter_fs) {
          cfg->sample_rate=46.08e6;
          cfg->samples_per_frame = 460800;
          cfg->tx_bw = 50e6;
          cfg->rx_bw = 50e6;
        } else {
          cfg->sample_rate=61.44e6;
          cfg->samples_per_frame = 614400;
          cfg->tx_bw = 50e6;
          cfg->rx_bw = 50e6;
        }

        break;

      default:
        AssertFatal(0==1,"N_RB %d not yet supported for numerology %d\n",N_RB,mu);
    }
  } else {
    AssertFatal(0 == 1,"Numerology %d not supported for the moment\n",mu);
  }
=======
  get_samplerate_and_bw(mu,
                        N_RB,
                        fp->threequarter_fs,
                        &cfg->sample_rate,
                        &cfg->samples_per_frame,
                        &cfg->tx_bw,
                        &cfg->rx_bw);
>>>>>>> ad8381a6

  if (config->cell_config.frame_duplex_type.value==TDD)
    cfg->duplex_mode = duplex_mode_TDD;
  else //FDD
    cfg->duplex_mode = duplex_mode_FDD;

  cfg->Mod_id = 0;
  cfg->num_rb_dl=N_RB;
  cfg->tx_num_channels=ru->nb_tx;
  cfg->rx_num_channels=ru->nb_rx;

  for (i=0; i<ru->nb_tx; i++) {
    if (ru->if_frequency == 0) {
      cfg->tx_freq[i] = (double)fp->dl_CarrierFreq;
      cfg->rx_freq[i] = (double)fp->ul_CarrierFreq;
    } else if (ru->if_freq_offset) {
      cfg->tx_freq[i] = (double)(ru->if_frequency);
      cfg->rx_freq[i] = (double)(ru->if_frequency + ru->if_freq_offset);
      LOG_I(PHY, "Setting IF TX frequency to %lu Hz with IF RX frequency offset %d Hz\n", ru->if_frequency, ru->if_freq_offset);
    } else {
      cfg->tx_freq[i] = (double)ru->if_frequency;
      cfg->rx_freq[i] = (double)(ru->if_frequency+fp->ul_CarrierFreq-fp->dl_CarrierFreq);
    }

    cfg->tx_gain[i] = ru->att_tx;
    cfg->rx_gain[i] = ru->max_rxgain-ru->att_rx;
    cfg->configFilename = rf_config_file;
    LOG_I(PHY, "Channel %d: setting tx_gain offset %.0f, rx_gain offset %.0f, tx_freq %.0f Hz, rx_freq %.0f Hz, tune_offset %.0f Hz\n",
          i, cfg->tx_gain[i],
          cfg->rx_gain[i],
          cfg->tx_freq[i],
          cfg->rx_freq[i],
          cfg->tune_offset);
  }
}

/* this function maps the RU tx and rx buffers to the available rf chains.
   Each rf chain is is addressed by the card number and the chain on the card. The
   rf_map specifies for each antenna port, on which rf chain the mapping should start. Multiple
   antennas are mapped to successive RF chains on the same card. */
int setup_RU_buffers(RU_t *ru) {
  int i,j;
  int card,ant;
  //uint16_t N_TA_offset = 0;
  NR_DL_FRAME_PARMS *fp;
  nfapi_nr_config_request_scf_t *config = &ru->config;

  if (ru) {
    fp = ru->nr_frame_parms;
    printf("setup_RU_buffers: frame_parms = %p\n",fp);
  } else {
    printf("ru pointer is NULL\n");
    return(-1);
  }

  int mu = config->ssb_config.scs_common.value;
  int N_RB = config->carrier_config.dl_grid_size[config->ssb_config.scs_common.value].value;

  if (config->cell_config.frame_duplex_type.value == TDD) {
    int N_TA_offset =  config->carrier_config.uplink_frequency.value < 6000000 ? 400 : 431; // reference samples  for 25600Tc @ 30.72 Ms/s for FR1, same @ 61.44 Ms/s for FR2
    double factor=1;

    switch (mu) {
      case 0: //15 kHz scs
        AssertFatal(N_TA_offset == 400, "scs_common 15kHz only for FR1\n");
        factor = fp->samples_per_subframe / 30720.0;
        break;

      case 1: //30 kHz sc
        AssertFatal(N_TA_offset == 400, "scs_common 30kHz only for FR1\n");
        factor = fp->samples_per_subframe / 30720.0;
        break;

      case 2: //60 kHz scs
        AssertFatal(1==0, "scs_common should not be 60 kHz\n");
        break;

      case 3: //120 kHz scs
        AssertFatal(N_TA_offset == 431, "scs_common 120kHz only for FR2\n");
        factor = fp->samples_per_subframe / 61440.0;
        break;

      case 4: //240 kHz scs
        AssertFatal(N_TA_offset == 431, "scs_common 240kHz only for FR2\n");
        factor = fp->samples_per_subframe / 61440.0;
        break;

      default:
        AssertFatal(1==0, "Invalid scs_common!\n");
    }

    ru->N_TA_offset = (int)(N_TA_offset * factor);
    LOG_I(PHY,"RU %d Setting N_TA_offset to %d samples (factor %f, UL Freq %d, N_RB %d, mu %d)\n",ru->idx,ru->N_TA_offset,factor,
          config->carrier_config.uplink_frequency.value, N_RB, mu);
  } else ru->N_TA_offset = 0;

  if (ru->openair0_cfg.mmapped_dma == 1) {
    // replace RX signal buffers with mmaped HW versions
    for (i=0; i<ru->nb_rx; i++) {
      card = i/4;
      ant = i%4;
      printf("Mapping RU id %u, rx_ant %d, on card %d, chain %d\n",ru->idx,i,ru->rf_map.card+card, ru->rf_map.chain+ant);
      free(ru->common.rxdata[i]);
      ru->common.rxdata[i] = ru->openair0_cfg.rxbase[ru->rf_map.chain+ant];
      printf("rxdata[%d] @ %p\n",i,ru->common.rxdata[i]);

      for (j=0; j<16; j++) {
        printf("rxbuffer %d: %x\n",j,ru->common.rxdata[i][j]);
        ru->common.rxdata[i][j] = 16-j;
      }
    }

    for (i=0; i<ru->nb_tx; i++) {
      card = i/4;
      ant = i%4;
      printf("Mapping RU id %u, tx_ant %d, on card %d, chain %d\n",ru->idx,i,ru->rf_map.card+card, ru->rf_map.chain+ant);
      free(ru->common.txdata[i]);
      ru->common.txdata[i] = ru->openair0_cfg.txbase[ru->rf_map.chain+ant];
      printf("txdata[%d] @ %p\n",i,ru->common.txdata[i]);

      for (j=0; j<16; j++) {
        printf("txbuffer %d: %x\n",j,ru->common.txdata[i][j]);
        ru->common.txdata[i][j] = 16-j;
      }
    }
  } else { // not memory-mapped DMA
    //nothing to do, everything already allocated in lte_init
  }

  return(0);
}

void *ru_stats_thread(void *param) {
  RU_t               *ru      = (RU_t *)param;
  wait_sync("ru_stats_thread");

  while (!oai_exit) {
    sleep(1);

    if (opp_enabled == 1) {
      if (ru->feprx) print_meas(&ru->ofdm_demod_stats,"feprx",NULL,NULL);

      if (ru->feptx_ofdm) {
        print_meas(&ru->precoding_stats,"feptx_prec",NULL,NULL);
        print_meas(&ru->txdataF_copy_stats,"txdataF_copy",NULL,NULL);
        print_meas(&ru->ofdm_mod_stats,"feptx_ofdm",NULL,NULL);
        print_meas(&ru->ofdm_total_stats,"feptx_total",NULL,NULL);
      }

      print_meas(&ru->rx_fhaul,"rx_fhaul",NULL,NULL);
      print_meas(&ru->tx_fhaul,"tx_fhaul",NULL,NULL);

      if (ru->fh_north_out) {
        print_meas(&ru->compression,"compression",NULL,NULL);
        print_meas(&ru->transport,"transport",NULL,NULL);
      }
    }
  }

  return(NULL);
}

void ru_tx_func(void *param) {
  processingData_RU_t *info = (processingData_RU_t *) param;
  RU_t *ru = info->ru;
  NR_DL_FRAME_PARMS *fp = ru->nr_frame_parms;
  int frame_tx = info->frame_tx;
  int slot_tx = info->slot_tx;
  int print_frame = 8;
  char filename[40];

  // do TX front-end processing if needed (precoding and/or IDFTs)
  if (ru->feptx_prec) ru->feptx_prec(ru,frame_tx,slot_tx);

  // do OFDM with/without TX front-end processing  if needed
  if ((ru->fh_north_asynch_in == NULL) && (ru->feptx_ofdm)) ru->feptx_ofdm(ru,frame_tx,slot_tx);

  if(!emulate_rf) {
    // do outgoing fronthaul (south) if needed
    if ((ru->fh_north_asynch_in == NULL) && (ru->fh_south_out)) ru->fh_south_out(ru,frame_tx,slot_tx,info->timestamp_tx);

    if (ru->fh_north_out) ru->fh_north_out(ru);
  } else {
    if(frame_tx == print_frame) {
      for (int i=0; i<ru->nb_tx; i++) {
        if(slot_tx == 0) {
          sprintf(filename,"gNBdataF_frame%d_sl%d.m", print_frame, slot_tx);
          LOG_M(filename,"txdataF_frame",&ru->gNB_list[0]->common_vars.txdataF[i][0],fp->samples_per_frame_wCP, 1, 1);
          sprintf(filename,"tx%ddataF_frame%d_sl%d.m", i, print_frame, slot_tx);
          LOG_M(filename,"txdataF_frame",&ru->common.txdataF[i][0],fp->samples_per_frame_wCP, 1, 1);
          sprintf(filename,"tx%ddataF_BF_frame%d_sl%d.m", i, print_frame, slot_tx);
          LOG_M(filename,"txdataF_BF_frame",&ru->common.txdataF_BF[i][0],fp->samples_per_subframe_wCP, 1, 1);
        }

        if(slot_tx == 9) {
          sprintf(filename,"tx%ddata_frame%d.m", i, print_frame);
          LOG_M(filename,"txdata_frame",&ru->common.txdata[i][0],fp->samples_per_frame, 1, 1);
          sprintf(filename,"tx%ddata_frame%d.dat", i, print_frame);
          FILE *output_fd = fopen(filename,"w");

          if (output_fd) {
            fwrite(&ru->common.txdata[i][0],
                   sizeof(int32_t),
                   fp->samples_per_frame,
                   output_fd);
            fclose(output_fd);
          } else {
            LOG_E(PHY,"Cannot write to file %s\n",filename);
          }
        }//if(slot_tx == 9)
      }//for (i=0; i<ru->nb_tx; i++)
    }//if(frame_tx == print_frame)
  }//else  emulate_rf
}

void *ru_thread( void *param ) {
  static int ru_thread_status;
  RU_t               *ru      = (RU_t *)param;
  RU_proc_t          *proc    = &ru->proc;
  NR_DL_FRAME_PARMS  *fp      = ru->nr_frame_parms;
  PHY_VARS_gNB       *gNB     = RC.gNB[0];
  int                ret;
  int                slot     = fp->slots_per_frame-1;
  int                frame    = 1023;
  char               threadname[40];
  int                initial_wait=0;
  int                opp_enabled0 = opp_enabled;

  nfapi_nr_config_request_scf_t *cfg = &ru->config;
  // set default return value
  ru_thread_status = 0;
  // set default return value
  sprintf(threadname,"ru_thread %u",ru->idx);
  LOG_I(PHY,"Starting RU %d (%s,%s),\n",ru->idx,NB_functions[ru->function],NB_timing[ru->if_timing]);
  memcpy((void *)&ru->config,(void *)&RC.gNB[0]->gNB_config,sizeof(ru->config));

  if(emulate_rf) {
    fill_rf_config(ru,ru->rf_config_file);
    nr_init_frame_parms(&ru->config, fp);
    nr_dump_frame_parms(fp);
    nr_phy_init_RU(ru);

    if (setup_RU_buffers(ru)!=0) {
      printf("Exiting, cannot initialize RU Buffers\n");
      exit(-1);
    }
  } else {
    nr_init_frame_parms(&ru->config, fp);
    nr_dump_frame_parms(fp);
    fill_rf_config(ru,ru->rf_config_file);
    nr_phy_init_RU(ru);

    // Start IF device if any
    if (ru->nr_start_if) {
      LOG_I(PHY,"Starting IF interface for RU %d\n",ru->idx);
      AssertFatal(ru->nr_start_if(ru,NULL) == 0, "Could not start the IF device\n");

      if (ru->has_ctrl_prt > 0) {
        if (ru->if_south == LOCAL_RF) ret = connect_rau(ru);
        else ret = attach_rru(ru);
  
        AssertFatal(ret==0,"Cannot connect to remote radio\n");
      }

    }
    else if (ru->if_south == LOCAL_RF) { // configure RF parameters only
      ret = openair0_device_load(&ru->rfdevice,&ru->openair0_cfg);
      AssertFatal(ret==0,"Cannot connect to local radio\n");
    }

    if (setup_RU_buffers(ru)!=0) {
      printf("Exiting, cannot initialize RU Buffers\n");
      exit(-1);
    }
  }

  LOG_I(PHY, "Signaling main thread that RU %d is ready, sl_ahead %d\n",ru->idx,ru->sl_ahead);
  pthread_mutex_lock(&RC.ru_mutex);
  RC.ru_mask &= ~(1<<ru->idx);
  pthread_cond_signal(&RC.ru_cond);
  pthread_mutex_unlock(&RC.ru_mutex);
  wait_sync("ru_thread");

  processingData_L1_t *syncMsg;
  notifiedFIFO_elt_t *res;

  if(!emulate_rf) {
    // Start RF device if any
    if (ru->start_rf) {
      if (ru->start_rf(ru) != 0)
        LOG_E(HW,"Could not start the RF device\n");
      else LOG_I(PHY,"RU %d rf device ready\n",ru->idx);
    } else LOG_I(PHY,"RU %d no rf device\n",ru->idx);

    LOG_I(PHY,"RU %d RF started\n",ru->idx);
    // start trx write thread
    if(usrp_tx_thread == 1) {
      if (ru->start_write_thread) {
        if(ru->start_write_thread(ru) != 0) {
          LOG_E(HW,"Could not start tx write thread\n");
        } else {
          LOG_I(PHY,"tx write thread ready\n");
        }
      }
    }
  }

  // This is a forever while loop, it loops over subframes which are scheduled by incoming samples from HW devices
  struct timespec slot_start;
	clock_gettime(CLOCK_MONOTONIC, &slot_start);
  
  struct timespec slot_duration; 
	slot_duration.tv_sec = 0;
	//slot_duration.tv_nsec = 0.5e6;
	slot_duration.tv_nsec = 0.5e6;

  

  while (!oai_exit) {
    
    if (NFAPI_MODE==NFAPI_MODE_VNF) {
      // We should make a VNF main loop with proper tasks calls in case of VNF
      slot_start = timespec_add(slot_start,slot_duration);
      struct timespec curr_time;
      clock_gettime(CLOCK_MONOTONIC, &curr_time);
      
      struct timespec sleep_time;
      
      if((slot_start.tv_sec > curr_time.tv_sec) || (slot_start.tv_sec == curr_time.tv_sec && slot_start.tv_nsec > curr_time.tv_nsec)){
	sleep_time = timespec_sub(slot_start,curr_time);
	
	usleep(sleep_time.tv_nsec * 1e-3); 
      }
    }
    
    if (slot==(fp->slots_per_frame-1)) {
      slot=0;
      frame++;
      frame&=1023;
    } else {
      slot++;
    }

    // synchronization on input FH interface, acquire signals/data and block
    LOG_D(PHY,"[RU_thread] read data: frame_rx = %d, tti_rx = %d\n", frame, slot);

    if (ru->fh_south_in) ru->fh_south_in(ru,&frame,&slot);
    else AssertFatal(1==0, "No fronthaul interface at south port");

    if (initial_wait == 1 && proc->frame_rx < 300 && ru->fh_south_in == rx_rf) {
       if (proc->frame_rx>0 && ((proc->frame_rx % 100) == 0) && proc->tti_rx==0) {
          LOG_I(PHY,"delay processing to let RX stream settle, frame %d (trials %d)\n",proc->frame_rx,ru->rx_fhaul.trials);
          print_meas(&ru->rx_fhaul,"rx_fhaul",NULL,NULL);
          reset_meas(&ru->rx_fhaul);
       }
       continue;
    }
    if (proc->frame_rx>=300)  {
      initial_wait=0;
      opp_enabled = opp_enabled0;
    }
    if (initial_wait == 0 && ru->rx_fhaul.trials > 1000) reset_meas(&ru->rx_fhaul);
    proc->timestamp_tx = proc->timestamp_rx;
    int sl=proc->tti_tx;
    for (int slidx=0;slidx<ru->sl_ahead;slidx++)
       proc->timestamp_tx += fp->get_samples_per_slot((sl+slidx)%fp->slots_per_frame,fp);
    proc->frame_tx     = (proc->tti_rx > (fp->slots_per_frame-1-(ru->sl_ahead))) ? (proc->frame_rx+1)&1023 : proc->frame_rx;
    proc->tti_tx      = (proc->tti_rx + ru->sl_ahead)%fp->slots_per_frame;
    LOG_D(PHY,"AFTER fh_south_in - SFN/SL:%d%d RU->proc[RX:%d.%d TX:%d.%d] RC.gNB[0]:[RX:%d%d TX(SFN):%d]\n",
          frame,slot,
          proc->frame_rx,proc->tti_rx,
          proc->frame_tx,proc->tti_tx,
          RC.gNB[0]->proc.frame_rx,RC.gNB[0]->proc.slot_rx,
          RC.gNB[0]->proc.frame_tx);

    if (ru->idx!=0) proc->frame_tx = (proc->frame_tx+proc->frame_offset)&1023;

    // do RX front-end processing (frequency-shift, dft) if needed
    int slot_type = nr_slot_select(cfg,proc->frame_rx,proc->tti_rx);

    if (slot_type == NR_UPLINK_SLOT || slot_type == NR_MIXED_SLOT) {
      if (ru->feprx) {
        ru->feprx(ru,proc->tti_rx);
        //LOG_M("rxdata.m","rxs",ru->common.rxdata[0],1228800,1,1);
        LOG_D(PHY,"RU proc: frame_rx = %d, tti_rx = %d\n", proc->frame_rx, proc->tti_rx);
/*
        LOG_D(PHY,"Copying rxdataF from RU to gNB\n");

        for (int aa=0; aa<ru->nb_rx; aa++)
          memcpy((void *)RC.gNB[0]->common_vars.rxdataF[aa],
                 (void *)ru->common.rxdataF[aa], fp->symbols_per_slot*fp->ofdm_symbol_size*sizeof(int32_t));
*/
        if (IS_SOFTMODEM_DOSCOPE && RC.gNB[0]->scopeData)
          ((scopeData_t *)RC.gNB[0]->scopeData)->slotFunc(ru->common.rxdataF[0],proc->tti_rx, RC.gNB[0]->scopeData);

        // Do PRACH RU processing
        int prach_id=find_nr_prach_ru(ru,proc->frame_rx,proc->tti_rx,SEARCH_EXIST);
        uint8_t prachStartSymbol,N_dur;
        if (prach_id>=0) {
          T(T_GNB_PHY_PRACH_INPUT_SIGNAL, T_INT(proc->frame_rx), T_INT(proc->tti_rx), T_INT(0),
            T_BUFFER(&ru->common.rxdata[0][fp->get_samples_slot_timestamp(proc->tti_rx-1,fp,0)]/*-ru->N_TA_offset*/, fp->get_samples_per_slot(proc->tti_rx,fp)*4*2));
          N_dur = get_nr_prach_duration(ru->prach_list[prach_id].fmt);

          /*
          get_nr_prach_info_from_index(ru->config.prach_config.prach_ConfigurationIndex.value,
                     proc->frame_rx,proc->tti_rx,
                     ru->config.carrier_config.dl_frequency.value,
                     fp->numerology_index,
                     fp->frame_type,
                     &format,
                     &start_symbol,
                     &N_t_slot,
                     &N_dur,
                     &RA_sfn_index,
                     &N_RA_slot,
                     &config_period);
          */
          for (int prach_oc = 0; prach_oc<ru->prach_list[prach_id].num_prach_ocas; prach_oc++) {
            prachStartSymbol = ru->prach_list[prach_id].prachStartSymbol+prach_oc*N_dur;
            //comment FK: the standard 38.211 section 5.3.2 has one extra term +14*N_RA_slot. This is because there prachStartSymbol is given wrt to start of the 15kHz slot or 60kHz slot. Here we work slot based, so this function is anyway only called in slots where there is PRACH. Its up to the MAC to schedule another PRACH PDU in the case there are there N_RA_slot \in {0,1}.
            rx_nr_prach_ru(ru,
                           ru->prach_list[prach_id].fmt, //could also use format
                           ru->prach_list[prach_id].numRA,
                           prachStartSymbol,
                           prach_oc,
                           proc->frame_rx,proc->tti_rx);
          }

          free_nr_ru_prach_entry(ru,prach_id);
        }
      }
    }

    // At this point, all information for subframe has been received on FH interface
    res = pullTpool(&gNB->resp_L1, &gNB->threadPool);
    if (res == NULL)
      break; // Tpool has been stopped
    syncMsg = (processingData_L1_t *)NotifiedFifoData(res);
    syncMsg->gNB = gNB;
    syncMsg->frame_rx = proc->frame_rx;
    syncMsg->slot_rx = proc->tti_rx;
    syncMsg->frame_tx = proc->frame_tx;
    syncMsg->slot_tx = proc->tti_tx;
    syncMsg->timestamp_tx = proc->timestamp_tx;
    res->key = proc->tti_rx;
    pushTpool(&gNB->threadPool, res);
  }

  printf( "Exiting ru_thread \n");

  if (ru->stop_rf != NULL) {
    if (ru->stop_rf(ru) != 0)
      LOG_E(HW,"Could not stop the RF device\n");
    else LOG_I(PHY,"RU %d rf device stopped\n",ru->idx);
  }

  ru_thread_status = 0;
  return &ru_thread_status;
}

int start_streaming(RU_t *ru) {
  LOG_I(PHY,"Starting streaming on third-party RRU\n");
  return(ru->ifdevice.thirdparty_startstreaming(&ru->ifdevice));
}

int nr_start_if(struct RU_t_s *ru, struct PHY_VARS_gNB_s *gNB) {
  return(ru->ifdevice.trx_start_func(&ru->ifdevice));
}

int start_rf(RU_t *ru) {
  return(ru->rfdevice.trx_start_func(&ru->rfdevice));
}

int stop_rf(RU_t *ru) {
  ru->rfdevice.trx_end_func(&ru->rfdevice);
  return 0;
}

int start_write_thread(RU_t *ru) {
  return(ru->rfdevice.trx_write_init(&ru->rfdevice));
}

void init_RU_proc(RU_t *ru) {
  int i=0;
  RU_proc_t *proc;
  LOG_I(PHY,"Initializing RU proc %d (%s,%s),\n",ru->idx,NB_functions[ru->function],NB_timing[ru->if_timing]);
  proc = &ru->proc;
  memset((void *)proc,0,sizeof(RU_proc_t));
  proc->ru = ru;
  proc->instance_cnt_emulateRF   = -1;
  proc->first_rx                 = 1;
  proc->first_tx                 = 1;
  proc->frame_offset             = 0;
  proc->num_slaves               = 0;
  proc->frame_tx_unwrap          = 0;
  proc->feptx_mask               = 0;

  for (i=0; i<10; i++) proc->symbol_mask[i]=0;

  pthread_mutex_init( &proc->mutex_emulateRF,NULL);
  pthread_cond_init( &proc->cond_emulateRF, NULL);
  threadCreate( &proc->pthread_FH, ru_thread, (void *)ru, "thread_FH", -1, OAI_PRIORITY_RT_MAX );

  if(emulate_rf)
    threadCreate( &proc->pthread_emulateRF, emulatedRF_thread, (void *)proc, "emulateRF", -1, OAI_PRIORITY_RT );

  if (get_thread_worker_conf() == WORKER_ENABLE) {
    if (ru->feprx) nr_init_feprx_thread(ru);

    if (ru->feptx_ofdm) nr_init_feptx_thread(ru);
  }

}


void kill_NR_RU_proc(int inst) {
  RU_t *ru = RC.ru[inst];
  RU_proc_t *proc = &ru->proc;

  /* Note: it seems pthread_FH and and FEP thread below both use
   * mutex_fep/cond_fep. Thus, we unlocked above for pthread_FH above and do
   * the same for FEP thread below again (using broadcast() to ensure both
   * threads get the signal). This one will also destroy the mutex and cond. */
  pthread_mutex_lock(&proc->mutex_fep);
  proc->instance_cnt_fep = 0;
  pthread_cond_broadcast(&proc->cond_fep);
  pthread_mutex_unlock( &proc->mutex_fep );
  pthread_join(proc->pthread_FH, NULL);

  if (ru->feprx)
    nr_kill_feprx_thread(ru);

  if (ru->feptx_ofdm)
    nr_kill_feptx_thread(ru);
}

int check_capabilities(RU_t *ru,RRU_capabilities_t *cap) {
  FH_fmt_options_t fmt = cap->FH_fmt;
  int i;
  int found_band=0;
  LOG_I(PHY,"RRU %d, num_bands %d, looking for band %d\n",ru->idx,cap->num_bands,ru->nr_frame_parms->nr_band);

  for (i=0; i<cap->num_bands; i++) {
    LOG_I(PHY,"band %d on RRU %d\n",cap->band_list[i],ru->idx);

    if (ru->nr_frame_parms->nr_band == cap->band_list[i]) {
      found_band=1;
      break;
    }
  }

  if (found_band == 0) {
    LOG_I(PHY,"Couldn't find target NR band %d on RRU %d\n",ru->nr_frame_parms->nr_band,ru->idx);
    return(-1);
  }

  switch (ru->if_south) {
    case LOCAL_RF:
      AssertFatal(1==0, "This RU should not have a local RF, exiting\n");
      return(0);
      break;

    case REMOTE_IF5:
      if (fmt == OAI_IF5_only || fmt == OAI_IF5_and_IF4p5) return(0);

      break;

    case REMOTE_IF4p5:
      if (fmt == OAI_IF4p5_only || fmt == OAI_IF5_and_IF4p5) return(0);

      break;

    case REMOTE_MBP_IF5:
      if (fmt == MBP_IF5) return(0);

      break;

    default:
      LOG_I(PHY,"No compatible Fronthaul interface found for RRU %d\n", ru->idx);
      return(-1);
  }

  return(-1);
}


char rru_format_options[4][20] = {"OAI_IF5_only","OAI_IF4p5_only","OAI_IF5_and_IF4p5","MBP_IF5"};

char rru_formats[3][20] = {"OAI_IF5","MBP_IF5","OAI_IF4p5"};
char ru_if_formats[4][20] = {"LOCAL_RF","REMOTE_OAI_IF5","REMOTE_MBP_IF5","REMOTE_OAI_IF4p5"};

void configure_ru(int idx,
                  void *arg) {
  RU_t               *ru           = RC.ru[idx];
  RRU_config_t       *config       = (RRU_config_t *)arg;
  RRU_capabilities_t *capabilities = (RRU_capabilities_t *)arg;
  nfapi_nr_config_request_scf_t *cfg = &ru->config;
  int ret;
  LOG_I(PHY, "Received capabilities from RRU %d\n",idx);

  if (capabilities->FH_fmt < MAX_FH_FMTs) LOG_I(PHY, "RU FH options %s\n",rru_format_options[capabilities->FH_fmt]);

  ret = check_capabilities(ru,capabilities);
  AssertFatal(ret == 0, "Cannot configure RRU %d, check_capabilities returned %d\n", idx, ret);
  // take antenna capabilities of RRU
  ru->nb_tx                      = capabilities->nb_tx[0];
  ru->nb_rx                      = capabilities->nb_rx[0];
  // Pass configuration to RRU
  LOG_I(PHY, "Using %s fronthaul (%d), band %d \n",ru_if_formats[ru->if_south],ru->if_south,ru->nr_frame_parms->nr_band);
  // wait for configuration
  config->FH_fmt                 = ru->if_south;
  config->num_bands              = 1;
  config->band_list[0]           = ru->nr_frame_parms->nr_band;
  config->tx_freq[0]             = ru->nr_frame_parms->dl_CarrierFreq;
  config->rx_freq[0]             = ru->nr_frame_parms->ul_CarrierFreq;
  //config->tdd_config[0]          = ru->nr_frame_parms->tdd_config;
  //config->tdd_config_S[0]        = ru->nr_frame_parms->tdd_config_S;
  config->att_tx[0]              = ru->att_tx;
  config->att_rx[0]              = ru->att_rx;
  config->N_RB_DL[0]             = cfg->carrier_config.dl_grid_size[cfg->ssb_config.scs_common.value].value;
  config->N_RB_UL[0]             = cfg->carrier_config.dl_grid_size[cfg->ssb_config.scs_common.value].value;
  config->threequarter_fs[0]     = ru->nr_frame_parms->threequarter_fs;
  /*  if (ru->if_south==REMOTE_IF4p5) {
      config->prach_FreqOffset[0]  = ru->nr_frame_parms->prach_config_common.prach_ConfigInfo.prach_FreqOffset;
      config->prach_ConfigIndex[0] = ru->nr_frame_parms->prach_config_common.prach_ConfigInfo.prach_ConfigIndex;
      LOG_I(PHY,"REMOTE_IF4p5: prach_FrequOffset %d, prach_ConfigIndex %d\n",
      config->prach_FreqOffset[0],config->prach_ConfigIndex[0]);*/
  nr_init_frame_parms(&ru->config, ru->nr_frame_parms);
  nr_phy_init_RU(ru);
}

void configure_rru(int idx,
                   void *arg) {
  RRU_config_t *config     = (RRU_config_t *)arg;
  RU_t         *ru         = RC.ru[idx];
  nfapi_nr_config_request_scf_t *cfg = &ru->config;
  ru->nr_frame_parms->nr_band                                             = config->band_list[0];
  ru->nr_frame_parms->dl_CarrierFreq                                      = config->tx_freq[0];
  ru->nr_frame_parms->ul_CarrierFreq                                      = config->rx_freq[0];

  if (ru->nr_frame_parms->dl_CarrierFreq == ru->nr_frame_parms->ul_CarrierFreq) {
    cfg->cell_config.frame_duplex_type.value                       = TDD;
    //ru->nr_frame_parms->tdd_config                                        = config->tdd_config[0];
    //ru->nr_frame_parms->tdd_config_S                                      = config->tdd_config_S[0];
  } else
    cfg->cell_config.frame_duplex_type.value                       = FDD;

  ru->att_tx                                                              = config->att_tx[0];
  ru->att_rx                                                              = config->att_rx[0];
  int mu = cfg->ssb_config.scs_common.value;
  cfg->carrier_config.dl_grid_size[mu].value                       = config->N_RB_DL[0];
  cfg->carrier_config.dl_grid_size[mu].value                       = config->N_RB_UL[0];
  ru->nr_frame_parms->threequarter_fs                                     = config->threequarter_fs[0];

  //ru->nr_frame_parms->pdsch_config_common.referenceSignalPower                 = ru->max_pdschReferenceSignalPower-config->att_tx[0];
  if (ru->function==NGFI_RRU_IF4p5) {
    ru->nr_frame_parms->att_rx = ru->att_rx;
    ru->nr_frame_parms->att_tx = ru->att_tx;
    /*
        LOG_I(PHY,"Setting ru->function to NGFI_RRU_IF4p5, prach_FrequOffset %d, prach_ConfigIndex %d, att (%d,%d)\n",
        config->prach_FreqOffset[0],config->prach_ConfigIndex[0],ru->att_tx,ru->att_rx);
        ru->nr_frame_parms->prach_config_common.prach_ConfigInfo.prach_FreqOffset  = config->prach_FreqOffset[0];
        ru->nr_frame_parms->prach_config_common.prach_ConfigInfo.prach_ConfigIndex = config->prach_ConfigIndex[0]; */
  }

  fill_rf_config(ru,ru->rf_config_file);
  nr_init_frame_parms(&ru->config, ru->nr_frame_parms);
  nr_phy_init_RU(ru);
}

/*
void init_precoding_weights(PHY_VARS_gNB *gNB) {

  int layer,ru_id,aa,re,ue,tb;
  LTE_DL_FRAME_PARMS *fp=&gNB->frame_parms;
  RU_t *ru;
  LTE_gNB_DLSCH_t *dlsch;

  // init precoding weigths
  for (ue=0;ue<NUMBER_OF_UE_MAX;ue++) {
    for (tb=0;tb<2;tb++) {
      dlsch = gNB->dlsch[ue][tb];
      for (layer=0; layer<4; layer++) {
  int nb_tx=0;
  for (ru_id=0;ru_id<RC.nb_RU;ru_id++) {
    ru = RC.ru[ru_id];
    nb_tx+=ru->nb_tx;
  }
  dlsch->ue_spec_bf_weights[layer] = (int32_t**)malloc16(nb_tx*sizeof(int32_t*));

  for (aa=0; aa<nb_tx; aa++) {
    dlsch->ue_spec_bf_weights[layer][aa] = (int32_t *)malloc16(fp->ofdm_symbol_size*sizeof(int32_t));
    for (re=0;re<fp->ofdm_symbol_size; re++) {
      dlsch->ue_spec_bf_weights[layer][aa][re] = 0x00007fff;
    }
  }
      }
    }
  }
}*/

void set_function_spec_param(RU_t *ru) {
  int ret;

  switch (ru->if_south) {
    case LOCAL_RF:   // this is an RU with integrated RF (RRU, gNB)
      reset_meas(&ru->rx_fhaul);
      if (ru->function ==  NGFI_RRU_IF5) {                 // IF5 RRU
        ru->do_prach              = 0;                      // no prach processing in RU
        ru->fh_north_in           = NULL;                   // no shynchronous incoming fronthaul from north
        ru->fh_north_out          = fh_if5_north_out;       // need only to do send_IF5  reception
        ru->fh_south_out          = tx_rf;                  // send output to RF
        ru->fh_north_asynch_in    = fh_if5_north_asynch_in; // TX packets come asynchronously
        ru->feprx                 = NULL;                   // nothing (this is a time-domain signal)
        ru->feptx_ofdm            = NULL;                   // nothing (this is a time-domain signal)
        ru->feptx_prec            = NULL;                   // nothing (this is a time-domain signal)
        ru->nr_start_if           = nr_start_if;            // need to start the if interface for if5
        ru->ifdevice.host_type    = RRU_HOST;
        ru->rfdevice.host_type    = RRU_HOST;
        ru->ifdevice.eth_params   = &ru->eth_params;
        reset_meas(&ru->rx_fhaul);
        reset_meas(&ru->tx_fhaul);
        reset_meas(&ru->compression);
        reset_meas(&ru->transport);
        ret = openair0_transport_load(&ru->ifdevice,&ru->openair0_cfg,&ru->eth_params);
        printf("openair0_transport_init returns %d for ru_id %u\n", ret, ru->idx);

        if (ret<0) {
          printf("Exiting, cannot initialize transport protocol\n");
          exit(-1);
        }
      } else if (ru->function == NGFI_RRU_IF4p5) {
        ru->do_prach              = 1;                        // do part of prach processing in RU
        ru->fh_north_in           = NULL;                     // no synchronous incoming fronthaul from north
        ru->fh_north_out          = fh_if4p5_north_out;       // send_IF4p5 on reception
        ru->fh_south_out          = tx_rf;                    // send output to RF
        ru->fh_north_asynch_in    = fh_if4p5_north_asynch_in; // TX packets come asynchronously
        ru->feprx                 = (get_thread_worker_conf() == WORKER_ENABLE) ? nr_fep_full_2thread : nr_fep_full;     // RX DFTs
        ru->feptx_ofdm            = (get_thread_worker_conf() == WORKER_ENABLE) ? nr_feptx_ofdm_2thread : nr_feptx_ofdm; // this is fep with idft only (no precoding in RRU)
        ru->feptx_prec            = NULL;
        ru->nr_start_if           = nr_start_if;              // need to start the if interface for if4p5
        ru->ifdevice.host_type    = RRU_HOST;
        ru->rfdevice.host_type    = RRU_HOST;
        ru->ifdevice.eth_params   = &ru->eth_params;
        reset_meas(&ru->tx_fhaul);
        reset_meas(&ru->compression);
        reset_meas(&ru->transport);
        ret = openair0_transport_load(&ru->ifdevice,&ru->openair0_cfg,&ru->eth_params);
        printf("openair0_transport_init returns %d for ru_id %u\n", ret, ru->idx);

        if (ret<0) {
          printf("Exiting, cannot initialize transport protocol\n");
          exit(-1);
        }

        malloc_IF4p5_buffer(ru);
      } else if (ru->function == gNodeB_3GPP) {
        ru->do_prach             = 0;                       // no prach processing in RU
        ru->feprx                = (get_thread_worker_conf() == WORKER_ENABLE) ? nr_fep_full_2thread   : nr_fep_full;                // RX DFTs
        ru->feptx_ofdm           = (get_thread_worker_conf() == WORKER_ENABLE) ? nr_feptx_ofdm_2thread : nr_feptx_ofdm;              // this is fep with idft and precoding
        ru->feptx_prec           = (get_thread_worker_conf() == WORKER_ENABLE) ? NULL                  : nr_feptx_prec;           // this is fep with idft and precoding
        ru->fh_north_in          = NULL;                    // no incoming fronthaul from north
        ru->fh_north_out         = NULL;                    // no outgoing fronthaul to north
        ru->nr_start_if          = NULL;                    // no if interface
        ru->rfdevice.host_type   = RAU_HOST;
        ru->fh_south_in            = rx_rf;                 // local synchronous RF RX
        ru->fh_south_out           = tx_rf;                 // local synchronous RF TX
        ru->start_rf               = start_rf;              // need to start the local RF interface
        ru->stop_rf                = stop_rf;
        ru->start_write_thread     = start_write_thread;                  // starting RF TX in different thread
        printf("configuring ru_id %u (start_rf %p)\n", ru->idx, start_rf);
      }

      /*
      printf("configuring ru_id %u (start_rf %p)\n", ru->idx, start_rf);
      fill_rf_config(ru,rf_config_file);
      init_frame_parms(&ru->frame_parms,1);
      nr_phy_init_RU(ru);

      ret = openair0_device_load(&ru->rfdevice,&ru->openair0_cfg);
      if (setup_RU_buffers(ru)!=0) {
      printf("Exiting, cannot initialize RU Buffers\n");
      exit(-1);
      }
      */
      break;

    case REMOTE_IF5: // the remote unit is IF5 RRU
      ru->do_prach               = 0;
      ru->feprx                  = (get_thread_worker_conf() == WORKER_ENABLE) ? nr_fep_full_2thread   : nr_fep_full;     // this is frequency-shift + DFTs
      ru->feptx_prec             = (get_thread_worker_conf() == WORKER_ENABLE) ? NULL                  : nr_feptx_prec;          // need to do transmit Precoding + IDFTs
      ru->feptx_ofdm             = (get_thread_worker_conf() == WORKER_ENABLE) ? nr_feptx_ofdm_2thread : nr_feptx_ofdm; // need to do transmit Precoding + IDFTs
      ru->fh_south_in            = fh_if5_south_in;     // synchronous IF5 reception
      ru->fh_south_out           = fh_if5_south_out;    // synchronous IF5 transmission
      ru->fh_south_asynch_in     = NULL;                // no asynchronous UL
      ru->start_rf               = ru->eth_params.transp_preference == ETH_UDP_IF5_ECPRI_MODE ? start_streaming : NULL;
      ru->stop_rf                = NULL;
      ru->start_write_thread     = NULL;
      ru->nr_start_if            = nr_start_if;         // need to start if interface for IF5
      ru->ifdevice.host_type     = RAU_HOST;
      ru->ifdevice.eth_params    = &ru->eth_params;
      ru->ifdevice.configure_rru = configure_ru;
      ret = openair0_transport_load(&ru->ifdevice,&ru->openair0_cfg,&ru->eth_params);
      printf("openair0_transport_init returns %d for ru_id %u\n", ret, ru->idx);

      if (ret<0) {
        printf("Exiting, cannot initialize transport protocol\n");
        exit(-1);
      }

      break;

    case REMOTE_IF4p5:
      ru->do_prach               = 0;
      ru->feprx                  = NULL;                // DFTs
      ru->feptx_prec             = nr_feptx_prec;          // Precoding operation
      ru->feptx_ofdm             = NULL;                // no OFDM mod
      ru->fh_south_in            = fh_if4p5_south_in;   // synchronous IF4p5 reception
      ru->fh_south_out           = fh_if4p5_south_out;  // synchronous IF4p5 transmission
      ru->fh_south_asynch_in     = (ru->if_timing == synch_to_other) ? fh_if4p5_south_in : NULL;                // asynchronous UL if synch_to_other
      ru->fh_north_out           = NULL;
      ru->fh_north_asynch_in     = NULL;
      ru->start_rf               = NULL;                // no local RF
      ru->stop_rf                = NULL;
      ru->start_write_thread     = NULL;
      ru->nr_start_if            = nr_start_if;         // need to start if interface for IF4p5
      ru->ifdevice.host_type     = RAU_HOST;
      ru->ifdevice.eth_params    = &ru->eth_params;
      ru->ifdevice.configure_rru = configure_ru;
      ret = openair0_transport_load(&ru->ifdevice, &ru->openair0_cfg, &ru->eth_params);
      printf("openair0_transport_init returns %d for ru_id %u\n", ret, ru->idx);

      if (ret<0) {
        printf("Exiting, cannot initialize transport protocol\n");
        exit(-1);
      }

      if (ru->ifdevice.get_internal_parameter != NULL) {
        void *t = ru->ifdevice.get_internal_parameter("fh_if4p5_south_in");

        if (t != NULL)
          ru->fh_south_in = t;

        t = ru->ifdevice.get_internal_parameter("fh_if4p5_south_out");

        if (t != NULL)
          ru->fh_south_out = t;
      }

      malloc_IF4p5_buffer(ru);
      break;

    default:
      LOG_E(PHY,"RU with invalid or unknown southbound interface type %d\n",ru->if_south);
      break;
  } // switch on interface type
}

void init_NR_RU(char *rf_config_file) {
  int ru_id;
  RU_t *ru;
  PHY_VARS_gNB *gNB_RC;
  PHY_VARS_gNB *gNB0= (PHY_VARS_gNB *)NULL;
  NR_DL_FRAME_PARMS *fp = (NR_DL_FRAME_PARMS *)NULL;
  int i;
  // create status mask
  RC.ru_mask = 0;
  pthread_mutex_init(&RC.ru_mutex,NULL);
  pthread_cond_init(&RC.ru_cond,NULL);
  // read in configuration file)
  printf("configuring RU from file\n");
  NRRCconfig_RU();
  LOG_I(PHY,"number of L1 instances %d, number of RU %d, number of CPU cores %d\n",RC.nb_nr_L1_inst,RC.nb_RU,get_nprocs());
  LOG_D(PHY,"Process RUs RC.nb_RU:%d\n",RC.nb_RU);

  for (ru_id=0; ru_id<RC.nb_RU; ru_id++) {
    LOG_D(PHY,"Process RC.ru[%d]\n",ru_id);
    ru                 = RC.ru[ru_id];
    ru->rf_config_file = rf_config_file;
    ru->idx            = ru_id;
    ru->ts_offset      = 0;
    // use gNB_list[0] as a reference for RU frame parameters
    // NOTE: multiple CC_id are not handled here yet!

    if (ru->num_gNB > 0) {
      LOG_D(PHY, "%s() RC.ru[%d].num_gNB:%d ru->gNB_list[0]:%p RC.gNB[0]:%p rf_config_file:%s\n", __FUNCTION__, ru_id, ru->num_gNB, ru->gNB_list[0], RC.gNB[0], ru->rf_config_file);

      if (ru->gNB_list[0] == 0) {
        LOG_E(PHY,"%s() DJP - ru->gNB_list ru->num_gNB are not initialized - so do it manually\n", __FUNCTION__);
        ru->gNB_list[0] = RC.gNB[0];
        ru->num_gNB=1;
        //
        // DJP - feptx_prec() / feptx_ofdm() parses the gNB_list (based on num_gNB) and copies the txdata_F to txdata in RU
        //
      } else {
        LOG_E(PHY,"DJP - delete code above this %s:%d\n", __FILE__, __LINE__);
      }
    }

    gNB_RC           = RC.gNB[0];
    gNB0             = ru->gNB_list[0];
    fp               = ru->nr_frame_parms;
    LOG_D(PHY, "RU FUnction:%d ru->if_south:%d\n", ru->function, ru->if_south);

    if (gNB0) {
      if ((ru->function != NGFI_RRU_IF5) && (ru->function != NGFI_RRU_IF4p5))
        AssertFatal(gNB0!=NULL,"gNB0 is null!\n");

      if (gNB0 && gNB_RC) {
        LOG_I(PHY,"Copying frame parms from gNB in RC to gNB %d in ru %d and frame_parms in ru\n",gNB0->Mod_id,ru->idx);
        memset((void *)fp, 0, sizeof(NR_DL_FRAME_PARMS));
        memcpy((void *)fp,&gNB_RC->frame_parms,sizeof(NR_DL_FRAME_PARMS));
        memcpy((void *)&gNB0->frame_parms,(void *)&gNB_RC->frame_parms,sizeof(NR_DL_FRAME_PARMS));
        // attach all RU to all gNBs in its list/
        LOG_D(PHY,"ru->num_gNB:%d gNB0->num_RU:%d\n", ru->num_gNB, gNB0->num_RU);

        for (i=0; i<ru->num_gNB; i++) {
          gNB0 = ru->gNB_list[i];
          gNB0->RU_list[gNB0->num_RU++] = ru;
        }
      }
    }

    //LOG_I(PHY,"Initializing RRU descriptor %d : (%s,%s,%d)\n",ru_id,ru_if_types[ru->if_south],NB_timing[ru->if_timing],ru->function);
    set_function_spec_param(ru);
    LOG_I(PHY,"Starting ru_thread %d\n",ru_id);
    init_RU_proc(ru);
  } // for ru_id

  //  sleep(1);
  LOG_D(HW,"[nr-softmodem.c] RU threads created\n");
}


void stop_RU(int nb_ru) {
  for (int inst = 0; inst < nb_ru; inst++) {
    LOG_I(PHY, "Stopping RU %d processing threads\n", inst);
    kill_NR_RU_proc(inst);
  }
}


/* --------------------------------------------------------*/
/* from here function to use configuration module          */
static void NRRCconfig_RU(void) {
  int i = 0, j = 0;
  paramdef_t RUParams[] = RUPARAMS_DESC;
  paramlist_def_t RUParamList = {CONFIG_STRING_RU_LIST,NULL,0};
  config_getlist( &RUParamList, RUParams, sizeof(RUParams)/sizeof(paramdef_t), NULL);

  if ( RUParamList.numelt > 0) {
    RC.ru = (RU_t **)malloc(RC.nb_RU*sizeof(RU_t *));
    RC.ru_mask=(1<<NB_RU) - 1;
    printf("Set RU mask to %lx\n",RC.ru_mask);

    for (j = 0; j < RC.nb_RU; j++) {
      RC.ru[j]                                      = (RU_t *)malloc(sizeof(RU_t));
      memset((void *)RC.ru[j],0,sizeof(RU_t));
      RC.ru[j]->idx                                 = j;
      RC.ru[j]->nr_frame_parms                      = (NR_DL_FRAME_PARMS *)malloc(sizeof(NR_DL_FRAME_PARMS));
      RC.ru[j]->frame_parms                         = (LTE_DL_FRAME_PARMS *)malloc(sizeof(LTE_DL_FRAME_PARMS));
      printf("Creating RC.ru[%d]:%p\n", j, RC.ru[j]);
      RC.ru[j]->if_timing                           = synch_to_ext_device;

      if (RC.nb_nr_L1_inst >0)
        RC.ru[j]->num_gNB                           = RUParamList.paramarray[j][RU_ENB_LIST_IDX].numelt;
      else
        RC.ru[j]->num_gNB                           = 0;

      for (i=0; i<RC.ru[j]->num_gNB; i++) RC.ru[j]->gNB_list[i] = RC.gNB[RUParamList.paramarray[j][RU_ENB_LIST_IDX].iptr[i]];

      if (config_isparamset(RUParamList.paramarray[j], RU_SDR_ADDRS)) {
        RC.ru[j]->openair0_cfg.sdr_addrs = strdup(*(RUParamList.paramarray[j][RU_SDR_ADDRS].strptr));
      }

      if (config_isparamset(RUParamList.paramarray[j], RU_TX_SUBDEV)) {
        RC.ru[j]->openair0_cfg.tx_subdev = strdup(*(RUParamList.paramarray[j][RU_TX_SUBDEV].strptr));
	LOG_I(PHY, "RU USRP tx subdev == %s\n", RC.ru[j]->openair0_cfg.tx_subdev);
      }

      if (config_isparamset(RUParamList.paramarray[j], RU_RX_SUBDEV)) {
        RC.ru[j]->openair0_cfg.rx_subdev = strdup(*(RUParamList.paramarray[j][RU_RX_SUBDEV].strptr));
	LOG_I(PHY, "RU USRP rx subdev == %s\n", RC.ru[j]->openair0_cfg.rx_subdev);
      }

      if (config_isparamset(RUParamList.paramarray[j], RU_SDR_CLK_SRC)) {
        if (strcmp(*(RUParamList.paramarray[j][RU_SDR_CLK_SRC].strptr), "internal") == 0) {
          RC.ru[j]->openair0_cfg.clock_source = internal;
          LOG_I(PHY, "RU clock source set as internal\n");
        } else if (strcmp(*(RUParamList.paramarray[j][RU_SDR_CLK_SRC].strptr), "external") == 0) {
          RC.ru[j]->openair0_cfg.clock_source = external;
          LOG_I(PHY, "RU clock source set as external\n");
        } else if (strcmp(*(RUParamList.paramarray[j][RU_SDR_CLK_SRC].strptr), "gpsdo") == 0) {
          RC.ru[j]->openair0_cfg.clock_source = gpsdo;
          LOG_I(PHY, "RU clock source set as gpsdo\n");
        } else {
          LOG_E(PHY, "Erroneous RU clock source in the provided configuration file: '%s'\n", *(RUParamList.paramarray[j][RU_SDR_CLK_SRC].strptr));
        }
      } else {
        LOG_I(PHY,"Setting clock source to internal\n");
        RC.ru[j]->openair0_cfg.clock_source = internal;
      }

      if (config_isparamset(RUParamList.paramarray[j], RU_SDR_TME_SRC)) {
        if (strcmp(*(RUParamList.paramarray[j][RU_SDR_TME_SRC].strptr), "internal") == 0) {
          RC.ru[j]->openair0_cfg.time_source = internal;
          LOG_I(PHY, "RU time source set as internal\n");
        } else if (strcmp(*(RUParamList.paramarray[j][RU_SDR_TME_SRC].strptr), "external") == 0) {
          RC.ru[j]->openair0_cfg.time_source = external;
          LOG_I(PHY, "RU time source set as external\n");
        } else if (strcmp(*(RUParamList.paramarray[j][RU_SDR_TME_SRC].strptr), "gpsdo") == 0) {
          RC.ru[j]->openair0_cfg.time_source = gpsdo;
          LOG_I(PHY, "RU time source set as gpsdo\n");
        } else {
          LOG_E(PHY, "Erroneous RU time source in the provided configuration file: '%s'\n", *(RUParamList.paramarray[j][RU_SDR_CLK_SRC].strptr));
        }
      } else {
        LOG_I(PHY,"Setting time source to internal\n");
        RC.ru[j]->openair0_cfg.time_source = internal;
      }

      RC.ru[j]->openair0_cfg.tune_offset = get_softmodem_params()->tune_offset;

      if (strcmp(*(RUParamList.paramarray[j][RU_LOCAL_RF_IDX].strptr), "yes") == 0) {
        if ( !(config_isparamset(RUParamList.paramarray[j],RU_LOCAL_IF_NAME_IDX)) ) {
          RC.ru[j]->if_south                        = LOCAL_RF;
          RC.ru[j]->function                        = gNodeB_3GPP;
          printf("Setting function for RU %d to gNodeB_3GPP\n",j);
        } else {
          RC.ru[j]->eth_params.local_if_name           = strdup(*(RUParamList.paramarray[j][RU_LOCAL_IF_NAME_IDX].strptr));
          RC.ru[j]->eth_params.my_addr                 = strdup(*(RUParamList.paramarray[j][RU_LOCAL_ADDRESS_IDX].strptr));
          RC.ru[j]->eth_params.remote_addr             = strdup(*(RUParamList.paramarray[j][RU_REMOTE_ADDRESS_IDX].strptr));
          RC.ru[j]->eth_params.my_portc                = *(RUParamList.paramarray[j][RU_LOCAL_PORTC_IDX].uptr);
          RC.ru[j]->eth_params.remote_portc            = *(RUParamList.paramarray[j][RU_REMOTE_PORTC_IDX].uptr);
          RC.ru[j]->eth_params.my_portd                = *(RUParamList.paramarray[j][RU_LOCAL_PORTD_IDX].uptr);
          RC.ru[j]->eth_params.remote_portd            = *(RUParamList.paramarray[j][RU_REMOTE_PORTD_IDX].uptr);

          if (strcmp(*(RUParamList.paramarray[j][RU_TRANSPORT_PREFERENCE_IDX].strptr), "udp") == 0) {
            RC.ru[j]->if_south                        = LOCAL_RF;
            RC.ru[j]->function                        = NGFI_RRU_IF5;
            RC.ru[j]->eth_params.transp_preference    = ETH_UDP_MODE;
            printf("Setting function for RU %d to NGFI_RRU_IF5 (udp)\n",j);
          } else if (strcmp(*(RUParamList.paramarray[j][RU_TRANSPORT_PREFERENCE_IDX].strptr), "raw") == 0) {
            RC.ru[j]->if_south                        = LOCAL_RF;
            RC.ru[j]->function                        = NGFI_RRU_IF5;
            RC.ru[j]->eth_params.transp_preference    = ETH_RAW_MODE;
            printf("Setting function for RU %d to NGFI_RRU_IF5 (raw)\n",j);
          } else if (strcmp(*(RUParamList.paramarray[j][RU_TRANSPORT_PREFERENCE_IDX].strptr), "udp_if4p5") == 0) {
            RC.ru[j]->if_south                        = LOCAL_RF;
            RC.ru[j]->function                        = NGFI_RRU_IF4p5;
            RC.ru[j]->eth_params.transp_preference    = ETH_UDP_IF4p5_MODE;
            printf("Setting function for RU %d to NGFI_RRU_IF4p5 (udp)\n",j);
          } else if (strcmp(*(RUParamList.paramarray[j][RU_TRANSPORT_PREFERENCE_IDX].strptr), "raw_if4p5") == 0) {
            RC.ru[j]->if_south                        = LOCAL_RF;
            RC.ru[j]->function                        = NGFI_RRU_IF4p5;
            RC.ru[j]->eth_params.transp_preference    = ETH_RAW_IF4p5_MODE;
            printf("Setting function for RU %d to NGFI_RRU_IF4p5 (raw)\n",j);
          }
        }

        RC.ru[j]->max_pdschReferenceSignalPower     = *(RUParamList.paramarray[j][RU_MAX_RS_EPRE_IDX].uptr);;
        RC.ru[j]->max_rxgain                        = *(RUParamList.paramarray[j][RU_MAX_RXGAIN_IDX].uptr);
        RC.ru[j]->sf_extension                      = *(RUParamList.paramarray[j][RU_SF_EXTENSION_IDX].uptr);
      } //strcmp(local_rf, "yes") == 0
      else {
        printf("RU %d: Transport %s\n",j,*(RUParamList.paramarray[j][RU_TRANSPORT_PREFERENCE_IDX].strptr));
        RC.ru[j]->eth_params.local_if_name = strdup(*(RUParamList.paramarray[j][RU_LOCAL_IF_NAME_IDX].strptr));
        RC.ru[j]->eth_params.my_addr       = strdup(*(RUParamList.paramarray[j][RU_LOCAL_ADDRESS_IDX].strptr));
        RC.ru[j]->eth_params.remote_addr   = strdup(*(RUParamList.paramarray[j][RU_REMOTE_ADDRESS_IDX].strptr));
        RC.ru[j]->eth_params.my_portc      = *(RUParamList.paramarray[j][RU_LOCAL_PORTC_IDX].uptr);
        RC.ru[j]->eth_params.remote_portc  = *(RUParamList.paramarray[j][RU_REMOTE_PORTC_IDX].uptr);
        RC.ru[j]->eth_params.my_portd      = *(RUParamList.paramarray[j][RU_LOCAL_PORTD_IDX].uptr);
        RC.ru[j]->eth_params.remote_portd  = *(RUParamList.paramarray[j][RU_REMOTE_PORTD_IDX].uptr);

        if (strcmp(*(RUParamList.paramarray[j][RU_TRANSPORT_PREFERENCE_IDX].strptr), "udp") == 0) {
          RC.ru[j]->if_south                     = REMOTE_IF5;
          RC.ru[j]->function                     = NGFI_RAU_IF5;
          RC.ru[j]->eth_params.transp_preference = ETH_UDP_MODE;
        } else if (strcmp(*(RUParamList.paramarray[j][RU_TRANSPORT_PREFERENCE_IDX].strptr), "udp_ecpri_if5") == 0) {
          RC.ru[j]->if_south                     = REMOTE_IF5;
          RC.ru[j]->function                     = NGFI_RAU_IF5;
          RC.ru[j]->eth_params.transp_preference = ETH_UDP_IF5_ECPRI_MODE;
        } else if (strcmp(*(RUParamList.paramarray[j][RU_TRANSPORT_PREFERENCE_IDX].strptr), "raw") == 0) {
          RC.ru[j]->if_south                     = REMOTE_IF5;
          RC.ru[j]->function                     = NGFI_RAU_IF5;
          RC.ru[j]->eth_params.transp_preference = ETH_RAW_MODE;
        } else if (strcmp(*(RUParamList.paramarray[j][RU_TRANSPORT_PREFERENCE_IDX].strptr), "udp_if4p5") == 0) {
          RC.ru[j]->if_south                     = REMOTE_IF4p5;
          RC.ru[j]->function                     = NGFI_RAU_IF4p5;
          RC.ru[j]->eth_params.transp_preference = ETH_UDP_IF4p5_MODE;
        } else if (strcmp(*(RUParamList.paramarray[j][RU_TRANSPORT_PREFERENCE_IDX].strptr), "raw_if4p5") == 0) {
          RC.ru[j]->if_south                     = REMOTE_IF4p5;
          RC.ru[j]->function                     = NGFI_RAU_IF4p5;
          RC.ru[j]->eth_params.transp_preference = ETH_RAW_IF4p5_MODE;
        }
      }  /* strcmp(local_rf, "yes") != 0 */

      RC.ru[j]->nb_tx                             = *(RUParamList.paramarray[j][RU_NB_TX_IDX].uptr);
      RC.ru[j]->nb_rx                             = *(RUParamList.paramarray[j][RU_NB_RX_IDX].uptr);
      RC.ru[j]->att_tx                            = *(RUParamList.paramarray[j][RU_ATT_TX_IDX].uptr);
      RC.ru[j]->att_rx                            = *(RUParamList.paramarray[j][RU_ATT_RX_IDX].uptr);
      RC.ru[j]->if_frequency                      = *(RUParamList.paramarray[j][RU_IF_FREQUENCY].u64ptr);
      RC.ru[j]->if_freq_offset                    = *(RUParamList.paramarray[j][RU_IF_FREQ_OFFSET].iptr);
      RC.ru[j]->do_precoding                      = *(RUParamList.paramarray[j][RU_DO_PRECODING].iptr);
      RC.ru[j]->sl_ahead                          = *(RUParamList.paramarray[j][RU_SL_AHEAD].iptr);
      RC.ru[j]->num_bands                         = RUParamList.paramarray[j][RU_BAND_LIST_IDX].numelt;
      for (i=0; i<RC.ru[j]->num_bands; i++) RC.ru[j]->band[i] = RUParamList.paramarray[j][RU_BAND_LIST_IDX].iptr[i];
      RC.ru[j]->openair0_cfg.nr_flag              = *(RUParamList.paramarray[j][RU_NR_FLAG].iptr);
      RC.ru[j]->openair0_cfg.nr_band              = RC.ru[j]->band[0];
      RC.ru[j]->openair0_cfg.nr_scs_for_raster    = *(RUParamList.paramarray[j][RU_NR_SCS_FOR_RASTER].iptr);
      printf("[RU %d] Setting nr_flag %d, nr_band %d, nr_scs_for_raster %d\n",j,RC.ru[j]->openair0_cfg.nr_flag,RC.ru[j]->openair0_cfg.nr_band,RC.ru[j]->openair0_cfg.nr_scs_for_raster);
      if (config_isparamset(RUParamList.paramarray[j], RU_BF_WEIGHTS_LIST_IDX)) {
        RC.ru[j]->nb_bfw = RUParamList.paramarray[j][RU_BF_WEIGHTS_LIST_IDX].numelt;

        for (i=0; i<RC.ru[j]->num_gNB; i++)  {
          RC.ru[j]->bw_list[i] = (int32_t *)malloc16_clear((RC.ru[j]->nb_bfw)*sizeof(int32_t));

          for (int b=0; b<RC.ru[j]->nb_bfw; b++) RC.ru[j]->bw_list[i][b] = RUParamList.paramarray[j][RU_BF_WEIGHTS_LIST_IDX].iptr[b];
        }
      }
    }// j=0..num_rus
  } else {
    RC.nb_RU = 0;
  } // setting != NULL

  return;
}
<|MERGE_RESOLUTION|>--- conflicted
+++ resolved
@@ -602,7 +602,6 @@
 void rx_rf(RU_t *ru,int *frame,int *slot) {
   RU_proc_t *proc = &ru->proc;
   NR_DL_FRAME_PARMS *fp = ru->nr_frame_parms;
-  openair0_config_t *cfg   = &ru->openair0_cfg;
   void *rxp[ru->nb_rx];
   unsigned int rxs;
   int i;
@@ -640,8 +639,8 @@
   if (rxs != samples_per_slot) LOG_E(PHY, "rx_rf: Asked for %d samples, got %d from USRP\n",samples_per_slot,rxs);
 
   if (proc->first_rx == 1) {
-    //ru->ts_offset = proc->timestamp_rx;
-    //proc->timestamp_rx = 0;
+    ru->ts_offset = proc->timestamp_rx;
+    proc->timestamp_rx = 0;
   } else {
     samples_per_slot_prev = fp->get_samples_per_slot((*slot-1)%fp->slots_per_frame,fp);
 
@@ -652,22 +651,13 @@
     }
   }
 
-  //compute system frame number (SFN) according to O-RAN-WG4-CUS.0-v02.00 (using alpha=beta=0)
-  // this assumes that the USRP has been synchronized to the GPS time
-  // OAI uses timestamps in sample time stored in int64_t, but it will fit in double precision for many years to come. 
-  double gps_sec = ((double) ts)/cfg->sample_rate; 
-  //proc->frame_rx = ((int64_t) (gps_sec/0.01)) & 1023;   
-
-  // in fact the following line is the same as long as the timestamp_rx is synchronized to GPS. 
   proc->frame_rx    = (proc->timestamp_rx / (fp->samples_per_subframe*10))&1023;
   proc->tti_rx = fp->get_slot_from_timestamp(proc->timestamp_rx,fp);
   // synchronize first reception to frame 0 subframe 0
-  LOG_D(PHY,"RU %d/%d TS %ld, GPS %f, SR %f, frame %d, slot %d.%d / %d\n",
+  LOG_D(PHY,"RU %d/%d TS %llu , frame %d, slot %d.%d / %d\n",
         ru->idx,
         0,
-        ts, //(unsigned long long int)(proc->timestamp_rx+ru->ts_offset),
-	gps_sec,
-	cfg->sample_rate,
+        (unsigned long long int)(proc->timestamp_rx+ru->ts_offset),
         proc->frame_rx,proc->tti_rx,proc->tti_tx,fp->slots_per_frame);
 
   // dump VCD output for first RU in list
@@ -713,7 +703,7 @@
   unsigned int txs;
   int i;
   T(T_ENB_PHY_OUTPUT_SIGNAL, T_INT(0), T_INT(0), T_INT(frame), T_INT(slot),
-    T_INT(0), T_BUFFER(&ru->common.txdata[0][fp->get_samples_slot_timestamp(slot,fp,0)], fp->get_samples_per_slot(slot,fp) * 4));
+    T_INT(0), T_BUFFER(&ru->common.txdata[0][fp->get_samples_slot_timestamp(slot,fp,0)], fp->samples_per_subframe * 4));
   int sf_extension = 0;
   int siglen=fp->get_samples_per_slot(slot,fp);
   int flags = 0;
@@ -770,7 +760,6 @@
       // bit 11 enables the gpio programming
       // currently we switch beams every 10 slots (should = 1 TDD period in FR2) and we take the beam index of the first symbol of the first slot of this period
       int beam=0;
-      int BF_RST, BF_INC=-1, BF_RTN=0;
 
       if (slot%10==0) {
         if ( ru->common.beam_id && (ru->common.beam_id[0][slot*fp->symbols_per_slot] < 8)) {
@@ -778,21 +767,6 @@
         }
       }
 
-      // reset condition
-      if(slot==0){
-	      BF_RST = 1;
-      } else{
-	      BF_RST = 0;
-      }
-
-      // beam increment condition. Here we are incrementing for every 10 slots
-      if(slot!=0 && slot%10==0){
-	      BF_INC = 1;
-      } else if(slot==0 || slot%10==1) {
-	      BF_INC = 0;
-      }
-
-      if(BF_INC!=-1) beam = BF_RST | BF_INC << 1 | BF_RTN << 2 | 8; 
       /*
       if (slot==0 || slot==40) beam=0|8;
       if (slot==10 || slot==50) beam=1|8;
@@ -836,244 +810,6 @@
   int mu = config->ssb_config.scs_common.value;
   int N_RB = config->carrier_config.dl_grid_size[config->ssb_config.scs_common.value].value;
 
-<<<<<<< HEAD
-  if (mu == NR_MU_0) {
-    switch(N_RB) {
-    case 270:
-      if (fp->threequarter_fs) {
-        cfg->sample_rate=92.16e6;
-        cfg->samples_per_frame = 921600;
-        cfg->tx_bw = 50e6;
-        cfg->rx_bw = 50e6;
-      } else {
-        cfg->sample_rate=61.44e6;
-        cfg->samples_per_frame = 614400;
-        cfg->tx_bw = 50e6;
-        cfg->rx_bw = 50e6;
-      }
-    case 216:
-      if (fp->threequarter_fs) {
-        cfg->sample_rate=46.08e6;
-        cfg->samples_per_frame = 460800;
-        cfg->tx_bw = 40e6;
-        cfg->rx_bw = 40e6;
-      }
-      else {
-        cfg->sample_rate=61.44e6;
-        cfg->samples_per_frame = 614400;
-        cfg->tx_bw = 40e6;
-        cfg->rx_bw = 40e6;
-      }
-      break; 
-    case 160: //30 MHz
-    case 133: //25 MHz
-      if (fp->threequarter_fs) {
-        AssertFatal(1==0,"N_RB %d cannot use 3/4 sampling\n",N_RB);
-      }
-      else {
-        cfg->sample_rate=30.72e6;
-        cfg->samples_per_frame = 307200;
-        cfg->tx_bw = 20e6;
-        cfg->rx_bw = 20e6;
-      }
-    case 106:
-      if (fp->threequarter_fs) {
-        cfg->sample_rate=23.04e6;
-        cfg->samples_per_frame = 230400;
-        cfg->tx_bw = 20e6;
-        cfg->rx_bw = 20e6;
-      }
-      else {
-        cfg->sample_rate=30.72e6;
-        cfg->samples_per_frame = 307200;
-        cfg->tx_bw = 20e6;
-        cfg->rx_bw = 20e6;
-      }
-      break;
-    case 52:
-      if (fp->threequarter_fs) {
-        cfg->sample_rate=11.52e6;
-        cfg->samples_per_frame = 115200;
-        cfg->tx_bw = 10e6;
-        cfg->rx_bw = 10e6;
-      }
-      else {
-        cfg->sample_rate=15.36e6;
-        cfg->samples_per_frame = 153600;
-        cfg->tx_bw = 10e6;
-        cfg->rx_bw = 10e6;
-      }
-    case 25:
-      if (fp->threequarter_fs) {
-        cfg->sample_rate=5.76e6;
-        cfg->samples_per_frame = 57600;
-        cfg->tx_bw = 5e6;
-        cfg->rx_bw = 5e6;
-      }
-      else {
-        cfg->sample_rate=7.68e6;
-        cfg->samples_per_frame = 76800;
-        cfg->tx_bw = 5e6;
-        cfg->rx_bw = 5e6;
-      }
-      break;
-    default:
-      AssertFatal(0==1,"N_RB %d not yet supported for numerology %d\n",N_RB,mu);
-    }
-  } else if (mu == NR_MU_1) {
-    switch(N_RB) {
-
-    case 273:
-      if (fp->threequarter_fs) {
-        cfg->sample_rate=184.32e6;
-        cfg->samples_per_frame = 1843200;
-        cfg->tx_bw = 100e6;
-        cfg->rx_bw = 100e6;
-      } else {
-        cfg->sample_rate=122.88e6;
-        cfg->samples_per_frame = 1228800;
-        cfg->tx_bw = 100e6;
-        cfg->rx_bw = 100e6;
-      }
-      break;
-    case 217:
-      if (fp->threequarter_fs) {
-        cfg->sample_rate=92.16e6;
-        cfg->samples_per_frame = 921600;
-        cfg->tx_bw = 80e6;
-        cfg->rx_bw = 80e6;
-      } else {
-        cfg->sample_rate=122.88e6;
-        cfg->samples_per_frame = 1228800;
-        cfg->tx_bw = 80e6;
-        cfg->rx_bw = 80e6;
-      }
-      break;
-    case 162 :
-      if (fp->threequarter_fs) {
-        AssertFatal(1==0,"N_RB %d cannot use 3/4 sampling\n",N_RB);
-      }
-      else {
-        cfg->sample_rate=61.44e6;
-        cfg->samples_per_frame = 614400;
-        cfg->tx_bw = 60e6;
-        cfg->rx_bw = 60e6;
-      }
-
-      break;
-
-    case 133 :
-      if (fp->threequarter_fs) {
-	AssertFatal(1==0,"N_RB %d cannot use 3/4 sampling\n",N_RB);
-      }
-      else {
-        cfg->sample_rate=61.44e6;
-        cfg->samples_per_frame = 614400;
-        cfg->tx_bw = 50e6;
-        cfg->rx_bw = 50e6;
-      }
-
-      break;
-    case 106:
-      if (fp->threequarter_fs) {
-        cfg->sample_rate=46.08e6;
-        cfg->samples_per_frame = 460800;
-        cfg->tx_bw = 40e6;
-        cfg->rx_bw = 40e6;
-      }
-      else {
-        cfg->sample_rate=61.44e6;
-        cfg->samples_per_frame = 614400;
-        cfg->tx_bw = 40e6;
-        cfg->rx_bw = 40e6;
-      }
-     break;
-    case 51:
-      if (fp->threequarter_fs) {
-        cfg->sample_rate=23.04e6;
-        cfg->samples_per_frame = 230400;
-        cfg->tx_bw = 20e6;
-        cfg->rx_bw = 20e6;
-      }
-      else {
-        cfg->sample_rate=30.72e6;
-        cfg->samples_per_frame = 307200;
-        cfg->tx_bw = 20e6;
-        cfg->rx_bw = 20e6;
-      }
-      break;
-    case 24:
-      if (fp->threequarter_fs) {
-        cfg->sample_rate=11.52e6;
-        cfg->samples_per_frame = 115200;
-        cfg->tx_bw = 10e6;
-        cfg->rx_bw = 10e6;
-      }
-      else {
-        cfg->sample_rate=15.36e6;
-        cfg->samples_per_frame = 153600;
-        cfg->tx_bw = 10e6;
-        cfg->rx_bw = 10e6;
-      }
-      break;
-    default:
-      AssertFatal(0==1,"N_RB %d not yet supported for numerology %d\n",N_RB,mu);
-    }
-  } else if (mu == NR_MU_3) {
-    switch(N_RB) {
-    case 132:
-    case 128:
-        if (fp->threequarter_fs) {
-          cfg->sample_rate=184.32e6;
-          cfg->samples_per_frame = 1843200;
-          cfg->tx_bw = 200e6;
-          cfg->rx_bw = 200e6;
-        } else {
-          cfg->sample_rate = 245.76e6;
-          cfg->samples_per_frame = 2457600;
-          cfg->tx_bw = 200e6;
-          cfg->rx_bw = 200e6;
-        }
-
-        break;
-    case 64:
-    case 66:
-        if (fp->threequarter_fs) {
-          cfg->sample_rate=92.16e6;
-          cfg->samples_per_frame = 921600;
-          cfg->tx_bw = 100e6;
-          cfg->rx_bw = 100e6;
-        } else {
-          cfg->sample_rate = 122.88e6;
-          cfg->samples_per_frame = 1228800;
-          cfg->tx_bw = 100e6;
-          cfg->rx_bw = 100e6;
-        }
-
-        break;
-
-      case 32:
-        if (fp->threequarter_fs) {
-          cfg->sample_rate=46.08e6;
-          cfg->samples_per_frame = 460800;
-          cfg->tx_bw = 50e6;
-          cfg->rx_bw = 50e6;
-        } else {
-          cfg->sample_rate=61.44e6;
-          cfg->samples_per_frame = 614400;
-          cfg->tx_bw = 50e6;
-          cfg->rx_bw = 50e6;
-        }
-
-        break;
-
-      default:
-        AssertFatal(0==1,"N_RB %d not yet supported for numerology %d\n",N_RB,mu);
-    }
-  } else {
-    AssertFatal(0 == 1,"Numerology %d not supported for the moment\n",mu);
-  }
-=======
   get_samplerate_and_bw(mu,
                         N_RB,
                         fp->threequarter_fs,
@@ -1081,7 +817,6 @@
                         &cfg->samples_per_frame,
                         &cfg->tx_bw,
                         &cfg->rx_bw);
->>>>>>> ad8381a6
 
   if (config->cell_config.frame_duplex_type.value==TDD)
     cfg->duplex_mode = duplex_mode_TDD;
@@ -2057,16 +1792,6 @@
         RC.ru[j]->openair0_cfg.sdr_addrs = strdup(*(RUParamList.paramarray[j][RU_SDR_ADDRS].strptr));
       }
 
-      if (config_isparamset(RUParamList.paramarray[j], RU_TX_SUBDEV)) {
-        RC.ru[j]->openair0_cfg.tx_subdev = strdup(*(RUParamList.paramarray[j][RU_TX_SUBDEV].strptr));
-	LOG_I(PHY, "RU USRP tx subdev == %s\n", RC.ru[j]->openair0_cfg.tx_subdev);
-      }
-
-      if (config_isparamset(RUParamList.paramarray[j], RU_RX_SUBDEV)) {
-        RC.ru[j]->openair0_cfg.rx_subdev = strdup(*(RUParamList.paramarray[j][RU_RX_SUBDEV].strptr));
-	LOG_I(PHY, "RU USRP rx subdev == %s\n", RC.ru[j]->openair0_cfg.rx_subdev);
-      }
-
       if (config_isparamset(RUParamList.paramarray[j], RU_SDR_CLK_SRC)) {
         if (strcmp(*(RUParamList.paramarray[j][RU_SDR_CLK_SRC].strptr), "internal") == 0) {
           RC.ru[j]->openair0_cfg.clock_source = internal;
