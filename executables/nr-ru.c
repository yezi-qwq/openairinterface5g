/*******************************************************************************
    OpenAirInterface
    Copyright(c) 1999 - 2014 Eurecom

    OpenAirInterface is free software: you can redistribute it and/or modify
    it under the terms of the GNU General Public License as published by
    the Free Software Foundation, either version 3 of the License, or
    (at your option) any later version.

    OpenAirInterface is distributed in the hope that it will be useful,
    but WITHOUT ANY WARRANTY; without even the implied warranty of
    MERCHANTABILITY or FITNESS FOR A PARTICULAR PURPOSE.  See the
    GNU General Public License for more details.

    You should have received a copy of the GNU General Public License
    along with OpenAirInterface.The full GNU General Public License is
    included in this distribution in the file called "COPYING". If not,
    see <http://www.gnu.org/licenses/>.

   Contact Information
   OpenAirInterface Admin: openair_admin@eurecom.fr
   OpenAirInterface Tech : openair_tech@eurecom.fr
   OpenAirInterface Dev  : openair4g-devel@lists.eurecom.fr

   Address      : Eurecom, Campus SophiaTech, 450 Route des Chappes, CS 50193 - 06904 Biot Sophia Antipolis cedex, FRANCE

*******************************************************************************/

/*! \file lte-enb.c
 * \brief Top-level threads for eNodeB
 * \author R. Knopp, F. Kaltenberger, Navid Nikaein
 * \date 2012
 * \version 0.1
 * \company Eurecom
 * \email: knopp@eurecom.fr,florian.kaltenberger@eurecom.fr, navid.nikaein@eurecom.fr
 * \note
 * \warning
 */
#define _GNU_SOURCE
#include <stdio.h>
#include <stdlib.h>
#include <unistd.h>
#include <string.h>
#include <sys/ioctl.h>
#include <sys/types.h>
#include <sys/mman.h>
#include <sched.h>
#include <linux/sched.h>
#include <signal.h>
#include <execinfo.h>
#include <getopt.h>
#include <sys/sysinfo.h>

#undef MALLOC //there are two conflicting definitions, so we better make sure we don't use it at all

#include "common/utils/assertions.h"
#include "common/utils/system.h"
#include "msc.h"

#include "../../ARCH/COMMON/common_lib.h"
#include "../../ARCH/ETHERNET/USERSPACE/LIB/ethernet_lib.h"

#include "PHY/LTE_TRANSPORT/if4_tools.h"
#include "PHY/LTE_TRANSPORT/if5_tools.h"

#include "PHY/types.h"
#include "PHY/defs_nr_common.h"
#include "PHY/phy_extern.h"
#include "PHY/LTE_TRANSPORT/transport_proto.h"
#include "PHY/INIT/phy_init.h"
#include "SCHED/sched_eNB.h"
#include "SCHED_NR/sched_nr.h"

#include "LAYER2/MAC/mac.h"
#include "LAYER2/MAC/mac_extern.h"
#include "LAYER2/MAC/mac_proto.h"
#include "RRC/LTE/rrc_extern.h"
#include "PHY_INTERFACE/phy_interface.h"

#include "common/utils/LOG/log.h"
#include "common/utils/LOG/vcd_signal_dumper.h"

#include "enb_config.h"

#ifdef SMBV
#include "PHY/TOOLS/smbv.h"
unsigned short config_frames[4] = {2,9,11,13};
#endif

/* these variables have to be defined before including ENB_APP/enb_paramdef.h */
static int DEFBANDS[] = {7};
static int DEFENBS[] = {0};

#include "ENB_APP/enb_paramdef.h"
#include "common/config/config_userapi.h"

#ifndef OPENAIR2
  #include "UTIL/OTG/otg_extern.h"
#endif

#if defined(ENABLE_ITTI)
  #if defined(ENABLE_USE_MME)
    #include "s1ap_eNB.h"
    #ifdef PDCP_USE_NETLINK
      #include "SIMULATION/ETH_TRANSPORT/proto.h"
    #endif
  #endif
#endif

#include "T.h"
#include "nfapi_interface.h"

extern volatile int                    oai_exit;


extern void  nr_phy_free_RU(RU_t *);
extern void  nr_phy_config_request(NR_PHY_Config_t *gNB);

extern PARALLEL_CONF_t get_thread_parallel_conf(void);
extern WORKER_CONF_t   get_thread_worker_conf(void);

void init_RU(char *);
void stop_RU(int nb_ru);
void do_ru_sync(RU_t *ru);

void configure_ru(int idx,
                  void *arg);

void configure_rru(int idx,
                   void *arg);

int attach_rru(RU_t *ru);

int connect_rau(RU_t *ru);

extern uint16_t sl_ahead;

extern int emulate_rf;
extern int numerology;

/*************************************************************/
/* Functions to attach and configure RRU                     */

extern void wait_gNBs(void);

int attach_rru(RU_t *ru) {
  ssize_t      msg_len,len;
  RRU_CONFIG_msg_t rru_config_msg;
  int received_capabilities=0;
  wait_gNBs();

  // Wait for capabilities
  while (received_capabilities==0) {
    memset((void *)&rru_config_msg,0,sizeof(rru_config_msg));
    rru_config_msg.type = RAU_tick;
    rru_config_msg.len  = sizeof(RRU_CONFIG_msg_t)-MAX_RRU_CONFIG_SIZE;
    LOG_I(PHY,"Sending RAU tick to RRU %d\n",ru->idx);
    AssertFatal((ru->ifdevice.trx_ctlsend_func(&ru->ifdevice,&rru_config_msg,rru_config_msg.len)!=-1),
                "RU %d cannot access remote radio\n",ru->idx);
    msg_len  = sizeof(RRU_CONFIG_msg_t)-MAX_RRU_CONFIG_SIZE+sizeof(RRU_capabilities_t);

    // wait for answer with timeout
    if ((len = ru->ifdevice.trx_ctlrecv_func(&ru->ifdevice,
               &rru_config_msg,
               msg_len))<0) {
      LOG_I(PHY,"Waiting for RRU %d\n",ru->idx);
    } else if (rru_config_msg.type == RRU_capabilities) {
      AssertFatal(rru_config_msg.len==msg_len,"Received capabilities with incorrect length (%d!=%d)\n",(int)rru_config_msg.len,(int)msg_len);
      LOG_I(PHY,"Received capabilities from RRU %d (len %d/%d, num_bands %d,max_pdschReferenceSignalPower %d, max_rxgain %d, nb_tx %d, nb_rx %d)\n",ru->idx,
            (int)rru_config_msg.len,(int)msg_len,
            ((RRU_capabilities_t *)&rru_config_msg.msg[0])->num_bands,
            ((RRU_capabilities_t *)&rru_config_msg.msg[0])->max_pdschReferenceSignalPower[0],
            ((RRU_capabilities_t *)&rru_config_msg.msg[0])->max_rxgain[0],
            ((RRU_capabilities_t *)&rru_config_msg.msg[0])->nb_tx[0],
            ((RRU_capabilities_t *)&rru_config_msg.msg[0])->nb_rx[0]);
      received_capabilities=1;
    } else {
      LOG_E(PHY,"Received incorrect message %d from RRU %d\n",rru_config_msg.type,ru->idx);
    }
  }

  configure_ru(ru->idx,
               (RRU_capabilities_t *)&rru_config_msg.msg[0]);
  rru_config_msg.type = RRU_config;
  rru_config_msg.len  = sizeof(RRU_CONFIG_msg_t)-MAX_RRU_CONFIG_SIZE+sizeof(RRU_config_t);
  LOG_I(PHY,"Sending Configuration to RRU %d (num_bands %d,band0 %d,txfreq %u,rxfreq %u,att_tx %d,att_rx %d,N_RB_DL %d,N_RB_UL %d,3/4FS %d, prach_FO %d, prach_CI %d)\n",ru->idx,
        ((RRU_config_t *)&rru_config_msg.msg[0])->num_bands,
        ((RRU_config_t *)&rru_config_msg.msg[0])->band_list[0],
        ((RRU_config_t *)&rru_config_msg.msg[0])->tx_freq[0],
        ((RRU_config_t *)&rru_config_msg.msg[0])->rx_freq[0],
        ((RRU_config_t *)&rru_config_msg.msg[0])->att_tx[0],
        ((RRU_config_t *)&rru_config_msg.msg[0])->att_rx[0],
        ((RRU_config_t *)&rru_config_msg.msg[0])->N_RB_DL[0],
        ((RRU_config_t *)&rru_config_msg.msg[0])->N_RB_UL[0],
        ((RRU_config_t *)&rru_config_msg.msg[0])->threequarter_fs[0],
        ((RRU_config_t *)&rru_config_msg.msg[0])->prach_FreqOffset[0],
        ((RRU_config_t *)&rru_config_msg.msg[0])->prach_ConfigIndex[0]);
  AssertFatal((ru->ifdevice.trx_ctlsend_func(&ru->ifdevice,&rru_config_msg,rru_config_msg.len)!=-1),
              "RU %d failed send configuration to remote radio\n",ru->idx);
  return 0;
}

int connect_rau(RU_t *ru) {
  RRU_CONFIG_msg_t   rru_config_msg;
  ssize_t      msg_len;
  int                tick_received          = 0;
  int                configuration_received = 0;
  RRU_capabilities_t *cap;
  int                i;
  int                len;

  // wait for RAU_tick
  while (tick_received == 0) {
    msg_len  = sizeof(RRU_CONFIG_msg_t)-MAX_RRU_CONFIG_SIZE;

    if ((len = ru->ifdevice.trx_ctlrecv_func(&ru->ifdevice,
               &rru_config_msg,
               msg_len))<0) {
      LOG_I(PHY,"Waiting for RAU\n");
    } else {
      if (rru_config_msg.type == RAU_tick) {
        LOG_I(PHY,"Tick received from RAU\n");
        tick_received = 1;
      } else LOG_E(PHY,"Received erroneous message (%d)from RAU, expected RAU_tick\n",rru_config_msg.type);
    }
  }

  // send capabilities
  rru_config_msg.type = RRU_capabilities;
  rru_config_msg.len  = sizeof(RRU_CONFIG_msg_t)-MAX_RRU_CONFIG_SIZE+sizeof(RRU_capabilities_t);
  cap                 = (RRU_capabilities_t *)&rru_config_msg.msg[0];
  LOG_I(PHY,"Sending Capabilities (len %d, num_bands %d,max_pdschReferenceSignalPower %d, max_rxgain %d, nb_tx %d, nb_rx %d)\n",
        (int)rru_config_msg.len,ru->num_bands,ru->max_pdschReferenceSignalPower,ru->max_rxgain,ru->nb_tx,ru->nb_rx);

  switch (ru->function) {
    case NGFI_RRU_IF4p5:
      cap->FH_fmt                                   = OAI_IF4p5_only;
      break;

    case NGFI_RRU_IF5:
      cap->FH_fmt                                   = OAI_IF5_only;
      break;

    case MBP_RRU_IF5:
      cap->FH_fmt                                   = MBP_IF5;
      break;

    default:
      AssertFatal(1==0,"RU_function is unknown %d\n",RC.ru[0]->function);
      break;
  }

  cap->num_bands                                  = ru->num_bands;

  for (i=0; i<ru->num_bands; i++) {
    LOG_I(PHY,"Band %d: nb_rx %d nb_tx %d pdschReferenceSignalPower %d rxgain %d\n",
          ru->band[i],ru->nb_rx,ru->nb_tx,ru->max_pdschReferenceSignalPower,ru->max_rxgain);
    cap->band_list[i]                             = ru->band[i];
    cap->nb_rx[i]                                 = ru->nb_rx;
    cap->nb_tx[i]                                 = ru->nb_tx;
    cap->max_pdschReferenceSignalPower[i]         = ru->max_pdschReferenceSignalPower;
    cap->max_rxgain[i]                            = ru->max_rxgain;
  }

  AssertFatal((ru->ifdevice.trx_ctlsend_func(&ru->ifdevice,&rru_config_msg,rru_config_msg.len)!=-1),
              "RU %d failed send capabilities to RAU\n",ru->idx);
  // wait for configuration
  rru_config_msg.len  = sizeof(RRU_CONFIG_msg_t)-MAX_RRU_CONFIG_SIZE+sizeof(RRU_config_t);

  while (configuration_received == 0) {
    if ((len = ru->ifdevice.trx_ctlrecv_func(&ru->ifdevice,
               &rru_config_msg,
               rru_config_msg.len))<0) {
      LOG_I(PHY,"Waiting for configuration from RAU\n");
    } else {
      LOG_I(PHY,"Configuration received from RAU  (num_bands %d,band0 %d,txfreq %u,rxfreq %u,att_tx %d,att_rx %d,N_RB_DL %d,N_RB_UL %d,3/4FS %d, prach_FO %d, prach_CI %d)\n",
            ((RRU_config_t *)&rru_config_msg.msg[0])->num_bands,
            ((RRU_config_t *)&rru_config_msg.msg[0])->band_list[0],
            ((RRU_config_t *)&rru_config_msg.msg[0])->tx_freq[0],
            ((RRU_config_t *)&rru_config_msg.msg[0])->rx_freq[0],
            ((RRU_config_t *)&rru_config_msg.msg[0])->att_tx[0],
            ((RRU_config_t *)&rru_config_msg.msg[0])->att_rx[0],
            ((RRU_config_t *)&rru_config_msg.msg[0])->N_RB_DL[0],
            ((RRU_config_t *)&rru_config_msg.msg[0])->N_RB_UL[0],
            ((RRU_config_t *)&rru_config_msg.msg[0])->threequarter_fs[0],
            ((RRU_config_t *)&rru_config_msg.msg[0])->prach_FreqOffset[0],
            ((RRU_config_t *)&rru_config_msg.msg[0])->prach_ConfigIndex[0]);
      configure_rru(ru->idx,
                    (void *)&rru_config_msg.msg[0]);
      configuration_received = 1;
    }
  }

  return 0;
}
/*************************************************************/
/* Southbound Fronthaul functions, RCC/RAU                   */

// southbound IF5 fronthaul for 16-bit OAI format
static inline void fh_if5_south_out(RU_t *ru,int frame,int slot,uint64_t timestamp) {
  if (ru == RC.ru[0]) VCD_SIGNAL_DUMPER_DUMP_VARIABLE_BY_NAME( VCD_SIGNAL_DUMPER_VARIABLES_TRX_TST, ru->proc.timestamp_tx&0xffffffff );

  send_IF5(ru, timestamp, slot, &ru->seqno, IF5_RRH_GW_DL);
}

// southbound IF5 fronthaul for Mobipass packet format
static inline void fh_if5_mobipass_south_out(RU_t *ru,int frame,int slot,uint64_t timestamp) {
  if (ru == RC.ru[0]) VCD_SIGNAL_DUMPER_DUMP_VARIABLE_BY_NAME( VCD_SIGNAL_DUMPER_VARIABLES_TRX_TST, ru->proc.timestamp_tx&0xffffffff );

  send_IF5(ru, timestamp, slot, &ru->seqno, IF5_MOBIPASS);
}

// southbound IF4p5 fronthaul
static inline void fh_if4p5_south_out(RU_t *ru,int frame,int slot, uint64_t timestamp) {
  if (ru == RC.ru[0]) VCD_SIGNAL_DUMPER_DUMP_VARIABLE_BY_NAME( VCD_SIGNAL_DUMPER_VARIABLES_TRX_TST, ru->proc.timestamp_tx&0xffffffff );

  LOG_D(PHY,"Sending IF4p5 for frame %d subframe %d\n",ru->proc.frame_tx,ru->proc.tti_tx);

  if (nr_slot_select(&ru->gNB_list[0]->gNB_config,ru->proc.tti_tx)!=SF_UL)
    send_IF4p5(ru,frame, slot, IF4p5_PDLFFT);
}

/*************************************************************/
/* Input Fronthaul from south RCC/RAU                        */

// Synchronous if5 from south
void fh_if5_south_in(RU_t *ru,int *frame, int *tti) {
  NR_DL_FRAME_PARMS *fp = ru->nr_frame_parms;
  RU_proc_t *proc = &ru->proc;
  recv_IF5(ru, &proc->timestamp_rx, *tti, IF5_RRH_GW_UL);
  proc->frame_rx    = (proc->timestamp_rx / (fp->samples_per_slot*20))&1023;
  proc->tti_rx = (proc->timestamp_rx / fp->samples_per_slot)%20;

  if (proc->first_rx == 0) {
    if (proc->tti_rx != *tti) {
      LOG_E(PHY,"Received Timestamp doesn't correspond to the time we think it is (proc->tti_rx %d, subframe %d)\n",proc->tti_rx,*tti);
      exit_fun("Exiting");
    }

    if (proc->frame_rx != *frame) {
      LOG_E(PHY,"Received Timestamp doesn't correspond to the time we think it is (proc->frame_rx %d frame %d)\n",proc->frame_rx,*frame);
      exit_fun("Exiting");
    }
  } else {
    proc->first_rx = 0;
    *frame = proc->frame_rx;
    *tti = proc->tti_rx;
  }

  VCD_SIGNAL_DUMPER_DUMP_VARIABLE_BY_NAME( VCD_SIGNAL_DUMPER_VARIABLES_TRX_TS, proc->timestamp_rx&0xffffffff );
}

// Synchronous if4p5 from south
void fh_if4p5_south_in(RU_t *ru,int *frame,int *slot) {
  NR_DL_FRAME_PARMS *fp = ru->nr_frame_parms;
  RU_proc_t *proc = &ru->proc;
  int f,sl;
  uint16_t packet_type;
  uint32_t symbol_number=0;
  uint32_t symbol_mask_full=0;

  /*
    if ((fp->frame_type == TDD) && (subframe_select(fp,*slot)==SF_S))
      symbol_mask_full = (1<<fp->ul_symbols_in_S_subframe)-1;
    else
      symbol_mask_full = (1<<fp->symbols_per_slot)-1;

    AssertFatal(proc->symbol_mask[*slot]==0,"rx_fh_if4p5: proc->symbol_mask[%d] = %x\n",*slot,proc->symbol_mask[*slot]);*/
  do {   // Blocking, we need a timeout on this !!!!!!!!!!!!!!!!!!!!!!!
    recv_IF4p5(ru, &f, &sl, &packet_type, &symbol_number);

    if (packet_type == IF4p5_PULFFT) proc->symbol_mask[sl] = proc->symbol_mask[sl] | (1<<symbol_number);
    else if (packet_type == IF4p5_PULTICK) {
      if ((proc->first_rx==0) && (f!=*frame)) LOG_E(PHY,"rx_fh_if4p5: PULTICK received frame %d != expected %d\n",f,*frame);

      if ((proc->first_rx==0) && (sl!=*slot)) LOG_E(PHY,"rx_fh_if4p5: PULTICK received subframe %d != expected %d (first_rx %d)\n",sl,*slot,proc->first_rx);

      break;
    } else if (packet_type == IF4p5_PRACH) {
      // nothing in RU for RAU
    }

    LOG_D(PHY,"rx_fh_if4p5: subframe %d symbol mask %x\n",*slot,proc->symbol_mask[sl]);
  } while(proc->symbol_mask[sl] != symbol_mask_full);

  //caculate timestamp_rx, timestamp_tx based on frame and subframe
  proc->tti_rx  = sl;
  proc->frame_rx     = f;
  proc->timestamp_rx = ((proc->frame_rx * fp->slots_per_frame)  + proc->tti_rx ) * fp->samples_per_slot ;
  //  proc->timestamp_tx = proc->timestamp_rx +  (4*fp->samples_per_subframe);
  proc->tti_tx  = (sl+sl_ahead)%fp->slots_per_frame;
  proc->frame_tx     = (sl>(fp->slots_per_frame-sl_ahead)) ? (f+1)&1023 : f;

  if (proc->first_rx == 0) {
    if (proc->tti_rx != *slot) {
      LOG_E(PHY,"Received Timestamp (IF4p5) doesn't correspond to the time we think it is (proc->tti_rx %d, subframe %d)\n",proc->tti_rx,*slot);
      exit_fun("Exiting");
    }

    if (proc->frame_rx != *frame) {
      LOG_E(PHY,"Received Timestamp (IF4p5) doesn't correspond to the time we think it is (proc->frame_rx %d frame %d)\n",proc->frame_rx,*frame);
      exit_fun("Exiting");
    }
  } else {
    proc->first_rx = 0;
    *frame = proc->frame_rx;
    *slot = proc->tti_rx;
  }

  if (ru == RC.ru[0]) {
    VCD_SIGNAL_DUMPER_DUMP_VARIABLE_BY_NAME( VCD_SIGNAL_DUMPER_VARIABLES_FRAME_NUMBER_RX0_RU, f );
    VCD_SIGNAL_DUMPER_DUMP_VARIABLE_BY_NAME( VCD_SIGNAL_DUMPER_VARIABLES_TTI_NUMBER_RX0_RU,  sl);
    VCD_SIGNAL_DUMPER_DUMP_VARIABLE_BY_NAME( VCD_SIGNAL_DUMPER_VARIABLES_FRAME_NUMBER_TX0_RU, proc->frame_tx );
    VCD_SIGNAL_DUMPER_DUMP_VARIABLE_BY_NAME( VCD_SIGNAL_DUMPER_VARIABLES_TTI_NUMBER_TX0_RU, proc->tti_tx );
  }

  proc->symbol_mask[proc->tti_rx] = 0;
  VCD_SIGNAL_DUMPER_DUMP_VARIABLE_BY_NAME( VCD_SIGNAL_DUMPER_VARIABLES_TRX_TS, proc->timestamp_rx&0xffffffff );
  LOG_D(PHY,"RU %d: fh_if4p5_south_in sleeping ...\n",ru->idx);
}

// asynchronous inbound if4p5 fronthaul from south
void fh_if4p5_south_asynch_in(RU_t *ru,int *frame,int *slot) {
  NR_DL_FRAME_PARMS *fp = ru->nr_frame_parms;
  RU_proc_t *proc       = &ru->proc;
  uint16_t packet_type;
  uint32_t symbol_number,symbol_mask,prach_rx;
  //  uint32_t got_prach_info=0;
  symbol_number = 0;
  symbol_mask   = (1<<(fp->symbols_per_slot))-1;
  prach_rx      = 0;

  do {   // Blocking, we need a timeout on this !!!!!!!!!!!!!!!!!!!!!!!
    recv_IF4p5(ru, &proc->frame_rx, &proc->tti_rx, &packet_type, &symbol_number);

    // grab first prach information for this new subframe
    /*if (got_prach_info==0) {
      prach_rx       = is_prach_subframe(fp, proc->frame_rx, proc->tti_rx);
      got_prach_info = 1;
    }*/
    if (proc->first_rx != 0) {
      *frame = proc->frame_rx;
      *slot = proc->tti_rx;
      proc->first_rx = 0;
    } else {
      if (proc->frame_rx != *frame) {
        LOG_E(PHY,"frame_rx %d is not what we expect %d\n",proc->frame_rx,*frame);
        exit_fun("Exiting");
      }

      if (proc->tti_rx != *slot) {
        LOG_E(PHY,"tti_rx %d is not what we expect %d\n",proc->tti_rx,*slot);
        exit_fun("Exiting");
      }
    }

    if      (packet_type == IF4p5_PULFFT)       symbol_mask &= (~(1<<symbol_number));
    else if (packet_type == IF4p5_PRACH)        prach_rx    &= (~0x1);
  } while( (symbol_mask > 0) || (prach_rx >0));   // haven't received all PUSCH symbols and PRACH information
}





/*************************************************************/
/* Input Fronthaul from North RRU                            */

// RRU IF4p5 TX fronthaul receiver. Assumes an if_device on input and if or rf device on output
// receives one subframe's worth of IF4p5 OFDM symbols and OFDM modulates
void fh_if4p5_north_in(RU_t *ru,int *frame,int *slot) {
  uint32_t symbol_number=0;
  uint32_t symbol_mask, symbol_mask_full;
  uint16_t packet_type;
  /// **** incoming IF4p5 from remote RCC/RAU **** ///
  symbol_number = 0;
  symbol_mask = 0;
  symbol_mask_full = (1<<(ru->nr_frame_parms->symbols_per_slot))-1;

  do {
    recv_IF4p5(ru, frame, slot, &packet_type, &symbol_number);
    symbol_mask = symbol_mask | (1<<symbol_number);
  } while (symbol_mask != symbol_mask_full);

  // dump VCD output for first RU in list
  if (ru == RC.ru[0]) {
    VCD_SIGNAL_DUMPER_DUMP_VARIABLE_BY_NAME( VCD_SIGNAL_DUMPER_VARIABLES_FRAME_NUMBER_TX0_RU, *frame );
    VCD_SIGNAL_DUMPER_DUMP_VARIABLE_BY_NAME( VCD_SIGNAL_DUMPER_VARIABLES_TTI_NUMBER_TX0_RU, *slot );
  }
}

void fh_if5_north_asynch_in(RU_t *ru,int *frame,int *slot) {
  NR_DL_FRAME_PARMS *fp = ru->nr_frame_parms;
  RU_proc_t *proc        = &ru->proc;
  int tti_tx,frame_tx;
  openair0_timestamp timestamp_tx;
  recv_IF5(ru, &timestamp_tx, *slot, IF5_RRH_GW_DL);
  //      printf("Received subframe %d (TS %llu) from RCC\n",tti_tx,timestamp_tx);
  tti_tx = (timestamp_tx/fp->samples_per_slot)%fp->slots_per_frame;
  frame_tx    = (timestamp_tx/(fp->samples_per_slot*fp->slots_per_frame))&1023;

  if (proc->first_tx != 0) {
    *slot = tti_tx;
    *frame    = frame_tx;
    proc->first_tx = 0;
  } else {
    AssertFatal(tti_tx == *slot,
                "tti_tx %d is not what we expect %d\n",tti_tx,*slot);
    AssertFatal(frame_tx == *frame,
                "frame_tx %d is not what we expect %d\n",frame_tx,*frame);
  }
}

void fh_if4p5_north_asynch_in(RU_t *ru,int *frame,int *slot) {
  NR_DL_FRAME_PARMS *fp = ru->nr_frame_parms;
  nfapi_nr_config_request_t *cfg = &ru->gNB_list[0]->gNB_config;
  RU_proc_t *proc        = &ru->proc;
  uint16_t packet_type;
  uint32_t symbol_number,symbol_mask,symbol_mask_full=0;
  int slot_tx,frame_tx;
  LOG_D(PHY, "%s(ru:%p frame, subframe)\n", __FUNCTION__, ru);
  symbol_number = 0;
  symbol_mask = 0;

  //  symbol_mask_full = ((subframe_select(fp,*slot) == SF_S) ? (1<<fp->dl_symbols_in_S_subframe) : (1<<fp->symbols_per_slot))-1;
  do {
    recv_IF4p5(ru, &frame_tx, &slot_tx, &packet_type, &symbol_number);

    if ((nr_slot_select(cfg,slot_tx) == SF_DL) && (symbol_number == 0)) start_meas(&ru->rx_fhaul);

    LOG_D(PHY,"subframe %d (%d): frame %d, subframe %d, symbol %d\n",
          *slot,nr_slot_select(cfg,*slot),frame_tx,slot_tx,symbol_number);

    if (proc->first_tx != 0) {
      *frame         = frame_tx;
      *slot          = slot_tx;
      proc->first_tx = 0;
      //symbol_mask_full = ((subframe_select(fp,*slot) == SF_S) ? (1<<fp->dl_symbols_in_S_subframe) : (1<<fp->symbols_per_slot))-1;
    } else {
      AssertFatal(frame_tx == *frame,
                  "frame_tx %d is not what we expect %d\n",frame_tx,*frame);
      AssertFatal(slot_tx == *slot,
                  "slot_tx %d is not what we expect %d\n",slot_tx,*slot);
    }

    if (packet_type == IF4p5_PDLFFT) {
      symbol_mask = symbol_mask | (1<<symbol_number);
    } else AssertFatal(1==0,"Illegal IF4p5 packet type (should only be IF4p5_PDLFFT%d\n",packet_type);
  } while (symbol_mask != symbol_mask_full);

  if (nr_slot_select(cfg,slot_tx) == SF_DL) stop_meas(&ru->rx_fhaul);

  proc->tti_tx  = slot_tx;
  proc->frame_tx     = frame_tx;

  if ((frame_tx == 0)&&(slot_tx == 0)) proc->frame_tx_unwrap += 1024;

  proc->timestamp_tx = ((((uint64_t)frame_tx + (uint64_t)proc->frame_tx_unwrap) * fp->slots_per_frame) + (uint64_t)slot_tx) * (uint64_t)fp->samples_per_slot;
  LOG_D(PHY,"RU %d/%d TST %llu, frame %d, subframe %d\n",ru->idx,0,(long long unsigned int)proc->timestamp_tx,frame_tx,slot_tx);

  // dump VCD output for first RU in list
  if (ru == RC.ru[0]) {
    VCD_SIGNAL_DUMPER_DUMP_VARIABLE_BY_NAME( VCD_SIGNAL_DUMPER_VARIABLES_FRAME_NUMBER_TX0_RU, frame_tx );
    VCD_SIGNAL_DUMPER_DUMP_VARIABLE_BY_NAME( VCD_SIGNAL_DUMPER_VARIABLES_TTI_NUMBER_TX0_RU, slot_tx );
  }

  if (ru->feptx_ofdm) ru->feptx_ofdm(ru,frame_tx,slot_tx);

  if (ru->fh_south_out) ru->fh_south_out(ru,frame_tx,slot_tx,proc->timestamp_tx);
}

void fh_if5_north_out(RU_t *ru) {
  RU_proc_t *proc=&ru->proc;
  uint8_t seqno=0;
  /// **** send_IF5 of rxdata to BBU **** ///
  VCD_SIGNAL_DUMPER_DUMP_FUNCTION_BY_NAME( VCD_SIGNAL_DUMPER_FUNCTIONS_SEND_IF5, 1 );
  send_IF5(ru, proc->timestamp_rx, proc->tti_rx, &seqno, IF5_RRH_GW_UL);
  VCD_SIGNAL_DUMPER_DUMP_FUNCTION_BY_NAME( VCD_SIGNAL_DUMPER_FUNCTIONS_SEND_IF5, 0 );
}

// RRU IF4p5 northbound interface (RX)
void fh_if4p5_north_out(RU_t *ru) {
  RU_proc_t *proc=&ru->proc;

  //NR_DL_FRAME_PARMS *fp = ru->nr_frame_parms;
  //const int subframe     = proc->tti_rx;
  if (ru->idx==0) VCD_SIGNAL_DUMPER_DUMP_VARIABLE_BY_NAME( VCD_SIGNAL_DUMPER_VARIABLES_TTI_NUMBER_RX0_RU, proc->tti_rx );

  /*
    if ((fp->frame_type == TDD) && (subframe_select(fp,subframe)!=SF_UL)) {
      /// **** in TDD during DL send_IF4 of ULTICK to RCC **** ///
      send_IF4p5(ru, proc->frame_rx, proc->tti_rx, IF4p5_PULTICK);
      return;
    }*/
  start_meas(&ru->tx_fhaul);
  send_IF4p5(ru, proc->frame_rx, proc->tti_rx, IF4p5_PULFFT);
  stop_meas(&ru->tx_fhaul);
}

static void *emulatedRF_thread(void *param) {
  RU_proc_t *proc = (RU_proc_t *) param;
  int microsec = 500; // length of time to sleep, in miliseconds
  struct timespec req = {0};
  req.tv_sec = 0;
  req.tv_nsec = (numerology>0)? ((microsec * 1000L)/numerology):(microsec * 1000L)*2;
  wait_sync("emulatedRF_thread");

  while(!oai_exit) {
    nanosleep(&req, (struct timespec *)NULL);
    pthread_mutex_lock(&proc->mutex_emulateRF);
    ++proc->instance_cnt_emulateRF;
    pthread_mutex_unlock(&proc->mutex_emulateRF);
    pthread_cond_signal(&proc->cond_emulateRF);
  }

  return 0;
}

void rx_rf(RU_t *ru,int *frame,int *slot) {
  RU_proc_t *proc = &ru->proc;
  NR_DL_FRAME_PARMS *fp = ru->nr_frame_parms;
  void *rxp[ru->nb_rx];
  unsigned int rxs;
  int i;
  openair0_timestamp ts,old_ts;
  AssertFatal(*slot<fp->slots_per_frame && *slot>=0, "slot %d is illegal (%d)\n",*slot,fp->slots_per_frame);

  for (i=0; i<ru->nb_rx; i++)
    rxp[i] = (void *)&ru->common.rxdata[i][*slot*fp->samples_per_slot];

  VCD_SIGNAL_DUMPER_DUMP_FUNCTION_BY_NAME( VCD_SIGNAL_DUMPER_FUNCTIONS_TRX_READ, 1 );
  old_ts = proc->timestamp_rx;
  LOG_D(PHY,"Reading %d samples for slot %d (%p)\n",fp->samples_per_slot,*slot,rxp[0]);

  if(emulate_rf) {
    wait_on_condition(&proc->mutex_emulateRF,&proc->cond_emulateRF,&proc->instance_cnt_emulateRF,"emulatedRF_thread");
    release_thread(&proc->mutex_emulateRF,&proc->instance_cnt_emulateRF,"emulatedRF_thread");
    rxs = fp->samples_per_slot;
    ts = old_ts + rxs;
  } else {
    rxs = ru->rfdevice.trx_read_func(&ru->rfdevice,
                                     &ts,
                                     rxp,
                                     fp->samples_per_slot,
                                     ru->nb_rx);
  }

  VCD_SIGNAL_DUMPER_DUMP_FUNCTION_BY_NAME( VCD_SIGNAL_DUMPER_FUNCTIONS_TRX_READ, 0 );
  proc->timestamp_rx = ts-ru->ts_offset;

  //AssertFatal(rxs == fp->samples_per_subframe,
  //"rx_rf: Asked for %d samples, got %d from USRP\n",fp->samples_per_subframe,rxs);
  if (rxs != fp->samples_per_slot) LOG_E(PHY, "rx_rf: Asked for %d samples, got %d from USRP\n",fp->samples_per_slot,rxs);

  if (proc->first_rx == 1) {
    ru->ts_offset = proc->timestamp_rx;
    proc->timestamp_rx = 0;
  } else {
    if (proc->timestamp_rx - old_ts != fp->samples_per_slot) {
      LOG_D(PHY,"rx_rf: rfdevice timing drift of %"PRId64" samples (ts_off %"PRId64")\n",proc->timestamp_rx - old_ts - fp->samples_per_slot,ru->ts_offset);
      ru->ts_offset += (proc->timestamp_rx - old_ts - fp->samples_per_slot);
      proc->timestamp_rx = ts-ru->ts_offset;
    }
  }

  proc->frame_rx     = (proc->timestamp_rx / (fp->samples_per_slot*fp->slots_per_frame))&1023;
  proc->tti_rx       = (proc->timestamp_rx / fp->samples_per_slot)%fp->slots_per_frame;
  // synchronize first reception to frame 0 subframe 0
  proc->timestamp_tx = proc->timestamp_rx+(sl_ahead*fp->samples_per_slot);
  proc->tti_tx  = (proc->tti_rx+sl_ahead)%fp->slots_per_frame;
  proc->frame_tx     = (proc->tti_rx>(fp->slots_per_frame-1-sl_ahead)) ? (proc->frame_rx+1)&1023 : proc->frame_rx;
  LOG_D(PHY,"RU %d/%d TS %llu (off %d), frame %d, slot %d.%d / %d\n",
        ru->idx,
        0,
        (unsigned long long int)proc->timestamp_rx,
        (int)ru->ts_offset,proc->frame_rx,proc->tti_rx,proc->tti_tx,fp->slots_per_frame);

  // dump VCD output for first RU in list
  if (ru == RC.ru[0]) {
    VCD_SIGNAL_DUMPER_DUMP_VARIABLE_BY_NAME( VCD_SIGNAL_DUMPER_VARIABLES_FRAME_NUMBER_RX0_RU, proc->frame_rx );
    VCD_SIGNAL_DUMPER_DUMP_VARIABLE_BY_NAME( VCD_SIGNAL_DUMPER_VARIABLES_TTI_NUMBER_RX0_RU, proc->tti_rx );
  }

  if (proc->first_rx == 0) {
    if (proc->tti_rx != *slot) {
      LOG_E(PHY,"Received Timestamp (%llu) doesn't correspond to the time we think it is (proc->tti_rx %d, subframe %d)\n",(long long unsigned int)proc->timestamp_rx,proc->tti_rx,*slot);
      exit_fun("Exiting");
    }

    if (proc->frame_rx != *frame) {
      LOG_E(PHY,"Received Timestamp (%llu) doesn't correspond to the time we think it is (proc->frame_rx %d frame %d)\n",(long long unsigned int)proc->timestamp_rx,proc->frame_rx,*frame);
      exit_fun("Exiting");
    }
  } else {
    proc->first_rx = 0;
    *frame = proc->frame_rx;
    *slot  = proc->tti_rx;
  }

  //printf("timestamp_rx %lu, frame %d(%d), subframe %d(%d)\n",ru->timestamp_rx,proc->frame_rx,frame,proc->tti_rx,subframe);
  VCD_SIGNAL_DUMPER_DUMP_VARIABLE_BY_NAME( VCD_SIGNAL_DUMPER_VARIABLES_TRX_TS, proc->timestamp_rx&0xffffffff );

  if (rxs != fp->samples_per_slot) {
    //exit_fun( "problem receiving samples" );
    LOG_E(PHY, "problem receiving samples\n");
  }
}


void tx_rf(RU_t *ru,int frame,int slot, uint64_t timestamp) { 
  RU_proc_t *proc = &ru->proc;
  NR_DL_FRAME_PARMS *fp = ru->nr_frame_parms;
  nfapi_nr_config_request_t *cfg = &ru->gNB_list[0]->gNB_config;
  void *txp[ru->nb_tx];
  unsigned int txs;
  int i;
  T(T_ENB_PHY_OUTPUT_SIGNAL, T_INT(0), T_INT(0), T_INT(frame), T_INT(slot),
    T_INT(0), T_BUFFER(&ru->common.txdata[0][slot * fp->samples_per_slot], fp->samples_per_slot * 4));
  nr_subframe_t SF_type     = nr_slot_select(cfg,slot%fp->slots_per_frame);
  int sf_extension = 0;

  if ((SF_type == SF_DL) ||
      (SF_type == SF_S)) {
    int siglen=fp->samples_per_slot,flags=1;
    /*
        if (SF_type == SF_S) {
          siglen = fp->dl_symbols_in_S_subframe*(fp->ofdm_symbol_size+fp->nb_prefix_samples0);
          flags=3; // end of burst
        }
        if ((fp->frame_type == TDD) &&
      (SF_type == SF_DL)&&
      (prevSF_type == SF_UL) &&
      (nextSF_type == SF_DL)) {
          flags = 2; // start of burst
          sf_extension = ru->N_TA_offset<<1;
        }

        if ((cfg->subframe_config.duplex_mode == TDD) &&
      (SF_type == SF_DL)&&
      (prevSF_type == SF_UL) &&
      (nextSF_type == SF_UL)) {
          flags = 4; // start of burst and end of burst (only one DL SF between two UL)
          sf_extension = ru->N_TA_offset<<1;
        } */
    VCD_SIGNAL_DUMPER_DUMP_VARIABLE_BY_NAME( VCD_SIGNAL_DUMPER_VARIABLES_FRAME_NUMBER_TX0_RU, frame );
    VCD_SIGNAL_DUMPER_DUMP_VARIABLE_BY_NAME( VCD_SIGNAL_DUMPER_VARIABLES_TTI_NUMBER_TX0_RU, slot );

    for (i=0; i<ru->nb_tx; i++)
      txp[i] = (void *)&ru->common.txdata[i][(slot*fp->samples_per_slot)-sf_extension];

    VCD_SIGNAL_DUMPER_DUMP_VARIABLE_BY_NAME( VCD_SIGNAL_DUMPER_VARIABLES_TRX_TST, (timestamp-ru->openair0_cfg.tx_sample_advance)&0xffffffff );
    VCD_SIGNAL_DUMPER_DUMP_FUNCTION_BY_NAME( VCD_SIGNAL_DUMPER_FUNCTIONS_TRX_WRITE, 1 );
    // prepare tx buffer pointers
    txs = ru->rfdevice.trx_write_func(&ru->rfdevice,
                                      timestamp+ru->ts_offset-ru->openair0_cfg.tx_sample_advance-sf_extension,
                                      txp,
                                      siglen+sf_extension,
                                      ru->nb_tx,
                                      flags);
    LOG_D(PHY,"[TXPATH] RU %d tx_rf, writing to TS %llu, frame %d, unwrapped_frame %d, subframe %d\n",ru->idx,
          (long long unsigned int)timestamp,frame,proc->frame_tx_unwrap,slot);
    VCD_SIGNAL_DUMPER_DUMP_FUNCTION_BY_NAME( VCD_SIGNAL_DUMPER_FUNCTIONS_TRX_WRITE, 0 );
    AssertFatal(txs ==  siglen+sf_extension,"TX : Timeout (sent %d/%d)\n",txs, siglen);
  }
}


/*!
 * \brief The Asynchronous RX/TX FH thread of RAU/RCC/gNB/RRU.
 * This handles the RX FH for an asynchronous RRU/UE
 * \param param is a \ref gNB_L1_proc_t structure which contains the info what to process.
 * \returns a pointer to an int. The storage is not on the heap and must not be freed.
 */
static void *ru_thread_asynch_rxtx( void *param ) {
  static int ru_thread_asynch_rxtx_status;
  RU_t *ru         = (RU_t *)param;
  RU_proc_t *proc  = &ru->proc;
  int subframe=0, frame=0;
  // wait for top-level synchronization and do one acquisition to get timestamp for setting frame/subframe
  wait_sync("ru_thread_asynch_rxtx");
  // wait for top-level synchronization and do one acquisition to get timestamp for setting frame/subframe
  printf( "waiting for devices (ru_thread_asynch_rx)\n");
  wait_on_condition(&proc->mutex_asynch_rxtx,&proc->cond_asynch_rxtx,&proc->instance_cnt_asynch_rxtx,"thread_asynch");
  printf( "devices ok (ru_thread_asynch_rx)\n");

  while (!oai_exit) {
    if (oai_exit) break;

    if (subframe==9) {
      subframe=0;
      frame++;
      frame&=1023;
    } else {
      subframe++;
    }

    LOG_D(PHY,"ru_thread_asynch_rxtx: Waiting on incoming fronthaul\n");

    // asynchronous receive from south (Mobipass)
    if (ru->fh_south_asynch_in) ru->fh_south_asynch_in(ru,&frame,&subframe);
    // asynchronous receive from north (RRU IF4/IF5)
    else if (ru->fh_north_asynch_in) {
      if (nr_slot_select(&ru->gNB_list[0]->gNB_config,subframe)!=SF_UL)
        ru->fh_north_asynch_in(ru,&frame,&subframe);
    } else AssertFatal(1==0,"Unknown function in ru_thread_asynch_rxtx\n");
  }

  ru_thread_asynch_rxtx_status=0;
  return(&ru_thread_asynch_rxtx_status);
}




/*!
 * \brief The prach receive thread of RU.
 * \param param is a \ref RU_proc_t structure which contains the info what to process.
 * \returns a pointer to an int. The storage is not on the heap and must not be freed.
 */
static void *ru_thread_prach( void *param ) {
  static int ru_thread_prach_status;
  RU_t *ru        = (RU_t *)param;
  RU_proc_t *proc = (RU_proc_t *)&ru->proc;
  // set default return value
  ru_thread_prach_status = 0;

  while (RC.ru_mask>0) {
    usleep(1e6);
    LOG_I(PHY,"%s() RACH waiting for RU to be configured\n", __FUNCTION__);
  }

  LOG_I(PHY,"%s() RU configured - RACH processing thread running\n", __FUNCTION__);

  while (!oai_exit) {
    if (oai_exit) break;

    if (wait_on_condition(&proc->mutex_prach,&proc->cond_prach,&proc->instance_cnt_prach,"ru_prach_thread") < 0) break;

    VCD_SIGNAL_DUMPER_DUMP_FUNCTION_BY_NAME( VCD_SIGNAL_DUMPER_FUNCTIONS_PHY_RU_PRACH_RX, 1 );

    /*if (ru->gNB_list[0]){
      prach_procedures(
        ru->gNB_list[0]
    #if (RRC_VERSION >= MAKE_VERSION(14, 0, 0))
        ,0
    #endif
        );
    }
    else {
       rx_prach(NULL,
            ru,
          NULL,
                NULL,
                NULL,
                proc->frame_prach,
                0
    #if (RRC_VERSION >= MAKE_VERSION(14, 0, 0))
          ,0
    #endif
          );
    }
    VCD_SIGNAL_DUMPER_DUMP_FUNCTION_BY_NAME( VCD_SIGNAL_DUMPER_FUNCTIONS_PHY_RU_PRACH_RX, 0 ); */
    if (release_thread(&proc->mutex_prach,&proc->instance_cnt_prach,"ru_prach_thread") < 0) break;
  }

  LOG_I(PHY, "Exiting RU thread PRACH\n");
  ru_thread_prach_status = 0;
  return &ru_thread_prach_status;
}


int wakeup_synch(RU_t *ru) {
  struct timespec wait;
  wait.tv_sec=0;
  wait.tv_nsec=5000000L;

  // wake up synch thread
  // lock the synch mutex and make sure the thread is ready
  if (pthread_mutex_timedlock(&ru->proc.mutex_synch,&wait) != 0) {
    LOG_E( PHY, "[RU] ERROR pthread_mutex_lock for RU synch thread (IC %d)\n", ru->proc.instance_cnt_synch );
    exit_fun( "error locking mutex_synch" );
    return(-1);
  }

  ++ru->proc.instance_cnt_synch;

  // the thread can now be woken up
  if (pthread_cond_signal(&ru->proc.cond_synch) != 0) {
    LOG_E( PHY, "[RU] ERROR pthread_cond_signal for RU synch thread\n");
    exit_fun( "ERROR pthread_cond_signal" );
    return(-1);
  }

  pthread_mutex_unlock( &ru->proc.mutex_synch );
  return(0);
}

void do_ru_synch(RU_t *ru) {
  NR_DL_FRAME_PARMS *fp  = ru->nr_frame_parms;
  RU_proc_t *proc         = &ru->proc;
  int i;
  void *rxp[2],*rxp2[2];
  int32_t dummy_rx[ru->nb_rx][fp->samples_per_subframe] __attribute__((aligned(32)));
  int rxs;
  int ic;

  // initialize the synchronization buffer to the common_vars.rxdata
  for (int i=0; i<ru->nb_rx; i++)
    rxp[i] = &ru->common.rxdata[i][0];

  double temp_freq1 = ru->rfdevice.openair0_cfg->rx_freq[0];
  double temp_freq2 = ru->rfdevice.openair0_cfg->tx_freq[0];

  for (i=0; i<4; i++) {
    ru->rfdevice.openair0_cfg->rx_freq[i] = ru->rfdevice.openair0_cfg->tx_freq[i];
    ru->rfdevice.openair0_cfg->tx_freq[i] = temp_freq1;
  }

  ru->rfdevice.trx_set_freq_func(&ru->rfdevice,ru->rfdevice.openair0_cfg,0);

  while ((ru->in_synch ==0)&&(!oai_exit)) {
    // read in frame
    rxs = ru->rfdevice.trx_read_func(&ru->rfdevice,
                                     &(proc->timestamp_rx),
                                     rxp,
                                     fp->samples_per_subframe*10,
                                     ru->nb_rx);

    if (rxs != fp->samples_per_subframe*10) LOG_E(PHY,"requested %d samples, got %d\n",fp->samples_per_subframe*10,rxs);

    // wakeup synchronization processing thread
    wakeup_synch(ru);
    ic=0;

    while ((ic>=0)&&(!oai_exit)) {
      // continuously read in frames, 1ms at a time,
      // until we are done with the synchronization procedure
      for (i=0; i<ru->nb_rx; i++)
        rxp2[i] = (void *)&dummy_rx[i][0];

      for (i=0; i<10; i++)
        rxs = ru->rfdevice.trx_read_func(&ru->rfdevice,
                                         &(proc->timestamp_rx),
                                         rxp2,
                                         fp->samples_per_subframe,
                                         ru->nb_rx);

      pthread_mutex_lock(&ru->proc.mutex_synch);
      ic = ru->proc.instance_cnt_synch;
      pthread_mutex_unlock(&ru->proc.mutex_synch);
    } // ic>=0
  } // in_synch==0

  // read in rx_offset samples
  LOG_I(PHY,"Resynchronizing by %d samples\n",ru->rx_offset);
  rxs = ru->rfdevice.trx_read_func(&ru->rfdevice,
                                   &(proc->timestamp_rx),
                                   rxp,
                                   ru->rx_offset,
                                   ru->nb_rx);

  for (i=0; i<4; i++) {
    ru->rfdevice.openair0_cfg->rx_freq[i] = temp_freq1;
    ru->rfdevice.openair0_cfg->tx_freq[i] = temp_freq2;
  }

  ru->rfdevice.trx_set_freq_func(&ru->rfdevice,ru->rfdevice.openair0_cfg,0);
}



void wakeup_gNB_L1s(RU_t *ru) {
  int i;
  PHY_VARS_gNB **gNB_list = ru->gNB_list;
  LOG_D(PHY,"wakeup_gNB_L1s (num %d) for RU %d ru->gNB_top:%p\n",ru->num_gNB,ru->idx, ru->gNB_top);

  if (ru->num_gNB==1 && ru->gNB_top!=0 && get_thread_parallel_conf() == PARALLEL_SINGLE_THREAD) {
    // call gNB function directly
    char string[20];
    sprintf(string,"Incoming RU %d",ru->idx);
    LOG_D(PHY,"RU %d Call gNB_top\n",ru->idx);
    ru->gNB_top(gNB_list[0],ru->proc.frame_rx,ru->proc.tti_rx,string,ru);
  } else {
    LOG_D(PHY,"ru->num_gNB:%d\n", ru->num_gNB);

    for (i=0; i<ru->num_gNB; i++) {
      LOG_D(PHY,"ru->wakeup_rxtx:%p\n", ru->nr_wakeup_rxtx);

      if (ru->nr_wakeup_rxtx!=0 && ru->nr_wakeup_rxtx(gNB_list[i],ru) < 0) {
        LOG_E(PHY,"could not wakeup gNB rxtx process for subframe %d\n", ru->proc.tti_rx);
      }
    }
  }
}

static inline int wakeup_prach_ru(RU_t *ru) {
  struct timespec wait;
  wait.tv_sec=0;
  wait.tv_nsec=5000000L;

  if (pthread_mutex_timedlock(&ru->proc.mutex_prach,&wait) !=0) {
    LOG_E( PHY, "[RU] ERROR pthread_mutex_lock for RU prach thread (IC %d)\n", ru->proc.instance_cnt_prach);
    exit_fun( "error locking mutex_rxtx" );
    return(-1);
  }

  if (ru->proc.instance_cnt_prach==-1) {
    ++ru->proc.instance_cnt_prach;
    ru->proc.frame_prach    = ru->proc.frame_rx;
    ru->proc.subframe_prach = ru->proc.tti_rx;

    // DJP - think prach_procedures() is looking at gNB frame_prach
    if (ru->gNB_list[0]) {
      ru->gNB_list[0]->proc.frame_prach = ru->proc.frame_rx;
      ru->gNB_list[0]->proc.slot_prach = ru->proc.tti_rx;
    }

    LOG_I(PHY,"RU %d: waking up PRACH thread\n",ru->idx);
    // the thread can now be woken up
    AssertFatal(pthread_cond_signal(&ru->proc.cond_prach) == 0, "ERROR pthread_cond_signal for RU prach thread\n");
  } else LOG_W(PHY,"RU prach thread busy, skipping\n");

  pthread_mutex_unlock( &ru->proc.mutex_prach );
  return(0);
}

// this is for RU with local RF unit
void fill_rf_config(RU_t *ru, char *rf_config_file) {
  int i;
  NR_DL_FRAME_PARMS *fp   = ru->nr_frame_parms;
  nfapi_nr_config_request_t *gNB_config = &ru->gNB_list[0]->gNB_config; //tmp index
  openair0_config_t *cfg   = &ru->openair0_cfg;
  int N_RB = gNB_config->rf_config.dl_carrier_bandwidth.value;
  int mu = gNB_config->subframe_config.numerology_index_mu.value;

  if (mu == NR_MU_0) { //or if LTE
    if(N_RB == 100) {
      if (fp->threequarter_fs) {
        cfg->sample_rate=23.04e6;
        cfg->samples_per_frame = 230400;
        cfg->tx_bw = 10e6;
        cfg->rx_bw = 10e6;
      } else {
        cfg->sample_rate=30.72e6;
        cfg->samples_per_frame = 307200;
        cfg->tx_bw = 10e6;
        cfg->rx_bw = 10e6;
      }
    } else if(N_RB == 50) {
      cfg->sample_rate=15.36e6;
      cfg->samples_per_frame = 153600;
      cfg->tx_bw = 5e6;
      cfg->rx_bw = 5e6;
    } else if (N_RB == 25) {
      cfg->sample_rate=7.68e6;
      cfg->samples_per_frame = 76800;
      cfg->tx_bw = 2.5e6;
      cfg->rx_bw = 2.5e6;
    } else if (N_RB == 6) {
      cfg->sample_rate=1.92e6;
      cfg->samples_per_frame = 19200;
      cfg->tx_bw = 1.5e6;
      cfg->rx_bw = 1.5e6;
    } else AssertFatal(1==0,"Unknown N_RB %d\n",N_RB);
  } else if (mu == NR_MU_1) {
    if(N_RB == 217) {
      if (fp->threequarter_fs) {
        cfg->sample_rate=92.16e6;
        cfg->samples_per_frame = 921600;
        cfg->tx_bw = 40e6;
        cfg->rx_bw = 40e6;
      } else {
        cfg->sample_rate=122.88e6;
        cfg->samples_per_frame = 1228800;
        cfg->tx_bw = 40e6;
        cfg->rx_bw = 40e6;
      }
    } else if(N_RB == 106) {
      cfg->sample_rate=61.44e6;
      cfg->samples_per_frame = 614400;
      cfg->tx_bw = 20e6;
      cfg->rx_bw = 20e6;
    } else {
      AssertFatal(0==1,"N_RB %d not yet supported for numerology %d\n",N_RB,mu);
    }
  } else {
    AssertFatal(0 == 1,"Numerology %d not supported for the moment\n",mu);
  }

  if (gNB_config->subframe_config.duplex_mode.value==TDD)
    cfg->duplex_mode = duplex_mode_TDD;
  else //FDD
    cfg->duplex_mode = duplex_mode_FDD;

  cfg->Mod_id = 0;
  cfg->num_rb_dl=N_RB;
  cfg->tx_num_channels=ru->nb_tx;
  cfg->rx_num_channels=ru->nb_rx;

  for (i=0; i<ru->nb_tx; i++) {
    cfg->tx_freq[i] = (double)fp->dl_CarrierFreq;
    cfg->rx_freq[i] = (double)fp->ul_CarrierFreq;
    cfg->tx_gain[i] = ru->att_tx;
    cfg->rx_gain[i] = ru->max_rxgain-ru->att_rx;
    cfg->configFilename = rf_config_file;
    printf("channel %d, Setting tx_gain offset %f, rx_gain offset %f, tx_freq %f, rx_freq %f\n",
           i, cfg->tx_gain[i],
           cfg->rx_gain[i],
           cfg->tx_freq[i],
           cfg->rx_freq[i]);
  }
}

/* this function maps the RU tx and rx buffers to the available rf chains.
   Each rf chain is is addressed by the card number and the chain on the card. The
   rf_map specifies for each antenna port, on which rf chain the mapping should start. Multiple
   antennas are mapped to successive RF chains on the same card. */
int setup_RU_buffers(RU_t *ru) {
  int i,j;
  int card,ant;
  //uint16_t N_TA_offset = 0;
  NR_DL_FRAME_PARMS *frame_parms;
  //nfapi_nr_config_request_t *gNB_config = ru->gNB_list[0]->gNB_config; //tmp index

  if (ru) {
    frame_parms = ru->nr_frame_parms;
    printf("setup_RU_buffers: frame_parms = %p\n",frame_parms);
  } else {
    printf("RU[%d] not initialized\n", ru->idx);
    return(-1);
  }

  /*  if (frame_parms->frame_type == TDD) {
      if      (frame_parms->N_RB_DL == 100) ru->N_TA_offset = 624;
      else if (frame_parms->N_RB_DL == 50)  ru->N_TA_offset = 624/2;
      else if (frame_parms->N_RB_DL == 25)  ru->N_TA_offset = 624/4;
    } */
  if (ru->openair0_cfg.mmapped_dma == 1) {
    // replace RX signal buffers with mmaped HW versions
    for (i=0; i<ru->nb_rx; i++) {
      card = i/4;
      ant = i%4;
      printf("Mapping RU id %d, rx_ant %d, on card %d, chain %d\n",ru->idx,i,ru->rf_map.card+card, ru->rf_map.chain+ant);
      free(ru->common.rxdata[i]);
      ru->common.rxdata[i] = ru->openair0_cfg.rxbase[ru->rf_map.chain+ant];
      printf("rxdata[%d] @ %p\n",i,ru->common.rxdata[i]);

      for (j=0; j<16; j++) {
        printf("rxbuffer %d: %x\n",j,ru->common.rxdata[i][j]);
        ru->common.rxdata[i][j] = 16-j;
      }
    }

    for (i=0; i<ru->nb_tx; i++) {
      card = i/4;
      ant = i%4;
      printf("Mapping RU id %d, tx_ant %d, on card %d, chain %d\n",ru->idx,i,ru->rf_map.card+card, ru->rf_map.chain+ant);
      free(ru->common.txdata[i]);
      ru->common.txdata[i] = ru->openair0_cfg.txbase[ru->rf_map.chain+ant];
      printf("txdata[%d] @ %p\n",i,ru->common.txdata[i]);

      for (j=0; j<16; j++) {
        printf("txbuffer %d: %x\n",j,ru->common.txdata[i][j]);
        ru->common.txdata[i][j] = 16-j;
      }
    }
  } else { // not memory-mapped DMA
    //nothing to do, everything already allocated in lte_init
  }

  return(0);
}

static void *ru_stats_thread(void *param) {
  RU_t               *ru      = (RU_t *)param;
  wait_sync("ru_stats_thread");

  while (!oai_exit) {
    sleep(1);

    if (opp_enabled == 1) {
      if (ru->feprx) print_meas(&ru->ofdm_demod_stats,"feprx",NULL,NULL);

      if (ru->feptx_ofdm) print_meas(&ru->ofdm_mod_stats,"feptx_ofdm",NULL,NULL);

      if (ru->fh_north_asynch_in) print_meas(&ru->rx_fhaul,"rx_fhaul",NULL,NULL);

      if (ru->fh_north_out) {
        print_meas(&ru->tx_fhaul,"tx_fhaul",NULL,NULL);
        print_meas(&ru->compression,"compression",NULL,NULL);
        print_meas(&ru->transport,"transport",NULL,NULL);
      }
    }
  }

  return(NULL);
}

static void *ru_thread_tx( void *param ) {
  RU_t *ru              = (RU_t *)param;
  RU_proc_t *proc       = &ru->proc;
  PHY_VARS_gNB *gNB;
  gNB_L1_proc_t *gNB_proc;
  gNB_L1_rxtx_proc_t *L1_proc;
  NR_DL_FRAME_PARMS *fp      = ru->nr_frame_parms;
  char               filename[40];
  int                print_frame = 8;
  int                i = 0;
  int                ret;
  

  wait_on_condition(&proc->mutex_FH1,&proc->cond_FH1,&proc->instance_cnt_FH1,"ru_thread_tx");
  printf( "ru_thread_tx ready\n");

  while (!oai_exit) {
    if (oai_exit) break;

    LOG_D(PHY,"ru_thread_tx: Waiting for TX processing\n");
    // wait until eNBs are finished subframe RX n and TX n+4
    wait_on_condition(&proc->mutex_gNBs,&proc->cond_gNBs,&proc->instance_cnt_gNBs,"ru_thread_tx");

    AssertFatal((ret=pthread_mutex_lock(&proc->mutex_gNBs))==0,"mutex_lock return %d\n",ret);
    int frame_tx=proc->frame_tx;
    int tti_tx  =proc->tti_tx;
    uint64_t timestamp_tx = proc->timestamp_tx;

    AssertFatal((ret=pthread_mutex_unlock(&proc->mutex_gNBs))==0,"mutex_lock returns %d\n",ret);

    if (oai_exit) break;

    VCD_SIGNAL_DUMPER_DUMP_VARIABLE_BY_NAME( VCD_SIGNAL_DUMPER_VARIABLES_FRAME_NUMBER_TX0_RU, frame_tx );
    VCD_SIGNAL_DUMPER_DUMP_VARIABLE_BY_NAME( VCD_SIGNAL_DUMPER_VARIABLES_TTI_NUMBER_TX0_RU, tti_tx );

    // do TX front-end processing if needed (precoding and/or IDFTs)
    if (ru->feptx_prec) ru->feptx_prec(ru,frame_tx,tti_tx);

    // do OFDM if needed
    if ((ru->fh_north_asynch_in == NULL) && (ru->feptx_ofdm)) ru->feptx_ofdm(ru,frame_tx,tti_tx);

    if(!emulate_rf) {
      // do outgoing fronthaul (south) if needed
      if ((ru->fh_north_asynch_in == NULL) && (ru->fh_south_out)) ru->fh_south_out(ru,frame_tx,tti_tx,timestamp_tx);

      if (ru->fh_north_out) ru->fh_north_out(ru);
    } else {
      if(proc->frame_tx == print_frame) {
        for (i=0; i<ru->nb_tx; i++) {
          sprintf(filename,"tx%ddataF_frame%d_sl%d.m", i, print_frame, proc->tti_tx);
          LOG_M(filename,"txdataF_frame",&ru->common.txdataF_BF[i][0],fp->samples_per_subframe_wCP, 1, 1);

          if(proc->tti_tx == 9) {
            sprintf(filename,"tx%ddata_frame%d.m", i, print_frame);
            LOG_M(filename,"txdata_frame",&ru->common.txdata[i][0],fp->samples_per_frame, 1, 1);
            sprintf(filename,"tx%ddata_frame%d.dat", i, print_frame);
            FILE *output_fd = fopen(filename,"w");

            if (output_fd) {
              fwrite(&ru->common.txdata[i][0],
                     sizeof(int32_t),
                     fp->samples_per_frame,
                     output_fd);
              fclose(output_fd);
            } else {
              LOG_E(PHY,"Cannot write to file %s\n",filename);
            }
          }//if(proc->tti_tx == 9)
        }//for (i=0; i<ru->nb_tx; i++)
      }//if(proc->frame_tx == print_frame)
    }//else  emulate_rf

    release_thread(&proc->mutex_gNBs,&proc->instance_cnt_gNBs,"ru_thread_tx");
    VCD_SIGNAL_DUMPER_DUMP_VARIABLE_BY_NAME( VCD_SIGNAL_DUMPER_VARIABLES_FRAME_NUMBER_RX1_UE, proc->instance_cnt_gNBs);

    for(i = 0; i<ru->num_gNB; i++) {
      gNB       = ru->gNB_list[i];
      gNB_proc  = &gNB->proc;
      L1_proc   = (get_thread_parallel_conf() == PARALLEL_RU_L1_TRX_SPLIT)? &gNB_proc->L1_proc_tx : &gNB_proc->L1_proc;
      AssertFatal((ret=pthread_mutex_lock(&gNB_proc->mutex_RU_tx))==0,"mutex_lock returns %d\n",ret);

      for (int j=0; j<gNB->num_RU; j++) {
        if (ru == gNB->RU_list[j]) {
          if ((gNB_proc->RU_mask_tx&(1<<j)) > 0)
            LOG_E(PHY,"eNB %d frame %d, subframe %d : previous information from RU tx %d (num_RU %d,mask %x) has not been served yet!\n",
                  gNB->Mod_id,gNB_proc->frame_rx,gNB_proc->slot_rx,ru->idx,gNB->num_RU,gNB_proc->RU_mask_tx);

          gNB_proc->RU_mask_tx |= (1<<j);
        }
      }

      if (gNB_proc->RU_mask_tx != (1<<gNB->num_RU)-1) {  // not all RUs have provided their information so return
        AssertFatal((ret=pthread_mutex_unlock(&gNB_proc->mutex_RU_tx))==0,"mutex_unlock returns %d\n",ret);
      } else { // all RUs TX are finished so send the ready signal to gNB processing
        gNB_proc->RU_mask_tx = 0;
        AssertFatal((ret=pthread_mutex_unlock(&gNB_proc->mutex_RU_tx))==0,"mutex_unlock returns %d\n",ret);

        AssertFatal((ret=pthread_mutex_lock(&L1_proc->mutex_RUs_tx))==0,"mutex_lock returns %d\n",ret);
        // the thread can now be woken up
        if (L1_proc->instance_cnt_RUs==-1) {
           AssertFatal(pthread_cond_signal(&L1_proc->cond_RUs) == 0,
                       "ERROR pthread_cond_signal for gNB_L1_thread\n");
        } //else AssertFatal(1==0,"gNB TX thread is not ready\n");
        L1_proc->instance_cnt_RUs = 0;
        VCD_SIGNAL_DUMPER_DUMP_VARIABLE_BY_NAME(VCD_SIGNAL_DUMPER_VARIABLES_FRAME_NUMBER_RX0_UE,L1_proc->instance_cnt_RUs);
        AssertFatal((ret=pthread_mutex_unlock(&L1_proc->mutex_RUs_tx))==0,"mutex_unlock returns %d\n",ret);

      }
    }
  }

  release_thread(&proc->mutex_FH1,&proc->instance_cnt_FH1,"ru_thread_tx");
  return 0;
}

static void *ru_thread( void *param ) {
  static int ru_thread_status;
  RU_t               *ru      = (RU_t *)param;
  RU_proc_t          *proc    = &ru->proc;
  NR_DL_FRAME_PARMS *fp      = ru->nr_frame_parms;
  int                ret;
  int                slot = fp->slots_per_frame-1;
  int                frame    =1023;
  char               filename[40],threadname[40];
  int                print_frame = 8;
  int                i = 0;
  // set default return value
  ru_thread_status = 0;
  // set default return value
  sprintf(threadname,"ru_thread %d",ru->idx);


  LOG_I(PHY,"Starting RU %d (%s,%s),\n",ru->idx,NB_functions[ru->function],NB_timing[ru->if_timing]);

  if(emulate_rf) {
    fill_rf_config(ru,ru->rf_config_file);
    nr_init_frame_parms(&ru->gNB_list[0]->gNB_config, fp);
    nr_dump_frame_parms(fp);
    nr_phy_init_RU(ru);

    if (setup_RU_buffers(ru)!=0) {
      printf("Exiting, cannot initialize RU Buffers\n");
      exit(-1);
    }
  } else {
    // Start IF device if any
    if (ru->start_if) {
      LOG_I(PHY,"Starting IF interface for RU %d\n",ru->idx);
      AssertFatal(ru->start_if(ru,NULL) == 0, "Could not start the IF device\n");

      if (ru->if_south == LOCAL_RF) ret = connect_rau(ru);
      else ret = attach_rru(ru);

      AssertFatal(ret==0,"Cannot connect to remote radio\n");
    }

    if (ru->if_south == LOCAL_RF) { // configure RF parameters only
      fill_rf_config(ru,ru->rf_config_file);
      nr_init_frame_parms(&ru->gNB_list[0]->gNB_config, fp);
      nr_dump_frame_parms(fp);
      nr_phy_init_RU(ru);
      ret = openair0_device_load(&ru->rfdevice,&ru->openair0_cfg);
      AssertFatal(ret==0,"Cannot connect to local radio\n");
    }

    if (setup_RU_buffers(ru)!=0) {
      printf("Exiting, cannot initialize RU Buffers\n");
      exit(-1);
    }
  }

  LOG_I(PHY, "Signaling main thread that RU %d is ready\n",ru->idx);
  pthread_mutex_lock(&RC.ru_mutex);
  RC.ru_mask &= ~(1<<ru->idx);
  pthread_cond_signal(&RC.ru_cond);
  pthread_mutex_unlock(&RC.ru_mutex);
  wait_sync("ru_thread");

  if(!emulate_rf) {
    // Start RF device if any
    if (ru->start_rf) {
      if (ru->start_rf(ru) != 0)
        LOG_E(HW,"Could not start the RF device\n");
      else LOG_I(PHY,"RU %d rf device ready\n",ru->idx);
    } else LOG_I(PHY,"RU %d no rf device\n",ru->idx);

    // if an asnych_rxtx thread exists
    // wakeup the thread because the devices are ready at this point

    if ((ru->fh_south_asynch_in)||(ru->fh_north_asynch_in)) {
      pthread_mutex_lock(&proc->mutex_asynch_rxtx);
      proc->instance_cnt_asynch_rxtx=0;
      pthread_mutex_unlock(&proc->mutex_asynch_rxtx);
      pthread_cond_signal(&proc->cond_asynch_rxtx);
    } else LOG_I(PHY,"RU %d no asynch_south interface\n",ru->idx);

    // if this is a slave RRU, try to synchronize on the DL frequency
    if ((ru->is_slave) && (ru->if_south == LOCAL_RF)) do_ru_synch(ru);
  }

  pthread_mutex_lock(&proc->mutex_FH1);
  proc->instance_cnt_FH1 = 0;
  pthread_mutex_unlock(&proc->mutex_FH1);
  pthread_cond_signal(&proc->cond_FH1);

  // This is a forever while loop, it loops over subframes which are scheduled by incoming samples from HW devices
  while (!oai_exit) {
    // these are local subframe/frame counters to check that we are in synch with the fronthaul timing.
    // They are set on the first rx/tx in the underly FH routines.
    if (slot==(fp->slots_per_frame-1)) {
      slot=0;
      frame++;
      frame&=1023;
    } else {
      slot++;
    }

    // synchronization on input FH interface, acquire signals/data and block
    if (ru->fh_south_in) ru->fh_south_in(ru,&frame,&slot);
    else AssertFatal(1==0, "No fronthaul interface at south port");

    LOG_D(PHY,"AFTER fh_south_in - SFN/SL:%d%d RU->proc[RX:%d.%d TX:%d.%d] RC.gNB[0][0]:[RX:%d%d TX(SFN):%d]\n",
          frame,slot,
          proc->frame_rx,proc->tti_rx,
          proc->frame_tx,proc->tti_tx,
          RC.gNB[0][0]->proc.frame_rx,RC.gNB[0][0]->proc.slot_rx,
          RC.gNB[0][0]->proc.frame_tx);
    /*
          LOG_D(PHY,"RU thread (do_prach %d, is_prach_subframe %d), received frame %d, subframe %d\n",
              ru->do_prach,
              is_prach_subframe(fp, proc->frame_rx, proc->tti_rx),
              proc->frame_rx,proc->tti_rx);

        if ((ru->do_prach>0) && (is_prach_subframe(fp, proc->frame_rx, proc->tti_rx)==1)) {
          wakeup_prach_ru(ru);
        }*/

    // adjust for timing offset between RU
    //printf("~~~~~~~~~~~~~~~~~~~~~~~~~~%d.%d in ru_thread is in process\n", proc->frame_rx, proc->tti_rx);
    if (ru->idx!=0) proc->frame_tx = (proc->frame_tx+proc->frame_offset)&1023;

    // do RX front-end processing (frequency-shift, dft) if needed
    if (ru->feprx) ru->feprx(ru,proc->tti_rx);

    // At this point, all information for subframe has been received on FH interface

    // wakeup all gNB processes waiting for this RU
    if (ru->num_gNB>0) wakeup_gNB_L1s(ru);

<<<<<<< HEAD
    if(get_thread_parallel_conf() == PARALLEL_SINGLE_THREAD && ru->num_gNB>0) {
=======
    if(get_thread_parallel_conf() == PARALLEL_SINGLE_THREAD || ru->num_gNB==0) {
>>>>>>> a404e190
      // do TX front-end processing if needed (precoding and/or IDFTs)
      if (ru->feptx_prec) ru->feptx_prec(ru,proc->frame_tx,proc->tti_tx);

      // do OFDM if needed
      if ((ru->fh_north_asynch_in == NULL) && (ru->feptx_ofdm)) ru->feptx_ofdm(ru,proc->frame_tx,proc->tti_tx);

      if(!emulate_rf) {
        // do outgoing fronthaul (south) if needed
        if ((ru->fh_north_asynch_in == NULL) && (ru->fh_south_out)) ru->fh_south_out(ru,proc->frame_tx,proc->tti_tx,proc->timestamp_tx);

        if (ru->fh_north_out) ru->fh_north_out(ru);
      } else {
        if(proc->frame_tx == print_frame) {
          for (i=0; i<ru->nb_tx; i++) {
            sprintf(filename,"tx%ddataF_frame%d_sl%d.m", i, print_frame, proc->tti_tx);
            LOG_M(filename,"txdataF_frame",&ru->common.txdataF_BF[i][0],fp->samples_per_slot_wCP, 1, 1);

            if(proc->tti_tx == 9) {
              sprintf(filename,"tx%ddata_frame%d.m", i, print_frame);
              LOG_M(filename,"txdata_frame",&ru->common.txdata[i][0],fp->samples_per_frame, 1, 1);
              sprintf(filename,"tx%ddata_frame%d.dat", i, print_frame);
              FILE *output_fd = fopen(filename,"w");

              if (output_fd) {
                fwrite(&ru->common.txdata[i][0],
                       sizeof(int32_t),
                       fp->samples_per_frame,
                       output_fd);
                fclose(output_fd);
              } else {
                LOG_E(PHY,"Cannot write to file %s\n",filename);
              }
            }//if(proc->tti_tx == 9)
          }//for (i=0; i<ru->nb_tx; i++)
        }//if(proc->frame_tx == print_frame)
      }//else  emulate_rf

      proc->emulate_rf_busy = 0;
    }//if(get_thread_parallel_conf() == PARALLEL_SINGLE_THREAD)
  }

  printf( "Exiting ru_thread \n");

  if (ru->stop_rf != NULL) {
    if (ru->stop_rf(ru) != 0)
      LOG_E(HW,"Could not stop the RF device\n");
    else LOG_I(PHY,"RU %d rf device stopped\n",ru->idx);
  }

  ru_thread_status = 0;
  return &ru_thread_status;
}
/*
// This thread run the initial synchronization like a UE
void *ru_thread_synch(void *arg) {

  RU_t *ru = (RU_t*)arg;
  NR_DL_FRAME_PARMS *fp=ru->nr_frame_parms;
  int32_t sync_pos,sync_pos2;
  uint32_t peak_val;
  uint32_t sync_corr[307200] __attribute__((aligned(32)));
  static int ru_thread_synch_status;



  wait_sync("ru_thread_synch");

  // initialize variables for PSS detection
  lte_sync_time_init(ru->nr_frame_parms);

  while (!oai_exit) {

    // wait to be woken up
    if (wait_on_condition(&ru->proc.mutex_synch,&ru->proc.cond_synch,&ru->proc.instance_cnt_synch,"ru_thread_synch")<0) break;

    // if we're not in synch, then run initial synch
    if (ru->in_synch == 0) {
      // run intial synch like UE
      LOG_I(PHY,"Running initial synchronization\n");

      sync_pos = lte_sync_time_gNB(ru->common.rxdata,
           fp,
           fp->samples_per_subframe*5,
           &peak_val,
           sync_corr);
      LOG_I(PHY,"RU synch: %d, val %d\n",sync_pos,peak_val);

      if (sync_pos >= 0) {
  if (sync_pos >= fp->nb_prefix_samples)
    sync_pos2 = sync_pos - fp->nb_prefix_samples;
  else
    sync_pos2 = sync_pos + (fp->samples_per_subframe*10) - fp->nb_prefix_samples;

  if (fp->frame_type == FDD) {

    // PSS is hypothesized in last symbol of first slot in Frame
    int sync_pos_slot = (fp->samples_per_subframe>>1) - fp->ofdm_symbol_size - fp->nb_prefix_samples;

    if (sync_pos2 >= sync_pos_slot)
      ru->rx_offset = sync_pos2 - sync_pos_slot;
    else
      ru->rx_offset = (fp->samples_per_subframe*10) + sync_pos2 - sync_pos_slot;
  }
  else {

  }

  LOG_I(PHY,"Estimated sync_pos %d, peak_val %d => timing offset %d\n",sync_pos,peak_val,ru->rx_offset);

  if ((peak_val > 300000) && (sync_pos > 0)) {
  //      if (sync_pos++ > 3) {
  write_output("ru_sync.m","sync",(void*)&sync_corr[0],fp->samples_per_subframe*5,1,2);
  write_output("ru_rx.m","rxs",(void*)ru->ru_time.rxdata[0][0],fp->samples_per_subframe*10,1,1);
  exit(-1);
  }

  ru->in_synch=1;
      }
    }

    if (release_thread(&ru->proc.mutex_synch,&ru->proc.instance_cnt_synch,"ru_synch_thread") < 0) break;
  } // oai_exit

  ru_thread_synch_status = 0;
  return &ru_thread_synch_status;

}
*/

int start_if(struct RU_t_s *ru,struct PHY_VARS_gNB_s *gNB) {
  return(ru->ifdevice.trx_start_func(&ru->ifdevice));
}

int start_rf(RU_t *ru) {
  return(ru->rfdevice.trx_start_func(&ru->rfdevice));
}

int stop_rf(RU_t *ru) {
  ru->rfdevice.trx_end_func(&ru->rfdevice);
  return 0;
}

extern void fep_full(RU_t *ru,int slot);
extern void ru_fep_full_2thread(RU_t *ru,int slot);
extern void nr_feptx_ofdm(RU_t *ru,int frame_tx,int tti_tx);
extern void nr_feptx_ofdm_2thread(RU_t *ru,int frame_tx,int tti_tx);
extern void feptx_prec(RU_t *ru, int frame_tx,int tti_tx);
extern void init_fep_thread(RU_t *ru);
extern void init_nr_feptx_thread(RU_t *ru);

void init_RU_proc(RU_t *ru) {
  int i=0;
  RU_proc_t *proc;
  char name[100];
#ifndef OCP_FRAMEWORK
  LOG_I(PHY,"Initializing RU proc %d (%s,%s),\n",ru->idx,NB_functions[ru->function],NB_timing[ru->if_timing]);
#endif
  proc = &ru->proc;
  memset((void *)proc,0,sizeof(RU_proc_t));
  proc->ru = ru;
  proc->instance_cnt_prach       = -1;
  proc->instance_cnt_synch       = -1;     ;
  proc->instance_cnt_FH          = -1;
  proc->instance_cnt_FH1         = -1;
  proc->instance_cnt_gNBs        = -1;
  proc->instance_cnt_asynch_rxtx = -1;
  proc->instance_cnt_emulateRF   = -1;
  proc->first_rx                 = 1;
  proc->first_tx                 = 1;
  proc->frame_offset             = 0;
  proc->num_slaves               = 0;
  proc->frame_tx_unwrap          = 0;

  for (i=0; i<10; i++) proc->symbol_mask[i]=0;

  pthread_mutex_init( &proc->mutex_prach, NULL);
  pthread_mutex_init( &proc->mutex_asynch_rxtx, NULL);
  pthread_mutex_init( &proc->mutex_synch,NULL);
  pthread_mutex_init( &proc->mutex_FH,NULL);
  pthread_mutex_init( &proc->mutex_FH1,NULL);
  pthread_mutex_init( &proc->mutex_emulateRF,NULL);
  pthread_mutex_init( &proc->mutex_gNBs, NULL);
  pthread_cond_init( &proc->cond_prach, NULL);
  pthread_cond_init( &proc->cond_FH, NULL);
  pthread_cond_init( &proc->cond_FH1, NULL);
  pthread_cond_init( &proc->cond_emulateRF, NULL);
  pthread_cond_init( &proc->cond_asynch_rxtx, NULL);
  pthread_cond_init( &proc->cond_synch,NULL);
  pthread_cond_init( &proc->cond_gNBs, NULL);
  threadCreate( &proc->pthread_FH, ru_thread, (void *)ru, "thread_FH", -1, OAI_PRIORITY_RT_MAX );

  if (get_thread_parallel_conf() == PARALLEL_RU_L1_SPLIT || get_thread_parallel_conf() == PARALLEL_RU_L1_TRX_SPLIT)
    threadCreate( &proc->pthread_FH1, ru_thread_tx, (void *)ru, "thread_FH1", -1, OAI_PRIORITY_RT );

  if(emulate_rf)
    threadCreate( &proc->pthread_emulateRF, emulatedRF_thread, (void *)proc, "emulateRF", -1, OAI_PRIORITY_RT );

  if (ru->function == NGFI_RRU_IF4p5) {
    threadCreate( &proc->pthread_prach, ru_thread_prach, (void *)ru, "RACH", -1, OAI_PRIORITY_RT );
    ///tmp deactivation of synch thread
    //    if (ru->is_slave == 1) pthread_create( &proc->pthread_synch, attr_synch, ru_thread_synch, (void*)ru);

    if ((ru->if_timing == synch_to_other) ||
        (ru->function == NGFI_RRU_IF5) ||
        (ru->function == NGFI_RRU_IF4p5)) threadCreate( &proc->pthread_asynch_rxtx, ru_thread_asynch_rxtx, (void *)ru, "asynch_rxtx", -1, OAI_PRIORITY_RT );

    snprintf( name, sizeof(name), "ru_thread_FH %d", ru->idx );
    pthread_setname_np( proc->pthread_FH, name );
  } else if (ru->function == gNodeB_3GPP && ru->if_south == LOCAL_RF) { // DJP - need something else to distinguish between monolithic and PNF
    LOG_I(PHY,"%s() DJP - added creation of pthread_prach\n", __FUNCTION__);
    threadCreate( &proc->pthread_prach, ru_thread_prach, (void *)ru,"RACH", -1, OAI_PRIORITY_RT );
  }

  if (get_nprocs()>=2) {
    if (ru->feprx) init_fep_thread(ru);

    if (ru->feptx_ofdm) nr_init_feptx_thread(ru);
  }

  if (opp_enabled == 1) threadCreate(&ru->ru_stats_thread,ru_stats_thread,(void *)ru, "emulateRF", -1, OAI_PRIORITY_RT_LOW);
}

void kill_RU_proc(int inst) {
  RU_t *ru = RC.ru[inst];
  RU_proc_t *proc = &ru->proc;
  pthread_mutex_lock(&proc->mutex_FH);
  proc->instance_cnt_FH = 0;
  pthread_mutex_unlock(&proc->mutex_FH);
  pthread_cond_signal(&proc->cond_FH);
  pthread_mutex_lock(&proc->mutex_prach);
  proc->instance_cnt_prach = 0;
  pthread_mutex_unlock(&proc->mutex_prach);
  pthread_cond_signal(&proc->cond_prach);
  pthread_mutex_lock(&proc->mutex_synch);
  proc->instance_cnt_synch = 0;
  pthread_mutex_unlock(&proc->mutex_synch);
  pthread_cond_signal(&proc->cond_synch);
  pthread_mutex_lock(&proc->mutex_gNBs);
  proc->instance_cnt_gNBs = 0;
  pthread_mutex_unlock(&proc->mutex_gNBs);
  pthread_cond_signal(&proc->cond_gNBs);
  pthread_mutex_lock(&proc->mutex_asynch_rxtx);
  proc->instance_cnt_asynch_rxtx = 0;
  pthread_mutex_unlock(&proc->mutex_asynch_rxtx);
  pthread_cond_signal(&proc->cond_asynch_rxtx);
  LOG_D(PHY, "Joining pthread_FH\n");
  pthread_join(proc->pthread_FH, NULL);

  if (ru->function == NGFI_RRU_IF4p5) {
    LOG_D(PHY, "Joining pthread_prach\n");
    pthread_join(proc->pthread_prach, NULL);

    if (ru->is_slave) {
      LOG_D(PHY, "Joining pthread_\n");
      pthread_join(proc->pthread_synch, NULL);
    }

    if ((ru->if_timing == synch_to_other) ||
        (ru->function == NGFI_RRU_IF5) ||
        (ru->function == NGFI_RRU_IF4p5)) {
      LOG_D(PHY, "Joining pthread_asynch_rxtx\n");
      pthread_join(proc->pthread_asynch_rxtx, NULL);
    }
  }

  if (get_nprocs() >= 2) {
    if (ru->feprx) {
      pthread_mutex_lock(&proc->mutex_fep);
      proc->instance_cnt_fep = 0;
      pthread_mutex_unlock(&proc->mutex_fep);
      pthread_cond_signal(&proc->cond_fep);
      LOG_D(PHY, "Joining pthread_fep\n");
      pthread_join(proc->pthread_fep, NULL);
      pthread_mutex_destroy(&proc->mutex_fep);
      pthread_cond_destroy(&proc->cond_fep);
    }

    if (ru->feptx_ofdm) {
      pthread_mutex_lock(&proc->mutex_feptx);
      proc->instance_cnt_feptx = 0;
      pthread_mutex_unlock(&proc->mutex_feptx);
      pthread_cond_signal(&proc->cond_feptx);
      LOG_D(PHY, "Joining pthread_feptx\n");
      pthread_join(proc->pthread_feptx, NULL);
      pthread_mutex_destroy(&proc->mutex_feptx);
      pthread_cond_destroy(&proc->cond_feptx);
    }
  }

  if (opp_enabled) {
    LOG_D(PHY, "Joining ru_stats_thread\n");
    pthread_join(ru->ru_stats_thread, NULL);
  }

  pthread_mutex_destroy(&proc->mutex_prach);
  pthread_mutex_destroy(&proc->mutex_asynch_rxtx);
  pthread_mutex_destroy(&proc->mutex_synch);
  pthread_mutex_destroy(&proc->mutex_FH);
  pthread_mutex_destroy(&proc->mutex_gNBs);
  pthread_cond_destroy(&proc->cond_prach);
  pthread_cond_destroy(&proc->cond_FH);
  pthread_cond_destroy(&proc->cond_asynch_rxtx);
  pthread_cond_destroy(&proc->cond_synch);
  pthread_cond_destroy(&proc->cond_gNBs);
}

int check_capabilities(RU_t *ru,RRU_capabilities_t *cap) {
  FH_fmt_options_t fmt = cap->FH_fmt;
  int i;
  int found_band=0;
  LOG_I(PHY,"RRU %d, num_bands %d, looking for band %d\n",ru->idx,cap->num_bands,ru->nr_frame_parms->eutra_band);

  for (i=0; i<cap->num_bands; i++) {
    LOG_I(PHY,"band %d on RRU %d\n",cap->band_list[i],ru->idx);

    if (ru->nr_frame_parms->eutra_band == cap->band_list[i]) {
      found_band=1;
      break;
    }
  }

  if (found_band == 0) {
    LOG_I(PHY,"Couldn't find target EUTRA band %d on RRU %d\n",ru->nr_frame_parms->eutra_band,ru->idx);
    return(-1);
  }

  switch (ru->if_south) {
    case LOCAL_RF:
      AssertFatal(1==0, "This RU should not have a local RF, exiting\n");
      return(0);
      break;

    case REMOTE_IF5:
      if (fmt == OAI_IF5_only || fmt == OAI_IF5_and_IF4p5) return(0);

      break;

    case REMOTE_IF4p5:
      if (fmt == OAI_IF4p5_only || fmt == OAI_IF5_and_IF4p5) return(0);

      break;

    case REMOTE_MBP_IF5:
      if (fmt == MBP_IF5) return(0);

      break;

    default:
      LOG_I(PHY,"No compatible Fronthaul interface found for RRU %d\n", ru->idx);
      return(-1);
  }

  return(-1);
}


char rru_format_options[4][20] = {"OAI_IF5_only","OAI_IF4p5_only","OAI_IF5_and_IF4p5","MBP_IF5"};

char rru_formats[3][20] = {"OAI_IF5","MBP_IF5","OAI_IF4p5"};
char ru_if_formats[4][20] = {"LOCAL_RF","REMOTE_OAI_IF5","REMOTE_MBP_IF5","REMOTE_OAI_IF4p5"};

void configure_ru(int idx,
                  void *arg) {
  RU_t               *ru           = RC.ru[idx];
  RRU_config_t       *config       = (RRU_config_t *)arg;
  RRU_capabilities_t *capabilities = (RRU_capabilities_t *)arg;
  nfapi_nr_config_request_t *gNB_config = &ru->gNB_list[0]->gNB_config;
  int ret;
  LOG_I(PHY, "Received capabilities from RRU %d\n",idx);

  if (capabilities->FH_fmt < MAX_FH_FMTs) LOG_I(PHY, "RU FH options %s\n",rru_format_options[capabilities->FH_fmt]);

  AssertFatal((ret=check_capabilities(ru,capabilities)) == 0,
              "Cannot configure RRU %d, check_capabilities returned %d\n", idx,ret);
  // take antenna capabilities of RRU
  ru->nb_tx                      = capabilities->nb_tx[0];
  ru->nb_rx                      = capabilities->nb_rx[0];
  // Pass configuration to RRU
  LOG_I(PHY, "Using %s fronthaul (%d), band %d \n",ru_if_formats[ru->if_south],ru->if_south,ru->nr_frame_parms->eutra_band);
  // wait for configuration
  config->FH_fmt                 = ru->if_south;
  config->num_bands              = 1;
  config->band_list[0]           = ru->nr_frame_parms->eutra_band;
  config->tx_freq[0]             = ru->nr_frame_parms->dl_CarrierFreq;
  config->rx_freq[0]             = ru->nr_frame_parms->ul_CarrierFreq;
  //config->tdd_config[0]          = ru->nr_frame_parms->tdd_config;
  //config->tdd_config_S[0]        = ru->nr_frame_parms->tdd_config_S;
  config->att_tx[0]              = ru->att_tx;
  config->att_rx[0]              = ru->att_rx;
  config->N_RB_DL[0]             = gNB_config->rf_config.dl_carrier_bandwidth.value;
  config->N_RB_UL[0]             = gNB_config->rf_config.ul_carrier_bandwidth.value;
  config->threequarter_fs[0]     = ru->nr_frame_parms->threequarter_fs;
  /*  if (ru->if_south==REMOTE_IF4p5) {
      config->prach_FreqOffset[0]  = ru->nr_frame_parms->prach_config_common.prach_ConfigInfo.prach_FreqOffset;
      config->prach_ConfigIndex[0] = ru->nr_frame_parms->prach_config_common.prach_ConfigInfo.prach_ConfigIndex;
      LOG_I(PHY,"REMOTE_IF4p5: prach_FrequOffset %d, prach_ConfigIndex %d\n",
      config->prach_FreqOffset[0],config->prach_ConfigIndex[0]);*/
  nr_init_frame_parms(&ru->gNB_list[0]->gNB_config, ru->nr_frame_parms);
  nr_phy_init_RU(ru);
}

void configure_rru(int idx,
                   void *arg) {
  RRU_config_t *config = (RRU_config_t *)arg;
  RU_t         *ru         = RC.ru[idx];
  nfapi_nr_config_request_t *gNB_config = &ru->gNB_list[0]->gNB_config;
  ru->nr_frame_parms->eutra_band                                               = config->band_list[0];
  ru->nr_frame_parms->dl_CarrierFreq                                           = config->tx_freq[0];
  ru->nr_frame_parms->ul_CarrierFreq                                           = config->rx_freq[0];

  if (ru->nr_frame_parms->dl_CarrierFreq == ru->nr_frame_parms->ul_CarrierFreq) {
    gNB_config->subframe_config.duplex_mode.value                         = TDD;
    //ru->nr_frame_parms->tdd_config                                            = config->tdd_config[0];
    //ru->nr_frame_parms->tdd_config_S                                          = config->tdd_config_S[0];
  } else
    gNB_config->subframe_config.duplex_mode.value                            = FDD;

  ru->att_tx                                                               = config->att_tx[0];
  ru->att_rx                                                               = config->att_rx[0];
  gNB_config->rf_config.dl_carrier_bandwidth.value                         = config->N_RB_DL[0];
  gNB_config->rf_config.ul_carrier_bandwidth.value                         = config->N_RB_UL[0];
  ru->nr_frame_parms->threequarter_fs                                       = config->threequarter_fs[0];

  //ru->nr_frame_parms->pdsch_config_common.referenceSignalPower                 = ru->max_pdschReferenceSignalPower-config->att_tx[0];
  if (ru->function==NGFI_RRU_IF4p5) {
    ru->nr_frame_parms->att_rx = ru->att_rx;
    ru->nr_frame_parms->att_tx = ru->att_tx;
    /*
        LOG_I(PHY,"Setting ru->function to NGFI_RRU_IF4p5, prach_FrequOffset %d, prach_ConfigIndex %d, att (%d,%d)\n",
        config->prach_FreqOffset[0],config->prach_ConfigIndex[0],ru->att_tx,ru->att_rx);
        ru->nr_frame_parms->prach_config_common.prach_ConfigInfo.prach_FreqOffset  = config->prach_FreqOffset[0];
        ru->nr_frame_parms->prach_config_common.prach_ConfigInfo.prach_ConfigIndex = config->prach_ConfigIndex[0]; */
  }

  fill_rf_config(ru,ru->rf_config_file);
  nr_init_frame_parms(&ru->gNB_list[0]->gNB_config, ru->nr_frame_parms);
  nr_phy_init_RU(ru);
}

/*
void init_precoding_weights(PHY_VARS_gNB *gNB) {

  int layer,ru_id,aa,re,ue,tb;
  LTE_DL_FRAME_PARMS *fp=&gNB->frame_parms;
  RU_t *ru;
  LTE_gNB_DLSCH_t *dlsch;

  // init precoding weigths
  for (ue=0;ue<NUMBER_OF_UE_MAX;ue++) {
    for (tb=0;tb<2;tb++) {
      dlsch = gNB->dlsch[ue][tb];
      for (layer=0; layer<4; layer++) {
  int nb_tx=0;
  for (ru_id=0;ru_id<RC.nb_RU;ru_id++) {
    ru = RC.ru[ru_id];
    nb_tx+=ru->nb_tx;
  }
  dlsch->ue_spec_bf_weights[layer] = (int32_t**)malloc16(nb_tx*sizeof(int32_t*));

  for (aa=0; aa<nb_tx; aa++) {
    dlsch->ue_spec_bf_weights[layer][aa] = (int32_t *)malloc16(fp->ofdm_symbol_size*sizeof(int32_t));
    for (re=0;re<fp->ofdm_symbol_size; re++) {
      dlsch->ue_spec_bf_weights[layer][aa][re] = 0x00007fff;
    }
  }
      }
    }
  }
}*/

void set_function_spec_param(RU_t *ru) {
  int ret;

  switch (ru->if_south) {
    case LOCAL_RF:   // this is an RU with integrated RF (RRU, gNB)
      if (ru->function ==  NGFI_RRU_IF5) {                 // IF5 RRU
        ru->do_prach              = 0;                      // no prach processing in RU
        ru->fh_north_in           = NULL;                   // no shynchronous incoming fronthaul from north
        ru->fh_north_out          = fh_if5_north_out;       // need only to do send_IF5  reception
        ru->fh_south_out          = tx_rf;                  // send output to RF
        ru->fh_north_asynch_in    = fh_if5_north_asynch_in; // TX packets come asynchronously
        ru->feprx                 = NULL;                   // nothing (this is a time-domain signal)
        ru->feptx_ofdm            = NULL;                   // nothing (this is a time-domain signal)
        ru->feptx_prec            = NULL;                   // nothing (this is a time-domain signal)
        ru->start_if              = start_if;               // need to start the if interface for if5
        ru->ifdevice.host_type    = RRU_HOST;
        ru->rfdevice.host_type    = RRU_HOST;
        ru->ifdevice.eth_params   = &ru->eth_params;
        reset_meas(&ru->rx_fhaul);
        reset_meas(&ru->tx_fhaul);
        reset_meas(&ru->compression);
        reset_meas(&ru->transport);
        ret = openair0_transport_load(&ru->ifdevice,&ru->openair0_cfg,&ru->eth_params);
        printf("openair0_transport_init returns %d for ru_id %d\n", ret, ru->idx);

        if (ret<0) {
          printf("Exiting, cannot initialize transport protocol\n");
          exit(-1);
        }
      } else if (ru->function == NGFI_RRU_IF4p5) {
        ru->do_prach              = 1;                        // do part of prach processing in RU
        ru->fh_north_in           = NULL;                     // no synchronous incoming fronthaul from north
        ru->fh_north_out          = fh_if4p5_north_out;       // send_IF4p5 on reception
        ru->fh_south_out          = tx_rf;                    // send output to RF
        ru->fh_north_asynch_in    = fh_if4p5_north_asynch_in; // TX packets come asynchronously
        ru->feprx                 = (get_nprocs()<=2) ? fep_full :ru_fep_full_2thread;                 // RX DFTs
        ru->feptx_ofdm            = (get_nprocs()<=2) ? nr_feptx_ofdm : nr_feptx_ofdm_2thread;               // this is fep with idft only (no precoding in RRU)
        ru->feptx_prec            = NULL;
        ru->start_if              = start_if;                 // need to start the if interface for if4p5
        ru->ifdevice.host_type    = RRU_HOST;
        ru->rfdevice.host_type    = RRU_HOST;
        ru->ifdevice.eth_params   = &ru->eth_params;
        reset_meas(&ru->rx_fhaul);
        reset_meas(&ru->tx_fhaul);
        reset_meas(&ru->compression);
        reset_meas(&ru->transport);
        ret = openair0_transport_load(&ru->ifdevice,&ru->openair0_cfg,&ru->eth_params);
        printf("openair0_transport_init returns %d for ru_id %d\n", ret, ru->idx);

        if (ret<0) {
          printf("Exiting, cannot initialize transport protocol\n");
          exit(-1);
        }

        malloc_IF4p5_buffer(ru);
      } else if (ru->function == gNodeB_3GPP) {
        ru->do_prach             = 0;                       // no prach processing in RU
        ru->feprx                = (get_nprocs()<=2) ? fep_full : ru_fep_full_2thread;                // RX DFTs
        ru->feptx_ofdm           = (get_nprocs()<=2) ? nr_feptx_ofdm : nr_feptx_ofdm_2thread;              // this is fep with idft and precoding
        ru->feptx_prec           = feptx_prec;              // this is fep with idft and precoding
        ru->fh_north_in          = NULL;                    // no incoming fronthaul from north
        ru->fh_north_out         = NULL;                    // no outgoing fronthaul to north
        ru->start_if             = NULL;                    // no if interface
        ru->rfdevice.host_type   = RAU_HOST;
      }

      ru->fh_south_in            = rx_rf;                               // local synchronous RF RX
      ru->fh_south_out           = tx_rf;                               // local synchronous RF TX
      ru->start_rf               = start_rf;                            // need to start the local RF interface
      ru->stop_rf                = stop_rf;
      printf("configuring ru_id %d (start_rf %p)\n", ru->idx, start_rf);
      /*
          if (ru->function == gNodeB_3GPP) { // configure RF parameters only for 3GPP eNodeB, we need to get them from RAU otherwise
            fill_rf_config(ru,rf_config_file);
            init_frame_parms(&ru->frame_parms,1);
            nr_phy_init_RU(ru);
          }

          ret = openair0_device_load(&ru->rfdevice,&ru->openair0_cfg);
          if (setup_RU_buffers(ru)!=0) {
            printf("Exiting, cannot initialize RU Buffers\n");
            exit(-1);
          }*/
      break;

    case REMOTE_IF5: // the remote unit is IF5 RRU
      ru->do_prach               = 0;
      ru->feprx                  = (get_nprocs()<=2) ? fep_full : fep_full;                   // this is frequency-shift + DFTs
      ru->feptx_prec             = feptx_prec;                 // need to do transmit Precoding + IDFTs
      ru->feptx_ofdm             = (get_nprocs()<=2) ? nr_feptx_ofdm : nr_feptx_ofdm_2thread;                 // need to do transmit Precoding + IDFTs
      ru->fh_south_in          = fh_if5_south_in;     // synchronous IF5 reception
      ru->fh_south_out         = fh_if5_south_out;    // synchronous IF5 transmission
      ru->fh_south_asynch_in   = NULL;                // no asynchronous UL
      ru->start_rf               = NULL;                 // no local RF
      ru->stop_rf                = NULL;
      ru->start_if               = start_if;             // need to start if interface for IF5
      ru->ifdevice.host_type     = RAU_HOST;
      ru->ifdevice.eth_params    = &ru->eth_params;
      ru->ifdevice.configure_rru = configure_ru;
      ret = openair0_transport_load(&ru->ifdevice,&ru->openair0_cfg,&ru->eth_params);
      printf("openair0_transport_init returns %d for ru_id %d\n", ret, ru->idx);

      if (ret<0) {
        printf("Exiting, cannot initialize transport protocol\n");
        exit(-1);
      }

      break;

    case REMOTE_IF4p5:
      ru->do_prach               = 0;
      ru->feprx                  = NULL;                // DFTs
      ru->feptx_prec             = feptx_prec;          // Precoding operation
      ru->feptx_ofdm             = NULL;                // no OFDM mod
      ru->fh_south_in            = fh_if4p5_south_in;   // synchronous IF4p5 reception
      ru->fh_south_out           = fh_if4p5_south_out;  // synchronous IF4p5 transmission
      ru->fh_south_asynch_in     = (ru->if_timing == synch_to_other) ? fh_if4p5_south_in : NULL;                // asynchronous UL if synch_to_other
      ru->fh_north_out           = NULL;
      ru->fh_north_asynch_in     = NULL;
      ru->start_rf               = NULL;                // no local RF
      ru->stop_rf                = NULL;
      ru->start_if               = start_if;            // need to start if interface for IF4p5
      ru->ifdevice.host_type     = RAU_HOST;
      ru->ifdevice.eth_params    = &ru->eth_params;
      ru->ifdevice.configure_rru = configure_ru;
      ret = openair0_transport_load(&ru->ifdevice, &ru->openair0_cfg, &ru->eth_params);
      printf("openair0_transport_init returns %d for ru_id %d\n", ret, ru->idx);

      if (ret<0) {
        printf("Exiting, cannot initialize transport protocol\n");
        exit(-1);
      }

      malloc_IF4p5_buffer(ru);
      break;

    default:
      LOG_E(PHY,"RU with invalid or unknown southbound interface type %d\n",ru->if_south);
      break;
  } // switch on interface type
}

extern void RCconfig_RU(void);

void init_RU(char *rf_config_file) {
  int ru_id;
  RU_t *ru;
  PHY_VARS_gNB *gNB0= (PHY_VARS_gNB *)NULL;
  NR_DL_FRAME_PARMS *fp = (NR_DL_FRAME_PARMS *)NULL;
  int i;
  int CC_id;
  // create status mask
  RC.ru_mask = 0;
  pthread_mutex_init(&RC.ru_mutex,NULL);
  pthread_cond_init(&RC.ru_cond,NULL);
  // read in configuration file)
  printf("configuring RU from file\n");
  RCconfig_RU();
  LOG_I(PHY,"number of L1 instances %d, number of RU %d, number of CPU cores %d\n",RC.nb_nr_L1_inst,RC.nb_RU,get_nprocs());

  if (RC.nb_nr_CC != 0)
    for (i=0; i<RC.nb_nr_L1_inst; i++)
      for (CC_id=0; CC_id<RC.nb_nr_CC[i]; CC_id++) RC.gNB[i][CC_id]->num_RU=0;

  LOG_D(PHY,"Process RUs RC.nb_RU:%d\n",RC.nb_RU);

  for (ru_id=0; ru_id<RC.nb_RU; ru_id++) {
    LOG_D(PHY,"Process RC.ru[%d]\n",ru_id);
    ru               = RC.ru[ru_id];
    ru->rf_config_file = rf_config_file;
    ru->idx          = ru_id;
    ru->ts_offset    = 0;
    // use gNB_list[0] as a reference for RU frame parameters
    // NOTE: multiple CC_id are not handled here yet!

    if (ru->num_gNB > 0) {
      LOG_D(PHY, "%s() RC.ru[%d].num_gNB:%d ru->gNB_list[0]:%p RC.gNB[0][0]:%p rf_config_file:%s\n", __FUNCTION__, ru_id, ru->num_gNB, ru->gNB_list[0], RC.gNB[0][0], ru->rf_config_file);

      if (ru->gNB_list[0] == 0) {
        LOG_E(PHY,"%s() DJP - ru->gNB_list ru->num_gNB are not initialized - so do it manually\n", __FUNCTION__);
        ru->gNB_list[0] = RC.gNB[0][0];
        ru->num_gNB=1;
        //
        // DJP - feptx_prec() / feptx_ofdm() parses the gNB_list (based on num_gNB) and copies the txdata_F to txdata in RU
        //
      } else {
        LOG_E(PHY,"DJP - delete code above this %s:%d\n", __FILE__, __LINE__);
      }
    }

    gNB0             = ru->gNB_list[0];
    fp               = ru->nr_frame_parms;
    LOG_D(PHY, "RU FUnction:%d ru->if_south:%d\n", ru->function, ru->if_south);

    if (gNB0) {
      if ((ru->function != NGFI_RRU_IF5) && (ru->function != NGFI_RRU_IF4p5))
        AssertFatal(gNB0!=NULL,"gNB0 is null!\n");

      if (gNB0) {
        LOG_I(PHY,"Copying frame parms from gNB %d to ru %d\n",gNB0->Mod_id,ru->idx);
        memcpy((void *)fp,(void *)&gNB0->frame_parms,sizeof(NR_DL_FRAME_PARMS));
        memset((void *)ru->frame_parms, 0, sizeof(LTE_DL_FRAME_PARMS));
        // attach all RU to all gNBs in its list/
        LOG_D(PHY,"ru->num_gNB:%d gNB0->num_RU:%d\n", ru->num_gNB, gNB0->num_RU);

        for (i=0; i<ru->num_gNB; i++) {
          gNB0 = ru->gNB_list[i];
          gNB0->RU_list[gNB0->num_RU++] = ru;
        }
      }
    }

    //    LOG_I(PHY,"Initializing RRU descriptor %d : (%s,%s,%d)\n",ru_id,ru_if_types[ru->if_south],gNB_timing[ru->if_timing],ru->function);
    set_function_spec_param(ru);
    LOG_I(PHY,"Starting ru_thread %d\n",ru_id);
    init_RU_proc(ru);
  } // for ru_id

  //  sleep(1);
  LOG_D(HW,"[nr-softmodem.c] RU threads created\n");
}




void stop_RU(int nb_ru) {
  for (int inst = 0; inst < nb_ru; inst++) {
    LOG_I(PHY, "Stopping RU %d processing threads\n", inst);
    kill_RU_proc(inst);
  }
}


/* --------------------------------------------------------*/
/* from here function to use configuration module          */
void RCconfig_RU(void) {
  int               j                             = 0;
  int               i                             = 0;
  paramdef_t RUParams[] = RUPARAMS_DESC;
  paramlist_def_t RUParamList = {CONFIG_STRING_RU_LIST,NULL,0};
  config_getlist( &RUParamList,RUParams,sizeof(RUParams)/sizeof(paramdef_t), NULL);

  if ( RUParamList.numelt > 0) {
    RC.ru = (RU_t **)malloc(RC.nb_RU*sizeof(RU_t *));
    RC.ru_mask=(1<<NB_RU) - 1;
    printf("Set RU mask to %lx\n",RC.ru_mask);

    for (j = 0; j < RC.nb_RU; j++) {
      RC.ru[j]                                    = (RU_t *)malloc(sizeof(RU_t));
      memset((void *)RC.ru[j],0,sizeof(RU_t));
      RC.ru[j]->idx                                 = j;
      RC.ru[j]->nr_frame_parms                      = (NR_DL_FRAME_PARMS *)malloc(sizeof(NR_DL_FRAME_PARMS));
      RC.ru[j]->frame_parms                      = (LTE_DL_FRAME_PARMS *)malloc(sizeof(LTE_DL_FRAME_PARMS));
      printf("Creating RC.ru[%d]:%p\n", j, RC.ru[j]);
      RC.ru[j]->if_timing                           = synch_to_ext_device;

      if (RC.nb_nr_L1_inst >0)
        RC.ru[j]->num_gNB                           = RUParamList.paramarray[j][RU_ENB_LIST_IDX].numelt;
      else
        RC.ru[j]->num_gNB                           = 0;

      for (i=0; i<RC.ru[j]->num_gNB; i++) RC.ru[j]->gNB_list[i] = RC.gNB[RUParamList.paramarray[j][RU_ENB_LIST_IDX].iptr[i]][0];

      if (config_isparamset(RUParamList.paramarray[j], RU_SDR_ADDRS)) {
        RC.ru[j]->openair0_cfg.sdr_addrs = strdup(*(RUParamList.paramarray[j][RU_SDR_ADDRS].strptr));
      }

      if (config_isparamset(RUParamList.paramarray[j], RU_SDR_CLK_SRC)) {
        if (strcmp(*(RUParamList.paramarray[j][RU_SDR_CLK_SRC].strptr), "internal") == 0) {
          RC.ru[j]->openair0_cfg.clock_source = internal;
          LOG_D(PHY, "RU clock source set as internal\n");
        } else if (strcmp(*(RUParamList.paramarray[j][RU_SDR_CLK_SRC].strptr), "external") == 0) {
          RC.ru[j]->openair0_cfg.clock_source = external;
          LOG_D(PHY, "RU clock source set as external\n");
        } else if (strcmp(*(RUParamList.paramarray[j][RU_SDR_CLK_SRC].strptr), "gpsdo") == 0) {
          RC.ru[j]->openair0_cfg.clock_source = gpsdo;
          LOG_D(PHY, "RU clock source set as gpsdo\n");
        } else {
          LOG_E(PHY, "Erroneous RU clock source in the provided configuration file: '%s'\n", *(RUParamList.paramarray[j][RU_SDR_CLK_SRC].strptr));
        }
      }

      if (strcmp(*(RUParamList.paramarray[j][RU_LOCAL_RF_IDX].strptr), "yes") == 0) {
        if ( !(config_isparamset(RUParamList.paramarray[j],RU_LOCAL_IF_NAME_IDX)) ) {
          RC.ru[j]->if_south                        = LOCAL_RF;
          RC.ru[j]->function                        = gNodeB_3GPP;
          printf("Setting function for RU %d to gNodeB_3GPP\n",j);
        } else {
          RC.ru[j]->eth_params.local_if_name            = strdup(*(RUParamList.paramarray[j][RU_LOCAL_IF_NAME_IDX].strptr));
          RC.ru[j]->eth_params.my_addr                  = strdup(*(RUParamList.paramarray[j][RU_LOCAL_ADDRESS_IDX].strptr));
          RC.ru[j]->eth_params.remote_addr              = strdup(*(RUParamList.paramarray[j][RU_REMOTE_ADDRESS_IDX].strptr));
          RC.ru[j]->eth_params.my_portc                 = *(RUParamList.paramarray[j][RU_LOCAL_PORTC_IDX].uptr);
          RC.ru[j]->eth_params.remote_portc             = *(RUParamList.paramarray[j][RU_REMOTE_PORTC_IDX].uptr);
          RC.ru[j]->eth_params.my_portd                 = *(RUParamList.paramarray[j][RU_LOCAL_PORTD_IDX].uptr);
          RC.ru[j]->eth_params.remote_portd             = *(RUParamList.paramarray[j][RU_REMOTE_PORTD_IDX].uptr);

          if (strcmp(*(RUParamList.paramarray[j][RU_TRANSPORT_PREFERENCE_IDX].strptr), "udp") == 0) {
            RC.ru[j]->if_south                        = LOCAL_RF;
            RC.ru[j]->function                        = NGFI_RRU_IF5;
            RC.ru[j]->eth_params.transp_preference    = ETH_UDP_MODE;
            printf("Setting function for RU %d to NGFI_RRU_IF5 (udp)\n",j);
          } else if (strcmp(*(RUParamList.paramarray[j][RU_TRANSPORT_PREFERENCE_IDX].strptr), "raw") == 0) {
            RC.ru[j]->if_south                        = LOCAL_RF;
            RC.ru[j]->function                        = NGFI_RRU_IF5;
            RC.ru[j]->eth_params.transp_preference    = ETH_RAW_MODE;
            printf("Setting function for RU %d to NGFI_RRU_IF5 (raw)\n",j);
          } else if (strcmp(*(RUParamList.paramarray[j][RU_TRANSPORT_PREFERENCE_IDX].strptr), "udp_if4p5") == 0) {
            RC.ru[j]->if_south                        = LOCAL_RF;
            RC.ru[j]->function                        = NGFI_RRU_IF4p5;
            RC.ru[j]->eth_params.transp_preference    = ETH_UDP_IF4p5_MODE;
            printf("Setting function for RU %d to NGFI_RRU_IF4p5 (udp)\n",j);
          } else if (strcmp(*(RUParamList.paramarray[j][RU_TRANSPORT_PREFERENCE_IDX].strptr), "raw_if4p5") == 0) {
            RC.ru[j]->if_south                        = LOCAL_RF;
            RC.ru[j]->function                        = NGFI_RRU_IF4p5;
            RC.ru[j]->eth_params.transp_preference    = ETH_RAW_IF4p5_MODE;
            printf("Setting function for RU %d to NGFI_RRU_IF4p5 (raw)\n",j);
          }
        }

        RC.ru[j]->max_pdschReferenceSignalPower     = *(RUParamList.paramarray[j][RU_MAX_RS_EPRE_IDX].uptr);;
        RC.ru[j]->max_rxgain                        = *(RUParamList.paramarray[j][RU_MAX_RXGAIN_IDX].uptr);
        RC.ru[j]->num_bands                         = RUParamList.paramarray[j][RU_BAND_LIST_IDX].numelt;

        for (i=0; i<RC.ru[j]->num_bands; i++) RC.ru[j]->band[i] = RUParamList.paramarray[j][RU_BAND_LIST_IDX].iptr[i];
      } //strcmp(local_rf, "yes") == 0
      else {
        printf("RU %d: Transport %s\n",j,*(RUParamList.paramarray[j][RU_TRANSPORT_PREFERENCE_IDX].strptr));
        RC.ru[j]->eth_params.local_if_name        = strdup(*(RUParamList.paramarray[j][RU_LOCAL_IF_NAME_IDX].strptr));
        RC.ru[j]->eth_params.my_addr          = strdup(*(RUParamList.paramarray[j][RU_LOCAL_ADDRESS_IDX].strptr));
        RC.ru[j]->eth_params.remote_addr        = strdup(*(RUParamList.paramarray[j][RU_REMOTE_ADDRESS_IDX].strptr));
        RC.ru[j]->eth_params.my_portc         = *(RUParamList.paramarray[j][RU_LOCAL_PORTC_IDX].uptr);
        RC.ru[j]->eth_params.remote_portc       = *(RUParamList.paramarray[j][RU_REMOTE_PORTC_IDX].uptr);
        RC.ru[j]->eth_params.my_portd         = *(RUParamList.paramarray[j][RU_LOCAL_PORTD_IDX].uptr);
        RC.ru[j]->eth_params.remote_portd       = *(RUParamList.paramarray[j][RU_REMOTE_PORTD_IDX].uptr);

        if (strcmp(*(RUParamList.paramarray[j][RU_TRANSPORT_PREFERENCE_IDX].strptr), "udp") == 0) {
          RC.ru[j]->if_south                     = REMOTE_IF5;
          RC.ru[j]->function                     = NGFI_RAU_IF5;
          RC.ru[j]->eth_params.transp_preference = ETH_UDP_MODE;
        } else if (strcmp(*(RUParamList.paramarray[j][RU_TRANSPORT_PREFERENCE_IDX].strptr), "raw") == 0) {
          RC.ru[j]->if_south                     = REMOTE_IF5;
          RC.ru[j]->function                     = NGFI_RAU_IF5;
          RC.ru[j]->eth_params.transp_preference = ETH_RAW_MODE;
        } else if (strcmp(*(RUParamList.paramarray[j][RU_TRANSPORT_PREFERENCE_IDX].strptr), "udp_if4p5") == 0) {
          RC.ru[j]->if_south                     = REMOTE_IF4p5;
          RC.ru[j]->function                     = NGFI_RAU_IF4p5;
          RC.ru[j]->eth_params.transp_preference = ETH_UDP_IF4p5_MODE;
        } else if (strcmp(*(RUParamList.paramarray[j][RU_TRANSPORT_PREFERENCE_IDX].strptr), "raw_if4p5") == 0) {
          RC.ru[j]->if_south                     = REMOTE_IF4p5;
          RC.ru[j]->function                     = NGFI_RAU_IF4p5;
          RC.ru[j]->eth_params.transp_preference = ETH_RAW_IF4p5_MODE;
        } else if (strcmp(*(RUParamList.paramarray[j][RU_TRANSPORT_PREFERENCE_IDX].strptr), "raw_if5_mobipass") == 0) {
          RC.ru[j]->if_south                     = REMOTE_IF5;
          RC.ru[j]->function                     = NGFI_RAU_IF5;
          RC.ru[j]->if_timing                    = synch_to_other;
          RC.ru[j]->eth_params.transp_preference = ETH_RAW_IF5_MOBIPASS;
        }
      }  /* strcmp(local_rf, "yes") != 0 */

      RC.ru[j]->nb_tx                             = *(RUParamList.paramarray[j][RU_NB_TX_IDX].uptr);
      RC.ru[j]->nb_rx                             = *(RUParamList.paramarray[j][RU_NB_RX_IDX].uptr);
      RC.ru[j]->att_tx                            = *(RUParamList.paramarray[j][RU_ATT_TX_IDX].uptr);
      RC.ru[j]->att_rx                            = *(RUParamList.paramarray[j][RU_ATT_RX_IDX].uptr);
    }// j=0..num_rus
  } else {
    RC.nb_RU = 0;
  } // setting != NULL

  return;
}<|MERGE_RESOLUTION|>--- conflicted
+++ resolved
@@ -1445,11 +1445,7 @@
     // wakeup all gNB processes waiting for this RU
     if (ru->num_gNB>0) wakeup_gNB_L1s(ru);
 
-<<<<<<< HEAD
-    if(get_thread_parallel_conf() == PARALLEL_SINGLE_THREAD && ru->num_gNB>0) {
-=======
     if(get_thread_parallel_conf() == PARALLEL_SINGLE_THREAD || ru->num_gNB==0) {
->>>>>>> a404e190
       // do TX front-end processing if needed (precoding and/or IDFTs)
       if (ru->feptx_prec) ru->feptx_prec(ru,proc->frame_tx,proc->tti_tx);
 
