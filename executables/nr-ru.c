/*******************************************************************************
    OpenAirInterface
    Copyright(c) 1999 - 2014 Eurecom

    OpenAirInterface is free software: you can redistribute it and/or modify
    it under the terms of the GNU General Public License as published by
    the Free Software Foundation, either version 3 of the License, or
    (at your option) any later version.

    OpenAirInterface is distributed in the hope that it will be useful,
    but WITHOUT ANY WARRANTY; without even the implied warranty of
    MERCHANTABILITY or FITNESS FOR A PARTICULAR PURPOSE.  See the
    GNU General Public License for more details.

    You should have received a copy of the GNU General Public License
    along with OpenAirInterface.The full GNU General Public License is
    included in this distribution in the file called "COPYING". If not,
    see <http://www.gnu.org/licenses/>.

   Contact Information
   OpenAirInterface Admin: openair_admin@eurecom.fr
   OpenAirInterface Tech : openair_tech@eurecom.fr
   OpenAirInterface Dev  : openair4g-devel@lists.eurecom.fr

   Address      : Eurecom, Campus SophiaTech, 450 Route des Chappes, CS 50193 - 06904 Biot Sophia Antipolis cedex, FRANCE

*******************************************************************************/

/*! \file lte-enb.c
 * \brief Top-level threads for eNodeB
 * \author R. Knopp, F. Kaltenberger, Navid Nikaein
 * \date 2012
 * \version 0.1
 * \company Eurecom
 * \email: knopp@eurecom.fr,florian.kaltenberger@eurecom.fr, navid.nikaein@eurecom.fr
 * \note
 * \warning
 */
#define _GNU_SOURCE
#include <stdio.h>
#include <stdlib.h>
#include <unistd.h>
#include <string.h>
#include <sys/ioctl.h>
#include <sys/types.h>
#include <sys/mman.h>
#include <sched.h>
#include <linux/sched.h>
#include <signal.h>
#include <execinfo.h>
#include <getopt.h>
#include <sys/sysinfo.h>

#undef MALLOC //there are two conflicting definitions, so we better make sure we don't use it at all

#include "common/utils/assertions.h"
#include "common/utils/system.h"
#include "msc.h"

#include "../../ARCH/COMMON/common_lib.h"
#include "../../ARCH/ETHERNET/USERSPACE/LIB/ethernet_lib.h"

#include "PHY/LTE_TRANSPORT/if4_tools.h"
#include "PHY/LTE_TRANSPORT/if5_tools.h"

#include "PHY/types.h"
#include "PHY/defs_nr_common.h"
#include "PHY/phy_extern.h"
#include "PHY/LTE_TRANSPORT/transport_proto.h"
#include "PHY/INIT/phy_init.h"
#include "SCHED/sched_eNB.h"
#include "SCHED_NR/sched_nr.h"

#include "LAYER2/MAC/mac.h"
#include "LAYER2/MAC/mac_extern.h"
#include "LAYER2/MAC/mac_proto.h"
#include "RRC/LTE/rrc_extern.h"
#include "PHY_INTERFACE/phy_interface.h"

#include "common/utils/LOG/log.h"
#include "common/utils/LOG/vcd_signal_dumper.h"

#include "enb_config.h"
#include <executables/nr-softmodem.h>

#ifdef SMBV
#include "PHY/TOOLS/smbv.h"
unsigned short config_frames[4] = {2,9,11,13};
#endif

/* these variables have to be defined before including ENB_APP/enb_paramdef.h and GNB_APP/gnb_paramdef.h */
static int DEFBANDS[] = {7};
static int DEFENBS[] = {0};
static int DEFBFW[] = {0x00007fff};
 
//static int DEFNRBANDS[] = {7};
//static int DEFGNBS[] = {0};

#include "ENB_APP/enb_paramdef.h"
#include "GNB_APP/gnb_paramdef.h"
#include "common/config/config_userapi.h"

#ifndef OPENAIR2
  #include "UTIL/OTG/otg_extern.h"
#endif

#if defined(ENABLE_ITTI)
  #if defined(ENABLE_USE_MME)
    #include "s1ap_eNB.h"
    #ifdef PDCP_USE_NETLINK
      #include "SIMULATION/ETH_TRANSPORT/proto.h"
    #endif
  #endif
#endif

#include "T.h"
#include "nfapi_interface.h"

extern volatile int oai_exit;


extern void  nr_phy_free_RU(RU_t *);
extern void  nr_phy_config_request(NR_PHY_Config_t *gNB);
#include "executables/thread-common.h"
//extern PARALLEL_CONF_t get_thread_parallel_conf(void);
//extern WORKER_CONF_t   get_thread_worker_conf(void);

void init_NR_RU(char *);
void stop_RU(int nb_ru);
void do_ru_sync(RU_t *ru);

void configure_ru(int idx, void *arg);
void configure_rru(int idx, void *arg);
int attach_rru(RU_t *ru);
int connect_rau(RU_t *ru);

extern uint16_t sl_ahead;

extern int emulate_rf;
extern int numerology;

/*************************************************************/
/* Functions to attach and configure RRU                     */

extern void wait_gNBs(void);

int attach_rru(RU_t *ru)
{
  ssize_t      msg_len,len;
  RRU_CONFIG_msg_t rru_config_msg;
  int received_capabilities=0;
  wait_gNBs();

  // Wait for capabilities
  while (received_capabilities==0) {
    memset((void *)&rru_config_msg,0,sizeof(rru_config_msg));
    rru_config_msg.type = RAU_tick;
    rru_config_msg.len  = sizeof(RRU_CONFIG_msg_t)-MAX_RRU_CONFIG_SIZE;
    LOG_I(PHY,"Sending RAU tick to RRU %d\n",ru->idx);
    AssertFatal((ru->ifdevice.trx_ctlsend_func(&ru->ifdevice,&rru_config_msg,rru_config_msg.len)!=-1),
                "RU %d cannot access remote radio\n",ru->idx);
    msg_len  = sizeof(RRU_CONFIG_msg_t)-MAX_RRU_CONFIG_SIZE+sizeof(RRU_capabilities_t);

    // wait for answer with timeout
    if ((len = ru->ifdevice.trx_ctlrecv_func(&ru->ifdevice,
               &rru_config_msg,
               msg_len))<0) {
      LOG_I(PHY,"Waiting for RRU %d\n",ru->idx);
    } else if (rru_config_msg.type == RRU_capabilities) {
      AssertFatal(rru_config_msg.len==msg_len,"Received capabilities with incorrect length (%d!=%d)\n",(int)rru_config_msg.len,(int)msg_len);
      LOG_I(PHY,"Received capabilities from RRU %d (len %d/%d, num_bands %d,max_pdschReferenceSignalPower %d, max_rxgain %d, nb_tx %d, nb_rx %d)\n",ru->idx,
            (int)rru_config_msg.len,(int)msg_len,
            ((RRU_capabilities_t *)&rru_config_msg.msg[0])->num_bands,
            ((RRU_capabilities_t *)&rru_config_msg.msg[0])->max_pdschReferenceSignalPower[0],
            ((RRU_capabilities_t *)&rru_config_msg.msg[0])->max_rxgain[0],
            ((RRU_capabilities_t *)&rru_config_msg.msg[0])->nb_tx[0],
            ((RRU_capabilities_t *)&rru_config_msg.msg[0])->nb_rx[0]);
      received_capabilities=1;
    } else {
      LOG_E(PHY,"Received incorrect message %d from RRU %d\n",rru_config_msg.type,ru->idx);
    }
  }

  configure_ru(ru->idx,
               (RRU_capabilities_t *)&rru_config_msg.msg[0]);
  rru_config_msg.type = RRU_config;
  rru_config_msg.len  = sizeof(RRU_CONFIG_msg_t)-MAX_RRU_CONFIG_SIZE+sizeof(RRU_config_t);
  LOG_I(PHY,"Sending Configuration to RRU %d (num_bands %d,band0 %d,txfreq %u,rxfreq %u,att_tx %d,att_rx %d,N_RB_DL %d,N_RB_UL %d,3/4FS %d, prach_FO %d, prach_CI %d)\n",ru->idx,
        ((RRU_config_t *)&rru_config_msg.msg[0])->num_bands,
        ((RRU_config_t *)&rru_config_msg.msg[0])->band_list[0],
        ((RRU_config_t *)&rru_config_msg.msg[0])->tx_freq[0],
        ((RRU_config_t *)&rru_config_msg.msg[0])->rx_freq[0],
        ((RRU_config_t *)&rru_config_msg.msg[0])->att_tx[0],
        ((RRU_config_t *)&rru_config_msg.msg[0])->att_rx[0],
        ((RRU_config_t *)&rru_config_msg.msg[0])->N_RB_DL[0],
        ((RRU_config_t *)&rru_config_msg.msg[0])->N_RB_UL[0],
        ((RRU_config_t *)&rru_config_msg.msg[0])->threequarter_fs[0],
        ((RRU_config_t *)&rru_config_msg.msg[0])->prach_FreqOffset[0],
        ((RRU_config_t *)&rru_config_msg.msg[0])->prach_ConfigIndex[0]);
  AssertFatal((ru->ifdevice.trx_ctlsend_func(&ru->ifdevice,&rru_config_msg,rru_config_msg.len)!=-1),
              "RU %d failed send configuration to remote radio\n",ru->idx);
  return 0;
}

int connect_rau(RU_t *ru)
{
  RRU_CONFIG_msg_t   rru_config_msg;
  ssize_t            msg_len;
  int                tick_received          = 0;
  int                configuration_received = 0;
  RRU_capabilities_t *cap;
  int                i;
  int                len;

  // wait for RAU_tick
  while (tick_received == 0) {
    msg_len  = sizeof(RRU_CONFIG_msg_t)-MAX_RRU_CONFIG_SIZE;

    if ((len = ru->ifdevice.trx_ctlrecv_func(&ru->ifdevice,
               &rru_config_msg,
               msg_len))<0) {
      LOG_I(PHY,"Waiting for RAU\n");
    } else {
      if (rru_config_msg.type == RAU_tick) {
        LOG_I(PHY,"Tick received from RAU\n");
        tick_received = 1;
      } else LOG_E(PHY,"Received erroneous message (%d)from RAU, expected RAU_tick\n",rru_config_msg.type);
    }
  }

  // send capabilities
  rru_config_msg.type = RRU_capabilities;
  rru_config_msg.len  = sizeof(RRU_CONFIG_msg_t)-MAX_RRU_CONFIG_SIZE+sizeof(RRU_capabilities_t);
  cap                 = (RRU_capabilities_t *)&rru_config_msg.msg[0];
  LOG_I(PHY,"Sending Capabilities (len %d, num_bands %d,max_pdschReferenceSignalPower %d, max_rxgain %d, nb_tx %d, nb_rx %d)\n",
        (int)rru_config_msg.len,ru->num_bands,ru->max_pdschReferenceSignalPower,ru->max_rxgain,ru->nb_tx,ru->nb_rx);

  switch (ru->function) {
    case NGFI_RRU_IF4p5:
      cap->FH_fmt                                 = OAI_IF4p5_only;
      break;

    case NGFI_RRU_IF5:
      cap->FH_fmt                                 = OAI_IF5_only;
      break;

    case MBP_RRU_IF5:
      cap->FH_fmt                                 = MBP_IF5;
      break;

    default:
      AssertFatal(1==0,"RU_function is unknown %d\n",RC.ru[0]->function);
      break;
  }

  cap->num_bands                                  = ru->num_bands;

  for (i=0; i<ru->num_bands; i++) {
    LOG_I(PHY,"Band %d: nb_rx %d nb_tx %d pdschReferenceSignalPower %d rxgain %d\n",
          ru->band[i],ru->nb_rx,ru->nb_tx,ru->max_pdschReferenceSignalPower,ru->max_rxgain);
    cap->band_list[i]                             = ru->band[i];
    cap->nb_rx[i]                                 = ru->nb_rx;
    cap->nb_tx[i]                                 = ru->nb_tx;
    cap->max_pdschReferenceSignalPower[i]         = ru->max_pdschReferenceSignalPower;
    cap->max_rxgain[i]                            = ru->max_rxgain;
  }

  AssertFatal((ru->ifdevice.trx_ctlsend_func(&ru->ifdevice,&rru_config_msg,rru_config_msg.len)!=-1),
              "RU %d failed send capabilities to RAU\n",ru->idx);
  // wait for configuration
  rru_config_msg.len  = sizeof(RRU_CONFIG_msg_t)-MAX_RRU_CONFIG_SIZE+sizeof(RRU_config_t);

  while (configuration_received == 0) {
    if ((len = ru->ifdevice.trx_ctlrecv_func(&ru->ifdevice,
               &rru_config_msg,
               rru_config_msg.len))<0) {
      LOG_I(PHY,"Waiting for configuration from RAU\n");
    } else {
      LOG_I(PHY,"Configuration received from RAU  (num_bands %d,band0 %d,txfreq %u,rxfreq %u,att_tx %d,att_rx %d,N_RB_DL %d,N_RB_UL %d,3/4FS %d, prach_FO %d, prach_CI %d)\n",
            ((RRU_config_t *)&rru_config_msg.msg[0])->num_bands,
            ((RRU_config_t *)&rru_config_msg.msg[0])->band_list[0],
            ((RRU_config_t *)&rru_config_msg.msg[0])->tx_freq[0],
            ((RRU_config_t *)&rru_config_msg.msg[0])->rx_freq[0],
            ((RRU_config_t *)&rru_config_msg.msg[0])->att_tx[0],
            ((RRU_config_t *)&rru_config_msg.msg[0])->att_rx[0],
            ((RRU_config_t *)&rru_config_msg.msg[0])->N_RB_DL[0],
            ((RRU_config_t *)&rru_config_msg.msg[0])->N_RB_UL[0],
            ((RRU_config_t *)&rru_config_msg.msg[0])->threequarter_fs[0],
            ((RRU_config_t *)&rru_config_msg.msg[0])->prach_FreqOffset[0],
            ((RRU_config_t *)&rru_config_msg.msg[0])->prach_ConfigIndex[0]);
      configure_rru(ru->idx,
                    (void *)&rru_config_msg.msg[0]);
      configuration_received = 1;
    }
  }

  return 0;
}
/*************************************************************/
/* Southbound Fronthaul functions, RCC/RAU                   */

// southbound IF5 fronthaul for 16-bit OAI format
void fh_if5_south_out(RU_t *ru, int frame, int slot, uint64_t timestamp)
{
  if (ru == RC.ru[0]) VCD_SIGNAL_DUMPER_DUMP_VARIABLE_BY_NAME( VCD_SIGNAL_DUMPER_VARIABLES_TRX_TST, ru->proc.timestamp_tx&0xffffffff );

  send_IF5(ru, timestamp, slot, &ru->seqno, IF5_RRH_GW_DL);
}

// southbound IF4p5 fronthaul
void fh_if4p5_south_out(RU_t *ru, int frame, int slot, uint64_t timestamp)
{
  nfapi_nr_config_request_scf_t *cfg = &ru->gNB_list[0]->gNB_config;
  if (ru == RC.ru[0]) VCD_SIGNAL_DUMPER_DUMP_VARIABLE_BY_NAME( VCD_SIGNAL_DUMPER_VARIABLES_TRX_TST, ru->proc.timestamp_tx&0xffffffff );

  LOG_D(PHY,"Sending IF4p5 for frame %d subframe %d\n",ru->proc.frame_tx,ru->proc.tti_tx);


  if ((nr_slot_select(cfg,ru->proc.frame_tx,ru->proc.tti_tx)&NR_DOWNLINK_SLOT) > 0)
    send_IF4p5(ru,frame, slot, IF4p5_PDLFFT);
}

/*************************************************************/
/* Input Fronthaul from south RCC/RAU                        */

// Synchronous if5 from south
void fh_if5_south_in(RU_t *ru,
                     int *frame,
                     int *tti)
{
  NR_DL_FRAME_PARMS *fp = ru->nr_frame_parms;
  RU_proc_t *proc = &ru->proc;
  recv_IF5(ru, &proc->timestamp_rx, *tti, IF5_RRH_GW_UL);
  proc->frame_rx    = (proc->timestamp_rx / (fp->samples_per_slot*20))&1023;
  proc->tti_rx = (proc->timestamp_rx / fp->samples_per_slot)%20;

  if (proc->first_rx == 0) {
    if (proc->tti_rx != *tti) {
      LOG_E(PHY,"Received Timestamp doesn't correspond to the time we think it is (proc->tti_rx %d, subframe %d)\n",proc->tti_rx,*tti);
      exit_fun("Exiting");
    }

    if (proc->frame_rx != *frame) {
      LOG_E(PHY,"Received Timestamp doesn't correspond to the time we think it is (proc->frame_rx %d frame %d)\n",proc->frame_rx,*frame);
      exit_fun("Exiting");
    }
  } else {
    proc->first_rx = 0;
    *frame = proc->frame_rx;
    *tti = proc->tti_rx;
  }

  VCD_SIGNAL_DUMPER_DUMP_VARIABLE_BY_NAME( VCD_SIGNAL_DUMPER_VARIABLES_TRX_TS, proc->timestamp_rx&0xffffffff );
}

// Synchronous if4p5 from south
void fh_if4p5_south_in(RU_t *ru,
                       int *frame,
                       int *slot)
{
  NR_DL_FRAME_PARMS *fp = ru->nr_frame_parms;
  RU_proc_t *proc = &ru->proc;
  int f,sl;
  uint16_t packet_type;
  uint32_t symbol_number=0;
  uint32_t symbol_mask_full=0;

  /*
    if ((fp->frame_type == TDD) && (subframe_select(fp,*slot)==SF_S))
      symbol_mask_full = (1<<fp->ul_symbols_in_S_subframe)-1;
    else
      symbol_mask_full = (1<<fp->symbols_per_slot)-1;

    AssertFatal(proc->symbol_mask[*slot]==0,"rx_fh_if4p5: proc->symbol_mask[%d] = %x\n",*slot,proc->symbol_mask[*slot]);*/
  do {   // Blocking, we need a timeout on this !!!!!!!!!!!!!!!!!!!!!!!
    recv_IF4p5(ru, &f, &sl, &packet_type, &symbol_number);

    if (packet_type == IF4p5_PULFFT) proc->symbol_mask[sl] = proc->symbol_mask[sl] | (1<<symbol_number);
    else if (packet_type == IF4p5_PULTICK) {
      if ((proc->first_rx==0) && (f!=*frame)) LOG_E(PHY,"rx_fh_if4p5: PULTICK received frame %d != expected %d\n",f,*frame);

      if ((proc->first_rx==0) && (sl!=*slot)) LOG_E(PHY,"rx_fh_if4p5: PULTICK received subframe %d != expected %d (first_rx %d)\n",sl,*slot,proc->first_rx);

      break;
    } else if (packet_type == IF4p5_PRACH) {
      // nothing in RU for RAU
    }

    LOG_D(PHY,"rx_fh_if4p5: subframe %d symbol mask %x\n",*slot,proc->symbol_mask[sl]);
  } while(proc->symbol_mask[sl] != symbol_mask_full);

  //caculate timestamp_rx, timestamp_tx based on frame and subframe
  proc->tti_rx  = sl;
  proc->frame_rx     = f;
  proc->timestamp_rx = ((proc->frame_rx * fp->slots_per_frame)  + proc->tti_rx ) * fp->samples_per_slot ;
  //  proc->timestamp_tx = proc->timestamp_rx +  (4*fp->samples_per_subframe);
  proc->tti_tx  = (sl+sl_ahead)%fp->slots_per_frame;
  proc->frame_tx     = (sl>(fp->slots_per_frame-sl_ahead)) ? (f+1)&1023 : f;

  if (proc->first_rx == 0) {
    if (proc->tti_rx != *slot) {
      LOG_E(PHY,"Received Timestamp (IF4p5) doesn't correspond to the time we think it is (proc->tti_rx %d, subframe %d)\n",proc->tti_rx,*slot);
      exit_fun("Exiting");
    }

    if (proc->frame_rx != *frame) {
      LOG_E(PHY,"Received Timestamp (IF4p5) doesn't correspond to the time we think it is (proc->frame_rx %d frame %d)\n",proc->frame_rx,*frame);
      exit_fun("Exiting");
    }
  } else {
    proc->first_rx = 0;
    *frame = proc->frame_rx;
    *slot = proc->tti_rx;
  }

  if (ru == RC.ru[0]) {
    VCD_SIGNAL_DUMPER_DUMP_VARIABLE_BY_NAME( VCD_SIGNAL_DUMPER_VARIABLES_FRAME_NUMBER_RX0_RU, f );
    VCD_SIGNAL_DUMPER_DUMP_VARIABLE_BY_NAME( VCD_SIGNAL_DUMPER_VARIABLES_TTI_NUMBER_RX0_RU,  sl);
    VCD_SIGNAL_DUMPER_DUMP_VARIABLE_BY_NAME( VCD_SIGNAL_DUMPER_VARIABLES_FRAME_NUMBER_TX0_RU, proc->frame_tx );
    VCD_SIGNAL_DUMPER_DUMP_VARIABLE_BY_NAME( VCD_SIGNAL_DUMPER_VARIABLES_TTI_NUMBER_TX0_RU, proc->tti_tx );
  }

  proc->symbol_mask[proc->tti_rx] = 0;
  VCD_SIGNAL_DUMPER_DUMP_VARIABLE_BY_NAME( VCD_SIGNAL_DUMPER_VARIABLES_TRX_TS, proc->timestamp_rx&0xffffffff );
  LOG_D(PHY,"RU %d: fh_if4p5_south_in sleeping ...\n",ru->idx);
}

// asynchronous inbound if4p5 fronthaul from south
void fh_if4p5_south_asynch_in(RU_t *ru,int *frame,int *slot) {
  NR_DL_FRAME_PARMS *fp = ru->nr_frame_parms;
  RU_proc_t *proc       = &ru->proc;
  uint16_t packet_type;
  uint32_t symbol_number,symbol_mask,prach_rx;
  //  uint32_t got_prach_info=0;
  symbol_number = 0;
  symbol_mask   = (1<<(fp->symbols_per_slot))-1;
  prach_rx      = 0;

  do {   // Blocking, we need a timeout on this !!!!!!!!!!!!!!!!!!!!!!!
    recv_IF4p5(ru, &proc->frame_rx, &proc->tti_rx, &packet_type, &symbol_number);

    // grab first prach information for this new subframe
    /*if (got_prach_info==0) {
      prach_rx       = is_prach_subframe(fp, proc->frame_rx, proc->tti_rx);
      got_prach_info = 1;
    }*/
    if (proc->first_rx != 0) {
      *frame = proc->frame_rx;
      *slot = proc->tti_rx;
      proc->first_rx = 0;
    } else {
      if (proc->frame_rx != *frame) {
        LOG_E(PHY,"frame_rx %d is not what we expect %d\n",proc->frame_rx,*frame);
        exit_fun("Exiting");
      }

      if (proc->tti_rx != *slot) {
        LOG_E(PHY,"tti_rx %d is not what we expect %d\n",proc->tti_rx,*slot);
        exit_fun("Exiting");
      }
    }

    if      (packet_type == IF4p5_PULFFT)       symbol_mask &= (~(1<<symbol_number));
    else if (packet_type == IF4p5_PRACH)        prach_rx    &= (~0x1);
  } while( (symbol_mask > 0) || (prach_rx >0));   // haven't received all PUSCH symbols and PRACH information
}





/*************************************************************/
/* Input Fronthaul from North RRU                            */

// RRU IF4p5 TX fronthaul receiver. Assumes an if_device on input and if or rf device on output
// receives one subframe's worth of IF4p5 OFDM symbols and OFDM modulates
void fh_if4p5_north_in(RU_t *ru,int *frame,int *slot) {
  uint32_t symbol_number=0;
  uint32_t symbol_mask, symbol_mask_full;
  uint16_t packet_type;
  /// **** incoming IF4p5 from remote RCC/RAU **** ///
  symbol_number = 0;
  symbol_mask = 0;
  symbol_mask_full = (1<<(ru->nr_frame_parms->symbols_per_slot))-1;

  do {
    recv_IF4p5(ru, frame, slot, &packet_type, &symbol_number);
    symbol_mask = symbol_mask | (1<<symbol_number);
  } while (symbol_mask != symbol_mask_full);

  // dump VCD output for first RU in list
  if (ru == RC.ru[0]) {
    VCD_SIGNAL_DUMPER_DUMP_VARIABLE_BY_NAME( VCD_SIGNAL_DUMPER_VARIABLES_FRAME_NUMBER_TX0_RU, *frame );
    VCD_SIGNAL_DUMPER_DUMP_VARIABLE_BY_NAME( VCD_SIGNAL_DUMPER_VARIABLES_TTI_NUMBER_TX0_RU, *slot );
  }
}

void fh_if5_north_asynch_in(RU_t *ru,int *frame,int *slot) {
  NR_DL_FRAME_PARMS *fp = ru->nr_frame_parms;
  RU_proc_t *proc        = &ru->proc;
  int tti_tx,frame_tx;
  openair0_timestamp timestamp_tx;
  recv_IF5(ru, &timestamp_tx, *slot, IF5_RRH_GW_DL);
  //      printf("Received subframe %d (TS %llu) from RCC\n",tti_tx,timestamp_tx);
  tti_tx = (timestamp_tx/fp->samples_per_slot)%fp->slots_per_frame;
  frame_tx    = (timestamp_tx/(fp->samples_per_slot*fp->slots_per_frame))&1023;

  if (proc->first_tx != 0) {
    *slot = tti_tx;
    *frame    = frame_tx;
    proc->first_tx = 0;
  } else {
    AssertFatal(tti_tx == *slot,
                "tti_tx %d is not what we expect %d\n",tti_tx,*slot);
    AssertFatal(frame_tx == *frame,
                "frame_tx %d is not what we expect %d\n",frame_tx,*frame);
  }
}

void fh_if4p5_north_asynch_in(RU_t *ru,int *frame,int *slot) {
  NR_DL_FRAME_PARMS *fp = ru->nr_frame_parms;
  nfapi_nr_config_request_scf_t *cfg = &ru->gNB_list[0]->gNB_config;
  RU_proc_t *proc        = &ru->proc;
  uint16_t packet_type;
  uint32_t symbol_number,symbol_mask,symbol_mask_full=0;
  int slot_tx,frame_tx;
  LOG_D(PHY, "%s(ru:%p frame, subframe)\n", __FUNCTION__, ru);
  symbol_number = 0;
  symbol_mask = 0;

  //  symbol_mask_full = ((subframe_select(fp,*slot) == SF_S) ? (1<<fp->dl_symbols_in_S_subframe) : (1<<fp->symbols_per_slot))-1;
  do {
    recv_IF4p5(ru, &frame_tx, &slot_tx, &packet_type, &symbol_number);

    if (((nr_slot_select(cfg,frame_tx,slot_tx) & NR_DOWNLINK_SLOT) > 0) && (symbol_number == 0)) start_meas(&ru->rx_fhaul);

    LOG_D(PHY,"slot %d (%d): frame %d, slot %d, symbol %d\n",
          *slot,nr_slot_select(cfg,frame_tx,*slot),frame_tx,slot_tx,symbol_number);

    if (proc->first_tx != 0) {
      *frame         = frame_tx;
      *slot          = slot_tx;
      proc->first_tx = 0;
      //symbol_mask_full = ((subframe_select(fp,*slot) == SF_S) ? (1<<fp->dl_symbols_in_S_subframe) : (1<<fp->symbols_per_slot))-1;
    } else {
      AssertFatal(frame_tx == *frame,
                  "frame_tx %d is not what we expect %d\n",frame_tx,*frame);
      AssertFatal(slot_tx == *slot,
                  "slot_tx %d is not what we expect %d\n",slot_tx,*slot);
    }

    if (packet_type == IF4p5_PDLFFT) {
      symbol_mask = symbol_mask | (1<<symbol_number);
    } else AssertFatal(1==0,"Illegal IF4p5 packet type (should only be IF4p5_PDLFFT%d\n",packet_type);
  } while (symbol_mask != symbol_mask_full);

  if ((nr_slot_select(cfg,frame_tx,slot_tx) & NR_DOWNLINK_SLOT)>0) stop_meas(&ru->rx_fhaul);

  proc->tti_tx  = slot_tx;
  proc->frame_tx     = frame_tx;

  if ((frame_tx == 0)&&(slot_tx == 0)) proc->frame_tx_unwrap += 1024;

  proc->timestamp_tx = ((((uint64_t)frame_tx + (uint64_t)proc->frame_tx_unwrap) * fp->slots_per_frame) + (uint64_t)slot_tx) * (uint64_t)fp->samples_per_slot;
  LOG_D(PHY,"RU %d/%d TST %llu, frame %d, subframe %d\n",ru->idx,0,(long long unsigned int)proc->timestamp_tx,frame_tx,slot_tx);

  // dump VCD output for first RU in list
  if (ru == RC.ru[0]) {
    VCD_SIGNAL_DUMPER_DUMP_VARIABLE_BY_NAME( VCD_SIGNAL_DUMPER_VARIABLES_FRAME_NUMBER_TX0_RU, frame_tx );
    VCD_SIGNAL_DUMPER_DUMP_VARIABLE_BY_NAME( VCD_SIGNAL_DUMPER_VARIABLES_TTI_NUMBER_TX0_RU, slot_tx );
  }

  if (ru->feptx_ofdm) ru->feptx_ofdm(ru,frame_tx,slot_tx);

  if (ru->fh_south_out) ru->fh_south_out(ru,frame_tx,slot_tx,proc->timestamp_tx);
}

void fh_if5_north_out(RU_t *ru) {
  RU_proc_t *proc=&ru->proc;
  uint8_t seqno=0;
  /// **** send_IF5 of rxdata to BBU **** ///
  VCD_SIGNAL_DUMPER_DUMP_FUNCTION_BY_NAME( VCD_SIGNAL_DUMPER_FUNCTIONS_SEND_IF5, 1 );
  send_IF5(ru, proc->timestamp_rx, proc->tti_rx, &seqno, IF5_RRH_GW_UL);
  VCD_SIGNAL_DUMPER_DUMP_FUNCTION_BY_NAME( VCD_SIGNAL_DUMPER_FUNCTIONS_SEND_IF5, 0 );
}

// RRU IF4p5 northbound interface (RX)
void fh_if4p5_north_out(RU_t *ru) {
  RU_proc_t *proc=&ru->proc;

  //NR_DL_FRAME_PARMS *fp = ru->nr_frame_parms;
  //const int subframe     = proc->tti_rx;
  if (ru->idx==0) VCD_SIGNAL_DUMPER_DUMP_VARIABLE_BY_NAME( VCD_SIGNAL_DUMPER_VARIABLES_TTI_NUMBER_RX0_RU, proc->tti_rx );

  /*
    if ((fp->frame_type == TDD) && (subframe_select(fp,subframe)!=SF_UL)) {
      /// **** in TDD during DL send_IF4 of ULTICK to RCC **** ///
      send_IF4p5(ru, proc->frame_rx, proc->tti_rx, IF4p5_PULTICK);
      return;
    }*/
  start_meas(&ru->tx_fhaul);
  send_IF4p5(ru, proc->frame_rx, proc->tti_rx, IF4p5_PULFFT);
  stop_meas(&ru->tx_fhaul);
}

void *emulatedRF_thread(void *param) {
  RU_proc_t *proc = (RU_proc_t *) param;
  int microsec = 500; // length of time to sleep, in miliseconds
  struct timespec req = {0};
  req.tv_sec = 0;
  req.tv_nsec = (numerology>0)? ((microsec * 1000L)/numerology):(microsec * 1000L)*2;
  wait_sync("emulatedRF_thread");

  while(!oai_exit) {
    nanosleep(&req, (struct timespec *)NULL);
    pthread_mutex_lock(&proc->mutex_emulateRF);
    ++proc->instance_cnt_emulateRF;
    pthread_mutex_unlock(&proc->mutex_emulateRF);
    pthread_cond_signal(&proc->cond_emulateRF);
  }

  return 0;
}

void rx_rf(RU_t *ru,int *frame,int *slot) {
  RU_proc_t *proc = &ru->proc;
  NR_DL_FRAME_PARMS *fp = ru->nr_frame_parms;
  void *rxp[ru->nb_rx];
  unsigned int rxs;
  int i;
  openair0_timestamp ts,old_ts;
  AssertFatal(*slot<fp->slots_per_frame && *slot>=0, "slot %d is illegal (%d)\n",*slot,fp->slots_per_frame);

  for (i=0; i<ru->nb_rx; i++)
    rxp[i] = (void *)&ru->common.rxdata[i][*slot*fp->samples_per_slot];

  VCD_SIGNAL_DUMPER_DUMP_FUNCTION_BY_NAME( VCD_SIGNAL_DUMPER_FUNCTIONS_TRX_READ, 1 );
  old_ts = proc->timestamp_rx;
  LOG_D(PHY,"Reading %d samples for slot %d (%p)\n",fp->samples_per_slot,*slot,rxp[0]);

  if(emulate_rf) {
    wait_on_condition(&proc->mutex_emulateRF,&proc->cond_emulateRF,&proc->instance_cnt_emulateRF,"emulatedRF_thread");
    release_thread(&proc->mutex_emulateRF,&proc->instance_cnt_emulateRF,"emulatedRF_thread");
    rxs = fp->samples_per_slot;
    ts = old_ts + rxs;
  } else {
    rxs = ru->rfdevice.trx_read_func(&ru->rfdevice,
                                     &ts,
                                     rxp,
                                     fp->samples_per_slot,
                                     ru->nb_rx);
  }


  VCD_SIGNAL_DUMPER_DUMP_FUNCTION_BY_NAME( VCD_SIGNAL_DUMPER_FUNCTIONS_TRX_READ, 0 );
  proc->timestamp_rx = ts-ru->ts_offset;

  //AssertFatal(rxs == fp->samples_per_subframe,
  //"rx_rf: Asked for %d samples, got %d from USRP\n",fp->samples_per_subframe,rxs);
  if (rxs != fp->samples_per_slot) LOG_E(PHY, "rx_rf: Asked for %d samples, got %d from USRP\n",fp->samples_per_slot,rxs);

  if (proc->first_rx == 1) {
    ru->ts_offset = proc->timestamp_rx;
    proc->timestamp_rx = 0;
  } else {
    if (proc->timestamp_rx - old_ts != fp->samples_per_slot) {
      LOG_D(PHY,"rx_rf: rfdevice timing drift of %"PRId64" samples (ts_off %"PRId64")\n",proc->timestamp_rx - old_ts - fp->samples_per_slot,ru->ts_offset);
      ru->ts_offset += (proc->timestamp_rx - old_ts - fp->samples_per_slot);
      proc->timestamp_rx = ts-ru->ts_offset;
    }
  }

  proc->frame_rx     = (proc->timestamp_rx / (fp->samples_per_slot*fp->slots_per_frame))&1023;
  proc->tti_rx       = (proc->timestamp_rx / fp->samples_per_slot)%fp->slots_per_frame;
  // synchronize first reception to frame 0 subframe 0
  LOG_D(PHY,"RU %d/%d TS %llu (off %d), frame %d, slot %d.%d / %d\n",
        ru->idx,
        0,
        (unsigned long long int)proc->timestamp_rx,
        (int)ru->ts_offset,proc->frame_rx,proc->tti_rx,proc->tti_tx,fp->slots_per_frame);

  // dump VCD output for first RU in list
  if (ru == RC.ru[0]) {
    VCD_SIGNAL_DUMPER_DUMP_VARIABLE_BY_NAME( VCD_SIGNAL_DUMPER_VARIABLES_FRAME_NUMBER_RX0_RU, proc->frame_rx );
    VCD_SIGNAL_DUMPER_DUMP_VARIABLE_BY_NAME( VCD_SIGNAL_DUMPER_VARIABLES_TTI_NUMBER_RX0_RU, proc->tti_rx );
  }

  if (proc->first_rx == 0) {
    if (proc->tti_rx != *slot) {
      LOG_E(PHY,"Received Timestamp (%llu) doesn't correspond to the time we think it is (proc->tti_rx %d, subframe %d)\n",(long long unsigned int)proc->timestamp_rx,proc->tti_rx,*slot);
      exit_fun("Exiting");
    }

    if (proc->frame_rx != *frame) {
      LOG_E(PHY,"Received Timestamp (%llu) doesn't correspond to the time we think it is (proc->frame_rx %d frame %d)\n",(long long unsigned int)proc->timestamp_rx,proc->frame_rx,*frame);
      exit_fun("Exiting");
    }
  } else {
    proc->first_rx = 0;
    *frame = proc->frame_rx;
    *slot  = proc->tti_rx;
  }

  //printf("timestamp_rx %lu, frame %d(%d), subframe %d(%d)\n",ru->timestamp_rx,proc->frame_rx,frame,proc->tti_rx,subframe);
  VCD_SIGNAL_DUMPER_DUMP_VARIABLE_BY_NAME( VCD_SIGNAL_DUMPER_VARIABLES_TRX_TS, proc->timestamp_rx&0xffffffff );

  if (rxs != fp->samples_per_slot) {
    //exit_fun( "problem receiving samples" );
    LOG_E(PHY, "problem receiving samples\n");
  }
}


void tx_rf(RU_t *ru,int frame,int slot, uint64_t timestamp) { 
  RU_proc_t *proc = &ru->proc;
  NR_DL_FRAME_PARMS *fp = ru->nr_frame_parms;
  nfapi_nr_config_request_scf_t *cfg = &ru->gNB_list[0]->gNB_config;
  void *txp[ru->nb_tx];
  unsigned int txs;
  int i,txsymb;
  T(T_ENB_PHY_OUTPUT_SIGNAL, T_INT(0), T_INT(0), T_INT(frame), T_INT(slot),
    T_INT(0), T_BUFFER(&ru->common.txdata[0][slot * fp->samples_per_slot], fp->samples_per_slot * 4));

<<<<<<< HEAD
  int slot_type         = nr_slot_select(cfg,frame,slot);
  int prevslot_type     = nr_slot_select(cfg,frame,(slot+fp->slots_per_frame-1)%fp->slots_per_frame);
=======
  int slot_type         = nr_slot_select(cfg,frame,slot%fp->slots_per_frame);
  int prevslot_type     = nr_slot_select(cfg,frame,(slot+(fp->slots_per_frame-1))%fp->slots_per_frame);
  int nextslot_type     = nr_slot_select(cfg,frame,(slot+1)%fp->slots_per_frame);
>>>>>>> 1ce8540d
  int sf_extension  = 0;                 //sf_extension = ru->sf_extension;
  int siglen=fp->samples_per_slot;
  int flags=1;

  //nr_subframe_t SF_type     = nr_slot_select(cfg,slot%fp->slots_per_frame);
  if (slot_type == NR_DOWNLINK_SLOT || slot_type == NR_MIXED_SLOT || IS_SOFTMODEM_RFSIM) {

    if(slot_type == NR_MIXED_SLOT) {
      txsymb = 0;
      for(int symbol_count =0;symbol_count<NR_NUMBER_OF_SYMBOLS_PER_SLOT;symbol_count++) {
        if (cfg->tdd_table.max_tdd_periodicity_list[slot].max_num_of_symbol_per_slot_list[symbol_count].slot_config.value==0)
          txsymb++;
      }
      AssertFatal(txsymb>0,"illegal txsymb %d\n",txsymb);
      siglen = (fp->ofdm_symbol_size + fp->nb_prefix_samples0) + (txsymb - 1) * (fp->ofdm_symbol_size + fp->nb_prefix_samples);
               //+ ru->end_of_burst_delay;
      flags=3; // end of burst
    }

    if (cfg->cell_config.frame_duplex_type.value == TDD &&
        slot_type == NR_DOWNLINK_SLOT &&
        prevslot_type == NR_UPLINK_SLOT) {
      flags = 2; // start of burst
    }

    if (cfg->cell_config.frame_duplex_type.value == TDD &&
        slot_type == NR_DOWNLINK_SLOT &&
        nextslot_type == NR_UPLINK_SLOT) {
      flags = 3; // end of burst
    }
   
    VCD_SIGNAL_DUMPER_DUMP_VARIABLE_BY_NAME( VCD_SIGNAL_DUMPER_VARIABLES_TRX_WRITE_FLAGS, flags ); 
    VCD_SIGNAL_DUMPER_DUMP_VARIABLE_BY_NAME( VCD_SIGNAL_DUMPER_VARIABLES_FRAME_NUMBER_TX0_RU, frame );
    VCD_SIGNAL_DUMPER_DUMP_VARIABLE_BY_NAME( VCD_SIGNAL_DUMPER_VARIABLES_TTI_NUMBER_TX0_RU, slot );
    for (i=0; i<ru->nb_tx; i++)
      txp[i] = (void *)&ru->common.txdata[i][(slot*fp->samples_per_slot)-sf_extension];
    
      VCD_SIGNAL_DUMPER_DUMP_VARIABLE_BY_NAME( VCD_SIGNAL_DUMPER_VARIABLES_TRX_TST, (timestamp-ru->openair0_cfg.tx_sample_advance)&0xffffffff );
      VCD_SIGNAL_DUMPER_DUMP_FUNCTION_BY_NAME( VCD_SIGNAL_DUMPER_FUNCTIONS_TRX_WRITE, 1 );
      // prepare tx buffer pointers
      txs = ru->rfdevice.trx_write_func(&ru->rfdevice,
					timestamp+ru->ts_offset-ru->openair0_cfg.tx_sample_advance-sf_extension,
					txp,
					siglen+sf_extension,
					ru->nb_tx,
					flags);
      LOG_D(PHY,"[TXPATH] RU %d tx_rf, writing to TS %llu, frame %d, unwrapped_frame %d, slot %d\n",ru->idx,
	    (long long unsigned int)timestamp,frame,proc->frame_tx_unwrap,slot);
      VCD_SIGNAL_DUMPER_DUMP_FUNCTION_BY_NAME( VCD_SIGNAL_DUMPER_FUNCTIONS_TRX_WRITE, 0 );
      AssertFatal(txs ==  siglen+sf_extension,"TX : Timeout (sent %u/%d)\n", txs, siglen);
  }
}



/*!
 * \brief The Asynchronous RX/TX FH thread of RAU/RCC/gNB/RRU.
 * This handles the RX FH for an asynchronous RRU/UE
 * \param param is a \ref gNB_L1_proc_t structure which contains the info what to process.
 * \returns a pointer to an int. The storage is not on the heap and must not be freed.
 */
void *ru_thread_asynch_rxtx( void *param ) {
  static int ru_thread_asynch_rxtx_status;
  RU_t *ru         = (RU_t *)param;
  RU_proc_t *proc  = &ru->proc;
  nfapi_nr_config_request_scf_t *cfg = &ru->gNB_list[0]->gNB_config;
  int slot=0, frame=0;
  // wait for top-level synchronization and do one acquisition to get timestamp for setting frame/subframe
  wait_sync("ru_thread_asynch_rxtx");
  // wait for top-level synchronization and do one acquisition to get timestamp for setting frame/subframe
  printf( "waiting for devices (ru_thread_asynch_rx)\n");
  wait_on_condition(&proc->mutex_asynch_rxtx,&proc->cond_asynch_rxtx,&proc->instance_cnt_asynch_rxtx,"thread_asynch");
  printf( "devices ok (ru_thread_asynch_rx)\n");

  while (!oai_exit) {

    if (slot==ru->nr_frame_parms->slots_per_frame) {
      slot=0;
      frame++;
      frame&=1023;
    } else {
      slot++;
    }

    LOG_D(PHY,"ru_thread_asynch_rxtx: Waiting on incoming fronthaul\n");

    // asynchronous receive from north (RRU IF4/IF5)
    if (ru->fh_north_asynch_in) {
      if ((nr_slot_select(cfg,frame,slot) & NR_DOWNLINK_SLOT)>0)
        ru->fh_north_asynch_in(ru,&frame,&slot);
    } else AssertFatal(1==0,"Unknown function in ru_thread_asynch_rxtx\n");
  }

  ru_thread_asynch_rxtx_status=0;
  return(&ru_thread_asynch_rxtx_status);
}




/*!
 * \brief The prach receive thread of RU.
 * \param param is a \ref RU_proc_t structure which contains the info what to process.
 * \returns a pointer to an int. The storage is not on the heap and must not be freed.
 */
void *ru_thread_prach( void *param ) {
  static int ru_thread_prach_status;
  RU_t *ru        = (RU_t *)param;
  RU_proc_t *proc = (RU_proc_t *)&ru->proc;
  // set default return value
  ru_thread_prach_status = 0;

  while (RC.ru_mask>0) {
    usleep(1e6);
    LOG_I(PHY,"%s() RACH waiting for RU to be configured\n", __FUNCTION__);
  }

  LOG_I(PHY,"%s() RU configured - RACH processing thread running\n", __FUNCTION__);

  while (!oai_exit) {
    

    if (wait_on_condition(&proc->mutex_prach,&proc->cond_prach,&proc->instance_cnt_prach,"ru_prach_thread") < 0) break;

    VCD_SIGNAL_DUMPER_DUMP_FUNCTION_BY_NAME( VCD_SIGNAL_DUMPER_FUNCTIONS_PHY_RU_PRACH_RX, 1 );

    /*if (ru->gNB_list[0]){
      prach_procedures(
        ru->gNB_list[0],0
        );
    }
    else {
       rx_prach(NULL,
            ru,
          NULL,
                NULL,
                NULL,
                proc->frame_prach,
                0,0
          );
    }
    VCD_SIGNAL_DUMPER_DUMP_FUNCTION_BY_NAME( VCD_SIGNAL_DUMPER_FUNCTIONS_PHY_RU_PRACH_RX, 0 );*/ 
    if (release_thread(&proc->mutex_prach,&proc->instance_cnt_prach,"ru_prach_thread") < 0) break;
  }

  LOG_I(PHY, "Exiting RU thread PRACH\n");
  ru_thread_prach_status = 0;
  return &ru_thread_prach_status;
}


int wakeup_synch(RU_t *ru) {
  struct timespec wait;
  wait.tv_sec=0;
  wait.tv_nsec=5000000L;

  // wake up synch thread
  // lock the synch mutex and make sure the thread is ready
  if (pthread_mutex_timedlock(&ru->proc.mutex_synch,&wait) != 0) {
    LOG_E( PHY, "[RU] ERROR pthread_mutex_lock for RU synch thread (IC %d)\n", ru->proc.instance_cnt_synch );
    exit_fun( "error locking mutex_synch" );
    return(-1);
  }

  ++ru->proc.instance_cnt_synch;

  // the thread can now be woken up
  if (pthread_cond_signal(&ru->proc.cond_synch) != 0) {
    LOG_E( PHY, "[RU] ERROR pthread_cond_signal for RU synch thread\n");
    exit_fun( "ERROR pthread_cond_signal" );
    return(-1);
  }

  pthread_mutex_unlock( &ru->proc.mutex_synch );
  return(0);
}

void do_ru_synch(RU_t *ru) {
  NR_DL_FRAME_PARMS *fp  = ru->nr_frame_parms;
  RU_proc_t *proc         = &ru->proc;
  int i;
  void *rxp[2],*rxp2[2];
  int32_t dummy_rx[ru->nb_rx][fp->samples_per_subframe] __attribute__((aligned(32)));
  int rxs;
  int ic;

  // initialize the synchronization buffer to the common_vars.rxdata
  for (int i=0; i<ru->nb_rx; i++)
    rxp[i] = &ru->common.rxdata[i][0];

  double temp_freq1 = ru->rfdevice.openair0_cfg->rx_freq[0];
  double temp_freq2 = ru->rfdevice.openair0_cfg->tx_freq[0];

  for (i=0; i<4; i++) {
    ru->rfdevice.openair0_cfg->rx_freq[i] = ru->rfdevice.openair0_cfg->tx_freq[i];
    ru->rfdevice.openair0_cfg->tx_freq[i] = temp_freq1;
  }

  ru->rfdevice.trx_set_freq_func(&ru->rfdevice,ru->rfdevice.openair0_cfg,0);

  while ((ru->in_synch ==0)&&(!oai_exit)) {
    // read in frame
    rxs = ru->rfdevice.trx_read_func(&ru->rfdevice,
                                     &(proc->timestamp_rx),
                                     rxp,
                                     fp->samples_per_subframe*10,
                                     ru->nb_rx);

    if (rxs != fp->samples_per_subframe*10) LOG_E(PHY,"requested %d samples, got %d\n",fp->samples_per_subframe*10,rxs);

    // wakeup synchronization processing thread
    wakeup_synch(ru);
    ic=0;

    while ((ic>=0)&&(!oai_exit)) {
      // continuously read in frames, 1ms at a time,
      // until we are done with the synchronization procedure
      for (i=0; i<ru->nb_rx; i++)
        rxp2[i] = (void *)&dummy_rx[i][0];

      for (i=0; i<10; i++)
        rxs = ru->rfdevice.trx_read_func(&ru->rfdevice,
                                         &(proc->timestamp_rx),
                                         rxp2,
                                         fp->samples_per_subframe,
                                         ru->nb_rx);

      pthread_mutex_lock(&ru->proc.mutex_synch);
      ic = ru->proc.instance_cnt_synch;
      pthread_mutex_unlock(&ru->proc.mutex_synch);
    } // ic>=0
  } // in_synch==0

  // read in rx_offset samples
  LOG_I(PHY,"Resynchronizing by %d samples\n",ru->rx_offset);
  rxs = ru->rfdevice.trx_read_func(&ru->rfdevice,
                                   &(proc->timestamp_rx),
                                   rxp,
                                   ru->rx_offset,
                                   ru->nb_rx);

  for (i=0; i<4; i++) {
    ru->rfdevice.openair0_cfg->rx_freq[i] = temp_freq1;
    ru->rfdevice.openair0_cfg->tx_freq[i] = temp_freq2;
  }

  ru->rfdevice.trx_set_freq_func(&ru->rfdevice,ru->rfdevice.openair0_cfg,0);
}



void wakeup_gNB_L1s(RU_t *ru) {
  int i;
  PHY_VARS_gNB **gNB_list = ru->gNB_list;
  LOG_D(PHY,"wakeup_gNB_L1s (num %d) for RU %d ru->gNB_top:%p\n",ru->num_gNB,ru->idx, ru->gNB_top);

  if (ru->num_gNB==1 && ru->gNB_top!=0 && get_thread_parallel_conf() == PARALLEL_SINGLE_THREAD) {
    // call gNB function directly
    char string[20];
    sprintf(string,"Incoming RU %d",ru->idx);
    LOG_D(PHY,"RU %d Call gNB_top\n",ru->idx);
    ru->gNB_top(gNB_list[0],ru->proc.frame_rx,ru->proc.tti_rx,string,ru);
  } else {
    LOG_D(PHY,"ru->num_gNB:%d\n", ru->num_gNB);

    for (i=0; i<ru->num_gNB; i++) {
      LOG_D(PHY,"ru->wakeup_rxtx:%p\n", ru->nr_wakeup_rxtx);

      if (ru->nr_wakeup_rxtx!=0 && ru->nr_wakeup_rxtx(gNB_list[i],ru) < 0) {
        LOG_E(PHY,"could not wakeup gNB rxtx process for subframe %d\n", ru->proc.tti_rx);
      }
    }
  }
}

int wakeup_prach_ru(RU_t *ru) {
  struct timespec wait;
  wait.tv_sec=0;
  wait.tv_nsec=5000000L;

  if (pthread_mutex_timedlock(&ru->proc.mutex_prach,&wait) !=0) {
    LOG_E( PHY, "[RU] ERROR pthread_mutex_lock for RU prach thread (IC %d)\n", ru->proc.instance_cnt_prach);
    exit_fun( "error locking mutex_rxtx" );
    return(-1);
  }

  if (ru->proc.instance_cnt_prach==-1) {
    ++ru->proc.instance_cnt_prach;
    ru->proc.frame_prach    = ru->proc.frame_rx;
    ru->proc.subframe_prach = ru->proc.tti_rx;

    // DJP - think prach_procedures() is looking at gNB frame_prach
    if (ru->gNB_list[0]) {
      ru->gNB_list[0]->proc.frame_prach = ru->proc.frame_rx;
      ru->gNB_list[0]->proc.slot_prach = ru->proc.tti_rx;
    }

    LOG_I(PHY,"RU %d: waking up PRACH thread\n",ru->idx);
    // the thread can now be woken up
    AssertFatal(pthread_cond_signal(&ru->proc.cond_prach) == 0, "ERROR pthread_cond_signal for RU prach thread\n");
  } else LOG_W(PHY,"RU prach thread busy, skipping\n");

  pthread_mutex_unlock( &ru->proc.mutex_prach );
  return(0);
}

// this is for RU with local RF unit
void fill_rf_config(RU_t *ru, char *rf_config_file) {
  int i;
  NR_DL_FRAME_PARMS *fp   = ru->nr_frame_parms;
  nfapi_nr_config_request_scf_t *gNB_config = &ru->gNB_list[0]->gNB_config; //tmp index
  openair0_config_t *cfg   = &ru->openair0_cfg;
  int mu = gNB_config->ssb_config.scs_common.value;
  int N_RB = gNB_config->carrier_config.dl_grid_size[gNB_config->ssb_config.scs_common.value].value;

  if (mu == NR_MU_0) { //or if LTE
    if(N_RB == 100) {
      if (fp->threequarter_fs) {
        cfg->sample_rate=23.04e6;
        cfg->samples_per_frame = 230400;
        cfg->tx_bw = 10e6;
        cfg->rx_bw = 10e6;
      } else {
        cfg->sample_rate=30.72e6;
        cfg->samples_per_frame = 307200;
        cfg->tx_bw = 10e6;
        cfg->rx_bw = 10e6;
      }
    } else if(N_RB == 50) {
      cfg->sample_rate=15.36e6;
      cfg->samples_per_frame = 153600;
      cfg->tx_bw = 5e6;
      cfg->rx_bw = 5e6;
    } else if (N_RB == 25) {
      cfg->sample_rate=7.68e6;
      cfg->samples_per_frame = 76800;
      cfg->tx_bw = 2.5e6;
      cfg->rx_bw = 2.5e6;
    } else if (N_RB == 6) {
      cfg->sample_rate=1.92e6;
      cfg->samples_per_frame = 19200;
      cfg->tx_bw = 1.5e6;
      cfg->rx_bw = 1.5e6;
    } else AssertFatal(1==0,"Unknown N_RB %d\n",N_RB);
  } else if (mu == NR_MU_1) {
    if(N_RB == 273) {
      if (fp->threequarter_fs) {
        AssertFatal(0 == 1,"three quarter sampling not supported for N_RB 273\n");
      } else {
        cfg->sample_rate=122.88e6;
        cfg->samples_per_frame = 1228800;
        cfg->tx_bw = 100e6;
        cfg->rx_bw = 100e6;
      }
    } else if(N_RB == 217) {
      if (fp->threequarter_fs) {
        cfg->sample_rate=92.16e6;
        cfg->samples_per_frame = 921600;
        cfg->tx_bw = 80e6;
        cfg->rx_bw = 80e6;
      } else {
        cfg->sample_rate=122.88e6;
        cfg->samples_per_frame = 1228800;
        cfg->tx_bw = 80e6;
        cfg->rx_bw = 80e6;
      }
    } else if(N_RB == 106) {
      if (fp->threequarter_fs) {
	cfg->sample_rate=46.08e6;
	cfg->samples_per_frame = 460800;
	cfg->tx_bw = 40e6;
	cfg->rx_bw = 40e6;
      }
      else {
	cfg->sample_rate=61.44e6;
	cfg->samples_per_frame = 614400;
	cfg->tx_bw = 40e6;
	cfg->rx_bw = 40e6;
      }
    } else {
      AssertFatal(0==1,"N_RB %d not yet supported for numerology %d\n",N_RB,mu);
    }
  } else if (mu == NR_MU_3) {
    if (N_RB == 66) {
      cfg->sample_rate = 122.88e6;
      cfg->samples_per_frame = 1228800;
      cfg->tx_bw = 100e6;
      cfg->rx_bw = 100e6;
    } else if(N_RB == 32) {
      cfg->sample_rate=61.44e6;
      cfg->samples_per_frame = 614400;
      cfg->tx_bw = 50e6;
      cfg->rx_bw = 50e6;
    }
  } else {
    AssertFatal(0 == 1,"Numerology %d not supported for the moment\n",mu);
  }

  if (gNB_config->cell_config.frame_duplex_type.value==TDD)
    cfg->duplex_mode = duplex_mode_TDD;
  else //FDD
    cfg->duplex_mode = duplex_mode_FDD;

  cfg->Mod_id = 0;
  cfg->num_rb_dl=N_RB;
  cfg->tx_num_channels=ru->nb_tx;
  cfg->rx_num_channels=ru->nb_rx;

  for (i=0; i<ru->nb_tx; i++) {
    if (ru->if_frequency == 0) {
      cfg->tx_freq[i] = (double)fp->dl_CarrierFreq;
      cfg->rx_freq[i] = (double)fp->ul_CarrierFreq;
    }
    else {
      cfg->tx_freq[i] = (double)ru->if_frequency;
      cfg->rx_freq[i] = (double)(ru->if_frequency+fp->ul_CarrierFreq-fp->dl_CarrierFreq);
    }
    cfg->tx_gain[i] = ru->att_tx;
    cfg->rx_gain[i] = ru->max_rxgain-ru->att_rx;
    cfg->configFilename = rf_config_file;
    printf("channel %d, Setting tx_gain offset %f, rx_gain offset %f, tx_freq %f, rx_freq %f\n",
           i, cfg->tx_gain[i],
           cfg->rx_gain[i],
           cfg->tx_freq[i],
           cfg->rx_freq[i]);
  }
}

/* this function maps the RU tx and rx buffers to the available rf chains.
   Each rf chain is is addressed by the card number and the chain on the card. The
   rf_map specifies for each antenna port, on which rf chain the mapping should start. Multiple
   antennas are mapped to successive RF chains on the same card. */
int setup_RU_buffers(RU_t *ru) {
  int i,j;
  int card,ant;
  //uint16_t N_TA_offset = 0;
  NR_DL_FRAME_PARMS *frame_parms;
  //nfapi_nr_config_request_t *gNB_config = ru->gNB_list[0]->gNB_config; //tmp index

  if (ru) {
    frame_parms = ru->nr_frame_parms;
    printf("setup_RU_buffers: frame_parms = %p\n",frame_parms);
  } else {
    printf("ru pointer is NULL\n");
    return(-1);
  }

  /*  if (frame_parms->frame_type == TDD) {
      if      (frame_parms->N_RB_DL == 100) ru->N_TA_offset = 624;
      else if (frame_parms->N_RB_DL == 50)  ru->N_TA_offset = 624/2;
      else if (frame_parms->N_RB_DL == 25)  ru->N_TA_offset = 624/4;
    } */
  if (ru->openair0_cfg.mmapped_dma == 1) {
    // replace RX signal buffers with mmaped HW versions
    for (i=0; i<ru->nb_rx; i++) {
      card = i/4;
      ant = i%4;
      printf("Mapping RU id %d, rx_ant %d, on card %d, chain %d\n",ru->idx,i,ru->rf_map.card+card, ru->rf_map.chain+ant);
      free(ru->common.rxdata[i]);
      ru->common.rxdata[i] = ru->openair0_cfg.rxbase[ru->rf_map.chain+ant];
      printf("rxdata[%d] @ %p\n",i,ru->common.rxdata[i]);

      for (j=0; j<16; j++) {
        printf("rxbuffer %d: %x\n",j,ru->common.rxdata[i][j]);
        ru->common.rxdata[i][j] = 16-j;
      }
    }

    for (i=0; i<ru->nb_tx; i++) {
      card = i/4;
      ant = i%4;
      printf("Mapping RU id %d, tx_ant %d, on card %d, chain %d\n",ru->idx,i,ru->rf_map.card+card, ru->rf_map.chain+ant);
      free(ru->common.txdata[i]);
      ru->common.txdata[i] = ru->openair0_cfg.txbase[ru->rf_map.chain+ant];
      printf("txdata[%d] @ %p\n",i,ru->common.txdata[i]);

      for (j=0; j<16; j++) {
        printf("txbuffer %d: %x\n",j,ru->common.txdata[i][j]);
        ru->common.txdata[i][j] = 16-j;
      }
    }
  } else { // not memory-mapped DMA
    //nothing to do, everything already allocated in lte_init
  }

  return(0);
}

void *ru_stats_thread(void *param) {
  RU_t               *ru      = (RU_t *)param;
  wait_sync("ru_stats_thread");

  while (!oai_exit) {
    sleep(1);

    if (opp_enabled == 1) {

      if (ru->feprx) print_meas(&ru->ofdm_demod_stats,"feprx",NULL,NULL);

      if (ru->feptx_ofdm){
        print_meas(&ru->precoding_stats,"feptx_prec",NULL,NULL);
        print_meas(&ru->txdataF_copy_stats,"txdataF_copy",NULL,NULL);
        print_meas(&ru->ofdm_mod_stats,"feptx_ofdm",NULL,NULL);
        print_meas(&ru->ofdm_total_stats,"feptx_total",NULL,NULL);
      }

      if (ru->fh_north_asynch_in) print_meas(&ru->rx_fhaul,"rx_fhaul",NULL,NULL);

        print_meas(&ru->tx_fhaul,"tx_fhaul",NULL,NULL);
      if (ru->fh_north_out) {
        print_meas(&ru->compression,"compression",NULL,NULL);
        print_meas(&ru->transport,"transport",NULL,NULL);
      }
    }
  }

  return(NULL);
}

void *ru_thread_tx( void *param ) {
  RU_t               *ru      = (RU_t *)param;
  RU_proc_t          *proc    = &ru->proc;
  NR_DL_FRAME_PARMS  *fp      = ru->nr_frame_parms;
  PHY_VARS_gNB       *gNB;
  gNB_L1_proc_t      *gNB_proc;
  gNB_L1_rxtx_proc_t *L1_proc;
  char               filename[40];
  int                print_frame = 8;
  int                i = 0;
  int                ret;
  

  wait_on_condition(&proc->mutex_FH1,&proc->cond_FH1,&proc->instance_cnt_FH1,"ru_thread_tx");
  printf( "ru_thread_tx ready\n");

  
  if(ru->rfdevice.uhd_set_thread_priority != NULL)
  {
    LOG_I(PHY,"set ru_thread_tx uhd priority \n");
    ru->rfdevice.uhd_set_thread_priority();
  }

  while (!oai_exit) {

    LOG_D(PHY,"ru_thread_tx: Waiting for TX processing\n");
    // wait until eNBs are finished subframe RX n and TX n+4

    VCD_SIGNAL_DUMPER_DUMP_FUNCTION_BY_NAME( VCD_SIGNAL_DUMPER_FUNCTIONS_RU_TX_WAIT, 1 );
    wait_on_condition(&proc->mutex_gNBs,&proc->cond_gNBs,&proc->instance_cnt_gNBs,"ru_thread_tx");
    VCD_SIGNAL_DUMPER_DUMP_FUNCTION_BY_NAME( VCD_SIGNAL_DUMPER_FUNCTIONS_RU_TX_WAIT, 0 );

    ret = pthread_mutex_lock(&proc->mutex_gNBs);
    AssertFatal(ret == 0,"mutex_lock return %d\n",ret);
    int frame_tx=proc->frame_tx;
    int tti_tx  =proc->tti_tx;
    uint64_t timestamp_tx = proc->timestamp_tx;

    ret = pthread_mutex_unlock(&proc->mutex_gNBs);
    AssertFatal(ret == 0,"mutex_lock returns %d\n",ret);

    if (oai_exit) break;

    VCD_SIGNAL_DUMPER_DUMP_VARIABLE_BY_NAME( VCD_SIGNAL_DUMPER_VARIABLES_FRAME_NUMBER_TX0_RU, frame_tx );
    VCD_SIGNAL_DUMPER_DUMP_VARIABLE_BY_NAME( VCD_SIGNAL_DUMPER_VARIABLES_TTI_NUMBER_TX0_RU, tti_tx );

    // do TX front-end processing if needed (precoding and/or IDFTs)
    if (ru->feptx_prec) ru->feptx_prec(ru,frame_tx,tti_tx);

    // do OFDM with/without TX front-end processing  if needed
    if ((ru->fh_north_asynch_in == NULL) && (ru->feptx_ofdm)) ru->feptx_ofdm(ru,frame_tx,tti_tx);

    if(!emulate_rf) {
      // do outgoing fronthaul (south) if needed
      if ((ru->fh_north_asynch_in == NULL) && (ru->fh_south_out)) ru->fh_south_out(ru,frame_tx,tti_tx,timestamp_tx);

      if (ru->fh_north_out) ru->fh_north_out(ru);
    } else {
      if(proc->frame_tx == print_frame) {
        for (i=0; i<ru->nb_tx; i++) {

          if(proc->tti_tx == 0) {
            sprintf(filename,"gNBdataF_frame%d_sl%d.m", print_frame, proc->tti_tx);
            LOG_M(filename,"txdataF_frame",&ru->gNB_list[0]->common_vars.txdataF[i][0],fp->samples_per_frame_wCP, 1, 1);

            sprintf(filename,"tx%ddataF_frame%d_sl%d.m", i, print_frame, proc->tti_tx);
            LOG_M(filename,"txdataF_frame",&ru->common.txdataF[i][0],fp->samples_per_frame_wCP, 1, 1);

            sprintf(filename,"tx%ddataF_BF_frame%d_sl%d.m", i, print_frame, proc->tti_tx);
            LOG_M(filename,"txdataF_BF_frame",&ru->common.txdataF_BF[i][0],fp->samples_per_subframe_wCP, 1, 1);
          }

          if(proc->tti_tx == 9) {
            sprintf(filename,"tx%ddata_frame%d.m", i, print_frame);
            LOG_M(filename,"txdata_frame",&ru->common.txdata[i][0],fp->samples_per_frame, 1, 1);
            sprintf(filename,"tx%ddata_frame%d.dat", i, print_frame);
            FILE *output_fd = fopen(filename,"w");

            if (output_fd) {
              fwrite(&ru->common.txdata[i][0],
                     sizeof(int32_t),
                     fp->samples_per_frame,
                     output_fd);
              fclose(output_fd);
            } else {
              LOG_E(PHY,"Cannot write to file %s\n",filename);
            }
          }//if(proc->tti_tx == 9)
        }//for (i=0; i<ru->nb_tx; i++)
      }//if(proc->frame_tx == print_frame)
    }//else  emulate_rf

    release_thread(&proc->mutex_gNBs,&proc->instance_cnt_gNBs,"ru_thread_tx");
    VCD_SIGNAL_DUMPER_DUMP_VARIABLE_BY_NAME( VCD_SIGNAL_DUMPER_VARIABLES_FRAME_NUMBER_RX1_UE, proc->instance_cnt_gNBs);

    for(i = 0; i<ru->num_gNB; i++) {
      gNB       = ru->gNB_list[i];
      gNB_proc  = &gNB->proc;
      L1_proc   = (get_thread_parallel_conf() == PARALLEL_RU_L1_TRX_SPLIT)? &gNB_proc->L1_proc_tx : &gNB_proc->L1_proc;
      ret = pthread_mutex_lock(&gNB_proc->mutex_RU_tx);
      AssertFatal(ret == 0,"mutex_lock returns %d\n",ret);

      for (int j=0; j<gNB->num_RU; j++) {
        if (ru == gNB->RU_list[j]) {
          if ((gNB_proc->RU_mask_tx&(1<<j)) > 0)
            LOG_E(PHY,"eNB %d frame %d, subframe %d : previous information from RU tx %d (num_RU %d,mask %x) has not been served yet!\n",
                  gNB->Mod_id,gNB_proc->frame_rx,gNB_proc->slot_rx,ru->idx,gNB->num_RU,gNB_proc->RU_mask_tx);

          gNB_proc->RU_mask_tx |= (1<<j);
        }
      }

      if (gNB_proc->RU_mask_tx != (1<<gNB->num_RU)-1) {  // not all RUs have provided their information so return
        ret = pthread_mutex_unlock(&gNB_proc->mutex_RU_tx);
        AssertFatal(ret == 0,"mutex_unlock returns %d\n",ret);
      } else { // all RUs TX are finished so send the ready signal to gNB processing
        gNB_proc->RU_mask_tx = 0;
        ret = pthread_mutex_unlock(&gNB_proc->mutex_RU_tx);
        AssertFatal(ret == 0,"mutex_unlock returns %d\n",ret);

        ret = pthread_mutex_lock(&L1_proc->mutex_RUs_tx);
        AssertFatal(ret == 0,"mutex_lock returns %d\n",ret);
        // the thread can now be woken up
        if (L1_proc->instance_cnt_RUs == -1) {
          L1_proc->instance_cnt_RUs = 0;
          VCD_SIGNAL_DUMPER_DUMP_VARIABLE_BY_NAME(VCD_SIGNAL_DUMPER_VARIABLES_FRAME_NUMBER_RX0_UE,L1_proc->instance_cnt_RUs);
          AssertFatal(pthread_cond_signal(&L1_proc->cond_RUs) == 0,
                       "ERROR pthread_cond_signal for gNB_L1_thread\n");
        } //else AssertFatal(1==0,"gNB TX thread is not ready\n");
        ret = pthread_mutex_unlock(&L1_proc->mutex_RUs_tx);
        AssertFatal(ret == 0,"mutex_unlock returns %d\n",ret);
      }
    }
  }

  release_thread(&proc->mutex_FH1,&proc->instance_cnt_FH1,"ru_thread_tx");
  return 0;
}

void *ru_thread( void *param ) {
  static int ru_thread_status;
  RU_t               *ru      = (RU_t *)param;
  RU_proc_t          *proc    = &ru->proc;
  NR_DL_FRAME_PARMS  *fp      = ru->nr_frame_parms;
  int                ret;
  int                slot     = fp->slots_per_frame-1;
  int                frame    = 1023;
  char               filename[40], threadname[40];
  int                print_frame = 8;
  int                i = 0;
  int                aa;

  nfapi_nr_config_request_scf_t *cfg = &ru->gNB_list[0]->gNB_config;
  
  // set default return value
  ru_thread_status = 0;
  // set default return value
  sprintf(threadname,"ru_thread %d",ru->idx);


  LOG_I(PHY,"Starting RU %d (%s,%s),\n",ru->idx,NB_functions[ru->function],NB_timing[ru->if_timing]);

  if(emulate_rf) {
    fill_rf_config(ru,ru->rf_config_file);
    nr_init_frame_parms(&ru->gNB_list[0]->gNB_config, fp);
    nr_dump_frame_parms(fp);
    nr_phy_init_RU(ru);

    if (setup_RU_buffers(ru)!=0) {
      printf("Exiting, cannot initialize RU Buffers\n");
      exit(-1);
    }
  } else {
    // Start IF device if any
    if (ru->nr_start_if) {
      LOG_I(PHY,"Starting IF interface for RU %d\n",ru->idx);
      AssertFatal(ru->nr_start_if(ru,NULL) == 0, "Could not start the IF device\n");

      if (ru->if_south == LOCAL_RF) ret = connect_rau(ru);
      else ret = attach_rru(ru);

      AssertFatal(ret==0,"Cannot connect to remote radio\n");
    }

    if (ru->if_south == LOCAL_RF) { // configure RF parameters only
      nr_init_frame_parms(&ru->gNB_list[0]->gNB_config, fp);
      nr_dump_frame_parms(fp);
      fill_rf_config(ru,ru->rf_config_file);
      nr_phy_init_RU(ru);
      ret = openair0_device_load(&ru->rfdevice,&ru->openair0_cfg);
      AssertFatal(ret==0,"Cannot connect to local radio\n");
    }

    if (setup_RU_buffers(ru)!=0) {
      printf("Exiting, cannot initialize RU Buffers\n");
      exit(-1);
    }
  }

  LOG_I(PHY, "Signaling main thread that RU %d is ready\n",ru->idx);
  pthread_mutex_lock(&RC.ru_mutex);
  RC.ru_mask &= ~(1<<ru->idx);
  pthread_cond_signal(&RC.ru_cond);
  pthread_mutex_unlock(&RC.ru_mutex);
  wait_sync("ru_thread");

  if(!emulate_rf) {
    // Start RF device if any
    if (ru->start_rf) {
      if (ru->start_rf(ru) != 0)
        LOG_E(HW,"Could not start the RF device\n");
      else LOG_I(PHY,"RU %d rf device ready\n",ru->idx);
    } else LOG_I(PHY,"RU %d no rf device\n",ru->idx);

    // if an asnych_rxtx thread exists
    // wakeup the thread because the devices are ready at this point

    if ((ru->fh_south_asynch_in)||(ru->fh_north_asynch_in)) {
      pthread_mutex_lock(&proc->mutex_asynch_rxtx);
      proc->instance_cnt_asynch_rxtx=0;
      pthread_mutex_unlock(&proc->mutex_asynch_rxtx);
      pthread_cond_signal(&proc->cond_asynch_rxtx);
    } else LOG_I(PHY,"RU %d no asynch_south interface\n",ru->idx);

    // if this is a slave RRU, try to synchronize on the DL frequency
    if ((ru->is_slave) && (ru->if_south == LOCAL_RF)) do_ru_synch(ru);
  }

  pthread_mutex_lock(&proc->mutex_FH1);
  proc->instance_cnt_FH1 = 0;
  pthread_mutex_unlock(&proc->mutex_FH1);
  pthread_cond_signal(&proc->cond_FH1);

  // This is a forever while loop, it loops over subframes which are scheduled by incoming samples from HW devices
  while (!oai_exit) {
    // these are local subframe/frame counters to check that we are in synch with the fronthaul timing.
    // They are set on the first rx/tx in the underly FH routines.
    if (slot==(fp->slots_per_frame-1)) {
      slot=0;
      frame++;
      frame&=1023;
    } else {
      slot++;
    }

    // synchronization on input FH interface, acquire signals/data and block
    LOG_D(PHY,"[RU_thread] read data: frame_rx = %d, tti_rx = %d\n", frame, slot);
    if (ru->fh_south_in) ru->fh_south_in(ru,&frame,&slot);
    else AssertFatal(1==0, "No fronthaul interface at south port");

    LOG_D(PHY,"AFTER fh_south_in - SFN/SL:%d%d RU->proc[RX:%d.%d TX:%d.%d] RC.gNB[0]:[RX:%d%d TX(SFN):%d]\n",
          frame,slot,
          proc->frame_rx,proc->tti_rx,
          proc->frame_tx,proc->tti_tx,
          RC.gNB[0]->proc.frame_rx,RC.gNB[0]->proc.slot_rx,
	  RC.gNB[0]->proc.frame_tx);
    /*
          LOG_D(PHY,"RU thread (do_prach %d, is_prach_subframe %d), received frame %d, subframe %d\n",
              ru->do_prach,
              is_prach_subframe(fp, proc->frame_rx, proc->tti_rx),
              proc->frame_rx,proc->tti_rx);

        if ((ru->do_prach>0) && (is_prach_subframe(fp, proc->frame_rx, proc->tti_rx)==1)) {
          wakeup_prach_ru(ru);
        }*/

    // adjust for timing offset between RU
    //printf("~~~~~~~~~~~~~~~~~~~~~~~~~~%d.%d in ru_thread is in process\n", proc->frame_rx, proc->tti_rx);
    if (ru->idx!=0) proc->frame_tx = (proc->frame_tx+proc->frame_offset)&1023;

    // do RX front-end processing (frequency-shift, dft) if needed

<<<<<<< HEAD
    int slot_type = nr_slot_select(cfg,proc->frame_rx,proc->tti_rx);
    if (slot_type == NR_UPLINK_SLOT || slot_type == NR_MIXED_SLOT) {
    //if (proc->tti_rx==8) {

      if (ru->feprx) ru->feprx(ru,proc->tti_rx);
      //LOG_M("rxdata.m","rxs",ru->common.rxdata[0],1228800,1,1);

      LOG_D(PHY,"RU proc: frame_rx = %d, tti_rx = %d\n", proc->frame_rx, proc->tti_rx);
      LOG_D(PHY,"Copying rxdataF from RU to gNB\n");
      
      for (aa=0;aa<ru->nb_rx;aa++)
	memcpy((void*)RC.gNB[0]->common_vars.rxdataF[aa],
	       (void*)ru->common.rxdataF[aa], fp->symbols_per_slot*fp->ofdm_symbol_size*sizeof(int32_t));
    }
=======
    /*if (proc->tti_rx == NR_UPLINK_SLOT || fp->frame_type == FDD) {

      if (ru->feprx) ru->feprx(ru,proc->tti_rx);

    }*/
>>>>>>> 1ce8540d

    // At this point, all information for subframe has been received on FH interface

    // wakeup all gNB processes waiting for this RU
    if (ru->num_gNB>0) wakeup_gNB_L1s(ru);

    if(get_thread_parallel_conf() == PARALLEL_SINGLE_THREAD || ru->num_gNB==0) {
      // do TX front-end processing if needed (precoding and/or IDFTs)
      if (ru->feptx_prec) ru->feptx_prec(ru,proc->frame_tx,proc->tti_tx);

      // do OFDM with/without TX front-end processing  if needed
      if ((ru->fh_north_asynch_in == NULL) && (ru->feptx_ofdm)) ru->feptx_ofdm(ru,proc->frame_tx,proc->tti_tx);

      if(!emulate_rf) {
        // do outgoing fronthaul (south) if needed
        if ((ru->fh_north_asynch_in == NULL) && (ru->fh_south_out)) ru->fh_south_out(ru,proc->frame_tx,proc->tti_tx,proc->timestamp_tx);

        if (ru->fh_north_out) ru->fh_north_out(ru);
      } else {
        if(proc->frame_tx == print_frame) {
          for (i=0; i<ru->nb_tx; i++) {
            sprintf(filename,"tx%ddataF_frame%d_sl%d.m", i, print_frame, proc->tti_tx);
            LOG_M(filename,"txdataF_frame",&ru->common.txdataF_BF[i][0],fp->samples_per_slot_wCP, 1, 1);

            if(proc->tti_tx == 9) {
              sprintf(filename,"tx%ddata_frame%d.m", i, print_frame);
              LOG_M(filename,"txdata_frame",&ru->common.txdata[i][0],fp->samples_per_frame, 1, 1);
              sprintf(filename,"tx%ddata_frame%d.dat", i, print_frame);
              FILE *output_fd = fopen(filename,"w");

              if (output_fd) {
                fwrite(&ru->common.txdata[i][0],
                       sizeof(int32_t),
                       fp->samples_per_frame,
                       output_fd);
                fclose(output_fd);
              } else {
                LOG_E(PHY,"Cannot write to file %s\n",filename);
              }
            }//if(proc->tti_tx == 9)
          }//for (i=0; i<ru->nb_tx; i++)
        }//if(proc->frame_tx == print_frame)
      }//else  emulate_rf

      proc->emulate_rf_busy = 0;
    }//if(get_thread_parallel_conf() == PARALLEL_SINGLE_THREAD)
  }

  printf( "Exiting ru_thread \n");

  if (ru->stop_rf != NULL) {
    if (ru->stop_rf(ru) != 0)
      LOG_E(HW,"Could not stop the RF device\n");
    else LOG_I(PHY,"RU %d rf device stopped\n",ru->idx);
  }

  ru_thread_status = 0;
  return &ru_thread_status;
}
/*
// This thread run the initial synchronization like a UE
void *ru_thread_synch(void *arg) {

  RU_t *ru = (RU_t*)arg;
  NR_DL_FRAME_PARMS *fp=ru->nr_frame_parms;
  int32_t sync_pos,sync_pos2;
  uint32_t peak_val;
  uint32_t sync_corr[307200] __attribute__((aligned(32)));
  static int ru_thread_synch_status;



  wait_sync("ru_thread_synch");

  // initialize variables for PSS detection
  lte_sync_time_init(ru->nr_frame_parms);

  while (!oai_exit) {

    // wait to be woken up
    if (wait_on_condition(&ru->proc.mutex_synch,&ru->proc.cond_synch,&ru->proc.instance_cnt_synch,"ru_thread_synch")<0) break;

    // if we're not in synch, then run initial synch
    if (ru->in_synch == 0) {
      // run intial synch like UE
      LOG_I(PHY,"Running initial synchronization\n");

      sync_pos = lte_sync_time_gNB(ru->common.rxdata,
           fp,
           fp->samples_per_subframe*5,
           &peak_val,
           sync_corr);
      LOG_I(PHY,"RU synch: %d, val %d\n",sync_pos,peak_val);

      if (sync_pos >= 0) {
  if (sync_pos >= fp->nb_prefix_samples)
    sync_pos2 = sync_pos - fp->nb_prefix_samples;
  else
    sync_pos2 = sync_pos + (fp->samples_per_subframe*10) - fp->nb_prefix_samples;

  if (fp->frame_type == FDD) {

    // PSS is hypothesized in last symbol of first slot in Frame
    int sync_pos_slot = (fp->samples_per_subframe>>1) - fp->ofdm_symbol_size - fp->nb_prefix_samples;

    if (sync_pos2 >= sync_pos_slot)
      ru->rx_offset = sync_pos2 - sync_pos_slot;
    else
      ru->rx_offset = (fp->samples_per_subframe*10) + sync_pos2 - sync_pos_slot;
  }
  else {

  }

  LOG_I(PHY,"Estimated sync_pos %d, peak_val %d => timing offset %d\n",sync_pos,peak_val,ru->rx_offset);

  if ((peak_val > 300000) && (sync_pos > 0)) {
  //      if (sync_pos++ > 3) {
  write_output("ru_sync.m","sync",(void*)&sync_corr[0],fp->samples_per_subframe*5,1,2);
  write_output("ru_rx.m","rxs",(void*)ru->ru_time.rxdata[0][0],fp->samples_per_subframe*10,1,1);
  exit(-1);
  }

  ru->in_synch=1;
      }
    }

    if (release_thread(&ru->proc.mutex_synch,&ru->proc.instance_cnt_synch,"ru_synch_thread") < 0) break;
  } // oai_exit

  ru_thread_synch_status = 0;
  return &ru_thread_synch_status;

}
*/

int nr_start_if(struct RU_t_s *ru, struct PHY_VARS_gNB_s *gNB) {
  return(ru->ifdevice.trx_start_func(&ru->ifdevice));
}

int start_rf(RU_t *ru) {
  return(ru->rfdevice.trx_start_func(&ru->rfdevice));
}

int stop_rf(RU_t *ru) {
  ru->rfdevice.trx_end_func(&ru->rfdevice);
  return 0;
}


void init_RU_proc(RU_t *ru) {
  int i=0;
  RU_proc_t *proc;
  char name[100];
#ifndef OCP_FRAMEWORK
  LOG_I(PHY,"Initializing RU proc %d (%s,%s),\n",ru->idx,NB_functions[ru->function],NB_timing[ru->if_timing]);
#endif
  proc = &ru->proc;
  memset((void *)proc,0,sizeof(RU_proc_t));
  proc->ru = ru;
  proc->instance_cnt_prach       = -1;
  proc->instance_cnt_synch       = -1;
  proc->instance_cnt_FH          = -1;
  proc->instance_cnt_FH1         = -1;
  proc->instance_cnt_gNBs        = -1;
  proc->instance_cnt_asynch_rxtx = -1;
  proc->instance_cnt_emulateRF   = -1;
  proc->first_rx                 = 1;
  proc->first_tx                 = 1;
  proc->frame_offset             = 0;
  proc->num_slaves               = 0;
  proc->frame_tx_unwrap          = 0;
  proc->feptx_mask               = 0;

  for (i=0; i<10; i++) proc->symbol_mask[i]=0;

  pthread_mutex_init( &proc->mutex_prach, NULL);
  pthread_mutex_init( &proc->mutex_asynch_rxtx, NULL);
  pthread_mutex_init( &proc->mutex_synch,NULL);
  pthread_mutex_init( &proc->mutex_FH,NULL);
  pthread_mutex_init( &proc->mutex_FH1,NULL);
  pthread_mutex_init( &proc->mutex_emulateRF,NULL);
  pthread_mutex_init( &proc->mutex_gNBs, NULL);
  pthread_cond_init( &proc->cond_prach, NULL);
  pthread_cond_init( &proc->cond_FH, NULL);
  pthread_cond_init( &proc->cond_FH1, NULL);
  pthread_cond_init( &proc->cond_emulateRF, NULL);
  pthread_cond_init( &proc->cond_asynch_rxtx, NULL);
  pthread_cond_init( &proc->cond_synch,NULL);
  pthread_cond_init( &proc->cond_gNBs, NULL);
  threadCreate( &proc->pthread_FH, ru_thread, (void *)ru, "thread_FH", -1, OAI_PRIORITY_RT_MAX );

  if (get_thread_parallel_conf() == PARALLEL_RU_L1_SPLIT || get_thread_parallel_conf() == PARALLEL_RU_L1_TRX_SPLIT)
    threadCreate( &proc->pthread_FH1, ru_thread_tx, (void *)ru, "thread_FH1", -1, OAI_PRIORITY_RT );

  if(emulate_rf)
    threadCreate( &proc->pthread_emulateRF, emulatedRF_thread, (void *)proc, "emulateRF", -1, OAI_PRIORITY_RT );

  if (ru->function == NGFI_RRU_IF4p5) {
    threadCreate( &proc->pthread_prach, ru_thread_prach, (void *)ru, "RACH", -1, OAI_PRIORITY_RT );
    ///tmp deactivation of synch thread
    //    if (ru->is_slave == 1) pthread_create( &proc->pthread_synch, attr_synch, ru_thread_synch, (void*)ru);

    if ((ru->if_timing == synch_to_other) ||
        (ru->function == NGFI_RRU_IF5) ||
        (ru->function == NGFI_RRU_IF4p5)) threadCreate( &proc->pthread_asynch_rxtx, ru_thread_asynch_rxtx, (void *)ru, "asynch_rxtx", -1, OAI_PRIORITY_RT );

    snprintf( name, sizeof(name), "ru_thread_FH %d", ru->idx );
    pthread_setname_np( proc->pthread_FH, name );
  } else if (ru->function == gNodeB_3GPP && ru->if_south == LOCAL_RF) { // DJP - need something else to distinguish between monolithic and PNF
    LOG_I(PHY,"%s() DJP - added creation of pthread_prach\n", __FUNCTION__);
    threadCreate( &proc->pthread_prach, ru_thread_prach, (void *)ru,"RACH", -1, OAI_PRIORITY_RT );
  }

  if (get_thread_worker_conf() == WORKER_ENABLE) {
    if (ru->feprx) nr_init_feprx_thread(ru);

    if (ru->feptx_ofdm) nr_init_feptx_thread(ru);
  }

  if (opp_enabled == 1) threadCreate(&ru->ru_stats_thread,ru_stats_thread,(void *)ru, "emulateRF", -1, OAI_PRIORITY_RT_LOW);
}

void kill_NR_RU_proc(int inst) {
  RU_t *ru = RC.ru[inst];
  RU_proc_t *proc = &ru->proc;
  pthread_mutex_lock(&proc->mutex_FH);
  proc->instance_cnt_FH = 0;
  pthread_mutex_unlock(&proc->mutex_FH);
  pthread_cond_signal(&proc->cond_FH);
  pthread_mutex_lock(&proc->mutex_prach);
  proc->instance_cnt_prach = 0;
  pthread_mutex_unlock(&proc->mutex_prach);
  pthread_cond_signal(&proc->cond_prach);
  pthread_mutex_lock(&proc->mutex_synch);
  proc->instance_cnt_synch = 0;
  pthread_mutex_unlock(&proc->mutex_synch);
  pthread_cond_signal(&proc->cond_synch);
  pthread_mutex_lock(&proc->mutex_gNBs);
  proc->instance_cnt_gNBs = 0;
  pthread_mutex_unlock(&proc->mutex_gNBs);
  pthread_cond_signal(&proc->cond_gNBs);
  pthread_mutex_lock(&proc->mutex_asynch_rxtx);
  proc->instance_cnt_asynch_rxtx = 0;
  pthread_mutex_unlock(&proc->mutex_asynch_rxtx);
  pthread_cond_signal(&proc->cond_asynch_rxtx);
  LOG_D(PHY, "Joining pthread_FH\n");
  pthread_join(proc->pthread_FH, NULL);

  if (ru->function == NGFI_RRU_IF4p5) {
    LOG_D(PHY, "Joining pthread_prach\n");
    pthread_join(proc->pthread_prach, NULL);

    if (ru->is_slave) {
      LOG_D(PHY, "Joining pthread_\n");
      pthread_join(proc->pthread_synch, NULL);
    }

    if ((ru->if_timing == synch_to_other) ||
        (ru->function == NGFI_RRU_IF5) ||
        (ru->function == NGFI_RRU_IF4p5)) {
      LOG_D(PHY, "Joining pthread_asynch_rxtx\n");
      pthread_join(proc->pthread_asynch_rxtx, NULL);
    }
  }

  if (get_nprocs() >= 2) {
    if (ru->feprx) {
      pthread_mutex_lock(&proc->mutex_fep);
      proc->instance_cnt_fep = 0;
      pthread_mutex_unlock(&proc->mutex_fep);
      pthread_cond_signal(&proc->cond_fep);
      LOG_D(PHY, "Joining pthread_fep\n");
      pthread_join(proc->pthread_fep, NULL);
      pthread_mutex_destroy(&proc->mutex_fep);
      pthread_cond_destroy(&proc->cond_fep);
    }

    if (ru->feptx_ofdm) {
      pthread_mutex_lock(&proc->mutex_feptx);
      proc->instance_cnt_feptx = 0;
      pthread_mutex_unlock(&proc->mutex_feptx);
      pthread_cond_signal(&proc->cond_feptx);
      LOG_D(PHY, "Joining pthread_feptx\n");
      pthread_join(proc->pthread_feptx, NULL);
      pthread_mutex_destroy(&proc->mutex_feptx);
      pthread_cond_destroy(&proc->cond_feptx);
    }
  }

  if (opp_enabled) {
    LOG_D(PHY, "Joining ru_stats_thread\n");
    pthread_join(ru->ru_stats_thread, NULL);
  }

  pthread_mutex_destroy(&proc->mutex_prach);
  pthread_mutex_destroy(&proc->mutex_asynch_rxtx);
  pthread_mutex_destroy(&proc->mutex_synch);
  pthread_mutex_destroy(&proc->mutex_FH);
  pthread_mutex_destroy(&proc->mutex_gNBs);
  pthread_cond_destroy(&proc->cond_prach);
  pthread_cond_destroy(&proc->cond_FH);
  pthread_cond_destroy(&proc->cond_asynch_rxtx);
  pthread_cond_destroy(&proc->cond_synch);
  pthread_cond_destroy(&proc->cond_gNBs);
}

int check_capabilities(RU_t *ru,RRU_capabilities_t *cap)
{
  FH_fmt_options_t fmt = cap->FH_fmt;
  int i;
  int found_band=0;
  LOG_I(PHY,"RRU %d, num_bands %d, looking for band %d\n",ru->idx,cap->num_bands,ru->nr_frame_parms->nr_band);

  for (i=0; i<cap->num_bands; i++) {
    LOG_I(PHY,"band %d on RRU %d\n",cap->band_list[i],ru->idx);

    if (ru->nr_frame_parms->nr_band == cap->band_list[i]) {
      found_band=1;
      break;
    }
  }

  if (found_band == 0) {
    LOG_I(PHY,"Couldn't find target NR band %d on RRU %d\n",ru->nr_frame_parms->nr_band,ru->idx);
    return(-1);
  }

  switch (ru->if_south) {
    case LOCAL_RF:
      AssertFatal(1==0, "This RU should not have a local RF, exiting\n");
      return(0);
      break;

    case REMOTE_IF5:
      if (fmt == OAI_IF5_only || fmt == OAI_IF5_and_IF4p5) return(0);

      break;

    case REMOTE_IF4p5:
      if (fmt == OAI_IF4p5_only || fmt == OAI_IF5_and_IF4p5) return(0);

      break;

    case REMOTE_MBP_IF5:
      if (fmt == MBP_IF5) return(0);

      break;

    default:
      LOG_I(PHY,"No compatible Fronthaul interface found for RRU %d\n", ru->idx);
      return(-1);
  }

  return(-1);
}


char rru_format_options[4][20] = {"OAI_IF5_only","OAI_IF4p5_only","OAI_IF5_and_IF4p5","MBP_IF5"};

char rru_formats[3][20] = {"OAI_IF5","MBP_IF5","OAI_IF4p5"};
char ru_if_formats[4][20] = {"LOCAL_RF","REMOTE_OAI_IF5","REMOTE_MBP_IF5","REMOTE_OAI_IF4p5"};

void configure_ru(int idx,
                  void *arg)
{
  RU_t               *ru           = RC.ru[idx];
  RRU_config_t       *config       = (RRU_config_t *)arg;
  RRU_capabilities_t *capabilities = (RRU_capabilities_t *)arg;
  nfapi_nr_config_request_scf_t *gNB_config = &ru->gNB_list[0]->gNB_config;
  int ret;
  LOG_I(PHY, "Received capabilities from RRU %d\n",idx);

  if (capabilities->FH_fmt < MAX_FH_FMTs) LOG_I(PHY, "RU FH options %s\n",rru_format_options[capabilities->FH_fmt]);

  ret = check_capabilities(ru,capabilities);
  AssertFatal(ret == 0, "Cannot configure RRU %d, check_capabilities returned %d\n", idx, ret);
  // take antenna capabilities of RRU
  ru->nb_tx                      = capabilities->nb_tx[0];
  ru->nb_rx                      = capabilities->nb_rx[0];
  // Pass configuration to RRU
  LOG_I(PHY, "Using %s fronthaul (%d), band %d \n",ru_if_formats[ru->if_south],ru->if_south,ru->nr_frame_parms->nr_band);
  // wait for configuration
  config->FH_fmt                 = ru->if_south;
  config->num_bands              = 1;
  config->band_list[0]           = ru->nr_frame_parms->nr_band;
  config->tx_freq[0]             = ru->nr_frame_parms->dl_CarrierFreq;
  config->rx_freq[0]             = ru->nr_frame_parms->ul_CarrierFreq;
  //config->tdd_config[0]          = ru->nr_frame_parms->tdd_config;
  //config->tdd_config_S[0]        = ru->nr_frame_parms->tdd_config_S;
  config->att_tx[0]              = ru->att_tx;
  config->att_rx[0]              = ru->att_rx;
  config->N_RB_DL[0]             = gNB_config->carrier_config.dl_grid_size[gNB_config->ssb_config.scs_common.value].value;
  config->N_RB_UL[0]             = gNB_config->carrier_config.dl_grid_size[gNB_config->ssb_config.scs_common.value].value;
  config->threequarter_fs[0]     = ru->nr_frame_parms->threequarter_fs;
  /*  if (ru->if_south==REMOTE_IF4p5) {
      config->prach_FreqOffset[0]  = ru->nr_frame_parms->prach_config_common.prach_ConfigInfo.prach_FreqOffset;
      config->prach_ConfigIndex[0] = ru->nr_frame_parms->prach_config_common.prach_ConfigInfo.prach_ConfigIndex;
      LOG_I(PHY,"REMOTE_IF4p5: prach_FrequOffset %d, prach_ConfigIndex %d\n",
      config->prach_FreqOffset[0],config->prach_ConfigIndex[0]);*/
  nr_init_frame_parms(&ru->gNB_list[0]->gNB_config, ru->nr_frame_parms);
  nr_phy_init_RU(ru);
}

void configure_rru(int idx,
                   void *arg) {
  RRU_config_t *config     = (RRU_config_t *)arg;
  RU_t         *ru         = RC.ru[idx];
  nfapi_nr_config_request_scf_t *gNB_config = &ru->gNB_list[0]->gNB_config;
  ru->nr_frame_parms->nr_band                                             = config->band_list[0];
  ru->nr_frame_parms->dl_CarrierFreq                                      = config->tx_freq[0];
  ru->nr_frame_parms->ul_CarrierFreq                                      = config->rx_freq[0];

  if (ru->nr_frame_parms->dl_CarrierFreq == ru->nr_frame_parms->ul_CarrierFreq) {
    gNB_config->cell_config.frame_duplex_type.value                       = TDD;
    //ru->nr_frame_parms->tdd_config                                        = config->tdd_config[0];
    //ru->nr_frame_parms->tdd_config_S                                      = config->tdd_config_S[0];
  } else
    gNB_config->cell_config.frame_duplex_type.value                       = FDD;

  ru->att_tx                                                              = config->att_tx[0];
  ru->att_rx                                                              = config->att_rx[0];
  int mu = gNB_config->ssb_config.scs_common.value;
  gNB_config->carrier_config.dl_grid_size[mu].value                       = config->N_RB_DL[0];
  gNB_config->carrier_config.dl_grid_size[mu].value                       = config->N_RB_UL[0];
  ru->nr_frame_parms->threequarter_fs                                     = config->threequarter_fs[0];

  //ru->nr_frame_parms->pdsch_config_common.referenceSignalPower                 = ru->max_pdschReferenceSignalPower-config->att_tx[0];
  if (ru->function==NGFI_RRU_IF4p5) {
    ru->nr_frame_parms->att_rx = ru->att_rx;
    ru->nr_frame_parms->att_tx = ru->att_tx;
    /*
        LOG_I(PHY,"Setting ru->function to NGFI_RRU_IF4p5, prach_FrequOffset %d, prach_ConfigIndex %d, att (%d,%d)\n",
        config->prach_FreqOffset[0],config->prach_ConfigIndex[0],ru->att_tx,ru->att_rx);
        ru->nr_frame_parms->prach_config_common.prach_ConfigInfo.prach_FreqOffset  = config->prach_FreqOffset[0];
        ru->nr_frame_parms->prach_config_common.prach_ConfigInfo.prach_ConfigIndex = config->prach_ConfigIndex[0]; */
  }

  fill_rf_config(ru,ru->rf_config_file);
  nr_init_frame_parms(&ru->gNB_list[0]->gNB_config, ru->nr_frame_parms);
  nr_phy_init_RU(ru);
}

/*
void init_precoding_weights(PHY_VARS_gNB *gNB) {

  int layer,ru_id,aa,re,ue,tb;
  LTE_DL_FRAME_PARMS *fp=&gNB->frame_parms;
  RU_t *ru;
  LTE_gNB_DLSCH_t *dlsch;

  // init precoding weigths
  for (ue=0;ue<NUMBER_OF_UE_MAX;ue++) {
    for (tb=0;tb<2;tb++) {
      dlsch = gNB->dlsch[ue][tb];
      for (layer=0; layer<4; layer++) {
  int nb_tx=0;
  for (ru_id=0;ru_id<RC.nb_RU;ru_id++) {
    ru = RC.ru[ru_id];
    nb_tx+=ru->nb_tx;
  }
  dlsch->ue_spec_bf_weights[layer] = (int32_t**)malloc16(nb_tx*sizeof(int32_t*));

  for (aa=0; aa<nb_tx; aa++) {
    dlsch->ue_spec_bf_weights[layer][aa] = (int32_t *)malloc16(fp->ofdm_symbol_size*sizeof(int32_t));
    for (re=0;re<fp->ofdm_symbol_size; re++) {
      dlsch->ue_spec_bf_weights[layer][aa][re] = 0x00007fff;
    }
  }
      }
    }
  }
}*/

void set_function_spec_param(RU_t *ru) {
  int ret;

  switch (ru->if_south) {
    case LOCAL_RF:   // this is an RU with integrated RF (RRU, gNB)
      if (ru->function ==  NGFI_RRU_IF5) {                 // IF5 RRU
        ru->do_prach              = 0;                      // no prach processing in RU
        ru->fh_north_in           = NULL;                   // no shynchronous incoming fronthaul from north
        ru->fh_north_out          = fh_if5_north_out;       // need only to do send_IF5  reception
        ru->fh_south_out          = tx_rf;                  // send output to RF
        ru->fh_north_asynch_in    = fh_if5_north_asynch_in; // TX packets come asynchronously
        ru->feprx                 = NULL;                   // nothing (this is a time-domain signal)
        ru->feptx_ofdm            = NULL;                   // nothing (this is a time-domain signal)
        ru->feptx_prec            = NULL;                   // nothing (this is a time-domain signal)
        ru->nr_start_if           = nr_start_if;            // need to start the if interface for if5
        ru->ifdevice.host_type    = RRU_HOST;
        ru->rfdevice.host_type    = RRU_HOST;
        ru->ifdevice.eth_params   = &ru->eth_params;
        reset_meas(&ru->rx_fhaul);
        reset_meas(&ru->tx_fhaul);
        reset_meas(&ru->compression);
        reset_meas(&ru->transport);
        ret = openair0_transport_load(&ru->ifdevice,&ru->openair0_cfg,&ru->eth_params);
        printf("openair0_transport_init returns %d for ru_id %d\n", ret, ru->idx);

        if (ret<0) {
          printf("Exiting, cannot initialize transport protocol\n");
          exit(-1);
        }
      } else if (ru->function == NGFI_RRU_IF4p5) {
        ru->do_prach              = 1;                        // do part of prach processing in RU
        ru->fh_north_in           = NULL;                     // no synchronous incoming fronthaul from north
        ru->fh_north_out          = fh_if4p5_north_out;       // send_IF4p5 on reception
        ru->fh_south_out          = tx_rf;                    // send output to RF
        ru->fh_north_asynch_in    = fh_if4p5_north_asynch_in; // TX packets come asynchronously
        ru->feprx                 = (get_thread_worker_conf() == WORKER_ENABLE) ? nr_fep_full_2thread : nr_fep_full;     // RX DFTs
        ru->feptx_ofdm            = (get_thread_worker_conf() == WORKER_ENABLE) ? nr_feptx_ofdm_2thread : nr_feptx_ofdm; // this is fep with idft only (no precoding in RRU)
        ru->feptx_prec            = NULL;
        ru->nr_start_if           = nr_start_if;              // need to start the if interface for if4p5
        ru->ifdevice.host_type    = RRU_HOST;
        ru->rfdevice.host_type    = RRU_HOST;
        ru->ifdevice.eth_params   = &ru->eth_params;
        reset_meas(&ru->rx_fhaul);
        reset_meas(&ru->tx_fhaul);
        reset_meas(&ru->compression);
        reset_meas(&ru->transport);
        ret = openair0_transport_load(&ru->ifdevice,&ru->openair0_cfg,&ru->eth_params);
        printf("openair0_transport_init returns %d for ru_id %d\n", ret, ru->idx);

        if (ret<0) {
          printf("Exiting, cannot initialize transport protocol\n");
          exit(-1);
        }

        malloc_IF4p5_buffer(ru);
      } else if (ru->function == gNodeB_3GPP) {
        ru->do_prach             = 0;                       // no prach processing in RU
        ru->feprx                = (get_thread_worker_conf() == WORKER_ENABLE) ? nr_fep_full_2thread   : nr_fep_full;                // RX DFTs
        ru->feptx_ofdm           = (get_thread_worker_conf() == WORKER_ENABLE) ? nr_feptx_ofdm_2thread : nr_feptx_ofdm;              // this is fep with idft and precoding
        ru->feptx_prec           = (get_thread_worker_conf() == WORKER_ENABLE) ? NULL                  : nr_feptx_prec;           // this is fep with idft and precoding
        ru->fh_north_in          = NULL;                    // no incoming fronthaul from north
        ru->fh_north_out         = NULL;                    // no outgoing fronthaul to north
        ru->nr_start_if          = NULL;                    // no if interface
        ru->rfdevice.host_type   = RAU_HOST;
      }

      ru->fh_south_in            = rx_rf;                               // local synchronous RF RX
      ru->fh_south_out           = tx_rf;                               // local synchronous RF TX
      ru->start_rf               = start_rf;                            // need to start the local RF interface
      ru->stop_rf                = stop_rf;
      printf("configuring ru_id %d (start_rf %p)\n", ru->idx, start_rf);
      /*
          if (ru->function == gNodeB_3GPP) { // configure RF parameters only for 3GPP eNodeB, we need to get them from RAU otherwise
            fill_rf_config(ru,rf_config_file);
            init_frame_parms(&ru->frame_parms,1);
            nr_phy_init_RU(ru);
          }

          ret = openair0_device_load(&ru->rfdevice,&ru->openair0_cfg);
          if (setup_RU_buffers(ru)!=0) {
            printf("Exiting, cannot initialize RU Buffers\n");
            exit(-1);
          }*/
      break;

    case REMOTE_IF5: // the remote unit is IF5 RRU
      ru->do_prach               = 0;
      ru->feprx                  = (get_thread_worker_conf() == WORKER_ENABLE) ? nr_fep_full_2thread   : nr_fep_full;     // this is frequency-shift + DFTs
      ru->feptx_prec             = (get_thread_worker_conf() == WORKER_ENABLE) ? NULL                  : nr_feptx_prec;          // need to do transmit Precoding + IDFTs
      ru->feptx_ofdm             = (get_thread_worker_conf() == WORKER_ENABLE) ? nr_feptx_ofdm_2thread : nr_feptx_ofdm; // need to do transmit Precoding + IDFTs
      ru->fh_south_in            = fh_if5_south_in;     // synchronous IF5 reception
      ru->fh_south_out           = fh_if5_south_out;    // synchronous IF5 transmission
      ru->fh_south_asynch_in     = NULL;                // no asynchronous UL
      ru->start_rf               = NULL;                // no local RF
      ru->stop_rf                = NULL;
      ru->nr_start_if            = nr_start_if;         // need to start if interface for IF5
      ru->ifdevice.host_type     = RAU_HOST;
      ru->ifdevice.eth_params    = &ru->eth_params;
      ru->ifdevice.configure_rru = configure_ru;
      ret = openair0_transport_load(&ru->ifdevice,&ru->openair0_cfg,&ru->eth_params);
      printf("openair0_transport_init returns %d for ru_id %d\n", ret, ru->idx);

      if (ret<0) {
        printf("Exiting, cannot initialize transport protocol\n");
        exit(-1);
      }

      break;

    case REMOTE_IF4p5:
      ru->do_prach               = 0;
      ru->feprx                  = NULL;                // DFTs
      ru->feptx_prec             = (get_thread_worker_conf() == WORKER_ENABLE) ? NULL : nr_feptx_prec;          // Precoding operation
      ru->feptx_ofdm             = NULL;                // no OFDM mod
      ru->fh_south_in            = fh_if4p5_south_in;   // synchronous IF4p5 reception
      ru->fh_south_out           = fh_if4p5_south_out;  // synchronous IF4p5 transmission
      ru->fh_south_asynch_in     = (ru->if_timing == synch_to_other) ? fh_if4p5_south_in : NULL;                // asynchronous UL if synch_to_other
      ru->fh_north_out           = NULL;
      ru->fh_north_asynch_in     = NULL;
      ru->start_rf               = NULL;                // no local RF
      ru->stop_rf                = NULL;
      ru->nr_start_if            = nr_start_if;         // need to start if interface for IF4p5
      ru->ifdevice.host_type     = RAU_HOST;
      ru->ifdevice.eth_params    = &ru->eth_params;
      ru->ifdevice.configure_rru = configure_ru;
      ret = openair0_transport_load(&ru->ifdevice, &ru->openair0_cfg, &ru->eth_params);
      printf("openair0_transport_init returns %d for ru_id %d\n", ret, ru->idx);

      if (ret<0) {
        printf("Exiting, cannot initialize transport protocol\n");
        exit(-1);
      }

      malloc_IF4p5_buffer(ru);
      break;

    default:
      LOG_E(PHY,"RU with invalid or unknown southbound interface type %d\n",ru->if_south);
      break;
  } // switch on interface type
}

void init_NR_RU(char *rf_config_file)
{
  int ru_id;
  RU_t *ru;
  PHY_VARS_gNB *gNB_RC;
  PHY_VARS_gNB *gNB0= (PHY_VARS_gNB *)NULL;
  NR_DL_FRAME_PARMS *fp = (NR_DL_FRAME_PARMS *)NULL;
  int i;
  int CC_id;
  // create status mask
  RC.ru_mask = 0;
  pthread_mutex_init(&RC.ru_mutex,NULL);
  pthread_cond_init(&RC.ru_cond,NULL);
  // read in configuration file)
  printf("configuring RU from file\n");
  RCconfig_RU();
  LOG_I(PHY,"number of L1 instances %d, number of RU %d, number of CPU cores %d\n",RC.nb_nr_L1_inst,RC.nb_RU,get_nprocs());

  LOG_D(PHY,"Process RUs RC.nb_RU:%d\n",RC.nb_RU);

  for (ru_id=0; ru_id<RC.nb_RU; ru_id++) {
    LOG_D(PHY,"Process RC.ru[%d]\n",ru_id);
    ru                 = RC.ru[ru_id];
    ru->rf_config_file = rf_config_file;
    ru->idx            = ru_id;
    ru->ts_offset      = 0;
    // use gNB_list[0] as a reference for RU frame parameters
    // NOTE: multiple CC_id are not handled here yet!

    if (ru->num_gNB > 0) {
      LOG_D(PHY, "%s() RC.ru[%d].num_gNB:%d ru->gNB_list[0]:%p RC.gNB[0]:%p rf_config_file:%s\n", __FUNCTION__, ru_id, ru->num_gNB, ru->gNB_list[0], RC.gNB[0], ru->rf_config_file);

      if (ru->gNB_list[0] == 0) {
        LOG_E(PHY,"%s() DJP - ru->gNB_list ru->num_gNB are not initialized - so do it manually\n", __FUNCTION__);
        ru->gNB_list[0] = RC.gNB[0];
        ru->num_gNB=1;
        //
        // DJP - feptx_prec() / feptx_ofdm() parses the gNB_list (based on num_gNB) and copies the txdata_F to txdata in RU
        //
      } else {
        LOG_E(PHY,"DJP - delete code above this %s:%d\n", __FILE__, __LINE__);
      }
    }

    gNB_RC           = RC.gNB[0];
    gNB0             = ru->gNB_list[0];
    fp               = ru->nr_frame_parms;
    LOG_D(PHY, "RU FUnction:%d ru->if_south:%d\n", ru->function, ru->if_south);

    if (gNB0) {
      if ((ru->function != NGFI_RRU_IF5) && (ru->function != NGFI_RRU_IF4p5))
        AssertFatal(gNB0!=NULL,"gNB0 is null!\n");

      if (gNB0 && gNB_RC) {
        LOG_I(PHY,"Copying frame parms from gNB in RC to gNB %d in ru %d and frame_parms in ru\n",gNB0->Mod_id,ru->idx);
        memset((void *)fp, 0, sizeof(NR_DL_FRAME_PARMS));
        memcpy((void *)fp,&gNB_RC->frame_parms,sizeof(NR_DL_FRAME_PARMS));
        memcpy((void *)&gNB0->frame_parms,(void *)&gNB_RC->frame_parms,sizeof(NR_DL_FRAME_PARMS));
        // attach all RU to all gNBs in its list/
        LOG_D(PHY,"ru->num_gNB:%d gNB0->num_RU:%d\n", ru->num_gNB, gNB0->num_RU);

        for (i=0; i<ru->num_gNB; i++) {
          gNB0 = ru->gNB_list[i];
          gNB0->RU_list[gNB0->num_RU++] = ru;
        }
      }
    }

    //LOG_I(PHY,"Initializing RRU descriptor %d : (%s,%s,%d)\n",ru_id,ru_if_types[ru->if_south],NB_timing[ru->if_timing],ru->function);
    set_function_spec_param(ru);
    LOG_I(PHY,"Starting ru_thread %d\n",ru_id);
    init_RU_proc(ru);
  } // for ru_id

  //  sleep(1);
  LOG_D(HW,"[nr-softmodem.c] RU threads created\n");
}


void stop_RU(int nb_ru)
{
  for (int inst = 0; inst < nb_ru; inst++) {
    LOG_I(PHY, "Stopping RU %d processing threads\n", inst);
    kill_NR_RU_proc(inst);
  }
}


/* --------------------------------------------------------*/
/* from here function to use configuration module          */
void RCconfig_RU(void)
{
  int i = 0, j = 0;
  paramdef_t RUParams[] = RUPARAMS_DESC;
  paramlist_def_t RUParamList = {CONFIG_STRING_RU_LIST,NULL,0};
  config_getlist( &RUParamList, RUParams, sizeof(RUParams)/sizeof(paramdef_t), NULL);

  if ( RUParamList.numelt > 0) {
    RC.ru = (RU_t **)malloc(RC.nb_RU*sizeof(RU_t *));
    RC.ru_mask=(1<<NB_RU) - 1;
    printf("Set RU mask to %lx\n",RC.ru_mask);

    for (j = 0; j < RC.nb_RU; j++) {
      RC.ru[j]                                      = (RU_t *)malloc(sizeof(RU_t));
      memset((void *)RC.ru[j],0,sizeof(RU_t));
      RC.ru[j]->idx                                 = j;
      RC.ru[j]->nr_frame_parms                      = (NR_DL_FRAME_PARMS *)malloc(sizeof(NR_DL_FRAME_PARMS));
      RC.ru[j]->frame_parms                         = (LTE_DL_FRAME_PARMS *)malloc(sizeof(LTE_DL_FRAME_PARMS));
      printf("Creating RC.ru[%d]:%p\n", j, RC.ru[j]);
      RC.ru[j]->if_timing                           = synch_to_ext_device;

      if (RC.nb_nr_L1_inst >0)
        RC.ru[j]->num_gNB                           = RUParamList.paramarray[j][RU_ENB_LIST_IDX].numelt;
      else
        RC.ru[j]->num_gNB                           = 0;

      for (i=0; i<RC.ru[j]->num_gNB; i++) RC.ru[j]->gNB_list[i] = RC.gNB[RUParamList.paramarray[j][RU_ENB_LIST_IDX].iptr[i]];

      if (config_isparamset(RUParamList.paramarray[j], RU_SDR_ADDRS)) {
        RC.ru[j]->openair0_cfg.sdr_addrs = strdup(*(RUParamList.paramarray[j][RU_SDR_ADDRS].strptr));
      }

      if (config_isparamset(RUParamList.paramarray[j], RU_SDR_CLK_SRC)) {
        if (strcmp(*(RUParamList.paramarray[j][RU_SDR_CLK_SRC].strptr), "internal") == 0) {
          RC.ru[j]->openair0_cfg.clock_source = internal;
          LOG_D(PHY, "RU clock source set as internal\n");
        } else if (strcmp(*(RUParamList.paramarray[j][RU_SDR_CLK_SRC].strptr), "external") == 0) {
          RC.ru[j]->openair0_cfg.clock_source = external;
          LOG_D(PHY, "RU clock source set as external\n");
        } else if (strcmp(*(RUParamList.paramarray[j][RU_SDR_CLK_SRC].strptr), "gpsdo") == 0) {
          RC.ru[j]->openair0_cfg.clock_source = gpsdo;
          LOG_D(PHY, "RU clock source set as gpsdo\n");
        } else {
          LOG_E(PHY, "Erroneous RU clock source in the provided configuration file: '%s'\n", *(RUParamList.paramarray[j][RU_SDR_CLK_SRC].strptr));
        }
      }
      else {
	RC.ru[j]->openair0_cfg.clock_source = unset;
      }

      if (strcmp(*(RUParamList.paramarray[j][RU_LOCAL_RF_IDX].strptr), "yes") == 0) {
        if ( !(config_isparamset(RUParamList.paramarray[j],RU_LOCAL_IF_NAME_IDX)) ) {
          RC.ru[j]->if_south                        = LOCAL_RF;
          RC.ru[j]->function                        = gNodeB_3GPP;
          printf("Setting function for RU %d to gNodeB_3GPP\n",j);
        } else {
          RC.ru[j]->eth_params.local_if_name           = strdup(*(RUParamList.paramarray[j][RU_LOCAL_IF_NAME_IDX].strptr));
          RC.ru[j]->eth_params.my_addr                 = strdup(*(RUParamList.paramarray[j][RU_LOCAL_ADDRESS_IDX].strptr));
          RC.ru[j]->eth_params.remote_addr             = strdup(*(RUParamList.paramarray[j][RU_REMOTE_ADDRESS_IDX].strptr));
          RC.ru[j]->eth_params.my_portc                = *(RUParamList.paramarray[j][RU_LOCAL_PORTC_IDX].uptr);
          RC.ru[j]->eth_params.remote_portc            = *(RUParamList.paramarray[j][RU_REMOTE_PORTC_IDX].uptr);
          RC.ru[j]->eth_params.my_portd                = *(RUParamList.paramarray[j][RU_LOCAL_PORTD_IDX].uptr);
          RC.ru[j]->eth_params.remote_portd            = *(RUParamList.paramarray[j][RU_REMOTE_PORTD_IDX].uptr);

          if (strcmp(*(RUParamList.paramarray[j][RU_TRANSPORT_PREFERENCE_IDX].strptr), "udp") == 0) {
            RC.ru[j]->if_south                        = LOCAL_RF;
            RC.ru[j]->function                        = NGFI_RRU_IF5;
            RC.ru[j]->eth_params.transp_preference    = ETH_UDP_MODE;
            printf("Setting function for RU %d to NGFI_RRU_IF5 (udp)\n",j);
          } else if (strcmp(*(RUParamList.paramarray[j][RU_TRANSPORT_PREFERENCE_IDX].strptr), "raw") == 0) {
            RC.ru[j]->if_south                        = LOCAL_RF;
            RC.ru[j]->function                        = NGFI_RRU_IF5;
            RC.ru[j]->eth_params.transp_preference    = ETH_RAW_MODE;
            printf("Setting function for RU %d to NGFI_RRU_IF5 (raw)\n",j);
          } else if (strcmp(*(RUParamList.paramarray[j][RU_TRANSPORT_PREFERENCE_IDX].strptr), "udp_if4p5") == 0) {
            RC.ru[j]->if_south                        = LOCAL_RF;
            RC.ru[j]->function                        = NGFI_RRU_IF4p5;
            RC.ru[j]->eth_params.transp_preference    = ETH_UDP_IF4p5_MODE;
            printf("Setting function for RU %d to NGFI_RRU_IF4p5 (udp)\n",j);
          } else if (strcmp(*(RUParamList.paramarray[j][RU_TRANSPORT_PREFERENCE_IDX].strptr), "raw_if4p5") == 0) {
            RC.ru[j]->if_south                        = LOCAL_RF;
            RC.ru[j]->function                        = NGFI_RRU_IF4p5;
            RC.ru[j]->eth_params.transp_preference    = ETH_RAW_IF4p5_MODE;
            printf("Setting function for RU %d to NGFI_RRU_IF4p5 (raw)\n",j);
          }
        }

        RC.ru[j]->max_pdschReferenceSignalPower     = *(RUParamList.paramarray[j][RU_MAX_RS_EPRE_IDX].uptr);;
        RC.ru[j]->max_rxgain                        = *(RUParamList.paramarray[j][RU_MAX_RXGAIN_IDX].uptr);
        RC.ru[j]->num_bands                         = RUParamList.paramarray[j][RU_BAND_LIST_IDX].numelt;

        for (i=0; i<RC.ru[j]->num_bands; i++) RC.ru[j]->band[i] = RUParamList.paramarray[j][RU_BAND_LIST_IDX].iptr[i];
      } //strcmp(local_rf, "yes") == 0
      else {
        printf("RU %d: Transport %s\n",j,*(RUParamList.paramarray[j][RU_TRANSPORT_PREFERENCE_IDX].strptr));
        RC.ru[j]->eth_params.local_if_name = strdup(*(RUParamList.paramarray[j][RU_LOCAL_IF_NAME_IDX].strptr));
        RC.ru[j]->eth_params.my_addr       = strdup(*(RUParamList.paramarray[j][RU_LOCAL_ADDRESS_IDX].strptr));
        RC.ru[j]->eth_params.remote_addr   = strdup(*(RUParamList.paramarray[j][RU_REMOTE_ADDRESS_IDX].strptr));
        RC.ru[j]->eth_params.my_portc      = *(RUParamList.paramarray[j][RU_LOCAL_PORTC_IDX].uptr);
        RC.ru[j]->eth_params.remote_portc  = *(RUParamList.paramarray[j][RU_REMOTE_PORTC_IDX].uptr);
        RC.ru[j]->eth_params.my_portd      = *(RUParamList.paramarray[j][RU_LOCAL_PORTD_IDX].uptr);
        RC.ru[j]->eth_params.remote_portd  = *(RUParamList.paramarray[j][RU_REMOTE_PORTD_IDX].uptr);

        if (strcmp(*(RUParamList.paramarray[j][RU_TRANSPORT_PREFERENCE_IDX].strptr), "udp") == 0) {
          RC.ru[j]->if_south                     = REMOTE_IF5;
          RC.ru[j]->function                     = NGFI_RAU_IF5;
          RC.ru[j]->eth_params.transp_preference = ETH_UDP_MODE;
        } else if (strcmp(*(RUParamList.paramarray[j][RU_TRANSPORT_PREFERENCE_IDX].strptr), "raw") == 0) {
          RC.ru[j]->if_south                     = REMOTE_IF5;
          RC.ru[j]->function                     = NGFI_RAU_IF5;
          RC.ru[j]->eth_params.transp_preference = ETH_RAW_MODE;
        } else if (strcmp(*(RUParamList.paramarray[j][RU_TRANSPORT_PREFERENCE_IDX].strptr), "udp_if4p5") == 0) {
          RC.ru[j]->if_south                     = REMOTE_IF4p5;
          RC.ru[j]->function                     = NGFI_RAU_IF4p5;
          RC.ru[j]->eth_params.transp_preference = ETH_UDP_IF4p5_MODE;
        } else if (strcmp(*(RUParamList.paramarray[j][RU_TRANSPORT_PREFERENCE_IDX].strptr), "raw_if4p5") == 0) {
          RC.ru[j]->if_south                     = REMOTE_IF4p5;
          RC.ru[j]->function                     = NGFI_RAU_IF4p5;
          RC.ru[j]->eth_params.transp_preference = ETH_RAW_IF4p5_MODE;
        } 
      }  /* strcmp(local_rf, "yes") != 0 */

      RC.ru[j]->nb_tx                             = *(RUParamList.paramarray[j][RU_NB_TX_IDX].uptr);
      RC.ru[j]->nb_rx                             = *(RUParamList.paramarray[j][RU_NB_RX_IDX].uptr);
      RC.ru[j]->att_tx                            = *(RUParamList.paramarray[j][RU_ATT_TX_IDX].uptr);
      RC.ru[j]->att_rx                            = *(RUParamList.paramarray[j][RU_ATT_RX_IDX].uptr);
      RC.ru[j]->if_frequency                      = *(RUParamList.paramarray[j][RU_IF_FREQUENCY].uptr);

      if (config_isparamset(RUParamList.paramarray[j], RU_BF_WEIGHTS_LIST_IDX)) {
        RC.ru[j]->nb_bfw = RUParamList.paramarray[j][RU_BF_WEIGHTS_LIST_IDX].numelt;
        for (i=0; i<RC.ru[j]->num_gNB; i++)  {
          RC.ru[j]->bw_list[i] = (int32_t *)malloc16_clear((RC.ru[j]->nb_bfw)*sizeof(int32_t));
          for (int b=0; b<RC.ru[j]->nb_bfw; b++) RC.ru[j]->bw_list[i][b] = RUParamList.paramarray[j][RU_BF_WEIGHTS_LIST_IDX].iptr[b];
        }
      }
    }// j=0..num_rus
  } else {
    RC.nb_RU = 0;
  } // setting != NULL

  return;
}
<|MERGE_RESOLUTION|>--- conflicted
+++ resolved
@@ -721,14 +721,9 @@
   T(T_ENB_PHY_OUTPUT_SIGNAL, T_INT(0), T_INT(0), T_INT(frame), T_INT(slot),
     T_INT(0), T_BUFFER(&ru->common.txdata[0][slot * fp->samples_per_slot], fp->samples_per_slot * 4));
 
-<<<<<<< HEAD
-  int slot_type         = nr_slot_select(cfg,frame,slot);
-  int prevslot_type     = nr_slot_select(cfg,frame,(slot+fp->slots_per_frame-1)%fp->slots_per_frame);
-=======
   int slot_type         = nr_slot_select(cfg,frame,slot%fp->slots_per_frame);
   int prevslot_type     = nr_slot_select(cfg,frame,(slot+(fp->slots_per_frame-1))%fp->slots_per_frame);
   int nextslot_type     = nr_slot_select(cfg,frame,(slot+1)%fp->slots_per_frame);
->>>>>>> 1ce8540d
   int sf_extension  = 0;                 //sf_extension = ru->sf_extension;
   int siglen=fp->samples_per_slot;
   int flags=1;
@@ -1520,7 +1515,6 @@
 
     // do RX front-end processing (frequency-shift, dft) if needed
 
-<<<<<<< HEAD
     int slot_type = nr_slot_select(cfg,proc->frame_rx,proc->tti_rx);
     if (slot_type == NR_UPLINK_SLOT || slot_type == NR_MIXED_SLOT) {
     //if (proc->tti_rx==8) {
@@ -1535,13 +1529,6 @@
 	memcpy((void*)RC.gNB[0]->common_vars.rxdataF[aa],
 	       (void*)ru->common.rxdataF[aa], fp->symbols_per_slot*fp->ofdm_symbol_size*sizeof(int32_t));
     }
-=======
-    /*if (proc->tti_rx == NR_UPLINK_SLOT || fp->frame_type == FDD) {
-
-      if (ru->feprx) ru->feprx(ru,proc->tti_rx);
-
-    }*/
->>>>>>> 1ce8540d
 
     // At this point, all information for subframe has been received on FH interface
 
