--- conflicted
+++ resolved
@@ -1077,20 +1077,10 @@
   } else if (mu == NR_MU_1) {
     if(N_RB == 273) {
       if (fp->threequarter_fs) {
-<<<<<<< HEAD
-        cfg->sample_rate=115.2e6;
-        cfg->samples_per_frame = 1152000;
-        cfg->tx_bw = 100e6;
-        cfg->rx_bw = 100e6;
-      } else {
-        cfg->sample_rate=153.6e6;
-        cfg->samples_per_frame = 1536000;
-=======
         AssertFatal(0 == 1,"three quarter sampling not supported for N_RB 273\n");
       } else {
         cfg->sample_rate=122.88e6;
         cfg->samples_per_frame = 1228800;
->>>>>>> 3c16c57a
         cfg->tx_bw = 100e6;
         cfg->rx_bw = 100e6;
       }
@@ -1663,17 +1653,7 @@
   return 0;
 }
 
-<<<<<<< HEAD
-extern void fep_full(RU_t *ru,int slot);
-extern void ru_fep_full_2thread(RU_t *ru,int slot);
-extern void nr_feptx_ofdm(RU_t *ru,int frame_tx,int tti_tx);
-extern void nr_feptx_ofdm_2thread(RU_t *ru,int frame_tx,int tti_tx);
-extern void nr_feptx_prec(RU_t *ru, int frame_tx,int tti_tx);
-extern void init_fep_thread(RU_t *ru);
-extern void nr_init_feptx_thread(RU_t *ru);
-
-=======
->>>>>>> 3c16c57a
+
 void init_RU_proc(RU_t *ru) {
   int i=0;
   RU_proc_t *proc;
@@ -1739,11 +1719,7 @@
   }
 
   if (get_thread_worker_conf() == WORKER_ENABLE) {
-<<<<<<< HEAD
-    if (ru->feprx) init_fep_thread(ru);
-=======
     if (ru->feprx) nr_init_feprx_thread(ru);
->>>>>>> 3c16c57a
 
     if (ru->feptx_ofdm) nr_init_feptx_thread(ru);
     //if (ru->feptx_prec) nr_init_feptx_prec_thread(ru);
@@ -2037,13 +2013,8 @@
         ru->fh_north_out          = fh_if4p5_north_out;       // send_IF4p5 on reception
         ru->fh_south_out          = tx_rf;                    // send output to RF
         ru->fh_north_asynch_in    = fh_if4p5_north_asynch_in; // TX packets come asynchronously
-<<<<<<< HEAD
-        ru->feprx                 = (get_thread_worker_conf() == WORKER_ENABLE) ? ru_fep_full_2thread : fep_full;                 // RX DFTs
-        ru->feptx_ofdm            = (get_thread_worker_conf() == WORKER_ENABLE) ? nr_feptx_ofdm_2thread : nr_feptx_ofdm;               // this is fep with idft only (no precoding in RRU)
-=======
         ru->feprx                 = (get_thread_worker_conf() == WORKER_ENABLE) ? nr_fep_full_2thread : nr_fep_full;     // RX DFTs
         ru->feptx_ofdm            = (get_thread_worker_conf() == WORKER_ENABLE) ? nr_feptx_ofdm_2thread : nr_feptx_ofdm; // this is fep with idft only (no precoding in RRU)
->>>>>>> 3c16c57a
         ru->feptx_prec            = NULL;
         ru->nr_start_if           = nr_start_if;              // need to start the if interface for if4p5
         ru->ifdevice.host_type    = RRU_HOST;
@@ -2064,15 +2035,9 @@
         malloc_IF4p5_buffer(ru);
       } else if (ru->function == gNodeB_3GPP) {
         ru->do_prach             = 0;                       // no prach processing in RU
-<<<<<<< HEAD
-        ru->feprx                = (get_thread_worker_conf() == WORKER_ENABLE) ? ru_fep_full_2thread : fep_full;                // RX DFTs
+        ru->feprx                = (get_thread_worker_conf() == WORKER_ENABLE) ? nr_fep_full_2thread : nr_fep_full;                // RX DFTs
         ru->feptx_ofdm           = (get_thread_worker_conf() == WORKER_ENABLE) ? nr_feptx_ofdm_2thread : nr_feptx_ofdm;              // this is fep with idft and precoding
         ru->feptx_prec           = nr_feptx_prec;           // this is fep with idft and precoding
-=======
-        ru->feprx                = (get_thread_worker_conf() == WORKER_ENABLE) ? nr_fep_full_2thread : nr_fep_full;     // RX DFTs
-        ru->feptx_ofdm           = (get_thread_worker_conf() == WORKER_ENABLE) ? nr_feptx_ofdm_2thread : nr_feptx_ofdm; // this is fep with idft and precoding
-        ru->feptx_prec           = NULL;              // this is fep with idft and precoding
->>>>>>> 3c16c57a
         ru->fh_north_in          = NULL;                    // no incoming fronthaul from north
         ru->fh_north_out         = NULL;                    // no outgoing fronthaul to north
         ru->nr_start_if          = NULL;                    // no if interface
@@ -2100,19 +2065,13 @@
 
     case REMOTE_IF5: // the remote unit is IF5 RRU
       ru->do_prach               = 0;
-<<<<<<< HEAD
-      ru->feprx                  = fep_full;                   // this is frequency-shift + DFTs
-      ru->feptx_prec             = nr_feptx_prec;                 // need to do transmit Precoding + IDFTs
-      ru->feptx_ofdm             = (get_thread_worker_conf() == WORKER_ENABLE) ? nr_feptx_ofdm_2thread : nr_feptx_ofdm;                 // need to do transmit Precoding + IDFTs
-=======
       ru->feprx                  = (get_thread_worker_conf() == WORKER_ENABLE) ? nr_fep_full_2thread : nr_fep_full;     // this is frequency-shift + DFTs
-      ru->feptx_prec             = feptx_prec;          // need to do transmit Precoding + IDFTs
+      ru->feptx_prec             = nr_feptx_prec;          // need to do transmit Precoding + IDFTs
       ru->feptx_ofdm             = (get_thread_worker_conf() == WORKER_ENABLE) ? nr_feptx_ofdm_2thread : nr_feptx_ofdm; // need to do transmit Precoding + IDFTs
->>>>>>> 3c16c57a
       ru->fh_south_in            = fh_if5_south_in;     // synchronous IF5 reception
       ru->fh_south_out           = fh_if5_south_out;    // synchronous IF5 transmission
       ru->fh_south_asynch_in     = NULL;                // no asynchronous UL
-      ru->start_rf               = NULL;                 // no local RF
+      ru->start_rf               = NULL;                // no local RF
       ru->stop_rf                = NULL;
       ru->nr_start_if            = nr_start_if;         // need to start if interface for IF5
       ru->ifdevice.host_type     = RAU_HOST;
