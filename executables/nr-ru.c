--- conflicted
+++ resolved
@@ -721,7 +721,6 @@
   unsigned int txs;
   int i,txsymb;
   T(T_ENB_PHY_OUTPUT_SIGNAL, T_INT(0), T_INT(0), T_INT(frame), T_INT(slot),
-<<<<<<< HEAD
     T_INT(0), T_BUFFER(&ru->common.txdata[0][fp->get_samples_slot_timestamp(slot,fp,0)], fp->samples_per_subframe * 4));
 
   int slot_type         = nr_slot_select(cfg,frame,slot%fp->slots_per_frame);
@@ -748,47 +747,6 @@
                //+ ru->end_of_burst_delay;
       flags=3; // end of burst
     }
-=======
-    T_INT(0), T_BUFFER(&ru->common.txdata[0][slot * fp->samples_per_slot], fp->samples_per_slot * 4));
-  int sf_extension = 0;
-  //nr_subframe_t SF_type     = nr_slot_select(cfg,slot%fp->slots_per_frame,frame);
-
-  if ((slot == 0) ||
-      (slot == 1) || IS_SOFTMODEM_RFSIM ) {
-    int siglen=fp->samples_per_slot;
-    int flags;
-    if (slot==0)
-      flags = 2;
-    else if (slot==1)
-      flags=3;
-    else
-      flags=4;
-
-    VCD_SIGNAL_DUMPER_DUMP_VARIABLE_BY_NAME( VCD_SIGNAL_DUMPER_VARIABLES_TRX_WRITE_FLAGS, flags );
-
-    /*
-        if (SF_type == SF_S) {
-          siglen = fp->dl_symbols_in_S_subframe*(fp->ofdm_symbol_size+fp->nb_prefix_samples0);
-          flags=3; // end of burst
-        }
-        if ((fp->frame_type == TDD) &&
-      (SF_type == SF_DL)&&
-      (prevSF_type == SF_UL) &&
-      (nextSF_type == SF_DL)) {
-          flags = 2; // start of burst
-          sf_extension = ru->N_TA_offset<<1;
-        }
-
-        if ((cfg->subframe_config.duplex_mode == TDD) &&
-      (SF_type == SF_DL)&&
-      (prevSF_type == SF_UL) &&
-      (nextSF_type == SF_UL)) {
-          flags = 4; // start of burst and end of burst (only one DL SF between two UL)
-          sf_extension = ru->N_TA_offset<<1;
-        } */
-    VCD_SIGNAL_DUMPER_DUMP_VARIABLE_BY_NAME( VCD_SIGNAL_DUMPER_VARIABLES_FRAME_NUMBER_TX0_RU, frame );
-    VCD_SIGNAL_DUMPER_DUMP_VARIABLE_BY_NAME( VCD_SIGNAL_DUMPER_VARIABLES_TTI_NUMBER_TX0_RU, slot );
->>>>>>> cc4a0c74
 
     if (cfg->cell_config.frame_duplex_type.value == TDD &&
         slot_type == NR_DOWNLINK_SLOT &&
@@ -802,7 +760,6 @@
       flags = 3; // end of burst
     }
 
-<<<<<<< HEAD
     if (fp->freq_range==nr_FR2) {
       // the beam index is written in bits 8-10 of the flags
       // bit 11 enables the gpio programming
@@ -835,24 +792,7 @@
       LOG_D(PHY,"[TXPATH] RU %d tx_rf, writing to TS %llu, frame %d, unwrapped_frame %d, slot %d\n",ru->idx,
 	    (long long unsigned int)timestamp,frame,proc->frame_tx_unwrap,slot);
       VCD_SIGNAL_DUMPER_DUMP_FUNCTION_BY_NAME( VCD_SIGNAL_DUMPER_FUNCTIONS_TRX_WRITE, 0 );
-      AssertFatal(txs ==  siglen+sf_extension,"TX : Timeout (sent %u/%d)\n", txs, siglen);
-=======
-    VCD_SIGNAL_DUMPER_DUMP_VARIABLE_BY_NAME( VCD_SIGNAL_DUMPER_VARIABLES_TRX_TST, (timestamp-ru->openair0_cfg.tx_sample_advance)&0xffffffff );
-    VCD_SIGNAL_DUMPER_DUMP_FUNCTION_BY_NAME( VCD_SIGNAL_DUMPER_FUNCTIONS_TRX_WRITE, 1 );
-    // prepare tx buffer pointers
-    start_meas(&ru->tx_fhaul);
-    txs = ru->rfdevice.trx_write_func(&ru->rfdevice,
-                                      timestamp+ru->ts_offset-ru->openair0_cfg.tx_sample_advance-sf_extension,
-                                      txp,
-                                      siglen+sf_extension,
-                                      ru->nb_tx,
-                                      flags);
-    stop_meas(&ru->tx_fhaul);
-    LOG_D(PHY,"[TXPATH] RU %d tx_rf, writing to TS %llu, frame %d, unwrapped_frame %d, subframe %d\n",ru->idx,
-          (long long unsigned int)timestamp,frame,proc->frame_tx_unwrap,slot);
-    VCD_SIGNAL_DUMPER_DUMP_FUNCTION_BY_NAME( VCD_SIGNAL_DUMPER_FUNCTIONS_TRX_WRITE, 0 );
-    AssertFatal(txs == 0,"trx write function error %d\n", txs);
->>>>>>> cc4a0c74
+      AssertFatal(txs == 0,"trx write function error %d\n", txs);
   }
 }
 
