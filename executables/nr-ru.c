--- conflicted
+++ resolved
@@ -2006,11 +2006,7 @@
         ru->do_prach             = 0;                       // no prach processing in RU
         ru->feprx                = (get_nprocs()<=2) ? fep_full : ru_fep_full_2thread;                // RX DFTs
         ru->feptx_ofdm           = (get_nprocs()<=2) ? nr_feptx_ofdm : nr_feptx_ofdm_2thread;              // this is fep with idft and precoding
-<<<<<<< HEAD
         ru->feptx_prec           = nr_feptx_prec;              // this is fep with idft and precoding
-=======
-        ru->feptx_prec           = NULL;              // this is fep with idft and precoding
->>>>>>> 6197de23
         ru->fh_north_in          = NULL;                    // no incoming fronthaul from north
         ru->fh_north_out         = NULL;                    // no outgoing fronthaul to north
         ru->nr_start_if          = NULL;                    // no if interface
@@ -2039,21 +2035,12 @@
     case REMOTE_IF5: // the remote unit is IF5 RRU
       ru->do_prach               = 0;
       ru->feprx                  = (get_nprocs()<=2) ? fep_full : fep_full;                   // this is frequency-shift + DFTs
-<<<<<<< HEAD
-      ru->feptx_prec             = nr_feptx_prec;                 // need to do transmit Precoding + IDFTs
-      ru->feptx_ofdm             = (get_nprocs()<=2) ? nr_feptx_ofdm : nr_feptx_ofdm_2thread;                 // need to do transmit Precoding + IDFTs
-      ru->fh_south_in          = fh_if5_south_in;     // synchronous IF5 reception
-      ru->fh_south_out         = fh_if5_south_out;    // synchronous IF5 transmission
-      ru->fh_south_asynch_in   = NULL;                // no asynchronous UL
-      ru->start_rf               = NULL;                 // no local RF
-=======
-      ru->feptx_prec             = feptx_prec;          // need to do transmit Precoding + IDFTs
+      ru->feptx_prec             = nr_feptx_prec;          // need to do transmit Precoding + IDFTs
       ru->feptx_ofdm             = (get_nprocs()<=2) ? nr_feptx_ofdm : nr_feptx_ofdm_2thread; // need to do transmit Precoding + IDFTs
       ru->fh_south_in            = fh_if5_south_in;     // synchronous IF5 reception
       ru->fh_south_out           = fh_if5_south_out;    // synchronous IF5 transmission
       ru->fh_south_asynch_in     = NULL;                // no asynchronous UL
       ru->start_rf               = NULL;                // no local RF
->>>>>>> 6197de23
       ru->stop_rf                = NULL;
       ru->nr_start_if            = nr_start_if;         // need to start if interface for IF5
       ru->ifdevice.host_type     = RAU_HOST;
