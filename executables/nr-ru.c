/*
 * Licensed to the OpenAirInterface (OAI) Software Alliance under one or more
 * contributor license agreements.  See the NOTICE file distributed with
 * this work for additional information regarding copyright ownership.
 * The OpenAirInterface Software Alliance licenses this file to You under
 * the OAI Public License, Version 1.1  (the "License"); you may not use this file
 * except in compliance with the License.
 * You may obtain a copy of the License at
 *
 *      http://www.openairinterface.org/?page_id=698
 *
 * Unless required by applicable law or agreed to in writing, software
 * distributed under the License is distributed on an "AS IS" BASIS,
 * WITHOUT WARRANTIES OR CONDITIONS OF ANY KIND, either express or implied.
 * See the License for the specific language governing permissions and
 * limitations under the License.
 *-------------------------------------------------------------------------------
 * For more information about the OpenAirInterface (OAI) Software Alliance:
 *      contact@openairinterface.org
 */

#define _GNU_SOURCE
#include <stdio.h>
#include <stdlib.h>
#include <unistd.h>
#include <string.h>
#include <sys/ioctl.h>
#include <sys/types.h>
#include <sys/mman.h>
#include <sched.h>
#include <linux/sched.h>
#include <signal.h>
#include <execinfo.h>
#include <getopt.h>
#include <sys/sysinfo.h>
#include <math.h>

#undef MALLOC //there are two conflicting definitions, so we better make sure we don't use it at all

#include "common/utils/assertions.h"
#include "common/utils/system.h"
#include "msc.h"

#include "../../ARCH/COMMON/common_lib.h"
#include "../../ARCH/ETHERNET/USERSPACE/LIB/ethernet_lib.h"

#include "PHY/LTE_TRANSPORT/if4_tools.h"
#include "PHY/LTE_TRANSPORT/if5_tools.h"

#include "PHY/types.h"
#include "PHY/defs_nr_common.h"
#include "PHY/phy_extern.h"
#include "PHY/LTE_TRANSPORT/transport_proto.h"
#include "PHY/NR_TRANSPORT/nr_transport_proto.h"
#include "PHY/INIT/phy_init.h"
#include "SCHED/sched_eNB.h"
#include "SCHED_NR/sched_nr.h"

#include "LAYER2/NR_MAC_COMMON/nr_mac_extern.h"
#include "RRC/LTE/rrc_extern.h"
#include "PHY_INTERFACE/phy_interface.h"

#include "common/utils/LOG/log.h"
#include "common/utils/LOG/vcd_signal_dumper.h"

#include "enb_config.h"
#include <executables/softmodem-common.h>

#ifdef SMBV
#include "PHY/TOOLS/smbv.h"
unsigned short config_frames[4] = {2,9,11,13};
#endif

/* these variables have to be defined before including ENB_APP/enb_paramdef.h and GNB_APP/gnb_paramdef.h */
static int DEFBANDS[] = {7};
static int DEFENBS[] = {0};
static int DEFBFW[] = {0x00007fff};

//static int DEFNRBANDS[] = {7};
//static int DEFGNBS[] = {0};

#include "ENB_APP/enb_paramdef.h"
#include "GNB_APP/gnb_paramdef.h"
#include "common/config/config_userapi.h"

#ifndef OPENAIR2
  #include "UTIL/OTG/otg_extern.h"
#endif

#include "s1ap_eNB.h"
#include "SIMULATION/ETH_TRANSPORT/proto.h"
#include <openair1/PHY/TOOLS/phy_scope_interface.h>


#include "T.h"
#include "nfapi_interface.h"

extern volatile int oai_exit;


extern void  nr_phy_free_RU(RU_t *);
extern void  nr_phy_config_request(NR_PHY_Config_t *gNB);
#include "executables/thread-common.h"
//extern PARALLEL_CONF_t get_thread_parallel_conf(void);
//extern WORKER_CONF_t   get_thread_worker_conf(void);

void init_NR_RU(char *);
void stop_RU(int nb_ru);
void do_ru_sync(RU_t *ru);

void configure_ru(int idx, void *arg);
void configure_rru(int idx, void *arg);
int attach_rru(RU_t *ru);
int connect_rau(RU_t *ru);

uint16_t sf_ahead;
uint16_t slot_ahead;
uint16_t sl_ahead;

extern int emulate_rf;
extern int numerology;

/*************************************************************/
/* Functions to attach and configure RRU                     */

extern void wait_gNBs(void);

int attach_rru(RU_t *ru)
{
  ssize_t      msg_len,len;
  RRU_CONFIG_msg_t rru_config_msg;
  int received_capabilities=0;
  wait_gNBs();

  // Wait for capabilities
  while (received_capabilities==0) {
    memset((void *)&rru_config_msg,0,sizeof(rru_config_msg));
    rru_config_msg.type = RAU_tick;
    rru_config_msg.len  = sizeof(RRU_CONFIG_msg_t)-MAX_RRU_CONFIG_SIZE;
    LOG_I(PHY,"Sending RAU tick to RRU %d\n",ru->idx);
    AssertFatal((ru->ifdevice.trx_ctlsend_func(&ru->ifdevice,&rru_config_msg,rru_config_msg.len)!=-1),
                "RU %d cannot access remote radio\n",ru->idx);
    msg_len  = sizeof(RRU_CONFIG_msg_t)-MAX_RRU_CONFIG_SIZE+sizeof(RRU_capabilities_t);

    // wait for answer with timeout
    if ((len = ru->ifdevice.trx_ctlrecv_func(&ru->ifdevice,
               &rru_config_msg,
               msg_len))<0) {
      LOG_I(PHY,"Waiting for RRU %d\n",ru->idx);
    } else if (rru_config_msg.type == RRU_capabilities) {
      AssertFatal(rru_config_msg.len==msg_len,"Received capabilities with incorrect length (%d!=%d)\n",(int)rru_config_msg.len,(int)msg_len);
      LOG_I(PHY,"Received capabilities from RRU %d (len %d/%d, num_bands %d,max_pdschReferenceSignalPower %d, max_rxgain %d, nb_tx %d, nb_rx %d)\n",ru->idx,
            (int)rru_config_msg.len,(int)msg_len,
            ((RRU_capabilities_t *)&rru_config_msg.msg[0])->num_bands,
            ((RRU_capabilities_t *)&rru_config_msg.msg[0])->max_pdschReferenceSignalPower[0],
            ((RRU_capabilities_t *)&rru_config_msg.msg[0])->max_rxgain[0],
            ((RRU_capabilities_t *)&rru_config_msg.msg[0])->nb_tx[0],
            ((RRU_capabilities_t *)&rru_config_msg.msg[0])->nb_rx[0]);
      received_capabilities=1;
    } else {
      LOG_E(PHY,"Received incorrect message %d from RRU %d\n",rru_config_msg.type,ru->idx);
    }
  }

  configure_ru(ru->idx,
               (RRU_capabilities_t *)&rru_config_msg.msg[0]);
  rru_config_msg.type = RRU_config;
  rru_config_msg.len  = sizeof(RRU_CONFIG_msg_t)-MAX_RRU_CONFIG_SIZE+sizeof(RRU_config_t);
  LOG_I(PHY,"Sending Configuration to RRU %d (num_bands %d,band0 %d,txfreq %u,rxfreq %u,att_tx %d,att_rx %d,N_RB_DL %d,N_RB_UL %d,3/4FS %d, prach_FO %d, prach_CI %d)\n",ru->idx,
        ((RRU_config_t *)&rru_config_msg.msg[0])->num_bands,
        ((RRU_config_t *)&rru_config_msg.msg[0])->band_list[0],
        ((RRU_config_t *)&rru_config_msg.msg[0])->tx_freq[0],
        ((RRU_config_t *)&rru_config_msg.msg[0])->rx_freq[0],
        ((RRU_config_t *)&rru_config_msg.msg[0])->att_tx[0],
        ((RRU_config_t *)&rru_config_msg.msg[0])->att_rx[0],
        ((RRU_config_t *)&rru_config_msg.msg[0])->N_RB_DL[0],
        ((RRU_config_t *)&rru_config_msg.msg[0])->N_RB_UL[0],
        ((RRU_config_t *)&rru_config_msg.msg[0])->threequarter_fs[0],
        ((RRU_config_t *)&rru_config_msg.msg[0])->prach_FreqOffset[0],
        ((RRU_config_t *)&rru_config_msg.msg[0])->prach_ConfigIndex[0]);
  AssertFatal((ru->ifdevice.trx_ctlsend_func(&ru->ifdevice,&rru_config_msg,rru_config_msg.len)!=-1),
              "RU %d failed send configuration to remote radio\n",ru->idx);

  if ((len = ru->ifdevice.trx_ctlrecv_func(&ru->ifdevice,
             &rru_config_msg,
             msg_len))<0) {
    LOG_I(PHY,"Waiting for RRU %d\n",ru->idx);
  } else if (rru_config_msg.type == RRU_config_ok) {
    LOG_I(PHY, "RRU_config_ok received\n");
  } else {
    LOG_E(PHY,"Received incorrect message %d from RRU %d\n",rru_config_msg.type,ru->idx);
  }

  return 0;
}

int connect_rau(RU_t *ru)
{
  RRU_CONFIG_msg_t   rru_config_msg;
  ssize_t            msg_len;
  int                tick_received          = 0;
  int                configuration_received = 0;
  RRU_capabilities_t *cap;
  int                i;
  int                len;

  // wait for RAU_tick
  while (tick_received == 0) {
    msg_len  = sizeof(RRU_CONFIG_msg_t)-MAX_RRU_CONFIG_SIZE;

    if ((len = ru->ifdevice.trx_ctlrecv_func(&ru->ifdevice,
               &rru_config_msg,
               msg_len))<0) {
      LOG_I(PHY,"Waiting for RAU\n");
    } else {
      if (rru_config_msg.type == RAU_tick) {
        LOG_I(PHY,"Tick received from RAU\n");
        tick_received = 1;
      } else LOG_E(PHY,"Received erroneous message (%d)from RAU, expected RAU_tick\n",rru_config_msg.type);
    }
  }

  // send capabilities
  rru_config_msg.type = RRU_capabilities;
  rru_config_msg.len  = sizeof(RRU_CONFIG_msg_t)-MAX_RRU_CONFIG_SIZE+sizeof(RRU_capabilities_t);
  cap                 = (RRU_capabilities_t *)&rru_config_msg.msg[0];
  LOG_I(PHY,"Sending Capabilities (len %d, num_bands %d,max_pdschReferenceSignalPower %d, max_rxgain %d, nb_tx %d, nb_rx %d)\n",
        (int)rru_config_msg.len,ru->num_bands,ru->max_pdschReferenceSignalPower,ru->max_rxgain,ru->nb_tx,ru->nb_rx);

  switch (ru->function) {
    case NGFI_RRU_IF4p5:
      cap->FH_fmt                                 = OAI_IF4p5_only;
      break;

    case NGFI_RRU_IF5:
      cap->FH_fmt                                 = OAI_IF5_only;
      break;

    case MBP_RRU_IF5:
      cap->FH_fmt                                 = MBP_IF5;
      break;

    default:
      AssertFatal(1==0,"RU_function is unknown %d\n",RC.ru[0]->function);
      break;
  }

  cap->num_bands                                  = ru->num_bands;

  for (i=0; i<ru->num_bands; i++) {
    LOG_I(PHY,"Band %d: nb_rx %d nb_tx %d pdschReferenceSignalPower %d rxgain %d\n",
          ru->band[i],ru->nb_rx,ru->nb_tx,ru->max_pdschReferenceSignalPower,ru->max_rxgain);
    cap->band_list[i]                             = ru->band[i];
    cap->nb_rx[i]                                 = ru->nb_rx;
    cap->nb_tx[i]                                 = ru->nb_tx;
    cap->max_pdschReferenceSignalPower[i]         = ru->max_pdschReferenceSignalPower;
    cap->max_rxgain[i]                            = ru->max_rxgain;
  }

  AssertFatal((ru->ifdevice.trx_ctlsend_func(&ru->ifdevice,&rru_config_msg,rru_config_msg.len)!=-1),
              "RU %d failed send capabilities to RAU\n",ru->idx);
  // wait for configuration
  rru_config_msg.len  = sizeof(RRU_CONFIG_msg_t)-MAX_RRU_CONFIG_SIZE+sizeof(RRU_config_t);

  while (configuration_received == 0) {
    if ((len = ru->ifdevice.trx_ctlrecv_func(&ru->ifdevice,
               &rru_config_msg,
               rru_config_msg.len))<0) {
      LOG_I(PHY,"Waiting for configuration from RAU\n");
    } else {
      LOG_I(PHY,"Configuration received from RAU  (num_bands %d,band0 %d,txfreq %u,rxfreq %u,att_tx %d,att_rx %d,N_RB_DL %d,N_RB_UL %d,3/4FS %d, prach_FO %d, prach_CI %d)\n",
            ((RRU_config_t *)&rru_config_msg.msg[0])->num_bands,
            ((RRU_config_t *)&rru_config_msg.msg[0])->band_list[0],
            ((RRU_config_t *)&rru_config_msg.msg[0])->tx_freq[0],
            ((RRU_config_t *)&rru_config_msg.msg[0])->rx_freq[0],
            ((RRU_config_t *)&rru_config_msg.msg[0])->att_tx[0],
            ((RRU_config_t *)&rru_config_msg.msg[0])->att_rx[0],
            ((RRU_config_t *)&rru_config_msg.msg[0])->N_RB_DL[0],
            ((RRU_config_t *)&rru_config_msg.msg[0])->N_RB_UL[0],
            ((RRU_config_t *)&rru_config_msg.msg[0])->threequarter_fs[0],
            ((RRU_config_t *)&rru_config_msg.msg[0])->prach_FreqOffset[0],
            ((RRU_config_t *)&rru_config_msg.msg[0])->prach_ConfigIndex[0]);
      configure_rru(ru->idx,
                    (void *)&rru_config_msg.msg[0]);
      configuration_received = 1;
    }
  }

  return 0;
}
/*************************************************************/
/* Southbound Fronthaul functions, RCC/RAU                   */

// southbound IF5 fronthaul for 16-bit OAI format
void fh_if5_south_out(RU_t *ru, int frame, int slot, uint64_t timestamp)
{
  if (ru == RC.ru[0]) VCD_SIGNAL_DUMPER_DUMP_VARIABLE_BY_NAME( VCD_SIGNAL_DUMPER_VARIABLES_TRX_TST, ru->proc.timestamp_tx&0xffffffff );

  send_IF5(ru, timestamp, slot, &ru->seqno, IF5_RRH_GW_DL);
}

// southbound IF4p5 fronthaul
void fh_if4p5_south_out(RU_t *ru, int frame, int slot, uint64_t timestamp)
{
  nfapi_nr_config_request_scf_t *cfg = &ru->config;
  if (ru == RC.ru[0]) VCD_SIGNAL_DUMPER_DUMP_VARIABLE_BY_NAME( VCD_SIGNAL_DUMPER_VARIABLES_TRX_TST, ru->proc.timestamp_tx&0xffffffff );

  LOG_D(PHY,"Sending IF4p5 for frame %d subframe %d\n",ru->proc.frame_tx,ru->proc.tti_tx);


  if ((nr_slot_select(cfg,ru->proc.frame_tx,ru->proc.tti_tx)&NR_DOWNLINK_SLOT) > 0)
    send_IF4p5(ru,frame, slot, IF4p5_PDLFFT);
}

/*************************************************************/
/* Input Fronthaul from south RCC/RAU                        */

// Synchronous if5 from south
void fh_if5_south_in(RU_t *ru,
                     int *frame,
                     int *tti)
{
  NR_DL_FRAME_PARMS *fp = ru->nr_frame_parms;
  RU_proc_t *proc = &ru->proc;
  recv_IF5(ru, &proc->timestamp_rx, *tti, IF5_RRH_GW_UL);
  proc->frame_rx    = (proc->timestamp_rx / (fp->samples_per_subframe*10))&1023;
  uint32_t idx_sf = proc->timestamp_rx / fp->samples_per_subframe;
  proc->tti_rx = (idx_sf * fp->slots_per_subframe + (int)round((float)(proc->timestamp_rx % fp->samples_per_subframe) / fp->samples_per_slot0))%(fp->slots_per_frame);

  if (proc->first_rx == 0) {
    if (proc->tti_rx != *tti) {
      LOG_E(PHY,"Received Timestamp doesn't correspond to the time we think it is (proc->tti_rx %d, subframe %d)\n",proc->tti_rx,*tti);
      exit_fun("Exiting");
    }

    if (proc->frame_rx != *frame) {
      LOG_E(PHY,"Received Timestamp doesn't correspond to the time we think it is (proc->frame_rx %d frame %d)\n",proc->frame_rx,*frame);
      exit_fun("Exiting");
    }
  } else {
    proc->first_rx = 0;
    *frame = proc->frame_rx;
    *tti = proc->tti_rx;
  }

  VCD_SIGNAL_DUMPER_DUMP_VARIABLE_BY_NAME( VCD_SIGNAL_DUMPER_VARIABLES_TRX_TS, proc->timestamp_rx&0xffffffff );
}

// Synchronous if4p5 from south
void fh_if4p5_south_in(RU_t *ru,
                       int *frame,
                       int *slot)
{
  NR_DL_FRAME_PARMS *fp = ru->nr_frame_parms;
  RU_proc_t *proc = &ru->proc;
  int f,sl;
  uint16_t packet_type;
  uint32_t symbol_number=0;
  uint32_t symbol_mask_full=0;

  /*
    if ((fp->frame_type == TDD) && (subframe_select(fp,*slot)==SF_S))
      symbol_mask_full = (1<<fp->ul_symbols_in_S_subframe)-1;
    else
      symbol_mask_full = (1<<fp->symbols_per_slot)-1;

    AssertFatal(proc->symbol_mask[*slot]==0,"rx_fh_if4p5: proc->symbol_mask[%d] = %x\n",*slot,proc->symbol_mask[*slot]);*/
  do {   // Blocking, we need a timeout on this !!!!!!!!!!!!!!!!!!!!!!!
    recv_IF4p5(ru, &f, &sl, &packet_type, &symbol_number);

    if (packet_type == IF4p5_PULFFT) proc->symbol_mask[sl] = proc->symbol_mask[sl] | (1<<symbol_number);
    else if (packet_type == IF4p5_PULTICK) {
      if ((proc->first_rx==0) && (f!=*frame)) LOG_E(PHY,"rx_fh_if4p5: PULTICK received frame %d != expected %d\n",f,*frame);

      if ((proc->first_rx==0) && (sl!=*slot)) LOG_E(PHY,"rx_fh_if4p5: PULTICK received subframe %d != expected %d (first_rx %d)\n",sl,*slot,proc->first_rx);

      break;
    } else if (packet_type == IF4p5_PRACH) {
      // nothing in RU for RAU
    }

    LOG_D(PHY,"rx_fh_if4p5: subframe %d symbol mask %x\n",*slot,proc->symbol_mask[sl]);
  } while(proc->symbol_mask[sl] != symbol_mask_full);

  //caculate timestamp_rx, timestamp_tx based on frame and subframe
  proc->tti_rx   = sl;
  proc->frame_rx = f;
  proc->timestamp_rx = (proc->frame_rx * fp->samples_per_subframe * 10)  + fp->get_samples_slot_timestamp(proc->tti_rx, fp, 0);
  //  proc->timestamp_tx = proc->timestamp_rx +  (4*fp->samples_per_subframe);
  proc->tti_tx   = (sl+(fp->slots_per_subframe*sf_ahead))%fp->slots_per_frame;
  proc->frame_tx = (sl>(fp->slots_per_frame-1-(fp->slots_per_subframe*sf_ahead))) ? (f+1)&1023 : f;

  if (proc->first_rx == 0) {
    if (proc->tti_rx != *slot) {
      LOG_E(PHY,"Received Timestamp (IF4p5) doesn't correspond to the time we think it is (proc->tti_rx %d, subframe %d)\n",proc->tti_rx,*slot);
      exit_fun("Exiting");
    }

    if (proc->frame_rx != *frame) {
      LOG_E(PHY,"Received Timestamp (IF4p5) doesn't correspond to the time we think it is (proc->frame_rx %d frame %d)\n",proc->frame_rx,*frame);
      exit_fun("Exiting");
    }
  } else {
    proc->first_rx = 0;
    *frame = proc->frame_rx;
    *slot = proc->tti_rx;
  }

  if (ru == RC.ru[0]) {
    VCD_SIGNAL_DUMPER_DUMP_VARIABLE_BY_NAME( VCD_SIGNAL_DUMPER_VARIABLES_FRAME_NUMBER_RX0_RU, f );
    VCD_SIGNAL_DUMPER_DUMP_VARIABLE_BY_NAME( VCD_SIGNAL_DUMPER_VARIABLES_TTI_NUMBER_RX0_RU,  sl);
    VCD_SIGNAL_DUMPER_DUMP_VARIABLE_BY_NAME( VCD_SIGNAL_DUMPER_VARIABLES_FRAME_NUMBER_TX0_RU, proc->frame_tx );
    VCD_SIGNAL_DUMPER_DUMP_VARIABLE_BY_NAME( VCD_SIGNAL_DUMPER_VARIABLES_TTI_NUMBER_TX0_RU, proc->tti_tx );
  }

  proc->symbol_mask[proc->tti_rx] = 0;
  VCD_SIGNAL_DUMPER_DUMP_VARIABLE_BY_NAME( VCD_SIGNAL_DUMPER_VARIABLES_TRX_TS, proc->timestamp_rx&0xffffffff );
  LOG_D(PHY,"RU %d: fh_if4p5_south_in sleeping ...\n",ru->idx);
}

// asynchronous inbound if4p5 fronthaul from south
void fh_if4p5_south_asynch_in(RU_t *ru,int *frame,int *slot) {
  NR_DL_FRAME_PARMS *fp = ru->nr_frame_parms;
  RU_proc_t *proc       = &ru->proc;
  uint16_t packet_type;
  uint32_t symbol_number,symbol_mask,prach_rx;
  //  uint32_t got_prach_info=0;
  symbol_number = 0;
  symbol_mask   = (1<<(fp->symbols_per_slot))-1;
  prach_rx      = 0;

  do {   // Blocking, we need a timeout on this !!!!!!!!!!!!!!!!!!!!!!!
    recv_IF4p5(ru, &proc->frame_rx, &proc->tti_rx, &packet_type, &symbol_number);

    // grab first prach information for this new subframe
    /*if (got_prach_info==0) {
      prach_rx       = is_prach_subframe(fp, proc->frame_rx, proc->tti_rx);
      got_prach_info = 1;
    }*/
    if (proc->first_rx != 0) {
      *frame = proc->frame_rx;
      *slot = proc->tti_rx;
      proc->first_rx = 0;
    } else {
      if (proc->frame_rx != *frame) {
        LOG_E(PHY,"frame_rx %d is not what we expect %d\n",proc->frame_rx,*frame);
        exit_fun("Exiting");
      }

      if (proc->tti_rx != *slot) {
        LOG_E(PHY,"tti_rx %d is not what we expect %d\n",proc->tti_rx,*slot);
        exit_fun("Exiting");
      }
    }

    if      (packet_type == IF4p5_PULFFT)       symbol_mask &= (~(1<<symbol_number));
    else if (packet_type == IF4p5_PRACH)        prach_rx    &= (~0x1);
  } while( (symbol_mask > 0) || (prach_rx >0));   // haven't received all PUSCH symbols and PRACH information
}





/*************************************************************/
/* Input Fronthaul from North RRU                            */

// RRU IF4p5 TX fronthaul receiver. Assumes an if_device on input and if or rf device on output
// receives one subframe's worth of IF4p5 OFDM symbols and OFDM modulates
void fh_if4p5_north_in(RU_t *ru,int *frame,int *slot) {
  uint32_t symbol_number=0;
  uint32_t symbol_mask, symbol_mask_full;
  uint16_t packet_type;
  /// **** incoming IF4p5 from remote RCC/RAU **** ///
  symbol_number = 0;
  symbol_mask = 0;
  symbol_mask_full = (1<<(ru->nr_frame_parms->symbols_per_slot))-1;

  do {
    recv_IF4p5(ru, frame, slot, &packet_type, &symbol_number);
    symbol_mask = symbol_mask | (1<<symbol_number);
  } while (symbol_mask != symbol_mask_full);

  // dump VCD output for first RU in list
  if (ru == RC.ru[0]) {
    VCD_SIGNAL_DUMPER_DUMP_VARIABLE_BY_NAME( VCD_SIGNAL_DUMPER_VARIABLES_FRAME_NUMBER_TX0_RU, *frame );
    VCD_SIGNAL_DUMPER_DUMP_VARIABLE_BY_NAME( VCD_SIGNAL_DUMPER_VARIABLES_TTI_NUMBER_TX0_RU, *slot );
  }
}

void fh_if5_north_asynch_in(RU_t *ru,int *frame,int *slot) {
  NR_DL_FRAME_PARMS *fp = ru->nr_frame_parms;
  RU_proc_t *proc        = &ru->proc;
  int tti_tx,frame_tx;
  openair0_timestamp timestamp_tx;
  recv_IF5(ru, &timestamp_tx, *slot, IF5_RRH_GW_DL);
  //      printf("Received subframe %d (TS %llu) from RCC\n",tti_tx,timestamp_tx);
  frame_tx    = (timestamp_tx / (fp->samples_per_subframe*10))&1023;
  uint32_t idx_sf = timestamp_tx / fp->samples_per_subframe;
  tti_tx = (idx_sf * fp->slots_per_subframe + (int)round((float)(timestamp_tx % fp->samples_per_subframe) / fp->samples_per_slot0))%(fp->slots_per_frame);

  if (proc->first_tx != 0) {
    *slot = tti_tx;
    *frame    = frame_tx;
    proc->first_tx = 0;
  } else {
    AssertFatal(tti_tx == *slot,
                "tti_tx %d is not what we expect %d\n",tti_tx,*slot);
    AssertFatal(frame_tx == *frame,
                "frame_tx %d is not what we expect %d\n",frame_tx,*frame);
  }
}

void fh_if4p5_north_asynch_in(RU_t *ru,int *frame,int *slot) {
  NR_DL_FRAME_PARMS *fp = ru->nr_frame_parms;
  nfapi_nr_config_request_scf_t *cfg = &ru->config;
  RU_proc_t *proc        = &ru->proc;
  uint16_t packet_type;
  uint32_t symbol_number,symbol_mask,symbol_mask_full=0;
  int slot_tx,frame_tx;
  LOG_D(PHY, "%s(ru:%p frame, subframe)\n", __FUNCTION__, ru);
  symbol_number = 0;
  symbol_mask = 0;

  //  symbol_mask_full = ((subframe_select(fp,*slot) == SF_S) ? (1<<fp->dl_symbols_in_S_subframe) : (1<<fp->symbols_per_slot))-1;
  do {
    recv_IF4p5(ru, &frame_tx, &slot_tx, &packet_type, &symbol_number);

    if (((nr_slot_select(cfg,frame_tx,slot_tx) & NR_DOWNLINK_SLOT) > 0) && (symbol_number == 0)) start_meas(&ru->rx_fhaul);

    LOG_D(PHY,"slot %d (%d): frame %d, slot %d, symbol %d\n",
          *slot,nr_slot_select(cfg,frame_tx,*slot),frame_tx,slot_tx,symbol_number);

    if (proc->first_tx != 0) {
      *frame         = frame_tx;
      *slot          = slot_tx;
      proc->first_tx = 0;
      //symbol_mask_full = ((subframe_select(fp,*slot) == SF_S) ? (1<<fp->dl_symbols_in_S_subframe) : (1<<fp->symbols_per_slot))-1;
    } else {
      AssertFatal(frame_tx == *frame,
                  "frame_tx %d is not what we expect %d\n",frame_tx,*frame);
      AssertFatal(slot_tx == *slot,
                  "slot_tx %d is not what we expect %d\n",slot_tx,*slot);
    }

    if (packet_type == IF4p5_PDLFFT) {
      symbol_mask = symbol_mask | (1<<symbol_number);
    } else AssertFatal(1==0,"Illegal IF4p5 packet type (should only be IF4p5_PDLFFT%d\n",packet_type);
  } while (symbol_mask != symbol_mask_full);

  if ((nr_slot_select(cfg,frame_tx,slot_tx) & NR_DOWNLINK_SLOT)>0) stop_meas(&ru->rx_fhaul);

  proc->tti_tx = slot_tx;
  proc->frame_tx = frame_tx;

  if ((frame_tx == 0)&&(slot_tx == 0)) proc->frame_tx_unwrap += 1024;

  proc->timestamp_tx = (((uint64_t)frame_tx + (uint64_t)proc->frame_tx_unwrap) * fp->samples_per_subframe * 10) + fp->get_samples_slot_timestamp(slot_tx, fp, 0);
  LOG_D(PHY,"RU %d/%d TST %llu, frame %d, subframe %d\n",ru->idx,0,(long long unsigned int)proc->timestamp_tx,frame_tx,slot_tx);

  // dump VCD output for first RU in list
  if (ru == RC.ru[0]) {
    VCD_SIGNAL_DUMPER_DUMP_VARIABLE_BY_NAME( VCD_SIGNAL_DUMPER_VARIABLES_FRAME_NUMBER_TX0_RU, frame_tx );
    VCD_SIGNAL_DUMPER_DUMP_VARIABLE_BY_NAME( VCD_SIGNAL_DUMPER_VARIABLES_TTI_NUMBER_TX0_RU, slot_tx );
  }

  if (ru->feptx_ofdm) ru->feptx_ofdm(ru,frame_tx,slot_tx);

  if (ru->fh_south_out) ru->fh_south_out(ru,frame_tx,slot_tx,proc->timestamp_tx);
}

void fh_if5_north_out(RU_t *ru) {
  RU_proc_t *proc=&ru->proc;
  uint8_t seqno=0;
  /// **** send_IF5 of rxdata to BBU **** ///
  VCD_SIGNAL_DUMPER_DUMP_FUNCTION_BY_NAME( VCD_SIGNAL_DUMPER_FUNCTIONS_SEND_IF5, 1 );
  send_IF5(ru, proc->timestamp_rx, proc->tti_rx, &seqno, IF5_RRH_GW_UL);
  VCD_SIGNAL_DUMPER_DUMP_FUNCTION_BY_NAME( VCD_SIGNAL_DUMPER_FUNCTIONS_SEND_IF5, 0 );
}

// RRU IF4p5 northbound interface (RX)
void fh_if4p5_north_out(RU_t *ru) {
  RU_proc_t *proc=&ru->proc;

  //NR_DL_FRAME_PARMS *fp = ru->nr_frame_parms;
  //const int subframe     = proc->tti_rx;
  if (ru->idx==0) VCD_SIGNAL_DUMPER_DUMP_VARIABLE_BY_NAME( VCD_SIGNAL_DUMPER_VARIABLES_TTI_NUMBER_RX0_RU, proc->tti_rx );

  /*
    if ((fp->frame_type == TDD) && (subframe_select(fp,subframe)!=SF_UL)) {
      /// **** in TDD during DL send_IF4 of ULTICK to RCC **** ///
      send_IF4p5(ru, proc->frame_rx, proc->tti_rx, IF4p5_PULTICK);
      return;
    }*/
  start_meas(&ru->tx_fhaul);
  send_IF4p5(ru, proc->frame_rx, proc->tti_rx, IF4p5_PULFFT);
  stop_meas(&ru->tx_fhaul);
}

void *emulatedRF_thread(void *param) {
  RU_proc_t *proc = (RU_proc_t *) param;
  int microsec = 500; // length of time to sleep, in miliseconds
  struct timespec req = {0};
  req.tv_sec = 0;
  req.tv_nsec = (numerology>0)? ((microsec * 1000L)/numerology):(microsec * 1000L)*2;
  wait_sync("emulatedRF_thread");

  while(!oai_exit) {
    nanosleep(&req, (struct timespec *)NULL);
    pthread_mutex_lock(&proc->mutex_emulateRF);
    ++proc->instance_cnt_emulateRF;
    pthread_mutex_unlock(&proc->mutex_emulateRF);
    pthread_cond_signal(&proc->cond_emulateRF);
  }

  return 0;
}

void rx_rf(RU_t *ru,int *frame,int *slot) {
  RU_proc_t *proc = &ru->proc;
  NR_DL_FRAME_PARMS *fp = ru->nr_frame_parms;
  void *rxp[ru->nb_rx];
  unsigned int rxs;
  int i;
  uint32_t samples_per_slot = fp->get_samples_per_slot(*slot,fp);
  uint32_t samples_per_slot_prev ;
  openair0_timestamp ts,old_ts;
  AssertFatal(*slot<fp->slots_per_frame && *slot>=0, "slot %d is illegal (%d)\n",*slot,fp->slots_per_frame);

  for (i=0; i<ru->nb_rx; i++)
    rxp[i] = (void *)&ru->common.rxdata[i][fp->get_samples_slot_timestamp(*slot,fp,0)];

  VCD_SIGNAL_DUMPER_DUMP_FUNCTION_BY_NAME( VCD_SIGNAL_DUMPER_FUNCTIONS_TRX_READ, 1 );
  old_ts = proc->timestamp_rx;
  LOG_D(PHY,"Reading %d samples for slot %d (%p)\n",samples_per_slot,*slot,rxp[0]);

  if(emulate_rf) {
    wait_on_condition(&proc->mutex_emulateRF,&proc->cond_emulateRF,&proc->instance_cnt_emulateRF,"emulatedRF_thread");
    release_thread(&proc->mutex_emulateRF,&proc->instance_cnt_emulateRF,"emulatedRF_thread");
    rxs = samples_per_slot;
    ts = old_ts + rxs;
  } else {
    rxs = ru->rfdevice.trx_read_func(&ru->rfdevice,
                                     &ts,
                                     rxp,
                                     samples_per_slot,
                                     ru->nb_rx);
  }


  VCD_SIGNAL_DUMPER_DUMP_FUNCTION_BY_NAME( VCD_SIGNAL_DUMPER_FUNCTIONS_TRX_READ, 0 );
  proc->timestamp_rx = ts-ru->ts_offset;

  //AssertFatal(rxs == fp->samples_per_subframe,
  //"rx_rf: Asked for %d samples, got %d from USRP\n",fp->samples_per_subframe,rxs);
  if (rxs != samples_per_slot) LOG_E(PHY, "rx_rf: Asked for %d samples, got %d from USRP\n",samples_per_slot,rxs);

  if (proc->first_rx == 1) {
    ru->ts_offset = proc->timestamp_rx;
    proc->timestamp_rx = 0;
  } else {
    samples_per_slot_prev = fp->get_samples_per_slot((*slot-1)%fp->slots_per_frame,fp);
    if (proc->timestamp_rx - old_ts != samples_per_slot_prev) {
      LOG_D(PHY,"rx_rf: rfdevice timing drift of %"PRId64" samples (ts_off %"PRId64")\n",proc->timestamp_rx - old_ts - samples_per_slot_prev,ru->ts_offset);
      ru->ts_offset += (proc->timestamp_rx - old_ts - samples_per_slot_prev);
      proc->timestamp_rx = ts-ru->ts_offset;
    }
  }

  proc->frame_rx    = (proc->timestamp_rx / (fp->samples_per_subframe*10))&1023;
  proc->tti_rx = fp->get_slot_from_timestamp(proc->timestamp_rx,fp);
  // synchronize first reception to frame 0 subframe 0
  LOG_D(PHY,"RU %d/%d TS %llu (off %d), frame %d, slot %d.%d / %d\n",
        ru->idx,
        0,
        (unsigned long long int)proc->timestamp_rx,
        (int)ru->ts_offset,proc->frame_rx,proc->tti_rx,proc->tti_tx,fp->slots_per_frame);

  // dump VCD output for first RU in list
  if (ru == RC.ru[0]) {
    VCD_SIGNAL_DUMPER_DUMP_VARIABLE_BY_NAME( VCD_SIGNAL_DUMPER_VARIABLES_FRAME_NUMBER_RX0_RU, proc->frame_rx );
    VCD_SIGNAL_DUMPER_DUMP_VARIABLE_BY_NAME( VCD_SIGNAL_DUMPER_VARIABLES_TTI_NUMBER_RX0_RU, proc->tti_rx );
  }

  if (proc->first_rx == 0) {
    if (proc->tti_rx != *slot) {
      LOG_E(PHY,"Received Timestamp (%llu) doesn't correspond to the time we think it is (proc->tti_rx %d, slot %d)\n",(long long unsigned int)proc->timestamp_rx,proc->tti_rx,*slot);
      exit_fun("Exiting");
    }

    if (proc->frame_rx != *frame) {
      LOG_E(PHY,"Received Timestamp (%llu) doesn't correspond to the time we think it is (proc->frame_rx %d frame %d, proc->tti_rx %d, slot %d)\n",(long long unsigned int)proc->timestamp_rx,proc->frame_rx,*frame,proc->tti_rx,*slot);
      exit_fun("Exiting");
    }
  } else {
    proc->first_rx = 0;
    *frame = proc->frame_rx;
    *slot  = proc->tti_rx;
  }

  //printf("timestamp_rx %lu, frame %d(%d), subframe %d(%d)\n",ru->timestamp_rx,proc->frame_rx,frame,proc->tti_rx,subframe);
  VCD_SIGNAL_DUMPER_DUMP_VARIABLE_BY_NAME( VCD_SIGNAL_DUMPER_VARIABLES_TRX_TS, proc->timestamp_rx&0xffffffff );

  if (rxs != samples_per_slot) {
    //exit_fun( "problem receiving samples" );
    LOG_E(PHY, "problem receiving samples\n");
  }
}


void tx_rf(RU_t *ru,int frame,int slot, uint64_t timestamp) {
  RU_proc_t *proc = &ru->proc;
  NR_DL_FRAME_PARMS *fp = ru->nr_frame_parms;
  nfapi_nr_config_request_scf_t *cfg = &ru->config;
  void *txp[ru->nb_tx];
  unsigned int txs;
  int i,txsymb;
  T(T_ENB_PHY_OUTPUT_SIGNAL, T_INT(0), T_INT(0), T_INT(frame), T_INT(slot),
    T_INT(0), T_BUFFER(&ru->common.txdata[0][fp->get_samples_slot_timestamp(slot,fp,0)], fp->samples_per_subframe * 4));

  int slot_type         = nr_slot_select(cfg,frame,slot%fp->slots_per_frame);
  int prevslot_type     = nr_slot_select(cfg,frame,(slot+(fp->slots_per_frame-1))%fp->slots_per_frame);
  int nextslot_type     = nr_slot_select(cfg,frame,(slot+1)%fp->slots_per_frame);
  int sf_extension  = 0;                 //sf_extension = ru->sf_extension;
  int siglen=fp->get_samples_per_slot(slot,fp);
  int flags=1;

  //nr_subframe_t SF_type     = nr_slot_select(cfg,slot%fp->slots_per_frame);
  if (slot_type == NR_DOWNLINK_SLOT || slot_type == NR_MIXED_SLOT || IS_SOFTMODEM_RFSIM) {

    if (cfg->cell_config.frame_duplex_type.value == TDD){
      if(slot_type == NR_MIXED_SLOT) {
        txsymb = 0;
        for(int symbol_count = 0; symbol_count<NR_NUMBER_OF_SYMBOLS_PER_SLOT; symbol_count++) {
          if (cfg->tdd_table.max_tdd_periodicity_list[slot].max_num_of_symbol_per_slot_list[symbol_count].slot_config.value == 0)
            txsymb++;
        }
        AssertFatal(txsymb>0,"illegal txsymb %d\n",txsymb);
        if(slot%(fp->slots_per_subframe/2))
          siglen = txsymb * (fp->ofdm_symbol_size + fp->nb_prefix_samples);
        else
          siglen = (fp->ofdm_symbol_size + fp->nb_prefix_samples0) + (txsymb - 1) * (fp->ofdm_symbol_size + fp->nb_prefix_samples);
                 //+ ru->end_of_burst_delay;
        flags = 3; // end of burst
      }

      if (slot_type == NR_DOWNLINK_SLOT && prevslot_type == NR_UPLINK_SLOT)
        flags = 2; // start of burst

      if (slot_type == NR_DOWNLINK_SLOT && nextslot_type == NR_UPLINK_SLOT)
        flags = 3; // end of burst
    }

    if (fp->freq_range==nr_FR2) {
      // the beam index is written in bits 8-10 of the flags
      // bit 11 enables the gpio programming
      // currently we switch beams every 10 slots (should = 1 TDD period in FR2) and we take the beam index of the first symbol of the first slot of this period
      int beam=0;
      if (slot%10==0) {
	if (ru->common.beam_id[0][slot*fp->symbols_per_slot] < 8) {
	  beam = ru->common.beam_id[0][slot*fp->symbols_per_slot] | 8;
	}
      }
      /*
      if (slot==0 || slot==40) beam=0|8;
      if (slot==10 || slot==50) beam=1|8;
      if (slot==20 || slot==60) beam=2|8;
      if (slot==30 || slot==70) beam=3|8;
      */
      flags |= beam<<8;

      LOG_D(HW,"slot %d, beam %d\n",slot,ru->common.beam_id[0][slot*fp->symbols_per_slot]);

    }
    
    VCD_SIGNAL_DUMPER_DUMP_VARIABLE_BY_NAME( VCD_SIGNAL_DUMPER_VARIABLES_TRX_WRITE_FLAGS, flags ); 
    VCD_SIGNAL_DUMPER_DUMP_VARIABLE_BY_NAME( VCD_SIGNAL_DUMPER_VARIABLES_FRAME_NUMBER_TX0_RU, frame );
    VCD_SIGNAL_DUMPER_DUMP_VARIABLE_BY_NAME( VCD_SIGNAL_DUMPER_VARIABLES_TTI_NUMBER_TX0_RU, slot );
    for (i=0; i<ru->nb_tx; i++)
      txp[i] = (void *)&ru->common.txdata[i][fp->get_samples_slot_timestamp(slot,fp,0)-sf_extension];
    
      VCD_SIGNAL_DUMPER_DUMP_VARIABLE_BY_NAME( VCD_SIGNAL_DUMPER_VARIABLES_TRX_TST, (timestamp-ru->openair0_cfg.tx_sample_advance)&0xffffffff );
      VCD_SIGNAL_DUMPER_DUMP_FUNCTION_BY_NAME( VCD_SIGNAL_DUMPER_FUNCTIONS_TRX_WRITE, 1 );
      // prepare tx buffer pointers
      txs = ru->rfdevice.trx_write_func(&ru->rfdevice,
					timestamp+ru->ts_offset-ru->openair0_cfg.tx_sample_advance-sf_extension,
					txp,
					siglen+sf_extension,
					ru->nb_tx,
					flags);
      LOG_D(PHY,"[TXPATH] RU %d tx_rf, writing to TS %llu, frame %d, unwrapped_frame %d, slot %di, returned %d\n",ru->idx,
	    (long long unsigned int)timestamp,frame,proc->frame_tx_unwrap,slot, txs);
      VCD_SIGNAL_DUMPER_DUMP_FUNCTION_BY_NAME( VCD_SIGNAL_DUMPER_FUNCTIONS_TRX_WRITE, 0 );
      //AssertFatal(txs == 0,"trx write function error %d\n", txs);
  }
}

// this is for RU with local RF unit
void fill_rf_config(RU_t *ru, char *rf_config_file) {
  int i;
  NR_DL_FRAME_PARMS *fp   = ru->nr_frame_parms;
  nfapi_nr_config_request_scf_t *config = &ru->config; //tmp index
  openair0_config_t *cfg   = &ru->openair0_cfg;
  int mu = config->ssb_config.scs_common.value;
  int N_RB = config->carrier_config.dl_grid_size[config->ssb_config.scs_common.value].value;

  if (mu == NR_MU_0) {
    switch(N_RB) {
    case 270:
      if (fp->threequarter_fs) {
        cfg->sample_rate=92.16e6;
        cfg->samples_per_frame = 921600;
        cfg->tx_bw = 50e6;
        cfg->rx_bw = 50e6;
      } else {
        cfg->sample_rate=61.44e6;
        cfg->samples_per_frame = 614400;
        cfg->tx_bw = 50e6;
        cfg->rx_bw = 50e6;
      }
    case 216:
      if (fp->threequarter_fs) {
        cfg->sample_rate=46.08e6;
        cfg->samples_per_frame = 460800;
        cfg->tx_bw = 40e6;
        cfg->rx_bw = 40e6;
      }
      else {
        cfg->sample_rate=61.44e6;
        cfg->samples_per_frame = 614400;
        cfg->tx_bw = 40e6;
        cfg->rx_bw = 40e6;
      }
      break;
    case 106:
      if (fp->threequarter_fs) {
        cfg->sample_rate=23.04e6;
        cfg->samples_per_frame = 230400;
        cfg->tx_bw = 20e6;
        cfg->rx_bw = 20e6;
      }
      else {
        cfg->sample_rate=30.72e6;
        cfg->samples_per_frame = 307200;
        cfg->tx_bw = 20e6;
        cfg->rx_bw = 20e6;
      }
      break;
    case 52:
      if (fp->threequarter_fs) {
        cfg->sample_rate=11.52e6;
        cfg->samples_per_frame = 115200;
        cfg->tx_bw = 10e6;
        cfg->rx_bw = 10e6;
      }
      else {
        cfg->sample_rate=15.36e6;
        cfg->samples_per_frame = 153600;
        cfg->tx_bw = 10e6;
        cfg->rx_bw = 10e6;
      }
    case 25:
      if (fp->threequarter_fs) {
        cfg->sample_rate=5.76e6;
        cfg->samples_per_frame = 57600;
        cfg->tx_bw = 5e6;
        cfg->rx_bw = 5e6;
      }
      else {
        cfg->sample_rate=7.68e6;
        cfg->samples_per_frame = 76800;
        cfg->tx_bw = 5e6;
        cfg->rx_bw = 5e6;
      }
      break;
    default:
      AssertFatal(0==1,"N_RB %d not yet supported for numerology %d\n",N_RB,mu);
    }
  } else if (mu == NR_MU_1) {
    switch(N_RB) {
    case 273:
      if (fp->threequarter_fs) {
        cfg->sample_rate=184.32e6;
        cfg->samples_per_frame = 1843200;
        cfg->tx_bw = 100e6;
        cfg->rx_bw = 100e6;
      } else {
        cfg->sample_rate=122.88e6;
        cfg->samples_per_frame = 1228800;
        cfg->tx_bw = 100e6;
        cfg->rx_bw = 100e6;
      }
      break;
    case 217:
      if (fp->threequarter_fs) {
        cfg->sample_rate=92.16e6;
        cfg->samples_per_frame = 921600;
        cfg->tx_bw = 80e6;
        cfg->rx_bw = 80e6;
      } else {
        cfg->sample_rate=122.88e6;
        cfg->samples_per_frame = 1228800;
        cfg->tx_bw = 80e6;
        cfg->rx_bw = 80e6;
      }
      break;
    case 106:
      if (fp->threequarter_fs) {
        cfg->sample_rate=46.08e6;
        cfg->samples_per_frame = 460800;
        cfg->tx_bw = 40e6;
        cfg->rx_bw = 40e6;
      }
      else {
        cfg->sample_rate=61.44e6;
        cfg->samples_per_frame = 614400;
        cfg->tx_bw = 40e6;
        cfg->rx_bw = 40e6;
      }
<<<<<<< HEAD
    } else if(N_RB == 133) {
      if (fp->threequarter_fs) {
	AssertFatal(1==0,"N_RB %d cannot use 3/4 sampling\n",N_RB);
      }
      else {
        cfg->sample_rate=61.44e6;
        cfg->samples_per_frame = 614400;
        cfg->tx_bw = 50e6;
        cfg->rx_bw = 50e6;
      }

    } else {
=======
      break;
    case 51:
      if (fp->threequarter_fs) {
        cfg->sample_rate=23.04e6;
        cfg->samples_per_frame = 230400;
        cfg->tx_bw = 20e6;
        cfg->rx_bw = 20e6;
      }
      else {
        cfg->sample_rate=30.72e6;
        cfg->samples_per_frame = 307200;
        cfg->tx_bw = 20e6;
        cfg->rx_bw = 20e6;
      }
      break;
    case 24:
      if (fp->threequarter_fs) {
        cfg->sample_rate=11.52e6;
        cfg->samples_per_frame = 115200;
        cfg->tx_bw = 10e6;
        cfg->rx_bw = 10e6;
      }
      else {
        cfg->sample_rate=15.36e6;
        cfg->samples_per_frame = 153600;
        cfg->tx_bw = 10e6;
        cfg->rx_bw = 10e6;
      }
      break;
    default:
>>>>>>> 85aab6e8
      AssertFatal(0==1,"N_RB %d not yet supported for numerology %d\n",N_RB,mu);
    }
  } else if (mu == NR_MU_3) {
    switch(N_RB) {
    case 66:
      if (fp->threequarter_fs) {
        cfg->sample_rate=184.32e6;
        cfg->samples_per_frame = 1843200;
        cfg->tx_bw = 100e6;
        cfg->rx_bw = 100e6;
      } else {
        cfg->sample_rate = 122.88e6;
        cfg->samples_per_frame = 1228800;
        cfg->tx_bw = 100e6;
        cfg->rx_bw = 100e6;
      }
      break;
    case 32:
      if (fp->threequarter_fs) {
        cfg->sample_rate=92.16e6;
        cfg->samples_per_frame = 921600;
        cfg->tx_bw = 50e6;
        cfg->rx_bw = 50e6;
      } else {
        cfg->sample_rate=61.44e6;
        cfg->samples_per_frame = 614400;
        cfg->tx_bw = 50e6;
        cfg->rx_bw = 50e6;
      }
      break;
    default:
      AssertFatal(0==1,"N_RB %d not yet supported for numerology %d\n",N_RB,mu);
    }
  } else {
    AssertFatal(0 == 1,"Numerology %d not supported for the moment\n",mu);
  }

  if (config->cell_config.frame_duplex_type.value==TDD)
    cfg->duplex_mode = duplex_mode_TDD;
  else //FDD
    cfg->duplex_mode = duplex_mode_FDD;

  cfg->Mod_id = 0;
  cfg->num_rb_dl=N_RB;
  cfg->tx_num_channels=ru->nb_tx;
  cfg->rx_num_channels=ru->nb_rx;

  for (i=0; i<ru->nb_tx; i++) {
    if (ru->if_frequency == 0) {
      cfg->tx_freq[i] = (double)fp->dl_CarrierFreq;
      cfg->rx_freq[i] = (double)fp->ul_CarrierFreq;
    } else if (ru->if_freq_offset){
      cfg->tx_freq[i] = (double)(ru->if_frequency);
      cfg->rx_freq[i] = (double)(ru->if_frequency + ru->if_freq_offset);
      LOG_I(PHY, "Setting IF TX frequency to %lu Hz with IF RX frequency offset %d Hz\n", ru->if_frequency, ru->if_freq_offset);
    } else {
      cfg->tx_freq[i] = (double)ru->if_frequency;
      cfg->rx_freq[i] = (double)(ru->if_frequency+fp->ul_CarrierFreq-fp->dl_CarrierFreq);
    }
    cfg->tx_gain[i] = ru->att_tx;
    cfg->rx_gain[i] = ru->max_rxgain-ru->att_rx;
    cfg->configFilename = rf_config_file;
    LOG_I(PHY, "Channel %d: setting tx_gain offset %f, rx_gain offset %f, tx_freq %lu Hz, rx_freq %lu Hz\n",
           i, cfg->tx_gain[i],
           cfg->rx_gain[i],
           (unsigned long)cfg->tx_freq[i],
           (unsigned long)cfg->rx_freq[i]);
  }
}

/* this function maps the RU tx and rx buffers to the available rf chains.
   Each rf chain is is addressed by the card number and the chain on the card. The
   rf_map specifies for each antenna port, on which rf chain the mapping should start. Multiple
   antennas are mapped to successive RF chains on the same card. */
int setup_RU_buffers(RU_t *ru) {
  int i,j;
  int card,ant;
  //uint16_t N_TA_offset = 0;
  NR_DL_FRAME_PARMS *fp;
  nfapi_nr_config_request_scf_t *config = &ru->config;

  if (ru) {
    fp = ru->nr_frame_parms;
    printf("setup_RU_buffers: frame_parms = %p\n",fp);
  } else {
    printf("ru pointer is NULL\n");
    return(-1);
  }

  int mu = config->ssb_config.scs_common.value;
  int N_RB = config->carrier_config.dl_grid_size[config->ssb_config.scs_common.value].value;

  if (config->cell_config.frame_duplex_type.value == TDD) {
    int N_TA_offset =  config->carrier_config.uplink_frequency.value < 6000000 ? 400 : 431; // reference samples  for 25600Tc @ 30.72 Ms/s for FR1, same @ 61.44 Ms/s for FR2

    double factor=1;
    switch (mu) {
      case 0: //15 kHz scs
        AssertFatal(N_TA_offset == 400, "scs_common 15kHz only for FR1\n");
        factor = fp->samples_per_subframe / 30720.0;
        break;
      case 1: //30 kHz sc
        AssertFatal(N_TA_offset == 400, "scs_common 30kHz only for FR1\n");
        factor = fp->samples_per_subframe / 30720.0;
        break;
      case 2: //60 kHz scs
        AssertFatal(1==0, "scs_common should not be 60 kHz\n");
        break;
      case 3: //120 kHz scs
        AssertFatal(N_TA_offset == 431, "scs_common 120kHz only for FR2\n");
        factor = fp->samples_per_subframe / 61440.0;
        break;
      case 4: //240 kHz scs
        AssertFatal(N_TA_offset == 431, "scs_common 240kHz only for FR2\n");
        factor = fp->samples_per_subframe / 61440.0;
        break;
      default:
        AssertFatal(1==0, "Invalid scs_common!\n");
    }

    ru->N_TA_offset = (int)(N_TA_offset * factor);

    LOG_I(PHY,"RU %d Setting N_TA_offset to %d samples (factor %f, UL Freq %d, N_RB %d, mu %d)\n",ru->idx,ru->N_TA_offset,factor,
	  config->carrier_config.uplink_frequency.value, N_RB, mu);
  }
  else ru->N_TA_offset = 0;

  
  if (ru->openair0_cfg.mmapped_dma == 1) {
    // replace RX signal buffers with mmaped HW versions
    for (i=0; i<ru->nb_rx; i++) {
      card = i/4;
      ant = i%4;
      printf("Mapping RU id %u, rx_ant %d, on card %d, chain %d\n",ru->idx,i,ru->rf_map.card+card, ru->rf_map.chain+ant);
      free(ru->common.rxdata[i]);
      ru->common.rxdata[i] = ru->openair0_cfg.rxbase[ru->rf_map.chain+ant];
      printf("rxdata[%d] @ %p\n",i,ru->common.rxdata[i]);

      for (j=0; j<16; j++) {
        printf("rxbuffer %d: %x\n",j,ru->common.rxdata[i][j]);
        ru->common.rxdata[i][j] = 16-j;
      }
    }

    for (i=0; i<ru->nb_tx; i++) {
      card = i/4;
      ant = i%4;
      printf("Mapping RU id %u, tx_ant %d, on card %d, chain %d\n",ru->idx,i,ru->rf_map.card+card, ru->rf_map.chain+ant);
      free(ru->common.txdata[i]);
      ru->common.txdata[i] = ru->openair0_cfg.txbase[ru->rf_map.chain+ant];
      printf("txdata[%d] @ %p\n",i,ru->common.txdata[i]);

      for (j=0; j<16; j++) {
        printf("txbuffer %d: %x\n",j,ru->common.txdata[i][j]);
        ru->common.txdata[i][j] = 16-j;
      }
    }
  } else { // not memory-mapped DMA
    //nothing to do, everything already allocated in lte_init
  }

  return(0);
}

void *ru_stats_thread(void *param) {
  RU_t               *ru      = (RU_t *)param;
  wait_sync("ru_stats_thread");

  while (!oai_exit) {
    sleep(1);

    if (opp_enabled == 1) {

      if (ru->feprx) print_meas(&ru->ofdm_demod_stats,"feprx",NULL,NULL);

      if (ru->feptx_ofdm) {
        print_meas(&ru->precoding_stats,"feptx_prec",NULL,NULL);
        print_meas(&ru->txdataF_copy_stats,"txdataF_copy",NULL,NULL);
        print_meas(&ru->ofdm_mod_stats,"feptx_ofdm",NULL,NULL);
        print_meas(&ru->ofdm_total_stats,"feptx_total",NULL,NULL);
      }

      if (ru->fh_north_asynch_in) print_meas(&ru->rx_fhaul,"rx_fhaul",NULL,NULL);

      print_meas(&ru->tx_fhaul,"tx_fhaul",NULL,NULL);
      if (ru->fh_north_out) {
        print_meas(&ru->compression,"compression",NULL,NULL);
        print_meas(&ru->transport,"transport",NULL,NULL);
      }
    }
  }

  return(NULL);
}

void ru_tx_func(void *param) {

  processingData_RU_t *info = (processingData_RU_t *) param;
  RU_t *ru = info->ru;
  NR_DL_FRAME_PARMS *fp = ru->nr_frame_parms;
  int frame_tx = info->frame_tx;
  int slot_tx = info->slot_tx;
  int print_frame = 8;
  char filename[40];

  // do TX front-end processing if needed (precoding and/or IDFTs)
  if (ru->feptx_prec) ru->feptx_prec(ru,frame_tx,slot_tx);

  // do OFDM with/without TX front-end processing  if needed
  if ((ru->fh_north_asynch_in == NULL) && (ru->feptx_ofdm)) ru->feptx_ofdm(ru,frame_tx,slot_tx);

  if(!emulate_rf) {
    // do outgoing fronthaul (south) if needed
    if ((ru->fh_north_asynch_in == NULL) && (ru->fh_south_out)) ru->fh_south_out(ru,frame_tx,slot_tx,info->timestamp_tx);

    if (ru->fh_north_out) ru->fh_north_out(ru);
  } else {
    if(frame_tx == print_frame) {
      for (int i=0; i<ru->nb_tx; i++) {

        if(slot_tx == 0) {
          sprintf(filename,"gNBdataF_frame%d_sl%d.m", print_frame, slot_tx);
          LOG_M(filename,"txdataF_frame",&ru->gNB_list[0]->common_vars.txdataF[i][0],fp->samples_per_frame_wCP, 1, 1);

          sprintf(filename,"tx%ddataF_frame%d_sl%d.m", i, print_frame, slot_tx);
          LOG_M(filename,"txdataF_frame",&ru->common.txdataF[i][0],fp->samples_per_frame_wCP, 1, 1);

          sprintf(filename,"tx%ddataF_BF_frame%d_sl%d.m", i, print_frame, slot_tx);
          LOG_M(filename,"txdataF_BF_frame",&ru->common.txdataF_BF[i][0],fp->samples_per_subframe_wCP, 1, 1);
        }

        if(slot_tx == 9) {
          sprintf(filename,"tx%ddata_frame%d.m", i, print_frame);
          LOG_M(filename,"txdata_frame",&ru->common.txdata[i][0],fp->samples_per_frame, 1, 1);
          sprintf(filename,"tx%ddata_frame%d.dat", i, print_frame);
          FILE *output_fd = fopen(filename,"w");

          if (output_fd) {
            fwrite(&ru->common.txdata[i][0],
                   sizeof(int32_t),
                   fp->samples_per_frame,
                   output_fd);
            fclose(output_fd);
          } else {
            LOG_E(PHY,"Cannot write to file %s\n",filename);
          }
        }//if(slot_tx == 9)
      }//for (i=0; i<ru->nb_tx; i++)
    }//if(frame_tx == print_frame)
  }//else  emulate_rf
}

void *ru_thread( void *param ) {
  static int ru_thread_status;
  RU_t               *ru      = (RU_t *)param;
  RU_proc_t          *proc    = &ru->proc;
  NR_DL_FRAME_PARMS  *fp      = ru->nr_frame_parms;
  PHY_VARS_gNB       *gNB     = RC.gNB[0];
  int                ret;
  int                slot     = fp->slots_per_frame-1;
  int                frame    = 1023;
  char               threadname[40];
  int                aa;

  nfapi_nr_config_request_scf_t *cfg = &ru->config;
  
  // set default return value
  ru_thread_status = 0;
  // set default return value
  sprintf(threadname,"ru_thread %u",ru->idx);


  LOG_I(PHY,"Starting RU %d (%s,%s),\n",ru->idx,NB_functions[ru->function],NB_timing[ru->if_timing]);

  memcpy((void*)&ru->config,(void*)&RC.gNB[0]->gNB_config,sizeof(ru->config));

  if(emulate_rf) {
    fill_rf_config(ru,ru->rf_config_file);
    nr_init_frame_parms(&ru->config, fp);
    nr_dump_frame_parms(fp);
    nr_phy_init_RU(ru);

    if (setup_RU_buffers(ru)!=0) {
      printf("Exiting, cannot initialize RU Buffers\n");
      exit(-1);
    }
  } else {
    // Start IF device if any
    if (ru->nr_start_if) {
      LOG_I(PHY,"Starting IF interface for RU %d\n",ru->idx);
      AssertFatal(ru->nr_start_if(ru,NULL) == 0, "Could not start the IF device\n");

      if (ru->if_south == LOCAL_RF) ret = connect_rau(ru);
      else ret = attach_rru(ru);

      AssertFatal(ret==0,"Cannot connect to remote radio\n");
    }

    if (ru->if_south == LOCAL_RF) { // configure RF parameters only
      nr_init_frame_parms(&ru->config, fp);
      nr_dump_frame_parms(fp);
      fill_rf_config(ru,ru->rf_config_file);
      nr_phy_init_RU(ru);
      ret = openair0_device_load(&ru->rfdevice,&ru->openair0_cfg);
      AssertFatal(ret==0,"Cannot connect to local radio\n");
    }

    if (setup_RU_buffers(ru)!=0) {
      printf("Exiting, cannot initialize RU Buffers\n");
      exit(-1);
    }
  }

  sf_ahead = (uint16_t) ceil((float)6/(0x01<<fp->numerology_index));
  LOG_I(PHY, "Signaling main thread that RU %d is ready\n",ru->idx);
  pthread_mutex_lock(&RC.ru_mutex);
  RC.ru_mask &= ~(1<<ru->idx);
  pthread_cond_signal(&RC.ru_cond);
  pthread_mutex_unlock(&RC.ru_mutex);
  wait_sync("ru_thread");

  notifiedFIFO_elt_t *msg = newNotifiedFIFO_elt(sizeof(processingData_L1_t),0,gNB->resp_L1,rx_func);
  notifiedFIFO_elt_t *msgL1Tx = newNotifiedFIFO_elt(sizeof(processingData_L1_t),0,gNB->resp_L1_tx,tx_func);
  notifiedFIFO_elt_t *msgRUTx = newNotifiedFIFO_elt(sizeof(processingData_L1_t),0,gNB->resp_RU_tx,ru_tx_func);
  processingData_L1_t *syncMsg;
  notifiedFIFO_elt_t *res; 
  pushNotifiedFIFO(gNB->resp_L1,msg); // to unblock the process in the beginning
  pushNotifiedFIFO(gNB->resp_L1_tx,msgL1Tx); // to unblock the process in the beginning
  pushNotifiedFIFO(gNB->resp_RU_tx,msgRUTx); // to unblock the process in the beginning

  if(!emulate_rf) {
    // Start RF device if any
    if (ru->start_rf) {
      if (ru->start_rf(ru) != 0)
        LOG_E(HW,"Could not start the RF device\n");
      else LOG_I(PHY,"RU %d rf device ready\n",ru->idx);
    } else LOG_I(PHY,"RU %d no rf device\n",ru->idx);

    // start trx write thread
    if(usrp_tx_thread == 1){
      if (ru->start_write_thread){
        if(ru->start_write_thread(ru) != 0){
          LOG_E(HW,"Could not start tx write thread\n");
        }
        else{
          LOG_I(PHY,"tx write thread ready\n");
        }
      }
    }
  }

  // This is a forever while loop, it loops over subframes which are scheduled by incoming samples from HW devices
  while (!oai_exit) {
    // these are local subframe/frame counters to check that we are in synch with the fronthaul timing.
    // They are set on the first rx/tx in the underly FH routines.
    if (slot==(fp->slots_per_frame-1)) {
      slot=0;
      frame++;
      frame&=1023;
    } else {
      slot++;
    }

    // synchronization on input FH interface, acquire signals/data and block
    LOG_D(PHY,"[RU_thread] read data: frame_rx = %d, tti_rx = %d\n", frame, slot);
    if (ru->fh_south_in) ru->fh_south_in(ru,&frame,&slot);
    else AssertFatal(1==0, "No fronthaul interface at south port");

    proc->timestamp_tx = proc->timestamp_rx + (sf_ahead*fp->samples_per_subframe);
    proc->frame_tx     = (proc->tti_rx > (fp->slots_per_frame-1-(fp->slots_per_subframe*sf_ahead))) ? (proc->frame_rx+1)&1023 : proc->frame_rx;
    proc->tti_tx      = (proc->tti_rx + (fp->slots_per_subframe*sf_ahead))%fp->slots_per_frame;

    LOG_D(PHY,"AFTER fh_south_in - SFN/SL:%d%d RU->proc[RX:%d.%d TX:%d.%d] RC.gNB[0]:[RX:%d%d TX(SFN):%d]\n",
          frame,slot,
          proc->frame_rx,proc->tti_rx,
          proc->frame_tx,proc->tti_tx,
          RC.gNB[0]->proc.frame_rx,RC.gNB[0]->proc.slot_rx,
	  RC.gNB[0]->proc.frame_tx);

    if (ru->idx!=0) proc->frame_tx = (proc->frame_tx+proc->frame_offset)&1023;

    // do RX front-end processing (frequency-shift, dft) if needed

    int slot_type = nr_slot_select(cfg,proc->frame_rx,proc->tti_rx);
    if (slot_type == NR_UPLINK_SLOT || slot_type == NR_MIXED_SLOT) {

      if (ru->feprx) {
      ru->feprx(ru,proc->tti_rx);
      //LOG_M("rxdata.m","rxs",ru->common.rxdata[0],1228800,1,1);

      LOG_D(PHY,"RU proc: frame_rx = %d, tti_rx = %d\n", proc->frame_rx, proc->tti_rx);
      LOG_D(PHY,"Copying rxdataF from RU to gNB\n");
      
      for (aa=0;aa<ru->nb_rx;aa++)
	memcpy((void*)RC.gNB[0]->common_vars.rxdataF[aa],
	       (void*)ru->common.rxdataF[aa], fp->symbols_per_slot*fp->ofdm_symbol_size*sizeof(int32_t));
      if (IS_SOFTMODEM_DOSCOPE && RC.gNB[0]->scopeData) 
         ((scopeData_t*)RC.gNB[0]->scopeData)->slotFunc(ru->common.rxdataF[0],proc->tti_rx, RC.gNB[0]->scopeData);
      // Do PRACH RU processing

      int prach_id=find_nr_prach_ru(ru,proc->frame_rx,proc->tti_rx,SEARCH_EXIST);
      uint8_t prachStartSymbol,N_dur;
      if (prach_id>=0) {

	T(T_GNB_PHY_PRACH_INPUT_SIGNAL, T_INT(proc->frame_rx), T_INT(proc->tti_rx), T_INT(0),
	  T_BUFFER(&ru->common.rxdata[0][fp->get_samples_slot_timestamp(proc->tti_rx-1,fp,0)]/*-ru->N_TA_offset*/, fp->get_samples_per_slot(proc->tti_rx,fp)*4*2));

	N_dur = get_nr_prach_duration(ru->prach_list[prach_id].fmt);
	/*
	get_nr_prach_info_from_index(ru->config.prach_config.prach_ConfigurationIndex.value,
				     proc->frame_rx,proc->tti_rx,
				     ru->config.carrier_config.dl_frequency.value,
				     fp->numerology_index,
				     fp->frame_type,
				     &format,
				     &start_symbol,
				     &N_t_slot,
				     &N_dur,
				     &RA_sfn_index,
				     &N_RA_slot,
				     &config_period);
	*/			     
	for (int prach_oc = 0; prach_oc<ru->prach_list[prach_id].num_prach_ocas; prach_oc++) {
	  prachStartSymbol = ru->prach_list[prach_id].prachStartSymbol+prach_oc*N_dur;
	  //comment FK: the standard 38.211 section 5.3.2 has one extra term +14*N_RA_slot. This is because there prachStartSymbol is given wrt to start of the 15kHz slot or 60kHz slot. Here we work slot based, so this function is anyway only called in slots where there is PRACH. Its up to the MAC to schedule another PRACH PDU in the case there are there N_RA_slot \in {0,1}. 

	  rx_nr_prach_ru(ru,
			 ru->prach_list[prach_id].fmt, //could also use format
			 ru->prach_list[prach_id].numRA,
			 prachStartSymbol,
			 prach_oc,
			 proc->frame_rx,proc->tti_rx);
	}
	free_nr_ru_prach_entry(ru,prach_id);
      }
      }
    }

    // At this point, all information for subframe has been received on FH interface
    res = pullTpool(gNB->resp_L1, gNB->threadPool);
    syncMsg = (processingData_L1_t *)NotifiedFifoData(res);
    syncMsg->gNB = gNB;
    syncMsg->frame_rx = proc->frame_rx;
    syncMsg->slot_rx = proc->tti_rx;
    syncMsg->frame_tx = proc->frame_tx;
    syncMsg->slot_tx = proc->tti_tx;
    syncMsg->timestamp_tx = proc->timestamp_tx;
    res->key = proc->tti_rx;
    pushTpool(gNB->threadPool, res);

  }

  printf( "Exiting ru_thread \n");

  if (ru->stop_rf != NULL) {
    if (ru->stop_rf(ru) != 0)
      LOG_E(HW,"Could not stop the RF device\n");
    else LOG_I(PHY,"RU %d rf device stopped\n",ru->idx);
  }

  delNotifiedFIFO_elt(msg);
  delNotifiedFIFO_elt(msgL1Tx);
  delNotifiedFIFO_elt(msgRUTx);

  ru_thread_status = 0;
  return &ru_thread_status;
}

int nr_start_if(struct RU_t_s *ru, struct PHY_VARS_gNB_s *gNB) {
  return(ru->ifdevice.trx_start_func(&ru->ifdevice));
}

int start_rf(RU_t *ru) {
  return(ru->rfdevice.trx_start_func(&ru->rfdevice));
}

int stop_rf(RU_t *ru) {
  ru->rfdevice.trx_end_func(&ru->rfdevice);
  return 0;
}

int start_write_thread(RU_t *ru) {
  return(ru->rfdevice.trx_write_init(&ru->rfdevice));
}

void init_RU_proc(RU_t *ru) {
  int i=0;
  RU_proc_t *proc;
  LOG_I(PHY,"Initializing RU proc %d (%s,%s),\n",ru->idx,NB_functions[ru->function],NB_timing[ru->if_timing]);
  proc = &ru->proc;
  memset((void *)proc,0,sizeof(RU_proc_t));
  proc->ru = ru;
  proc->instance_cnt_emulateRF   = -1;
  proc->first_rx                 = 1;
  proc->first_tx                 = 1;
  proc->frame_offset             = 0;
  proc->num_slaves               = 0;
  proc->frame_tx_unwrap          = 0;
  proc->feptx_mask               = 0;

  for (i=0; i<10; i++) proc->symbol_mask[i]=0;

  pthread_mutex_init( &proc->mutex_emulateRF,NULL);
  pthread_cond_init( &proc->cond_emulateRF, NULL);
  threadCreate( &proc->pthread_FH, ru_thread, (void *)ru, "thread_FH", -1, OAI_PRIORITY_RT_MAX );

  if(emulate_rf)
    threadCreate( &proc->pthread_emulateRF, emulatedRF_thread, (void *)proc, "emulateRF", -1, OAI_PRIORITY_RT );

  if (get_thread_worker_conf() == WORKER_ENABLE) {
    if (ru->feprx) nr_init_feprx_thread(ru);

    if (ru->feptx_ofdm) nr_init_feptx_thread(ru);
  }

  if (opp_enabled == 1) threadCreate(&ru->ru_stats_thread,ru_stats_thread,(void *)ru, "emulateRF", -1, OAI_PRIORITY_RT_LOW);
}

void kill_NR_RU_proc(int inst) {
  RU_t *ru = RC.ru[inst];
  RU_proc_t *proc = &ru->proc;
  LOG_D(PHY, "Joining pthread_FH\n");
  pthread_join(proc->pthread_FH, NULL);

  if (get_nprocs() >= 2) {
    if (ru->feprx) {
      pthread_mutex_lock(&proc->mutex_fep);
      proc->instance_cnt_fep = 0;
      pthread_mutex_unlock(&proc->mutex_fep);
      pthread_cond_signal(&proc->cond_fep);
      LOG_D(PHY, "Joining pthread_fep\n");
      pthread_join(proc->pthread_fep, NULL);
      pthread_mutex_destroy(&proc->mutex_fep);
      pthread_cond_destroy(&proc->cond_fep);
    }

    if (ru->feptx_ofdm) {
      pthread_mutex_lock(&proc->mutex_feptx);
      proc->instance_cnt_feptx = 0;
      pthread_mutex_unlock(&proc->mutex_feptx);
      pthread_cond_signal(&proc->cond_feptx);
      LOG_D(PHY, "Joining pthread_feptx\n");
      pthread_join(proc->pthread_feptx, NULL);
      pthread_mutex_destroy(&proc->mutex_feptx);
      pthread_cond_destroy(&proc->cond_feptx);
    }
  }

  if (opp_enabled) {
    LOG_D(PHY, "Joining ru_stats_thread\n");
    pthread_join(ru->ru_stats_thread, NULL);
  }
}

int check_capabilities(RU_t *ru,RRU_capabilities_t *cap)
{
  FH_fmt_options_t fmt = cap->FH_fmt;
  int i;
  int found_band=0;
  LOG_I(PHY,"RRU %d, num_bands %d, looking for band %d\n",ru->idx,cap->num_bands,ru->nr_frame_parms->nr_band);

  for (i=0; i<cap->num_bands; i++) {
    LOG_I(PHY,"band %d on RRU %d\n",cap->band_list[i],ru->idx);

    if (ru->nr_frame_parms->nr_band == cap->band_list[i]) {
      found_band=1;
      break;
    }
  }

  if (found_band == 0) {
    LOG_I(PHY,"Couldn't find target NR band %d on RRU %d\n",ru->nr_frame_parms->nr_band,ru->idx);
    return(-1);
  }

  switch (ru->if_south) {
    case LOCAL_RF:
      AssertFatal(1==0, "This RU should not have a local RF, exiting\n");
      return(0);
      break;

    case REMOTE_IF5:
      if (fmt == OAI_IF5_only || fmt == OAI_IF5_and_IF4p5) return(0);

      break;

    case REMOTE_IF4p5:
      if (fmt == OAI_IF4p5_only || fmt == OAI_IF5_and_IF4p5) return(0);

      break;

    case REMOTE_MBP_IF5:
      if (fmt == MBP_IF5) return(0);

      break;

    default:
      LOG_I(PHY,"No compatible Fronthaul interface found for RRU %d\n", ru->idx);
      return(-1);
  }

  return(-1);
}


char rru_format_options[4][20] = {"OAI_IF5_only","OAI_IF4p5_only","OAI_IF5_and_IF4p5","MBP_IF5"};

char rru_formats[3][20] = {"OAI_IF5","MBP_IF5","OAI_IF4p5"};
char ru_if_formats[4][20] = {"LOCAL_RF","REMOTE_OAI_IF5","REMOTE_MBP_IF5","REMOTE_OAI_IF4p5"};

void configure_ru(int idx,
                  void *arg)
{
  RU_t               *ru           = RC.ru[idx];
  RRU_config_t       *config       = (RRU_config_t *)arg;
  RRU_capabilities_t *capabilities = (RRU_capabilities_t *)arg;
  nfapi_nr_config_request_scf_t *cfg = &ru->config;
  int ret;
  LOG_I(PHY, "Received capabilities from RRU %d\n",idx);

  if (capabilities->FH_fmt < MAX_FH_FMTs) LOG_I(PHY, "RU FH options %s\n",rru_format_options[capabilities->FH_fmt]);

  ret = check_capabilities(ru,capabilities);
  AssertFatal(ret == 0, "Cannot configure RRU %d, check_capabilities returned %d\n", idx, ret);
  // take antenna capabilities of RRU
  ru->nb_tx                      = capabilities->nb_tx[0];
  ru->nb_rx                      = capabilities->nb_rx[0];
  // Pass configuration to RRU
  LOG_I(PHY, "Using %s fronthaul (%d), band %d \n",ru_if_formats[ru->if_south],ru->if_south,ru->nr_frame_parms->nr_band);
  // wait for configuration
  config->FH_fmt                 = ru->if_south;
  config->num_bands              = 1;
  config->band_list[0]           = ru->nr_frame_parms->nr_band;
  config->tx_freq[0]             = ru->nr_frame_parms->dl_CarrierFreq;
  config->rx_freq[0]             = ru->nr_frame_parms->ul_CarrierFreq;
  //config->tdd_config[0]          = ru->nr_frame_parms->tdd_config;
  //config->tdd_config_S[0]        = ru->nr_frame_parms->tdd_config_S;
  config->att_tx[0]              = ru->att_tx;
  config->att_rx[0]              = ru->att_rx;
  config->N_RB_DL[0]             = cfg->carrier_config.dl_grid_size[cfg->ssb_config.scs_common.value].value;
  config->N_RB_UL[0]             = cfg->carrier_config.dl_grid_size[cfg->ssb_config.scs_common.value].value;
  config->threequarter_fs[0]     = ru->nr_frame_parms->threequarter_fs;
  /*  if (ru->if_south==REMOTE_IF4p5) {
      config->prach_FreqOffset[0]  = ru->nr_frame_parms->prach_config_common.prach_ConfigInfo.prach_FreqOffset;
      config->prach_ConfigIndex[0] = ru->nr_frame_parms->prach_config_common.prach_ConfigInfo.prach_ConfigIndex;
      LOG_I(PHY,"REMOTE_IF4p5: prach_FrequOffset %d, prach_ConfigIndex %d\n",
      config->prach_FreqOffset[0],config->prach_ConfigIndex[0]);*/
  nr_init_frame_parms(&ru->config, ru->nr_frame_parms);
  nr_phy_init_RU(ru);
}

void configure_rru(int idx,
                   void *arg) {
  RRU_config_t *config     = (RRU_config_t *)arg;
  RU_t         *ru         = RC.ru[idx];
  nfapi_nr_config_request_scf_t *cfg = &ru->config;
  ru->nr_frame_parms->nr_band                                             = config->band_list[0];
  ru->nr_frame_parms->dl_CarrierFreq                                      = config->tx_freq[0];
  ru->nr_frame_parms->ul_CarrierFreq                                      = config->rx_freq[0];

  if (ru->nr_frame_parms->dl_CarrierFreq == ru->nr_frame_parms->ul_CarrierFreq) {
    cfg->cell_config.frame_duplex_type.value                       = TDD;
    //ru->nr_frame_parms->tdd_config                                        = config->tdd_config[0];
    //ru->nr_frame_parms->tdd_config_S                                      = config->tdd_config_S[0];
  } else
    cfg->cell_config.frame_duplex_type.value                       = FDD;

  ru->att_tx                                                              = config->att_tx[0];
  ru->att_rx                                                              = config->att_rx[0];
  int mu = cfg->ssb_config.scs_common.value;
  cfg->carrier_config.dl_grid_size[mu].value                       = config->N_RB_DL[0];
  cfg->carrier_config.dl_grid_size[mu].value                       = config->N_RB_UL[0];
  ru->nr_frame_parms->threequarter_fs                                     = config->threequarter_fs[0];

  //ru->nr_frame_parms->pdsch_config_common.referenceSignalPower                 = ru->max_pdschReferenceSignalPower-config->att_tx[0];
  if (ru->function==NGFI_RRU_IF4p5) {
    ru->nr_frame_parms->att_rx = ru->att_rx;
    ru->nr_frame_parms->att_tx = ru->att_tx;
    /*
        LOG_I(PHY,"Setting ru->function to NGFI_RRU_IF4p5, prach_FrequOffset %d, prach_ConfigIndex %d, att (%d,%d)\n",
        config->prach_FreqOffset[0],config->prach_ConfigIndex[0],ru->att_tx,ru->att_rx);
        ru->nr_frame_parms->prach_config_common.prach_ConfigInfo.prach_FreqOffset  = config->prach_FreqOffset[0];
        ru->nr_frame_parms->prach_config_common.prach_ConfigInfo.prach_ConfigIndex = config->prach_ConfigIndex[0]; */
  }

  fill_rf_config(ru,ru->rf_config_file);
  nr_init_frame_parms(&ru->config, ru->nr_frame_parms);
  nr_phy_init_RU(ru);
}

/*
void init_precoding_weights(PHY_VARS_gNB *gNB) {

  int layer,ru_id,aa,re,ue,tb;
  LTE_DL_FRAME_PARMS *fp=&gNB->frame_parms;
  RU_t *ru;
  LTE_gNB_DLSCH_t *dlsch;

  // init precoding weigths
  for (ue=0;ue<NUMBER_OF_UE_MAX;ue++) {
    for (tb=0;tb<2;tb++) {
      dlsch = gNB->dlsch[ue][tb];
      for (layer=0; layer<4; layer++) {
  int nb_tx=0;
  for (ru_id=0;ru_id<RC.nb_RU;ru_id++) {
    ru = RC.ru[ru_id];
    nb_tx+=ru->nb_tx;
  }
  dlsch->ue_spec_bf_weights[layer] = (int32_t**)malloc16(nb_tx*sizeof(int32_t*));

  for (aa=0; aa<nb_tx; aa++) {
    dlsch->ue_spec_bf_weights[layer][aa] = (int32_t *)malloc16(fp->ofdm_symbol_size*sizeof(int32_t));
    for (re=0;re<fp->ofdm_symbol_size; re++) {
      dlsch->ue_spec_bf_weights[layer][aa][re] = 0x00007fff;
    }
  }
      }
    }
  }
}*/

void set_function_spec_param(RU_t *ru) {
  int ret;

  switch (ru->if_south) {
    case LOCAL_RF:   // this is an RU with integrated RF (RRU, gNB)
      if (ru->function ==  NGFI_RRU_IF5) {                 // IF5 RRU
        ru->do_prach              = 0;                      // no prach processing in RU
        ru->fh_north_in           = NULL;                   // no shynchronous incoming fronthaul from north
        ru->fh_north_out          = fh_if5_north_out;       // need only to do send_IF5  reception
        ru->fh_south_out          = tx_rf;                  // send output to RF
        ru->fh_north_asynch_in    = fh_if5_north_asynch_in; // TX packets come asynchronously
        ru->feprx                 = NULL;                   // nothing (this is a time-domain signal)
        ru->feptx_ofdm            = NULL;                   // nothing (this is a time-domain signal)
        ru->feptx_prec            = NULL;                   // nothing (this is a time-domain signal)
        ru->nr_start_if           = nr_start_if;            // need to start the if interface for if5
        ru->ifdevice.host_type    = RRU_HOST;
        ru->rfdevice.host_type    = RRU_HOST;
        ru->ifdevice.eth_params   = &ru->eth_params;
        reset_meas(&ru->rx_fhaul);
        reset_meas(&ru->tx_fhaul);
        reset_meas(&ru->compression);
        reset_meas(&ru->transport);
        ret = openair0_transport_load(&ru->ifdevice,&ru->openair0_cfg,&ru->eth_params);
        printf("openair0_transport_init returns %d for ru_id %u\n", ret, ru->idx);

        if (ret<0) {
          printf("Exiting, cannot initialize transport protocol\n");
          exit(-1);
        }
      } else if (ru->function == NGFI_RRU_IF4p5) {
        ru->do_prach              = 1;                        // do part of prach processing in RU
        ru->fh_north_in           = NULL;                     // no synchronous incoming fronthaul from north
        ru->fh_north_out          = fh_if4p5_north_out;       // send_IF4p5 on reception
        ru->fh_south_out          = tx_rf;                    // send output to RF
        ru->fh_north_asynch_in    = fh_if4p5_north_asynch_in; // TX packets come asynchronously
        ru->feprx                 = (get_thread_worker_conf() == WORKER_ENABLE) ? nr_fep_full_2thread : nr_fep_full;     // RX DFTs
        ru->feptx_ofdm            = (get_thread_worker_conf() == WORKER_ENABLE) ? nr_feptx_ofdm_2thread : nr_feptx_ofdm; // this is fep with idft only (no precoding in RRU)
        ru->feptx_prec            = NULL;
        ru->nr_start_if           = nr_start_if;              // need to start the if interface for if4p5
        ru->ifdevice.host_type    = RRU_HOST;
        ru->rfdevice.host_type    = RRU_HOST;
        ru->ifdevice.eth_params   = &ru->eth_params;
        reset_meas(&ru->rx_fhaul);
        reset_meas(&ru->tx_fhaul);
        reset_meas(&ru->compression);
        reset_meas(&ru->transport);
        ret = openair0_transport_load(&ru->ifdevice,&ru->openair0_cfg,&ru->eth_params);
        printf("openair0_transport_init returns %d for ru_id %u\n", ret, ru->idx);

        if (ret<0) {
          printf("Exiting, cannot initialize transport protocol\n");
          exit(-1);
        }

        malloc_IF4p5_buffer(ru);
      } else if (ru->function == gNodeB_3GPP) {
        ru->do_prach             = 0;                       // no prach processing in RU
        ru->feprx                = (get_thread_worker_conf() == WORKER_ENABLE) ? nr_fep_full_2thread   : nr_fep_full;                // RX DFTs
        ru->feptx_ofdm           = (get_thread_worker_conf() == WORKER_ENABLE) ? nr_feptx_ofdm_2thread : nr_feptx_ofdm;              // this is fep with idft and precoding
        ru->feptx_prec           = (get_thread_worker_conf() == WORKER_ENABLE) ? NULL                  : nr_feptx_prec;           // this is fep with idft and precoding
        ru->fh_north_in          = NULL;                    // no incoming fronthaul from north
        ru->fh_north_out         = NULL;                    // no outgoing fronthaul to north
        ru->nr_start_if          = NULL;                    // no if interface
        ru->rfdevice.host_type   = RAU_HOST;

	ru->fh_south_in            = rx_rf;                 // local synchronous RF RX
	ru->fh_south_out           = tx_rf;                 // local synchronous RF TX
	ru->start_rf               = start_rf;              // need to start the local RF interface
	ru->stop_rf                = stop_rf;
	ru->start_write_thread     = start_write_thread;                  // starting RF TX in different thread
	printf("configuring ru_id %u (start_rf %p)\n", ru->idx, start_rf);
      }

      /*
	printf("configuring ru_id %u (start_rf %p)\n", ru->idx, start_rf);
	fill_rf_config(ru,rf_config_file);
	init_frame_parms(&ru->frame_parms,1);
	nr_phy_init_RU(ru);

	ret = openair0_device_load(&ru->rfdevice,&ru->openair0_cfg);
	if (setup_RU_buffers(ru)!=0) {
	   printf("Exiting, cannot initialize RU Buffers\n");
	   exit(-1);
	}
      */
      break;

    case REMOTE_IF5: // the remote unit is IF5 RRU
      ru->do_prach               = 0;
      ru->feprx                  = (get_thread_worker_conf() == WORKER_ENABLE) ? nr_fep_full_2thread   : nr_fep_full;     // this is frequency-shift + DFTs
      ru->feptx_prec             = (get_thread_worker_conf() == WORKER_ENABLE) ? NULL                  : nr_feptx_prec;          // need to do transmit Precoding + IDFTs
      ru->feptx_ofdm             = (get_thread_worker_conf() == WORKER_ENABLE) ? nr_feptx_ofdm_2thread : nr_feptx_ofdm; // need to do transmit Precoding + IDFTs
      ru->fh_south_in            = fh_if5_south_in;     // synchronous IF5 reception
      ru->fh_south_out           = fh_if5_south_out;    // synchronous IF5 transmission
      ru->fh_south_asynch_in     = NULL;                // no asynchronous UL
      ru->start_rf               = NULL;                // no local RF
      ru->stop_rf                = NULL;
      ru->start_write_thread     = NULL;
      ru->nr_start_if            = nr_start_if;         // need to start if interface for IF5
      ru->ifdevice.host_type     = RAU_HOST;
      ru->ifdevice.eth_params    = &ru->eth_params;
      ru->ifdevice.configure_rru = configure_ru;
      ret = openair0_transport_load(&ru->ifdevice,&ru->openair0_cfg,&ru->eth_params);
      printf("openair0_transport_init returns %d for ru_id %u\n", ret, ru->idx);

      if (ret<0) {
        printf("Exiting, cannot initialize transport protocol\n");
        exit(-1);
      }

      break;

    case REMOTE_IF4p5:
      ru->do_prach               = 0;
      ru->feprx                  = NULL;                // DFTs
      ru->feptx_prec             = nr_feptx_prec;          // Precoding operation
      ru->feptx_ofdm             = NULL;                // no OFDM mod
      ru->fh_south_in            = fh_if4p5_south_in;   // synchronous IF4p5 reception
      ru->fh_south_out           = fh_if4p5_south_out;  // synchronous IF4p5 transmission
      ru->fh_south_asynch_in     = (ru->if_timing == synch_to_other) ? fh_if4p5_south_in : NULL;                // asynchronous UL if synch_to_other
      ru->fh_north_out           = NULL;
      ru->fh_north_asynch_in     = NULL;
      ru->start_rf               = NULL;                // no local RF
      ru->stop_rf                = NULL;
      ru->start_write_thread     = NULL;
      ru->nr_start_if            = nr_start_if;         // need to start if interface for IF4p5
      ru->ifdevice.host_type     = RAU_HOST;
      ru->ifdevice.eth_params    = &ru->eth_params;
      ru->ifdevice.configure_rru = configure_ru;
      ret = openair0_transport_load(&ru->ifdevice, &ru->openair0_cfg, &ru->eth_params);
      printf("openair0_transport_init returns %d for ru_id %u\n", ret, ru->idx);

      if (ret<0) {
        printf("Exiting, cannot initialize transport protocol\n");
        exit(-1);
      }

      if (ru->ifdevice.get_internal_parameter != NULL) {
        void *t = ru->ifdevice.get_internal_parameter("fh_if4p5_south_in");
        if (t != NULL)
          ru->fh_south_in = t;
        t = ru->ifdevice.get_internal_parameter("fh_if4p5_south_out");
        if (t != NULL)
          ru->fh_south_out = t;
      }

      malloc_IF4p5_buffer(ru);
      break;

    default:
      LOG_E(PHY,"RU with invalid or unknown southbound interface type %d\n",ru->if_south);
      break;
  } // switch on interface type
}

void init_NR_RU(char *rf_config_file)
{
  int ru_id;
  RU_t *ru;
  PHY_VARS_gNB *gNB_RC;
  PHY_VARS_gNB *gNB0= (PHY_VARS_gNB *)NULL;
  NR_DL_FRAME_PARMS *fp = (NR_DL_FRAME_PARMS *)NULL;
  int i;
  // create status mask
  RC.ru_mask = 0;
  pthread_mutex_init(&RC.ru_mutex,NULL);
  pthread_cond_init(&RC.ru_cond,NULL);
  // read in configuration file)
  printf("configuring RU from file\n");
  RCconfig_RU();
  LOG_I(PHY,"number of L1 instances %d, number of RU %d, number of CPU cores %d\n",RC.nb_nr_L1_inst,RC.nb_RU,get_nprocs());

  LOG_D(PHY,"Process RUs RC.nb_RU:%d\n",RC.nb_RU);

  for (ru_id=0; ru_id<RC.nb_RU; ru_id++) {
    LOG_D(PHY,"Process RC.ru[%d]\n",ru_id);
    ru                 = RC.ru[ru_id];
    ru->rf_config_file = rf_config_file;
    ru->idx            = ru_id;
    ru->ts_offset      = 0;
    // use gNB_list[0] as a reference for RU frame parameters
    // NOTE: multiple CC_id are not handled here yet!

    if (ru->num_gNB > 0) {
      LOG_D(PHY, "%s() RC.ru[%d].num_gNB:%d ru->gNB_list[0]:%p RC.gNB[0]:%p rf_config_file:%s\n", __FUNCTION__, ru_id, ru->num_gNB, ru->gNB_list[0], RC.gNB[0], ru->rf_config_file);

      if (ru->gNB_list[0] == 0) {
        LOG_E(PHY,"%s() DJP - ru->gNB_list ru->num_gNB are not initialized - so do it manually\n", __FUNCTION__);
        ru->gNB_list[0] = RC.gNB[0];
        ru->num_gNB=1;
        //
        // DJP - feptx_prec() / feptx_ofdm() parses the gNB_list (based on num_gNB) and copies the txdata_F to txdata in RU
        //
      } else {
        LOG_E(PHY,"DJP - delete code above this %s:%d\n", __FILE__, __LINE__);
      }
    }

    gNB_RC           = RC.gNB[0];
    gNB0             = ru->gNB_list[0];
    fp               = ru->nr_frame_parms;
    LOG_D(PHY, "RU FUnction:%d ru->if_south:%d\n", ru->function, ru->if_south);

    if (gNB0) {
      if ((ru->function != NGFI_RRU_IF5) && (ru->function != NGFI_RRU_IF4p5))
        AssertFatal(gNB0!=NULL,"gNB0 is null!\n");

      if (gNB0 && gNB_RC) {
        LOG_I(PHY,"Copying frame parms from gNB in RC to gNB %d in ru %d and frame_parms in ru\n",gNB0->Mod_id,ru->idx);
        memset((void *)fp, 0, sizeof(NR_DL_FRAME_PARMS));
        memcpy((void *)fp,&gNB_RC->frame_parms,sizeof(NR_DL_FRAME_PARMS));
        memcpy((void *)&gNB0->frame_parms,(void *)&gNB_RC->frame_parms,sizeof(NR_DL_FRAME_PARMS));
        // attach all RU to all gNBs in its list/
        LOG_D(PHY,"ru->num_gNB:%d gNB0->num_RU:%d\n", ru->num_gNB, gNB0->num_RU);

        for (i=0; i<ru->num_gNB; i++) {
          gNB0 = ru->gNB_list[i];
          gNB0->RU_list[gNB0->num_RU++] = ru;
        }
      }
    }

    //LOG_I(PHY,"Initializing RRU descriptor %d : (%s,%s,%d)\n",ru_id,ru_if_types[ru->if_south],NB_timing[ru->if_timing],ru->function);
    set_function_spec_param(ru);
    LOG_I(PHY,"Starting ru_thread %d\n",ru_id);
    init_RU_proc(ru);
  } // for ru_id

  //  sleep(1);
  LOG_D(HW,"[nr-softmodem.c] RU threads created\n");
}


void stop_RU(int nb_ru)
{
  for (int inst = 0; inst < nb_ru; inst++) {
    LOG_I(PHY, "Stopping RU %d processing threads\n", inst);
    kill_NR_RU_proc(inst);
  }
}


/* --------------------------------------------------------*/
/* from here function to use configuration module          */
void RCconfig_RU(void)
{
  int i = 0, j = 0;
  paramdef_t RUParams[] = RUPARAMS_DESC;
  paramlist_def_t RUParamList = {CONFIG_STRING_RU_LIST,NULL,0};
  config_getlist( &RUParamList, RUParams, sizeof(RUParams)/sizeof(paramdef_t), NULL);

  if ( RUParamList.numelt > 0) {
    RC.ru = (RU_t **)malloc(RC.nb_RU*sizeof(RU_t *));
    RC.ru_mask=(1<<NB_RU) - 1;
    printf("Set RU mask to %lx\n",RC.ru_mask);

    for (j = 0; j < RC.nb_RU; j++) {
      RC.ru[j]                                      = (RU_t *)malloc(sizeof(RU_t));
      memset((void *)RC.ru[j],0,sizeof(RU_t));
      RC.ru[j]->idx                                 = j;
      RC.ru[j]->nr_frame_parms                      = (NR_DL_FRAME_PARMS *)malloc(sizeof(NR_DL_FRAME_PARMS));
      RC.ru[j]->frame_parms                         = (LTE_DL_FRAME_PARMS *)malloc(sizeof(LTE_DL_FRAME_PARMS));
      printf("Creating RC.ru[%d]:%p\n", j, RC.ru[j]);
      RC.ru[j]->if_timing                           = synch_to_ext_device;

      if (RC.nb_nr_L1_inst >0)
        RC.ru[j]->num_gNB                           = RUParamList.paramarray[j][RU_ENB_LIST_IDX].numelt;
      else
        RC.ru[j]->num_gNB                           = 0;

      for (i=0; i<RC.ru[j]->num_gNB; i++) RC.ru[j]->gNB_list[i] = RC.gNB[RUParamList.paramarray[j][RU_ENB_LIST_IDX].iptr[i]];

      if (config_isparamset(RUParamList.paramarray[j], RU_SDR_ADDRS)) {
        RC.ru[j]->openair0_cfg.sdr_addrs = strdup(*(RUParamList.paramarray[j][RU_SDR_ADDRS].strptr));
      }

      if (config_isparamset(RUParamList.paramarray[j], RU_SDR_CLK_SRC)) {
        if (strcmp(*(RUParamList.paramarray[j][RU_SDR_CLK_SRC].strptr), "internal") == 0) {
          RC.ru[j]->openair0_cfg.clock_source = internal;
          LOG_I(PHY, "RU clock source set as internal\n");
        } else if (strcmp(*(RUParamList.paramarray[j][RU_SDR_CLK_SRC].strptr), "external") == 0) {
          RC.ru[j]->openair0_cfg.clock_source = external;
          LOG_I(PHY, "RU clock source set as external\n");
        } else if (strcmp(*(RUParamList.paramarray[j][RU_SDR_CLK_SRC].strptr), "gpsdo") == 0) {
          RC.ru[j]->openair0_cfg.clock_source = gpsdo;
          LOG_I(PHY, "RU clock source set as gpsdo\n");
        } else {
          LOG_E(PHY, "Erroneous RU clock source in the provided configuration file: '%s'\n", *(RUParamList.paramarray[j][RU_SDR_CLK_SRC].strptr));
        }
      }
      else {
        LOG_I(PHY,"Setting clock source to internal\n");
        RC.ru[j]->openair0_cfg.clock_source = internal;
      }

      if (config_isparamset(RUParamList.paramarray[j], RU_SDR_TME_SRC)) {
        if (strcmp(*(RUParamList.paramarray[j][RU_SDR_TME_SRC].strptr), "internal") == 0) {
          RC.ru[j]->openair0_cfg.time_source = internal;
          LOG_I(PHY, "RU time source set as internal\n");
        } else if (strcmp(*(RUParamList.paramarray[j][RU_SDR_TME_SRC].strptr), "external") == 0) {
          RC.ru[j]->openair0_cfg.time_source = external;
          LOG_I(PHY, "RU time source set as external\n");
        } else if (strcmp(*(RUParamList.paramarray[j][RU_SDR_TME_SRC].strptr), "gpsdo") == 0) {
          RC.ru[j]->openair0_cfg.time_source = gpsdo;
          LOG_I(PHY, "RU time source set as gpsdo\n");
        } else {
          LOG_E(PHY, "Erroneous RU time source in the provided configuration file: '%s'\n", *(RUParamList.paramarray[j][RU_SDR_CLK_SRC].strptr));
        }
      }
      else {
        LOG_I(PHY,"Setting time source to internal\n");
	RC.ru[j]->openair0_cfg.time_source = internal;
      }
      
      if (strcmp(*(RUParamList.paramarray[j][RU_LOCAL_RF_IDX].strptr), "yes") == 0) {
        if ( !(config_isparamset(RUParamList.paramarray[j],RU_LOCAL_IF_NAME_IDX)) ) {
          RC.ru[j]->if_south                        = LOCAL_RF;
          RC.ru[j]->function                        = gNodeB_3GPP;
          printf("Setting function for RU %d to gNodeB_3GPP\n",j);
        } else {
          RC.ru[j]->eth_params.local_if_name           = strdup(*(RUParamList.paramarray[j][RU_LOCAL_IF_NAME_IDX].strptr));
          RC.ru[j]->eth_params.my_addr                 = strdup(*(RUParamList.paramarray[j][RU_LOCAL_ADDRESS_IDX].strptr));
          RC.ru[j]->eth_params.remote_addr             = strdup(*(RUParamList.paramarray[j][RU_REMOTE_ADDRESS_IDX].strptr));
          RC.ru[j]->eth_params.my_portc                = *(RUParamList.paramarray[j][RU_LOCAL_PORTC_IDX].uptr);
          RC.ru[j]->eth_params.remote_portc            = *(RUParamList.paramarray[j][RU_REMOTE_PORTC_IDX].uptr);
          RC.ru[j]->eth_params.my_portd                = *(RUParamList.paramarray[j][RU_LOCAL_PORTD_IDX].uptr);
          RC.ru[j]->eth_params.remote_portd            = *(RUParamList.paramarray[j][RU_REMOTE_PORTD_IDX].uptr);

          if (strcmp(*(RUParamList.paramarray[j][RU_TRANSPORT_PREFERENCE_IDX].strptr), "udp") == 0) {
            RC.ru[j]->if_south                        = LOCAL_RF;
            RC.ru[j]->function                        = NGFI_RRU_IF5;
            RC.ru[j]->eth_params.transp_preference    = ETH_UDP_MODE;
            printf("Setting function for RU %d to NGFI_RRU_IF5 (udp)\n",j);
          } else if (strcmp(*(RUParamList.paramarray[j][RU_TRANSPORT_PREFERENCE_IDX].strptr), "raw") == 0) {
            RC.ru[j]->if_south                        = LOCAL_RF;
            RC.ru[j]->function                        = NGFI_RRU_IF5;
            RC.ru[j]->eth_params.transp_preference    = ETH_RAW_MODE;
            printf("Setting function for RU %d to NGFI_RRU_IF5 (raw)\n",j);
          } else if (strcmp(*(RUParamList.paramarray[j][RU_TRANSPORT_PREFERENCE_IDX].strptr), "udp_if4p5") == 0) {
            RC.ru[j]->if_south                        = LOCAL_RF;
            RC.ru[j]->function                        = NGFI_RRU_IF4p5;
            RC.ru[j]->eth_params.transp_preference    = ETH_UDP_IF4p5_MODE;
            printf("Setting function for RU %d to NGFI_RRU_IF4p5 (udp)\n",j);
          } else if (strcmp(*(RUParamList.paramarray[j][RU_TRANSPORT_PREFERENCE_IDX].strptr), "raw_if4p5") == 0) {
            RC.ru[j]->if_south                        = LOCAL_RF;
            RC.ru[j]->function                        = NGFI_RRU_IF4p5;
            RC.ru[j]->eth_params.transp_preference    = ETH_RAW_IF4p5_MODE;
            printf("Setting function for RU %d to NGFI_RRU_IF4p5 (raw)\n",j);
          }
        }

        RC.ru[j]->max_pdschReferenceSignalPower     = *(RUParamList.paramarray[j][RU_MAX_RS_EPRE_IDX].uptr);;
        RC.ru[j]->max_rxgain                        = *(RUParamList.paramarray[j][RU_MAX_RXGAIN_IDX].uptr);
        RC.ru[j]->num_bands                         = RUParamList.paramarray[j][RU_BAND_LIST_IDX].numelt;

        for (i=0; i<RC.ru[j]->num_bands; i++) RC.ru[j]->band[i] = RUParamList.paramarray[j][RU_BAND_LIST_IDX].iptr[i];
      } //strcmp(local_rf, "yes") == 0
      else {
        printf("RU %d: Transport %s\n",j,*(RUParamList.paramarray[j][RU_TRANSPORT_PREFERENCE_IDX].strptr));
        RC.ru[j]->eth_params.local_if_name = strdup(*(RUParamList.paramarray[j][RU_LOCAL_IF_NAME_IDX].strptr));
        RC.ru[j]->eth_params.my_addr       = strdup(*(RUParamList.paramarray[j][RU_LOCAL_ADDRESS_IDX].strptr));
        RC.ru[j]->eth_params.remote_addr   = strdup(*(RUParamList.paramarray[j][RU_REMOTE_ADDRESS_IDX].strptr));
        RC.ru[j]->eth_params.my_portc      = *(RUParamList.paramarray[j][RU_LOCAL_PORTC_IDX].uptr);
        RC.ru[j]->eth_params.remote_portc  = *(RUParamList.paramarray[j][RU_REMOTE_PORTC_IDX].uptr);
        RC.ru[j]->eth_params.my_portd      = *(RUParamList.paramarray[j][RU_LOCAL_PORTD_IDX].uptr);
        RC.ru[j]->eth_params.remote_portd  = *(RUParamList.paramarray[j][RU_REMOTE_PORTD_IDX].uptr);

        if (strcmp(*(RUParamList.paramarray[j][RU_TRANSPORT_PREFERENCE_IDX].strptr), "udp") == 0) {
          RC.ru[j]->if_south                     = REMOTE_IF5;
          RC.ru[j]->function                     = NGFI_RAU_IF5;
          RC.ru[j]->eth_params.transp_preference = ETH_UDP_MODE;
        } else if (strcmp(*(RUParamList.paramarray[j][RU_TRANSPORT_PREFERENCE_IDX].strptr), "raw") == 0) {
          RC.ru[j]->if_south                     = REMOTE_IF5;
          RC.ru[j]->function                     = NGFI_RAU_IF5;
          RC.ru[j]->eth_params.transp_preference = ETH_RAW_MODE;
        } else if (strcmp(*(RUParamList.paramarray[j][RU_TRANSPORT_PREFERENCE_IDX].strptr), "udp_if4p5") == 0) {
          RC.ru[j]->if_south                     = REMOTE_IF4p5;
          RC.ru[j]->function                     = NGFI_RAU_IF4p5;
          RC.ru[j]->eth_params.transp_preference = ETH_UDP_IF4p5_MODE;
        } else if (strcmp(*(RUParamList.paramarray[j][RU_TRANSPORT_PREFERENCE_IDX].strptr), "raw_if4p5") == 0) {
          RC.ru[j]->if_south                     = REMOTE_IF4p5;
          RC.ru[j]->function                     = NGFI_RAU_IF4p5;
          RC.ru[j]->eth_params.transp_preference = ETH_RAW_IF4p5_MODE;
        } 
      }  /* strcmp(local_rf, "yes") != 0 */

      RC.ru[j]->nb_tx                             = *(RUParamList.paramarray[j][RU_NB_TX_IDX].uptr);
      RC.ru[j]->nb_rx                             = *(RUParamList.paramarray[j][RU_NB_RX_IDX].uptr);
      RC.ru[j]->att_tx                            = *(RUParamList.paramarray[j][RU_ATT_TX_IDX].uptr);
      RC.ru[j]->att_rx                            = *(RUParamList.paramarray[j][RU_ATT_RX_IDX].uptr);
      RC.ru[j]->if_frequency                      = *(RUParamList.paramarray[j][RU_IF_FREQUENCY].u64ptr);
      RC.ru[j]->if_freq_offset                    = *(RUParamList.paramarray[j][RU_IF_FREQ_OFFSET].iptr);

      if (config_isparamset(RUParamList.paramarray[j], RU_BF_WEIGHTS_LIST_IDX)) {
        RC.ru[j]->nb_bfw = RUParamList.paramarray[j][RU_BF_WEIGHTS_LIST_IDX].numelt;
        for (i=0; i<RC.ru[j]->num_gNB; i++)  {
          RC.ru[j]->bw_list[i] = (int32_t *)malloc16_clear((RC.ru[j]->nb_bfw)*sizeof(int32_t));
          for (int b=0; b<RC.ru[j]->nb_bfw; b++) RC.ru[j]->bw_list[i][b] = RUParamList.paramarray[j][RU_BF_WEIGHTS_LIST_IDX].iptr[b];
        }
      }
    }// j=0..num_rus
  } else {
    RC.nb_RU = 0;
  } // setting != NULL

  return;
}
<|MERGE_RESOLUTION|>--- conflicted
+++ resolved
@@ -904,6 +904,18 @@
         cfg->rx_bw = 80e6;
       }
       break;
+    case 133 :
+      if (fp->threequarter_fs) {
+	AssertFatal(1==0,"N_RB %d cannot use 3/4 sampling\n",N_RB);
+      }
+      else {
+        cfg->sample_rate=61.44e6;
+        cfg->samples_per_frame = 614400;
+        cfg->tx_bw = 50e6;
+        cfg->rx_bw = 50e6;
+      }
+
+      break;
     case 106:
       if (fp->threequarter_fs) {
         cfg->sample_rate=46.08e6;
@@ -917,21 +929,7 @@
         cfg->tx_bw = 40e6;
         cfg->rx_bw = 40e6;
       }
-<<<<<<< HEAD
-    } else if(N_RB == 133) {
-      if (fp->threequarter_fs) {
-	AssertFatal(1==0,"N_RB %d cannot use 3/4 sampling\n",N_RB);
-      }
-      else {
-        cfg->sample_rate=61.44e6;
-        cfg->samples_per_frame = 614400;
-        cfg->tx_bw = 50e6;
-        cfg->rx_bw = 50e6;
-      }
-
-    } else {
-=======
-      break;
+     break;
     case 51:
       if (fp->threequarter_fs) {
         cfg->sample_rate=23.04e6;
@@ -961,7 +959,6 @@
       }
       break;
     default:
->>>>>>> 85aab6e8
       AssertFatal(0==1,"N_RB %d not yet supported for numerology %d\n",N_RB,mu);
     }
   } else if (mu == NR_MU_3) {
