--- conflicted
+++ resolved
@@ -2046,23 +2046,13 @@
 
     case REMOTE_IF5: // the remote unit is IF5 RRU
       ru->do_prach               = 0;
-<<<<<<< HEAD
-      ru->feprx                  = (get_nprocs()<=2) ? fep_full : fep_full;                   // this is frequency-shift + DFTs
-      ru->feptx_prec             = nr_feptx_prec;          // need to do transmit Precoding + IDFTs
-      ru->feptx_ofdm             = (get_nprocs()<=2) ? nr_feptx_ofdm : nr_feptx_ofdm_2thread; // need to do transmit Precoding + IDFTs
+      ru->feprx                  = fep_full;                   // this is frequency-shift + DFTs
+      ru->feptx_prec             = nr_feptx_prec;                 // need to do transmit Precoding + IDFTs
+      ru->feptx_ofdm             = (get_thread_worker_conf() == WORKER_ENABLE) ? nr_feptx_ofdm_2thread : nr_feptx_ofdm;                 // need to do transmit Precoding + IDFTs
       ru->fh_south_in            = fh_if5_south_in;     // synchronous IF5 reception
       ru->fh_south_out           = fh_if5_south_out;    // synchronous IF5 transmission
       ru->fh_south_asynch_in     = NULL;                // no asynchronous UL
-      ru->start_rf               = NULL;                // no local RF
-=======
-      ru->feprx                  = fep_full;                   // this is frequency-shift + DFTs
-      ru->feptx_prec             = nr_feptx_prec;                 // need to do transmit Precoding + IDFTs
-      ru->feptx_ofdm             = (get_thread_worker_conf() == WORKER_ENABLE) ? nr_feptx_ofdm_2thread : nr_feptx_ofdm;                 // need to do transmit Precoding + IDFTs
-      ru->fh_south_in          = fh_if5_south_in;     // synchronous IF5 reception
-      ru->fh_south_out         = fh_if5_south_out;    // synchronous IF5 transmission
-      ru->fh_south_asynch_in   = NULL;                // no asynchronous UL
       ru->start_rf               = NULL;                 // no local RF
->>>>>>> 054156c1
       ru->stop_rf                = NULL;
       ru->nr_start_if            = nr_start_if;         // need to start if interface for IF5
       ru->ifdevice.host_type     = RAU_HOST;
