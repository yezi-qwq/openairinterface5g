--- conflicted
+++ resolved
@@ -720,10 +720,8 @@
   int i;
   T(T_ENB_PHY_OUTPUT_SIGNAL, T_INT(0), T_INT(0), T_INT(frame), T_INT(slot),
     T_INT(0), T_BUFFER(&ru->common.txdata[0][slot * fp->samples_per_slot], fp->samples_per_slot * 4));
-<<<<<<< HEAD
+
   int slot_type     = nr_slot_select(ru->nr_frame_parms,frame,slot%fp->slots_per_frame);
-=======
->>>>>>> 615f2787
   int sf_extension = 0;
   //nr_subframe_t SF_type     = nr_slot_select(cfg,slot%fp->slots_per_frame);
 
@@ -736,12 +734,10 @@
     else if (slot==1)
       flags=3;
 
-<<<<<<< HEAD
+
   if ((slot_type & NR_UPLINK_SLOT) == 0) {
 
     int siglen=fp->samples_per_slot,flags=1;
-=======
->>>>>>> 615f2787
     /*
         if (SF_type == SF_S) {
           siglen = fp->dl_symbols_in_S_subframe*(fp->ofdm_symbol_size+fp->nb_prefix_samples0);
