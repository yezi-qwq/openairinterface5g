/*******************************************************************************
    OpenAirInterface
    Copyright(c) 1999 - 2014 Eurecom

    OpenAirInterface is free software: you can redistribute it and/or modify
    it under the terms of the GNU General Public License as published by
    the Free Software Foundation, either version 3 of the License, or
    (at your option) any later version.

    OpenAirInterface is distributed in the hope that it will be useful,
    but WITHOUT ANY WARRANTY; without even the implied warranty of
    MERCHANTABILITY or FITNESS FOR A PARTICULAR PURPOSE.  See the
    GNU General Public License for more details.

    You should have received a copy of the GNU General Public License
    along with OpenAirInterface.The full GNU General Public License is
    included in this distribution in the file called "COPYING". If not,
    see <http://www.gnu.org/licenses/>.

   Contact Information
   OpenAirInterface Admin: openair_admin@eurecom.fr
   OpenAirInterface Tech : openair_tech@eurecom.fr
   OpenAirInterface Dev  : openair4g-devel@lists.eurecom.fr

   Address      : Eurecom, Campus SophiaTech, 450 Route des Chappes, CS 50193 - 06904 Biot Sophia Antipolis cedex, FRANCE

*******************************************************************************/

/*! \file lte-enb.c
 * \brief Top-level threads for eNodeB
 * \author R. Knopp, F. Kaltenberger, Navid Nikaein
 * \date 2012
 * \version 0.1
 * \company Eurecom
 * \email: knopp@eurecom.fr,florian.kaltenberger@eurecom.fr, navid.nikaein@eurecom.fr
 * \note
 * \warning
 */
#define _GNU_SOURCE
#include <stdio.h>
#include <stdlib.h>
#include <unistd.h>
#include <string.h>
#include <sys/ioctl.h>
#include <sys/types.h>
#include <sys/mman.h>
#include <sched.h>
#include <linux/sched.h>
#include <signal.h>
#include <execinfo.h>
#include <getopt.h>
#include <sys/sysinfo.h>

#undef MALLOC //there are two conflicting definitions, so we better make sure we don't use it at all

#include "common/utils/assertions.h"
#include "common/utils/system.h"
#include "msc.h"

#include "../../ARCH/COMMON/common_lib.h"
#include "../../ARCH/ETHERNET/USERSPACE/LIB/ethernet_lib.h"

#include "PHY/LTE_TRANSPORT/if4_tools.h"
#include "PHY/LTE_TRANSPORT/if5_tools.h"

#include "PHY/types.h"
#include "PHY/defs_nr_common.h"
#include "PHY/phy_extern.h"
#include "PHY/LTE_TRANSPORT/transport_proto.h"
#include "PHY/INIT/phy_init.h"
#include "SCHED/sched_eNB.h"
#include "SCHED_NR/sched_nr.h"

#include "LAYER2/MAC/mac.h"
#include "LAYER2/MAC/mac_extern.h"
#include "LAYER2/MAC/mac_proto.h"
#include "RRC/LTE/rrc_extern.h"
#include "PHY_INTERFACE/phy_interface.h"

#include "common/utils/LOG/log.h"
#include "common/utils/LOG/vcd_signal_dumper.h"

#include "enb_config.h"

#ifdef SMBV
#include "PHY/TOOLS/smbv.h"
unsigned short config_frames[4] = {2,9,11,13};
#endif

/* these variables have to be defined before including ENB_APP/enb_paramdef.h and GNB_APP/gnb_paramdef.h */
static int DEFBANDS[] = {7};
static int DEFENBS[] = {0};

//static int DEFNRBANDS[] = {7};
//static int DEFGNBS[] = {0};

#include "ENB_APP/enb_paramdef.h"
#include "GNB_APP/gnb_paramdef.h"
#include "common/config/config_userapi.h"

#ifndef OPENAIR2
  #include "UTIL/OTG/otg_extern.h"
#endif

#if defined(ENABLE_ITTI)
  #if defined(ENABLE_USE_MME)
    #include "s1ap_eNB.h"
    #ifdef PDCP_USE_NETLINK
      #include "SIMULATION/ETH_TRANSPORT/proto.h"
    #endif
  #endif
#endif

#include "T.h"
#include "nfapi_interface.h"

extern volatile int                    oai_exit;


extern void  nr_phy_free_RU(RU_t *);
extern void  nr_phy_config_request(NR_PHY_Config_t *gNB);

extern PARALLEL_CONF_t get_thread_parallel_conf(void);
extern WORKER_CONF_t   get_thread_worker_conf(void);

void init_NR_RU(char *);
void stop_RU(int nb_ru);
void do_ru_sync(RU_t *ru);

void configure_ru(int idx,
                  void *arg);

void configure_rru(int idx,
                   void *arg);

int attach_rru(RU_t *ru);

int connect_rau(RU_t *ru);

extern uint16_t sl_ahead;

extern int emulate_rf;
extern int numerology;

/*************************************************************/
/* Functions to attach and configure RRU                     */

extern void wait_gNBs(void);

int attach_rru(RU_t *ru)
{
  ssize_t      msg_len,len;
  RRU_CONFIG_msg_t rru_config_msg;
  int received_capabilities=0;
  wait_gNBs();

  // Wait for capabilities
  while (received_capabilities==0) {
    memset((void *)&rru_config_msg,0,sizeof(rru_config_msg));
    rru_config_msg.type = RAU_tick;
    rru_config_msg.len  = sizeof(RRU_CONFIG_msg_t)-MAX_RRU_CONFIG_SIZE;
    LOG_I(PHY,"Sending RAU tick to RRU %d\n",ru->idx);
    AssertFatal((ru->ifdevice.trx_ctlsend_func(&ru->ifdevice,&rru_config_msg,rru_config_msg.len)!=-1),
                "RU %d cannot access remote radio\n",ru->idx);
    msg_len  = sizeof(RRU_CONFIG_msg_t)-MAX_RRU_CONFIG_SIZE+sizeof(RRU_capabilities_t);

    // wait for answer with timeout
    if ((len = ru->ifdevice.trx_ctlrecv_func(&ru->ifdevice,
               &rru_config_msg,
               msg_len))<0) {
      LOG_I(PHY,"Waiting for RRU %d\n",ru->idx);
    } else if (rru_config_msg.type == RRU_capabilities) {
      AssertFatal(rru_config_msg.len==msg_len,"Received capabilities with incorrect length (%d!=%d)\n",(int)rru_config_msg.len,(int)msg_len);
      LOG_I(PHY,"Received capabilities from RRU %d (len %d/%d, num_bands %d,max_pdschReferenceSignalPower %d, max_rxgain %d, nb_tx %d, nb_rx %d)\n",ru->idx,
            (int)rru_config_msg.len,(int)msg_len,
            ((RRU_capabilities_t *)&rru_config_msg.msg[0])->num_bands,
            ((RRU_capabilities_t *)&rru_config_msg.msg[0])->max_pdschReferenceSignalPower[0],
            ((RRU_capabilities_t *)&rru_config_msg.msg[0])->max_rxgain[0],
            ((RRU_capabilities_t *)&rru_config_msg.msg[0])->nb_tx[0],
            ((RRU_capabilities_t *)&rru_config_msg.msg[0])->nb_rx[0]);
      received_capabilities=1;
    } else {
      LOG_E(PHY,"Received incorrect message %d from RRU %d\n",rru_config_msg.type,ru->idx);
    }
  }

  configure_ru(ru->idx,
               (RRU_capabilities_t *)&rru_config_msg.msg[0]);
  rru_config_msg.type = RRU_config;
  rru_config_msg.len  = sizeof(RRU_CONFIG_msg_t)-MAX_RRU_CONFIG_SIZE+sizeof(RRU_config_t);
  LOG_I(PHY,"Sending Configuration to RRU %d (num_bands %d,band0 %d,txfreq %u,rxfreq %u,att_tx %d,att_rx %d,N_RB_DL %d,N_RB_UL %d,3/4FS %d, prach_FO %d, prach_CI %d)\n",ru->idx,
        ((RRU_config_t *)&rru_config_msg.msg[0])->num_bands,
        ((RRU_config_t *)&rru_config_msg.msg[0])->band_list[0],
        ((RRU_config_t *)&rru_config_msg.msg[0])->tx_freq[0],
        ((RRU_config_t *)&rru_config_msg.msg[0])->rx_freq[0],
        ((RRU_config_t *)&rru_config_msg.msg[0])->att_tx[0],
        ((RRU_config_t *)&rru_config_msg.msg[0])->att_rx[0],
        ((RRU_config_t *)&rru_config_msg.msg[0])->N_RB_DL[0],
        ((RRU_config_t *)&rru_config_msg.msg[0])->N_RB_UL[0],
        ((RRU_config_t *)&rru_config_msg.msg[0])->threequarter_fs[0],
        ((RRU_config_t *)&rru_config_msg.msg[0])->prach_FreqOffset[0],
        ((RRU_config_t *)&rru_config_msg.msg[0])->prach_ConfigIndex[0]);
  AssertFatal((ru->ifdevice.trx_ctlsend_func(&ru->ifdevice,&rru_config_msg,rru_config_msg.len)!=-1),
              "RU %d failed send configuration to remote radio\n",ru->idx);
  return 0;
}

int connect_rau(RU_t *ru)
{
  RRU_CONFIG_msg_t   rru_config_msg;
  ssize_t            msg_len;
  int                tick_received          = 0;
  int                configuration_received = 0;
  RRU_capabilities_t *cap;
  int                i;
  int                len;

  // wait for RAU_tick
  while (tick_received == 0) {
    msg_len  = sizeof(RRU_CONFIG_msg_t)-MAX_RRU_CONFIG_SIZE;

    if ((len = ru->ifdevice.trx_ctlrecv_func(&ru->ifdevice,
               &rru_config_msg,
               msg_len))<0) {
      LOG_I(PHY,"Waiting for RAU\n");
    } else {
      if (rru_config_msg.type == RAU_tick) {
        LOG_I(PHY,"Tick received from RAU\n");
        tick_received = 1;
      } else LOG_E(PHY,"Received erroneous message (%d)from RAU, expected RAU_tick\n",rru_config_msg.type);
    }
  }

  // send capabilities
  rru_config_msg.type = RRU_capabilities;
  rru_config_msg.len  = sizeof(RRU_CONFIG_msg_t)-MAX_RRU_CONFIG_SIZE+sizeof(RRU_capabilities_t);
  cap                 = (RRU_capabilities_t *)&rru_config_msg.msg[0];
  LOG_I(PHY,"Sending Capabilities (len %d, num_bands %d,max_pdschReferenceSignalPower %d, max_rxgain %d, nb_tx %d, nb_rx %d)\n",
        (int)rru_config_msg.len,ru->num_bands,ru->max_pdschReferenceSignalPower,ru->max_rxgain,ru->nb_tx,ru->nb_rx);

  switch (ru->function) {
    case NGFI_RRU_IF4p5:
      cap->FH_fmt                                 = OAI_IF4p5_only;
      break;

    case NGFI_RRU_IF5:
      cap->FH_fmt                                 = OAI_IF5_only;
      break;

    case MBP_RRU_IF5:
      cap->FH_fmt                                 = MBP_IF5;
      break;

    default:
      AssertFatal(1==0,"RU_function is unknown %d\n",RC.ru[0]->function);
      break;
  }

  cap->num_bands                                  = ru->num_bands;

  for (i=0; i<ru->num_bands; i++) {
    LOG_I(PHY,"Band %d: nb_rx %d nb_tx %d pdschReferenceSignalPower %d rxgain %d\n",
          ru->band[i],ru->nb_rx,ru->nb_tx,ru->max_pdschReferenceSignalPower,ru->max_rxgain);
    cap->band_list[i]                             = ru->band[i];
    cap->nb_rx[i]                                 = ru->nb_rx;
    cap->nb_tx[i]                                 = ru->nb_tx;
    cap->max_pdschReferenceSignalPower[i]         = ru->max_pdschReferenceSignalPower;
    cap->max_rxgain[i]                            = ru->max_rxgain;
  }

  AssertFatal((ru->ifdevice.trx_ctlsend_func(&ru->ifdevice,&rru_config_msg,rru_config_msg.len)!=-1),
              "RU %d failed send capabilities to RAU\n",ru->idx);
  // wait for configuration
  rru_config_msg.len  = sizeof(RRU_CONFIG_msg_t)-MAX_RRU_CONFIG_SIZE+sizeof(RRU_config_t);

  while (configuration_received == 0) {
    if ((len = ru->ifdevice.trx_ctlrecv_func(&ru->ifdevice,
               &rru_config_msg,
               rru_config_msg.len))<0) {
      LOG_I(PHY,"Waiting for configuration from RAU\n");
    } else {
      LOG_I(PHY,"Configuration received from RAU  (num_bands %d,band0 %d,txfreq %u,rxfreq %u,att_tx %d,att_rx %d,N_RB_DL %d,N_RB_UL %d,3/4FS %d, prach_FO %d, prach_CI %d)\n",
            ((RRU_config_t *)&rru_config_msg.msg[0])->num_bands,
            ((RRU_config_t *)&rru_config_msg.msg[0])->band_list[0],
            ((RRU_config_t *)&rru_config_msg.msg[0])->tx_freq[0],
            ((RRU_config_t *)&rru_config_msg.msg[0])->rx_freq[0],
            ((RRU_config_t *)&rru_config_msg.msg[0])->att_tx[0],
            ((RRU_config_t *)&rru_config_msg.msg[0])->att_rx[0],
            ((RRU_config_t *)&rru_config_msg.msg[0])->N_RB_DL[0],
            ((RRU_config_t *)&rru_config_msg.msg[0])->N_RB_UL[0],
            ((RRU_config_t *)&rru_config_msg.msg[0])->threequarter_fs[0],
            ((RRU_config_t *)&rru_config_msg.msg[0])->prach_FreqOffset[0],
            ((RRU_config_t *)&rru_config_msg.msg[0])->prach_ConfigIndex[0]);
      configure_rru(ru->idx,
                    (void *)&rru_config_msg.msg[0]);
      configuration_received = 1;
    }
  }

  return 0;
}
/*************************************************************/
/* Southbound Fronthaul functions, RCC/RAU                   */

// southbound IF5 fronthaul for 16-bit OAI format
static inline void fh_if5_south_out(RU_t *ru, int frame, int slot, uint64_t timestamp)
{
  if (ru == RC.ru[0]) VCD_SIGNAL_DUMPER_DUMP_VARIABLE_BY_NAME( VCD_SIGNAL_DUMPER_VARIABLES_TRX_TST, ru->proc.timestamp_tx&0xffffffff );

  send_IF5(ru, timestamp, slot, &ru->seqno, IF5_RRH_GW_DL);
}

// southbound IF5 fronthaul for Mobipass packet format
static inline void fh_if5_mobipass_south_out(RU_t *ru, int frame, int slot, uint64_t timestamp)
{
  if (ru == RC.ru[0]) VCD_SIGNAL_DUMPER_DUMP_VARIABLE_BY_NAME( VCD_SIGNAL_DUMPER_VARIABLES_TRX_TST, ru->proc.timestamp_tx&0xffffffff );

  send_IF5(ru, timestamp, slot, &ru->seqno, IF5_MOBIPASS);
}

// southbound IF4p5 fronthaul
static inline void fh_if4p5_south_out(RU_t *ru, int frame, int slot, uint64_t timestamp)
{
  if (ru == RC.ru[0]) VCD_SIGNAL_DUMPER_DUMP_VARIABLE_BY_NAME( VCD_SIGNAL_DUMPER_VARIABLES_TRX_TST, ru->proc.timestamp_tx&0xffffffff );

  LOG_D(PHY,"Sending IF4p5 for frame %d subframe %d\n",ru->proc.frame_tx,ru->proc.tti_tx);

  if (nr_slot_select(&ru->gNB_list[0]->gNB_config,ru->proc.tti_tx)!=SF_UL) send_IF4p5(ru,frame, slot, IF4p5_PDLFFT);
}

/*************************************************************/
/* Input Fronthaul from south RCC/RAU                        */

// Synchronous if5 from south
void fh_if5_south_in(RU_t *ru,
                     int *frame,
                     int *tti)
{
  NR_DL_FRAME_PARMS *fp = ru->nr_frame_parms;
  RU_proc_t *proc = &ru->proc;
  recv_IF5(ru, &proc->timestamp_rx, *tti, IF5_RRH_GW_UL);
  proc->frame_rx    = (proc->timestamp_rx / (fp->samples_per_slot*20))&1023;
  proc->tti_rx = (proc->timestamp_rx / fp->samples_per_slot)%20;

  if (proc->first_rx == 0) {
    if (proc->tti_rx != *tti) {
      LOG_E(PHY,"Received Timestamp doesn't correspond to the time we think it is (proc->tti_rx %d, subframe %d)\n",proc->tti_rx,*tti);
      exit_fun("Exiting");
    }

    if (proc->frame_rx != *frame) {
      LOG_E(PHY,"Received Timestamp doesn't correspond to the time we think it is (proc->frame_rx %d frame %d)\n",proc->frame_rx,*frame);
      exit_fun("Exiting");
    }
  } else {
    proc->first_rx = 0;
    *frame = proc->frame_rx;
    *tti = proc->tti_rx;
  }

  VCD_SIGNAL_DUMPER_DUMP_VARIABLE_BY_NAME( VCD_SIGNAL_DUMPER_VARIABLES_TRX_TS, proc->timestamp_rx&0xffffffff );
}

// Synchronous if4p5 from south
void fh_if4p5_south_in(RU_t *ru,
                       int *frame,
                       int *slot)
{
  NR_DL_FRAME_PARMS *fp = ru->nr_frame_parms;
  RU_proc_t *proc = &ru->proc;
  int f,sl;
  uint16_t packet_type;
  uint32_t symbol_number=0;
  uint32_t symbol_mask_full=0;

  /*
    if ((fp->frame_type == TDD) && (subframe_select(fp,*slot)==SF_S))
      symbol_mask_full = (1<<fp->ul_symbols_in_S_subframe)-1;
    else
      symbol_mask_full = (1<<fp->symbols_per_slot)-1;

    AssertFatal(proc->symbol_mask[*slot]==0,"rx_fh_if4p5: proc->symbol_mask[%d] = %x\n",*slot,proc->symbol_mask[*slot]);*/
  do {   // Blocking, we need a timeout on this !!!!!!!!!!!!!!!!!!!!!!!
    recv_IF4p5(ru, &f, &sl, &packet_type, &symbol_number);

    if (packet_type == IF4p5_PULFFT) proc->symbol_mask[sl] = proc->symbol_mask[sl] | (1<<symbol_number);
    else if (packet_type == IF4p5_PULTICK) {
      if ((proc->first_rx==0) && (f!=*frame)) LOG_E(PHY,"rx_fh_if4p5: PULTICK received frame %d != expected %d\n",f,*frame);

      if ((proc->first_rx==0) && (sl!=*slot)) LOG_E(PHY,"rx_fh_if4p5: PULTICK received subframe %d != expected %d (first_rx %d)\n",sl,*slot,proc->first_rx);

      break;
    } else if (packet_type == IF4p5_PRACH) {
      // nothing in RU for RAU
    }

    LOG_D(PHY,"rx_fh_if4p5: subframe %d symbol mask %x\n",*slot,proc->symbol_mask[sl]);
  } while(proc->symbol_mask[sl] != symbol_mask_full);

  //caculate timestamp_rx, timestamp_tx based on frame and subframe
  proc->tti_rx  = sl;
  proc->frame_rx     = f;
  proc->timestamp_rx = ((proc->frame_rx * fp->slots_per_frame)  + proc->tti_rx ) * fp->samples_per_slot ;
  //  proc->timestamp_tx = proc->timestamp_rx +  (4*fp->samples_per_subframe);
  proc->tti_tx  = (sl+sl_ahead)%fp->slots_per_frame;
  proc->frame_tx     = (sl>(fp->slots_per_frame-sl_ahead)) ? (f+1)&1023 : f;

  if (proc->first_rx == 0) {
    if (proc->tti_rx != *slot) {
      LOG_E(PHY,"Received Timestamp (IF4p5) doesn't correspond to the time we think it is (proc->tti_rx %d, subframe %d)\n",proc->tti_rx,*slot);
      exit_fun("Exiting");
    }

    if (proc->frame_rx != *frame) {
      LOG_E(PHY,"Received Timestamp (IF4p5) doesn't correspond to the time we think it is (proc->frame_rx %d frame %d)\n",proc->frame_rx,*frame);
      exit_fun("Exiting");
    }
  } else {
    proc->first_rx = 0;
    *frame = proc->frame_rx;
    *slot = proc->tti_rx;
  }

  if (ru == RC.ru[0]) {
    VCD_SIGNAL_DUMPER_DUMP_VARIABLE_BY_NAME( VCD_SIGNAL_DUMPER_VARIABLES_FRAME_NUMBER_RX0_RU, f );
    VCD_SIGNAL_DUMPER_DUMP_VARIABLE_BY_NAME( VCD_SIGNAL_DUMPER_VARIABLES_TTI_NUMBER_RX0_RU,  sl);
    VCD_SIGNAL_DUMPER_DUMP_VARIABLE_BY_NAME( VCD_SIGNAL_DUMPER_VARIABLES_FRAME_NUMBER_TX0_RU, proc->frame_tx );
    VCD_SIGNAL_DUMPER_DUMP_VARIABLE_BY_NAME( VCD_SIGNAL_DUMPER_VARIABLES_TTI_NUMBER_TX0_RU, proc->tti_tx );
  }

  proc->symbol_mask[proc->tti_rx] = 0;
  VCD_SIGNAL_DUMPER_DUMP_VARIABLE_BY_NAME( VCD_SIGNAL_DUMPER_VARIABLES_TRX_TS, proc->timestamp_rx&0xffffffff );
  LOG_D(PHY,"RU %d: fh_if4p5_south_in sleeping ...\n",ru->idx);
}

// asynchronous inbound if4p5 fronthaul from south
void fh_if4p5_south_asynch_in(RU_t *ru,int *frame,int *slot) {
  NR_DL_FRAME_PARMS *fp = ru->nr_frame_parms;
  RU_proc_t *proc       = &ru->proc;
  uint16_t packet_type;
  uint32_t symbol_number,symbol_mask,prach_rx;
  //  uint32_t got_prach_info=0;
  symbol_number = 0;
  symbol_mask   = (1<<(fp->symbols_per_slot))-1;
  prach_rx      = 0;

  do {   // Blocking, we need a timeout on this !!!!!!!!!!!!!!!!!!!!!!!
    recv_IF4p5(ru, &proc->frame_rx, &proc->tti_rx, &packet_type, &symbol_number);

    // grab first prach information for this new subframe
    /*if (got_prach_info==0) {
      prach_rx       = is_prach_subframe(fp, proc->frame_rx, proc->tti_rx);
      got_prach_info = 1;
    }*/
    if (proc->first_rx != 0) {
      *frame = proc->frame_rx;
      *slot = proc->tti_rx;
      proc->first_rx = 0;
    } else {
      if (proc->frame_rx != *frame) {
        LOG_E(PHY,"frame_rx %d is not what we expect %d\n",proc->frame_rx,*frame);
        exit_fun("Exiting");
      }

      if (proc->tti_rx != *slot) {
        LOG_E(PHY,"tti_rx %d is not what we expect %d\n",proc->tti_rx,*slot);
        exit_fun("Exiting");
      }
    }

    if      (packet_type == IF4p5_PULFFT)       symbol_mask &= (~(1<<symbol_number));
    else if (packet_type == IF4p5_PRACH)        prach_rx    &= (~0x1);
  } while( (symbol_mask > 0) || (prach_rx >0));   // haven't received all PUSCH symbols and PRACH information
}





/*************************************************************/
/* Input Fronthaul from North RRU                            */

// RRU IF4p5 TX fronthaul receiver. Assumes an if_device on input and if or rf device on output
// receives one subframe's worth of IF4p5 OFDM symbols and OFDM modulates
void fh_if4p5_north_in(RU_t *ru,int *frame,int *slot) {
  uint32_t symbol_number=0;
  uint32_t symbol_mask, symbol_mask_full;
  uint16_t packet_type;
  /// **** incoming IF4p5 from remote RCC/RAU **** ///
  symbol_number = 0;
  symbol_mask = 0;
  symbol_mask_full = (1<<(ru->nr_frame_parms->symbols_per_slot))-1;

  do {
    recv_IF4p5(ru, frame, slot, &packet_type, &symbol_number);
    symbol_mask = symbol_mask | (1<<symbol_number);
  } while (symbol_mask != symbol_mask_full);

  // dump VCD output for first RU in list
  if (ru == RC.ru[0]) {
    VCD_SIGNAL_DUMPER_DUMP_VARIABLE_BY_NAME( VCD_SIGNAL_DUMPER_VARIABLES_FRAME_NUMBER_TX0_RU, *frame );
    VCD_SIGNAL_DUMPER_DUMP_VARIABLE_BY_NAME( VCD_SIGNAL_DUMPER_VARIABLES_TTI_NUMBER_TX0_RU, *slot );
  }
}

void fh_if5_north_asynch_in(RU_t *ru,int *frame,int *slot) {
  NR_DL_FRAME_PARMS *fp = ru->nr_frame_parms;
  RU_proc_t *proc        = &ru->proc;
  int tti_tx,frame_tx;
  openair0_timestamp timestamp_tx;
  recv_IF5(ru, &timestamp_tx, *slot, IF5_RRH_GW_DL);
  //      printf("Received subframe %d (TS %llu) from RCC\n",tti_tx,timestamp_tx);
  tti_tx = (timestamp_tx/fp->samples_per_slot)%fp->slots_per_frame;
  frame_tx    = (timestamp_tx/(fp->samples_per_slot*fp->slots_per_frame))&1023;

  if (proc->first_tx != 0) {
    *slot = tti_tx;
    *frame    = frame_tx;
    proc->first_tx = 0;
  } else {
    AssertFatal(tti_tx == *slot,
                "tti_tx %d is not what we expect %d\n",tti_tx,*slot);
    AssertFatal(frame_tx == *frame,
                "frame_tx %d is not what we expect %d\n",frame_tx,*frame);
  }
}

void fh_if4p5_north_asynch_in(RU_t *ru,int *frame,int *slot) {
  NR_DL_FRAME_PARMS *fp = ru->nr_frame_parms;
  nfapi_nr_config_request_t *cfg = &ru->gNB_list[0]->gNB_config;
  RU_proc_t *proc        = &ru->proc;
  uint16_t packet_type;
  uint32_t symbol_number,symbol_mask,symbol_mask_full=0;
  int slot_tx,frame_tx;
  LOG_D(PHY, "%s(ru:%p frame, subframe)\n", __FUNCTION__, ru);
  symbol_number = 0;
  symbol_mask = 0;

  //  symbol_mask_full = ((subframe_select(fp,*slot) == SF_S) ? (1<<fp->dl_symbols_in_S_subframe) : (1<<fp->symbols_per_slot))-1;
  do {
    recv_IF4p5(ru, &frame_tx, &slot_tx, &packet_type, &symbol_number);

    if ((nr_slot_select(cfg,slot_tx) == SF_DL) && (symbol_number == 0)) start_meas(&ru->rx_fhaul);

    LOG_D(PHY,"subframe %d (%d): frame %d, subframe %d, symbol %d\n",
          *slot,nr_slot_select(cfg,*slot),frame_tx,slot_tx,symbol_number);

    if (proc->first_tx != 0) {
      *frame         = frame_tx;
      *slot          = slot_tx;
      proc->first_tx = 0;
      //symbol_mask_full = ((subframe_select(fp,*slot) == SF_S) ? (1<<fp->dl_symbols_in_S_subframe) : (1<<fp->symbols_per_slot))-1;
    } else {
      AssertFatal(frame_tx == *frame,
                  "frame_tx %d is not what we expect %d\n",frame_tx,*frame);
      AssertFatal(slot_tx == *slot,
                  "slot_tx %d is not what we expect %d\n",slot_tx,*slot);
    }

    if (packet_type == IF4p5_PDLFFT) {
      symbol_mask = symbol_mask | (1<<symbol_number);
    } else AssertFatal(1==0,"Illegal IF4p5 packet type (should only be IF4p5_PDLFFT%d\n",packet_type);
  } while (symbol_mask != symbol_mask_full);

  if (nr_slot_select(cfg,slot_tx) == SF_DL) stop_meas(&ru->rx_fhaul);

  proc->tti_tx  = slot_tx;
  proc->frame_tx     = frame_tx;

  if ((frame_tx == 0)&&(slot_tx == 0)) proc->frame_tx_unwrap += 1024;

  proc->timestamp_tx = ((((uint64_t)frame_tx + (uint64_t)proc->frame_tx_unwrap) * fp->slots_per_frame) + (uint64_t)slot_tx) * (uint64_t)fp->samples_per_slot;
  LOG_D(PHY,"RU %d/%d TST %llu, frame %d, subframe %d\n",ru->idx,0,(long long unsigned int)proc->timestamp_tx,frame_tx,slot_tx);

  // dump VCD output for first RU in list
  if (ru == RC.ru[0]) {
    VCD_SIGNAL_DUMPER_DUMP_VARIABLE_BY_NAME( VCD_SIGNAL_DUMPER_VARIABLES_FRAME_NUMBER_TX0_RU, frame_tx );
    VCD_SIGNAL_DUMPER_DUMP_VARIABLE_BY_NAME( VCD_SIGNAL_DUMPER_VARIABLES_TTI_NUMBER_TX0_RU, slot_tx );
  }

  if (ru->feptx_ofdm) ru->feptx_ofdm(ru,frame_tx,slot_tx);

  if (ru->fh_south_out) ru->fh_south_out(ru,frame_tx,slot_tx,proc->timestamp_tx);
}

void fh_if5_north_out(RU_t *ru) {
  RU_proc_t *proc=&ru->proc;
  uint8_t seqno=0;
  /// **** send_IF5 of rxdata to BBU **** ///
  VCD_SIGNAL_DUMPER_DUMP_FUNCTION_BY_NAME( VCD_SIGNAL_DUMPER_FUNCTIONS_SEND_IF5, 1 );
  send_IF5(ru, proc->timestamp_rx, proc->tti_rx, &seqno, IF5_RRH_GW_UL);
  VCD_SIGNAL_DUMPER_DUMP_FUNCTION_BY_NAME( VCD_SIGNAL_DUMPER_FUNCTIONS_SEND_IF5, 0 );
}

// RRU IF4p5 northbound interface (RX)
void fh_if4p5_north_out(RU_t *ru) {
  RU_proc_t *proc=&ru->proc;

  //NR_DL_FRAME_PARMS *fp = ru->nr_frame_parms;
  //const int subframe     = proc->tti_rx;
  if (ru->idx==0) VCD_SIGNAL_DUMPER_DUMP_VARIABLE_BY_NAME( VCD_SIGNAL_DUMPER_VARIABLES_TTI_NUMBER_RX0_RU, proc->tti_rx );

  /*
    if ((fp->frame_type == TDD) && (subframe_select(fp,subframe)!=SF_UL)) {
      /// **** in TDD during DL send_IF4 of ULTICK to RCC **** ///
      send_IF4p5(ru, proc->frame_rx, proc->tti_rx, IF4p5_PULTICK);
      return;
    }*/
  start_meas(&ru->tx_fhaul);
  send_IF4p5(ru, proc->frame_rx, proc->tti_rx, IF4p5_PULFFT);
  stop_meas(&ru->tx_fhaul);
}

static void *emulatedRF_thread(void *param) {
  RU_proc_t *proc = (RU_proc_t *) param;
  int microsec = 500; // length of time to sleep, in miliseconds
  struct timespec req = {0};
  req.tv_sec = 0;
  req.tv_nsec = (numerology>0)? ((microsec * 1000L)/numerology):(microsec * 1000L)*2;
  wait_sync("emulatedRF_thread");

  while(!oai_exit) {
    nanosleep(&req, (struct timespec *)NULL);
    pthread_mutex_lock(&proc->mutex_emulateRF);
    ++proc->instance_cnt_emulateRF;
    pthread_mutex_unlock(&proc->mutex_emulateRF);
    pthread_cond_signal(&proc->cond_emulateRF);
  }

  return 0;
}

void rx_rf(RU_t *ru,int *frame,int *slot) {
  RU_proc_t *proc = &ru->proc;
  NR_DL_FRAME_PARMS *fp = ru->nr_frame_parms;
  void *rxp[ru->nb_rx];
  unsigned int rxs;
  int i;
  openair0_timestamp ts,old_ts;
  AssertFatal(*slot<fp->slots_per_frame && *slot>=0, "slot %d is illegal (%d)\n",*slot,fp->slots_per_frame);

  for (i=0; i<ru->nb_rx; i++)
    rxp[i] = (void *)&ru->common.rxdata[i][*slot*fp->samples_per_slot];

  VCD_SIGNAL_DUMPER_DUMP_FUNCTION_BY_NAME( VCD_SIGNAL_DUMPER_FUNCTIONS_TRX_READ, 1 );
  old_ts = proc->timestamp_rx;
  LOG_D(PHY,"Reading %d samples for slot %d (%p)\n",fp->samples_per_slot,*slot,rxp[0]);

  if(emulate_rf) {
    wait_on_condition(&proc->mutex_emulateRF,&proc->cond_emulateRF,&proc->instance_cnt_emulateRF,"emulatedRF_thread");
    release_thread(&proc->mutex_emulateRF,&proc->instance_cnt_emulateRF,"emulatedRF_thread");
    rxs = fp->samples_per_slot;
    ts = old_ts + rxs;
  } else {
    rxs = ru->rfdevice.trx_read_func(&ru->rfdevice,
                                     &ts,
                                     rxp,
                                     fp->samples_per_slot,
                                     ru->nb_rx);
  }


  VCD_SIGNAL_DUMPER_DUMP_FUNCTION_BY_NAME( VCD_SIGNAL_DUMPER_FUNCTIONS_TRX_READ, 0 );
  proc->timestamp_rx = ts-ru->ts_offset;

  //AssertFatal(rxs == fp->samples_per_subframe,
  //"rx_rf: Asked for %d samples, got %d from USRP\n",fp->samples_per_subframe,rxs);
  if (rxs != fp->samples_per_slot) LOG_E(PHY, "rx_rf: Asked for %d samples, got %d from USRP\n",fp->samples_per_slot,rxs);

  if (proc->first_rx == 1) {
    ru->ts_offset = proc->timestamp_rx;
    proc->timestamp_rx = 0;
  } else {
    if (proc->timestamp_rx - old_ts != fp->samples_per_slot) {
      LOG_D(PHY,"rx_rf: rfdevice timing drift of %"PRId64" samples (ts_off %"PRId64")\n",proc->timestamp_rx - old_ts - fp->samples_per_slot,ru->ts_offset);
      ru->ts_offset += (proc->timestamp_rx - old_ts - fp->samples_per_slot);
      proc->timestamp_rx = ts-ru->ts_offset;
    }
  }

  proc->frame_rx     = (proc->timestamp_rx / (fp->samples_per_slot*fp->slots_per_frame))&1023;
  proc->tti_rx       = (proc->timestamp_rx / fp->samples_per_slot)%fp->slots_per_frame;
  // synchronize first reception to frame 0 subframe 0
  proc->timestamp_tx = proc->timestamp_rx+(sl_ahead*fp->samples_per_slot);
  proc->tti_tx  = (proc->tti_rx+sl_ahead)%fp->slots_per_frame;
  proc->frame_tx     = (proc->tti_rx>(fp->slots_per_frame-1-sl_ahead)) ? (proc->frame_rx+1)&1023 : proc->frame_rx;
  LOG_D(PHY,"RU %d/%d TS %llu (off %d), frame %d, slot %d.%d / %d\n",
        ru->idx,
        0,
        (unsigned long long int)proc->timestamp_rx,
        (int)ru->ts_offset,proc->frame_rx,proc->tti_rx,proc->tti_tx,fp->slots_per_frame);

  // dump VCD output for first RU in list
  if (ru == RC.ru[0]) {
    VCD_SIGNAL_DUMPER_DUMP_VARIABLE_BY_NAME( VCD_SIGNAL_DUMPER_VARIABLES_FRAME_NUMBER_RX0_RU, proc->frame_rx );
    VCD_SIGNAL_DUMPER_DUMP_VARIABLE_BY_NAME( VCD_SIGNAL_DUMPER_VARIABLES_TTI_NUMBER_RX0_RU, proc->tti_rx );
  }

  if (proc->first_rx == 0) {
    if (proc->tti_rx != *slot) {
      LOG_E(PHY,"Received Timestamp (%llu) doesn't correspond to the time we think it is (proc->tti_rx %d, subframe %d)\n",(long long unsigned int)proc->timestamp_rx,proc->tti_rx,*slot);
      exit_fun("Exiting");
    }

    if (proc->frame_rx != *frame) {
      LOG_E(PHY,"Received Timestamp (%llu) doesn't correspond to the time we think it is (proc->frame_rx %d frame %d)\n",(long long unsigned int)proc->timestamp_rx,proc->frame_rx,*frame);
      exit_fun("Exiting");
    }
  } else {
    proc->first_rx = 0;
    *frame = proc->frame_rx;
    *slot  = proc->tti_rx;
  }

  //printf("timestamp_rx %lu, frame %d(%d), subframe %d(%d)\n",ru->timestamp_rx,proc->frame_rx,frame,proc->tti_rx,subframe);
  VCD_SIGNAL_DUMPER_DUMP_VARIABLE_BY_NAME( VCD_SIGNAL_DUMPER_VARIABLES_TRX_TS, proc->timestamp_rx&0xffffffff );

  if (rxs != fp->samples_per_slot) {
    //exit_fun( "problem receiving samples" );
    LOG_E(PHY, "problem receiving samples\n");
  }
}


void tx_rf(RU_t *ru,int frame,int slot, uint64_t timestamp) { 
  RU_proc_t *proc = &ru->proc;
  NR_DL_FRAME_PARMS *fp = ru->nr_frame_parms;
  nfapi_nr_config_request_t *cfg = &ru->gNB_list[0]->gNB_config;
  void *txp[ru->nb_tx];
  unsigned int txs;
  int i;
  T(T_ENB_PHY_OUTPUT_SIGNAL, T_INT(0), T_INT(0), T_INT(frame), T_INT(slot),
    T_INT(0), T_BUFFER(&ru->common.txdata[0][slot * fp->samples_per_slot], fp->samples_per_slot * 4));
  nr_subframe_t SF_type     = nr_slot_select(cfg,slot%fp->slots_per_frame);
  int sf_extension = 0;

    int siglen=fp->samples_per_slot,flags=1;
    /*
        if (SF_type == SF_S) {
          siglen = fp->dl_symbols_in_S_subframe*(fp->ofdm_symbol_size+fp->nb_prefix_samples0);
          flags=3; // end of burst
        }
        if ((fp->frame_type == TDD) &&
      (SF_type == SF_DL)&&
      (prevSF_type == SF_UL) &&
      (nextSF_type == SF_DL)) {
          flags = 2; // start of burst
          sf_extension = ru->N_TA_offset<<1;
        }

        if ((cfg->subframe_config.duplex_mode == TDD) &&
      (SF_type == SF_DL)&&
      (prevSF_type == SF_UL) &&
      (nextSF_type == SF_UL)) {
          flags = 4; // start of burst and end of burst (only one DL SF between two UL)
          sf_extension = ru->N_TA_offset<<1;
        } */
    VCD_SIGNAL_DUMPER_DUMP_VARIABLE_BY_NAME( VCD_SIGNAL_DUMPER_VARIABLES_FRAME_NUMBER_TX0_RU, frame );
    VCD_SIGNAL_DUMPER_DUMP_VARIABLE_BY_NAME( VCD_SIGNAL_DUMPER_VARIABLES_TTI_NUMBER_TX0_RU, slot );

    for (i=0; i<ru->nb_tx; i++)
      txp[i] = (void *)&ru->common.txdata[i][(slot*fp->samples_per_slot)-sf_extension];

    VCD_SIGNAL_DUMPER_DUMP_VARIABLE_BY_NAME( VCD_SIGNAL_DUMPER_VARIABLES_TRX_TST, (timestamp-ru->openair0_cfg.tx_sample_advance)&0xffffffff );
    VCD_SIGNAL_DUMPER_DUMP_FUNCTION_BY_NAME( VCD_SIGNAL_DUMPER_FUNCTIONS_TRX_WRITE, 1 );
    // prepare tx buffer pointers
    txs = ru->rfdevice.trx_write_func(&ru->rfdevice,
                                      timestamp+ru->ts_offset-ru->openair0_cfg.tx_sample_advance-sf_extension,
                                      txp,
                                      siglen+sf_extension,
                                      ru->nb_tx,
                                      flags);
    LOG_D(PHY,"[TXPATH] RU %d tx_rf, writing to TS %llu, frame %d, unwrapped_frame %d, subframe %d\n",ru->idx,
          (long long unsigned int)timestamp,frame,proc->frame_tx_unwrap,slot);
    VCD_SIGNAL_DUMPER_DUMP_FUNCTION_BY_NAME( VCD_SIGNAL_DUMPER_FUNCTIONS_TRX_WRITE, 0 );
    AssertFatal(txs ==  siglen+sf_extension,"TX : Timeout (sent %d/%d)\n",txs, siglen);
}


/*!
 * \brief The Asynchronous RX/TX FH thread of RAU/RCC/gNB/RRU.
 * This handles the RX FH for an asynchronous RRU/UE
 * \param param is a \ref gNB_L1_proc_t structure which contains the info what to process.
 * \returns a pointer to an int. The storage is not on the heap and must not be freed.
 */
static void *ru_thread_asynch_rxtx( void *param ) {
  static int ru_thread_asynch_rxtx_status;
  RU_t *ru         = (RU_t *)param;
  RU_proc_t *proc  = &ru->proc;
  int subframe=0, frame=0;
  // wait for top-level synchronization and do one acquisition to get timestamp for setting frame/subframe
  wait_sync("ru_thread_asynch_rxtx");
  // wait for top-level synchronization and do one acquisition to get timestamp for setting frame/subframe
  printf( "waiting for devices (ru_thread_asynch_rx)\n");
  wait_on_condition(&proc->mutex_asynch_rxtx,&proc->cond_asynch_rxtx,&proc->instance_cnt_asynch_rxtx,"thread_asynch");
  printf( "devices ok (ru_thread_asynch_rx)\n");

  while (!oai_exit) {
    if (oai_exit) break;

    if (subframe==9) {
      subframe=0;
      frame++;
      frame&=1023;
    } else {
      subframe++;
    }

    LOG_D(PHY,"ru_thread_asynch_rxtx: Waiting on incoming fronthaul\n");

    // asynchronous receive from south (Mobipass)
    if (ru->fh_south_asynch_in) ru->fh_south_asynch_in(ru,&frame,&subframe);
    // asynchronous receive from north (RRU IF4/IF5)
    else if (ru->fh_north_asynch_in) {
      if (nr_slot_select(&ru->gNB_list[0]->gNB_config,subframe)!=SF_UL)
        ru->fh_north_asynch_in(ru,&frame,&subframe);
    } else AssertFatal(1==0,"Unknown function in ru_thread_asynch_rxtx\n");
  }

  ru_thread_asynch_rxtx_status=0;
  return(&ru_thread_asynch_rxtx_status);
}




/*!
 * \brief The prach receive thread of RU.
 * \param param is a \ref RU_proc_t structure which contains the info what to process.
 * \returns a pointer to an int. The storage is not on the heap and must not be freed.
 */
static void *ru_thread_prach( void *param ) {
  static int ru_thread_prach_status;
  RU_t *ru        = (RU_t *)param;
  RU_proc_t *proc = (RU_proc_t *)&ru->proc;
  // set default return value
  ru_thread_prach_status = 0;

  while (RC.ru_mask>0) {
    usleep(1e6);
    LOG_I(PHY,"%s() RACH waiting for RU to be configured\n", __FUNCTION__);
  }

  LOG_I(PHY,"%s() RU configured - RACH processing thread running\n", __FUNCTION__);

  while (!oai_exit) {
    if (oai_exit) break;

    if (wait_on_condition(&proc->mutex_prach,&proc->cond_prach,&proc->instance_cnt_prach,"ru_prach_thread") < 0) break;

    VCD_SIGNAL_DUMPER_DUMP_FUNCTION_BY_NAME( VCD_SIGNAL_DUMPER_FUNCTIONS_PHY_RU_PRACH_RX, 1 );

    /*if (ru->gNB_list[0]){
      prach_procedures(
        ru->gNB_list[0]
    #if (RRC_VERSION >= MAKE_VERSION(14, 0, 0))
        ,0
    #endif
        );
    }
    else {
       rx_prach(NULL,
            ru,
          NULL,
                NULL,
                NULL,
                proc->frame_prach,
                0
    #if (RRC_VERSION >= MAKE_VERSION(14, 0, 0))
          ,0
    #endif
          );
    }
    VCD_SIGNAL_DUMPER_DUMP_FUNCTION_BY_NAME( VCD_SIGNAL_DUMPER_FUNCTIONS_PHY_RU_PRACH_RX, 0 ); */
    if (release_thread(&proc->mutex_prach,&proc->instance_cnt_prach,"ru_prach_thread") < 0) break;
  }

  LOG_I(PHY, "Exiting RU thread PRACH\n");
  ru_thread_prach_status = 0;
  return &ru_thread_prach_status;
}


int wakeup_synch(RU_t *ru) {
  struct timespec wait;
  wait.tv_sec=0;
  wait.tv_nsec=5000000L;

  // wake up synch thread
  // lock the synch mutex and make sure the thread is ready
  if (pthread_mutex_timedlock(&ru->proc.mutex_synch,&wait) != 0) {
    LOG_E( PHY, "[RU] ERROR pthread_mutex_lock for RU synch thread (IC %d)\n", ru->proc.instance_cnt_synch );
    exit_fun( "error locking mutex_synch" );
    return(-1);
  }

  ++ru->proc.instance_cnt_synch;

  // the thread can now be woken up
  if (pthread_cond_signal(&ru->proc.cond_synch) != 0) {
    LOG_E( PHY, "[RU] ERROR pthread_cond_signal for RU synch thread\n");
    exit_fun( "ERROR pthread_cond_signal" );
    return(-1);
  }

  pthread_mutex_unlock( &ru->proc.mutex_synch );
  return(0);
}

void do_ru_synch(RU_t *ru) {
  NR_DL_FRAME_PARMS *fp  = ru->nr_frame_parms;
  RU_proc_t *proc         = &ru->proc;
  int i;
  void *rxp[2],*rxp2[2];
  int32_t dummy_rx[ru->nb_rx][fp->samples_per_subframe] __attribute__((aligned(32)));
  int rxs;
  int ic;

  // initialize the synchronization buffer to the common_vars.rxdata
  for (int i=0; i<ru->nb_rx; i++)
    rxp[i] = &ru->common.rxdata[i][0];

  double temp_freq1 = ru->rfdevice.openair0_cfg->rx_freq[0];
  double temp_freq2 = ru->rfdevice.openair0_cfg->tx_freq[0];

  for (i=0; i<4; i++) {
    ru->rfdevice.openair0_cfg->rx_freq[i] = ru->rfdevice.openair0_cfg->tx_freq[i];
    ru->rfdevice.openair0_cfg->tx_freq[i] = temp_freq1;
  }

  ru->rfdevice.trx_set_freq_func(&ru->rfdevice,ru->rfdevice.openair0_cfg,0);

  while ((ru->in_synch ==0)&&(!oai_exit)) {
    // read in frame
    rxs = ru->rfdevice.trx_read_func(&ru->rfdevice,
                                     &(proc->timestamp_rx),
                                     rxp,
                                     fp->samples_per_subframe*10,
                                     ru->nb_rx);

    if (rxs != fp->samples_per_subframe*10) LOG_E(PHY,"requested %d samples, got %d\n",fp->samples_per_subframe*10,rxs);

    // wakeup synchronization processing thread
    wakeup_synch(ru);
    ic=0;

    while ((ic>=0)&&(!oai_exit)) {
      // continuously read in frames, 1ms at a time,
      // until we are done with the synchronization procedure
      for (i=0; i<ru->nb_rx; i++)
        rxp2[i] = (void *)&dummy_rx[i][0];

      for (i=0; i<10; i++)
        rxs = ru->rfdevice.trx_read_func(&ru->rfdevice,
                                         &(proc->timestamp_rx),
                                         rxp2,
                                         fp->samples_per_subframe,
                                         ru->nb_rx);

      pthread_mutex_lock(&ru->proc.mutex_synch);
      ic = ru->proc.instance_cnt_synch;
      pthread_mutex_unlock(&ru->proc.mutex_synch);
    } // ic>=0
  } // in_synch==0

  // read in rx_offset samples
  LOG_I(PHY,"Resynchronizing by %d samples\n",ru->rx_offset);
  rxs = ru->rfdevice.trx_read_func(&ru->rfdevice,
                                   &(proc->timestamp_rx),
                                   rxp,
                                   ru->rx_offset,
                                   ru->nb_rx);

  for (i=0; i<4; i++) {
    ru->rfdevice.openair0_cfg->rx_freq[i] = temp_freq1;
    ru->rfdevice.openair0_cfg->tx_freq[i] = temp_freq2;
  }

  ru->rfdevice.trx_set_freq_func(&ru->rfdevice,ru->rfdevice.openair0_cfg,0);
}



void wakeup_gNB_L1s(RU_t *ru) {
  int i;
  PHY_VARS_gNB **gNB_list = ru->gNB_list;
  LOG_D(PHY,"wakeup_gNB_L1s (num %d) for RU %d ru->gNB_top:%p\n",ru->num_gNB,ru->idx, ru->gNB_top);

  if (ru->num_gNB==1 && ru->gNB_top!=0 && get_thread_parallel_conf() == PARALLEL_SINGLE_THREAD) {
    // call gNB function directly
    char string[20];
    sprintf(string,"Incoming RU %d",ru->idx);
    LOG_D(PHY,"RU %d Call gNB_top\n",ru->idx);
    ru->gNB_top(gNB_list[0],ru->proc.frame_rx,ru->proc.tti_rx,string,ru);
  } else {
    LOG_D(PHY,"ru->num_gNB:%d\n", ru->num_gNB);

    for (i=0; i<ru->num_gNB; i++) {
      LOG_D(PHY,"ru->wakeup_rxtx:%p\n", ru->nr_wakeup_rxtx);

      if (ru->nr_wakeup_rxtx!=0 && ru->nr_wakeup_rxtx(gNB_list[i],ru) < 0) {
        LOG_E(PHY,"could not wakeup gNB rxtx process for subframe %d\n", ru->proc.tti_rx);
      }
    }
  }
}

static inline int wakeup_prach_ru(RU_t *ru) {
  struct timespec wait;
  wait.tv_sec=0;
  wait.tv_nsec=5000000L;

  if (pthread_mutex_timedlock(&ru->proc.mutex_prach,&wait) !=0) {
    LOG_E( PHY, "[RU] ERROR pthread_mutex_lock for RU prach thread (IC %d)\n", ru->proc.instance_cnt_prach);
    exit_fun( "error locking mutex_rxtx" );
    return(-1);
  }

  if (ru->proc.instance_cnt_prach==-1) {
    ++ru->proc.instance_cnt_prach;
    ru->proc.frame_prach    = ru->proc.frame_rx;
    ru->proc.subframe_prach = ru->proc.tti_rx;

    // DJP - think prach_procedures() is looking at gNB frame_prach
    if (ru->gNB_list[0]) {
      ru->gNB_list[0]->proc.frame_prach = ru->proc.frame_rx;
      ru->gNB_list[0]->proc.slot_prach = ru->proc.tti_rx;
    }

    LOG_I(PHY,"RU %d: waking up PRACH thread\n",ru->idx);
    // the thread can now be woken up
    AssertFatal(pthread_cond_signal(&ru->proc.cond_prach) == 0, "ERROR pthread_cond_signal for RU prach thread\n");
  } else LOG_W(PHY,"RU prach thread busy, skipping\n");

  pthread_mutex_unlock( &ru->proc.mutex_prach );
  return(0);
}

// this is for RU with local RF unit
void fill_rf_config(RU_t *ru, char *rf_config_file) {
  int i;
  NR_DL_FRAME_PARMS *fp   = ru->nr_frame_parms;
  nfapi_nr_config_request_t *gNB_config = &ru->gNB_list[0]->gNB_config; //tmp index
  openair0_config_t *cfg   = &ru->openair0_cfg;
  int N_RB = gNB_config->rf_config.dl_carrier_bandwidth.value;
  int mu = gNB_config->subframe_config.numerology_index_mu.value;

  if (mu == NR_MU_0) { //or if LTE
    if(N_RB == 100) {
      if (fp->threequarter_fs) {
        cfg->sample_rate=23.04e6;
        cfg->samples_per_frame = 230400;
        cfg->tx_bw = 10e6;
        cfg->rx_bw = 10e6;
      } else {
        cfg->sample_rate=30.72e6;
        cfg->samples_per_frame = 307200;
        cfg->tx_bw = 10e6;
        cfg->rx_bw = 10e6;
      }
    } else if(N_RB == 50) {
      cfg->sample_rate=15.36e6;
      cfg->samples_per_frame = 153600;
      cfg->tx_bw = 5e6;
      cfg->rx_bw = 5e6;
    } else if (N_RB == 25) {
      cfg->sample_rate=7.68e6;
      cfg->samples_per_frame = 76800;
      cfg->tx_bw = 2.5e6;
      cfg->rx_bw = 2.5e6;
    } else if (N_RB == 6) {
      cfg->sample_rate=1.92e6;
      cfg->samples_per_frame = 19200;
      cfg->tx_bw = 1.5e6;
      cfg->rx_bw = 1.5e6;
    } else AssertFatal(1==0,"Unknown N_RB %d\n",N_RB);
  } else if (mu == NR_MU_1) {
    if(N_RB == 273) {
      if (fp->threequarter_fs) {
        AssertFatal(0 == 1,"three quarter sampling not supported for N_RB 273\n");
      } else {
        cfg->sample_rate=122.88e6;
        cfg->samples_per_frame = 1228800;
        cfg->tx_bw = 100e6;
        cfg->rx_bw = 100e6;
      }
    } else if(N_RB == 217) {
      if (fp->threequarter_fs) {
        cfg->sample_rate=92.16e6;
        cfg->samples_per_frame = 921600;
        cfg->tx_bw = 80e6;
        cfg->rx_bw = 80e6;
      } else {
        cfg->sample_rate=122.88e6;
        cfg->samples_per_frame = 1228800;
        cfg->tx_bw = 80e6;
        cfg->rx_bw = 80e6;
      }
    } else if(N_RB == 106) {
      if (fp->threequarter_fs) {
	cfg->sample_rate=46.08e6;
	cfg->samples_per_frame = 460800;
	cfg->tx_bw = 40e6;
	cfg->rx_bw = 40e6;
      }
      else {
	cfg->sample_rate=61.44e6;
	cfg->samples_per_frame = 614400;
	cfg->tx_bw = 40e6;
	cfg->rx_bw = 40e6;
      }
    } else {
      AssertFatal(0==1,"N_RB %d not yet supported for numerology %d\n",N_RB,mu);
    }
  } else {
    AssertFatal(0 == 1,"Numerology %d not supported for the moment\n",mu);
  }

  if (gNB_config->subframe_config.duplex_mode.value==TDD)
    cfg->duplex_mode = duplex_mode_TDD;
  else //FDD
    cfg->duplex_mode = duplex_mode_FDD;

  cfg->Mod_id = 0;
  cfg->num_rb_dl=N_RB;
  cfg->tx_num_channels=ru->nb_tx;
  cfg->rx_num_channels=ru->nb_rx;

  for (i=0; i<ru->nb_tx; i++) {
    cfg->tx_freq[i] = (double)fp->dl_CarrierFreq;
    cfg->rx_freq[i] = (double)fp->ul_CarrierFreq;
    cfg->tx_gain[i] = ru->att_tx;
    cfg->rx_gain[i] = ru->max_rxgain-ru->att_rx;
    cfg->configFilename = rf_config_file;
    printf("channel %d, Setting tx_gain offset %f, rx_gain offset %f, tx_freq %f, rx_freq %f\n",
           i, cfg->tx_gain[i],
           cfg->rx_gain[i],
           cfg->tx_freq[i],
           cfg->rx_freq[i]);
  }
}

/* this function maps the RU tx and rx buffers to the available rf chains.
   Each rf chain is is addressed by the card number and the chain on the card. The
   rf_map specifies for each antenna port, on which rf chain the mapping should start. Multiple
   antennas are mapped to successive RF chains on the same card. */
int setup_RU_buffers(RU_t *ru) {
  int i,j;
  int card,ant;
  //uint16_t N_TA_offset = 0;
  NR_DL_FRAME_PARMS *frame_parms;
  //nfapi_nr_config_request_t *gNB_config = ru->gNB_list[0]->gNB_config; //tmp index

  if (ru) {
    frame_parms = ru->nr_frame_parms;
    printf("setup_RU_buffers: frame_parms = %p\n",frame_parms);
  } else {
    printf("RU[%d] not initialized\n", ru->idx);
    return(-1);
  }

  /*  if (frame_parms->frame_type == TDD) {
      if      (frame_parms->N_RB_DL == 100) ru->N_TA_offset = 624;
      else if (frame_parms->N_RB_DL == 50)  ru->N_TA_offset = 624/2;
      else if (frame_parms->N_RB_DL == 25)  ru->N_TA_offset = 624/4;
    } */
  if (ru->openair0_cfg.mmapped_dma == 1) {
    // replace RX signal buffers with mmaped HW versions
    for (i=0; i<ru->nb_rx; i++) {
      card = i/4;
      ant = i%4;
      printf("Mapping RU id %d, rx_ant %d, on card %d, chain %d\n",ru->idx,i,ru->rf_map.card+card, ru->rf_map.chain+ant);
      free(ru->common.rxdata[i]);
      ru->common.rxdata[i] = ru->openair0_cfg.rxbase[ru->rf_map.chain+ant];
      printf("rxdata[%d] @ %p\n",i,ru->common.rxdata[i]);

      for (j=0; j<16; j++) {
        printf("rxbuffer %d: %x\n",j,ru->common.rxdata[i][j]);
        ru->common.rxdata[i][j] = 16-j;
      }
    }

    for (i=0; i<ru->nb_tx; i++) {
      card = i/4;
      ant = i%4;
      printf("Mapping RU id %d, tx_ant %d, on card %d, chain %d\n",ru->idx,i,ru->rf_map.card+card, ru->rf_map.chain+ant);
      free(ru->common.txdata[i]);
      ru->common.txdata[i] = ru->openair0_cfg.txbase[ru->rf_map.chain+ant];
      printf("txdata[%d] @ %p\n",i,ru->common.txdata[i]);

      for (j=0; j<16; j++) {
        printf("txbuffer %d: %x\n",j,ru->common.txdata[i][j]);
        ru->common.txdata[i][j] = 16-j;
      }
    }
  } else { // not memory-mapped DMA
    //nothing to do, everything already allocated in lte_init
  }

  return(0);
}

static void *ru_stats_thread(void *param) {
  RU_t               *ru      = (RU_t *)param;
  wait_sync("ru_stats_thread");

  while (!oai_exit) {
    sleep(1);

    if (opp_enabled == 1) {
      if (ru->feprx) print_meas(&ru->ofdm_demod_stats,"feprx",NULL,NULL);

      if (ru->feptx_ofdm) print_meas(&ru->ofdm_mod_stats,"feptx_ofdm",NULL,NULL);

      if (ru->fh_north_asynch_in) print_meas(&ru->rx_fhaul,"rx_fhaul",NULL,NULL);

      if (ru->fh_north_out) {
        print_meas(&ru->tx_fhaul,"tx_fhaul",NULL,NULL);
        print_meas(&ru->compression,"compression",NULL,NULL);
        print_meas(&ru->transport,"transport",NULL,NULL);
      }
    }
  }

  return(NULL);
}

static void *ru_thread_tx( void *param ) {
  RU_t *ru              = (RU_t *)param;
  RU_proc_t *proc       = &ru->proc;
  PHY_VARS_gNB *gNB;
  gNB_L1_proc_t *gNB_proc;
  gNB_L1_rxtx_proc_t *L1_proc;
  NR_DL_FRAME_PARMS *fp      = ru->nr_frame_parms;
  char               filename[40];
  int                print_frame = 8;
  int                i = 0;
  int                ret;
  

  wait_on_condition(&proc->mutex_FH1,&proc->cond_FH1,&proc->instance_cnt_FH1,"ru_thread_tx");
  printf( "ru_thread_tx ready\n");

  
  if(ru->rfdevice.uhd_set_thread_priority != NULL)
  {
    LOG_I(PHY,"set ru_thread_tx uhd priority \n");
    ru->rfdevice.uhd_set_thread_priority();
  }

  while (!oai_exit) {
    if (oai_exit) break;

    LOG_D(PHY,"ru_thread_tx: Waiting for TX processing\n");
    // wait until eNBs are finished subframe RX n and TX n+4
    wait_on_condition(&proc->mutex_gNBs,&proc->cond_gNBs,&proc->instance_cnt_gNBs,"ru_thread_tx");

    AssertFatal((ret=pthread_mutex_lock(&proc->mutex_gNBs))==0,"mutex_lock return %d\n",ret);
    int frame_tx=proc->frame_tx;
    int tti_tx  =proc->tti_tx;
    uint64_t timestamp_tx = proc->timestamp_tx;

    AssertFatal((ret=pthread_mutex_unlock(&proc->mutex_gNBs))==0,"mutex_lock returns %d\n",ret);

    if (oai_exit) break;

    VCD_SIGNAL_DUMPER_DUMP_VARIABLE_BY_NAME( VCD_SIGNAL_DUMPER_VARIABLES_FRAME_NUMBER_TX0_RU, frame_tx );
    VCD_SIGNAL_DUMPER_DUMP_VARIABLE_BY_NAME( VCD_SIGNAL_DUMPER_VARIABLES_TTI_NUMBER_TX0_RU, tti_tx );

    // do TX front-end processing if needed (precoding and/or IDFTs)
    if (ru->feptx_prec) ru->feptx_prec(ru,frame_tx,tti_tx);

    // do OFDM if needed
    if ((ru->fh_north_asynch_in == NULL) && (ru->feptx_ofdm)) ru->feptx_ofdm(ru,frame_tx,tti_tx);

    if(!emulate_rf) {
      // do outgoing fronthaul (south) if needed
      if ((ru->fh_north_asynch_in == NULL) && (ru->fh_south_out)) ru->fh_south_out(ru,frame_tx,tti_tx,timestamp_tx);

      if (ru->fh_north_out) ru->fh_north_out(ru);
    } else {
      if(proc->frame_tx == print_frame) {
        for (i=0; i<ru->nb_tx; i++) {
          sprintf(filename,"tx%ddataF_frame%d_sl%d.m", i, print_frame, proc->tti_tx);
          LOG_M(filename,"txdataF_frame",&ru->common.txdataF_BF[i][0],fp->samples_per_subframe_wCP, 1, 1);

          if(proc->tti_tx == 9) {
            sprintf(filename,"tx%ddata_frame%d.m", i, print_frame);
            LOG_M(filename,"txdata_frame",&ru->common.txdata[i][0],fp->samples_per_frame, 1, 1);
            sprintf(filename,"tx%ddata_frame%d.dat", i, print_frame);
            FILE *output_fd = fopen(filename,"w");

            if (output_fd) {
              fwrite(&ru->common.txdata[i][0],
                     sizeof(int32_t),
                     fp->samples_per_frame,
                     output_fd);
              fclose(output_fd);
            } else {
              LOG_E(PHY,"Cannot write to file %s\n",filename);
            }
          }//if(proc->tti_tx == 9)
        }//for (i=0; i<ru->nb_tx; i++)
      }//if(proc->frame_tx == print_frame)
    }//else  emulate_rf

    release_thread(&proc->mutex_gNBs,&proc->instance_cnt_gNBs,"ru_thread_tx");
    VCD_SIGNAL_DUMPER_DUMP_VARIABLE_BY_NAME( VCD_SIGNAL_DUMPER_VARIABLES_FRAME_NUMBER_RX1_UE, proc->instance_cnt_gNBs);

    for(i = 0; i<ru->num_gNB; i++) {
      gNB       = ru->gNB_list[i];
      gNB_proc  = &gNB->proc;
      L1_proc   = (get_thread_parallel_conf() == PARALLEL_RU_L1_TRX_SPLIT)? &gNB_proc->L1_proc_tx : &gNB_proc->L1_proc;
      AssertFatal((ret=pthread_mutex_lock(&gNB_proc->mutex_RU_tx))==0,"mutex_lock returns %d\n",ret);

      for (int j=0; j<gNB->num_RU; j++) {
        if (ru == gNB->RU_list[j]) {
          if ((gNB_proc->RU_mask_tx&(1<<j)) > 0)
            LOG_E(PHY,"eNB %d frame %d, subframe %d : previous information from RU tx %d (num_RU %d,mask %x) has not been served yet!\n",
                  gNB->Mod_id,gNB_proc->frame_rx,gNB_proc->slot_rx,ru->idx,gNB->num_RU,gNB_proc->RU_mask_tx);

          gNB_proc->RU_mask_tx |= (1<<j);
        }
      }

      if (gNB_proc->RU_mask_tx != (1<<gNB->num_RU)-1) {  // not all RUs have provided their information so return
        AssertFatal((ret=pthread_mutex_unlock(&gNB_proc->mutex_RU_tx))==0,"mutex_unlock returns %d\n",ret);
      } else { // all RUs TX are finished so send the ready signal to gNB processing
        gNB_proc->RU_mask_tx = 0;
        AssertFatal((ret=pthread_mutex_unlock(&gNB_proc->mutex_RU_tx))==0,"mutex_unlock returns %d\n",ret);

        AssertFatal((ret=pthread_mutex_lock(&L1_proc->mutex_RUs_tx))==0,"mutex_lock returns %d\n",ret);
        // the thread can now be woken up
        if (L1_proc->instance_cnt_RUs==-1) {
           AssertFatal(pthread_cond_signal(&L1_proc->cond_RUs) == 0,
                       "ERROR pthread_cond_signal for gNB_L1_thread\n");
        } //else AssertFatal(1==0,"gNB TX thread is not ready\n");
        L1_proc->instance_cnt_RUs = 0;
        VCD_SIGNAL_DUMPER_DUMP_VARIABLE_BY_NAME(VCD_SIGNAL_DUMPER_VARIABLES_FRAME_NUMBER_RX0_UE,L1_proc->instance_cnt_RUs);
        AssertFatal((ret=pthread_mutex_unlock(&L1_proc->mutex_RUs_tx))==0,"mutex_unlock returns %d\n",ret);

      }
    }
  }

  release_thread(&proc->mutex_FH1,&proc->instance_cnt_FH1,"ru_thread_tx");
  return 0;
}

static void *ru_thread( void *param ) {
  static int ru_thread_status;
  RU_t               *ru      = (RU_t *)param;
  RU_proc_t          *proc    = &ru->proc;
  NR_DL_FRAME_PARMS *fp      = ru->nr_frame_parms;
  int                ret;
  int                slot = fp->slots_per_frame-1;
  int                frame    =1023;
  char               filename[40],threadname[40];
  int                print_frame = 8;
  int                i = 0;
  int                aa;

  // set default return value
  ru_thread_status = 0;
  // set default return value
  sprintf(threadname,"ru_thread %d",ru->idx);


  LOG_I(PHY,"Starting RU %d (%s,%s),\n",ru->idx,NB_functions[ru->function],NB_timing[ru->if_timing]);

  if(emulate_rf) {
    fill_rf_config(ru,ru->rf_config_file);
    nr_init_frame_parms(&ru->gNB_list[0]->gNB_config, fp);
    nr_dump_frame_parms(fp);
    nr_phy_init_RU(ru);

    if (setup_RU_buffers(ru)!=0) {
      printf("Exiting, cannot initialize RU Buffers\n");
      exit(-1);
    }
  } else {
    // Start IF device if any
    if (ru->nr_start_if) {
      LOG_I(PHY,"Starting IF interface for RU %d\n",ru->idx);
      AssertFatal(ru->nr_start_if(ru,NULL) == 0, "Could not start the IF device\n");

      if (ru->if_south == LOCAL_RF) ret = connect_rau(ru);
      else ret = attach_rru(ru);

      AssertFatal(ret==0,"Cannot connect to remote radio\n");
    }

    if (ru->if_south == LOCAL_RF) { // configure RF parameters only
      nr_init_frame_parms(&ru->gNB_list[0]->gNB_config, fp);
      nr_dump_frame_parms(fp);
      fill_rf_config(ru,ru->rf_config_file);
      nr_phy_init_RU(ru);
      ret = openair0_device_load(&ru->rfdevice,&ru->openair0_cfg);
      AssertFatal(ret==0,"Cannot connect to local radio\n");
    }

    if (setup_RU_buffers(ru)!=0) {
      printf("Exiting, cannot initialize RU Buffers\n");
      exit(-1);
    }
  }

  LOG_I(PHY, "Signaling main thread that RU %d is ready\n",ru->idx);
  pthread_mutex_lock(&RC.ru_mutex);
  RC.ru_mask &= ~(1<<ru->idx);
  pthread_cond_signal(&RC.ru_cond);
  pthread_mutex_unlock(&RC.ru_mutex);
  wait_sync("ru_thread");

  if(!emulate_rf) {
    // Start RF device if any
    if (ru->start_rf) {
      if (ru->start_rf(ru) != 0)
        LOG_E(HW,"Could not start the RF device\n");
      else LOG_I(PHY,"RU %d rf device ready\n",ru->idx);
    } else LOG_I(PHY,"RU %d no rf device\n",ru->idx);

    // if an asnych_rxtx thread exists
    // wakeup the thread because the devices are ready at this point

    if ((ru->fh_south_asynch_in)||(ru->fh_north_asynch_in)) {
      pthread_mutex_lock(&proc->mutex_asynch_rxtx);
      proc->instance_cnt_asynch_rxtx=0;
      pthread_mutex_unlock(&proc->mutex_asynch_rxtx);
      pthread_cond_signal(&proc->cond_asynch_rxtx);
    } else LOG_I(PHY,"RU %d no asynch_south interface\n",ru->idx);

    // if this is a slave RRU, try to synchronize on the DL frequency
    if ((ru->is_slave) && (ru->if_south == LOCAL_RF)) do_ru_synch(ru);
  }

  pthread_mutex_lock(&proc->mutex_FH1);
  proc->instance_cnt_FH1 = 0;
  pthread_mutex_unlock(&proc->mutex_FH1);
  pthread_cond_signal(&proc->cond_FH1);

  // This is a forever while loop, it loops over subframes which are scheduled by incoming samples from HW devices
  while (!oai_exit) {
    // these are local subframe/frame counters to check that we are in synch with the fronthaul timing.
    // They are set on the first rx/tx in the underly FH routines.
    if (slot==(fp->slots_per_frame-1)) {
      slot=0;
      frame++;
      frame&=1023;
    } else {
      slot++;
    }

    // synchronization on input FH interface, acquire signals/data and block
    LOG_D(PHY,"[RU_thread] read data: frame_rx = %d, tti_rx = %d\n", frame, slot);
    if (ru->fh_south_in) ru->fh_south_in(ru,&frame,&slot);
    else AssertFatal(1==0, "No fronthaul interface at south port");

    LOG_D(PHY,"AFTER fh_south_in - SFN/SL:%d%d RU->proc[RX:%d.%d TX:%d.%d] RC.gNB[0][0]:[RX:%d%d TX(SFN):%d]\n",
          frame,slot,
          proc->frame_rx,proc->tti_rx,
          proc->frame_tx,proc->tti_tx,
          RC.gNB[0][0]->proc.frame_rx,RC.gNB[0][0]->proc.slot_rx,
          RC.gNB[0][0]->proc.frame_tx);
    /*
          LOG_D(PHY,"RU thread (do_prach %d, is_prach_subframe %d), received frame %d, subframe %d\n",
              ru->do_prach,
              is_prach_subframe(fp, proc->frame_rx, proc->tti_rx),
              proc->frame_rx,proc->tti_rx);

        if ((ru->do_prach>0) && (is_prach_subframe(fp, proc->frame_rx, proc->tti_rx)==1)) {
          wakeup_prach_ru(ru);
        }*/

    // adjust for timing offset between RU
    //printf("~~~~~~~~~~~~~~~~~~~~~~~~~~%d.%d in ru_thread is in process\n", proc->frame_rx, proc->tti_rx);
    if (ru->idx!=0) proc->frame_tx = (proc->frame_tx+proc->frame_offset)&1023;

    // do RX front-end processing (frequency-shift, dft) if needed

    if (proc->tti_rx == NR_UPLINK_SLOT || fp->frame_type == FDD) {

      if (ru->feprx) ru->feprx(ru,proc->tti_rx);

    }

    LOG_D(PHY,"RU proc: frame_rx = %d, tti_rx = %d\n", proc->frame_rx, proc->tti_rx);
    LOG_D(PHY,"Copying rxdataF from RU to gNB\n");

    for (aa=0;aa<ru->nb_rx;aa++)
      memcpy((void*)RC.gNB[0][0]->common_vars.rxdataF[aa],
         (void*)ru->common.rxdataF[aa], fp->symbols_per_slot*fp->ofdm_symbol_size*sizeof(int32_t));

    // At this point, all information for subframe has been received on FH interface

    // wakeup all gNB processes waiting for this RU
    if (ru->num_gNB>0) wakeup_gNB_L1s(ru);

    if(get_thread_parallel_conf() == PARALLEL_SINGLE_THREAD || ru->num_gNB==0) {
      // do TX front-end processing if needed (precoding and/or IDFTs)
      if (ru->feptx_prec) ru->feptx_prec(ru,proc->frame_tx,proc->tti_tx);

      // do OFDM if needed
      if ((ru->fh_north_asynch_in == NULL) && (ru->feptx_ofdm)) ru->feptx_ofdm(ru,proc->frame_tx,proc->tti_tx);

      if(!emulate_rf) {
        // do outgoing fronthaul (south) if needed
        if ((ru->fh_north_asynch_in == NULL) && (ru->fh_south_out)) ru->fh_south_out(ru,proc->frame_tx,proc->tti_tx,proc->timestamp_tx);

        if (ru->fh_north_out) ru->fh_north_out(ru);
      } else {
        if(proc->frame_tx == print_frame) {
          for (i=0; i<ru->nb_tx; i++) {
            sprintf(filename,"tx%ddataF_frame%d_sl%d.m", i, print_frame, proc->tti_tx);
            LOG_M(filename,"txdataF_frame",&ru->common.txdataF_BF[i][0],fp->samples_per_slot_wCP, 1, 1);

            if(proc->tti_tx == 9) {
              sprintf(filename,"tx%ddata_frame%d.m", i, print_frame);
              LOG_M(filename,"txdata_frame",&ru->common.txdata[i][0],fp->samples_per_frame, 1, 1);
              sprintf(filename,"tx%ddata_frame%d.dat", i, print_frame);
              FILE *output_fd = fopen(filename,"w");

              if (output_fd) {
                fwrite(&ru->common.txdata[i][0],
                       sizeof(int32_t),
                       fp->samples_per_frame,
                       output_fd);
                fclose(output_fd);
              } else {
                LOG_E(PHY,"Cannot write to file %s\n",filename);
              }
            }//if(proc->tti_tx == 9)
          }//for (i=0; i<ru->nb_tx; i++)
        }//if(proc->frame_tx == print_frame)
      }//else  emulate_rf

      proc->emulate_rf_busy = 0;
    }//if(get_thread_parallel_conf() == PARALLEL_SINGLE_THREAD)
  }

  printf( "Exiting ru_thread \n");

  if (ru->stop_rf != NULL) {
    if (ru->stop_rf(ru) != 0)
      LOG_E(HW,"Could not stop the RF device\n");
    else LOG_I(PHY,"RU %d rf device stopped\n",ru->idx);
  }

  ru_thread_status = 0;
  return &ru_thread_status;
}
/*
// This thread run the initial synchronization like a UE
void *ru_thread_synch(void *arg) {

  RU_t *ru = (RU_t*)arg;
  NR_DL_FRAME_PARMS *fp=ru->nr_frame_parms;
  int32_t sync_pos,sync_pos2;
  uint32_t peak_val;
  uint32_t sync_corr[307200] __attribute__((aligned(32)));
  static int ru_thread_synch_status;



  wait_sync("ru_thread_synch");

  // initialize variables for PSS detection
  lte_sync_time_init(ru->nr_frame_parms);

  while (!oai_exit) {

    // wait to be woken up
    if (wait_on_condition(&ru->proc.mutex_synch,&ru->proc.cond_synch,&ru->proc.instance_cnt_synch,"ru_thread_synch")<0) break;

    // if we're not in synch, then run initial synch
    if (ru->in_synch == 0) {
      // run intial synch like UE
      LOG_I(PHY,"Running initial synchronization\n");

      sync_pos = lte_sync_time_gNB(ru->common.rxdata,
           fp,
           fp->samples_per_subframe*5,
           &peak_val,
           sync_corr);
      LOG_I(PHY,"RU synch: %d, val %d\n",sync_pos,peak_val);

      if (sync_pos >= 0) {
  if (sync_pos >= fp->nb_prefix_samples)
    sync_pos2 = sync_pos - fp->nb_prefix_samples;
  else
    sync_pos2 = sync_pos + (fp->samples_per_subframe*10) - fp->nb_prefix_samples;

  if (fp->frame_type == FDD) {

    // PSS is hypothesized in last symbol of first slot in Frame
    int sync_pos_slot = (fp->samples_per_subframe>>1) - fp->ofdm_symbol_size - fp->nb_prefix_samples;

    if (sync_pos2 >= sync_pos_slot)
      ru->rx_offset = sync_pos2 - sync_pos_slot;
    else
      ru->rx_offset = (fp->samples_per_subframe*10) + sync_pos2 - sync_pos_slot;
  }
  else {

  }

  LOG_I(PHY,"Estimated sync_pos %d, peak_val %d => timing offset %d\n",sync_pos,peak_val,ru->rx_offset);

  if ((peak_val > 300000) && (sync_pos > 0)) {
  //      if (sync_pos++ > 3) {
  write_output("ru_sync.m","sync",(void*)&sync_corr[0],fp->samples_per_subframe*5,1,2);
  write_output("ru_rx.m","rxs",(void*)ru->ru_time.rxdata[0][0],fp->samples_per_subframe*10,1,1);
  exit(-1);
  }

  ru->in_synch=1;
      }
    }

    if (release_thread(&ru->proc.mutex_synch,&ru->proc.instance_cnt_synch,"ru_synch_thread") < 0) break;
  } // oai_exit

  ru_thread_synch_status = 0;
  return &ru_thread_synch_status;

}
*/

int nr_start_if(struct RU_t_s *ru, struct PHY_VARS_gNB_s *gNB) {
  return(ru->ifdevice.trx_start_func(&ru->ifdevice));
}

int start_rf(RU_t *ru) {
  return(ru->rfdevice.trx_start_func(&ru->rfdevice));
}

int stop_rf(RU_t *ru) {
  ru->rfdevice.trx_end_func(&ru->rfdevice);
  return 0;
}

<<<<<<< HEAD
=======
extern void fep_full(RU_t *ru,int slot);
extern void ru_fep_full_2thread(RU_t *ru,int slot);
extern void nr_feptx_ofdm(RU_t *ru,int frame_tx,int tti_tx);
extern void nr_feptx_ofdm_2thread(RU_t *ru,int frame_tx,int tti_tx);
extern void feptx_prec(RU_t *ru, int frame_tx,int tti_tx);
extern void init_fep_thread(RU_t *ru);
extern void nr_init_feptx_thread(RU_t *ru);

>>>>>>> 69aef468
void init_RU_proc(RU_t *ru) {
  int i=0;
  RU_proc_t *proc;
  char name[100];
#ifndef OCP_FRAMEWORK
  LOG_I(PHY,"Initializing RU proc %d (%s,%s),\n",ru->idx,NB_functions[ru->function],NB_timing[ru->if_timing]);
#endif
  proc = &ru->proc;
  memset((void *)proc,0,sizeof(RU_proc_t));
  proc->ru = ru;
  proc->instance_cnt_prach       = -1;
  proc->instance_cnt_synch       = -1;     ;
  proc->instance_cnt_FH          = -1;
  proc->instance_cnt_FH1         = -1;
  proc->instance_cnt_gNBs        = -1;
  proc->instance_cnt_asynch_rxtx = -1;
  proc->instance_cnt_emulateRF   = -1;
  proc->first_rx                 = 1;
  proc->first_tx                 = 1;
  proc->frame_offset             = 0;
  proc->num_slaves               = 0;
  proc->frame_tx_unwrap          = 0;

  for (i=0; i<10; i++) proc->symbol_mask[i]=0;

  pthread_mutex_init( &proc->mutex_prach, NULL);
  pthread_mutex_init( &proc->mutex_asynch_rxtx, NULL);
  pthread_mutex_init( &proc->mutex_synch,NULL);
  pthread_mutex_init( &proc->mutex_FH,NULL);
  pthread_mutex_init( &proc->mutex_FH1,NULL);
  pthread_mutex_init( &proc->mutex_emulateRF,NULL);
  pthread_mutex_init( &proc->mutex_gNBs, NULL);
  pthread_cond_init( &proc->cond_prach, NULL);
  pthread_cond_init( &proc->cond_FH, NULL);
  pthread_cond_init( &proc->cond_FH1, NULL);
  pthread_cond_init( &proc->cond_emulateRF, NULL);
  pthread_cond_init( &proc->cond_asynch_rxtx, NULL);
  pthread_cond_init( &proc->cond_synch,NULL);
  pthread_cond_init( &proc->cond_gNBs, NULL);
  threadCreate( &proc->pthread_FH, ru_thread, (void *)ru, "thread_FH", -1, OAI_PRIORITY_RT_MAX );

  if (get_thread_parallel_conf() == PARALLEL_RU_L1_SPLIT || get_thread_parallel_conf() == PARALLEL_RU_L1_TRX_SPLIT)
    threadCreate( &proc->pthread_FH1, ru_thread_tx, (void *)ru, "thread_FH1", -1, OAI_PRIORITY_RT );

  if(emulate_rf)
    threadCreate( &proc->pthread_emulateRF, emulatedRF_thread, (void *)proc, "emulateRF", -1, OAI_PRIORITY_RT );

  if (ru->function == NGFI_RRU_IF4p5) {
    threadCreate( &proc->pthread_prach, ru_thread_prach, (void *)ru, "RACH", -1, OAI_PRIORITY_RT );
    ///tmp deactivation of synch thread
    //    if (ru->is_slave == 1) pthread_create( &proc->pthread_synch, attr_synch, ru_thread_synch, (void*)ru);

    if ((ru->if_timing == synch_to_other) ||
        (ru->function == NGFI_RRU_IF5) ||
        (ru->function == NGFI_RRU_IF4p5)) threadCreate( &proc->pthread_asynch_rxtx, ru_thread_asynch_rxtx, (void *)ru, "asynch_rxtx", -1, OAI_PRIORITY_RT );

    snprintf( name, sizeof(name), "ru_thread_FH %d", ru->idx );
    pthread_setname_np( proc->pthread_FH, name );
  } else if (ru->function == gNodeB_3GPP && ru->if_south == LOCAL_RF) { // DJP - need something else to distinguish between monolithic and PNF
    LOG_I(PHY,"%s() DJP - added creation of pthread_prach\n", __FUNCTION__);
    threadCreate( &proc->pthread_prach, ru_thread_prach, (void *)ru,"RACH", -1, OAI_PRIORITY_RT );
  }

<<<<<<< HEAD
  if (get_nprocs()>=2) {
    if (ru->feprx) nr_init_feprx_thread(ru);
=======
  if (get_thread_worker_conf() == WORKER_ENABLE) {
    if (ru->feprx) init_fep_thread(ru);
>>>>>>> 69aef468

    if (ru->feptx_ofdm) nr_init_feptx_thread(ru);
  }

  if (opp_enabled == 1) threadCreate(&ru->ru_stats_thread,ru_stats_thread,(void *)ru, "emulateRF", -1, OAI_PRIORITY_RT_LOW);
}

void kill_NR_RU_proc(int inst) {
  RU_t *ru = RC.ru[inst];
  RU_proc_t *proc = &ru->proc;
  pthread_mutex_lock(&proc->mutex_FH);
  proc->instance_cnt_FH = 0;
  pthread_mutex_unlock(&proc->mutex_FH);
  pthread_cond_signal(&proc->cond_FH);
  pthread_mutex_lock(&proc->mutex_prach);
  proc->instance_cnt_prach = 0;
  pthread_mutex_unlock(&proc->mutex_prach);
  pthread_cond_signal(&proc->cond_prach);
  pthread_mutex_lock(&proc->mutex_synch);
  proc->instance_cnt_synch = 0;
  pthread_mutex_unlock(&proc->mutex_synch);
  pthread_cond_signal(&proc->cond_synch);
  pthread_mutex_lock(&proc->mutex_gNBs);
  proc->instance_cnt_gNBs = 0;
  pthread_mutex_unlock(&proc->mutex_gNBs);
  pthread_cond_signal(&proc->cond_gNBs);
  pthread_mutex_lock(&proc->mutex_asynch_rxtx);
  proc->instance_cnt_asynch_rxtx = 0;
  pthread_mutex_unlock(&proc->mutex_asynch_rxtx);
  pthread_cond_signal(&proc->cond_asynch_rxtx);
  LOG_D(PHY, "Joining pthread_FH\n");
  pthread_join(proc->pthread_FH, NULL);

  if (ru->function == NGFI_RRU_IF4p5) {
    LOG_D(PHY, "Joining pthread_prach\n");
    pthread_join(proc->pthread_prach, NULL);

    if (ru->is_slave) {
      LOG_D(PHY, "Joining pthread_\n");
      pthread_join(proc->pthread_synch, NULL);
    }

    if ((ru->if_timing == synch_to_other) ||
        (ru->function == NGFI_RRU_IF5) ||
        (ru->function == NGFI_RRU_IF4p5)) {
      LOG_D(PHY, "Joining pthread_asynch_rxtx\n");
      pthread_join(proc->pthread_asynch_rxtx, NULL);
    }
  }

  if (get_nprocs() >= 2) {
    if (ru->feprx) {
      pthread_mutex_lock(&proc->mutex_fep);
      proc->instance_cnt_fep = 0;
      pthread_mutex_unlock(&proc->mutex_fep);
      pthread_cond_signal(&proc->cond_fep);
      LOG_D(PHY, "Joining pthread_fep\n");
      pthread_join(proc->pthread_fep, NULL);
      pthread_mutex_destroy(&proc->mutex_fep);
      pthread_cond_destroy(&proc->cond_fep);
    }

    if (ru->feptx_ofdm) {
      pthread_mutex_lock(&proc->mutex_feptx);
      proc->instance_cnt_feptx = 0;
      pthread_mutex_unlock(&proc->mutex_feptx);
      pthread_cond_signal(&proc->cond_feptx);
      LOG_D(PHY, "Joining pthread_feptx\n");
      pthread_join(proc->pthread_feptx, NULL);
      pthread_mutex_destroy(&proc->mutex_feptx);
      pthread_cond_destroy(&proc->cond_feptx);
    }
  }

  if (opp_enabled) {
    LOG_D(PHY, "Joining ru_stats_thread\n");
    pthread_join(ru->ru_stats_thread, NULL);
  }

  pthread_mutex_destroy(&proc->mutex_prach);
  pthread_mutex_destroy(&proc->mutex_asynch_rxtx);
  pthread_mutex_destroy(&proc->mutex_synch);
  pthread_mutex_destroy(&proc->mutex_FH);
  pthread_mutex_destroy(&proc->mutex_gNBs);
  pthread_cond_destroy(&proc->cond_prach);
  pthread_cond_destroy(&proc->cond_FH);
  pthread_cond_destroy(&proc->cond_asynch_rxtx);
  pthread_cond_destroy(&proc->cond_synch);
  pthread_cond_destroy(&proc->cond_gNBs);
}

int check_capabilities(RU_t *ru,RRU_capabilities_t *cap)
{
  FH_fmt_options_t fmt = cap->FH_fmt;
  int i;
  int found_band=0;
  LOG_I(PHY,"RRU %d, num_bands %d, looking for band %d\n",ru->idx,cap->num_bands,ru->nr_frame_parms->eutra_band);

  for (i=0; i<cap->num_bands; i++) {
    LOG_I(PHY,"band %d on RRU %d\n",cap->band_list[i],ru->idx);

    if (ru->nr_frame_parms->eutra_band == cap->band_list[i]) {
      found_band=1;
      break;
    }
  }

  if (found_band == 0) {
    LOG_I(PHY,"Couldn't find target EUTRA band %d on RRU %d\n",ru->nr_frame_parms->eutra_band,ru->idx);
    return(-1);
  }

  switch (ru->if_south) {
    case LOCAL_RF:
      AssertFatal(1==0, "This RU should not have a local RF, exiting\n");
      return(0);
      break;

    case REMOTE_IF5:
      if (fmt == OAI_IF5_only || fmt == OAI_IF5_and_IF4p5) return(0);

      break;

    case REMOTE_IF4p5:
      if (fmt == OAI_IF4p5_only || fmt == OAI_IF5_and_IF4p5) return(0);

      break;

    case REMOTE_MBP_IF5:
      if (fmt == MBP_IF5) return(0);

      break;

    default:
      LOG_I(PHY,"No compatible Fronthaul interface found for RRU %d\n", ru->idx);
      return(-1);
  }

  return(-1);
}


char rru_format_options[4][20] = {"OAI_IF5_only","OAI_IF4p5_only","OAI_IF5_and_IF4p5","MBP_IF5"};

char rru_formats[3][20] = {"OAI_IF5","MBP_IF5","OAI_IF4p5"};
char ru_if_formats[4][20] = {"LOCAL_RF","REMOTE_OAI_IF5","REMOTE_MBP_IF5","REMOTE_OAI_IF4p5"};

void configure_ru(int idx,
                  void *arg)
{
  RU_t               *ru           = RC.ru[idx];
  RRU_config_t       *config       = (RRU_config_t *)arg;
  RRU_capabilities_t *capabilities = (RRU_capabilities_t *)arg;
  nfapi_nr_config_request_t *gNB_config = &ru->gNB_list[0]->gNB_config;
  int ret;
  LOG_I(PHY, "Received capabilities from RRU %d\n",idx);

  if (capabilities->FH_fmt < MAX_FH_FMTs) LOG_I(PHY, "RU FH options %s\n",rru_format_options[capabilities->FH_fmt]);

  AssertFatal((ret=check_capabilities(ru,capabilities)) == 0,
              "Cannot configure RRU %d, check_capabilities returned %d\n", idx,ret);
  // take antenna capabilities of RRU
  ru->nb_tx                      = capabilities->nb_tx[0];
  ru->nb_rx                      = capabilities->nb_rx[0];
  // Pass configuration to RRU
  LOG_I(PHY, "Using %s fronthaul (%d), band %d \n",ru_if_formats[ru->if_south],ru->if_south,ru->nr_frame_parms->eutra_band);
  // wait for configuration
  config->FH_fmt                 = ru->if_south;
  config->num_bands              = 1;
  config->band_list[0]           = ru->nr_frame_parms->eutra_band;
  config->tx_freq[0]             = ru->nr_frame_parms->dl_CarrierFreq;
  config->rx_freq[0]             = ru->nr_frame_parms->ul_CarrierFreq;
  //config->tdd_config[0]          = ru->nr_frame_parms->tdd_config;
  //config->tdd_config_S[0]        = ru->nr_frame_parms->tdd_config_S;
  config->att_tx[0]              = ru->att_tx;
  config->att_rx[0]              = ru->att_rx;
  config->N_RB_DL[0]             = gNB_config->rf_config.dl_carrier_bandwidth.value;
  config->N_RB_UL[0]             = gNB_config->rf_config.ul_carrier_bandwidth.value;
  config->threequarter_fs[0]     = ru->nr_frame_parms->threequarter_fs;
  /*  if (ru->if_south==REMOTE_IF4p5) {
      config->prach_FreqOffset[0]  = ru->nr_frame_parms->prach_config_common.prach_ConfigInfo.prach_FreqOffset;
      config->prach_ConfigIndex[0] = ru->nr_frame_parms->prach_config_common.prach_ConfigInfo.prach_ConfigIndex;
      LOG_I(PHY,"REMOTE_IF4p5: prach_FrequOffset %d, prach_ConfigIndex %d\n",
      config->prach_FreqOffset[0],config->prach_ConfigIndex[0]);*/
  nr_init_frame_parms(&ru->gNB_list[0]->gNB_config, ru->nr_frame_parms);
  nr_phy_init_RU(ru);
}

void configure_rru(int idx,
                   void *arg) {
  RRU_config_t *config     = (RRU_config_t *)arg;
  RU_t         *ru         = RC.ru[idx];
  nfapi_nr_config_request_t *gNB_config = &ru->gNB_list[0]->gNB_config;
  ru->nr_frame_parms->eutra_band                                          = config->band_list[0];
  ru->nr_frame_parms->dl_CarrierFreq                                      = config->tx_freq[0];
  ru->nr_frame_parms->ul_CarrierFreq                                      = config->rx_freq[0];

  if (ru->nr_frame_parms->dl_CarrierFreq == ru->nr_frame_parms->ul_CarrierFreq) {
    gNB_config->subframe_config.duplex_mode.value                         = TDD;
    //ru->nr_frame_parms->tdd_config                                        = config->tdd_config[0];
    //ru->nr_frame_parms->tdd_config_S                                      = config->tdd_config_S[0];
  } else
    gNB_config->subframe_config.duplex_mode.value                         = FDD;

  ru->att_tx                                                              = config->att_tx[0];
  ru->att_rx                                                              = config->att_rx[0];
  gNB_config->rf_config.dl_carrier_bandwidth.value                        = config->N_RB_DL[0];
  gNB_config->rf_config.ul_carrier_bandwidth.value                        = config->N_RB_UL[0];
  ru->nr_frame_parms->threequarter_fs                                     = config->threequarter_fs[0];

  //ru->nr_frame_parms->pdsch_config_common.referenceSignalPower                 = ru->max_pdschReferenceSignalPower-config->att_tx[0];
  if (ru->function==NGFI_RRU_IF4p5) {
    ru->nr_frame_parms->att_rx = ru->att_rx;
    ru->nr_frame_parms->att_tx = ru->att_tx;
    /*
        LOG_I(PHY,"Setting ru->function to NGFI_RRU_IF4p5, prach_FrequOffset %d, prach_ConfigIndex %d, att (%d,%d)\n",
        config->prach_FreqOffset[0],config->prach_ConfigIndex[0],ru->att_tx,ru->att_rx);
        ru->nr_frame_parms->prach_config_common.prach_ConfigInfo.prach_FreqOffset  = config->prach_FreqOffset[0];
        ru->nr_frame_parms->prach_config_common.prach_ConfigInfo.prach_ConfigIndex = config->prach_ConfigIndex[0]; */
  }

  fill_rf_config(ru,ru->rf_config_file);
  nr_init_frame_parms(&ru->gNB_list[0]->gNB_config, ru->nr_frame_parms);
  nr_phy_init_RU(ru);
}

/*
void init_precoding_weights(PHY_VARS_gNB *gNB) {

  int layer,ru_id,aa,re,ue,tb;
  LTE_DL_FRAME_PARMS *fp=&gNB->frame_parms;
  RU_t *ru;
  LTE_gNB_DLSCH_t *dlsch;

  // init precoding weigths
  for (ue=0;ue<NUMBER_OF_UE_MAX;ue++) {
    for (tb=0;tb<2;tb++) {
      dlsch = gNB->dlsch[ue][tb];
      for (layer=0; layer<4; layer++) {
  int nb_tx=0;
  for (ru_id=0;ru_id<RC.nb_RU;ru_id++) {
    ru = RC.ru[ru_id];
    nb_tx+=ru->nb_tx;
  }
  dlsch->ue_spec_bf_weights[layer] = (int32_t**)malloc16(nb_tx*sizeof(int32_t*));

  for (aa=0; aa<nb_tx; aa++) {
    dlsch->ue_spec_bf_weights[layer][aa] = (int32_t *)malloc16(fp->ofdm_symbol_size*sizeof(int32_t));
    for (re=0;re<fp->ofdm_symbol_size; re++) {
      dlsch->ue_spec_bf_weights[layer][aa][re] = 0x00007fff;
    }
  }
      }
    }
  }
}*/

void set_function_spec_param(RU_t *ru) {
  int ret;

  switch (ru->if_south) {
    case LOCAL_RF:   // this is an RU with integrated RF (RRU, gNB)
      if (ru->function ==  NGFI_RRU_IF5) {                 // IF5 RRU
        ru->do_prach              = 0;                      // no prach processing in RU
        ru->fh_north_in           = NULL;                   // no shynchronous incoming fronthaul from north
        ru->fh_north_out          = fh_if5_north_out;       // need only to do send_IF5  reception
        ru->fh_south_out          = tx_rf;                  // send output to RF
        ru->fh_north_asynch_in    = fh_if5_north_asynch_in; // TX packets come asynchronously
        ru->feprx                 = NULL;                   // nothing (this is a time-domain signal)
        ru->feptx_ofdm            = NULL;                   // nothing (this is a time-domain signal)
        ru->feptx_prec            = NULL;                   // nothing (this is a time-domain signal)
        ru->nr_start_if           = nr_start_if;            // need to start the if interface for if5
        ru->ifdevice.host_type    = RRU_HOST;
        ru->rfdevice.host_type    = RRU_HOST;
        ru->ifdevice.eth_params   = &ru->eth_params;
        reset_meas(&ru->rx_fhaul);
        reset_meas(&ru->tx_fhaul);
        reset_meas(&ru->compression);
        reset_meas(&ru->transport);
        ret = openair0_transport_load(&ru->ifdevice,&ru->openair0_cfg,&ru->eth_params);
        printf("openair0_transport_init returns %d for ru_id %d\n", ret, ru->idx);

        if (ret<0) {
          printf("Exiting, cannot initialize transport protocol\n");
          exit(-1);
        }
      } else if (ru->function == NGFI_RRU_IF4p5) {
        ru->do_prach              = 1;                        // do part of prach processing in RU
        ru->fh_north_in           = NULL;                     // no synchronous incoming fronthaul from north
        ru->fh_north_out          = fh_if4p5_north_out;       // send_IF4p5 on reception
        ru->fh_south_out          = tx_rf;                    // send output to RF
        ru->fh_north_asynch_in    = fh_if4p5_north_asynch_in; // TX packets come asynchronously
<<<<<<< HEAD
        ru->feprx                 = (get_nprocs()<=2) ? nr_fep_full : nr_fep_full_2thread;                 // RX DFTs
        ru->feptx_ofdm            = (get_nprocs()<=2) ? nr_feptx_ofdm : nr_feptx_ofdm_2thread;               // this is fep with idft only (no precoding in RRU)
=======
        ru->feprx                 = (get_thread_worker_conf() == WORKER_ENABLE) ? ru_fep_full_2thread : fep_full;                 // RX DFTs
        ru->feptx_ofdm            = (get_thread_worker_conf() == WORKER_ENABLE) ? nr_feptx_ofdm_2thread : nr_feptx_ofdm;               // this is fep with idft only (no precoding in RRU)
>>>>>>> 69aef468
        ru->feptx_prec            = NULL;
        ru->nr_start_if           = nr_start_if;              // need to start the if interface for if4p5
        ru->ifdevice.host_type    = RRU_HOST;
        ru->rfdevice.host_type    = RRU_HOST;
        ru->ifdevice.eth_params   = &ru->eth_params;
        reset_meas(&ru->rx_fhaul);
        reset_meas(&ru->tx_fhaul);
        reset_meas(&ru->compression);
        reset_meas(&ru->transport);
        ret = openair0_transport_load(&ru->ifdevice,&ru->openair0_cfg,&ru->eth_params);
        printf("openair0_transport_init returns %d for ru_id %d\n", ret, ru->idx);

        if (ret<0) {
          printf("Exiting, cannot initialize transport protocol\n");
          exit(-1);
        }

        malloc_IF4p5_buffer(ru);
      } else if (ru->function == gNodeB_3GPP) {
        ru->do_prach             = 0;                       // no prach processing in RU
<<<<<<< HEAD
        ru->feprx                = (get_nprocs()<=2) ? nr_fep_full : nr_fep_full_2thread;                // RX DFTs
        ru->feptx_ofdm           = (get_nprocs()<=2) ? nr_feptx_ofdm : nr_feptx_ofdm_2thread;              // this is fep with idft and precoding
=======
        ru->feprx                = (get_thread_worker_conf() == WORKER_ENABLE) ? ru_fep_full_2thread : fep_full;                // RX DFTs
        ru->feptx_ofdm           = (get_thread_worker_conf() == WORKER_ENABLE) ? nr_feptx_ofdm_2thread : nr_feptx_ofdm;              // this is fep with idft and precoding
>>>>>>> 69aef468
        ru->feptx_prec           = NULL;              // this is fep with idft and precoding
        ru->fh_north_in          = NULL;                    // no incoming fronthaul from north
        ru->fh_north_out         = NULL;                    // no outgoing fronthaul to north
        ru->nr_start_if          = NULL;                    // no if interface
        ru->rfdevice.host_type   = RAU_HOST;
      }

      ru->fh_south_in            = rx_rf;                               // local synchronous RF RX
      ru->fh_south_out           = tx_rf;                               // local synchronous RF TX
      ru->start_rf               = start_rf;                            // need to start the local RF interface
      ru->stop_rf                = stop_rf;
      printf("configuring ru_id %d (start_rf %p)\n", ru->idx, start_rf);
      /*
          if (ru->function == gNodeB_3GPP) { // configure RF parameters only for 3GPP eNodeB, we need to get them from RAU otherwise
            fill_rf_config(ru,rf_config_file);
            init_frame_parms(&ru->frame_parms,1);
            nr_phy_init_RU(ru);
          }

          ret = openair0_device_load(&ru->rfdevice,&ru->openair0_cfg);
          if (setup_RU_buffers(ru)!=0) {
            printf("Exiting, cannot initialize RU Buffers\n");
            exit(-1);
          }*/
      break;

    case REMOTE_IF5: // the remote unit is IF5 RRU
      ru->do_prach               = 0;
<<<<<<< HEAD
      ru->feprx                  = (get_nprocs()<=2) ? nr_fep_full : nr_fep_full_2thread;     // this is frequency-shift + DFTs
      ru->feptx_prec             = feptx_prec;          // need to do transmit Precoding + IDFTs
      ru->feptx_ofdm             = (get_nprocs()<=2) ? nr_feptx_ofdm : nr_feptx_ofdm_2thread; // need to do transmit Precoding + IDFTs
      ru->fh_south_in            = fh_if5_south_in;     // synchronous IF5 reception
      ru->fh_south_out           = fh_if5_south_out;    // synchronous IF5 transmission
      ru->fh_south_asynch_in     = NULL;                // no asynchronous UL
      ru->start_rf               = NULL;                // no local RF
=======
      ru->feprx                  = fep_full;                   // this is frequency-shift + DFTs
      ru->feptx_prec             = feptx_prec;                 // need to do transmit Precoding + IDFTs
      ru->feptx_ofdm             = (get_thread_worker_conf() == WORKER_ENABLE) ? nr_feptx_ofdm_2thread : nr_feptx_ofdm;                 // need to do transmit Precoding + IDFTs
      ru->fh_south_in          = fh_if5_south_in;     // synchronous IF5 reception
      ru->fh_south_out         = fh_if5_south_out;    // synchronous IF5 transmission
      ru->fh_south_asynch_in   = NULL;                // no asynchronous UL
      ru->start_rf               = NULL;                 // no local RF
>>>>>>> 69aef468
      ru->stop_rf                = NULL;
      ru->nr_start_if            = nr_start_if;         // need to start if interface for IF5
      ru->ifdevice.host_type     = RAU_HOST;
      ru->ifdevice.eth_params    = &ru->eth_params;
      ru->ifdevice.configure_rru = configure_ru;
      ret = openair0_transport_load(&ru->ifdevice,&ru->openair0_cfg,&ru->eth_params);
      printf("openair0_transport_init returns %d for ru_id %d\n", ret, ru->idx);

      if (ret<0) {
        printf("Exiting, cannot initialize transport protocol\n");
        exit(-1);
      }

      break;

    case REMOTE_IF4p5:
      ru->do_prach               = 0;
      ru->feprx                  = NULL;                // DFTs
      ru->feptx_prec             = feptx_prec;          // Precoding operation
      ru->feptx_ofdm             = NULL;                // no OFDM mod
      ru->fh_south_in            = fh_if4p5_south_in;   // synchronous IF4p5 reception
      ru->fh_south_out           = fh_if4p5_south_out;  // synchronous IF4p5 transmission
      ru->fh_south_asynch_in     = (ru->if_timing == synch_to_other) ? fh_if4p5_south_in : NULL;                // asynchronous UL if synch_to_other
      ru->fh_north_out           = NULL;
      ru->fh_north_asynch_in     = NULL;
      ru->start_rf               = NULL;                // no local RF
      ru->stop_rf                = NULL;
      ru->nr_start_if            = nr_start_if;         // need to start if interface for IF4p5
      ru->ifdevice.host_type     = RAU_HOST;
      ru->ifdevice.eth_params    = &ru->eth_params;
      ru->ifdevice.configure_rru = configure_ru;
      ret = openair0_transport_load(&ru->ifdevice, &ru->openair0_cfg, &ru->eth_params);
      printf("openair0_transport_init returns %d for ru_id %d\n", ret, ru->idx);

      if (ret<0) {
        printf("Exiting, cannot initialize transport protocol\n");
        exit(-1);
      }

      malloc_IF4p5_buffer(ru);
      break;

    default:
      LOG_E(PHY,"RU with invalid or unknown southbound interface type %d\n",ru->if_south);
      break;
  } // switch on interface type
}

extern void RCconfig_RU(void);

void init_NR_RU(char *rf_config_file)
{
  int ru_id;
  RU_t *ru;
  PHY_VARS_gNB *gNB_RC;
  PHY_VARS_gNB *gNB0= (PHY_VARS_gNB *)NULL;
  NR_DL_FRAME_PARMS *fp = (NR_DL_FRAME_PARMS *)NULL;
  int i;
  int CC_id;
  // create status mask
  RC.ru_mask = 0;
  pthread_mutex_init(&RC.ru_mutex,NULL);
  pthread_cond_init(&RC.ru_cond,NULL);
  // read in configuration file)
  printf("configuring RU from file\n");
  RCconfig_RU();
  LOG_I(PHY,"number of L1 instances %d, number of RU %d, number of CPU cores %d\n",RC.nb_nr_L1_inst,RC.nb_RU,get_nprocs());

  if (RC.nb_nr_CC != 0)
    for (i=0; i<RC.nb_nr_L1_inst; i++)
      for (CC_id=0; CC_id<RC.nb_nr_CC[i]; CC_id++) RC.gNB[i][CC_id]->num_RU=0;

  LOG_D(PHY,"Process RUs RC.nb_RU:%d\n",RC.nb_RU);

  for (ru_id=0; ru_id<RC.nb_RU; ru_id++) {
    LOG_D(PHY,"Process RC.ru[%d]\n",ru_id);
    ru                 = RC.ru[ru_id];
    ru->rf_config_file = rf_config_file;
    ru->idx            = ru_id;
    ru->ts_offset      = 0;
    // use gNB_list[0] as a reference for RU frame parameters
    // NOTE: multiple CC_id are not handled here yet!

    if (ru->num_gNB > 0) {
      LOG_D(PHY, "%s() RC.ru[%d].num_gNB:%d ru->gNB_list[0]:%p RC.gNB[0][0]:%p rf_config_file:%s\n", __FUNCTION__, ru_id, ru->num_gNB, ru->gNB_list[0], RC.gNB[0][0], ru->rf_config_file);

      if (ru->gNB_list[0] == 0) {
        LOG_E(PHY,"%s() DJP - ru->gNB_list ru->num_gNB are not initialized - so do it manually\n", __FUNCTION__);
        ru->gNB_list[0] = RC.gNB[0][0];
        ru->num_gNB=1;
        //
        // DJP - feptx_prec() / feptx_ofdm() parses the gNB_list (based on num_gNB) and copies the txdata_F to txdata in RU
        //
      } else {
        LOG_E(PHY,"DJP - delete code above this %s:%d\n", __FILE__, __LINE__);
      }
    }

    gNB_RC           = RC.gNB[0][0];
    gNB0             = ru->gNB_list[0];
    fp               = ru->nr_frame_parms;
    LOG_D(PHY, "RU FUnction:%d ru->if_south:%d\n", ru->function, ru->if_south);

    if (gNB0) {
      if ((ru->function != NGFI_RRU_IF5) && (ru->function != NGFI_RRU_IF4p5))
        AssertFatal(gNB0!=NULL,"gNB0 is null!\n");

      if (gNB0 && gNB_RC) {
        LOG_I(PHY,"Copying frame parms from gNB in RC to gNB %d in ru %d and frame_parms in ru\n",gNB0->Mod_id,ru->idx);
        memset((void *)fp, 0, sizeof(NR_DL_FRAME_PARMS));
        memcpy((void *)fp,&gNB_RC->frame_parms,sizeof(NR_DL_FRAME_PARMS));
        memcpy((void *)&gNB0->frame_parms,(void *)&gNB_RC->frame_parms,sizeof(NR_DL_FRAME_PARMS));
        // attach all RU to all gNBs in its list/
        LOG_D(PHY,"ru->num_gNB:%d gNB0->num_RU:%d\n", ru->num_gNB, gNB0->num_RU);

        for (i=0; i<ru->num_gNB; i++) {
          gNB0 = ru->gNB_list[i];
          gNB0->RU_list[gNB0->num_RU++] = ru;
        }
      }
    }

    //LOG_I(PHY,"Initializing RRU descriptor %d : (%s,%s,%d)\n",ru_id,ru_if_types[ru->if_south],NB_timing[ru->if_timing],ru->function);
    set_function_spec_param(ru);
    LOG_I(PHY,"Starting ru_thread %d\n",ru_id);
    init_RU_proc(ru);
  } // for ru_id

  //  sleep(1);
  LOG_D(HW,"[nr-softmodem.c] RU threads created\n");
}


void stop_RU(int nb_ru)
{
  for (int inst = 0; inst < nb_ru; inst++) {
    LOG_I(PHY, "Stopping RU %d processing threads\n", inst);
    kill_NR_RU_proc(inst);
  }
}


/* --------------------------------------------------------*/
/* from here function to use configuration module          */
void RCconfig_RU(void)
{
  int i = 0, j = 0;
  paramdef_t RUParams[] = RUPARAMS_DESC;
  paramlist_def_t RUParamList = {CONFIG_STRING_RU_LIST,NULL,0};
  config_getlist( &RUParamList, RUParams, sizeof(RUParams)/sizeof(paramdef_t), NULL);

  if ( RUParamList.numelt > 0) {
    RC.ru = (RU_t **)malloc(RC.nb_RU*sizeof(RU_t *));
    RC.ru_mask=(1<<NB_RU) - 1;
    printf("Set RU mask to %lx\n",RC.ru_mask);

    for (j = 0; j < RC.nb_RU; j++) {
      RC.ru[j]                                      = (RU_t *)malloc(sizeof(RU_t));
      memset((void *)RC.ru[j],0,sizeof(RU_t));
      RC.ru[j]->idx                                 = j;
      RC.ru[j]->nr_frame_parms                      = (NR_DL_FRAME_PARMS *)malloc(sizeof(NR_DL_FRAME_PARMS));
      RC.ru[j]->frame_parms                         = (LTE_DL_FRAME_PARMS *)malloc(sizeof(LTE_DL_FRAME_PARMS));
      printf("Creating RC.ru[%d]:%p\n", j, RC.ru[j]);
      RC.ru[j]->if_timing                           = synch_to_ext_device;

      if (RC.nb_nr_L1_inst >0)
        RC.ru[j]->num_gNB                           = RUParamList.paramarray[j][RU_ENB_LIST_IDX].numelt;
      else
        RC.ru[j]->num_gNB                           = 0;

      for (i=0; i<RC.ru[j]->num_gNB; i++) RC.ru[j]->gNB_list[i] = RC.gNB[RUParamList.paramarray[j][RU_ENB_LIST_IDX].iptr[i]][0];

      if (config_isparamset(RUParamList.paramarray[j], RU_SDR_ADDRS)) {
        RC.ru[j]->openair0_cfg.sdr_addrs = strdup(*(RUParamList.paramarray[j][RU_SDR_ADDRS].strptr));
      }

      if (config_isparamset(RUParamList.paramarray[j], RU_SDR_CLK_SRC)) {
        if (strcmp(*(RUParamList.paramarray[j][RU_SDR_CLK_SRC].strptr), "internal") == 0) {
          RC.ru[j]->openair0_cfg.clock_source = internal;
          LOG_D(PHY, "RU clock source set as internal\n");
        } else if (strcmp(*(RUParamList.paramarray[j][RU_SDR_CLK_SRC].strptr), "external") == 0) {
          RC.ru[j]->openair0_cfg.clock_source = external;
          LOG_D(PHY, "RU clock source set as external\n");
        } else if (strcmp(*(RUParamList.paramarray[j][RU_SDR_CLK_SRC].strptr), "gpsdo") == 0) {
          RC.ru[j]->openair0_cfg.clock_source = gpsdo;
          LOG_D(PHY, "RU clock source set as gpsdo\n");
        } else {
          LOG_E(PHY, "Erroneous RU clock source in the provided configuration file: '%s'\n", *(RUParamList.paramarray[j][RU_SDR_CLK_SRC].strptr));
        }
      }

      if (strcmp(*(RUParamList.paramarray[j][RU_LOCAL_RF_IDX].strptr), "yes") == 0) {
        if ( !(config_isparamset(RUParamList.paramarray[j],RU_LOCAL_IF_NAME_IDX)) ) {
          RC.ru[j]->if_south                        = LOCAL_RF;
          RC.ru[j]->function                        = gNodeB_3GPP;
          printf("Setting function for RU %d to gNodeB_3GPP\n",j);
        } else {
          RC.ru[j]->eth_params.local_if_name           = strdup(*(RUParamList.paramarray[j][RU_LOCAL_IF_NAME_IDX].strptr));
          RC.ru[j]->eth_params.my_addr                 = strdup(*(RUParamList.paramarray[j][RU_LOCAL_ADDRESS_IDX].strptr));
          RC.ru[j]->eth_params.remote_addr             = strdup(*(RUParamList.paramarray[j][RU_REMOTE_ADDRESS_IDX].strptr));
          RC.ru[j]->eth_params.my_portc                = *(RUParamList.paramarray[j][RU_LOCAL_PORTC_IDX].uptr);
          RC.ru[j]->eth_params.remote_portc            = *(RUParamList.paramarray[j][RU_REMOTE_PORTC_IDX].uptr);
          RC.ru[j]->eth_params.my_portd                = *(RUParamList.paramarray[j][RU_LOCAL_PORTD_IDX].uptr);
          RC.ru[j]->eth_params.remote_portd            = *(RUParamList.paramarray[j][RU_REMOTE_PORTD_IDX].uptr);

          if (strcmp(*(RUParamList.paramarray[j][RU_TRANSPORT_PREFERENCE_IDX].strptr), "udp") == 0) {
            RC.ru[j]->if_south                        = LOCAL_RF;
            RC.ru[j]->function                        = NGFI_RRU_IF5;
            RC.ru[j]->eth_params.transp_preference    = ETH_UDP_MODE;
            printf("Setting function for RU %d to NGFI_RRU_IF5 (udp)\n",j);
          } else if (strcmp(*(RUParamList.paramarray[j][RU_TRANSPORT_PREFERENCE_IDX].strptr), "raw") == 0) {
            RC.ru[j]->if_south                        = LOCAL_RF;
            RC.ru[j]->function                        = NGFI_RRU_IF5;
            RC.ru[j]->eth_params.transp_preference    = ETH_RAW_MODE;
            printf("Setting function for RU %d to NGFI_RRU_IF5 (raw)\n",j);
          } else if (strcmp(*(RUParamList.paramarray[j][RU_TRANSPORT_PREFERENCE_IDX].strptr), "udp_if4p5") == 0) {
            RC.ru[j]->if_south                        = LOCAL_RF;
            RC.ru[j]->function                        = NGFI_RRU_IF4p5;
            RC.ru[j]->eth_params.transp_preference    = ETH_UDP_IF4p5_MODE;
            printf("Setting function for RU %d to NGFI_RRU_IF4p5 (udp)\n",j);
          } else if (strcmp(*(RUParamList.paramarray[j][RU_TRANSPORT_PREFERENCE_IDX].strptr), "raw_if4p5") == 0) {
            RC.ru[j]->if_south                        = LOCAL_RF;
            RC.ru[j]->function                        = NGFI_RRU_IF4p5;
            RC.ru[j]->eth_params.transp_preference    = ETH_RAW_IF4p5_MODE;
            printf("Setting function for RU %d to NGFI_RRU_IF4p5 (raw)\n",j);
          }
        }

        RC.ru[j]->max_pdschReferenceSignalPower     = *(RUParamList.paramarray[j][RU_MAX_RS_EPRE_IDX].uptr);;
        RC.ru[j]->max_rxgain                        = *(RUParamList.paramarray[j][RU_MAX_RXGAIN_IDX].uptr);
        RC.ru[j]->num_bands                         = RUParamList.paramarray[j][RU_BAND_LIST_IDX].numelt;

        for (i=0; i<RC.ru[j]->num_bands; i++) RC.ru[j]->band[i] = RUParamList.paramarray[j][RU_BAND_LIST_IDX].iptr[i];
      } //strcmp(local_rf, "yes") == 0
      else {
        printf("RU %d: Transport %s\n",j,*(RUParamList.paramarray[j][RU_TRANSPORT_PREFERENCE_IDX].strptr));
        RC.ru[j]->eth_params.local_if_name = strdup(*(RUParamList.paramarray[j][RU_LOCAL_IF_NAME_IDX].strptr));
        RC.ru[j]->eth_params.my_addr       = strdup(*(RUParamList.paramarray[j][RU_LOCAL_ADDRESS_IDX].strptr));
        RC.ru[j]->eth_params.remote_addr   = strdup(*(RUParamList.paramarray[j][RU_REMOTE_ADDRESS_IDX].strptr));
        RC.ru[j]->eth_params.my_portc      = *(RUParamList.paramarray[j][RU_LOCAL_PORTC_IDX].uptr);
        RC.ru[j]->eth_params.remote_portc  = *(RUParamList.paramarray[j][RU_REMOTE_PORTC_IDX].uptr);
        RC.ru[j]->eth_params.my_portd      = *(RUParamList.paramarray[j][RU_LOCAL_PORTD_IDX].uptr);
        RC.ru[j]->eth_params.remote_portd  = *(RUParamList.paramarray[j][RU_REMOTE_PORTD_IDX].uptr);

        if (strcmp(*(RUParamList.paramarray[j][RU_TRANSPORT_PREFERENCE_IDX].strptr), "udp") == 0) {
          RC.ru[j]->if_south                     = REMOTE_IF5;
          RC.ru[j]->function                     = NGFI_RAU_IF5;
          RC.ru[j]->eth_params.transp_preference = ETH_UDP_MODE;
        } else if (strcmp(*(RUParamList.paramarray[j][RU_TRANSPORT_PREFERENCE_IDX].strptr), "raw") == 0) {
          RC.ru[j]->if_south                     = REMOTE_IF5;
          RC.ru[j]->function                     = NGFI_RAU_IF5;
          RC.ru[j]->eth_params.transp_preference = ETH_RAW_MODE;
        } else if (strcmp(*(RUParamList.paramarray[j][RU_TRANSPORT_PREFERENCE_IDX].strptr), "udp_if4p5") == 0) {
          RC.ru[j]->if_south                     = REMOTE_IF4p5;
          RC.ru[j]->function                     = NGFI_RAU_IF4p5;
          RC.ru[j]->eth_params.transp_preference = ETH_UDP_IF4p5_MODE;
        } else if (strcmp(*(RUParamList.paramarray[j][RU_TRANSPORT_PREFERENCE_IDX].strptr), "raw_if4p5") == 0) {
          RC.ru[j]->if_south                     = REMOTE_IF4p5;
          RC.ru[j]->function                     = NGFI_RAU_IF4p5;
          RC.ru[j]->eth_params.transp_preference = ETH_RAW_IF4p5_MODE;
        } else if (strcmp(*(RUParamList.paramarray[j][RU_TRANSPORT_PREFERENCE_IDX].strptr), "raw_if5_mobipass") == 0) {
          RC.ru[j]->if_south                     = REMOTE_IF5;
          RC.ru[j]->function                     = NGFI_RAU_IF5;
          RC.ru[j]->if_timing                    = synch_to_other;
          RC.ru[j]->eth_params.transp_preference = ETH_RAW_IF5_MOBIPASS;
        }
      }  /* strcmp(local_rf, "yes") != 0 */

      RC.ru[j]->nb_tx                             = *(RUParamList.paramarray[j][RU_NB_TX_IDX].uptr);
      RC.ru[j]->nb_rx                             = *(RUParamList.paramarray[j][RU_NB_RX_IDX].uptr);
      RC.ru[j]->att_tx                            = *(RUParamList.paramarray[j][RU_ATT_TX_IDX].uptr);
      RC.ru[j]->att_rx                            = *(RUParamList.paramarray[j][RU_ATT_RX_IDX].uptr);
    }// j=0..num_rus
  } else {
    RC.nb_RU = 0;
  } // setting != NULL

  return;
}<|MERGE_RESOLUTION|>--- conflicted
+++ resolved
@@ -1639,17 +1639,6 @@
   return 0;
 }
 
-<<<<<<< HEAD
-=======
-extern void fep_full(RU_t *ru,int slot);
-extern void ru_fep_full_2thread(RU_t *ru,int slot);
-extern void nr_feptx_ofdm(RU_t *ru,int frame_tx,int tti_tx);
-extern void nr_feptx_ofdm_2thread(RU_t *ru,int frame_tx,int tti_tx);
-extern void feptx_prec(RU_t *ru, int frame_tx,int tti_tx);
-extern void init_fep_thread(RU_t *ru);
-extern void nr_init_feptx_thread(RU_t *ru);
-
->>>>>>> 69aef468
 void init_RU_proc(RU_t *ru) {
   int i=0;
   RU_proc_t *proc;
@@ -1713,13 +1702,8 @@
     threadCreate( &proc->pthread_prach, ru_thread_prach, (void *)ru,"RACH", -1, OAI_PRIORITY_RT );
   }
 
-<<<<<<< HEAD
-  if (get_nprocs()>=2) {
+  if (get_thread_worker_conf() == WORKER_ENABLE) {
     if (ru->feprx) nr_init_feprx_thread(ru);
-=======
-  if (get_thread_worker_conf() == WORKER_ENABLE) {
-    if (ru->feprx) init_fep_thread(ru);
->>>>>>> 69aef468
 
     if (ru->feptx_ofdm) nr_init_feptx_thread(ru);
   }
@@ -2012,13 +1996,8 @@
         ru->fh_north_out          = fh_if4p5_north_out;       // send_IF4p5 on reception
         ru->fh_south_out          = tx_rf;                    // send output to RF
         ru->fh_north_asynch_in    = fh_if4p5_north_asynch_in; // TX packets come asynchronously
-<<<<<<< HEAD
-        ru->feprx                 = (get_nprocs()<=2) ? nr_fep_full : nr_fep_full_2thread;                 // RX DFTs
-        ru->feptx_ofdm            = (get_nprocs()<=2) ? nr_feptx_ofdm : nr_feptx_ofdm_2thread;               // this is fep with idft only (no precoding in RRU)
-=======
-        ru->feprx                 = (get_thread_worker_conf() == WORKER_ENABLE) ? ru_fep_full_2thread : fep_full;                 // RX DFTs
+        ru->feprx                 = (get_thread_worker_conf() == WORKER_ENABLE) ? nr_fep_full_2thread : nr_fep_full;                 // RX DFTs
         ru->feptx_ofdm            = (get_thread_worker_conf() == WORKER_ENABLE) ? nr_feptx_ofdm_2thread : nr_feptx_ofdm;               // this is fep with idft only (no precoding in RRU)
->>>>>>> 69aef468
         ru->feptx_prec            = NULL;
         ru->nr_start_if           = nr_start_if;              // need to start the if interface for if4p5
         ru->ifdevice.host_type    = RRU_HOST;
@@ -2039,13 +2018,8 @@
         malloc_IF4p5_buffer(ru);
       } else if (ru->function == gNodeB_3GPP) {
         ru->do_prach             = 0;                       // no prach processing in RU
-<<<<<<< HEAD
-        ru->feprx                = (get_nprocs()<=2) ? nr_fep_full : nr_fep_full_2thread;                // RX DFTs
-        ru->feptx_ofdm           = (get_nprocs()<=2) ? nr_feptx_ofdm : nr_feptx_ofdm_2thread;              // this is fep with idft and precoding
-=======
-        ru->feprx                = (get_thread_worker_conf() == WORKER_ENABLE) ? ru_fep_full_2thread : fep_full;                // RX DFTs
+        ru->feprx                = (get_thread_worker_conf() == WORKER_ENABLE) ? nr_fep_full_2thread : nr_fep_full;                // RX DFTs
         ru->feptx_ofdm           = (get_thread_worker_conf() == WORKER_ENABLE) ? nr_feptx_ofdm_2thread : nr_feptx_ofdm;              // this is fep with idft and precoding
->>>>>>> 69aef468
         ru->feptx_prec           = NULL;              // this is fep with idft and precoding
         ru->fh_north_in          = NULL;                    // no incoming fronthaul from north
         ru->fh_north_out         = NULL;                    // no outgoing fronthaul to north
@@ -2074,23 +2048,13 @@
 
     case REMOTE_IF5: // the remote unit is IF5 RRU
       ru->do_prach               = 0;
-<<<<<<< HEAD
-      ru->feprx                  = (get_nprocs()<=2) ? nr_fep_full : nr_fep_full_2thread;     // this is frequency-shift + DFTs
-      ru->feptx_prec             = feptx_prec;          // need to do transmit Precoding + IDFTs
-      ru->feptx_ofdm             = (get_nprocs()<=2) ? nr_feptx_ofdm : nr_feptx_ofdm_2thread; // need to do transmit Precoding + IDFTs
-      ru->fh_south_in            = fh_if5_south_in;     // synchronous IF5 reception
-      ru->fh_south_out           = fh_if5_south_out;    // synchronous IF5 transmission
-      ru->fh_south_asynch_in     = NULL;                // no asynchronous UL
-      ru->start_rf               = NULL;                // no local RF
-=======
-      ru->feprx                  = fep_full;                   // this is frequency-shift + DFTs
+      ru->feprx                  = nr_fep_full;                   // this is frequency-shift + DFTs
       ru->feptx_prec             = feptx_prec;                 // need to do transmit Precoding + IDFTs
       ru->feptx_ofdm             = (get_thread_worker_conf() == WORKER_ENABLE) ? nr_feptx_ofdm_2thread : nr_feptx_ofdm;                 // need to do transmit Precoding + IDFTs
       ru->fh_south_in          = fh_if5_south_in;     // synchronous IF5 reception
       ru->fh_south_out         = fh_if5_south_out;    // synchronous IF5 transmission
       ru->fh_south_asynch_in   = NULL;                // no asynchronous UL
       ru->start_rf               = NULL;                 // no local RF
->>>>>>> 69aef468
       ru->stop_rf                = NULL;
       ru->nr_start_if            = nr_start_if;         // need to start if interface for IF5
       ru->ifdevice.host_type     = RAU_HOST;
