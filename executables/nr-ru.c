/*
 * Licensed to the OpenAirInterface (OAI) Software Alliance under one or more
 * contributor license agreements.  See the NOTICE file distributed with
 * this work for additional information regarding copyright ownership.
 * The OpenAirInterface Software Alliance licenses this file to You under
 * the OAI Public License, Version 1.1  (the "License"); you may not use this file
 * except in compliance with the License.
 * You may obtain a copy of the License at
 *
 *      http://www.openairinterface.org/?page_id=698
 *
 * Unless required by applicable law or agreed to in writing, software
 * distributed under the License is distributed on an "AS IS" BASIS,
 * WITHOUT WARRANTIES OR CONDITIONS OF ANY KIND, either express or implied.
 * See the License for the specific language governing permissions and
 * limitations under the License.
 *-------------------------------------------------------------------------------
 * For more information about the OpenAirInterface (OAI) Software Alliance:
 *      contact@openairinterface.org
 */

#define _GNU_SOURCE
#include <stdio.h>
#include <stdlib.h>
#include <unistd.h>
#include <string.h>
#include <sched.h>
#include <linux/sched.h>
#include <sys/sysinfo.h>
#include <math.h>

#undef MALLOC //there are two conflicting definitions, so we better make sure we don't use it at all

#include "common/utils/assertions.h"
#include "common/utils/system.h"
#include "common/ran_context.h"

#include "../../ARCH/COMMON/common_lib.h"
#include "../../ARCH/ETHERNET/USERSPACE/LIB/ethernet_lib.h"

#include "PHY/LTE_TRANSPORT/if4_tools.h"
#include "PHY/LTE_TRANSPORT/if5_tools.h"

#include "PHY/types.h"
#include "PHY/defs_nr_common.h"
#include "PHY/phy_extern.h"
#include "PHY/NR_TRANSPORT/nr_transport_proto.h"
#include "PHY/INIT/phy_init.h"
#include "SCHED_NR/sched_nr.h"

#include "common/utils/LOG/log.h"
#include "common/utils/LOG/vcd_signal_dumper.h"

#include <executables/softmodem-common.h>

#ifdef SMBV
#include "PHY/TOOLS/smbv.h"
unsigned short config_frames[4] = {2,9,11,13};
#endif

/* these variables have to be defined before including ENB_APP/enb_paramdef.h and GNB_APP/gnb_paramdef.h */
static int DEFBANDS[] = {7};
static int DEFENBS[] = {0};
static int DEFBFW[] = {0x00007fff};

//static int DEFNRBANDS[] = {7};
//static int DEFGNBS[] = {0};

#include "ENB_APP/enb_paramdef.h"
#include "GNB_APP/gnb_paramdef.h"
#include "common/config/config_userapi.h"

#include "s1ap_eNB.h"
#include "SIMULATION/ETH_TRANSPORT/proto.h"
#include <openair1/PHY/TOOLS/phy_scope_interface.h>


#include "T.h"
#include "nfapi_interface.h"
#include <nfapi/oai_integration/vendor_ext.h>

extern volatile int oai_exit;

extern struct timespec timespec_sub(struct timespec lhs, struct timespec rhs);
extern struct timespec timespec_add(struct timespec lhs, struct timespec rhs);
extern void  nr_phy_free_RU(RU_t *);
extern void  nr_phy_config_request(NR_PHY_Config_t *gNB);
#include "executables/thread-common.h"
//extern PARALLEL_CONF_t get_thread_parallel_conf(void);
//extern WORKER_CONF_t   get_thread_worker_conf(void);

void init_NR_RU(char *);
void stop_RU(int nb_ru);
void do_ru_sync(RU_t *ru);

void configure_ru(int idx, void *arg);
void configure_rru(int idx, void *arg);
int attach_rru(RU_t *ru);
int connect_rau(RU_t *ru);
static void NRRCconfig_RU(void);


extern int emulate_rf;
extern int numerology;

/*************************************************************/
/* Functions to attach and configure RRU                     */

extern void wait_gNBs(void);

int attach_rru(RU_t *ru) {
  ssize_t      msg_len,len;
  RRU_CONFIG_msg_t rru_config_msg;
  int received_capabilities=0;
  wait_gNBs();

  // Wait for capabilities
  while (received_capabilities==0) {
    memset((void *)&rru_config_msg,0,sizeof(rru_config_msg));
    rru_config_msg.type = RAU_tick;
    rru_config_msg.len  = sizeof(RRU_CONFIG_msg_t)-MAX_RRU_CONFIG_SIZE;
    LOG_I(PHY,"Sending RAU tick to RRU %d\n",ru->idx);
    AssertFatal((ru->ifdevice.trx_ctlsend_func(&ru->ifdevice,&rru_config_msg,rru_config_msg.len)!=-1),
                "RU %d cannot access remote radio\n",ru->idx);
    msg_len  = sizeof(RRU_CONFIG_msg_t)-MAX_RRU_CONFIG_SIZE+sizeof(RRU_capabilities_t);

    // wait for answer with timeout
    if ((len = ru->ifdevice.trx_ctlrecv_func(&ru->ifdevice,
               &rru_config_msg,
               msg_len))<0) {
      LOG_I(PHY,"Waiting for RRU %d\n",ru->idx);
    } else if (rru_config_msg.type == RRU_capabilities) {
      AssertFatal(rru_config_msg.len==msg_len,"Received capabilities with incorrect length (%d!=%d)\n",(int)rru_config_msg.len,(int)msg_len);
      LOG_I(PHY,"Received capabilities from RRU %d (len %d/%d, num_bands %d,max_pdschReferenceSignalPower %d, max_rxgain %d, nb_tx %d, nb_rx %d)\n",ru->idx,
            (int)rru_config_msg.len,(int)msg_len,
            ((RRU_capabilities_t *)&rru_config_msg.msg[0])->num_bands,
            ((RRU_capabilities_t *)&rru_config_msg.msg[0])->max_pdschReferenceSignalPower[0],
            ((RRU_capabilities_t *)&rru_config_msg.msg[0])->max_rxgain[0],
            ((RRU_capabilities_t *)&rru_config_msg.msg[0])->nb_tx[0],
            ((RRU_capabilities_t *)&rru_config_msg.msg[0])->nb_rx[0]);
      received_capabilities=1;
    } else {
      LOG_E(PHY,"Received incorrect message %d from RRU %d\n",rru_config_msg.type,ru->idx);
    }
  }

  configure_ru(ru->idx,
               (RRU_capabilities_t *)&rru_config_msg.msg[0]);
  rru_config_msg.type = RRU_config;
  rru_config_msg.len  = sizeof(RRU_CONFIG_msg_t)-MAX_RRU_CONFIG_SIZE+sizeof(RRU_config_t);
  LOG_I(PHY,"Sending Configuration to RRU %d (num_bands %d,band0 %d,txfreq %u,rxfreq %u,att_tx %d,att_rx %d,N_RB_DL %d,N_RB_UL %d,3/4FS %d, prach_FO %d, prach_CI %d)\n",ru->idx,
        ((RRU_config_t *)&rru_config_msg.msg[0])->num_bands,
        ((RRU_config_t *)&rru_config_msg.msg[0])->band_list[0],
        ((RRU_config_t *)&rru_config_msg.msg[0])->tx_freq[0],
        ((RRU_config_t *)&rru_config_msg.msg[0])->rx_freq[0],
        ((RRU_config_t *)&rru_config_msg.msg[0])->att_tx[0],
        ((RRU_config_t *)&rru_config_msg.msg[0])->att_rx[0],
        ((RRU_config_t *)&rru_config_msg.msg[0])->N_RB_DL[0],
        ((RRU_config_t *)&rru_config_msg.msg[0])->N_RB_UL[0],
        ((RRU_config_t *)&rru_config_msg.msg[0])->threequarter_fs[0],
        ((RRU_config_t *)&rru_config_msg.msg[0])->prach_FreqOffset[0],
        ((RRU_config_t *)&rru_config_msg.msg[0])->prach_ConfigIndex[0]);
  AssertFatal((ru->ifdevice.trx_ctlsend_func(&ru->ifdevice,&rru_config_msg,rru_config_msg.len)!=-1),
              "RU %d failed send configuration to remote radio\n",ru->idx);

  if ((len = ru->ifdevice.trx_ctlrecv_func(&ru->ifdevice,
             &rru_config_msg,
             msg_len))<0) {
    LOG_I(PHY,"Waiting for RRU %d\n",ru->idx);
  } else if (rru_config_msg.type == RRU_config_ok) {
    LOG_I(PHY, "RRU_config_ok received\n");
  } else {
    LOG_E(PHY,"Received incorrect message %d from RRU %d\n",rru_config_msg.type,ru->idx);
  }

  return 0;
}

int connect_rau(RU_t *ru) {
  RRU_CONFIG_msg_t   rru_config_msg;
  ssize_t            msg_len;
  int                tick_received          = 0;
  int                configuration_received = 0;
  RRU_capabilities_t *cap;
  int                i;
  int                len;

  // wait for RAU_tick
  while (tick_received == 0) {
    msg_len  = sizeof(RRU_CONFIG_msg_t)-MAX_RRU_CONFIG_SIZE;

    if ((len = ru->ifdevice.trx_ctlrecv_func(&ru->ifdevice,
               &rru_config_msg,
               msg_len))<0) {
      LOG_I(PHY,"Waiting for RAU\n");
    } else {
      if (rru_config_msg.type == RAU_tick) {
        LOG_I(PHY,"Tick received from RAU\n");
        tick_received = 1;
      } else LOG_E(PHY,"Received erroneous message (%d)from RAU, expected RAU_tick\n",rru_config_msg.type);
    }
  }

  // send capabilities
  rru_config_msg.type = RRU_capabilities;
  rru_config_msg.len  = sizeof(RRU_CONFIG_msg_t)-MAX_RRU_CONFIG_SIZE+sizeof(RRU_capabilities_t);
  cap                 = (RRU_capabilities_t *)&rru_config_msg.msg[0];
  LOG_I(PHY,"Sending Capabilities (len %d, num_bands %d,max_pdschReferenceSignalPower %d, max_rxgain %d, nb_tx %d, nb_rx %d)\n",
        (int)rru_config_msg.len,ru->num_bands,ru->max_pdschReferenceSignalPower,ru->max_rxgain,ru->nb_tx,ru->nb_rx);

  switch (ru->function) {
    case NGFI_RRU_IF4p5:
      cap->FH_fmt                                 = OAI_IF4p5_only;
      break;

    case NGFI_RRU_IF5:
      cap->FH_fmt                                 = OAI_IF5_only;
      break;

    case MBP_RRU_IF5:
      cap->FH_fmt                                 = MBP_IF5;
      break;

    default:
      AssertFatal(1==0,"RU_function is unknown %d\n",RC.ru[0]->function);
      break;
  }

  cap->num_bands                                  = ru->num_bands;

  for (i=0; i<ru->num_bands; i++) {
    LOG_I(PHY,"Band %d: nb_rx %d nb_tx %d pdschReferenceSignalPower %d rxgain %d\n",
          ru->band[i],ru->nb_rx,ru->nb_tx,ru->max_pdschReferenceSignalPower,ru->max_rxgain);
    cap->band_list[i]                             = ru->band[i];
    cap->nb_rx[i]                                 = ru->nb_rx;
    cap->nb_tx[i]                                 = ru->nb_tx;
    cap->max_pdschReferenceSignalPower[i]         = ru->max_pdschReferenceSignalPower;
    cap->max_rxgain[i]                            = ru->max_rxgain;
  }

  AssertFatal((ru->ifdevice.trx_ctlsend_func(&ru->ifdevice,&rru_config_msg,rru_config_msg.len)!=-1),
              "RU %d failed send capabilities to RAU\n",ru->idx);
  // wait for configuration
  rru_config_msg.len  = sizeof(RRU_CONFIG_msg_t)-MAX_RRU_CONFIG_SIZE+sizeof(RRU_config_t);

  while (configuration_received == 0) {
    if ((len = ru->ifdevice.trx_ctlrecv_func(&ru->ifdevice,
               &rru_config_msg,
               rru_config_msg.len))<0) {
      LOG_I(PHY,"Waiting for configuration from RAU\n");
    } else {
      LOG_I(PHY,"Configuration received from RAU  (num_bands %d,band0 %d,txfreq %u,rxfreq %u,att_tx %d,att_rx %d,N_RB_DL %d,N_RB_UL %d,3/4FS %d, prach_FO %d, prach_CI %d)\n",
            ((RRU_config_t *)&rru_config_msg.msg[0])->num_bands,
            ((RRU_config_t *)&rru_config_msg.msg[0])->band_list[0],
            ((RRU_config_t *)&rru_config_msg.msg[0])->tx_freq[0],
            ((RRU_config_t *)&rru_config_msg.msg[0])->rx_freq[0],
            ((RRU_config_t *)&rru_config_msg.msg[0])->att_tx[0],
            ((RRU_config_t *)&rru_config_msg.msg[0])->att_rx[0],
            ((RRU_config_t *)&rru_config_msg.msg[0])->N_RB_DL[0],
            ((RRU_config_t *)&rru_config_msg.msg[0])->N_RB_UL[0],
            ((RRU_config_t *)&rru_config_msg.msg[0])->threequarter_fs[0],
            ((RRU_config_t *)&rru_config_msg.msg[0])->prach_FreqOffset[0],
            ((RRU_config_t *)&rru_config_msg.msg[0])->prach_ConfigIndex[0]);
      configure_rru(ru->idx,
                    (void *)&rru_config_msg.msg[0]);
      configuration_received = 1;
    }
  }

  return 0;
}
/*************************************************************/
/* Southbound Fronthaul functions, RCC/RAU                   */

// southbound IF5 fronthaul for 16-bit OAI format
void fh_if5_south_out(RU_t *ru, int frame, int slot, uint64_t timestamp) {
  if (ru == RC.ru[0]) VCD_SIGNAL_DUMPER_DUMP_VARIABLE_BY_NAME( VCD_SIGNAL_DUMPER_VARIABLES_TRX_TST, ru->proc.timestamp_tx&0xffffffff );

  send_IF5(ru, timestamp, slot, &ru->seqno, IF5_RRH_GW_DL);
}

// southbound IF4p5 fronthaul
void fh_if4p5_south_out(RU_t *ru, int frame, int slot, uint64_t timestamp) {
  nfapi_nr_config_request_scf_t *cfg = &ru->config;

  if (ru == RC.ru[0]) VCD_SIGNAL_DUMPER_DUMP_VARIABLE_BY_NAME( VCD_SIGNAL_DUMPER_VARIABLES_TRX_TST, ru->proc.timestamp_tx&0xffffffff );

  LOG_D(PHY,"Sending IF4p5 for frame %d subframe %d\n",ru->proc.frame_tx,ru->proc.tti_tx);

  if ((nr_slot_select(cfg,ru->proc.frame_tx,ru->proc.tti_tx)&NR_DOWNLINK_SLOT) > 0)
    send_IF4p5(ru,frame, slot, IF4p5_PDLFFT);
}

/*************************************************************/
/* Input Fronthaul from south RCC/RAU                        */

// Synchronous if5 from south

void fh_if5_south_in(RU_t *ru,
                     int *frame,
                     int *tti) {
  NR_DL_FRAME_PARMS *fp = ru->nr_frame_parms;
  RU_proc_t *proc = &ru->proc;
  VCD_SIGNAL_DUMPER_DUMP_FUNCTION_BY_NAME( VCD_SIGNAL_DUMPER_FUNCTIONS_RECV_IF5, 1 );   
  start_meas(&ru->rx_fhaul);

  ru->ifdevice.trx_read_func2(&ru->ifdevice,&proc->timestamp_rx,NULL,fp->get_samples_per_slot(*tti,fp)); 
  if (proc->first_rx == 1) ru->ts_offset = proc->timestamp_rx;
  proc->frame_rx    = ((proc->timestamp_rx-ru->ts_offset) / (fp->samples_per_subframe*10))&1023;
  proc->tti_rx = fp->get_slot_from_timestamp(proc->timestamp_rx-ru->ts_offset,fp);

  LOG_D(PHY,"IF5 %d.%d => RX %d.%d first_rx %d\n",*frame,*tti,proc->frame_rx,proc->tti_rx,proc->first_rx); 

  if (proc->first_rx == 0) {
    if (proc->tti_rx != *tti) {
      LOG_E(PHY,"Received Timestamp doesn't correspond to the time we think it is (proc->tti_rx %d, subframe %d)\n",proc->tti_rx,*tti);
      exit_fun("Exiting");
    }

    if (proc->frame_rx != *frame) {
      LOG_E(PHY,"Received Timestamp doesn't correspond to the time we think it is (proc->frame_rx %d frame %d proc->tti_rx %d tti %d)\n",proc->frame_rx,*frame,proc->tti_rx,*tti);
      exit_fun("Exiting");
    }
  } else {
    proc->first_rx = 0;
    *frame = proc->frame_rx;
    *tti = proc->tti_rx;
  }

  stop_meas(&ru->rx_fhaul);
  VCD_SIGNAL_DUMPER_DUMP_VARIABLE_BY_NAME( VCD_SIGNAL_DUMPER_VARIABLES_TRX_TS, proc->timestamp_rx&0xffffffff );
  VCD_SIGNAL_DUMPER_DUMP_FUNCTION_BY_NAME( VCD_SIGNAL_DUMPER_FUNCTIONS_RECV_IF5, 0 );

}

// Synchronous if4p5 from south
void fh_if4p5_south_in(RU_t *ru,
                       int *frame,
                       int *slot) {
  NR_DL_FRAME_PARMS *fp = ru->nr_frame_parms;
  RU_proc_t *proc = &ru->proc;
  int f,sl;
  uint16_t packet_type;
  uint32_t symbol_number=0;
  uint32_t symbol_mask_full=0;

  /*
    if ((fp->frame_type == TDD) && (subframe_select(fp,*slot)==SF_S))
      symbol_mask_full = (1<<fp->ul_symbols_in_S_subframe)-1;
    else
      symbol_mask_full = (1<<fp->symbols_per_slot)-1;

    AssertFatal(proc->symbol_mask[*slot]==0,"rx_fh_if4p5: proc->symbol_mask[%d] = %x\n",*slot,proc->symbol_mask[*slot]);*/
  do {   // Blocking, we need a timeout on this !!!!!!!!!!!!!!!!!!!!!!!
    recv_IF4p5(ru, &f, &sl, &packet_type, &symbol_number);

    if (packet_type == IF4p5_PULFFT) proc->symbol_mask[sl] = proc->symbol_mask[sl] | (1<<symbol_number);
    else if (packet_type == IF4p5_PULTICK) {
      if ((proc->first_rx==0) && (f!=*frame)) LOG_E(PHY,"rx_fh_if4p5: PULTICK received frame %d != expected %d\n",f,*frame);

      if ((proc->first_rx==0) && (sl!=*slot)) LOG_E(PHY,"rx_fh_if4p5: PULTICK received subframe %d != expected %d (first_rx %d)\n",sl,*slot,proc->first_rx);

      break;
    } else if (packet_type == IF4p5_PRACH) {
      // nothing in RU for RAU
    }

    LOG_D(PHY,"rx_fh_if4p5: subframe %d symbol mask %x\n",*slot,proc->symbol_mask[sl]);
  } while(proc->symbol_mask[sl] != symbol_mask_full);

  //caculate timestamp_rx, timestamp_tx based on frame and subframe
  proc->tti_rx   = sl;
  proc->frame_rx = f;
  proc->timestamp_rx = (proc->frame_rx * fp->samples_per_subframe * 10)  + fp->get_samples_slot_timestamp(proc->tti_rx, fp, 0);
  //  proc->timestamp_tx = proc->timestamp_rx +  (4*fp->samples_per_subframe);
  proc->tti_tx   = (sl+ru->sl_ahead)%fp->slots_per_frame;
  proc->frame_tx = (sl>(fp->slots_per_frame-1-(ru->sl_ahead))) ? (f+1)&1023 : f;

  if (proc->first_rx == 0) {
    if (proc->tti_rx != *slot) {
      LOG_E(PHY,"Received Timestamp (IF4p5) doesn't correspond to the time we think it is (proc->tti_rx %d, subframe %d)\n",proc->tti_rx,*slot);
      exit_fun("Exiting");
    }

    if (proc->frame_rx != *frame) {
      LOG_E(PHY,"Received Timestamp (IF4p5) doesn't correspond to the time we think it is (proc->frame_rx %d frame %d)\n",proc->frame_rx,*frame);
      exit_fun("Exiting");
    }
  } else {
    proc->first_rx = 0;
    *frame = proc->frame_rx;
    *slot = proc->tti_rx;
  }

  if (ru == RC.ru[0]) {
    VCD_SIGNAL_DUMPER_DUMP_VARIABLE_BY_NAME( VCD_SIGNAL_DUMPER_VARIABLES_FRAME_NUMBER_RX0_RU, f );
    VCD_SIGNAL_DUMPER_DUMP_VARIABLE_BY_NAME( VCD_SIGNAL_DUMPER_VARIABLES_TTI_NUMBER_RX0_RU,  sl);
    VCD_SIGNAL_DUMPER_DUMP_VARIABLE_BY_NAME( VCD_SIGNAL_DUMPER_VARIABLES_FRAME_NUMBER_TX0_RU, proc->frame_tx );
    VCD_SIGNAL_DUMPER_DUMP_VARIABLE_BY_NAME( VCD_SIGNAL_DUMPER_VARIABLES_TTI_NUMBER_TX0_RU, proc->tti_tx );
  }

  proc->symbol_mask[proc->tti_rx] = 0;
  VCD_SIGNAL_DUMPER_DUMP_VARIABLE_BY_NAME( VCD_SIGNAL_DUMPER_VARIABLES_TRX_TS, proc->timestamp_rx&0xffffffff );
  LOG_D(PHY,"RU %d: fh_if4p5_south_in sleeping ...\n",ru->idx);
}

// asynchronous inbound if4p5 fronthaul from south
void fh_if4p5_south_asynch_in(RU_t *ru,int *frame,int *slot) {
  NR_DL_FRAME_PARMS *fp = ru->nr_frame_parms;
  RU_proc_t *proc       = &ru->proc;
  uint16_t packet_type;
  uint32_t symbol_number,symbol_mask,prach_rx;
  //  uint32_t got_prach_info=0;
  symbol_number = 0;
  symbol_mask   = (1<<(fp->symbols_per_slot))-1;
  prach_rx      = 0;

  do {   // Blocking, we need a timeout on this !!!!!!!!!!!!!!!!!!!!!!!
    recv_IF4p5(ru, &proc->frame_rx, &proc->tti_rx, &packet_type, &symbol_number);

    // grab first prach information for this new subframe
    /*if (got_prach_info==0) {
      prach_rx       = is_prach_subframe(fp, proc->frame_rx, proc->tti_rx);
      got_prach_info = 1;
    }*/
    if (proc->first_rx != 0) {
      *frame = proc->frame_rx;
      *slot = proc->tti_rx;
      proc->first_rx = 0;
    } else {
      if (proc->frame_rx != *frame) {
        LOG_E(PHY,"frame_rx %d is not what we expect %d\n",proc->frame_rx,*frame);
        exit_fun("Exiting");
      }

      if (proc->tti_rx != *slot) {
        LOG_E(PHY,"tti_rx %d is not what we expect %d\n",proc->tti_rx,*slot);
        exit_fun("Exiting");
      }
    }

    if      (packet_type == IF4p5_PULFFT)       symbol_mask &= (~(1<<symbol_number));
    else if (packet_type == IF4p5_PRACH)        prach_rx    &= (~0x1);
  } while( (symbol_mask > 0) || (prach_rx >0));   // haven't received all PUSCH symbols and PRACH information
}





/*************************************************************/
/* Input Fronthaul from North RRU                            */

// RRU IF4p5 TX fronthaul receiver. Assumes an if_device on input and if or rf device on output
// receives one subframe's worth of IF4p5 OFDM symbols and OFDM modulates
void fh_if4p5_north_in(RU_t *ru,int *frame,int *slot) {
  uint32_t symbol_number=0;
  uint32_t symbol_mask, symbol_mask_full;
  uint16_t packet_type;
  /// **** incoming IF4p5 from remote RCC/RAU **** ///
  symbol_number = 0;
  symbol_mask = 0;
  symbol_mask_full = (1<<(ru->nr_frame_parms->symbols_per_slot))-1;

  do {
    recv_IF4p5(ru, frame, slot, &packet_type, &symbol_number);
    symbol_mask = symbol_mask | (1<<symbol_number);
  } while (symbol_mask != symbol_mask_full);

  // dump VCD output for first RU in list
  if (ru == RC.ru[0]) {
    VCD_SIGNAL_DUMPER_DUMP_VARIABLE_BY_NAME( VCD_SIGNAL_DUMPER_VARIABLES_FRAME_NUMBER_TX0_RU, *frame );
    VCD_SIGNAL_DUMPER_DUMP_VARIABLE_BY_NAME( VCD_SIGNAL_DUMPER_VARIABLES_TTI_NUMBER_TX0_RU, *slot );
  }
}

void fh_if5_north_asynch_in(RU_t *ru,int *frame,int *slot) {
  NR_DL_FRAME_PARMS *fp = ru->nr_frame_parms;
  RU_proc_t *proc        = &ru->proc;
  int tti_tx,frame_tx;
  openair0_timestamp timestamp_tx;
  recv_IF5(ru, &timestamp_tx, *slot, IF5_RRH_GW_DL,1);
  //      printf("Received subframe %d (TS %llu) from RCC\n",tti_tx,timestamp_tx);
  frame_tx    = (timestamp_tx / (fp->samples_per_subframe*10))&1023;
  uint32_t idx_sf = timestamp_tx / fp->samples_per_subframe;
  tti_tx = (idx_sf * fp->slots_per_subframe + (int)round((float)(timestamp_tx % fp->samples_per_subframe) / fp->samples_per_slot0))%(fp->slots_per_frame);

  if (proc->first_tx != 0) {
    *slot = tti_tx;
    *frame    = frame_tx;
    proc->first_tx = 0;
  } else {
    AssertFatal(tti_tx == *slot,
                "tti_tx %d is not what we expect %d\n",tti_tx,*slot);
    AssertFatal(frame_tx == *frame,
                "frame_tx %d is not what we expect %d\n",frame_tx,*frame);
  }
}

void fh_if4p5_north_asynch_in(RU_t *ru,int *frame,int *slot) {
  NR_DL_FRAME_PARMS *fp = ru->nr_frame_parms;
  nfapi_nr_config_request_scf_t *cfg = &ru->config;
  RU_proc_t *proc        = &ru->proc;
  uint16_t packet_type;
  uint32_t symbol_number,symbol_mask,symbol_mask_full=0;
  int slot_tx,frame_tx;
  LOG_D(PHY, "%s(ru:%p frame, subframe)\n", __FUNCTION__, ru);
  symbol_number = 0;
  symbol_mask = 0;

  //  symbol_mask_full = ((subframe_select(fp,*slot) == SF_S) ? (1<<fp->dl_symbols_in_S_subframe) : (1<<fp->symbols_per_slot))-1;
  do {
    recv_IF4p5(ru, &frame_tx, &slot_tx, &packet_type, &symbol_number);

    if (((nr_slot_select(cfg,frame_tx,slot_tx) & NR_DOWNLINK_SLOT) > 0) && (symbol_number == 0)) start_meas(&ru->rx_fhaul);

    LOG_D(PHY,"slot %d (%d): frame %d, slot %d, symbol %d\n",
          *slot,nr_slot_select(cfg,frame_tx,*slot),frame_tx,slot_tx,symbol_number);

    if (proc->first_tx != 0) {
      *frame         = frame_tx;
      *slot          = slot_tx;
      proc->first_tx = 0;
      //symbol_mask_full = ((subframe_select(fp,*slot) == SF_S) ? (1<<fp->dl_symbols_in_S_subframe) : (1<<fp->symbols_per_slot))-1;
    } else {
      AssertFatal(frame_tx == *frame,
                  "frame_tx %d is not what we expect %d\n",frame_tx,*frame);
      AssertFatal(slot_tx == *slot,
                  "slot_tx %d is not what we expect %d\n",slot_tx,*slot);
    }

    if (packet_type == IF4p5_PDLFFT) {
      symbol_mask = symbol_mask | (1<<symbol_number);
    } else AssertFatal(1==0,"Illegal IF4p5 packet type (should only be IF4p5_PDLFFT%d\n",packet_type);
  } while (symbol_mask != symbol_mask_full);

  if ((nr_slot_select(cfg,frame_tx,slot_tx) & NR_DOWNLINK_SLOT)>0) stop_meas(&ru->rx_fhaul);

  proc->tti_tx = slot_tx;
  proc->frame_tx = frame_tx;

  if ((frame_tx == 0)&&(slot_tx == 0)) proc->frame_tx_unwrap += 1024;

  proc->timestamp_tx = (((uint64_t)frame_tx + (uint64_t)proc->frame_tx_unwrap) * fp->samples_per_subframe * 10) + fp->get_samples_slot_timestamp(slot_tx, fp, 0);
  LOG_D(PHY,"RU %d/%d TST %llu, frame %d, subframe %d\n",ru->idx,0,(long long unsigned int)proc->timestamp_tx,frame_tx,slot_tx);

  // dump VCD output for first RU in list
  if (ru == RC.ru[0]) {
    VCD_SIGNAL_DUMPER_DUMP_VARIABLE_BY_NAME( VCD_SIGNAL_DUMPER_VARIABLES_FRAME_NUMBER_TX0_RU, frame_tx );
    VCD_SIGNAL_DUMPER_DUMP_VARIABLE_BY_NAME( VCD_SIGNAL_DUMPER_VARIABLES_TTI_NUMBER_TX0_RU, slot_tx );
  }

  if (ru->feptx_ofdm) ru->feptx_ofdm(ru,frame_tx,slot_tx);

  if (ru->fh_south_out) ru->fh_south_out(ru,frame_tx,slot_tx,proc->timestamp_tx);
}

void fh_if5_north_out(RU_t *ru) {
  RU_proc_t *proc=&ru->proc;
  uint8_t seqno=0;
  /// **** send_IF5 of rxdata to BBU **** ///
  VCD_SIGNAL_DUMPER_DUMP_FUNCTION_BY_NAME( VCD_SIGNAL_DUMPER_FUNCTIONS_SEND_IF5, 1 );
  send_IF5(ru, proc->timestamp_rx, proc->tti_rx, &seqno, IF5_RRH_GW_UL);
  VCD_SIGNAL_DUMPER_DUMP_FUNCTION_BY_NAME( VCD_SIGNAL_DUMPER_FUNCTIONS_SEND_IF5, 0 );
}

// RRU IF4p5 northbound interface (RX)
void fh_if4p5_north_out(RU_t *ru) {
  RU_proc_t *proc=&ru->proc;

  //NR_DL_FRAME_PARMS *fp = ru->nr_frame_parms;
  //const int subframe     = proc->tti_rx;
  if (ru->idx==0) VCD_SIGNAL_DUMPER_DUMP_VARIABLE_BY_NAME( VCD_SIGNAL_DUMPER_VARIABLES_TTI_NUMBER_RX0_RU, proc->tti_rx );

  /*
    if ((fp->frame_type == TDD) && (subframe_select(fp,subframe)!=SF_UL)) {
      /// **** in TDD during DL send_IF4 of ULTICK to RCC **** ///
      send_IF4p5(ru, proc->frame_rx, proc->tti_rx, IF4p5_PULTICK);
      return;
    }*/
  start_meas(&ru->tx_fhaul);
  send_IF4p5(ru, proc->frame_rx, proc->tti_rx, IF4p5_PULFFT);
  stop_meas(&ru->tx_fhaul);
}

void *emulatedRF_thread(void *param) {
  RU_proc_t *proc = (RU_proc_t *) param;
  int microsec = 500; // length of time to sleep, in miliseconds
  struct timespec req = {0};
  req.tv_sec = 0;
  req.tv_nsec = (numerology>0)? ((microsec * 1000L)/numerology):(microsec * 1000L)*2;
  wait_sync("emulatedRF_thread");

  while(!oai_exit) {
    nanosleep(&req, (struct timespec *)NULL);
    pthread_mutex_lock(&proc->mutex_emulateRF);
    ++proc->instance_cnt_emulateRF;
    pthread_mutex_unlock(&proc->mutex_emulateRF);
    pthread_cond_signal(&proc->cond_emulateRF);
  }

  return 0;
}

void rx_rf(RU_t *ru,int *frame,int *slot) {
  RU_proc_t *proc = &ru->proc;
  NR_DL_FRAME_PARMS *fp = ru->nr_frame_parms;
  void *rxp[ru->nb_rx];
  unsigned int rxs;
  int i;
  uint32_t samples_per_slot = fp->get_samples_per_slot(*slot,fp);
  uint32_t samples_per_slot_prev ;
  openair0_timestamp ts,old_ts;
  AssertFatal(*slot<fp->slots_per_frame && *slot>=0, "slot %d is illegal (%d)\n",*slot,fp->slots_per_frame);

  start_meas(&ru->rx_fhaul);
  for (i=0; i<ru->nb_rx; i++)
    rxp[i] = (void *)&ru->common.rxdata[i][fp->get_samples_slot_timestamp(*slot,fp,0)];

  VCD_SIGNAL_DUMPER_DUMP_FUNCTION_BY_NAME( VCD_SIGNAL_DUMPER_FUNCTIONS_TRX_READ, 1 );
  old_ts = proc->timestamp_rx;
  LOG_D(PHY,"Reading %d samples for slot %d (%p)\n",samples_per_slot,*slot,rxp[0]);

  if(emulate_rf) {
    wait_on_condition(&proc->mutex_emulateRF,&proc->cond_emulateRF,&proc->instance_cnt_emulateRF,"emulatedRF_thread");
    release_thread(&proc->mutex_emulateRF,&proc->instance_cnt_emulateRF,"emulatedRF_thread");
    rxs = samples_per_slot;
    ts = old_ts + rxs;
  } else {
    rxs = ru->rfdevice.trx_read_func(&ru->rfdevice,
                                     &ts,
                                     rxp,
                                     samples_per_slot,
                                     ru->nb_rx);
  }

  VCD_SIGNAL_DUMPER_DUMP_FUNCTION_BY_NAME( VCD_SIGNAL_DUMPER_FUNCTIONS_TRX_READ, 0 );
  proc->timestamp_rx = ts-ru->ts_offset;

  //AssertFatal(rxs == fp->samples_per_subframe,
  //"rx_rf: Asked for %d samples, got %d from USRP\n",fp->samples_per_subframe,rxs);
  if (rxs != samples_per_slot) LOG_E(PHY, "rx_rf: Asked for %d samples, got %d from USRP\n",samples_per_slot,rxs);

  if (proc->first_rx == 1) {
    ru->ts_offset = proc->timestamp_rx;
    proc->timestamp_rx = 0;
  } else {
    samples_per_slot_prev = fp->get_samples_per_slot((*slot-1)%fp->slots_per_frame,fp);

    if (proc->timestamp_rx - old_ts != samples_per_slot_prev) {
      LOG_D(PHY,"rx_rf: rfdevice timing drift of %"PRId64" samples (ts_off %"PRId64")\n",proc->timestamp_rx - old_ts - samples_per_slot_prev,ru->ts_offset);
      ru->ts_offset += (proc->timestamp_rx - old_ts - samples_per_slot_prev);
      proc->timestamp_rx = ts-ru->ts_offset;
    }
  }

  proc->frame_rx    = (proc->timestamp_rx / (fp->samples_per_subframe*10))&1023;
  proc->tti_rx = fp->get_slot_from_timestamp(proc->timestamp_rx,fp);
  // synchronize first reception to frame 0 subframe 0
  LOG_D(PHY,"RU %d/%d TS %llu , frame %d, slot %d.%d / %d\n",
        ru->idx,
        0,
        (unsigned long long int)(proc->timestamp_rx+ru->ts_offset),
        proc->frame_rx,proc->tti_rx,proc->tti_tx,fp->slots_per_frame);

  // dump VCD output for first RU in list
  if (ru == RC.ru[0]) {
    VCD_SIGNAL_DUMPER_DUMP_VARIABLE_BY_NAME( VCD_SIGNAL_DUMPER_VARIABLES_FRAME_NUMBER_RX0_RU, proc->frame_rx );
    VCD_SIGNAL_DUMPER_DUMP_VARIABLE_BY_NAME( VCD_SIGNAL_DUMPER_VARIABLES_TTI_NUMBER_RX0_RU, proc->tti_rx );
  }

  if (proc->first_rx == 0) {
    if (proc->tti_rx != *slot) {
      LOG_E(PHY,"Received Timestamp (%llu) doesn't correspond to the time we think it is (proc->tti_rx %d, slot %d)\n",(long long unsigned int)proc->timestamp_rx,proc->tti_rx,*slot);
      exit_fun("Exiting");
    }

    if (proc->frame_rx != *frame) {
      LOG_E(PHY,"Received Timestamp (%llu) doesn't correspond to the time we think it is (proc->frame_rx %d frame %d, proc->tti_rx %d, slot %d)\n",(long long unsigned int)proc->timestamp_rx,proc->frame_rx,
            *frame,proc->tti_rx,*slot);
      exit_fun("Exiting");
    }
  } else {
    proc->first_rx = 0;
    *frame = proc->frame_rx;
    *slot  = proc->tti_rx;
  }

  //printf("timestamp_rx %lu, frame %d(%d), subframe %d(%d)\n",ru->timestamp_rx,proc->frame_rx,frame,proc->tti_rx,subframe);
  VCD_SIGNAL_DUMPER_DUMP_VARIABLE_BY_NAME( VCD_SIGNAL_DUMPER_VARIABLES_TRX_TS, (proc->timestamp_rx+ru->ts_offset)&0xffffffff );

  if (rxs != samples_per_slot) {
    //exit_fun( "problem receiving samples" );
    LOG_E(PHY, "problem receiving samples\n");
  }

  stop_meas(&ru->rx_fhaul);
}


void tx_rf(RU_t *ru,int frame,int slot, uint64_t timestamp) {
  RU_proc_t *proc = &ru->proc;
  NR_DL_FRAME_PARMS *fp = ru->nr_frame_parms;
  nfapi_nr_config_request_scf_t *cfg = &ru->config;
  void *txp[ru->nb_tx];
  unsigned int txs;
  int i;
  T(T_ENB_PHY_OUTPUT_SIGNAL, T_INT(0), T_INT(0), T_INT(frame), T_INT(slot),
    T_INT(0), T_BUFFER(&ru->common.txdata[0][fp->get_samples_slot_timestamp(slot,fp,0)], fp->samples_per_subframe * 4));
  int sf_extension = 0;
  int siglen=fp->get_samples_per_slot(slot,fp);
  int flags = 0;

  if (cfg->cell_config.frame_duplex_type.value == TDD && !get_softmodem_params()->continuous_tx) {
    int slot_type = nr_slot_select(cfg,frame,slot%fp->slots_per_frame);
    if(slot_type == NR_MIXED_SLOT) {
      int txsymb = 0;

      for(int symbol_count = 0; symbol_count<NR_NUMBER_OF_SYMBOLS_PER_SLOT; symbol_count++) {
        if (cfg->tdd_table.max_tdd_periodicity_list[slot].max_num_of_symbol_per_slot_list[symbol_count].slot_config.value == 0)
          txsymb++;
      }

      AssertFatal(txsymb>0,"illegal txsymb %d\n",txsymb);

      if(slot%(fp->slots_per_subframe/2))
        siglen = txsymb * (fp->ofdm_symbol_size + fp->nb_prefix_samples);
      else
        siglen = (fp->ofdm_symbol_size + fp->nb_prefix_samples0) + (txsymb - 1) * (fp->ofdm_symbol_size + fp->nb_prefix_samples);

      //+ ru->end_of_burst_delay;
      flags = 3; // end of burst
    } else if (slot_type == NR_DOWNLINK_SLOT) {
      int prevslot_type = nr_slot_select(cfg,frame,(slot+(fp->slots_per_frame-1))%fp->slots_per_frame);
      int nextslot_type = nr_slot_select(cfg,frame,(slot+1)%fp->slots_per_frame);
      if (prevslot_type == NR_UPLINK_SLOT) {
        flags = 2; // start of burst
        sf_extension = ru->sf_extension;
      } else if (nextslot_type == NR_UPLINK_SLOT) {
        flags = 3; // end of burst
      } else {
        flags = 1; // middle of burst
      }
    }
  } else { // FDD
    if (proc->first_tx == 1) {
      flags = 2; // start of burst
    } else {
      flags = 1; // middle of burst
    }
  }

  if (flags) {
    if (fp->freq_range==nr_FR2) {
      // the beam index is written in bits 8-10 of the flags
      // bit 11 enables the gpio programming
      // currently we switch beams every 10 slots (should = 1 TDD period in FR2) and we take the beam index of the first symbol of the first slot of this period
      int beam=0;

      if (slot%10==0) {
        if ( ru->common.beam_id && (ru->common.beam_id[0][slot*fp->symbols_per_slot] < 8)) {
          beam = ru->common.beam_id[0][slot*fp->symbols_per_slot] | 8;
        }
      }

      /*
      if (slot==0 || slot==40) beam=0|8;
      if (slot==10 || slot==50) beam=1|8;
      if (slot==20 || slot==60) beam=2|8;
      if (slot==30 || slot==70) beam=3|8;
      */
      flags |= beam<<8;
      LOG_D(HW,"slot %d, beam %d\n",slot,ru->common.beam_id[0][slot*fp->symbols_per_slot]);
    }
    if (proc->first_tx == 1) proc->first_tx = 0;

    VCD_SIGNAL_DUMPER_DUMP_VARIABLE_BY_NAME( VCD_SIGNAL_DUMPER_VARIABLES_TRX_WRITE_FLAGS, flags );
    VCD_SIGNAL_DUMPER_DUMP_VARIABLE_BY_NAME( VCD_SIGNAL_DUMPER_VARIABLES_FRAME_NUMBER_TX0_RU, frame );
    VCD_SIGNAL_DUMPER_DUMP_VARIABLE_BY_NAME( VCD_SIGNAL_DUMPER_VARIABLES_TTI_NUMBER_TX0_RU, slot );

    for (i=0; i<ru->nb_tx; i++)
      txp[i] = (void *)&ru->common.txdata[i][fp->get_samples_slot_timestamp(slot,fp,0)]-sf_extension*sizeof(int32_t);
    
    VCD_SIGNAL_DUMPER_DUMP_VARIABLE_BY_NAME( VCD_SIGNAL_DUMPER_VARIABLES_TRX_TST, (timestamp+ru->ts_offset-ru->openair0_cfg.tx_sample_advance)&0xffffffff );
    VCD_SIGNAL_DUMPER_DUMP_FUNCTION_BY_NAME( VCD_SIGNAL_DUMPER_FUNCTIONS_TRX_WRITE, 1 );
      // prepare tx buffer pointers
    txs = ru->rfdevice.trx_write_func(&ru->rfdevice,
                                      timestamp+ru->ts_offset-ru->openair0_cfg.tx_sample_advance-sf_extension,
                                      txp,
                                      siglen+sf_extension,
                                      ru->nb_tx,
                                      flags);
    LOG_D(PHY,"[TXPATH] RU %d aa %d tx_rf, writing to TS %llu, %d.%d, unwrapped_frame %d, slot %d, flags %d, siglen+sf_extension %d, returned %d, E %f\n",ru->idx,i,
	  (long long unsigned int)(timestamp+ru->ts_offset-ru->openair0_cfg.tx_sample_advance-sf_extension),frame,slot,proc->frame_tx_unwrap,slot, flags, siglen+sf_extension, txs,10*log10((double)signal_energy(txp[0],siglen+sf_extension)));
    VCD_SIGNAL_DUMPER_DUMP_FUNCTION_BY_NAME( VCD_SIGNAL_DUMPER_FUNCTIONS_TRX_WRITE, 0 );
      //AssertFatal(txs == 0,"trx write function error %d\n", txs);
  }
}

// this is for RU with local RF unit
void fill_rf_config(RU_t *ru, char *rf_config_file) {
  int i;
  NR_DL_FRAME_PARMS *fp   = ru->nr_frame_parms;
  nfapi_nr_config_request_scf_t *config = &ru->config; //tmp index
  openair0_config_t *cfg   = &ru->openair0_cfg;
  int mu = config->ssb_config.scs_common.value;
  int N_RB = config->carrier_config.dl_grid_size[config->ssb_config.scs_common.value].value;

  if (mu == NR_MU_0) {
    switch(N_RB) {
    case 270:
      if (fp->threequarter_fs) {
        cfg->sample_rate=92.16e6;
        cfg->samples_per_frame = 921600;
        cfg->tx_bw = 50e6;
        cfg->rx_bw = 50e6;
      } else {
        cfg->sample_rate=61.44e6;
        cfg->samples_per_frame = 614400;
        cfg->tx_bw = 50e6;
        cfg->rx_bw = 50e6;
      }
    case 216:
      if (fp->threequarter_fs) {
        cfg->sample_rate=46.08e6;
        cfg->samples_per_frame = 460800;
        cfg->tx_bw = 40e6;
        cfg->rx_bw = 40e6;
      }
      else {
        cfg->sample_rate=61.44e6;
        cfg->samples_per_frame = 614400;
        cfg->tx_bw = 40e6;
        cfg->rx_bw = 40e6;
      }
      break; 
    case 160: //30 MHz
    case 133: //25 MHz
      if (fp->threequarter_fs) {
        AssertFatal(1==0,"N_RB %d cannot use 3/4 sampling\n",N_RB);
      }
      else {
        cfg->sample_rate=30.72e6;
        cfg->samples_per_frame = 307200;
        cfg->tx_bw = 20e6;
        cfg->rx_bw = 20e6;
      }
    case 106:
      if (fp->threequarter_fs) {
        cfg->sample_rate=23.04e6;
        cfg->samples_per_frame = 230400;
        cfg->tx_bw = 20e6;
        cfg->rx_bw = 20e6;
      }
      else {
        cfg->sample_rate=30.72e6;
        cfg->samples_per_frame = 307200;
        cfg->tx_bw = 20e6;
        cfg->rx_bw = 20e6;
      }
      break;
    case 52:
      if (fp->threequarter_fs) {
        cfg->sample_rate=11.52e6;
        cfg->samples_per_frame = 115200;
        cfg->tx_bw = 10e6;
        cfg->rx_bw = 10e6;
      }
      else {
        cfg->sample_rate=15.36e6;
        cfg->samples_per_frame = 153600;
        cfg->tx_bw = 10e6;
        cfg->rx_bw = 10e6;
      }
    case 25:
      if (fp->threequarter_fs) {
        cfg->sample_rate=5.76e6;
        cfg->samples_per_frame = 57600;
        cfg->tx_bw = 5e6;
        cfg->rx_bw = 5e6;
      }
      else {
        cfg->sample_rate=7.68e6;
        cfg->samples_per_frame = 76800;
        cfg->tx_bw = 5e6;
        cfg->rx_bw = 5e6;
      }
      break;
    default:
      AssertFatal(0==1,"N_RB %d not yet supported for numerology %d\n",N_RB,mu);
    }
  } else if (mu == NR_MU_1) {
    switch(N_RB) {

    case 273:
      if (fp->threequarter_fs) {
        cfg->sample_rate=184.32e6;
        cfg->samples_per_frame = 1843200;
        cfg->tx_bw = 100e6;
        cfg->rx_bw = 100e6;
      } else {
        cfg->sample_rate=122.88e6;
        cfg->samples_per_frame = 1228800;
        cfg->tx_bw = 100e6;
        cfg->rx_bw = 100e6;
      }
      break;
    case 217:
      if (fp->threequarter_fs) {
        cfg->sample_rate=92.16e6;
        cfg->samples_per_frame = 921600;
        cfg->tx_bw = 80e6;
        cfg->rx_bw = 80e6;
      } else {
        cfg->sample_rate=122.88e6;
        cfg->samples_per_frame = 1228800;
        cfg->tx_bw = 80e6;
        cfg->rx_bw = 80e6;
      }
      break;
    case 162 :
      if (fp->threequarter_fs) {
        AssertFatal(1==0,"N_RB %d cannot use 3/4 sampling\n",N_RB);
      }
      else {
        cfg->sample_rate=61.44e6;
        cfg->samples_per_frame = 614400;
        cfg->tx_bw = 60e6;
        cfg->rx_bw = 60e6;
      }

      break;

    case 133 :
      if (fp->threequarter_fs) {
	AssertFatal(1==0,"N_RB %d cannot use 3/4 sampling\n",N_RB);
      }
      else {
        cfg->sample_rate=61.44e6;
        cfg->samples_per_frame = 614400;
        cfg->tx_bw = 50e6;
        cfg->rx_bw = 50e6;
      }

      break;
    case 106:
      if (fp->threequarter_fs) {
        cfg->sample_rate=46.08e6;
        cfg->samples_per_frame = 460800;
        cfg->tx_bw = 40e6;
        cfg->rx_bw = 40e6;
      }
      else {
        cfg->sample_rate=61.44e6;
        cfg->samples_per_frame = 614400;
        cfg->tx_bw = 40e6;
        cfg->rx_bw = 40e6;
      }
     break;
    case 51:
      if (fp->threequarter_fs) {
        cfg->sample_rate=23.04e6;
        cfg->samples_per_frame = 230400;
        cfg->tx_bw = 20e6;
        cfg->rx_bw = 20e6;
      }
      else {
        cfg->sample_rate=30.72e6;
        cfg->samples_per_frame = 307200;
        cfg->tx_bw = 20e6;
        cfg->rx_bw = 20e6;
      }
      break;
    case 24:
      if (fp->threequarter_fs) {
        cfg->sample_rate=11.52e6;
        cfg->samples_per_frame = 115200;
        cfg->tx_bw = 10e6;
        cfg->rx_bw = 10e6;
      }
      else {
        cfg->sample_rate=15.36e6;
        cfg->samples_per_frame = 153600;
        cfg->tx_bw = 10e6;
        cfg->rx_bw = 10e6;
      }
      break;
    default:
      AssertFatal(0==1,"N_RB %d not yet supported for numerology %d\n",N_RB,mu);
    }
  } else if (mu == NR_MU_3) {
    switch(N_RB) {
      case 66:
        if (fp->threequarter_fs) {
          cfg->sample_rate=184.32e6;
          cfg->samples_per_frame = 1843200;
          cfg->tx_bw = 100e6;
          cfg->rx_bw = 100e6;
        } else {
          cfg->sample_rate = 122.88e6;
          cfg->samples_per_frame = 1228800;
          cfg->tx_bw = 100e6;
          cfg->rx_bw = 100e6;
        }

        break;

      case 32:
        if (fp->threequarter_fs) {
          cfg->sample_rate=92.16e6;
          cfg->samples_per_frame = 921600;
          cfg->tx_bw = 50e6;
          cfg->rx_bw = 50e6;
        } else {
          cfg->sample_rate=61.44e6;
          cfg->samples_per_frame = 614400;
          cfg->tx_bw = 50e6;
          cfg->rx_bw = 50e6;
        }

        break;

      default:
        AssertFatal(0==1,"N_RB %d not yet supported for numerology %d\n",N_RB,mu);
    }
  } else {
    AssertFatal(0 == 1,"Numerology %d not supported for the moment\n",mu);
  }

  if (config->cell_config.frame_duplex_type.value==TDD)
    cfg->duplex_mode = duplex_mode_TDD;
  else //FDD
    cfg->duplex_mode = duplex_mode_FDD;

  cfg->Mod_id = 0;
  cfg->num_rb_dl=N_RB;
  cfg->tx_num_channels=ru->nb_tx;
  cfg->rx_num_channels=ru->nb_rx;
  LOG_I(PHY,"Setting RF config for N_RB %d, NB_RX %d, NB_TX %d\n",cfg->num_rb_dl,cfg->rx_num_channels,cfg->tx_num_channels);

  for (i=0; i<ru->nb_tx; i++) {
    if (ru->if_frequency == 0) {
      cfg->tx_freq[i] = (double)fp->dl_CarrierFreq;
      cfg->rx_freq[i] = (double)fp->ul_CarrierFreq;
    } else if (ru->if_freq_offset) {
      cfg->tx_freq[i] = (double)(ru->if_frequency);
      cfg->rx_freq[i] = (double)(ru->if_frequency + ru->if_freq_offset);
      LOG_I(PHY, "Setting IF TX frequency to %lu Hz with IF RX frequency offset %d Hz\n", ru->if_frequency, ru->if_freq_offset);
    } else {
      cfg->tx_freq[i] = (double)ru->if_frequency;
      cfg->rx_freq[i] = (double)(ru->if_frequency+fp->ul_CarrierFreq-fp->dl_CarrierFreq);
    }

    cfg->tx_gain[i] = ru->att_tx;
    cfg->rx_gain[i] = ru->max_rxgain-ru->att_rx;
    cfg->configFilename = rf_config_file;
    LOG_I(PHY, "Channel %d: setting tx_gain offset %f, rx_gain offset %f, tx_freq %lu Hz, rx_freq %lu Hz\n",
          i, cfg->tx_gain[i],
          cfg->rx_gain[i],
          (unsigned long)cfg->tx_freq[i],
          (unsigned long)cfg->rx_freq[i]);
  }
}

/* this function maps the RU tx and rx buffers to the available rf chains.
   Each rf chain is is addressed by the card number and the chain on the card. The
   rf_map specifies for each antenna port, on which rf chain the mapping should start. Multiple
   antennas are mapped to successive RF chains on the same card. */
int setup_RU_buffers(RU_t *ru) {
  int i,j;
  int card,ant;
  //uint16_t N_TA_offset = 0;
  NR_DL_FRAME_PARMS *fp;
  nfapi_nr_config_request_scf_t *config = &ru->config;

  if (ru) {
    fp = ru->nr_frame_parms;
    printf("setup_RU_buffers: frame_parms = %p\n",fp);
  } else {
    printf("ru pointer is NULL\n");
    return(-1);
  }

  int mu = config->ssb_config.scs_common.value;
  int N_RB = config->carrier_config.dl_grid_size[config->ssb_config.scs_common.value].value;

  if (config->cell_config.frame_duplex_type.value == TDD) {
    int N_TA_offset =  config->carrier_config.uplink_frequency.value < 6000000 ? 400 : 431; // reference samples  for 25600Tc @ 30.72 Ms/s for FR1, same @ 61.44 Ms/s for FR2
    double factor=1;

    switch (mu) {
      case 0: //15 kHz scs
        AssertFatal(N_TA_offset == 400, "scs_common 15kHz only for FR1\n");
        factor = fp->samples_per_subframe / 30720.0;
        break;

      case 1: //30 kHz sc
        AssertFatal(N_TA_offset == 400, "scs_common 30kHz only for FR1\n");
        factor = fp->samples_per_subframe / 30720.0;
        break;

      case 2: //60 kHz scs
        AssertFatal(1==0, "scs_common should not be 60 kHz\n");
        break;

      case 3: //120 kHz scs
        AssertFatal(N_TA_offset == 431, "scs_common 120kHz only for FR2\n");
        factor = fp->samples_per_subframe / 61440.0;
        break;

      case 4: //240 kHz scs
        AssertFatal(N_TA_offset == 431, "scs_common 240kHz only for FR2\n");
        factor = fp->samples_per_subframe / 61440.0;
        break;

      default:
        AssertFatal(1==0, "Invalid scs_common!\n");
    }

    ru->N_TA_offset = (int)(N_TA_offset * factor);
    LOG_I(PHY,"RU %d Setting N_TA_offset to %d samples (factor %f, UL Freq %d, N_RB %d, mu %d)\n",ru->idx,ru->N_TA_offset,factor,
          config->carrier_config.uplink_frequency.value, N_RB, mu);
  } else ru->N_TA_offset = 0;

  if (ru->openair0_cfg.mmapped_dma == 1) {
    // replace RX signal buffers with mmaped HW versions
    for (i=0; i<ru->nb_rx; i++) {
      card = i/4;
      ant = i%4;
      printf("Mapping RU id %u, rx_ant %d, on card %d, chain %d\n",ru->idx,i,ru->rf_map.card+card, ru->rf_map.chain+ant);
      free(ru->common.rxdata[i]);
      ru->common.rxdata[i] = ru->openair0_cfg.rxbase[ru->rf_map.chain+ant];
      printf("rxdata[%d] @ %p\n",i,ru->common.rxdata[i]);

      for (j=0; j<16; j++) {
        printf("rxbuffer %d: %x\n",j,ru->common.rxdata[i][j]);
        ru->common.rxdata[i][j] = 16-j;
      }
    }

    for (i=0; i<ru->nb_tx; i++) {
      card = i/4;
      ant = i%4;
      printf("Mapping RU id %u, tx_ant %d, on card %d, chain %d\n",ru->idx,i,ru->rf_map.card+card, ru->rf_map.chain+ant);
      free(ru->common.txdata[i]);
      ru->common.txdata[i] = ru->openair0_cfg.txbase[ru->rf_map.chain+ant];
      printf("txdata[%d] @ %p\n",i,ru->common.txdata[i]);

      for (j=0; j<16; j++) {
        printf("txbuffer %d: %x\n",j,ru->common.txdata[i][j]);
        ru->common.txdata[i][j] = 16-j;
      }
    }
  } else { // not memory-mapped DMA
    //nothing to do, everything already allocated in lte_init
  }

  return(0);
}

void *ru_stats_thread(void *param) {
  RU_t               *ru      = (RU_t *)param;
  wait_sync("ru_stats_thread");

  while (!oai_exit) {
    sleep(1);

    if (opp_enabled == 1) {
      if (ru->feprx) print_meas(&ru->ofdm_demod_stats,"feprx",NULL,NULL);

      if (ru->feptx_ofdm) {
        print_meas(&ru->precoding_stats,"feptx_prec",NULL,NULL);
        print_meas(&ru->txdataF_copy_stats,"txdataF_copy",NULL,NULL);
        print_meas(&ru->ofdm_mod_stats,"feptx_ofdm",NULL,NULL);
        print_meas(&ru->ofdm_total_stats,"feptx_total",NULL,NULL);
      }

      print_meas(&ru->rx_fhaul,"rx_fhaul",NULL,NULL);
      print_meas(&ru->tx_fhaul,"tx_fhaul",NULL,NULL);

      if (ru->fh_north_out) {
        print_meas(&ru->compression,"compression",NULL,NULL);
        print_meas(&ru->transport,"transport",NULL,NULL);
      }
    }
  }

  return(NULL);
}

void ru_tx_func(void *param) {
  processingData_RU_t *info = (processingData_RU_t *) param;
  RU_t *ru = info->ru;
  NR_DL_FRAME_PARMS *fp = ru->nr_frame_parms;
  int frame_tx = info->frame_tx;
  int slot_tx = info->slot_tx;
  int print_frame = 8;
  char filename[40];

  // do TX front-end processing if needed (precoding and/or IDFTs)
  if (ru->feptx_prec) ru->feptx_prec(ru,frame_tx,slot_tx);

  // do OFDM with/without TX front-end processing  if needed
  if ((ru->fh_north_asynch_in == NULL) && (ru->feptx_ofdm)) ru->feptx_ofdm(ru,frame_tx,slot_tx);

  if(!emulate_rf) {
    // do outgoing fronthaul (south) if needed
    if ((ru->fh_north_asynch_in == NULL) && (ru->fh_south_out)) ru->fh_south_out(ru,frame_tx,slot_tx,info->timestamp_tx);

    if (ru->fh_north_out) ru->fh_north_out(ru);
  } else {
    if(frame_tx == print_frame) {
      for (int i=0; i<ru->nb_tx; i++) {
        if(slot_tx == 0) {
          sprintf(filename,"gNBdataF_frame%d_sl%d.m", print_frame, slot_tx);
          LOG_M(filename,"txdataF_frame",&ru->gNB_list[0]->common_vars.txdataF[i][0],fp->samples_per_frame_wCP, 1, 1);
          sprintf(filename,"tx%ddataF_frame%d_sl%d.m", i, print_frame, slot_tx);
          LOG_M(filename,"txdataF_frame",&ru->common.txdataF[i][0],fp->samples_per_frame_wCP, 1, 1);
          sprintf(filename,"tx%ddataF_BF_frame%d_sl%d.m", i, print_frame, slot_tx);
          LOG_M(filename,"txdataF_BF_frame",&ru->common.txdataF_BF[i][0],fp->samples_per_subframe_wCP, 1, 1);
        }

        if(slot_tx == 9) {
          sprintf(filename,"tx%ddata_frame%d.m", i, print_frame);
          LOG_M(filename,"txdata_frame",&ru->common.txdata[i][0],fp->samples_per_frame, 1, 1);
          sprintf(filename,"tx%ddata_frame%d.dat", i, print_frame);
          FILE *output_fd = fopen(filename,"w");

          if (output_fd) {
            fwrite(&ru->common.txdata[i][0],
                   sizeof(int32_t),
                   fp->samples_per_frame,
                   output_fd);
            fclose(output_fd);
          } else {
            LOG_E(PHY,"Cannot write to file %s\n",filename);
          }
        }//if(slot_tx == 9)
      }//for (i=0; i<ru->nb_tx; i++)
    }//if(frame_tx == print_frame)
  }//else  emulate_rf
}

void *ru_thread( void *param ) {
  static int ru_thread_status;
  RU_t               *ru      = (RU_t *)param;
  RU_proc_t          *proc    = &ru->proc;
  NR_DL_FRAME_PARMS  *fp      = ru->nr_frame_parms;
  PHY_VARS_gNB       *gNB     = RC.gNB[0];
  int                ret;
  int                slot     = fp->slots_per_frame-1;
  int                frame    = 1023;
  char               threadname[40];
  int                initial_wait=0;
  int                opp_enabled0 = opp_enabled;

  nfapi_nr_config_request_scf_t *cfg = &ru->config;
  // set default return value
  ru_thread_status = 0;
  // set default return value
  sprintf(threadname,"ru_thread %u",ru->idx);
  LOG_I(PHY,"Starting RU %d (%s,%s),\n",ru->idx,NB_functions[ru->function],NB_timing[ru->if_timing]);
  memcpy((void *)&ru->config,(void *)&RC.gNB[0]->gNB_config,sizeof(ru->config));

  if(emulate_rf) {
    fill_rf_config(ru,ru->rf_config_file);
    nr_init_frame_parms(&ru->config, fp);
    nr_dump_frame_parms(fp);
    nr_phy_init_RU(ru);

    if (setup_RU_buffers(ru)!=0) {
      printf("Exiting, cannot initialize RU Buffers\n");
      exit(-1);
    }
  } else {
    nr_init_frame_parms(&ru->config, fp);
    nr_dump_frame_parms(fp);
    fill_rf_config(ru,ru->rf_config_file);
    nr_phy_init_RU(ru);

    // Start IF device if any
    if (ru->nr_start_if) {
      LOG_I(PHY,"Starting IF interface for RU %d, nb_rx %d\n",ru->idx,ru->nb_rx);
      AssertFatal(ru->nr_start_if(ru,NULL) == 0, "Could not start the IF device\n");

      if (ru->has_ctrl_prt > 0) {
        if (ru->if_south == LOCAL_RF) ret = connect_rau(ru);
        else ret = attach_rru(ru);
  
        AssertFatal(ret==0,"Cannot connect to remote radio\n");
      }

    }
    else if (ru->if_south == LOCAL_RF) { // configure RF parameters only
      ret = openair0_device_load(&ru->rfdevice,&ru->openair0_cfg);
      AssertFatal(ret==0,"Cannot connect to local radio\n");
    }

    if (setup_RU_buffers(ru)!=0) {
      printf("Exiting, cannot initialize RU Buffers\n");
      exit(-1);
    }
  }

  LOG_I(PHY, "Signaling main thread that RU %d is ready, sl_ahead %d\n",ru->idx,ru->sl_ahead);
  pthread_mutex_lock(&RC.ru_mutex);
  RC.ru_mask &= ~(1<<ru->idx);
  pthread_cond_signal(&RC.ru_cond);
  pthread_mutex_unlock(&RC.ru_mutex);
  wait_sync("ru_thread");

  processingData_L1_t *syncMsg;
  notifiedFIFO_elt_t *res;

  if(!emulate_rf) {
    // Start RF device if any
    if (ru->start_rf) {
      if (ru->start_rf(ru) != 0)
        LOG_E(HW,"Could not start the RF device\n");
      else LOG_I(PHY,"RU %d rf device ready\n",ru->idx);
    } else LOG_I(PHY,"RU %d no rf device\n",ru->idx);

<<<<<<< HEAD
    LOG_I(PHY,"RU %d RF started opp_enabled %d\n",ru->idx,opp_enabled);
=======
    LOG_I(PHY,"RU %d RF started\n",ru->idx);
>>>>>>> 3ec401f2
    // start trx write thread
    if(usrp_tx_thread == 1) {
      if (ru->start_write_thread) {
        if(ru->start_write_thread(ru) != 0) {
          LOG_E(HW,"Could not start tx write thread\n");
        } else {
          LOG_I(PHY,"tx write thread ready\n");
        }
      }
    }
  }

  // This is a forever while loop, it loops over subframes which are scheduled by incoming samples from HW devices
  struct timespec slot_start;
	clock_gettime(CLOCK_MONOTONIC, &slot_start);
  
  struct timespec slot_duration; 
	slot_duration.tv_sec = 0;
	//slot_duration.tv_nsec = 0.5e6;
	slot_duration.tv_nsec = 0.5e6;

  

  while (!oai_exit) {
    
    if (NFAPI_MODE==NFAPI_MODE_VNF) {
      // We should make a VNF main loop with proper tasks calls in case of VNF
      slot_start = timespec_add(slot_start,slot_duration);
      struct timespec curr_time;
      clock_gettime(CLOCK_MONOTONIC, &curr_time);
      
      struct timespec sleep_time;
      
      if((slot_start.tv_sec > curr_time.tv_sec) || (slot_start.tv_sec == curr_time.tv_sec && slot_start.tv_nsec > curr_time.tv_nsec)){
	sleep_time = timespec_sub(slot_start,curr_time);
	
	usleep(sleep_time.tv_nsec * 1e-3); 
      }
    }
    
    if (slot==(fp->slots_per_frame-1)) {
      slot=0;
      frame++;
      frame&=1023;
    } else {
      slot++;
    }

    // synchronization on input FH interface, acquire signals/data and block
    LOG_D(PHY,"[RU_thread] read data: frame_rx = %d, tti_rx = %d\n", frame, slot);

    if (ru->fh_south_in) ru->fh_south_in(ru,&frame,&slot);
    else AssertFatal(1==0, "No fronthaul interface at south port");


    if (initial_wait == 1 && proc->frame_rx < 300 && ru->fh_south_in == rx_rf) {
       if (proc->frame_rx>0 && ((proc->frame_rx % 100) == 0) && proc->tti_rx==0) {
          LOG_I(PHY,"delay processing to let RX stream settle, frame %d (trials %d)\n",proc->frame_rx,ru->rx_fhaul.trials);
          print_meas(&ru->rx_fhaul,"rx_fhaul",NULL,NULL);
          reset_meas(&ru->rx_fhaul);
       }
       continue;
    }
    if (proc->frame_rx>=300)  {
      initial_wait=0;
      opp_enabled = opp_enabled0;
    }
    if (initial_wait == 0 && ru->rx_fhaul.trials > 1000) reset_meas(&ru->rx_fhaul);
    proc->timestamp_tx = proc->timestamp_rx;
    int sl=proc->tti_tx;
    for (int slidx=0;slidx<ru->sl_ahead;slidx++)
       proc->timestamp_tx += fp->get_samples_per_slot((sl+slidx)%fp->slots_per_frame,fp);
    proc->frame_tx     = (proc->tti_rx > (fp->slots_per_frame-1-(ru->sl_ahead))) ? (proc->frame_rx+1)&1023 : proc->frame_rx;
    proc->tti_tx      = (proc->tti_rx + ru->sl_ahead)%fp->slots_per_frame;
    LOG_D(PHY,"AFTER fh_south_in - SFN/SL:%d%d RU->proc[RX:%d.%d TX:%d.%d] RC.gNB[0]:[RX:%d%d TX(SFN):%d]\n",
          frame,slot,
          proc->frame_rx,proc->tti_rx,
          proc->frame_tx,proc->tti_tx,
          RC.gNB[0]->proc.frame_rx,RC.gNB[0]->proc.slot_rx,
          RC.gNB[0]->proc.frame_tx);

    if (ru->idx!=0) proc->frame_tx = (proc->frame_tx+proc->frame_offset)&1023;

    // do RX front-end processing (frequency-shift, dft) if needed
    int slot_type = nr_slot_select(cfg,proc->frame_rx,proc->tti_rx);

    if (slot_type == NR_UPLINK_SLOT || slot_type == NR_MIXED_SLOT) {
      if (ru->feprx) {
        ru->feprx(ru,proc->tti_rx);
        //LOG_M("rxdata.m","rxs",ru->common.rxdata[0],1228800,1,1);
        LOG_D(PHY,"RU proc: frame_rx = %d, tti_rx = %d\n", proc->frame_rx, proc->tti_rx);
/*
        LOG_D(PHY,"Copying rxdataF from RU to gNB\n");

        for (int aa=0; aa<ru->nb_rx; aa++)
          memcpy((void *)RC.gNB[0]->common_vars.rxdataF[aa],
                 (void *)ru->common.rxdataF[aa], fp->symbols_per_slot*fp->ofdm_symbol_size*sizeof(int32_t));
*/
        if (IS_SOFTMODEM_DOSCOPE && RC.gNB[0]->scopeData)
          ((scopeData_t *)RC.gNB[0]->scopeData)->slotFunc(ru->common.rxdataF[0],proc->tti_rx, RC.gNB[0]->scopeData);

        // Do PRACH RU processing
        int prach_id=find_nr_prach_ru(ru,proc->frame_rx,proc->tti_rx,SEARCH_EXIST);
        uint8_t prachStartSymbol,N_dur;
        if (prach_id>=0) {
          VCD_SIGNAL_DUMPER_DUMP_FUNCTION_BY_NAME( VCD_SIGNAL_DUMPER_FUNCTIONS_PHY_RU_PRACH_RX, 1 );

          T(T_GNB_PHY_PRACH_INPUT_SIGNAL, T_INT(proc->frame_rx), T_INT(proc->tti_rx), T_INT(0),
            T_BUFFER(&ru->common.rxdata[0][fp->get_samples_slot_timestamp(proc->tti_rx-1,fp,0)]/*-ru->N_TA_offset*/, fp->get_samples_per_slot(proc->tti_rx,fp)*4*2));
          N_dur = get_nr_prach_duration(ru->prach_list[prach_id].fmt);

          /*
          get_nr_prach_info_from_index(ru->config.prach_config.prach_ConfigurationIndex.value,
                     proc->frame_rx,proc->tti_rx,
                     ru->config.carrier_config.dl_frequency.value,
                     fp->numerology_index,
                     fp->frame_type,
                     &format,
                     &start_symbol,
                     &N_t_slot,
                     &N_dur,
                     &RA_sfn_index,
                     &N_RA_slot,
                     &config_period);
          */
          for (int prach_oc = 0; prach_oc<ru->prach_list[prach_id].num_prach_ocas; prach_oc++) {
            prachStartSymbol = ru->prach_list[prach_id].prachStartSymbol+prach_oc*N_dur;
            //comment FK: the standard 38.211 section 5.3.2 has one extra term +14*N_RA_slot. This is because there prachStartSymbol is given wrt to start of the 15kHz slot or 60kHz slot. Here we work slot based, so this function is anyway only called in slots where there is PRACH. Its up to the MAC to schedule another PRACH PDU in the case there are there N_RA_slot \in {0,1}.
            rx_nr_prach_ru(ru,
                           ru->prach_list[prach_id].fmt, //could also use format
                           ru->prach_list[prach_id].numRA,
                           prachStartSymbol,
                           prach_oc,
                           proc->frame_rx,proc->tti_rx);
          }

          free_nr_ru_prach_entry(ru,prach_id);
          VCD_SIGNAL_DUMPER_DUMP_FUNCTION_BY_NAME( VCD_SIGNAL_DUMPER_FUNCTIONS_PHY_RU_PRACH_RX, 0 );
        }
      }
    }

    // At this point, all information for subframe has been received on FH interface
    res = pullTpool(gNB->resp_L1, gNB->threadPool);
    syncMsg = (processingData_L1_t *)NotifiedFifoData(res);
    syncMsg->gNB = gNB;
    syncMsg->frame_rx = proc->frame_rx;
    syncMsg->slot_rx = proc->tti_rx;
    syncMsg->frame_tx = proc->frame_tx;
    syncMsg->slot_tx = proc->tti_tx;
    syncMsg->timestamp_tx = proc->timestamp_tx;
    res->key = proc->tti_rx;
    pushTpool(gNB->threadPool, res);

  }

  printf( "Exiting ru_thread \n");

  if (ru->stop_rf != NULL) {
    if (ru->stop_rf(ru) != 0)
      LOG_E(HW,"Could not stop the RF device\n");
    else LOG_I(PHY,"RU %d rf device stopped\n",ru->idx);
  }

  res = pullNotifiedFIFO(gNB->resp_L1);
  delNotifiedFIFO_elt(res);
  res = pullNotifiedFIFO(gNB->L1_tx_free);
  delNotifiedFIFO_elt(res);
  res = pullNotifiedFIFO(gNB->L1_tx_free);
  delNotifiedFIFO_elt(res);

  ru_thread_status = 0;
  return &ru_thread_status;
}

int start_streaming(RU_t *ru) {
  LOG_I(PHY,"Starting streaming on third-party RRU\n");
  return(ru->ifdevice.thirdparty_startstreaming(&ru->ifdevice));
}

int nr_start_if(struct RU_t_s *ru, struct PHY_VARS_gNB_s *gNB) {
  for (int i=0;i<ru->nb_rx;i++) ru->openair0_cfg.rxbase[i] = ru->common.rxdata[i];
  ru->openair0_cfg.rxsize = ru->nr_frame_parms->samples_per_subframe*10;
  return(ru->ifdevice.trx_start_func(&ru->ifdevice));
}

int start_rf(RU_t *ru) {
  return(ru->rfdevice.trx_start_func(&ru->rfdevice));
}

int stop_rf(RU_t *ru) {
  ru->rfdevice.trx_end_func(&ru->rfdevice);
  return 0;
}

int start_write_thread(RU_t *ru) {
  return(ru->rfdevice.trx_write_init(&ru->rfdevice));
}

void init_RU_proc(RU_t *ru) {
  int i=0;
  RU_proc_t *proc;
  LOG_I(PHY,"Initializing RU proc %d (%s,%s),\n",ru->idx,NB_functions[ru->function],NB_timing[ru->if_timing]);
  proc = &ru->proc;
  memset((void *)proc,0,sizeof(RU_proc_t));
  proc->ru = ru;
  proc->instance_cnt_emulateRF   = -1;
  proc->first_rx                 = 1;
  proc->first_tx                 = 1;
  proc->frame_offset             = 0;
  proc->num_slaves               = 0;
  proc->frame_tx_unwrap          = 0;
  proc->feptx_mask               = 0;

  for (i=0; i<10; i++) proc->symbol_mask[i]=0;

  pthread_mutex_init( &proc->mutex_emulateRF,NULL);
  pthread_cond_init( &proc->cond_emulateRF, NULL);
  threadCreate( &proc->pthread_FH, ru_thread, (void *)ru, "thread_FH", -1, OAI_PRIORITY_RT_MAX );

  if(emulate_rf)
    threadCreate( &proc->pthread_emulateRF, emulatedRF_thread, (void *)proc, "emulateRF", -1, OAI_PRIORITY_RT );
  if (opp_enabled == 1) 
    threadCreate( &ru->ru_stats_thread, ru_stats_thread, (void *)ru,"ru_stats", -1, OAI_PRIORITY_RT );
  if (get_thread_worker_conf() == WORKER_ENABLE) {
    if (ru->feprx) nr_init_feprx_thread(ru);

    if (ru->feptx_ofdm) nr_init_feptx_thread(ru);
  }

}

void kill_NR_RU_proc(int inst) {
  RU_t *ru = RC.ru[inst];
  RU_proc_t *proc = &ru->proc;
  LOG_D(PHY, "Joining pthread_FH\n");
  pthread_join(proc->pthread_FH, NULL);

  if (get_nprocs() >= 2) {
    if (ru->feprx) {
      pthread_mutex_lock(&proc->mutex_fep);
      proc->instance_cnt_fep = 0;
      pthread_mutex_unlock(&proc->mutex_fep);
      pthread_cond_signal(&proc->cond_fep);
      LOG_D(PHY, "Joining pthread_fep\n");
      pthread_join(proc->pthread_fep, NULL);
      pthread_mutex_destroy(&proc->mutex_fep);
      pthread_cond_destroy(&proc->cond_fep);
    }

    if (ru->feptx_ofdm) {
      pthread_mutex_lock(&proc->mutex_feptx);
      proc->instance_cnt_feptx = 0;
      pthread_mutex_unlock(&proc->mutex_feptx);
      pthread_cond_signal(&proc->cond_feptx);
      LOG_D(PHY, "Joining pthread_feptx\n");
      pthread_join(proc->pthread_feptx, NULL);
      pthread_mutex_destroy(&proc->mutex_feptx);
      pthread_cond_destroy(&proc->cond_feptx);
    }
  }

  if (opp_enabled) {
    LOG_D(PHY, "Joining ru_stats_thread\n");
    pthread_join(ru->ru_stats_thread, NULL);
  }
}

int check_capabilities(RU_t *ru,RRU_capabilities_t *cap) {
  FH_fmt_options_t fmt = cap->FH_fmt;
  int i;
  int found_band=0;
  LOG_I(PHY,"RRU %d, num_bands %d, looking for band %d\n",ru->idx,cap->num_bands,ru->nr_frame_parms->nr_band);

  for (i=0; i<cap->num_bands; i++) {
    LOG_I(PHY,"band %d on RRU %d\n",cap->band_list[i],ru->idx);

    if (ru->nr_frame_parms->nr_band == cap->band_list[i]) {
      found_band=1;
      break;
    }
  }

  if (found_band == 0) {
    LOG_I(PHY,"Couldn't find target NR band %d on RRU %d\n",ru->nr_frame_parms->nr_band,ru->idx);
    return(-1);
  }

  switch (ru->if_south) {
    case LOCAL_RF:
      AssertFatal(1==0, "This RU should not have a local RF, exiting\n");
      return(0);
      break;

    case REMOTE_IF5:
      if (fmt == OAI_IF5_only || fmt == OAI_IF5_and_IF4p5) return(0);

      break;

    case REMOTE_IF4p5:
      if (fmt == OAI_IF4p5_only || fmt == OAI_IF5_and_IF4p5) return(0);

      break;

    case REMOTE_MBP_IF5:
      if (fmt == MBP_IF5) return(0);

      break;

    default:
      LOG_I(PHY,"No compatible Fronthaul interface found for RRU %d\n", ru->idx);
      return(-1);
  }

  return(-1);
}


char rru_format_options[4][20] = {"OAI_IF5_only","OAI_IF4p5_only","OAI_IF5_and_IF4p5","MBP_IF5"};

char rru_formats[3][20] = {"OAI_IF5","MBP_IF5","OAI_IF4p5"};
char ru_if_formats[4][20] = {"LOCAL_RF","REMOTE_OAI_IF5","REMOTE_MBP_IF5","REMOTE_OAI_IF4p5"};

void configure_ru(int idx,
                  void *arg) {
  RU_t               *ru           = RC.ru[idx];
  RRU_config_t       *config       = (RRU_config_t *)arg;
  RRU_capabilities_t *capabilities = (RRU_capabilities_t *)arg;
  nfapi_nr_config_request_scf_t *cfg = &ru->config;
  int ret;
  LOG_I(PHY, "Received capabilities from RRU %d\n",idx);

  if (capabilities->FH_fmt < MAX_FH_FMTs) LOG_I(PHY, "RU FH options %s\n",rru_format_options[capabilities->FH_fmt]);

  ret = check_capabilities(ru,capabilities);
  AssertFatal(ret == 0, "Cannot configure RRU %d, check_capabilities returned %d\n", idx, ret);
  // take antenna capabilities of RRU
  ru->nb_tx                      = capabilities->nb_tx[0];
  ru->nb_rx                      = capabilities->nb_rx[0];
  // Pass configuration to RRU
  LOG_I(PHY, "Using %s fronthaul (%d), band %d \n",ru_if_formats[ru->if_south],ru->if_south,ru->nr_frame_parms->nr_band);
  // wait for configuration
  config->FH_fmt                 = ru->if_south;
  config->num_bands              = 1;
  config->band_list[0]           = ru->nr_frame_parms->nr_band;
  config->tx_freq[0]             = ru->nr_frame_parms->dl_CarrierFreq;
  config->rx_freq[0]             = ru->nr_frame_parms->ul_CarrierFreq;
  //config->tdd_config[0]          = ru->nr_frame_parms->tdd_config;
  //config->tdd_config_S[0]        = ru->nr_frame_parms->tdd_config_S;
  config->att_tx[0]              = ru->att_tx;
  config->att_rx[0]              = ru->att_rx;
  config->N_RB_DL[0]             = cfg->carrier_config.dl_grid_size[cfg->ssb_config.scs_common.value].value;
  config->N_RB_UL[0]             = cfg->carrier_config.dl_grid_size[cfg->ssb_config.scs_common.value].value;
  config->threequarter_fs[0]     = ru->nr_frame_parms->threequarter_fs;
  /*  if (ru->if_south==REMOTE_IF4p5) {
      config->prach_FreqOffset[0]  = ru->nr_frame_parms->prach_config_common.prach_ConfigInfo.prach_FreqOffset;
      config->prach_ConfigIndex[0] = ru->nr_frame_parms->prach_config_common.prach_ConfigInfo.prach_ConfigIndex;
      LOG_I(PHY,"REMOTE_IF4p5: prach_FrequOffset %d, prach_ConfigIndex %d\n",
      config->prach_FreqOffset[0],config->prach_ConfigIndex[0]);*/
  nr_init_frame_parms(&ru->config, ru->nr_frame_parms);
  nr_phy_init_RU(ru);
}

void configure_rru(int idx,
                   void *arg) {
  RRU_config_t *config     = (RRU_config_t *)arg;
  RU_t         *ru         = RC.ru[idx];
  nfapi_nr_config_request_scf_t *cfg = &ru->config;
  ru->nr_frame_parms->nr_band                                             = config->band_list[0];
  ru->nr_frame_parms->dl_CarrierFreq                                      = config->tx_freq[0];
  ru->nr_frame_parms->ul_CarrierFreq                                      = config->rx_freq[0];

  if (ru->nr_frame_parms->dl_CarrierFreq == ru->nr_frame_parms->ul_CarrierFreq) {
    cfg->cell_config.frame_duplex_type.value                       = TDD;
    //ru->nr_frame_parms->tdd_config                                        = config->tdd_config[0];
    //ru->nr_frame_parms->tdd_config_S                                      = config->tdd_config_S[0];
  } else
    cfg->cell_config.frame_duplex_type.value                       = FDD;

  ru->att_tx                                                              = config->att_tx[0];
  ru->att_rx                                                              = config->att_rx[0];
  int mu = cfg->ssb_config.scs_common.value;
  cfg->carrier_config.dl_grid_size[mu].value                       = config->N_RB_DL[0];
  cfg->carrier_config.dl_grid_size[mu].value                       = config->N_RB_UL[0];
  ru->nr_frame_parms->threequarter_fs                                     = config->threequarter_fs[0];

  //ru->nr_frame_parms->pdsch_config_common.referenceSignalPower                 = ru->max_pdschReferenceSignalPower-config->att_tx[0];
  if (ru->function==NGFI_RRU_IF4p5) {
    ru->nr_frame_parms->att_rx = ru->att_rx;
    ru->nr_frame_parms->att_tx = ru->att_tx;
    /*
        LOG_I(PHY,"Setting ru->function to NGFI_RRU_IF4p5, prach_FrequOffset %d, prach_ConfigIndex %d, att (%d,%d)\n",
        config->prach_FreqOffset[0],config->prach_ConfigIndex[0],ru->att_tx,ru->att_rx);
        ru->nr_frame_parms->prach_config_common.prach_ConfigInfo.prach_FreqOffset  = config->prach_FreqOffset[0];
        ru->nr_frame_parms->prach_config_common.prach_ConfigInfo.prach_ConfigIndex = config->prach_ConfigIndex[0]; */
  }

  fill_rf_config(ru,ru->rf_config_file);
  nr_init_frame_parms(&ru->config, ru->nr_frame_parms);
  nr_phy_init_RU(ru);
}

/*
void init_precoding_weights(PHY_VARS_gNB *gNB) {

  int layer,ru_id,aa,re,ue,tb;
  LTE_DL_FRAME_PARMS *fp=&gNB->frame_parms;
  RU_t *ru;
  LTE_gNB_DLSCH_t *dlsch;

  // init precoding weigths
  for (ue=0;ue<NUMBER_OF_UE_MAX;ue++) {
    for (tb=0;tb<2;tb++) {
      dlsch = gNB->dlsch[ue][tb];
      for (layer=0; layer<4; layer++) {
  int nb_tx=0;
  for (ru_id=0;ru_id<RC.nb_RU;ru_id++) {
    ru = RC.ru[ru_id];
    nb_tx+=ru->nb_tx;
  }
  dlsch->ue_spec_bf_weights[layer] = (int32_t**)malloc16(nb_tx*sizeof(int32_t*));

  for (aa=0; aa<nb_tx; aa++) {
    dlsch->ue_spec_bf_weights[layer][aa] = (int32_t *)malloc16(fp->ofdm_symbol_size*sizeof(int32_t));
    for (re=0;re<fp->ofdm_symbol_size; re++) {
      dlsch->ue_spec_bf_weights[layer][aa][re] = 0x00007fff;
    }
  }
      }
    }
  }
}*/

void set_function_spec_param(RU_t *ru) {
  int ret;

  switch (ru->if_south) {
    case LOCAL_RF:   // this is an RU with integrated RF (RRU, gNB)
      reset_meas(&ru->rx_fhaul);
      if (ru->function ==  NGFI_RRU_IF5) {                 // IF5 RRU
        ru->do_prach              = 0;                      // no prach processing in RU
        ru->fh_north_in           = NULL;                   // no shynchronous incoming fronthaul from north
        ru->fh_north_out          = fh_if5_north_out;       // need only to do send_IF5  reception
        ru->fh_south_out          = tx_rf;                  // send output to RF
        ru->fh_north_asynch_in    = fh_if5_north_asynch_in; // TX packets come asynchronously
        ru->feprx                 = NULL;                   // nothing (this is a time-domain signal)
        ru->feptx_ofdm            = NULL;                   // nothing (this is a time-domain signal)
        ru->feptx_prec            = NULL;                   // nothing (this is a time-domain signal)
        ru->nr_start_if           = nr_start_if;            // need to start the if interface for if5
        ru->ifdevice.host_type    = RRU_HOST;
        ru->rfdevice.host_type    = RRU_HOST;
        ru->ifdevice.eth_params   = &ru->eth_params;
        reset_meas(&ru->rx_fhaul);
        reset_meas(&ru->tx_fhaul);
        reset_meas(&ru->compression);
        reset_meas(&ru->transport);
        ret = openair0_transport_load(&ru->ifdevice,&ru->openair0_cfg,&ru->eth_params);
        printf("openair0_transport_init returns %d for ru_id %u\n", ret, ru->idx);

        if (ret<0) {
          printf("Exiting, cannot initialize transport protocol\n");
          exit(-1);
        }
      } else if (ru->function == NGFI_RRU_IF4p5) {
        ru->do_prach              = 1;                        // do part of prach processing in RU
        ru->fh_north_in           = NULL;                     // no synchronous incoming fronthaul from north
        ru->fh_north_out          = fh_if4p5_north_out;       // send_IF4p5 on reception
        ru->fh_south_out          = tx_rf;                    // send output to RF
        ru->fh_north_asynch_in    = fh_if4p5_north_asynch_in; // TX packets come asynchronously
        ru->feprx                 = (get_thread_worker_conf() == WORKER_ENABLE) ? nr_fep_full_2thread : nr_fep_full;     // RX DFTs
        ru->feptx_ofdm            = (get_thread_worker_conf() == WORKER_ENABLE) ? nr_feptx_ofdm_2thread : nr_feptx_ofdm; // this is fep with idft only (no precoding in RRU)
        ru->feptx_prec            = NULL;
        ru->nr_start_if           = nr_start_if;              // need to start the if interface for if4p5
        ru->ifdevice.host_type    = RRU_HOST;
        ru->rfdevice.host_type    = RRU_HOST;
        ru->ifdevice.eth_params   = &ru->eth_params;
        reset_meas(&ru->tx_fhaul);
        reset_meas(&ru->compression);
        reset_meas(&ru->transport);
        ret = openair0_transport_load(&ru->ifdevice,&ru->openair0_cfg,&ru->eth_params);
        printf("openair0_transport_init returns %d for ru_id %u\n", ret, ru->idx);

        if (ret<0) {
          printf("Exiting, cannot initialize transport protocol\n");
          exit(-1);
        }

        malloc_IF4p5_buffer(ru);
      } else if (ru->function == gNodeB_3GPP) {
        ru->do_prach             = 0;                       // no prach processing in RU
        ru->feprx                = (get_thread_worker_conf() == WORKER_ENABLE) ? nr_fep_full_2thread   : nr_fep_full;                // RX DFTs
        ru->feptx_ofdm           = (get_thread_worker_conf() == WORKER_ENABLE) ? nr_feptx_ofdm_2thread : nr_feptx_ofdm;              // this is fep with idft and precoding
        ru->feptx_prec           = (get_thread_worker_conf() == WORKER_ENABLE) ? NULL                  : nr_feptx_prec;           // this is fep with idft and precoding
        ru->fh_north_in          = NULL;                    // no incoming fronthaul from north
        ru->fh_north_out         = NULL;                    // no outgoing fronthaul to north
        ru->nr_start_if          = NULL;                    // no if interface
        ru->rfdevice.host_type   = RAU_HOST;
        ru->fh_south_in            = rx_rf;                 // local synchronous RF RX
        ru->fh_south_out           = tx_rf;                 // local synchronous RF TX
        ru->start_rf               = start_rf;              // need to start the local RF interface
        ru->stop_rf                = stop_rf;
        ru->start_write_thread     = start_write_thread;                  // starting RF TX in different thread
        printf("configuring ru_id %u (start_rf %p)\n", ru->idx, start_rf);
      }

      /*
      printf("configuring ru_id %u (start_rf %p)\n", ru->idx, start_rf);
      fill_rf_config(ru,rf_config_file);
      init_frame_parms(&ru->frame_parms,1);
      nr_phy_init_RU(ru);

      ret = openair0_device_load(&ru->rfdevice,&ru->openair0_cfg);
      if (setup_RU_buffers(ru)!=0) {
      printf("Exiting, cannot initialize RU Buffers\n");
      exit(-1);
      }
      */
      break;

    case REMOTE_IF5: // the remote unit is IF5 RRU
      ru->do_prach               = 0;
      ru->feprx                  = (get_thread_worker_conf() == WORKER_ENABLE) ? nr_fep_full_2thread   : nr_fep_full;     // this is frequency-shift + DFTs
      ru->feptx_prec             = (get_thread_worker_conf() == WORKER_ENABLE) ? NULL                  : nr_feptx_prec;          // need to do transmit Precoding + IDFTs
      ru->feptx_ofdm             = (get_thread_worker_conf() == WORKER_ENABLE) ? nr_feptx_ofdm_2thread : nr_feptx_ofdm; // need to do transmit Precoding + IDFTs
      ru->fh_south_in            = fh_if5_south_in;     // synchronous IF5 reception
      ru->fh_south_out           = fh_if5_south_out;    // synchronous IF5 transmission
      ru->fh_south_asynch_in     = NULL;                // no asynchronous UL
      ru->start_rf               = ru->eth_params.transp_preference == ETH_UDP_IF5_ECPRI_MODE ? start_streaming : NULL;
      ru->stop_rf                = NULL;
      ru->start_write_thread     = NULL;
      ru->nr_start_if            = nr_start_if;         // need to start if interface for IF5
      ru->ifdevice.host_type     = RAU_HOST;
      ru->ifdevice.eth_params    = &ru->eth_params;
      ru->ifdevice.configure_rru = configure_ru;

      ret = openair0_transport_load(&ru->ifdevice,&ru->openair0_cfg,&ru->eth_params);
      printf("openair0_transport_init returns %d for ru_id %u\n", ret, ru->idx);

      if (ret<0) {
        printf("Exiting, cannot initialize transport protocol\n");
        exit(-1);
      }

      break;

    case REMOTE_IF4p5:
      ru->do_prach               = 0;
      ru->feprx                  = NULL;                // DFTs
      ru->feptx_prec             = nr_feptx_prec;          // Precoding operation
      ru->feptx_ofdm             = NULL;                // no OFDM mod
      ru->fh_south_in            = fh_if4p5_south_in;   // synchronous IF4p5 reception
      ru->fh_south_out           = fh_if4p5_south_out;  // synchronous IF4p5 transmission
      ru->fh_south_asynch_in     = (ru->if_timing == synch_to_other) ? fh_if4p5_south_in : NULL;                // asynchronous UL if synch_to_other
      ru->fh_north_out           = NULL;
      ru->fh_north_asynch_in     = NULL;
      ru->start_rf               = NULL;                // no local RF
      ru->stop_rf                = NULL;
      ru->start_write_thread     = NULL;
      ru->nr_start_if            = nr_start_if;         // need to start if interface for IF4p5
      ru->ifdevice.host_type     = RAU_HOST;
      ru->ifdevice.eth_params    = &ru->eth_params;
      ru->ifdevice.configure_rru = configure_ru;
      ret = openair0_transport_load(&ru->ifdevice, &ru->openair0_cfg, &ru->eth_params);
      printf("openair0_transport_init returns %d for ru_id %u\n", ret, ru->idx);

      if (ret<0) {
        printf("Exiting, cannot initialize transport protocol\n");
        exit(-1);
      }

      if (ru->ifdevice.get_internal_parameter != NULL) {
        void *t = ru->ifdevice.get_internal_parameter("fh_if4p5_south_in");

        if (t != NULL)
          ru->fh_south_in = t;

        t = ru->ifdevice.get_internal_parameter("fh_if4p5_south_out");

        if (t != NULL)
          ru->fh_south_out = t;
      }

      malloc_IF4p5_buffer(ru);
      break;

    default:
      LOG_E(PHY,"RU with invalid or unknown southbound interface type %d\n",ru->if_south);
      break;
  } // switch on interface type
}

void init_NR_RU(char *rf_config_file) {
  int ru_id;
  RU_t *ru;
  PHY_VARS_gNB *gNB_RC;
  PHY_VARS_gNB *gNB0= (PHY_VARS_gNB *)NULL;
  NR_DL_FRAME_PARMS *fp = (NR_DL_FRAME_PARMS *)NULL;
  int i;
  // create status mask
  RC.ru_mask = 0;
  pthread_mutex_init(&RC.ru_mutex,NULL);
  pthread_cond_init(&RC.ru_cond,NULL);
  // read in configuration file)
  printf("configuring RU from file\n");
  NRRCconfig_RU();
  LOG_I(PHY,"number of L1 instances %d, number of RU %d, number of CPU cores %d\n",RC.nb_nr_L1_inst,RC.nb_RU,get_nprocs());
  LOG_D(PHY,"Process RUs RC.nb_RU:%d\n",RC.nb_RU);

  for (ru_id=0; ru_id<RC.nb_RU; ru_id++) {
    LOG_D(PHY,"Process RC.ru[%d]\n",ru_id);
    ru                 = RC.ru[ru_id];
    ru->rf_config_file = rf_config_file;
    ru->idx            = ru_id;
    ru->ts_offset      = 0;
    // use gNB_list[0] as a reference for RU frame parameters
    // NOTE: multiple CC_id are not handled here yet!

    if (ru->num_gNB > 0) {
      LOG_D(PHY, "%s() RC.ru[%d].num_gNB:%d ru->gNB_list[0]:%p RC.gNB[0]:%p rf_config_file:%s\n", __FUNCTION__, ru_id, ru->num_gNB, ru->gNB_list[0], RC.gNB[0], ru->rf_config_file);

      if (ru->gNB_list[0] == 0) {
        LOG_E(PHY,"%s() DJP - ru->gNB_list ru->num_gNB are not initialized - so do it manually\n", __FUNCTION__);
        ru->gNB_list[0] = RC.gNB[0];
        ru->num_gNB=1;
        //
        // DJP - feptx_prec() / feptx_ofdm() parses the gNB_list (based on num_gNB) and copies the txdata_F to txdata in RU
        //
      } else {
        LOG_E(PHY,"DJP - delete code above this %s:%d\n", __FILE__, __LINE__);
      }
    }

    gNB_RC           = RC.gNB[0];
    gNB0             = ru->gNB_list[0];
    fp               = ru->nr_frame_parms;
    LOG_D(PHY, "RU FUnction:%d ru->if_south:%d\n", ru->function, ru->if_south);

    if (gNB0) {
      if ((ru->function != NGFI_RRU_IF5) && (ru->function != NGFI_RRU_IF4p5))
        AssertFatal(gNB0!=NULL,"gNB0 is null!\n");

      if (gNB0 && gNB_RC) {
        LOG_I(PHY,"Copying frame parms from gNB in RC to gNB %d in ru %d and frame_parms in ru\n",gNB0->Mod_id,ru->idx);
        memset((void *)fp, 0, sizeof(NR_DL_FRAME_PARMS));
        memcpy((void *)fp,&gNB_RC->frame_parms,sizeof(NR_DL_FRAME_PARMS));
        memcpy((void *)&gNB0->frame_parms,(void *)&gNB_RC->frame_parms,sizeof(NR_DL_FRAME_PARMS));
        // attach all RU to all gNBs in its list/
        LOG_D(PHY,"ru->num_gNB:%d gNB0->num_RU:%d\n", ru->num_gNB, gNB0->num_RU);

        for (i=0; i<ru->num_gNB; i++) {
          gNB0 = ru->gNB_list[i];
          gNB0->RU_list[gNB0->num_RU++] = ru;
        }
      }
    }

    //LOG_I(PHY,"Initializing RRU descriptor %d : (%s,%s,%d)\n",ru_id,ru_if_types[ru->if_south],NB_timing[ru->if_timing],ru->function);
    set_function_spec_param(ru);
    LOG_I(PHY,"Starting ru_thread %d\n",ru_id);
    init_RU_proc(ru);
  } // for ru_id

  //  sleep(1);
  LOG_D(HW,"[nr-softmodem.c] RU threads created\n");
}


void stop_RU(int nb_ru) {
  for (int inst = 0; inst < nb_ru; inst++) {
    LOG_I(PHY, "Stopping RU %d processing threads\n", inst);
    kill_NR_RU_proc(inst);
  }
}


/* --------------------------------------------------------*/
/* from here function to use configuration module          */
static void NRRCconfig_RU(void) {
  int i = 0, j = 0;
  paramdef_t RUParams[] = RUPARAMS_DESC;
  paramlist_def_t RUParamList = {CONFIG_STRING_RU_LIST,NULL,0};
  config_getlist( &RUParamList, RUParams, sizeof(RUParams)/sizeof(paramdef_t), NULL);

  if ( RUParamList.numelt > 0) {
    RC.ru = (RU_t **)malloc(RC.nb_RU*sizeof(RU_t *));
    RC.ru_mask=(1<<NB_RU) - 1;
    printf("Set RU mask to %lx\n",RC.ru_mask);

    for (j = 0; j < RC.nb_RU; j++) {
      RC.ru[j]                                      = (RU_t *)malloc(sizeof(RU_t));
      memset((void *)RC.ru[j],0,sizeof(RU_t));
      RC.ru[j]->idx                                 = j;
      RC.ru[j]->nr_frame_parms                      = (NR_DL_FRAME_PARMS *)malloc(sizeof(NR_DL_FRAME_PARMS));
      RC.ru[j]->frame_parms                         = (LTE_DL_FRAME_PARMS *)malloc(sizeof(LTE_DL_FRAME_PARMS));
      printf("Creating RC.ru[%d]:%p\n", j, RC.ru[j]);
      RC.ru[j]->if_timing                           = synch_to_ext_device;

      if (RC.nb_nr_L1_inst >0)
        RC.ru[j]->num_gNB                           = RUParamList.paramarray[j][RU_ENB_LIST_IDX].numelt;
      else
        RC.ru[j]->num_gNB                           = 0;

      for (i=0; i<RC.ru[j]->num_gNB; i++) RC.ru[j]->gNB_list[i] = RC.gNB[RUParamList.paramarray[j][RU_ENB_LIST_IDX].iptr[i]];

      if (config_isparamset(RUParamList.paramarray[j], RU_SDR_ADDRS)) {
        RC.ru[j]->openair0_cfg.sdr_addrs = strdup(*(RUParamList.paramarray[j][RU_SDR_ADDRS].strptr));
      }

      if (config_isparamset(RUParamList.paramarray[j], RU_SDR_CLK_SRC)) {
        if (strcmp(*(RUParamList.paramarray[j][RU_SDR_CLK_SRC].strptr), "internal") == 0) {
          RC.ru[j]->openair0_cfg.clock_source = internal;
          LOG_I(PHY, "RU clock source set as internal\n");
        } else if (strcmp(*(RUParamList.paramarray[j][RU_SDR_CLK_SRC].strptr), "external") == 0) {
          RC.ru[j]->openair0_cfg.clock_source = external;
          LOG_I(PHY, "RU clock source set as external\n");
        } else if (strcmp(*(RUParamList.paramarray[j][RU_SDR_CLK_SRC].strptr), "gpsdo") == 0) {
          RC.ru[j]->openair0_cfg.clock_source = gpsdo;
          LOG_I(PHY, "RU clock source set as gpsdo\n");
        } else {
          LOG_E(PHY, "Erroneous RU clock source in the provided configuration file: '%s'\n", *(RUParamList.paramarray[j][RU_SDR_CLK_SRC].strptr));
        }
      } else {
        LOG_I(PHY,"Setting clock source to internal\n");
        RC.ru[j]->openair0_cfg.clock_source = internal;
      }

      if (config_isparamset(RUParamList.paramarray[j], RU_SDR_TME_SRC)) {
        if (strcmp(*(RUParamList.paramarray[j][RU_SDR_TME_SRC].strptr), "internal") == 0) {
          RC.ru[j]->openair0_cfg.time_source = internal;
          LOG_I(PHY, "RU time source set as internal\n");
        } else if (strcmp(*(RUParamList.paramarray[j][RU_SDR_TME_SRC].strptr), "external") == 0) {
          RC.ru[j]->openair0_cfg.time_source = external;
          LOG_I(PHY, "RU time source set as external\n");
        } else if (strcmp(*(RUParamList.paramarray[j][RU_SDR_TME_SRC].strptr), "gpsdo") == 0) {
          RC.ru[j]->openair0_cfg.time_source = gpsdo;
          LOG_I(PHY, "RU time source set as gpsdo\n");
        } else {
          LOG_E(PHY, "Erroneous RU time source in the provided configuration file: '%s'\n", *(RUParamList.paramarray[j][RU_SDR_CLK_SRC].strptr));
        }
      } else {
        LOG_I(PHY,"Setting time source to internal\n");
        RC.ru[j]->openair0_cfg.time_source = internal;
      }

      if (strcmp(*(RUParamList.paramarray[j][RU_LOCAL_RF_IDX].strptr), "yes") == 0) {
        if ( !(config_isparamset(RUParamList.paramarray[j],RU_LOCAL_IF_NAME_IDX)) ) {
          RC.ru[j]->if_south                        = LOCAL_RF;
          RC.ru[j]->function                        = gNodeB_3GPP;
          printf("Setting function for RU %d to gNodeB_3GPP\n",j);
        } else {
          RC.ru[j]->eth_params.local_if_name           = strdup(*(RUParamList.paramarray[j][RU_LOCAL_IF_NAME_IDX].strptr));
          RC.ru[j]->eth_params.my_addr                 = strdup(*(RUParamList.paramarray[j][RU_LOCAL_ADDRESS_IDX].strptr));
          RC.ru[j]->eth_params.remote_addr             = strdup(*(RUParamList.paramarray[j][RU_REMOTE_ADDRESS_IDX].strptr));
          RC.ru[j]->eth_params.my_portc                = *(RUParamList.paramarray[j][RU_LOCAL_PORTC_IDX].uptr);
          RC.ru[j]->eth_params.remote_portc            = *(RUParamList.paramarray[j][RU_REMOTE_PORTC_IDX].uptr);
          RC.ru[j]->eth_params.my_portd                = *(RUParamList.paramarray[j][RU_LOCAL_PORTD_IDX].uptr);
          RC.ru[j]->eth_params.remote_portd            = *(RUParamList.paramarray[j][RU_REMOTE_PORTD_IDX].uptr);

          if (strcmp(*(RUParamList.paramarray[j][RU_TRANSPORT_PREFERENCE_IDX].strptr), "udp") == 0) {
            RC.ru[j]->if_south                        = LOCAL_RF;
            RC.ru[j]->function                        = NGFI_RRU_IF5;
            RC.ru[j]->eth_params.transp_preference    = ETH_UDP_MODE;
            printf("Setting function for RU %d to NGFI_RRU_IF5 (udp)\n",j);
          } else if (strcmp(*(RUParamList.paramarray[j][RU_TRANSPORT_PREFERENCE_IDX].strptr), "raw") == 0) {
            RC.ru[j]->if_south                        = LOCAL_RF;
            RC.ru[j]->function                        = NGFI_RRU_IF5;
            RC.ru[j]->eth_params.transp_preference    = ETH_RAW_MODE;
            printf("Setting function for RU %d to NGFI_RRU_IF5 (raw)\n",j);
          } else if (strcmp(*(RUParamList.paramarray[j][RU_TRANSPORT_PREFERENCE_IDX].strptr), "udp_if4p5") == 0) {
            RC.ru[j]->if_south                        = LOCAL_RF;
            RC.ru[j]->function                        = NGFI_RRU_IF4p5;
            RC.ru[j]->eth_params.transp_preference    = ETH_UDP_IF4p5_MODE;
            printf("Setting function for RU %d to NGFI_RRU_IF4p5 (udp)\n",j);
          } else if (strcmp(*(RUParamList.paramarray[j][RU_TRANSPORT_PREFERENCE_IDX].strptr), "raw_if4p5") == 0) {
            RC.ru[j]->if_south                        = LOCAL_RF;
            RC.ru[j]->function                        = NGFI_RRU_IF4p5;
            RC.ru[j]->eth_params.transp_preference    = ETH_RAW_IF4p5_MODE;
            printf("Setting function for RU %d to NGFI_RRU_IF4p5 (raw)\n",j);
          }
        }

        RC.ru[j]->max_pdschReferenceSignalPower     = *(RUParamList.paramarray[j][RU_MAX_RS_EPRE_IDX].uptr);;
        RC.ru[j]->max_rxgain                        = *(RUParamList.paramarray[j][RU_MAX_RXGAIN_IDX].uptr);
        RC.ru[j]->sf_extension                      = *(RUParamList.paramarray[j][RU_SF_EXTENSION_IDX].uptr);
      } //strcmp(local_rf, "yes") == 0
      else {
        printf("RU %d: Transport %s\n",j,*(RUParamList.paramarray[j][RU_TRANSPORT_PREFERENCE_IDX].strptr));
        RC.ru[j]->eth_params.local_if_name = strdup(*(RUParamList.paramarray[j][RU_LOCAL_IF_NAME_IDX].strptr));
        RC.ru[j]->eth_params.my_addr       = strdup(*(RUParamList.paramarray[j][RU_LOCAL_ADDRESS_IDX].strptr));
        RC.ru[j]->eth_params.remote_addr   = strdup(*(RUParamList.paramarray[j][RU_REMOTE_ADDRESS_IDX].strptr));
        RC.ru[j]->eth_params.my_portc      = *(RUParamList.paramarray[j][RU_LOCAL_PORTC_IDX].uptr);
        RC.ru[j]->eth_params.remote_portc  = *(RUParamList.paramarray[j][RU_REMOTE_PORTC_IDX].uptr);
        RC.ru[j]->eth_params.my_portd      = *(RUParamList.paramarray[j][RU_LOCAL_PORTD_IDX].uptr);
        RC.ru[j]->eth_params.remote_portd  = *(RUParamList.paramarray[j][RU_REMOTE_PORTD_IDX].uptr);

        if (strcmp(*(RUParamList.paramarray[j][RU_TRANSPORT_PREFERENCE_IDX].strptr), "udp") == 0) {
          RC.ru[j]->if_south                     = REMOTE_IF5;
          RC.ru[j]->function                     = NGFI_RAU_IF5;
          RC.ru[j]->eth_params.transp_preference = ETH_UDP_MODE;
        } else if (strcmp(*(RUParamList.paramarray[j][RU_TRANSPORT_PREFERENCE_IDX].strptr), "udp_ecpri_if5") == 0) {
          RC.ru[j]->if_south                     = REMOTE_IF5;
          RC.ru[j]->function                     = NGFI_RAU_IF5;
          RC.ru[j]->eth_params.transp_preference = ETH_UDP_IF5_ECPRI_MODE;
        } else if (strcmp(*(RUParamList.paramarray[j][RU_TRANSPORT_PREFERENCE_IDX].strptr), "raw") == 0) {
          RC.ru[j]->if_south                     = REMOTE_IF5;
          RC.ru[j]->function                     = NGFI_RAU_IF5;
          RC.ru[j]->eth_params.transp_preference = ETH_RAW_MODE;
        } else if (strcmp(*(RUParamList.paramarray[j][RU_TRANSPORT_PREFERENCE_IDX].strptr), "udp_if4p5") == 0) {
          RC.ru[j]->if_south                     = REMOTE_IF4p5;
          RC.ru[j]->function                     = NGFI_RAU_IF4p5;
          RC.ru[j]->eth_params.transp_preference = ETH_UDP_IF4p5_MODE;
        } else if (strcmp(*(RUParamList.paramarray[j][RU_TRANSPORT_PREFERENCE_IDX].strptr), "raw_if4p5") == 0) {
          RC.ru[j]->if_south                     = REMOTE_IF4p5;
          RC.ru[j]->function                     = NGFI_RAU_IF4p5;
          RC.ru[j]->eth_params.transp_preference = ETH_RAW_IF4p5_MODE;
        }
      }  /* strcmp(local_rf, "yes") != 0 */

      RC.ru[j]->nb_tx                             = *(RUParamList.paramarray[j][RU_NB_TX_IDX].uptr);
      RC.ru[j]->nb_rx                             = *(RUParamList.paramarray[j][RU_NB_RX_IDX].uptr);
      RC.ru[j]->att_tx                            = *(RUParamList.paramarray[j][RU_ATT_TX_IDX].uptr);
      RC.ru[j]->att_rx                            = *(RUParamList.paramarray[j][RU_ATT_RX_IDX].uptr);
      RC.ru[j]->if_frequency                      = *(RUParamList.paramarray[j][RU_IF_FREQUENCY].u64ptr);
      RC.ru[j]->if_freq_offset                    = *(RUParamList.paramarray[j][RU_IF_FREQ_OFFSET].iptr);
      RC.ru[j]->do_precoding                      = *(RUParamList.paramarray[j][RU_DO_PRECODING].iptr);
      RC.ru[j]->sl_ahead                          = *(RUParamList.paramarray[j][RU_SL_AHEAD].iptr);
      RC.ru[j]->num_bands                         = RUParamList.paramarray[j][RU_BAND_LIST_IDX].numelt;
      for (i=0; i<RC.ru[j]->num_bands; i++) RC.ru[j]->band[i] = RUParamList.paramarray[j][RU_BAND_LIST_IDX].iptr[i];
      RC.ru[j]->openair0_cfg.nr_flag              = *(RUParamList.paramarray[j][RU_NR_FLAG].iptr);
      RC.ru[j]->openair0_cfg.nr_band              = RC.ru[j]->band[0];
      RC.ru[j]->openair0_cfg.nr_scs_for_raster    = *(RUParamList.paramarray[j][RU_NR_SCS_FOR_RASTER].iptr);
      printf("[RU %d] Setting nr_flag %d, nr_band %d, nr_scs_for_raster %d\n",j,RC.ru[j]->openair0_cfg.nr_flag,RC.ru[j]->openair0_cfg.nr_band,RC.ru[j]->openair0_cfg.nr_scs_for_raster);
      if (config_isparamset(RUParamList.paramarray[j], RU_BF_WEIGHTS_LIST_IDX)) {
        RC.ru[j]->nb_bfw = RUParamList.paramarray[j][RU_BF_WEIGHTS_LIST_IDX].numelt;

        for (i=0; i<RC.ru[j]->num_gNB; i++)  {
          RC.ru[j]->bw_list[i] = (int32_t *)malloc16_clear((RC.ru[j]->nb_bfw)*sizeof(int32_t));

          for (int b=0; b<RC.ru[j]->nb_bfw; b++) RC.ru[j]->bw_list[i][b] = RUParamList.paramarray[j][RU_BF_WEIGHTS_LIST_IDX].iptr[b];
        }
      }
    }// j=0..num_rus
  } else {
    RC.nb_RU = 0;
  } // setting != NULL

  return;
}
<|MERGE_RESOLUTION|>--- conflicted
+++ resolved
@@ -275,8 +275,14 @@
 // southbound IF5 fronthaul for 16-bit OAI format
 void fh_if5_south_out(RU_t *ru, int frame, int slot, uint64_t timestamp) {
   if (ru == RC.ru[0]) VCD_SIGNAL_DUMPER_DUMP_VARIABLE_BY_NAME( VCD_SIGNAL_DUMPER_VARIABLES_TRX_TST, ru->proc.timestamp_tx&0xffffffff );
-
-  send_IF5(ru, timestamp, slot, &ru->seqno, IF5_RRH_GW_DL);
+  void *buffs[ru->nb_tx];
+  int offset = ru->nr_frame_parms->get_samples_slot_timestamp(slot,ru->nr_frame_parms,0);
+  for (int aid=0;aid<ru->nb_tx;aid++) buffs[aid]=&ru->common.txdata[aid][offset]; 
+  ru->ifdevice.trx_write_func2(&ru->ifdevice,
+		               timestamp,
+			       buffs,
+			       ru->nr_frame_parms->get_samples_per_slot(slot,ru->nr_frame_parms),
+			       0); 
 }
 
 // southbound IF4p5 fronthaul
@@ -1320,11 +1326,7 @@
       else LOG_I(PHY,"RU %d rf device ready\n",ru->idx);
     } else LOG_I(PHY,"RU %d no rf device\n",ru->idx);
 
-<<<<<<< HEAD
     LOG_I(PHY,"RU %d RF started opp_enabled %d\n",ru->idx,opp_enabled);
-=======
-    LOG_I(PHY,"RU %d RF started\n",ru->idx);
->>>>>>> 3ec401f2
     // start trx write thread
     if(usrp_tx_thread == 1) {
       if (ru->start_write_thread) {
