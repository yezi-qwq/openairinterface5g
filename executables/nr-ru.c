/*
 * Licensed to the OpenAirInterface (OAI) Software Alliance under one or more
 * contributor license agreements.  See the NOTICE file distributed with
 * this work for additional information regarding copyright ownership.
 * The OpenAirInterface Software Alliance licenses this file to You under
 * the OAI Public License, Version 1.1  (the "License"); you may not use this file
 * except in compliance with the License.
 * You may obtain a copy of the License at
 *
 *      http://www.openairinterface.org/?page_id=698
 *
 * Unless required by applicable law or agreed to in writing, software
 * distributed under the License is distributed on an "AS IS" BASIS,
 * WITHOUT WARRANTIES OR CONDITIONS OF ANY KIND, either express or implied.
 * See the License for the specific language governing permissions and
 * limitations under the License.
 *-------------------------------------------------------------------------------
 * For more information about the OpenAirInterface (OAI) Software Alliance:
 *      contact@openairinterface.org
 */

#define _GNU_SOURCE
#include <stdio.h>
#include <stdlib.h>
#include <unistd.h>
#include <string.h>
#include <sched.h>
#include <linux/sched.h>
#include <sys/sysinfo.h>
#include <math.h>

#undef MALLOC //there are two conflicting definitions, so we better make sure we don't use it at all

#include "common/utils/assertions.h"
#include "common/utils/system.h"

#include "../../ARCH/COMMON/common_lib.h"
#include "../../ARCH/ETHERNET/USERSPACE/LIB/ethernet_lib.h"

#include "PHY/LTE_TRANSPORT/if4_tools.h"
#include "PHY/LTE_TRANSPORT/if5_tools.h"

#include "PHY/types.h"
#include "PHY/defs_nr_common.h"
#include "PHY/phy_extern.h"
#include "PHY/NR_TRANSPORT/nr_transport_proto.h"
#include "PHY/INIT/phy_init.h"
#include "SCHED_NR/sched_nr.h"

#include "LAYER2/NR_MAC_COMMON/nr_mac_extern.h"

#include "common/utils/LOG/log.h"
#include "common/utils/LOG/vcd_signal_dumper.h"

#include <executables/softmodem-common.h>

#ifdef SMBV
#include "PHY/TOOLS/smbv.h"
unsigned short config_frames[4] = {2,9,11,13};
#endif

/* these variables have to be defined before including ENB_APP/enb_paramdef.h and GNB_APP/gnb_paramdef.h */
static int DEFBANDS[] = {7};
static int DEFENBS[] = {0};
static int DEFBFW[] = {0x00007fff};

//static int DEFNRBANDS[] = {7};
//static int DEFGNBS[] = {0};

#include "ENB_APP/enb_paramdef.h"
#include "GNB_APP/gnb_paramdef.h"
#include "common/config/config_userapi.h"

#ifndef OPENAIR2
  #include "UTIL/OTG/otg_extern.h"
#endif

#include "s1ap_eNB.h"
#include "SIMULATION/ETH_TRANSPORT/proto.h"
#include <openair1/PHY/TOOLS/phy_scope_interface.h>


#include "T.h"
#include "nfapi_interface.h"

extern volatile int oai_exit;


extern void  nr_phy_free_RU(RU_t *);
extern void  nr_phy_config_request(NR_PHY_Config_t *gNB);
#include "executables/thread-common.h"
//extern PARALLEL_CONF_t get_thread_parallel_conf(void);
//extern WORKER_CONF_t   get_thread_worker_conf(void);

void init_NR_RU(char *);
void stop_RU(int nb_ru);
void do_ru_sync(RU_t *ru);

void configure_ru(int idx, void *arg);
void configure_rru(int idx, void *arg);
int attach_rru(RU_t *ru);
int connect_rau(RU_t *ru);
static void NRRCconfig_RU(void);

uint16_t sf_ahead;
uint16_t slot_ahead;
uint16_t sl_ahead;

extern int emulate_rf;
extern int numerology;

/*************************************************************/
/* Functions to attach and configure RRU                     */

extern void wait_gNBs(void);

int attach_rru(RU_t *ru) {
  ssize_t      msg_len,len;
  RRU_CONFIG_msg_t rru_config_msg;
  int received_capabilities=0;
  wait_gNBs();

  // Wait for capabilities
  while (received_capabilities==0) {
    memset((void *)&rru_config_msg,0,sizeof(rru_config_msg));
    rru_config_msg.type = RAU_tick;
    rru_config_msg.len  = sizeof(RRU_CONFIG_msg_t)-MAX_RRU_CONFIG_SIZE;
    LOG_I(PHY,"Sending RAU tick to RRU %d\n",ru->idx);
    AssertFatal((ru->ifdevice.trx_ctlsend_func(&ru->ifdevice,&rru_config_msg,rru_config_msg.len)!=-1),
                "RU %d cannot access remote radio\n",ru->idx);
    msg_len  = sizeof(RRU_CONFIG_msg_t)-MAX_RRU_CONFIG_SIZE+sizeof(RRU_capabilities_t);

    // wait for answer with timeout
    if ((len = ru->ifdevice.trx_ctlrecv_func(&ru->ifdevice,
               &rru_config_msg,
               msg_len))<0) {
      LOG_I(PHY,"Waiting for RRU %d\n",ru->idx);
    } else if (rru_config_msg.type == RRU_capabilities) {
      AssertFatal(rru_config_msg.len==msg_len,"Received capabilities with incorrect length (%d!=%d)\n",(int)rru_config_msg.len,(int)msg_len);
      LOG_I(PHY,"Received capabilities from RRU %d (len %d/%d, num_bands %d,max_pdschReferenceSignalPower %d, max_rxgain %d, nb_tx %d, nb_rx %d)\n",ru->idx,
            (int)rru_config_msg.len,(int)msg_len,
            ((RRU_capabilities_t *)&rru_config_msg.msg[0])->num_bands,
            ((RRU_capabilities_t *)&rru_config_msg.msg[0])->max_pdschReferenceSignalPower[0],
            ((RRU_capabilities_t *)&rru_config_msg.msg[0])->max_rxgain[0],
            ((RRU_capabilities_t *)&rru_config_msg.msg[0])->nb_tx[0],
            ((RRU_capabilities_t *)&rru_config_msg.msg[0])->nb_rx[0]);
      received_capabilities=1;
    } else {
      LOG_E(PHY,"Received incorrect message %d from RRU %d\n",rru_config_msg.type,ru->idx);
    }
  }

  configure_ru(ru->idx,
               (RRU_capabilities_t *)&rru_config_msg.msg[0]);
  rru_config_msg.type = RRU_config;
  rru_config_msg.len  = sizeof(RRU_CONFIG_msg_t)-MAX_RRU_CONFIG_SIZE+sizeof(RRU_config_t);
  LOG_I(PHY,"Sending Configuration to RRU %d (num_bands %d,band0 %d,txfreq %u,rxfreq %u,att_tx %d,att_rx %d,N_RB_DL %d,N_RB_UL %d,3/4FS %d, prach_FO %d, prach_CI %d)\n",ru->idx,
        ((RRU_config_t *)&rru_config_msg.msg[0])->num_bands,
        ((RRU_config_t *)&rru_config_msg.msg[0])->band_list[0],
        ((RRU_config_t *)&rru_config_msg.msg[0])->tx_freq[0],
        ((RRU_config_t *)&rru_config_msg.msg[0])->rx_freq[0],
        ((RRU_config_t *)&rru_config_msg.msg[0])->att_tx[0],
        ((RRU_config_t *)&rru_config_msg.msg[0])->att_rx[0],
        ((RRU_config_t *)&rru_config_msg.msg[0])->N_RB_DL[0],
        ((RRU_config_t *)&rru_config_msg.msg[0])->N_RB_UL[0],
        ((RRU_config_t *)&rru_config_msg.msg[0])->threequarter_fs[0],
        ((RRU_config_t *)&rru_config_msg.msg[0])->prach_FreqOffset[0],
        ((RRU_config_t *)&rru_config_msg.msg[0])->prach_ConfigIndex[0]);
  AssertFatal((ru->ifdevice.trx_ctlsend_func(&ru->ifdevice,&rru_config_msg,rru_config_msg.len)!=-1),
              "RU %d failed send configuration to remote radio\n",ru->idx);

  if ((len = ru->ifdevice.trx_ctlrecv_func(&ru->ifdevice,
             &rru_config_msg,
             msg_len))<0) {
    LOG_I(PHY,"Waiting for RRU %d\n",ru->idx);
  } else if (rru_config_msg.type == RRU_config_ok) {
    LOG_I(PHY, "RRU_config_ok received\n");
  } else {
    LOG_E(PHY,"Received incorrect message %d from RRU %d\n",rru_config_msg.type,ru->idx);
  }

  return 0;
}

int connect_rau(RU_t *ru) {
  RRU_CONFIG_msg_t   rru_config_msg;
  ssize_t            msg_len;
  int                tick_received          = 0;
  int                configuration_received = 0;
  RRU_capabilities_t *cap;
  int                i;
  int                len;

  // wait for RAU_tick
  while (tick_received == 0) {
    msg_len  = sizeof(RRU_CONFIG_msg_t)-MAX_RRU_CONFIG_SIZE;

    if ((len = ru->ifdevice.trx_ctlrecv_func(&ru->ifdevice,
               &rru_config_msg,
               msg_len))<0) {
      LOG_I(PHY,"Waiting for RAU\n");
    } else {
      if (rru_config_msg.type == RAU_tick) {
        LOG_I(PHY,"Tick received from RAU\n");
        tick_received = 1;
      } else LOG_E(PHY,"Received erroneous message (%d)from RAU, expected RAU_tick\n",rru_config_msg.type);
    }
  }

  // send capabilities
  rru_config_msg.type = RRU_capabilities;
  rru_config_msg.len  = sizeof(RRU_CONFIG_msg_t)-MAX_RRU_CONFIG_SIZE+sizeof(RRU_capabilities_t);
  cap                 = (RRU_capabilities_t *)&rru_config_msg.msg[0];
  LOG_I(PHY,"Sending Capabilities (len %d, num_bands %d,max_pdschReferenceSignalPower %d, max_rxgain %d, nb_tx %d, nb_rx %d)\n",
        (int)rru_config_msg.len,ru->num_bands,ru->max_pdschReferenceSignalPower,ru->max_rxgain,ru->nb_tx,ru->nb_rx);

  switch (ru->function) {
    case NGFI_RRU_IF4p5:
      cap->FH_fmt                                 = OAI_IF4p5_only;
      break;

    case NGFI_RRU_IF5:
      cap->FH_fmt                                 = OAI_IF5_only;
      break;

    case MBP_RRU_IF5:
      cap->FH_fmt                                 = MBP_IF5;
      break;

    default:
      AssertFatal(1==0,"RU_function is unknown %d\n",RC.ru[0]->function);
      break;
  }

  cap->num_bands                                  = ru->num_bands;

  for (i=0; i<ru->num_bands; i++) {
    LOG_I(PHY,"Band %d: nb_rx %d nb_tx %d pdschReferenceSignalPower %d rxgain %d\n",
          ru->band[i],ru->nb_rx,ru->nb_tx,ru->max_pdschReferenceSignalPower,ru->max_rxgain);
    cap->band_list[i]                             = ru->band[i];
    cap->nb_rx[i]                                 = ru->nb_rx;
    cap->nb_tx[i]                                 = ru->nb_tx;
    cap->max_pdschReferenceSignalPower[i]         = ru->max_pdschReferenceSignalPower;
    cap->max_rxgain[i]                            = ru->max_rxgain;
  }

  AssertFatal((ru->ifdevice.trx_ctlsend_func(&ru->ifdevice,&rru_config_msg,rru_config_msg.len)!=-1),
              "RU %d failed send capabilities to RAU\n",ru->idx);
  // wait for configuration
  rru_config_msg.len  = sizeof(RRU_CONFIG_msg_t)-MAX_RRU_CONFIG_SIZE+sizeof(RRU_config_t);

  while (configuration_received == 0) {
    if ((len = ru->ifdevice.trx_ctlrecv_func(&ru->ifdevice,
               &rru_config_msg,
               rru_config_msg.len))<0) {
      LOG_I(PHY,"Waiting for configuration from RAU\n");
    } else {
      LOG_I(PHY,"Configuration received from RAU  (num_bands %d,band0 %d,txfreq %u,rxfreq %u,att_tx %d,att_rx %d,N_RB_DL %d,N_RB_UL %d,3/4FS %d, prach_FO %d, prach_CI %d)\n",
            ((RRU_config_t *)&rru_config_msg.msg[0])->num_bands,
            ((RRU_config_t *)&rru_config_msg.msg[0])->band_list[0],
            ((RRU_config_t *)&rru_config_msg.msg[0])->tx_freq[0],
            ((RRU_config_t *)&rru_config_msg.msg[0])->rx_freq[0],
            ((RRU_config_t *)&rru_config_msg.msg[0])->att_tx[0],
            ((RRU_config_t *)&rru_config_msg.msg[0])->att_rx[0],
            ((RRU_config_t *)&rru_config_msg.msg[0])->N_RB_DL[0],
            ((RRU_config_t *)&rru_config_msg.msg[0])->N_RB_UL[0],
            ((RRU_config_t *)&rru_config_msg.msg[0])->threequarter_fs[0],
            ((RRU_config_t *)&rru_config_msg.msg[0])->prach_FreqOffset[0],
            ((RRU_config_t *)&rru_config_msg.msg[0])->prach_ConfigIndex[0]);
      configure_rru(ru->idx,
                    (void *)&rru_config_msg.msg[0]);
      configuration_received = 1;
    }
  }

  return 0;
}
/*************************************************************/
/* Southbound Fronthaul functions, RCC/RAU                   */

// southbound IF5 fronthaul for 16-bit OAI format
void fh_if5_south_out(RU_t *ru, int frame, int slot, uint64_t timestamp) {
  if (ru == RC.ru[0]) VCD_SIGNAL_DUMPER_DUMP_VARIABLE_BY_NAME( VCD_SIGNAL_DUMPER_VARIABLES_TRX_TST, ru->proc.timestamp_tx&0xffffffff );

  send_IF5(ru, timestamp, slot, &ru->seqno, IF5_RRH_GW_DL);
}

// southbound IF4p5 fronthaul
void fh_if4p5_south_out(RU_t *ru, int frame, int slot, uint64_t timestamp) {
  nfapi_nr_config_request_scf_t *cfg = &ru->config;

  if (ru == RC.ru[0]) VCD_SIGNAL_DUMPER_DUMP_VARIABLE_BY_NAME( VCD_SIGNAL_DUMPER_VARIABLES_TRX_TST, ru->proc.timestamp_tx&0xffffffff );

  LOG_D(PHY,"Sending IF4p5 for frame %d subframe %d\n",ru->proc.frame_tx,ru->proc.tti_tx);

  if ((nr_slot_select(cfg,ru->proc.frame_tx,ru->proc.tti_tx)&NR_DOWNLINK_SLOT) > 0)
    send_IF4p5(ru,frame, slot, IF4p5_PDLFFT);
}

/*************************************************************/
/* Input Fronthaul from south RCC/RAU                        */

// Synchronous if5 from south

uint64_t ts_rx[20];
void fh_if5_south_in(RU_t *ru,
                     int *frame,
                     int *tti) {
  NR_DL_FRAME_PARMS *fp = ru->nr_frame_parms;
  RU_proc_t *proc = &ru->proc;
  recv_IF5(ru, &proc->timestamp_rx, *tti, IF5_RRH_GW_UL);
  if (proc->first_rx == 1) ru->ts_offset = proc->timestamp_rx;
  proc->frame_rx    = ((proc->timestamp_rx-ru->ts_offset) / (fp->samples_per_subframe*10))&1023;
  proc->tti_rx = fp->get_slot_from_timestamp(proc->timestamp_rx-ru->ts_offset,fp);
//(idx_sf * fp->slots_per_subframe + (int)round((float)(proc->timestamp_rx % fp->samples_per_subframe) / fp->samples_per_slot0))%(fp->slots_per_frame);
  ts_rx[*tti] = proc->timestamp_rx;
  LOG_D(PHY,"IF5 %d.%d => RX %d.%d first_rx %d\n",*frame,*tti,proc->frame_rx,proc->tti_rx,proc->first_rx); 

  if (proc->first_rx == 0) {
    if (proc->tti_rx != *tti) {
      LOG_E(PHY,"Received Timestamp doesn't correspond to the time we think it is (proc->tti_rx %d, subframe %d)\n",proc->tti_rx,*tti);
      exit_fun("Exiting");
    }

    if (proc->frame_rx != *frame) {
      LOG_E(PHY,"Received Timestamp doesn't correspond to the time we think it is (proc->frame_rx %d frame %d proc->tti_rx %d tti %d)\n",proc->frame_rx,*frame,proc->tti_rx,*tti);
      exit_fun("Exiting");
    }
  } else {
    proc->first_rx = 0;
    *frame = proc->frame_rx;
    *tti = proc->tti_rx;
  }

  VCD_SIGNAL_DUMPER_DUMP_VARIABLE_BY_NAME( VCD_SIGNAL_DUMPER_VARIABLES_TRX_TS, proc->timestamp_rx&0xffffffff );
}

// Synchronous if4p5 from south
void fh_if4p5_south_in(RU_t *ru,
                       int *frame,
                       int *slot) {
  NR_DL_FRAME_PARMS *fp = ru->nr_frame_parms;
  RU_proc_t *proc = &ru->proc;
  int f,sl;
  uint16_t packet_type;
  uint32_t symbol_number=0;
  uint32_t symbol_mask_full=0;

  /*
    if ((fp->frame_type == TDD) && (subframe_select(fp,*slot)==SF_S))
      symbol_mask_full = (1<<fp->ul_symbols_in_S_subframe)-1;
    else
      symbol_mask_full = (1<<fp->symbols_per_slot)-1;

    AssertFatal(proc->symbol_mask[*slot]==0,"rx_fh_if4p5: proc->symbol_mask[%d] = %x\n",*slot,proc->symbol_mask[*slot]);*/
  do {   // Blocking, we need a timeout on this !!!!!!!!!!!!!!!!!!!!!!!
    recv_IF4p5(ru, &f, &sl, &packet_type, &symbol_number);

    if (packet_type == IF4p5_PULFFT) proc->symbol_mask[sl] = proc->symbol_mask[sl] | (1<<symbol_number);
    else if (packet_type == IF4p5_PULTICK) {
      if ((proc->first_rx==0) && (f!=*frame)) LOG_E(PHY,"rx_fh_if4p5: PULTICK received frame %d != expected %d\n",f,*frame);

      if ((proc->first_rx==0) && (sl!=*slot)) LOG_E(PHY,"rx_fh_if4p5: PULTICK received subframe %d != expected %d (first_rx %d)\n",sl,*slot,proc->first_rx);

      break;
    } else if (packet_type == IF4p5_PRACH) {
      // nothing in RU for RAU
    }

    LOG_D(PHY,"rx_fh_if4p5: subframe %d symbol mask %x\n",*slot,proc->symbol_mask[sl]);
  } while(proc->symbol_mask[sl] != symbol_mask_full);

  //caculate timestamp_rx, timestamp_tx based on frame and subframe
  proc->tti_rx   = sl;
  proc->frame_rx = f;
  proc->timestamp_rx = (proc->frame_rx * fp->samples_per_subframe * 10)  + fp->get_samples_slot_timestamp(proc->tti_rx, fp, 0);
  //  proc->timestamp_tx = proc->timestamp_rx +  (4*fp->samples_per_subframe);
  proc->tti_tx   = (sl+(fp->slots_per_subframe*sf_ahead))%fp->slots_per_frame;
  proc->frame_tx = (sl>(fp->slots_per_frame-1-(fp->slots_per_subframe*sf_ahead))) ? (f+1)&1023 : f;

  if (proc->first_rx == 0) {
    if (proc->tti_rx != *slot) {
      LOG_E(PHY,"Received Timestamp (IF4p5) doesn't correspond to the time we think it is (proc->tti_rx %d, subframe %d)\n",proc->tti_rx,*slot);
      exit_fun("Exiting");
    }

    if (proc->frame_rx != *frame) {
      LOG_E(PHY,"Received Timestamp (IF4p5) doesn't correspond to the time we think it is (proc->frame_rx %d frame %d)\n",proc->frame_rx,*frame);
      exit_fun("Exiting");
    }
  } else {
    proc->first_rx = 0;
    *frame = proc->frame_rx;
    *slot = proc->tti_rx;
  }

  if (ru == RC.ru[0]) {
    VCD_SIGNAL_DUMPER_DUMP_VARIABLE_BY_NAME( VCD_SIGNAL_DUMPER_VARIABLES_FRAME_NUMBER_RX0_RU, f );
    VCD_SIGNAL_DUMPER_DUMP_VARIABLE_BY_NAME( VCD_SIGNAL_DUMPER_VARIABLES_TTI_NUMBER_RX0_RU,  sl);
    VCD_SIGNAL_DUMPER_DUMP_VARIABLE_BY_NAME( VCD_SIGNAL_DUMPER_VARIABLES_FRAME_NUMBER_TX0_RU, proc->frame_tx );
    VCD_SIGNAL_DUMPER_DUMP_VARIABLE_BY_NAME( VCD_SIGNAL_DUMPER_VARIABLES_TTI_NUMBER_TX0_RU, proc->tti_tx );
  }

  proc->symbol_mask[proc->tti_rx] = 0;
  VCD_SIGNAL_DUMPER_DUMP_VARIABLE_BY_NAME( VCD_SIGNAL_DUMPER_VARIABLES_TRX_TS, proc->timestamp_rx&0xffffffff );
  LOG_D(PHY,"RU %d: fh_if4p5_south_in sleeping ...\n",ru->idx);
}

// asynchronous inbound if4p5 fronthaul from south
void fh_if4p5_south_asynch_in(RU_t *ru,int *frame,int *slot) {
  NR_DL_FRAME_PARMS *fp = ru->nr_frame_parms;
  RU_proc_t *proc       = &ru->proc;
  uint16_t packet_type;
  uint32_t symbol_number,symbol_mask,prach_rx;
  //  uint32_t got_prach_info=0;
  symbol_number = 0;
  symbol_mask   = (1<<(fp->symbols_per_slot))-1;
  prach_rx      = 0;

  do {   // Blocking, we need a timeout on this !!!!!!!!!!!!!!!!!!!!!!!
    recv_IF4p5(ru, &proc->frame_rx, &proc->tti_rx, &packet_type, &symbol_number);

    // grab first prach information for this new subframe
    /*if (got_prach_info==0) {
      prach_rx       = is_prach_subframe(fp, proc->frame_rx, proc->tti_rx);
      got_prach_info = 1;
    }*/
    if (proc->first_rx != 0) {
      *frame = proc->frame_rx;
      *slot = proc->tti_rx;
      proc->first_rx = 0;
    } else {
      if (proc->frame_rx != *frame) {
        LOG_E(PHY,"frame_rx %d is not what we expect %d\n",proc->frame_rx,*frame);
        exit_fun("Exiting");
      }

      if (proc->tti_rx != *slot) {
        LOG_E(PHY,"tti_rx %d is not what we expect %d\n",proc->tti_rx,*slot);
        exit_fun("Exiting");
      }
    }

    if      (packet_type == IF4p5_PULFFT)       symbol_mask &= (~(1<<symbol_number));
    else if (packet_type == IF4p5_PRACH)        prach_rx    &= (~0x1);
  } while( (symbol_mask > 0) || (prach_rx >0));   // haven't received all PUSCH symbols and PRACH information
}





/*************************************************************/
/* Input Fronthaul from North RRU                            */

// RRU IF4p5 TX fronthaul receiver. Assumes an if_device on input and if or rf device on output
// receives one subframe's worth of IF4p5 OFDM symbols and OFDM modulates
void fh_if4p5_north_in(RU_t *ru,int *frame,int *slot) {
  uint32_t symbol_number=0;
  uint32_t symbol_mask, symbol_mask_full;
  uint16_t packet_type;
  /// **** incoming IF4p5 from remote RCC/RAU **** ///
  symbol_number = 0;
  symbol_mask = 0;
  symbol_mask_full = (1<<(ru->nr_frame_parms->symbols_per_slot))-1;

  do {
    recv_IF4p5(ru, frame, slot, &packet_type, &symbol_number);
    symbol_mask = symbol_mask | (1<<symbol_number);
  } while (symbol_mask != symbol_mask_full);

  // dump VCD output for first RU in list
  if (ru == RC.ru[0]) {
    VCD_SIGNAL_DUMPER_DUMP_VARIABLE_BY_NAME( VCD_SIGNAL_DUMPER_VARIABLES_FRAME_NUMBER_TX0_RU, *frame );
    VCD_SIGNAL_DUMPER_DUMP_VARIABLE_BY_NAME( VCD_SIGNAL_DUMPER_VARIABLES_TTI_NUMBER_TX0_RU, *slot );
  }
}

void fh_if5_north_asynch_in(RU_t *ru,int *frame,int *slot) {
  NR_DL_FRAME_PARMS *fp = ru->nr_frame_parms;
  RU_proc_t *proc        = &ru->proc;
  int tti_tx,frame_tx;
  openair0_timestamp timestamp_tx;
  recv_IF5(ru, &timestamp_tx, *slot, IF5_RRH_GW_DL);
  //      printf("Received subframe %d (TS %llu) from RCC\n",tti_tx,timestamp_tx);
  frame_tx    = (timestamp_tx / (fp->samples_per_subframe*10))&1023;
  uint32_t idx_sf = timestamp_tx / fp->samples_per_subframe;
  tti_tx = (idx_sf * fp->slots_per_subframe + (int)round((float)(timestamp_tx % fp->samples_per_subframe) / fp->samples_per_slot0))%(fp->slots_per_frame);

  if (proc->first_tx != 0) {
    *slot = tti_tx;
    *frame    = frame_tx;
    proc->first_tx = 0;
  } else {
    AssertFatal(tti_tx == *slot,
                "tti_tx %d is not what we expect %d\n",tti_tx,*slot);
    AssertFatal(frame_tx == *frame,
                "frame_tx %d is not what we expect %d\n",frame_tx,*frame);
  }
}

void fh_if4p5_north_asynch_in(RU_t *ru,int *frame,int *slot) {
  NR_DL_FRAME_PARMS *fp = ru->nr_frame_parms;
  nfapi_nr_config_request_scf_t *cfg = &ru->config;
  RU_proc_t *proc        = &ru->proc;
  uint16_t packet_type;
  uint32_t symbol_number,symbol_mask,symbol_mask_full=0;
  int slot_tx,frame_tx;
  LOG_D(PHY, "%s(ru:%p frame, subframe)\n", __FUNCTION__, ru);
  symbol_number = 0;
  symbol_mask = 0;

  //  symbol_mask_full = ((subframe_select(fp,*slot) == SF_S) ? (1<<fp->dl_symbols_in_S_subframe) : (1<<fp->symbols_per_slot))-1;
  do {
    recv_IF4p5(ru, &frame_tx, &slot_tx, &packet_type, &symbol_number);

    if (((nr_slot_select(cfg,frame_tx,slot_tx) & NR_DOWNLINK_SLOT) > 0) && (symbol_number == 0)) start_meas(&ru->rx_fhaul);

    LOG_D(PHY,"slot %d (%d): frame %d, slot %d, symbol %d\n",
          *slot,nr_slot_select(cfg,frame_tx,*slot),frame_tx,slot_tx,symbol_number);

    if (proc->first_tx != 0) {
      *frame         = frame_tx;
      *slot          = slot_tx;
      proc->first_tx = 0;
      //symbol_mask_full = ((subframe_select(fp,*slot) == SF_S) ? (1<<fp->dl_symbols_in_S_subframe) : (1<<fp->symbols_per_slot))-1;
    } else {
      AssertFatal(frame_tx == *frame,
                  "frame_tx %d is not what we expect %d\n",frame_tx,*frame);
      AssertFatal(slot_tx == *slot,
                  "slot_tx %d is not what we expect %d\n",slot_tx,*slot);
    }

    if (packet_type == IF4p5_PDLFFT) {
      symbol_mask = symbol_mask | (1<<symbol_number);
    } else AssertFatal(1==0,"Illegal IF4p5 packet type (should only be IF4p5_PDLFFT%d\n",packet_type);
  } while (symbol_mask != symbol_mask_full);

  if ((nr_slot_select(cfg,frame_tx,slot_tx) & NR_DOWNLINK_SLOT)>0) stop_meas(&ru->rx_fhaul);

  proc->tti_tx = slot_tx;
  proc->frame_tx = frame_tx;

  if ((frame_tx == 0)&&(slot_tx == 0)) proc->frame_tx_unwrap += 1024;

  proc->timestamp_tx = (((uint64_t)frame_tx + (uint64_t)proc->frame_tx_unwrap) * fp->samples_per_subframe * 10) + fp->get_samples_slot_timestamp(slot_tx, fp, 0);
  LOG_D(PHY,"RU %d/%d TST %llu, frame %d, subframe %d\n",ru->idx,0,(long long unsigned int)proc->timestamp_tx,frame_tx,slot_tx);

  // dump VCD output for first RU in list
  if (ru == RC.ru[0]) {
    VCD_SIGNAL_DUMPER_DUMP_VARIABLE_BY_NAME( VCD_SIGNAL_DUMPER_VARIABLES_FRAME_NUMBER_TX0_RU, frame_tx );
    VCD_SIGNAL_DUMPER_DUMP_VARIABLE_BY_NAME( VCD_SIGNAL_DUMPER_VARIABLES_TTI_NUMBER_TX0_RU, slot_tx );
  }

  if (ru->feptx_ofdm) ru->feptx_ofdm(ru,frame_tx,slot_tx);

  if (ru->fh_south_out) ru->fh_south_out(ru,frame_tx,slot_tx,proc->timestamp_tx);
}

void fh_if5_north_out(RU_t *ru) {
  RU_proc_t *proc=&ru->proc;
  uint8_t seqno=0;
  /// **** send_IF5 of rxdata to BBU **** ///
  VCD_SIGNAL_DUMPER_DUMP_FUNCTION_BY_NAME( VCD_SIGNAL_DUMPER_FUNCTIONS_SEND_IF5, 1 );
  send_IF5(ru, proc->timestamp_rx, proc->tti_rx, &seqno, IF5_RRH_GW_UL);
  VCD_SIGNAL_DUMPER_DUMP_FUNCTION_BY_NAME( VCD_SIGNAL_DUMPER_FUNCTIONS_SEND_IF5, 0 );
}

// RRU IF4p5 northbound interface (RX)
void fh_if4p5_north_out(RU_t *ru) {
  RU_proc_t *proc=&ru->proc;

  //NR_DL_FRAME_PARMS *fp = ru->nr_frame_parms;
  //const int subframe     = proc->tti_rx;
  if (ru->idx==0) VCD_SIGNAL_DUMPER_DUMP_VARIABLE_BY_NAME( VCD_SIGNAL_DUMPER_VARIABLES_TTI_NUMBER_RX0_RU, proc->tti_rx );

  /*
    if ((fp->frame_type == TDD) && (subframe_select(fp,subframe)!=SF_UL)) {
      /// **** in TDD during DL send_IF4 of ULTICK to RCC **** ///
      send_IF4p5(ru, proc->frame_rx, proc->tti_rx, IF4p5_PULTICK);
      return;
    }*/
  start_meas(&ru->tx_fhaul);
  send_IF4p5(ru, proc->frame_rx, proc->tti_rx, IF4p5_PULFFT);
  stop_meas(&ru->tx_fhaul);
}

void *emulatedRF_thread(void *param) {
  RU_proc_t *proc = (RU_proc_t *) param;
  int microsec = 500; // length of time to sleep, in miliseconds
  struct timespec req = {0};
  req.tv_sec = 0;
  req.tv_nsec = (numerology>0)? ((microsec * 1000L)/numerology):(microsec * 1000L)*2;
  wait_sync("emulatedRF_thread");

  while(!oai_exit) {
    nanosleep(&req, (struct timespec *)NULL);
    pthread_mutex_lock(&proc->mutex_emulateRF);
    ++proc->instance_cnt_emulateRF;
    pthread_mutex_unlock(&proc->mutex_emulateRF);
    pthread_cond_signal(&proc->cond_emulateRF);
  }

  return 0;
}

void rx_rf(RU_t *ru,int *frame,int *slot) {
  RU_proc_t *proc = &ru->proc;
  NR_DL_FRAME_PARMS *fp = ru->nr_frame_parms;
  void *rxp[ru->nb_rx];
  unsigned int rxs;
  int i;
  uint32_t samples_per_slot = fp->get_samples_per_slot(*slot,fp);
  uint32_t samples_per_slot_prev ;
  openair0_timestamp ts,old_ts;
  AssertFatal(*slot<fp->slots_per_frame && *slot>=0, "slot %d is illegal (%d)\n",*slot,fp->slots_per_frame);

  for (i=0; i<ru->nb_rx; i++)
    rxp[i] = (void *)&ru->common.rxdata[i][fp->get_samples_slot_timestamp(*slot,fp,0)];

  VCD_SIGNAL_DUMPER_DUMP_FUNCTION_BY_NAME( VCD_SIGNAL_DUMPER_FUNCTIONS_TRX_READ, 1 );
  old_ts = proc->timestamp_rx;
  LOG_D(PHY,"Reading %d samples for slot %d (%p)\n",samples_per_slot,*slot,rxp[0]);

  if(emulate_rf) {
    wait_on_condition(&proc->mutex_emulateRF,&proc->cond_emulateRF,&proc->instance_cnt_emulateRF,"emulatedRF_thread");
    release_thread(&proc->mutex_emulateRF,&proc->instance_cnt_emulateRF,"emulatedRF_thread");
    rxs = samples_per_slot;
    ts = old_ts + rxs;
  } else {
    rxs = ru->rfdevice.trx_read_func(&ru->rfdevice,
                                     &ts,
                                     rxp,
                                     samples_per_slot,
                                     ru->nb_rx);
  }

  VCD_SIGNAL_DUMPER_DUMP_FUNCTION_BY_NAME( VCD_SIGNAL_DUMPER_FUNCTIONS_TRX_READ, 0 );
  proc->timestamp_rx = ts-ru->ts_offset;

  //AssertFatal(rxs == fp->samples_per_subframe,
  //"rx_rf: Asked for %d samples, got %d from USRP\n",fp->samples_per_subframe,rxs);
  if (rxs != samples_per_slot) LOG_E(PHY, "rx_rf: Asked for %d samples, got %d from USRP\n",samples_per_slot,rxs);

  if (proc->first_rx == 1) {
    ru->ts_offset = proc->timestamp_rx;
    proc->timestamp_rx = 0;
  } else {
    samples_per_slot_prev = fp->get_samples_per_slot((*slot-1)%fp->slots_per_frame,fp);

    if (proc->timestamp_rx - old_ts != samples_per_slot_prev) {
      LOG_D(PHY,"rx_rf: rfdevice timing drift of %"PRId64" samples (ts_off %"PRId64")\n",proc->timestamp_rx - old_ts - samples_per_slot_prev,ru->ts_offset);
      ru->ts_offset += (proc->timestamp_rx - old_ts - samples_per_slot_prev);
      proc->timestamp_rx = ts-ru->ts_offset;
    }
  }

  proc->frame_rx    = (proc->timestamp_rx / (fp->samples_per_subframe*10))&1023;
  proc->tti_rx = fp->get_slot_from_timestamp(proc->timestamp_rx,fp);
  // synchronize first reception to frame 0 subframe 0
  LOG_D(PHY,"RU %d/%d TS %llu (off %d), frame %d, slot %d.%d / %d\n",
        ru->idx,
        0,
        (unsigned long long int)proc->timestamp_rx,
        (int)ru->ts_offset,proc->frame_rx,proc->tti_rx,proc->tti_tx,fp->slots_per_frame);

  // dump VCD output for first RU in list
  if (ru == RC.ru[0]) {
    VCD_SIGNAL_DUMPER_DUMP_VARIABLE_BY_NAME( VCD_SIGNAL_DUMPER_VARIABLES_FRAME_NUMBER_RX0_RU, proc->frame_rx );
    VCD_SIGNAL_DUMPER_DUMP_VARIABLE_BY_NAME( VCD_SIGNAL_DUMPER_VARIABLES_TTI_NUMBER_RX0_RU, proc->tti_rx );
  }

  if (proc->first_rx == 0) {
    if (proc->tti_rx != *slot) {
      LOG_E(PHY,"Received Timestamp (%llu) doesn't correspond to the time we think it is (proc->tti_rx %d, slot %d)\n",(long long unsigned int)proc->timestamp_rx,proc->tti_rx,*slot);
      exit_fun("Exiting");
    }

    if (proc->frame_rx != *frame) {
      LOG_E(PHY,"Received Timestamp (%llu) doesn't correspond to the time we think it is (proc->frame_rx %d frame %d, proc->tti_rx %d, slot %d)\n",(long long unsigned int)proc->timestamp_rx,proc->frame_rx,
            *frame,proc->tti_rx,*slot);
      exit_fun("Exiting");
    }
  } else {
    proc->first_rx = 0;
    *frame = proc->frame_rx;
    *slot  = proc->tti_rx;
  }

  //printf("timestamp_rx %lu, frame %d(%d), subframe %d(%d)\n",ru->timestamp_rx,proc->frame_rx,frame,proc->tti_rx,subframe);
  VCD_SIGNAL_DUMPER_DUMP_VARIABLE_BY_NAME( VCD_SIGNAL_DUMPER_VARIABLES_TRX_TS, proc->timestamp_rx&0xffffffff );

  if (rxs != samples_per_slot) {
    //exit_fun( "problem receiving samples" );
    LOG_E(PHY, "problem receiving samples\n");
  }
}


void tx_rf(RU_t *ru,int frame,int slot, uint64_t timestamp) {
  RU_proc_t *proc = &ru->proc;
  NR_DL_FRAME_PARMS *fp = ru->nr_frame_parms;
  nfapi_nr_config_request_scf_t *cfg = &ru->config;
  void *txp[ru->nb_tx];
  unsigned int txs;
  int i,txsymb=fp->symbols_per_slot;
  T(T_ENB_PHY_OUTPUT_SIGNAL, T_INT(0), T_INT(0), T_INT(frame), T_INT(slot),
    T_INT(0), T_BUFFER(&ru->common.txdata[0][fp->get_samples_slot_timestamp(slot,fp,0)], fp->samples_per_subframe * 4));
  int slot_type         = nr_slot_select(cfg,frame,slot%fp->slots_per_frame);
  int prevslot_type     = nr_slot_select(cfg,frame,(slot+(fp->slots_per_frame-1))%fp->slots_per_frame);
  int nextslot_type     = nr_slot_select(cfg,frame,(slot+1)%fp->slots_per_frame);
  int sf_extension  = 0;                 //sf_extension = ru->sf_extension;
  int siglen=fp->get_samples_per_slot(slot,fp);
  int flags=1;

  //nr_subframe_t SF_type     = nr_slot_select(cfg,slot%fp->slots_per_frame);
  if (slot_type == NR_DOWNLINK_SLOT || slot_type == NR_MIXED_SLOT || IS_SOFTMODEM_RFSIM) {
    if (cfg->cell_config.frame_duplex_type.value == TDD) {
      if(slot_type == NR_MIXED_SLOT) {
        txsymb = 0;

        for(int symbol_count = 0; symbol_count<NR_NUMBER_OF_SYMBOLS_PER_SLOT; symbol_count++) {
          if (cfg->tdd_table.max_tdd_periodicity_list[slot].max_num_of_symbol_per_slot_list[symbol_count].slot_config.value == 0)
            txsymb++;
        }

        AssertFatal(txsymb>0,"illegal txsymb %d\n",txsymb);

        if(slot%(fp->slots_per_subframe/2))
          siglen = txsymb * (fp->ofdm_symbol_size + fp->nb_prefix_samples);
        else
          siglen = (fp->ofdm_symbol_size + fp->nb_prefix_samples0) + (txsymb - 1) * (fp->ofdm_symbol_size + fp->nb_prefix_samples);

        //+ ru->end_of_burst_delay;
        flags = 3; // end of burst
      }

      if (slot_type == NR_DOWNLINK_SLOT && prevslot_type == NR_UPLINK_SLOT)
        flags = 2; // start of burst

      if (slot_type == NR_DOWNLINK_SLOT && nextslot_type == NR_UPLINK_SLOT)
        flags = 3; // end of burst
    }

    if (fp->freq_range==nr_FR2) {
      // the beam index is written in bits 8-10 of the flags
      // bit 11 enables the gpio programming
      // currently we switch beams every 10 slots (should = 1 TDD period in FR2) and we take the beam index of the first symbol of the first slot of this period
      int beam=0;

      if (slot%10==0) {
        if ( ru->common.beam_id && (ru->common.beam_id[0][slot*fp->symbols_per_slot] < 8)) {
          beam = ru->common.beam_id[0][slot*fp->symbols_per_slot] | 8;
        }
      }

      /*
      if (slot==0 || slot==40) beam=0|8;
      if (slot==10 || slot==50) beam=1|8;
      if (slot==20 || slot==60) beam=2|8;
      if (slot==30 || slot==70) beam=3|8;
      */
      flags |= beam<<8;
      LOG_D(HW,"slot %d, beam %d\n",slot,ru->common.beam_id[0][slot*fp->symbols_per_slot]);
    }

    VCD_SIGNAL_DUMPER_DUMP_VARIABLE_BY_NAME( VCD_SIGNAL_DUMPER_VARIABLES_TRX_WRITE_FLAGS, flags );
    VCD_SIGNAL_DUMPER_DUMP_VARIABLE_BY_NAME( VCD_SIGNAL_DUMPER_VARIABLES_FRAME_NUMBER_TX0_RU, frame );
    VCD_SIGNAL_DUMPER_DUMP_VARIABLE_BY_NAME( VCD_SIGNAL_DUMPER_VARIABLES_TTI_NUMBER_TX0_RU, slot );

    for (i=0; i<ru->nb_tx; i++)
      txp[i] = (void *)&ru->common.txdata[i][fp->get_samples_slot_timestamp(slot,fp,0)-sf_extension];
    
    VCD_SIGNAL_DUMPER_DUMP_VARIABLE_BY_NAME( VCD_SIGNAL_DUMPER_VARIABLES_TRX_TST, (timestamp-ru->openair0_cfg.tx_sample_advance)&0xffffffff );
    VCD_SIGNAL_DUMPER_DUMP_FUNCTION_BY_NAME( VCD_SIGNAL_DUMPER_FUNCTIONS_TRX_WRITE, 1 );
      // prepare tx buffer pointers
<<<<<<< HEAD
      txs = ru->rfdevice.trx_write_func(&ru->rfdevice,
					timestamp+ru->ts_offset-ru->openair0_cfg.tx_sample_advance-sf_extension,
					txp,
					siglen+sf_extension,
					ru->nb_tx,
					flags);
      for (i=0;i<ru->nb_tx;i++) {
         double E=10*log10((double)signal_energy(txp[i],siglen+sf_extension));
         if (E>0) LOG_I(PHY,"[TXPATH] RU %d aa %d tx_rf, writing to TS %llu, frame %d, unwrapped_frame %d, slot %d, nsymb %d, returned %d, E %f\n",ru->idx,i,
	                      (long long unsigned int)timestamp,frame,proc->frame_tx_unwrap,slot, txsymb, txs,E);
      }
      VCD_SIGNAL_DUMPER_DUMP_FUNCTION_BY_NAME( VCD_SIGNAL_DUMPER_FUNCTIONS_TRX_WRITE, 0 );
=======
    txs = ru->rfdevice.trx_write_func(&ru->rfdevice,
                                      timestamp+ru->ts_offset-ru->openair0_cfg.tx_sample_advance-sf_extension,
                                      txp,
                                      siglen+sf_extension,
                                      ru->nb_tx,
                                      flags);
    LOG_D(PHY,"[TXPATH] RU %d aa %d tx_rf, writing to TS %llu, frame %d, unwrapped_frame %d, slot %d, returned %d, E %f\n",ru->idx,i,
	  (long long unsigned int)timestamp,frame,proc->frame_tx_unwrap,slot, txs,10*log10((double)signal_energy(txp[0],siglen+sf_extension)));
    VCD_SIGNAL_DUMPER_DUMP_FUNCTION_BY_NAME( VCD_SIGNAL_DUMPER_FUNCTIONS_TRX_WRITE, 0 );
>>>>>>> bd955d48
      //AssertFatal(txs == 0,"trx write function error %d\n", txs);
  }
}

// this is for RU with local RF unit
void fill_rf_config(RU_t *ru, char *rf_config_file) {
  int i;
  NR_DL_FRAME_PARMS *fp   = ru->nr_frame_parms;
  nfapi_nr_config_request_scf_t *config = &ru->config; //tmp index
  openair0_config_t *cfg   = &ru->openair0_cfg;
  int mu = config->ssb_config.scs_common.value;
  int N_RB = config->carrier_config.dl_grid_size[config->ssb_config.scs_common.value].value;

  if (mu == NR_MU_0) {
    switch(N_RB) {
    case 270:
      if (fp->threequarter_fs) {
        cfg->sample_rate=92.16e6;
        cfg->samples_per_frame = 921600;
        cfg->tx_bw = 50e6;
        cfg->rx_bw = 50e6;
      } else {
        cfg->sample_rate=61.44e6;
        cfg->samples_per_frame = 614400;
        cfg->tx_bw = 50e6;
        cfg->rx_bw = 50e6;
      }
    case 216:
      if (fp->threequarter_fs) {
        cfg->sample_rate=46.08e6;
        cfg->samples_per_frame = 460800;
        cfg->tx_bw = 40e6;
        cfg->rx_bw = 40e6;
      }
      else {
        cfg->sample_rate=61.44e6;
        cfg->samples_per_frame = 614400;
        cfg->tx_bw = 40e6;
        cfg->rx_bw = 40e6;
      }
      break; 
    case 160: //30 MHz
    case 133: //25 MHz
      if (fp->threequarter_fs) {
        AssertFatal(1==0,"N_RB %d cannot use 3/4 sampling\n",N_RB);
      }
      else {
        cfg->sample_rate=30.72e6;
        cfg->samples_per_frame = 307200;
        cfg->tx_bw = 20e6;
        cfg->rx_bw = 20e6;
      }
    case 106:
      if (fp->threequarter_fs) {
        cfg->sample_rate=23.04e6;
        cfg->samples_per_frame = 230400;
        cfg->tx_bw = 20e6;
        cfg->rx_bw = 20e6;
      }
      else {
        cfg->sample_rate=30.72e6;
        cfg->samples_per_frame = 307200;
        cfg->tx_bw = 20e6;
        cfg->rx_bw = 20e6;
      }
      break;
    case 52:
      if (fp->threequarter_fs) {
        cfg->sample_rate=11.52e6;
        cfg->samples_per_frame = 115200;
        cfg->tx_bw = 10e6;
        cfg->rx_bw = 10e6;
      }
      else {
        cfg->sample_rate=15.36e6;
        cfg->samples_per_frame = 153600;
        cfg->tx_bw = 10e6;
        cfg->rx_bw = 10e6;
      }
    case 25:
      if (fp->threequarter_fs) {
        cfg->sample_rate=5.76e6;
        cfg->samples_per_frame = 57600;
        cfg->tx_bw = 5e6;
        cfg->rx_bw = 5e6;
      }
      else {
        cfg->sample_rate=7.68e6;
        cfg->samples_per_frame = 76800;
        cfg->tx_bw = 5e6;
        cfg->rx_bw = 5e6;
      }
      break;
    default:
      AssertFatal(0==1,"N_RB %d not yet supported for numerology %d\n",N_RB,mu);
    }
  } else if (mu == NR_MU_1) {
    switch(N_RB) {

    case 273:
      if (fp->threequarter_fs) {
        cfg->sample_rate=184.32e6;
        cfg->samples_per_frame = 1843200;
        cfg->tx_bw = 100e6;
        cfg->rx_bw = 100e6;
      } else {
        cfg->sample_rate=122.88e6;
        cfg->samples_per_frame = 1228800;
        cfg->tx_bw = 100e6;
        cfg->rx_bw = 100e6;
      }
      break;
    case 217:
      if (fp->threequarter_fs) {
        cfg->sample_rate=92.16e6;
        cfg->samples_per_frame = 921600;
        cfg->tx_bw = 80e6;
        cfg->rx_bw = 80e6;
      } else {
        cfg->sample_rate=122.88e6;
        cfg->samples_per_frame = 1228800;
        cfg->tx_bw = 80e6;
        cfg->rx_bw = 80e6;
      }
      break;
    case 162 :
      if (fp->threequarter_fs) {
        AssertFatal(1==0,"N_RB %d cannot use 3/4 sampling\n",N_RB);
      }
      else {
        cfg->sample_rate=61.44e6;
        cfg->samples_per_frame = 614400;
        cfg->tx_bw = 60e6;
        cfg->rx_bw = 60e6;
      }

      break;

    case 133 :
      if (fp->threequarter_fs) {
	AssertFatal(1==0,"N_RB %d cannot use 3/4 sampling\n",N_RB);
      }
      else {
        cfg->sample_rate=61.44e6;
        cfg->samples_per_frame = 614400;
        cfg->tx_bw = 50e6;
        cfg->rx_bw = 50e6;
      }

      break;
    case 106:
      if (fp->threequarter_fs) {
        cfg->sample_rate=46.08e6;
        cfg->samples_per_frame = 460800;
        cfg->tx_bw = 40e6;
        cfg->rx_bw = 40e6;
      }
      else {
        cfg->sample_rate=61.44e6;
        cfg->samples_per_frame = 614400;
        cfg->tx_bw = 40e6;
        cfg->rx_bw = 40e6;
      }
     break;
    case 51:
      if (fp->threequarter_fs) {
        cfg->sample_rate=23.04e6;
        cfg->samples_per_frame = 230400;
        cfg->tx_bw = 20e6;
        cfg->rx_bw = 20e6;
      }
      else {
        cfg->sample_rate=30.72e6;
        cfg->samples_per_frame = 307200;
        cfg->tx_bw = 20e6;
        cfg->rx_bw = 20e6;
      }
      break;
    case 24:
      if (fp->threequarter_fs) {
        cfg->sample_rate=11.52e6;
        cfg->samples_per_frame = 115200;
        cfg->tx_bw = 10e6;
        cfg->rx_bw = 10e6;
      }
      else {
        cfg->sample_rate=15.36e6;
        cfg->samples_per_frame = 153600;
        cfg->tx_bw = 10e6;
        cfg->rx_bw = 10e6;
      }
      break;
    default:
      AssertFatal(0==1,"N_RB %d not yet supported for numerology %d\n",N_RB,mu);
    }
  } else if (mu == NR_MU_3) {
    switch(N_RB) {
      case 66:
        if (fp->threequarter_fs) {
          cfg->sample_rate=184.32e6;
          cfg->samples_per_frame = 1843200;
          cfg->tx_bw = 100e6;
          cfg->rx_bw = 100e6;
        } else {
          cfg->sample_rate = 122.88e6;
          cfg->samples_per_frame = 1228800;
          cfg->tx_bw = 100e6;
          cfg->rx_bw = 100e6;
        }

        break;

      case 32:
        if (fp->threequarter_fs) {
          cfg->sample_rate=92.16e6;
          cfg->samples_per_frame = 921600;
          cfg->tx_bw = 50e6;
          cfg->rx_bw = 50e6;
        } else {
          cfg->sample_rate=61.44e6;
          cfg->samples_per_frame = 614400;
          cfg->tx_bw = 50e6;
          cfg->rx_bw = 50e6;
        }

        break;

      default:
        AssertFatal(0==1,"N_RB %d not yet supported for numerology %d\n",N_RB,mu);
    }
  } else {
    AssertFatal(0 == 1,"Numerology %d not supported for the moment\n",mu);
  }

  if (config->cell_config.frame_duplex_type.value==TDD)
    cfg->duplex_mode = duplex_mode_TDD;
  else //FDD
    cfg->duplex_mode = duplex_mode_FDD;

  cfg->Mod_id = 0;
  cfg->num_rb_dl=N_RB;
  cfg->tx_num_channels=ru->nb_tx;
  cfg->rx_num_channels=ru->nb_rx;

  for (i=0; i<ru->nb_tx; i++) {
    if (ru->if_frequency == 0) {
      cfg->tx_freq[i] = (double)fp->dl_CarrierFreq;
      cfg->rx_freq[i] = (double)fp->ul_CarrierFreq;
    } else if (ru->if_freq_offset) {
      cfg->tx_freq[i] = (double)(ru->if_frequency);
      cfg->rx_freq[i] = (double)(ru->if_frequency + ru->if_freq_offset);
      LOG_I(PHY, "Setting IF TX frequency to %lu Hz with IF RX frequency offset %d Hz\n", ru->if_frequency, ru->if_freq_offset);
    } else {
      cfg->tx_freq[i] = (double)ru->if_frequency;
      cfg->rx_freq[i] = (double)(ru->if_frequency+fp->ul_CarrierFreq-fp->dl_CarrierFreq);
    }

    cfg->tx_gain[i] = ru->att_tx;
    cfg->rx_gain[i] = ru->max_rxgain-ru->att_rx;
    cfg->configFilename = rf_config_file;
    LOG_I(PHY, "Channel %d: setting tx_gain offset %f, rx_gain offset %f, tx_freq %lu Hz, rx_freq %lu Hz\n",
          i, cfg->tx_gain[i],
          cfg->rx_gain[i],
          (unsigned long)cfg->tx_freq[i],
          (unsigned long)cfg->rx_freq[i]);
  }
}

/* this function maps the RU tx and rx buffers to the available rf chains.
   Each rf chain is is addressed by the card number and the chain on the card. The
   rf_map specifies for each antenna port, on which rf chain the mapping should start. Multiple
   antennas are mapped to successive RF chains on the same card. */
int setup_RU_buffers(RU_t *ru) {
  int i,j;
  int card,ant;
  //uint16_t N_TA_offset = 0;
  NR_DL_FRAME_PARMS *fp;
  nfapi_nr_config_request_scf_t *config = &ru->config;

  if (ru) {
    fp = ru->nr_frame_parms;
    printf("setup_RU_buffers: frame_parms = %p\n",fp);
  } else {
    printf("ru pointer is NULL\n");
    return(-1);
  }

  int mu = config->ssb_config.scs_common.value;
  int N_RB = config->carrier_config.dl_grid_size[config->ssb_config.scs_common.value].value;

  if (config->cell_config.frame_duplex_type.value == TDD) {
    int N_TA_offset =  config->carrier_config.uplink_frequency.value < 6000000 ? 400 : 431; // reference samples  for 25600Tc @ 30.72 Ms/s for FR1, same @ 61.44 Ms/s for FR2
    double factor=1;

    switch (mu) {
      case 0: //15 kHz scs
        AssertFatal(N_TA_offset == 400, "scs_common 15kHz only for FR1\n");
        factor = fp->samples_per_subframe / 30720.0;
        break;

      case 1: //30 kHz sc
        AssertFatal(N_TA_offset == 400, "scs_common 30kHz only for FR1\n");
        factor = fp->samples_per_subframe / 30720.0;
        break;

      case 2: //60 kHz scs
        AssertFatal(1==0, "scs_common should not be 60 kHz\n");
        break;

      case 3: //120 kHz scs
        AssertFatal(N_TA_offset == 431, "scs_common 120kHz only for FR2\n");
        factor = fp->samples_per_subframe / 61440.0;
        break;

      case 4: //240 kHz scs
        AssertFatal(N_TA_offset == 431, "scs_common 240kHz only for FR2\n");
        factor = fp->samples_per_subframe / 61440.0;
        break;

      default:
        AssertFatal(1==0, "Invalid scs_common!\n");
    }

    ru->N_TA_offset = (int)(N_TA_offset * factor);
    LOG_I(PHY,"RU %d Setting N_TA_offset to %d samples (factor %f, UL Freq %d, N_RB %d, mu %d)\n",ru->idx,ru->N_TA_offset,factor,
          config->carrier_config.uplink_frequency.value, N_RB, mu);
  } else ru->N_TA_offset = 0;

  if (ru->openair0_cfg.mmapped_dma == 1) {
    // replace RX signal buffers with mmaped HW versions
    for (i=0; i<ru->nb_rx; i++) {
      card = i/4;
      ant = i%4;
      printf("Mapping RU id %u, rx_ant %d, on card %d, chain %d\n",ru->idx,i,ru->rf_map.card+card, ru->rf_map.chain+ant);
      free(ru->common.rxdata[i]);
      ru->common.rxdata[i] = ru->openair0_cfg.rxbase[ru->rf_map.chain+ant];
      printf("rxdata[%d] @ %p\n",i,ru->common.rxdata[i]);

      for (j=0; j<16; j++) {
        printf("rxbuffer %d: %x\n",j,ru->common.rxdata[i][j]);
        ru->common.rxdata[i][j] = 16-j;
      }
    }

    for (i=0; i<ru->nb_tx; i++) {
      card = i/4;
      ant = i%4;
      printf("Mapping RU id %u, tx_ant %d, on card %d, chain %d\n",ru->idx,i,ru->rf_map.card+card, ru->rf_map.chain+ant);
      free(ru->common.txdata[i]);
      ru->common.txdata[i] = ru->openair0_cfg.txbase[ru->rf_map.chain+ant];
      printf("txdata[%d] @ %p\n",i,ru->common.txdata[i]);

      for (j=0; j<16; j++) {
        printf("txbuffer %d: %x\n",j,ru->common.txdata[i][j]);
        ru->common.txdata[i][j] = 16-j;
      }
    }
  } else { // not memory-mapped DMA
    //nothing to do, everything already allocated in lte_init
  }

  return(0);
}

void *ru_stats_thread(void *param) {
  RU_t               *ru      = (RU_t *)param;
  wait_sync("ru_stats_thread");

  while (!oai_exit) {
    sleep(1);

    if (opp_enabled == 1) {
      if (ru->feprx) print_meas(&ru->ofdm_demod_stats,"feprx",NULL,NULL);

      if (ru->feptx_ofdm) {
        print_meas(&ru->precoding_stats,"feptx_prec",NULL,NULL);
        print_meas(&ru->txdataF_copy_stats,"txdataF_copy",NULL,NULL);
        print_meas(&ru->ofdm_mod_stats,"feptx_ofdm",NULL,NULL);
        print_meas(&ru->ofdm_total_stats,"feptx_total",NULL,NULL);
      }

      if (ru->fh_north_asynch_in) print_meas(&ru->rx_fhaul,"rx_fhaul",NULL,NULL);

      print_meas(&ru->tx_fhaul,"tx_fhaul",NULL,NULL);

      if (ru->fh_north_out) {
        print_meas(&ru->compression,"compression",NULL,NULL);
        print_meas(&ru->transport,"transport",NULL,NULL);
      }
    }
  }

  return(NULL);
}

void ru_tx_func(void *param) {
  processingData_RU_t *info = (processingData_RU_t *) param;
  RU_t *ru = info->ru;
  NR_DL_FRAME_PARMS *fp = ru->nr_frame_parms;
  int frame_tx = info->frame_tx;
  int slot_tx = info->slot_tx;
  int print_frame = 8;
  char filename[40];

  // do TX front-end processing if needed (precoding and/or IDFTs)
  if (ru->feptx_prec) ru->feptx_prec(ru,frame_tx,slot_tx);

  // do OFDM with/without TX front-end processing  if needed
  if ((ru->fh_north_asynch_in == NULL) && (ru->feptx_ofdm)) ru->feptx_ofdm(ru,frame_tx,slot_tx);

  if(!emulate_rf) {
    // do outgoing fronthaul (south) if needed
    if ((ru->fh_north_asynch_in == NULL) && (ru->fh_south_out)) ru->fh_south_out(ru,frame_tx,slot_tx,info->timestamp_tx);

    if (ru->fh_north_out) ru->fh_north_out(ru);
  } else {
    if(frame_tx == print_frame) {
      for (int i=0; i<ru->nb_tx; i++) {
        if(slot_tx == 0) {
          sprintf(filename,"gNBdataF_frame%d_sl%d.m", print_frame, slot_tx);
          LOG_M(filename,"txdataF_frame",&ru->gNB_list[0]->common_vars.txdataF[i][0],fp->samples_per_frame_wCP, 1, 1);
          sprintf(filename,"tx%ddataF_frame%d_sl%d.m", i, print_frame, slot_tx);
          LOG_M(filename,"txdataF_frame",&ru->common.txdataF[i][0],fp->samples_per_frame_wCP, 1, 1);
          sprintf(filename,"tx%ddataF_BF_frame%d_sl%d.m", i, print_frame, slot_tx);
          LOG_M(filename,"txdataF_BF_frame",&ru->common.txdataF_BF[i][0],fp->samples_per_subframe_wCP, 1, 1);
        }

        if(slot_tx == 9) {
          sprintf(filename,"tx%ddata_frame%d.m", i, print_frame);
          LOG_M(filename,"txdata_frame",&ru->common.txdata[i][0],fp->samples_per_frame, 1, 1);
          sprintf(filename,"tx%ddata_frame%d.dat", i, print_frame);
          FILE *output_fd = fopen(filename,"w");

          if (output_fd) {
            fwrite(&ru->common.txdata[i][0],
                   sizeof(int32_t),
                   fp->samples_per_frame,
                   output_fd);
            fclose(output_fd);
          } else {
            LOG_E(PHY,"Cannot write to file %s\n",filename);
          }
        }//if(slot_tx == 9)
      }//for (i=0; i<ru->nb_tx; i++)
    }//if(frame_tx == print_frame)
  }//else  emulate_rf
}

void *ru_thread( void *param ) {
  static int ru_thread_status;
  RU_t               *ru      = (RU_t *)param;
  RU_proc_t          *proc    = &ru->proc;
  NR_DL_FRAME_PARMS  *fp      = ru->nr_frame_parms;
  PHY_VARS_gNB       *gNB     = RC.gNB[0];
  int                ret;
  int                slot     = fp->slots_per_frame-1;
  int                frame    = 1023;
  char               threadname[40];
  int                aa;
  nfapi_nr_config_request_scf_t *cfg = &ru->config;
  // set default return value
  ru_thread_status = 0;
  // set default return value
  sprintf(threadname,"ru_thread %u",ru->idx);
  LOG_I(PHY,"Starting RU %d (%s,%s),\n",ru->idx,NB_functions[ru->function],NB_timing[ru->if_timing]);
  memcpy((void *)&ru->config,(void *)&RC.gNB[0]->gNB_config,sizeof(ru->config));

  if(emulate_rf) {
    fill_rf_config(ru,ru->rf_config_file);
    nr_init_frame_parms(&ru->config, fp);
    nr_dump_frame_parms(fp);
    nr_phy_init_RU(ru);

    if (setup_RU_buffers(ru)!=0) {
      printf("Exiting, cannot initialize RU Buffers\n");
      exit(-1);
    }
  } else {
    nr_init_frame_parms(&ru->config, fp);
    nr_dump_frame_parms(fp);
    fill_rf_config(ru,ru->rf_config_file);
    nr_phy_init_RU(ru);

    // Start IF device if any
    if (ru->nr_start_if) {
      LOG_I(PHY,"Starting IF interface for RU %d\n",ru->idx);
      AssertFatal(ru->nr_start_if(ru,NULL) == 0, "Could not start the IF device\n");

      if (ru->has_ctrl_prt > 0) {
        if (ru->if_south == LOCAL_RF) ret = connect_rau(ru);
        else ret = attach_rru(ru);
  
        AssertFatal(ret==0,"Cannot connect to remote radio\n");
      }

    }
    else if (ru->if_south == LOCAL_RF) { // configure RF parameters only
      ret = openair0_device_load(&ru->rfdevice,&ru->openair0_cfg);
      AssertFatal(ret==0,"Cannot connect to local radio\n");
    }

    if (setup_RU_buffers(ru)!=0) {
      printf("Exiting, cannot initialize RU Buffers\n");
      exit(-1);
    }
  }

  sf_ahead = (uint16_t) ceil((float)6/(0x01<<fp->numerology_index));
  LOG_I(PHY, "Signaling main thread that RU %d is ready\n",ru->idx);
  pthread_mutex_lock(&RC.ru_mutex);
  RC.ru_mask &= ~(1<<ru->idx);
  pthread_cond_signal(&RC.ru_cond);
  pthread_mutex_unlock(&RC.ru_mutex);
  wait_sync("ru_thread");
  notifiedFIFO_elt_t *msg = newNotifiedFIFO_elt(sizeof(processingData_L1_t),0,gNB->resp_L1,rx_func);
  notifiedFIFO_elt_t *msgL1Tx = newNotifiedFIFO_elt(sizeof(processingData_L1_t),0,gNB->resp_L1_tx,tx_func);
  notifiedFIFO_elt_t *msgRUTx = newNotifiedFIFO_elt(sizeof(processingData_L1_t),0,gNB->resp_RU_tx,ru_tx_func);
  processingData_L1_t *syncMsg;
  notifiedFIFO_elt_t *res;
  pushNotifiedFIFO(gNB->resp_L1,msg); // to unblock the process in the beginning
  pushNotifiedFIFO(gNB->resp_L1_tx,msgL1Tx); // to unblock the process in the beginning
  pushNotifiedFIFO(gNB->resp_RU_tx,msgRUTx); // to unblock the process in the beginning

  if(!emulate_rf) {
    // Start RF device if any
    if (ru->start_rf) {
      if (ru->start_rf(ru) != 0)
        LOG_E(HW,"Could not start the RF device\n");
      else LOG_I(PHY,"RU %d rf device ready\n",ru->idx);
    } else LOG_I(PHY,"RU %d no rf device\n",ru->idx);

    // start trx write thread
    if(usrp_tx_thread == 1) {
      if (ru->start_write_thread) {
        if(ru->start_write_thread(ru) != 0) {
          LOG_E(HW,"Could not start tx write thread\n");
        } else {
          LOG_I(PHY,"tx write thread ready\n");
        }
      }
    }
  }

  // This is a forever while loop, it loops over subframes which are scheduled by incoming samples from HW devices
  while (!oai_exit) {
    // these are local subframe/frame counters to check that we are in synch with the fronthaul timing.
    // They are set on the first rx/tx in the underly FH routines.
    if (slot==(fp->slots_per_frame-1)) {
      slot=0;
      frame++;
      frame&=1023;
    } else {
      slot++;
    }

    // synchronization on input FH interface, acquire signals/data and block
    LOG_D(PHY,"[RU_thread] read data: frame_rx = %d, tti_rx = %d\n", frame, slot);

    if (ru->fh_south_in) ru->fh_south_in(ru,&frame,&slot);
    else AssertFatal(1==0, "No fronthaul interface at south port");

    proc->timestamp_tx = proc->timestamp_rx + (sf_ahead*fp->samples_per_subframe);
    proc->frame_tx     = (proc->tti_rx > (fp->slots_per_frame-1-(fp->slots_per_subframe*sf_ahead))) ? (proc->frame_rx+1)&1023 : proc->frame_rx;
    proc->tti_tx      = (proc->tti_rx + (fp->slots_per_subframe*sf_ahead))%fp->slots_per_frame;
    LOG_D(PHY,"AFTER fh_south_in - SFN/SL:%d%d RU->proc[RX:%d.%d TX:%d.%d] RC.gNB[0]:[RX:%d%d TX(SFN):%d]\n",
          frame,slot,
          proc->frame_rx,proc->tti_rx,
          proc->frame_tx,proc->tti_tx,
          RC.gNB[0]->proc.frame_rx,RC.gNB[0]->proc.slot_rx,
          RC.gNB[0]->proc.frame_tx);

    if (ru->idx!=0) proc->frame_tx = (proc->frame_tx+proc->frame_offset)&1023;

    // do RX front-end processing (frequency-shift, dft) if needed
    int slot_type = nr_slot_select(cfg,proc->frame_rx,proc->tti_rx);

    if (slot_type == NR_UPLINK_SLOT || slot_type == NR_MIXED_SLOT) {
      if (ru->feprx) {
        ru->feprx(ru,proc->tti_rx);
        //LOG_M("rxdata.m","rxs",ru->common.rxdata[0],1228800,1,1);
        LOG_D(PHY,"RU proc: frame_rx = %d, tti_rx = %d\n", proc->frame_rx, proc->tti_rx);
/*
        LOG_D(PHY,"Copying rxdataF from RU to gNB\n");

        for (aa=0; aa<ru->nb_rx; aa++)
          memcpy((void *)RC.gNB[0]->common_vars.rxdataF[aa],
                 (void *)ru->common.rxdataF[aa], fp->symbols_per_slot*fp->ofdm_symbol_size*sizeof(int32_t));
*/
        if (IS_SOFTMODEM_DOSCOPE && RC.gNB[0]->scopeData)
          ((scopeData_t *)RC.gNB[0]->scopeData)->slotFunc(ru->common.rxdataF[0],proc->tti_rx, RC.gNB[0]->scopeData);

        // Do PRACH RU processing
        int prach_id=find_nr_prach_ru(ru,proc->frame_rx,proc->tti_rx,SEARCH_EXIST);
        uint8_t prachStartSymbol,N_dur;

        if (prach_id>=0) {
          T(T_GNB_PHY_PRACH_INPUT_SIGNAL, T_INT(proc->frame_rx), T_INT(proc->tti_rx), T_INT(0),
            T_BUFFER(&ru->common.rxdata[0][fp->get_samples_slot_timestamp(proc->tti_rx-1,fp,0)]/*-ru->N_TA_offset*/, fp->get_samples_per_slot(proc->tti_rx,fp)*4*2));
          N_dur = get_nr_prach_duration(ru->prach_list[prach_id].fmt);

          /*
          get_nr_prach_info_from_index(ru->config.prach_config.prach_ConfigurationIndex.value,
                     proc->frame_rx,proc->tti_rx,
                     ru->config.carrier_config.dl_frequency.value,
                     fp->numerology_index,
                     fp->frame_type,
                     &format,
                     &start_symbol,
                     &N_t_slot,
                     &N_dur,
                     &RA_sfn_index,
                     &N_RA_slot,
                     &config_period);
          */
          for (int prach_oc = 0; prach_oc<ru->prach_list[prach_id].num_prach_ocas; prach_oc++) {
            prachStartSymbol = ru->prach_list[prach_id].prachStartSymbol+prach_oc*N_dur;
            //comment FK: the standard 38.211 section 5.3.2 has one extra term +14*N_RA_slot. This is because there prachStartSymbol is given wrt to start of the 15kHz slot or 60kHz slot. Here we work slot based, so this function is anyway only called in slots where there is PRACH. Its up to the MAC to schedule another PRACH PDU in the case there are there N_RA_slot \in {0,1}.
            rx_nr_prach_ru(ru,
                           ru->prach_list[prach_id].fmt, //could also use format
                           ru->prach_list[prach_id].numRA,
                           prachStartSymbol,
                           prach_oc,
                           proc->frame_rx,proc->tti_rx);
          }

          free_nr_ru_prach_entry(ru,prach_id);
        }
      }
    }

    // At this point, all information for subframe has been received on FH interface
    res = pullTpool(gNB->resp_L1, gNB->threadPool);
    syncMsg = (processingData_L1_t *)NotifiedFifoData(res);
    syncMsg->gNB = gNB;
    syncMsg->frame_rx = proc->frame_rx;
    syncMsg->slot_rx = proc->tti_rx;
    syncMsg->frame_tx = proc->frame_tx;
    syncMsg->slot_tx = proc->tti_tx;
    syncMsg->timestamp_tx = proc->timestamp_tx;
    res->key = proc->tti_rx;
    pushTpool(gNB->threadPool, res);
  }

  printf( "Exiting ru_thread \n");

  if (ru->stop_rf != NULL) {
    if (ru->stop_rf(ru) != 0)
      LOG_E(HW,"Could not stop the RF device\n");
    else LOG_I(PHY,"RU %d rf device stopped\n",ru->idx);
  }

  delNotifiedFIFO_elt(msg);
  delNotifiedFIFO_elt(msgL1Tx);
  delNotifiedFIFO_elt(msgRUTx);
  ru_thread_status = 0;
  return &ru_thread_status;
}

int start_streaming(RU_t *ru) {
  LOG_I(PHY,"Starting streaming on third-party RRU\n");
  return(ru->ifdevice.thirdparty_startstreaming(&ru->ifdevice));
}

int nr_start_if(struct RU_t_s *ru, struct PHY_VARS_gNB_s *gNB) {
  return(ru->ifdevice.trx_start_func(&ru->ifdevice));
}

int start_rf(RU_t *ru) {
  return(ru->rfdevice.trx_start_func(&ru->rfdevice));
}

int stop_rf(RU_t *ru) {
  ru->rfdevice.trx_end_func(&ru->rfdevice);
  return 0;
}

int start_write_thread(RU_t *ru) {
  return(ru->rfdevice.trx_write_init(&ru->rfdevice));
}

void init_RU_proc(RU_t *ru) {
  int i=0;
  RU_proc_t *proc;
  LOG_I(PHY,"Initializing RU proc %d (%s,%s),\n",ru->idx,NB_functions[ru->function],NB_timing[ru->if_timing]);
  proc = &ru->proc;
  memset((void *)proc,0,sizeof(RU_proc_t));
  proc->ru = ru;
  proc->instance_cnt_emulateRF   = -1;
  proc->first_rx                 = 1;
  proc->first_tx                 = 1;
  proc->frame_offset             = 0;
  proc->num_slaves               = 0;
  proc->frame_tx_unwrap          = 0;
  proc->feptx_mask               = 0;

  for (i=0; i<10; i++) proc->symbol_mask[i]=0;

  pthread_mutex_init( &proc->mutex_emulateRF,NULL);
  pthread_cond_init( &proc->cond_emulateRF, NULL);
  threadCreate( &proc->pthread_FH, ru_thread, (void *)ru, "thread_FH", -1, OAI_PRIORITY_RT_MAX );

  if(emulate_rf)
    threadCreate( &proc->pthread_emulateRF, emulatedRF_thread, (void *)proc, "emulateRF", -1, OAI_PRIORITY_RT );

  if (get_thread_worker_conf() == WORKER_ENABLE) {
    if (ru->feprx) nr_init_feprx_thread(ru);

    if (ru->feptx_ofdm) nr_init_feptx_thread(ru);
  }

  if (opp_enabled == 1) threadCreate(&ru->ru_stats_thread,ru_stats_thread,(void *)ru, "emulateRF", -1, OAI_PRIORITY_RT_LOW);
}

void kill_NR_RU_proc(int inst) {
  RU_t *ru = RC.ru[inst];
  RU_proc_t *proc = &ru->proc;
  LOG_D(PHY, "Joining pthread_FH\n");
  pthread_join(proc->pthread_FH, NULL);

  if (get_nprocs() >= 2) {
    if (ru->feprx) {
      pthread_mutex_lock(&proc->mutex_fep);
      proc->instance_cnt_fep = 0;
      pthread_mutex_unlock(&proc->mutex_fep);
      pthread_cond_signal(&proc->cond_fep);
      LOG_D(PHY, "Joining pthread_fep\n");
      pthread_join(proc->pthread_fep, NULL);
      pthread_mutex_destroy(&proc->mutex_fep);
      pthread_cond_destroy(&proc->cond_fep);
    }

    if (ru->feptx_ofdm) {
      pthread_mutex_lock(&proc->mutex_feptx);
      proc->instance_cnt_feptx = 0;
      pthread_mutex_unlock(&proc->mutex_feptx);
      pthread_cond_signal(&proc->cond_feptx);
      LOG_D(PHY, "Joining pthread_feptx\n");
      pthread_join(proc->pthread_feptx, NULL);
      pthread_mutex_destroy(&proc->mutex_feptx);
      pthread_cond_destroy(&proc->cond_feptx);
    }
  }

  if (opp_enabled) {
    LOG_D(PHY, "Joining ru_stats_thread\n");
    pthread_join(ru->ru_stats_thread, NULL);
  }
}

int check_capabilities(RU_t *ru,RRU_capabilities_t *cap) {
  FH_fmt_options_t fmt = cap->FH_fmt;
  int i;
  int found_band=0;
  LOG_I(PHY,"RRU %d, num_bands %d, looking for band %d\n",ru->idx,cap->num_bands,ru->nr_frame_parms->nr_band);

  for (i=0; i<cap->num_bands; i++) {
    LOG_I(PHY,"band %d on RRU %d\n",cap->band_list[i],ru->idx);

    if (ru->nr_frame_parms->nr_band == cap->band_list[i]) {
      found_band=1;
      break;
    }
  }

  if (found_band == 0) {
    LOG_I(PHY,"Couldn't find target NR band %d on RRU %d\n",ru->nr_frame_parms->nr_band,ru->idx);
    return(-1);
  }

  switch (ru->if_south) {
    case LOCAL_RF:
      AssertFatal(1==0, "This RU should not have a local RF, exiting\n");
      return(0);
      break;

    case REMOTE_IF5:
      if (fmt == OAI_IF5_only || fmt == OAI_IF5_and_IF4p5) return(0);

      break;

    case REMOTE_IF4p5:
      if (fmt == OAI_IF4p5_only || fmt == OAI_IF5_and_IF4p5) return(0);

      break;

    case REMOTE_MBP_IF5:
      if (fmt == MBP_IF5) return(0);

      break;

    default:
      LOG_I(PHY,"No compatible Fronthaul interface found for RRU %d\n", ru->idx);
      return(-1);
  }

  return(-1);
}


char rru_format_options[4][20] = {"OAI_IF5_only","OAI_IF4p5_only","OAI_IF5_and_IF4p5","MBP_IF5"};

char rru_formats[3][20] = {"OAI_IF5","MBP_IF5","OAI_IF4p5"};
char ru_if_formats[4][20] = {"LOCAL_RF","REMOTE_OAI_IF5","REMOTE_MBP_IF5","REMOTE_OAI_IF4p5"};

void configure_ru(int idx,
                  void *arg) {
  RU_t               *ru           = RC.ru[idx];
  RRU_config_t       *config       = (RRU_config_t *)arg;
  RRU_capabilities_t *capabilities = (RRU_capabilities_t *)arg;
  nfapi_nr_config_request_scf_t *cfg = &ru->config;
  int ret;
  LOG_I(PHY, "Received capabilities from RRU %d\n",idx);

  if (capabilities->FH_fmt < MAX_FH_FMTs) LOG_I(PHY, "RU FH options %s\n",rru_format_options[capabilities->FH_fmt]);

  ret = check_capabilities(ru,capabilities);
  AssertFatal(ret == 0, "Cannot configure RRU %d, check_capabilities returned %d\n", idx, ret);
  // take antenna capabilities of RRU
  ru->nb_tx                      = capabilities->nb_tx[0];
  ru->nb_rx                      = capabilities->nb_rx[0];
  // Pass configuration to RRU
  LOG_I(PHY, "Using %s fronthaul (%d), band %d \n",ru_if_formats[ru->if_south],ru->if_south,ru->nr_frame_parms->nr_band);
  // wait for configuration
  config->FH_fmt                 = ru->if_south;
  config->num_bands              = 1;
  config->band_list[0]           = ru->nr_frame_parms->nr_band;
  config->tx_freq[0]             = ru->nr_frame_parms->dl_CarrierFreq;
  config->rx_freq[0]             = ru->nr_frame_parms->ul_CarrierFreq;
  //config->tdd_config[0]          = ru->nr_frame_parms->tdd_config;
  //config->tdd_config_S[0]        = ru->nr_frame_parms->tdd_config_S;
  config->att_tx[0]              = ru->att_tx;
  config->att_rx[0]              = ru->att_rx;
  config->N_RB_DL[0]             = cfg->carrier_config.dl_grid_size[cfg->ssb_config.scs_common.value].value;
  config->N_RB_UL[0]             = cfg->carrier_config.dl_grid_size[cfg->ssb_config.scs_common.value].value;
  config->threequarter_fs[0]     = ru->nr_frame_parms->threequarter_fs;
  /*  if (ru->if_south==REMOTE_IF4p5) {
      config->prach_FreqOffset[0]  = ru->nr_frame_parms->prach_config_common.prach_ConfigInfo.prach_FreqOffset;
      config->prach_ConfigIndex[0] = ru->nr_frame_parms->prach_config_common.prach_ConfigInfo.prach_ConfigIndex;
      LOG_I(PHY,"REMOTE_IF4p5: prach_FrequOffset %d, prach_ConfigIndex %d\n",
      config->prach_FreqOffset[0],config->prach_ConfigIndex[0]);*/
  nr_init_frame_parms(&ru->config, ru->nr_frame_parms);
  nr_phy_init_RU(ru);
}

void configure_rru(int idx,
                   void *arg) {
  RRU_config_t *config     = (RRU_config_t *)arg;
  RU_t         *ru         = RC.ru[idx];
  nfapi_nr_config_request_scf_t *cfg = &ru->config;
  ru->nr_frame_parms->nr_band                                             = config->band_list[0];
  ru->nr_frame_parms->dl_CarrierFreq                                      = config->tx_freq[0];
  ru->nr_frame_parms->ul_CarrierFreq                                      = config->rx_freq[0];

  if (ru->nr_frame_parms->dl_CarrierFreq == ru->nr_frame_parms->ul_CarrierFreq) {
    cfg->cell_config.frame_duplex_type.value                       = TDD;
    //ru->nr_frame_parms->tdd_config                                        = config->tdd_config[0];
    //ru->nr_frame_parms->tdd_config_S                                      = config->tdd_config_S[0];
  } else
    cfg->cell_config.frame_duplex_type.value                       = FDD;

  ru->att_tx                                                              = config->att_tx[0];
  ru->att_rx                                                              = config->att_rx[0];
  int mu = cfg->ssb_config.scs_common.value;
  cfg->carrier_config.dl_grid_size[mu].value                       = config->N_RB_DL[0];
  cfg->carrier_config.dl_grid_size[mu].value                       = config->N_RB_UL[0];
  ru->nr_frame_parms->threequarter_fs                                     = config->threequarter_fs[0];

  //ru->nr_frame_parms->pdsch_config_common.referenceSignalPower                 = ru->max_pdschReferenceSignalPower-config->att_tx[0];
  if (ru->function==NGFI_RRU_IF4p5) {
    ru->nr_frame_parms->att_rx = ru->att_rx;
    ru->nr_frame_parms->att_tx = ru->att_tx;
    /*
        LOG_I(PHY,"Setting ru->function to NGFI_RRU_IF4p5, prach_FrequOffset %d, prach_ConfigIndex %d, att (%d,%d)\n",
        config->prach_FreqOffset[0],config->prach_ConfigIndex[0],ru->att_tx,ru->att_rx);
        ru->nr_frame_parms->prach_config_common.prach_ConfigInfo.prach_FreqOffset  = config->prach_FreqOffset[0];
        ru->nr_frame_parms->prach_config_common.prach_ConfigInfo.prach_ConfigIndex = config->prach_ConfigIndex[0]; */
  }

  fill_rf_config(ru,ru->rf_config_file);
  nr_init_frame_parms(&ru->config, ru->nr_frame_parms);
  nr_phy_init_RU(ru);
}

/*
void init_precoding_weights(PHY_VARS_gNB *gNB) {

  int layer,ru_id,aa,re,ue,tb;
  LTE_DL_FRAME_PARMS *fp=&gNB->frame_parms;
  RU_t *ru;
  LTE_gNB_DLSCH_t *dlsch;

  // init precoding weigths
  for (ue=0;ue<NUMBER_OF_UE_MAX;ue++) {
    for (tb=0;tb<2;tb++) {
      dlsch = gNB->dlsch[ue][tb];
      for (layer=0; layer<4; layer++) {
  int nb_tx=0;
  for (ru_id=0;ru_id<RC.nb_RU;ru_id++) {
    ru = RC.ru[ru_id];
    nb_tx+=ru->nb_tx;
  }
  dlsch->ue_spec_bf_weights[layer] = (int32_t**)malloc16(nb_tx*sizeof(int32_t*));

  for (aa=0; aa<nb_tx; aa++) {
    dlsch->ue_spec_bf_weights[layer][aa] = (int32_t *)malloc16(fp->ofdm_symbol_size*sizeof(int32_t));
    for (re=0;re<fp->ofdm_symbol_size; re++) {
      dlsch->ue_spec_bf_weights[layer][aa][re] = 0x00007fff;
    }
  }
      }
    }
  }
}*/

void set_function_spec_param(RU_t *ru) {
  int ret;

  switch (ru->if_south) {
    case LOCAL_RF:   // this is an RU with integrated RF (RRU, gNB)
      if (ru->function ==  NGFI_RRU_IF5) {                 // IF5 RRU
        ru->do_prach              = 0;                      // no prach processing in RU
        ru->fh_north_in           = NULL;                   // no shynchronous incoming fronthaul from north
        ru->fh_north_out          = fh_if5_north_out;       // need only to do send_IF5  reception
        ru->fh_south_out          = tx_rf;                  // send output to RF
        ru->fh_north_asynch_in    = fh_if5_north_asynch_in; // TX packets come asynchronously
        ru->feprx                 = NULL;                   // nothing (this is a time-domain signal)
        ru->feptx_ofdm            = NULL;                   // nothing (this is a time-domain signal)
        ru->feptx_prec            = NULL;                   // nothing (this is a time-domain signal)
        ru->nr_start_if           = nr_start_if;            // need to start the if interface for if5
        ru->ifdevice.host_type    = RRU_HOST;
        ru->rfdevice.host_type    = RRU_HOST;
        ru->ifdevice.eth_params   = &ru->eth_params;
        reset_meas(&ru->rx_fhaul);
        reset_meas(&ru->tx_fhaul);
        reset_meas(&ru->compression);
        reset_meas(&ru->transport);
        ret = openair0_transport_load(&ru->ifdevice,&ru->openair0_cfg,&ru->eth_params);
        printf("openair0_transport_init returns %d for ru_id %u\n", ret, ru->idx);

        if (ret<0) {
          printf("Exiting, cannot initialize transport protocol\n");
          exit(-1);
        }
      } else if (ru->function == NGFI_RRU_IF4p5) {
        ru->do_prach              = 1;                        // do part of prach processing in RU
        ru->fh_north_in           = NULL;                     // no synchronous incoming fronthaul from north
        ru->fh_north_out          = fh_if4p5_north_out;       // send_IF4p5 on reception
        ru->fh_south_out          = tx_rf;                    // send output to RF
        ru->fh_north_asynch_in    = fh_if4p5_north_asynch_in; // TX packets come asynchronously
        ru->feprx                 = (get_thread_worker_conf() == WORKER_ENABLE) ? nr_fep_full_2thread : nr_fep_full;     // RX DFTs
        ru->feptx_ofdm            = (get_thread_worker_conf() == WORKER_ENABLE) ? nr_feptx_ofdm_2thread : nr_feptx_ofdm; // this is fep with idft only (no precoding in RRU)
        ru->feptx_prec            = NULL;
        ru->nr_start_if           = nr_start_if;              // need to start the if interface for if4p5
        ru->ifdevice.host_type    = RRU_HOST;
        ru->rfdevice.host_type    = RRU_HOST;
        ru->ifdevice.eth_params   = &ru->eth_params;
        reset_meas(&ru->rx_fhaul);
        reset_meas(&ru->tx_fhaul);
        reset_meas(&ru->compression);
        reset_meas(&ru->transport);
        ret = openair0_transport_load(&ru->ifdevice,&ru->openair0_cfg,&ru->eth_params);
        printf("openair0_transport_init returns %d for ru_id %u\n", ret, ru->idx);

        if (ret<0) {
          printf("Exiting, cannot initialize transport protocol\n");
          exit(-1);
        }

        malloc_IF4p5_buffer(ru);
      } else if (ru->function == gNodeB_3GPP) {
        ru->do_prach             = 0;                       // no prach processing in RU
        ru->feprx                = (get_thread_worker_conf() == WORKER_ENABLE) ? nr_fep_full_2thread   : nr_fep_full;                // RX DFTs
        ru->feptx_ofdm           = (get_thread_worker_conf() == WORKER_ENABLE) ? nr_feptx_ofdm_2thread : nr_feptx_ofdm;              // this is fep with idft and precoding
        ru->feptx_prec           = (get_thread_worker_conf() == WORKER_ENABLE) ? NULL                  : nr_feptx_prec;           // this is fep with idft and precoding
        ru->fh_north_in          = NULL;                    // no incoming fronthaul from north
        ru->fh_north_out         = NULL;                    // no outgoing fronthaul to north
        ru->nr_start_if          = NULL;                    // no if interface
        ru->rfdevice.host_type   = RAU_HOST;
        ru->fh_south_in            = rx_rf;                 // local synchronous RF RX
        ru->fh_south_out           = tx_rf;                 // local synchronous RF TX
        ru->start_rf               = start_rf;              // need to start the local RF interface
        ru->stop_rf                = stop_rf;
        ru->start_write_thread     = start_write_thread;                  // starting RF TX in different thread
        printf("configuring ru_id %u (start_rf %p)\n", ru->idx, start_rf);
      }

      /*
      printf("configuring ru_id %u (start_rf %p)\n", ru->idx, start_rf);
      fill_rf_config(ru,rf_config_file);
      init_frame_parms(&ru->frame_parms,1);
      nr_phy_init_RU(ru);

      ret = openair0_device_load(&ru->rfdevice,&ru->openair0_cfg);
      if (setup_RU_buffers(ru)!=0) {
      printf("Exiting, cannot initialize RU Buffers\n");
      exit(-1);
      }
      */
      break;

    case REMOTE_IF5: // the remote unit is IF5 RRU
      ru->do_prach               = 0;
      ru->feprx                  = (get_thread_worker_conf() == WORKER_ENABLE) ? nr_fep_full_2thread   : nr_fep_full;     // this is frequency-shift + DFTs
      ru->feptx_prec             = (get_thread_worker_conf() == WORKER_ENABLE) ? NULL                  : nr_feptx_prec;          // need to do transmit Precoding + IDFTs
      ru->feptx_ofdm             = (get_thread_worker_conf() == WORKER_ENABLE) ? nr_feptx_ofdm_2thread : nr_feptx_ofdm; // need to do transmit Precoding + IDFTs
      ru->fh_south_in            = fh_if5_south_in;     // synchronous IF5 reception
      ru->fh_south_out           = fh_if5_south_out;    // synchronous IF5 transmission
      ru->fh_south_asynch_in     = NULL;                // no asynchronous UL
      ru->start_rf               = ru->eth_params.transp_preference == ETH_UDP_IF5_ECPRI_MODE ? start_streaming : NULL;
      ru->stop_rf                = NULL;
      ru->start_write_thread     = NULL;
      ru->nr_start_if            = nr_start_if;         // need to start if interface for IF5
      ru->ifdevice.host_type     = RAU_HOST;
      ru->ifdevice.eth_params    = &ru->eth_params;
      ru->ifdevice.configure_rru = configure_ru;
      ret = openair0_transport_load(&ru->ifdevice,&ru->openair0_cfg,&ru->eth_params);
      printf("openair0_transport_init returns %d for ru_id %u\n", ret, ru->idx);

      if (ret<0) {
        printf("Exiting, cannot initialize transport protocol\n");
        exit(-1);
      }

      break;

    case REMOTE_IF4p5:
      ru->do_prach               = 0;
      ru->feprx                  = NULL;                // DFTs
      ru->feptx_prec             = nr_feptx_prec;          // Precoding operation
      ru->feptx_ofdm             = NULL;                // no OFDM mod
      ru->fh_south_in            = fh_if4p5_south_in;   // synchronous IF4p5 reception
      ru->fh_south_out           = fh_if4p5_south_out;  // synchronous IF4p5 transmission
      ru->fh_south_asynch_in     = (ru->if_timing == synch_to_other) ? fh_if4p5_south_in : NULL;                // asynchronous UL if synch_to_other
      ru->fh_north_out           = NULL;
      ru->fh_north_asynch_in     = NULL;
      ru->start_rf               = NULL;                // no local RF
      ru->stop_rf                = NULL;
      ru->start_write_thread     = NULL;
      ru->nr_start_if            = nr_start_if;         // need to start if interface for IF4p5
      ru->ifdevice.host_type     = RAU_HOST;
      ru->ifdevice.eth_params    = &ru->eth_params;
      ru->ifdevice.configure_rru = configure_ru;
      ret = openair0_transport_load(&ru->ifdevice, &ru->openair0_cfg, &ru->eth_params);
      printf("openair0_transport_init returns %d for ru_id %u\n", ret, ru->idx);

      if (ret<0) {
        printf("Exiting, cannot initialize transport protocol\n");
        exit(-1);
      }

      if (ru->ifdevice.get_internal_parameter != NULL) {
        void *t = ru->ifdevice.get_internal_parameter("fh_if4p5_south_in");

        if (t != NULL)
          ru->fh_south_in = t;

        t = ru->ifdevice.get_internal_parameter("fh_if4p5_south_out");

        if (t != NULL)
          ru->fh_south_out = t;
      }

      malloc_IF4p5_buffer(ru);
      break;

    default:
      LOG_E(PHY,"RU with invalid or unknown southbound interface type %d\n",ru->if_south);
      break;
  } // switch on interface type
}

void init_NR_RU(char *rf_config_file) {
  int ru_id;
  RU_t *ru;
  PHY_VARS_gNB *gNB_RC;
  PHY_VARS_gNB *gNB0= (PHY_VARS_gNB *)NULL;
  NR_DL_FRAME_PARMS *fp = (NR_DL_FRAME_PARMS *)NULL;
  int i;
  // create status mask
  RC.ru_mask = 0;
  pthread_mutex_init(&RC.ru_mutex,NULL);
  pthread_cond_init(&RC.ru_cond,NULL);
  // read in configuration file)
  printf("configuring RU from file\n");
  NRRCconfig_RU();
  LOG_I(PHY,"number of L1 instances %d, number of RU %d, number of CPU cores %d\n",RC.nb_nr_L1_inst,RC.nb_RU,get_nprocs());
  LOG_D(PHY,"Process RUs RC.nb_RU:%d\n",RC.nb_RU);

  for (ru_id=0; ru_id<RC.nb_RU; ru_id++) {
    LOG_D(PHY,"Process RC.ru[%d]\n",ru_id);
    ru                 = RC.ru[ru_id];
    ru->rf_config_file = rf_config_file;
    ru->idx            = ru_id;
    ru->ts_offset      = 0;
    // use gNB_list[0] as a reference for RU frame parameters
    // NOTE: multiple CC_id are not handled here yet!

    if (ru->num_gNB > 0) {
      LOG_D(PHY, "%s() RC.ru[%d].num_gNB:%d ru->gNB_list[0]:%p RC.gNB[0]:%p rf_config_file:%s\n", __FUNCTION__, ru_id, ru->num_gNB, ru->gNB_list[0], RC.gNB[0], ru->rf_config_file);

      if (ru->gNB_list[0] == 0) {
        LOG_E(PHY,"%s() DJP - ru->gNB_list ru->num_gNB are not initialized - so do it manually\n", __FUNCTION__);
        ru->gNB_list[0] = RC.gNB[0];
        ru->num_gNB=1;
        //
        // DJP - feptx_prec() / feptx_ofdm() parses the gNB_list (based on num_gNB) and copies the txdata_F to txdata in RU
        //
      } else {
        LOG_E(PHY,"DJP - delete code above this %s:%d\n", __FILE__, __LINE__);
      }
    }

    gNB_RC           = RC.gNB[0];
    gNB0             = ru->gNB_list[0];
    fp               = ru->nr_frame_parms;
    LOG_D(PHY, "RU FUnction:%d ru->if_south:%d\n", ru->function, ru->if_south);

    if (gNB0) {
      if ((ru->function != NGFI_RRU_IF5) && (ru->function != NGFI_RRU_IF4p5))
        AssertFatal(gNB0!=NULL,"gNB0 is null!\n");

      if (gNB0 && gNB_RC) {
        LOG_I(PHY,"Copying frame parms from gNB in RC to gNB %d in ru %d and frame_parms in ru\n",gNB0->Mod_id,ru->idx);
        memset((void *)fp, 0, sizeof(NR_DL_FRAME_PARMS));
        memcpy((void *)fp,&gNB_RC->frame_parms,sizeof(NR_DL_FRAME_PARMS));
        memcpy((void *)&gNB0->frame_parms,(void *)&gNB_RC->frame_parms,sizeof(NR_DL_FRAME_PARMS));
        // attach all RU to all gNBs in its list/
        LOG_D(PHY,"ru->num_gNB:%d gNB0->num_RU:%d\n", ru->num_gNB, gNB0->num_RU);

        for (i=0; i<ru->num_gNB; i++) {
          gNB0 = ru->gNB_list[i];
          gNB0->RU_list[gNB0->num_RU++] = ru;
        }
      }
    }

    //LOG_I(PHY,"Initializing RRU descriptor %d : (%s,%s,%d)\n",ru_id,ru_if_types[ru->if_south],NB_timing[ru->if_timing],ru->function);
    set_function_spec_param(ru);
    LOG_I(PHY,"Starting ru_thread %d\n",ru_id);
    init_RU_proc(ru);
  } // for ru_id

  //  sleep(1);
  LOG_D(HW,"[nr-softmodem.c] RU threads created\n");
}


void stop_RU(int nb_ru) {
  for (int inst = 0; inst < nb_ru; inst++) {
    LOG_I(PHY, "Stopping RU %d processing threads\n", inst);
    kill_NR_RU_proc(inst);
  }
}


/* --------------------------------------------------------*/
/* from here function to use configuration module          */
static void NRRCconfig_RU(void) {
  int i = 0, j = 0;
  paramdef_t RUParams[] = RUPARAMS_DESC;
  paramlist_def_t RUParamList = {CONFIG_STRING_RU_LIST,NULL,0};
  config_getlist( &RUParamList, RUParams, sizeof(RUParams)/sizeof(paramdef_t), NULL);

  if ( RUParamList.numelt > 0) {
    RC.ru = (RU_t **)malloc(RC.nb_RU*sizeof(RU_t *));
    RC.ru_mask=(1<<NB_RU) - 1;
    printf("Set RU mask to %lx\n",RC.ru_mask);

    for (j = 0; j < RC.nb_RU; j++) {
      RC.ru[j]                                      = (RU_t *)malloc(sizeof(RU_t));
      memset((void *)RC.ru[j],0,sizeof(RU_t));
      RC.ru[j]->idx                                 = j;
      RC.ru[j]->nr_frame_parms                      = (NR_DL_FRAME_PARMS *)malloc(sizeof(NR_DL_FRAME_PARMS));
      RC.ru[j]->frame_parms                         = (LTE_DL_FRAME_PARMS *)malloc(sizeof(LTE_DL_FRAME_PARMS));
      printf("Creating RC.ru[%d]:%p\n", j, RC.ru[j]);
      RC.ru[j]->if_timing                           = synch_to_ext_device;

      if (RC.nb_nr_L1_inst >0)
        RC.ru[j]->num_gNB                           = RUParamList.paramarray[j][RU_ENB_LIST_IDX].numelt;
      else
        RC.ru[j]->num_gNB                           = 0;

      for (i=0; i<RC.ru[j]->num_gNB; i++) RC.ru[j]->gNB_list[i] = RC.gNB[RUParamList.paramarray[j][RU_ENB_LIST_IDX].iptr[i]];

      if (config_isparamset(RUParamList.paramarray[j], RU_SDR_ADDRS)) {
        RC.ru[j]->openair0_cfg.sdr_addrs = strdup(*(RUParamList.paramarray[j][RU_SDR_ADDRS].strptr));
      }

      if (config_isparamset(RUParamList.paramarray[j], RU_SDR_CLK_SRC)) {
        if (strcmp(*(RUParamList.paramarray[j][RU_SDR_CLK_SRC].strptr), "internal") == 0) {
          RC.ru[j]->openair0_cfg.clock_source = internal;
          LOG_I(PHY, "RU clock source set as internal\n");
        } else if (strcmp(*(RUParamList.paramarray[j][RU_SDR_CLK_SRC].strptr), "external") == 0) {
          RC.ru[j]->openair0_cfg.clock_source = external;
          LOG_I(PHY, "RU clock source set as external\n");
        } else if (strcmp(*(RUParamList.paramarray[j][RU_SDR_CLK_SRC].strptr), "gpsdo") == 0) {
          RC.ru[j]->openair0_cfg.clock_source = gpsdo;
          LOG_I(PHY, "RU clock source set as gpsdo\n");
        } else {
          LOG_E(PHY, "Erroneous RU clock source in the provided configuration file: '%s'\n", *(RUParamList.paramarray[j][RU_SDR_CLK_SRC].strptr));
        }
      } else {
        LOG_I(PHY,"Setting clock source to internal\n");
        RC.ru[j]->openair0_cfg.clock_source = internal;
      }

      if (config_isparamset(RUParamList.paramarray[j], RU_SDR_TME_SRC)) {
        if (strcmp(*(RUParamList.paramarray[j][RU_SDR_TME_SRC].strptr), "internal") == 0) {
          RC.ru[j]->openair0_cfg.time_source = internal;
          LOG_I(PHY, "RU time source set as internal\n");
        } else if (strcmp(*(RUParamList.paramarray[j][RU_SDR_TME_SRC].strptr), "external") == 0) {
          RC.ru[j]->openair0_cfg.time_source = external;
          LOG_I(PHY, "RU time source set as external\n");
        } else if (strcmp(*(RUParamList.paramarray[j][RU_SDR_TME_SRC].strptr), "gpsdo") == 0) {
          RC.ru[j]->openair0_cfg.time_source = gpsdo;
          LOG_I(PHY, "RU time source set as gpsdo\n");
        } else {
          LOG_E(PHY, "Erroneous RU time source in the provided configuration file: '%s'\n", *(RUParamList.paramarray[j][RU_SDR_CLK_SRC].strptr));
        }
      } else {
        LOG_I(PHY,"Setting time source to internal\n");
        RC.ru[j]->openair0_cfg.time_source = internal;
      }

      if (strcmp(*(RUParamList.paramarray[j][RU_LOCAL_RF_IDX].strptr), "yes") == 0) {
        if ( !(config_isparamset(RUParamList.paramarray[j],RU_LOCAL_IF_NAME_IDX)) ) {
          RC.ru[j]->if_south                        = LOCAL_RF;
          RC.ru[j]->function                        = gNodeB_3GPP;
          printf("Setting function for RU %d to gNodeB_3GPP\n",j);
        } else {
          RC.ru[j]->eth_params.local_if_name           = strdup(*(RUParamList.paramarray[j][RU_LOCAL_IF_NAME_IDX].strptr));
          RC.ru[j]->eth_params.my_addr                 = strdup(*(RUParamList.paramarray[j][RU_LOCAL_ADDRESS_IDX].strptr));
          RC.ru[j]->eth_params.remote_addr             = strdup(*(RUParamList.paramarray[j][RU_REMOTE_ADDRESS_IDX].strptr));
          RC.ru[j]->eth_params.my_portc                = *(RUParamList.paramarray[j][RU_LOCAL_PORTC_IDX].uptr);
          RC.ru[j]->eth_params.remote_portc            = *(RUParamList.paramarray[j][RU_REMOTE_PORTC_IDX].uptr);
          RC.ru[j]->eth_params.my_portd                = *(RUParamList.paramarray[j][RU_LOCAL_PORTD_IDX].uptr);
          RC.ru[j]->eth_params.remote_portd            = *(RUParamList.paramarray[j][RU_REMOTE_PORTD_IDX].uptr);

          if (strcmp(*(RUParamList.paramarray[j][RU_TRANSPORT_PREFERENCE_IDX].strptr), "udp") == 0) {
            RC.ru[j]->if_south                        = LOCAL_RF;
            RC.ru[j]->function                        = NGFI_RRU_IF5;
            RC.ru[j]->eth_params.transp_preference    = ETH_UDP_MODE;
            printf("Setting function for RU %d to NGFI_RRU_IF5 (udp)\n",j);
          } else if (strcmp(*(RUParamList.paramarray[j][RU_TRANSPORT_PREFERENCE_IDX].strptr), "raw") == 0) {
            RC.ru[j]->if_south                        = LOCAL_RF;
            RC.ru[j]->function                        = NGFI_RRU_IF5;
            RC.ru[j]->eth_params.transp_preference    = ETH_RAW_MODE;
            printf("Setting function for RU %d to NGFI_RRU_IF5 (raw)\n",j);
          } else if (strcmp(*(RUParamList.paramarray[j][RU_TRANSPORT_PREFERENCE_IDX].strptr), "udp_if4p5") == 0) {
            RC.ru[j]->if_south                        = LOCAL_RF;
            RC.ru[j]->function                        = NGFI_RRU_IF4p5;
            RC.ru[j]->eth_params.transp_preference    = ETH_UDP_IF4p5_MODE;
            printf("Setting function for RU %d to NGFI_RRU_IF4p5 (udp)\n",j);
          } else if (strcmp(*(RUParamList.paramarray[j][RU_TRANSPORT_PREFERENCE_IDX].strptr), "raw_if4p5") == 0) {
            RC.ru[j]->if_south                        = LOCAL_RF;
            RC.ru[j]->function                        = NGFI_RRU_IF4p5;
            RC.ru[j]->eth_params.transp_preference    = ETH_RAW_IF4p5_MODE;
            printf("Setting function for RU %d to NGFI_RRU_IF4p5 (raw)\n",j);
          }
        }

        RC.ru[j]->max_pdschReferenceSignalPower     = *(RUParamList.paramarray[j][RU_MAX_RS_EPRE_IDX].uptr);;
        RC.ru[j]->max_rxgain                        = *(RUParamList.paramarray[j][RU_MAX_RXGAIN_IDX].uptr);
        RC.ru[j]->num_bands                         = RUParamList.paramarray[j][RU_BAND_LIST_IDX].numelt;

        for (i=0; i<RC.ru[j]->num_bands; i++) RC.ru[j]->band[i] = RUParamList.paramarray[j][RU_BAND_LIST_IDX].iptr[i];
      } //strcmp(local_rf, "yes") == 0
      else {
        printf("RU %d: Transport %s\n",j,*(RUParamList.paramarray[j][RU_TRANSPORT_PREFERENCE_IDX].strptr));
        RC.ru[j]->eth_params.local_if_name = strdup(*(RUParamList.paramarray[j][RU_LOCAL_IF_NAME_IDX].strptr));
        RC.ru[j]->eth_params.my_addr       = strdup(*(RUParamList.paramarray[j][RU_LOCAL_ADDRESS_IDX].strptr));
        RC.ru[j]->eth_params.remote_addr   = strdup(*(RUParamList.paramarray[j][RU_REMOTE_ADDRESS_IDX].strptr));
        RC.ru[j]->eth_params.my_portc      = *(RUParamList.paramarray[j][RU_LOCAL_PORTC_IDX].uptr);
        RC.ru[j]->eth_params.remote_portc  = *(RUParamList.paramarray[j][RU_REMOTE_PORTC_IDX].uptr);
        RC.ru[j]->eth_params.my_portd      = *(RUParamList.paramarray[j][RU_LOCAL_PORTD_IDX].uptr);
        RC.ru[j]->eth_params.remote_portd  = *(RUParamList.paramarray[j][RU_REMOTE_PORTD_IDX].uptr);

        if (strcmp(*(RUParamList.paramarray[j][RU_TRANSPORT_PREFERENCE_IDX].strptr), "udp") == 0) {
          RC.ru[j]->if_south                     = REMOTE_IF5;
          RC.ru[j]->function                     = NGFI_RAU_IF5;
          RC.ru[j]->eth_params.transp_preference = ETH_UDP_MODE;
        } else if (strcmp(*(RUParamList.paramarray[j][RU_TRANSPORT_PREFERENCE_IDX].strptr), "udp_ecpri_if5") == 0) {
          RC.ru[j]->if_south                     = REMOTE_IF5;
          RC.ru[j]->function                     = NGFI_RAU_IF5;
          RC.ru[j]->eth_params.transp_preference = ETH_UDP_IF5_ECPRI_MODE;
        } else if (strcmp(*(RUParamList.paramarray[j][RU_TRANSPORT_PREFERENCE_IDX].strptr), "udp_ecpri_if5") == 0) {
          RC.ru[j]->if_south                     = REMOTE_IF5;
        } else if (strcmp(*(RUParamList.paramarray[j][RU_TRANSPORT_PREFERENCE_IDX].strptr), "raw") == 0) {
          RC.ru[j]->if_south                     = REMOTE_IF5;
          RC.ru[j]->function                     = NGFI_RAU_IF5;
          RC.ru[j]->eth_params.transp_preference = ETH_RAW_MODE;
        } else if (strcmp(*(RUParamList.paramarray[j][RU_TRANSPORT_PREFERENCE_IDX].strptr), "udp_if4p5") == 0) {
          RC.ru[j]->if_south                     = REMOTE_IF4p5;
          RC.ru[j]->function                     = NGFI_RAU_IF4p5;
          RC.ru[j]->eth_params.transp_preference = ETH_UDP_IF4p5_MODE;
        } else if (strcmp(*(RUParamList.paramarray[j][RU_TRANSPORT_PREFERENCE_IDX].strptr), "raw_if4p5") == 0) {
          RC.ru[j]->if_south                     = REMOTE_IF4p5;
          RC.ru[j]->function                     = NGFI_RAU_IF4p5;
          RC.ru[j]->eth_params.transp_preference = ETH_RAW_IF4p5_MODE;
        }
      }  /* strcmp(local_rf, "yes") != 0 */

      RC.ru[j]->nb_tx                             = *(RUParamList.paramarray[j][RU_NB_TX_IDX].uptr);
      RC.ru[j]->nb_rx                             = *(RUParamList.paramarray[j][RU_NB_RX_IDX].uptr);
      RC.ru[j]->att_tx                            = *(RUParamList.paramarray[j][RU_ATT_TX_IDX].uptr);
      RC.ru[j]->att_rx                            = *(RUParamList.paramarray[j][RU_ATT_RX_IDX].uptr);
      RC.ru[j]->if_frequency                      = *(RUParamList.paramarray[j][RU_IF_FREQUENCY].u64ptr);
      RC.ru[j]->if_freq_offset                    = *(RUParamList.paramarray[j][RU_IF_FREQ_OFFSET].iptr);
      RC.ru[j]->do_precoding                      = *(RUParamList.paramarray[j][RU_DO_PRECODING].iptr);

      if (config_isparamset(RUParamList.paramarray[j], RU_BF_WEIGHTS_LIST_IDX)) {
        RC.ru[j]->nb_bfw = RUParamList.paramarray[j][RU_BF_WEIGHTS_LIST_IDX].numelt;

        for (i=0; i<RC.ru[j]->num_gNB; i++)  {
          RC.ru[j]->bw_list[i] = (int32_t *)malloc16_clear((RC.ru[j]->nb_bfw)*sizeof(int32_t));

          for (int b=0; b<RC.ru[j]->nb_bfw; b++) RC.ru[j]->bw_list[i][b] = RUParamList.paramarray[j][RU_BF_WEIGHTS_LIST_IDX].iptr[b];
        }
      }
    }// j=0..num_rus
  } else {
    RC.nb_RU = 0;
  } // setting != NULL

  return;
}
<|MERGE_RESOLUTION|>--- conflicted
+++ resolved
@@ -774,20 +774,6 @@
     VCD_SIGNAL_DUMPER_DUMP_VARIABLE_BY_NAME( VCD_SIGNAL_DUMPER_VARIABLES_TRX_TST, (timestamp-ru->openair0_cfg.tx_sample_advance)&0xffffffff );
     VCD_SIGNAL_DUMPER_DUMP_FUNCTION_BY_NAME( VCD_SIGNAL_DUMPER_FUNCTIONS_TRX_WRITE, 1 );
       // prepare tx buffer pointers
-<<<<<<< HEAD
-      txs = ru->rfdevice.trx_write_func(&ru->rfdevice,
-					timestamp+ru->ts_offset-ru->openair0_cfg.tx_sample_advance-sf_extension,
-					txp,
-					siglen+sf_extension,
-					ru->nb_tx,
-					flags);
-      for (i=0;i<ru->nb_tx;i++) {
-         double E=10*log10((double)signal_energy(txp[i],siglen+sf_extension));
-         if (E>0) LOG_I(PHY,"[TXPATH] RU %d aa %d tx_rf, writing to TS %llu, frame %d, unwrapped_frame %d, slot %d, nsymb %d, returned %d, E %f\n",ru->idx,i,
-	                      (long long unsigned int)timestamp,frame,proc->frame_tx_unwrap,slot, txsymb, txs,E);
-      }
-      VCD_SIGNAL_DUMPER_DUMP_FUNCTION_BY_NAME( VCD_SIGNAL_DUMPER_FUNCTIONS_TRX_WRITE, 0 );
-=======
     txs = ru->rfdevice.trx_write_func(&ru->rfdevice,
                                       timestamp+ru->ts_offset-ru->openair0_cfg.tx_sample_advance-sf_extension,
                                       txp,
@@ -797,7 +783,6 @@
     LOG_D(PHY,"[TXPATH] RU %d aa %d tx_rf, writing to TS %llu, frame %d, unwrapped_frame %d, slot %d, returned %d, E %f\n",ru->idx,i,
 	  (long long unsigned int)timestamp,frame,proc->frame_tx_unwrap,slot, txs,10*log10((double)signal_energy(txp[0],siglen+sf_extension)));
     VCD_SIGNAL_DUMPER_DUMP_FUNCTION_BY_NAME( VCD_SIGNAL_DUMPER_FUNCTIONS_TRX_WRITE, 0 );
->>>>>>> bd955d48
       //AssertFatal(txs == 0,"trx write function error %d\n", txs);
   }
 }
