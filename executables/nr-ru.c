--- conflicted
+++ resolved
@@ -1218,11 +1218,7 @@
   int                frame    = 1023;
   char               threadname[40];
   int                aa;
-<<<<<<< HEAD
-
-=======
   nfapi_nr_config_request_scf_t *cfg = &ru->config;
->>>>>>> 540d2e29
   // set default return value
   ru_thread_status = 0;
   // set default return value
@@ -1360,19 +1356,7 @@
     if (ru->idx!=0) proc->frame_tx = (proc->frame_tx+proc->frame_offset)&1023;
 
     // do RX front-end processing (frequency-shift, dft) if needed
-<<<<<<< HEAD
-
-    //int slot_type = nr_slot_select(cfg,proc->frame_rx,proc->tti_rx);
-    //if (NFAPI_MODE == NFAPI_MODE_PNF)
-    int slot_type;
-    if (slot ==7) 
-      slot_type = NR_MIXED_SLOT;
-    if (slot == 8)
-      slot_type = NR_UPLINK_SLOT;
-    if (slot_type == NR_UPLINK_SLOT || slot_type == NR_MIXED_SLOT) {
-=======
     int slot_type = nr_slot_select(cfg,proc->frame_rx,proc->tti_rx);
->>>>>>> 540d2e29
 
     if (slot_type == NR_UPLINK_SLOT || slot_type == NR_MIXED_SLOT) {
       if (ru->feprx) {
