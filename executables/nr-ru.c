--- conflicted
+++ resolved
@@ -2000,15 +2000,9 @@
         malloc_IF4p5_buffer(ru);
       } else if (ru->function == gNodeB_3GPP) {
         ru->do_prach             = 0;                       // no prach processing in RU
-<<<<<<< HEAD
-        ru->feprx                = (get_nprocs()<=2) ? fep_full : ru_fep_full_2thread;                // RX DFTs
-        ru->feptx_ofdm           = (get_nprocs()<=2) ? nr_feptx_ofdm : nr_feptx_ofdm_2thread;              // this is fep with idft and precoding
-        ru->feptx_prec           = nr_feptx_prec;              // this is fep with idft and precoding
-=======
         ru->feprx                = (get_thread_worker_conf() == WORKER_ENABLE) ? ru_fep_full_2thread : fep_full;                // RX DFTs
         ru->feptx_ofdm           = (get_thread_worker_conf() == WORKER_ENABLE) ? nr_feptx_ofdm_2thread : nr_feptx_ofdm;              // this is fep with idft and precoding
-        ru->feptx_prec           = feptx_prec;              // this is fep with idft and precoding
->>>>>>> 9249cd1c
+        ru->feptx_prec           = nr_feptx_prec;              // this is fep with idft and precoding
         ru->fh_north_in          = NULL;                    // no incoming fronthaul from north
         ru->fh_north_out         = NULL;                    // no outgoing fronthaul to north
         ru->start_if             = NULL;                    // no if interface
@@ -2036,15 +2030,9 @@
 
     case REMOTE_IF5: // the remote unit is IF5 RRU
       ru->do_prach               = 0;
-<<<<<<< HEAD
-      ru->feprx                  = (get_nprocs()<=2) ? fep_full : fep_full;                   // this is frequency-shift + DFTs
+      ru->feprx                  = fep_full;                   // this is frequency-shift + DFTs
       ru->feptx_prec             = nr_feptx_prec;                 // need to do transmit Precoding + IDFTs
-      ru->feptx_ofdm             = (get_nprocs()<=2) ? nr_feptx_ofdm : nr_feptx_ofdm_2thread;                 // need to do transmit Precoding + IDFTs
-=======
-      ru->feprx                  = fep_full;                   // this is frequency-shift + DFTs
-      ru->feptx_prec             = feptx_prec;                 // need to do transmit Precoding + IDFTs
       ru->feptx_ofdm             = (get_thread_worker_conf() == WORKER_ENABLE) ? nr_feptx_ofdm_2thread : nr_feptx_ofdm;                 // need to do transmit Precoding + IDFTs
->>>>>>> 9249cd1c
       ru->fh_south_in          = fh_if5_south_in;     // synchronous IF5 reception
       ru->fh_south_out         = fh_if5_south_out;    // synchronous IF5 transmission
       ru->fh_south_asynch_in   = NULL;                // no asynchronous UL
