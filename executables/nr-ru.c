--- conflicted
+++ resolved
@@ -770,37 +770,20 @@
 
     for (i=0; i<ru->nb_tx; i++)
       txp[i] = (void *)&ru->common.txdata[i][fp->get_samples_slot_timestamp(slot,fp,0)-sf_extension];
-<<<<<<< HEAD
     
-      VCD_SIGNAL_DUMPER_DUMP_VARIABLE_BY_NAME( VCD_SIGNAL_DUMPER_VARIABLES_TRX_TST, (timestamp-ru->openair0_cfg.tx_sample_advance)&0xffffffff );
-      VCD_SIGNAL_DUMPER_DUMP_FUNCTION_BY_NAME( VCD_SIGNAL_DUMPER_FUNCTIONS_TRX_WRITE, 1 );
-      // prepare tx buffer pointers
-      txs = ru->rfdevice.trx_write_func(&ru->rfdevice,
-					timestamp+ru->ts_offset-ru->openair0_cfg.tx_sample_advance-sf_extension,
-					txp,
-					siglen+sf_extension,
-					ru->nb_tx,
-					flags);
-      LOG_D(PHY,"[TXPATH] RU %d aa %d tx_rf, writing to TS %llu, frame %d, unwrapped_frame %d, slot %d, returned %d, E %f\n",ru->idx,i,
-	    (long long unsigned int)timestamp,frame,proc->frame_tx_unwrap,slot, txs,10*log10((double)signal_energy(txp[0],siglen+sf_extension)));
-      VCD_SIGNAL_DUMPER_DUMP_FUNCTION_BY_NAME( VCD_SIGNAL_DUMPER_FUNCTIONS_TRX_WRITE, 0 );
-      //AssertFatal(txs == 0,"trx write function error %d\n", txs);
-=======
-
     VCD_SIGNAL_DUMPER_DUMP_VARIABLE_BY_NAME( VCD_SIGNAL_DUMPER_VARIABLES_TRX_TST, (timestamp-ru->openair0_cfg.tx_sample_advance)&0xffffffff );
     VCD_SIGNAL_DUMPER_DUMP_FUNCTION_BY_NAME( VCD_SIGNAL_DUMPER_FUNCTIONS_TRX_WRITE, 1 );
-    // prepare tx buffer pointers
+      // prepare tx buffer pointers
     txs = ru->rfdevice.trx_write_func(&ru->rfdevice,
                                       timestamp+ru->ts_offset-ru->openair0_cfg.tx_sample_advance-sf_extension,
-                                      txp,
+                                      txpsiglen+sf_extension,
                                       siglen+sf_extension,
                                       ru->nb_tx,
                                       flags);
-    LOG_D(PHY,"[TXPATH] RU %d tx_rf, writing to TS %llu, frame %d, unwrapped_frame %d, slot %di, returned %d\n",ru->idx,
-          (long long unsigned int)timestamp,frame,proc->frame_tx_unwrap,slot, txs);
+    LOG_D(PHY,"[TXPATH] RU %d aa %d tx_rf, writing to TS %llu, frame %d, unwrapped_frame %d, slot %d, returned %d, E %f\n",ru->idx,i,
+	  (long long unsigned int)timestamp,frame,proc->frame_tx_unwrap,slot, txs,10*log10((double)signal_energy(txp[0],siglen+sf_extension)));
     VCD_SIGNAL_DUMPER_DUMP_FUNCTION_BY_NAME( VCD_SIGNAL_DUMPER_FUNCTIONS_TRX_WRITE, 0 );
-    //AssertFatal(txs == 0,"trx write function error %d\n", txs);
->>>>>>> 8fbc5a71
+      //AssertFatal(txs == 0,"trx write function error %d\n", txs);
   }
 }
 
@@ -815,7 +798,6 @@
 
   if (mu == NR_MU_0) {
     switch(N_RB) {
-<<<<<<< HEAD
     case 270:
       if (fp->threequarter_fs) {
         cfg->sample_rate=92.16e6;
@@ -896,81 +878,6 @@
       break;
     default:
       AssertFatal(0==1,"N_RB %d not yet supported for numerology %d\n",N_RB,mu);
-=======
-      case 270:
-        if (fp->threequarter_fs) {
-          cfg->sample_rate=92.16e6;
-          cfg->samples_per_frame = 921600;
-          cfg->tx_bw = 50e6;
-          cfg->rx_bw = 50e6;
-        } else {
-          cfg->sample_rate=61.44e6;
-          cfg->samples_per_frame = 614400;
-          cfg->tx_bw = 50e6;
-          cfg->rx_bw = 50e6;
-        }
-
-      case 216:
-        if (fp->threequarter_fs) {
-          cfg->sample_rate=46.08e6;
-          cfg->samples_per_frame = 460800;
-          cfg->tx_bw = 40e6;
-          cfg->rx_bw = 40e6;
-        } else {
-          cfg->sample_rate=61.44e6;
-          cfg->samples_per_frame = 614400;
-          cfg->tx_bw = 40e6;
-          cfg->rx_bw = 40e6;
-        }
-
-        break;
-
-      case 106:
-        if (fp->threequarter_fs) {
-          cfg->sample_rate=23.04e6;
-          cfg->samples_per_frame = 230400;
-          cfg->tx_bw = 20e6;
-          cfg->rx_bw = 20e6;
-        } else {
-          cfg->sample_rate=30.72e6;
-          cfg->samples_per_frame = 307200;
-          cfg->tx_bw = 20e6;
-          cfg->rx_bw = 20e6;
-        }
-
-        break;
-
-      case 52:
-        if (fp->threequarter_fs) {
-          cfg->sample_rate=11.52e6;
-          cfg->samples_per_frame = 115200;
-          cfg->tx_bw = 10e6;
-          cfg->rx_bw = 10e6;
-        } else {
-          cfg->sample_rate=15.36e6;
-          cfg->samples_per_frame = 153600;
-          cfg->tx_bw = 10e6;
-          cfg->rx_bw = 10e6;
-        }
-
-      case 25:
-        if (fp->threequarter_fs) {
-          cfg->sample_rate=5.76e6;
-          cfg->samples_per_frame = 57600;
-          cfg->tx_bw = 5e6;
-          cfg->rx_bw = 5e6;
-        } else {
-          cfg->sample_rate=7.68e6;
-          cfg->samples_per_frame = 76800;
-          cfg->tx_bw = 5e6;
-          cfg->rx_bw = 5e6;
-        }
-
-        break;
-
-      default:
-        AssertFatal(0==1,"N_RB %d not yet supported for numerology %d\n",N_RB,mu);
->>>>>>> 8fbc5a71
     }
   } else if (mu == NR_MU_1) {
     switch(N_RB) {
@@ -1454,66 +1361,16 @@
 
     if (slot_type == NR_UPLINK_SLOT || slot_type == NR_MIXED_SLOT) {
       if (ru->feprx) {
-<<<<<<< HEAD
-      ru->feprx(ru,proc->tti_rx);
-      //LOG_M("rxdata.m","rxs",ru->common.rxdata[0],1228800,1,1);
-
-      LOG_D(PHY,"RU proc: frame_rx = %d, tti_rx = %d\n", proc->frame_rx, proc->tti_rx);
-     /* LOG_D(PHY,"Copying rxdataF from RU to gNB\n");
-      
-      for (aa=0;aa<ru->nb_rx;aa++)
-	memcpy((void*)RC.gNB[0]->common_vars.rxdataF[aa],
-	       (void*)ru->common.rxdataF[aa], fp->symbols_per_slot*fp->ofdm_symbol_size*sizeof(int32_t));
-    */
-      if (IS_SOFTMODEM_DOSCOPE && RC.gNB[0]->scopeData) 
-         ((scopeData_t*)RC.gNB[0]->scopeData)->slotFunc(ru->common.rxdataF[0],proc->tti_rx, RC.gNB[0]->scopeData);
-      // Do PRACH RU processing
-
-      int prach_id=find_nr_prach_ru(ru,proc->frame_rx,proc->tti_rx,SEARCH_EXIST);
-      uint8_t prachStartSymbol,N_dur;
-      if (prach_id>=0) {
-
-	T(T_GNB_PHY_PRACH_INPUT_SIGNAL, T_INT(proc->frame_rx), T_INT(proc->tti_rx), T_INT(0),
-	  T_BUFFER(&ru->common.rxdata[0][fp->get_samples_slot_timestamp(proc->tti_rx-1,fp,0)]/*-ru->N_TA_offset*/, fp->get_samples_per_slot(proc->tti_rx,fp)*4*2));
-
-	N_dur = get_nr_prach_duration(ru->prach_list[prach_id].fmt);
-	/*
-	get_nr_prach_info_from_index(ru->config.prach_config.prach_ConfigurationIndex.value,
-				     proc->frame_rx,proc->tti_rx,
-				     ru->config.carrier_config.dl_frequency.value,
-				     fp->numerology_index,
-				     fp->frame_type,
-				     &format,
-				     &start_symbol,
-				     &N_t_slot,
-				     &N_dur,
-				     &RA_sfn_index,
-				     &N_RA_slot,
-				     &config_period);
-	*/			     
-	for (int prach_oc = 0; prach_oc<ru->prach_list[prach_id].num_prach_ocas; prach_oc++) {
-	  prachStartSymbol = ru->prach_list[prach_id].prachStartSymbol+prach_oc*N_dur;
-	  //comment FK: the standard 38.211 section 5.3.2 has one extra term +14*N_RA_slot. This is because there prachStartSymbol is given wrt to start of the 15kHz slot or 60kHz slot. Here we work slot based, so this function is anyway only called in slots where there is PRACH. Its up to the MAC to schedule another PRACH PDU in the case there are there N_RA_slot \in {0,1}. 
-
-	  rx_nr_prach_ru(ru,
-			 ru->prach_list[prach_id].fmt, //could also use format
-			 ru->prach_list[prach_id].numRA,
-			 prachStartSymbol,
-			 prach_oc,
-			 proc->frame_rx,proc->tti_rx);
-	}
-	free_nr_ru_prach_entry(ru,prach_id);
-      }
-=======
         ru->feprx(ru,proc->tti_rx);
         //LOG_M("rxdata.m","rxs",ru->common.rxdata[0],1228800,1,1);
         LOG_D(PHY,"RU proc: frame_rx = %d, tti_rx = %d\n", proc->frame_rx, proc->tti_rx);
+/*
         LOG_D(PHY,"Copying rxdataF from RU to gNB\n");
 
         for (aa=0; aa<ru->nb_rx; aa++)
           memcpy((void *)RC.gNB[0]->common_vars.rxdataF[aa],
                  (void *)ru->common.rxdataF[aa], fp->symbols_per_slot*fp->ofdm_symbol_size*sizeof(int32_t));
-
+*/
         if (IS_SOFTMODEM_DOSCOPE && RC.gNB[0]->scopeData)
           ((scopeData_t *)RC.gNB[0]->scopeData)->slotFunc(ru->common.rxdataF[0],proc->tti_rx, RC.gNB[0]->scopeData);
 
@@ -1553,7 +1410,6 @@
 
           free_nr_ru_prach_entry(ru,prach_id);
         }
->>>>>>> 8fbc5a71
       }
     }
 
