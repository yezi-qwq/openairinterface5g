/*
* Licensed to the OpenAirInterface (OAI) Software Alliance under one or more
* contributor license agreements.  See the NOTICE file distributed with
* this work for additional information regarding copyright ownership.
* The OpenAirInterface Software Alliance licenses this file to You under
* the OAI Public License, Version 1.1  (the "License"); you may not use this file
* except in compliance with the License.
* You may obtain a copy of the License at
*
*      http://www.openairinterface.org/?page_id=698
*
* Author and copyright: Laurent Thomas, open-cells.com
*
* Unless required by applicable law or agreed to in writing, software
* distributed under the License is distributed on an "AS IS" BASIS,
* WITHOUT WARRANTIES OR CONDITIONS OF ANY KIND, either express or implied.
* See the License for the specific language governing permissions and
* limitations under the License.
*-------------------------------------------------------------------------------
* For more information about the OpenAirInterface (OAI) Software Alliance:
*      contact@openairinterface.org
*/

#include <stdint.h>
#include <common/utils/LOG/log.h>
#include <common/utils/system.h>
#include <common/config/config_userapi.h>
#include <targets/RT/USER/lte-softmodem.h>
#include <openair1/PHY/defs_eNB.h>
#include <openair1/PHY/phy_extern.h>
#include <nfapi/oai_integration/vendor_ext.h>
#include <openair1/SCHED/fapi_l1.h>
#include <openair1/PHY/INIT/phy_init.h>
#include <openair2/LAYER2/MAC/mac_extern.h>
#include <openair1/PHY/LTE_REFSIG/lte_refsig.h>
#include <nfapi/oai_integration/nfapi_pnf.h>
#include <executables/split_headers.h>
#include <nfapi/oai_integration/vendor_ext.h>
#include <openair1/PHY/INIT/lte_init.c>
#include <openair1/PHY/LTE_ESTIMATION/lte_estimation.h>
#include <executables/split_headers.h>
#include <openair1/PHY/CODING/coding_extern.h>
#include <threadPool/thread-pool.h>
#include <emmintrin.h>

#define FS6_BUF_SIZE 1000*1000
static UDPsock_t sockFS6;

int sum(uint8_t *b, int s) {
  int sum=0;

  for (int i=0; i < s; i++)
    sum+=b[i];

  return sum;
}

static inline int cmpintRev(const void *a, const void *b) {
  uint64_t *aa=(uint64_t *)a;
  uint64_t *bb=(uint64_t *)b;
  return (int)(*bb-*aa);
}

static inline void printMeas2(char *txt, Meas *M, int period, bool MaxMin) {
  if (M->iterations%period == 0 ) {
    char txt2[512];
    sprintf(txt2,"%s avg=%" PRIu64 " iterations=%" PRIu64 " %s=%"
            PRIu64 ":%" PRIu64 ":%" PRIu64 ":%" PRIu64 ":%" PRIu64 ":%" PRIu64 ":%" PRIu64 ":%" PRIu64 ":%" PRIu64 ":%" PRIu64 "\n",
            txt,
            M->sum/M->iterations,
            M->iterations,
            MaxMin?"max":"min",
            M->maxArray[1],M->maxArray[2], M->maxArray[3],M->maxArray[4], M->maxArray[5],
            M->maxArray[6],M->maxArray[7], M->maxArray[8],M->maxArray[9],M->maxArray[10]);
#if T_TRACER
    LOG_W(PHY,"%s",txt2);
#else
    printf("%s",txt2);
#endif
  }
}

static inline void updateTimesReset(uint64_t start, Meas *M, int period, bool MaxMin, char *txt) {
  if (start!=0) {
    uint64_t end=rdtsc();
    long long diff=(end-start)/(cpuf*1000);
    M->maxArray[0]=diff;
    M->sum+=diff;
    M->iterations++;

    if ( MaxMin)
      qsort(M->maxArray, 11, sizeof(uint64_t), cmpint);
    else
      qsort(M->maxArray, 11, sizeof(uint64_t), cmpintRev);

    printMeas2(txt,M,period, MaxMin);

    if (M->iterations%period == 0 ) {
      bzero(M,sizeof(*M));

      if (!MaxMin)
        for (int i=0; i<11; i++)
          M->maxArray[i]=INT_MAX;
    }
  }
}

static inline void measTransportTime(uint64_t DuSend, uint64_t CuMicroSec, Meas *M, int period, bool MaxMin, char *txt) {
  if (DuSend!=0) {
    uint64_t end=rdtsc();
    long long diff=(end-DuSend)/(cpuf*1000)-CuMicroSec;
    M->maxArray[0]=diff;
    M->sum+=diff;
    M->iterations++;

    if ( MaxMin)
      qsort(M->maxArray, 11, sizeof(uint64_t), cmpint);
    else
      qsort(M->maxArray, 11, sizeof(uint64_t), cmpintRev);

    printMeas2(txt,M,period, MaxMin);

    if (M->iterations%period == 0 ) {
      bzero(M,sizeof(*M));

      if (!MaxMin)
        for (int i=0; i<11; i++)
          M->maxArray[i]=INT_MAX;
    }
  }
}

#define ceil16_bytes(a) ((((a+15)/16)*16)/8)

static void fs6Dlunpack(void *out, void *in, int szUnpacked) {
  static uint64_t *lut=NULL;

  if (!lut) {
    lut=(uint64_t *) malloc(sizeof(*lut)*256);

    for (int i=0; i <256; i++)
      for (int j=0; j<8; j++)
        ((uint8_t *)(lut+i))[7-j]=(i>>j)&1;
  }

  int64_t *out_64 = (int64_t *)out;
  int sz=ceil16_bytes(szUnpacked);

  for (int i=0; i<sz; i++)
    out_64[i]=lut[((uint8_t *)in)[i]];

  return;
}


static void fs6Dlpack(void *out, void *in, int szUnpacked) {
  __m128i zeros=_mm_set1_epi8(0);
  __m128i shuffle=_mm_set_epi8(8,9,10,11,12,13,14,15,0,1,2,3,4,5,6,7);
  const int loop=ceil16_bytes(szUnpacked)/sizeof(uint16_t);
  __m128i *iter=(__m128i *)in;

  for (int i=0; i < loop; i++) {
    __m128i tmp=_mm_shuffle_epi8(_mm_cmpgt_epi8(*iter++,zeros),shuffle);
    ((uint16_t *)out)[i]=(uint16_t)_mm_movemask_epi8(tmp);
  }
}

void prach_eNB_tosplit(uint8_t *bufferZone, int bufSize, PHY_VARS_eNB *eNB, L1_rxtx_proc_t *proc) {
  fs6_ul_t *header=(fs6_ul_t *) commonUDPdata(bufferZone);

  if (is_prach_subframe(&eNB->frame_parms, proc->frame_prach,proc->subframe_prach)<=0)
    return;

  RU_t *ru;
  int aa=0;
  int ru_aa;

  for (int i=0; i<eNB->num_RU; i++) {
    ru=eNB->RU_list[i];

    for (ru_aa=0,aa=0; ru_aa<ru->nb_rx; ru_aa++,aa++) {
      eNB->prach_vars.rxsigF[0][aa] = eNB->RU_list[i]->prach_rxsigF[0][ru_aa];
      int ce_level;

      for (ce_level=0; ce_level<4; ce_level++)
        eNB->prach_vars_br.rxsigF[ce_level][aa] = eNB->RU_list[i]->prach_rxsigF_br[ce_level][ru_aa];
    }
  }

  ocp_rx_prach(eNB,
               proc,
               eNB->RU_list[0],
               header->max_preamble,
               header->max_preamble_energy,
               header->max_preamble_delay,
               header->avg_preamble_energy,
               proc->frame_prach,
               0,
               false
              );
  // run PRACH detection for CE-level 0 only for now when br_flag is set
  /* fixme: seems not operational and may overwrite regular LTE prach detection
   * OAI code can call is sequence
  rx_prach(eNB,
           eNB->RU_list[0],
           header->max_preamble,
           header->max_preamble_energy,
           header->max_preamble_delay,
           header->avg_preamble_energy,
           frame,
           0,
           true
          );
  */
  LOG_D(PHY,"RACH detection index 0: max preamble: %u, energy: %u, delay: %u, avg energy: %u\n",
        header->max_preamble[0],
        header->max_preamble_energy[0],
        header->max_preamble_delay[0],
        header->avg_preamble_energy[0]
       );
  return;
}

void prach_eNB_fromsplit(uint8_t *bufferZone, int bufSize, PHY_VARS_eNB *eNB, L1_rxtx_proc_t *proc) {
  fs6_ul_t *header=(fs6_ul_t *) commonUDPdata(bufferZone);
  uint16_t *max_preamble=header->max_preamble;
  uint16_t *max_preamble_energy=header->max_preamble_energy;
  uint16_t *max_preamble_delay=header->max_preamble_delay;
  uint16_t *avg_preamble_energy=header->avg_preamble_energy;
  int subframe=proc->subframe_prach;
  int frame=proc->frame_prach;
  // Fixme: not clear why we call twice with "br" and without
  int br_flag=0;

  if (br_flag==1) {
    int             prach_mask;
    prach_mask = is_prach_subframe (&eNB->frame_parms, proc->frame_prach_br, proc->subframe_prach_br);
    eNB->UL_INFO.rach_ind_br.rach_indication_body.preamble_list = eNB->preamble_list_br;
    int             ind = 0;
    int             ce_level = 0;
    /* Save for later, it doesn't work
       for (int ind=0,ce_level=0;ce_level<4;ce_level++) {

       if ((eNB->frame_parms.prach_emtc_config_common.prach_ConfigInfo.prach_CElevel_enable[ce_level]==1)&&
       (prach_mask&(1<<(1+ce_level)) > 0) && // prach is active and CE level has finished its repetitions
       (eNB->prach_vars_br.repetition_number[ce_level]==
       eNB->frame_parms.prach_emtc_config_common.prach_ConfigInfo.prach_numRepetitionPerPreambleAttempt[ce_level])) {

    */

    if (eNB->frame_parms.prach_emtc_config_common.prach_ConfigInfo.prach_CElevel_enable[0] == 1) {
      if ((eNB->prach_energy_counter == 100) && (max_preamble_energy[0] > eNB->measurements.prach_I0 + eNB->prach_DTX_threshold_emtc[0])) {
        eNB->UL_INFO.rach_ind_br.rach_indication_body.number_of_preambles++;
        eNB->preamble_list_br[ind].preamble_rel8.timing_advance = max_preamble_delay[ind];      //
        eNB->preamble_list_br[ind].preamble_rel8.preamble = max_preamble[ind];
        // note: fid is implicitly 0 here, this is the rule for eMTC RA-RNTI from 36.321, Section 5.1.4
        eNB->preamble_list_br[ind].preamble_rel8.rnti = 1 + subframe + (60*(eNB->prach_vars_br.first_frame[ce_level] % 40));
        eNB->preamble_list_br[ind].instance_length = 0; //don't know exactly what this is
        eNB->preamble_list_br[ind].preamble_rel13.rach_resource_type = 1 + ce_level;    // CE Level
        LOG_I (PHY, "Filling NFAPI indication for RACH %d CELevel %d (mask %x) : TA %d, Preamble %d, rnti %x, rach_resource_type %d\n",
               ind,
               ce_level,
               prach_mask,
               eNB->preamble_list_br[ind].preamble_rel8.timing_advance,
               eNB->preamble_list_br[ind].preamble_rel8.preamble, eNB->preamble_list_br[ind].preamble_rel8.rnti, eNB->preamble_list_br[ind].preamble_rel13.rach_resource_type);
      }
    }

    /*
      ind++;
      }
      } */// ce_level
  } else if ((eNB->prach_energy_counter == 100) &&
             (max_preamble_energy[0] > eNB->measurements.prach_I0+eNB->prach_DTX_threshold)) {
    LOG_I(PHY,"[eNB %d/%d][RAPROC] Frame %d, subframe %d Initiating RA procedure with preamble %d, energy %d.%d dB, delay %d\n",
          eNB->Mod_id,
          eNB->CC_id,
          frame,
          subframe,
          max_preamble[0],
          max_preamble_energy[0]/10,
          max_preamble_energy[0]%10,
          max_preamble_delay[0]);
    pthread_mutex_lock(&eNB->UL_INFO_mutex);
    eNB->UL_INFO.rach_ind.rach_indication_body.number_of_preambles  = 1;
    eNB->UL_INFO.rach_ind.rach_indication_body.preamble_list        = &eNB->preamble_list[0];
    eNB->UL_INFO.rach_ind.rach_indication_body.tl.tag               = NFAPI_RACH_INDICATION_BODY_TAG;
    eNB->UL_INFO.rach_ind.header.message_id                         = NFAPI_RACH_INDICATION;
    eNB->UL_INFO.rach_ind.sfn_sf                                    = frame<<4 | subframe;
    eNB->preamble_list[0].preamble_rel8.tl.tag                = NFAPI_PREAMBLE_REL8_TAG;
    eNB->preamble_list[0].preamble_rel8.timing_advance        = max_preamble_delay[0];
    eNB->preamble_list[0].preamble_rel8.preamble              = max_preamble[0];
    eNB->preamble_list[0].preamble_rel8.rnti                  = 1+subframe;  // note: fid is implicitly 0 here
    eNB->preamble_list[0].preamble_rel13.rach_resource_type   = 0;
    eNB->preamble_list[0].instance_length                     = 0; //don't know exactly what this is

    if (NFAPI_MODE==NFAPI_MODE_PNF) {  // If NFAPI PNF then we need to send the message to the VNF
      LOG_D(PHY,"Filling NFAPI indication for RACH : SFN_SF:%d TA %d, Preamble %d, rnti %x, rach_resource_type %d\n",
            NFAPI_SFNSF2DEC(eNB->UL_INFO.rach_ind.sfn_sf),
            eNB->preamble_list[0].preamble_rel8.timing_advance,
            eNB->preamble_list[0].preamble_rel8.preamble,
            eNB->preamble_list[0].preamble_rel8.rnti,
            eNB->preamble_list[0].preamble_rel13.rach_resource_type);
      oai_nfapi_rach_ind(&eNB->UL_INFO.rach_ind);
      eNB->UL_INFO.rach_ind.rach_indication_body.number_of_preambles = 0;
    }

    pthread_mutex_unlock(&eNB->UL_INFO_mutex);
  } // max_preamble_energy > prach_I0 + 100
  else {
    eNB->measurements.prach_I0 = ((eNB->measurements.prach_I0*900)>>10) + ((avg_preamble_energy[0]*124)>>10);

    if (eNB->prach_energy_counter < 100)
      eNB->prach_energy_counter++;
  }
}

void sendFs6Ulharq(enum pckType type, int UEid, PHY_VARS_eNB *eNB, LTE_eNB_UCI *uci, int frame, int subframe, uint8_t *harq_ack, uint8_t tdd_mapping_mode, uint16_t tdd_multiplexing_mask,
                   uint16_t rnti,
                   int32_t stat) {
  static int current_fsf=-1;
  int fsf=frame*16+subframe;
  uint8_t *bufferZone=eNB->FS6bufferZone;
  commonUDP_t *FirstUDPheader=(commonUDP_t *) bufferZone;
  // move to the end
  uint8_t *firstFreeByte=bufferZone;
  int curBlock=0;

  if ( current_fsf != fsf ) {
    for (int i=0; i < FirstUDPheader->nbBlocks; i++) {
      AssertFatal( ((commonUDP_t *) firstFreeByte)->blockID==curBlock,"");
      firstFreeByte+=alignedSize(firstFreeByte);
      curBlock++;
    }

    commonUDP_t *newUDPheader=(commonUDP_t *) firstFreeByte;
    FirstUDPheader->nbBlocks++;
    newUDPheader->blockID=curBlock;
    newUDPheader->contentBytes=sizeof(fs6_ul_t)+sizeof(fs6_ul_uespec_uci_t);
    hULUEuci(newUDPheader)->type=fs6ULcch;
    hULUEuci(newUDPheader)->nb_active_ue=0;
  } else
    for (int i=0; i < FirstUDPheader->nbBlocks-1; i++) {
      AssertFatal( ((commonUDP_t *) firstFreeByte)->blockID==curBlock,"");
      firstFreeByte+=alignedSize(firstFreeByte);
      curBlock++;
    }

  LOG_D(PHY,"FS6 du, block: %d: adding ul harq/sr: %d, rnti: %d, ueid: %d\n",
        curBlock, type, rnti, UEid);
  commonUDP_t *newUDPheader=(commonUDP_t *) firstFreeByte;
  fs6_ul_uespec_uci_element_t *tmp=(fs6_ul_uespec_uci_element_t *)(hULUEuci(newUDPheader)+1);
  tmp+=hULUEuci(newUDPheader)->nb_active_ue;
  tmp->type=type;
  tmp->UEid=UEid;
  tmp->frame=frame;
  tmp->subframe=subframe;

  if (uci != NULL)
    memcpy(&tmp->uci, uci, sizeof(*uci));
  else
    tmp->uci.ue_id=0xFFFF;

  if (harq_ack != NULL)
    memcpy(tmp->harq_ack, harq_ack, 4);

  tmp->tdd_mapping_mode=tdd_mapping_mode;
  tmp->tdd_multiplexing_mask=tdd_multiplexing_mask;
  tmp->n0_subband_power_dB=eNB->measurements.n0_subband_power_dB[0][0];
  tmp->rnti=rnti;
  tmp->stat=stat;
  hULUEuci(newUDPheader)->nb_active_ue++;
  newUDPheader->contentBytes+=sizeof(fs6_ul_uespec_uci_element_t);
}


void sendFs6Ul(PHY_VARS_eNB *eNB, int UE_id, int harq_pid, int segmentID, int16_t *data, int dataLen, int r_offset) {
  uint8_t *bufferZone=eNB->FS6bufferZone;
  commonUDP_t *FirstUDPheader=(commonUDP_t *) bufferZone;
  // move to the end
  uint8_t *firstFreeByte=bufferZone;
  int curBlock=0;

  for (int i=0; i < FirstUDPheader->nbBlocks; i++) {
    AssertFatal( ((commonUDP_t *) firstFreeByte)->blockID==curBlock,"");
    firstFreeByte+=alignedSize(firstFreeByte);
    curBlock++;
  }

  commonUDP_t *newUDPheader=(commonUDP_t *) firstFreeByte;
  FirstUDPheader->nbBlocks++;
  newUDPheader->blockID=curBlock;
  newUDPheader->contentBytes=sizeof(fs6_ul_t)+sizeof(fs6_ul_uespec_t) + dataLen;
  hULUE(newUDPheader)->type=fs6ULsch;
  hULUE(newUDPheader)->UE_id=UE_id;
  hULUE(newUDPheader)->harq_id=harq_pid;
  memcpy(hULUE(newUDPheader)->ulsch_power,
         eNB->pusch_vars[UE_id]->ulsch_power,
         sizeof(int)*2);
  hULUE(newUDPheader)->cqi_crc_status=eNB->ulsch[UE_id]->harq_processes[harq_pid]->cqi_crc_status;
  hULUE(newUDPheader)->O_ACK=eNB->ulsch[UE_id]->harq_processes[harq_pid]->O_ACK;
  memcpy(hULUE(newUDPheader)->o_ACK, eNB->ulsch[UE_id]->harq_processes[harq_pid]->o_ACK,
         sizeof(eNB->ulsch[UE_id]->harq_processes[harq_pid]->o_ACK));
  hULUE(newUDPheader)->ta=lte_est_timing_advance_pusch(&eNB->frame_parms, eNB->pusch_vars[UE_id]->drs_ch_estimates_time);
  hULUE(newUDPheader)->segment=segmentID;
  memcpy(hULUE(newUDPheader)->o, eNB->ulsch[UE_id]->harq_processes[harq_pid]->o,
         sizeof(eNB->ulsch[UE_id]->harq_processes[harq_pid]->o));
  memcpy(hULUE(newUDPheader)+1, data, dataLen);
  hULUE(newUDPheader)->segLen=dataLen;
  hULUE(newUDPheader)->r_offset=r_offset;
  hULUE(newUDPheader)->G=eNB->ulsch[UE_id]->harq_processes[harq_pid]->G;
}

void pusch_procedures_tosplit(uint8_t *bufferZone, int bufSize, PHY_VARS_eNB *eNB,L1_rxtx_proc_t *proc) {
  uint32_t harq_pid;
  LTE_DL_FRAME_PARMS *fp=&eNB->frame_parms;
  const int subframe = proc->subframe_rx;
  const int frame    = proc->frame_rx;

  for (int i = 0; i < NUMBER_OF_UE_MAX; i++) {
    LTE_eNB_ULSCH_t *ulsch = eNB->ulsch[i];

    if (ulsch->ue_type > NOCE)
      harq_pid = 0;
    else
      harq_pid= subframe2harq_pid(&eNB->frame_parms,frame,subframe);

    LTE_UL_eNB_HARQ_t *ulsch_harq = ulsch->harq_processes[harq_pid];

    if (ulsch->rnti>0)
      LOG_D(PHY,"eNB->ulsch[%d]->harq_processes[harq_pid:%d] SFN/SF:%04d%d: PUSCH procedures, UE %d/%x ulsch_harq[status:%d SFN/SF:%04d%d active: %d handled:%d]\n",
            i, harq_pid, frame,subframe,i,ulsch->rnti,
            ulsch_harq->status, ulsch_harq->frame, ulsch_harq->subframe, ulsch_harq->status, ulsch_harq->handled);

    if ((ulsch) &&
        (ulsch->rnti>0) &&
        (ulsch_harq->status == ACTIVE) &&
        ((ulsch_harq->frame == frame)     || (ulsch_harq->repetition_number >1) ) &&
        ((ulsch_harq->subframe == subframe) || (ulsch_harq->repetition_number >1) ) &&
        (ulsch_harq->handled == 0)) {
      // UE has ULSCH scheduling
      for (int rb=0;
           rb<=ulsch_harq->nb_rb;
           rb++) {
        int rb2 = rb+ulsch_harq->first_rb;
        eNB->rb_mask_ul[rb2>>5] |= (1<<(rb2&31));
      }

      LOG_D(PHY,"[eNB %d] frame %d, subframe %d: Scheduling ULSCH Reception for UE %d \n",
            eNB->Mod_id, frame, subframe, i);
      uint8_t nPRS= fp->pusch_config_common.ul_ReferenceSignalsPUSCH.nPRS[subframe<<1];
      ulsch->cyclicShift = (ulsch_harq->n_DMRS2 +
                            fp->pusch_config_common.ul_ReferenceSignalsPUSCH.cyclicShift +
                            nPRS)%12;
      AssertFatal(ulsch_harq->TBS>0,"illegal TBS %d\n",ulsch_harq->TBS);
      LOG_D(PHY,
            "[eNB %d][PUSCH %d] Frame %d Subframe %d Demodulating PUSCH: dci_alloc %d, rar_alloc %d, round %d, first_rb %d, nb_rb %d, Qm %d, TBS %d, rv %d, cyclic_shift %d (n_DMRS2 %d, cyclicShift_common %d, ), O_ACK %d, beta_cqi %d \n",
            eNB->Mod_id,harq_pid,frame,subframe,
            ulsch_harq->dci_alloc,
            ulsch_harq->rar_alloc,
            ulsch_harq->round,
            ulsch_harq->first_rb,
            ulsch_harq->nb_rb,
            ulsch_harq->Qm,
            ulsch_harq->TBS,
            ulsch_harq->rvidx,
            ulsch->cyclicShift,
            ulsch_harq->n_DMRS2,
            fp->pusch_config_common.ul_ReferenceSignalsPUSCH.cyclicShift,
            ulsch_harq->O_ACK,
            ulsch->beta_offset_cqi_times8);
      start_meas(&eNB->ulsch_demodulation_stats);
      eNB->FS6bufferZone=bufferZone;
      rx_ulsch(eNB, proc, i);
      stop_meas(&eNB->ulsch_demodulation_stats);
      // TBD: add datablock for transmission
      start_meas(&eNB->ulsch_decoding_stats);
      ulsch_decoding(eNB,proc,
                     i,
                     0, // control_only_flag
                     ulsch_harq->V_UL_DAI,
                     ulsch_harq->nb_rb>20 ? 1 : 0);
      stop_meas(&eNB->ulsch_decoding_stats);
    }
  }
}

void phy_procedures_eNB_uespec_RX_tosplit(uint8_t *bufferZone, int bufSize, PHY_VARS_eNB *eNB,L1_rxtx_proc_t *proc) {
  //RX processing for ue-specific resources
  LTE_DL_FRAME_PARMS *fp = &eNB->frame_parms;
  const int       subframe = proc->subframe_rx;
  const int       frame = proc->frame_rx;
  /* TODO: use correct rxdata */

  if ((fp->frame_type == TDD) && (subframe_select(fp,subframe)!=SF_UL)) return;

  LOG_D (PHY, "[eNB %d] Frame %d: Doing phy_procedures_eNB_uespec_RX(%d)\n", eNB->Mod_id, frame, subframe);
  eNB->rb_mask_ul[0] = 0;
  eNB->rb_mask_ul[1] = 0;
  eNB->rb_mask_ul[2] = 0;
  eNB->rb_mask_ul[3] = 0;
  // Fix me here, these should be locked
  eNB->UL_INFO.rx_ind.rx_indication_body.number_of_pdus  = 0;
  eNB->UL_INFO.crc_ind.crc_indication_body.number_of_crcs = 0;
  // Call SRS first since all others depend on presence of SRS or lack thereof
  srs_procedures (eNB, proc);
  eNB->first_run_I0_measurements = 0;
  uci_procedures (eNB, proc);

  if (NFAPI_MODE==NFAPI_MONOLITHIC || NFAPI_MODE==NFAPI_MODE_PNF) { // If PNF or monolithic
    pusch_procedures_tosplit(bufferZone, bufSize, eNB,proc);
  }

  lte_eNB_I0_measurements (eNB, subframe, 0, eNB->first_run_I0_measurements);
  int min_I0=1000,max_I0=0;

  if ((frame==0) && (subframe==4)) {
    for (int i=0; i<eNB->frame_parms.N_RB_UL; i++) {
      if (i==(eNB->frame_parms.N_RB_UL>>1) - 1) i+=2;

      if (eNB->measurements.n0_subband_power_tot_dB[i]<min_I0)
        min_I0 = eNB->measurements.n0_subband_power_tot_dB[i];

      if (eNB->measurements.n0_subband_power_tot_dB[i]>max_I0)
        max_I0 = eNB->measurements.n0_subband_power_tot_dB[i];
    }

    LOG_I (PHY, "max_I0 %d, min_I0 %d\n", max_I0, min_I0);
  }

  return;
}


void fill_rx_indication_from_split(uint8_t *bufferZone, PHY_VARS_eNB *eNB,int UE_id,int frame,int subframe, ul_propagation_t *ul_propa) {
  nfapi_rx_indication_pdu_t *pdu;
  int             timing_advance_update;
  uint32_t        harq_pid;

  if (eNB->ulsch[UE_id]->ue_type > 0)
    harq_pid = 0;
  else
    harq_pid = subframe2harq_pid (&eNB->frame_parms,
                                  frame, subframe);

  pthread_mutex_lock(&eNB->UL_INFO_mutex);
  eNB->UL_INFO.rx_ind.sfn_sf                    = frame<<4| subframe;
  eNB->UL_INFO.rx_ind.rx_indication_body.tl.tag = NFAPI_RX_INDICATION_BODY_TAG;
  pdu                                    = &eNB->UL_INFO.rx_ind.rx_indication_body.rx_pdu_list[eNB->UL_INFO.rx_ind.rx_indication_body.number_of_pdus];
  //  pdu->rx_ue_information.handle          = eNB->ulsch[UE_id]->handle;
  pdu->rx_ue_information.tl.tag          = NFAPI_RX_UE_INFORMATION_TAG;
  pdu->rx_ue_information.rnti            = eNB->ulsch[UE_id]->rnti;
  pdu->rx_indication_rel8.tl.tag         = NFAPI_RX_INDICATION_REL8_TAG;
  pdu->rx_indication_rel8.length         = eNB->ulsch[UE_id]->harq_processes[harq_pid]->TBS>>3;
  pdu->rx_indication_rel8.offset         = 1;   // DJP - I dont understand - but broken unless 1 ????  0;  // filled in at the end of the UL_INFO formation
<<<<<<< HEAD
=======
  AssertFatal(pdu->rx_indication_rel8.length <= NFAPI_RX_IND_DATA_MAX);
>>>>>>> c92323fb
  memcpy(pdu->rx_ind_data,
         eNB->ulsch[UE_id]->harq_processes[harq_pid]->decodedBytes,
         pdu->rx_indication_rel8.length);
  // estimate timing advance for MAC
  timing_advance_update                  = ul_propa[UE_id].ta;

  //  if (timing_advance_update > 10) { dump_ulsch(eNB,frame,subframe,UE_id); exit(-1);}
  //  if (timing_advance_update < -10) { dump_ulsch(eNB,frame,subframe,UE_id); exit(-1);}
  switch (eNB->frame_parms.N_RB_DL) {
    case 6:                      /* nothing to do */
      break;

    case 15:
      timing_advance_update /= 2;
      break;

    case 25:
      timing_advance_update /= 4;
      break;

    case 50:
      timing_advance_update /= 8;
      break;

    case 75:
      timing_advance_update /= 12;
      break;

    case 100:
      timing_advance_update /= 16;
      break;

    default:
      abort ();
  }

  // put timing advance command in 0..63 range
  timing_advance_update += 31;

  if (timing_advance_update < 0)
    timing_advance_update = 0;

  if (timing_advance_update > 63)
    timing_advance_update = 63;

  pdu->rx_indication_rel8.timing_advance = timing_advance_update;
  // estimate UL_CQI for MAC (from antenna port 0 only)
  int SNRtimes10 = dB_fixed_times10(eNB->pusch_vars[UE_id]->ulsch_power[0]) - 10 * eNB->measurements.n0_subband_power_dB[0][0];

  if (SNRtimes10 < -640)
    pdu->rx_indication_rel8.ul_cqi = 0;
  else if (SNRtimes10 > 635)
    pdu->rx_indication_rel8.ul_cqi = 255;
  else
    pdu->rx_indication_rel8.ul_cqi = (640 + SNRtimes10) / 5;

  LOG_D(PHY,"[PUSCH %d] Frame %d Subframe %d Filling RX_indication with SNR %d (%d), timing_advance %d (update %d)\n",
        harq_pid,frame,subframe,SNRtimes10,pdu->rx_indication_rel8.ul_cqi,pdu->rx_indication_rel8.timing_advance,
        timing_advance_update);
  eNB->UL_INFO.rx_ind.rx_indication_body.number_of_pdus++;
  eNB->UL_INFO.rx_ind.sfn_sf = frame<<4 | subframe;
  pthread_mutex_unlock(&eNB->UL_INFO_mutex);
}

void pusch_procedures_fromsplit(uint8_t *bufferZone, int bufSize, PHY_VARS_eNB *eNB, L1_rxtx_proc_t *proc, ul_propagation_t *ul_propa) {
  //LTE_DL_FRAME_PARMS *fp=&eNB->frame_parms;
  const int subframe = proc->subframe_rx;
  const int frame    = proc->frame_rx;
  uint32_t harq_pid;
  uint32_t harq_pid0 = subframe2harq_pid(&eNB->frame_parms,frame,subframe);

  for (int i = 0; i < NUMBER_OF_UE_MAX; i++) {
    LTE_eNB_ULSCH_t *ulsch = eNB->ulsch[i];

    if (ulsch->ue_type > NOCE) harq_pid = 0;
    else harq_pid=harq_pid0;

    LTE_UL_eNB_HARQ_t *ulsch_harq = ulsch->harq_processes[harq_pid];

    if (ulsch->rnti>0)
      LOG_D(PHY,"eNB->ulsch[%d]->harq_processes[harq_pid:%d] SFN/SF:%04d%d: PUSCH procedures, UE %d/%x ulsch_harq[status:%d SFN/SF:%04d%d handled:%d]\n",
            i, harq_pid, frame,subframe,i,ulsch->rnti,
            ulsch_harq->status, ulsch_harq->frame, ulsch_harq->subframe, ulsch_harq->handled);

    if ((ulsch) &&
        (ulsch->rnti>0) &&
        (ulsch_harq->status == ACTIVE) &&
        (ulsch_harq->frame == frame) &&
        (ulsch_harq->subframe == subframe) &&
        (ulsch_harq->handled == 0)) {
      // UE has ULSCH scheduling
      for (int rb=0;
           rb<=ulsch_harq->nb_rb;
           rb++) {
        int rb2 = rb+ulsch_harq->first_rb;
        eNB->rb_mask_ul[rb2>>5] |= (1<<(rb2&31));
      }

      start_meas(&eNB->ulsch_decoding_stats);
      // This is a new packet, so compute quantities regarding segmentation
      ulsch_harq->B = ulsch_harq->TBS+24;
      lte_segmentation(NULL,
                       NULL,
                       ulsch_harq->B,
                       &ulsch_harq->C,
                       &ulsch_harq->Cplus,
                       &ulsch_harq->Cminus,
                       &ulsch_harq->Kplus,
                       &ulsch_harq->Kminus,
                       &ulsch_harq->F);
      ulsch_decoding_data(eNB, proc, i, harq_pid,
                          ulsch_harq->nb_rb>20 ? 1 : 0);
      stop_meas(&eNB->ulsch_decoding_stats);
    } //     if ((ulsch) &&
    //         (ulsch->rnti>0) &&
    //         (ulsch_harq->status == ACTIVE))
    else if ((ulsch) &&
             (ulsch->rnti>0) &&
             (ulsch_harq->status == ACTIVE) &&
             (ulsch_harq->frame == frame) &&
             (ulsch_harq->subframe == subframe) &&
             (ulsch_harq->handled == 1)) {
      // this harq process is stale, kill it, this 1024 frames later (10s), consider reducing that
      ulsch_harq->status = SCH_IDLE;
      ulsch_harq->handled = 0;
      ulsch->harq_mask &= ~(1 << harq_pid);
      LOG_W (PHY, "Removing stale ULSCH config for UE %x harq_pid %d (harq_mask is now 0x%2.2x)\n", ulsch->rnti, harq_pid, ulsch->harq_mask);
    }
  }   //   for (i=0; i<NUMBER_OF_UE_MAX; i++)

  while (proc->nbDecode > 0) {
    notifiedFIFO_elt_t *req=pullTpool(proc->respDecode, proc->threadPool);
    postDecode(proc, req);
    delNotifiedFIFO_elt(req);
  }
}

void recvFs6Ul(uint8_t *bufferZone, int nbBlocks, PHY_VARS_eNB *eNB, ul_propagation_t *ul_propa) {
  void *bufPtr=bufferZone;

  for (int i=0; i < nbBlocks; i++) { //nbBlocks is the actual received blocks
    if ( ((commonUDP_t *)bufPtr)->contentBytes > sizeof(fs6_ul_t) ) {
      int type=hULUE(bufPtr)->type;

      if ( type == fs6ULsch)  {
        LTE_eNB_ULSCH_t *ulsch =eNB->ulsch[hULUE(bufPtr)->UE_id];
        LTE_UL_eNB_HARQ_t *ulsch_harq=ulsch->harq_processes[hULUE(bufPtr)->harq_id];
        memcpy(ulsch_harq->eUL+hULUE(bufPtr)->r_offset,
               hULUE(bufPtr)+1,
               hULUE(bufPtr)->segLen);
        memcpy(eNB->pusch_vars[hULUE(bufPtr)->UE_id]->ulsch_power,
               hULUE(bufPtr)->ulsch_power,
               sizeof(int)*2);
        ulsch_harq->G=hULUE(bufPtr)->G;
        ulsch_harq->cqi_crc_status=hULUE(bufPtr)->cqi_crc_status;
        //ulsch_harq->O_ACK= hULUE(bufPtr)->O_ACK;
        memcpy(ulsch_harq->o_ACK, hULUE(bufPtr)->o_ACK,
               sizeof(ulsch_harq->o_ACK));
        memcpy(ulsch_harq->o,hULUE(bufPtr)->o, sizeof(ulsch_harq->o));
        ul_propa[hULUE(bufPtr)->UE_id].ta=hULUE(bufPtr)->ta;
        LOG_D(PHY,"Received ulsch data for: rnti:%x, cqi_crc_status %d O_ACK: %d, segment: %d, seglen: %d  \n",
              ulsch->rnti, ulsch_harq->cqi_crc_status, ulsch_harq->O_ACK,hULUE(bufPtr)->segment, hULUE(bufPtr)->segLen);
      } else if ( type == fs6ULcch ) {
        int nb_uci=hULUEuci(bufPtr)->nb_active_ue;
        fs6_ul_uespec_uci_element_t *tmp=(fs6_ul_uespec_uci_element_t *)(hULUEuci(bufPtr)+1);

        for (int j=0; j < nb_uci ; j++) {
          LOG_D(PHY,"FS6 cu, block: %d/%d: received ul harq/sr: %d, rnti: %d, ueid: %d\n",
                i, j, type, tmp->rnti, tmp->UEid);
          eNB->measurements.n0_subband_power_dB[0][0]=tmp->n0_subband_power_dB;

          if (tmp->uci.ue_id != 0xFFFF)
            memcpy(&eNB->uci_vars[tmp->UEid],&tmp->uci, sizeof(tmp->uci));

          if ( tmp->type == fs6ULindicationHarq )
            fill_uci_harq_indication (tmp->UEid, eNB, &eNB->uci_vars[tmp->UEid],
                                      tmp->frame, tmp->subframe, tmp->harq_ack,
                                      tmp->tdd_mapping_mode, tmp->tdd_multiplexing_mask);
          else if ( tmp->type == fs6ULindicationSr )
            fill_sr_indication(tmp->UEid, eNB,tmp->rnti,tmp->frame,tmp->subframe,tmp->stat);
          else
            LOG_E(PHY, "Split FS6: impossible UL harq type\n");

          tmp++;
        }
      } else
        LOG_E(PHY, "FS6 ul packet type impossible\n" );
    }

    bufPtr+=alignedSize(bufPtr);
  }
}

void phy_procedures_eNB_uespec_RX_fromsplit(uint8_t *bufferZone, int nbBlocks,PHY_VARS_eNB *eNB, L1_rxtx_proc_t *proc) {
  // The configuration arrived in Dl, so we can extract the UL data
  ul_propagation_t ul_propa[NUMBER_OF_UE_MAX];
  recvFs6Ul(bufferZone, nbBlocks, eNB, ul_propa);

  // dirty memory allocation in OAI...
  for (int i = 0; i < NUMBER_OF_UCI_MAX; i++)
    if ( eNB->uci_vars[i].frame == proc->frame_rx &&
         eNB->uci_vars[i].subframe == proc->subframe_rx )
      eNB->uci_vars[i].active=0;

  pusch_procedures_fromsplit(bufferZone, nbBlocks, eNB, proc, ul_propa);
}

void rcvFs6DL(uint8_t *bufferZone, int nbBlocks, PHY_VARS_eNB *eNB, int frame, int subframe) {
  void *bufPtr=bufferZone;

  for (int i=0; i < nbBlocks; i++) { //nbBlocks is the actual received blocks
    if ( ((commonUDP_t *)bufPtr)->contentBytes > sizeof(fs6_dl_t) ) {
      int type=hDLUE(bufPtr)->type;

      if ( type == fs6DlConfig) {
        int curUE=hDLUE(bufPtr)->UE_id;
        LTE_eNB_DLSCH_t *dlsch0 = eNB->dlsch[curUE][0];
        LTE_DL_eNB_HARQ_t *dlsch_harq=dlsch0->harq_processes[hDLUE(bufPtr)->harq_pid];
#ifdef PHY_TX_THREAD
        dlsch0->active[subframe] = 1;
#else
        dlsch0->active = 1;
#endif
        dlsch0->harq_ids[frame%2][subframe]=hDLUE(bufPtr)->harq_pid;
        dlsch0->rnti=hDLUE(bufPtr)->rnti;
        dlsch0->sqrt_rho_a=hDLUE(bufPtr)->sqrt_rho_a;
        dlsch0->sqrt_rho_b=hDLUE(bufPtr)->sqrt_rho_b;
        dlsch_harq->nb_rb=hDLUE(bufPtr)->nb_rb;
        memcpy(dlsch_harq->rb_alloc, hDLUE(bufPtr)->rb_alloc, sizeof(hDLUE(bufPtr)->rb_alloc));
        dlsch_harq->Qm=hDLUE(bufPtr)->Qm;
        dlsch_harq->Nl=hDLUE(bufPtr)->Nl;
        dlsch_harq->pdsch_start=hDLUE(bufPtr)->pdsch_start;
#ifdef PHY_TX_THREAD
        dlsch_harq->CEmode = hDLUE(bufPtr)->CEmode;
        dlsch_harq->i0=hDLUE(bufPtr)->i0;
        dlsch_harq->sib1_br_flag=hDLUE(bufPtr)->sib1_br_flag;
#else
        dlsch0->i0=hDLUE(bufPtr)->i0;
        dlsch0->sib1_br_flag=hDLUE(bufPtr)->sib1_br_flag;
#endif
        fs6Dlunpack(dlsch_harq->eDL,
                    hDLUE(bufPtr)+1, hDLUE(bufPtr)->dataLen);
        LOG_D(PHY,"received %d bits, in harq id: %di fsf: %d.%d, sum %d\n",
              hDLUE(bufPtr)->dataLen, hDLUE(bufPtr)->harq_pid, frame, subframe, sum(dlsch_harq->eDL, hDLUE(bufPtr)->dataLen));
      } else if (type == fs6UlConfig) {
        int nbUE=(((commonUDP_t *)bufPtr)->contentBytes - sizeof(fs6_dl_t)) / sizeof( fs6_dl_ulsched_t ) ;
#define cpyVal(a) memcpy(&ulsch_harq->a,&hTxULUE(bufPtr)->a, sizeof(ulsch_harq->a))

        for ( int i=0; i < nbUE; i++ ) {
          int curUE=hTxULUE(bufPtr)->UE_id;
          LTE_eNB_ULSCH_t *ulsch = eNB->ulsch[curUE];
          LTE_UL_eNB_HARQ_t *ulsch_harq=ulsch->harq_processes[hTxULUE(bufPtr)->harq_pid];
          ulsch->ue_type=hTxULUE(bufPtr)->ue_type;
          ulsch->harq_mask=hTxULUE(bufPtr)->harq_mask;
          ulsch->Mlimit=hTxULUE(bufPtr)->Mlimit;
          ulsch->max_turbo_iterations=hTxULUE(bufPtr)->max_turbo_iterations;
          ulsch->bundling=hTxULUE(bufPtr)->bundling;
          ulsch->beta_offset_cqi_times8=hTxULUE(bufPtr)->beta_offset_cqi_times8;
          ulsch->beta_offset_ri_times8=hTxULUE(bufPtr)->beta_offset_ri_times8;
          ulsch->beta_offset_harqack_times8=hTxULUE(bufPtr)->beta_offset_harqack_times8;
          ulsch->Msg3_active=hTxULUE(bufPtr)->Msg3_active;
          ulsch->cyclicShift=hTxULUE(bufPtr)->cyclicShift;
          ulsch->cooperation_flag=hTxULUE(bufPtr)->cooperation_flag;
          ulsch->num_active_cba_groups=hTxULUE(bufPtr)->num_active_cba_groups;
          memcpy(ulsch->cba_rnti,hTxULUE(bufPtr)->cba_rnti,sizeof(ulsch->cba_rnti));//NUM_MAX_CBA_GROUP];
          ulsch->rnti=hTxULUE(bufPtr)->rnti;
          ulsch_harq->nb_rb=hTxULUE(bufPtr)->nb_rb;
          ulsch_harq->handled=0;
          ulsch_harq->status = ACTIVE;
          ulsch_harq->frame = frame;
          ulsch_harq->subframe = subframe;
          ulsch_harq->first_rb=hTxULUE(bufPtr)->first_rb;
          ulsch_harq->O_RI=hTxULUE(bufPtr)->O_RI;
          ulsch_harq->Or1=hTxULUE(bufPtr)->Or1;
          ulsch_harq->Msc_initial=hTxULUE(bufPtr)->Msc_initial;
          ulsch_harq->Nsymb_initial=hTxULUE(bufPtr)->Nsymb_initial;
          ulsch_harq->V_UL_DAI=hTxULUE(bufPtr)->V_UL_DAI;
          ulsch_harq->Qm=hTxULUE(bufPtr)->Qm;
          ulsch_harq->srs_active=hTxULUE(bufPtr)->srs_active;
          ulsch_harq->TBS=hTxULUE(bufPtr)->TBS;
          ulsch_harq->Nsymb_pusch=hTxULUE(bufPtr)->Nsymb_pusch;
          cpyVal(dci_alloc);
          cpyVal(rar_alloc);
          cpyVal(status);
          cpyVal(Msg3_flag);
          cpyVal(phich_active);
          cpyVal(phich_ACK);
          cpyVal(previous_first_rb);
          cpyVal(B);
          cpyVal(G);
          //cpyVal(o);
          cpyVal(uci_format);
          cpyVal(Or2);
          cpyVal(o_RI);
          cpyVal(o_ACK);
          cpyVal(O_ACK);
          //cpyVal(q);
          cpyVal(o_RCC);
          cpyVal(q_ACK);
          cpyVal(q_RI);
          cpyVal(RTC);
          cpyVal(ndi);
          cpyVal(round);
          cpyVal(rvidx);
          cpyVal(Nl);
          cpyVal(n_DMRS);
          cpyVal(previous_n_DMRS);
          cpyVal(n_DMRS2);
          cpyVal(delta_TF);
          cpyVal(repetition_number );
          cpyVal(total_number_of_repetitions);
          LOG_D(PHY,"Received request to perform ulsch for: rnti:%d, fsf: %d/%d, O_ACK: %d\n",
                ulsch->rnti, frame, subframe, ulsch_harq->O_ACK);
        }
      } else if ( type == fs6ULConfigCCH ) {
        fs6_dl_uespec_ulcch_element_t *tmp=(fs6_dl_uespec_ulcch_element_t *)(hTxULcch(bufPtr)+1);

        for (int i=0; i< hTxULcch(bufPtr)->nb_active_ue; i++ )
          memcpy(&eNB->uci_vars[tmp->UE_id], &tmp->cch_vars, sizeof(tmp->cch_vars));
      }  else
        LOG_E(PHY, "Impossible block in fs6 DL\n");
    }

    bufPtr+=alignedSize(bufPtr);
  }
}

void phy_procedures_eNB_TX_fromsplit(uint8_t *bufferZone, int nbBlocks, PHY_VARS_eNB *eNB, L1_rxtx_proc_t *proc, int do_meas ) {
  LTE_DL_FRAME_PARMS *fp=&eNB->frame_parms;
  int subframe=proc->subframe_tx;
  int frame=proc->frame_tx;
  //LTE_UL_eNB_HARQ_t *ulsch_harq;
  eNB->pdcch_vars[subframe&1].num_pdcch_symbols=hDL(bufferZone)->num_pdcch_symbols;
  eNB->pdcch_vars[subframe&1].num_dci=hDL(bufferZone)->num_dci;
  uint8_t num_mdci = eNB->mpdcch_vars[subframe&1].num_dci = hDL(bufferZone)->num_mdci;
  eNB->pbch_configured=true;
  memcpy(eNB->pbch_pdu,hDL(bufferZone)->pbch_pdu, 4);

  // Remove all scheduled DL, we will populate from the CU sending
  for (int UE_id=0; UE_id<NUMBER_OF_UE_MAX; UE_id++) {
    LTE_eNB_DLSCH_t *dlsch0 = eNB->dlsch[UE_id][0];

    if ( dlsch0 && dlsch0->rnti>0 ) {
#ifdef PHY_TX_THREAD
      dlsch0->active[subframe] = 0;
#else
      dlsch0->active = 0;
#endif
    }
  }

  rcvFs6DL(bufferZone, nbBlocks, eNB, frame, subframe);

  if (do_meas==1) {
    start_meas(&eNB->phy_proc_tx);
    start_meas(&eNB->dlsch_common_and_dci);
  }

  // clear the transmit data array for the current subframe
  for (int aa = 0; aa < fp->nb_antenna_ports_eNB; aa++) {
    memset (&eNB->common_vars.txdataF[aa][subframe * fp->ofdm_symbol_size * (fp->symbols_per_tti)],
            0, fp->ofdm_symbol_size * (fp->symbols_per_tti) * sizeof (int32_t));
  }

  if (NFAPI_MODE==NFAPI_MONOLITHIC || NFAPI_MODE==NFAPI_MODE_PNF) {
    if (is_pmch_subframe(frame,subframe,fp)) {
      pmch_procedures(eNB,proc,0);
    } else {
      // this is not a pmch subframe, so generate PSS/SSS/PBCH
      common_signal_procedures(eNB,frame, subframe);
    }
  }

  // clear previous allocation information for all UEs
  for (int i = 0; i < NUMBER_OF_UE_MAX; i++) {
    //if (eNB->dlsch[i][0])
    //eNB->dlsch[i][0]->subframe_tx[subframe] = 0;
  }

  if (NFAPI_MODE==NFAPI_MONOLITHIC || NFAPI_MODE==NFAPI_MODE_PNF) {
    for (int i=0; i< hDL(bufferZone)->num_dci; i++)
      eNB->pdcch_vars[subframe&1].dci_alloc[i]=hDL(bufferZone)->dci_alloc[i];

    LOG_D (PHY, "Frame %d, subframe %d: Calling generate_dci_top (pdcch) (num_dci %" PRIu8 ")\n", frame, subframe, hDL(bufferZone)->num_dci);
    generate_dci_top(hDL(bufferZone)->num_pdcch_symbols,
                     hDL(bufferZone)->num_dci,
                     &eNB->pdcch_vars[subframe&1].dci_alloc[0],
                     0,
                     hDL(bufferZone)->amp,
                     fp,
                     eNB->common_vars.txdataF,
                     subframe);

    if (num_mdci > 0) {
      LOG_D (PHY, "[eNB %" PRIu8 "] Frame %d, subframe %d: Calling generate_mdci_top (mpdcch) (num_dci %" PRIu8 ")\n", eNB->Mod_id, frame, subframe, num_mdci);
      generate_mdci_top (eNB, frame, subframe, AMP, eNB->common_vars.txdataF);
    }
  }

  for (int UE_id=0; UE_id<NUMBER_OF_UE_MAX; UE_id++) {
    LTE_eNB_DLSCH_t *dlsch0 = eNB->dlsch[UE_id][0];
    LTE_eNB_DLSCH_t *dlsch1 = eNB->dlsch[UE_id][1];

    if ((dlsch0)&&(dlsch0->rnti>0)&&
#ifdef PHY_TX_THREAD
        (dlsch0->active[subframe] == 1)
#else
        (dlsch0->active == 1)
#endif
       ) {
      uint64_t sum=0;

      for ( int i= subframe * fp->ofdm_symbol_size * (fp->symbols_per_tti);
            i< (subframe+1) * fp->ofdm_symbol_size * (fp->symbols_per_tti);
            i++)
        sum+=((int32_t *)(eNB->common_vars.txdataF[0]))[i];

      LOG_D(PHY,"frame: %d, subframe: %d, sum of dlsch mod v1: %lx\n", frame, subframe, sum);
      int harq_pid=dlsch0->harq_ids[frame%2][subframe];
      pdsch_procedures(eNB,
                       proc,
                       harq_pid,
                       dlsch0,
                       dlsch1);
    }
  }

  eNB->phich_vars[subframe&1]=hDL(bufferZone)->phich_vars;
  generate_phich_top(eNB,
                     proc,
                     AMP);
}

#define cpyToDu(a) hTxULUE(newUDPheader)->a=ulsch->a
#define cpyToDuHarq(a) hTxULUE(newUDPheader)->a=ulsch_harq->a
#define memcpyToDuHarq(a) memcpy(&hTxULUE(newUDPheader)->a,&ulsch_harq->a, sizeof(ulsch_harq->a));

void appendFs6TxULUE(uint8_t *bufferZone, LTE_DL_FRAME_PARMS *fp, int curUE, LTE_eNB_ULSCH_t *ulsch, int frame, int subframe) {
  commonUDP_t *FirstUDPheader=(commonUDP_t *) bufferZone;
  // move to the end
  uint8_t *firstFreeByte=bufferZone;
  int curBlock=0;

  for (int i=0; i < FirstUDPheader->nbBlocks; i++) {
    AssertFatal( ((commonUDP_t *) firstFreeByte)->blockID==curBlock,"");
    firstFreeByte+=alignedSize(firstFreeByte);
    curBlock++;
  }

  commonUDP_t *newUDPheader=(commonUDP_t *) firstFreeByte;
  FirstUDPheader->nbBlocks++;
  newUDPheader->blockID=curBlock;
  newUDPheader->contentBytes=sizeof(fs6_dl_t)+sizeof(fs6_dl_ulsched_t);
  // We skip the fs6 DL header, that is populated by caller
  // This header will be duplicated during sending
  hTxULUE(newUDPheader)->type=fs6UlConfig;
  hTxULUE(newUDPheader)->UE_id=curUE;
  int harq_pid;

  if (ulsch->ue_type > NOCE)
    // LTE-M case
    harq_pid = 0;
  else
    harq_pid = subframe2harq_pid(fp, frame, subframe);

  LTE_UL_eNB_HARQ_t *ulsch_harq=ulsch->harq_processes[harq_pid];
  hTxULUE(newUDPheader)->harq_pid=harq_pid;
  cpyToDu(ue_type);
  cpyToDu(harq_mask);
  cpyToDu(Mlimit);
  cpyToDu(max_turbo_iterations);
  cpyToDu(bundling);
  cpyToDu(beta_offset_cqi_times8);
  cpyToDu(beta_offset_ri_times8);
  cpyToDu(beta_offset_harqack_times8);
  cpyToDu(Msg3_active);
  cpyToDu(cyclicShift);
  cpyToDu(cooperation_flag);
  cpyToDu(num_active_cba_groups);
  memcpy(hTxULUE(newUDPheader)->cba_rnti,ulsch->cba_rnti,sizeof(ulsch->cba_rnti));//NUM_MAX_CBA_GROUP];
  cpyToDu(rnti);
  cpyToDuHarq(nb_rb);
  cpyToDuHarq(Msc_initial);
  cpyToDuHarq(Nsymb_initial);
  cpyToDuHarq(O_RI);
  cpyToDuHarq(Or1);
  cpyToDuHarq(first_rb);
  cpyToDuHarq(V_UL_DAI);
  cpyToDuHarq(Qm);
  cpyToDuHarq(srs_active);
  cpyToDuHarq(TBS);
  cpyToDuHarq(Nsymb_pusch);
  memcpyToDuHarq(dci_alloc);
  memcpyToDuHarq(rar_alloc);
  memcpyToDuHarq(status);
  memcpyToDuHarq(Msg3_flag);
  memcpyToDuHarq(phich_active);
  memcpyToDuHarq(phich_ACK);
  memcpyToDuHarq(previous_first_rb);
  memcpyToDuHarq(B);
  memcpyToDuHarq(G);
  //memcpyToDuHarq(o);
  memcpyToDuHarq(uci_format);
  memcpyToDuHarq(Or2);
  memcpyToDuHarq(o_RI);
  memcpyToDuHarq(o_ACK);
  memcpyToDuHarq(O_ACK);
  //memcpyToDuHarq(q);
  memcpyToDuHarq(o_RCC);
  memcpyToDuHarq(q_ACK);
  memcpyToDuHarq(q_RI);
  memcpyToDuHarq(RTC);
  memcpyToDuHarq(ndi);
  memcpyToDuHarq(round);
  memcpyToDuHarq(rvidx);
  memcpyToDuHarq(Nl);
  memcpyToDuHarq(n_DMRS);
  memcpyToDuHarq(previous_n_DMRS);
  memcpyToDuHarq(n_DMRS2);
  memcpyToDuHarq(delta_TF);
  memcpyToDuHarq(repetition_number );
  memcpyToDuHarq(total_number_of_repetitions);
  LOG_D(PHY,"Added request to perform ulsch for: rnti:%x, fsf: %d/%d\n", ulsch->rnti, frame, subframe);
}

void appendFs6DLUE(uint8_t *bufferZone, LTE_DL_FRAME_PARMS *fp, int UE_id, int8_t harq_pid, LTE_eNB_DLSCH_t *dlsch0, LTE_DL_eNB_HARQ_t *harqData, int frame, int subframe) {
  commonUDP_t *FirstUDPheader=(commonUDP_t *) bufferZone;
  // move to the end
  uint8_t *firstFreeByte=bufferZone;
  int curBlock=0;

  for (int i=0; i < FirstUDPheader->nbBlocks; i++) {
    AssertFatal( ((commonUDP_t *) firstFreeByte)->blockID==curBlock,"");
    firstFreeByte+=alignedSize(firstFreeByte);
    curBlock++;
  }

  int UEdataLen= get_G(fp,
                       harqData->nb_rb,
                       harqData->rb_alloc,
                       harqData->Qm,
                       harqData->Nl,
                       harqData->pdsch_start,
                       frame,subframe,
                       0);
  AssertFatal(firstFreeByte+ceil16_bytes(UEdataLen)+sizeof(fs6_dl_t) <= bufferZone+FS6_BUF_SIZE, "");
  commonUDP_t *newUDPheader=(commonUDP_t *) firstFreeByte;
  FirstUDPheader->nbBlocks++;
  newUDPheader->blockID=curBlock;
  newUDPheader->contentBytes=sizeof(fs6_dl_t)+sizeof(fs6_dl_uespec_t) + ceil16_bytes(UEdataLen);
  // We skip the fs6 DL header, that is populated by caller
  // This header will be duplicated during sending
  hDLUE(newUDPheader)->type=fs6DlConfig;
  hDLUE(newUDPheader)->UE_id=UE_id;
  hDLUE(newUDPheader)->harq_pid=harq_pid;
  hDLUE(newUDPheader)->rnti=dlsch0->rnti;
  hDLUE(newUDPheader)->sqrt_rho_a=dlsch0->sqrt_rho_a;
  hDLUE(newUDPheader)->sqrt_rho_b=dlsch0->sqrt_rho_b;
  hDLUE(newUDPheader)->nb_rb=harqData->nb_rb;
  memcpy(hDLUE(newUDPheader)->rb_alloc, harqData->rb_alloc, sizeof(harqData->rb_alloc));
  hDLUE(newUDPheader)->Qm=harqData->Qm;
  hDLUE(newUDPheader)->Nl=harqData->Nl;
  hDLUE(newUDPheader)->pdsch_start=harqData->pdsch_start;
#ifdef PHY_TX_THREAD
  hDLUE(newUDPheader)->CEmode=harqData->CEmode;
  hDLUE(newUDPheader)->i0=harqData->i0;
  hDLUE(newUDPheader)->sib1_br_flag=harqData->sib1_br_flag;
#else
  hDLUE(newUDPheader)->i0=dlsch0->i0;
  hDLUE(newUDPheader)->sib1_br_flag=dlsch0->sib1_br_flag;
#endif
  hDLUE(newUDPheader)->dataLen=UEdataLen;
  fs6Dlpack(hDLUE(newUDPheader)+1, harqData->eDL, UEdataLen);
  LOG_D(PHY,"sending %d bits, in harq id: %di fsf: %d.%d, sum %d\n",
        UEdataLen, harq_pid, frame, subframe, sum(harqData->eDL, UEdataLen));
  //for (int i=0; i < UEdataLen; i++)
  //LOG_D(PHY,"buffer ei[%d]:%hhx\n", i, ( (uint8_t *)(hDLUE(newUDPheader)+1) )[i]);
}

void appendFs6DLUEcch(uint8_t *bufferZone, PHY_VARS_eNB *eNB, int frame, int subframe) {
  commonUDP_t *FirstUDPheader=(commonUDP_t *) bufferZone;
  // move to the end
  uint8_t *firstFreeByte=bufferZone;
  int curBlock=0;

  for (int i=0; i < FirstUDPheader->nbBlocks; i++) {
    AssertFatal( ((commonUDP_t *) firstFreeByte)->blockID==curBlock,"");
    firstFreeByte+=alignedSize(firstFreeByte);
    curBlock++;
  }

  commonUDP_t *newUDPheader=(commonUDP_t *) firstFreeByte;
  bool first_UE=true;

  for (int i = 0; i < NUMBER_OF_UCI_MAX; i++) {
    LTE_eNB_UCI *uci = &(eNB->uci_vars[i]);

    if ((uci->active == 1) && (uci->frame == frame) && (uci->subframe == subframe)) {
      LOG_D(PHY,"Frame %d, subframe %d: adding uci procedures (type %d) for %d \n",
            frame,
            subframe,
            uci->type,
            i);

      if ( first_UE ) {
        FirstUDPheader->nbBlocks++;
        newUDPheader->blockID=curBlock;
        newUDPheader->contentBytes=sizeof(fs6_dl_t)+sizeof(fs6_dl_uespec_ulcch_t);
        hTxULcch(newUDPheader)->type=fs6ULConfigCCH;
        hTxULcch(newUDPheader)->nb_active_ue=0;
        first_UE=false;
      }

      fs6_dl_uespec_ulcch_element_t *tmp=(fs6_dl_uespec_ulcch_element_t *)(hTxULcch(newUDPheader)+1);
      tmp+=hTxULcch(newUDPheader)->nb_active_ue;
      tmp->UE_id=i;
      memcpy(&tmp->cch_vars,uci, sizeof(tmp->cch_vars));
      hTxULcch(newUDPheader)->nb_active_ue++;
      newUDPheader->contentBytes+=sizeof(fs6_dl_uespec_ulcch_element_t);
    }
  }
}

void phy_procedures_eNB_TX_tosplit(uint8_t *bufferZone, PHY_VARS_eNB *eNB, L1_rxtx_proc_t *proc, int do_meas, uint8_t *buf, int bufSize) {
  int frame=proc->frame_tx;
  int subframe=proc->subframe_tx;
  LTE_DL_FRAME_PARMS *fp=&eNB->frame_parms;

  if ((fp->frame_type == TDD) && (subframe_select (fp, subframe) == SF_UL)) {
    LOG_W(HW,"no sending in eNB_TX\n");
    return;
  }

  // clear previous allocation information for all UEs
  for (int i = 0; i < NUMBER_OF_UE_MAX; i++) {
    //if (eNB->dlsch[i][0])
    //eNB->dlsch[i][0]->subframe_tx[subframe] = 0;
  }

  // Send to DU the UL scheduled for future UL subframe
  for (int i=0; i<NUMBER_OF_UE_MAX; i++) {
    int harq_pid;
    LTE_eNB_ULSCH_t *ulsch = eNB->ulsch[i];
    if (ulsch == NULL)
      continue;

    if (ulsch->ue_type > NOCE)
      harq_pid = 0;
    else
      harq_pid= subframe2harq_pid(&eNB->frame_parms,frame,subframe);

    LTE_UL_eNB_HARQ_t *ulsch_harq = ulsch->harq_processes[harq_pid];

    if (ulsch->rnti>0) {
      LOG_D(PHY,"check in UL scheduled harq %d: rnti %d, tx frame %d/%d, ulsch: %d, %d/%d (handled: %d)\n",
            harq_pid, ulsch->rnti, frame, subframe, ulsch_harq->status, ulsch_harq->frame, ulsch_harq->subframe, ulsch_harq->handled);
    }

    for (int k=0; k<8; k++) {
      ulsch_harq = ulsch->harq_processes[k];
      if (ulsch_harq == NULL)
        continue;

      if ((ulsch->rnti>0) &&
          (ulsch_harq->status == ACTIVE) &&
          (ulsch_harq->frame == frame) &&
          (ulsch_harq->subframe == subframe) &&
          (ulsch_harq->handled == 0)
         )
        appendFs6TxULUE(bufferZone,
                        fp,
                        i,
                        ulsch,
                        frame,
                        subframe
                       );
    }
  }

  appendFs6DLUEcch(bufferZone,
                   eNB,
                   frame,
                   subframe
                  );
  uint8_t num_pdcch_symbols = eNB->pdcch_vars[subframe&1].num_pdcch_symbols;
  uint8_t num_dci           = eNB->pdcch_vars[subframe&1].num_dci;
  uint8_t num_mdci          = eNB->mpdcch_vars[subframe&1].num_dci;
  memcpy(hDL(bufferZone)->pbch_pdu,eNB->pbch_pdu,4);

  if ( num_dci <= 8 )
    LOG_D(PHY,"num_pdcch_symbols %"PRIu8",number dci %"PRIu8"\n",num_pdcch_symbols, num_dci);
  else {
    LOG_E(PHY, "Num dci too large for current FS6 implementation, reducing to 8 dci (was %d)\n",  num_dci);
    num_dci=8;
  }

  if (NFAPI_MODE==NFAPI_MONOLITHIC || NFAPI_MODE==NFAPI_MODE_PNF) {
    hDL(bufferZone)->num_pdcch_symbols=num_pdcch_symbols;
    hDL(bufferZone)->num_dci=num_dci;
    hDL(bufferZone)->num_mdci=num_mdci;
    hDL(bufferZone)->amp=AMP;

    for (int i=0; i< hDL(bufferZone)->num_dci; i++)
      hDL(bufferZone)->dci_alloc[i]=eNB->pdcch_vars[subframe&1].dci_alloc[i];

    LOG_D(PHY, "pbch configured: %d\n", eNB->pbch_configured);
  }

  if (do_meas==1) stop_meas(&eNB->dlsch_common_and_dci);

  if (do_meas==1) start_meas(&eNB->dlsch_ue_specific);

  for (int UE_id=0; UE_id<NUMBER_OF_UE_MAX; UE_id++) {
    LTE_eNB_DLSCH_t *dlsch0 = eNB->dlsch[UE_id][0];

    if ((dlsch0)&&(dlsch0->rnti>0)&&
#ifdef PHY_TX_THREAD
        (dlsch0->active[subframe] == 1)
#else
        (dlsch0->active == 1)
#endif
       ) {
      // get harq_pid
      int harq_pid = dlsch0->harq_ids[frame%2][subframe];
      AssertFatal(harq_pid>=0,"harq_pid is negative\n");

      if (harq_pid>=8) {
        if (dlsch0->ue_type == NOCE)
          LOG_E(PHY,"harq_pid:%d corrupt must be 0-7 UE_id:%d frame:%d subframe:%d rnti:%x [ %1d.%1d.%1d.%1d.%1d.%1d.%1d.%1d\n", harq_pid,UE_id,frame,subframe,dlsch0->rnti,
                dlsch0->harq_ids[frame%2][0],
                dlsch0->harq_ids[frame%2][1],
                dlsch0->harq_ids[frame%2][2],
                dlsch0->harq_ids[frame%2][3],
                dlsch0->harq_ids[frame%2][4],
                dlsch0->harq_ids[frame%2][5],
                dlsch0->harq_ids[frame%2][6],
                dlsch0->harq_ids[frame%2][7]);
      } else {
        if (dlsch_procedures(eNB,
                             proc,
                             harq_pid,
                             dlsch0,
                             &eNB->UE_stats[(uint32_t)UE_id])) {
          // data in: dlsch0 harq_processes[harq_pid]->e
          /* length
             get_G(fp,
             dlsch_harq->nb_rb,
             dlsch_harq->rb_alloc,
             dlsch_harq->Qm,
             dlsch_harq->Nl,
             dlsch_harq->pdsch_start,
             frame,subframe,
             0)
             need harq_pid
          */
          LTE_DL_eNB_HARQ_t *dlsch_harq=dlsch0->harq_processes[harq_pid];
          appendFs6DLUE(bufferZone,
                        fp,
                        UE_id,
                        harq_pid,
                        dlsch0,
                        dlsch_harq,
                        frame,
                        subframe
                       );
        }
      }
    } else if ((dlsch0)&&(dlsch0->rnti>0)&&
#ifdef PHY_TX_THREAD
               (dlsch0->active[subframe] == 0)
#else
               (dlsch0->active == 0)
#endif
              ) {
      // clear subframe TX flag since UE is not scheduled for PDSCH in this subframe (so that we don't look for PUCCH later)
      //dlsch0->subframe_tx[subframe]=0;
    }
  }

  hDL(bufferZone)->phich_vars=eNB->phich_vars[subframe&1];

  if (do_meas==1) stop_meas(&eNB->dlsch_ue_specific);

  if (do_meas==1) stop_meas(&eNB->phy_proc_tx);

  // MBMS is not working in OAI
  if (hDL(bufferZone)->num_mdci) abort();

  return;
}

void *DL_du_fs6(void *arg) {
  RU_t *ru=(RU_t *)arg;
  static uint64_t lastTS;
  L1_rxtx_proc_t L1proc= {0};
  // We pick the global thread pool from the legacy code global vars
  L1proc.threadPool=RC.eNB[0][0]->proc.L1_proc.threadPool;
  L1proc.respEncode=RC.eNB[0][0]->proc.L1_proc.respEncode;
  L1proc.respDecode=RC.eNB[0][0]->proc.L1_proc.respDecode;
  initStaticTime(begingWait);
  initStaticTime(begingProcessing);
  initRefTimes(fullLoop);
  initRefTimes(DuHigh);
  initRefTimes(DuLow);
  initRefTimes(transportTime);

  while (1) {
    for (int i=0; i<ru->num_eNB; i++) {
      initBufferZone(bufferZone);
      pickStaticTime(begingWait);
      int nb_blocks=receiveSubFrame(&sockFS6, bufferZone, sizeof(bufferZone), CTsentCUv0 );
      updateTimesReset(begingWait, &fullLoop, 1000, false, "DU wait CU");

      if (nb_blocks > 0) {
        if ( lastTS+ru->eNB_list[i]->frame_parms.samples_per_tti < hUDP(bufferZone)->timestamp) {
          LOG_E(HW,"Missed a subframe: expecting: %lu, received %lu\n",
                lastTS+ru->eNB_list[i]->frame_parms.samples_per_tti,
                hUDP(bufferZone)->timestamp);
        } else if ( lastTS+ru->eNB_list[i]->frame_parms.samples_per_tti > hUDP(bufferZone)->timestamp) {
          LOG_E(HW,"Received a subframe in past time from CU (dropping it): expecting: %lu, received %lu\n",
                lastTS+ru->eNB_list[i]->frame_parms.samples_per_tti,
                hUDP(bufferZone)->timestamp);
        }

        pickStaticTime(begingProcessing);
        lastTS=hUDP(bufferZone)->timestamp;
        setAllfromTS(hUDP(bufferZone)->timestamp - sf_ahead*ru->eNB_list[i]->frame_parms.samples_per_tti, &L1proc);
        measTransportTime(hDL(bufferZone)->DuClock, hDL(bufferZone)->CuSpentMicroSec,
                          &transportTime, 1000, false, "Transport time, to CU + from CU for one subframe");
        phy_procedures_eNB_TX_fromsplit( bufferZone, nb_blocks, ru->eNB_list[i], &L1proc, 1);
        updateTimesReset(begingProcessing, &DuHigh, 1000, false, "DU high layer1 processing for DL");
      } else
        LOG_E(PHY,"DL not received for subframe\n");
    }

    pickStaticTime(begingProcessing);
    feptx_prec(ru, L1proc.frame_tx,L1proc.subframe_tx );
    feptx_ofdm(ru, L1proc.frame_tx,L1proc.subframe_tx );
    ocp_tx_rf(ru, &L1proc);
    updateTimesReset(begingProcessing, &DuLow, 1000, false, "DU low layer1 processing for DL");

    if ( IS_SOFTMODEM_RFSIM )
      return NULL;
  }

  return NULL;
}

void UL_du_fs6(RU_t *ru, L1_rxtx_proc_t *proc) {
  initStaticTime(begingWait);
  initRefTimes(fullLoop);
  pickStaticTime(begingWait);
  rx_rf(ru, proc);
  updateTimesReset(begingWait, &fullLoop, 1000, false, "DU wait USRP");
  // front end processing: convert from time domain to frequency domain
  // fills rxdataF buffer
  fep_full(ru, proc->subframe_rx);
  // Fixme: datamodel issue
  PHY_VARS_eNB *eNB = RC.eNB[0][0];

  if (NFAPI_MODE==NFAPI_MODE_PNF) {
    // I am a PNF and I need to let nFAPI know that we have a (sub)frame tick
    //add_subframe(&frame, &subframe, 4);
    //oai_subframe_ind(proc->frame_tx, proc->subframe_tx);
    oai_subframe_ind(proc->frame_rx, proc->subframe_rx);
  }

  initBufferZone(bufferZone);
  hUDP(bufferZone)->timestamp=proc->timestamp_rx;
  prach_eNB_tosplit(bufferZone, FS6_BUF_SIZE, eNB, proc );

  if (NFAPI_MODE==NFAPI_MONOLITHIC || NFAPI_MODE==NFAPI_MODE_PNF) {
    phy_procedures_eNB_uespec_RX_tosplit(bufferZone, FS6_BUF_SIZE, eNB, proc );
  }

  if (hUDP(bufferZone)->nbBlocks==0) {
    hUDP(bufferZone)->nbBlocks=1; // We have to send the signaling, even is there is no user plan data (no UE)
    hUDP(bufferZone)->blockID=0;
    hUDP(bufferZone)->contentBytes=sizeof(fs6_ul_t);
  }

  for (int i=0; i<ru->num_eNB; i++) {
    sendSubFrame(&sockFS6, bufferZone, sizeof(fs6_ul_t), CTsentDUv0);
  }
}

void DL_cu_fs6(RU_t *ru, L1_rxtx_proc_t *proc, uint64_t  DuClock, uint64_t startCycle) {
  initRefTimes(CUprocessing);
  // Fixme: datamodel issue
  PHY_VARS_eNB *eNB = RC.eNB[0][0];
  pthread_mutex_lock(&eNB->UL_INFO_mutex);
  eNB->UL_INFO.frame     = proc->frame_rx;
  eNB->UL_INFO.subframe  = proc->subframe_rx;
  eNB->UL_INFO.module_id = eNB->Mod_id;
  eNB->UL_INFO.CC_id     = eNB->CC_id;
  eNB->if_inst->UL_indication(&eNB->UL_INFO, proc);
  pthread_mutex_unlock(&eNB->UL_INFO_mutex);
  initBufferZone(bufferZone);
  phy_procedures_eNB_TX_tosplit(bufferZone, eNB, proc, 1, bufferZone, FS6_BUF_SIZE);
  hUDP(bufferZone)->timestamp=proc->timestamp_tx;

  if (hUDP(bufferZone)->nbBlocks==0) {
    hUDP(bufferZone)->nbBlocks=1; // We have to send the signaling, even is there is no user plan data (no UE)
    hUDP(bufferZone)->blockID=0;
    hUDP(bufferZone)->contentBytes=sizeof(fs6_dl_t);
  }

  hDL(bufferZone)->DuClock=DuClock;
  hDL(bufferZone)->CuSpentMicroSec=(rdtsc()-startCycle)/(cpuf*1000);
  updateTimesReset(startCycle, &CUprocessing, 1000,  true,"CU entire processing from recv to send");
  sendSubFrame(&sockFS6, bufferZone, sizeof(fs6_dl_t), CTsentCUv0 );
  return;
}

void UL_cu_fs6(RU_t *ru, L1_rxtx_proc_t *proc, uint64_t *TS, uint64_t *DuClock, uint64_t *startProcessing) {
  initBufferZone(bufferZone);
  initStaticTime(begingWait);
  initRefTimes(fullLoop);
  pickStaticTime(begingWait);
  int nb_blocks=receiveSubFrame(&sockFS6, bufferZone, sizeof(bufferZone), CTsentDUv0 );
  * DuClock=hUDP(bufferZone)->senderClock;
  * startProcessing=rdtsc();
  updateTimesReset(begingWait, &fullLoop, 1000, false, "CU wait DU");

  if (nb_blocks ==0) {
    LOG_W(PHY, "CU lost a subframe\n");
    return;
  }

  if (nb_blocks != hUDP(bufferZone)->nbBlocks )
    LOG_W(PHY, "received %d blocks for %d expected\n", nb_blocks, hUDP(bufferZone)->nbBlocks);

  if ( *TS != hUDP(bufferZone)->timestamp ) {
    LOG_W(HW, "CU received time: %lu instead of %lu expected\n", hUDP(bufferZone)->timestamp, *TS);
    *TS=hUDP(bufferZone)->timestamp;
  }

  setAllfromTS(hUDP(bufferZone)->timestamp, proc);
  PHY_VARS_eNB *eNB = RC.eNB[0][0];

  if (is_prach_subframe(&eNB->frame_parms, proc->frame_prach,proc->subframe_prach)>0)
    prach_eNB_fromsplit(bufferZone, sizeof(bufferZone), eNB, proc);

  release_UE_in_freeList(eNB->Mod_id);

  if (NFAPI_MODE==NFAPI_MONOLITHIC || NFAPI_MODE==NFAPI_MODE_PNF) {
    phy_procedures_eNB_uespec_RX_fromsplit(bufferZone, nb_blocks, eNB, proc);
  }
}

void *cu_fs6(void *arg) {
  setbuf(stdout, NULL);
  setbuf(stderr, NULL);
  RU_t               *ru      = (RU_t *)arg;
  //RU_proc_t          *proc    = &ru->proc;
  fill_rf_config(ru,ru->rf_config_file);
  init_frame_parms(ru->frame_parms,1);
  phy_init_RU(ru);
  wait_sync("ru_thread");
  char remoteIP[1024];
  strncpy(remoteIP,get_softmodem_params()->split73+3, 1023); //three first char should be cu: or du:
  char port_def[256]=DU_PORT;

  for (int i=0; i <1000; i++)
    if (remoteIP[i]==':') {
      strncpy(port_def,remoteIP+i+1,255);
      remoteIP[i]=0;
      break;
    }

  AssertFatal(createUDPsock(NULL, CU_PORT, remoteIP, port_def, &sockFS6), "");
  L1_rxtx_proc_t L1proc= {0};
  // We pick the global thread pool from the legacy code global vars
  L1proc.threadPool=RC.eNB[0][0]->proc.L1_proc.threadPool;
  L1proc.respEncode=RC.eNB[0][0]->proc.L1_proc.respEncode;
  L1proc.respDecode=RC.eNB[0][0]->proc.L1_proc.respDecode;
  uint64_t timeStamp=0;
  initStaticTime(begingWait);
  initStaticTime(begingWait2);
  initRefTimes(waitDUAndProcessingUL);
  initRefTimes(makeSendDL);
  initRefTimes(fullLoop);
  uint64_t DuClock=0, startProcessing=0;

  while(1) {
    timeStamp+=ru->frame_parms->samples_per_tti;
    updateTimesReset(begingWait, &fullLoop, 1000, true, "CU for full SubFrame (must be less 1ms)");
    pickStaticTime(begingWait);
    UL_cu_fs6(ru, &L1proc, &timeStamp, &DuClock, &startProcessing);
    updateTimesReset(begingWait, &waitDUAndProcessingUL, 1000,  true,"CU Time in wait Rx + Ul processing");
    pickStaticTime(begingWait2);
    DL_cu_fs6(ru, &L1proc, DuClock, startProcessing);
    updateTimesReset(begingWait2, &makeSendDL, 1000,  true,"CU Time in DL build+send");
  }

  return NULL;
}

void *du_fs6(void *arg) {
  setbuf(stdout, NULL);
  setbuf(stderr, NULL);
  RU_t               *ru      = (RU_t *)arg;
  //RU_proc_t          *proc    = &ru->proc;
  fill_rf_config(ru,ru->rf_config_file);
  init_frame_parms(ru->frame_parms,1);
  phy_init_RU(ru);
  init_rf(ru);
  wait_sync("ru_thread");
  char remoteIP[1024];
  strncpy(remoteIP,get_softmodem_params()->split73+3,1023); //three first char should be cu: or du:
  char port_def[256]=CU_PORT;

  for (int i=0; i <1000; i++)
    if (remoteIP[i]==':') {
      strncpy(port_def,remoteIP+i+1,255);
      remoteIP[i]=0;
      break;
    }

  AssertFatal(createUDPsock(NULL, DU_PORT, remoteIP, port_def, &sockFS6), "");

  if (ru->rfdevice.trx_start_func(&ru->rfdevice) != 0)
    LOG_E(HW,"Could not start the RF device\n");
  else
    LOG_I(PHY,"RU %d rf device ready\n",ru->idx);

  initStaticTime(begingWait);
  initRefTimes(waitRxAndProcessingUL);
  initRefTimes(fullLoop);
  pthread_t t;

  if ( !IS_SOFTMODEM_RFSIM )
    threadCreate(&t, DL_du_fs6, (void *)ru, "MainDuTx", -1, OAI_PRIORITY_RT_MAX);

  L1_rxtx_proc_t L1proc= {0};
  // We pick the global thread pool from the legacy code global vars
  L1proc.threadPool=RC.eNB[0][0]->proc.L1_proc.threadPool;
  L1proc.respEncode=RC.eNB[0][0]->proc.L1_proc.respEncode;
  L1proc.respDecode=RC.eNB[0][0]->proc.L1_proc.respDecode;

  while(!oai_exit) {
    updateTimesReset(begingWait, &fullLoop, 1000,  true,"DU for full SubFrame (must be less 1ms)");
    pickStaticTime(begingWait);
    UL_du_fs6(ru, &L1proc);

    if ( IS_SOFTMODEM_RFSIM )
      DL_du_fs6((void *)ru);

    updateTimesReset(begingWait, &waitRxAndProcessingUL, 1000,  true,"DU Time in wait Rx + Ul processing");
  }

  ru->rfdevice.trx_end_func(&ru->rfdevice);
  LOG_I(PHY,"RU %d rf device stopped\n",ru->idx);
  return NULL;
}<|MERGE_RESOLUTION|>--- conflicted
+++ resolved
@@ -553,10 +553,7 @@
   pdu->rx_indication_rel8.tl.tag         = NFAPI_RX_INDICATION_REL8_TAG;
   pdu->rx_indication_rel8.length         = eNB->ulsch[UE_id]->harq_processes[harq_pid]->TBS>>3;
   pdu->rx_indication_rel8.offset         = 1;   // DJP - I dont understand - but broken unless 1 ????  0;  // filled in at the end of the UL_INFO formation
-<<<<<<< HEAD
-=======
   AssertFatal(pdu->rx_indication_rel8.length <= NFAPI_RX_IND_DATA_MAX);
->>>>>>> c92323fb
   memcpy(pdu->rx_ind_data,
          eNB->ulsch[UE_id]->harq_processes[harq_pid]->decodedBytes,
          pdu->rx_indication_rel8.length);
