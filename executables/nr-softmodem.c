/*
 * Licensed to the OpenAirInterface (OAI) Software Alliance under one or more
 * contributor license agreements.  See the NOTICE file distributed with
 * this work for additional information regarding copyright ownership.
 * The OpenAirInterface Software Alliance licenses this file to You under
 * the OAI Public License, Version 1.1  (the "License"); you may not use this file
 * except in compliance with the License.
 * You may obtain a copy of the License at
 *
 *      http://www.openairinterface.org/?page_id=698
 *
 * Unless required by applicable law or agreed to in writing, software
 * distributed under the License is distributed on an "AS IS" BASIS,
 * WITHOUT WARRANTIES OR CONDITIONS OF ANY KIND, either express or implied.
 * See the License for the specific language governing permissions and
 * limitations under the License.
 *-------------------------------------------------------------------------------
 * For more information about the OpenAirInterface (OAI) Software Alliance:
 *      contact@openairinterface.org
 */


#define _GNU_SOURCE             /* See feature_test_macros(7) */
#include <sched.h>


#include "T.h"

#undef MALLOC //there are two conflicting definitions, so we better make sure we don't use it at all
#include <common/utils/assertions.h>

#include "msc.h"

#include "PHY/types.h"
#include "common/ran_context.h"

#include "PHY/defs_gNB.h"
#include "PHY/defs_common.h"
#include "common/config/config_userapi.h"
#include "common/utils/load_module_shlib.h"
#undef MALLOC //there are two conflicting definitions, so we better make sure we don't use it at all
//#undef FRAME_LENGTH_COMPLEX_SAMPLES //there are two conflicting definitions, so we better make sure we don't use it at all

#include "../../ARCH/COMMON/common_lib.h"
#include "../../ARCH/ETHERNET/USERSPACE/LIB/if_defs.h"

//#undef FRAME_LENGTH_COMPLEX_SAMPLES //there are two conflicting definitions, so we better make sure we don't use it at all

#include "PHY/phy_vars.h"
#include "SCHED/sched_common_vars.h"
#include "LAYER2/MAC/mac_vars.h"
#include "RRC/LTE/rrc_vars.h"
#include "PHY_INTERFACE/phy_interface_vars.h"
#include "gnb_config.h"
#include "SIMULATION/TOOLS/sim.h"

#ifdef SMBV
#include "PHY/TOOLS/smbv.h"
unsigned short config_frames[4] = {2,9,11,13};
#endif

#include "common/utils/LOG/log.h"
#include "common/utils/LOG/vcd_signal_dumper.h"
#include "UTIL/OPT/opt.h"

//#include "PHY/TOOLS/time_meas.h"

#ifndef OPENAIR2
  #include "UTIL/OTG/otg_vars.h"
#endif

#include "intertask_interface.h"

#include "PHY/INIT/phy_init.h"

#include "system.h"
#include <openair2/GNB_APP/gnb_app.h>
#include "PHY/TOOLS/phy_scope_interface.h"
#include "PHY/TOOLS/nr_phy_scope.h"
#include "stats.h"
#include "nr-softmodem.h"
#include "executables/softmodem-common.h"
#include "executables/thread-common.h"
#include "NB_IoT_interface.h"
#include "x2ap_eNB.h"
#include "ngap_gNB.h"
#include "gnb_paramdef.h"
#include "f1ap_cu_task.h"
#include "f1ap_du_task.h"
<<<<<<< HEAD
=======

>>>>>>> 81c92d22
#include "nfapi/oai_integration/vendor_ext.h"

pthread_cond_t nfapi_sync_cond;
pthread_mutex_t nfapi_sync_mutex;
int nfapi_sync_var=-1; //!< protected by mutex \ref nfapi_sync_mutex

extern uint8_t nfapi_mode; // Default to monolithic mode

pthread_cond_t sync_cond;
pthread_mutex_t sync_mutex;
int sync_var=-1; //!< protected by mutex \ref sync_mutex.
int config_sync_var=-1;

volatile int             start_gNB = 0;
volatile int             oai_exit = 0;

static int wait_for_sync = 0;

unsigned int mmapped_dma=0;
int single_thread_flag=1;

int8_t threequarter_fs=0;

uint64_t downlink_frequency[MAX_NUM_CCs][4];
int32_t uplink_frequency_offset[MAX_NUM_CCs][4];

//Temp fix for inexistent NR upper layer
unsigned char NB_gNB_INST = 1;

static char                    *itti_dump_file = NULL;

int UE_scan = 1;
int UE_scan_carrier = 0;
runmode_t mode = normal_txrx;
static double snr_dB=20;

FILE *input_fd=NULL;


#if MAX_NUM_CCs == 1
rx_gain_t rx_gain_mode[MAX_NUM_CCs][4] = {{max_gain,max_gain,max_gain,max_gain}};
double tx_gain[MAX_NUM_CCs][4] = {{20,0,0,0}};
double rx_gain[MAX_NUM_CCs][4] = {{110,0,0,0}};
#else
rx_gain_t rx_gain_mode[MAX_NUM_CCs][4] = {{max_gain,max_gain,max_gain,max_gain},{max_gain,max_gain,max_gain,max_gain}};
double tx_gain[MAX_NUM_CCs][4] = {{20,0,0,0},{20,0,0,0}};
double rx_gain[MAX_NUM_CCs][4] = {{110,0,0,0},{20,0,0,0}};
#endif

double rx_gain_off = 0.0;

double sample_rate=30.72e6;
double bw = 10.0e6;

static int tx_max_power[MAX_NUM_CCs]; /* =  {0,0}*/;


int chain_offset=0;


uint8_t dci_Format = 0;
uint8_t agregation_Level =0xFF;

uint8_t nb_antenna_tx = 1;
uint8_t nb_antenna_rx = 1;

char ref[128] = "internal";
char channels[128] = "0";

int rx_input_level_dBm;

int otg_enabled;

//int number_of_cards = 1;


//static NR_DL_FRAME_PARMS      *frame_parms[MAX_NUM_CCs];
//static nfapi_nr_config_request_t *config[MAX_NUM_CCs];
uint32_t target_dl_mcs = 28; //maximum allowed mcs
uint32_t target_ul_mcs = 20;
uint32_t timing_advance = 0;
uint64_t num_missed_slots=0; // counter for the number of missed slots

int split73=0;
void sendFs6Ul(PHY_VARS_eNB *eNB, int UE_id, int harq_pid, int segmentID, int16_t *data, int dataLen, int r_offset) {
  AssertFatal(false, "Must not be called in this context\n");
}

extern void reset_opp_meas(void);
extern void print_opp_meas(void);

extern void init_eNB_afterRU(void);
extern void *udp_eNB_task(void *args_p);

int transmission_mode=1;
int emulate_rf = 0;
int numerology = 0;
int usrp_tx_thread = 0;


static char *parallel_config = NULL;
static char *worker_config = NULL;

/* struct for ethernet specific parameters given in eNB conf file */
eth_params_t *eth_params;

openair0_config_t openair0_cfg[MAX_CARDS];

double cpuf;

extern char uecap_xer[1024];
char uecap_xer_in=0;

/* see file openair2/LAYER2/MAC/main.c for why abstraction_flag is needed
 * this is very hackish - find a proper solution
 */
uint8_t abstraction_flag=0;

/* forward declarations */
void set_default_frame_parms(nfapi_nr_config_request_scf_t *config[MAX_NUM_CCs], NR_DL_FRAME_PARMS *frame_parms[MAX_NUM_CCs]);

/*---------------------BMC: timespec helpers -----------------------------*/

struct timespec min_diff_time = { .tv_sec = 0, .tv_nsec = 0 };
struct timespec max_diff_time = { .tv_sec = 0, .tv_nsec = 0 };

struct timespec clock_difftime(struct timespec start, struct timespec end) {
  struct timespec temp;

  if ((end.tv_nsec-start.tv_nsec)<0) {
    temp.tv_sec = end.tv_sec-start.tv_sec-1;
    temp.tv_nsec = 1000000000+end.tv_nsec-start.tv_nsec;
  } else {
    temp.tv_sec = end.tv_sec-start.tv_sec;
    temp.tv_nsec = end.tv_nsec-start.tv_nsec;
  }

  return temp;
}

void print_difftimes(void) {
#ifdef DEBUG
  printf("difftimes min = %lu ns ; max = %lu ns\n", min_diff_time.tv_nsec, max_diff_time.tv_nsec);
#else
  LOG_I(HW,"difftimes min = %lu ns ; max = %lu ns\n", min_diff_time.tv_nsec, max_diff_time.tv_nsec);
#endif
}

void update_difftimes(struct timespec start, struct timespec end) {
  struct timespec diff_time = { .tv_sec = 0, .tv_nsec = 0 };
  int             changed = 0;
  diff_time = clock_difftime(start, end);

  if ((min_diff_time.tv_nsec == 0) || (diff_time.tv_nsec < min_diff_time.tv_nsec)) {
    min_diff_time.tv_nsec = diff_time.tv_nsec;
    changed = 1;
  }

  if ((max_diff_time.tv_nsec == 0) || (diff_time.tv_nsec > max_diff_time.tv_nsec)) {
    max_diff_time.tv_nsec = diff_time.tv_nsec;
    changed = 1;
  }

#if 1

  if (changed) print_difftimes();

#endif
}

/*------------------------------------------------------------------------*/

unsigned int build_rflocal(int txi, int txq, int rxi, int rxq) {
  return (txi + (txq<<6) + (rxi<<12) + (rxq<<18));
}
unsigned int build_rfdc(int dcoff_i_rxfe, int dcoff_q_rxfe) {
  return (dcoff_i_rxfe + (dcoff_q_rxfe<<8));
}


#define KNRM  "\x1B[0m"
#define KRED  "\x1B[31m"
#define KGRN  "\x1B[32m"
#define KBLU  "\x1B[34m"
#define RESET "\033[0m"


void exit_function(const char *file, const char *function, const int line, const char *s) {
  int ru_id;

  if (s != NULL) {
    printf("%s:%d %s() Exiting OAI softmodem: %s\n",file,line, function, s);
  }

  oai_exit = 1;

  if (RC.ru == NULL)
    exit(-1); // likely init not completed, prevent crash or hang, exit now...

  for (ru_id=0; ru_id<RC.nb_RU; ru_id++) {
    if (RC.ru[ru_id] && RC.ru[ru_id]->rfdevice.trx_end_func) {
      RC.ru[ru_id]->rfdevice.trx_end_func(&RC.ru[ru_id]->rfdevice);
      RC.ru[ru_id]->rfdevice.trx_end_func = NULL;
    }

    if (RC.ru[ru_id] && RC.ru[ru_id]->ifdevice.trx_end_func) {
      RC.ru[ru_id]->ifdevice.trx_end_func(&RC.ru[ru_id]->ifdevice);
      RC.ru[ru_id]->ifdevice.trx_end_func = NULL;
    }
  }

  sleep(1); //allow lte-softmodem threads to exit first
  exit(1);
}



int create_gNB_tasks(uint32_t gnb_nb) {
  LOG_D(GNB_APP, "%s(gnb_nb:%d)\n", __FUNCTION__, gnb_nb);
  itti_wait_ready(1);


  if (gnb_nb > 0) {
    /* Last task to create, others task must be ready before its start */
    /*if (itti_create_task (TASK_GNB_APP, gNB_app_task, NULL) < 0) {
      LOG_E(GNB_APP, "Create task for gNB APP failed\n");
      return -1;
    }*/
    if(itti_create_task(TASK_SCTP, sctp_eNB_task, NULL) < 0){
      LOG_E(SCTP, "Create task for SCTP failed\n");
      return -1;
    }
    if (is_x2ap_enabled()) {
    if(itti_create_task(TASK_X2AP, x2ap_task, NULL) < 0){
      LOG_E(X2AP, "Create task for X2AP failed\n");
    }
    }
    else {
      LOG_I(X2AP, "X2AP is disabled.\n");
    }
  }
  
  paramdef_t NETParams[]  =  GNBNETPARAMS_DESC;
  char aprefix[MAX_OPTNAME_SIZE*2 + 8];
  sprintf(aprefix,"%s.[%i].%s",GNB_CONFIG_STRING_GNB_LIST,0,GNB_CONFIG_STRING_NETWORK_INTERFACES_CONFIG);
  config_get( NETParams,sizeof(NETParams)/sizeof(paramdef_t),aprefix); 

  for(int i = GNB_INTERFACE_NAME_FOR_NG_AMF_IDX; i <= GNB_IPV4_ADDRESS_FOR_NG_AMF_IDX; i++){
    if( NETParams[i].strptr == NULL){
      LOG_E(NGAP, "No configuration in the file.\n");
	  NGAP_CONF_MODE = 0;
	}
    else {
      LOG_D(NGAP, "Configuration in the file: %s.\n",*NETParams[i].strptr);
    }
  
  }


  if (AMF_MODE_ENABLED && (get_softmodem_params()->phy_test==0 && get_softmodem_params()->do_ra==0 && get_softmodem_params()->sa==0)) {
    if (gnb_nb > 0) {
      /*
      if (itti_create_task (TASK_SCTP, sctp_eNB_task, NULL) < 0) {
        LOG_E(SCTP, "Create task for SCTP failed\n");
        return -1;
      }
      */
      if(NGAP_CONF_MODE){
        if (itti_create_task (TASK_NGAP, ngap_gNB_task, NULL) < 0) {
          LOG_E(NGAP, "Create task for NGAP failed\n");
          return -1;
        }
      } else {
          LOG_E(NGAP, "Ngap task not created\n");
      }


      if(!emulate_rf){
        if (itti_create_task (TASK_UDP, udp_eNB_task, NULL) < 0) {
          LOG_E(UDP_, "Create task for UDP failed\n");
          return -1;
        }
      }

      if (itti_create_task (TASK_GTPV1_U, &gtpv1u_gNB_task, NULL) < 0) {
        LOG_E(GTPU, "Create task for GTPV1U failed\n");
        return -1;
      }
    }
  }


  if (gnb_nb > 0) {
    if (itti_create_task (TASK_GNB_APP, gNB_app_task, NULL) < 0) {
      LOG_E(GNB_APP, "Create task for gNB APP failed\n");
      return -1;
    }

    LOG_I(NR_RRC,"Creating NR RRC gNB Task\n");
    if (itti_create_task (TASK_RRC_GNB, rrc_gnb_task, NULL) < 0) {
      LOG_E(NR_RRC, "Create task for NR RRC gNB failed\n");
      return -1;
    }
  }

  if(gnb_nb > 0) {
    if (NODE_IS_CU(RC.nrrrc[0]->node_type)) {
      printf("####### node is CU \n");
      if (itti_create_task(TASK_CU_F1, F1AP_CU_task, NULL) < 0) {
        LOG_E(F1AP, "Create task for F1AP CU failed\n");
        return -1;
      }
    }

    if (NODE_IS_DU(RC.nrrrc[0]->node_type)) {
      printf("####### node is DU \n");
      if (itti_create_task(TASK_DU_F1, F1AP_DU_task, NULL) < 0) {
        LOG_E(F1AP, "Create task for F1AP DU failed\n");
        return -1;
      }
    }
  }

  return 0;
}


static void get_options(void) {


  paramdef_t cmdline_params[] = CMDLINE_PARAMS_DESC_GNB ;

  CONFIG_SETRTFLAG(CONFIG_NOEXITONHELP);
  get_common_options(SOFTMODEM_GNB_BIT );
  config_process_cmdline( cmdline_params,sizeof(cmdline_params)/sizeof(paramdef_t),NULL);
  CONFIG_CLEARRTFLAG(CONFIG_NOEXITONHELP);




  if ( !(CONFIG_ISFLAGSET(CONFIG_ABORT)) ) {
    memset((void *)&RC,0,sizeof(RC));
    /* Read RC configuration file */
    NRRCConfig();
    NB_gNB_INST = RC.nb_nr_inst;
    NB_RU   = RC.nb_RU;
    printf("Configuration: nb_rrc_inst %d, nb_nr_L1_inst %d, nb_ru %hhu\n",NB_gNB_INST,RC.nb_nr_L1_inst,NB_RU);
  }

  if(parallel_config != NULL) set_parallel_conf(parallel_config);

  if(worker_config != NULL) set_worker_conf(worker_config);

}


void set_default_frame_parms(nfapi_nr_config_request_scf_t *config[MAX_NUM_CCs],
		             NR_DL_FRAME_PARMS *frame_parms[MAX_NUM_CCs])
{
  for (int CC_id=0; CC_id<MAX_NUM_CCs; CC_id++) {
    frame_parms[CC_id] = (NR_DL_FRAME_PARMS *) malloc(sizeof(NR_DL_FRAME_PARMS));
    config[CC_id] = (nfapi_nr_config_request_scf_t *) malloc(sizeof(nfapi_nr_config_request_scf_t));
    config[CC_id]->ssb_config.scs_common.value = 1;
    config[CC_id]->cell_config.frame_duplex_type.value = 1; //FDD
    //config[CC_id]->subframe_config.dl_cyclic_prefix_type.value = 0; //NORMAL
    config[CC_id]->carrier_config.dl_grid_size[1].value = 106;
    config[CC_id]->carrier_config.ul_grid_size[1].value = 106;
    config[CC_id]->cell_config.phy_cell_id.value = 0;
    ///dl frequency to be filled in
    /*  //Set some default values that may be overwritten while reading options
        frame_parms[CC_id]->frame_type          = FDD;
        frame_parms[CC_id]->tdd_config          = 3;
        frame_parms[CC_id]->tdd_config_S        = 0;
        frame_parms[CC_id]->N_RB_DL             = 100;
        frame_parms[CC_id]->N_RB_UL             = 100;
        frame_parms[CC_id]->Ncp                 = NORMAL;
        frame_parms[CC_id]->Ncp_UL              = NORMAL;
        frame_parms[CC_id]->Nid_cell            = 0;
        frame_parms[CC_id]->num_MBSFN_config    = 0;
        frame_parms[CC_id]->nb_antenna_ports_gNB  = 1;
        frame_parms[CC_id]->nb_antennas_tx      = 1;
        frame_parms[CC_id]->nb_antennas_rx      = 1;

        frame_parms[CC_id]->nushift             = 0;

        frame_parms[CC_id]->phich_config_common.phich_resource = oneSixth;
        frame_parms[CC_id]->phich_config_common.phich_duration = normal;
        // UL RS Config
        frame_parms[CC_id]->pusch_config_common.ul_ReferenceSignalsPUSCH.cyclicShift = 0;//n_DMRS1 set to 0
        frame_parms[CC_id]->pusch_config_common.ul_ReferenceSignalsPUSCH.groupHoppingEnabled = 0;
        frame_parms[CC_id]->pusch_config_common.ul_ReferenceSignalsPUSCH.sequenceHoppingEnabled = 0;
        frame_parms[CC_id]->pusch_config_common.ul_ReferenceSignalsPUSCH.groupAssignmentPUSCH = 0;

        frame_parms[CC_id]->prach_config_common.rootSequenceIndex=22;
        frame_parms[CC_id]->prach_config_common.prach_ConfigInfo.zeroCorrelationZoneConfig=1;
        frame_parms[CC_id]->prach_config_common.prach_ConfigInfo.prach_ConfigIndex=0;
        frame_parms[CC_id]->prach_config_common.prach_ConfigInfo.highSpeedFlag=0;
        frame_parms[CC_id]->prach_config_common.prach_ConfigInfo.prach_FreqOffset=0;

    //    downlink_frequency[CC_id][0] = 2680000000; // Use float to avoid issue with frequency over 2^31.
    //    downlink_frequency[CC_id][1] = downlink_frequency[CC_id][0];
    //    downlink_frequency[CC_id][2] = downlink_frequency[CC_id][0];
    //    downlink_frequency[CC_id][3] = downlink_frequency[CC_id][0];
        //printf("Downlink for CC_id %d frequency set to %u\n", CC_id, downlink_frequency[CC_id][0]);
        frame_parms[CC_id]->dl_CarrierFreq=downlink_frequency[CC_id][0];
    */
  }
}

/*
void init_openair0(void) {

  int card;
  int i;

  for (card=0; card<MAX_CARDS; card++) {

    openair0_cfg[card].mmapped_dma=mmapped_dma;
    openair0_cfg[card].configFilename = NULL;

    if(config[0]->rf_config.dl_carrier_bandwidth.value == 100) {
      if (frame_parms[0]->threequarter_fs) {
  openair0_cfg[card].sample_rate=23.04e6;
  openair0_cfg[card].samples_per_frame = 230400;
  openair0_cfg[card].tx_bw = 10e6;
  openair0_cfg[card].rx_bw = 10e6;
      } else {
  openair0_cfg[card].sample_rate=30.72e6;
  openair0_cfg[card].samples_per_frame = 307200;
  openair0_cfg[card].tx_bw = 10e6;
  openair0_cfg[card].rx_bw = 10e6;
      }
    } else if(config[0]->rf_config.dl_carrier_bandwidth.value == 50) {
      openair0_cfg[card].sample_rate=15.36e6;
      openair0_cfg[card].samples_per_frame = 153600;
      openair0_cfg[card].tx_bw = 5e6;
      openair0_cfg[card].rx_bw = 5e6;
    } else if (config[0]->rf_config.dl_carrier_bandwidth.value == 25) {
      openair0_cfg[card].sample_rate=7.68e6;
      openair0_cfg[card].samples_per_frame = 76800;
      openair0_cfg[card].tx_bw = 2.5e6;
      openair0_cfg[card].rx_bw = 2.5e6;
    } else if (config[0]->rf_config.dl_carrier_bandwidth.value == 6) {
      openair0_cfg[card].sample_rate=1.92e6;
      openair0_cfg[card].samples_per_frame = 19200;
      openair0_cfg[card].tx_bw = 1.5e6;
      openair0_cfg[card].rx_bw = 1.5e6;
    }


    if (config[0]->subframe_config.duplex_mode.value==TDD)
      openair0_cfg[card].duplex_mode = duplex_mode_TDD;
    else //FDD
      openair0_cfg[card].duplex_mode = duplex_mode_FDD;

    printf("HW: Configuring card %d, nb_antennas_tx/rx %d/%d\n",card,
     RC.gNB[0]->gNB_config.rf_config.tx_antenna_ports.value,
     RC.gNB[0]->gNB_config.rf_config.tx_antenna_ports.value );
    openair0_cfg[card].Mod_id = 0;

    openair0_cfg[card].num_rb_dl=config[0]->rf_config.dl_carrier_bandwidth.value;

    openair0_cfg[card].clock_source = clock_source;


    openair0_cfg[card].tx_num_channels=min(2,RC.gNB[0]->gNB_config.rf_config.tx_antenna_ports.value );
    openair0_cfg[card].rx_num_channels=min(2,RC.gNB[0]->gNB_config.rf_config.tx_antenna_ports.value );

    for (i=0; i<4; i++) {

      if (i<openair0_cfg[card].tx_num_channels)
  openair0_cfg[card].tx_freq[i] = downlink_frequency[0][i] ;
      else
  openair0_cfg[card].tx_freq[i]=0.0;

      if (i<openair0_cfg[card].rx_num_channels)
  openair0_cfg[card].rx_freq[i] =downlink_frequency[0][i] + uplink_frequency_offset[0][i] ;
      else
  openair0_cfg[card].rx_freq[i]=0.0;

      openair0_cfg[card].autocal[i] = 1;
      openair0_cfg[card].tx_gain[i] = tx_gain[0][i];
      openair0_cfg[card].rx_gain[i] = RC.gNB[0]->rx_total_gain_dB;


      openair0_cfg[card].configFilename = get_softmodem_params()->rf_config_file;
      printf("Card %d, channel %d, Setting tx_gain %f, rx_gain %f, tx_freq %f, rx_freq %f\n",
       card,i, openair0_cfg[card].tx_gain[i],
       openair0_cfg[card].rx_gain[i],
       openair0_cfg[card].tx_freq[i],
       openair0_cfg[card].rx_freq[i]);
    }
  } // for loop on cards
}
*/

void wait_RUs(void) {
  LOG_I(PHY,"Waiting for RUs to be configured ... RC.ru_mask:%02lx\n", RC.ru_mask);
  // wait for all RUs to be configured over fronthaul
  pthread_mutex_lock(&RC.ru_mutex);

  while (RC.ru_mask>0) {
    pthread_cond_wait(&RC.ru_cond,&RC.ru_mutex);
    printf("RC.ru_mask:%02lx\n", RC.ru_mask);
  }

  pthread_mutex_unlock(&RC.ru_mutex);
  LOG_I(PHY,"RUs configured\n");
}

void wait_gNBs(void) {
  int i;
  int waiting=1;

  while (waiting==1) {
    printf("Waiting for gNB L1 instances to all get configured ... sleeping 50ms (nb_nr_sL1_inst %d)\n",RC.nb_nr_L1_inst);
    usleep(50*1000);
    waiting=0;

    for (i=0; i<RC.nb_nr_L1_inst; i++) {

      if (RC.gNB[i]->configured==0) {
	waiting=1;
	break;
      }
    }
  }

  printf("gNB L1 are configured\n");
}

/*
 * helper function to terminate a certain ITTI task
 */
void terminate_task(task_id_t task_id, module_id_t mod_id) {
  LOG_I(GNB_APP, "sending TERMINATE_MESSAGE to task %s (%d)\n", itti_get_task_name(task_id), task_id);
  MessageDef *msg;
  msg = itti_alloc_new_message (ENB_APP, 0, TERMINATE_MESSAGE);
  itti_send_msg_to_task (task_id, ENB_MODULE_ID_TO_INSTANCE(mod_id), msg);
}

//extern void  free_transport(PHY_VARS_gNB *);
extern void  nr_phy_free_RU(RU_t *);

int stop_L1L2(module_id_t gnb_id) {
  LOG_W(GNB_APP, "stopping nr-softmodem\n");
  oai_exit = 1;

  if (!RC.ru) {
    LOG_F(GNB_APP, "no RU configured\n");
    return -1;
  }

  /* stop trx devices, multiple carrier currently not supported by RU */
  if (RC.ru[gnb_id]) {
    if (RC.ru[gnb_id]->rfdevice.trx_stop_func) {
      RC.ru[gnb_id]->rfdevice.trx_stop_func(&RC.ru[gnb_id]->rfdevice);
      LOG_I(GNB_APP, "turned off RU rfdevice\n");
    } else {
      LOG_W(GNB_APP, "can not turn off rfdevice due to missing trx_stop_func callback, proceeding anyway!\n");
    }

    if (RC.ru[gnb_id]->ifdevice.trx_stop_func) {
      RC.ru[gnb_id]->ifdevice.trx_stop_func(&RC.ru[gnb_id]->ifdevice);
      LOG_I(GNB_APP, "turned off RU ifdevice\n");
    } else {
      LOG_W(GNB_APP, "can not turn off ifdevice due to missing trx_stop_func callback, proceeding anyway!\n");
    }
  } else {
    LOG_W(GNB_APP, "no RU found for index %d\n", gnb_id);
    return -1;
  }

  /* these tasks need to pick up new configuration */
  terminate_task(TASK_RRC_ENB, gnb_id);
  LOG_I(GNB_APP, "calling kill_gNB_proc() for instance %d\n", gnb_id);
  kill_gNB_proc(gnb_id);
  LOG_I(GNB_APP, "calling kill_NR_RU_proc() for instance %d\n", gnb_id);
  kill_NR_RU_proc(gnb_id);
  oai_exit = 0;

    //free_transport(RC.gNB[gnb_id]);
  phy_free_nr_gNB(RC.gNB[gnb_id]);


  nr_phy_free_RU(RC.ru[gnb_id]);
  free_lte_top();
  return 0;
}

/*
 * Restart the nr-softmodem after it has been soft-stopped with stop_L1L2()
 */
int restart_L1L2(module_id_t gnb_id) {
  RU_t *ru = RC.ru[gnb_id];
  MessageDef *msg_p = NULL;
  LOG_W(GNB_APP, "restarting nr-softmodem\n");
  /* block threads */
  sync_var = -1;

  RC.gNB[gnb_id]->configured = 0;
  

  RC.ru_mask |= (1 << ru->idx);
  set_function_spec_param(RC.ru[gnb_id]);
  LOG_I(GNB_APP, "attempting to create ITTI tasks\n");
  // No more rrc thread, as many race conditions are hidden behind
  rrc_enb_init();
  itti_mark_task_ready(TASK_RRC_ENB);

  /* pass a reconfiguration request which will configure everything down to
   * RC.eNB[i][j]->frame_parms, too */
  msg_p = itti_alloc_new_message(TASK_ENB_APP, 0, RRC_CONFIGURATION_REQ);
  RRC_CONFIGURATION_REQ(msg_p) = RC.rrc[gnb_id]->configuration;
  itti_send_msg_to_task(TASK_RRC_ENB, ENB_MODULE_ID_TO_INSTANCE(gnb_id), msg_p);
  /* TODO XForms might need to be restarted, but it is currently (09/02/18)
   * broken, so we cannot test it */
  wait_gNBs();
  init_RU_proc(ru);
  ru->rf_map.card = 0;
  ru->rf_map.chain = 0; /* CC_id + chain_offset;*/
  wait_RUs();
  init_eNB_afterRU();
  printf("Sending sync to all threads\n");
  pthread_mutex_lock(&sync_mutex);
  sync_var=0;
  pthread_cond_broadcast(&sync_cond);
  pthread_mutex_unlock(&sync_mutex);
  return 0;
}

static  void wait_nfapi_init(char *thread_name) {
  printf( "waiting for NFAPI PNF connection and population of global structure (%s)\n",thread_name);
  pthread_mutex_lock( &nfapi_sync_mutex );

  while (nfapi_sync_var<0)
    pthread_cond_wait( &nfapi_sync_cond, &nfapi_sync_mutex );

  pthread_mutex_unlock(&nfapi_sync_mutex);
  printf( "NFAPI: got sync (%s)\n", thread_name);
}

void init_pdcp(void) {
  if (!NODE_IS_DU(RC.nrrrc[0]->node_type)) {
    // pdcp_layer_init();
    // pdcp_layer_init_for_CU();
    uint32_t pdcp_initmask = (IS_SOFTMODEM_NOS1) ?
                            (PDCP_USE_NETLINK_BIT | LINK_ENB_PDCP_TO_IP_DRIVER_BIT) : LINK_ENB_PDCP_TO_GTPV1U_BIT;
    if (IS_SOFTMODEM_NOS1) {
      printf("IS_SOFTMODEM_NOS1 option enabled \n");
      pdcp_initmask = pdcp_initmask | ENB_NAS_USE_TUN_BIT | SOFTMODEM_NOKRNMOD_BIT;
    }

    pdcp_module_init(pdcp_initmask);

    if (NODE_IS_CU(RC.nrrrc[0]->node_type)) {
      LOG_I(PDCP, "node is CU, pdcp send rlc_data_req by proto_agent \n");
      pdcp_set_rlc_data_req_func((send_rlc_data_req_func_t)proto_agent_send_rlc_data_req);
    } else {
      LOG_I(PDCP, "node is gNB \n");
      pdcp_set_rlc_data_req_func((send_rlc_data_req_func_t) rlc_data_req);
      pdcp_set_pdcp_data_ind_func((pdcp_data_ind_func_t) pdcp_data_ind);
    }
  } else {
    LOG_I(PDCP, "node is DU, rlc send pdcp_data_ind by proto_agent \n");
    pdcp_set_pdcp_data_ind_func((pdcp_data_ind_func_t) proto_agent_send_pdcp_data_ind);
  }
}


int main( int argc, char **argv )
{
  int ru_id, CC_id = 0;
  int node_type = ngran_gNB;

  start_background_system();

  ///static configuration for NR at the moment
  if ( load_configmodule(argc,argv,CONFIG_ENABLECMDLINEONLY) == NULL) {
    exit_fun("[SOFTMODEM] Error, configuration module init failed\n");
  }
  set_softmodem_sighandler();
#ifdef DEBUG_CONSOLE
  setvbuf(stdout, NULL, _IONBF, 0);
  setvbuf(stderr, NULL, _IONBF, 0);
#endif
  mode = normal_txrx;
  memset(&openair0_cfg[0],0,sizeof(openair0_config_t)*MAX_CARDS);
  memset(tx_max_power,0,sizeof(int)*MAX_NUM_CCs);
  logInit();
  configure_linux();
  printf("Reading in command-line options\n");
  get_options ();

  if (CONFIG_ISFLAGSET(CONFIG_ABORT) ) {
    fprintf(stderr,"Getting configuration failed\n");
    exit(-1);
  }

  openair0_cfg[0].threequarter_fs = threequarter_fs;
  AMF_MODE_ENABLED = !IS_SOFTMODEM_NOS1; //!get_softmodem_params()->phy_test;
  NGAP_CONF_MODE   = !IS_SOFTMODEM_NOS1; //!get_softmodem_params()->phy_test;

  if (get_softmodem_params()->do_ra)
    AssertFatal(get_softmodem_params()->phy_test == 0,"RA and phy_test are mutually exclusive\n");

  if (get_softmodem_params()->sa)
    AssertFatal(get_softmodem_params()->phy_test == 0,"Standalone mode and phy_test are mutually exclusive\n");

#if T_TRACER
  T_Config_Init();
#endif
  //randominit (0);
  set_taus_seed (0);
  printf("configuring for RAU/RRU\n");

  if (opp_enabled ==1) {
    reset_opp_meas();
  }

  cpuf=get_cpu_freq_GHz();
  itti_init(TASK_MAX, tasks_info);
  // initialize mscgen log after ITTI
  MSC_INIT(MSC_E_UTRAN, ADDED_QUEUES_MAX+TASK_MAX);


  init_opt();


#ifdef PDCP_USE_NETLINK
if(!IS_SOFTMODEM_NOS1)
  netlink_init();
#if defined(PDCP_USE_NETLINK_QUEUES)
  pdcp_netlink_init();
#endif
#endif

#ifndef PACKAGE_VERSION
#  define PACKAGE_VERSION "UNKNOWN-EXPERIMENTAL"
#endif
  LOG_I(HW, "Version: %s\n", PACKAGE_VERSION);

//  if(IS_SOFTMODEM_NOS1)
//    init_pdcp();

  if (RC.nb_nr_inst > 0)  {
    nr_read_config_and_init();
  } else {
    printf("No ITTI, Initializing L1\n");
    RCconfig_NR_L1();
  }

  if (RC.nb_nr_inst > 0)  {

    if(IS_SOFTMODEM_NOS1)
      init_pdcp();

    // don't create if node doesn't connect to RRC/S1/GTP
    AssertFatal(create_gNB_tasks(1) == 0,"cannot create ITTI tasks\n");

    for (int gnb_id = 0; gnb_id < RC.nb_nr_inst; gnb_id++) {
      MessageDef *msg_p = itti_alloc_new_message (TASK_GNB_APP, 0, NRRRC_CONFIGURATION_REQ);
      NRRRC_CONFIGURATION_REQ(msg_p) = RC.nrrrc[gnb_id]->configuration;
      LOG_I(GNB_APP, "Sending configuration message to NR_RRC task\n");
      itti_send_msg_to_task (TASK_RRC_GNB, GNB_MODULE_ID_TO_INSTANCE(gnb_id), msg_p);
    }
    node_type = RC.nrrrc[0]->node_type;
  }

  /* Start the agent. If it is turned off in the configuration, it won't start */
  /*
  RCconfig_nr_flexran();

  for (i = 0; i < RC.nb_nr_L1_inst; i++) {
    flexran_agent_start(i);
  }
*/

  // init UE_PF_PO and mutex lock
  pthread_mutex_init(&ue_pf_po_mutex, NULL);
  memset (&UE_PF_PO[0][0], 0, sizeof(UE_PF_PO_t)*NUMBER_OF_UE_MAX*MAX_NUM_CCs);
  mlockall(MCL_CURRENT | MCL_FUTURE);
  pthread_cond_init(&sync_cond,NULL);
  pthread_mutex_init(&sync_mutex, NULL);

  usleep(1000);

  if (NFAPI_MODE) {
    printf("NFAPI*** - mutex and cond created - will block shortly for completion of PNF connection\n");
    pthread_cond_init(&sync_cond,NULL);
    pthread_mutex_init(&sync_mutex, NULL);
  }

  const char *nfapi_mode_str = "<UNKNOWN>";

  switch(NFAPI_MODE) {
    case 0:
      nfapi_mode_str = "MONOLITHIC";
      break;

    case 1:
      nfapi_mode_str = "PNF";
      break;

    case 2:
      nfapi_mode_str = "VNF";
      break;

    default:
      nfapi_mode_str = "<UNKNOWN NFAPI MODE>";
      break;
  }

  printf("NFAPI MODE:%s\n", nfapi_mode_str);

  if (NFAPI_MODE==NFAPI_MODE_VNF)
    wait_nfapi_init("main?");

  printf("START MAIN THREADS\n");
  // start the main threads
  number_of_cards = 1;
  printf("RC.nb_nr_L1_inst:%d\n", RC.nb_nr_L1_inst);

  if (RC.nb_nr_L1_inst > 0) {
    printf("Initializing gNB threads single_thread_flag:%d wait_for_sync:%d\n", single_thread_flag,wait_for_sync);
    init_gNB(single_thread_flag,wait_for_sync);
  }

  printf("wait_gNBs()\n");
  wait_gNBs();
  printf("About to Init RU threads RC.nb_RU:%d\n", RC.nb_RU);

  if (RC.nb_RU >0) {
    printf("Initializing RU threads\n");
    init_NR_RU(get_softmodem_params()->rf_config_file);

    for (ru_id=0; ru_id<RC.nb_RU; ru_id++) {
      RC.ru[ru_id]->rf_map.card=0;
      RC.ru[ru_id]->rf_map.chain=CC_id+chain_offset;
    }
  }

  config_sync_var=0;

  if (NFAPI_MODE==NFAPI_MODE_PNF) {
    wait_nfapi_init("main?");
  }

<<<<<<< HEAD

  if (NODE_IS_DU(node_type) || (node_type == ngran_gNB)) {
    printf("wait RUs\n");
    wait_RUs();
    printf("ALL RUs READY!\n");
    printf("RC.nb_RU:%d\n", RC.nb_RU);
    // once all RUs are ready initialize the rest of the gNBs ((dependence on final RU parameters after configuration)
    printf("ALL RUs ready - init gNBs\n");
    if(IS_SOFTMODEM_DOFORMS) {
      sleep(1);	
      scopeParms_t p;
      p.argc=&argc;
      p.argv=argv;
      p.gNB=RC.gNB[0];
      p.ru=RC.ru[0];
      load_softscope("nr",&p);
    }
    
=======
  if (NODE_IS_DU(node_type) || (node_type == ngran_gNB)) {
    printf("wait RUs\n");
    wait_RUs();
    printf("ALL RUs READY!\n");
    printf("RC.nb_RU:%d\n", RC.nb_RU);
    // once all RUs are ready initialize the rest of the gNBs ((dependence on final RU parameters after configuration)
    printf("ALL RUs ready - init gNBs\n");
    if(IS_SOFTMODEM_DOFORMS) {
      sleep(1);	
      scopeParms_t p;
      p.argc=&argc;
      p.argv=argv;
      p.gNB=RC.gNB[0];
      p.ru=RC.ru[0];
      load_softscope("nr",&p);
    }

>>>>>>> 81c92d22
    if (NFAPI_MODE != NFAPI_MODE_PNF && NFAPI_MODE != NFAPI_MODE_VNF) {
      printf("Not NFAPI mode - call init_eNB_afterRU()\n");
      init_eNB_afterRU();
    } else {
      printf("NFAPI mode - DO NOT call init_gNB_afterRU()\n");
    }

    if (nfapi_mode != 1 && nfapi_mode != 2) {
      printf("Not NFAPI mode - call init_eNB_afterRU()\n");
      init_eNB_afterRU();
    } else {
      printf("NFAPI mode - DO NOT call init_gNB_afterRU()\n");
    }

    printf("ALL RUs ready - ALL gNBs ready\n");
    // connect the TX/RX buffers
    printf("Sending sync to all threads\n");
    pthread_mutex_lock(&sync_mutex);
    sync_var=0;
    pthread_cond_broadcast(&sync_cond);
    pthread_mutex_unlock(&sync_mutex);
  }
  printf("About to call end_configmodule() from %s() %s:%d\n", __FUNCTION__, __FILE__, __LINE__);
  end_configmodule();
  printf("Called end_configmodule() from %s() %s:%d\n", __FUNCTION__, __FILE__, __LINE__);
  // wait for end of program
  printf("TYPE <CTRL-C> TO TERMINATE\n");
  //getchar();
  printf("Entering ITTI signals handler\n");
  itti_wait_tasks_end();
  printf("Returned from ITTI signal handler\n");
  oai_exit=1;
  printf("oai_exit=%d\n",oai_exit);

  // stop threads
  /*#ifdef XFORMS

      printf("waiting for XFORMS thread\n");

      if (do_forms==1) {
        pthread_join(forms_thread,&status);
        fl_hide_form(form_stats->stats_form);
        fl_free_form(form_stats->stats_form);

          fl_hide_form(form_stats_l2->stats_form);
          fl_free_form(form_stats_l2->stats_form);

          for(UE_id=0; UE_id<scope_enb_num_ue; UE_id++) {
      for(CC_id=0; CC_id<MAX_NUM_CCs; CC_id++) {
        fl_hide_form(form_enb[CC_id][UE_id]->phy_scope_gNB);
        fl_free_form(form_enb[CC_id][UE_id]->phy_scope_gNB);
      }
          }
      }

  #endif*/
  printf("stopping MODEM threads\n");
  // cleanup
  stop_gNB(NB_gNB_INST);

  if (NODE_IS_DU(node_type) || (node_type == ngran_gNB)) {
    stop_RU(NB_RU);
  }

  /* release memory used by the RU/gNB threads (incomplete), after all
   * threads have been stopped (they partially use the same memory) */
  for (int inst = 0; inst < NB_gNB_INST; inst++) {
      //free_transport(RC.gNB[inst]);
      phy_free_nr_gNB(RC.gNB[inst]);
  }

  for (int inst = 0; inst < NB_RU; inst++) {
    nr_phy_free_RU(RC.ru[inst]);
  }

  free_lte_top();
  pthread_cond_destroy(&sync_cond);
  pthread_mutex_destroy(&sync_mutex);
  pthread_cond_destroy(&nfapi_sync_cond);
  pthread_mutex_destroy(&nfapi_sync_mutex);
  pthread_mutex_destroy(&ue_pf_po_mutex);

  // *** Handle per CC_id openair0

  for(ru_id=0; ru_id<NB_RU; ru_id++) {
    if (RC.ru[ru_id]->rfdevice.trx_end_func)
      RC.ru[ru_id]->rfdevice.trx_end_func(&RC.ru[ru_id]->rfdevice);

    if (RC.ru[ru_id]->ifdevice.trx_end_func)
      RC.ru[ru_id]->ifdevice.trx_end_func(&RC.ru[ru_id]->ifdevice);
  }


  logClean();
  printf("Bye.\n");
  return 0;
}<|MERGE_RESOLUTION|>--- conflicted
+++ resolved
@@ -87,10 +87,6 @@
 #include "gnb_paramdef.h"
 #include "f1ap_cu_task.h"
 #include "f1ap_du_task.h"
-<<<<<<< HEAD
-=======
-
->>>>>>> 81c92d22
 #include "nfapi/oai_integration/vendor_ext.h"
 
 pthread_cond_t nfapi_sync_cond;
@@ -939,8 +935,6 @@
     wait_nfapi_init("main?");
   }
 
-<<<<<<< HEAD
-
   if (NODE_IS_DU(node_type) || (node_type == ngran_gNB)) {
     printf("wait RUs\n");
     wait_RUs();
@@ -957,26 +951,7 @@
       p.ru=RC.ru[0];
       load_softscope("nr",&p);
     }
-    
-=======
-  if (NODE_IS_DU(node_type) || (node_type == ngran_gNB)) {
-    printf("wait RUs\n");
-    wait_RUs();
-    printf("ALL RUs READY!\n");
-    printf("RC.nb_RU:%d\n", RC.nb_RU);
-    // once all RUs are ready initialize the rest of the gNBs ((dependence on final RU parameters after configuration)
-    printf("ALL RUs ready - init gNBs\n");
-    if(IS_SOFTMODEM_DOFORMS) {
-      sleep(1);	
-      scopeParms_t p;
-      p.argc=&argc;
-      p.argv=argv;
-      p.gNB=RC.gNB[0];
-      p.ru=RC.ru[0];
-      load_softscope("nr",&p);
-    }
-
->>>>>>> 81c92d22
+
     if (NFAPI_MODE != NFAPI_MODE_PNF && NFAPI_MODE != NFAPI_MODE_VNF) {
       printf("Not NFAPI mode - call init_eNB_afterRU()\n");
       init_eNB_afterRU();
