--- conflicted
+++ resolved
@@ -319,14 +319,6 @@
 
   if (AMF_MODE_ENABLED) {
 
-<<<<<<< HEAD
-  for(int i = GNB_INTERFACE_NAME_FOR_NG_AMF_IDX; i <= GNB_IPV4_ADDRESS_FOR_NG_AMF_IDX; i++) {
-    if( NETParams[i].strptr == NULL) {
-      LOG_E(NGAP, "No configuration in the file (%d).\n",i);
-      NGAP_CONF_MODE = 0;
-    } else {
-      LOG_D(NGAP, "Configuration in the file: %s.\n",*NETParams[i].strptr);
-=======
    char*             gnb_ipv4_address_for_NGU      = NULL;
    uint32_t          gnb_port_for_NGU              = 0;
    char*             gnb_ipv4_address_for_S1U      = NULL;
@@ -343,15 +335,8 @@
       } else {
 	LOG_D(NGAP, "Configuration in the file: %s.\n",*NETParams[i].strptr);
       }
->>>>>>> ecdb8ee0
-    }
-
-<<<<<<< HEAD
-  LOG_E(NGAP,"aprefix %s : %s %s %s %s %d %s %d\n",aprefix,NETParams[0].strptr,NETParams[1].strptr,NETParams[2].strptr,NETParams[3].strptr,NETParams[4].iptr,NETParams[5].strptr,NETParams[6].iptr);
-
-  if (AMF_MODE_ENABLED) {
-=======
->>>>>>> ecdb8ee0
+    }
+
     if (gnb_nb > 0) {
       if(NGAP_CONF_MODE) {
         if (itti_create_task (TASK_NGAP, ngap_gNB_task, NULL) < 0) {
