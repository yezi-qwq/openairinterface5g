--- conflicted
+++ resolved
@@ -612,9 +612,6 @@
 }
 
 void init_pdcp(void) {
-<<<<<<< HEAD
-  //if (!NODE_IS_DU(RC.nrrrc[0]->node_type)) {
-=======
   if (!get_softmodem_params()->nsa) {
       if (!NODE_IS_DU(RC.nrrrc[0]->node_type)) {
       //pdcp_layer_init();
@@ -641,7 +638,6 @@
       pdcp_set_pdcp_data_ind_func((pdcp_data_ind_func_t) proto_agent_send_pdcp_data_ind);
     }
   } else if (get_softmodem_params()->nsa) {
->>>>>>> f1cb957c
     pdcp_layer_init();
     uint32_t pdcp_initmask = (IS_SOFTMODEM_NOS1) ?
                              (PDCP_USE_NETLINK_BIT | LINK_ENB_PDCP_TO_IP_DRIVER_BIT) : LINK_ENB_PDCP_TO_GTPV1U_BIT;
@@ -652,24 +648,12 @@
     }
 
     nr_pdcp_module_init(pdcp_initmask, 0);
-<<<<<<< HEAD
-
-  /*if (NODE_IS_CU(RC.rrc[0]->node_type)) {
-    pdcp_set_rlc_data_req_func((send_rlc_data_req_func_t)proto_agent_send_rlc_data_req);
-  } else {*/
-    pdcp_set_rlc_data_req_func((send_rlc_data_req_func_t) rlc_data_req);
-    pdcp_set_pdcp_data_ind_func((pdcp_data_ind_func_t) pdcp_data_ind);
-  //}
-  /*} else {
-=======
     pdcp_set_rlc_data_req_func((send_rlc_data_req_func_t) rlc_data_req);
     pdcp_set_pdcp_data_ind_func((pdcp_data_ind_func_t) pdcp_data_ind);
   } else {
     LOG_I(PDCP, "node is DU, rlc send pdcp_data_ind by proto_agent \n");
->>>>>>> f1cb957c
     pdcp_set_pdcp_data_ind_func((pdcp_data_ind_func_t) proto_agent_send_pdcp_data_ind);
-  }*/
-
+  }
 }
 
 
@@ -730,10 +714,6 @@
   init_opt();
 
 #ifdef PDCP_USE_NETLINK
-<<<<<<< HEAD
-if(!IS_SOFTMODEM_NOS1)
-  netlink_init();
-=======
 
   if (!IS_SOFTMODEM_NOS1) {
     netlink_init();
@@ -741,19 +721,14 @@
       init_pdcp();
     }
   }
->>>>>>> f1cb957c
 #if defined(PDCP_USE_NETLINK_QUEUES)
   pdcp_netlink_init();
 #endif
 #endif
-
 #ifndef PACKAGE_VERSION
 #  define PACKAGE_VERSION "UNKNOWN-EXPERIMENTAL"
 #endif
   LOG_I(HW, "Version: %s\n", PACKAGE_VERSION);
-
-  if(!IS_SOFTMODEM_NOS1)
-    init_pdcp();
 
   if (RC.nb_nr_L1_inst > 0)
     RCconfig_NR_L1();
