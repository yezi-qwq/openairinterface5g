/*
 * Licensed to the OpenAirInterface (OAI) Software Alliance under one or more
 * contributor license agreements.  See the NOTICE file distributed with
 * this work for additional information regarding copyright ownership.
 * The OpenAirInterface Software Alliance licenses this file to You under
 * the OAI Public License, Version 1.1  (the "License"); you may not use this file
 * except in compliance with the License.
 * You may obtain a copy of the License at
 *
 *      http://www.openairinterface.org/?page_id=698
 *
 * Unless required by applicable law or agreed to in writing, software
 * distributed under the License is distributed on an "AS IS" BASIS,
 * WITHOUT WARRANTIES OR CONDITIONS OF ANY KIND, either express or implied.
 * See the License for the specific language governing permissions and
 * limitations under the License.
 *-------------------------------------------------------------------------------
 * For more information about the OpenAirInterface (OAI) Software Alliance:
 *      contact@openairinterface.org
 */


#define _GNU_SOURCE             /* See feature_test_macros(7) */
#include <sched.h>


#include "T.h"

#undef MALLOC //there are two conflicting definitions, so we better make sure we don't use it at all
#include <common/utils/assertions.h>

#include "msc.h"

#include "PHY/types.h"
#include "common/ran_context.h"

#include "PHY/defs_gNB.h"
#include "PHY/defs_common.h"
#include "common/config/config_userapi.h"
#include "common/utils/load_module_shlib.h"
#undef MALLOC //there are two conflicting definitions, so we better make sure we don't use it at all
//#undef FRAME_LENGTH_COMPLEX_SAMPLES //there are two conflicting definitions, so we better make sure we don't use it at all

#include "../../ARCH/COMMON/common_lib.h"
#include "../../ARCH/ETHERNET/USERSPACE/LIB/if_defs.h"

//#undef FRAME_LENGTH_COMPLEX_SAMPLES //there are two conflicting definitions, so we better make sure we don't use it at all

#include "PHY/phy_vars.h"
#include "SCHED/sched_common_vars.h"
#include "LAYER2/MAC/mac_vars.h"
#include "RRC/LTE/rrc_vars.h"
#include "PHY_INTERFACE/phy_interface_vars.h"
#include "gnb_config.h"
#include "SIMULATION/TOOLS/sim.h"
#include <targets/RT/USER/lte-softmodem.h>

#ifdef SMBV
#include "PHY/TOOLS/smbv.h"
unsigned short config_frames[4] = {2,9,11,13};
#endif

#include "common/utils/LOG/log.h"
#include "common/utils/LOG/vcd_signal_dumper.h"
#include "UTIL/OPT/opt.h"

//#include "PHY/TOOLS/time_meas.h"

#ifndef OPENAIR2
  #include "UTIL/OTG/otg_vars.h"
#endif

#include "intertask_interface.h"

#include "PHY/INIT/phy_init.h"

#include "system.h"
#include <openair2/GNB_APP/gnb_app.h>
#include "PHY/TOOLS/phy_scope_interface.h"
#include "PHY/TOOLS/nr_phy_scope.h"
#include "stats.h"
#include "nr-softmodem.h"
#include "executables/softmodem-common.h"
#include "executables/thread-common.h"
#include "NB_IoT_interface.h"
#include "x2ap_eNB.h"
#include "ngap_gNB.h"
#include "gnb_paramdef.h"
#include <openair3/ocp-gtpu/gtp_itf.h>
#include "nfapi/oai_integration/vendor_ext.h"

pthread_cond_t nfapi_sync_cond;
pthread_mutex_t nfapi_sync_mutex;
int nfapi_sync_var=-1; //!< protected by mutex \ref nfapi_sync_mutex

extern uint8_t nfapi_mode; // Default to monolithic mode
THREAD_STRUCT thread_struct;
pthread_cond_t sync_cond;
pthread_mutex_t sync_mutex;
int sync_var=-1; //!< protected by mutex \ref sync_mutex.
int config_sync_var=-1;

volatile int             start_gNB = 0;
volatile int             oai_exit = 0;

static int wait_for_sync = 0;

unsigned int mmapped_dma=0;
int single_thread_flag=1;

int8_t threequarter_fs=0;

uint64_t downlink_frequency[MAX_NUM_CCs][4];
int32_t uplink_frequency_offset[MAX_NUM_CCs][4];

//Temp fix for inexistent NR upper layer
unsigned char NB_gNB_INST = 1;


int UE_scan = 1;
int UE_scan_carrier = 0;
runmode_t mode = normal_txrx;
static double snr_dB=20;

FILE *input_fd=NULL;


#if MAX_NUM_CCs == 1
rx_gain_t rx_gain_mode[MAX_NUM_CCs][4] = {{max_gain,max_gain,max_gain,max_gain}};
double tx_gain[MAX_NUM_CCs][4] = {{20,0,0,0}};
double rx_gain[MAX_NUM_CCs][4] = {{110,0,0,0}};
#else
rx_gain_t rx_gain_mode[MAX_NUM_CCs][4] = {{max_gain,max_gain,max_gain,max_gain},{max_gain,max_gain,max_gain,max_gain}};
double tx_gain[MAX_NUM_CCs][4] = {{20,0,0,0},{20,0,0,0}};
double rx_gain[MAX_NUM_CCs][4] = {{110,0,0,0},{20,0,0,0}};
#endif

double rx_gain_off = 0.0;

static int tx_max_power[MAX_NUM_CCs]; /* =  {0,0}*/;


int chain_offset=0;


uint8_t dci_Format = 0;
uint8_t agregation_Level =0xFF;

uint8_t nb_antenna_tx = 1;
uint8_t nb_antenna_rx = 1;

char ref[128] = "internal";
char channels[128] = "0";

int rx_input_level_dBm;

int otg_enabled;

//int number_of_cards = 1;


//static NR_DL_FRAME_PARMS      *frame_parms[MAX_NUM_CCs];
//static nfapi_nr_config_request_t *config[MAX_NUM_CCs];
uint32_t timing_advance = 0;
uint64_t num_missed_slots=0; // counter for the number of missed slots

#include <executables/split_headers.h>
#include <SIMULATION/ETH_TRANSPORT/proto.h>

int split73=0;
void sendFs6Ul(PHY_VARS_eNB *eNB, int UE_id, int harq_pid, int segmentID, int16_t *data, int dataLen, int r_offset) {
  AssertFatal(false, "Must not be called in this context\n");
}
void sendFs6Ulharq(enum pckType type, int UEid, PHY_VARS_eNB *eNB, LTE_eNB_UCI *uci, int frame, int subframe, uint8_t *harq_ack, uint8_t tdd_mapping_mode, uint16_t tdd_multiplexing_mask,
                   uint16_t rnti, int32_t stat) {
  AssertFatal(false, "Must not be called in this context\n");
}


extern void reset_opp_meas(void);
extern void print_opp_meas(void);

extern void *udp_eNB_task(void *args_p);

int transmission_mode=1;
int emulate_rf = 0;
int numerology = 0;


static char *parallel_config = NULL;
static char *worker_config = NULL;

/* struct for ethernet specific parameters given in eNB conf file */
eth_params_t *eth_params;

openair0_config_t openair0_cfg[MAX_CARDS];

double cpuf;

extern char uecap_xer[1024];
char uecap_xer_in=0;

/* see file openair2/LAYER2/MAC/main.c for why abstraction_flag is needed
 * this is very hackish - find a proper solution
 */
uint8_t abstraction_flag=0;

/* forward declarations */
void set_default_frame_parms(nfapi_nr_config_request_scf_t *config[MAX_NUM_CCs], NR_DL_FRAME_PARMS *frame_parms[MAX_NUM_CCs]);

/*---------------------BMC: timespec helpers -----------------------------*/

struct timespec min_diff_time = { .tv_sec = 0, .tv_nsec = 0 };
struct timespec max_diff_time = { .tv_sec = 0, .tv_nsec = 0 };

struct timespec clock_difftime(struct timespec start, struct timespec end) {
  struct timespec temp;

  if ((end.tv_nsec-start.tv_nsec)<0) {
    temp.tv_sec = end.tv_sec-start.tv_sec-1;
    temp.tv_nsec = 1000000000+end.tv_nsec-start.tv_nsec;
  } else {
    temp.tv_sec = end.tv_sec-start.tv_sec;
    temp.tv_nsec = end.tv_nsec-start.tv_nsec;
  }

  return temp;
}

void print_difftimes(void) {
#ifdef DEBUG
  printf("difftimes min = %lu ns ; max = %lu ns\n", min_diff_time.tv_nsec, max_diff_time.tv_nsec);
#else
  LOG_I(HW,"difftimes min = %lu ns ; max = %lu ns\n", min_diff_time.tv_nsec, max_diff_time.tv_nsec);
#endif
}

void update_difftimes(struct timespec start, struct timespec end) {
  struct timespec diff_time = { .tv_sec = 0, .tv_nsec = 0 };
  int             changed = 0;
  diff_time = clock_difftime(start, end);

  if ((min_diff_time.tv_nsec == 0) || (diff_time.tv_nsec < min_diff_time.tv_nsec)) {
    min_diff_time.tv_nsec = diff_time.tv_nsec;
    changed = 1;
  }

  if ((max_diff_time.tv_nsec == 0) || (diff_time.tv_nsec > max_diff_time.tv_nsec)) {
    max_diff_time.tv_nsec = diff_time.tv_nsec;
    changed = 1;
  }

#if 1

  if (changed) print_difftimes();

#endif
}

/*------------------------------------------------------------------------*/

unsigned int build_rflocal(int txi, int txq, int rxi, int rxq) {
  return (txi + (txq<<6) + (rxi<<12) + (rxq<<18));
}
unsigned int build_rfdc(int dcoff_i_rxfe, int dcoff_q_rxfe) {
  return (dcoff_i_rxfe + (dcoff_q_rxfe<<8));
}


#define KNRM  "\x1B[0m"
#define KRED  "\x1B[31m"
#define KGRN  "\x1B[32m"
#define KBLU  "\x1B[34m"
#define RESET "\033[0m"


void exit_function(const char *file, const char *function, const int line, const char *s) {
  int ru_id;

  if (s != NULL) {
    printf("%s:%d %s() Exiting OAI softmodem: %s\n",file,line, function, s);
  }

  oai_exit = 1;

  if (RC.ru == NULL)
    exit(-1); // likely init not completed, prevent crash or hang, exit now...

  for (ru_id=0; ru_id<RC.nb_RU; ru_id++) {
    if (RC.ru[ru_id] && RC.ru[ru_id]->rfdevice.trx_end_func) {
      RC.ru[ru_id]->rfdevice.trx_end_func(&RC.ru[ru_id]->rfdevice);
      RC.ru[ru_id]->rfdevice.trx_end_func = NULL;
    }

    if (RC.ru[ru_id] && RC.ru[ru_id]->ifdevice.trx_end_func) {
      RC.ru[ru_id]->ifdevice.trx_end_func(&RC.ru[ru_id]->ifdevice);
      RC.ru[ru_id]->ifdevice.trx_end_func = NULL;
    }
  }

  sleep(1); //allow lte-softmodem threads to exit first
  exit(1);
}



int create_gNB_tasks(uint32_t gnb_nb) {
  LOG_D(GNB_APP, "%s(gnb_nb:%d)\n", __FUNCTION__, gnb_nb);
  itti_wait_ready(1);

  if (gnb_nb > 0) {
    /* Last task to create, others task must be ready before its start */
    /*if (itti_create_task (TASK_GNB_APP, gNB_app_task, NULL) < 0) {
      LOG_E(GNB_APP, "Create task for gNB APP failed\n");
      return -1;
    }*/
    if(itti_create_task(TASK_SCTP, sctp_eNB_task, NULL) < 0) {
      LOG_E(SCTP, "Create task for SCTP failed\n");
      return -1;
    }

    if (is_x2ap_enabled()) {
      if(itti_create_task(TASK_X2AP, x2ap_task, NULL) < 0) {
        LOG_E(X2AP, "Create task for X2AP failed\n");
      }
    } else {
      LOG_I(X2AP, "X2AP is disabled.\n");
    }
  }

  paramdef_t NETParams[]  =  GNBNETPARAMS_DESC;
  char aprefix[MAX_OPTNAME_SIZE*2 + 8];
  sprintf(aprefix,"%s.[%i].%s",GNB_CONFIG_STRING_GNB_LIST,0,GNB_CONFIG_STRING_NETWORK_INTERFACES_CONFIG);
  config_get( NETParams,sizeof(NETParams)/sizeof(paramdef_t),aprefix);

  for(int i = GNB_INTERFACE_NAME_FOR_NG_AMF_IDX; i <= GNB_IPV4_ADDRESS_FOR_NG_AMF_IDX; i++) {
    if( NETParams[i].strptr == NULL) {
      LOG_E(NGAP, "No configuration in the file.\n");
      NGAP_CONF_MODE = 0;
    } else {
      LOG_D(NGAP, "Configuration in the file: %s.\n",*NETParams[i].strptr);
    }
  }

  if (AMF_MODE_ENABLED) {
    if (gnb_nb > 0) {
      /*
      if (itti_create_task (TASK_SCTP, sctp_eNB_task, NULL) < 0) {
        LOG_E(SCTP, "Create task for SCTP failed\n");
        return -1;
      }
      */
      if(NGAP_CONF_MODE) {
        if (itti_create_task (TASK_NGAP, ngap_gNB_task, NULL) < 0) {
          LOG_E(NGAP, "Create task for NGAP failed\n");
          return -1;
        }
      } else {
        LOG_E(NGAP, "Ngap task not created\n");
      }

      if(!emulate_rf) {
        if (itti_create_task (TASK_UDP, udp_eNB_task, NULL) < 0) {
          LOG_E(UDP_, "Create task for UDP failed\n");
          return -1;
        }
      }

      /*if (itti_create_task (TASK_GTPV1_U, &nr_gtpv1u_gNB_task, NULL) < 0) {
        LOG_E(GTPU, "Create task for GTPV1U failed\n");
        return -1;
      }*/
    }
  }

  if (gnb_nb > 0) {
    if (itti_create_task (TASK_GNB_APP, gNB_app_task, NULL) < 0) {
      LOG_E(GNB_APP, "Create task for gNB APP failed\n");
      return -1;
    }

    LOG_I(NR_RRC,"Creating NR RRC gNB Task\n");

    if (itti_create_task (TASK_RRC_GNB, rrc_gnb_task, NULL) < 0) {
      LOG_E(NR_RRC, "Create task for NR RRC gNB failed\n");
      return -1;
    }

    //Use check on x2ap to consider the NSA scenario and check on AMF_MODE_ENABLED for the SA scenario
    if(is_x2ap_enabled() || AMF_MODE_ENABLED) {
      if (itti_create_task (TASK_GTPV1_U, &nr_gtpv1u_gNB_task, NULL) < 0) {
        LOG_E(GTPU, "Create task for GTPV1U failed\n");
        return -1;
      }
    }
  }

  return 0;
}


static void get_options(void) {
  paramdef_t cmdline_params[] = CMDLINE_PARAMS_DESC_GNB ;
  CONFIG_SETRTFLAG(CONFIG_NOEXITONHELP);
  get_common_options(SOFTMODEM_GNB_BIT );
  config_process_cmdline( cmdline_params,sizeof(cmdline_params)/sizeof(paramdef_t),NULL);
  CONFIG_CLEARRTFLAG(CONFIG_NOEXITONHELP);

  if ( !(CONFIG_ISFLAGSET(CONFIG_ABORT)) ) {
    memset((void *)&RC,0,sizeof(RC));
    /* Read RC configuration file */
    NRRCConfig();
    NB_gNB_INST = RC.nb_nr_inst;
    NB_RU   = RC.nb_RU;
    printf("Configuration: nb_rrc_inst %d, nb_nr_L1_inst %d, nb_ru %hhu\n",NB_gNB_INST,RC.nb_nr_L1_inst,NB_RU);
  }

  if(parallel_config != NULL) set_parallel_conf(parallel_config);

  if(worker_config != NULL) set_worker_conf(worker_config);
}


void set_default_frame_parms(nfapi_nr_config_request_scf_t *config[MAX_NUM_CCs],
                             NR_DL_FRAME_PARMS *frame_parms[MAX_NUM_CCs]) {
  for (int CC_id=0; CC_id<MAX_NUM_CCs; CC_id++) {
    frame_parms[CC_id] = (NR_DL_FRAME_PARMS *) malloc(sizeof(NR_DL_FRAME_PARMS));
    config[CC_id] = (nfapi_nr_config_request_scf_t *) malloc(sizeof(nfapi_nr_config_request_scf_t));
    config[CC_id]->ssb_config.scs_common.value = 1;
    config[CC_id]->cell_config.frame_duplex_type.value = 1; //FDD
    //config[CC_id]->subframe_config.dl_cyclic_prefix_type.value = 0; //NORMAL
    config[CC_id]->carrier_config.dl_grid_size[1].value = 106;
    config[CC_id]->carrier_config.ul_grid_size[1].value = 106;
    config[CC_id]->cell_config.phy_cell_id.value = 0;
    ///dl frequency to be filled in
    /*  //Set some default values that may be overwritten while reading options
        frame_parms[CC_id]->frame_type          = FDD;
        frame_parms[CC_id]->tdd_config          = 3;
        frame_parms[CC_id]->tdd_config_S        = 0;
        frame_parms[CC_id]->N_RB_DL             = 100;
        frame_parms[CC_id]->N_RB_UL             = 100;
        frame_parms[CC_id]->Ncp                 = NORMAL;
        frame_parms[CC_id]->Ncp_UL              = NORMAL;
        frame_parms[CC_id]->Nid_cell            = 0;
        frame_parms[CC_id]->num_MBSFN_config    = 0;
        frame_parms[CC_id]->nb_antenna_ports_gNB  = 1;
        frame_parms[CC_id]->nb_antennas_tx      = 1;
        frame_parms[CC_id]->nb_antennas_rx      = 1;

        frame_parms[CC_id]->nushift             = 0;

        frame_parms[CC_id]->phich_config_common.phich_resource = oneSixth;
        frame_parms[CC_id]->phich_config_common.phich_duration = normal;
        // UL RS Config
        frame_parms[CC_id]->pusch_config_common.ul_ReferenceSignalsPUSCH.cyclicShift = 0;//n_DMRS1 set to 0
        frame_parms[CC_id]->pusch_config_common.ul_ReferenceSignalsPUSCH.groupHoppingEnabled = 0;
        frame_parms[CC_id]->pusch_config_common.ul_ReferenceSignalsPUSCH.sequenceHoppingEnabled = 0;
        frame_parms[CC_id]->pusch_config_common.ul_ReferenceSignalsPUSCH.groupAssignmentPUSCH = 0;

        frame_parms[CC_id]->prach_config_common.rootSequenceIndex=22;
        frame_parms[CC_id]->prach_config_common.prach_ConfigInfo.zeroCorrelationZoneConfig=1;
        frame_parms[CC_id]->prach_config_common.prach_ConfigInfo.prach_ConfigIndex=0;
        frame_parms[CC_id]->prach_config_common.prach_ConfigInfo.highSpeedFlag=0;
        frame_parms[CC_id]->prach_config_common.prach_ConfigInfo.prach_FreqOffset=0;

    //    downlink_frequency[CC_id][0] = 2680000000; // Use float to avoid issue with frequency over 2^31.
    //    downlink_frequency[CC_id][1] = downlink_frequency[CC_id][0];
    //    downlink_frequency[CC_id][2] = downlink_frequency[CC_id][0];
    //    downlink_frequency[CC_id][3] = downlink_frequency[CC_id][0];
        //printf("Downlink for CC_id %d frequency set to %u\n", CC_id, downlink_frequency[CC_id][0]);
        frame_parms[CC_id]->dl_CarrierFreq=downlink_frequency[CC_id][0];
    */
  }
}

void wait_RUs(void) {
  LOG_I(PHY,"Waiting for RUs to be configured ... RC.ru_mask:%02lx\n", RC.ru_mask);
  // wait for all RUs to be configured over fronthaul
  pthread_mutex_lock(&RC.ru_mutex);

  while (RC.ru_mask>0) {
    pthread_cond_wait(&RC.ru_cond,&RC.ru_mutex);
    printf("RC.ru_mask:%02lx\n", RC.ru_mask);
  }

  pthread_mutex_unlock(&RC.ru_mutex);
  LOG_I(PHY,"RUs configured\n");
}

void wait_gNBs(void) {
  int i;
  int waiting=1;

  while (waiting==1) {
    printf("Waiting for gNB L1 instances to all get configured ... sleeping 50ms (nb_nr_sL1_inst %d)\n",RC.nb_nr_L1_inst);
    usleep(50*1000);
    waiting=0;

    for (i=0; i<RC.nb_nr_L1_inst; i++) {
      if (RC.gNB[i]->configured==0) {
        waiting=1;
        break;
      }
    }
  }

  printf("gNB L1 are configured\n");
}

/*
 * helper function to terminate a certain ITTI task
 */
void terminate_task(task_id_t task_id, module_id_t mod_id) {
  LOG_I(GNB_APP, "sending TERMINATE_MESSAGE to task %s (%d)\n", itti_get_task_name(task_id), task_id);
  MessageDef *msg;
  msg = itti_alloc_new_message (ENB_APP, 0, TERMINATE_MESSAGE);
  itti_send_msg_to_task (task_id, ENB_MODULE_ID_TO_INSTANCE(mod_id), msg);
}

//extern void  free_transport(PHY_VARS_gNB *);
extern void  nr_phy_free_RU(RU_t *);

int stop_L1L2(module_id_t gnb_id) {
  LOG_W(GNB_APP, "stopping nr-softmodem\n");
  oai_exit = 1;

  if (!RC.ru) {
    LOG_F(GNB_APP, "no RU configured\n");
    return -1;
  }

  /* stop trx devices, multiple carrier currently not supported by RU */
  if (RC.ru[gnb_id]) {
    if (RC.ru[gnb_id]->rfdevice.trx_stop_func) {
      RC.ru[gnb_id]->rfdevice.trx_stop_func(&RC.ru[gnb_id]->rfdevice);
      LOG_I(GNB_APP, "turned off RU rfdevice\n");
    } else {
      LOG_W(GNB_APP, "can not turn off rfdevice due to missing trx_stop_func callback, proceeding anyway!\n");
    }

    if (RC.ru[gnb_id]->ifdevice.trx_stop_func) {
      RC.ru[gnb_id]->ifdevice.trx_stop_func(&RC.ru[gnb_id]->ifdevice);
      LOG_I(GNB_APP, "turned off RU ifdevice\n");
    } else {
      LOG_W(GNB_APP, "can not turn off ifdevice due to missing trx_stop_func callback, proceeding anyway!\n");
    }
  } else {
    LOG_W(GNB_APP, "no RU found for index %d\n", gnb_id);
    return -1;
  }

  /* these tasks need to pick up new configuration */
  terminate_task(TASK_RRC_ENB, gnb_id);
  LOG_I(GNB_APP, "calling kill_gNB_proc() for instance %d\n", gnb_id);
  kill_gNB_proc(gnb_id);
  LOG_I(GNB_APP, "calling kill_NR_RU_proc() for instance %d\n", gnb_id);
  kill_NR_RU_proc(gnb_id);
  oai_exit = 0;
<<<<<<< HEAD

    //free_transport(RC.gNB[gnb_id]);
  if (RC.gNB[gnb_id]) {
    phy_free_nr_gNB(RC.gNB[gnb_id]);
    RC.gNB[gnb_id] = NULL;
  }


=======
  //free_transport(RC.gNB[gnb_id]);
  phy_free_nr_gNB(RC.gNB[gnb_id]);
>>>>>>> 540d2e29
  nr_phy_free_RU(RC.ru[gnb_id]);
  free_lte_top();
  return 0;
}

/*
 * Restart the nr-softmodem after it has been soft-stopped with stop_L1L2()
 */
int restart_L1L2(module_id_t gnb_id) {
  RU_t *ru = RC.ru[gnb_id];
  MessageDef *msg_p = NULL;
  LOG_W(GNB_APP, "restarting nr-softmodem\n");
  /* block threads */
  sync_var = -1;
  RC.gNB[gnb_id]->configured = 0;
  RC.ru_mask |= (1 << ru->idx);
  set_function_spec_param(RC.ru[gnb_id]);
  LOG_I(GNB_APP, "attempting to create ITTI tasks\n");
  // No more rrc thread, as many race conditions are hidden behind
  rrc_enb_init();
  itti_mark_task_ready(TASK_RRC_ENB);
  /* pass a reconfiguration request which will configure everything down to
   * RC.eNB[i][j]->frame_parms, too */
  msg_p = itti_alloc_new_message(TASK_ENB_APP, 0, RRC_CONFIGURATION_REQ);
  RRC_CONFIGURATION_REQ(msg_p) = RC.rrc[gnb_id]->configuration;
  itti_send_msg_to_task(TASK_RRC_ENB, ENB_MODULE_ID_TO_INSTANCE(gnb_id), msg_p);
  /* TODO XForms might need to be restarted, but it is currently (09/02/18)
   * broken, so we cannot test it */
  wait_gNBs();
  init_RU_proc(ru);
  ru->rf_map.card = 0;
  ru->rf_map.chain = 0; /* CC_id + chain_offset;*/
  wait_RUs();
  init_eNB_afterRU();
  printf("Sending sync to all threads\n");
  pthread_mutex_lock(&sync_mutex);
  sync_var=0;
  pthread_cond_broadcast(&sync_cond);
  pthread_mutex_unlock(&sync_mutex);
  return 0;
}

static  void wait_nfapi_init(char *thread_name) {
  printf( "waiting for NFAPI PNF connection and population of global structure (%s)\n",thread_name);
  pthread_mutex_lock( &nfapi_sync_mutex );

  while (nfapi_sync_var<0)
    pthread_cond_wait( &nfapi_sync_cond, &nfapi_sync_mutex );

  pthread_mutex_unlock(&nfapi_sync_mutex);
  printf( "NFAPI: got sync (%s)\n", thread_name);
}

void init_pdcp(void) {
  if (!NODE_IS_DU(RC.nrrrc[0]->node_type)) {
    // pdcp_layer_init();
    uint32_t pdcp_initmask = (IS_SOFTMODEM_NOS1) ?
                             (PDCP_USE_NETLINK_BIT | LINK_ENB_PDCP_TO_IP_DRIVER_BIT) : LINK_ENB_PDCP_TO_GTPV1U_BIT;

    if (IS_SOFTMODEM_NOS1) {
      printf("IS_SOFTMODEM_NOS1 option enabled \n");
      pdcp_initmask = pdcp_initmask | ENB_NAS_USE_TUN_BIT | SOFTMODEM_NOKRNMOD_BIT;
    }

  nr_pdcp_module_init(pdcp_initmask, 0);

    if (NODE_IS_CU(RC.nrrrc[0]->node_type)) {
      LOG_I(PDCP, "node is CU, pdcp send rlc_data_req by proto_agent \n");
      pdcp_set_rlc_data_req_func((send_rlc_data_req_func_t)proto_agent_send_rlc_data_req);
    } else {
      LOG_I(PDCP, "node is gNB \n");
      pdcp_set_rlc_data_req_func((send_rlc_data_req_func_t) rlc_data_req);
      pdcp_set_pdcp_data_ind_func((pdcp_data_ind_func_t) pdcp_data_ind);
    }
  } else {
    LOG_I(PDCP, "node is DU, rlc send pdcp_data_ind by proto_agent \n");
    pdcp_set_pdcp_data_ind_func((pdcp_data_ind_func_t) proto_agent_send_pdcp_data_ind);
  }
}


int main( int argc, char **argv ) {
  int ru_id, CC_id = 0;
  start_background_system();

  ///static configuration for NR at the moment
  if ( load_configmodule(argc,argv,CONFIG_ENABLECMDLINEONLY) == NULL) {
    exit_fun("[SOFTMODEM] Error, configuration module init failed\n");
  }

  set_softmodem_sighandler();
#ifdef DEBUG_CONSOLE
  setvbuf(stdout, NULL, _IONBF, 0);
  setvbuf(stderr, NULL, _IONBF, 0);
#endif
  mode = normal_txrx;
  memset(&openair0_cfg[0],0,sizeof(openair0_config_t)*MAX_CARDS);
  memset(tx_max_power,0,sizeof(int)*MAX_NUM_CCs);
  logInit();
  configure_linux();
  printf("Reading in command-line options\n");
  get_options ();

  EPC_MODE_ENABLED = !IS_SOFTMODEM_NOS1;

  if (CONFIG_ISFLAGSET(CONFIG_ABORT) ) {
    fprintf(stderr,"Getting configuration failed\n");
    exit(-1);
  }

  openair0_cfg[0].threequarter_fs = threequarter_fs;
  AMF_MODE_ENABLED = get_softmodem_params()->sa;
  NGAP_CONF_MODE   = get_softmodem_params()->sa;

  if (get_softmodem_params()->do_ra)
    AssertFatal(get_softmodem_params()->phy_test == 0,"RA and phy_test are mutually exclusive\n");

  if (get_softmodem_params()->sa)
    AssertFatal(get_softmodem_params()->phy_test == 0,"Standalone mode and phy_test are mutually exclusive\n");

#if T_TRACER
  T_Config_Init();
#endif
  //randominit (0);
  set_taus_seed (0);
  printf("configuring for RAU/RRU\n");

  if (opp_enabled ==1) {
    reset_opp_meas();
  }

  cpuf=get_cpu_freq_GHz();
  itti_init(TASK_MAX, tasks_info);
  // initialize mscgen log after ITTI
  MSC_INIT(MSC_E_UTRAN, ADDED_QUEUES_MAX+TASK_MAX);
  init_opt();
#ifdef PDCP_USE_NETLINK

  if(!IS_SOFTMODEM_NOS1)
    netlink_init();

<<<<<<< HEAD
#ifdef PDCP_USE_NETLINK
if(IS_SOFTMODEM_NOS1)
  netlink_init();
=======
>>>>>>> 540d2e29
#if defined(PDCP_USE_NETLINK_QUEUES)
  pdcp_netlink_init();
#endif
#endif
#ifndef PACKAGE_VERSION
#  define PACKAGE_VERSION "UNKNOWN-EXPERIMENTAL"
#endif
  LOG_I(HW, "Version: %s\n", PACKAGE_VERSION);

  if(!IS_SOFTMODEM_NOS1)
    init_pdcp();

  if (RC.nb_nr_L1_inst > 0)
    RCconfig_NR_L1();

<<<<<<< HEAD
  if (RC.nb_nr_inst > 0)  {
    // don't create if node doesn't connect to RRC/S1/GTP
    AssertFatal(create_gNB_tasks(1) == 0,"cannot create ITTI tasks\n");
  }

=======
  // don't create if node doesn't connect to RRC/S1/GTP
  AssertFatal(create_gNB_tasks(1) == 0,"cannot create ITTI tasks\n");
>>>>>>> 540d2e29
  /* Start the agent. If it is turned off in the configuration, it won't start */
  /*
  RCconfig_nr_flexran();

  for (i = 0; i < RC.nb_nr_L1_inst; i++) {
    flexran_agent_start(i);
  }
  */
  // init UE_PF_PO and mutex lock
  pthread_mutex_init(&ue_pf_po_mutex, NULL);
  memset (&UE_PF_PO[0][0], 0, sizeof(UE_PF_PO_t)*NUMBER_OF_UE_MAX*MAX_NUM_CCs);
  mlockall(MCL_CURRENT | MCL_FUTURE);
  pthread_cond_init(&sync_cond,NULL);
  pthread_mutex_init(&sync_mutex, NULL);
  usleep(1000);

  if (NFAPI_MODE) {
    printf("NFAPI*** - mutex and cond created - will block shortly for completion of PNF connection\n");
    pthread_cond_init(&sync_cond,NULL);
    pthread_mutex_init(&sync_mutex, NULL);
  }

  const char *nfapi_mode_str = "<UNKNOWN>";

  switch(NFAPI_MODE) {
    case 0:
      nfapi_mode_str = "MONOLITHIC";
      break;

    case 1:
      nfapi_mode_str = "PNF";
      break;

    case 2:
      nfapi_mode_str = "VNF";
      break;

    default:
      nfapi_mode_str = "<UNKNOWN NFAPI MODE>";
      break;
  }

  printf("NFAPI MODE:%s\n", nfapi_mode_str);

  if (NFAPI_MODE==NFAPI_MODE_VNF)
    wait_nfapi_init("main?");

  printf("START MAIN THREADS\n");
  // start the main threads
  number_of_cards = 1;
  printf("RC.nb_nr_L1_inst:%d\n", RC.nb_nr_L1_inst);

  if (RC.nb_nr_L1_inst > 0) {
    printf("Initializing gNB threads single_thread_flag:%d wait_for_sync:%d\n", single_thread_flag,wait_for_sync);
    init_gNB(single_thread_flag,wait_for_sync);
  }

  printf("wait_gNBs()\n");
  wait_gNBs();
  printf("About to Init RU threads RC.nb_RU:%d\n", RC.nb_RU);

  if (RC.nb_RU >0) {
    printf("Initializing RU threads\n");
    init_NR_RU(get_softmodem_params()->rf_config_file);

    for (ru_id=0; ru_id<RC.nb_RU; ru_id++) {
      RC.ru[ru_id]->rf_map.card=0;
      RC.ru[ru_id]->rf_map.chain=CC_id+chain_offset;
    }
  }

  config_sync_var=0;

  if (NFAPI_MODE==NFAPI_MODE_PNF) {
    wait_nfapi_init("main?");
  }

  if (RC.nb_nr_L1_inst > 0) {
    printf("wait RUs\n");
    wait_RUs();
    printf("ALL RUs READY!\n");
    printf("RC.nb_RU:%d\n", RC.nb_RU);
    // once all RUs are ready initialize the rest of the gNBs ((dependence on final RU parameters after configuration)
    printf("ALL RUs ready - init gNBs\n");

    if(IS_SOFTMODEM_DOSCOPE) {
      sleep(1);
      scopeParms_t p;
      p.argc=&argc;
      p.argv=argv;
      p.gNB=RC.gNB[0];
      p.ru=RC.ru[0];
      load_softscope("nr",&p);
    }

    if (NFAPI_MODE != NFAPI_MODE_PNF && NFAPI_MODE != NFAPI_MODE_VNF) {
      printf("Not NFAPI mode - call init_eNB_afterRU()\n");
      init_eNB_afterRU();
    } else {
      printf("NFAPI mode - DO NOT call init_gNB_afterRU()\n");
    }

    printf("ALL RUs ready - ALL gNBs ready\n");
    // connect the TX/RX buffers
    printf("Sending sync to all threads\n");
    pthread_mutex_lock(&sync_mutex);
    sync_var=0;
    pthread_cond_broadcast(&sync_cond);
    pthread_mutex_unlock(&sync_mutex);
  }

  printf("About to call end_configmodule() from %s() %s:%d\n", __FUNCTION__, __FILE__, __LINE__);
  end_configmodule();
  printf("Called end_configmodule() from %s() %s:%d\n", __FUNCTION__, __FILE__, __LINE__);
  // wait for end of program
  printf("TYPE <CTRL-C> TO TERMINATE\n");
  //getchar();
  printf("Entering ITTI signals handler\n");
  itti_wait_tasks_end();
  printf("Returned from ITTI signal handler\n");
  oai_exit=1;
  printf("oai_exit=%d\n",oai_exit);
  // stop threads
  /*#ifdef XFORMS

      printf("waiting for XFORMS thread\n");

      if (do_forms==1) {
        pthread_join(forms_thread,&status);
        fl_hide_form(form_stats->stats_form);
        fl_free_form(form_stats->stats_form);

          fl_hide_form(form_stats_l2->stats_form);
          fl_free_form(form_stats_l2->stats_form);

          for(UE_id=0; UE_id<scope_enb_num_ue; UE_id++) {
      for(CC_id=0; CC_id<MAX_NUM_CCs; CC_id++) {
        fl_hide_form(form_enb[CC_id][UE_id]->phy_scope_gNB);
        fl_free_form(form_enb[CC_id][UE_id]->phy_scope_gNB);
      }
          }
      }

  #endif*/
  printf("stopping MODEM threads\n");
  // cleanup
  stop_gNB(NB_gNB_INST);

  if (RC.nb_nr_L1_inst > 0) {
    stop_RU(NB_RU);
  }

  /* release memory used by the RU/gNB threads (incomplete), after all
   * threads have been stopped (they partially use the same memory) */
  for (int inst = 0; inst < NB_gNB_INST; inst++) {
<<<<<<< HEAD
      //free_transport(RC.gNB[inst]);
      if (RC.gNB[inst]) {
          phy_free_nr_gNB(RC.gNB[inst]);
          RC.gNB[inst] = NULL;
      }
=======
    //free_transport(RC.gNB[inst]);
    phy_free_nr_gNB(RC.gNB[inst]);
>>>>>>> 540d2e29
  }

  for (int inst = 0; inst < NB_RU; inst++) {
    nr_phy_free_RU(RC.ru[inst]);
  }

  free_lte_top();
  pthread_cond_destroy(&sync_cond);
  pthread_mutex_destroy(&sync_mutex);
  pthread_cond_destroy(&nfapi_sync_cond);
  pthread_mutex_destroy(&nfapi_sync_mutex);
  pthread_mutex_destroy(&ue_pf_po_mutex);

  // *** Handle per CC_id openair0

  for(ru_id=0; ru_id<NB_RU; ru_id++) {
    if (RC.ru[ru_id]->rfdevice.trx_end_func)
      RC.ru[ru_id]->rfdevice.trx_end_func(&RC.ru[ru_id]->rfdevice);

    if (RC.ru[ru_id]->ifdevice.trx_end_func)
      RC.ru[ru_id]->ifdevice.trx_end_func(&RC.ru[ru_id]->ifdevice);
  }

  logClean();
  printf("Bye.\n");
  return 0;
}<|MERGE_RESOLUTION|>--- conflicted
+++ resolved
@@ -556,19 +556,8 @@
   LOG_I(GNB_APP, "calling kill_NR_RU_proc() for instance %d\n", gnb_id);
   kill_NR_RU_proc(gnb_id);
   oai_exit = 0;
-<<<<<<< HEAD
-
-    //free_transport(RC.gNB[gnb_id]);
-  if (RC.gNB[gnb_id]) {
-    phy_free_nr_gNB(RC.gNB[gnb_id]);
-    RC.gNB[gnb_id] = NULL;
-  }
-
-
-=======
   //free_transport(RC.gNB[gnb_id]);
   phy_free_nr_gNB(RC.gNB[gnb_id]);
->>>>>>> 540d2e29
   nr_phy_free_RU(RC.ru[gnb_id]);
   free_lte_top();
   return 0;
@@ -705,21 +694,15 @@
   // initialize mscgen log after ITTI
   MSC_INIT(MSC_E_UTRAN, ADDED_QUEUES_MAX+TASK_MAX);
   init_opt();
+
 #ifdef PDCP_USE_NETLINK
-
-  if(!IS_SOFTMODEM_NOS1)
-    netlink_init();
-
-<<<<<<< HEAD
-#ifdef PDCP_USE_NETLINK
-if(IS_SOFTMODEM_NOS1)
+if(!IS_SOFTMODEM_NOS1)
   netlink_init();
-=======
->>>>>>> 540d2e29
 #if defined(PDCP_USE_NETLINK_QUEUES)
   pdcp_netlink_init();
 #endif
 #endif
+
 #ifndef PACKAGE_VERSION
 #  define PACKAGE_VERSION "UNKNOWN-EXPERIMENTAL"
 #endif
@@ -731,16 +714,8 @@
   if (RC.nb_nr_L1_inst > 0)
     RCconfig_NR_L1();
 
-<<<<<<< HEAD
-  if (RC.nb_nr_inst > 0)  {
-    // don't create if node doesn't connect to RRC/S1/GTP
-    AssertFatal(create_gNB_tasks(1) == 0,"cannot create ITTI tasks\n");
-  }
-
-=======
   // don't create if node doesn't connect to RRC/S1/GTP
   AssertFatal(create_gNB_tasks(1) == 0,"cannot create ITTI tasks\n");
->>>>>>> 540d2e29
   /* Start the agent. If it is turned off in the configuration, it won't start */
   /*
   RCconfig_nr_flexran();
@@ -896,16 +871,8 @@
   /* release memory used by the RU/gNB threads (incomplete), after all
    * threads have been stopped (they partially use the same memory) */
   for (int inst = 0; inst < NB_gNB_INST; inst++) {
-<<<<<<< HEAD
-      //free_transport(RC.gNB[inst]);
-      if (RC.gNB[inst]) {
-          phy_free_nr_gNB(RC.gNB[inst]);
-          RC.gNB[inst] = NULL;
-      }
-=======
     //free_transport(RC.gNB[inst]);
     phy_free_nr_gNB(RC.gNB[inst]);
->>>>>>> 540d2e29
   }
 
   for (int inst = 0; inst < NB_RU; inst++) {
