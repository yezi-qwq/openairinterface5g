/*
 * Licensed to the OpenAirInterface (OAI) Software Alliance under one or more
 * contributor license agreements.  See the NOTICE file distributed with
 * this work for additional information regarding copyright ownership.
 * The OpenAirInterface Software Alliance licenses this file to You under
 * the OAI Public License, Version 1.1  (the "License"); you may not use this file
 * except in compliance with the License.
 * You may obtain a copy of the License at
 *
 *      http://www.openairinterface.org/?page_id=698
 *
 * Unless required by applicable law or agreed to in writing, software
 * distributed under the License is distributed on an "AS IS" BASIS,
 * WITHOUT WARRANTIES OR CONDITIONS OF ANY KIND, either express or implied.
 * See the License for the specific language governing permissions and
 * limitations under the License.
 *-------------------------------------------------------------------------------
 * For more information about the OpenAirInterface (OAI) Software Alliance:
 *      contact@openairinterface.org
 */


#define _GNU_SOURCE             /* See feature_test_macros(7) */
#include <sched.h>


#include "T.h"

#undef MALLOC //there are two conflicting definitions, so we better make sure we don't use it at all
#include <common/utils/assertions.h>

#include "msc.h"

#include "PHY/types.h"
#include "common/ran_context.h"

#include "PHY/defs_gNB.h"
#include "PHY/defs_common.h"
#include "common/config/config_userapi.h"
#include "common/utils/load_module_shlib.h"
#undef MALLOC //there are two conflicting definitions, so we better make sure we don't use it at all
//#undef FRAME_LENGTH_COMPLEX_SAMPLES //there are two conflicting definitions, so we better make sure we don't use it at all

#include "../../ARCH/COMMON/common_lib.h"
#include "../../ARCH/ETHERNET/USERSPACE/LIB/if_defs.h"

//#undef FRAME_LENGTH_COMPLEX_SAMPLES //there are two conflicting definitions, so we better make sure we don't use it at all

#include "PHY/phy_vars.h"
#include "SCHED/sched_common_vars.h"
#include "LAYER2/MAC/mac_vars.h"
#include "LAYER2/MAC/mac.h"
#include "LAYER2/MAC/mac_proto.h"
#include "RRC/LTE/rrc_vars.h"
#include "PHY_INTERFACE/phy_interface_vars.h"
#include "gnb_config.h"
#include "SIMULATION/TOOLS/sim.h"

#ifdef SMBV
#include "PHY/TOOLS/smbv.h"
unsigned short config_frames[4] = {2,9,11,13};
#endif

#include "common/utils/LOG/log.h"
#include "common/utils/LOG/vcd_signal_dumper.h"
#include "UTIL/OPT/opt.h"

//#include "PHY/TOOLS/time_meas.h"

#ifndef OPENAIR2
  #include "UTIL/OTG/otg_vars.h"
#endif

#if defined(ENABLE_ITTI)
  #include "intertask_interface.h"
#endif

#include "PHY/INIT/phy_init.h"

#include "system.h"
#include <openair2/GNB_APP/gnb_app.h>

#include "PHY/TOOLS/nr_phy_scope.h"
#include "stats.h"
#include "nr-softmodem.h"
#include "executables/softmodem-common.h"
#include "executables/thread-common.h"
#include "NB_IoT_interface.h"

short nr_mod_table[NR_MOD_TABLE_SIZE_SHORT] = {0,0,16384,16384,-16384,-16384,16384,16384,16384,-16384,-16384,16384,-16384,-16384,7327,7327,7327,21981,21981,7327,21981,21981,7327,-7327,7327,-21981,21981,-7327,21981,-21981,-7327,7327,-7327,21981,-21981,7327,-21981,21981,-7327,-7327,-7327,-21981,-21981,-7327,-21981,-21981,10726,10726,10726,3576,3576,10726,3576,3576,10726,17876,10726,25027,3576,17876,3576,25027,17876,10726,17876,3576,25027,10726,25027,3576,17876,17876,17876,25027,25027,17876,25027,25027,10726,-10726,10726,-3576,3576,-10726,3576,-3576,10726,-17876,10726,-25027,3576,-17876,3576,-25027,17876,-10726,17876,-3576,25027,-10726,25027,-3576,17876,-17876,17876,-25027,25027,-17876,25027,-25027,-10726,10726,-10726,3576,-3576,10726,-3576,3576,-10726,17876,-10726,25027,-3576,17876,-3576,25027,-17876,10726,-17876,3576,-25027,10726,-25027,3576,-17876,17876,-17876,25027,-25027,17876,-25027,25027,-10726,-10726,-10726,-3576,-3576,-10726,-3576,-3576,-10726,-17876,-10726,-25027,-3576,-17876,-3576,-25027,-17876,-10726,-17876,-3576,-25027,-10726,-25027,-3576,-17876,-17876,-17876,-25027,-25027,-17876,-25027,-25027,8886,8886,8886,12439,12439,8886,12439,12439,8886,5332,8886,1778,12439,5332,12439,1778,5332,8886,5332,12439,1778,8886,1778,12439,5332,5332,5332,1778,1778,5332,1778,1778,8886,19547,8886,15993,12439,19547,12439,15993,8886,23101,8886,26655,12439,23101,12439,26655,5332,19547,5332,15993,1778,19547,1778,15993,5332,23101,5332,26655,1778,23101,1778,26655,19547,8886,19547,12439,15993,8886,15993,12439,19547,5332,19547,1778,15993,5332,15993,1778,23101,8886,23101,12439,26655,8886,26655,12439,23101,5332,23101,1778,26655,5332,26655,1778,19547,19547,19547,15993,15993,19547,15993,15993,19547,23101,19547,26655,15993,23101,15993,26655,23101,19547,23101,15993,26655,19547,26655,15993,23101,23101,23101,26655,26655,23101,26655,26655,8886,-8886,8886,-12439,12439,-8886,12439,-12439,8886,-5332,8886,-1778,12439,-5332,12439,-1778,5332,-8886,5332,-12439,1778,-8886,1778,-12439,5332,-5332,5332,-1778,1778,-5332,1778,-1778,8886,-19547,8886,-15993,12439,-19547,12439,-15993,8886,-23101,8886,-26655,12439,-23101,12439,-26655,5332,-19547,5332,-15993,1778,-19547,1778,-15993,5332,-23101,5332,-26655,1778,-23101,1778,-26655,19547,-8886,19547,-12439,15993,-8886,15993,-12439,19547,-5332,19547,-1778,15993,-5332,15993,-1778,23101,-8886,23101,-12439,26655,-8886,26655,-12439,23101,-5332,23101,-1778,26655,-5332,26655,-1778,19547,-19547,19547,-15993,15993,-19547,15993,-15993,19547,-23101,19547,-26655,15993,-23101,15993,-26655,23101,-19547,23101,-15993,26655,-19547,26655,-15993,23101,-23101,23101,-26655,26655,-23101,26655,-26655,-8886,8886,-8886,12439,-12439,8886,-12439,12439,-8886,5332,-8886,1778,-12439,5332,-12439,1778,-5332,8886,-5332,12439,-1778,8886,-1778,12439,-5332,5332,-5332,1778,-1778,5332,-1778,1778,-8886,19547,-8886,15993,-12439,19547,-12439,15993,-8886,23101,-8886,26655,-12439,23101,-12439,26655,-5332,19547,-5332,15993,-1778,19547,-1778,15993,-5332,23101,-5332,26655,-1778,23101,-1778,26655,-19547,8886,-19547,12439,-15993,8886,-15993,12439,-19547,5332,-19547,1778,-15993,5332,-15993,1778,-23101,8886,-23101,12439,-26655,8886,-26655,12439,-23101,5332,-23101,1778,-26655,5332,-26655,1778,-19547,19547,-19547,15993,-15993,19547,-15993,15993,-19547,23101,-19547,26655,-15993,23101,-15993,26655,-23101,19547,-23101,15993,-26655,19547,-26655,15993,-23101,23101,-23101,26655,-26655,23101,-26655,26655,-8886,-8886,-8886,-12439,-12439,-8886,-12439,-12439,-8886,-5332,-8886,-1778,-12439,-5332,-12439,-1778,-5332,-8886,-5332,-12439,-1778,-8886,-1778,-12439,-5332,-5332,-5332,-1778,-1778,-5332,-1778,-1778,-8886,-19547,-8886,-15993,-12439,-19547,-12439,-15993,-8886,-23101,-8886,-26655,-12439,-23101,-12439,-26655,-5332,-19547,-5332,-15993,-1778,-19547,-1778,-15993,-5332,-23101,-5332,-26655,-1778,-23101,-1778,-26655,-19547,-8886,-19547,-12439,-15993,-8886,-15993,-12439,-19547,-5332,-19547,-1778,-15993,-5332,-15993,-1778,-23101,-8886,-23101,-12439,-26655,-8886,-26655,-12439,-23101,-5332,-23101,-1778,-26655,-5332,-26655,-1778,-19547,-19547,-19547,-15993,-15993,-19547,-15993,-15993,-19547,-23101,-19547,-26655,-15993,-23101,-15993,-26655,-23101,-19547,-23101,-15993,-26655,-19547,-26655,-15993,-23101,-23101,-23101,-26655,-26655,-23101,-26655,-26655};


pthread_cond_t nfapi_sync_cond;
pthread_mutex_t nfapi_sync_mutex;
int nfapi_sync_var=-1; //!< protected by mutex \ref nfapi_sync_mutex

uint8_t nfapi_mode = 0; // Default to monolithic mode

pthread_cond_t sync_cond;
pthread_mutex_t sync_mutex;
int sync_var=-1; //!< protected by mutex \ref sync_mutex.
int config_sync_var=-1;

#if defined(ENABLE_ITTI)
  volatile int             start_gNB = 0;
#endif
volatile int             oai_exit = 0;

static clock_source_t clock_source = internal;
static int wait_for_sync = 0;

unsigned int mmapped_dma=0;
int single_thread_flag=1;

static int8_t threequarter_fs=0;

uint32_t downlink_frequency[MAX_NUM_CCs][4];
int32_t uplink_frequency_offset[MAX_NUM_CCs][4];

//Temp fix for inexisting NR upper layer
unsigned char NB_gNB_INST = 1;

#if defined(ENABLE_ITTI)
  static char                    *itti_dump_file = NULL;
#endif

int UE_scan = 1;
int UE_scan_carrier = 0;
runmode_t mode = normal_txrx;
static double snr_dB=20;

FILE *input_fd=NULL;


#if MAX_NUM_CCs == 1
rx_gain_t rx_gain_mode[MAX_NUM_CCs][4] = {{max_gain,max_gain,max_gain,max_gain}};
double tx_gain[MAX_NUM_CCs][4] = {{20,0,0,0}};
double rx_gain[MAX_NUM_CCs][4] = {{110,0,0,0}};
#else
rx_gain_t rx_gain_mode[MAX_NUM_CCs][4] = {{max_gain,max_gain,max_gain,max_gain},{max_gain,max_gain,max_gain,max_gain}};
double tx_gain[MAX_NUM_CCs][4] = {{20,0,0,0},{20,0,0,0}};
double rx_gain[MAX_NUM_CCs][4] = {{110,0,0,0},{20,0,0,0}};
#endif

double rx_gain_off = 0.0;

double sample_rate=30.72e6;
double bw = 10.0e6;

static int tx_max_power[MAX_NUM_CCs]; /* =  {0,0}*/;

char rf_config_file[1024]="/usr/local/etc/syriq/ue.band7.tm1.PRB100.NR40.dat";

int chain_offset=0;
int phy_test = 0;
uint8_t usim_test = 0;

uint8_t dci_Format = 0;
uint8_t agregation_Level =0xFF;

uint8_t nb_antenna_tx = 1;
uint8_t nb_antenna_rx = 1;

char ref[128] = "internal";
char channels[128] = "0";

int rx_input_level_dBm;

uint32_t do_forms=0;
int otg_enabled;

//int number_of_cards = 1;


//static NR_DL_FRAME_PARMS      *frame_parms[MAX_NUM_CCs];
//static nfapi_nr_config_request_t *config[MAX_NUM_CCs];
uint32_t target_dl_mcs = 28; //maximum allowed mcs
uint32_t target_ul_mcs = 20;
uint32_t timing_advance = 0;
uint8_t exit_missed_slots=1;
uint64_t num_missed_slots=0; // counter for the number of missed slots


extern void reset_opp_meas(void);
extern void print_opp_meas(void);

extern void init_eNB_afterRU(void);

int transmission_mode=1;
int emulate_rf = 0;
int numerology = 0;

static softmodem_params_t softmodem_params;

static char *parallel_config = NULL;
static char *worker_config = NULL;

/* struct for ethernet specific parameters given in eNB conf file */
eth_params_t *eth_params;

openair0_config_t openair0_cfg[MAX_CARDS];

double cpuf;

extern char uecap_xer[1024];
char uecap_xer_in=0;

/* see file openair2/LAYER2/MAC/main.c for why abstraction_flag is needed
 * this is very hackish - find a proper solution
 */
uint8_t abstraction_flag=0;

/* forward declarations */
void set_default_frame_parms(nfapi_nr_config_request_t *config[MAX_NUM_CCs], NR_DL_FRAME_PARMS *frame_parms[MAX_NUM_CCs]);

/*---------------------BMC: timespec helpers -----------------------------*/

struct timespec min_diff_time = { .tv_sec = 0, .tv_nsec = 0 };
struct timespec max_diff_time = { .tv_sec = 0, .tv_nsec = 0 };

struct timespec clock_difftime(struct timespec start, struct timespec end) {
  struct timespec temp;

  if ((end.tv_nsec-start.tv_nsec)<0) {
    temp.tv_sec = end.tv_sec-start.tv_sec-1;
    temp.tv_nsec = 1000000000+end.tv_nsec-start.tv_nsec;
  } else {
    temp.tv_sec = end.tv_sec-start.tv_sec;
    temp.tv_nsec = end.tv_nsec-start.tv_nsec;
  }

  return temp;
}

void print_difftimes(void) {
#ifdef DEBUG
  printf("difftimes min = %lu ns ; max = %lu ns\n", min_diff_time.tv_nsec, max_diff_time.tv_nsec);
#else
  LOG_I(HW,"difftimes min = %lu ns ; max = %lu ns\n", min_diff_time.tv_nsec, max_diff_time.tv_nsec);
#endif
}

void update_difftimes(struct timespec start, struct timespec end) {
  struct timespec diff_time = { .tv_sec = 0, .tv_nsec = 0 };
  int             changed = 0;
  diff_time = clock_difftime(start, end);

  if ((min_diff_time.tv_nsec == 0) || (diff_time.tv_nsec < min_diff_time.tv_nsec)) {
    min_diff_time.tv_nsec = diff_time.tv_nsec;
    changed = 1;
  }

  if ((max_diff_time.tv_nsec == 0) || (diff_time.tv_nsec > max_diff_time.tv_nsec)) {
    max_diff_time.tv_nsec = diff_time.tv_nsec;
    changed = 1;
  }

#if 1

  if (changed) print_difftimes();

#endif
}

/*------------------------------------------------------------------------*/

unsigned int build_rflocal(int txi, int txq, int rxi, int rxq) {
  return (txi + (txq<<6) + (rxi<<12) + (rxq<<18));
}
unsigned int build_rfdc(int dcoff_i_rxfe, int dcoff_q_rxfe) {
  return (dcoff_i_rxfe + (dcoff_q_rxfe<<8));
}

#if !defined(ENABLE_ITTI)
void signal_handler(int sig) {
  void *array[10];
  size_t size;

  if (sig==SIGSEGV) {
    // get void*'s for all entries on the stack
    size = backtrace(array, 10);
    // print out all the frames to stderr
    fprintf(stderr, "Error: signal %d:\n", sig);
    backtrace_symbols_fd(array, size, 2);
    exit(-1);
  } else {
    printf("trying to exit gracefully...\n");
    oai_exit = 1;
  }
}
#endif
#define KNRM  "\x1B[0m"
#define KRED  "\x1B[31m"
#define KGRN  "\x1B[32m"
#define KBLU  "\x1B[34m"
#define RESET "\033[0m"

#if defined(ENABLE_ITTI)
void signal_handler_itti(int sig) {
  // Call exit function
  char msg[256];
  memset(msg, 0, 256);
  sprintf(msg, "caught signal %s\n", strsignal(sig));
  exit_function(__FILE__, __FUNCTION__, __LINE__, msg);
}
#endif

void exit_function(const char *file, const char *function, const int line, const char *s) {
  int ru_id;

  if (s != NULL) {
    printf("%s:%d %s() Exiting OAI softmodem: %s\n",file,line, function, s);
  }

  oai_exit = 1;

  if (RC.ru == NULL)
    exit(-1); // likely init not completed, prevent crash or hang, exit now...

  for (ru_id=0; ru_id<RC.nb_RU; ru_id++) {
    if (RC.ru[ru_id] && RC.ru[ru_id]->rfdevice.trx_end_func) {
      RC.ru[ru_id]->rfdevice.trx_end_func(&RC.ru[ru_id]->rfdevice);
      RC.ru[ru_id]->rfdevice.trx_end_func = NULL;
    }

    if (RC.ru[ru_id] && RC.ru[ru_id]->ifdevice.trx_end_func) {
      RC.ru[ru_id]->ifdevice.trx_end_func(&RC.ru[ru_id]->ifdevice);
      RC.ru[ru_id]->ifdevice.trx_end_func = NULL;
    }
  }

  sleep(1); //allow lte-softmodem threads to exit first
#if defined(ENABLE_ITTI)
  itti_terminate_tasks (TASK_UNKNOWN);
#endif
  exit(1);
}

#if defined(ENABLE_ITTI)
void *l2l1_task(void *arg) {
  MessageDef *message_p = NULL;
  int         result;
  itti_set_task_real_time(TASK_L2L1);
  itti_mark_task_ready(TASK_L2L1);
  /* Wait for the initialize message */
  printf("Wait for the ITTI initialize message\n");

  do {
    if (message_p != NULL) {
      result = itti_free (ITTI_MSG_ORIGIN_ID(message_p), message_p);
      AssertFatal (result == EXIT_SUCCESS, "Failed to free memory (%d)!\n", result);
    }

    itti_receive_msg (TASK_L2L1, &message_p);

    switch (ITTI_MSG_ID(message_p)) {
      case INITIALIZE_MESSAGE:
        /* Start eNB thread */
        LOG_D(EMU, "L2L1 TASK received %s\n", ITTI_MSG_NAME(message_p));
        start_gNB = 1;
        break;

      case TERMINATE_MESSAGE:
        printf("received terminate message\n");
        oai_exit=1;
        start_gNB = 0;
        itti_exit_task ();
        break;

      default:
        LOG_E(EMU, "Received unexpected message %s\n", ITTI_MSG_NAME(message_p));
        break;
    }
  } while (ITTI_MSG_ID(message_p) != INITIALIZE_MESSAGE);

  result = itti_free (ITTI_MSG_ORIGIN_ID(message_p), message_p);
  AssertFatal (result == EXIT_SUCCESS, "Failed to free memory (%d)!\n", result);
  /* ???? no else but seems to be UE only ???
    do {
      // Wait for a message
      itti_receive_msg (TASK_L2L1, &message_p);

      switch (ITTI_MSG_ID(message_p)) {
      case TERMINATE_MESSAGE:
        oai_exit=1;
        itti_exit_task ();
        break;

      case ACTIVATE_MESSAGE:
        start_UE = 1;
        break;

      case DEACTIVATE_MESSAGE:
        start_UE = 0;
        break;

      case MESSAGE_TEST:
        LOG_I(EMU, "Received %s\n", ITTI_MSG_NAME(message_p));
        break;

      default:
        LOG_E(EMU, "Received unexpected message %s\n", ITTI_MSG_NAME(message_p));
        break;
      }

      result = itti_free (ITTI_MSG_ORIGIN_ID(message_p), message_p);
      AssertFatal (result == EXIT_SUCCESS, "Failed to free memory (%d)!\n", result);
    } while(!oai_exit);
  */
  return NULL;
}
#endif

int create_gNB_tasks(uint32_t gnb_nb) {
  LOG_D(GNB_APP, "%s(gnb_nb:%d\n", __FUNCTION__, gnb_nb);
  itti_wait_ready(1);

  if (itti_create_task (TASK_L2L1, l2l1_task, NULL) < 0) {
    LOG_E(PDCP, "Create task for L2L1 failed\n");
    return -1;
  }

  if (gnb_nb > 0) {
    /* Last task to create, others task must be ready before its start */
    if (itti_create_task (TASK_GNB_APP, gNB_app_task, NULL) < 0) {
      LOG_E(GNB_APP, "Create task for gNB APP failed\n");
      return -1;
    }
  }

  /*
  #   if defined(ENABLE_USE_MME)
        if (gnb_nb > 0) {
          if (itti_create_task (TASK_SCTP, sctp_eNB_task, NULL) < 0) {
            LOG_E(SCTP, "Create task for SCTP failed\n");
            return -1;
          }

          if (itti_create_task (TASK_S1AP, s1ap_eNB_task, NULL) < 0) {
            LOG_E(S1AP, "Create task for S1AP failed\n");
            return -1;
          }
          if(!emulate_rf){
            if (itti_create_task (TASK_UDP, udp_eNB_task, NULL) < 0) {
              LOG_E(UDP_, "Create task for UDP failed\n");
              return -1;
            }
          }

          if (itti_create_task (TASK_GTPV1_U, &gtpv1u_eNB_task, NULL) < 0) {
            LOG_E(GTPU, "Create task for GTPV1U failed\n");
            return -1;
          }
        }

  #      endif
  */

  if (gnb_nb > 0) {
    LOG_I(NR_RRC,"Creating NR RRC gNB Task\n");

    if (itti_create_task (TASK_RRC_GNB, rrc_gnb_task, NULL) < 0) {
      LOG_E(NR_RRC, "Create task for NR RRC gNB failed\n");
      return -1;
    }
  }

  return 0;
}


static void get_options(void) {
  int tddflag, nonbiotflag;
  uint32_t online_log_messages;
  uint32_t glog_level, glog_verbosity;
<<<<<<< HEAD
  uint32_t start_telnetsrv = 0;
=======
  uint32_t start_telnetsrv;
  uint32_t noS1;
  uint32_t nokrnmod;
>>>>>>> 054eaf66
  paramdef_t cmdline_params[] = CMDLINE_PARAMS_DESC_GNB ;
  paramdef_t cmdline_logparams[] = CMDLINE_LOGPARAMS_DESC_NR ;
  config_process_cmdline( cmdline_params,sizeof(cmdline_params)/sizeof(paramdef_t),NULL);



  config_process_cmdline( cmdline_logparams,sizeof(cmdline_logparams)/sizeof(paramdef_t),NULL);

  if(config_isparamset(cmdline_logparams,CMDLINE_ONLINELOG_IDX)) {
    set_glog_onlinelog(online_log_messages);
  }

  if(config_isparamset(cmdline_logparams,CMDLINE_GLOGLEVEL_IDX)) {
    set_glog(glog_level);
  }

  if (start_telnetsrv) {
    load_module_shlib("telnetsrv",NULL,0,NULL);
  }

#if T_TRACER
  paramdef_t cmdline_ttraceparams[] =CMDLINE_TTRACEPARAMS_DESC ;
  config_process_cmdline( cmdline_ttraceparams,sizeof(cmdline_ttraceparams)/sizeof(paramdef_t),NULL);
#endif

  if ( !(CONFIG_ISFLAGSET(CONFIG_ABORT)) ) {
    memset((void *)&RC,0,sizeof(RC));
    /* Read RC configuration file */
    NRRCConfig();
    NB_gNB_INST = RC.nb_nr_inst;
    NB_RU   = RC.nb_RU;
    printf("Configuration: nb_rrc_inst %d, nb_nr_L1_inst %d, nb_ru %d\n",NB_gNB_INST,RC.nb_nr_L1_inst,NB_RU);
  }

  if(parallel_config != NULL) set_parallel_conf(parallel_config);

  if(worker_config != NULL) set_worker_conf(worker_config);

}


#if T_TRACER
  int T_nowait = 0;     /* by default we wait for the tracer */
  int T_port = 2021;    /* default port to listen to to wait for the tracer */
  int T_dont_fork = 0;  /* default is to fork, see 'T_init' to understand */
#endif



void set_default_frame_parms(nfapi_nr_config_request_t *config[MAX_NUM_CCs],
		                     NR_DL_FRAME_PARMS *frame_parms[MAX_NUM_CCs])
{
  for (int CC_id=0; CC_id<MAX_NUM_CCs; CC_id++) {
    frame_parms[CC_id] = (NR_DL_FRAME_PARMS *) malloc(sizeof(NR_DL_FRAME_PARMS));
    config[CC_id] = (nfapi_nr_config_request_t *) malloc(sizeof(nfapi_nr_config_request_t));
    config[CC_id]->subframe_config.numerology_index_mu.value =1;
    config[CC_id]->subframe_config.duplex_mode.value = 1; //FDD
    config[CC_id]->subframe_config.dl_cyclic_prefix_type.value = 0; //NORMAL
    config[CC_id]->rf_config.dl_carrier_bandwidth.value = 106;
    config[CC_id]->rf_config.ul_carrier_bandwidth.value = 106;
    config[CC_id]->sch_config.physical_cell_id.value = 0;
    ///dl frequency to be filled in
    /*  //Set some default values that may be overwritten while reading options
        frame_parms[CC_id]->frame_type          = FDD;
        frame_parms[CC_id]->tdd_config          = 3;
        frame_parms[CC_id]->tdd_config_S        = 0;
        frame_parms[CC_id]->N_RB_DL             = 100;
        frame_parms[CC_id]->N_RB_UL             = 100;
        frame_parms[CC_id]->Ncp                 = NORMAL;
        frame_parms[CC_id]->Ncp_UL              = NORMAL;
        frame_parms[CC_id]->Nid_cell            = 0;
        frame_parms[CC_id]->num_MBSFN_config    = 0;
        frame_parms[CC_id]->nb_antenna_ports_eNB  = 1;
        frame_parms[CC_id]->nb_antennas_tx      = 1;
        frame_parms[CC_id]->nb_antennas_rx      = 1;

        frame_parms[CC_id]->nushift             = 0;

        frame_parms[CC_id]->phich_config_common.phich_resource = oneSixth;
        frame_parms[CC_id]->phich_config_common.phich_duration = normal;
        // UL RS Config
        frame_parms[CC_id]->pusch_config_common.ul_ReferenceSignalsPUSCH.cyclicShift = 0;//n_DMRS1 set to 0
        frame_parms[CC_id]->pusch_config_common.ul_ReferenceSignalsPUSCH.groupHoppingEnabled = 0;
        frame_parms[CC_id]->pusch_config_common.ul_ReferenceSignalsPUSCH.sequenceHoppingEnabled = 0;
        frame_parms[CC_id]->pusch_config_common.ul_ReferenceSignalsPUSCH.groupAssignmentPUSCH = 0;

        frame_parms[CC_id]->prach_config_common.rootSequenceIndex=22;
        frame_parms[CC_id]->prach_config_common.prach_ConfigInfo.zeroCorrelationZoneConfig=1;
        frame_parms[CC_id]->prach_config_common.prach_ConfigInfo.prach_ConfigIndex=0;
        frame_parms[CC_id]->prach_config_common.prach_ConfigInfo.highSpeedFlag=0;
        frame_parms[CC_id]->prach_config_common.prach_ConfigInfo.prach_FreqOffset=0;

    //    downlink_frequency[CC_id][0] = 2680000000; // Use float to avoid issue with frequency over 2^31.
    //    downlink_frequency[CC_id][1] = downlink_frequency[CC_id][0];
    //    downlink_frequency[CC_id][2] = downlink_frequency[CC_id][0];
    //    downlink_frequency[CC_id][3] = downlink_frequency[CC_id][0];
        //printf("Downlink for CC_id %d frequency set to %u\n", CC_id, downlink_frequency[CC_id][0]);
        frame_parms[CC_id]->dl_CarrierFreq=downlink_frequency[CC_id][0];
    */
  }
}

/*
void init_openair0(void) {

  int card;
  int i;

  for (card=0; card<MAX_CARDS; card++) {

    openair0_cfg[card].mmapped_dma=mmapped_dma;
    openair0_cfg[card].configFilename = NULL;

    if(config[0]->rf_config.dl_carrier_bandwidth.value == 100) {
      if (frame_parms[0]->threequarter_fs) {
  openair0_cfg[card].sample_rate=23.04e6;
  openair0_cfg[card].samples_per_frame = 230400;
  openair0_cfg[card].tx_bw = 10e6;
  openair0_cfg[card].rx_bw = 10e6;
      } else {
  openair0_cfg[card].sample_rate=30.72e6;
  openair0_cfg[card].samples_per_frame = 307200;
  openair0_cfg[card].tx_bw = 10e6;
  openair0_cfg[card].rx_bw = 10e6;
      }
    } else if(config[0]->rf_config.dl_carrier_bandwidth.value == 50) {
      openair0_cfg[card].sample_rate=15.36e6;
      openair0_cfg[card].samples_per_frame = 153600;
      openair0_cfg[card].tx_bw = 5e6;
      openair0_cfg[card].rx_bw = 5e6;
    } else if (config[0]->rf_config.dl_carrier_bandwidth.value == 25) {
      openair0_cfg[card].sample_rate=7.68e6;
      openair0_cfg[card].samples_per_frame = 76800;
      openair0_cfg[card].tx_bw = 2.5e6;
      openair0_cfg[card].rx_bw = 2.5e6;
    } else if (config[0]->rf_config.dl_carrier_bandwidth.value == 6) {
      openair0_cfg[card].sample_rate=1.92e6;
      openair0_cfg[card].samples_per_frame = 19200;
      openair0_cfg[card].tx_bw = 1.5e6;
      openair0_cfg[card].rx_bw = 1.5e6;
    }


    if (config[0]->subframe_config.duplex_mode.value==TDD)
      openair0_cfg[card].duplex_mode = duplex_mode_TDD;
    else //FDD
      openair0_cfg[card].duplex_mode = duplex_mode_FDD;

    printf("HW: Configuring card %d, nb_antennas_tx/rx %d/%d\n",card,
     RC.gNB[0][0]->gNB_config.rf_config.tx_antenna_ports.value,
     RC.gNB[0][0]->gNB_config.rf_config.tx_antenna_ports.value );
    openair0_cfg[card].Mod_id = 0;

    openair0_cfg[card].num_rb_dl=config[0]->rf_config.dl_carrier_bandwidth.value;

    openair0_cfg[card].clock_source = clock_source;


    openair0_cfg[card].tx_num_channels=min(2,RC.gNB[0][0]->gNB_config.rf_config.tx_antenna_ports.value );
    openair0_cfg[card].rx_num_channels=min(2,RC.gNB[0][0]->gNB_config.rf_config.tx_antenna_ports.value );

    for (i=0; i<4; i++) {

      if (i<openair0_cfg[card].tx_num_channels)
  openair0_cfg[card].tx_freq[i] = downlink_frequency[0][i] ;
      else
  openair0_cfg[card].tx_freq[i]=0.0;

      if (i<openair0_cfg[card].rx_num_channels)
  openair0_cfg[card].rx_freq[i] =downlink_frequency[0][i] + uplink_frequency_offset[0][i] ;
      else
  openair0_cfg[card].rx_freq[i]=0.0;

      openair0_cfg[card].autocal[i] = 1;
      openair0_cfg[card].tx_gain[i] = tx_gain[0][i];
      openair0_cfg[card].rx_gain[i] = RC.gNB[0][0]->rx_total_gain_dB;


      openair0_cfg[card].configFilename = rf_config_file;
      printf("Card %d, channel %d, Setting tx_gain %f, rx_gain %f, tx_freq %f, rx_freq %f\n",
       card,i, openair0_cfg[card].tx_gain[i],
       openair0_cfg[card].rx_gain[i],
       openair0_cfg[card].tx_freq[i],
       openair0_cfg[card].rx_freq[i]);
    }
  } // for loop on cards
}
*/

void wait_RUs(void) {
  LOG_I(PHY,"Waiting for RUs to be configured ... RC.ru_mask:%02lx\n", RC.ru_mask);
  // wait for all RUs to be configured over fronthaul
  pthread_mutex_lock(&RC.ru_mutex);

  while (RC.ru_mask>0) {
    pthread_cond_wait(&RC.ru_cond,&RC.ru_mutex);
    printf("RC.ru_mask:%02lx\n", RC.ru_mask);
  }

  pthread_mutex_unlock(&RC.ru_mutex);
  LOG_I(PHY,"RUs configured\n");
}

void wait_gNBs(void) {
  int i,j;
  int waiting=1;

  while (waiting==1) {
    printf("Waiting for gNB L1 instances to all get configured ... sleeping 50ms (nb_nr_sL1_inst %d)\n",RC.nb_nr_L1_inst);
    usleep(50*1000);
    waiting=0;

    for (i=0; i<RC.nb_nr_L1_inst; i++) {
      printf("RC.nb_nr_L1_CC[%d]:%d\n", i, RC.nb_nr_L1_CC[i]);

      for (j=0; j<RC.nb_nr_L1_CC[i]; j++) {
        if (RC.gNB[i][j]->configured==0) {
          waiting=1;
          break;
        }
      }
    }
  }

  printf("gNB L1 are configured\n");
}

#if defined(ENABLE_ITTI)
/*
 * helper function to terminate a certain ITTI task
 */
void terminate_task(task_id_t task_id, module_id_t mod_id) {
  LOG_I(ENB_APP, "sending TERMINATE_MESSAGE to task %s (%d)\n", itti_get_task_name(task_id), task_id);
  MessageDef *msg;
  msg = itti_alloc_new_message (ENB_APP, TERMINATE_MESSAGE);
  itti_send_msg_to_task (task_id, ENB_MODULE_ID_TO_INSTANCE(mod_id), msg);
}

//extern void  free_transport(PHY_VARS_gNB *);
extern void  nr_phy_free_RU(RU_t *);

int stop_L1L2(module_id_t gnb_id) {
  LOG_W(ENB_APP, "stopping nr-softmodem\n");
  oai_exit = 1;

  if (!RC.ru) {
    LOG_F(ENB_APP, "no RU configured\n");
    return -1;
  }

  /* stop trx devices, multiple carrier currently not supported by RU */
  if (RC.ru[gnb_id]) {
    if (RC.ru[gnb_id]->rfdevice.trx_stop_func) {
      RC.ru[gnb_id]->rfdevice.trx_stop_func(&RC.ru[gnb_id]->rfdevice);
      LOG_I(ENB_APP, "turned off RU rfdevice\n");
    } else {
      LOG_W(ENB_APP, "can not turn off rfdevice due to missing trx_stop_func callback, proceding anyway!\n");
    }

    if (RC.ru[gnb_id]->ifdevice.trx_stop_func) {
      RC.ru[gnb_id]->ifdevice.trx_stop_func(&RC.ru[gnb_id]->ifdevice);
      LOG_I(ENB_APP, "turned off RU ifdevice\n");
    } else {
      LOG_W(ENB_APP, "can not turn off ifdevice due to missing trx_stop_func callback, proceding anyway!\n");
    }
  } else {
    LOG_W(ENB_APP, "no RU found for index %d\n", gnb_id);
    return -1;
  }

  /* these tasks need to pick up new configuration */
  terminate_task(TASK_RRC_ENB, gnb_id);
  terminate_task(TASK_L2L1, gnb_id);
  LOG_I(ENB_APP, "calling kill_gNB_proc() for instance %d\n", gnb_id);
  kill_gNB_proc(gnb_id);
  LOG_I(ENB_APP, "calling kill_NR_RU_proc() for instance %d\n", gnb_id);
  kill_NR_RU_proc(gnb_id);
  oai_exit = 0;

  for (int cc_id = 0; cc_id < RC.nb_nr_CC[gnb_id]; cc_id++) {
    //free_transport(RC.gNB[gnb_id][cc_id]);
    phy_free_nr_gNB(RC.gNB[gnb_id][cc_id]);
  }

  nr_phy_free_RU(RC.ru[gnb_id]);
  free_lte_top();
  return 0;
}

/*
 * Restart the nr-softmodem after it has been soft-stopped with stop_L1L2()
 */
int restart_L1L2(module_id_t gnb_id) {
  RU_t *ru = RC.ru[gnb_id];
  int cc_id;
  MessageDef *msg_p = NULL;
  LOG_W(ENB_APP, "restarting nr-softmodem\n");
  /* block threads */
  sync_var = -1;

  for (cc_id = 0; cc_id < RC.nb_nr_L1_CC[gnb_id]; cc_id++) {
    RC.gNB[gnb_id][cc_id]->configured = 0;
  }

  RC.ru_mask |= (1 << ru->idx);
  /* copy the changed frame parameters to the RU */
  /* TODO this should be done for all RUs associated to this gNB */
  memcpy(&ru->nr_frame_parms, &RC.gNB[gnb_id][0]->frame_parms, sizeof(NR_DL_FRAME_PARMS));
  set_function_spec_param(RC.ru[gnb_id]);
  LOG_I(ENB_APP, "attempting to create ITTI tasks\n");

  if (itti_create_task (TASK_RRC_ENB, rrc_enb_task, NULL) < 0) {
    LOG_E(RRC, "Create task for RRC eNB failed\n");
    return -1;
  } else {
    LOG_I(RRC, "Re-created task for RRC gNB successfully\n");
  }

  if (itti_create_task (TASK_L2L1, l2l1_task, NULL) < 0) {
    LOG_E(PDCP, "Create task for L2L1 failed\n");
    return -1;
  } else {
    LOG_I(PDCP, "Re-created task for L2L1 successfully\n");
  }

  /* pass a reconfiguration request which will configure everything down to
   * RC.eNB[i][j]->frame_parms, too */
  msg_p = itti_alloc_new_message(TASK_ENB_APP, RRC_CONFIGURATION_REQ);
  RRC_CONFIGURATION_REQ(msg_p) = RC.rrc[gnb_id]->configuration;
  itti_send_msg_to_task(TASK_RRC_ENB, ENB_MODULE_ID_TO_INSTANCE(gnb_id), msg_p);
  /* TODO XForms might need to be restarted, but it is currently (09/02/18)
   * broken, so we cannot test it */
  wait_gNBs();
  init_RU_proc(ru);
  ru->rf_map.card = 0;
  ru->rf_map.chain = 0; /* CC_id + chain_offset;*/
  wait_RUs();
  init_eNB_afterRU();
  printf("Sending sync to all threads\n");
  pthread_mutex_lock(&sync_mutex);
  sync_var=0;
  pthread_cond_broadcast(&sync_cond);
  pthread_mutex_unlock(&sync_mutex);
  return 0;
}
#endif

static  void wait_nfapi_init(char *thread_name) {
  printf( "waiting for NFAPI PNF connection and population of global structure (%s)\n",thread_name);
  pthread_mutex_lock( &nfapi_sync_mutex );

  while (nfapi_sync_var<0)
    pthread_cond_wait( &nfapi_sync_cond, &nfapi_sync_mutex );

  pthread_mutex_unlock(&nfapi_sync_mutex);
  printf( "NFAPI: got sync (%s)\n", thread_name);
}

void init_pdcp(void) {
  //if (!NODE_IS_DU(RC.rrc[0]->node_type)) {
    pdcp_layer_init();
    uint32_t pdcp_initmask = (IS_SOFTMODEM_NOS1) ?
                             (PDCP_USE_NETLINK_BIT | LINK_ENB_PDCP_TO_IP_DRIVER_BIT) : LINK_ENB_PDCP_TO_GTPV1U_BIT;

    if (IS_SOFTMODEM_NOS1){
    	printf("IS_SOFTMODEM_NOS1 option enabled \n");
      pdcp_initmask = pdcp_initmask | ENB_NAS_USE_TUN_BIT | SOFTMODEM_NOKRNMOD_BIT  ;
    }

    pdcp_module_init(pdcp_initmask);

    /*if (NODE_IS_CU(RC.rrc[0]->node_type)) {
      pdcp_set_rlc_data_req_func((send_rlc_data_req_func_t)proto_agent_send_rlc_data_req);
    } else {*/
      pdcp_set_rlc_data_req_func((send_rlc_data_req_func_t) rlc_data_req);
      pdcp_set_pdcp_data_ind_func((pdcp_data_ind_func_t) pdcp_data_ind);
    //}
  /*} else {
    pdcp_set_pdcp_data_ind_func((pdcp_data_ind_func_t) proto_agent_send_pdcp_data_ind);
  }*/
}

int main( int argc, char **argv )
{
  int i, ru_id, CC_id = 0;
  start_background_system();

  ///static configuration for NR at the moment
  if ( load_configmodule(argc,argv,CONFIG_ENABLECMDLINEONLY) == NULL) {
    exit_fun("[SOFTMODEM] Error, configuration module init failed\n");
  }

#ifdef DEBUG_CONSOLE
  setvbuf(stdout, NULL, _IONBF, 0);
  setvbuf(stderr, NULL, _IONBF, 0);
#endif
  mode = normal_txrx;
  memset(&openair0_cfg[0],0,sizeof(openair0_config_t)*MAX_CARDS);
  memset(tx_max_power,0,sizeof(int)*MAX_NUM_CCs);
  logInit();
  configure_linux();
  printf("Reading in command-line options\n");
  get_options ();
  get_common_options();

  if (CONFIG_ISFLAGSET(CONFIG_ABORT) ) {
    fprintf(stderr,"Getting configuration failed\n");
    exit(-1);
  }

  openair0_cfg[0].threequarter_fs = threequarter_fs;

#if T_TRACER
  T_Config_Init();
#endif
  //randominit (0);
  set_taus_seed (0);
  printf("configuring for RAU/RRU\n");

  if (opp_enabled ==1) {
    reset_opp_meas();
  }

  cpuf=get_cpu_freq_GHz();
#if defined(ENABLE_ITTI)
  itti_init(TASK_MAX, THREAD_MAX, MESSAGES_ID_MAX, tasks_info, messages_info);
  // initialize mscgen log after ITTI
  MSC_INIT(MSC_E_UTRAN, THREAD_MAX+TASK_MAX);
#endif

init_opt();


#ifdef PDCP_USE_NETLINK
  netlink_init();
#if defined(PDCP_USE_NETLINK_QUEUES)
  pdcp_netlink_init();
#endif
#endif
#if !defined(ENABLE_ITTI)
  // to make a graceful exit when ctrl-c is pressed
  signal(SIGSEGV, signal_handler);
  signal(SIGINT, signal_handler);
#endif
#ifndef PACKAGE_VERSION
#  define PACKAGE_VERSION "UNKNOWN-EXPERIMENTAL"
#endif
  LOG_I(HW, "Version: %s\n", PACKAGE_VERSION);
#if defined(ENABLE_ITTI)

  if (RC.nb_nr_inst > 0)  {
    // don't create if node doesn't connect to RRC/S1/GTP
    AssertFatal(create_gNB_tasks(1) == 0,"cannot create ITTI tasks\n");
  } else {
    printf("No ITTI, Initializing L1\n");
    RCconfig_L1();
  }

#endif
  /* Start the agent. If it is turned off in the configuration, it won't start */
  RCconfig_nr_flexran();

  for (i = 0; i < RC.nb_nr_L1_inst; i++) {
    flexran_agent_start(i);
  }

  if(IS_SOFTMODEM_NOS1)
	  init_pdcp();

  // init UE_PF_PO and mutex lock
  pthread_mutex_init(&ue_pf_po_mutex, NULL);
  memset (&UE_PF_PO[0][0], 0, sizeof(UE_PF_PO_t)*NUMBER_OF_UE_MAX*MAX_NUM_CCs);
  mlockall(MCL_CURRENT | MCL_FUTURE);
  pthread_cond_init(&sync_cond,NULL);
  pthread_mutex_init(&sync_mutex, NULL);
/*#ifdef XFORMS
  int UE_id;

  if (do_forms==1) {
    fl_initialize (&argc, argv, NULL, 0, 0);
    form_stats_l2 = create_form_stats_form();
    fl_show_form (form_stats_l2->stats_form, FL_PLACE_HOTSPOT, FL_FULLBORDER, "l2 stats");
    form_stats = create_form_stats_form();
    fl_show_form (form_stats->stats_form, FL_PLACE_HOTSPOT, FL_FULLBORDER, "stats");

    for(UE_id=0; UE_id<scope_enb_num_ue; UE_id++) {
      for(CC_id=0; CC_id<MAX_NUM_CCs; CC_id++) {
        form_gnb[CC_id][UE_id] = create_phy_scope_gnb();
        sprintf (title, "LTE UL SCOPE eNB for CC_id %d, UE %d",CC_id,UE_id);
        fl_show_form (form_gnb[CC_id][UE_id]->phy_scope_gnb, FL_PLACE_HOTSPOT, FL_FULLBORDER, title);

        if (otg_enabled) {
          fl_set_button(form_gnb[CC_id][UE_id]->button_0,1);
          fl_set_object_label(form_gnb[CC_id][UE_id]->button_0,"DL Traffic ON");
        } else {
          fl_set_button(form_gnb[CC_id][UE_id]->button_0,0);
          fl_set_object_label(form_gnb[CC_id][UE_id]->button_0,"DL Traffic OFF");
        }
      } // CC_id
    } // UE_id

    threadCreate(&forms_thread, scope_thread, NULL, "scope", -1, OAI_PRIORITY_RT_LOW);
    printf("Scope thread created, ret=%d\n",ret);
  }

#endif*/
  usleep(10*1000);

  if (nfapi_mode) {
    printf("NFAPI*** - mutex and cond created - will block shortly for completion of PNF connection\n");
    pthread_cond_init(&sync_cond,NULL);
    pthread_mutex_init(&sync_mutex, NULL);
  }

  const char *nfapi_mode_str = "<UNKNOWN>";

  switch(nfapi_mode) {
    case 0:
      nfapi_mode_str = "MONOLITHIC";
      break;

    case 1:
      nfapi_mode_str = "PNF";
      break;

    case 2:
      nfapi_mode_str = "VNF";
      break;

    default:
      nfapi_mode_str = "<UNKNOWN NFAPI MODE>";
      break;
  }

  printf("NFAPI MODE:%s\n", nfapi_mode_str);

  if (nfapi_mode==2) // VNF
    wait_nfapi_init("main?");

  printf("START MAIN THREADS\n");
  // start the main threads
  number_of_cards = 1;
  printf("RC.nb_nr_L1_inst:%d\n", RC.nb_nr_L1_inst);

  if (RC.nb_nr_L1_inst > 0) {
    printf("Initializing gNB threads single_thread_flag:%d wait_for_sync:%d\n", single_thread_flag,wait_for_sync);
    init_gNB(single_thread_flag,wait_for_sync);
  }

  printf("wait_gNBs()\n");
  wait_gNBs();
  printf("About to Init RU threads RC.nb_RU:%d\n", RC.nb_RU);

  if (RC.nb_RU >0) {
    printf("Initializing RU threads\n");
    init_NR_RU(rf_config_file);

    for (ru_id=0; ru_id<RC.nb_RU; ru_id++) {
      RC.ru[ru_id]->rf_map.card=0;
      RC.ru[ru_id]->rf_map.chain=CC_id+chain_offset;
    }
  }

  config_sync_var=0;

  if (nfapi_mode==1) { // PNF
    wait_nfapi_init("main?");
  }

  printf("wait RUs\n");
  wait_RUs();
  printf("ALL RUs READY!\n");
  printf("RC.nb_RU:%d\n", RC.nb_RU);
  // once all RUs are ready initialize the rest of the gNBs ((dependence on final RU parameters after configuration)
  printf("ALL RUs ready - init gNBs\n");

  if (nfapi_mode != 1 && nfapi_mode != 2) {
    printf("Not NFAPI mode - call init_eNB_afterRU()\n");
    init_eNB_afterRU();
  } else {
    printf("NFAPI mode - DO NOT call init_gNB_afterRU()\n");
  }

  printf("ALL RUs ready - ALL gNBs ready\n");
  // connect the TX/RX buffers
  printf("Sending sync to all threads\n");
  pthread_mutex_lock(&sync_mutex);
  sync_var=0;
  pthread_cond_broadcast(&sync_cond);
  pthread_mutex_unlock(&sync_mutex);
  printf("About to call end_configmodule() from %s() %s:%d\n", __FUNCTION__, __FILE__, __LINE__);
  end_configmodule();
  printf("Called end_configmodule() from %s() %s:%d\n", __FUNCTION__, __FILE__, __LINE__);
  // wait for end of program
  printf("TYPE <CTRL-C> TO TERMINATE\n");
  //getchar();
#if defined(ENABLE_ITTI)
  printf("Entering ITTI signals handler\n");
  itti_wait_tasks_end();
  printf("Returned from ITTI signal handler\n");
  oai_exit=1;
  printf("oai_exit=%d\n",oai_exit);
#else

  while (oai_exit==0)
    sleep(1);

  printf("Terminating application - oai_exit=%d\n",oai_exit);
#endif
  // stop threads
/*#ifdef XFORMS

    printf("waiting for XFORMS thread\n");

    if (do_forms==1) {
      pthread_join(forms_thread,&status);
      fl_hide_form(form_stats->stats_form);
      fl_free_form(form_stats->stats_form);

        fl_hide_form(form_stats_l2->stats_form);
        fl_free_form(form_stats_l2->stats_form);

        for(UE_id=0; UE_id<scope_enb_num_ue; UE_id++) {
    for(CC_id=0; CC_id<MAX_NUM_CCs; CC_id++) {
      fl_hide_form(form_enb[CC_id][UE_id]->phy_scope_gNB);
      fl_free_form(form_enb[CC_id][UE_id]->phy_scope_gNB);
    }
        }
    }

#endif*/
  printf("stopping MODEM threads\n");
  // cleanup
  stop_gNB(NB_gNB_INST);
  stop_RU(NB_RU);

  /* release memory used by the RU/gNB threads (incomplete), after all
   * threads have been stopped (they partially use the same memory) */
  for (int inst = 0; inst < NB_gNB_INST; inst++) {
    for (int cc_id = 0; cc_id < RC.nb_nr_CC[inst]; cc_id++) {
      //free_transport(RC.gNB[inst][cc_id]);
      phy_free_nr_gNB(RC.gNB[inst][cc_id]);
    }
  }

  for (int inst = 0; inst < NB_RU; inst++) {
    nr_phy_free_RU(RC.ru[inst]);
  }

  free_lte_top();
  pthread_cond_destroy(&sync_cond);
  pthread_mutex_destroy(&sync_mutex);
  pthread_cond_destroy(&nfapi_sync_cond);
  pthread_mutex_destroy(&nfapi_sync_mutex);
  pthread_mutex_destroy(&ue_pf_po_mutex);

  // *** Handle per CC_id openair0

  for(ru_id=0; ru_id<NB_RU; ru_id++) {
    if (RC.ru[ru_id]->rfdevice.trx_end_func)
      RC.ru[ru_id]->rfdevice.trx_end_func(&RC.ru[ru_id]->rfdevice);

    if (RC.ru[ru_id]->ifdevice.trx_end_func)
      RC.ru[ru_id]->ifdevice.trx_end_func(&RC.ru[ru_id]->ifdevice);
  }


  logClean();
  printf("Bye.\n");
  return 0;
}<|MERGE_RESOLUTION|>--- conflicted
+++ resolved
@@ -473,13 +473,9 @@
   int tddflag, nonbiotflag;
   uint32_t online_log_messages;
   uint32_t glog_level, glog_verbosity;
-<<<<<<< HEAD
   uint32_t start_telnetsrv = 0;
-=======
-  uint32_t start_telnetsrv;
   uint32_t noS1;
   uint32_t nokrnmod;
->>>>>>> 054eaf66
   paramdef_t cmdline_params[] = CMDLINE_PARAMS_DESC_GNB ;
   paramdef_t cmdline_logparams[] = CMDLINE_LOGPARAMS_DESC_NR ;
   config_process_cmdline( cmdline_params,sizeof(cmdline_params)/sizeof(paramdef_t),NULL);
