/*
 * Licensed to the OpenAirInterface (OAI) Software Alliance under one or more
 * contributor license agreements.  See the NOTICE file distributed with
 * this work for additional information regarding copyright ownership.
 * The OpenAirInterface Software Alliance licenses this file to You under
 * the OAI Public License, Version 1.1  (the "License"); you may not use this file
 * except in compliance with the License.
 * You may obtain a copy of the License at
 *
 *      http://www.openairinterface.org/?page_id=698
 *
 * Unless required by applicable law or agreed to in writing, software
 * distributed under the License is distributed on an "AS IS" BASIS,
 * WITHOUT WARRANTIES OR CONDITIONS OF ANY KIND, either express or implied.
 * See the License for the specific language governing permissions and
 * limitations under the License.
 *-------------------------------------------------------------------------------
 * For more information about the OpenAirInterface (OAI) Software Alliance:
 *      contact@openairinterface.org
 */


#define _GNU_SOURCE             /* See feature_test_macros(7) */
#include <sched.h>


#include "T.h"

#undef MALLOC //there are two conflicting definitions, so we better make sure we don't use it at all
#include <common/utils/assertions.h>

#include "msc.h"

#include "PHY/types.h"
#include "common/ran_context.h"

#include "PHY/defs_gNB.h"
#include "PHY/defs_common.h"
#include "common/config/config_userapi.h"
#include "common/utils/load_module_shlib.h"
#undef MALLOC //there are two conflicting definitions, so we better make sure we don't use it at all
//#undef FRAME_LENGTH_COMPLEX_SAMPLES //there are two conflicting definitions, so we better make sure we don't use it at all

#include "../../ARCH/COMMON/common_lib.h"
#include "../../ARCH/ETHERNET/USERSPACE/LIB/if_defs.h"

//#undef FRAME_LENGTH_COMPLEX_SAMPLES //there are two conflicting definitions, so we better make sure we don't use it at all

#include "PHY/phy_vars.h"
#include "SCHED/sched_common_vars.h"
#include "LAYER2/MAC/mac_vars.h"
#include "LAYER2/MAC/mac.h"
#include "LAYER2/MAC/mac_proto.h"
#include "RRC/LTE/rrc_vars.h"
#include "PHY_INTERFACE/phy_interface_vars.h"
#include "gnb_config.h"
#include "SIMULATION/TOOLS/sim.h"

#ifdef SMBV
#include "PHY/TOOLS/smbv.h"
unsigned short config_frames[4] = {2,9,11,13};
#endif

#include "common/utils/LOG/log.h"
#include "common/utils/LOG/vcd_signal_dumper.h"
#include "UTIL/OPT/opt.h"

//#include "PHY/TOOLS/time_meas.h"

#ifndef OPENAIR2
  #include "UTIL/OTG/otg_vars.h"
#endif

#if defined(ENABLE_ITTI)
  #include "intertask_interface.h"
#endif

#include "PHY/INIT/phy_init.h"

#include "system.h"
#include <openair2/GNB_APP/gnb_app.h>

#include "PHY/TOOLS/nr_phy_scope.h"
#include "stats.h"
#include "nr-softmodem.h"
#include "executables/softmodem-common.h"
#include "executables/thread-common.h"
#include "NB_IoT_interface.h"

short nr_mod_table[NR_MOD_TABLE_SIZE_SHORT] = {0,0,16384,16384,-16384,-16384,16384,16384,16384,-16384,-16384,16384,-16384,-16384,7327,7327,7327,21981,21981,7327,21981,21981,7327,-7327,7327,-21981,21981,-7327,21981,-21981,-7327,7327,-7327,21981,-21981,7327,-21981,21981,-7327,-7327,-7327,-21981,-21981,-7327,-21981,-21981,10726,10726,10726,3576,3576,10726,3576,3576,10726,17876,10726,25027,3576,17876,3576,25027,17876,10726,17876,3576,25027,10726,25027,3576,17876,17876,17876,25027,25027,17876,25027,25027,10726,-10726,10726,-3576,3576,-10726,3576,-3576,10726,-17876,10726,-25027,3576,-17876,3576,-25027,17876,-10726,17876,-3576,25027,-10726,25027,-3576,17876,-17876,17876,-25027,25027,-17876,25027,-25027,-10726,10726,-10726,3576,-3576,10726,-3576,3576,-10726,17876,-10726,25027,-3576,17876,-3576,25027,-17876,10726,-17876,3576,-25027,10726,-25027,3576,-17876,17876,-17876,25027,-25027,17876,-25027,25027,-10726,-10726,-10726,-3576,-3576,-10726,-3576,-3576,-10726,-17876,-10726,-25027,-3576,-17876,-3576,-25027,-17876,-10726,-17876,-3576,-25027,-10726,-25027,-3576,-17876,-17876,-17876,-25027,-25027,-17876,-25027,-25027,8886,8886,8886,12439,12439,8886,12439,12439,8886,5332,8886,1778,12439,5332,12439,1778,5332,8886,5332,12439,1778,8886,1778,12439,5332,5332,5332,1778,1778,5332,1778,1778,8886,19547,8886,15993,12439,19547,12439,15993,8886,23101,8886,26655,12439,23101,12439,26655,5332,19547,5332,15993,1778,19547,1778,15993,5332,23101,5332,26655,1778,23101,1778,26655,19547,8886,19547,12439,15993,8886,15993,12439,19547,5332,19547,1778,15993,5332,15993,1778,23101,8886,23101,12439,26655,8886,26655,12439,23101,5332,23101,1778,26655,5332,26655,1778,19547,19547,19547,15993,15993,19547,15993,15993,19547,23101,19547,26655,15993,23101,15993,26655,23101,19547,23101,15993,26655,19547,26655,15993,23101,23101,23101,26655,26655,23101,26655,26655,8886,-8886,8886,-12439,12439,-8886,12439,-12439,8886,-5332,8886,-1778,12439,-5332,12439,-1778,5332,-8886,5332,-12439,1778,-8886,1778,-12439,5332,-5332,5332,-1778,1778,-5332,1778,-1778,8886,-19547,8886,-15993,12439,-19547,12439,-15993,8886,-23101,8886,-26655,12439,-23101,12439,-26655,5332,-19547,5332,-15993,1778,-19547,1778,-15993,5332,-23101,5332,-26655,1778,-23101,1778,-26655,19547,-8886,19547,-12439,15993,-8886,15993,-12439,19547,-5332,19547,-1778,15993,-5332,15993,-1778,23101,-8886,23101,-12439,26655,-8886,26655,-12439,23101,-5332,23101,-1778,26655,-5332,26655,-1778,19547,-19547,19547,-15993,15993,-19547,15993,-15993,19547,-23101,19547,-26655,15993,-23101,15993,-26655,23101,-19547,23101,-15993,26655,-19547,26655,-15993,23101,-23101,23101,-26655,26655,-23101,26655,-26655,-8886,8886,-8886,12439,-12439,8886,-12439,12439,-8886,5332,-8886,1778,-12439,5332,-12439,1778,-5332,8886,-5332,12439,-1778,8886,-1778,12439,-5332,5332,-5332,1778,-1778,5332,-1778,1778,-8886,19547,-8886,15993,-12439,19547,-12439,15993,-8886,23101,-8886,26655,-12439,23101,-12439,26655,-5332,19547,-5332,15993,-1778,19547,-1778,15993,-5332,23101,-5332,26655,-1778,23101,-1778,26655,-19547,8886,-19547,12439,-15993,8886,-15993,12439,-19547,5332,-19547,1778,-15993,5332,-15993,1778,-23101,8886,-23101,12439,-26655,8886,-26655,12439,-23101,5332,-23101,1778,-26655,5332,-26655,1778,-19547,19547,-19547,15993,-15993,19547,-15993,15993,-19547,23101,-19547,26655,-15993,23101,-15993,26655,-23101,19547,-23101,15993,-26655,19547,-26655,15993,-23101,23101,-23101,26655,-26655,23101,-26655,26655,-8886,-8886,-8886,-12439,-12439,-8886,-12439,-12439,-8886,-5332,-8886,-1778,-12439,-5332,-12439,-1778,-5332,-8886,-5332,-12439,-1778,-8886,-1778,-12439,-5332,-5332,-5332,-1778,-1778,-5332,-1778,-1778,-8886,-19547,-8886,-15993,-12439,-19547,-12439,-15993,-8886,-23101,-8886,-26655,-12439,-23101,-12439,-26655,-5332,-19547,-5332,-15993,-1778,-19547,-1778,-15993,-5332,-23101,-5332,-26655,-1778,-23101,-1778,-26655,-19547,-8886,-19547,-12439,-15993,-8886,-15993,-12439,-19547,-5332,-19547,-1778,-15993,-5332,-15993,-1778,-23101,-8886,-23101,-12439,-26655,-8886,-26655,-12439,-23101,-5332,-23101,-1778,-26655,-5332,-26655,-1778,-19547,-19547,-19547,-15993,-15993,-19547,-15993,-15993,-19547,-23101,-19547,-26655,-15993,-23101,-15993,-26655,-23101,-19547,-23101,-15993,-26655,-19547,-26655,-15993,-23101,-23101,-23101,-26655,-26655,-23101,-26655,-26655};


pthread_cond_t nfapi_sync_cond;
pthread_mutex_t nfapi_sync_mutex;
int nfapi_sync_var=-1; //!< protected by mutex \ref nfapi_sync_mutex

uint8_t nfapi_mode = 0; // Default to monolithic mode

pthread_cond_t sync_cond;
pthread_mutex_t sync_mutex;
int sync_var=-1; //!< protected by mutex \ref sync_mutex.
int config_sync_var=-1;

#if defined(ENABLE_ITTI)
  volatile int             start_gNB = 0;
#endif
volatile int             oai_exit = 0;

static clock_source_t clock_source = internal;
static int wait_for_sync = 0;

unsigned int mmapped_dma=0;
int single_thread_flag=1;

static int8_t threequarter_fs=0;

uint32_t downlink_frequency[MAX_NUM_CCs][4];
int32_t uplink_frequency_offset[MAX_NUM_CCs][4];

//Temp fix for inexisting NR upper layer
unsigned char NB_gNB_INST = 1;

#if defined(ENABLE_ITTI)
  static char                    *itti_dump_file = NULL;
#endif

int UE_scan = 1;
int UE_scan_carrier = 0;
runmode_t mode = normal_txrx;
static double snr_dB=20;

FILE *input_fd=NULL;


#if MAX_NUM_CCs == 1
rx_gain_t rx_gain_mode[MAX_NUM_CCs][4] = {{max_gain,max_gain,max_gain,max_gain}};
double tx_gain[MAX_NUM_CCs][4] = {{20,0,0,0}};
double rx_gain[MAX_NUM_CCs][4] = {{110,0,0,0}};
#else
rx_gain_t rx_gain_mode[MAX_NUM_CCs][4] = {{max_gain,max_gain,max_gain,max_gain},{max_gain,max_gain,max_gain,max_gain}};
double tx_gain[MAX_NUM_CCs][4] = {{20,0,0,0},{20,0,0,0}};
double rx_gain[MAX_NUM_CCs][4] = {{110,0,0,0},{20,0,0,0}};
#endif

double rx_gain_off = 0.0;

double sample_rate=30.72e6;
double bw = 10.0e6;

static int tx_max_power[MAX_NUM_CCs]; /* =  {0,0}*/;

char rf_config_file[1024]="/usr/local/etc/syriq/ue.band7.tm1.PRB100.NR40.dat";

int chain_offset=0;
int phy_test = 0;
uint8_t usim_test = 0;

uint8_t dci_Format = 0;
uint8_t agregation_Level =0xFF;

uint8_t nb_antenna_tx = 1;
uint8_t nb_antenna_rx = 1;

char ref[128] = "internal";
char channels[128] = "0";

int rx_input_level_dBm;

uint32_t do_forms=0;
int otg_enabled;

//int number_of_cards = 1;


//static NR_DL_FRAME_PARMS      *frame_parms[MAX_NUM_CCs];
//static nfapi_nr_config_request_t *config[MAX_NUM_CCs];
uint32_t target_dl_mcs = 28; //maximum allowed mcs
uint32_t target_ul_mcs = 20;
uint32_t timing_advance = 0;
uint8_t exit_missed_slots=1;
uint64_t num_missed_slots=0; // counter for the number of missed slots


extern void reset_opp_meas(void);
extern void print_opp_meas(void);

extern void init_eNB_afterRU(void);

int transmission_mode=1;
int emulate_rf = 0;
int numerology = 0;

static softmodem_params_t softmodem_params;

static char *parallel_config = NULL;
static char *worker_config = NULL;

/* struct for ethernet specific parameters given in eNB conf file */
eth_params_t *eth_params;

openair0_config_t openair0_cfg[MAX_CARDS];

double cpuf;

extern char uecap_xer[1024];
char uecap_xer_in=0;

/* see file openair2/LAYER2/MAC/main.c for why abstraction_flag is needed
 * this is very hackish - find a proper solution
 */
uint8_t abstraction_flag=0;

/* forward declarations */
void set_default_frame_parms(nfapi_nr_config_request_t *config[MAX_NUM_CCs], NR_DL_FRAME_PARMS *frame_parms[MAX_NUM_CCs]);

/*---------------------BMC: timespec helpers -----------------------------*/

struct timespec min_diff_time = { .tv_sec = 0, .tv_nsec = 0 };
struct timespec max_diff_time = { .tv_sec = 0, .tv_nsec = 0 };

struct timespec clock_difftime(struct timespec start, struct timespec end) {
  struct timespec temp;

  if ((end.tv_nsec-start.tv_nsec)<0) {
    temp.tv_sec = end.tv_sec-start.tv_sec-1;
    temp.tv_nsec = 1000000000+end.tv_nsec-start.tv_nsec;
  } else {
    temp.tv_sec = end.tv_sec-start.tv_sec;
    temp.tv_nsec = end.tv_nsec-start.tv_nsec;
  }

  return temp;
}

void print_difftimes(void) {
#ifdef DEBUG
  printf("difftimes min = %lu ns ; max = %lu ns\n", min_diff_time.tv_nsec, max_diff_time.tv_nsec);
#else
  LOG_I(HW,"difftimes min = %lu ns ; max = %lu ns\n", min_diff_time.tv_nsec, max_diff_time.tv_nsec);
#endif
}

void update_difftimes(struct timespec start, struct timespec end) {
  struct timespec diff_time = { .tv_sec = 0, .tv_nsec = 0 };
  int             changed = 0;
  diff_time = clock_difftime(start, end);

  if ((min_diff_time.tv_nsec == 0) || (diff_time.tv_nsec < min_diff_time.tv_nsec)) {
    min_diff_time.tv_nsec = diff_time.tv_nsec;
    changed = 1;
  }

  if ((max_diff_time.tv_nsec == 0) || (diff_time.tv_nsec > max_diff_time.tv_nsec)) {
    max_diff_time.tv_nsec = diff_time.tv_nsec;
    changed = 1;
  }

#if 1

  if (changed) print_difftimes();

#endif
}

/*------------------------------------------------------------------------*/

unsigned int build_rflocal(int txi, int txq, int rxi, int rxq) {
  return (txi + (txq<<6) + (rxi<<12) + (rxq<<18));
}
unsigned int build_rfdc(int dcoff_i_rxfe, int dcoff_q_rxfe) {
  return (dcoff_i_rxfe + (dcoff_q_rxfe<<8));
}

#if !defined(ENABLE_ITTI)
void signal_handler(int sig) {
  void *array[10];
  size_t size;

  if (sig==SIGSEGV) {
    // get void*'s for all entries on the stack
    size = backtrace(array, 10);
    // print out all the frames to stderr
    fprintf(stderr, "Error: signal %d:\n", sig);
    backtrace_symbols_fd(array, size, 2);
    exit(-1);
  } else {
    printf("trying to exit gracefully...\n");
    oai_exit = 1;
  }
}
#endif
#define KNRM  "\x1B[0m"
#define KRED  "\x1B[31m"
#define KGRN  "\x1B[32m"
#define KBLU  "\x1B[34m"
#define RESET "\033[0m"

#if defined(ENABLE_ITTI)
void signal_handler_itti(int sig) {
  // Call exit function
  char msg[256];
  memset(msg, 0, 256);
  sprintf(msg, "caught signal %s\n", strsignal(sig));
  exit_function(__FILE__, __FUNCTION__, __LINE__, msg);
}
#endif

void exit_function(const char *file, const char *function, const int line, const char *s) {
  int ru_id;

  if (s != NULL) {
    printf("%s:%d %s() Exiting OAI softmodem: %s\n",file,line, function, s);
  }

  oai_exit = 1;

  if (RC.ru == NULL)
    exit(-1); // likely init not completed, prevent crash or hang, exit now...

  for (ru_id=0; ru_id<RC.nb_RU; ru_id++) {
    if (RC.ru[ru_id] && RC.ru[ru_id]->rfdevice.trx_end_func) {
      RC.ru[ru_id]->rfdevice.trx_end_func(&RC.ru[ru_id]->rfdevice);
      RC.ru[ru_id]->rfdevice.trx_end_func = NULL;
    }

    if (RC.ru[ru_id] && RC.ru[ru_id]->ifdevice.trx_end_func) {
      RC.ru[ru_id]->ifdevice.trx_end_func(&RC.ru[ru_id]->ifdevice);
      RC.ru[ru_id]->ifdevice.trx_end_func = NULL;
    }
  }

  sleep(1); //allow lte-softmodem threads to exit first
#if defined(ENABLE_ITTI)
  itti_terminate_tasks (TASK_UNKNOWN);
#endif
  exit(1);
}

#if defined(ENABLE_ITTI)
void *l2l1_task(void *arg) {
  MessageDef *message_p = NULL;
  int         result;
  itti_set_task_real_time(TASK_L2L1);
  itti_mark_task_ready(TASK_L2L1);
  /* Wait for the initialize message */
  printf("Wait for the ITTI initialize message\n");

  do {
    if (message_p != NULL) {
      result = itti_free (ITTI_MSG_ORIGIN_ID(message_p), message_p);
      AssertFatal (result == EXIT_SUCCESS, "Failed to free memory (%d)!\n", result);
    }

    itti_receive_msg (TASK_L2L1, &message_p);

    switch (ITTI_MSG_ID(message_p)) {
      case INITIALIZE_MESSAGE:
        /* Start eNB thread */
        LOG_D(EMU, "L2L1 TASK received %s\n", ITTI_MSG_NAME(message_p));
        start_gNB = 1;
        break;

      case TERMINATE_MESSAGE:
        printf("received terminate message\n");
        oai_exit=1;
        start_gNB = 0;
        itti_exit_task ();
        break;

      default:
        LOG_E(EMU, "Received unexpected message %s\n", ITTI_MSG_NAME(message_p));
        break;
    }
  } while (ITTI_MSG_ID(message_p) != INITIALIZE_MESSAGE);

  result = itti_free (ITTI_MSG_ORIGIN_ID(message_p), message_p);
  AssertFatal (result == EXIT_SUCCESS, "Failed to free memory (%d)!\n", result);
  /* ???? no else but seems to be UE only ???
    do {
      // Wait for a message
      itti_receive_msg (TASK_L2L1, &message_p);

      switch (ITTI_MSG_ID(message_p)) {
      case TERMINATE_MESSAGE:
        oai_exit=1;
        itti_exit_task ();
        break;

      case ACTIVATE_MESSAGE:
        start_UE = 1;
        break;

      case DEACTIVATE_MESSAGE:
        start_UE = 0;
        break;

      case MESSAGE_TEST:
        LOG_I(EMU, "Received %s\n", ITTI_MSG_NAME(message_p));
        break;

      default:
        LOG_E(EMU, "Received unexpected message %s\n", ITTI_MSG_NAME(message_p));
        break;
      }

      result = itti_free (ITTI_MSG_ORIGIN_ID(message_p), message_p);
      AssertFatal (result == EXIT_SUCCESS, "Failed to free memory (%d)!\n", result);
    } while(!oai_exit);
  */
  return NULL;
}
#endif

int create_gNB_tasks(uint32_t gnb_nb) {
  LOG_D(GNB_APP, "%s(gnb_nb:%d\n", __FUNCTION__, gnb_nb);
  itti_wait_ready(1);

  if (itti_create_task (TASK_L2L1, l2l1_task, NULL) < 0) {
    LOG_E(PDCP, "Create task for L2L1 failed\n");
    return -1;
  }

  if (gnb_nb > 0) {
    /* Last task to create, others task must be ready before its start */
    if (itti_create_task (TASK_GNB_APP, gNB_app_task, NULL) < 0) {
      LOG_E(GNB_APP, "Create task for gNB APP failed\n");
      return -1;
    }
  }

  /*
  #   if defined(ENABLE_USE_MME)
        if (gnb_nb > 0) {
          if (itti_create_task (TASK_SCTP, sctp_eNB_task, NULL) < 0) {
            LOG_E(SCTP, "Create task for SCTP failed\n");
            return -1;
          }

          if (itti_create_task (TASK_S1AP, s1ap_eNB_task, NULL) < 0) {
            LOG_E(S1AP, "Create task for S1AP failed\n");
            return -1;
          }
          if(!emulate_rf){
            if (itti_create_task (TASK_UDP, udp_eNB_task, NULL) < 0) {
              LOG_E(UDP_, "Create task for UDP failed\n");
              return -1;
            }
          }

          if (itti_create_task (TASK_GTPV1_U, &gtpv1u_eNB_task, NULL) < 0) {
            LOG_E(GTPU, "Create task for GTPV1U failed\n");
            return -1;
          }
        }

  #      endif
  */

  if (gnb_nb > 0) {
    LOG_I(NR_RRC,"Creating NR RRC gNB Task\n");

    if (itti_create_task (TASK_RRC_GNB, rrc_gnb_task, NULL) < 0) {
      LOG_E(NR_RRC, "Create task for NR RRC gNB failed\n");
      return -1;
    }
  }

  return 0;
}


static void get_options(void) {
  int tddflag, nonbiotflag;
  uint32_t online_log_messages;
  uint32_t glog_level, glog_verbosity;
  uint32_t start_telnetsrv = 0;
  uint32_t noS1;
  uint32_t nokrnmod;
  paramdef_t cmdline_params[] = CMDLINE_PARAMS_DESC_GNB ;
  paramdef_t cmdline_logparams[] = CMDLINE_LOGPARAMS_DESC_NR ;
  config_process_cmdline( cmdline_params,sizeof(cmdline_params)/sizeof(paramdef_t),NULL);



  config_process_cmdline( cmdline_logparams,sizeof(cmdline_logparams)/sizeof(paramdef_t),NULL);

  if(config_isparamset(cmdline_logparams,CMDLINE_ONLINELOG_IDX)) {
    set_glog_onlinelog(online_log_messages);
  }

  if(config_isparamset(cmdline_logparams,CMDLINE_GLOGLEVEL_IDX)) {
    set_glog(glog_level);
  }

  if (start_telnetsrv) {
    load_module_shlib("telnetsrv",NULL,0,NULL);
  }

#if T_TRACER
  paramdef_t cmdline_ttraceparams[] =CMDLINE_TTRACEPARAMS_DESC ;
  config_process_cmdline( cmdline_ttraceparams,sizeof(cmdline_ttraceparams)/sizeof(paramdef_t),NULL);
#endif

  if ( !(CONFIG_ISFLAGSET(CONFIG_ABORT)) ) {
    memset((void *)&RC,0,sizeof(RC));
    /* Read RC configuration file */
    NRRCConfig();
    NB_gNB_INST = RC.nb_nr_inst;
    NB_RU   = RC.nb_RU;
    printf("Configuration: nb_rrc_inst %d, nb_nr_L1_inst %d, nb_ru %d\n",NB_gNB_INST,RC.nb_nr_L1_inst,NB_RU);
  }

  if(parallel_config != NULL) set_parallel_conf(parallel_config);

  if(worker_config != NULL) set_worker_conf(worker_config);

}


#if T_TRACER
  int T_nowait = 0;     /* by default we wait for the tracer */
  int T_port = 2021;    /* default port to listen to to wait for the tracer */
  int T_dont_fork = 0;  /* default is to fork, see 'T_init' to understand */
#endif



void set_default_frame_parms(nfapi_nr_config_request_t *config[MAX_NUM_CCs],
		                     NR_DL_FRAME_PARMS *frame_parms[MAX_NUM_CCs])
{
  for (int CC_id=0; CC_id<MAX_NUM_CCs; CC_id++) {
    frame_parms[CC_id] = (NR_DL_FRAME_PARMS *) malloc(sizeof(NR_DL_FRAME_PARMS));
    config[CC_id] = (nfapi_nr_config_request_t *) malloc(sizeof(nfapi_nr_config_request_t));
    config[CC_id]->subframe_config.numerology_index_mu.value =1;
    config[CC_id]->subframe_config.duplex_mode.value = 1; //FDD
    config[CC_id]->subframe_config.dl_cyclic_prefix_type.value = 0; //NORMAL
    config[CC_id]->rf_config.dl_carrier_bandwidth.value = 106;
    config[CC_id]->rf_config.ul_carrier_bandwidth.value = 106;
    config[CC_id]->sch_config.physical_cell_id.value = 0;
    ///dl frequency to be filled in
    /*  //Set some default values that may be overwritten while reading options
        frame_parms[CC_id]->frame_type          = FDD;
        frame_parms[CC_id]->tdd_config          = 3;
        frame_parms[CC_id]->tdd_config_S        = 0;
        frame_parms[CC_id]->N_RB_DL             = 100;
        frame_parms[CC_id]->N_RB_UL             = 100;
        frame_parms[CC_id]->Ncp                 = NORMAL;
        frame_parms[CC_id]->Ncp_UL              = NORMAL;
        frame_parms[CC_id]->Nid_cell            = 0;
        frame_parms[CC_id]->num_MBSFN_config    = 0;
        frame_parms[CC_id]->nb_antenna_ports_eNB  = 1;
        frame_parms[CC_id]->nb_antennas_tx      = 1;
        frame_parms[CC_id]->nb_antennas_rx      = 1;

        frame_parms[CC_id]->nushift             = 0;

        frame_parms[CC_id]->phich_config_common.phich_resource = oneSixth;
        frame_parms[CC_id]->phich_config_common.phich_duration = normal;
        // UL RS Config
        frame_parms[CC_id]->pusch_config_common.ul_ReferenceSignalsPUSCH.cyclicShift = 0;//n_DMRS1 set to 0
        frame_parms[CC_id]->pusch_config_common.ul_ReferenceSignalsPUSCH.groupHoppingEnabled = 0;
        frame_parms[CC_id]->pusch_config_common.ul_ReferenceSignalsPUSCH.sequenceHoppingEnabled = 0;
        frame_parms[CC_id]->pusch_config_common.ul_ReferenceSignalsPUSCH.groupAssignmentPUSCH = 0;

        frame_parms[CC_id]->prach_config_common.rootSequenceIndex=22;
        frame_parms[CC_id]->prach_config_common.prach_ConfigInfo.zeroCorrelationZoneConfig=1;
        frame_parms[CC_id]->prach_config_common.prach_ConfigInfo.prach_ConfigIndex=0;
        frame_parms[CC_id]->prach_config_common.prach_ConfigInfo.highSpeedFlag=0;
        frame_parms[CC_id]->prach_config_common.prach_ConfigInfo.prach_FreqOffset=0;

    //    downlink_frequency[CC_id][0] = 2680000000; // Use float to avoid issue with frequency over 2^31.
    //    downlink_frequency[CC_id][1] = downlink_frequency[CC_id][0];
    //    downlink_frequency[CC_id][2] = downlink_frequency[CC_id][0];
    //    downlink_frequency[CC_id][3] = downlink_frequency[CC_id][0];
        //printf("Downlink for CC_id %d frequency set to %u\n", CC_id, downlink_frequency[CC_id][0]);
        frame_parms[CC_id]->dl_CarrierFreq=downlink_frequency[CC_id][0];
    */
  }
}

/*
void init_openair0(void) {

  int card;
  int i;

  for (card=0; card<MAX_CARDS; card++) {

    openair0_cfg[card].mmapped_dma=mmapped_dma;
    openair0_cfg[card].configFilename = NULL;

    if(config[0]->rf_config.dl_carrier_bandwidth.value == 100) {
      if (frame_parms[0]->threequarter_fs) {
  openair0_cfg[card].sample_rate=23.04e6;
  openair0_cfg[card].samples_per_frame = 230400;
  openair0_cfg[card].tx_bw = 10e6;
  openair0_cfg[card].rx_bw = 10e6;
      } else {
  openair0_cfg[card].sample_rate=30.72e6;
  openair0_cfg[card].samples_per_frame = 307200;
  openair0_cfg[card].tx_bw = 10e6;
  openair0_cfg[card].rx_bw = 10e6;
      }
    } else if(config[0]->rf_config.dl_carrier_bandwidth.value == 50) {
      openair0_cfg[card].sample_rate=15.36e6;
      openair0_cfg[card].samples_per_frame = 153600;
      openair0_cfg[card].tx_bw = 5e6;
      openair0_cfg[card].rx_bw = 5e6;
    } else if (config[0]->rf_config.dl_carrier_bandwidth.value == 25) {
      openair0_cfg[card].sample_rate=7.68e6;
      openair0_cfg[card].samples_per_frame = 76800;
      openair0_cfg[card].tx_bw = 2.5e6;
      openair0_cfg[card].rx_bw = 2.5e6;
    } else if (config[0]->rf_config.dl_carrier_bandwidth.value == 6) {
      openair0_cfg[card].sample_rate=1.92e6;
      openair0_cfg[card].samples_per_frame = 19200;
      openair0_cfg[card].tx_bw = 1.5e6;
      openair0_cfg[card].rx_bw = 1.5e6;
    }


    if (config[0]->subframe_config.duplex_mode.value==TDD)
      openair0_cfg[card].duplex_mode = duplex_mode_TDD;
    else //FDD
      openair0_cfg[card].duplex_mode = duplex_mode_FDD;

    printf("HW: Configuring card %d, nb_antennas_tx/rx %d/%d\n",card,
     RC.gNB[0]->gNB_config.rf_config.tx_antenna_ports.value,
     RC.gNB[0]->gNB_config.rf_config.tx_antenna_ports.value );
    openair0_cfg[card].Mod_id = 0;

    openair0_cfg[card].num_rb_dl=config[0]->rf_config.dl_carrier_bandwidth.value;

    openair0_cfg[card].clock_source = clock_source;


    openair0_cfg[card].tx_num_channels=min(2,RC.gNB[0]->gNB_config.rf_config.tx_antenna_ports.value );
    openair0_cfg[card].rx_num_channels=min(2,RC.gNB[0]->gNB_config.rf_config.tx_antenna_ports.value );

    for (i=0; i<4; i++) {

      if (i<openair0_cfg[card].tx_num_channels)
  openair0_cfg[card].tx_freq[i] = downlink_frequency[0][i] ;
      else
  openair0_cfg[card].tx_freq[i]=0.0;

      if (i<openair0_cfg[card].rx_num_channels)
  openair0_cfg[card].rx_freq[i] =downlink_frequency[0][i] + uplink_frequency_offset[0][i] ;
      else
  openair0_cfg[card].rx_freq[i]=0.0;

      openair0_cfg[card].autocal[i] = 1;
      openair0_cfg[card].tx_gain[i] = tx_gain[0][i];
      openair0_cfg[card].rx_gain[i] = RC.gNB[0]->rx_total_gain_dB;


      openair0_cfg[card].configFilename = rf_config_file;
      printf("Card %d, channel %d, Setting tx_gain %f, rx_gain %f, tx_freq %f, rx_freq %f\n",
       card,i, openair0_cfg[card].tx_gain[i],
       openair0_cfg[card].rx_gain[i],
       openair0_cfg[card].tx_freq[i],
       openair0_cfg[card].rx_freq[i]);
    }
  } // for loop on cards
}
*/

void wait_RUs(void) {
  LOG_I(PHY,"Waiting for RUs to be configured ... RC.ru_mask:%02lx\n", RC.ru_mask);
  // wait for all RUs to be configured over fronthaul
  pthread_mutex_lock(&RC.ru_mutex);

  while (RC.ru_mask>0) {
    pthread_cond_wait(&RC.ru_cond,&RC.ru_mutex);
    printf("RC.ru_mask:%02lx\n", RC.ru_mask);
  }

  pthread_mutex_unlock(&RC.ru_mutex);
  LOG_I(PHY,"RUs configured\n");
}

void wait_gNBs(void) {
  int i,j;
  int waiting=1;

  while (waiting==1) {
    printf("Waiting for gNB L1 instances to all get configured ... sleeping 50ms (nb_nr_sL1_inst %d)\n",RC.nb_nr_L1_inst);
    usleep(50*1000);
    waiting=0;

    for (i=0; i<RC.nb_nr_L1_inst; i++) {

      if (RC.gNB[i]->configured==0) {
	waiting=1;
	break;
      }
    }
  }

  printf("gNB L1 are configured\n");
}

#if defined(ENABLE_ITTI)
/*
 * helper function to terminate a certain ITTI task
 */
void terminate_task(task_id_t task_id, module_id_t mod_id) {
  LOG_I(ENB_APP, "sending TERMINATE_MESSAGE to task %s (%d)\n", itti_get_task_name(task_id), task_id);
  MessageDef *msg;
  msg = itti_alloc_new_message (ENB_APP, TERMINATE_MESSAGE);
  itti_send_msg_to_task (task_id, ENB_MODULE_ID_TO_INSTANCE(mod_id), msg);
}

//extern void  free_transport(PHY_VARS_gNB *);
extern void  nr_phy_free_RU(RU_t *);

int stop_L1L2(module_id_t gnb_id) {
  LOG_W(ENB_APP, "stopping nr-softmodem\n");
  oai_exit = 1;

  if (!RC.ru) {
    LOG_F(ENB_APP, "no RU configured\n");
    return -1;
  }

  /* stop trx devices, multiple carrier currently not supported by RU */
  if (RC.ru[gnb_id]) {
    if (RC.ru[gnb_id]->rfdevice.trx_stop_func) {
      RC.ru[gnb_id]->rfdevice.trx_stop_func(&RC.ru[gnb_id]->rfdevice);
      LOG_I(ENB_APP, "turned off RU rfdevice\n");
    } else {
      LOG_W(ENB_APP, "can not turn off rfdevice due to missing trx_stop_func callback, proceding anyway!\n");
    }

    if (RC.ru[gnb_id]->ifdevice.trx_stop_func) {
      RC.ru[gnb_id]->ifdevice.trx_stop_func(&RC.ru[gnb_id]->ifdevice);
      LOG_I(ENB_APP, "turned off RU ifdevice\n");
    } else {
      LOG_W(ENB_APP, "can not turn off ifdevice due to missing trx_stop_func callback, proceding anyway!\n");
    }
  } else {
    LOG_W(ENB_APP, "no RU found for index %d\n", gnb_id);
    return -1;
  }

  /* these tasks need to pick up new configuration */
  terminate_task(TASK_RRC_ENB, gnb_id);
  terminate_task(TASK_L2L1, gnb_id);
  LOG_I(ENB_APP, "calling kill_gNB_proc() for instance %d\n", gnb_id);
  kill_gNB_proc(gnb_id);
  LOG_I(ENB_APP, "calling kill_NR_RU_proc() for instance %d\n", gnb_id);
  kill_NR_RU_proc(gnb_id);
  oai_exit = 0;

    //free_transport(RC.gNB[gnb_id]);
  phy_free_nr_gNB(RC.gNB[gnb_id]);


  nr_phy_free_RU(RC.ru[gnb_id]);
  free_lte_top();
  return 0;
}

/*
 * Restart the nr-softmodem after it has been soft-stopped with stop_L1L2()
 */
int restart_L1L2(module_id_t gnb_id) {
  RU_t *ru = RC.ru[gnb_id];
  int cc_id;
  MessageDef *msg_p = NULL;
  LOG_W(ENB_APP, "restarting nr-softmodem\n");
  /* block threads */
  sync_var = -1;

  RC.gNB[gnb_id]->configured = 0;
  

  RC.ru_mask |= (1 << ru->idx);
  /* copy the changed frame parameters to the RU */
  /* TODO this should be done for all RUs associated to this gNB */
  memcpy(&ru->nr_frame_parms, &RC.gNB[gnb_id]->frame_parms, sizeof(NR_DL_FRAME_PARMS));
  set_function_spec_param(RC.ru[gnb_id]);
  LOG_I(ENB_APP, "attempting to create ITTI tasks\n");

  if (itti_create_task (TASK_RRC_ENB, rrc_enb_task, NULL) < 0) {
    LOG_E(RRC, "Create task for RRC eNB failed\n");
    return -1;
  } else {
    LOG_I(RRC, "Re-created task for RRC gNB successfully\n");
  }

  if (itti_create_task (TASK_L2L1, l2l1_task, NULL) < 0) {
    LOG_E(PDCP, "Create task for L2L1 failed\n");
    return -1;
  } else {
    LOG_I(PDCP, "Re-created task for L2L1 successfully\n");
  }

  /* pass a reconfiguration request which will configure everything down to
   * RC.eNB[i][j]->frame_parms, too */
  msg_p = itti_alloc_new_message(TASK_ENB_APP, RRC_CONFIGURATION_REQ);
  RRC_CONFIGURATION_REQ(msg_p) = RC.rrc[gnb_id]->configuration;
  itti_send_msg_to_task(TASK_RRC_ENB, ENB_MODULE_ID_TO_INSTANCE(gnb_id), msg_p);
  /* TODO XForms might need to be restarted, but it is currently (09/02/18)
   * broken, so we cannot test it */
  wait_gNBs();
  init_RU_proc(ru);
  ru->rf_map.card = 0;
  ru->rf_map.chain = 0; /* CC_id + chain_offset;*/
  wait_RUs();
  init_eNB_afterRU();
  printf("Sending sync to all threads\n");
  pthread_mutex_lock(&sync_mutex);
  sync_var=0;
  pthread_cond_broadcast(&sync_cond);
  pthread_mutex_unlock(&sync_mutex);
  return 0;
}
#endif

static  void wait_nfapi_init(char *thread_name) {
  printf( "waiting for NFAPI PNF connection and population of global structure (%s)\n",thread_name);
  pthread_mutex_lock( &nfapi_sync_mutex );

  while (nfapi_sync_var<0)
    pthread_cond_wait( &nfapi_sync_cond, &nfapi_sync_mutex );

  pthread_mutex_unlock(&nfapi_sync_mutex);
  printf( "NFAPI: got sync (%s)\n", thread_name);
}

void init_pdcp(void) {
  //if (!NODE_IS_DU(RC.rrc[0]->node_type)) {
    pdcp_layer_init();
    uint32_t pdcp_initmask = (IS_SOFTMODEM_NOS1) ?
                             (PDCP_USE_NETLINK_BIT | LINK_ENB_PDCP_TO_IP_DRIVER_BIT) : LINK_ENB_PDCP_TO_GTPV1U_BIT;

    if (IS_SOFTMODEM_NOS1){
    	printf("IS_SOFTMODEM_NOS1 option enabled \n");
      pdcp_initmask = pdcp_initmask | ENB_NAS_USE_TUN_BIT | SOFTMODEM_NOKRNMOD_BIT  ;
    }

    pdcp_module_init(pdcp_initmask);

    /*if (NODE_IS_CU(RC.rrc[0]->node_type)) {
      pdcp_set_rlc_data_req_func((send_rlc_data_req_func_t)proto_agent_send_rlc_data_req);
    } else {*/
      pdcp_set_rlc_data_req_func((send_rlc_data_req_func_t) rlc_data_req);
      pdcp_set_pdcp_data_ind_func((pdcp_data_ind_func_t) pdcp_data_ind);
    //}
  /*} else {
    pdcp_set_pdcp_data_ind_func((pdcp_data_ind_func_t) proto_agent_send_pdcp_data_ind);
  }*/
}

int main( int argc, char **argv )
{
  int i, ru_id, CC_id = 0;
  start_background_system();

  ///static configuration for NR at the moment
  if ( load_configmodule(argc,argv,CONFIG_ENABLECMDLINEONLY) == NULL) {
    exit_fun("[SOFTMODEM] Error, configuration module init failed\n");
  }

#ifdef DEBUG_CONSOLE
  setvbuf(stdout, NULL, _IONBF, 0);
  setvbuf(stderr, NULL, _IONBF, 0);
#endif
  mode = normal_txrx;
  memset(&openair0_cfg[0],0,sizeof(openair0_config_t)*MAX_CARDS);
  memset(tx_max_power,0,sizeof(int)*MAX_NUM_CCs);
  logInit();
  configure_linux();
  printf("Reading in command-line options\n");
  get_options ();
  get_common_options();

  if (CONFIG_ISFLAGSET(CONFIG_ABORT) ) {
    fprintf(stderr,"Getting configuration failed\n");
    exit(-1);
  }

  openair0_cfg[0].threequarter_fs = threequarter_fs;

#if T_TRACER
  T_Config_Init();
#endif
  //randominit (0);
  set_taus_seed (0);
  printf("configuring for RAU/RRU\n");

  if (opp_enabled ==1) {
    reset_opp_meas();
  }

  cpuf=get_cpu_freq_GHz();
#if defined(ENABLE_ITTI)
  itti_init(TASK_MAX, THREAD_MAX, MESSAGES_ID_MAX, tasks_info, messages_info);
  // initialize mscgen log after ITTI
  MSC_INIT(MSC_E_UTRAN, THREAD_MAX+TASK_MAX);
#endif

init_opt();


#ifdef PDCP_USE_NETLINK
  netlink_init();
#if defined(PDCP_USE_NETLINK_QUEUES)
  pdcp_netlink_init();
#endif
#endif
#if !defined(ENABLE_ITTI)
  // to make a graceful exit when ctrl-c is pressed
  signal(SIGSEGV, signal_handler);
  signal(SIGINT, signal_handler);
#endif
#ifndef PACKAGE_VERSION
#  define PACKAGE_VERSION "UNKNOWN-EXPERIMENTAL"
#endif
  LOG_I(HW, "Version: %s\n", PACKAGE_VERSION);


  if (RC.nb_nr_inst > 0)  {
    // don't create if node doesn't connect to RRC/S1/GTP
    AssertFatal(create_gNB_tasks(1) == 0,"cannot create ITTI tasks\n");
  } else {
    printf("No ITTI, Initializing L1\n");
    RCconfig_L1();
  }


  
  /* Start the agent. If it is turned off in the configuration, it won't start */
  /*
  RCconfig_nr_flexran();

  for (i = 0; i < RC.nb_nr_L1_inst; i++) {
    flexran_agent_start(i);
  }
<<<<<<< HEAD
*/
=======

  if(IS_SOFTMODEM_NOS1)
	  init_pdcp();

>>>>>>> 615f2787
  // init UE_PF_PO and mutex lock
  pthread_mutex_init(&ue_pf_po_mutex, NULL);
  memset (&UE_PF_PO[0][0], 0, sizeof(UE_PF_PO_t)*NUMBER_OF_UE_MAX*MAX_NUM_CCs);
  mlockall(MCL_CURRENT | MCL_FUTURE);
  pthread_cond_init(&sync_cond,NULL);
  pthread_mutex_init(&sync_mutex, NULL);
/*#ifdef XFORMS
  int UE_id;

  if (do_forms==1) {
    fl_initialize (&argc, argv, NULL, 0, 0);
    form_stats_l2 = create_form_stats_form();
    fl_show_form (form_stats_l2->stats_form, FL_PLACE_HOTSPOT, FL_FULLBORDER, "l2 stats");
    form_stats = create_form_stats_form();
    fl_show_form (form_stats->stats_form, FL_PLACE_HOTSPOT, FL_FULLBORDER, "stats");

    for(UE_id=0; UE_id<scope_enb_num_ue; UE_id++) {
      for(CC_id=0; CC_id<MAX_NUM_CCs; CC_id++) {
        form_gnb[CC_id][UE_id] = create_phy_scope_gnb();
        sprintf (title, "LTE UL SCOPE eNB for CC_id %d, UE %d",CC_id,UE_id);
        fl_show_form (form_gnb[CC_id][UE_id]->phy_scope_gnb, FL_PLACE_HOTSPOT, FL_FULLBORDER, title);

        if (otg_enabled) {
          fl_set_button(form_gnb[CC_id][UE_id]->button_0,1);
          fl_set_object_label(form_gnb[CC_id][UE_id]->button_0,"DL Traffic ON");
        } else {
          fl_set_button(form_gnb[CC_id][UE_id]->button_0,0);
          fl_set_object_label(form_gnb[CC_id][UE_id]->button_0,"DL Traffic OFF");
        }
      } // CC_id
    } // UE_id

    threadCreate(&forms_thread, scope_thread, NULL, "scope", -1, OAI_PRIORITY_RT_LOW);
    printf("Scope thread created, ret=%d\n",ret);
  }

#endif*/
  usleep(10*1000);

  if (nfapi_mode) {
    printf("NFAPI*** - mutex and cond created - will block shortly for completion of PNF connection\n");
    pthread_cond_init(&sync_cond,NULL);
    pthread_mutex_init(&sync_mutex, NULL);
  }

  const char *nfapi_mode_str = "<UNKNOWN>";

  switch(nfapi_mode) {
    case 0:
      nfapi_mode_str = "MONOLITHIC";
      break;

    case 1:
      nfapi_mode_str = "PNF";
      break;

    case 2:
      nfapi_mode_str = "VNF";
      break;

    default:
      nfapi_mode_str = "<UNKNOWN NFAPI MODE>";
      break;
  }

  printf("NFAPI MODE:%s\n", nfapi_mode_str);

  if (nfapi_mode==2) // VNF
    wait_nfapi_init("main?");

  printf("START MAIN THREADS\n");
  // start the main threads
  number_of_cards = 1;
  printf("RC.nb_nr_L1_inst:%d\n", RC.nb_nr_L1_inst);

  if (RC.nb_nr_L1_inst > 0) {
    printf("Initializing gNB threads single_thread_flag:%d wait_for_sync:%d\n", single_thread_flag,wait_for_sync);
    init_gNB(single_thread_flag,wait_for_sync);
  }

  printf("wait_gNBs()\n");
  wait_gNBs();
  printf("About to Init RU threads RC.nb_RU:%d\n", RC.nb_RU);

  if (RC.nb_RU >0) {
    printf("Initializing RU threads\n");
    init_NR_RU(rf_config_file);

    for (ru_id=0; ru_id<RC.nb_RU; ru_id++) {
      RC.ru[ru_id]->rf_map.card=0;
      RC.ru[ru_id]->rf_map.chain=CC_id+chain_offset;
    }
  }

  config_sync_var=0;

  if (nfapi_mode==1) { // PNF
    wait_nfapi_init("main?");
  }

  printf("wait RUs\n");
  wait_RUs();
  printf("ALL RUs READY!\n");
  printf("RC.nb_RU:%d\n", RC.nb_RU);
  // once all RUs are ready initialize the rest of the gNBs ((dependence on final RU parameters after configuration)
  printf("ALL RUs ready - init gNBs\n");

  if (nfapi_mode != 1 && nfapi_mode != 2) {
    printf("Not NFAPI mode - call init_eNB_afterRU()\n");
    init_eNB_afterRU();
  } else {
    printf("NFAPI mode - DO NOT call init_gNB_afterRU()\n");
  }

  printf("ALL RUs ready - ALL gNBs ready\n");
  // connect the TX/RX buffers
  printf("Sending sync to all threads\n");
  pthread_mutex_lock(&sync_mutex);
  sync_var=0;
  pthread_cond_broadcast(&sync_cond);
  pthread_mutex_unlock(&sync_mutex);
  printf("About to call end_configmodule() from %s() %s:%d\n", __FUNCTION__, __FILE__, __LINE__);
  end_configmodule();
  printf("Called end_configmodule() from %s() %s:%d\n", __FUNCTION__, __FILE__, __LINE__);
  // wait for end of program
  printf("TYPE <CTRL-C> TO TERMINATE\n");
  //getchar();
#if defined(ENABLE_ITTI)
  printf("Entering ITTI signals handler\n");
  itti_wait_tasks_end();
  printf("Returned from ITTI signal handler\n");
  oai_exit=1;
  printf("oai_exit=%d\n",oai_exit);
#else

  while (oai_exit==0)
    sleep(1);

  printf("Terminating application - oai_exit=%d\n",oai_exit);
#endif
  // stop threads
/*#ifdef XFORMS

    printf("waiting for XFORMS thread\n");

    if (do_forms==1) {
      pthread_join(forms_thread,&status);
      fl_hide_form(form_stats->stats_form);
      fl_free_form(form_stats->stats_form);

        fl_hide_form(form_stats_l2->stats_form);
        fl_free_form(form_stats_l2->stats_form);

        for(UE_id=0; UE_id<scope_enb_num_ue; UE_id++) {
    for(CC_id=0; CC_id<MAX_NUM_CCs; CC_id++) {
      fl_hide_form(form_enb[CC_id][UE_id]->phy_scope_gNB);
      fl_free_form(form_enb[CC_id][UE_id]->phy_scope_gNB);
    }
        }
    }

#endif*/
  printf("stopping MODEM threads\n");
  // cleanup
  stop_gNB(NB_gNB_INST);
  stop_RU(NB_RU);

  /* release memory used by the RU/gNB threads (incomplete), after all
   * threads have been stopped (they partially use the same memory) */
  for (int inst = 0; inst < NB_gNB_INST; inst++) {
      //free_transport(RC.gNB[inst]);
      phy_free_nr_gNB(RC.gNB[inst]);
  }

  for (int inst = 0; inst < NB_RU; inst++) {
    nr_phy_free_RU(RC.ru[inst]);
  }

  free_lte_top();
  pthread_cond_destroy(&sync_cond);
  pthread_mutex_destroy(&sync_mutex);
  pthread_cond_destroy(&nfapi_sync_cond);
  pthread_mutex_destroy(&nfapi_sync_mutex);
  pthread_mutex_destroy(&ue_pf_po_mutex);

  // *** Handle per CC_id openair0

  for(ru_id=0; ru_id<NB_RU; ru_id++) {
    if (RC.ru[ru_id]->rfdevice.trx_end_func)
      RC.ru[ru_id]->rfdevice.trx_end_func(&RC.ru[ru_id]->rfdevice);

    if (RC.ru[ru_id]->ifdevice.trx_end_func)
      RC.ru[ru_id]->ifdevice.trx_end_func(&RC.ru[ru_id]->ifdevice);
  }


  logClean();
  printf("Bye.\n");
  return 0;
}<|MERGE_RESOLUTION|>--- conflicted
+++ resolved
@@ -938,14 +938,11 @@
   for (i = 0; i < RC.nb_nr_L1_inst; i++) {
     flexran_agent_start(i);
   }
-<<<<<<< HEAD
 */
-=======
 
   if(IS_SOFTMODEM_NOS1)
-	  init_pdcp();
-
->>>>>>> 615f2787
+    init_pdcp();
+
   // init UE_PF_PO and mutex lock
   pthread_mutex_init(&ue_pf_po_mutex, NULL);
   memset (&UE_PF_PO[0][0], 0, sizeof(UE_PF_PO_t)*NUMBER_OF_UE_MAX*MAX_NUM_CCs);
