/*
 * Licensed to the OpenAirInterface (OAI) Software Alliance under one or more
 * contributor license agreements.  See the NOTICE file distributed with
 * this work for additional information regarding copyright ownership.
 * The OpenAirInterface Software Alliance licenses this file to You under
 * the OAI Public License, Version 1.1  (the "License"); you may not use this file
 * except in compliance with the License.
 * You may obtain a copy of the License at
 *
 *      http://www.openairinterface.org/?page_id=698
 *
 * Unless required by applicable law or agreed to in writing, software
 * distributed under the License is distributed on an "AS IS" BASIS,
 * WITHOUT WARRANTIES OR CONDITIONS OF ANY KIND, either express or implied.
 * See the License for the specific language governing permissions and
 * limitations under the License.
 *-------------------------------------------------------------------------------
 * For more information about the OpenAirInterface (OAI) Software Alliance:
 *      contact@openairinterface.org
 */


#define _GNU_SOURCE             /* See feature_test_macros(7) */
#include <sched.h>


#include "T.h"

#undef MALLOC //there are two conflicting definitions, so we better make sure we don't use it at all
#include <common/utils/assertions.h>

#include "msc.h"

#include "PHY/types.h"
#include "common/ran_context.h"

#include "PHY/defs_gNB.h"
#include "PHY/defs_common.h"
#include "common/config/config_userapi.h"
#include "common/utils/load_module_shlib.h"
#undef MALLOC //there are two conflicting definitions, so we better make sure we don't use it at all
//#undef FRAME_LENGTH_COMPLEX_SAMPLES //there are two conflicting definitions, so we better make sure we don't use it at all

#include "../../ARCH/COMMON/common_lib.h"
#include "../../ARCH/ETHERNET/USERSPACE/LIB/if_defs.h"

//#undef FRAME_LENGTH_COMPLEX_SAMPLES //there are two conflicting definitions, so we better make sure we don't use it at all

#include "PHY/phy_vars.h"
#include "SCHED/sched_common_vars.h"
#include "LAYER2/MAC/mac_vars.h"
#include "RRC/LTE/rrc_vars.h"
#include "PHY_INTERFACE/phy_interface_vars.h"
#include "gnb_config.h"
#include "SIMULATION/TOOLS/sim.h"
#include <targets/RT/USER/lte-softmodem.h>

#ifdef SMBV
#include "PHY/TOOLS/smbv.h"
unsigned short config_frames[4] = {2,9,11,13};
#endif

#include "common/utils/LOG/log.h"
#include "common/utils/LOG/vcd_signal_dumper.h"
#include "UTIL/OPT/opt.h"

//#include "PHY/TOOLS/time_meas.h"

#ifndef OPENAIR2
  #include "UTIL/OTG/otg_vars.h"
#endif

#include "intertask_interface.h"

#include "PHY/INIT/phy_init.h"

#include "system.h"
#include <openair2/GNB_APP/gnb_app.h>
#include "PHY/TOOLS/phy_scope_interface.h"
#include "PHY/TOOLS/nr_phy_scope.h"
#include "stats.h"
#include "nr-softmodem.h"
#include "executables/softmodem-common.h"
#include "executables/thread-common.h"
#include "NB_IoT_interface.h"
#include "x2ap_eNB.h"
#include "ngap_gNB.h"
#include "gnb_paramdef.h"
#include <openair3/ocp-gtpu/gtp_itf.h>
#include "nfapi/oai_integration/vendor_ext.h"

pthread_cond_t nfapi_sync_cond;
pthread_mutex_t nfapi_sync_mutex;
int nfapi_sync_var=-1; //!< protected by mutex \ref nfapi_sync_mutex

extern uint8_t nfapi_mode; // Default to monolithic mode
THREAD_STRUCT thread_struct;
pthread_cond_t sync_cond;
pthread_mutex_t sync_mutex;
int sync_var=-1; //!< protected by mutex \ref sync_mutex.
int config_sync_var=-1;

volatile int             start_gNB = 0;
volatile int             oai_exit = 0;

static int wait_for_sync = 0;

unsigned int mmapped_dma=0;
int single_thread_flag=1;

int8_t threequarter_fs=0;

uint64_t downlink_frequency[MAX_NUM_CCs][4];
int32_t uplink_frequency_offset[MAX_NUM_CCs][4];

//Temp fix for inexistent NR upper layer
unsigned char NB_gNB_INST = 1;


int UE_scan = 1;
int UE_scan_carrier = 0;
runmode_t mode = normal_txrx;
static double snr_dB=20;

FILE *input_fd=NULL;


#if MAX_NUM_CCs == 1
rx_gain_t rx_gain_mode[MAX_NUM_CCs][4] = {{max_gain,max_gain,max_gain,max_gain}};
double tx_gain[MAX_NUM_CCs][4] = {{20,0,0,0}};
double rx_gain[MAX_NUM_CCs][4] = {{110,0,0,0}};
#else
rx_gain_t rx_gain_mode[MAX_NUM_CCs][4] = {{max_gain,max_gain,max_gain,max_gain},{max_gain,max_gain,max_gain,max_gain}};
double tx_gain[MAX_NUM_CCs][4] = {{20,0,0,0},{20,0,0,0}};
double rx_gain[MAX_NUM_CCs][4] = {{110,0,0,0},{20,0,0,0}};
#endif

double rx_gain_off = 0.0;

static int tx_max_power[MAX_NUM_CCs]; /* =  {0,0}*/;


int chain_offset=0;


uint8_t dci_Format = 0;
uint8_t agregation_Level =0xFF;

uint8_t nb_antenna_tx = 1;
uint8_t nb_antenna_rx = 1;

char ref[128] = "internal";
char channels[128] = "0";

int rx_input_level_dBm;

int otg_enabled;

//int number_of_cards = 1;


//static NR_DL_FRAME_PARMS      *frame_parms[MAX_NUM_CCs];
//static nfapi_nr_config_request_t *config[MAX_NUM_CCs];
uint32_t timing_advance = 0;
uint64_t num_missed_slots=0; // counter for the number of missed slots

#include <executables/split_headers.h>
#include <SIMULATION/ETH_TRANSPORT/proto.h>

int split73=0;
void sendFs6Ul(PHY_VARS_eNB *eNB, int UE_id, int harq_pid, int segmentID, int16_t *data, int dataLen, int r_offset) {
  AssertFatal(false, "Must not be called in this context\n");
}
void sendFs6Ulharq(enum pckType type, int UEid, PHY_VARS_eNB *eNB, LTE_eNB_UCI *uci, int frame, int subframe, uint8_t *harq_ack, uint8_t tdd_mapping_mode, uint16_t tdd_multiplexing_mask,
                   uint16_t rnti, int32_t stat) {
  AssertFatal(false, "Must not be called in this context\n");
}


extern void reset_opp_meas(void);
extern void print_opp_meas(void);

extern void *udp_eNB_task(void *args_p);

int transmission_mode=1;
int emulate_rf = 0;
int numerology = 0;


static char *parallel_config = NULL;
static char *worker_config = NULL;

/* struct for ethernet specific parameters given in eNB conf file */
eth_params_t *eth_params;

openair0_config_t openair0_cfg[MAX_CARDS];

double cpuf;

extern char uecap_xer[1024];
char uecap_xer_in=0;

/* see file openair2/LAYER2/MAC/main.c for why abstraction_flag is needed
 * this is very hackish - find a proper solution
 */
uint8_t abstraction_flag=0;

/* forward declarations */
void set_default_frame_parms(nfapi_nr_config_request_scf_t *config[MAX_NUM_CCs], NR_DL_FRAME_PARMS *frame_parms[MAX_NUM_CCs]);

/*---------------------BMC: timespec helpers -----------------------------*/

struct timespec min_diff_time = { .tv_sec = 0, .tv_nsec = 0 };
struct timespec max_diff_time = { .tv_sec = 0, .tv_nsec = 0 };

struct timespec clock_difftime(struct timespec start, struct timespec end) {
  struct timespec temp;

  if ((end.tv_nsec-start.tv_nsec)<0) {
    temp.tv_sec = end.tv_sec-start.tv_sec-1;
    temp.tv_nsec = 1000000000+end.tv_nsec-start.tv_nsec;
  } else {
    temp.tv_sec = end.tv_sec-start.tv_sec;
    temp.tv_nsec = end.tv_nsec-start.tv_nsec;
  }

  return temp;
}

void print_difftimes(void) {
#ifdef DEBUG
  printf("difftimes min = %lu ns ; max = %lu ns\n", min_diff_time.tv_nsec, max_diff_time.tv_nsec);
#else
  LOG_I(HW,"difftimes min = %lu ns ; max = %lu ns\n", min_diff_time.tv_nsec, max_diff_time.tv_nsec);
#endif
}

void update_difftimes(struct timespec start, struct timespec end) {
  struct timespec diff_time = { .tv_sec = 0, .tv_nsec = 0 };
  int             changed = 0;
  diff_time = clock_difftime(start, end);

  if ((min_diff_time.tv_nsec == 0) || (diff_time.tv_nsec < min_diff_time.tv_nsec)) {
    min_diff_time.tv_nsec = diff_time.tv_nsec;
    changed = 1;
  }

  if ((max_diff_time.tv_nsec == 0) || (diff_time.tv_nsec > max_diff_time.tv_nsec)) {
    max_diff_time.tv_nsec = diff_time.tv_nsec;
    changed = 1;
  }

#if 1

  if (changed) print_difftimes();

#endif
}

/*------------------------------------------------------------------------*/

unsigned int build_rflocal(int txi, int txq, int rxi, int rxq) {
  return (txi + (txq<<6) + (rxi<<12) + (rxq<<18));
}
unsigned int build_rfdc(int dcoff_i_rxfe, int dcoff_q_rxfe) {
  return (dcoff_i_rxfe + (dcoff_q_rxfe<<8));
}


#define KNRM  "\x1B[0m"
#define KRED  "\x1B[31m"
#define KGRN  "\x1B[32m"
#define KBLU  "\x1B[34m"
#define RESET "\033[0m"


void exit_function(const char *file, const char *function, const int line, const char *s) {
  int ru_id;

  if (s != NULL) {
    printf("%s:%d %s() Exiting OAI softmodem: %s\n",file,line, function, s);
  }

  oai_exit = 1;

  if (RC.ru == NULL)
    exit(-1); // likely init not completed, prevent crash or hang, exit now...

  for (ru_id=0; ru_id<RC.nb_RU; ru_id++) {
    if (RC.ru[ru_id] && RC.ru[ru_id]->rfdevice.trx_end_func) {
      RC.ru[ru_id]->rfdevice.trx_end_func(&RC.ru[ru_id]->rfdevice);
      RC.ru[ru_id]->rfdevice.trx_end_func = NULL;
    }

    if (RC.ru[ru_id] && RC.ru[ru_id]->ifdevice.trx_end_func) {
      RC.ru[ru_id]->ifdevice.trx_end_func(&RC.ru[ru_id]->ifdevice);
      RC.ru[ru_id]->ifdevice.trx_end_func = NULL;
    }
  }

  sleep(1); //allow lte-softmodem threads to exit first
  exit(1);
}



int create_gNB_tasks(uint32_t gnb_nb) {
  LOG_D(GNB_APP, "%s(gnb_nb:%d)\n", __FUNCTION__, gnb_nb);
  itti_wait_ready(1);

  if (gnb_nb > 0) {
    /* Last task to create, others task must be ready before its start */
    /*if (itti_create_task (TASK_GNB_APP, gNB_app_task, NULL) < 0) {
      LOG_E(GNB_APP, "Create task for gNB APP failed\n");
      return -1;
    }*/
    if(itti_create_task(TASK_SCTP, sctp_eNB_task, NULL) < 0) {
      LOG_E(SCTP, "Create task for SCTP failed\n");
      return -1;
    }

    if (is_x2ap_enabled()) {
      if(itti_create_task(TASK_X2AP, x2ap_task, NULL) < 0) {
        LOG_E(X2AP, "Create task for X2AP failed\n");
      }
    } else {
      LOG_I(X2AP, "X2AP is disabled.\n");
    }
  }

  paramdef_t NETParams[]  =  GNBNETPARAMS_DESC;
  char aprefix[MAX_OPTNAME_SIZE*2 + 8];
  sprintf(aprefix,"%s.[%i].%s",GNB_CONFIG_STRING_GNB_LIST,0,GNB_CONFIG_STRING_NETWORK_INTERFACES_CONFIG);
  config_get( NETParams,sizeof(NETParams)/sizeof(paramdef_t),aprefix);

  for(int i = GNB_INTERFACE_NAME_FOR_NG_AMF_IDX; i <= GNB_IPV4_ADDRESS_FOR_NG_AMF_IDX; i++) {
    if( NETParams[i].strptr == NULL) {
      LOG_E(NGAP, "No configuration in the file.\n");
      NGAP_CONF_MODE = 0;
    } else {
      LOG_D(NGAP, "Configuration in the file: %s.\n",*NETParams[i].strptr);
    }
  }

  if (AMF_MODE_ENABLED) {
    if (gnb_nb > 0) {
      /*
      if (itti_create_task (TASK_SCTP, sctp_eNB_task, NULL) < 0) {
        LOG_E(SCTP, "Create task for SCTP failed\n");
        return -1;
      }
      */
      if(NGAP_CONF_MODE) {
        if (itti_create_task (TASK_NGAP, ngap_gNB_task, NULL) < 0) {
          LOG_E(NGAP, "Create task for NGAP failed\n");
          return -1;
        }
      } else {
        LOG_E(NGAP, "Ngap task not created\n");
      }

      if(!emulate_rf) {
        if (itti_create_task (TASK_UDP, udp_eNB_task, NULL) < 0) {
          LOG_E(UDP_, "Create task for UDP failed\n");
          return -1;
        }
      }

      /*if (itti_create_task (TASK_GTPV1_U, &nr_gtpv1u_gNB_task, NULL) < 0) {
        LOG_E(GTPU, "Create task for GTPV1U failed\n");
        return -1;
      }*/
    }
  }

  if (gnb_nb > 0) {
    if (itti_create_task (TASK_GNB_APP, gNB_app_task, NULL) < 0) {
      LOG_E(GNB_APP, "Create task for gNB APP failed\n");
      return -1;
    }

    LOG_I(NR_RRC,"Creating NR RRC gNB Task\n");

    if (itti_create_task (TASK_RRC_GNB, rrc_gnb_task, NULL) < 0) {
      LOG_E(NR_RRC, "Create task for NR RRC gNB failed\n");
      return -1;
    }

    //Use check on x2ap to consider the NSA scenario and check on AMF_MODE_ENABLED for the SA scenario
    if(is_x2ap_enabled() || AMF_MODE_ENABLED) {
      if (itti_create_task (TASK_GTPV1_U, &nr_gtpv1u_gNB_task, NULL) < 0) {
        LOG_E(GTPU, "Create task for GTPV1U failed\n");
        return -1;
      }
    }
  }

  return 0;
}


static void get_options(void) {
  paramdef_t cmdline_params[] = CMDLINE_PARAMS_DESC_GNB ;
  CONFIG_SETRTFLAG(CONFIG_NOEXITONHELP);
  get_common_options(SOFTMODEM_GNB_BIT );
  config_process_cmdline( cmdline_params,sizeof(cmdline_params)/sizeof(paramdef_t),NULL);
  CONFIG_CLEARRTFLAG(CONFIG_NOEXITONHELP);

  if ( !(CONFIG_ISFLAGSET(CONFIG_ABORT)) ) {
    memset((void *)&RC,0,sizeof(RC));
    /* Read RC configuration file */
    NRRCConfig();
    NB_gNB_INST = RC.nb_nr_inst;
    NB_RU   = RC.nb_RU;
    printf("Configuration: nb_rrc_inst %d, nb_nr_L1_inst %d, nb_ru %hhu\n",NB_gNB_INST,RC.nb_nr_L1_inst,NB_RU);
  }

  if(parallel_config != NULL) set_parallel_conf(parallel_config);

  if(worker_config != NULL) set_worker_conf(worker_config);
}


void set_default_frame_parms(nfapi_nr_config_request_scf_t *config[MAX_NUM_CCs],
                             NR_DL_FRAME_PARMS *frame_parms[MAX_NUM_CCs]) {
  for (int CC_id=0; CC_id<MAX_NUM_CCs; CC_id++) {
    frame_parms[CC_id] = (NR_DL_FRAME_PARMS *) malloc(sizeof(NR_DL_FRAME_PARMS));
    config[CC_id] = (nfapi_nr_config_request_scf_t *) malloc(sizeof(nfapi_nr_config_request_scf_t));
    config[CC_id]->ssb_config.scs_common.value = 1;
    config[CC_id]->cell_config.frame_duplex_type.value = 1; //FDD
    //config[CC_id]->subframe_config.dl_cyclic_prefix_type.value = 0; //NORMAL
    config[CC_id]->carrier_config.dl_grid_size[1].value = 106;
    config[CC_id]->carrier_config.ul_grid_size[1].value = 106;
    config[CC_id]->cell_config.phy_cell_id.value = 0;
    ///dl frequency to be filled in
    /*  //Set some default values that may be overwritten while reading options
        frame_parms[CC_id]->frame_type          = FDD;
        frame_parms[CC_id]->tdd_config          = 3;
        frame_parms[CC_id]->tdd_config_S        = 0;
        frame_parms[CC_id]->N_RB_DL             = 100;
        frame_parms[CC_id]->N_RB_UL             = 100;
        frame_parms[CC_id]->Ncp                 = NORMAL;
        frame_parms[CC_id]->Ncp_UL              = NORMAL;
        frame_parms[CC_id]->Nid_cell            = 0;
        frame_parms[CC_id]->num_MBSFN_config    = 0;
        frame_parms[CC_id]->nb_antenna_ports_gNB  = 1;
        frame_parms[CC_id]->nb_antennas_tx      = 1;
        frame_parms[CC_id]->nb_antennas_rx      = 1;

        frame_parms[CC_id]->nushift             = 0;

        frame_parms[CC_id]->phich_config_common.phich_resource = oneSixth;
        frame_parms[CC_id]->phich_config_common.phich_duration = normal;
        // UL RS Config
        frame_parms[CC_id]->pusch_config_common.ul_ReferenceSignalsPUSCH.cyclicShift = 0;//n_DMRS1 set to 0
        frame_parms[CC_id]->pusch_config_common.ul_ReferenceSignalsPUSCH.groupHoppingEnabled = 0;
        frame_parms[CC_id]->pusch_config_common.ul_ReferenceSignalsPUSCH.sequenceHoppingEnabled = 0;
        frame_parms[CC_id]->pusch_config_common.ul_ReferenceSignalsPUSCH.groupAssignmentPUSCH = 0;

        frame_parms[CC_id]->prach_config_common.rootSequenceIndex=22;
        frame_parms[CC_id]->prach_config_common.prach_ConfigInfo.zeroCorrelationZoneConfig=1;
        frame_parms[CC_id]->prach_config_common.prach_ConfigInfo.prach_ConfigIndex=0;
        frame_parms[CC_id]->prach_config_common.prach_ConfigInfo.highSpeedFlag=0;
        frame_parms[CC_id]->prach_config_common.prach_ConfigInfo.prach_FreqOffset=0;

    //    downlink_frequency[CC_id][0] = 2680000000; // Use float to avoid issue with frequency over 2^31.
    //    downlink_frequency[CC_id][1] = downlink_frequency[CC_id][0];
    //    downlink_frequency[CC_id][2] = downlink_frequency[CC_id][0];
    //    downlink_frequency[CC_id][3] = downlink_frequency[CC_id][0];
        //printf("Downlink for CC_id %d frequency set to %u\n", CC_id, downlink_frequency[CC_id][0]);
        frame_parms[CC_id]->dl_CarrierFreq=downlink_frequency[CC_id][0];
    */
  }
}

void wait_RUs(void) {
  LOG_I(PHY,"Waiting for RUs to be configured ... RC.ru_mask:%02lx\n", RC.ru_mask);
  // wait for all RUs to be configured over fronthaul
  pthread_mutex_lock(&RC.ru_mutex);

  while (RC.ru_mask>0) {
    pthread_cond_wait(&RC.ru_cond,&RC.ru_mutex);
    printf("RC.ru_mask:%02lx\n", RC.ru_mask);
  }

  pthread_mutex_unlock(&RC.ru_mutex);
  LOG_I(PHY,"RUs configured\n");
}

void wait_gNBs(void) {
  int i;
  int waiting=1;

  while (waiting==1) {
    printf("Waiting for gNB L1 instances to all get configured ... sleeping 50ms (nb_nr_sL1_inst %d)\n",RC.nb_nr_L1_inst);
    usleep(50*1000);
    waiting=0;

    for (i=0; i<RC.nb_nr_L1_inst; i++) {
      if (RC.gNB[i]->configured==0) {
        waiting=1;
        break;
      }
    }
  }

  printf("gNB L1 are configured\n");
}

/*
 * helper function to terminate a certain ITTI task
 */
void terminate_task(task_id_t task_id, module_id_t mod_id) {
  LOG_I(GNB_APP, "sending TERMINATE_MESSAGE to task %s (%d)\n", itti_get_task_name(task_id), task_id);
  MessageDef *msg;
  msg = itti_alloc_new_message (ENB_APP, 0, TERMINATE_MESSAGE);
  itti_send_msg_to_task (task_id, ENB_MODULE_ID_TO_INSTANCE(mod_id), msg);
}

//extern void  free_transport(PHY_VARS_gNB *);
extern void  nr_phy_free_RU(RU_t *);

int stop_L1L2(module_id_t gnb_id) {
  LOG_W(GNB_APP, "stopping nr-softmodem\n");
  oai_exit = 1;

  if (!RC.ru) {
    LOG_F(GNB_APP, "no RU configured\n");
    return -1;
  }

  /* stop trx devices, multiple carrier currently not supported by RU */
  if (RC.ru[gnb_id]) {
    if (RC.ru[gnb_id]->rfdevice.trx_stop_func) {
      RC.ru[gnb_id]->rfdevice.trx_stop_func(&RC.ru[gnb_id]->rfdevice);
      LOG_I(GNB_APP, "turned off RU rfdevice\n");
    } else {
      LOG_W(GNB_APP, "can not turn off rfdevice due to missing trx_stop_func callback, proceeding anyway!\n");
    }

    if (RC.ru[gnb_id]->ifdevice.trx_stop_func) {
      RC.ru[gnb_id]->ifdevice.trx_stop_func(&RC.ru[gnb_id]->ifdevice);
      LOG_I(GNB_APP, "turned off RU ifdevice\n");
    } else {
      LOG_W(GNB_APP, "can not turn off ifdevice due to missing trx_stop_func callback, proceeding anyway!\n");
    }
  } else {
    LOG_W(GNB_APP, "no RU found for index %d\n", gnb_id);
    return -1;
  }

  /* these tasks need to pick up new configuration */
  terminate_task(TASK_RRC_ENB, gnb_id);
  LOG_I(GNB_APP, "calling kill_gNB_proc() for instance %d\n", gnb_id);
  kill_gNB_proc(gnb_id);
  LOG_I(GNB_APP, "calling kill_NR_RU_proc() for instance %d\n", gnb_id);
  kill_NR_RU_proc(gnb_id);
  oai_exit = 0;
  //free_transport(RC.gNB[gnb_id]);
  phy_free_nr_gNB(RC.gNB[gnb_id]);
  nr_phy_free_RU(RC.ru[gnb_id]);
  free_lte_top();
  return 0;
}

/*
 * Restart the nr-softmodem after it has been soft-stopped with stop_L1L2()
 */
int restart_L1L2(module_id_t gnb_id) {
  RU_t *ru = RC.ru[gnb_id];
  MessageDef *msg_p = NULL;
  LOG_W(GNB_APP, "restarting nr-softmodem\n");
  /* block threads */
  sync_var = -1;
  RC.gNB[gnb_id]->configured = 0;
  RC.ru_mask |= (1 << ru->idx);
  set_function_spec_param(RC.ru[gnb_id]);
  LOG_I(GNB_APP, "attempting to create ITTI tasks\n");
  // No more rrc thread, as many race conditions are hidden behind
  rrc_enb_init();
  itti_mark_task_ready(TASK_RRC_ENB);
  /* pass a reconfiguration request which will configure everything down to
   * RC.eNB[i][j]->frame_parms, too */
  msg_p = itti_alloc_new_message(TASK_ENB_APP, 0, RRC_CONFIGURATION_REQ);
  RRC_CONFIGURATION_REQ(msg_p) = RC.rrc[gnb_id]->configuration;
  itti_send_msg_to_task(TASK_RRC_ENB, ENB_MODULE_ID_TO_INSTANCE(gnb_id), msg_p);
  /* TODO XForms might need to be restarted, but it is currently (09/02/18)
   * broken, so we cannot test it */
  wait_gNBs();
  init_RU_proc(ru);
  ru->rf_map.card = 0;
  ru->rf_map.chain = 0; /* CC_id + chain_offset;*/
  wait_RUs();
  init_eNB_afterRU();
  printf("Sending sync to all threads\n");
  pthread_mutex_lock(&sync_mutex);
  sync_var=0;
  pthread_cond_broadcast(&sync_cond);
  pthread_mutex_unlock(&sync_mutex);
  return 0;
}

static  void wait_nfapi_init(char *thread_name) {
  printf( "waiting for NFAPI PNF connection and population of global structure (%s)\n",thread_name);
  pthread_mutex_lock( &nfapi_sync_mutex );

  while (nfapi_sync_var<0)
    pthread_cond_wait( &nfapi_sync_cond, &nfapi_sync_mutex );

  pthread_mutex_unlock(&nfapi_sync_mutex);
  printf( "NFAPI: got sync (%s)\n", thread_name);
}

void init_pdcp(void) {
  if (!NODE_IS_DU(RC.nrrrc[0]->node_type)) {
    // pdcp_layer_init();
    uint32_t pdcp_initmask = (IS_SOFTMODEM_NOS1) ?
                             (PDCP_USE_NETLINK_BIT | LINK_ENB_PDCP_TO_IP_DRIVER_BIT) : LINK_ENB_PDCP_TO_GTPV1U_BIT;

    if (IS_SOFTMODEM_NOS1) {
      printf("IS_SOFTMODEM_NOS1 option enabled \n");
      pdcp_initmask = pdcp_initmask | ENB_NAS_USE_TUN_BIT | SOFTMODEM_NOKRNMOD_BIT;
    }

    pdcp_module_init(pdcp_initmask);

    if (NODE_IS_CU(RC.nrrrc[0]->node_type)) {
      LOG_I(PDCP, "node is CU, pdcp send rlc_data_req by proto_agent \n");
      pdcp_set_rlc_data_req_func((send_rlc_data_req_func_t)proto_agent_send_rlc_data_req);
    } else {
      LOG_I(PDCP, "node is gNB \n");
      pdcp_set_rlc_data_req_func((send_rlc_data_req_func_t) rlc_data_req);
      pdcp_set_pdcp_data_ind_func((pdcp_data_ind_func_t) pdcp_data_ind);
    }
  } else {
    LOG_I(PDCP, "node is DU, rlc send pdcp_data_ind by proto_agent \n");
    pdcp_set_pdcp_data_ind_func((pdcp_data_ind_func_t) proto_agent_send_pdcp_data_ind);
  }
}


int main( int argc, char **argv ) {
  int ru_id, CC_id = 0;
  start_background_system();

  ///static configuration for NR at the moment
  if ( load_configmodule(argc,argv,CONFIG_ENABLECMDLINEONLY) == NULL) {
    exit_fun("[SOFTMODEM] Error, configuration module init failed\n");
  }

  set_softmodem_sighandler();
#ifdef DEBUG_CONSOLE
  setvbuf(stdout, NULL, _IONBF, 0);
  setvbuf(stderr, NULL, _IONBF, 0);
#endif
  mode = normal_txrx;
  memset(&openair0_cfg[0],0,sizeof(openair0_config_t)*MAX_CARDS);
  memset(tx_max_power,0,sizeof(int)*MAX_NUM_CCs);
  logInit();
  configure_linux();
  printf("Reading in command-line options\n");
  get_options ();

  if (CONFIG_ISFLAGSET(CONFIG_ABORT) ) {
    fprintf(stderr,"Getting configuration failed\n");
    exit(-1);
  }

  openair0_cfg[0].threequarter_fs = threequarter_fs;
  AMF_MODE_ENABLED = get_softmodem_params()->sa;
  NGAP_CONF_MODE   = get_softmodem_params()->sa;

  if (get_softmodem_params()->do_ra)
    AssertFatal(get_softmodem_params()->phy_test == 0,"RA and phy_test are mutually exclusive\n");

  if (get_softmodem_params()->sa)
    AssertFatal(get_softmodem_params()->phy_test == 0,"Standalone mode and phy_test are mutually exclusive\n");

#if T_TRACER
  T_Config_Init();
#endif
  //randominit (0);
  set_taus_seed (0);
  printf("configuring for RAU/RRU\n");

  if (opp_enabled ==1) {
    reset_opp_meas();
  }

  cpuf=get_cpu_freq_GHz();
  itti_init(TASK_MAX, tasks_info);
  // initialize mscgen log after ITTI
  MSC_INIT(MSC_E_UTRAN, ADDED_QUEUES_MAX+TASK_MAX);
  init_opt();
#ifdef PDCP_USE_NETLINK

  if(!IS_SOFTMODEM_NOS1)
    netlink_init();

#if defined(PDCP_USE_NETLINK_QUEUES)
  pdcp_netlink_init();
#endif
#endif
#ifndef PACKAGE_VERSION
#  define PACKAGE_VERSION "UNKNOWN-EXPERIMENTAL"
#endif
  LOG_I(HW, "Version: %s\n", PACKAGE_VERSION);

  if (RC.nb_nr_L1_inst > 0)
    RCconfig_NR_L1();

  // don't create if node doesn't connect to RRC/S1/GTP
  AssertFatal(create_gNB_tasks(1) == 0,"cannot create ITTI tasks\n");
  /* Start the agent. If it is turned off in the configuration, it won't start */
  /*
  RCconfig_nr_flexran();

  for (i = 0; i < RC.nb_nr_L1_inst; i++) {
    flexran_agent_start(i);
  }
  */
  // init UE_PF_PO and mutex lock
  pthread_mutex_init(&ue_pf_po_mutex, NULL);
  memset (&UE_PF_PO[0][0], 0, sizeof(UE_PF_PO_t)*NUMBER_OF_UE_MAX*MAX_NUM_CCs);
  mlockall(MCL_CURRENT | MCL_FUTURE);
  pthread_cond_init(&sync_cond,NULL);
  pthread_mutex_init(&sync_mutex, NULL);
  usleep(1000);

  if (NFAPI_MODE) {
    printf("NFAPI*** - mutex and cond created - will block shortly for completion of PNF connection\n");
    pthread_cond_init(&sync_cond,NULL);
    pthread_mutex_init(&sync_mutex, NULL);
  }

  const char *nfapi_mode_str = "<UNKNOWN>";

  switch(NFAPI_MODE) {
    case 0:
      nfapi_mode_str = "MONOLITHIC";
      break;

    case 1:
      nfapi_mode_str = "PNF";
      break;

    case 2:
      nfapi_mode_str = "VNF";
      break;

    default:
      nfapi_mode_str = "<UNKNOWN NFAPI MODE>";
      break;
  }

  printf("NFAPI MODE:%s\n", nfapi_mode_str);

  if (NFAPI_MODE==NFAPI_MODE_VNF)
    wait_nfapi_init("main?");

  printf("START MAIN THREADS\n");
  // start the main threads
  number_of_cards = 1;
  printf("RC.nb_nr_L1_inst:%d\n", RC.nb_nr_L1_inst);

  if (RC.nb_nr_L1_inst > 0) {
    printf("Initializing gNB threads single_thread_flag:%d wait_for_sync:%d\n", single_thread_flag,wait_for_sync);
    init_gNB(single_thread_flag,wait_for_sync);
  }

  printf("wait_gNBs()\n");
  wait_gNBs();
  printf("About to Init RU threads RC.nb_RU:%d\n", RC.nb_RU);

  if (RC.nb_RU >0) {
    printf("Initializing RU threads\n");
    init_NR_RU(get_softmodem_params()->rf_config_file);

    for (ru_id=0; ru_id<RC.nb_RU; ru_id++) {
      RC.ru[ru_id]->rf_map.card=0;
      RC.ru[ru_id]->rf_map.chain=CC_id+chain_offset;
    }
  }

  config_sync_var=0;

  if (NFAPI_MODE==NFAPI_MODE_PNF) {
    wait_nfapi_init("main?");
  }

  if (RC.nb_nr_L1_inst > 0) {
    printf("wait RUs\n");
    wait_RUs();
    printf("ALL RUs READY!\n");
    printf("RC.nb_RU:%d\n", RC.nb_RU);
    // once all RUs are ready initialize the rest of the gNBs ((dependence on final RU parameters after configuration)
    printf("ALL RUs ready - init gNBs\n");

    if(IS_SOFTMODEM_DOSCOPE) {
      sleep(1);
      scopeParms_t p;
      p.argc=&argc;
      p.argv=argv;
      p.gNB=RC.gNB[0];
      p.ru=RC.ru[0];
      load_softscope("nr",&p);
    }

    if (NFAPI_MODE != NFAPI_MODE_PNF && NFAPI_MODE != NFAPI_MODE_VNF) {
      printf("Not NFAPI mode - call init_eNB_afterRU()\n");
      init_eNB_afterRU();
    } else {
      printf("NFAPI mode - DO NOT call init_gNB_afterRU()\n");
    }

    printf("ALL RUs ready - ALL gNBs ready\n");
    // connect the TX/RX buffers
    printf("Sending sync to all threads\n");
    pthread_mutex_lock(&sync_mutex);
    sync_var=0;
    pthread_cond_broadcast(&sync_cond);
    pthread_mutex_unlock(&sync_mutex);
  }

  printf("About to call end_configmodule() from %s() %s:%d\n", __FUNCTION__, __FILE__, __LINE__);
<<<<<<< HEAD
=======
  // We have to set PARAMFLAG_NOFREE on right paramters before re-enabling end_configmodule()
>>>>>>> b590cec2
  //end_configmodule();
  printf("Called end_configmodule() from %s() %s:%d\n", __FUNCTION__, __FILE__, __LINE__);
  // wait for end of program
  printf("TYPE <CTRL-C> TO TERMINATE\n");
  //getchar();
  printf("Entering ITTI signals handler\n");
  itti_wait_tasks_end();
  printf("Returned from ITTI signal handler\n");
  oai_exit=1;
  printf("oai_exit=%d\n",oai_exit);
  // stop threads
  /*#ifdef XFORMS

      printf("waiting for XFORMS thread\n");

      if (do_forms==1) {
        pthread_join(forms_thread,&status);
        fl_hide_form(form_stats->stats_form);
        fl_free_form(form_stats->stats_form);

          fl_hide_form(form_stats_l2->stats_form);
          fl_free_form(form_stats_l2->stats_form);

          for(UE_id=0; UE_id<scope_enb_num_ue; UE_id++) {
      for(CC_id=0; CC_id<MAX_NUM_CCs; CC_id++) {
        fl_hide_form(form_enb[CC_id][UE_id]->phy_scope_gNB);
        fl_free_form(form_enb[CC_id][UE_id]->phy_scope_gNB);
      }
          }
      }

  #endif*/
  printf("stopping MODEM threads\n");
  // cleanup
  stop_gNB(NB_gNB_INST);

  if (RC.nb_nr_L1_inst > 0) {
    stop_RU(NB_RU);
  }

  /* release memory used by the RU/gNB threads (incomplete), after all
   * threads have been stopped (they partially use the same memory) */
  for (int inst = 0; inst < NB_gNB_INST; inst++) {
    //free_transport(RC.gNB[inst]);
    phy_free_nr_gNB(RC.gNB[inst]);
  }

  for (int inst = 0; inst < NB_RU; inst++) {
    nr_phy_free_RU(RC.ru[inst]);
  }

  free_lte_top();
  pthread_cond_destroy(&sync_cond);
  pthread_mutex_destroy(&sync_mutex);
  pthread_cond_destroy(&nfapi_sync_cond);
  pthread_mutex_destroy(&nfapi_sync_mutex);
  pthread_mutex_destroy(&ue_pf_po_mutex);

  // *** Handle per CC_id openair0

  for(ru_id=0; ru_id<NB_RU; ru_id++) {
    if (RC.ru[ru_id]->rfdevice.trx_end_func)
      RC.ru[ru_id]->rfdevice.trx_end_func(&RC.ru[ru_id]->rfdevice);

    if (RC.ru[ru_id]->ifdevice.trx_end_func)
      RC.ru[ru_id]->ifdevice.trx_end_func(&RC.ru[ru_id]->ifdevice);
  }

  logClean();
  printf("Bye.\n");
  return 0;
}<|MERGE_RESOLUTION|>--- conflicted
+++ resolved
@@ -823,10 +823,9 @@
   }
 
   printf("About to call end_configmodule() from %s() %s:%d\n", __FUNCTION__, __FILE__, __LINE__);
-<<<<<<< HEAD
-=======
+
   // We have to set PARAMFLAG_NOFREE on right paramters before re-enabling end_configmodule()
->>>>>>> b590cec2
+
   //end_configmodule();
   printf("Called end_configmodule() from %s() %s:%d\n", __FUNCTION__, __FILE__, __LINE__);
   // wait for end of program
