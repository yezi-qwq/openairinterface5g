/*
 * Licensed to the OpenAirInterface (OAI) Software Alliance under one or more
 * contributor license agreements.  See the NOTICE file distributed with
 * this work for additional information regarding copyright ownership.
 * The OpenAirInterface Software Alliance licenses this file to You under
 * the OAI Public License, Version 1.1  (the "License"); you may not use this file
 * except in compliance with the License.
 * You may obtain a copy of the License at
 *
 *      http://www.openairinterface.org/?page_id=698
 *
 * Unless required by applicable law or agreed to in writing, software
 * distributed under the License is distributed on an "AS IS" BASIS,
 * WITHOUT WARRANTIES OR CONDITIONS OF ANY KIND, either express or implied.
 * See the License for the specific language governing permissions and
 * limitations under the License.
 *-------------------------------------------------------------------------------
 * For more information about the OpenAirInterface (OAI) Software Alliance:
 *      contact@openairinterface.org
 */


#define _GNU_SOURCE             /* See feature_test_macros(7) */
#include <sched.h>


#include "T.h"

#undef MALLOC //there are two conflicting definitions, so we better make sure we don't use it at all
#include <common/utils/assertions.h>

#include "msc.h"

#include "PHY/types.h"
#include "common/ran_context.h"

#include "PHY/defs_gNB.h"
#include "PHY/defs_common.h"
#include "common/config/config_userapi.h"
#include "common/utils/load_module_shlib.h"
#undef MALLOC //there are two conflicting definitions, so we better make sure we don't use it at all
//#undef FRAME_LENGTH_COMPLEX_SAMPLES //there are two conflicting definitions, so we better make sure we don't use it at all

#include "../../ARCH/COMMON/common_lib.h"
#include "../../ARCH/ETHERNET/USERSPACE/LIB/if_defs.h"

//#undef FRAME_LENGTH_COMPLEX_SAMPLES //there are two conflicting definitions, so we better make sure we don't use it at all

#include "PHY/phy_vars.h"
#include "SCHED/sched_common_vars.h"
#include "LAYER2/MAC/mac_vars.h"
#include "RRC/LTE/rrc_vars.h"
#include "PHY_INTERFACE/phy_interface_vars.h"
#include "gnb_config.h"
#include "SIMULATION/TOOLS/sim.h"
#include <targets/RT/USER/lte-softmodem.h>

#ifdef SMBV
#include "PHY/TOOLS/smbv.h"
unsigned short config_frames[4] = {2,9,11,13};
#endif

#include "common/utils/LOG/log.h"
#include "common/utils/LOG/vcd_signal_dumper.h"
#include "UTIL/OPT/opt.h"

//#include "PHY/TOOLS/time_meas.h"

#include "intertask_interface.h"

#include "PHY/INIT/phy_init.h"

#include "system.h"
#include <openair2/GNB_APP/gnb_app.h>
#include "PHY/TOOLS/phy_scope_interface.h"
#include "PHY/TOOLS/nr_phy_scope.h"
#include "stats.h"
#include "nr-softmodem.h"
#include "executables/softmodem-common.h"
#include "executables/thread-common.h"
#include "NB_IoT_interface.h"
#include "x2ap_eNB.h"
#include "ngap_gNB.h"
#include "gnb_paramdef.h"
#include <openair3/ocp-gtpu/gtp_itf.h>
#include "nfapi/oai_integration/vendor_ext.h"

pthread_cond_t nfapi_sync_cond;
pthread_mutex_t nfapi_sync_mutex;
int nfapi_sync_var=-1; //!< protected by mutex \ref nfapi_sync_mutex

extern uint8_t nfapi_mode; // Default to monolithic mode
THREAD_STRUCT thread_struct;
pthread_cond_t sync_cond;
pthread_mutex_t sync_mutex;
int sync_var=-1; //!< protected by mutex \ref sync_mutex.
int config_sync_var=-1;

volatile int             start_gNB = 0;
volatile int             oai_exit = 0;

static int wait_for_sync = 0;

unsigned int mmapped_dma=0;
int single_thread_flag=1;

int8_t threequarter_fs=0;

uint64_t downlink_frequency[MAX_NUM_CCs][4];
int32_t uplink_frequency_offset[MAX_NUM_CCs][4];

//Temp fix for inexistent NR upper layer
unsigned char NB_gNB_INST = 1;


int UE_scan = 1;
int UE_scan_carrier = 0;
runmode_t mode = normal_txrx;
static double snr_dB=20;

FILE *input_fd=NULL;


#if MAX_NUM_CCs == 1
rx_gain_t rx_gain_mode[MAX_NUM_CCs][4] = {{max_gain,max_gain,max_gain,max_gain}};
double tx_gain[MAX_NUM_CCs][4] = {{20,0,0,0}};
double rx_gain[MAX_NUM_CCs][4] = {{110,0,0,0}};
#else
rx_gain_t rx_gain_mode[MAX_NUM_CCs][4] = {{max_gain,max_gain,max_gain,max_gain},{max_gain,max_gain,max_gain,max_gain}};
double tx_gain[MAX_NUM_CCs][4] = {{20,0,0,0},{20,0,0,0}};
double rx_gain[MAX_NUM_CCs][4] = {{110,0,0,0},{20,0,0,0}};
#endif

double rx_gain_off = 0.0;

static int tx_max_power[MAX_NUM_CCs]; /* =  {0,0}*/;


int chain_offset=0;


uint8_t dci_Format = 0;
uint8_t agregation_Level =0xFF;

uint8_t nb_antenna_tx = 1;
uint8_t nb_antenna_rx = 1;

char ref[128] = "internal";
char channels[128] = "0";

int rx_input_level_dBm;

int otg_enabled;

//int number_of_cards = 1;


//static NR_DL_FRAME_PARMS      *frame_parms[MAX_NUM_CCs];
//static nfapi_nr_config_request_t *config[MAX_NUM_CCs];
uint32_t timing_advance = 0;
uint64_t num_missed_slots=0; // counter for the number of missed slots

#include <executables/split_headers.h>
#include <SIMULATION/ETH_TRANSPORT/proto.h>

int split73=0;
void sendFs6Ul(PHY_VARS_eNB *eNB, int UE_id, int harq_pid, int segmentID, int16_t *data, int dataLen, int r_offset) {
  AssertFatal(false, "Must not be called in this context\n");
}
void sendFs6Ulharq(enum pckType type, int UEid, PHY_VARS_eNB *eNB, LTE_eNB_UCI *uci, int frame, int subframe, uint8_t *harq_ack, uint8_t tdd_mapping_mode, uint16_t tdd_multiplexing_mask,
                   uint16_t rnti, int32_t stat) {
  AssertFatal(false, "Must not be called in this context\n");
}


extern void reset_opp_meas(void);
extern void print_opp_meas(void);

extern void *udp_eNB_task(void *args_p);

int transmission_mode=1;
int emulate_rf = 0;
int numerology = 0;


static char *parallel_config = NULL;
static char *worker_config = NULL;

/* struct for ethernet specific parameters given in eNB conf file */
eth_params_t *eth_params;

openair0_config_t openair0_cfg[MAX_CARDS];

double cpuf;

extern char uecap_xer[1024];
char uecap_xer_in=0;

/* see file openair2/LAYER2/MAC/main.c for why abstraction_flag is needed
 * this is very hackish - find a proper solution
 */
uint8_t abstraction_flag=0;

/* forward declarations */
void set_default_frame_parms(nfapi_nr_config_request_scf_t *config[MAX_NUM_CCs], NR_DL_FRAME_PARMS *frame_parms[MAX_NUM_CCs]);

/*---------------------BMC: timespec helpers -----------------------------*/

struct timespec min_diff_time = { .tv_sec = 0, .tv_nsec = 0 };
struct timespec max_diff_time = { .tv_sec = 0, .tv_nsec = 0 };

struct timespec clock_difftime(struct timespec start, struct timespec end) {
  struct timespec temp;

  if ((end.tv_nsec-start.tv_nsec)<0) {
    temp.tv_sec = end.tv_sec-start.tv_sec-1;
    temp.tv_nsec = 1000000000+end.tv_nsec-start.tv_nsec;
  } else {
    temp.tv_sec = end.tv_sec-start.tv_sec;
    temp.tv_nsec = end.tv_nsec-start.tv_nsec;
  }

  return temp;
}

void print_difftimes(void) {
#ifdef DEBUG
  printf("difftimes min = %lu ns ; max = %lu ns\n", min_diff_time.tv_nsec, max_diff_time.tv_nsec);
#else
  LOG_I(HW,"difftimes min = %lu ns ; max = %lu ns\n", min_diff_time.tv_nsec, max_diff_time.tv_nsec);
#endif
}

void update_difftimes(struct timespec start, struct timespec end) {
  struct timespec diff_time = { .tv_sec = 0, .tv_nsec = 0 };
  int             changed = 0;
  diff_time = clock_difftime(start, end);

  if ((min_diff_time.tv_nsec == 0) || (diff_time.tv_nsec < min_diff_time.tv_nsec)) {
    min_diff_time.tv_nsec = diff_time.tv_nsec;
    changed = 1;
  }

  if ((max_diff_time.tv_nsec == 0) || (diff_time.tv_nsec > max_diff_time.tv_nsec)) {
    max_diff_time.tv_nsec = diff_time.tv_nsec;
    changed = 1;
  }

#if 1

  if (changed) print_difftimes();

#endif
}

/*------------------------------------------------------------------------*/

unsigned int build_rflocal(int txi, int txq, int rxi, int rxq) {
  return (txi + (txq<<6) + (rxi<<12) + (rxq<<18));
}
unsigned int build_rfdc(int dcoff_i_rxfe, int dcoff_q_rxfe) {
  return (dcoff_i_rxfe + (dcoff_q_rxfe<<8));
}


#define KNRM  "\x1B[0m"
#define KRED  "\x1B[31m"
#define KGRN  "\x1B[32m"
#define KBLU  "\x1B[34m"
#define RESET "\033[0m"


void exit_function(const char *file, const char *function, const int line, const char *s) {
  int ru_id;

  if (s != NULL) {
    printf("%s:%d %s() Exiting OAI softmodem: %s\n",file,line, function, s);
  }

  oai_exit = 1;

  if (RC.ru == NULL)
    exit(-1); // likely init not completed, prevent crash or hang, exit now...

  for (ru_id=0; ru_id<RC.nb_RU; ru_id++) {
    if (RC.ru[ru_id] && RC.ru[ru_id]->rfdevice.trx_end_func) {
      RC.ru[ru_id]->rfdevice.trx_end_func(&RC.ru[ru_id]->rfdevice);
      RC.ru[ru_id]->rfdevice.trx_end_func = NULL;
    }

    if (RC.ru[ru_id] && RC.ru[ru_id]->ifdevice.trx_end_func) {
      RC.ru[ru_id]->ifdevice.trx_end_func(&RC.ru[ru_id]->ifdevice);
      RC.ru[ru_id]->ifdevice.trx_end_func = NULL;
    }
  }

  sleep(1); //allow lte-softmodem threads to exit first
  exit(1);
}



int create_gNB_tasks(uint32_t gnb_nb) {
  LOG_D(GNB_APP, "%s(gnb_nb:%d)\n", __FUNCTION__, gnb_nb);
  itti_wait_ready(1);

  if (gnb_nb > 0) {
    /* Last task to create, others task must be ready before its start */
    /*if (itti_create_task (TASK_GNB_APP, gNB_app_task, NULL) < 0) {
      LOG_E(GNB_APP, "Create task for gNB APP failed\n");
      return -1;
    }*/
    if(itti_create_task(TASK_SCTP, sctp_eNB_task, NULL) < 0) {
      LOG_E(SCTP, "Create task for SCTP failed\n");
      return -1;
    }

    if (is_x2ap_enabled()) {
      if(itti_create_task(TASK_X2AP, x2ap_task, NULL) < 0) {
        LOG_E(X2AP, "Create task for X2AP failed\n");
      }
    } else {
      LOG_I(X2AP, "X2AP is disabled.\n");
    }
  }

  if (AMF_MODE_ENABLED) {

   char*             gnb_ipv4_address_for_NGU      = NULL;
   uint32_t          gnb_port_for_NGU              = 0;
   char*             gnb_ipv4_address_for_S1U      = NULL;
   uint32_t          gnb_port_for_S1U              = 0;
    paramdef_t NETParams[]  =  GNBNETPARAMS_DESC;
    char aprefix[MAX_OPTNAME_SIZE*2 + 8];
    sprintf(aprefix,"%s.[%i].%s",GNB_CONFIG_STRING_GNB_LIST,0,GNB_CONFIG_STRING_NETWORK_INTERFACES_CONFIG);
    config_get( NETParams,sizeof(NETParams)/sizeof(paramdef_t),aprefix);
    
    for(int i = GNB_INTERFACE_NAME_FOR_NG_AMF_IDX; i <= GNB_IPV4_ADDRESS_FOR_NG_AMF_IDX; i++) {
      if( NETParams[i].strptr == NULL) {
	LOG_E(NGAP, "No configuration in the file.\n");
	NGAP_CONF_MODE = 0;
      } else {
	LOG_D(NGAP, "Configuration in the file: %s.\n",*NETParams[i].strptr);
      }
    }

    if (gnb_nb > 0) {
      if(NGAP_CONF_MODE) {
        if (itti_create_task (TASK_NGAP, ngap_gNB_task, NULL) < 0) {
          LOG_E(NGAP, "Create task for NGAP failed\n");
          return -1;
        }
      } else {
        LOG_I(NGAP, "Ngap task not created\n");
      }

    }
  }

  if (gnb_nb > 0) {
    if (itti_create_task (TASK_GNB_APP, gNB_app_task, NULL) < 0) {
      LOG_E(GNB_APP, "Create task for gNB APP failed\n");
      return -1;
    }

    LOG_I(NR_RRC,"Creating NR RRC gNB Task\n");

    if (itti_create_task (TASK_RRC_GNB, rrc_gnb_task, NULL) < 0) {
      LOG_E(NR_RRC, "Create task for NR RRC gNB failed\n");
      return -1;
    }

    //Use check on x2ap to consider the NSA scenario and check on AMF_MODE_ENABLED for the SA scenario
    if(is_x2ap_enabled() || AMF_MODE_ENABLED) {
      if (itti_create_task (TASK_GTPV1_U, &nr_gtpv1u_gNB_task, NULL) < 0) {
        LOG_E(GTPU, "Create task for GTPV1U failed\n");
        return -1;
      }
    }
  }

  return 0;
}


static void get_options(void) {
  paramdef_t cmdline_params[] = CMDLINE_PARAMS_DESC_GNB ;
  CONFIG_SETRTFLAG(CONFIG_NOEXITONHELP);
  get_common_options(SOFTMODEM_GNB_BIT );
  config_process_cmdline( cmdline_params,sizeof(cmdline_params)/sizeof(paramdef_t),NULL);
  CONFIG_CLEARRTFLAG(CONFIG_NOEXITONHELP);

  if ( !(CONFIG_ISFLAGSET(CONFIG_ABORT)) ) {
    memset((void *)&RC,0,sizeof(RC));
    /* Read RC configuration file */
    NRRCConfig();
    NB_gNB_INST = RC.nb_nr_inst;
    NB_RU   = RC.nb_RU;
    printf("Configuration: nb_rrc_inst %d, nb_nr_L1_inst %d, nb_ru %hhu\n",NB_gNB_INST,RC.nb_nr_L1_inst,NB_RU);
  }

  if(parallel_config != NULL) set_parallel_conf(parallel_config);

  if(worker_config != NULL) set_worker_conf(worker_config);
}


void set_default_frame_parms(nfapi_nr_config_request_scf_t *config[MAX_NUM_CCs],
                             NR_DL_FRAME_PARMS *frame_parms[MAX_NUM_CCs]) {
  for (int CC_id=0; CC_id<MAX_NUM_CCs; CC_id++) {
    frame_parms[CC_id] = (NR_DL_FRAME_PARMS *) malloc(sizeof(NR_DL_FRAME_PARMS));
    config[CC_id] = (nfapi_nr_config_request_scf_t *) malloc(sizeof(nfapi_nr_config_request_scf_t));
    config[CC_id]->ssb_config.scs_common.value = 1;
    config[CC_id]->cell_config.frame_duplex_type.value = 1; //FDD
    //config[CC_id]->subframe_config.dl_cyclic_prefix_type.value = 0; //NORMAL
    config[CC_id]->carrier_config.dl_grid_size[1].value = 106;
    config[CC_id]->carrier_config.ul_grid_size[1].value = 106;
    config[CC_id]->cell_config.phy_cell_id.value = 0;
    ///dl frequency to be filled in
    /*  //Set some default values that may be overwritten while reading options
        frame_parms[CC_id]->frame_type          = FDD;
        frame_parms[CC_id]->tdd_config          = 3;
        frame_parms[CC_id]->tdd_config_S        = 0;
        frame_parms[CC_id]->N_RB_DL             = 100;
        frame_parms[CC_id]->N_RB_UL             = 100;
        frame_parms[CC_id]->Ncp                 = NORMAL;
        frame_parms[CC_id]->Ncp_UL              = NORMAL;
        frame_parms[CC_id]->Nid_cell            = 0;
        frame_parms[CC_id]->num_MBSFN_config    = 0;
        frame_parms[CC_id]->nb_antenna_ports_gNB  = 1;
        frame_parms[CC_id]->nb_antennas_tx      = 1;
        frame_parms[CC_id]->nb_antennas_rx      = 1;

        frame_parms[CC_id]->nushift             = 0;

        frame_parms[CC_id]->phich_config_common.phich_resource = oneSixth;
        frame_parms[CC_id]->phich_config_common.phich_duration = normal;
        // UL RS Config
        frame_parms[CC_id]->pusch_config_common.ul_ReferenceSignalsPUSCH.cyclicShift = 0;//n_DMRS1 set to 0
        frame_parms[CC_id]->pusch_config_common.ul_ReferenceSignalsPUSCH.groupHoppingEnabled = 0;
        frame_parms[CC_id]->pusch_config_common.ul_ReferenceSignalsPUSCH.sequenceHoppingEnabled = 0;
        frame_parms[CC_id]->pusch_config_common.ul_ReferenceSignalsPUSCH.groupAssignmentPUSCH = 0;

        frame_parms[CC_id]->prach_config_common.rootSequenceIndex=22;
        frame_parms[CC_id]->prach_config_common.prach_ConfigInfo.zeroCorrelationZoneConfig=1;
        frame_parms[CC_id]->prach_config_common.prach_ConfigInfo.prach_ConfigIndex=0;
        frame_parms[CC_id]->prach_config_common.prach_ConfigInfo.highSpeedFlag=0;
        frame_parms[CC_id]->prach_config_common.prach_ConfigInfo.prach_FreqOffset=0;

    //    downlink_frequency[CC_id][0] = 2680000000; // Use float to avoid issue with frequency over 2^31.
    //    downlink_frequency[CC_id][1] = downlink_frequency[CC_id][0];
    //    downlink_frequency[CC_id][2] = downlink_frequency[CC_id][0];
    //    downlink_frequency[CC_id][3] = downlink_frequency[CC_id][0];
        //printf("Downlink for CC_id %d frequency set to %u\n", CC_id, downlink_frequency[CC_id][0]);
        frame_parms[CC_id]->dl_CarrierFreq=downlink_frequency[CC_id][0];
    */
  }
}

void wait_RUs(void) {
  LOG_I(PHY,"Waiting for RUs to be configured ... RC.ru_mask:%02lx\n", RC.ru_mask);
  // wait for all RUs to be configured over fronthaul
  pthread_mutex_lock(&RC.ru_mutex);

  while (RC.ru_mask>0) {
    pthread_cond_wait(&RC.ru_cond,&RC.ru_mutex);
    printf("RC.ru_mask:%02lx\n", RC.ru_mask);
  }

  pthread_mutex_unlock(&RC.ru_mutex);
  LOG_I(PHY,"RUs configured\n");
}

void wait_gNBs(void) {
  int i;
  int waiting=1;

  while (waiting==1) {
    printf("Waiting for gNB L1 instances to all get configured ... sleeping 50ms (nb_nr_sL1_inst %d)\n",RC.nb_nr_L1_inst);
    usleep(50*1000);
    waiting=0;

    for (i=0; i<RC.nb_nr_L1_inst; i++) {
      if (RC.gNB[i]->configured==0) {
        waiting=1;
        break;
      }
    }
  }

  printf("gNB L1 are configured\n");
}

/*
 * helper function to terminate a certain ITTI task
 */
void terminate_task(task_id_t task_id, module_id_t mod_id) {
  LOG_I(GNB_APP, "sending TERMINATE_MESSAGE to task %s (%d)\n", itti_get_task_name(task_id), task_id);
  MessageDef *msg;
  msg = itti_alloc_new_message (ENB_APP, 0, TERMINATE_MESSAGE);
  itti_send_msg_to_task (task_id, ENB_MODULE_ID_TO_INSTANCE(mod_id), msg);
}

//extern void  free_transport(PHY_VARS_gNB *);
extern void  nr_phy_free_RU(RU_t *);

int stop_L1L2(module_id_t gnb_id) {
  LOG_W(GNB_APP, "stopping nr-softmodem\n");
  oai_exit = 1;

  if (!RC.ru) {
    LOG_F(GNB_APP, "no RU configured\n");
    return -1;
  }

  /* stop trx devices, multiple carrier currently not supported by RU */
  if (RC.ru[gnb_id]) {
    if (RC.ru[gnb_id]->rfdevice.trx_stop_func) {
      RC.ru[gnb_id]->rfdevice.trx_stop_func(&RC.ru[gnb_id]->rfdevice);
      LOG_I(GNB_APP, "turned off RU rfdevice\n");
    } else {
      LOG_W(GNB_APP, "can not turn off rfdevice due to missing trx_stop_func callback, proceeding anyway!\n");
    }

    if (RC.ru[gnb_id]->ifdevice.trx_stop_func) {
      RC.ru[gnb_id]->ifdevice.trx_stop_func(&RC.ru[gnb_id]->ifdevice);
      LOG_I(GNB_APP, "turned off RU ifdevice\n");
    } else {
      LOG_W(GNB_APP, "can not turn off ifdevice due to missing trx_stop_func callback, proceeding anyway!\n");
    }
  } else {
    LOG_W(GNB_APP, "no RU found for index %d\n", gnb_id);
    return -1;
  }

  /* these tasks need to pick up new configuration */
  terminate_task(TASK_RRC_ENB, gnb_id);
  LOG_I(GNB_APP, "calling kill_gNB_proc() for instance %d\n", gnb_id);
  kill_gNB_proc(gnb_id);
  LOG_I(GNB_APP, "calling kill_NR_RU_proc() for instance %d\n", gnb_id);
  kill_NR_RU_proc(gnb_id);
  oai_exit = 0;
  //free_transport(RC.gNB[gnb_id]);
  phy_free_nr_gNB(RC.gNB[gnb_id]);
  nr_phy_free_RU(RC.ru[gnb_id]);
  free_lte_top();
  return 0;
}

/*
 * Restart the nr-softmodem after it has been soft-stopped with stop_L1L2()
 */
int restart_L1L2(module_id_t gnb_id) {
  RU_t *ru = RC.ru[gnb_id];
  MessageDef *msg_p = NULL;
  LOG_W(GNB_APP, "restarting nr-softmodem\n");
  /* block threads */
  sync_var = -1;
  RC.gNB[gnb_id]->configured = 0;
  RC.ru_mask |= (1 << ru->idx);
  set_function_spec_param(RC.ru[gnb_id]);
  LOG_I(GNB_APP, "attempting to create ITTI tasks\n");
  // No more rrc thread, as many race conditions are hidden behind
  rrc_enb_init();
  itti_mark_task_ready(TASK_RRC_ENB);
  /* pass a reconfiguration request which will configure everything down to
   * RC.eNB[i][j]->frame_parms, too */
  msg_p = itti_alloc_new_message(TASK_ENB_APP, 0, RRC_CONFIGURATION_REQ);
  RRC_CONFIGURATION_REQ(msg_p) = RC.rrc[gnb_id]->configuration;
  itti_send_msg_to_task(TASK_RRC_ENB, ENB_MODULE_ID_TO_INSTANCE(gnb_id), msg_p);
  /* TODO XForms might need to be restarted, but it is currently (09/02/18)
   * broken, so we cannot test it */
  wait_gNBs();
  init_RU_proc(ru);
  ru->rf_map.card = 0;
  ru->rf_map.chain = 0; /* CC_id + chain_offset;*/
  wait_RUs();
  init_eNB_afterRU();
  printf("Sending sync to all threads\n");
  pthread_mutex_lock(&sync_mutex);
  sync_var=0;
  pthread_cond_broadcast(&sync_cond);
  pthread_mutex_unlock(&sync_mutex);
  return 0;
}

static  void wait_nfapi_init(char *thread_name) {
  printf( "waiting for NFAPI PNF connection and population of global structure (%s)\n",thread_name);
  pthread_mutex_lock( &nfapi_sync_mutex );

  while (nfapi_sync_var<0)
    pthread_cond_wait( &nfapi_sync_cond, &nfapi_sync_mutex );

  pthread_mutex_unlock(&nfapi_sync_mutex);
  printf( "NFAPI: got sync (%s)\n", thread_name);
}

void init_pdcp(void) {
  if (!get_softmodem_params()->nsa) {
      if (!NODE_IS_DU(RC.nrrrc[0]->node_type)) {
      //pdcp_layer_init();
      uint32_t pdcp_initmask = (IS_SOFTMODEM_NOS1) ?
                              (PDCP_USE_NETLINK_BIT | LINK_ENB_PDCP_TO_IP_DRIVER_BIT) : LINK_ENB_PDCP_TO_GTPV1U_BIT;

      if (IS_SOFTMODEM_NOS1) {
        printf("IS_SOFTMODEM_NOS1 option enabled \n");
        pdcp_initmask = pdcp_initmask | ENB_NAS_USE_TUN_BIT | SOFTMODEM_NOKRNMOD_BIT;
      }

      nr_pdcp_module_init(pdcp_initmask, 0);

      if (NODE_IS_CU(RC.nrrrc[0]->node_type)) {
        LOG_I(PDCP, "node is CU, pdcp send rlc_data_req by proto_agent \n");
        pdcp_set_rlc_data_req_func((send_rlc_data_req_func_t)proto_agent_send_rlc_data_req);
      } else {
        LOG_I(PDCP, "node is gNB \n");
        pdcp_set_rlc_data_req_func((send_rlc_data_req_func_t) rlc_data_req);
        pdcp_set_pdcp_data_ind_func((pdcp_data_ind_func_t) pdcp_data_ind);
      }
    } else {
      LOG_I(PDCP, "node is DU, rlc send pdcp_data_ind by proto_agent \n");
      pdcp_set_pdcp_data_ind_func((pdcp_data_ind_func_t) proto_agent_send_pdcp_data_ind);
    }
  } else {
    pdcp_layer_init();
    uint32_t pdcp_initmask = (IS_SOFTMODEM_NOS1) ?
                             (PDCP_USE_NETLINK_BIT | LINK_ENB_PDCP_TO_IP_DRIVER_BIT) : LINK_ENB_PDCP_TO_GTPV1U_BIT;

    if (IS_SOFTMODEM_NOS1) {
      printf("IS_SOFTMODEM_NOS1 option enabled \n");
      pdcp_initmask = pdcp_initmask | ENB_NAS_USE_TUN_BIT | SOFTMODEM_NOKRNMOD_BIT;
    }

<<<<<<< HEAD
    pdcp_module_init(pdcp_initmask);

    if (NODE_IS_CU(RC.nrrrc[0]->node_type)) {
      LOG_I(PDCP, "node is CU, pdcp send rlc_data_req by proto_agent \n");
      pdcp_set_rlc_data_req_func(proto_agent_send_rlc_data_req);
    } else {
      LOG_I(PDCP, "node is gNB \n");
      pdcp_set_rlc_data_req_func(rlc_data_req);
      pdcp_set_pdcp_data_ind_func(pdcp_data_ind);
    }
  } else {
    LOG_I(PDCP, "node is DU, rlc send pdcp_data_ind by proto_agent \n");
    pdcp_set_pdcp_data_ind_func(proto_agent_send_pdcp_data_ind);
=======
    nr_pdcp_module_init(pdcp_initmask, 0);
    pdcp_set_rlc_data_req_func((send_rlc_data_req_func_t) rlc_data_req);
    pdcp_set_pdcp_data_ind_func((pdcp_data_ind_func_t) pdcp_data_ind);
>>>>>>> 0ea0965a
  }
}


int main( int argc, char **argv ) {
  int ru_id, CC_id = 0;
  start_background_system();

  ///static configuration for NR at the moment
  if ( load_configmodule(argc,argv,CONFIG_ENABLECMDLINEONLY) == NULL) {
    exit_fun("[SOFTMODEM] Error, configuration module init failed\n");
  }

  set_softmodem_sighandler();
#ifdef DEBUG_CONSOLE
  setvbuf(stdout, NULL, _IONBF, 0);
  setvbuf(stderr, NULL, _IONBF, 0);
#endif
  mode = normal_txrx;
  memset(&openair0_cfg[0],0,sizeof(openair0_config_t)*MAX_CARDS);
  memset(tx_max_power,0,sizeof(int)*MAX_NUM_CCs);
  logInit();
  configure_linux();
  printf("Reading in command-line options\n");
  get_options ();

  EPC_MODE_ENABLED = !IS_SOFTMODEM_NOS1;

  if (CONFIG_ISFLAGSET(CONFIG_ABORT) ) {
    fprintf(stderr,"Getting configuration failed\n");
    exit(-1);
  }

  openair0_cfg[0].threequarter_fs = threequarter_fs;
  AMF_MODE_ENABLED = get_softmodem_params()->sa;
  NGAP_CONF_MODE   = get_softmodem_params()->sa;

  if (get_softmodem_params()->do_ra)
    AssertFatal(get_softmodem_params()->phy_test == 0,"RA and phy_test are mutually exclusive\n");

  if (get_softmodem_params()->sa)
    AssertFatal(get_softmodem_params()->phy_test == 0,"Standalone mode and phy_test are mutually exclusive\n");

#if T_TRACER
  T_Config_Init();
#endif
  //randominit (0);
  set_taus_seed (0);
  printf("configuring for RAU/RRU\n");

  if (opp_enabled ==1) {
    reset_opp_meas();
  }

  cpuf=get_cpu_freq_GHz();
  itti_init(TASK_MAX, tasks_info);
  // initialize mscgen log after ITTI
  MSC_INIT(MSC_E_UTRAN, ADDED_QUEUES_MAX+TASK_MAX);
  init_opt();
  if(PDCP_USE_NETLINK && !IS_SOFTMODEM_NOS1) {
    netlink_init();
    if (get_softmodem_params()->nsa) {
      init_pdcp();
    }
  }
#ifndef PACKAGE_VERSION
#  define PACKAGE_VERSION "UNKNOWN-EXPERIMENTAL"
#endif
  LOG_I(HW, "Version: %s\n", PACKAGE_VERSION);

  if (RC.nb_nr_L1_inst > 0)
    RCconfig_NR_L1();

  // don't create if node doesn't connect to RRC/S1/GTP
  int ret=create_gNB_tasks(1);
  AssertFatal(ret==0,"cannot create ITTI tasks\n");
  /* Start the agent. If it is turned off in the configuration, it won't start */
  /*
  RCconfig_nr_flexran();

  for (i = 0; i < RC.nb_nr_L1_inst; i++) {
    flexran_agent_start(i);
  }
  */
  // init UE_PF_PO and mutex lock
  pthread_mutex_init(&ue_pf_po_mutex, NULL);
  memset (&UE_PF_PO[0][0], 0, sizeof(UE_PF_PO_t)*NUMBER_OF_UE_MAX*MAX_NUM_CCs);
  mlockall(MCL_CURRENT | MCL_FUTURE);
  pthread_cond_init(&sync_cond,NULL);
  pthread_mutex_init(&sync_mutex, NULL);
  usleep(1000);

  if (NFAPI_MODE) {
    printf("NFAPI*** - mutex and cond created - will block shortly for completion of PNF connection\n");
    pthread_cond_init(&sync_cond,NULL);
    pthread_mutex_init(&sync_mutex, NULL);
  }

  const char *nfapi_mode_str = "<UNKNOWN>";

  switch(NFAPI_MODE) {
    case 0:
      nfapi_mode_str = "MONOLITHIC";
      break;

    case 1:
      nfapi_mode_str = "PNF";
      break;

    case 2:
      nfapi_mode_str = "VNF";
      break;

    default:
      nfapi_mode_str = "<UNKNOWN NFAPI MODE>";
      break;
  }

  printf("NFAPI MODE:%s\n", nfapi_mode_str);

  if (NFAPI_MODE==NFAPI_MODE_VNF)
    wait_nfapi_init("main?");

  printf("START MAIN THREADS\n");
  // start the main threads
  number_of_cards = 1;
  printf("RC.nb_nr_L1_inst:%d\n", RC.nb_nr_L1_inst);

  if (RC.nb_nr_L1_inst > 0) {
    printf("Initializing gNB threads single_thread_flag:%d wait_for_sync:%d\n", single_thread_flag,wait_for_sync);
    init_gNB(single_thread_flag,wait_for_sync);
  }

  printf("wait_gNBs()\n");
  wait_gNBs();
  printf("About to Init RU threads RC.nb_RU:%d\n", RC.nb_RU);

  if (RC.nb_RU >0) {
    printf("Initializing RU threads\n");
    init_NR_RU(get_softmodem_params()->rf_config_file);

    for (ru_id=0; ru_id<RC.nb_RU; ru_id++) {
      RC.ru[ru_id]->rf_map.card=0;
      RC.ru[ru_id]->rf_map.chain=CC_id+chain_offset;
    }
  }

  config_sync_var=0;

  if (NFAPI_MODE==NFAPI_MODE_PNF) {
    wait_nfapi_init("main?");
  }

  if (RC.nb_nr_L1_inst > 0) {
    printf("wait RUs\n");
    wait_RUs();
    printf("ALL RUs READY!\n");
    printf("RC.nb_RU:%d\n", RC.nb_RU);
    // once all RUs are ready initialize the rest of the gNBs ((dependence on final RU parameters after configuration)
    printf("ALL RUs ready - init gNBs\n");

    if(IS_SOFTMODEM_DOSCOPE) {
      sleep(1);
      scopeParms_t p;
      p.argc=&argc;
      p.argv=argv;
      p.gNB=RC.gNB[0];
      p.ru=RC.ru[0];
      load_softscope("nr",&p);
    }

    if (NFAPI_MODE != NFAPI_MODE_PNF && NFAPI_MODE != NFAPI_MODE_VNF) {
      printf("Not NFAPI mode - call init_eNB_afterRU()\n");
      init_eNB_afterRU();
    } else {
      printf("NFAPI mode - DO NOT call init_gNB_afterRU()\n");
    }

    printf("ALL RUs ready - ALL gNBs ready\n");
    // connect the TX/RX buffers
    printf("Sending sync to all threads\n");
    pthread_mutex_lock(&sync_mutex);
    sync_var=0;
    pthread_cond_broadcast(&sync_cond);
    pthread_mutex_unlock(&sync_mutex);
  }

  printf("About to call end_configmodule() from %s() %s:%d\n", __FUNCTION__, __FILE__, __LINE__);

  // We have to set PARAMFLAG_NOFREE on right paramters before re-enabling end_configmodule()

  //end_configmodule();
  printf("Called end_configmodule() from %s() %s:%d\n", __FUNCTION__, __FILE__, __LINE__);
  // wait for end of program
  printf("TYPE <CTRL-C> TO TERMINATE\n");
  //getchar();
  printf("Entering ITTI signals handler\n");
  itti_wait_tasks_end();
  printf("Returned from ITTI signal handler\n");
  oai_exit=1;
  printf("oai_exit=%d\n",oai_exit);
  // stop threads
  /*#ifdef XFORMS

      printf("waiting for XFORMS thread\n");

      if (do_forms==1) {
        pthread_join(forms_thread,&status);
        fl_hide_form(form_stats->stats_form);
        fl_free_form(form_stats->stats_form);

          fl_hide_form(form_stats_l2->stats_form);
          fl_free_form(form_stats_l2->stats_form);

          for(UE_id=0; UE_id<scope_enb_num_ue; UE_id++) {
      for(CC_id=0; CC_id<MAX_NUM_CCs; CC_id++) {
        fl_hide_form(form_enb[CC_id][UE_id]->phy_scope_gNB);
        fl_free_form(form_enb[CC_id][UE_id]->phy_scope_gNB);
      }
          }
      }

  #endif*/
  printf("stopping MODEM threads\n");
  // cleanup
  stop_gNB(NB_gNB_INST);

  if (RC.nb_nr_L1_inst > 0) {
    stop_RU(NB_RU);
  }

  /* release memory used by the RU/gNB threads (incomplete), after all
   * threads have been stopped (they partially use the same memory) */
  for (int inst = 0; inst < NB_gNB_INST; inst++) {
    //free_transport(RC.gNB[inst]);
    phy_free_nr_gNB(RC.gNB[inst]);
  }

  for (int inst = 0; inst < NB_RU; inst++) {
    nr_phy_free_RU(RC.ru[inst]);
  }

  free_lte_top();
  pthread_cond_destroy(&sync_cond);
  pthread_mutex_destroy(&sync_mutex);
  pthread_cond_destroy(&nfapi_sync_cond);
  pthread_mutex_destroy(&nfapi_sync_mutex);
  pthread_mutex_destroy(&ue_pf_po_mutex);

  // *** Handle per CC_id openair0

  for(ru_id=0; ru_id<NB_RU; ru_id++) {
    if (RC.ru[ru_id]->rfdevice.trx_end_func)
      RC.ru[ru_id]->rfdevice.trx_end_func(&RC.ru[ru_id]->rfdevice);

    if (RC.ru[ru_id]->ifdevice.trx_end_func)
      RC.ru[ru_id]->ifdevice.trx_end_func(&RC.ru[ru_id]->ifdevice);
  }

  logClean();
  printf("Bye.\n");
  return 0;
}<|MERGE_RESOLUTION|>--- conflicted
+++ resolved
@@ -597,7 +597,7 @@
 
 void init_pdcp(void) {
   if (!get_softmodem_params()->nsa) {
-      if (!NODE_IS_DU(RC.nrrrc[0]->node_type)) {
+    if (!NODE_IS_DU(RC.nrrrc[0]->node_type)) {
       //pdcp_layer_init();
       uint32_t pdcp_initmask = (IS_SOFTMODEM_NOS1) ?
                               (PDCP_USE_NETLINK_BIT | LINK_ENB_PDCP_TO_IP_DRIVER_BIT) : LINK_ENB_PDCP_TO_GTPV1U_BIT;
@@ -631,25 +631,9 @@
       pdcp_initmask = pdcp_initmask | ENB_NAS_USE_TUN_BIT | SOFTMODEM_NOKRNMOD_BIT;
     }
 
-<<<<<<< HEAD
-    pdcp_module_init(pdcp_initmask);
-
-    if (NODE_IS_CU(RC.nrrrc[0]->node_type)) {
-      LOG_I(PDCP, "node is CU, pdcp send rlc_data_req by proto_agent \n");
-      pdcp_set_rlc_data_req_func(proto_agent_send_rlc_data_req);
-    } else {
-      LOG_I(PDCP, "node is gNB \n");
-      pdcp_set_rlc_data_req_func(rlc_data_req);
-      pdcp_set_pdcp_data_ind_func(pdcp_data_ind);
-    }
-  } else {
-    LOG_I(PDCP, "node is DU, rlc send pdcp_data_ind by proto_agent \n");
-    pdcp_set_pdcp_data_ind_func(proto_agent_send_pdcp_data_ind);
-=======
     nr_pdcp_module_init(pdcp_initmask, 0);
     pdcp_set_rlc_data_req_func((send_rlc_data_req_func_t) rlc_data_req);
     pdcp_set_pdcp_data_ind_func((pdcp_data_ind_func_t) pdcp_data_ind);
->>>>>>> 0ea0965a
   }
 }
 
