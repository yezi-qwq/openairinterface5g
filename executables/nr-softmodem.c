/*
 * Licensed to the OpenAirInterface (OAI) Software Alliance under one or more
 * contributor license agreements.  See the NOTICE file distributed with
 * this work for additional information regarding copyright ownership.
 * The OpenAirInterface Software Alliance licenses this file to You under
 * the OAI Public License, Version 1.1  (the "License"); you may not use this file
 * except in compliance with the License.
 * You may obtain a copy of the License at
 *
 *      http://www.openairinterface.org/?page_id=698
 *
 * Unless required by applicable law or agreed to in writing, software
 * distributed under the License is distributed on an "AS IS" BASIS,
 * WITHOUT WARRANTIES OR CONDITIONS OF ANY KIND, either express or implied.
 * See the License for the specific language governing permissions and
 * limitations under the License.
 *-------------------------------------------------------------------------------
 * For more information about the OpenAirInterface (OAI) Software Alliance:
 *      contact@openairinterface.org
 */


#define _GNU_SOURCE             /* See feature_test_macros(7) */
#include <sched.h>


#include "T.h"

#undef MALLOC //there are two conflicting definitions, so we better make sure we don't use it at all
#include <common/utils/assertions.h>

#include "msc.h"

#include "PHY/types.h"
#include "common/ran_context.h"

#include "PHY/defs_gNB.h"
#include "PHY/defs_common.h"
#include "common/config/config_userapi.h"
#include "common/utils/load_module_shlib.h"
#undef MALLOC //there are two conflicting definitions, so we better make sure we don't use it at all
//#undef FRAME_LENGTH_COMPLEX_SAMPLES //there are two conflicting definitions, so we better make sure we don't use it at all

#include "../../ARCH/COMMON/common_lib.h"
#include "../../ARCH/ETHERNET/USERSPACE/LIB/if_defs.h"

//#undef FRAME_LENGTH_COMPLEX_SAMPLES //there are two conflicting definitions, so we better make sure we don't use it at all

#include "PHY/phy_vars.h"
#include "SCHED/sched_common_vars.h"
#include "LAYER2/MAC/mac_vars.h"
#include "LAYER2/MAC/mac.h"
#include "LAYER2/MAC/mac_proto.h"
#include "RRC/LTE/rrc_vars.h"
#include "PHY_INTERFACE/phy_interface_vars.h"
#include "gnb_config.h"
#include "SIMULATION/TOOLS/sim.h"

#ifdef SMBV
#include "PHY/TOOLS/smbv.h"
unsigned short config_frames[4] = {2,9,11,13};
#endif

#include "common/utils/LOG/log.h"
#include "common/utils/LOG/vcd_signal_dumper.h"
#include "UTIL/OPT/opt.h"

//#include "PHY/TOOLS/time_meas.h"

#ifndef OPENAIR2
  #include "UTIL/OTG/otg_vars.h"
#endif

#if defined(ENABLE_ITTI)
  #include "intertask_interface.h"
#endif

#include "PHY/INIT/phy_init.h"

#include "system.h"
#include <openair2/GNB_APP/gnb_app.h>

#include "PHY/TOOLS/nr_phy_scope.h"
#include "stats.h"
#include "nr-softmodem.h"
#include "executables/softmodem-common.h"
#include "executables/thread-common.h"
#include "NB_IoT_interface.h"

short nr_mod_table[NR_MOD_TABLE_SIZE_SHORT] = {0,0,16384,16384,-16384,-16384,16384,16384,16384,-16384,-16384,16384,-16384,-16384,7327,7327,7327,21981,21981,7327,21981,21981,7327,-7327,7327,-21981,21981,-7327,21981,-21981,-7327,7327,-7327,21981,-21981,7327,-21981,21981,-7327,-7327,-7327,-21981,-21981,-7327,-21981,-21981,10726,10726,10726,3576,3576,10726,3576,3576,10726,17876,10726,25027,3576,17876,3576,25027,17876,10726,17876,3576,25027,10726,25027,3576,17876,17876,17876,25027,25027,17876,25027,25027,10726,-10726,10726,-3576,3576,-10726,3576,-3576,10726,-17876,10726,-25027,3576,-17876,3576,-25027,17876,-10726,17876,-3576,25027,-10726,25027,-3576,17876,-17876,17876,-25027,25027,-17876,25027,-25027,-10726,10726,-10726,3576,-3576,10726,-3576,3576,-10726,17876,-10726,25027,-3576,17876,-3576,25027,-17876,10726,-17876,3576,-25027,10726,-25027,3576,-17876,17876,-17876,25027,-25027,17876,-25027,25027,-10726,-10726,-10726,-3576,-3576,-10726,-3576,-3576,-10726,-17876,-10726,-25027,-3576,-17876,-3576,-25027,-17876,-10726,-17876,-3576,-25027,-10726,-25027,-3576,-17876,-17876,-17876,-25027,-25027,-17876,-25027,-25027,8886,8886,8886,12439,12439,8886,12439,12439,8886,5332,8886,1778,12439,5332,12439,1778,5332,8886,5332,12439,1778,8886,1778,12439,5332,5332,5332,1778,1778,5332,1778,1778,8886,19547,8886,15993,12439,19547,12439,15993,8886,23101,8886,26655,12439,23101,12439,26655,5332,19547,5332,15993,1778,19547,1778,15993,5332,23101,5332,26655,1778,23101,1778,26655,19547,8886,19547,12439,15993,8886,15993,12439,19547,5332,19547,1778,15993,5332,15993,1778,23101,8886,23101,12439,26655,8886,26655,12439,23101,5332,23101,1778,26655,5332,26655,1778,19547,19547,19547,15993,15993,19547,15993,15993,19547,23101,19547,26655,15993,23101,15993,26655,23101,19547,23101,15993,26655,19547,26655,15993,23101,23101,23101,26655,26655,23101,26655,26655,8886,-8886,8886,-12439,12439,-8886,12439,-12439,8886,-5332,8886,-1778,12439,-5332,12439,-1778,5332,-8886,5332,-12439,1778,-8886,1778,-12439,5332,-5332,5332,-1778,1778,-5332,1778,-1778,8886,-19547,8886,-15993,12439,-19547,12439,-15993,8886,-23101,8886,-26655,12439,-23101,12439,-26655,5332,-19547,5332,-15993,1778,-19547,1778,-15993,5332,-23101,5332,-26655,1778,-23101,1778,-26655,19547,-8886,19547,-12439,15993,-8886,15993,-12439,19547,-5332,19547,-1778,15993,-5332,15993,-1778,23101,-8886,23101,-12439,26655,-8886,26655,-12439,23101,-5332,23101,-1778,26655,-5332,26655,-1778,19547,-19547,19547,-15993,15993,-19547,15993,-15993,19547,-23101,19547,-26655,15993,-23101,15993,-26655,23101,-19547,23101,-15993,26655,-19547,26655,-15993,23101,-23101,23101,-26655,26655,-23101,26655,-26655,-8886,8886,-8886,12439,-12439,8886,-12439,12439,-8886,5332,-8886,1778,-12439,5332,-12439,1778,-5332,8886,-5332,12439,-1778,8886,-1778,12439,-5332,5332,-5332,1778,-1778,5332,-1778,1778,-8886,19547,-8886,15993,-12439,19547,-12439,15993,-8886,23101,-8886,26655,-12439,23101,-12439,26655,-5332,19547,-5332,15993,-1778,19547,-1778,15993,-5332,23101,-5332,26655,-1778,23101,-1778,26655,-19547,8886,-19547,12439,-15993,8886,-15993,12439,-19547,5332,-19547,1778,-15993,5332,-15993,1778,-23101,8886,-23101,12439,-26655,8886,-26655,12439,-23101,5332,-23101,1778,-26655,5332,-26655,1778,-19547,19547,-19547,15993,-15993,19547,-15993,15993,-19547,23101,-19547,26655,-15993,23101,-15993,26655,-23101,19547,-23101,15993,-26655,19547,-26655,15993,-23101,23101,-23101,26655,-26655,23101,-26655,26655,-8886,-8886,-8886,-12439,-12439,-8886,-12439,-12439,-8886,-5332,-8886,-1778,-12439,-5332,-12439,-1778,-5332,-8886,-5332,-12439,-1778,-8886,-1778,-12439,-5332,-5332,-5332,-1778,-1778,-5332,-1778,-1778,-8886,-19547,-8886,-15993,-12439,-19547,-12439,-15993,-8886,-23101,-8886,-26655,-12439,-23101,-12439,-26655,-5332,-19547,-5332,-15993,-1778,-19547,-1778,-15993,-5332,-23101,-5332,-26655,-1778,-23101,-1778,-26655,-19547,-8886,-19547,-12439,-15993,-8886,-15993,-12439,-19547,-5332,-19547,-1778,-15993,-5332,-15993,-1778,-23101,-8886,-23101,-12439,-26655,-8886,-26655,-12439,-23101,-5332,-23101,-1778,-26655,-5332,-26655,-1778,-19547,-19547,-19547,-15993,-15993,-19547,-15993,-15993,-19547,-23101,-19547,-26655,-15993,-23101,-15993,-26655,-23101,-19547,-23101,-15993,-26655,-19547,-26655,-15993,-23101,-23101,-23101,-26655,-26655,-23101,-26655,-26655};


pthread_cond_t nfapi_sync_cond;
pthread_mutex_t nfapi_sync_mutex;
int nfapi_sync_var=-1; //!< protected by mutex \ref nfapi_sync_mutex

uint8_t nfapi_mode = 0; // Default to monolithic mode

pthread_cond_t sync_cond;
pthread_mutex_t sync_mutex;
int sync_var=-1; //!< protected by mutex \ref sync_mutex.
int config_sync_var=-1;

#if defined(ENABLE_ITTI)
  volatile int             start_gNB = 0;
#endif
volatile int             oai_exit = 0;

static clock_source_t clock_source = internal;
static int wait_for_sync = 0;

unsigned int mmapped_dma=0;
int single_thread_flag=1;

static int8_t threequarter_fs=0;

uint32_t downlink_frequency[MAX_NUM_CCs][4];
int32_t uplink_frequency_offset[MAX_NUM_CCs][4];

//Temp fix for inexisting NR upper layer
unsigned char NB_gNB_INST = 1;

#if defined(ENABLE_ITTI)
  static char                    *itti_dump_file = NULL;
#endif

int UE_scan = 1;
int UE_scan_carrier = 0;
runmode_t mode = normal_txrx;
static double snr_dB=20;

FILE *input_fd=NULL;


#if MAX_NUM_CCs == 1
rx_gain_t rx_gain_mode[MAX_NUM_CCs][4] = {{max_gain,max_gain,max_gain,max_gain}};
double tx_gain[MAX_NUM_CCs][4] = {{20,0,0,0}};
double rx_gain[MAX_NUM_CCs][4] = {{110,0,0,0}};
#else
rx_gain_t rx_gain_mode[MAX_NUM_CCs][4] = {{max_gain,max_gain,max_gain,max_gain},{max_gain,max_gain,max_gain,max_gain}};
double tx_gain[MAX_NUM_CCs][4] = {{20,0,0,0},{20,0,0,0}};
double rx_gain[MAX_NUM_CCs][4] = {{110,0,0,0},{20,0,0,0}};
#endif

double rx_gain_off = 0.0;

double sample_rate=30.72e6;
double bw = 10.0e6;

static int tx_max_power[MAX_NUM_CCs]; /* =  {0,0}*/;

char rf_config_file[1024]="/usr/local/etc/syriq/ue.band7.tm1.PRB100.NR40.dat";

int chain_offset=0;
int phy_test = 0;
uint8_t usim_test = 0;

uint8_t dci_Format = 0;
uint8_t agregation_Level =0xFF;

uint8_t nb_antenna_tx = 1;
uint8_t nb_antenna_rx = 1;

char ref[128] = "internal";
char channels[128] = "0";

int rx_input_level_dBm;

uint32_t do_forms=0;
int otg_enabled;

//int number_of_cards = 1;


//static NR_DL_FRAME_PARMS      *frame_parms[MAX_NUM_CCs];
//static nfapi_nr_config_request_t *config[MAX_NUM_CCs];
uint32_t target_dl_mcs = 28; //maximum allowed mcs
uint32_t target_ul_mcs = 20;
uint32_t timing_advance = 0;
uint8_t exit_missed_slots=1;
uint64_t num_missed_slots=0; // counter for the number of missed slots


extern void reset_opp_meas(void);
extern void print_opp_meas(void);

extern void init_eNB_afterRU(void);

int transmission_mode=1;
int emulate_rf = 0;
int numerology = 0;

static softmodem_params_t softmodem_params;

static char *parallel_config = NULL;
static char *worker_config = NULL;

/* struct for ethernet specific parameters given in eNB conf file */
eth_params_t *eth_params;

openair0_config_t openair0_cfg[MAX_CARDS];

double cpuf;

extern char uecap_xer[1024];
char uecap_xer_in=0;

/* see file openair2/LAYER2/MAC/main.c for why abstraction_flag is needed
 * this is very hackish - find a proper solution
 */
uint8_t abstraction_flag=0;

/* forward declarations */
void set_default_frame_parms(nfapi_nr_config_request_scf_t *config[MAX_NUM_CCs], NR_DL_FRAME_PARMS *frame_parms[MAX_NUM_CCs]);

/*---------------------BMC: timespec helpers -----------------------------*/

struct timespec min_diff_time = { .tv_sec = 0, .tv_nsec = 0 };
struct timespec max_diff_time = { .tv_sec = 0, .tv_nsec = 0 };

struct timespec clock_difftime(struct timespec start, struct timespec end) {
  struct timespec temp;

  if ((end.tv_nsec-start.tv_nsec)<0) {
    temp.tv_sec = end.tv_sec-start.tv_sec-1;
    temp.tv_nsec = 1000000000+end.tv_nsec-start.tv_nsec;
  } else {
    temp.tv_sec = end.tv_sec-start.tv_sec;
    temp.tv_nsec = end.tv_nsec-start.tv_nsec;
  }

  return temp;
}

void print_difftimes(void) {
#ifdef DEBUG
  printf("difftimes min = %lu ns ; max = %lu ns\n", min_diff_time.tv_nsec, max_diff_time.tv_nsec);
#else
  LOG_I(HW,"difftimes min = %lu ns ; max = %lu ns\n", min_diff_time.tv_nsec, max_diff_time.tv_nsec);
#endif
}

void update_difftimes(struct timespec start, struct timespec end) {
  struct timespec diff_time = { .tv_sec = 0, .tv_nsec = 0 };
  int             changed = 0;
  diff_time = clock_difftime(start, end);

  if ((min_diff_time.tv_nsec == 0) || (diff_time.tv_nsec < min_diff_time.tv_nsec)) {
    min_diff_time.tv_nsec = diff_time.tv_nsec;
    changed = 1;
  }

  if ((max_diff_time.tv_nsec == 0) || (diff_time.tv_nsec > max_diff_time.tv_nsec)) {
    max_diff_time.tv_nsec = diff_time.tv_nsec;
    changed = 1;
  }

#if 1

  if (changed) print_difftimes();

#endif
}

/*------------------------------------------------------------------------*/

unsigned int build_rflocal(int txi, int txq, int rxi, int rxq) {
  return (txi + (txq<<6) + (rxi<<12) + (rxq<<18));
}
unsigned int build_rfdc(int dcoff_i_rxfe, int dcoff_q_rxfe) {
  return (dcoff_i_rxfe + (dcoff_q_rxfe<<8));
}

#if !defined(ENABLE_ITTI)
void signal_handler(int sig) {
  void *array[10];
  size_t size;

  if (sig==SIGSEGV) {
    // get void*'s for all entries on the stack
    size = backtrace(array, 10);
    // print out all the frames to stderr
    fprintf(stderr, "Error: signal %d:\n", sig);
    backtrace_symbols_fd(array, size, 2);
    exit(-1);
  } else {
    printf("trying to exit gracefully...\n");
    oai_exit = 1;
  }
}
#endif
#define KNRM  "\x1B[0m"
#define KRED  "\x1B[31m"
#define KGRN  "\x1B[32m"
#define KBLU  "\x1B[34m"
#define RESET "\033[0m"

#if defined(ENABLE_ITTI)
void signal_handler_itti(int sig) {
  // Call exit function
  char msg[256];
  memset(msg, 0, 256);
  sprintf(msg, "caught signal %s\n", strsignal(sig));
  exit_function(__FILE__, __FUNCTION__, __LINE__, msg);
}
#endif

void exit_function(const char *file, const char *function, const int line, const char *s) {
  int ru_id;

  if (s != NULL) {
    printf("%s:%d %s() Exiting OAI softmodem: %s\n",file,line, function, s);
  }

  oai_exit = 1;

  if (RC.ru == NULL)
    exit(-1); // likely init not completed, prevent crash or hang, exit now...

  for (ru_id=0; ru_id<RC.nb_RU; ru_id++) {
    if (RC.ru[ru_id] && RC.ru[ru_id]->rfdevice.trx_end_func) {
      RC.ru[ru_id]->rfdevice.trx_end_func(&RC.ru[ru_id]->rfdevice);
      RC.ru[ru_id]->rfdevice.trx_end_func = NULL;
    }

    if (RC.ru[ru_id] && RC.ru[ru_id]->ifdevice.trx_end_func) {
      RC.ru[ru_id]->ifdevice.trx_end_func(&RC.ru[ru_id]->ifdevice);
      RC.ru[ru_id]->ifdevice.trx_end_func = NULL;
    }
  }

  sleep(1); //allow lte-softmodem threads to exit first
#if defined(ENABLE_ITTI)
  itti_terminate_tasks (TASK_UNKNOWN);
#endif
  exit(1);
}

#if defined(ENABLE_ITTI)
void *l2l1_task(void *arg) {
  MessageDef *message_p = NULL;
  int         result;
  itti_set_task_real_time(TASK_L2L1);
  itti_mark_task_ready(TASK_L2L1);
  /* Wait for the initialize message */
  printf("Wait for the ITTI initialize message\n");

  do {
    if (message_p != NULL) {
      result = itti_free (ITTI_MSG_ORIGIN_ID(message_p), message_p);
      AssertFatal (result == EXIT_SUCCESS, "Failed to free memory (%d)!\n", result);
    }

    itti_receive_msg (TASK_L2L1, &message_p);

    switch (ITTI_MSG_ID(message_p)) {
      case INITIALIZE_MESSAGE:
        /* Start eNB thread */
        LOG_D(EMU, "L2L1 TASK received %s\n", ITTI_MSG_NAME(message_p));
        start_gNB = 1;
        break;

      case TERMINATE_MESSAGE:
        printf("received terminate message\n");
        oai_exit=1;
        start_gNB = 0;
        itti_exit_task ();
        break;

      default:
        LOG_E(EMU, "Received unexpected message %s\n", ITTI_MSG_NAME(message_p));
        break;
    }
  } while (ITTI_MSG_ID(message_p) != INITIALIZE_MESSAGE);

  result = itti_free (ITTI_MSG_ORIGIN_ID(message_p), message_p);
  AssertFatal (result == EXIT_SUCCESS, "Failed to free memory (%d)!\n", result);
  /* ???? no else but seems to be UE only ???
    do {
      // Wait for a message
      itti_receive_msg (TASK_L2L1, &message_p);

      switch (ITTI_MSG_ID(message_p)) {
      case TERMINATE_MESSAGE:
        oai_exit=1;
        itti_exit_task ();
        break;

      case ACTIVATE_MESSAGE:
        start_UE = 1;
        break;

      case DEACTIVATE_MESSAGE:
        start_UE = 0;
        break;

      case MESSAGE_TEST:
        LOG_I(EMU, "Received %s\n", ITTI_MSG_NAME(message_p));
        break;

      default:
        LOG_E(EMU, "Received unexpected message %s\n", ITTI_MSG_NAME(message_p));
        break;
      }

      result = itti_free (ITTI_MSG_ORIGIN_ID(message_p), message_p);
      AssertFatal (result == EXIT_SUCCESS, "Failed to free memory (%d)!\n", result);
    } while(!oai_exit);
  */
  return NULL;
}
#endif

int create_gNB_tasks(uint32_t gnb_nb) {
  LOG_D(GNB_APP, "%s(gnb_nb:%d\n", __FUNCTION__, gnb_nb);
  itti_wait_ready(1);

  if (itti_create_task (TASK_L2L1, l2l1_task, NULL) < 0) {
    LOG_E(PDCP, "Create task for L2L1 failed\n");
    return -1;
  }

  if (gnb_nb > 0) {
    /* Last task to create, others task must be ready before its start */
    if (itti_create_task (TASK_GNB_APP, gNB_app_task, NULL) < 0) {
      LOG_E(GNB_APP, "Create task for gNB APP failed\n");
      return -1;
    }
  }

  /*
  #   if defined(ENABLE_USE_MME)
        if (gnb_nb > 0) {
          if (itti_create_task (TASK_SCTP, sctp_eNB_task, NULL) < 0) {
            LOG_E(SCTP, "Create task for SCTP failed\n");
            return -1;
          }

          if (itti_create_task (TASK_S1AP, s1ap_eNB_task, NULL) < 0) {
            LOG_E(S1AP, "Create task for S1AP failed\n");
            return -1;
          }
          if(!emulate_rf){
            if (itti_create_task (TASK_UDP, udp_eNB_task, NULL) < 0) {
              LOG_E(UDP_, "Create task for UDP failed\n");
              return -1;
            }
          }

          if (itti_create_task (TASK_GTPV1_U, &gtpv1u_eNB_task, NULL) < 0) {
            LOG_E(GTPU, "Create task for GTPV1U failed\n");
            return -1;
          }
        }

  #      endif
  */

  if (gnb_nb > 0) {
    LOG_I(NR_RRC,"Creating NR RRC gNB Task\n");

    if (itti_create_task (TASK_RRC_GNB, rrc_gnb_task, NULL) < 0) {
      LOG_E(NR_RRC, "Create task for NR RRC gNB failed\n");
      return -1;
    }
  }

  return 0;
}


static void get_options(void) {
  int tddflag, nonbiotflag;
  uint32_t online_log_messages;
  uint32_t glog_level, glog_verbosity;
  uint32_t start_telnetsrv = 0;
  uint32_t noS1;
  uint32_t nokrnmod;
  paramdef_t cmdline_params[] = CMDLINE_PARAMS_DESC_GNB ;
  paramdef_t cmdline_logparams[] = CMDLINE_LOGPARAMS_DESC_NR ;
  config_process_cmdline( cmdline_params,sizeof(cmdline_params)/sizeof(paramdef_t),NULL);



  config_process_cmdline( cmdline_logparams,sizeof(cmdline_logparams)/sizeof(paramdef_t),NULL);

  if(config_isparamset(cmdline_logparams,CMDLINE_ONLINELOG_IDX)) {
    set_glog_onlinelog(online_log_messages);
  }

  if(config_isparamset(cmdline_logparams,CMDLINE_GLOGLEVEL_IDX)) {
    set_glog(glog_level);
  }

  if (start_telnetsrv) {
    load_module_shlib("telnetsrv",NULL,0,NULL);
  }

#if T_TRACER
  paramdef_t cmdline_ttraceparams[] =CMDLINE_TTRACEPARAMS_DESC ;
  config_process_cmdline( cmdline_ttraceparams,sizeof(cmdline_ttraceparams)/sizeof(paramdef_t),NULL);
#endif

  if ( !(CONFIG_ISFLAGSET(CONFIG_ABORT)) ) {
    memset((void *)&RC,0,sizeof(RC));
    /* Read RC configuration file */
    NRRCConfig();
    NB_gNB_INST = RC.nb_nr_inst;
    NB_RU   = RC.nb_RU;
    printf("Configuration: nb_rrc_inst %d, nb_nr_L1_inst %d, nb_ru %d\n",NB_gNB_INST,RC.nb_nr_L1_inst,NB_RU);
  }

  if(parallel_config != NULL) set_parallel_conf(parallel_config);

  if(worker_config != NULL) set_worker_conf(worker_config);

}


#if T_TRACER
  int T_nowait = 0;     /* by default we wait for the tracer */
  int T_port = 2021;    /* default port to listen to to wait for the tracer */
  int T_dont_fork = 0;  /* default is to fork, see 'T_init' to understand */
#endif



void set_default_frame_parms(nfapi_nr_config_request_scf_t *config[MAX_NUM_CCs],
		             NR_DL_FRAME_PARMS *frame_parms[MAX_NUM_CCs])
{
  for (int CC_id=0; CC_id<MAX_NUM_CCs; CC_id++) {
    frame_parms[CC_id] = (NR_DL_FRAME_PARMS *) malloc(sizeof(NR_DL_FRAME_PARMS));
    config[CC_id] = (nfapi_nr_config_request_scf_t *) malloc(sizeof(nfapi_nr_config_request_scf_t));
    config[CC_id]->ssb_config.scs_common.value = 1;
    config[CC_id]->cell_config.frame_duplex_type.value = 1; //FDD
    //config[CC_id]->subframe_config.dl_cyclic_prefix_type.value = 0; //NORMAL
    config[CC_id]->carrier_config.dl_grid_size[1].value = 106;
    config[CC_id]->carrier_config.ul_grid_size[1].value = 106;
    config[CC_id]->cell_config.phy_cell_id.value = 0;
    ///dl frequency to be filled in
    /*  //Set some default values that may be overwritten while reading options
        frame_parms[CC_id]->frame_type          = FDD;
        frame_parms[CC_id]->tdd_config          = 3;
        frame_parms[CC_id]->tdd_config_S        = 0;
        frame_parms[CC_id]->N_RB_DL             = 100;
        frame_parms[CC_id]->N_RB_UL             = 100;
        frame_parms[CC_id]->Ncp                 = NORMAL;
        frame_parms[CC_id]->Ncp_UL              = NORMAL;
        frame_parms[CC_id]->Nid_cell            = 0;
        frame_parms[CC_id]->num_MBSFN_config    = 0;
        frame_parms[CC_id]->nb_antenna_ports_eNB  = 1;
        frame_parms[CC_id]->nb_antennas_tx      = 1;
        frame_parms[CC_id]->nb_antennas_rx      = 1;

        frame_parms[CC_id]->nushift             = 0;

        frame_parms[CC_id]->phich_config_common.phich_resource = oneSixth;
        frame_parms[CC_id]->phich_config_common.phich_duration = normal;
        // UL RS Config
        frame_parms[CC_id]->pusch_config_common.ul_ReferenceSignalsPUSCH.cyclicShift = 0;//n_DMRS1 set to 0
        frame_parms[CC_id]->pusch_config_common.ul_ReferenceSignalsPUSCH.groupHoppingEnabled = 0;
        frame_parms[CC_id]->pusch_config_common.ul_ReferenceSignalsPUSCH.sequenceHoppingEnabled = 0;
        frame_parms[CC_id]->pusch_config_common.ul_ReferenceSignalsPUSCH.groupAssignmentPUSCH = 0;

        frame_parms[CC_id]->prach_config_common.rootSequenceIndex=22;
        frame_parms[CC_id]->prach_config_common.prach_ConfigInfo.zeroCorrelationZoneConfig=1;
        frame_parms[CC_id]->prach_config_common.prach_ConfigInfo.prach_ConfigIndex=0;
        frame_parms[CC_id]->prach_config_common.prach_ConfigInfo.highSpeedFlag=0;
        frame_parms[CC_id]->prach_config_common.prach_ConfigInfo.prach_FreqOffset=0;

    //    downlink_frequency[CC_id][0] = 2680000000; // Use float to avoid issue with frequency over 2^31.
    //    downlink_frequency[CC_id][1] = downlink_frequency[CC_id][0];
    //    downlink_frequency[CC_id][2] = downlink_frequency[CC_id][0];
    //    downlink_frequency[CC_id][3] = downlink_frequency[CC_id][0];
        //printf("Downlink for CC_id %d frequency set to %u\n", CC_id, downlink_frequency[CC_id][0]);
        frame_parms[CC_id]->dl_CarrierFreq=downlink_frequency[CC_id][0];
    */
  }
}

/*
void init_openair0(void) {

  int card;
  int i;

  for (card=0; card<MAX_CARDS; card++) {

    openair0_cfg[card].mmapped_dma=mmapped_dma;
    openair0_cfg[card].configFilename = NULL;

    if(config[0]->rf_config.dl_carrier_bandwidth.value == 100) {
      if (frame_parms[0]->threequarter_fs) {
  openair0_cfg[card].sample_rate=23.04e6;
  openair0_cfg[card].samples_per_frame = 230400;
  openair0_cfg[card].tx_bw = 10e6;
  openair0_cfg[card].rx_bw = 10e6;
      } else {
  openair0_cfg[card].sample_rate=30.72e6;
  openair0_cfg[card].samples_per_frame = 307200;
  openair0_cfg[card].tx_bw = 10e6;
  openair0_cfg[card].rx_bw = 10e6;
      }
    } else if(config[0]->rf_config.dl_carrier_bandwidth.value == 50) {
      openair0_cfg[card].sample_rate=15.36e6;
      openair0_cfg[card].samples_per_frame = 153600;
      openair0_cfg[card].tx_bw = 5e6;
      openair0_cfg[card].rx_bw = 5e6;
    } else if (config[0]->rf_config.dl_carrier_bandwidth.value == 25) {
      openair0_cfg[card].sample_rate=7.68e6;
      openair0_cfg[card].samples_per_frame = 76800;
      openair0_cfg[card].tx_bw = 2.5e6;
      openair0_cfg[card].rx_bw = 2.5e6;
    } else if (config[0]->rf_config.dl_carrier_bandwidth.value == 6) {
      openair0_cfg[card].sample_rate=1.92e6;
      openair0_cfg[card].samples_per_frame = 19200;
      openair0_cfg[card].tx_bw = 1.5e6;
      openair0_cfg[card].rx_bw = 1.5e6;
    }


    if (config[0]->subframe_config.duplex_mode.value==TDD)
      openair0_cfg[card].duplex_mode = duplex_mode_TDD;
    else //FDD
      openair0_cfg[card].duplex_mode = duplex_mode_FDD;

    printf("HW: Configuring card %d, nb_antennas_tx/rx %d/%d\n",card,
     RC.gNB[0]->gNB_config.rf_config.tx_antenna_ports.value,
     RC.gNB[0]->gNB_config.rf_config.tx_antenna_ports.value );
    openair0_cfg[card].Mod_id = 0;

    openair0_cfg[card].num_rb_dl=config[0]->rf_config.dl_carrier_bandwidth.value;

    openair0_cfg[card].clock_source = clock_source;


    openair0_cfg[card].tx_num_channels=min(2,RC.gNB[0]->gNB_config.rf_config.tx_antenna_ports.value );
    openair0_cfg[card].rx_num_channels=min(2,RC.gNB[0]->gNB_config.rf_config.tx_antenna_ports.value );

    for (i=0; i<4; i++) {

      if (i<openair0_cfg[card].tx_num_channels)
  openair0_cfg[card].tx_freq[i] = downlink_frequency[0][i] ;
      else
  openair0_cfg[card].tx_freq[i]=0.0;

      if (i<openair0_cfg[card].rx_num_channels)
  openair0_cfg[card].rx_freq[i] =downlink_frequency[0][i] + uplink_frequency_offset[0][i] ;
      else
  openair0_cfg[card].rx_freq[i]=0.0;

      openair0_cfg[card].autocal[i] = 1;
      openair0_cfg[card].tx_gain[i] = tx_gain[0][i];
      openair0_cfg[card].rx_gain[i] = RC.gNB[0]->rx_total_gain_dB;


      openair0_cfg[card].configFilename = rf_config_file;
      printf("Card %d, channel %d, Setting tx_gain %f, rx_gain %f, tx_freq %f, rx_freq %f\n",
       card,i, openair0_cfg[card].tx_gain[i],
       openair0_cfg[card].rx_gain[i],
       openair0_cfg[card].tx_freq[i],
       openair0_cfg[card].rx_freq[i]);
    }
  } // for loop on cards
}
*/

void wait_RUs(void) {
  LOG_I(PHY,"Waiting for RUs to be configured ... RC.ru_mask:%02lx\n", RC.ru_mask);
  // wait for all RUs to be configured over fronthaul
  pthread_mutex_lock(&RC.ru_mutex);

  while (RC.ru_mask>0) {
    pthread_cond_wait(&RC.ru_cond,&RC.ru_mutex);
    printf("RC.ru_mask:%02lx\n", RC.ru_mask);
  }

  pthread_mutex_unlock(&RC.ru_mutex);
  LOG_I(PHY,"RUs configured\n");
}

void wait_gNBs(void) {
  int i,j;
  int waiting=1;

  while (waiting==1) {
    printf("Waiting for gNB L1 instances to all get configured ... sleeping 50ms (nb_nr_sL1_inst %d)\n",RC.nb_nr_L1_inst);
    usleep(50*1000);
    waiting=0;

    for (i=0; i<RC.nb_nr_L1_inst; i++) {

      if (RC.gNB[i]->configured==0) {
	waiting=1;
	break;
      }
    }
  }

  printf("gNB L1 are configured\n");
}

#if defined(ENABLE_ITTI)
/*
 * helper function to terminate a certain ITTI task
 */
void terminate_task(task_id_t task_id, module_id_t mod_id) {
  LOG_I(ENB_APP, "sending TERMINATE_MESSAGE to task %s (%d)\n", itti_get_task_name(task_id), task_id);
  MessageDef *msg;
  msg = itti_alloc_new_message (ENB_APP, TERMINATE_MESSAGE);
  itti_send_msg_to_task (task_id, ENB_MODULE_ID_TO_INSTANCE(mod_id), msg);
}

//extern void  free_transport(PHY_VARS_gNB *);
extern void  nr_phy_free_RU(RU_t *);

int stop_L1L2(module_id_t gnb_id) {
  LOG_W(ENB_APP, "stopping nr-softmodem\n");
  oai_exit = 1;

  if (!RC.ru) {
    LOG_F(ENB_APP, "no RU configured\n");
    return -1;
  }

  /* stop trx devices, multiple carrier currently not supported by RU */
  if (RC.ru[gnb_id]) {
    if (RC.ru[gnb_id]->rfdevice.trx_stop_func) {
      RC.ru[gnb_id]->rfdevice.trx_stop_func(&RC.ru[gnb_id]->rfdevice);
      LOG_I(ENB_APP, "turned off RU rfdevice\n");
    } else {
      LOG_W(ENB_APP, "can not turn off rfdevice due to missing trx_stop_func callback, proceding anyway!\n");
    }

    if (RC.ru[gnb_id]->ifdevice.trx_stop_func) {
      RC.ru[gnb_id]->ifdevice.trx_stop_func(&RC.ru[gnb_id]->ifdevice);
      LOG_I(ENB_APP, "turned off RU ifdevice\n");
    } else {
      LOG_W(ENB_APP, "can not turn off ifdevice due to missing trx_stop_func callback, proceding anyway!\n");
    }
  } else {
    LOG_W(ENB_APP, "no RU found for index %d\n", gnb_id);
    return -1;
  }

  /* these tasks need to pick up new configuration */
  terminate_task(TASK_RRC_ENB, gnb_id);
  terminate_task(TASK_L2L1, gnb_id);
  LOG_I(ENB_APP, "calling kill_gNB_proc() for instance %d\n", gnb_id);
  kill_gNB_proc(gnb_id);
  LOG_I(ENB_APP, "calling kill_NR_RU_proc() for instance %d\n", gnb_id);
  kill_NR_RU_proc(gnb_id);
  oai_exit = 0;

    //free_transport(RC.gNB[gnb_id]);
  phy_free_nr_gNB(RC.gNB[gnb_id]);


  nr_phy_free_RU(RC.ru[gnb_id]);
  free_lte_top();
  return 0;
}

/*
 * Restart the nr-softmodem after it has been soft-stopped with stop_L1L2()
 */
int restart_L1L2(module_id_t gnb_id) {
  RU_t *ru = RC.ru[gnb_id];
  int cc_id;
  MessageDef *msg_p = NULL;
  LOG_W(ENB_APP, "restarting nr-softmodem\n");
  /* block threads */
  sync_var = -1;

  RC.gNB[gnb_id]->configured = 0;
  

  RC.ru_mask |= (1 << ru->idx);
  /* copy the changed frame parameters to the RU */
  /* TODO this should be done for all RUs associated to this gNB */
  memcpy(&ru->nr_frame_parms, &RC.gNB[gnb_id]->frame_parms, sizeof(NR_DL_FRAME_PARMS));
  set_function_spec_param(RC.ru[gnb_id]);
  LOG_I(ENB_APP, "attempting to create ITTI tasks\n");

  if (itti_create_task (TASK_RRC_ENB, rrc_enb_task, NULL) < 0) {
    LOG_E(RRC, "Create task for RRC eNB failed\n");
    return -1;
  } else {
    LOG_I(RRC, "Re-created task for RRC gNB successfully\n");
  }

  if (itti_create_task (TASK_L2L1, l2l1_task, NULL) < 0) {
    LOG_E(PDCP, "Create task for L2L1 failed\n");
    return -1;
  } else {
    LOG_I(PDCP, "Re-created task for L2L1 successfully\n");
  }

  /* pass a reconfiguration request which will configure everything down to
   * RC.eNB[i][j]->frame_parms, too */
  msg_p = itti_alloc_new_message(TASK_ENB_APP, RRC_CONFIGURATION_REQ);
  RRC_CONFIGURATION_REQ(msg_p) = RC.rrc[gnb_id]->configuration;
  itti_send_msg_to_task(TASK_RRC_ENB, ENB_MODULE_ID_TO_INSTANCE(gnb_id), msg_p);
  /* TODO XForms might need to be restarted, but it is currently (09/02/18)
   * broken, so we cannot test it */
  wait_gNBs();
  init_RU_proc(ru);
  ru->rf_map.card = 0;
  ru->rf_map.chain = 0; /* CC_id + chain_offset;*/
  wait_RUs();
  init_eNB_afterRU();
  printf("Sending sync to all threads\n");
  pthread_mutex_lock(&sync_mutex);
  sync_var=0;
  pthread_cond_broadcast(&sync_cond);
  pthread_mutex_unlock(&sync_mutex);
  return 0;
}
#endif

static  void wait_nfapi_init(char *thread_name) {
  printf( "waiting for NFAPI PNF connection and population of global structure (%s)\n",thread_name);
  pthread_mutex_lock( &nfapi_sync_mutex );

  while (nfapi_sync_var<0)
    pthread_cond_wait( &nfapi_sync_cond, &nfapi_sync_mutex );

  pthread_mutex_unlock(&nfapi_sync_mutex);
  printf( "NFAPI: got sync (%s)\n", thread_name);
}

void init_pdcp(void) {
  //if (!NODE_IS_DU(RC.rrc[0]->node_type)) {
    pdcp_layer_init();
    uint32_t pdcp_initmask = (IS_SOFTMODEM_NOS1) ?
                             (PDCP_USE_NETLINK_BIT | LINK_ENB_PDCP_TO_IP_DRIVER_BIT) : LINK_ENB_PDCP_TO_GTPV1U_BIT;

    if (IS_SOFTMODEM_NOS1){
    	printf("IS_SOFTMODEM_NOS1 option enabled \n");
      pdcp_initmask = pdcp_initmask | ENB_NAS_USE_TUN_BIT | SOFTMODEM_NOKRNMOD_BIT  ;
    }

    pdcp_module_init(pdcp_initmask);

    /*if (NODE_IS_CU(RC.rrc[0]->node_type)) {
      pdcp_set_rlc_data_req_func((send_rlc_data_req_func_t)proto_agent_send_rlc_data_req);
    } else {*/
      pdcp_set_rlc_data_req_func((send_rlc_data_req_func_t) rlc_data_req);
      pdcp_set_pdcp_data_ind_func((pdcp_data_ind_func_t) pdcp_data_ind);
    //}
  /*} else {
    pdcp_set_pdcp_data_ind_func((pdcp_data_ind_func_t) proto_agent_send_pdcp_data_ind);
  }*/
}

int main( int argc, char **argv )
{
  int i, ru_id, CC_id = 0;
  start_background_system();

  ///static configuration for NR at the moment
  if ( load_configmodule(argc,argv,CONFIG_ENABLECMDLINEONLY) == NULL) {
    exit_fun("[SOFTMODEM] Error, configuration module init failed\n");
  }

#ifdef DEBUG_CONSOLE
  setvbuf(stdout, NULL, _IONBF, 0);
  setvbuf(stderr, NULL, _IONBF, 0);
#endif
  mode = normal_txrx;
  memset(&openair0_cfg[0],0,sizeof(openair0_config_t)*MAX_CARDS);
  memset(tx_max_power,0,sizeof(int)*MAX_NUM_CCs);
  logInit();
  configure_linux();
  printf("Reading in command-line options\n");
  get_options ();
  get_common_options();

  if (CONFIG_ISFLAGSET(CONFIG_ABORT) ) {
    fprintf(stderr,"Getting configuration failed\n");
    exit(-1);
  }

  openair0_cfg[0].threequarter_fs = threequarter_fs;

#if T_TRACER
  T_Config_Init();
#endif
  //randominit (0);
  set_taus_seed (0);
  printf("configuring for RAU/RRU\n");

  if (opp_enabled ==1) {
    reset_opp_meas();
  }

  cpuf=get_cpu_freq_GHz();
#if defined(ENABLE_ITTI)
  itti_init(TASK_MAX, THREAD_MAX, MESSAGES_ID_MAX, tasks_info, messages_info);
  // initialize mscgen log after ITTI
  MSC_INIT(MSC_E_UTRAN, THREAD_MAX+TASK_MAX);
#endif

init_opt();


#ifdef PDCP_USE_NETLINK
  netlink_init();
#if defined(PDCP_USE_NETLINK_QUEUES)
  pdcp_netlink_init();
#endif
#endif
#if !defined(ENABLE_ITTI)
  // to make a graceful exit when ctrl-c is pressed
  signal(SIGSEGV, signal_handler);
  signal(SIGINT, signal_handler);
#endif
#ifndef PACKAGE_VERSION
#  define PACKAGE_VERSION "UNKNOWN-EXPERIMENTAL"
#endif
  LOG_I(HW, "Version: %s\n", PACKAGE_VERSION);

<<<<<<< HEAD
=======
  if(IS_SOFTMODEM_NOS1)
	  init_pdcp();

#if defined(ENABLE_ITTI)
>>>>>>> df791790

  if (RC.nb_nr_inst > 0)  {
    // don't create if node doesn't connect to RRC/S1/GTP
    AssertFatal(create_gNB_tasks(1) == 0,"cannot create ITTI tasks\n");
  } else {
    printf("No ITTI, Initializing L1\n");
    RCconfig_L1();
  }


  
  /* Start the agent. If it is turned off in the configuration, it won't start */
  /*
  RCconfig_nr_flexran();

  for (i = 0; i < RC.nb_nr_L1_inst; i++) {
    flexran_agent_start(i);
  }
*/

<<<<<<< HEAD
  if(IS_SOFTMODEM_NOS1)
    init_pdcp();

=======
>>>>>>> df791790
  // init UE_PF_PO and mutex lock
  pthread_mutex_init(&ue_pf_po_mutex, NULL);
  memset (&UE_PF_PO[0][0], 0, sizeof(UE_PF_PO_t)*NUMBER_OF_UE_MAX*MAX_NUM_CCs);
  mlockall(MCL_CURRENT | MCL_FUTURE);
  pthread_cond_init(&sync_cond,NULL);
  pthread_mutex_init(&sync_mutex, NULL);
/*#ifdef XFORMS
  int UE_id;

  if (do_forms==1) {
    fl_initialize (&argc, argv, NULL, 0, 0);
    form_stats_l2 = create_form_stats_form();
    fl_show_form (form_stats_l2->stats_form, FL_PLACE_HOTSPOT, FL_FULLBORDER, "l2 stats");
    form_stats = create_form_stats_form();
    fl_show_form (form_stats->stats_form, FL_PLACE_HOTSPOT, FL_FULLBORDER, "stats");

    for(UE_id=0; UE_id<scope_enb_num_ue; UE_id++) {
      for(CC_id=0; CC_id<MAX_NUM_CCs; CC_id++) {
        form_gnb[CC_id][UE_id] = create_phy_scope_gnb();
        sprintf (title, "LTE UL SCOPE eNB for CC_id %d, UE %d",CC_id,UE_id);
        fl_show_form (form_gnb[CC_id][UE_id]->phy_scope_gnb, FL_PLACE_HOTSPOT, FL_FULLBORDER, title);

        if (otg_enabled) {
          fl_set_button(form_gnb[CC_id][UE_id]->button_0,1);
          fl_set_object_label(form_gnb[CC_id][UE_id]->button_0,"DL Traffic ON");
        } else {
          fl_set_button(form_gnb[CC_id][UE_id]->button_0,0);
          fl_set_object_label(form_gnb[CC_id][UE_id]->button_0,"DL Traffic OFF");
        }
      } // CC_id
    } // UE_id

    threadCreate(&forms_thread, scope_thread, NULL, "scope", -1, OAI_PRIORITY_RT_LOW);
    printf("Scope thread created, ret=%d\n",ret);
  }

#endif*/
  usleep(10*1000);

  if (nfapi_mode) {
    printf("NFAPI*** - mutex and cond created - will block shortly for completion of PNF connection\n");
    pthread_cond_init(&sync_cond,NULL);
    pthread_mutex_init(&sync_mutex, NULL);
  }

  const char *nfapi_mode_str = "<UNKNOWN>";

  switch(nfapi_mode) {
    case 0:
      nfapi_mode_str = "MONOLITHIC";
      break;

    case 1:
      nfapi_mode_str = "PNF";
      break;

    case 2:
      nfapi_mode_str = "VNF";
      break;

    default:
      nfapi_mode_str = "<UNKNOWN NFAPI MODE>";
      break;
  }

  printf("NFAPI MODE:%s\n", nfapi_mode_str);

  if (nfapi_mode==2) // VNF
    wait_nfapi_init("main?");

  printf("START MAIN THREADS\n");
  // start the main threads
  number_of_cards = 1;
  printf("RC.nb_nr_L1_inst:%d\n", RC.nb_nr_L1_inst);

  if (RC.nb_nr_L1_inst > 0) {
    printf("Initializing gNB threads single_thread_flag:%d wait_for_sync:%d\n", single_thread_flag,wait_for_sync);
    init_gNB(single_thread_flag,wait_for_sync);
  }

  printf("wait_gNBs()\n");
  wait_gNBs();
  printf("About to Init RU threads RC.nb_RU:%d\n", RC.nb_RU);

  if (RC.nb_RU >0) {
    printf("Initializing RU threads\n");
    init_NR_RU(rf_config_file);

    for (ru_id=0; ru_id<RC.nb_RU; ru_id++) {
      RC.ru[ru_id]->rf_map.card=0;
      RC.ru[ru_id]->rf_map.chain=CC_id+chain_offset;
    }
  }

  config_sync_var=0;

  if (nfapi_mode==1) { // PNF
    wait_nfapi_init("main?");
  }

  printf("wait RUs\n");
  wait_RUs();
  printf("ALL RUs READY!\n");
  printf("RC.nb_RU:%d\n", RC.nb_RU);
  // once all RUs are ready initialize the rest of the gNBs ((dependence on final RU parameters after configuration)
  printf("ALL RUs ready - init gNBs\n");

  if (nfapi_mode != 1 && nfapi_mode != 2) {
    printf("Not NFAPI mode - call init_eNB_afterRU()\n");
    init_eNB_afterRU();
  } else {
    printf("NFAPI mode - DO NOT call init_gNB_afterRU()\n");
  }

  printf("ALL RUs ready - ALL gNBs ready\n");
  // connect the TX/RX buffers
  printf("Sending sync to all threads\n");
  pthread_mutex_lock(&sync_mutex);
  sync_var=0;
  pthread_cond_broadcast(&sync_cond);
  pthread_mutex_unlock(&sync_mutex);
  printf("About to call end_configmodule() from %s() %s:%d\n", __FUNCTION__, __FILE__, __LINE__);
  end_configmodule();
  printf("Called end_configmodule() from %s() %s:%d\n", __FUNCTION__, __FILE__, __LINE__);
  // wait for end of program
  printf("TYPE <CTRL-C> TO TERMINATE\n");
  //getchar();
#if defined(ENABLE_ITTI)
  printf("Entering ITTI signals handler\n");
  itti_wait_tasks_end();
  printf("Returned from ITTI signal handler\n");
  oai_exit=1;
  printf("oai_exit=%d\n",oai_exit);
#else

  while (oai_exit==0)
    sleep(1);

  printf("Terminating application - oai_exit=%d\n",oai_exit);
#endif
  // stop threads
/*#ifdef XFORMS

    printf("waiting for XFORMS thread\n");

    if (do_forms==1) {
      pthread_join(forms_thread,&status);
      fl_hide_form(form_stats->stats_form);
      fl_free_form(form_stats->stats_form);

        fl_hide_form(form_stats_l2->stats_form);
        fl_free_form(form_stats_l2->stats_form);

        for(UE_id=0; UE_id<scope_enb_num_ue; UE_id++) {
    for(CC_id=0; CC_id<MAX_NUM_CCs; CC_id++) {
      fl_hide_form(form_enb[CC_id][UE_id]->phy_scope_gNB);
      fl_free_form(form_enb[CC_id][UE_id]->phy_scope_gNB);
    }
        }
    }

#endif*/
  printf("stopping MODEM threads\n");
  // cleanup
  stop_gNB(NB_gNB_INST);
  stop_RU(NB_RU);

  /* release memory used by the RU/gNB threads (incomplete), after all
   * threads have been stopped (they partially use the same memory) */
  for (int inst = 0; inst < NB_gNB_INST; inst++) {
      //free_transport(RC.gNB[inst]);
      phy_free_nr_gNB(RC.gNB[inst]);
  }

  for (int inst = 0; inst < NB_RU; inst++) {
    nr_phy_free_RU(RC.ru[inst]);
  }

  free_lte_top();
  pthread_cond_destroy(&sync_cond);
  pthread_mutex_destroy(&sync_mutex);
  pthread_cond_destroy(&nfapi_sync_cond);
  pthread_mutex_destroy(&nfapi_sync_mutex);
  pthread_mutex_destroy(&ue_pf_po_mutex);

  // *** Handle per CC_id openair0

  for(ru_id=0; ru_id<NB_RU; ru_id++) {
    if (RC.ru[ru_id]->rfdevice.trx_end_func)
      RC.ru[ru_id]->rfdevice.trx_end_func(&RC.ru[ru_id]->rfdevice);

    if (RC.ru[ru_id]->ifdevice.trx_end_func)
      RC.ru[ru_id]->ifdevice.trx_end_func(&RC.ru[ru_id]->ifdevice);
  }


  logClean();
  printf("Bye.\n");
  return 0;
}<|MERGE_RESOLUTION|>--- conflicted
+++ resolved
@@ -920,13 +920,9 @@
 #endif
   LOG_I(HW, "Version: %s\n", PACKAGE_VERSION);
 
-<<<<<<< HEAD
-=======
   if(IS_SOFTMODEM_NOS1)
 	  init_pdcp();
 
-#if defined(ENABLE_ITTI)
->>>>>>> df791790
 
   if (RC.nb_nr_inst > 0)  {
     // don't create if node doesn't connect to RRC/S1/GTP
@@ -947,12 +943,6 @@
   }
 */
 
-<<<<<<< HEAD
-  if(IS_SOFTMODEM_NOS1)
-    init_pdcp();
-
-=======
->>>>>>> df791790
   // init UE_PF_PO and mutex lock
   pthread_mutex_init(&ue_pf_po_mutex, NULL);
   memset (&UE_PF_PO[0][0], 0, sizeof(UE_PF_PO_t)*NUMBER_OF_UE_MAX*MAX_NUM_CCs);
