/*
 * Licensed to the OpenAirInterface (OAI) Software Alliance under one or more
 * contributor license agreements.  See the NOTICE file distributed with
 * this work for additional information regarding copyright ownership.
 * The OpenAirInterface Software Alliance licenses this file to You under
 * the OAI Public License, Version 1.1  (the "License"); you may not use this file
 * except in compliance with the License.
 * You may obtain a copy of the License at
 *
 *      http://www.openairinterface.org/?page_id=698
 *
 * Unless required by applicable law or agreed to in writing, software
 * distributed under the License is distributed on an "AS IS" BASIS,
 * WITHOUT WARRANTIES OR CONDITIONS OF ANY KIND, either express or implied.
 * See the License for the specific language governing permissions and
 * limitations under the License.
 *-------------------------------------------------------------------------------
 * For more information about the OpenAirInterface (OAI) Software Alliance:
 *      contact@openairinterface.org
 */

/*! \file lte-softmodem-common.h
 * \brief Top-level threads for eNodeB
 * \author 
 * \date 2012
 * \version 0.1
 * \company Eurecom
 * \email: 
 * \note
 * \warning
 */
#ifndef SOFTMODEM_COMMON_H
#define SOFTMODEM_COMMON_H
#ifdef __cplusplus
extern "C"
{
#endif
/* help strings definition for command line options, used in CMDLINE_XXX_DESC macros and printed when -h option is used */
#define CONFIG_HLP_RFCFGF        "Configuration file for front-end (e.g. LMS7002M)\n"
#define CONFIG_HLP_ULMAXE        "set the eNodeB max ULSCH erros\n"
#define CONFIG_HLP_CALUER        "set UE RX calibration\n"
#define CONFIG_HLP_CALUERM       ""
#define CONFIG_HLP_CALUERB       ""
#define CONFIG_HLP_DBGUEPR       "UE run normal prach power ramping, but don't continue random-access\n"
#define CONFIG_HLP_CALPRACH      "UE run normal prach with maximum power, but don't continue random-access\n"
#define CONFIG_HLP_NOL2CN        "bypass L2 and upper layers\n"


#define CONFIG_HLP_DUMPFRAME     "dump UE received frame to rxsig_frame0.dat and exit\n"
#define CONFIG_HLP_UELOOP        "get softmodem (UE) to loop through memory instead of acquiring from HW\n"
#define CONFIG_HLP_PHYTST        "test UE phy layer, mac disabled\n"
#define CONFIG_HLP_EXTS          "tells hardware to use an external timing reference\n"
#define CONFIG_HLP_DMRSSYNC      "tells RU to insert DMRS in subframe 1 slot 0"
#define CONFIG_HLP_CLK           "tells hardware to use a clock reference (0:internal, 1:external, 2:gpsdo)\n"
#define CONFIG_HLP_USIM          "use XOR autentication algo in case of test usim mode\n"
#define CONFIG_HLP_NOSNGLT       "Disables single-thread mode in lte-softmodem\n"
#define CONFIG_HLP_DLF           "Set the downlink frequency for all component carriers\n"
#define CONFIG_HLP_CHOFF         "Channel id offset\n"
#define CONFIG_HLP_SOFTS         "Enable soft scope and L1 and L2 stats (Xforms)\n"
#define CONFIG_HLP_EXMCAL        "Calibrate the EXMIMO borad, available files: exmimo2_2arxg.lime exmimo2_2brxg.lime \n"
#define CONFIG_HLP_ITTIL         "Generate ITTI analyzser logs (similar to wireshark logs but with more details)\n"
#define CONFIG_HLP_DLMCS         "Set the maximum downlink MCS\n"
#define CONFIG_HLP_STMON         "Enable processing timing measurement of lte softmodem on per subframe basis \n"


//#define CONFIG_HLP_NUMUES        "Set the number of UEs for the emulation"
#define CONFIG_HLP_MSLOTS        "Skip the missed slots/subframes \n"
#define CONFIG_HLP_ULMCS         "Set the maximum uplink MCS\n"

#define CONFIG_HLP_UE            "Set the lte softmodem as a UE\n"
#define CONFIG_HLP_TQFS          "Apply three-quarter of sampling frequency, 23.04 Msps to reduce the data rate on USB/PCIe transfers (only valid for 20 MHz)\n"
#define CONFIG_HLP_TPORT         "tracer port\n"
#define CONFIG_HLP_NOTWAIT       "don't wait for tracer, start immediately\n"
#define CONFIG_HLP_TNOFORK       "to ease debugging with gdb\n"

#define CONFIG_HLP_NUMEROLOGY    "adding numerology for 5G\n"
#define CONFIG_HLP_EMULATE_RF    "Emulated RF enabled(disable by defult)\n"
#define CONFIG_HLP_PARALLEL_CMD  "three config for level of parallelism 'PARALLEL_SINGLE_THREAD', 'PARALLEL_RU_L1_SPLIT', or 'PARALLEL_RU_L1_TRX_SPLIT'\n"
#define CONFIG_HLP_WORKER_CMD    "two option for worker 'WORKER_DISABLE' or 'WORKER_ENABLE'\n"
#define CONFIG_HLP_NOS1          "Disable s1 interface\n"
#define CONFIG_HLP_RFSIM         "Run in rf simulator mode (also known as basic simulator)\n"
#define CONFIG_HLP_NOKRNMOD      "(noS1 only): Use tun instead of namesh module \n"
#define CONFIG_HLP_DISABLNBIOT   "disable nb-iot, even if defined in config\n"

/*-----------------------------------------------------------------------------------------------------------------------------------------------------*/
/*                                            command line parameters common to eNodeB and UE                                                          */
/*   optname                 helpstr                  paramflags      XXXptr                              defXXXval              type         numelt   */
/*-----------------------------------------------------------------------------------------------------------------------------------------------------*/
#define RF_CONFIG_FILE      softmodem_params.rf_config_file
#define PHY_TEST            softmodem_params.phy_test
#define WAIT_FOR_SYNC       softmodem_params.wait_for_sync
#define SINGLE_THREAD_FLAG  softmodem_params.single_thread_flag
#define CHAIN_OFFSET        softmodem_params.chain_offset
#define NUMEROLOGY          softmodem_params.numerology
#define EMULATE_RF          softmodem_params.emulate_rf
#define CLOCK_SOURCE        softmodem_params.clock_source
#define TIMING_SOURCE       softmodem_params.timing_source
#define SEND_DMRSSYNC       softmodem_params.send_dmrs_sync
#define USIM_TEST           softmodem_params.usim_test

#define DEFAULT_RFCONFIG_FILE    "/usr/local/etc/syriq/ue.band7.tm1.PRB100.NR40.dat";

#define CMDLINE_PARAMS_DESC {  \
    {"rf-config-file",       CONFIG_HLP_RFCFGF,       0,              strptr:(char **)&RF_CONFIG_FILE,    defstrval:NULL,        TYPE_STRING, sizeof(RF_CONFIG_FILE)},\
    {"phy-test",             CONFIG_HLP_PHYTST,       PARAMFLAG_BOOL, iptr:&PHY_TEST,                     defintval:0,           TYPE_INT,    0},                     \
    {"usim-test",            CONFIG_HLP_USIM,         PARAMFLAG_BOOL, u8ptr:&USIM_TEST,                   defintval:0,           TYPE_UINT8,  0},                     \
    {"clock",                CONFIG_HLP_CLK,          0,              uptr:&CLOCK_SOURCE,                 defintval:0,           TYPE_UINT,   0},                     \
    {"wait-for-sync",        NULL,                    PARAMFLAG_BOOL, iptr:&WAIT_FOR_SYNC,                defintval:0,           TYPE_INT,    0},                     \
    {"single-thread-enable", CONFIG_HLP_NOSNGLT,      PARAMFLAG_BOOL, iptr:&SINGLE_THREAD_FLAG,           defintval:0,           TYPE_INT,    0},                     \
    {"C" ,                   CONFIG_HLP_DLF,          0,              uptr:&(downlink_frequency[0][0]),   defuintval:2680000000, TYPE_UINT,   0},                     \
    {"a" ,                   CONFIG_HLP_CHOFF,        0,              iptr:&CHAIN_OFFSET,                 defintval:0,           TYPE_INT,    0},                     \
    {"d" ,                   CONFIG_HLP_SOFTS,        PARAMFLAG_BOOL, uptr:(uint32_t *)&do_forms,         defintval:0,           TYPE_INT8,   0},                     \
    {"q" ,                   CONFIG_HLP_STMON,        PARAMFLAG_BOOL, iptr:&opp_enabled,                  defintval:0,           TYPE_INT,    0},                     \
    {"numerology" ,          CONFIG_HLP_NUMEROLOGY,   PARAMFLAG_BOOL, iptr:&NUMEROLOGY,                   defintval:0,           TYPE_INT,    0},                     \
    {"emulate-rf" ,          CONFIG_HLP_EMULATE_RF,   PARAMFLAG_BOOL, iptr:&EMULATE_RF,                   defintval:0,           TYPE_INT,    0},                     \
    {"parallel-config",      CONFIG_HLP_PARALLEL_CMD, 0,              strptr:(char **)&parallel_config,   defstrval:NULL,        TYPE_STRING, 0},                     \
    {"worker-config",        CONFIG_HLP_WORKER_CMD,   0,              strptr:(char **)&worker_config,     defstrval:NULL,        TYPE_STRING, 0},                     \
    {"noS1",                 CONFIG_HLP_NOS1,         PARAMFLAG_BOOL, uptr:&noS1,                         defintval:0,           TYPE_INT,    0},                     \
    {"rfsim",                CONFIG_HLP_RFSIM,        PARAMFLAG_BOOL, uptr:&rfsim,                        defintval:0,           TYPE_INT,    0},                     \
    {"basicsim",             CONFIG_HLP_RFSIM,        PARAMFLAG_BOOL, uptr:&basicsim,                     defintval:0,           TYPE_INT,    0},                     \
    {"nokrnmod",             CONFIG_HLP_NOKRNMOD,     PARAMFLAG_BOOL, uptr:&nokrnmod,                     defintval:0,           TYPE_INT,    0},                     \
    {"nbiot-disable",        CONFIG_HLP_DISABLNBIOT,  PARAMFLAG_BOOL, uptr:&nonbiot,                      defuintval:0,          TYPE_INT,    0},                     \
  }

  
#define CONFIG_HLP_FLOG          "Enable online log \n"
#define CONFIG_HLP_LOGL          "Set the global log level, valid options: (4:trace, 3:debug, 2:info, 1:warn, (0:error))\n"
#define CONFIG_HLP_LOGV          "Set the global log verbosity \n"
#define CONFIG_HLP_TELN          "Start embedded telnet server \n"
#define CONFIG_HLP_MSC           "Enable the MSC tracing utility \n"
/*----------------------------------------------------------------------------------------------------------------------------*/
/*                                            command line parameters for LOG utility                                         */
/*   optname         helpstr          paramflags        XXXptr                     defXXXval            type           numelt */
/*----------------------------------------------------------------------------------------------------------------------------*/
#define START_MSC                softmodem_params.start_msc
#define CMDLINE_LOGPARAMS_DESC {  \
    {"R" ,           CONFIG_HLP_FLOG, 0,                uptr:&online_log_messages, defintval:1,         TYPE_INT,      0},     \
    {"g" ,           CONFIG_HLP_LOGL, 0,                uptr:&glog_level,          defintval:0,         TYPE_UINT,     0},     \
	{"telnetsrv",    CONFIG_HLP_TELN, PARAMFLAG_BOOL,   uptr:&start_telnetsrv,     defintval:0,         TYPE_UINT,     0},     \
    {"msc",          CONFIG_HLP_MSC,  PARAMFLAG_BOOL,   uptr:&START_MSC,           defintval:0,         TYPE_UINT,     0},     \
	{"log-mem",      NULL,            0,      strptr:(char **)&logmem_filename,    defstrval:NULL,      TYPE_STRING,   0},     \
  }

#define CMDLINE_ONLINELOG_IDX     0
#define CMDLINE_GLOGLEVEL_IDX     1
#define CMDLINE_GLOGVERBO_IDX     2
#define CMDLINE_STARTTELN_IDX     3

/* check function for global log level */
#define CMDLINE_LOGPARAMS_CHECK_DESC { \
    { .s5= {NULL} } ,                       \
    { .s2= {config_check_intrange, {0,4}}}, \
    { .s5= {NULL} } ,                       \
    { .s5= {NULL} } ,                       \
    { .s5= {NULL} } ,                       \
  }

/***************************************************************************************************************************************/

#define SOFTMODEM_NOS1_BIT            (1<<0)
#define SOFTMODEM_NOKRNMOD_BIT        (1<<1)
#define SOFTMODEM_NONBIOT_BIT         (1<<2)
#define SOFTMODEM_RFSIM_BIT           (1<<10)
#define SOFTMODEM_BASICSIM_BIT        (1<<11)
#define SOFTMODEM_SIML1_BIT           (1<<12)
#define SOFTMODEM_DOFORMS_BIT         (1<<15)

#define IS_SOFTMODEM_NOS1            ( get_softmodem_optmask() & SOFTMODEM_NOS1_BIT)
#define IS_SOFTMODEM_NOKRNMOD        ( get_softmodem_optmask() & SOFTMODEM_NOKRNMOD_BIT)
#define IS_SOFTMODEM_NONBIOT         ( get_softmodem_optmask() & SOFTMODEM_NONBIOT_BIT)
#define IS_SOFTMODEM_RFSIM           ( get_softmodem_optmask() & SOFTMODEM_RFSIM_BIT)
#define IS_SOFTMODEM_BASICSIM        ( get_softmodem_optmask() & SOFTMODEM_BASICSIM_BIT)
#define IS_SOFTMODEM_SIML1           ( get_softmodem_optmask() & SOFTMODEM_SIML1_BIT)
#define IS_SOFTMODEM_DOFORMS         ( get_softmodem_optmask() & SOFTMODEM_DOFORMS_BIT)


<<<<<<< HEAD
=======
typedef struct {
  uint64_t       optmask;
  THREAD_STRUCT  thread_struct;
  char           rf_config_file[1024];
  int            phy_test;
  uint8_t        usim_test;
  int            emulate_rf;
  int            wait_for_sync; //eNodeB only
  int            single_thread_flag; //eNodeB only
  int            chain_offset;
  int            numerology;
  unsigned int   start_msc;
  uint32_t       clock_source;
  uint32_t       timing_source;
  int            hw_timing_advance;
  uint32_t       send_dmrs_sync;
} softmodem_params_t;

extern uint64_t get_softmodem_optmask(void);
extern uint64_t set_softmodem_optmask(uint64_t bitmask);
extern softmodem_params_t *get_softmodem_params(void);
extern void get_common_options(void);
#define SOFTMODEM_RTSIGNAL  (SIGRTMIN+1)
extern void set_softmodem_sighandler(void);
extern uint32_t downlink_frequency[MAX_NUM_CCs][4];
#ifdef __cplusplus
}
#endif
>>>>>>> f8037ab6
#endif<|MERGE_RESOLUTION|>--- conflicted
+++ resolved
@@ -87,6 +87,7 @@
 /*   optname                 helpstr                  paramflags      XXXptr                              defXXXval              type         numelt   */
 /*-----------------------------------------------------------------------------------------------------------------------------------------------------*/
 #define RF_CONFIG_FILE      softmodem_params.rf_config_file
+#define TP_CONFIG           softmodem_params.threadPoolConfig
 #define PHY_TEST            softmodem_params.phy_test
 #define WAIT_FOR_SYNC       softmodem_params.wait_for_sync
 #define SINGLE_THREAD_FLAG  softmodem_params.single_thread_flag
@@ -174,12 +175,11 @@
 #define IS_SOFTMODEM_DOFORMS         ( get_softmodem_optmask() & SOFTMODEM_DOFORMS_BIT)
 
 
-<<<<<<< HEAD
-=======
 typedef struct {
   uint64_t       optmask;
   THREAD_STRUCT  thread_struct;
   char           rf_config_file[1024];
+  char           threadPoolConfig[1024];
   int            phy_test;
   uint8_t        usim_test;
   int            emulate_rf;
@@ -204,5 +204,4 @@
 #ifdef __cplusplus
 }
 #endif
->>>>>>> f8037ab6
 #endif