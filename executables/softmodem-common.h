/*
 * Licensed to the OpenAirInterface (OAI) Software Alliance under one or more
 * contributor license agreements.  See the NOTICE file distributed with
 * this work for additional information regarding copyright ownership.
 * The OpenAirInterface Software Alliance licenses this file to You under
 * the OAI Public License, Version 1.1  (the "License"); you may not use this file
 * except in compliance with the License.
 * You may obtain a copy of the License at
 *
 *      http://www.openairinterface.org/?page_id=698
 *
 * Unless required by applicable law or agreed to in writing, software
 * distributed under the License is distributed on an "AS IS" BASIS,
 * WITHOUT WARRANTIES OR CONDITIONS OF ANY KIND, either express or implied.
 * See the License for the specific language governing permissions and
 * limitations under the License.
 *-------------------------------------------------------------------------------
 * For more information about the OpenAirInterface (OAI) Software Alliance:
 *      contact@openairinterface.org
 */

/*! \file lte-softmodem-common.h
 * \brief Top-level threads for eNodeB
 * \author 
 * \date 2012
 * \version 0.1
 * \company Eurecom
 * \email: 
 * \note
 * \warning
 */
#ifndef SOFTMODEM_COMMON_H
#define SOFTMODEM_COMMON_H
#include "openair1/PHY/defs_common.h"
#ifdef __cplusplus
extern "C"
{
#endif
/* help strings definition for command line options, used in CMDLINE_XXX_DESC macros and printed when -h option is used */
#define CONFIG_HLP_RFCFGF        "Configuration file for front-end (e.g. LMS7002M)\n"
#define CONFIG_HLP_SPLIT73       "Split 7.3 (below rate matching) option: <cu|du>:<remote ip address>:<remote port>"
#define CONFIG_HLP_TPOOL         "Thread pool configuration: \n\
  default no pool (runs in calling thread),\n\
  list of cores, comma separated (negative value is no core affinity)\n\
  example: -1,3 launches two working threads one floating, the second set on core 3"
#define CONFIG_HLP_REORDER       "Disable reorder thread\n"
#define CONFIG_HLP_ULMAXE        "set the eNodeB max ULSCH erros\n"
#define CONFIG_HLP_CALUER        "set UE RX calibration\n"
#define CONFIG_HLP_CALUERM       ""
#define CONFIG_HLP_CALUERB       ""
#define CONFIG_HLP_DBGUEPR       "UE run normal prach power ramping, but don't continue random-access\n"
#define CONFIG_HLP_CALPRACH      "UE run normal prach with maximum power, but don't continue random-access\n"
#define CONFIG_HLP_NOL2CN        "bypass L2 and upper layers\n"


#define CONFIG_HLP_DUMPFRAME     "dump UE received frame to rxsig_frame0.dat and exit\n"
#define CONFIG_HLP_PHYTST        "test UE phy layer, mac disabled\n"
#define CONFIG_HLP_DORA          "test gNB  and UE with RA procedures\n"
#define CONFIG_HLP_SA            "run gNB in standalone mode\n"
#define CONFIG_HLP_EXTS          "tells hardware to use an external timing reference\n"
#define CONFIG_HLP_DMRSSYNC      "tells RU to insert DMRS in subframe 1 slot 0"
#define CONFIG_HLP_CLK           "tells hardware to use a clock reference (0:internal, 1:external, 2:gpsdo)\n"
#define CONFIG_HLP_TME           "tells hardware to use a time reference (0:internal, 1:external, 2:gpsdo)\n"
#define CONFIG_HLP_TUNE_OFFSET   "LO tuning offset to use in Hz\n"
#define CONFIG_HLP_USIM          "use XOR autentication algo in case of test usim mode\n"
#define CONFIG_HLP_NOSNGLT       "Disables single-thread mode in lte-softmodem\n"
#define CONFIG_HLP_DLF           "Set the downlink frequency for all component carriers\n"
#define CONFIG_HLP_ULF           "Set the uplink frequency offset for all component carriers\n"
#define CONFIG_HLP_CHOFF         "Channel id offset\n"
#define CONFIG_HLP_SOFTS         "Enable soft scope and L1 and L2 stats (Xforms)\n"
#define CONFIG_HLP_SOFTS_QT      "Enable soft scope and L1 and L2 stats (QT)\n"
#define CONFIG_HLP_ITTIL         "Generate ITTI analyzser logs (similar to wireshark logs but with more details)\n"
#define CONFIG_HLP_DLMCS         "Set the maximum downlink MCS\n"
#define CONFIG_HLP_STMON         "Enable processing timing measurement of lte softmodem on per subframe basis \n"
#define CONFIG_HLP_256QAM        "Use the 256 QAM mcs table for PDSCH\n"
#define CONFIG_HLP_CHESTFREQ     "Set channel estimation type in frequency domain. 0-Linear interpolation (default). 1-PRB based averaging of channel estimates in frequency. \n"
#define CONFIG_HLP_CHESTTIME     "Set channel estimation type in time domain. 0-Symbols take estimates of the last preceding DMRS symbol (default). 1-Symbol based averaging of channel estimates in time. \n"

#define CONFIG_HLP_NONSTOP       "Go back to frame sync mode after 100 consecutive PBCH failures\n"
//#define CONFIG_HLP_NUMUES        "Set the number of UEs for the emulation"
#define CONFIG_HLP_MSLOTS        "Skip the missed slots/subframes \n"
#define CONFIG_HLP_ULMCS         "Set the maximum uplink MCS\n"

#define CONFIG_HLP_UE            "Set the lte softmodem as a UE\n"
#define CONFIG_HLP_TQFS          "Apply three-quarter of sampling frequency, 23.04 Msps to reduce the data rate on USB/PCIe transfers (only valid for 20 MHz)\n"
#define CONFIG_HLP_TPORT         "tracer port\n"
#define CONFIG_HLP_NOTWAIT       "don't wait for tracer, start immediately\n"
#define CONFIG_HLP_TNOFORK       "to ease debugging with gdb\n"

#define CONFIG_HLP_NUMEROLOGY    "adding numerology for 5G\n"
#define CONFIG_HLP_BAND          "band index\n"
#define CONFIG_HLP_EMULATE_RF    "Emulated RF enabled(disable by defult)\n"
#define CONFIG_HLP_PARALLEL_CMD  "three config for level of parallelism 'PARALLEL_SINGLE_THREAD', 'PARALLEL_RU_L1_SPLIT', or 'PARALLEL_RU_L1_TRX_SPLIT'\n"
#define CONFIG_HLP_WORKER_CMD    "two option for worker 'WORKER_DISABLE' or 'WORKER_ENABLE'\n"
#define CONFIG_HLP_USRP_THREAD   "having extra thead for usrp tx\n"

#define CONFIG_HLP_NOS1          "Disable s1 interface\n"
#define CONFIG_HLP_RFSIM         "Run in rf simulator mode\n"
#define CONFIG_HLP_NOKRNMOD      "(noS1 only): Use tun instead of namesh module \n"
#define CONFIG_HLP_DISABLNBIOT   "disable nb-iot, even if defined in config\n"
#define CONFIG_HLP_USRP_THREAD   "having extra thead for usrp tx\n"
#define CONFIG_HLP_NFAPI         "Change the nFAPI mode for NR 'MONOLITHIC', 'PNF', 'VNF','UE_STUB_PNF','UE_STUB_OFFNET','STANDALONE_PNF'\n"
#define CONFIG_L1_EMULATOR       "Run in L1 emulated mode (disable PHY layer)\n"
#define CONFIG_HLP_CONTINUOUS_TX "perform continuous transmission, even in TDD mode (to work around USRP issues)\n"
#define CONFIG_HLP_STATS_DISABLE "disable globally the stats generation and persistence"

/*-----------------------------------------------------------------------------------------------------------------------------------------------------*/
/*                                            command line parameters common to eNodeB and UE                                                          */
/*   optname                 helpstr                  paramflags      XXXptr                              defXXXval              type         numelt   */
/*-----------------------------------------------------------------------------------------------------------------------------------------------------*/
#define RF_CONFIG_FILE      softmodem_params.rf_config_file
#define TP_CONFIG           softmodem_params.threadPoolConfig
#define CONTINUOUS_TX       softmodem_params.continuous_tx
#define PHY_TEST            softmodem_params.phy_test
#define DO_RA               softmodem_params.do_ra
#define SA                  softmodem_params.sa
#define WAIT_FOR_SYNC       softmodem_params.wait_for_sync
#define SINGLE_THREAD_FLAG  softmodem_params.single_thread_flag
#define CHAIN_OFFSET        softmodem_params.chain_offset
#define NUMEROLOGY          softmodem_params.numerology
#define BAND                softmodem_params.band
#define EMULATE_RF          softmodem_params.emulate_rf
#define CLOCK_SOURCE        softmodem_params.clock_source
#define TIMING_SOURCE       softmodem_params.timing_source
#define TUNE_OFFSET         softmodem_params.tune_offset
#define SEND_DMRSSYNC       softmodem_params.send_dmrs_sync
#define USIM_TEST           softmodem_params.usim_test
#define CHEST_FREQ          softmodem_params.chest_freq
#define CHEST_TIME          softmodem_params.chest_time
#define NFAPI               softmodem_params.nfapi
#define NSA                 softmodem_params.nsa
#define NODE_NUMBER         softmodem_params.node_number
#define NON_STOP            softmodem_params.non_stop
#define EMULATE_L1          softmodem_params.emulate_l1
#define CONTINUOUS_TX       softmodem_params.continuous_tx
#define REORDER_THREAD_DISABLE    softmodem_params.reorder_thread_disable
#define DEFAULT_RFCONFIG_FILE    "/usr/local/etc/syriq/ue.band7.tm1.PRB100.NR40.dat";

extern int usrp_tx_thread;
<<<<<<< HEAD
extern char *nfapi_str;

#define CMDLINE_PARAMS_DESC {  \
    {"rf-config-file",       CONFIG_HLP_RFCFGF,       0,              strptr:&RF_CONFIG_FILE,    defstrval:NULL,        TYPE_STRING, 0},\
    {"thread-pool",          CONFIG_HLP_TPOOL,        0,              strptr:&TP_CONFIG,         defstrval:"-1,-1,-1,-1,-1,-1,-1,-1",         TYPE_STRING, 0},     \
    {"reorder-thread-disable",CONFIG_HLP_REORDER,     PARAMFLAG_BOOL, iptr:&REORDER_THREAD_DISABLE,       defintval:0,           TYPE_INT,    0},                     \
    {"phy-test",             CONFIG_HLP_PHYTST,       PARAMFLAG_BOOL, iptr:&PHY_TEST,                     defintval:0,           TYPE_INT,    0},                     \
    {"do-ra",                CONFIG_HLP_DORA,         PARAMFLAG_BOOL, iptr:&DO_RA,                        defintval:0,           TYPE_INT,    0},                     \
    {"sa",                   CONFIG_HLP_SA,           PARAMFLAG_BOOL, iptr:&SA,                           defintval:0,           TYPE_INT,    0},                     \
    {"usim-test",            CONFIG_HLP_USIM,         PARAMFLAG_BOOL, u8ptr:&USIM_TEST,                   defintval:0,           TYPE_UINT8,  0},                     \
    {"clock-source",         CONFIG_HLP_CLK,          0,              uptr:&CLOCK_SOURCE,                 defintval:0,           TYPE_UINT,   0},                     \
    {"time-source",          CONFIG_HLP_TME,          0,              uptr:&TIMING_SOURCE,                defintval:0,           TYPE_UINT,   0},                     \
    {"tune-offset",          CONFIG_HLP_TUNE_OFFSET,  0,              dblptr:&TUNE_OFFSET,                defintval:0,           TYPE_DOUBLE, 0},                     \
    {"wait-for-sync",        NULL,                    PARAMFLAG_BOOL, iptr:&WAIT_FOR_SYNC,                defintval:0,           TYPE_INT,    0},                     \
    {"single-thread-enable", CONFIG_HLP_NOSNGLT,      PARAMFLAG_BOOL, iptr:&SINGLE_THREAD_FLAG,           defintval:0,           TYPE_INT,    0},                     \
    {"C" ,                   CONFIG_HLP_DLF,          0,              u64ptr:&(downlink_frequency[0][0]), defuintval:0,          TYPE_UINT64, 0},                     \
    {"CO" ,                  CONFIG_HLP_ULF,          0,              iptr:&(uplink_frequency_offset[0][0]), defintval:0,        TYPE_INT,    0},                     \
    {"a" ,                   CONFIG_HLP_CHOFF,        0,              iptr:&CHAIN_OFFSET,                 defintval:0,           TYPE_INT,    0},                     \
    {"d" ,                   CONFIG_HLP_SOFTS,        PARAMFLAG_BOOL, uptr:&do_forms,                     defintval:0,           TYPE_UINT,   0},                     \
    {"dqt" ,                 CONFIG_HLP_SOFTS_QT,     PARAMFLAG_BOOL, uptr:&do_forms_qt,                  defintval:0,           TYPE_UINT,   0},                     \
    {"q" ,                   CONFIG_HLP_STMON,        PARAMFLAG_BOOL, iptr:&opp_enabled,                  defintval:0,           TYPE_INT,    0},                     \
    {"numerology" ,          CONFIG_HLP_NUMEROLOGY,   PARAMFLAG_BOOL, iptr:&NUMEROLOGY,                   defintval:1,           TYPE_INT,    0},                     \
    {"band" ,                CONFIG_HLP_BAND,         PARAMFLAG_BOOL, iptr:&BAND,                         defintval:78,          TYPE_INT,    0},                     \
    {"emulate-rf" ,          CONFIG_HLP_EMULATE_RF,   PARAMFLAG_BOOL, iptr:&EMULATE_RF,                   defintval:0,           TYPE_INT,    0},                     \
    {"parallel-config",      CONFIG_HLP_PARALLEL_CMD, 0,              strptr:&parallel_config,   defstrval:NULL,        TYPE_STRING, 0},                     \
    {"worker-config",        CONFIG_HLP_WORKER_CMD,   0,              strptr:&worker_config,     defstrval:NULL,        TYPE_STRING, 0},                     \
    {"noS1",                 CONFIG_HLP_NOS1,         PARAMFLAG_BOOL, uptr:&noS1,                         defintval:0,           TYPE_UINT,   0},                     \
    {"rfsim",                CONFIG_HLP_RFSIM,        PARAMFLAG_BOOL, uptr:&rfsim,                        defintval:0,           TYPE_UINT,   0},                     \
    {"nokrnmod",             CONFIG_HLP_NOKRNMOD,     PARAMFLAG_BOOL, uptr:&nokrnmod,                     defintval:0,           TYPE_UINT,   0},                     \
    {"nbiot-disable",        CONFIG_HLP_DISABLNBIOT,  PARAMFLAG_BOOL, uptr:&nonbiot,                      defuintval:0,          TYPE_UINT,   0},                     \
    {"chest-freq",           CONFIG_HLP_CHESTFREQ,    0,              iptr:&CHEST_FREQ,                   defintval:0,           TYPE_INT,    0},                     \
    {"chest-time",           CONFIG_HLP_CHESTTIME,    0,              iptr:&CHEST_TIME,                   defintval:0,           TYPE_INT,    0},                     \
    {"nsa",                  CONFIG_HLP_NSA,          PARAMFLAG_BOOL, iptr:&NSA,                          defintval:0,           TYPE_INT,    0},                     \
    {"node-number",          NULL,                    0,              u16ptr:&NODE_NUMBER,                defuintval:0,          TYPE_UINT16, 0},                     \
    {"usrp-tx-thread-config", CONFIG_HLP_USRP_THREAD, 0,              iptr:&usrp_tx_thread,               defintval:0,           TYPE_INT,    0},                     \
    {"nfapi",                CONFIG_HLP_NFAPI,        0,              strptr:&nfapi_str,                  defstrval:"MONOLITHIC",           TYPE_STRING, 0},                     \
    {"non-stop",             CONFIG_HLP_NONSTOP,      PARAMFLAG_BOOL, iptr:&NON_STOP,                     defintval:0,           TYPE_INT,    0},                     \
    {"emulate-l1",           CONFIG_L1_EMULATOR,      PARAMFLAG_BOOL, iptr:&EMULATE_L1,                   defintval:0,           TYPE_INT,    0},                     \
    {"continuous-tx",        CONFIG_HLP_CONTINUOUS_TX,PARAMFLAG_BOOL, iptr:&CONTINUOUS_TX,                defintval:0,           TYPE_INT,    0},                     \
    {"disable-stats",        CONFIG_HLP_STATS_DISABLE, PARAMFLAG_BOOL, iptr:&stats_disabled,               defintval:0,           TYPE_INT,    0},                     \
  }


=======
// clang-format off
#define CMDLINE_PARAMS_DESC {  \
  {"rf-config-file",        CONFIG_HLP_RFCFGF,        0,              .strptr=&RF_CONFIG_FILE,                .defstrval=NULL,          TYPE_STRING, 0},  \
  {"thread-pool",           CONFIG_HLP_TPOOL,         0,              .strptr=&TP_CONFIG,                     .defstrval="-1,-1,-1,-1,-1,-1,-1,-1",  TYPE_STRING, 0},     \
  {"phy-test",              CONFIG_HLP_PHYTST,        PARAMFLAG_BOOL, .iptr=&PHY_TEST,                        .defintval=0,             TYPE_INT,    0},  \
  {"do-ra",                 CONFIG_HLP_DORA,          PARAMFLAG_BOOL, .iptr=&DO_RA,                           .defintval=0,             TYPE_INT,    0},  \
  {"sa",                    CONFIG_HLP_SA,            PARAMFLAG_BOOL, .iptr=&SA,                              .defintval=0,             TYPE_INT,    0},  \
  {"usim-test",             CONFIG_HLP_USIM,          PARAMFLAG_BOOL, .u8ptr=&USIM_TEST,                      .defintval=0,             TYPE_UINT8,  0},  \
  {"clock-source",          CONFIG_HLP_CLK,           0,              .uptr=&CLOCK_SOURCE,                    .defintval=0,             TYPE_UINT,   0},  \
  {"time-source",           CONFIG_HLP_TME,           0,              .uptr=&TIMING_SOURCE,                   .defintval=0,             TYPE_UINT,   0},  \
  {"tune-offset",           CONFIG_HLP_TUNE_OFFSET,   0,              .dblptr=&TUNE_OFFSET,                   .defintval=0,             TYPE_DOUBLE, 0},  \
  {"wait-for-sync",         NULL,                     PARAMFLAG_BOOL, .iptr=&WAIT_FOR_SYNC,                   .defintval=0,             TYPE_INT,    0},  \
  {"single-thread-enable",  CONFIG_HLP_NOSNGLT,       PARAMFLAG_BOOL, .iptr=&SINGLE_THREAD_FLAG,              .defintval=0,             TYPE_INT,    0},  \
  {"C" ,                    CONFIG_HLP_DLF,           0,              .u64ptr=&(downlink_frequency[0][0]),    .defuintval=0,            TYPE_UINT64, 0},  \
  {"CO" ,                   CONFIG_HLP_ULF,           0,              .iptr=&(uplink_frequency_offset[0][0]), .defintval=0,             TYPE_INT,    0},  \
  {"a" ,                    CONFIG_HLP_CHOFF,         0,              .iptr=&CHAIN_OFFSET,                    .defintval=0,             TYPE_INT,    0},  \
  {"d" ,                    CONFIG_HLP_SOFTS,         PARAMFLAG_BOOL, .uptr=&do_forms,                        .defintval=0,             TYPE_UINT,   0},  \
  {"dqt" ,                  CONFIG_HLP_SOFTS_QT,      PARAMFLAG_BOOL, .uptr=&do_forms_qt,                     .defintval=0,             TYPE_UINT,   0},  \
  {"q" ,                    CONFIG_HLP_STMON,         PARAMFLAG_BOOL, .iptr=&opp_enabled,                     .defintval=0,             TYPE_INT,    0},  \
  {"numerology" ,           CONFIG_HLP_NUMEROLOGY,    PARAMFLAG_BOOL, .iptr=&NUMEROLOGY,                      .defintval=1,             TYPE_INT,    0},  \
  {"band" ,                 CONFIG_HLP_BAND,          PARAMFLAG_BOOL, .iptr=&BAND,                            .defintval=78,            TYPE_INT,    0},  \
  {"emulate-rf" ,           CONFIG_HLP_EMULATE_RF,    PARAMFLAG_BOOL, .iptr=&EMULATE_RF,                      .defintval=0,             TYPE_INT,    0},  \
  {"parallel-config",       CONFIG_HLP_PARALLEL_CMD,  0,              .strptr=&parallel_config,               .defstrval=NULL,          TYPE_STRING, 0},  \
  {"worker-config",         CONFIG_HLP_WORKER_CMD,    0,              .strptr=&worker_config,                 .defstrval=NULL,          TYPE_STRING, 0},  \
  {"noS1",                  CONFIG_HLP_NOS1,          PARAMFLAG_BOOL, .uptr=&noS1,                            .defintval=0,             TYPE_UINT,   0},  \
  {"rfsim",                 CONFIG_HLP_RFSIM,         PARAMFLAG_BOOL, .uptr=&rfsim,                           .defintval=0,             TYPE_UINT,   0},  \
  {"nokrnmod",              CONFIG_HLP_NOKRNMOD,      PARAMFLAG_BOOL, .uptr=&nokrnmod,                        .defintval=1,             TYPE_UINT,   0},  \
  {"nbiot-disable",         CONFIG_HLP_DISABLNBIOT,   PARAMFLAG_BOOL, .uptr=&nonbiot,                         .defuintval=0,            TYPE_UINT,   0},  \
  {"chest-freq",            CONFIG_HLP_CHESTFREQ,     0,              .iptr=&CHEST_FREQ,                      .defintval=0,             TYPE_INT,    0},  \
  {"chest-time",            CONFIG_HLP_CHESTTIME,     0,              .iptr=&CHEST_TIME,                      .defintval=0,             TYPE_INT,    0},  \
  {"nsa",                   CONFIG_HLP_NSA,           PARAMFLAG_BOOL, .iptr=&NSA,                             .defintval=0,             TYPE_INT,    0},  \
  {"node-number",           NULL,                     0,              .u16ptr=&NODE_NUMBER,                   .defuintval=0,            TYPE_UINT16, 0},  \
  {"usrp-tx-thread-config", CONFIG_HLP_USRP_THREAD,   0,              .iptr=&usrp_tx_thread,                  .defstrval=0,             TYPE_INT,    0},  \
  {"nfapi",                 CONFIG_HLP_NFAPI,         0,              .strptr=NULL,                           .defstrval="MONOLITHIC",  TYPE_STRING, 0},  \
  {"non-stop",              CONFIG_HLP_NONSTOP,       PARAMFLAG_BOOL, .iptr=&NON_STOP,                        .defintval=0,             TYPE_INT,    0},  \
  {"emulate-l1",            CONFIG_L1_EMULATOR,       PARAMFLAG_BOOL, .iptr=&EMULATE_L1,                      .defintval=0,             TYPE_INT,    0},  \
  {"continuous-tx",         CONFIG_HLP_CONTINUOUS_TX, PARAMFLAG_BOOL, .iptr=&CONTINUOUS_TX,                   .defintval=0,             TYPE_INT,    0},  \
  {"disable-stats",         CONFIG_HLP_STATS_DISABLE, PARAMFLAG_BOOL, .iptr=&stats_disabled,                  .defintval=0,             TYPE_INT,    0},  \
}
// clang-format on
>>>>>>> 342ea088

// clang-format off
#define CMDLINE_PARAMS_CHECK_DESC {         \
    { .s5 = { NULL } },                     \
    { .s5 = { NULL } },                     \
    { .s5 = { NULL } },                     \
    { .s5 = { NULL } },                     \
    { .s5 = { NULL } },                     \
    { .s5 = { NULL } },                     \
    { .s5 = { NULL } },                     \
    { .s5 = { NULL } },                     \
    { .s5 = { NULL } },                     \
    { .s5 = { NULL } },                     \
    { .s5 = { NULL } },                     \
    { .s5 = { NULL } },                     \
    { .s5 = { NULL } },                     \
    { .s5 = { NULL } },                     \
    { .s5 = { NULL } },                     \
    { .s5 = { NULL } },                     \
    { .s5 = { NULL } },                     \
    { .s5 = { NULL } },                     \
    { .s5 = { NULL } },                     \
    { .s5 = { NULL } },                     \
    { .s5 = { NULL } },                     \
    { .s5 = { NULL } },                     \
    { .s5 = { NULL } },                     \
    { .s5 = { NULL } },                     \
    { .s5 = { NULL } },                     \
    { .s5 = { NULL } },                     \
    { .s5 = { NULL } },                     \
    { .s5 = { NULL } },                     \
    { .s5 = { NULL } },                     \
    { .s5 = { NULL } },                     \
    { .s5 = { NULL } },                     \
    { .s5 = { NULL } },                     \
    { .s3a = { config_checkstr_assign_integer, \
               {"MONOLITHIC", "PNF", "VNF","UE_STUB_PNF","UE_STUB_OFFNET","STANDALONE_PNF"}, \
               {NFAPI_MONOLITHIC, NFAPI_MODE_PNF, NFAPI_MODE_VNF,NFAPI_UE_STUB_PNF,NFAPI_UE_STUB_OFFNET,NFAPI_MODE_STANDALONE_PNF}, \
               6 } }, \
    { .s5 = { NULL } },                     \
    { .s5 = { NULL } },                     \
    { .s5 = { NULL } },                     \
    { .s5 = { NULL } },                     \
}
// clang-format on

#define CONFIG_HLP_NSA           "Enable NSA mode \n"
#define CONFIG_HLP_FLOG          "Enable online log \n"
#define CONFIG_HLP_LOGL          "Set the global log level, valid options: (4:trace, 3:debug, 2:info, 1:warn, (0:error))\n"
#define CONFIG_HLP_TELN          "Start embedded telnet server \n"
#define CONFIG_HLP_WEB "Start embedded web server \n"
#define CONFIG_FLOG_OPT          "R"
#define CONFIG_LOGL_OPT          "g"
/*-------------------------------------------------------------------------------------------------------------------------------------------------*/
/*                                            command line parameters for LOG utility                                                              */
/*   optname                        helpstr       paramflags        XXXptr                              defXXXval            type           numelt */
/*-------------------------------------------------------------------------------------------------------------------------------------------------*/
// clang-format off
#define CMDLINE_LOGPARAMS_DESC  { \
  {CONFIG_FLOG_OPT, CONFIG_HLP_FLOG, 0,                                      .uptr = &online_log_messages, .defintval = 1,    TYPE_INT,    0}, \
  {CONFIG_LOGL_OPT, CONFIG_HLP_LOGL, 0,                                      .uptr = &glog_level,          .defintval = 0,    TYPE_UINT,   0}, \
  {"telnetsrv",     CONFIG_HLP_TELN, PARAMFLAG_BOOL | PARAMFLAG_CMDLINEONLY, .uptr = &start_telnetsrv,     .defintval = 0,    TYPE_UINT,   0}, \
  {"websrv",        CONFIG_HLP_WEB,  PARAMFLAG_BOOL | PARAMFLAG_CMDLINEONLY, .uptr = &start_websrv,        .defintval = 0,    TYPE_UINT,   0}, \
  {"log-mem",       NULL,            0,                                      .strptr = &logmem_filename,   .defstrval = NULL, TYPE_STRING, 0}, \
  {"telnetclt",     NULL,            0,                                      .uptr = &start_telnetclt,     .defstrval = NULL, TYPE_UINT,   0}, \
}
// clang-format on

/* check function for global log level */
// clang-format off
#define CMDLINE_LOGPARAMS_CHECK_DESC { \
  { .s5= {NULL} } ,                       \
  { .s2= {config_check_intrange, {0,4}}}, \
  { .s5= {NULL} } ,                       \
  { .s5= {NULL} } ,                       \
  { .s5= {NULL} } ,                       \
  { .s5= {NULL} } ,                       \
}
// clang-format on

/***************************************************************************************************************************************/

#define SOFTMODEM_NOS1_BIT            (1<<0)
#define SOFTMODEM_NOKRNMOD_BIT        (1<<1)
#define SOFTMODEM_NONBIOT_BIT         (1<<2)
#define SOFTMODEM_RFSIM_BIT           (1<<10)
#define SOFTMODEM_SIML1_BIT           (1<<12)
#define SOFTMODEM_DLSIM_BIT           (1<<13)
#define SOFTMODEM_DOSCOPE_BIT         (1<<15)
#define SOFTMODEM_RECPLAY_BIT         (1<<16)
#define SOFTMODEM_TELNETCLT_BIT       (1<<17)
#define SOFTMODEM_RECRECORD_BIT       (1<<18)
#define SOFTMODEM_ENB_BIT             (1<<20)
#define SOFTMODEM_GNB_BIT             (1<<21)
#define SOFTMODEM_4GUE_BIT            (1<<22)
#define SOFTMODEM_5GUE_BIT            (1<<23)
#define SOFTMODEM_NOSTATS_BIT         (1<<24)
#define SOFTMODEM_DOSCOPE_QT_BIT      (1<<25)

#define SOFTMODEM_FUNC_BITS (SOFTMODEM_ENB_BIT | SOFTMODEM_GNB_BIT | SOFTMODEM_5GUE_BIT | SOFTMODEM_4GUE_BIT)
#define MAPPING_SOFTMODEM_FUNCTIONS {{"enb",SOFTMODEM_ENB_BIT},{"gnb",SOFTMODEM_GNB_BIT},{"4Gue",SOFTMODEM_4GUE_BIT},{"5Gue",SOFTMODEM_5GUE_BIT}}


#define IS_SOFTMODEM_NOS1            ( get_softmodem_optmask() & SOFTMODEM_NOS1_BIT)
#define IS_SOFTMODEM_NOKRNMOD        ( get_softmodem_optmask() & SOFTMODEM_NOKRNMOD_BIT)
#define IS_SOFTMODEM_NONBIOT         ( get_softmodem_optmask() & SOFTMODEM_NONBIOT_BIT)
#define IS_SOFTMODEM_RFSIM           ( get_softmodem_optmask() & SOFTMODEM_RFSIM_BIT)
#define IS_SOFTMODEM_SIML1           ( get_softmodem_optmask() & SOFTMODEM_SIML1_BIT)
#define IS_SOFTMODEM_DLSIM           ( get_softmodem_optmask() & SOFTMODEM_DLSIM_BIT)
#define IS_SOFTMODEM_DOSCOPE         ( get_softmodem_optmask() & SOFTMODEM_DOSCOPE_BIT)
#define IS_SOFTMODEM_DOSCOPE_QT      ( get_softmodem_optmask() & SOFTMODEM_DOSCOPE_QT_BIT)
#define IS_SOFTMODEM_IQPLAYER        ( get_softmodem_optmask() & SOFTMODEM_RECPLAY_BIT)
#define IS_SOFTMODEM_IQRECORDER      ( get_softmodem_optmask() & SOFTMODEM_RECRECORD_BIT)
#define IS_SOFTMODEM_TELNETCLT_BIT   ( get_softmodem_optmask() & SOFTMODEM_TELNETCLT_BIT)    
#define IS_SOFTMODEM_ENB_BIT         ( get_softmodem_optmask() & SOFTMODEM_ENB_BIT)
#define IS_SOFTMODEM_GNB_BIT         ( get_softmodem_optmask() & SOFTMODEM_GNB_BIT)
#define IS_SOFTMODEM_4GUE_BIT        ( get_softmodem_optmask() & SOFTMODEM_4GUE_BIT)
#define IS_SOFTMODEM_5GUE_BIT        ( get_softmodem_optmask() & SOFTMODEM_5GUE_BIT)
#define IS_SOFTMODEM_NOSTATS_BIT     ( get_softmodem_optmask() & SOFTMODEM_NOSTATS_BIT)

typedef struct {
  uint64_t       optmask;
  //THREAD_STRUCT  thread_struct;
  char           *rf_config_file;
  char           *threadPoolConfig;
  int            reorder_thread_disable;
  int            phy_test;
  int            do_ra;
  int            sa;
  uint8_t        usim_test;
  int            emulate_rf;
  int            wait_for_sync; //eNodeB only
  int            single_thread_flag; //eNodeB only
  int            chain_offset;
  int            numerology;
  int            band;
  uint32_t       clock_source;
  uint32_t       timing_source;
  double         tune_offset;
  int            hw_timing_advance;
  uint32_t       send_dmrs_sync;
  int            use_256qam_table;
  int            chest_time;
  int            chest_freq;
  uint8_t        nfapi;
  int            nsa;
  uint16_t       node_number;
  int            non_stop;
  int            emulate_l1;
  int            continuous_tx;
} softmodem_params_t;

extern uint64_t get_softmodem_optmask(void);
extern uint64_t set_softmodem_optmask(uint64_t bitmask);
extern uint64_t clear_softmodem_optmask(uint64_t bitmask);
extern softmodem_params_t *get_softmodem_params(void);
extern void get_common_options(uint32_t execmask);
extern char *get_softmodem_function(uint64_t *sofmodemfunc_mask_ptr);
#define SOFTMODEM_RTSIGNAL  (SIGRTMIN+1)
extern void set_softmodem_sighandler(void);
extern uint64_t downlink_frequency[MAX_NUM_CCs][4];
extern int32_t uplink_frequency_offset[MAX_NUM_CCs][4];
extern int usrp_tx_thread;
extern uint16_t sl_ahead;
extern uint16_t sf_ahead;
extern int ldpc_offload_flag;
extern int oai_exit;

void tx_func(void *param);
void rx_func(void *param);
void ru_tx_func(void *param);
extern uint8_t nfapi_mode;
extern int16_t vnf_pnf_sfnslot_delta;
#ifdef __cplusplus
}
#endif
#endif<|MERGE_RESOLUTION|>--- conflicted
+++ resolved
@@ -137,55 +137,11 @@
 #define DEFAULT_RFCONFIG_FILE    "/usr/local/etc/syriq/ue.band7.tm1.PRB100.NR40.dat";
 
 extern int usrp_tx_thread;
-<<<<<<< HEAD
-extern char *nfapi_str;
-
-#define CMDLINE_PARAMS_DESC {  \
-    {"rf-config-file",       CONFIG_HLP_RFCFGF,       0,              strptr:&RF_CONFIG_FILE,    defstrval:NULL,        TYPE_STRING, 0},\
-    {"thread-pool",          CONFIG_HLP_TPOOL,        0,              strptr:&TP_CONFIG,         defstrval:"-1,-1,-1,-1,-1,-1,-1,-1",         TYPE_STRING, 0},     \
-    {"reorder-thread-disable",CONFIG_HLP_REORDER,     PARAMFLAG_BOOL, iptr:&REORDER_THREAD_DISABLE,       defintval:0,           TYPE_INT,    0},                     \
-    {"phy-test",             CONFIG_HLP_PHYTST,       PARAMFLAG_BOOL, iptr:&PHY_TEST,                     defintval:0,           TYPE_INT,    0},                     \
-    {"do-ra",                CONFIG_HLP_DORA,         PARAMFLAG_BOOL, iptr:&DO_RA,                        defintval:0,           TYPE_INT,    0},                     \
-    {"sa",                   CONFIG_HLP_SA,           PARAMFLAG_BOOL, iptr:&SA,                           defintval:0,           TYPE_INT,    0},                     \
-    {"usim-test",            CONFIG_HLP_USIM,         PARAMFLAG_BOOL, u8ptr:&USIM_TEST,                   defintval:0,           TYPE_UINT8,  0},                     \
-    {"clock-source",         CONFIG_HLP_CLK,          0,              uptr:&CLOCK_SOURCE,                 defintval:0,           TYPE_UINT,   0},                     \
-    {"time-source",          CONFIG_HLP_TME,          0,              uptr:&TIMING_SOURCE,                defintval:0,           TYPE_UINT,   0},                     \
-    {"tune-offset",          CONFIG_HLP_TUNE_OFFSET,  0,              dblptr:&TUNE_OFFSET,                defintval:0,           TYPE_DOUBLE, 0},                     \
-    {"wait-for-sync",        NULL,                    PARAMFLAG_BOOL, iptr:&WAIT_FOR_SYNC,                defintval:0,           TYPE_INT,    0},                     \
-    {"single-thread-enable", CONFIG_HLP_NOSNGLT,      PARAMFLAG_BOOL, iptr:&SINGLE_THREAD_FLAG,           defintval:0,           TYPE_INT,    0},                     \
-    {"C" ,                   CONFIG_HLP_DLF,          0,              u64ptr:&(downlink_frequency[0][0]), defuintval:0,          TYPE_UINT64, 0},                     \
-    {"CO" ,                  CONFIG_HLP_ULF,          0,              iptr:&(uplink_frequency_offset[0][0]), defintval:0,        TYPE_INT,    0},                     \
-    {"a" ,                   CONFIG_HLP_CHOFF,        0,              iptr:&CHAIN_OFFSET,                 defintval:0,           TYPE_INT,    0},                     \
-    {"d" ,                   CONFIG_HLP_SOFTS,        PARAMFLAG_BOOL, uptr:&do_forms,                     defintval:0,           TYPE_UINT,   0},                     \
-    {"dqt" ,                 CONFIG_HLP_SOFTS_QT,     PARAMFLAG_BOOL, uptr:&do_forms_qt,                  defintval:0,           TYPE_UINT,   0},                     \
-    {"q" ,                   CONFIG_HLP_STMON,        PARAMFLAG_BOOL, iptr:&opp_enabled,                  defintval:0,           TYPE_INT,    0},                     \
-    {"numerology" ,          CONFIG_HLP_NUMEROLOGY,   PARAMFLAG_BOOL, iptr:&NUMEROLOGY,                   defintval:1,           TYPE_INT,    0},                     \
-    {"band" ,                CONFIG_HLP_BAND,         PARAMFLAG_BOOL, iptr:&BAND,                         defintval:78,          TYPE_INT,    0},                     \
-    {"emulate-rf" ,          CONFIG_HLP_EMULATE_RF,   PARAMFLAG_BOOL, iptr:&EMULATE_RF,                   defintval:0,           TYPE_INT,    0},                     \
-    {"parallel-config",      CONFIG_HLP_PARALLEL_CMD, 0,              strptr:&parallel_config,   defstrval:NULL,        TYPE_STRING, 0},                     \
-    {"worker-config",        CONFIG_HLP_WORKER_CMD,   0,              strptr:&worker_config,     defstrval:NULL,        TYPE_STRING, 0},                     \
-    {"noS1",                 CONFIG_HLP_NOS1,         PARAMFLAG_BOOL, uptr:&noS1,                         defintval:0,           TYPE_UINT,   0},                     \
-    {"rfsim",                CONFIG_HLP_RFSIM,        PARAMFLAG_BOOL, uptr:&rfsim,                        defintval:0,           TYPE_UINT,   0},                     \
-    {"nokrnmod",             CONFIG_HLP_NOKRNMOD,     PARAMFLAG_BOOL, uptr:&nokrnmod,                     defintval:0,           TYPE_UINT,   0},                     \
-    {"nbiot-disable",        CONFIG_HLP_DISABLNBIOT,  PARAMFLAG_BOOL, uptr:&nonbiot,                      defuintval:0,          TYPE_UINT,   0},                     \
-    {"chest-freq",           CONFIG_HLP_CHESTFREQ,    0,              iptr:&CHEST_FREQ,                   defintval:0,           TYPE_INT,    0},                     \
-    {"chest-time",           CONFIG_HLP_CHESTTIME,    0,              iptr:&CHEST_TIME,                   defintval:0,           TYPE_INT,    0},                     \
-    {"nsa",                  CONFIG_HLP_NSA,          PARAMFLAG_BOOL, iptr:&NSA,                          defintval:0,           TYPE_INT,    0},                     \
-    {"node-number",          NULL,                    0,              u16ptr:&NODE_NUMBER,                defuintval:0,          TYPE_UINT16, 0},                     \
-    {"usrp-tx-thread-config", CONFIG_HLP_USRP_THREAD, 0,              iptr:&usrp_tx_thread,               defintval:0,           TYPE_INT,    0},                     \
-    {"nfapi",                CONFIG_HLP_NFAPI,        0,              strptr:&nfapi_str,                  defstrval:"MONOLITHIC",           TYPE_STRING, 0},                     \
-    {"non-stop",             CONFIG_HLP_NONSTOP,      PARAMFLAG_BOOL, iptr:&NON_STOP,                     defintval:0,           TYPE_INT,    0},                     \
-    {"emulate-l1",           CONFIG_L1_EMULATOR,      PARAMFLAG_BOOL, iptr:&EMULATE_L1,                   defintval:0,           TYPE_INT,    0},                     \
-    {"continuous-tx",        CONFIG_HLP_CONTINUOUS_TX,PARAMFLAG_BOOL, iptr:&CONTINUOUS_TX,                defintval:0,           TYPE_INT,    0},                     \
-    {"disable-stats",        CONFIG_HLP_STATS_DISABLE, PARAMFLAG_BOOL, iptr:&stats_disabled,               defintval:0,           TYPE_INT,    0},                     \
-  }
-
-
-=======
 // clang-format off
 #define CMDLINE_PARAMS_DESC {  \
   {"rf-config-file",        CONFIG_HLP_RFCFGF,        0,              .strptr=&RF_CONFIG_FILE,                .defstrval=NULL,          TYPE_STRING, 0},  \
   {"thread-pool",           CONFIG_HLP_TPOOL,         0,              .strptr=&TP_CONFIG,                     .defstrval="-1,-1,-1,-1,-1,-1,-1,-1",  TYPE_STRING, 0},     \
+  {"reorder-thread-disable",CONFIG_HLP_REORDER,     PARAMFLAG_BOOL,   .iptr:&REORDER_THREAD_DISABLE,          .defintval:0,                          TYPE_INT,    0},                     \
   {"phy-test",              CONFIG_HLP_PHYTST,        PARAMFLAG_BOOL, .iptr=&PHY_TEST,                        .defintval=0,             TYPE_INT,    0},  \
   {"do-ra",                 CONFIG_HLP_DORA,          PARAMFLAG_BOOL, .iptr=&DO_RA,                           .defintval=0,             TYPE_INT,    0},  \
   {"sa",                    CONFIG_HLP_SA,            PARAMFLAG_BOOL, .iptr=&SA,                              .defintval=0,             TYPE_INT,    0},  \
@@ -222,7 +178,6 @@
   {"disable-stats",         CONFIG_HLP_STATS_DISABLE, PARAMFLAG_BOOL, .iptr=&stats_disabled,                  .defintval=0,             TYPE_INT,    0},  \
 }
 // clang-format on
->>>>>>> 342ea088
 
 // clang-format off
 #define CMDLINE_PARAMS_CHECK_DESC {         \
