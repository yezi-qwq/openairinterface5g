/*
 * Licensed to the OpenAirInterface (OAI) Software Alliance under one or more
 * contributor license agreements.  See the NOTICE file distributed with
 * this work for additional information regarding copyright ownership.
 * The OpenAirInterface Software Alliance licenses this file to You under
 * the OAI Public License, Version 1.1  (the "License"); you may not use this file
 * except in compliance with the License.
 * You may obtain a copy of the License at
 *
 *      http://www.openairinterface.org/?page_id=698
 *
 * Unless required by applicable law or agreed to in writing, software
 * distributed under the License is distributed on an "AS IS" BASIS,
 * WITHOUT WARRANTIES OR CONDITIONS OF ANY KIND, either express or implied.
 * See the License for the specific language governing permissions and
 * limitations under the License.
 *-------------------------------------------------------------------------------
 * For more information about the OpenAirInterface (OAI) Software Alliance:
 *      contact@openairinterface.org
 */

/*! \file lte-softmodem-common.h
 * \brief Top-level threads for eNodeB
 * \author 
 * \date 2012
 * \version 0.1
 * \company Eurecom
 * \email: 
 * \note
 * \warning
 */
#ifndef SOFTMODEM_COMMON_H
#define SOFTMODEM_COMMON_H
#include "openair1/PHY/defs_common.h"
#ifdef __cplusplus
extern "C"
{
#endif
/* help strings definition for command line options, used in CMDLINE_XXX_DESC macros and printed when -h option is used */
#define CONFIG_HLP_RFCFGF        "Configuration file for front-end (e.g. LMS7002M)\n"
#define CONFIG_HLP_SPLIT73       "Split 7.3 (below rate matching) option: <cu|du>:<remote ip address>:<remote port>"
#define CONFIG_HLP_TPOOL         "Thread pool configuration: \n\
  default no pool (runs in calling thread),\n\
  list of cores, comma separated (negative value is no core affinity)\n\
  example: -1,3 launches two working threads one floating, the second set on core 3"
#define CONFIG_HLP_ULMAXE        "set the eNodeB max ULSCH erros\n"
#define CONFIG_HLP_CALUER        "set UE RX calibration\n"
#define CONFIG_HLP_CALUERM       ""
#define CONFIG_HLP_CALUERB       ""
#define CONFIG_HLP_DBGUEPR       "UE run normal prach power ramping, but don't continue random-access\n"
#define CONFIG_HLP_CALPRACH      "UE run normal prach with maximum power, but don't continue random-access\n"
#define CONFIG_HLP_NOL2CN        "bypass L2 and upper layers\n"


#define CONFIG_HLP_DUMPFRAME     "dump UE received frame to rxsig_frame0.dat and exit\n"
#define CONFIG_HLP_UELOOP        "get softmodem (UE) to loop through memory instead of acquiring from HW\n"
#define CONFIG_HLP_PHYTST        "test UE phy layer, mac disabled\n"
#define CONFIG_HLP_DORA          "test gNB  and UE with RA procedures\n"
#define CONFIG_HLP_SA            "run gNB in standalone mode\n"
#define CONFIG_HLP_EXTS          "tells hardware to use an external timing reference\n"
#define CONFIG_HLP_DMRSSYNC      "tells RU to insert DMRS in subframe 1 slot 0"
#define CONFIG_HLP_CLK           "tells hardware to use a clock reference (0:internal, 1:external, 2:gpsdo)\n"
#define CONFIG_HLP_TME           "tells hardware to use a time reference (0:internal, 1:external, 2:gpsdo)\n"
#define CONFIG_HLP_USIM          "use XOR autentication algo in case of test usim mode\n"
#define CONFIG_HLP_NOSNGLT       "Disables single-thread mode in lte-softmodem\n"
#define CONFIG_HLP_DLF           "Set the downlink frequency for all component carriers\n"
#define CONFIG_HLP_ULF           "Set the uplink frequency offset for all component carriers\n"
#define CONFIG_HLP_CHOFF         "Channel id offset\n"
#define CONFIG_HLP_SOFTS         "Enable soft scope and L1 and L2 stats (Xforms)\n"
#define CONFIG_HLP_EXMCAL        "Calibrate the EXMIMO borad, available files: exmimo2_2arxg.lime exmimo2_2brxg.lime \n"
#define CONFIG_HLP_ITTIL         "Generate ITTI analyzser logs (similar to wireshark logs but with more details)\n"
#define CONFIG_HLP_DLMCS         "Set the maximum downlink MCS\n"
#define CONFIG_HLP_STMON         "Enable processing timing measurement of lte softmodem on per subframe basis \n"
#define CONFIG_HLP_256QAM        "Use the 256 QAM mcs table for PDSCH\n"

#define CONFIG_HLP_NONSTOP       "Go back to frame sync mode after 100 consecutive PBCH failures\n"
//#define CONFIG_HLP_NUMUES        "Set the number of UEs for the emulation"
#define CONFIG_HLP_MSLOTS        "Skip the missed slots/subframes \n"
#define CONFIG_HLP_ULMCS         "Set the maximum uplink MCS\n"

#define CONFIG_HLP_UE            "Set the lte softmodem as a UE\n"
#define CONFIG_HLP_TQFS          "Apply three-quarter of sampling frequency, 23.04 Msps to reduce the data rate on USB/PCIe transfers (only valid for 20 MHz)\n"
#define CONFIG_HLP_TPORT         "tracer port\n"
#define CONFIG_HLP_NOTWAIT       "don't wait for tracer, start immediately\n"
#define CONFIG_HLP_TNOFORK       "to ease debugging with gdb\n"

#define CONFIG_HLP_NUMEROLOGY    "adding numerology for 5G\n"
#define CONFIG_HLP_BAND          "band index\n"
#define CONFIG_HLP_EMULATE_RF    "Emulated RF enabled(disable by defult)\n"
#define CONFIG_HLP_PARALLEL_CMD  "three config for level of parallelism 'PARALLEL_SINGLE_THREAD', 'PARALLEL_RU_L1_SPLIT', or 'PARALLEL_RU_L1_TRX_SPLIT'\n"
#define CONFIG_HLP_WORKER_CMD    "two option for worker 'WORKER_DISABLE' or 'WORKER_ENABLE'\n"
#define CONFIG_HLP_USRP_THREAD   "having extra thead for usrp tx\n"

#define CONFIG_HLP_NOS1          "Disable s1 interface\n"
#define CONFIG_HLP_RFSIM         "Run in rf simulator mode (also known as basic simulator)\n"
#define CONFIG_HLP_NOKRNMOD      "(noS1 only): Use tun instead of namesh module \n"
#define CONFIG_HLP_DISABLNBIOT   "disable nb-iot, even if defined in config\n"
#define CONFIG_HLP_USRP_THREAD   "having extra thead for usrp tx\n"
#define CONFIG_HLP_NFAPI         "Change the nFAPI mode for NR\n"

/*-----------------------------------------------------------------------------------------------------------------------------------------------------*/
/*                                            command line parameters common to eNodeB and UE                                                          */
/*   optname                 helpstr                  paramflags      XXXptr                              defXXXval              type         numelt   */
/*-----------------------------------------------------------------------------------------------------------------------------------------------------*/
#define RF_CONFIG_FILE      softmodem_params.rf_config_file
#define SPLIT73             softmodem_params.split73
#define TP_CONFIG           softmodem_params.threadPoolConfig
#define PHY_TEST            softmodem_params.phy_test
#define DO_RA               softmodem_params.do_ra
#define SA                  softmodem_params.sa
#define WAIT_FOR_SYNC       softmodem_params.wait_for_sync
#define SINGLE_THREAD_FLAG  softmodem_params.single_thread_flag
#define CHAIN_OFFSET        softmodem_params.chain_offset
#define NUMEROLOGY          softmodem_params.numerology
#define BAND                softmodem_params.band
#define EMULATE_RF          softmodem_params.emulate_rf
#define CLOCK_SOURCE        softmodem_params.clock_source
#define TIMING_SOURCE       softmodem_params.timing_source
#define SEND_DMRSSYNC       softmodem_params.send_dmrs_sync
#define USIM_TEST           softmodem_params.usim_test
#define USE_256QAM_TABLE    softmodem_params.use_256qam_table
#define NFAPI               softmodem_params.nfapi
<<<<<<< HEAD
#define NSA                 softmodem_params.nsa
#define NODE_NUMBER         softmodem_params.node_number
=======
#define NON_STOP            softmodem_params.non_stop
>>>>>>> efc696cc

#define DEFAULT_RFCONFIG_FILE    "/usr/local/etc/syriq/ue.band7.tm1.PRB100.NR40.dat";

extern int usrp_tx_thread;
#define CMDLINE_PARAMS_DESC {  \
    {"rf-config-file",       CONFIG_HLP_RFCFGF,       0,              strptr:(char **)&RF_CONFIG_FILE,    defstrval:NULL,        TYPE_STRING, sizeof(RF_CONFIG_FILE)},\
    {"split73",              CONFIG_HLP_SPLIT73,      0,              strptr:(char **)&SPLIT73,           defstrval:NULL,        TYPE_STRING, sizeof(SPLIT73)},       \
    {"thread-pool",          CONFIG_HLP_TPOOL,        0,              strptr:(char **)&TP_CONFIG,         defstrval:"n",         TYPE_STRING, sizeof(TP_CONFIG)},     \
    {"phy-test",             CONFIG_HLP_PHYTST,       PARAMFLAG_BOOL, iptr:&PHY_TEST,                     defintval:0,           TYPE_INT,    0},                     \
    {"do-ra",                CONFIG_HLP_DORA,         PARAMFLAG_BOOL, iptr:&DO_RA,                        defintval:0,           TYPE_INT,    0},                     \
    {"sa",                   CONFIG_HLP_SA,           PARAMFLAG_BOOL, iptr:&SA,                           defintval:0,           TYPE_INT,    0},                     \
    {"usim-test",            CONFIG_HLP_USIM,         PARAMFLAG_BOOL, u8ptr:&USIM_TEST,                   defintval:0,           TYPE_UINT8,  0},                     \
    {"clock-source",         CONFIG_HLP_CLK,          0,              uptr:&CLOCK_SOURCE,                 defintval:0,           TYPE_UINT,   0},                     \
    {"time-source",          CONFIG_HLP_TME,          0,              uptr:&TIMING_SOURCE,                defintval:0,           TYPE_UINT,   0},                     \
    {"wait-for-sync",        NULL,                    PARAMFLAG_BOOL, iptr:&WAIT_FOR_SYNC,                defintval:0,           TYPE_INT,    0},                     \
    {"single-thread-enable", CONFIG_HLP_NOSNGLT,      PARAMFLAG_BOOL, iptr:&SINGLE_THREAD_FLAG,           defintval:0,           TYPE_INT,    0},                     \
    {"C" ,                   CONFIG_HLP_DLF,          0,              u64ptr:&(downlink_frequency[0][0]),     defuintval:3619200000,  TYPE_UINT64,   0},              \
    {"CO" ,                  CONFIG_HLP_ULF,          0,              iptr:&(uplink_frequency_offset[0][0]),  defintval:0,   TYPE_INT,      0},              \
    {"a" ,                   CONFIG_HLP_CHOFF,        0,              iptr:&CHAIN_OFFSET,                 defintval:0,           TYPE_INT,    0},                     \
    {"d" ,                   CONFIG_HLP_SOFTS,        PARAMFLAG_BOOL, uptr:(uint32_t *)&do_forms,         defintval:0,           TYPE_INT8,   0},                     \
    {"q" ,                   CONFIG_HLP_STMON,        PARAMFLAG_BOOL, iptr:&opp_enabled,                  defintval:0,           TYPE_INT,    0},                     \
    {"numerology" ,          CONFIG_HLP_NUMEROLOGY,   PARAMFLAG_BOOL, iptr:&NUMEROLOGY,                   defintval:1,           TYPE_INT,    0},                     \
    {"band" ,                CONFIG_HLP_BAND,         PARAMFLAG_BOOL, iptr:&BAND,                         defintval:78,          TYPE_INT,    0},                     \
    {"emulate-rf" ,          CONFIG_HLP_EMULATE_RF,   PARAMFLAG_BOOL, iptr:&EMULATE_RF,                   defintval:0,           TYPE_INT,    0},                     \
    {"parallel-config",      CONFIG_HLP_PARALLEL_CMD, 0,              strptr:(char **)&parallel_config,   defstrval:NULL,        TYPE_STRING, 0},                     \
    {"worker-config",        CONFIG_HLP_WORKER_CMD,   0,              strptr:(char **)&worker_config,     defstrval:NULL,        TYPE_STRING, 0},                     \
    {"noS1",                 CONFIG_HLP_NOS1,         PARAMFLAG_BOOL, uptr:&noS1,                         defintval:0,           TYPE_INT,    0},                     \
    {"rfsim",                CONFIG_HLP_RFSIM,        PARAMFLAG_BOOL, uptr:&rfsim,                        defintval:0,           TYPE_INT,    0},                     \
    {"basicsim",             CONFIG_HLP_RFSIM,        PARAMFLAG_BOOL, uptr:&basicsim,                     defintval:0,           TYPE_INT,    0},                     \
    {"nokrnmod",             CONFIG_HLP_NOKRNMOD,     PARAMFLAG_BOOL, uptr:&nokrnmod,                     defintval:0,           TYPE_INT,    0},                     \
    {"nbiot-disable",        CONFIG_HLP_DISABLNBIOT,  PARAMFLAG_BOOL, uptr:&nonbiot,                      defuintval:0,          TYPE_INT,    0},                     \
    {"use-256qam-table",     CONFIG_HLP_256QAM,       PARAMFLAG_BOOL, iptr:&USE_256QAM_TABLE,             defintval:0,           TYPE_INT,    0},                     \
<<<<<<< HEAD
    {"nfapi",                CONFIG_HLP_NFAPI,        0,              u8ptr:&nfapi_mode,                  defintval:0,           TYPE_UINT8,  0},                     \
    {"nsa",                  CONFIG_HLP_NSA,          PARAMFLAG_BOOL, iptr:&NSA,                          defintval:0,           TYPE_INT,    0},                     \
    {"node-number",          NULL,                    0,              u16ptr:&NODE_NUMBER,                defuintval:0,          TYPE_UINT16, 0},                     \
=======
    {"usrp-tx-thread-config", CONFIG_HLP_USRP_THREAD, 0,              iptr:&usrp_tx_thread,               defstrval:0,           TYPE_INT,    0},                     \
    {"nfapi",                CONFIG_HLP_NFAPI,        0,              u8ptr:&nfapi_mode,                  defintval:0,           TYPE_UINT8,  0},                     \
    {"non-stop",            CONFIG_HLP_NONSTOP,      PARAMFLAG_BOOL, iptr:&NON_STOP,                      defintval:0,           TYPE_INT,    0},                     \
>>>>>>> efc696cc
  }

#define CONFIG_HLP_NSA           "Enable NSA mode \n"
#define CONFIG_HLP_FLOG          "Enable online log \n"
#define CONFIG_HLP_LOGL          "Set the global log level, valid options: (4:trace, 3:debug, 2:info, 1:warn, (0:error))\n"
#define CONFIG_HLP_LOGV          "Set the global log verbosity \n"
#define CONFIG_HLP_TELN          "Start embedded telnet server \n"
#define CONFIG_HLP_MSC           "Enable the MSC tracing utility \n"
#define CONFIG_FLOG_OPT          "R"
#define CONFIG_LOGL_OPT          "g"
/*-------------------------------------------------------------------------------------------------------------------------------------------------*/
/*                                            command line parameters for LOG utility                                                              */
/*   optname                        helpstr       paramflags        XXXptr                              defXXXval            type           numelt */
/*-------------------------------------------------------------------------------------------------------------------------------------------------*/
#define START_MSC                softmodem_params.start_msc
#define CMDLINE_LOGPARAMS_DESC {  \
    {CONFIG_FLOG_OPT ,           CONFIG_HLP_FLOG, 0,                uptr:&online_log_messages,           defintval:1,         TYPE_INT,      0},     \
    {CONFIG_LOGL_OPT ,           CONFIG_HLP_LOGL, 0,                uptr:&glog_level,                    defintval:0,         TYPE_UINT,     0},     \
	{"telnetsrv",                CONFIG_HLP_TELN, PARAMFLAG_BOOL,   uptr:&start_telnetsrv,               defintval:0,         TYPE_UINT,     0},     \
    {"msc",                      CONFIG_HLP_MSC,  PARAMFLAG_BOOL,   uptr:&START_MSC,                     defintval:0,         TYPE_UINT,     0},     \
	{"log-mem",                  NULL,            0,                strptr:(char **)&logmem_filename,    defstrval:NULL,      TYPE_STRING,   0},     \
	{"telnetclt",                NULL,            0,                uptr:&start_telnetclt,               defstrval:NULL,      TYPE_UINT,     0},     \
  }


/* check function for global log level */
#define CMDLINE_LOGPARAMS_CHECK_DESC { \
    { .s5= {NULL} } ,                       \
    { .s2= {config_check_intrange, {0,4}}}, \
    { .s5= {NULL} } ,                       \
    { .s5= {NULL} } ,                       \
    { .s5= {NULL} } ,                       \
    { .s5= {NULL} } ,                       \
  }

/***************************************************************************************************************************************/

#define SOFTMODEM_NOS1_BIT            (1<<0)
#define SOFTMODEM_NOKRNMOD_BIT        (1<<1)
#define SOFTMODEM_NONBIOT_BIT         (1<<2)
#define SOFTMODEM_RFSIM_BIT           (1<<10)
#define SOFTMODEM_BASICSIM_BIT        (1<<11)
#define SOFTMODEM_SIML1_BIT           (1<<12)
#define SOFTMODEM_DOSCOPE_BIT         (1<<15)
#define SOFTMODEM_RECPLAY_BIT         (1<<16)
#define SOFTMODEM_TELNETCLT_BIT       (1<<17)
#define SOFTMODEM_ENB_BIT             (1<<20)
#define SOFTMODEM_GNB_BIT             (1<<21)
#define SOFTMODEM_4GUE_BIT            (1<<22)
#define SOFTMODEM_5GUE_BIT            (1<<23)
#define SOFTMODEM_FUNC_BITS (SOFTMODEM_ENB_BIT | SOFTMODEM_GNB_BIT | SOFTMODEM_5GUE_BIT | SOFTMODEM_4GUE_BIT)
#define MAPPING_SOFTMODEM_FUNCTIONS {{"enb",SOFTMODEM_ENB_BIT},{"gnb",SOFTMODEM_GNB_BIT},{"4Gue",SOFTMODEM_4GUE_BIT},{"5Gue",SOFTMODEM_5GUE_BIT}}


#define IS_SOFTMODEM_NOS1            ( get_softmodem_optmask() & SOFTMODEM_NOS1_BIT)
#define IS_SOFTMODEM_NOKRNMOD        ( get_softmodem_optmask() & SOFTMODEM_NOKRNMOD_BIT)
#define IS_SOFTMODEM_NONBIOT         ( get_softmodem_optmask() & SOFTMODEM_NONBIOT_BIT)
#define IS_SOFTMODEM_RFSIM           ( get_softmodem_optmask() & SOFTMODEM_RFSIM_BIT)
#define IS_SOFTMODEM_BASICSIM        ( get_softmodem_optmask() & SOFTMODEM_BASICSIM_BIT)
#define IS_SOFTMODEM_SIML1           ( get_softmodem_optmask() & SOFTMODEM_SIML1_BIT)
#define IS_SOFTMODEM_DOSCOPE         ( get_softmodem_optmask() & SOFTMODEM_DOSCOPE_BIT)
#define IS_SOFTMODEM_IQPLAYER        ( get_softmodem_optmask() & SOFTMODEM_RECPLAY_BIT)
#define IS_SOFTMODEM_TELNETCLT_BIT   ( get_softmodem_optmask() & SOFTMODEM_TELNETCLT_BIT)    
#define IS_SOFTMODEM_ENB_BIT         ( get_softmodem_optmask() & SOFTMODEM_ENB_BIT)
#define IS_SOFTMODEM_GNB_BIT         ( get_softmodem_optmask() & SOFTMODEM_GNB_BIT)
#define IS_SOFTMODEM_4GUE_BIT        ( get_softmodem_optmask() & SOFTMODEM_4GUE_BIT)
#define IS_SOFTMODEM_5GUE_BIT        ( get_softmodem_optmask() & SOFTMODEM_5GUE_BIT)

typedef struct {
  uint64_t       optmask;
  //THREAD_STRUCT  thread_struct;
  char           rf_config_file[1024];
  char           split73[1024];
  char           threadPoolConfig[1024];
  int            phy_test;
  int            do_ra;
  int            sa;
  uint8_t        usim_test;
  int            emulate_rf;
  int            wait_for_sync; //eNodeB only
  int            single_thread_flag; //eNodeB only
  int            chain_offset;
  int            numerology;
  int            band;
  unsigned int   start_msc;
  uint32_t       clock_source;
  uint32_t       timing_source;
  int            hw_timing_advance;
  uint32_t       send_dmrs_sync;
  int            use_256qam_table;
  uint8_t        nfapi;
<<<<<<< HEAD
  int            nsa;
  uint16_t       node_number;
=======
  int            non_stop;
>>>>>>> efc696cc
} softmodem_params_t;

extern uint64_t get_softmodem_optmask(void);
extern uint64_t set_softmodem_optmask(uint64_t bitmask);
extern softmodem_params_t *get_softmodem_params(void);
extern void get_common_options(uint32_t execmask);
extern char *get_softmodem_function(uint64_t *sofmodemfunc_mask_ptr);
#define SOFTMODEM_RTSIGNAL  (SIGRTMIN+1)
extern void set_softmodem_sighandler(void);
extern uint64_t downlink_frequency[MAX_NUM_CCs][4];
extern int32_t uplink_frequency_offset[MAX_NUM_CCs][4];
extern int usrp_tx_thread;
extern uint16_t sl_ahead;
extern uint16_t sf_ahead;
extern volatile int  oai_exit;

void tx_func(void *param);
void rx_func(void *param);
void ru_tx_func(void *param);
extern uint8_t nfapi_mode;
extern int16_t vnf_pnf_sfnslot_delta;
#ifdef __cplusplus
}
#endif
#endif<|MERGE_RESOLUTION|>--- conflicted
+++ resolved
@@ -120,12 +120,9 @@
 #define USIM_TEST           softmodem_params.usim_test
 #define USE_256QAM_TABLE    softmodem_params.use_256qam_table
 #define NFAPI               softmodem_params.nfapi
-<<<<<<< HEAD
 #define NSA                 softmodem_params.nsa
 #define NODE_NUMBER         softmodem_params.node_number
-=======
 #define NON_STOP            softmodem_params.non_stop
->>>>>>> efc696cc
 
 #define DEFAULT_RFCONFIG_FILE    "/usr/local/etc/syriq/ue.band7.tm1.PRB100.NR40.dat";
 
@@ -158,15 +155,11 @@
     {"nokrnmod",             CONFIG_HLP_NOKRNMOD,     PARAMFLAG_BOOL, uptr:&nokrnmod,                     defintval:0,           TYPE_INT,    0},                     \
     {"nbiot-disable",        CONFIG_HLP_DISABLNBIOT,  PARAMFLAG_BOOL, uptr:&nonbiot,                      defuintval:0,          TYPE_INT,    0},                     \
     {"use-256qam-table",     CONFIG_HLP_256QAM,       PARAMFLAG_BOOL, iptr:&USE_256QAM_TABLE,             defintval:0,           TYPE_INT,    0},                     \
-<<<<<<< HEAD
-    {"nfapi",                CONFIG_HLP_NFAPI,        0,              u8ptr:&nfapi_mode,                  defintval:0,           TYPE_UINT8,  0},                     \
     {"nsa",                  CONFIG_HLP_NSA,          PARAMFLAG_BOOL, iptr:&NSA,                          defintval:0,           TYPE_INT,    0},                     \
     {"node-number",          NULL,                    0,              u16ptr:&NODE_NUMBER,                defuintval:0,          TYPE_UINT16, 0},                     \
-=======
     {"usrp-tx-thread-config", CONFIG_HLP_USRP_THREAD, 0,              iptr:&usrp_tx_thread,               defstrval:0,           TYPE_INT,    0},                     \
     {"nfapi",                CONFIG_HLP_NFAPI,        0,              u8ptr:&nfapi_mode,                  defintval:0,           TYPE_UINT8,  0},                     \
     {"non-stop",            CONFIG_HLP_NONSTOP,      PARAMFLAG_BOOL, iptr:&NON_STOP,                      defintval:0,           TYPE_INT,    0},                     \
->>>>>>> efc696cc
   }
 
 #define CONFIG_HLP_NSA           "Enable NSA mode \n"
@@ -258,12 +251,9 @@
   uint32_t       send_dmrs_sync;
   int            use_256qam_table;
   uint8_t        nfapi;
-<<<<<<< HEAD
   int            nsa;
   uint16_t       node_number;
-=======
   int            non_stop;
->>>>>>> efc696cc
 } softmodem_params_t;
 
 extern uint64_t get_softmodem_optmask(void);
