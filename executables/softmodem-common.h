/*
 * Licensed to the OpenAirInterface (OAI) Software Alliance under one or more
 * contributor license agreements.  See the NOTICE file distributed with
 * this work for additional information regarding copyright ownership.
 * The OpenAirInterface Software Alliance licenses this file to You under
 * the OAI Public License, Version 1.1  (the "License"); you may not use this file
 * except in compliance with the License.
 * You may obtain a copy of the License at
 *
 *      http://www.openairinterface.org/?page_id=698
 *
 * Unless required by applicable law or agreed to in writing, software
 * distributed under the License is distributed on an "AS IS" BASIS,
 * WITHOUT WARRANTIES OR CONDITIONS OF ANY KIND, either express or implied.
 * See the License for the specific language governing permissions and
 * limitations under the License.
 *-------------------------------------------------------------------------------
 * For more information about the OpenAirInterface (OAI) Software Alliance:
 *      contact@openairinterface.org
 */

/*! \file lte-softmodem-common.h
 * \brief Top-level threads for eNodeB
 * \author 
 * \date 2012
 * \version 0.1
 * \company Eurecom
 * \email: 
 * \note
 * \warning
 */
#ifndef SOFTMODEM_COMMON_H
#define SOFTMODEM_COMMON_H
#include "openair1/PHY/defs_common.h"
#ifdef __cplusplus
extern "C"
{
#endif
/* help strings definition for command line options, used in CMDLINE_XXX_DESC macros and printed when -h option is used */
#define CONFIG_HLP_RFCFGF        "Configuration file for front-end (e.g. LMS7002M)\n"
#define CONFIG_HLP_SPLIT73       "Split 7.3 (below rate matching) option: <cu|du>:<remote ip address>:<remote port>"
#define CONFIG_HLP_TPOOL         "Thread pool configuration: \n\
  default no pool (runs in calling thread),\n\
  list of cores, comma separated (negative value is no core affinity)\n\
  example: -1,3 launches two working threads one floating, the second set on core 3"
#define CONFIG_HLP_ULMAXE        "set the eNodeB max ULSCH erros\n"
#define CONFIG_HLP_CALUER        "set UE RX calibration\n"
#define CONFIG_HLP_CALUERM       ""
#define CONFIG_HLP_CALUERB       ""
#define CONFIG_HLP_DBGUEPR       "UE run normal prach power ramping, but don't continue random-access\n"
#define CONFIG_HLP_CALPRACH      "UE run normal prach with maximum power, but don't continue random-access\n"
#define CONFIG_HLP_NOL2CN        "bypass L2 and upper layers\n"


#define CONFIG_HLP_DUMPFRAME     "dump UE received frame to rxsig_frame0.dat and exit\n"
#define CONFIG_HLP_UELOOP        "get softmodem (UE) to loop through memory instead of acquiring from HW\n"
#define CONFIG_HLP_PHYTST        "test UE phy layer, mac disabled\n"
#define CONFIG_HLP_DORA          "test gNB  and UE with RA procedures\n"
#define CONFIG_HLP_SA            "run gNB in standalone mode\n"
#define CONFIG_HLP_EXTS          "tells hardware to use an external timing reference\n"
#define CONFIG_HLP_DMRSSYNC      "tells RU to insert DMRS in subframe 1 slot 0"
#define CONFIG_HLP_CLK           "tells hardware to use a clock reference (0:internal, 1:external, 2:gpsdo)\n"
#define CONFIG_HLP_TME           "tells hardware to use a time reference (0:internal, 1:external, 2:gpsdo)\n"
#define CONFIG_HLP_USIM          "use XOR autentication algo in case of test usim mode\n"
#define CONFIG_HLP_NOSNGLT       "Disables single-thread mode in lte-softmodem\n"
#define CONFIG_HLP_DLF           "Set the downlink frequency for all component carriers\n"
#define CONFIG_HLP_ULF           "Set the uplink frequency offset for all component carriers\n"
#define CONFIG_HLP_CHOFF         "Channel id offset\n"
#define CONFIG_HLP_SOFTS         "Enable soft scope and L1 and L2 stats (Xforms)\n"
#define CONFIG_HLP_EXMCAL        "Calibrate the EXMIMO borad, available files: exmimo2_2arxg.lime exmimo2_2brxg.lime \n"
#define CONFIG_HLP_ITTIL         "Generate ITTI analyzser logs (similar to wireshark logs but with more details)\n"
#define CONFIG_HLP_DLMCS         "Set the maximum downlink MCS\n"
#define CONFIG_HLP_STMON         "Enable processing timing measurement of lte softmodem on per subframe basis \n"
#define CONFIG_HLP_256QAM        "Use the 256 QAM mcs table for PDSCH\n"
#define CONFIG_HLP_FDINTER       "Do frequency domain linear interpolation for channel estimates. By default, average of estimates over 1 PRB is used\n"

//#define CONFIG_HLP_NUMUES        "Set the number of UEs for the emulation"
#define CONFIG_HLP_MSLOTS        "Skip the missed slots/subframes \n"
#define CONFIG_HLP_ULMCS         "Set the maximum uplink MCS\n"

#define CONFIG_HLP_UE            "Set the lte softmodem as a UE\n"
#define CONFIG_HLP_TQFS          "Apply three-quarter of sampling frequency, 23.04 Msps to reduce the data rate on USB/PCIe transfers (only valid for 20 MHz)\n"
#define CONFIG_HLP_TPORT         "tracer port\n"
#define CONFIG_HLP_NOTWAIT       "don't wait for tracer, start immediately\n"
#define CONFIG_HLP_TNOFORK       "to ease debugging with gdb\n"

#define CONFIG_HLP_NUMEROLOGY    "adding numerology for 5G\n"
#define CONFIG_HLP_EMULATE_RF    "Emulated RF enabled(disable by defult)\n"
#define CONFIG_HLP_PARALLEL_CMD  "three config for level of parallelism 'PARALLEL_SINGLE_THREAD', 'PARALLEL_RU_L1_SPLIT', or 'PARALLEL_RU_L1_TRX_SPLIT'\n"
#define CONFIG_HLP_WORKER_CMD    "two option for worker 'WORKER_DISABLE' or 'WORKER_ENABLE'\n"
#define CONFIG_HLP_NOS1          "Disable s1 interface\n"
#define CONFIG_HLP_RFSIM         "Run in rf simulator mode (also known as basic simulator)\n"
#define CONFIG_HLP_NOKRNMOD      "(noS1 only): Use tun instead of namesh module \n"
#define CONFIG_HLP_DISABLNBIOT   "disable nb-iot, even if defined in config\n"
#define CONFIG_HLP_USRP_THREAD   "having extra thead for usrp tx\n"
#define CONFIG_HLP_NFAPI         "Change the nFAPI mode for NR\n"

/*-----------------------------------------------------------------------------------------------------------------------------------------------------*/
/*                                            command line parameters common to eNodeB and UE                                                          */
/*   optname                 helpstr                  paramflags      XXXptr                              defXXXval              type         numelt   */
/*-----------------------------------------------------------------------------------------------------------------------------------------------------*/
#define RF_CONFIG_FILE      softmodem_params.rf_config_file
#define SPLIT73             softmodem_params.split73
#define TP_CONFIG           softmodem_params.threadPoolConfig
#define PHY_TEST            softmodem_params.phy_test
#define DO_RA               softmodem_params.do_ra
#define SA                  softmodem_params.sa
#define WAIT_FOR_SYNC       softmodem_params.wait_for_sync
#define SINGLE_THREAD_FLAG  softmodem_params.single_thread_flag
#define CHAIN_OFFSET        softmodem_params.chain_offset
#define NUMEROLOGY          softmodem_params.numerology
#define EMULATE_RF          softmodem_params.emulate_rf
#define CLOCK_SOURCE        softmodem_params.clock_source
#define TIMING_SOURCE       softmodem_params.timing_source
#define SEND_DMRSSYNC       softmodem_params.send_dmrs_sync
#define USIM_TEST           softmodem_params.usim_test
#define USE_256QAM_TABLE    softmodem_params.use_256qam_table
#define FD_INTERPOLATION    softmodem_params.fd_interpolation
#define NFAPI               softmodem_params.nfapi

#define DEFAULT_RFCONFIG_FILE    "/usr/local/etc/syriq/ue.band7.tm1.PRB100.NR40.dat";

extern int usrp_tx_thread;
#define CMDLINE_PARAMS_DESC {  \
    {"rf-config-file",       CONFIG_HLP_RFCFGF,       0,              strptr:(char **)&RF_CONFIG_FILE,    defstrval:NULL,        TYPE_STRING, sizeof(RF_CONFIG_FILE)},\
    {"split73",              CONFIG_HLP_SPLIT73,      0,              strptr:(char **)&SPLIT73,           defstrval:NULL,        TYPE_STRING, sizeof(SPLIT73)},\
    {"thread-pool",          CONFIG_HLP_TPOOL,        0,              strptr:(char **)&TP_CONFIG,         defstrval:"n",         TYPE_STRING, sizeof(TP_CONFIG)}, \
    {"phy-test",             CONFIG_HLP_PHYTST,       PARAMFLAG_BOOL, iptr:&PHY_TEST,                     defintval:0,           TYPE_INT,    0},                     \
    {"do-ra",                CONFIG_HLP_DORA,         PARAMFLAG_BOOL, iptr:&DO_RA,                        defintval:0,           TYPE_INT,    0},                     \
    {"sa",                   CONFIG_HLP_SA,           PARAMFLAG_BOOL, iptr:&SA,                             defintval:0,           TYPE_INT,    0},                     \
    {"usim-test",            CONFIG_HLP_USIM,         PARAMFLAG_BOOL, u8ptr:&USIM_TEST,                   defintval:0,           TYPE_UINT8,  0},                     \
    {"clock-source",                CONFIG_HLP_CLK,          0,              uptr:&CLOCK_SOURCE,                 defintval:0,           TYPE_UINT,   0},                     \
    {"time-source",                CONFIG_HLP_TME,          0,              uptr:&TIMING_SOURCE,                 defintval:0,           TYPE_UINT,   0},                     \
    {"wait-for-sync",        NULL,                    PARAMFLAG_BOOL, iptr:&WAIT_FOR_SYNC,                defintval:0,           TYPE_INT,    0},                     \
    {"single-thread-enable", CONFIG_HLP_NOSNGLT,      PARAMFLAG_BOOL, iptr:&SINGLE_THREAD_FLAG,           defintval:0,           TYPE_INT,    0},                     \
    {"C" ,                   CONFIG_HLP_DLF,          0,              u64ptr:&(downlink_frequency[0][0]), defuintval:0, TYPE_UINT64,   0},                     \
    {"CO" ,                  CONFIG_HLP_ULF,          0,              iptr:&(uplink_frequency_offset[0][0]), defintval:0, TYPE_INT,   0},                     \
    {"a" ,                   CONFIG_HLP_CHOFF,        0,              iptr:&CHAIN_OFFSET,                 defintval:0,           TYPE_INT,    0},                     \
    {"d" ,                   CONFIG_HLP_SOFTS,        PARAMFLAG_BOOL, uptr:(uint32_t *)&do_forms,         defintval:0,           TYPE_INT8,   0},                     \
    {"q" ,                   CONFIG_HLP_STMON,        PARAMFLAG_BOOL, iptr:&opp_enabled,                  defintval:0,           TYPE_INT,    0},                     \
    {"numerology" ,          CONFIG_HLP_NUMEROLOGY,   PARAMFLAG_BOOL, iptr:&NUMEROLOGY,                   defintval:0,           TYPE_INT,    0},                     \
    {"emulate-rf" ,          CONFIG_HLP_EMULATE_RF,   PARAMFLAG_BOOL, iptr:&EMULATE_RF,                   defintval:0,           TYPE_INT,    0},                     \
    {"parallel-config",      CONFIG_HLP_PARALLEL_CMD, 0,              strptr:(char **)&parallel_config,   defstrval:NULL,        TYPE_STRING, 0},                     \
    {"worker-config",        CONFIG_HLP_WORKER_CMD,   0,              strptr:(char **)&worker_config,     defstrval:NULL,        TYPE_STRING, 0},                     \
    {"noS1",                 CONFIG_HLP_NOS1,         PARAMFLAG_BOOL, uptr:&noS1,                         defintval:0,           TYPE_INT,    0},                     \
    {"rfsim",                CONFIG_HLP_RFSIM,        PARAMFLAG_BOOL, uptr:&rfsim,                        defintval:0,           TYPE_INT,    0},                     \
    {"basicsim",             CONFIG_HLP_RFSIM,        PARAMFLAG_BOOL, uptr:&basicsim,                     defintval:0,           TYPE_INT,    0},                     \
    {"nokrnmod",             CONFIG_HLP_NOKRNMOD,     PARAMFLAG_BOOL, uptr:&nokrnmod,                     defintval:0,           TYPE_INT,    0},                     \
    {"nbiot-disable",        CONFIG_HLP_DISABLNBIOT,  PARAMFLAG_BOOL, uptr:&nonbiot,                      defuintval:0,          TYPE_INT,    0},                     \
    {"use-256qam-table",     CONFIG_HLP_256QAM,       PARAMFLAG_BOOL, iptr:&USE_256QAM_TABLE,             defintval:0,           TYPE_INT,    0},                     \
<<<<<<< HEAD
    {"do-fd-interpolation",  CONFIG_HLP_FDINTER,      PARAMFLAG_BOOL, iptr:&FD_INTERPOLATION,             defintval:0,           TYPE_INT,    0},                     \
=======
    {"usrp-tx-thread-config", CONFIG_HLP_USRP_THREAD, 0,              iptr:&usrp_tx_thread,               defstrval:0,           TYPE_INT,    0},        \
>>>>>>> f207b202
    {"nfapi",                CONFIG_HLP_NFAPI,        0,              u8ptr:&nfapi_mode,                       defintval:0,           TYPE_UINT8,  0},                     \
  }

  
#define CONFIG_HLP_FLOG          "Enable online log \n"
#define CONFIG_HLP_LOGL          "Set the global log level, valid options: (4:trace, 3:debug, 2:info, 1:warn, (0:error))\n"
#define CONFIG_HLP_LOGV          "Set the global log verbosity \n"
#define CONFIG_HLP_TELN          "Start embedded telnet server \n"
#define CONFIG_HLP_MSC           "Enable the MSC tracing utility \n"
#define CONFIG_FLOG_OPT          "R"
#define CONFIG_LOGL_OPT          "g"
/*-------------------------------------------------------------------------------------------------------------------------------------------------*/
/*                                            command line parameters for LOG utility                                                              */
/*   optname                        helpstr       paramflags        XXXptr                              defXXXval            type           numelt */
/*-------------------------------------------------------------------------------------------------------------------------------------------------*/
#define START_MSC                softmodem_params.start_msc
#define CMDLINE_LOGPARAMS_DESC {  \
    {CONFIG_FLOG_OPT ,           CONFIG_HLP_FLOG, 0,                uptr:&online_log_messages,           defintval:1,         TYPE_INT,      0},     \
    {CONFIG_LOGL_OPT ,           CONFIG_HLP_LOGL, 0,                uptr:&glog_level,                    defintval:0,         TYPE_UINT,     0},     \
	{"telnetsrv",                CONFIG_HLP_TELN, PARAMFLAG_BOOL,   uptr:&start_telnetsrv,               defintval:0,         TYPE_UINT,     0},     \
    {"msc",                      CONFIG_HLP_MSC,  PARAMFLAG_BOOL,   uptr:&START_MSC,                     defintval:0,         TYPE_UINT,     0},     \
	{"log-mem",                  NULL,            0,                strptr:(char **)&logmem_filename,    defstrval:NULL,      TYPE_STRING,   0},     \
	{"telnetclt",                NULL,            0,                uptr:&start_telnetclt,               defstrval:NULL,      TYPE_UINT,     0},     \
  }


/* check function for global log level */
#define CMDLINE_LOGPARAMS_CHECK_DESC { \
    { .s5= {NULL} } ,                       \
    { .s2= {config_check_intrange, {0,4}}}, \
    { .s5= {NULL} } ,                       \
    { .s5= {NULL} } ,                       \
    { .s5= {NULL} } ,                       \
    { .s5= {NULL} } ,                       \
  }

/***************************************************************************************************************************************/

#define SOFTMODEM_NOS1_BIT            (1<<0)
#define SOFTMODEM_NOKRNMOD_BIT        (1<<1)
#define SOFTMODEM_NONBIOT_BIT         (1<<2)
#define SOFTMODEM_RFSIM_BIT           (1<<10)
#define SOFTMODEM_BASICSIM_BIT        (1<<11)
#define SOFTMODEM_SIML1_BIT           (1<<12)
#define SOFTMODEM_DOSCOPE_BIT         (1<<15)
#define SOFTMODEM_RECPLAY_BIT         (1<<16)
#define SOFTMODEM_TELNETCLT_BIT       (1<<17)
#define SOFTMODEM_ENB_BIT             (1<<20)
#define SOFTMODEM_GNB_BIT             (1<<21)
#define SOFTMODEM_4GUE_BIT            (1<<22)
#define SOFTMODEM_5GUE_BIT            (1<<23)
#define SOFTMODEM_FUNC_BITS (SOFTMODEM_ENB_BIT | SOFTMODEM_GNB_BIT | SOFTMODEM_5GUE_BIT | SOFTMODEM_4GUE_BIT)
#define MAPPING_SOFTMODEM_FUNCTIONS {{"enb",SOFTMODEM_ENB_BIT},{"gnb",SOFTMODEM_GNB_BIT},{"4Gue",SOFTMODEM_4GUE_BIT},{"5Gue",SOFTMODEM_5GUE_BIT}}


#define IS_SOFTMODEM_NOS1            ( get_softmodem_optmask() & SOFTMODEM_NOS1_BIT)
#define IS_SOFTMODEM_NOKRNMOD        ( get_softmodem_optmask() & SOFTMODEM_NOKRNMOD_BIT)
#define IS_SOFTMODEM_NONBIOT         ( get_softmodem_optmask() & SOFTMODEM_NONBIOT_BIT)
#define IS_SOFTMODEM_RFSIM           ( get_softmodem_optmask() & SOFTMODEM_RFSIM_BIT)
#define IS_SOFTMODEM_BASICSIM        ( get_softmodem_optmask() & SOFTMODEM_BASICSIM_BIT)
#define IS_SOFTMODEM_SIML1           ( get_softmodem_optmask() & SOFTMODEM_SIML1_BIT)
#define IS_SOFTMODEM_DOSCOPE         ( get_softmodem_optmask() & SOFTMODEM_DOSCOPE_BIT)
#define IS_SOFTMODEM_IQPLAYER        ( get_softmodem_optmask() & SOFTMODEM_RECPLAY_BIT)
#define IS_SOFTMODEM_TELNETCLT_BIT   ( get_softmodem_optmask() & SOFTMODEM_TELNETCLT_BIT)    
#define IS_SOFTMODEM_ENB_BIT         ( get_softmodem_optmask() & SOFTMODEM_ENB_BIT)
#define IS_SOFTMODEM_GNB_BIT         ( get_softmodem_optmask() & SOFTMODEM_GNB_BIT)
#define IS_SOFTMODEM_4GUE_BIT        ( get_softmodem_optmask() & SOFTMODEM_4GUE_BIT)
#define IS_SOFTMODEM_5GUE_BIT        ( get_softmodem_optmask() & SOFTMODEM_5GUE_BIT)

typedef struct {
  uint64_t       optmask;
  //THREAD_STRUCT  thread_struct;
  char           rf_config_file[1024];
  char           split73[1024];
  char           threadPoolConfig[1024];
  int            phy_test;
  int            do_ra;
  int            sa;
  uint8_t        usim_test;
  int            emulate_rf;
  int            wait_for_sync; //eNodeB only
  int            single_thread_flag; //eNodeB only
  int            chain_offset;
  int            numerology;
  unsigned int   start_msc;
  uint32_t       clock_source;
  uint32_t       timing_source;
  int            hw_timing_advance;
  uint32_t       send_dmrs_sync;
  int            use_256qam_table;
  int            fd_interpolation;
  uint8_t        nfapi;
} softmodem_params_t;

extern uint64_t get_softmodem_optmask(void);
extern uint64_t set_softmodem_optmask(uint64_t bitmask);
extern softmodem_params_t *get_softmodem_params(void);
extern void get_common_options(uint32_t execmask);
extern char *get_softmodem_function(uint64_t *sofmodemfunc_mask_ptr);
#define SOFTMODEM_RTSIGNAL  (SIGRTMIN+1)
extern void set_softmodem_sighandler(void);
extern uint64_t downlink_frequency[MAX_NUM_CCs][4];
extern int32_t uplink_frequency_offset[MAX_NUM_CCs][4];
extern uint16_t sl_ahead;
extern uint16_t sf_ahead;
extern volatile int  oai_exit;

void tx_func(void *param);
void rx_func(void *param);
void ru_tx_func(void *param);
extern uint8_t nfapi_mode;
#ifdef __cplusplus
}
#endif
#endif<|MERGE_RESOLUTION|>--- conflicted
+++ resolved
@@ -148,11 +148,8 @@
     {"nokrnmod",             CONFIG_HLP_NOKRNMOD,     PARAMFLAG_BOOL, uptr:&nokrnmod,                     defintval:0,           TYPE_INT,    0},                     \
     {"nbiot-disable",        CONFIG_HLP_DISABLNBIOT,  PARAMFLAG_BOOL, uptr:&nonbiot,                      defuintval:0,          TYPE_INT,    0},                     \
     {"use-256qam-table",     CONFIG_HLP_256QAM,       PARAMFLAG_BOOL, iptr:&USE_256QAM_TABLE,             defintval:0,           TYPE_INT,    0},                     \
-<<<<<<< HEAD
     {"do-fd-interpolation",  CONFIG_HLP_FDINTER,      PARAMFLAG_BOOL, iptr:&FD_INTERPOLATION,             defintval:0,           TYPE_INT,    0},                     \
-=======
     {"usrp-tx-thread-config", CONFIG_HLP_USRP_THREAD, 0,              iptr:&usrp_tx_thread,               defstrval:0,           TYPE_INT,    0},        \
->>>>>>> f207b202
     {"nfapi",                CONFIG_HLP_NFAPI,        0,              u8ptr:&nfapi_mode,                       defintval:0,           TYPE_UINT8,  0},                     \
   }
 
