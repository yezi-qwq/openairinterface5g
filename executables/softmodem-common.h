--- conflicted
+++ resolved
@@ -283,12 +283,8 @@
 extern int usrp_tx_thread;
 extern uint16_t sl_ahead;
 extern uint16_t sf_ahead;
-<<<<<<< HEAD
-extern volatile int  oai_exit;
 extern uint32_t ldpc_offload_flag;
-=======
 extern int oai_exit;
->>>>>>> ad8381a6
 
 void tx_func(void *param);
 void rx_func(void *param);
