--- conflicted
+++ resolved
@@ -207,11 +207,7 @@
     { .s5 = { NULL } },                     \
     { .s5 = { NULL } },                     \
     { .s5 = { NULL } },                     \
-<<<<<<< HEAD
-    { .s5 = { NULL } },                     \
-    { .s5 = { NULL } },                     \
-=======
->>>>>>> 415e830c
+    { .s5 = { NULL } },                     \
     { .s3a = { config_checkstr_assign_integer, \
                {"MONOLITHIC", "PNF", "VNF","UE_STUB_PNF","UE_STUB_OFFNET","STANDALONE_PNF"}, \
                {NFAPI_MONOLITHIC, NFAPI_MODE_PNF, NFAPI_MODE_VNF,NFAPI_UE_STUB_PNF,NFAPI_UE_STUB_OFFNET,NFAPI_MODE_STANDALONE_PNF}, \
