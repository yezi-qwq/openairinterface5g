/*
 * Licensed to the OpenAirInterface (OAI) Software Alliance under one or more
 * contributor license agreements.  See the NOTICE file distributed with
 * this work for additional information regarding copyright ownership.
 * The OpenAirInterface Software Alliance licenses this file to You under
 * the OAI Public License, Version 1.1  (the "License"); you may not use this file
 * except in compliance with the License.
 * You may obtain a copy of the License at
 *
 *      http://www.openairinterface.org/?page_id=698
 *
 * Unless required by applicable law or agreed to in writing, software
 * distributed under the License is distributed on an "AS IS" BASIS,
 * WITHOUT WARRANTIES OR CONDITIONS OF ANY KIND, either express or implied.
 * See the License for the specific language governing permissions and
 * limitations under the License.
 *-------------------------------------------------------------------------------
 * For more information about the OpenAirInterface (OAI) Software Alliance:
 *      contact@openairinterface.org
 */

/*! \file lte-softmodem-common.h
 * \brief Top-level threads for eNodeB
 * \author 
 * \date 2012
 * \version 0.1
 * \company Eurecom
 * \email: 
 * \note
 * \warning
 */
#ifndef SOFTMODEM_COMMON_H
#define SOFTMODEM_COMMON_H
#include "openair1/PHY/defs_common.h"
#ifdef __cplusplus
extern "C"
{
#endif
/* help strings definition for command line options, used in CMDLINE_XXX_DESC macros and printed when -h option is used */
#define CONFIG_HLP_RFCFGF        "Configuration file for front-end (e.g. LMS7002M)\n"
#define CONFIG_HLP_SPLIT73       "Split 7.3 (below rate matching) option: <cu|du>:<remote ip address>:<remote port>\n"
#define CONFIG_HLP_TPOOL         "Thread pool configuration: \n\
  list of cores, comma separated (negative value is no core affinity)\n\
<<<<<<< HEAD
  example: -1,3 launches two working threads one floating, the second set on core 3"
#define CONFIG_HLP_REORDER       "Disable reorder thread\n"
=======
  example: -1,3 launches two working threads one floating, the second set on core 3\n\
  default 8 floating threads\n\
  use N for no pool (runs in calling thread) recommended with rfsim.\n"
>>>>>>> 98f4d038
#define CONFIG_HLP_ULMAXE        "set the eNodeB max ULSCH erros\n"
#define CONFIG_HLP_CALUER        "set UE RX calibration\n"
#define CONFIG_HLP_CALUERM       ""
#define CONFIG_HLP_CALUERB       ""
#define CONFIG_HLP_DBGUEPR       "UE run normal prach power ramping, but don't continue random-access\n"
#define CONFIG_HLP_CALPRACH      "UE run normal prach with maximum power, but don't continue random-access\n"
#define CONFIG_HLP_NOL2CN        "bypass L2 and upper layers\n"


#define CONFIG_HLP_DUMPFRAME     "dump UE received frame to rxsig_frame0.dat and exit\n"
#define CONFIG_HLP_PHYTST        "test UE phy layer, mac disabled\n"
#define CONFIG_HLP_DORA          "test gNB  and UE with RA procedures\n"
#define CONFIG_HLP_SA            "run gNB in standalone mode\n"
#define CONFIG_HLP_EXTS          "tells hardware to use an external timing reference\n"
#define CONFIG_HLP_DMRSSYNC      "tells RU to insert DMRS in subframe 1 slot 0"
#define CONFIG_HLP_CLK           "tells hardware to use a clock reference (0:internal, 1:external, 2:gpsdo)\n"
#define CONFIG_HLP_TME           "tells hardware to use a time reference (0:internal, 1:external, 2:gpsdo)\n"
#define CONFIG_HLP_TUNE_OFFSET   "LO tuning offset to use in Hz\n"
#define CONFIG_HLP_USIM          "use XOR autentication algo in case of test usim mode\n"
#define CONFIG_HLP_NOSNGLT       "Disables single-thread mode in lte-softmodem\n"
#define CONFIG_HLP_DLF           "Set the downlink frequency for all component carriers\n"
#define CONFIG_HLP_ULF           "Set the uplink frequency offset for all component carriers\n"
#define CONFIG_HLP_CHOFF         "Channel id offset\n"
#define CONFIG_HLP_SOFTS         "Enable soft scope and L1 and L2 stats (Xforms)\n"
#define CONFIG_HLP_SOFTS_QT      "Enable soft scope and L1 and L2 stats (QT)\n"
#define CONFIG_HLP_ITTIL         "Generate ITTI analyzser logs (similar to wireshark logs but with more details)\n"
#define CONFIG_HLP_DLMCS         "Set the maximum downlink MCS\n"
#define CONFIG_HLP_STMON         "Enable processing timing measurement of lte softmodem on per subframe basis \n"
#define CONFIG_HLP_256QAM        "Use the 256 QAM mcs table for PDSCH\n"
#define CONFIG_HLP_CHESTFREQ     "Set channel estimation type in frequency domain. 0-Linear interpolation (default). 1-PRB based averaging of channel estimates in frequency. \n"
#define CONFIG_HLP_CHESTTIME     "Set channel estimation type in time domain. 0-Symbols take estimates of the last preceding DMRS symbol (default). 1-Symbol based averaging of channel estimates in time. \n"

#define CONFIG_HLP_NONSTOP       "Go back to frame sync mode after 100 consecutive PBCH failures\n"
//#define CONFIG_HLP_NUMUES        "Set the number of UEs for the emulation"
#define CONFIG_HLP_MSLOTS        "Skip the missed slots/subframes \n"
#define CONFIG_HLP_ULMCS         "Set the maximum uplink MCS\n"

#define CONFIG_HLP_UE            "Set the lte softmodem as a UE\n"
#define CONFIG_HLP_TQFS          "Apply three-quarter of sampling frequency, 23.04 Msps to reduce the data rate on USB/PCIe transfers (only valid for 20 MHz)\n"
#define CONFIG_HLP_TPORT         "tracer port\n"
#define CONFIG_HLP_NOTWAIT       "don't wait for tracer, start immediately\n"
#define CONFIG_HLP_TNOFORK       "to ease debugging with gdb\n"

#define CONFIG_HLP_NUMEROLOGY    "adding numerology for 5G\n"
#define CONFIG_HLP_BAND          "band index\n"
#define CONFIG_HLP_EMULATE_RF    "Emulated RF enabled(disable by defult)\n"
#define CONFIG_HLP_PARALLEL_CMD  "three config for level of parallelism 'PARALLEL_SINGLE_THREAD', 'PARALLEL_RU_L1_SPLIT', or 'PARALLEL_RU_L1_TRX_SPLIT'\n"
#define CONFIG_HLP_WORKER_CMD    "two option for worker 'WORKER_DISABLE' or 'WORKER_ENABLE'\n"
#define CONFIG_HLP_USRP_THREAD   "having extra thead for usrp tx\n"

#define CONFIG_HLP_NOS1          "Disable s1 interface\n"
#define CONFIG_HLP_RFSIM         "Run in rf simulator mode\n"
#define CONFIG_HLP_NOKRNMOD      "(noS1 only): Use tun instead of namesh module \n"
#define CONFIG_HLP_DISABLNBIOT   "disable nb-iot, even if defined in config\n"
#define CONFIG_HLP_USRP_THREAD   "having extra thead for usrp tx\n"
#define CONFIG_HLP_NFAPI         "Change the nFAPI mode for NR 'MONOLITHIC', 'PNF', 'VNF','UE_STUB_PNF','UE_STUB_OFFNET','STANDALONE_PNF'\n"
#define CONFIG_L1_EMULATOR       "Run in L1 emulated mode (disable PHY layer)\n"
#define CONFIG_HLP_CONTINUOUS_TX "perform continuous transmission, even in TDD mode (to work around USRP issues)\n"
#define CONFIG_HLP_STATS_DISABLE "disable globally the stats generation and persistence"

/*-----------------------------------------------------------------------------------------------------------------------------------------------------*/
/*                                            command line parameters common to eNodeB and UE                                                          */
/*   optname                 helpstr                  paramflags      XXXptr                              defXXXval              type         numelt   */
/*-----------------------------------------------------------------------------------------------------------------------------------------------------*/
#define RF_CONFIG_FILE      softmodem_params.rf_config_file
#define TP_CONFIG           softmodem_params.threadPoolConfig
#define CONTINUOUS_TX       softmodem_params.continuous_tx
#define PHY_TEST            softmodem_params.phy_test
#define DO_RA               softmodem_params.do_ra
#define SA                  softmodem_params.sa
#define WAIT_FOR_SYNC       softmodem_params.wait_for_sync
#define SINGLE_THREAD_FLAG  softmodem_params.single_thread_flag
#define CHAIN_OFFSET        softmodem_params.chain_offset
#define NUMEROLOGY          softmodem_params.numerology
#define BAND                softmodem_params.band
#define EMULATE_RF          softmodem_params.emulate_rf
#define CLOCK_SOURCE        softmodem_params.clock_source
#define TIMING_SOURCE       softmodem_params.timing_source
#define TUNE_OFFSET         softmodem_params.tune_offset
#define SEND_DMRSSYNC       softmodem_params.send_dmrs_sync
#define USIM_TEST           softmodem_params.usim_test
#define CHEST_FREQ          softmodem_params.chest_freq
#define CHEST_TIME          softmodem_params.chest_time
#define NFAPI               softmodem_params.nfapi
#define NSA                 softmodem_params.nsa
#define NODE_NUMBER         softmodem_params.node_number
#define NON_STOP            softmodem_params.non_stop
#define EMULATE_L1          softmodem_params.emulate_l1
#define CONTINUOUS_TX       softmodem_params.continuous_tx
#define REORDER_THREAD_DISABLE    softmodem_params.reorder_thread_disable
#define DEFAULT_RFCONFIG_FILE    "/usr/local/etc/syriq/ue.band7.tm1.PRB100.NR40.dat";

extern int usrp_tx_thread;
// clang-format off
#define CMDLINE_PARAMS_DESC {  \
  {"rf-config-file",        CONFIG_HLP_RFCFGF,        0,              .strptr=&RF_CONFIG_FILE,                .defstrval=NULL,          TYPE_STRING, 0},  \
  {"thread-pool",           CONFIG_HLP_TPOOL,         0,              .strptr=&TP_CONFIG,                     .defstrval="-1,-1,-1,-1,-1,-1,-1,-1",  TYPE_STRING, 0},     \
  {"reorder-thread-disable",CONFIG_HLP_REORDER,     PARAMFLAG_BOOL,   .iptr=&REORDER_THREAD_DISABLE,          .defintval=0,                          TYPE_INT,    0},                     \
  {"phy-test",              CONFIG_HLP_PHYTST,        PARAMFLAG_BOOL, .iptr=&PHY_TEST,                        .defintval=0,             TYPE_INT,    0},  \
  {"do-ra",                 CONFIG_HLP_DORA,          PARAMFLAG_BOOL, .iptr=&DO_RA,                           .defintval=0,             TYPE_INT,    0},  \
  {"sa",                    CONFIG_HLP_SA,            PARAMFLAG_BOOL, .iptr=&SA,                              .defintval=0,             TYPE_INT,    0},  \
  {"usim-test",             CONFIG_HLP_USIM,          PARAMFLAG_BOOL, .u8ptr=&USIM_TEST,                      .defintval=0,             TYPE_UINT8,  0},  \
  {"clock-source",          CONFIG_HLP_CLK,           0,              .uptr=&CLOCK_SOURCE,                    .defintval=0,             TYPE_UINT,   0},  \
  {"time-source",           CONFIG_HLP_TME,           0,              .uptr=&TIMING_SOURCE,                   .defintval=0,             TYPE_UINT,   0},  \
  {"tune-offset",           CONFIG_HLP_TUNE_OFFSET,   0,              .dblptr=&TUNE_OFFSET,                   .defintval=0,             TYPE_DOUBLE, 0},  \
  {"wait-for-sync",         NULL,                     PARAMFLAG_BOOL, .iptr=&WAIT_FOR_SYNC,                   .defintval=0,             TYPE_INT,    0},  \
  {"single-thread-enable",  CONFIG_HLP_NOSNGLT,       PARAMFLAG_BOOL, .iptr=&SINGLE_THREAD_FLAG,              .defintval=0,             TYPE_INT,    0},  \
  {"C" ,                    CONFIG_HLP_DLF,           0,              .u64ptr=&(downlink_frequency[0][0]),    .defuintval=0,            TYPE_UINT64, 0},  \
  {"CO" ,                   CONFIG_HLP_ULF,           0,              .iptr=&(uplink_frequency_offset[0][0]), .defintval=0,             TYPE_INT,    0},  \
  {"a" ,                    CONFIG_HLP_CHOFF,         0,              .iptr=&CHAIN_OFFSET,                    .defintval=0,             TYPE_INT,    0},  \
  {"d" ,                    CONFIG_HLP_SOFTS,         PARAMFLAG_BOOL, .uptr=&do_forms,                        .defintval=0,             TYPE_UINT,   0},  \
  {"dqt" ,                  CONFIG_HLP_SOFTS_QT,      PARAMFLAG_BOOL, .uptr=&do_forms_qt,                     .defintval=0,             TYPE_UINT,   0},  \
  {"q" ,                    CONFIG_HLP_STMON,         PARAMFLAG_BOOL, .iptr=&opp_enabled,                     .defintval=0,             TYPE_INT,    0},  \
  {"numerology" ,           CONFIG_HLP_NUMEROLOGY,    PARAMFLAG_BOOL, .iptr=&NUMEROLOGY,                      .defintval=1,             TYPE_INT,    0},  \
  {"band" ,                 CONFIG_HLP_BAND,          PARAMFLAG_BOOL, .iptr=&BAND,                            .defintval=78,            TYPE_INT,    0},  \
  {"emulate-rf" ,           CONFIG_HLP_EMULATE_RF,    PARAMFLAG_BOOL, .iptr=&EMULATE_RF,                      .defintval=0,             TYPE_INT,    0},  \
  {"parallel-config",       CONFIG_HLP_PARALLEL_CMD,  0,              .strptr=&parallel_config,               .defstrval=NULL,          TYPE_STRING, 0},  \
  {"worker-config",         CONFIG_HLP_WORKER_CMD,    0,              .strptr=&worker_config,                 .defstrval=NULL,          TYPE_STRING, 0},  \
  {"noS1",                  CONFIG_HLP_NOS1,          PARAMFLAG_BOOL, .uptr=&noS1,                            .defintval=0,             TYPE_UINT,   0},  \
  {"rfsim",                 CONFIG_HLP_RFSIM,         PARAMFLAG_BOOL, .uptr=&rfsim,                           .defintval=0,             TYPE_UINT,   0},  \
  {"nokrnmod",              CONFIG_HLP_NOKRNMOD,      PARAMFLAG_BOOL, .uptr=&nokrnmod,                        .defintval=1,             TYPE_UINT,   0},  \
  {"nbiot-disable",         CONFIG_HLP_DISABLNBIOT,   PARAMFLAG_BOOL, .uptr=&nonbiot,                         .defuintval=0,            TYPE_UINT,   0},  \
  {"chest-freq",            CONFIG_HLP_CHESTFREQ,     0,              .iptr=&CHEST_FREQ,                      .defintval=0,             TYPE_INT,    0},  \
  {"chest-time",            CONFIG_HLP_CHESTTIME,     0,              .iptr=&CHEST_TIME,                      .defintval=0,             TYPE_INT,    0},  \
  {"nsa",                   CONFIG_HLP_NSA,           PARAMFLAG_BOOL, .iptr=&NSA,                             .defintval=0,             TYPE_INT,    0},  \
  {"node-number",           NULL,                     0,              .u16ptr=&NODE_NUMBER,                   .defuintval=0,            TYPE_UINT16, 0},  \
  {"usrp-tx-thread-config", CONFIG_HLP_USRP_THREAD,   0,              .iptr=&usrp_tx_thread,                  .defstrval=0,             TYPE_INT,    0},  \
  {"nfapi",                 CONFIG_HLP_NFAPI,         0,              .strptr=NULL,                           .defstrval="MONOLITHIC",  TYPE_STRING, 0},  \
  {"non-stop",              CONFIG_HLP_NONSTOP,       PARAMFLAG_BOOL, .iptr=&NON_STOP,                        .defintval=0,             TYPE_INT,    0},  \
  {"emulate-l1",            CONFIG_L1_EMULATOR,       PARAMFLAG_BOOL, .iptr=&EMULATE_L1,                      .defintval=0,             TYPE_INT,    0},  \
  {"continuous-tx",         CONFIG_HLP_CONTINUOUS_TX, PARAMFLAG_BOOL, .iptr=&CONTINUOUS_TX,                   .defintval=0,             TYPE_INT,    0},  \
  {"disable-stats",         CONFIG_HLP_STATS_DISABLE, PARAMFLAG_BOOL, .iptr=&stats_disabled,                  .defintval=0,             TYPE_INT,    0},  \
}
// clang-format on

// clang-format off
#define CMDLINE_PARAMS_CHECK_DESC {         \
    { .s5 = { NULL } },                     \
    { .s5 = { NULL } },                     \
    { .s5 = { NULL } },                     \
    { .s5 = { NULL } },                     \
    { .s5 = { NULL } },                     \
    { .s5 = { NULL } },                     \
    { .s5 = { NULL } },                     \
    { .s5 = { NULL } },                     \
    { .s5 = { NULL } },                     \
    { .s5 = { NULL } },                     \
    { .s5 = { NULL } },                     \
    { .s5 = { NULL } },                     \
    { .s5 = { NULL } },                     \
    { .s5 = { NULL } },                     \
    { .s5 = { NULL } },                     \
    { .s5 = { NULL } },                     \
    { .s5 = { NULL } },                     \
    { .s5 = { NULL } },                     \
    { .s5 = { NULL } },                     \
    { .s5 = { NULL } },                     \
    { .s5 = { NULL } },                     \
    { .s5 = { NULL } },                     \
    { .s5 = { NULL } },                     \
    { .s5 = { NULL } },                     \
    { .s5 = { NULL } },                     \
    { .s5 = { NULL } },                     \
    { .s5 = { NULL } },                     \
    { .s5 = { NULL } },                     \
    { .s5 = { NULL } },                     \
    { .s5 = { NULL } },                     \
    { .s5 = { NULL } },                     \
    { .s5 = { NULL } },                     \
    { .s3a = { config_checkstr_assign_integer, \
               {"MONOLITHIC", "PNF", "VNF","UE_STUB_PNF","UE_STUB_OFFNET","STANDALONE_PNF"}, \
               {NFAPI_MONOLITHIC, NFAPI_MODE_PNF, NFAPI_MODE_VNF,NFAPI_UE_STUB_PNF,NFAPI_UE_STUB_OFFNET,NFAPI_MODE_STANDALONE_PNF}, \
               6 } }, \
    { .s5 = { NULL } },                     \
    { .s5 = { NULL } },                     \
    { .s5 = { NULL } },                     \
    { .s5 = { NULL } },                     \
}
// clang-format on

#define CONFIG_HLP_NSA           "Enable NSA mode \n"
#define CONFIG_HLP_FLOG          "Enable online log \n"
#define CONFIG_HLP_LOGL          "Set the global log level, valid options: (4:trace, 3:debug, 2:info, 1:warn, (0:error))\n"
#define CONFIG_HLP_TELN          "Start embedded telnet server \n"
#define CONFIG_HLP_WEB "Start embedded web server \n"
#define CONFIG_FLOG_OPT          "R"
#define CONFIG_LOGL_OPT          "g"
/*-------------------------------------------------------------------------------------------------------------------------------------------------*/
/*                                            command line parameters for LOG utility                                                              */
/*   optname                        helpstr       paramflags        XXXptr                              defXXXval            type           numelt */
/*-------------------------------------------------------------------------------------------------------------------------------------------------*/
// clang-format off
#define CMDLINE_LOGPARAMS_DESC  { \
  {CONFIG_FLOG_OPT, CONFIG_HLP_FLOG, 0,                                      .uptr = &online_log_messages, .defintval = 1,    TYPE_INT,    0}, \
  {CONFIG_LOGL_OPT, CONFIG_HLP_LOGL, 0,                                      .uptr = &glog_level,          .defintval = 0,    TYPE_UINT,   0}, \
  {"telnetsrv",     CONFIG_HLP_TELN, PARAMFLAG_BOOL | PARAMFLAG_CMDLINEONLY, .uptr = &start_telnetsrv,     .defintval = 0,    TYPE_UINT,   0}, \
  {"websrv",        CONFIG_HLP_WEB,  PARAMFLAG_BOOL | PARAMFLAG_CMDLINEONLY, .uptr = &start_websrv,        .defintval = 0,    TYPE_UINT,   0}, \
  {"log-mem",       NULL,            0,                                      .strptr = &logmem_filename,   .defstrval = NULL, TYPE_STRING, 0}, \
  {"telnetclt",     NULL,            0,                                      .uptr = &start_telnetclt,     .defstrval = NULL, TYPE_UINT,   0}, \
}
// clang-format on

/* check function for global log level */
// clang-format off
#define CMDLINE_LOGPARAMS_CHECK_DESC { \
  { .s5= {NULL} } ,                       \
  { .s2= {config_check_intrange, {0,4}}}, \
  { .s5= {NULL} } ,                       \
  { .s5= {NULL} } ,                       \
  { .s5= {NULL} } ,                       \
  { .s5= {NULL} } ,                       \
}
// clang-format on

/***************************************************************************************************************************************/

#define SOFTMODEM_NOS1_BIT            (1<<0)
#define SOFTMODEM_NOKRNMOD_BIT        (1<<1)
#define SOFTMODEM_NONBIOT_BIT         (1<<2)
#define SOFTMODEM_RFSIM_BIT           (1<<10)
#define SOFTMODEM_SIML1_BIT           (1<<12)
#define SOFTMODEM_DLSIM_BIT           (1<<13)
#define SOFTMODEM_DOSCOPE_BIT         (1<<15)
#define SOFTMODEM_RECPLAY_BIT         (1<<16)
#define SOFTMODEM_TELNETCLT_BIT       (1<<17)
#define SOFTMODEM_RECRECORD_BIT       (1<<18)
#define SOFTMODEM_ENB_BIT             (1<<20)
#define SOFTMODEM_GNB_BIT             (1<<21)
#define SOFTMODEM_4GUE_BIT            (1<<22)
#define SOFTMODEM_5GUE_BIT            (1<<23)
#define SOFTMODEM_NOSTATS_BIT         (1<<24)
#define SOFTMODEM_DOSCOPE_QT_BIT      (1<<25)

#define SOFTMODEM_FUNC_BITS (SOFTMODEM_ENB_BIT | SOFTMODEM_GNB_BIT | SOFTMODEM_5GUE_BIT | SOFTMODEM_4GUE_BIT)
#define MAPPING_SOFTMODEM_FUNCTIONS {{"enb",SOFTMODEM_ENB_BIT},{"gnb",SOFTMODEM_GNB_BIT},{"4Gue",SOFTMODEM_4GUE_BIT},{"5Gue",SOFTMODEM_5GUE_BIT}}


#define IS_SOFTMODEM_NOS1            ( get_softmodem_optmask() & SOFTMODEM_NOS1_BIT)
#define IS_SOFTMODEM_NOKRNMOD        ( get_softmodem_optmask() & SOFTMODEM_NOKRNMOD_BIT)
#define IS_SOFTMODEM_NONBIOT         ( get_softmodem_optmask() & SOFTMODEM_NONBIOT_BIT)
#define IS_SOFTMODEM_RFSIM           ( get_softmodem_optmask() & SOFTMODEM_RFSIM_BIT)
#define IS_SOFTMODEM_SIML1           ( get_softmodem_optmask() & SOFTMODEM_SIML1_BIT)
#define IS_SOFTMODEM_DLSIM           ( get_softmodem_optmask() & SOFTMODEM_DLSIM_BIT)
#define IS_SOFTMODEM_DOSCOPE         ( get_softmodem_optmask() & SOFTMODEM_DOSCOPE_BIT)
#define IS_SOFTMODEM_DOSCOPE_QT      ( get_softmodem_optmask() & SOFTMODEM_DOSCOPE_QT_BIT)
#define IS_SOFTMODEM_IQPLAYER        ( get_softmodem_optmask() & SOFTMODEM_RECPLAY_BIT)
#define IS_SOFTMODEM_IQRECORDER      ( get_softmodem_optmask() & SOFTMODEM_RECRECORD_BIT)
#define IS_SOFTMODEM_TELNETCLT_BIT   ( get_softmodem_optmask() & SOFTMODEM_TELNETCLT_BIT)    
#define IS_SOFTMODEM_ENB_BIT         ( get_softmodem_optmask() & SOFTMODEM_ENB_BIT)
#define IS_SOFTMODEM_GNB_BIT         ( get_softmodem_optmask() & SOFTMODEM_GNB_BIT)
#define IS_SOFTMODEM_4GUE_BIT        ( get_softmodem_optmask() & SOFTMODEM_4GUE_BIT)
#define IS_SOFTMODEM_5GUE_BIT        ( get_softmodem_optmask() & SOFTMODEM_5GUE_BIT)
#define IS_SOFTMODEM_NOSTATS_BIT     ( get_softmodem_optmask() & SOFTMODEM_NOSTATS_BIT)

typedef struct {
  uint64_t       optmask;
  //THREAD_STRUCT  thread_struct;
  char           *rf_config_file;
  char           *threadPoolConfig;
  int            reorder_thread_disable;
  int            phy_test;
  int            do_ra;
  int            sa;
  uint8_t        usim_test;
  int            emulate_rf;
  int            wait_for_sync; //eNodeB only
  int            single_thread_flag; //eNodeB only
  int            chain_offset;
  int            numerology;
  int            band;
  uint32_t       clock_source;
  uint32_t       timing_source;
  double         tune_offset;
  int            hw_timing_advance;
  uint32_t       send_dmrs_sync;
  int            use_256qam_table;
  int            chest_time;
  int            chest_freq;
  uint8_t        nfapi;
  int            nsa;
  uint16_t       node_number;
  int            non_stop;
  int            emulate_l1;
  int            continuous_tx;
} softmodem_params_t;

extern uint64_t get_softmodem_optmask(void);
extern uint64_t set_softmodem_optmask(uint64_t bitmask);
extern uint64_t clear_softmodem_optmask(uint64_t bitmask);
extern softmodem_params_t *get_softmodem_params(void);
extern void get_common_options(uint32_t execmask);
extern char *get_softmodem_function(uint64_t *sofmodemfunc_mask_ptr);
#define SOFTMODEM_RTSIGNAL  (SIGRTMIN+1)
extern void set_softmodem_sighandler(void);
extern uint64_t downlink_frequency[MAX_NUM_CCs][4];
extern int32_t uplink_frequency_offset[MAX_NUM_CCs][4];
extern int usrp_tx_thread;
extern uint16_t sl_ahead;
extern uint16_t sf_ahead;
extern int ldpc_offload_flag;
extern int oai_exit;

void tx_func(void *param);
void rx_func(void *param);
void ru_tx_func(void *param);
extern uint8_t nfapi_mode;
extern int16_t vnf_pnf_sfnslot_delta;
#ifdef __cplusplus
}
#endif
#endif<|MERGE_RESOLUTION|>--- conflicted
+++ resolved
@@ -41,14 +41,10 @@
 #define CONFIG_HLP_SPLIT73       "Split 7.3 (below rate matching) option: <cu|du>:<remote ip address>:<remote port>\n"
 #define CONFIG_HLP_TPOOL         "Thread pool configuration: \n\
   list of cores, comma separated (negative value is no core affinity)\n\
-<<<<<<< HEAD
-  example: -1,3 launches two working threads one floating, the second set on core 3"
-#define CONFIG_HLP_REORDER       "Disable reorder thread\n"
-=======
   example: -1,3 launches two working threads one floating, the second set on core 3\n\
   default 8 floating threads\n\
   use N for no pool (runs in calling thread) recommended with rfsim.\n"
->>>>>>> 98f4d038
+#define CONFIG_HLP_REORDER       "Disable reorder thread\n"
 #define CONFIG_HLP_ULMAXE        "set the eNodeB max ULSCH erros\n"
 #define CONFIG_HLP_CALUER        "set UE RX calibration\n"
 #define CONFIG_HLP_CALUERM       ""
