--- conflicted
+++ resolved
@@ -157,21 +157,13 @@
     {"basicsim",             CONFIG_HLP_RFSIM,        PARAMFLAG_BOOL, uptr:&basicsim,                     defintval:0,           TYPE_INT,    0},                     \
     {"nokrnmod",             CONFIG_HLP_NOKRNMOD,     PARAMFLAG_BOOL, uptr:&nokrnmod,                     defintval:0,           TYPE_INT,    0},                     \
     {"nbiot-disable",        CONFIG_HLP_DISABLNBIOT,  PARAMFLAG_BOOL, uptr:&nonbiot,                      defuintval:0,          TYPE_INT,    0},                     \
-<<<<<<< HEAD
-    {"do-prb-interpolation", CONFIG_HLP_PRBINTER,     PARAMFLAG_BOOL, iptr:&PRB_INTERPOLATION,            defintval:0,           TYPE_INT,    0},                     \
-    {"usrp-tx-thread-config", CONFIG_HLP_USRP_THREAD, 0,              iptr:&usrp_tx_thread,               defstrval:0,           TYPE_INT,    0},                     \
-    {"nfapi",                CONFIG_HLP_NFAPI,        0,              u8ptr:&nfapi_mode,                  defintval:0,           TYPE_UINT8,  0},                     \
-    {"non-stop",             CONFIG_HLP_NONSTOP,      PARAMFLAG_BOOL, iptr:&NON_STOP,                     defintval:0,           TYPE_INT,    0},                     \
-=======
-    {"use-256qam-table",     CONFIG_HLP_256QAM,       PARAMFLAG_BOOL, iptr:&USE_256QAM_TABLE,             defintval:0,           TYPE_INT,    0},                     \
     {"nsa",                  CONFIG_HLP_NSA,          PARAMFLAG_BOOL, iptr:&NSA,                          defintval:0,           TYPE_INT,    0},                     \
     {"node-number",          NULL,                    0,              u16ptr:&NODE_NUMBER,                defuintval:0,          TYPE_UINT16, 0},                     \
     {"usrp-tx-thread-config", CONFIG_HLP_USRP_THREAD, 0,              iptr:&usrp_tx_thread,               defstrval:0,           TYPE_INT,    0},                     \
     {"do-prb-interpolation", CONFIG_HLP_PRBINTER,     PARAMFLAG_BOOL, iptr:&PRB_INTERPOLATION,            defintval:0,           TYPE_INT,    0},                     \
     {"nfapi",                CONFIG_HLP_NFAPI,        0,              u8ptr:&nfapi_mode,                  defintval:0,           TYPE_UINT8,  0},                     \
     {"non-stop",             CONFIG_HLP_NONSTOP,      PARAMFLAG_BOOL, iptr:&NON_STOP,                     defintval:0,           TYPE_INT,    0},                     \
-    {"emulate-l1",           CONFIG_L1_EMULATOR,      PARAMFLAG_BOOL, iptr:&EMULATE_L1,                   defintval:0,           TYPE_INT,    0},                     \
->>>>>>> 355063b5
+    {"emulate-l1",           CONFIG_L1_EMULATOR,      PARAMFLAG_BOOL, iptr:&EMULATE_L1,                   defintval:0,           TYPE_INT,    0}                      \
   }
 
 #define CONFIG_HLP_NSA           "Enable NSA mode \n"
