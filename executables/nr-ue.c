--- conflicted
+++ resolved
@@ -484,10 +484,6 @@
     }
   }
 
-<<<<<<< HEAD
-  int tmp = openair0_write_reorder(&UE->rfdevice, proc->timestamp_tx, txp, rxtxD->writeBlockSize, fp->nb_antennas_tx, flags);
-  AssertFatal(tmp == rxtxD->writeBlockSize, "");
-=======
   openair0_timestamp writeTimestamp = proc->timestamp_tx;
   int writeBlockSize = rxtxD->writeBlockSize;
   if ( writeBlockSize > fp->get_samples_per_slot(proc->nr_slot_tx, fp)) {
@@ -505,7 +501,6 @@
 
   for (int i = 0; i < fp->nb_antennas_tx; i++)
     memset(txp[i], 0, writeBlockSize);
->>>>>>> a049c53e
 }
 
 void processSlotTX(void *arg)
