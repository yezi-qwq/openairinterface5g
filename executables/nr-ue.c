/*
 * Licensed to the OpenAirInterface (OAI) Software Alliance under one or more
 * contributor license agreements.  See the NOTICE file distributed with
 * this work for additional information regarding copyright ownership.
 * The OpenAirInterface Software Alliance licenses this file to You under
 * the OAI Public License, Version 1.0  (the "License"); you may not use this file
 * except in compliance with the License.
 * You may obtain a copy of the License at
 *
 *      http://www.openairinterface.org/?page_id=698
 *
 * Unless required by applicable law or agreed to in writing, software
 * distributed under the License is distributed on an "AS IS" BASIS,
 * WITHOUT WARRANTIES OR CONDITIONS OF ANY KIND, either express or implied.
 * See the License for the specific language governing permissions and
 * limitations under the License.
 *-------------------------------------------------------------------------------
 * For more information about the OpenAirInterface (OAI) Software Alliance:
 *      contact@openairinterface.org
 */
#include "executables/thread-common.h"
#include "executables/nr-uesoftmodem.h"

#include "NR_MAC_UE/mac.h"
//#include "RRC/LTE/rrc_extern.h"
#include "PHY_INTERFACE/phy_interface_extern.h"

#undef MALLOC //there are two conflicting definitions, so we better make sure we don't use it at all
//#undef FRAME_LENGTH_COMPLEX_SAMPLES //there are two conflicting definitions, so we better make sure we don't use it at all

#include "fapi_nr_ue_l1.h"
#include "PHY/phy_extern_nr_ue.h"
#include "PHY/INIT/phy_init.h"
#include "PHY/MODULATION/modulation_UE.h"
#include "NR_MAC_UE/mac_proto.h"
#include "RRC/NR_UE/rrc_proto.h"

//#ifndef NO_RAT_NR
#include "SCHED_NR/phy_frame_config_nr.h"
//#endif
#include "SCHED_NR_UE/defs.h"

#include "PHY/NR_UE_TRANSPORT/nr_transport_proto_ue.h"

#include "common/utils/LOG/log.h"
#include "common/utils/system.h"
#include "common/utils/LOG/vcd_signal_dumper.h"
#include "executables/nr-softmodem.h"

#include "T.h"

#ifdef XFORMS
  #include "PHY/TOOLS/nr_phy_scope.h"

  extern char do_forms;
#endif

// Missing stuff?
int next_ra_frame = 0;
module_id_t next_Mod_id = 0;

extern double cpuf;
//static  nfapi_nr_config_request_t config_t;
//static  nfapi_nr_config_request_t* config =&config_t;

/*
 *  NR SLOT PROCESSING SEQUENCE
 *
 *  Processing occurs with following steps for connected mode:
 *
 *  - Rx samples for a slot are received,
 *  - PDCCH processing (including DCI extraction for downlink and uplink),
 *  - PDSCH processing (including transport blocks decoding),
 *  - PUCCH/PUSCH (transmission of acknowledgements, CSI, ... or data).
 *
 *  Time between reception of the slot and related transmission depends on UE processing performance.
 *  It is defined by the value NR_UE_CAPABILITY_SLOT_RX_TO_TX.
 *
 *  In NR, network gives the duration between Rx slot and Tx slot in the DCI:
 *  - for reception of a PDSCH and its associated acknowledgment slot (with a PUCCH or a PUSCH),
 *  - for reception of an uplink grant and its associated PUSCH slot.
 *
 *  So duration between reception and it associated transmission depends on its transmission slot given in the DCI.
 *  NR_UE_CAPABILITY_SLOT_RX_TO_TX means the minimum duration but higher duration can be given by the network because UE can support it.
 *
 *                                                                                                    Slot k
 *                                                                                  -------+------------+--------
 *                Frame                                                                    | Tx samples |
 *                Subframe                                                                 |   buffer   |
 *                Slot n                                                            -------+------------+--------
 *       ------ +------------+--------                                                     |
 *              | Rx samples |                                                             |
 *              |   buffer   |                                                             |
 *       -------+------------+--------                                                     |
 *                           |                                                             |
 *                           V                                                             |
 *                           +------------+                                                |
 *                           |   PDCCH    |                                                |
 *                           | processing |                                                |
 *                           +------------+                                                |
 *                           |            |                                                |
 *                           |            v                                                |
 *                           |            +------------+                                   |
 *                           |            |   PDSCH    |                                   |
 *                           |            | processing | decoding result                   |
 *                           |            +------------+    -> ACK/NACK of PDSCH           |
 *                           |                         |                                   |
 *                           |                         v                                   |
 *                           |                         +-------------+------------+        |
 *                           |                         | PUCCH/PUSCH | Tx samples |        |
 *                           |                         |  processing | transfer   |        |
 *                           |                         +-------------+------------+        |
 *                           |                                                             |
 *                           |/___________________________________________________________\|
 *                            \  duration between reception and associated transmission   /
 *
 * Remark: processing is done slot by slot, it can be distribute on different threads which are executed in parallel.
 * This is an architecture optimization in order to cope with real time constraints.
 * By example, for LTE, subframe processing is spread over 4 different threads.
 *
 */

#ifndef NO_RAT_NR
  #define DURATION_RX_TO_TX           (NR_UE_CAPABILITY_SLOT_RX_TO_TX)  /* for NR this will certainly depends to such UE capability which is not yet defined */
#else
  #define DURATION_RX_TO_TX           (4)   /* For LTE, this duration is fixed to 4 and it is linked to LTE standard for both modes FDD/TDD */
#endif

#define FRAME_PERIOD    100000000ULL
#define DAQ_PERIOD      66667ULL

typedef enum {
  pss=0,
  pbch=1,
  si=2
} sync_mode_t;


void init_nr_ue_vars(PHY_VARS_NR_UE *ue,
                     NR_DL_FRAME_PARMS *frame_parms,
                     uint8_t UE_id,
                     uint8_t abstraction_flag)
{

  int nb_connected_gNB = 1, gNB_id;

  memcpy(&(ue->frame_parms), frame_parms, sizeof(NR_DL_FRAME_PARMS));

  ue->Mod_id      = UE_id;
  ue->mac_enabled = 1;

<<<<<<< HEAD
  // Setting UE mode to NOT_SYNCHED by default
  for (gNB_id = 0; gNB_id < nb_connected_gNB; gNB_id++){
    ue->UE_mode[gNB_id] = NOT_SYNCHED;
    ue->prach_resources[gNB_id] = (NR_PRACH_RESOURCES_t *)malloc16_clear(sizeof(NR_PRACH_RESOURCES_t));
  }

  // initialize all signal buffers
  init_nr_ue_signal(ue, nb_connected_gNB, abstraction_flag);
=======
  // initialize all signal buffers
  init_nr_ue_signal(ue,1,abstraction_flag);
>>>>>>> 362da7c9
  // intialize transport
  init_nr_ue_transport(ue, abstraction_flag);
}

/*!
 * It performs band scanning and synchonization.
 * \param arg is a pointer to a \ref PHY_VARS_NR_UE structure.
 */

typedef struct syncData_s {
  UE_nr_rxtx_proc_t proc;
  PHY_VARS_NR_UE *UE;
} syncData_t;

static void UE_synch(void *arg) {
  syncData_t *syncD=(syncData_t *) arg;
  int i, hw_slot_offset;
  PHY_VARS_NR_UE *UE = syncD->UE;
  sync_mode_t sync_mode = pbch;
  int CC_id = UE->CC_id;
  int freq_offset=0;
  UE->is_synchronized = 0;

  if (UE->UE_scan == 0) {
    LOG_I( PHY, "[SCHED][UE] Check absolute frequency DL %"PRIu64", UL %"PRIu64" (oai_exit %d, rx_num_channels %d)\n",
           UE->frame_parms.dl_CarrierFreq, UE->frame_parms.ul_CarrierFreq,
           oai_exit, openair0_cfg[0].rx_num_channels);

    for (i=0; i<openair0_cfg[UE->rf_map.card].rx_num_channels; i++) {
      openair0_cfg[UE->rf_map.card].rx_freq[UE->rf_map.chain+i] = UE->frame_parms.dl_CarrierFreq;
      openair0_cfg[UE->rf_map.card].tx_freq[UE->rf_map.chain+i] = UE->frame_parms.ul_CarrierFreq;
      openair0_cfg[UE->rf_map.card].autocal[UE->rf_map.chain+i] = 1;

      if (UE->frame_parms.frame_type == FDD) 
        openair0_cfg[UE->rf_map.card].duplex_mode = duplex_mode_FDD;
      else 
        openair0_cfg[UE->rf_map.card].duplex_mode = duplex_mode_TDD;
    }

    sync_mode = pbch;
  } else {
    LOG_E(PHY,"Fixme!\n");
    /*
    for (i=0; i<openair0_cfg[UE->rf_map.card].rx_num_channels; i++) {
      downlink_frequency[UE->rf_map.card][UE->rf_map.chain+i] = bands_to_scan.band_info[CC_id].dl_min;
      uplink_frequency_offset[UE->rf_map.card][UE->rf_map.chain+i] =
        bands_to_scan.band_info[CC_id].ul_min-bands_to_scan.band_info[CC_id].dl_min;
      openair0_cfg[UE->rf_map.card].rx_freq[UE->rf_map.chain+i] = downlink_frequency[CC_id][i];
      openair0_cfg[UE->rf_map.card].tx_freq[UE->rf_map.chain+i] =
        downlink_frequency[CC_id][i]+uplink_frequency_offset[CC_id][i];
      openair0_cfg[UE->rf_map.card].rx_gain[UE->rf_map.chain+i] = UE->rx_total_gain_dB;
    }
    */
  }

  LOG_W(PHY, "Starting sync detection\n");

  switch (sync_mode) {
    /*
    case pss:
      LOG_I(PHY,"[SCHED][UE] Scanning band %d (%d), freq %u\n",bands_to_scan.band_info[current_band].band, current_band,bands_to_scan.band_info[current_band].dl_min+current_offset);
      //lte_sync_timefreq(UE,current_band,bands_to_scan.band_info[current_band].dl_min+current_offset);
      current_offset += 20000000; // increase by 20 MHz

      if (current_offset > bands_to_scan.band_info[current_band].dl_max-bands_to_scan.band_info[current_band].dl_min) {
        current_band++;
        current_offset=0;
      }

      if (current_band==bands_to_scan.nbands) {
        current_band=0;
        oai_exit=1;
      }

      for (i=0; i<openair0_cfg[UE->rf_map.card].rx_num_channels; i++) {
        downlink_frequency[UE->rf_map.card][UE->rf_map.chain+i] = bands_to_scan.band_info[current_band].dl_min+current_offset;
        uplink_frequency_offset[UE->rf_map.card][UE->rf_map.chain+i] = bands_to_scan.band_info[current_band].ul_min-bands_to_scan.band_info[0].dl_min + current_offset;
        openair0_cfg[UE->rf_map.card].rx_freq[UE->rf_map.chain+i] = downlink_frequency[CC_id][i];
        openair0_cfg[UE->rf_map.card].tx_freq[UE->rf_map.chain+i] = downlink_frequency[CC_id][i]+uplink_frequency_offset[CC_id][i];
        openair0_cfg[UE->rf_map.card].rx_gain[UE->rf_map.chain+i] = UE->rx_total_gain_dB;

        if (UE->UE_scan_carrier) {
          openair0_cfg[UE->rf_map.card].autocal[UE->rf_map.chain+i] = 1;
        }
      }

      break;
    */
    case pbch:
      LOG_I(PHY, "[UE thread Synch] Running Initial Synch (mode %d)\n",UE->mode);

      if (nr_initial_sync( &syncD->proc, UE, UE->mode,2) == 0) {
        freq_offset = UE->common_vars.freq_offset; // frequency offset computed with pss in initial sync
        hw_slot_offset = ((UE->rx_offset<<1) / UE->frame_parms.samples_per_subframe * UE->frame_parms.slots_per_subframe) +
                         round((float)((UE->rx_offset<<1) % UE->frame_parms.samples_per_subframe)/UE->frame_parms.samples_per_slot0);
        LOG_I(PHY,"Got synch: hw_slot_offset %d, carrier off %d Hz, rxgain %d (DL %lu, UL %lu), UE_scan_carrier %d\n",
              hw_slot_offset,
              freq_offset,
              UE->rx_total_gain_dB,
              UE->frame_parms.dl_CarrierFreq+freq_offset,
              UE->frame_parms.ul_CarrierFreq+freq_offset,
              UE->UE_scan_carrier );

        // rerun with new cell parameters and frequency-offset
        for (i=0; i<openair0_cfg[UE->rf_map.card].rx_num_channels; i++) {
          openair0_cfg[UE->rf_map.card].rx_gain[UE->rf_map.chain+i] = UE->rx_total_gain_dB;//-USRP_GAIN_OFFSET;

          if (freq_offset >= 0)
            openair0_cfg[UE->rf_map.card].rx_freq[UE->rf_map.chain+i] += abs(freq_offset);
          else
            openair0_cfg[UE->rf_map.card].rx_freq[UE->rf_map.chain+i] -= abs(freq_offset);

          openair0_cfg[UE->rf_map.card].tx_freq[UE->rf_map.chain+i] =
            openair0_cfg[UE->rf_map.card].rx_freq[UE->rf_map.chain+i]+(UE->frame_parms.ul_CarrierFreq-UE->frame_parms.dl_CarrierFreq);
          UE->frame_parms.dl_CarrierFreq = openair0_cfg[CC_id].rx_freq[i];
        }

        // reconfigure for potentially different bandwidth
        switch(UE->frame_parms.N_RB_DL) {
          case 6:
            openair0_cfg[UE->rf_map.card].sample_rate =1.92e6;
            openair0_cfg[UE->rf_map.card].rx_bw          =.96e6;
            openair0_cfg[UE->rf_map.card].tx_bw          =.96e6;
            //            openair0_cfg[0].rx_gain[0] -= 12;
            break;

          case 25:
            openair0_cfg[UE->rf_map.card].sample_rate =7.68e6;
            openair0_cfg[UE->rf_map.card].rx_bw          =2.5e6;
            openair0_cfg[UE->rf_map.card].tx_bw          =2.5e6;
            //            openair0_cfg[0].rx_gain[0] -= 6;
            break;

          case 50:
            openair0_cfg[UE->rf_map.card].sample_rate =15.36e6;
            openair0_cfg[UE->rf_map.card].rx_bw          =5.0e6;
            openair0_cfg[UE->rf_map.card].tx_bw          =5.0e6;
            //            openair0_cfg[0].rx_gain[0] -= 3;
            break;

          case 100:
            openair0_cfg[UE->rf_map.card].sample_rate=30.72e6;
            openair0_cfg[UE->rf_map.card].rx_bw=10.0e6;
            openair0_cfg[UE->rf_map.card].tx_bw=10.0e6;
            //            openair0_cfg[0].rx_gain[0] -= 0;
            break;

          case 66:
            openair0_cfg[UE->rf_map.card].sample_rate=122.88e6;
            openair0_cfg[UE->rf_map.card].rx_bw=100.e6;
            openair0_cfg[UE->rf_map.card].tx_bw=100.e6;
            break;
        }

        if (UE->mode != loop_through_memory) {
          UE->rfdevice.trx_set_freq_func(&UE->rfdevice,&openair0_cfg[0],0);
          //UE->rfdevice.trx_set_gains_func(&openair0,&openair0_cfg[0]);
          //UE->rfdevice.trx_stop_func(&UE->rfdevice);
          // sleep(1);
          //nr_init_frame_parms_ue(&UE->frame_parms);
          /*if (UE->rfdevice.trx_start_func(&UE->rfdevice) != 0 ) {
            LOG_E(HW,"Could not start the device\n");
            oai_exit=1;
            }*/
        }

        if (UE->UE_scan_carrier == 1) {
          UE->UE_scan_carrier = 0;
        } else {
          UE->is_synchronized = 1;
        }
      } else {
        // initial sync failed
        // calculate new offset and try again
        if (UE->UE_scan_carrier == 1) {
          if (freq_offset >= 0)
            freq_offset += 100;

          freq_offset *= -1;
          LOG_I(PHY, "[initial_sync] trying carrier off %d Hz, rxgain %d (DL %lu, UL %lu)\n",
                freq_offset,
                UE->rx_total_gain_dB,
                UE->frame_parms.dl_CarrierFreq+freq_offset,
                UE->frame_parms.ul_CarrierFreq+freq_offset );

          for (i=0; i<openair0_cfg[UE->rf_map.card].rx_num_channels; i++) {
            openair0_cfg[UE->rf_map.card].rx_freq[UE->rf_map.chain+i] = UE->frame_parms.dl_CarrierFreq+freq_offset;
            openair0_cfg[UE->rf_map.card].tx_freq[UE->rf_map.chain+i] = UE->frame_parms.ul_CarrierFreq+freq_offset;
            openair0_cfg[UE->rf_map.card].rx_gain[UE->rf_map.chain+i] = UE->rx_total_gain_dB;//-USRP_GAIN_OFFSET;

            if (UE->UE_scan_carrier==1)
              openair0_cfg[UE->rf_map.card].autocal[UE->rf_map.chain+i] = 1;
          }

          if (UE->mode != loop_through_memory)
            UE->rfdevice.trx_set_freq_func(&UE->rfdevice,&openair0_cfg[0],0);
        }// initial_sync=0

        break;

      case si:
      default:
        break;
      }
  }
}

void processSlotTX( PHY_VARS_NR_UE *UE, UE_nr_rxtx_proc_t *proc) {
<<<<<<< HEAD
  uint32_t nb_rb, start_rb;
  uint8_t nb_symb_sch, start_symbol, mcs, precod_nbr_layers, harq_pid, rvidx;
  uint16_t n_rnti;
  module_id_t mod_id;
=======
>>>>>>> 362da7c9

  uint32_t rb_size, rb_start;
  uint16_t rnti, l_prime_mask, n_rb0, n_rb1, pdu_bit_map;
  uint8_t nr_of_symbols, start_symbol_index, mcs_index, mcs_table, nrOfLayers, harq_process_id, rv_index, dmrs_config_type;
  uint8_t ptrs_mcs1, ptrs_mcs2, ptrs_mcs3, ptrs_time_density, ptrs_freq_density;
  nr_dcireq_t dcireq;
  nr_scheduled_response_t scheduled_response;

  fapi_nr_config_request_t *cfg = &UE->nrUE_config;
  int tx_slot_type = nr_ue_slot_select(cfg, proc->frame_tx, proc->nr_tti_tx);

  // program PUSCH. this should actually be done by the MAC upon reception of an UL DCI
  if (tx_slot_type == NR_UPLINK_SLOT || tx_slot_type == NR_MIXED_SLOT){

    mod_id = UE->Mod_id;

    dcireq.module_id = mod_id;
    dcireq.gNB_index = 0;
    dcireq.cc_id     = 0;
    dcireq.frame     = proc->frame_rx;
    dcireq.slot      = proc->nr_tti_rx;

    scheduled_response.dl_config = NULL;
    scheduled_response.ul_config = &dcireq.ul_config_req;
    scheduled_response.tx_request = NULL;
    scheduled_response.module_id = mod_id;
    scheduled_response.CC_id     = 0;
    scheduled_response.frame = proc->frame_rx;
    scheduled_response.slot  = proc->nr_tti_rx;
    //--------------------------Temporary configuration-----------------------------//
    rnti = 0x1234;
    rb_size = 50;
    rb_start = 0;
    nr_of_symbols = 12;
    start_symbol_index = 2;
    nrOfLayers = 1;
    mcs_index = 9;
    mcs_table = 0;
    harq_process_id = 0;
    rv_index = 0;
    l_prime_mask = get_l_prime(nr_of_symbols, typeB, pusch_dmrs_pos0, pusch_len1);
    dmrs_config_type = 0;
    ptrs_mcs1 = 2;
    ptrs_mcs2 = 4;
    ptrs_mcs3 = 10;
    n_rb0 = 25;
    n_rb1 = 75;
    pdu_bit_map = PUSCH_PDU_BITMAP_PUSCH_DATA;
    ptrs_time_density = get_L_ptrs(ptrs_mcs1, ptrs_mcs2, ptrs_mcs3, mcs_index, mcs_table);
    ptrs_freq_density = get_K_ptrs(n_rb0, n_rb1, rb_size);
    //------------------------------------------------------------------------------//

    scheduled_response.ul_config->slot = proc->nr_tti_tx;
    scheduled_response.ul_config->number_pdus = 1;
    scheduled_response.ul_config->ul_config_list[0].pdu_type = FAPI_NR_UL_CONFIG_TYPE_PUSCH;
    scheduled_response.ul_config->ul_config_list[0].pusch_config_pdu.rnti = rnti;
    scheduled_response.ul_config->ul_config_list[0].pusch_config_pdu.rb_size = rb_size;
    scheduled_response.ul_config->ul_config_list[0].pusch_config_pdu.rb_start = rb_start;
    scheduled_response.ul_config->ul_config_list[0].pusch_config_pdu.nr_of_symbols = nr_of_symbols;
    scheduled_response.ul_config->ul_config_list[0].pusch_config_pdu.start_symbol_index = start_symbol_index;
    scheduled_response.ul_config->ul_config_list[0].pusch_config_pdu.ul_dmrs_symb_pos = l_prime_mask << start_symbol_index;
    scheduled_response.ul_config->ul_config_list[0].pusch_config_pdu.dmrs_config_type = dmrs_config_type;
    scheduled_response.ul_config->ul_config_list[0].pusch_config_pdu.mcs_index = mcs_index;
    scheduled_response.ul_config->ul_config_list[0].pusch_config_pdu.mcs_table = mcs_table;
    scheduled_response.ul_config->ul_config_list[0].pusch_config_pdu.pusch_data.new_data_indicator = 0;
    scheduled_response.ul_config->ul_config_list[0].pusch_config_pdu.pusch_data.rv_index = rv_index;
    scheduled_response.ul_config->ul_config_list[0].pusch_config_pdu.nrOfLayers = nrOfLayers;
    scheduled_response.ul_config->ul_config_list[0].pusch_config_pdu.pusch_data.harq_process_id = harq_process_id;
    scheduled_response.ul_config->ul_config_list[0].pusch_config_pdu.pdu_bit_map = pdu_bit_map;
    scheduled_response.ul_config->ul_config_list[0].pusch_config_pdu.pusch_ptrs.ptrs_time_density = ptrs_time_density;
    scheduled_response.ul_config->ul_config_list[0].pusch_config_pdu.pusch_ptrs.ptrs_freq_density = ptrs_freq_density;
    scheduled_response.ul_config->ul_config_list[0].pusch_config_pdu.pusch_ptrs.ptrs_ports_list   = (nfapi_nr_ue_ptrs_ports_t *) malloc(2*sizeof(nfapi_nr_ue_ptrs_ports_t));
    scheduled_response.ul_config->ul_config_list[0].pusch_config_pdu.pusch_ptrs.ptrs_ports_list[0].ptrs_re_offset = 0;

    if (1 << ptrs_time_density >= nr_of_symbols) {
      scheduled_response.ul_config->ul_config_list[0].pusch_config_pdu.pdu_bit_map &= ~PUSCH_PDU_BITMAP_PUSCH_PTRS; // disable PUSCH PTRS
    }

    nr_ue_scheduled_response(&scheduled_response);

    if (UE->mode != loop_through_memory) {
      uint8_t thread_id = PHY_vars_UE_g[mod_id][0]->current_thread_id[proc->nr_tti_rx];
      phy_procedures_nrUE_TX(UE,proc,0,thread_id);
    }
  }
}

void processSlotRX( PHY_VARS_NR_UE *UE, UE_nr_rxtx_proc_t *proc) {

  fapi_nr_config_request_t *cfg = &UE->nrUE_config;
  int rx_slot_type = nr_ue_slot_select(cfg, proc->frame_rx, proc->nr_tti_rx);
  uint8_t gNB_id = 0;

  nr_downlink_indication_t dl_indication;
  memset((void*)&dl_indication, 0, sizeof(dl_indication));

  if (rx_slot_type == NR_DOWNLINK_SLOT || rx_slot_type == NR_MIXED_SLOT){

    if(UE->if_inst != NULL && UE->if_inst->dl_indication != NULL) {
      dl_indication.module_id = UE->Mod_id;
      dl_indication.gNB_index = gNB_id;
      dl_indication.cc_id     = UE->CC_id;
      dl_indication.frame     = proc->frame_rx;
      dl_indication.slot      = proc->nr_tti_rx;
    }

    nr_ue_scheduler(&dl_indication, NULL);

  // Process Rx data for one sub-frame
#ifdef UE_SLOT_PARALLELISATION
    phy_procedures_slot_parallelization_nrUE_RX( UE, proc, 0, 0, 1, UE->mode, no_relay, NULL );
#else
    uint64_t a=rdtsc();
    phy_procedures_nrUE_RX( UE, proc, 0, 1, UE->mode);
    LOG_D(PHY,"phy_procedures_nrUE_RX: slot:%d, time %lu\n", proc->nr_tti_rx, (rdtsc()-a)/3500);
    //printf(">>> nr_ue_pdcch_procedures ended\n");
#endif

    if(IS_SOFTMODEM_NOS1){ //&& proc->nr_tti_rx==1
      //Hardcoded rnti value
      protocol_ctxt_t ctxt;
      PROTOCOL_CTXT_SET_BY_MODULE_ID(&ctxt, UE->Mod_id, ENB_FLAG_NO,
				     0x1234, proc->frame_rx,
				     proc->nr_tti_rx, 0);
      pdcp_run(&ctxt);
    }
  }
<<<<<<< HEAD
=======

  // no UL for now
  /*
  if (UE->mac_enabled==1) {
    //  trigger L2 to run ue_scheduler thru IF module
    //  [TODO] mapping right after NR initial sync
    if(UE->if_inst != NULL && UE->if_inst->ul_indication != NULL) {
      UE->ul_indication.module_id = 0;
      UE->ul_indication.gNB_index = 0;
      UE->ul_indication.cc_id = 0;
      UE->ul_indication.frame = proc->frame_rx;
      UE->ul_indication.slot = proc->nr_tti_rx;
      UE->if_inst->ul_indication(&UE->ul_indication);
    }
  }
  */
>>>>>>> 362da7c9
}

/*!
 * \brief This is the UE thread for RX subframe n and TX subframe n+4.
 * This thread performs the phy_procedures_UE_RX() on every received slot.
 * then, if TX is enabled it performs TX for n+4.
 * \param arg is a pointer to a \ref PHY_VARS_NR_UE structure.
 * \returns a pointer to an int. The storage is not on the heap and must not be freed.
 */

typedef struct processingData_s {
  UE_nr_rxtx_proc_t proc;
  PHY_VARS_NR_UE    *UE;
}  processingData_t;

void UE_processing(void *arg) {
  processingData_t *rxtxD = (processingData_t *) arg;
  UE_nr_rxtx_proc_t *proc = &rxtxD->proc;
  PHY_VARS_NR_UE    *UE   = rxtxD->UE;

<<<<<<< HEAD
  uint8_t gNB_id = 0, CC_id = 0;
  module_id_t mod_id = 0;

  nr_uplink_indication_t ul_indication;
  memset((void*)&ul_indication, 0, sizeof(ul_indication));
=======
  uint8_t gNB_id = 0;
>>>>>>> 362da7c9

  // params for UL time alignment procedure
  NR_UL_TIME_ALIGNMENT_t *ul_time_alignment = &UE->ul_time_alignment[gNB_id];
  uint8_t numerology = UE->frame_parms.numerology_index;
  uint16_t bwp_ul_NB_RB = UE->frame_parms.N_RB_UL;
  int slot_tx = proc->nr_tti_tx;
  int frame_tx = proc->frame_tx;

  /* UL time alignment
  // If the current tx frame and slot match the TA configuration in ul_time_alignment
  // then timing advance is processed and set to be applied in the next UL transmission */
  if (UE->mac_enabled == 1) {

    if (frame_tx == ul_time_alignment->ta_frame && slot_tx == ul_time_alignment->ta_slot) {
      LOG_D(PHY,"Applying timing advance -- frame %d -- slot %d\n", frame_tx, slot_tx);

      //if (nfapi_mode!=3){
      nr_process_timing_advance(UE->Mod_id, UE->CC_id, ul_time_alignment->ta_command, numerology, bwp_ul_NB_RB);
      ul_time_alignment->ta_frame = -1;
      ul_time_alignment->ta_slot = -1;
      //}
    }
  }

  processSlotRX(UE, proc);

  if (UE->mac_enabled == 1) {
    // trigger L2 to run ue_scheduler thru IF module
    // [TODO] mapping right after NR initial sync
    if(UE->if_inst != NULL && UE->if_inst->ul_indication != NULL) {
      ul_indication.module_id = mod_id;
      ul_indication.gNB_index = gNB_id;
      ul_indication.cc_id     = CC_id;
      ul_indication.frame_rx  = proc->frame_rx;
      ul_indication.slot_rx   = proc->nr_tti_rx;
      ul_indication.frame_tx  = proc->frame_tx;
      ul_indication.slot_tx   = proc->nr_tti_tx;
      UE->if_inst->ul_indication(&ul_indication);
    }
  }

  processSlotTX(UE, proc);

}

void dummyWrite(PHY_VARS_NR_UE *UE,openair0_timestamp timestamp, int writeBlockSize) {
  void *dummy_tx[UE->frame_parms.nb_antennas_tx];

  for (int i=0; i<UE->frame_parms.nb_antennas_tx; i++)
    dummy_tx[i]=malloc16_clear(writeBlockSize*4);

  AssertFatal( writeBlockSize ==
               UE->rfdevice.trx_write_func(&UE->rfdevice,
               timestamp,
               dummy_tx,
               writeBlockSize,
               UE->frame_parms.nb_antennas_tx,
               4),"");

  for (int i=0; i<UE->frame_parms.nb_antennas_tx; i++)
    free(dummy_tx[i]);
}

void readFrame(PHY_VARS_NR_UE *UE,  openair0_timestamp *timestamp, bool toTrash) {

  void *rxp[NB_ANTENNAS_RX];

  for(int x=0; x<20; x++) {  // two frames for initial sync
    for (int slot=0; slot<UE->frame_parms.slots_per_subframe; slot ++ ) {
      for (int i=0; i<UE->frame_parms.nb_antennas_rx; i++) {
        if (toTrash)
          rxp[i]=malloc16(UE->frame_parms.get_samples_per_slot(slot,&UE->frame_parms)*4);
        else
          rxp[i] = ((void *)&UE->common_vars.rxdata[i][0]) +
                   4*((x*UE->frame_parms.samples_per_subframe)+
                   UE->frame_parms.get_samples_slot_timestamp(slot,&UE->frame_parms,0));
      }
        
      AssertFatal( UE->frame_parms.get_samples_per_slot(slot,&UE->frame_parms) ==
                   UE->rfdevice.trx_read_func(&UE->rfdevice,
                   timestamp,
                   rxp,
                   UE->frame_parms.get_samples_per_slot(slot,&UE->frame_parms),
                   UE->frame_parms.nb_antennas_rx), "");

      if (IS_SOFTMODEM_RFSIM)
        dummyWrite(UE,*timestamp, UE->frame_parms.get_samples_per_slot(slot,&UE->frame_parms));
      if (toTrash)
        for (int i=0; i<UE->frame_parms.nb_antennas_rx; i++)
          free(rxp[i]);
    }
  }

}

void syncInFrame(PHY_VARS_NR_UE *UE, openair0_timestamp *timestamp) {

    LOG_I(PHY,"Resynchronizing RX by %d samples (mode = %d)\n",UE->rx_offset,UE->mode);
<<<<<<< HEAD
    void *dummy_tx[UE->frame_parms.nb_antennas_tx];
=======
>>>>>>> 362da7c9

    *timestamp += UE->frame_parms.get_samples_per_slot(1,&UE->frame_parms);
    for ( int size=UE->rx_offset ; size > 0 ; size -= UE->frame_parms.samples_per_subframe ) {
      int unitTransfer=size>UE->frame_parms.samples_per_subframe ? UE->frame_parms.samples_per_subframe : size ;
      // we write before read becasue gNB waits for UE to write and both executions halt
      // this happens here as the read size is samples_per_subframe which is very much larger than samp_per_slot
      if (IS_SOFTMODEM_RFSIM) dummyWrite(UE,*timestamp, unitTransfer);
      AssertFatal(unitTransfer ==
                  UE->rfdevice.trx_read_func(&UE->rfdevice,
                                             timestamp,
                                             (void **)UE->common_vars.rxdata,
                                             unitTransfer,
                                             UE->frame_parms.nb_antennas_rx),"");
      *timestamp += unitTransfer; // this does not affect the read but needed for RFSIM write
    }

}

int computeSamplesShift(PHY_VARS_NR_UE *UE) {

  // compute TO compensation that should be applied for this frame
  if ( UE->rx_offset < UE->frame_parms.samples_per_frame/2  &&
       UE->rx_offset > 0 ) {
    //LOG_I(PHY,"!!!adjusting -1 samples!!!\n");
    return -1 ;
  }

  if ( UE->rx_offset > UE->frame_parms.samples_per_frame/2 &&
       UE->rx_offset < UE->frame_parms.samples_per_frame ) {
    //LOG_I(PHY,"!!!adjusting +1 samples!!!\n");
    return 1;
  }

  return 0;
}

static inline int get_firstSymSamp(uint16_t slot, NR_DL_FRAME_PARMS *fp) {
  if (fp->numerology_index == 0)
    return fp->nb_prefix_samples0 + fp->ofdm_symbol_size;
  int num_samples = (slot%(fp->slots_per_subframe/2)) ? fp->nb_prefix_samples : fp->nb_prefix_samples0;
  num_samples += fp->ofdm_symbol_size;
  return num_samples;
}

static inline int get_readBlockSize(uint16_t slot, NR_DL_FRAME_PARMS *fp) {
  int rem_samples = fp->get_samples_per_slot(slot, fp) - get_firstSymSamp(slot, fp);
  int next_slot_first_symbol = 0;
  if (slot < (fp->slots_per_frame-1))
    next_slot_first_symbol = get_firstSymSamp(slot+1, fp);
  return rem_samples + next_slot_first_symbol;
}

void *UE_thread(void *arg) {
  //this thread should be over the processing thread to keep in real time
  PHY_VARS_NR_UE *UE = (PHY_VARS_NR_UE *) arg;
  //  int tx_enabled = 0;
  openair0_timestamp timestamp;
  void *rxp[NB_ANTENNAS_RX], *txp[NB_ANTENNAS_TX];
  int start_rx_stream = 0;
  AssertFatal(0== openair0_device_load(&(UE->rfdevice), &openair0_cfg[0]), "");
  UE->rfdevice.host_type = RAU_HOST;
  AssertFatal(UE->rfdevice.trx_start_func(&UE->rfdevice) == 0, "Could not start the device\n");
  notifiedFIFO_t nf;
  initNotifiedFIFO(&nf);
  int nbSlotProcessing=0;
  int thread_idx=0;
  notifiedFIFO_t freeBlocks;
  initNotifiedFIFO_nothreadSafe(&freeBlocks);
  NR_UE_MAC_INST_t *mac = get_mac_inst(0);

  for (int i=0; i<RX_NB_TH+1; i++)  // RX_NB_TH working + 1 we are making to be pushed
    pushNotifiedFIFO_nothreadSafe(&freeBlocks,
                                  newNotifiedFIFO_elt(sizeof(processingData_t), 0,&nf,UE_processing));

  bool syncRunning=false;
  const int nb_slot_frame = UE->frame_parms.slots_per_frame;
  int absolute_slot=0, decoded_frame_rx=INT_MAX, trashed_frames=0;

  while (!oai_exit) {
    if (syncRunning) {
      notifiedFIFO_elt_t *res=tryPullTpool(&nf, Tpool);

      if (res) {
        syncRunning=false;
        syncData_t *tmp=(syncData_t *)NotifiedFifoData(res);
        if (UE->is_synchronized) {
          decoded_frame_rx=(((mac->mib->systemFrameNumber.buf[0] >> mac->mib->systemFrameNumber.bits_unused)<<4) | tmp->proc.decoded_frame_rx);
          // shift the frame index with all the frames we trashed meanwhile we perform the synch search
          decoded_frame_rx=(decoded_frame_rx + (!UE->init_sync_frame) + trashed_frames) % MAX_FRAME_NUMBER;
        }
        delNotifiedFIFO_elt(res);
      } else {
        readFrame(UE, &timestamp, true);
        trashed_frames+=2;
        continue;
      }
    }

    AssertFatal( !syncRunning, "At this point synchronization can't be running\n");

    if (!UE->is_synchronized) {
      readFrame(UE, &timestamp, false);
      notifiedFIFO_elt_t *Msg=newNotifiedFIFO_elt(sizeof(syncData_t),0,&nf,UE_synch);
      syncData_t *syncMsg=(syncData_t *)NotifiedFifoData(Msg);
      syncMsg->UE=UE;
      memset(&syncMsg->proc, 0, sizeof(syncMsg->proc));
      pushTpool(Tpool, Msg);
      trashed_frames=0;
      syncRunning=true;
      continue;
    }

    if (start_rx_stream==0) {
      start_rx_stream=1;
      syncInFrame(UE, &timestamp);
      UE->rx_offset=0;
      UE->time_sync_cell=0;
      // read in first symbol
      AssertFatal (UE->frame_parms.ofdm_symbol_size+UE->frame_parms.nb_prefix_samples0 ==
                   UE->rfdevice.trx_read_func(&UE->rfdevice,
                                              &timestamp,
                                              (void **)UE->common_vars.rxdata,
                                              UE->frame_parms.ofdm_symbol_size+UE->frame_parms.nb_prefix_samples0,
                                              UE->frame_parms.nb_antennas_rx),"");
      // we have the decoded frame index in the return of the synch process
      // and we shifted above to the first slot of next frame
      decoded_frame_rx++;
      // we do ++ first in the regular processing, so it will be begin of frame;
      absolute_slot=decoded_frame_rx*nb_slot_frame -1;
      continue;
    }


    absolute_slot++;

    // whatever means thread_idx
    // Fix me: will be wrong when slot 1 is slow, as slot 2 finishes
    // Slot 3 will overlap if RX_NB_TH is 2
    // this is general failure in UE !!!
    thread_idx = absolute_slot % RX_NB_TH;
    int slot_nr = absolute_slot % nb_slot_frame;
    notifiedFIFO_elt_t *msgToPush;
    AssertFatal((msgToPush=pullNotifiedFIFO_nothreadSafe(&freeBlocks)) != NULL,"chained list failure");
    processingData_t *curMsg=(processingData_t *)NotifiedFifoData(msgToPush);
    curMsg->UE=UE;
    // update thread index for received subframe
    curMsg->UE->current_thread_id[slot_nr] = thread_idx;
    curMsg->proc.CC_id = 0;
    curMsg->proc.nr_tti_rx= slot_nr;
    curMsg->proc.subframe_rx=slot_nr/(nb_slot_frame/10);
    curMsg->proc.nr_tti_tx = (absolute_slot + DURATION_RX_TO_TX) % nb_slot_frame;
    curMsg->proc.subframe_tx=curMsg->proc.nr_tti_rx;
    curMsg->proc.frame_rx = (absolute_slot/nb_slot_frame) % MAX_FRAME_NUMBER;
    curMsg->proc.frame_tx = ((absolute_slot+DURATION_RX_TO_TX)/nb_slot_frame) % MAX_FRAME_NUMBER;
    curMsg->proc.decoded_frame_rx=-1;
    //LOG_I(PHY,"Process slot %d thread Idx %d total gain %d\n", slot_nr, thread_idx, UE->rx_total_gain_dB);

#ifdef OAI_ADRV9371_ZC706
    /*uint32_t total_gain_dB_prev = 0;
    if (total_gain_dB_prev != UE->rx_total_gain_dB) {
        total_gain_dB_prev = UE->rx_total_gain_dB;
        openair0_cfg[0].rx_gain[0] = UE->rx_total_gain_dB;
        UE->rfdevice.trx_set_gains_func(&UE->rfdevice,&openair0_cfg[0]);
    }*/
#endif

    int firstSymSamp = get_firstSymSamp(slot_nr, &UE->frame_parms);
    for (int i=0; i<UE->frame_parms.nb_antennas_rx; i++)
      rxp[i] = (void *)&UE->common_vars.rxdata[i][firstSymSamp+
               UE->frame_parms.get_samples_slot_timestamp(slot_nr,&UE->frame_parms,0)];

    for (int i=0; i<UE->frame_parms.nb_antennas_tx; i++)
      txp[i] = (void *)&UE->common_vars.txdata[i][UE->frame_parms.get_samples_slot_timestamp(
               ((curMsg->proc.nr_tti_rx + DURATION_RX_TO_TX)%nb_slot_frame),&UE->frame_parms,0)];

    int readBlockSize, writeBlockSize;

    if (slot_nr<(nb_slot_frame - 1)) {
      readBlockSize=get_readBlockSize(slot_nr, &UE->frame_parms);
      writeBlockSize=UE->frame_parms.get_samples_per_slot(curMsg->proc.nr_tti_tx,&UE->frame_parms);
    } else {
      UE->rx_offset_diff = computeSamplesShift(UE);
      readBlockSize=get_readBlockSize(slot_nr, &UE->frame_parms) -
                    UE->rx_offset_diff;
      writeBlockSize=UE->frame_parms.get_samples_per_slot(curMsg->proc.nr_tti_tx,&UE->frame_parms) -
                     UE->rx_offset_diff;
    }

    AssertFatal(readBlockSize ==
                UE->rfdevice.trx_read_func(&UE->rfdevice,
                                           &timestamp,
                                           rxp,
                                           readBlockSize,
                                           UE->frame_parms.nb_antennas_rx),"");

    AssertFatal( writeBlockSize ==
                 UE->rfdevice.trx_write_func(&UE->rfdevice,
                     timestamp+
                     UE->frame_parms.get_samples_slot_timestamp(slot_nr,
                     &UE->frame_parms,DURATION_RX_TO_TX) - firstSymSamp -
                     openair0_cfg[0].tx_sample_advance,
                     txp,
                     writeBlockSize,
                     UE->frame_parms.nb_antennas_tx,
                     1),"");

    if( slot_nr==(nb_slot_frame-1)) {
      // read in first symbol of next frame and adjust for timing drift
      int first_symbols=UE->frame_parms.ofdm_symbol_size+UE->frame_parms.nb_prefix_samples0; // first symbol of every frames

      if ( first_symbols > 0 )
        AssertFatal(first_symbols ==
                    UE->rfdevice.trx_read_func(&UE->rfdevice,
                                               &timestamp,
                                               (void **)UE->common_vars.rxdata,
                                               first_symbols,
                                               UE->frame_parms.nb_antennas_rx),"");
      else
        LOG_E(PHY,"can't compensate: diff =%d\n", first_symbols);
    }

    curMsg->proc.timestamp_tx = timestamp+
                                UE->frame_parms.get_samples_slot_timestamp(slot_nr,
                                &UE->frame_parms,DURATION_RX_TO_TX) - firstSymSamp;

    notifiedFIFO_elt_t *res;

    while (nbSlotProcessing >= RX_NB_TH) {
      if ( (res=tryPullTpool(&nf, Tpool)) != NULL ) {
        nbSlotProcessing--;
        processingData_t *tmp=(processingData_t *)res->msgData;

        if (tmp->proc.decoded_frame_rx != -1)
          decoded_frame_rx=(((mac->mib->systemFrameNumber.buf[0] >> mac->mib->systemFrameNumber.bits_unused)<<4) | tmp->proc.decoded_frame_rx);
          //decoded_frame_rx=tmp->proc.decoded_frame_rx;

        pushNotifiedFIFO_nothreadSafe(&freeBlocks,res);
      }

      usleep(200);
    }

    if (  decoded_frame_rx != curMsg->proc.frame_rx &&
          ((decoded_frame_rx+1) % MAX_FRAME_NUMBER) != curMsg->proc.frame_rx )
      LOG_E(PHY,"Decoded frame index (%d) is not compatible with current context (%d), UE should go back to synch mode\n",
            decoded_frame_rx, curMsg->proc.frame_rx  );

    nbSlotProcessing++;
    msgToPush->key=slot_nr;
    pushTpool(Tpool, msgToPush);

    if (IS_SOFTMODEM_RFSIM || IS_SOFTMODEM_NOS1) {  //getenv("RFSIMULATOR")
      // FixMe: Wait previous thread is done, because race conditions seems too bad
      // in case of actual RF board, the overlap between threads mitigate the issue
      // We must receive one message, that proves the slot processing is done
      res=pullTpool(&nf, Tpool);
      nbSlotProcessing--;
      processingData_t *tmp=(processingData_t *)res->msgData;

      if (tmp->proc.decoded_frame_rx != -1)
        decoded_frame_rx=(((mac->mib->systemFrameNumber.buf[0] >> mac->mib->systemFrameNumber.bits_unused)<<4) | tmp->proc.decoded_frame_rx);
        //decoded_frame_rx=tmp->proc.decoded_frame_rx;

      pushNotifiedFIFO_nothreadSafe(&freeBlocks,res);
    }
  } // while !oai_exit

  return NULL;
}

void init_NR_UE(int nb_inst, char* rrc_config_path) {
  int inst;
  NR_UE_MAC_INST_t *mac_inst;
  NR_UE_RRC_INST_t* rrc_inst;
  
  for (inst=0; inst < nb_inst; inst++) {
    AssertFatal((rrc_inst = nr_l3_init_ue(rrc_config_path)) != NULL, "can not initialize RRC module\n");
    AssertFatal((mac_inst = nr_l2_init_ue(rrc_inst)) != NULL, "can not initialize L2 module\n");
    AssertFatal((mac_inst->if_module = nr_ue_if_module_init(inst)) != NULL, "can not initialize IF module\n");
  }
}

void init_NR_UE_threads(int nb_inst) {
  int inst;

  pthread_t threads[nb_inst];

  for (inst=0; inst < nb_inst; inst++) {
    PHY_VARS_NR_UE *UE = PHY_vars_UE_g[inst][0];

    LOG_I(PHY,"Intializing UE Threads for instance %d (%p,%p)...\n",inst,PHY_vars_UE_g[inst],PHY_vars_UE_g[inst][0]);
    threadCreate(&threads[inst], UE_thread, (void *)UE, "UEthread", -1, OAI_PRIORITY_RT_MAX);

#ifdef UE_DLSCH_PARALLELISATION
    pthread_t dlsch0_threads;
    threadCreate(&dlsch0_threads, dlsch_thread, (void *)UE, "DLthread", -1, OAI_PRIORITY_RT_MAX-1);
#endif

  }
}

/* HACK: this function is needed to compile the UE
 * fix it somehow
 */
int8_t find_dlsch(uint16_t rnti,
                  PHY_VARS_eNB *eNB,
                  find_type_t type)
{
  printf("you cannot read this\n");
  abort();
}

void multicast_link_write_sock(int groupP, char *dataP, uint32_t sizeP) {}<|MERGE_RESOLUTION|>--- conflicted
+++ resolved
@@ -149,7 +149,6 @@
   ue->Mod_id      = UE_id;
   ue->mac_enabled = 1;
 
-<<<<<<< HEAD
   // Setting UE mode to NOT_SYNCHED by default
   for (gNB_id = 0; gNB_id < nb_connected_gNB; gNB_id++){
     ue->UE_mode[gNB_id] = NOT_SYNCHED;
@@ -158,10 +157,6 @@
 
   // initialize all signal buffers
   init_nr_ue_signal(ue, nb_connected_gNB, abstraction_flag);
-=======
-  // initialize all signal buffers
-  init_nr_ue_signal(ue,1,abstraction_flag);
->>>>>>> 362da7c9
   // intialize transport
   init_nr_ue_transport(ue, abstraction_flag);
 }
@@ -370,18 +365,12 @@
 }
 
 void processSlotTX( PHY_VARS_NR_UE *UE, UE_nr_rxtx_proc_t *proc) {
-<<<<<<< HEAD
-  uint32_t nb_rb, start_rb;
-  uint8_t nb_symb_sch, start_symbol, mcs, precod_nbr_layers, harq_pid, rvidx;
-  uint16_t n_rnti;
-  module_id_t mod_id;
-=======
->>>>>>> 362da7c9
 
   uint32_t rb_size, rb_start;
   uint16_t rnti, l_prime_mask, n_rb0, n_rb1, pdu_bit_map;
   uint8_t nr_of_symbols, start_symbol_index, mcs_index, mcs_table, nrOfLayers, harq_process_id, rv_index, dmrs_config_type;
   uint8_t ptrs_mcs1, ptrs_mcs2, ptrs_mcs3, ptrs_time_density, ptrs_freq_density;
+  module_id_t mod_id;
   nr_dcireq_t dcireq;
   nr_scheduled_response_t scheduled_response;
 
@@ -504,25 +493,6 @@
       pdcp_run(&ctxt);
     }
   }
-<<<<<<< HEAD
-=======
-
-  // no UL for now
-  /*
-  if (UE->mac_enabled==1) {
-    //  trigger L2 to run ue_scheduler thru IF module
-    //  [TODO] mapping right after NR initial sync
-    if(UE->if_inst != NULL && UE->if_inst->ul_indication != NULL) {
-      UE->ul_indication.module_id = 0;
-      UE->ul_indication.gNB_index = 0;
-      UE->ul_indication.cc_id = 0;
-      UE->ul_indication.frame = proc->frame_rx;
-      UE->ul_indication.slot = proc->nr_tti_rx;
-      UE->if_inst->ul_indication(&UE->ul_indication);
-    }
-  }
-  */
->>>>>>> 362da7c9
 }
 
 /*!
@@ -543,15 +513,11 @@
   UE_nr_rxtx_proc_t *proc = &rxtxD->proc;
   PHY_VARS_NR_UE    *UE   = rxtxD->UE;
 
-<<<<<<< HEAD
   uint8_t gNB_id = 0, CC_id = 0;
   module_id_t mod_id = 0;
 
   nr_uplink_indication_t ul_indication;
   memset((void*)&ul_indication, 0, sizeof(ul_indication));
-=======
-  uint8_t gNB_id = 0;
->>>>>>> 362da7c9
 
   // params for UL time alignment procedure
   NR_UL_TIME_ALIGNMENT_t *ul_time_alignment = &UE->ul_time_alignment[gNB_id];
@@ -650,10 +616,6 @@
 void syncInFrame(PHY_VARS_NR_UE *UE, openair0_timestamp *timestamp) {
 
     LOG_I(PHY,"Resynchronizing RX by %d samples (mode = %d)\n",UE->rx_offset,UE->mode);
-<<<<<<< HEAD
-    void *dummy_tx[UE->frame_parms.nb_antennas_tx];
-=======
->>>>>>> 362da7c9
 
     *timestamp += UE->frame_parms.get_samples_per_slot(1,&UE->frame_parms);
     for ( int size=UE->rx_offset ; size > 0 ; size -= UE->frame_parms.samples_per_subframe ) {
