/*
 * Licensed to the OpenAirInterface (OAI) Software Alliance under one or more
 * contributor license agreements.  See the NOTICE file distributed with
 * this work for additional information regarding copyright ownership.
 * The OpenAirInterface Software Alliance licenses this file to You under
 * the OAI Public License, Version 1.0  (the "License"); you may not use this file
 * except in compliance with the License.
 * You may obtain a copy of the License at
 *
 *      http://www.openairinterface.org/?page_id=698
 *
 * Unless required by applicable law or agreed to in writing, software
 * distributed under the License is distributed on an "AS IS" BASIS,
 * WITHOUT WARRANTIES OR CONDITIONS OF ANY KIND, either express or implied.
 * See the License for the specific language governing permissions and
 * limitations under the License.
 *-------------------------------------------------------------------------------
 * For more information about the OpenAirInterface (OAI) Software Alliance:
 *      contact@openairinterface.org
 */
#include "executables/thread-common.h"
#include "executables/nr-uesoftmodem.h"

#include "LAYER2/NR_MAC_UE/mac.h"
//#include "RRC/LTE/rrc_extern.h"
#include "PHY_INTERFACE/phy_interface_extern.h"

#undef MALLOC //there are two conflicting definitions, so we better make sure we don't use it at all
//#undef FRAME_LENGTH_COMPLEX_SAMPLES //there are two conflicting definitions, so we better make sure we don't use it at all

#include "fapi_nr_ue_l1.h"
#include "PHY/phy_extern_nr_ue.h"
#include "PHY/INIT/phy_init.h"
#include "PHY/MODULATION/modulation_UE.h"
#include "LAYER2/NR_MAC_UE/mac_proto.h"
#include "RRC/NR_UE/rrc_proto.h"

//#ifndef NO_RAT_NR
#include "SCHED_NR/phy_frame_config_nr.h"
//#endif
#include "SCHED_NR_UE/defs.h"

#include "PHY/NR_UE_TRANSPORT/nr_transport_proto_ue.h"

#include "common/utils/LOG/log.h"
#include "common/utils/system.h"
#include "common/utils/LOG/vcd_signal_dumper.h"
#include "executables/nr-softmodem.h"

#include "T.h"

#ifdef XFORMS
  #include "PHY/TOOLS/nr_phy_scope.h"

  extern char do_forms;
#endif

// Missing stuff?
int next_ra_frame = 0;
module_id_t next_Mod_id = 0;

extern double cpuf;
//static  nfapi_nr_config_request_t config_t;
//static  nfapi_nr_config_request_t* config =&config_t;

/*
 *  NR SLOT PROCESSING SEQUENCE
 *
 *  Processing occurs with following steps for connected mode:
 *
 *  - Rx samples for a slot are received,
 *  - PDCCH processing (including DCI extraction for downlink and uplink),
 *  - PDSCH processing (including transport blocks decoding),
 *  - PUCCH/PUSCH (transmission of acknowledgements, CSI, ... or data).
 *
 *  Time between reception of the slot and related transmission depends on UE processing performance.
 *  It is defined by the value NR_UE_CAPABILITY_SLOT_RX_TO_TX.
 *
 *  In NR, network gives the duration between Rx slot and Tx slot in the DCI:
 *  - for reception of a PDSCH and its associated acknowledgment slot (with a PUCCH or a PUSCH),
 *  - for reception of an uplink grant and its associated PUSCH slot.
 *
 *  So duration between reception and it associated transmission depends on its transmission slot given in the DCI.
 *  NR_UE_CAPABILITY_SLOT_RX_TO_TX means the minimum duration but higher duration can be given by the network because UE can support it.
 *
 *                                                                                                    Slot k
 *                                                                                  -------+------------+--------
 *                Frame                                                                    | Tx samples |
 *                Subframe                                                                 |   buffer   |
 *                Slot n                                                            -------+------------+--------
 *       ------ +------------+--------                                                     |
 *              | Rx samples |                                                             |
 *              |   buffer   |                                                             |
 *       -------+------------+--------                                                     |
 *                           |                                                             |
 *                           V                                                             |
 *                           +------------+                                                |
 *                           |   PDCCH    |                                                |
 *                           | processing |                                                |
 *                           +------------+                                                |
 *                           |            |                                                |
 *                           |            v                                                |
 *                           |            +------------+                                   |
 *                           |            |   PDSCH    |                                   |
 *                           |            | processing | decoding result                   |
 *                           |            +------------+    -> ACK/NACK of PDSCH           |
 *                           |                         |                                   |
 *                           |                         v                                   |
 *                           |                         +-------------+------------+        |
 *                           |                         | PUCCH/PUSCH | Tx samples |        |
 *                           |                         |  processing | transfer   |        |
 *                           |                         +-------------+------------+        |
 *                           |                                                             |
 *                           |/___________________________________________________________\|
 *                            \  duration between reception and associated transmission   /
 *
 * Remark: processing is done slot by slot, it can be distribute on different threads which are executed in parallel.
 * This is an architecture optimization in order to cope with real time constraints.
 * By example, for LTE, subframe processing is spread over 4 different threads.
 *
 */

#ifndef NO_RAT_NR
  #define DURATION_RX_TO_TX           (NR_UE_CAPABILITY_SLOT_RX_TO_TX)  /* for NR this will certainly depends to such UE capability which is not yet defined */
#else
  #define DURATION_RX_TO_TX           (4)   /* For LTE, this duration is fixed to 4 and it is linked to LTE standard for both modes FDD/TDD */
#endif

#define FRAME_PERIOD    100000000ULL
#define DAQ_PERIOD      66667ULL

typedef enum {
  pss=0,
  pbch=1,
  si=2
} sync_mode_t;


void init_nr_ue_vars(PHY_VARS_NR_UE *ue,
                     NR_DL_FRAME_PARMS *frame_parms,
                     uint8_t UE_id,
                     uint8_t abstraction_flag)
{

  memcpy(&(ue->frame_parms), frame_parms, sizeof(NR_DL_FRAME_PARMS));

  ue->Mod_id      = UE_id;
  ue->mac_enabled = 1;

  // initialize all signal buffers
  init_nr_ue_signal(ue,1,abstraction_flag);
  // intialize transport
  init_nr_ue_transport(ue,abstraction_flag);
}

/*!
 * It performs band scanning and synchonization.
 * \param arg is a pointer to a \ref PHY_VARS_NR_UE structure.
 */

typedef struct syncData_s {
  UE_nr_rxtx_proc_t proc;
  PHY_VARS_NR_UE *UE;
} syncData_t;

static void UE_synch(void *arg) {
  syncData_t *syncD=(syncData_t *) arg;
  int i, hw_slot_offset;
  PHY_VARS_NR_UE *UE = syncD->UE;
  sync_mode_t sync_mode = pbch;
  int CC_id = UE->CC_id;
  int freq_offset=0;
  UE->is_synchronized = 0;

  if (UE->UE_scan == 0) {
    LOG_I( PHY, "[SCHED][UE] Check absolute frequency DL %"PRIu64", UL %"PRIu64" (oai_exit %d, rx_num_channels %d)\n",
           UE->frame_parms.dl_CarrierFreq, UE->frame_parms.ul_CarrierFreq,
           oai_exit, openair0_cfg[0].rx_num_channels);

    for (i=0; i<openair0_cfg[UE->rf_map.card].rx_num_channels; i++) {
      openair0_cfg[UE->rf_map.card].rx_freq[UE->rf_map.chain+i] = UE->frame_parms.dl_CarrierFreq;
      openair0_cfg[UE->rf_map.card].tx_freq[UE->rf_map.chain+i] = UE->frame_parms.ul_CarrierFreq;
      openair0_cfg[UE->rf_map.card].autocal[UE->rf_map.chain+i] = 1;

      if (UE->frame_parms.frame_type == FDD) 
        openair0_cfg[UE->rf_map.card].duplex_mode = duplex_mode_FDD;
      else 
        openair0_cfg[UE->rf_map.card].duplex_mode = duplex_mode_TDD;
    }

    sync_mode = pbch;
  } else {
    LOG_E(PHY,"Fixme!\n");
    /*
    for (i=0; i<openair0_cfg[UE->rf_map.card].rx_num_channels; i++) {
      downlink_frequency[UE->rf_map.card][UE->rf_map.chain+i] = bands_to_scan.band_info[CC_id].dl_min;
      uplink_frequency_offset[UE->rf_map.card][UE->rf_map.chain+i] =
        bands_to_scan.band_info[CC_id].ul_min-bands_to_scan.band_info[CC_id].dl_min;
      openair0_cfg[UE->rf_map.card].rx_freq[UE->rf_map.chain+i] = downlink_frequency[CC_id][i];
      openair0_cfg[UE->rf_map.card].tx_freq[UE->rf_map.chain+i] =
        downlink_frequency[CC_id][i]+uplink_frequency_offset[CC_id][i];
      openair0_cfg[UE->rf_map.card].rx_gain[UE->rf_map.chain+i] = UE->rx_total_gain_dB;
    }
    */
  }

  LOG_W(PHY, "Starting sync detection\n");

  switch (sync_mode) {
    /*
    case pss:
      LOG_I(PHY,"[SCHED][UE] Scanning band %d (%d), freq %u\n",bands_to_scan.band_info[current_band].band, current_band,bands_to_scan.band_info[current_band].dl_min+current_offset);
      //lte_sync_timefreq(UE,current_band,bands_to_scan.band_info[current_band].dl_min+current_offset);
      current_offset += 20000000; // increase by 20 MHz

      if (current_offset > bands_to_scan.band_info[current_band].dl_max-bands_to_scan.band_info[current_band].dl_min) {
        current_band++;
        current_offset=0;
      }

      if (current_band==bands_to_scan.nbands) {
        current_band=0;
        oai_exit=1;
      }

      for (i=0; i<openair0_cfg[UE->rf_map.card].rx_num_channels; i++) {
        downlink_frequency[UE->rf_map.card][UE->rf_map.chain+i] = bands_to_scan.band_info[current_band].dl_min+current_offset;
        uplink_frequency_offset[UE->rf_map.card][UE->rf_map.chain+i] = bands_to_scan.band_info[current_band].ul_min-bands_to_scan.band_info[0].dl_min + current_offset;
        openair0_cfg[UE->rf_map.card].rx_freq[UE->rf_map.chain+i] = downlink_frequency[CC_id][i];
        openair0_cfg[UE->rf_map.card].tx_freq[UE->rf_map.chain+i] = downlink_frequency[CC_id][i]+uplink_frequency_offset[CC_id][i];
        openair0_cfg[UE->rf_map.card].rx_gain[UE->rf_map.chain+i] = UE->rx_total_gain_dB;

        if (UE->UE_scan_carrier) {
          openair0_cfg[UE->rf_map.card].autocal[UE->rf_map.chain+i] = 1;
        }
      }

      break;
    */
    case pbch:
      LOG_I(PHY, "[UE thread Synch] Running Initial Synch (mode %d)\n",UE->mode);

      if (nr_initial_sync( &syncD->proc, UE, UE->mode,2) == 0) {
        freq_offset = UE->common_vars.freq_offset; // frequency offset computed with pss in initial sync
        hw_slot_offset = (UE->rx_offset<<1) / UE->frame_parms.samples_per_slot;
        LOG_I(PHY,"Got synch: hw_slot_offset %d, carrier off %d Hz, rxgain %d (DL %lu, UL %lu), UE_scan_carrier %d\n",
              hw_slot_offset,
              freq_offset,
              UE->rx_total_gain_dB,
              UE->frame_parms.dl_CarrierFreq+freq_offset,
              UE->frame_parms.ul_CarrierFreq+freq_offset,
              UE->UE_scan_carrier );

        // rerun with new cell parameters and frequency-offset
        for (i=0; i<openair0_cfg[UE->rf_map.card].rx_num_channels; i++) {
          openair0_cfg[UE->rf_map.card].rx_gain[UE->rf_map.chain+i] = UE->rx_total_gain_dB;//-USRP_GAIN_OFFSET;

          if (freq_offset >= 0)
            openair0_cfg[UE->rf_map.card].rx_freq[UE->rf_map.chain+i] += abs(freq_offset);
          else
            openair0_cfg[UE->rf_map.card].rx_freq[UE->rf_map.chain+i] -= abs(freq_offset);

          openair0_cfg[UE->rf_map.card].tx_freq[UE->rf_map.chain+i] =
            openair0_cfg[UE->rf_map.card].rx_freq[UE->rf_map.chain+i]+(UE->frame_parms.ul_CarrierFreq-UE->frame_parms.dl_CarrierFreq);
          UE->frame_parms.dl_CarrierFreq = openair0_cfg[CC_id].rx_freq[i];
        }

        // reconfigure for potentially different bandwidth
        switch(UE->frame_parms.N_RB_DL) {
          case 6:
            openair0_cfg[UE->rf_map.card].sample_rate =1.92e6;
            openair0_cfg[UE->rf_map.card].rx_bw          =.96e6;
            openair0_cfg[UE->rf_map.card].tx_bw          =.96e6;
            //            openair0_cfg[0].rx_gain[0] -= 12;
            break;

          case 25:
            openair0_cfg[UE->rf_map.card].sample_rate =7.68e6;
            openair0_cfg[UE->rf_map.card].rx_bw          =2.5e6;
            openair0_cfg[UE->rf_map.card].tx_bw          =2.5e6;
            //            openair0_cfg[0].rx_gain[0] -= 6;
            break;

          case 50:
            openair0_cfg[UE->rf_map.card].sample_rate =15.36e6;
            openair0_cfg[UE->rf_map.card].rx_bw          =5.0e6;
            openair0_cfg[UE->rf_map.card].tx_bw          =5.0e6;
            //            openair0_cfg[0].rx_gain[0] -= 3;
            break;

          case 100:
            openair0_cfg[UE->rf_map.card].sample_rate=30.72e6;
            openair0_cfg[UE->rf_map.card].rx_bw=10.0e6;
            openair0_cfg[UE->rf_map.card].tx_bw=10.0e6;
            //            openair0_cfg[0].rx_gain[0] -= 0;
            break;

          case 66:
            openair0_cfg[UE->rf_map.card].sample_rate=122.88e6;
            openair0_cfg[UE->rf_map.card].rx_bw=100.e6;
            openair0_cfg[UE->rf_map.card].tx_bw=100.e6;
            break;
        }

        if (UE->mode != loop_through_memory) {
          UE->rfdevice.trx_set_freq_func(&UE->rfdevice,&openair0_cfg[0],0);
          //UE->rfdevice.trx_set_gains_func(&openair0,&openair0_cfg[0]);
          //UE->rfdevice.trx_stop_func(&UE->rfdevice);
          // sleep(1);
          //nr_init_frame_parms_ue(&UE->frame_parms);
          /*if (UE->rfdevice.trx_start_func(&UE->rfdevice) != 0 ) {
            LOG_E(HW,"Could not start the device\n");
            oai_exit=1;
            }*/
        }

        if (UE->UE_scan_carrier == 1) {
          UE->UE_scan_carrier = 0;
        } else {
          UE->is_synchronized = 1;
        }
      } else {
        // initial sync failed
        // calculate new offset and try again
        if (UE->UE_scan_carrier == 1) {
          if (freq_offset >= 0)
            freq_offset += 100;

          freq_offset *= -1;
          LOG_I(PHY, "[initial_sync] trying carrier off %d Hz, rxgain %d (DL %lu, UL %lu)\n",
                freq_offset,
                UE->rx_total_gain_dB,
                UE->frame_parms.dl_CarrierFreq+freq_offset,
                UE->frame_parms.ul_CarrierFreq+freq_offset );

          for (i=0; i<openair0_cfg[UE->rf_map.card].rx_num_channels; i++) {
            openair0_cfg[UE->rf_map.card].rx_freq[UE->rf_map.chain+i] = UE->frame_parms.dl_CarrierFreq+freq_offset;
            openair0_cfg[UE->rf_map.card].tx_freq[UE->rf_map.chain+i] = UE->frame_parms.ul_CarrierFreq+freq_offset;
            openair0_cfg[UE->rf_map.card].rx_gain[UE->rf_map.chain+i] = UE->rx_total_gain_dB;//-USRP_GAIN_OFFSET;

            if (UE->UE_scan_carrier==1)
              openair0_cfg[UE->rf_map.card].autocal[UE->rf_map.chain+i] = 1;
          }

          if (UE->mode != loop_through_memory)
            UE->rfdevice.trx_set_freq_func(&UE->rfdevice,&openair0_cfg[0],0);
        }// initial_sync=0

        break;

      case si:
      default:
        break;
      }
  }
}

void processSlotTX( PHY_VARS_NR_UE *UE, UE_nr_rxtx_proc_t *proc) {
  uint32_t nb_rb, start_rb;
  uint8_t nb_symb_sch, start_symbol, mcs, precod_nbr_layers, harq_pid, rvidx;
  uint16_t n_rnti;

  nr_dcireq_t dcireq;
  nr_scheduled_response_t scheduled_response;

  // program PUSCH. this should actually be done by the MAC upon reception of an UL DCI
  if (proc->nr_tti_tx == 8 || UE->frame_parms.frame_type == FDD){

    dcireq.module_id = UE->Mod_id;
    dcireq.gNB_index = 0;
    dcireq.cc_id     = 0;
    dcireq.frame     = proc->frame_rx;
    dcireq.slot      = proc->nr_tti_rx;

    scheduled_response.dl_config = NULL;
    scheduled_response.ul_config = &dcireq.ul_config_req;
    scheduled_response.tx_request = NULL;
    scheduled_response.module_id = UE->Mod_id;
    scheduled_response.CC_id     = 0;
    scheduled_response.frame = proc->frame_rx;
    scheduled_response.slot  = proc->nr_tti_rx;
    //--------------------------Temporary configuration-----------------------------//
    n_rnti = 0x1234;
    nb_rb = 50;
    start_rb = 0;
    nb_symb_sch = 12;
    start_symbol = 0;
    precod_nbr_layers = 1;
    mcs = 9;
    harq_pid = 0;
    rvidx = 0;
    //------------------------------------------------------------------------------//

    scheduled_response.ul_config->slot = 8;
    scheduled_response.ul_config->number_pdus = 1;
    scheduled_response.ul_config->ul_config_list[0].pdu_type = FAPI_NR_UL_CONFIG_TYPE_PUSCH;
    scheduled_response.ul_config->ul_config_list[0].ulsch_config_pdu.rnti = n_rnti;
    scheduled_response.ul_config->ul_config_list[0].ulsch_config_pdu.ulsch_pdu_rel15.number_rbs = nb_rb;
    scheduled_response.ul_config->ul_config_list[0].ulsch_config_pdu.ulsch_pdu_rel15.start_rb = start_rb;
    scheduled_response.ul_config->ul_config_list[0].ulsch_config_pdu.ulsch_pdu_rel15.number_symbols = nb_symb_sch;
    scheduled_response.ul_config->ul_config_list[0].ulsch_config_pdu.ulsch_pdu_rel15.start_symbol = start_symbol;
    scheduled_response.ul_config->ul_config_list[0].ulsch_config_pdu.ulsch_pdu_rel15.mcs = mcs;
    scheduled_response.ul_config->ul_config_list[0].ulsch_config_pdu.ulsch_pdu_rel15.ndi = 0;
    scheduled_response.ul_config->ul_config_list[0].ulsch_config_pdu.ulsch_pdu_rel15.rv = rvidx;
    scheduled_response.ul_config->ul_config_list[0].ulsch_config_pdu.ulsch_pdu_rel15.n_layers = precod_nbr_layers;
    scheduled_response.ul_config->ul_config_list[0].ulsch_config_pdu.ulsch_pdu_rel15.harq_process_nbr = harq_pid;

    nr_ue_scheduled_response(&scheduled_response);
    
    if (UE->mode != loop_through_memory) {
      uint8_t thread_id = PHY_vars_UE_g[UE->Mod_id][0]->current_thread_id[proc->nr_tti_tx];
      phy_procedures_nrUE_TX(UE,proc,0,thread_id);
    }
  }
}

void processSlotRX( PHY_VARS_NR_UE *UE, UE_nr_rxtx_proc_t *proc) {

  nr_dcireq_t dcireq;
  nr_scheduled_response_t scheduled_response;
  uint8_t  ssb_period = UE->nrUE_config.ssb_table.ssb_period; 

  //program DCI for slot 1
  //TODO: all of this has to be moved to the MAC!!!
  if (proc->nr_tti_rx == NR_DOWNLINK_SLOT || UE->frame_parms.frame_type == FDD){
    dcireq.module_id = UE->Mod_id;
    dcireq.gNB_index = 0;
    dcireq.cc_id     = 0;
    dcireq.frame     = proc->frame_rx;
    dcireq.slot      = proc->nr_tti_rx;
    nr_ue_dcireq(&dcireq); //to be replaced with function pointer later

    // we should have received a DL DCI here, so configure DL accordingly
    scheduled_response.dl_config = &dcireq.dl_config_req;
    scheduled_response.ul_config = NULL;
    scheduled_response.tx_request = NULL;
    scheduled_response.module_id = UE->Mod_id;
    scheduled_response.CC_id     = 0;
    if (!((proc->frame_rx)%(1<<(ssb_period-1)))) {
      if(proc->frame_rx > dcireq.dl_config_req.sfn)
        UE->frame_gap = proc->frame_rx - dcireq.dl_config_req.sfn;
      if(proc->frame_rx < dcireq.dl_config_req.sfn)
        UE->frame_gap = dcireq.dl_config_req.sfn - proc->frame_rx;
      proc->frame_rx = dcireq.dl_config_req.sfn;
    }
    scheduled_response.frame = proc->frame_rx;
    scheduled_response.slot  = proc->nr_tti_rx;

    nr_ue_scheduled_response(&scheduled_response);
  }

  // Process Rx data for one sub-frame
  if ( proc->nr_tti_rx >=0 && proc->nr_tti_rx <= 1 ) {
#ifdef UE_SLOT_PARALLELISATION
    phy_procedures_slot_parallelization_nrUE_RX( UE, proc, 0, 0, 1, UE->mode, no_relay, NULL );
#else
    uint64_t a=rdtsc();
    phy_procedures_nrUE_RX( UE, proc, 0, 1, UE->mode);
    LOG_D(PHY,"phy_procedures_nrUE_RX: slot:%d, time %lu\n", proc->nr_tti_rx, (rdtsc()-a)/3500);
    //printf(">>> nr_ue_pdcch_procedures ended\n");
#endif
    if(IS_SOFTMODEM_NOS1){ //&& proc->nr_tti_rx==1
      //Hardcoded rnti value
      protocol_ctxt_t ctxt;
      PROTOCOL_CTXT_SET_BY_MODULE_ID(&ctxt, UE->Mod_id, ENB_FLAG_NO,
				     0x1234, proc->frame_rx,
				     proc->nr_tti_rx, 0);
      pdcp_run(&ctxt);
      pdcp_fifo_flush_sdus(&ctxt);
    }
  }

  
  // no UL for now
  /*
  if (UE->mac_enabled==1) {
    //  trigger L2 to run ue_scheduler thru IF module
    //  [TODO] mapping right after NR initial sync
    if(UE->if_inst != NULL && UE->if_inst->ul_indication != NULL) {
      UE->ul_indication.module_id = 0;
      UE->ul_indication.gNB_index = 0;
      UE->ul_indication.cc_id = 0;
      UE->ul_indication.frame = proc->frame_rx;
      UE->ul_indication.slot = proc->nr_tti_rx;
      UE->if_inst->ul_indication(&UE->ul_indication);
    }
  }
  */
}

/*!
 * \brief This is the UE thread for RX subframe n and TX subframe n+4.
 * This thread performs the phy_procedures_UE_RX() on every received slot.
 * then, if TX is enabled it performs TX for n+4.
 * \param arg is a pointer to a \ref PHY_VARS_NR_UE structure.
 * \returns a pointer to an int. The storage is not on the heap and must not be freed.
 */

typedef struct processingData_s {
  UE_nr_rxtx_proc_t proc;
  PHY_VARS_NR_UE    *UE;
}  processingData_t;

void UE_processing(void *arg) {
  processingData_t *rxtxD=(processingData_t *) arg;
  UE_nr_rxtx_proc_t *proc = &rxtxD->proc;
  PHY_VARS_NR_UE    *UE   = rxtxD->UE;
<<<<<<< HEAD

  processSlotRX(UE, proc);
=======
  processSlotRX(UE, proc);
  uint8_t gNB_id = 0;

  // params for UL time alignment procedure
  NR_UL_TIME_ALIGNMENT_t *ul_time_alignment = &UE->ul_time_alignment[gNB_id];
  uint8_t numerology = UE->frame_parms.numerology_index;
  uint16_t bwp_ul_NB_RB = UE->frame_parms.N_RB_UL;
  int slot_tx = proc->nr_tti_tx;
  int frame_tx = proc->frame_tx;

  //printf(">>> mac ended\n");
  // Prepare the future Tx data
/*
#ifndef NO_RAT_NR

  if (slot_select_nr(&UE->frame_parms, proc->frame_tx, proc->nr_tti_tx) & NR_UPLINK_SLOT)
#else
  if ((subframe_select( &UE->frame_parms, proc->subframe_tx) == SF_UL) ||
      (UE->frame_parms.frame_type == FDD) )
#endif
*/

  /* UL time alignment
  // If the current tx frame and slot match the TA configuration in ul_time_alignment
  // then timing advance is processed and set to be applied in the next UL transmission */
  if (UE->mac_enabled == 1) {

    if (frame_tx == ul_time_alignment->ta_frame && slot_tx == ul_time_alignment->ta_slot){
      LOG_D(PHY,"Applying timing advance -- frame %d -- slot %d\n", frame_tx, slot_tx);

      //if (nfapi_mode!=3){
      nr_process_timing_advance(UE->Mod_id, UE->CC_id, ul_time_alignment->ta_command, numerology, bwp_ul_NB_RB);
      ul_time_alignment->ta_frame = -1;
      ul_time_alignment->ta_slot = -1;
      //}
    }
  }

  if (proc->nr_tti_tx == NR_UPLINK_SLOT || UE->frame_parms.frame_type == FDD){

    thread_id = PHY_vars_UE_g[UE->Mod_id][0]->current_thread_id[proc->nr_tti_tx];


    if (UE->mode != loop_through_memory)
      phy_procedures_nrUE_TX(UE,proc,gNB_id,thread_id);

  }

  //phy_procedures_UE_TX(UE,proc,0,0,UE->mode,no_relay);

#if 0
>>>>>>> cfced70b

  processSlotTX(UE, proc);

}

void readFrame(PHY_VARS_NR_UE *UE,  openair0_timestamp *timestamp) {
  void *rxp[NB_ANTENNAS_RX];
  void *dummy_tx[UE->frame_parms.nb_antennas_tx];

  for (int i=0; i<UE->frame_parms.nb_antennas_tx; i++)
    dummy_tx[i]=malloc16_clear(UE->frame_parms.samples_per_subframe*4);

  for(int x=0; x<20; x++) {  // two frames for initial sync
    for (int i=0; i<UE->frame_parms.nb_antennas_rx; i++)
      rxp[i] = ((void *)&UE->common_vars.rxdata[i][0]) + 4*x*UE->frame_parms.samples_per_subframe;

    AssertFatal( UE->frame_parms.samples_per_subframe ==
                 UE->rfdevice.trx_read_func(&UE->rfdevice,
                                            timestamp,
                                            rxp,
                                            UE->frame_parms.samples_per_subframe,
                                            UE->frame_parms.nb_antennas_rx), "");
  }

  for (int i=0; i<UE->frame_parms.nb_antennas_tx; i++)
    free(dummy_tx[i]);
}

void trashFrame(PHY_VARS_NR_UE *UE, openair0_timestamp *timestamp) {
  void *dummy_tx[UE->frame_parms.nb_antennas_tx];

  for (int i=0; i<UE->frame_parms.nb_antennas_tx; i++)
    dummy_tx[i]=malloc16_clear(UE->frame_parms.samples_per_subframe*4);

  void *dummy_rx[UE->frame_parms.nb_antennas_rx];

  for (int i=0; i<UE->frame_parms.nb_antennas_rx; i++)
    dummy_rx[i]=malloc16(UE->frame_parms.samples_per_subframe*4);

  for (int sf=0; sf<NR_NUMBER_OF_SUBFRAMES_PER_FRAME; sf++) {
    //      printf("Reading dummy sf %d\n",sf);
    UE->rfdevice.trx_read_func(&UE->rfdevice,
                               timestamp,
                               dummy_rx,
                               UE->frame_parms.samples_per_subframe,
                               UE->frame_parms.nb_antennas_rx);
    if (IS_SOFTMODEM_RFSIM ) {
	 usleep(1000); // slow down, as would do actual rf to let cpu for the synchro thread
    }
  }

  for (int i=0; i<UE->frame_parms.nb_antennas_tx; i++)
    free(dummy_tx[i]);

  for (int i=0; i<UE->frame_parms.nb_antennas_rx; i++)
    free(dummy_rx[i]);
}

void syncInFrame(PHY_VARS_NR_UE *UE, openair0_timestamp *timestamp) {

    LOG_I(PHY,"Resynchronizing RX by %d samples (mode = %d)\n",UE->rx_offset,UE->mode);
    void *dummy_tx[UE->frame_parms.nb_antennas_tx];

    for (int i=0; i<UE->frame_parms.nb_antennas_tx; i++)
      dummy_tx[i]=malloc16_clear(UE->frame_parms.samples_per_subframe*4);

    for ( int size=UE->rx_offset ; size > 0 ; size -= UE->frame_parms.samples_per_subframe ) {
      int unitTransfer=size>UE->frame_parms.samples_per_subframe ? UE->frame_parms.samples_per_subframe : size ;
      AssertFatal(unitTransfer ==
                  UE->rfdevice.trx_read_func(&UE->rfdevice,
                                             timestamp,
                                             (void **)UE->common_vars.rxdata,
                                             unitTransfer,
                                             UE->frame_parms.nb_antennas_rx),"");
    }

    for (int i=0; i<UE->frame_parms.nb_antennas_tx; i++)
      free(dummy_tx[i]);

}

int computeSamplesShift(PHY_VARS_NR_UE *UE) {
  if (IS_SOFTMODEM_RFSIM) {
    LOG_E(PHY,"SET rx_offset %d \n",UE->rx_offset);
    //UE->rx_offset_diff=0;
    return 0;
  }

  // compute TO compensation that should be applied for this frame
  if ( UE->rx_offset < UE->frame_parms.samples_per_frame/2  &&
       UE->rx_offset > 0 ) {
    //LOG_I(PHY,"!!!adjusting -1 samples!!!\n");
    return -1 ;
  }

  if ( UE->rx_offset > UE->frame_parms.samples_per_frame/2 &&
       UE->rx_offset < UE->frame_parms.samples_per_frame ) {
    //LOG_I(PHY,"!!!adjusting +1 samples!!!\n");
    return 1;
  }

  return 0;
}

void *UE_thread(void *arg) {
  //this thread should be over the processing thread to keep in real time
  PHY_VARS_NR_UE *UE = (PHY_VARS_NR_UE *) arg;
  //  int tx_enabled = 0;
  openair0_timestamp timestamp;
  void *rxp[NB_ANTENNAS_RX], *txp[NB_ANTENNAS_TX];
  int start_rx_stream = 0;
  AssertFatal(0== openair0_device_load(&(UE->rfdevice), &openair0_cfg[0]), "");
  UE->rfdevice.host_type = RAU_HOST;
  AssertFatal(UE->rfdevice.trx_start_func(&UE->rfdevice) == 0, "Could not start the device\n");
  notifiedFIFO_t nf;
  initNotifiedFIFO(&nf);
  int nbSlotProcessing=0;
  int thread_idx=0;
  notifiedFIFO_t freeBlocks;
  initNotifiedFIFO_nothreadSafe(&freeBlocks);

  for (int i=0; i<RX_NB_TH+1; i++)  // RX_NB_TH working + 1 we are making to be pushed
    pushNotifiedFIFO_nothreadSafe(&freeBlocks,
                                  newNotifiedFIFO_elt(sizeof(processingData_t), 0,&nf,UE_processing));

  bool syncRunning=false;
  const int nb_slot_frame = UE->frame_parms.slots_per_frame;
  int absolute_slot=0, decoded_frame_rx=INT_MAX, trashed_frames=0;

  while (!oai_exit) {
    if (syncRunning) {
      notifiedFIFO_elt_t *res=tryPullTpool(&nf, Tpool);

      if (res) {
        syncRunning=false;
        syncData_t *tmp=(syncData_t *)NotifiedFifoData(res);
        // shift the frame index with all the frames we trashed meanwhile we perform the synch search
        decoded_frame_rx=(tmp->proc.decoded_frame_rx+trashed_frames) % MAX_FRAME_NUMBER;
        delNotifiedFIFO_elt(res);
      } else {
        trashFrame(UE, &timestamp);
        trashed_frames++;
        continue;
      }
    }

    AssertFatal( !syncRunning, "At this point synchronization can't be running\n");

    if (!UE->is_synchronized) {
      readFrame(UE, &timestamp);
      notifiedFIFO_elt_t *Msg=newNotifiedFIFO_elt(sizeof(syncData_t),0,&nf,UE_synch);
      syncData_t *syncMsg=(syncData_t *)NotifiedFifoData(Msg);
      syncMsg->UE=UE;
      memset(&syncMsg->proc, 0, sizeof(syncMsg->proc));
      pushTpool(Tpool, Msg);
      trashed_frames=0;
      syncRunning=true;
      continue;
    }

    if (start_rx_stream==0) {
      start_rx_stream=1;
      syncInFrame(UE, &timestamp);
      UE->rx_offset=0;
      UE->time_sync_cell=0;
      // read in first symbol
      AssertFatal (UE->frame_parms.ofdm_symbol_size+UE->frame_parms.nb_prefix_samples0 ==
                   UE->rfdevice.trx_read_func(&UE->rfdevice,
                                              &timestamp,
                                              (void **)UE->common_vars.rxdata,
                                              UE->frame_parms.ofdm_symbol_size+UE->frame_parms.nb_prefix_samples0,
                                              UE->frame_parms.nb_antennas_rx),"");
      // we have the decoded frame index in the return of the synch process
      // and we shifted above to the first slot of next frame
      decoded_frame_rx++;
      // we do ++ first in the regular processing, so it will be begin of frame;
      absolute_slot=decoded_frame_rx*nb_slot_frame + nb_slot_frame -1;
      continue;
    }


    absolute_slot++;
    // whatever means thread_idx
    // Fix me: will be wrong when slot 1 is slow, as slot 2 finishes
    // Slot 3 will overlap if RX_NB_TH is 2
    // this is general failure in UE !!!
    thread_idx = absolute_slot % RX_NB_TH;
    int slot_nr = absolute_slot % nb_slot_frame;
    notifiedFIFO_elt_t *msgToPush;
    AssertFatal((msgToPush=pullNotifiedFIFO_nothreadSafe(&freeBlocks)) != NULL,"chained list failure");
    processingData_t *curMsg=(processingData_t *)NotifiedFifoData(msgToPush);
    curMsg->UE=UE;
    // update thread index for received subframe
    curMsg->UE->current_thread_id[slot_nr] = thread_idx;
    curMsg->proc.CC_id = 0;
    curMsg->proc.nr_tti_rx= slot_nr;
    curMsg->proc.subframe_rx=slot_nr/(nb_slot_frame/10);
    curMsg->proc.nr_tti_tx = (absolute_slot + DURATION_RX_TO_TX) % nb_slot_frame;
    curMsg->proc.subframe_tx=curMsg->proc.nr_tti_rx;
    curMsg->proc.frame_rx = ((absolute_slot/nb_slot_frame)+UE->frame_gap) % MAX_FRAME_NUMBER;
    curMsg->proc.frame_tx = (((absolute_slot+DURATION_RX_TO_TX)/nb_slot_frame)+UE->frame_gap) % MAX_FRAME_NUMBER;
    curMsg->proc.decoded_frame_rx=-1;
    //LOG_I(PHY,"Process slot %d thread Idx %d total gain %d\n", slot_nr, thread_idx, UE->rx_total_gain_dB);

#ifdef OAI_ADRV9371_ZC706
    /*uint32_t total_gain_dB_prev = 0;
    if (total_gain_dB_prev != UE->rx_total_gain_dB) {
		total_gain_dB_prev = UE->rx_total_gain_dB;
        openair0_cfg[0].rx_gain[0] = UE->rx_total_gain_dB;
        UE->rfdevice.trx_set_gains_func(&UE->rfdevice,&openair0_cfg[0]);
    }*/
#endif

    for (int i=0; i<UE->frame_parms.nb_antennas_rx; i++)
      rxp[i] = (void *)&UE->common_vars.rxdata[i][UE->frame_parms.ofdm_symbol_size+
               UE->frame_parms.nb_prefix_samples0+
               slot_nr*UE->frame_parms.samples_per_slot];

    for (int i=0; i<UE->frame_parms.nb_antennas_tx; i++)
      txp[i] = (void *)&UE->common_vars.txdata[i][((curMsg->proc.nr_tti_rx + DURATION_RX_TO_TX)%nb_slot_frame)*UE->frame_parms.samples_per_slot];

    int readBlockSize, writeBlockSize;

    if (slot_nr<(nb_slot_frame - 1)) {
      readBlockSize=UE->frame_parms.samples_per_slot;
      writeBlockSize=UE->frame_parms.samples_per_slot;
    } else {
      UE->rx_offset_diff = computeSamplesShift(UE);
      readBlockSize=UE->frame_parms.samples_per_slot -
                    UE->frame_parms.ofdm_symbol_size -
                    UE->frame_parms.nb_prefix_samples0 -
                    UE->rx_offset_diff;
      writeBlockSize=UE->frame_parms.samples_per_slot -
                     UE->rx_offset_diff;
    }

    AssertFatal(readBlockSize ==
                UE->rfdevice.trx_read_func(&UE->rfdevice,
                                           &timestamp,
                                           rxp,
                                           readBlockSize,
                                           UE->frame_parms.nb_antennas_rx),"");

<<<<<<< HEAD
=======
if (slot_nr == (20+NR_UPLINK_SLOT-DURATION_RX_TO_TX - 1)%20)
    AssertFatal( writeBlockSize ==
                 UE->rfdevice.trx_write_func(&UE->rfdevice,
                     timestamp+
                     (DURATION_RX_TO_TX*UE->frame_parms.samples_per_slot) -
                     UE->frame_parms.ofdm_symbol_size-UE->frame_parms.nb_prefix_samples0 -
                     openair0_cfg[0].tx_sample_advance,
                     txp,
                     writeBlockSize,
                     UE->frame_parms.nb_antennas_tx,
                     2),"");

if (slot_nr == (20+NR_UPLINK_SLOT-DURATION_RX_TO_TX)%20)
>>>>>>> cfced70b
    AssertFatal( writeBlockSize ==
                 UE->rfdevice.trx_write_func(&UE->rfdevice,
                     timestamp+
                     (DURATION_RX_TO_TX*UE->frame_parms.samples_per_slot) -
                     UE->frame_parms.ofdm_symbol_size-UE->frame_parms.nb_prefix_samples0 -
                     openair0_cfg[0].tx_sample_advance,
                     txp,
                     writeBlockSize,
                     UE->frame_parms.nb_antennas_tx,
<<<<<<< HEAD
                     1),"");
=======
                     3),"");
>>>>>>> cfced70b

    if( slot_nr==(nb_slot_frame-1)) {
      // read in first symbol of next frame and adjust for timing drift
      int first_symbols=writeBlockSize-readBlockSize;

      if ( first_symbols > 0 )
        AssertFatal(first_symbols ==
                    UE->rfdevice.trx_read_func(&UE->rfdevice,
                                               &timestamp,
                                               (void **)UE->common_vars.rxdata,
                                               first_symbols,
                                               UE->frame_parms.nb_antennas_rx),"");
      else
        LOG_E(PHY,"can't compensate: diff =%d\n", first_symbols);
    }

    curMsg->proc.timestamp_tx = timestamp+
                                (DURATION_RX_TO_TX*UE->frame_parms.samples_per_slot)-
                                UE->frame_parms.ofdm_symbol_size-UE->frame_parms.nb_prefix_samples0;
    notifiedFIFO_elt_t *res;

    while (nbSlotProcessing >= RX_NB_TH) {
      if ( (res=tryPullTpool(&nf, Tpool)) != NULL ) {
        nbSlotProcessing--;
        processingData_t *tmp=(processingData_t *)res->msgData;

        if (tmp->proc.decoded_frame_rx != -1)
          decoded_frame_rx=tmp->proc.decoded_frame_rx;

        pushNotifiedFIFO_nothreadSafe(&freeBlocks,res);
      }

      usleep(200);
    }

    if (  decoded_frame_rx != curMsg->proc.frame_rx &&
          ((decoded_frame_rx+1) % MAX_FRAME_NUMBER) != curMsg->proc.frame_rx )
      LOG_D(PHY,"Decoded frame index (%d) is not compatible with current context (%d), UE should go back to synch mode\n",
            decoded_frame_rx, curMsg->proc.frame_rx  );

    nbSlotProcessing++;
    msgToPush->key=slot_nr;
    pushTpool(Tpool, msgToPush);

    if (IS_SOFTMODEM_RFSIM || IS_SOFTMODEM_NOS1) {  //getenv("RFSIMULATOR")
      // FixMe: Wait previous thread is done, because race conditions seems too bad
      // in case of actual RF board, the overlap between threads mitigate the issue
      // We must receive one message, that proves the slot processing is done
      res=pullTpool(&nf, Tpool);
      nbSlotProcessing--;
      processingData_t *tmp=(processingData_t *)res->msgData;

      if (tmp->proc.decoded_frame_rx != -1)
        decoded_frame_rx=tmp->proc.decoded_frame_rx;

      pushNotifiedFIFO_nothreadSafe(&freeBlocks,res);
    }
  } // while !oai_exit

  return NULL;
}

void init_NR_UE(int nb_inst, char* rrc_config_path) {
  int inst;
  NR_UE_MAC_INST_t *mac_inst;
  NR_UE_RRC_INST_t* rrc_inst;
  
  for (inst=0; inst < nb_inst; inst++) {
    AssertFatal((rrc_inst = nr_l3_init_ue(rrc_config_path)) != NULL, "can not initialize RRC module\n");
    AssertFatal((mac_inst = nr_l2_init_ue(rrc_inst)) != NULL, "can not initialize L2 module\n");
    AssertFatal((mac_inst->if_module = nr_ue_if_module_init(inst)) != NULL, "can not initialize IF module\n");
  }
}

void init_NR_UE_threads(int nb_inst) {
  int inst;

  pthread_t threads[nb_inst];

  for (inst=0; inst < nb_inst; inst++) {
    PHY_VARS_NR_UE *UE = PHY_vars_UE_g[inst][0];
<<<<<<< HEAD

    LOG_I(PHY,"Intializing UE Threads for instance %d (%p,%p)...\n",inst,PHY_vars_UE_g[inst],PHY_vars_UE_g[inst][0]);
=======
    AssertFatal((UE->if_inst = nr_ue_if_module_init(inst)) != NULL, "can not initial IF module\n");
    nr_l3_init_ue();
    nr_l2_init_ue();
    mac_inst = get_mac_inst(inst);
    mac_inst->if_module = UE->if_inst;
    // Initial bandwidth part configuration -- full carrier bandwidth
    mac_inst->initial_bwp_dl.bwp_id = 0;
    mac_inst->initial_bwp_dl.location = 0;
    mac_inst->initial_bwp_dl.scs = UE->frame_parms.subcarrier_spacing;
    mac_inst->initial_bwp_dl.N_RB = UE->frame_parms.N_RB_DL;
    mac_inst->initial_bwp_dl.cyclic_prefix = UE->frame_parms.Ncp;
    mac_inst->initial_bwp_ul.bwp_id = 0;
    mac_inst->initial_bwp_ul.location = 0;
    mac_inst->initial_bwp_ul.scs = UE->frame_parms.subcarrier_spacing;
    mac_inst->initial_bwp_ul.N_RB = UE->frame_parms.N_RB_UL;
    mac_inst->initial_bwp_ul.cyclic_prefix = UE->frame_parms.Ncp;
    LOG_I(PHY,"Initializing UE Threads for instance %d (%p,%p)...\n",inst,PHY_vars_UE_g[inst],PHY_vars_UE_g[inst][0]);
>>>>>>> cfced70b
    threadCreate(&threads[inst], UE_thread, (void *)UE, "UEthread", -1, OAI_PRIORITY_RT_MAX);

#ifdef UE_DLSCH_PARALLELISATION
    pthread_t dlsch0_threads;
    threadCreate(&dlsch0_threads, dlsch_thread, (void *)UE, "DLthread", -1, OAI_PRIORITY_RT_MAX-1);
#endif

  }
<<<<<<< HEAD
}
=======

  printf("UE threads created by %ld\n", gettid());
}

/* HACK: this function is needed to compile the UE
 * fix it somehow
 */
int8_t find_dlsch(uint16_t rnti,
                  PHY_VARS_eNB *eNB,
                  find_type_t type)
{
  printf("you cannot read this\n");
  abort();
}

void multicast_link_write_sock(int groupP, char *dataP, uint32_t sizeP) {}
>>>>>>> cfced70b
<|MERGE_RESOLUTION|>--- conflicted
+++ resolved
@@ -384,7 +384,7 @@
     nb_rb = 50;
     start_rb = 0;
     nb_symb_sch = 12;
-    start_symbol = 0;
+    start_symbol = 2;
     precod_nbr_layers = 1;
     mcs = 9;
     harq_pid = 0;
@@ -444,7 +444,7 @@
       proc->frame_rx = dcireq.dl_config_req.sfn;
     }
     scheduled_response.frame = proc->frame_rx;
-    scheduled_response.slot  = proc->nr_tti_rx;
+    scheduled_response.slot = proc->nr_tti_rx;
 
     nr_ue_scheduled_response(&scheduled_response);
   }
@@ -505,11 +505,7 @@
   processingData_t *rxtxD=(processingData_t *) arg;
   UE_nr_rxtx_proc_t *proc = &rxtxD->proc;
   PHY_VARS_NR_UE    *UE   = rxtxD->UE;
-<<<<<<< HEAD
-
-  processSlotRX(UE, proc);
-=======
-  processSlotRX(UE, proc);
+
   uint8_t gNB_id = 0;
 
   // params for UL time alignment procedure
@@ -519,18 +515,6 @@
   int slot_tx = proc->nr_tti_tx;
   int frame_tx = proc->frame_tx;
 
-  //printf(">>> mac ended\n");
-  // Prepare the future Tx data
-/*
-#ifndef NO_RAT_NR
-
-  if (slot_select_nr(&UE->frame_parms, proc->frame_tx, proc->nr_tti_tx) & NR_UPLINK_SLOT)
-#else
-  if ((subframe_select( &UE->frame_parms, proc->subframe_tx) == SF_UL) ||
-      (UE->frame_parms.frame_type == FDD) )
-#endif
-*/
-
   /* UL time alignment
   // If the current tx frame and slot match the TA configuration in ul_time_alignment
   // then timing advance is processed and set to be applied in the next UL transmission */
@@ -547,20 +531,7 @@
     }
   }
 
-  if (proc->nr_tti_tx == NR_UPLINK_SLOT || UE->frame_parms.frame_type == FDD){
-
-    thread_id = PHY_vars_UE_g[UE->Mod_id][0]->current_thread_id[proc->nr_tti_tx];
-
-
-    if (UE->mode != loop_through_memory)
-      phy_procedures_nrUE_TX(UE,proc,gNB_id,thread_id);
-
-  }
-
-  //phy_procedures_UE_TX(UE,proc,0,0,UE->mode,no_relay);
-
-#if 0
->>>>>>> cfced70b
+  processSlotRX(UE, proc);
 
   processSlotTX(UE, proc);
 
@@ -804,9 +775,6 @@
                                            readBlockSize,
                                            UE->frame_parms.nb_antennas_rx),"");
 
-<<<<<<< HEAD
-=======
-if (slot_nr == (20+NR_UPLINK_SLOT-DURATION_RX_TO_TX - 1)%20)
     AssertFatal( writeBlockSize ==
                  UE->rfdevice.trx_write_func(&UE->rfdevice,
                      timestamp+
@@ -816,24 +784,7 @@
                      txp,
                      writeBlockSize,
                      UE->frame_parms.nb_antennas_tx,
-                     2),"");
-
-if (slot_nr == (20+NR_UPLINK_SLOT-DURATION_RX_TO_TX)%20)
->>>>>>> cfced70b
-    AssertFatal( writeBlockSize ==
-                 UE->rfdevice.trx_write_func(&UE->rfdevice,
-                     timestamp+
-                     (DURATION_RX_TO_TX*UE->frame_parms.samples_per_slot) -
-                     UE->frame_parms.ofdm_symbol_size-UE->frame_parms.nb_prefix_samples0 -
-                     openair0_cfg[0].tx_sample_advance,
-                     txp,
-                     writeBlockSize,
-                     UE->frame_parms.nb_antennas_tx,
-<<<<<<< HEAD
                      1),"");
-=======
-                     3),"");
->>>>>>> cfced70b
 
     if( slot_nr==(nb_slot_frame-1)) {
       // read in first symbol of next frame and adjust for timing drift
@@ -915,28 +866,8 @@
 
   for (inst=0; inst < nb_inst; inst++) {
     PHY_VARS_NR_UE *UE = PHY_vars_UE_g[inst][0];
-<<<<<<< HEAD
 
     LOG_I(PHY,"Intializing UE Threads for instance %d (%p,%p)...\n",inst,PHY_vars_UE_g[inst],PHY_vars_UE_g[inst][0]);
-=======
-    AssertFatal((UE->if_inst = nr_ue_if_module_init(inst)) != NULL, "can not initial IF module\n");
-    nr_l3_init_ue();
-    nr_l2_init_ue();
-    mac_inst = get_mac_inst(inst);
-    mac_inst->if_module = UE->if_inst;
-    // Initial bandwidth part configuration -- full carrier bandwidth
-    mac_inst->initial_bwp_dl.bwp_id = 0;
-    mac_inst->initial_bwp_dl.location = 0;
-    mac_inst->initial_bwp_dl.scs = UE->frame_parms.subcarrier_spacing;
-    mac_inst->initial_bwp_dl.N_RB = UE->frame_parms.N_RB_DL;
-    mac_inst->initial_bwp_dl.cyclic_prefix = UE->frame_parms.Ncp;
-    mac_inst->initial_bwp_ul.bwp_id = 0;
-    mac_inst->initial_bwp_ul.location = 0;
-    mac_inst->initial_bwp_ul.scs = UE->frame_parms.subcarrier_spacing;
-    mac_inst->initial_bwp_ul.N_RB = UE->frame_parms.N_RB_UL;
-    mac_inst->initial_bwp_ul.cyclic_prefix = UE->frame_parms.Ncp;
-    LOG_I(PHY,"Initializing UE Threads for instance %d (%p,%p)...\n",inst,PHY_vars_UE_g[inst],PHY_vars_UE_g[inst][0]);
->>>>>>> cfced70b
     threadCreate(&threads[inst], UE_thread, (void *)UE, "UEthread", -1, OAI_PRIORITY_RT_MAX);
 
 #ifdef UE_DLSCH_PARALLELISATION
@@ -945,11 +876,6 @@
 #endif
 
   }
-<<<<<<< HEAD
-}
-=======
-
-  printf("UE threads created by %ld\n", gettid());
 }
 
 /* HACK: this function is needed to compile the UE
@@ -963,5 +889,4 @@
   abort();
 }
 
-void multicast_link_write_sock(int groupP, char *dataP, uint32_t sizeP) {}
->>>>>>> cfced70b
+void multicast_link_write_sock(int groupP, char *dataP, uint32_t sizeP) {}