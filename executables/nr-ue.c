/*
 * Licensed to the OpenAirInterface (OAI) Software Alliance under one or more
 * contributor license agreements.  See the NOTICE file distributed with
 * this work for additional information regarding copyright ownership.
 * The OpenAirInterface Software Alliance licenses this file to You under
 * the OAI Public License, Version 1.0  (the "License"); you may not use this file
 * except in compliance with the License.
 * You may obtain a copy of the License at
 *
 *      http://www.openairinterface.org/?page_id=698
 *
 * Unless required by applicable law or agreed to in writing, software
 * distributed under the License is distributed on an "AS IS" BASIS,
 * WITHOUT WARRANTIES OR CONDITIONS OF ANY KIND, either express or implied.
 * See the License for the specific language governing permissions and
 * limitations under the License.
 *-------------------------------------------------------------------------------
 * For more information about the OpenAirInterface (OAI) Software Alliance:
 *      contact@openairinterface.org
 */
#include "executables/thread-common.h"
#include "executables/nr-uesoftmodem.h"

#include "NR_MAC_UE/mac.h"
//#include "RRC/LTE/rrc_extern.h"
#include "PHY_INTERFACE/phy_interface_extern.h"

#undef MALLOC //there are two conflicting definitions, so we better make sure we don't use it at all
//#undef FRAME_LENGTH_COMPLEX_SAMPLES //there are two conflicting definitions, so we better make sure we don't use it at all

#include "fapi_nr_ue_l1.h"
#include "PHY/phy_extern_nr_ue.h"
#include "PHY/INIT/phy_init.h"
#include "PHY/MODULATION/modulation_UE.h"
#include "NR_MAC_UE/mac_proto.h"
#include "RRC/NR_UE/rrc_proto.h"

//#ifndef NO_RAT_NR
#include "SCHED_NR/phy_frame_config_nr.h"
//#endif
#include "SCHED_NR_UE/defs.h"

#include "PHY/NR_UE_TRANSPORT/nr_transport_proto_ue.h"

#include "common/utils/LOG/log.h"
#include "common/utils/system.h"
#include "common/utils/LOG/vcd_signal_dumper.h"
#include "executables/nr-softmodem.h"

#include "T.h"

#ifdef XFORMS
  #include "PHY/TOOLS/nr_phy_scope.h"

  extern char do_forms;
#endif

// Missing stuff?
int next_ra_frame = 0;
module_id_t next_Mod_id = 0;

extern double cpuf;
//static  nfapi_nr_config_request_t config_t;
//static  nfapi_nr_config_request_t* config =&config_t;

/*
 *  NR SLOT PROCESSING SEQUENCE
 *
 *  Processing occurs with following steps for connected mode:
 *
 *  - Rx samples for a slot are received,
 *  - PDCCH processing (including DCI extraction for downlink and uplink),
 *  - PDSCH processing (including transport blocks decoding),
 *  - PUCCH/PUSCH (transmission of acknowledgements, CSI, ... or data).
 *
 *  Time between reception of the slot and related transmission depends on UE processing performance.
 *  It is defined by the value NR_UE_CAPABILITY_SLOT_RX_TO_TX.
 *
 *  In NR, network gives the duration between Rx slot and Tx slot in the DCI:
 *  - for reception of a PDSCH and its associated acknowledgment slot (with a PUCCH or a PUSCH),
 *  - for reception of an uplink grant and its associated PUSCH slot.
 *
 *  So duration between reception and it associated transmission depends on its transmission slot given in the DCI.
 *  NR_UE_CAPABILITY_SLOT_RX_TO_TX means the minimum duration but higher duration can be given by the network because UE can support it.
 *
 *                                                                                                    Slot k
 *                                                                                  -------+------------+--------
 *                Frame                                                                    | Tx samples |
 *                Subframe                                                                 |   buffer   |
 *                Slot n                                                            -------+------------+--------
 *       ------ +------------+--------                                                     |
 *              | Rx samples |                                                             |
 *              |   buffer   |                                                             |
 *       -------+------------+--------                                                     |
 *                           |                                                             |
 *                           V                                                             |
 *                           +------------+                                                |
 *                           |   PDCCH    |                                                |
 *                           | processing |                                                |
 *                           +------------+                                                |
 *                           |            |                                                |
 *                           |            v                                                |
 *                           |            +------------+                                   |
 *                           |            |   PDSCH    |                                   |
 *                           |            | processing | decoding result                   |
 *                           |            +------------+    -> ACK/NACK of PDSCH           |
 *                           |                         |                                   |
 *                           |                         v                                   |
 *                           |                         +-------------+------------+        |
 *                           |                         | PUCCH/PUSCH | Tx samples |        |
 *                           |                         |  processing | transfer   |        |
 *                           |                         +-------------+------------+        |
 *                           |                                                             |
 *                           |/___________________________________________________________\|
 *                            \  duration between reception and associated transmission   /
 *
 * Remark: processing is done slot by slot, it can be distribute on different threads which are executed in parallel.
 * This is an architecture optimization in order to cope with real time constraints.
 * By example, for LTE, subframe processing is spread over 4 different threads.
 *
 */

#ifndef NO_RAT_NR
  #define DURATION_RX_TO_TX           (NR_UE_CAPABILITY_SLOT_RX_TO_TX)  /* for NR this will certainly depends to such UE capability which is not yet defined */
#else
  #define DURATION_RX_TO_TX           (4)   /* For LTE, this duration is fixed to 4 and it is linked to LTE standard for both modes FDD/TDD */
#endif

#define FRAME_PERIOD    100000000ULL
#define DAQ_PERIOD      66667ULL

typedef enum {
  pss=0,
  pbch=1,
  si=2
} sync_mode_t;


void init_nr_ue_vars(PHY_VARS_NR_UE *ue,
                     NR_DL_FRAME_PARMS *frame_parms,
                     uint8_t UE_id,
                     uint8_t abstraction_flag)
{

  int nb_connected_gNB = 1, gNB_id;

  memcpy(&(ue->frame_parms), frame_parms, sizeof(NR_DL_FRAME_PARMS));

  ue->Mod_id      = UE_id;
  ue->mac_enabled = 1;

  // Setting UE mode to NOT_SYNCHED by default
  for (gNB_id = 0; gNB_id < nb_connected_gNB; gNB_id++){
    ue->UE_mode[gNB_id] = NOT_SYNCHED;
    ue->prach_resources[gNB_id] = (NR_PRACH_RESOURCES_t *)malloc16_clear(sizeof(NR_PRACH_RESOURCES_t));
  }

  // initialize all signal buffers
  init_nr_ue_signal(ue, nb_connected_gNB, abstraction_flag);
  // intialize transport
  init_nr_ue_transport(ue, abstraction_flag);
}

/*!
 * It performs band scanning and synchonization.
 * \param arg is a pointer to a \ref PHY_VARS_NR_UE structure.
 */

typedef struct syncData_s {
  UE_nr_rxtx_proc_t proc;
  PHY_VARS_NR_UE *UE;
} syncData_t;

static void UE_synch(void *arg) {
  syncData_t *syncD=(syncData_t *) arg;
  int i, hw_slot_offset;
  PHY_VARS_NR_UE *UE = syncD->UE;
  sync_mode_t sync_mode = pbch;
  int CC_id = UE->CC_id;
  int freq_offset=0;
  UE->is_synchronized = 0;

  if (UE->UE_scan == 0) {
    LOG_I( PHY, "[SCHED][UE] Check absolute frequency DL %"PRIu64", UL %"PRIu64" (oai_exit %d, rx_num_channels %d)\n",
           UE->frame_parms.dl_CarrierFreq, UE->frame_parms.ul_CarrierFreq,
           oai_exit, openair0_cfg[0].rx_num_channels);

    for (i=0; i<openair0_cfg[UE->rf_map.card].rx_num_channels; i++) {
      openair0_cfg[UE->rf_map.card].rx_freq[UE->rf_map.chain+i] = UE->frame_parms.dl_CarrierFreq;
      openair0_cfg[UE->rf_map.card].tx_freq[UE->rf_map.chain+i] = UE->frame_parms.ul_CarrierFreq;
      openair0_cfg[UE->rf_map.card].autocal[UE->rf_map.chain+i] = 1;

      if (UE->frame_parms.frame_type == FDD) 
        openair0_cfg[UE->rf_map.card].duplex_mode = duplex_mode_FDD;
      else 
        openair0_cfg[UE->rf_map.card].duplex_mode = duplex_mode_TDD;
    }

    sync_mode = pbch;
  } else {
    LOG_E(PHY,"Fixme!\n");
    /*
    for (i=0; i<openair0_cfg[UE->rf_map.card].rx_num_channels; i++) {
      downlink_frequency[UE->rf_map.card][UE->rf_map.chain+i] = bands_to_scan.band_info[CC_id].dl_min;
      uplink_frequency_offset[UE->rf_map.card][UE->rf_map.chain+i] =
        bands_to_scan.band_info[CC_id].ul_min-bands_to_scan.band_info[CC_id].dl_min;
      openair0_cfg[UE->rf_map.card].rx_freq[UE->rf_map.chain+i] = downlink_frequency[CC_id][i];
      openair0_cfg[UE->rf_map.card].tx_freq[UE->rf_map.chain+i] =
        downlink_frequency[CC_id][i]+uplink_frequency_offset[CC_id][i];
      openair0_cfg[UE->rf_map.card].rx_gain[UE->rf_map.chain+i] = UE->rx_total_gain_dB;
    }
    */
  }

  LOG_W(PHY, "Starting sync detection\n");

  switch (sync_mode) {
    /*
    case pss:
      LOG_I(PHY,"[SCHED][UE] Scanning band %d (%d), freq %u\n",bands_to_scan.band_info[current_band].band, current_band,bands_to_scan.band_info[current_band].dl_min+current_offset);
      //lte_sync_timefreq(UE,current_band,bands_to_scan.band_info[current_band].dl_min+current_offset);
      current_offset += 20000000; // increase by 20 MHz

      if (current_offset > bands_to_scan.band_info[current_band].dl_max-bands_to_scan.band_info[current_band].dl_min) {
        current_band++;
        current_offset=0;
      }

      if (current_band==bands_to_scan.nbands) {
        current_band=0;
        oai_exit=1;
      }

      for (i=0; i<openair0_cfg[UE->rf_map.card].rx_num_channels; i++) {
        downlink_frequency[UE->rf_map.card][UE->rf_map.chain+i] = bands_to_scan.band_info[current_band].dl_min+current_offset;
        uplink_frequency_offset[UE->rf_map.card][UE->rf_map.chain+i] = bands_to_scan.band_info[current_band].ul_min-bands_to_scan.band_info[0].dl_min + current_offset;
        openair0_cfg[UE->rf_map.card].rx_freq[UE->rf_map.chain+i] = downlink_frequency[CC_id][i];
        openair0_cfg[UE->rf_map.card].tx_freq[UE->rf_map.chain+i] = downlink_frequency[CC_id][i]+uplink_frequency_offset[CC_id][i];
        openair0_cfg[UE->rf_map.card].rx_gain[UE->rf_map.chain+i] = UE->rx_total_gain_dB;

        if (UE->UE_scan_carrier) {
          openair0_cfg[UE->rf_map.card].autocal[UE->rf_map.chain+i] = 1;
        }
      }

      break;
    */
    case pbch:
      LOG_I(PHY, "[UE thread Synch] Running Initial Synch (mode %d)\n",UE->mode);

      if (nr_initial_sync( &syncD->proc, UE, UE->mode,2) == 0) {
        freq_offset = UE->common_vars.freq_offset; // frequency offset computed with pss in initial sync
        hw_slot_offset = ((UE->rx_offset<<1) / UE->frame_parms.samples_per_subframe * UE->frame_parms.slots_per_subframe) +
                         round((float)((UE->rx_offset<<1) % UE->frame_parms.samples_per_subframe)/UE->frame_parms.samples_per_slot0);
        LOG_I(PHY,"Got synch: hw_slot_offset %d, carrier off %d Hz, rxgain %d (DL %lu, UL %lu), UE_scan_carrier %d\n",
              hw_slot_offset,
              freq_offset,
              UE->rx_total_gain_dB,
              UE->frame_parms.dl_CarrierFreq+freq_offset,
              UE->frame_parms.ul_CarrierFreq+freq_offset,
              UE->UE_scan_carrier );

        // rerun with new cell parameters and frequency-offset
        for (i=0; i<openair0_cfg[UE->rf_map.card].rx_num_channels; i++) {
          openair0_cfg[UE->rf_map.card].rx_gain[UE->rf_map.chain+i] = UE->rx_total_gain_dB;//-USRP_GAIN_OFFSET;

          if (freq_offset >= 0)
            openair0_cfg[UE->rf_map.card].rx_freq[UE->rf_map.chain+i] += abs(freq_offset);
          else
            openair0_cfg[UE->rf_map.card].rx_freq[UE->rf_map.chain+i] -= abs(freq_offset);

          openair0_cfg[UE->rf_map.card].tx_freq[UE->rf_map.chain+i] =
            openair0_cfg[UE->rf_map.card].rx_freq[UE->rf_map.chain+i]+(UE->frame_parms.ul_CarrierFreq-UE->frame_parms.dl_CarrierFreq);
          UE->frame_parms.dl_CarrierFreq = openair0_cfg[CC_id].rx_freq[i];
        }

        // reconfigure for potentially different bandwidth
        switch(UE->frame_parms.N_RB_DL) {
          case 6:
            openair0_cfg[UE->rf_map.card].sample_rate =1.92e6;
            openair0_cfg[UE->rf_map.card].rx_bw          =.96e6;
            openair0_cfg[UE->rf_map.card].tx_bw          =.96e6;
            //            openair0_cfg[0].rx_gain[0] -= 12;
            break;

          case 25:
            openair0_cfg[UE->rf_map.card].sample_rate =7.68e6;
            openair0_cfg[UE->rf_map.card].rx_bw          =2.5e6;
            openair0_cfg[UE->rf_map.card].tx_bw          =2.5e6;
            //            openair0_cfg[0].rx_gain[0] -= 6;
            break;

          case 50:
            openair0_cfg[UE->rf_map.card].sample_rate =15.36e6;
            openair0_cfg[UE->rf_map.card].rx_bw          =5.0e6;
            openair0_cfg[UE->rf_map.card].tx_bw          =5.0e6;
            //            openair0_cfg[0].rx_gain[0] -= 3;
            break;

          case 100:
            openair0_cfg[UE->rf_map.card].sample_rate=30.72e6;
            openair0_cfg[UE->rf_map.card].rx_bw=10.0e6;
            openair0_cfg[UE->rf_map.card].tx_bw=10.0e6;
            //            openair0_cfg[0].rx_gain[0] -= 0;
            break;

          case 66:
            openair0_cfg[UE->rf_map.card].sample_rate=122.88e6;
            openair0_cfg[UE->rf_map.card].rx_bw=100.e6;
            openair0_cfg[UE->rf_map.card].tx_bw=100.e6;
            break;
        }

        if (UE->mode != loop_through_memory) {
          UE->rfdevice.trx_set_freq_func(&UE->rfdevice,&openair0_cfg[0],0);
          //UE->rfdevice.trx_set_gains_func(&openair0,&openair0_cfg[0]);
          //UE->rfdevice.trx_stop_func(&UE->rfdevice);
          // sleep(1);
          //nr_init_frame_parms_ue(&UE->frame_parms);
          /*if (UE->rfdevice.trx_start_func(&UE->rfdevice) != 0 ) {
            LOG_E(HW,"Could not start the device\n");
            oai_exit=1;
            }*/
        }

        if (UE->UE_scan_carrier == 1) {
          UE->UE_scan_carrier = 0;
        } else {
          UE->is_synchronized = 1;
        }
      } else {
        // initial sync failed
        // calculate new offset and try again
        if (UE->UE_scan_carrier == 1) {
          if (freq_offset >= 0)
            freq_offset += 100;

          freq_offset *= -1;
          LOG_I(PHY, "[initial_sync] trying carrier off %d Hz, rxgain %d (DL %lu, UL %lu)\n",
                freq_offset,
                UE->rx_total_gain_dB,
                UE->frame_parms.dl_CarrierFreq+freq_offset,
                UE->frame_parms.ul_CarrierFreq+freq_offset );

          for (i=0; i<openair0_cfg[UE->rf_map.card].rx_num_channels; i++) {
            openair0_cfg[UE->rf_map.card].rx_freq[UE->rf_map.chain+i] = UE->frame_parms.dl_CarrierFreq+freq_offset;
            openair0_cfg[UE->rf_map.card].tx_freq[UE->rf_map.chain+i] = UE->frame_parms.ul_CarrierFreq+freq_offset;
            openair0_cfg[UE->rf_map.card].rx_gain[UE->rf_map.chain+i] = UE->rx_total_gain_dB;//-USRP_GAIN_OFFSET;

            if (UE->UE_scan_carrier==1)
              openair0_cfg[UE->rf_map.card].autocal[UE->rf_map.chain+i] = 1;
          }

          if (UE->mode != loop_through_memory)
            UE->rfdevice.trx_set_freq_func(&UE->rfdevice,&openair0_cfg[0],0);
        }// initial_sync=0

        break;

      case si:
      default:
        break;
      }
  }
}

void processSlotTX( PHY_VARS_NR_UE *UE, UE_nr_rxtx_proc_t *proc) {
  uint32_t nb_rb, start_rb;
  uint8_t nb_symb_sch, start_symbol, mcs, precod_nbr_layers, harq_pid, rvidx;
  uint16_t n_rnti;
  module_id_t mod_id;

  nr_dcireq_t dcireq;
  nr_scheduled_response_t scheduled_response;

  // program PUSCH. this should actually be done by the MAC upon reception of an UL DCI
<<<<<<< HEAD
  if (proc->nr_tti_tx == 8 || UE->frame_parms.frame_type == FDD){ //proc->nr_tti_tx == 19 ||
=======
  if (proc->nr_tti_tx == 8 || proc->nr_tti_tx == 7 || UE->frame_parms.frame_type == FDD){
>>>>>>> 0124e537

    mod_id = UE->Mod_id;

    dcireq.module_id = mod_id;
    dcireq.gNB_index = 0;
    dcireq.cc_id     = 0;
    dcireq.frame     = proc->frame_rx;
    dcireq.slot      = proc->nr_tti_rx;

    scheduled_response.dl_config = NULL;
    scheduled_response.ul_config = &dcireq.ul_config_req;
    scheduled_response.tx_request = NULL;
    scheduled_response.module_id = mod_id;
    scheduled_response.CC_id     = 0;
    scheduled_response.frame = proc->frame_rx;
    scheduled_response.slot  = proc->nr_tti_rx;
    //--------------------------Temporary configuration-----------------------------//
    n_rnti = 0x1234;
    nb_rb = 50;
    start_rb = 0;
    nb_symb_sch = 12;
    start_symbol = 2;
    precod_nbr_layers = 1;
    mcs = 9;
    harq_pid = 0;
    rvidx = 0;
    //------------------------------------------------------------------------------//

    scheduled_response.ul_config->slot = proc->nr_tti_tx;
    scheduled_response.ul_config->number_pdus = 1;
    scheduled_response.ul_config->ul_config_list[0].pdu_type = FAPI_NR_UL_CONFIG_TYPE_PUSCH;
    scheduled_response.ul_config->ul_config_list[0].ulsch_config_pdu.rnti = n_rnti;
    scheduled_response.ul_config->ul_config_list[0].ulsch_config_pdu.ulsch_pdu_rel15.number_rbs = nb_rb;
    scheduled_response.ul_config->ul_config_list[0].ulsch_config_pdu.ulsch_pdu_rel15.start_rb = start_rb;
    scheduled_response.ul_config->ul_config_list[0].ulsch_config_pdu.ulsch_pdu_rel15.number_symbols = nb_symb_sch;
    scheduled_response.ul_config->ul_config_list[0].ulsch_config_pdu.ulsch_pdu_rel15.start_symbol = start_symbol;
    scheduled_response.ul_config->ul_config_list[0].ulsch_config_pdu.ulsch_pdu_rel15.mcs = mcs;
    scheduled_response.ul_config->ul_config_list[0].ulsch_config_pdu.ulsch_pdu_rel15.ndi = 0;
    scheduled_response.ul_config->ul_config_list[0].ulsch_config_pdu.ulsch_pdu_rel15.rv = rvidx;
    scheduled_response.ul_config->ul_config_list[0].ulsch_config_pdu.ulsch_pdu_rel15.n_layers = precod_nbr_layers;
    scheduled_response.ul_config->ul_config_list[0].ulsch_config_pdu.ulsch_pdu_rel15.harq_process_nbr = harq_pid;

    nr_ue_scheduled_response(&scheduled_response);

    if (UE->mode != loop_through_memory) {
      uint8_t thread_id = PHY_vars_UE_g[mod_id][0]->current_thread_id[proc->nr_tti_rx];
      phy_procedures_nrUE_TX(UE,proc,0,thread_id);
    }
  }
}

void processSlotRX( PHY_VARS_NR_UE *UE, UE_nr_rxtx_proc_t *proc) {

  nr_dcireq_t dcireq;
  nr_scheduled_response_t scheduled_response;
  uint8_t  ssb_period = UE->nrUE_config.ssb_table.ssb_period; 

  //program DCI for slot 1
  //TODO: all of this has to be moved to the MAC!!!
  if (proc->nr_tti_rx == NR_DOWNLINK_SLOT || UE->frame_parms.frame_type == FDD){
    dcireq.module_id = UE->Mod_id;
    dcireq.gNB_index = 0;
    dcireq.cc_id     = 0;
    dcireq.frame     = proc->frame_rx;
    dcireq.slot      = proc->nr_tti_rx;
    nr_ue_dcireq(&dcireq); //to be replaced with function pointer later

    // we should have received a DL DCI here, so configure DL accordingly
    scheduled_response.dl_config = &dcireq.dl_config_req;
    scheduled_response.ul_config = NULL;
    scheduled_response.tx_request = NULL;
    scheduled_response.module_id = UE->Mod_id;
    scheduled_response.CC_id     = 0;
    if (!((proc->frame_rx)%(1<<(ssb_period-1)))) {
      if(proc->frame_rx > dcireq.dl_config_req.sfn)
        UE->frame_gap = proc->frame_rx - dcireq.dl_config_req.sfn;
      if(proc->frame_rx < dcireq.dl_config_req.sfn)
        UE->frame_gap = dcireq.dl_config_req.sfn - proc->frame_rx;
      proc->frame_rx = dcireq.dl_config_req.sfn;
    }
    scheduled_response.frame = proc->frame_rx;
    scheduled_response.slot = proc->nr_tti_rx;

    nr_ue_scheduled_response(&scheduled_response);
  }

  // Process Rx data for one sub-frame
  if ( proc->nr_tti_rx >=0 && proc->nr_tti_rx <= 1 ) {
#ifdef UE_SLOT_PARALLELISATION
    phy_procedures_slot_parallelization_nrUE_RX( UE, proc, 0, 0, 1, UE->mode, no_relay, NULL );
#else
    uint64_t a=rdtsc();
    phy_procedures_nrUE_RX( UE, proc, 0, 1, UE->mode);
    LOG_D(PHY,"phy_procedures_nrUE_RX: slot:%d, time %lu\n", proc->nr_tti_rx, (rdtsc()-a)/3500);
    //printf(">>> nr_ue_pdcch_procedures ended\n");
#endif

    if(IS_SOFTMODEM_NOS1){ //&& proc->nr_tti_rx==1
      //Hardcoded rnti value
      protocol_ctxt_t ctxt;
      PROTOCOL_CTXT_SET_BY_MODULE_ID(&ctxt, UE->Mod_id, ENB_FLAG_NO,
				     0x1234, proc->frame_rx,
				     proc->nr_tti_rx, 0);
      pdcp_run(&ctxt);
    }
  }

  // no UL for now
  // no UL for now
  /*
  if (UE->mac_enabled==1) {
    //  trigger L2 to run ue_scheduler thru IF module
    //  [TODO] mapping right after NR initial sync
    if(UE->if_inst != NULL && UE->if_inst->ul_indication != NULL) {
      UE->ul_indication.module_id = 0;
      UE->ul_indication.gNB_index = 0;
      UE->ul_indication.cc_id = 0;
      UE->ul_indication.frame = proc->frame_rx;
      UE->ul_indication.slot = proc->nr_tti_rx;
      UE->if_inst->ul_indication(&UE->ul_indication);
    }
  }
  */
}

/*!
 * \brief This is the UE thread for RX subframe n and TX subframe n+4.
 * This thread performs the phy_procedures_UE_RX() on every received slot.
 * then, if TX is enabled it performs TX for n+4.
 * \param arg is a pointer to a \ref PHY_VARS_NR_UE structure.
 * \returns a pointer to an int. The storage is not on the heap and must not be freed.
 */

typedef struct processingData_s {
  UE_nr_rxtx_proc_t proc;
  PHY_VARS_NR_UE    *UE;
}  processingData_t;

void UE_processing(void *arg) {
  processingData_t *rxtxD = (processingData_t *) arg;
  UE_nr_rxtx_proc_t *proc = &rxtxD->proc;
  PHY_VARS_NR_UE    *UE   = rxtxD->UE;

  uint8_t gNB_id = 0, CC_id = 0;
  module_id_t mod_id = 0;

  nr_uplink_indication_t ul_indication;
  memset((void*)&ul_indication, 0, sizeof(ul_indication));

  // params for UL time alignment procedure
  NR_UL_TIME_ALIGNMENT_t *ul_time_alignment = &UE->ul_time_alignment[gNB_id];
  uint8_t numerology = UE->frame_parms.numerology_index;
  uint16_t bwp_ul_NB_RB = UE->frame_parms.N_RB_UL;
  int slot_tx = proc->nr_tti_tx;
  int frame_tx = proc->frame_tx;

  /* UL time alignment
  // If the current tx frame and slot match the TA configuration in ul_time_alignment
  // then timing advance is processed and set to be applied in the next UL transmission */
  if (UE->mac_enabled == 1) {

    if (frame_tx == ul_time_alignment->ta_frame && slot_tx == ul_time_alignment->ta_slot) {
      LOG_D(PHY,"Applying timing advance -- frame %d -- slot %d\n", frame_tx, slot_tx);
      //if (nfapi_mode!=3){
      //if (nfapi_mode!=3){
      nr_process_timing_advance(UE->Mod_id, UE->CC_id, ul_time_alignment->ta_command, numerology, bwp_ul_NB_RB);
      ul_time_alignment->ta_frame = -1;
      ul_time_alignment->ta_slot = -1;
      //}
    }
  }

  processSlotRX(UE, proc);

  if (UE->mac_enabled == 1) {
    // trigger L2 to run ue_scheduler thru IF module
    // [TODO] mapping right after NR initial sync
    if(UE->if_inst != NULL && UE->if_inst->ul_indication != NULL) {
      ul_indication.module_id = mod_id;
      ul_indication.gNB_index = gNB_id;
      ul_indication.cc_id     = CC_id;
      ul_indication.frame_rx  = proc->frame_rx;
      ul_indication.slot_rx   = proc->nr_tti_rx;
      ul_indication.frame_tx  = proc->frame_tx;
      ul_indication.slot_tx   = proc->nr_tti_tx;
      UE->if_inst->ul_indication(&ul_indication);
    }
  }

  processSlotTX(UE, proc);

}

void dummyWrite(PHY_VARS_NR_UE *UE,openair0_timestamp timestamp, int writeBlockSize) {
  void *dummy_tx[UE->frame_parms.nb_antennas_tx];

  for (int i=0; i<UE->frame_parms.nb_antennas_tx; i++)
    dummy_tx[i]=malloc16_clear(writeBlockSize*4);

  AssertFatal( writeBlockSize ==
               UE->rfdevice.trx_write_func(&UE->rfdevice,
               timestamp,
               dummy_tx,
               writeBlockSize,
               UE->frame_parms.nb_antennas_tx,
               4),"");

  for (int i=0; i<UE->frame_parms.nb_antennas_tx; i++)
    free(dummy_tx[i]);
}

void readFrame(PHY_VARS_NR_UE *UE,  openair0_timestamp *timestamp, bool toTrash) {

  void *rxp[NB_ANTENNAS_RX];

  for(int x=0; x<20; x++) {  // two frames for initial sync
    for (int slot=0; slot<UE->frame_parms.slots_per_subframe; slot ++ ) {
      for (int i=0; i<UE->frame_parms.nb_antennas_rx; i++) {
        if (toTrash)
          rxp[i]=malloc16(UE->frame_parms.get_samples_per_slot(slot,&UE->frame_parms)*4);
        else
          rxp[i] = ((void *)&UE->common_vars.rxdata[i][0]) +
                   4*((x*UE->frame_parms.samples_per_subframe)+
                   UE->frame_parms.get_samples_slot_timestamp(slot,&UE->frame_parms,0));
      }
        
      AssertFatal( UE->frame_parms.get_samples_per_slot(slot,&UE->frame_parms) ==
                   UE->rfdevice.trx_read_func(&UE->rfdevice,
                   timestamp,
                   rxp,
                   UE->frame_parms.get_samples_per_slot(slot,&UE->frame_parms),
                   UE->frame_parms.nb_antennas_rx), "");

      if (IS_SOFTMODEM_RFSIM)
        dummyWrite(UE,*timestamp, UE->frame_parms.get_samples_per_slot(slot,&UE->frame_parms));
      if (toTrash)
        for (int i=0; i<UE->frame_parms.nb_antennas_rx; i++)
          free(rxp[i]);
    }
  }

}

void syncInFrame(PHY_VARS_NR_UE *UE, openair0_timestamp *timestamp) {

  LOG_I(PHY,"Resynchronizing RX by %d samples (mode = %d)\n",UE->rx_offset,UE->mode);
  void *dummy_tx[UE->frame_parms.nb_antennas_tx];

    *timestamp += UE->frame_parms.get_samples_per_slot(1,&UE->frame_parms);
    for ( int size=UE->rx_offset ; size > 0 ; size -= UE->frame_parms.samples_per_subframe ) {
      int unitTransfer=size>UE->frame_parms.samples_per_subframe ? UE->frame_parms.samples_per_subframe : size ;
      // we write before read becasue gNB waits for UE to write and both executions halt
      // this happens here as the read size is samples_per_subframe which is very much larger than samp_per_slot
      if (IS_SOFTMODEM_RFSIM) dummyWrite(UE,*timestamp, unitTransfer);
      AssertFatal(unitTransfer ==
                  UE->rfdevice.trx_read_func(&UE->rfdevice,
                                             timestamp,
                                             (void **)UE->common_vars.rxdata,
                                             unitTransfer,
                                             UE->frame_parms.nb_antennas_rx),"");
      *timestamp += unitTransfer; // this does not affect the read but needed for RFSIM write
    }

}

int computeSamplesShift(PHY_VARS_NR_UE *UE) {

  // compute TO compensation that should be applied for this frame
  if ( UE->rx_offset < UE->frame_parms.samples_per_frame/2  &&
       UE->rx_offset > 0 ) {
    //LOG_I(PHY,"!!!adjusting -1 samples!!!\n");
    return -1 ;
  }

  if ( UE->rx_offset > UE->frame_parms.samples_per_frame/2 &&
       UE->rx_offset < UE->frame_parms.samples_per_frame ) {
    //LOG_I(PHY,"!!!adjusting +1 samples!!!\n");
    return 1;
  }

  return 0;
}

static inline int get_firstSymSamp(uint16_t slot, NR_DL_FRAME_PARMS *fp) {
  if (fp->numerology_index == 0)
    return fp->nb_prefix_samples0 + fp->ofdm_symbol_size;
  int num_samples = (slot%(fp->slots_per_subframe/2)) ? fp->nb_prefix_samples : fp->nb_prefix_samples0;
  num_samples += fp->ofdm_symbol_size;
  return num_samples;
}

static inline int get_readBlockSize(uint16_t slot, NR_DL_FRAME_PARMS *fp) {
  int rem_samples = fp->get_samples_per_slot(slot, fp) - get_firstSymSamp(slot, fp);
  int next_slot_first_symbol = 0;
  if (slot < (fp->slots_per_frame-1))
    next_slot_first_symbol = get_firstSymSamp(slot+1, fp);
  return rem_samples + next_slot_first_symbol;
}

void *UE_thread(void *arg) {
  //this thread should be over the processing thread to keep in real time
  PHY_VARS_NR_UE *UE = (PHY_VARS_NR_UE *) arg;
  //  int tx_enabled = 0;
  openair0_timestamp timestamp;
  void *rxp[NB_ANTENNAS_RX], *txp[NB_ANTENNAS_TX];
  int start_rx_stream = 0;
  AssertFatal(0== openair0_device_load(&(UE->rfdevice), &openair0_cfg[0]), "");
  UE->rfdevice.host_type = RAU_HOST;
  AssertFatal(UE->rfdevice.trx_start_func(&UE->rfdevice) == 0, "Could not start the device\n");
  notifiedFIFO_t nf;
  initNotifiedFIFO(&nf);
  int nbSlotProcessing=0;
  int thread_idx=0;
  notifiedFIFO_t freeBlocks;
  initNotifiedFIFO_nothreadSafe(&freeBlocks);
  NR_UE_MAC_INST_t *mac = get_mac_inst(0);

  for (int i=0; i<RX_NB_TH+1; i++)  // RX_NB_TH working + 1 we are making to be pushed
    pushNotifiedFIFO_nothreadSafe(&freeBlocks,
                                  newNotifiedFIFO_elt(sizeof(processingData_t), 0,&nf,UE_processing));

  bool syncRunning=false;
  const int nb_slot_frame = UE->frame_parms.slots_per_frame;
  int absolute_slot=0, decoded_frame_rx=INT_MAX, trashed_frames=0;

  while (!oai_exit) {
    if (syncRunning) {
      notifiedFIFO_elt_t *res=tryPullTpool(&nf, Tpool);

      if (res) {
        syncRunning=false;
        syncData_t *tmp=(syncData_t *)NotifiedFifoData(res);
        // shift the frame index with all the frames we trashed meanwhile we perform the synch search
        decoded_frame_rx=(tmp->proc.decoded_frame_rx + (!UE->init_sync_frame) + trashed_frames) % MAX_FRAME_NUMBER;
        delNotifiedFIFO_elt(res);
      } else {
        readFrame(UE, &timestamp, true);
        trashed_frames+=2;
        continue;
      }
    }

    AssertFatal( !syncRunning, "At this point synchronization can't be running\n");

    if (!UE->is_synchronized) {
      readFrame(UE, &timestamp, false);
      notifiedFIFO_elt_t *Msg=newNotifiedFIFO_elt(sizeof(syncData_t),0,&nf,UE_synch);
      syncData_t *syncMsg=(syncData_t *)NotifiedFifoData(Msg);
      syncMsg->UE=UE;
      memset(&syncMsg->proc, 0, sizeof(syncMsg->proc));
      pushTpool(Tpool, Msg);
      trashed_frames=0;
      syncRunning=true;
      continue;
    }

    if (start_rx_stream==0) {
      start_rx_stream=1;
      syncInFrame(UE, &timestamp);
      UE->rx_offset=0;
      UE->time_sync_cell=0;
      // read in first symbol
      AssertFatal (UE->frame_parms.ofdm_symbol_size+UE->frame_parms.nb_prefix_samples0 ==
                   UE->rfdevice.trx_read_func(&UE->rfdevice,
                                              &timestamp,
                                              (void **)UE->common_vars.rxdata,
                                              UE->frame_parms.ofdm_symbol_size+UE->frame_parms.nb_prefix_samples0,
                                              UE->frame_parms.nb_antennas_rx),"");
      // we have the decoded frame index in the return of the synch process
      // and we shifted above to the first slot of next frame
      decoded_frame_rx++;
      // we do ++ first in the regular processing, so it will be begin of frame;
      absolute_slot=decoded_frame_rx*nb_slot_frame -1;
      continue;
    }


    absolute_slot++;
    // whatever means thread_idx
    // Fix me: will be wrong when slot 1 is slow, as slot 2 finishes
    // Slot 3 will overlap if RX_NB_TH is 2
    // this is general failure in UE !!!
    thread_idx = absolute_slot % RX_NB_TH;
    int slot_nr = absolute_slot % nb_slot_frame;
    notifiedFIFO_elt_t *msgToPush;
    AssertFatal((msgToPush=pullNotifiedFIFO_nothreadSafe(&freeBlocks)) != NULL,"chained list failure");
    processingData_t *curMsg=(processingData_t *)NotifiedFifoData(msgToPush);
    curMsg->UE=UE;
    // update thread index for received subframe
    curMsg->UE->current_thread_id[slot_nr] = thread_idx;
    curMsg->proc.CC_id = 0;
    curMsg->proc.nr_tti_rx= slot_nr;
    curMsg->proc.subframe_rx=slot_nr/(nb_slot_frame/10);
    curMsg->proc.nr_tti_tx = (absolute_slot + DURATION_RX_TO_TX) % nb_slot_frame;
    curMsg->proc.subframe_tx=curMsg->proc.nr_tti_rx;
    curMsg->proc.frame_rx = ((absolute_slot/nb_slot_frame)+UE->frame_gap) % MAX_FRAME_NUMBER;
    curMsg->proc.frame_tx = (((absolute_slot+DURATION_RX_TO_TX)/nb_slot_frame)+UE->frame_gap) % MAX_FRAME_NUMBER;
    curMsg->proc.decoded_frame_rx=-1;
    //LOG_I(PHY,"Process slot %d thread Idx %d total gain %d\n", slot_nr, thread_idx, UE->rx_total_gain_dB);

#ifdef OAI_ADRV9371_ZC706
    /*uint32_t total_gain_dB_prev = 0;
    if (total_gain_dB_prev != UE->rx_total_gain_dB) {
    total_gain_dB_prev = UE->rx_total_gain_dB;
        openair0_cfg[0].rx_gain[0] = UE->rx_total_gain_dB;
        UE->rfdevice.trx_set_gains_func(&UE->rfdevice,&openair0_cfg[0]);
    }*/
#endif

    int firstSymSamp = get_firstSymSamp(slot_nr, &UE->frame_parms);
    for (int i=0; i<UE->frame_parms.nb_antennas_rx; i++)
      rxp[i] = (void *)&UE->common_vars.rxdata[i][firstSymSamp+
               UE->frame_parms.get_samples_slot_timestamp(slot_nr,&UE->frame_parms,0)];

    for (int i=0; i<UE->frame_parms.nb_antennas_tx; i++)
      txp[i] = (void *)&UE->common_vars.txdata[i][UE->frame_parms.get_samples_slot_timestamp(
               ((curMsg->proc.nr_tti_rx + DURATION_RX_TO_TX)%nb_slot_frame),&UE->frame_parms,0)];

    int readBlockSize, writeBlockSize;

    if (slot_nr<(nb_slot_frame - 1)) {
      readBlockSize=get_readBlockSize(slot_nr, &UE->frame_parms);
      writeBlockSize=UE->frame_parms.get_samples_per_slot(curMsg->proc.nr_tti_tx,&UE->frame_parms);
    } else {
      UE->rx_offset_diff = computeSamplesShift(UE);
      readBlockSize=get_readBlockSize(slot_nr, &UE->frame_parms) -
                    UE->rx_offset_diff;
      writeBlockSize=UE->frame_parms.get_samples_per_slot(curMsg->proc.nr_tti_tx,&UE->frame_parms) -
                     UE->rx_offset_diff;
    }

    AssertFatal(readBlockSize ==
                UE->rfdevice.trx_read_func(&UE->rfdevice,
                                           &timestamp,
                                           rxp,
                                           readBlockSize,
                                           UE->frame_parms.nb_antennas_rx),"");

    AssertFatal( writeBlockSize ==
                 UE->rfdevice.trx_write_func(&UE->rfdevice,
                     timestamp+
                     UE->frame_parms.get_samples_slot_timestamp(slot_nr,
                     &UE->frame_parms,DURATION_RX_TO_TX) - firstSymSamp -
                     openair0_cfg[0].tx_sample_advance,
                     txp,
                     writeBlockSize,
                     UE->frame_parms.nb_antennas_tx,
                     1),"");

    if( slot_nr==(nb_slot_frame-1)) {
      // read in first symbol of next frame and adjust for timing drift
      int first_symbols=UE->frame_parms.ofdm_symbol_size+UE->frame_parms.nb_prefix_samples0; // first symbol of every frames

      if ( first_symbols > 0 )
        AssertFatal(first_symbols ==
                    UE->rfdevice.trx_read_func(&UE->rfdevice,
                                               &timestamp,
                                               (void **)UE->common_vars.rxdata,
                                               first_symbols,
                                               UE->frame_parms.nb_antennas_rx),"");
      else
        LOG_E(PHY,"can't compensate: diff =%d\n", first_symbols);
    }

    curMsg->proc.timestamp_tx = timestamp+
                                UE->frame_parms.get_samples_slot_timestamp(slot_nr,
                                &UE->frame_parms,DURATION_RX_TO_TX) - firstSymSamp;

    notifiedFIFO_elt_t *res;

    while (nbSlotProcessing >= RX_NB_TH) {
      if ( (res=tryPullTpool(&nf, Tpool)) != NULL ) {
        nbSlotProcessing--;
        processingData_t *tmp=(processingData_t *)res->msgData;

        if (tmp->proc.decoded_frame_rx != -1)
          decoded_frame_rx=(((mac->mib->systemFrameNumber.buf[0] >> mac->mib->systemFrameNumber.bits_unused)<<4) | tmp->proc.decoded_frame_rx);
          //decoded_frame_rx=tmp->proc.decoded_frame_rx;

        pushNotifiedFIFO_nothreadSafe(&freeBlocks,res);
      }

      usleep(200);
    }

    if (  (decoded_frame_rx != curMsg->proc.frame_rx) &&
          (((decoded_frame_rx+1) % MAX_FRAME_NUMBER) != curMsg->proc.frame_rx) &&
          (((decoded_frame_rx+2) % MAX_FRAME_NUMBER) != curMsg->proc.frame_rx))
      LOG_D(PHY,"Decoded frame index (%d) is not compatible with current context (%d), UE should go back to synch mode\n",
            decoded_frame_rx, curMsg->proc.frame_rx  );

    nbSlotProcessing++;
    msgToPush->key=slot_nr;
    pushTpool(Tpool, msgToPush);

    if (IS_SOFTMODEM_RFSIM || IS_SOFTMODEM_NOS1) {  //getenv("RFSIMULATOR")
      // FixMe: Wait previous thread is done, because race conditions seems too bad
      // in case of actual RF board, the overlap between threads mitigate the issue
      // We must receive one message, that proves the slot processing is done
      res=pullTpool(&nf, Tpool);
      nbSlotProcessing--;
      processingData_t *tmp=(processingData_t *)res->msgData;

      if (tmp->proc.decoded_frame_rx != -1)
        decoded_frame_rx=(((mac->mib->systemFrameNumber.buf[0] >> mac->mib->systemFrameNumber.bits_unused)<<4) | tmp->proc.decoded_frame_rx);
        //decoded_frame_rx=tmp->proc.decoded_frame_rx;

      pushNotifiedFIFO_nothreadSafe(&freeBlocks,res);
    }
  } // while !oai_exit

  return NULL;
}

void init_NR_UE(int nb_inst, char* rrc_config_path) {
  int inst;
  NR_UE_MAC_INST_t *mac_inst;
  NR_UE_RRC_INST_t* rrc_inst;
  
  for (inst=0; inst < nb_inst; inst++) {
    AssertFatal((rrc_inst = nr_l3_init_ue(rrc_config_path)) != NULL, "can not initialize RRC module\n");
    AssertFatal((mac_inst = nr_l2_init_ue(rrc_inst)) != NULL, "can not initialize L2 module\n");
    AssertFatal((mac_inst->if_module = nr_ue_if_module_init(inst)) != NULL, "can not initialize IF module\n");
  }
}

void init_NR_UE_threads(int nb_inst) {
  int inst;

  pthread_t threads[nb_inst];

  for (inst=0; inst < nb_inst; inst++) {
    PHY_VARS_NR_UE *UE = PHY_vars_UE_g[inst][0];

    LOG_I(PHY,"Intializing UE Threads for instance %d (%p,%p)...\n",inst,PHY_vars_UE_g[inst],PHY_vars_UE_g[inst][0]);
    threadCreate(&threads[inst], UE_thread, (void *)UE, "UEthread", -1, OAI_PRIORITY_RT_MAX);

#ifdef UE_DLSCH_PARALLELISATION
    pthread_t dlsch0_threads;
    threadCreate(&dlsch0_threads, dlsch_thread, (void *)UE, "DLthread", -1, OAI_PRIORITY_RT_MAX-1);
#endif

  }
}

/* HACK: this function is needed to compile the UE
 * fix it somehow
 */
int8_t find_dlsch(uint16_t rnti,
                  PHY_VARS_eNB *eNB,
                  find_type_t type)
{
  printf("you cannot read this\n");
  abort();
}

void multicast_link_write_sock(int groupP, char *dataP, uint32_t sizeP) {}<|MERGE_RESOLUTION|>--- conflicted
+++ resolved
@@ -374,11 +374,7 @@
   nr_scheduled_response_t scheduled_response;
 
   // program PUSCH. this should actually be done by the MAC upon reception of an UL DCI
-<<<<<<< HEAD
-  if (proc->nr_tti_tx == 8 || UE->frame_parms.frame_type == FDD){ //proc->nr_tti_tx == 19 ||
-=======
   if (proc->nr_tti_tx == 8 || proc->nr_tti_tx == 7 || UE->frame_parms.frame_type == FDD){
->>>>>>> 0124e537
 
     mod_id = UE->Mod_id;
 
