/*
 * Licensed to the OpenAirInterface (OAI) Software Alliance under one or more
 * contributor license agreements.  See the NOTICE file distributed with
 * this work for additional information regarding copyright ownership.
 * The OpenAirInterface Software Alliance licenses this file to You under
 * the OAI Public License, Version 1.0  (the "License"); you may not use this file
 * except in compliance with the License.
 * You may obtain a copy of the License at
 *
 *      http://www.openairinterface.org/?page_id=698
 *
 * Unless required by applicable law or agreed to in writing, software
 * distributed under the License is distributed on an "AS IS" BASIS,
 * WITHOUT WARRANTIES OR CONDITIONS OF ANY KIND, either express or implied.
 * See the License for the specific language governing permissions and
 * limitations under the License.
 *-------------------------------------------------------------------------------
 * For more information about the OpenAirInterface (OAI) Software Alliance:
 *      contact@openairinterface.org
 */
#include "executables/thread-common.h"
#include "executables/nr-uesoftmodem.h"

#include "NR_MAC_UE/mac.h"
//#include "RRC/LTE/rrc_extern.h"
#include "PHY_INTERFACE/phy_interface_extern.h"

#undef MALLOC //there are two conflicting definitions, so we better make sure we don't use it at all
//#undef FRAME_LENGTH_COMPLEX_SAMPLES //there are two conflicting definitions, so we better make sure we don't use it at all

#include "fapi_nr_ue_l1.h"
#include "PHY/phy_extern_nr_ue.h"
#include "PHY/INIT/phy_init.h"
#include "PHY/MODULATION/modulation_UE.h"
#include "NR_MAC_UE/mac_proto.h"
#include "RRC/NR_UE/rrc_proto.h"

//#ifndef NO_RAT_NR
#include "SCHED_NR/phy_frame_config_nr.h"
//#endif
#include "SCHED_NR_UE/defs.h"

#include "PHY/NR_UE_TRANSPORT/nr_transport_proto_ue.h"

#include "common/utils/LOG/log.h"
#include "common/utils/system.h"
#include "common/utils/LOG/vcd_signal_dumper.h"
#include "executables/nr-softmodem.h"

#include "T.h"

#ifdef XFORMS
  #include "PHY/TOOLS/nr_phy_scope.h"

  extern char do_forms;
#endif

// Missing stuff?
int next_ra_frame = 0;
module_id_t next_Mod_id = 0;

extern double cpuf;
//static  nfapi_nr_config_request_t config_t;
//static  nfapi_nr_config_request_t* config =&config_t;

/*
 *  NR SLOT PROCESSING SEQUENCE
 *
 *  Processing occurs with following steps for connected mode:
 *
 *  - Rx samples for a slot are received,
 *  - PDCCH processing (including DCI extraction for downlink and uplink),
 *  - PDSCH processing (including transport blocks decoding),
 *  - PUCCH/PUSCH (transmission of acknowledgements, CSI, ... or data).
 *
 *  Time between reception of the slot and related transmission depends on UE processing performance.
 *  It is defined by the value NR_UE_CAPABILITY_SLOT_RX_TO_TX.
 *
 *  In NR, network gives the duration between Rx slot and Tx slot in the DCI:
 *  - for reception of a PDSCH and its associated acknowledgment slot (with a PUCCH or a PUSCH),
 *  - for reception of an uplink grant and its associated PUSCH slot.
 *
 *  So duration between reception and it associated transmission depends on its transmission slot given in the DCI.
 *  NR_UE_CAPABILITY_SLOT_RX_TO_TX means the minimum duration but higher duration can be given by the network because UE can support it.
 *
 *                                                                                                    Slot k
 *                                                                                  -------+------------+--------
 *                Frame                                                                    | Tx samples |
 *                Subframe                                                                 |   buffer   |
 *                Slot n                                                            -------+------------+--------
 *       ------ +------------+--------                                                     |
 *              | Rx samples |                                                             |
 *              |   buffer   |                                                             |
 *       -------+------------+--------                                                     |
 *                           |                                                             |
 *                           V                                                             |
 *                           +------------+                                                |
 *                           |   PDCCH    |                                                |
 *                           | processing |                                                |
 *                           +------------+                                                |
 *                           |            |                                                |
 *                           |            v                                                |
 *                           |            +------------+                                   |
 *                           |            |   PDSCH    |                                   |
 *                           |            | processing | decoding result                   |
 *                           |            +------------+    -> ACK/NACK of PDSCH           |
 *                           |                         |                                   |
 *                           |                         v                                   |
 *                           |                         +-------------+------------+        |
 *                           |                         | PUCCH/PUSCH | Tx samples |        |
 *                           |                         |  processing | transfer   |        |
 *                           |                         +-------------+------------+        |
 *                           |                                                             |
 *                           |/___________________________________________________________\|
 *                            \  duration between reception and associated transmission   /
 *
 * Remark: processing is done slot by slot, it can be distribute on different threads which are executed in parallel.
 * This is an architecture optimization in order to cope with real time constraints.
 * By example, for LTE, subframe processing is spread over 4 different threads.
 *
 */

#ifndef NO_RAT_NR
  #define DURATION_RX_TO_TX           (NR_UE_CAPABILITY_SLOT_RX_TO_TX)  /* for NR this will certainly depends to such UE capability which is not yet defined */
#else
  #define DURATION_RX_TO_TX           (4)   /* For LTE, this duration is fixed to 4 and it is linked to LTE standard for both modes FDD/TDD */
#endif

#define FRAME_PERIOD    100000000ULL
#define DAQ_PERIOD      66667ULL

typedef enum {
  pss=0,
  pbch=1,
  si=2
} sync_mode_t;


void init_nr_ue_vars(PHY_VARS_NR_UE *ue,
                     NR_DL_FRAME_PARMS *frame_parms,
                     uint8_t UE_id,
                     uint8_t abstraction_flag)
{

  int nb_connected_gNB = 1, gNB_id;

  memcpy(&(ue->frame_parms), frame_parms, sizeof(NR_DL_FRAME_PARMS));

  ue->Mod_id      = UE_id;
  ue->mac_enabled = 1;

  // Setting UE mode to NOT_SYNCHED by default
  for (gNB_id = 0; gNB_id < nb_connected_gNB; gNB_id++){
    ue->UE_mode[gNB_id] = NOT_SYNCHED;
    ue->prach_resources[gNB_id] = (NR_PRACH_RESOURCES_t *)malloc16_clear(sizeof(NR_PRACH_RESOURCES_t));
  }

  // initialize all signal buffers
  init_nr_ue_signal(ue, nb_connected_gNB, abstraction_flag);
  // intialize transport
  init_nr_ue_transport(ue, abstraction_flag);
}

/*!
 * It performs band scanning and synchonization.
 * \param arg is a pointer to a \ref PHY_VARS_NR_UE structure.
 */

typedef struct syncData_s {
  UE_nr_rxtx_proc_t proc;
  PHY_VARS_NR_UE *UE;
} syncData_t;

static void UE_synch(void *arg) {
  syncData_t *syncD=(syncData_t *) arg;
  int i, hw_slot_offset;
  PHY_VARS_NR_UE *UE = syncD->UE;
  sync_mode_t sync_mode = pbch;
  int CC_id = UE->CC_id;
  int freq_offset=0;
  UE->is_synchronized = 0;

  if (UE->UE_scan == 0) {
    LOG_I( PHY, "[SCHED][UE] Check absolute frequency DL %"PRIu64", UL %"PRIu64" (oai_exit %d, rx_num_channels %d)\n",
           UE->frame_parms.dl_CarrierFreq, UE->frame_parms.ul_CarrierFreq,
           oai_exit, openair0_cfg[0].rx_num_channels);

    for (i=0; i<openair0_cfg[UE->rf_map.card].rx_num_channels; i++) {
      openair0_cfg[UE->rf_map.card].rx_freq[UE->rf_map.chain+i] = UE->frame_parms.dl_CarrierFreq;
      openair0_cfg[UE->rf_map.card].tx_freq[UE->rf_map.chain+i] = UE->frame_parms.ul_CarrierFreq;
      openair0_cfg[UE->rf_map.card].autocal[UE->rf_map.chain+i] = 1;

      if (UE->frame_parms.frame_type == FDD) 
        openair0_cfg[UE->rf_map.card].duplex_mode = duplex_mode_FDD;
      else 
        openair0_cfg[UE->rf_map.card].duplex_mode = duplex_mode_TDD;
    }

    sync_mode = pbch;
  } else {
    LOG_E(PHY,"Fixme!\n");
    /*
    for (i=0; i<openair0_cfg[UE->rf_map.card].rx_num_channels; i++) {
      downlink_frequency[UE->rf_map.card][UE->rf_map.chain+i] = bands_to_scan.band_info[CC_id].dl_min;
      uplink_frequency_offset[UE->rf_map.card][UE->rf_map.chain+i] =
        bands_to_scan.band_info[CC_id].ul_min-bands_to_scan.band_info[CC_id].dl_min;
      openair0_cfg[UE->rf_map.card].rx_freq[UE->rf_map.chain+i] = downlink_frequency[CC_id][i];
      openair0_cfg[UE->rf_map.card].tx_freq[UE->rf_map.chain+i] =
        downlink_frequency[CC_id][i]+uplink_frequency_offset[CC_id][i];
      openair0_cfg[UE->rf_map.card].rx_gain[UE->rf_map.chain+i] = UE->rx_total_gain_dB;
    }
    */
  }

  LOG_W(PHY, "Starting sync detection\n");

  switch (sync_mode) {
    /*
    case pss:
      LOG_I(PHY,"[SCHED][UE] Scanning band %d (%d), freq %u\n",bands_to_scan.band_info[current_band].band, current_band,bands_to_scan.band_info[current_band].dl_min+current_offset);
      //lte_sync_timefreq(UE,current_band,bands_to_scan.band_info[current_band].dl_min+current_offset);
      current_offset += 20000000; // increase by 20 MHz

      if (current_offset > bands_to_scan.band_info[current_band].dl_max-bands_to_scan.band_info[current_band].dl_min) {
        current_band++;
        current_offset=0;
      }

      if (current_band==bands_to_scan.nbands) {
        current_band=0;
        oai_exit=1;
      }

      for (i=0; i<openair0_cfg[UE->rf_map.card].rx_num_channels; i++) {
        downlink_frequency[UE->rf_map.card][UE->rf_map.chain+i] = bands_to_scan.band_info[current_band].dl_min+current_offset;
        uplink_frequency_offset[UE->rf_map.card][UE->rf_map.chain+i] = bands_to_scan.band_info[current_band].ul_min-bands_to_scan.band_info[0].dl_min + current_offset;
        openair0_cfg[UE->rf_map.card].rx_freq[UE->rf_map.chain+i] = downlink_frequency[CC_id][i];
        openair0_cfg[UE->rf_map.card].tx_freq[UE->rf_map.chain+i] = downlink_frequency[CC_id][i]+uplink_frequency_offset[CC_id][i];
        openair0_cfg[UE->rf_map.card].rx_gain[UE->rf_map.chain+i] = UE->rx_total_gain_dB;

        if (UE->UE_scan_carrier) {
          openair0_cfg[UE->rf_map.card].autocal[UE->rf_map.chain+i] = 1;
        }
      }

      break;
    */
    case pbch:
      LOG_I(PHY, "[UE thread Synch] Running Initial Synch (mode %d)\n",UE->mode);

      if (nr_initial_sync( &syncD->proc, UE, UE->mode,2) == 0) {
        freq_offset = UE->common_vars.freq_offset; // frequency offset computed with pss in initial sync
        hw_slot_offset = ((UE->rx_offset<<1) / UE->frame_parms.samples_per_subframe * UE->frame_parms.slots_per_subframe) +
                         round((float)((UE->rx_offset<<1) % UE->frame_parms.samples_per_subframe)/UE->frame_parms.samples_per_slot0);
        LOG_I(PHY,"Got synch: hw_slot_offset %d, carrier off %d Hz, rxgain %d (DL %lu, UL %lu), UE_scan_carrier %d\n",
              hw_slot_offset,
              freq_offset,
              UE->rx_total_gain_dB,
              UE->frame_parms.dl_CarrierFreq+freq_offset,
              UE->frame_parms.ul_CarrierFreq+freq_offset,
              UE->UE_scan_carrier );

        // rerun with new cell parameters and frequency-offset
        for (i=0; i<openair0_cfg[UE->rf_map.card].rx_num_channels; i++) {
          openair0_cfg[UE->rf_map.card].rx_gain[UE->rf_map.chain+i] = UE->rx_total_gain_dB;//-USRP_GAIN_OFFSET;

          if (freq_offset >= 0)
            openair0_cfg[UE->rf_map.card].rx_freq[UE->rf_map.chain+i] += abs(freq_offset);
          else
            openair0_cfg[UE->rf_map.card].rx_freq[UE->rf_map.chain+i] -= abs(freq_offset);

          openair0_cfg[UE->rf_map.card].tx_freq[UE->rf_map.chain+i] =
            openair0_cfg[UE->rf_map.card].rx_freq[UE->rf_map.chain+i]+(UE->frame_parms.ul_CarrierFreq-UE->frame_parms.dl_CarrierFreq);
          UE->frame_parms.dl_CarrierFreq = openair0_cfg[CC_id].rx_freq[i];
        }

        // reconfigure for potentially different bandwidth
        switch(UE->frame_parms.N_RB_DL) {
          case 6:
            openair0_cfg[UE->rf_map.card].sample_rate =1.92e6;
            openair0_cfg[UE->rf_map.card].rx_bw          =.96e6;
            openair0_cfg[UE->rf_map.card].tx_bw          =.96e6;
            //            openair0_cfg[0].rx_gain[0] -= 12;
            break;

          case 25:
            openair0_cfg[UE->rf_map.card].sample_rate =7.68e6;
            openair0_cfg[UE->rf_map.card].rx_bw          =2.5e6;
            openair0_cfg[UE->rf_map.card].tx_bw          =2.5e6;
            //            openair0_cfg[0].rx_gain[0] -= 6;
            break;

          case 50:
            openair0_cfg[UE->rf_map.card].sample_rate =15.36e6;
            openair0_cfg[UE->rf_map.card].rx_bw          =5.0e6;
            openair0_cfg[UE->rf_map.card].tx_bw          =5.0e6;
            //            openair0_cfg[0].rx_gain[0] -= 3;
            break;

          case 100:
            openair0_cfg[UE->rf_map.card].sample_rate=30.72e6;
            openair0_cfg[UE->rf_map.card].rx_bw=10.0e6;
            openair0_cfg[UE->rf_map.card].tx_bw=10.0e6;
            //            openair0_cfg[0].rx_gain[0] -= 0;
            break;

          case 66:
            openair0_cfg[UE->rf_map.card].sample_rate=122.88e6;
            openair0_cfg[UE->rf_map.card].rx_bw=100.e6;
            openair0_cfg[UE->rf_map.card].tx_bw=100.e6;
            break;
        }

        if (UE->mode != loop_through_memory) {
          UE->rfdevice.trx_set_freq_func(&UE->rfdevice,&openair0_cfg[0],0);
          //UE->rfdevice.trx_set_gains_func(&openair0,&openair0_cfg[0]);
          //UE->rfdevice.trx_stop_func(&UE->rfdevice);
          // sleep(1);
          //nr_init_frame_parms_ue(&UE->frame_parms);
          /*if (UE->rfdevice.trx_start_func(&UE->rfdevice) != 0 ) {
            LOG_E(HW,"Could not start the device\n");
            oai_exit=1;
            }*/
        }

        if (UE->UE_scan_carrier == 1) {
          UE->UE_scan_carrier = 0;
        } else {
          UE->is_synchronized = 1;
        }
      } else {
        // initial sync failed
        // calculate new offset and try again
        if (UE->UE_scan_carrier == 1) {
          if (freq_offset >= 0)
            freq_offset += 100;

          freq_offset *= -1;
          LOG_I(PHY, "[initial_sync] trying carrier off %d Hz, rxgain %d (DL %lu, UL %lu)\n",
                freq_offset,
                UE->rx_total_gain_dB,
                UE->frame_parms.dl_CarrierFreq+freq_offset,
                UE->frame_parms.ul_CarrierFreq+freq_offset );

          for (i=0; i<openair0_cfg[UE->rf_map.card].rx_num_channels; i++) {
            openair0_cfg[UE->rf_map.card].rx_freq[UE->rf_map.chain+i] = UE->frame_parms.dl_CarrierFreq+freq_offset;
            openair0_cfg[UE->rf_map.card].tx_freq[UE->rf_map.chain+i] = UE->frame_parms.ul_CarrierFreq+freq_offset;
            openair0_cfg[UE->rf_map.card].rx_gain[UE->rf_map.chain+i] = UE->rx_total_gain_dB;//-USRP_GAIN_OFFSET;

            if (UE->UE_scan_carrier==1)
              openair0_cfg[UE->rf_map.card].autocal[UE->rf_map.chain+i] = 1;
          }

          if (UE->mode != loop_through_memory)
            UE->rfdevice.trx_set_freq_func(&UE->rfdevice,&openair0_cfg[0],0);
        }// initial_sync=0

        break;

      case si:
      default:
        break;
      }
  }
}

void processSlotTX( PHY_VARS_NR_UE *UE, UE_nr_rxtx_proc_t *proc) {

  uint32_t rb_size, rb_start;
  uint16_t rnti, l_prime_mask, n_rb0, n_rb1, pdu_bit_map;
  uint8_t nr_of_symbols, start_symbol_index, mcs_index, mcs_table, nrOfLayers, harq_process_id, rv_index, dmrs_config_type;
  uint8_t ptrs_mcs1, ptrs_mcs2, ptrs_mcs3, ptrs_time_density, ptrs_freq_density;
  module_id_t mod_id;
  nr_dcireq_t dcireq;
  nr_scheduled_response_t scheduled_response;

  fapi_nr_config_request_t *cfg = &UE->nrUE_config;
  int tx_slot_type = nr_ue_slot_select(cfg, proc->frame_tx, proc->nr_tti_tx);

  // program PUSCH. this should actually be done by the MAC upon reception of an UL DCI
  if (tx_slot_type == NR_UPLINK_SLOT || tx_slot_type == NR_MIXED_SLOT){

    mod_id = UE->Mod_id;

    dcireq.module_id = mod_id;
    dcireq.gNB_index = 0;
    dcireq.cc_id     = 0;
    dcireq.frame     = proc->frame_rx;
    dcireq.slot      = proc->nr_tti_rx;

    scheduled_response.dl_config = NULL;
    scheduled_response.ul_config = &dcireq.ul_config_req;
    scheduled_response.tx_request = NULL;
    scheduled_response.module_id = mod_id;
    scheduled_response.CC_id     = 0;
    scheduled_response.frame = proc->frame_rx;
    scheduled_response.slot  = proc->nr_tti_rx;
    //--------------------------Temporary configuration-----------------------------//
    rnti = 0x1234;
    rb_size = 50;
    rb_start = 0;
    nr_of_symbols = 12;
    start_symbol_index = 2;
    nrOfLayers = 1;
    mcs_index = 9;
    mcs_table = 0;
    harq_process_id = 0;
    rv_index = 0;
    l_prime_mask = get_l_prime(nr_of_symbols, typeB, pusch_dmrs_pos0, pusch_len1);
    dmrs_config_type = 0;
    ptrs_mcs1 = 2;
    ptrs_mcs2 = 4;
    ptrs_mcs3 = 10;
    n_rb0 = 25;
    n_rb1 = 75;
    pdu_bit_map = PUSCH_PDU_BITMAP_PUSCH_DATA;
    ptrs_time_density = get_L_ptrs(ptrs_mcs1, ptrs_mcs2, ptrs_mcs3, mcs_index, mcs_table);
    ptrs_freq_density = get_K_ptrs(n_rb0, n_rb1, rb_size);
    //------------------------------------------------------------------------------//

    scheduled_response.ul_config->slot = proc->nr_tti_tx;
    scheduled_response.ul_config->number_pdus = 1;
    scheduled_response.ul_config->ul_config_list[0].pdu_type = FAPI_NR_UL_CONFIG_TYPE_PUSCH;
    scheduled_response.ul_config->ul_config_list[0].pusch_config_pdu.rnti = rnti;
    scheduled_response.ul_config->ul_config_list[0].pusch_config_pdu.rb_size = rb_size;
    scheduled_response.ul_config->ul_config_list[0].pusch_config_pdu.rb_start = rb_start;
    scheduled_response.ul_config->ul_config_list[0].pusch_config_pdu.nr_of_symbols = nr_of_symbols;
    scheduled_response.ul_config->ul_config_list[0].pusch_config_pdu.start_symbol_index = start_symbol_index;
    scheduled_response.ul_config->ul_config_list[0].pusch_config_pdu.ul_dmrs_symb_pos = l_prime_mask << start_symbol_index;
    scheduled_response.ul_config->ul_config_list[0].pusch_config_pdu.dmrs_config_type = dmrs_config_type;
    scheduled_response.ul_config->ul_config_list[0].pusch_config_pdu.mcs_index = mcs_index;
    scheduled_response.ul_config->ul_config_list[0].pusch_config_pdu.mcs_table = mcs_table;
    scheduled_response.ul_config->ul_config_list[0].pusch_config_pdu.pusch_data.new_data_indicator = 0;
    scheduled_response.ul_config->ul_config_list[0].pusch_config_pdu.pusch_data.rv_index = rv_index;
    scheduled_response.ul_config->ul_config_list[0].pusch_config_pdu.nrOfLayers = nrOfLayers;
    scheduled_response.ul_config->ul_config_list[0].pusch_config_pdu.pusch_data.harq_process_id = harq_process_id;
    scheduled_response.ul_config->ul_config_list[0].pusch_config_pdu.pdu_bit_map = pdu_bit_map;
    scheduled_response.ul_config->ul_config_list[0].pusch_config_pdu.pusch_ptrs.ptrs_time_density = ptrs_time_density;
    scheduled_response.ul_config->ul_config_list[0].pusch_config_pdu.pusch_ptrs.ptrs_freq_density = ptrs_freq_density;
    scheduled_response.ul_config->ul_config_list[0].pusch_config_pdu.pusch_ptrs.ptrs_ports_list   = (nfapi_nr_ue_ptrs_ports_t *) malloc(2*sizeof(nfapi_nr_ue_ptrs_ports_t));
    scheduled_response.ul_config->ul_config_list[0].pusch_config_pdu.pusch_ptrs.ptrs_ports_list[0].ptrs_re_offset = 0;

    if (1 << ptrs_time_density >= nr_of_symbols) {
      scheduled_response.ul_config->ul_config_list[0].pusch_config_pdu.pdu_bit_map &= ~PUSCH_PDU_BITMAP_PUSCH_PTRS; // disable PUSCH PTRS
    }

    nr_ue_scheduled_response(&scheduled_response);

    if (UE->mode != loop_through_memory) {
      uint8_t thread_id = PHY_vars_UE_g[mod_id][0]->current_thread_id[proc->nr_tti_rx];
      phy_procedures_nrUE_TX(UE,proc,0,thread_id);
    }
  }
}

void processSlotRX( PHY_VARS_NR_UE *UE, UE_nr_rxtx_proc_t *proc) {

  fapi_nr_config_request_t *cfg = &UE->nrUE_config;
  int rx_slot_type = nr_ue_slot_select(cfg, proc->frame_rx, proc->nr_tti_rx);
  uint8_t gNB_id = 0;

  nr_downlink_indication_t dl_indication;
  memset((void*)&dl_indication, 0, sizeof(dl_indication));

  if (rx_slot_type == NR_DOWNLINK_SLOT || rx_slot_type == NR_MIXED_SLOT){

    if(UE->if_inst != NULL && UE->if_inst->dl_indication != NULL) {
      dl_indication.module_id = UE->Mod_id;
      dl_indication.gNB_index = gNB_id;
      dl_indication.cc_id     = UE->CC_id;
      dl_indication.frame     = proc->frame_rx;
      dl_indication.slot      = proc->nr_tti_rx;
    }

    nr_ue_scheduler(&dl_indication, NULL);

  // Process Rx data for one sub-frame
#ifdef UE_SLOT_PARALLELISATION
    phy_procedures_slot_parallelization_nrUE_RX( UE, proc, 0, 0, 1, UE->mode, no_relay, NULL );
#else
    uint64_t a=rdtsc();
    phy_procedures_nrUE_RX( UE, proc, 0, 1, UE->mode);
    LOG_D(PHY,"phy_procedures_nrUE_RX: slot:%d, time %lu\n", proc->nr_tti_rx, (rdtsc()-a)/3500);
    //printf(">>> nr_ue_pdcch_procedures ended\n");
#endif

    if(IS_SOFTMODEM_NOS1){ //&& proc->nr_tti_rx==1
      //Hardcoded rnti value
      protocol_ctxt_t ctxt;
      PROTOCOL_CTXT_SET_BY_MODULE_ID(&ctxt, UE->Mod_id, ENB_FLAG_NO,
				     0x1234, proc->frame_rx,
				     proc->nr_tti_rx, 0);
      pdcp_run(&ctxt);
    }
  }
}

/*!
 * \brief This is the UE thread for RX subframe n and TX subframe n+4.
 * This thread performs the phy_procedures_UE_RX() on every received slot.
 * then, if TX is enabled it performs TX for n+4.
 * \param arg is a pointer to a \ref PHY_VARS_NR_UE structure.
 * \returns a pointer to an int. The storage is not on the heap and must not be freed.
 */

typedef struct processingData_s {
  UE_nr_rxtx_proc_t proc;
  PHY_VARS_NR_UE    *UE;
}  processingData_t;

void UE_processing(void *arg) {
  processingData_t *rxtxD = (processingData_t *) arg;
  UE_nr_rxtx_proc_t *proc = &rxtxD->proc;
  PHY_VARS_NR_UE    *UE   = rxtxD->UE;

  uint8_t gNB_id = 0, CC_id = 0;
  module_id_t mod_id = 0;

  nr_uplink_indication_t ul_indication;
  memset((void*)&ul_indication, 0, sizeof(ul_indication));

  // params for UL time alignment procedure
  NR_UL_TIME_ALIGNMENT_t *ul_time_alignment = &UE->ul_time_alignment[gNB_id];
  uint8_t numerology = UE->frame_parms.numerology_index;
  uint16_t bwp_ul_NB_RB = UE->frame_parms.N_RB_UL;
  int slot_tx = proc->nr_tti_tx;
  int frame_tx = proc->frame_tx;

  /* UL time alignment
  // If the current tx frame and slot match the TA configuration in ul_time_alignment
  // then timing advance is processed and set to be applied in the next UL transmission */
  if (UE->mac_enabled == 1) {

    if (frame_tx == ul_time_alignment->ta_frame && slot_tx == ul_time_alignment->ta_slot) {
      LOG_D(PHY,"Applying timing advance -- frame %d -- slot %d\n", frame_tx, slot_tx);

      //if (nfapi_mode!=3){
      nr_process_timing_advance(UE->Mod_id, UE->CC_id, ul_time_alignment->ta_command, numerology, bwp_ul_NB_RB);
      ul_time_alignment->ta_frame = -1;
      ul_time_alignment->ta_slot = -1;
      //}
    }
  }

  processSlotRX(UE, proc);

  if (UE->mac_enabled == 1) {
    // trigger L2 to run ue_scheduler thru IF module
    // [TODO] mapping right after NR initial sync
    if(UE->if_inst != NULL && UE->if_inst->ul_indication != NULL) {
      ul_indication.module_id = mod_id;
      ul_indication.gNB_index = gNB_id;
      ul_indication.cc_id     = CC_id;
      ul_indication.frame_rx  = proc->frame_rx;
      ul_indication.slot_rx   = proc->nr_tti_rx;
      ul_indication.frame_tx  = proc->frame_tx;
      ul_indication.slot_tx   = proc->nr_tti_tx;
      UE->if_inst->ul_indication(&ul_indication);
    }
  }

  processSlotTX(UE, proc);

}

void dummyWrite(PHY_VARS_NR_UE *UE,openair0_timestamp timestamp, int writeBlockSize) {
  void *dummy_tx[UE->frame_parms.nb_antennas_tx];

  for (int i=0; i<UE->frame_parms.nb_antennas_tx; i++)
    dummy_tx[i]=malloc16_clear(writeBlockSize*4);

  AssertFatal( writeBlockSize ==
               UE->rfdevice.trx_write_func(&UE->rfdevice,
               timestamp,
               dummy_tx,
               writeBlockSize,
               UE->frame_parms.nb_antennas_tx,
               4),"");

  for (int i=0; i<UE->frame_parms.nb_antennas_tx; i++)
    free(dummy_tx[i]);
}

void readFrame(PHY_VARS_NR_UE *UE,  openair0_timestamp *timestamp, bool toTrash) {

  void *rxp[NB_ANTENNAS_RX];

  for(int x=0; x<20; x++) {  // two frames for initial sync
    for (int slot=0; slot<UE->frame_parms.slots_per_subframe; slot ++ ) {
      for (int i=0; i<UE->frame_parms.nb_antennas_rx; i++) {
        if (toTrash)
          rxp[i]=malloc16(UE->frame_parms.get_samples_per_slot(slot,&UE->frame_parms)*4);
        else
          rxp[i] = ((void *)&UE->common_vars.rxdata[i][0]) +
                   4*((x*UE->frame_parms.samples_per_subframe)+
                   UE->frame_parms.get_samples_slot_timestamp(slot,&UE->frame_parms,0));
      }
        
      AssertFatal( UE->frame_parms.get_samples_per_slot(slot,&UE->frame_parms) ==
                   UE->rfdevice.trx_read_func(&UE->rfdevice,
                   timestamp,
                   rxp,
                   UE->frame_parms.get_samples_per_slot(slot,&UE->frame_parms),
                   UE->frame_parms.nb_antennas_rx), "");

      if (IS_SOFTMODEM_RFSIM)
        dummyWrite(UE,*timestamp, UE->frame_parms.get_samples_per_slot(slot,&UE->frame_parms));
      if (toTrash)
        for (int i=0; i<UE->frame_parms.nb_antennas_rx; i++)
          free(rxp[i]);
    }
  }

}

void syncInFrame(PHY_VARS_NR_UE *UE, openair0_timestamp *timestamp) {

    LOG_I(PHY,"Resynchronizing RX by %d samples (mode = %d)\n",UE->rx_offset,UE->mode);

    *timestamp += UE->frame_parms.get_samples_per_slot(1,&UE->frame_parms);
    for ( int size=UE->rx_offset ; size > 0 ; size -= UE->frame_parms.samples_per_subframe ) {
      int unitTransfer=size>UE->frame_parms.samples_per_subframe ? UE->frame_parms.samples_per_subframe : size ;
      // we write before read becasue gNB waits for UE to write and both executions halt
      // this happens here as the read size is samples_per_subframe which is very much larger than samp_per_slot
      if (IS_SOFTMODEM_RFSIM) dummyWrite(UE,*timestamp, unitTransfer);
      AssertFatal(unitTransfer ==
                  UE->rfdevice.trx_read_func(&UE->rfdevice,
                                             timestamp,
                                             (void **)UE->common_vars.rxdata,
                                             unitTransfer,
                                             UE->frame_parms.nb_antennas_rx),"");
      *timestamp += unitTransfer; // this does not affect the read but needed for RFSIM write
    }

}

int computeSamplesShift(PHY_VARS_NR_UE *UE) {
<<<<<<< HEAD
=======
  if (IS_SOFTMODEM_RFSIM) {
    LOG_D(PHY,"SET rx_offset %d \n",UE->rx_offset);
    //UE->rx_offset_diff=0;
    return 0;
  }
>>>>>>> 5bfbb00d

  // compute TO compensation that should be applied for this frame
  if ( UE->rx_offset < UE->frame_parms.samples_per_frame/2  &&
       UE->rx_offset > 0 ) {
    //LOG_I(PHY,"!!!adjusting -1 samples!!!\n");
    return -1 ;
  }

  if ( UE->rx_offset > UE->frame_parms.samples_per_frame/2 &&
       UE->rx_offset < UE->frame_parms.samples_per_frame ) {
    //LOG_I(PHY,"!!!adjusting +1 samples!!!\n");
    return 1;
  }

  return 0;
}

static inline int get_firstSymSamp(uint16_t slot, NR_DL_FRAME_PARMS *fp) {
  if (fp->numerology_index == 0)
    return fp->nb_prefix_samples0 + fp->ofdm_symbol_size;
  int num_samples = (slot%(fp->slots_per_subframe/2)) ? fp->nb_prefix_samples : fp->nb_prefix_samples0;
  num_samples += fp->ofdm_symbol_size;
  return num_samples;
}

static inline int get_readBlockSize(uint16_t slot, NR_DL_FRAME_PARMS *fp) {
  int rem_samples = fp->get_samples_per_slot(slot, fp) - get_firstSymSamp(slot, fp);
  int next_slot_first_symbol = 0;
  if (slot < (fp->slots_per_frame-1))
    next_slot_first_symbol = get_firstSymSamp(slot+1, fp);
  return rem_samples + next_slot_first_symbol;
}

void *UE_thread(void *arg) {
  //this thread should be over the processing thread to keep in real time
  PHY_VARS_NR_UE *UE = (PHY_VARS_NR_UE *) arg;
  //  int tx_enabled = 0;
  openair0_timestamp timestamp;
  void *rxp[NB_ANTENNAS_RX], *txp[NB_ANTENNAS_TX];
  int start_rx_stream = 0;
  AssertFatal(0== openair0_device_load(&(UE->rfdevice), &openair0_cfg[0]), "");
  UE->rfdevice.host_type = RAU_HOST;
  AssertFatal(UE->rfdevice.trx_start_func(&UE->rfdevice) == 0, "Could not start the device\n");
  notifiedFIFO_t nf;
  initNotifiedFIFO(&nf);
  int nbSlotProcessing=0;
  int thread_idx=0;
  notifiedFIFO_t freeBlocks;
  initNotifiedFIFO_nothreadSafe(&freeBlocks);
  NR_UE_MAC_INST_t *mac = get_mac_inst(0);

  for (int i=0; i<RX_NB_TH+1; i++)  // RX_NB_TH working + 1 we are making to be pushed
    pushNotifiedFIFO_nothreadSafe(&freeBlocks,
                                  newNotifiedFIFO_elt(sizeof(processingData_t), 0,&nf,UE_processing));

  bool syncRunning=false;
  const int nb_slot_frame = UE->frame_parms.slots_per_frame;
  int absolute_slot=0, decoded_frame_rx=INT_MAX, trashed_frames=0;

  while (!oai_exit) {
    if (syncRunning) {
      notifiedFIFO_elt_t *res=tryPullTpool(&nf, Tpool);

      if (res) {
        syncRunning=false;
        syncData_t *tmp=(syncData_t *)NotifiedFifoData(res);
        if (UE->is_synchronized) {
          decoded_frame_rx=(((mac->mib->systemFrameNumber.buf[0] >> mac->mib->systemFrameNumber.bits_unused)<<4) | tmp->proc.decoded_frame_rx);
          // shift the frame index with all the frames we trashed meanwhile we perform the synch search
          decoded_frame_rx=(decoded_frame_rx + (!UE->init_sync_frame) + trashed_frames) % MAX_FRAME_NUMBER;
        }
        delNotifiedFIFO_elt(res);
      } else {
        readFrame(UE, &timestamp, true);
        trashed_frames+=2;
        continue;
      }
    }

    AssertFatal( !syncRunning, "At this point synchronization can't be running\n");

    if (!UE->is_synchronized) {
      readFrame(UE, &timestamp, false);
      notifiedFIFO_elt_t *Msg=newNotifiedFIFO_elt(sizeof(syncData_t),0,&nf,UE_synch);
      syncData_t *syncMsg=(syncData_t *)NotifiedFifoData(Msg);
      syncMsg->UE=UE;
      memset(&syncMsg->proc, 0, sizeof(syncMsg->proc));
      pushTpool(Tpool, Msg);
      trashed_frames=0;
      syncRunning=true;
      continue;
    }

    if (start_rx_stream==0) {
      start_rx_stream=1;
      syncInFrame(UE, &timestamp);
      UE->rx_offset=0;
      UE->time_sync_cell=0;
      // read in first symbol
      AssertFatal (UE->frame_parms.ofdm_symbol_size+UE->frame_parms.nb_prefix_samples0 ==
                   UE->rfdevice.trx_read_func(&UE->rfdevice,
                                              &timestamp,
                                              (void **)UE->common_vars.rxdata,
                                              UE->frame_parms.ofdm_symbol_size+UE->frame_parms.nb_prefix_samples0,
                                              UE->frame_parms.nb_antennas_rx),"");
      // we have the decoded frame index in the return of the synch process
      // and we shifted above to the first slot of next frame
      decoded_frame_rx++;
      // we do ++ first in the regular processing, so it will be begin of frame;
      absolute_slot=decoded_frame_rx*nb_slot_frame -1;
      continue;
    }


    absolute_slot++;

    // whatever means thread_idx
    // Fix me: will be wrong when slot 1 is slow, as slot 2 finishes
    // Slot 3 will overlap if RX_NB_TH is 2
    // this is general failure in UE !!!
    thread_idx = absolute_slot % RX_NB_TH;
    int slot_nr = absolute_slot % nb_slot_frame;
    notifiedFIFO_elt_t *msgToPush;
    AssertFatal((msgToPush=pullNotifiedFIFO_nothreadSafe(&freeBlocks)) != NULL,"chained list failure");
    processingData_t *curMsg=(processingData_t *)NotifiedFifoData(msgToPush);
    curMsg->UE=UE;
    // update thread index for received subframe
    curMsg->UE->current_thread_id[slot_nr] = thread_idx;
    curMsg->proc.CC_id = 0;
    curMsg->proc.nr_tti_rx= slot_nr;
    curMsg->proc.subframe_rx=slot_nr/(nb_slot_frame/10);
    curMsg->proc.nr_tti_tx = (absolute_slot + DURATION_RX_TO_TX) % nb_slot_frame;
    curMsg->proc.subframe_tx=curMsg->proc.nr_tti_rx;
    curMsg->proc.frame_rx = (absolute_slot/nb_slot_frame) % MAX_FRAME_NUMBER;
    curMsg->proc.frame_tx = ((absolute_slot+DURATION_RX_TO_TX)/nb_slot_frame) % MAX_FRAME_NUMBER;
    curMsg->proc.decoded_frame_rx=-1;
    //LOG_I(PHY,"Process slot %d thread Idx %d total gain %d\n", slot_nr, thread_idx, UE->rx_total_gain_dB);

#ifdef OAI_ADRV9371_ZC706
    /*uint32_t total_gain_dB_prev = 0;
    if (total_gain_dB_prev != UE->rx_total_gain_dB) {
        total_gain_dB_prev = UE->rx_total_gain_dB;
        openair0_cfg[0].rx_gain[0] = UE->rx_total_gain_dB;
        UE->rfdevice.trx_set_gains_func(&UE->rfdevice,&openair0_cfg[0]);
    }*/
#endif

    int firstSymSamp = get_firstSymSamp(slot_nr, &UE->frame_parms);
    for (int i=0; i<UE->frame_parms.nb_antennas_rx; i++)
      rxp[i] = (void *)&UE->common_vars.rxdata[i][firstSymSamp+
               UE->frame_parms.get_samples_slot_timestamp(slot_nr,&UE->frame_parms,0)];

    for (int i=0; i<UE->frame_parms.nb_antennas_tx; i++)
      txp[i] = (void *)&UE->common_vars.txdata[i][UE->frame_parms.get_samples_slot_timestamp(
               ((curMsg->proc.nr_tti_rx + DURATION_RX_TO_TX)%nb_slot_frame),&UE->frame_parms,0)];

    int readBlockSize, writeBlockSize;

    if (slot_nr<(nb_slot_frame - 1)) {
      readBlockSize=get_readBlockSize(slot_nr, &UE->frame_parms);
      writeBlockSize=UE->frame_parms.get_samples_per_slot(curMsg->proc.nr_tti_tx,&UE->frame_parms);
    } else {
      UE->rx_offset_diff = computeSamplesShift(UE);
      readBlockSize=get_readBlockSize(slot_nr, &UE->frame_parms) -
                    UE->rx_offset_diff;
      writeBlockSize=UE->frame_parms.get_samples_per_slot(curMsg->proc.nr_tti_tx,&UE->frame_parms) -
                     UE->rx_offset_diff;
    }

    AssertFatal(readBlockSize ==
                UE->rfdevice.trx_read_func(&UE->rfdevice,
                                           &timestamp,
                                           rxp,
                                           readBlockSize,
                                           UE->frame_parms.nb_antennas_rx),"");

    AssertFatal( writeBlockSize ==
                 UE->rfdevice.trx_write_func(&UE->rfdevice,
                     timestamp+
                     UE->frame_parms.get_samples_slot_timestamp(slot_nr,
                     &UE->frame_parms,DURATION_RX_TO_TX) - firstSymSamp -
                     openair0_cfg[0].tx_sample_advance,
                     txp,
                     writeBlockSize,
                     UE->frame_parms.nb_antennas_tx,
                     1),"");

    if( slot_nr==(nb_slot_frame-1)) {
      // read in first symbol of next frame and adjust for timing drift
      int first_symbols=UE->frame_parms.ofdm_symbol_size+UE->frame_parms.nb_prefix_samples0; // first symbol of every frames

      if ( first_symbols > 0 )
        AssertFatal(first_symbols ==
                    UE->rfdevice.trx_read_func(&UE->rfdevice,
                                               &timestamp,
                                               (void **)UE->common_vars.rxdata,
                                               first_symbols,
                                               UE->frame_parms.nb_antennas_rx),"");
      else
        LOG_E(PHY,"can't compensate: diff =%d\n", first_symbols);
    }

    curMsg->proc.timestamp_tx = timestamp+
                                UE->frame_parms.get_samples_slot_timestamp(slot_nr,
                                &UE->frame_parms,DURATION_RX_TO_TX) - firstSymSamp;

    notifiedFIFO_elt_t *res;

    while (nbSlotProcessing >= RX_NB_TH) {
      if ( (res=tryPullTpool(&nf, Tpool)) != NULL ) {
        nbSlotProcessing--;
        processingData_t *tmp=(processingData_t *)res->msgData;

        if (tmp->proc.decoded_frame_rx != -1)
          decoded_frame_rx=(((mac->mib->systemFrameNumber.buf[0] >> mac->mib->systemFrameNumber.bits_unused)<<4) | tmp->proc.decoded_frame_rx);
          //decoded_frame_rx=tmp->proc.decoded_frame_rx;

        pushNotifiedFIFO_nothreadSafe(&freeBlocks,res);
      }

      usleep(200);
    }

    if (  (decoded_frame_rx != curMsg->proc.frame_rx) &&
          (((decoded_frame_rx+1) % MAX_FRAME_NUMBER) != curMsg->proc.frame_rx) &&
          (((decoded_frame_rx+2) % MAX_FRAME_NUMBER) != curMsg->proc.frame_rx))
      LOG_E(PHY,"Decoded frame index (%d) is not compatible with current context (%d), UE should go back to synch mode\n",
            decoded_frame_rx, curMsg->proc.frame_rx  );

    nbSlotProcessing++;
    msgToPush->key=slot_nr;
    pushTpool(Tpool, msgToPush);

    if (IS_SOFTMODEM_RFSIM || IS_SOFTMODEM_NOS1) {  //getenv("RFSIMULATOR")
      // FixMe: Wait previous thread is done, because race conditions seems too bad
      // in case of actual RF board, the overlap between threads mitigate the issue
      // We must receive one message, that proves the slot processing is done
      res=pullTpool(&nf, Tpool);
      nbSlotProcessing--;
      processingData_t *tmp=(processingData_t *)res->msgData;

      if (tmp->proc.decoded_frame_rx != -1)
        decoded_frame_rx=(((mac->mib->systemFrameNumber.buf[0] >> mac->mib->systemFrameNumber.bits_unused)<<4) | tmp->proc.decoded_frame_rx);
        //decoded_frame_rx=tmp->proc.decoded_frame_rx;

      pushNotifiedFIFO_nothreadSafe(&freeBlocks,res);
    }
  } // while !oai_exit

  return NULL;
}

void init_NR_UE(int nb_inst, char* rrc_config_path) {
  int inst;
  NR_UE_MAC_INST_t *mac_inst;
  NR_UE_RRC_INST_t* rrc_inst;
  
  for (inst=0; inst < nb_inst; inst++) {
    AssertFatal((rrc_inst = nr_l3_init_ue(rrc_config_path)) != NULL, "can not initialize RRC module\n");
    AssertFatal((mac_inst = nr_l2_init_ue(rrc_inst)) != NULL, "can not initialize L2 module\n");
    AssertFatal((mac_inst->if_module = nr_ue_if_module_init(inst)) != NULL, "can not initialize IF module\n");
  }
}

void init_NR_UE_threads(int nb_inst) {
  int inst;

  pthread_t threads[nb_inst];

  for (inst=0; inst < nb_inst; inst++) {
    PHY_VARS_NR_UE *UE = PHY_vars_UE_g[inst][0];

    LOG_I(PHY,"Intializing UE Threads for instance %d (%p,%p)...\n",inst,PHY_vars_UE_g[inst],PHY_vars_UE_g[inst][0]);
    threadCreate(&threads[inst], UE_thread, (void *)UE, "UEthread", -1, OAI_PRIORITY_RT_MAX);

#ifdef UE_DLSCH_PARALLELISATION
    pthread_t dlsch0_threads;
    threadCreate(&dlsch0_threads, dlsch_thread, (void *)UE, "DLthread", -1, OAI_PRIORITY_RT_MAX-1);
#endif

  }
}

/* HACK: this function is needed to compile the UE
 * fix it somehow
 */
int8_t find_dlsch(uint16_t rnti,
                  PHY_VARS_eNB *eNB,
                  find_type_t type)
{
  printf("you cannot read this\n");
  abort();
}

void multicast_link_write_sock(int groupP, char *dataP, uint32_t sizeP) {}<|MERGE_RESOLUTION|>--- conflicted
+++ resolved
@@ -635,14 +635,6 @@
 }
 
 int computeSamplesShift(PHY_VARS_NR_UE *UE) {
-<<<<<<< HEAD
-=======
-  if (IS_SOFTMODEM_RFSIM) {
-    LOG_D(PHY,"SET rx_offset %d \n",UE->rx_offset);
-    //UE->rx_offset_diff=0;
-    return 0;
-  }
->>>>>>> 5bfbb00d
 
   // compute TO compensation that should be applied for this frame
   if ( UE->rx_offset < UE->frame_parms.samples_per_frame/2  &&
