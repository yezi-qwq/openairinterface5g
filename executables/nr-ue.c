/*
 * Licensed to the OpenAirInterface (OAI) Software Alliance under one or more
 * contributor license agreements.  See the NOTICE file distributed with
 * this work for additional information regarding copyright ownership.
 * The OpenAirInterface Software Alliance licenses this file to You under
 * the OAI Public License, Version 1.0  (the "License"); you may not use this file
 * except in compliance with the License.
 * You may obtain a copy of the License at
 *
 *      http://www.openairinterface.org/?page_id=698
 *
 * Unless required by applicable law or agreed to in writing, software
 * distributed under the License is distributed on an "AS IS" BASIS,
 * WITHOUT WARRANTIES OR CONDITIONS OF ANY KIND, either express or implied.
 * See the License for the specific language governing permissions and
 * limitations under the License.
 *-------------------------------------------------------------------------------
 * For more information about the OpenAirInterface (OAI) Software Alliance:
 *      contact@openairinterface.org
 */

#include "executables/nr-uesoftmodem.h"

#include "LAYER2/NR_MAC_UE/mac.h"
//#include "RRC/LTE/rrc_extern.h"
#include "PHY_INTERFACE/phy_interface_extern.h"

#undef MALLOC //there are two conflicting definitions, so we better make sure we don't use it at all
//#undef FRAME_LENGTH_COMPLEX_SAMPLES //there are two conflicting definitions, so we better make sure we don't use it at all

#include "fapi_nr_ue_l1.h"
#include "PHY/phy_extern_nr_ue.h"
#include "PHY/INIT/phy_init.h"
#include "PHY/MODULATION/modulation_UE.h"
#include "LAYER2/NR_MAC_UE/mac_proto.h"
#include "RRC/NR_UE/rrc_proto.h"

//#ifndef NO_RAT_NR
#include "SCHED_NR/phy_frame_config_nr.h"
//#endif
#include "SCHED_NR_UE/defs.h"

#include "PHY/NR_UE_TRANSPORT/nr_transport_proto_ue.h"

#include "common/utils/LOG/log.h"
#include "common/utils/system.h"
#include "common/utils/LOG/vcd_signal_dumper.h"

#include "T.h"

#ifdef XFORMS
  #include "PHY/TOOLS/nr_phy_scope.h"

  extern char do_forms;
#endif


extern double cpuf;
//static  nfapi_nr_config_request_t config_t;
//static  nfapi_nr_config_request_t* config =&config_t;

/*
 *  NR SLOT PROCESSING SEQUENCE
 *
 *  Processing occurs with following steps for connected mode:
 *
 *  - Rx samples for a slot are received,
 *  - PDCCH processing (including DCI extraction for downlink and uplink),
 *  - PDSCH processing (including transport blocks decoding),
 *  - PUCCH/PUSCH (transmission of acknowledgements, CSI, ... or data).
 *
 *  Time between reception of the slot and related transmission depends on UE processing performance.
 *  It is defined by the value NR_UE_CAPABILITY_SLOT_RX_TO_TX.
 *
 *  In NR, network gives the duration between Rx slot and Tx slot in the DCI:
 *  - for reception of a PDSCH and its associated acknowledgment slot (with a PUCCH or a PUSCH),
 *  - for reception of an uplink grant and its associated PUSCH slot.
 *
 *  So duration between reception and it associated transmission depends on its transmission slot given in the DCI.
 *  NR_UE_CAPABILITY_SLOT_RX_TO_TX means the minimum duration but higher duration can be given by the network because UE can support it.
 *
 *                                                                                                    Slot k
 *                                                                                  -------+------------+--------
 *                Frame                                                                    | Tx samples |
 *                Subframe                                                                 |   buffer   |
 *                Slot n                                                            -------+------------+--------
 *       ------ +------------+--------                                                     |
 *              | Rx samples |                                                             |
 *              |   buffer   |                                                             |
 *       -------+------------+--------                                                     |
 *                           |                                                             |
 *                           V                                                             |
 *                           +------------+                                                |
 *                           |   PDCCH    |                                                |
 *                           | processing |                                                |
 *                           +------------+                                                |
 *                           |            |                                                |
 *                           |            v                                                |
 *                           |            +------------+                                   |
 *                           |            |   PDSCH    |                                   |
 *                           |            | processing | decoding result                   |
 *                           |            +------------+    -> ACK/NACK of PDSCH           |
 *                           |                         |                                   |
 *                           |                         v                                   |
 *                           |                         +-------------+------------+        |
 *                           |                         | PUCCH/PUSCH | Tx samples |        |
 *                           |                         |  processing | transfer   |        |
 *                           |                         +-------------+------------+        |
 *                           |                                                             |
 *                           |/___________________________________________________________\|
 *                            \  duration between reception and associated transmission   /
 *
 * Remark: processing is done slot by slot, it can be distribute on different threads which are executed in parallel.
 * This is an architecture optimization in order to cope with real time constraints.
 * By example, for LTE, subframe processing is spread over 4 different threads.
 *
 */

#ifndef NO_RAT_NR
  #define DURATION_RX_TO_TX           (NR_UE_CAPABILITY_SLOT_RX_TO_TX)  /* for NR this will certainly depends to such UE capability which is not yet defined */
#else
  #define DURATION_RX_TO_TX           (4)   /* For LTE, this duration is fixed to 4 and it is linked to LTE standard for both modes FDD/TDD */
#endif

#define FRAME_PERIOD    100000000ULL
#define DAQ_PERIOD      66667ULL

typedef enum {
  pss=0,
  pbch=1,
  si=2
} sync_mode_t;


PHY_VARS_NR_UE *init_nr_ue_vars(NR_DL_FRAME_PARMS *frame_parms,
                                uint8_t UE_id,
                                uint8_t abstraction_flag)

{
  PHY_VARS_NR_UE *ue;
  ue = (PHY_VARS_NR_UE *)malloc(sizeof(PHY_VARS_NR_UE));
  memset(ue,0,sizeof(PHY_VARS_NR_UE));
  memcpy(&(ue->frame_parms), frame_parms, sizeof(NR_DL_FRAME_PARMS));
  ue->Mod_id      = UE_id;
  ue->mac_enabled = 1;
  // initialize all signal buffers
  init_nr_ue_signal(ue,1,abstraction_flag);
  // intialize transport
  init_nr_ue_transport(ue,abstraction_flag);
  return(ue);
}

/*!
 * It performs band scanning and synchonization.
 * \param arg is a pointer to a \ref PHY_VARS_NR_UE structure.
 */

typedef struct syncData_s {
  UE_nr_rxtx_proc_t proc;
  PHY_VARS_NR_UE *UE;
} syncData_t;

static void UE_synch(void *arg) {
  syncData_t *syncD=(syncData_t *) arg;
  int i, hw_slot_offset;
  PHY_VARS_NR_UE *UE = syncD->UE;
  UE_nr_rxtx_proc_t *proc = syncD->proc;
  sync_mode_t sync_mode = pbch;
  int CC_id = UE->CC_id;
  int freq_offset=0;
  UE->is_synchronized = 0;
  proc->nr_tti_rx = 0;

  if (UE->UE_scan == 0) {
    get_band(downlink_frequency[CC_id][0], &UE->frame_parms.eutra_band,   &uplink_frequency_offset[CC_id][0], &UE->frame_parms.frame_type);
    LOG_I( PHY, "[SCHED][UE] Check absolute frequency DL %"PRIu32", UL %"PRIu32" (oai_exit %d, rx_num_channels %d)\n",
           downlink_frequency[0][0], downlink_frequency[0][0]+uplink_frequency_offset[0][0],
           oai_exit, openair0_cfg[0].rx_num_channels);

    for (i=0; i<openair0_cfg[UE->rf_map.card].rx_num_channels; i++) {
      openair0_cfg[UE->rf_map.card].rx_freq[UE->rf_map.chain+i] = downlink_frequency[CC_id][i];
      openair0_cfg[UE->rf_map.card].tx_freq[UE->rf_map.chain+i] =
        downlink_frequency[CC_id][i]+uplink_frequency_offset[CC_id][i];
      openair0_cfg[UE->rf_map.card].autocal[UE->rf_map.chain+i] = 1;

      if (uplink_frequency_offset[CC_id][i] != 0) //
        openair0_cfg[UE->rf_map.card].duplex_mode = duplex_mode_FDD;
      else //FDD
        openair0_cfg[UE->rf_map.card].duplex_mode = duplex_mode_TDD;
    }

    sync_mode = pbch;
  } else {
    LOG_E(PHY,"Fixme!\n");
    /*
    for (i=0; i<openair0_cfg[UE->rf_map.card].rx_num_channels; i++) {
      downlink_frequency[UE->rf_map.card][UE->rf_map.chain+i] = bands_to_scan.band_info[CC_id].dl_min;
      uplink_frequency_offset[UE->rf_map.card][UE->rf_map.chain+i] =
        bands_to_scan.band_info[CC_id].ul_min-bands_to_scan.band_info[CC_id].dl_min;
      openair0_cfg[UE->rf_map.card].rx_freq[UE->rf_map.chain+i] = downlink_frequency[CC_id][i];
      openair0_cfg[UE->rf_map.card].tx_freq[UE->rf_map.chain+i] =
        downlink_frequency[CC_id][i]+uplink_frequency_offset[CC_id][i];
      openair0_cfg[UE->rf_map.card].rx_gain[UE->rf_map.chain+i] = UE->rx_total_gain_dB;
    }
    */
  }

  LOG_W(PHY, "Starting sync detection\n");

  switch (sync_mode) {
    /*
    case pss:
      LOG_I(PHY,"[SCHED][UE] Scanning band %d (%d), freq %u\n",bands_to_scan.band_info[current_band].band, current_band,bands_to_scan.band_info[current_band].dl_min+current_offset);
      //lte_sync_timefreq(UE,current_band,bands_to_scan.band_info[current_band].dl_min+current_offset);
      current_offset += 20000000; // increase by 20 MHz

      if (current_offset > bands_to_scan.band_info[current_band].dl_max-bands_to_scan.band_info[current_band].dl_min) {
        current_band++;
        current_offset=0;
      }

      if (current_band==bands_to_scan.nbands) {
        current_band=0;
        oai_exit=1;
      }

      for (i=0; i<openair0_cfg[UE->rf_map.card].rx_num_channels; i++) {
        downlink_frequency[UE->rf_map.card][UE->rf_map.chain+i] = bands_to_scan.band_info[current_band].dl_min+current_offset;
        uplink_frequency_offset[UE->rf_map.card][UE->rf_map.chain+i] = bands_to_scan.band_info[current_band].ul_min-bands_to_scan.band_info[0].dl_min + current_offset;
        openair0_cfg[UE->rf_map.card].rx_freq[UE->rf_map.chain+i] = downlink_frequency[CC_id][i];
        openair0_cfg[UE->rf_map.card].tx_freq[UE->rf_map.chain+i] = downlink_frequency[CC_id][i]+uplink_frequency_offset[CC_id][i];
        openair0_cfg[UE->rf_map.card].rx_gain[UE->rf_map.chain+i] = UE->rx_total_gain_dB;

        if (UE->UE_scan_carrier) {
          openair0_cfg[UE->rf_map.card].autocal[UE->rf_map.chain+i] = 1;
        }
      }

      break;
    */
    case pbch:
      LOG_I(PHY, "[UE thread Synch] Running Initial Synch (mode %d)\n",UE->mode);

<<<<<<< HEAD
      if (nr_initial_sync( syncD->proc, UE, UE->mode,2) == 0) {
=======
      if (nr_initial_sync( &syncD->proc, UE, UE->mode ) == 0) {
>>>>>>> cfcd6c37
        freq_offset = UE->common_vars.freq_offset; // frequency offset computed with pss in initial sync
        hw_slot_offset = (UE->rx_offset<<1) / UE->frame_parms.samples_per_slot;
        LOG_I(PHY,"Got synch: hw_slot_offset %d, carrier off %d Hz, rxgain %d (DL %u, UL %u), UE_scan_carrier %d\n",
              hw_slot_offset,
              freq_offset,
              UE->rx_total_gain_dB,
              downlink_frequency[0][0]+freq_offset,
              downlink_frequency[0][0]+uplink_frequency_offset[0][0]+freq_offset,
              UE->UE_scan_carrier );

        // rerun with new cell parameters and frequency-offset
        for (i=0; i<openair0_cfg[UE->rf_map.card].rx_num_channels; i++) {
          openair0_cfg[UE->rf_map.card].rx_gain[UE->rf_map.chain+i] = UE->rx_total_gain_dB;//-USRP_GAIN_OFFSET;

          if (freq_offset >= 0)
            openair0_cfg[UE->rf_map.card].rx_freq[UE->rf_map.chain+i] += abs(freq_offset);
          else
            openair0_cfg[UE->rf_map.card].rx_freq[UE->rf_map.chain+i] -= abs(freq_offset);

          openair0_cfg[UE->rf_map.card].tx_freq[UE->rf_map.chain+i] =
            openair0_cfg[UE->rf_map.card].rx_freq[UE->rf_map.chain+i]+uplink_frequency_offset[CC_id][i];
          downlink_frequency[CC_id][i] = openair0_cfg[CC_id].rx_freq[i];
        }

        // reconfigure for potentially different bandwidth
        switch(UE->frame_parms.N_RB_DL) {
          case 6:
            openair0_cfg[UE->rf_map.card].sample_rate =1.92e6;
            openair0_cfg[UE->rf_map.card].rx_bw          =.96e6;
            openair0_cfg[UE->rf_map.card].tx_bw          =.96e6;
            //            openair0_cfg[0].rx_gain[0] -= 12;
            break;

          case 25:
            openair0_cfg[UE->rf_map.card].sample_rate =7.68e6;
            openair0_cfg[UE->rf_map.card].rx_bw          =2.5e6;
            openair0_cfg[UE->rf_map.card].tx_bw          =2.5e6;
            //            openair0_cfg[0].rx_gain[0] -= 6;
            break;

          case 50:
            openair0_cfg[UE->rf_map.card].sample_rate =15.36e6;
            openair0_cfg[UE->rf_map.card].rx_bw          =5.0e6;
            openair0_cfg[UE->rf_map.card].tx_bw          =5.0e6;
            //            openair0_cfg[0].rx_gain[0] -= 3;
            break;

          case 100:
            openair0_cfg[UE->rf_map.card].sample_rate=30.72e6;
            openair0_cfg[UE->rf_map.card].rx_bw=10.0e6;
            openair0_cfg[UE->rf_map.card].tx_bw=10.0e6;
            //            openair0_cfg[0].rx_gain[0] -= 0;
            break;
        }

        if (UE->mode != loop_through_memory) {
          UE->rfdevice.trx_set_freq_func(&UE->rfdevice,&openair0_cfg[0],0);
          //UE->rfdevice.trx_set_gains_func(&openair0,&openair0_cfg[0]);
          //UE->rfdevice.trx_stop_func(&UE->rfdevice);
          // sleep(1);
          //nr_init_frame_parms_ue(&UE->frame_parms);
          /*if (UE->rfdevice.trx_start_func(&UE->rfdevice) != 0 ) {
            LOG_E(HW,"Could not start the device\n");
            oai_exit=1;
            }*/
        }

        if (UE->UE_scan_carrier == 1) {
          UE->UE_scan_carrier = 0;
        } else {
          UE->is_synchronized = 1;
        }
      } else {
        // initial sync failed
        // calculate new offset and try again
        if (UE->UE_scan_carrier == 1) {
          if (freq_offset >= 0)
            freq_offset += 100;

          freq_offset *= -1;
          LOG_I(PHY, "[initial_sync] trying carrier off %d Hz, rxgain %d (DL %u, UL %u)\n",
                freq_offset,
                UE->rx_total_gain_dB,
                downlink_frequency[0][0]+freq_offset,
                downlink_frequency[0][0]+uplink_frequency_offset[0][0]+freq_offset );

          for (i=0; i<openair0_cfg[UE->rf_map.card].rx_num_channels; i++) {
            openair0_cfg[UE->rf_map.card].rx_freq[UE->rf_map.chain+i] = downlink_frequency[CC_id][i]+freq_offset;
            openair0_cfg[UE->rf_map.card].tx_freq[UE->rf_map.chain+i] = downlink_frequency[CC_id][i]+uplink_frequency_offset[CC_id][i]+freq_offset;
            openair0_cfg[UE->rf_map.card].rx_gain[UE->rf_map.chain+i] = UE->rx_total_gain_dB;//-USRP_GAIN_OFFSET;

            if (UE->UE_scan_carrier==1)
              openair0_cfg[UE->rf_map.card].autocal[UE->rf_map.chain+i] = 1;
          }

          if (UE->mode != loop_through_memory)
            UE->rfdevice.trx_set_freq_func(&UE->rfdevice,&openair0_cfg[0],0);
        }// initial_sync=0

        break;

      case si:
      default:
        break;
      }
  }
}

void processSlotRX( PHY_VARS_NR_UE *UE, UE_nr_rxtx_proc_t *proc) {
  // Process Rx data for one sub-frame
  if (slot_select_nr(&UE->frame_parms, proc->frame_tx, proc->nr_tti_tx) & NR_DOWNLINK_SLOT) {
    //clean previous FAPI MESSAGE
    UE->rx_ind.number_pdus = 0;
    UE->dci_ind.number_of_dcis = 0;
    //clean previous FAPI MESSAGE
    // call L2 for DL_CONFIG (DCI)
    UE->dcireq.module_id = UE->Mod_id;
    UE->dcireq.gNB_index = 0;
    UE->dcireq.cc_id     = 0;
    UE->dcireq.frame     = proc->frame_rx;
    UE->dcireq.slot      = proc->nr_tti_rx;
    nr_ue_dcireq(&UE->dcireq); //to be replaced with function pointer later
    NR_UE_MAC_INST_t *UE_mac = get_mac_inst(0);
    UE_mac->scheduled_response.dl_config = &UE->dcireq.dl_config_req;
    UE_mac->scheduled_response.ul_config = NULL;
    UE_mac->scheduled_response.tx_request = NULL;
    UE_mac->scheduled_response.module_id = UE->Mod_id;
    UE_mac->scheduled_response.CC_id     = 0;
    UE_mac->scheduled_response.frame = proc->frame_rx;
    UE_mac->scheduled_response.slot  = proc->nr_tti_rx;
    nr_ue_scheduled_response(&UE_mac->scheduled_response);
    //write_output("uerxdata_frame.m", "uerxdata_frame", UE->common_vars.rxdata[0], UE->frame_parms.samples_per_frame, 1, 1);
#ifdef UE_SLOT_PARALLELISATION
    phy_procedures_slot_parallelization_nrUE_RX( UE, proc, 0, 0, 1, UE->mode, no_relay, NULL );
#else
<<<<<<< HEAD
    phy_procedures_nrUE_RX( UE, proc, 0, 1, UE->mode, UE_mac->phy_config.config_req.pbch_config);
=======
    uint64_t a=rdtsc();
    phy_procedures_nrUE_RX( UE, proc, 0, 1, UE->mode);
    LOG_D(PHY,"phy_procedures_nrUE_RX: slot:%d, time %lu\n", proc->nr_tti_rx, (rdtsc()-a)/3500);
>>>>>>> cfcd6c37
    //            printf(">>> nr_ue_pdcch_procedures ended\n");
#endif
  }

  if (UE->mac_enabled==1) {
    //  trigger L2 to run ue_scheduler thru IF module
    //  [TODO] mapping right after NR initial sync
    if(UE->if_inst != NULL && UE->if_inst->ul_indication != NULL) {
      UE->ul_indication.module_id = 0;
      UE->ul_indication.gNB_index = 0;
      UE->ul_indication.cc_id = 0;
      UE->ul_indication.frame = proc->frame_rx;
      UE->ul_indication.slot = proc->nr_tti_rx;
      UE->if_inst->ul_indication(&UE->ul_indication);
    }
  }
}

/*!
 * \brief This is the UE thread for RX subframe n and TX subframe n+4.
 * This thread performs the phy_procedures_UE_RX() on every received slot.
 * then, if TX is enabled it performs TX for n+4.
 * \param arg is a pointer to a \ref PHY_VARS_NR_UE structure.
 * \returns a pointer to an int. The storage is not on the heap and must not be freed.
 */

typedef struct processingData_s {
  UE_nr_rxtx_proc_t proc;
  PHY_VARS_NR_UE    *UE;
}  processingData_t;

void UE_processing(void *arg) {
  processingData_t *rxtxD=(processingData_t *) arg;
  UE_nr_rxtx_proc_t *proc = &rxtxD->proc;
  PHY_VARS_NR_UE    *UE   = rxtxD->UE;
  processSlotRX(UE, proc);
  //printf(">>> mac ended\n");
  // Prepare the future Tx data
#if 0
#ifndef NO_RAT_NR

  if (slot_select_nr(&UE->frame_parms, proc->frame_tx, proc->nr_tti_tx) & NR_UPLINK_SLOT)
#else
  if ((subframe_select( &UE->frame_parms, proc->subframe_tx) == SF_UL) ||
      (UE->frame_parms.frame_type == FDD) )
#endif
    if (UE->mode != loop_through_memory)
      phy_procedures_nrUE_TX(UE,proc,0,0,UE->mode,no_relay);

  //phy_procedures_UE_TX(UE,proc,0,0,UE->mode,no_relay);
#endif
#if 0

  if ((subframe_select( &UE->frame_parms, proc->subframe_tx) == SF_S) &&
      (UE->frame_parms.frame_type == TDD))
    if (UE->mode != loop_through_memory)
      //phy_procedures_UE_S_TX(UE,0,0,no_relay);
      updateTimes(current, &t3, 10000, timing_proc_name);

#endif
}

void readFrames(PHY_VARS_NR_UE *UE,  openair0_timestamp *timestamp) {
  void *rxp[NB_ANTENNAS_RX];
  void *dummy_tx[UE->frame_parms.nb_antennas_tx];

  for (int i=0; i<UE->frame_parms.nb_antennas_tx; i++)
    dummy_tx[i]=malloc16_clear(UE->frame_parms.samples_per_subframe*4);

  for(int x=0; x<20; x++) {  // two frames for initial sync
    for (int i=0; i<UE->frame_parms.nb_antennas_rx; i++)
      rxp[i] = ((void *)&UE->common_vars.rxdata[i][0]) + 4*x*UE->frame_parms.samples_per_subframe;

    AssertFatal( UE->frame_parms.samples_per_subframe ==
                 UE->rfdevice.trx_read_func(&UE->rfdevice,
                                            timestamp,
                                            rxp,
                                            UE->frame_parms.samples_per_subframe,
                                            UE->frame_parms.nb_antennas_rx), "");
  }

  for (int i=0; i<UE->frame_parms.nb_antennas_tx; i++)
    free(dummy_tx[i]);
}

void trashFrame(PHY_VARS_NR_UE *UE, openair0_timestamp *timestamp) {
  void *dummy_tx[UE->frame_parms.nb_antennas_tx];

  for (int i=0; i<UE->frame_parms.nb_antennas_tx; i++)
    dummy_tx[i]=malloc16_clear(UE->frame_parms.samples_per_subframe*4);

  void *dummy_rx[UE->frame_parms.nb_antennas_rx];

  for (int i=0; i<UE->frame_parms.nb_antennas_rx; i++)
    dummy_rx[i]=malloc16(UE->frame_parms.samples_per_subframe*4);

  for (int sf=0; sf<NR_NUMBER_OF_SUBFRAMES_PER_FRAME; sf++) {
    //      printf("Reading dummy sf %d\n",sf);
    UE->rfdevice.trx_read_func(&UE->rfdevice,
                               timestamp,
                               dummy_rx,
                               UE->frame_parms.samples_per_subframe,
                               UE->frame_parms.nb_antennas_rx);
  }

  for (int i=0; i<UE->frame_parms.nb_antennas_tx; i++)
    free(dummy_tx[i]);

  for (int i=0; i<UE->frame_parms.nb_antennas_rx; i++)
    free(dummy_rx[i]);
}

void syncInFrame(PHY_VARS_NR_UE *UE, openair0_timestamp *timestamp) {
  if (UE->no_timing_correction==0) {
    LOG_I(PHY,"Resynchronizing RX by %d samples (mode = %d)\n",UE->rx_offset,UE->mode);
    void *dummy_tx[UE->frame_parms.nb_antennas_tx];

    for (int i=0; i<UE->frame_parms.nb_antennas_tx; i++)
      dummy_tx[i]=malloc16_clear(UE->frame_parms.samples_per_subframe*4);

    for ( int size=UE->rx_offset ; size > 0 ; size -= UE->frame_parms.samples_per_subframe ) {
      int unitTransfer=size>UE->frame_parms.samples_per_subframe ? UE->frame_parms.samples_per_subframe : size ;
      AssertFatal(unitTransfer ==
                  UE->rfdevice.trx_read_func(&UE->rfdevice,
                                             timestamp,
                                             (void **)UE->common_vars.rxdata,
                                             unitTransfer,
                                             UE->frame_parms.nb_antennas_rx),"");
    }

    for (int i=0; i<UE->frame_parms.nb_antennas_tx; i++)
      free(dummy_tx[i]);
  }
}

int computeSamplesShift(PHY_VARS_NR_UE *UE) {
  if ( getenv("RFSIMULATOR") != 0) {
    LOG_E(PHY,"SET rx_offset %d \n",UE->rx_offset);
    //UE->rx_offset_diff=0;
    return 0;
  }

  // compute TO compensation that should be applied for this frame
  if ( UE->rx_offset < UE->frame_parms.samples_per_frame/2  &&
       UE->rx_offset > 0 ) {
    //LOG_I(PHY,"!!!adjusting -1 samples!!!\n");
    return -1 ;
  }

  if ( UE->rx_offset > UE->frame_parms.samples_per_frame/2 &&
       UE->rx_offset < UE->frame_parms.samples_per_frame ) {
    //LOG_I(PHY,"!!!adjusting +1 samples!!!\n");
    return 1;
  }

  return 0;
}

void *UE_thread(void *arg) {
  //this thread should be over the processing thread to keep in real time
  PHY_VARS_NR_UE *UE = (PHY_VARS_NR_UE *) arg;
  //  int tx_enabled = 0;
  openair0_timestamp timestamp;
  void *rxp[NB_ANTENNAS_RX], *txp[NB_ANTENNAS_TX];
  int start_rx_stream = 0;
  const uint16_t table_sf_slot[20] = {0,0,1,1,2,2,3,3,4,4,5,5,6,6,7,7,8,8,9,9};
  AssertFatal(0== openair0_device_load(&(UE->rfdevice), &openair0_cfg[0]), "");
  UE->rfdevice.host_type = RAU_HOST;
  AssertFatal(UE->rfdevice.trx_start_func(&UE->rfdevice) == 0, "Could not start the device\n");
  notifiedFIFO_t nf;
  initNotifiedFIFO(&nf);
  int nbSlotProcessing=0;
  int thread_idx=0;
  notifiedFIFO_t freeBlocks;
  initNotifiedFIFO_nothreadSafe(&freeBlocks);

  for (int i=0; i<RX_NB_TH+1; i++)  // RX_NB_TH working + 1 we are making to be pushed
    pushNotifiedFIFO_nothreadSafe(&freeBlocks,
                                  newNotifiedFIFO_elt(sizeof(processingData_t), 0,&nf,UE_processing));

  bool syncRunning=false;
  const int nb_slot_frame = 10*UE->frame_parms.slots_per_subframe;
  int absolute_slot=0, decoded_frame_rx=INT_MAX, trashed_frames=0;

  while (!oai_exit) {
    if (syncRunning) {
      notifiedFIFO_elt_t *res=tryPullTpool(&nf, Tpool);

      if (res) {
        syncRunning=false;
        syncData_t *tmp=(syncData_t *)NotifiedFifoData(res);
        // shift the frame index with all the frames we trashed meanwhile we perform the synch search
        decoded_frame_rx=(tmp->proc.decoded_frame_rx+trashed_frames) % MAX_FRAME_NUMBER;
        delNotifiedFIFO_elt(res);
      } else {
<<<<<<< HEAD
        readFrames(UE, &timestamp);
        pushTpool(Tpool, syncMsg);
        trashed_frames=0;
        syncRunning=true;
=======
        trashFrame(UE, &timestamp);
        trashed_frames++;
        continue;
>>>>>>> cfcd6c37
      }
    }

    AssertFatal( !syncRunning, "At this point synchronisation can't be running\n");

    if (!UE->is_synchronized) {
      readFrame(UE, &timestamp);
      notifiedFIFO_elt_t *Msg=newNotifiedFIFO_elt(sizeof(syncData_t),0,&nf,UE_synch);
      syncData_t *syncMsg=(syncData_t *)NotifiedFifoData(Msg);
      syncMsg->UE=UE;
      memset(&syncMsg->proc, 0, sizeof(syncMsg->proc));
      pushTpool(Tpool, Msg);
      trashed_frames=0;
      syncRunning=true;
      continue;
    }

    if (start_rx_stream==0) {
      start_rx_stream=1;
      syncInFrame(UE, &timestamp);
      UE->rx_offset=0;
      UE->time_sync_cell=0;
      // read in first symbol
      AssertFatal (UE->frame_parms.ofdm_symbol_size+UE->frame_parms.nb_prefix_samples0 ==
                   UE->rfdevice.trx_read_func(&UE->rfdevice,
                                              &timestamp,
                                              (void **)UE->common_vars.rxdata,
                                              UE->frame_parms.ofdm_symbol_size+UE->frame_parms.nb_prefix_samples0,
                                              UE->frame_parms.nb_antennas_rx),"");
      // we have the decoded frame index in the return of the synch process
      // and we shifted above to the first slot of next frame
<<<<<<< HEAD
      // the synch thread proc context is hard linked to regular processing thread context, thread id  = 0
      UE_nr_rxtx_proc_t *proc=&(((processingData_t *)NotifiedFifoData(processingMsg[0]))->proc);
      // synchronization is on two frame basis
      // if it succeeds on the first frame the second one needs to be considered as trashed
      if(!UE->is_synchronized_on_frame)
        trashed_frames++;
      // shift the frame index with all the frames we trashed meanwhile we perform the synch search
      proc->decoded_frame_rx=(proc->decoded_frame_rx + trashed_frames) % MAX_FRAME_NUMBER;
      decoded_frame_rx=proc->decoded_frame_rx;
      // we do ++ first in the regular processing, so it will be 0;
=======
      decoded_frame_rx++;
      // we do ++ first in the regular processing, so it will be beging of frame;
>>>>>>> cfcd6c37
      absolute_slot=decoded_frame_rx*nb_slot_frame + nb_slot_frame -1;
      continue;
    }

    absolute_slot++;
    // whatever means thread_idx
    // Fix me: will be wrong when slot 1 is slow, as slot 2 finishes
    // Slot 3 will overlap if RX_NB_TH is 2
    // this is general failure in UE !!!
    thread_idx = absolute_slot % RX_NB_TH;
    int slot_nr = absolute_slot % nb_slot_frame;
    notifiedFIFO_elt_t *msgToPush;
    AssertFatal((msgToPush=pullNotifiedFIFO_nothreadSafe(&freeBlocks)) != NULL,"chained list failure");
    processingData_t *curMsg=(processingData_t *)NotifiedFifoData(msgToPush);
    curMsg->UE=UE;
    // update thread index for received subframe
    curMsg->proc.nr_tti_rx= slot_nr;
    curMsg->UE->current_thread_id[slot_nr] = thread_idx;
    curMsg->proc.subframe_rx=table_sf_slot[slot_nr];
    curMsg->proc.nr_tti_tx = (absolute_slot + DURATION_RX_TO_TX) % nb_slot_frame;
    curMsg->proc.subframe_tx=curMsg->proc.nr_tti_rx;
    curMsg->proc.frame_rx = ( absolute_slot/nb_slot_frame ) % MAX_FRAME_NUMBER;
    curMsg->proc.frame_tx = ( (absolute_slot + DURATION_RX_TO_TX) /nb_slot_frame ) % MAX_FRAME_NUMBER;
    curMsg->proc.decoded_frame_rx=-1;
    LOG_D(PHY,"Process slot %d thread Idx %d \n", slot_nr, thread_idx);

    for (int i=0; i<UE->frame_parms.nb_antennas_rx; i++)
      rxp[i] = (void *)&UE->common_vars.rxdata[i][UE->frame_parms.ofdm_symbol_size+
               UE->frame_parms.nb_prefix_samples0+
               slot_nr*UE->frame_parms.samples_per_slot];

    for (int i=0; i<UE->frame_parms.nb_antennas_tx; i++)
      txp[i] = (void *)&UE->common_vars.txdata[i][curMsg->proc.nr_tti_tx*UE->frame_parms.samples_per_slot];

    int readBlockSize, writeBlockSize;

    if (slot_nr<(nb_slot_frame - 1)) {
      readBlockSize=UE->frame_parms.samples_per_slot;
      writeBlockSize=UE->frame_parms.samples_per_slot;
    } else {
      UE->rx_offset_diff = computeSamplesShift(UE);
      readBlockSize=UE->frame_parms.samples_per_slot -
                    UE->frame_parms.ofdm_symbol_size -
                    UE->frame_parms.nb_prefix_samples0 -
                    UE->rx_offset_diff;
      writeBlockSize=UE->frame_parms.samples_per_slot -
                     UE->rx_offset_diff;
    }

    AssertFatal(readBlockSize ==
                UE->rfdevice.trx_read_func(&UE->rfdevice,
                                           &timestamp,
                                           rxp,
                                           readBlockSize,
                                           UE->frame_parms.nb_antennas_rx),"");
    AssertFatal( writeBlockSize ==
                 UE->rfdevice.trx_write_func(&UE->rfdevice,
                     timestamp+
                     (2*UE->frame_parms.samples_per_slot) -
                     UE->frame_parms.ofdm_symbol_size-UE->frame_parms.nb_prefix_samples0 -
                     openair0_cfg[0].tx_sample_advance,
                     txp,
                     writeBlockSize,
                     UE->frame_parms.nb_antennas_tx,
                     1),"");

    if( slot_nr==(nb_slot_frame-1)) {
      // read in first symbol of next frame and adjust for timing drift
      int first_symbols=writeBlockSize-readBlockSize;

      if ( first_symbols > 0 )
        AssertFatal(first_symbols ==
                    UE->rfdevice.trx_read_func(&UE->rfdevice,
                                               &timestamp,
                                               (void **)UE->common_vars.rxdata,
                                               first_symbols,
                                               UE->frame_parms.nb_antennas_rx),"");
      else
        LOG_E(PHY,"can't compensate: diff =%d\n", first_symbols);
    }

    curMsg->proc.timestamp_tx = timestamp+
                                (DURATION_RX_TO_TX*UE->frame_parms.samples_per_slot)-
                                UE->frame_parms.ofdm_symbol_size-UE->frame_parms.nb_prefix_samples0;
    notifiedFIFO_elt_t *res;

    while (nbSlotProcessing >= RX_NB_TH) {
      if ( (res=tryPullTpool(&nf, Tpool)) != NULL ) {
        nbSlotProcessing--;
        processingData_t *tmp=(processingData_t *)res->msgData;

        if (tmp->proc.decoded_frame_rx != -1)
          decoded_frame_rx=tmp->proc.decoded_frame_rx;

        pushNotifiedFIFO_nothreadSafe(&freeBlocks,res);
      }

      usleep(200);
    }

    if (  decoded_frame_rx != curMsg->proc.frame_rx &&
          ((decoded_frame_rx+1) % MAX_FRAME_NUMBER) != curMsg->proc.frame_rx )
      LOG_D(PHY,"Decoded frame index (%d) is not compatible with current context (%d), UE should go back to synch mode\n",
            decoded_frame_rx, curMsg->proc.frame_rx  );

    nbSlotProcessing++;
    msgToPush->key=slot_nr;
    pushTpool(Tpool, msgToPush);

    if (getenv("RFSIMULATOR")) {
      // FixMe: Wait previous thread is done, because race conditions seems too bad
      // in case of actual RF board, the overlap between threads mitigate the issue
      // We must receive one message, that proves the slot processing is done
      res=pullTpool(&nf, Tpool);
      nbSlotProcessing--;
      processingData_t *tmp=(processingData_t *)res->msgData;

      if (tmp->proc.decoded_frame_rx != -1)
        decoded_frame_rx=tmp->proc.decoded_frame_rx;

      pushNotifiedFIFO_nothreadSafe(&freeBlocks,res);
    }
  } // while !oai_exit

  return NULL;
}

void init_UE(int nb_inst) {
  int inst;
  NR_UE_MAC_INST_t *mac_inst;
  pthread_t threads[nb_inst];

  for (inst=0; inst < nb_inst; inst++) {
    PHY_VARS_NR_UE *UE = PHY_vars_UE_g[inst][0];
    AssertFatal((UE->if_inst = nr_ue_if_module_init(inst)) != NULL, "can not initial IF module\n");
    nr_l3_init_ue();
    nr_l2_init_ue();
    mac_inst = get_mac_inst(inst);
    mac_inst->if_module = UE->if_inst;
    // Initial bandwidth part configuration -- full carrier bandwidth
    mac_inst->initial_bwp_dl.bwp_id = 0;
    mac_inst->initial_bwp_dl.location = 0;
    mac_inst->initial_bwp_dl.scs = UE->frame_parms.subcarrier_spacing;
    mac_inst->initial_bwp_dl.N_RB = UE->frame_parms.N_RB_DL;
    mac_inst->initial_bwp_dl.cyclic_prefix = UE->frame_parms.Ncp;
    mac_inst->initial_bwp_ul.bwp_id = 0;
    mac_inst->initial_bwp_ul.location = 0;
    mac_inst->initial_bwp_ul.scs = UE->frame_parms.subcarrier_spacing;
    mac_inst->initial_bwp_ul.N_RB = UE->frame_parms.N_RB_UL;
    mac_inst->initial_bwp_ul.cyclic_prefix = UE->frame_parms.Ncp;
    LOG_I(PHY,"Intializing UE Threads for instance %d (%p,%p)...\n",inst,PHY_vars_UE_g[inst],PHY_vars_UE_g[inst][0]);
    threadCreate(&threads[inst], UE_thread, (void *)UE, "UEthread", -1, OAI_PRIORITY_RT_MAX);
  }

  printf("UE threads created by %ld\n", gettid());
}
<|MERGE_RESOLUTION|>--- conflicted
+++ resolved
@@ -164,12 +164,11 @@
   syncData_t *syncD=(syncData_t *) arg;
   int i, hw_slot_offset;
   PHY_VARS_NR_UE *UE = syncD->UE;
-  UE_nr_rxtx_proc_t *proc = syncD->proc;
   sync_mode_t sync_mode = pbch;
   int CC_id = UE->CC_id;
   int freq_offset=0;
   UE->is_synchronized = 0;
-  proc->nr_tti_rx = 0;
+
 
   if (UE->UE_scan == 0) {
     get_band(downlink_frequency[CC_id][0], &UE->frame_parms.eutra_band,   &uplink_frequency_offset[CC_id][0], &UE->frame_parms.frame_type);
@@ -241,11 +240,7 @@
     case pbch:
       LOG_I(PHY, "[UE thread Synch] Running Initial Synch (mode %d)\n",UE->mode);
 
-<<<<<<< HEAD
-      if (nr_initial_sync( syncD->proc, UE, UE->mode,2) == 0) {
-=======
-      if (nr_initial_sync( &syncD->proc, UE, UE->mode ) == 0) {
->>>>>>> cfcd6c37
+      if (nr_initial_sync( &syncD->proc, UE, UE->mode,2) == 0) {
         freq_offset = UE->common_vars.freq_offset; // frequency offset computed with pss in initial sync
         hw_slot_offset = (UE->rx_offset<<1) / UE->frame_parms.samples_per_slot;
         LOG_I(PHY,"Got synch: hw_slot_offset %d, carrier off %d Hz, rxgain %d (DL %u, UL %u), UE_scan_carrier %d\n",
@@ -381,14 +376,10 @@
 #ifdef UE_SLOT_PARALLELISATION
     phy_procedures_slot_parallelization_nrUE_RX( UE, proc, 0, 0, 1, UE->mode, no_relay, NULL );
 #else
-<<<<<<< HEAD
+    uint64_t a=rdtsc();
     phy_procedures_nrUE_RX( UE, proc, 0, 1, UE->mode, UE_mac->phy_config.config_req.pbch_config);
-=======
-    uint64_t a=rdtsc();
-    phy_procedures_nrUE_RX( UE, proc, 0, 1, UE->mode);
     LOG_D(PHY,"phy_procedures_nrUE_RX: slot:%d, time %lu\n", proc->nr_tti_rx, (rdtsc()-a)/3500);
->>>>>>> cfcd6c37
-    //            printf(">>> nr_ue_pdcch_procedures ended\n");
+    //printf(">>> nr_ue_pdcch_procedures ended\n");
 #endif
   }
 
@@ -450,7 +441,7 @@
 #endif
 }
 
-void readFrames(PHY_VARS_NR_UE *UE,  openair0_timestamp *timestamp) {
+void readFrame(PHY_VARS_NR_UE *UE,  openair0_timestamp *timestamp) {
   void *rxp[NB_ANTENNAS_RX];
   void *dummy_tx[UE->frame_parms.nb_antennas_tx];
 
@@ -583,16 +574,9 @@
         decoded_frame_rx=(tmp->proc.decoded_frame_rx+trashed_frames) % MAX_FRAME_NUMBER;
         delNotifiedFIFO_elt(res);
       } else {
-<<<<<<< HEAD
-        readFrames(UE, &timestamp);
-        pushTpool(Tpool, syncMsg);
-        trashed_frames=0;
-        syncRunning=true;
-=======
         trashFrame(UE, &timestamp);
         trashed_frames++;
         continue;
->>>>>>> cfcd6c37
       }
     }
 
@@ -624,24 +608,12 @@
                                               UE->frame_parms.nb_antennas_rx),"");
       // we have the decoded frame index in the return of the synch process
       // and we shifted above to the first slot of next frame
-<<<<<<< HEAD
-      // the synch thread proc context is hard linked to regular processing thread context, thread id  = 0
-      UE_nr_rxtx_proc_t *proc=&(((processingData_t *)NotifiedFifoData(processingMsg[0]))->proc);
-      // synchronization is on two frame basis
-      // if it succeeds on the first frame the second one needs to be considered as trashed
-      if(!UE->is_synchronized_on_frame)
-        trashed_frames++;
-      // shift the frame index with all the frames we trashed meanwhile we perform the synch search
-      proc->decoded_frame_rx=(proc->decoded_frame_rx + trashed_frames) % MAX_FRAME_NUMBER;
-      decoded_frame_rx=proc->decoded_frame_rx;
-      // we do ++ first in the regular processing, so it will be 0;
-=======
       decoded_frame_rx++;
       // we do ++ first in the regular processing, so it will be beging of frame;
->>>>>>> cfcd6c37
       absolute_slot=decoded_frame_rx*nb_slot_frame + nb_slot_frame -1;
       continue;
     }
+
 
     absolute_slot++;
     // whatever means thread_idx
