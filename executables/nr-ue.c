--- conflicted
+++ resolved
@@ -148,7 +148,6 @@
 
   ue->Mod_id      = UE_id;
   ue->mac_enabled = 1;
-<<<<<<< HEAD
 
   // Setting UE mode to NOT_SYNCHED by default
   for (gNB_id = 0; gNB_id < nb_connected_gNB; gNB_id++){
@@ -156,9 +155,6 @@
     ue->prach_resources[gNB_id] = (NR_PRACH_RESOURCES_t *)malloc16_clear(sizeof(NR_PRACH_RESOURCES_t));
   }
 
-=======
-  // initialize all signal buffers
->>>>>>> cd82d94c
   // initialize all signal buffers
   init_nr_ue_signal(ue, nb_connected_gNB, abstraction_flag);
   // intialize transport
@@ -486,26 +482,6 @@
       pdcp_run(&ctxt);
     }
   }
-<<<<<<< HEAD
-=======
-
-  // no UL for now
-  // no UL for now
-  /*
-  if (UE->mac_enabled==1) {
-    //  trigger L2 to run ue_scheduler thru IF module
-    //  [TODO] mapping right after NR initial sync
-    if(UE->if_inst != NULL && UE->if_inst->ul_indication != NULL) {
-      UE->ul_indication.module_id = 0;
-      UE->ul_indication.gNB_index = 0;
-      UE->ul_indication.cc_id = 0;
-      UE->ul_indication.frame = proc->frame_rx;
-      UE->ul_indication.slot = proc->nr_tti_rx;
-      UE->if_inst->ul_indication(&UE->ul_indication);
-    }
-  }
-  */
->>>>>>> cd82d94c
 }
 
 /*!
@@ -526,17 +502,12 @@
   UE_nr_rxtx_proc_t *proc = &rxtxD->proc;
   PHY_VARS_NR_UE    *UE   = rxtxD->UE;
 
-<<<<<<< HEAD
   uint8_t gNB_id = 0, CC_id = 0;
   module_id_t mod_id = 0;
 
   nr_uplink_indication_t ul_indication;
   memset((void*)&ul_indication, 0, sizeof(ul_indication));
 
-=======
-  uint8_t gNB_id = 0;
-  // params for UL time alignment procedure
->>>>>>> cd82d94c
   // params for UL time alignment procedure
   NR_UL_TIME_ALIGNMENT_t *ul_time_alignment = &UE->ul_time_alignment[gNB_id];
   uint8_t numerology = UE->frame_parms.numerology_index;
@@ -551,7 +522,7 @@
 
     if (frame_tx == ul_time_alignment->ta_frame && slot_tx == ul_time_alignment->ta_slot) {
       LOG_D(PHY,"Applying timing advance -- frame %d -- slot %d\n", frame_tx, slot_tx);
-      //if (nfapi_mode!=3){
+
       //if (nfapi_mode!=3){
       nr_process_timing_advance(UE->Mod_id, UE->CC_id, ul_time_alignment->ta_command, numerology, bwp_ul_NB_RB);
       ul_time_alignment->ta_frame = -1;
@@ -633,8 +604,8 @@
 
 void syncInFrame(PHY_VARS_NR_UE *UE, openair0_timestamp *timestamp) {
 
-  LOG_I(PHY,"Resynchronizing RX by %d samples (mode = %d)\n",UE->rx_offset,UE->mode);
-  void *dummy_tx[UE->frame_parms.nb_antennas_tx];
+    LOG_I(PHY,"Resynchronizing RX by %d samples (mode = %d)\n",UE->rx_offset,UE->mode);
+    void *dummy_tx[UE->frame_parms.nb_antennas_tx];
 
     *timestamp += UE->frame_parms.get_samples_per_slot(1,&UE->frame_parms);
     for ( int size=UE->rx_offset ; size > 0 ; size -= UE->frame_parms.samples_per_subframe ) {
@@ -791,7 +762,7 @@
 #ifdef OAI_ADRV9371_ZC706
     /*uint32_t total_gain_dB_prev = 0;
     if (total_gain_dB_prev != UE->rx_total_gain_dB) {
-    total_gain_dB_prev = UE->rx_total_gain_dB;
+        total_gain_dB_prev = UE->rx_total_gain_dB;
         openair0_cfg[0].rx_gain[0] = UE->rx_total_gain_dB;
         UE->rfdevice.trx_set_gains_func(&UE->rfdevice,&openair0_cfg[0]);
     }*/
