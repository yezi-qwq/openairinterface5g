/*
 * Licensed to the OpenAirInterface (OAI) Software Alliance under one or more
 * contributor license agreements.  See the NOTICE file distributed with
 * this work for additional information regarding copyright ownership.
 * The OpenAirInterface Software Alliance licenses this file to You under
 * the OAI Public License, Version 1.0  (the "License"); you may not use this file
 * except in compliance with the License.
 * You may obtain a copy of the License at
 *
 *      http://www.openairinterface.org/?page_id=698
 *
 * Unless required by applicable law or agreed to in writing, software
 * distributed under the License is distributed on an "AS IS" BASIS,
 * WITHOUT WARRANTIES OR CONDITIONS OF ANY KIND, either express or implied.
 * See the License for the specific language governing permissions and
 * limitations under the License.
 *-------------------------------------------------------------------------------
 * For more information about the OpenAirInterface (OAI) Software Alliance:
 *      contact@openairinterface.org
 */

#include "executables/nr-uesoftmodem.h"
#include "PHY/phy_extern_nr_ue.h"
#include "PHY/INIT/phy_init.h"
#include "NR_MAC_UE/mac_proto.h"
#include "RRC/NR_UE/rrc_proto.h"
#include "SCHED_NR_UE/phy_frame_config_nr.h"
#include "SCHED_NR_UE/defs.h"
#include "PHY/NR_UE_TRANSPORT/nr_transport_proto_ue.h"
#include "executables/softmodem-common.h"
#include "LAYER2/nr_pdcp/nr_pdcp_entity.h"
#include "SCHED_NR_UE/pucch_uci_ue_nr.h"
#include "openair2/NR_UE_PHY_INTERFACE/NR_IF_Module.h"

/*
 *  NR SLOT PROCESSING SEQUENCE
 *
 *  Processing occurs with following steps for connected mode:
 *
 *  - Rx samples for a slot are received,
 *  - PDCCH processing (including DCI extraction for downlink and uplink),
 *  - PDSCH processing (including transport blocks decoding),
 *  - PUCCH/PUSCH (transmission of acknowledgements, CSI, ... or data).
 *
 *  Time between reception of the slot and related transmission depends on UE processing performance.
 *  It is defined by the value NR_UE_CAPABILITY_SLOT_RX_TO_TX.
 *
 *  In NR, network gives the duration between Rx slot and Tx slot in the DCI:
 *  - for reception of a PDSCH and its associated acknowledgment slot (with a PUCCH or a PUSCH),
 *  - for reception of an uplink grant and its associated PUSCH slot.
 *
 *  So duration between reception and it associated transmission depends on its transmission slot given in the DCI.
 *  NR_UE_CAPABILITY_SLOT_RX_TO_TX means the minimum duration but higher duration can be given by the network because UE can support it.
 *
 *                                                                                                    Slot k
 *                                                                                  -------+------------+--------
 *                Frame                                                                    | Tx samples |
 *                Subframe                                                                 |   buffer   |
 *                Slot n                                                            -------+------------+--------
 *       ------ +------------+--------                                                     |
 *              | Rx samples |                                                             |
 *              |   buffer   |                                                             |
 *       -------+------------+--------                                                     |
 *                           |                                                             |
 *                           V                                                             |
 *                           +------------+                                                |
 *                           |   PDCCH    |                                                |
 *                           | processing |                                                |
 *                           +------------+                                                |
 *                           |            |                                                |
 *                           |            v                                                |
 *                           |            +------------+                                   |
 *                           |            |   PDSCH    |                                   |
 *                           |            | processing | decoding result                   |
 *                           |            +------------+    -> ACK/NACK of PDSCH           |
 *                           |                         |                                   |
 *                           |                         v                                   |
 *                           |                         +-------------+------------+        |
 *                           |                         | PUCCH/PUSCH | Tx samples |        |
 *                           |                         |  processing | transfer   |        |
 *                           |                         +-------------+------------+        |
 *                           |                                                             |
 *                           |/___________________________________________________________\|
 *                            \  duration between reception and associated transmission   /
 *
 * Remark: processing is done slot by slot, it can be distribute on different threads which are executed in parallel.
 * This is an architecture optimization in order to cope with real time constraints.
 * By example, for LTE, subframe processing is spread over 4 different threads.
 *
 */

#ifndef NO_RAT_NR
  #define DURATION_RX_TO_TX           (NR_UE_CAPABILITY_SLOT_RX_TO_TX)  /* for NR this will certainly depends to such UE capability which is not yet defined */
#else
  #define DURATION_RX_TO_TX           (6)   /* For LTE, this duration is fixed to 4 and it is linked to LTE standard for both modes FDD/TDD */
#endif
#define RX_JOB_ID 0x1010
#define TX_JOB_ID 100

typedef enum {
  pss = 0,
  pbch = 1,
  si = 2
} sync_mode_t;

queue_t nr_rach_ind_queue;

static void *NRUE_phy_stub_standalone_pnf_task(void *arg);

void init_nr_ue_vars(PHY_VARS_NR_UE *ue,
                     uint8_t UE_id,
                     uint8_t abstraction_flag)
{

  int nb_connected_gNB = 1, gNB_id;

  ue->Mod_id      = UE_id;
  ue->mac_enabled = 1;
  ue->if_inst     = nr_ue_if_module_init(0);
  ue->dci_thres   = 0;

  // Setting UE mode to NOT_SYNCHED by default
  for (gNB_id = 0; gNB_id < nb_connected_gNB; gNB_id++){
    ue->UE_mode[gNB_id] = NOT_SYNCHED;
    ue->prach_resources[gNB_id] = (NR_PRACH_RESOURCES_t *)malloc16_clear(sizeof(NR_PRACH_RESOURCES_t));
  }

  // initialize all signal buffers
  init_nr_ue_signal(ue, nb_connected_gNB, abstraction_flag);

  // intialize transport
  init_nr_ue_transport(ue, abstraction_flag);

  // init N_TA offset
  init_N_TA_offset(ue);
}

void init_nrUE_standalone_thread(int ue_idx)
{
  int standalone_tx_port = 3611 + ue_idx * 2;
  int standalone_rx_port = 3612 + ue_idx * 2;
  nrue_init_standalone_socket(standalone_tx_port, standalone_rx_port);

  NR_UE_MAC_INST_t *mac = get_mac_inst(0);
  pthread_mutex_init(&mac->mutex_dl_info, NULL);

  pthread_t thread;
  if (pthread_create(&thread, NULL, nrue_standalone_pnf_task, NULL) != 0) {
    LOG_E(NR_MAC, "pthread_create failed for calling nrue_standalone_pnf_task");
  }
  pthread_setname_np(thread, "oai:nrue-stand");
  pthread_t phy_thread;
  if (pthread_create(&phy_thread, NULL, NRUE_phy_stub_standalone_pnf_task, NULL) != 0) {
    LOG_E(NR_MAC, "pthread_create failed for calling NRUE_phy_stub_standalone_pnf_task");
  }
  pthread_setname_np(phy_thread, "oai:nrue-stand-phy");
}

static void L1_nsa_prach_procedures(frame_t frame, int slot, fapi_nr_ul_config_prach_pdu *prach_pdu)
{
  NR_UE_MAC_INST_t *mac    = get_mac_inst(0);
  nfapi_nr_rach_indication_t *rach_ind = CALLOC(1, sizeof(*rach_ind));
  rach_ind->sfn = frame;
  rach_ind->slot = slot;
  rach_ind->header.message_id = NFAPI_NR_PHY_MSG_TYPE_RACH_INDICATION;

  uint8_t pdu_index = 0;
  rach_ind->pdu_list = CALLOC(1, sizeof(*rach_ind->pdu_list));
  rach_ind->number_of_pdus  = 1;
  rach_ind->pdu_list[pdu_index].phy_cell_id                         = prach_pdu->phys_cell_id;
  rach_ind->pdu_list[pdu_index].symbol_index                        = prach_pdu->prach_start_symbol;
  rach_ind->pdu_list[pdu_index].slot_index                          = prach_pdu->prach_slot;
  rach_ind->pdu_list[pdu_index].freq_index                          = prach_pdu->num_ra;
  rach_ind->pdu_list[pdu_index].avg_rssi                            = 128;
  rach_ind->pdu_list[pdu_index].avg_snr                             = 0xff; // invalid for now

  rach_ind->pdu_list[pdu_index].num_preamble                        = 1;
  const int num_p = rach_ind->pdu_list[pdu_index].num_preamble;
  rach_ind->pdu_list[pdu_index].preamble_list = calloc(num_p, sizeof(nfapi_nr_prach_indication_preamble_t));
<<<<<<< HEAD
  uint8_t preamble_index = get_softmodem_params()->nsa ?
                           mac->ra.rach_ConfigDedicated->cfra->resources.choice.ssb->ssb_ResourceList.list.array[0]->ra_PreambleIndex :
                           mac->ra.ra_PreambleIndex;
  rach_ind->pdu_list[pdu_index].preamble_list[0].preamble_index     = preamble_index;
=======
  rach_ind->pdu_list[pdu_index].preamble_list[0].preamble_index     = mac->ra.rach_ConfigDedicated->cfra->resources.choice.ssb->ssb_ResourceList.list.array[0]->ra_PreambleIndex;
>>>>>>> e8f965d0

  rach_ind->pdu_list[pdu_index].preamble_list[0].timing_advance     = 0;
  rach_ind->pdu_list[pdu_index].preamble_list[0].preamble_pwr       = 0xffffffff;

  if (!put_queue(&nr_rach_ind_queue, rach_ind))
  {
    for (int pdu_index = 0; pdu_index < rach_ind->number_of_pdus; pdu_index++)
    {
      free(rach_ind->pdu_list[pdu_index].preamble_list);
    }
    free(rach_ind->pdu_list);
    free(rach_ind);
  }
  LOG_D(NR_MAC, "We have successfully filled the rach_ind queue with the recently filled rach ind\n");
}

static bool sfn_slot_matcher(void *wanted, void *candidate)
{
  nfapi_p7_message_header_t *msg = candidate;
  int sfn_sf = *(int*)wanted;

  switch (msg->message_id)
  {
    case NFAPI_NR_PHY_MSG_TYPE_RACH_INDICATION:
    {
      nfapi_nr_rach_indication_t *ind = candidate;
      return NFAPI_SFNSLOT2SFN(sfn_sf) == ind->sfn && NFAPI_SFNSLOT2SLOT(sfn_sf) == ind->slot;
    }

    case NFAPI_NR_PHY_MSG_TYPE_RX_DATA_INDICATION:
    {
      nfapi_nr_rx_data_indication_t *ind = candidate;
      return NFAPI_SFNSLOT2SFN(sfn_sf) == ind->sfn && NFAPI_SFNSLOT2SLOT(sfn_sf) == ind->slot;
    }

    case NFAPI_NR_PHY_MSG_TYPE_CRC_INDICATION:
    {
      nfapi_nr_crc_indication_t *ind = candidate;
      return NFAPI_SFNSLOT2SFN(sfn_sf) == ind->sfn && NFAPI_SFNSLOT2SLOT(sfn_sf) == ind->slot;
    }

    case NFAPI_NR_PHY_MSG_TYPE_UCI_INDICATION:
    {
      nfapi_nr_uci_indication_t *ind = candidate;
      return NFAPI_SFNSLOT2SFN(sfn_sf) == ind->sfn && NFAPI_SFNSLOT2SLOT(sfn_sf) == ind->slot;
    }

    case NFAPI_NR_PHY_MSG_TYPE_DL_TTI_REQUEST:
    {
      nfapi_nr_dl_tti_request_t *ind = candidate;
      return NFAPI_SFNSLOT2SFN(sfn_sf) == ind->SFN && NFAPI_SFNSLOT2SLOT(sfn_sf) == ind->Slot;
    }

    case NFAPI_NR_PHY_MSG_TYPE_TX_DATA_REQUEST:
    {
      nfapi_nr_tx_data_request_t *ind = candidate;
      return NFAPI_SFNSLOT2SFN(sfn_sf) == ind->SFN && NFAPI_SFNSLOT2SLOT(sfn_sf) == ind->Slot;
    }

    case NFAPI_NR_PHY_MSG_TYPE_UL_DCI_REQUEST:
    {
      nfapi_nr_ul_dci_request_t *ind = candidate;
      return NFAPI_SFNSLOT2SFN(sfn_sf) == ind->SFN && NFAPI_SFNSLOT2SLOT(sfn_sf) == ind->Slot;
    }

    case NFAPI_NR_PHY_MSG_TYPE_UL_TTI_REQUEST:
    {
      nfapi_nr_ul_tti_request_t *ind = candidate;
      return NFAPI_SFNSLOT2SFN(sfn_sf) == ind->SFN && NFAPI_SFNSLOT2SLOT(sfn_sf) == ind->Slot;
    }

    default:
      LOG_E(NR_MAC, "sfn_slot_match bad ID: %d\n", msg->message_id);

  }

  return false;
}

static void process_queued_nr_nfapi_msgs(NR_UE_MAC_INST_t *mac, int sfn_slot)
{
  nfapi_nr_rach_indication_t *rach_ind = unqueue_matching(&nr_rach_ind_queue, MAX_QUEUE_SIZE, sfn_slot_matcher, &sfn_slot);
  nfapi_nr_rx_data_indication_t *rx_ind = unqueue_matching(&nr_rx_ind_queue, MAX_QUEUE_SIZE, sfn_slot_matcher, &sfn_slot);
  nfapi_nr_crc_indication_t *crc_ind = unqueue_matching(&nr_crc_ind_queue, MAX_QUEUE_SIZE, sfn_slot_matcher, &sfn_slot);
  nfapi_nr_dl_tti_request_t *dl_tti_request = get_queue(&nr_dl_tti_req_queue);
  nfapi_nr_ul_dci_request_t *ul_dci_request = get_queue(&nr_ul_dci_req_queue);

  LOG_D(NR_MAC, "Try to get a ul_tti_req for sfn/slot %d %d from queue with %lu items\n",
        NFAPI_SFNSLOT2SFN(mac->active_harq_sfn_slot),NFAPI_SFNSLOT2SLOT(mac->active_harq_sfn_slot), nr_ul_tti_req_queue.num_items);
  nfapi_nr_ul_tti_request_t *ul_tti_request = unqueue_matching(&nr_ul_tti_req_queue, MAX_QUEUE_SIZE, sfn_slot_matcher, &mac->active_harq_sfn_slot);
  if (!ul_tti_request)
  {
      LOG_D(NR_MAC, "Try to get a ul_tti_req from seprate queue because dl_tti_req was late\n");
      ul_tti_request = unqueue_matching(&nr_wait_ul_tti_req_queue, MAX_QUEUE_SIZE, sfn_slot_matcher, &mac->active_harq_sfn_slot);
  }

  if (rach_ind && rach_ind->number_of_pdus > 0)
  {
      NR_UL_IND_t UL_INFO = {
        .rach_ind = *rach_ind,
      };
      send_nsa_standalone_msg(&UL_INFO, rach_ind->header.message_id);
      for (int i = 0; i < rach_ind->number_of_pdus; i++)
      {
        free(rach_ind->pdu_list[i].preamble_list);
      }
      free(rach_ind->pdu_list);
      free(rach_ind);
      nr_Msg1_transmitted(0, 0, NFAPI_SFNSLOT2SFN(sfn_slot), 0);
  }
  if (crc_ind && crc_ind->number_crcs > 0)
  {
    NR_UL_IND_t UL_INFO = {
      .crc_ind = *crc_ind,
    };
    send_nsa_standalone_msg(&UL_INFO, crc_ind->header.message_id);
    free(crc_ind->crc_list);
    free(crc_ind);
  }
  if (rx_ind && rx_ind->number_of_pdus > 0)
  {
    NR_UL_IND_t UL_INFO = {
      .rx_ind = *rx_ind,
    };
    send_nsa_standalone_msg(&UL_INFO, rx_ind->header.message_id);
    free(rx_ind->pdu_list);
    free(rx_ind);
  }
  if (dl_tti_request)
  {
    int dl_tti_sfn_slot = NFAPI_SFNSLOT2HEX(dl_tti_request->SFN, dl_tti_request->Slot);
    nfapi_nr_tx_data_request_t *tx_data_request = unqueue_matching(&nr_tx_req_queue, MAX_QUEUE_SIZE, sfn_slot_matcher, &dl_tti_sfn_slot);
    if (!tx_data_request)
    {
      LOG_E(NR_MAC, "[%d %d] No corresponding tx_data_request for given dl_tti_request sfn/slot\n",
            NFAPI_SFNSLOT2SFN(dl_tti_sfn_slot), NFAPI_SFNSLOT2SLOT(dl_tti_sfn_slot));
<<<<<<< HEAD
      if (get_softmodem_params()->nsa)
        save_nr_measurement_info(dl_tti_request);
=======
      save_nr_measurement_info(dl_tti_request);
>>>>>>> e8f965d0
      free(dl_tti_request);
      dl_tti_request = NULL;
    }
    else if (dl_tti_request->dl_tti_request_body.nPDUs > 0 && tx_data_request->Number_of_PDUs > 0)
    {
<<<<<<< HEAD
      if (get_softmodem_params()->nsa)
        save_nr_measurement_info(dl_tti_request);
=======
      save_nr_measurement_info(dl_tti_request);
>>>>>>> e8f965d0
      check_and_process_dci(dl_tti_request, tx_data_request, NULL, NULL);
    }
    else
    {
      AssertFatal(false, "We dont have PDUs in either dl_tti %d or tx_req %d\n",
                  dl_tti_request->dl_tti_request_body.nPDUs, tx_data_request->Number_of_PDUs);
    }
  }
  if (ul_dci_request && ul_dci_request->numPdus > 0)
  {
    check_and_process_dci(NULL, NULL, ul_dci_request, NULL);
  }
  if (ul_tti_request && ul_tti_request->n_pdus > 0)
  {
    check_and_process_dci(NULL, NULL, NULL, ul_tti_request);
  }
}

static void check_nr_prach(NR_UE_MAC_INST_t *mac, nr_uplink_indication_t *ul_info, NR_PRACH_RESOURCES_t *prach_resources)
{
  fapi_nr_ul_config_request_t *ul_config = get_ul_config_request(mac, ul_info->slot_tx);
  if (!ul_config)
  {
    LOG_E(NR_MAC, "mac->ul_config is null! \n");
    return;
  }
  if (mac->ra.ra_state != RA_SUCCEEDED)
  {
    AssertFatal(ul_config->number_pdus < sizeof(ul_config->ul_config_list) / sizeof(ul_config->ul_config_list[0]),
                "Number of PDUS in ul_config = %d > ul_config_list num elements", ul_config->number_pdus);
    fapi_nr_ul_config_prach_pdu *prach_pdu = &ul_config->ul_config_list[ul_config->number_pdus].prach_config_pdu;
<<<<<<< HEAD
    uint8_t nr_prach = nr_ue_get_rach(prach_resources,
=======
    uint8_t nr_prach = nr_ue_get_rach_nsa(prach_resources,
>>>>>>> e8f965d0
                                      prach_pdu,
                                      ul_info->module_id,
                                      ul_info->cc_id,
                                      ul_info->frame_tx,
                                      ul_info->gNB_index,
                                      ul_info->slot_tx);
    if (nr_prach == 1)
    {
<<<<<<< HEAD
      mac->ra.ra_state = GENERATE_PREAMBLE;
=======
>>>>>>> e8f965d0
      L1_nsa_prach_procedures(ul_info->frame_tx, ul_info->slot_tx, prach_pdu);
      ul_config->number_pdus = 0;
      ul_info->ue_sched_mode = SCHED_ALL;
    }
    else if (nr_prach == 2)
    {
      LOG_I(NR_PHY, "In %s: [UE %d] RA completed, setting UE mode to PUSCH\n", __FUNCTION__, ul_info->module_id);
    }
    else if(nr_prach == 3)
    {
      LOG_I(NR_PHY, "In %s: [UE %d] RA failed, setting UE mode to PRACH\n", __FUNCTION__, ul_info->module_id);
    }
  }
}

static void *NRUE_phy_stub_standalone_pnf_task(void *arg)
{
  LOG_I(MAC, "Clearing Queues\n");
  reset_queue(&nr_rach_ind_queue);
  reset_queue(&nr_rx_ind_queue);
  reset_queue(&nr_crc_ind_queue);
  reset_queue(&nr_uci_ind_queue);
  reset_queue(&nr_dl_tti_req_queue);
  reset_queue(&nr_tx_req_queue);
  reset_queue(&nr_ul_dci_req_queue);
  reset_queue(&nr_ul_tti_req_queue);
  reset_queue(&nr_wait_ul_tti_req_queue);

  NR_PRACH_RESOURCES_t prach_resources;
  memset(&prach_resources, 0, sizeof(prach_resources));
  NR_UL_TIME_ALIGNMENT_t ul_time_alignment;
  memset(&ul_time_alignment, 0, sizeof(ul_time_alignment));
  int last_sfn_slot = -1;
  uint16_t sfn_slot = 0;

  while (!oai_exit)
  {
    if (sem_wait(&sfn_slot_semaphore) != 0)
    {
      LOG_E(NR_MAC, "sem_wait() error\n");
      abort();
    }
    uint16_t *slot_ind = get_queue(&nr_sfn_slot_queue);
    nr_phy_channel_params_t *ch_info = get_queue(&nr_chan_param_queue);
    if (!slot_ind && !ch_info)
    {
      LOG_D(MAC, "get nr_sfn_slot_queue and nr_chan_param_queue == NULL!\n");
      continue;
    }
    if (slot_ind) {
      sfn_slot = *slot_ind;
    }
    else if (ch_info) {
      sfn_slot = ch_info->sfn_slot;
    }

    frame_t frame = NFAPI_SFNSLOT2SFN(sfn_slot);
    int slot = NFAPI_SFNSLOT2SLOT(sfn_slot);
    if (sfn_slot == last_sfn_slot)
    {
      LOG_D(NR_MAC, "repeated sfn_sf = %d.%d\n",
            frame, slot);
      continue;
    }
    last_sfn_slot = sfn_slot;

    LOG_D(NR_MAC, "The received sfn/slot [%d %d] from proxy\n",
          frame, slot);

    module_id_t mod_id = 0;
    NR_UE_MAC_INST_t *mac = get_mac_inst(mod_id);
<<<<<<< HEAD
    if (mac->mib == NULL)
    {
      if (get_softmodem_params()->sa)
      {
        LOG_D(NR_MAC, "We haven't gotten MIB. Lets see if we received it\n");
        nr_ue_dl_indication(&mac->dl_info, &ul_time_alignment);
        process_queued_nr_nfapi_msgs(mac, sfn_slot);
      }
    }
    if (mac->scc == NULL && mac->scc_SIB == NULL )
    {
      LOG_D(MAC, "[NSA] mac->scc == NULL and [SA] mac->scc_SIB == NULL!\n");
=======
    if (mac->scc == NULL)
    {
      LOG_D(MAC, "mac->scc == NULL!\n");
>>>>>>> e8f965d0
      continue;
    }

    mac->ra.generate_nr_prach = 0;
    int CC_id = 0;
    uint8_t gNB_id = 0;
    nr_uplink_indication_t ul_info;
    int slots_per_frame = 20; //30 kHZ subcarrier spacing
    int slot_ahead = 2; // TODO: Make this dynamic
    ul_info.cc_id = CC_id;
    ul_info.gNB_index = gNB_id;
    ul_info.module_id = mod_id;
    ul_info.frame_rx = frame;
    ul_info.slot_rx = slot;
    ul_info.slot_tx = (slot + slot_ahead) % slots_per_frame;
    ul_info.frame_tx = (ul_info.slot_rx + slot_ahead >= slots_per_frame) ? ul_info.frame_rx + 1 : ul_info.frame_rx;
    ul_info.ue_sched_mode = SCHED_ALL;

    if (pthread_mutex_lock(&mac->mutex_dl_info)) abort();

    memset(&mac->dl_info, 0, sizeof(mac->dl_info));
    mac->dl_info.cc_id = CC_id;
    mac->dl_info.gNB_index = gNB_id;
    mac->dl_info.module_id = mod_id;
    mac->dl_info.frame = frame;
    mac->dl_info.slot = slot;
    mac->dl_info.thread_id = 0;
    mac->dl_info.dci_ind = NULL;
    mac->dl_info.rx_ind = NULL;

<<<<<<< HEAD
    if (is_nr_DL_slot(get_softmodem_params()->nsa ?
                      mac->scc->tdd_UL_DL_ConfigurationCommon :
                      mac->scc_SIB->tdd_UL_DL_ConfigurationCommon,
                      ul_info.slot_rx))
=======
    if (is_nr_DL_slot(mac->scc->tdd_UL_DL_ConfigurationCommon, ul_info.slot_rx))
>>>>>>> e8f965d0
    {
      nr_ue_dl_indication(&mac->dl_info, &ul_time_alignment);
    }

    if (pthread_mutex_unlock(&mac->mutex_dl_info)) abort();

<<<<<<< HEAD
    if (is_nr_UL_slot(get_softmodem_params()->nsa ?
                      mac->scc->tdd_UL_DL_ConfigurationCommon :
                      mac->scc_SIB->tdd_UL_DL_ConfigurationCommon,
                      ul_info.slot_tx, mac->frame_type))
=======
    if (is_nr_UL_slot(mac->scc->tdd_UL_DL_ConfigurationCommon, ul_info.slot_tx, mac->frame_type))
>>>>>>> e8f965d0
    {
      LOG_D(NR_MAC, "Slot %d. calling nr_ue_ul_ind() from %s\n", ul_info.slot_tx, __FUNCTION__);
      nr_ue_ul_indication(&ul_info);
      check_nr_prach(mac, &ul_info, &prach_resources);
    }
    process_queued_nr_nfapi_msgs(mac, sfn_slot);
    free(slot_ind);
    slot_ind = NULL;
    free(ch_info);
    ch_info = NULL;
  }
  return NULL;
}


/*!
 * It performs band scanning and synchonization.
 * \param arg is a pointer to a \ref PHY_VARS_NR_UE structure.
 */

typedef nr_rxtx_thread_data_t syncData_t;

static void UE_synch(void *arg) {
  syncData_t *syncD=(syncData_t *) arg;
  int i, hw_slot_offset;
  PHY_VARS_NR_UE *UE = syncD->UE;
  sync_mode_t sync_mode = pbch;
  //int CC_id = UE->CC_id;
  static int freq_offset=0;
  UE->is_synchronized = 0;

  if (UE->UE_scan == 0) {

    for (i=0; i<openair0_cfg[UE->rf_map.card].rx_num_channels; i++) {

      LOG_I( PHY, "[SCHED][UE] Check absolute frequency DL %f, UL %f (RF card %d, oai_exit %d, channel %d, rx_num_channels %d)\n",
        openair0_cfg[UE->rf_map.card].rx_freq[UE->rf_map.chain+i],
        openair0_cfg[UE->rf_map.card].tx_freq[UE->rf_map.chain+i],
        UE->rf_map.card,
        oai_exit,
        i,
        openair0_cfg[0].rx_num_channels);

    }

    sync_mode = pbch;
  } else {
    LOG_E(PHY,"Fixme!\n");
    /*
    for (i=0; i<openair0_cfg[UE->rf_map.card].rx_num_channels; i++) {
      downlink_frequency[UE->rf_map.card][UE->rf_map.chain+i] = bands_to_scan.band_info[CC_id].dl_min;
      uplink_frequency_offset[UE->rf_map.card][UE->rf_map.chain+i] =
        bands_to_scan.band_info[CC_id].ul_min-bands_to_scan.band_info[CC_id].dl_min;
      openair0_cfg[UE->rf_map.card].rx_freq[UE->rf_map.chain+i] = downlink_frequency[CC_id][i];
      openair0_cfg[UE->rf_map.card].tx_freq[UE->rf_map.chain+i] =
        downlink_frequency[CC_id][i]+uplink_frequency_offset[CC_id][i];
      openair0_cfg[UE->rf_map.card].rx_gain[UE->rf_map.chain+i] = UE->rx_total_gain_dB;
    }
    */
  }

  LOG_W(PHY, "Starting sync detection\n");

  switch (sync_mode) {
    /*
    case pss:
      LOG_I(PHY,"[SCHED][UE] Scanning band %d (%d), freq %u\n",bands_to_scan.band_info[current_band].band, current_band,bands_to_scan.band_info[current_band].dl_min+current_offset);
      //lte_sync_timefreq(UE,current_band,bands_to_scan.band_info[current_band].dl_min+current_offset);
      current_offset += 20000000; // increase by 20 MHz

      if (current_offset > bands_to_scan.band_info[current_band].dl_max-bands_to_scan.band_info[current_band].dl_min) {
        current_band++;
        current_offset=0;
      }

      if (current_band==bands_to_scan.nbands) {
        current_band=0;
        oai_exit=1;
      }

      for (i=0; i<openair0_cfg[UE->rf_map.card].rx_num_channels; i++) {
        downlink_frequency[UE->rf_map.card][UE->rf_map.chain+i] = bands_to_scan.band_info[current_band].dl_min+current_offset;
        uplink_frequency_offset[UE->rf_map.card][UE->rf_map.chain+i] = bands_to_scan.band_info[current_band].ul_min-bands_to_scan.band_info[0].dl_min + current_offset;
        openair0_cfg[UE->rf_map.card].rx_freq[UE->rf_map.chain+i] = downlink_frequency[CC_id][i];
        openair0_cfg[UE->rf_map.card].tx_freq[UE->rf_map.chain+i] = downlink_frequency[CC_id][i]+uplink_frequency_offset[CC_id][i];
        openair0_cfg[UE->rf_map.card].rx_gain[UE->rf_map.chain+i] = UE->rx_total_gain_dB;

        if (UE->UE_scan_carrier) {
          openair0_cfg[UE->rf_map.card].autocal[UE->rf_map.chain+i] = 1;
        }
      }

      break;
    */
    case pbch:
      LOG_I(PHY, "[UE thread Synch] Running Initial Synch (mode %d)\n",UE->mode);

      uint64_t dl_carrier, ul_carrier;
      nr_get_carrier_frequencies(UE, &dl_carrier, &ul_carrier);

      if (nr_initial_sync(&syncD->proc, UE, 2, get_softmodem_params()->sa, get_nrUE_params()->nr_dlsch_parallel) == 0) {
        freq_offset = UE->common_vars.freq_offset; // frequency offset computed with pss in initial sync
        hw_slot_offset = ((UE->rx_offset<<1) / UE->frame_parms.samples_per_subframe * UE->frame_parms.slots_per_subframe) +
                         round((float)((UE->rx_offset<<1) % UE->frame_parms.samples_per_subframe)/UE->frame_parms.samples_per_slot0);

        // rerun with new cell parameters and frequency-offset
        // todo: the freq_offset computed on DL shall be scaled before being applied to UL
        nr_rf_card_config_freq(&openair0_cfg[UE->rf_map.card], ul_carrier, dl_carrier, freq_offset);

        LOG_I(PHY,"Got synch: hw_slot_offset %d, carrier off %d Hz, rxgain %f (DL %f Hz, UL %f Hz)\n",
              hw_slot_offset,
              freq_offset,
              openair0_cfg[UE->rf_map.card].rx_gain[0],
              openair0_cfg[UE->rf_map.card].rx_freq[0],
              openair0_cfg[UE->rf_map.card].tx_freq[0]);

        if (UE->mode != loop_through_memory) {
          UE->rfdevice.trx_set_freq_func(&UE->rfdevice,&openair0_cfg[0],0);
          //UE->rfdevice.trx_set_gains_func(&openair0,&openair0_cfg[0]);
          //UE->rfdevice.trx_stop_func(&UE->rfdevice);
          // sleep(1);
          /*if (UE->rfdevice.trx_start_func(&UE->rfdevice) != 0 ) {
            LOG_E(HW,"Could not start the device\n");
            oai_exit=1;
            }*/
        }

        if (UE->UE_scan_carrier == 1) {
          UE->UE_scan_carrier = 0;
        } else {
          UE->is_synchronized = 1;
        }
      } else {

        if (UE->UE_scan_carrier == 1) {

          if (freq_offset >= 0)
            freq_offset += 100;

          freq_offset *= -1;

          nr_rf_card_config_freq(&openair0_cfg[UE->rf_map.card], ul_carrier, dl_carrier, freq_offset);

          LOG_I(PHY, "Initial sync failed: trying carrier off %d Hz\n", freq_offset);

          if (UE->mode != loop_through_memory)
            UE->rfdevice.trx_set_freq_func(&UE->rfdevice,&openair0_cfg[0],0);
        }

        break;

      case si:
      default:
        break;
      }
  }
}

void processSlotTX(void *arg) {

  nr_rxtx_thread_data_t *rxtxD = (nr_rxtx_thread_data_t *) arg;
  UE_nr_rxtx_proc_t *proc = &rxtxD->proc;
  PHY_VARS_NR_UE    *UE   = rxtxD->UE;
  fapi_nr_config_request_t *cfg = &UE->nrUE_config;
  int tx_slot_type = nr_ue_slot_select(cfg, proc->frame_tx, proc->nr_slot_tx);
  uint8_t gNB_id = 0;

  LOG_D(PHY,"%d.%d => slot type %d\n",proc->frame_tx,proc->nr_slot_tx,tx_slot_type);
  if (tx_slot_type == NR_UPLINK_SLOT || tx_slot_type == NR_MIXED_SLOT){

    // trigger L2 to run ue_scheduler thru IF module
    // [TODO] mapping right after NR initial sync
    if(UE->if_inst != NULL && UE->if_inst->ul_indication != NULL) {
      nr_uplink_indication_t ul_indication;
      memset((void*)&ul_indication, 0, sizeof(ul_indication));

      ul_indication.module_id = UE->Mod_id;
      ul_indication.gNB_index = gNB_id;
      ul_indication.cc_id     = UE->CC_id;
      ul_indication.frame_rx  = proc->frame_rx;
      ul_indication.slot_rx   = proc->nr_slot_rx;
      ul_indication.frame_tx  = proc->frame_tx;
      ul_indication.slot_tx   = proc->nr_slot_tx;
      ul_indication.thread_id = proc->thread_id;
      ul_indication.ue_sched_mode = rxtxD->ue_sched_mode;

      UE->if_inst->ul_indication(&ul_indication);
    }

    if ((UE->mode != loop_through_memory) && (rxtxD->ue_sched_mode != NOT_PUSCH)) {
      phy_procedures_nrUE_TX(UE,proc,0);
    }
  }
}

void processSlotRX(void *arg) {

  nr_rxtx_thread_data_t *rxtxD = (nr_rxtx_thread_data_t *) arg;
  UE_nr_rxtx_proc_t *proc = &rxtxD->proc;
  PHY_VARS_NR_UE    *UE   = rxtxD->UE;
  fapi_nr_config_request_t *cfg = &UE->nrUE_config;
  int rx_slot_type = nr_ue_slot_select(cfg, proc->frame_rx, proc->nr_slot_rx);
  int tx_slot_type = nr_ue_slot_select(cfg, proc->frame_tx, proc->nr_slot_tx);
  uint8_t gNB_id = 0;

  if (rx_slot_type == NR_DOWNLINK_SLOT || rx_slot_type == NR_MIXED_SLOT){

    if(UE->if_inst != NULL && UE->if_inst->dl_indication != NULL) {
      nr_downlink_indication_t dl_indication;
      nr_fill_dl_indication(&dl_indication, NULL, NULL, proc, UE, gNB_id);
      UE->if_inst->dl_indication(&dl_indication, NULL);
    }

  // Process Rx data for one sub-frame
#ifdef UE_SLOT_PARALLELISATION
    phy_procedures_slot_parallelization_nrUE_RX( UE, proc, 0, 0, 1, no_relay, NULL );
#else
    uint64_t a=rdtsc();
    phy_procedures_nrUE_RX(UE, proc, gNB_id, get_nrUE_params()->nr_dlsch_parallel, &rxtxD->txFifo);
    LOG_D(PHY, "In %s: slot %d, time %lu\n", __FUNCTION__, proc->nr_slot_rx, (rdtsc()-a)/3500);
#endif

    if(IS_SOFTMODEM_NOS1 || get_softmodem_params()->sa){
      NR_UE_MAC_INST_t *mac = get_mac_inst(0);
      protocol_ctxt_t ctxt;
      PROTOCOL_CTXT_SET_BY_MODULE_ID(&ctxt, UE->Mod_id, ENB_FLAG_NO, mac->crnti, proc->frame_rx, proc->nr_slot_rx, 0);
      pdcp_run(&ctxt);

      /* send tick to RLC and PDCP every ms */
      if (proc->nr_slot_rx % UE->frame_parms.slots_per_subframe == 0) {
        void nr_rlc_tick(int frame, int subframe);
        void nr_pdcp_tick(int frame, int subframe);
        nr_rlc_tick(proc->frame_rx, proc->nr_slot_rx / UE->frame_parms.slots_per_subframe);
        nr_pdcp_tick(proc->frame_rx, proc->nr_slot_rx / UE->frame_parms.slots_per_subframe);
      }
    }
    // calling UL_indication to schedule things other than PUSCH (eg, PUCCH)
    rxtxD->ue_sched_mode = NOT_PUSCH;
    processSlotTX(rxtxD);

    // Wait for PUSCH processing to finish
    notifiedFIFO_elt_t *res;
    res = pullTpool(&rxtxD->txFifo,&(get_nrUE_params()->Tpool));
    delNotifiedFIFO_elt(res);

  } else {
    rxtxD->ue_sched_mode = SCHED_ALL;
    processSlotTX(rxtxD);
  }

  if (tx_slot_type == NR_UPLINK_SLOT || tx_slot_type == NR_MIXED_SLOT){
    if (UE->UE_mode[gNB_id] <= PUSCH) {
      if (get_softmodem_params()->usim_test==0) {
        pucch_procedures_ue_nr(UE,
                               gNB_id,
                               proc);
      }

      LOG_D(PHY, "Sending Uplink data \n");
      nr_ue_pusch_common_procedures(UE,
                                    proc->nr_slot_tx,
                                    &UE->frame_parms,1);
    }

    if (UE->UE_mode[gNB_id] > NOT_SYNCHED && UE->UE_mode[gNB_id] < PUSCH) {
      nr_ue_prach_procedures(UE, proc, gNB_id);
    }
    LOG_D(PHY,"****** end TX-Chain for AbsSubframe %d.%d ******\n", proc->frame_tx, proc->nr_slot_tx);
  }

  ue_ta_procedures(UE, proc->nr_slot_tx, proc->frame_tx);
}

void dummyWrite(PHY_VARS_NR_UE *UE,openair0_timestamp timestamp, int writeBlockSize) {
  void *dummy_tx[UE->frame_parms.nb_antennas_tx];

  for (int i=0; i<UE->frame_parms.nb_antennas_tx; i++)
    dummy_tx[i]=malloc16_clear(writeBlockSize*4);

  AssertFatal( writeBlockSize ==
               UE->rfdevice.trx_write_func(&UE->rfdevice,
               timestamp,
               dummy_tx,
               writeBlockSize,
               UE->frame_parms.nb_antennas_tx,
               4),"");

  for (int i=0; i<UE->frame_parms.nb_antennas_tx; i++)
    free(dummy_tx[i]);
}

void readFrame(PHY_VARS_NR_UE *UE,  openair0_timestamp *timestamp, bool toTrash) {

  void *rxp[NB_ANTENNAS_RX];

  for(int x=0; x<20; x++) {  // two frames for initial sync
    for (int slot=0; slot<UE->frame_parms.slots_per_subframe; slot ++ ) {
      for (int i=0; i<UE->frame_parms.nb_antennas_rx; i++) {
        if (toTrash)
          rxp[i]=malloc16(UE->frame_parms.get_samples_per_slot(slot,&UE->frame_parms)*4);
        else
          rxp[i] = ((void *)&UE->common_vars.rxdata[i][0]) +
                   4*((x*UE->frame_parms.samples_per_subframe)+
                   UE->frame_parms.get_samples_slot_timestamp(slot,&UE->frame_parms,0));
      }
        
      AssertFatal( UE->frame_parms.get_samples_per_slot(slot,&UE->frame_parms) ==
                   UE->rfdevice.trx_read_func(&UE->rfdevice,
                   timestamp,
                   rxp,
                   UE->frame_parms.get_samples_per_slot(slot,&UE->frame_parms),
                   UE->frame_parms.nb_antennas_rx), "");

      if (IS_SOFTMODEM_RFSIM)
        dummyWrite(UE,*timestamp, UE->frame_parms.get_samples_per_slot(slot,&UE->frame_parms));
      if (toTrash)
        for (int i=0; i<UE->frame_parms.nb_antennas_rx; i++)
          free(rxp[i]);
    }
  }

}

void syncInFrame(PHY_VARS_NR_UE *UE, openair0_timestamp *timestamp) {

    LOG_I(PHY,"Resynchronizing RX by %d samples (mode = %d)\n",UE->rx_offset,UE->mode);

    *timestamp += UE->frame_parms.get_samples_per_slot(1,&UE->frame_parms);
    for ( int size=UE->rx_offset ; size > 0 ; size -= UE->frame_parms.samples_per_subframe ) {
      int unitTransfer=size>UE->frame_parms.samples_per_subframe ? UE->frame_parms.samples_per_subframe : size ;
      // we write before read becasue gNB waits for UE to write and both executions halt
      // this happens here as the read size is samples_per_subframe which is very much larger than samp_per_slot
      if (IS_SOFTMODEM_RFSIM) dummyWrite(UE,*timestamp, unitTransfer);
      AssertFatal(unitTransfer ==
                  UE->rfdevice.trx_read_func(&UE->rfdevice,
                                             timestamp,
                                             (void **)UE->common_vars.rxdata,
                                             unitTransfer,
                                             UE->frame_parms.nb_antennas_rx),"");
      *timestamp += unitTransfer; // this does not affect the read but needed for RFSIM write
    }

}

int computeSamplesShift(PHY_VARS_NR_UE *UE) {

  // compute TO compensation that should be applied for this frame
  if ( UE->rx_offset < UE->frame_parms.samples_per_frame/2  &&
       UE->rx_offset > 0 ) {
    //LOG_I(PHY,"!!!adjusting -1 samples!!!\n");
    return -1 ;
  }

  if ( UE->rx_offset > UE->frame_parms.samples_per_frame/2 &&
       UE->rx_offset < UE->frame_parms.samples_per_frame ) {
    //LOG_I(PHY,"!!!adjusting +1 samples!!!\n");
    return 1;
  }

  return 0;
}

static inline int get_firstSymSamp(uint16_t slot, NR_DL_FRAME_PARMS *fp) {
  if (fp->numerology_index == 0)
    return fp->nb_prefix_samples0 + fp->ofdm_symbol_size;
  int num_samples = (slot%(fp->slots_per_subframe/2)) ? fp->nb_prefix_samples : fp->nb_prefix_samples0;
  num_samples += fp->ofdm_symbol_size;
  return num_samples;
}

static inline int get_readBlockSize(uint16_t slot, NR_DL_FRAME_PARMS *fp) {
  int rem_samples = fp->get_samples_per_slot(slot, fp) - get_firstSymSamp(slot, fp);
  int next_slot_first_symbol = 0;
  if (slot < (fp->slots_per_frame-1))
    next_slot_first_symbol = get_firstSymSamp(slot+1, fp);
  return rem_samples + next_slot_first_symbol;
}

void *UE_thread(void *arg) {
  //this thread should be over the processing thread to keep in real time
  PHY_VARS_NR_UE *UE = (PHY_VARS_NR_UE *) arg;
  //  int tx_enabled = 0;
  openair0_timestamp timestamp, writeTimestamp;
  void *rxp[NB_ANTENNAS_RX], *txp[NB_ANTENNAS_TX];
  int start_rx_stream = 0;
  AssertFatal(0== openair0_device_load(&(UE->rfdevice), &openair0_cfg[0]), "");
  UE->rfdevice.host_type = RAU_HOST;
  UE->lost_sync = 0;
  UE->is_synchronized = 0;
  AssertFatal(UE->rfdevice.trx_start_func(&UE->rfdevice) == 0, "Could not start the device\n");

  notifiedFIFO_t nf;
  initNotifiedFIFO(&nf);

  notifiedFIFO_t freeBlocks;
  initNotifiedFIFO_nothreadSafe(&freeBlocks);

  int nbSlotProcessing=0;
  int thread_idx=0;
  NR_UE_MAC_INST_t *mac = get_mac_inst(0);
  int timing_advance = UE->timing_advance;

  bool syncRunning=false;
  const int nb_slot_frame = UE->frame_parms.slots_per_frame;
  int absolute_slot=0, decoded_frame_rx=INT_MAX, trashed_frames=0;

  for (int i=0; i<NR_RX_NB_TH+1; i++) {// NR_RX_NB_TH working + 1 we are making to be pushed
    notifiedFIFO_elt_t *newElt = newNotifiedFIFO_elt(sizeof(nr_rxtx_thread_data_t), RX_JOB_ID,&nf,processSlotRX);
    nr_rxtx_thread_data_t *curMsg=(nr_rxtx_thread_data_t *)NotifiedFifoData(newElt);
    initNotifiedFIFO(&curMsg->txFifo);
    pushNotifiedFIFO_nothreadSafe(&freeBlocks, newElt);
  }

  while (!oai_exit) {
    if (UE->lost_sync) {
      int nb = abortTpool(&(get_nrUE_params()->Tpool),RX_JOB_ID);
      nb += abortNotifiedFIFO(&nf, RX_JOB_ID);
      LOG_I(PHY,"Number of aborted slots %d\n",nb);
      for (int i=0; i<nb; i++)
        pushNotifiedFIFO_nothreadSafe(&freeBlocks, newNotifiedFIFO_elt(sizeof(nr_rxtx_thread_data_t), RX_JOB_ID,&nf,processSlotRX));
      nbSlotProcessing = 0;
      UE->is_synchronized = 0;
      UE->lost_sync = 0;
    }

    if (syncRunning) {
      notifiedFIFO_elt_t *res=tryPullTpool(&nf,&(get_nrUE_params()->Tpool));

      if (res) {
        syncRunning=false;
        syncData_t *tmp=(syncData_t *)NotifiedFifoData(res);
        if (UE->is_synchronized) {
          decoded_frame_rx=(((mac->mib->systemFrameNumber.buf[0] >> mac->mib->systemFrameNumber.bits_unused)<<4) | tmp->proc.decoded_frame_rx);
          // shift the frame index with all the frames we trashed meanwhile we perform the synch search
          decoded_frame_rx=(decoded_frame_rx + UE->init_sync_frame + trashed_frames) % MAX_FRAME_NUMBER;
        }
        delNotifiedFIFO_elt(res);
        start_rx_stream=0;
      } else {
        readFrame(UE, &timestamp, true);
        trashed_frames+=2;
        continue;
      }
    }

    AssertFatal( !syncRunning, "At this point synchronization can't be running\n");

    if (!UE->is_synchronized) {
      readFrame(UE, &timestamp, false);
      notifiedFIFO_elt_t *Msg=newNotifiedFIFO_elt(sizeof(syncData_t),0,&nf,UE_synch);
      syncData_t *syncMsg=(syncData_t *)NotifiedFifoData(Msg);
      syncMsg->UE=UE;
      memset(&syncMsg->proc, 0, sizeof(syncMsg->proc));
      pushTpool(&(get_nrUE_params()->Tpool), Msg);
      trashed_frames=0;
      syncRunning=true;
      continue;
    }

    if (start_rx_stream==0) {
      start_rx_stream=1;
      syncInFrame(UE, &timestamp);
      UE->rx_offset=0;
      UE->time_sync_cell=0;
      // read in first symbol
      AssertFatal (UE->frame_parms.ofdm_symbol_size+UE->frame_parms.nb_prefix_samples0 ==
                   UE->rfdevice.trx_read_func(&UE->rfdevice,
                                              &timestamp,
                                              (void **)UE->common_vars.rxdata,
                                              UE->frame_parms.ofdm_symbol_size+UE->frame_parms.nb_prefix_samples0,
                                              UE->frame_parms.nb_antennas_rx),"");
      // we have the decoded frame index in the return of the synch process
      // and we shifted above to the first slot of next frame
      decoded_frame_rx++;
      // we do ++ first in the regular processing, so it will be begin of frame;
      absolute_slot=decoded_frame_rx*nb_slot_frame -1;
      continue;
    }


    absolute_slot++;

    // whatever means thread_idx
    // Fix me: will be wrong when slot 1 is slow, as slot 2 finishes
    // Slot 3 will overlap if NR_RX_NB_TH is 2
    // this is general failure in UE !!!
    thread_idx = absolute_slot % NR_RX_NB_TH;
    int slot_nr = absolute_slot % nb_slot_frame;
    notifiedFIFO_elt_t *msgToPush;
    AssertFatal((msgToPush=pullNotifiedFIFO_nothreadSafe(&freeBlocks)) != NULL,"chained list failure");
    nr_rxtx_thread_data_t *curMsg=(nr_rxtx_thread_data_t *)NotifiedFifoData(msgToPush);
    curMsg->UE=UE;
    // update thread index for received subframe
    curMsg->proc.thread_id   = thread_idx;
    curMsg->proc.CC_id       = UE->CC_id;
    curMsg->proc.nr_slot_rx  = slot_nr;
    curMsg->proc.nr_slot_tx  = (absolute_slot + DURATION_RX_TO_TX) % nb_slot_frame;
    curMsg->proc.frame_rx    = (absolute_slot/nb_slot_frame) % MAX_FRAME_NUMBER;
    curMsg->proc.frame_tx    = ((absolute_slot+DURATION_RX_TO_TX)/nb_slot_frame) % MAX_FRAME_NUMBER;
    curMsg->proc.decoded_frame_rx=-1;
    //LOG_I(PHY,"Process slot %d thread Idx %d total gain %d\n", slot_nr, thread_idx, UE->rx_total_gain_dB);

#ifdef OAI_ADRV9371_ZC706
    /*uint32_t total_gain_dB_prev = 0;
    if (total_gain_dB_prev != UE->rx_total_gain_dB) {
        total_gain_dB_prev = UE->rx_total_gain_dB;
        openair0_cfg[0].rx_gain[0] = UE->rx_total_gain_dB;
        UE->rfdevice.trx_set_gains_func(&UE->rfdevice,&openair0_cfg[0]);
    }*/
#endif

    int firstSymSamp = get_firstSymSamp(slot_nr, &UE->frame_parms);
    for (int i=0; i<UE->frame_parms.nb_antennas_rx; i++)
      rxp[i] = (void *)&UE->common_vars.rxdata[i][firstSymSamp+
               UE->frame_parms.get_samples_slot_timestamp(slot_nr,&UE->frame_parms,0)];

    for (int i=0; i<UE->frame_parms.nb_antennas_tx; i++)
      txp[i] = (void *)&UE->common_vars.txdata[i][UE->frame_parms.get_samples_slot_timestamp(
               ((slot_nr + DURATION_RX_TO_TX - NR_RX_NB_TH)%nb_slot_frame),&UE->frame_parms,0)];

    int readBlockSize, writeBlockSize;

    if (slot_nr<(nb_slot_frame - 1)) {
      readBlockSize=get_readBlockSize(slot_nr, &UE->frame_parms);
      writeBlockSize=UE->frame_parms.get_samples_per_slot((slot_nr + DURATION_RX_TO_TX - NR_RX_NB_TH) % nb_slot_frame, &UE->frame_parms);
    } else {
      UE->rx_offset_diff = computeSamplesShift(UE);
      readBlockSize=get_readBlockSize(slot_nr, &UE->frame_parms) -
                    UE->rx_offset_diff;
      writeBlockSize=UE->frame_parms.get_samples_per_slot((slot_nr + DURATION_RX_TO_TX - NR_RX_NB_TH) % nb_slot_frame, &UE->frame_parms)- UE->rx_offset_diff;
    }

    AssertFatal(readBlockSize ==
                UE->rfdevice.trx_read_func(&UE->rfdevice,
                                           &timestamp,
                                           rxp,
                                           readBlockSize,
                                           UE->frame_parms.nb_antennas_rx),"");

    if( slot_nr==(nb_slot_frame-1)) {
      // read in first symbol of next frame and adjust for timing drift
      int first_symbols=UE->frame_parms.ofdm_symbol_size+UE->frame_parms.nb_prefix_samples0; // first symbol of every frames

      if ( first_symbols > 0 ) {
        openair0_timestamp ignore_timestamp;
        AssertFatal(first_symbols ==
                    UE->rfdevice.trx_read_func(&UE->rfdevice,
                                               &ignore_timestamp,
                                               (void **)UE->common_vars.rxdata,
                                               first_symbols,
                                               UE->frame_parms.nb_antennas_rx),"");
      } else
        LOG_E(PHY,"can't compensate: diff =%d\n", first_symbols);
    }

    curMsg->proc.timestamp_tx = timestamp+
      UE->frame_parms.get_samples_slot_timestamp(slot_nr,&UE->frame_parms,DURATION_RX_TO_TX) 
      - firstSymSamp;

    notifiedFIFO_elt_t *res;

    while (nbSlotProcessing >= NR_RX_NB_TH) {
      res=pullTpool(&nf, &(get_nrUE_params()->Tpool));
      nbSlotProcessing--;
      nr_rxtx_thread_data_t *tmp=(nr_rxtx_thread_data_t *)res->msgData;

      if (tmp->proc.decoded_frame_rx != -1)
        decoded_frame_rx=(((mac->mib->systemFrameNumber.buf[0] >> mac->mib->systemFrameNumber.bits_unused)<<4) | tmp->proc.decoded_frame_rx);
      else
         decoded_frame_rx=-1;

      pushNotifiedFIFO_nothreadSafe(&freeBlocks,res);
    }

    if (decoded_frame_rx>0 && decoded_frame_rx != curMsg->proc.frame_rx)
      LOG_E(PHY,"Decoded frame index (%d) is not compatible with current context (%d), UE should go back to synch mode\n",
            decoded_frame_rx, curMsg->proc.frame_rx);

    // use previous timing_advance value to compute writeTimestamp
    writeTimestamp = timestamp+
      UE->frame_parms.get_samples_slot_timestamp(slot_nr,&UE->frame_parms,DURATION_RX_TO_TX
      - NR_RX_NB_TH) - firstSymSamp - openair0_cfg[0].tx_sample_advance -
      UE->N_TA_offset - timing_advance;

    // but use current UE->timing_advance value to compute writeBlockSize
    if (UE->timing_advance != timing_advance) {
      writeBlockSize -= UE->timing_advance - timing_advance;
      timing_advance = UE->timing_advance;
    }

    int flags = 0;
    int slot_tx_usrp = slot_nr + DURATION_RX_TO_TX - NR_RX_NB_TH;

    if (openair0_cfg[0].duplex_mode == duplex_mode_TDD) {

      uint8_t tdd_period = mac->phy_config.config_req.tdd_table.tdd_period_in_slots;
      int nrofUplinkSlots, nrofUplinkSymbols;
      if (mac->scc) {
        nrofUplinkSlots = mac->scc->tdd_UL_DL_ConfigurationCommon->pattern1.nrofUplinkSlots;
        nrofUplinkSymbols = mac->scc->tdd_UL_DL_ConfigurationCommon->pattern1.nrofUplinkSymbols;
      }
      else {
        nrofUplinkSlots = mac->scc_SIB->tdd_UL_DL_ConfigurationCommon->pattern1.nrofUplinkSlots;
        nrofUplinkSymbols = mac->scc_SIB->tdd_UL_DL_ConfigurationCommon->pattern1.nrofUplinkSymbols;
      }
      uint8_t  num_UL_slots = nrofUplinkSlots + (nrofUplinkSymbols != 0);

      uint8_t first_tx_slot = tdd_period - num_UL_slots;

      if (slot_tx_usrp % tdd_period == first_tx_slot)
        flags = 2;
      else if (slot_tx_usrp % tdd_period == first_tx_slot + num_UL_slots - 1)
        flags = 3;
      else if (slot_tx_usrp % tdd_period > first_tx_slot)
        flags = 1;
    } else {
      flags = 1;
    }

    if (flags || IS_SOFTMODEM_RFSIM)
      AssertFatal(writeBlockSize ==
                  UE->rfdevice.trx_write_func(&UE->rfdevice,
                                              writeTimestamp,
                                              txp,
                                              writeBlockSize,
                                              UE->frame_parms.nb_antennas_tx,
                                              flags),"");
    
    for (int i=0; i<UE->frame_parms.nb_antennas_tx; i++)
      memset(txp[i], 0, writeBlockSize);

    nbSlotProcessing++;
    LOG_D(PHY,"Number of slots being processed at the moment: %d\n",nbSlotProcessing);
    pushTpool(&(get_nrUE_params()->Tpool), msgToPush);

  } // while !oai_exit

  return NULL;
}

void init_NR_UE(int nb_inst, char* rrc_config_path) {
  int inst;
  NR_UE_MAC_INST_t *mac_inst;
  NR_UE_RRC_INST_t* rrc_inst;
  
  for (inst=0; inst < nb_inst; inst++) {
    AssertFatal((rrc_inst = nr_l3_init_ue(rrc_config_path)) != NULL, "can not initialize RRC module\n");
    AssertFatal((mac_inst = nr_l2_init_ue(rrc_inst)) != NULL, "can not initialize L2 module\n");
    AssertFatal((mac_inst->if_module = nr_ue_if_module_init(inst)) != NULL, "can not initialize IF module\n");
  }
}

void init_NR_UE_threads(int nb_inst) {
  int inst;

  pthread_t threads[nb_inst];

  for (inst=0; inst < nb_inst; inst++) {
    PHY_VARS_NR_UE *UE = PHY_vars_UE_g[inst][0];

    LOG_I(PHY,"Intializing UE Threads for instance %d (%p,%p)...\n",inst,PHY_vars_UE_g[inst],PHY_vars_UE_g[inst][0]);
    threadCreate(&threads[inst], UE_thread, (void *)UE, "UEthread", -1, OAI_PRIORITY_RT_MAX);

     if(get_nrUE_params()->nr_dlsch_parallel)
     {
       pthread_t dlsch0_threads;
       threadCreate(&dlsch0_threads, dlsch_thread, (void *)UE, "DLthread", -1, OAI_PRIORITY_RT_MAX-1);
     }
  }
}

/* HACK: this function is needed to compile the UE
 * fix it somehow
 */
int8_t find_dlsch(uint16_t rnti,
                  PHY_VARS_eNB *eNB,
                  find_type_t type)
{
  printf("you cannot read this\n");
  abort();
}

void multicast_link_write_sock(int groupP, char *dataP, uint32_t sizeP) {}<|MERGE_RESOLUTION|>--- conflicted
+++ resolved
@@ -177,14 +177,10 @@
   rach_ind->pdu_list[pdu_index].num_preamble                        = 1;
   const int num_p = rach_ind->pdu_list[pdu_index].num_preamble;
   rach_ind->pdu_list[pdu_index].preamble_list = calloc(num_p, sizeof(nfapi_nr_prach_indication_preamble_t));
-<<<<<<< HEAD
   uint8_t preamble_index = get_softmodem_params()->nsa ?
                            mac->ra.rach_ConfigDedicated->cfra->resources.choice.ssb->ssb_ResourceList.list.array[0]->ra_PreambleIndex :
                            mac->ra.ra_PreambleIndex;
   rach_ind->pdu_list[pdu_index].preamble_list[0].preamble_index     = preamble_index;
-=======
-  rach_ind->pdu_list[pdu_index].preamble_list[0].preamble_index     = mac->ra.rach_ConfigDedicated->cfra->resources.choice.ssb->ssb_ResourceList.list.array[0]->ra_PreambleIndex;
->>>>>>> e8f965d0
 
   rach_ind->pdu_list[pdu_index].preamble_list[0].timing_advance     = 0;
   rach_ind->pdu_list[pdu_index].preamble_list[0].preamble_pwr       = 0xffffffff;
@@ -321,23 +317,15 @@
     {
       LOG_E(NR_MAC, "[%d %d] No corresponding tx_data_request for given dl_tti_request sfn/slot\n",
             NFAPI_SFNSLOT2SFN(dl_tti_sfn_slot), NFAPI_SFNSLOT2SLOT(dl_tti_sfn_slot));
-<<<<<<< HEAD
       if (get_softmodem_params()->nsa)
         save_nr_measurement_info(dl_tti_request);
-=======
-      save_nr_measurement_info(dl_tti_request);
->>>>>>> e8f965d0
       free(dl_tti_request);
       dl_tti_request = NULL;
     }
     else if (dl_tti_request->dl_tti_request_body.nPDUs > 0 && tx_data_request->Number_of_PDUs > 0)
     {
-<<<<<<< HEAD
       if (get_softmodem_params()->nsa)
         save_nr_measurement_info(dl_tti_request);
-=======
-      save_nr_measurement_info(dl_tti_request);
->>>>>>> e8f965d0
       check_and_process_dci(dl_tti_request, tx_data_request, NULL, NULL);
     }
     else
@@ -369,11 +357,7 @@
     AssertFatal(ul_config->number_pdus < sizeof(ul_config->ul_config_list) / sizeof(ul_config->ul_config_list[0]),
                 "Number of PDUS in ul_config = %d > ul_config_list num elements", ul_config->number_pdus);
     fapi_nr_ul_config_prach_pdu *prach_pdu = &ul_config->ul_config_list[ul_config->number_pdus].prach_config_pdu;
-<<<<<<< HEAD
-    uint8_t nr_prach = nr_ue_get_rach(prach_resources,
-=======
     uint8_t nr_prach = nr_ue_get_rach_nsa(prach_resources,
->>>>>>> e8f965d0
                                       prach_pdu,
                                       ul_info->module_id,
                                       ul_info->cc_id,
@@ -382,10 +366,7 @@
                                       ul_info->slot_tx);
     if (nr_prach == 1)
     {
-<<<<<<< HEAD
       mac->ra.ra_state = GENERATE_PREAMBLE;
-=======
->>>>>>> e8f965d0
       L1_nsa_prach_procedures(ul_info->frame_tx, ul_info->slot_tx, prach_pdu);
       ul_config->number_pdus = 0;
       ul_info->ue_sched_mode = SCHED_ALL;
@@ -457,7 +438,6 @@
 
     module_id_t mod_id = 0;
     NR_UE_MAC_INST_t *mac = get_mac_inst(mod_id);
-<<<<<<< HEAD
     if (mac->mib == NULL)
     {
       if (get_softmodem_params()->sa)
@@ -470,11 +450,6 @@
     if (mac->scc == NULL && mac->scc_SIB == NULL )
     {
       LOG_D(MAC, "[NSA] mac->scc == NULL and [SA] mac->scc_SIB == NULL!\n");
-=======
-    if (mac->scc == NULL)
-    {
-      LOG_D(MAC, "mac->scc == NULL!\n");
->>>>>>> e8f965d0
       continue;
     }
 
@@ -505,28 +480,20 @@
     mac->dl_info.dci_ind = NULL;
     mac->dl_info.rx_ind = NULL;
 
-<<<<<<< HEAD
     if (is_nr_DL_slot(get_softmodem_params()->nsa ?
                       mac->scc->tdd_UL_DL_ConfigurationCommon :
                       mac->scc_SIB->tdd_UL_DL_ConfigurationCommon,
                       ul_info.slot_rx))
-=======
-    if (is_nr_DL_slot(mac->scc->tdd_UL_DL_ConfigurationCommon, ul_info.slot_rx))
->>>>>>> e8f965d0
     {
       nr_ue_dl_indication(&mac->dl_info, &ul_time_alignment);
     }
 
     if (pthread_mutex_unlock(&mac->mutex_dl_info)) abort();
 
-<<<<<<< HEAD
     if (is_nr_UL_slot(get_softmodem_params()->nsa ?
                       mac->scc->tdd_UL_DL_ConfigurationCommon :
                       mac->scc_SIB->tdd_UL_DL_ConfigurationCommon,
                       ul_info.slot_tx, mac->frame_type))
-=======
-    if (is_nr_UL_slot(mac->scc->tdd_UL_DL_ConfigurationCommon, ul_info.slot_tx, mac->frame_type))
->>>>>>> e8f965d0
     {
       LOG_D(NR_MAC, "Slot %d. calling nr_ue_ul_ind() from %s\n", ul_info.slot_tx, __FUNCTION__);
       nr_ue_ul_indication(&ul_info);
