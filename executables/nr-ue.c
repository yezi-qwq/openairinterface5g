/*
 * Licensed to the OpenAirInterface (OAI) Software Alliance under one or more
 * contributor license agreements.  See the NOTICE file distributed with
 * this work for additional information regarding copyright ownership.
 * The OpenAirInterface Software Alliance licenses this file to You under
 * the OAI Public License, Version 1.0  (the "License"); you may not use this file
 * except in compliance with the License.
 * You may obtain a copy of the License at
 *
 *      http://www.openairinterface.org/?page_id=698
 *
 * Unless required by applicable law or agreed to in writing, software
 * distributed under the License is distributed on an "AS IS" BASIS,
 * WITHOUT WARRANTIES OR CONDITIONS OF ANY KIND, either express or implied.
 * See the License for the specific language governing permissions and
 * limitations under the License.
 *-------------------------------------------------------------------------------
 * For more information about the OpenAirInterface (OAI) Software Alliance:
 *      contact@openairinterface.org
 */

#include <openair1/PHY/impl_defs_top.h>
#include "executables/nr-uesoftmodem.h"
#include "PHY/phy_extern_nr_ue.h"
#include "PHY/INIT/phy_init.h"
#include "NR_MAC_UE/mac_proto.h"
#include "RRC/NR_UE/rrc_proto.h"
#include "SCHED_NR_UE/phy_frame_config_nr.h"
#include "SCHED_NR_UE/defs.h"
#include "PHY/NR_UE_TRANSPORT/nr_transport_proto_ue.h"
#include "executables/softmodem-common.h"
#include "LAYER2/nr_pdcp/nr_pdcp_entity.h"
#include "SCHED_NR_UE/pucch_uci_ue_nr.h"
#include "openair2/NR_UE_PHY_INTERFACE/NR_IF_Module.h"

/*
 *  NR SLOT PROCESSING SEQUENCE
 *
 *  Processing occurs with following steps for connected mode:
 *
 *  - Rx samples for a slot are received,
 *  - PDCCH processing (including DCI extraction for downlink and uplink),
 *  - PDSCH processing (including transport blocks decoding),
 *  - PUCCH/PUSCH (transmission of acknowledgements, CSI, ... or data).
 *
 *  Time between reception of the slot and related transmission depends on UE processing performance.
 *  It is defined by the value NR_UE_CAPABILITY_SLOT_RX_TO_TX.
 *
 *  In NR, network gives the duration between Rx slot and Tx slot in the DCI:
 *  - for reception of a PDSCH and its associated acknowledgment slot (with a PUCCH or a PUSCH),
 *  - for reception of an uplink grant and its associated PUSCH slot.
 *
 *  So duration between reception and it associated transmission depends on its transmission slot given in the DCI.
 *  NR_UE_CAPABILITY_SLOT_RX_TO_TX means the minimum duration but higher duration can be given by the network because UE can support it.
 *
 *                                                                                                    Slot k
 *                                                                                  -------+------------+--------
 *                Frame                                                                    | Tx samples |
 *                Subframe                                                                 |   buffer   |
 *                Slot n                                                            -------+------------+--------
 *       ------ +------------+--------                                                     |
 *              | Rx samples |                                                             |
 *              |   buffer   |                                                             |
 *       -------+------------+--------                                                     |
 *                           |                                                             |
 *                           V                                                             |
 *                           +------------+                                                |
 *                           |   PDCCH    |                                                |
 *                           | processing |                                                |
 *                           +------------+                                                |
 *                           |            |                                                |
 *                           |            v                                                |
 *                           |            +------------+                                   |
 *                           |            |   PDSCH    |                                   |
 *                           |            | processing | decoding result                   |
 *                           |            +------------+    -> ACK/NACK of PDSCH           |
 *                           |                         |                                   |
 *                           |                         v                                   |
 *                           |                         +-------------+------------+        |
 *                           |                         | PUCCH/PUSCH | Tx samples |        |
 *                           |                         |  processing | transfer   |        |
 *                           |                         +-------------+------------+        |
 *                           |                                                             |
 *                           |/___________________________________________________________\|
 *                            \  duration between reception and associated transmission   /
 *
 * Remark: processing is done slot by slot, it can be distribute on different threads which are executed in parallel.
 * This is an architecture optimization in order to cope with real time constraints.
 * By example, for LTE, subframe processing is spread over 4 different threads.
 *
 */


#define RX_JOB_ID 0x1010
#define TX_JOB_ID 100

typedef enum {
  pss = 0,
  pbch = 1,
  si = 2
} sync_mode_t;

queue_t nr_rach_ind_queue;

static void *NRUE_phy_stub_standalone_pnf_task(void *arg);

void init_nr_ue_vars(PHY_VARS_NR_UE *ue,
                     uint8_t UE_id,
                     uint8_t abstraction_flag)
{

  int nb_connected_gNB = 1, gNB_id;

  ue->Mod_id      = UE_id;
  ue->mac_enabled = 1;
  ue->if_inst     = nr_ue_if_module_init(0);
  ue->dci_thres   = 0;

  // Setting UE mode to NOT_SYNCHED by default
  for (gNB_id = 0; gNB_id < nb_connected_gNB; gNB_id++){
    ue->UE_mode[gNB_id] = NOT_SYNCHED;
    ue->prach_resources[gNB_id] = (NR_PRACH_RESOURCES_t *)malloc16_clear(sizeof(NR_PRACH_RESOURCES_t));
  }

  // initialize all signal buffers
  init_nr_ue_signal(ue, nb_connected_gNB, abstraction_flag);

  // intialize transport
  init_nr_ue_transport(ue, abstraction_flag);

  // init N_TA offset
  init_N_TA_offset(ue);
}

void init_nrUE_standalone_thread(int ue_idx)
{
  int standalone_tx_port = 3611 + ue_idx * 2;
  int standalone_rx_port = 3612 + ue_idx * 2;
  nrue_init_standalone_socket(standalone_tx_port, standalone_rx_port);

  NR_UE_MAC_INST_t *mac = get_mac_inst(0);
  pthread_mutex_init(&mac->mutex_dl_info, NULL);

  pthread_t thread;
  if (pthread_create(&thread, NULL, nrue_standalone_pnf_task, NULL) != 0) {
    LOG_E(NR_MAC, "pthread_create failed for calling nrue_standalone_pnf_task");
  }
  pthread_setname_np(thread, "oai:nrue-stand");
  pthread_t phy_thread;
  if (pthread_create(&phy_thread, NULL, NRUE_phy_stub_standalone_pnf_task, NULL) != 0) {
    LOG_E(NR_MAC, "pthread_create failed for calling NRUE_phy_stub_standalone_pnf_task");
  }
  pthread_setname_np(phy_thread, "oai:nrue-stand-phy");
}

static void L1_nsa_prach_procedures(frame_t frame, int slot, fapi_nr_ul_config_prach_pdu *prach_pdu)
{
  NR_UE_MAC_INST_t *mac    = get_mac_inst(0);
  nfapi_nr_rach_indication_t *rach_ind = CALLOC(1, sizeof(*rach_ind));
  rach_ind->sfn = frame;
  rach_ind->slot = slot;
  rach_ind->header.message_id = NFAPI_NR_PHY_MSG_TYPE_RACH_INDICATION;

  uint8_t pdu_index = 0;
  rach_ind->pdu_list = CALLOC(1, sizeof(*rach_ind->pdu_list));
  rach_ind->number_of_pdus  = 1;
  rach_ind->pdu_list[pdu_index].phy_cell_id                         = prach_pdu->phys_cell_id;
  rach_ind->pdu_list[pdu_index].symbol_index                        = prach_pdu->prach_start_symbol;
  rach_ind->pdu_list[pdu_index].slot_index                          = prach_pdu->prach_slot;
  rach_ind->pdu_list[pdu_index].freq_index                          = prach_pdu->num_ra;
  rach_ind->pdu_list[pdu_index].avg_rssi                            = 128;
  rach_ind->pdu_list[pdu_index].avg_snr                             = 0xff; // invalid for now

  rach_ind->pdu_list[pdu_index].num_preamble                        = 1;
  const int num_p = rach_ind->pdu_list[pdu_index].num_preamble;
  rach_ind->pdu_list[pdu_index].preamble_list = calloc(num_p, sizeof(nfapi_nr_prach_indication_preamble_t));
  uint8_t preamble_index = get_softmodem_params()->nsa ?
                           mac->ra.rach_ConfigDedicated->cfra->resources.choice.ssb->ssb_ResourceList.list.array[0]->ra_PreambleIndex :
                           mac->ra.ra_PreambleIndex;
  rach_ind->pdu_list[pdu_index].preamble_list[0].preamble_index     = preamble_index;

  rach_ind->pdu_list[pdu_index].preamble_list[0].timing_advance     = 0;
  rach_ind->pdu_list[pdu_index].preamble_list[0].preamble_pwr       = 0xffffffff;

  if (!put_queue(&nr_rach_ind_queue, rach_ind))
  {
    for (int pdu_index = 0; pdu_index < rach_ind->number_of_pdus; pdu_index++)
    {
      free(rach_ind->pdu_list[pdu_index].preamble_list);
    }
    free(rach_ind->pdu_list);
    free(rach_ind);
  }
  LOG_D(NR_MAC, "We have successfully filled the rach_ind queue with the recently filled rach ind\n");
}

static bool sfn_slot_matcher(void *wanted, void *candidate)
{
  nfapi_p7_message_header_t *msg = candidate;
  int sfn_sf = *(int*)wanted;

  switch (msg->message_id)
  {
    case NFAPI_NR_PHY_MSG_TYPE_RACH_INDICATION:
    {
      nfapi_nr_rach_indication_t *ind = candidate;
      return NFAPI_SFNSLOT2SFN(sfn_sf) == ind->sfn && NFAPI_SFNSLOT2SLOT(sfn_sf) == ind->slot;
    }

    case NFAPI_NR_PHY_MSG_TYPE_RX_DATA_INDICATION:
    {
      nfapi_nr_rx_data_indication_t *ind = candidate;
      return NFAPI_SFNSLOT2SFN(sfn_sf) == ind->sfn && NFAPI_SFNSLOT2SLOT(sfn_sf) == ind->slot;
    }

    case NFAPI_NR_PHY_MSG_TYPE_CRC_INDICATION:
    {
      nfapi_nr_crc_indication_t *ind = candidate;
      return NFAPI_SFNSLOT2SFN(sfn_sf) == ind->sfn && NFAPI_SFNSLOT2SLOT(sfn_sf) == ind->slot;
    }

    case NFAPI_NR_PHY_MSG_TYPE_UCI_INDICATION:
    {
      nfapi_nr_uci_indication_t *ind = candidate;
      return NFAPI_SFNSLOT2SFN(sfn_sf) == ind->sfn && NFAPI_SFNSLOT2SLOT(sfn_sf) == ind->slot;
    }

    case NFAPI_NR_PHY_MSG_TYPE_DL_TTI_REQUEST:
    {
      nfapi_nr_dl_tti_request_t *ind = candidate;
      return NFAPI_SFNSLOT2SFN(sfn_sf) == ind->SFN && NFAPI_SFNSLOT2SLOT(sfn_sf) == ind->Slot;
    }

    case NFAPI_NR_PHY_MSG_TYPE_TX_DATA_REQUEST:
    {
      nfapi_nr_tx_data_request_t *ind = candidate;
      return NFAPI_SFNSLOT2SFN(sfn_sf) == ind->SFN && NFAPI_SFNSLOT2SLOT(sfn_sf) == ind->Slot;
    }

    case NFAPI_NR_PHY_MSG_TYPE_UL_DCI_REQUEST:
    {
      nfapi_nr_ul_dci_request_t *ind = candidate;
      return NFAPI_SFNSLOT2SFN(sfn_sf) == ind->SFN && NFAPI_SFNSLOT2SLOT(sfn_sf) == ind->Slot;
    }

    case NFAPI_NR_PHY_MSG_TYPE_UL_TTI_REQUEST:
    {
      nfapi_nr_ul_tti_request_t *ind = candidate;
      return NFAPI_SFNSLOT2SFN(sfn_sf) == ind->SFN && NFAPI_SFNSLOT2SLOT(sfn_sf) == ind->Slot;
    }

    default:
      LOG_E(NR_MAC, "sfn_slot_match bad ID: %d\n", msg->message_id);

  }

  return false;
}

static void process_queued_nr_nfapi_msgs(NR_UE_MAC_INST_t *mac, int sfn_slot)
{
  nfapi_nr_rach_indication_t *rach_ind = unqueue_matching(&nr_rach_ind_queue, MAX_QUEUE_SIZE, sfn_slot_matcher, &sfn_slot);
  nfapi_nr_rx_data_indication_t *rx_ind = unqueue_matching(&nr_rx_ind_queue, MAX_QUEUE_SIZE, sfn_slot_matcher, &sfn_slot);
  nfapi_nr_crc_indication_t *crc_ind = unqueue_matching(&nr_crc_ind_queue, MAX_QUEUE_SIZE, sfn_slot_matcher, &sfn_slot);
  nfapi_nr_dl_tti_request_t *dl_tti_request = get_queue(&nr_dl_tti_req_queue);
  nfapi_nr_ul_dci_request_t *ul_dci_request = get_queue(&nr_ul_dci_req_queue);

  LOG_D(NR_MAC, "Try to get a ul_tti_req for sfn/slot %d %d from queue with %lu items\n",
        NFAPI_SFNSLOT2SFN(mac->nr_ue_emul_l1.active_harq_sfn_slot),NFAPI_SFNSLOT2SLOT(mac->nr_ue_emul_l1.active_harq_sfn_slot), nr_ul_tti_req_queue.num_items);
  nfapi_nr_ul_tti_request_t *ul_tti_request = unqueue_matching(&nr_ul_tti_req_queue, MAX_QUEUE_SIZE, sfn_slot_matcher, &mac->nr_ue_emul_l1.active_harq_sfn_slot);
  if (!ul_tti_request)
  {
      LOG_D(NR_MAC, "Try to get a ul_tti_req from seprate queue because dl_tti_req was late\n");
      ul_tti_request = unqueue_matching(&nr_wait_ul_tti_req_queue, MAX_QUEUE_SIZE, sfn_slot_matcher, &mac->nr_ue_emul_l1.active_harq_sfn_slot);
  }

  if (rach_ind && rach_ind->number_of_pdus > 0)
  {
      NR_UL_IND_t UL_INFO = {
        .rach_ind = *rach_ind,
      };
      send_nsa_standalone_msg(&UL_INFO, rach_ind->header.message_id);
      for (int i = 0; i < rach_ind->number_of_pdus; i++)
      {
        free(rach_ind->pdu_list[i].preamble_list);
      }
      free(rach_ind->pdu_list);
      free(rach_ind);
      nr_Msg1_transmitted(0, 0, NFAPI_SFNSLOT2SFN(sfn_slot), 0);
  }
  if (crc_ind && crc_ind->number_crcs > 0)
  {
    NR_UL_IND_t UL_INFO = {
      .crc_ind = *crc_ind,
    };
    send_nsa_standalone_msg(&UL_INFO, crc_ind->header.message_id);
    free(crc_ind->crc_list);
    free(crc_ind);
  }
  if (rx_ind && rx_ind->number_of_pdus > 0)
  {
    NR_UL_IND_t UL_INFO = {
      .rx_ind = *rx_ind,
    };
    send_nsa_standalone_msg(&UL_INFO, rx_ind->header.message_id);
    free(rx_ind->pdu_list);
    free(rx_ind);
  }
  if (dl_tti_request)
  {
    int dl_tti_sfn_slot = NFAPI_SFNSLOT2HEX(dl_tti_request->SFN, dl_tti_request->Slot);
    nfapi_nr_tx_data_request_t *tx_data_request = unqueue_matching(&nr_tx_req_queue, MAX_QUEUE_SIZE, sfn_slot_matcher, &dl_tti_sfn_slot);
    if (!tx_data_request)
    {
      LOG_E(NR_MAC, "[%d %d] No corresponding tx_data_request for given dl_tti_request sfn/slot\n",
            NFAPI_SFNSLOT2SFN(dl_tti_sfn_slot), NFAPI_SFNSLOT2SLOT(dl_tti_sfn_slot));
      if (get_softmodem_params()->nsa)
        save_nr_measurement_info(dl_tti_request);
      free(dl_tti_request);
      dl_tti_request = NULL;
    }
    else if (dl_tti_request->dl_tti_request_body.nPDUs > 0 && tx_data_request->Number_of_PDUs > 0)
    {
      if (get_softmodem_params()->nsa)
        save_nr_measurement_info(dl_tti_request);
      check_and_process_dci(dl_tti_request, tx_data_request, NULL, NULL);
    }
    else
    {
      AssertFatal(false, "We dont have PDUs in either dl_tti %d or tx_req %d\n",
                  dl_tti_request->dl_tti_request_body.nPDUs, tx_data_request->Number_of_PDUs);
    }
  }
  if (ul_dci_request && ul_dci_request->numPdus > 0)
  {
    check_and_process_dci(NULL, NULL, ul_dci_request, NULL);
  }
  if (ul_tti_request && ul_tti_request->n_pdus > 0)
  {
    check_and_process_dci(NULL, NULL, NULL, ul_tti_request);
  }
}

static void check_nr_prach(NR_UE_MAC_INST_t *mac, nr_uplink_indication_t *ul_info, NR_PRACH_RESOURCES_t *prach_resources)
{
  fapi_nr_ul_config_request_t *ul_config = get_ul_config_request(mac, ul_info->slot_tx);
  if (!ul_config)
  {
    LOG_E(NR_MAC, "mac->ul_config is null! \n");
    return;
  }
  if (mac->ra.ra_state != RA_SUCCEEDED)
  {
    AssertFatal(ul_config->number_pdus < sizeof(ul_config->ul_config_list) / sizeof(ul_config->ul_config_list[0]),
                "Number of PDUS in ul_config = %d > ul_config_list num elements", ul_config->number_pdus);
    fapi_nr_ul_config_prach_pdu *prach_pdu = &ul_config->ul_config_list[ul_config->number_pdus].prach_config_pdu;
    uint8_t nr_prach = nr_ue_get_rach(prach_resources,
                                      prach_pdu,
                                      ul_info->module_id,
                                      ul_info->cc_id,
                                      ul_info->frame_tx,
                                      ul_info->gNB_index,
                                      ul_info->slot_tx);
    if (nr_prach == 1)
    {
      L1_nsa_prach_procedures(ul_info->frame_tx, ul_info->slot_tx, prach_pdu);
      ul_config->number_pdus = 0;
      ul_info->ue_sched_mode = SCHED_ALL;
    }
    else if (nr_prach == 2)
    {
      LOG_I(NR_PHY, "In %s: [UE %d] RA completed, setting UE mode to PUSCH\n", __FUNCTION__, ul_info->module_id);
    }
    else if(nr_prach == 3)
    {
      LOG_I(NR_PHY, "In %s: [UE %d] RA failed, setting UE mode to PRACH\n", __FUNCTION__, ul_info->module_id);
    }
  }
}

static void *NRUE_phy_stub_standalone_pnf_task(void *arg)
{
  LOG_I(MAC, "Clearing Queues\n");
  reset_queue(&nr_rach_ind_queue);
  reset_queue(&nr_rx_ind_queue);
  reset_queue(&nr_crc_ind_queue);
  reset_queue(&nr_uci_ind_queue);
  reset_queue(&nr_dl_tti_req_queue);
  reset_queue(&nr_tx_req_queue);
  reset_queue(&nr_ul_dci_req_queue);
  reset_queue(&nr_ul_tti_req_queue);
  reset_queue(&nr_wait_ul_tti_req_queue);

  NR_PRACH_RESOURCES_t prach_resources;
  memset(&prach_resources, 0, sizeof(prach_resources));
  NR_UL_TIME_ALIGNMENT_t ul_time_alignment;
  memset(&ul_time_alignment, 0, sizeof(ul_time_alignment));
  int last_sfn_slot = -1;
  uint16_t sfn_slot = 0;

  while (!oai_exit)
  {
    if (sem_wait(&sfn_slot_semaphore) != 0)
    {
      LOG_E(NR_MAC, "sem_wait() error\n");
      abort();
    }
    uint16_t *slot_ind = get_queue(&nr_sfn_slot_queue);
    nr_phy_channel_params_t *ch_info = get_queue(&nr_chan_param_queue);
    if (!slot_ind && !ch_info)
    {
      LOG_D(MAC, "get nr_sfn_slot_queue and nr_chan_param_queue == NULL!\n");
      continue;
    }
    if (slot_ind) {
      sfn_slot = *slot_ind;
    }
    else if (ch_info) {
      sfn_slot = ch_info->sfn_slot;
    }

    frame_t frame = NFAPI_SFNSLOT2SFN(sfn_slot);
    int slot = NFAPI_SFNSLOT2SLOT(sfn_slot);
    if (sfn_slot == last_sfn_slot)
    {
      LOG_D(NR_MAC, "repeated sfn_sf = %d.%d\n",
            frame, slot);
      continue;
    }
    last_sfn_slot = sfn_slot;

    LOG_D(NR_MAC, "The received sfn/slot [%d %d] from proxy\n",
          frame, slot);

    module_id_t mod_id = 0;
    NR_UE_MAC_INST_t *mac = get_mac_inst(mod_id);
    if (get_softmodem_params()->sa && mac->mib == NULL)
    {
      LOG_D(NR_MAC, "We haven't gotten MIB. Lets see if we received it\n");
      nr_ue_dl_indication(&mac->dl_info, &ul_time_alignment);
      process_queued_nr_nfapi_msgs(mac, sfn_slot);
    }
    if (mac->scc == NULL && mac->scc_SIB == NULL)
    {
      LOG_D(MAC, "[NSA] mac->scc == NULL and [SA] mac->scc_SIB == NULL!\n");
      continue;
    }

    mac->ra.generate_nr_prach = 0;
    int CC_id = 0;
    uint8_t gNB_id = 0;
    nr_uplink_indication_t ul_info;
    int slots_per_frame = 20; //30 kHZ subcarrier spacing
    int slot_ahead = 2; // TODO: Make this dynamic
    ul_info.cc_id = CC_id;
    ul_info.gNB_index = gNB_id;
    ul_info.module_id = mod_id;
    ul_info.frame_rx = frame;
    ul_info.slot_rx = slot;
    ul_info.slot_tx = (slot + slot_ahead) % slots_per_frame;
    ul_info.frame_tx = (ul_info.slot_rx + slot_ahead >= slots_per_frame) ? ul_info.frame_rx + 1 : ul_info.frame_rx;
    ul_info.ue_sched_mode = SCHED_ALL;

    if (pthread_mutex_lock(&mac->mutex_dl_info)) abort();

    memset(&mac->dl_info, 0, sizeof(mac->dl_info));
    mac->dl_info.cc_id = CC_id;
    mac->dl_info.gNB_index = gNB_id;
    mac->dl_info.module_id = mod_id;
    mac->dl_info.frame = frame;
    mac->dl_info.slot = slot;
    mac->dl_info.thread_id = 0;
    mac->dl_info.dci_ind = NULL;
    mac->dl_info.rx_ind = NULL;

    if (is_nr_DL_slot(get_softmodem_params()->nsa ?
                      mac->scc->tdd_UL_DL_ConfigurationCommon :
                      mac->scc_SIB->tdd_UL_DL_ConfigurationCommon,
                      ul_info.slot_rx))
    {
      nr_ue_dl_indication(&mac->dl_info, &ul_time_alignment);
    }

    if (pthread_mutex_unlock(&mac->mutex_dl_info)) abort();

    if (is_nr_UL_slot(get_softmodem_params()->nsa ?
                      mac->scc->tdd_UL_DL_ConfigurationCommon :
                      mac->scc_SIB->tdd_UL_DL_ConfigurationCommon,
                      ul_info.slot_tx, mac->frame_type))
    {
      LOG_D(NR_MAC, "Slot %d. calling nr_ue_ul_ind() from %s\n", ul_info.slot_tx, __FUNCTION__);
      nr_ue_ul_indication(&ul_info);
      check_nr_prach(mac, &ul_info, &prach_resources);
    }
<<<<<<< HEAD
    if(!IS_SOFTMODEM_NOS1 && get_softmodem_params()->sa) {
=======
    if (!IS_SOFTMODEM_NOS1 && get_softmodem_params()->sa) {
>>>>>>> 32cca250
      NR_UE_MAC_INST_t *mac = get_mac_inst(0);
      protocol_ctxt_t ctxt;
      PROTOCOL_CTXT_SET_BY_MODULE_ID(&ctxt, 0, ENB_FLAG_NO, mac->crnti, frame, slot, 0);
      pdcp_run(&ctxt);
    }
    process_queued_nr_nfapi_msgs(mac, sfn_slot);
    free(slot_ind);
    slot_ind = NULL;
    free(ch_info);
    ch_info = NULL;
  }
  return NULL;
}


/*!
 * It performs band scanning and synchonization.
 * \param arg is a pointer to a \ref PHY_VARS_NR_UE structure.
 */

typedef nr_rxtx_thread_data_t syncData_t;

static void UE_synch(void *arg) {
  syncData_t *syncD=(syncData_t *) arg;
  int i, hw_slot_offset;
  PHY_VARS_NR_UE *UE = syncD->UE;
  sync_mode_t sync_mode = pbch;
  //int CC_id = UE->CC_id;
  static int freq_offset=0;
  UE->is_synchronized = 0;

  if (UE->UE_scan == 0) {

    for (i=0; i<openair0_cfg[UE->rf_map.card].rx_num_channels; i++) {

      LOG_I( PHY, "[SCHED][UE] Check absolute frequency DL %f, UL %f (RF card %d, oai_exit %d, channel %d, rx_num_channels %d)\n",
        openair0_cfg[UE->rf_map.card].rx_freq[UE->rf_map.chain+i],
        openair0_cfg[UE->rf_map.card].tx_freq[UE->rf_map.chain+i],
        UE->rf_map.card,
        oai_exit,
        i,
        openair0_cfg[0].rx_num_channels);

    }

    sync_mode = pbch;
  } else {
    LOG_E(PHY,"Fixme!\n");
    /*
    for (i=0; i<openair0_cfg[UE->rf_map.card].rx_num_channels; i++) {
      downlink_frequency[UE->rf_map.card][UE->rf_map.chain+i] = bands_to_scan.band_info[CC_id].dl_min;
      uplink_frequency_offset[UE->rf_map.card][UE->rf_map.chain+i] =
        bands_to_scan.band_info[CC_id].ul_min-bands_to_scan.band_info[CC_id].dl_min;
      openair0_cfg[UE->rf_map.card].rx_freq[UE->rf_map.chain+i] = downlink_frequency[CC_id][i];
      openair0_cfg[UE->rf_map.card].tx_freq[UE->rf_map.chain+i] =
        downlink_frequency[CC_id][i]+uplink_frequency_offset[CC_id][i];
      openair0_cfg[UE->rf_map.card].rx_gain[UE->rf_map.chain+i] = UE->rx_total_gain_dB;
    }
    */
  }

  LOG_W(PHY, "Starting sync detection\n");

  switch (sync_mode) {
    /*
    case pss:
      LOG_I(PHY,"[SCHED][UE] Scanning band %d (%d), freq %u\n",bands_to_scan.band_info[current_band].band, current_band,bands_to_scan.band_info[current_band].dl_min+current_offset);
      //lte_sync_timefreq(UE,current_band,bands_to_scan.band_info[current_band].dl_min+current_offset);
      current_offset += 20000000; // increase by 20 MHz

      if (current_offset > bands_to_scan.band_info[current_band].dl_max-bands_to_scan.band_info[current_band].dl_min) {
        current_band++;
        current_offset=0;
      }

      if (current_band==bands_to_scan.nbands) {
        current_band=0;
        oai_exit=1;
      }

      for (i=0; i<openair0_cfg[UE->rf_map.card].rx_num_channels; i++) {
        downlink_frequency[UE->rf_map.card][UE->rf_map.chain+i] = bands_to_scan.band_info[current_band].dl_min+current_offset;
        uplink_frequency_offset[UE->rf_map.card][UE->rf_map.chain+i] = bands_to_scan.band_info[current_band].ul_min-bands_to_scan.band_info[0].dl_min + current_offset;
        openair0_cfg[UE->rf_map.card].rx_freq[UE->rf_map.chain+i] = downlink_frequency[CC_id][i];
        openair0_cfg[UE->rf_map.card].tx_freq[UE->rf_map.chain+i] = downlink_frequency[CC_id][i]+uplink_frequency_offset[CC_id][i];
        openair0_cfg[UE->rf_map.card].rx_gain[UE->rf_map.chain+i] = UE->rx_total_gain_dB;

        if (UE->UE_scan_carrier) {
          openair0_cfg[UE->rf_map.card].autocal[UE->rf_map.chain+i] = 1;
        }
      }

      break;
    */
    case pbch:
      LOG_I(PHY, "[UE thread Synch] Running Initial Synch (mode %d)\n",UE->mode);

      uint64_t dl_carrier, ul_carrier;
      nr_get_carrier_frequencies(UE, &dl_carrier, &ul_carrier);

      if (nr_initial_sync(&syncD->proc, UE, 2, get_softmodem_params()->sa, get_nrUE_params()->nr_dlsch_parallel) == 0) {
        freq_offset = UE->common_vars.freq_offset; // frequency offset computed with pss in initial sync
        hw_slot_offset = ((UE->rx_offset<<1) / UE->frame_parms.samples_per_subframe * UE->frame_parms.slots_per_subframe) +
                         round((float)((UE->rx_offset<<1) % UE->frame_parms.samples_per_subframe)/UE->frame_parms.samples_per_slot0);

        // rerun with new cell parameters and frequency-offset
        // todo: the freq_offset computed on DL shall be scaled before being applied to UL
        nr_rf_card_config_freq(&openair0_cfg[UE->rf_map.card], ul_carrier, dl_carrier, freq_offset);

        LOG_I(PHY,"Got synch: hw_slot_offset %d, carrier off %d Hz, rxgain %f (DL %f Hz, UL %f Hz)\n",
              hw_slot_offset,
              freq_offset,
              openair0_cfg[UE->rf_map.card].rx_gain[0],
              openair0_cfg[UE->rf_map.card].rx_freq[0],
              openair0_cfg[UE->rf_map.card].tx_freq[0]);

        if (UE->mode != loop_through_memory) {
          UE->rfdevice.trx_set_freq_func(&UE->rfdevice,&openair0_cfg[0],0);
          //UE->rfdevice.trx_set_gains_func(&openair0,&openair0_cfg[0]);
          //UE->rfdevice.trx_stop_func(&UE->rfdevice);
          // sleep(1);
          /*if (UE->rfdevice.trx_start_func(&UE->rfdevice) != 0 ) {
            LOG_E(HW,"Could not start the device\n");
            oai_exit=1;
            }*/
        }

        if (UE->UE_scan_carrier == 1) {
          UE->UE_scan_carrier = 0;
        } else {
          UE->is_synchronized = 1;
        }
      } else {

        if (UE->UE_scan_carrier == 1) {

          if (freq_offset >= 0)
            freq_offset += 100;

          freq_offset *= -1;

          nr_rf_card_config_freq(&openair0_cfg[UE->rf_map.card], ul_carrier, dl_carrier, freq_offset);

          LOG_I(PHY, "Initial sync failed: trying carrier off %d Hz\n", freq_offset);

          if (UE->mode != loop_through_memory)
            UE->rfdevice.trx_set_freq_func(&UE->rfdevice,&openair0_cfg[0],0);
        }

        break;

      case si:
      default:
        break;
      }
  }
}

void processSlotTX(void *arg) {

  nr_rxtx_thread_data_t *rxtxD = (nr_rxtx_thread_data_t *) arg;
  UE_nr_rxtx_proc_t *proc = &rxtxD->proc;
  PHY_VARS_NR_UE    *UE   = rxtxD->UE;
  fapi_nr_config_request_t *cfg = &UE->nrUE_config;
  int tx_slot_type = nr_ue_slot_select(cfg, proc->frame_tx, proc->nr_slot_tx);
  uint8_t gNB_id = 0;

  LOG_D(PHY,"%d.%d => slot type %d\n",proc->frame_tx,proc->nr_slot_tx,tx_slot_type);
  if (tx_slot_type == NR_UPLINK_SLOT || tx_slot_type == NR_MIXED_SLOT){

    // trigger L2 to run ue_scheduler thru IF module
    // [TODO] mapping right after NR initial sync
    if(UE->if_inst != NULL && UE->if_inst->ul_indication != NULL) {
      nr_uplink_indication_t ul_indication;
      memset((void*)&ul_indication, 0, sizeof(ul_indication));

      ul_indication.module_id = UE->Mod_id;
      ul_indication.gNB_index = gNB_id;
      ul_indication.cc_id     = UE->CC_id;
      ul_indication.frame_rx  = proc->frame_rx;
      ul_indication.slot_rx   = proc->nr_slot_rx;
      ul_indication.frame_tx  = proc->frame_tx;
      ul_indication.slot_tx   = proc->nr_slot_tx;
      ul_indication.thread_id = proc->thread_id;
      ul_indication.ue_sched_mode = rxtxD->ue_sched_mode;

      UE->if_inst->ul_indication(&ul_indication);
    }

    if ((UE->mode != loop_through_memory) && (rxtxD->ue_sched_mode != NOT_PUSCH)) {
      phy_procedures_nrUE_TX(UE,proc,0);
    }
  }
}

void processSlotRX(void *arg) {

  nr_rxtx_thread_data_t *rxtxD = (nr_rxtx_thread_data_t *) arg;
  UE_nr_rxtx_proc_t *proc = &rxtxD->proc;
  PHY_VARS_NR_UE    *UE   = rxtxD->UE;
  fapi_nr_config_request_t *cfg = &UE->nrUE_config;
  int rx_slot_type = nr_ue_slot_select(cfg, proc->frame_rx, proc->nr_slot_rx);
  int tx_slot_type = nr_ue_slot_select(cfg, proc->frame_tx, proc->nr_slot_tx);
  uint8_t gNB_id = 0;

  if (rx_slot_type == NR_DOWNLINK_SLOT || rx_slot_type == NR_MIXED_SLOT){

    if(UE->if_inst != NULL && UE->if_inst->dl_indication != NULL) {
      nr_downlink_indication_t dl_indication;
      nr_fill_dl_indication(&dl_indication, NULL, NULL, proc, UE, gNB_id);
      UE->if_inst->dl_indication(&dl_indication, NULL);
    }

  // Process Rx data for one sub-frame
#ifdef UE_SLOT_PARALLELISATION
    phy_procedures_slot_parallelization_nrUE_RX( UE, proc, 0, 0, 1, no_relay, NULL );
#else
    uint64_t a=rdtsc();
    phy_procedures_nrUE_RX(UE, proc, gNB_id, get_nrUE_params()->nr_dlsch_parallel, &rxtxD->txFifo);
    LOG_D(PHY, "In %s: slot %d, time %lu\n", __FUNCTION__, proc->nr_slot_rx, (rdtsc()-a)/3500);
#endif

    if(IS_SOFTMODEM_NOS1 || get_softmodem_params()->sa){
      NR_UE_MAC_INST_t *mac = get_mac_inst(0);
      protocol_ctxt_t ctxt;
      PROTOCOL_CTXT_SET_BY_MODULE_ID(&ctxt, UE->Mod_id, ENB_FLAG_NO, mac->crnti, proc->frame_rx, proc->nr_slot_rx, 0);
      pdcp_run(&ctxt);

      /* send tick to RLC and PDCP every ms */
      if (proc->nr_slot_rx % UE->frame_parms.slots_per_subframe == 0) {
        void nr_rlc_tick(int frame, int subframe);
        void nr_pdcp_tick(int frame, int subframe);
        nr_rlc_tick(proc->frame_rx, proc->nr_slot_rx / UE->frame_parms.slots_per_subframe);
        nr_pdcp_tick(proc->frame_rx, proc->nr_slot_rx / UE->frame_parms.slots_per_subframe);
      }
    }
    // calling UL_indication to schedule things other than PUSCH (eg, PUCCH)
    rxtxD->ue_sched_mode = NOT_PUSCH;
    processSlotTX(rxtxD);

    // Wait for PUSCH processing to finish
    notifiedFIFO_elt_t *res;
    res = pullTpool(&rxtxD->txFifo,&(get_nrUE_params()->Tpool));
    delNotifiedFIFO_elt(res);

  } else {
    rxtxD->ue_sched_mode = SCHED_ALL;
    processSlotTX(rxtxD);
  }

  if (tx_slot_type == NR_UPLINK_SLOT || tx_slot_type == NR_MIXED_SLOT){
    if (UE->UE_mode[gNB_id] <= PUSCH) {
      if (get_softmodem_params()->usim_test==0) {
        pucch_procedures_ue_nr(UE,
                               gNB_id,
                               proc);
      }

      LOG_D(PHY, "Sending Uplink data \n");
      nr_ue_pusch_common_procedures(UE,
                                    proc->nr_slot_tx,
                                    &UE->frame_parms,1);
    }

    if (UE->UE_mode[gNB_id] > NOT_SYNCHED && UE->UE_mode[gNB_id] < PUSCH) {
      nr_ue_prach_procedures(UE, proc, gNB_id);
    }
    LOG_D(PHY,"****** end TX-Chain for AbsSubframe %d.%d ******\n", proc->frame_tx, proc->nr_slot_tx);
  }

  ue_ta_procedures(UE, proc->nr_slot_tx, proc->frame_tx);
}

void dummyWrite(PHY_VARS_NR_UE *UE,openair0_timestamp timestamp, int writeBlockSize) {
  void *dummy_tx[UE->frame_parms.nb_antennas_tx];

  for (int i=0; i<UE->frame_parms.nb_antennas_tx; i++)
    dummy_tx[i]=malloc16_clear(writeBlockSize*4);

  AssertFatal( writeBlockSize ==
               UE->rfdevice.trx_write_func(&UE->rfdevice,
               timestamp,
               dummy_tx,
               writeBlockSize,
               UE->frame_parms.nb_antennas_tx,
               4),"");

  for (int i=0; i<UE->frame_parms.nb_antennas_tx; i++)
    free(dummy_tx[i]);
}

void readFrame(PHY_VARS_NR_UE *UE,  openair0_timestamp *timestamp, bool toTrash) {

  void *rxp[NB_ANTENNAS_RX];

  for(int x=0; x<20; x++) {  // two frames for initial sync
    for (int slot=0; slot<UE->frame_parms.slots_per_subframe; slot ++ ) {
      for (int i=0; i<UE->frame_parms.nb_antennas_rx; i++) {
        if (toTrash)
          rxp[i]=malloc16(UE->frame_parms.get_samples_per_slot(slot,&UE->frame_parms)*4);
        else
          rxp[i] = ((void *)&UE->common_vars.rxdata[i][0]) +
                   4*((x*UE->frame_parms.samples_per_subframe)+
                   UE->frame_parms.get_samples_slot_timestamp(slot,&UE->frame_parms,0));
      }
        
      AssertFatal( UE->frame_parms.get_samples_per_slot(slot,&UE->frame_parms) ==
                   UE->rfdevice.trx_read_func(&UE->rfdevice,
                   timestamp,
                   rxp,
                   UE->frame_parms.get_samples_per_slot(slot,&UE->frame_parms),
                   UE->frame_parms.nb_antennas_rx), "");

      if (IS_SOFTMODEM_RFSIM)
        dummyWrite(UE,*timestamp, UE->frame_parms.get_samples_per_slot(slot,&UE->frame_parms));
      if (toTrash)
        for (int i=0; i<UE->frame_parms.nb_antennas_rx; i++)
          free(rxp[i]);
    }
  }

}

void syncInFrame(PHY_VARS_NR_UE *UE, openair0_timestamp *timestamp) {

    LOG_I(PHY,"Resynchronizing RX by %d samples (mode = %d)\n",UE->rx_offset,UE->mode);

    *timestamp += UE->frame_parms.get_samples_per_slot(1,&UE->frame_parms);
    for ( int size=UE->rx_offset ; size > 0 ; size -= UE->frame_parms.samples_per_subframe ) {
      int unitTransfer=size>UE->frame_parms.samples_per_subframe ? UE->frame_parms.samples_per_subframe : size ;
      // we write before read becasue gNB waits for UE to write and both executions halt
      // this happens here as the read size is samples_per_subframe which is very much larger than samp_per_slot
      if (IS_SOFTMODEM_RFSIM) dummyWrite(UE,*timestamp, unitTransfer);
      AssertFatal(unitTransfer ==
                  UE->rfdevice.trx_read_func(&UE->rfdevice,
                                             timestamp,
                                             (void **)UE->common_vars.rxdata,
                                             unitTransfer,
                                             UE->frame_parms.nb_antennas_rx),"");
      *timestamp += unitTransfer; // this does not affect the read but needed for RFSIM write
    }

}

int computeSamplesShift(PHY_VARS_NR_UE *UE) {

  // compute TO compensation that should be applied for this frame
  if ( UE->rx_offset < UE->frame_parms.samples_per_frame/2  &&
       UE->rx_offset > 0 ) {
    LOG_I(PHY,"!!!adjusting -1 samples!!! rx_offset == %d\n", UE->rx_offset);
    UE->rx_offset   = 0; // reset so that it is not applied falsely in case of SSB being only in every second frame
    UE->max_pos_fil = 0; // reset IIR filter when sample shift is applied
    return -1 ;
  }

  if ( UE->rx_offset > UE->frame_parms.samples_per_frame/2 &&
       UE->rx_offset < UE->frame_parms.samples_per_frame ) {
    int rx_offset = UE->rx_offset - UE->frame_parms.samples_per_frame;
    LOG_I(PHY,"!!!adjusting +1 samples!!! rx_offset == %d\n", rx_offset);
    UE->rx_offset   = 0; // reset so that it is not applied falsely in case of SSB being only in every second frame
    UE->max_pos_fil = 0; // reset IIR filter when sample shift is applied
    return 1;
  }

  return 0;
}

static inline int get_firstSymSamp(uint16_t slot, NR_DL_FRAME_PARMS *fp) {
  if (fp->numerology_index == 0)
    return fp->nb_prefix_samples0 + fp->ofdm_symbol_size;
  int num_samples = (slot%(fp->slots_per_subframe/2)) ? fp->nb_prefix_samples : fp->nb_prefix_samples0;
  num_samples += fp->ofdm_symbol_size;
  return num_samples;
}

static inline int get_readBlockSize(uint16_t slot, NR_DL_FRAME_PARMS *fp) {
  int rem_samples = fp->get_samples_per_slot(slot, fp) - get_firstSymSamp(slot, fp);
  int next_slot_first_symbol = 0;
  if (slot < (fp->slots_per_frame-1))
    next_slot_first_symbol = get_firstSymSamp(slot+1, fp);
  return rem_samples + next_slot_first_symbol;
}

void *UE_thread(void *arg) {
  //this thread should be over the processing thread to keep in real time
  PHY_VARS_NR_UE *UE = (PHY_VARS_NR_UE *) arg;
  //  int tx_enabled = 0;
  openair0_timestamp timestamp, writeTimestamp;
  void *rxp[NB_ANTENNAS_RX], *txp[NB_ANTENNAS_TX];
  int start_rx_stream = 0;
  AssertFatal(0== openair0_device_load(&(UE->rfdevice), &openair0_cfg[0]), "");
  UE->rfdevice.host_type = RAU_HOST;
  UE->lost_sync = 0;
  UE->is_synchronized = 0;
  AssertFatal(UE->rfdevice.trx_start_func(&UE->rfdevice) == 0, "Could not start the device\n");

  notifiedFIFO_t nf;
  initNotifiedFIFO(&nf);

  notifiedFIFO_t freeBlocks;
  initNotifiedFIFO_nothreadSafe(&freeBlocks);

  int nbSlotProcessing=0;
  int thread_idx=0;
  NR_UE_MAC_INST_t *mac = get_mac_inst(0);
  int timing_advance = UE->timing_advance;

  bool syncRunning=false;
  const int nb_slot_frame = UE->frame_parms.slots_per_frame;
  int absolute_slot=0, decoded_frame_rx=INT_MAX, trashed_frames=0;

  for (int i=0; i<NR_RX_NB_TH+1; i++) {// NR_RX_NB_TH working + 1 we are making to be pushed
    notifiedFIFO_elt_t *newElt = newNotifiedFIFO_elt(sizeof(nr_rxtx_thread_data_t), RX_JOB_ID,&nf,processSlotRX);
    nr_rxtx_thread_data_t *curMsg=(nr_rxtx_thread_data_t *)NotifiedFifoData(newElt);
    initNotifiedFIFO(&curMsg->txFifo);
    pushNotifiedFIFO_nothreadSafe(&freeBlocks, newElt);
  }

  while (!oai_exit) {
    if (UE->lost_sync) {
      int nb = abortTpool(&(get_nrUE_params()->Tpool),RX_JOB_ID);
      nb += abortNotifiedFIFO(&nf, RX_JOB_ID);
      LOG_I(PHY,"Number of aborted slots %d\n",nb);
      for (int i=0; i<nb; i++)
        pushNotifiedFIFO_nothreadSafe(&freeBlocks, newNotifiedFIFO_elt(sizeof(nr_rxtx_thread_data_t), RX_JOB_ID,&nf,processSlotRX));
      nbSlotProcessing = 0;
      UE->is_synchronized = 0;
      UE->lost_sync = 0;
    }

    if (syncRunning) {
      notifiedFIFO_elt_t *res=tryPullTpool(&nf,&(get_nrUE_params()->Tpool));

      if (res) {
        syncRunning=false;
        syncData_t *tmp=(syncData_t *)NotifiedFifoData(res);
        if (UE->is_synchronized) {
          decoded_frame_rx=(((mac->mib->systemFrameNumber.buf[0] >> mac->mib->systemFrameNumber.bits_unused)<<4) | tmp->proc.decoded_frame_rx);
          // shift the frame index with all the frames we trashed meanwhile we perform the synch search
          decoded_frame_rx=(decoded_frame_rx + UE->init_sync_frame + trashed_frames) % MAX_FRAME_NUMBER;
        }
        delNotifiedFIFO_elt(res);
        start_rx_stream=0;
      } else {
        readFrame(UE, &timestamp, true);
        trashed_frames+=2;
        continue;
      }
    }

    AssertFatal( !syncRunning, "At this point synchronization can't be running\n");

    if (!UE->is_synchronized) {
      readFrame(UE, &timestamp, false);
      notifiedFIFO_elt_t *Msg=newNotifiedFIFO_elt(sizeof(syncData_t),0,&nf,UE_synch);
      syncData_t *syncMsg=(syncData_t *)NotifiedFifoData(Msg);
      syncMsg->UE=UE;
      memset(&syncMsg->proc, 0, sizeof(syncMsg->proc));
      pushTpool(&(get_nrUE_params()->Tpool), Msg);
      trashed_frames=0;
      syncRunning=true;
      continue;
    }

    if (start_rx_stream==0) {
      start_rx_stream=1;
      syncInFrame(UE, &timestamp);
      UE->rx_offset=0;
      UE->time_sync_cell=0;
      // read in first symbol
      AssertFatal (UE->frame_parms.ofdm_symbol_size+UE->frame_parms.nb_prefix_samples0 ==
                   UE->rfdevice.trx_read_func(&UE->rfdevice,
                                              &timestamp,
                                              (void **)UE->common_vars.rxdata,
                                              UE->frame_parms.ofdm_symbol_size+UE->frame_parms.nb_prefix_samples0,
                                              UE->frame_parms.nb_antennas_rx),"");
      // we have the decoded frame index in the return of the synch process
      // and we shifted above to the first slot of next frame
      decoded_frame_rx++;
      // we do ++ first in the regular processing, so it will be begin of frame;
      absolute_slot=decoded_frame_rx*nb_slot_frame -1;
      continue;
    }


    absolute_slot++;

    // whatever means thread_idx
    // Fix me: will be wrong when slot 1 is slow, as slot 2 finishes
    // Slot 3 will overlap if NR_RX_NB_TH is 2
    // this is general failure in UE !!!
    thread_idx = absolute_slot % NR_RX_NB_TH;
    int slot_nr = absolute_slot % nb_slot_frame;
    notifiedFIFO_elt_t *msgToPush;
    AssertFatal((msgToPush=pullNotifiedFIFO_nothreadSafe(&freeBlocks)) != NULL,"chained list failure");
    nr_rxtx_thread_data_t *curMsg=(nr_rxtx_thread_data_t *)NotifiedFifoData(msgToPush);
    curMsg->UE=UE;
    // update thread index for received subframe
    curMsg->proc.thread_id   = thread_idx;
    curMsg->proc.CC_id       = UE->CC_id;
    curMsg->proc.nr_slot_rx  = slot_nr;
    curMsg->proc.nr_slot_tx  = (absolute_slot + DURATION_RX_TO_TX) % nb_slot_frame;
    curMsg->proc.frame_rx    = (absolute_slot/nb_slot_frame) % MAX_FRAME_NUMBER;
    curMsg->proc.frame_tx    = ((absolute_slot+DURATION_RX_TO_TX)/nb_slot_frame) % MAX_FRAME_NUMBER;
    curMsg->proc.decoded_frame_rx=-1;
    //LOG_I(PHY,"Process slot %d thread Idx %d total gain %d\n", slot_nr, thread_idx, UE->rx_total_gain_dB);

#ifdef OAI_ADRV9371_ZC706
    /*uint32_t total_gain_dB_prev = 0;
    if (total_gain_dB_prev != UE->rx_total_gain_dB) {
        total_gain_dB_prev = UE->rx_total_gain_dB;
        openair0_cfg[0].rx_gain[0] = UE->rx_total_gain_dB;
        UE->rfdevice.trx_set_gains_func(&UE->rfdevice,&openair0_cfg[0]);
    }*/
#endif

    int firstSymSamp = get_firstSymSamp(slot_nr, &UE->frame_parms);
    for (int i=0; i<UE->frame_parms.nb_antennas_rx; i++)
      rxp[i] = (void *)&UE->common_vars.rxdata[i][firstSymSamp+
               UE->frame_parms.get_samples_slot_timestamp(slot_nr,&UE->frame_parms,0)];

    for (int i=0; i<UE->frame_parms.nb_antennas_tx; i++)
      txp[i] = (void *)&UE->common_vars.txdata[i][UE->frame_parms.get_samples_slot_timestamp(
               ((slot_nr + DURATION_RX_TO_TX - NR_RX_NB_TH)%nb_slot_frame),&UE->frame_parms,0)];

    int readBlockSize, writeBlockSize;

    if (slot_nr<(nb_slot_frame - 1)) {
      readBlockSize=get_readBlockSize(slot_nr, &UE->frame_parms);
      writeBlockSize=UE->frame_parms.get_samples_per_slot((slot_nr + DURATION_RX_TO_TX - NR_RX_NB_TH) % nb_slot_frame, &UE->frame_parms);
    } else {
      UE->rx_offset_diff = computeSamplesShift(UE);
      readBlockSize=get_readBlockSize(slot_nr, &UE->frame_parms) -
                    UE->rx_offset_diff;
      writeBlockSize=UE->frame_parms.get_samples_per_slot((slot_nr + DURATION_RX_TO_TX - NR_RX_NB_TH) % nb_slot_frame, &UE->frame_parms)- UE->rx_offset_diff;
    }

    AssertFatal(readBlockSize ==
                UE->rfdevice.trx_read_func(&UE->rfdevice,
                                           &timestamp,
                                           rxp,
                                           readBlockSize,
                                           UE->frame_parms.nb_antennas_rx),"");

    if( slot_nr==(nb_slot_frame-1)) {
      // read in first symbol of next frame and adjust for timing drift
      int first_symbols=UE->frame_parms.ofdm_symbol_size+UE->frame_parms.nb_prefix_samples0; // first symbol of every frames

      if ( first_symbols > 0 ) {
        openair0_timestamp ignore_timestamp;
        AssertFatal(first_symbols ==
                    UE->rfdevice.trx_read_func(&UE->rfdevice,
                                               &ignore_timestamp,
                                               (void **)UE->common_vars.rxdata,
                                               first_symbols,
                                               UE->frame_parms.nb_antennas_rx),"");
      } else
        LOG_E(PHY,"can't compensate: diff =%d\n", first_symbols);
    }

    curMsg->proc.timestamp_tx = timestamp+
      UE->frame_parms.get_samples_slot_timestamp(slot_nr,&UE->frame_parms,DURATION_RX_TO_TX) 
      - firstSymSamp;

    notifiedFIFO_elt_t *res;

    while (nbSlotProcessing >= NR_RX_NB_TH) {
      res=pullTpool(&nf, &(get_nrUE_params()->Tpool));
      nbSlotProcessing--;
      nr_rxtx_thread_data_t *tmp=(nr_rxtx_thread_data_t *)res->msgData;

      if (tmp->proc.decoded_frame_rx != -1)
        decoded_frame_rx=(((mac->mib->systemFrameNumber.buf[0] >> mac->mib->systemFrameNumber.bits_unused)<<4) | tmp->proc.decoded_frame_rx);
      else
         decoded_frame_rx=-1;

      pushNotifiedFIFO_nothreadSafe(&freeBlocks,res);
    }

    if (decoded_frame_rx>0 && decoded_frame_rx != curMsg->proc.frame_rx)
      LOG_E(PHY,"Decoded frame index (%d) is not compatible with current context (%d), UE should go back to synch mode\n",
            decoded_frame_rx, curMsg->proc.frame_rx);

    // use previous timing_advance value to compute writeTimestamp
    writeTimestamp = timestamp+
      UE->frame_parms.get_samples_slot_timestamp(slot_nr,&UE->frame_parms,DURATION_RX_TO_TX
      - NR_RX_NB_TH) - firstSymSamp - openair0_cfg[0].tx_sample_advance -
      UE->N_TA_offset - timing_advance;

    // but use current UE->timing_advance value to compute writeBlockSize
    if (UE->timing_advance != timing_advance) {
      writeBlockSize -= UE->timing_advance - timing_advance;
      timing_advance = UE->timing_advance;
    }

    int flags = 0;
    int slot_tx_usrp = slot_nr + DURATION_RX_TO_TX - NR_RX_NB_TH;

    if (openair0_cfg[0].duplex_mode == duplex_mode_TDD) {

      uint8_t tdd_period = mac->phy_config.config_req.tdd_table.tdd_period_in_slots;
      int nrofUplinkSlots, nrofUplinkSymbols;
      if (mac->scc) {
        nrofUplinkSlots = mac->scc->tdd_UL_DL_ConfigurationCommon->pattern1.nrofUplinkSlots;
        nrofUplinkSymbols = mac->scc->tdd_UL_DL_ConfigurationCommon->pattern1.nrofUplinkSymbols;
      }
      else {
        nrofUplinkSlots = mac->scc_SIB->tdd_UL_DL_ConfigurationCommon->pattern1.nrofUplinkSlots;
        nrofUplinkSymbols = mac->scc_SIB->tdd_UL_DL_ConfigurationCommon->pattern1.nrofUplinkSymbols;
      }
      uint8_t  num_UL_slots = nrofUplinkSlots + (nrofUplinkSymbols != 0);

      uint8_t first_tx_slot = tdd_period - num_UL_slots;

      if (slot_tx_usrp % tdd_period == first_tx_slot)
        flags = 2;
      else if (slot_tx_usrp % tdd_period == first_tx_slot + num_UL_slots - 1)
        flags = 3;
      else if (slot_tx_usrp % tdd_period > first_tx_slot)
        flags = 1;
    } else {
      flags = 1;
    }

    if (flags || IS_SOFTMODEM_RFSIM)
      AssertFatal(writeBlockSize ==
                  UE->rfdevice.trx_write_func(&UE->rfdevice,
                                              writeTimestamp,
                                              txp,
                                              writeBlockSize,
                                              UE->frame_parms.nb_antennas_tx,
                                              flags),"");
    
    for (int i=0; i<UE->frame_parms.nb_antennas_tx; i++)
      memset(txp[i], 0, writeBlockSize);

    nbSlotProcessing++;
    LOG_D(PHY,"Number of slots being processed at the moment: %d\n",nbSlotProcessing);
    pushTpool(&(get_nrUE_params()->Tpool), msgToPush);

  } // while !oai_exit

  return NULL;
}

void init_NR_UE(int nb_inst, char* rrc_config_path) {
  int inst;
  NR_UE_MAC_INST_t *mac_inst;
  NR_UE_RRC_INST_t* rrc_inst;
  
  for (inst=0; inst < nb_inst; inst++) {
    AssertFatal((rrc_inst = nr_l3_init_ue(rrc_config_path)) != NULL, "can not initialize RRC module\n");
    AssertFatal((mac_inst = nr_l2_init_ue(rrc_inst)) != NULL, "can not initialize L2 module\n");
    AssertFatal((mac_inst->if_module = nr_ue_if_module_init(inst)) != NULL, "can not initialize IF module\n");
  }
}

void init_NR_UE_threads(int nb_inst) {
  int inst;

  pthread_t threads[nb_inst];

  for (inst=0; inst < nb_inst; inst++) {
    PHY_VARS_NR_UE *UE = PHY_vars_UE_g[inst][0];

    LOG_I(PHY,"Intializing UE Threads for instance %d (%p,%p)...\n",inst,PHY_vars_UE_g[inst],PHY_vars_UE_g[inst][0]);
    threadCreate(&threads[inst], UE_thread, (void *)UE, "UEthread", -1, OAI_PRIORITY_RT_MAX);

     if(get_nrUE_params()->nr_dlsch_parallel)
     {
       pthread_t dlsch0_threads;
       threadCreate(&dlsch0_threads, dlsch_thread, (void *)UE, "DLthread", -1, OAI_PRIORITY_RT_MAX-1);
     }
  }
}

/* HACK: this function is needed to compile the UE
 * fix it somehow
 */
int8_t find_dlsch(uint16_t rnti,
                  PHY_VARS_eNB *eNB,
                  find_type_t type)
{
  printf("you cannot read this\n");
  abort();
}

void multicast_link_write_sock(int groupP, char *dataP, uint32_t sizeP) {}<|MERGE_RESOLUTION|>--- conflicted
+++ resolved
@@ -492,11 +492,7 @@
       nr_ue_ul_indication(&ul_info);
       check_nr_prach(mac, &ul_info, &prach_resources);
     }
-<<<<<<< HEAD
-    if(!IS_SOFTMODEM_NOS1 && get_softmodem_params()->sa) {
-=======
     if (!IS_SOFTMODEM_NOS1 && get_softmodem_params()->sa) {
->>>>>>> 32cca250
       NR_UE_MAC_INST_t *mac = get_mac_inst(0);
       protocol_ctxt_t ctxt;
       PROTOCOL_CTXT_SET_BY_MODULE_ID(&ctxt, 0, ENB_FLAG_NO, mac->crnti, frame, slot, 0);
