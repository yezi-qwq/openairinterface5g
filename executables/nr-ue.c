--- conflicted
+++ resolved
@@ -355,7 +355,7 @@
   nr_scheduled_response_t scheduled_response;
 
   // Process Rx data for one sub-frame
-  if (slot_select_nr(&UE->frame_parms, proc->frame_tx, proc->nr_tti_tx) & NR_DOWNLINK_SLOT) {
+  if (nr_slot_select(&UE->frame_parms, proc->frame_tx, proc->nr_tti_tx) & NR_DOWNLINK_SLOT) {
     //TODO: all of this has to be moved to the MAC!!!
     dcireq.module_id = UE->Mod_id;
     dcireq.gNB_index = 0;
@@ -377,11 +377,7 @@
     phy_procedures_slot_parallelization_nrUE_RX( UE, proc, 0, 0, 1, UE->mode, no_relay, NULL );
 #else
     uint64_t a=rdtsc();
-<<<<<<< HEAD
-    phy_procedures_nrUE_RX( UE, proc, 0, 1, UE->mode, UE_mac->scheduled_response.dl_config);
-=======
-    phy_procedures_nrUE_RX( UE, proc, 0, 1, UE->mode);
->>>>>>> 590d2af5
+    phy_procedures_nrUE_RX( UE, proc, 0, 1, UE->mode, scheduled_response.dl_config);
     LOG_D(PHY,"phy_procedures_nrUE_RX: slot:%d, time %lu\n", proc->nr_tti_rx, (rdtsc()-a)/3500);
     //printf(">>> nr_ue_pdcch_procedures ended\n");
 #endif
