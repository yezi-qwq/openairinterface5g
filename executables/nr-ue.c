--- conflicted
+++ resolved
@@ -714,7 +714,6 @@
 
     if (openair0_cfg[0].duplex_mode == duplex_mode_TDD) {
 
-<<<<<<< HEAD
       uint8_t tdd_period = mac->phy_config.config_req.tdd_table.tdd_period_in_slots;
       int nrofUplinkSlots, nrofUplinkSymbols;
       if (mac->scc) {
@@ -726,17 +725,7 @@
         nrofUplinkSymbols = mac->scc_SIB->tdd_UL_DL_ConfigurationCommon->pattern1.nrofUplinkSymbols;
       }
       uint8_t  num_UL_slots = nrofUplinkSlots + (nrofUplinkSymbols != 0);
-=======
-      uint8_t    tdd_period = mac->phy_config.config_req.tdd_table.tdd_period_in_slots;
-
-      int   nrofUplinkSlots = 0;
-      if (mac->scc_SIB)
-	      nrofUplinkSlots = mac->scc_SIB->tdd_UL_DL_ConfigurationCommon->pattern1.nrofUplinkSlots;
-      else if (mac->scc)
-	      nrofUplinkSlots = mac->scc->tdd_UL_DL_ConfigurationCommon->pattern1.nrofUplinkSlots;
-
-      uint8_t  num_UL_slots = nrofUplinkSlots + (nrofUplinkSlots != 0);
->>>>>>> b9883694
+
       uint8_t first_tx_slot = tdd_period - num_UL_slots;
 
       if (slot_tx_usrp % tdd_period == first_tx_slot)
