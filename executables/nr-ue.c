/*
 * Licensed to the OpenAirInterface (OAI) Software Alliance under one or more
 * contributor license agreements.  See the NOTICE file distributed with
 * this work for additional information regarding copyright ownership.
 * The OpenAirInterface Software Alliance licenses this file to You under
 * the OAI Public License, Version 1.0  (the "License"); you may not use this file
 * except in compliance with the License.
 * You may obtain a copy of the License at
 *
 *      http://www.openairinterface.org/?page_id=698
 *
 * Unless required by applicable law or agreed to in writing, software
 * distributed under the License is distributed on an "AS IS" BASIS,
 * WITHOUT WARRANTIES OR CONDITIONS OF ANY KIND, either express or implied.
 * See the License for the specific language governing permissions and
 * limitations under the License.
 *-------------------------------------------------------------------------------
 * For more information about the OpenAirInterface (OAI) Software Alliance:
 *      contact@openairinterface.org
 */
#include "executables/thread-common.h"
#include "executables/nr-uesoftmodem.h"

#include "LAYER2/NR_MAC_UE/mac.h"
//#include "RRC/LTE/rrc_extern.h"
#include "PHY_INTERFACE/phy_interface_extern.h"

#undef MALLOC //there are two conflicting definitions, so we better make sure we don't use it at all
//#undef FRAME_LENGTH_COMPLEX_SAMPLES //there are two conflicting definitions, so we better make sure we don't use it at all

#include "fapi_nr_ue_l1.h"
#include "PHY/phy_extern_nr_ue.h"
#include "PHY/INIT/phy_init.h"
#include "PHY/MODULATION/modulation_UE.h"
#include "LAYER2/NR_MAC_UE/mac_proto.h"
#include "RRC/NR_UE/rrc_proto.h"

//#ifndef NO_RAT_NR
#include "SCHED_NR/phy_frame_config_nr.h"
//#endif
#include "SCHED_NR_UE/defs.h"

#include "PHY/NR_UE_TRANSPORT/nr_transport_proto_ue.h"

#include "common/utils/LOG/log.h"
#include "common/utils/system.h"
#include "common/utils/LOG/vcd_signal_dumper.h"
#include "executables/nr-softmodem.h"

#include "T.h"

#ifdef XFORMS
  #include "PHY/TOOLS/nr_phy_scope.h"

  extern char do_forms;
#endif

// Missing stuff?
int next_ra_frame = 0;
module_id_t next_Mod_id = 0;

extern double cpuf;
//static  nfapi_nr_config_request_t config_t;
//static  nfapi_nr_config_request_t* config =&config_t;

/*
 *  NR SLOT PROCESSING SEQUENCE
 *
 *  Processing occurs with following steps for connected mode:
 *
 *  - Rx samples for a slot are received,
 *  - PDCCH processing (including DCI extraction for downlink and uplink),
 *  - PDSCH processing (including transport blocks decoding),
 *  - PUCCH/PUSCH (transmission of acknowledgements, CSI, ... or data).
 *
 *  Time between reception of the slot and related transmission depends on UE processing performance.
 *  It is defined by the value NR_UE_CAPABILITY_SLOT_RX_TO_TX.
 *
 *  In NR, network gives the duration between Rx slot and Tx slot in the DCI:
 *  - for reception of a PDSCH and its associated acknowledgment slot (with a PUCCH or a PUSCH),
 *  - for reception of an uplink grant and its associated PUSCH slot.
 *
 *  So duration between reception and it associated transmission depends on its transmission slot given in the DCI.
 *  NR_UE_CAPABILITY_SLOT_RX_TO_TX means the minimum duration but higher duration can be given by the network because UE can support it.
 *
 *                                                                                                    Slot k
 *                                                                                  -------+------------+--------
 *                Frame                                                                    | Tx samples |
 *                Subframe                                                                 |   buffer   |
 *                Slot n                                                            -------+------------+--------
 *       ------ +------------+--------                                                     |
 *              | Rx samples |                                                             |
 *              |   buffer   |                                                             |
 *       -------+------------+--------                                                     |
 *                           |                                                             |
 *                           V                                                             |
 *                           +------------+                                                |
 *                           |   PDCCH    |                                                |
 *                           | processing |                                                |
 *                           +------------+                                                |
 *                           |            |                                                |
 *                           |            v                                                |
 *                           |            +------------+                                   |
 *                           |            |   PDSCH    |                                   |
 *                           |            | processing | decoding result                   |
 *                           |            +------------+    -> ACK/NACK of PDSCH           |
 *                           |                         |                                   |
 *                           |                         v                                   |
 *                           |                         +-------------+------------+        |
 *                           |                         | PUCCH/PUSCH | Tx samples |        |
 *                           |                         |  processing | transfer   |        |
 *                           |                         +-------------+------------+        |
 *                           |                                                             |
 *                           |/___________________________________________________________\|
 *                            \  duration between reception and associated transmission   /
 *
 * Remark: processing is done slot by slot, it can be distribute on different threads which are executed in parallel.
 * This is an architecture optimization in order to cope with real time constraints.
 * By example, for LTE, subframe processing is spread over 4 different threads.
 *
 */

#ifndef NO_RAT_NR
  #define DURATION_RX_TO_TX           (NR_UE_CAPABILITY_SLOT_RX_TO_TX)  /* for NR this will certainly depends to such UE capability which is not yet defined */
#else
  #define DURATION_RX_TO_TX           (4)   /* For LTE, this duration is fixed to 4 and it is linked to LTE standard for both modes FDD/TDD */
#endif

#define FRAME_PERIOD    100000000ULL
#define DAQ_PERIOD      66667ULL

typedef enum {
  pss=0,
  pbch=1,
  si=2
} sync_mode_t;


void init_nr_ue_vars(PHY_VARS_NR_UE *ue,
                     NR_DL_FRAME_PARMS *frame_parms,
                     uint8_t UE_id,
                     uint8_t abstraction_flag)
{

  memcpy(&(ue->frame_parms), frame_parms, sizeof(NR_DL_FRAME_PARMS));

  ue->Mod_id      = UE_id;
  ue->mac_enabled = 1;
  // initialize all signal buffers
  // initialize all signal buffers
  init_nr_ue_signal(ue,1,abstraction_flag);
  // intialize transport
  init_nr_ue_transport(ue,abstraction_flag);
}

/*!
 * It performs band scanning and synchonization.
 * \param arg is a pointer to a \ref PHY_VARS_NR_UE structure.
 */

typedef struct syncData_s {
  UE_nr_rxtx_proc_t proc;
  PHY_VARS_NR_UE *UE;
} syncData_t;

static void UE_synch(void *arg) {
  syncData_t *syncD=(syncData_t *) arg;
  int i, hw_slot_offset;
  PHY_VARS_NR_UE *UE = syncD->UE;
  sync_mode_t sync_mode = pbch;
  int CC_id = UE->CC_id;
  int freq_offset=0;
  UE->is_synchronized = 0;

  if (UE->UE_scan == 0) {
    LOG_I( PHY, "[SCHED][UE] Check absolute frequency DL %"PRIu64", UL %"PRIu64" (oai_exit %d, rx_num_channels %d)\n",
           UE->frame_parms.dl_CarrierFreq, UE->frame_parms.ul_CarrierFreq,
           oai_exit, openair0_cfg[0].rx_num_channels);

    for (i=0; i<openair0_cfg[UE->rf_map.card].rx_num_channels; i++) {
      openair0_cfg[UE->rf_map.card].rx_freq[UE->rf_map.chain+i] = UE->frame_parms.dl_CarrierFreq;
      openair0_cfg[UE->rf_map.card].tx_freq[UE->rf_map.chain+i] = UE->frame_parms.ul_CarrierFreq;
      openair0_cfg[UE->rf_map.card].autocal[UE->rf_map.chain+i] = 1;

      if (UE->frame_parms.frame_type == FDD) 
        openair0_cfg[UE->rf_map.card].duplex_mode = duplex_mode_FDD;
      else 
        openair0_cfg[UE->rf_map.card].duplex_mode = duplex_mode_TDD;
    }

    sync_mode = pbch;
  } else {
    LOG_E(PHY,"Fixme!\n");
    /*
    for (i=0; i<openair0_cfg[UE->rf_map.card].rx_num_channels; i++) {
      downlink_frequency[UE->rf_map.card][UE->rf_map.chain+i] = bands_to_scan.band_info[CC_id].dl_min;
      uplink_frequency_offset[UE->rf_map.card][UE->rf_map.chain+i] =
        bands_to_scan.band_info[CC_id].ul_min-bands_to_scan.band_info[CC_id].dl_min;
      openair0_cfg[UE->rf_map.card].rx_freq[UE->rf_map.chain+i] = downlink_frequency[CC_id][i];
      openair0_cfg[UE->rf_map.card].tx_freq[UE->rf_map.chain+i] =
        downlink_frequency[CC_id][i]+uplink_frequency_offset[CC_id][i];
      openair0_cfg[UE->rf_map.card].rx_gain[UE->rf_map.chain+i] = UE->rx_total_gain_dB;
    }
    */
  }

  LOG_W(PHY, "Starting sync detection\n");

  switch (sync_mode) {
    /*
    case pss:
      LOG_I(PHY,"[SCHED][UE] Scanning band %d (%d), freq %u\n",bands_to_scan.band_info[current_band].band, current_band,bands_to_scan.band_info[current_band].dl_min+current_offset);
      //lte_sync_timefreq(UE,current_band,bands_to_scan.band_info[current_band].dl_min+current_offset);
      current_offset += 20000000; // increase by 20 MHz

      if (current_offset > bands_to_scan.band_info[current_band].dl_max-bands_to_scan.band_info[current_band].dl_min) {
        current_band++;
        current_offset=0;
      }

      if (current_band==bands_to_scan.nbands) {
        current_band=0;
        oai_exit=1;
      }

      for (i=0; i<openair0_cfg[UE->rf_map.card].rx_num_channels; i++) {
        downlink_frequency[UE->rf_map.card][UE->rf_map.chain+i] = bands_to_scan.band_info[current_band].dl_min+current_offset;
        uplink_frequency_offset[UE->rf_map.card][UE->rf_map.chain+i] = bands_to_scan.band_info[current_band].ul_min-bands_to_scan.band_info[0].dl_min + current_offset;
        openair0_cfg[UE->rf_map.card].rx_freq[UE->rf_map.chain+i] = downlink_frequency[CC_id][i];
        openair0_cfg[UE->rf_map.card].tx_freq[UE->rf_map.chain+i] = downlink_frequency[CC_id][i]+uplink_frequency_offset[CC_id][i];
        openair0_cfg[UE->rf_map.card].rx_gain[UE->rf_map.chain+i] = UE->rx_total_gain_dB;

        if (UE->UE_scan_carrier) {
          openair0_cfg[UE->rf_map.card].autocal[UE->rf_map.chain+i] = 1;
        }
      }

      break;
    */
    case pbch:
      LOG_I(PHY, "[UE thread Synch] Running Initial Synch (mode %d)\n",UE->mode);

      if (nr_initial_sync( &syncD->proc, UE, UE->mode,2) == 0) {
        freq_offset = UE->common_vars.freq_offset; // frequency offset computed with pss in initial sync
        hw_slot_offset = ((UE->rx_offset<<1) / UE->frame_parms.samples_per_subframe * UE->frame_parms.slots_per_subframe) +
                         round((float)((UE->rx_offset<<1) % UE->frame_parms.samples_per_subframe)/UE->frame_parms.samples_per_slot0);
        LOG_I(PHY,"Got synch: hw_slot_offset %d, carrier off %d Hz, rxgain %d (DL %lu, UL %lu), UE_scan_carrier %d\n",
              hw_slot_offset,
              freq_offset,
              UE->rx_total_gain_dB,
              UE->frame_parms.dl_CarrierFreq+freq_offset,
              UE->frame_parms.ul_CarrierFreq+freq_offset,
              UE->UE_scan_carrier );

        // rerun with new cell parameters and frequency-offset
        for (i=0; i<openair0_cfg[UE->rf_map.card].rx_num_channels; i++) {
          openair0_cfg[UE->rf_map.card].rx_gain[UE->rf_map.chain+i] = UE->rx_total_gain_dB;//-USRP_GAIN_OFFSET;

          if (freq_offset >= 0)
            openair0_cfg[UE->rf_map.card].rx_freq[UE->rf_map.chain+i] += abs(freq_offset);
          else
            openair0_cfg[UE->rf_map.card].rx_freq[UE->rf_map.chain+i] -= abs(freq_offset);

          openair0_cfg[UE->rf_map.card].tx_freq[UE->rf_map.chain+i] =
            openair0_cfg[UE->rf_map.card].rx_freq[UE->rf_map.chain+i]+(UE->frame_parms.ul_CarrierFreq-UE->frame_parms.dl_CarrierFreq);
          UE->frame_parms.dl_CarrierFreq = openair0_cfg[CC_id].rx_freq[i];
        }

        // reconfigure for potentially different bandwidth
        switch(UE->frame_parms.N_RB_DL) {
          case 6:
            openair0_cfg[UE->rf_map.card].sample_rate =1.92e6;
            openair0_cfg[UE->rf_map.card].rx_bw          =.96e6;
            openair0_cfg[UE->rf_map.card].tx_bw          =.96e6;
            //            openair0_cfg[0].rx_gain[0] -= 12;
            break;

          case 25:
            openair0_cfg[UE->rf_map.card].sample_rate =7.68e6;
            openair0_cfg[UE->rf_map.card].rx_bw          =2.5e6;
            openair0_cfg[UE->rf_map.card].tx_bw          =2.5e6;
            //            openair0_cfg[0].rx_gain[0] -= 6;
            break;

          case 50:
            openair0_cfg[UE->rf_map.card].sample_rate =15.36e6;
            openair0_cfg[UE->rf_map.card].rx_bw          =5.0e6;
            openair0_cfg[UE->rf_map.card].tx_bw          =5.0e6;
            //            openair0_cfg[0].rx_gain[0] -= 3;
            break;

          case 100:
            openair0_cfg[UE->rf_map.card].sample_rate=30.72e6;
            openair0_cfg[UE->rf_map.card].rx_bw=10.0e6;
            openair0_cfg[UE->rf_map.card].tx_bw=10.0e6;
            //            openair0_cfg[0].rx_gain[0] -= 0;
            break;

          case 66:
            openair0_cfg[UE->rf_map.card].sample_rate=122.88e6;
            openair0_cfg[UE->rf_map.card].rx_bw=100.e6;
            openair0_cfg[UE->rf_map.card].tx_bw=100.e6;
            break;
        }

        if (UE->mode != loop_through_memory) {
          UE->rfdevice.trx_set_freq_func(&UE->rfdevice,&openair0_cfg[0],0);
          //UE->rfdevice.trx_set_gains_func(&openair0,&openair0_cfg[0]);
          //UE->rfdevice.trx_stop_func(&UE->rfdevice);
          // sleep(1);
          //nr_init_frame_parms_ue(&UE->frame_parms);
          /*if (UE->rfdevice.trx_start_func(&UE->rfdevice) != 0 ) {
            LOG_E(HW,"Could not start the device\n");
            oai_exit=1;
            }*/
        }

        if (UE->UE_scan_carrier == 1) {
          UE->UE_scan_carrier = 0;
        } else {
          UE->is_synchronized = 1;
        }
      } else {
        // initial sync failed
        // calculate new offset and try again
        if (UE->UE_scan_carrier == 1) {
          if (freq_offset >= 0)
            freq_offset += 100;

          freq_offset *= -1;
          LOG_I(PHY, "[initial_sync] trying carrier off %d Hz, rxgain %d (DL %lu, UL %lu)\n",
                freq_offset,
                UE->rx_total_gain_dB,
                UE->frame_parms.dl_CarrierFreq+freq_offset,
                UE->frame_parms.ul_CarrierFreq+freq_offset );

          for (i=0; i<openair0_cfg[UE->rf_map.card].rx_num_channels; i++) {
            openair0_cfg[UE->rf_map.card].rx_freq[UE->rf_map.chain+i] = UE->frame_parms.dl_CarrierFreq+freq_offset;
            openair0_cfg[UE->rf_map.card].tx_freq[UE->rf_map.chain+i] = UE->frame_parms.ul_CarrierFreq+freq_offset;
            openair0_cfg[UE->rf_map.card].rx_gain[UE->rf_map.chain+i] = UE->rx_total_gain_dB;//-USRP_GAIN_OFFSET;

            if (UE->UE_scan_carrier==1)
              openair0_cfg[UE->rf_map.card].autocal[UE->rf_map.chain+i] = 1;
          }

          if (UE->mode != loop_through_memory)
            UE->rfdevice.trx_set_freq_func(&UE->rfdevice,&openair0_cfg[0],0);
        }// initial_sync=0

        break;

      case si:
      default:
        break;
      }
  }
}

void processSlotTX( PHY_VARS_NR_UE *UE, UE_nr_rxtx_proc_t *proc) {

  uint32_t rb_size, rb_start;
  uint16_t rnti, l_prime_mask, n_rb0, n_rb1, pdu_bit_map;
  uint8_t nr_of_symbols, start_symbol_index, mcs_index, mcs_table, nrOfLayers, harq_process_id, rv_index, dmrs_config_type;
  uint8_t ptrs_mcs1, ptrs_mcs2, ptrs_mcs3, ptrs_time_density, ptrs_freq_density;
  nr_dcireq_t dcireq;
  nr_scheduled_response_t scheduled_response;

  // program PUSCH. this should actually be done by the MAC upon reception of an UL DCI
  if (proc->nr_tti_tx == 8 || UE->frame_parms.frame_type == FDD){

    dcireq.module_id = UE->Mod_id;
    dcireq.gNB_index = 0;
    dcireq.cc_id     = 0;
    dcireq.frame     = proc->frame_rx;
    dcireq.slot      = proc->nr_tti_rx;

    scheduled_response.dl_config = NULL;
    scheduled_response.ul_config = &dcireq.ul_config_req;
    scheduled_response.tx_request = NULL;
    scheduled_response.module_id = UE->Mod_id;
    scheduled_response.CC_id     = 0;
    scheduled_response.frame = proc->frame_rx;
    scheduled_response.slot  = proc->nr_tti_rx;
    //--------------------------Temporary configuration-----------------------------//
    rnti = 0x1234;
    rb_size = 50;
    rb_start = 0;
    nr_of_symbols = 12;
    start_symbol_index = 2;
    nrOfLayers = 1;
    mcs_index = 9;
    mcs_table = 0;
    harq_process_id = 0;
    rv_index = 0;
    l_prime_mask = get_l_prime(nr_of_symbols, typeB, pusch_dmrs_pos0, pusch_len1);
    dmrs_config_type = 0;
    ptrs_mcs1 = 2;
    ptrs_mcs2 = 4;
    ptrs_mcs3 = 10;
    n_rb0 = 25;
    n_rb1 = 75;
    pdu_bit_map = PUSCH_PDU_BITMAP_PUSCH_DATA;
    ptrs_time_density = get_L_ptrs(ptrs_mcs1, ptrs_mcs2, ptrs_mcs3, mcs_index, mcs_table);
    ptrs_freq_density = get_K_ptrs(n_rb0, n_rb1, rb_size);
    //------------------------------------------------------------------------------//

    scheduled_response.ul_config->slot = 8;
    scheduled_response.ul_config->number_pdus = 1;
    scheduled_response.ul_config->ul_config_list[0].pdu_type = FAPI_NR_UL_CONFIG_TYPE_PUSCH;
    scheduled_response.ul_config->ul_config_list[0].pusch_config_pdu.rnti = rnti;
    scheduled_response.ul_config->ul_config_list[0].pusch_config_pdu.rb_size = rb_size;
    scheduled_response.ul_config->ul_config_list[0].pusch_config_pdu.rb_start = rb_start;
    scheduled_response.ul_config->ul_config_list[0].pusch_config_pdu.nr_of_symbols = nr_of_symbols;
    scheduled_response.ul_config->ul_config_list[0].pusch_config_pdu.start_symbol_index = start_symbol_index;
    scheduled_response.ul_config->ul_config_list[0].pusch_config_pdu.ul_dmrs_symb_pos = l_prime_mask << start_symbol_index;
    scheduled_response.ul_config->ul_config_list[0].pusch_config_pdu.dmrs_config_type = dmrs_config_type;
    scheduled_response.ul_config->ul_config_list[0].pusch_config_pdu.mcs_index = mcs_index;
    scheduled_response.ul_config->ul_config_list[0].pusch_config_pdu.mcs_table = mcs_table;
    scheduled_response.ul_config->ul_config_list[0].pusch_config_pdu.pusch_data.new_data_indicator = 0;
    scheduled_response.ul_config->ul_config_list[0].pusch_config_pdu.pusch_data.rv_index = rv_index;
    scheduled_response.ul_config->ul_config_list[0].pusch_config_pdu.nrOfLayers = nrOfLayers;
    scheduled_response.ul_config->ul_config_list[0].pusch_config_pdu.pusch_data.harq_process_id = harq_process_id;
    scheduled_response.ul_config->ul_config_list[0].pusch_config_pdu.pdu_bit_map = pdu_bit_map;
    scheduled_response.ul_config->ul_config_list[0].pusch_config_pdu.pusch_ptrs.ptrs_time_density = ptrs_time_density;
    scheduled_response.ul_config->ul_config_list[0].pusch_config_pdu.pusch_ptrs.ptrs_freq_density = ptrs_freq_density;
    scheduled_response.ul_config->ul_config_list[0].pusch_config_pdu.pusch_ptrs.ptrs_ports_list   = (nfapi_nr_ue_ptrs_ports_t *) malloc(2*sizeof(nfapi_nr_ue_ptrs_ports_t));
    scheduled_response.ul_config->ul_config_list[0].pusch_config_pdu.pusch_ptrs.ptrs_ports_list[0].ptrs_re_offset = 0;

    if (1 << ptrs_time_density >= nr_of_symbols) {
      scheduled_response.ul_config->ul_config_list[0].pusch_config_pdu.pdu_bit_map &= ~PUSCH_PDU_BITMAP_PUSCH_PTRS; // disable PUSCH PTRS
    }

    nr_ue_scheduled_response(&scheduled_response);
    
    if (UE->mode != loop_through_memory) {
      uint8_t thread_id = PHY_vars_UE_g[UE->Mod_id][0]->current_thread_id[proc->nr_tti_tx];
      phy_procedures_nrUE_TX(UE,proc,0,thread_id);
    }
  }
}

void processSlotRX( PHY_VARS_NR_UE *UE, UE_nr_rxtx_proc_t *proc) {

  nr_dcireq_t dcireq;
  nr_scheduled_response_t scheduled_response;
  uint8_t  ssb_period = UE->nrUE_config.ssb_table.ssb_period; 

  //program DCI for slot 1
  //TODO: all of this has to be moved to the MAC!!!
  if (proc->nr_tti_rx == NR_DOWNLINK_SLOT || UE->frame_parms.frame_type == FDD){
    dcireq.module_id = UE->Mod_id;
    dcireq.gNB_index = 0;
    dcireq.cc_id     = 0;
    dcireq.frame     = proc->frame_rx;
    dcireq.slot      = proc->nr_tti_rx;
    nr_ue_dcireq(&dcireq); //to be replaced with function pointer later

    // we should have received a DL DCI here, so configure DL accordingly
    scheduled_response.dl_config = &dcireq.dl_config_req;
    scheduled_response.ul_config = NULL;
    scheduled_response.tx_request = NULL;
    scheduled_response.module_id = UE->Mod_id;
    scheduled_response.CC_id     = 0;
    if (!((proc->frame_rx)%(1<<(ssb_period-1)))) {
      if(proc->frame_rx > dcireq.dl_config_req.sfn)
        UE->frame_gap = proc->frame_rx - dcireq.dl_config_req.sfn;
      if(proc->frame_rx < dcireq.dl_config_req.sfn)
        UE->frame_gap = dcireq.dl_config_req.sfn - proc->frame_rx;
      proc->frame_rx = dcireq.dl_config_req.sfn;
    }
    scheduled_response.frame = proc->frame_rx;
    scheduled_response.slot = proc->nr_tti_rx;

    nr_ue_scheduled_response(&scheduled_response);
  }

  // Process Rx data for one sub-frame
  if ( proc->nr_tti_rx >=0 && proc->nr_tti_rx <= 1 ) {
#ifdef UE_SLOT_PARALLELISATION
    phy_procedures_slot_parallelization_nrUE_RX( UE, proc, 0, 0, 1, UE->mode, no_relay, NULL );
#else
    uint64_t a=rdtsc();
    phy_procedures_nrUE_RX( UE, proc, 0, 1, UE->mode);
    LOG_D(PHY,"phy_procedures_nrUE_RX: slot:%d, time %lu\n", proc->nr_tti_rx, (rdtsc()-a)/3500);
    //printf(">>> nr_ue_pdcch_procedures ended\n");
#endif

    if(IS_SOFTMODEM_NOS1){ //&& proc->nr_tti_rx==1
      //Hardcoded rnti value
      protocol_ctxt_t ctxt;
      PROTOCOL_CTXT_SET_BY_MODULE_ID(&ctxt, UE->Mod_id, ENB_FLAG_NO,
				     0x1234, proc->frame_rx,
				     proc->nr_tti_rx, 0);
      pdcp_run(&ctxt);
    }
  }

<<<<<<< HEAD
  // no UL for now
=======
>>>>>>> 90b10268
  // no UL for now
  /*
  if (UE->mac_enabled==1) {
    //  trigger L2 to run ue_scheduler thru IF module
    //  [TODO] mapping right after NR initial sync
    if(UE->if_inst != NULL && UE->if_inst->ul_indication != NULL) {
      UE->ul_indication.module_id = 0;
      UE->ul_indication.gNB_index = 0;
      UE->ul_indication.cc_id = 0;
      UE->ul_indication.frame = proc->frame_rx;
      UE->ul_indication.slot = proc->nr_tti_rx;
      UE->if_inst->ul_indication(&UE->ul_indication);
    }
  }
  */
}

/*!
 * \brief This is the UE thread for RX subframe n and TX subframe n+4.
 * This thread performs the phy_procedures_UE_RX() on every received slot.
 * then, if TX is enabled it performs TX for n+4.
 * \param arg is a pointer to a \ref PHY_VARS_NR_UE structure.
 * \returns a pointer to an int. The storage is not on the heap and must not be freed.
 */

typedef struct processingData_s {
  UE_nr_rxtx_proc_t proc;
  PHY_VARS_NR_UE    *UE;
}  processingData_t;

void UE_processing(void *arg) {
  processingData_t *rxtxD=(processingData_t *) arg;
  UE_nr_rxtx_proc_t *proc = &rxtxD->proc;
  PHY_VARS_NR_UE    *UE   = rxtxD->UE;

  uint8_t gNB_id = 0;
  // params for UL time alignment procedure
  // params for UL time alignment procedure
  NR_UL_TIME_ALIGNMENT_t *ul_time_alignment = &UE->ul_time_alignment[gNB_id];
  uint8_t numerology = UE->frame_parms.numerology_index;
  uint16_t bwp_ul_NB_RB = UE->frame_parms.N_RB_UL;
  int slot_tx = proc->nr_tti_tx;
  int frame_tx = proc->frame_tx;

  /* UL time alignment
  // If the current tx frame and slot match the TA configuration in ul_time_alignment
  // then timing advance is processed and set to be applied in the next UL transmission */
  if (UE->mac_enabled == 1) {

    if (frame_tx == ul_time_alignment->ta_frame && slot_tx == ul_time_alignment->ta_slot) {
      LOG_D(PHY,"Applying timing advance -- frame %d -- slot %d\n", frame_tx, slot_tx);
      //if (nfapi_mode!=3){
      //if (nfapi_mode!=3){
      nr_process_timing_advance(UE->Mod_id, UE->CC_id, ul_time_alignment->ta_command, numerology, bwp_ul_NB_RB);
      ul_time_alignment->ta_frame = -1;
      ul_time_alignment->ta_slot = -1;
      //}
    }
  }

  processSlotRX(UE, proc);

  processSlotTX(UE, proc);

}

void dummyWrite(PHY_VARS_NR_UE *UE,openair0_timestamp timestamp, int writeBlockSize) {
  void *dummy_tx[UE->frame_parms.nb_antennas_tx];

  for (int i=0; i<UE->frame_parms.nb_antennas_tx; i++)
    dummy_tx[i]=malloc16_clear(writeBlockSize*4);

  AssertFatal( writeBlockSize ==
               UE->rfdevice.trx_write_func(&UE->rfdevice,
               timestamp,
               dummy_tx,
               writeBlockSize,
               UE->frame_parms.nb_antennas_tx,
               4),"");

  for (int i=0; i<UE->frame_parms.nb_antennas_tx; i++)
    free(dummy_tx[i]);
}

void readFrame(PHY_VARS_NR_UE *UE,  openair0_timestamp *timestamp, bool toTrash) {

  void *rxp[NB_ANTENNAS_RX];

  for(int x=0; x<20; x++) {  // two frames for initial sync
    for (int slot=0; slot<UE->frame_parms.slots_per_subframe; slot ++ ) {
      for (int i=0; i<UE->frame_parms.nb_antennas_rx; i++) {
        if (toTrash)
          rxp[i]=malloc16(UE->frame_parms.get_samples_per_slot(slot,&UE->frame_parms)*4);
        else
          rxp[i] = ((void *)&UE->common_vars.rxdata[i][0]) +
                   4*((x*UE->frame_parms.samples_per_subframe)+
                   UE->frame_parms.get_samples_slot_timestamp(slot,&UE->frame_parms,0));
      }
        
      AssertFatal( UE->frame_parms.get_samples_per_slot(slot,&UE->frame_parms) ==
                   UE->rfdevice.trx_read_func(&UE->rfdevice,
                   timestamp,
                   rxp,
                   UE->frame_parms.get_samples_per_slot(slot,&UE->frame_parms),
                   UE->frame_parms.nb_antennas_rx), "");

      if (IS_SOFTMODEM_RFSIM)
        dummyWrite(UE,*timestamp, UE->frame_parms.get_samples_per_slot(slot,&UE->frame_parms));
      if (toTrash)
        for (int i=0; i<UE->frame_parms.nb_antennas_rx; i++)
          free(rxp[i]);
    }
  }

}

void syncInFrame(PHY_VARS_NR_UE *UE, openair0_timestamp *timestamp) {

<<<<<<< HEAD
  LOG_I(PHY,"Resynchronizing RX by %d samples (mode = %d)\n",UE->rx_offset,UE->mode);
  void *dummy_tx[UE->frame_parms.nb_antennas_tx];
=======
    LOG_I(PHY,"Resynchronizing RX by %d samples (mode = %d)\n",UE->rx_offset,UE->mode);
>>>>>>> 90b10268

    *timestamp += UE->frame_parms.get_samples_per_slot(1,&UE->frame_parms);
    for ( int size=UE->rx_offset ; size > 0 ; size -= UE->frame_parms.samples_per_subframe ) {
      int unitTransfer=size>UE->frame_parms.samples_per_subframe ? UE->frame_parms.samples_per_subframe : size ;
      // we write before read becasue gNB waits for UE to write and both executions halt
      // this happens here as the read size is samples_per_subframe which is very much larger than samp_per_slot
      if (IS_SOFTMODEM_RFSIM) dummyWrite(UE,*timestamp, unitTransfer);
      AssertFatal(unitTransfer ==
                  UE->rfdevice.trx_read_func(&UE->rfdevice,
                                             timestamp,
                                             (void **)UE->common_vars.rxdata,
                                             unitTransfer,
                                             UE->frame_parms.nb_antennas_rx),"");
      *timestamp += unitTransfer; // this does not affect the read but needed for RFSIM write
    }

}

int computeSamplesShift(PHY_VARS_NR_UE *UE) {
  if (IS_SOFTMODEM_RFSIM) {
    LOG_D(PHY,"SET rx_offset %d \n",UE->rx_offset);
    //UE->rx_offset_diff=0;
    return 0;
  }

  // compute TO compensation that should be applied for this frame
  if ( UE->rx_offset < UE->frame_parms.samples_per_frame/2  &&
       UE->rx_offset > 0 ) {
    //LOG_I(PHY,"!!!adjusting -1 samples!!!\n");
    return -1 ;
  }

  if ( UE->rx_offset > UE->frame_parms.samples_per_frame/2 &&
       UE->rx_offset < UE->frame_parms.samples_per_frame ) {
    //LOG_I(PHY,"!!!adjusting +1 samples!!!\n");
    return 1;
  }

  return 0;
}

static inline int get_firstSymSamp(uint16_t slot, NR_DL_FRAME_PARMS *fp) {
  if (fp->numerology_index == 0)
    return fp->nb_prefix_samples0 + fp->ofdm_symbol_size;
  int num_samples = (slot%(fp->slots_per_subframe/2)) ? fp->nb_prefix_samples : fp->nb_prefix_samples0;
  num_samples += fp->ofdm_symbol_size;
  return num_samples;
}

static inline int get_readBlockSize(uint16_t slot, NR_DL_FRAME_PARMS *fp) {
  int rem_samples = fp->get_samples_per_slot(slot, fp) - get_firstSymSamp(slot, fp);
  int next_slot_first_symbol = 0;
  if (slot < (fp->slots_per_frame-1))
    next_slot_first_symbol = get_firstSymSamp(slot+1, fp);
  return rem_samples + next_slot_first_symbol;
}

void *UE_thread(void *arg) {
  //this thread should be over the processing thread to keep in real time
  PHY_VARS_NR_UE *UE = (PHY_VARS_NR_UE *) arg;
  //  int tx_enabled = 0;
  openair0_timestamp timestamp;
  void *rxp[NB_ANTENNAS_RX], *txp[NB_ANTENNAS_TX];
  int start_rx_stream = 0;
  AssertFatal(0== openair0_device_load(&(UE->rfdevice), &openair0_cfg[0]), "");
  UE->rfdevice.host_type = RAU_HOST;
  AssertFatal(UE->rfdevice.trx_start_func(&UE->rfdevice) == 0, "Could not start the device\n");
  notifiedFIFO_t nf;
  initNotifiedFIFO(&nf);
  int nbSlotProcessing=0;
  int thread_idx=0;
  notifiedFIFO_t freeBlocks;
  initNotifiedFIFO_nothreadSafe(&freeBlocks);
  NR_UE_MAC_INST_t *mac = get_mac_inst(0);

  for (int i=0; i<RX_NB_TH+1; i++)  // RX_NB_TH working + 1 we are making to be pushed
    pushNotifiedFIFO_nothreadSafe(&freeBlocks,
                                  newNotifiedFIFO_elt(sizeof(processingData_t), 0,&nf,UE_processing));

  bool syncRunning=false;
  const int nb_slot_frame = UE->frame_parms.slots_per_frame;
  int absolute_slot=0, decoded_frame_rx=INT_MAX, trashed_frames=0;

  while (!oai_exit) {
    if (syncRunning) {
      notifiedFIFO_elt_t *res=tryPullTpool(&nf, Tpool);

      if (res) {
        syncRunning=false;
        syncData_t *tmp=(syncData_t *)NotifiedFifoData(res);
        // shift the frame index with all the frames we trashed meanwhile we perform the synch search
        decoded_frame_rx=(tmp->proc.decoded_frame_rx + (!UE->init_sync_frame) + trashed_frames) % MAX_FRAME_NUMBER;
        delNotifiedFIFO_elt(res);
      } else {
        readFrame(UE, &timestamp, true);
        trashed_frames+=2;
        continue;
      }
    }

    AssertFatal( !syncRunning, "At this point synchronization can't be running\n");

    if (!UE->is_synchronized) {
      readFrame(UE, &timestamp, false);
      notifiedFIFO_elt_t *Msg=newNotifiedFIFO_elt(sizeof(syncData_t),0,&nf,UE_synch);
      syncData_t *syncMsg=(syncData_t *)NotifiedFifoData(Msg);
      syncMsg->UE=UE;
      memset(&syncMsg->proc, 0, sizeof(syncMsg->proc));
      pushTpool(Tpool, Msg);
      trashed_frames=0;
      syncRunning=true;
      continue;
    }

    if (start_rx_stream==0) {
      start_rx_stream=1;
      syncInFrame(UE, &timestamp);
      UE->rx_offset=0;
      UE->time_sync_cell=0;
      // read in first symbol
      AssertFatal (UE->frame_parms.ofdm_symbol_size+UE->frame_parms.nb_prefix_samples0 ==
                   UE->rfdevice.trx_read_func(&UE->rfdevice,
                                              &timestamp,
                                              (void **)UE->common_vars.rxdata,
                                              UE->frame_parms.ofdm_symbol_size+UE->frame_parms.nb_prefix_samples0,
                                              UE->frame_parms.nb_antennas_rx),"");
      // we have the decoded frame index in the return of the synch process
      // and we shifted above to the first slot of next frame
      decoded_frame_rx++;
      // we do ++ first in the regular processing, so it will be begin of frame;
      absolute_slot=decoded_frame_rx*nb_slot_frame -1;
      continue;
    }


    absolute_slot++;
    // whatever means thread_idx
    // Fix me: will be wrong when slot 1 is slow, as slot 2 finishes
    // Slot 3 will overlap if RX_NB_TH is 2
    // this is general failure in UE !!!
    thread_idx = absolute_slot % RX_NB_TH;
    int slot_nr = absolute_slot % nb_slot_frame;
    notifiedFIFO_elt_t *msgToPush;
    AssertFatal((msgToPush=pullNotifiedFIFO_nothreadSafe(&freeBlocks)) != NULL,"chained list failure");
    processingData_t *curMsg=(processingData_t *)NotifiedFifoData(msgToPush);
    curMsg->UE=UE;
    // update thread index for received subframe
    curMsg->UE->current_thread_id[slot_nr] = thread_idx;
    curMsg->proc.CC_id = 0;
    curMsg->proc.nr_tti_rx= slot_nr;
    curMsg->proc.subframe_rx=slot_nr/(nb_slot_frame/10);
    curMsg->proc.nr_tti_tx = (absolute_slot + DURATION_RX_TO_TX) % nb_slot_frame;
    curMsg->proc.subframe_tx=curMsg->proc.nr_tti_rx;
    curMsg->proc.frame_rx = ((absolute_slot/nb_slot_frame)+UE->frame_gap) % MAX_FRAME_NUMBER;
    curMsg->proc.frame_tx = (((absolute_slot+DURATION_RX_TO_TX)/nb_slot_frame)+UE->frame_gap) % MAX_FRAME_NUMBER;
    curMsg->proc.decoded_frame_rx=-1;
    //LOG_I(PHY,"Process slot %d thread Idx %d total gain %d\n", slot_nr, thread_idx, UE->rx_total_gain_dB);

#ifdef OAI_ADRV9371_ZC706
    /*uint32_t total_gain_dB_prev = 0;
    if (total_gain_dB_prev != UE->rx_total_gain_dB) {
<<<<<<< HEAD
    total_gain_dB_prev = UE->rx_total_gain_dB;
=======
        total_gain_dB_prev = UE->rx_total_gain_dB;
>>>>>>> 90b10268
        openair0_cfg[0].rx_gain[0] = UE->rx_total_gain_dB;
        UE->rfdevice.trx_set_gains_func(&UE->rfdevice,&openair0_cfg[0]);
    }*/
#endif

    int firstSymSamp = get_firstSymSamp(slot_nr, &UE->frame_parms);
    for (int i=0; i<UE->frame_parms.nb_antennas_rx; i++)
      rxp[i] = (void *)&UE->common_vars.rxdata[i][firstSymSamp+
               UE->frame_parms.get_samples_slot_timestamp(slot_nr,&UE->frame_parms,0)];

    for (int i=0; i<UE->frame_parms.nb_antennas_tx; i++)
      txp[i] = (void *)&UE->common_vars.txdata[i][UE->frame_parms.get_samples_slot_timestamp(
               ((curMsg->proc.nr_tti_rx + DURATION_RX_TO_TX)%nb_slot_frame),&UE->frame_parms,0)];

    int readBlockSize, writeBlockSize;

    if (slot_nr<(nb_slot_frame - 1)) {
      readBlockSize=get_readBlockSize(slot_nr, &UE->frame_parms);
      writeBlockSize=UE->frame_parms.get_samples_per_slot(curMsg->proc.nr_tti_tx,&UE->frame_parms);
    } else {
      UE->rx_offset_diff = computeSamplesShift(UE);
      readBlockSize=get_readBlockSize(slot_nr, &UE->frame_parms) -
                    UE->rx_offset_diff;
      writeBlockSize=UE->frame_parms.get_samples_per_slot(curMsg->proc.nr_tti_tx,&UE->frame_parms) -
                     UE->rx_offset_diff;
    }

    AssertFatal(readBlockSize ==
                UE->rfdevice.trx_read_func(&UE->rfdevice,
                                           &timestamp,
                                           rxp,
                                           readBlockSize,
                                           UE->frame_parms.nb_antennas_rx),"");

    AssertFatal( writeBlockSize ==
                 UE->rfdevice.trx_write_func(&UE->rfdevice,
                     timestamp+
                     UE->frame_parms.get_samples_slot_timestamp(slot_nr,
                     &UE->frame_parms,DURATION_RX_TO_TX) - firstSymSamp -
                     openair0_cfg[0].tx_sample_advance,
                     txp,
                     writeBlockSize,
                     UE->frame_parms.nb_antennas_tx,
                     1),"");

    if( slot_nr==(nb_slot_frame-1)) {
      // read in first symbol of next frame and adjust for timing drift
      int first_symbols=UE->frame_parms.ofdm_symbol_size+UE->frame_parms.nb_prefix_samples0; // first symbol of every frames

      if ( first_symbols > 0 )
        AssertFatal(first_symbols ==
                    UE->rfdevice.trx_read_func(&UE->rfdevice,
                                               &timestamp,
                                               (void **)UE->common_vars.rxdata,
                                               first_symbols,
                                               UE->frame_parms.nb_antennas_rx),"");
      else
        LOG_E(PHY,"can't compensate: diff =%d\n", first_symbols);
    }

    curMsg->proc.timestamp_tx = timestamp+
                                UE->frame_parms.get_samples_slot_timestamp(slot_nr,
                                &UE->frame_parms,DURATION_RX_TO_TX) - firstSymSamp;

    notifiedFIFO_elt_t *res;

    while (nbSlotProcessing >= RX_NB_TH) {
      if ( (res=tryPullTpool(&nf, Tpool)) != NULL ) {
        nbSlotProcessing--;
        processingData_t *tmp=(processingData_t *)res->msgData;

        if (tmp->proc.decoded_frame_rx != -1)
          decoded_frame_rx=(((mac->mib->systemFrameNumber.buf[0] >> mac->mib->systemFrameNumber.bits_unused)<<4) | tmp->proc.decoded_frame_rx);
          //decoded_frame_rx=tmp->proc.decoded_frame_rx;

        pushNotifiedFIFO_nothreadSafe(&freeBlocks,res);
      }

      usleep(200);
    }

    if (  (decoded_frame_rx != curMsg->proc.frame_rx) &&
          (((decoded_frame_rx+1) % MAX_FRAME_NUMBER) != curMsg->proc.frame_rx) &&
          (((decoded_frame_rx+2) % MAX_FRAME_NUMBER) != curMsg->proc.frame_rx))
      LOG_E(PHY,"Decoded frame index (%d) is not compatible with current context (%d), UE should go back to synch mode\n",
            decoded_frame_rx, curMsg->proc.frame_rx  );

    nbSlotProcessing++;
    msgToPush->key=slot_nr;
    pushTpool(Tpool, msgToPush);

    if (IS_SOFTMODEM_RFSIM || IS_SOFTMODEM_NOS1) {  //getenv("RFSIMULATOR")
      // FixMe: Wait previous thread is done, because race conditions seems too bad
      // in case of actual RF board, the overlap between threads mitigate the issue
      // We must receive one message, that proves the slot processing is done
      res=pullTpool(&nf, Tpool);
      nbSlotProcessing--;
      processingData_t *tmp=(processingData_t *)res->msgData;

      if (tmp->proc.decoded_frame_rx != -1)
        decoded_frame_rx=(((mac->mib->systemFrameNumber.buf[0] >> mac->mib->systemFrameNumber.bits_unused)<<4) | tmp->proc.decoded_frame_rx);
        //decoded_frame_rx=tmp->proc.decoded_frame_rx;

      pushNotifiedFIFO_nothreadSafe(&freeBlocks,res);
    }
  } // while !oai_exit

  return NULL;
}

void init_NR_UE(int nb_inst, char* rrc_config_path) {
  int inst;
  NR_UE_MAC_INST_t *mac_inst;
  NR_UE_RRC_INST_t* rrc_inst;
  
  for (inst=0; inst < nb_inst; inst++) {
    AssertFatal((rrc_inst = nr_l3_init_ue(rrc_config_path)) != NULL, "can not initialize RRC module\n");
    AssertFatal((mac_inst = nr_l2_init_ue(rrc_inst)) != NULL, "can not initialize L2 module\n");
    AssertFatal((mac_inst->if_module = nr_ue_if_module_init(inst)) != NULL, "can not initialize IF module\n");
  }
}

void init_NR_UE_threads(int nb_inst) {
  int inst;

  pthread_t threads[nb_inst];

  for (inst=0; inst < nb_inst; inst++) {
    PHY_VARS_NR_UE *UE = PHY_vars_UE_g[inst][0];

    LOG_I(PHY,"Intializing UE Threads for instance %d (%p,%p)...\n",inst,PHY_vars_UE_g[inst],PHY_vars_UE_g[inst][0]);
    threadCreate(&threads[inst], UE_thread, (void *)UE, "UEthread", -1, OAI_PRIORITY_RT_MAX);

#ifdef UE_DLSCH_PARALLELISATION
    pthread_t dlsch0_threads;
    threadCreate(&dlsch0_threads, dlsch_thread, (void *)UE, "DLthread", -1, OAI_PRIORITY_RT_MAX-1);
#endif

  }
}

/* HACK: this function is needed to compile the UE
 * fix it somehow
 */
int8_t find_dlsch(uint16_t rnti,
                  PHY_VARS_eNB *eNB,
                  find_type_t type)
{
  printf("you cannot read this\n");
  abort();
}

void multicast_link_write_sock(int groupP, char *dataP, uint32_t sizeP) {}<|MERGE_RESOLUTION|>--- conflicted
+++ resolved
@@ -146,7 +146,7 @@
 
   ue->Mod_id      = UE_id;
   ue->mac_enabled = 1;
-  // initialize all signal buffers
+
   // initialize all signal buffers
   init_nr_ue_signal(ue,1,abstraction_flag);
   // intialize transport
@@ -495,10 +495,6 @@
     }
   }
 
-<<<<<<< HEAD
-  // no UL for now
-=======
->>>>>>> 90b10268
   // no UL for now
   /*
   if (UE->mac_enabled==1) {
@@ -535,7 +531,7 @@
   PHY_VARS_NR_UE    *UE   = rxtxD->UE;
 
   uint8_t gNB_id = 0;
-  // params for UL time alignment procedure
+
   // params for UL time alignment procedure
   NR_UL_TIME_ALIGNMENT_t *ul_time_alignment = &UE->ul_time_alignment[gNB_id];
   uint8_t numerology = UE->frame_parms.numerology_index;
@@ -550,7 +546,7 @@
 
     if (frame_tx == ul_time_alignment->ta_frame && slot_tx == ul_time_alignment->ta_slot) {
       LOG_D(PHY,"Applying timing advance -- frame %d -- slot %d\n", frame_tx, slot_tx);
-      //if (nfapi_mode!=3){
+
       //if (nfapi_mode!=3){
       nr_process_timing_advance(UE->Mod_id, UE->CC_id, ul_time_alignment->ta_command, numerology, bwp_ul_NB_RB);
       ul_time_alignment->ta_frame = -1;
@@ -617,12 +613,7 @@
 
 void syncInFrame(PHY_VARS_NR_UE *UE, openair0_timestamp *timestamp) {
 
-<<<<<<< HEAD
-  LOG_I(PHY,"Resynchronizing RX by %d samples (mode = %d)\n",UE->rx_offset,UE->mode);
-  void *dummy_tx[UE->frame_parms.nb_antennas_tx];
-=======
     LOG_I(PHY,"Resynchronizing RX by %d samples (mode = %d)\n",UE->rx_offset,UE->mode);
->>>>>>> 90b10268
 
     *timestamp += UE->frame_parms.get_samples_per_slot(1,&UE->frame_parms);
     for ( int size=UE->rx_offset ; size > 0 ; size -= UE->frame_parms.samples_per_subframe ) {
@@ -784,11 +775,7 @@
 #ifdef OAI_ADRV9371_ZC706
     /*uint32_t total_gain_dB_prev = 0;
     if (total_gain_dB_prev != UE->rx_total_gain_dB) {
-<<<<<<< HEAD
-    total_gain_dB_prev = UE->rx_total_gain_dB;
-=======
         total_gain_dB_prev = UE->rx_total_gain_dB;
->>>>>>> 90b10268
         openair0_cfg[0].rx_gain[0] = UE->rx_total_gain_dB;
         UE->rfdevice.trx_set_gains_func(&UE->rfdevice,&openair0_cfg[0]);
     }*/
