#!/bin/bash

set -euo pipefail

PREFIX=/opt/oai-gnb
ENABLE_X2=${ENABLE_X2:-yes}
THREAD_PARALLEL_CONFIG=${THREAD_PARALLEL_CONFIG:-PARALLEL_SINGLE_THREAD}

# Based another env var, pick one template to use
<<<<<<< HEAD

if [[ -v USE_NSA_TDD_MONO ]]; then ln -s $PREFIX/etc/gnb.nsa.tdd.conf $PREFIX/etc/gnb.conf; fi
if [[ -v USE_SA_TDD_MONO ]]; then ln -s $PREFIX/etc/gnb.sa.tdd.conf $PREFIX/etc/gnb.conf; fi
if [[ -v USE_SA_CU ]]; then ln -s $PREFIX/etc/gnb.sa.cu.conf $PREFIX/etc/gnb.conf; fi
if [[ -v USE_SA_TDD_CU ]]; then ln -s $PREFIX/etc/gnb.sa.du.tdd.conf $PREFIX/etc/gnb.conf; fi
=======
if [[ -v USE_NSA_TDD_MONO ]]; then cp $PREFIX/etc/gnb.nsa.tdd.conf $PREFIX/etc/gnb.conf; fi
if [[ -v USE_SA_TDD_MONO ]]; then cp $PREFIX/etc/gnb.sa.tdd.conf $PREFIX/etc/gnb.conf; fi
# Sometimes, the templates are not enough. We mount a conf file on $PREFIX/etc. It can be a template itself.
if [[ -v USE_VOLUMED_CONF ]]; then cp $PREFIX/etc/mounted.conf $PREFIX/etc/gnb.conf; fi
>>>>>>> ee3a256b

# Only this template will be manipulated
CONFIG_FILES=`ls $PREFIX/etc/gnb.conf || true`

for c in ${CONFIG_FILES}; do
    # Sometimes templates have no pattern to be replaced.
    if ! grep -oP '@[a-zA-Z0-9_]+@' ${c}; then
        echo "Configuration is already set"
        break
    fi

    # grep variable names (format: ${VAR}) from template to be rendered
    VARS=$(grep -oP '@[a-zA-Z0-9_]+@' ${c} | sort | uniq | xargs)

    # create sed expressions for substituting each occurrence of ${VAR}
    # with the value of the environment variable "VAR"
    EXPRESSIONS=""
    for v in ${VARS}; do
        NEW_VAR=`echo $v | sed -e "s#@##g"`
        if [[ "${!NEW_VAR}x" == "x" ]]; then
            echo "Error: Environment variable '${NEW_VAR}' is not set." \
                "Config file '$(basename $c)' requires all of $VARS."
            exit 1
        fi
        EXPRESSIONS="${EXPRESSIONS};s|${v}|${!NEW_VAR}|g"
    done
    EXPRESSIONS="${EXPRESSIONS#';'}"

    # render template and inline replace config file
    sed -i "${EXPRESSIONS}" ${c}
done

# Load the USRP binaries
if [[ -v USE_B2XX ]]; then
    $PREFIX/bin/uhd_images_downloader.py -t b2xx
elif [[ -v USE_X3XX ]]; then
    $PREFIX/bin/uhd_images_downloader.py -t x3xx
elif [[ -v USE_N3XX ]]; then
    $PREFIX/bin/uhd_images_downloader.py -t n3xx
fi

echo "=================================="
echo "== Starting gNB soft modem"
if [[ -v USE_ADDITIONAL_OPTIONS ]]; then
    echo "Additional option(s): ${USE_ADDITIONAL_OPTIONS}"
    new_args=()
    while [[ $# -gt 0 ]]; do
        new_args+=("$1")
        shift
    done
    for word in ${USE_ADDITIONAL_OPTIONS}; do
        new_args+=("$word")
    done
    echo "${new_args[@]}"
    exec "${new_args[@]}"
else
    echo "$@"
    exec "$@"
fi<|MERGE_RESOLUTION|>--- conflicted
+++ resolved
@@ -7,18 +7,12 @@
 THREAD_PARALLEL_CONFIG=${THREAD_PARALLEL_CONFIG:-PARALLEL_SINGLE_THREAD}
 
 # Based another env var, pick one template to use
-<<<<<<< HEAD
 
-if [[ -v USE_NSA_TDD_MONO ]]; then ln -s $PREFIX/etc/gnb.nsa.tdd.conf $PREFIX/etc/gnb.conf; fi
-if [[ -v USE_SA_TDD_MONO ]]; then ln -s $PREFIX/etc/gnb.sa.tdd.conf $PREFIX/etc/gnb.conf; fi
-if [[ -v USE_SA_CU ]]; then ln -s $PREFIX/etc/gnb.sa.cu.conf $PREFIX/etc/gnb.conf; fi
-if [[ -v USE_SA_TDD_CU ]]; then ln -s $PREFIX/etc/gnb.sa.du.tdd.conf $PREFIX/etc/gnb.conf; fi
-=======
 if [[ -v USE_NSA_TDD_MONO ]]; then cp $PREFIX/etc/gnb.nsa.tdd.conf $PREFIX/etc/gnb.conf; fi
-if [[ -v USE_SA_TDD_MONO ]]; then cp $PREFIX/etc/gnb.sa.tdd.conf $PREFIX/etc/gnb.conf; fi
+if [[ -v USE_SA_TDD_MONO ]]; then cp $PREFIX/etc/gnb.sa.tdd.conf $PREFIX/etc/gnb.conf; fiif [[ -v USE_SA_CU ]]; then ln -s $PREFIX/etc/gnb.sa.cu.conf $PREFIX/etc/gnb.conf; fi
+if [[ -v USE_SA_TDD_CU ]]; then cp $PREFIX/etc/gnb.sa.du.tdd.conf $PREFIX/etc/gnb.conf; fi
 # Sometimes, the templates are not enough. We mount a conf file on $PREFIX/etc. It can be a template itself.
 if [[ -v USE_VOLUMED_CONF ]]; then cp $PREFIX/etc/mounted.conf $PREFIX/etc/gnb.conf; fi
->>>>>>> ee3a256b
 
 # Only this template will be manipulated
 CONFIG_FILES=`ls $PREFIX/etc/gnb.conf || true`
