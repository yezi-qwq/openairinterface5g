--- conflicted
+++ resolved
@@ -36,16 +36,12 @@
 RUN /bin/sh oaienv && \
     cd cmake_targets && \
     mkdir -p log && \
-<<<<<<< HEAD
-    ./build_oai --eNB --gNB --RU --UE --nrUE --ninja --build-lib "telnetsrv enbscope uescope nrscope nrqtscope" -w USRP -t Ethernet --noavx512 -c --cmake-opt -DCMAKE_C_FLAGS=-Werror --cmake-opt -DCMAKE_CXX_FLAGS=-Werror $BUILD_OPTION && \
-    # Mainly to see if the sanitize option was perfectly executed
-    ldd ran_build/build/nr-softmodem
-=======
     ./build_oai -c --ninja \
       --eNB --gNB --RU --UE --nrUE \
       --build-lib "telnetsrv enbscope uescope nrscope nrqtscope" \
       -w USRP -t Ethernet \
       --build-e2 --cmake-opt -DXAPP_MULTILANGUAGE=OFF \
       --noavx512 \
-      --cmake-opt -DCMAKE_C_FLAGS=-Werror --cmake-opt -DCMAKE_CXX_FLAGS=-Werror
->>>>>>> 8e990850
+      --cmake-opt -DCMAKE_C_FLAGS=-Werror --cmake-opt -DCMAKE_CXX_FLAGS=-Werror $BUILD_OPTION && \
+    # Mainly to see if the sanitize option was perfectly executed
+    ldd ran_build/build/nr-softmodem