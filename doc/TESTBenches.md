--- conflicted
+++ resolved
@@ -90,6 +90,9 @@
 - [RAN-LTE-FDD-LTEBOX-Container](https://jenkins-oai.eurecom.fr/job/RAN-LTE-FDD-LTEBOX-Container/)
   - hutch + B210, nano w/ ltebox + 2x UE
   - tests RRC inactivity timers, different bandwidths
+- [RAN-LTE-TDD-2x2-Container](https://jenkins-oai.eurecom.fr/view/RAN/job/RAN-LTE-TDD-2x2-Container/)
+  - obelix + N310, porcepix, quectel
+  - TM1 and TM2 test
 - [RAN-LTE-TDD-LTEBOX-Container](https://jenkins-oai.eurecom.fr/job/RAN-LTE-TDD-LTEBOX-Container/)
   - starsky + B210, nano w/ ltebox + 2x UE
   - TM1 over bandwidths 5, 10, 20 MHz in Band 40, default scheduler for 20 MHz
@@ -106,30 +109,17 @@
   - obelix (gNB, nrUE, OAI 5GC)
   - uses RFsimulator, TDD 40MHz, FDD 40MHz, F1 split
 - [RAN-RHEL8-Cluster-Image-Builder](https://jenkins-oai.eurecom.fr/job/RAN-RHEL8-Cluster-Image-Builder/)
-<<<<<<< HEAD
-  - poseidon (jumphost, `Asterix-OC-oaicicd-session` resource): RHEL 8 image
-    build using the OpenShift Cluster
-- [RAN-Ubuntu18-Image-Builder](https://jenkins-oai.eurecom.fr/job/RAN-Ubuntu18-Image-Builder/)
-  - obelix: Ubuntu 18 image build using docker
-- [RAN-LTE-TDD-2x2-Container](https://jenkins-oai.eurecom.fr/view/RAN/job/RAN-LTE-TDD-2x2-Container/)
-  - obelix + N310, porcepix, quectel
-  - TM1 and TM2 test 
-=======
   - cluster (`Asterix-OC-oaicicd-session` resource): RHEL 8 image build using the OpenShift Cluster
 - [RAN-SA-B200-Module-SABOX-Container](https://jenkins-oai.eurecom.fr/job/RAN-SA-B200-Module-SABOX-Container/)
   - ofqot + B200, idefix + Quectel, nepes w/ sabox
   - basic SA test (20 MHz TDD), F1, reestablishment, ...
 - [RAN-Ubuntu20-Image-Builder](https://jenkins-oai.eurecom.fr/job/RAN-Ubuntu18-Image-Builder/)
   - obelix: Ubuntu 20 image build using docker (Note: builds U20 images while pipeline is named U18!)
->>>>>>> 03862de4
 
 ### RAN-CI-NSA-Trigger
 
 ***DEFUNCT***: longer-running over-the-air LTE, NSA, and SA tests. To be integrated into RAN-Container-Parent.
 
-- [RAN-LTE-2x2-Module-OAIEPC](https://jenkins-oai.eurecom.fr/job/RAN-LTE-2x2-Module-OAIEPC/)
-  - obelix + N310, nrmodule2 + Quectel, porcepix w/ Magma EPC
-  - LTE 2x2 test with TM1 and TM2
 - [RAN-NSA-2x2-Module-OAIEPC](https://jenkins-oai.eurecom.fr/job/RAN-NSA-2x2-Module-OAIEPC/)
   - obelix + N310 (eNB), asterix + N310 (gNB), nrmodule2 + Quectel, porcepix w/ Magma EPC
   - LTE 2x2 and NR 2x2 (non-standalone)
