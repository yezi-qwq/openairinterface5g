**Table of Contents**

1. [Functional Split Architecture](#functional-split-architecture)
2. [OpenAirInterface Block Diagram](#openairinterface-block-diagram)
2. [OpenAirInterface 4G-LTE eNB Feature Set](#openairinterface-4g-lte-enb-feature-set)
   1. [eNB PHY Layer](#enb-phy-layer)
   2. [eNB MAC Layer](#enb-mac-layer)
   3. [eNB RLC Layer](#enb-rlc-layer)
   4. [eNB PDCP Layer](#enb-pdcp-layer)
   5. [eNB RRC Layer](#enb-rrc-layer)
   6. [eNB X2AP](#enb-x2ap)
   7. [eNB/MCE M2AP](#enbmce-m2ap)
   8. [MCE/MME M3AP](#mcemme-m3ap)
3. [OpenAirInterface 4G-LTE UE Feature Set](#openairinterface-4g-lte-ue-feature-set)
   1.  [LTE UE PHY Layer](#lte-ue-phy-layer)
   2.  [LTE UE MAC Layer](#lte-ue-mac-layer)
   3.  [LTE UE RLC Layer](#lte-ue-rlc-layer)
   4.  [LTE UE PDCP Layer](#lte-ue-pdcp-layer)
   5.  [LTE UE RRC Layer](#lte-ue-rrc-layer)
4. [OpenAirInterface 5G-NR gNB Feature Set](#openairinterface-5g-nr-feature-set)
   1. [General Parameters](#general-parameters)
   2. [gNB Physical Layer](#gnb-phy-layer)
   3. [gNB Higher Layers](#gnb-higher-layers)
5. [OpenAirInterface 5G-NR UE Feature Set](#openairinterface-5g-nr-ue-feature-set)
   1. [UE Physical Layer](#ue-phy-layer)
   2. [UE Higher Layers](#ue-higher-layers)


# Functional Split Architecture #

-  RCC: Radio-Cloud Center
-  RAU: Radio-Access Unit
-  RRU: Remote Radio-Unit
-  IF4.5 / IF5 : similar to IEEE P1914.1
-  FAPI (IF2)  : specified by Small Cell Forum (open-nFAPI implementation)
-  IF1         : F1 in 3GPP Release 15

![Functional Split Architecture](./oai_enb_func_split_arch.png)


# OpenAirInterface Block Diagram #

![Block Diagram](./oai_enb_block_diagram.png)

# OpenAirInterface 4G LTE eNB Feature Set #

## eNB PHY Layer ##

The Physical layer implements **3GPP 36.211**, **36.212**, **36.213** and provides the following features:

- LTE release 8.6 compliant, and implements a subset of release 10
- FDD and TDD configurations: 1 (experimental) and 3
- Bandwidth: 5, 10, and 20 MHz
- Transmission modes: 1, 2 (stable), 3, 4, 5, 6, 7 (experimental)
- Max number of antennas: 2
- CQI/PMI reporting: aperiodic, feedback mode 3 - 0 and 3 - 1
- PRACH preamble format 0
- Downlink (DL) channels are supported: PSS, SSS, PBCH, PCFICH, PHICH, PDCCH, PDSCH, PMCH, MPDCCH
- Uplink (UL) channels are supported: PRACH, PUSCH, PUCCH (format 1/1a/1b), SRS, DRS
- HARQ support (UL and DL)
- Highly optimized base band processing (including turbo decoder)
- Multi-RRU support: over the air synchro b/ multi RRU in TDD mode
- Support for CE-modeA for LTE-M. Limited support for repeatition, single-LTE-M connection, legacy-LTE UE attach is disabled.

### Performances ###

**Transmission Mode, Bandwidth** | **Expected Throughput** | **Measured Throughput** | **Measurement Conditions**
-------------------------------- | ----------------------- | ------------------------| ----------------:
FDD DL: 5 MHz, 25 PRBS/ MCS 28   | 16 - 17 Mbit/s          | TM1: 17.0 Mbits/s       | COTS-UE Cat 4 (150/50 Mbps)
FDD DL: 10 MHz, 50 PRBS/ MCS 28  | 34 - 35 Mbit/s          | TM1: 34.0 Mbits/s       | COTS-UE Cat 4 (150/50 Mbps)
FDD DL: 20 MHz, 100 PRBS/ MCS 28 | 70 Mbit/s               | TM1: 69.9 Mbits/s       | COTS-UE Cat 4 (150/50 Mbps)
 |  |  | 
FDD UL: 5 MHz, 25 PRBS/ MCS 20   | 9 Mbit/s                | TM1: 8.28 Mbits/s       | COTS-UE Cat 4 (150/50 Mbps)
FDD UL: 10 MHz, 50 PRBS/ MCS 20  | 17 Mbit/s               | TM1: 18.3 Mbits/s       | COTS-UE Cat 4 (150/50 Mbps)
FDD UL: 20 MHz, 100 PRBS/ MCS 20 | 35 Mbit/s               | TM1: 18.6 Mbits/s       | COTS-UE Cat 4 (150/50 Mbps)
 |  | 
TDD DL: 5 MHz, 25 PRBS/ MCS **XX**   | 6.5 Mbit/s          | TM1: 6.71 Mbits/s       | COTS-UE Cat 4 (150/50 Mbps)
TDD DL: 10 MHz, 50 PRBS/ MCS **XX**  | 13.5 Mbit/s         | TM1: 13.6 Mbits/s       | COTS-UE Cat 4 (150/50 Mbps)
TDD DL: 20 MHz, 100 PRBS/ MCS **XX** | 28.0 Mbit/s         | TM1: 27.2 Mbits/s       | COTS-UE Cat 4 (150/50 Mbps)
 |  | | 
TDD UL: 5 MHz, 25 PRBS/ MCS **XX**   | 2.0 Mbit/s          | TM1: 3.31 Mbits/s       | COTS-UE Cat 4 (150/50 Mbps)
TDD UL: 10 MHz, 50 PRBS/ MCS **XX**  | 2.0 Mbit/s          | TM1: 7.25 Mbits/s       | COTS-UE Cat 4 (150/50 Mbps)
TDD UL: 20 MHz, 100 PRBS/ MCS **XX** | 3.0 Mbit/s          | TM1: 4.21 Mbits/s       | COTS-UE Cat 4 (150/50 Mbps)

### Number of supported UEs ###

* 16 by default
* up to 256 when compiling with dedicated compile flag
* was tested with 40 COTS-UE

## eNB MAC Layer ##

The MAC layer implements a subset of the **3GPP 36.321** release v8.6 in support of BCH, DLSCH, RACH, and ULSCH channels. 

- RRC interface for CCCH, DCCH, and DTCH
- Proportional fair scheduler (round robin scheduler soon), with the following improvements:
	- Up to 30 users tested in the L2 simulator, CCE allocation in the preprocessor ; the scheduler was also simplified and made more modular
	- Adaptative UL-HARQ
	- Remove out-of-sync UEs
	- No use of the `first_rb` in the UL scheduler ; respects `vrb_map_UL` and `vrb_map` in the DL
- DCI generation
- HARQ Support
- RA procedures and RNTI management
- RLC interface (AM, UM)
- UL power control
- Link adaptation
- Connected DRX (CDRX) support for FDD LTE UE. Compatible with R13 from 3GPP. Support for Cat-M1 UE comming soon.  

## eNB RLC Layer ##

The RLC layer implements a full specification of the 3GPP 36.322 release v9.3.

- RLC TM (mainly used for BCCH and CCCH) 
  * Neither segment nor concatenate RLC SDUs
  * Do not include a RLC header in the RLC PDU
  * Delivery of received RLC PDUs to upper layers
- RLC UM (mainly used for DTCH) 
  * Segment or concatenate RLC SDUs according to the TB size selected by MAC
  * Include a RLC header in the RLC PDU
  * Duplication detection
  * PDU reordering and reassembly
- RLC AM, compatible with 9.3 
  * Segmentation, re-segmentation, concatenation, and reassembly
  * Padding
  * Data transfer to the user
  * RLC PDU retransmission in support of error control and correction
  * Generation of data/control PDUs

## eNB PDCP Layer ##

The current PDCP layer is header compliant with **3GPP 36.323** Rel 10.1.0 and implements the following functions:

- User and control data transfer
- Sequence number management
- RB association with PDCP entity
- PDCP entity association with one or two RLC entities
- Integrity check and encryption using the AES and Snow3G algorithms

## eNB RRC Layer ##

The RRC layer is based on **3GPP 36.331** v15.6 and implements the following functions:

- System Information broadcast (SIB 1, 2, 3, and 13)
  * SIB1: Up to 6 PLMN IDs broadcast
- RRC connection establishment
- RRC connection reconfiguration (addition and removal of radio bearers, connection release)
- RRC connection release
- RRC connection re-establishment
- Inter-frequency measurement collection and reporting (experimental)
- eMBMS for multicast and broadcast (experimental)
- Handover (experimental)
- Paging (soon)
- RRC inactivity timer (release of UE after a period of data inactivity)

## eNB X2AP ##

The X2AP layer is based on **3GPP 36.423** v14.6.0 and implements the following functions:

 - X2 Setup Request
 - X2 Setup Response 
 - X2 Setup Failure
 - Handover Request 
 - Handover Request Acknowledge
 - UE Context Release
 - X2 timers (t_reloc_prep, tx2_reloc_overall)
 - Handover Cancel
 - X2-U interface implemented
 - EN-DC is implemented
 - X2AP : Handling of SgNB Addition Request / Addition Request Acknowledge / Reconfiguration Complete
 - RRC  : Handling of RRC Connection Reconfiguration with 5G cell info, configuration of 5G-NR measurements
 - S1AP : Handling of E-RAB Modification Indication / Confirmation 

## eNB/MCE M2AP ##

The M2AP layer is based on **3GPP 36.443** v14.0.1:
 - M2 Setup Request
 - M2 Setup Response 
 - M2 Setup Failure
 - M2 Scheduling Information
 - M2 Scheduling Information Response 
 - M2 Session Start Request
 - M2 Session Start Response

## MCE/MME M3AP ##

The M3AP layer is based on **3GPP 36.444** v14.0.1:
 - M3 Setup Request
 - M3 Setup Response 
 - M3 Setup Failure
 - M3 Session Start Request
 - M3 Session Start Response


# OpenAirInterface 4G LTE UE Feature Set #

## LTE UE PHY Layer ##

The Physical layer implements **3GPP 36.211**, **36.212**, **36.213** and provides the following features:

- LTE release 8.6 compliant, and implements a subset of release 10
- FDD and TDD configurations: 1 (experimental) and 3
- Bandwidth: 5, 10, and 20 MHz
- Transmission modes: 1, 2 (stable)
- Max number of antennas: 2
- CQI/PMI reporting: aperiodic, feedback mode 3 - 0 and 3 - 1
- PRACH preamble format 0
- All downlink (DL) channels are supported: PSS, SSS, PBCH, PCFICH, PHICH, PDCCH, PDSCH, PMCH
- All uplink (UL) channels are supported: PRACH, PUSCH, PUCCH (format 1/1a/1b), SRS, DRS
- LTE MBMS-dedicated cell (feMBMS) procedures subset for LTE release 14 (experimental)  
- LTE non-MBSFN subframe (feMBMS) Carrier Adquistion Subframe-CAS procedures (PSS/SSS/PBCH/PDSH) (experimental)
- LTE MBSFN MBSFN subframe channel (feMBMS): PMCH (CS@1.25KHz) (channel estimation for 25MHz bandwidth) (experimental) 

## LTE UE MAC Layer ##

The MAC layer implements a subset of the **3GPP 36.321** release v8.6 in support of BCH, DLSCH, RACH, and ULSCH channels. 

- RRC interface for CCCH, DCCH, and DTCH
- HARQ Support
- RA procedures and RNTI management
- RLC interface (AM, UM)
- UL power control
- Link adaptation
- MBMS-dedicated cell (feMBMS) RRC interface for BCCH 
- eMBMS and MBMS-dedicated cell (feMBMS) RRC interface for MCCH, MTCH

## LTE UE RLC Layer ##

The RLC layer implements a full specification of the 3GPP 36.322 release v9.3.

## LTE UE PDCP Layer ##

The current PDCP layer is header compliant with **3GPP 36.323** Rel 10.1.0.

## LTE UE RRC Layer ##

The RRC layer is based on **3GPP 36.331** v14.3.0 and implements the following functions:

- System Information decoding
- RRC connection establishment
- MBMS-dedicated cell (feMBMS) SI-MBMS/SIB1-MBMS management

## LTE UE NAS Layer ##

The NAS layer is based on **3GPP 24.301** and implements the following functions:

- EMM attach/detach, authentication, tracking area update, and more
- ESM default/dedicated bearer, PDN connectivity, and more


# OpenAirInterface 5G-NR Feature Set #

## General Parameters ##

The following features are valid for the gNB and the 5G-NR UE.

*  Static TDD, 
*  Normal CP
*  30 kHz subcarrier spacing
*  Bandwidths up to 80MHz (217 Physical Resource Blocks)
*  Single antenna port (single beam)
*  Slot format: 14 OFDM symbols in UL or DL
*  Highly efficient 3GPP compliant LDPC encoder and decoder (BG1 and BG2 supported)
*  Highly efficient 3GPP compliant polar encoder and decoder
*  Encoder and decoder for short blocks


## gNB PHY Layer ##

*  30KHz SCS for FR1 and 120 KHz SCS for FR2
*  Generation of NR-PSS/NR-SSS
*  NR-PBCH supports multiple SSBs and flexible periodicity
*  Generation of NR-PDCCH for SIB1 (including generation of DCI, polar encoding, scrambling, modulation, RB mapping, etc)
   - common search space configured by MIB
   - user-specific search space configured by RRC
   - DCI formats: 00, 10 (01 and 11 **under integration**)
*  Generation of NR-PDSCH (including Segmentation, LDPC encoding, rate matching, scrambling, modulation, RB mapping, etc).
   - Single symbol DMRS, DMRS-TypeA-Position Pos2,  DMRS configuration type 1
   - PDSCH mapping type A
*  NR-CSI Generation of sequence at PHY (**under integration**)
*  NR-PUSCH (including Segmentation, LDPC encoding, rate matching, scrambling, modulation, RB mapping, etc).
*  NR-PUCCH 
   - Format 0 (2 bits, mainly for ACK/NACK)
   - Format 2 (up to 64 bits, mainly for CSI feedback)
*  NR-PRACH
   - Formats 0,1,2,3, A1-A3, B1-B3
*  Highly efficient 3GPP compliant LDPC encoder and decoder (BG1 and BG2 are supported)
*  Highly efficient 3GPP compliant polar encoder and decoder
*  Encoder and decoder for short block
   
## gNB Higher Layers ##

**gNB RRC**  
- NR RRC (38.331) Rel 15 messages using new asn1c 
- LTE RRC (36.331) also updated to Rel 15 
- Generation of CellGroupConfig (for eNB) and MIB
- Application to read configuration file and program gNB RRC
- RRC can configure PDCP, RLC, MAC

**gNB X2AP**
- X2 setup with eNB
- Handling of SgNB Addition Request / Addition Request Acknowledge / Reconfiguration Complete 

**gNB MAC**
- MAC -> PHY configuration using NR FAPI P5 interface
- MAC <-> PHY data interface using FAPI P7 interface for BCH PDU, DCI PDU, PDSCH PDU
- Scheduler for RA procedreat gNB
- MAC downlink scheduler (fixed allocations)
- MAC header generation (including timing advance)
- ACK / NACK handling and HARQ procedures for downlink
- **As of May 2020** only DL was validated with COTS phone ; UL in progress, validated with OAI UE in noS1 mode

# OpenAirInterface 5G-NR UE Feature Set #

**as of May 2020** only supporting "noS1" mode (DL):
- Creates TUN interface to PDCP to inject and receive user-place traffic
- Will only work with OAI gNB configured in the same mode

##  UE PHY Layer ##

*  Initial synchronization
*  Time tracking based on PBCH DMRS
*  Time tracking based on PBCH DMRS
*  Frequency offset estimation
*  PBCH RX
*  PDCCH RX
*  PDSCH RX, including a first version of dual stream receiver for PDSCH  
*  30KHz SCS for FR1 and 120 KHz SCS for FR2
*  Generation of NR-PSS/NR-SSS
*  NR-PBCH supports multiple SSBs and flexible periodicity
*  Generation of NR-PDCCH for SIB1 (including generation of DCI, polar encoding, scrambling, modulation, RB mapping, etc)
   - common search space configured by MIB
   - user-specific search space configured by RRC
   - DCI formats: 00, 10 (01 and 11 **under integration**)
*  Generation of NR-PDSCH (including Segmentation, LDPC encoding, rate matching, scrambling, modulation, RB mapping, etc).
   - Single symbol DMRS, DMRS-TypeA-Position Pos2,  DMRS configuration type 1
   - PDSCH mapping type A
*  NR-CSI Generation of sequence at PHY (**under integration**)
*  NR-PUSCH (including Segmentation, LDPC encoding, rate matching, scrambling, modulation, RB mapping, etc).
*  NR-PUCCH 
   - Format 0 (2 bits, mainly for ACK/NACK)
   - Format 2 (up to 64 bits, mainly for CSI feedback)
*  NR-PRACH
   - Formats 0,1,2,3, A1-A3, B1-B3
*  Highly efficient 3GPP compliant LDPC encoder and decoder (BG1 and BG2 are supported)
*  Highly efficient 3GPP compliant polar encoder and decoder
*  Encoder and decoder for short block


## UE Higher Layers ##

**gNB MAC**
- Initial sync and MIB detection
- MAC -> PHY configuration of PHY via UE FAPI P5 interface
- Basic MAC to control PHY via UE FAPI P7 interface
<<<<<<< HEAD
- Random access procedure
=======
- Random ccess procedure
>>>>>>> origin/develop

**RLC**

**PDCP**



[OAI wiki home](https://gitlab.eurecom.fr/oai/openairinterface5g/wikis/home)

[OAI softmodem build procedure](BUILD.md)

[Running the OAI softmodem ](RUNMODEM.md)<|MERGE_RESOLUTION|>--- conflicted
+++ resolved
@@ -352,11 +352,8 @@
 - Initial sync and MIB detection
 - MAC -> PHY configuration of PHY via UE FAPI P5 interface
 - Basic MAC to control PHY via UE FAPI P7 interface
-<<<<<<< HEAD
 - Random access procedure
-=======
-- Random ccess procedure
->>>>>>> origin/develop
+
 
 **RLC**
 
