--- conflicted
+++ resolved
@@ -277,19 +277,13 @@
    - user-specific search space configured by RRC
    - DCI formats: 00, 10 (01 and 11 **under integration**)
 *  Generation of NR-PDSCH (including Segmentation, LDPC encoding, rate matching, scrambling, modulation, RB mapping, etc).
-<<<<<<< HEAD
-   - Single symbol DMRS, DMRS-TypeA-Position Pos2,  DMRS configuration type 1
-   - PDSCH mapping type A
-*  NR-CSIRS Generation of sequence at PHY
-=======
    - PDSCH mapping type A and B
    - DMRS configuration type 1 and 2
    - Single and multiple DMRS symbols
    - PTRS support
    - Support for 1, 2 and 4 TX antennas
    - Support for up to 2 layers (currently limited to DMRS configuration type 2)
-*  NR-CSI Generation of sequence at PHY (**under integration**)
->>>>>>> 218aec00
+*  NR-CSIRS Generation of sequence at PHY
 *  NR-PUSCH (including Segmentation, LDPC encoding, rate matching, scrambling, modulation, RB mapping, etc).
    - PUSCH mapping type A and B
    - DMRS configuration type 1 and 2
@@ -349,11 +343,6 @@
    - common search space configured by MIB
    - user-specific search space configured by RRC
    - DCI formats: 00, 10 (01 and 11 **under integration**)
-<<<<<<< HEAD
-*  Generation of NR-PDSCH (including Segmentation, LDPC encoding, rate matching, scrambling, modulation, RB mapping, etc).
-   - Single symbol DMRS, DMRS-TypeA-Position Pos2,  DMRS configuration type 1
-   - PDSCH mapping type A
-=======
 *  Reception of NR-PDSCH (including Segmentation, LDPC decoding, rate de-matching, de-scrambling, de-modulation, RB de-mapping, etc).
    - PDSCH mapping type A and B
    - DMRS configuration type 1 and 2
@@ -361,8 +350,6 @@
    - PTRS support
    - Support for 1, 2 and 4 RX antennas
    - Support for up to 2 layers (currently limited to DMRS configuration type 2)
-*  NR-CSI Generation of sequence at PHY (**under integration**)
->>>>>>> 218aec00
 *  NR-PUSCH (including Segmentation, LDPC encoding, rate matching, scrambling, modulation, RB mapping, etc).
    - PUSCH mapping type A and B
    - DMRS configuration type 1 and 2
