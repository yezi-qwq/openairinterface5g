--- conflicted
+++ resolved
@@ -571,16 +571,9 @@
     teid_t teid=newGtpuCreateTunnel(instance, create_tunnel_req->rnti,
                                     create_tunnel_req->incoming_rb_id[i],
                                     create_tunnel_req->pdusession_id[i],
-<<<<<<< HEAD
-                                    create_tunnel_req->outgoing_teid[i],
+				    create_tunnel_req->outgoing_teid[i],
                                     create_tunnel_req->dst_addr[i], dstport,
-
-                                    pdcp_data_req);
-=======
-                                    create_tunnel_req->upf_NGu_teid[i],
-                                    create_tunnel_req->upf_addr[i], dstport,
                                     sdap_gnb_data_req);
->>>>>>> 1b742fbe
     create_tunnel_resp->status=0;
     create_tunnel_resp->rnti=create_tunnel_req->rnti;
     create_tunnel_resp->num_tunnels=create_tunnel_req->num_tunnels;
@@ -910,18 +903,10 @@
           abort();
           break;
 
-        case GTPV1U_ENB_S1_REQ:
+        case GTPV1U_REQ:
           // to be dev: should be removed, to use API
-          strcpy(addr.originHost, GTPV1U_ENB_S1_REQ(message_p).addrStr);
-          strcpy(addr.originService, GTPV1U_ENB_S1_REQ(message_p).portStr);
-          strcpy(addr.destinationService,addr.originService);
-          AssertFatal((legacyInstanceMapping=ocp_gtpv1Init(addr))!=0,"Instance 0 reserved for legacy\n");
-          break;
-
-        case GTPV1U_GNB_NG_REQ:
-          // to be dev: should be removed, to use API
-          strcpy(addr.originHost, GTPV1U_GNB_NG_REQ(message_p).addrStr);
-          strcpy(addr.originService, GTPV1U_GNB_NG_REQ(message_p).portStr);
+          strcpy(addr.originHost, GTPV1U_REQ(message_p).localAddrStr);
+          strcpy(addr.originService, GTPV1U_REQ(message_p).localPortStr);
           strcpy(addr.destinationService,addr.originService);
           AssertFatal((legacyInstanceMapping=ocp_gtpv1Init(addr))!=0,"Instance 0 reserved for legacy\n");
           break;
