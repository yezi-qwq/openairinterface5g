--- conflicted
+++ resolved
@@ -407,11 +407,7 @@
 
   inst->te2ue_mapping[incoming_teid].rnti=rnti;
 
-<<<<<<< HEAD
   inst->te2ue_mapping[incoming_teid].incoming_rb_id= incoming_bearer_id;
-=======
-  inst->te2ue_mapping[incoming_teid].rb_id= bearer_id;
->>>>>>> 408d05c6
 
   inst->te2ue_mapping[incoming_teid].callBack=callBack;
 
@@ -448,18 +444,11 @@
 
   LOG_I(GTPU, "Created tunnel for RNTI %x, teid for DL: %d, teid for UL %d to remote IPv4: %s, IPv6 %s\n",
         rnti,
-<<<<<<< HEAD
         tmp->teid_incoming,
         tmp->teid_outgoing,
         inet_ntop(AF_INET,(void*)&tmp->outgoing_ip_addr, ip4,INET_ADDRSTRLEN ),
         inet_ntop(AF_INET6,(void*)&tmp->outgoing_ip6_addr.s6_addr, ip6, INET6_ADDRSTRLEN));
 
-=======
-	tmp->teid_incoming,
-        tmp->teid_outgoing,
-	inet_ntop(AF_INET,(void*)&tmp->outgoing_ip_addr, ip4,INET_ADDRSTRLEN ),
-	inet_ntop(AF_INET6,(void*)&tmp->outgoing_ip6_addr.s6_addr, ip6, INET6_ADDRSTRLEN));
->>>>>>> 408d05c6
   return incoming_teid;
 }
 
