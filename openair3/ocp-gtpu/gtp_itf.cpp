--- conflicted
+++ resolved
@@ -502,12 +502,8 @@
                 "From legacy code not clear, seems impossible (bearer=%d)\n",
                 create_tunnel_req->eps_bearer_id[i]);
     int incoming_rb_id=create_tunnel_req->eps_bearer_id[i]-4;
-<<<<<<< HEAD
-    teid_t teid=newGtpuCreateTunnel(instance, create_tunnel_req->rnti,
-=======
 
     teid_t teid=newGtpuCreateTunnel(compatInst(instance), create_tunnel_req->rnti,
->>>>>>> c1ae0962
                                     incoming_rb_id,
                                     create_tunnel_req->eps_bearer_id[i],
                                     create_tunnel_req->sgw_S1u_teid[i],
@@ -568,24 +564,15 @@
         instance,
         create_tunnel_req->rnti,
         create_tunnel_req->num_tunnels,
-<<<<<<< HEAD
         create_tunnel_req->outgoing_teid[0]);
-
-=======
-        create_tunnel_req->upf_NGu_teid[0]);
   tcp_udp_port_t dstport=globGtp.instances[compatInst(instance)].get_dstport();
->>>>>>> c1ae0962
   for (int i = 0; i < create_tunnel_req->num_tunnels; i++) {
     teid_t teid=newGtpuCreateTunnel(instance, create_tunnel_req->rnti,
                                     create_tunnel_req->incoming_rb_id[i],
                                     create_tunnel_req->pdusession_id[i],
-<<<<<<< HEAD
                                     create_tunnel_req->outgoing_teid[i],
-                                    create_tunnel_req->dst_addr[i], 2152,
-=======
-                                    create_tunnel_req->upf_NGu_teid[i],
-                                    create_tunnel_req->upf_addr[i],  dstport,
->>>>>>> c1ae0962
+                                    create_tunnel_req->dst_addr[i], dstport,
+
                                     pdcp_data_req);
     create_tunnel_resp->status=0;
     create_tunnel_resp->rnti=create_tunnel_req->rnti;
@@ -926,14 +913,9 @@
 
         case GTPV1U_GNB_NG_REQ:
           // to be dev: should be removed, to use API
-<<<<<<< HEAD
           strcpy(addr.originHost, GTPV1U_GNB_NG_REQ(message_p).addrStr);
           strcpy(addr.originService, GTPV1U_GNB_NG_REQ(message_p).portStr);
-=======
-          strcpy(addr.originHost, GTPV1U_ENB_S1_REQ(message_p).addrStr);
-          strcpy(addr.originService, GTPV1U_ENB_S1_REQ(message_p).portStr);
           strcpy(addr.destinationService,addr.originService);
->>>>>>> c1ae0962
           AssertFatal((legacyInstanceMapping=ocp_gtpv1Init(addr))!=0,"Instance 0 reserved for legacy\n");
           break;
 
