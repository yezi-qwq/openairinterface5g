#include <map>
using namespace std;

#ifdef __cplusplus
extern "C" {
#endif
#include <sys/socket.h>
#include <netinet/in.h>
#include <arpa/inet.h>
#include <sys/types.h>
#include <netdb.h>

#include <openair2/COMMON/platform_types.h>
#include <openair3/UTILS/conversions.h>
#include "common/utils/LOG/log.h"
#include <common/utils/ocp_itti/intertask_interface.h>
#include <openair2/COMMON/gtpv1_u_messages_types.h>
#include <openair3/ocp-gtpu/gtp_itf.h>
#include <openair2/LAYER2/PDCP_v10.1.0/pdcp.h>
#include "openair2/SDAP/nr_sdap/nr_sdap_gnb.h"
//#include <openair1/PHY/phy_extern.h>

#pragma pack(1)

typedef struct Gtpv1uMsgHeader {
  uint8_t PN:1;
  uint8_t S:1;
  uint8_t E:1;
  uint8_t spare:1;
  uint8_t PT:1;
  uint8_t version:3;
  uint8_t msgType;
  uint16_t msgLength;
  teid_t teid;
} __attribute__((packed)) Gtpv1uMsgHeaderT;

#pragma pack()

// TS 29.060, table 7.1 defines the possible message types
// here are all the possible messages (3GPP R16)
#define GTP_ECHO_REQ                                         (1)
#define GTP_ECHO_RSP                                         (2)
#define GTP_ERROR_INDICATION                                 (26)
#define GTP_SUPPORTED_EXTENSION_HEADER_INDICATION            (31)
#define GTP_END_MARKER                                       (254)
#define GTP_GPDU                                             (255)


typedef struct ocp_gtpv1u_bearer_s {
  /* TEID used in dl and ul */
  teid_t          teid_incoming;                ///< eNB TEID
  teid_t          teid_outgoing;                ///< Remote TEID
  in_addr_t       outgoing_ip_addr;
  struct in6_addr outgoing_ip6_addr;
  tcp_udp_port_t  outgoing_port;
  uint16_t        seqNum;
  uint8_t         npduNum;
} ocp_gtpv1u_bearer_t;

typedef struct {
  map<int, ocp_gtpv1u_bearer_t> bearers;
} teidData_t;

typedef struct {
  rnti_t rnti;
  ebi_t incoming_rb_id;
  gtpCallback callBack;
} rntiData_t;

class gtpEndPoint {
 public:
  openAddr_t addr;
  uint8_t foundAddr[20];
  int foundAddrLen;
  int ipVersion;
  map<int,teidData_t> ue2te_mapping;
  map<int,rntiData_t> te2ue_mapping;
  // we use the same port number for source and destination address
  // this allow using non standard gtp port number (different from 2152)
  // and so, for example tu run 4G and 5G cores on one system
  tcp_udp_port_t get_dstport() {
	  return (tcp_udp_port_t)atol(addr.destinationService);
  }
};

class gtpEndPoints {
 public:
  pthread_mutex_t gtp_lock=PTHREAD_MUTEX_INITIALIZER;
  // the instance id will be the Linux socket handler, as this is uniq
  map<int, gtpEndPoint> instances;
};

gtpEndPoints globGtp;

// note TEid 0 is reserved for specific usage: echo req/resp, error and supported extensions
static  uint32_t gtpv1uNewTeid(void) {
#ifdef GTPV1U_LINEAR_TEID_ALLOCATION
  g_gtpv1u_teid = g_gtpv1u_teid + 1;
  return g_gtpv1u_teid;
#else
  return random() + random() % (RAND_MAX - 1) + 1;
#endif
}

int legacyInstanceMapping=0;
#define compatInst(a) ((a)==0 || (a)==INSTANCE_DEFAULT?legacyInstanceMapping:a)

#define GTPV1U_HEADER_SIZE                                  (8)


static  int gtpv1uCreateAndSendMsg(int h, uint32_t peerIp, uint16_t peerPort, teid_t teid, uint8_t *Msg,int msgLen,
                                   bool seqNumFlag, bool  npduNumFlag, bool extHdrFlag, int seqNum, int npduNum, int extHdrType) {
  AssertFatal(extHdrFlag==false,"Not developped");
  int headerAdditional=0;

  if ( seqNumFlag || npduNumFlag || extHdrFlag)
    headerAdditional=4;

  uint8_t *buffer;
  int fullSize=GTPV1U_HEADER_SIZE+headerAdditional+msgLen;
  AssertFatal((buffer=(uint8_t *) malloc(fullSize)) != NULL, "");
  Gtpv1uMsgHeaderT      *msgHdr = (Gtpv1uMsgHeaderT *)buffer ;
  // N should be 0 for us (it was used only in 2G and 3G)
  msgHdr->PN=npduNumFlag;
  msgHdr->S=seqNumFlag;
  msgHdr->E=extHdrFlag;
  msgHdr->spare=0;
  //PT=0 is for GTP' TS 32.295 (charging)
  msgHdr->PT=1;
  msgHdr->version=1;
  msgHdr->msgType=GTP_GPDU;
  msgHdr->msgLength=htons(msgLen);
  if ( seqNumFlag || extHdrFlag || npduNumFlag)
    msgHdr->msgLength+=4;
  msgHdr->teid=htonl(teid);

  if(seqNumFlag || extHdrFlag || npduNumFlag) {
    *((uint16_t *) (buffer+8)) = seqNumFlag ? htons(seqNum) : 0x0000;
    *((uint8_t *) (buffer+10)) = npduNumFlag ? htons(npduNum) : 0x00;
    *((uint8_t *) (buffer+11)) = extHdrFlag ? htons(extHdrType) : 0x00;
  }

  memcpy(buffer+GTPV1U_HEADER_SIZE+headerAdditional, Msg, msgLen);
  // Fix me: add IPv6 support, using flag ipVersion
  static struct sockaddr_in to= {0};
  to.sin_family      = AF_INET;
  to.sin_port        = htons(peerPort);
  to.sin_addr.s_addr = peerIp ;
  LOG_D(GTPU,"sending packet size: %d to %s\n",fullSize, inet_ntoa(to.sin_addr) );

  if (sendto(h, (void *)buffer, (size_t)fullSize, 0,(struct sockaddr *)&to, sizeof(to) ) != fullSize ) {
    LOG_E(GTPU,
          "[SD %d] Failed to send data to " IPV4_ADDR " on port %d, buffer size %u\n",
          h, IPV4_ADDR_FORMAT(peerIp), peerPort, fullSize);
    free(buffer);
    return GTPNOK;
  }

  free(buffer);
  return  !GTPNOK;
}

static void gtpv1uSend(instance_t instance, gtpv1u_enb_tunnel_data_req_t *req, bool seqNumFlag, bool npduNumFlag) {
  uint8_t *buffer=req->buffer+req->offset;
  size_t length=req->length;
  rnti_t rnti=req->rnti;
  int  rab_id=req->rab_id;
  pthread_mutex_lock(&globGtp.gtp_lock);
  auto inst=&globGtp.instances[compatInst(instance)];
  auto ptrRnti=inst->ue2te_mapping.find(rnti);

  if (  ptrRnti==inst->ue2te_mapping.end() ) {
    LOG_E(GTPU, "gtpv1uSend failed: while getting ue rnti %x in hashtable ue_mapping\n", rnti);
    pthread_mutex_unlock(&globGtp.gtp_lock);
    return;
  }

  auto ptr=ptrRnti->second.bearers;

  if ( ptr.find(rab_id) == ptr.end() ) {
    LOG_E(GTPU,"sending a packet to a non existant RNTI:RAB: %x/%x\n", rnti, rab_id);
    pthread_mutex_unlock(&globGtp.gtp_lock);
    return;
  } else
    LOG_D(GTPU,"sending a packet to RNTI:RAB:teid %x/%x/%x, len %lu, oldseq %d, oldnum %d\n",
          rnti, rab_id,ptr[rab_id].teid_outgoing,length,  ptr[rab_id].seqNum,ptr[rab_id].npduNum );

  if(seqNumFlag)
    ptr[rab_id].seqNum++;

  if(npduNumFlag)
    ptr[rab_id].npduNum++;

  // We will release the lock, let's copy data before
  ocp_gtpv1u_bearer_t tmp=ptr[rab_id];
  pthread_mutex_unlock(&globGtp.gtp_lock);
  gtpv1uCreateAndSendMsg(compatInst(instance),
                         tmp.outgoing_ip_addr,
                         tmp.outgoing_port,
                         tmp.teid_outgoing,
                         buffer, length, seqNumFlag, npduNumFlag, false, tmp.seqNum, tmp.npduNum, 0) ;
}

static void gtpv1uSend2(instance_t instance, gtpv1u_gnb_tunnel_data_req_t *req, bool seqNumFlag, bool npduNumFlag) {
  uint8_t *buffer=req->buffer+req->offset;
  size_t length=req->length;
  rnti_t rnti=req->rnti;
  int  rab_id=req->pdusession_id;
  pthread_mutex_lock(&globGtp.gtp_lock);
  auto inst=&globGtp.instances[compatInst(instance)];
  auto ptrRnti=inst->ue2te_mapping.find(rnti);

  if (  ptrRnti==inst->ue2te_mapping.end() ) {
    LOG_E(GTPU, "gtpv1uSend failed: while getting ue rnti %x in hashtable ue_mapping\n", rnti);
    pthread_mutex_unlock(&globGtp.gtp_lock);
    return;
  }

  auto ptr=ptrRnti->second.bearers;

  if ( ptr.find(rab_id) == ptr.end() ) {
    LOG_E(GTPU,"sending a packet to a non existant RNTI:RAB: %x/%x\n", rnti, rab_id);
    pthread_mutex_unlock(&globGtp.gtp_lock);
    return;
  } else
    LOG_D(GTPU,"sending a packet to RNTI:RAB:teid %x/%x/%x, len %lu, oldseq %d, oldnum %d\n",
          rnti, rab_id,ptr[rab_id].teid_outgoing,length,  ptr[rab_id].seqNum,ptr[rab_id].npduNum );

  if(seqNumFlag)
    ptr[rab_id].seqNum++;

  if(npduNumFlag)
    ptr[rab_id].npduNum++;

  // We will release the lock, let's copy data before
  ocp_gtpv1u_bearer_t tmp=ptr[rab_id];
  pthread_mutex_unlock(&globGtp.gtp_lock);
  gtpv1uCreateAndSendMsg(compatInst(instance),
                         tmp.outgoing_ip_addr,
                         tmp.outgoing_port,
                         tmp.teid_outgoing,
                         buffer, length, seqNumFlag, npduNumFlag, false, tmp.seqNum, tmp.npduNum, 0) ;
}

static void gtpv1uEndTunnel(instance_t instance, gtpv1u_enb_tunnel_data_req_t *req) {
  rnti_t rnti=req->rnti;
  int  rab_id=req->rab_id;
  pthread_mutex_lock(&globGtp.gtp_lock);
  auto inst=&globGtp.instances[compatInst(instance)];
  auto ptrRnti=inst->ue2te_mapping.find(rnti);

  if (  ptrRnti==inst->ue2te_mapping.end() ) {
    LOG_E(GTPU, "gtpv1uSend failed: while getting ue rnti %x in hashtable ue_mapping\n", rnti);
    pthread_mutex_unlock(&globGtp.gtp_lock);
    return;
  }

  auto ptr=ptrRnti->second.bearers;

  if ( ptr.find(rab_id) == ptr.end() ) {
    LOG_E(GTPU,"sending a packet to a non existant RNTI:RAB: %x/%x\n", rnti, rab_id);
    pthread_mutex_unlock(&globGtp.gtp_lock);
    return;
  } else
    LOG_D(GTPU,"sending a end packet packet to RNTI:RAB:teid %x/%x/%x\n",
          rnti, rab_id,ptr[rab_id].teid_outgoing);

  ocp_gtpv1u_bearer_t tmp=ptr[rab_id];
  pthread_mutex_unlock(&globGtp.gtp_lock);
  Gtpv1uMsgHeaderT  msgHdr;
  // N should be 0 for us (it was used only in 2G and 3G)
  msgHdr.PN=0;
  msgHdr.S=0;
  msgHdr.E=0;
  msgHdr.spare=0;
  //PT=0 is for GTP' TS 32.295 (charging)
  msgHdr.PT=1;
  msgHdr.version=1;
  msgHdr.msgType=GTP_END_MARKER;
  msgHdr.msgLength=htons(0);
  msgHdr.teid=htonl(tmp.teid_outgoing);
  // Fix me: add IPv6 support, using flag ipVersion
  static struct sockaddr_in to= {0};
  to.sin_family      = AF_INET;
  to.sin_port        = htons(tmp.outgoing_port);
  to.sin_addr.s_addr = tmp.outgoing_ip_addr;

  char ip4[INET_ADDRSTRLEN];
  //char ip6[INET6_ADDRSTRLEN];
  LOG_D(GTPU,"sending end packet to %s\n", inet_ntoa(to.sin_addr) );

  if (sendto(compatInst(instance), (void *)&msgHdr, sizeof(msgHdr), 0,(struct sockaddr *)&to, sizeof(to) ) !=  sizeof(msgHdr)) {
    LOG_E(GTPU,
          "[SD %ld] Failed to send data to %s on port %d, buffer size %lu\n",
          compatInst(instance), inet_ntop(AF_INET, &tmp.outgoing_ip_addr, ip4, INET_ADDRSTRLEN), tmp.outgoing_port, sizeof(msgHdr));
  }
}

static  int udpServerSocket(openAddr_s addr) {
  LOG_I(GTPU, "Initializing UDP for local address %s with port %s\n", addr.originHost, addr.originService);
  int status;
  struct addrinfo hints= {0}, *servinfo, *p;
  hints.ai_family = AF_UNSPEC;
  hints.ai_socktype = SOCK_DGRAM;
  hints.ai_flags = AI_PASSIVE;

  if ((status = getaddrinfo(addr.originHost, addr.originService, &hints, &servinfo)) != 0) {
    LOG_E(GTPU,"getaddrinfo error: %s\n", gai_strerror(status));
    return -1;
  }
  int sockfd=-1;

  // loop through all the results and bind to the first we can
  for(p = servinfo; p != NULL; p = p->ai_next) {
    if ((sockfd = socket(p->ai_family, p->ai_socktype,
                         p->ai_protocol)) == -1) {
      LOG_W(GTPU,"socket: %s\n", strerror(errno));
      continue;
    }

    if (bind(sockfd, p->ai_addr, p->ai_addrlen) == -1) {
      close(sockfd);
      LOG_W(GTPU,"bind: %s\n", strerror(errno));
      continue;
    } else {
      // We create the gtp instance on the socket
      globGtp.instances[sockfd].addr=addr;

      if (p->ai_family == AF_INET) {
        struct sockaddr_in *ipv4=(struct sockaddr_in *)p->ai_addr;
        memcpy(globGtp.instances[sockfd].foundAddr,
               &ipv4->sin_addr.s_addr, sizeof(ipv4->sin_addr.s_addr));
        globGtp.instances[sockfd].foundAddrLen=sizeof(ipv4->sin_addr.s_addr);
        globGtp.instances[sockfd].ipVersion=4;
        break;
      } else if (p->ai_family == AF_INET6) {
        LOG_W(GTPU,"Local address is IP v6\n");
        struct sockaddr_in6 *ipv6=(struct sockaddr_in6 *)p->ai_addr;
        memcpy(globGtp.instances[sockfd].foundAddr,
               &ipv6->sin6_addr.s6_addr, sizeof(ipv6->sin6_addr.s6_addr));
        globGtp.instances[sockfd].foundAddrLen=sizeof(ipv6->sin6_addr.s6_addr);
        globGtp.instances[sockfd].ipVersion=6;
      } else
        AssertFatal(false,"Local address is not IPv4 or IPv6");
    }

    break; // if we get here, we must have connected successfully
  }

  if (p == NULL) {
    // looped off the end of the list with no successful bind
    LOG_E(GTPU,"failed to bind socket: %s %s \n", addr.originHost, addr.originService);
    return -1;
  }

  freeaddrinfo(servinfo); // all done with this structure

  if (strlen(addr.destinationHost)>1) {
    struct addrinfo hints;
    memset(&hints,0,sizeof(hints));
    hints.ai_family=AF_UNSPEC;
    hints.ai_socktype=SOCK_DGRAM;
    hints.ai_protocol=0;
    hints.ai_flags=AI_PASSIVE|AI_ADDRCONFIG;
    struct addrinfo *res=0;
    int err=getaddrinfo(addr.destinationHost,addr.destinationService,&hints,&res);

    if (err==0) {
      for(p = res; p != NULL; p = p->ai_next) {
        if ((err=connect(sockfd,  p->ai_addr, p->ai_addrlen))==0)
          break;
      }
    }

    if (err)
      LOG_E(GTPU,"Can't filter remote host: %s, %s\n", addr.destinationHost,addr.destinationService);
  }

  int sendbuff = 1000*1000*10;
  AssertFatal(0==setsockopt(sockfd, SOL_SOCKET, SO_SNDBUF, &sendbuff, sizeof(sendbuff)),"");
  LOG_D(GTPU,"Created listener for paquets to: %s:%s, send buffer size: %d\n", addr.originHost, addr.originService,sendbuff);
  return sockfd;
}

instance_t ocp_gtpv1Init(openAddr_t context) {
  pthread_mutex_lock(&globGtp.gtp_lock);
  int id=udpServerSocket(context);

  if (id>=0) {
    itti_subscribe_event_fd(OCP_GTPV1_U, id);
  } else
    LOG_E(GTPU,"can't create GTP-U instance\n");

  pthread_mutex_unlock(&globGtp.gtp_lock);
  return id;
}

teid_t newGtpuCreateTunnel(instance_t instance, rnti_t rnti, int incoming_bearer_id, int outgoing_bearer_id, teid_t outgoing_teid,
                           transport_layer_addr_t remoteAddr, int port, gtpCallback callBack) {
  pthread_mutex_lock(&globGtp.gtp_lock);
  auto inst=&globGtp.instances[instance];
  auto it=inst->ue2te_mapping.find(rnti);

  if ( it != inst->ue2te_mapping.end() ) {
    LOG_W(GTPU,"Create a config for a already existing GTP tunnel (rnti %x)\n", rnti);
    inst->ue2te_mapping.erase(it);
  }

  uint32_t incoming_teid=gtpv1uNewTeid();

  while ( inst->te2ue_mapping.find(incoming_teid) != inst->te2ue_mapping.end() ) {
    LOG_W(GTPU, "generated a random Teid that exists, re-generating (%x)\n",incoming_teid);
    incoming_teid=gtpv1uNewTeid();
  };

  inst->te2ue_mapping[incoming_teid].rnti=rnti;

  inst->te2ue_mapping[incoming_teid].incoming_rb_id= incoming_bearer_id;

  inst->te2ue_mapping[incoming_teid].callBack=callBack;

  auto tmp=&inst->ue2te_mapping[rnti].bearers[outgoing_bearer_id];

  int addrs_length_in_bytes = remoteAddr.length / 8;

  switch (addrs_length_in_bytes) {
    case 4:
      memcpy(&tmp->outgoing_ip_addr,remoteAddr.buffer,4);
      break;

    case 16:
      memcpy(tmp->outgoing_ip6_addr.s6_addr,remoteAddr.buffer,
             16);
      break;

    case 20:
      memcpy(&tmp->outgoing_ip_addr,remoteAddr.buffer,4);
      memcpy(&tmp->outgoing_ip6_addr.s6_addr,
             remoteAddr.buffer+4,
             16);

    default:
      AssertFatal(false, "SGW Address size impossible");
  }

  tmp->teid_incoming = incoming_teid;
  tmp->outgoing_port=port;
  tmp->teid_outgoing= outgoing_teid;
  pthread_mutex_unlock(&globGtp.gtp_lock);
  char ip4[INET_ADDRSTRLEN];
  char ip6[INET6_ADDRSTRLEN];

  LOG_I(GTPU, "Created tunnel for RNTI %x, teid for DL: %d, teid for UL %d to remote IPv4: %s, IPv6 %s\n",
        rnti,
        tmp->teid_incoming,
        tmp->teid_outgoing,
        inet_ntop(AF_INET,(void*)&tmp->outgoing_ip_addr, ip4,INET_ADDRSTRLEN ),
        inet_ntop(AF_INET6,(void*)&tmp->outgoing_ip6_addr.s6_addr, ip6, INET6_ADDRSTRLEN));

  return incoming_teid;
}

int ocp_gtpv1u_create_s1u_tunnel(instance_t instance,
                                 const gtpv1u_enb_create_tunnel_req_t  *create_tunnel_req,
                                 gtpv1u_enb_create_tunnel_resp_t *create_tunnel_resp) {
  LOG_D(GTPU, "Start create tunnels for RNTI %x, num_tunnels %d, sgw_S1u_teid %x\n",
        create_tunnel_req->rnti,
        create_tunnel_req->num_tunnels,
        create_tunnel_req->sgw_S1u_teid[0]);
  tcp_udp_port_t dstport=globGtp.instances[compatInst(instance)].get_dstport();
  for (int i = 0; i < create_tunnel_req->num_tunnels; i++) {
    AssertFatal(create_tunnel_req->eps_bearer_id[i] > 4,
                "From legacy code not clear, seems impossible (bearer=%d)\n",
                create_tunnel_req->eps_bearer_id[i]);
    int incoming_rb_id=create_tunnel_req->eps_bearer_id[i]-4;

    teid_t teid=newGtpuCreateTunnel(compatInst(instance), create_tunnel_req->rnti,
                                    incoming_rb_id,
                                    create_tunnel_req->eps_bearer_id[i],
                                    create_tunnel_req->sgw_S1u_teid[i],
                                    create_tunnel_req->sgw_addr[i],  dstport,
                                    pdcp_data_req);
    create_tunnel_resp->status=0;
    create_tunnel_resp->rnti=create_tunnel_req->rnti;
    create_tunnel_resp->num_tunnels=create_tunnel_req->num_tunnels;
    create_tunnel_resp->enb_S1u_teid[i]=teid;
    create_tunnel_resp->eps_bearer_id[i] = create_tunnel_req->eps_bearer_id[i];
    memcpy(create_tunnel_resp->enb_addr.buffer,globGtp.instances[compatInst(instance)].foundAddr,
           globGtp.instances[compatInst(instance)].foundAddrLen);
    create_tunnel_resp->enb_addr.length= globGtp.instances[compatInst(instance)].foundAddrLen;
  }

  return !GTPNOK;
}

int ocp_gtpv1u_update_s1u_tunnel(
  const instance_t                              instance,
  const gtpv1u_enb_create_tunnel_req_t *const  create_tunnel_req,
  const rnti_t                                  prior_rnti
) {
  LOG_D(GTPU, "Start update tunnels for old RNTI %x, new RNTI %x, num_tunnels %d, sgw_S1u_teid %x, eps_bearer_id %x\n",
        prior_rnti,
        create_tunnel_req->rnti,
        create_tunnel_req->num_tunnels,
        create_tunnel_req->sgw_S1u_teid[0],
        create_tunnel_req->eps_bearer_id[0]);
  pthread_mutex_lock(&globGtp.gtp_lock);
  auto inst=&globGtp.instances[compatInst(instance)];

  if ( inst->ue2te_mapping.find(create_tunnel_req->rnti) == inst->ue2te_mapping.end() ) {
    LOG_E(GTPU,"Update not already existing tunnel (new rnti %x, old rnti %x)\n", create_tunnel_req->rnti, prior_rnti);
  }

  auto it=inst->ue2te_mapping.find(prior_rnti);

  if ( it != inst->ue2te_mapping.end() ) {
    LOG_W(GTPU,"Update a not existing tunnel, start create the new one (new rnti %x, old rnti %x)\n", create_tunnel_req->rnti, prior_rnti);
    pthread_mutex_unlock(&globGtp.gtp_lock);
    gtpv1u_enb_create_tunnel_resp_t tmp;
    (void)ocp_gtpv1u_create_s1u_tunnel(instance, create_tunnel_req, &tmp);
    return 0;
  }

  inst->ue2te_mapping[create_tunnel_req->rnti]=it->second;
  inst->ue2te_mapping.erase(it);
  pthread_mutex_unlock(&globGtp.gtp_lock);
  return 0;
}

int gtpv1u_create_ngu_tunnel(  const instance_t instance,
                               const gtpv1u_gnb_create_tunnel_req_t   *const create_tunnel_req,
                               gtpv1u_gnb_create_tunnel_resp_t *const create_tunnel_resp) {
  LOG_D(GTPU, "Start create tunnels for RNTI %x, num_tunnels %d, sgw_S1u_teid %x\n",
        create_tunnel_req->rnti,
        create_tunnel_req->num_tunnels,
        create_tunnel_req->upf_NGu_teid[0]);
  tcp_udp_port_t dstport=globGtp.instances[compatInst(instance)].get_dstport();
  for (int i = 0; i < create_tunnel_req->num_tunnels; i++) {
    teid_t teid=newGtpuCreateTunnel(compatInst(instance), create_tunnel_req->rnti,
                                    create_tunnel_req->incoming_rb_id[i],
                                    create_tunnel_req->pdusession_id[i],
                                    create_tunnel_req->upf_NGu_teid[i],
<<<<<<< HEAD
                                    create_tunnel_req->upf_addr[i],  dstport,
                                    pdcp_data_req);
=======
                                    create_tunnel_req->upf_addr[i], 2152,
                                    sdap_gnb_data_req);
>>>>>>> 86161e47
    create_tunnel_resp->status=0;
    create_tunnel_resp->rnti=create_tunnel_req->rnti;
    create_tunnel_resp->num_tunnels=create_tunnel_req->num_tunnels;
    create_tunnel_resp->gnb_NGu_teid[i]=teid;
    memcpy(create_tunnel_resp->gnb_addr.buffer,globGtp.instances[compatInst(instance)].foundAddr,
           globGtp.instances[compatInst(instance)].foundAddrLen);
    create_tunnel_resp->gnb_addr.length= globGtp.instances[compatInst(instance)].foundAddrLen;
  }

  return !GTPNOK;
}

int gtpv1u_update_ngu_tunnel(
  const instance_t instanceP,
  const gtpv1u_gnb_create_tunnel_req_t *const  create_tunnel_req_pP,
  const rnti_t prior_rnti
) {
  AssertFatal( false, "to be developped\n");
  return GTPNOK;
}

int ocp_gtpv1u_create_x2u_tunnel(
  const instance_t instanceP,
  const gtpv1u_enb_create_x2u_tunnel_req_t   *const create_tunnel_req_pP,
  gtpv1u_enb_create_x2u_tunnel_resp_t *const create_tunnel_resp_pP) {
  AssertFatal( false, "to be developped\n");
}

int newGtpuDeleteTunnel(instance_t instance, rnti_t rnti) {
  LOG_D(GTPU, "Start delete tunnels for RNTI %x\n",
        rnti);
  pthread_mutex_lock(&globGtp.gtp_lock);
  auto inst=&globGtp.instances[compatInst(instance)];
  auto it=inst->ue2te_mapping.find(rnti);

  if ( it == inst->ue2te_mapping.end() ) {
    LOG_W(GTPU,"Delete a non existing GTP tunnel\n");
    pthread_mutex_unlock(&globGtp.gtp_lock);
    return -1;
  }

  int nb=0;

  for (auto j=it->second.bearers.begin();
       j!=it->second.bearers.end();
       ++j) {
    inst->te2ue_mapping.erase(j->second.teid_incoming);
    nb++;
  }

  inst->ue2te_mapping.erase(it);
  pthread_mutex_unlock(&globGtp.gtp_lock);
  LOG_I(GTPU, "Deleted all tunnels for RNTI %d (%d tunnels deleted)\n", rnti, nb);
  return !GTPNOK;
}

// Legacy delete tunnel finish by deleting all the rnti
// so the list of bearer provided is only a design bug
int ocp_gtpv1u_delete_s1u_tunnel( const instance_t instance,
                                  const gtpv1u_enb_delete_tunnel_req_t *const req_pP) {
  return  newGtpuDeleteTunnel(instance, req_pP->rnti);
}

int gtpv1u_delete_x2u_tunnel( const instance_t instanceP,
                              const gtpv1u_enb_delete_tunnel_req_t *const req_pP,
                              int enbflag) {
  return 0;
}

static int Gtpv1uHandleEchoReq(int h,
                               uint8_t *msgBuf,
                               uint32_t msgBufLen,
                               uint16_t peerPort,
                               uint32_t peerIp) {
  LOG_E(GTPU,"to be dev\n");
  int rc = GTPNOK;
  return rc;
}

static int Gtpv1uHandleError(int h,
                             uint8_t *msgBuf,
                             uint32_t msgBufLen,
                             uint16_t peerPort,
                             uint32_t peerIp) {
  LOG_E(GTPU,"to be dev\n");
  int rc = GTPNOK;
  return rc;
}

static int Gtpv1uHandleSupportedExt(int h,
                                    uint8_t *msgBuf,
                                    uint32_t msgBufLen,
                                    uint16_t peerPort,
                                    uint32_t peerIp) {
  LOG_E(GTPU,"to be dev\n");
  int rc = GTPNOK;
  return rc;
}

// When end marker arrives, we notify the client with buffer size = 0
// The client will likely call "delete tunnel"
// nevertheless we don't take the initiative
static int Gtpv1uHandleEndMarker(int h,
                                 uint8_t *msgBuf,
                                 uint32_t msgBufLen,
                                 uint16_t peerPort,
                                 uint32_t peerIp) {
  Gtpv1uMsgHeaderT      *msgHdr = (Gtpv1uMsgHeaderT *) msgBuf;

  if ( msgHdr->version != 1 ||  msgHdr->PT != 1 ) {
    LOG_E(GTPU, "Received a packet that is not GTP header\n");
    return GTPNOK;
  }

  pthread_mutex_lock(&globGtp.gtp_lock);
  // the socket Linux file handler is the instance id
  auto inst=&globGtp.instances[h];
  auto tunnel=inst->te2ue_mapping.find(ntohl(msgHdr->teid));

  if ( tunnel == inst->te2ue_mapping.end() ) {
    LOG_E(GTPU,"Received a incoming packet on unknown teid (%x) Dropping!\n", msgHdr->teid);
    pthread_mutex_unlock(&globGtp.gtp_lock);
    return GTPNOK;
  }

  // This context is not good for gtp
  // frame, ... has no meaning
  // manyother attributes may come from create tunnel
  protocol_ctxt_t ctxt;
  ctxt.module_id = 0;
  ctxt.enb_flag = 1;
  ctxt.instance = inst->addr.originInstance;
  ctxt.rnti = tunnel->second.rnti;
  ctxt.frame = 0;
  ctxt.subframe = 0;
  ctxt.eNB_index = 0;
  ctxt.configured = 0;
  ctxt.brOption = 0;
  const srb_flag_t     srb_flag=SRB_FLAG_NO;
  const rb_id_t        rb_id=tunnel->second.incoming_rb_id;
  const mui_t          mui=RLC_MUI_UNDEFINED;
  const confirm_t      confirm=RLC_SDU_CONFIRM_NO;
  const pdcp_transmission_mode_t mode=PDCP_TRANSMISSION_MODE_DATA;
  const uint32_t sourceL2Id=0;
  const uint32_t destinationL2Id=0;
  pthread_mutex_unlock(&globGtp.gtp_lock);

  if ( !tunnel->second.callBack(&ctxt,
                                srb_flag,
                                rb_id,
                                mui,
                                confirm,
                                0,
                                NULL,
                                mode,
                                &sourceL2Id,
                                &destinationL2Id) )
    LOG_E(GTPU,"down layer refused incoming packet\n");

  LOG_D(GTPU,"Received END marker packet for: teid:%x\n", ntohl(msgHdr->teid));
  return !GTPNOK;
}

static int Gtpv1uHandleGpdu(int h,
                            uint8_t *msgBuf,
                            uint32_t msgBufLen,
                            uint16_t peerPort,
                            uint32_t peerIp) {
  Gtpv1uMsgHeaderT      *msgHdr = (Gtpv1uMsgHeaderT *) msgBuf;

  if ( msgHdr->version != 1 ||  msgHdr->PT != 1 ) {
    LOG_E(GTPU, "Received a packet that is not GTP header\n");
    return GTPNOK;
  }

  pthread_mutex_lock(&globGtp.gtp_lock);
  // the socket Linux file handler is the instance id
  auto inst=&globGtp.instances[h];
  auto tunnel=inst->te2ue_mapping.find(ntohl(msgHdr->teid));

  if ( tunnel == inst->te2ue_mapping.end() ) {
    LOG_E(GTPU,"Received a incoming packet on unknown teid (%x) Dropping!\n", msgHdr->teid);
    pthread_mutex_unlock(&globGtp.gtp_lock);
    return GTPNOK;
  }

  int offset=8;

  if( msgHdr->E ||  msgHdr->S ||msgHdr->PN)
    offset+=8;

  // This context is not good for gtp
  // frame, ... has no meaning
  // manyother attributes may come from create tunnel
  protocol_ctxt_t ctxt;
  ctxt.module_id = 0;
  ctxt.enb_flag = 1;
  ctxt.instance = inst->addr.originInstance;
  ctxt.rnti = tunnel->second.rnti;
  ctxt.frame = 0;
  ctxt.subframe = 0;
  ctxt.eNB_index = 0;
  ctxt.configured = 0;
  ctxt.brOption = 0;
  const srb_flag_t     srb_flag=SRB_FLAG_NO;
  const rb_id_t        rb_id=tunnel->second.incoming_rb_id;
  const mui_t          mui=RLC_MUI_UNDEFINED;
  const confirm_t      confirm=RLC_SDU_CONFIRM_NO;
  const sdu_size_t     sdu_buffer_size=msgBufLen-offset;
  unsigned char *const sdu_buffer=msgBuf+offset;
  const pdcp_transmission_mode_t mode=PDCP_TRANSMISSION_MODE_DATA;
  const uint32_t sourceL2Id=0;
  const uint32_t destinationL2Id=0;
  pthread_mutex_unlock(&globGtp.gtp_lock);

  if ( !tunnel->second.callBack(&ctxt,
                                srb_flag,
                                rb_id,
                                mui,
                                confirm,
                                sdu_buffer_size,
                                sdu_buffer,
                                mode,
                                &sourceL2Id,
                                &destinationL2Id) )
    LOG_E(GTPU,"down layer refused incoming packet\n");

  LOG_D(GTPU,"Received a %d bytes packet for: teid:%x\n",
        msgBufLen-offset,
        ntohl(msgHdr->teid));
  return !GTPNOK;
}

void gtpv1uReceiver(int h) {
  uint8_t                   udpData[65536];
  int               udpDataLen;
  socklen_t          from_len;
  struct sockaddr_in addr;
  from_len = (socklen_t)sizeof(struct sockaddr_in);

  if ((udpDataLen = recvfrom(h, udpData, sizeof(udpData), 0,
                             (struct sockaddr *)&addr, &from_len)) < 0) {
    LOG_E(GTPU, "Recvfrom failed on %d (%s)\n", h, strerror(errno));
    return;
  } else if (udpDataLen == 0) {
    LOG_W(GTPU, "Recvfrom returned 0\n");
    return;
  } else {
    uint8_t msgType = *((uint8_t *)(udpData + 1));
    LOG_D(GTPU, "Received GTP data, msg type: %x\n", msgType);

    switch(msgType) {
      case GTP_ECHO_RSP:
        break;

      case GTP_ECHO_REQ:
        Gtpv1uHandleEchoReq( h, udpData, udpDataLen, htons(addr.sin_port), addr.sin_addr.s_addr);
        break;

      case GTP_ERROR_INDICATION:
        Gtpv1uHandleError( h, udpData, udpDataLen, htons(addr.sin_port), addr.sin_addr.s_addr);
        break;

      case GTP_SUPPORTED_EXTENSION_HEADER_INDICATION:
        Gtpv1uHandleSupportedExt( h, udpData, udpDataLen, htons(addr.sin_port), addr.sin_addr.s_addr);
        break;

      case GTP_END_MARKER:
        Gtpv1uHandleEndMarker( h, udpData, udpDataLen, htons(addr.sin_port), addr.sin_addr.s_addr);
        break;

      case GTP_GPDU:
        Gtpv1uHandleGpdu( h, udpData, udpDataLen, htons(addr.sin_port), addr.sin_addr.s_addr);
        break;

      default:
        LOG_E(GTPU, "Received a GTP packet of unknown type: %d\n",msgType);
        break;
    }
  }
}

#include <openair2/ENB_APP/enb_paramdef.h>

void *ocp_gtpv1uTask(void *args)  {
  while(1) {
    /* Trying to fetch a message from the message queue.
       If the queue is empty, this function will block till a
       message is sent to the task.
    */
    MessageDef *message_p = NULL;
    itti_receive_msg(OCP_GTPV1_U, &message_p);

    if (message_p != NULL ) {
      openAddr_t addr= {0};

      switch (ITTI_MSG_ID(message_p)) {
        // DATA TO BE SENT TO UDP
        case GTPV1U_ENB_TUNNEL_DATA_REQ: {
          gtpv1uSend(compatInst(ITTI_MSG_DESTINATION_INSTANCE(message_p)),
                     &GTPV1U_ENB_TUNNEL_DATA_REQ(message_p), false, false);
          itti_free(OCP_GTPV1_U, GTPV1U_ENB_TUNNEL_DATA_REQ(message_p).buffer);
        }
        break;

        case GTPV1U_GNB_TUNNEL_DATA_REQ: {
          gtpv1uSend2(compatInst(ITTI_MSG_DESTINATION_INSTANCE(message_p)),
                      &GTPV1U_GNB_TUNNEL_DATA_REQ(message_p), false, false);
          itti_free(OCP_GTPV1_U, GTPV1U_GNB_TUNNEL_DATA_REQ(message_p).buffer);
        }
        break;

        case TERMINATE_MESSAGE:
          break;

        case TIMER_HAS_EXPIRED:
          LOG_E(GTPU, "Received unexpected timer expired (no need of timers in this version) %s\n", ITTI_MSG_NAME(message_p));
          break;

        case GTPV1U_ENB_END_MARKER_REQ:
          gtpv1uEndTunnel(compatInst(ITTI_MSG_DESTINATION_INSTANCE(message_p)),
                          &GTPV1U_ENB_TUNNEL_DATA_REQ(message_p));
          itti_free(OCP_GTPV1_U, GTPV1U_ENB_TUNNEL_DATA_REQ(message_p).buffer);
          break;

        case GTPV1U_ENB_DATA_FORWARDING_REQ:
        case GTPV1U_ENB_DATA_FORWARDING_IND:
        case GTPV1U_ENB_END_MARKER_IND:
          LOG_E(GTPU, "to be developped %s\n", ITTI_MSG_NAME(message_p));
          abort();
          break;

        case GTPV1U_ENB_S1_REQ:
          // to be dev: should be removed, to use API
          strcpy(addr.originHost, GTPV1U_ENB_S1_REQ(message_p).addrStr);
          strcpy(addr.originService, GTPV1U_ENB_S1_REQ(message_p).portStr);
          strcpy(addr.destinationService,addr.originService);
          AssertFatal((legacyInstanceMapping=ocp_gtpv1Init(addr))!=0,"Instance 0 reserved for legacy\n");
          break;

        case GTPV1U_GNB_NG_REQ:
          // to be dev: should be removed, to use API
          strcpy(addr.originHost, GTPV1U_ENB_S1_REQ(message_p).addrStr);
          strcpy(addr.originService, GTPV1U_ENB_S1_REQ(message_p).portStr);
          strcpy(addr.destinationService,addr.originService);
          AssertFatal((legacyInstanceMapping=ocp_gtpv1Init(addr))!=0,"Instance 0 reserved for legacy\n");
          break;

        default:
          LOG_E(GTPU, "Received unexpected message %s\n", ITTI_MSG_NAME(message_p));
          abort();
          break;
      }

      AssertFatal(EXIT_SUCCESS==itti_free(OCP_GTPV1_U, message_p), "Failed to free memory!\n");
    }

    struct epoll_event *events;

    int nb_events = itti_get_events(OCP_GTPV1_U, &events);

    for (int i = 0; i < nb_events; i++)
      if ((events[i].events&EPOLLIN))
        gtpv1uReceiver(events[i].data.fd);
  }

  return NULL;
}

#ifdef __cplusplus
}
#endif<|MERGE_RESOLUTION|>--- conflicted
+++ resolved
@@ -540,13 +540,8 @@
                                     create_tunnel_req->incoming_rb_id[i],
                                     create_tunnel_req->pdusession_id[i],
                                     create_tunnel_req->upf_NGu_teid[i],
-<<<<<<< HEAD
-                                    create_tunnel_req->upf_addr[i],  dstport,
-                                    pdcp_data_req);
-=======
-                                    create_tunnel_req->upf_addr[i], 2152,
+                                    create_tunnel_req->upf_addr[i], dstport,
                                     sdap_gnb_data_req);
->>>>>>> 86161e47
     create_tunnel_resp->status=0;
     create_tunnel_resp->rnti=create_tunnel_req->rnti;
     create_tunnel_resp->num_tunnels=create_tunnel_req->num_tunnels;
