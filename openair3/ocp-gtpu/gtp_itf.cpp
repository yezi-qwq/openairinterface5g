--- conflicted
+++ resolved
@@ -17,12 +17,8 @@
 #include <openair2/COMMON/gtpv1_u_messages_types.h>
 #include <openair3/ocp-gtpu/gtp_itf.h>
 #include <openair2/LAYER2/PDCP_v10.1.0/pdcp.h>
-<<<<<<< HEAD
 #include <openair2/LAYER2/nr_rlc/nr_rlc_oai_api.h>
-#include "openair2/SDAP/nr_sdap/nr_sdap_gnb.h"
-=======
 #include "openair2/SDAP/nr_sdap/nr_sdap.h"
->>>>>>> 5ea828e1
 //#include <openair1/PHY/phy_extern.h>
 
 static boolean_t is_gnb = false;
@@ -41,7 +37,6 @@
   teid_t teid;
 } __attribute__((packed)) Gtpv1uMsgHeaderT;
 
-<<<<<<< HEAD
 //TS 38.425, Figure 5.5.2.2-1
 typedef struct DlDataDeliveryStatus_flags {
   uint8_t LPR:1;                    //Lost packet report
@@ -57,7 +52,7 @@
   uint8_t spare:3;
   uint32_t drbBufferSize;            //Desired buffer size for the data radio bearer
 } __attribute__((packed)) DlDataDeliveryStatus_flagsT;
-=======
+
 typedef struct Gtpv1uMsgHeaderOptFields {
   uint8_t seqNum1Oct;
   uint8_t seqNum2Oct;
@@ -78,12 +73,13 @@
   PDUSessionContainerT pdusession_cntr;
   //uint8_t NextExtHeaderType;
 }__attribute__((packed)) Gtpv1uExtHeaderT;
->>>>>>> 5ea828e1
 
 #pragma pack()
 
 // TS 29.281, fig 5.2.1-3
 #define PDU_SESSION_CONTAINER       (0x85)
+#define NR_RAN_CONTAINER            (0x84)
+
 // TS 29.281, 5.2.1
 #define EXT_HDR_LNTH_OCTET_UNITS    (4)
 #define NO_MORE_EXT_HDRS            (0)
@@ -118,12 +114,9 @@
   rnti_t rnti;
   ebi_t incoming_rb_id;
   gtpCallback callBack;
-<<<<<<< HEAD
   teid_t outgoing_teid;
-=======
   gtpCallbackSDAP callBackSDAP;
   int pdusession_id;
->>>>>>> 5ea828e1
 } rntiData_t;
 
 class gtpEndPoint {
@@ -971,77 +964,65 @@
     return GTPNOK;
   }
 
-<<<<<<< HEAD
-  /*int offset=8;
-
-  if( msgHdr->E ||  msgHdr->S ||msgHdr->PN)
-    offset+=8;*/
-
-  
-//Minimum length of GTP-U header if non of the optional fields are present
-  int offset= sizeof(Gtpv1uMsgHeaderT);
-  
-  //Consider additional length for GTP-U header if at least one of the optional fields is present
-  if( msgHdr->E ||  msgHdr->S ||msgHdr->PN)
-    offset+=4;
-  
-  uint32_t NR_PDCP_PDU_SN = 0;
-  //Consider the length of 1 or more extension headers that can be present in the GTP-U PDU
-  if(msgHdr->E) {
-    while (msgBuf[offset]!=0){
-      if(msgBuf[offset-1] == 0x84){ //Extension header corresponding to NR-RAN container type
-        uint8_t PDU_type = (msgBuf[offset+1]>>4) & 0x0f;
-        if (PDU_type == 0){ //DL USER Data Format
-          int additional_offset = 6; //Additional offset capturing the first non-mandatory octet (TS 38.425, Figure 5.5.2.1-1)
-          if(msgBuf[offset+1]>>2 & 0x1){ //DL Discard Blocks flag is present
-            LOG_I(GTPU, "DL User Data: DL Discard Blocks handling not enabled\n"); 
-            additional_offset = additional_offset + 9; //For the moment ignore
-          }
-          if(msgBuf[offset+1]>>1 & 0x1){ //DL Flush flag is present
-            LOG_I(GTPU, "DL User Data: DL Flush handling not enabled\n");
-            additional_offset = additional_offset + 3; //For the moment ignore
-          }
-          if((msgBuf[offset+2]>>3)& 0x1){ //"Report delivered" enabled (TS 38.425, 5.4)
-            /*Store the NR PDCP PDU SN for which a delivery status report shall be generated once the
-             *PDU gets forwarded to the lower layers*/
-            //NR_PDCP_PDU_SN = msgBuf[offset+6] << 16 | msgBuf[offset+7] << 8 | msgBuf[offset+8];
-            NR_PDCP_PDU_SN = msgBuf[offset+additional_offset] << 16 | msgBuf[offset+additional_offset+1] << 8 | msgBuf[offset+additional_offset+2]; 
-            LOG_D(GTPU, " NR_PDCP_PDU_SN: %u \n",  NR_PDCP_PDU_SN);
-          }
-        }
-        else{
-          LOG_W(GTPU, "NR-RAN container type: %d not supported \n", PDU_type);
-        }
-      }
-      LOG_D(GTPU, "Extension header length in multiple of 4 bytes is: %d \n", msgBuf[offset]);
-      offset+=msgBuf[offset]*4 -1;
-     }
-   offset++;
-   }
-=======
-  int offset=sizeof(Gtpv1uMsgHeaderT);
+  /* see TS 29.281 5.1 */
+  //Minimum length of GTP-U header if non of the optional fields are present
+  int offset = sizeof(Gtpv1uMsgHeaderT);
 
   uint8_t qfi = 0;
   boolean_t rqi = FALSE;
-
-  if( msgHdr->E || msgHdr->S || msgHdr->PN){
-   Gtpv1uMsgHeaderOptFieldsT *msgHdrOpt = (Gtpv1uMsgHeaderOptFieldsT *)(msgBuf+offset);
-   offset+=sizeof(Gtpv1uMsgHeaderOptFieldsT);
-    if( msgHdr->E && msgHdrOpt->NextExtHeaderType == PDU_SESSION_CONTAINER){
-      Gtpv1uExtHeaderT *msgHdrExt = (Gtpv1uExtHeaderT *)(msgBuf+offset);
-      offset+=msgHdrExt->ExtHeaderLen*EXT_HDR_LNTH_OCTET_UNITS;
-      qfi = msgHdrExt->pdusession_cntr.QFI;
-      rqi = msgHdrExt->pdusession_cntr.RQI;
-
-      /* 
-       * Check if the next extension header type of GTP extension header is set to 0
-       * We can not put it in the struct Gtpv1uExtHeaderT because the length is dynamic.
-       */
-      if(*(msgBuf+offset-1) != NO_MORE_EXT_HDRS)
-        LOG_W(GTPU, "Warning -  Next extension header is not zero, handle it \n");
+  uint32_t NR_PDCP_PDU_SN = 0;
+
+  /* if E, S, or PN is set then there are 4 more bytes of header */
+  if( msgHdr->E ||  msgHdr->S ||msgHdr->PN)
+    offset += 4;
+
+  if (msgHdr->E) {
+    int next_extension_header_type = msgBuf[offset - 1];
+    int extension_header_length;
+
+    while (next_extension_header_type != NO_MORE_EXT_HDRS) {
+      extension_header_length = msgBuf[offset];
+      switch (next_extension_header_type) {
+        case PDU_SESSION_CONTAINER: {
+          PDUSessionContainerT *pdusession_cntr = (PDUSessionContainerT *)(msgBuf + offset + 1);
+          qfi = pdusession_cntr->QFI;
+          rqi = pdusession_cntr->RQI;
+          break;
+        }
+        case NR_RAN_CONTAINER: {
+          uint8_t PDU_type = (msgBuf[offset+1]>>4) & 0x0f;
+          if (PDU_type == 0){ //DL USER Data Format
+            int additional_offset = 6; //Additional offset capturing the first non-mandatory octet (TS 38.425, Figure 5.5.2.1-1)
+            if(msgBuf[offset+1]>>2 & 0x1){ //DL Discard Blocks flag is present
+              LOG_I(GTPU, "DL User Data: DL Discard Blocks handling not enabled\n"); 
+              additional_offset = additional_offset + 9; //For the moment ignore
+            }
+            if(msgBuf[offset+1]>>1 & 0x1){ //DL Flush flag is present
+              LOG_I(GTPU, "DL User Data: DL Flush handling not enabled\n");
+              additional_offset = additional_offset + 3; //For the moment ignore
+            }
+            if((msgBuf[offset+2]>>3)& 0x1){ //"Report delivered" enabled (TS 38.425, 5.4)
+              /*Store the NR PDCP PDU SN for which a delivery status report shall be generated once the
+               *PDU gets forwarded to the lower layers*/
+              //NR_PDCP_PDU_SN = msgBuf[offset+6] << 16 | msgBuf[offset+7] << 8 | msgBuf[offset+8];
+              NR_PDCP_PDU_SN = msgBuf[offset+additional_offset] << 16 | msgBuf[offset+additional_offset+1] << 8 | msgBuf[offset+additional_offset+2]; 
+              LOG_D(GTPU, " NR_PDCP_PDU_SN: %u \n",  NR_PDCP_PDU_SN);
+            }
+          }
+          else{
+            LOG_W(GTPU, "NR-RAN container type: %d not supported \n", PDU_type);
+          }
+          break;
+        }
+        default:
+          LOG_W(GTPU, "unhandled extension 0x%2.2x, skipping\n", next_extension_header_type);
+          break;
+      }
+
+      offset += extension_header_length * EXT_HDR_LNTH_OCTET_UNITS;
+      next_extension_header_type = msgBuf[offset - 1];
     }
   }
->>>>>>> 5ea828e1
 
   // This context is not good for gtp
   // frame, ... has no meaning
@@ -1066,55 +1047,6 @@
   const uint32_t destinationL2Id=0;
   pthread_mutex_unlock(&globGtp.gtp_lock);
 
-<<<<<<< HEAD
-  if ( !tunnel->second.callBack(&ctxt,
-                                srb_flag,
-                                rb_id,
-                                mui,
-                                confirm,
-                                sdu_buffer_size,
-                                sdu_buffer,
-                                mode,
-                                &sourceL2Id,
-                                &destinationL2Id) )
-    LOG_E(GTPU,"[%d] down layer refused incoming packet\n", h);
-  if(NR_PDCP_PDU_SN > 0 && NR_PDCP_PDU_SN %5 ==0){
-    LOG_D (GTPU, "Create and send DL DATA Delivery status for the previously received PDU, NR_PDCP_PDU_SN: %u \n", NR_PDCP_PDU_SN);
-    int rlc_tx_buffer_space = nr_rlc_get_available_tx_space(ctxt.rnti, rb_id);
-    LOG_D(GTPU, "Available buffer size in RLC for Tx: %d \n", rlc_tx_buffer_space);
-    /*Total size of DDD_status PDU = 1 octet to report extension header length
-     * size of mandatory part + 3 octets for highest transmitted/delivered PDCP SN
-     * 1 octet for padding + 1 octet for next extension header type,
-     * according to TS 38.425: Fig. 5.5.2.2-1 and section 5.5.3.24*/
-    extensionHeader_t *extensionHeader;
-    extensionHeader = (extensionHeader_t *) calloc(1, sizeof(extensionHeader_t)) ;
-    extensionHeader->buffer[0] = (1+sizeof(DlDataDeliveryStatus_flagsT)+3+1+1)/4;
-    DlDataDeliveryStatus_flagsT DlDataDeliveryStatus;
-    DlDataDeliveryStatus.deliveredPdcpSn = 0;
-    DlDataDeliveryStatus.transmittedPdcpSn= 1; 
-    DlDataDeliveryStatus.pduType = 1;
-    DlDataDeliveryStatus.drbBufferSize = htonl(rlc_tx_buffer_space); //htonl(10000000); //hardcoded for now but normally we should extract it from RLC
-    memcpy(extensionHeader->buffer+1, &DlDataDeliveryStatus, sizeof(DlDataDeliveryStatus_flagsT));
-    uint8_t offset = sizeof(DlDataDeliveryStatus_flagsT)+1;
-
-    extensionHeader->buffer[offset] =   (NR_PDCP_PDU_SN >> 16) & 0xff;
-    extensionHeader->buffer[offset+1] = (NR_PDCP_PDU_SN >> 8) & 0xff;
-    extensionHeader->buffer[offset+2] = NR_PDCP_PDU_SN & 0xff;
-    LOG_D(GTPU, "Octets reporting NR_PDCP_PDU_SN, extensionHeader->buffer[offset]: %u, extensionHeader->buffer[offset+1]:%u, extensionHeader->buffer[offset+2]:%u \n", extensionHeader->buffer[offset], extensionHeader->buffer[offset+1],extensionHeader->buffer[offset+2]);
-    extensionHeader->buffer[offset+3] = 0x00; //Padding octet
-    extensionHeader->buffer[offset+4] = 0x00; //No more extension headers
-    /*Total size of DDD_status PDU = size of mandatory part +
-     * 3 octets for highest transmitted/delivered PDCP SN +
-     * 1 octet for padding + 1 octet for next extension header type,
-     * according to TS 38.425: Fig. 5.5.2.2-1 and section 5.5.3.24*/
-    extensionHeader->length  = 1+sizeof(DlDataDeliveryStatus_flagsT)+3+1+1;
-    gtpv1uCreateAndSendMsg(h,
-        peerIp,
-        peerPort,
-        GTP_GPDU,
-        inst->te2ue_mapping[ntohl(msgHdr->teid)].outgoing_teid,
-        NULL, 0, false, false, true, 0, 0, 0x84, extensionHeader->buffer, extensionHeader->length) ;
-=======
   if(is_gnb && qfi){
     if ( !tunnel->second.callBackSDAP(&ctxt,
                                       srb_flag,
@@ -1142,7 +1074,44 @@
                                   &sourceL2Id,
                                   &destinationL2Id) )
       LOG_E(GTPU,"[%d] down layer refused incoming packet\n", h);
->>>>>>> 5ea828e1
+  }
+
+  if(NR_PDCP_PDU_SN > 0 && NR_PDCP_PDU_SN %5 ==0){
+    LOG_D (GTPU, "Create and send DL DATA Delivery status for the previously received PDU, NR_PDCP_PDU_SN: %u \n", NR_PDCP_PDU_SN);
+    int rlc_tx_buffer_space = nr_rlc_get_available_tx_space(ctxt.rnti, rb_id);
+    LOG_D(GTPU, "Available buffer size in RLC for Tx: %d \n", rlc_tx_buffer_space);
+    /*Total size of DDD_status PDU = 1 octet to report extension header length
+     * size of mandatory part + 3 octets for highest transmitted/delivered PDCP SN
+     * 1 octet for padding + 1 octet for next extension header type,
+     * according to TS 38.425: Fig. 5.5.2.2-1 and section 5.5.3.24*/
+    extensionHeader_t *extensionHeader;
+    extensionHeader = (extensionHeader_t *) calloc(1, sizeof(extensionHeader_t)) ;
+    extensionHeader->buffer[0] = (1+sizeof(DlDataDeliveryStatus_flagsT)+3+1+1)/4;
+    DlDataDeliveryStatus_flagsT DlDataDeliveryStatus;
+    DlDataDeliveryStatus.deliveredPdcpSn = 0;
+    DlDataDeliveryStatus.transmittedPdcpSn= 1; 
+    DlDataDeliveryStatus.pduType = 1;
+    DlDataDeliveryStatus.drbBufferSize = htonl(rlc_tx_buffer_space); //htonl(10000000); //hardcoded for now but normally we should extract it from RLC
+    memcpy(extensionHeader->buffer+1, &DlDataDeliveryStatus, sizeof(DlDataDeliveryStatus_flagsT));
+    uint8_t offset = sizeof(DlDataDeliveryStatus_flagsT)+1;
+
+    extensionHeader->buffer[offset] =   (NR_PDCP_PDU_SN >> 16) & 0xff;
+    extensionHeader->buffer[offset+1] = (NR_PDCP_PDU_SN >> 8) & 0xff;
+    extensionHeader->buffer[offset+2] = NR_PDCP_PDU_SN & 0xff;
+    LOG_D(GTPU, "Octets reporting NR_PDCP_PDU_SN, extensionHeader->buffer[offset]: %u, extensionHeader->buffer[offset+1]:%u, extensionHeader->buffer[offset+2]:%u \n", extensionHeader->buffer[offset], extensionHeader->buffer[offset+1],extensionHeader->buffer[offset+2]);
+    extensionHeader->buffer[offset+3] = 0x00; //Padding octet
+    extensionHeader->buffer[offset+4] = 0x00; //No more extension headers
+    /*Total size of DDD_status PDU = size of mandatory part +
+     * 3 octets for highest transmitted/delivered PDCP SN +
+     * 1 octet for padding + 1 octet for next extension header type,
+     * according to TS 38.425: Fig. 5.5.2.2-1 and section 5.5.3.24*/
+    extensionHeader->length  = 1+sizeof(DlDataDeliveryStatus_flagsT)+3+1+1;
+    gtpv1uCreateAndSendMsg(h,
+        peerIp,
+        peerPort,
+        GTP_GPDU,
+        inst->te2ue_mapping[ntohl(msgHdr->teid)].outgoing_teid,
+        NULL, 0, false, false, true, 0, 0, 0x84, extensionHeader->buffer, extensionHeader->length) ;
   }
 
   LOG_D(GTPU,"[%d] Received a %d bytes packet for: teid:%x\n", h,
