/*
 * Licensed to the OpenAirInterface (OAI) Software Alliance under one or more
 * contributor license agreements.  See the NOTICE file distributed with
 * this work for additional information regarding copyright ownership.
 * The OpenAirInterface Software Alliance licenses this file to You under
 * the OAI Public License, Version 1.1  (the "License"); you may not use this file
 * except in compliance with the License.
 * You may obtain a copy of the License at
 *
 *      http://www.openairinterface.org/?page_id=698
 *
 * Unless required by applicable law or agreed to in writing, software
 * distributed under the License is distributed on an "AS IS" BASIS,
 * WITHOUT WARRANTIES OR CONDITIONS OF ANY KIND, either express or implied.
 * See the License for the specific language governing permissions and
 * limitations under the License.
 *-------------------------------------------------------------------------------
 * For more information about the OpenAirInterface (OAI) Software Alliance:
 *      contact@openairinterface.org
 */

/*! \file nr_nas_msg_sim.c
 * \brief simulator for nr nas message
 * \author Yoshio INOUE, Masayuki HARADA
 * \email yoshio.inoue@fujitsu.com,masayuki.harada@fujitsu.com
 * \date 2020
 * \version 0.1
 */


#include <string.h> // memset
#include <stdlib.h> // malloc, free

#include "nas_log.h"
#include "TLVDecoder.h"
#include "TLVEncoder.h"
#include "nr_nas_msg_sim.h"
#include "aka_functions.h"
#include "secu_defs.h"
#include "PduSessionEstablishRequest.h"
<<<<<<< HEAD
# include "intertask_interface.h"

/*char netName[] = "5G:mnc093.mcc208.3gppnetwork.org";
char imsi[] = "2089300007487";
// USIM_API_K: 5122250214c33e723a5dd523fc145fc0
uint8_t k[16] = {0x51, 0x22, 0x25, 0x02, 0x14,0xc3, 0x3e, 0x72, 0x3a, 0x5d, 0xd5, 0x23, 0xfc, 0x14, 0x5f, 0xc0};
// OPC: 981d464c7c52eb6e5036234984ad0bcf
const uint8_t opc[16] = {0x98, 0x1d, 0x46, 0x4c,0x7c,0x52,0xeb, 0x6e, 0x50, 0x36, 0x23, 0x49, 0x84, 0xad, 0x0b, 0xcf};*/

char netName[] = "5G:mnc099.mcc208.3gppnetwork.org";
char imsi[] = "2089900007487"; //"208990100001100";
// USIM_API_K: fe c8 6b a6 eb 70 7e d0 89 05 75 7b 1b b4 4b 8f 
uint8_t k[16] = {0xfe, 0xc8, 0x6b, 0xa6, 0xeb, 0x70, 0x7e, 0xd0, 0x89, 0x05, 0x75, 0x7b, 0x1b, 0xb4, 0x4b, 0x8f};
// OPC: c4 24 49 36 3b ba d0 2b 66 d1 6b c9 75 d7 7c c1
const uint8_t opc[16] = {0xc4, 0x24, 0x49, 0x36, 0x3b, 0xba, 0xd0, 0x2b, 0x66, 0xd1, 0x6b, 0xc9, 0x75, 0xd7, 0x7c, 0xc1};
=======
#include "intertask_interface.h"
#include "openair2/RRC/NAS/nas_config.h"
#include <openair3/UICC/usim_interface.h>
#include <openair3/NAS/COMMON/NR_NAS_defs.h>
#include <openair1/PHY/phy_extern_nr_ue.h>
>>>>>>> 408d05c6

uint8_t  *registration_request_buf;
uint32_t  registration_request_len;
extern char *baseNetAddress;

static int nas_protected_security_header_encode(
  char                                       *buffer,
  const fgs_nas_message_security_header_t    *header,
  int                                         length)
{
  LOG_FUNC_IN;

  int size = 0;

  /* Encode the protocol discriminator) */
  ENCODE_U8(buffer, header->protocol_discriminator, size);

  /* Encode the security header type */
  ENCODE_U8(buffer+size, (header->security_header_type & 0xf), size);

  /* Encode the message authentication code */
  ENCODE_U32(buffer+size, header->message_authentication_code, size);
  /* Encode the sequence number */
  ENCODE_U8(buffer+size, header->sequence_number, size);

  LOG_FUNC_RETURN (size);
}

static int _nas_mm_msg_encode_header(const mm_msg_header_t *header,
                                  uint8_t *buffer, uint32_t len) {
  int size = 0;

  /* Check the buffer length */
  if (len < sizeof(mm_msg_header_t)) {
    return (TLV_ENCODE_BUFFER_TOO_SHORT);
  }

  /* Check the protocol discriminator */
  if (header->ex_protocol_discriminator != FGS_MOBILITY_MANAGEMENT_MESSAGE) {
    LOG_TRACE(ERROR, "ESM-MSG   - Unexpected extened protocol discriminator: 0x%x",
              header->ex_protocol_discriminator);
    return (TLV_ENCODE_PROTOCOL_NOT_SUPPORTED);
  }

  /* Encode the extendedprotocol discriminator */
  ENCODE_U8(buffer + size, header->ex_protocol_discriminator, size);
  /* Encode the security header type */
  ENCODE_U8(buffer + size, (header->security_header_type & 0xf), size);
  /* Encode the message type */
  ENCODE_U8(buffer + size, header->message_type, size);
  return (size);
}


int mm_msg_encode(MM_msg *mm_msg, uint8_t *buffer, uint32_t len) {
  LOG_FUNC_IN;
  int header_result;
  int encode_result;
  uint8_t msg_type = mm_msg->header.message_type;


  /* First encode the EMM message header */
  header_result = _nas_mm_msg_encode_header(&mm_msg->header, buffer, len);

  if (header_result < 0) {
    LOG_TRACE(ERROR, "EMM-MSG   - Failed to encode EMM message header "
              "(%d)", header_result);
    LOG_FUNC_RETURN(header_result);
  }

  buffer += header_result;
  len -= header_result;

  switch(msg_type) {
    case REGISTRATION_REQUEST:
      encode_result = encode_registration_request(&mm_msg->registration_request, buffer, len);
      break;
    case FGS_IDENTITY_RESPONSE:
      encode_result = encode_identiy_response(&mm_msg->fgs_identity_response, buffer, len);
      break;
    case FGS_AUTHENTICATION_RESPONSE:
      encode_result = encode_fgs_authentication_response(&mm_msg->fgs_auth_response, buffer, len);
      break;
    case FGS_SECURITY_MODE_COMPLETE:
      encode_result = encode_fgs_security_mode_complete(&mm_msg->fgs_security_mode_complete, buffer, len);
      break;
    case FGS_UPLINK_NAS_TRANSPORT:
      encode_result = encode_fgs_uplink_nas_transport(&mm_msg->uplink_nas_transport, buffer, len);
      break;
    default:
      LOG_TRACE(ERROR, "EMM-MSG   - Unexpected message type: 0x%x",
    		  mm_msg->header.message_type);
      encode_result = TLV_ENCODE_WRONG_MESSAGE_TYPE;
      break;
      /* TODO: Handle not standard layer 3 messages: SERVICE_REQUEST */
  }

  if (encode_result < 0) {
    LOG_TRACE(ERROR, "EMM-MSG   - Failed to encode L3 EMM message 0x%x "
              "(%d)", mm_msg->header.message_type, encode_result);
  }

  if (encode_result < 0)
    LOG_FUNC_RETURN (encode_result);

  LOG_FUNC_RETURN (header_result + encode_result);
}

void transferRES(uint8_t ck[16], uint8_t ik[16], uint8_t *input, uint8_t rand[16], uint8_t *output, uicc_t* uicc) {
  uint8_t S[100]={0};
  S[0] = 0x6B;
  servingNetworkName (S+1, uicc->imsiStr, uicc->nmc_size);
  int netNamesize = strlen((char*)S+1);
  S[1 + netNamesize] = (netNamesize & 0xff00) >> 8;
  S[2 + netNamesize] = (netNamesize & 0x00ff);
  for (int i = 0; i < 16; i++)
    S[3 + netNamesize + i] = rand[i];
  S[19 + netNamesize] = 0x00;
  S[20 + netNamesize] = 0x10;
  for (int i = 0; i < 8; i++)
    S[21 + netNamesize + i] = input[i];
  S[29 + netNamesize] = 0x00;
  S[30 + netNamesize] = 0x08;

  uint8_t plmn[3] = { 0x02, 0xf8, 0x39 };
  uint8_t oldS[100];
  oldS[0] = 0x6B;
  memcpy(&oldS[1], plmn, 3);
  oldS[4] = 0x00;
  oldS[5] = 0x03;
  for (int i = 0; i < 16; i++)
    oldS[6 + i] = rand[i];
  oldS[22] = 0x00;
  oldS[23] = 0x10;
  for (int i = 0; i < 8; i++)
    oldS[24 + i] = input[i];
  oldS[32] = 0x00;
  oldS[33] = 0x08;


  uint8_t key[32];
  memcpy(&key[0], ck, 16);
  memcpy(&key[16], ik, 16);  //KEY
  uint8_t out[32];
  kdf(key, 32, S, 31 + netNamesize, out, 32);
  for (int i = 0; i < 16; i++)
    output[i] = out[16 + i];
}

void derive_kausf(uint8_t ck[16], uint8_t ik[16], uint8_t sqn[6], uint8_t kausf[32], uicc_t *uicc) {
  uint8_t S[100]={0};
  uint8_t key[32];

  memcpy(&key[0], ck, 16);
  memcpy(&key[16], ik, 16);  //KEY
  S[0] = 0x6A;
  servingNetworkName (S+1, uicc->imsiStr, uicc->nmc_size);
  int netNamesize = strlen((char*)S+1);
  S[1 + netNamesize] = (uint8_t)((netNamesize & 0xff00) >> 8);
  S[2 + netNamesize] = (uint8_t)(netNamesize & 0x00ff);
  for (int i = 0; i < 6; i++) {
   S[3 + netNamesize + i] = sqn[i];
  }
  S[9 + netNamesize] = 0x00;
  S[10 + netNamesize] = 0x06;
  kdf(key, 32, S, 11 + netNamesize, kausf, 32);
}

void derive_kseaf(uint8_t kausf[32], uint8_t kseaf[32], uicc_t *uicc) {
  uint8_t S[100]={0};
  S[0] = 0x6C;  //FC
  servingNetworkName (S+1, uicc->imsiStr, uicc->nmc_size);
  int netNamesize = strlen((char*)S+1);
  S[1 + netNamesize] = (uint8_t)((netNamesize & 0xff00) >> 8);
  S[2 + netNamesize] = (uint8_t)(netNamesize & 0x00ff);
  kdf(kausf, 32, S, 3 + netNamesize, kseaf, 32);
}

void derive_kamf(uint8_t *kseaf, uint8_t *kamf, uint16_t abba, uicc_t* uicc) {
  int imsiLen = strlen(uicc->imsiStr);
  uint8_t S[100];
  S[0] = 0x6D;  //FC = 0x6D
  memcpy(&S[1], uicc->imsiStr, imsiLen );
  S[1 + imsiLen] = (uint8_t)((imsiLen & 0xff00) >> 8);
  S[2 + imsiLen] = (uint8_t)(imsiLen & 0x00ff);
  S[3 + imsiLen] = abba & 0x00ff;
  S[4 + imsiLen] = (abba & 0xff00) >> 8;
  S[5 + imsiLen] = 0x00;
  S[6 + imsiLen] = 0x02;
  kdf(kseaf, 32, S, 7 + imsiLen, kamf, 32);
}

//------------------------------------------------------------------------------
void derive_knas(algorithm_type_dist_t nas_alg_type, uint8_t nas_alg_id, uint8_t kamf[32], uint8_t *knas_int) {
  uint8_t S[20];
  uint8_t out[32] = { 0 };
  S[0] = 0x69;  //FC
  S[1] = (uint8_t)(nas_alg_type & 0xFF);
  S[2] = 0x00;
  S[3] = 0x01;
  S[4] = nas_alg_id;
  S[5] = 0x00;
  S[6] = 0x01;
  kdf(kamf, 32, S, 7, out, 32);
  for (int i = 0; i < 16; i++)
    knas_int[i] = out[16 + i];
}

void generateRegistrationRequest(as_nas_info_t *initialNasMsg, int Mod_id) {
  int size = sizeof(mm_msg_header_t);
  fgs_nas_message_t nas_msg={0};
  MM_msg *mm_msg;
  uicc_t * uicc=checkUicc(Mod_id);

  mm_msg = &nas_msg.plain.mm_msg;
  // set header
  mm_msg->header.ex_protocol_discriminator = FGS_MOBILITY_MANAGEMENT_MESSAGE;
  mm_msg->header.security_header_type = PLAIN_5GS_MSG;
  mm_msg->header.message_type = REGISTRATION_REQUEST;


  // set registration request
  mm_msg->registration_request.protocoldiscriminator = FGS_MOBILITY_MANAGEMENT_MESSAGE;
  size += 1;
  mm_msg->registration_request.securityheadertype = PLAIN_5GS_MSG;
  size += 1;
  mm_msg->registration_request.messagetype = REGISTRATION_REQUEST;
  size += 1;
  mm_msg->registration_request.fgsregistrationtype = INITIAL_REGISTRATION;
  mm_msg->registration_request.naskeysetidentifier.naskeysetidentifier = 1;
  size += 1;
  if(0){
    mm_msg->registration_request.fgsmobileidentity.guti.typeofidentity = FGS_MOBILE_IDENTITY_5G_GUTI;
    mm_msg->registration_request.fgsmobileidentity.guti.amfregionid = 0xca;
    mm_msg->registration_request.fgsmobileidentity.guti.amfpointer = 0;
    mm_msg->registration_request.fgsmobileidentity.guti.amfsetid = 1016;
    mm_msg->registration_request.fgsmobileidentity.guti.tmsi = 10;
    mm_msg->registration_request.fgsmobileidentity.guti.mncdigit1 =
      uicc->nmc_size==2 ? uicc->imsiStr[3]-'0' :  uicc->imsiStr[4]-'0';
    mm_msg->registration_request.fgsmobileidentity.guti.mncdigit2 =
      uicc->nmc_size==2 ? uicc->imsiStr[4]-'0' :  uicc->imsiStr[5]-'0';
    mm_msg->registration_request.fgsmobileidentity.guti.mncdigit3 =
      uicc->nmc_size==2 ? 0xf : uicc->imsiStr[3]-'0';
    mm_msg->registration_request.fgsmobileidentity.guti.mccdigit1 = uicc->imsiStr[0]-'0';
    mm_msg->registration_request.fgsmobileidentity.guti.mccdigit2 = uicc->imsiStr[1]-'0';
    mm_msg->registration_request.fgsmobileidentity.guti.mccdigit3 = uicc->imsiStr[2]-'0';

    size += 13;

  } else {
    mm_msg->registration_request.fgsmobileidentity.suci.typeofidentity = FGS_MOBILE_IDENTITY_SUCI;
    mm_msg->registration_request.fgsmobileidentity.suci.mncdigit1 =
     uicc->nmc_size==2 ? uicc->imsiStr[3]-'0' :  uicc->imsiStr[4]-'0';
    mm_msg->registration_request.fgsmobileidentity.suci.mncdigit2 =
      uicc->nmc_size==2 ? uicc->imsiStr[4]-'0' :  uicc->imsiStr[5]-'0';
    mm_msg->registration_request.fgsmobileidentity.suci.mncdigit3 =
      uicc->nmc_size==2 ? 0xf : uicc->imsiStr[3]-'0';
    mm_msg->registration_request.fgsmobileidentity.suci.mccdigit1 = uicc->imsiStr[0]-'0';
    mm_msg->registration_request.fgsmobileidentity.suci.mccdigit2 = uicc->imsiStr[1]-'0'; 
    mm_msg->registration_request.fgsmobileidentity.suci.mccdigit3 = uicc->imsiStr[2]-'0';
    memcpy(mm_msg->registration_request.fgsmobileidentity.suci.schemeoutput, uicc->imsiStr+3+uicc->nmc_size, strlen(uicc->imsiStr) - (3+uicc->nmc_size));
    size += sizeof(Suci5GSMobileIdentity_t);
  }

  mm_msg->registration_request.presencemask |= REGISTRATION_REQUEST_5GMM_CAPABILITY_PRESENT;
  mm_msg->registration_request.fgmmcapability.iei = REGISTRATION_REQUEST_5GMM_CAPABILITY_IEI;
  mm_msg->registration_request.fgmmcapability.length = 1;
  mm_msg->registration_request.fgmmcapability.value = 0x7;
  size += 3;

  mm_msg->registration_request.presencemask |= REGISTRATION_REQUEST_UE_SECURITY_CAPABILITY_PRESENT;
  mm_msg->registration_request.nruesecuritycapability.iei = REGISTRATION_REQUEST_UE_SECURITY_CAPABILITY_IEI;
  mm_msg->registration_request.nruesecuritycapability.length = 8;
  mm_msg->registration_request.nruesecuritycapability.fg_EA = 0x80;
  mm_msg->registration_request.nruesecuritycapability.fg_IA = 0x20;
  mm_msg->registration_request.nruesecuritycapability.EEA = 0;
  mm_msg->registration_request.nruesecuritycapability.EIA = 0;
  size += 10;

  // encode the message
  initialNasMsg->data = (Byte_t *)malloc(size * sizeof(Byte_t));
  registration_request_buf = initialNasMsg->data;

  initialNasMsg->length = mm_msg_encode(mm_msg, (uint8_t*)(initialNasMsg->data), size);
  registration_request_len = initialNasMsg->length;

}

void generateIdentityResponse(as_nas_info_t *initialNasMsg, uint8_t identitytype, uicc_t* uicc) {
  int size = sizeof(mm_msg_header_t);
  fgs_nas_message_t nas_msg;
  memset(&nas_msg, 0, sizeof(fgs_nas_message_t));
  MM_msg *mm_msg;

  mm_msg = &nas_msg.plain.mm_msg;
  // set header
  mm_msg->header.ex_protocol_discriminator = FGS_MOBILITY_MANAGEMENT_MESSAGE;
  mm_msg->header.security_header_type = PLAIN_5GS_MSG;
  mm_msg->header.message_type = FGS_IDENTITY_RESPONSE;


  // set identity response
  mm_msg->fgs_identity_response.protocoldiscriminator = FGS_MOBILITY_MANAGEMENT_MESSAGE;
  size += 1;
  mm_msg->fgs_identity_response.securityheadertype = PLAIN_5GS_MSG;
  size += 1;
  mm_msg->fgs_identity_response.messagetype = FGS_IDENTITY_RESPONSE;
  size += 1;
  if(identitytype == FGS_MOBILE_IDENTITY_SUCI){
    mm_msg->fgs_identity_response.fgsmobileidentity.suci.typeofidentity = FGS_MOBILE_IDENTITY_SUCI;
    mm_msg->fgs_identity_response.fgsmobileidentity.suci.mncdigit1 =
      uicc->nmc_size==2 ? uicc->imsiStr[3]-'0' :  uicc->imsiStr[4]-'0';
    mm_msg->fgs_identity_response.fgsmobileidentity.suci.mncdigit2 =
      uicc->nmc_size==2 ? uicc->imsiStr[4]-'0' :  uicc->imsiStr[5]-'0';
    mm_msg->fgs_identity_response.fgsmobileidentity.suci.mncdigit3 =
      uicc->nmc_size==2? 0xF : uicc->imsiStr[3]-'0';
    mm_msg->fgs_identity_response.fgsmobileidentity.suci.mccdigit1 = uicc->imsiStr[0]-'0';
    mm_msg->fgs_identity_response.fgsmobileidentity.suci.mccdigit2 = uicc->imsiStr[1]-'0';
    mm_msg->fgs_identity_response.fgsmobileidentity.suci.mccdigit3 = uicc->imsiStr[2]-'0';
    memcpy(mm_msg->registration_request.fgsmobileidentity.suci.schemeoutput, uicc->imsiStr+3+uicc->nmc_size, strlen(uicc->imsiStr) - (3+uicc->nmc_size));
    size += sizeof(Suci5GSMobileIdentity_t);
  }

  // encode the message
  initialNasMsg->data = (Byte_t *)malloc(size * sizeof(Byte_t));

  initialNasMsg->length = mm_msg_encode(mm_msg, (uint8_t*)(initialNasMsg->data), size);

}

OctetString knas_int;
static void generateAuthenticationResp(as_nas_info_t *initialNasMsg, uint8_t *buf, uicc_t *uicc){

  uint8_t ak[6];

  uint8_t kausf[32];
  uint8_t sqn[6];
  uint8_t kseaf[32];
  uint8_t kamf[32];
  OctetString res;

  // get RAND for authentication request
  unsigned char rand[16];
  for(int index = 0; index < 16;index++){
    rand[index] = buf[8+index];
  }

  uint8_t resTemp[16];
  uint8_t ck[16], ik[16], output[16];
  f2345(uicc->key, rand, resTemp, ck, ik, ak, uicc->opc);

  transferRES(ck, ik, resTemp, rand, output, uicc);

  // get knas_int
  knas_int.length = 16;
  knas_int.value = malloc(knas_int.length);
  for(int index = 0; index < 6; index++){
    sqn[index] = buf[26+index];
  }

  derive_kausf(ck, ik, sqn, kausf, uicc);
  derive_kseaf(kausf, kseaf, uicc);
  derive_kamf(kseaf, kamf, 0x0000, uicc);
  derive_knas(0x02, 2, kamf, knas_int.value);

  printf("kausf:");
  for(int i = 0; i < 32; i++){
    printf("%x ", kausf[i]);
  }
  printf("\n");

  printf("kseaf:");
  for(int i = 0; i < 32; i++){
    printf("%x ", kseaf[i]);
  }

  printf("\n");

  printf("kamf:");
  for(int i = 0; i < 32; i++){
    printf("%x ", kamf[i]);
  }
  printf("\n");

  printf("knas_int:\n");
  for(int i = 0; i < 16; i++){
    printf("%x ", knas_int.value[i]);
  }
  printf("\n");

  // set res
  res.length = 16;
  res.value = output;

  int size = sizeof(mm_msg_header_t);
  fgs_nas_message_t nas_msg;
  memset(&nas_msg, 0, sizeof(fgs_nas_message_t));
  MM_msg *mm_msg;

  mm_msg = &nas_msg.plain.mm_msg;
  // set header
  mm_msg->header.ex_protocol_discriminator = FGS_MOBILITY_MANAGEMENT_MESSAGE;
  mm_msg->header.security_header_type = PLAIN_5GS_MSG;
  mm_msg->header.message_type = FGS_AUTHENTICATION_RESPONSE;

  // set authentication response
  mm_msg->fgs_identity_response.protocoldiscriminator = FGS_MOBILITY_MANAGEMENT_MESSAGE;
  size += 1;
  mm_msg->fgs_identity_response.securityheadertype = PLAIN_5GS_MSG;
  size += 1;
  mm_msg->fgs_identity_response.messagetype = FGS_AUTHENTICATION_RESPONSE;
  size += 1;

  //set response parameter
  mm_msg->fgs_auth_response.authenticationresponseparameter.res = res;
  size += 18;
  // encode the message
  initialNasMsg->data = (Byte_t *)malloc(size * sizeof(Byte_t));

  initialNasMsg->length = mm_msg_encode(mm_msg, (uint8_t*)(initialNasMsg->data), size);
}

void generateSecurityModeComplete(as_nas_info_t *initialNasMsg)
{
  int size = sizeof(mm_msg_header_t);
  fgs_nas_message_t nas_msg;
  memset(&nas_msg, 0, sizeof(fgs_nas_message_t));

  MM_msg *mm_msg;
  nas_stream_cipher_t stream_cipher;
  uint8_t             mac[4];
  // set security protected header
  nas_msg.header.protocol_discriminator = FGS_MOBILITY_MANAGEMENT_MESSAGE;
  nas_msg.header.security_header_type = INTEGRITY_PROTECTED_AND_CIPHERED_WITH_NEW_SECU_CTX;
  size += 7;

  mm_msg = &nas_msg.security_protected.plain.mm_msg;

  // set header
  mm_msg->header.ex_protocol_discriminator = FGS_MOBILITY_MANAGEMENT_MESSAGE;
  mm_msg->header.security_header_type = PLAIN_5GS_MSG;
  mm_msg->header.message_type = FGS_SECURITY_MODE_COMPLETE;

  // set security mode complete
  mm_msg->fgs_security_mode_complete.protocoldiscriminator = FGS_MOBILITY_MANAGEMENT_MESSAGE;
  size += 1;
  mm_msg->fgs_security_mode_complete.securityheadertype    = PLAIN_5GS_MSG;
  size += 1;
  mm_msg->fgs_security_mode_complete.messagetype           = FGS_SECURITY_MODE_COMPLETE;
  size += 1;

  mm_msg->fgs_security_mode_complete.fgsmobileidentity.imeisv.typeofidentity = FGS_MOBILE_IDENTITY_IMEISV;
  mm_msg->fgs_security_mode_complete.fgsmobileidentity.imeisv.digit1  = 1;
  mm_msg->fgs_security_mode_complete.fgsmobileidentity.imeisv.digitp1 = 1;
  mm_msg->fgs_security_mode_complete.fgsmobileidentity.imeisv.digitp  = 1;
  mm_msg->fgs_security_mode_complete.fgsmobileidentity.imeisv.oddeven = 0;
  size += 5;

  mm_msg->fgs_security_mode_complete.fgsnasmessagecontainer.nasmessagecontainercontents.value  = registration_request_buf;
  mm_msg->fgs_security_mode_complete.fgsnasmessagecontainer.nasmessagecontainercontents.length = registration_request_len;
  size += (registration_request_len + 2);

  // encode the message
  initialNasMsg->data = (Byte_t *)malloc(size * sizeof(Byte_t));

  int security_header_len = nas_protected_security_header_encode((char*)(initialNasMsg->data),&(nas_msg.header), size);

  initialNasMsg->length = security_header_len + mm_msg_encode(mm_msg, (uint8_t*)(initialNasMsg->data+security_header_len), size-security_header_len);

  stream_cipher.key        = knas_int.value;
  stream_cipher.key_length = 16;
  stream_cipher.count      = 0;
  stream_cipher.bearer     = 1;
  stream_cipher.direction  = 0;
  stream_cipher.message    = (unsigned char *)(initialNasMsg->data + 6);
  /* length in bits */
  stream_cipher.blength    = (initialNasMsg->length - 6) << 3;

  // only for Type of integrity protection algorithm: 128-5G-IA2 (2)
  nas_stream_encrypt_eia2(
    &stream_cipher,
    mac);

  printf("mac %x %x %x %x \n", mac[0], mac[1], mac[2], mac[3]);
  for(int i = 0; i < 4; i++){
     initialNasMsg->data[2+i] = mac[i];
  }
}

void generateRegistrationComplete(as_nas_info_t *initialNasMsg, SORTransparentContainer               *sortransparentcontainer) {
  //wait send RRCReconfigurationComplete and InitialContextSetupResponse
  sleep(1);
  int length = 0;
  int size = 0;
  fgs_nas_message_t nas_msg;
  nas_stream_cipher_t stream_cipher;
  uint8_t             mac[4];
  memset(&nas_msg, 0, sizeof(fgs_nas_message_t));
  fgs_nas_message_security_protected_t *sp_msg;

  sp_msg = &nas_msg.security_protected;
  // set header
  sp_msg->header.protocol_discriminator = FGS_MOBILITY_MANAGEMENT_MESSAGE;
  sp_msg->header.security_header_type   = INTEGRITY_PROTECTED_AND_CIPHERED;
  sp_msg->header.message_authentication_code = 0;
  sp_msg->header.sequence_number        = 1;
  length = 7;
  sp_msg->plain.mm_msg.registration_complete.protocoldiscriminator = FGS_MOBILITY_MANAGEMENT_MESSAGE;
  length += 1;
  sp_msg->plain.mm_msg.registration_complete.securityheadertype    = PLAIN_5GS_MSG;
  sp_msg->plain.mm_msg.registration_complete.sparehalfoctet        = 0;
  length += 1;
  sp_msg->plain.mm_msg.registration_complete.messagetype = REGISTRATION_COMPLETE;
  length += 1;

  if(sortransparentcontainer) {
    length += sortransparentcontainer->sortransparentcontainercontents.length;
  }

  // encode the message
  initialNasMsg->data = (Byte_t *)malloc(length * sizeof(Byte_t));

  /* Encode the first octet of the header (extended protocol discriminator) */
  ENCODE_U8(initialNasMsg->data + size, sp_msg->header.protocol_discriminator, size);
  
  /* Encode the security header type */
  ENCODE_U8(initialNasMsg->data + size, sp_msg->header.security_header_type, size);
  
  /* Encode the message authentication code */
  ENCODE_U32(initialNasMsg->data + size, sp_msg->header.message_authentication_code, size);
  
  /* Encode the sequence number */
  ENCODE_U8(initialNasMsg->data + size, sp_msg->header.sequence_number, size);
  
  
  /* Encode the extended protocol discriminator */
  ENCODE_U8(initialNasMsg->data + size, sp_msg->plain.mm_msg.registration_complete.protocoldiscriminator, size);
    
  /* Encode the security header type */
  ENCODE_U8(initialNasMsg->data + size, sp_msg->plain.mm_msg.registration_complete.securityheadertype, size);
    
  /* Encode the message type */
  ENCODE_U8(initialNasMsg->data + size, sp_msg->plain.mm_msg.registration_complete.messagetype, size);

  if(sortransparentcontainer) {
    encode_registration_complete(&sp_msg->plain.mm_msg.registration_complete, initialNasMsg->data + size, length - size);
  }
  
  initialNasMsg->length = length;
  stream_cipher.key        = knas_int.value;
  stream_cipher.key_length = 16;
  stream_cipher.count      = 1;
  stream_cipher.bearer     = 1;
  stream_cipher.direction  = 0;
  stream_cipher.message    = (unsigned char *)(initialNasMsg->data + 6);
  /* length in bits */
  stream_cipher.blength    = (initialNasMsg->length - 6) << 3;

  // only for Type of integrity protection algorithm: 128-5G-IA2 (2)
  nas_stream_encrypt_eia2(
    &stream_cipher,
    mac);

  printf("mac %x %x %x %x \n", mac[0], mac[1], mac[2], mac[3]);
  for(int i = 0; i < 4; i++){
     initialNasMsg->data[2+i] = mac[i];
  }
}

void decodeDownlinkNASTransport(as_nas_info_t *initialNasMsg, uint8_t * pdu_buffer){
  uint8_t msg_type = *(pdu_buffer + 16);
  if(msg_type == FGS_PDU_SESSION_ESTABLISHMENT_ACC){
    sprintf(baseNetAddress, "%d.%d", *(pdu_buffer + 39),*(pdu_buffer + 40));
    int third_octet = *(pdu_buffer + 41);
    int fourth_octet = *(pdu_buffer + 42);
    LOG_I(NAS, "Received PDU Session Establishment Accept\n");
    nas_config(1,third_octet,fourth_octet,"ue");
  } else {
    LOG_E(NAS, "Received unexpected message in DLinformationTransfer %d\n", msg_type);
  }
}

void generatePduSessionEstablishRequest(as_nas_info_t *initialNasMsg){
  //wait send RegistrationComplete
  usleep(100*150);
  int size = 0;
  fgs_nas_message_t nas_msg;
  memset(&nas_msg, 0, sizeof(fgs_nas_message_t));

  // setup pdu session establishment request
  uint16_t req_length = 7;
  uint8_t *req_buffer = malloc(req_length);
  pdu_session_establishment_request_msg pdu_session_establish;
  pdu_session_establish.protocoldiscriminator = FGS_SESSION_MANAGEMENT_MESSAGE;
  pdu_session_establish.pdusessionid = 10;
  pdu_session_establish.pti = 1;
  pdu_session_establish.pdusessionestblishmsgtype = FGS_PDU_SESSION_ESTABLISHMENT_REQ;
  pdu_session_establish.maxdatarate = 0xffff;
  pdu_session_establish.pdusessiontype = 0x91;
  encode_pdu_session_establishment_request(&pdu_session_establish, req_buffer);



  MM_msg *mm_msg;
  nas_stream_cipher_t stream_cipher;
  uint8_t             mac[4];
  uint8_t             nssai[]={1,0,0,1}; //Corresponding to SST:1, SD:1
  uint8_t            dnn[4]={0x4,0x6f,0x61,0x69}; //Corresponding to dnn:"oai"
  nas_msg.header.protocol_discriminator = FGS_MOBILITY_MANAGEMENT_MESSAGE;
  nas_msg.header.security_header_type = INTEGRITY_PROTECTED_AND_CIPHERED_WITH_NEW_SECU_CTX;
  size += 7;

  mm_msg = &nas_msg.security_protected.plain.mm_msg;

  // set header
  mm_msg->header.ex_protocol_discriminator = FGS_MOBILITY_MANAGEMENT_MESSAGE;
  mm_msg->header.security_header_type = PLAIN_5GS_MSG;
  mm_msg->header.message_type = FGS_UPLINK_NAS_TRANSPORT;

  // set uplink nas transport
  mm_msg->uplink_nas_transport.protocoldiscriminator = FGS_MOBILITY_MANAGEMENT_MESSAGE;
  size += 1;
  mm_msg->uplink_nas_transport.securityheadertype    = PLAIN_5GS_MSG;
  size += 1;
  mm_msg->uplink_nas_transport.messagetype = FGS_UPLINK_NAS_TRANSPORT;
  size += 1;

  mm_msg->uplink_nas_transport.payloadcontainertype.iei = 0;
  mm_msg->uplink_nas_transport.payloadcontainertype.type = 1;
  size += 1;
  mm_msg->uplink_nas_transport.fgspayloadcontainer.payloadcontainercontents.length = req_length;
  mm_msg->uplink_nas_transport.fgspayloadcontainer.payloadcontainercontents.value = req_buffer;
  size += (2+req_length);
  mm_msg->uplink_nas_transport.pdusessionid = 10;
  mm_msg->uplink_nas_transport.requesttype = 1;
  size += 3;
  mm_msg->uplink_nas_transport.snssai.length = 4;
  mm_msg->uplink_nas_transport.snssai.value = nssai;
  size += (1+1+4);
  mm_msg->uplink_nas_transport.dnn.length = 4;
  mm_msg->uplink_nas_transport.dnn.value = dnn;
  size += (1+1+4);

  // encode the message
  initialNasMsg->data = (Byte_t *)malloc(size * sizeof(Byte_t));
  int security_header_len = nas_protected_security_header_encode((char*)(initialNasMsg->data),&(nas_msg.header), size);

  initialNasMsg->length = security_header_len + mm_msg_encode(mm_msg, (uint8_t*)(initialNasMsg->data+security_header_len), size-security_header_len);

  stream_cipher.key        = knas_int.value;
  stream_cipher.key_length = 16;
  stream_cipher.count      = 0;
  stream_cipher.bearer     = 1;
  stream_cipher.direction  = 0;
  stream_cipher.message    = (unsigned char *)(initialNasMsg->data + 6);
  /* length in bits */
  stream_cipher.blength    = (initialNasMsg->length - 6) << 3;

  // only for Type of integrity protection algorithm: 128-5G-IA2 (2)
  nas_stream_encrypt_eia2(
    &stream_cipher,
    mac);

  printf("mac %x %x %x %x \n", mac[0], mac[1], mac[2], mac[3]);
  for(int i = 0; i < 4; i++){
     initialNasMsg->data[2+i] = mac[i];
  }
}


void *nas_nrue_task(void *args_p)
{
  MessageDef           *msg_p;
  instance_t            instance;
  unsigned int          Mod_id;
  int                   result;
  uint8_t               msg_type = 0;
  uint8_t              *pdu_buffer = NULL;

  itti_mark_task_ready (TASK_NAS_NRUE);
  MSC_START_USE();
  
  while(1) {
    // Wait for a message or an event
    itti_receive_msg (TASK_NAS_NRUE, &msg_p);

    if (msg_p != NULL) {
      instance = msg_p->ittiMsgHeader.originInstance;
      Mod_id = instance ;
      uicc_t *uicc=checkUicc(Mod_id);
      
      if (instance == INSTANCE_DEFAULT) {
        printf("%s:%d: FATAL: instance is INSTANCE_DEFAULT, should not happen.\n",
               __FILE__, __LINE__);
        exit_fun("exit... \n");
      }

      switch (ITTI_MSG_ID(msg_p)) {
      case INITIALIZE_MESSAGE:
        LOG_I(NAS, "[UE %d] Received %s\n", Mod_id,  ITTI_MSG_NAME (msg_p));

        break;

      case TERMINATE_MESSAGE:
        itti_exit_task ();
        break;

      case MESSAGE_TEST:
        LOG_I(NAS, "[UE %d] Received %s\n", Mod_id,  ITTI_MSG_NAME (msg_p));
        break;

      case NAS_CELL_SELECTION_CNF:
        LOG_I(NAS, "[UE %d] Received %s: errCode %u, cellID %u, tac %u\n", Mod_id,  ITTI_MSG_NAME (msg_p),
              NAS_CELL_SELECTION_CNF (msg_p).errCode, NAS_CELL_SELECTION_CNF (msg_p).cellID, NAS_CELL_SELECTION_CNF (msg_p).tac);
        // as_stmsi_t s_tmsi={0, 0};
        // as_nas_info_t nas_info;
        // plmn_t plmnID={0, 0, 0, 0};
        // generateRegistrationRequest(&nas_info);
        // nr_nas_itti_nas_establish_req(0, AS_TYPE_ORIGINATING_SIGNAL, s_tmsi, plmnID, nas_info.data, nas_info.length, 0);
        break;

      case NAS_CELL_SELECTION_IND:
        LOG_I(NAS, "[UE %d] Received %s: cellID %u, tac %u\n", Mod_id,  ITTI_MSG_NAME (msg_p),
              NAS_CELL_SELECTION_IND (msg_p).cellID, NAS_CELL_SELECTION_IND (msg_p).tac);

        /* TODO not processed by NAS currently */
        break;

      case NAS_PAGING_IND:
        LOG_I(NAS, "[UE %d] Received %s: cause %u\n", Mod_id,  ITTI_MSG_NAME (msg_p),
              NAS_PAGING_IND (msg_p).cause);

        /* TODO not processed by NAS currently */
        break;

      case NAS_CONN_ESTABLI_CNF:
      {
        LOG_I(NAS, "[UE %d] Received %s: errCode %u, length %u\n", Mod_id,  ITTI_MSG_NAME (msg_p),
              NAS_CONN_ESTABLI_CNF (msg_p).errCode, NAS_CONN_ESTABLI_CNF (msg_p).nasMsg.length);

        pdu_buffer = NAS_CONN_ESTABLI_CNF (msg_p).nasMsg.data;
        if((pdu_buffer + 1) != NULL){
          if (*(pdu_buffer + 1) > 0 ) {
            if((pdu_buffer + 9) != NULL){
                msg_type = *(pdu_buffer + 9);
            } else {
              LOG_W(NAS, "[UE] Received invalid downlink message\n");
              break;
            }
          } else {
            if((pdu_buffer + 2) != NULL){
              msg_type = *(pdu_buffer + 2);
            } else {
                LOG_W(NAS, "[UE] Received invalid downlink message\n");
                break;
            }
          }
        }
        if(msg_type == REGISTRATION_ACCEPT){
          LOG_I(NAS, "[UE] Received REGISTRATION ACCEPT message\n");

          as_nas_info_t initialNasMsg;
          memset(&initialNasMsg, 0, sizeof(as_nas_info_t));
          generateRegistrationComplete(&initialNasMsg, NULL);
          if(initialNasMsg.length > 0){
            MessageDef *message_p;
            message_p = itti_alloc_new_message(TASK_NAS_NRUE, 0, NAS_UPLINK_DATA_REQ);
            NAS_UPLINK_DATA_REQ(message_p).UEid          = Mod_id;
            NAS_UPLINK_DATA_REQ(message_p).nasMsg.data   = (uint8_t *)initialNasMsg.data;
            NAS_UPLINK_DATA_REQ(message_p).nasMsg.length = initialNasMsg.length;
            itti_send_msg_to_task(TASK_RRC_NRUE, instance, message_p);
            LOG_I(NAS, "Send NAS_UPLINK_DATA_REQ message(RegistrationComplete)\n");
          }

          as_nas_info_t pduEstablishMsg;
          memset(&pduEstablishMsg, 0, sizeof(as_nas_info_t));
          generatePduSessionEstablishRequest(&pduEstablishMsg);
          if(pduEstablishMsg.length > 0){
            MessageDef *message_p;
            message_p = itti_alloc_new_message(TASK_NAS_NRUE, 0, NAS_UPLINK_DATA_REQ);
            NAS_UPLINK_DATA_REQ(message_p).UEid          = Mod_id;
            NAS_UPLINK_DATA_REQ(message_p).nasMsg.data   = (uint8_t *)pduEstablishMsg.data;
            NAS_UPLINK_DATA_REQ(message_p).nasMsg.length = pduEstablishMsg.length;
            itti_send_msg_to_task(TASK_RRC_NRUE, instance, message_p);
            LOG_I(NAS, "Send NAS_UPLINK_DATA_REQ message(PduSessionEstablishRequest)\n");
          }
        }
        else if((pdu_buffer + 16) != NULL){
          msg_type = *(pdu_buffer + 16);
          if(msg_type == FGS_PDU_SESSION_ESTABLISHMENT_ACC){
            sprintf(baseNetAddress, "%d.%d", *(pdu_buffer + 39),*(pdu_buffer + 40));
            int third_octet = *(pdu_buffer + 41);
            int fourth_octet = *(pdu_buffer + 42);
            LOG_I(NAS, "Received PDU Session Establishment Accept\n");
            nas_config(1,third_octet,fourth_octet,"ue");
          }
        }

        break;
      }

      case NAS_CONN_RELEASE_IND:
        LOG_I(NAS, "[UE %d] Received %s: cause %u\n", Mod_id, ITTI_MSG_NAME (msg_p),
              NAS_CONN_RELEASE_IND (msg_p).cause);

        break;

      case NAS_UPLINK_DATA_CNF:
        LOG_I(NAS, "[UE %d] Received %s: UEid %u, errCode %u\n", Mod_id, ITTI_MSG_NAME (msg_p),
              NAS_UPLINK_DATA_CNF (msg_p).UEid, NAS_UPLINK_DATA_CNF (msg_p).errCode);

        break;

      case NAS_DOWNLINK_DATA_IND:
      {
        LOG_I(NAS, "[UE %d] Received %s: UEid %u, length %u , buffer %p\n", Mod_id,
                                                                            ITTI_MSG_NAME (msg_p),
                                                                            Mod_id,
                                                                            NAS_DOWNLINK_DATA_IND(msg_p).nasMsg.length,
                                                                            NAS_DOWNLINK_DATA_IND(msg_p).nasMsg.data);
        as_nas_info_t initialNasMsg={0};

        pdu_buffer = NAS_DOWNLINK_DATA_IND(msg_p).nasMsg.data;
        if((pdu_buffer + 1) != NULL){
          if (*(pdu_buffer + 1) > 0 ) {
            msg_type = *(pdu_buffer + 9);
          } else {
            msg_type = *(pdu_buffer + 2);
          }
        }
        if((pdu_buffer + 2) == NULL){
          LOG_W(NAS, "[UE] Received invalid downlink message\n");
          return 0;
        }

        switch(msg_type){
          case FGS_IDENTITY_REQUEST:
	    generateIdentityResponse(&initialNasMsg,*(pdu_buffer+3), uicc);
              break;
          case FGS_AUTHENTICATION_REQUEST:
	    generateAuthenticationResp(&initialNasMsg, pdu_buffer, uicc);
              break;
          case FGS_SECURITY_MODE_COMMAND:
            generateSecurityModeComplete(&initialNasMsg);
            break;
	case FGS_DOWNLINK_NAS_TRANSPORT:
	  decodeDownlinkNASTransport(&initialNasMsg, pdu_buffer);
	  break;
	    
          default:
              LOG_W(NR_RRC,"unknow message type %d\n",msg_type);
              break;
        }

        if(initialNasMsg.length > 0){
          MessageDef *message_p;
          message_p = itti_alloc_new_message(TASK_NAS_NRUE, 0, NAS_UPLINK_DATA_REQ);
          NAS_UPLINK_DATA_REQ(message_p).UEid          = Mod_id;
          NAS_UPLINK_DATA_REQ(message_p).nasMsg.data   = (uint8_t *)initialNasMsg.data;
          NAS_UPLINK_DATA_REQ(message_p).nasMsg.length = initialNasMsg.length;
          itti_send_msg_to_task(TASK_RRC_NRUE, instance, message_p);
          LOG_I(NAS, "Send NAS_UPLINK_DATA_REQ message\n");
        }

        break;
      }

      default:
        LOG_E(NAS, "[UE %d] Received unexpected message %s\n", Mod_id,  ITTI_MSG_NAME (msg_p));
        break;
      }

      result = itti_free (ITTI_MSG_ORIGIN_ID(msg_p), msg_p);
      AssertFatal (result == EXIT_SUCCESS, "Failed to free memory (%d)!\n", result);
      msg_p = NULL;
    }
  }

  return NULL;
}<|MERGE_RESOLUTION|>--- conflicted
+++ resolved
@@ -38,29 +38,11 @@
 #include "aka_functions.h"
 #include "secu_defs.h"
 #include "PduSessionEstablishRequest.h"
-<<<<<<< HEAD
-# include "intertask_interface.h"
-
-/*char netName[] = "5G:mnc093.mcc208.3gppnetwork.org";
-char imsi[] = "2089300007487";
-// USIM_API_K: 5122250214c33e723a5dd523fc145fc0
-uint8_t k[16] = {0x51, 0x22, 0x25, 0x02, 0x14,0xc3, 0x3e, 0x72, 0x3a, 0x5d, 0xd5, 0x23, 0xfc, 0x14, 0x5f, 0xc0};
-// OPC: 981d464c7c52eb6e5036234984ad0bcf
-const uint8_t opc[16] = {0x98, 0x1d, 0x46, 0x4c,0x7c,0x52,0xeb, 0x6e, 0x50, 0x36, 0x23, 0x49, 0x84, 0xad, 0x0b, 0xcf};*/
-
-char netName[] = "5G:mnc099.mcc208.3gppnetwork.org";
-char imsi[] = "2089900007487"; //"208990100001100";
-// USIM_API_K: fe c8 6b a6 eb 70 7e d0 89 05 75 7b 1b b4 4b 8f 
-uint8_t k[16] = {0xfe, 0xc8, 0x6b, 0xa6, 0xeb, 0x70, 0x7e, 0xd0, 0x89, 0x05, 0x75, 0x7b, 0x1b, 0xb4, 0x4b, 0x8f};
-// OPC: c4 24 49 36 3b ba d0 2b 66 d1 6b c9 75 d7 7c c1
-const uint8_t opc[16] = {0xc4, 0x24, 0x49, 0x36, 0x3b, 0xba, 0xd0, 0x2b, 0x66, 0xd1, 0x6b, 0xc9, 0x75, 0xd7, 0x7c, 0xc1};
-=======
 #include "intertask_interface.h"
 #include "openair2/RRC/NAS/nas_config.h"
 #include <openair3/UICC/usim_interface.h>
 #include <openair3/NAS/COMMON/NR_NAS_defs.h>
 #include <openair1/PHY/phy_extern_nr_ue.h>
->>>>>>> 408d05c6
 
 uint8_t  *registration_request_buf;
 uint32_t  registration_request_len;
@@ -319,7 +301,7 @@
     mm_msg->registration_request.fgsmobileidentity.suci.mncdigit3 =
       uicc->nmc_size==2 ? 0xf : uicc->imsiStr[3]-'0';
     mm_msg->registration_request.fgsmobileidentity.suci.mccdigit1 = uicc->imsiStr[0]-'0';
-    mm_msg->registration_request.fgsmobileidentity.suci.mccdigit2 = uicc->imsiStr[1]-'0'; 
+    mm_msg->registration_request.fgsmobileidentity.suci.mccdigit2 = uicc->imsiStr[1]-'0';
     mm_msg->registration_request.fgsmobileidentity.suci.mccdigit3 = uicc->imsiStr[2]-'0';
     memcpy(mm_msg->registration_request.fgsmobileidentity.suci.schemeoutput, uicc->imsiStr+3+uicc->nmc_size, strlen(uicc->imsiStr) - (3+uicc->nmc_size));
     size += sizeof(Suci5GSMobileIdentity_t);
@@ -751,7 +733,7 @@
       instance = msg_p->ittiMsgHeader.originInstance;
       Mod_id = instance ;
       uicc_t *uicc=checkUicc(Mod_id);
-      
+
       if (instance == INSTANCE_DEFAULT) {
         printf("%s:%d: FATAL: instance is INSTANCE_DEFAULT, should not happen.\n",
                __FILE__, __LINE__);
@@ -898,18 +880,18 @@
 
         switch(msg_type){
           case FGS_IDENTITY_REQUEST:
-	    generateIdentityResponse(&initialNasMsg,*(pdu_buffer+3), uicc);
+	            generateIdentityResponse(&initialNasMsg,*(pdu_buffer+3), uicc);
               break;
           case FGS_AUTHENTICATION_REQUEST:
-	    generateAuthenticationResp(&initialNasMsg, pdu_buffer, uicc);
+	            generateAuthenticationResp(&initialNasMsg, pdu_buffer, uicc);
               break;
           case FGS_SECURITY_MODE_COMMAND:
             generateSecurityModeComplete(&initialNasMsg);
             break;
-	case FGS_DOWNLINK_NAS_TRANSPORT:
-	  decodeDownlinkNASTransport(&initialNasMsg, pdu_buffer);
-	  break;
-	    
+          case FGS_DOWNLINK_NAS_TRANSPORT:
+            decodeDownlinkNASTransport(&initialNasMsg, pdu_buffer);
+            break;
+
           default:
               LOG_W(NR_RRC,"unknow message type %d\n",msg_type);
               break;
