/*
 * Licensed to the OpenAirInterface (OAI) Software Alliance under one or more
 * contributor license agreements.  See the NOTICE file distributed with
 * this work for additional information regarding copyright ownership.
 * The OpenAirInterface Software Alliance licenses this file to You under
 * the OAI Public License, Version 1.1  (the "License"); you may not use this file
 * except in compliance with the License.
 * You may obtain a copy of the License at
 *
 *      http://www.openairinterface.org/?page_id=698
 *
 * Unless required by applicable law or agreed to in writing, software
 * distributed under the License is distributed on an "AS IS" BASIS,
 * WITHOUT WARRANTIES OR CONDITIONS OF ANY KIND, either express or implied.
 * See the License for the specific language governing permissions and
 * limitations under the License.
 *-------------------------------------------------------------------------------
 * For more information about the OpenAirInterface (OAI) Software Alliance:
 *      contact@openairinterface.org
 */

/*! \file nr_nas_msg_sim.h
 * \brief simulator for nr nas message
 * \author Yoshio INOUE, Masayuki HARADA
 * \email yoshio.inoue@fujitsu.com,masayuki.harada@fujitsu.com
 * \date 2020
 * \version 0.1
 */



#ifndef __NR_NAS_MSG_SIM_H__
#define __NR_NAS_MSG_SIM_H__

#include "RegistrationRequest.h"
<<<<<<< HEAD
=======
#include "FGSIdentityResponse.h"
#include "FGSAuthenticationResponse.h"
#include "FGSNASSecurityModeComplete.h"
>>>>>>> f3d51a58
#include "RegistrationComplete.h"
#include "as_message.h"
#include "FGSUplinkNasTransport.h"

#define PLAIN_5GS_MSG                                      0b0000
#define INTEGRITY_PROTECTED                                0b0001
#define INTEGRITY_PROTECTED_AND_CIPHERED                   0b0010
<<<<<<< HEAD

=======
#define INTEGRITY_PROTECTED_WITH_NEW_SECU_CTX              0b0011          // only for SECURITY MODE COMMAND
#define INTEGRITY_PROTECTED_AND_CIPHERED_WITH_NEW_SECU_CTX 0b0100         // only for SECURITY MODE COMPLETE

#define REGISTRATION_REQUEST                               0b01000001 /* 65 = 0x41 */
#define REGISTRATION_ACCEPT                                0b01000010 /* 66 = 0x42 */
#define REGISTRATION_COMPLETE                              0b01000011 /* 67 = 0x43 */
#define FGS_AUTHENTICATION_REQUEST                         0b01010110 /* 86 = 0x56 */
#define FGS_AUTHENTICATION_RESPONSE                        0b01010111 /* 87 = 0x57 */
#define FGS_IDENTITY_REQUEST                               0b01011011 /* 91 = 0x5b */
#define FGS_IDENTITY_RESPONSE                              0b01011100 /* 92 = 0x5c */
#define FGS_SECURITY_MODE_COMMAND                          0b01011101 /* 93 = 0x5d */
#define FGS_SECURITY_MODE_COMPLETE                         0b01011110 /* 94 = 0x5e */
#define FGS_UPLINK_NAS_TRANSPORT                           0b01100111 /* 103= 0x67 */

// message type for 5GS session management
#define FGS_PDU_SESSION_ESTABLISHMENT_REQ                  0b11000001 /* 193= 0xc1 */

>>>>>>> f3d51a58
#define INITIAL_REGISTRATION                               0b001


#define REGISTRATION_REQUEST                               0b01000001 /* 65 = 0x41 */
#define REGISTRATION_ACCEPT                                0b01000010 /* 66 = 0x42 */
#define REGISTRATION_COMPLETE                              0b01000011 /* 67 = 0x43 */
#define REGISTRATION_REJECT                                0b01000100 /* 68 = 0x44 */
#define DEREGISTRATION_REQUEST_UE_ORIGINATING              0b01000101 /* 69 = 0x45 */
#define DEREGISTRATION_ACCEPT_UE_ORIGINATING               0b01000110 /* 70 = 0x46 */
#define DEREGISTRATION_REQUEST_UE_TERMINATED               0b01000111 /* 71 = 0x47 */
#define DEREGISTRATION_ACCEPT_UE_TERMINATED                0b01001000 /* 72 = 0x48 */

#define FIVEGMM_SERVICE_REQUEST                            0b01001100 /* 76 = 0x4c */
#define FIVEGMM_SERVICE_REJECT                             0b01001101 /* 77 = 0x4d */
#define FIVEGMM_SERVICE_ACCEPT                             0b01001110 /* 78 = 0x4e */

#define CONFIGURATION_UPDATE_COMMAND                       0b01010100 /* 84 = 0x54 */
#define CONFIGURATION_UPDATE_COMPLETE                      0b01010101 /* 85 = 0x55 */
#define AUTHENTICATION_REQUEST                             0b01010110 /* 86 = 0x56 */
#define AUTHENTICATION_RESPONSE                            0b01010111 /* 87 = 0x57 */
#define AUTHENTICATION_REJECT                              0b01011000 /* 88 = 0x58 */
#define AUTHENTICATION_FAILURE                             0b01011001 /* 89 = 0x59 */
#define AUTHENTICATION_RESULT                              0b01011010 /* 90 = 0x5a */
#define FIVEGMM_IDENTITY_REQUEST                           0b01011011 /* 91 = 0x5b */
#define FIVEGMM_IDENTITY_RESPONSE                          0b01011100 /* 92 = 0x5c */
#define FIVEGMM_SECURITY_MODE_COMMAND                      0b01011101 /* 93 = 0x5d */
#define FIVEGMM_SECURITY_MODE_COMPLETE                     0b01011110 /* 94 = 0x5e */
#define FIVEGMM_SECURITY_MODE_REJECT 	                     0b01011111 /* 95 = 0x5f */
#define FIVEGMM_STATUS                                     0b01100100 /* 100 = 0x64 */
#define NOTIFICATION                                       0b01100101 /* 101 = 0x65 */
#define NOTIFICATION_RESPONSE                              0b01100110 /* 102 = 0x66 */
#define UL_NAS_TRANSPORT                                   0b01100111 /* 103 = 0x67 */
#define DL_NAS_TRANSPORT                                   0b01101000 /* 104 = 0x68 */



typedef enum fgs_protocol_discriminator_e {
  /* Protocol discriminator identifier for 5GS Mobility Management */
  FGS_MOBILITY_MANAGEMENT_MESSAGE =   0x7E,

  /* Protocol discriminator identifier for 5GS Session Management */
  FGS_SESSION_MANAGEMENT_MESSAGE =    0x2E,
} fgs_protocol_discriminator_t;


typedef struct {
  uint8_t ex_protocol_discriminator;
  uint8_t security_header_type;
  uint8_t message_type;
} mm_msg_header_t;

/* Structure of security protected header */
typedef struct {
  fgs_protocol_discriminator_t    protocol_discriminator;
  uint8_t                         security_header_type;
  uint32_t                        message_authentication_code;
  uint8_t                         sequence_number;
} fgs_nas_message_security_header_t;

typedef union {
  mm_msg_header_t                        header;
  registration_request_msg               registration_request;
<<<<<<< HEAD
  registration_complete_msg              registration_complete;
=======
  fgs_identiy_response_msg               fgs_identity_response;
  fgs_authentication_response_msg        fgs_auth_response;
  fgs_security_mode_complete_msg         fgs_security_mode_complete;
  registration_complete_msg              registration_complete;
  fgs_uplink_nas_transport_msg           uplink_nas_transport;
>>>>>>> f3d51a58
} MM_msg;



typedef struct {
  MM_msg mm_msg;    /* 5GS Mobility Management messages */
} fgs_nas_message_plain_t;

typedef struct {
  fgs_nas_message_security_header_t header;
  fgs_nas_message_plain_t plain;
} fgs_nas_message_security_protected_t;


typedef union {
  fgs_nas_message_security_header_t header;
  fgs_nas_message_security_protected_t security_protected;
  fgs_nas_message_plain_t plain;
} fgs_nas_message_t;

void generateRegistrationRequest(as_nas_info_t *initialNasMsg);
<<<<<<< HEAD
void generateRegistrationComplete(as_nas_info_t *ulNasMsg, SORTransparentContainer *sortransparentcontainer);
#endif /* __NR_NAS_MSG_SIM_H__*/
=======
void generateIdentityResponse(as_nas_info_t *initialNasMsg, uint8_t identitytype);
void generateAuthenticationResp(as_nas_info_t *initialNasMsg, uint8_t *buf);
void generateSecurityModeComplete(as_nas_info_t *initialNasMsg);
void generateRegistrationComplete(as_nas_info_t *initialNasMsg, SORTransparentContainer *sortransparentcontainer);
void generatePduSessionEstablishRequest(as_nas_info_t *initialNasMsg);

#endif /* __NR_NAS_MSG_SIM_H__*/


>>>>>>> f3d51a58
<|MERGE_RESOLUTION|>--- conflicted
+++ resolved
@@ -33,12 +33,9 @@
 #define __NR_NAS_MSG_SIM_H__
 
 #include "RegistrationRequest.h"
-<<<<<<< HEAD
-=======
 #include "FGSIdentityResponse.h"
 #include "FGSAuthenticationResponse.h"
 #include "FGSNASSecurityModeComplete.h"
->>>>>>> f3d51a58
 #include "RegistrationComplete.h"
 #include "as_message.h"
 #include "FGSUplinkNasTransport.h"
@@ -46,29 +43,8 @@
 #define PLAIN_5GS_MSG                                      0b0000
 #define INTEGRITY_PROTECTED                                0b0001
 #define INTEGRITY_PROTECTED_AND_CIPHERED                   0b0010
-<<<<<<< HEAD
-
-=======
 #define INTEGRITY_PROTECTED_WITH_NEW_SECU_CTX              0b0011          // only for SECURITY MODE COMMAND
 #define INTEGRITY_PROTECTED_AND_CIPHERED_WITH_NEW_SECU_CTX 0b0100         // only for SECURITY MODE COMPLETE
-
-#define REGISTRATION_REQUEST                               0b01000001 /* 65 = 0x41 */
-#define REGISTRATION_ACCEPT                                0b01000010 /* 66 = 0x42 */
-#define REGISTRATION_COMPLETE                              0b01000011 /* 67 = 0x43 */
-#define FGS_AUTHENTICATION_REQUEST                         0b01010110 /* 86 = 0x56 */
-#define FGS_AUTHENTICATION_RESPONSE                        0b01010111 /* 87 = 0x57 */
-#define FGS_IDENTITY_REQUEST                               0b01011011 /* 91 = 0x5b */
-#define FGS_IDENTITY_RESPONSE                              0b01011100 /* 92 = 0x5c */
-#define FGS_SECURITY_MODE_COMMAND                          0b01011101 /* 93 = 0x5d */
-#define FGS_SECURITY_MODE_COMPLETE                         0b01011110 /* 94 = 0x5e */
-#define FGS_UPLINK_NAS_TRANSPORT                           0b01100111 /* 103= 0x67 */
-
-// message type for 5GS session management
-#define FGS_PDU_SESSION_ESTABLISHMENT_REQ                  0b11000001 /* 193= 0xc1 */
-
->>>>>>> f3d51a58
-#define INITIAL_REGISTRATION                               0b001
-
 
 #define REGISTRATION_REQUEST                               0b01000001 /* 65 = 0x41 */
 #define REGISTRATION_ACCEPT                                0b01000010 /* 66 = 0x42 */
@@ -82,25 +58,28 @@
 #define FIVEGMM_SERVICE_REQUEST                            0b01001100 /* 76 = 0x4c */
 #define FIVEGMM_SERVICE_REJECT                             0b01001101 /* 77 = 0x4d */
 #define FIVEGMM_SERVICE_ACCEPT                             0b01001110 /* 78 = 0x4e */
-
 #define CONFIGURATION_UPDATE_COMMAND                       0b01010100 /* 84 = 0x54 */
 #define CONFIGURATION_UPDATE_COMPLETE                      0b01010101 /* 85 = 0x55 */
-#define AUTHENTICATION_REQUEST                             0b01010110 /* 86 = 0x56 */
-#define AUTHENTICATION_RESPONSE                            0b01010111 /* 87 = 0x57 */
+#define FGS_AUTHENTICATION_REQUEST                         0b01010110 /* 86 = 0x56 */
+#define FGS_AUTHENTICATION_RESPONSE                        0b01010111 /* 87 = 0x57 */
 #define AUTHENTICATION_REJECT                              0b01011000 /* 88 = 0x58 */
 #define AUTHENTICATION_FAILURE                             0b01011001 /* 89 = 0x59 */
 #define AUTHENTICATION_RESULT                              0b01011010 /* 90 = 0x5a */
-#define FIVEGMM_IDENTITY_REQUEST                           0b01011011 /* 91 = 0x5b */
-#define FIVEGMM_IDENTITY_RESPONSE                          0b01011100 /* 92 = 0x5c */
-#define FIVEGMM_SECURITY_MODE_COMMAND                      0b01011101 /* 93 = 0x5d */
-#define FIVEGMM_SECURITY_MODE_COMPLETE                     0b01011110 /* 94 = 0x5e */
+#define FGS_IDENTITY_REQUEST                               0b01011011 /* 91 = 0x5b */
+#define FGS_IDENTITY_RESPONSE                              0b01011100 /* 92 = 0x5c */
+#define FGS_SECURITY_MODE_COMMAND                          0b01011101 /* 93 = 0x5d */
+#define FGS_SECURITY_MODE_COMPLETE                         0b01011110 /* 94 = 0x5e */
 #define FIVEGMM_SECURITY_MODE_REJECT 	                     0b01011111 /* 95 = 0x5f */
 #define FIVEGMM_STATUS                                     0b01100100 /* 100 = 0x64 */
 #define NOTIFICATION                                       0b01100101 /* 101 = 0x65 */
 #define NOTIFICATION_RESPONSE                              0b01100110 /* 102 = 0x66 */
-#define UL_NAS_TRANSPORT                                   0b01100111 /* 103 = 0x67 */
+#define FGS_UPLINK_NAS_TRANSPORT                           0b01100111 /* 103= 0x67 */
 #define DL_NAS_TRANSPORT                                   0b01101000 /* 104 = 0x68 */
 
+// message type for 5GS session management
+#define FGS_PDU_SESSION_ESTABLISHMENT_REQ                  0b11000001 /* 193= 0xc1 */
+
+#define INITIAL_REGISTRATION                               0b001
 
 
 typedef enum fgs_protocol_discriminator_e {
@@ -129,15 +108,11 @@
 typedef union {
   mm_msg_header_t                        header;
   registration_request_msg               registration_request;
-<<<<<<< HEAD
-  registration_complete_msg              registration_complete;
-=======
   fgs_identiy_response_msg               fgs_identity_response;
   fgs_authentication_response_msg        fgs_auth_response;
   fgs_security_mode_complete_msg         fgs_security_mode_complete;
   registration_complete_msg              registration_complete;
   fgs_uplink_nas_transport_msg           uplink_nas_transport;
->>>>>>> f3d51a58
 } MM_msg;
 
 
@@ -159,10 +134,6 @@
 } fgs_nas_message_t;
 
 void generateRegistrationRequest(as_nas_info_t *initialNasMsg);
-<<<<<<< HEAD
-void generateRegistrationComplete(as_nas_info_t *ulNasMsg, SORTransparentContainer *sortransparentcontainer);
-#endif /* __NR_NAS_MSG_SIM_H__*/
-=======
 void generateIdentityResponse(as_nas_info_t *initialNasMsg, uint8_t identitytype);
 void generateAuthenticationResp(as_nas_info_t *initialNasMsg, uint8_t *buf);
 void generateSecurityModeComplete(as_nas_info_t *initialNasMsg);
@@ -172,4 +143,3 @@
 #endif /* __NR_NAS_MSG_SIM_H__*/
 
 
->>>>>>> f3d51a58
