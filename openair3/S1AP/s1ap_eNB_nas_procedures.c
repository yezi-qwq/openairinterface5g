--- conflicted
+++ resolved
@@ -1791,13 +1791,8 @@
   S1AP_E_RABToBeModifiedItemBearerModInd_t 	  *E_RAB_ToBeModifiedItem_BearerModInd = NULL;
   S1AP_E_RABToBeModifiedItemBearerModIndIEs_t *E_RAB_ToBeModifiedItem_BearerModInd_IEs = NULL;
 
-<<<<<<< HEAD
-  S1AP_E_RABNotToBeModifiedItemBearerModInd_t 	  *E_RAB_NotToBeModifiedItem_BearerModInd = NULL;
-  S1AP_E_RABNotToBeModifiedItemBearerModIndIEs_t  *E_RAB_NotToBeModifiedItem_BearerModInd_IEs = NULL;
-=======
   //S1AP_E_RABNotToBeModifiedItemBearerModInd_t 	  *E_RAB_NotToBeModifiedItem_BearerModInd = NULL;
   //S1AP_E_RABNotToBeModifiedItemBearerModIndIEs_t  *E_RAB_NotToBeModifiedItem_BearerModInd_IEs = NULL;
->>>>>>> e68e72cd
 
 
   s1ap_eNB_instance_t          *s1ap_eNB_instance_p = NULL;
@@ -1809,17 +1804,10 @@
   DevAssert(e_rab_modification_ind != NULL);
 
   int num_e_rabs_tobemodified = e_rab_modification_ind->nb_of_e_rabs_tobemodified;
-<<<<<<< HEAD
-  int num_e_rabs_nottobemodified = e_rab_modification_ind->nb_of_e_rabs_nottobemodified;
-
-  uint32_t CSG_id = 0;
-  uint32_t pseudo_gtp_teid = 10;
-=======
   //int num_e_rabs_nottobemodified = e_rab_modification_ind->nb_of_e_rabs_nottobemodified;
 
   //uint32_t CSG_id = 0;
   //uint32_t pseudo_gtp_teid = 10;
->>>>>>> e68e72cd
 
   if ((ue_context_p = s1ap_eNB_get_ue_context(s1ap_eNB_instance_p,
 		  e_rab_modification_ind->eNB_ue_s1ap_id)) == NULL) {
