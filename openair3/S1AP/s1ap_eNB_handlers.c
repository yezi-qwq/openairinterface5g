/*
 * Licensed to the OpenAirInterface (OAI) Software Alliance under one or more
 * contributor license agreements.  See the NOTICE file distributed with
 * this work for additional information regarding copyright ownership.
 * The OpenAirInterface Software Alliance licenses this file to You under
 * the OAI Public License, Version 1.1  (the "License"); you may not use this file
 * except in compliance with the License.
 * You may obtain a copy of the License at
 *
 *      http://www.openairinterface.org/?page_id=698
 *
 * Unless required by applicable law or agreed to in writing, software
 * distributed under the License is distributed on an "AS IS" BASIS,
 * WITHOUT WARRANTIES OR CONDITIONS OF ANY KIND, either express or implied.
 * See the License for the specific language governing permissions and
 * limitations under the License.
 *-------------------------------------------------------------------------------
 * For more information about the OpenAirInterface (OAI) Software Alliance:
 *      contact@openairinterface.org
 */

/*! \file s1ap_eNB_handlers.c
 * \brief s1ap messages handlers for eNB part
 * \author Sebastien ROUX and Navid Nikaein
 * \email navid.nikaein@eurecom.fr
 * \date 2013 - 2015
 * \version 0.1
 */

#include <stdint.h>

#include "intertask_interface.h"

#include "asn1_conversions.h"

#include "s1ap_common.h"
// #include "s1ap_eNB.h"
#include "s1ap_eNB_defs.h"
#include "s1ap_eNB_handlers.h"
#include "s1ap_eNB_decoder.h"

#include "s1ap_eNB_ue_context.h"
#include "s1ap_eNB_trace.h"
#include "s1ap_eNB_nas_procedures.h"
#include "s1ap_eNB_management_procedures.h"

#include "s1ap_eNB_default_values.h"

#include "assertions.h"
#include "conversions.h"
#include "msc.h"

static
int s1ap_eNB_handle_s1_setup_response(uint32_t               assoc_id,
                                      uint32_t               stream,
                                      S1AP_S1AP_PDU_t       *pdu);
static
int s1ap_eNB_handle_s1_setup_failure(uint32_t               assoc_id,
                                     uint32_t               stream,
                                     S1AP_S1AP_PDU_t       *pdu);

static
int s1ap_eNB_handle_error_indication(uint32_t               assoc_id,
                                     uint32_t               stream,
                                     S1AP_S1AP_PDU_t       *pdu);

static
int s1ap_eNB_handle_initial_context_request(uint32_t               assoc_id,
                                            uint32_t               stream,
                                            S1AP_S1AP_PDU_t       *pdu);

static
int s1ap_eNB_handle_ue_context_release_command(uint32_t               assoc_id,
                                               uint32_t               stream,
                                               S1AP_S1AP_PDU_t       *pdu);

static
int s1ap_eNB_handle_e_rab_setup_request(uint32_t               assoc_id,
                                        uint32_t               stream,
                                        S1AP_S1AP_PDU_t       *pdu);

static
int s1ap_eNB_handle_paging(uint32_t               assoc_id,
                           uint32_t               stream,
                           S1AP_S1AP_PDU_t       *pdu);

static
int s1ap_eNB_handle_e_rab_modify_request(uint32_t               assoc_id,
                                         uint32_t               stream,
                                         S1AP_S1AP_PDU_t       *pdu);

static
int s1ap_eNB_handle_e_rab_release_command(uint32_t               assoc_id,
                                          uint32_t               stream,
                                          S1AP_S1AP_PDU_t       *pdu);

/* Handlers matrix. Only eNB related procedure present here */
s1ap_message_decoded_callback messages_callback[][3] = {
  { 0, 0, 0 }, /* HandoverPreparation */
  { 0, 0, 0 }, /* HandoverResourceAllocation */
  { 0, 0, 0 }, /* HandoverNotification */
  { 0, 0, 0 }, /* PathSwitchRequest */
  { 0, 0, 0 }, /* HandoverCancel */
  { s1ap_eNB_handle_e_rab_setup_request, 0, 0 }, /* E_RABSetup */
  { s1ap_eNB_handle_e_rab_modify_request, 0, 0 }, /* E_RABModify */
  { s1ap_eNB_handle_e_rab_release_command, 0, 0 }, /* E_RABRelease */
  { 0, 0, 0 }, /* E_RABReleaseIndication */
  { s1ap_eNB_handle_initial_context_request, 0, 0 }, /* InitialContextSetup */
  { s1ap_eNB_handle_paging, 0, 0 }, /* Paging */
  { s1ap_eNB_handle_nas_downlink, 0, 0 }, /* downlinkNASTransport */
  { 0, 0, 0 }, /* initialUEMessage */
  { 0, 0, 0 }, /* uplinkNASTransport */
  { 0, 0, 0 }, /* Reset */
  { s1ap_eNB_handle_error_indication, 0, 0 }, /* ErrorIndication */
  { 0, 0, 0 }, /* NASNonDeliveryIndication */
  { 0, s1ap_eNB_handle_s1_setup_response, s1ap_eNB_handle_s1_setup_failure }, /* S1Setup */
  { 0, 0, 0 }, /* UEContextReleaseRequest */
  { 0, 0, 0 }, /* DownlinkS1cdma2000tunneling */
  { 0, 0, 0 }, /* UplinkS1cdma2000tunneling */
  { 0, 0, 0 }, /* UEContextModification */
  { 0, 0, 0 }, /* UECapabilityInfoIndication */
  { s1ap_eNB_handle_ue_context_release_command, 0, 0 }, /* UEContextRelease */
  { 0, 0, 0 }, /* eNBStatusTransfer */
  { 0, 0, 0 }, /* MMEStatusTransfer */
  { s1ap_eNB_handle_deactivate_trace, 0, 0 }, /* DeactivateTrace */
  { s1ap_eNB_handle_trace_start, 0, 0 }, /* TraceStart */
  { 0, 0, 0 }, /* TraceFailureIndication */
  { 0, 0, 0 }, /* ENBConfigurationUpdate */
  { 0, 0, 0 }, /* MMEConfigurationUpdate */
  { 0, 0, 0 }, /* LocationReportingControl */
  { 0, 0, 0 }, /* LocationReportingFailureIndication */
  { 0, 0, 0 }, /* LocationReport */
  { 0, 0, 0 }, /* OverloadStart */
  { 0, 0, 0 }, /* OverloadStop */
  { 0, 0, 0 }, /* WriteReplaceWarning */
  { 0, 0, 0 }, /* eNBDirectInformationTransfer */
  { 0, 0, 0 }, /* MMEDirectInformationTransfer */
  { 0, 0, 0 }, /* PrivateMessage */
  { 0, 0, 0 }, /* eNBConfigurationTransfer */
  { 0, 0, 0 }, /* MMEConfigurationTransfer */
  { 0, 0, 0 }, /* CellTrafficTrace */
#if (S1AP_VERSION >= MAKE_VERSION(9, 0, 0))
  { 0, 0, 0 }, /* Kill */
  { 0, 0, 0 }, /* DownlinkUEAssociatedLPPaTransport  */
  { 0, 0, 0 }, /* UplinkUEAssociatedLPPaTransport */
  { 0, 0, 0 }, /* DownlinkNonUEAssociatedLPPaTransport */
  { 0, 0, 0 }, /* UplinkNonUEAssociatedLPPaTransport */
#endif /* #if (S1AP_VERSION >= MAKE_VERSION(9, 0, 0)) */
};
char *s1ap_direction2String(int s1ap_dir) {
static char *s1ap_direction_String[] = {
  "", /* Nothing */
  "Originating message", /* originating message */
  "Successfull outcome", /* successfull outcome */
  "UnSuccessfull outcome", /* successfull outcome */
};
return(s1ap_direction_String[s1ap_dir]);
}
void s1ap_handle_s1_setup_message(s1ap_eNB_mme_data_t *mme_desc_p, int sctp_shutdown)
{
  if (sctp_shutdown) {
    /* A previously connected MME has been shutdown */

    /* TODO check if it was used by some eNB and send a message to inform these eNB if there is no more associated MME */
    if (mme_desc_p->state == S1AP_ENB_STATE_CONNECTED) {
      mme_desc_p->state = S1AP_ENB_STATE_DISCONNECTED;

      if (mme_desc_p->s1ap_eNB_instance->s1ap_mme_associated_nb > 0) {
        /* Decrease associated MME number */
        mme_desc_p->s1ap_eNB_instance->s1ap_mme_associated_nb --;
      }

      /* If there are no more associated MME, inform eNB app */
      if (mme_desc_p->s1ap_eNB_instance->s1ap_mme_associated_nb == 0) {
        MessageDef                 *message_p;

        message_p = itti_alloc_new_message(TASK_S1AP, S1AP_DEREGISTERED_ENB_IND);
        S1AP_DEREGISTERED_ENB_IND(message_p).nb_mme = 0;
        itti_send_msg_to_task(TASK_ENB_APP, mme_desc_p->s1ap_eNB_instance->instance, message_p);
      }
    }
  } else {
    /* Check that at least one setup message is pending */
    DevCheck(mme_desc_p->s1ap_eNB_instance->s1ap_mme_pending_nb > 0, mme_desc_p->s1ap_eNB_instance->instance,
             mme_desc_p->s1ap_eNB_instance->s1ap_mme_pending_nb, 0);

    if (mme_desc_p->s1ap_eNB_instance->s1ap_mme_pending_nb > 0) {
      /* Decrease pending messages number */
      mme_desc_p->s1ap_eNB_instance->s1ap_mme_pending_nb --;
    }

    /* If there are no more pending messages, inform eNB app */
    if (mme_desc_p->s1ap_eNB_instance->s1ap_mme_pending_nb == 0) {
      MessageDef                 *message_p;

      message_p = itti_alloc_new_message(TASK_S1AP, S1AP_REGISTER_ENB_CNF);
      S1AP_REGISTER_ENB_CNF(message_p).nb_mme = mme_desc_p->s1ap_eNB_instance->s1ap_mme_associated_nb;
      itti_send_msg_to_task(TASK_ENB_APP, mme_desc_p->s1ap_eNB_instance->instance, message_p);
    }
  }
}

int s1ap_eNB_handle_message(uint32_t assoc_id, int32_t stream,
                            const uint8_t *const data, const uint32_t data_length)
{
  S1AP_S1AP_PDU_t pdu;
  int ret;

  DevAssert(data != NULL);

  memset(&pdu, 0, sizeof(pdu));

  memset(&pdu, 0, sizeof(pdu));

  if (s1ap_eNB_decode_pdu(&pdu, data, data_length) < 0) {
    S1AP_ERROR("Failed to decode PDU\n");
    return -1;
  }

  /* Checking procedure Code and direction of message */
  if (pdu.choice.initiatingMessage.procedureCode > sizeof(messages_callback) / (3 * sizeof(
        s1ap_message_decoded_callback))
      || (pdu.present > S1AP_S1AP_PDU_PR_unsuccessfulOutcome)) {
    S1AP_ERROR("[SCTP %d] Either procedureCode %ld or direction %d exceed expected\n",
               assoc_id, pdu.choice.initiatingMessage.procedureCode, pdu.present);
    ASN_STRUCT_FREE_CONTENTS_ONLY(asn_DEF_S1AP_S1AP_PDU, &pdu);
    return -1;
  }

  /* No handler present.
   * This can mean not implemented or no procedure for eNB (wrong direction).
   */
  if (messages_callback[pdu.choice.initiatingMessage.procedureCode][pdu.present - 1] == NULL) {
    S1AP_ERROR("[SCTP %d] No handler for procedureCode %ld in %s\n",
               assoc_id, pdu.choice.initiatingMessage.procedureCode,
               s1ap_direction2String(pdu.present - 1));
    ASN_STRUCT_FREE_CONTENTS_ONLY(asn_DEF_S1AP_S1AP_PDU, &pdu);
    return -1;
  }

  /* Calling the right handler */
  ret = (*messages_callback[pdu.choice.initiatingMessage.procedureCode][pdu.present - 1])
        (assoc_id, stream, &pdu);
  ASN_STRUCT_FREE_CONTENTS_ONLY(asn_DEF_S1AP_S1AP_PDU, &pdu);
  return ret;
}

static
int s1ap_eNB_handle_s1_setup_failure(uint32_t               assoc_id,
                                     uint32_t               stream,
                                     S1AP_S1AP_PDU_t       *pdu)
{
  S1AP_S1SetupFailure_t      *container;
  S1AP_S1SetupFailureIEs_t   *ie;
  s1ap_eNB_mme_data_t        *mme_desc_p;

  DevAssert(pdu != NULL);

  container = &pdu->choice.unsuccessfulOutcome.value.choice.S1SetupFailure;

  /* S1 Setup Failure == Non UE-related procedure -> stream 0 */
  if (stream != 0) {
    S1AP_WARN("[SCTP %d] Received s1 setup failure on stream != 0 (%d)\n",
              assoc_id, stream);
  }

  if ((mme_desc_p = s1ap_eNB_get_MME(NULL, assoc_id, 0)) == NULL) {
    S1AP_ERROR("[SCTP %d] Received S1 setup response for non existing "
               "MME context\n", assoc_id);
    return -1;
  }

  S1AP_FIND_PROTOCOLIE_BY_ID(S1AP_S1SetupFailureIEs_t, ie, container,
                             S1AP_ProtocolIE_ID_id_Cause, true);

  if ((ie->value.choice.Cause.present == S1AP_Cause_PR_misc) &&
      (ie->value.choice.Cause.choice.misc == S1AP_CauseMisc_unspecified)) {
    S1AP_WARN("Received s1 setup failure for MME... MME is not ready\n");
  } else {
    S1AP_ERROR("Received s1 setup failure for MME... please check your parameters\n");
  }

  mme_desc_p->state = S1AP_ENB_STATE_WAITING;
  s1ap_handle_s1_setup_message(mme_desc_p, 0);

  return 0;
}

static
int s1ap_eNB_handle_s1_setup_response(uint32_t               assoc_id,
                                      uint32_t               stream,
                                      S1AP_S1AP_PDU_t       *pdu)
{
  S1AP_S1SetupResponse_t    *container;
  S1AP_S1SetupResponseIEs_t *ie;
  s1ap_eNB_mme_data_t       *mme_desc_p;
  int i;

  DevAssert(pdu != NULL);

  container = &pdu->choice.successfulOutcome.value.choice.S1SetupResponse;

  /* S1 Setup Response == Non UE-related procedure -> stream 0 */
  if (stream != 0) {
    S1AP_ERROR("[SCTP %d] Received s1 setup response on stream != 0 (%d)\n",
               assoc_id, stream);
    return -1;
  }

  if ((mme_desc_p = s1ap_eNB_get_MME(NULL, assoc_id, 0)) == NULL) {
    S1AP_ERROR("[SCTP %d] Received S1 setup response for non existing "
               "MME context\n", assoc_id);
    return -1;
  }

  S1AP_FIND_PROTOCOLIE_BY_ID(S1AP_S1SetupResponseIEs_t, ie, container,
                             S1AP_ProtocolIE_ID_id_ServedGUMMEIs, true);
  /* The list of served gummei can contain at most 8 elements.
   * LTE related gummei is the first element in the list, i.e with an id of 0.
   */
  S1AP_DEBUG("servedGUMMEIs.list.count %d\n", ie->value.choice.ServedGUMMEIs.list.count);
  DevAssert(ie->value.choice.ServedGUMMEIs.list.count > 0);
  DevAssert(ie->value.choice.ServedGUMMEIs.list.count <= S1AP_maxnoofRATs);

  for (i = 0; i < ie->value.choice.ServedGUMMEIs.list.count; i++) {
    S1AP_ServedGUMMEIsItem_t *gummei_item_p;
    struct served_gummei_s   *new_gummei_p;
    int j;

    gummei_item_p = ie->value.choice.ServedGUMMEIs.list.array[i];
    new_gummei_p = calloc(1, sizeof(struct served_gummei_s));

    STAILQ_INIT(&new_gummei_p->served_plmns);
    STAILQ_INIT(&new_gummei_p->served_group_ids);
    STAILQ_INIT(&new_gummei_p->mme_codes);

    S1AP_DEBUG("servedPLMNs.list.count %d\n", gummei_item_p->servedPLMNs.list.count);

    for (j = 0; j < gummei_item_p->servedPLMNs.list.count; j++) {
      S1AP_PLMNidentity_t *plmn_identity_p;
      struct plmn_identity_s *new_plmn_identity_p;

      plmn_identity_p = gummei_item_p->servedPLMNs.list.array[j];
      new_plmn_identity_p = calloc(1, sizeof(struct plmn_identity_s));
      TBCD_TO_MCC_MNC(plmn_identity_p, new_plmn_identity_p->mcc,
                      new_plmn_identity_p->mnc, new_plmn_identity_p->mnc_digit_length);
      STAILQ_INSERT_TAIL(&new_gummei_p->served_plmns, new_plmn_identity_p, next);
      new_gummei_p->nb_served_plmns++;
    }

    for (j = 0; j < gummei_item_p->servedGroupIDs.list.count; j++) {
      S1AP_MME_Group_ID_t           *mme_group_id_p;
      struct served_group_id_s *new_group_id_p;

      mme_group_id_p = gummei_item_p->servedGroupIDs.list.array[j];
      new_group_id_p = calloc(1, sizeof(struct served_group_id_s));
      OCTET_STRING_TO_INT16(mme_group_id_p, new_group_id_p->mme_group_id);
      STAILQ_INSERT_TAIL(&new_gummei_p->served_group_ids, new_group_id_p, next);
      new_gummei_p->nb_group_id++;
    }

    for (j = 0; j < gummei_item_p->servedMMECs.list.count; j++) {
      S1AP_MME_Code_t        *mme_code_p;
      struct mme_code_s *new_mme_code_p;

      mme_code_p = gummei_item_p->servedMMECs.list.array[j];
      new_mme_code_p = calloc(1, sizeof(struct mme_code_s));

      OCTET_STRING_TO_INT8(mme_code_p, new_mme_code_p->mme_code);
      STAILQ_INSERT_TAIL(&new_gummei_p->mme_codes, new_mme_code_p, next);
      new_gummei_p->nb_mme_code++;
    }

    STAILQ_INSERT_TAIL(&mme_desc_p->served_gummei, new_gummei_p, next);
  }

  /* Set the capacity of this MME */
  S1AP_FIND_PROTOCOLIE_BY_ID(S1AP_S1SetupResponseIEs_t, ie, container,
                             S1AP_ProtocolIE_ID_id_RelativeMMECapacity, true);
  mme_desc_p->relative_mme_capacity = ie->value.choice.RelativeMMECapacity;

  /* Optionaly set the mme name */
  S1AP_FIND_PROTOCOLIE_BY_ID(S1AP_S1SetupResponseIEs_t, ie, container,
                             S1AP_ProtocolIE_ID_id_MMEname, false);
  if (ie) {
    mme_desc_p->mme_name = calloc(ie->value.choice.MMEname.size + 1, sizeof(char));
    memcpy(mme_desc_p->mme_name, ie->value.choice.MMEname.buf,
           ie->value.choice.MMEname.size);
    /* Convert the mme name to a printable string */
    mme_desc_p->mme_name[ie->value.choice.MMEname.size] = '\0';
  }

  /* The association is now ready as eNB and MME know parameters of each other.
   * Mark the association as UP to enable UE contexts creation.
   */
  mme_desc_p->state = S1AP_ENB_STATE_CONNECTED;
  mme_desc_p->s1ap_eNB_instance->s1ap_mme_associated_nb ++;
  s1ap_handle_s1_setup_message(mme_desc_p, 0);

  return 0;
}


static
int s1ap_eNB_handle_error_indication(uint32_t         assoc_id,
                                     uint32_t         stream,
                                     S1AP_S1AP_PDU_t *pdu)
{
  S1AP_ErrorIndication_t    *container;
  S1AP_ErrorIndicationIEs_t *ie;
  s1ap_eNB_mme_data_t        *mme_desc_p;

  DevAssert(pdu != NULL);

  container = &pdu->choice.initiatingMessage.value.choice.ErrorIndication;

  /* S1 Setup Failure == Non UE-related procedure -> stream 0 */
  if (stream != 0) {
    S1AP_WARN("[SCTP %d] Received s1 Error indication on stream != 0 (%d)\n",
              assoc_id, stream);
  }

  if ((mme_desc_p = s1ap_eNB_get_MME(NULL, assoc_id, 0)) == NULL) {
    S1AP_ERROR("[SCTP %d] Received S1 Error indication for non existing "
               "MME context\n", assoc_id);
    return -1;
  }

  S1AP_FIND_PROTOCOLIE_BY_ID(S1AP_ErrorIndicationIEs_t, ie, container,
                             S1AP_ProtocolIE_ID_id_MME_UE_S1AP_ID, false);

  /* optional */
  if (!ie) {
    S1AP_WARN("Received S1 Error indication MME UE S1AP ID 0x%lx\n", ie->value.choice.MME_UE_S1AP_ID);
  }

  S1AP_FIND_PROTOCOLIE_BY_ID(S1AP_ErrorIndicationIEs_t, ie, container,
                             S1AP_ProtocolIE_ID_id_eNB_UE_S1AP_ID, false);

  /* optional */
  if (!ie) {
    S1AP_WARN("Received S1 Error indication eNB UE S1AP ID 0x%lx\n", ie->value.choice.ENB_UE_S1AP_ID);
  }

  S1AP_FIND_PROTOCOLIE_BY_ID(S1AP_ErrorIndicationIEs_t, ie, container,
                             S1AP_ProtocolIE_ID_id_Cause, false);

  /* optional */
  if (ie) {
    switch(ie->value.choice.Cause.present) {
      case S1AP_Cause_PR_NOTHING:
        S1AP_WARN("Received S1 Error indication cause NOTHING\n");
        break;

      case S1AP_Cause_PR_radioNetwork:
        switch (ie->value.choice.Cause.choice.radioNetwork) {
          case S1AP_CauseRadioNetwork_unspecified:
            S1AP_WARN("Received S1 Error indication S1AP_CauseRadioNetwork_unspecified\n");
            break;
          case S1AP_CauseRadioNetwork_tx2relocoverall_expiry:
            S1AP_WARN("Received S1 Error indication S1AP_CauseRadioNetwork_tx2relocoverall_expiry\n");
            break;
          case S1AP_CauseRadioNetwork_successful_handover:
            S1AP_WARN("Received S1 Error indication S1AP_CauseRadioNetwork_successful_handover\n");
            break;
          case S1AP_CauseRadioNetwork_release_due_to_eutran_generated_reason:
            S1AP_WARN("Received S1 Error indication S1AP_CauseRadioNetwork_release_due_to_eutran_generated_reason\n");
            break;
          case S1AP_CauseRadioNetwork_handover_cancelled:
            S1AP_WARN("Received S1 Error indication S1AP_CauseRadioNetwork_handover_cancelled\n");
            break;
          case S1AP_CauseRadioNetwork_partial_handover:
            S1AP_WARN("Received S1 Error indication S1AP_CauseRadioNetwork_partial_handover\n");
            break;
          case S1AP_CauseRadioNetwork_ho_failure_in_target_EPC_eNB_or_target_system:
            S1AP_WARN("Received S1 Error indication S1AP_CauseRadioNetwork_ho_failure_in_target_EPC_eNB_or_target_system\n");
            break;
          case S1AP_CauseRadioNetwork_ho_target_not_allowed:
            S1AP_WARN("Received S1 Error indication S1AP_CauseRadioNetwork_ho_target_not_allowed\n");
            break;
          case S1AP_CauseRadioNetwork_tS1relocoverall_expiry:
            S1AP_WARN("Received S1 Error indication S1AP_CauseRadioNetwork_tS1relocoverall_expiry\n");
            break;
          case S1AP_CauseRadioNetwork_tS1relocprep_expiry:
            S1AP_WARN("Received S1 Error indication S1AP_CauseRadioNetwork_tS1relocprep_expiry\n");
            break;
          case S1AP_CauseRadioNetwork_cell_not_available:
            S1AP_WARN("Received S1 Error indication S1AP_CauseRadioNetwork_cell_not_available\n");
            break;
          case S1AP_CauseRadioNetwork_unknown_targetID:
            S1AP_WARN("Received S1 Error indication S1AP_CauseRadioNetwork_unknown_targetID\n");
            break;
          case S1AP_CauseRadioNetwork_no_radio_resources_available_in_target_cell:
            S1AP_WARN("Received S1 Error indication S1AP_CauseRadioNetwork_no_radio_resources_available_in_target_cell\n");
            break;
          case S1AP_CauseRadioNetwork_unknown_mme_ue_s1ap_id:
            S1AP_WARN("Received S1 Error indication S1AP_CauseRadioNetwork_unknown_mme_ue_s1ap_id\n");
            break;
          case S1AP_CauseRadioNetwork_unknown_enb_ue_s1ap_id:
            S1AP_WARN("Received S1 Error indication S1AP_CauseRadioNetwork_unknown_enb_ue_s1ap_id\n");
            break;
          case S1AP_CauseRadioNetwork_unknown_pair_ue_s1ap_id:
            S1AP_WARN("Received S1 Error indication S1AP_CauseRadioNetwork_unknown_pair_ue_s1ap_id\n");
            break;
          case S1AP_CauseRadioNetwork_handover_desirable_for_radio_reason:
            S1AP_WARN("Received S1 Error indication S1AP_CauseRadioNetwork_handover_desirable_for_radio_reason\n");
            break;
          case S1AP_CauseRadioNetwork_time_critical_handover:
            S1AP_WARN("Received S1 Error indication S1AP_CauseRadioNetwork_time_critical_handover\n");
            break;
          case S1AP_CauseRadioNetwork_resource_optimisation_handover:
            S1AP_WARN("Received S1 Error indication S1AP_CauseRadioNetwork_resource_optimisation_handover\n");
            break;
          case S1AP_CauseRadioNetwork_reduce_load_in_serving_cell:
            S1AP_WARN("Received S1 Error indication S1AP_CauseRadioNetwork_reduce_load_in_serving_cell\n");
            break;
          case S1AP_CauseRadioNetwork_user_inactivity:
            S1AP_WARN("Received S1 Error indication S1AP_CauseRadioNetwork_user_inactivity\n");
            break;
          case S1AP_CauseRadioNetwork_radio_connection_with_ue_lost:
            S1AP_WARN("Received S1 Error indication S1AP_CauseRadioNetwork_radio_connection_with_ue_lost\n");
            break;
          case S1AP_CauseRadioNetwork_load_balancing_tau_required:
            S1AP_WARN("Received S1 Error indication S1AP_CauseRadioNetwork_load_balancing_tau_required\n");
            break;
          case S1AP_CauseRadioNetwork_cs_fallback_triggered:
            S1AP_WARN("Received S1 Error indication S1AP_CauseRadioNetwork_cs_fallback_triggered\n");
            break;
          case S1AP_CauseRadioNetwork_ue_not_available_for_ps_service:
            S1AP_WARN("Received S1 Error indication S1AP_CauseRadioNetwork_ue_not_available_for_ps_service\n");
            break;
          case S1AP_CauseRadioNetwork_radio_resources_not_available:
            S1AP_WARN("Received S1 Error indication S1AP_CauseRadioNetwork_radio_resources_not_available\n");
            break;
          case S1AP_CauseRadioNetwork_failure_in_radio_interface_procedure:
            S1AP_WARN("Received S1 Error indication S1AP_CauseRadioNetwork_failure_in_radio_interface_procedure\n");
            break;
          case S1AP_CauseRadioNetwork_invalid_qos_combination:
            S1AP_WARN("Received S1 Error indication S1AP_CauseRadioNetwork_invals1ap_id_qos_combination\n");
            break;
          case S1AP_CauseRadioNetwork_interrat_redirection:
            S1AP_WARN("Received S1 Error indication S1AP_CauseRadioNetwork_interrat_redirection\n");
            break;
          case S1AP_CauseRadioNetwork_interaction_with_other_procedure:
            S1AP_WARN("Received S1 Error indication S1AP_CauseRadioNetwork_interaction_with_other_procedure\n");
            break;
          case S1AP_CauseRadioNetwork_unknown_E_RAB_ID:
            S1AP_WARN("Received S1 Error indication S1AP_CauseRadioNetwork_unknown_E_RAB_ID\n");
            break;
          case S1AP_CauseRadioNetwork_multiple_E_RAB_ID_instances:
            S1AP_WARN("Received S1 Error indication S1AP_CauseRadioNetwork_multiple_E_RAB_ID_instances\n");
            break;
          case S1AP_CauseRadioNetwork_encryption_and_or_integrity_protection_algorithms_not_supported:
            S1AP_WARN("Received S1 Error indication S1AP_CauseRadioNetwork_encryption_and_or_integrity_protection_algorithms_not_supported\n");
            break;
          case S1AP_CauseRadioNetwork_s1_intra_system_handover_triggered:
            S1AP_WARN("Received S1 Error indication S1AP_CauseRadioNetwork_s1_intra_system_handover_triggered\n");
            break;
          case S1AP_CauseRadioNetwork_s1_inter_system_handover_triggered:
            S1AP_WARN("Received S1 Error indication S1AP_CauseRadioNetwork_s1_inter_system_handover_triggered\n");
            break;
          case S1AP_CauseRadioNetwork_x2_handover_triggered:
            S1AP_WARN("Received S1 Error indication S1AP_CauseRadioNetwork_x2_handover_triggered\n");
            break;
          case S1AP_CauseRadioNetwork_redirection_towards_1xRTT:
            S1AP_WARN("Received S1 Error indication S1AP_CauseRadioNetwork_redirection_towards_1xRTT\n");
            break;
          case S1AP_CauseRadioNetwork_not_supported_QCI_value:
            S1AP_WARN("Received S1 Error indication S1AP_CauseRadioNetwork_not_supported_QCI_value\n");
            break;
#if (S1AP_VERSION >= MAKE_VERSION(9, 0, 0))
          case S1AP_CauseRadioNetwork_invalid_CSG_Id:
            S1AP_WARN("Received S1 Error indication S1AP_CauseRadioNetwork_invals1ap_id_CSG_Id\n");
            break;
#endif /* #if (S1AP_VERSION >= MAKE_VERSION(9, 0, 0)) */

          default:
            S1AP_WARN("Received S1 Error indication cause radio network case not handled\n");
        }
        break;

      case S1AP_Cause_PR_transport:
        switch (ie->value.choice.Cause.choice.transport) {
          case S1AP_CauseTransport_transport_resource_unavailable:
            S1AP_WARN("Received S1 Error indication S1AP_CauseTransport_transport_resource_unavailable\n");
            break;
          case S1AP_CauseTransport_unspecified:
            S1AP_WARN("Received S1 Error indication S1AP_CauseTransport_unspecified\n");
            break;
          default:
            S1AP_WARN("Received S1 Error indication cause transport case not handled\n");
        }
        break;

      case S1AP_Cause_PR_nas:
        switch (ie->value.choice.Cause.choice.nas) {
          case S1AP_CauseNas_normal_release:
            S1AP_WARN("Received S1 Error indication S1AP_CauseNas_normal_release\n");
            break;
          case S1AP_CauseNas_authentication_failure:
            S1AP_WARN("Received S1 Error indication S1AP_CauseNas_authentication_failure\n");
            break;
          case S1AP_CauseNas_detach:
            S1AP_WARN("Received S1 Error indication S1AP_CauseNas_detach\n");
            break;
          case S1AP_CauseNas_unspecified:
            S1AP_WARN("Received S1 Error indication S1AP_CauseNas_unspecified\n");
            break;
#if (S1AP_VERSION >= MAKE_VERSION(9, 0, 0))
          case S1AP_CauseNas_csg_subscription_expiry:
            S1AP_WARN("Received S1 Error indication S1AP_CauseNas_csg_subscription_expiry\n");
            break;
#endif /* #if (S1AP_VERSION >= MAKE_VERSION(9, 0, 0)) */
          default:
            S1AP_WARN("Received S1 Error indication cause nas case not handled\n");
        }

        break;

      case S1AP_Cause_PR_protocol:
        switch (ie->value.choice.Cause.choice.protocol) {
          case S1AP_CauseProtocol_transfer_syntax_error:
            S1AP_WARN("Received S1 Error indication S1AP_CauseProtocol_transfer_syntax_error\n");
            break;
          case S1AP_CauseProtocol_abstract_syntax_error_reject:
            S1AP_WARN("Received S1 Error indication S1AP_CauseProtocol_abstract_syntax_error_reject\n");
            break;
          case S1AP_CauseProtocol_abstract_syntax_error_ignore_and_notify:
            S1AP_WARN("Received S1 Error indication S1AP_CauseProtocol_abstract_syntax_error_ignore_and_notify\n");
            break;
          case S1AP_CauseProtocol_message_not_compatible_with_receiver_state:
            S1AP_WARN("Received S1 Error indication S1AP_CauseProtocol_message_not_compatible_with_receiver_state\n");
            break;
          case S1AP_CauseProtocol_semantic_error:
            S1AP_WARN("Received S1 Error indication S1AP_CauseProtocol_semantic_error\n");
            break;
          case S1AP_CauseProtocol_abstract_syntax_error_falsely_constructed_message:
            S1AP_WARN("Received S1 Error indication S1AP_CauseProtocol_abstract_syntax_error_falsely_constructed_message\n");
            break;
          case S1AP_CauseProtocol_unspecified:
            S1AP_WARN("Received S1 Error indication S1AP_CauseProtocol_unspecified\n");
            break;
          default:
            S1AP_WARN("Received S1 Error indication cause protocol case not handled\n");
        }
        break;

      case S1AP_Cause_PR_misc:
        switch (ie->value.choice.Cause.choice.protocol) {
          case S1AP_CauseMisc_control_processing_overload:
            S1AP_WARN("Received S1 Error indication S1AP_CauseMisc_control_processing_overload\n");
            break;
          case S1AP_CauseMisc_not_enough_user_plane_processing_resources:
            S1AP_WARN("Received S1 Error indication S1AP_CauseMisc_not_enough_user_plane_processing_resources\n");
            break;
          case S1AP_CauseMisc_hardware_failure:
            S1AP_WARN("Received S1 Error indication S1AP_CauseMisc_hardware_failure\n");
            break;
          case S1AP_CauseMisc_om_intervention:
            S1AP_WARN("Received S1 Error indication S1AP_CauseMisc_om_intervention\n");
            break;
          case S1AP_CauseMisc_unspecified:
            S1AP_WARN("Received S1 Error indication S1AP_CauseMisc_unspecified\n");
            break;
          case S1AP_CauseMisc_unknown_PLMN:
            S1AP_WARN("Received S1 Error indication S1AP_CauseMisc_unknown_PLMN\n");
            break;
          default:
            S1AP_WARN("Received S1 Error indication cause misc case not handled\n");
        }
        break;
    }
  }

  S1AP_FIND_PROTOCOLIE_BY_ID(S1AP_ErrorIndicationIEs_t, ie, container,
                             S1AP_ProtocolIE_ID_id_CriticalityDiagnostics, false);

  if (ie) {
    // TODO continue
  }
  // TODO continue

  return 0;
}


static
int s1ap_eNB_handle_initial_context_request(uint32_t   assoc_id,
    uint32_t               stream,
    S1AP_S1AP_PDU_t       *pdu)
{
  int i;
  s1ap_eNB_mme_data_t   *mme_desc_p       = NULL;
  s1ap_eNB_ue_context_t *ue_desc_p        = NULL;
  MessageDef            *message_p        = NULL;
  S1AP_InitialContextSetupRequest_t    *container;
  S1AP_InitialContextSetupRequestIEs_t *ie;
  S1AP_ENB_UE_S1AP_ID_t    enb_ue_s1ap_id;
  S1AP_MME_UE_S1AP_ID_t    mme_ue_s1ap_id;

  DevAssert(pdu != NULL);

  container = &pdu->choice.initiatingMessage.value.choice.InitialContextSetupRequest;

  if ((mme_desc_p = s1ap_eNB_get_MME(NULL, assoc_id, 0)) == NULL) {
    S1AP_ERROR("[SCTP %d] Received initial context setup request for non "
               "existing MME context\n", assoc_id);
    return -1;
  }

  /* id-MME-UE-S1AP-ID */
  S1AP_FIND_PROTOCOLIE_BY_ID(S1AP_InitialContextSetupRequestIEs_t, ie, container,
                             S1AP_ProtocolIE_ID_id_MME_UE_S1AP_ID, true);
  mme_ue_s1ap_id = ie->value.choice.MME_UE_S1AP_ID;

  /* id-eNB-UE-S1AP-ID */
  S1AP_FIND_PROTOCOLIE_BY_ID(S1AP_InitialContextSetupRequestIEs_t, ie, container,
                             S1AP_ProtocolIE_ID_id_eNB_UE_S1AP_ID, true);
  enb_ue_s1ap_id = ie->value.choice.ENB_UE_S1AP_ID;

  if ((ue_desc_p = s1ap_eNB_get_ue_context(mme_desc_p->s1ap_eNB_instance,
                                           enb_ue_s1ap_id)) == NULL) {
    S1AP_ERROR("[SCTP %d] Received initial context setup request for non "
               "existing UE context 0x%06lx\n", assoc_id,
               enb_ue_s1ap_id);
    return -1;
  }

  /* Initial context request = UE-related procedure -> stream != 0 */
  if (stream == 0) {
    S1AP_ERROR("[SCTP %d] Received UE-related procedure on stream (%d)\n",
               assoc_id, stream);
    return -1;
  }

  ue_desc_p->rx_stream = stream;
<<<<<<< HEAD

=======
>>>>>>> a9cf09ec
  ue_desc_p->mme_ue_s1ap_id = mme_ue_s1ap_id;

  message_p        = itti_alloc_new_message(TASK_S1AP, S1AP_INITIAL_CONTEXT_SETUP_REQ);

  S1AP_INITIAL_CONTEXT_SETUP_REQ(message_p).ue_initial_id  = ue_desc_p->ue_initial_id;
  ue_desc_p->ue_initial_id = 0;

  S1AP_INITIAL_CONTEXT_SETUP_REQ(message_p).eNB_ue_s1ap_id = ue_desc_p->eNB_ue_s1ap_id;

  /* id-uEaggregateMaximumBitrate */
  S1AP_FIND_PROTOCOLIE_BY_ID(S1AP_InitialContextSetupRequestIEs_t, ie, container,
                             S1AP_ProtocolIE_ID_id_uEaggregateMaximumBitrate, true);
  asn_INTEGER2ulong(&(ie->value.choice.UEAggregateMaximumBitrate.uEaggregateMaximumBitRateUL),
                    &(S1AP_INITIAL_CONTEXT_SETUP_REQ(message_p).ue_ambr.br_ul));
  asn_INTEGER2ulong(&(ie->value.choice.UEAggregateMaximumBitrate.uEaggregateMaximumBitRateDL),
                    &(S1AP_INITIAL_CONTEXT_SETUP_REQ(message_p).ue_ambr.br_dl));

  /* id-E-RABToBeSetupListCtxtSUReq */
  S1AP_FIND_PROTOCOLIE_BY_ID(S1AP_InitialContextSetupRequestIEs_t, ie, container,
                             S1AP_ProtocolIE_ID_id_E_RABToBeSetupListCtxtSUReq, true);

  S1AP_INITIAL_CONTEXT_SETUP_REQ(message_p).nb_of_e_rabs =
    ie->value.choice.E_RABToBeSetupListCtxtSUReq.list.count;

  for (i = 0; i < ie->value.choice.E_RABToBeSetupListCtxtSUReq.list.count; i++) {
    S1AP_E_RABToBeSetupItemCtxtSUReq_t *item_p;
    item_p = &(((S1AP_E_RABToBeSetupItemCtxtSUReqIEs_t *)ie->value.choice.E_RABToBeSetupListCtxtSUReq.list.array[i])->value.choice.E_RABToBeSetupItemCtxtSUReq);
    S1AP_INITIAL_CONTEXT_SETUP_REQ(message_p).e_rab_param[i].e_rab_id = item_p->e_RAB_ID;

    if (item_p->nAS_PDU != NULL) {
      /* Only copy NAS pdu if present */
      S1AP_INITIAL_CONTEXT_SETUP_REQ(message_p).e_rab_param[i].nas_pdu.length = item_p->nAS_PDU->size;

      S1AP_INITIAL_CONTEXT_SETUP_REQ(message_p).e_rab_param[i].nas_pdu.buffer =
        malloc(sizeof(uint8_t) * item_p->nAS_PDU->size);

      memcpy(S1AP_INITIAL_CONTEXT_SETUP_REQ(message_p).e_rab_param[i].nas_pdu.buffer,
             item_p->nAS_PDU->buf, item_p->nAS_PDU->size);
      S1AP_DEBUG("Received NAS message with the E_RAB setup procedure\n");
    } else {
      S1AP_INITIAL_CONTEXT_SETUP_REQ(message_p).e_rab_param[i].nas_pdu.length = 0;
      S1AP_INITIAL_CONTEXT_SETUP_REQ(message_p).e_rab_param[i].nas_pdu.buffer = NULL;
    }

    /* Set the transport layer address */
    memcpy(S1AP_INITIAL_CONTEXT_SETUP_REQ(message_p).e_rab_param[i].sgw_addr.buffer,
           item_p->transportLayerAddress.buf, item_p->transportLayerAddress.size);
    S1AP_INITIAL_CONTEXT_SETUP_REQ(message_p).e_rab_param[i].sgw_addr.length =
      item_p->transportLayerAddress.size * 8 - item_p->transportLayerAddress.bits_unused;

    /* GTP tunnel endpoint ID */
    OCTET_STRING_TO_INT32(&item_p->gTP_TEID, S1AP_INITIAL_CONTEXT_SETUP_REQ(message_p).e_rab_param[i].gtp_teid);

    /* Set the QOS informations */
    S1AP_INITIAL_CONTEXT_SETUP_REQ(message_p).e_rab_param[i].qos.qci = item_p->e_RABlevelQoSParameters.qCI;

    S1AP_INITIAL_CONTEXT_SETUP_REQ(message_p).e_rab_param[i].qos.allocation_retention_priority.priority_level =
      item_p->e_RABlevelQoSParameters.allocationRetentionPriority.priorityLevel;
    S1AP_INITIAL_CONTEXT_SETUP_REQ(message_p).e_rab_param[i].qos.allocation_retention_priority.pre_emp_capability =
      item_p->e_RABlevelQoSParameters.allocationRetentionPriority.pre_emptionCapability;
    S1AP_INITIAL_CONTEXT_SETUP_REQ(message_p).e_rab_param[i].qos.allocation_retention_priority.pre_emp_vulnerability =
      item_p->e_RABlevelQoSParameters.allocationRetentionPriority.pre_emptionVulnerability;
  }

  /* id-UESecurityCapabilities */
  S1AP_FIND_PROTOCOLIE_BY_ID(S1AP_InitialContextSetupRequestIEs_t, ie, container,
                             S1AP_ProtocolIE_ID_id_UESecurityCapabilities, true);
  S1AP_INITIAL_CONTEXT_SETUP_REQ(message_p).security_capabilities.encryption_algorithms =
    BIT_STRING_to_uint16(&ie->value.choice.UESecurityCapabilities.encryptionAlgorithms);
  S1AP_INITIAL_CONTEXT_SETUP_REQ(message_p).security_capabilities.integrity_algorithms =
    BIT_STRING_to_uint16(&ie->value.choice.UESecurityCapabilities.integrityProtectionAlgorithms);

  /* id-SecurityKey : Copy the security key */
  S1AP_FIND_PROTOCOLIE_BY_ID(S1AP_InitialContextSetupRequestIEs_t, ie, container,
                             S1AP_ProtocolIE_ID_id_SecurityKey, true);
  memcpy(&S1AP_INITIAL_CONTEXT_SETUP_REQ(message_p).security_key,
         ie->value.choice.SecurityKey.buf, ie->value.choice.SecurityKey.size);

  itti_send_msg_to_task(TASK_RRC_ENB, ue_desc_p->eNB_instance->instance, message_p);

  return 0;
}


static
int s1ap_eNB_handle_ue_context_release_command(uint32_t   assoc_id,
    uint32_t               stream,
    S1AP_S1AP_PDU_t       *pdu)
{
  s1ap_eNB_mme_data_t   *mme_desc_p       = NULL;
  s1ap_eNB_ue_context_t *ue_desc_p        = NULL;
  MessageDef            *message_p        = NULL;
  S1AP_MME_UE_S1AP_ID_t  mme_ue_s1ap_id;
  S1AP_ENB_UE_S1AP_ID_t  enb_ue_s1ap_id;
  S1AP_UEContextReleaseCommand_t     *container;
  S1AP_UEContextReleaseCommand_IEs_t *ie;

  DevAssert(pdu != NULL);

  container = &pdu->choice.initiatingMessage.value.choice.UEContextReleaseCommand;

  if ((mme_desc_p = s1ap_eNB_get_MME(NULL, assoc_id, 0)) == NULL) {
    S1AP_ERROR("[SCTP %d] Received UE context release command for non "
               "existing MME context\n", assoc_id);
    return -1;
  }

  S1AP_FIND_PROTOCOLIE_BY_ID(S1AP_UEContextReleaseCommand_IEs_t, ie, container,
                             S1AP_ProtocolIE_ID_id_UE_S1AP_IDs, true);

  switch (ie->value.choice.UE_S1AP_IDs.present) {
    case S1AP_UE_S1AP_IDs_PR_uE_S1AP_ID_pair:
      enb_ue_s1ap_id = ie->value.choice.UE_S1AP_IDs.choice.uE_S1AP_ID_pair.eNB_UE_S1AP_ID;
      mme_ue_s1ap_id = ie->value.choice.UE_S1AP_IDs.choice.uE_S1AP_ID_pair.mME_UE_S1AP_ID;

      MSC_LOG_RX_MESSAGE(
        MSC_S1AP_ENB,
        MSC_S1AP_MME,
        NULL,0,
        "0 UEContextRelease/%s eNB_ue_s1ap_id "S1AP_UE_ID_FMT" mme_ue_s1ap_id "S1AP_UE_ID_FMT" len %u",
        s1ap_direction2String(pdu->present - 1),
        enb_ue_s1ap_id,
        mme_ue_s1ap_id);

      if ((ue_desc_p = s1ap_eNB_get_ue_context(mme_desc_p->s1ap_eNB_instance,
                                               enb_ue_s1ap_id)) == NULL) {
        S1AP_ERROR("[SCTP %d] Received UE context release command for non "
                   "existing UE context 0x%06lx\n",
                   assoc_id,
                   enb_ue_s1ap_id);
        /*MessageDef *msg_complete_p;
        msg_complete_p = itti_alloc_new_message(TASK_RRC_ENB, S1AP_UE_CONTEXT_RELEASE_COMPLETE);
        S1AP_UE_CONTEXT_RELEASE_COMPLETE(msg_complete_p).eNB_ue_s1ap_id = enb_ue_s1ap_id;
        itti_send_msg_to_task(TASK_S1AP, ue_desc_p->eNB_instance->instance <=> 0, msg_complete_p);
        */
        return -1;
      } else {
        MSC_LOG_TX_MESSAGE(
          MSC_S1AP_ENB,
          MSC_RRC_ENB,
          NULL,0,
          "0 S1AP_UE_CONTEXT_RELEASE_COMMAND/%d eNB_ue_s1ap_id "S1AP_UE_ID_FMT" ",
          enb_ue_s1ap_id);
        message_p        = itti_alloc_new_message(TASK_S1AP, S1AP_UE_CONTEXT_RELEASE_COMMAND);
        S1AP_UE_CONTEXT_RELEASE_COMMAND(message_p).eNB_ue_s1ap_id = enb_ue_s1ap_id;
        itti_send_msg_to_task(TASK_RRC_ENB, ue_desc_p->eNB_instance->instance, message_p);
        return 0;
      }

      break;

    //#warning "TODO mapping mme_ue_s1ap_id  enb_ue_s1ap_id?"

    case S1AP_UE_S1AP_IDs_PR_mME_UE_S1AP_ID:
      mme_ue_s1ap_id = ie->value.choice.UE_S1AP_IDs.choice.uE_S1AP_ID_pair.mME_UE_S1AP_ID;
      S1AP_ERROR("TO DO mapping mme_ue_s1ap_id  enb_ue_s1ap_id");
      (void)mme_ue_s1ap_id; /* TODO: remove - it's to remove gcc warning about unused var */

    case S1AP_UE_S1AP_IDs_PR_NOTHING:
    default:
      S1AP_ERROR("S1AP_UE_CONTEXT_RELEASE_COMMAND not processed, missing info elements");
      return -1;
  }

  S1AP_FIND_PROTOCOLIE_BY_ID(S1AP_UEContextReleaseCommand_IEs_t, ie, container,
                             S1AP_ProtocolIE_ID_id_Cause, true);
  /* TBD */
}

static
int s1ap_eNB_handle_e_rab_setup_request(uint32_t         assoc_id,
                                        uint32_t         stream,
                                        S1AP_S1AP_PDU_t *pdu)
{
  int i;
  S1AP_MME_UE_S1AP_ID_t         mme_ue_s1ap_id;
  S1AP_ENB_UE_S1AP_ID_t         enb_ue_s1ap_id;
  s1ap_eNB_mme_data_t          *mme_desc_p       = NULL;
  s1ap_eNB_ue_context_t        *ue_desc_p        = NULL;
  MessageDef                   *message_p        = NULL;
  S1AP_E_RABSetupRequest_t     *container;
  S1AP_E_RABSetupRequestIEs_t  *ie;

  DevAssert(pdu != NULL);

  container = &pdu->choice.initiatingMessage.value.choice.E_RABSetupRequest;

  if ((mme_desc_p = s1ap_eNB_get_MME(NULL, assoc_id, 0)) == NULL) {
    S1AP_ERROR("[SCTP %d] Received initial context setup request for non "
               "existing MME context\n", assoc_id);
    return -1;
  }

  /* id-MME-UE-S1AP-ID */
  S1AP_FIND_PROTOCOLIE_BY_ID(S1AP_E_RABSetupRequestIEs_t, ie, container,
                             S1AP_ProtocolIE_ID_id_MME_UE_S1AP_ID, true);
  mme_ue_s1ap_id = ie->value.choice.MME_UE_S1AP_ID;

  /* id-eNB-UE-S1AP-ID */
  S1AP_FIND_PROTOCOLIE_BY_ID(S1AP_E_RABSetupRequestIEs_t, ie, container,
                             S1AP_ProtocolIE_ID_id_eNB_UE_S1AP_ID, true);
  enb_ue_s1ap_id = ie->value.choice.ENB_UE_S1AP_ID;

  if ((ue_desc_p = s1ap_eNB_get_ue_context(mme_desc_p->s1ap_eNB_instance,
                                           enb_ue_s1ap_id)) == NULL) {
    S1AP_ERROR("[SCTP %d] Received initial context setup request for non "
               "existing UE context 0x%06lx\n", assoc_id,
               enb_ue_s1ap_id);
    return -1;
  }

  /* Initial context request = UE-related procedure -> stream != 0 */
  if (stream == 0) {
    S1AP_ERROR("[SCTP %d] Received UE-related procedure on stream (%d)\n",
               assoc_id, stream);
    return -1;
  }

  ue_desc_p->rx_stream = stream;

  if ( ue_desc_p->mme_ue_s1ap_id != mme_ue_s1ap_id) {
    S1AP_WARN("UE context mme_ue_s1ap_id is different form that of the message (%d != %ld)",
              ue_desc_p->mme_ue_s1ap_id, mme_ue_s1ap_id);
  }

  message_p        = itti_alloc_new_message(TASK_S1AP, S1AP_E_RAB_SETUP_REQ);

  S1AP_E_RAB_SETUP_REQ(message_p).ue_initial_id  = ue_desc_p->ue_initial_id;
  S1AP_E_RAB_SETUP_REQ(message_p).mme_ue_s1ap_id  = mme_ue_s1ap_id;
  S1AP_E_RAB_SETUP_REQ(message_p).eNB_ue_s1ap_id  = enb_ue_s1ap_id;

  S1AP_FIND_PROTOCOLIE_BY_ID(S1AP_E_RABSetupRequestIEs_t, ie, container,
                             S1AP_ProtocolIE_ID_id_E_RABToBeSetupListBearerSUReq, true);
  S1AP_E_RAB_SETUP_REQ(message_p).nb_e_rabs_tosetup =
    ie->value.choice.E_RABToBeSetupListBearerSUReq.list.count;

  for (i = 0; i < ie->value.choice.E_RABToBeSetupListBearerSUReq.list.count; i++) {
    S1AP_E_RABToBeSetupItemBearerSUReq_t *item_p;

    item_p = &(((S1AP_E_RABToBeSetupItemBearerSUReqIEs_t *)ie->value.choice.E_RABToBeSetupListBearerSUReq.list.array[i])->value.choice.E_RABToBeSetupItemBearerSUReq);

    S1AP_E_RAB_SETUP_REQ(message_p).e_rab_setup_params[i].e_rab_id = item_p->e_RAB_ID;

    // check for the NAS PDU
    if (item_p->nAS_PDU.size > 0 ) {
      S1AP_E_RAB_SETUP_REQ(message_p).e_rab_setup_params[i].nas_pdu.length = item_p->nAS_PDU.size;

      S1AP_E_RAB_SETUP_REQ(message_p).e_rab_setup_params[i].nas_pdu.buffer = malloc(sizeof(uint8_t) * item_p->nAS_PDU.size);

      memcpy(S1AP_E_RAB_SETUP_REQ(message_p).e_rab_setup_params[i].nas_pdu.buffer,
             item_p->nAS_PDU.buf, item_p->nAS_PDU.size);
      // S1AP_INFO("received a NAS PDU with size %d (%02x.%02x)\n",S1AP_E_RAB_SETUP_REQ(message_p).e_rab_setup_params[i].nas_pdu.length, item_p->nAS_PDU.buf[0], item_p->nAS_PDU.buf[1]);
    } else {
      S1AP_E_RAB_SETUP_REQ(message_p).e_rab_setup_params[i].nas_pdu.length = 0;
      S1AP_E_RAB_SETUP_REQ(message_p).e_rab_setup_params[i].nas_pdu.buffer = NULL;

      S1AP_WARN("NAS PDU is not provided, generate a E_RAB_SETUP Failure (TBD) back to MME \n");
      // return -1;
    }

    /* Set the transport layer address */
    memcpy(S1AP_E_RAB_SETUP_REQ(message_p).e_rab_setup_params[i].sgw_addr.buffer,
           item_p->transportLayerAddress.buf, item_p->transportLayerAddress.size);
    S1AP_E_RAB_SETUP_REQ(message_p).e_rab_setup_params[i].sgw_addr.length =
      item_p->transportLayerAddress.size * 8 - item_p->transportLayerAddress.bits_unused;

    /* S1AP_INFO("sgw addr %s  len: %d (size %d, index %d)\n",
                 S1AP_E_RAB_SETUP_REQ(message_p).e_rab_setup_params[i].sgw_addr.buffer,
                 S1AP_E_RAB_SETUP_REQ(message_p).e_rab_setup_params[i].sgw_addr.length,
                 item_p->transportLayerAddress.size, i);
    */
    /* GTP tunnel endpoint ID */
    OCTET_STRING_TO_INT32(&item_p->gTP_TEID, S1AP_E_RAB_SETUP_REQ(message_p).e_rab_setup_params[i].gtp_teid);

    /* Set the QOS informations */
    S1AP_E_RAB_SETUP_REQ(message_p).e_rab_setup_params[i].qos.qci = item_p->e_RABlevelQoSParameters.qCI;

    S1AP_E_RAB_SETUP_REQ(message_p).e_rab_setup_params[i].qos.allocation_retention_priority.priority_level =
      item_p->e_RABlevelQoSParameters.allocationRetentionPriority.priorityLevel;
    S1AP_E_RAB_SETUP_REQ(message_p).e_rab_setup_params[i].qos.allocation_retention_priority.pre_emp_capability =
      item_p->e_RABlevelQoSParameters.allocationRetentionPriority.pre_emptionCapability;
    S1AP_E_RAB_SETUP_REQ(message_p).e_rab_setup_params[i].qos.allocation_retention_priority.pre_emp_vulnerability =
      item_p->e_RABlevelQoSParameters.allocationRetentionPriority.pre_emptionVulnerability;
  }

  itti_send_msg_to_task(TASK_RRC_ENB, ue_desc_p->eNB_instance->instance, message_p);

  return 0;
}

static
int s1ap_eNB_handle_paging(uint32_t               assoc_id,
                           uint32_t               stream,
                           S1AP_S1AP_PDU_t       *pdu)
{
  s1ap_eNB_mme_data_t   *mme_desc_p        = NULL;
  s1ap_eNB_instance_t   *s1ap_eNB_instance = NULL;
  MessageDef            *message_p         = NULL;
  S1AP_Paging_t         *container;
  S1AP_PagingIEs_t      *ie;

  DevAssert(pdu != NULL);

  container = &pdu->choice.initiatingMessage.value.choice.Paging;

  // received Paging Message from MME
  S1AP_DEBUG("[SCTP %d] Received Paging Message From MME\n",assoc_id);

  /* Paging procedure -> stream != 0 */
  if (stream == 0) {
    S1AP_ERROR("[SCTP %d] Received Paging procedure on stream (%d)\n",
               assoc_id, stream);
    return -1;
  }

  if ((mme_desc_p = s1ap_eNB_get_MME(NULL, assoc_id, 0)) == NULL) {
    S1AP_ERROR("[SCTP %d] Received Paging for non "
               "existing MME context\n", assoc_id);
    return -1;
  }

  s1ap_eNB_instance = mme_desc_p->s1ap_eNB_instance;
  if (s1ap_eNB_instance == NULL) {
    S1AP_ERROR("[SCTP %d] Received Paging for non existing MME context : s1ap_eNB_instance is NULL\n",
               assoc_id);
    return -1;
  }

  message_p = itti_alloc_new_message(TASK_S1AP, S1AP_PAGING_IND);

  /* convert S1AP_PagingIEs_t to s1ap_paging_ind_t */
  /* id-UEIdentityIndexValue : convert UE Identity Index value */
  S1AP_FIND_PROTOCOLIE_BY_ID(S1AP_PagingIEs_t, ie, container,
                             S1AP_ProtocolIE_ID_id_UEIdentityIndexValue, true);
  S1AP_PAGING_IND(message_p).ue_index_value  = BIT_STRING_to_uint32(&ie->value.choice.UEIdentityIndexValue);
  S1AP_DEBUG("[SCTP %d] Received Paging ue_index_value (%d)\n",
             assoc_id,(uint32_t)S1AP_PAGING_IND(message_p).ue_index_value);

  S1AP_PAGING_IND(message_p).ue_paging_identity.choice.s_tmsi.mme_code = 0;
  S1AP_PAGING_IND(message_p).ue_paging_identity.choice.s_tmsi.m_tmsi = 0;

  /* id-UEPagingID */
  S1AP_FIND_PROTOCOLIE_BY_ID(S1AP_PagingIEs_t, ie, container,
                             S1AP_ProtocolIE_ID_id_UEPagingID, true);
  /* convert UE Paging Identity */
  if (ie->value.choice.UEPagingID.present == S1AP_UEPagingID_PR_s_TMSI) {
    S1AP_PAGING_IND(message_p).ue_paging_identity.presenceMask = UE_PAGING_IDENTITY_s_tmsi;
    OCTET_STRING_TO_INT8(&ie->value.choice.UEPagingID.choice.s_TMSI.mMEC, S1AP_PAGING_IND(message_p).ue_paging_identity.choice.s_tmsi.mme_code);
    OCTET_STRING_TO_INT32(&ie->value.choice.UEPagingID.choice.s_TMSI.m_TMSI, S1AP_PAGING_IND(message_p).ue_paging_identity.choice.s_tmsi.m_tmsi);
  } else if (ie->value.choice.UEPagingID.present == S1AP_UEPagingID_PR_iMSI) {
    S1AP_PAGING_IND(message_p).ue_paging_identity.presenceMask = UE_PAGING_IDENTITY_imsi;
    S1AP_PAGING_IND(message_p).ue_paging_identity.choice.imsi.length = 0;

    for (int i = 0; i < ie->value.choice.UEPagingID.choice.iMSI.size; i++) {
      S1AP_PAGING_IND(message_p).ue_paging_identity.choice.imsi.buffer[2*i] = (uint8_t)(ie->value.choice.UEPagingID.choice.iMSI.buf[i] & 0x0F );
      S1AP_PAGING_IND(message_p).ue_paging_identity.choice.imsi.length++;
      S1AP_PAGING_IND(message_p).ue_paging_identity.choice.imsi.buffer[2*i+1] = (uint8_t)((ie->value.choice.UEPagingID.choice.iMSI.buf[i]>>4) & 0x0F);
      LOG_D(S1AP,"paging : i %d %d imsi %d %d \n",2*i,2*i+1,S1AP_PAGING_IND(message_p).ue_paging_identity.choice.imsi.buffer[2*i], S1AP_PAGING_IND(message_p).ue_paging_identity.choice.imsi.buffer[2*i+1]);

      if (S1AP_PAGING_IND(message_p).ue_paging_identity.choice.imsi.buffer[2*i+1] == 0x0F) {
        if(i != ie->value.choice.UEPagingID.choice.iMSI.size - 1) {
          /* invalid paging_p->uePagingID.choise.iMSI.buffer */
          S1AP_ERROR("[SCTP %d] Received Paging : uePagingID.choise.iMSI error(i %d 0x0F)\n", assoc_id,i);
          return -1;
        }
      } else {
        S1AP_PAGING_IND(message_p).ue_paging_identity.choice.imsi.length++;
      }
    }

    if (S1AP_PAGING_IND(message_p).ue_paging_identity.choice.imsi.length >= S1AP_IMSI_LENGTH) {
      /* invalid paging_p->uePagingID.choise.iMSI.size */
      S1AP_ERROR("[SCTP %d] Received Paging : uePagingID.choise.iMSI.size(%d) is over IMSI length(%d)\n", assoc_id, S1AP_PAGING_IND(message_p).ue_paging_identity.choice.imsi.length, S1AP_IMSI_LENGTH);
      return -1;
    }
  } else {
    /* invalid paging_p->uePagingID.present */
    S1AP_ERROR("[SCTP %d] Received Paging : uePagingID.present(%d) is unknown\n", assoc_id, ie->value.choice.UEPagingID.present);
    return -1;
  }

  S1AP_PAGING_IND(message_p).paging_drx = PAGING_DRX_256;

  /* id-pagingDRX */
  S1AP_FIND_PROTOCOLIE_BY_ID(S1AP_PagingIEs_t, ie, container,
                             S1AP_ProtocolIE_ID_id_pagingDRX, false);

  /* optional */
  if (ie) {
    S1AP_PAGING_IND(message_p).paging_drx = ie->value.choice.PagingDRX;
  } else {
    S1AP_PAGING_IND(message_p).paging_drx = PAGING_DRX_256;
  }

  /* */
  S1AP_FIND_PROTOCOLIE_BY_ID(S1AP_PagingIEs_t, ie, container,
                             S1AP_ProtocolIE_ID_id_CNDomain, true);

  /* id-CNDomain : convert cnDomain */
  if (ie->value.choice.CNDomain == S1AP_CNDomain_ps) {
    S1AP_PAGING_IND(message_p).cn_domain = CN_DOMAIN_PS;
  } else if (ie->value.choice.CNDomain == S1AP_CNDomain_cs) {
    S1AP_PAGING_IND(message_p).cn_domain = CN_DOMAIN_CS;
  } else {
    /* invalid paging_p->cnDomain */
    S1AP_ERROR("[SCTP %d] Received Paging : cnDomain(%ld) is unknown\n", assoc_id, ie->value.choice.CNDomain);
    return -1;
  }

  memset (&S1AP_PAGING_IND(message_p).plmn_identity[0], 0, sizeof(plmn_identity_t)*256);
  memset (&S1AP_PAGING_IND(message_p).tac[0], 0, sizeof(int16_t)*256);
  S1AP_PAGING_IND(message_p).tai_size = 0;

  /* id-TAIList */
  S1AP_FIND_PROTOCOLIE_BY_ID(S1AP_PagingIEs_t, ie, container,
                             S1AP_ProtocolIE_ID_id_TAIList, true);
  S1AP_INFO("[SCTP %d] Received Paging taiList: count %d\n", assoc_id, ie->value.choice.TAIList.list.count);

  for (int i = 0; i < ie->value.choice.TAIList.list.count; i++) {
    S1AP_TAIItem_t *item_p;
    item_p = &(((S1AP_TAIItemIEs_t *)ie->value.choice.TAIList.list.array[i])->value.choice.TAIItem);
    TBCD_TO_MCC_MNC(&(item_p->tAI.pLMNidentity), S1AP_PAGING_IND(message_p).plmn_identity[i].mcc,
                    S1AP_PAGING_IND(message_p).plmn_identity[i].mnc,
                    S1AP_PAGING_IND(message_p).plmn_identity[i].mnc_digit_length);
    OCTET_STRING_TO_INT16(&(item_p->tAI.tAC), S1AP_PAGING_IND(message_p).tac[i]);
    S1AP_PAGING_IND(message_p).tai_size++;
    S1AP_DEBUG("[SCTP %d] Received Paging: MCC %d, MNC %d, TAC %d\n", assoc_id,
               S1AP_PAGING_IND(message_p).plmn_identity[i].mcc,
               S1AP_PAGING_IND(message_p).plmn_identity[i].mnc,
               S1AP_PAGING_IND(message_p).tac[i]);
  }

<<<<<<< HEAD

=======
>>>>>>> a9cf09ec
  //paging parameter values
  S1AP_DEBUG("[SCTP %d] Received Paging parameters: ue_index_value %d  cn_domain %d paging_drx %d paging_priority %d\n",assoc_id,
             S1AP_PAGING_IND(message_p).ue_index_value, S1AP_PAGING_IND(message_p).cn_domain,
             S1AP_PAGING_IND(message_p).paging_drx, S1AP_PAGING_IND(message_p).paging_priority);
  S1AP_DEBUG("[SCTP %d] Received Paging parameters(ue): presenceMask %d  s_tmsi.m_tmsi %d s_tmsi.mme_code %d IMSI length %d (0-5) %d%d%d%d%d%d\n",assoc_id,
             S1AP_PAGING_IND(message_p).ue_paging_identity.presenceMask, S1AP_PAGING_IND(message_p).ue_paging_identity.choice.s_tmsi.m_tmsi,
             S1AP_PAGING_IND(message_p).ue_paging_identity.choice.s_tmsi.mme_code, S1AP_PAGING_IND(message_p).ue_paging_identity.choice.imsi.length,
             S1AP_PAGING_IND(message_p).ue_paging_identity.choice.imsi.buffer[0], S1AP_PAGING_IND(message_p).ue_paging_identity.choice.imsi.buffer[1],
             S1AP_PAGING_IND(message_p).ue_paging_identity.choice.imsi.buffer[2], S1AP_PAGING_IND(message_p).ue_paging_identity.choice.imsi.buffer[3],
             S1AP_PAGING_IND(message_p).ue_paging_identity.choice.imsi.buffer[4], S1AP_PAGING_IND(message_p).ue_paging_identity.choice.imsi.buffer[5]);

  /* send message to RRC */
  itti_send_msg_to_task(TASK_RRC_ENB, s1ap_eNB_instance->instance, message_p);

  return 0;
}

static
int s1ap_eNB_handle_e_rab_modify_request(uint32_t               assoc_id,
                                         uint32_t               stream,
                                         S1AP_S1AP_PDU_t       *pdu)
{
  int i, nb_of_e_rabs_failed;
  s1ap_eNB_mme_data_t           *mme_desc_p       = NULL;
  s1ap_eNB_ue_context_t         *ue_desc_p        = NULL;
  MessageDef                    *message_p        = NULL;
  S1AP_E_RABModifyRequest_t     *container;
  S1AP_E_RABModifyRequestIEs_t  *ie;
  S1AP_ENB_UE_S1AP_ID_t         enb_ue_s1ap_id;
  S1AP_MME_UE_S1AP_ID_t         mme_ue_s1ap_id;

  DevAssert(pdu != NULL);

  container = &pdu->choice.initiatingMessage.value.choice.E_RABModifyRequest;

  if ((mme_desc_p = s1ap_eNB_get_MME(NULL, assoc_id, 0)) == NULL) {
    S1AP_ERROR("[SCTP %d] Received E-RAB modify request for non "
               "existing MME context\n", assoc_id);
    return -1;
  }

  /* id-MME-UE-S1AP-ID */
<<<<<<< HEAD
  S1AP_FIND_PROTOCOLIE_BY_ID(S1AP_E_RABModifyRequestIEs_t, ie, container,
                             S1AP_ProtocolIE_ID_id_MME_UE_S1AP_ID, true);
  mme_ue_s1ap_id = ie->value.choice.MME_UE_S1AP_ID;

  /* id-eNB-UE-S1AP-ID */
  S1AP_FIND_PROTOCOLIE_BY_ID(S1AP_E_RABModifyRequestIEs_t, ie, container,
=======
  S1AP_FIND_PROTOCOLIE_BY_ID(S1AP_E_RABModifyRequestIEs_t, ie, container,
                             S1AP_ProtocolIE_ID_id_MME_UE_S1AP_ID, true);
  mme_ue_s1ap_id = ie->value.choice.MME_UE_S1AP_ID;

  /* id-eNB-UE-S1AP-ID */
  S1AP_FIND_PROTOCOLIE_BY_ID(S1AP_E_RABModifyRequestIEs_t, ie, container,
>>>>>>> a9cf09ec
                             S1AP_ProtocolIE_ID_id_eNB_UE_S1AP_ID, true);
  enb_ue_s1ap_id = ie->value.choice.ENB_UE_S1AP_ID;

  if ((ue_desc_p = s1ap_eNB_get_ue_context(mme_desc_p->s1ap_eNB_instance,
                                           enb_ue_s1ap_id)) == NULL) {
    S1AP_ERROR("[SCTP %d] Received E-RAB modify request for non "
               "existing UE context 0x%06lx\n", assoc_id,
               enb_ue_s1ap_id);
    return -1;
  }

  /* E-RAB modify request = UE-related procedure -> stream != 0 */
  if (stream == 0) {
    S1AP_ERROR("[SCTP %d] Received UE-related procedure on stream (%d)\n",
               assoc_id, stream);
    return -1;
  }

  ue_desc_p->rx_stream = stream;

  if (ue_desc_p->mme_ue_s1ap_id != mme_ue_s1ap_id) {
    S1AP_WARN("UE context mme_ue_s1ap_id is different form that of the message (%d != %ld)",
              ue_desc_p->mme_ue_s1ap_id, mme_ue_s1ap_id);
    message_p = itti_alloc_new_message (TASK_RRC_ENB, S1AP_E_RAB_MODIFY_RESP);

    S1AP_E_RAB_MODIFY_RESP (message_p).eNB_ue_s1ap_id = enb_ue_s1ap_id;

    S1AP_FIND_PROTOCOLIE_BY_ID(S1AP_E_RABModifyRequestIEs_t, ie, container,
                               S1AP_ProtocolIE_ID_id_E_RABToBeModifiedListBearerModReq, true);

    for(nb_of_e_rabs_failed = 0; nb_of_e_rabs_failed < ie->value.choice.E_RABToBeModifiedListBearerModReq.list.count; nb_of_e_rabs_failed++) {
      S1AP_E_RABToBeModifiedItemBearerModReq_t *item_p;
      item_p = &(((S1AP_E_RABToBeModifiedItemBearerModReqIEs_t *)
                  ie->value.choice.E_RABToBeModifiedListBearerModReq.list.array[nb_of_e_rabs_failed])->value.choice.E_RABToBeModifiedItemBearerModReq);
      S1AP_E_RAB_MODIFY_RESP(message_p).e_rabs_failed[nb_of_e_rabs_failed].e_rab_id = item_p->e_RAB_ID;
      S1AP_E_RAB_MODIFY_RESP(message_p).e_rabs_failed[nb_of_e_rabs_failed].cause = S1AP_Cause_PR_radioNetwork;
      S1AP_E_RAB_MODIFY_RESP(message_p).e_rabs_failed[nb_of_e_rabs_failed].cause_value = S1AP_CauseRadioNetwork_unknown_mme_ue_s1ap_id;
    }
    S1AP_E_RAB_MODIFY_RESP(message_p).nb_of_e_rabs_failed = nb_of_e_rabs_failed;

    s1ap_eNB_e_rab_modify_resp(mme_desc_p->s1ap_eNB_instance->instance,
                               &S1AP_E_RAB_MODIFY_RESP(message_p));

    message_p = NULL;
    return -1;
  }

  message_p        = itti_alloc_new_message(TASK_S1AP, S1AP_E_RAB_MODIFY_REQ);

  S1AP_E_RAB_MODIFY_REQ(message_p).ue_initial_id  = ue_desc_p->ue_initial_id;

  S1AP_E_RAB_MODIFY_REQ(message_p).mme_ue_s1ap_id  = mme_ue_s1ap_id;
  S1AP_E_RAB_MODIFY_REQ(message_p).eNB_ue_s1ap_id  = enb_ue_s1ap_id;

  /* id-E-RABToBeModifiedListBearerModReq */
  S1AP_FIND_PROTOCOLIE_BY_ID(S1AP_E_RABModifyRequestIEs_t, ie, container,
                             S1AP_ProtocolIE_ID_id_E_RABToBeModifiedListBearerModReq, true);
  S1AP_E_RAB_MODIFY_REQ(message_p).nb_e_rabs_tomodify =
    ie->value.choice.E_RABToBeModifiedListBearerModReq.list.count;

  for (i = 0; i < ie->value.choice.E_RABToBeModifiedListBearerModReq.list.count; i++) {
    S1AP_E_RABToBeModifiedItemBearerModReq_t *item_p;
    item_p = &(((S1AP_E_RABToBeModifiedItemBearerModReqIEs_t *)ie->value.choice.E_RABToBeModifiedListBearerModReq.list.array[i])->value.choice.E_RABToBeModifiedItemBearerModReq);
    S1AP_E_RAB_MODIFY_REQ(message_p).e_rab_modify_params[i].e_rab_id = item_p->e_RAB_ID;

    // check for the NAS PDU
    if (item_p->nAS_PDU.size > 0 ) {
      S1AP_E_RAB_MODIFY_REQ(message_p).e_rab_modify_params[i].nas_pdu.length = item_p->nAS_PDU.size;

      S1AP_E_RAB_MODIFY_REQ(message_p).e_rab_modify_params[i].nas_pdu.buffer = malloc(sizeof(uint8_t) * item_p->nAS_PDU.size);

      memcpy(S1AP_E_RAB_MODIFY_REQ(message_p).e_rab_modify_params[i].nas_pdu.buffer,
             item_p->nAS_PDU.buf, item_p->nAS_PDU.size);
    } else {
      S1AP_E_RAB_MODIFY_REQ(message_p).e_rab_modify_params[i].nas_pdu.length = 0;
      S1AP_E_RAB_MODIFY_REQ(message_p).e_rab_modify_params[i].nas_pdu.buffer = NULL;
      continue;
    }

    /* Set the QOS informations */
    S1AP_E_RAB_MODIFY_REQ(message_p).e_rab_modify_params[i].qos.qci = item_p->e_RABLevelQoSParameters.qCI;

    S1AP_E_RAB_MODIFY_REQ(message_p).e_rab_modify_params[i].qos.allocation_retention_priority.priority_level =
      item_p->e_RABLevelQoSParameters.allocationRetentionPriority.priorityLevel;
    S1AP_E_RAB_MODIFY_REQ(message_p).e_rab_modify_params[i].qos.allocation_retention_priority.pre_emp_capability =
      item_p->e_RABLevelQoSParameters.allocationRetentionPriority.pre_emptionCapability;
    S1AP_E_RAB_MODIFY_REQ(message_p).e_rab_modify_params[i].qos.allocation_retention_priority.pre_emp_vulnerability =
      item_p->e_RABLevelQoSParameters.allocationRetentionPriority.pre_emptionVulnerability;

  }

  itti_send_msg_to_task(TASK_RRC_ENB, ue_desc_p->eNB_instance->instance, message_p);

  return 0;
}
// handle e-rab release command and send it to rrc_end
static
int s1ap_eNB_handle_e_rab_release_command(uint32_t               assoc_id,
                                          uint32_t               stream,
                                          S1AP_S1AP_PDU_t       *pdu)
{
  int i;
  s1ap_eNB_mme_data_t   *mme_desc_p       = NULL;
  s1ap_eNB_ue_context_t *ue_desc_p        = NULL;
  MessageDef            *message_p        = NULL;
  S1AP_E_RABReleaseCommand_t     *container;
  S1AP_E_RABReleaseCommandIEs_t  *ie;
  S1AP_ENB_UE_S1AP_ID_t           enb_ue_s1ap_id;
  S1AP_MME_UE_S1AP_ID_t           mme_ue_s1ap_id;

  DevAssert(pdu != NULL);

  container = &pdu->choice.initiatingMessage.value.choice.E_RABReleaseCommand;

  if ((mme_desc_p = s1ap_eNB_get_MME(NULL, assoc_id, 0)) == NULL) {
    S1AP_ERROR("[SCTP %d] Received E-RAB release command for non existing MME context\n", assoc_id);
    return -1;
  }

<<<<<<< HEAD
  /* id-MME-UE-S1AP-ID */
  S1AP_FIND_PROTOCOLIE_BY_ID(S1AP_E_RABReleaseCommandIEs_t, ie, container,
                             S1AP_ProtocolIE_ID_id_MME_UE_S1AP_ID, true);
  mme_ue_s1ap_id = ie->value.choice.MME_UE_S1AP_ID;

  /* id-eNB-UE-S1AP-ID */
  S1AP_FIND_PROTOCOLIE_BY_ID(S1AP_E_RABReleaseCommandIEs_t, ie, container,
=======

  /* id-MME-UE-S1AP-ID */
  S1AP_FIND_PROTOCOLIE_BY_ID(S1AP_E_RABReleaseCommandIEs_t, ie, container,
                             S1AP_ProtocolIE_ID_id_MME_UE_S1AP_ID, true);
  mme_ue_s1ap_id = ie->value.choice.MME_UE_S1AP_ID;

  /* id-eNB-UE-S1AP-ID */
  S1AP_FIND_PROTOCOLIE_BY_ID(S1AP_E_RABReleaseCommandIEs_t, ie, container,
>>>>>>> a9cf09ec
                             S1AP_ProtocolIE_ID_id_eNB_UE_S1AP_ID, true);
  enb_ue_s1ap_id = ie->value.choice.ENB_UE_S1AP_ID;

  if ((ue_desc_p = s1ap_eNB_get_ue_context(mme_desc_p->s1ap_eNB_instance,
                                           enb_ue_s1ap_id)) == NULL) {
    S1AP_ERROR("[SCTP %d] Received E-RAB release command for non existing UE context 0x%06lx\n", assoc_id,
               ie->value.choice.ENB_UE_S1AP_ID);
    return -1;
  }

  /* Initial context request = UE-related procedure -> stream != 0 */
  if (stream == 0) {
    S1AP_ERROR("[SCTP %d] Received UE-related procedure on stream (%d)\n",
               assoc_id, stream);
    return -1;
  }

  ue_desc_p->rx_stream = stream;

  if (ue_desc_p->mme_ue_s1ap_id != mme_ue_s1ap_id) {
    S1AP_WARN("UE context mme_ue_s1ap_id is different form that of the message (%d != %ld)",
              ue_desc_p->mme_ue_s1ap_id, mme_ue_s1ap_id);
  }

  S1AP_DEBUG("[SCTP %d] Received E-RAB release command for eNB_UE_S1AP_ID %ld mme_ue_s1ap_id %ld\n",
             assoc_id, enb_ue_s1ap_id, mme_ue_s1ap_id);

  message_p = itti_alloc_new_message(TASK_S1AP, S1AP_E_RAB_RELEASE_COMMAND);
  S1AP_E_RAB_RELEASE_COMMAND(message_p).eNB_ue_s1ap_id = enb_ue_s1ap_id;
  S1AP_E_RAB_RELEASE_COMMAND(message_p).mme_ue_s1ap_id = mme_ue_s1ap_id;

  /* id-NAS-PDU */
  S1AP_FIND_PROTOCOLIE_BY_ID(S1AP_E_RABReleaseCommandIEs_t, ie, container,
                             S1AP_ProtocolIE_ID_id_NAS_PDU, false);
  if(ie && ie->value.choice.NAS_PDU.size > 0) {
    S1AP_E_RAB_RELEASE_COMMAND(message_p).nas_pdu.length = ie->value.choice.NAS_PDU.size;
    S1AP_E_RAB_RELEASE_COMMAND(message_p).nas_pdu.buffer =
      malloc(sizeof(uint8_t) * ie->value.choice.NAS_PDU.size);
    memcpy(S1AP_E_RAB_RELEASE_COMMAND(message_p).nas_pdu.buffer,
           ie->value.choice.NAS_PDU.buf,
           ie->value.choice.NAS_PDU.size);
  } else {
    S1AP_E_RAB_RELEASE_COMMAND(message_p).nas_pdu.length = 0;
    S1AP_E_RAB_RELEASE_COMMAND(message_p).nas_pdu.buffer = NULL;
  }

  /* id-E-RABToBeReleasedList */
  S1AP_FIND_PROTOCOLIE_BY_ID(S1AP_E_RABReleaseCommandIEs_t, ie, container,
                             S1AP_ProtocolIE_ID_id_E_RABToBeReleasedList, true);
  S1AP_E_RAB_RELEASE_COMMAND(message_p).nb_e_rabs_torelease = ie->value.choice.E_RABList.list.count;

  for (i = 0; i < ie->value.choice.E_RABList.list.count; i++) {
    S1AP_E_RABItem_t *item_p;
    item_p = &(((S1AP_E_RABItemIEs_t *)ie->value.choice.E_RABList.list.array[i])->value.choice.E_RABItem);
    S1AP_E_RAB_RELEASE_COMMAND(message_p).e_rab_release_params[i].e_rab_id = item_p->e_RAB_ID;
    S1AP_DEBUG("[SCTP] Received E-RAB release command for e-rab id %ld\n", item_p->e_RAB_ID);
  }

  itti_send_msg_to_task(TASK_RRC_ENB, ue_desc_p->eNB_instance->instance, message_p);

  return 0;
}<|MERGE_RESOLUTION|>--- conflicted
+++ resolved
@@ -210,8 +210,6 @@
 
   memset(&pdu, 0, sizeof(pdu));
 
-  memset(&pdu, 0, sizeof(pdu));
-
   if (s1ap_eNB_decode_pdu(&pdu, data, data_length) < 0) {
     S1AP_ERROR("Failed to decode PDU\n");
     return -1;
@@ -734,10 +732,7 @@
   }
 
   ue_desc_p->rx_stream = stream;
-<<<<<<< HEAD
-
-=======
->>>>>>> a9cf09ec
+
   ue_desc_p->mme_ue_s1ap_id = mme_ue_s1ap_id;
 
   message_p        = itti_alloc_new_message(TASK_S1AP, S1AP_INITIAL_CONTEXT_SETUP_REQ);
@@ -1170,10 +1165,7 @@
                S1AP_PAGING_IND(message_p).tac[i]);
   }
 
-<<<<<<< HEAD
-
-=======
->>>>>>> a9cf09ec
+
   //paging parameter values
   S1AP_DEBUG("[SCTP %d] Received Paging parameters: ue_index_value %d  cn_domain %d paging_drx %d paging_priority %d\n",assoc_id,
              S1AP_PAGING_IND(message_p).ue_index_value, S1AP_PAGING_IND(message_p).cn_domain,
@@ -1216,21 +1208,12 @@
   }
 
   /* id-MME-UE-S1AP-ID */
-<<<<<<< HEAD
   S1AP_FIND_PROTOCOLIE_BY_ID(S1AP_E_RABModifyRequestIEs_t, ie, container,
                              S1AP_ProtocolIE_ID_id_MME_UE_S1AP_ID, true);
   mme_ue_s1ap_id = ie->value.choice.MME_UE_S1AP_ID;
 
   /* id-eNB-UE-S1AP-ID */
   S1AP_FIND_PROTOCOLIE_BY_ID(S1AP_E_RABModifyRequestIEs_t, ie, container,
-=======
-  S1AP_FIND_PROTOCOLIE_BY_ID(S1AP_E_RABModifyRequestIEs_t, ie, container,
-                             S1AP_ProtocolIE_ID_id_MME_UE_S1AP_ID, true);
-  mme_ue_s1ap_id = ie->value.choice.MME_UE_S1AP_ID;
-
-  /* id-eNB-UE-S1AP-ID */
-  S1AP_FIND_PROTOCOLIE_BY_ID(S1AP_E_RABModifyRequestIEs_t, ie, container,
->>>>>>> a9cf09ec
                              S1AP_ProtocolIE_ID_id_eNB_UE_S1AP_ID, true);
   enb_ue_s1ap_id = ie->value.choice.ENB_UE_S1AP_ID;
 
@@ -1350,7 +1333,7 @@
     return -1;
   }
 
-<<<<<<< HEAD
+
   /* id-MME-UE-S1AP-ID */
   S1AP_FIND_PROTOCOLIE_BY_ID(S1AP_E_RABReleaseCommandIEs_t, ie, container,
                              S1AP_ProtocolIE_ID_id_MME_UE_S1AP_ID, true);
@@ -1358,16 +1341,6 @@
 
   /* id-eNB-UE-S1AP-ID */
   S1AP_FIND_PROTOCOLIE_BY_ID(S1AP_E_RABReleaseCommandIEs_t, ie, container,
-=======
-
-  /* id-MME-UE-S1AP-ID */
-  S1AP_FIND_PROTOCOLIE_BY_ID(S1AP_E_RABReleaseCommandIEs_t, ie, container,
-                             S1AP_ProtocolIE_ID_id_MME_UE_S1AP_ID, true);
-  mme_ue_s1ap_id = ie->value.choice.MME_UE_S1AP_ID;
-
-  /* id-eNB-UE-S1AP-ID */
-  S1AP_FIND_PROTOCOLIE_BY_ID(S1AP_E_RABReleaseCommandIEs_t, ie, container,
->>>>>>> a9cf09ec
                              S1AP_ProtocolIE_ID_id_eNB_UE_S1AP_ID, true);
   enb_ue_s1ap_id = ie->value.choice.ENB_UE_S1AP_ID;
 
