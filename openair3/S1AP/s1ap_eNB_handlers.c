/*
 * Licensed to the OpenAirInterface (OAI) Software Alliance under one or more
 * contributor license agreements.  See the NOTICE file distributed with
 * this work for additional information regarding copyright ownership.
 * The OpenAirInterface Software Alliance licenses this file to You under
 * the OAI Public License, Version 1.1  (the "License"); you may not use this file
 * except in compliance with the License.
 * You may obtain a copy of the License at
 *
 *      http://www.openairinterface.org/?page_id=698
 *
 * Unless required by applicable law or agreed to in writing, software
 * distributed under the License is distributed on an "AS IS" BASIS,
 * WITHOUT WARRANTIES OR CONDITIONS OF ANY KIND, either express or implied.
 * See the License for the specific language governing permissions and
 * limitations under the License.
 *-------------------------------------------------------------------------------
 * For more information about the OpenAirInterface (OAI) Software Alliance:
 *      contact@openairinterface.org
 */

/*! \file s1ap_eNB_handlers.c
 * \brief s1ap messages handlers for eNB part
 * \author Sebastien ROUX and Navid Nikaein
 * \email navid.nikaein@eurecom.fr
 * \date 2013 - 2015
 * \version 0.1
 */

#include <stdint.h>

#include "intertask_interface.h"

#include "asn1_conversions.h"

#include "s1ap_common.h"
// #include "s1ap_eNB.h"
#include "s1ap_eNB_defs.h"
#include "s1ap_eNB_handlers.h"
#include "s1ap_eNB_decoder.h"

#include "s1ap_eNB_ue_context.h"
#include "s1ap_eNB_trace.h"
#include "s1ap_eNB_nas_procedures.h"
#include "s1ap_eNB_management_procedures.h"

#include "s1ap_eNB_default_values.h"

#include "assertions.h"
#include "conversions.h"
#include "msc.h"

static
int s1ap_eNB_handle_s1_setup_response(uint32_t               assoc_id,
                                      uint32_t               stream,
                                      S1AP_S1AP_PDU_t       *pdu);
static
int s1ap_eNB_handle_s1_setup_failure(uint32_t               assoc_id,
                                     uint32_t               stream,
                                     S1AP_S1AP_PDU_t       *pdu);

static
int s1ap_eNB_handle_error_indication(uint32_t               assoc_id,
                                     uint32_t               stream,
                                     S1AP_S1AP_PDU_t       *pdu);

static
int s1ap_eNB_handle_initial_context_request(uint32_t               assoc_id,
    uint32_t               stream,
    S1AP_S1AP_PDU_t       *pdu);

static
int s1ap_eNB_handle_ue_context_release_command(uint32_t               assoc_id,
    uint32_t               stream,
    S1AP_S1AP_PDU_t       *pdu);

static
int s1ap_eNB_handle_e_rab_setup_request(uint32_t               assoc_id,
                                        uint32_t               stream,
                                        S1AP_S1AP_PDU_t       *pdu);

static
int s1ap_eNB_handle_paging(uint32_t               assoc_id,
                           uint32_t               stream,
                           S1AP_S1AP_PDU_t       *pdu);

static
int s1ap_eNB_handle_e_rab_modify_request(uint32_t               assoc_id,
    uint32_t               stream,
    S1AP_S1AP_PDU_t       *pdu);

static
int s1ap_eNB_handle_e_rab_release_command(uint32_t               assoc_id,
    uint32_t               stream,
    S1AP_S1AP_PDU_t       *pdu);

static
int s1ap_eNB_handle_s1_path_switch_request_ack(uint32_t               assoc_id,
    uint32_t               stream,
    S1AP_S1AP_PDU_t       *pdu);

static
int s1ap_eNB_handle_s1_path_switch_request_failure(uint32_t               assoc_id,
    uint32_t               stream,
    S1AP_S1AP_PDU_t       *pdu);

static
int s1ap_eNB_handle_s1_ENDC_e_rab_modification_confirm(uint32_t               assoc_id,
    uint32_t               stream,
    S1AP_S1AP_PDU_t       *pdu);

/* Handlers matrix. Only eNB related procedure present here */
s1ap_message_decoded_callback messages_callback[][3] = {
  { 0, 0, 0 }, /* HandoverPreparation */
  { 0, 0, 0 }, /* HandoverResourceAllocation */
  { 0, 0, 0 }, /* HandoverNotification */
  { 0, s1ap_eNB_handle_s1_path_switch_request_ack, s1ap_eNB_handle_s1_path_switch_request_failure }, /* PathSwitchRequest */
  { 0, 0, 0 }, /* HandoverCancel */
  { s1ap_eNB_handle_e_rab_setup_request, 0, 0 }, /* E_RABSetup */
  { s1ap_eNB_handle_e_rab_modify_request, 0, 0 }, /* E_RABModify */
  { s1ap_eNB_handle_e_rab_release_command, 0, 0 }, /* E_RABRelease */
  { 0, 0, 0 }, /* E_RABReleaseIndication */
  { s1ap_eNB_handle_initial_context_request, 0, 0 }, /* InitialContextSetup */
  { s1ap_eNB_handle_paging, 0, 0 }, /* Paging */
  { s1ap_eNB_handle_nas_downlink, 0, 0 }, /* downlinkNASTransport */
  { 0, 0, 0 }, /* initialUEMessage */
  { 0, 0, 0 }, /* uplinkNASTransport */
  { 0, 0, 0 }, /* Reset */
  { s1ap_eNB_handle_error_indication, 0, 0 }, /* ErrorIndication */
  { 0, 0, 0 }, /* NASNonDeliveryIndication */
  { 0, s1ap_eNB_handle_s1_setup_response, s1ap_eNB_handle_s1_setup_failure }, /* S1Setup */
  { 0, 0, 0 }, /* UEContextReleaseRequest */
  { 0, 0, 0 }, /* DownlinkS1cdma2000tunneling */
  { 0, 0, 0 }, /* UplinkS1cdma2000tunneling */
  { 0, 0, 0 }, /* UEContextModification */
  { 0, 0, 0 }, /* UECapabilityInfoIndication */
  { s1ap_eNB_handle_ue_context_release_command, 0, 0 }, /* UEContextRelease */
  { 0, 0, 0 }, /* eNBStatusTransfer */
  { 0, 0, 0 }, /* MMEStatusTransfer */
  { s1ap_eNB_handle_deactivate_trace, 0, 0 }, /* DeactivateTrace */
  { s1ap_eNB_handle_trace_start, 0, 0 }, /* TraceStart */
  { 0, 0, 0 }, /* TraceFailureIndication */
  { 0, 0, 0 }, /* ENBConfigurationUpdate */
  { 0, 0, 0 }, /* MMEConfigurationUpdate */
  { 0, 0, 0 }, /* LocationReportingControl */
  { 0, 0, 0 }, /* LocationReportingFailureIndication */
  { 0, 0, 0 }, /* LocationReport */
  { 0, 0, 0 }, /* OverloadStart */
  { 0, 0, 0 }, /* OverloadStop */
  { 0, 0, 0 }, /* WriteReplaceWarning */
  { 0, 0, 0 }, /* eNBDirectInformationTransfer */
  { 0, 0, 0 }, /* MMEDirectInformationTransfer */
  { 0, 0, 0 }, /* PrivateMessage */
  { 0, 0, 0 }, /* eNBConfigurationTransfer */
  { 0, 0, 0 }, /* MMEConfigurationTransfer */
  { 0, 0, 0 }, /* CellTrafficTrace */
  { 0, 0, 0 }, /* Kill */
  { 0, 0, 0 }, /* DownlinkUEAssociatedLPPaTransport  */
  { 0, 0, 0 }, /* UplinkUEAssociatedLPPaTransport */
  { 0, 0, 0 }, /* DownlinkNonUEAssociatedLPPaTransport */
  { 0, 0, 0 }, /* UplinkNonUEAssociatedLPPaTransport */
  { 0, 0, 0 }, /* UERadioCapabilityMatch */
  { 0, 0, 0 }, /* PWSRestartIndication */
  { 0, s1ap_eNB_handle_s1_ENDC_e_rab_modification_confirm, 0 }, /* E_RABModificationIndication */
};
char *s1ap_direction2String(int s1ap_dir) {
  static char *s1ap_direction_String[] = {
    "", /* Nothing */
    "Originating message", /* originating message */
    "Successfull outcome", /* successfull outcome */
    "UnSuccessfull outcome", /* successfull outcome */
  };
  return(s1ap_direction_String[s1ap_dir]);
}
void s1ap_handle_s1_setup_message(s1ap_eNB_mme_data_t *mme_desc_p, int sctp_shutdown) {
  if (sctp_shutdown) {
    /* A previously connected MME has been shutdown */

    /* TODO check if it was used by some eNB and send a message to inform these eNB if there is no more associated MME */
    if (mme_desc_p->state == S1AP_ENB_STATE_CONNECTED) {
      mme_desc_p->state = S1AP_ENB_STATE_DISCONNECTED;

      if (mme_desc_p->s1ap_eNB_instance->s1ap_mme_associated_nb > 0) {
        /* Decrease associated MME number */
        mme_desc_p->s1ap_eNB_instance->s1ap_mme_associated_nb --;
      }

      /* If there are no more associated MME, inform eNB app */
      if (mme_desc_p->s1ap_eNB_instance->s1ap_mme_associated_nb == 0) {
        MessageDef                 *message_p;
        message_p = itti_alloc_new_message(TASK_S1AP, S1AP_DEREGISTERED_ENB_IND);
        S1AP_DEREGISTERED_ENB_IND(message_p).nb_mme = 0;
        itti_send_msg_to_task(TASK_ENB_APP, mme_desc_p->s1ap_eNB_instance->instance, message_p);
      }
    }
  } else {
    /* Check that at least one setup message is pending */
    DevCheck(mme_desc_p->s1ap_eNB_instance->s1ap_mme_pending_nb > 0, mme_desc_p->s1ap_eNB_instance->instance,
             mme_desc_p->s1ap_eNB_instance->s1ap_mme_pending_nb, 0);

    if (mme_desc_p->s1ap_eNB_instance->s1ap_mme_pending_nb > 0) {
      /* Decrease pending messages number */
      mme_desc_p->s1ap_eNB_instance->s1ap_mme_pending_nb --;
    }

    /* If there are no more pending messages, inform eNB app */
    if (mme_desc_p->s1ap_eNB_instance->s1ap_mme_pending_nb == 0) {
      MessageDef                 *message_p;
      message_p = itti_alloc_new_message(TASK_S1AP, S1AP_REGISTER_ENB_CNF);
      S1AP_REGISTER_ENB_CNF(message_p).nb_mme = mme_desc_p->s1ap_eNB_instance->s1ap_mme_associated_nb;
      itti_send_msg_to_task(TASK_ENB_APP, mme_desc_p->s1ap_eNB_instance->instance, message_p);
    }
  }
}

int s1ap_eNB_handle_message(uint32_t assoc_id, int32_t stream,
                            const uint8_t *const data, const uint32_t data_length) {
  S1AP_S1AP_PDU_t pdu;
  int ret;
  DevAssert(data != NULL);
  memset(&pdu, 0, sizeof(pdu));

  if (s1ap_eNB_decode_pdu(&pdu, data, data_length) < 0) {
    S1AP_ERROR("Failed to decode PDU\n");
    return -1;
  }

  /* Checking procedure Code and direction of message */
  if (pdu.choice.initiatingMessage.procedureCode >= sizeof(messages_callback) / (3 * sizeof(
        s1ap_message_decoded_callback))
      || (pdu.present > S1AP_S1AP_PDU_PR_unsuccessfulOutcome)) {
    S1AP_ERROR("[SCTP %d] Either procedureCode %ld or direction %d exceed expected\n",
               assoc_id, pdu.choice.initiatingMessage.procedureCode, pdu.present);
    ASN_STRUCT_FREE_CONTENTS_ONLY(asn_DEF_S1AP_S1AP_PDU, &pdu);
    return -1;
  }

  /* No handler present.
   * This can mean not implemented or no procedure for eNB (wrong direction).
   */
  if (messages_callback[pdu.choice.initiatingMessage.procedureCode][pdu.present - 1] == NULL) {
    S1AP_ERROR("[SCTP %d] No handler for procedureCode %ld in %s\n",
               assoc_id, pdu.choice.initiatingMessage.procedureCode,
               s1ap_direction2String(pdu.present - 1));
    ASN_STRUCT_FREE_CONTENTS_ONLY(asn_DEF_S1AP_S1AP_PDU, &pdu);
    return -1;
  }

  /* Calling the right handler */
  ret = (*messages_callback[pdu.choice.initiatingMessage.procedureCode][pdu.present - 1])
        (assoc_id, stream, &pdu);
  ASN_STRUCT_FREE_CONTENTS_ONLY(asn_DEF_S1AP_S1AP_PDU, &pdu);
  return ret;
}

static
int s1ap_eNB_handle_s1_setup_failure(uint32_t               assoc_id,
                                     uint32_t               stream,
                                     S1AP_S1AP_PDU_t       *pdu) {
  S1AP_S1SetupFailure_t      *container;
  S1AP_S1SetupFailureIEs_t   *ie;
  s1ap_eNB_mme_data_t        *mme_desc_p;
  DevAssert(pdu != NULL);
  container = &pdu->choice.unsuccessfulOutcome.value.choice.S1SetupFailure;

  /* S1 Setup Failure == Non UE-related procedure -> stream 0 */
  if (stream != 0) {
    S1AP_WARN("[SCTP %d] Received s1 setup failure on stream != 0 (%d)\n",
              assoc_id, stream);
  }

  if ((mme_desc_p = s1ap_eNB_get_MME(NULL, assoc_id, 0)) == NULL) {
    S1AP_ERROR("[SCTP %d] Received S1 setup response for non existing "
               "MME context\n", assoc_id);
    return -1;
  }

  S1AP_FIND_PROTOCOLIE_BY_ID(S1AP_S1SetupFailureIEs_t, ie, container,
                             S1AP_ProtocolIE_ID_id_Cause,true);

  if ((ie->value.choice.Cause.present == S1AP_Cause_PR_misc) &&
      (ie->value.choice.Cause.choice.misc == S1AP_CauseMisc_unspecified)) {
    S1AP_WARN("Received s1 setup failure for MME... MME is not ready\n");
  } else {
    S1AP_ERROR("Received s1 setup failure for MME... please check your parameters\n");
  }

  mme_desc_p->state = S1AP_ENB_STATE_WAITING;
  s1ap_handle_s1_setup_message(mme_desc_p, 0);
  return 0;
}

static
int s1ap_eNB_handle_s1_setup_response(uint32_t               assoc_id,
                                      uint32_t               stream,
                                      S1AP_S1AP_PDU_t       *pdu) {
  S1AP_S1SetupResponse_t    *container;
  S1AP_S1SetupResponseIEs_t *ie;
  s1ap_eNB_mme_data_t       *mme_desc_p;
  int i;
  DevAssert(pdu != NULL);
  container = &pdu->choice.successfulOutcome.value.choice.S1SetupResponse;

  /* S1 Setup Response == Non UE-related procedure -> stream 0 */
  if (stream != 0) {
    S1AP_ERROR("[SCTP %d] Received s1 setup response on stream != 0 (%d)\n",
               assoc_id, stream);
    return -1;
  }

  if ((mme_desc_p = s1ap_eNB_get_MME(NULL, assoc_id, 0)) == NULL) {
    S1AP_ERROR("[SCTP %d] Received S1 setup response for non existing "
               "MME context\n", assoc_id);
    return -1;
  }

  S1AP_FIND_PROTOCOLIE_BY_ID(S1AP_S1SetupResponseIEs_t, ie, container,
                             S1AP_ProtocolIE_ID_id_ServedGUMMEIs, true);

  /* The list of served gummei can contain at most 8 elements.
   * LTE related gummei is the first element in the list, i.e with an id of 0.
   */
  S1AP_DEBUG("servedGUMMEIs.list.count %d\n", ie->value.choice.ServedGUMMEIs.list.count);
  DevAssert(ie->value.choice.ServedGUMMEIs.list.count > 0);
  DevAssert(ie->value.choice.ServedGUMMEIs.list.count <= S1AP_maxnoofRATs);

  for (i = 0; i < ie->value.choice.ServedGUMMEIs.list.count; i++) {
    S1AP_ServedGUMMEIsItem_t *gummei_item_p;
    struct served_gummei_s   *new_gummei_p;
    int j;
    gummei_item_p = ie->value.choice.ServedGUMMEIs.list.array[i];
    new_gummei_p = calloc(1, sizeof(struct served_gummei_s));
    STAILQ_INIT(&new_gummei_p->served_plmns);
    STAILQ_INIT(&new_gummei_p->served_group_ids);
    STAILQ_INIT(&new_gummei_p->mme_codes);
    S1AP_DEBUG("servedPLMNs.list.count %d\n", gummei_item_p->servedPLMNs.list.count);

    for (j = 0; j < gummei_item_p->servedPLMNs.list.count; j++) {
      S1AP_PLMNidentity_t *plmn_identity_p;
      struct plmn_identity_s *new_plmn_identity_p;
      plmn_identity_p = gummei_item_p->servedPLMNs.list.array[j];
      new_plmn_identity_p = calloc(1, sizeof(struct plmn_identity_s));
      TBCD_TO_MCC_MNC(plmn_identity_p, new_plmn_identity_p->mcc,
                      new_plmn_identity_p->mnc, new_plmn_identity_p->mnc_digit_length);
      STAILQ_INSERT_TAIL(&new_gummei_p->served_plmns, new_plmn_identity_p, next);
      new_gummei_p->nb_served_plmns++;
    }

    for (j = 0; j < gummei_item_p->servedGroupIDs.list.count; j++) {
      S1AP_MME_Group_ID_t       *mme_group_id_p;
      struct served_group_id_s *new_group_id_p;
      mme_group_id_p = gummei_item_p->servedGroupIDs.list.array[j];
      new_group_id_p = calloc(1, sizeof(struct served_group_id_s));
      OCTET_STRING_TO_INT16(mme_group_id_p, new_group_id_p->mme_group_id);
      STAILQ_INSERT_TAIL(&new_gummei_p->served_group_ids, new_group_id_p, next);
      new_gummei_p->nb_group_id++;
    }

    for (j = 0; j < gummei_item_p->servedMMECs.list.count; j++) {
      S1AP_MME_Code_t        *mme_code_p;
      struct mme_code_s *new_mme_code_p;
      mme_code_p = gummei_item_p->servedMMECs.list.array[j];
      new_mme_code_p = calloc(1, sizeof(struct mme_code_s));
      OCTET_STRING_TO_INT8(mme_code_p, new_mme_code_p->mme_code);
      STAILQ_INSERT_TAIL(&new_gummei_p->mme_codes, new_mme_code_p, next);
      new_gummei_p->nb_mme_code++;
    }

    STAILQ_INSERT_TAIL(&mme_desc_p->served_gummei, new_gummei_p, next);
  }

  /* Set the capacity of this MME */
  S1AP_FIND_PROTOCOLIE_BY_ID(S1AP_S1SetupResponseIEs_t, ie, container,
                             S1AP_ProtocolIE_ID_id_RelativeMMECapacity, true);

  mme_desc_p->relative_mme_capacity = ie->value.choice.RelativeMMECapacity;

  /* Optionaly set the mme name */
  S1AP_FIND_PROTOCOLIE_BY_ID(S1AP_S1SetupResponseIEs_t, ie, container,
                             S1AP_ProtocolIE_ID_id_MMEname, false);

  if (ie) {
    mme_desc_p->mme_name = calloc(ie->value.choice.MMEname.size + 1, sizeof(char));
    memcpy(mme_desc_p->mme_name, ie->value.choice.MMEname.buf,
           ie->value.choice.MMEname.size);
    /* Convert the mme name to a printable string */
    mme_desc_p->mme_name[ie->value.choice.MMEname.size] = '\0';
  }

  /* The association is now ready as eNB and MME know parameters of each other.
   * Mark the association as UP to enable UE contexts creation.
   */
  mme_desc_p->state = S1AP_ENB_STATE_CONNECTED;
  mme_desc_p->s1ap_eNB_instance->s1ap_mme_associated_nb ++;
  s1ap_handle_s1_setup_message(mme_desc_p, 0);
  return 0;
}


static
int s1ap_eNB_handle_error_indication(uint32_t         assoc_id,
                                     uint32_t         stream,
                                     S1AP_S1AP_PDU_t *pdu) {
  S1AP_ErrorIndication_t    *container;
  S1AP_ErrorIndicationIEs_t *ie;
  s1ap_eNB_mme_data_t        *mme_desc_p;
  DevAssert(pdu != NULL);
  container = &pdu->choice.initiatingMessage.value.choice.ErrorIndication;

  /* S1 Setup Failure == Non UE-related procedure -> stream 0 */
  if (stream != 0) {
    S1AP_WARN("[SCTP %d] Received s1 Error indication on stream != 0 (%d)\n",
              assoc_id, stream);
  }

  if ((mme_desc_p = s1ap_eNB_get_MME(NULL, assoc_id, 0)) == NULL) {
    S1AP_ERROR("[SCTP %d] Received S1 Error indication for non existing "
               "MME context\n", assoc_id);
    return -1;
  }

  S1AP_FIND_PROTOCOLIE_BY_ID(S1AP_ErrorIndicationIEs_t, ie, container,
                             S1AP_ProtocolIE_ID_id_MME_UE_S1AP_ID, false);

  /* optional */
  if (ie != NULL) {
    S1AP_WARN("Received S1 Error indication MME UE S1AP ID 0x%lx\n", ie->value.choice.MME_UE_S1AP_ID);
  }

  S1AP_FIND_PROTOCOLIE_BY_ID(S1AP_ErrorIndicationIEs_t, ie, container,
                             S1AP_ProtocolIE_ID_id_eNB_UE_S1AP_ID, false);

  /* optional */
  if (ie != NULL) {
    S1AP_WARN("Received S1 Error indication eNB UE S1AP ID 0x%lx\n", ie->value.choice.ENB_UE_S1AP_ID);
  }

  S1AP_FIND_PROTOCOLIE_BY_ID(S1AP_ErrorIndicationIEs_t, ie, container,
                             S1AP_ProtocolIE_ID_id_Cause, false);

  /* optional */
  if (ie) {
    switch(ie->value.choice.Cause.present) {
      case S1AP_Cause_PR_NOTHING:
        S1AP_WARN("Received S1 Error indication cause NOTHING\n");
        break;

      case S1AP_Cause_PR_radioNetwork:
        switch (ie->value.choice.Cause.choice.radioNetwork) {
          case S1AP_CauseRadioNetwork_unspecified:
            S1AP_WARN("Received S1 Error indication S1AP_CauseRadioNetwork_unspecified\n");
            break;

          case S1AP_CauseRadioNetwork_tx2relocoverall_expiry:
            S1AP_WARN("Received S1 Error indication S1AP_CauseRadioNetwork_tx2relocoverall_expiry\n");
            break;

          case S1AP_CauseRadioNetwork_successful_handover:
            S1AP_WARN("Received S1 Error indication S1AP_CauseRadioNetwork_successful_handover\n");
            break;

          case S1AP_CauseRadioNetwork_release_due_to_eutran_generated_reason:
            S1AP_WARN("Received S1 Error indication S1AP_CauseRadioNetwork_release_due_to_eutran_generated_reason\n");
            break;

          case S1AP_CauseRadioNetwork_handover_cancelled:
            S1AP_WARN("Received S1 Error indication S1AP_CauseRadioNetwork_handover_cancelled\n");
            break;

          case S1AP_CauseRadioNetwork_partial_handover:
            S1AP_WARN("Received S1 Error indication S1AP_CauseRadioNetwork_partial_handover\n");
            break;

          case S1AP_CauseRadioNetwork_ho_failure_in_target_EPC_eNB_or_target_system:
            S1AP_WARN("Received S1 Error indication S1AP_CauseRadioNetwork_ho_failure_in_target_EPC_eNB_or_target_system\n");
            break;

          case S1AP_CauseRadioNetwork_ho_target_not_allowed:
            S1AP_WARN("Received S1 Error indication S1AP_CauseRadioNetwork_ho_target_not_allowed\n");
            break;

          case S1AP_CauseRadioNetwork_tS1relocoverall_expiry:
            S1AP_WARN("Received S1 Error indication S1AP_CauseRadioNetwork_tS1relocoverall_expiry\n");
            break;

          case S1AP_CauseRadioNetwork_tS1relocprep_expiry:
            S1AP_WARN("Received S1 Error indication S1AP_CauseRadioNetwork_tS1relocprep_expiry\n");
            break;

          case S1AP_CauseRadioNetwork_cell_not_available:
            S1AP_WARN("Received S1 Error indication S1AP_CauseRadioNetwork_cell_not_available\n");
            break;

          case S1AP_CauseRadioNetwork_unknown_targetID:
            S1AP_WARN("Received S1 Error indication S1AP_CauseRadioNetwork_unknown_targetID\n");
            break;

          case S1AP_CauseRadioNetwork_no_radio_resources_available_in_target_cell:
            S1AP_WARN("Received S1 Error indication S1AP_CauseRadioNetwork_no_radio_resources_available_in_target_cell\n");
            break;

          case S1AP_CauseRadioNetwork_unknown_mme_ue_s1ap_id:
            S1AP_WARN("Received S1 Error indication S1AP_CauseRadioNetwork_unknown_mme_ue_s1ap_id\n");
            break;

          case S1AP_CauseRadioNetwork_unknown_enb_ue_s1ap_id:
            S1AP_WARN("Received S1 Error indication S1AP_CauseRadioNetwork_unknown_enb_ue_s1ap_id\n");
            break;

          case S1AP_CauseRadioNetwork_unknown_pair_ue_s1ap_id:
            S1AP_WARN("Received S1 Error indication S1AP_CauseRadioNetwork_unknown_pair_ue_s1ap_id\n");
            break;

          case S1AP_CauseRadioNetwork_handover_desirable_for_radio_reason:
            S1AP_WARN("Received S1 Error indication S1AP_CauseRadioNetwork_handover_desirable_for_radio_reason\n");
            break;

          case S1AP_CauseRadioNetwork_time_critical_handover:
            S1AP_WARN("Received S1 Error indication S1AP_CauseRadioNetwork_time_critical_handover\n");
            break;

          case S1AP_CauseRadioNetwork_resource_optimisation_handover:
            S1AP_WARN("Received S1 Error indication S1AP_CauseRadioNetwork_resource_optimisation_handover\n");
            break;

          case S1AP_CauseRadioNetwork_reduce_load_in_serving_cell:
            S1AP_WARN("Received S1 Error indication S1AP_CauseRadioNetwork_reduce_load_in_serving_cell\n");
            break;

          case S1AP_CauseRadioNetwork_user_inactivity:
            S1AP_WARN("Received S1 Error indication S1AP_CauseRadioNetwork_user_inactivity\n");
            break;

          case S1AP_CauseRadioNetwork_radio_connection_with_ue_lost:
            S1AP_WARN("Received S1 Error indication S1AP_CauseRadioNetwork_radio_connection_with_ue_lost\n");
            break;

          case S1AP_CauseRadioNetwork_load_balancing_tau_required:
            S1AP_WARN("Received S1 Error indication S1AP_CauseRadioNetwork_load_balancing_tau_required\n");
            break;

          case S1AP_CauseRadioNetwork_cs_fallback_triggered:
            S1AP_WARN("Received S1 Error indication S1AP_CauseRadioNetwork_cs_fallback_triggered\n");
            break;

          case S1AP_CauseRadioNetwork_ue_not_available_for_ps_service:
            S1AP_WARN("Received S1 Error indication S1AP_CauseRadioNetwork_ue_not_available_for_ps_service\n");
            break;

          case S1AP_CauseRadioNetwork_radio_resources_not_available:
            S1AP_WARN("Received S1 Error indication S1AP_CauseRadioNetwork_radio_resources_not_available\n");
            break;

          case S1AP_CauseRadioNetwork_failure_in_radio_interface_procedure:
            S1AP_WARN("Received S1 Error indication S1AP_CauseRadioNetwork_failure_in_radio_interface_procedure\n");
            break;

          case S1AP_CauseRadioNetwork_invalid_qos_combination:
            S1AP_WARN("Received S1 Error indication S1AP_CauseRadioNetwork_invals1ap_id_qos_combination\n");
            break;

          case S1AP_CauseRadioNetwork_interrat_redirection:
            S1AP_WARN("Received S1 Error indication S1AP_CauseRadioNetwork_interrat_redirection\n");
            break;

          case S1AP_CauseRadioNetwork_interaction_with_other_procedure:
            S1AP_WARN("Received S1 Error indication S1AP_CauseRadioNetwork_interaction_with_other_procedure\n");
            break;

          case S1AP_CauseRadioNetwork_unknown_E_RAB_ID:
            S1AP_WARN("Received S1 Error indication S1AP_CauseRadioNetwork_unknown_E_RAB_ID\n");
            break;

          case S1AP_CauseRadioNetwork_multiple_E_RAB_ID_instances:
            S1AP_WARN("Received S1 Error indication S1AP_CauseRadioNetwork_multiple_E_RAB_ID_instances\n");
            break;

          case S1AP_CauseRadioNetwork_encryption_and_or_integrity_protection_algorithms_not_supported:
            S1AP_WARN("Received S1 Error indication S1AP_CauseRadioNetwork_encryption_and_or_integrity_protection_algorithms_not_supported\n");
            break;

          case S1AP_CauseRadioNetwork_s1_intra_system_handover_triggered:
            S1AP_WARN("Received S1 Error indication S1AP_CauseRadioNetwork_s1_intra_system_handover_triggered\n");
            break;

          case S1AP_CauseRadioNetwork_s1_inter_system_handover_triggered:
            S1AP_WARN("Received S1 Error indication S1AP_CauseRadioNetwork_s1_inter_system_handover_triggered\n");
            break;

          case S1AP_CauseRadioNetwork_x2_handover_triggered:
            S1AP_WARN("Received S1 Error indication S1AP_CauseRadioNetwork_x2_handover_triggered\n");
            break;

          case S1AP_CauseRadioNetwork_redirection_towards_1xRTT:
            S1AP_WARN("Received S1 Error indication S1AP_CauseRadioNetwork_redirection_towards_1xRTT\n");
            break;

          case S1AP_CauseRadioNetwork_not_supported_QCI_value:
            S1AP_WARN("Received S1 Error indication S1AP_CauseRadioNetwork_not_supported_QCI_value\n");
            break;
          case S1AP_CauseRadioNetwork_invalid_CSG_Id:
            S1AP_WARN("Received S1 Error indication S1AP_CauseRadioNetwork_invals1ap_id_CSG_Id\n");
            break;

          default:
            S1AP_WARN("Received S1 Error indication cause radio network case not handled\n");
        }

        break;

      case S1AP_Cause_PR_transport:
        switch (ie->value.choice.Cause.choice.transport) {
          case S1AP_CauseTransport_transport_resource_unavailable:
            S1AP_WARN("Received S1 Error indication S1AP_CauseTransport_transport_resource_unavailable\n");
            break;

          case S1AP_CauseTransport_unspecified:
            S1AP_WARN("Received S1 Error indication S1AP_CauseTransport_unspecified\n");
            break;

          default:
            S1AP_WARN("Received S1 Error indication cause transport case not handled\n");
        }

        break;

      case S1AP_Cause_PR_nas:
        switch (ie->value.choice.Cause.choice.nas) {
          case S1AP_CauseNas_normal_release:
            S1AP_WARN("Received S1 Error indication S1AP_CauseNas_normal_release\n");
            break;

          case S1AP_CauseNas_authentication_failure:
            S1AP_WARN("Received S1 Error indication S1AP_CauseNas_authentication_failure\n");
            break;

          case S1AP_CauseNas_detach:
            S1AP_WARN("Received S1 Error indication S1AP_CauseNas_detach\n");
            break;

          case S1AP_CauseNas_unspecified:
            S1AP_WARN("Received S1 Error indication S1AP_CauseNas_unspecified\n");
            break;
          case S1AP_CauseNas_csg_subscription_expiry:
            S1AP_WARN("Received S1 Error indication S1AP_CauseNas_csg_subscription_expiry\n");
            break;

          default:
            S1AP_WARN("Received S1 Error indication cause nas case not handled\n");
        }

        break;

      case S1AP_Cause_PR_protocol:
        switch (ie->value.choice.Cause.choice.protocol) {
          case S1AP_CauseProtocol_transfer_syntax_error:
            S1AP_WARN("Received S1 Error indication S1AP_CauseProtocol_transfer_syntax_error\n");
            break;

          case S1AP_CauseProtocol_abstract_syntax_error_reject:
            S1AP_WARN("Received S1 Error indication S1AP_CauseProtocol_abstract_syntax_error_reject\n");
            break;

          case S1AP_CauseProtocol_abstract_syntax_error_ignore_and_notify:
            S1AP_WARN("Received S1 Error indication S1AP_CauseProtocol_abstract_syntax_error_ignore_and_notify\n");
            break;

          case S1AP_CauseProtocol_message_not_compatible_with_receiver_state:
            S1AP_WARN("Received S1 Error indication S1AP_CauseProtocol_message_not_compatible_with_receiver_state\n");
            break;

          case S1AP_CauseProtocol_semantic_error:
            S1AP_WARN("Received S1 Error indication S1AP_CauseProtocol_semantic_error\n");
            break;

          case S1AP_CauseProtocol_abstract_syntax_error_falsely_constructed_message:
            S1AP_WARN("Received S1 Error indication S1AP_CauseProtocol_abstract_syntax_error_falsely_constructed_message\n");
            break;

          case S1AP_CauseProtocol_unspecified:
            S1AP_WARN("Received S1 Error indication S1AP_CauseProtocol_unspecified\n");
            break;

          default:
            S1AP_WARN("Received S1 Error indication cause protocol case not handled\n");
        }

        break;

      case S1AP_Cause_PR_misc:
        switch (ie->value.choice.Cause.choice.protocol) {
          case S1AP_CauseMisc_control_processing_overload:
            S1AP_WARN("Received S1 Error indication S1AP_CauseMisc_control_processing_overload\n");
            break;

          case S1AP_CauseMisc_not_enough_user_plane_processing_resources:
            S1AP_WARN("Received S1 Error indication S1AP_CauseMisc_not_enough_user_plane_processing_resources\n");
            break;

          case S1AP_CauseMisc_hardware_failure:
            S1AP_WARN("Received S1 Error indication S1AP_CauseMisc_hardware_failure\n");
            break;

          case S1AP_CauseMisc_om_intervention:
            S1AP_WARN("Received S1 Error indication S1AP_CauseMisc_om_intervention\n");
            break;

          case S1AP_CauseMisc_unspecified:
            S1AP_WARN("Received S1 Error indication S1AP_CauseMisc_unspecified\n");
            break;

          case S1AP_CauseMisc_unknown_PLMN:
            S1AP_WARN("Received S1 Error indication S1AP_CauseMisc_unknown_PLMN\n");
            break;

          default:
            S1AP_WARN("Received S1 Error indication cause misc case not handled\n");
        }

        break;
    }
  }

  S1AP_FIND_PROTOCOLIE_BY_ID(S1AP_ErrorIndicationIEs_t, ie, container,
                             S1AP_ProtocolIE_ID_id_CriticalityDiagnostics, false);

  if (ie) {
    // TODO continue
  }

  // TODO continue
  return 0;
}


static
int s1ap_eNB_handle_initial_context_request(uint32_t   assoc_id,
    uint32_t               stream,
    S1AP_S1AP_PDU_t       *pdu) {
  int i;
  s1ap_eNB_mme_data_t   *mme_desc_p       = NULL;
  s1ap_eNB_ue_context_t *ue_desc_p        = NULL;
  MessageDef            *message_p        = NULL;
  S1AP_InitialContextSetupRequest_t    *container;
  S1AP_InitialContextSetupRequestIEs_t *ie;
  S1AP_ENB_UE_S1AP_ID_t    enb_ue_s1ap_id;
  S1AP_MME_UE_S1AP_ID_t    mme_ue_s1ap_id;
  DevAssert(pdu != NULL);
  container = &pdu->choice.initiatingMessage.value.choice.InitialContextSetupRequest;

  if ((mme_desc_p = s1ap_eNB_get_MME(NULL, assoc_id, 0)) == NULL) {
    S1AP_ERROR("[SCTP %d] Received initial context setup request for non "
               "existing MME context\n", assoc_id);
    return -1;
  }

  /* id-MME-UE-S1AP-ID */
  S1AP_FIND_PROTOCOLIE_BY_ID(S1AP_InitialContextSetupRequestIEs_t, ie, container,
                             S1AP_ProtocolIE_ID_id_MME_UE_S1AP_ID, true);

  if (ie != NULL) { /* checked by macro but cppcheck doesn't see it */
    mme_ue_s1ap_id = ie->value.choice.MME_UE_S1AP_ID;
  } else {
    return -1;
  }

  /* id-eNB-UE-S1AP-ID */
  S1AP_FIND_PROTOCOLIE_BY_ID(S1AP_InitialContextSetupRequestIEs_t, ie, container,
                             S1AP_ProtocolIE_ID_id_eNB_UE_S1AP_ID, true);

  if (ie != NULL) { /* checked by macro but cppcheck doesn't see it */
    enb_ue_s1ap_id = ie->value.choice.ENB_UE_S1AP_ID;

    if ((ue_desc_p = s1ap_eNB_get_ue_context(mme_desc_p->s1ap_eNB_instance,
                     enb_ue_s1ap_id)) == NULL) {
      S1AP_ERROR("[SCTP %d] Received initial context setup request for non "
                 "existing UE context 0x%06lx\n", assoc_id,
                 enb_ue_s1ap_id);
      return -1;
    }
  } else {
    return -1;
  }

  /* Initial context request = UE-related procedure -> stream != 0 */
  if (stream == 0) {
    S1AP_ERROR("[SCTP %d] Received UE-related procedure on stream (%d)\n",
               assoc_id, stream);
    return -1;
  }

  ue_desc_p->rx_stream = stream;
  ue_desc_p->mme_ue_s1ap_id = mme_ue_s1ap_id;
  message_p        = itti_alloc_new_message(TASK_S1AP, S1AP_INITIAL_CONTEXT_SETUP_REQ);
  S1AP_INITIAL_CONTEXT_SETUP_REQ(message_p).ue_initial_id  = ue_desc_p->ue_initial_id;
  ue_desc_p->ue_initial_id = 0;
  S1AP_INITIAL_CONTEXT_SETUP_REQ(message_p).eNB_ue_s1ap_id = ue_desc_p->eNB_ue_s1ap_id;
  S1AP_INITIAL_CONTEXT_SETUP_REQ(message_p).mme_ue_s1ap_id = ue_desc_p->mme_ue_s1ap_id;
  /* id-uEaggregateMaximumBitrate */
  S1AP_FIND_PROTOCOLIE_BY_ID(S1AP_InitialContextSetupRequestIEs_t, ie, container,
                             S1AP_ProtocolIE_ID_id_uEaggregateMaximumBitrate, true);

  if (ie != NULL) { /* checked by macro but cppcheck doesn't see it */
    asn_INTEGER2ulong(&(ie->value.choice.UEAggregateMaximumBitrate.uEaggregateMaximumBitRateUL),
                      &(S1AP_INITIAL_CONTEXT_SETUP_REQ(message_p).ue_ambr.br_ul));
    asn_INTEGER2ulong(&(ie->value.choice.UEAggregateMaximumBitrate.uEaggregateMaximumBitRateDL),
                      &(S1AP_INITIAL_CONTEXT_SETUP_REQ(message_p).ue_ambr.br_dl));
    /* id-E-RABToBeSetupListCtxtSUReq */
  } else {
    return -1;
  }

  S1AP_FIND_PROTOCOLIE_BY_ID(S1AP_InitialContextSetupRequestIEs_t, ie, container,
                             S1AP_ProtocolIE_ID_id_E_RABToBeSetupListCtxtSUReq, true);

  if (ie != NULL) { /* checked by macro but cppcheck doesn't see it */
    S1AP_INITIAL_CONTEXT_SETUP_REQ(message_p).nb_of_e_rabs =
      ie->value.choice.E_RABToBeSetupListCtxtSUReq.list.count;

    for (i = 0; i < ie->value.choice.E_RABToBeSetupListCtxtSUReq.list.count; i++) {
      S1AP_E_RABToBeSetupItemCtxtSUReq_t *item_p;
      item_p = &(((S1AP_E_RABToBeSetupItemCtxtSUReqIEs_t *)ie->value.choice.E_RABToBeSetupListCtxtSUReq.list.array[i])->value.choice.E_RABToBeSetupItemCtxtSUReq);
      S1AP_INITIAL_CONTEXT_SETUP_REQ(message_p).e_rab_param[i].e_rab_id = item_p->e_RAB_ID;

      if (item_p->nAS_PDU != NULL) {
        /* Only copy NAS pdu if present */
        S1AP_INITIAL_CONTEXT_SETUP_REQ(message_p).e_rab_param[i].nas_pdu.length = item_p->nAS_PDU->size;
        S1AP_INITIAL_CONTEXT_SETUP_REQ(message_p).e_rab_param[i].nas_pdu.buffer =
          malloc(sizeof(uint8_t) * item_p->nAS_PDU->size);
        memcpy(S1AP_INITIAL_CONTEXT_SETUP_REQ(message_p).e_rab_param[i].nas_pdu.buffer,
               item_p->nAS_PDU->buf, item_p->nAS_PDU->size);
        S1AP_DEBUG("Received NAS message with the E_RAB setup procedure\n");
      } else {
        S1AP_INITIAL_CONTEXT_SETUP_REQ(message_p).e_rab_param[i].nas_pdu.length = 0;
        S1AP_INITIAL_CONTEXT_SETUP_REQ(message_p).e_rab_param[i].nas_pdu.buffer = NULL;
      }

      /* Set the transport layer address */
      memcpy(S1AP_INITIAL_CONTEXT_SETUP_REQ(message_p).e_rab_param[i].sgw_addr.buffer,
             item_p->transportLayerAddress.buf, item_p->transportLayerAddress.size);
      S1AP_INITIAL_CONTEXT_SETUP_REQ(message_p).e_rab_param[i].sgw_addr.length =
        item_p->transportLayerAddress.size * 8 - item_p->transportLayerAddress.bits_unused;
      /* GTP tunnel endpoint ID */
      OCTET_STRING_TO_INT32(&item_p->gTP_TEID, S1AP_INITIAL_CONTEXT_SETUP_REQ(message_p).e_rab_param[i].gtp_teid);
      /* Set the QOS informations */
      S1AP_INITIAL_CONTEXT_SETUP_REQ(message_p).e_rab_param[i].qos.qci = item_p->e_RABlevelQoSParameters.qCI;
      S1AP_INITIAL_CONTEXT_SETUP_REQ(message_p).e_rab_param[i].qos.allocation_retention_priority.priority_level =
        item_p->e_RABlevelQoSParameters.allocationRetentionPriority.priorityLevel;
      S1AP_INITIAL_CONTEXT_SETUP_REQ(message_p).e_rab_param[i].qos.allocation_retention_priority.pre_emp_capability =
        item_p->e_RABlevelQoSParameters.allocationRetentionPriority.pre_emptionCapability;
      S1AP_INITIAL_CONTEXT_SETUP_REQ(message_p).e_rab_param[i].qos.allocation_retention_priority.pre_emp_vulnerability =
        item_p->e_RABlevelQoSParameters.allocationRetentionPriority.pre_emptionVulnerability;
    } /* for i... */
  } else {/* ie != NULL */
    return -1;
  }

  /* id-UESecurityCapabilities */
  S1AP_FIND_PROTOCOLIE_BY_ID(S1AP_InitialContextSetupRequestIEs_t, ie, container,
                             S1AP_ProtocolIE_ID_id_UESecurityCapabilities, true);

  if (ie != NULL) { /* checked by macro but cppcheck doesn't see it */
    S1AP_INITIAL_CONTEXT_SETUP_REQ(message_p).security_capabilities.encryption_algorithms =
      BIT_STRING_to_uint16(&ie->value.choice.UESecurityCapabilities.encryptionAlgorithms);
    S1AP_INITIAL_CONTEXT_SETUP_REQ(message_p).security_capabilities.integrity_algorithms =
      BIT_STRING_to_uint16(&ie->value.choice.UESecurityCapabilities.integrityProtectionAlgorithms);
    /* id-SecurityKey : Copy the security key */
  } else {/* ie != NULL */
    return -1;
  }

  S1AP_FIND_PROTOCOLIE_BY_ID(S1AP_InitialContextSetupRequestIEs_t, ie, container,
                             S1AP_ProtocolIE_ID_id_SecurityKey, true);

  if (ie != NULL) { /* checked by macro but cppcheck doesn't see it */
    memcpy(&S1AP_INITIAL_CONTEXT_SETUP_REQ(message_p).security_key,
           ie->value.choice.SecurityKey.buf, ie->value.choice.SecurityKey.size);
    itti_send_msg_to_task(TASK_RRC_ENB, ue_desc_p->eNB_instance->instance, message_p);
  } else {/* ie != NULL */
    return -1;
  }

  return 0;
}


static
int s1ap_eNB_handle_ue_context_release_command(uint32_t   assoc_id,
    uint32_t               stream,
    S1AP_S1AP_PDU_t       *pdu) {
  s1ap_eNB_mme_data_t   *mme_desc_p       = NULL;
  s1ap_eNB_ue_context_t *ue_desc_p        = NULL;
  MessageDef            *message_p        = NULL;
  S1AP_MME_UE_S1AP_ID_t  mme_ue_s1ap_id;
  S1AP_ENB_UE_S1AP_ID_t  enb_ue_s1ap_id;
  S1AP_UEContextReleaseCommand_t     *container;
  S1AP_UEContextReleaseCommand_IEs_t *ie;
  DevAssert(pdu != NULL);
  container = &pdu->choice.initiatingMessage.value.choice.UEContextReleaseCommand;

  if ((mme_desc_p = s1ap_eNB_get_MME(NULL, assoc_id, 0)) == NULL) {
    S1AP_ERROR("[SCTP %d] Received UE context release command for non "
               "existing MME context\n", assoc_id);
    return -1;
  }

  S1AP_FIND_PROTOCOLIE_BY_ID(S1AP_UEContextReleaseCommand_IEs_t, ie, container,
                             S1AP_ProtocolIE_ID_id_UE_S1AP_IDs, true);

  if (ie != NULL) { /* checked by macro but cppcheck doesn't see it */
    switch (ie->value.choice.UE_S1AP_IDs.present) {
      case S1AP_UE_S1AP_IDs_PR_uE_S1AP_ID_pair:
        enb_ue_s1ap_id = ie->value.choice.UE_S1AP_IDs.choice.uE_S1AP_ID_pair.eNB_UE_S1AP_ID;
        mme_ue_s1ap_id = ie->value.choice.UE_S1AP_IDs.choice.uE_S1AP_ID_pair.mME_UE_S1AP_ID;
        MSC_LOG_RX_MESSAGE(
          MSC_S1AP_ENB,
          MSC_S1AP_MME,
          NULL,0,
          "0 UEContextRelease/%s eNB_ue_s1ap_id "S1AP_UE_ID_FMT" mme_ue_s1ap_id "S1AP_UE_ID_FMT" len %u",
          s1ap_direction2String(pdu->present - 1),
          enb_ue_s1ap_id,
          mme_ue_s1ap_id);

        if ((ue_desc_p = s1ap_eNB_get_ue_context(mme_desc_p->s1ap_eNB_instance,
                         enb_ue_s1ap_id)) == NULL) {
          S1AP_ERROR("[SCTP %d] Received UE context release command for non "
                     "existing UE context 0x%06lx\n",
                     assoc_id,
                     enb_ue_s1ap_id);
          return -1;
        } else {
          MSC_LOG_TX_MESSAGE(
            MSC_S1AP_ENB,
            MSC_RRC_ENB,
            NULL,0,
            "0 S1AP_UE_CONTEXT_RELEASE_COMMAND/%d eNB_ue_s1ap_id "S1AP_UE_ID_FMT" ",
            enb_ue_s1ap_id);
          message_p    = itti_alloc_new_message(TASK_S1AP, S1AP_UE_CONTEXT_RELEASE_COMMAND);

          if (ue_desc_p->mme_ue_s1ap_id == 0) { // case of Detach Request and switch off from RRC_IDLE mode
            ue_desc_p->mme_ue_s1ap_id = mme_ue_s1ap_id;
          }

          S1AP_UE_CONTEXT_RELEASE_COMMAND(message_p).eNB_ue_s1ap_id = enb_ue_s1ap_id;
          itti_send_msg_to_task(TASK_RRC_ENB, ue_desc_p->eNB_instance->instance, message_p);
          return 0;
        }

        break;

      //#warning "TODO mapping mme_ue_s1ap_id  enb_ue_s1ap_id?"

      case S1AP_UE_S1AP_IDs_PR_mME_UE_S1AP_ID:
        mme_ue_s1ap_id = ie->value.choice.UE_S1AP_IDs.choice.uE_S1AP_ID_pair.mME_UE_S1AP_ID;
        S1AP_ERROR("TO DO mapping mme_ue_s1ap_id  enb_ue_s1ap_id");
        (void)mme_ue_s1ap_id; /* TODO: remove - it's to remove gcc warning about unused var */

      case S1AP_UE_S1AP_IDs_PR_NOTHING:
      default:
        S1AP_ERROR("S1AP_UE_CONTEXT_RELEASE_COMMAND not processed, missing info elements");
        return -1;
    }
  } else {
    return -1;
  }

  S1AP_FIND_PROTOCOLIE_BY_ID(S1AP_UEContextReleaseCommand_IEs_t, ie, container,
                             S1AP_ProtocolIE_ID_id_Cause, true);
  /* TBD */
}

static
int s1ap_eNB_handle_e_rab_setup_request(uint32_t         assoc_id,
                                        uint32_t         stream,
                                        S1AP_S1AP_PDU_t *pdu) {
  int i;
  S1AP_MME_UE_S1AP_ID_t         mme_ue_s1ap_id;
  S1AP_ENB_UE_S1AP_ID_t         enb_ue_s1ap_id;
  s1ap_eNB_mme_data_t          *mme_desc_p       = NULL;
  s1ap_eNB_ue_context_t        *ue_desc_p        = NULL;
  MessageDef                   *message_p        = NULL;
  S1AP_E_RABSetupRequest_t     *container;
  S1AP_E_RABSetupRequestIEs_t  *ie;
  DevAssert(pdu != NULL);
  container = &pdu->choice.initiatingMessage.value.choice.E_RABSetupRequest;

  if ((mme_desc_p = s1ap_eNB_get_MME(NULL, assoc_id, 0)) == NULL) {
    S1AP_ERROR("[SCTP %d] Received initial context setup request for non "
               "existing MME context\n", assoc_id);
    return -1;
  }

  /* id-MME-UE-S1AP-ID */
  S1AP_FIND_PROTOCOLIE_BY_ID(S1AP_E_RABSetupRequestIEs_t, ie, container,
                             S1AP_ProtocolIE_ID_id_MME_UE_S1AP_ID, true);

  if (ie != NULL) { /* checked by macro but cppcheck doesn't see it */
    mme_ue_s1ap_id = ie->value.choice.MME_UE_S1AP_ID;
  } else {
    return -1;
  }

  /* id-eNB-UE-S1AP-ID */
  S1AP_FIND_PROTOCOLIE_BY_ID(S1AP_E_RABSetupRequestIEs_t, ie, container,
                             S1AP_ProtocolIE_ID_id_eNB_UE_S1AP_ID, true);

  if (ie != NULL) { /* checked by macro but cppcheck doesn't see it */
    enb_ue_s1ap_id = ie->value.choice.ENB_UE_S1AP_ID;
  } else {
    return -1;
  }

  if ((ue_desc_p = s1ap_eNB_get_ue_context(mme_desc_p->s1ap_eNB_instance,
                   enb_ue_s1ap_id)) == NULL) {
    S1AP_ERROR("[SCTP %d] Received initial context setup request for non "
               "existing UE context 0x%06lx\n", assoc_id,
               enb_ue_s1ap_id);
    return -1;
  }

  /* Initial context request = UE-related procedure -> stream != 0 */
  if (stream == 0) {
    S1AP_ERROR("[SCTP %d] Received UE-related procedure on stream (%d)\n",
               assoc_id, stream);
    return -1;
  }

  ue_desc_p->rx_stream = stream;

  if ( ue_desc_p->mme_ue_s1ap_id != mme_ue_s1ap_id) {
    S1AP_WARN("UE context mme_ue_s1ap_id is different form that of the message (%d != %ld)",
              ue_desc_p->mme_ue_s1ap_id, mme_ue_s1ap_id);
  }

  message_p        = itti_alloc_new_message(TASK_S1AP, S1AP_E_RAB_SETUP_REQ);
  S1AP_E_RAB_SETUP_REQ(message_p).ue_initial_id  = ue_desc_p->ue_initial_id;
  S1AP_E_RAB_SETUP_REQ(message_p).mme_ue_s1ap_id  = mme_ue_s1ap_id;
  S1AP_E_RAB_SETUP_REQ(message_p).eNB_ue_s1ap_id  = enb_ue_s1ap_id;
  S1AP_FIND_PROTOCOLIE_BY_ID(S1AP_E_RABSetupRequestIEs_t, ie, container,
                             S1AP_ProtocolIE_ID_id_E_RABToBeSetupListBearerSUReq, true);

  if (ie != NULL) { /* checked by macro but cppcheck doesn't see it */
    S1AP_E_RAB_SETUP_REQ(message_p).nb_e_rabs_tosetup =
      ie->value.choice.E_RABToBeSetupListBearerSUReq.list.count;

    for (i = 0; i < ie->value.choice.E_RABToBeSetupListBearerSUReq.list.count; i++) {
      S1AP_E_RABToBeSetupItemBearerSUReq_t *item_p;
      item_p = &(((S1AP_E_RABToBeSetupItemBearerSUReqIEs_t *)ie->value.choice.E_RABToBeSetupListBearerSUReq.list.array[i])->value.choice.E_RABToBeSetupItemBearerSUReq);
      S1AP_E_RAB_SETUP_REQ(message_p).e_rab_setup_params[i].e_rab_id = item_p->e_RAB_ID;

      // check for the NAS PDU
      if (item_p->nAS_PDU.size > 0 ) {
        S1AP_E_RAB_SETUP_REQ(message_p).e_rab_setup_params[i].nas_pdu.length = item_p->nAS_PDU.size;
        S1AP_E_RAB_SETUP_REQ(message_p).e_rab_setup_params[i].nas_pdu.buffer = malloc(sizeof(uint8_t) * item_p->nAS_PDU.size);
        memcpy(S1AP_E_RAB_SETUP_REQ(message_p).e_rab_setup_params[i].nas_pdu.buffer,
               item_p->nAS_PDU.buf, item_p->nAS_PDU.size);
        // S1AP_INFO("received a NAS PDU with size %d (%02x.%02x)\n",S1AP_E_RAB_SETUP_REQ(message_p).e_rab_setup_params[i].nas_pdu.length, item_p->nAS_PDU.buf[0], item_p->nAS_PDU.buf[1]);
      } else {
        S1AP_E_RAB_SETUP_REQ(message_p).e_rab_setup_params[i].nas_pdu.length = 0;
        S1AP_E_RAB_SETUP_REQ(message_p).e_rab_setup_params[i].nas_pdu.buffer = NULL;
        S1AP_WARN("NAS PDU is not provided, generate a E_RAB_SETUP Failure (TBD) back to MME \n");
      }

      /* Set the transport layer address */
      memcpy(S1AP_E_RAB_SETUP_REQ(message_p).e_rab_setup_params[i].sgw_addr.buffer,
             item_p->transportLayerAddress.buf, item_p->transportLayerAddress.size);
      S1AP_E_RAB_SETUP_REQ(message_p).e_rab_setup_params[i].sgw_addr.length =
        item_p->transportLayerAddress.size * 8 - item_p->transportLayerAddress.bits_unused;
      /* S1AP_INFO("sgw addr %s  len: %d (size %d, index %d)\n",
                   S1AP_E_RAB_SETUP_REQ(message_p).e_rab_setup_params[i].sgw_addr.buffer,
                   S1AP_E_RAB_SETUP_REQ(message_p).e_rab_setup_params[i].sgw_addr.length,
                   item_p->transportLayerAddress.size, i);
      */
      /* GTP tunnel endpoint ID */
      OCTET_STRING_TO_INT32(&item_p->gTP_TEID, S1AP_E_RAB_SETUP_REQ(message_p).e_rab_setup_params[i].gtp_teid);
      /* Set the QOS informations */
      S1AP_E_RAB_SETUP_REQ(message_p).e_rab_setup_params[i].qos.qci = item_p->e_RABlevelQoSParameters.qCI;
      S1AP_E_RAB_SETUP_REQ(message_p).e_rab_setup_params[i].qos.allocation_retention_priority.priority_level =
        item_p->e_RABlevelQoSParameters.allocationRetentionPriority.priorityLevel;
      S1AP_E_RAB_SETUP_REQ(message_p).e_rab_setup_params[i].qos.allocation_retention_priority.pre_emp_capability =
        item_p->e_RABlevelQoSParameters.allocationRetentionPriority.pre_emptionCapability;
      S1AP_E_RAB_SETUP_REQ(message_p).e_rab_setup_params[i].qos.allocation_retention_priority.pre_emp_vulnerability =
        item_p->e_RABlevelQoSParameters.allocationRetentionPriority.pre_emptionVulnerability;
    } /* for i... */

    itti_send_msg_to_task(TASK_RRC_ENB, ue_desc_p->eNB_instance->instance, message_p);
  } else {
    return -1;
  }

  return 0;
}

static
int s1ap_eNB_handle_paging(uint32_t               assoc_id,
                           uint32_t               stream,
                           S1AP_S1AP_PDU_t       *pdu) {
  s1ap_eNB_mme_data_t   *mme_desc_p        = NULL;
  s1ap_eNB_instance_t   *s1ap_eNB_instance = NULL;
  MessageDef            *message_p         = NULL;
  S1AP_Paging_t         *container;
  S1AP_PagingIEs_t      *ie;
  DevAssert(pdu != NULL);
  container = &pdu->choice.initiatingMessage.value.choice.Paging;
  // received Paging Message from MME
  S1AP_DEBUG("[SCTP %d] Received Paging Message From MME\n",assoc_id);

  /* Paging procedure -> stream != 0 */
  if (stream == 0) {
    LOG_W(S1AP,"[SCTP %d] Received Paging procedure on stream (%d)\n",
          assoc_id, stream);
    return -1;
  }

  if ((mme_desc_p = s1ap_eNB_get_MME(NULL, assoc_id, 0)) == NULL) {
    S1AP_ERROR("[SCTP %d] Received Paging for non "
               "existing MME context\n", assoc_id);
    return -1;
  }

  s1ap_eNB_instance = mme_desc_p->s1ap_eNB_instance;

  if (s1ap_eNB_instance == NULL) {
    S1AP_ERROR("[SCTP %d] Received Paging for non existing MME context : s1ap_eNB_instance is NULL\n",
               assoc_id);
    return -1;
  }

  message_p = itti_alloc_new_message(TASK_S1AP, S1AP_PAGING_IND);
  /* convert S1AP_PagingIEs_t to s1ap_paging_ind_t */
  /* id-UEIdentityIndexValue : convert UE Identity Index value */
  S1AP_FIND_PROTOCOLIE_BY_ID(S1AP_PagingIEs_t, ie, container,
                             S1AP_ProtocolIE_ID_id_UEIdentityIndexValue, true);

  if (ie != NULL) { /* checked by macro but cppcheck doesn't see it */
    S1AP_PAGING_IND(message_p).ue_index_value  = BIT_STRING_to_uint32(&ie->value.choice.UEIdentityIndexValue);
    S1AP_DEBUG("[SCTP %d] Received Paging ue_index_value (%d)\n",
               assoc_id,(uint32_t)S1AP_PAGING_IND(message_p).ue_index_value);
    S1AP_PAGING_IND(message_p).ue_paging_identity.choice.s_tmsi.mme_code = 0;
    S1AP_PAGING_IND(message_p).ue_paging_identity.choice.s_tmsi.m_tmsi = 0;
  } else {
    return -1;
  }

  /* id-UEPagingID */
  S1AP_FIND_PROTOCOLIE_BY_ID(S1AP_PagingIEs_t, ie, container,
                             S1AP_ProtocolIE_ID_id_UEPagingID, true);

  if (ie != NULL) { /* checked by macro but cppcheck doesn't see it */
    /* convert UE Paging Identity */
    if (ie->value.choice.UEPagingID.present == S1AP_UEPagingID_PR_s_TMSI) {
      S1AP_PAGING_IND(message_p).ue_paging_identity.presenceMask = UE_PAGING_IDENTITY_s_tmsi;
      OCTET_STRING_TO_INT8(&ie->value.choice.UEPagingID.choice.s_TMSI.mMEC, S1AP_PAGING_IND(message_p).ue_paging_identity.choice.s_tmsi.mme_code);
      OCTET_STRING_TO_INT32(&ie->value.choice.UEPagingID.choice.s_TMSI.m_TMSI, S1AP_PAGING_IND(message_p).ue_paging_identity.choice.s_tmsi.m_tmsi);
    } else if (ie->value.choice.UEPagingID.present == S1AP_UEPagingID_PR_iMSI) {
      S1AP_PAGING_IND(message_p).ue_paging_identity.presenceMask = UE_PAGING_IDENTITY_imsi;
      S1AP_PAGING_IND(message_p).ue_paging_identity.choice.imsi.length = 0;

      for (int i = 0; i < ie->value.choice.UEPagingID.choice.iMSI.size; i++) {
        S1AP_PAGING_IND(message_p).ue_paging_identity.choice.imsi.buffer[2*i] = (uint8_t)(ie->value.choice.UEPagingID.choice.iMSI.buf[i] & 0x0F );
        S1AP_PAGING_IND(message_p).ue_paging_identity.choice.imsi.length++;
        S1AP_PAGING_IND(message_p).ue_paging_identity.choice.imsi.buffer[2*i+1] = (uint8_t)((ie->value.choice.UEPagingID.choice.iMSI.buf[i]>>4) & 0x0F);
        LOG_D(S1AP,"paging : i %d %d imsi %d %d \n",2*i,2*i+1,S1AP_PAGING_IND(message_p).ue_paging_identity.choice.imsi.buffer[2*i], S1AP_PAGING_IND(message_p).ue_paging_identity.choice.imsi.buffer[2*i+1]);

        if (S1AP_PAGING_IND(message_p).ue_paging_identity.choice.imsi.buffer[2*i+1] == 0x0F) {
          if(i != ie->value.choice.UEPagingID.choice.iMSI.size - 1) {
            /* invalid paging_p->uePagingID.choise.iMSI.buffer */
            S1AP_ERROR("[SCTP %d] Received Paging : uePagingID.choise.iMSI error(i %d 0x0F)\n", assoc_id,i);
            return -1;
          }
        } else {
          S1AP_PAGING_IND(message_p).ue_paging_identity.choice.imsi.length++;
        }
      } /* for i... */

      if (S1AP_PAGING_IND(message_p).ue_paging_identity.choice.imsi.length >= S1AP_IMSI_LENGTH) {
        /* invalid paging_p->uePagingID.choise.iMSI.size */
        S1AP_ERROR("[SCTP %d] Received Paging : uePagingID.choise.iMSI.size(%d) is over IMSI length(%d)\n", assoc_id, S1AP_PAGING_IND(message_p).ue_paging_identity.choice.imsi.length, S1AP_IMSI_LENGTH);
        return -1;
      }
    } else { /* of if (ie->value.choice.UEPagingID.present == S1AP_UEPagingID_PR_iMSI) */
      /* invalid paging_p->uePagingID.present */
      S1AP_ERROR("[SCTP %d] Received Paging : uePagingID.present(%d) is unknown\n", assoc_id, ie->value.choice.UEPagingID.present);
      return -1;
    }
  } else { /* of ie != NULL */
    return -1;
  }

  S1AP_PAGING_IND(message_p).paging_drx = PAGING_DRX_256;
  /* id-pagingDRX */
  S1AP_FIND_PROTOCOLIE_BY_ID(S1AP_PagingIEs_t, ie, container,
                             S1AP_ProtocolIE_ID_id_pagingDRX, false);

  /* optional */
  if (ie) {
    S1AP_PAGING_IND(message_p).paging_drx = ie->value.choice.PagingDRX;
  } else {
    S1AP_PAGING_IND(message_p).paging_drx = PAGING_DRX_256;
  }

  /* */
  S1AP_FIND_PROTOCOLIE_BY_ID(S1AP_PagingIEs_t, ie, container,
                             S1AP_ProtocolIE_ID_id_CNDomain, true);

  if (ie != NULL) { /* checked by macro but cppcheck doesn't see it */
    /* id-CNDomain : convert cnDomain */
    if (ie->value.choice.CNDomain == S1AP_CNDomain_ps) {
      S1AP_PAGING_IND(message_p).cn_domain = CN_DOMAIN_PS;
    } else if (ie->value.choice.CNDomain == S1AP_CNDomain_cs) {
      S1AP_PAGING_IND(message_p).cn_domain = CN_DOMAIN_CS;
    } else {
      /* invalid paging_p->cnDomain */
      S1AP_ERROR("[SCTP %d] Received Paging : cnDomain(%ld) is unknown\n", assoc_id, ie->value.choice.CNDomain);
      itti_free (ITTI_MSG_ORIGIN_ID(message_p), message_p);
      return -1;
    }
  } else {
    return -1;
  }

  memset (&S1AP_PAGING_IND(message_p).plmn_identity[0], 0, sizeof(plmn_identity_t)*256);
  memset (&S1AP_PAGING_IND(message_p).tac[0], 0, sizeof(int16_t)*256);
  S1AP_PAGING_IND(message_p).tai_size = 0;
  /* id-TAIList */
  S1AP_FIND_PROTOCOLIE_BY_ID(S1AP_PagingIEs_t, ie, container,
                             S1AP_ProtocolIE_ID_id_TAIList, true);

  if (ie != NULL) { /* checked by macro but cppcheck doesn't see it */
    S1AP_INFO("[SCTP %d] Received Paging taiList: count %d\n", assoc_id, ie->value.choice.TAIList.list.count);

    for (int i = 0; i < ie->value.choice.TAIList.list.count; i++) {
      S1AP_TAIItem_t *item_p;
      item_p = &(((S1AP_TAIItemIEs_t *)ie->value.choice.TAIList.list.array[i])->value.choice.TAIItem);
      TBCD_TO_MCC_MNC(&(item_p->tAI.pLMNidentity), S1AP_PAGING_IND(message_p).plmn_identity[i].mcc,
                      S1AP_PAGING_IND(message_p).plmn_identity[i].mnc,
                      S1AP_PAGING_IND(message_p).plmn_identity[i].mnc_digit_length);
      OCTET_STRING_TO_INT16(&(item_p->tAI.tAC), S1AP_PAGING_IND(message_p).tac[i]);
      S1AP_PAGING_IND(message_p).tai_size++;
      S1AP_DEBUG("[SCTP %d] Received Paging: MCC %d, MNC %d, TAC %d\n", assoc_id,
                 S1AP_PAGING_IND(message_p).plmn_identity[i].mcc,
                 S1AP_PAGING_IND(message_p).plmn_identity[i].mnc,
                 S1AP_PAGING_IND(message_p).tac[i]);
    }
  } else {
    return -1;
  }

  //paging parameter values
  S1AP_DEBUG("[SCTP %d] Received Paging parameters: ue_index_value %d  cn_domain %d paging_drx %d paging_priority %d\n",assoc_id,
             S1AP_PAGING_IND(message_p).ue_index_value, S1AP_PAGING_IND(message_p).cn_domain,
             S1AP_PAGING_IND(message_p).paging_drx, S1AP_PAGING_IND(message_p).paging_priority);
  S1AP_DEBUG("[SCTP %d] Received Paging parameters(ue): presenceMask %d  s_tmsi.m_tmsi %d s_tmsi.mme_code %d IMSI length %d (0-5) %d%d%d%d%d%d\n",assoc_id,
             S1AP_PAGING_IND(message_p).ue_paging_identity.presenceMask, S1AP_PAGING_IND(message_p).ue_paging_identity.choice.s_tmsi.m_tmsi,
             S1AP_PAGING_IND(message_p).ue_paging_identity.choice.s_tmsi.mme_code, S1AP_PAGING_IND(message_p).ue_paging_identity.choice.imsi.length,
             S1AP_PAGING_IND(message_p).ue_paging_identity.choice.imsi.buffer[0], S1AP_PAGING_IND(message_p).ue_paging_identity.choice.imsi.buffer[1],
             S1AP_PAGING_IND(message_p).ue_paging_identity.choice.imsi.buffer[2], S1AP_PAGING_IND(message_p).ue_paging_identity.choice.imsi.buffer[3],
             S1AP_PAGING_IND(message_p).ue_paging_identity.choice.imsi.buffer[4], S1AP_PAGING_IND(message_p).ue_paging_identity.choice.imsi.buffer[5]);
  /* send message to RRC */
  itti_send_msg_to_task(TASK_RRC_ENB, s1ap_eNB_instance->instance, message_p);
  return 0;
}

static
int s1ap_eNB_handle_e_rab_modify_request(uint32_t               assoc_id,
    uint32_t               stream,
    S1AP_S1AP_PDU_t       *pdu) {
  int i, nb_of_e_rabs_failed;
  s1ap_eNB_mme_data_t           *mme_desc_p       = NULL;
  s1ap_eNB_ue_context_t         *ue_desc_p        = NULL;
  MessageDef                    *message_p        = NULL;
  S1AP_E_RABModifyRequest_t     *container;
  S1AP_E_RABModifyRequestIEs_t  *ie;
  S1AP_ENB_UE_S1AP_ID_t         enb_ue_s1ap_id;
  S1AP_MME_UE_S1AP_ID_t         mme_ue_s1ap_id;
  DevAssert(pdu != NULL);
  container = &pdu->choice.initiatingMessage.value.choice.E_RABModifyRequest;

  if ((mme_desc_p = s1ap_eNB_get_MME(NULL, assoc_id, 0)) == NULL) {
    S1AP_ERROR("[SCTP %d] Received E-RAB modify request for non "
               "existing MME context\n", assoc_id);
    return -1;
  }

  /* id-MME-UE-S1AP-ID */
  S1AP_FIND_PROTOCOLIE_BY_ID(S1AP_E_RABModifyRequestIEs_t, ie, container,
                             S1AP_ProtocolIE_ID_id_MME_UE_S1AP_ID, true);

  if (ie != NULL) { /* checked by macro but cppcheck doesn't see it */
    mme_ue_s1ap_id = ie->value.choice.MME_UE_S1AP_ID;
  } else {
    return -1;
  }

  /* id-eNB-UE-S1AP-ID */
  S1AP_FIND_PROTOCOLIE_BY_ID(S1AP_E_RABModifyRequestIEs_t, ie, container,
                             S1AP_ProtocolIE_ID_id_eNB_UE_S1AP_ID, true);

  if (ie != NULL) { /* checked by macro but cppcheck doesn't see it */
    enb_ue_s1ap_id = ie->value.choice.ENB_UE_S1AP_ID;
  } else {
    return -1;
  }

  if ((ue_desc_p = s1ap_eNB_get_ue_context(mme_desc_p->s1ap_eNB_instance,
                   enb_ue_s1ap_id)) == NULL) {
    S1AP_ERROR("[SCTP %d] Received E-RAB modify request for non "
               "existing UE context 0x%06lx\n", assoc_id,
               enb_ue_s1ap_id);
    return -1;
  }

  /* E-RAB modify request = UE-related procedure -> stream != 0 */
  if (stream == 0) {
    S1AP_ERROR("[SCTP %d] Received UE-related procedure on stream (%d)\n",
               assoc_id, stream);
    return -1;
  }

  ue_desc_p->rx_stream = stream;

  if (ue_desc_p->mme_ue_s1ap_id != mme_ue_s1ap_id) {
    S1AP_WARN("UE context mme_ue_s1ap_id is different form that of the message (%d != %ld)",
              ue_desc_p->mme_ue_s1ap_id, mme_ue_s1ap_id);
    message_p = itti_alloc_new_message (TASK_RRC_ENB, S1AP_E_RAB_MODIFY_RESP);
    S1AP_E_RAB_MODIFY_RESP (message_p).eNB_ue_s1ap_id = enb_ue_s1ap_id;
    S1AP_FIND_PROTOCOLIE_BY_ID(S1AP_E_RABModifyRequestIEs_t, ie, container,
                               S1AP_ProtocolIE_ID_id_E_RABToBeModifiedListBearerModReq, true);

    if (ie != NULL) { /* checked by macro but cppcheck doesn't see it */
      for(nb_of_e_rabs_failed = 0; nb_of_e_rabs_failed < ie->value.choice.E_RABToBeModifiedListBearerModReq.list.count; nb_of_e_rabs_failed++) {
        S1AP_E_RABToBeModifiedItemBearerModReq_t *item_p;
        item_p = &(((S1AP_E_RABToBeModifiedItemBearerModReqIEs_t *)
                    ie->value.choice.E_RABToBeModifiedListBearerModReq.list.array[nb_of_e_rabs_failed])->value.choice.E_RABToBeModifiedItemBearerModReq);
        S1AP_E_RAB_MODIFY_RESP(message_p).e_rabs_failed[nb_of_e_rabs_failed].e_rab_id = item_p->e_RAB_ID;
        S1AP_E_RAB_MODIFY_RESP(message_p).e_rabs_failed[nb_of_e_rabs_failed].cause = S1AP_Cause_PR_radioNetwork;
        S1AP_E_RAB_MODIFY_RESP(message_p).e_rabs_failed[nb_of_e_rabs_failed].cause_value = S1AP_CauseRadioNetwork_unknown_mme_ue_s1ap_id;
      }
    } else {
      return -1;
    }

    S1AP_E_RAB_MODIFY_RESP(message_p).nb_of_e_rabs_failed = nb_of_e_rabs_failed;
    s1ap_eNB_e_rab_modify_resp(mme_desc_p->s1ap_eNB_instance->instance,
                               &S1AP_E_RAB_MODIFY_RESP(message_p));
    itti_free(TASK_RRC_ENB,message_p);
    message_p = NULL;
    return -1;
  }

  message_p        = itti_alloc_new_message(TASK_S1AP, S1AP_E_RAB_MODIFY_REQ);
  S1AP_E_RAB_MODIFY_REQ(message_p).ue_initial_id  = ue_desc_p->ue_initial_id;
  S1AP_E_RAB_MODIFY_REQ(message_p).mme_ue_s1ap_id  = mme_ue_s1ap_id;
  S1AP_E_RAB_MODIFY_REQ(message_p).eNB_ue_s1ap_id  = enb_ue_s1ap_id;
  /* id-E-RABToBeModifiedListBearerModReq */
  S1AP_FIND_PROTOCOLIE_BY_ID(S1AP_E_RABModifyRequestIEs_t, ie, container,
                             S1AP_ProtocolIE_ID_id_E_RABToBeModifiedListBearerModReq, true);

  if (ie != NULL) { /* checked by macro but cppcheck doesn't see it */
    S1AP_E_RAB_MODIFY_REQ(message_p).nb_e_rabs_tomodify =
      ie->value.choice.E_RABToBeModifiedListBearerModReq.list.count;

    for (i = 0; i < ie->value.choice.E_RABToBeModifiedListBearerModReq.list.count; i++) {
      S1AP_E_RABToBeModifiedItemBearerModReq_t *item_p;
      item_p = &(((S1AP_E_RABToBeModifiedItemBearerModReqIEs_t *)ie->value.choice.E_RABToBeModifiedListBearerModReq.list.array[i])->value.choice.E_RABToBeModifiedItemBearerModReq);
      S1AP_E_RAB_MODIFY_REQ(message_p).e_rab_modify_params[i].e_rab_id = item_p->e_RAB_ID;

      // check for the NAS PDU
      if (item_p->nAS_PDU.size > 0 ) {
        S1AP_E_RAB_MODIFY_REQ(message_p).e_rab_modify_params[i].nas_pdu.length = item_p->nAS_PDU.size;
        S1AP_E_RAB_MODIFY_REQ(message_p).e_rab_modify_params[i].nas_pdu.buffer = malloc(sizeof(uint8_t) * item_p->nAS_PDU.size);
        memcpy(S1AP_E_RAB_MODIFY_REQ(message_p).e_rab_modify_params[i].nas_pdu.buffer,
               item_p->nAS_PDU.buf, item_p->nAS_PDU.size);
      } else {
        S1AP_E_RAB_MODIFY_REQ(message_p).e_rab_modify_params[i].nas_pdu.length = 0;
        S1AP_E_RAB_MODIFY_REQ(message_p).e_rab_modify_params[i].nas_pdu.buffer = NULL;
        continue;
      }

      /* Set the QOS informations */
      S1AP_E_RAB_MODIFY_REQ(message_p).e_rab_modify_params[i].qos.qci = item_p->e_RABLevelQoSParameters.qCI;
      S1AP_E_RAB_MODIFY_REQ(message_p).e_rab_modify_params[i].qos.allocation_retention_priority.priority_level =
        item_p->e_RABLevelQoSParameters.allocationRetentionPriority.priorityLevel;
      S1AP_E_RAB_MODIFY_REQ(message_p).e_rab_modify_params[i].qos.allocation_retention_priority.pre_emp_capability =
        item_p->e_RABLevelQoSParameters.allocationRetentionPriority.pre_emptionCapability;
      S1AP_E_RAB_MODIFY_REQ(message_p).e_rab_modify_params[i].qos.allocation_retention_priority.pre_emp_vulnerability =
        item_p->e_RABLevelQoSParameters.allocationRetentionPriority.pre_emptionVulnerability;
    }

    itti_send_msg_to_task(TASK_RRC_ENB, ue_desc_p->eNB_instance->instance, message_p);
  } else { /* of if (ie != NULL)*/
    return -1;
  }

  return 0;
}
// handle e-rab release command and send it to rrc_end
static
int s1ap_eNB_handle_e_rab_release_command(uint32_t               assoc_id,
    uint32_t               stream,
    S1AP_S1AP_PDU_t       *pdu) {
  int i;
  s1ap_eNB_mme_data_t   *mme_desc_p       = NULL;
  s1ap_eNB_ue_context_t *ue_desc_p        = NULL;
  MessageDef            *message_p        = NULL;
  S1AP_E_RABReleaseCommand_t     *container;
  S1AP_E_RABReleaseCommandIEs_t  *ie;
  S1AP_ENB_UE_S1AP_ID_t           enb_ue_s1ap_id;
  S1AP_MME_UE_S1AP_ID_t           mme_ue_s1ap_id;
  DevAssert(pdu != NULL);
  container = &pdu->choice.initiatingMessage.value.choice.E_RABReleaseCommand;

  if ((mme_desc_p = s1ap_eNB_get_MME(NULL, assoc_id, 0)) == NULL) {
    S1AP_ERROR("[SCTP %d] Received E-RAB release command for non existing MME context\n", assoc_id);
    return -1;
  }


  /* id-MME-UE-S1AP-ID */
  S1AP_FIND_PROTOCOLIE_BY_ID(S1AP_E_RABReleaseCommandIEs_t, ie, container,
                             S1AP_ProtocolIE_ID_id_MME_UE_S1AP_ID, true);

  if (ie != NULL) { /* checked by macro but cppcheck doesn't see it */
    mme_ue_s1ap_id = ie->value.choice.MME_UE_S1AP_ID;
  } else {
    return -1;
  }

  /* id-eNB-UE-S1AP-ID */
  S1AP_FIND_PROTOCOLIE_BY_ID(S1AP_E_RABReleaseCommandIEs_t, ie, container,
                             S1AP_ProtocolIE_ID_id_eNB_UE_S1AP_ID, true);

  if (ie != NULL) { /* checked by macro but cppcheck doesn't see it */
    enb_ue_s1ap_id = ie->value.choice.ENB_UE_S1AP_ID;
  } else {
    return -1;
  }

  if ((ue_desc_p = s1ap_eNB_get_ue_context(mme_desc_p->s1ap_eNB_instance,
                   enb_ue_s1ap_id)) == NULL) {
    S1AP_ERROR("[SCTP %d] Received E-RAB release command for non existing UE context 0x%06lx\n", assoc_id,
               ie->value.choice.ENB_UE_S1AP_ID);
    return -1;
  }

  /* Initial context request = UE-related procedure -> stream != 0 */
  if (stream == 0) {
    S1AP_ERROR("[SCTP %d] Received UE-related procedure on stream (%d)\n",
               assoc_id, stream);
    return -1;
  }

  ue_desc_p->rx_stream = stream;

  if (ue_desc_p->mme_ue_s1ap_id != mme_ue_s1ap_id) {
    S1AP_WARN("UE context mme_ue_s1ap_id is different form that of the message (%d != %ld)",
              ue_desc_p->mme_ue_s1ap_id, mme_ue_s1ap_id);
  }

  S1AP_DEBUG("[SCTP %d] Received E-RAB release command for eNB_UE_S1AP_ID %ld mme_ue_s1ap_id %ld\n",
             assoc_id, enb_ue_s1ap_id, mme_ue_s1ap_id);
  message_p = itti_alloc_new_message(TASK_S1AP, S1AP_E_RAB_RELEASE_COMMAND);
  S1AP_E_RAB_RELEASE_COMMAND(message_p).eNB_ue_s1ap_id = enb_ue_s1ap_id;
  S1AP_E_RAB_RELEASE_COMMAND(message_p).mme_ue_s1ap_id = mme_ue_s1ap_id;
  /* id-NAS-PDU */
  S1AP_FIND_PROTOCOLIE_BY_ID(S1AP_E_RABReleaseCommandIEs_t, ie, container,
                             S1AP_ProtocolIE_ID_id_NAS_PDU, false);

  if(ie && ie->value.choice.NAS_PDU.size > 0) {
    S1AP_E_RAB_RELEASE_COMMAND(message_p).nas_pdu.length = ie->value.choice.NAS_PDU.size;
    S1AP_E_RAB_RELEASE_COMMAND(message_p).nas_pdu.buffer =
      malloc(sizeof(uint8_t) * ie->value.choice.NAS_PDU.size);
    memcpy(S1AP_E_RAB_RELEASE_COMMAND(message_p).nas_pdu.buffer,
           ie->value.choice.NAS_PDU.buf,
           ie->value.choice.NAS_PDU.size);
  } else {
    S1AP_E_RAB_RELEASE_COMMAND(message_p).nas_pdu.length = 0;
    S1AP_E_RAB_RELEASE_COMMAND(message_p).nas_pdu.buffer = NULL;
  }

  /* id-E-RABToBeReleasedList */
  S1AP_FIND_PROTOCOLIE_BY_ID(S1AP_E_RABReleaseCommandIEs_t, ie, container,
                             S1AP_ProtocolIE_ID_id_E_RABToBeReleasedList, true);

  if (ie != NULL) { /* checked by macro but cppcheck doesn't see it */
    S1AP_E_RAB_RELEASE_COMMAND(message_p).nb_e_rabs_torelease = ie->value.choice.E_RABList.list.count;

    for (i = 0; i < ie->value.choice.E_RABList.list.count; i++) {
      S1AP_E_RABItem_t *item_p;
      item_p = &(((S1AP_E_RABItemIEs_t *)ie->value.choice.E_RABList.list.array[i])->value.choice.E_RABItem);
      S1AP_E_RAB_RELEASE_COMMAND(message_p).e_rab_release_params[i].e_rab_id = item_p->e_RAB_ID;
      S1AP_DEBUG("[SCTP] Received E-RAB release command for e-rab id %ld\n", item_p->e_RAB_ID);
    }
  } else {
    return -1;
  }

  itti_send_msg_to_task(TASK_RRC_ENB, ue_desc_p->eNB_instance->instance, message_p);
  return 0;
}

static
int s1ap_eNB_handle_s1_path_switch_request_ack(uint32_t               assoc_id,
    uint32_t               stream,
    S1AP_S1AP_PDU_t       *pdu) {
  s1ap_eNB_mme_data_t   *mme_desc_p       = NULL;
  s1ap_eNB_ue_context_t *ue_desc_p        = NULL;
  MessageDef            *message_p        = NULL;
  S1AP_PathSwitchRequestAcknowledge_t *pathSwitchRequestAcknowledge;
  S1AP_PathSwitchRequestAcknowledgeIEs_t *ie;
  S1AP_E_RABToBeSwitchedULItemIEs_t *s1ap_E_RABToBeSwitchedULItemIEs;
  S1AP_E_RABToBeSwitchedULItem_t *s1ap_E_RABToBeSwitchedULItem;
  S1AP_E_RABItemIEs_t  *e_RABItemIEs;
  S1AP_E_RABItem_t     *e_RABItem;
  DevAssert(pdu != NULL);
  pathSwitchRequestAcknowledge = &pdu->choice.successfulOutcome.value.choice.PathSwitchRequestAcknowledge;

  /* Path Switch request == UE-related procedure -> stream !=0 */
  if (stream == 0) {
    S1AP_ERROR("[SCTP %d] Received s1 path switch request ack on stream (%d)\n",
               assoc_id, stream);
    //return -1;
  }

  if ((mme_desc_p = s1ap_eNB_get_MME(NULL, assoc_id, 0)) == NULL) {
    S1AP_ERROR("[SCTP %d] Received S1 path switch request ack for non existing "
               "MME context\n", assoc_id);
    return -1;
  }

  // send a message to RRC
  message_p        = itti_alloc_new_message(TASK_S1AP, S1AP_PATH_SWITCH_REQ_ACK);
  /* mandatory */
  S1AP_FIND_PROTOCOLIE_BY_ID(S1AP_PathSwitchRequestAcknowledgeIEs_t, ie, pathSwitchRequestAcknowledge,
                             S1AP_ProtocolIE_ID_id_eNB_UE_S1AP_ID, true);
  if (ie == NULL) {
    S1AP_ERROR("[SCTP %d] Received path switch request ack for non "
               "ie context is NULL\n", assoc_id);
    return -1;
  }

  S1AP_PATH_SWITCH_REQ_ACK(message_p).eNB_ue_s1ap_id = ie->value.choice.ENB_UE_S1AP_ID;

  if ((ue_desc_p = s1ap_eNB_get_ue_context(mme_desc_p->s1ap_eNB_instance,
                   ie->value.choice.ENB_UE_S1AP_ID)) == NULL) {
    S1AP_ERROR("[SCTP %d] Received path switch request ack for non "
               "existing UE context 0x%06lx\n", assoc_id,
               ie->value.choice.ENB_UE_S1AP_ID);
    itti_free(ITTI_MSG_ORIGIN_ID(message_p), message_p);
    return -1;
  }

  S1AP_PATH_SWITCH_REQ_ACK(message_p).ue_initial_id  = ue_desc_p->ue_initial_id;
  /* mandatory */
  S1AP_FIND_PROTOCOLIE_BY_ID(S1AP_PathSwitchRequestAcknowledgeIEs_t, ie, pathSwitchRequestAcknowledge,
                             S1AP_ProtocolIE_ID_id_MME_UE_S1AP_ID, true);

  if (ie == NULL) {
    S1AP_ERROR("[SCTP %d] Received path switch request ack for non "
               "ie context is NULL\n", assoc_id);
    return -1;
  }

  S1AP_PATH_SWITCH_REQ_ACK(message_p).mme_ue_s1ap_id = ie->value.choice.MME_UE_S1AP_ID;

  if ( ue_desc_p->mme_ue_s1ap_id != ie->value.choice.MME_UE_S1AP_ID) {
    S1AP_WARN("UE context mme_ue_s1ap_id is different form that of the message (%d != %ld)",
              ue_desc_p->mme_ue_s1ap_id, ie->value.choice.MME_UE_S1AP_ID);
  }

  /* mandatory */
  S1AP_FIND_PROTOCOLIE_BY_ID(S1AP_PathSwitchRequestAcknowledgeIEs_t, ie, pathSwitchRequestAcknowledge,
                             S1AP_ProtocolIE_ID_id_SecurityContext, true);

  if (ie == NULL) {
    S1AP_ERROR("[SCTP %d] Received path switch request ack for non "
               "ie context is NULL\n", assoc_id);
    return -1;
  }

  S1AP_PATH_SWITCH_REQ_ACK(message_p).next_hop_chain_count =
    ie->value.choice.SecurityContext.nextHopChainingCount;
  memcpy(&S1AP_PATH_SWITCH_REQ_ACK(message_p).next_security_key,
         ie->value.choice.SecurityContext.nextHopParameter.buf,
         ie->value.choice.SecurityContext.nextHopParameter.size);
  /* optional */
  S1AP_FIND_PROTOCOLIE_BY_ID(S1AP_PathSwitchRequestAcknowledgeIEs_t, ie, pathSwitchRequestAcknowledge,
                             S1AP_ProtocolIE_ID_id_uEaggregateMaximumBitrate, false);

  if (ie) {
    OCTET_STRING_TO_INT32 (
      &ie->value.choice.UEAggregateMaximumBitrate.uEaggregateMaximumBitRateUL,
      S1AP_PATH_SWITCH_REQ_ACK(message_p).ue_ambr.br_ul
    );
    OCTET_STRING_TO_INT32 (
      &ie->value.choice.UEAggregateMaximumBitrate.uEaggregateMaximumBitRateDL,
      S1AP_PATH_SWITCH_REQ_ACK(message_p).ue_ambr.br_dl
    );
  } else {
    S1AP_WARN("UEAggregateMaximumBitrate not supported\n");
    S1AP_PATH_SWITCH_REQ_ACK(message_p).ue_ambr.br_ul = 0;
    S1AP_PATH_SWITCH_REQ_ACK(message_p).ue_ambr.br_dl = 0;
  }

  /* optional */
  S1AP_FIND_PROTOCOLIE_BY_ID(S1AP_PathSwitchRequestAcknowledgeIEs_t, ie, pathSwitchRequestAcknowledge,
                             S1AP_ProtocolIE_ID_id_E_RABToBeSwitchedULList, false);

  if (ie) {
    S1AP_PATH_SWITCH_REQ_ACK(message_p).nb_e_rabs_tobeswitched = ie->value.choice.E_RABToBeSwitchedULList.list.count;

    for (int i = 0; i < ie->value.choice.E_RABToBeSwitchedULList.list.count; i++) {
      s1ap_E_RABToBeSwitchedULItemIEs = (S1AP_E_RABToBeSwitchedULItemIEs_t *)ie->value.choice.E_RABToBeSwitchedULList.list.array[i];
      s1ap_E_RABToBeSwitchedULItem = &s1ap_E_RABToBeSwitchedULItemIEs->value.choice.E_RABToBeSwitchedULItem;
      S1AP_PATH_SWITCH_REQ_ACK (message_p).e_rabs_tobeswitched[i].e_rab_id = s1ap_E_RABToBeSwitchedULItem->e_RAB_ID;
      memcpy(S1AP_PATH_SWITCH_REQ_ACK (message_p).e_rabs_tobeswitched[i].sgw_addr.buffer,
             s1ap_E_RABToBeSwitchedULItem->transportLayerAddress.buf, s1ap_E_RABToBeSwitchedULItem->transportLayerAddress.size);
      S1AP_PATH_SWITCH_REQ_ACK (message_p).e_rabs_tobeswitched[i].sgw_addr.length =
        s1ap_E_RABToBeSwitchedULItem->transportLayerAddress.size * 8 - s1ap_E_RABToBeSwitchedULItem->transportLayerAddress.bits_unused;
      OCTET_STRING_TO_INT32(&s1ap_E_RABToBeSwitchedULItem->gTP_TEID,
                            S1AP_PATH_SWITCH_REQ_ACK (message_p).e_rabs_tobeswitched[i].gtp_teid);
    }
  } else {
    S1AP_WARN("E_RABToBeSwitchedULList not supported\n");
    S1AP_PATH_SWITCH_REQ_ACK(message_p).nb_e_rabs_tobeswitched = 0;
  }

  /* optional */
  S1AP_FIND_PROTOCOLIE_BY_ID(S1AP_PathSwitchRequestAcknowledgeIEs_t, ie, pathSwitchRequestAcknowledge,
                             S1AP_ProtocolIE_ID_id_E_RABToBeReleasedList, false);

  if (ie) {
    S1AP_PATH_SWITCH_REQ_ACK(message_p).nb_e_rabs_tobereleased = ie->value.choice.E_RABList.list.count;

    for (int i = 0; i < ie->value.choice.E_RABList.list.count; i++) {
      e_RABItemIEs = (S1AP_E_RABItemIEs_t *)ie->value.choice.E_RABList.list.array[i];
      e_RABItem =  &e_RABItemIEs->value.choice.E_RABItem;
      S1AP_PATH_SWITCH_REQ_ACK (message_p).e_rabs_tobereleased[i].e_rab_id = e_RABItem->e_RAB_ID;
    }
  } else {
    S1AP_WARN("E_RABToBeReleasedList not supported\n");
    S1AP_PATH_SWITCH_REQ_ACK(message_p).nb_e_rabs_tobereleased = 0;
  }

  /* optional */
  S1AP_FIND_PROTOCOLIE_BY_ID(S1AP_PathSwitchRequestAcknowledgeIEs_t, ie, pathSwitchRequestAcknowledge,
                             S1AP_ProtocolIE_ID_id_CriticalityDiagnostics, false);

  if(!ie) {
    S1AP_WARN("Critical Diagnostic not supported\n");
  }

  /* optional */
  S1AP_FIND_PROTOCOLIE_BY_ID(S1AP_PathSwitchRequestAcknowledgeIEs_t, ie, pathSwitchRequestAcknowledge,
                             S1AP_ProtocolIE_ID_id_MME_UE_S1AP_ID_2, false);

  if(!ie) {
    S1AP_WARN("MME_UE_S1AP_ID_2 flag not supported\n");
  }

  // TODO continue
  itti_send_msg_to_task(TASK_RRC_ENB, ue_desc_p->eNB_instance->instance, message_p);
  return 0;
}

static
int s1ap_eNB_handle_s1_path_switch_request_failure(uint32_t               assoc_id,
    uint32_t               stream,
    S1AP_S1AP_PDU_t       *pdu) {
  s1ap_eNB_mme_data_t   *mme_desc_p       = NULL;
  S1AP_PathSwitchRequestFailure_t    *pathSwitchRequestFailure;
  S1AP_PathSwitchRequestFailureIEs_t *ie;
  DevAssert(pdu != NULL);
  pathSwitchRequestFailure = &pdu->choice.unsuccessfulOutcome.value.choice.PathSwitchRequestFailure;

  if (stream != 0) {
    S1AP_ERROR("[SCTP %d] Received s1 path switch request failure on stream != 0 (%d)\n",
               assoc_id, stream);
    return -1;
  }

  if ((mme_desc_p = s1ap_eNB_get_MME(NULL, assoc_id, 0)) == NULL) {
    S1AP_ERROR("[SCTP %d] Received S1 path switch request failure for non existing "
               "MME context\n", assoc_id);
    return -1;
  }

  S1AP_FIND_PROTOCOLIE_BY_ID(S1AP_PathSwitchRequestFailureIEs_t, ie, pathSwitchRequestFailure,
                             S1AP_ProtocolIE_ID_id_Cause, true);

  if (ie == NULL) {
    S1AP_ERROR("[SCTP %d] Received S1 path switch request failure for non existing "
               "ie context is NULL\n", assoc_id);
    return -1;
  }

  switch(ie->value.choice.Cause.present) {
    case S1AP_Cause_PR_NOTHING:
      S1AP_WARN("Received S1 Error indication cause NOTHING\n");
      break;

    case S1AP_Cause_PR_radioNetwork:
      S1AP_WARN("Radio Network Layer Cause Failure\n");
      break;

    case S1AP_Cause_PR_transport:
      S1AP_WARN("Transport Layer Cause Failure\n");
      break;

    case S1AP_Cause_PR_nas:
      S1AP_WARN("NAS Cause Failure\n");
      break;

    case S1AP_Cause_PR_misc:
      S1AP_WARN("Miscelaneous Cause Failure\n");
      break;

    default:
      S1AP_WARN("Received an unknown S1 Error indication cause\n");
      break;
  }

  S1AP_FIND_PROTOCOLIE_BY_ID(S1AP_PathSwitchRequestFailureIEs_t, ie, pathSwitchRequestFailure,
                             S1AP_ProtocolIE_ID_id_CriticalityDiagnostics, false);

  if(!ie) {
    S1AP_WARN("Critical Diagnostic not supported\n");
  }

  // TODO continue
  return 0;
}

static
int s1ap_eNB_handle_s1_ENDC_e_rab_modification_confirm(uint32_t               assoc_id,
    uint32_t               stream,
    S1AP_S1AP_PDU_t       *pdu){

<<<<<<< HEAD
	LOG_W(S1AP, "Implementation of S1AP E-RAB Modification confirm handler is pending...\n");
=======
	LOG_I(S1AP, "Received S1AP E-RAB Modification confirm message \n");
>>>>>>> 40141270
	return 0;
}
<|MERGE_RESOLUTION|>--- conflicted
+++ resolved
@@ -1736,10 +1736,6 @@
     uint32_t               stream,
     S1AP_S1AP_PDU_t       *pdu){
 
-<<<<<<< HEAD
-	LOG_W(S1AP, "Implementation of S1AP E-RAB Modification confirm handler is pending...\n");
-=======
 	LOG_I(S1AP, "Received S1AP E-RAB Modification confirm message \n");
->>>>>>> 40141270
 	return 0;
 }
