/*
 * Licensed to the OpenAirInterface (OAI) Software Alliance under one or more
 * contributor license agreements.  See the NOTICE file distributed with
 * this work for additional information regarding copyright ownership.
 * The OpenAirInterface Software Alliance licenses this file to You under
 * the OAI Public License, Version 1.1  (the "License"); you may not use this file
 * except in compliance with the License.
 * You may obtain a copy of the License at
 *
 *      http://www.openairinterface.org/?page_id=698
 *
 * Unless required by applicable law or agreed to in writing, software
 * distributed under the License is distributed on an "AS IS" BASIS,
 * WITHOUT WARRANTIES OR CONDITIONS OF ANY KIND, either express or implied.
 * See the License for the specific language governing permissions and
 * limitations under the License.
 *-------------------------------------------------------------------------------
 * For more information about the OpenAirInterface (OAI) Software Alliance:
 *      contact@openairinterface.org
 */

/*! \file s1ap_eNB.c
 * \brief S1AP eNB task
 * \author  S. Roux and Navid Nikaein
 * \date 2010 - 2015
 * \email: navid.nikaein@eurecom.fr
 * \version 1.0
 * @ingroup _s1ap
 */

#include <pthread.h>
#include <stdio.h>
#include <stdlib.h>
#include <stdint.h>
#include <crypt.h>

#include "tree.h"
#include "queue.h"

#include "intertask_interface.h"

#include "s1ap_eNB_default_values.h"

#include "s1ap_common.h"

#include "s1ap_eNB_defs.h"
#include "s1ap_eNB.h"
#include "s1ap_eNB_encoder.h"
#include "s1ap_eNB_handlers.h"
#include "s1ap_eNB_nnsf.h"

#include "s1ap_eNB_nas_procedures.h"
#include "s1ap_eNB_management_procedures.h"
#include "s1ap_eNB_context_management_procedures.h"

#include "s1ap_eNB_itti_messaging.h"

#include "s1ap_eNB_ue_context.h" // test, to be removed
#include "msc.h"

#include "assertions.h"
#include "conversions.h"
#if defined(TEST_S1C_MME)
#include "oaisim_mme_test_s1c.h"
#endif

s1ap_eNB_config_t s1ap_config;

static int s1ap_eNB_generate_s1_setup_request(
  s1ap_eNB_instance_t *instance_p, s1ap_eNB_mme_data_t *s1ap_mme_data_p);


void s1ap_eNB_handle_register_eNB(instance_t instance, s1ap_register_enb_req_t *s1ap_register_eNB);

void s1ap_eNB_handle_sctp_association_resp(instance_t instance, sctp_new_association_resp_t *sctp_new_association_resp);

uint32_t s1ap_generate_eNB_id(void)
{
  char    *out;
  char     hostname[50];
  int      ret;
  uint32_t eNB_id;
  /* Retrieve the host name */
  ret = gethostname(hostname, sizeof(hostname));
  DevAssert(ret == 0);
  out = crypt(hostname, "eurecom");
  DevAssert(out != NULL);
  eNB_id = ((out[0] << 24) | (out[1] << 16) | (out[2] << 8) | out[3]);
  return eNB_id;
}

static void s1ap_eNB_register_mme(s1ap_eNB_instance_t *instance_p,
                                  net_ip_address_t    *mme_ip_address,
                                  net_ip_address_t    *local_ip_addr,
                                  uint16_t             in_streams,
                                  uint16_t             out_streams)
{
  MessageDef                 *message_p                   = NULL;
  sctp_new_association_req_t *sctp_new_association_req_p  = NULL;
  s1ap_eNB_mme_data_t        *s1ap_mme_data_p             = NULL;
  struct s1ap_eNB_mme_data_s *mme                         = NULL;
<<<<<<< HEAD
=======

>>>>>>> 35ff6111
  DevAssert(instance_p != NULL);
  DevAssert(mme_ip_address != NULL);
  message_p = itti_alloc_new_message(TASK_S1AP, SCTP_NEW_ASSOCIATION_REQ);
  sctp_new_association_req_p = &message_p->ittiMsg.sctp_new_association_req;
  sctp_new_association_req_p->port = S1AP_PORT_NUMBER;
  sctp_new_association_req_p->ppid = S1AP_SCTP_PPID;
  sctp_new_association_req_p->in_streams  = in_streams;
  sctp_new_association_req_p->out_streams = out_streams;
  memcpy(&sctp_new_association_req_p->remote_address,
         mme_ip_address,
         sizeof(*mme_ip_address));
  memcpy(&sctp_new_association_req_p->local_address,
         local_ip_addr,
         sizeof(*local_ip_addr));
<<<<<<< HEAD
  S1AP_INFO("[eNB %d] check the mme registration state\n",instance_p->instance);
  mme = s1ap_eNB_get_MME_from_instance(instance_p);

  if ( mme == NULL ) {
    /* Create new MME descriptor */
    s1ap_mme_data_p = calloc(1, sizeof(*s1ap_mme_data_p));
    DevAssert(s1ap_mme_data_p != NULL);
    s1ap_mme_data_p->cnx_id                = s1ap_eNB_fetch_add_global_cnx_id();
    sctp_new_association_req_p->ulp_cnx_id = s1ap_mme_data_p->cnx_id;
    s1ap_mme_data_p->assoc_id          = -1;
    s1ap_mme_data_p->s1ap_eNB_instance = instance_p;
    STAILQ_INIT(&s1ap_mme_data_p->served_gummei);
=======

  S1AP_INFO("[eNB %d] check the mme registration state\n",instance_p->instance);

  mme = s1ap_eNB_get_MME_from_instance(instance_p);

  if ( mme == NULL ) {

    /* Create new MME descriptor */
    s1ap_mme_data_p = calloc(1, sizeof(*s1ap_mme_data_p));
    DevAssert(s1ap_mme_data_p != NULL);

    s1ap_mme_data_p->cnx_id                = s1ap_eNB_fetch_add_global_cnx_id();
    sctp_new_association_req_p->ulp_cnx_id = s1ap_mme_data_p->cnx_id;

    s1ap_mme_data_p->assoc_id          = -1;
    s1ap_mme_data_p->s1ap_eNB_instance = instance_p;

    STAILQ_INIT(&s1ap_mme_data_p->served_gummei);

>>>>>>> 35ff6111
    /* Insert the new descriptor in list of known MME
     * but not yet associated.
     */
    RB_INSERT(s1ap_mme_map, &instance_p->s1ap_mme_head, s1ap_mme_data_p);
    s1ap_mme_data_p->state = S1AP_ENB_STATE_WAITING;
    instance_p->s1ap_mme_nb ++;
    instance_p->s1ap_mme_pending_nb ++;
  } else if (mme->state == S1AP_ENB_STATE_WAITING) {
    instance_p->s1ap_mme_pending_nb ++;
    sctp_new_association_req_p->ulp_cnx_id = mme->cnx_id;
    S1AP_INFO("[eNB %d] MME already registered, retrive the data (state %d, cnx %d, mme_nb %d, mme_pending_nb %d)\n",
              instance_p->instance,
              mme->state, mme->cnx_id,
              instance_p->s1ap_mme_nb, instance_p->s1ap_mme_pending_nb);
<<<<<<< HEAD
=======

>>>>>>> 35ff6111
    /*s1ap_mme_data_p->cnx_id                = mme->cnx_id;
    sctp_new_association_req_p->ulp_cnx_id = mme->cnx_id;

    s1ap_mme_data_p->assoc_id          = -1;
    s1ap_mme_data_p->s1ap_eNB_instance = instance_p;
    */
  } else {
    S1AP_WARN("[eNB %d] MME already registered but not in the waiting state, retrive the data (state %d, cnx %d, mme_nb %d, mme_pending_nb %d)\n",
              instance_p->instance,
              mme->state, mme->cnx_id,
              instance_p->s1ap_mme_nb, instance_p->s1ap_mme_pending_nb);
  }

  itti_send_msg_to_task(TASK_SCTP, instance_p->instance, message_p);
}


void s1ap_eNB_handle_register_eNB(instance_t instance, s1ap_register_enb_req_t *s1ap_register_eNB)
{
  s1ap_eNB_instance_t *new_instance;
  uint8_t index;
  DevAssert(s1ap_register_eNB != NULL);
  /* Look if the provided instance already exists */
  new_instance = s1ap_eNB_get_instance(instance);

  if (new_instance != NULL) {
    /* Checks if it is a retry on the same eNB */
    DevCheck(new_instance->eNB_id == s1ap_register_eNB->eNB_id, new_instance->eNB_id, s1ap_register_eNB->eNB_id, 0);
    DevCheck(new_instance->cell_type == s1ap_register_eNB->cell_type, new_instance->cell_type, s1ap_register_eNB->cell_type, 0);
    DevCheck(new_instance->tac == s1ap_register_eNB->tac, new_instance->tac, s1ap_register_eNB->tac, 0);
    DevCheck(new_instance->mcc == s1ap_register_eNB->mcc, new_instance->mcc, s1ap_register_eNB->mcc, 0);
    DevCheck(new_instance->mnc == s1ap_register_eNB->mnc, new_instance->mnc, s1ap_register_eNB->mnc, 0);
    DevCheck(new_instance->mnc_digit_length == s1ap_register_eNB->mnc_digit_length, new_instance->mnc_digit_length, s1ap_register_eNB->mnc_digit_length, 0);
    DevCheck(new_instance->default_drx == s1ap_register_eNB->default_drx, new_instance->default_drx, s1ap_register_eNB->default_drx, 0);
  } else {
    new_instance = calloc(1, sizeof(s1ap_eNB_instance_t));
    DevAssert(new_instance != NULL);
    RB_INIT(&new_instance->s1ap_ue_head);
    RB_INIT(&new_instance->s1ap_mme_head);
    /* Copy usefull parameters */
    new_instance->instance         = instance;
    new_instance->eNB_name         = s1ap_register_eNB->eNB_name;
    new_instance->eNB_id           = s1ap_register_eNB->eNB_id;
    new_instance->cell_type        = s1ap_register_eNB->cell_type;
    new_instance->tac              = s1ap_register_eNB->tac;
    new_instance->mcc              = s1ap_register_eNB->mcc;
    new_instance->mnc              = s1ap_register_eNB->mnc;
    new_instance->mnc_digit_length = s1ap_register_eNB->mnc_digit_length;
    new_instance->default_drx      = s1ap_register_eNB->default_drx;
    /* Add the new instance to the list of eNB (meaningfull in virtual mode) */
    s1ap_eNB_insert_new_instance(new_instance);
    S1AP_INFO("Registered new eNB[%d] and %s eNB id %u\n",
              instance,
              s1ap_register_eNB->cell_type == CELL_MACRO_ENB ? "macro" : "home",
              s1ap_register_eNB->eNB_id);
  }

  DevCheck(s1ap_register_eNB->nb_mme <= S1AP_MAX_NB_MME_IP_ADDRESS,
           S1AP_MAX_NB_MME_IP_ADDRESS, s1ap_register_eNB->nb_mme, 0);

  /* Trying to connect to provided list of MME ip address */
  for (index = 0; index < s1ap_register_eNB->nb_mme; index++) {
    s1ap_eNB_register_mme(new_instance,
                          &s1ap_register_eNB->mme_ip_address[index],
                          &s1ap_register_eNB->enb_ip_address,
                          s1ap_register_eNB->sctp_in_streams,
                          s1ap_register_eNB->sctp_out_streams);
  }
}

void s1ap_eNB_handle_sctp_association_resp(instance_t instance, sctp_new_association_resp_t *sctp_new_association_resp)
{
  s1ap_eNB_instance_t *instance_p;
  s1ap_eNB_mme_data_t *s1ap_mme_data_p;
  DevAssert(sctp_new_association_resp != NULL);
  instance_p = s1ap_eNB_get_instance(instance);
  DevAssert(instance_p != NULL);
  s1ap_mme_data_p = s1ap_eNB_get_MME(instance_p, -1,
                                     sctp_new_association_resp->ulp_cnx_id);
  DevAssert(s1ap_mme_data_p != NULL);

  if (sctp_new_association_resp->sctp_state != SCTP_STATE_ESTABLISHED) {
    S1AP_WARN("Received unsuccessful result for SCTP association (%u), instance %d, cnx_id %u\n",
              sctp_new_association_resp->sctp_state,
              instance,
              sctp_new_association_resp->ulp_cnx_id);
    s1ap_handle_s1_setup_message(s1ap_mme_data_p, sctp_new_association_resp->sctp_state == SCTP_STATE_SHUTDOWN);
    return;
  }

  /* Update parameters */
  s1ap_mme_data_p->assoc_id    = sctp_new_association_resp->assoc_id;
  s1ap_mme_data_p->in_streams  = sctp_new_association_resp->in_streams;
  s1ap_mme_data_p->out_streams = sctp_new_association_resp->out_streams;
  /* Prepare new S1 Setup Request */
  s1ap_eNB_generate_s1_setup_request(instance_p, s1ap_mme_data_p);
}

static
void s1ap_eNB_handle_sctp_data_ind(sctp_data_ind_t *sctp_data_ind)
{
  int result;
  DevAssert(sctp_data_ind != NULL);
#if defined(TEST_S1C_MME)
  mme_test_s1_notify_sctp_data_ind(sctp_data_ind->assoc_id, sctp_data_ind->stream,
                                   sctp_data_ind->buffer, sctp_data_ind->buffer_length);
#else
  s1ap_eNB_handle_message(sctp_data_ind->assoc_id, sctp_data_ind->stream,
                          sctp_data_ind->buffer, sctp_data_ind->buffer_length);
#endif
  result = itti_free(TASK_UNKNOWN, sctp_data_ind->buffer);
  AssertFatal (result == EXIT_SUCCESS, "Failed to free memory (%d)!\n", result);
}

void *s1ap_eNB_task(void *arg)
{
  MessageDef *received_msg = NULL;
  int         result;
  S1AP_DEBUG("Starting S1AP layer\n");
  s1ap_eNB_prepare_internal_data();
  itti_mark_task_ready(TASK_S1AP);
  MSC_START_USE();

  while (1) {
    itti_receive_msg(TASK_S1AP, &received_msg);

    switch (ITTI_MSG_ID(received_msg)) {
      case TERMINATE_MESSAGE:
        S1AP_WARN(" *** Exiting S1AP thread\n");
        itti_exit_task();
        break;

      case S1AP_REGISTER_ENB_REQ: {
        /* Register a new eNB.
         * in Virtual mode eNBs will be distinguished using the mod_id/
         * Each eNB has to send an S1AP_REGISTER_ENB message with its
         * own parameters.
         */
        s1ap_eNB_handle_register_eNB(ITTI_MESSAGE_GET_INSTANCE(received_msg),
                                     &S1AP_REGISTER_ENB_REQ(received_msg));
      }
      break;

      case SCTP_NEW_ASSOCIATION_RESP: {
        s1ap_eNB_handle_sctp_association_resp(ITTI_MESSAGE_GET_INSTANCE(received_msg),
                                              &received_msg->ittiMsg.sctp_new_association_resp);
      }
      break;

      case SCTP_DATA_IND: {
        s1ap_eNB_handle_sctp_data_ind(&received_msg->ittiMsg.sctp_data_ind);
      }
      break;

      case S1AP_NAS_FIRST_REQ: {
        s1ap_eNB_handle_nas_first_req(ITTI_MESSAGE_GET_INSTANCE(received_msg),
                                      &S1AP_NAS_FIRST_REQ(received_msg));
      }
      break;

      case S1AP_UPLINK_NAS: {
        s1ap_eNB_nas_uplink(ITTI_MESSAGE_GET_INSTANCE(received_msg),
                            &S1AP_UPLINK_NAS(received_msg));
      }
      break;

      case S1AP_UE_CAPABILITIES_IND: {
        s1ap_eNB_ue_capabilities(ITTI_MESSAGE_GET_INSTANCE(received_msg),
                                 &S1AP_UE_CAPABILITIES_IND(received_msg));
      }
      break;

      case S1AP_INITIAL_CONTEXT_SETUP_RESP: {
        s1ap_eNB_initial_ctxt_resp(ITTI_MESSAGE_GET_INSTANCE(received_msg),
                                   &S1AP_INITIAL_CONTEXT_SETUP_RESP(received_msg));
      }
      break;

      case S1AP_E_RAB_SETUP_RESP: {
        s1ap_eNB_e_rab_setup_resp(ITTI_MESSAGE_GET_INSTANCE(received_msg),
                                  &S1AP_E_RAB_SETUP_RESP(received_msg));
      }
      break;

      case S1AP_E_RAB_MODIFY_RESP: {
        s1ap_eNB_e_rab_modify_resp(ITTI_MESSAGE_GET_INSTANCE(received_msg),
                                   &S1AP_E_RAB_MODIFY_RESP(received_msg));
      }
      break;

      case S1AP_NAS_NON_DELIVERY_IND: {
        s1ap_eNB_nas_non_delivery_ind(ITTI_MESSAGE_GET_INSTANCE(received_msg),
                                      &S1AP_NAS_NON_DELIVERY_IND(received_msg));
      }
      break;

      case S1AP_UE_CONTEXT_RELEASE_COMPLETE: {
        s1ap_ue_context_release_complete(ITTI_MESSAGE_GET_INSTANCE(received_msg),
                                         &S1AP_UE_CONTEXT_RELEASE_COMPLETE(received_msg));
      }
      break;

      case S1AP_UE_CONTEXT_RELEASE_REQ: {
        s1ap_eNB_instance_t               *s1ap_eNB_instance_p           = NULL; // test
        struct s1ap_eNB_ue_context_s      *ue_context_p                  = NULL; // test
        s1ap_ue_context_release_req(ITTI_MESSAGE_GET_INSTANCE(received_msg),
                                    &S1AP_UE_CONTEXT_RELEASE_REQ(received_msg));
        s1ap_eNB_instance_p = s1ap_eNB_get_instance(ITTI_MESSAGE_GET_INSTANCE(received_msg)); // test
        DevAssert(s1ap_eNB_instance_p != NULL); // test

        if ((ue_context_p = s1ap_eNB_get_ue_context(s1ap_eNB_instance_p,
                            S1AP_UE_CONTEXT_RELEASE_REQ(received_msg).eNB_ue_s1ap_id)) == NULL) { // test
          /* The context for this eNB ue s1ap id doesn't exist in the map of eNB UEs */
          S1AP_ERROR("Failed to find ue context associated with eNB ue s1ap id: %u\n",
                     S1AP_UE_CONTEXT_RELEASE_REQ(received_msg).eNB_ue_s1ap_id); // test
        }  // test
      }
      break;

      case S1AP_E_RAB_RELEASE_RESPONSE: {
        s1ap_eNB_e_rab_release_resp(ITTI_MESSAGE_GET_INSTANCE(received_msg),
                                    &S1AP_E_RAB_RELEASE_RESPONSE(received_msg));
      }
      break;

      default:
        S1AP_ERROR("Received unhandled message: %d:%s\n",
                   ITTI_MSG_ID(received_msg), ITTI_MSG_NAME(received_msg));
        break;
    }

    result = itti_free (ITTI_MSG_ORIGIN_ID(received_msg), received_msg);
    AssertFatal (result == EXIT_SUCCESS, "Failed to free memory (%d)!\n", result);
    received_msg = NULL;
  }

  return NULL;
}

static int s1ap_eNB_generate_s1_setup_request(
  s1ap_eNB_instance_t *instance_p, s1ap_eNB_mme_data_t *s1ap_mme_data_p)
{
  S1AP_S1AP_PDU_t                     pdu;
  S1AP_S1SetupRequest_t              *out;
  S1AP_S1SetupRequestIEs_t           *ie;
  S1AP_SupportedTAs_Item_t           *ta;
  S1AP_PLMNidentity_t                *plmn;
  uint8_t  *buffer;
  uint32_t  len;
  int       ret = 0;
<<<<<<< HEAD
  s1ap_mme_data_p->state = S1AP_ENB_STATE_WAITING;
=======

  DevAssert(instance_p != NULL);
  DevAssert(s1ap_mme_data_p != NULL);

  s1ap_mme_data_p->state = S1AP_ENB_STATE_WAITING;

>>>>>>> 35ff6111
  /* Prepare the S1AP message to encode */
  memset(&pdu, 0, sizeof(pdu));
  pdu.present = S1AP_S1AP_PDU_PR_initiatingMessage;
  pdu.choice.initiatingMessage.procedureCode = S1AP_ProcedureCode_id_S1Setup;
  pdu.choice.initiatingMessage.criticality = S1AP_Criticality_reject;
  pdu.choice.initiatingMessage.value.present = S1AP_InitiatingMessage__value_PR_S1SetupRequest;
  out = &pdu.choice.initiatingMessage.value.choice.S1SetupRequest;
<<<<<<< HEAD
=======

  /* mandatory */
>>>>>>> 35ff6111
  ie = (S1AP_S1SetupRequestIEs_t *)calloc(1, sizeof(S1AP_S1SetupRequestIEs_t));
  ie->id = S1AP_ProtocolIE_ID_id_Global_ENB_ID;
  ie->criticality = S1AP_Criticality_reject;
  ie->value.present = S1AP_S1SetupRequestIEs__value_PR_Global_ENB_ID;
  MCC_MNC_TO_PLMNID(instance_p->mcc, instance_p->mnc, instance_p->mnc_digit_length,
                    &ie->value.choice.Global_ENB_ID.pLMNidentity);
  ie->value.choice.Global_ENB_ID.eNB_ID.present = S1AP_ENB_ID_PR_macroENB_ID;
  MACRO_ENB_ID_TO_BIT_STRING(instance_p->eNB_id,
                             &ie->value.choice.Global_ENB_ID.eNB_ID.choice.macroENB_ID);
  S1AP_INFO("%d -> %02x%02x%02x\n", instance_p->eNB_id,
            ie->value.choice.Global_ENB_ID.eNB_ID.choice.macroENB_ID.buf[0],
            ie->value.choice.Global_ENB_ID.eNB_ID.choice.macroENB_ID.buf[1],
            ie->value.choice.Global_ENB_ID.eNB_ID.choice.macroENB_ID.buf[2]);
  ASN_SEQUENCE_ADD(&out->protocolIEs.list, ie);

  /* optional */
  if (instance_p->eNB_name) {
    ie = (S1AP_S1SetupRequestIEs_t *)calloc(1, sizeof(S1AP_S1SetupRequestIEs_t));
    ie->id = S1AP_ProtocolIE_ID_id_eNBname;
    ie->criticality = S1AP_Criticality_ignore;
    ie->value.present = S1AP_S1SetupRequestIEs__value_PR_ENBname;
    OCTET_STRING_fromBuf(&ie->value.choice.ENBname, instance_p->eNB_name,
                         strlen(instance_p->eNB_name));
    ASN_SEQUENCE_ADD(&out->protocolIEs.list, ie);
  }

<<<<<<< HEAD
=======
  /* mandatory */
>>>>>>> 35ff6111
  ie = (S1AP_S1SetupRequestIEs_t *)calloc(1, sizeof(S1AP_S1SetupRequestIEs_t));
  ie->id = S1AP_ProtocolIE_ID_id_SupportedTAs;
  ie->criticality = S1AP_Criticality_reject;
  ie->value.present = S1AP_S1SetupRequestIEs__value_PR_SupportedTAs;
<<<<<<< HEAD
  ta = (S1AP_SupportedTAs_Item_t *)calloc(1, sizeof(S1AP_SupportedTAs_Item_t));
  INT16_TO_OCTET_STRING(instance_p->tac, &ta->tAC);
  plmn = (S1AP_PLMNidentity_t *)calloc(1, sizeof(S1AP_PLMNidentity_t));
  MCC_MNC_TO_TBCD(instance_p->mcc, instance_p->mnc, instance_p->mnc_digit_length, plmn);
  ASN_SEQUENCE_ADD(&ta->broadcastPLMNs.list, plmn);
  ASN_SEQUENCE_ADD(&ie->value.choice.SupportedTAs.list, ta);
  ASN_SEQUENCE_ADD(&out->protocolIEs.list, ie);
=======
  {
    ta = (S1AP_SupportedTAs_Item_t *)calloc(1, sizeof(S1AP_SupportedTAs_Item_t));
    INT16_TO_OCTET_STRING(instance_p->tac, &ta->tAC);
    {
      plmn = (S1AP_PLMNidentity_t *)calloc(1, sizeof(S1AP_PLMNidentity_t));
      MCC_MNC_TO_TBCD(instance_p->mcc, instance_p->mnc, instance_p->mnc_digit_length, plmn);
      ASN_SEQUENCE_ADD(&ta->broadcastPLMNs.list, plmn);
    }
    ASN_SEQUENCE_ADD(&ie->value.choice.SupportedTAs.list, ta);
  }
  ASN_SEQUENCE_ADD(&out->protocolIEs.list, ie);

  /* mandatory */
>>>>>>> 35ff6111
  ie = (S1AP_S1SetupRequestIEs_t *)calloc(1, sizeof(S1AP_S1SetupRequestIEs_t));
  ie->id = S1AP_ProtocolIE_ID_id_DefaultPagingDRX;
  ie->criticality = S1AP_Criticality_ignore;
  ie->value.present = S1AP_S1SetupRequestIEs__value_PR_PagingDRX;
  ie->value.choice.PagingDRX = instance_p->default_drx;
  ASN_SEQUENCE_ADD(&out->protocolIEs.list, ie);

  /* optional */
  if (0) {
    ie = (S1AP_S1SetupRequestIEs_t *)calloc(1, sizeof(S1AP_S1SetupRequestIEs_t));
    ie->id = S1AP_ProtocolIE_ID_id_CSG_IdList;
    ie->criticality = S1AP_Criticality_reject;
    ie->value.present = S1AP_S1SetupRequestIEs__value_PR_CSG_IdList;
    // ie->value.choice.CSG_IdList = ;
    ASN_SEQUENCE_ADD(&out->protocolIEs.list, ie);
  }

  /* optional */
<<<<<<< HEAD
  if (0) {
    ie = (S1AP_S1SetupRequestIEs_t *)calloc(1, sizeof(S1AP_S1SetupRequestIEs_t));
    ie->id = S1AP_ProtocolIE_ID_id_UE_RetentionInformation  ;
=======
#if (S1AP_VERSION >= MAKE_VERSION(13, 0, 0))
  if (0) {
    ie = (S1AP_S1SetupRequestIEs_t *)calloc(1, sizeof(S1AP_S1SetupRequestIEs_t));
    ie->id = S1AP_ProtocolIE_ID_id_UE_RetentionInformation;
>>>>>>> 35ff6111
    ie->criticality = S1AP_Criticality_ignore;
    ie->value.present = S1AP_S1SetupRequestIEs__value_PR_UE_RetentionInformation;
    // ie->value.choice.UE_RetentionInformation = ;
    ASN_SEQUENCE_ADD(&out->protocolIEs.list, ie);
  }

  /* optional */
  if (0) {
    ie = (S1AP_S1SetupRequestIEs_t *)calloc(1, sizeof(S1AP_S1SetupRequestIEs_t));
    ie->id = S1AP_ProtocolIE_ID_id_NB_IoT_DefaultPagingDRX;
    ie->criticality = S1AP_Criticality_ignore;
    ie->value.present = S1AP_S1SetupRequestIEs__value_PR_NB_IoT_DefaultPagingDRX;
    // ie->value.choice.NB_IoT_DefaultPagingDRX = ;
    ASN_SEQUENCE_ADD(&out->protocolIEs.list, ie);
  }
#endif /* #if (S1AP_VERSION >= MAKE_VERSION(14, 0, 0)) */

  if (s1ap_eNB_encode_pdu(&pdu, &buffer, &len) < 0) {
    S1AP_ERROR("Failed to encode S1 setup request\n");
    return -1;
  }

  /* Non UE-Associated signalling -> stream = 0 */
  s1ap_eNB_itti_send_sctp_data_req(instance_p->instance, s1ap_mme_data_p->assoc_id, buffer, len, 0);
  return ret;
}<|MERGE_RESOLUTION|>--- conflicted
+++ resolved
@@ -80,12 +80,16 @@
   char     hostname[50];
   int      ret;
   uint32_t eNB_id;
+
   /* Retrieve the host name */
   ret = gethostname(hostname, sizeof(hostname));
   DevAssert(ret == 0);
+
   out = crypt(hostname, "eurecom");
   DevAssert(out != NULL);
+
   eNB_id = ((out[0] << 24) | (out[1] << 16) | (out[2] << 8) | out[3]);
+
   return eNB_id;
 }
 
@@ -99,58 +103,46 @@
   sctp_new_association_req_t *sctp_new_association_req_p  = NULL;
   s1ap_eNB_mme_data_t        *s1ap_mme_data_p             = NULL;
   struct s1ap_eNB_mme_data_s *mme                         = NULL;
-<<<<<<< HEAD
-=======
-
->>>>>>> 35ff6111
+
   DevAssert(instance_p != NULL);
   DevAssert(mme_ip_address != NULL);
+
   message_p = itti_alloc_new_message(TASK_S1AP, SCTP_NEW_ASSOCIATION_REQ);
+
   sctp_new_association_req_p = &message_p->ittiMsg.sctp_new_association_req;
+
   sctp_new_association_req_p->port = S1AP_PORT_NUMBER;
   sctp_new_association_req_p->ppid = S1AP_SCTP_PPID;
+
   sctp_new_association_req_p->in_streams  = in_streams;
   sctp_new_association_req_p->out_streams = out_streams;
+
   memcpy(&sctp_new_association_req_p->remote_address,
          mme_ip_address,
          sizeof(*mme_ip_address));
+
   memcpy(&sctp_new_association_req_p->local_address,
          local_ip_addr,
          sizeof(*local_ip_addr));
-<<<<<<< HEAD
+
   S1AP_INFO("[eNB %d] check the mme registration state\n",instance_p->instance);
+
   mme = s1ap_eNB_get_MME_from_instance(instance_p);
 
   if ( mme == NULL ) {
+
     /* Create new MME descriptor */
     s1ap_mme_data_p = calloc(1, sizeof(*s1ap_mme_data_p));
     DevAssert(s1ap_mme_data_p != NULL);
+
     s1ap_mme_data_p->cnx_id                = s1ap_eNB_fetch_add_global_cnx_id();
     sctp_new_association_req_p->ulp_cnx_id = s1ap_mme_data_p->cnx_id;
+
     s1ap_mme_data_p->assoc_id          = -1;
     s1ap_mme_data_p->s1ap_eNB_instance = instance_p;
+
     STAILQ_INIT(&s1ap_mme_data_p->served_gummei);
-=======
-
-  S1AP_INFO("[eNB %d] check the mme registration state\n",instance_p->instance);
-
-  mme = s1ap_eNB_get_MME_from_instance(instance_p);
-
-  if ( mme == NULL ) {
-
-    /* Create new MME descriptor */
-    s1ap_mme_data_p = calloc(1, sizeof(*s1ap_mme_data_p));
-    DevAssert(s1ap_mme_data_p != NULL);
-
-    s1ap_mme_data_p->cnx_id                = s1ap_eNB_fetch_add_global_cnx_id();
-    sctp_new_association_req_p->ulp_cnx_id = s1ap_mme_data_p->cnx_id;
-
-    s1ap_mme_data_p->assoc_id          = -1;
-    s1ap_mme_data_p->s1ap_eNB_instance = instance_p;
-
-    STAILQ_INIT(&s1ap_mme_data_p->served_gummei);
-
->>>>>>> 35ff6111
+
     /* Insert the new descriptor in list of known MME
      * but not yet associated.
      */
@@ -161,14 +153,12 @@
   } else if (mme->state == S1AP_ENB_STATE_WAITING) {
     instance_p->s1ap_mme_pending_nb ++;
     sctp_new_association_req_p->ulp_cnx_id = mme->cnx_id;
+
     S1AP_INFO("[eNB %d] MME already registered, retrive the data (state %d, cnx %d, mme_nb %d, mme_pending_nb %d)\n",
               instance_p->instance,
               mme->state, mme->cnx_id,
               instance_p->s1ap_mme_nb, instance_p->s1ap_mme_pending_nb);
-<<<<<<< HEAD
-=======
-
->>>>>>> 35ff6111
+
     /*s1ap_mme_data_p->cnx_id                = mme->cnx_id;
     sctp_new_association_req_p->ulp_cnx_id = mme->cnx_id;
 
@@ -190,7 +180,9 @@
 {
   s1ap_eNB_instance_t *new_instance;
   uint8_t index;
+  
   DevAssert(s1ap_register_eNB != NULL);
+
   /* Look if the provided instance already exists */
   new_instance = s1ap_eNB_get_instance(instance);
 
@@ -206,8 +198,10 @@
   } else {
     new_instance = calloc(1, sizeof(s1ap_eNB_instance_t));
     DevAssert(new_instance != NULL);
+
     RB_INIT(&new_instance->s1ap_ue_head);
     RB_INIT(&new_instance->s1ap_mme_head);
+
     /* Copy usefull parameters */
     new_instance->instance         = instance;
     new_instance->eNB_name         = s1ap_register_eNB->eNB_name;
@@ -218,8 +212,10 @@
     new_instance->mnc              = s1ap_register_eNB->mnc;
     new_instance->mnc_digit_length = s1ap_register_eNB->mnc_digit_length;
     new_instance->default_drx      = s1ap_register_eNB->default_drx;
+
     /* Add the new instance to the list of eNB (meaningfull in virtual mode) */
     s1ap_eNB_insert_new_instance(new_instance);
+
     S1AP_INFO("Registered new eNB[%d] and %s eNB id %u\n",
               instance,
               s1ap_register_eNB->cell_type == CELL_MACRO_ENB ? "macro" : "home",
@@ -243,9 +239,12 @@
 {
   s1ap_eNB_instance_t *instance_p;
   s1ap_eNB_mme_data_t *s1ap_mme_data_p;
+
   DevAssert(sctp_new_association_resp != NULL);
+
   instance_p = s1ap_eNB_get_instance(instance);
   DevAssert(instance_p != NULL);
+
   s1ap_mme_data_p = s1ap_eNB_get_MME(instance_p, -1,
                                      sctp_new_association_resp->ulp_cnx_id);
   DevAssert(s1ap_mme_data_p != NULL);
@@ -255,7 +254,9 @@
               sctp_new_association_resp->sctp_state,
               instance,
               sctp_new_association_resp->ulp_cnx_id);
+
     s1ap_handle_s1_setup_message(s1ap_mme_data_p, sctp_new_association_resp->sctp_state == SCTP_STATE_SHUTDOWN);
+
     return;
   }
 
@@ -263,6 +264,7 @@
   s1ap_mme_data_p->assoc_id    = sctp_new_association_resp->assoc_id;
   s1ap_mme_data_p->in_streams  = sctp_new_association_resp->in_streams;
   s1ap_mme_data_p->out_streams = sctp_new_association_resp->out_streams;
+
   /* Prepare new S1 Setup Request */
   s1ap_eNB_generate_s1_setup_request(instance_p, s1ap_mme_data_p);
 }
@@ -271,10 +273,11 @@
 void s1ap_eNB_handle_sctp_data_ind(sctp_data_ind_t *sctp_data_ind)
 {
   int result;
+
   DevAssert(sctp_data_ind != NULL);
 #if defined(TEST_S1C_MME)
   mme_test_s1_notify_sctp_data_ind(sctp_data_ind->assoc_id, sctp_data_ind->stream,
-                                   sctp_data_ind->buffer, sctp_data_ind->buffer_length);
+          sctp_data_ind->buffer, sctp_data_ind->buffer_length);
 #else
   s1ap_eNB_handle_message(sctp_data_ind->assoc_id, sctp_data_ind->stream,
                           sctp_data_ind->buffer, sctp_data_ind->buffer_length);
@@ -287,8 +290,11 @@
 {
   MessageDef *received_msg = NULL;
   int         result;
+
   S1AP_DEBUG("Starting S1AP layer\n");
+
   s1ap_eNB_prepare_internal_data();
+
   itti_mark_task_ready(TASK_S1AP);
   MSC_START_USE();
 
@@ -296,112 +302,116 @@
     itti_receive_msg(TASK_S1AP, &received_msg);
 
     switch (ITTI_MSG_ID(received_msg)) {
-      case TERMINATE_MESSAGE:
-        S1AP_WARN(" *** Exiting S1AP thread\n");
-        itti_exit_task();
-        break;
-
-      case S1AP_REGISTER_ENB_REQ: {
-        /* Register a new eNB.
-         * in Virtual mode eNBs will be distinguished using the mod_id/
-         * Each eNB has to send an S1AP_REGISTER_ENB message with its
-         * own parameters.
-         */
-        s1ap_eNB_handle_register_eNB(ITTI_MESSAGE_GET_INSTANCE(received_msg),
-                                     &S1AP_REGISTER_ENB_REQ(received_msg));
-      }
+    case TERMINATE_MESSAGE:
+      S1AP_WARN(" *** Exiting S1AP thread\n");
+      itti_exit_task();
       break;
 
-      case SCTP_NEW_ASSOCIATION_RESP: {
-        s1ap_eNB_handle_sctp_association_resp(ITTI_MESSAGE_GET_INSTANCE(received_msg),
-                                              &received_msg->ittiMsg.sctp_new_association_resp);
-      }
-      break;
-
-      case SCTP_DATA_IND: {
-        s1ap_eNB_handle_sctp_data_ind(&received_msg->ittiMsg.sctp_data_ind);
-      }
-      break;
-
-      case S1AP_NAS_FIRST_REQ: {
-        s1ap_eNB_handle_nas_first_req(ITTI_MESSAGE_GET_INSTANCE(received_msg),
-                                      &S1AP_NAS_FIRST_REQ(received_msg));
-      }
-      break;
-
-      case S1AP_UPLINK_NAS: {
-        s1ap_eNB_nas_uplink(ITTI_MESSAGE_GET_INSTANCE(received_msg),
-                            &S1AP_UPLINK_NAS(received_msg));
-      }
-      break;
-
-      case S1AP_UE_CAPABILITIES_IND: {
-        s1ap_eNB_ue_capabilities(ITTI_MESSAGE_GET_INSTANCE(received_msg),
-                                 &S1AP_UE_CAPABILITIES_IND(received_msg));
-      }
-      break;
-
-      case S1AP_INITIAL_CONTEXT_SETUP_RESP: {
-        s1ap_eNB_initial_ctxt_resp(ITTI_MESSAGE_GET_INSTANCE(received_msg),
-                                   &S1AP_INITIAL_CONTEXT_SETUP_RESP(received_msg));
-      }
-      break;
-
-      case S1AP_E_RAB_SETUP_RESP: {
-        s1ap_eNB_e_rab_setup_resp(ITTI_MESSAGE_GET_INSTANCE(received_msg),
-                                  &S1AP_E_RAB_SETUP_RESP(received_msg));
-      }
-      break;
-
-      case S1AP_E_RAB_MODIFY_RESP: {
-        s1ap_eNB_e_rab_modify_resp(ITTI_MESSAGE_GET_INSTANCE(received_msg),
-                                   &S1AP_E_RAB_MODIFY_RESP(received_msg));
-      }
-      break;
-
-      case S1AP_NAS_NON_DELIVERY_IND: {
-        s1ap_eNB_nas_non_delivery_ind(ITTI_MESSAGE_GET_INSTANCE(received_msg),
-                                      &S1AP_NAS_NON_DELIVERY_IND(received_msg));
-      }
-      break;
-
-      case S1AP_UE_CONTEXT_RELEASE_COMPLETE: {
-        s1ap_ue_context_release_complete(ITTI_MESSAGE_GET_INSTANCE(received_msg),
-                                         &S1AP_UE_CONTEXT_RELEASE_COMPLETE(received_msg));
-      }
-      break;
-
-      case S1AP_UE_CONTEXT_RELEASE_REQ: {
-        s1ap_eNB_instance_t               *s1ap_eNB_instance_p           = NULL; // test
-        struct s1ap_eNB_ue_context_s      *ue_context_p                  = NULL; // test
-        s1ap_ue_context_release_req(ITTI_MESSAGE_GET_INSTANCE(received_msg),
-                                    &S1AP_UE_CONTEXT_RELEASE_REQ(received_msg));
-        s1ap_eNB_instance_p = s1ap_eNB_get_instance(ITTI_MESSAGE_GET_INSTANCE(received_msg)); // test
-        DevAssert(s1ap_eNB_instance_p != NULL); // test
-
-        if ((ue_context_p = s1ap_eNB_get_ue_context(s1ap_eNB_instance_p,
-                            S1AP_UE_CONTEXT_RELEASE_REQ(received_msg).eNB_ue_s1ap_id)) == NULL) { // test
-          /* The context for this eNB ue s1ap id doesn't exist in the map of eNB UEs */
-          S1AP_ERROR("Failed to find ue context associated with eNB ue s1ap id: %u\n",
-                     S1AP_UE_CONTEXT_RELEASE_REQ(received_msg).eNB_ue_s1ap_id); // test
-        }  // test
-      }
-      break;
-
-      case S1AP_E_RAB_RELEASE_RESPONSE: {
+    case S1AP_REGISTER_ENB_REQ: {
+      /* Register a new eNB.
+       * in Virtual mode eNBs will be distinguished using the mod_id/
+       * Each eNB has to send an S1AP_REGISTER_ENB message with its
+       * own parameters.
+       */
+      s1ap_eNB_handle_register_eNB(ITTI_MESSAGE_GET_INSTANCE(received_msg),
+                                   &S1AP_REGISTER_ENB_REQ(received_msg));
+    }
+    break;
+
+    case SCTP_NEW_ASSOCIATION_RESP: {
+      s1ap_eNB_handle_sctp_association_resp(ITTI_MESSAGE_GET_INSTANCE(received_msg),
+                                            &received_msg->ittiMsg.sctp_new_association_resp);
+    }
+    break;
+
+    case SCTP_DATA_IND: {
+      s1ap_eNB_handle_sctp_data_ind(&received_msg->ittiMsg.sctp_data_ind);
+    }
+    break;
+
+    case S1AP_NAS_FIRST_REQ: {
+      s1ap_eNB_handle_nas_first_req(ITTI_MESSAGE_GET_INSTANCE(received_msg),
+                                    &S1AP_NAS_FIRST_REQ(received_msg));
+    }
+    break;
+
+    case S1AP_UPLINK_NAS: {
+      s1ap_eNB_nas_uplink(ITTI_MESSAGE_GET_INSTANCE(received_msg),
+                          &S1AP_UPLINK_NAS(received_msg));
+    }
+    break;
+
+    case S1AP_UE_CAPABILITIES_IND: {
+      s1ap_eNB_ue_capabilities(ITTI_MESSAGE_GET_INSTANCE(received_msg),
+                               &S1AP_UE_CAPABILITIES_IND(received_msg));
+    }
+    break;
+
+    case S1AP_INITIAL_CONTEXT_SETUP_RESP: {
+      s1ap_eNB_initial_ctxt_resp(ITTI_MESSAGE_GET_INSTANCE(received_msg),
+                                 &S1AP_INITIAL_CONTEXT_SETUP_RESP(received_msg));
+    }
+    break;
+
+    case S1AP_E_RAB_SETUP_RESP: {
+      s1ap_eNB_e_rab_setup_resp(ITTI_MESSAGE_GET_INSTANCE(received_msg),
+				&S1AP_E_RAB_SETUP_RESP(received_msg));
+    }
+    break;
+
+    case S1AP_E_RAB_MODIFY_RESP: {
+      s1ap_eNB_e_rab_modify_resp(ITTI_MESSAGE_GET_INSTANCE(received_msg),
+        &S1AP_E_RAB_MODIFY_RESP(received_msg));
+    }
+    break;
+      
+    case S1AP_NAS_NON_DELIVERY_IND: {
+      s1ap_eNB_nas_non_delivery_ind(ITTI_MESSAGE_GET_INSTANCE(received_msg),
+                                    &S1AP_NAS_NON_DELIVERY_IND(received_msg));
+    }
+    break;
+
+    case S1AP_UE_CONTEXT_RELEASE_COMPLETE: {
+      s1ap_ue_context_release_complete(ITTI_MESSAGE_GET_INSTANCE(received_msg),
+                                       &S1AP_UE_CONTEXT_RELEASE_COMPLETE(received_msg));
+    }
+    break;
+
+    case S1AP_UE_CONTEXT_RELEASE_REQ: {
+      s1ap_eNB_instance_t               *s1ap_eNB_instance_p           = NULL; // test
+      struct s1ap_eNB_ue_context_s      *ue_context_p                  = NULL; // test
+
+      s1ap_ue_context_release_req(ITTI_MESSAGE_GET_INSTANCE(received_msg),
+                                  &S1AP_UE_CONTEXT_RELEASE_REQ(received_msg));
+
+
+      s1ap_eNB_instance_p = s1ap_eNB_get_instance(ITTI_MESSAGE_GET_INSTANCE(received_msg)); // test
+      DevAssert(s1ap_eNB_instance_p != NULL); // test
+
+      if ((ue_context_p = s1ap_eNB_get_ue_context(s1ap_eNB_instance_p,
+                          S1AP_UE_CONTEXT_RELEASE_REQ(received_msg).eNB_ue_s1ap_id)) == NULL) { // test
+        /* The context for this eNB ue s1ap id doesn't exist in the map of eNB UEs */
+        S1AP_ERROR("Failed to find ue context associated with eNB ue s1ap id: %u\n",
+                   S1AP_UE_CONTEXT_RELEASE_REQ(received_msg).eNB_ue_s1ap_id); // test
+      }  // test
+    }
+    break;
+
+   case S1AP_E_RAB_RELEASE_RESPONSE: {
         s1ap_eNB_e_rab_release_resp(ITTI_MESSAGE_GET_INSTANCE(received_msg),
                                     &S1AP_E_RAB_RELEASE_RESPONSE(received_msg));
-      }
+    }
+    break;
+
+    default:
+      S1AP_ERROR("Received unhandled message: %d:%s\n",
+                 ITTI_MSG_ID(received_msg), ITTI_MSG_NAME(received_msg));
       break;
-
-      default:
-        S1AP_ERROR("Received unhandled message: %d:%s\n",
-                   ITTI_MSG_ID(received_msg), ITTI_MSG_NAME(received_msg));
-        break;
     }
 
     result = itti_free (ITTI_MSG_ORIGIN_ID(received_msg), received_msg);
     AssertFatal (result == EXIT_SUCCESS, "Failed to free memory (%d)!\n", result);
+
     received_msg = NULL;
   }
 
@@ -419,16 +429,12 @@
   uint8_t  *buffer;
   uint32_t  len;
   int       ret = 0;
-<<<<<<< HEAD
-  s1ap_mme_data_p->state = S1AP_ENB_STATE_WAITING;
-=======
 
   DevAssert(instance_p != NULL);
   DevAssert(s1ap_mme_data_p != NULL);
 
   s1ap_mme_data_p->state = S1AP_ENB_STATE_WAITING;
 
->>>>>>> 35ff6111
   /* Prepare the S1AP message to encode */
   memset(&pdu, 0, sizeof(pdu));
   pdu.present = S1AP_S1AP_PDU_PR_initiatingMessage;
@@ -436,11 +442,8 @@
   pdu.choice.initiatingMessage.criticality = S1AP_Criticality_reject;
   pdu.choice.initiatingMessage.value.present = S1AP_InitiatingMessage__value_PR_S1SetupRequest;
   out = &pdu.choice.initiatingMessage.value.choice.S1SetupRequest;
-<<<<<<< HEAD
-=======
 
   /* mandatory */
->>>>>>> 35ff6111
   ie = (S1AP_S1SetupRequestIEs_t *)calloc(1, sizeof(S1AP_S1SetupRequestIEs_t));
   ie->id = S1AP_ProtocolIE_ID_id_Global_ENB_ID;
   ie->criticality = S1AP_Criticality_reject;
@@ -467,23 +470,11 @@
     ASN_SEQUENCE_ADD(&out->protocolIEs.list, ie);
   }
 
-<<<<<<< HEAD
-=======
   /* mandatory */
->>>>>>> 35ff6111
   ie = (S1AP_S1SetupRequestIEs_t *)calloc(1, sizeof(S1AP_S1SetupRequestIEs_t));
   ie->id = S1AP_ProtocolIE_ID_id_SupportedTAs;
   ie->criticality = S1AP_Criticality_reject;
   ie->value.present = S1AP_S1SetupRequestIEs__value_PR_SupportedTAs;
-<<<<<<< HEAD
-  ta = (S1AP_SupportedTAs_Item_t *)calloc(1, sizeof(S1AP_SupportedTAs_Item_t));
-  INT16_TO_OCTET_STRING(instance_p->tac, &ta->tAC);
-  plmn = (S1AP_PLMNidentity_t *)calloc(1, sizeof(S1AP_PLMNidentity_t));
-  MCC_MNC_TO_TBCD(instance_p->mcc, instance_p->mnc, instance_p->mnc_digit_length, plmn);
-  ASN_SEQUENCE_ADD(&ta->broadcastPLMNs.list, plmn);
-  ASN_SEQUENCE_ADD(&ie->value.choice.SupportedTAs.list, ta);
-  ASN_SEQUENCE_ADD(&out->protocolIEs.list, ie);
-=======
   {
     ta = (S1AP_SupportedTAs_Item_t *)calloc(1, sizeof(S1AP_SupportedTAs_Item_t));
     INT16_TO_OCTET_STRING(instance_p->tac, &ta->tAC);
@@ -497,7 +488,6 @@
   ASN_SEQUENCE_ADD(&out->protocolIEs.list, ie);
 
   /* mandatory */
->>>>>>> 35ff6111
   ie = (S1AP_S1SetupRequestIEs_t *)calloc(1, sizeof(S1AP_S1SetupRequestIEs_t));
   ie->id = S1AP_ProtocolIE_ID_id_DefaultPagingDRX;
   ie->criticality = S1AP_Criticality_ignore;
@@ -516,16 +506,10 @@
   }
 
   /* optional */
-<<<<<<< HEAD
-  if (0) {
-    ie = (S1AP_S1SetupRequestIEs_t *)calloc(1, sizeof(S1AP_S1SetupRequestIEs_t));
-    ie->id = S1AP_ProtocolIE_ID_id_UE_RetentionInformation  ;
-=======
 #if (S1AP_VERSION >= MAKE_VERSION(13, 0, 0))
   if (0) {
     ie = (S1AP_S1SetupRequestIEs_t *)calloc(1, sizeof(S1AP_S1SetupRequestIEs_t));
     ie->id = S1AP_ProtocolIE_ID_id_UE_RetentionInformation;
->>>>>>> 35ff6111
     ie->criticality = S1AP_Criticality_ignore;
     ie->value.present = S1AP_S1SetupRequestIEs__value_PR_UE_RetentionInformation;
     // ie->value.choice.UE_RetentionInformation = ;
@@ -550,5 +534,6 @@
 
   /* Non UE-Associated signalling -> stream = 0 */
   s1ap_eNB_itti_send_sctp_data_req(instance_p->instance, s1ap_mme_data_p->assoc_id, buffer, len, 0);
+
   return ret;
 }