/*******************************************************************************
    OpenAirInterface
    Copyright(c) 1999 - 2014 Eurecom

    OpenAirInterface is free software: you can redistribute it and/or modify
    it under the terms of the GNU General Public License as published by
    the Free Software Foundation, either version 3 of the License, or
    (at your option) any later version.


    OpenAirInterface is distributed in the hope that it will be useful,
    but WITHOUT ANY WARRANTY; without even the implied warranty of
    MERCHANTABILITY or FITNESS FOR A PARTICULAR PURPOSE.  See the
    GNU General Public License for more details.

    You should have received a copy of the GNU General Public License
    along with OpenAirInterface.The full GNU General Public License is
   included in this distribution in the file called "COPYING". If not,
   see <http://www.gnu.org/licenses/>.

  Contact Information
  OpenAirInterface Admin: openair_admin@eurecom.fr
  OpenAirInterface Tech : openair_tech@eurecom.fr
  OpenAirInterface Dev  : openair4g-devel@lists.eurecom.fr

  Address      : Eurecom, Compus SophiaTech 450, route des chappes, 06451 Biot, France.

 *******************************************************************************/

/*! \file s1ap_eNB_decoder.c
 * \brief s1ap pdu decode procedures for eNB
 * \author Sebastien ROUX and Navid Nikaein
 * \email navid.nikaein@eurecom.fr
 * \date 2013 - 2015
 * \version 0.1
 */

#include <stdio.h>

#include "assertions.h"

#include "intertask_interface.h"

#include "s1ap_common.h"
#include "s1ap_ies_defs.h"
#include "s1ap_eNB_decoder.h"

static int s1ap_eNB_decode_initiating_message(s1ap_message *message,
    S1ap_InitiatingMessage_t *initiating_p)
{
  int         ret = -1;
  MessageDef *message_p;
  char       *message_string = NULL;
  size_t      message_string_size;
  MessagesIds message_id;

  DevAssert(initiating_p != NULL);

  message_string = calloc(10000, sizeof(char));

  s1ap_string_total_size = 0;

  message->procedureCode = initiating_p->procedureCode;
  message->criticality   = initiating_p->criticality;

  switch(initiating_p->procedureCode) {
  case S1ap_ProcedureCode_id_downlinkNASTransport:
    ret = s1ap_decode_s1ap_downlinknastransporties(
            &message->msg.s1ap_DownlinkNASTransportIEs,
            &initiating_p->value);
    s1ap_xer_print_s1ap_downlinknastransport(s1ap_xer__print2sp,
        message_string,
        message);
    message_id          = S1AP_DOWNLINK_NAS_LOG;
    message_string_size = strlen(message_string);
    message_p           = itti_alloc_new_message_sized(TASK_S1AP,
                          message_id,
                          message_string_size + sizeof (IttiMsgText));
    message_p->ittiMsg.s1ap_downlink_nas_log.size = message_string_size;
    memcpy(&message_p->ittiMsg.s1ap_downlink_nas_log.text, message_string, message_string_size);
    itti_send_msg_to_task(TASK_UNKNOWN, INSTANCE_DEFAULT, message_p);
    free(message_string);
    break;

  case S1ap_ProcedureCode_id_InitialContextSetup:
    ret = s1ap_decode_s1ap_initialcontextsetuprequesties(
            &message->msg.s1ap_InitialContextSetupRequestIEs, &initiating_p->value);
    s1ap_xer_print_s1ap_initialcontextsetuprequest(s1ap_xer__print2sp, message_string, message);
    message_id = S1AP_INITIAL_CONTEXT_SETUP_LOG;
    message_string_size = strlen(message_string);
    message_p           = itti_alloc_new_message_sized(TASK_S1AP,
                          message_id,
                          message_string_size + sizeof (IttiMsgText));
    message_p->ittiMsg.s1ap_initial_context_setup_log.size = message_string_size;
    memcpy(&message_p->ittiMsg.s1ap_initial_context_setup_log.text, message_string, message_string_size);
    itti_send_msg_to_task(TASK_UNKNOWN, INSTANCE_DEFAULT, message_p);
    free(message_string);
    break;

  case S1ap_ProcedureCode_id_UEContextRelease:
    ret = s1ap_decode_s1ap_uecontextreleasecommandies(
            &message->msg.s1ap_UEContextReleaseCommandIEs, &initiating_p->value);
    s1ap_xer_print_s1ap_uecontextreleasecommand(s1ap_xer__print2sp, message_string, message);
    message_id = S1AP_UE_CONTEXT_RELEASE_COMMAND_LOG;
    message_string_size = strlen(message_string);
    message_p           = itti_alloc_new_message_sized(TASK_S1AP,
                          message_id,
                          message_string_size + sizeof (IttiMsgText));
    message_p->ittiMsg.s1ap_ue_context_release_command_log.size = message_string_size;
    memcpy(&message_p->ittiMsg.s1ap_ue_context_release_command_log.text, message_string, message_string_size);
    itti_send_msg_to_task(TASK_UNKNOWN, INSTANCE_DEFAULT, message_p);
    free(message_string);
    break;

  case S1ap_ProcedureCode_id_Paging:
    ret = s1ap_decode_s1ap_pagingies(
            &message->msg.s1ap_PagingIEs, &initiating_p->value);
    s1ap_xer_print_s1ap_paging(s1ap_xer__print2sp, message_string, message);
    S1AP_ERROR("TODO Paging initiating message\n");
    free(message_string);
    break;


  case S1ap_ProcedureCode_id_E_RABSetup:
    ret = s1ap_decode_s1ap_e_rabsetuprequesties(
						&message->msg.s1ap_E_RABSetupRequestIEs, &initiating_p->value);
    //s1ap_xer_print_s1ap_e_rabsetuprequest(s1ap_xer__print2sp, message_string, message);
    message_id = S1AP_E_RAB_SETUP_REQUEST_LOG;
    message_string_size = strlen(message_string);
    message_p           = itti_alloc_new_message_sized(TASK_S1AP,
                          message_id,
                          message_string_size + sizeof (IttiMsgText));
    message_p->ittiMsg.s1ap_e_rab_setup_request_log.size = message_string_size;
    memcpy(&message_p->ittiMsg.s1ap_e_rab_setup_request_log.text, message_string, message_string_size);
    itti_send_msg_to_task(TASK_UNKNOWN, INSTANCE_DEFAULT, message_p);
    free(message_string);
    S1AP_INFO("E_RABSetup initiating message\n");
    break;
  case S1ap_ProcedureCode_id_E_RABRelease:
    ret = s1ap_decode_s1ap_e_rabreleasecommandies(&message->msg.s1ap_E_RABReleaseCommandIEs, 
						 &initiating_p->value);
    //s1ap_xer_print_s1ap_e_rabsetuprequest(s1ap_xer__print2sp, message_string, message);
    S1AP_INFO("TODO  E_RABRelease nitiating message\n");
    free(message_string);
<<<<<<< HEAD
    
=======
    break;

>>>>>>> 86a34cd5
  default:
    S1AP_ERROR("Unknown procedure ID (%d) for initiating message\n",
               (int)initiating_p->procedureCode);
    AssertFatal( 0 , "Unknown procedure ID (%d) for initiating message\n",
                 (int)initiating_p->procedureCode);
    return -1;
  }


  return ret;
}

static int s1ap_eNB_decode_successful_outcome(s1ap_message *message,
    S1ap_SuccessfulOutcome_t *successfullOutcome_p)
{
  int ret = -1;
  MessageDef *message_p;
  char       *message_string = NULL;
  size_t      message_string_size;
  MessagesIds message_id;

  DevAssert(successfullOutcome_p != NULL);

  message_string = malloc(sizeof(char) * 10000);

  s1ap_string_total_size = 0;

  message->procedureCode = successfullOutcome_p->procedureCode;
  message->criticality   = successfullOutcome_p->criticality;

  switch(successfullOutcome_p->procedureCode) {
  case S1ap_ProcedureCode_id_S1Setup:
    ret = s1ap_decode_s1ap_s1setupresponseies(
            &message->msg.s1ap_S1SetupResponseIEs, &successfullOutcome_p->value);
    s1ap_xer_print_s1ap_s1setupresponse(s1ap_xer__print2sp, message_string, message);
    message_id = S1AP_S1_SETUP_LOG;
    break;

  default:
    S1AP_ERROR("Unknown procedure ID (%d) for successfull outcome message\n",
               (int)successfullOutcome_p->procedureCode);
    return -1;
  }

  message_string_size = strlen(message_string);

  message_p = itti_alloc_new_message_sized(TASK_S1AP, message_id, message_string_size + sizeof (IttiMsgText));
  message_p->ittiMsg.s1ap_s1_setup_log.size = message_string_size;
  memcpy(&message_p->ittiMsg.s1ap_s1_setup_log.text, message_string, message_string_size);

  itti_send_msg_to_task(TASK_UNKNOWN, INSTANCE_DEFAULT, message_p);

  free(message_string);

  return ret;
}

static int s1ap_eNB_decode_unsuccessful_outcome(s1ap_message *message,
    S1ap_UnsuccessfulOutcome_t *unSuccessfullOutcome_p)
{
  int ret = -1;
  DevAssert(unSuccessfullOutcome_p != NULL);

  message->procedureCode = unSuccessfullOutcome_p->procedureCode;
  message->criticality   = unSuccessfullOutcome_p->criticality;

  switch(unSuccessfullOutcome_p->procedureCode) {
  case S1ap_ProcedureCode_id_S1Setup:
    return s1ap_decode_s1ap_s1setupfailureies(
             &message->msg.s1ap_S1SetupFailureIEs, &unSuccessfullOutcome_p->value);

  default:
    S1AP_ERROR("Unknown procedure ID (%d) for unsuccessfull outcome message\n",
               (int)unSuccessfullOutcome_p->procedureCode);
    break;
  }

  return ret;
}

int s1ap_eNB_decode_pdu(s1ap_message *message, const uint8_t * const buffer,
                        const uint32_t length)
{
  S1AP_PDU_t  pdu;
  S1AP_PDU_t *pdu_p = &pdu;
  asn_dec_rval_t dec_ret;

  DevAssert(buffer != NULL);

  memset((void *)pdu_p, 0, sizeof(S1AP_PDU_t));

  dec_ret = aper_decode(NULL,
                        &asn_DEF_S1AP_PDU,
                        (void **)&pdu_p,
                        buffer,
                        length,
                        0,
                        0);

  if (dec_ret.code != RC_OK) {
    S1AP_ERROR("Failed to decode pdu\n");
    return -1;
  }

  message->direction = pdu_p->present;

  switch(pdu_p->present) {
  case S1AP_PDU_PR_initiatingMessage:
    return s1ap_eNB_decode_initiating_message(message,
           &pdu_p->choice.initiatingMessage);

  case S1AP_PDU_PR_successfulOutcome:
    return s1ap_eNB_decode_successful_outcome(message,
           &pdu_p->choice.successfulOutcome);

  case S1AP_PDU_PR_unsuccessfulOutcome:
    return s1ap_eNB_decode_unsuccessful_outcome(message,
           &pdu_p->choice.unsuccessfulOutcome);

  default:
    S1AP_DEBUG("Unknown presence (%d) or not implemented\n", (int)pdu_p->present);
    break;
  }

  return -1;
}<|MERGE_RESOLUTION|>--- conflicted
+++ resolved
@@ -142,12 +142,8 @@
     //s1ap_xer_print_s1ap_e_rabsetuprequest(s1ap_xer__print2sp, message_string, message);
     S1AP_INFO("TODO  E_RABRelease nitiating message\n");
     free(message_string);
-<<<<<<< HEAD
-    
-=======
-    break;
-
->>>>>>> 86a34cd5
+    break;
+
   default:
     S1AP_ERROR("Unknown procedure ID (%d) for initiating message\n",
                (int)initiating_p->procedureCode);
