--- conflicted
+++ resolved
@@ -316,13 +316,10 @@
     }
   }
 
-<<<<<<< HEAD
-  /* At this point no MME matches the provided GUMMEI. Select the one with the
-   * highest relative capacity.
-   * In case the list of known MME is empty, simply return NULL, that way the RRC
-   * layer should know about it and reject RRC connectivity.
-   */
-  return mme_highest_capacity_p;
+  /* At this point no MME matches the provided GUMMEI. In this case, return
+   * NULL. That way the RRC layer should know about it and reject RRC
+   * connectivity. */
+  return NULL;
 }
 
 
@@ -399,10 +396,4 @@
    * layer should know about it and reject RRC connectivity.
    */
   return mme_highest_capacity_p;
-=======
-  /* At this point no MME matches the provided GUMMEI. In this case, return
-   * NULL. That way the RRC layer should know about it and reject RRC
-   * connectivity. */
-  return NULL;
->>>>>>> fd971839
 }