--- conflicted
+++ resolved
@@ -22,14 +22,9 @@
 #ifndef SCTP_ITTI_MESSAGING_H_
 #define SCTP_ITTI_MESSAGING_H_
 
-<<<<<<< HEAD
-int sctp_itti_send_new_message_ind(task_id_t task_id, instance_t instance, 
-	                               uint32_t assoc_id, uint8_t *buffer,
-=======
 int sctp_itti_send_init_msg_multi_cnf(task_id_t task_id, instance_t instance, int multi_sd);
 
 int sctp_itti_send_new_message_ind(task_id_t task_id, uint32_t assoc_id, uint8_t *buffer,
->>>>>>> 09187015
                                    uint32_t buffer_length, uint16_t stream);
 
 int sctp_itti_send_association_resp(task_id_t task_id, instance_t instance,
