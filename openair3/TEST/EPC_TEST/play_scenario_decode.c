--- conflicted
+++ resolved
@@ -38,10 +38,7 @@
 {
   asn_dec_rval_t dec_ret;
   DevAssert(buffer != NULL);
-<<<<<<< HEAD
-=======
 
->>>>>>> 0c83df3f
   memset((void *)pdu, 0, sizeof(S1AP_S1AP_PDU_t));
   dec_ret = aper_decode(NULL,
                         &asn_DEF_S1AP_S1AP_PDU,
