/*
 * Licensed to the OpenAirInterface (OAI) Software Alliance under one or more
 * contributor license agreements.  See the NOTICE file distributed with
 * this work for additional information regarding copyright ownership.
 * The OpenAirInterface Software Alliance licenses this file to You under
 * the OAI Public License, Version 1.1  (the "License"); you may not use this file
 * except in compliance with the License.
 * You may obtain a copy of the License at
 *
 *      http://www.openairinterface.org/?page_id=698
 *
 * Unless required by applicable law or agreed to in writing, software
 * distributed under the License is distributed on an "AS IS" BASIS,
 * WITHOUT WARRANTIES OR CONDITIONS OF ANY KIND, either express or implied.
 * See the License for the specific language governing permissions and
 * limitations under the License.
 *-------------------------------------------------------------------------------
 * For more information about the OpenAirInterface (OAI) Software Alliance:
 *      contact@openairinterface.org
 */

/*
                                play_scenario_s1ap.c
                                -------------------
  AUTHOR  : Lionel GAUTHIER
  COMPANY : EURECOM
  EMAIL   : Lionel.Gauthier@eurecom.fr
 */
#include <pthread.h>
#include <stdio.h>
#include <stdlib.h>
#include <stdint.h>
#include <unistd.h>
#include <crypt.h>
#include <sys/time.h>
#include "tree.h"
#include "queue.h"


#include "intertask_interface.h"
#include "timer.h"
#include "platform_types.h"
#include "assertions.h"
#include "conversions.h"
#include "s1ap_common.h"
#include "play_scenario_s1ap_eNB_defs.h"
#include "play_scenario.h"
#include "msc.h"
//------------------------------------------------------------------------------
s1ap_eNB_internal_data_t s1ap_eNB_internal_data;
RB_GENERATE(s1ap_mme_map, s1ap_eNB_mme_data_s, entry, et_s1ap_eNB_compare_assoc_id);
//------------------------------------------------------------------------------
extern et_scenario_t  *g_scenario;
extern uint32_t        g_constraints;
//------------------------------------------------------------------------------
int et_s1ap_eNB_compare_assoc_id(
  struct s1ap_eNB_mme_data_s *p1, struct s1ap_eNB_mme_data_s *p2)
{
  if (p1->assoc_id == -1) {
    if (p1->cnx_id < p2->cnx_id) {
      return -1;
    }

    if (p1->cnx_id > p2->cnx_id) {
      return 1;
    }
  } else {
    if (p1->assoc_id < p2->assoc_id) {
      return -1;
    }

    if (p1->assoc_id > p2->assoc_id) {
      return 1;
    }
  }

  /* Matching reference */
  return 0;
}
//------------------------------------------------------------------------------
uint32_t et_s1ap_generate_eNB_id(void)
{
  char    *out;
  char     hostname[50];
  int      ret;
  uint32_t eNB_id;
  /* Retrieve the host name */
  ret = gethostname(hostname, sizeof(hostname));
  DevAssert(ret == 0);
  out = crypt(hostname, "eurecom");
  DevAssert(out != NULL);
  eNB_id = ((out[0] << 24) | (out[1] << 16) | (out[2] << 8) | out[3]);
  return eNB_id;
}
//------------------------------------------------------------------------------
uint16_t et_s1ap_eNB_fetch_add_global_cnx_id(void)
{
  return ++s1ap_eNB_internal_data.global_cnx_id;
}

//------------------------------------------------------------------------------
void et_s1ap_eNB_prepare_internal_data(void)
{
  memset(&s1ap_eNB_internal_data, 0, sizeof(s1ap_eNB_internal_data));
  STAILQ_INIT(&s1ap_eNB_internal_data.s1ap_eNB_instances_head);
}

//------------------------------------------------------------------------------
void et_s1ap_eNB_insert_new_instance(s1ap_eNB_instance_t *new_instance_p)
{
  DevAssert(new_instance_p != NULL);
  STAILQ_INSERT_TAIL(&s1ap_eNB_internal_data.s1ap_eNB_instances_head,
                     new_instance_p, s1ap_eNB_entries);
}

//------------------------------------------------------------------------------
struct s1ap_eNB_mme_data_s *et_s1ap_eNB_get_MME(
  s1ap_eNB_instance_t *instance_p,
  int32_t assoc_id, uint16_t cnx_id)
{
  struct s1ap_eNB_mme_data_s  temp;
  struct s1ap_eNB_mme_data_s *found;
  memset(&temp, 0, sizeof(struct s1ap_eNB_mme_data_s));
  temp.assoc_id = assoc_id;
  temp.cnx_id   = cnx_id;

  if (instance_p == NULL) {
    STAILQ_FOREACH(instance_p, &s1ap_eNB_internal_data.s1ap_eNB_instances_head,
                   s1ap_eNB_entries) {
      found = RB_FIND(s1ap_mme_map, &instance_p->s1ap_mme_head, &temp);

      if (found != NULL) {
        return found;
      }
    }
  } else {
    return RB_FIND(s1ap_mme_map, &instance_p->s1ap_mme_head, &temp);
  }

  return NULL;
}

//------------------------------------------------------------------------------
s1ap_eNB_instance_t *et_s1ap_eNB_get_instance(instance_t instance)
{
  s1ap_eNB_instance_t *temp = NULL;
  STAILQ_FOREACH(temp, &s1ap_eNB_internal_data.s1ap_eNB_instances_head,
                 s1ap_eNB_entries) {
    if (temp->instance == instance) {
      /* Matching occurence */
      return temp;
    }
  }
  return NULL;
}
//------------------------------------------------------------------------------
void et_s1ap_eNB_itti_send_sctp_data_req(instance_t instance, int32_t assoc_id, uint8_t *buffer,
    uint32_t buffer_length, uint16_t stream)
{
  MessageDef      *message_p;
  sctp_data_req_t *sctp_data_req;
  message_p = itti_alloc_new_message(TASK_S1AP, SCTP_DATA_REQ);
  sctp_data_req = &message_p->ittiMsg.sctp_data_req;
  sctp_data_req->assoc_id      = assoc_id;
  sctp_data_req->buffer        = buffer;
  sctp_data_req->buffer_length = buffer_length;
  sctp_data_req->stream        = stream;
  itti_send_msg_to_task(TASK_SCTP, instance, message_p);
}
//------------------------------------------------------------------------------
int et_handle_s1ap_mismatch_mme_ue_s1ap_id(et_packet_t *const spacket, et_packet_t *const rx_packet)
{
  S1AP_MME_UE_S1AP_ID_t scenario_mme_ue_s1ap_id = 0;
  S1AP_MME_UE_S1AP_ID_t rx_mme_ue_s1ap_id       = 0;
  S1AP_PDU_PR           present;
  present = rx_packet->sctp_hdr.u.data_hdr.payload.pdu.present;

  switch (rx_packet->sctp_hdr.u.data_hdr.payload.message.procedureCode) {
<<<<<<< HEAD
    case  S1AP_ProcedureCode_id_HandoverPreparation:
=======
    case S1AP_ProcedureCode_id_HandoverPreparation:
>>>>>>> 0c83df3f
      if (present == S1AP_S1AP_PDU_PR_initiatingMessage) {
        rx_mme_ue_s1ap_id       = rx_packet->sctp_hdr.u.data_hdr.payload.message.msg.s1ap_HandoverRequiredIEs.mme_ue_s1ap_id;
        scenario_mme_ue_s1ap_id = spacket->sctp_hdr.u.data_hdr.payload.message.msg.s1ap_HandoverRequiredIEs.mme_ue_s1ap_id;
      } else {
        rx_mme_ue_s1ap_id       = rx_packet->sctp_hdr.u.data_hdr.payload.message.msg.s1ap_HandoverCommandIEs.mme_ue_s1ap_id;
        scenario_mme_ue_s1ap_id = spacket->sctp_hdr.u.data_hdr.payload.message.msg.s1ap_HandoverCommandIEs.mme_ue_s1ap_id;
      }

      break;

<<<<<<< HEAD
    case  S1AP_ProcedureCode_id_HandoverResourceAllocation:
=======
    case S1AP_ProcedureCode_id_HandoverResourceAllocation:
>>>>>>> 0c83df3f
      if (present == S1AP_S1AP_PDU_PR_initiatingMessage) {
        rx_mme_ue_s1ap_id       = rx_packet->sctp_hdr.u.data_hdr.payload.message.msg.s1ap_HandoverRequestIEs.mme_ue_s1ap_id;
        scenario_mme_ue_s1ap_id = spacket->sctp_hdr.u.data_hdr.payload.message.msg.s1ap_HandoverRequestIEs.mme_ue_s1ap_id;
      } else if (present == S1AP_S1AP_PDU_PR_successfulOutcome) {
        rx_mme_ue_s1ap_id       = rx_packet->sctp_hdr.u.data_hdr.payload.message.msg.s1ap_HandoverRequestAcknowledgeIEs.mme_ue_s1ap_id;
        scenario_mme_ue_s1ap_id = spacket->sctp_hdr.u.data_hdr.payload.message.msg.s1ap_HandoverRequestAcknowledgeIEs.mme_ue_s1ap_id;
      } else if (present == S1AP_S1AP_PDU_PR_unsuccessfulOutcome) {
        rx_mme_ue_s1ap_id       = rx_packet->sctp_hdr.u.data_hdr.payload.message.msg.s1ap_HandoverFailureIEs.mme_ue_s1ap_id;
        scenario_mme_ue_s1ap_id = spacket->sctp_hdr.u.data_hdr.payload.message.msg.s1ap_HandoverFailureIEs.mme_ue_s1ap_id;
      }

      break;

<<<<<<< HEAD
    case  S1AP_ProcedureCode_id_HandoverNotification:
=======
    case S1AP_ProcedureCode_id_HandoverNotification:
>>>>>>> 0c83df3f
      rx_mme_ue_s1ap_id       = rx_packet->sctp_hdr.u.data_hdr.payload.message.msg.s1ap_HandoverNotifyIEs.mme_ue_s1ap_id;
      scenario_mme_ue_s1ap_id = spacket->sctp_hdr.u.data_hdr.payload.message.msg.s1ap_HandoverNotifyIEs.mme_ue_s1ap_id;
      break;

<<<<<<< HEAD
    case  S1AP_ProcedureCode_id_PathSwitchRequest:
=======
    case S1AP_ProcedureCode_id_PathSwitchRequest:
>>>>>>> 0c83df3f
      //rx_mme_ue_s1ap_id       = rx_packet->sctp_hdr.u.data_hdr.payload.message.msg.s1ap_PathSwitchRequestIEs.mme_ue_s1ap_id;
      //scenario_mme_ue_s1ap_id = spacket->sctp_hdr.u.data_hdr.payload.message.msg.s1ap_PathSwitchRequestIEs.mme_ue_s1ap_id;
      break;

<<<<<<< HEAD
    case  S1AP_ProcedureCode_id_HandoverCancel:
=======
    case S1AP_ProcedureCode_id_HandoverCancel:
>>>>>>> 0c83df3f
      rx_mme_ue_s1ap_id       = rx_packet->sctp_hdr.u.data_hdr.payload.message.msg.s1ap_HandoverCancelIEs.mme_ue_s1ap_id;
      scenario_mme_ue_s1ap_id = spacket->sctp_hdr.u.data_hdr.payload.message.msg.s1ap_HandoverCancelIEs.mme_ue_s1ap_id;
      break;

    case  S1AP_ProcedureCode_id_E_RABSetup:
      if (present == S1AP_S1AP_PDU_PR_initiatingMessage) {
        rx_mme_ue_s1ap_id       = rx_packet->sctp_hdr.u.data_hdr.payload.message.msg.s1ap_E_RABSetupRequestIEs.mme_ue_s1ap_id;
        scenario_mme_ue_s1ap_id = spacket->sctp_hdr.u.data_hdr.payload.message.msg.s1ap_E_RABSetupRequestIEs.mme_ue_s1ap_id;
      } else  {
        rx_mme_ue_s1ap_id       = rx_packet->sctp_hdr.u.data_hdr.payload.message.msg.s1ap_E_RABSetupResponseIEs.mme_ue_s1ap_id;
        scenario_mme_ue_s1ap_id = spacket->sctp_hdr.u.data_hdr.payload.message.msg.s1ap_E_RABSetupResponseIEs.mme_ue_s1ap_id;
      }

      break;

    case  S1AP_ProcedureCode_id_E_RABModify:
      if (present == S1AP_S1AP_PDU_PR_initiatingMessage) {
        rx_mme_ue_s1ap_id       = rx_packet->sctp_hdr.u.data_hdr.payload.message.msg.s1ap_E_RABModifyRequestIEs.mme_ue_s1ap_id;
        scenario_mme_ue_s1ap_id = spacket->sctp_hdr.u.data_hdr.payload.message.msg.s1ap_E_RABModifyRequestIEs.mme_ue_s1ap_id;
      } else  {
        rx_mme_ue_s1ap_id       = rx_packet->sctp_hdr.u.data_hdr.payload.message.msg.s1ap_E_RABModifyResponseIEs.mme_ue_s1ap_id;
        scenario_mme_ue_s1ap_id = spacket->sctp_hdr.u.data_hdr.payload.message.msg.s1ap_E_RABModifyResponseIEs.mme_ue_s1ap_id;
      }

      break;

    case  S1AP_ProcedureCode_id_E_RABRelease:
      if (present == S1AP_S1AP_PDU_PR_initiatingMessage) {
        rx_mme_ue_s1ap_id       = rx_packet->sctp_hdr.u.data_hdr.payload.message.msg.s1ap_E_RABReleaseCommandIEs.mme_ue_s1ap_id;
        scenario_mme_ue_s1ap_id = spacket->sctp_hdr.u.data_hdr.payload.message.msg.s1ap_E_RABReleaseCommandIEs.mme_ue_s1ap_id;
      } else  {
        rx_mme_ue_s1ap_id       = rx_packet->sctp_hdr.u.data_hdr.payload.message.msg.s1ap_E_RABReleaseResponseIEs.mme_ue_s1ap_id;
        scenario_mme_ue_s1ap_id = spacket->sctp_hdr.u.data_hdr.payload.message.msg.s1ap_E_RABReleaseResponseIEs.mme_ue_s1ap_id;
      }

      break;

    case  S1AP_ProcedureCode_id_E_RABReleaseIndication:
      rx_mme_ue_s1ap_id       = rx_packet->sctp_hdr.u.data_hdr.payload.message.msg.s1ap_E_RABReleaseIndicationIEs.mme_ue_s1ap_id;
      scenario_mme_ue_s1ap_id = spacket->sctp_hdr.u.data_hdr.payload.message.msg.s1ap_E_RABReleaseIndicationIEs.mme_ue_s1ap_id;
      break;

    case  S1AP_ProcedureCode_id_InitialContextSetup:
      if (present == S1AP_S1AP_PDU_PR_initiatingMessage) {
        rx_mme_ue_s1ap_id       = rx_packet->sctp_hdr.u.data_hdr.payload.message.msg.s1ap_InitialContextSetupRequestIEs.mme_ue_s1ap_id;
        scenario_mme_ue_s1ap_id = spacket->sctp_hdr.u.data_hdr.payload.message.msg.s1ap_InitialContextSetupRequestIEs.mme_ue_s1ap_id;
      } else  {
        rx_mme_ue_s1ap_id       = rx_packet->sctp_hdr.u.data_hdr.payload.message.msg.s1ap_InitialContextSetupResponseIEs.mme_ue_s1ap_id;
        scenario_mme_ue_s1ap_id = spacket->sctp_hdr.u.data_hdr.payload.message.msg.s1ap_InitialContextSetupResponseIEs.mme_ue_s1ap_id;
      }

      break;

    case  S1AP_ProcedureCode_id_Paging:
      //rx_mme_ue_s1ap_id       = rx_packet->sctp_hdr.u.data_hdr.payload.message.msg.s1ap_PagingIEs.mme_ue_s1ap_id;
      //scenario_mme_ue_s1ap_id = spacket->sctp_hdr.u.data_hdr.payload.message.msg.s1ap_PagingIEs.mme_ue_s1ap_id;
      break;

    case  S1AP_ProcedureCode_id_downlinkNASTransport:
      rx_mme_ue_s1ap_id       = rx_packet->sctp_hdr.u.data_hdr.payload.message.msg.s1ap_DownlinkNASTransportIEs.mme_ue_s1ap_id;
      scenario_mme_ue_s1ap_id = spacket->sctp_hdr.u.data_hdr.payload.message.msg.s1ap_DownlinkNASTransportIEs.mme_ue_s1ap_id;
      break;

    case  S1AP_ProcedureCode_id_initialUEMessage:
      //rx_mme_ue_s1ap_id       = rx_packet->sctp_hdr.u.data_hdr.payload.message.msg.s1ap_InitialUEMessageIEs.mme_ue_s1ap_id;
      //scenario_mme_ue_s1ap_id = spacket->sctp_hdr.u.data_hdr.payload.message.msg.s1ap_InitialUEMessageIEs.mme_ue_s1ap_id;
      break;

    case  S1AP_ProcedureCode_id_uplinkNASTransport:
      rx_mme_ue_s1ap_id       = rx_packet->sctp_hdr.u.data_hdr.payload.message.msg.s1ap_UplinkNASTransportIEs.mme_ue_s1ap_id;
      scenario_mme_ue_s1ap_id = spacket->sctp_hdr.u.data_hdr.payload.message.msg.s1ap_UplinkNASTransportIEs.mme_ue_s1ap_id;
      break;

    case  S1AP_ProcedureCode_id_Reset:
      //rx_mme_ue_s1ap_id       = rx_packet->sctp_hdr.u.data_hdr.payload.message.msg.s1ap_ResetIEs.mme_ue_s1ap_id;
      //scenario_mme_ue_s1ap_id = spacket->sctp_hdr.u.data_hdr.payload.message.msg.s1ap_ResetIEs.mme_ue_s1ap_id;
      break;

    case  S1AP_ProcedureCode_id_ErrorIndication:
      rx_mme_ue_s1ap_id       = rx_packet->sctp_hdr.u.data_hdr.payload.message.msg.s1ap_ErrorIndicationIEs.mme_ue_s1ap_id;
      scenario_mme_ue_s1ap_id = spacket->sctp_hdr.u.data_hdr.payload.message.msg.s1ap_ErrorIndicationIEs.mme_ue_s1ap_id;
      break;

    case  S1AP_ProcedureCode_id_NASNonDeliveryIndication:
      rx_mme_ue_s1ap_id       = rx_packet->sctp_hdr.u.data_hdr.payload.message.msg.s1ap_NASNonDeliveryIndication_IEs.mme_ue_s1ap_id;
      scenario_mme_ue_s1ap_id = spacket->sctp_hdr.u.data_hdr.payload.message.msg.s1ap_NASNonDeliveryIndication_IEs.mme_ue_s1ap_id;
      break;

    case  S1AP_ProcedureCode_id_S1Setup:
      /*if (present == S1AP_S1AP_PDU_PR_initiatingMessage) {
        rx_mme_ue_s1ap_id       = rx_packet->sctp_hdr.u.data_hdr.payload.message.msg.s1ap_S1SetupRequestIEs.mme_ue_s1ap_id;
        scenario_mme_ue_s1ap_id = spacket->sctp_hdr.u.data_hdr.payload.message.msg.s1ap_S1SetupRequestIEs.mme_ue_s1ap_id;
      } else if (present == S1AP_S1AP_PDU_PR_successfulOutcome) {
        rx_mme_ue_s1ap_id       = rx_packet->sctp_hdr.u.data_hdr.payload.message.msg.s1ap_S1SetupResponseIEs.mme_ue_s1ap_id;
        scenario_mme_ue_s1ap_id = spacket->sctp_hdr.u.data_hdr.payload.message.msg.s1ap_S1SetupResponseIEs.mme_ue_s1ap_id;
      } else if (present == S1AP_S1AP_PDU_PR_unsuccessfulOutcome) {
        rx_mme_ue_s1ap_id       = rx_packet->sctp_hdr.u.data_hdr.payload.message.msg.s1ap_S1SetupFailureIEs.mme_ue_s1ap_id;
        scenario_mme_ue_s1ap_id = spacket->sctp_hdr.u.data_hdr.payload.message.msg.s1ap_S1SetupFailureIEs.mme_ue_s1ap_id;
      }*/
      break;

    case  S1AP_ProcedureCode_id_UEContextReleaseRequest:
      rx_mme_ue_s1ap_id       = rx_packet->sctp_hdr.u.data_hdr.payload.message.msg.s1ap_UEContextReleaseRequestIEs.mme_ue_s1ap_id;
      scenario_mme_ue_s1ap_id = spacket->sctp_hdr.u.data_hdr.payload.message.msg.s1ap_UEContextReleaseRequestIEs.mme_ue_s1ap_id;
      break;

    case  S1AP_ProcedureCode_id_DownlinkS1cdma2000tunneling:
      rx_mme_ue_s1ap_id       = rx_packet->sctp_hdr.u.data_hdr.payload.message.msg.s1ap_DownlinkS1cdma2000tunnelingIEs.mme_ue_s1ap_id;
      scenario_mme_ue_s1ap_id = spacket->sctp_hdr.u.data_hdr.payload.message.msg.s1ap_DownlinkS1cdma2000tunnelingIEs.mme_ue_s1ap_id;
      break;

    case  S1AP_ProcedureCode_id_UplinkS1cdma2000tunneling:
      rx_mme_ue_s1ap_id       = rx_packet->sctp_hdr.u.data_hdr.payload.message.msg.s1ap_UplinkS1cdma2000tunnelingIEs.mme_ue_s1ap_id;
      scenario_mme_ue_s1ap_id = spacket->sctp_hdr.u.data_hdr.payload.message.msg.s1ap_UplinkS1cdma2000tunnelingIEs.mme_ue_s1ap_id;
      break;

    case  S1AP_ProcedureCode_id_UEContextModification:
      if (present == S1AP_S1AP_PDU_PR_initiatingMessage) {
        rx_mme_ue_s1ap_id       = rx_packet->sctp_hdr.u.data_hdr.payload.message.msg.s1ap_UEContextModificationRequestIEs.mme_ue_s1ap_id;
        scenario_mme_ue_s1ap_id = spacket->sctp_hdr.u.data_hdr.payload.message.msg.s1ap_UEContextModificationRequestIEs.mme_ue_s1ap_id;
      } else if (present == S1AP_S1AP_PDU_PR_successfulOutcome) {
        rx_mme_ue_s1ap_id       = rx_packet->sctp_hdr.u.data_hdr.payload.message.msg.s1ap_UEContextModificationResponseIEs.mme_ue_s1ap_id;
        scenario_mme_ue_s1ap_id = spacket->sctp_hdr.u.data_hdr.payload.message.msg.s1ap_UEContextModificationResponseIEs.mme_ue_s1ap_id;
      } else if (present == S1AP_S1AP_PDU_PR_unsuccessfulOutcome) {
        rx_mme_ue_s1ap_id       = rx_packet->sctp_hdr.u.data_hdr.payload.message.msg.s1ap_UEContextModificationFailureIEs.mme_ue_s1ap_id;
        scenario_mme_ue_s1ap_id = spacket->sctp_hdr.u.data_hdr.payload.message.msg.s1ap_UEContextModificationFailureIEs.mme_ue_s1ap_id;
      }

      break;

    case  S1AP_ProcedureCode_id_UECapabilityInfoIndication:
      rx_mme_ue_s1ap_id       = rx_packet->sctp_hdr.u.data_hdr.payload.message.msg.s1ap_UECapabilityInfoIndicationIEs.mme_ue_s1ap_id;
      scenario_mme_ue_s1ap_id = spacket->sctp_hdr.u.data_hdr.payload.message.msg.s1ap_UECapabilityInfoIndicationIEs.mme_ue_s1ap_id;
      break;

    case  S1AP_ProcedureCode_id_UEContextRelease:
      if (present == S1AP_S1AP_PDU_PR_initiatingMessage) {
        switch (rx_packet->sctp_hdr.u.data_hdr.payload.message.msg.s1ap_UEContextReleaseCommandIEs.uE_S1AP_IDs.present) {
          case S1ap_UE_S1AP_IDs_PR_uE_S1AP_ID_pair:
            rx_mme_ue_s1ap_id       = rx_packet->sctp_hdr.u.data_hdr.payload.message.msg.s1ap_UEContextReleaseCommandIEs.uE_S1AP_IDs.choice.uE_S1AP_ID_pair.mME_UE_S1AP_ID;
            scenario_mme_ue_s1ap_id = spacket->sctp_hdr.u.data_hdr.payload.message.msg.s1ap_UEContextReleaseCommandIEs.uE_S1AP_IDs.choice.uE_S1AP_ID_pair.mME_UE_S1AP_ID;
            break;

          case S1ap_UE_S1AP_IDs_PR_mME_UE_S1AP_ID:
            rx_mme_ue_s1ap_id       = rx_packet->sctp_hdr.u.data_hdr.payload.message.msg.s1ap_UEContextReleaseCommandIEs.uE_S1AP_IDs.choice.mME_UE_S1AP_ID;
            scenario_mme_ue_s1ap_id = spacket->sctp_hdr.u.data_hdr.payload.message.msg.s1ap_UEContextReleaseCommandIEs.uE_S1AP_IDs.choice.mME_UE_S1AP_ID;
            break;
        }
      } else  {
        rx_mme_ue_s1ap_id       = rx_packet->sctp_hdr.u.data_hdr.payload.message.msg.s1ap_UEContextReleaseCompleteIEs.mme_ue_s1ap_id;
        scenario_mme_ue_s1ap_id = spacket->sctp_hdr.u.data_hdr.payload.message.msg.s1ap_UEContextReleaseCompleteIEs.mme_ue_s1ap_id;
      }

      break;

    case  S1AP_ProcedureCode_id_eNBStatusTransfer:
      rx_mme_ue_s1ap_id       = rx_packet->sctp_hdr.u.data_hdr.payload.message.msg.s1ap_ENBStatusTransferIEs.mme_ue_s1ap_id;
      scenario_mme_ue_s1ap_id = spacket->sctp_hdr.u.data_hdr.payload.message.msg.s1ap_ENBStatusTransferIEs.mme_ue_s1ap_id;
      break;

    case  S1AP_ProcedureCode_id_MMEStatusTransfer:
      rx_mme_ue_s1ap_id       = rx_packet->sctp_hdr.u.data_hdr.payload.message.msg.s1ap_MMEStatusTransferIEs.mme_ue_s1ap_id;
      scenario_mme_ue_s1ap_id = spacket->sctp_hdr.u.data_hdr.payload.message.msg.s1ap_MMEStatusTransferIEs.mme_ue_s1ap_id;
      break;

    case  S1AP_ProcedureCode_id_DeactivateTrace:
      rx_mme_ue_s1ap_id       = rx_packet->sctp_hdr.u.data_hdr.payload.message.msg.s1ap_DeactivateTraceIEs.mme_ue_s1ap_id;
      scenario_mme_ue_s1ap_id = spacket->sctp_hdr.u.data_hdr.payload.message.msg.s1ap_DeactivateTraceIEs.mme_ue_s1ap_id;
      break;

    case  S1AP_ProcedureCode_id_TraceStart:
      rx_mme_ue_s1ap_id       = rx_packet->sctp_hdr.u.data_hdr.payload.message.msg.s1ap_TraceStartIEs.mme_ue_s1ap_id;
      scenario_mme_ue_s1ap_id = spacket->sctp_hdr.u.data_hdr.payload.message.msg.s1ap_TraceStartIEs.mme_ue_s1ap_id;
      break;

    case  S1AP_ProcedureCode_id_TraceFailureIndication:
      rx_mme_ue_s1ap_id       = rx_packet->sctp_hdr.u.data_hdr.payload.message.msg.s1ap_TraceFailureIndicationIEs.mme_ue_s1ap_id;
      scenario_mme_ue_s1ap_id = spacket->sctp_hdr.u.data_hdr.payload.message.msg.s1ap_TraceFailureIndicationIEs.mme_ue_s1ap_id;
      break;

    case  S1AP_ProcedureCode_id_ENBConfigurationUpdate:
      /*if (present == S1AP_S1AP_PDU_PR_initiatingMessage) {
        rx_mme_ue_s1ap_id       = rx_packet->sctp_hdr.u.data_hdr.payload.message.msg.s1ap_ENBConfigurationUpdateIEs.mme_ue_s1ap_id;
        scenario_mme_ue_s1ap_id = spacket->sctp_hdr.u.data_hdr.payload.message.msg.s1ap_ENBConfigurationUpdateIEs.mme_ue_s1ap_id;
      } else if (present == S1AP_S1AP_PDU_PR_successfulOutcome) {
        rx_mme_ue_s1ap_id       = rx_packet->sctp_hdr.u.data_hdr.payload.message.msg.s1ap_ENBConfigurationUpdateAcknowledgeIEs.mme_ue_s1ap_id;
        scenario_mme_ue_s1ap_id = spacket->sctp_hdr.u.data_hdr.payload.message.msg.s1ap_ENBConfigurationUpdateAcknowledgeIEs.mme_ue_s1ap_id;
      } else {
        rx_mme_ue_s1ap_id       = rx_packet->sctp_hdr.u.data_hdr.payload.message.msg.s1ap_ENBConfigurationUpdateFailureIEs.mme_ue_s1ap_id;
        scenario_mme_ue_s1ap_id = spacket->sctp_hdr.u.data_hdr.payload.message.msg.s1ap_ENBConfigurationUpdateFailureIEs.mme_ue_s1ap_id;
      }*/
      break;

    case  S1AP_ProcedureCode_id_MMEConfigurationUpdate:
      /*if (present == S1AP_S1AP_PDU_PR_initiatingMessage) {
        rx_mme_ue_s1ap_id       = rx_packet->sctp_hdr.u.data_hdr.payload.message.msg.s1ap_MMEConfigurationUpdateIEs.mme_ue_s1ap_id;
        scenario_mme_ue_s1ap_id = spacket->sctp_hdr.u.data_hdr.payload.message.msg.s1ap_MMEConfigurationUpdateIEs.mme_ue_s1ap_id;
      } else if (present == S1AP_S1AP_PDU_PR_successfulOutcome) {
        rx_mme_ue_s1ap_id       = rx_packet->sctp_hdr.u.data_hdr.payload.message.msg.s1ap_MMEConfigurationUpdateAcknowledgeIEs.mme_ue_s1ap_id;
        scenario_mme_ue_s1ap_id = spacket->sctp_hdr.u.data_hdr.payload.message.msg.s1ap_MMEConfigurationUpdateAcknowledgeIEs.mme_ue_s1ap_id;
      } else {
        rx_mme_ue_s1ap_id       = rx_packet->sctp_hdr.u.data_hdr.payload.message.msg.s1ap_MMEConfigurationUpdateFailureIEs.mme_ue_s1ap_id;
        scenario_mme_ue_s1ap_id = spacket->sctp_hdr.u.data_hdr.payload.message.msg.s1ap_MMEConfigurationUpdateFailureIEs.mme_ue_s1ap_id;
      }*/
      break;

    case  S1AP_ProcedureCode_id_LocationReportingControl:
      rx_mme_ue_s1ap_id       = rx_packet->sctp_hdr.u.data_hdr.payload.message.msg.s1ap_LocationReportingControlIEs.mme_ue_s1ap_id;
      scenario_mme_ue_s1ap_id = spacket->sctp_hdr.u.data_hdr.payload.message.msg.s1ap_LocationReportingControlIEs.mme_ue_s1ap_id;
      break;

    case  S1AP_ProcedureCode_id_LocationReportingFailureIndication:
      rx_mme_ue_s1ap_id       = rx_packet->sctp_hdr.u.data_hdr.payload.message.msg.s1ap_LocationReportingFailureIndicationIEs.mme_ue_s1ap_id;
      scenario_mme_ue_s1ap_id = spacket->sctp_hdr.u.data_hdr.payload.message.msg.s1ap_LocationReportingFailureIndicationIEs.mme_ue_s1ap_id;
      break;

    case  S1AP_ProcedureCode_id_LocationReport:
      rx_mme_ue_s1ap_id       = rx_packet->sctp_hdr.u.data_hdr.payload.message.msg.s1ap_LocationReportIEs.mme_ue_s1ap_id;
      scenario_mme_ue_s1ap_id = spacket->sctp_hdr.u.data_hdr.payload.message.msg.s1ap_LocationReportIEs.mme_ue_s1ap_id;
      break;

    case  S1AP_ProcedureCode_id_OverloadStart:
      //rx_mme_ue_s1ap_id       = rx_packet->sctp_hdr.u.data_hdr.payload.message.msg.s1ap_OverloadStartIEs.mme_ue_s1ap_id;
      //scenario_mme_ue_s1ap_id = spacket->sctp_hdr.u.data_hdr.payload.message.msg.s1ap_OverloadStartIEs.mme_ue_s1ap_id;
      break;

    case  S1AP_ProcedureCode_id_OverloadStop:
      //rx_mme_ue_s1ap_id       = rx_packet->sctp_hdr.u.data_hdr.payload.message.msg.s1ap_OverloadStopIEs.mme_ue_s1ap_id;
      //scenario_mme_ue_s1ap_id = spacket->sctp_hdr.u.data_hdr.payload.message.msg.s1ap_OverloadStopIEs.mme_ue_s1ap_id;
      break;

    case  S1AP_ProcedureCode_id_WriteReplaceWarning:
      /*if (present == S1AP_S1AP_PDU_PR_initiatingMessage) {
        rx_mme_ue_s1ap_id       = rx_packet->sctp_hdr.u.data_hdr.payload.message.msg.s1ap_WriteReplaceWarningRequestIEs.mme_ue_s1ap_id;
        scenario_mme_ue_s1ap_id = spacket->sctp_hdr.u.data_hdr.payload.message.msg.s1ap_WriteReplaceWarningRequestIEs.mme_ue_s1ap_id;
      } else  {
        rx_mme_ue_s1ap_id       = rx_packet->sctp_hdr.u.data_hdr.payload.message.msg.s1ap_WriteReplaceWarningResponseIEs.mme_ue_s1ap_id;
        scenario_mme_ue_s1ap_id = spacket->sctp_hdr.u.data_hdr.payload.message.msg.s1ap_WriteReplaceWarningResponseIEs.mme_ue_s1ap_id;
      }*/
      break;

<<<<<<< HEAD
    case  S1AP_ProcedureCode_id_eNBDirectInformationTransfer:
=======
    case S1AP_ProcedureCode_id_eNBDirectInformationTransfer:
>>>>>>> 0c83df3f
      //rx_mme_ue_s1ap_id       = rx_packet->sctp_hdr.u.data_hdr.payload.message.msg.s1ap_ENBDirectInformationTransferIEs.mme_ue_s1ap_id;
      //scenario_mme_ue_s1ap_id = spacket->sctp_hdr.u.data_hdr.payload.message.msg.s1ap_ENBDirectInformationTransferIEs.mme_ue_s1ap_id;
      break;

<<<<<<< HEAD
    case  S1AP_ProcedureCode_id_MMEDirectInformationTransfer:
=======
    case S1AP_ProcedureCode_id_MMEDirectInformationTransfer:
>>>>>>> 0c83df3f
      //rx_mme_ue_s1ap_id       = rx_packet->sctp_hdr.u.data_hdr.payload.message.msg.s1ap_MMEDirectInformationTransferIEs.mme_ue_s1ap_id;
      //scenario_mme_ue_s1ap_id = spacket->sctp_hdr.u.data_hdr.payload.message.msg.s1ap_MMEDirectInformationTransferIEs.mme_ue_s1ap_id;
      break;

<<<<<<< HEAD
    case  S1AP_ProcedureCode_id_PrivateMessage:
    case  S1AP_ProcedureCode_id_eNBConfigurationTransfer:
    case  S1AP_ProcedureCode_id_MMEConfigurationTransfer:
      AssertFatal(0, "TODO");
      break;

    case  S1AP_ProcedureCode_id_CellTrafficTrace:
=======
    case S1AP_ProcedureCode_id_PrivateMessage:
    case S1AP_ProcedureCode_id_eNBConfigurationTransfer:
    case S1AP_ProcedureCode_id_MMEConfigurationTransfer:
      AssertFatal(0, "TODO");
      break;

    case S1AP_ProcedureCode_id_CellTrafficTrace:
>>>>>>> 0c83df3f
      rx_mme_ue_s1ap_id       = rx_packet->sctp_hdr.u.data_hdr.payload.message.msg.s1ap_CellTrafficTraceIEs.mme_ue_s1ap_id;
      scenario_mme_ue_s1ap_id = spacket->sctp_hdr.u.data_hdr.payload.message.msg.s1ap_CellTrafficTraceIEs.mme_ue_s1ap_id;
      break;

<<<<<<< HEAD
    case  S1AP_ProcedureCode_id_Kill:
=======
    case S1AP_ProcedureCode_id_Kill:
>>>>>>> 0c83df3f
      /*if (present == S1AP_S1AP_PDU_PR_initiatingMessage) {
        rx_mme_ue_s1ap_id       = rx_packet->sctp_hdr.u.data_hdr.payload.message.msg.s1ap_KillRequestIEs.mme_ue_s1ap_id;
        scenario_mme_ue_s1ap_id = spacket->sctp_hdr.u.data_hdr.payload.message.msg.s1ap_KillRequestIEs.mme_ue_s1ap_id;
      } else  {
        rx_mme_ue_s1ap_id       = rx_packet->sctp_hdr.u.data_hdr.payload.message.msg.s1ap_KillResponseIEs.mme_ue_s1ap_id;
        scenario_mme_ue_s1ap_id = spacket->sctp_hdr.u.data_hdr.payload.message.msg.s1ap_KillResponseIEs.mme_ue_s1ap_id;
      }*/
      break;

<<<<<<< HEAD
    case  S1AP_ProcedureCode_id_downlinkUEAssociatedLPPaTransport:
=======
    case S1AP_ProcedureCode_id_downlinkUEAssociatedLPPaTransport:
>>>>>>> 0c83df3f
      rx_mme_ue_s1ap_id       = rx_packet->sctp_hdr.u.data_hdr.payload.message.msg.s1ap_DownlinkUEAssociatedLPPaTransport_IEs.mme_ue_s1ap_id;
      scenario_mme_ue_s1ap_id = spacket->sctp_hdr.u.data_hdr.payload.message.msg.s1ap_DownlinkUEAssociatedLPPaTransport_IEs.mme_ue_s1ap_id;
      break;

<<<<<<< HEAD
    case  S1AP_ProcedureCode_id_uplinkUEAssociatedLPPaTransport:
=======
    case S1AP_ProcedureCode_id_uplinkUEAssociatedLPPaTransport:
>>>>>>> 0c83df3f
      rx_mme_ue_s1ap_id       = rx_packet->sctp_hdr.u.data_hdr.payload.message.msg.s1ap_UplinkUEAssociatedLPPaTransport_IEs.mme_ue_s1ap_id;
      scenario_mme_ue_s1ap_id = spacket->sctp_hdr.u.data_hdr.payload.message.msg.s1ap_UplinkUEAssociatedLPPaTransport_IEs.mme_ue_s1ap_id;
      break;

<<<<<<< HEAD
    case  S1AP_ProcedureCode_id_downlinkNonUEAssociatedLPPaTransport:
=======
    case S1AP_ProcedureCode_id_downlinkNonUEAssociatedLPPaTransport:
>>>>>>> 0c83df3f
      //rx_mme_ue_s1ap_id       = rx_packet->sctp_hdr.u.data_hdr.payload.message.msg.s1ap_DownlinkNonUEAssociatedLPPaTransport_IEs.mme_ue_s1ap_id;
      //scenario_mme_ue_s1ap_id = spacket->sctp_hdr.u.data_hdr.payload.message.msg.s1ap_DownlinkNonUEAssociatedLPPaTransport_IEs.mme_ue_s1ap_id;
      break;

<<<<<<< HEAD
    case  S1AP_ProcedureCode_id_uplinkNonUEAssociatedLPPaTransport:
=======
    case S1AP_ProcedureCode_id_uplinkNonUEAssociatedLPPaTransport:
>>>>>>> 0c83df3f
      //rx_mme_ue_s1ap_id       = rx_packet->sctp_hdr.u.data_hdr.payload.message.msg.s1ap_UplinkNonUEAssociatedLPPaTransport_IEs.mme_ue_s1ap_id;
      //scenario_mme_ue_s1ap_id = spacket->sctp_hdr.u.data_hdr.payload.message.msg.s1ap_UplinkNonUEAssociatedLPPaTransport_IEs.mme_ue_s1ap_id;
      break;

    default:
      AssertFatal(0, "Unknown procedure code %ld", rx_packet->sctp_hdr.u.data_hdr.payload.message.procedureCode);
  }

  if (scenario_mme_ue_s1ap_id != rx_mme_ue_s1ap_id) {
    S1AP_DEBUG("%s() Updating  mme_ue_s1ap_id %u -> %u \n", __FUNCTION__, scenario_mme_ue_s1ap_id, rx_mme_ue_s1ap_id);
    et_packet_t *p = spacket;

    while (p) {
      et_s1ap_update_mme_ue_s1ap_id(p, scenario_mme_ue_s1ap_id, rx_mme_ue_s1ap_id);
      p = p->next;
    }

    return 0;
  }

  return 1;
}
//------------------------------------------------------------------------------
asn_comp_rval_t *et_s1ap_is_matching(et_s1ap_t *const s1ap1, et_s1ap_t *const s1ap2, const uint32_t constraints)
{
#if 1

  if (Choice_compare(&asn_DEF_S1AP_S1AP_PDU, &s1ap1->pdu, &s1ap2->pdu) != 0) {
    return 0;
  }

#else
  asn_comp_rval_t *rv = NULL;

  if (s1ap1->pdu.present != s1ap2->pdu.present)  {rv  = calloc(1, sizeof(asn_comp_rval_t)); rv->err_code = ET_ERROR_MATCH_PACKET_S1AP_PRESENT; return rv;}

  switch (s1ap1->pdu.present) {
    case  S1AP_S1AP_PDU_PR_NOTHING:
      break;

    case  S1AP_S1AP_PDU_PR_initiatingMessage:
      if (s1ap1->pdu.choice.initiatingMessage.procedureCode != s1ap2->pdu.choice.initiatingMessage.procedureCode)
      {rv  = calloc(1, sizeof(asn_comp_rval_t)); rv->err_code = ET_ERROR_MATCH_PACKET_S1AP_PROCEDURE_CODE; return rv;}

      if (s1ap1->pdu.choice.initiatingMessage.criticality != s1ap2->pdu.choice.initiatingMessage.criticality)
      {rv  = calloc(1, sizeof(asn_comp_rval_t)); rv->err_code = ET_ERROR_MATCH_PACKET_S1AP_CRITICALITY; return rv;}

      break;

    case  S1AP_S1AP_PDU_PR_successfulOutcome:
      if (s1ap1->pdu.choice.successfulOutcome.procedureCode != s1ap2->pdu.choice.successfulOutcome.procedureCode)
      {rv  = calloc(1, sizeof(asn_comp_rval_t)); rv->err_code = ET_ERROR_MATCH_PACKET_S1AP_PROCEDURE_CODE; return rv;}

      if (s1ap1->pdu.choice.successfulOutcome.criticality != s1ap2->pdu.choice.successfulOutcome.criticality)
      {rv  = calloc(1, sizeof(asn_comp_rval_t)); rv->err_code = ET_ERROR_MATCH_PACKET_S1AP_CRITICALITY; return rv;}

      break;

    case  S1AP_S1AP_PDU_PR_unsuccessfulOutcome:
      if (s1ap1->pdu.choice.unsuccessfulOutcome.procedureCode != s1ap2->pdu.choice.unsuccessfulOutcome.procedureCode)
      {rv  = calloc(1, sizeof(asn_comp_rval_t)); rv->err_code = ET_ERROR_MATCH_PACKET_S1AP_PROCEDURE_CODE; return rv;}

      if (s1ap1->pdu.choice.unsuccessfulOutcome.criticality != s1ap2->pdu.choice.unsuccessfulOutcome.criticality)
      {rv  = calloc(1, sizeof(asn_comp_rval_t)); rv->err_code = ET_ERROR_MATCH_PACKET_S1AP_CRITICALITY; return rv;}

      break;

    default:
      AssertFatal(0, "Unknown pdu.present %d", s1ap1->pdu.present);
  }

  if (s1ap1->binary_stream_allocated_size == s1ap2->binary_stream_allocated_size) {
    if (memcmp((void *)s1ap1->binary_stream, (void *)s1ap2->binary_stream, s1ap1->binary_stream_allocated_size) ==  0) return NULL;
  }

  // if no matching, may be the scenario need minor corrections (same enb_ue_s1ap_id but need to update mme_ue_s1ap_id)
  return et_s1ap_ies_is_matching(s1ap1->pdu.present, &s1ap1->message, &s1ap2->message, constraints);
#endif
}

//------------------------------------------------------------------------------
et_packet_t *et_build_packet_from_s1ap_data_ind(et_event_s1ap_data_ind_t *const s1ap_data_ind)
{
  et_packet_t      *packet    = NULL;
  AssertFatal (NULL != s1ap_data_ind, "Bad parameter sctp_data_ind\n");
  packet = calloc(1, sizeof(*packet));
  packet->action                                        = ET_PACKET_ACTION_S1C_NULL;
  //packet->time_relative_to_first_packet.tv_sec          = 0;
  //packet->time_relative_to_first_packet.tv_usec         = 0;
  //packet->time_relative_to_last_sent_packet.tv_sec      = 0;
  //packet->time_relative_to_last_sent_packet.tv_usec     = 0;
  //packet->time_relative_to_last_received_packet.tv_sec  = 0;
  //packet->time_relative_to_last_received_packet.tv_usec = 0;
  //packet->original_frame_number                         = 0;
  //packet->packet_number                                 = 0;
  packet->enb_instance = 0; //TODO
  //packet->ip_hdr;
  // keep in mind: allocated buffer: sctp_datahdr.payload.binary_stream
  packet->sctp_hdr.chunk_type = SCTP_CID_DATA;
  memcpy((void *)&packet->sctp_hdr.u.data_hdr, (void *)&s1ap_data_ind->sctp_datahdr, sizeof(packet->sctp_hdr));
  //packet->next = NULL;
  packet->status = ET_PACKET_STATUS_RECEIVED;
  //packet->timer_id = 0;
  AssertFatal(0 == gettimeofday(&packet->timestamp_packet, NULL), "gettimeofday() Failed");
  return packet;
}


//------------------------------------------------------------------------------
// return 0 if packet was waited
int et_scenario_set_packet_received(et_packet_t *const packet)
{
  et_packet_t *p = NULL;
  int           rc = 0;
  packet->status = ET_PACKET_STATUS_RECEIVED;
  S1AP_DEBUG("Packet received:          num %u  | original frame number %u \n", packet->packet_number, packet->original_frame_number);
  S1AP_DEBUG("Last Packet received:     num %u  | original frame number %u \n", g_scenario->last_rx_packet->packet_number, g_scenario->last_rx_packet->original_frame_number);
  p = g_scenario->last_rx_packet;

  while (NULL != p) {
    if (ET_PACKET_ACTION_S1C_RECEIVE == p->action) {
      if ((ET_PACKET_STATUS_RECEIVED == p->status) || (ET_PACKET_STATUS_NOT_TAKEN_IN_ACCOUNT == p->status)) {
        g_scenario->last_rx_packet = p;
        g_scenario->time_last_rx_packet.tv_sec   = p->timestamp_packet.tv_sec;
        g_scenario->time_last_rx_packet.tv_usec  = p->timestamp_packet.tv_usec;
        S1AP_DEBUG("Set Last Packet received: num %u  | original frame number %u \n", g_scenario->last_rx_packet->packet_number, g_scenario->last_rx_packet->original_frame_number);
        S1AP_DEBUG("Set time_last_rx_packet %ld.%06d\n", g_scenario->time_last_rx_packet.tv_sec, g_scenario->time_last_rx_packet.tv_usec);
      } else {
        break;
      }
    }

    p = p->next;
  }

  if (0 != packet->timer_id) {
    rc = timer_remove(packet->timer_id);
    AssertFatal(rc == 0, "TODO: Debug Timer on Rx packet num %d unknown", packet->packet_number);
    g_scenario->timer_count--;
    return rc;
  }

  return 1;
}

//------------------------------------------------------------------------------
int et_s1ap_process_rx_packet(et_event_s1ap_data_ind_t *const s1ap_data_ind)
{
  et_packet_t      *packet       = NULL;
  et_packet_t      *rx_packet    = NULL;
  unsigned long int not_found    = 1;
  asn_comp_rval_t  *comp_results = NULL;
  asn_comp_rval_t  *comp_results2 = NULL;
  unsigned char     error_code   = 0;
  AssertFatal (NULL != s1ap_data_ind, "Bad parameter sctp_data_ind\n");
  rx_packet = et_build_packet_from_s1ap_data_ind(s1ap_data_ind);

  if (NULL == g_scenario->last_rx_packet) {
    packet = g_scenario->list_packet;

    while (NULL != packet) {
      if (packet->action == ET_PACKET_ACTION_S1C_RECEIVE) {
        if ((ET_PACKET_STATUS_RECEIVED == packet->status) || (ET_PACKET_STATUS_NOT_TAKEN_IN_ACCOUNT == packet->status)) {
          g_scenario->last_rx_packet = packet;

          if  (ET_PACKET_STATUS_NOT_TAKEN_IN_ACCOUNT != packet->status) {
            g_scenario->time_last_rx_packet.tv_sec  = packet->timestamp_packet.tv_sec;
            g_scenario->time_last_rx_packet.tv_usec = packet->timestamp_packet.tv_usec;
          }

          S1AP_DEBUG("Set Last Packet received: num %u  | original frame number %u \n", g_scenario->last_rx_packet->packet_number, g_scenario->last_rx_packet->original_frame_number);
          S1AP_DEBUG("Set time_last_rx_packet %ld.%06d\n", g_scenario->time_last_rx_packet.tv_sec, g_scenario->time_last_rx_packet.tv_usec);
        } else {
          break;
        }
      }

      packet = packet->next;
    }

    packet = g_scenario->list_packet;
  } else {
    packet = g_scenario->last_rx_packet->next;
  }

  // not_found threshold may sure depend on number of mme, may be not sure on number of UE
  while ((NULL != packet) && (not_found < 9)) {
    S1AP_DEBUG("%s() Considering packet num %d original frame number %u\n", __FUNCTION__, packet->packet_number, packet->original_frame_number);

    if (packet->action == ET_PACKET_ACTION_S1C_RECEIVE) {
      comp_results = et_sctp_is_matching(&packet->sctp_hdr, &rx_packet->sctp_hdr, g_constraints);

      if (NULL == comp_results) {
        S1AP_DEBUG("Compare RX packet with packet: num %u  | original frame number %u \n", packet->packet_number, packet->original_frame_number);
        packet->timestamp_packet.tv_sec = rx_packet->timestamp_packet.tv_sec;
        packet->timestamp_packet.tv_usec = rx_packet->timestamp_packet.tv_usec;
        return et_scenario_set_packet_received(packet);
      } else {
        S1AP_DEBUG("Compare RX packet with packet: num %u  | original frame number %u failed\n",
                   packet->packet_number, packet->original_frame_number);

        while (comp_results) {
          S1AP_DEBUG("Result err code %s(%u) ASN1 struct name %s\n",
                     et_error_match2str(comp_results->err_code), comp_results->err_code, comp_results->name);

<<<<<<< HEAD
          // (each asn1 rc <= 166 (enum e_S1ap_ProtocolIE_ID, in generated file S1ap_ProtocolIE_ID.h))
=======
          // (each asn1 rc <= 166 (enum e_S1AP_ProtocolIE_ID, in generated file S1AP_ProtocolIE_ID.h))
>>>>>>> 0c83df3f
          if (comp_results->err_code == COMPARE_ERR_CODE_NO_MATCH) {
            //TODO MME_UE_S1AP_ID, etc.
            // get latest error code
            if (strcmp(comp_results->name, "S1ap-MME-UE-S1AP-ID") == 0) {
              if (0 == et_handle_s1ap_mismatch_mme_ue_s1ap_id((et_packet_t *const)packet, (et_packet_t *const)rx_packet)) {
                packet->timestamp_packet.tv_sec = rx_packet->timestamp_packet.tv_sec;
                packet->timestamp_packet.tv_usec = rx_packet->timestamp_packet.tv_usec;
                return et_scenario_set_packet_received(packet);
              }
            } else if (strcmp(comp_results->name, "S1ap-TransportLayerAddress") == 0) {
              S1AP_WARN("Some work needed there for %s, TODO in generic_scenario.xsl, add sgw conf file in the process, anyway continuing...\n",comp_results->name);
              packet->timestamp_packet.tv_sec = rx_packet->timestamp_packet.tv_sec;
              packet->timestamp_packet.tv_usec = rx_packet->timestamp_packet.tv_usec;
              return et_scenario_set_packet_received(packet);
            } else {
              S1AP_WARN("\n\nRX PACKET:\n");
              et_display_packet_sctp(&rx_packet->sctp_hdr);
              S1AP_WARN("\n\nWAITED PACKET:\n");
              et_display_packet_sctp(&packet->sctp_hdr);
              AssertFatal(0,"Some work needed there");
            }
          }

          comp_results2 = comp_results;
          comp_results = comp_results2->next;
          et_free_pointer(comp_results2);
        }
      }
    }

    not_found += 1;
    packet = packet->next;
  }

  et_display_packet_sctp(&rx_packet->sctp_hdr);
  AssertFatal(0, "Rx packet not found in scenario (see dump above)");
  return -1;
}

//------------------------------------------------------------------------------
void et_s1ap_eNB_handle_sctp_data_ind(sctp_data_ind_t *const sctp_data_ind)
{
  int            result = 0;
  et_event_t     event;
  DevAssert(sctp_data_ind != NULL);
  memset((void *)&event, 0, sizeof(event));
  event.code = ET_EVENT_RX_S1AP;
  event.u.s1ap_data_ind.sctp_datahdr.tsn                       = 0;
  event.u.s1ap_data_ind.sctp_datahdr.stream                    = sctp_data_ind->stream;
  event.u.s1ap_data_ind.sctp_datahdr.ssn                       = 0;
  event.u.s1ap_data_ind.sctp_datahdr.ppid                      = S1AP_SCTP_PPID;
  event.u.s1ap_data_ind.sctp_datahdr.assoc_id                  = sctp_data_ind->assoc_id;
  event.u.s1ap_data_ind.sctp_datahdr.payload.binary_stream_pos = 0;
  event.u.s1ap_data_ind.sctp_datahdr.payload.binary_stream_allocated_size = sctp_data_ind->buffer_length;
  event.u.s1ap_data_ind.sctp_datahdr.payload.binary_stream = NULL;

  if ((sctp_data_ind->buffer_length > 0) && (NULL != sctp_data_ind->buffer)) {
    event.u.s1ap_data_ind.sctp_datahdr.payload.binary_stream   = calloc(1, sctp_data_ind->buffer_length);
    memcpy(event.u.s1ap_data_ind.sctp_datahdr.payload.binary_stream,
           sctp_data_ind->buffer,
           sctp_data_ind->buffer_length);

    if (et_s1ap_decode_pdu(
          &event.u.s1ap_data_ind.sctp_datahdr.payload.pdu,
          &event.u.s1ap_data_ind.sctp_datahdr.payload.message,
          event.u.s1ap_data_ind.sctp_datahdr.payload.binary_stream,
          event.u.s1ap_data_ind.sctp_datahdr.payload.binary_stream_allocated_size) < 0) {
      AssertFatal (0, "ERROR Cannot decode RX S1AP message!\n");
    }
  }

  result = itti_free(TASK_UNKNOWN, sctp_data_ind->buffer);
  AssertFatal (result == EXIT_SUCCESS, "Failed to free memory (%d)!\n", result);
  et_scenario_fsm_notify_event(event);
  memset((void *)&event, 0, sizeof(event));
  event.code = ET_EVENT_TICK;
  et_scenario_fsm_notify_event(event);
}
//------------------------------------------------------------------------------
void et_s1ap_eNB_register_mme(s1ap_eNB_instance_t *instance_p,
                              net_ip_address_t    *mme_ip_address,
                              net_ip_address_t    *local_ip_addr,
                              uint16_t             in_streams,
                              uint16_t             out_streams)
{
  MessageDef                 *message_p                   = NULL;
  sctp_new_association_req_t *sctp_new_association_req_p  = NULL;
  s1ap_eNB_mme_data_t        *s1ap_mme_data_p             = NULL;
  DevAssert(instance_p != NULL);
  DevAssert(mme_ip_address != NULL);
  message_p = itti_alloc_new_message(TASK_S1AP, SCTP_NEW_ASSOCIATION_REQ);
  sctp_new_association_req_p = &message_p->ittiMsg.sctp_new_association_req;
  sctp_new_association_req_p->port = S1AP_PORT_NUMBER;
  sctp_new_association_req_p->ppid = S1AP_SCTP_PPID;
  sctp_new_association_req_p->in_streams  = in_streams;
  sctp_new_association_req_p->out_streams = out_streams;
  memcpy(&sctp_new_association_req_p->remote_address,
         mme_ip_address,
         sizeof(*mme_ip_address));
  memcpy(&sctp_new_association_req_p->local_address,
         local_ip_addr,
         sizeof(*local_ip_addr));
  /* Create new MME descriptor */
  s1ap_mme_data_p = calloc(1, sizeof(*s1ap_mme_data_p));
  DevAssert(s1ap_mme_data_p != NULL);
  s1ap_mme_data_p->cnx_id                = et_s1ap_eNB_fetch_add_global_cnx_id();
  sctp_new_association_req_p->ulp_cnx_id = s1ap_mme_data_p->cnx_id;
  s1ap_mme_data_p->assoc_id          = -1;
  s1ap_mme_data_p->s1ap_eNB_instance = instance_p;
  memcpy((void *)&s1ap_mme_data_p->mme_net_ip_address, mme_ip_address, sizeof(*mme_ip_address));
  STAILQ_INIT(&s1ap_mme_data_p->served_gummei);
  /* Insert the new descriptor in list of known MME
   * but not yet associated.
   */
  RB_INSERT(s1ap_mme_map, &instance_p->s1ap_mme_head, s1ap_mme_data_p);
  s1ap_mme_data_p->state = S1AP_ENB_STATE_WAITING;
  instance_p->s1ap_mme_nb ++;
  instance_p->s1ap_mme_pending_nb ++;
  itti_send_msg_to_task(TASK_SCTP, instance_p->instance, message_p);
}
//------------------------------------------------------------------------------
void et_s1ap_update_assoc_id_of_packets(const int32_t assoc_id,
                                        struct s1ap_eNB_instance_s *const s1ap_eNB_instance,
                                        s1ap_eNB_mme_data_t         *const mme_desc_p)
{
  et_packet_t     *packet = NULL;
  int              ret;
  unsigned int     old_enb_port = 0;
  unsigned int     old_mme_port = 0;
  S1AP_DEBUG("%s for SCTP association (%u)\n",__FUNCTION__,assoc_id);
  packet = g_scenario->list_packet;

  while (NULL != packet) {
    switch (packet->sctp_hdr.chunk_type) {
      case SCTP_CID_DATA :
        S1AP_DEBUG("%s for SCTP association (%u) SCTP_CID_DATA\n",__FUNCTION__,assoc_id);

        if ((ET_PACKET_STATUS_NONE == packet->status) || (ET_PACKET_STATUS_SCHEDULED_FOR_RECEIVING == packet->status)) {
          if (0 < old_mme_port) {
            if (packet->action == ET_PACKET_ACTION_S1C_SEND) {
              ret = et_compare_et_ip_to_net_ip_address(&packet->ip_hdr.dst, &mme_desc_p->mme_net_ip_address);

              if (0 == ret) {
                ret = et_compare_et_ip_to_net_ip_address(&packet->ip_hdr.src, &s1ap_eNB_instance->s1c_net_ip_address);

                if (0 == ret) {
                  // same IP src, same IP dst
                  if ((packet->sctp_hdr.dst_port == old_mme_port) && (packet->sctp_hdr.src_port == old_enb_port)) {
                    packet->sctp_hdr.u.data_hdr.assoc_id = assoc_id;
                    S1AP_DEBUG("tPacket:\tnum %u  | original frame number %u \n", packet->packet_number, packet->original_frame_number);
                    S1AP_DEBUG("\tUpdated assoc id: %u\n", assoc_id);
                  }
                }
              }
            } else if (packet->action == ET_PACKET_ACTION_S1C_RECEIVE) {
              ret = et_compare_et_ip_to_net_ip_address(&packet->ip_hdr.src, &mme_desc_p->mme_net_ip_address);

              if (0 == ret) {
                ret = et_compare_et_ip_to_net_ip_address(&packet->ip_hdr.dst, &s1ap_eNB_instance->s1c_net_ip_address);

                if (0 == ret) {
                  // same IP src, same IP dst
                  if ((packet->sctp_hdr.src_port == old_mme_port) && (packet->sctp_hdr.dst_port == old_enb_port)) {
                    packet->sctp_hdr.u.data_hdr.assoc_id = assoc_id;
                    S1AP_DEBUG("tPacket:\tnum %u  | original frame number %u \n", packet->packet_number, packet->original_frame_number);
                    S1AP_DEBUG("\tUpdated assoc id: %u\n", assoc_id);
                  }
                }
              }
            }
          }
        }

        break;

      // Strong assumption
      // in replayed scenario, the order of SCTP INIT packets is supposed to be the same as in the catched scenario
      case SCTP_CID_INIT:
        S1AP_DEBUG("%s for SCTP association (%u) SCTP_CID_INIT\n",__FUNCTION__,assoc_id);
        ret = et_compare_et_ip_to_net_ip_address(&packet->ip_hdr.dst, &mme_desc_p->mme_net_ip_address);

        if (0 == ret) {
          ret = et_compare_et_ip_to_net_ip_address(&packet->ip_hdr.src, &s1ap_eNB_instance->s1c_net_ip_address);

          if (0 == ret) {
            if (0 == old_enb_port) {
              if (ET_PACKET_STATUS_NONE == packet->status) {
                packet->status = ET_PACKET_STATUS_SENT;
                old_enb_port = packet->sctp_hdr.src_port;
                S1AP_DEBUG("%s for SCTP association (%u) SCTP_CID_INIT SUCCESS\n",__FUNCTION__,assoc_id);
              }
            }
          }
        }

        break;

      case SCTP_CID_INIT_ACK:
        S1AP_DEBUG("%s for SCTP association (%u) SCTP_CID_INIT_ACK\n",__FUNCTION__,assoc_id);
        ret = et_compare_et_ip_to_net_ip_address(&packet->ip_hdr.src, &mme_desc_p->mme_net_ip_address);

        if (0 == ret) {
          ret = et_compare_et_ip_to_net_ip_address(&packet->ip_hdr.dst, &s1ap_eNB_instance->s1c_net_ip_address);

          if (0 == ret) {
            if (old_enb_port == packet->sctp_hdr.dst_port) {
              if (ET_PACKET_STATUS_NONE == packet->status) {
                packet->status = ET_PACKET_STATUS_RECEIVED;
                old_mme_port = packet->sctp_hdr.dst_port;
                S1AP_DEBUG("%s for SCTP association (%u) SCTP_CID_INIT_ACK SUCCESS\n",__FUNCTION__,assoc_id);
              }
            }
          }
        }

        break;

      case SCTP_CID_HEARTBEAT:
      case SCTP_CID_HEARTBEAT_ACK:
      case SCTP_CID_COOKIE_ECHO:
      case SCTP_CID_COOKIE_ACK:
      case SCTP_CID_ECN_ECNE:
      case SCTP_CID_ECN_CWR:
        break;

      case SCTP_CID_ABORT:
      case SCTP_CID_SHUTDOWN:
      case SCTP_CID_SHUTDOWN_ACK:
      case SCTP_CID_ERROR:
      case SCTP_CID_SHUTDOWN_COMPLETE:
        //TODO
        break;

      default:
        AssertFatal(0, "Unknown chunk_type %d packet num %d", packet->sctp_hdr.chunk_type, packet->packet_number);
        ;
    }

    packet = packet->next;
  }
}
//------------------------------------------------------------------------------
void et_s1ap_handle_s1_setup_message(s1ap_eNB_mme_data_t *mme_desc_p, int sctp_shutdown)
{
  if (sctp_shutdown) {
    /* A previously connected MME has been shutdown */

    /* TODO check if it was used by some eNB and send a message to inform these eNB if there is no more associated MME */
    if (mme_desc_p->state == S1AP_ENB_STATE_CONNECTED) {
      mme_desc_p->state = S1AP_ENB_STATE_DISCONNECTED;

      if (mme_desc_p->s1ap_eNB_instance->s1ap_mme_associated_nb > 0) {
        /* Decrease associated MME number */
        mme_desc_p->s1ap_eNB_instance->s1ap_mme_associated_nb --;
      }

      /* If there are no more associated MME, inform eNB app */
      if (mme_desc_p->s1ap_eNB_instance->s1ap_mme_associated_nb == 0) {
        MessageDef                 *message_p;
        message_p = itti_alloc_new_message(TASK_S1AP, S1AP_DEREGISTERED_ENB_IND);
        S1AP_DEREGISTERED_ENB_IND(message_p).nb_mme = 0;
        itti_send_msg_to_task(TASK_ENB_APP, mme_desc_p->s1ap_eNB_instance->instance, message_p);
      }
    }
  } else {
    /* Check that at least one setup message is pending */
    DevCheck(mme_desc_p->s1ap_eNB_instance->s1ap_mme_pending_nb > 0, mme_desc_p->s1ap_eNB_instance->instance,
             mme_desc_p->s1ap_eNB_instance->s1ap_mme_pending_nb, 0);

    if (mme_desc_p->s1ap_eNB_instance->s1ap_mme_pending_nb > 0) {
      /* Decrease pending messages number */
      mme_desc_p->s1ap_eNB_instance->s1ap_mme_pending_nb --;
      mme_desc_p->s1ap_eNB_instance->s1ap_mme_associated_nb++;
    }

    et_s1ap_update_assoc_id_of_packets(mme_desc_p->assoc_id,
                                       mme_desc_p->s1ap_eNB_instance,
                                       mme_desc_p);

    /* If there are no more pending messages, inform eNB app */
    if (mme_desc_p->s1ap_eNB_instance->s1ap_mme_pending_nb == 0) {
      MessageDef                 *message_p;
      message_p = itti_alloc_new_message(TASK_S1AP, S1AP_REGISTER_ENB_CNF);
      S1AP_REGISTER_ENB_CNF(message_p).nb_mme = mme_desc_p->s1ap_eNB_instance->s1ap_mme_associated_nb;
      itti_send_msg_to_task(TASK_ENB_APP, mme_desc_p->s1ap_eNB_instance->instance, message_p);
    }
  }
}
//------------------------------------------------------------------------------
void et_s1ap_eNB_handle_register_eNB(instance_t instance, s1ap_register_enb_req_t *s1ap_register_eNB)
{
  s1ap_eNB_instance_t *new_instance;
  uint8_t index;
  DevAssert(s1ap_register_eNB != NULL);
  /* Look if the provided instance already exists */
  new_instance = et_s1ap_eNB_get_instance(instance);

  if (new_instance != NULL) {
    /* Checks if it is a retry on the same eNB */
    DevCheck(new_instance->eNB_id == s1ap_register_eNB->eNB_id, new_instance->eNB_id, s1ap_register_eNB->eNB_id, 0);
    DevCheck(new_instance->cell_type == s1ap_register_eNB->cell_type, new_instance->cell_type, s1ap_register_eNB->cell_type, 0);
    DevCheck(new_instance->tac == s1ap_register_eNB->tac, new_instance->tac, s1ap_register_eNB->tac, 0);
    DevCheck(new_instance->mcc == s1ap_register_eNB->mcc, new_instance->mcc, s1ap_register_eNB->mcc, 0);
    DevCheck(new_instance->mnc == s1ap_register_eNB->mnc, new_instance->mnc, s1ap_register_eNB->mnc, 0);
    DevCheck(new_instance->mnc_digit_length == s1ap_register_eNB->mnc_digit_length, new_instance->mnc_digit_length, s1ap_register_eNB->mnc_digit_length, 0);
    DevCheck(memcmp((void *)&new_instance->s1c_net_ip_address, (void *)&s1ap_register_eNB->enb_ip_address, sizeof(new_instance->s1c_net_ip_address)) == 0, 0,0,0);
  } else {
    new_instance = calloc(1, sizeof(s1ap_eNB_instance_t));
    DevAssert(new_instance != NULL);
    RB_INIT(&new_instance->s1ap_ue_head);
    RB_INIT(&new_instance->s1ap_mme_head);
    /* Copy usefull parameters */
    new_instance->instance         = instance;
    new_instance->eNB_name         = s1ap_register_eNB->eNB_name;
    new_instance->eNB_id           = s1ap_register_eNB->eNB_id;
    new_instance->cell_type        = s1ap_register_eNB->cell_type;
    new_instance->tac              = s1ap_register_eNB->tac;
    new_instance->mcc              = s1ap_register_eNB->mcc;
    new_instance->mnc              = s1ap_register_eNB->mnc;
    new_instance->mnc_digit_length = s1ap_register_eNB->mnc_digit_length;
    memcpy((void *)&new_instance->s1c_net_ip_address, (void *)&s1ap_register_eNB->enb_ip_address, sizeof(new_instance->s1c_net_ip_address));
    /* Add the new instance to the list of eNB (meaningfull in virtual mode) */
    et_s1ap_eNB_insert_new_instance(new_instance);
    S1AP_DEBUG("Registered new eNB[%d] and %s eNB id %u\n",
               instance,
               s1ap_register_eNB->cell_type == CELL_MACRO_ENB ? "macro" : "home",
               s1ap_register_eNB->eNB_id);
  }

  DevCheck(s1ap_register_eNB->nb_mme <= S1AP_MAX_NB_MME_IP_ADDRESS,
           S1AP_MAX_NB_MME_IP_ADDRESS, s1ap_register_eNB->nb_mme, 0);

  /* Trying to connect to provided list of MME ip address */
  for (index = 0; index < s1ap_register_eNB->nb_mme; index++) {
    et_s1ap_eNB_register_mme(new_instance,
                             &s1ap_register_eNB->mme_ip_address[index],
                             &s1ap_register_eNB->enb_ip_address,
                             s1ap_register_eNB->sctp_in_streams,
                             s1ap_register_eNB->sctp_out_streams);
  }
}

//------------------------------------------------------------------------------
void et_s1ap_eNB_handle_sctp_association_resp(instance_t instance, sctp_new_association_resp_t *sctp_new_association_resp)
{
  s1ap_eNB_instance_t *instance_p      = NULL;
  s1ap_eNB_mme_data_t *s1ap_mme_data_p = NULL;
  DevAssert(sctp_new_association_resp != NULL);
  instance_p = et_s1ap_eNB_get_instance(instance);
  DevAssert(instance_p != NULL);
  s1ap_mme_data_p = et_s1ap_eNB_get_MME(instance_p, -1,
                                        sctp_new_association_resp->ulp_cnx_id);
  DevAssert(s1ap_mme_data_p != NULL);

  if (sctp_new_association_resp->sctp_state != SCTP_STATE_ESTABLISHED) {
    S1AP_WARN("Received unsuccessful result for SCTP association (%u), instance %d, cnx_id %u\n",
              sctp_new_association_resp->sctp_state,
              instance,
              sctp_new_association_resp->ulp_cnx_id);
    et_s1ap_handle_s1_setup_message(s1ap_mme_data_p, sctp_new_association_resp->sctp_state == SCTP_STATE_SHUTDOWN);
    return;
  }

  S1AP_DEBUG("Received successful result for SCTP association (%u), instance %d, cnx_id %u\n",
             sctp_new_association_resp->sctp_state,
             instance,
             sctp_new_association_resp->ulp_cnx_id);
  /* Update parameters */
  s1ap_mme_data_p->assoc_id    = sctp_new_association_resp->assoc_id;
  s1ap_mme_data_p->in_streams  = sctp_new_association_resp->in_streams;
  s1ap_mme_data_p->out_streams = sctp_new_association_resp->out_streams;
  et_s1ap_handle_s1_setup_message(s1ap_mme_data_p, sctp_new_association_resp->sctp_state == SCTP_STATE_SHUTDOWN);
}

//------------------------------------------------------------------------------
void *et_s1ap_eNB_task(void *arg)
{
  MessageDef *received_msg = NULL;
  int         result;
  S1AP_DEBUG("Starting S1AP layer\n");
  et_s1ap_eNB_prepare_internal_data();
  itti_mark_task_ready(TASK_S1AP);
  MSC_START_USE();

  while (1) {
    itti_receive_msg(TASK_S1AP, &received_msg);

    switch (ITTI_MSG_ID(received_msg)) {
      case TERMINATE_MESSAGE:
        S1AP_WARN("*** Exiting S1AP thread\n");
        itti_exit_task();
        break;

      case S1AP_REGISTER_ENB_REQ: {
        /* Register a new eNB.
         * in Virtual mode eNBs will be distinguished using the mod_id/
         * Each eNB has to send an S1AP_REGISTER_ENB message with its
         * own parameters.
         */
        et_s1ap_eNB_handle_register_eNB(ITTI_MESSAGE_GET_INSTANCE(received_msg),
                                        &S1AP_REGISTER_ENB_REQ(received_msg));
      }
      break;

      case SCTP_NEW_ASSOCIATION_RESP: {
        et_s1ap_eNB_handle_sctp_association_resp(ITTI_MESSAGE_GET_INSTANCE(received_msg),
            &received_msg->ittiMsg.sctp_new_association_resp);
      }
      break;

      case SCTP_DATA_IND: {
        et_s1ap_eNB_handle_sctp_data_ind(&received_msg->ittiMsg.sctp_data_ind);
      }
      break;

      case TIMER_HAS_EXPIRED:
        LOG_I(S1AP, " Received TIMER_HAS_EXPIRED: timer_id %d\n", TIMER_HAS_EXPIRED(received_msg).timer_id);
        {
          et_packet_t *packet = (et_packet_t *)TIMER_HAS_EXPIRED (received_msg).arg;
          et_event_t    event;
          g_scenario->timer_count--;

          if (NULL != packet) {
            if (packet->status == ET_PACKET_STATUS_SCHEDULED_FOR_RECEIVING) {
              memset((void *)&event, 0, sizeof(event));
              event.code = ET_EVENT_RX_PACKET_TIME_OUT;
              event.u.rx_packet_time_out = packet;
              et_scenario_fsm_notify_event(event);
            } else if (packet->status == ET_PACKET_STATUS_SCHEDULED_FOR_SENDING) {
              memset((void *)&event, 0, sizeof(event));
              event.code = ET_EVENT_TX_TIMED_PACKET;
              event.u.tx_timed_packet = packet;
              et_scenario_fsm_notify_event(event);
              et_event_t continue_event;
              continue_event.code = ET_EVENT_TICK;
              et_scenario_fsm_notify_event(continue_event);
            } else if ((packet->status != ET_PACKET_STATUS_SENT) && ((packet->status != ET_PACKET_STATUS_RECEIVED))) {
              AssertFatal (0, "Bad status %d of packet timed out!\n", packet->status);
            }
          } else {
            LOG_W(S1AP, " Received TIMER_HAS_EXPIRED: timer_id %d, no packet attached to timer\n", TIMER_HAS_EXPIRED(received_msg).timer_id);
          }
        }

        if (TIMER_HAS_EXPIRED (received_msg).timer_id == g_scenario->enb_register_retry_timer_id) {
          /* Restart the registration process */
          g_scenario->registered_enb = 0;
          et_eNB_app_register (g_scenario->enb_properties);
        }

        break;

      default:
        S1AP_ERROR("Received unhandled message: %d:%s\n",
                   ITTI_MSG_ID(received_msg), ITTI_MSG_NAME(received_msg));
        break;
    }

    result = itti_free (ITTI_MSG_ORIGIN_ID(received_msg), received_msg);
    AssertFatal (result == EXIT_SUCCESS, "Failed to free memory (%d)!\n", result);
    received_msg = NULL;
  }

  return NULL;
}

<|MERGE_RESOLUTION|>--- conflicted
+++ resolved
@@ -176,11 +176,7 @@
   present = rx_packet->sctp_hdr.u.data_hdr.payload.pdu.present;
 
   switch (rx_packet->sctp_hdr.u.data_hdr.payload.message.procedureCode) {
-<<<<<<< HEAD
-    case  S1AP_ProcedureCode_id_HandoverPreparation:
-=======
     case S1AP_ProcedureCode_id_HandoverPreparation:
->>>>>>> 0c83df3f
       if (present == S1AP_S1AP_PDU_PR_initiatingMessage) {
         rx_mme_ue_s1ap_id       = rx_packet->sctp_hdr.u.data_hdr.payload.message.msg.s1ap_HandoverRequiredIEs.mme_ue_s1ap_id;
         scenario_mme_ue_s1ap_id = spacket->sctp_hdr.u.data_hdr.payload.message.msg.s1ap_HandoverRequiredIEs.mme_ue_s1ap_id;
@@ -191,11 +187,7 @@
 
       break;
 
-<<<<<<< HEAD
-    case  S1AP_ProcedureCode_id_HandoverResourceAllocation:
-=======
     case S1AP_ProcedureCode_id_HandoverResourceAllocation:
->>>>>>> 0c83df3f
       if (present == S1AP_S1AP_PDU_PR_initiatingMessage) {
         rx_mme_ue_s1ap_id       = rx_packet->sctp_hdr.u.data_hdr.payload.message.msg.s1ap_HandoverRequestIEs.mme_ue_s1ap_id;
         scenario_mme_ue_s1ap_id = spacket->sctp_hdr.u.data_hdr.payload.message.msg.s1ap_HandoverRequestIEs.mme_ue_s1ap_id;
@@ -209,29 +201,17 @@
 
       break;
 
-<<<<<<< HEAD
-    case  S1AP_ProcedureCode_id_HandoverNotification:
-=======
     case S1AP_ProcedureCode_id_HandoverNotification:
->>>>>>> 0c83df3f
       rx_mme_ue_s1ap_id       = rx_packet->sctp_hdr.u.data_hdr.payload.message.msg.s1ap_HandoverNotifyIEs.mme_ue_s1ap_id;
       scenario_mme_ue_s1ap_id = spacket->sctp_hdr.u.data_hdr.payload.message.msg.s1ap_HandoverNotifyIEs.mme_ue_s1ap_id;
       break;
 
-<<<<<<< HEAD
-    case  S1AP_ProcedureCode_id_PathSwitchRequest:
-=======
     case S1AP_ProcedureCode_id_PathSwitchRequest:
->>>>>>> 0c83df3f
       //rx_mme_ue_s1ap_id       = rx_packet->sctp_hdr.u.data_hdr.payload.message.msg.s1ap_PathSwitchRequestIEs.mme_ue_s1ap_id;
       //scenario_mme_ue_s1ap_id = spacket->sctp_hdr.u.data_hdr.payload.message.msg.s1ap_PathSwitchRequestIEs.mme_ue_s1ap_id;
       break;
 
-<<<<<<< HEAD
-    case  S1AP_ProcedureCode_id_HandoverCancel:
-=======
     case S1AP_ProcedureCode_id_HandoverCancel:
->>>>>>> 0c83df3f
       rx_mme_ue_s1ap_id       = rx_packet->sctp_hdr.u.data_hdr.payload.message.msg.s1ap_HandoverCancelIEs.mme_ue_s1ap_id;
       scenario_mme_ue_s1ap_id = spacket->sctp_hdr.u.data_hdr.payload.message.msg.s1ap_HandoverCancelIEs.mme_ue_s1ap_id;
       break;
@@ -473,33 +453,16 @@
       }*/
       break;
 
-<<<<<<< HEAD
-    case  S1AP_ProcedureCode_id_eNBDirectInformationTransfer:
-=======
     case S1AP_ProcedureCode_id_eNBDirectInformationTransfer:
->>>>>>> 0c83df3f
       //rx_mme_ue_s1ap_id       = rx_packet->sctp_hdr.u.data_hdr.payload.message.msg.s1ap_ENBDirectInformationTransferIEs.mme_ue_s1ap_id;
       //scenario_mme_ue_s1ap_id = spacket->sctp_hdr.u.data_hdr.payload.message.msg.s1ap_ENBDirectInformationTransferIEs.mme_ue_s1ap_id;
       break;
 
-<<<<<<< HEAD
-    case  S1AP_ProcedureCode_id_MMEDirectInformationTransfer:
-=======
     case S1AP_ProcedureCode_id_MMEDirectInformationTransfer:
->>>>>>> 0c83df3f
       //rx_mme_ue_s1ap_id       = rx_packet->sctp_hdr.u.data_hdr.payload.message.msg.s1ap_MMEDirectInformationTransferIEs.mme_ue_s1ap_id;
       //scenario_mme_ue_s1ap_id = spacket->sctp_hdr.u.data_hdr.payload.message.msg.s1ap_MMEDirectInformationTransferIEs.mme_ue_s1ap_id;
       break;
 
-<<<<<<< HEAD
-    case  S1AP_ProcedureCode_id_PrivateMessage:
-    case  S1AP_ProcedureCode_id_eNBConfigurationTransfer:
-    case  S1AP_ProcedureCode_id_MMEConfigurationTransfer:
-      AssertFatal(0, "TODO");
-      break;
-
-    case  S1AP_ProcedureCode_id_CellTrafficTrace:
-=======
     case S1AP_ProcedureCode_id_PrivateMessage:
     case S1AP_ProcedureCode_id_eNBConfigurationTransfer:
     case S1AP_ProcedureCode_id_MMEConfigurationTransfer:
@@ -507,16 +470,11 @@
       break;
 
     case S1AP_ProcedureCode_id_CellTrafficTrace:
->>>>>>> 0c83df3f
       rx_mme_ue_s1ap_id       = rx_packet->sctp_hdr.u.data_hdr.payload.message.msg.s1ap_CellTrafficTraceIEs.mme_ue_s1ap_id;
       scenario_mme_ue_s1ap_id = spacket->sctp_hdr.u.data_hdr.payload.message.msg.s1ap_CellTrafficTraceIEs.mme_ue_s1ap_id;
       break;
 
-<<<<<<< HEAD
-    case  S1AP_ProcedureCode_id_Kill:
-=======
     case S1AP_ProcedureCode_id_Kill:
->>>>>>> 0c83df3f
       /*if (present == S1AP_S1AP_PDU_PR_initiatingMessage) {
         rx_mme_ue_s1ap_id       = rx_packet->sctp_hdr.u.data_hdr.payload.message.msg.s1ap_KillRequestIEs.mme_ue_s1ap_id;
         scenario_mme_ue_s1ap_id = spacket->sctp_hdr.u.data_hdr.payload.message.msg.s1ap_KillRequestIEs.mme_ue_s1ap_id;
@@ -526,38 +484,22 @@
       }*/
       break;
 
-<<<<<<< HEAD
-    case  S1AP_ProcedureCode_id_downlinkUEAssociatedLPPaTransport:
-=======
     case S1AP_ProcedureCode_id_downlinkUEAssociatedLPPaTransport:
->>>>>>> 0c83df3f
       rx_mme_ue_s1ap_id       = rx_packet->sctp_hdr.u.data_hdr.payload.message.msg.s1ap_DownlinkUEAssociatedLPPaTransport_IEs.mme_ue_s1ap_id;
       scenario_mme_ue_s1ap_id = spacket->sctp_hdr.u.data_hdr.payload.message.msg.s1ap_DownlinkUEAssociatedLPPaTransport_IEs.mme_ue_s1ap_id;
       break;
 
-<<<<<<< HEAD
-    case  S1AP_ProcedureCode_id_uplinkUEAssociatedLPPaTransport:
-=======
     case S1AP_ProcedureCode_id_uplinkUEAssociatedLPPaTransport:
->>>>>>> 0c83df3f
       rx_mme_ue_s1ap_id       = rx_packet->sctp_hdr.u.data_hdr.payload.message.msg.s1ap_UplinkUEAssociatedLPPaTransport_IEs.mme_ue_s1ap_id;
       scenario_mme_ue_s1ap_id = spacket->sctp_hdr.u.data_hdr.payload.message.msg.s1ap_UplinkUEAssociatedLPPaTransport_IEs.mme_ue_s1ap_id;
       break;
 
-<<<<<<< HEAD
-    case  S1AP_ProcedureCode_id_downlinkNonUEAssociatedLPPaTransport:
-=======
     case S1AP_ProcedureCode_id_downlinkNonUEAssociatedLPPaTransport:
->>>>>>> 0c83df3f
       //rx_mme_ue_s1ap_id       = rx_packet->sctp_hdr.u.data_hdr.payload.message.msg.s1ap_DownlinkNonUEAssociatedLPPaTransport_IEs.mme_ue_s1ap_id;
       //scenario_mme_ue_s1ap_id = spacket->sctp_hdr.u.data_hdr.payload.message.msg.s1ap_DownlinkNonUEAssociatedLPPaTransport_IEs.mme_ue_s1ap_id;
       break;
 
-<<<<<<< HEAD
-    case  S1AP_ProcedureCode_id_uplinkNonUEAssociatedLPPaTransport:
-=======
     case S1AP_ProcedureCode_id_uplinkNonUEAssociatedLPPaTransport:
->>>>>>> 0c83df3f
       //rx_mme_ue_s1ap_id       = rx_packet->sctp_hdr.u.data_hdr.payload.message.msg.s1ap_UplinkNonUEAssociatedLPPaTransport_IEs.mme_ue_s1ap_id;
       //scenario_mme_ue_s1ap_id = spacket->sctp_hdr.u.data_hdr.payload.message.msg.s1ap_UplinkNonUEAssociatedLPPaTransport_IEs.mme_ue_s1ap_id;
       break;
@@ -763,11 +705,7 @@
           S1AP_DEBUG("Result err code %s(%u) ASN1 struct name %s\n",
                      et_error_match2str(comp_results->err_code), comp_results->err_code, comp_results->name);
 
-<<<<<<< HEAD
-          // (each asn1 rc <= 166 (enum e_S1ap_ProtocolIE_ID, in generated file S1ap_ProtocolIE_ID.h))
-=======
           // (each asn1 rc <= 166 (enum e_S1AP_ProtocolIE_ID, in generated file S1AP_ProtocolIE_ID.h))
->>>>>>> 0c83df3f
           if (comp_results->err_code == COMPARE_ERR_CODE_NO_MATCH) {
             //TODO MME_UE_S1AP_ID, etc.
             // get latest error code
