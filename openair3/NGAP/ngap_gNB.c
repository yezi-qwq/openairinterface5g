/*
 * Licensed to the OpenAirInterface (OAI) Software Alliance under one or more
 * contributor license agreements.  See the NOTICE file distributed with
 * this work for additional information regarding copyright ownership.
 * The OpenAirInterface Software Alliance licenses this file to You under
 * the OAI Public License, Version 1.1  (the "License"); you may not use this file
 * except in compliance with the License.
 * You may obtain a copy of the License at
 *
 *      http://www.openairinterface.org/?page_id=698
 *
 * Unless required by applicable law or agreed to in writing, software
 * distributed under the License is distributed on an "AS IS" BASIS,
 * WITHOUT WARRANTIES OR CONDITIONS OF ANY KIND, either express or implied.
 * See the License for the specific language governing permissions and
 * limitations under the License.
 *-------------------------------------------------------------------------------
 * For more information about the OpenAirInterface (OAI) Software Alliance:
 *      contact@openairinterface.org
 */

/*! \file ngap_gNB.c
 * \brief NGAP gNB task
 * \author  Yoshio INOUE, Masayuki HARADA
 * \date 2020
 * \email: yoshio.inoue@fujitsu.com,masayuki.harada@fujitsu.com (yoshio.inoue%40fujitsu.com%2cmasayuki.harada%40fujitsu.com)
 * \version 1.0
 * @ingroup _ngap
 */


#include <pthread.h>
#include <stdio.h>
#include <stdlib.h>
#include <stdint.h>
#include <crypt.h>

#include "tree.h"
#include "queue.h"

#include "intertask_interface.h"

#include "ngap_gNB_default_values.h"

#include "ngap_common.h"

#include "ngap_gNB_defs.h"
#include "ngap_gNB.h"
#include "ngap_gNB_encoder.h"
#include "ngap_gNB_handlers.h"
#include "ngap_gNB_nnsf.h"

#include "ngap_gNB_nas_procedures.h"
#include "ngap_gNB_management_procedures.h"
#include "ngap_gNB_context_management_procedures.h"

#include "ngap_gNB_itti_messaging.h"

#include "ngap_gNB_ue_context.h" // test, to be removed
#include "msc.h"

#include "assertions.h"
#include "conversions.h"
#if defined(TEST_S1C_AMF)
  #include "oaisim_amf_test_s1c.h"
#endif

ngap_gNB_config_t ngap_config;

static int ngap_gNB_generate_ng_setup_request(
  ngap_gNB_instance_t *instance_p, ngap_gNB_amf_data_t *ngap_amf_data_p);

void ngap_gNB_handle_register_gNB(instance_t instance, ngap_register_gnb_req_t *ngap_register_gNB);

void ngap_gNB_handle_sctp_association_resp(instance_t instance, sctp_new_association_resp_t *sctp_new_association_resp);

uint32_t ngap_generate_gNB_id(void) {
  char    *out;
  char     hostname[50];
  int      ret;
  uint32_t gNB_id;
  /* Retrieve the host name */
  ret = gethostname(hostname, sizeof(hostname));
  DevAssert(ret == 0);
  out = crypt(hostname, "eurecom");
  DevAssert(out != NULL);
  gNB_id = ((out[0] << 24) | (out[1] << 16) | (out[2] << 8) | out[3]);
  return gNB_id;
}

static void ngap_gNB_register_amf(ngap_gNB_instance_t *instance_p,
                                  net_ip_address_t    *amf_ip_address,
                                  net_ip_address_t    *local_ip_addr,
                                  uint16_t             in_streams,
                                  uint16_t             out_streams,
                                  uint8_t              broadcast_plmn_num,
                                  uint8_t              broadcast_plmn_index[PLMN_LIST_MAX_SIZE]) {
  MessageDef                 *message_p                   = NULL;
  sctp_new_association_req_t *sctp_new_association_req_p  = NULL;
  ngap_gNB_amf_data_t        *ngap_amf_data_p             = NULL;
  struct ngap_gNB_amf_data_s *amf                         = NULL;
  DevAssert(instance_p != NULL);
  DevAssert(amf_ip_address != NULL);
  message_p = itti_alloc_new_message(TASK_NGAP, 0, SCTP_NEW_ASSOCIATION_REQ);
  sctp_new_association_req_p = &message_p->ittiMsg.sctp_new_association_req;
  sctp_new_association_req_p->port = NGAP_PORT_NUMBER;
  sctp_new_association_req_p->ppid = NGAP_SCTP_PPID;
  sctp_new_association_req_p->in_streams  = in_streams;
  sctp_new_association_req_p->out_streams = out_streams;
  memcpy(&sctp_new_association_req_p->remote_address,
         amf_ip_address,
         sizeof(*amf_ip_address));
  memcpy(&sctp_new_association_req_p->local_address,
         local_ip_addr,
         sizeof(*local_ip_addr));
<<<<<<< HEAD
  NGAP_INFO("[gNB %d] check the amf registration state\n",instance_p->instance);
  amf = NULL;

  if ( amf == NULL ) {
    /* Create new AMF descriptor */
    ngap_amf_data_p = calloc(1, sizeof(*ngap_amf_data_p));
    DevAssert(ngap_amf_data_p != NULL);
    ngap_amf_data_p->cnx_id                = ngap_gNB_fetch_add_global_cnx_id();
    sctp_new_association_req_p->ulp_cnx_id = ngap_amf_data_p->cnx_id;
    ngap_amf_data_p->assoc_id          = -1;
    ngap_amf_data_p->broadcast_plmn_num = broadcast_plmn_num;
    memcpy(&ngap_amf_data_p->amf_s1_ip,
    	   amf_ip_address,
    	   sizeof(*amf_ip_address));
    for (int i = 0; i < broadcast_plmn_num; ++i)
      ngap_amf_data_p->broadcast_plmn_index[i] = broadcast_plmn_index[i];

    ngap_amf_data_p->ngap_gNB_instance = instance_p;
    STAILQ_INIT(&ngap_amf_data_p->served_guami);
    /* Insert the new descriptor in list of known AMF
     * but not yet associated.
     */
    RB_INSERT(ngap_amf_map, &instance_p->ngap_amf_head, ngap_amf_data_p);
    ngap_amf_data_p->state = NGAP_GNB_STATE_WAITING;
    instance_p->ngap_amf_nb ++;
    instance_p->ngap_amf_pending_nb ++;
  } else if (amf->state == NGAP_GNB_STATE_WAITING) {
    instance_p->ngap_amf_pending_nb ++;
    sctp_new_association_req_p->ulp_cnx_id = amf->cnx_id;
    NGAP_INFO("[gNB %d] AMF already registered, retrive the data (state %d, cnx %d, amf_nb %d, amf_pending_nb %d)\n",
              instance_p->instance,
              amf->state, amf->cnx_id,
              instance_p->ngap_amf_nb, instance_p->ngap_amf_pending_nb);
    /*ngap_amf_data_p->cnx_id                = amf->cnx_id;
    sctp_new_association_req_p->ulp_cnx_id = amf->cnx_id;

    ngap_amf_data_p->assoc_id          = -1;
    ngap_amf_data_p->ngap_gNB_instance = instance_p;
    */
  } else {
    NGAP_WARN("[gNB %d] AMF already registered but not in the waiting state, retrive the data (state %d, cnx %d, amf_nb %d, amf_pending_nb %d)\n",
              instance_p->instance,
              amf->state, amf->cnx_id,
              instance_p->ngap_amf_nb, instance_p->ngap_amf_pending_nb);
  }
=======
  NGAP_INFO("[gNB %ld] check the amf registration state\n",instance_p->instance);

  /* Create new AMF descriptor */
  ngap_amf_data_p = calloc(1, sizeof(*ngap_amf_data_p));
  DevAssert(ngap_amf_data_p != NULL);
  ngap_amf_data_p->cnx_id                = ngap_gNB_fetch_add_global_cnx_id();
  sctp_new_association_req_p->ulp_cnx_id = ngap_amf_data_p->cnx_id;
  ngap_amf_data_p->assoc_id          = -1;
  ngap_amf_data_p->broadcast_plmn_num = broadcast_plmn_num;
  memcpy(&ngap_amf_data_p->amf_s1_ip,
  	   amf_ip_address,
  	   sizeof(*amf_ip_address));
  for (int i = 0; i < broadcast_plmn_num; ++i)
    ngap_amf_data_p->broadcast_plmn_index[i] = broadcast_plmn_index[i];

  ngap_amf_data_p->ngap_gNB_instance = instance_p;
  STAILQ_INIT(&ngap_amf_data_p->served_guami);
  /* Insert the new descriptor in list of known AMF
   * but not yet associated.
   */
  RB_INSERT(ngap_amf_map, &instance_p->ngap_amf_head, ngap_amf_data_p);
  ngap_amf_data_p->state = NGAP_GNB_STATE_WAITING;
  instance_p->ngap_amf_nb ++;
  instance_p->ngap_amf_pending_nb ++;
>>>>>>> 3b2d5037

  itti_send_msg_to_task(TASK_SCTP, instance_p->instance, message_p);
}


void ngap_gNB_handle_register_gNB(instance_t instance, ngap_register_gnb_req_t *ngap_register_gNB) {
  ngap_gNB_instance_t *new_instance;
  uint8_t index;
  DevAssert(ngap_register_gNB != NULL);
  /* Look if the provided instance already exists */
  new_instance = ngap_gNB_get_instance(instance);

  if (new_instance != NULL) {
    /* Checks if it is a retry on the same gNB */
    DevCheck(new_instance->gNB_id == ngap_register_gNB->gNB_id, new_instance->gNB_id, ngap_register_gNB->gNB_id, 0);
    DevCheck(new_instance->cell_type == ngap_register_gNB->cell_type, new_instance->cell_type, ngap_register_gNB->cell_type, 0);
    DevCheck(new_instance->num_plmn == ngap_register_gNB->num_plmn, new_instance->num_plmn, ngap_register_gNB->num_plmn, 0);
    DevCheck(new_instance->tac == ngap_register_gNB->tac, new_instance->tac, ngap_register_gNB->tac, 0);

    for (int i = 0; i < new_instance->num_plmn; i++) {
      DevCheck(new_instance->mcc[i] == ngap_register_gNB->mcc[i], new_instance->mcc[i], ngap_register_gNB->mcc[i], 0);
      DevCheck(new_instance->mnc[i] == ngap_register_gNB->mnc[i], new_instance->mnc[i], ngap_register_gNB->mnc[i], 0);
      DevCheck(new_instance->mnc_digit_length[i] == ngap_register_gNB->mnc_digit_length[i], new_instance->mnc_digit_length[i], ngap_register_gNB->mnc_digit_length[i], 0);
    }

    DevCheck(new_instance->default_drx == ngap_register_gNB->default_drx, new_instance->default_drx, ngap_register_gNB->default_drx, 0);
  } else {
    new_instance = calloc(1, sizeof(ngap_gNB_instance_t));
    DevAssert(new_instance != NULL);
    RB_INIT(&new_instance->ngap_ue_head);
    RB_INIT(&new_instance->ngap_amf_head);
    /* Copy usefull parameters */
    new_instance->instance         = instance;
    new_instance->gNB_name         = ngap_register_gNB->gNB_name;
    new_instance->gNB_id           = ngap_register_gNB->gNB_id;
    new_instance->cell_type        = ngap_register_gNB->cell_type;
    new_instance->tac              = ngap_register_gNB->tac;
    
    memcpy(&new_instance->gNB_ng_ip,
       &ngap_register_gNB->gnb_ip_address,
       sizeof(ngap_register_gNB->gnb_ip_address));

    for (int i = 0; i < ngap_register_gNB->num_plmn; i++) {
      new_instance->mcc[i]              = ngap_register_gNB->mcc[i];
      new_instance->mnc[i]              = ngap_register_gNB->mnc[i];
      new_instance->mnc_digit_length[i] = ngap_register_gNB->mnc_digit_length[i];
      
      new_instance->num_nssai[i]        = ngap_register_gNB->num_nssai[i];
    }

    new_instance->num_plmn         = ngap_register_gNB->num_plmn;
    new_instance->default_drx      = ngap_register_gNB->default_drx;

    memcpy(new_instance->s_nssai, ngap_register_gNB->s_nssai, sizeof(ngap_register_gNB->s_nssai));

    /* Add the new instance to the list of gNB (meaningfull in virtual mode) */
    ngap_gNB_insert_new_instance(new_instance);
    NGAP_INFO("Registered new gNB[%ld] and %s gNB id %u\n",
              instance,
              ngap_register_gNB->cell_type == CELL_MACRO_GNB ? "macro" : "home",
              ngap_register_gNB->gNB_id);
  }

  DevCheck(ngap_register_gNB->nb_amf <= NGAP_MAX_NB_AMF_IP_ADDRESS,
           NGAP_MAX_NB_AMF_IP_ADDRESS, ngap_register_gNB->nb_amf, 0);

  /* Trying to connect to provided list of AMF ip address */
  for (index = 0; index < ngap_register_gNB->nb_amf; index++) {
    net_ip_address_t *amf_ip = &ngap_register_gNB->amf_ip_address[index];
    struct ngap_gNB_amf_data_s *amf = NULL;
    RB_FOREACH(amf, ngap_amf_map, &new_instance->ngap_amf_head) {
      /* Compare whether IPv4 and IPv6 information is already present, in which
       * wase we do not register again */
      if (amf->amf_s1_ip.ipv4 == amf_ip->ipv4 && (!amf_ip->ipv4
              || strncmp(amf->amf_s1_ip.ipv4_address, amf_ip->ipv4_address, 16) == 0)
          && amf->amf_s1_ip.ipv6 == amf_ip->ipv6 && (!amf_ip->ipv6
              || strncmp(amf->amf_s1_ip.ipv6_address, amf_ip->ipv6_address, 46) == 0))
        break;
    }
    if (amf)
      continue;
    ngap_gNB_register_amf(new_instance,
                          amf_ip,
                          &ngap_register_gNB->gnb_ip_address,
                          ngap_register_gNB->sctp_in_streams,
                          ngap_register_gNB->sctp_out_streams,
                          ngap_register_gNB->broadcast_plmn_num[index],
                          ngap_register_gNB->broadcast_plmn_index[index]);
  }
}

void ngap_gNB_handle_sctp_association_resp(instance_t instance, sctp_new_association_resp_t *sctp_new_association_resp) {
  ngap_gNB_instance_t *instance_p;
  ngap_gNB_amf_data_t *ngap_amf_data_p;
  DevAssert(sctp_new_association_resp != NULL);
  instance_p = ngap_gNB_get_instance(instance);
  DevAssert(instance_p != NULL);
  ngap_amf_data_p = ngap_gNB_get_AMF(instance_p, -1,
                                     sctp_new_association_resp->ulp_cnx_id);
  DevAssert(ngap_amf_data_p != NULL);

  if (sctp_new_association_resp->sctp_state != SCTP_STATE_ESTABLISHED) {
    NGAP_WARN("Received unsuccessful result for SCTP association (%u), instance %ld, cnx_id %u\n",
              sctp_new_association_resp->sctp_state,
              instance,
              sctp_new_association_resp->ulp_cnx_id);
    ngap_handle_ng_setup_message(ngap_amf_data_p, sctp_new_association_resp->sctp_state == SCTP_STATE_SHUTDOWN);
    return;
  }

  /* Update parameters */
  ngap_amf_data_p->assoc_id    = sctp_new_association_resp->assoc_id;
  ngap_amf_data_p->in_streams  = sctp_new_association_resp->in_streams;
  ngap_amf_data_p->out_streams = sctp_new_association_resp->out_streams;
  /* Prepare new NG Setup Request */
  ngap_gNB_generate_ng_setup_request(instance_p, ngap_amf_data_p);
}

static
void ngap_gNB_handle_sctp_data_ind(sctp_data_ind_t *sctp_data_ind) {
  int result;
  DevAssert(sctp_data_ind != NULL);
#if defined(TEST_S1C_AMF)
  amf_test_s1_notify_sctp_data_ind(sctp_data_ind->assoc_id, sctp_data_ind->stream,
                                   sctp_data_ind->buffer, sctp_data_ind->buffer_length);
#else
  ngap_gNB_handle_message(sctp_data_ind->assoc_id, sctp_data_ind->stream,
                          sctp_data_ind->buffer, sctp_data_ind->buffer_length);
#endif
  result = itti_free(TASK_UNKNOWN, sctp_data_ind->buffer);
  AssertFatal (result == EXIT_SUCCESS, "Failed to free memory (%d)!\n", result);
}

void ngap_gNB_init(void) {
  NGAP_DEBUG("Starting NGAP layer\n");
  ngap_gNB_prepare_internal_data();
  itti_mark_task_ready(TASK_NGAP);
  MSC_START_USE();
}

void *ngap_gNB_process_itti_msg(void *notUsed) {
  MessageDef *received_msg = NULL;
  int         result;
  itti_receive_msg(TASK_NGAP, &received_msg);

  switch (ITTI_MSG_ID(received_msg)) {
    case TERMINATE_MESSAGE:
      NGAP_WARN(" *** Exiting NGAP thread\n");
      itti_exit_task();
      break;

    case NGAP_REGISTER_GNB_REQ: {
      /* Register a new gNB.
       * in Virtual mode gNBs will be distinguished using the mod_id/
       * Each gNB has to send an NGAP_REGISTER_GNB message with its
       * own parameters.
       */
      ngap_gNB_handle_register_gNB(ITTI_MSG_DESTINATION_INSTANCE(received_msg),
                                   &NGAP_REGISTER_GNB_REQ(received_msg));
    }
    break;

    case SCTP_NEW_ASSOCIATION_RESP: {
      ngap_gNB_handle_sctp_association_resp(ITTI_MSG_DESTINATION_INSTANCE(received_msg),
                                            &received_msg->ittiMsg.sctp_new_association_resp);
    }
    break;

    case SCTP_DATA_IND: {
      ngap_gNB_handle_sctp_data_ind(&received_msg->ittiMsg.sctp_data_ind);
    }
    break;

    case NGAP_NAS_FIRST_REQ: {
      ngap_gNB_handle_nas_first_req(ITTI_MSG_DESTINATION_INSTANCE(received_msg),
                                    &NGAP_NAS_FIRST_REQ(received_msg));
    }
    break;

    case NGAP_UPLINK_NAS: {
      ngap_gNB_nas_uplink(ITTI_MSG_DESTINATION_INSTANCE(received_msg),
                          &NGAP_UPLINK_NAS(received_msg));
    }
    break;

    case NGAP_UE_CAPABILITIES_IND: {
      ngap_gNB_ue_capabilities(ITTI_MSG_DESTINATION_INSTANCE(received_msg),
                               &NGAP_UE_CAPABILITIES_IND(received_msg));
    }
    break;

    case NGAP_INITIAL_CONTEXT_SETUP_RESP: {
      ngap_gNB_initial_ctxt_resp(ITTI_MSG_DESTINATION_INSTANCE(received_msg),
                                 &NGAP_INITIAL_CONTEXT_SETUP_RESP(received_msg));
    }
    break;

    case NGAP_PDUSESSION_SETUP_RESP: {
      ngap_gNB_pdusession_setup_resp(ITTI_MSG_DESTINATION_INSTANCE(received_msg),
                                &NGAP_PDUSESSION_SETUP_RESP(received_msg));
    }
    break;

    case NGAP_PDUSESSION_MODIFY_RESP: {
      ngap_gNB_pdusession_modify_resp(ITTI_MSG_DESTINATION_INSTANCE(received_msg),
                                 &NGAP_PDUSESSION_MODIFY_RESP(received_msg));
    }
    break;

    case NGAP_NAS_NON_DELIVERY_IND: {
      ngap_gNB_nas_non_delivery_ind(ITTI_MSG_DESTINATION_INSTANCE(received_msg),
                                    &NGAP_NAS_NON_DELIVERY_IND(received_msg));
    }
    break;

    case NGAP_PATH_SWITCH_REQ: {
      ngap_gNB_path_switch_req(ITTI_MSG_DESTINATION_INSTANCE(received_msg),
                               &NGAP_PATH_SWITCH_REQ(received_msg));
    }
    break;

    case NGAP_PDUSESSION_MODIFICATION_IND: {
    	ngap_gNB_generate_PDUSESSION_Modification_Indication(ITTI_MSG_DESTINATION_INSTANCE(received_msg),
    	                               &NGAP_PDUSESSION_MODIFICATION_IND(received_msg));
    }
    break;

    case NGAP_UE_CONTEXT_RELEASE_COMPLETE: {
      ngap_ue_context_release_complete(ITTI_MSG_DESTINATION_INSTANCE(received_msg),
                                       &NGAP_UE_CONTEXT_RELEASE_COMPLETE(received_msg));
    }
    break;

    case NGAP_UE_CONTEXT_RELEASE_REQ: {
      ngap_gNB_instance_t               *ngap_gNB_instance_p           = NULL; // test
      struct ngap_gNB_ue_context_s      *ue_context_p                  = NULL; // test
      ngap_ue_context_release_req(ITTI_MSG_DESTINATION_INSTANCE(received_msg),
                                  &NGAP_UE_CONTEXT_RELEASE_REQ(received_msg));
      ngap_gNB_instance_p = ngap_gNB_get_instance(ITTI_MSG_DESTINATION_INSTANCE(received_msg)); // test
      DevAssert(ngap_gNB_instance_p != NULL); // test

      if ((ue_context_p = ngap_gNB_get_ue_context(ngap_gNB_instance_p,
                          NGAP_UE_CONTEXT_RELEASE_REQ(received_msg).gNB_ue_ngap_id)) == NULL) { // test
        /* The context for this gNB ue ngap id doesn't exist in the map of gNB UEs */
        NGAP_ERROR("Failed to find ue context associated with gNB ue ngap id: %u\n",
                   NGAP_UE_CONTEXT_RELEASE_REQ(received_msg).gNB_ue_ngap_id); // test
      }  // test
    }
    break;

    case NGAP_PDUSESSION_RELEASE_RESPONSE: {
      ngap_gNB_pdusession_release_resp(ITTI_MSG_DESTINATION_INSTANCE(received_msg),
                                  &NGAP_PDUSESSION_RELEASE_RESPONSE(received_msg));
    }
    break;

    default:
      NGAP_ERROR("Received unhandled message: %d:%s\n",
                 ITTI_MSG_ID(received_msg), ITTI_MSG_NAME(received_msg));
      break;
  }

  result = itti_free (ITTI_MSG_ORIGIN_ID(received_msg), received_msg);
  AssertFatal (result == EXIT_SUCCESS, "Failed to free memory (%d)!\n", result);
  received_msg = NULL;
  return NULL;
}


void *ngap_gNB_task(void *arg) {
  ngap_gNB_init();

  while (1) {
    (void) ngap_gNB_process_itti_msg(NULL);
  }

  return NULL;
}

//-----------------------------------------------------------------------------
/*
* gNB generate a NG setup request towards AMF
*/
static int ngap_gNB_generate_ng_setup_request(
  ngap_gNB_instance_t *instance_p,
  ngap_gNB_amf_data_t *ngap_amf_data_p)
//-----------------------------------------------------------------------------
{
  NGAP_NGAP_PDU_t            pdu;
  NGAP_NGSetupRequest_t      *out = NULL;
  NGAP_NGSetupRequestIEs_t   *ie = NULL;
  NGAP_SupportedTAItem_t     *ta = NULL;
  NGAP_BroadcastPLMNItem_t   *plmn = NULL;
  NGAP_SliceSupportItem_t    *ssi = NULL;
  uint8_t  *buffer = NULL;
  uint32_t  len = 0;
  int       ret = 0;
  DevAssert(instance_p != NULL);
  DevAssert(ngap_amf_data_p != NULL);
  ngap_amf_data_p->state = NGAP_GNB_STATE_WAITING;
  /* Prepare the NGAP message to encode */
  memset(&pdu, 0, sizeof(pdu));
  pdu.present = NGAP_NGAP_PDU_PR_initiatingMessage;
  pdu.choice.initiatingMessage = CALLOC(1, sizeof(struct NGAP_InitiatingMessage));
  pdu.choice.initiatingMessage->procedureCode = NGAP_ProcedureCode_id_NGSetup;
  pdu.choice.initiatingMessage->criticality = NGAP_Criticality_reject;
  pdu.choice.initiatingMessage->value.present = NGAP_InitiatingMessage__value_PR_NGSetupRequest;
  out = &pdu.choice.initiatingMessage->value.choice.NGSetupRequest;
  /* mandatory */
  ie = (NGAP_NGSetupRequestIEs_t *)calloc(1, sizeof(NGAP_NGSetupRequestIEs_t));
  ie->id = NGAP_ProtocolIE_ID_id_GlobalRANNodeID;
  ie->criticality = NGAP_Criticality_reject;
  ie->value.present = NGAP_NGSetupRequestIEs__value_PR_GlobalRANNodeID;
  ie->value.choice.GlobalRANNodeID.present = NGAP_GlobalRANNodeID_PR_globalGNB_ID;
  ie->value.choice.GlobalRANNodeID.choice.globalGNB_ID = CALLOC(1, sizeof(struct NGAP_GlobalGNB_ID));
  MCC_MNC_TO_PLMNID(instance_p->mcc[ngap_amf_data_p->broadcast_plmn_index[0]],
                    instance_p->mnc[ngap_amf_data_p->broadcast_plmn_index[0]],
                    instance_p->mnc_digit_length[ngap_amf_data_p->broadcast_plmn_index[0]],
                    &(ie->value.choice.GlobalRANNodeID.choice.globalGNB_ID->pLMNIdentity));
  ie->value.choice.GlobalRANNodeID.choice.globalGNB_ID->gNB_ID.present = NGAP_GNB_ID_PR_gNB_ID;
  MACRO_GNB_ID_TO_BIT_STRING(instance_p->gNB_id,
                             &ie->value.choice.GlobalRANNodeID.choice.globalGNB_ID->gNB_ID.choice.gNB_ID);
  NGAP_INFO("%u -> %02x%02x%02x%02x\n", instance_p->gNB_id,
            ie->value.choice.GlobalRANNodeID.choice.globalGNB_ID->gNB_ID.choice.gNB_ID.buf[0],
            ie->value.choice.GlobalRANNodeID.choice.globalGNB_ID->gNB_ID.choice.gNB_ID.buf[1],
            ie->value.choice.GlobalRANNodeID.choice.globalGNB_ID->gNB_ID.choice.gNB_ID.buf[2],
            ie->value.choice.GlobalRANNodeID.choice.globalGNB_ID->gNB_ID.choice.gNB_ID.buf[3]);
  ASN_SEQUENCE_ADD(&out->protocolIEs.list, ie);

  /* optional */
  if (instance_p->gNB_name) {
    ie = (NGAP_NGSetupRequestIEs_t *)calloc(1, sizeof(NGAP_NGSetupRequestIEs_t));
    ie->id = NGAP_ProtocolIE_ID_id_RANNodeName;
    ie->criticality = NGAP_Criticality_ignore;
    ie->value.present = NGAP_NGSetupRequestIEs__value_PR_RANNodeName;
    OCTET_STRING_fromBuf(&ie->value.choice.RANNodeName, instance_p->gNB_name,
                         strlen(instance_p->gNB_name));
    ASN_SEQUENCE_ADD(&out->protocolIEs.list, ie);
  }

  /* mandatory */
  ie = (NGAP_NGSetupRequestIEs_t *)calloc(1, sizeof(NGAP_NGSetupRequestIEs_t));
  ie->id = NGAP_ProtocolIE_ID_id_SupportedTAList;
  ie->criticality = NGAP_Criticality_reject;
  ie->value.present = NGAP_NGSetupRequestIEs__value_PR_SupportedTAList;
  {
    ta = (NGAP_SupportedTAItem_t *)calloc(1, sizeof(NGAP_SupportedTAItem_t));
    INT24_TO_OCTET_STRING(instance_p->tac, &ta->tAC);
    {
      for (int i = 0; i < ngap_amf_data_p->broadcast_plmn_num; ++i) {
        plmn = (NGAP_BroadcastPLMNItem_t *)calloc(1, sizeof(NGAP_BroadcastPLMNItem_t));
        MCC_MNC_TO_TBCD(instance_p->mcc[ngap_amf_data_p->broadcast_plmn_index[i]],
                        instance_p->mnc[ngap_amf_data_p->broadcast_plmn_index[i]],
                        instance_p->mnc_digit_length[ngap_amf_data_p->broadcast_plmn_index[i]],
                        &plmn->pLMNIdentity);

        for(int si = 0; si < instance_p->num_nssai[i]; si++) {
          ssi = (NGAP_SliceSupportItem_t *)calloc(1, sizeof(NGAP_SliceSupportItem_t));
          INT8_TO_OCTET_STRING(instance_p->s_nssai[i][si].sST, &ssi->s_NSSAI.sST);

          if(instance_p->s_nssai[i]->sD_flag) {
            ssi->s_NSSAI.sD = calloc(1, sizeof(NGAP_SD_t));
            ssi->s_NSSAI.sD->buf = calloc(3, sizeof(uint8_t));
            ssi->s_NSSAI.sD->size = 3;
            ssi->s_NSSAI.sD->buf[0] = instance_p->s_nssai[i][si].sD[0];
            ssi->s_NSSAI.sD->buf[1] = instance_p->s_nssai[i][si].sD[1];
            ssi->s_NSSAI.sD->buf[2] = instance_p->s_nssai[i][si].sD[2];
          }
          

          ASN_SEQUENCE_ADD(&plmn->tAISliceSupportList.list, ssi);
        }
        
        ASN_SEQUENCE_ADD(&ta->broadcastPLMNList.list, plmn);
      }
    }
    ASN_SEQUENCE_ADD(&ie->value.choice.SupportedTAList.list, ta);
  }
  ASN_SEQUENCE_ADD(&out->protocolIEs.list, ie);
  
  /* mandatory */
  ie = (NGAP_NGSetupRequestIEs_t *)calloc(1, sizeof(NGAP_NGSetupRequestIEs_t));
  ie->id = NGAP_ProtocolIE_ID_id_DefaultPagingDRX;
  ie->criticality = NGAP_Criticality_ignore;
  ie->value.present = NGAP_NGSetupRequestIEs__value_PR_PagingDRX;
  ie->value.choice.PagingDRX = instance_p->default_drx;
  ASN_SEQUENCE_ADD(&out->protocolIEs.list, ie);


  if (ngap_gNB_encode_pdu(&pdu, &buffer, &len) < 0) {
    NGAP_ERROR("Failed to encode NG setup request\n");
    return -1;
  }

  /* Non UE-Associated signalling -> stream = 0 */
  ngap_gNB_itti_send_sctp_data_req(instance_p->instance, ngap_amf_data_p->assoc_id, buffer, len, 0);
  return ret;
}



<|MERGE_RESOLUTION|>--- conflicted
+++ resolved
@@ -98,7 +98,7 @@
   MessageDef                 *message_p                   = NULL;
   sctp_new_association_req_t *sctp_new_association_req_p  = NULL;
   ngap_gNB_amf_data_t        *ngap_amf_data_p             = NULL;
-  struct ngap_gNB_amf_data_s *amf                         = NULL;
+
   DevAssert(instance_p != NULL);
   DevAssert(amf_ip_address != NULL);
   message_p = itti_alloc_new_message(TASK_NGAP, 0, SCTP_NEW_ASSOCIATION_REQ);
@@ -113,54 +113,7 @@
   memcpy(&sctp_new_association_req_p->local_address,
          local_ip_addr,
          sizeof(*local_ip_addr));
-<<<<<<< HEAD
   NGAP_INFO("[gNB %d] check the amf registration state\n",instance_p->instance);
-  amf = NULL;
-
-  if ( amf == NULL ) {
-    /* Create new AMF descriptor */
-    ngap_amf_data_p = calloc(1, sizeof(*ngap_amf_data_p));
-    DevAssert(ngap_amf_data_p != NULL);
-    ngap_amf_data_p->cnx_id                = ngap_gNB_fetch_add_global_cnx_id();
-    sctp_new_association_req_p->ulp_cnx_id = ngap_amf_data_p->cnx_id;
-    ngap_amf_data_p->assoc_id          = -1;
-    ngap_amf_data_p->broadcast_plmn_num = broadcast_plmn_num;
-    memcpy(&ngap_amf_data_p->amf_s1_ip,
-    	   amf_ip_address,
-    	   sizeof(*amf_ip_address));
-    for (int i = 0; i < broadcast_plmn_num; ++i)
-      ngap_amf_data_p->broadcast_plmn_index[i] = broadcast_plmn_index[i];
-
-    ngap_amf_data_p->ngap_gNB_instance = instance_p;
-    STAILQ_INIT(&ngap_amf_data_p->served_guami);
-    /* Insert the new descriptor in list of known AMF
-     * but not yet associated.
-     */
-    RB_INSERT(ngap_amf_map, &instance_p->ngap_amf_head, ngap_amf_data_p);
-    ngap_amf_data_p->state = NGAP_GNB_STATE_WAITING;
-    instance_p->ngap_amf_nb ++;
-    instance_p->ngap_amf_pending_nb ++;
-  } else if (amf->state == NGAP_GNB_STATE_WAITING) {
-    instance_p->ngap_amf_pending_nb ++;
-    sctp_new_association_req_p->ulp_cnx_id = amf->cnx_id;
-    NGAP_INFO("[gNB %d] AMF already registered, retrive the data (state %d, cnx %d, amf_nb %d, amf_pending_nb %d)\n",
-              instance_p->instance,
-              amf->state, amf->cnx_id,
-              instance_p->ngap_amf_nb, instance_p->ngap_amf_pending_nb);
-    /*ngap_amf_data_p->cnx_id                = amf->cnx_id;
-    sctp_new_association_req_p->ulp_cnx_id = amf->cnx_id;
-
-    ngap_amf_data_p->assoc_id          = -1;
-    ngap_amf_data_p->ngap_gNB_instance = instance_p;
-    */
-  } else {
-    NGAP_WARN("[gNB %d] AMF already registered but not in the waiting state, retrive the data (state %d, cnx %d, amf_nb %d, amf_pending_nb %d)\n",
-              instance_p->instance,
-              amf->state, amf->cnx_id,
-              instance_p->ngap_amf_nb, instance_p->ngap_amf_pending_nb);
-  }
-=======
-  NGAP_INFO("[gNB %ld] check the amf registration state\n",instance_p->instance);
 
   /* Create new AMF descriptor */
   ngap_amf_data_p = calloc(1, sizeof(*ngap_amf_data_p));
@@ -170,8 +123,8 @@
   ngap_amf_data_p->assoc_id          = -1;
   ngap_amf_data_p->broadcast_plmn_num = broadcast_plmn_num;
   memcpy(&ngap_amf_data_p->amf_s1_ip,
-  	   amf_ip_address,
-  	   sizeof(*amf_ip_address));
+        amf_ip_address,
+        sizeof(*amf_ip_address));
   for (int i = 0; i < broadcast_plmn_num; ++i)
     ngap_amf_data_p->broadcast_plmn_index[i] = broadcast_plmn_index[i];
 
@@ -184,11 +137,9 @@
   ngap_amf_data_p->state = NGAP_GNB_STATE_WAITING;
   instance_p->ngap_amf_nb ++;
   instance_p->ngap_amf_pending_nb ++;
->>>>>>> 3b2d5037
 
   itti_send_msg_to_task(TASK_SCTP, instance_p->instance, message_p);
 }
-
 
 void ngap_gNB_handle_register_gNB(instance_t instance, ngap_register_gnb_req_t *ngap_register_gNB) {
   ngap_gNB_instance_t *new_instance;
