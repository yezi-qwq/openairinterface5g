--- conflicted
+++ resolved
@@ -214,7 +214,6 @@
          ngap_nas_first_req_p->nas_pdu.buffer,
          ngap_nas_first_req_p->nas_pdu.length);
 #endif
-<<<<<<< HEAD
   ie->value.choice.NAS_PDU.size = ngap_nas_first_req_p->nas_pdu.length;
   ASN_SEQUENCE_ADD(&out->protocolIEs.list, ie);
   
@@ -242,28 +241,6 @@
   /* Set TAI */
   INT24_TO_OCTET_STRING(instance_p->tac, &userinfo_nr_p->tAI.tAC);
   MCC_MNC_TO_PLMNID(instance_p->mcc[ue_desc_p->selected_plmn_identity],
-=======
-    ie->value.choice.NAS_PDU.size = ngap_nas_first_req_p->nas_pdu.length;
-    ASN_SEQUENCE_ADD(&out->protocolIEs.list, ie);
-    
-    /* mandatory */
-    ie = (NGAP_InitialUEMessage_IEs_t *)calloc(1, sizeof(NGAP_InitialUEMessage_IEs_t));
-    ie->id = NGAP_ProtocolIE_ID_id_UserLocationInformation;
-    ie->criticality = NGAP_Criticality_reject;
-    ie->value.present = NGAP_InitialUEMessage_IEs__value_PR_UserLocationInformation;
-
-    ie->value.choice.UserLocationInformation.present = NGAP_UserLocationInformation_PR_userLocationInformationNR;
-
-    ie->value.choice.UserLocationInformation.choice.userLocationInformationNR =
-        CALLOC(1, sizeof(*ie->value.choice.UserLocationInformation.choice.userLocationInformationNR));
-    userinfo_nr_p = ie->value.choice.UserLocationInformation.choice.userLocationInformationNR;
-
-    /* Set nRCellIdentity. default userLocationInformationNR */
-    MACRO_GNB_ID_TO_CELL_IDENTITY(instance_p->gNB_id,
-                                      0, // Cell ID
-                                      &userinfo_nr_p->nR_CGI.nRCellIdentity);
-    MCC_MNC_TO_TBCD(instance_p->mcc[ue_desc_p->selected_plmn_identity],
->>>>>>> f3d51a58
                     instance_p->mnc[ue_desc_p->selected_plmn_identity],
                     instance_p->mnc_digit_length[ue_desc_p->selected_plmn_identity],
                     &userinfo_nr_p->tAI.pLMNIdentity);
@@ -357,7 +334,6 @@
 //------------------------------------------------------------------------------
 {
 
-<<<<<<< HEAD
   ngap_gNB_amf_data_t             *amf_desc_p        = NULL;
   ngap_gNB_ue_context_t           *ue_desc_p         = NULL;
   ngap_gNB_instance_t             *ngap_gNB_instance = NULL;
@@ -396,85 +372,6 @@
   if ((ue_desc_p = ngap_gNB_get_ue_context(ngap_gNB_instance,
                    gnb_ue_ngap_id)) == NULL) {
     MSC_LOG_RX_DISCARDED_MESSAGE(
-=======
-    ngap_gNB_amf_data_t             *amf_desc_p        = NULL;
-    ngap_gNB_ue_context_t           *ue_desc_p         = NULL;
-    ngap_gNB_instance_t             *ngap_gNB_instance = NULL;
-    NGAP_DownlinkNASTransport_t     *container;
-    NGAP_DownlinkNASTransport_IEs_t *ie;
-    NGAP_RAN_UE_NGAP_ID_t            gnb_ue_ngap_id;
-    uint64_t                         amf_ue_ngap_id;
-    DevAssert(pdu != NULL);
-
-    /* UE-related procedure -> stream != 0 */
-    // if (stream == 0) {
-    //     NGAP_ERROR("[SCTP %d] Received UE-related procedure on stream == 0\n",
-    //                assoc_id);
-    //     return -1;
-    // }
-
-    if ((amf_desc_p = ngap_gNB_get_AMF(NULL, assoc_id, 0)) == NULL) {
-        NGAP_ERROR(
-            "[SCTP %d] Received NAS downlink message for non existing AMF context\n",
-            assoc_id);
-        return -1;
-    }
-
-    ngap_gNB_instance = amf_desc_p->ngap_gNB_instance;
-    /* Prepare the NGAP message to encode */
-    container = &pdu->choice.initiatingMessage->value.choice.DownlinkNASTransport;
-    NGAP_FIND_PROTOCOLIE_BY_ID(NGAP_DownlinkNASTransport_IEs_t, ie, container,
-                               NGAP_ProtocolIE_ID_id_AMF_UE_NGAP_ID, true);
-    asn_INTEGER2ulong(&(ie->value.choice.AMF_UE_NGAP_ID), &amf_ue_ngap_id);
-
-
-    NGAP_FIND_PROTOCOLIE_BY_ID(NGAP_DownlinkNASTransport_IEs_t, ie, container,
-                               NGAP_ProtocolIE_ID_id_RAN_UE_NGAP_ID, true);
-    gnb_ue_ngap_id = ie->value.choice.RAN_UE_NGAP_ID;
-
-    if ((ue_desc_p = ngap_gNB_get_ue_context(ngap_gNB_instance,
-                     gnb_ue_ngap_id)) == NULL) {
-        MSC_LOG_RX_DISCARDED_MESSAGE(
-            MSC_NGAP_GNB,
-            MSC_NGAP_AMF,
-            NULL,
-            0,
-            MSC_AS_TIME_FMT" downlinkNASTransport  gNB_ue_ngap_id %u amf_ue_ngap_id %u",
-            gnb_ue_ngap_id,
-            amf_ue_ngap_id);
-        NGAP_ERROR("[SCTP %d] Received NAS downlink message for non existing UE context gNB_UE_NGAP_ID: 0x%lx\n",
-                   assoc_id,
-                   gnb_ue_ngap_id);
-        return -1;
-    }
-
-    if (0 == ue_desc_p->rx_stream) {
-        ue_desc_p->rx_stream = stream;
-    } else if (stream != ue_desc_p->rx_stream) {
-        NGAP_ERROR("[SCTP %d] Received UE-related procedure on stream %u, expecting %u\n",
-                   assoc_id, stream, ue_desc_p->rx_stream);
-        return -1;
-    }
-
-    /* Is it the first outcome of the AMF for this UE ? If so store the amf
-     * UE ngap id.
-     */
-    if (ue_desc_p->amf_ue_ngap_id == 0) {
-        ue_desc_p->amf_ue_ngap_id = amf_ue_ngap_id;
-    } else {
-        /* We already have a amf ue ngap id check the received is the same */
-        if (ue_desc_p->amf_ue_ngap_id != amf_ue_ngap_id) {
-            NGAP_ERROR("[SCTP %d] Mismatch in AMF UE NGAP ID (0x%lx != 0x%"PRIx64"\n",
-                       assoc_id,
-                       amf_ue_ngap_id,
-                       (uint64_t)ue_desc_p->amf_ue_ngap_id
-                      );
-            return -1;
-        }
-    }
-
-    MSC_LOG_RX_MESSAGE(
->>>>>>> f3d51a58
         MSC_NGAP_GNB,
         MSC_NGAP_AMF,
         NULL,
@@ -538,7 +435,6 @@
 int ngap_gNB_nas_uplink(instance_t instance, ngap_uplink_nas_t *ngap_uplink_nas_p)
 //------------------------------------------------------------------------------
 {
-<<<<<<< HEAD
   struct ngap_gNB_ue_context_s  *ue_context_p;
   ngap_gNB_instance_t           *ngap_gNB_instance_p;
   NGAP_NGAP_PDU_t                pdu;
@@ -573,6 +469,7 @@
   /* Prepare the NGAP message to encode */
   memset(&pdu, 0, sizeof(pdu));
   pdu.present = NGAP_NGAP_PDU_PR_initiatingMessage;
+  pdu.choice.initiatingMessage = (NGAP_InitiatingMessage_t *)calloc(1,sizeof(NGAP_InitiatingMessage_t));
   pdu.choice.initiatingMessage->procedureCode = NGAP_ProcedureCode_id_UplinkNASTransport;
   pdu.choice.initiatingMessage->criticality = NGAP_Criticality_ignore;
   pdu.choice.initiatingMessage->value.present = NGAP_InitiatingMessage__value_PR_UplinkNASTransport;
@@ -607,6 +504,7 @@
   ie->value.present = NGAP_UplinkNASTransport_IEs__value_PR_UserLocationInformation;
 
   ie->value.choice.UserLocationInformation.present = NGAP_UserLocationInformation_PR_userLocationInformationNR;
+  ie->value.choice.UserLocationInformation.choice.userLocationInformationNR = CALLOC(1,sizeof(struct NGAP_UserLocationInformationNR));
   userinfo_nr_p = ie->value.choice.UserLocationInformation.choice.userLocationInformationNR;
 
   /* Set nRCellIdentity. default userLocationInformationNR */
@@ -621,85 +519,6 @@
   /* Set TAI */
   INT24_TO_OCTET_STRING(ngap_gNB_instance_p->tac, &userinfo_nr_p->tAI.tAC);
   MCC_MNC_TO_PLMNID(ngap_gNB_instance_p->mcc[ue_context_p->selected_plmn_identity],
-=======
-    struct ngap_gNB_ue_context_s  *ue_context_p;
-    ngap_gNB_instance_t           *ngap_gNB_instance_p;
-    NGAP_NGAP_PDU_t                pdu;
-    NGAP_UplinkNASTransport_t     *out;
-    NGAP_UplinkNASTransport_IEs_t *ie;
-    NGAP_UserLocationInformationNR_t *userinfo_nr_p = NULL;
-    uint8_t  *buffer;
-    uint32_t  length;
-    DevAssert(ngap_uplink_nas_p != NULL);
-    /* Retrieve the NGAP gNB instance associated with Mod_id */
-    ngap_gNB_instance_p = ngap_gNB_get_instance(instance);
-    DevAssert(ngap_gNB_instance_p != NULL);
-
-    if ((ue_context_p = ngap_gNB_get_ue_context(ngap_gNB_instance_p, ngap_uplink_nas_p->gNB_ue_ngap_id)) == NULL) {
-        /* The context for this gNB ue ngap id doesn't exist in the map of gNB UEs */
-        NGAP_WARN("Failed to find ue context associated with gNB ue ngap id: %08x\n",
-                  ngap_uplink_nas_p->gNB_ue_ngap_id);
-        return -1;
-    }
-
-    /* Uplink NAS transport can occur either during an ngap connected state
-     * or during initial attach (for example: NAS authentication).
-     */
-    if (!(ue_context_p->ue_state == NGAP_UE_CONNECTED ||
-            ue_context_p->ue_state == NGAP_UE_WAITING_CSR)) {
-        NGAP_WARN("You are attempting to send NAS data over non-connected "
-                  "gNB ue ngap id: %u, current state: %d\n",
-                  ngap_uplink_nas_p->gNB_ue_ngap_id, ue_context_p->ue_state);
-        return -1;
-    }
-
-    /* Prepare the NGAP message to encode */
-    memset(&pdu, 0, sizeof(pdu));
-    pdu.present = NGAP_NGAP_PDU_PR_initiatingMessage;
-    pdu.choice.initiatingMessage = (NGAP_InitiatingMessage_t *)calloc(1,sizeof(NGAP_InitiatingMessage_t));
-    pdu.choice.initiatingMessage->procedureCode = NGAP_ProcedureCode_id_UplinkNASTransport;
-    pdu.choice.initiatingMessage->criticality = NGAP_Criticality_ignore;
-    pdu.choice.initiatingMessage->value.present = NGAP_InitiatingMessage__value_PR_UplinkNASTransport;
-    out = &pdu.choice.initiatingMessage->value.choice.UplinkNASTransport;
-    /* mandatory */
-    ie = (NGAP_UplinkNASTransport_IEs_t *)calloc(1, sizeof(NGAP_UplinkNASTransport_IEs_t));
-    ie->id = NGAP_ProtocolIE_ID_id_AMF_UE_NGAP_ID;
-    ie->criticality = NGAP_Criticality_reject;
-    ie->value.present = NGAP_UplinkNASTransport_IEs__value_PR_AMF_UE_NGAP_ID;
-    //ie->value.choice.AMF_UE_NGAP_ID = ue_context_p->amf_ue_ngap_id;
-    asn_uint642INTEGER(&ie->value.choice.AMF_UE_NGAP_ID, ue_context_p->amf_ue_ngap_id);
-    ASN_SEQUENCE_ADD(&out->protocolIEs.list, ie);
-    /* mandatory */
-    ie = (NGAP_UplinkNASTransport_IEs_t *)calloc(1, sizeof(NGAP_UplinkNASTransport_IEs_t));
-    ie->id = NGAP_ProtocolIE_ID_id_RAN_UE_NGAP_ID;
-    ie->criticality = NGAP_Criticality_reject;
-    ie->value.present = NGAP_UplinkNASTransport_IEs__value_PR_RAN_UE_NGAP_ID;
-    ie->value.choice.RAN_UE_NGAP_ID = ue_context_p->gNB_ue_ngap_id;
-    ASN_SEQUENCE_ADD(&out->protocolIEs.list, ie);
-    /* mandatory */
-    ie = (NGAP_UplinkNASTransport_IEs_t *)calloc(1, sizeof(NGAP_UplinkNASTransport_IEs_t));
-    ie->id = NGAP_ProtocolIE_ID_id_NAS_PDU;
-    ie->criticality = NGAP_Criticality_reject;
-    ie->value.present = NGAP_UplinkNASTransport_IEs__value_PR_NAS_PDU;
-    ie->value.choice.NAS_PDU.buf = ngap_uplink_nas_p->nas_pdu.buffer;
-    ie->value.choice.NAS_PDU.size = ngap_uplink_nas_p->nas_pdu.length;
-    ASN_SEQUENCE_ADD(&out->protocolIEs.list, ie);
-    /* mandatory */
-    ie = (NGAP_UplinkNASTransport_IEs_t *)calloc(1, sizeof(NGAP_UplinkNASTransport_IEs_t));
-    ie->id = NGAP_ProtocolIE_ID_id_UserLocationInformation;
-    ie->criticality = NGAP_Criticality_ignore;
-    ie->value.present = NGAP_UplinkNASTransport_IEs__value_PR_UserLocationInformation;
-
-    ie->value.choice.UserLocationInformation.present = NGAP_UserLocationInformation_PR_userLocationInformationNR;
-    ie->value.choice.UserLocationInformation.choice.userLocationInformationNR = CALLOC(1,sizeof(struct NGAP_UserLocationInformationNR));
-    userinfo_nr_p = ie->value.choice.UserLocationInformation.choice.userLocationInformationNR;
-
-    /* Set nRCellIdentity. default userLocationInformationNR */
-    MACRO_GNB_ID_TO_CELL_IDENTITY(ngap_gNB_instance_p->gNB_id,
-                                      0, // Cell ID
-                                      &userinfo_nr_p->nR_CGI.nRCellIdentity);
-    MCC_MNC_TO_TBCD(ngap_gNB_instance_p->mcc[ue_context_p->selected_plmn_identity],
->>>>>>> f3d51a58
                     ngap_gNB_instance_p->mnc[ue_context_p->selected_plmn_identity],
                     ngap_gNB_instance_p->mnc_digit_length[ue_context_p->selected_plmn_identity],
                     &userinfo_nr_p->tAI.pLMNIdentity);
@@ -736,7 +555,6 @@
                                   ngap_nas_non_delivery_ind_t *ngap_nas_non_delivery_ind)
 //------------------------------------------------------------------------------
 {
-<<<<<<< HEAD
   struct ngap_gNB_ue_context_s        *ue_context_p;
   ngap_gNB_instance_t                 *ngap_gNB_instance_p;
   NGAP_NGAP_PDU_t                      pdu;
@@ -754,81 +572,6 @@
     NGAP_WARN("Failed to find ue context associated with gNB ue ngap id: %08x\n",
               ngap_nas_non_delivery_ind->gNB_ue_ngap_id);
     MSC_LOG_EVENT(
-=======
-    struct ngap_gNB_ue_context_s        *ue_context_p;
-    ngap_gNB_instance_t                 *ngap_gNB_instance_p;
-    NGAP_NGAP_PDU_t                      pdu;
-    NGAP_NASNonDeliveryIndication_t     *out;
-    NGAP_NASNonDeliveryIndication_IEs_t *ie;
-    uint8_t  *buffer;
-    uint32_t  length;
-    DevAssert(ngap_nas_non_delivery_ind != NULL);
-    /* Retrieve the NGAP gNB instance associated with Mod_id */
-    ngap_gNB_instance_p = ngap_gNB_get_instance(instance);
-    DevAssert(ngap_gNB_instance_p != NULL);
-
-    if ((ue_context_p = ngap_gNB_get_ue_context(ngap_gNB_instance_p, ngap_nas_non_delivery_ind->gNB_ue_ngap_id)) == NULL) {
-        /* The context for this gNB ue ngap id doesn't exist in the map of gNB UEs */
-        NGAP_WARN("Failed to find ue context associated with gNB ue ngap id: %08x\n",
-                  ngap_nas_non_delivery_ind->gNB_ue_ngap_id);
-        MSC_LOG_EVENT(
-            MSC_NGAP_GNB,
-            MSC_AS_TIME_FMT" Sent of NAS_NON_DELIVERY_IND to AMF failed, no context for gNB_ue_ngap_id %08x",
-            ngap_nas_non_delivery_ind->gNB_ue_ngap_id);
-        return -1;
-    }
-
-    /* Prepare the NGAP message to encode */
-    memset(&pdu, 0, sizeof(pdu));
-    pdu.present = NGAP_NGAP_PDU_PR_initiatingMessage;
-    pdu.choice.initiatingMessage = (NGAP_InitiatingMessage_t *)calloc(1,sizeof(NGAP_InitiatingMessage_t));
-    pdu.choice.initiatingMessage->procedureCode = NGAP_ProcedureCode_id_NASNonDeliveryIndication;
-    pdu.choice.initiatingMessage->criticality = NGAP_Criticality_ignore;
-    pdu.choice.initiatingMessage->value.present = NGAP_InitiatingMessage__value_PR_NASNonDeliveryIndication;
-    out = &pdu.choice.initiatingMessage->value.choice.NASNonDeliveryIndication;
-    /* mandatory */
-    ie = (NGAP_NASNonDeliveryIndication_IEs_t *)calloc(1, sizeof(NGAP_NASNonDeliveryIndication_IEs_t));
-    ie->id = NGAP_ProtocolIE_ID_id_AMF_UE_NGAP_ID;
-    ie->criticality = NGAP_Criticality_reject;
-    ie->value.present = NGAP_NASNonDeliveryIndication_IEs__value_PR_AMF_UE_NGAP_ID;
-    asn_uint642INTEGER(&ie->value.choice.AMF_UE_NGAP_ID, ue_context_p->amf_ue_ngap_id);
-    ASN_SEQUENCE_ADD(&out->protocolIEs.list, ie);
-    /* mandatory */
-    ie = (NGAP_NASNonDeliveryIndication_IEs_t *)calloc(1, sizeof(NGAP_NASNonDeliveryIndication_IEs_t));
-    ie->id = NGAP_ProtocolIE_ID_id_RAN_UE_NGAP_ID;
-    ie->criticality = NGAP_Criticality_reject;
-    ie->value.present = NGAP_NASNonDeliveryIndication_IEs__value_PR_RAN_UE_NGAP_ID;
-    ie->value.choice.RAN_UE_NGAP_ID = ue_context_p->gNB_ue_ngap_id;
-    ASN_SEQUENCE_ADD(&out->protocolIEs.list, ie);
-    /* mandatory */
-    ie = (NGAP_NASNonDeliveryIndication_IEs_t *)calloc(1, sizeof(NGAP_NASNonDeliveryIndication_IEs_t));
-    ie->id = NGAP_ProtocolIE_ID_id_NAS_PDU;
-    ie->criticality = NGAP_Criticality_ignore;
-    ie->value.present = NGAP_NASNonDeliveryIndication_IEs__value_PR_NAS_PDU;
-    ie->value.choice.NAS_PDU.buf = ngap_nas_non_delivery_ind->nas_pdu.buffer;
-    ie->value.choice.NAS_PDU.size = ngap_nas_non_delivery_ind->nas_pdu.length;
-    ASN_SEQUENCE_ADD(&out->protocolIEs.list, ie);
-    /* mandatory */
-    ie = (NGAP_NASNonDeliveryIndication_IEs_t *)calloc(1, sizeof(NGAP_NASNonDeliveryIndication_IEs_t));
-    ie->id = NGAP_ProtocolIE_ID_id_Cause;
-    ie->criticality = NGAP_Criticality_ignore;
-    /* Send a dummy cause */
-    ie->value.present = NGAP_NASNonDeliveryIndication_IEs__value_PR_Cause;
-    ie->value.choice.Cause.present = NGAP_Cause_PR_radioNetwork;
-    ie->value.choice.Cause.choice.radioNetwork = NGAP_CauseRadioNetwork_radio_connection_with_ue_lost;
-    ASN_SEQUENCE_ADD(&out->protocolIEs.list, ie);
-
-    if (ngap_gNB_encode_pdu(&pdu, &buffer, &length) < 0) {
-        NGAP_ERROR("Failed to encode NAS NON delivery indication\n");
-        /* Encode procedure has failed... */
-        MSC_LOG_EVENT(
-            MSC_NGAP_GNB,
-            MSC_AS_TIME_FMT" Sent of NAS_NON_DELIVERY_IND to AMF failed (encoding)");
-        return -1;
-    }
-
-    MSC_LOG_TX_MESSAGE(
->>>>>>> f3d51a58
         MSC_NGAP_GNB,
         MSC_AS_TIME_FMT" Sent of NAS_NON_DELIVERY_IND to AMF failed, no context for gNB_ue_ngap_id %08x",
         ngap_nas_non_delivery_ind->gNB_ue_ngap_id);
@@ -944,6 +687,7 @@
   /* Prepare the NGAP message to encode */
   memset(&pdu, 0, sizeof(pdu));
   pdu.present = NGAP_NGAP_PDU_PR_successfulOutcome;
+  pdu.choice.successfulOutcome = (NGAP_SuccessfulOutcome_t *)calloc(1,sizeof(struct NGAP_SuccessfulOutcome));
   pdu.choice.successfulOutcome->procedureCode = NGAP_ProcedureCode_id_InitialContextSetup;
   pdu.choice.successfulOutcome->criticality = NGAP_Criticality_reject;
   pdu.choice.successfulOutcome->value.present = NGAP_SuccessfulOutcome__value_PR_InitialContextSetupResponse;
@@ -969,95 +713,75 @@
   ie->criticality = NGAP_Criticality_ignore;
   ie->value.present = NGAP_InitialContextSetupResponseIEs__value_PR_PDUSessionResourceSetupListCxtRes;
 
-  for (i = 0; i < initial_ctxt_resp_p->nb_of_pdusessions; i++) {
-    NGAP_PDUSessionResourceSetupItemCxtRes_t *item;
-    NGAP_PDUSessionResourceSetupResponseTransfer_t     *pdusessionTransfer_p = NULL;
-  
-    /* mandatory */
-    item = (NGAP_PDUSessionResourceSetupItemCxtRes_t *)calloc(1, sizeof(NGAP_PDUSessionResourceSetupItemCxtRes_t));
-
-    /* pDUSessionID */
-    item->pDUSessionID = initial_ctxt_resp_p->pdusessions[i].pdusession_id;
-
-    /* dLQosFlowPerTNLInformation */
-    pdusessionTransfer_p = (NGAP_PDUSessionResourceSetupResponseTransfer_t *)calloc(1, sizeof(NGAP_PDUSessionResourceSetupResponseTransfer_t));
-
-    pdusessionTransfer_p->dLQosFlowPerTNLInformation.uPTransportLayerInformation.present = NGAP_UPTransportLayerInformation_PR_gTPTunnel;
+  if (initial_ctxt_resp_p->nb_of_pdusessions){
+    for (i = 0; i < initial_ctxt_resp_p->nb_of_pdusessions; i++) {
+      NGAP_PDUSessionResourceSetupItemCxtRes_t *item;
+      NGAP_PDUSessionResourceSetupResponseTransfer_t     *pdusessionTransfer_p = NULL;
+
+      /* mandatory */
+      item = (NGAP_PDUSessionResourceSetupItemCxtRes_t *)calloc(1, sizeof(NGAP_PDUSessionResourceSetupItemCxtRes_t));
+
+      /* pDUSessionID */
+      item->pDUSessionID = initial_ctxt_resp_p->pdusessions[i].pdusession_id;
+
+      /* dLQosFlowPerTNLInformation */
+      pdusessionTransfer_p = (NGAP_PDUSessionResourceSetupResponseTransfer_t *)calloc(1, sizeof(NGAP_PDUSessionResourceSetupResponseTransfer_t));
+
+      pdusessionTransfer_p->dLQosFlowPerTNLInformation.uPTransportLayerInformation.present = NGAP_UPTransportLayerInformation_PR_gTPTunnel;
      
-    GTP_TEID_TO_ASN1(initial_ctxt_resp_p->pdusessions[i].gtp_teid, &pdusessionTransfer_p->dLQosFlowPerTNLInformation.uPTransportLayerInformation.choice.gTPTunnel->gTP_TEID);
-
-    pdusessionTransfer_p->dLQosFlowPerTNLInformation.uPTransportLayerInformation.choice.gTPTunnel->transportLayerAddress.buf = malloc(initial_ctxt_resp_p->pdusessions[i].gNB_addr.length);
-
-    memcpy(pdusessionTransfer_p->dLQosFlowPerTNLInformation.uPTransportLayerInformation.choice.gTPTunnel->transportLayerAddress.buf,
-           initial_ctxt_resp_p->pdusessions[i].gNB_addr.buffer,
-           initial_ctxt_resp_p->pdusessions[i].gNB_addr.length);
-    pdusessionTransfer_p->dLQosFlowPerTNLInformation.uPTransportLayerInformation.choice.gTPTunnel->transportLayerAddress.size = initial_ctxt_resp_p->pdusessions[i].gNB_addr.length;
-    pdusessionTransfer_p->dLQosFlowPerTNLInformation.uPTransportLayerInformation.choice.gTPTunnel->transportLayerAddress.bits_unused = 0;
-
-    NGAP_DEBUG("initial_ctxt_resp_p: pdusession ID %ld, gnb_addr %d.%d.%d.%d, SIZE %ld \n",
-               item->pDUSessionID,
-               pdusessionTransfer_p->dLQosFlowPerTNLInformation.uPTransportLayerInformation.choice.gTPTunnel->transportLayerAddress.buf[0],
-               pdusessionTransfer_p->dLQosFlowPerTNLInformation.uPTransportLayerInformation.choice.gTPTunnel->transportLayerAddress.buf[1],
-               pdusessionTransfer_p->dLQosFlowPerTNLInformation.uPTransportLayerInformation.choice.gTPTunnel->transportLayerAddress.buf[2],
-               pdusessionTransfer_p->dLQosFlowPerTNLInformation.uPTransportLayerInformation.choice.gTPTunnel->transportLayerAddress.buf[3],
-               pdusessionTransfer_p->dLQosFlowPerTNLInformation.uPTransportLayerInformation.choice.gTPTunnel->transportLayerAddress.size);
-
-    /* associatedQosFlowList. number of 1? */
-    for(int j=0; j < initial_ctxt_resp_p->pdusessions[i].nb_of_qos_flow; j++) {
-      NGAP_AssociatedQosFlowItem_t *ass_qos_item_p;
-      ass_qos_item_p = (NGAP_AssociatedQosFlowItem_t *)calloc(1, sizeof(NGAP_AssociatedQosFlowItem_t));
-
-      /* qosFlowIdentifier */
-      ass_qos_item_p->qosFlowIdentifier = initial_ctxt_resp_p->pdusessions[i].associated_qos_flows[j].qci;
-
-      /* qosFlowMappingIndication */
-      if(initial_ctxt_resp_p->pdusessions[i].associated_qos_flows[j].qos_flow_mapping_ind != QOSFLOW_MAPPING_INDICATION_NON) {
-        ass_qos_item_p->qosFlowMappingIndication = malloc(sizeof(*ass_qos_item_p->qosFlowMappingIndication));
-        *ass_qos_item_p->qosFlowMappingIndication = initial_ctxt_resp_p->pdusessions[i].associated_qos_flows[j].qos_flow_mapping_ind;
+      GTP_TEID_TO_ASN1(initial_ctxt_resp_p->pdusessions[i].gtp_teid, &pdusessionTransfer_p->dLQosFlowPerTNLInformation.uPTransportLayerInformation.choice.gTPTunnel->gTP_TEID);
+
+      pdusessionTransfer_p->dLQosFlowPerTNLInformation.uPTransportLayerInformation.choice.gTPTunnel->transportLayerAddress.buf = malloc(initial_ctxt_resp_p->pdusessions[i].gNB_addr.length);
+
+      memcpy(pdusessionTransfer_p->dLQosFlowPerTNLInformation.uPTransportLayerInformation.choice.gTPTunnel->transportLayerAddress.buf,
+             initial_ctxt_resp_p->pdusessions[i].gNB_addr.buffer,
+             initial_ctxt_resp_p->pdusessions[i].gNB_addr.length);
+      pdusessionTransfer_p->dLQosFlowPerTNLInformation.uPTransportLayerInformation.choice.gTPTunnel->transportLayerAddress.size = initial_ctxt_resp_p->pdusessions[i].gNB_addr.length;
+      pdusessionTransfer_p->dLQosFlowPerTNLInformation.uPTransportLayerInformation.choice.gTPTunnel->transportLayerAddress.bits_unused = 0;
+
+      NGAP_DEBUG("initial_ctxt_resp_p: pdusession ID %ld, gnb_addr %d.%d.%d.%d, SIZE %ld \n",
+                 item->pDUSessionID,
+                 pdusessionTransfer_p->dLQosFlowPerTNLInformation.uPTransportLayerInformation.choice.gTPTunnel->transportLayerAddress.buf[0],
+                 pdusessionTransfer_p->dLQosFlowPerTNLInformation.uPTransportLayerInformation.choice.gTPTunnel->transportLayerAddress.buf[1],
+                 pdusessionTransfer_p->dLQosFlowPerTNLInformation.uPTransportLayerInformation.choice.gTPTunnel->transportLayerAddress.buf[2],
+                 pdusessionTransfer_p->dLQosFlowPerTNLInformation.uPTransportLayerInformation.choice.gTPTunnel->transportLayerAddress.buf[3],
+                 pdusessionTransfer_p->dLQosFlowPerTNLInformation.uPTransportLayerInformation.choice.gTPTunnel->transportLayerAddress.size);
+
+      /* associatedQosFlowList. number of 1? */
+      for(int j=0; j < initial_ctxt_resp_p->pdusessions[i].nb_of_qos_flow; j++) {
+        NGAP_AssociatedQosFlowItem_t *ass_qos_item_p;
+        ass_qos_item_p = (NGAP_AssociatedQosFlowItem_t *)calloc(1, sizeof(NGAP_AssociatedQosFlowItem_t));
+
+        /* qosFlowIdentifier */
+        ass_qos_item_p->qosFlowIdentifier = initial_ctxt_resp_p->pdusessions[i].associated_qos_flows[j].qfi;
+
+        /* qosFlowMappingIndication */
+        if(initial_ctxt_resp_p->pdusessions[i].associated_qos_flows[j].qos_flow_mapping_ind != QOSFLOW_MAPPING_INDICATION_NON) {
+          ass_qos_item_p->qosFlowMappingIndication = malloc(sizeof(*ass_qos_item_p->qosFlowMappingIndication));
+          *ass_qos_item_p->qosFlowMappingIndication = initial_ctxt_resp_p->pdusessions[i].associated_qos_flows[j].qos_flow_mapping_ind;
+        }
+        ASN_SEQUENCE_ADD(&pdusessionTransfer_p->dLQosFlowPerTNLInformation.associatedQosFlowList.list, ass_qos_item_p);
       }
-      ASN_SEQUENCE_ADD(&pdusessionTransfer_p->dLQosFlowPerTNLInformation.associatedQosFlowList.list, ass_qos_item_p);
+               
+      memset(&res, 0, sizeof(res));
+      res = asn_encode_to_new_buffer(NULL, ATS_ALIGNED_CANONICAL_PER, &asn_DEF_NGAP_PDUSessionResourceSetupResponseTransfer, pdusessionTransfer_p);
+      item->pDUSessionResourceSetupResponseTransfer.buf = res.buffer;
+      item->pDUSessionResourceSetupResponseTransfer.size = res.result.encoded;
+
+      ASN_STRUCT_FREE_CONTENTS_ONLY(asn_DEF_NGAP_PDUSessionResourceSetupResponseTransfer, pdusessionTransfer_p);
+    
+      ASN_SEQUENCE_ADD(&ie->value.choice.PDUSessionResourceSetupListCxtRes.list, item);
     }
-               
-    memset(&res, 0, sizeof(res));
-    res = asn_encode_to_new_buffer(NULL, ATS_ALIGNED_CANONICAL_PER, &asn_DEF_NGAP_PDUSessionResourceSetupResponseTransfer, pdusessionTransfer_p);
-    item->pDUSessionResourceSetupResponseTransfer.buf = res.buffer;
-    item->pDUSessionResourceSetupResponseTransfer.size = res.result.encoded;
-
-    ASN_STRUCT_FREE_CONTENTS_ONLY(asn_DEF_NGAP_PDUSessionResourceSetupResponseTransfer, pdusessionTransfer_p);
-    
-    ASN_SEQUENCE_ADD(&ie->value.choice.PDUSessionResourceSetupListCxtRes.list, item);
-  }
-
-  ASN_SEQUENCE_ADD(&out->protocolIEs.list, ie);
-
-<<<<<<< HEAD
+
+    ASN_SEQUENCE_ADD(&out->protocolIEs.list, ie);
+  }
   /* optional */
   if (initial_ctxt_resp_p->nb_of_pdusessions_failed) {
-=======
-    /* Prepare the NGAP message to encode */
-    memset(&pdu, 0, sizeof(pdu));
-    pdu.present = NGAP_NGAP_PDU_PR_successfulOutcome;
-    pdu.choice.successfulOutcome = (NGAP_SuccessfulOutcome_t *)calloc(1,sizeof(struct NGAP_SuccessfulOutcome));
-    pdu.choice.successfulOutcome->procedureCode = NGAP_ProcedureCode_id_InitialContextSetup;
-    pdu.choice.successfulOutcome->criticality = NGAP_Criticality_reject;
-    pdu.choice.successfulOutcome->value.present = NGAP_SuccessfulOutcome__value_PR_InitialContextSetupResponse;
-    out = &pdu.choice.successfulOutcome->value.choice.InitialContextSetupResponse;
-    /* mandatory */
-    ie = (NGAP_InitialContextSetupResponseIEs_t *)calloc(1, sizeof(NGAP_InitialContextSetupResponseIEs_t));
-    ie->id = NGAP_ProtocolIE_ID_id_AMF_UE_NGAP_ID;
-    ie->criticality = NGAP_Criticality_ignore;
-    ie->value.present = NGAP_InitialContextSetupResponseIEs__value_PR_AMF_UE_NGAP_ID;
-    //ie->value.choice.AMF_UE_NGAP_ID = ue_context_p->amf_ue_ngap_id;
-    asn_uint642INTEGER(&ie->value.choice.AMF_UE_NGAP_ID, ue_context_p->amf_ue_ngap_id);
-    ASN_SEQUENCE_ADD(&out->protocolIEs.list, ie);
-    /* mandatory */
->>>>>>> f3d51a58
     ie = (NGAP_InitialContextSetupResponseIEs_t *)calloc(1, sizeof(NGAP_InitialContextSetupResponseIEs_t));
     ie->id = NGAP_ProtocolIE_ID_id_PDUSessionResourceFailedToSetupListCxtRes;
     ie->criticality = NGAP_Criticality_ignore;
     ie->value.present = NGAP_InitialContextSetupResponseIEs__value_PR_PDUSessionResourceFailedToSetupListCxtRes;
 
-<<<<<<< HEAD
     for (i = 0; i < initial_ctxt_resp_p->nb_of_pdusessions_failed; i++) {
         NGAP_PDUSessionResourceFailedToSetupItemCxtRes_t *item;
         NGAP_PDUSessionResourceSetupUnsuccessfulTransfer_t *pdusessionUnTransfer_p = NULL;
@@ -1102,126 +826,6 @@
         res = asn_encode_to_new_buffer(NULL, ATS_ALIGNED_CANONICAL_PER, &asn_DEF_NGAP_PDUSessionResourceSetupUnsuccessfulTransfer, pdusessionUnTransfer_p);
         item->pDUSessionResourceSetupUnsuccessfulTransfer.buf = res.buffer;
         item->pDUSessionResourceSetupUnsuccessfulTransfer.size = res.result.encoded;
-=======
-    if (initial_ctxt_resp_p->nb_of_pdusessions){
-        for (i = 0; i < initial_ctxt_resp_p->nb_of_pdusessions; i++) {
-            NGAP_PDUSessionResourceSetupItemCxtRes_t *item;
-            NGAP_PDUSessionResourceSetupResponseTransfer_t     *pdusessionTransfer_p = NULL;
-          
-            /* mandatory */
-            item = (NGAP_PDUSessionResourceSetupItemCxtRes_t *)calloc(1, sizeof(NGAP_PDUSessionResourceSetupItemCxtRes_t));
-
-            /* pDUSessionID */
-            item->pDUSessionID = initial_ctxt_resp_p->pdusessions[i].pdusession_id;
-
-            /* dLQosFlowPerTNLInformation */
-            pdusessionTransfer_p = (NGAP_PDUSessionResourceSetupResponseTransfer_t *)calloc(1, sizeof(NGAP_PDUSessionResourceSetupResponseTransfer_t));
-
-            pdusessionTransfer_p->dLQosFlowPerTNLInformation.uPTransportLayerInformation.present = NGAP_UPTransportLayerInformation_PR_gTPTunnel;
-             
-            GTP_TEID_TO_ASN1(initial_ctxt_resp_p->pdusessions[i].gtp_teid, &pdusessionTransfer_p->dLQosFlowPerTNLInformation.uPTransportLayerInformation.choice.gTPTunnel->gTP_TEID);
-
-            pdusessionTransfer_p->dLQosFlowPerTNLInformation.uPTransportLayerInformation.choice.gTPTunnel->transportLayerAddress.buf = malloc(initial_ctxt_resp_p->pdusessions[i].gNB_addr.length);
-
-            memcpy(pdusessionTransfer_p->dLQosFlowPerTNLInformation.uPTransportLayerInformation.choice.gTPTunnel->transportLayerAddress.buf,
-                   initial_ctxt_resp_p->pdusessions[i].gNB_addr.buffer,
-                   initial_ctxt_resp_p->pdusessions[i].gNB_addr.length);
-            pdusessionTransfer_p->dLQosFlowPerTNLInformation.uPTransportLayerInformation.choice.gTPTunnel->transportLayerAddress.size = initial_ctxt_resp_p->pdusessions[i].gNB_addr.length;
-            pdusessionTransfer_p->dLQosFlowPerTNLInformation.uPTransportLayerInformation.choice.gTPTunnel->transportLayerAddress.bits_unused = 0;
-
-            NGAP_DEBUG("initial_ctxt_resp_p: pdusession ID %ld, gnb_addr %d.%d.%d.%d, SIZE %ld \n",
-                       item->pDUSessionID,
-                       pdusessionTransfer_p->dLQosFlowPerTNLInformation.uPTransportLayerInformation.choice.gTPTunnel->transportLayerAddress.buf[0],
-                       pdusessionTransfer_p->dLQosFlowPerTNLInformation.uPTransportLayerInformation.choice.gTPTunnel->transportLayerAddress.buf[1],
-                       pdusessionTransfer_p->dLQosFlowPerTNLInformation.uPTransportLayerInformation.choice.gTPTunnel->transportLayerAddress.buf[2],
-                       pdusessionTransfer_p->dLQosFlowPerTNLInformation.uPTransportLayerInformation.choice.gTPTunnel->transportLayerAddress.buf[3],
-                       pdusessionTransfer_p->dLQosFlowPerTNLInformation.uPTransportLayerInformation.choice.gTPTunnel->transportLayerAddress.size);
-
-            /* associatedQosFlowList. number of 1? */
-            for(int j=0; j < initial_ctxt_resp_p->pdusessions[i].nb_of_qos_flow; j++) {
-              NGAP_AssociatedQosFlowItem_t *ass_qos_item_p;
-              ass_qos_item_p = (NGAP_AssociatedQosFlowItem_t *)calloc(1, sizeof(NGAP_AssociatedQosFlowItem_t));
-
-              /* qosFlowIdentifier */
-              ass_qos_item_p->qosFlowIdentifier = initial_ctxt_resp_p->pdusessions[i].associated_qos_flows[j].qfi;
-
-              /* qosFlowMappingIndication */
-              if(initial_ctxt_resp_p->pdusessions[i].associated_qos_flows[j].qos_flow_mapping_ind != QOSFLOW_MAPPING_INDICATION_NON) {
-                ass_qos_item_p->qosFlowMappingIndication = malloc(sizeof(*ass_qos_item_p->qosFlowMappingIndication));
-                *ass_qos_item_p->qosFlowMappingIndication = initial_ctxt_resp_p->pdusessions[i].associated_qos_flows[j].qos_flow_mapping_ind;
-              }
-              ASN_SEQUENCE_ADD(&pdusessionTransfer_p->dLQosFlowPerTNLInformation.associatedQosFlowList.list, ass_qos_item_p);
-            }
-                       
-            memset(&res, 0, sizeof(res));
-            res = asn_encode_to_new_buffer(NULL, ATS_ALIGNED_CANONICAL_PER, &asn_DEF_NGAP_PDUSessionResourceSetupResponseTransfer, pdusessionTransfer_p);
-            item->pDUSessionResourceSetupResponseTransfer.buf = res.buffer;
-            item->pDUSessionResourceSetupResponseTransfer.size = res.result.encoded;
-
-            ASN_STRUCT_FREE_CONTENTS_ONLY(asn_DEF_NGAP_PDUSessionResourceSetupResponseTransfer, pdusessionTransfer_p);
-            
-            ASN_SEQUENCE_ADD(&ie->value.choice.PDUSessionResourceSetupListCxtRes.list, item);
-        }
-
-        ASN_SEQUENCE_ADD(&out->protocolIEs.list, ie);
-    }
-    /* optional */
-    if (initial_ctxt_resp_p->nb_of_pdusessions_failed) {
-        ie = (NGAP_InitialContextSetupResponseIEs_t *)calloc(1, sizeof(NGAP_InitialContextSetupResponseIEs_t));
-        ie->id = NGAP_ProtocolIE_ID_id_PDUSessionResourceFailedToSetupListCxtRes;
-        ie->criticality = NGAP_Criticality_ignore;
-        ie->value.present = NGAP_InitialContextSetupResponseIEs__value_PR_PDUSessionResourceFailedToSetupListCxtRes;
-
-        for (i = 0; i < initial_ctxt_resp_p->nb_of_pdusessions_failed; i++) {
-            NGAP_PDUSessionResourceFailedToSetupItemCxtRes_t *item;
-            NGAP_PDUSessionResourceSetupUnsuccessfulTransfer_t *pdusessionUnTransfer_p = NULL;
-        
-            /* mandatory */
-            item = (NGAP_PDUSessionResourceFailedToSetupItemCxtRes_t *)calloc(1, sizeof(NGAP_PDUSessionResourceFailedToSetupItemCxtRes_t));
-            /* pDUSessionID */
-            item->pDUSessionID = initial_ctxt_resp_p->pdusessions_failed[i].pdusession_id;
-
-            /* cause */
-            pdusessionUnTransfer_p = (NGAP_PDUSessionResourceSetupUnsuccessfulTransfer_t *)calloc(1, sizeof(NGAP_PDUSessionResourceSetupUnsuccessfulTransfer_t));
-            pdusessionUnTransfer_p->cause.present = initial_ctxt_resp_p->pdusessions_failed[i].cause;
-            switch(pdusessionUnTransfer_p->cause.present) {
-              case NGAP_Cause_PR_radioNetwork:
-                  pdusessionUnTransfer_p->cause.choice.radioNetwork = initial_ctxt_resp_p->pdusessions_failed[i].cause_value;
-                  break;
-
-              case NGAP_Cause_PR_transport:
-                  pdusessionUnTransfer_p->cause.choice.transport = initial_ctxt_resp_p->pdusessions_failed[i].cause_value;
-                  break;
-
-              case NGAP_Cause_PR_nas:
-                  pdusessionUnTransfer_p->cause.choice.nas = initial_ctxt_resp_p->pdusessions_failed[i].cause_value;
-                  break;
-
-              case NGAP_Cause_PR_protocol:
-                  pdusessionUnTransfer_p->cause.choice.protocol = initial_ctxt_resp_p->pdusessions_failed[i].cause_value;
-                  break;
-
-              case NGAP_Cause_PR_misc:
-                  pdusessionUnTransfer_p->cause.choice.misc = initial_ctxt_resp_p->pdusessions_failed[i].cause_value;
-                  break;
-
-              case NGAP_Cause_PR_NOTHING:
-              default:
-                  break;
-            }
-
-            NGAP_DEBUG("initial context setup response: failed pdusession ID %ld\n", item->pDUSessionID);
-
-            memset(&res, 0, sizeof(res));
-            res = asn_encode_to_new_buffer(NULL, ATS_ALIGNED_CANONICAL_PER, &asn_DEF_NGAP_PDUSessionResourceSetupUnsuccessfulTransfer, pdusessionUnTransfer_p);
-            item->pDUSessionResourceSetupUnsuccessfulTransfer.buf = res.buffer;
-            item->pDUSessionResourceSetupUnsuccessfulTransfer.size = res.result.encoded;
-
-            ASN_STRUCT_FREE_CONTENTS_ONLY(asn_DEF_NGAP_PDUSessionResourceSetupUnsuccessfulTransfer, pdusessionUnTransfer_p);
-        
-            ASN_SEQUENCE_ADD(&ie->value.choice.PDUSessionResourceFailedToSetupListCxtRes.list, item);
-        }
->>>>>>> f3d51a58
 
         ASN_STRUCT_FREE_CONTENTS_ONLY(asn_DEF_NGAP_PDUSessionResourceSetupUnsuccessfulTransfer, pdusessionUnTransfer_p);
     
@@ -1269,7 +873,6 @@
                              ngap_ue_cap_info_ind_t *ue_cap_info_ind_p)
 //------------------------------------------------------------------------------
 {
-<<<<<<< HEAD
   ngap_gNB_instance_t          *ngap_gNB_instance_p;
   struct ngap_gNB_ue_context_s *ue_context_p;
   NGAP_NGAP_PDU_t                       pdu;
@@ -1304,6 +907,7 @@
   /* Prepare the NGAP message to encode */
   memset(&pdu, 0, sizeof(pdu));
   pdu.present = NGAP_NGAP_PDU_PR_initiatingMessage;
+  pdu.choice.initiatingMessage = (NGAP_InitiatingMessage_t *)calloc(1,sizeof(NGAP_InitiatingMessage_t));
   pdu.choice.initiatingMessage->procedureCode = NGAP_ProcedureCode_id_UERadioCapabilityInfoIndication;
   pdu.choice.initiatingMessage->criticality = NGAP_Criticality_ignore;
   pdu.choice.initiatingMessage->value.present = NGAP_InitiatingMessage__value_PR_UERadioCapabilityInfoIndication;
@@ -1353,92 +957,6 @@
                                    ue_context_p->amf_ref->assoc_id, buffer,
                                    length, ue_context_p->tx_stream);
   return 0;
-=======
-    ngap_gNB_instance_t          *ngap_gNB_instance_p;
-    struct ngap_gNB_ue_context_s *ue_context_p;
-    NGAP_NGAP_PDU_t                       pdu;
-    NGAP_UERadioCapabilityInfoIndication_t    *out;
-    NGAP_UERadioCapabilityInfoIndicationIEs_t *ie;
-    uint8_t  *buffer;
-    uint32_t length;
-    /* Retrieve the NGAP gNB instance associated with Mod_id */
-    ngap_gNB_instance_p = ngap_gNB_get_instance(instance);
-    DevAssert(ue_cap_info_ind_p != NULL);
-    DevAssert(ngap_gNB_instance_p != NULL);
-
-    if ((ue_context_p = ngap_gNB_get_ue_context(ngap_gNB_instance_p,
-                        ue_cap_info_ind_p->gNB_ue_ngap_id)) == NULL) {
-        /* The context for this gNB ue ngap id doesn't exist in the map of gNB UEs */
-        NGAP_WARN("Failed to find ue context associated with gNB ue ngap id: %u\n",
-                  ue_cap_info_ind_p->gNB_ue_ngap_id);
-        return -1;
-    }
-
-    /* UE radio capabilities message can occur either during an ngap connected state
-     * or during initial attach (for example: NAS authentication).
-     */
-    if (!(ue_context_p->ue_state == NGAP_UE_CONNECTED ||
-            ue_context_p->ue_state == NGAP_UE_WAITING_CSR)) {
-        NGAP_WARN("You are attempting to send NAS data over non-connected "
-                  "gNB ue ngap id: %u, current state: %d\n",
-                  ue_cap_info_ind_p->gNB_ue_ngap_id, ue_context_p->ue_state);
-        return -1;
-    }
-
-    /* Prepare the NGAP message to encode */
-    memset(&pdu, 0, sizeof(pdu));
-    pdu.present = NGAP_NGAP_PDU_PR_initiatingMessage;
-    pdu.choice.initiatingMessage = (NGAP_InitiatingMessage_t *)calloc(1,sizeof(NGAP_InitiatingMessage_t));
-    pdu.choice.initiatingMessage->procedureCode = NGAP_ProcedureCode_id_UERadioCapabilityInfoIndication;
-    pdu.choice.initiatingMessage->criticality = NGAP_Criticality_ignore;
-    pdu.choice.initiatingMessage->value.present = NGAP_InitiatingMessage__value_PR_UERadioCapabilityInfoIndication;
-    out = &pdu.choice.initiatingMessage->value.choice.UERadioCapabilityInfoIndication;
-    /* mandatory */
-    ie = (NGAP_UERadioCapabilityInfoIndicationIEs_t *)calloc(1, sizeof(NGAP_UERadioCapabilityInfoIndicationIEs_t));
-    ie->id = NGAP_ProtocolIE_ID_id_AMF_UE_NGAP_ID;
-    ie->criticality = NGAP_Criticality_reject;
-    ie->value.present = NGAP_UERadioCapabilityInfoIndicationIEs__value_PR_AMF_UE_NGAP_ID;
-    //ie->value.choice.AMF_UE_NGAP_ID = ue_context_p->amf_ue_ngap_id;
-    asn_uint642INTEGER(&ie->value.choice.AMF_UE_NGAP_ID, ue_context_p->amf_ue_ngap_id);
-    ASN_SEQUENCE_ADD(&out->protocolIEs.list, ie);
-    /* mandatory */
-    ie = (NGAP_UERadioCapabilityInfoIndicationIEs_t *)calloc(1, sizeof(NGAP_UERadioCapabilityInfoIndicationIEs_t));
-    ie->id = NGAP_ProtocolIE_ID_id_RAN_UE_NGAP_ID;
-    ie->criticality = NGAP_Criticality_reject;
-    ie->value.present = NGAP_UERadioCapabilityInfoIndicationIEs__value_PR_RAN_UE_NGAP_ID;
-    ie->value.choice.RAN_UE_NGAP_ID = ue_cap_info_ind_p->gNB_ue_ngap_id;
-    ASN_SEQUENCE_ADD(&out->protocolIEs.list, ie);
-    /* mandatory */
-    ie = (NGAP_UERadioCapabilityInfoIndicationIEs_t *)calloc(1, sizeof(NGAP_UERadioCapabilityInfoIndicationIEs_t));
-    ie->id = NGAP_ProtocolIE_ID_id_UERadioCapability;
-    ie->criticality = NGAP_Criticality_reject;
-    ie->value.present = NGAP_UERadioCapabilityInfoIndicationIEs__value_PR_UERadioCapability;
-    ie->value.choice.UERadioCapability.buf = ue_cap_info_ind_p->ue_radio_cap.buffer;
-    ie->value.choice.UERadioCapability.size = ue_cap_info_ind_p->ue_radio_cap.length;
-    ASN_SEQUENCE_ADD(&out->protocolIEs.list, ie);
-    /* optional */
-    //NGAP_UERadioCapabilityForPaging TBD
-    if (ngap_gNB_encode_pdu(&pdu, &buffer, &length) < 0) {
-        /* Encode procedure has failed... */
-        NGAP_ERROR("Failed to encode UE radio capabilities indication\n");
-        return -1;
-    }
-
-    MSC_LOG_TX_MESSAGE(
-        MSC_NGAP_GNB,
-        MSC_NGAP_AMF,
-        (const char *)buffer,
-        length,
-        MSC_AS_TIME_FMT" UECapabilityInfoIndication initiatingMessage gNB_ue_ngap_id %u amf_ue_ngap_id %u",
-        0,0,//MSC_AS_TIME_ARGS(ctxt_pP),
-        ue_cap_info_ind_p->gNB_ue_ngap_id,
-        ue_context_p->amf_ue_ngap_id);
-    /* UE associated signalling -> use the allocated stream */
-    ngap_gNB_itti_send_sctp_data_req(ngap_gNB_instance_p->instance,
-                                     ue_context_p->amf_ref->assoc_id, buffer,
-                                     length, ue_context_p->tx_stream);
-    return 0;
->>>>>>> f3d51a58
 }
 
 //------------------------------------------------------------------------------
@@ -1446,7 +964,6 @@
                               ngap_pdusession_setup_resp_t *pdusession_setup_resp_p)
 //------------------------------------------------------------------------------
 {
-<<<<<<< HEAD
   ngap_gNB_instance_t          *ngap_gNB_instance_p = NULL;
   struct ngap_gNB_ue_context_s *ue_context_p        = NULL;
   NGAP_NGAP_PDU_t               pdu;
@@ -1484,6 +1001,7 @@
   /* Prepare the NGAP message to encode */
   memset(&pdu, 0, sizeof(pdu));
   pdu.present = NGAP_NGAP_PDU_PR_successfulOutcome;
+  pdu.choice.successfulOutcome = (NGAP_SuccessfulOutcome_t *)calloc(1,sizeof(struct NGAP_SuccessfulOutcome));
   pdu.choice.successfulOutcome->procedureCode = NGAP_ProcedureCode_id_PDUSessionResourceSetup;
   pdu.choice.successfulOutcome->criticality = NGAP_Criticality_reject;
   pdu.choice.successfulOutcome->value.present = NGAP_SuccessfulOutcome__value_PR_PDUSessionResourceSetupResponse;
@@ -1505,58 +1023,6 @@
 
   /* optional */
   if (pdusession_setup_resp_p->nb_of_pdusessions > 0) {
-=======
-    ngap_gNB_instance_t          *ngap_gNB_instance_p = NULL;
-    struct ngap_gNB_ue_context_s *ue_context_p        = NULL;
-    NGAP_NGAP_PDU_t               pdu;
-    NGAP_PDUSessionResourceSetupResponse_t    *out;
-    NGAP_PDUSessionResourceSetupResponseIEs_t *ie;
-    uint8_t  *buffer  = NULL;
-    uint32_t length;
-    int      i;
-    asn_encode_to_new_buffer_result_t res = { NULL, {0, NULL, NULL} };
-
-    /* Retrieve the NGAP gNB instance associated with Mod_id */
-    ngap_gNB_instance_p = ngap_gNB_get_instance(instance);
-    DevAssert(pdusession_setup_resp_p != NULL);
-    DevAssert(ngap_gNB_instance_p != NULL);
-
-    if ((ue_context_p = ngap_gNB_get_ue_context(ngap_gNB_instance_p,
-                        pdusession_setup_resp_p->gNB_ue_ngap_id)) == NULL) {
-        /* The context for this gNB ue ngap id doesn't exist in the map of gNB UEs */
-        NGAP_WARN("Failed to find ue context associated with gNB ue ngap id: 0x%08x\n",
-                  pdusession_setup_resp_p->gNB_ue_ngap_id);
-        return -1;
-    }
-
-    /* Uplink NAS transport can occur either during an ngap connected state
-     * or during initial attach (for example: NAS authentication).
-     */
-    if (!(ue_context_p->ue_state == NGAP_UE_CONNECTED ||
-            ue_context_p->ue_state == NGAP_UE_WAITING_CSR)) {
-        NGAP_WARN("You are attempting to send NAS data over non-connected "
-                  "gNB ue ngap id: %08x, current state: %d\n",
-                  pdusession_setup_resp_p->gNB_ue_ngap_id, ue_context_p->ue_state);
-        return -1;
-    }
-
-    /* Prepare the NGAP message to encode */
-    memset(&pdu, 0, sizeof(pdu));
-    pdu.present = NGAP_NGAP_PDU_PR_successfulOutcome;
-    pdu.choice.successfulOutcome = (NGAP_SuccessfulOutcome_t *)calloc(1,sizeof(struct NGAP_SuccessfulOutcome));
-    pdu.choice.successfulOutcome->procedureCode = NGAP_ProcedureCode_id_PDUSessionResourceSetup;
-    pdu.choice.successfulOutcome->criticality = NGAP_Criticality_reject;
-    pdu.choice.successfulOutcome->value.present = NGAP_SuccessfulOutcome__value_PR_PDUSessionResourceSetupResponse;
-    out = &pdu.choice.successfulOutcome->value.choice.PDUSessionResourceSetupResponse;
-    /* mandatory */
-    ie = (NGAP_PDUSessionResourceSetupResponseIEs_t *)calloc(1, sizeof(NGAP_PDUSessionResourceSetupResponseIEs_t));
-    ie->id = NGAP_ProtocolIE_ID_id_AMF_UE_NGAP_ID;
-    ie->criticality = NGAP_Criticality_ignore;
-    ie->value.present = NGAP_PDUSessionResourceSetupResponseIEs__value_PR_AMF_UE_NGAP_ID;
-    asn_uint642INTEGER(&ie->value.choice.AMF_UE_NGAP_ID, ue_context_p->amf_ue_ngap_id);
-    ASN_SEQUENCE_ADD(&out->protocolIEs.list, ie);
-    /* mandatory */
->>>>>>> f3d51a58
     ie = (NGAP_PDUSessionResourceSetupResponseIEs_t *)calloc(1, sizeof(NGAP_PDUSessionResourceSetupResponseIEs_t));
     ie->id = NGAP_ProtocolIE_ID_id_PDUSessionResourceSetupListSURes;
     ie->criticality = NGAP_Criticality_ignore;
@@ -1575,13 +1041,9 @@
       /* dLQosFlowPerTNLInformation */
       pdusessionTransfer_p = (NGAP_PDUSessionResourceSetupResponseTransfer_t *)calloc(1, sizeof(NGAP_PDUSessionResourceSetupResponseTransfer_t));
 
-<<<<<<< HEAD
       pdusessionTransfer_p->dLQosFlowPerTNLInformation.uPTransportLayerInformation.present = NGAP_UPTransportLayerInformation_PR_gTPTunnel;
-=======
-            pdusessionTransfer_p->dLQosFlowPerTNLInformation.uPTransportLayerInformation.present = NGAP_UPTransportLayerInformation_PR_gTPTunnel;
-            pdusessionTransfer_p->dLQosFlowPerTNLInformation.uPTransportLayerInformation.choice.gTPTunnel =
+      pdusessionTransfer_p->dLQosFlowPerTNLInformation.uPTransportLayerInformation.choice.gTPTunnel =
                 calloc(1, sizeof(struct NGAP_GTPTunnel));
->>>>>>> f3d51a58
 
       GTP_TEID_TO_ASN1(pdusession_setup_resp_p->pdusessions[i].gtp_teid, &pdusessionTransfer_p->dLQosFlowPerTNLInformation.uPTransportLayerInformation.choice.gTPTunnel->gTP_TEID);
 
@@ -1606,47 +1068,29 @@
         NGAP_AssociatedQosFlowItem_t *ass_qos_item_p;
         ass_qos_item_p = (NGAP_AssociatedQosFlowItem_t *)calloc(1, sizeof(NGAP_AssociatedQosFlowItem_t));
 
-<<<<<<< HEAD
         /* qosFlowIdentifier */
-        ass_qos_item_p->qosFlowIdentifier = pdusession_setup_resp_p->pdusessions[i].associated_qos_flows[j].qci;
+        ass_qos_item_p->qosFlowIdentifier = pdusession_setup_resp_p->pdusessions[i].associated_qos_flows[j].qfi;
 
         /* qosFlowMappingIndication */
-        if(pdusession_setup_resp_p->pdusessions[i].associated_qos_flows[j].qos_flow_mapping_ind != QOSFLOW_MAPPING_INDICATION_NON) {
-          ass_qos_item_p->qosFlowMappingIndication = malloc(sizeof(*ass_qos_item_p->qosFlowMappingIndication));
-          *ass_qos_item_p->qosFlowMappingIndication = pdusession_setup_resp_p->pdusessions[i].associated_qos_flows[j].qos_flow_mapping_ind;
-        }
+        //if(pdusession_setup_resp_p->pdusessions[i].associated_qos_flows[j].qos_flow_mapping_ind != QOSFLOW_MAPPING_INDICATION_NON) {
+        //  ass_qos_item_p->qosFlowMappingIndication = malloc(sizeof(*ass_qos_item_p->qosFlowMappingIndication));
+        //  *ass_qos_item_p->qosFlowMappingIndication = pdusession_setup_resp_p->pdusessions[i].associated_qos_flows[j].qos_flow_mapping_ind;
+        //}
         ASN_SEQUENCE_ADD(&pdusessionTransfer_p->dLQosFlowPerTNLInformation.associatedQosFlowList.list, ass_qos_item_p);
       }
 
       memset(&res, 0, sizeof(res));
-      res = asn_encode_to_new_buffer(NULL, ATS_ALIGNED_CANONICAL_PER, &asn_DEF_NGAP_PDUSessionResourceSetupResponseTransfer, pdusessionTransfer_p);
-      item->pDUSessionResourceSetupResponseTransfer.buf = res.buffer;
-      item->pDUSessionResourceSetupResponseTransfer.size = res.result.encoded;
-=======
-              /* qosFlowIdentifier */
-              ass_qos_item_p->qosFlowIdentifier = pdusession_setup_resp_p->pdusessions[i].associated_qos_flows[j].qfi;
-
-              /* qosFlowMappingIndication */
-              //if(pdusession_setup_resp_p->pdusessions[i].associated_qos_flows[j].qos_flow_mapping_ind != QOSFLOW_MAPPING_INDICATION_NON) {
-              //  ass_qos_item_p->qosFlowMappingIndication = malloc(sizeof(*ass_qos_item_p->qosFlowMappingIndication));
-              //  *ass_qos_item_p->qosFlowMappingIndication = pdusession_setup_resp_p->pdusessions[i].associated_qos_flows[j].qos_flow_mapping_ind;
-              //}
-              ASN_SEQUENCE_ADD(&pdusessionTransfer_p->dLQosFlowPerTNLInformation.associatedQosFlowList.list, ass_qos_item_p);
-            }
-
-            memset(&res, 0, sizeof(res));
-//            res = asn_encode_to_new_buffer(NULL, ATS_ALIGNED_CANONICAL_PER, &asn_DEF_NGAP_PDUSessionResourceSetupResponseTransfer, pdusessionTransfer_p);
-//            item->pDUSessionResourceSetupResponseTransfer.buf = res.buffer;
-//            item->pDUSessionResourceSetupResponseTransfer.size = res.result.encoded;
-            uint8_t buffer[100];
-            asn_enc_rval_t  enc_rval = aper_encode_to_buffer(&asn_DEF_NGAP_PDUSessionResourceSetupResponseTransfer, 
-                                        NULL, 
-                                        pdusessionTransfer_p, 
-                                        buffer,100);
-            AssertFatal (enc_rval.encoded > 0, "ASN1 message encoding failed (%s, %lu)!\n", enc_rval.failed_type->name, enc_rval.encoded);
-            item->pDUSessionResourceSetupResponseTransfer.buf = buffer;
-            item->pDUSessionResourceSetupResponseTransfer.size = enc_rval.encoded;
->>>>>>> f3d51a58
+//      res = asn_encode_to_new_buffer(NULL, ATS_ALIGNED_CANONICAL_PER, &asn_DEF_NGAP_PDUSessionResourceSetupResponseTransfer, pdusessionTransfer_p);
+//      item->pDUSessionResourceSetupResponseTransfer.buf = res.buffer;
+//      item->pDUSessionResourceSetupResponseTransfer.size = res.result.encoded;
+      uint8_t buffer[100];
+      asn_enc_rval_t  enc_rval = aper_encode_to_buffer(&asn_DEF_NGAP_PDUSessionResourceSetupResponseTransfer, 
+                                  NULL, 
+                                  pdusessionTransfer_p, 
+                                  buffer,100);
+      AssertFatal (enc_rval.encoded > 0, "ASN1 message encoding failed (%s, %lu)!\n", enc_rval.failed_type->name, enc_rval.encoded);
+      item->pDUSessionResourceSetupResponseTransfer.buf = buffer;
+      item->pDUSessionResourceSetupResponseTransfer.size = enc_rval.encoded;
 
       ASN_STRUCT_FREE_CONTENTS_ONLY(asn_DEF_NGAP_PDUSessionResourceSetupResponseTransfer, pdusessionTransfer_p);
 
@@ -1790,6 +1234,7 @@
   /* Prepare the NGAP message to encode */
   memset(&pdu, 0, sizeof(pdu));
   pdu.present = NGAP_NGAP_PDU_PR_successfulOutcome;
+  pdu.choice.successfulOutcome = (NGAP_SuccessfulOutcome_t *)calloc(1,sizeof(struct NGAP_SuccessfulOutcome));
   pdu.choice.successfulOutcome->procedureCode = NGAP_ProcedureCode_id_PDUSessionResourceModify;
   pdu.choice.successfulOutcome->criticality = NGAP_Criticality_reject;
   pdu.choice.successfulOutcome->value.present = NGAP_SuccessfulOutcome__value_PR_PDUSessionResourceModifyResponse;
@@ -1826,23 +1271,6 @@
         ASN_SEQUENCE_ADD(&ie->value.choice.PDUSessionResourceModifyListModRes.list, item);
     }
 
-<<<<<<< HEAD
-=======
-    /* Prepare the NGAP message to encode */
-    memset(&pdu, 0, sizeof(pdu));
-    pdu.present = NGAP_NGAP_PDU_PR_successfulOutcome;
-    pdu.choice.successfulOutcome = (NGAP_SuccessfulOutcome_t *)calloc(1,sizeof(struct NGAP_SuccessfulOutcome));
-    pdu.choice.successfulOutcome->procedureCode = NGAP_ProcedureCode_id_PDUSessionResourceModify;
-    pdu.choice.successfulOutcome->criticality = NGAP_Criticality_reject;
-    pdu.choice.successfulOutcome->value.present = NGAP_SuccessfulOutcome__value_PR_PDUSessionResourceModifyResponse;
-    out = &pdu.choice.successfulOutcome->value.choice.PDUSessionResourceModifyResponse;
-    /* mandatory */
-    ie = (NGAP_PDUSessionResourceModifyResponseIEs_t *)calloc(1, sizeof(NGAP_PDUSessionResourceModifyResponseIEs_t));
-    ie->id = NGAP_ProtocolIE_ID_id_AMF_UE_NGAP_ID;
-    ie->criticality = NGAP_Criticality_ignore;
-    ie->value.present = NGAP_PDUSessionResourceModifyResponseIEs__value_PR_AMF_UE_NGAP_ID;
-    asn_uint642INTEGER(&ie->value.choice.AMF_UE_NGAP_ID, ue_context_p->amf_ue_ngap_id);
->>>>>>> f3d51a58
     ASN_SEQUENCE_ADD(&out->protocolIEs.list, ie);
   }
 
@@ -1943,7 +1371,6 @@
                                 ngap_pdusession_release_resp_t *pdusession_release_resp_p)
 //------------------------------------------------------------------------------
 {
-<<<<<<< HEAD
   ngap_gNB_instance_t            *ngap_gNB_instance_p = NULL;
   struct ngap_gNB_ue_context_s   *ue_context_p        = NULL;
   NGAP_NGAP_PDU_t                 pdu;
@@ -1968,6 +1395,7 @@
   /* Prepare the NGAP message to encode */
   memset(&pdu, 0, sizeof(pdu));
   pdu.present = NGAP_NGAP_PDU_PR_successfulOutcome;
+  pdu.choice.successfulOutcome = (NGAP_SuccessfulOutcome_t *)calloc(1,sizeof(struct NGAP_SuccessfulOutcome));
   pdu.choice.successfulOutcome->procedureCode = NGAP_ProcedureCode_id_PDUSessionResourceRelease;
   pdu.choice.successfulOutcome->criticality = NGAP_Criticality_reject;
   pdu.choice.successfulOutcome->value.present = NGAP_SuccessfulOutcome__value_PR_PDUSessionResourceReleaseResponse;
@@ -1989,45 +1417,6 @@
 
   /* optional */
   if (pdusession_release_resp_p->nb_of_pdusessions_released > 0) {
-=======
-    ngap_gNB_instance_t            *ngap_gNB_instance_p = NULL;
-    struct ngap_gNB_ue_context_s   *ue_context_p        = NULL;
-    NGAP_NGAP_PDU_t                 pdu;
-    NGAP_PDUSessionResourceReleaseResponse_t    *out;
-    NGAP_PDUSessionResourceReleaseResponseIEs_t *ie;
-    uint8_t  *buffer  = NULL;
-    uint32_t length;
-    int      i;
-    /* Retrieve the NGAP gNB instance associated with Mod_id */
-    ngap_gNB_instance_p = ngap_gNB_get_instance(instance);
-    DevAssert(pdusession_release_resp_p != NULL);
-    DevAssert(ngap_gNB_instance_p != NULL);
-
-    if ((ue_context_p = ngap_gNB_get_ue_context(ngap_gNB_instance_p,
-                        pdusession_release_resp_p->gNB_ue_ngap_id)) == NULL) {
-        /* The context for this gNB ue ngap id doesn't exist in the map of gNB UEs */
-        NGAP_WARN("Failed to find ue context associated with gNB ue ngap id: 0x%08x\n",
-                  pdusession_release_resp_p->gNB_ue_ngap_id);
-        return -1;
-    }
-
-    /* Prepare the NGAP message to encode */
-    memset(&pdu, 0, sizeof(pdu));
-    pdu.present = NGAP_NGAP_PDU_PR_successfulOutcome;
-    pdu.choice.successfulOutcome = (NGAP_SuccessfulOutcome_t *)calloc(1,sizeof(struct NGAP_SuccessfulOutcome));
-    pdu.choice.successfulOutcome->procedureCode = NGAP_ProcedureCode_id_PDUSessionResourceRelease;
-    pdu.choice.successfulOutcome->criticality = NGAP_Criticality_reject;
-    pdu.choice.successfulOutcome->value.present = NGAP_SuccessfulOutcome__value_PR_PDUSessionResourceReleaseResponse;
-    out = &pdu.choice.successfulOutcome->value.choice.PDUSessionResourceReleaseResponse;
-    /* mandatory */
-    ie = (NGAP_PDUSessionResourceReleaseResponseIEs_t *)calloc(1, sizeof(NGAP_PDUSessionResourceReleaseResponseIEs_t));
-    ie->id = NGAP_ProtocolIE_ID_id_AMF_UE_NGAP_ID;
-    ie->criticality = NGAP_Criticality_ignore;
-    ie->value.present = NGAP_PDUSessionResourceReleaseResponseIEs__value_PR_AMF_UE_NGAP_ID;
-    asn_uint642INTEGER(&ie->value.choice.AMF_UE_NGAP_ID, ue_context_p->amf_ue_ngap_id);
-    ASN_SEQUENCE_ADD(&out->protocolIEs.list, ie);
-    /* mandatory */
->>>>>>> f3d51a58
     ie = (NGAP_PDUSessionResourceReleaseResponseIEs_t *)calloc(1, sizeof(NGAP_PDUSessionResourceReleaseResponseIEs_t));
     ie->id = NGAP_ProtocolIE_ID_id_PDUSessionResourceReleasedListRelRes;
     ie->criticality = NGAP_Criticality_ignore;
