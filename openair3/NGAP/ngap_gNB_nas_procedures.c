/*
 * Licensed to the OpenAirInterface (OAI) Software Alliance under one or more
 * contributor license agreements.  See the NOTICE file distributed with
 * this work for additional information regarding copyright ownership.
 * The OpenAirInterface Software Alliance licenses this file to You under
 * the OAI Public License, Version 1.1  (the "License"); you may not use this file
 * except in compliance with the License.
 * You may obtain a copy of the License at
 *
 *      http://www.openairinterface.org/?page_id=698
 *
 * Unless required by applicable law or agreed to in writing, software
 * distributed under the License is distributed on an "AS IS" BASIS,
 * WITHOUT WARRANTIES OR CONDITIONS OF ANY KIND, either express or implied.
 * See the License for the specific language governing permissions and
 * limitations under the License.
 *-------------------------------------------------------------------------------
 * For more information about the OpenAirInterface (OAI) Software Alliance:
 *      contact@openairinterface.org
 */

/*! \file ngap_gNB_nas_procedures.c
 * \brief NGAP gNb NAS procedure handler
 * \author  Yoshio INOUE, Masayuki HARADA 
 * \date 2020
 * \email: yoshio.inoue@fujitsu.com,masayuki.harada@fujitsu.com (yoshio.inoue%40fujitsu.com%2cmasayuki.harada%40fujitsu.com)
 * \version 1.0
 * @ingroup _ngap
 */

 
#include <stdio.h>
#include <stdlib.h>
#include <stdint.h>

#include "assertions.h"
#include "conversions.h"

#include "intertask_interface.h"

#include "ngap_common.h"
#include "ngap_gNB_defs.h"

#include "ngap_gNB_itti_messaging.h"

#include "ngap_gNB_encoder.h"
#include "ngap_gNB_nnsf.h"
#include "ngap_gNB_ue_context.h"
#include "ngap_gNB_nas_procedures.h"
#include "ngap_gNB_management_procedures.h"
#include "msc.h"

//------------------------------------------------------------------------------
int ngap_gNB_handle_nas_first_req(
    instance_t instance, ngap_nas_first_req_t *ngap_nas_first_req_p)
//------------------------------------------------------------------------------
{
  ngap_gNB_instance_t          *instance_p = NULL;
  struct ngap_gNB_amf_data_s   *amf_desc_p = NULL;
  struct ngap_gNB_ue_context_s *ue_desc_p  = NULL;
  NGAP_NGAP_PDU_t               pdu;
  NGAP_InitialUEMessage_t      *out;
  NGAP_InitialUEMessage_IEs_t  *ie;
  NGAP_UserLocationInformationNR_t *userinfo_nr_p = NULL;
  uint8_t  *buffer = NULL;
  uint32_t  length = 0;
  DevAssert(ngap_nas_first_req_p != NULL);
  /* Retrieve the NGAP gNB instance associated with Mod_id */
  instance_p = ngap_gNB_get_instance(instance);
  DevAssert(instance_p != NULL);
  memset(&pdu, 0, sizeof(pdu));
  pdu.present = NGAP_NGAP_PDU_PR_initiatingMessage;
  pdu.choice.initiatingMessage = (NGAP_InitiatingMessage_t *)calloc(1,sizeof(NGAP_InitiatingMessage_t));
  pdu.choice.initiatingMessage->procedureCode = NGAP_ProcedureCode_id_InitialUEMessage;
  pdu.choice.initiatingMessage->criticality = NGAP_Criticality_ignore;
  pdu.choice.initiatingMessage->value.present = NGAP_InitiatingMessage__value_PR_InitialUEMessage;
  out = &pdu.choice.initiatingMessage->value.choice.InitialUEMessage;

  /* Select the AMF corresponding to the provided GUAMI. */
  //TODO have not be test. it's should be test
  if (ngap_nas_first_req_p->ue_identity.presenceMask & NGAP_UE_IDENTITIES_guami) {
    amf_desc_p = ngap_gNB_nnsf_select_amf_by_guami(
                     instance_p,
                     ngap_nas_first_req_p->establishment_cause,
                     ngap_nas_first_req_p->ue_identity.guami);

    if (amf_desc_p) {
        NGAP_INFO("[gNB %ld] Chose AMF '%s' (assoc_id %d) through GUAMI MCC %d MNC %d AMFRI %d AMFSI %d AMFPT %d\n",
                  instance,
                  amf_desc_p->amf_name,
                  amf_desc_p->assoc_id,
                  ngap_nas_first_req_p->ue_identity.guami.mcc,
                  ngap_nas_first_req_p->ue_identity.guami.mnc,
                  ngap_nas_first_req_p->ue_identity.guami.amf_region_id,
                  ngap_nas_first_req_p->ue_identity.guami.amf_set_id,
                  ngap_nas_first_req_p->ue_identity.guami.amf_pointer);
    }
  }

  if (amf_desc_p == NULL) {
    /* Select the AMF corresponding to the provided s-TMSI. */
    //TODO have not be test. it's should be test
    if (ngap_nas_first_req_p->ue_identity.presenceMask & NGAP_UE_IDENTITIES_FiveG_s_tmsi) {
        amf_desc_p = ngap_gNB_nnsf_select_amf_by_amf_setid(
                         instance_p,
                         ngap_nas_first_req_p->establishment_cause,
                         ngap_nas_first_req_p->selected_plmn_identity,
                         ngap_nas_first_req_p->ue_identity.s_tmsi.amf_set_id);

        if (amf_desc_p) {
            NGAP_INFO("[gNB %ld] Chose AMF '%s' (assoc_id %d) through S-TMSI AMFSI %d and selected PLMN Identity index %d MCC %d MNC %d\n",
                      instance,
                      amf_desc_p->amf_name,
                      amf_desc_p->assoc_id,
                      ngap_nas_first_req_p->ue_identity.s_tmsi.amf_set_id,
                      ngap_nas_first_req_p->selected_plmn_identity,
                      instance_p->mcc[ngap_nas_first_req_p->selected_plmn_identity],
                      instance_p->mnc[ngap_nas_first_req_p->selected_plmn_identity]);
        }
    }
  }

  if (amf_desc_p == NULL) {
    /* Select AMF based on the selected PLMN identity, received through RRC
     * Connection Setup Complete */
    //TODO have not be test. it's should be test
    amf_desc_p = ngap_gNB_nnsf_select_amf_by_plmn_id(
                     instance_p,
                     ngap_nas_first_req_p->establishment_cause,
                     ngap_nas_first_req_p->selected_plmn_identity);

    if (amf_desc_p) {
        NGAP_INFO("[gNB %ld] Chose AMF '%s' (assoc_id %d) through selected PLMN Identity index %d MCC %d MNC %d\n",
                  instance,
                  amf_desc_p->amf_name,
                  amf_desc_p->assoc_id,
                  ngap_nas_first_req_p->selected_plmn_identity,
                  instance_p->mcc[ngap_nas_first_req_p->selected_plmn_identity],
                  instance_p->mnc[ngap_nas_first_req_p->selected_plmn_identity]);
    }
  }

  if (amf_desc_p == NULL) {
    /*
     * If no AMF corresponds to the GUAMI, the s-TMSI, or the selected PLMN
     * identity, selects the AMF with the highest capacity.
     */
    //TODO have not be test. it's should be test
    amf_desc_p = ngap_gNB_nnsf_select_amf(
                     instance_p,
                     ngap_nas_first_req_p->establishment_cause);

    if (amf_desc_p) {
        NGAP_INFO("[gNB %ld] Chose AMF '%s' (assoc_id %d) through highest relative capacity\n",
                  instance,
                  amf_desc_p->amf_name,
                  amf_desc_p->assoc_id);
    }
  }

  if (amf_desc_p == NULL) {
    /*
     * In case gNB has no AMF associated, the gNB should inform RRC and discard
     * this request.
     */
    NGAP_WARN("No AMF is associated to the gNB\n");
    // TODO: Inform RRC
    return -1;
  }

  /* The gNB should allocate a unique gNB UE NGAP ID for this UE. The value
   * will be used for the duration of the connectivity.
   */
  ue_desc_p = ngap_gNB_allocate_new_UE_context();
  DevAssert(ue_desc_p != NULL);
  /* Keep a reference to the selected AMF */
  ue_desc_p->amf_ref       = amf_desc_p;
  ue_desc_p->ue_initial_id = ngap_nas_first_req_p->ue_initial_id;
  ue_desc_p->gNB_instance  = instance_p;
  ue_desc_p->selected_plmn_identity = ngap_nas_first_req_p->selected_plmn_identity;

  do {
    struct ngap_gNB_ue_context_s *collision_p;
    /* Peek a random value for the gNB_ue_ngap_id */
    ue_desc_p->gNB_ue_ngap_id = (random() + random()) & 0xffffffff;

    if ((collision_p = RB_INSERT(ngap_ue_map, &instance_p->ngap_ue_head, ue_desc_p))
            == NULL) {
        NGAP_DEBUG("Found usable gNB_ue_ngap_id: 0x%08x %u(10)\n",
                   ue_desc_p->gNB_ue_ngap_id,
                   ue_desc_p->gNB_ue_ngap_id);
        /* Break the loop as the id is not already used by another UE */
        break;
    }
  } while(1);

  /* mandatory */
  ie = (NGAP_InitialUEMessage_IEs_t *)calloc(1, sizeof(NGAP_InitialUEMessage_IEs_t));
  ie->id = NGAP_ProtocolIE_ID_id_RAN_UE_NGAP_ID;
  ie->criticality = NGAP_Criticality_reject;
  ie->value.present = NGAP_InitialUEMessage_IEs__value_PR_RAN_UE_NGAP_ID;
  ie->value.choice.RAN_UE_NGAP_ID = ue_desc_p->gNB_ue_ngap_id;
  ASN_SEQUENCE_ADD(&out->protocolIEs.list, ie);
  /* mandatory */
  ie = (NGAP_InitialUEMessage_IEs_t *)calloc(1, sizeof(NGAP_InitialUEMessage_IEs_t));
  ie->id = NGAP_ProtocolIE_ID_id_NAS_PDU;
  ie->criticality = NGAP_Criticality_reject;
  ie->value.present = NGAP_InitialUEMessage_IEs__value_PR_NAS_PDU;
#if 1
  ie->value.choice.NAS_PDU.buf = ngap_nas_first_req_p->nas_pdu.buffer;
#else
  ie->value.choice.NAS_PDU.buf = malloc(ngap_nas_first_req_p->nas_pdu.length);
  memcpy(ie->value.choice.NAS_PDU.buf,
         ngap_nas_first_req_p->nas_pdu.buffer,
         ngap_nas_first_req_p->nas_pdu.length);
#endif
  ie->value.choice.NAS_PDU.size = ngap_nas_first_req_p->nas_pdu.length;
  ASN_SEQUENCE_ADD(&out->protocolIEs.list, ie);
  
  /* mandatory */
  ie = (NGAP_InitialUEMessage_IEs_t *)calloc(1, sizeof(NGAP_InitialUEMessage_IEs_t));
  ie->id = NGAP_ProtocolIE_ID_id_UserLocationInformation;
  ie->criticality = NGAP_Criticality_reject;
  ie->value.present = NGAP_InitialUEMessage_IEs__value_PR_UserLocationInformation;

  ie->value.choice.UserLocationInformation.present = NGAP_UserLocationInformation_PR_userLocationInformationNR;

  ie->value.choice.UserLocationInformation.choice.userLocationInformationNR = 
      CALLOC(1, sizeof(*ie->value.choice.UserLocationInformation.choice.userLocationInformationNR));
  userinfo_nr_p = ie->value.choice.UserLocationInformation.choice.userLocationInformationNR;

  /* Set nRCellIdentity. default userLocationInformationNR */
  MACRO_GNB_ID_TO_CELL_IDENTITY(instance_p->gNB_id,
                                    0, // Cell ID
                                    &userinfo_nr_p->nR_CGI.nRCellIdentity);
  MCC_MNC_TO_TBCD(instance_p->mcc[ue_desc_p->selected_plmn_identity],
                  instance_p->mnc[ue_desc_p->selected_plmn_identity],
                  instance_p->mnc_digit_length[ue_desc_p->selected_plmn_identity],
                  &userinfo_nr_p->nR_CGI.pLMNIdentity);

  /* Set TAI */
  INT24_TO_OCTET_STRING(instance_p->tac, &userinfo_nr_p->tAI.tAC);
  MCC_MNC_TO_PLMNID(instance_p->mcc[ue_desc_p->selected_plmn_identity],
                    instance_p->mnc[ue_desc_p->selected_plmn_identity],
                    instance_p->mnc_digit_length[ue_desc_p->selected_plmn_identity],
                    &userinfo_nr_p->tAI.pLMNIdentity);

  ASN_SEQUENCE_ADD(&out->protocolIEs.list, ie);


  /* Set the establishment cause according to those provided by RRC */
  DevCheck(ngap_nas_first_req_p->establishment_cause < NGAP_RRC_CAUSE_LAST,
           ngap_nas_first_req_p->establishment_cause, NGAP_RRC_CAUSE_LAST, 0);
  
  /* mandatory */
  ie = (NGAP_InitialUEMessage_IEs_t *)calloc(1, sizeof(NGAP_InitialUEMessage_IEs_t));
  ie->id = NGAP_ProtocolIE_ID_id_RRCEstablishmentCause;
  ie->criticality = NGAP_Criticality_ignore;
  ie->value.present = NGAP_InitialUEMessage_IEs__value_PR_RRCEstablishmentCause;
  ie->value.choice.RRCEstablishmentCause = ngap_nas_first_req_p->establishment_cause;
  ASN_SEQUENCE_ADD(&out->protocolIEs.list, ie);

  /* optional */
  if (ngap_nas_first_req_p->ue_identity.presenceMask & NGAP_UE_IDENTITIES_FiveG_s_tmsi) {
    NGAP_DEBUG("FIVEG_S_TMSI_PRESENT\n");
    ie = (NGAP_InitialUEMessage_IEs_t *)calloc(1, sizeof(NGAP_InitialUEMessage_IEs_t));
    ie->id = NGAP_ProtocolIE_ID_id_FiveG_S_TMSI;
    ie->criticality = NGAP_Criticality_reject;
    ie->value.present = NGAP_InitialUEMessage_IEs__value_PR_FiveG_S_TMSI;
    AMF_SETID_TO_BIT_STRING(ngap_nas_first_req_p->ue_identity.s_tmsi.amf_set_id,
                             &ie->value.choice.FiveG_S_TMSI.aMFSetID);
    AMF_SETID_TO_BIT_STRING(ngap_nas_first_req_p->ue_identity.s_tmsi.amf_pointer,
                             &ie->value.choice.FiveG_S_TMSI.aMFPointer);
    M_TMSI_TO_OCTET_STRING(ngap_nas_first_req_p->ue_identity.s_tmsi.m_tmsi,
                             &ie->value.choice.FiveG_S_TMSI.fiveG_TMSI);
    ASN_SEQUENCE_ADD(&out->protocolIEs.list, ie);
  }


  /* optional */
  ie = (NGAP_InitialUEMessage_IEs_t *)calloc(1, sizeof(NGAP_InitialUEMessage_IEs_t));
  ie->id = NGAP_ProtocolIE_ID_id_UEContextRequest;
  ie->criticality = NGAP_Criticality_ignore;
  ie->value.present = NGAP_InitialUEMessage_IEs__value_PR_UEContextRequest;
  ie->value.choice.UEContextRequest = NGAP_UEContextRequest_requested;
  ASN_SEQUENCE_ADD(&out->protocolIEs.list, ie);


  if (ngap_gNB_encode_pdu(&pdu, &buffer, &length) < 0) {
      /* Failed to encode message */
      DevMessage("Failed to encode initial UE message\n");
  }

  /* Update the current NGAP UE state */
  ue_desc_p->ue_state = NGAP_UE_WAITING_CSR;
  /* Assign a stream for this UE :
   * From 3GPP 38.412 7)Transport layers:
   *  Within the SCTP association established between one AMF and gNB pair:
   *  - a single pair of stream identifiers shall be reserved for the sole use
   *      of NGAP elementary procedures that utilize non UE-associated signalling.
   *  - At least one pair of stream identifiers shall be reserved for the sole use
   *      of NGAP elementary procedures that utilize UE-associated signallings.
   *      However a few pairs (i.e. more than one) should be reserved.
   *  - A single UE-associated signalling shall use one SCTP stream and
   *      the stream should not be changed during the communication of the
   *      UE-associated signalling.
   */
  amf_desc_p->nextstream = (amf_desc_p->nextstream + 1) % amf_desc_p->out_streams;

  if ((amf_desc_p->nextstream == 0) && (amf_desc_p->out_streams > 1)) {
    amf_desc_p->nextstream += 1;
  }

  ue_desc_p->tx_stream = amf_desc_p->nextstream;
  MSC_LOG_TX_MESSAGE(
      MSC_NGAP_GNB,
      MSC_NGAP_AMF,
      (const char *)NULL,
      0,
      MSC_AS_TIME_FMT" initialUEMessage initiatingMessage gNB_ue_ngap_id %u",
      0,0,//MSC_AS_TIME_ARGS(ctxt_pP),
      ue_desc_p->gNB_ue_ngap_id);
  /* Send encoded message over sctp */
  ngap_gNB_itti_send_sctp_data_req(instance_p->instance, amf_desc_p->assoc_id,
                                   buffer, length, ue_desc_p->tx_stream);

  return 0;
}

//------------------------------------------------------------------------------
int ngap_gNB_handle_nas_downlink(uint32_t         assoc_id,
                                 uint32_t         stream,
                                 NGAP_NGAP_PDU_t *pdu)
//------------------------------------------------------------------------------
{

  ngap_gNB_amf_data_t             *amf_desc_p        = NULL;
  ngap_gNB_ue_context_t           *ue_desc_p         = NULL;
  ngap_gNB_instance_t             *ngap_gNB_instance = NULL;
  NGAP_DownlinkNASTransport_t     *container;
  NGAP_DownlinkNASTransport_IEs_t *ie;
  NGAP_RAN_UE_NGAP_ID_t            gnb_ue_ngap_id;
  uint64_t                         amf_ue_ngap_id;
  DevAssert(pdu != NULL);

  /* UE-related procedure -> stream != 0 */
  // if (stream == 0) {
  //     NGAP_ERROR("[SCTP %d] Received UE-related procedure on stream == 0\n",
  //                assoc_id);
  //     return -1;
  // }

  if ((amf_desc_p = ngap_gNB_get_AMF(NULL, assoc_id, 0)) == NULL) {
    NGAP_ERROR(
        "[SCTP %d] Received NAS downlink message for non existing AMF context\n",
        assoc_id);
    return -1;
  }

  ngap_gNB_instance = amf_desc_p->ngap_gNB_instance;
  /* Prepare the NGAP message to encode */
  container = &pdu->choice.initiatingMessage->value.choice.DownlinkNASTransport;
  NGAP_FIND_PROTOCOLIE_BY_ID(NGAP_DownlinkNASTransport_IEs_t, ie, container,
                             NGAP_ProtocolIE_ID_id_AMF_UE_NGAP_ID, true);
  asn_INTEGER2ulong(&(ie->value.choice.AMF_UE_NGAP_ID), &amf_ue_ngap_id);


  NGAP_FIND_PROTOCOLIE_BY_ID(NGAP_DownlinkNASTransport_IEs_t, ie, container,
                             NGAP_ProtocolIE_ID_id_RAN_UE_NGAP_ID, true);
  gnb_ue_ngap_id = ie->value.choice.RAN_UE_NGAP_ID;

  if ((ue_desc_p = ngap_gNB_get_ue_context(ngap_gNB_instance,
                   gnb_ue_ngap_id)) == NULL) {
    MSC_LOG_RX_DISCARDED_MESSAGE(
        MSC_NGAP_GNB,
        MSC_NGAP_AMF,
        NULL,
        0,
        MSC_AS_TIME_FMT" downlinkNASTransport  gNB_ue_ngap_id %u amf_ue_ngap_id %u",
        gnb_ue_ngap_id,
        amf_ue_ngap_id);
    NGAP_ERROR("[SCTP %d] Received NAS downlink message for non existing UE context gNB_UE_NGAP_ID: 0x%lx\n",
               assoc_id,
               gnb_ue_ngap_id);
    return -1;
  }

  if (0 == ue_desc_p->rx_stream) {
    ue_desc_p->rx_stream = stream;
  } else if (stream != ue_desc_p->rx_stream) {
    NGAP_ERROR("[SCTP %d] Received UE-related procedure on stream %u, expecting %u\n",
               assoc_id, stream, ue_desc_p->rx_stream);
    return -1;
  }

  /* Is it the first outcome of the AMF for this UE ? If so store the amf
   * UE ngap id.
   */
  if (ue_desc_p->amf_ue_ngap_id == 0) {
    ue_desc_p->amf_ue_ngap_id = amf_ue_ngap_id;
  } else {
    /* We already have a amf ue ngap id check the received is the same */
    if (ue_desc_p->amf_ue_ngap_id != amf_ue_ngap_id) {
        NGAP_ERROR("[SCTP %d] Mismatch in AMF UE NGAP ID (0x%lx != 0x%"PRIx64"\n",
                   assoc_id,
                   amf_ue_ngap_id,
                   (uint64_t)ue_desc_p->amf_ue_ngap_id
                  );
        return -1;
    }
  }

  MSC_LOG_RX_MESSAGE(
      MSC_NGAP_GNB,
      MSC_NGAP_AMF,
      NULL,
      0,
      MSC_AS_TIME_FMT" downlinkNASTransport  gNB_ue_ngap_id %u amf_ue_ngap_id %u",
      assoc_id,
      amf_ue_ngap_id);

  NGAP_FIND_PROTOCOLIE_BY_ID(NGAP_DownlinkNASTransport_IEs_t, ie, container,
                             NGAP_ProtocolIE_ID_id_NAS_PDU, true);
  /* Forward the NAS PDU to NR-RRC */
  ngap_gNB_itti_send_nas_downlink_ind(ngap_gNB_instance->instance,
                                      ue_desc_p->ue_initial_id,
                                      ue_desc_p->gNB_ue_ngap_id,
                                      ie->value.choice.NAS_PDU.buf,
                                      ie->value.choice.NAS_PDU.size);

  return 0;
}

//------------------------------------------------------------------------------
int ngap_gNB_nas_uplink(instance_t instance, ngap_uplink_nas_t *ngap_uplink_nas_p)
//------------------------------------------------------------------------------
{
  struct ngap_gNB_ue_context_s  *ue_context_p;
  ngap_gNB_instance_t           *ngap_gNB_instance_p;
  NGAP_NGAP_PDU_t                pdu;
  NGAP_UplinkNASTransport_t     *out;
  NGAP_UplinkNASTransport_IEs_t *ie;
  NGAP_UserLocationInformationNR_t *userinfo_nr_p = NULL;
  uint8_t  *buffer;
  uint32_t  length;
  DevAssert(ngap_uplink_nas_p != NULL);
  /* Retrieve the NGAP gNB instance associated with Mod_id */
  ngap_gNB_instance_p = ngap_gNB_get_instance(instance);
  DevAssert(ngap_gNB_instance_p != NULL);

  if ((ue_context_p = ngap_gNB_get_ue_context(ngap_gNB_instance_p, ngap_uplink_nas_p->gNB_ue_ngap_id)) == NULL) {
    /* The context for this gNB ue ngap id doesn't exist in the map of gNB UEs */
    NGAP_WARN("Failed to find ue context associated with gNB ue ngap id: %08x\n",
              ngap_uplink_nas_p->gNB_ue_ngap_id);
    return -1;
  }

  /* Uplink NAS transport can occur either during an ngap connected state
   * or during initial attach (for example: NAS authentication).
   */
  if (!(ue_context_p->ue_state == NGAP_UE_CONNECTED ||
          ue_context_p->ue_state == NGAP_UE_WAITING_CSR)) {
    NGAP_WARN("You are attempting to send NAS data over non-connected "
              "gNB ue ngap id: %u, current state: %d\n",
              ngap_uplink_nas_p->gNB_ue_ngap_id, ue_context_p->ue_state);
    return -1;
  }

  /* Prepare the NGAP message to encode */
  memset(&pdu, 0, sizeof(pdu));
  pdu.present = NGAP_NGAP_PDU_PR_initiatingMessage;
  pdu.choice.initiatingMessage = (NGAP_InitiatingMessage_t *)calloc(1,sizeof(NGAP_InitiatingMessage_t));
  pdu.choice.initiatingMessage->procedureCode = NGAP_ProcedureCode_id_UplinkNASTransport;
  pdu.choice.initiatingMessage->criticality = NGAP_Criticality_ignore;
  pdu.choice.initiatingMessage->value.present = NGAP_InitiatingMessage__value_PR_UplinkNASTransport;
  out = &pdu.choice.initiatingMessage->value.choice.UplinkNASTransport;
  /* mandatory */
  ie = (NGAP_UplinkNASTransport_IEs_t *)calloc(1, sizeof(NGAP_UplinkNASTransport_IEs_t));
  ie->id = NGAP_ProtocolIE_ID_id_AMF_UE_NGAP_ID;
  ie->criticality = NGAP_Criticality_reject;
  ie->value.present = NGAP_UplinkNASTransport_IEs__value_PR_AMF_UE_NGAP_ID;
  //ie->value.choice.AMF_UE_NGAP_ID = ue_context_p->amf_ue_ngap_id;
  asn_uint642INTEGER(&ie->value.choice.AMF_UE_NGAP_ID, ue_context_p->amf_ue_ngap_id);
  ASN_SEQUENCE_ADD(&out->protocolIEs.list, ie);
  /* mandatory */
  ie = (NGAP_UplinkNASTransport_IEs_t *)calloc(1, sizeof(NGAP_UplinkNASTransport_IEs_t));
  ie->id = NGAP_ProtocolIE_ID_id_RAN_UE_NGAP_ID;
  ie->criticality = NGAP_Criticality_reject;
  ie->value.present = NGAP_UplinkNASTransport_IEs__value_PR_RAN_UE_NGAP_ID;
  ie->value.choice.RAN_UE_NGAP_ID = ue_context_p->gNB_ue_ngap_id;
  ASN_SEQUENCE_ADD(&out->protocolIEs.list, ie);
  /* mandatory */
  ie = (NGAP_UplinkNASTransport_IEs_t *)calloc(1, sizeof(NGAP_UplinkNASTransport_IEs_t));
  ie->id = NGAP_ProtocolIE_ID_id_NAS_PDU;
  ie->criticality = NGAP_Criticality_reject;
  ie->value.present = NGAP_UplinkNASTransport_IEs__value_PR_NAS_PDU;
  ie->value.choice.NAS_PDU.buf = ngap_uplink_nas_p->nas_pdu.buffer;
  ie->value.choice.NAS_PDU.size = ngap_uplink_nas_p->nas_pdu.length;
  ASN_SEQUENCE_ADD(&out->protocolIEs.list, ie);
  /* mandatory */
  ie = (NGAP_UplinkNASTransport_IEs_t *)calloc(1, sizeof(NGAP_UplinkNASTransport_IEs_t));
  ie->id = NGAP_ProtocolIE_ID_id_UserLocationInformation;
  ie->criticality = NGAP_Criticality_ignore;
  ie->value.present = NGAP_UplinkNASTransport_IEs__value_PR_UserLocationInformation;

  ie->value.choice.UserLocationInformation.present = NGAP_UserLocationInformation_PR_userLocationInformationNR;
  ie->value.choice.UserLocationInformation.choice.userLocationInformationNR = CALLOC(1,sizeof(struct NGAP_UserLocationInformationNR));
  userinfo_nr_p = ie->value.choice.UserLocationInformation.choice.userLocationInformationNR;

  /* Set nRCellIdentity. default userLocationInformationNR */
  MACRO_GNB_ID_TO_CELL_IDENTITY(ngap_gNB_instance_p->gNB_id,
                                    0, // Cell ID
                                    &userinfo_nr_p->nR_CGI.nRCellIdentity);
  MCC_MNC_TO_TBCD(ngap_gNB_instance_p->mcc[ue_context_p->selected_plmn_identity],
                  ngap_gNB_instance_p->mnc[ue_context_p->selected_plmn_identity],
                  ngap_gNB_instance_p->mnc_digit_length[ue_context_p->selected_plmn_identity],
                  &userinfo_nr_p->nR_CGI.pLMNIdentity);

  /* Set TAI */
  INT24_TO_OCTET_STRING(ngap_gNB_instance_p->tac, &userinfo_nr_p->tAI.tAC);
  MCC_MNC_TO_PLMNID(ngap_gNB_instance_p->mcc[ue_context_p->selected_plmn_identity],
                    ngap_gNB_instance_p->mnc[ue_context_p->selected_plmn_identity],
                    ngap_gNB_instance_p->mnc_digit_length[ue_context_p->selected_plmn_identity],
                    &userinfo_nr_p->tAI.pLMNIdentity);


  ASN_SEQUENCE_ADD(&out->protocolIEs.list, ie);

  if (ngap_gNB_encode_pdu(&pdu, &buffer, &length) < 0) {
    NGAP_ERROR("Failed to encode uplink NAS transport\n");
    /* Encode procedure has failed... */
    return -1;
  }

  MSC_LOG_TX_MESSAGE(
      MSC_NGAP_GNB,
      MSC_NGAP_AMF,
      (const char *)NULL,
      0,
      MSC_AS_TIME_FMT" uplinkNASTransport initiatingMessage gNB_ue_ngap_id %u amf_ue_ngap_id %u",
      0,0,//MSC_AS_TIME_ARGS(ctxt_pP),
      ue_context_p->gNB_ue_ngap_id,
      ue_context_p->amf_ue_ngap_id);
  /* UE associated signalling -> use the allocated stream */
  ngap_gNB_itti_send_sctp_data_req(ngap_gNB_instance_p->instance,
                                   ue_context_p->amf_ref->assoc_id, buffer,
                                   length, ue_context_p->tx_stream);

  return 0;
}


//------------------------------------------------------------------------------
int ngap_gNB_nas_non_delivery_ind(instance_t instance,
                                  ngap_nas_non_delivery_ind_t *ngap_nas_non_delivery_ind)
//------------------------------------------------------------------------------
{
  struct ngap_gNB_ue_context_s        *ue_context_p;
  ngap_gNB_instance_t                 *ngap_gNB_instance_p;
  NGAP_NGAP_PDU_t                      pdu;
  NGAP_NASNonDeliveryIndication_t     *out;
  NGAP_NASNonDeliveryIndication_IEs_t *ie;
  uint8_t  *buffer;
  uint32_t  length;
  DevAssert(ngap_nas_non_delivery_ind != NULL);
  /* Retrieve the NGAP gNB instance associated with Mod_id */
  ngap_gNB_instance_p = ngap_gNB_get_instance(instance);
  DevAssert(ngap_gNB_instance_p != NULL);

  if ((ue_context_p = ngap_gNB_get_ue_context(ngap_gNB_instance_p, ngap_nas_non_delivery_ind->gNB_ue_ngap_id)) == NULL) {
    /* The context for this gNB ue ngap id doesn't exist in the map of gNB UEs */
    NGAP_WARN("Failed to find ue context associated with gNB ue ngap id: %08x\n",
              ngap_nas_non_delivery_ind->gNB_ue_ngap_id);
    MSC_LOG_EVENT(
        MSC_NGAP_GNB,
        MSC_AS_TIME_FMT" Sent of NAS_NON_DELIVERY_IND to AMF failed, no context for gNB_ue_ngap_id %08x",
        ngap_nas_non_delivery_ind->gNB_ue_ngap_id);
    return -1;
  }

  /* Prepare the NGAP message to encode */
  memset(&pdu, 0, sizeof(pdu));
  pdu.present = NGAP_NGAP_PDU_PR_initiatingMessage;
  pdu.choice.initiatingMessage = (NGAP_InitiatingMessage_t *)calloc(1,sizeof(NGAP_InitiatingMessage_t));
  pdu.choice.initiatingMessage->procedureCode = NGAP_ProcedureCode_id_NASNonDeliveryIndication;
  pdu.choice.initiatingMessage->criticality = NGAP_Criticality_ignore;
  pdu.choice.initiatingMessage->value.present = NGAP_InitiatingMessage__value_PR_NASNonDeliveryIndication;
  out = &pdu.choice.initiatingMessage->value.choice.NASNonDeliveryIndication;
  /* mandatory */
  ie = (NGAP_NASNonDeliveryIndication_IEs_t *)calloc(1, sizeof(NGAP_NASNonDeliveryIndication_IEs_t));
  ie->id = NGAP_ProtocolIE_ID_id_AMF_UE_NGAP_ID;
  ie->criticality = NGAP_Criticality_reject;
  ie->value.present = NGAP_NASNonDeliveryIndication_IEs__value_PR_AMF_UE_NGAP_ID;
  asn_uint642INTEGER(&ie->value.choice.AMF_UE_NGAP_ID, ue_context_p->amf_ue_ngap_id);
  ASN_SEQUENCE_ADD(&out->protocolIEs.list, ie);
  /* mandatory */
  ie = (NGAP_NASNonDeliveryIndication_IEs_t *)calloc(1, sizeof(NGAP_NASNonDeliveryIndication_IEs_t));
  ie->id = NGAP_ProtocolIE_ID_id_RAN_UE_NGAP_ID;
  ie->criticality = NGAP_Criticality_reject;
  ie->value.present = NGAP_NASNonDeliveryIndication_IEs__value_PR_RAN_UE_NGAP_ID;
  ie->value.choice.RAN_UE_NGAP_ID = ue_context_p->gNB_ue_ngap_id;
  ASN_SEQUENCE_ADD(&out->protocolIEs.list, ie);
  /* mandatory */
  ie = (NGAP_NASNonDeliveryIndication_IEs_t *)calloc(1, sizeof(NGAP_NASNonDeliveryIndication_IEs_t));
  ie->id = NGAP_ProtocolIE_ID_id_NAS_PDU;
  ie->criticality = NGAP_Criticality_ignore;
  ie->value.present = NGAP_NASNonDeliveryIndication_IEs__value_PR_NAS_PDU;
  ie->value.choice.NAS_PDU.buf = ngap_nas_non_delivery_ind->nas_pdu.buffer;
  ie->value.choice.NAS_PDU.size = ngap_nas_non_delivery_ind->nas_pdu.length;
  ASN_SEQUENCE_ADD(&out->protocolIEs.list, ie);
  /* mandatory */
  ie = (NGAP_NASNonDeliveryIndication_IEs_t *)calloc(1, sizeof(NGAP_NASNonDeliveryIndication_IEs_t));
  ie->id = NGAP_ProtocolIE_ID_id_Cause;
  ie->criticality = NGAP_Criticality_ignore;
  /* Send a dummy cause */
  ie->value.present = NGAP_NASNonDeliveryIndication_IEs__value_PR_Cause;
  ie->value.choice.Cause.present = NGAP_Cause_PR_radioNetwork;
  ie->value.choice.Cause.choice.radioNetwork = NGAP_CauseRadioNetwork_radio_connection_with_ue_lost;
  ASN_SEQUENCE_ADD(&out->protocolIEs.list, ie);

  if (ngap_gNB_encode_pdu(&pdu, &buffer, &length) < 0) {
    NGAP_ERROR("Failed to encode NAS NON delivery indication\n");
    /* Encode procedure has failed... */
    MSC_LOG_EVENT(
        MSC_NGAP_GNB,
        MSC_AS_TIME_FMT" Sent of NAS_NON_DELIVERY_IND to AMF failed (encoding)");
    return -1;
  }

  MSC_LOG_TX_MESSAGE(
      MSC_NGAP_GNB,
      MSC_NGAP_AMF,
      (const char *)buffer,
      length,
      MSC_AS_TIME_FMT" NASNonDeliveryIndication initiatingMessage gNB_ue_ngap_id %u amf_ue_ngap_id %lu",
      0,0,//MSC_AS_TIME_ARGS(ctxt_pP),
      ue_context_p->gNB_ue_ngap_id,
      ue_context_p->amf_ue_ngap_id);
  /* UE associated signalling -> use the allocated stream */
  ngap_gNB_itti_send_sctp_data_req(ngap_gNB_instance_p->instance,
                                   ue_context_p->amf_ref->assoc_id, buffer,
                                   length, ue_context_p->tx_stream);

  return 0;
}

//------------------------------------------------------------------------------
int ngap_gNB_initial_ctxt_resp(
    instance_t instance, ngap_initial_context_setup_resp_t *initial_ctxt_resp_p)
//------------------------------------------------------------------------------
{

  ngap_gNB_instance_t                   *ngap_gNB_instance_p = NULL;
  struct ngap_gNB_ue_context_s          *ue_context_p        = NULL;
  NGAP_NGAP_PDU_t                        pdu;
  NGAP_InitialContextSetupResponse_t    *out;
  NGAP_InitialContextSetupResponseIEs_t *ie;
  uint8_t  *buffer = NULL;
  uint32_t length;
  int      i;
  asn_encode_to_new_buffer_result_t res = { NULL, {0, NULL, NULL} };

  
  /* Retrieve the NGAP gNB instance associated with Mod_id */
  ngap_gNB_instance_p = ngap_gNB_get_instance(instance);
  DevAssert(initial_ctxt_resp_p != NULL);
  DevAssert(ngap_gNB_instance_p != NULL);

  if ((ue_context_p = ngap_gNB_get_ue_context(ngap_gNB_instance_p,
                      initial_ctxt_resp_p->gNB_ue_ngap_id)) == NULL) {
    /* The context for this gNB ue ngap id doesn't exist in the map of gNB UEs */
    NGAP_WARN("Failed to find ue context associated with gNB ue ngap id: 0x%08x\n",
              initial_ctxt_resp_p->gNB_ue_ngap_id);
    return -1;
  }

  /* Uplink NAS transport can occur either during an ngap connected state
   * or during initial attach (for example: NAS authentication).
   */
  if (!(ue_context_p->ue_state == NGAP_UE_CONNECTED ||
          ue_context_p->ue_state == NGAP_UE_WAITING_CSR)) {
    NGAP_WARN("You are attempting to send NAS data over non-connected "
              "gNB ue ngap id: %08x, current state: %d\n",
              initial_ctxt_resp_p->gNB_ue_ngap_id, ue_context_p->ue_state);
    return -1;
  }

  /* Prepare the NGAP message to encode */
  memset(&pdu, 0, sizeof(pdu));
  pdu.present = NGAP_NGAP_PDU_PR_successfulOutcome;
  pdu.choice.successfulOutcome = (NGAP_SuccessfulOutcome_t *)calloc(1,sizeof(struct NGAP_SuccessfulOutcome));
  pdu.choice.successfulOutcome->procedureCode = NGAP_ProcedureCode_id_InitialContextSetup;
  pdu.choice.successfulOutcome->criticality = NGAP_Criticality_reject;
  pdu.choice.successfulOutcome->value.present = NGAP_SuccessfulOutcome__value_PR_InitialContextSetupResponse;
  out = &pdu.choice.successfulOutcome->value.choice.InitialContextSetupResponse;
  /* mandatory */
  ie = (NGAP_InitialContextSetupResponseIEs_t *)calloc(1, sizeof(NGAP_InitialContextSetupResponseIEs_t));
  ie->id = NGAP_ProtocolIE_ID_id_AMF_UE_NGAP_ID;
  ie->criticality = NGAP_Criticality_ignore;
  ie->value.present = NGAP_InitialContextSetupResponseIEs__value_PR_AMF_UE_NGAP_ID;
  //ie->value.choice.AMF_UE_NGAP_ID = ue_context_p->amf_ue_ngap_id;
  asn_uint642INTEGER(&ie->value.choice.AMF_UE_NGAP_ID, ue_context_p->amf_ue_ngap_id);
  ASN_SEQUENCE_ADD(&out->protocolIEs.list, ie);
  /* mandatory */
  ie = (NGAP_InitialContextSetupResponseIEs_t *)calloc(1, sizeof(NGAP_InitialContextSetupResponseIEs_t));
  ie->id = NGAP_ProtocolIE_ID_id_RAN_UE_NGAP_ID;
  ie->criticality = NGAP_Criticality_ignore;
  ie->value.present = NGAP_InitialContextSetupResponseIEs__value_PR_RAN_UE_NGAP_ID;
  ie->value.choice.RAN_UE_NGAP_ID = initial_ctxt_resp_p->gNB_ue_ngap_id;
  ASN_SEQUENCE_ADD(&out->protocolIEs.list, ie);

  /* optional */
  if (initial_ctxt_resp_p->nb_of_pdusessions){
    ie = (NGAP_InitialContextSetupResponseIEs_t *)calloc(1, sizeof(NGAP_InitialContextSetupResponseIEs_t));
    ie->id = NGAP_ProtocolIE_ID_id_PDUSessionResourceSetupListCxtRes;
    ie->criticality = NGAP_Criticality_ignore;
    ie->value.present = NGAP_InitialContextSetupResponseIEs__value_PR_PDUSessionResourceSetupListCxtRes;
<<<<<<< HEAD

    for (i = 0; i < initial_ctxt_resp_p->nb_of_pdusessions; i++) {
      NGAP_PDUSessionResourceSetupItemCxtRes_t *item;
      NGAP_PDUSessionResourceSetupResponseTransfer_t     *pdusessionTransfer_p = NULL;

      /* mandatory */
      item = (NGAP_PDUSessionResourceSetupItemCxtRes_t *)calloc(1, sizeof(NGAP_PDUSessionResourceSetupItemCxtRes_t));

=======
    for (i = 0; i < initial_ctxt_resp_p->nb_of_pdusessions; i++) {
      NGAP_PDUSessionResourceSetupItemCxtRes_t *item;
      NGAP_PDUSessionResourceSetupResponseTransfer_t     *pdusessionTransfer_p = NULL;

      /* mandatory */
      item = (NGAP_PDUSessionResourceSetupItemCxtRes_t *)calloc(1, sizeof(NGAP_PDUSessionResourceSetupItemCxtRes_t));

>>>>>>> 17d4c5c2
      /* pDUSessionID */
      item->pDUSessionID = initial_ctxt_resp_p->pdusessions[i].pdusession_id;

      /* dLQosFlowPerTNLInformation */
      pdusessionTransfer_p = (NGAP_PDUSessionResourceSetupResponseTransfer_t *)calloc(1, sizeof(NGAP_PDUSessionResourceSetupResponseTransfer_t));

      pdusessionTransfer_p->dLQosFlowPerTNLInformation.uPTransportLayerInformation.present = NGAP_UPTransportLayerInformation_PR_gTPTunnel;
     
      GTP_TEID_TO_ASN1(initial_ctxt_resp_p->pdusessions[i].gtp_teid, &pdusessionTransfer_p->dLQosFlowPerTNLInformation.uPTransportLayerInformation.choice.gTPTunnel->gTP_TEID);

      pdusessionTransfer_p->dLQosFlowPerTNLInformation.uPTransportLayerInformation.choice.gTPTunnel->transportLayerAddress.buf = malloc(initial_ctxt_resp_p->pdusessions[i].gNB_addr.length);

      memcpy(pdusessionTransfer_p->dLQosFlowPerTNLInformation.uPTransportLayerInformation.choice.gTPTunnel->transportLayerAddress.buf,
             initial_ctxt_resp_p->pdusessions[i].gNB_addr.buffer,
             initial_ctxt_resp_p->pdusessions[i].gNB_addr.length);
      pdusessionTransfer_p->dLQosFlowPerTNLInformation.uPTransportLayerInformation.choice.gTPTunnel->transportLayerAddress.size = initial_ctxt_resp_p->pdusessions[i].gNB_addr.length;
      pdusessionTransfer_p->dLQosFlowPerTNLInformation.uPTransportLayerInformation.choice.gTPTunnel->transportLayerAddress.bits_unused = 0;

      NGAP_DEBUG("initial_ctxt_resp_p: pdusession ID %ld, gnb_addr %d.%d.%d.%d, SIZE %ld \n",
                 item->pDUSessionID,
                 pdusessionTransfer_p->dLQosFlowPerTNLInformation.uPTransportLayerInformation.choice.gTPTunnel->transportLayerAddress.buf[0],
                 pdusessionTransfer_p->dLQosFlowPerTNLInformation.uPTransportLayerInformation.choice.gTPTunnel->transportLayerAddress.buf[1],
                 pdusessionTransfer_p->dLQosFlowPerTNLInformation.uPTransportLayerInformation.choice.gTPTunnel->transportLayerAddress.buf[2],
                 pdusessionTransfer_p->dLQosFlowPerTNLInformation.uPTransportLayerInformation.choice.gTPTunnel->transportLayerAddress.buf[3],
                 pdusessionTransfer_p->dLQosFlowPerTNLInformation.uPTransportLayerInformation.choice.gTPTunnel->transportLayerAddress.size);

      /* associatedQosFlowList. number of 1? */
      for(int j=0; j < initial_ctxt_resp_p->pdusessions[i].nb_of_qos_flow; j++) {
        NGAP_AssociatedQosFlowItem_t *ass_qos_item_p;
        ass_qos_item_p = (NGAP_AssociatedQosFlowItem_t *)calloc(1, sizeof(NGAP_AssociatedQosFlowItem_t));

        /* qosFlowIdentifier */
        ass_qos_item_p->qosFlowIdentifier = initial_ctxt_resp_p->pdusessions[i].associated_qos_flows[j].qfi;

        /* qosFlowMappingIndication */
        if(initial_ctxt_resp_p->pdusessions[i].associated_qos_flows[j].qos_flow_mapping_ind != QOSFLOW_MAPPING_INDICATION_NON) {
          ass_qos_item_p->qosFlowMappingIndication = malloc(sizeof(*ass_qos_item_p->qosFlowMappingIndication));
          *ass_qos_item_p->qosFlowMappingIndication = initial_ctxt_resp_p->pdusessions[i].associated_qos_flows[j].qos_flow_mapping_ind;
        }
        ASN_SEQUENCE_ADD(&pdusessionTransfer_p->dLQosFlowPerTNLInformation.associatedQosFlowList.list, ass_qos_item_p);
      }
               
      memset(&res, 0, sizeof(res));
      res = asn_encode_to_new_buffer(NULL, ATS_ALIGNED_CANONICAL_PER, &asn_DEF_NGAP_PDUSessionResourceSetupResponseTransfer, pdusessionTransfer_p);
      item->pDUSessionResourceSetupResponseTransfer.buf = res.buffer;
      item->pDUSessionResourceSetupResponseTransfer.size = res.result.encoded;

      ASN_STRUCT_FREE_CONTENTS_ONLY(asn_DEF_NGAP_PDUSessionResourceSetupResponseTransfer, pdusessionTransfer_p);
    
      ASN_SEQUENCE_ADD(&ie->value.choice.PDUSessionResourceSetupListCxtRes.list, item);
    }

    ASN_SEQUENCE_ADD(&out->protocolIEs.list, ie);
  }
  /* optional */
  if (initial_ctxt_resp_p->nb_of_pdusessions_failed) {
    ie = (NGAP_InitialContextSetupResponseIEs_t *)calloc(1, sizeof(NGAP_InitialContextSetupResponseIEs_t));
    ie->id = NGAP_ProtocolIE_ID_id_PDUSessionResourceFailedToSetupListCxtRes;
    ie->criticality = NGAP_Criticality_ignore;
    ie->value.present = NGAP_InitialContextSetupResponseIEs__value_PR_PDUSessionResourceFailedToSetupListCxtRes;

    for (i = 0; i < initial_ctxt_resp_p->nb_of_pdusessions_failed; i++) {
        NGAP_PDUSessionResourceFailedToSetupItemCxtRes_t *item;
        NGAP_PDUSessionResourceSetupUnsuccessfulTransfer_t *pdusessionUnTransfer_p = NULL;
    
        /* mandatory */
        item = (NGAP_PDUSessionResourceFailedToSetupItemCxtRes_t *)calloc(1, sizeof(NGAP_PDUSessionResourceFailedToSetupItemCxtRes_t));
        /* pDUSessionID */
        item->pDUSessionID = initial_ctxt_resp_p->pdusessions_failed[i].pdusession_id;

        /* cause */
        pdusessionUnTransfer_p = (NGAP_PDUSessionResourceSetupUnsuccessfulTransfer_t *)calloc(1, sizeof(NGAP_PDUSessionResourceSetupUnsuccessfulTransfer_t));
        pdusessionUnTransfer_p->cause.present = initial_ctxt_resp_p->pdusessions_failed[i].cause;
        switch(pdusessionUnTransfer_p->cause.present) {
          case NGAP_Cause_PR_radioNetwork:
              pdusessionUnTransfer_p->cause.choice.radioNetwork = initial_ctxt_resp_p->pdusessions_failed[i].cause_value;
              break;

          case NGAP_Cause_PR_transport:
              pdusessionUnTransfer_p->cause.choice.transport = initial_ctxt_resp_p->pdusessions_failed[i].cause_value;
              break;

          case NGAP_Cause_PR_nas:
              pdusessionUnTransfer_p->cause.choice.nas = initial_ctxt_resp_p->pdusessions_failed[i].cause_value;
              break;

          case NGAP_Cause_PR_protocol:
              pdusessionUnTransfer_p->cause.choice.protocol = initial_ctxt_resp_p->pdusessions_failed[i].cause_value;
              break;

          case NGAP_Cause_PR_misc:
              pdusessionUnTransfer_p->cause.choice.misc = initial_ctxt_resp_p->pdusessions_failed[i].cause_value;
              break;

          case NGAP_Cause_PR_NOTHING:
          default:
              break;
        }

        NGAP_DEBUG("initial context setup response: failed pdusession ID %ld\n", item->pDUSessionID);

        memset(&res, 0, sizeof(res));
        res = asn_encode_to_new_buffer(NULL, ATS_ALIGNED_CANONICAL_PER, &asn_DEF_NGAP_PDUSessionResourceSetupUnsuccessfulTransfer, pdusessionUnTransfer_p);
        item->pDUSessionResourceSetupUnsuccessfulTransfer.buf = res.buffer;
        item->pDUSessionResourceSetupUnsuccessfulTransfer.size = res.result.encoded;

        ASN_STRUCT_FREE_CONTENTS_ONLY(asn_DEF_NGAP_PDUSessionResourceSetupUnsuccessfulTransfer, pdusessionUnTransfer_p);
    
        ASN_SEQUENCE_ADD(&ie->value.choice.PDUSessionResourceFailedToSetupListCxtRes.list, item);
    }

    ASN_SEQUENCE_ADD(&out->protocolIEs.list, ie);
  }

  /* optional */
  if (0) {
    ie = (NGAP_InitialContextSetupResponseIEs_t *)calloc(1, sizeof(NGAP_InitialContextSetupResponseIEs_t));
    ie->id = NGAP_ProtocolIE_ID_id_CriticalityDiagnostics;
    ie->criticality = NGAP_Criticality_ignore;
    ie->value.present = NGAP_InitialContextSetupResponseIEs__value_PR_CriticalityDiagnostics;
    // ie->value.choice.CriticalityDiagnostics =;
    ASN_SEQUENCE_ADD(&out->protocolIEs.list, ie);
  }

  if (ngap_gNB_encode_pdu(&pdu, &buffer, &length) < 0) {
    NGAP_ERROR("Failed to encode InitialContextSetupResponse\n");
    /* Encode procedure has failed... */
    return -1;
  }

    MSC_LOG_TX_MESSAGE(
        MSC_NGAP_GNB,
        MSC_NGAP_AMF,
        (const char *)buffer,
        length,
        MSC_AS_TIME_FMT" InitialContextSetup successfulOutcome gNB_ue_ngap_id %u amf_ue_ngap_id %u",
        0,0,//MSC_AS_TIME_ARGS(ctxt_pP),
        initial_ctxt_resp_p->gNB_ue_ngap_id,
        ue_context_p->amf_ue_ngap_id);
    /* UE associated signalling -> use the allocated stream */
    LOG_I(NR_RRC,"Send message to sctp: NGAP_InitialContextSetupResponse\n");
    ngap_gNB_itti_send_sctp_data_req(ngap_gNB_instance_p->instance,
                                     ue_context_p->amf_ref->assoc_id, buffer,
                                     length, ue_context_p->tx_stream);

    return 0;
}

//------------------------------------------------------------------------------
int ngap_gNB_ue_capabilities(instance_t instance,
                             ngap_ue_cap_info_ind_t *ue_cap_info_ind_p)
//------------------------------------------------------------------------------
{
  ngap_gNB_instance_t          *ngap_gNB_instance_p;
  struct ngap_gNB_ue_context_s *ue_context_p;
  NGAP_NGAP_PDU_t                       pdu;
  NGAP_UERadioCapabilityInfoIndication_t    *out;
  NGAP_UERadioCapabilityInfoIndicationIEs_t *ie;
  uint8_t  *buffer;
  uint32_t length;
  /* Retrieve the NGAP gNB instance associated with Mod_id */
  ngap_gNB_instance_p = ngap_gNB_get_instance(instance);
  DevAssert(ue_cap_info_ind_p != NULL);
  DevAssert(ngap_gNB_instance_p != NULL);

  if ((ue_context_p = ngap_gNB_get_ue_context(ngap_gNB_instance_p,
                      ue_cap_info_ind_p->gNB_ue_ngap_id)) == NULL) {
    /* The context for this gNB ue ngap id doesn't exist in the map of gNB UEs */
    NGAP_WARN("Failed to find ue context associated with gNB ue ngap id: %u\n",
              ue_cap_info_ind_p->gNB_ue_ngap_id);
    return -1;
  }

  /* UE radio capabilities message can occur either during an ngap connected state
   * or during initial attach (for example: NAS authentication).
   */
  if (!(ue_context_p->ue_state == NGAP_UE_CONNECTED ||
          ue_context_p->ue_state == NGAP_UE_WAITING_CSR)) {
    NGAP_WARN("You are attempting to send NAS data over non-connected "
              "gNB ue ngap id: %u, current state: %d\n",
              ue_cap_info_ind_p->gNB_ue_ngap_id, ue_context_p->ue_state);
    return -1;
  }

  /* Prepare the NGAP message to encode */
  memset(&pdu, 0, sizeof(pdu));
  pdu.present = NGAP_NGAP_PDU_PR_initiatingMessage;
  pdu.choice.initiatingMessage = (NGAP_InitiatingMessage_t *)calloc(1,sizeof(NGAP_InitiatingMessage_t));
  pdu.choice.initiatingMessage->procedureCode = NGAP_ProcedureCode_id_UERadioCapabilityInfoIndication;
  pdu.choice.initiatingMessage->criticality = NGAP_Criticality_ignore;
  pdu.choice.initiatingMessage->value.present = NGAP_InitiatingMessage__value_PR_UERadioCapabilityInfoIndication;
  out = &pdu.choice.initiatingMessage->value.choice.UERadioCapabilityInfoIndication;
  /* mandatory */
  ie = (NGAP_UERadioCapabilityInfoIndicationIEs_t *)calloc(1, sizeof(NGAP_UERadioCapabilityInfoIndicationIEs_t));
  ie->id = NGAP_ProtocolIE_ID_id_AMF_UE_NGAP_ID;
  ie->criticality = NGAP_Criticality_reject;
  ie->value.present = NGAP_UERadioCapabilityInfoIndicationIEs__value_PR_AMF_UE_NGAP_ID;
  //ie->value.choice.AMF_UE_NGAP_ID = ue_context_p->amf_ue_ngap_id;
  asn_uint642INTEGER(&ie->value.choice.AMF_UE_NGAP_ID, ue_context_p->amf_ue_ngap_id);
  ASN_SEQUENCE_ADD(&out->protocolIEs.list, ie);
  /* mandatory */
  ie = (NGAP_UERadioCapabilityInfoIndicationIEs_t *)calloc(1, sizeof(NGAP_UERadioCapabilityInfoIndicationIEs_t));
  ie->id = NGAP_ProtocolIE_ID_id_RAN_UE_NGAP_ID;
  ie->criticality = NGAP_Criticality_reject;
  ie->value.present = NGAP_UERadioCapabilityInfoIndicationIEs__value_PR_RAN_UE_NGAP_ID;
  ie->value.choice.RAN_UE_NGAP_ID = ue_cap_info_ind_p->gNB_ue_ngap_id;
  ASN_SEQUENCE_ADD(&out->protocolIEs.list, ie);
  /* mandatory */
  ie = (NGAP_UERadioCapabilityInfoIndicationIEs_t *)calloc(1, sizeof(NGAP_UERadioCapabilityInfoIndicationIEs_t));
  ie->id = NGAP_ProtocolIE_ID_id_UERadioCapability;
  ie->criticality = NGAP_Criticality_reject;
  ie->value.present = NGAP_UERadioCapabilityInfoIndicationIEs__value_PR_UERadioCapability;
  ie->value.choice.UERadioCapability.buf = ue_cap_info_ind_p->ue_radio_cap.buffer;
  ie->value.choice.UERadioCapability.size = ue_cap_info_ind_p->ue_radio_cap.length;
  ASN_SEQUENCE_ADD(&out->protocolIEs.list, ie);
  /* optional */
  //NGAP_UERadioCapabilityForPaging TBD
  if (ngap_gNB_encode_pdu(&pdu, &buffer, &length) < 0) {
    /* Encode procedure has failed... */
    NGAP_ERROR("Failed to encode UE radio capabilities indication\n");
    return -1;
  }

  MSC_LOG_TX_MESSAGE(
      MSC_NGAP_GNB,
      MSC_NGAP_AMF,
      (const char *)buffer,
      length,
      MSC_AS_TIME_FMT" UECapabilityInfoIndication initiatingMessage gNB_ue_ngap_id %u amf_ue_ngap_id %u",
      0,0,//MSC_AS_TIME_ARGS(ctxt_pP),
      ue_cap_info_ind_p->gNB_ue_ngap_id,
      ue_context_p->amf_ue_ngap_id);
  /* UE associated signalling -> use the allocated stream */
  ngap_gNB_itti_send_sctp_data_req(ngap_gNB_instance_p->instance,
                                   ue_context_p->amf_ref->assoc_id, buffer,
                                   length, ue_context_p->tx_stream);
  return 0;
}

//------------------------------------------------------------------------------
int ngap_gNB_pdusession_setup_resp(instance_t instance,
                              ngap_pdusession_setup_resp_t *pdusession_setup_resp_p)
//------------------------------------------------------------------------------
{
  ngap_gNB_instance_t          *ngap_gNB_instance_p = NULL;
  struct ngap_gNB_ue_context_s *ue_context_p        = NULL;
  NGAP_NGAP_PDU_t               pdu;
  NGAP_PDUSessionResourceSetupResponse_t    *out;
  NGAP_PDUSessionResourceSetupResponseIEs_t *ie;
  uint8_t  *buffer  = NULL;
  uint32_t length;
  int      i;
  asn_encode_to_new_buffer_result_t res = { NULL, {0, NULL, NULL} };

  /* Retrieve the NGAP gNB instance associated with Mod_id */
  ngap_gNB_instance_p = ngap_gNB_get_instance(instance);
  DevAssert(pdusession_setup_resp_p != NULL);
  DevAssert(ngap_gNB_instance_p != NULL);

  if ((ue_context_p = ngap_gNB_get_ue_context(ngap_gNB_instance_p,
                      pdusession_setup_resp_p->gNB_ue_ngap_id)) == NULL) {
    /* The context for this gNB ue ngap id doesn't exist in the map of gNB UEs */
    NGAP_WARN("Failed to find ue context associated with gNB ue ngap id: 0x%08x\n",
              pdusession_setup_resp_p->gNB_ue_ngap_id);
    return -1;
  }

  /* Uplink NAS transport can occur either during an ngap connected state
   * or during initial attach (for example: NAS authentication).
   */
  if (!(ue_context_p->ue_state == NGAP_UE_CONNECTED ||
          ue_context_p->ue_state == NGAP_UE_WAITING_CSR)) {
    NGAP_WARN("You are attempting to send NAS data over non-connected "
              "gNB ue ngap id: %08x, current state: %d\n",
              pdusession_setup_resp_p->gNB_ue_ngap_id, ue_context_p->ue_state);
    return -1;
  }

  /* Prepare the NGAP message to encode */
  memset(&pdu, 0, sizeof(pdu));
  pdu.present = NGAP_NGAP_PDU_PR_successfulOutcome;
  pdu.choice.successfulOutcome = (NGAP_SuccessfulOutcome_t *)calloc(1,sizeof(struct NGAP_SuccessfulOutcome));
  pdu.choice.successfulOutcome->procedureCode = NGAP_ProcedureCode_id_PDUSessionResourceSetup;
  pdu.choice.successfulOutcome->criticality = NGAP_Criticality_reject;
  pdu.choice.successfulOutcome->value.present = NGAP_SuccessfulOutcome__value_PR_PDUSessionResourceSetupResponse;
  out = &pdu.choice.successfulOutcome->value.choice.PDUSessionResourceSetupResponse;
  /* mandatory */
  ie = (NGAP_PDUSessionResourceSetupResponseIEs_t *)calloc(1, sizeof(NGAP_PDUSessionResourceSetupResponseIEs_t));
  ie->id = NGAP_ProtocolIE_ID_id_AMF_UE_NGAP_ID;
  ie->criticality = NGAP_Criticality_ignore;
  ie->value.present = NGAP_PDUSessionResourceSetupResponseIEs__value_PR_AMF_UE_NGAP_ID;
  asn_uint642INTEGER(&ie->value.choice.AMF_UE_NGAP_ID, ue_context_p->amf_ue_ngap_id);
  ASN_SEQUENCE_ADD(&out->protocolIEs.list, ie);
  /* mandatory */
  ie = (NGAP_PDUSessionResourceSetupResponseIEs_t *)calloc(1, sizeof(NGAP_PDUSessionResourceSetupResponseIEs_t));
  ie->id = NGAP_ProtocolIE_ID_id_RAN_UE_NGAP_ID;
  ie->criticality = NGAP_Criticality_ignore;
  ie->value.present = NGAP_PDUSessionResourceSetupResponseIEs__value_PR_RAN_UE_NGAP_ID;
  ie->value.choice.RAN_UE_NGAP_ID = pdusession_setup_resp_p->gNB_ue_ngap_id;
  ASN_SEQUENCE_ADD(&out->protocolIEs.list, ie);

  /* optional */
  if (pdusession_setup_resp_p->nb_of_pdusessions > 0) {
    ie = (NGAP_PDUSessionResourceSetupResponseIEs_t *)calloc(1, sizeof(NGAP_PDUSessionResourceSetupResponseIEs_t));
    ie->id = NGAP_ProtocolIE_ID_id_PDUSessionResourceSetupListSURes;
    ie->criticality = NGAP_Criticality_ignore;
    ie->value.present = NGAP_PDUSessionResourceSetupResponseIEs__value_PR_PDUSessionResourceSetupListSURes;

    for (i = 0; i < pdusession_setup_resp_p->nb_of_pdusessions; i++) {
      NGAP_PDUSessionResourceSetupItemSURes_t *item;
      NGAP_PDUSessionResourceSetupResponseTransfer_t     *pdusessionTransfer_p = NULL;

      /* mandatory */
      item = (NGAP_PDUSessionResourceSetupItemSURes_t *)calloc(1, sizeof(NGAP_PDUSessionResourceSetupItemSURes_t));

      /* pDUSessionID */
      item->pDUSessionID = pdusession_setup_resp_p->pdusessions[i].pdusession_id;

      /* dLQosFlowPerTNLInformation */
      pdusessionTransfer_p = (NGAP_PDUSessionResourceSetupResponseTransfer_t *)calloc(1, sizeof(NGAP_PDUSessionResourceSetupResponseTransfer_t));

      pdusessionTransfer_p->dLQosFlowPerTNLInformation.uPTransportLayerInformation.present = NGAP_UPTransportLayerInformation_PR_gTPTunnel;
      pdusessionTransfer_p->dLQosFlowPerTNLInformation.uPTransportLayerInformation.choice.gTPTunnel =
                calloc(1, sizeof(struct NGAP_GTPTunnel));

      GTP_TEID_TO_ASN1(pdusession_setup_resp_p->pdusessions[i].gtp_teid, &pdusessionTransfer_p->dLQosFlowPerTNLInformation.uPTransportLayerInformation.choice.gTPTunnel->gTP_TEID);

      pdusessionTransfer_p->dLQosFlowPerTNLInformation.uPTransportLayerInformation.choice.gTPTunnel->transportLayerAddress.buf = malloc(pdusession_setup_resp_p->pdusessions[i].gNB_addr.length);

      memcpy(pdusessionTransfer_p->dLQosFlowPerTNLInformation.uPTransportLayerInformation.choice.gTPTunnel->transportLayerAddress.buf,
             pdusession_setup_resp_p->pdusessions[i].gNB_addr.buffer,
             pdusession_setup_resp_p->pdusessions[i].gNB_addr.length);
      pdusessionTransfer_p->dLQosFlowPerTNLInformation.uPTransportLayerInformation.choice.gTPTunnel->transportLayerAddress.size = pdusession_setup_resp_p->pdusessions[i].gNB_addr.length;
      pdusessionTransfer_p->dLQosFlowPerTNLInformation.uPTransportLayerInformation.choice.gTPTunnel->transportLayerAddress.bits_unused = 0;

      NGAP_DEBUG("pdusession_setup_resp_p: pdusession ID %ld, gnb_addr %d.%d.%d.%d, SIZE %ld \n",
                 item->pDUSessionID,
                 pdusessionTransfer_p->dLQosFlowPerTNLInformation.uPTransportLayerInformation.choice.gTPTunnel->transportLayerAddress.buf[0],
                 pdusessionTransfer_p->dLQosFlowPerTNLInformation.uPTransportLayerInformation.choice.gTPTunnel->transportLayerAddress.buf[1],
                 pdusessionTransfer_p->dLQosFlowPerTNLInformation.uPTransportLayerInformation.choice.gTPTunnel->transportLayerAddress.buf[2],
                 pdusessionTransfer_p->dLQosFlowPerTNLInformation.uPTransportLayerInformation.choice.gTPTunnel->transportLayerAddress.buf[3],
                 pdusessionTransfer_p->dLQosFlowPerTNLInformation.uPTransportLayerInformation.choice.gTPTunnel->transportLayerAddress.size);

      /* associatedQosFlowList. number of 1? */
      for(int j=0; j < pdusession_setup_resp_p->pdusessions[i].nb_of_qos_flow; j++) {
        NGAP_AssociatedQosFlowItem_t *ass_qos_item_p;
        ass_qos_item_p = (NGAP_AssociatedQosFlowItem_t *)calloc(1, sizeof(NGAP_AssociatedQosFlowItem_t));

        /* qosFlowIdentifier */
        ass_qos_item_p->qosFlowIdentifier = pdusession_setup_resp_p->pdusessions[i].associated_qos_flows[j].qfi;

        /* qosFlowMappingIndication */
        //if(pdusession_setup_resp_p->pdusessions[i].associated_qos_flows[j].qos_flow_mapping_ind != QOSFLOW_MAPPING_INDICATION_NON) {
        //  ass_qos_item_p->qosFlowMappingIndication = malloc(sizeof(*ass_qos_item_p->qosFlowMappingIndication));
        //  *ass_qos_item_p->qosFlowMappingIndication = pdusession_setup_resp_p->pdusessions[i].associated_qos_flows[j].qos_flow_mapping_ind;
        //}
        ASN_SEQUENCE_ADD(&pdusessionTransfer_p->dLQosFlowPerTNLInformation.associatedQosFlowList.list, ass_qos_item_p);
      }

      memset(&res, 0, sizeof(res));
//      res = asn_encode_to_new_buffer(NULL, ATS_ALIGNED_CANONICAL_PER, &asn_DEF_NGAP_PDUSessionResourceSetupResponseTransfer, pdusessionTransfer_p);
//      item->pDUSessionResourceSetupResponseTransfer.buf = res.buffer;
//      item->pDUSessionResourceSetupResponseTransfer.size = res.result.encoded;
      uint8_t buffer[100];
      asn_enc_rval_t  enc_rval = aper_encode_to_buffer(&asn_DEF_NGAP_PDUSessionResourceSetupResponseTransfer, 
                                  NULL, 
                                  pdusessionTransfer_p, 
                                  buffer,100);
      AssertFatal (enc_rval.encoded > 0, "ASN1 message encoding failed (%s, %lu)!\n", enc_rval.failed_type->name, enc_rval.encoded);
      item->pDUSessionResourceSetupResponseTransfer.buf = buffer;
      item->pDUSessionResourceSetupResponseTransfer.size = enc_rval.encoded;

      ASN_STRUCT_FREE_CONTENTS_ONLY(asn_DEF_NGAP_PDUSessionResourceSetupResponseTransfer, pdusessionTransfer_p);

      ASN_SEQUENCE_ADD(&ie->value.choice.PDUSessionResourceSetupListSURes.list, item);
    }
    ASN_SEQUENCE_ADD(&out->protocolIEs.list, ie);
  }

  /* optional */
  if (pdusession_setup_resp_p->nb_of_pdusessions_failed > 0) {
    ie = (NGAP_PDUSessionResourceSetupResponseIEs_t *)calloc(1, sizeof(NGAP_PDUSessionResourceSetupResponseIEs_t));
    ie->id = NGAP_ProtocolIE_ID_id_PDUSessionResourceFailedToSetupListSURes;
    ie->criticality = NGAP_Criticality_ignore;
    ie->value.present = NGAP_PDUSessionResourceSetupResponseIEs__value_PR_PDUSessionResourceFailedToSetupListSURes;

    for (i = 0; i < pdusession_setup_resp_p->nb_of_pdusessions_failed; i++) {
      NGAP_PDUSessionResourceFailedToSetupItemSURes_t *item;
      NGAP_PDUSessionResourceSetupUnsuccessfulTransfer_t *pdusessionUnTransfer_p = NULL;

      /* mandatory */
      item = (NGAP_PDUSessionResourceFailedToSetupItemSURes_t *)calloc(1, sizeof(NGAP_PDUSessionResourceFailedToSetupItemSURes_t));
      /* pDUSessionID */
      item->pDUSessionID = pdusession_setup_resp_p->pdusessions_failed[i].pdusession_id;

      /* cause */
      pdusessionUnTransfer_p = (NGAP_PDUSessionResourceSetupUnsuccessfulTransfer_t *)calloc(1, sizeof(NGAP_PDUSessionResourceSetupUnsuccessfulTransfer_t));
      pdusessionUnTransfer_p->cause.present = pdusession_setup_resp_p->pdusessions_failed[i].cause;
      switch(pdusessionUnTransfer_p->cause.present) {
        case NGAP_Cause_PR_radioNetwork:
            pdusessionUnTransfer_p->cause.choice.radioNetwork = pdusession_setup_resp_p->pdusessions_failed[i].cause_value;
            break;

        case NGAP_Cause_PR_transport:
            pdusessionUnTransfer_p->cause.choice.transport = pdusession_setup_resp_p->pdusessions_failed[i].cause_value;
            break;

        case NGAP_Cause_PR_nas:
            pdusessionUnTransfer_p->cause.choice.nas = pdusession_setup_resp_p->pdusessions_failed[i].cause_value;
            break;

        case NGAP_Cause_PR_protocol:
            pdusessionUnTransfer_p->cause.choice.protocol = pdusession_setup_resp_p->pdusessions_failed[i].cause_value;
            break;

        case NGAP_Cause_PR_misc:
            pdusessionUnTransfer_p->cause.choice.misc = pdusession_setup_resp_p->pdusessions_failed[i].cause_value;
            break;

        case NGAP_Cause_PR_NOTHING:
        default:
            break;
      }

      NGAP_DEBUG("pdusession setup response: failed pdusession ID %ld\n", item->pDUSessionID);

      memset(&res, 0, sizeof(res));
      res = asn_encode_to_new_buffer(NULL, ATS_ALIGNED_CANONICAL_PER, &asn_DEF_NGAP_PDUSessionResourceSetupUnsuccessfulTransfer, pdusessionUnTransfer_p);
      item->pDUSessionResourceSetupUnsuccessfulTransfer.buf = res.buffer;
      item->pDUSessionResourceSetupUnsuccessfulTransfer.size = res.result.encoded;

      ASN_STRUCT_FREE_CONTENTS_ONLY(asn_DEF_NGAP_PDUSessionResourceSetupUnsuccessfulTransfer, pdusessionUnTransfer_p);

      ASN_SEQUENCE_ADD(&ie->value.choice.PDUSessionResourceFailedToSetupListSURes.list, item);
    }

    ASN_SEQUENCE_ADD(&out->protocolIEs.list, ie);
  }

  /* optional */
  if (0) {
      ie = (NGAP_PDUSessionResourceSetupResponseIEs_t *)calloc(1, sizeof(NGAP_PDUSessionResourceSetupResponseIEs_t));
      ie->id = NGAP_ProtocolIE_ID_id_CriticalityDiagnostics;
      ie->criticality = NGAP_Criticality_ignore;
      ie->value.present = NGAP_PDUSessionResourceSetupResponseIEs__value_PR_CriticalityDiagnostics;
      // ie->value.choice.CriticalityDiagnostics = ;
      ASN_SEQUENCE_ADD(&out->protocolIEs.list, ie);
  }


  if (ngap_gNB_encode_pdu(&pdu, &buffer, &length) < 0) {
      NGAP_ERROR("Failed to encode uplink transport\n");
      /* Encode procedure has failed... */
      return -1;
  }

  MSC_LOG_TX_MESSAGE(
      MSC_NGAP_GNB,
      MSC_NGAP_AMF,
      (const char *)buffer,
      length,
      MSC_AS_TIME_FMT" PduSession Setup successfulOutcome gNB_ue_ngap_id %u amf_ue_ngap_id %u",
      0,0,//MSC_AS_TIME_ARGS(ctxt_pP),
      pdusession_setup_resp_p->gNB_ue_ngap_id,
      ue_context_p->amf_ue_ngap_id);
  /* UE associated signalling -> use the allocated stream */
  ngap_gNB_itti_send_sctp_data_req(ngap_gNB_instance_p->instance,
                                   ue_context_p->amf_ref->assoc_id, buffer,
                                   length, ue_context_p->tx_stream);
  return 0;
}

//------------------------------------------------------------------------------
int ngap_gNB_pdusession_modify_resp(instance_t instance,
                               ngap_pdusession_modify_resp_t *pdusession_modify_resp_p)
//------------------------------------------------------------------------------
{
  ngap_gNB_instance_t                         *ngap_gNB_instance_p = NULL;
  struct ngap_gNB_ue_context_s                *ue_context_p        = NULL;
  NGAP_NGAP_PDU_t                             pdu;
  NGAP_PDUSessionResourceModifyResponse_t     *out;
  NGAP_PDUSessionResourceModifyResponseIEs_t  *ie;
  uint8_t  *buffer  = NULL;
  uint32_t length;
  int      i;
  asn_encode_to_new_buffer_result_t res = { NULL, {0, NULL, NULL} };
  
  /* Retrieve the NGAP gNB instance associated with Mod_id */
  ngap_gNB_instance_p = ngap_gNB_get_instance(instance);
  DevAssert(pdusession_modify_resp_p != NULL);
  DevAssert(ngap_gNB_instance_p != NULL);

  if ((ue_context_p = ngap_gNB_get_ue_context(ngap_gNB_instance_p,
                      pdusession_modify_resp_p->gNB_ue_ngap_id)) == NULL) {
    /* The context for this gNB ue ngap id doesn't exist in the map of gNB UEs */
    NGAP_WARN("Failed to find ue context associated with gNB ue ngap id: 0x%08x\n",
              pdusession_modify_resp_p->gNB_ue_ngap_id);
    return -1;
  }

  /* Uplink NAS transport can occur either during an ngap connected state
   * or during initial attach (for example: NAS authentication).
   */
  if (!(ue_context_p->ue_state == NGAP_UE_CONNECTED ||
          ue_context_p->ue_state == NGAP_UE_WAITING_CSR)) {
    NGAP_WARN("You are attempting to send NAS data over non-connected "
              "gNB ue ngap id: %08x, current state: %d\n",
              pdusession_modify_resp_p->gNB_ue_ngap_id, ue_context_p->ue_state);
    return -1;
  }

  /* Prepare the NGAP message to encode */
  memset(&pdu, 0, sizeof(pdu));
  pdu.present = NGAP_NGAP_PDU_PR_successfulOutcome;
  pdu.choice.successfulOutcome = (NGAP_SuccessfulOutcome_t *)calloc(1,sizeof(struct NGAP_SuccessfulOutcome));
  pdu.choice.successfulOutcome->procedureCode = NGAP_ProcedureCode_id_PDUSessionResourceModify;
  pdu.choice.successfulOutcome->criticality = NGAP_Criticality_reject;
  pdu.choice.successfulOutcome->value.present = NGAP_SuccessfulOutcome__value_PR_PDUSessionResourceModifyResponse;
  out = &pdu.choice.successfulOutcome->value.choice.PDUSessionResourceModifyResponse;
  /* mandatory */
  ie = (NGAP_PDUSessionResourceModifyResponseIEs_t *)calloc(1, sizeof(NGAP_PDUSessionResourceModifyResponseIEs_t));
  ie->id = NGAP_ProtocolIE_ID_id_AMF_UE_NGAP_ID;
  ie->criticality = NGAP_Criticality_ignore;
  ie->value.present = NGAP_PDUSessionResourceModifyResponseIEs__value_PR_AMF_UE_NGAP_ID;
  asn_uint642INTEGER(&ie->value.choice.AMF_UE_NGAP_ID, ue_context_p->amf_ue_ngap_id);
  ASN_SEQUENCE_ADD(&out->protocolIEs.list, ie);
  /* mandatory */
  ie = (NGAP_PDUSessionResourceModifyResponseIEs_t *)calloc(1, sizeof(NGAP_PDUSessionResourceModifyResponseIEs_t));
  ie->id = NGAP_ProtocolIE_ID_id_RAN_UE_NGAP_ID;
  ie->criticality = NGAP_Criticality_ignore;
  ie->value.present = NGAP_PDUSessionResourceModifyResponseIEs__value_PR_RAN_UE_NGAP_ID;
  ie->value.choice.RAN_UE_NGAP_ID = pdusession_modify_resp_p->gNB_ue_ngap_id;
  ASN_SEQUENCE_ADD(&out->protocolIEs.list, ie);

  /* optional */
  if (pdusession_modify_resp_p->nb_of_pdusessions > 0) {
    ie = (NGAP_PDUSessionResourceModifyResponseIEs_t *)calloc(1, sizeof(NGAP_PDUSessionResourceModifyResponseIEs_t));
    ie->id = NGAP_ProtocolIE_ID_id_PDUSessionResourceModifyListModRes;
    ie->criticality = NGAP_Criticality_ignore;
    ie->value.present = NGAP_PDUSessionResourceModifyResponseIEs__value_PR_PDUSessionResourceModifyListModRes;

    for (i = 0; i < pdusession_modify_resp_p->nb_of_pdusessions; i++) {
        NGAP_PDUSessionResourceModifyItemModRes_t *item;
    
        item = (NGAP_PDUSessionResourceModifyItemModRes_t *)calloc(1, sizeof(NGAP_PDUSessionResourceModifyItemModRes_t));
        item->pDUSessionID = pdusession_modify_resp_p->pdusessions[i].pdusession_id;
        
        NGAP_DEBUG("pdusession_modify_resp: modified pdusession ID %ld\n", item->pDUSessionID);
        ASN_SEQUENCE_ADD(&ie->value.choice.PDUSessionResourceModifyListModRes.list, item);
    }

    ASN_SEQUENCE_ADD(&out->protocolIEs.list, ie);
  }

  /* optional */
  if (pdusession_modify_resp_p->nb_of_pdusessions_failed > 0) {
    ie = (NGAP_PDUSessionResourceModifyResponseIEs_t *)calloc(1, sizeof(NGAP_PDUSessionResourceModifyResponseIEs_t));
    ie->id = NGAP_ProtocolIE_ID_id_PDUSessionResourceFailedToModifyListModRes;
    ie->criticality = NGAP_Criticality_ignore;
    ie->value.present = NGAP_PDUSessionResourceModifyResponseIEs__value_PR_PDUSessionResourceFailedToModifyListModRes;

    for (i = 0; i < pdusession_modify_resp_p->nb_of_pdusessions_failed; i++) {
      NGAP_PDUSessionResourceFailedToModifyItemModRes_t *item;
      NGAP_PDUSessionResourceModifyUnsuccessfulTransfer_t *pdusessionTransfer_p = NULL;
  
      item = (NGAP_PDUSessionResourceFailedToModifyItemModRes_t *)calloc(1, sizeof(NGAP_PDUSessionResourceFailedToModifyItemModRes_t));
      item->pDUSessionID = pdusession_modify_resp_p->pdusessions_failed[i].pdusession_id;

      pdusessionTransfer_p = (NGAP_PDUSessionResourceModifyUnsuccessfulTransfer_t *)calloc(1, sizeof(NGAP_PDUSessionResourceModifyUnsuccessfulTransfer_t));
      pdusessionTransfer_p->cause.present = pdusession_modify_resp_p->pdusessions_failed[i].cause;
      
      switch(pdusessionTransfer_p->cause.present) {
      case NGAP_Cause_PR_radioNetwork:
          pdusessionTransfer_p->cause.choice.radioNetwork  = pdusession_modify_resp_p->pdusessions_failed[i].cause_value;
          break;

      case NGAP_Cause_PR_transport:
          pdusessionTransfer_p->cause.choice.transport     = pdusession_modify_resp_p->pdusessions_failed[i].cause_value;
          break;

      case NGAP_Cause_PR_nas:
          pdusessionTransfer_p->cause.choice.nas           = pdusession_modify_resp_p->pdusessions_failed[i].cause_value;
          break;

      case NGAP_Cause_PR_protocol:
          pdusessionTransfer_p->cause.choice.protocol      = pdusession_modify_resp_p->pdusessions_failed[i].cause_value;
          break;

      case NGAP_Cause_PR_misc:
          pdusessionTransfer_p->cause.choice.misc          = pdusession_modify_resp_p->pdusessions_failed[i].cause_value;
          break;

      case NGAP_Cause_PR_NOTHING:
      default:
          break;
      }

      memset(&res, 0, sizeof(res));
      res = asn_encode_to_new_buffer(NULL, ATS_ALIGNED_CANONICAL_PER, &asn_DEF_NGAP_PDUSessionResourceModifyUnsuccessfulTransfer, pdusessionTransfer_p);
      item->pDUSessionResourceModifyUnsuccessfulTransfer.buf = res.buffer;
      item->pDUSessionResourceModifyUnsuccessfulTransfer.size = res.result.encoded;

      ASN_STRUCT_FREE_CONTENTS_ONLY(asn_DEF_NGAP_PDUSessionResourceModifyUnsuccessfulTransfer, pdusessionTransfer_p);

      
      NGAP_DEBUG("pdusession_modify_resp: failed pdusession ID %ld\n", item->pDUSessionID);
      ASN_SEQUENCE_ADD(&ie->value.choice.PDUSessionResourceFailedToModifyListModRes.list, item);
    }

    ASN_SEQUENCE_ADD(&out->protocolIEs.list, ie);
  }

  /* optional */
  if (0) {
    ie = (NGAP_PDUSessionResourceModifyResponseIEs_t *)calloc(1, sizeof(NGAP_PDUSessionResourceModifyResponseIEs_t));
    ie->id = NGAP_ProtocolIE_ID_id_CriticalityDiagnostics;
    ie->criticality = NGAP_Criticality_ignore;
    ie->value.present = NGAP_PDUSessionResourceModifyResponseIEs__value_PR_CriticalityDiagnostics;
    // ie->value.choice.CriticalityDiagnostics = ;
    ASN_SEQUENCE_ADD(&out->protocolIEs.list, ie);
  }

  fprintf(stderr, "start encode\n");

  if (ngap_gNB_encode_pdu(&pdu, &buffer, &length) < 0) {
    NGAP_ERROR("Failed to encode uplink transport\n");
    /* Encode procedure has failed... */
    return -1;
  }

  MSC_LOG_TX_MESSAGE(
      MSC_NGAP_GNB,
      MSC_NGAP_AMF,
      (const char *)buffer,
      length,
      MSC_AS_TIME_FMT" E_RAN Modify successful Outcome gNB_ue_ngap_id %u amf_ue_ngap_id %u",
      0,0,//MSC_AS_TIME_ARGS(ctxt_pP),
      pdusession_modify_resp_p->gNB_ue_ngap_id,
      ue_context_p->amf_ue_ngap_id);
  /* UE associated signalling -> use the allocated stream */
  ngap_gNB_itti_send_sctp_data_req(ngap_gNB_instance_p->instance,
                                   ue_context_p->amf_ref->assoc_id, buffer,
                                   length, ue_context_p->tx_stream);

  return 0;
}
//------------------------------------------------------------------------------
int ngap_gNB_pdusession_release_resp(instance_t instance,
                                ngap_pdusession_release_resp_t *pdusession_release_resp_p)
//------------------------------------------------------------------------------
{
  ngap_gNB_instance_t            *ngap_gNB_instance_p = NULL;
  struct ngap_gNB_ue_context_s   *ue_context_p        = NULL;
  NGAP_NGAP_PDU_t                 pdu;
  NGAP_PDUSessionResourceReleaseResponse_t    *out;
  NGAP_PDUSessionResourceReleaseResponseIEs_t *ie;
  uint8_t  *buffer  = NULL;
  uint32_t length;
  int      i;
  /* Retrieve the NGAP gNB instance associated with Mod_id */
  ngap_gNB_instance_p = ngap_gNB_get_instance(instance);
  DevAssert(pdusession_release_resp_p != NULL);
  DevAssert(ngap_gNB_instance_p != NULL);

  if ((ue_context_p = ngap_gNB_get_ue_context(ngap_gNB_instance_p,
                      pdusession_release_resp_p->gNB_ue_ngap_id)) == NULL) {
    /* The context for this gNB ue ngap id doesn't exist in the map of gNB UEs */
    NGAP_WARN("Failed to find ue context associated with gNB ue ngap id: 0x%08x\n",
              pdusession_release_resp_p->gNB_ue_ngap_id);
    return -1;
  }

  /* Prepare the NGAP message to encode */
  memset(&pdu, 0, sizeof(pdu));
  pdu.present = NGAP_NGAP_PDU_PR_successfulOutcome;
  pdu.choice.successfulOutcome = (NGAP_SuccessfulOutcome_t *)calloc(1,sizeof(struct NGAP_SuccessfulOutcome));
  pdu.choice.successfulOutcome->procedureCode = NGAP_ProcedureCode_id_PDUSessionResourceRelease;
  pdu.choice.successfulOutcome->criticality = NGAP_Criticality_reject;
  pdu.choice.successfulOutcome->value.present = NGAP_SuccessfulOutcome__value_PR_PDUSessionResourceReleaseResponse;
  out = &pdu.choice.successfulOutcome->value.choice.PDUSessionResourceReleaseResponse;
  /* mandatory */
  ie = (NGAP_PDUSessionResourceReleaseResponseIEs_t *)calloc(1, sizeof(NGAP_PDUSessionResourceReleaseResponseIEs_t));
  ie->id = NGAP_ProtocolIE_ID_id_AMF_UE_NGAP_ID;
  ie->criticality = NGAP_Criticality_ignore;
  ie->value.present = NGAP_PDUSessionResourceReleaseResponseIEs__value_PR_AMF_UE_NGAP_ID;
  asn_uint642INTEGER(&ie->value.choice.AMF_UE_NGAP_ID, ue_context_p->amf_ue_ngap_id);
  ASN_SEQUENCE_ADD(&out->protocolIEs.list, ie);
  /* mandatory */
  ie = (NGAP_PDUSessionResourceReleaseResponseIEs_t *)calloc(1, sizeof(NGAP_PDUSessionResourceReleaseResponseIEs_t));
  ie->id = NGAP_ProtocolIE_ID_id_RAN_UE_NGAP_ID;
  ie->criticality = NGAP_Criticality_ignore;
  ie->value.present = NGAP_PDUSessionResourceReleaseResponseIEs__value_PR_RAN_UE_NGAP_ID;
  ie->value.choice.RAN_UE_NGAP_ID = pdusession_release_resp_p->gNB_ue_ngap_id;
  ASN_SEQUENCE_ADD(&out->protocolIEs.list, ie);

    /* optional */
    if (pdusession_release_resp_p->nb_of_pdusessions_released > 0) {
        ie = (NGAP_PDUSessionResourceReleaseResponseIEs_t *)calloc(1, sizeof(NGAP_PDUSessionResourceReleaseResponseIEs_t));
        ie->id = NGAP_ProtocolIE_ID_id_PDUSessionResourceReleasedListRelRes;
        ie->criticality = NGAP_Criticality_ignore;
        ie->value.present = NGAP_PDUSessionResourceReleaseResponseIEs__value_PR_PDUSessionResourceReleasedListRelRes;

        for (i = 0; i < pdusession_release_resp_p->nb_of_pdusessions_released; i++) {
            NGAP_PDUSessionResourceReleasedItemRelRes_t *item;
            item = (NGAP_PDUSessionResourceReleasedItemRelRes_t *)calloc(1, sizeof(NGAP_PDUSessionResourceReleasedItemRelRes_t));
        
            item->pDUSessionID = pdusession_release_resp_p->pdusession_release[i].pdusession_id;
            if(pdusession_release_resp_p->pdusession_release[i].transfer_length > 0){
                item->pDUSessionResourceReleaseResponseTransfer.size = pdusession_release_resp_p->pdusession_release[i].transfer_length;
                item->pDUSessionResourceReleaseResponseTransfer.buf = malloc(sizeof(uint8_t) * pdusession_release_resp_p->pdusession_release[i].transfer_length);
                memcpy(item->pDUSessionResourceReleaseResponseTransfer.buf,
                       pdusession_release_resp_p->pdusession_release[i].transfer_buffer,
                       pdusession_release_resp_p->pdusession_release[i].transfer_length);
            }else {
                item->pDUSessionResourceReleaseResponseTransfer.size = 0;
                item->pDUSessionResourceReleaseResponseTransfer.buf = NULL;
                NGAP_DEBUG("pdusession_release_resp: transfer_buffer is NULL!\n");
#ifdef ITTI_SIM
                //For testing only
                item->pDUSessionResourceReleaseResponseTransfer.buf = malloc(sizeof(uint8_t) * 1);
                item->pDUSessionResourceReleaseResponseTransfer.size = 1;
                uint8_t temp = 0;
                memcpy(item->pDUSessionResourceReleaseResponseTransfer.buf,
                       &temp,
                       item->pDUSessionResourceReleaseResponseTransfer.size);    
#endif
            }
            NGAP_DEBUG("pdusession_release_resp: pdusession ID %ld\n", item->pDUSessionID);
            ASN_SEQUENCE_ADD(&ie->value.choice.PDUSessionResourceReleasedListRelRes.list, item);
        }

    ASN_SEQUENCE_ADD(&out->protocolIEs.list, ie);
  }


  if (ngap_gNB_encode_pdu(&pdu, &buffer, &length) < 0) {
    NGAP_ERROR("Failed to encode release response\n");
    /* Encode procedure has failed... */
    return -1;
  }

  MSC_LOG_TX_MESSAGE(
      MSC_NGAP_GNB,
      MSC_NGAP_AMF,
      (const char *)buffer,
      length,
      MSC_AS_TIME_FMT" E_RAN Release successfulOutcome gNB_ue_ngap_id %u amf_ue_ngap_id %lu",
      0,0,//MSC_AS_TIME_ARGS(ctxt_pP),
      pdusession_release_resp_p->gNB_ue_ngap_id,
      (uint64_t)ue_context_p->amf_ue_ngap_id);
  /* UE associated signalling -> use the allocated stream */
  ngap_gNB_itti_send_sctp_data_req(ngap_gNB_instance_p->instance,
                                   ue_context_p->amf_ref->assoc_id, buffer,
                                   length, ue_context_p->tx_stream);
  NGAP_INFO("pdusession_release_response sended gNB_UE_NGAP_ID %u  amf_ue_ngap_id %lu nb_of_pdusessions_released %d nb_of_pdusessions_failed %d\n",
            pdusession_release_resp_p->gNB_ue_ngap_id, (uint64_t)ue_context_p->amf_ue_ngap_id,pdusession_release_resp_p->nb_of_pdusessions_released,pdusession_release_resp_p->nb_of_pdusessions_failed);

  return 0;
}

int ngap_gNB_path_switch_req(instance_t instance,
                             ngap_path_switch_req_t *path_switch_req_p)
//------------------------------------------------------------------------------
{
  //TODO

  return 0;
}

int ngap_gNB_generate_PDUSESSION_Modification_Indication(
		instance_t instance,
  ngap_pdusession_modification_ind_t *pdusession_modification_ind)
//-----------------------------------------------------------------------------
{
  //TODO
  return 0;
}

<|MERGE_RESOLUTION|>--- conflicted
+++ resolved
@@ -715,7 +715,6 @@
     ie->id = NGAP_ProtocolIE_ID_id_PDUSessionResourceSetupListCxtRes;
     ie->criticality = NGAP_Criticality_ignore;
     ie->value.present = NGAP_InitialContextSetupResponseIEs__value_PR_PDUSessionResourceSetupListCxtRes;
-<<<<<<< HEAD
 
     for (i = 0; i < initial_ctxt_resp_p->nb_of_pdusessions; i++) {
       NGAP_PDUSessionResourceSetupItemCxtRes_t *item;
@@ -724,15 +723,6 @@
       /* mandatory */
       item = (NGAP_PDUSessionResourceSetupItemCxtRes_t *)calloc(1, sizeof(NGAP_PDUSessionResourceSetupItemCxtRes_t));
 
-=======
-    for (i = 0; i < initial_ctxt_resp_p->nb_of_pdusessions; i++) {
-      NGAP_PDUSessionResourceSetupItemCxtRes_t *item;
-      NGAP_PDUSessionResourceSetupResponseTransfer_t     *pdusessionTransfer_p = NULL;
-
-      /* mandatory */
-      item = (NGAP_PDUSessionResourceSetupItemCxtRes_t *)calloc(1, sizeof(NGAP_PDUSessionResourceSetupItemCxtRes_t));
-
->>>>>>> 17d4c5c2
       /* pDUSessionID */
       item->pDUSessionID = initial_ctxt_resp_p->pdusessions[i].pdusession_id;
 
