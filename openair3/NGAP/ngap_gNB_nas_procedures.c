--- conflicted
+++ resolved
@@ -658,89 +658,37 @@
     ie->value.present = NGAP_InitialContextSetupResponseIEs__value_PR_PDUSessionResourceFailedToSetupListCxtRes;
 
     for (i = 0; i < initial_ctxt_resp_p->nb_of_pdusessions_failed; i++) {
-<<<<<<< HEAD
       asn1cSequenceAdd(ie->value.choice.PDUSessionResourceFailedToSetupListCxtRes.list, NGAP_PDUSessionResourceFailedToSetupItemCxtRes_t, item);
       NGAP_PDUSessionResourceSetupUnsuccessfulTransfer_t pdusessionUnTransfer = {0};
-=======
-      NGAP_PDUSessionResourceFailedToSetupItemCxtRes_t *item = calloc(1, sizeof *item);
-      NGAP_PDUSessionResourceSetupUnsuccessfulTransfer_t *pdusessionUnTransfer_p = calloc(1, sizeof *pdusessionUnTransfer_p);
     
       /* pDUSessionID */
       item->pDUSessionID = initial_ctxt_resp_p->pdusessions_failed[i].pdusession_id;
 
       /* cause */
-      switch(initial_ctxt_resp_p->pdusessions_failed[i].cause) {
+      pdusessionUnTransfer.cause.present = initial_ctxt_resp_p->pdusessions_failed[i].cause;
+      switch (pdusessionUnTransfer.cause.present) {
         case NGAP_CAUSE_RADIO_NETWORK:
-          pdusessionUnTransfer_p->cause.present = NGAP_Cause_PR_radioNetwork;
-          pdusessionUnTransfer_p->cause.choice.radioNetwork = initial_ctxt_resp_p->pdusessions_failed[i].cause_value;
+          pdusessionUnTransfer.cause.choice.radioNetwork = initial_ctxt_resp_p->pdusessions_failed[i].cause_value;
           break;
 
         case NGAP_CAUSE_TRANSPORT:
-          pdusessionUnTransfer_p->cause.present = NGAP_Cause_PR_transport;
-          pdusessionUnTransfer_p->cause.choice.transport = initial_ctxt_resp_p->pdusessions_failed[i].cause_value;
+          pdusessionUnTransfer.cause.choice.transport = initial_ctxt_resp_p->pdusessions_failed[i].cause_value;
           break;
 
         case NGAP_CAUSE_NAS:
-          pdusessionUnTransfer_p->cause.present = NGAP_Cause_PR_nas;
-          pdusessionUnTransfer_p->cause.choice.nas = initial_ctxt_resp_p->pdusessions_failed[i].cause_value;
+          pdusessionUnTransfer.cause.choice.nas = initial_ctxt_resp_p->pdusessions_failed[i].cause_value;
           break;
 
         case NGAP_CAUSE_PROTOCOL:
-          pdusessionUnTransfer_p->cause.present = NGAP_Cause_PR_protocol;
-          pdusessionUnTransfer_p->cause.choice.protocol = initial_ctxt_resp_p->pdusessions_failed[i].cause_value;
+          pdusessionUnTransfer.cause.choice.protocol = initial_ctxt_resp_p->pdusessions_failed[i].cause_value;
           break;
 
         case NGAP_CAUSE_MISC:
-          pdusessionUnTransfer_p->cause.present = NGAP_Cause_PR_misc;
-          pdusessionUnTransfer_p->cause.choice.misc = initial_ctxt_resp_p->pdusessions_failed[i].cause_value;
+          pdusessionUnTransfer.cause.choice.misc = initial_ctxt_resp_p->pdusessions_failed[i].cause_value;
           break;
 
         case NGAP_CAUSE_NOTHING:
           default:
-          break;
-      }
-
-      NGAP_DEBUG("initial context setup response: failed pdusession ID %ld\n", item->pDUSessionID);
-
-      memset(&res, 0, sizeof(res));
-      res = asn_encode_to_new_buffer(NULL, ATS_ALIGNED_CANONICAL_PER, &asn_DEF_NGAP_PDUSessionResourceSetupUnsuccessfulTransfer, pdusessionUnTransfer_p);
-      item->pDUSessionResourceSetupUnsuccessfulTransfer.buf = res.buffer;
-      item->pDUSessionResourceSetupUnsuccessfulTransfer.size = res.result.encoded;
-
-      ASN_STRUCT_FREE_CONTENTS_ONLY(asn_DEF_NGAP_PDUSessionResourceSetupUnsuccessfulTransfer, pdusessionUnTransfer_p);
-      asn1cSeqAdd(&ie->value.choice.PDUSessionResourceFailedToSetupListCxtRes.list, item);
-    }
->>>>>>> 29c984a1
-
-      /* pDUSessionID */
-      item->pDUSessionID = initial_ctxt_resp_p->pdusessions_failed[i].pdusession_id;
-
-      /* cause */
-
-      pdusessionUnTransfer.cause.present = initial_ctxt_resp_p->pdusessions_failed[i].cause;
-      switch (pdusessionUnTransfer.cause.present) {
-        case NGAP_Cause_PR_radioNetwork:
-          pdusessionUnTransfer.cause.choice.radioNetwork = initial_ctxt_resp_p->pdusessions_failed[i].cause_value;
-          break;
-
-        case NGAP_Cause_PR_transport:
-          pdusessionUnTransfer.cause.choice.transport = initial_ctxt_resp_p->pdusessions_failed[i].cause_value;
-          break;
-
-        case NGAP_Cause_PR_nas:
-          pdusessionUnTransfer.cause.choice.nas = initial_ctxt_resp_p->pdusessions_failed[i].cause_value;
-          break;
-
-        case NGAP_Cause_PR_protocol:
-          pdusessionUnTransfer.cause.choice.protocol = initial_ctxt_resp_p->pdusessions_failed[i].cause_value;
-          break;
-
-        case NGAP_Cause_PR_misc:
-          pdusessionUnTransfer.cause.choice.misc = initial_ctxt_resp_p->pdusessions_failed[i].cause_value;
-          break;
-
-        case NGAP_Cause_PR_NOTHING:
-        default:
           break;
       }
 
@@ -980,63 +928,31 @@
       item->pDUSessionID = pdusession_failed->pdusession_id;
 
       /* cause */
-<<<<<<< HEAD
       pdusessionUnTransfer_p.cause.present = pdusession_failed->cause;
       switch (pdusessionUnTransfer_p.cause.present) {
-        case NGAP_Cause_PR_radioNetwork:
+        case NGAP_CAUSE_RADIO_NETWORK:
           pdusessionUnTransfer_p.cause.choice.radioNetwork = pdusession_failed->cause_value;
           break;
 
-        case NGAP_Cause_PR_transport:
+        case NGAP_CAUSE_TRANSPORT:
           pdusessionUnTransfer_p.cause.choice.transport = pdusession_failed->cause_value;
           break;
 
-        case NGAP_Cause_PR_nas:
+        case NGAP_CAUSE_NAS:
           pdusessionUnTransfer_p.cause.choice.nas = pdusession_failed->cause_value;
           break;
 
-        case NGAP_Cause_PR_protocol:
+        case NGAP_CAUSE_PROTOCOL:
           pdusessionUnTransfer_p.cause.choice.protocol = pdusession_failed->cause_value;
           break;
 
-        case NGAP_Cause_PR_misc:
+        case NGAP_CAUSE_MISC:
           pdusessionUnTransfer_p.cause.choice.misc = pdusession_failed->cause_value;
-          break;
-
-        case NGAP_Cause_PR_NOTHING:
-        default:
-            break;
-=======
-      switch(pdusession_setup_resp_p->pdusessions_failed[i].cause) {
-        case NGAP_CAUSE_RADIO_NETWORK:
-          pdusessionUnTransfer_p->cause.present = NGAP_Cause_PR_radioNetwork;
-          pdusessionUnTransfer_p->cause.choice.radioNetwork = pdusession_setup_resp_p->pdusessions_failed[i].cause_value;
-          break;
-
-        case NGAP_CAUSE_TRANSPORT:
-          pdusessionUnTransfer_p->cause.present = NGAP_Cause_PR_transport;
-          pdusessionUnTransfer_p->cause.choice.transport = pdusession_setup_resp_p->pdusessions_failed[i].cause_value;
-          break;
-
-        case NGAP_CAUSE_NAS:
-          pdusessionUnTransfer_p->cause.present = NGAP_Cause_PR_nas;
-          pdusessionUnTransfer_p->cause.choice.nas = pdusession_setup_resp_p->pdusessions_failed[i].cause_value;
-          break;
-
-        case NGAP_CAUSE_PROTOCOL:
-          pdusessionUnTransfer_p->cause.present = NGAP_Cause_PR_protocol;
-          pdusessionUnTransfer_p->cause.choice.protocol = pdusession_setup_resp_p->pdusessions_failed[i].cause_value;
-          break;
-
-        case NGAP_CAUSE_MISC:
-          pdusessionUnTransfer_p->cause.present = NGAP_Cause_PR_misc;
-          pdusessionUnTransfer_p->cause.choice.misc = pdusession_setup_resp_p->pdusessions_failed[i].cause_value;
           break;
 
         case NGAP_CAUSE_NOTHING:
           default:
           break;
->>>>>>> 29c984a1
       }
 
       NGAP_DEBUG("pdusession setup response: failed pdusession ID %ld\n", item->pDUSessionID);
@@ -1170,57 +1086,28 @@
       asn1cSequenceAdd(ie->value.choice.PDUSessionResourceFailedToModifyListModRes.list, NGAP_PDUSessionResourceFailedToModifyItemModRes_t, item);
       item->pDUSessionID = pdusession_modify_resp_p->pdusessions_failed[i].pdusession_id;
 
-<<<<<<< HEAD
       NGAP_PDUSessionResourceModifyUnsuccessfulTransfer_t pdusessionTransfer = {0};
       pdusessionTransfer.cause.present = pdusession_modify_resp_p->pdusessions_failed[i].cause;
 
       switch (pdusessionTransfer.cause.present) {
-        case NGAP_Cause_PR_radioNetwork:
+      case NGAP_CAUSE_RADIO_NETWORK:
           pdusessionTransfer.cause.choice.radioNetwork = pdusession_modify_resp_p->pdusessions_failed[i].cause_value;
-          break;
-
-      case NGAP_Cause_PR_transport:
+        break;
+
+      case NGAP_CAUSE_TRANSPORT:
         pdusessionTransfer.cause.choice.transport = pdusession_modify_resp_p->pdusessions_failed[i].cause_value;
         break;
 
-      case NGAP_Cause_PR_nas:
+      case NGAP_CAUSE_NAS:
         pdusessionTransfer.cause.choice.nas = pdusession_modify_resp_p->pdusessions_failed[i].cause_value;
         break;
 
-      case NGAP_Cause_PR_protocol:
+      case NGAP_CAUSE_PROTOCOL:
         pdusessionTransfer.cause.choice.protocol = pdusession_modify_resp_p->pdusessions_failed[i].cause_value;
         break;
 
-      case NGAP_Cause_PR_misc:
+      case NGAP_CAUSE_MISC:
         pdusessionTransfer.cause.choice.misc = pdusession_modify_resp_p->pdusessions_failed[i].cause_value;
-=======
-      pdusessionTransfer_p = (NGAP_PDUSessionResourceModifyUnsuccessfulTransfer_t *)calloc(1, sizeof(NGAP_PDUSessionResourceModifyUnsuccessfulTransfer_t));
-      
-      switch(pdusession_modify_resp_p->pdusessions_failed[i].cause) {
-      case NGAP_CAUSE_RADIO_NETWORK:
-        pdusessionTransfer_p->cause.present = NGAP_Cause_PR_radioNetwork;
-        pdusessionTransfer_p->cause.choice.radioNetwork = pdusession_modify_resp_p->pdusessions_failed[i].cause_value;
-        break;
-
-      case NGAP_CAUSE_TRANSPORT:
-        pdusessionTransfer_p->cause.present = NGAP_Cause_PR_transport;
-        pdusessionTransfer_p->cause.choice.transport = pdusession_modify_resp_p->pdusessions_failed[i].cause_value;
-        break;
-
-      case NGAP_CAUSE_NAS:
-        pdusessionTransfer_p->cause.present = NGAP_Cause_PR_nas;
-        pdusessionTransfer_p->cause.choice.nas = pdusession_modify_resp_p->pdusessions_failed[i].cause_value;
-        break;
-
-      case NGAP_CAUSE_PROTOCOL:
-        pdusessionTransfer_p->cause.present = NGAP_Cause_PR_protocol;
-        pdusessionTransfer_p->cause.choice.protocol = pdusession_modify_resp_p->pdusessions_failed[i].cause_value;
-        break;
-
-      case NGAP_CAUSE_MISC:
-        pdusessionTransfer_p->cause.present = NGAP_Cause_PR_misc;
-        pdusessionTransfer_p->cause.choice.misc = pdusession_modify_resp_p->pdusessions_failed[i].cause_value;
->>>>>>> 29c984a1
         break;
 
       case NGAP_CAUSE_NOTHING:
