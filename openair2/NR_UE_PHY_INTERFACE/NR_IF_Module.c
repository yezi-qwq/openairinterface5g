/*
 * Licensed to the OpenAirInterface (OAI) Software Alliance under one or more
 * contributor license agreements.  See the NOTICE file distributed with
 * this work for additional information regarding copyright ownership.
 * The OpenAirInterface Software Alliance licenses this file to You under
 * the OAI Public License, Version 1.1  (the "License"); you may not use this file
 * except in compliance with the License.
 * You may obtain a copy of the License at
 *
 *      http://www.openairinterface.org/?page_id=698
 *
 * Unless required by applicable law or agreed to in writing, software
 * distributed under the License is distributed on an "AS IS" BASIS,
 * WITHOUT WARRANTIES OR CONDITIONS OF ANY KIND, either express or implied.
 * See the License for the specific language governing permissions and
 * limitations under the License.
 *-------------------------------------------------------------------------------
 * For more information about the OpenAirInterface (OAI) Software Alliance:
 *      contact@openairinterface.org
 */

/* \file NR_IF_Module.c
 * \brief functions for NR UE FAPI-like interface
 * \author R. Knopp, K.H. HSU
 * \date 2018
 * \version 0.1
 * \company Eurecom / NTUST
 * \email: knopp@eurecom.fr, kai-hsiang.hsu@eurecom.fr
 * \note
 * \warning
 */

#include "PHY/defs_nr_UE.h"
#include "NR_IF_Module.h"
#include "NR_MAC_UE/mac_proto.h"
#include "assertions.h"
#include "NR_MAC_UE/mac_extern.h"
#include "SCHED_NR_UE/fapi_nr_ue_l1.h"
#include "executables/softmodem-common.h"
#include "openair2/RRC/NR_UE/rrc_proto.h"
#include "openair2/GNB_APP/L1_nr_paramdef.h"
#include "openair2/GNB_APP/gnb_paramdef.h"
#include "targets/ARCH/ETHERNET/USERSPACE/LIB/if_defs.h"
#include <stdio.h>

#define MAX_IF_MODULES 100

UL_IND_t *UL_INFO = NULL;

static eth_params_t         stub_eth_params;
static nr_ue_if_module_t *nr_ue_if_module_inst[MAX_IF_MODULES];
static int ue_tx_sock_descriptor = -1;
static int ue_rx_sock_descriptor = -1;
static int g_harq_pid;
sem_t sfn_slot_semaphore;

queue_t nr_sfn_slot_queue;
queue_t nr_chan_param_queue;
queue_t nr_dl_tti_req_queue;
queue_t nr_tx_req_queue;
queue_t nr_ul_dci_req_queue;
queue_t nr_ul_tti_req_queue;
queue_t nr_wait_ul_tti_req_queue;

void nrue_init_standalone_socket(int tx_port, int rx_port)
{
  {
    struct sockaddr_in server_address;
    int addr_len = sizeof(server_address);
    memset(&server_address, 0, addr_len);
    server_address.sin_family = AF_INET;
    server_address.sin_port = htons(tx_port);

    int sd = socket(server_address.sin_family, SOCK_DGRAM, 0);
    if (sd < 0)
    {
      LOG_E(MAC, "Socket creation error standalone PNF\n");
      return;
    }

    if (inet_pton(server_address.sin_family, stub_eth_params.remote_addr, &server_address.sin_addr) <= 0)
    {
      LOG_E(MAC, "Invalid standalone PNF Address\n");
      close(sd);
      return;
    }

    // Using connect to use send() instead of sendto()
    if (connect(sd, (struct sockaddr *)&server_address, addr_len) < 0)
    {
      LOG_E(MAC, "Connection to standalone PNF failed: %s\n", strerror(errno));
      close(sd);
      return;
    }
    assert(ue_tx_sock_descriptor == -1);
    ue_tx_sock_descriptor = sd;
    LOG_D(NR_RRC, "Successfully set up tx_socket in %s.\n", __FUNCTION__);
  }

  {
    struct sockaddr_in server_address;
    int addr_len = sizeof(server_address);
    memset(&server_address, 0, addr_len);
    server_address.sin_family = AF_INET;
    server_address.sin_addr.s_addr = INADDR_ANY;
    server_address.sin_port = htons(rx_port);

    int sd = socket(server_address.sin_family, SOCK_DGRAM, 0);
    if (sd < 0)
    {
      LOG_E(MAC, "Socket creation error standalone PNF\n");
      return;
    }

    if (bind(sd, (struct sockaddr *)&server_address, addr_len) < 0)
    {
      LOG_E(MAC, "Connection to standalone PNF failed: %s\n", strerror(errno));
      close(sd);
      return;
    }
    assert(ue_rx_sock_descriptor == -1);
    ue_rx_sock_descriptor = sd;
    LOG_D(NR_RRC, "Successfully set up rx_socket in %s.\n", __FUNCTION__);
  }
  LOG_I(NR_RRC, "NRUE standalone socket info: tx_port %d  rx_port %d on %s.\n",
        tx_port, rx_port, stub_eth_params.remote_addr);
}

void send_nsa_standalone_msg(NR_UL_IND_t *UL_INFO, uint16_t msg_id)
{
  switch(msg_id)
  {
    case NFAPI_NR_PHY_MSG_TYPE_RACH_INDICATION:
    {
        char buffer[NFAPI_MAX_PACKED_MESSAGE_SIZE];
        LOG_D(NR_MAC, "RACH header id :%d", UL_INFO->rach_ind.header.message_id);
        int encoded_size = nfapi_nr_p7_message_pack(&UL_INFO->rach_ind, buffer, sizeof(buffer), NULL);
        if (encoded_size <= 0)
        {
                LOG_E(NR_MAC, "nfapi_nr_p7_message_pack has failed. Encoded size = %d\n", encoded_size);
                return;
        }

        LOG_I(NR_MAC, "NR_RACH_IND sent to Proxy, Size: %d Frame %d Slot %d Num PDUS %d\n", encoded_size,
                UL_INFO->rach_ind.sfn, UL_INFO->rach_ind.slot, UL_INFO->rach_ind.number_of_pdus);
        if (send(ue_tx_sock_descriptor, buffer, encoded_size, 0) < 0)
        {
                LOG_E(NR_MAC, "Send Proxy NR_UE failed\n");
                return;
        }
        break;
    }
    case NFAPI_NR_PHY_MSG_TYPE_RX_DATA_INDICATION:
    {
        char buffer[NFAPI_MAX_PACKED_MESSAGE_SIZE];
        LOG_D(NR_MAC, "RX header id :%d", UL_INFO->rx_ind.header.message_id);
        int encoded_size = nfapi_nr_p7_message_pack(&UL_INFO->rx_ind, buffer, sizeof(buffer), NULL);
        if (encoded_size <= 0)
        {
                LOG_E(NR_MAC, "nfapi_nr_p7_message_pack has failed. Encoded size = %d\n", encoded_size);
                return;
        }

        LOG_I(NR_MAC, "NR_RX_IND sent to Proxy, Size: %d Frame %d Slot %d Num PDUS %d\n", encoded_size,
                UL_INFO->rx_ind.sfn, UL_INFO->rx_ind.slot, UL_INFO->rx_ind.number_of_pdus);
        if (send(ue_tx_sock_descriptor, buffer, encoded_size, 0) < 0)
        {
                LOG_E(NR_MAC, "Send Proxy NR_UE failed\n");
                return;
        }
        break;
    }
    case NFAPI_NR_PHY_MSG_TYPE_CRC_INDICATION:
    {
        char buffer[NFAPI_MAX_PACKED_MESSAGE_SIZE];
        LOG_D(NR_MAC, "CRC header id :%d", UL_INFO->crc_ind.header.message_id);
        int encoded_size = nfapi_nr_p7_message_pack(&UL_INFO->crc_ind, buffer, sizeof(buffer), NULL);
        if (encoded_size <= 0)
        {
                LOG_E(NR_MAC, "nfapi_nr_p7_message_pack has failed. Encoded size = %d\n", encoded_size);
                return;
        }

        LOG_I(NR_MAC, "NR_CRC_IND sent to Proxy, Size: %d Frame %d Slot %d Num PDUS %d\n", encoded_size,
                UL_INFO->crc_ind.sfn, UL_INFO->crc_ind.slot, UL_INFO->crc_ind.number_crcs);
        if (send(ue_tx_sock_descriptor, buffer, encoded_size, 0) < 0)
        {
                LOG_E(NR_MAC, "Send Proxy NR_UE failed\n");
                return;
        }
        break;
    }
    case NFAPI_NR_PHY_MSG_TYPE_UCI_INDICATION:
    {
        char buffer[NFAPI_MAX_PACKED_MESSAGE_SIZE];
        LOG_I(NR_MAC, "UCI header id :%d", UL_INFO->uci_ind.header.message_id);
        int encoded_size = nfapi_nr_p7_message_pack(&UL_INFO->uci_ind, buffer, sizeof(buffer), NULL);
        if (encoded_size <= 0)
        {
                LOG_E(NR_MAC, "nfapi_nr_p7_message_pack has failed. Encoded size = %d\n", encoded_size);
                return;
        }

        LOG_I(NR_MAC, "NR_UCI_IND sent to Proxy, Size: %d Frame %d Slot %d Num PDUS %d\n", encoded_size,
                UL_INFO->uci_ind.sfn, UL_INFO->uci_ind.slot, UL_INFO->uci_ind.num_ucis);
        if (send(ue_tx_sock_descriptor, buffer, encoded_size, 0) < 0)
        {
                LOG_E(NR_MAC, "Send Proxy NR_UE failed\n");
                return;
        }
        break;
    }
    case NFAPI_NR_PHY_MSG_TYPE_SRS_INDICATION:
    break;
    default:
    break;
  }
}

static void fill_dl_info_with_pdcch(fapi_nr_dci_indication_t *dci, nfapi_nr_dl_dci_pdu_t *rx_dci, int idx)
{
    int num_bytes = (rx_dci->PayloadSizeBits + 7) / 8;
    LOG_I(NR_PHY, "[%d, %d] PDCCH DCI (Payload) for rnti %x with PayloadSizeBits %d, num_bytes %d\n",
          dci->SFN, dci->slot, rx_dci->RNTI, rx_dci->PayloadSizeBits, num_bytes);
    for (int k = 0; k < num_bytes; k++)
    {
        LOG_I(NR_MAC, "PDCCH DCI PDU payload[%d] = %d\n", k, rx_dci->Payload[k]);
        dci->dci_list[idx].payloadBits[k] = rx_dci->Payload[k];
    }
    dci->dci_list[idx].payloadSize = rx_dci->PayloadSizeBits;
    dci->dci_list[idx].rnti = rx_dci->RNTI;
    dci->number_of_dcis = idx + 1;
}

<<<<<<< HEAD
static void fill_mib_in_rx_ind(nfapi_nr_dl_tti_request_pdu_t *pdu_list, fapi_nr_rx_indication_t *rx_ind, int pdu_idx, int pdu_type)
{
    AssertFatal(pdu_list->PDUSize < sizeof(rx_ind->rx_indication_body) / sizeof(rx_ind->rx_indication_body[0]),
                "PDU size (%d) is greater than rx_indication_body size!\n", pdu_list->PDUSize);
    nfapi_nr_dl_tti_ssb_pdu_rel15_t *ssb_pdu = &pdu_list->ssb_pdu.ssb_pdu_rel15;

    LOG_D(NR_MAC, "Recevied an SSB and are filling rx_ind with the MIB!\n");
    rx_ind->rx_indication_body[pdu_idx].ssb_pdu.cell_id = ssb_pdu->PhysCellId;
    rx_ind->rx_indication_body[pdu_idx].ssb_pdu.pdu = CALLOC(3,
                                                      sizeof(*rx_ind->rx_indication_body[pdu_idx].ssb_pdu.pdu));
    rx_ind->rx_indication_body[pdu_idx].ssb_pdu.pdu[0] = (ssb_pdu->bchPayload) & 0xffff;
    rx_ind->rx_indication_body[pdu_idx].ssb_pdu.pdu[1] = (ssb_pdu->bchPayload >> 8) & 0xffff;
    rx_ind->rx_indication_body[pdu_idx].ssb_pdu.pdu[2] = (ssb_pdu->bchPayload >> 16) & 0xffff;
    rx_ind->rx_indication_body[pdu_idx].ssb_pdu.rsrp_dBm = ssb_pdu->ssbRsrp;
    rx_ind->rx_indication_body[pdu_idx].ssb_pdu.ssb_index = ssb_pdu->SsbBlockIndex;
    rx_ind->rx_indication_body[pdu_idx].ssb_pdu.ssb_length = pdu_list->PDUSize;
    rx_ind->rx_indication_body[pdu_idx].ssb_pdu.ssb_start_subcarrier = ssb_pdu->SsbSubcarrierOffset;
    rx_ind->rx_indication_body[pdu_idx].pdu_type = pdu_type;
    rx_ind->number_pdus = pdu_idx + 1;

}

static void copy_dl_tti_req_to_dl_info(nr_downlink_indication_t *dl_info, nfapi_nr_dl_tti_request_t *dl_tti_request)
{
    NR_UE_MAC_INST_t *mac = get_mac_inst(dl_info->module_id);
    mac->expected_sib = false;
    memset(mac->index_has_sib, 0, sizeof(*mac->index_has_sib));
    mac->expected_rar = false;
    memset(mac->index_has_rar, 0, sizeof(*mac->index_has_rar));
=======
static void copy_dl_tti_req_to_dl_info(nr_downlink_indication_t *dl_info, nfapi_nr_dl_tti_request_t *dl_tti_request)
{
    NR_UE_MAC_INST_t *mac = get_mac_inst(dl_info->module_id);
>>>>>>> e8f965d0
    mac->expected_dci = false;
    memset(mac->index_has_dci, 0, sizeof(*mac->index_has_dci));
    int pdu_idx = 0;

    int num_pdus = dl_tti_request->dl_tti_request_body.nPDUs;
<<<<<<< HEAD
    LOG_D(NR_MAC, "This is the total number of PDUS in dl_tti_req = %d\n", num_pdus);
=======
>>>>>>> e8f965d0
    if (num_pdus <= 0)
    {
        LOG_E(NR_PHY, "%s: dl_tti_request number of PDUS <= 0\n", __FUNCTION__);
        abort();
    }

    for (int i = 0; i < num_pdus; i++)
    {
        nfapi_nr_dl_tti_request_pdu_t *pdu_list = &dl_tti_request->dl_tti_request_body.dl_tti_pdu_list[i];
        if (pdu_list->PDUType == NFAPI_NR_DL_TTI_PDSCH_PDU_TYPE)
        {
            LOG_I(NR_PHY, "[%d, %d] PDSCH PDU for rnti %x\n",
                dl_tti_request->SFN, dl_tti_request->Slot, pdu_list->pdsch_pdu.pdsch_pdu_rel15.rnti);
        }

        if (pdu_list->PDUType == NFAPI_NR_DL_TTI_PDCCH_PDU_TYPE)
        {
            LOG_I(NR_PHY, "[%d, %d] PDCCH DCI PDU (Format for incoming PDSCH PDU)\n",
                dl_tti_request->SFN, dl_tti_request->Slot);
            uint16_t num_dcis = pdu_list->pdcch_pdu.pdcch_pdu_rel15.numDlDci;
            if (num_dcis > 0)
            {
                dl_info->dci_ind = CALLOC(1, sizeof(fapi_nr_dci_indication_t));
                dl_info->dci_ind->SFN = dl_tti_request->SFN;
                dl_info->dci_ind->slot = dl_tti_request->Slot;
                AssertFatal(num_dcis < sizeof(dl_info->dci_ind->dci_list) / sizeof(dl_info->dci_ind->dci_list[0]),
                            "The number of DCIs is greater than dci_list");
                for (int j = 0; j < num_dcis; j++)
                {
<<<<<<< HEAD
                    /* For multiple UEs, we need to be able to filter the rx'd messages by
                       the RNTI. However, we do not have the RNTI value until the CFRA (NSA)
                       or CBRA (SA) procedure is complete. The check below will handle this.
                       Also, depending on the RNTI value, we can have a SIB (0xffff), RAR (0x10b),
                       Msg3 (TC_RNTI) or an actual DCI message (CRNTI). When we get Msg3, the
                       MAC instance of the UE still has a CRNTI = 0. Only once the RA procedure
                       succeeds is the CRNTI value updated to the TC_RNTI. */
                    nfapi_nr_dl_dci_pdu_t *dci_pdu_list = &pdu_list->pdcch_pdu.pdcch_pdu_rel15.dci_pdu[j];
                    if ((dci_pdu_list->RNTI != mac->crnti) &&
                        (mac->ra.ra_state == RA_SUCCEEDED))
                    {
                      LOG_D(NR_MAC, "We are filtering PDCCH DCI pdu because RNTI doesnt match! "
                                    "dci_pdu_list->RNTI (%x) != mac->crnti (%x)\n",
                                    dci_pdu_list->RNTI, mac->crnti);
                      continue;
                    }
                    fill_dl_info_with_pdcch(dl_info->dci_ind, dci_pdu_list, pdu_idx);
                    if (dci_pdu_list->RNTI == 0xffff)
                    {
                        mac->expected_sib = true;
                        mac->index_has_sib[j] = true;
                        LOG_D(NR_MAC, "Setting index_has_sib[%d] = true\n", j);
                    }
                    else if (dci_pdu_list->RNTI == 0x10b)
                    {
                        mac->expected_rar = true;
                        mac->index_has_rar[j] = true;
                        LOG_D(NR_MAC, "Setting index_has_rar[%d] = true\n", j);
                    }
                    else
                    {
                        mac->expected_dci = true;
                        mac->index_has_dci[j] = true;
                        LOG_D(NR_MAC, "Setting index_has_dci[%d] = true\n", j);
                    }
=======
                    nfapi_nr_dl_dci_pdu_t *dci_pdu_list = &pdu_list->pdcch_pdu.pdcch_pdu_rel15.dci_pdu[j];
                    if ((dci_pdu_list->RNTI != mac->crnti) &&
                       ((dci_pdu_list->RNTI != mac->ra.ra_rnti) || mac->ra.RA_RAPID_found))
                    {
                      LOG_D(NR_MAC, "We are filtering PDCCH DCI pdu because RNTI doesnt match!\n");
                      LOG_D(NR_MAC, "dci_pdu_list->RNTI (%x) != mac->crnti (%x)\n", dci_pdu_list->RNTI, mac->crnti);
                      continue;
                    }
                    fill_dl_info_with_pdcch(dl_info->dci_ind, dci_pdu_list, pdu_idx);
                    mac->expected_dci = true;
                    LOG_D(NR_MAC, "Setting index_has_dci[%d] = true\n", j);
                    mac->index_has_dci[j] = true;
>>>>>>> e8f965d0
                    pdu_idx++;
                }
            }
        }
<<<<<<< HEAD
        if (pdu_list->PDUType == NFAPI_NR_DL_TTI_SSB_PDU_TYPE)
        {
            /* If we get a MIB, we want to handle it right away and then come back.
               The MIB and SIB come in the same dl_tti_req but the MIB should be
               processed first and then the DCI and payload of the SIB1 can be
               processed. The MIB should be handled first and then the rx_ind
               will be freed after handling. This is why the PDU index will
               always be zero for the RX_IND becasue we should not have more than
               one MIB. */
            dl_info->rx_ind = CALLOC(1, sizeof(*dl_info->rx_ind));
            fapi_nr_rx_indication_t *rx_ind = dl_info->rx_ind;
            rx_ind->sfn = dl_tti_request->SFN;
            rx_ind->slot = dl_tti_request->Slot;
            fill_mib_in_rx_ind(pdu_list, rx_ind, 0, FAPI_NR_RX_PDU_TYPE_SSB);
            NR_UL_TIME_ALIGNMENT_t ul_time_alignment;
            memset(&ul_time_alignment, 0, sizeof(ul_time_alignment));
            nr_ue_dl_indication(&mac->dl_info, &ul_time_alignment);
        }
=======
>>>>>>> e8f965d0
    }
    dl_info->slot = dl_tti_request->Slot;
    dl_info->frame = dl_tti_request->SFN;
}

static void fill_rx_ind(nfapi_nr_pdu_t *pdu_list, fapi_nr_rx_indication_t *rx_ind, int pdu_idx, int pdu_type)
{
    AssertFatal(pdu_list->num_TLV < sizeof(pdu_list->TLVs) / sizeof(pdu_list->TLVs[0]), "Num TLVs exceeds TLV array size");
    int length = 0;
    for (int j = 0; j < pdu_list->num_TLV; j++)
    {
        length += pdu_list->TLVs[j].length;
    }
    LOG_I(NR_PHY, "%s: num_tlv %d and length %d, pdu index %d\n",
        __FUNCTION__, pdu_list->num_TLV, length, pdu_idx);
    uint8_t *pdu = malloc(length);
    AssertFatal(pdu != NULL, "%s: Out of memory in malloc", __FUNCTION__);
    rx_ind->rx_indication_body[pdu_idx].pdsch_pdu.pdu = pdu;
    for (int j = 0; j < pdu_list->num_TLV; j++)
    {
        const uint32_t *ptr;
        if (pdu_list->TLVs[j].tag)
            ptr = pdu_list->TLVs[j].value.ptr;
        else
            ptr = pdu_list->TLVs[j].value.direct;
        memcpy(pdu, ptr, pdu_list->TLVs[j].length);
        pdu += pdu_list->TLVs[j].length;
    }
    rx_ind->rx_indication_body[pdu_idx].pdsch_pdu.ack_nack = 1;
    rx_ind->rx_indication_body[pdu_idx].pdsch_pdu.pdu_length = length;
    rx_ind->rx_indication_body[pdu_idx].pdu_type = pdu_type;

}


static void copy_tx_data_req_to_dl_info(nr_downlink_indication_t *dl_info, nfapi_nr_tx_data_request_t *tx_data_request)
{
    NR_UE_MAC_INST_t *mac = get_mac_inst(dl_info->module_id);
    int num_pdus = tx_data_request->Number_of_PDUs;
    if (num_pdus <= 0)
    {
        LOG_E(NR_PHY, "%s: tx_data_request number of PDUS <= 0\n", __FUNCTION__);
        abort();
    }

    dl_info->rx_ind = CALLOC(1, sizeof(fapi_nr_rx_indication_t));
    AssertFatal(dl_info->rx_ind != NULL, "%s: Out of memory in calloc", __FUNCTION__);
    fapi_nr_rx_indication_t *rx_ind = dl_info->rx_ind;
    rx_ind->sfn = tx_data_request->SFN;
    rx_ind->slot = tx_data_request->Slot;

    int pdu_idx = 0;

    for (int i = 0; i < num_pdus; i++)
    {
        nfapi_nr_pdu_t *pdu_list = &tx_data_request->pdu_list[i];
<<<<<<< HEAD
        if (mac->index_has_sib[i])
        {
            fill_rx_ind(pdu_list, rx_ind, pdu_idx, FAPI_NR_RX_PDU_TYPE_SIB);
            pdu_idx++;
        }
        else if (mac->index_has_rar[i])
=======
        if(mac->ra.ra_state <= WAIT_RAR)
>>>>>>> e8f965d0
        {
            fill_rx_ind(pdu_list, rx_ind, pdu_idx, FAPI_NR_RX_PDU_TYPE_RAR);
            pdu_idx++;
        }
        else if (mac->index_has_dci[i])
        {
            fill_rx_ind(pdu_list, rx_ind, pdu_idx, FAPI_NR_RX_PDU_TYPE_DLSCH);
            pdu_idx++;
        }
        else
        {
            LOG_D(NR_MAC, "mac->index_has_dci[%d] = 0, so this index contained a DCI for a different UE\n", i);
        }

    }
    dl_info->slot = tx_data_request->Slot;
    dl_info->frame = tx_data_request->SFN;
    dl_info->rx_ind->number_pdus = pdu_idx;
}

static void copy_ul_dci_data_req_to_dl_info(nr_downlink_indication_t *dl_info, nfapi_nr_ul_dci_request_t *ul_dci_req)
{
    NR_UE_MAC_INST_t *mac = get_mac_inst(dl_info->module_id);
    int pdu_idx = 0;

    int num_pdus = ul_dci_req->numPdus;
    if (num_pdus <= 0)
    {
        LOG_E(NR_PHY, "%s: ul_dci_request number of PDUS <= 0\n", __FUNCTION__);
        abort();
    }

    for (int i = 0; i < num_pdus; i++)
    {
        nfapi_nr_ul_dci_request_pdus_t *pdu_list = &ul_dci_req->ul_dci_pdu_list[i];
        AssertFatal(pdu_list->PDUType == 0, "ul_dci_req pdu type != PUCCH");
        LOG_I(NR_PHY, "[%d %d] PUCCH PDU in ul_dci for rnti %x and numDLDCI = %d\n",
             ul_dci_req->SFN, ul_dci_req->Slot, pdu_list->pdcch_pdu.pdcch_pdu_rel15.dci_pdu->RNTI,
             pdu_list->pdcch_pdu.pdcch_pdu_rel15.numDlDci);
        uint16_t num_dci = pdu_list->pdcch_pdu.pdcch_pdu_rel15.numDlDci;
        if (num_dci > 0)
        {
            dl_info->dci_ind = CALLOC(1, sizeof(fapi_nr_dci_indication_t));
            AssertFatal(dl_info->dci_ind != NULL, "%s: Out of memory in calloc", __FUNCTION__);
            dl_info->dci_ind->SFN = ul_dci_req->SFN;
            dl_info->dci_ind->slot = ul_dci_req->Slot;
            AssertFatal(num_dci < sizeof(dl_info->dci_ind->dci_list) / sizeof(dl_info->dci_ind->dci_list[0]), "The number of DCIs is greater than dci_list");
            for (int j = 0; j < num_dci; j++)
            {
                nfapi_nr_dl_dci_pdu_t *dci_pdu_list = &pdu_list->pdcch_pdu.pdcch_pdu_rel15.dci_pdu[j];
                if (dci_pdu_list->RNTI != mac->crnti)
                {
                  LOG_D(NR_MAC, "dci_pdu_list->RNTI (%x) != mac->crnti (%x)\n", dci_pdu_list->RNTI, mac->crnti);
                  continue;
                }
                fill_dl_info_with_pdcch(dl_info->dci_ind, dci_pdu_list, pdu_idx);
                pdu_idx++;
            }
        }
    }
    dl_info->frame = ul_dci_req->SFN;
    dl_info->slot = ul_dci_req->Slot;
}

static void copy_ul_tti_data_req_to_dl_info(nr_downlink_indication_t *dl_info, nfapi_nr_ul_tti_request_t *ul_tti_req)
{
    NR_UE_MAC_INST_t *mac = get_mac_inst(dl_info->module_id);
    int num_pdus = ul_tti_req->n_pdus;
    if (num_pdus <= 0)
    {
        LOG_E(NR_PHY, "%s: ul_tti_request number of PDUS <= 0\n", __FUNCTION__);
        abort();
    }
    AssertFatal(num_pdus <= sizeof(ul_tti_req->pdus_list) / sizeof(ul_tti_req->pdus_list[0]),
                "Too many pdus %d in ul_tti_req\n", num_pdus);

    for (int i = 0; i < num_pdus; i++)
    {
        nfapi_nr_ul_tti_request_number_of_pdus_t *pdu_list = &ul_tti_req->pdus_list[i];
        LOG_D(NR_PHY, "This is the pdu type %d and rnti %x and SR flag %d and harq_pdu_len %d in in ul_tti_req\n",
              pdu_list->pdu_type, ul_tti_req->pdus_list[i].pucch_pdu.rnti, pdu_list->pucch_pdu.sr_flag, pdu_list->pucch_pdu.bit_len_harq);
        if (pdu_list->pdu_type == NFAPI_NR_UL_CONFIG_PUCCH_PDU_TYPE && pdu_list->pucch_pdu.rnti == mac->crnti)
        {
            LOG_I(NR_MAC, "This is the number of UCIs in the queue %ld\n", nr_uci_ind_queue.num_items);
            nfapi_nr_uci_indication_t *uci_ind = get_queue(&nr_uci_ind_queue);
            if (uci_ind && uci_ind->num_ucis > 0)
            {
                LOG_D(NR_MAC, "This is the SFN/SF [%d, %d] and RNTI %x of the UCI ind. ul_tti_req.pdu[%d]->rnti = %x \n",
                        uci_ind->sfn, uci_ind->slot, uci_ind->uci_list[0].pucch_pdu_format_0_1.rnti, i, ul_tti_req->pdus_list[i].pucch_pdu.rnti);
                uci_ind->sfn = ul_tti_req->SFN;
                uci_ind->slot = ul_tti_req->Slot;
                for (int j = 0; j < uci_ind->num_ucis; j++)
                {
                    nfapi_nr_uci_pucch_pdu_format_0_1_t *pdu_0_1 = &uci_ind->uci_list[j].pucch_pdu_format_0_1;
                    if (pdu_list->pucch_pdu.sr_flag)
                    {
                        LOG_D(NR_MAC, "We have the SR flag in pdu i %d\n", i);
                        pdu_0_1->pduBitmap = 1; // (value->pduBitmap >> 1) & 0x01) == HARQ and (value->pduBitmap) & 0x01) == SR
                        pdu_0_1->sr = CALLOC(1, sizeof(*pdu_0_1->sr));
                        pdu_0_1->sr->sr_confidence_level = 0;
                        pdu_0_1->sr->sr_indication = 1;
                    }
                    if (pdu_list->pucch_pdu.bit_len_harq > 0)
                    {
                        LOG_D(NR_MAC, "We have the Harq len bits %d\n", pdu_list->pucch_pdu.bit_len_harq);
                        pdu_0_1->pduBitmap = 2; // (value->pduBitmap >> 1) & 0x01) == HARQ and (value->pduBitmap) & 0x01) == SR
                        pdu_0_1->harq = CALLOC(1, sizeof(*pdu_0_1->harq));
                        pdu_0_1->harq->num_harq = 1;
                        pdu_0_1->harq->harq_confidence_level = 0;
                        pdu_0_1->harq->harq_list = CALLOC(pdu_0_1->harq->num_harq, sizeof(*pdu_0_1->harq->harq_list));
                        for (int k = 0; k < pdu_0_1->harq->num_harq; k++)
                        {
                            pdu_0_1->harq->harq_list[k].harq_value = 0;
                        }
                    }
                }
                LOG_I(NR_MAC, "We have dequeued the previously filled uci_ind and updated the snf/slot to %d/%d.\n",
                      uci_ind->sfn, uci_ind->slot);
                NR_UL_IND_t UL_INFO = {
                    .uci_ind = *uci_ind,
                };
                send_nsa_standalone_msg(&UL_INFO, uci_ind->header.message_id);

                for (int k = 0; k < uci_ind->num_ucis; k++)
                {
                    nfapi_nr_uci_pucch_pdu_format_0_1_t *pdu_0_1 = &uci_ind->uci_list[k].pucch_pdu_format_0_1;
                    if (pdu_list->pucch_pdu.sr_flag)
                    {
                        free(pdu_0_1->sr);
                        pdu_0_1->sr = NULL;
                    }
                    if (pdu_list->pucch_pdu.bit_len_harq > 1)
                    {
                        free(pdu_0_1->harq->harq_list);
                        pdu_0_1->harq->harq_list = NULL;
                        free(pdu_0_1->harq);
                        pdu_0_1->harq = NULL;
                    }
                }
                free(uci_ind->uci_list);
                uci_ind->uci_list = NULL;
                free(uci_ind);
                uci_ind = NULL;
            }

        }

    }
}

static void fill_dci_from_dl_config(nr_downlink_indication_t*dl_ind, fapi_nr_dl_config_request_t *dl_config)
{
  if (!dl_ind->dci_ind)
  {
    return;
  }

  AssertFatal(dl_config->number_pdus < sizeof(dl_config->dl_config_list) / sizeof(dl_config->dl_config_list[0]),
              "Too many dl_config pdus %d", dl_config->number_pdus);
  for (int i = 0; i < dl_config->number_pdus; i++)
  {
    LOG_I(PHY, "In %s: filling DCI with a total of %d total DL PDUs (dl_config %p) \n",
          __FUNCTION__, dl_config->number_pdus, dl_config);
    fapi_nr_dl_config_dci_dl_pdu_rel15_t *rel15_dci = &dl_config->dl_config_list[i].dci_config_pdu.dci_config_rel15;
    int num_dci_options = rel15_dci->num_dci_options;
    if (num_dci_options <= 0)
    {
      LOG_I(NR_MAC, "num_dci_opts = %d for pdu[%d] in dl_config_list\n", rel15_dci->num_dci_options, i);
    }
    AssertFatal(num_dci_options <= sizeof(rel15_dci->dci_length_options) / sizeof(rel15_dci->dci_length_options[0]),
                "num_dci_options %d > dci_length_options array\n", num_dci_options);
    AssertFatal(num_dci_options <= sizeof(rel15_dci->dci_format_options) / sizeof(rel15_dci->dci_format_options[0]),
                "num_dci_options %d > dci_format_options array\n", num_dci_options);

    for (int j = 0; j < num_dci_options; j++)
    {
      int num_dcis = dl_ind->dci_ind->number_of_dcis;
      AssertFatal(num_dcis <= sizeof(dl_ind->dci_ind->dci_list) / sizeof(dl_ind->dci_ind->dci_list[0]),
                  "dl_config->number_pdus %d > dci_ind->dci_list array\n", num_dcis);
      for (int k = 0; k < num_dcis; k++)
      {
        LOG_I(NR_PHY, "Received len %d, length options[%d] %d, format assigned %d, format options[%d] %d\n",
                  dl_ind->dci_ind->dci_list[k].payloadSize, j, rel15_dci->dci_length_options[j],
                  dl_ind->dci_ind->dci_list[k].dci_format, j, rel15_dci->dci_format_options[j]);
        if (rel15_dci->dci_length_options[j] == dl_ind->dci_ind->dci_list[k].payloadSize)
        {
            dl_ind->dci_ind->dci_list[k].dci_format = rel15_dci->dci_format_options[j];
        }
        int CCEind = rel15_dci->CCE[j];
        int L = rel15_dci->L[j];
        dl_ind->dci_ind->dci_list[k].n_CCE = CCEind;
        dl_ind->dci_ind->dci_list[k].N_CCE = L;
      }
    }
  }
}

void check_and_process_dci(nfapi_nr_dl_tti_request_t *dl_tti_request,
                           nfapi_nr_tx_data_request_t *tx_data_request,
                           nfapi_nr_ul_dci_request_t *ul_dci_request,
                           nfapi_nr_ul_tti_request_t *ul_tti_request)
{
    frame_t frame = 0;
    int slot = 0;
    NR_UE_MAC_INST_t *mac = get_mac_inst(0);

<<<<<<< HEAD
=======
    if (mac->scc == NULL)
    {
      return;
    }

>>>>>>> e8f965d0
    if (pthread_mutex_lock(&mac->mutex_dl_info)) abort();

    if (dl_tti_request)
    {
        frame = dl_tti_request->SFN;
        slot = dl_tti_request->Slot;
        LOG_I(NR_PHY, "[%d, %d] dl_tti_request\n", frame, slot);
        copy_dl_tti_req_to_dl_info(&mac->dl_info, dl_tti_request);
    }
    /* This checks if the previously recevied DCI matches our current RNTI
       value. The assumption is that if the DCI matches our RNTI, then the
       incoming tx_data_request is also destined for the current UE. If the
       RAR hasn't been processed yet, we do not want to be filtering the
       tx_data_requests. */
<<<<<<< HEAD
    if (tx_data_request && (mac->expected_sib || mac->expected_rar || mac->expected_dci))
=======
    if (tx_data_request && (mac->expected_dci || mac->ra.ra_state == WAIT_RAR))
>>>>>>> e8f965d0
    {
        frame = tx_data_request->SFN;
        slot = tx_data_request->Slot;
        LOG_I(NR_PHY, "[%d, %d] PDSCH in tx_request\n", frame, slot);
        copy_tx_data_req_to_dl_info(&mac->dl_info, tx_data_request);
    }
    else if (ul_dci_request)
    {
        frame = ul_dci_request->SFN;
        slot = ul_dci_request->Slot;
        LOG_I(NR_PHY, "[%d, %d] ul_dci_request\n", frame, slot);
        copy_ul_dci_data_req_to_dl_info(&mac->dl_info, ul_dci_request);
    }
    else if (ul_tti_request)
    {
        frame = ul_tti_request->SFN;
        slot = ul_tti_request->Slot;
        LOG_I(NR_PHY, "[%d, %d] ul_tti_request\n", frame, slot);
        copy_ul_tti_data_req_to_dl_info(&mac->dl_info, ul_tti_request);
    }
    else
    {
        if (pthread_mutex_unlock(&mac->mutex_dl_info)) abort();
        LOG_E(NR_MAC, "Error! All indications were NULL\n");
        return;
    }


    NR_UL_TIME_ALIGNMENT_t ul_time_alignment;
    memset(&ul_time_alignment, 0, sizeof(ul_time_alignment));
    fill_dci_from_dl_config(&mac->dl_info, &mac->dl_config_request);
    nr_ue_dl_indication(&mac->dl_info, &ul_time_alignment);

    if (pthread_mutex_unlock(&mac->mutex_dl_info)) abort();

    // If we filled dl_info AFTER we got the slot indication, we want to check if we should fill tx_req:
    nr_uplink_indication_t ul_info;
    memset(&ul_info, 0, sizeof(ul_info));
    int slots_per_frame = 20; //30 kHZ subcarrier spacing
    int slot_ahead = 2; // TODO: Make this dynamic
    ul_info.frame_rx = frame;
    ul_info.slot_rx = slot;
    ul_info.slot_tx = (slot + slot_ahead) % slots_per_frame;
    ul_info.frame_tx = (ul_info.slot_rx + slot_ahead >= slots_per_frame) ? ul_info.frame_rx + 1 : ul_info.frame_rx;
    ul_info.ue_sched_mode = SCHED_ALL;
<<<<<<< HEAD
    if (mac->scc || mac->scc_SIB)
    {
        if (is_nr_UL_slot(mac->scc ?
                          mac->scc->tdd_UL_DL_ConfigurationCommon :
                          mac->scc_SIB->tdd_UL_DL_ConfigurationCommon,
                          ul_info.slot_tx,
                          mac->frame_type))
=======
    if (mac->scc && is_nr_UL_slot(mac->scc->tdd_UL_DL_ConfigurationCommon, ul_info.slot_tx, mac->frame_type))
    {
>>>>>>> e8f965d0
        nr_ue_ul_indication(&ul_info);
    }
}

void save_nr_measurement_info(nfapi_nr_dl_tti_request_t *dl_tti_request)
{
    int num_pdus = dl_tti_request->dl_tti_request_body.nPDUs;
    char buffer[MAX_MESSAGE_SIZE];
    if (num_pdus <= 0)
    {
        LOG_E(NR_PHY, "%s: dl_tti_request number of PDUS <= 0\n", __FUNCTION__);
        abort();
    }
    LOG_D(NR_PHY, "%s: dl_tti_request number of PDUS: %d\n", __FUNCTION__, num_pdus);
    for (int i = 0; i < num_pdus; i++)
    {
        nfapi_nr_dl_tti_request_pdu_t *pdu_list = &dl_tti_request->dl_tti_request_body.dl_tti_pdu_list[i];
        if (pdu_list->PDUType == NFAPI_NR_DL_TTI_SSB_PDU_TYPE)
        {
            LOG_D(NR_PHY, "Cell_id: %d, the ssb_block_idx %d, sc_offset: %d and payload %d\n",
                pdu_list->ssb_pdu.ssb_pdu_rel15.PhysCellId,
                pdu_list->ssb_pdu.ssb_pdu_rel15.SsbBlockIndex,
                pdu_list->ssb_pdu.ssb_pdu_rel15.SsbSubcarrierOffset,
                pdu_list->ssb_pdu.ssb_pdu_rel15.bchPayload);
            pdu_list->ssb_pdu.ssb_pdu_rel15.ssbRsrp = 60;
            LOG_D(NR_RRC, "Setting pdulist[%d].ssbRsrp to %d\n", i, pdu_list->ssb_pdu.ssb_pdu_rel15.ssbRsrp);
        }
    }

    size_t pack_len = nfapi_nr_p7_message_pack((void *)dl_tti_request,
                                    buffer,
                                    sizeof(buffer),
                                    NULL);
    if (pack_len < 0)
    {
        LOG_E(NR_PHY, "%s: Error packing nr p7 message.\n", __FUNCTION__);
    }
    nsa_sendmsg_to_lte_ue(buffer, pack_len, NR_UE_RRC_MEASUREMENT);
    LOG_A(NR_RRC, "Populated NR_UE_RRC_MEASUREMENT information and sent to LTE UE\n");
}

static void enqueue_nr_nfapi_msg(void *buffer, ssize_t len, nfapi_p7_message_header_t header)
{

    switch (header.message_id)
    {
        case NFAPI_NR_PHY_MSG_TYPE_DL_TTI_REQUEST:
        {
            nfapi_nr_dl_tti_request_t *dl_tti_request = MALLOC(sizeof(*dl_tti_request));
            if (nfapi_nr_p7_message_unpack(buffer, len, dl_tti_request,
                                            sizeof(*dl_tti_request), NULL) < 0)
            {
                LOG_E(NR_PHY, "Message dl_tti_request failed to unpack\n");
                break;
            }
            LOG_I(NR_PHY, "Received an NFAPI_NR_PHY_MSG_TYPE_DL_TTI_REQUEST message in sfn/slot %d %d. \n",
                    dl_tti_request->SFN, dl_tti_request->Slot);
            if (!put_queue(&nr_dl_tti_req_queue, dl_tti_request))
            {
                LOG_E(NR_PHY, "put_queue failed for dl_tti_request.\n");
                free(dl_tti_request);
                dl_tti_request = NULL;
            }
            break;
        }

        case NFAPI_NR_PHY_MSG_TYPE_TX_DATA_REQUEST:
        {
            nfapi_nr_tx_data_request_t *tx_data_request = MALLOC(sizeof(*tx_data_request));
            if (nfapi_nr_p7_message_unpack(buffer, len, tx_data_request,
                                        sizeof(*tx_data_request), NULL) < 0)
            {
                LOG_E(NR_PHY, "Message tx_data_request failed to unpack\n");
                break;
            }
            LOG_I(NR_PHY, "Received an NFAPI_NR_PHY_MSG_TYPE_TX_DATA_REQUEST message in SFN/slot %d %d. \n",
                    tx_data_request->SFN, tx_data_request->Slot);
            if (!put_queue(&nr_tx_req_queue, tx_data_request))
            {
                LOG_E(NR_PHY, "put_queue failed for tx_request.\n");
                free(tx_data_request);
                tx_data_request = NULL;
            }
            break;
        }

        case NFAPI_NR_PHY_MSG_TYPE_UL_DCI_REQUEST:
        {
            nfapi_nr_ul_dci_request_t *ul_dci_request = MALLOC(sizeof(*ul_dci_request));
            if (nfapi_nr_p7_message_unpack(buffer, len, ul_dci_request,
                                            sizeof(*ul_dci_request), NULL) < 0)
            {
                LOG_E(NR_PHY, "Message ul_dci_request failed to unpack\n");
                break;
            }
            LOG_I(NR_PHY, "Received an NFAPI_NR_PHY_MSG_TYPE_UL_DCI_REQUEST message in SFN/slot %d %d. \n",
                    ul_dci_request->SFN, ul_dci_request->Slot);
            if (!put_queue(&nr_ul_dci_req_queue, ul_dci_request))
            {
                LOG_E(NR_PHY, "put_queue failed for ul_dci_request.\n");
                free(ul_dci_request);
                ul_dci_request = NULL;
            }
            break;
        }

        case NFAPI_NR_PHY_MSG_TYPE_UL_TTI_REQUEST:
        {
            nfapi_nr_ul_tti_request_t *ul_tti_request = MALLOC(sizeof(*ul_tti_request));
            if (nfapi_nr_p7_message_unpack(buffer, len, ul_tti_request,
                                           sizeof(*ul_tti_request), NULL) < 0)
            {
                LOG_E(NR_PHY, "Message ul_tti_request failed to unpack\n");
                break;
            }
            LOG_I(NR_PHY, "Received an NFAPI_NR_PHY_MSG_TYPE_UL_TTI_REQUEST message in SFN/slot %d %d.\n",
                  ul_tti_request->SFN, ul_tti_request->Slot);
            if (nr_uci_ind_queue.num_items > 0) //TODO: In the future UL_TTIs can be for ULSCH and SRS.
            {
                LOG_D(NR_MAC, "We added UL_TTI_REQ to queue for sfn slot %d %d\n",
                      ul_tti_request->SFN, ul_tti_request->Slot);
                if (!put_queue(&nr_ul_tti_req_queue, ul_tti_request))
                {
<<<<<<< HEAD
                    LOG_D(NR_PHY, "put_queue failed for nr_ul_tti_req_queue.\n");
                    reset_queue(&nr_ul_tti_req_queue);
                    if (!put_queue(&nr_ul_tti_req_queue, ul_tti_request))
                    {
                        LOG_E(NR_PHY, "put_queue failed for ul_tti_request.\n");
                        free(ul_tti_request);
                        ul_tti_request = NULL;
                    }
=======
                    LOG_E(NR_PHY, "put_queue failed for ul_tti_request.\n");
                    free(ul_tti_request);
                    ul_tti_request = NULL;
>>>>>>> e8f965d0
                }
            }
            /* TODO: This indicates that dl_tti_req was late or never arrived. If there are
               not any prepared uci indications, the NRUE likely never had time to
               populate the message is the dl_tti_req came in late and we received a
               ul_tti_req immediately after the dl_tti_request. This is an attempt to
               mitigate proxy timing issues. */
            else if (nr_uci_ind_queue.num_items == 0)
            {
<<<<<<< HEAD
                LOG_D(NR_MAC, "We added UL_TTI_REQ to  wait queue for sfn slot %d %d\n",
                      ul_tti_request->SFN, ul_tti_request->Slot);
                if (!put_queue(&nr_wait_ul_tti_req_queue, ul_tti_request))
                {
                    LOG_D(NR_PHY, "put_queue failed for nr_wait_ul_tti_req_queue.\n");
                    reset_queue(&nr_wait_ul_tti_req_queue);
                    if (!put_queue(&nr_wait_ul_tti_req_queue, ul_tti_request))
                    {
                        LOG_E(NR_PHY, "put_queue failed for nr_wait_ul_tti_req_queue.\n");
                        free(ul_tti_request);
                        ul_tti_request = NULL;
                    }
                }
            }

=======
                LOG_D(NR_MAC, "We added UL_TTI_REQ to queue for sfn slot %d %d\n",
                      ul_tti_request->SFN, ul_tti_request->Slot);
                nfapi_nr_ul_tti_request_t *evicted_ul_tti_req = put_queue_replace(&nr_wait_ul_tti_req_queue, ul_tti_request);
                free(evicted_ul_tti_req);
            }
>>>>>>> e8f965d0
            break;
        }

        default:
            LOG_E(NR_PHY, "Invalid nFAPI message. Header ID %d\n",
                  header.message_id);
            break;
    }
    return;
}

void *nrue_standalone_pnf_task(void *context)
{
  struct sockaddr_in server_address;
  socklen_t addr_len = sizeof(server_address);
  int sd = ue_rx_sock_descriptor;
  assert(sd > 0);

  char buffer[NFAPI_MAX_PACKED_MESSAGE_SIZE];

  LOG_I(NR_RRC, "Successfully started %s.\n", __FUNCTION__);

  while (true)
  {
    ssize_t len = recvfrom(sd, buffer, sizeof(buffer), MSG_TRUNC, (struct sockaddr *)&server_address, &addr_len);
    if (len == -1)
    {
      LOG_E(NR_PHY, "reading from standalone pnf sctp socket failed \n");
      continue;
    }
    if (len > sizeof(buffer))
    {
      LOG_E(NR_PHY, "%s(%d). Message truncated. %zd\n", __FUNCTION__, __LINE__, len);
      continue;
    }
    if (len == sizeof(uint16_t))
    {
      uint16_t *sfn_slot = CALLOC(1, sizeof(*sfn_slot));
      memcpy(sfn_slot, buffer, sizeof(*sfn_slot));

      LOG_I(NR_PHY, "Received from proxy sfn %d slot %d\n",
            NFAPI_SFNSLOT2SFN(*sfn_slot), NFAPI_SFNSLOT2SLOT(*sfn_slot));

      if (!put_queue(&nr_sfn_slot_queue, sfn_slot))
      {
        LOG_E(NR_PHY, "put_queue failed for sfn slot.\n");
      }

      if (sem_post(&sfn_slot_semaphore) != 0)
      {
        LOG_E(NR_PHY, "sem_post() error\n");
        abort();
      }
    }
    else if (len == sizeof(nr_phy_channel_params_t))
    {
      nr_phy_channel_params_t *ch_info = CALLOC(1, sizeof(*ch_info));
      memcpy(ch_info, buffer, sizeof(*ch_info));

      LOG_I(NR_PHY, "Received_SINR = %f, sfn:slot %d:%d\n",
            ch_info->sinr, NFAPI_SFNSLOT2SFN(ch_info->sfn_slot), NFAPI_SFNSLOT2SLOT(ch_info->sfn_slot));

      if (!put_queue(&nr_chan_param_queue, ch_info))
      {
        LOG_E(NR_PHY, "put_queue failed for sfn slot.\n");
      }

      if (sem_post(&sfn_slot_semaphore) != 0)
      {
        LOG_E(MAC, "sem_post() error\n");
        abort();
      }
    }
    else
    {
      nfapi_p7_message_header_t header;
      if (nfapi_p7_message_header_unpack(buffer, len, &header, sizeof(header), NULL) < 0)
      {
        LOG_E(NR_PHY, "Header unpack failed for nrue_standalone pnf\n");
        continue;
      }
      enqueue_nr_nfapi_msg(buffer, len, header);
    }
  } //while(true)
}

//  L2 Abstraction Layer
int handle_bcch_bch(module_id_t module_id, int cc_id,
                    unsigned int gNB_index, uint8_t *pduP,
                    unsigned int additional_bits,
                    uint32_t ssb_index, uint32_t ssb_length,
                    uint16_t ssb_start_subcarrier, uint16_t cell_id){

  return nr_ue_decode_mib(module_id,
			  cc_id,
			  gNB_index,
			  additional_bits,
			  ssb_length,  //  Lssb = 64 is not support    
			  ssb_index,
			  pduP,
			  ssb_start_subcarrier,
			  cell_id);

}

//  L2 Abstraction Layer
int handle_bcch_dlsch(module_id_t module_id, int cc_id, unsigned int gNB_index, uint8_t ack_nack, uint8_t *pduP, uint32_t pdu_len){
  return nr_ue_decode_BCCH_DL_SCH(module_id, cc_id, gNB_index, ack_nack, pduP, pdu_len);
}

//  L2 Abstraction Layer
int handle_dci(module_id_t module_id, int cc_id, unsigned int gNB_index, frame_t frame, int slot, fapi_nr_dci_indication_pdu_t *dci){

  return nr_ue_process_dci_indication_pdu(module_id, cc_id, gNB_index, frame, slot, dci);

}

// L2 Abstraction Layer
// Note: sdu should always be processed because data and timing advance updates are transmitted by the UE
int8_t handle_dlsch(nr_downlink_indication_t *dl_info, NR_UL_TIME_ALIGNMENT_t *ul_time_alignment, int pdu_id){

  dl_info->rx_ind->rx_indication_body[pdu_id].pdsch_pdu.harq_pid = g_harq_pid;
  update_harq_status(dl_info, pdu_id);

  if(dl_info->rx_ind->rx_indication_body[pdu_id].pdsch_pdu.ack_nack)
    nr_ue_send_sdu(dl_info, ul_time_alignment, pdu_id);

  return 0;
}

int nr_ue_ul_indication(nr_uplink_indication_t *ul_info){

  NR_UE_L2_STATE_t ret;
  module_id_t module_id = ul_info->module_id;
  NR_UE_MAC_INST_t *mac = get_mac_inst(module_id);

  if (ul_info->ue_sched_mode == ONLY_PUSCH) {
    ret = nr_ue_scheduler(NULL, ul_info);
    return 0;
  }
  if (ul_info->ue_sched_mode == SCHED_ALL) {
    ret = nr_ue_scheduler(NULL, ul_info);
  }
  else
    LOG_D(NR_MAC, "In %s():%d not calling scheduler. sched mode = %d and mac->ra.ra_state = %d\n",
        __FUNCTION__, __LINE__, ul_info->ue_sched_mode, mac->ra.ra_state);

  NR_TDD_UL_DL_ConfigCommon_t *tdd_UL_DL_ConfigurationCommon = mac->scc != NULL ? mac->scc->tdd_UL_DL_ConfigurationCommon : mac->scc_SIB->tdd_UL_DL_ConfigurationCommon;

  if (is_nr_UL_slot(tdd_UL_DL_ConfigurationCommon, ul_info->slot_tx, mac->frame_type) && !get_softmodem_params()->phy_test)
    nr_ue_prach_scheduler(module_id, ul_info->frame_tx, ul_info->slot_tx, ul_info->thread_id);

  if (is_nr_UL_slot(tdd_UL_DL_ConfigurationCommon, ul_info->slot_tx, mac->frame_type))
    nr_ue_pucch_scheduler(module_id, ul_info->frame_tx, ul_info->slot_tx, ul_info->thread_id);

  switch(ret){
  case UE_CONNECTION_OK:
    break;
  case UE_CONNECTION_LOST:
    break;
  case UE_PHY_RESYNCH:
    break;
  case UE_PHY_HO_PRACH:
    break;
  default:
    break;
  }

  return 0;
}

int nr_ue_dl_indication(nr_downlink_indication_t *dl_info, NR_UL_TIME_ALIGNMENT_t *ul_time_alignment){

  uint32_t ret_mask = 0x0;
  module_id_t module_id = dl_info->module_id;
  NR_UE_MAC_INST_t *mac = get_mac_inst(module_id);
  fapi_nr_dl_config_request_t *dl_config = &mac->dl_config_request;

  if ((!dl_info->dci_ind && !dl_info->rx_ind)) {
    // UL indication to schedule DCI reception
    nr_ue_scheduler(dl_info, NULL);
  } else {
    // UL indication after reception of DCI or DL PDU
    if (dl_info && dl_info->dci_ind && dl_info->dci_ind->number_of_dcis) {
      LOG_D(MAC,"[L2][IF MODULE][DL INDICATION][DCI_IND]\n");
      for (int i = 0; i < dl_info->dci_ind->number_of_dcis; i++) {
        LOG_D(MAC,">>>NR_IF_Module i=%d, dl_info->dci_ind->number_of_dcis=%d\n",i,dl_info->dci_ind->number_of_dcis);
        nr_scheduled_response_t scheduled_response;
        int8_t ret = handle_dci(dl_info->module_id,
                                dl_info->cc_id,
                                dl_info->gNB_index,
                                dl_info->frame,
                                dl_info->slot,
                                dl_info->dci_ind->dci_list+i);

        fapi_nr_dci_indication_pdu_t *dci_index = dl_info->dci_ind->dci_list+i;
        dci_pdu_rel15_t *def_dci_pdu_rel15 = &mac->def_dci_pdu_rel15[dci_index->dci_format];
        g_harq_pid = def_dci_pdu_rel15->harq_pid;
        LOG_D(NR_MAC, "Setting harq_pid = %d and dci_index = %d (based on format)\n", g_harq_pid, dci_index->dci_format);

        ret_mask |= (ret << FAPI_NR_DCI_IND);
        if (ret >= 0) {
          AssertFatal( nr_ue_if_module_inst[module_id] != NULL, "IF module is NULL!\n" );
          AssertFatal( nr_ue_if_module_inst[module_id]->scheduled_response != NULL, "scheduled_response is NULL!\n" );
          fill_scheduled_response(&scheduled_response, dl_config, NULL, NULL, dl_info->module_id, dl_info->cc_id, dl_info->frame, dl_info->slot, dl_info->thread_id);
          nr_ue_if_module_inst[module_id]->scheduled_response(&scheduled_response);
        }
        memset(def_dci_pdu_rel15, 0, sizeof(*def_dci_pdu_rel15));
      }
      free(dl_info->dci_ind);
      dl_info->dci_ind = NULL;
    }

    if (dl_info->rx_ind != NULL) {

      for (int i=0; i<dl_info->rx_ind->number_pdus; ++i) {

        LOG_D(MAC, "In %s sending DL indication to MAC. 1 PDU type %d of %d total number of PDUs \n",
          __FUNCTION__,
          dl_info->rx_ind->rx_indication_body[i].pdu_type,
          dl_info->rx_ind->number_pdus);

        switch(dl_info->rx_ind->rx_indication_body[i].pdu_type){
          case FAPI_NR_RX_PDU_TYPE_SSB:
            mac->ssb_rsrp_dBm = (dl_info->rx_ind->rx_indication_body+i)->ssb_pdu.rsrp_dBm;
            ret_mask |= (handle_bcch_bch(dl_info->module_id, dl_info->cc_id, dl_info->gNB_index,
                                         (dl_info->rx_ind->rx_indication_body+i)->ssb_pdu.pdu,
                                         (dl_info->rx_ind->rx_indication_body+i)->ssb_pdu.additional_bits,
                                         (dl_info->rx_ind->rx_indication_body+i)->ssb_pdu.ssb_index,
                                         (dl_info->rx_ind->rx_indication_body+i)->ssb_pdu.ssb_length,
                                         (dl_info->rx_ind->rx_indication_body+i)->ssb_pdu.ssb_start_subcarrier,
                                         (dl_info->rx_ind->rx_indication_body+i)->ssb_pdu.cell_id)) << FAPI_NR_RX_PDU_TYPE_SSB;

            break;
          case FAPI_NR_RX_PDU_TYPE_SIB:
            ret_mask |= (handle_bcch_dlsch(dl_info->module_id,
                                           dl_info->cc_id, dl_info->gNB_index,
                                           (dl_info->rx_ind->rx_indication_body+i)->pdsch_pdu.ack_nack,
                                           (dl_info->rx_ind->rx_indication_body+i)->pdsch_pdu.pdu,
                                           (dl_info->rx_ind->rx_indication_body+i)->pdsch_pdu.pdu_length)) << FAPI_NR_RX_PDU_TYPE_SIB;
            break;
          case FAPI_NR_RX_PDU_TYPE_DLSCH:
            ret_mask |= (handle_dlsch(dl_info, ul_time_alignment, i)) << FAPI_NR_RX_PDU_TYPE_DLSCH;
            break;
          case FAPI_NR_RX_PDU_TYPE_RAR:
            ret_mask |= (handle_dlsch(dl_info, ul_time_alignment, i)) << FAPI_NR_RX_PDU_TYPE_RAR;
            break;
          default:
            break;
        }
      }
      free(dl_info->rx_ind);
      dl_info->rx_ind = NULL;
    }

    //clean up nr_downlink_indication_t *dl_info
    free(dl_info->dci_ind);
    dl_info->dci_ind = NULL;
    free(dl_info->rx_ind);
    dl_info->rx_ind  = NULL;

  }
  return 0;
}

nr_ue_if_module_t *nr_ue_if_module_init(uint32_t module_id){

  if (nr_ue_if_module_inst[module_id] == NULL) {
    nr_ue_if_module_inst[module_id] = (nr_ue_if_module_t *)malloc(sizeof(nr_ue_if_module_t));
    memset((void*)nr_ue_if_module_inst[module_id],0,sizeof(nr_ue_if_module_t));

    nr_ue_if_module_inst[module_id]->cc_mask=0;
    nr_ue_if_module_inst[module_id]->current_frame = 0;
    nr_ue_if_module_inst[module_id]->current_slot = 0;
    nr_ue_if_module_inst[module_id]->phy_config_request = nr_ue_phy_config_request;
<<<<<<< HEAD
    if (get_softmodem_params()->emulate_l2 || get_softmodem_params()->nsa)
=======
    if (get_softmodem_params()->nsa) //TODO: Get a better flag for using stub
>>>>>>> e8f965d0
      nr_ue_if_module_inst[module_id]->scheduled_response = nr_ue_scheduled_response_stub;
    else
      nr_ue_if_module_inst[module_id]->scheduled_response = nr_ue_scheduled_response;
    nr_ue_if_module_inst[module_id]->dl_indication = nr_ue_dl_indication;
    nr_ue_if_module_inst[module_id]->ul_indication = nr_ue_ul_indication;
  }

  return nr_ue_if_module_inst[module_id];
}

int nr_ue_if_module_kill(uint32_t module_id) {

  if (nr_ue_if_module_inst[module_id] != NULL){
    free(nr_ue_if_module_inst[module_id]);
  }
  return 0;
}

int nr_ue_dcireq(nr_dcireq_t *dcireq) {

  fapi_nr_dl_config_request_t *dl_config = &dcireq->dl_config_req;
  NR_UE_MAC_INST_t *UE_mac = get_mac_inst(0);
  dl_config->sfn = UE_mac->dl_config_request.sfn;
  dl_config->slot = UE_mac->dl_config_request.slot;

  LOG_D(PHY, "Entering UE DCI configuration frame %d slot %d \n", dcireq->frame, dcireq->slot);

  ue_dci_configuration(UE_mac, dl_config, dcireq->frame, dcireq->slot);

  return 0;
}

void RCconfig_nr_ue_L1(void) {
  int j;
  paramdef_t L1_Params[] = L1PARAMS_DESC;
  paramlist_def_t L1_ParamList = {CONFIG_STRING_L1_LIST, NULL, 0};

  config_getlist(&L1_ParamList, L1_Params, sizeof(L1_Params) / sizeof(paramdef_t), NULL);
  if (L1_ParamList.numelt > 0) {
    for (j = 0; j < L1_ParamList.numelt; j++) {
      if (strcmp(*(L1_ParamList.paramarray[j][L1_TRANSPORT_N_PREFERENCE_IDX].strptr), "nfapi") == 0) {
        stub_eth_params.local_if_name = strdup(
            *(L1_ParamList.paramarray[j][L1_LOCAL_N_IF_NAME_IDX].strptr));
        stub_eth_params.my_addr = strdup(
            *(L1_ParamList.paramarray[j][L1_LOCAL_N_ADDRESS_IDX].strptr));
        stub_eth_params.remote_addr = strdup(
            *(L1_ParamList.paramarray[j][L1_REMOTE_N_ADDRESS_IDX].strptr));
        stub_eth_params.my_portc =
            *(L1_ParamList.paramarray[j][L1_LOCAL_N_PORTC_IDX].iptr);
        stub_eth_params.remote_portc =
            *(L1_ParamList.paramarray[j][L1_REMOTE_N_PORTC_IDX].iptr);
        stub_eth_params.my_portd =
            *(L1_ParamList.paramarray[j][L1_LOCAL_N_PORTD_IDX].iptr);
        stub_eth_params.remote_portd =
            *(L1_ParamList.paramarray[j][L1_REMOTE_N_PORTD_IDX].iptr);
        stub_eth_params.transp_preference = ETH_UDP_MODE;
      }
    }
  }
}<|MERGE_RESOLUTION|>--- conflicted
+++ resolved
@@ -232,7 +232,6 @@
     dci->number_of_dcis = idx + 1;
 }
 
-<<<<<<< HEAD
 static void fill_mib_in_rx_ind(nfapi_nr_dl_tti_request_pdu_t *pdu_list, fapi_nr_rx_indication_t *rx_ind, int pdu_idx, int pdu_type)
 {
     AssertFatal(pdu_list->PDUSize < sizeof(rx_ind->rx_indication_body) / sizeof(rx_ind->rx_indication_body[0]),
@@ -262,20 +261,12 @@
     memset(mac->index_has_sib, 0, sizeof(*mac->index_has_sib));
     mac->expected_rar = false;
     memset(mac->index_has_rar, 0, sizeof(*mac->index_has_rar));
-=======
-static void copy_dl_tti_req_to_dl_info(nr_downlink_indication_t *dl_info, nfapi_nr_dl_tti_request_t *dl_tti_request)
-{
-    NR_UE_MAC_INST_t *mac = get_mac_inst(dl_info->module_id);
->>>>>>> e8f965d0
     mac->expected_dci = false;
     memset(mac->index_has_dci, 0, sizeof(*mac->index_has_dci));
     int pdu_idx = 0;
 
     int num_pdus = dl_tti_request->dl_tti_request_body.nPDUs;
-<<<<<<< HEAD
     LOG_D(NR_MAC, "This is the total number of PDUS in dl_tti_req = %d\n", num_pdus);
-=======
->>>>>>> e8f965d0
     if (num_pdus <= 0)
     {
         LOG_E(NR_PHY, "%s: dl_tti_request number of PDUS <= 0\n", __FUNCTION__);
@@ -305,7 +296,6 @@
                             "The number of DCIs is greater than dci_list");
                 for (int j = 0; j < num_dcis; j++)
                 {
-<<<<<<< HEAD
                     /* For multiple UEs, we need to be able to filter the rx'd messages by
                        the RNTI. However, we do not have the RNTI value until the CFRA (NSA)
                        or CBRA (SA) procedure is complete. The check below will handle this.
@@ -341,25 +331,10 @@
                         mac->index_has_dci[j] = true;
                         LOG_D(NR_MAC, "Setting index_has_dci[%d] = true\n", j);
                     }
-=======
-                    nfapi_nr_dl_dci_pdu_t *dci_pdu_list = &pdu_list->pdcch_pdu.pdcch_pdu_rel15.dci_pdu[j];
-                    if ((dci_pdu_list->RNTI != mac->crnti) &&
-                       ((dci_pdu_list->RNTI != mac->ra.ra_rnti) || mac->ra.RA_RAPID_found))
-                    {
-                      LOG_D(NR_MAC, "We are filtering PDCCH DCI pdu because RNTI doesnt match!\n");
-                      LOG_D(NR_MAC, "dci_pdu_list->RNTI (%x) != mac->crnti (%x)\n", dci_pdu_list->RNTI, mac->crnti);
-                      continue;
-                    }
-                    fill_dl_info_with_pdcch(dl_info->dci_ind, dci_pdu_list, pdu_idx);
-                    mac->expected_dci = true;
-                    LOG_D(NR_MAC, "Setting index_has_dci[%d] = true\n", j);
-                    mac->index_has_dci[j] = true;
->>>>>>> e8f965d0
                     pdu_idx++;
                 }
             }
         }
-<<<<<<< HEAD
         if (pdu_list->PDUType == NFAPI_NR_DL_TTI_SSB_PDU_TYPE)
         {
             /* If we get a MIB, we want to handle it right away and then come back.
@@ -378,8 +353,6 @@
             memset(&ul_time_alignment, 0, sizeof(ul_time_alignment));
             nr_ue_dl_indication(&mac->dl_info, &ul_time_alignment);
         }
-=======
->>>>>>> e8f965d0
     }
     dl_info->slot = dl_tti_request->Slot;
     dl_info->frame = dl_tti_request->SFN;
@@ -436,16 +409,12 @@
     for (int i = 0; i < num_pdus; i++)
     {
         nfapi_nr_pdu_t *pdu_list = &tx_data_request->pdu_list[i];
-<<<<<<< HEAD
         if (mac->index_has_sib[i])
         {
             fill_rx_ind(pdu_list, rx_ind, pdu_idx, FAPI_NR_RX_PDU_TYPE_SIB);
             pdu_idx++;
         }
         else if (mac->index_has_rar[i])
-=======
-        if(mac->ra.ra_state <= WAIT_RAR)
->>>>>>> e8f965d0
         {
             fill_rx_ind(pdu_list, rx_ind, pdu_idx, FAPI_NR_RX_PDU_TYPE_RAR);
             pdu_idx++;
@@ -652,14 +621,6 @@
     int slot = 0;
     NR_UE_MAC_INST_t *mac = get_mac_inst(0);
 
-<<<<<<< HEAD
-=======
-    if (mac->scc == NULL)
-    {
-      return;
-    }
-
->>>>>>> e8f965d0
     if (pthread_mutex_lock(&mac->mutex_dl_info)) abort();
 
     if (dl_tti_request)
@@ -674,11 +635,7 @@
        incoming tx_data_request is also destined for the current UE. If the
        RAR hasn't been processed yet, we do not want to be filtering the
        tx_data_requests. */
-<<<<<<< HEAD
     if (tx_data_request && (mac->expected_sib || mac->expected_rar || mac->expected_dci))
-=======
-    if (tx_data_request && (mac->expected_dci || mac->ra.ra_state == WAIT_RAR))
->>>>>>> e8f965d0
     {
         frame = tx_data_request->SFN;
         slot = tx_data_request->Slot;
@@ -724,7 +681,6 @@
     ul_info.slot_tx = (slot + slot_ahead) % slots_per_frame;
     ul_info.frame_tx = (ul_info.slot_rx + slot_ahead >= slots_per_frame) ? ul_info.frame_rx + 1 : ul_info.frame_rx;
     ul_info.ue_sched_mode = SCHED_ALL;
-<<<<<<< HEAD
     if (mac->scc || mac->scc_SIB)
     {
         if (is_nr_UL_slot(mac->scc ?
@@ -732,10 +688,6 @@
                           mac->scc_SIB->tdd_UL_DL_ConfigurationCommon,
                           ul_info.slot_tx,
                           mac->frame_type))
-=======
-    if (mac->scc && is_nr_UL_slot(mac->scc->tdd_UL_DL_ConfigurationCommon, ul_info.slot_tx, mac->frame_type))
-    {
->>>>>>> e8f965d0
         nr_ue_ul_indication(&ul_info);
     }
 }
@@ -859,20 +811,9 @@
                       ul_tti_request->SFN, ul_tti_request->Slot);
                 if (!put_queue(&nr_ul_tti_req_queue, ul_tti_request))
                 {
-<<<<<<< HEAD
-                    LOG_D(NR_PHY, "put_queue failed for nr_ul_tti_req_queue.\n");
-                    reset_queue(&nr_ul_tti_req_queue);
-                    if (!put_queue(&nr_ul_tti_req_queue, ul_tti_request))
-                    {
-                        LOG_E(NR_PHY, "put_queue failed for ul_tti_request.\n");
-                        free(ul_tti_request);
-                        ul_tti_request = NULL;
-                    }
-=======
                     LOG_E(NR_PHY, "put_queue failed for ul_tti_request.\n");
                     free(ul_tti_request);
                     ul_tti_request = NULL;
->>>>>>> e8f965d0
                 }
             }
             /* TODO: This indicates that dl_tti_req was late or never arrived. If there are
@@ -882,29 +823,11 @@
                mitigate proxy timing issues. */
             else if (nr_uci_ind_queue.num_items == 0)
             {
-<<<<<<< HEAD
-                LOG_D(NR_MAC, "We added UL_TTI_REQ to  wait queue for sfn slot %d %d\n",
-                      ul_tti_request->SFN, ul_tti_request->Slot);
-                if (!put_queue(&nr_wait_ul_tti_req_queue, ul_tti_request))
-                {
-                    LOG_D(NR_PHY, "put_queue failed for nr_wait_ul_tti_req_queue.\n");
-                    reset_queue(&nr_wait_ul_tti_req_queue);
-                    if (!put_queue(&nr_wait_ul_tti_req_queue, ul_tti_request))
-                    {
-                        LOG_E(NR_PHY, "put_queue failed for nr_wait_ul_tti_req_queue.\n");
-                        free(ul_tti_request);
-                        ul_tti_request = NULL;
-                    }
-                }
-            }
-
-=======
                 LOG_D(NR_MAC, "We added UL_TTI_REQ to queue for sfn slot %d %d\n",
                       ul_tti_request->SFN, ul_tti_request->Slot);
                 nfapi_nr_ul_tti_request_t *evicted_ul_tti_req = put_queue_replace(&nr_wait_ul_tti_req_queue, ul_tti_request);
                 free(evicted_ul_tti_req);
             }
->>>>>>> e8f965d0
             break;
         }
 
@@ -1180,11 +1103,7 @@
     nr_ue_if_module_inst[module_id]->current_frame = 0;
     nr_ue_if_module_inst[module_id]->current_slot = 0;
     nr_ue_if_module_inst[module_id]->phy_config_request = nr_ue_phy_config_request;
-<<<<<<< HEAD
     if (get_softmodem_params()->emulate_l2 || get_softmodem_params()->nsa)
-=======
-    if (get_softmodem_params()->nsa) //TODO: Get a better flag for using stub
->>>>>>> e8f965d0
       nr_ue_if_module_inst[module_id]->scheduled_response = nr_ue_scheduled_response_stub;
     else
       nr_ue_if_module_inst[module_id]->scheduled_response = nr_ue_scheduled_response;
