--- conflicted
+++ resolved
@@ -282,20 +282,6 @@
     {
         nfapi_nr_pdu_t *pdu_list = &tx_data_request->pdu_list[i];
         AssertFatal(pdu_list->num_TLV < sizeof(pdu_list->TLVs) / sizeof(pdu_list->TLVs[0]), "Num TLVs exceeds TLV array size");
-<<<<<<< HEAD
-
-        if (tx_data_request->Slot == 7) { //Melissa this means we have an RAR, sorta hacky though
-            if( get_mac_inst(dl_info->module_id)->crnti == get_mac_inst(dl_info->module_id)->ra.t_crnti )
-            {  
-                continue;
-            }
-            dl_info->rx_ind->rx_indication_body[i].pdu_type = FAPI_NR_RX_PDU_TYPE_RAR;
-        }
-        else if (tx_data_request->Slot != 7 && get_softmodem_params()->nsa) {
-            dl_info->rx_ind->rx_indication_body[i].pdu_type = FAPI_NR_RX_PDU_TYPE_DLSCH;
-        }
-
-=======
         int length = 0;
         for (int j = 0; j < pdu_list->num_TLV; j++)
         {
@@ -305,17 +291,10 @@
               __FUNCTION__, pdu_list->num_TLV, length, i);
         uint8_t *pdu = malloc(length);
         dl_info->rx_ind->rx_indication_body[i].pdsch_pdu.pdu = pdu;
->>>>>>> d95e35df
         for (int j = 0; j < pdu_list->num_TLV; j++)
         {
             const uint32_t *ptr;
             if (pdu_list->TLVs[j].tag)
-<<<<<<< HEAD
-                dl_info->rx_ind->rx_indication_body[i].pdsch_pdu.pdu = (void*) pdu_list->TLVs[j].value.ptr; // Melissa, fix me!
-            else if (!pdu_list->TLVs[j].tag)
-                dl_info->rx_ind->rx_indication_body[i].pdsch_pdu.pdu = (void*) pdu_list->TLVs[j].value.direct; // Melissa, fix me!
-            dl_info->rx_ind->rx_indication_body[i].pdsch_pdu.pdu_length = pdu_list->TLVs[j].length;
-=======
                 ptr = pdu_list->TLVs[j].value.ptr;
             else
                 ptr = pdu_list->TLVs[j].value.direct;
@@ -328,7 +307,6 @@
         }
         else {
             dl_info->rx_ind->rx_indication_body[i].pdu_type = FAPI_NR_RX_PDU_TYPE_DLSCH;
->>>>>>> d95e35df
         }
     }
     dl_info->slot = tx_data_request->Slot;
