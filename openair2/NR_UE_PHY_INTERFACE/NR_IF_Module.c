/*
 * Licensed to the OpenAirInterface (OAI) Software Alliance under one or more
 * contributor license agreements.  See the NOTICE file distributed with
 * this work for additional information regarding copyright ownership.
 * The OpenAirInterface Software Alliance licenses this file to You under
 * the OAI Public License, Version 1.1  (the "License"); you may not use this file
 * except in compliance with the License.
 * You may obtain a copy of the License at
 *
 *      http://www.openairinterface.org/?page_id=698
 *
 * Unless required by applicable law or agreed to in writing, software
 * distributed under the License is distributed on an "AS IS" BASIS,
 * WITHOUT WARRANTIES OR CONDITIONS OF ANY KIND, either express or implied.
 * See the License for the specific language governing permissions and
 * limitations under the License.
 *-------------------------------------------------------------------------------
 * For more information about the OpenAirInterface (OAI) Software Alliance:
 *      contact@openairinterface.org
 */

/* \file NR_IF_Module.c
 * \brief functions for NR UE FAPI-like interface
 * \author R. Knopp, K.H. HSU
 * \date 2018
 * \version 0.1
 * \company Eurecom / NTUST
 * \email: knopp@eurecom.fr, kai-hsiang.hsu@eurecom.fr
 * \note
 * \warning
 */

#include "PHY/defs_nr_UE.h"
#include "NR_IF_Module.h"
#include "NR_MAC_UE/mac_proto.h"
#include "assertions.h"
#include "NR_MAC_UE/mac_extern.h"
#include "SCHED_NR_UE/fapi_nr_ue_l1.h"
#include "executables/softmodem-common.h"

#include <stdio.h>

#define MAX_IF_MODULES 100

static nr_ue_if_module_t *nr_ue_if_module_inst[MAX_IF_MODULES];

//  L2 Abstraction Layer
int handle_bcch_bch(module_id_t module_id, int cc_id, unsigned int gNB_index, uint8_t *pduP, unsigned int additional_bits, uint32_t ssb_index, uint32_t ssb_length, uint16_t cell_id){

  return nr_ue_decode_mib(module_id,
			  cc_id,
			  gNB_index,
			  additional_bits,
			  ssb_length,  //  Lssb = 64 is not support    
			  ssb_index,
			  pduP, 
			  cell_id);

}

//  L2 Abstraction Layer
int handle_bcch_dlsch(module_id_t module_id, int cc_id, unsigned int gNB_index, uint32_t sibs_mask, uint8_t *pduP, uint32_t pdu_len){

  return 0;
}
//  L2 Abstraction Layer
int handle_dci(module_id_t module_id, int cc_id, unsigned int gNB_index, fapi_nr_dci_indication_pdu_t *dci){

  //printf("handle_dci: rnti %x,dci_type %d\n",rnti,dci_type);
  return nr_ue_process_dci_indication_pdu(module_id, cc_id, gNB_index, dci);

}
//  L2 Abstraction Layer
int8_t handle_dlsch (module_id_t module_id, int cc_id, uint8_t gNB_index, fapi_nr_dci_indication_t *dci_ind, uint8_t *pduP, uint32_t pdu_len, frame_t frame, int slot, NR_UL_TIME_ALIGNMENT_t *ul_time_alignment){

  LOG_D(MAC, "handle_dlsch at MAC layer \n");
  //if (IS_SOFTMODEM_NOS1 || IS_SOFTMODEM_RFSIM)
  // sdu should be processed even when is S1 mode because data and timing advance updates are transmitted by the UE
  nr_ue_send_sdu(module_id, cc_id, frame, slot,
                 pduP,
                 pdu_len,
                 gNB_index,
                 ul_time_alignment);

  return 0;
  /*
  return nr_ue_process_dlsch(module_id,
                             cc_id,
                             gNB_index,
                             dci_ind,
                             pduP,
                             pdu_len);
  */
}

int8_t handle_rar (nr_downlink_indication_t *dl_info){

  LOG_D(MAC, "handling RAR at MAC layer \n");
  nr_process_rar (dl_info);
  return 0;

}

int nr_ue_ul_indication(nr_uplink_indication_t *ul_info){

  NR_UE_L2_STATE_t ret;
  module_id_t module_id = ul_info->module_id;
  NR_UE_MAC_INST_t *mac = get_mac_inst(module_id);

  // clean previous FAPI messages
  mac->tx_request.number_of_pdus = 0;
  mac->ul_config_request.number_pdus = 0;
  mac->dl_config_request.number_pdus = 0;
  // clean previous FAPI messages

  ret = nr_ue_scheduler(NULL, ul_info);

  if (is_nr_UL_slot(mac->scc, ul_info->slot_tx) && get_softmodem_params()->do_ra){
    nr_ue_prach_scheduler(module_id, ul_info->frame_tx, ul_info->slot_tx);
  }

  switch(ret){
  case UE_CONNECTION_OK:
    break;
  case UE_CONNECTION_LOST:
    break;
  case UE_PHY_RESYNCH:
    break;
  case UE_PHY_HO_PRACH:
    break;
  default:
    break;
  }

  mac->if_module->scheduled_response(&mac->scheduled_response);

  return 0;
}

int nr_ue_dl_indication(nr_downlink_indication_t *dl_info, NR_UL_TIME_ALIGNMENT_t *ul_time_alignment){

  int32_t i;
  uint32_t ret_mask = 0x0;
  module_id_t module_id = dl_info->module_id;
  NR_UE_MAC_INST_t *mac = get_mac_inst(module_id);
  fapi_nr_dl_config_request_t *dl_config = &mac->dl_config_request;
  fapi_nr_ul_config_request_t *ul_config = &mac->ul_config_request;

  if (!dl_info->dci_ind && !dl_info->rx_ind) {
    // UL indication to schedule reception DCI reception
    nr_ue_scheduler(dl_info, NULL);
  } else {
    // UL indication after reception of DCI or DL PDU
    dl_config->number_pdus = 0;
    ul_config->number_pdus = 0;
    //hook up pointers
    mac->scheduled_response.dl_config = dl_config;
    mac->scheduled_response.ul_config = ul_config;
    mac->scheduled_response.tx_request = &mac->tx_request;
    mac->scheduled_response.module_id = dl_info->module_id;
    mac->scheduled_response.CC_id = dl_info->cc_id;
    mac->scheduled_response.frame = dl_info->frame;
    mac->scheduled_response.slot = dl_info->slot;

    if(dl_info->dci_ind != NULL){
      LOG_D(MAC,"[L2][IF MODULE][DL INDICATION][DCI_IND]\n");
      for(i=0; i<dl_info->dci_ind->number_of_dcis; ++i){
        LOG_D(MAC,">>>NR_IF_Module i=%d, dl_info->dci_ind->number_of_dcis=%d\n",i,dl_info->dci_ind->number_of_dcis);

        ret_mask |= (handle_dci(dl_info->module_id,
                                dl_info->cc_id,
                                dl_info->gNB_index,
                                dl_info->dci_ind->dci_list+i)<< FAPI_NR_DCI_IND);

        AssertFatal( nr_ue_if_module_inst[module_id] != NULL, "IF module is void!\n" );
        nr_ue_if_module_inst[module_id]->scheduled_response(&mac->scheduled_response);
      }
    }

    if(dl_info->rx_ind != NULL){

      LOG_D(MAC,"[L2][IF MODULE][DL INDICATION][RX_IND], Number of PDUs: %d \n", dl_info->rx_ind->number_pdus);

      for(i=0; i<dl_info->rx_ind->number_pdus; ++i){

        switch(dl_info->rx_ind->rx_indication_body[i].pdu_type){

        case FAPI_NR_RX_PDU_TYPE_MIB:
          ret_mask |= (handle_bcch_bch(dl_info->module_id, dl_info->cc_id, dl_info->gNB_index,
                      (dl_info->rx_ind->rx_indication_body+i)->mib_pdu.pdu,
                      (dl_info->rx_ind->rx_indication_body+i)->mib_pdu.additional_bits,
                      (dl_info->rx_ind->rx_indication_body+i)->mib_pdu.ssb_index,
                      (dl_info->rx_ind->rx_indication_body+i)->mib_pdu.ssb_length,
                      (dl_info->rx_ind->rx_indication_body+i)->mib_pdu.cell_id)) << FAPI_NR_RX_PDU_TYPE_MIB;

          LOG_D(MAC,"[L2][IF MODULE][DL INDICATION][RX_IND], MIB case Number of PDUs: %d \n", dl_info->rx_ind->number_pdus);

          break;

        case FAPI_NR_RX_PDU_TYPE_SIB:

          ret_mask |= (handle_bcch_dlsch(dl_info->module_id,
                       dl_info->cc_id, dl_info->gNB_index,
                      (dl_info->rx_ind->rx_indication_body+i)->sib_pdu.sibs_mask,
                      (dl_info->rx_ind->rx_indication_body+i)->sib_pdu.pdu,
                      (dl_info->rx_ind->rx_indication_body+i)->sib_pdu.pdu_length)) << FAPI_NR_RX_PDU_TYPE_SIB;

          break;

        case FAPI_NR_RX_PDU_TYPE_DLSCH:

          ret_mask |= (handle_dlsch(dl_info->module_id, dl_info->cc_id, dl_info->gNB_index,
                       dl_info->dci_ind,
                      (dl_info->rx_ind->rx_indication_body+i)->pdsch_pdu.pdu,
                      (dl_info->rx_ind->rx_indication_body+i)->pdsch_pdu.pdu_length,
                       dl_info->frame,
                       dl_info->slot,
                       ul_time_alignment)) << FAPI_NR_RX_PDU_TYPE_DLSCH;

          LOG_D(MAC,"[L2][IF MODULE][DL INDICATION][RX_IND], DLSCH case Number of PDUs: %d \n", dl_info->rx_ind->number_pdus);

          break;

        case FAPI_NR_RX_PDU_TYPE_RAR:

          ret_mask |= (handle_rar(dl_info)) << FAPI_NR_RX_PDU_TYPE_RAR;

          break;

        default:
        break;
        }
      }
    }

    //clean up nr_downlink_indication_t *dl_info
    dl_info->rx_ind = NULL;
    dl_info->dci_ind = NULL;

  }
  return 0;
}

nr_ue_if_module_t *nr_ue_if_module_init(uint32_t module_id){

  if (nr_ue_if_module_inst[module_id] == NULL) {
    nr_ue_if_module_inst[module_id] = (nr_ue_if_module_t *)malloc(sizeof(nr_ue_if_module_t));
    memset((void*)nr_ue_if_module_inst[module_id],0,sizeof(nr_ue_if_module_t));

    nr_ue_if_module_inst[module_id]->cc_mask=0;
    nr_ue_if_module_inst[module_id]->current_frame = 0;
    nr_ue_if_module_inst[module_id]->current_slot = 0;
    nr_ue_if_module_inst[module_id]->phy_config_request = nr_ue_phy_config_request;
    nr_ue_if_module_inst[module_id]->scheduled_response = nr_ue_scheduled_response;
    nr_ue_if_module_inst[module_id]->dl_indication = nr_ue_dl_indication;
    nr_ue_if_module_inst[module_id]->ul_indication = nr_ue_ul_indication;
  }

  return nr_ue_if_module_inst[module_id];
}

int nr_ue_if_module_kill(uint32_t module_id) {

  if (nr_ue_if_module_inst[module_id] != NULL){
    free(nr_ue_if_module_inst[module_id]);
  } 
  return 0;
}

int nr_ue_dcireq(nr_dcireq_t *dcireq) {
  
  fapi_nr_dl_config_request_t *dl_config=&dcireq->dl_config_req;
  NR_UE_MAC_INST_t *UE_mac = get_mac_inst(0);

  dl_config->sfn=UE_mac->dl_config_request.sfn;
  dl_config->slot=UE_mac->dl_config_request.slot;
  dl_config->number_pdus=0;

<<<<<<< HEAD
=======
  //printf(" UE_mac->dl_config_request.slot %d VS dcireq->slot %d \n", UE_mac->dl_config_request.slot, dcireq->slot);

>>>>>>> 614af997
  LOG_D(PHY, "Entering UE DCI configuration frame %d slot %d \n", dcireq->frame, dcireq->slot);

  ue_dci_configuration(UE_mac, dl_config, dcireq->frame, dcireq->slot);

  return 0;
}<|MERGE_RESOLUTION|>--- conflicted
+++ resolved
@@ -276,11 +276,8 @@
   dl_config->slot=UE_mac->dl_config_request.slot;
   dl_config->number_pdus=0;
 
-<<<<<<< HEAD
-=======
   //printf(" UE_mac->dl_config_request.slot %d VS dcireq->slot %d \n", UE_mac->dl_config_request.slot, dcireq->slot);
 
->>>>>>> 614af997
   LOG_D(PHY, "Entering UE DCI configuration frame %d slot %d \n", dcireq->frame, dcireq->slot);
 
   ue_dci_configuration(UE_mac, dl_config, dcireq->frame, dcireq->slot);
