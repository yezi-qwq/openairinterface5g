--- conflicted
+++ resolved
@@ -848,35 +848,12 @@
 }
 // L2 Abstraction Layer
 // Note: sdu should always be processed because data and timing advance updates are transmitted by the UE
-<<<<<<< HEAD
-int8_t handle_dlsch (nr_downlink_indication_t *dl_info, NR_UL_TIME_ALIGNMENT_t *ul_time_alignment, int pdu_id) {
-=======
 int8_t handle_dlsch(nr_downlink_indication_t *dl_info, NR_UL_TIME_ALIGNMENT_t *ul_time_alignment, int pdu_id){
->>>>>>> b590cec2
 
   dl_info->rx_ind->rx_indication_body[pdu_id].pdsch_pdu.harq_pid = g_harq_pid;
   update_harq_status(dl_info, pdu_id);
-<<<<<<< HEAD
-
-  NR_UE_MAC_INST_t *mac = get_mac_inst(dl_info->module_id);
-  fapi_nr_dl_config_request_t *dl_config = &mac->dl_config_request;
-  nr_scheduled_response_t scheduled_response;
-  fill_scheduled_response(&scheduled_response,
-                          dl_config,
-                          NULL,
-                          NULL,
-                          dl_info->module_id,
-                          dl_info->cc_id,
-                          dl_info->frame,
-                          dl_info->slot,
-                          dl_info->thread_id);
-  nr_ue_uci_scheduled_response_stub(&scheduled_response);
-
-  nr_ue_send_sdu(dl_info, ul_time_alignment, pdu_id);
-=======
   if(dl_info->rx_ind->rx_indication_body[pdu_id].pdsch_pdu.ack_nack)
     nr_ue_send_sdu(dl_info, ul_time_alignment, pdu_id);
->>>>>>> b590cec2
 
   return 0;
 }
