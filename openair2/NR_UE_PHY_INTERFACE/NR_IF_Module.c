--- conflicted
+++ resolved
@@ -1088,14 +1088,10 @@
 // L2 Abstraction Layer
 // Note: sdu should always be processed because data and timing advance updates are transmitted by the UE
 int8_t handle_dlsch(nr_downlink_indication_t *dl_info, NR_UL_TIME_ALIGNMENT_t *ul_time_alignment, int pdu_id){
-<<<<<<< HEAD
   /* L1 assigns harq_pid, but in emulated L1 mode we need to assign
      the harq_pid based on the saved global g_harq_pid. Because we are
      emulating L1, no antenna measurements are conducted to calculate
      a harq_pid, therefore we must set it here. */
-=======
-
->>>>>>> 4398630d
   if (get_softmodem_params()->emulate_l1)
     dl_info->rx_ind->rx_indication_body[pdu_id].pdsch_pdu.harq_pid = g_harq_pid;
 
