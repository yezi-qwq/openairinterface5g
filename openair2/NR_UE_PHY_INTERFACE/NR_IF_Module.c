/*
 * Licensed to the OpenAirInterface (OAI) Software Alliance under one or more
 * contributor license agreements.  See the NOTICE file distributed with
 * this work for additional information regarding copyright ownership.
 * The OpenAirInterface Software Alliance licenses this file to You under
 * the OAI Public License, Version 1.1  (the "License"); you may not use this file
 * except in compliance with the License.
 * You may obtain a copy of the License at
 *
 *      http://www.openairinterface.org/?page_id=698
 *
 * Unless required by applicable law or agreed to in writing, software
 * distributed under the License is distributed on an "AS IS" BASIS,
 * WITHOUT WARRANTIES OR CONDITIONS OF ANY KIND, either express or implied.
 * See the License for the specific language governing permissions and
 * limitations under the License.
 *-------------------------------------------------------------------------------
 * For more information about the OpenAirInterface (OAI) Software Alliance:
 *      contact@openairinterface.org
 */

/* \file NR_IF_Module.c
 * \brief functions for NR UE FAPI-like interface
 * \author R. Knopp, K.H. HSU
 * \date 2018
 * \version 0.1
 * \company Eurecom / NTUST
 * \email: knopp@eurecom.fr, kai-hsiang.hsu@eurecom.fr
 * \note
 * \warning
 */

#include "PHY/defs_nr_UE.h"
#include "NR_IF_Module.h"
#include "NR_MAC_UE/mac_proto.h"
#include "assertions.h"
#include "NR_MAC_UE/mac_extern.h"
#include "SCHED_NR_UE/fapi_nr_ue_l1.h"
#include "executables/softmodem-common.h"
#include "openair2/RRC/NR_UE/rrc_proto.h"

#include <stdio.h>

#define MAX_IF_MODULES 100

UL_IND_t *UL_INFO = NULL;


static nr_ue_if_module_t *nr_ue_if_module_inst[MAX_IF_MODULES];
static int ue_tx_sock_descriptor = -1;
static int ue_rx_sock_descriptor = -1;
int current_sfn_slot;
sem_t sfn_slot_semaphore;

void nrue_init_standalone_socket(const char *addr, int tx_port, int rx_port)
{
  {
    struct sockaddr_in server_address;
    int addr_len = sizeof(server_address);
    memset(&server_address, 0, addr_len);
    server_address.sin_family = AF_INET;
    server_address.sin_port = htons(tx_port);

    int sd = socket(server_address.sin_family, SOCK_DGRAM, 0);
    if (sd < 0)
    {
      LOG_E(MAC, "Socket creation error standalone PNF\n");
      return;
    }

    if (inet_pton(server_address.sin_family, addr, &server_address.sin_addr) <= 0)
    {
      LOG_E(MAC, "Invalid standalone PNF Address\n");
      close(sd);
      return;
    }

    // Using connect to use send() instead of sendto()
    if (connect(sd, (struct sockaddr *)&server_address, addr_len) < 0)
    {
      LOG_E(MAC, "Connection to standalone PNF failed: %s\n", strerror(errno));
      close(sd);
      return;
    }
    assert(ue_tx_sock_descriptor == -1);
    ue_tx_sock_descriptor = sd;
    LOG_D(NR_RRC, "Sucessfully set up tx_socket in %s.\n", __FUNCTION__);
  }

  {
    struct sockaddr_in server_address;
    int addr_len = sizeof(server_address);
    memset(&server_address, 0, addr_len);
    server_address.sin_family = AF_INET;
    server_address.sin_port = htons(rx_port);

    int sd = socket(server_address.sin_family, SOCK_DGRAM, 0);
    if (sd < 0)
    {
      LOG_E(MAC, "Socket creation error standalone PNF\n");
      return;
    }

    if (inet_pton(server_address.sin_family, addr, &server_address.sin_addr) <= 0)
    {
      LOG_E(MAC, "Invalid standalone PNF Address\n");
      close(sd);
      return;
    }

    if (bind(sd, (struct sockaddr *)&server_address, addr_len) < 0)
    {
      LOG_E(MAC, "Connection to standalone PNF failed: %s\n", strerror(errno));
      close(sd);
      return;
    }
    assert(ue_rx_sock_descriptor == -1);
    ue_rx_sock_descriptor = sd;
    LOG_D(NR_RRC, "Sucessfully set up rx_socket in %s.\n", __FUNCTION__);
  }
  LOG_I(NR_RRC, "NRUE standalone socket info: tx_port %d  rx_port %d on %s.\n",
        tx_port, rx_port, addr);
}

void send_nsa_standalone_msg(NR_UL_IND_t *UL_INFO, uint16_t msg_id)
{
  switch(msg_id)
  {
    case NFAPI_NR_PHY_MSG_TYPE_RACH_INDICATION:
    {
        char buffer[NFAPI_MAX_PACKED_MESSAGE_SIZE];
        LOG_D(NR_MAC, "RACH header id :%d", UL_INFO->rach_ind.header.message_id);
        int encoded_size = nfapi_nr_p7_message_pack(&UL_INFO->rach_ind, buffer, sizeof(buffer), NULL);
        if (encoded_size <= 0)
        {
                LOG_E(NR_MAC, "nfapi_nr_p7_message_pack has failed. Encoded size = %d\n", encoded_size);
                return;
        }

        LOG_I(NR_MAC, "NR_RACH_IND sent to Proxy, Size: %d Frame %d Slot %d Num PDUS %d\n", encoded_size,
                UL_INFO->rach_ind.sfn, UL_INFO->rach_ind.slot, UL_INFO->rach_ind.number_of_pdus);
        if (send(ue_tx_sock_descriptor, buffer, encoded_size, 0) < 0)
        {
                LOG_E(NR_MAC, "Send Proxy NR_UE failed\n");
                return;
        }
        break;
    }
    case NFAPI_NR_PHY_MSG_TYPE_RX_DATA_INDICATION:
    {
        char buffer[NFAPI_MAX_PACKED_MESSAGE_SIZE];
        LOG_D(NR_MAC, "RX header id :%d", UL_INFO->rx_ind.header.message_id);
        int encoded_size = nfapi_nr_p7_message_pack(&UL_INFO->rx_ind, buffer, sizeof(buffer), NULL);
        if (encoded_size <= 0)
        {
                LOG_E(NR_MAC, "nfapi_nr_p7_message_pack has failed. Encoded size = %d\n", encoded_size);
                return;
        }

        LOG_I(NR_MAC, "NR_RX_IND sent to Proxy, Size: %d Frame %d Slot %d Num PDUS %d\n", encoded_size,
                UL_INFO->rx_ind.sfn, UL_INFO->rx_ind.slot, UL_INFO->rx_ind.number_of_pdus);
        if (send(ue_tx_sock_descriptor, buffer, encoded_size, 0) < 0)
        {
                LOG_E(NR_MAC, "Send Proxy NR_UE failed\n");
                return;
        }
        break;
    }
    case NFAPI_NR_PHY_MSG_TYPE_CRC_INDICATION:
    {
        char buffer[NFAPI_MAX_PACKED_MESSAGE_SIZE];
        LOG_D(NR_MAC, "CRC header id :%d", UL_INFO->crc_ind.header.message_id);
        int encoded_size = nfapi_nr_p7_message_pack(&UL_INFO->crc_ind, buffer, sizeof(buffer), NULL);
        if (encoded_size <= 0)
        {
                LOG_E(NR_MAC, "nfapi_nr_p7_message_pack has failed. Encoded size = %d\n", encoded_size);
                return;
        }

        LOG_I(NR_MAC, "NR_CRC_IND sent to Proxy, Size: %d Frame %d Slot %d Num PDUS %d\n", encoded_size,
                UL_INFO->crc_ind.sfn, UL_INFO->crc_ind.slot, UL_INFO->crc_ind.number_crcs);
        if (send(ue_tx_sock_descriptor, buffer, encoded_size, 0) < 0)
        {
                LOG_E(NR_MAC, "Send Proxy NR_UE failed\n");
                return;
        }
        break;
    }
    case NFAPI_NR_PHY_MSG_TYPE_UCI_INDICATION:
    {
        char buffer[NFAPI_MAX_PACKED_MESSAGE_SIZE];
        LOG_I(NR_MAC, "UCI header id :%d", UL_INFO->uci_ind.header.message_id);
        int encoded_size = nfapi_nr_p7_message_pack(&UL_INFO->uci_ind, buffer, sizeof(buffer), NULL);
        if (encoded_size <= 0)
        {
                LOG_E(NR_MAC, "nfapi_nr_p7_message_pack has failed. Encoded size = %d\n", encoded_size);
                return;
        }

        LOG_I(NR_MAC, "NR_UCI_IND sent to Proxy, Size: %d Frame %d Slot %d Num PDUS %d\n", encoded_size,
                UL_INFO->uci_ind.sfn, UL_INFO->uci_ind.slot, UL_INFO->uci_ind.num_ucis);
        if (send(ue_tx_sock_descriptor, buffer, encoded_size, 0) < 0)
        {
                LOG_E(NR_MAC, "Send Proxy NR_UE failed\n");
                return;
        }
        break;
    }
    case NFAPI_NR_PHY_MSG_TYPE_SRS_INDICATION:
    break;
    default:
    break;
  }
}

static void copy_dl_tti_req_to_dl_info(nr_downlink_indication_t *dl_info, nfapi_nr_dl_tti_request_t *dl_tti_request)
{
    int num_pdus = dl_tti_request->dl_tti_request_body.nPDUs;
    if (num_pdus <= 0)
    {
        LOG_E(NR_PHY, "%s: dl_tti_request number of PDUS <= 0\n", __FUNCTION__);
        abort();
    }

    for (int i = 0; i < num_pdus; i++)
    {
        nfapi_nr_dl_tti_request_pdu_t *pdu_list = &dl_tti_request->dl_tti_request_body.dl_tti_pdu_list[i];
        if (pdu_list->PDUType == NFAPI_NR_DL_TTI_PDSCH_PDU_TYPE)
        {
            LOG_I(NR_PHY, "[%d, %d] PDSCH PDU for rnti %x\n",
                dl_tti_request->SFN, dl_tti_request->Slot, pdu_list->pdsch_pdu.pdsch_pdu_rel15.rnti);
        }

        if (pdu_list->PDUType == NFAPI_NR_DL_TTI_PDCCH_PDU_TYPE)
        {
            LOG_I(NR_PHY, "[%d, %d] PDCCH DCI PDU (Format for incoming PDSCH PDU)\n",
                dl_tti_request->SFN, dl_tti_request->Slot);
            uint16_t num_dcis = pdu_list->pdcch_pdu.pdcch_pdu_rel15.numDlDci;
            if (num_dcis > 0)
            {
                dl_info->dci_ind = CALLOC(1, sizeof(fapi_nr_dci_indication_t));
                dl_info->dci_ind->number_of_dcis = num_dcis;
                dl_info->dci_ind->SFN = dl_tti_request->SFN;
                dl_info->dci_ind->slot = dl_tti_request->Slot;
                AssertFatal(num_dcis < sizeof(dl_info->dci_ind->dci_list) / sizeof(dl_info->dci_ind->dci_list[0]), "The number of DCIs is greater than dci_list");
                for (int j = 0; j < num_dcis; j++)
                {
                    nfapi_nr_dl_dci_pdu_t *dci_pdu_list = &pdu_list->pdcch_pdu.pdcch_pdu_rel15.dci_pdu[j];
                    int num_bytes = (dci_pdu_list->PayloadSizeBits + 7) / 8;
                    LOG_I(NR_PHY, "[%d, %d] PDCCH DCI (Payload) for rnti %x with PayloadSizeBits %d, num_bytes %d\n",
                        dl_tti_request->SFN, dl_tti_request->Slot, dci_pdu_list->RNTI, dci_pdu_list->PayloadSizeBits, num_bytes);
                    for (int k = 0; k < num_bytes; k++)
                    {
                        LOG_I(NR_MAC, "PDCCH DCI PDU payload[%d] = %d\n", k, dci_pdu_list->Payload[k]);
                        dl_info->dci_ind->dci_list[j].payloadBits[k] = dci_pdu_list->Payload[k];
                    }
                    dl_info->dci_ind->dci_list[j].payloadSize = dci_pdu_list->PayloadSizeBits;
                    dl_info->dci_ind->dci_list[j].rnti = dci_pdu_list->RNTI;
                }
            }
        }
    }
    dl_info->slot = dl_tti_request->Slot;
    dl_info->frame = dl_tti_request->SFN;
}

static void copy_tx_data_req_to_dl_info(nr_downlink_indication_t *dl_info, nfapi_nr_tx_data_request_t *tx_data_request)
{
    int num_pdus = tx_data_request->Number_of_PDUs;
    if (num_pdus <= 0)
    {
        LOG_E(NR_PHY, "%s: tx_data_request number of PDUS <= 0\n", __FUNCTION__);
        abort();
    }

    dl_info->rx_ind = CALLOC(1, sizeof(fapi_nr_rx_indication_t));
    dl_info->rx_ind->sfn = tx_data_request->SFN;
    dl_info->rx_ind->slot = tx_data_request->Slot;
    dl_info->rx_ind->number_pdus = num_pdus;

    for (int i = 0; i < num_pdus; i++)
    {
        nfapi_nr_pdu_t *pdu_list = &tx_data_request->pdu_list[i];
        AssertFatal(pdu_list->num_TLV < sizeof(pdu_list->TLVs) / sizeof(pdu_list->TLVs[0]), "Num TLVs exceeds TLV array size");
        int length = 0;
        for (int j = 0; j < pdu_list->num_TLV; j++)
        {
            length += pdu_list->TLVs[j].length;
        }
        LOG_I(NR_PHY, "%s: num_tlv %d and length %d, pdu index %d\n",
              __FUNCTION__, pdu_list->num_TLV, length, i);
        uint8_t *pdu = malloc(length);
        dl_info->rx_ind->rx_indication_body[i].pdsch_pdu.pdu = pdu;
        for (int j = 0; j < pdu_list->num_TLV; j++)
        {
            const uint32_t *ptr;
            if (pdu_list->TLVs[j].tag)
                ptr = pdu_list->TLVs[j].value.ptr;
            else
                ptr = pdu_list->TLVs[j].value.direct;
            memcpy(pdu, ptr, pdu_list->TLVs[j].length);
            pdu += pdu_list->TLVs[j].length;
        }
        dl_info->rx_ind->rx_indication_body[i].pdsch_pdu.pdu_length = length;
        if (tx_data_request->Slot == 7) { //Melissa this means we have an RAR, sorta hacky though
            dl_info->rx_ind->rx_indication_body[i].pdu_type = FAPI_NR_RX_PDU_TYPE_RAR;
        }
        else {
            dl_info->rx_ind->rx_indication_body[i].pdu_type = FAPI_NR_RX_PDU_TYPE_DLSCH;
        }
    }
    dl_info->slot = tx_data_request->Slot;
    dl_info->frame = tx_data_request->SFN;
}

static void copy_ul_dci_data_req_to_dl_info(nr_downlink_indication_t *dl_info, nfapi_nr_ul_dci_request_t *ul_dci_req)
{
    int num_pdus = ul_dci_req->numPdus;
    if (num_pdus <= 0)
    {
        LOG_E(NR_PHY, "%s: ul_dci_request number of PDUS <= 0\n", __FUNCTION__);
        abort();
    }

    NR_UE_MAC_INST_t *mac = get_mac_inst(dl_info->module_id);
    for (int i = 0; i < num_pdus; i++)
    {
        nfapi_nr_ul_dci_request_pdus_t *pdu_list = &ul_dci_req->ul_dci_pdu_list[i];
        AssertFatal(pdu_list->PDUType == 0, "ul_dci_req pdu type != PUCCH");
        LOG_I(NR_PHY, "[%d %d] PUCCH PDU in ul_dci for rnti %x\n", ul_dci_req->SFN, ul_dci_req->Slot, pdu_list->pdcch_pdu.pdcch_pdu_rel15.dci_pdu->RNTI);
        uint16_t num_dci = pdu_list->pdcch_pdu.pdcch_pdu_rel15.numDlDci;
        if (num_dci > 0)
        {
            dl_info->dci_ind = CALLOC(1, sizeof(fapi_nr_dci_indication_t));
            dl_info->dci_ind->number_of_dcis = num_dci;
            dl_info->dci_ind->SFN = ul_dci_req->SFN;
            dl_info->dci_ind->slot = ul_dci_req->Slot;
            AssertFatal(num_dci < sizeof(dl_info->dci_ind->dci_list) / sizeof(dl_info->dci_ind->dci_list[0]), "The number of DCIs is greater than dci_list");
            for (int j = 0; j < num_dci; j++)
            {
                nfapi_nr_dl_dci_pdu_t *dci_pdu_list = &pdu_list->pdcch_pdu.pdcch_pdu_rel15.dci_pdu[j];
                if (dci_pdu_list->RNTI != mac->crnti)
                {
                  continue;
                }
                int num_bytes = (dci_pdu_list->PayloadSizeBits + 7) / 8;
                uint64_t *dci_pdu_payload = (uint64_t *)dci_pdu_list->Payload;
                int harq_pid = (*dci_pdu_payload >> 11) & 0xf;
                LOG_I(NR_PHY, "[%d, %d] ul_dci_req PDCCH DCI for rnti %x with PayloadSizeBits %d and num_bytes %d  harq_id %d\n",
                        ul_dci_req->SFN, ul_dci_req->Slot, 
                        dci_pdu_list->RNTI, 
                        dci_pdu_list->PayloadSizeBits, num_bytes,
                        harq_pid
                        );
                for (int k = 0; k < num_bytes; k++)
                {
                    LOG_I(NR_MAC, "PDCCH DCI PDU payload[%d] = %d\n", k, dci_pdu_list->Payload[k]);
                    dl_info->dci_ind->dci_list[j].payloadBits[k] = dci_pdu_list->Payload[k];
                }
                dl_info->dci_ind->dci_list[j].payloadSize = dci_pdu_list->PayloadSizeBits;
                dl_info->dci_ind->dci_list[j].rnti = dci_pdu_list->RNTI;
            }
        }
    }
    dl_info->frame = ul_dci_req->SFN;
    dl_info->slot = ul_dci_req->Slot;
}

static void copy_ul_tti_data_req_to_dl_info(nr_downlink_indication_t *dl_info, nfapi_nr_ul_tti_request_t *ul_tti_req)
{
    int num_pdus = ul_tti_req->n_pdus;
    if (num_pdus <= 0)
    {
        LOG_E(NR_PHY, "%s: ul_tti_request number of PDUS <= 0\n", __FUNCTION__);
        abort();
    }
    AssertFatal(num_pdus <= sizeof(ul_tti_req->pdus_list) / sizeof(ul_tti_req->pdus_list[0]),
                "Too many pdus %d in ul_tti_req\n", num_pdus);

    for (int i = 0; i < num_pdus; i++)
    {
        nfapi_nr_ul_tti_request_number_of_pdus_t *pdu_list = &ul_tti_req->pdus_list[i];
        LOG_D(NR_PHY, "This is the pdu type %d in ul_tti_req\n", pdu_list->pdu_type);
        if (pdu_list->pdu_type == NFAPI_NR_UL_CONFIG_PUCCH_PDU_TYPE)
        {
            nfapi_nr_uci_indication_t *uci_ind = get_queue(&nr_uci_ind_queue);
            if (uci_ind)
            {
                if (uci_ind->num_ucis > 0)
                {
                    uci_ind->sfn = ul_tti_req->SFN;
                    uci_ind->slot = ul_tti_req->Slot;
                    LOG_I(NR_MAC, "We have dequeued the previously filled uci_ind and updated the snf/slot to %d/%d.\n",
                          uci_ind->sfn, uci_ind->slot);
                    NR_UL_IND_t UL_INFO = {
                        .uci_ind = *uci_ind,
                    };
                    send_nsa_standalone_msg(&UL_INFO, uci_ind->header.message_id);
                }
                free(uci_ind->uci_list);
                free(uci_ind);
            }

        }

    }
}

static void fill_dci_from_dl_config(nr_downlink_indication_t*dl_ind, fapi_nr_dl_config_request_t *dl_config)
{
  if (!dl_ind->dci_ind)
  {
    return;
  }

  AssertFatal(dl_config->number_pdus < sizeof(dl_config->dl_config_list) / sizeof(dl_config->dl_config_list[0]),
              "Too many dl_config pdus %d", dl_config->number_pdus);
  for (int i = 0; i < dl_config->number_pdus; i++)
  {
    LOG_I(PHY, "In %s: filling DCI with a total of %d total DL PDUs (dl_config %p) \n",
          __FUNCTION__, dl_config->number_pdus, dl_config);
    fapi_nr_dl_config_dci_dl_pdu_rel15_t *rel15_dci = &dl_config->dl_config_list[i].dci_config_pdu.dci_config_rel15;
    int num_dci_options = rel15_dci->num_dci_options;
    if (num_dci_options <= 0)
    {
      LOG_I(NR_MAC, "num_dci_opts = %d for %dth pdu in dl_config_list\n", rel15_dci->num_dci_options, i);
    }
    AssertFatal(num_dci_options <= sizeof(rel15_dci->dci_length_options) / sizeof(rel15_dci->dci_length_options[0]),
                "num_dci_options %d > dci_length_options array\n", num_dci_options);
    AssertFatal(num_dci_options <= sizeof(rel15_dci->dci_format_options) / sizeof(rel15_dci->dci_format_options[0]),
                "num_dci_options %d > dci_format_options array\n", num_dci_options);

    for (int j = 0; j < num_dci_options; j++)
    {
      int num_dcis = dl_ind->dci_ind->number_of_dcis;
      AssertFatal(num_dcis <= sizeof(dl_ind->dci_ind->dci_list) / sizeof(dl_ind->dci_ind->dci_list[0]),
                  "dl_config->number_pdus %d > dci_ind->dci_list array\n", num_dcis);
      for (int k = 0; k < num_dcis; k++)
      {
        LOG_I(NR_PHY, "Received len %d, length options[%d] %d, format assigned %d, format options[%d] %d\n",
                  dl_ind->dci_ind->dci_list[k].payloadSize, j, rel15_dci->dci_length_options[j],
                  dl_ind->dci_ind->dci_list[k].dci_format, j, rel15_dci->dci_format_options[j]);
        if (rel15_dci->dci_length_options[j] == dl_ind->dci_ind->dci_list[k].payloadSize)
        {
            dl_ind->dci_ind->dci_list[k].dci_format = rel15_dci->dci_format_options[j];
        }
        int CCEind = rel15_dci->CCE[j];
        int L = rel15_dci->L[j];
        dl_ind->dci_ind->dci_list[k].n_CCE = CCEind;
        dl_ind->dci_ind->dci_list[k].N_CCE = L;
      }
    }
  }
}

static void check_and_process_dci(nfapi_nr_dl_tti_request_t *dl_tti_request,
                                 nfapi_nr_tx_data_request_t *tx_data_request,
                                 nfapi_nr_ul_dci_request_t *ul_dci_request,
                                 nfapi_nr_ul_tti_request_t *ul_tti_request)
{
    frame_t frame = 0;
    int slot = 0;
    NR_UE_MAC_INST_t *mac = get_mac_inst(0);

    if (mac->scc == NULL)
    {
      return;
    }

    if (dl_tti_request)
    {
        frame = dl_tti_request->SFN;
        slot = dl_tti_request->Slot;
        LOG_I(NR_PHY, "[%d, %d] dl_tti_request\n", frame, slot);
        copy_dl_tti_req_to_dl_info(&mac->dl_info, dl_tti_request);
    }
    else if (tx_data_request)
    {
        frame = tx_data_request->SFN;
        slot = tx_data_request->Slot;
        LOG_I(NR_PHY, "[%d, %d] PDSCH in tx_request\n", frame, slot);
        copy_tx_data_req_to_dl_info(&mac->dl_info, tx_data_request);
    }
    else if (ul_dci_request)
    {
        frame = ul_dci_request->SFN;
        slot = ul_dci_request->Slot;
        LOG_I(NR_PHY, "[%d, %d] ul_dci_request\n", frame, slot);
        copy_ul_dci_data_req_to_dl_info(&mac->dl_info, ul_dci_request);
    }
    else if (ul_tti_request)
    {
        frame = ul_tti_request->SFN;
        slot = ul_tti_request->Slot;
        LOG_I(NR_PHY, "[%d, %d] ul_tti_request\n", frame, slot);
        copy_ul_tti_data_req_to_dl_info(&mac->dl_info, ul_tti_request);
    }
    else
    {
        return;
    }


    NR_UL_TIME_ALIGNMENT_t ul_time_alignment;
    memset(&ul_time_alignment, 0, sizeof(ul_time_alignment));
    fill_dci_from_dl_config(&mac->dl_info, &mac->dl_config_request);
    nr_ue_dl_indication(&mac->dl_info, &ul_time_alignment);

    // If we filled dl_info AFTER we got the slot indication, we want to check if we should fill tx_req:
    nr_uplink_indication_t ul_info;
    memset(&ul_info, 0, sizeof(ul_info));
    int slots_per_frame = 20; //30 kHZ subcarrier spacing
    int slot_ahead = 6; // Melissa lets make this dynamic
    ul_info.frame_rx = frame;
    ul_info.slot_rx = slot;
    ul_info.slot_tx = (slot + slot_ahead) % slots_per_frame;
    ul_info.frame_tx = (ul_info.slot_rx + slot_ahead >= slots_per_frame) ? ul_info.frame_rx + 1 : ul_info.frame_rx;
    if (mac->scc && is_nr_UL_slot(mac->scc, ul_info.slot_tx))
    {
        nr_ue_ul_indication(&ul_info);
    }


    #if 0 //Melissa may want to free this
    free(dl_info.dci_ind);
    dl_info.dci_ind = NULL;

    free(dl_info.rx_ind);
    dl_info.rx_ind = NULL;
    #endif

}

static void save_nr_measurement_info(nfapi_nr_dl_tti_request_t *dl_tti_request)
{
    int num_pdus = dl_tti_request->dl_tti_request_body.nPDUs;
    char buffer[MAX_MESSAGE_SIZE];
    if (num_pdus <= 0)
    {
        LOG_E(NR_PHY, "%s: dl_tti_request number of PDUS <= 0\n", __FUNCTION__);
        abort();
    }
    LOG_D(NR_PHY, "%s: dl_tti_request number of PDUS: %d\n", __FUNCTION__, num_pdus);
    for (int i = 0; i < num_pdus; i++)
    {
        nfapi_nr_dl_tti_request_pdu_t *pdu_list = &dl_tti_request->dl_tti_request_body.dl_tti_pdu_list[i];
        if (pdu_list->PDUType == NFAPI_NR_DL_TTI_SSB_PDU_TYPE)
        {
            LOG_D(NR_PHY, "Cell_id: %d, the ssb_block_idx %d, sc_offset: %d and payload %d\n",
                pdu_list->ssb_pdu.ssb_pdu_rel15.PhysCellId,
                pdu_list->ssb_pdu.ssb_pdu_rel15.SsbBlockIndex,
                pdu_list->ssb_pdu.ssb_pdu_rel15.SsbSubcarrierOffset,
                pdu_list->ssb_pdu.ssb_pdu_rel15.bchPayload);
            pdu_list->ssb_pdu.ssb_pdu_rel15.ssbRsrp = 60;
            LOG_D(NR_RRC, "Setting pdulist[%d].ssbRsrp to %d\n", i, pdu_list->ssb_pdu.ssb_pdu_rel15.ssbRsrp);
        }
    }

    size_t pack_len = nfapi_nr_p7_message_pack((void *)dl_tti_request,
                                    buffer,
                                    sizeof(buffer),
                                    NULL);
    if (pack_len < 0)
    {
        LOG_E(NR_PHY, "%s: Error packing nr p7 message.\n", __FUNCTION__);
    }
    nsa_sendmsg_to_lte_ue(buffer, pack_len, NR_UE_RRC_MEASUREMENT);
    LOG_A(NR_RRC, "Populated NR_UE_RRC_MEASUREMENT information and sent to LTE UE\n");
}
uint16_t sfn_slot_pool[512];
uint16_t sfn_slot_id;

void *nrue_standalone_pnf_task(void *context)
{
  struct sockaddr_in server_address;
  socklen_t addr_len = sizeof(server_address);
  char buffer[NFAPI_MAX_PACKED_MESSAGE_SIZE];
  int sfn = 0;
  int slot = 0;
  int delta = 0;
  int sd = ue_rx_sock_descriptor;
  assert(sd > 0);
  LOG_I(NR_RRC, "Sucessfully started %s.\n", __FUNCTION__);

  while (true)
  {
    ssize_t len = recvfrom(sd, buffer, sizeof(buffer), MSG_TRUNC, (struct sockaddr *)&server_address, &addr_len);
    if (len == -1)
    {
      LOG_E(NR_PHY, "reading from standalone pnf sctp socket failed \n");
      continue;
    }
    if (len > sizeof(buffer))
    {
      LOG_E(NR_PHY, "%s(%d). Message truncated. %zd\n", __FUNCTION__, __LINE__, len);
      continue;
    }
    if (len == sizeof(uint16_t))
    {
      uint16_t sfn_slot = 0;
      memcpy((void *)&sfn_slot, buffer, sizeof(sfn_slot));
      current_sfn_slot = sfn_slot;

      sfn_slot_pool[sfn_slot_id] = sfn_slot;

      if (!put_queue(&nr_sfn_slot_queue, &sfn_slot_pool[sfn_slot_id]))
      {
        LOG_E(NR_PHY, "put_queue failed for sfn slot.\n");
      }

      sfn_slot_id = (sfn_slot_id + 1) % 512;

      if (sem_post(&sfn_slot_semaphore) != 0)
      {
        LOG_E(NR_PHY, "sem_post() error\n");
        abort();
      }
      sfn = NFAPI_SFNSLOT2SFN(sfn_slot);
      slot = NFAPI_SFNSLOT2SLOT(sfn_slot);
      LOG_I(NR_PHY, "Received from proxy sfn %d slot %d\n", sfn, slot);
    }
    else if (len == sizeof(nr_phy_channel_params_t))
    {
      nr_phy_channel_params_t ch_info;
      memcpy(&ch_info, buffer, sizeof(nr_phy_channel_params_t));
      current_sfn_slot = ch_info.sfn_slot;

      sfn_slot_pool[sfn_slot_id] = ch_info.sfn_slot;

      if (!put_queue(&nr_sfn_slot_queue, &sfn_slot_pool[sfn_slot_id]))
      {
        LOG_E(NR_PHY, "put_queue failed for sfn slot.\n");
      }

      sfn_slot_id = (sfn_slot_id + 1) % 512;

      if (sem_post(&sfn_slot_semaphore) != 0)
      {
        LOG_E(MAC, "sem_post() error\n");
        abort();
      }
      sfn = NFAPI_SFNSLOT2SFN(ch_info.sfn_slot);
      slot = NFAPI_SFNSLOT2SLOT(ch_info.sfn_slot);
      LOG_I(NR_PHY, "Received_SINR = %f, sfn:slot %d:%d\n", ch_info.sinr, sfn, slot);
    }
    else
    {
      nfapi_p7_message_header_t header;
      nfapi_nr_dl_tti_request_t dl_tti_request;
      nfapi_nr_ul_tti_request_t ul_tti_request;
      nfapi_nr_tx_data_request_t tx_data_request;
      nfapi_nr_ul_dci_request_t ul_dci_request;
      if (nfapi_p7_message_header_unpack((void *)buffer, len, &header, sizeof(header), NULL) < 0)
      {
        LOG_E(NR_PHY, "Header unpack failed for nrue_standalone pnf\n");
        continue;
      }
      else
      {
        switch (header.message_id)
        {
          case NFAPI_NR_PHY_MSG_TYPE_DL_TTI_REQUEST:
            if (nfapi_nr_p7_message_unpack((void *)buffer, len, &dl_tti_request,
                                           sizeof(nfapi_nr_dl_tti_request_t), NULL) < 0)
            {
                LOG_E(NR_PHY, "Message dl_tti_request failed to unpack\n");
                break;
            }
            LOG_I(NR_PHY, "Received an NFAPI_NR_PHY_MSG_TYPE_DL_TTI_REQUEST message in sfn/slot %d %d. \n",
                  dl_tti_request.SFN, dl_tti_request.Slot);
            save_nr_measurement_info(&dl_tti_request);
            check_and_process_dci(&dl_tti_request, NULL, NULL, NULL);
            break;
          case NFAPI_NR_PHY_MSG_TYPE_TX_DATA_REQUEST:
            if (nfapi_nr_p7_message_unpack((void *)buffer, len, &tx_data_request,
                                           sizeof(tx_data_request), NULL) < 0)
            {
                LOG_E(NR_PHY, "Message tx_data_request failed to unpack\n");
                break;
            }
            LOG_I(NR_PHY, "Received an NFAPI_NR_PHY_MSG_TYPE_TX_DATA_REQUEST message in SFN/slot %d %d. \n",
                  tx_data_request.SFN, tx_data_request.Slot);
            check_and_process_dci(NULL, &tx_data_request, NULL, NULL);
            break;
          case NFAPI_NR_PHY_MSG_TYPE_UL_DCI_REQUEST:
            if (nfapi_nr_p7_message_unpack((void *)buffer, len, &ul_dci_request,
                                           sizeof(ul_dci_request), NULL) < 0)
            {
                LOG_E(NR_PHY, "Message ul_dci_request failed to unpack\n");
                break;
            }
            LOG_I(NR_PHY, "Received an NFAPI_NR_PHY_MSG_TYPE_UL_DCI_REQUEST message in SFN/slot %d %d. \n",
                  ul_dci_request.SFN, ul_dci_request.Slot);
            delta = NFAPI_SFNSLOT2DEC(sfn, slot) - NFAPI_SFNSLOT2DEC(ul_dci_request.SFN, ul_dci_request.Slot);
            if (delta < -NFAPI_SFNSLOT2DEC(512, 0))
            {
                delta += NFAPI_SFNSLOT2DEC(1024, 0);
            }
            if (delta < 6)
            {
                check_and_process_dci(NULL, NULL, &ul_dci_request, NULL);
            }
            break;
          case NFAPI_NR_PHY_MSG_TYPE_UL_TTI_REQUEST:
            if (nfapi_nr_p7_message_unpack((void *)buffer, len, &ul_tti_request,
                                           sizeof(ul_tti_request), NULL) < 0)
            {
                LOG_E(NR_PHY, "Message ul_tti_request failed to unpack\n");
                break;
            }
            LOG_I(NR_PHY, "Received an NFAPI_NR_PHY_MSG_TYPE_UL_TTI_REQUEST message in SFN/slot %d %d. \n",
                  ul_tti_request.SFN, ul_tti_request.Slot);
            check_and_process_dci(NULL, NULL, NULL, &ul_tti_request);
            break;
          default:
            LOG_E(NR_PHY, "Case Statement has no corresponding nfapi message, this is the header ID %d\n", header.message_id);
            break;
        }
      }
    }
  } //while(true)
}

//  L2 Abstraction Layer
int handle_bcch_bch(module_id_t module_id, int cc_id,
                    unsigned int gNB_index, uint8_t *pduP,
                    unsigned int additional_bits,
                    uint32_t ssb_index, uint32_t ssb_length,
                    uint16_t ssb_start_subcarrier, uint16_t cell_id){

  return nr_ue_decode_mib(module_id,
			  cc_id,
			  gNB_index,
			  additional_bits,
			  ssb_length,  //  Lssb = 64 is not support    
			  ssb_index,
			  pduP,
			  ssb_start_subcarrier,
			  cell_id);

}

//  L2 Abstraction Layer
int handle_bcch_dlsch(module_id_t module_id, int cc_id, unsigned int gNB_index, uint32_t sibs_mask, uint8_t *pduP, uint32_t pdu_len){
  return nr_ue_decode_BCCH_DL_SCH(module_id, cc_id, gNB_index, sibs_mask, pduP, pdu_len);
}

//  L2 Abstraction Layer
int handle_dci(module_id_t module_id, int cc_id, unsigned int gNB_index, frame_t frame, int slot, fapi_nr_dci_indication_pdu_t *dci){

  return nr_ue_process_dci_indication_pdu(module_id, cc_id, gNB_index, frame, slot, dci);

}

// L2 Abstraction Layer
// Note: sdu should always be processed because data and timing advance updates are transmitted by the UE
int8_t handle_dlsch (nr_downlink_indication_t *dl_info, NR_UL_TIME_ALIGNMENT_t *ul_time_alignment, int pdu_id){

  nr_ue_send_sdu(dl_info, ul_time_alignment, pdu_id);

  return 0;

}

int nr_ue_ul_indication(nr_uplink_indication_t *ul_info){

  NR_UE_L2_STATE_t ret;
  module_id_t module_id = ul_info->module_id;
  NR_UE_MAC_INST_t *mac = get_mac_inst(module_id);

  ret = nr_ue_scheduler(NULL, ul_info);

<<<<<<< HEAD
  if (is_nr_UL_slot(mac->scc, ul_info->slot_tx))
=======
  NR_TDD_UL_DL_ConfigCommon_t *tdd_UL_DL_ConfigurationCommon = mac->scc != NULL ? mac->scc->tdd_UL_DL_ConfigurationCommon : mac->scc_SIB->tdd_UL_DL_ConfigurationCommon;

  if (is_nr_UL_slot(tdd_UL_DL_ConfigurationCommon, ul_info->slot_tx, mac->frame_type) && !get_softmodem_params()->phy_test)
>>>>>>> efc696cc
    nr_ue_prach_scheduler(module_id, ul_info->frame_tx, ul_info->slot_tx, ul_info->thread_id);

  switch(ret){
  case UE_CONNECTION_OK:
    break;
  case UE_CONNECTION_LOST:
    break;
  case UE_PHY_RESYNCH:
    break;
  case UE_PHY_HO_PRACH:
    break;
  default:
    break;
  }

  return 0;
}

int nr_ue_dl_indication(nr_downlink_indication_t *dl_info, NR_UL_TIME_ALIGNMENT_t *ul_time_alignment){

  int32_t i;
  uint32_t ret_mask = 0x0;
  module_id_t module_id = dl_info->module_id;
  NR_UE_MAC_INST_t *mac = get_mac_inst(module_id);
  fapi_nr_dl_config_request_t *dl_config = &mac->dl_config_request;

  if ((!dl_info->dci_ind && !dl_info->rx_ind) || !def_dci_pdu_rel15) { //Melissa review this with Raymond
    // UL indication to schedule DCI reception
    nr_ue_scheduler(dl_info, NULL);
  } else {
    // UL indication after reception of DCI or DL PDU
    if(dl_info->dci_ind != NULL){
      LOG_D(MAC,"[L2][IF MODULE][DL INDICATION][DCI_IND]\n");
      for(i=0; i<dl_info->dci_ind->number_of_dcis; ++i){
        LOG_D(MAC,">>>NR_IF_Module i=%d, dl_info->dci_ind->number_of_dcis=%d\n",i,dl_info->dci_ind->number_of_dcis);
        nr_scheduled_response_t scheduled_response;
        int8_t ret = handle_dci(dl_info->module_id,
                                dl_info->cc_id,
                                dl_info->gNB_index,
                                dl_info->frame,
                                dl_info->slot,
                                dl_info->dci_ind->dci_list+i);

        ret_mask |= (ret << FAPI_NR_DCI_IND);
        if (ret >= 0) {
          AssertFatal( nr_ue_if_module_inst[module_id] != NULL, "IF module is NULL!\n" );
          AssertFatal( nr_ue_if_module_inst[module_id]->scheduled_response != NULL, "scheduled_response is NULL!\n" );
          fill_scheduled_response(&scheduled_response, dl_config, NULL, NULL, dl_info->module_id, dl_info->cc_id, dl_info->frame, dl_info->slot, dl_info->thread_id);
          nr_ue_if_module_inst[module_id]->scheduled_response(&scheduled_response);
        }
      }
    }

    if(dl_info->rx_ind != NULL){

      for(i=0; i<dl_info->rx_ind->number_pdus; ++i){

        LOG_D(MAC, "In %s sending DL indication to MAC. 1 PDU type %d of %d total number of PDUs \n",
          __FUNCTION__,
          dl_info->rx_ind->rx_indication_body[i].pdu_type,
          dl_info->rx_ind->number_pdus);

        switch(dl_info->rx_ind->rx_indication_body[i].pdu_type){

        case FAPI_NR_RX_PDU_TYPE_SSB:

          ret_mask |= (handle_bcch_bch(dl_info->module_id, dl_info->cc_id, dl_info->gNB_index,
                                       (dl_info->rx_ind->rx_indication_body+i)->ssb_pdu.pdu,
                                       (dl_info->rx_ind->rx_indication_body+i)->ssb_pdu.additional_bits,
                                       (dl_info->rx_ind->rx_indication_body+i)->ssb_pdu.ssb_index,
                                       (dl_info->rx_ind->rx_indication_body+i)->ssb_pdu.ssb_length,
                                       (dl_info->rx_ind->rx_indication_body+i)->ssb_pdu.ssb_start_subcarrier,
                                       (dl_info->rx_ind->rx_indication_body+i)->ssb_pdu.cell_id)) << FAPI_NR_RX_PDU_TYPE_SSB;

          break;

        case FAPI_NR_RX_PDU_TYPE_SIB:

          ret_mask |= (handle_bcch_dlsch(dl_info->module_id,
                       dl_info->cc_id, dl_info->gNB_index,
                      (dl_info->rx_ind->rx_indication_body+i)->sib_pdu.sibs_mask,
                      (dl_info->rx_ind->rx_indication_body+i)->sib_pdu.pdu,
                      (dl_info->rx_ind->rx_indication_body+i)->sib_pdu.pdu_length)) << FAPI_NR_RX_PDU_TYPE_SIB;

          break;

        case FAPI_NR_RX_PDU_TYPE_DLSCH:

          ret_mask |= (handle_dlsch(dl_info, ul_time_alignment, i)) << FAPI_NR_RX_PDU_TYPE_DLSCH;

          break;

        case FAPI_NR_RX_PDU_TYPE_RAR:

          ret_mask |= (handle_dlsch(dl_info, ul_time_alignment, i)) << FAPI_NR_RX_PDU_TYPE_RAR;

          break;

        default:
          break;
        }
      }
    }

    //clean up nr_downlink_indication_t *dl_info
    dl_info->rx_ind = NULL;
    dl_info->dci_ind = NULL;

  }
  return 0;
}

nr_ue_if_module_t *nr_ue_if_module_init(uint32_t module_id){

  if (nr_ue_if_module_inst[module_id] == NULL) {
    nr_ue_if_module_inst[module_id] = (nr_ue_if_module_t *)malloc(sizeof(nr_ue_if_module_t));
    memset((void*)nr_ue_if_module_inst[module_id],0,sizeof(nr_ue_if_module_t));

    nr_ue_if_module_inst[module_id]->cc_mask=0;
    nr_ue_if_module_inst[module_id]->current_frame = 0;
    nr_ue_if_module_inst[module_id]->current_slot = 0;
    nr_ue_if_module_inst[module_id]->phy_config_request = nr_ue_phy_config_request;
    if (get_softmodem_params()->nsa) //Melissa, this is also a hack. Get a better flag.
      nr_ue_if_module_inst[module_id]->scheduled_response = nr_ue_scheduled_response_stub;
    else
      nr_ue_if_module_inst[module_id]->scheduled_response = nr_ue_scheduled_response;
    nr_ue_if_module_inst[module_id]->dl_indication = nr_ue_dl_indication;
    nr_ue_if_module_inst[module_id]->ul_indication = nr_ue_ul_indication;
  }

  return nr_ue_if_module_inst[module_id];
}

int nr_ue_if_module_kill(uint32_t module_id) {

  if (nr_ue_if_module_inst[module_id] != NULL){
    free(nr_ue_if_module_inst[module_id]);
  }
  return 0;
}

int nr_ue_dcireq(nr_dcireq_t *dcireq) {

  fapi_nr_dl_config_request_t *dl_config = &dcireq->dl_config_req;
  NR_UE_MAC_INST_t *UE_mac = get_mac_inst(0);
  dl_config->sfn = UE_mac->dl_config_request.sfn;
  dl_config->slot = UE_mac->dl_config_request.slot;

  LOG_D(PHY, "Entering UE DCI configuration frame %d slot %d \n", dcireq->frame, dcireq->slot);

  ue_dci_configuration(UE_mac, dl_config, dcireq->frame, dcireq->slot);

  return 0;
}<|MERGE_RESOLUTION|>--- conflicted
+++ resolved
@@ -515,7 +515,7 @@
     ul_info.slot_rx = slot;
     ul_info.slot_tx = (slot + slot_ahead) % slots_per_frame;
     ul_info.frame_tx = (ul_info.slot_rx + slot_ahead >= slots_per_frame) ? ul_info.frame_rx + 1 : ul_info.frame_rx;
-    if (mac->scc && is_nr_UL_slot(mac->scc, ul_info.slot_tx))
+    if (mac->scc && is_nr_UL_slot(mac->scc->tdd_UL_DL_ConfigurationCommon, ul_info.slot_tx, mac->frame_type))
     {
         nr_ue_ul_indication(&ul_info);
     }
@@ -770,13 +770,9 @@
 
   ret = nr_ue_scheduler(NULL, ul_info);
 
-<<<<<<< HEAD
-  if (is_nr_UL_slot(mac->scc, ul_info->slot_tx))
-=======
   NR_TDD_UL_DL_ConfigCommon_t *tdd_UL_DL_ConfigurationCommon = mac->scc != NULL ? mac->scc->tdd_UL_DL_ConfigurationCommon : mac->scc_SIB->tdd_UL_DL_ConfigurationCommon;
 
   if (is_nr_UL_slot(tdd_UL_DL_ConfigurationCommon, ul_info->slot_tx, mac->frame_type) && !get_softmodem_params()->phy_test)
->>>>>>> efc696cc
     nr_ue_prach_scheduler(module_id, ul_info->frame_tx, ul_info->slot_tx, ul_info->thread_id);
 
   switch(ret){
@@ -803,7 +799,7 @@
   NR_UE_MAC_INST_t *mac = get_mac_inst(module_id);
   fapi_nr_dl_config_request_t *dl_config = &mac->dl_config_request;
 
-  if ((!dl_info->dci_ind && !dl_info->rx_ind) || !def_dci_pdu_rel15) { //Melissa review this with Raymond
+  if ((!dl_info->dci_ind && !dl_info->rx_ind)) { //Melissa review this with Raymond|| !def_dci_pdu_rel15
     // UL indication to schedule DCI reception
     nr_ue_scheduler(dl_info, NULL);
   } else {
