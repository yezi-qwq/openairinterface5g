--- conflicted
+++ resolved
@@ -1116,11 +1116,8 @@
                                 dl_info->dci_ind->dci_list+i);
 
         fapi_nr_dci_indication_pdu_t *dci_index = dl_info->dci_ind->dci_list+i;
-<<<<<<< HEAD
-=======
 
         /* The check below filters out UL_DCIs (format 7) which are being processed as DL_DCIs. */
->>>>>>> 32cca250
         if (dci_index->dci_format == 7 && mac->ra.ra_state == RA_SUCCEEDED) {
           LOG_D(NR_MAC, "We are filtering a UL_DCI to prevent it from being treated like a DL_DCI\n");
           break;
