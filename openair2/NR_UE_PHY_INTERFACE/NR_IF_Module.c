/*
 * Licensed to the OpenAirInterface (OAI) Software Alliance under one or more
 * contributor license agreements.  See the NOTICE file distributed with
 * this work for additional information regarding copyright ownership.
 * The OpenAirInterface Software Alliance licenses this file to You under
 * the OAI Public License, Version 1.1  (the "License"); you may not use this file
 * except in compliance with the License.
 * You may obtain a copy of the License at
 *
 *      http://www.openairinterface.org/?page_id=698
 *
 * Unless required by applicable law or agreed to in writing, software
 * distributed under the License is distributed on an "AS IS" BASIS,
 * WITHOUT WARRANTIES OR CONDITIONS OF ANY KIND, either express or implied.
 * See the License for the specific language governing permissions and
 * limitations under the License.
 *-------------------------------------------------------------------------------
 * For more information about the OpenAirInterface (OAI) Software Alliance:
 *      contact@openairinterface.org
 */

/* \file NR_IF_Module.c
 * \brief functions for NR UE FAPI-like interface
 * \author R. Knopp, K.H. HSU
 * \date 2018
 * \version 0.1
 * \company Eurecom / NTUST
 * \email: knopp@eurecom.fr, kai-hsiang.hsu@eurecom.fr
 * \note
 * \warning
 */

#include "PHY/defs_nr_UE.h"
#include "NR_IF_Module.h"
#include "NR_MAC_UE/mac_proto.h"
#include "assertions.h"
#include "NR_MAC_UE/mac_extern.h"
#include "SCHED_NR_UE/fapi_nr_ue_l1.h"
#include "executables/softmodem-common.h"
#include "openair2/RRC/NR_UE/rrc_proto.h"

#include <stdio.h>

#define MAX_IF_MODULES 100

UL_IND_t *UL_INFO = NULL;


static nr_ue_if_module_t *nr_ue_if_module_inst[MAX_IF_MODULES];
static int ue_tx_sock_descriptor = -1;
static int ue_rx_sock_descriptor = -1;
int current_sfn_slot;
sem_t sfn_slot_semaphore;

void nrue_init_standalone_socket(const char *addr, int tx_port, int rx_port)
{
  {
    struct sockaddr_in server_address;
    int addr_len = sizeof(server_address);
    memset(&server_address, 0, addr_len);
    server_address.sin_family = AF_INET;
    server_address.sin_port = htons(tx_port);

    int sd = socket(server_address.sin_family, SOCK_DGRAM, 0);
    if (sd < 0)
    {
      LOG_E(MAC, "Socket creation error standalone PNF\n");
      return;
    }

    if (inet_pton(server_address.sin_family, addr, &server_address.sin_addr) <= 0)
    {
      LOG_E(MAC, "Invalid standalone PNF Address\n");
      close(sd);
      return;
    }

    // Using connect to use send() instead of sendto()
    if (connect(sd, (struct sockaddr *)&server_address, addr_len) < 0)
    {
      LOG_E(MAC, "Connection to standalone PNF failed: %s\n", strerror(errno));
      close(sd);
      return;
    }
    assert(ue_tx_sock_descriptor == -1);
    ue_tx_sock_descriptor = sd;
    LOG_D(NR_RRC, "Sucessfully set up tx_socket in %s.\n", __FUNCTION__);
  }

  {
    struct sockaddr_in server_address;
    int addr_len = sizeof(server_address);
    memset(&server_address, 0, addr_len);
    server_address.sin_family = AF_INET;
    server_address.sin_port = htons(rx_port);

    int sd = socket(server_address.sin_family, SOCK_DGRAM, 0);
    if (sd < 0)
    {
      LOG_E(MAC, "Socket creation error standalone PNF\n");
      return;
    }

    if (inet_pton(server_address.sin_family, addr, &server_address.sin_addr) <= 0)
    {
      LOG_E(MAC, "Invalid standalone PNF Address\n");
      close(sd);
      return;
    }

    if (bind(sd, (struct sockaddr *)&server_address, addr_len) < 0)
    {
      LOG_E(MAC, "Connection to standalone PNF failed: %s\n", strerror(errno));
      close(sd);
      return;
    }
    assert(ue_rx_sock_descriptor == -1);
    ue_rx_sock_descriptor = sd;
    LOG_D(NR_RRC, "Sucessfully set up rx_socket in %s.\n", __FUNCTION__);
  }
  LOG_I(NR_RRC, "NRUE standalone socket info: tx_port %d  rx_port %d on %s.\n",
        tx_port, rx_port, addr);
}

void send_nsa_standalone_msg(NR_UL_IND_t *UL_INFO, uint16_t msg_id)
{
  switch(msg_id)
  {
    case NFAPI_NR_PHY_MSG_TYPE_RACH_INDICATION:
    {
        char buffer[NFAPI_MAX_PACKED_MESSAGE_SIZE];
        LOG_D(NR_MAC, "RACH header id :%d", UL_INFO->rach_ind.header.message_id);
        int encoded_size = nfapi_nr_p7_message_pack(&UL_INFO->rach_ind, buffer, sizeof(buffer), NULL);
        if (encoded_size <= 0)
        {
                LOG_E(NR_MAC, "nfapi_nr_p7_message_pack has failed. Encoded size = %d\n", encoded_size);
                return;
        }

        LOG_I(NR_MAC, "NR_RACH_IND sent to Proxy, Size: %d Frame %d Slot %d Num PDUS %d\n", encoded_size,
                UL_INFO->rach_ind.sfn, UL_INFO->rach_ind.slot, UL_INFO->rach_ind.number_of_pdus);
        if (send(ue_tx_sock_descriptor, buffer, encoded_size, 0) < 0)
        {
                LOG_E(NR_MAC, "Send Proxy NR_UE failed\n");
                return;
        }
        break;
    }
    case NFAPI_NR_PHY_MSG_TYPE_RX_DATA_INDICATION:
    {
        char buffer[NFAPI_MAX_PACKED_MESSAGE_SIZE];
        LOG_D(NR_MAC, "RX header id :%d", UL_INFO->rx_ind.header.message_id);
        int encoded_size = nfapi_nr_p7_message_pack(&UL_INFO->rx_ind, buffer, sizeof(buffer), NULL);
        if (encoded_size <= 0)
        {
                LOG_E(NR_MAC, "nfapi_nr_p7_message_pack has failed. Encoded size = %d\n", encoded_size);
                return;
        }

        LOG_I(NR_MAC, "NR_RX_IND sent to Proxy, Size: %d Frame %d Slot %d Num PDUS %d\n", encoded_size,
                UL_INFO->rx_ind.sfn, UL_INFO->rx_ind.slot, UL_INFO->rx_ind.number_of_pdus);
        if (send(ue_tx_sock_descriptor, buffer, encoded_size, 0) < 0)
        {
                LOG_E(NR_MAC, "Send Proxy NR_UE failed\n");
                return;
        }
        break;
    }
    case NFAPI_NR_PHY_MSG_TYPE_CRC_INDICATION:
    {
        char buffer[NFAPI_MAX_PACKED_MESSAGE_SIZE];
        LOG_D(NR_MAC, "CRC header id :%d", UL_INFO->crc_ind.header.message_id);
        int encoded_size = nfapi_nr_p7_message_pack(&UL_INFO->crc_ind, buffer, sizeof(buffer), NULL);
        if (encoded_size <= 0)
        {
                LOG_E(NR_MAC, "nfapi_nr_p7_message_pack has failed. Encoded size = %d\n", encoded_size);
                return;
        }

        LOG_I(NR_MAC, "NR_CRC_IND sent to Proxy, Size: %d Frame %d Slot %d Num PDUS %d\n", encoded_size,
                UL_INFO->crc_ind.sfn, UL_INFO->crc_ind.slot, UL_INFO->crc_ind.number_crcs);
        if (send(ue_tx_sock_descriptor, buffer, encoded_size, 0) < 0)
        {
                LOG_E(NR_MAC, "Send Proxy NR_UE failed\n");
                return;
        }
        break;
    }
    case NFAPI_NR_PHY_MSG_TYPE_UCI_INDICATION:
    {
        char buffer[NFAPI_MAX_PACKED_MESSAGE_SIZE];
        LOG_I(NR_MAC, "UCI header id :%d", UL_INFO->uci_ind.header.message_id);
        int encoded_size = nfapi_nr_p7_message_pack(&UL_INFO->uci_ind, buffer, sizeof(buffer), NULL);
        if (encoded_size <= 0)
        {
                LOG_E(NR_MAC, "nfapi_nr_p7_message_pack has failed. Encoded size = %d\n", encoded_size);
                return;
        }

        LOG_I(NR_MAC, "NR_UCI_IND sent to Proxy, Size: %d Frame %d Slot %d Num PDUS %d\n", encoded_size,
                UL_INFO->uci_ind.sfn, UL_INFO->uci_ind.slot, UL_INFO->uci_ind.num_ucis);
        if (send(ue_tx_sock_descriptor, buffer, encoded_size, 0) < 0)
        {
                LOG_E(NR_MAC, "Send Proxy NR_UE failed\n");
                return;
        }
        break;
    }
    case NFAPI_NR_PHY_MSG_TYPE_SRS_INDICATION:
    break;
    default:
    break;
  }
}

static void copy_dl_tti_req_to_dl_info(nr_downlink_indication_t *dl_info, nfapi_nr_dl_tti_request_t *dl_tti_request)
{
    int num_pdus = dl_tti_request->dl_tti_request_body.nPDUs;
    if (num_pdus <= 0)
    {
        LOG_E(NR_PHY, "%s: dl_tti_request number of PDUS <= 0\n", __FUNCTION__);
        abort();
    }

    for (int i = 0; i < num_pdus; i++)
    {
        nfapi_nr_dl_tti_request_pdu_t *pdu_list = &dl_tti_request->dl_tti_request_body.dl_tti_pdu_list[i];
        if (pdu_list->PDUType == NFAPI_NR_DL_TTI_PDSCH_PDU_TYPE)
        {
            LOG_I(NR_PHY, "[%d, %d] PDSCH PDU for rnti %x\n",
                dl_tti_request->SFN, dl_tti_request->Slot, pdu_list->pdsch_pdu.pdsch_pdu_rel15.rnti);
        }

        if (pdu_list->PDUType == NFAPI_NR_DL_TTI_PDCCH_PDU_TYPE)
        {
            LOG_I(NR_PHY, "[%d, %d] PDCCH DCI PDU (Format for incoming PDSCH PDU)\n",
                dl_tti_request->SFN, dl_tti_request->Slot);
            uint16_t num_dcis = pdu_list->pdcch_pdu.pdcch_pdu_rel15.numDlDci;
            if (num_dcis > 0)
            {
                dl_info->dci_ind = CALLOC(1, sizeof(fapi_nr_dci_indication_t));
                dl_info->dci_ind->number_of_dcis = num_dcis;
                dl_info->dci_ind->SFN = dl_tti_request->SFN;
                dl_info->dci_ind->slot = dl_tti_request->Slot;
                AssertFatal(num_dcis < sizeof(dl_info->dci_ind->dci_list) / sizeof(dl_info->dci_ind->dci_list[0]), "The number of DCIs is greater than dci_list");
                for (int j = 0; j < num_dcis; j++)
                {
                    nfapi_nr_dl_dci_pdu_t *dci_pdu_list = &pdu_list->pdcch_pdu.pdcch_pdu_rel15.dci_pdu[j];
                    int num_bytes = (dci_pdu_list->PayloadSizeBits + 7) / 8;
                    LOG_I(NR_PHY, "[%d, %d] PDCCH DCI (Payload) for rnti %x with PayloadSizeBits %d, num_bytes %d\n",
                        dl_tti_request->SFN, dl_tti_request->Slot, dci_pdu_list->RNTI, dci_pdu_list->PayloadSizeBits, num_bytes);
                    for (int k = 0; k < num_bytes; k++)
                    {
                        LOG_I(NR_MAC, "PDCCH DCI PDU payload[%d] = %d\n", k, dci_pdu_list->Payload[k]);
                        dl_info->dci_ind->dci_list[j].payloadBits[k] = dci_pdu_list->Payload[k];
                    }
                    dl_info->dci_ind->dci_list[j].payloadSize = dci_pdu_list->PayloadSizeBits;
                    dl_info->dci_ind->dci_list[j].rnti = dci_pdu_list->RNTI;
                }
            }
        }
    }
    dl_info->slot = dl_tti_request->Slot;
    dl_info->frame = dl_tti_request->SFN;
}

static void copy_tx_data_req_to_dl_info(nr_downlink_indication_t *dl_info, nfapi_nr_tx_data_request_t *tx_data_request)
{
    int num_pdus = tx_data_request->Number_of_PDUs;
    if (num_pdus <= 0)
    {
        LOG_E(NR_PHY, "%s: tx_data_request number of PDUS <= 0\n", __FUNCTION__);
        abort();
    }

    dl_info->rx_ind = CALLOC(1, sizeof(fapi_nr_rx_indication_t));
    dl_info->rx_ind->sfn = tx_data_request->SFN;
    dl_info->rx_ind->slot = tx_data_request->Slot;
    dl_info->rx_ind->number_pdus = num_pdus;

    for (int i = 0; i < num_pdus; i++)
    {
        nfapi_nr_pdu_t *pdu_list = &tx_data_request->pdu_list[i];
        AssertFatal(pdu_list->num_TLV < sizeof(pdu_list->TLVs) / sizeof(pdu_list->TLVs[0]), "Num TLVs exceeds TLV array size");
<<<<<<< HEAD

        if (tx_data_request->Slot == 7) { //Melissa this means we have an RAR, sorta hacky though
            if( get_mac_inst(dl_info->module_id)->crnti == get_mac_inst(dl_info->module_id)->ra.t_crnti )
            {  LOG_D(MAC, "Discarding tx_data_requested since it includes useless RAR.\n");
                continue;
            }
            dl_info->rx_ind->rx_indication_body[i].pdu_type = FAPI_NR_RX_PDU_TYPE_RAR;
        }
        else if (tx_data_request->Slot != 7 && get_softmodem_params()->nsa) {
            dl_info->rx_ind->rx_indication_body[i].pdu_type = FAPI_NR_RX_PDU_TYPE_DLSCH;
        }

=======
        int length = 0;
        for (int j = 0; j < pdu_list->num_TLV; j++)
        {
            length += pdu_list->TLVs[j].length;
        }
        LOG_I(NR_PHY, "%s: num_tlv %d and length %d, pdu index %d\n",
              __FUNCTION__, pdu_list->num_TLV, length, i);
        uint8_t *pdu = malloc(length);
        dl_info->rx_ind->rx_indication_body[i].pdsch_pdu.pdu = pdu;
>>>>>>> d95e35df
        for (int j = 0; j < pdu_list->num_TLV; j++)
        {
            const uint32_t *ptr;
            if (pdu_list->TLVs[j].tag)
<<<<<<< HEAD
                dl_info->rx_ind->rx_indication_body[i].pdsch_pdu.pdu = (void*) pdu_list->TLVs[j].value.ptr; // Melissa, fix me!
            else if (!pdu_list->TLVs[j].tag)
                dl_info->rx_ind->rx_indication_body[i].pdsch_pdu.pdu = (void*) pdu_list->TLVs[j].value.direct; // Melissa, fix me!
            dl_info->rx_ind->rx_indication_body[i].pdsch_pdu.pdu_length = pdu_list->TLVs[j].length;
=======
                ptr = pdu_list->TLVs[j].value.ptr;
            else
                ptr = pdu_list->TLVs[j].value.direct;
            memcpy(pdu, ptr, pdu_list->TLVs[j].length);
            pdu += pdu_list->TLVs[j].length;
        }
        dl_info->rx_ind->rx_indication_body[i].pdsch_pdu.pdu_length = length;
        if (tx_data_request->Slot == 7) { //Melissa this means we have an RAR, sorta hacky though
            dl_info->rx_ind->rx_indication_body[i].pdu_type = FAPI_NR_RX_PDU_TYPE_RAR;
        }
        else {
            dl_info->rx_ind->rx_indication_body[i].pdu_type = FAPI_NR_RX_PDU_TYPE_DLSCH;
>>>>>>> d95e35df
        }
    }
    dl_info->slot = tx_data_request->Slot;
    dl_info->frame = tx_data_request->SFN;
}

static void copy_ul_dci_data_req_to_dl_info(nr_downlink_indication_t *dl_info, nfapi_nr_ul_dci_request_t *ul_dci_req)
{
    int num_pdus = ul_dci_req->numPdus;
    if (num_pdus <= 0)
    {
        LOG_E(NR_PHY, "%s: ul_dci_request number of PDUS <= 0\n", __FUNCTION__);
        abort();
    }

    NR_UE_MAC_INST_t *mac = get_mac_inst(dl_info->module_id);
    for (int i = 0; i < num_pdus; i++)
    {
        nfapi_nr_ul_dci_request_pdus_t *pdu_list = &ul_dci_req->ul_dci_pdu_list[i];
        AssertFatal(pdu_list->PDUType == 0, "ul_dci_req pdu type != PUCCH");
        //if (pdu_list->pdcch_pdu.pdcch_pdu_rel15.dci_pdu->RNTI != get_mac_inst(0)->crnti)
        //  continue;
        LOG_I(NR_PHY, "[%d %d] PUCCH PDU in ul_dci for rnti %x\n", ul_dci_req->SFN, ul_dci_req->Slot, pdu_list->pdcch_pdu.pdcch_pdu_rel15.dci_pdu->RNTI);
        uint16_t num_dci = pdu_list->pdcch_pdu.pdcch_pdu_rel15.numDlDci;
        if (num_dci > 0)
        {
            dl_info->dci_ind = CALLOC(1, sizeof(fapi_nr_dci_indication_t));
            dl_info->dci_ind->number_of_dcis = num_dci;
            dl_info->dci_ind->SFN = ul_dci_req->SFN;
            dl_info->dci_ind->slot = ul_dci_req->Slot;
            AssertFatal(num_dci < sizeof(dl_info->dci_ind->dci_list) / sizeof(dl_info->dci_ind->dci_list[0]), "The number of DCIs is greater than dci_list");
            for (int j = 0; j < num_dci; j++)
            {
                nfapi_nr_dl_dci_pdu_t *dci_pdu_list = &pdu_list->pdcch_pdu.pdcch_pdu_rel15.dci_pdu[j];
                if (dci_pdu_list->RNTI != mac->crnti)
                {
                  LOG_I(NR_MAC, "ul_dci_req Skip: dci_pdu_list->RNTI %x != mac->crnti %x\n", dci_pdu_list->RNTI, get_mac_inst(dl_info->module_id)->crnti);
                  continue;
                }
                int num_bytes = (dci_pdu_list->PayloadSizeBits + 7) / 8;
                uint64_t *dci_pdu_payload = (uint64_t *)dci_pdu_list->Payload;
                int harq_pid = (*dci_pdu_payload >> 11) & 0xf;
                LOG_I(NR_PHY, "[%d, %d] ul_dci_req PDCCH DCI for rnti %x with PayloadSizeBits %d and num_bytes %d  harq_id %lu\n",
                        ul_dci_req->SFN, ul_dci_req->Slot, 
                        dci_pdu_list->RNTI, 
                        dci_pdu_list->PayloadSizeBits, num_bytes,
                        harq_pid
                        );
                for (int k = 0; k < num_bytes; k++)
                {
                    LOG_I(NR_MAC, "PDCCH DCI PDU payload[%d] = %d\n", k, dci_pdu_list->Payload[k]);
                    dl_info->dci_ind->dci_list[j].payloadBits[k] = dci_pdu_list->Payload[k];
                }
                dl_info->dci_ind->dci_list[j].payloadSize = dci_pdu_list->PayloadSizeBits;
                dl_info->dci_ind->dci_list[j].rnti = dci_pdu_list->RNTI;
            }
        }
    }
    dl_info->frame = ul_dci_req->SFN;
    dl_info->slot = ul_dci_req->Slot;
}

static void copy_ul_tti_data_req_to_dl_info(nr_downlink_indication_t *dl_info, nfapi_nr_ul_tti_request_t *ul_tti_req)
{
    int num_pdus = ul_tti_req->n_pdus;
    if (num_pdus <= 0)
    {
        LOG_E(NR_PHY, "%s: ul_tti_request number of PDUS <= 0\n", __FUNCTION__);
        abort();
    }
    AssertFatal(num_pdus <= sizeof(ul_tti_req->pdus_list) / sizeof(ul_tti_req->pdus_list[0]),
                "Too many pdus %d in ul_tti_req\n", num_pdus);

    for (int i = 0; i < num_pdus; i++)
    {
        nfapi_nr_ul_tti_request_number_of_pdus_t *pdu_list = &ul_tti_req->pdus_list[i];
        LOG_D(NR_PHY, "This is the pdu type %d in ul_tti_req\n", pdu_list->pdu_type);
        if (pdu_list->pdu_type == NFAPI_NR_UL_CONFIG_PUCCH_PDU_TYPE)
        {
            nfapi_nr_uci_indication_t *uci_ind = get_queue(&nr_uci_ind_queue);
            if (uci_ind)
            {
                if (uci_ind->num_ucis > 0)
                {
                    uci_ind->sfn = ul_tti_req->SFN;
                    uci_ind->slot = ul_tti_req->Slot;
                    LOG_I(NR_MAC, "We have dequeued the previously filled uci_ind and updated the snf/slot to %d/%d.\n",
                          uci_ind->sfn, uci_ind->slot);
                    NR_UL_IND_t UL_INFO = {
                        .uci_ind = *uci_ind,
                    };
                    send_nsa_standalone_msg(&UL_INFO, uci_ind->header.message_id);
                }
                free(uci_ind->uci_list);
                free(uci_ind);
            }

        }

    }
}

static void fill_dci_from_dl_config(nr_downlink_indication_t*dl_ind, fapi_nr_dl_config_request_t *dl_config)
{
  if (!dl_ind->dci_ind)
  {
    return;
  }

  AssertFatal(dl_config->number_pdus < sizeof(dl_config->dl_config_list) / sizeof(dl_config->dl_config_list[0]),
              "Too many dl_config pdus %d", dl_config->number_pdus);
  for (int i = 0; i < dl_config->number_pdus; i++)
  {
    LOG_I(PHY, "In %s: filling DCI with a total of %d total DL PDUs (dl_config %p) \n",
          __FUNCTION__, dl_config->number_pdus, dl_config);
    fapi_nr_dl_config_dci_dl_pdu_rel15_t *rel15_dci = &dl_config->dl_config_list[i].dci_config_pdu.dci_config_rel15;
    int num_dci_options = rel15_dci->num_dci_options;
    if (num_dci_options <= 0)
    {
      LOG_I(NR_MAC, "num_dci_opts = %d for %dth pdu in dl_config_list\n", rel15_dci->num_dci_options, i);
    }
    AssertFatal(num_dci_options <= sizeof(rel15_dci->dci_length_options) / sizeof(rel15_dci->dci_length_options[0]),
                "num_dci_options %d > dci_length_options array\n", num_dci_options);
    AssertFatal(num_dci_options <= sizeof(rel15_dci->dci_format_options) / sizeof(rel15_dci->dci_format_options[0]),
                "num_dci_options %d > dci_format_options array\n", num_dci_options);

    for (int j = 0; j < num_dci_options; j++)
    {
      int num_dcis = dl_ind->dci_ind->number_of_dcis;
      AssertFatal(num_dcis <= sizeof(dl_ind->dci_ind->dci_list) / sizeof(dl_ind->dci_ind->dci_list[0]),
                  "dl_config->number_pdus %d > dci_ind->dci_list array\n", num_dcis);
      for (int k = 0; k < num_dcis; k++)
      {
        LOG_I(NR_PHY, "Received len %d, length options[%d] %d, format assigned %d, format options[%d] %d\n",
                  dl_ind->dci_ind->dci_list[k].payloadSize, j, rel15_dci->dci_length_options[j],
                  dl_ind->dci_ind->dci_list[k].dci_format, j, rel15_dci->dci_format_options[j]);
        if (rel15_dci->dci_length_options[j] == dl_ind->dci_ind->dci_list[k].payloadSize)
        {
            dl_ind->dci_ind->dci_list[k].dci_format = rel15_dci->dci_format_options[j];
        }
        int CCEind = rel15_dci->CCE[j];
        int L = rel15_dci->L[j];
        dl_ind->dci_ind->dci_list[k].n_CCE = CCEind;
        dl_ind->dci_ind->dci_list[k].N_CCE = L;
      }
    }
  }
}

static void check_and_process_dci(nfapi_nr_dl_tti_request_t *dl_tti_request,
                                 nfapi_nr_tx_data_request_t *tx_data_request,
                                 nfapi_nr_ul_dci_request_t *ul_dci_request,
                                 nfapi_nr_ul_tti_request_t *ul_tti_request)
{
    frame_t frame = 0;
    int slot = 0;
    NR_UE_MAC_INST_t *mac = get_mac_inst(0);

    if (mac->scc == NULL)
    {
      return;
    }

    if (dl_tti_request)
    {
        frame = dl_tti_request->SFN;
        slot = dl_tti_request->Slot;
        LOG_I(NR_PHY, "[%d, %d] dl_tti_request\n", frame, slot);
        copy_dl_tti_req_to_dl_info(&mac->dl_info, dl_tti_request);
    }
    else if (tx_data_request)
    {
        frame = tx_data_request->SFN;
        slot = tx_data_request->Slot;
        LOG_I(NR_PHY, "[%d, %d] PDSCH in tx_request\n", frame, slot);
        copy_tx_data_req_to_dl_info(&mac->dl_info, tx_data_request);
    }
    else if (ul_dci_request)
    {
        frame = ul_dci_request->SFN;
        slot = ul_dci_request->Slot;
        LOG_I(NR_PHY, "[%d, %d] ul_dci_request\n", frame, slot);
        copy_ul_dci_data_req_to_dl_info(&mac->dl_info, ul_dci_request);
    }
    else if (ul_tti_request)
    {
        frame = ul_tti_request->SFN;
        slot = ul_tti_request->Slot;
        LOG_I(NR_PHY, "[%d, %d] ul_tti_request\n", frame, slot);
        copy_ul_tti_data_req_to_dl_info(&mac->dl_info, ul_tti_request);
    }
    else
    {
        return;
    }


    NR_UL_TIME_ALIGNMENT_t ul_time_alignment;
    memset(&ul_time_alignment, 0, sizeof(ul_time_alignment));
    fill_dci_from_dl_config(&mac->dl_info, &mac->dl_config_request);
    nr_ue_dl_indication(&mac->dl_info, &ul_time_alignment);

    // If we filled dl_info AFTER we got the slot indication, we want to check if we should fill tx_req:
    nr_uplink_indication_t ul_info;
    memset(&ul_info, 0, sizeof(ul_info));
    int slots_per_frame = 20; //30 kHZ subcarrier spacing
    int slot_ahead = 6; // Melissa lets make this dynamic
    ul_info.frame_rx = frame;
    ul_info.slot_rx = slot;
    ul_info.slot_tx = (slot + slot_ahead) % slots_per_frame;
    ul_info.frame_tx = (ul_info.slot_rx + slot_ahead >= slots_per_frame) ? ul_info.frame_rx + 1 : ul_info.frame_rx;
    if (mac->scc && is_nr_UL_slot(mac->scc, ul_info.slot_tx))
    {
        nr_ue_ul_indication(&ul_info);
    }


    #if 0 //Melissa may want to free this
    free(dl_info.dci_ind);
    dl_info.dci_ind = NULL;

    free(dl_info.rx_ind);
    dl_info.rx_ind = NULL;
    #endif

}

static void save_nr_measurement_info(nfapi_nr_dl_tti_request_t *dl_tti_request)
{
    int num_pdus = dl_tti_request->dl_tti_request_body.nPDUs;
    char buffer[MAX_MESSAGE_SIZE];
    if (num_pdus <= 0)
    {
        LOG_E(NR_PHY, "%s: dl_tti_request number of PDUS <= 0\n", __FUNCTION__);
        abort();
    }
    LOG_D(NR_PHY, "%s: dl_tti_request number of PDUS: %d\n", __FUNCTION__, num_pdus);
    for (int i = 0; i < num_pdus; i++)
    {
        nfapi_nr_dl_tti_request_pdu_t *pdu_list = &dl_tti_request->dl_tti_request_body.dl_tti_pdu_list[i];
        if (pdu_list->PDUType == NFAPI_NR_DL_TTI_SSB_PDU_TYPE)
        {
            LOG_D(NR_PHY, "Cell_id: %d, the ssb_block_idx %d, sc_offset: %d and payload %d\n",
                pdu_list->ssb_pdu.ssb_pdu_rel15.PhysCellId,
                pdu_list->ssb_pdu.ssb_pdu_rel15.SsbBlockIndex,
                pdu_list->ssb_pdu.ssb_pdu_rel15.SsbSubcarrierOffset,
                pdu_list->ssb_pdu.ssb_pdu_rel15.bchPayload);
            pdu_list->ssb_pdu.ssb_pdu_rel15.ssbRsrp = 60;
            LOG_D(NR_RRC, "Setting pdulist[%d].ssbRsrp to %d\n", i, pdu_list->ssb_pdu.ssb_pdu_rel15.ssbRsrp);
        }
    }

    size_t pack_len = nfapi_nr_p7_message_pack((void *)dl_tti_request,
                                    buffer,
                                    sizeof(buffer),
                                    NULL);
    if (pack_len < 0)
    {
        LOG_E(NR_PHY, "%s: Error packing nr p7 message.\n", __FUNCTION__);
    }
    nsa_sendmsg_to_lte_ue(buffer, pack_len, NR_UE_RRC_MEASUREMENT);
    LOG_A(NR_RRC, "Populated NR_UE_RRC_MEASUREMENT information and sent to LTE UE\n");
}
uint16_t sfn_slot_pool[512];
uint16_t sfn_slot_id;

void *nrue_standalone_pnf_task(void *context)
{
  struct sockaddr_in server_address;
  socklen_t addr_len = sizeof(server_address);
  char buffer[NFAPI_MAX_PACKED_MESSAGE_SIZE];
  int sfn, slot, delta;
  int sd = ue_rx_sock_descriptor;
  assert(sd > 0);
  LOG_I(NR_RRC, "Sucessfully started %s.\n", __FUNCTION__);

  while (true)
  {
    ssize_t len = recvfrom(sd, buffer, sizeof(buffer), MSG_TRUNC, (struct sockaddr *)&server_address, &addr_len);
    if (len == -1)
    {
      LOG_E(NR_PHY, "reading from standalone pnf sctp socket failed \n");
      continue;
    }
    if (len > sizeof(buffer))
    {
      LOG_E(NR_PHY, "%s(%d). Message truncated. %zd\n", __FUNCTION__, __LINE__, len);
      continue;
    }
    if (len == sizeof(uint16_t))
    {
      uint16_t sfn_slot = 0;
      memcpy((void *)&sfn_slot, buffer, sizeof(sfn_slot));
      current_sfn_slot = sfn_slot;

      sfn_slot_pool[sfn_slot_id] = sfn_slot;

      if (!put_queue(&nr_sfn_slot_queue, &sfn_slot_pool[sfn_slot_id]))
      {
        LOG_D(NR_MAC, "put_queue failed for sfn slot.\n");
      }
      LOG_D(NR_MAC, "We have successfully queued snf slot %d.%d, with id %u, qsize %zu\n",
                    sfn_slot_pool[sfn_slot_id]>> 6, sfn_slot_pool[sfn_slot_id] & 0x3F,
                    sfn_slot_id, nr_sfn_slot_queue.num_items);

      sfn_slot_id = (sfn_slot_id + 1) % 512;

      if (sem_post(&sfn_slot_semaphore) != 0)
      {
        LOG_E(NR_PHY, "sem_post() error\n");
        abort();
      }
      sfn = NFAPI_SFNSLOT2SFN(sfn_slot);
      slot = NFAPI_SFNSLOT2SLOT(sfn_slot);
      LOG_I(NR_PHY, "Received from proxy sfn %d slot %d\n", sfn, slot);
    }
    else if (len == sizeof(nr_phy_channel_params_t))
    {
      nr_phy_channel_params_t ch_info;
      memcpy(&ch_info, buffer, sizeof(nr_phy_channel_params_t));
      current_sfn_slot = ch_info.sfn_slot;

      sfn_slot_pool[sfn_slot_id] = ch_info.sfn_slot;

      if (!put_queue(&nr_sfn_slot_queue, &sfn_slot_pool[sfn_slot_id]))
      {
        LOG_D(NR_MAC, "put_queue failed for sfn slot.\n");
      }
      LOG_D(NR_MAC, "We have successfully queued snf slot %d.%d, with id %u, qsize %zu\n",
                    sfn_slot_pool[sfn_slot_id]>> 6, sfn_slot_pool[sfn_slot_id] & 0x3F,
                    sfn_slot_id, nr_sfn_slot_queue.num_items);

      sfn_slot_id = (sfn_slot_id + 1) % 512;

      if (sem_post(&sfn_slot_semaphore) != 0)
      {
        LOG_E(MAC, "sem_post() error\n");
        abort();
      }
      LOG_I(MAC, "Received_SINR = %f\n", ch_info.sinr);
    }
    else
    {
      nfapi_p7_message_header_t header;
      nfapi_nr_dl_tti_request_t dl_tti_request;
      nfapi_nr_ul_tti_request_t ul_tti_request;
      nfapi_nr_tx_data_request_t tx_data_request;
      nfapi_nr_ul_dci_request_t ul_dci_request;
      if (nfapi_p7_message_header_unpack((void *)buffer, len, &header, sizeof(header), NULL) < 0)
      {
        LOG_E(NR_PHY, "Header unpack failed for nrue_standalone pnf\n");
        continue;
      }
      else
      {
        switch (header.message_id)
        {
          case NFAPI_NR_PHY_MSG_TYPE_DL_TTI_REQUEST:
            if (nfapi_nr_p7_message_unpack((void *)buffer, len, &dl_tti_request,
                                           sizeof(nfapi_nr_dl_tti_request_t), NULL) < 0)
            {
                LOG_E(NR_PHY, "Message dl_tti_request failed to unpack\n");
                break;
            }
            LOG_I(NR_PHY, "Received an NFAPI_NR_PHY_MSG_TYPE_DL_TTI_REQUEST message in sfn/slot %d %d. \n",
                  dl_tti_request.SFN, dl_tti_request.Slot);
            save_nr_measurement_info(&dl_tti_request);
            check_and_process_dci(&dl_tti_request, NULL, NULL, NULL);
            break;
          case NFAPI_NR_PHY_MSG_TYPE_TX_DATA_REQUEST:
            if (nfapi_nr_p7_message_unpack((void *)buffer, len, &tx_data_request,
                                           sizeof(tx_data_request), NULL) < 0)
            {
                LOG_E(NR_PHY, "Message tx_data_request failed to unpack\n");
                break;
            }
            LOG_I(NR_PHY, "Received an NFAPI_NR_PHY_MSG_TYPE_TX_DATA_REQUEST message in SFN/slot %d %d. \n",
                  tx_data_request.SFN, tx_data_request.Slot);
            check_and_process_dci(NULL, &tx_data_request, NULL, NULL);
            break;
          case NFAPI_NR_PHY_MSG_TYPE_UL_DCI_REQUEST:
            if (nfapi_nr_p7_message_unpack((void *)buffer, len, &ul_dci_request,
                                           sizeof(ul_dci_request), NULL) < 0)
            {
                LOG_E(NR_PHY, "Message ul_dci_request failed to unpack\n");
                break;
            }
            LOG_I(NR_PHY, "Received an NFAPI_NR_PHY_MSG_TYPE_UL_DCI_REQUEST message in SFN/slot %d %d. \n",
                  ul_dci_request.SFN, ul_dci_request.Slot);
            delta = NFAPI_SFNSLOT2DEC(sfn, slot) - NFAPI_SFNSLOT2DEC(ul_dci_request.SFN, ul_dci_request.Slot);
            if (delta < -NFAPI_SFNSLOT2DEC(512, 0))
            {
              delta += NFAPI_SFNSLOT2DEC(1024, 0);
            }
            AssertFatal(delta < 6, "Slot delta %d < 6 is required. sfn slot %u %u vs ul_dci_request sfn slot %u %u\n",
                        delta, sfn, slot, ul_dci_request.SFN, ul_dci_request.Slot);
            check_and_process_dci(NULL, NULL, &ul_dci_request, NULL);
            break;
          case NFAPI_NR_PHY_MSG_TYPE_UL_TTI_REQUEST:
            if (nfapi_nr_p7_message_unpack((void *)buffer, len, &ul_tti_request,
                                           sizeof(ul_tti_request), NULL) < 0)
            {
                LOG_E(NR_PHY, "Message ul_tti_request failed to unpack\n");
                break;
            }
            LOG_I(NR_PHY, "Received an NFAPI_NR_PHY_MSG_TYPE_UL_TTI_REQUEST message in SFN/slot %d %d. \n",
                  ul_tti_request.SFN, ul_tti_request.Slot);
            check_and_process_dci(NULL, NULL, NULL, &ul_tti_request);
            break;
          default:
            LOG_E(NR_PHY, "Case Statement has no corresponding nfapi message, this is the header ID %d\n", header.message_id);
            break;
        }
      }
    }
  } //while(true)
}

//  L2 Abstraction Layer
int handle_bcch_bch(module_id_t module_id, int cc_id, unsigned int gNB_index, uint8_t *pduP, unsigned int additional_bits, uint32_t ssb_index, uint32_t ssb_length, uint16_t cell_id){

  return nr_ue_decode_mib(module_id,
			  cc_id,
			  gNB_index,
			  additional_bits,
			  ssb_length,  //  Lssb = 64 is not support    
			  ssb_index,
			  pduP, 
			  cell_id);

}

//  L2 Abstraction Layer
int handle_bcch_dlsch(module_id_t module_id, int cc_id, unsigned int gNB_index, uint32_t sibs_mask, uint8_t *pduP, uint32_t pdu_len){
  return nr_ue_decode_sib1(module_id, cc_id, gNB_index, sibs_mask, pduP, pdu_len);
}

//  L2 Abstraction Layer
int handle_dci(module_id_t module_id, int cc_id, unsigned int gNB_index, frame_t frame, int slot, fapi_nr_dci_indication_pdu_t *dci){

  return nr_ue_process_dci_indication_pdu(module_id, cc_id, gNB_index, frame, slot, dci);

}

// L2 Abstraction Layer
// Note: sdu should always be processed because data and timing advance updates are transmitted by the UE
int8_t handle_dlsch (nr_downlink_indication_t *dl_info, NR_UL_TIME_ALIGNMENT_t *ul_time_alignment, int pdu_id){

  nr_ue_send_sdu(dl_info, ul_time_alignment, pdu_id);

  return 0;

}

int nr_ue_ul_indication(nr_uplink_indication_t *ul_info){

  NR_UE_L2_STATE_t ret;
  module_id_t module_id = ul_info->module_id;
  NR_UE_MAC_INST_t *mac = get_mac_inst(module_id);

  ret = nr_ue_scheduler(NULL, ul_info);

  if (is_nr_UL_slot(mac->scc, ul_info->slot_tx))
    nr_ue_prach_scheduler(module_id, ul_info->frame_tx, ul_info->slot_tx, ul_info->thread_id);

  switch(ret){
  case UE_CONNECTION_OK:
    break;
  case UE_CONNECTION_LOST:
    break;
  case UE_PHY_RESYNCH:
    break;
  case UE_PHY_HO_PRACH:
    break;
  default:
    break;
  }

  return 0;
}

int nr_ue_dl_indication(nr_downlink_indication_t *dl_info, NR_UL_TIME_ALIGNMENT_t *ul_time_alignment){

  int32_t i;
  uint32_t ret_mask = 0x0;
  module_id_t module_id = dl_info->module_id;
  NR_UE_MAC_INST_t *mac = get_mac_inst(module_id);
  fapi_nr_dl_config_request_t *dl_config = &mac->dl_config_request;

  if ((!dl_info->dci_ind && !dl_info->rx_ind) || !def_dci_pdu_rel15) { //Melissa review this with Raymond
    // UL indication to schedule DCI reception
    nr_ue_scheduler(dl_info, NULL);
  } else {
    // UL indication after reception of DCI or DL PDU
    if(dl_info->dci_ind != NULL){
      LOG_D(MAC,"[L2][IF MODULE][DL INDICATION][DCI_IND]\n");
      for(i=0; i<dl_info->dci_ind->number_of_dcis; ++i){
        LOG_D(MAC,">>>NR_IF_Module i=%d, dl_info->dci_ind->number_of_dcis=%d\n",i,dl_info->dci_ind->number_of_dcis);
        nr_scheduled_response_t scheduled_response;
        int8_t ret = handle_dci(dl_info->module_id,
                                dl_info->cc_id,
                                dl_info->gNB_index,
                                dl_info->frame,
                                dl_info->slot,
                                dl_info->dci_ind->dci_list+i);

        ret_mask |= (ret << FAPI_NR_DCI_IND);
        if (ret >= 0) {
          AssertFatal( nr_ue_if_module_inst[module_id] != NULL, "IF module is NULL!\n" );
          AssertFatal( nr_ue_if_module_inst[module_id]->scheduled_response != NULL, "scheduled_response is NULL!\n" );
          fill_scheduled_response(&scheduled_response, dl_config, NULL, NULL, dl_info->module_id, dl_info->cc_id, dl_info->frame, dl_info->slot, dl_info->thread_id);
          nr_ue_if_module_inst[module_id]->scheduled_response(&scheduled_response);
        }
      }
    }

    if(dl_info->rx_ind != NULL){

      for(i=0; i<dl_info->rx_ind->number_pdus; ++i){

        LOG_D(MAC, "In %s sending DL indication to MAC. 1 PDU type %d of %d total number of PDUs \n",
          __FUNCTION__,
          dl_info->rx_ind->rx_indication_body[i].pdu_type,
          dl_info->rx_ind->number_pdus);

        switch(dl_info->rx_ind->rx_indication_body[i].pdu_type){

        case FAPI_NR_RX_PDU_TYPE_MIB:

          ret_mask |= (handle_bcch_bch(dl_info->module_id, dl_info->cc_id, dl_info->gNB_index,
                      (dl_info->rx_ind->rx_indication_body+i)->mib_pdu.pdu,
                      (dl_info->rx_ind->rx_indication_body+i)->mib_pdu.additional_bits,
                      (dl_info->rx_ind->rx_indication_body+i)->mib_pdu.ssb_index,
                      (dl_info->rx_ind->rx_indication_body+i)->mib_pdu.ssb_length,
                      (dl_info->rx_ind->rx_indication_body+i)->mib_pdu.cell_id)) << FAPI_NR_RX_PDU_TYPE_MIB;

          break;

        case FAPI_NR_RX_PDU_TYPE_SIB:

          ret_mask |= (handle_bcch_dlsch(dl_info->module_id,
                       dl_info->cc_id, dl_info->gNB_index,
                      (dl_info->rx_ind->rx_indication_body+i)->sib_pdu.sibs_mask,
                      (dl_info->rx_ind->rx_indication_body+i)->sib_pdu.pdu,
                      (dl_info->rx_ind->rx_indication_body+i)->sib_pdu.pdu_length)) << FAPI_NR_RX_PDU_TYPE_SIB;

          break;

        case FAPI_NR_RX_PDU_TYPE_DLSCH:

          ret_mask |= (handle_dlsch(dl_info, ul_time_alignment, i)) << FAPI_NR_RX_PDU_TYPE_DLSCH;

          break;

        case FAPI_NR_RX_PDU_TYPE_RAR:

          ret_mask |= (handle_dlsch(dl_info, ul_time_alignment, i)) << FAPI_NR_RX_PDU_TYPE_RAR;

          break;

        default:
          break;
        }
      }
    }

    //clean up nr_downlink_indication_t *dl_info
    dl_info->rx_ind = NULL;
    dl_info->dci_ind = NULL;

  }
  return 0;
}

nr_ue_if_module_t *nr_ue_if_module_init(uint32_t module_id){

  if (nr_ue_if_module_inst[module_id] == NULL) {
    nr_ue_if_module_inst[module_id] = (nr_ue_if_module_t *)malloc(sizeof(nr_ue_if_module_t));
    memset((void*)nr_ue_if_module_inst[module_id],0,sizeof(nr_ue_if_module_t));

    nr_ue_if_module_inst[module_id]->cc_mask=0;
    nr_ue_if_module_inst[module_id]->current_frame = 0;
    nr_ue_if_module_inst[module_id]->current_slot = 0;
    nr_ue_if_module_inst[module_id]->phy_config_request = nr_ue_phy_config_request;
    if (get_softmodem_params()->nsa) //Melissa, this is also a hack. Get a better flag.
      nr_ue_if_module_inst[module_id]->scheduled_response = nr_ue_scheduled_response_stub;
    else
      nr_ue_if_module_inst[module_id]->scheduled_response = nr_ue_scheduled_response;
    nr_ue_if_module_inst[module_id]->dl_indication = nr_ue_dl_indication;
    nr_ue_if_module_inst[module_id]->ul_indication = nr_ue_ul_indication;
  }

  return nr_ue_if_module_inst[module_id];
}

int nr_ue_if_module_kill(uint32_t module_id) {

  if (nr_ue_if_module_inst[module_id] != NULL){
    free(nr_ue_if_module_inst[module_id]);
  }
  return 0;
}

int nr_ue_dcireq(nr_dcireq_t *dcireq) {

  fapi_nr_dl_config_request_t *dl_config = &dcireq->dl_config_req;
  NR_UE_MAC_INST_t *UE_mac = get_mac_inst(0);
  dl_config->sfn = UE_mac->dl_config_request.sfn;
  dl_config->slot = UE_mac->dl_config_request.slot;

  LOG_D(PHY, "Entering UE DCI configuration frame %d slot %d \n", dcireq->frame, dcireq->slot);

  ue_dci_configuration(UE_mac, dl_config, dcireq->frame, dcireq->slot);

  return 0;
}<|MERGE_RESOLUTION|>--- conflicted
+++ resolved
@@ -282,20 +282,6 @@
     {
         nfapi_nr_pdu_t *pdu_list = &tx_data_request->pdu_list[i];
         AssertFatal(pdu_list->num_TLV < sizeof(pdu_list->TLVs) / sizeof(pdu_list->TLVs[0]), "Num TLVs exceeds TLV array size");
-<<<<<<< HEAD
-
-        if (tx_data_request->Slot == 7) { //Melissa this means we have an RAR, sorta hacky though
-            if( get_mac_inst(dl_info->module_id)->crnti == get_mac_inst(dl_info->module_id)->ra.t_crnti )
-            {  LOG_D(MAC, "Discarding tx_data_requested since it includes useless RAR.\n");
-                continue;
-            }
-            dl_info->rx_ind->rx_indication_body[i].pdu_type = FAPI_NR_RX_PDU_TYPE_RAR;
-        }
-        else if (tx_data_request->Slot != 7 && get_softmodem_params()->nsa) {
-            dl_info->rx_ind->rx_indication_body[i].pdu_type = FAPI_NR_RX_PDU_TYPE_DLSCH;
-        }
-
-=======
         int length = 0;
         for (int j = 0; j < pdu_list->num_TLV; j++)
         {
@@ -305,17 +291,10 @@
               __FUNCTION__, pdu_list->num_TLV, length, i);
         uint8_t *pdu = malloc(length);
         dl_info->rx_ind->rx_indication_body[i].pdsch_pdu.pdu = pdu;
->>>>>>> d95e35df
         for (int j = 0; j < pdu_list->num_TLV; j++)
         {
             const uint32_t *ptr;
             if (pdu_list->TLVs[j].tag)
-<<<<<<< HEAD
-                dl_info->rx_ind->rx_indication_body[i].pdsch_pdu.pdu = (void*) pdu_list->TLVs[j].value.ptr; // Melissa, fix me!
-            else if (!pdu_list->TLVs[j].tag)
-                dl_info->rx_ind->rx_indication_body[i].pdsch_pdu.pdu = (void*) pdu_list->TLVs[j].value.direct; // Melissa, fix me!
-            dl_info->rx_ind->rx_indication_body[i].pdsch_pdu.pdu_length = pdu_list->TLVs[j].length;
-=======
                 ptr = pdu_list->TLVs[j].value.ptr;
             else
                 ptr = pdu_list->TLVs[j].value.direct;
@@ -328,7 +307,6 @@
         }
         else {
             dl_info->rx_ind->rx_indication_body[i].pdu_type = FAPI_NR_RX_PDU_TYPE_DLSCH;
->>>>>>> d95e35df
         }
     }
     dl_info->slot = tx_data_request->Slot;
@@ -371,7 +349,7 @@
                 int num_bytes = (dci_pdu_list->PayloadSizeBits + 7) / 8;
                 uint64_t *dci_pdu_payload = (uint64_t *)dci_pdu_list->Payload;
                 int harq_pid = (*dci_pdu_payload >> 11) & 0xf;
-                LOG_I(NR_PHY, "[%d, %d] ul_dci_req PDCCH DCI for rnti %x with PayloadSizeBits %d and num_bytes %d  harq_id %lu\n",
+                LOG_I(NR_PHY, "[%d, %d] ul_dci_req PDCCH DCI for rnti %x with PayloadSizeBits %d and num_bytes %d  harq_id %d\n",
                         ul_dci_req->SFN, ul_dci_req->Slot, 
                         dci_pdu_list->RNTI, 
                         dci_pdu_list->PayloadSizeBits, num_bytes,
@@ -600,7 +578,9 @@
   struct sockaddr_in server_address;
   socklen_t addr_len = sizeof(server_address);
   char buffer[NFAPI_MAX_PACKED_MESSAGE_SIZE];
-  int sfn, slot, delta;
+  int sfn = 0;
+  int slot = 0;
+  int delta = 0;
   int sd = ue_rx_sock_descriptor;
   assert(sd > 0);
   LOG_I(NR_RRC, "Sucessfully started %s.\n", __FUNCTION__);
@@ -668,7 +648,9 @@
         LOG_E(MAC, "sem_post() error\n");
         abort();
       }
-      LOG_I(MAC, "Received_SINR = %f\n", ch_info.sinr);
+      sfn = NFAPI_SFNSLOT2SFN(ch_info.sfn_slot);
+      slot = NFAPI_SFNSLOT2SLOT(ch_info.sfn_slot);
+      LOG_I(MAC, "Received_SINR = %f, sfn:slot %d:%d\n", ch_info.sinr, sfn, slot);
     }
     else
     {
@@ -723,9 +705,10 @@
             {
               delta += NFAPI_SFNSLOT2DEC(1024, 0);
             }
-            AssertFatal(delta < 6, "Slot delta %d < 6 is required. sfn slot %u %u vs ul_dci_request sfn slot %u %u\n",
-                        delta, sfn, slot, ul_dci_request.SFN, ul_dci_request.Slot);
-            check_and_process_dci(NULL, NULL, &ul_dci_request, NULL);
+            if (delta < 6)
+            {
+              check_and_process_dci(NULL, NULL, &ul_dci_request, NULL);
+            }
             break;
           case NFAPI_NR_PHY_MSG_TYPE_UL_TTI_REQUEST:
             if (nfapi_nr_p7_message_unpack((void *)buffer, len, &ul_tti_request,
