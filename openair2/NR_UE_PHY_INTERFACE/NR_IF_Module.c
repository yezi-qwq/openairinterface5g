/*
 * Licensed to the OpenAirInterface (OAI) Software Alliance under one or more
 * contributor license agreements.  See the NOTICE file distributed with
 * this work for additional information regarding copyright ownership.
 * The OpenAirInterface Software Alliance licenses this file to You under
 * the OAI Public License, Version 1.1  (the "License"); you may not use this file
 * except in compliance with the License.
 * You may obtain a copy of the License at
 *
 *      http://www.openairinterface.org/?page_id=698
 *
 * Unless required by applicable law or agreed to in writing, software
 * distributed under the License is distributed on an "AS IS" BASIS,
 * WITHOUT WARRANTIES OR CONDITIONS OF ANY KIND, either express or implied.
 * See the License for the specific language governing permissions and
 * limitations under the License.
 *-------------------------------------------------------------------------------
 * For more information about the OpenAirInterface (OAI) Software Alliance:
 *      contact@openairinterface.org
 */

/* \file NR_IF_Module.c
 * \brief functions for NR UE FAPI-like interface
 * \author R. Knopp, K.H. HSU
 * \date 2018
 * \version 0.1
 * \company Eurecom / NTUST
 * \email: knopp@eurecom.fr, kai-hsiang.hsu@eurecom.fr
 * \note
 * \warning
 */

#include <sys/socket.h>
#include <netinet/in.h>
#include <arpa/inet.h>

#include "PHY/defs_nr_UE.h"
#include "NR_IF_Module.h"
#include "NR_MAC_UE/mac_proto.h"
#include "assertions.h"
#include "NR_MAC_UE/mac_extern.h"
#include "SCHED_NR_UE/fapi_nr_ue_l1.h"
#include "executables/softmodem-common.h"
#include "openair2/RRC/NR_UE/rrc_proto.h"
#include "openair2/RRC/NR_UE/rrc_vars.h"
#include "openair2/GNB_APP/L1_nr_paramdef.h"
#include "openair2/GNB_APP/prs_nr_paramdef.h"
#include "openair2/GNB_APP/gnb_paramdef.h"
#include "targets/ARCH/ETHERNET/USERSPACE/LIB/if_defs.h"
#include <stdio.h>

#define MAX_IF_MODULES 100

UL_IND_t *UL_INFO = NULL;

static eth_params_t         stub_eth_params;
static nr_ue_if_module_t *nr_ue_if_module_inst[MAX_IF_MODULES];
static int ue_tx_sock_descriptor = -1;
static int ue_rx_sock_descriptor = -1;
static int g_harq_pid;
sem_t sfn_slot_semaphore;

queue_t nr_sfn_slot_queue;
queue_t nr_chan_param_queue;
queue_t nr_dl_tti_req_queue;
queue_t nr_tx_req_queue;
queue_t nr_ul_dci_req_queue;
queue_t nr_ul_tti_req_queue;

static slot_rnti_mcs_s slot_rnti_mcs[NUM_NFAPI_SLOT];

//static int get_mcs_from_sinr(float sinr);
//static int get_cqi_from_mcs(void);
static void read_channel_param(const nfapi_nr_dl_tti_pdsch_pdu_rel15_t * pdu, int sf, int index);
//static bool did_drop_transport_block(int slot, uint16_t rnti);
static float get_bler_val(uint8_t mcs, int sinr);
static bool should_drop_transport_block(int slot, uint16_t rnti);
static void save_pdsch_pdu_for_crnti(nfapi_nr_dl_tti_request_t *dl_tti_request);
static inline bool is_channel_modeling(void);

void nrue_init_standalone_socket(int tx_port, int rx_port)
{
  {
    struct sockaddr_in server_address;
    int addr_len = sizeof(server_address);
    memset(&server_address, 0, addr_len);
    server_address.sin_family = AF_INET;
    server_address.sin_port = htons(tx_port);

    int sd = socket(server_address.sin_family, SOCK_DGRAM, 0);
    if (sd < 0)
    {
      LOG_E(NR_MAC, "Socket creation error standalone PNF\n");
      return;
    }

    if (inet_pton(server_address.sin_family, stub_eth_params.remote_addr, &server_address.sin_addr) <= 0)
    {
      LOG_E(NR_MAC, "Invalid standalone PNF Address\n");
      close(sd);
      return;
    }

    // Using connect to use send() instead of sendto()
    if (connect(sd, (struct sockaddr *)&server_address, addr_len) < 0)
    {
      LOG_E(NR_MAC, "Connection to standalone PNF failed: %s\n", strerror(errno));
      close(sd);
      return;
    }
    assert(ue_tx_sock_descriptor == -1);
    ue_tx_sock_descriptor = sd;
    LOG_T(NR_RRC, "Successfully set up tx_socket in %s.\n", __FUNCTION__);
  }

  {
    struct sockaddr_in server_address;
    int addr_len = sizeof(server_address);
    memset(&server_address, 0, addr_len);
    server_address.sin_family = AF_INET;
    server_address.sin_addr.s_addr = INADDR_ANY;
    server_address.sin_port = htons(rx_port);

    int sd = socket(server_address.sin_family, SOCK_DGRAM, 0);
    if (sd < 0)
    {
      LOG_E(MAC, "Socket creation error standalone PNF\n");
      return;
    }

    if (bind(sd, (struct sockaddr *)&server_address, addr_len) < 0)
    {
      LOG_E(NR_MAC, "Connection to standalone PNF failed: %s\n", strerror(errno));
      close(sd);
      return;
    }
    assert(ue_rx_sock_descriptor == -1);
    ue_rx_sock_descriptor = sd;
    LOG_T(NR_RRC, "Successfully set up rx_socket in %s.\n", __FUNCTION__);
  }
  LOG_D(NR_RRC, "NRUE standalone socket info: tx_port %d  rx_port %d on %s.\n",
        tx_port, rx_port, stub_eth_params.remote_addr);
}

void send_nsa_standalone_msg(NR_UL_IND_t *UL_INFO, uint16_t msg_id)
{
  switch(msg_id)
  {
    case NFAPI_NR_PHY_MSG_TYPE_RACH_INDICATION:
    {
        char buffer[NFAPI_MAX_PACKED_MESSAGE_SIZE];
        LOG_T(NR_MAC, "RACH header id :%d\n", UL_INFO->rach_ind.header.message_id);
        int encoded_size = nfapi_nr_p7_message_pack(&UL_INFO->rach_ind, buffer, sizeof(buffer), NULL);
        if (encoded_size <= 0)
        {
                LOG_E(NR_MAC, "nfapi_nr_p7_message_pack has failed. Encoded size = %d\n", encoded_size);
                return;
        }

        LOG_D(NR_MAC, "NR_RACH_IND sent to Proxy, Size: %d Frame %d Slot %d Num PDUS %d\n", encoded_size,
                UL_INFO->rach_ind.sfn, UL_INFO->rach_ind.slot, UL_INFO->rach_ind.number_of_pdus);
        if (send(ue_tx_sock_descriptor, buffer, encoded_size, 0) < 0)
        {
                LOG_E(NR_MAC, "Send Proxy NR_UE failed\n");
                return;
        }
        break;
    }
    case NFAPI_NR_PHY_MSG_TYPE_RX_DATA_INDICATION:
    {
        char buffer[NFAPI_MAX_PACKED_MESSAGE_SIZE];
        LOG_T(NR_MAC, "RX header id :%d\n", UL_INFO->rx_ind.header.message_id);
        int encoded_size = nfapi_nr_p7_message_pack(&UL_INFO->rx_ind, buffer, sizeof(buffer), NULL);
        if (encoded_size <= 0)
        {
                LOG_E(NR_MAC, "nfapi_nr_p7_message_pack has failed. Encoded size = %d\n", encoded_size);
                return;
        }

        LOG_D(NR_MAC, "NR_RX_IND sent to Proxy, Size: %d Frame %d Slot %d Num PDUS %d\n", encoded_size,
                UL_INFO->rx_ind.sfn, UL_INFO->rx_ind.slot, UL_INFO->rx_ind.number_of_pdus);
        if (send(ue_tx_sock_descriptor, buffer, encoded_size, 0) < 0)
        {
                LOG_E(NR_MAC, "Send Proxy NR_UE failed\n");
                return;
        }
        break;
    }
    case NFAPI_NR_PHY_MSG_TYPE_CRC_INDICATION:
    {
        char buffer[NFAPI_MAX_PACKED_MESSAGE_SIZE];
        LOG_T(NR_MAC, "CRC header id :%d\n", UL_INFO->crc_ind.header.message_id);
        int encoded_size = nfapi_nr_p7_message_pack(&UL_INFO->crc_ind, buffer, sizeof(buffer), NULL);
        if (encoded_size <= 0)
        {
                LOG_E(NR_MAC, "nfapi_nr_p7_message_pack has failed. Encoded size = %d\n", encoded_size);
                return;
        }

        LOG_D(NR_MAC, "NR_CRC_IND sent to Proxy, Size: %d Frame %d Slot %d Num PDUS %d\n", encoded_size,
                UL_INFO->crc_ind.sfn, UL_INFO->crc_ind.slot, UL_INFO->crc_ind.number_crcs);
        if (send(ue_tx_sock_descriptor, buffer, encoded_size, 0) < 0)
        {
                LOG_E(NR_MAC, "Send Proxy NR_UE failed\n");
                return;
        }
        break;
    }
    case NFAPI_NR_PHY_MSG_TYPE_UCI_INDICATION:
    {
        char buffer[NFAPI_MAX_PACKED_MESSAGE_SIZE];
        LOG_D(NR_MAC, "UCI header id :%d\n", UL_INFO->uci_ind.header.message_id);
        int encoded_size = nfapi_nr_p7_message_pack(&UL_INFO->uci_ind, buffer, sizeof(buffer), NULL);
        if (encoded_size <= 0)
        {
                LOG_E(NR_MAC, "nfapi_nr_p7_message_pack has failed. Encoded size = %d\n", encoded_size);
                return;
        }

        LOG_D(NR_MAC, "NR_UCI_IND sent to Proxy, Size: %d Frame %d Slot %d Num PDUS %d\n", encoded_size,
                UL_INFO->uci_ind.sfn, UL_INFO->uci_ind.slot, UL_INFO->uci_ind.num_ucis);
        if (send(ue_tx_sock_descriptor, buffer, encoded_size, 0) < 0)
        {
                LOG_E(NR_MAC, "Send Proxy NR_UE failed\n");
                return;
        }
        break;
    }
    case NFAPI_NR_PHY_MSG_TYPE_SRS_INDICATION:
    break;
    default:
    break;
  }
}

bool sfn_slot_matcher(void *wanted, void *candidate)
{
  nfapi_p7_message_header_t *msg = candidate;
  int sfn_sf = *(int*)wanted;

  switch (msg->message_id)
  {
    case NFAPI_NR_PHY_MSG_TYPE_RACH_INDICATION:
    {
      nfapi_nr_rach_indication_t *ind = candidate;
      return NFAPI_SFNSLOT2SFN(sfn_sf) == ind->sfn && NFAPI_SFNSLOT2SLOT(sfn_sf) == ind->slot;
    }

    case NFAPI_NR_PHY_MSG_TYPE_RX_DATA_INDICATION:
    {
      nfapi_nr_rx_data_indication_t *ind = candidate;
      return NFAPI_SFNSLOT2SFN(sfn_sf) == ind->sfn && NFAPI_SFNSLOT2SLOT(sfn_sf) == ind->slot;
    }

    case NFAPI_NR_PHY_MSG_TYPE_CRC_INDICATION:
    {
      nfapi_nr_crc_indication_t *ind = candidate;
      return NFAPI_SFNSLOT2SFN(sfn_sf) == ind->sfn && NFAPI_SFNSLOT2SLOT(sfn_sf) == ind->slot;
    }

    case NFAPI_NR_PHY_MSG_TYPE_UCI_INDICATION:
    {
      nfapi_nr_uci_indication_t *ind = candidate;
      return NFAPI_SFNSLOT2SFN(sfn_sf) == ind->sfn && NFAPI_SFNSLOT2SLOT(sfn_sf) == ind->slot;
    }

    case NFAPI_NR_PHY_MSG_TYPE_DL_TTI_REQUEST:
    {
      nfapi_nr_dl_tti_request_t *ind = candidate;
      return NFAPI_SFNSLOT2SFN(sfn_sf) == ind->SFN && NFAPI_SFNSLOT2SLOT(sfn_sf) == ind->Slot;
    }

    case NFAPI_NR_PHY_MSG_TYPE_TX_DATA_REQUEST:
    {
      nfapi_nr_tx_data_request_t *ind = candidate;
      return NFAPI_SFNSLOT2SFN(sfn_sf) == ind->SFN && NFAPI_SFNSLOT2SLOT(sfn_sf) == ind->Slot;
    }

    case NFAPI_NR_PHY_MSG_TYPE_UL_DCI_REQUEST:
    {
      nfapi_nr_ul_dci_request_t *ind = candidate;
      return NFAPI_SFNSLOT2SFN(sfn_sf) == ind->SFN && NFAPI_SFNSLOT2SLOT(sfn_sf) == ind->Slot;
    }

    case NFAPI_NR_PHY_MSG_TYPE_UL_TTI_REQUEST:
    {
      nfapi_nr_ul_tti_request_t *ind = candidate;
      return NFAPI_SFNSLOT2SFN(sfn_sf) == ind->SFN && NFAPI_SFNSLOT2SLOT(sfn_sf) == ind->Slot;
    }

    default:
      LOG_E(NR_MAC, "sfn_slot_match bad ID: %d\n", msg->message_id);

  }

  return false;
}

static void fill_dl_info_with_pdcch(fapi_nr_dci_indication_t *dci, nfapi_nr_dl_dci_pdu_t *rx_dci, int idx)
{
    int num_bytes = (rx_dci->PayloadSizeBits + 7) / 8;
    LOG_D(NR_PHY, "[%d, %d] PDCCH DCI (Payload) for rnti %x with PayloadSizeBits %d, num_bytes %d\n",
          dci->SFN, dci->slot, rx_dci->RNTI, rx_dci->PayloadSizeBits, num_bytes);
    for (int k = 0; k < num_bytes; k++)
    {
        LOG_D(NR_MAC, "PDCCH DCI PDU payload[%d] = %d\n", k, rx_dci->Payload[k]);
        dci->dci_list[idx].payloadBits[k] = rx_dci->Payload[k];
    }
    dci->dci_list[idx].payloadSize = rx_dci->PayloadSizeBits;
    dci->dci_list[idx].rnti = rx_dci->RNTI;
    dci->dci_list[idx].n_CCE = rx_dci->CceIndex;
    dci->dci_list[idx].N_CCE = rx_dci->AggregationLevel;
    dci->number_of_dcis = idx + 1;
}

static void fill_mib_in_rx_ind(nfapi_nr_dl_tti_request_pdu_t *pdu_list, fapi_nr_rx_indication_t *rx_ind, int pdu_idx, int pdu_type)
{
    AssertFatal(pdu_idx < sizeof(rx_ind->rx_indication_body) / sizeof(rx_ind->rx_indication_body[0]),
                "pdu_index (%d) is greater than rx_indication_body size!\n", pdu_idx);
    AssertFatal(pdu_idx == rx_ind->number_pdus,  "Invalid pdu_idx %d!\n", pdu_idx);

    LOG_T(NR_MAC, "Recevied an SSB and are filling rx_ind with the MIB!\n");

    nfapi_nr_dl_tti_ssb_pdu_rel15_t *ssb_pdu = &pdu_list->ssb_pdu.ssb_pdu_rel15;
    rx_ind->rx_indication_body[pdu_idx].ssb_pdu.cell_id = ssb_pdu->PhysCellId;
    rx_ind->rx_indication_body[pdu_idx].ssb_pdu.pdu = MALLOC(3 * sizeof(*rx_ind->rx_indication_body[pdu_idx].ssb_pdu.pdu));
    rx_ind->rx_indication_body[pdu_idx].ssb_pdu.pdu[0] = (ssb_pdu->bchPayload) & 0xff;
    rx_ind->rx_indication_body[pdu_idx].ssb_pdu.pdu[1] = (ssb_pdu->bchPayload >> 8) & 0xff;
    rx_ind->rx_indication_body[pdu_idx].ssb_pdu.pdu[2] = (ssb_pdu->bchPayload >> 16) & 0xff;
    rx_ind->rx_indication_body[pdu_idx].ssb_pdu.rsrp_dBm = ssb_pdu->ssbRsrp;
    rx_ind->rx_indication_body[pdu_idx].ssb_pdu.ssb_index = ssb_pdu->SsbBlockIndex;
    rx_ind->rx_indication_body[pdu_idx].ssb_pdu.ssb_length = pdu_list->PDUSize;
    rx_ind->rx_indication_body[pdu_idx].ssb_pdu.ssb_start_subcarrier = ssb_pdu->SsbSubcarrierOffset;
    rx_ind->rx_indication_body[pdu_idx].pdu_type = pdu_type;
    rx_ind->number_pdus = pdu_idx + 1;

}

static bool is_my_dci(NR_UE_MAC_INST_t *mac, nfapi_nr_dl_dci_pdu_t *received_pdu)
{
    /* For multiple UEs, we need to be able to filter the rx'd messages by
       the RNTI. The filtering is different between NSA mode and SA mode.
       NSA mode has a two step CFRA procedure and SA has a 4 step procedure.
       We only need to check if the rx'd RNTI doesnt match the CRNTI if the RAR
       has been processed already, in NSA mode.
       In SA, depending on the RA state, we can have a SIB (0xffff), RAR (0x10b),
       Msg3 (TC_RNTI) or an actual DCI message (CRNTI). When we get Msg3, the
       MAC instance of the UE still has a CRNTI = 0. We should only check if the
       CRNTI doesnt match the received RNTI in SA mode if Msg3 has been processed
       already. Only once the RA procedure succeeds is the CRNTI value updated
       to the TC_RNTI. */
    if (get_softmodem_params()->nsa)
    {
        if (received_pdu->RNTI != mac->crnti &&
            (received_pdu->RNTI != mac->ra.ra_rnti || mac->ra.RA_RAPID_found))
            return false;
    }
    if (get_softmodem_params()->sa)
    {
        if (received_pdu->RNTI != mac->crnti && mac->ra.ra_state == RA_SUCCEEDED)
            return false;
        if (received_pdu->RNTI != mac->ra.t_crnti && mac->ra.ra_state == WAIT_CONTENTION_RESOLUTION)
            return false;
        if (received_pdu->RNTI != 0x10b && mac->ra.ra_state == WAIT_RAR)
            return false;
        if (received_pdu->RNTI != 0xFFFF && mac->ra.ra_state <= GENERATE_PREAMBLE)
            return false;
    }
    return true;
}

static void copy_dl_tti_req_to_dl_info(nr_downlink_indication_t *dl_info, nfapi_nr_dl_tti_request_t *dl_tti_request)
{
    NR_UE_MAC_INST_t *mac = get_mac_inst(dl_info->module_id);
    mac->nr_ue_emul_l1.expected_sib = false;
    memset(mac->nr_ue_emul_l1.index_has_sib, 0, sizeof(mac->nr_ue_emul_l1.index_has_sib));
    mac->nr_ue_emul_l1.expected_rar = false;
    memset(mac->nr_ue_emul_l1.index_has_rar, 0, sizeof(mac->nr_ue_emul_l1.index_has_rar));
    mac->nr_ue_emul_l1.expected_dci = false;
    memset(mac->nr_ue_emul_l1.index_has_dci, 0, sizeof(mac->nr_ue_emul_l1.index_has_dci));
    int pdu_idx = 0;

    int num_pdus = dl_tti_request->dl_tti_request_body.nPDUs;
    AssertFatal(num_pdus >= 0, "Invalid dl_tti_request number of PDUS\n");

    for (int i = 0; i < num_pdus; i++)
    {
        nfapi_nr_dl_tti_request_pdu_t *pdu_list = &dl_tti_request->dl_tti_request_body.dl_tti_pdu_list[i];
        if (pdu_list->PDUType == NFAPI_NR_DL_TTI_PDSCH_PDU_TYPE)
        {
            LOG_D(NR_PHY, "[%d, %d] PDSCH PDU for rnti %x\n",
                dl_tti_request->SFN, dl_tti_request->Slot, pdu_list->pdsch_pdu.pdsch_pdu_rel15.rnti);
        }

        if (pdu_list->PDUType == NFAPI_NR_DL_TTI_PDCCH_PDU_TYPE)
        {
            LOG_D(NR_PHY, "[%d, %d] PDCCH DCI PDU (Format for incoming PDSCH PDU)\n",
                dl_tti_request->SFN, dl_tti_request->Slot);
            uint16_t num_dcis = pdu_list->pdcch_pdu.pdcch_pdu_rel15.numDlDci;
            if (num_dcis > 0)
            {
                if (!dl_info->dci_ind)
                {
                    dl_info->dci_ind = CALLOC(1, sizeof(fapi_nr_dci_indication_t));
                }
                dl_info->dci_ind->SFN = dl_tti_request->SFN;
                dl_info->dci_ind->slot = dl_tti_request->Slot;
                AssertFatal(num_dcis <= sizeof(dl_info->dci_ind->dci_list) / sizeof(dl_info->dci_ind->dci_list[0]),
                            "The number of DCIs is greater than dci_list");
                for (int j = 0; j < num_dcis; j++)
                {
                    nfapi_nr_dl_dci_pdu_t *dci_pdu_list = &pdu_list->pdcch_pdu.pdcch_pdu_rel15.dci_pdu[j];
                    if (!is_my_dci(mac, dci_pdu_list))
                    {
                        continue;
                    }
                    fill_dl_info_with_pdcch(dl_info->dci_ind, dci_pdu_list, pdu_idx);
                    if (dci_pdu_list->RNTI == 0xffff)
                    {
                        mac->nr_ue_emul_l1.expected_sib = true;
                        mac->nr_ue_emul_l1.index_has_sib[j] = true;
                        LOG_T(NR_MAC, "Setting index_has_sib[%d] = true\n", j);
                    }
                    else if (dci_pdu_list->RNTI == mac->ra.ra_rnti)
                    {
                        mac->nr_ue_emul_l1.expected_rar = true;
                        mac->nr_ue_emul_l1.index_has_rar[j] = true;
                        LOG_T(NR_MAC, "Setting index_has_rar[%d] = true\n", j);
                    }
                    else
                    {
                        mac->nr_ue_emul_l1.expected_dci = true;
                        mac->nr_ue_emul_l1.index_has_dci[j] = true;
                        LOG_T(NR_MAC, "Setting index_has_dci[%d] = true\n", j);
                    }
                    pdu_idx++;
                }
            }
        }
        if (pdu_list->PDUType == NFAPI_NR_DL_TTI_SSB_PDU_TYPE)
        {
            /* If we get a MIB, we want to handle it right away and then come back.
               The MIB and SIB come in the same dl_tti_req but the MIB should be
               processed first and then the DCI and payload of the SIB1 can be
               processed. The MIB should be handled first and then the rx_ind
               will be freed after handling. This is why the PDU index will
               always be zero for the RX_IND becasue we should not have more than
               one MIB. */
            if (!dl_info->rx_ind)
            {
                dl_info->rx_ind = CALLOC(1, sizeof(*dl_info->rx_ind));
            }
            fapi_nr_rx_indication_t *rx_ind = dl_info->rx_ind;
            rx_ind->sfn = dl_tti_request->SFN;
            rx_ind->slot = dl_tti_request->Slot;
            fill_mib_in_rx_ind(pdu_list, rx_ind, 0, FAPI_NR_RX_PDU_TYPE_SSB);
            NR_UL_TIME_ALIGNMENT_t ul_time_alignment;
            memset(&ul_time_alignment, 0, sizeof(ul_time_alignment));
            nr_ue_dl_indication(&mac->dl_info, &ul_time_alignment);
        }
    }
    dl_info->slot = dl_tti_request->Slot;
    dl_info->frame = dl_tti_request->SFN;
}

static void fill_rx_ind(nfapi_nr_pdu_t *pdu_list, fapi_nr_rx_indication_t *rx_ind, int pdu_idx, int pdu_type)
{
    NR_UE_MAC_INST_t *mac = get_mac_inst(0);
    AssertFatal(pdu_list->num_TLV < sizeof(pdu_list->TLVs) / sizeof(pdu_list->TLVs[0]), "Num TLVs exceeds TLV array size");
    int length = 0;
    for (int j = 0; j < pdu_list->num_TLV; j++)
    {
        length += pdu_list->TLVs[j].length;
    }
    LOG_D(NR_PHY, "%s: num_tlv %d and length %d, pdu index %d\n",
        __FUNCTION__, pdu_list->num_TLV, length, pdu_idx);
    uint8_t *pdu = malloc(length);
    AssertFatal(pdu != NULL, "%s: Out of memory in malloc", __FUNCTION__);
    rx_ind->rx_indication_body[pdu_idx].pdsch_pdu.pdu = pdu;
    for (int j = 0; j < pdu_list->num_TLV; j++)
    {
        const uint32_t *ptr;
        if (pdu_list->TLVs[j].tag)
            ptr = pdu_list->TLVs[j].value.ptr;
        else
            ptr = pdu_list->TLVs[j].value.direct;
        memcpy(pdu, ptr, pdu_list->TLVs[j].length);
        pdu += pdu_list->TLVs[j].length;
    }
    bool ack_nack = true;
    if (mac->ra.ra_state >= RA_SUCCEEDED && should_drop_transport_block(rx_ind->slot, mac->crnti))
    {
      ack_nack = false;
    }
    rx_ind->rx_indication_body[pdu_idx].pdsch_pdu.ack_nack = ack_nack;
    rx_ind->rx_indication_body[pdu_idx].pdsch_pdu.pdu_length = length;
    rx_ind->rx_indication_body[pdu_idx].pdu_type = pdu_type;

}


static void copy_tx_data_req_to_dl_info(nr_downlink_indication_t *dl_info, nfapi_nr_tx_data_request_t *tx_data_request)
{
    NR_UE_MAC_INST_t *mac = get_mac_inst(dl_info->module_id);
    int num_pdus = tx_data_request->Number_of_PDUs;
    AssertFatal(num_pdus >= 0, "Invalid tx_data_request number of PDUS\n");

    if (!dl_info->rx_ind)
    {
        dl_info->rx_ind = CALLOC(num_pdus, sizeof(fapi_nr_rx_indication_t));
    }
    AssertFatal(dl_info->rx_ind != NULL, "%s: Out of memory in calloc", __FUNCTION__);
    fapi_nr_rx_indication_t *rx_ind = dl_info->rx_ind;
    rx_ind->sfn = tx_data_request->SFN;
    rx_ind->slot = tx_data_request->Slot;

    int pdu_idx = 0;

    for (int i = 0; i < num_pdus; i++)
    {
        nfapi_nr_pdu_t *pdu_list = &tx_data_request->pdu_list[i];
        if (mac->nr_ue_emul_l1.index_has_sib[i])
        {
            AssertFatal(!get_softmodem_params()->nsa,
                        "Should not be processing SIB in NSA mode, something bad happened\n");
            fill_rx_ind(pdu_list, rx_ind, pdu_idx, FAPI_NR_RX_PDU_TYPE_SIB);
            pdu_idx++;
        }
        else if (mac->nr_ue_emul_l1.index_has_rar[i])
        {
            fill_rx_ind(pdu_list, rx_ind, pdu_idx, FAPI_NR_RX_PDU_TYPE_RAR);
            pdu_idx++;
        }
        else if (mac->nr_ue_emul_l1.index_has_dci[i])
        {
            fill_rx_ind(pdu_list, rx_ind, pdu_idx, FAPI_NR_RX_PDU_TYPE_DLSCH);
            pdu_idx++;
        }
        else
        {
            LOG_T(NR_MAC, "mac->nr_ue_emul_l1.index_has_dci[%d] = 0, so this index contained a DCI for a different UE\n", i);
        }

    }
    dl_info->slot = tx_data_request->Slot;
    dl_info->frame = tx_data_request->SFN;
    dl_info->rx_ind->number_pdus = pdu_idx;
}

static void copy_ul_dci_data_req_to_dl_info(nr_downlink_indication_t *dl_info, nfapi_nr_ul_dci_request_t *ul_dci_req)
{
    NR_UE_MAC_INST_t *mac = get_mac_inst(dl_info->module_id);
    int pdu_idx = 0;

    int num_pdus = ul_dci_req->numPdus;
    AssertFatal(num_pdus >= 0, "Invalid ul_dci_request number of PDUS\n");

    for (int i = 0; i < num_pdus; i++)
    {
        nfapi_nr_ul_dci_request_pdus_t *pdu_list = &ul_dci_req->ul_dci_pdu_list[i];
        AssertFatal(pdu_list->PDUType == 0, "ul_dci_req pdu type != PUCCH");
        LOG_D(NR_PHY, "[%d %d] PUCCH PDU in ul_dci for rnti %x and numDLDCI = %d\n",
             ul_dci_req->SFN, ul_dci_req->Slot, pdu_list->pdcch_pdu.pdcch_pdu_rel15.dci_pdu->RNTI,
             pdu_list->pdcch_pdu.pdcch_pdu_rel15.numDlDci);
        uint16_t num_dci = pdu_list->pdcch_pdu.pdcch_pdu_rel15.numDlDci;
        if (num_dci > 0)
        {
            if (!dl_info->dci_ind)
            {
                dl_info->dci_ind = CALLOC(1, sizeof(fapi_nr_dci_indication_t));
            }
            AssertFatal(dl_info->dci_ind != NULL, "%s: Out of memory in calloc", __FUNCTION__);
            dl_info->dci_ind->SFN = ul_dci_req->SFN;
            dl_info->dci_ind->slot = ul_dci_req->Slot;
            AssertFatal(num_dci < sizeof(dl_info->dci_ind->dci_list) / sizeof(dl_info->dci_ind->dci_list[0]), "The number of DCIs is greater than dci_list");
            for (int j = 0; j < num_dci; j++)
            {
                nfapi_nr_dl_dci_pdu_t *dci_pdu_list = &pdu_list->pdcch_pdu.pdcch_pdu_rel15.dci_pdu[j];
                if (dci_pdu_list->RNTI != mac->crnti)
                {
                  LOG_T(NR_MAC, "dci_pdu_list->RNTI (%x) != mac->crnti (%x)\n", dci_pdu_list->RNTI, mac->crnti);
                  continue;
                }
                fill_dl_info_with_pdcch(dl_info->dci_ind, dci_pdu_list, pdu_idx);
                pdu_idx++;
            }
        }
    }
    dl_info->frame = ul_dci_req->SFN;
    dl_info->slot = ul_dci_req->Slot;
}

static bool send_crc_ind_and_rx_ind(int sfn_slot)
{
  bool sent_crc_rx = true;

  nfapi_nr_rx_data_indication_t *rx_ind = unqueue_matching(&nr_rx_ind_queue, MAX_QUEUE_SIZE, sfn_slot_matcher, &sfn_slot);
  nfapi_nr_crc_indication_t *crc_ind = unqueue_matching(&nr_crc_ind_queue, MAX_QUEUE_SIZE, sfn_slot_matcher, &sfn_slot);

  if (crc_ind && crc_ind->number_crcs > 0)
  {
    NR_UE_MAC_INST_t *mac = get_mac_inst(0);
    for (int i = 0; i < crc_ind->number_crcs; i++) {
        int harq_pid = crc_ind->crc_list[i].harq_id;
        LOG_T(NR_MAC, "Resetting harq_pid %d active_ul_harq_sfn_slot\n", harq_pid);
        mac->nr_ue_emul_l1.harq[harq_pid].active_ul_harq_sfn_slot = -1;
    }
    NR_UL_IND_t UL_INFO = {
      .crc_ind = *crc_ind,
    };
    send_nsa_standalone_msg(&UL_INFO, crc_ind->header.message_id);
    free(crc_ind->crc_list);
    free(crc_ind);
  }
  if (rx_ind && rx_ind->number_of_pdus > 0)
  {
    NR_UL_IND_t UL_INFO = {
      .rx_ind = *rx_ind,
    };
    send_nsa_standalone_msg(&UL_INFO, rx_ind->header.message_id);
    free(rx_ind->pdu_list);
    free(rx_ind);
  }
  else
  {
    sent_crc_rx = false;
  }
  return sent_crc_rx;
}

static void copy_ul_tti_data_req_to_dl_info(nr_downlink_indication_t *dl_info, nfapi_nr_ul_tti_request_t *ul_tti_req)
{
    int num_pdus = ul_tti_req->n_pdus;
    int sfn_slot = NFAPI_SFNSLOT2HEX(ul_tti_req->SFN, ul_tti_req->Slot);
    AssertFatal(num_pdus >= 0, "Invalid ul_tti_request number of PDUS\n");
    AssertFatal(num_pdus <= sizeof(ul_tti_req->pdus_list) / sizeof(ul_tti_req->pdus_list[0]),
                "Too many pdus %d in ul_tti_req\n", num_pdus);

    if (!send_crc_ind_and_rx_ind(sfn_slot))
    {
        LOG_T(NR_MAC, "CRC_RX ind not sent\n");
        if (!put_queue(&nr_ul_tti_req_queue, ul_tti_req))
        {
            LOG_E(NR_PHY, "put_queue failed for ul_tti_req.\n");
        }
        return;
    }
}

static void fill_dci_from_dl_config(nr_downlink_indication_t*dl_ind, fapi_nr_dl_config_request_t *dl_config)
{
  if (!dl_ind->dci_ind)
  {
    return;
  }

  AssertFatal(dl_config->number_pdus < sizeof(dl_config->dl_config_list) / sizeof(dl_config->dl_config_list[0]),
              "Too many dl_config pdus %d", dl_config->number_pdus);
  for (int i = 0; i < dl_config->number_pdus; i++)
  {
    LOG_D(PHY, "In %s: filling DCI with a total of %d total DL PDUs (dl_config %p) \n",
          __FUNCTION__, dl_config->number_pdus, dl_config);
    fapi_nr_dl_config_dci_dl_pdu_rel15_t *rel15_dci = &dl_config->dl_config_list[i].dci_config_pdu.dci_config_rel15;
    int num_dci_options = rel15_dci->num_dci_options;
    if (num_dci_options <= 0)
    {
      LOG_D(NR_MAC, "num_dci_opts = %d for pdu[%d] in dl_config_list\n", rel15_dci->num_dci_options, i);
    }
    AssertFatal(num_dci_options <= sizeof(rel15_dci->dci_length_options) / sizeof(rel15_dci->dci_length_options[0]),
                "num_dci_options %d > dci_length_options array\n", num_dci_options);
    AssertFatal(num_dci_options <= sizeof(rel15_dci->dci_format_options) / sizeof(rel15_dci->dci_format_options[0]),
                "num_dci_options %d > dci_format_options array\n", num_dci_options);

    for (int j = 0; j < num_dci_options; j++)
    {
      int num_dcis = dl_ind->dci_ind->number_of_dcis;
      AssertFatal(num_dcis <= sizeof(dl_ind->dci_ind->dci_list) / sizeof(dl_ind->dci_ind->dci_list[0]),
                  "dl_config->number_pdus %d > dci_ind->dci_list array\n", num_dcis);
      for (int k = 0; k < num_dcis; k++)
      {
        LOG_T(NR_PHY, "Received len %d, length options[%d] %d, format assigned %d, format options[%d] %d\n",
                  dl_ind->dci_ind->dci_list[k].payloadSize, j, rel15_dci->dci_length_options[j],
                  dl_ind->dci_ind->dci_list[k].dci_format, j, rel15_dci->dci_format_options[j]);
        if (rel15_dci->dci_length_options[j] == dl_ind->dci_ind->dci_list[k].payloadSize)
        {
            dl_ind->dci_ind->dci_list[k].dci_format = rel15_dci->dci_format_options[j];
            LOG_D(NR_PHY, "format assigned dl_ind->dci_ind->dci_list[k].dci_format %d\n",
                  dl_ind->dci_ind->dci_list[k].dci_format);
        }
      }
    }
  }
}

void check_and_process_dci(nfapi_nr_dl_tti_request_t *dl_tti_request,
                           nfapi_nr_tx_data_request_t *tx_data_request,
                           nfapi_nr_ul_dci_request_t *ul_dci_request,
                           nfapi_nr_ul_tti_request_t *ul_tti_request)
{
    frame_t frame = 0;
    int slot = 0;
    NR_UE_MAC_INST_t *mac = get_mac_inst(0);

    if (pthread_mutex_lock(&mac->mutex_dl_info)) abort();

    if (dl_tti_request)
    {
        frame = dl_tti_request->SFN;
        slot = dl_tti_request->Slot;
        LOG_D(NR_PHY, "[%d, %d] dl_tti_request\n", frame, slot);
        copy_dl_tti_req_to_dl_info(&mac->dl_info, dl_tti_request);
        free_and_zero(dl_tti_request);
    }
    /* This checks if the previously recevied DCI matches our current RNTI
       value. The assumption is that if the DCI matches our RNTI, then the
       incoming tx_data_request is also destined for the current UE. If the
       RAR hasn't been processed yet, we do not want to be filtering the
       tx_data_requests. */
    if (tx_data_request)
    {
        if (mac->nr_ue_emul_l1.expected_sib ||
            mac->nr_ue_emul_l1.expected_rar ||
            mac->nr_ue_emul_l1.expected_dci)
        {
            frame = tx_data_request->SFN;
            slot = tx_data_request->Slot;
            LOG_I(NR_PHY, "[%d, %d] PDSCH in tx_request\n", frame, slot);
            copy_tx_data_req_to_dl_info(&mac->dl_info, tx_data_request);
        }
        else
        {
            LOG_D(NR_MAC, "Unexpected tx_data_req\n");
        }
        free_and_zero(tx_data_request);
    }
    else if (ul_dci_request)
    {
        frame = ul_dci_request->SFN;
        slot = ul_dci_request->Slot;
        LOG_D(NR_PHY, "[%d, %d] ul_dci_request\n", frame, slot);
        copy_ul_dci_data_req_to_dl_info(&mac->dl_info, ul_dci_request);
        free_and_zero(ul_dci_request);
    }
    else if (ul_tti_request)
    {
        frame = ul_tti_request->SFN;
        slot = ul_tti_request->Slot;
        LOG_T(NR_PHY, "[%d, %d] ul_tti_request\n", frame, slot);
        copy_ul_tti_data_req_to_dl_info(&mac->dl_info, ul_tti_request);
        free_and_zero(ul_tti_request);
    }
    else
    {
        if (pthread_mutex_unlock(&mac->mutex_dl_info)) abort();
        LOG_T(NR_MAC, "All indications were NULL in %s\n", __FUNCTION__);
        return;
    }


    NR_UL_TIME_ALIGNMENT_t ul_time_alignment;
    memset(&ul_time_alignment, 0, sizeof(ul_time_alignment));
    fill_dci_from_dl_config(&mac->dl_info, &mac->dl_config_request);
    nr_ue_scheduler(&mac->dl_info, NULL);
    nr_ue_dl_indication(&mac->dl_info, &ul_time_alignment);

    if (pthread_mutex_unlock(&mac->mutex_dl_info)) abort();

    // If we filled dl_info AFTER we got the slot indication, we want to check if we should fill tx_req:
    nr_uplink_indication_t ul_info;
    memset(&ul_info, 0, sizeof(ul_info));
    int slots_per_frame = 20; //30 kHZ subcarrier spacing
    int slot_ahead = 2; // TODO: Make this dynamic
    ul_info.frame_rx = frame;
    ul_info.slot_rx = slot;
    ul_info.slot_tx = (slot + slot_ahead) % slots_per_frame;
    ul_info.frame_tx = (ul_info.slot_rx + slot_ahead >= slots_per_frame) ? ul_info.frame_rx + 1 : ul_info.frame_rx;
    ul_info.ue_sched_mode = SCHED_ALL;
    if (mac->scc || mac->scc_SIB)
    {
        if (is_nr_UL_slot(mac->scc ?
                          mac->scc->tdd_UL_DL_ConfigurationCommon :
                          mac->scc_SIB->tdd_UL_DL_ConfigurationCommon,
                          ul_info.slot_tx,
                          mac->frame_type) && mac->ra.ra_state != RA_SUCCEEDED)
        {
            nr_ue_scheduler(NULL, &ul_info);
            nr_ue_prach_scheduler(ul_info.module_id, ul_info.frame_tx, ul_info.slot_tx, ul_info.thread_id);
        }
    }
}

void save_nr_measurement_info(nfapi_nr_dl_tti_request_t *dl_tti_request)
{
    int num_pdus = dl_tti_request->dl_tti_request_body.nPDUs;
    char buffer[MAX_MESSAGE_SIZE];
    if (num_pdus <= 0)
    {
        LOG_E(NR_PHY, "%s: dl_tti_request number of PDUS <= 0\n", __FUNCTION__);
        abort();
    }
    LOG_T(NR_PHY, "%s: dl_tti_request number of PDUS: %d\n", __FUNCTION__, num_pdus);
    for (int i = 0; i < num_pdus; i++)
    {
        nfapi_nr_dl_tti_request_pdu_t *pdu_list = &dl_tti_request->dl_tti_request_body.dl_tti_pdu_list[i];
        if (pdu_list->PDUType == NFAPI_NR_DL_TTI_SSB_PDU_TYPE)
        {
            LOG_T(NR_PHY, "Cell_id: %d, the ssb_block_idx %d, sc_offset: %d and payload %d\n",
                pdu_list->ssb_pdu.ssb_pdu_rel15.PhysCellId,
                pdu_list->ssb_pdu.ssb_pdu_rel15.SsbBlockIndex,
                pdu_list->ssb_pdu.ssb_pdu_rel15.SsbSubcarrierOffset,
                pdu_list->ssb_pdu.ssb_pdu_rel15.bchPayload);
            pdu_list->ssb_pdu.ssb_pdu_rel15.ssbRsrp = 60;
            LOG_T(NR_RRC, "Setting pdulist[%d].ssbRsrp to %d\n", i, pdu_list->ssb_pdu.ssb_pdu_rel15.ssbRsrp);
        }
    }

    size_t pack_len = nfapi_nr_p7_message_pack((void *)dl_tti_request,
                                    buffer,
                                    sizeof(buffer),
                                    NULL);
    if (pack_len < 0)
    {
        LOG_E(NR_PHY, "%s: Error packing nr p7 message.\n", __FUNCTION__);
    }
    nsa_sendmsg_to_lte_ue(buffer, pack_len, NR_UE_RRC_MEASUREMENT);
    LOG_A(NR_RRC, "Populated NR_UE_RRC_MEASUREMENT information and sent to LTE UE\n");
}

static void enqueue_nr_nfapi_msg(void *buffer, ssize_t len, nfapi_p7_message_header_t header)
{
    NR_UE_MAC_INST_t *mac = get_mac_inst(0);
    switch (header.message_id)
    {
        case NFAPI_NR_PHY_MSG_TYPE_DL_TTI_REQUEST:
        {
            nfapi_nr_dl_tti_request_t *dl_tti_request = MALLOC(sizeof(*dl_tti_request));
            if (nfapi_nr_p7_message_unpack(buffer, len, dl_tti_request,
                                            sizeof(*dl_tti_request), NULL) < 0)
            {
                LOG_E(NR_PHY, "Message dl_tti_request failed to unpack\n");
                break;
            }
            LOG_D(NR_PHY, "Received an NFAPI_NR_PHY_MSG_TYPE_DL_TTI_REQUEST message in sfn/slot %d %d. \n",
                    dl_tti_request->SFN, dl_tti_request->Slot);

            if (is_channel_modeling())
                save_pdsch_pdu_for_crnti(dl_tti_request);

            if (!put_queue(&nr_dl_tti_req_queue, dl_tti_request))
            {
                LOG_E(NR_PHY, "put_queue failed for dl_tti_request.\n");
                free(dl_tti_request);
                dl_tti_request = NULL;
            }
            break;
        }

        case NFAPI_NR_PHY_MSG_TYPE_TX_DATA_REQUEST:
        {
            nfapi_nr_tx_data_request_t *tx_data_request = MALLOC(sizeof(*tx_data_request));
            if (nfapi_nr_p7_message_unpack(buffer, len, tx_data_request,
                                        sizeof(*tx_data_request), NULL) < 0)
            {
                LOG_E(NR_PHY, "Message tx_data_request failed to unpack\n");
                break;
            }
            LOG_D(NR_PHY, "Received an NFAPI_NR_PHY_MSG_TYPE_TX_DATA_REQUEST message in SFN/slot %d %d. \n",
                    tx_data_request->SFN, tx_data_request->Slot);
            if (!put_queue(&nr_tx_req_queue, tx_data_request))
            {
                LOG_E(NR_PHY, "put_queue failed for tx_request.\n");
                free(tx_data_request);
                tx_data_request = NULL;
            }
            break;
        }

        case NFAPI_NR_PHY_MSG_TYPE_UL_DCI_REQUEST:
        {
            nfapi_nr_ul_dci_request_t *ul_dci_request = MALLOC(sizeof(*ul_dci_request));
            if (nfapi_nr_p7_message_unpack(buffer, len, ul_dci_request,
                                            sizeof(*ul_dci_request), NULL) < 0)
            {
                LOG_E(NR_PHY, "Message ul_dci_request failed to unpack\n");
                break;
            }
            LOG_D(NR_PHY, "Received an NFAPI_NR_PHY_MSG_TYPE_UL_DCI_REQUEST message in SFN/slot %d %d. \n",
                    ul_dci_request->SFN, ul_dci_request->Slot);
            if (!put_queue(&nr_ul_dci_req_queue, ul_dci_request))
            {
                LOG_E(NR_PHY, "put_queue failed for ul_dci_request.\n");
                free(ul_dci_request);
                ul_dci_request = NULL;
            }
            break;
        }

        case NFAPI_NR_PHY_MSG_TYPE_UL_TTI_REQUEST:
        {
            nfapi_nr_ul_tti_request_t *ul_tti_request = MALLOC(sizeof(*ul_tti_request));
            if (nfapi_nr_p7_message_unpack(buffer, len, ul_tti_request,
                                           sizeof(*ul_tti_request), NULL) < 0)
            {
                LOG_E(NR_PHY, "Message ul_tti_request failed to unpack\n");
                break;
            }
            /* We are filtering UL_TTI_REQs below. We only care about UL_TTI_REQs that
               will trigger sending a ul_harq (CRC/RX pair). This UL_TTI_REQ will have
               NFAPI_NR_UL_CONFIG_PUSCH_PDU_TYPE. If we have not yet completed the CBRA/
               CFRA procedure, we need to queue all UL_TTI_REQs. */
            for (int i = 0; i < ul_tti_request->n_pdus; i++) {
                if (ul_tti_request->pdus_list[i].pdu_type == NFAPI_NR_UL_CONFIG_PUSCH_PDU_TYPE &&
                    mac->ra.ra_state >= RA_SUCCEEDED) {
                    if (!put_queue(&nr_ul_tti_req_queue, ul_tti_request))
                    {
                        LOG_D(NR_PHY, "put_queue failed for ul_tti_request, calling put_queue_replace.\n");
                        nfapi_nr_ul_tti_request_t *evicted_ul_tti_req = put_queue_replace(&nr_ul_tti_req_queue, ul_tti_request);
                        free(evicted_ul_tti_req);
                    }
                    break;
                }
                else if (mac->ra.ra_state < RA_SUCCEEDED) {
                    if (!put_queue(&nr_ul_tti_req_queue, ul_tti_request))
                    {
                        LOG_D(NR_PHY, "put_queue failed for ul_tti_request, calling put_queue_replace.\n");
                        nfapi_nr_ul_tti_request_t *evicted_ul_tti_req = put_queue_replace(&nr_ul_tti_req_queue, ul_tti_request);
                        free(evicted_ul_tti_req);
                    }
                    break;
                }
            }
            break;
        }

        default:
            LOG_E(NR_PHY, "Invalid nFAPI message. Header ID %d\n",
                  header.message_id);
            break;
    }
    return;
}

static void save_pdsch_pdu_for_crnti(nfapi_nr_dl_tti_request_t *dl_tti_request)
{
  int count_sent = 0;
  NR_UE_MAC_INST_t *mac = get_mac_inst(0);
  int number_of_pdu = dl_tti_request->dl_tti_request_body.nPDUs;
  if (number_of_pdu <= 0)
  {
    LOG_E(NR_MAC, "%s: dl_tti_request pdu size <= 0\n", __FUNCTION__);
    abort();
  }

  for (int i = 0; i < number_of_pdu; i++)
  {
    const nfapi_nr_dl_tti_request_pdu_t *pdu_list = &dl_tti_request->dl_tti_request_body.dl_tti_pdu_list[i];

    if (pdu_list->PDUType == NFAPI_NR_DL_TTI_PDSCH_PDU_TYPE)
    {
      const nfapi_nr_dl_tti_pdsch_pdu_rel15_t *pdsch_pdu = &pdu_list->pdsch_pdu.pdsch_pdu_rel15;
      if (pdsch_pdu->rnti == mac->crnti && mac->ra.ra_state == RA_SUCCEEDED)
      {
        read_channel_param(pdsch_pdu, dl_tti_request->Slot, count_sent);
        count_sent++;
        LOG_T(NR_MAC, "pdsch_pdu->rnti %x  mac->crnti %x mac->ra.ra_state %d count_sent %d\n",
                      pdsch_pdu->rnti, mac->crnti, mac->ra.ra_state, count_sent);
      }
    }
  }
}

static uint16_t get_message_id(const uint8_t *buffer, ssize_t len)
{
  if (len < 4)
    return 0;

  // Unpack 2 bytes message_id from buffer.
  uint16_t v;
  memcpy(&v, buffer + 2, sizeof(v));
  return ntohs(v);
}

void *nrue_standalone_pnf_task(void *context)
{
  struct sockaddr_in server_address;
  socklen_t addr_len = sizeof(server_address);
  int sd = ue_rx_sock_descriptor;
  assert(sd > 0);

  char buffer[NFAPI_MAX_PACKED_MESSAGE_SIZE];

  LOG_I(NR_RRC, "Successfully started %s.\n", __FUNCTION__);

  while (true)
  {
    ssize_t len = recvfrom(sd, buffer, sizeof(buffer), MSG_TRUNC, (struct sockaddr *)&server_address, &addr_len);
    if (len == -1)
    {
      LOG_E(NR_PHY, "reading from standalone pnf sctp socket failed \n");
      continue;
    }
    if (len > sizeof(buffer))
    {
      LOG_E(NR_PHY, "%s(%d). Message truncated. %zd\n", __FUNCTION__, __LINE__, len);
      continue;
    }
    if (len == sizeof(uint16_t))
    {
      uint16_t *sfn_slot = CALLOC(1, sizeof(*sfn_slot));
      memcpy(sfn_slot, buffer, sizeof(*sfn_slot));

      LOG_D(NR_PHY, "Received from proxy sfn %d slot %d\n",
            NFAPI_SFNSLOT2SFN(*sfn_slot), NFAPI_SFNSLOT2SLOT(*sfn_slot));

      if (!put_queue(&nr_sfn_slot_queue, sfn_slot))
      {
        LOG_E(NR_PHY, "put_queue failed for sfn slot.\n");
      }

      if (sem_post(&sfn_slot_semaphore) != 0)
      {
        LOG_E(NR_PHY, "sem_post() error\n");
        abort();
      }
    }
    else if (get_message_id((const uint8_t *)buffer, len) == 0x0FFF) // 0x0FFF : channel info identifier.
    {
      nr_phy_channel_params_t *ch_info = CALLOC(1, sizeof(*ch_info));
      memcpy(ch_info, buffer, sizeof(*ch_info));

      if (ch_info->nb_of_sinrs > 1)
        LOG_W(NR_PHY, "Expecting at most one SINR.\n");

      // TODO: Update sinr field of slot_rnti_mcs to be array.
      for (int i = 0; i < ch_info->nb_of_sinrs; ++i)
      {
        slot_rnti_mcs[NFAPI_SFNSLOT2SLOT(ch_info->sfn_slot)].sinr = ch_info->sinr[i];

        LOG_T(NR_PHY, "Received_SINR[%d] = %f, sfn:slot %d:%d\n",
              i, ch_info->sinr[i], NFAPI_SFNSLOT2SFN(ch_info->sfn_slot), NFAPI_SFNSLOT2SLOT(ch_info->sfn_slot));
      }

      if (!put_queue(&nr_chan_param_queue, ch_info))
      {
        LOG_E(NR_PHY, "put_queue failed for sfn slot.\n");
      }

      if (sem_post(&sfn_slot_semaphore) != 0)
      {
        LOG_E(NR_MAC, "sem_post() error\n");
        abort();
      }
    }
    else
    {
      nfapi_p7_message_header_t header;
      if (nfapi_p7_message_header_unpack(buffer, len, &header, sizeof(header), NULL) < 0)
      {
        LOG_E(NR_PHY, "Header unpack failed for nrue_standalone pnf\n");
        continue;
      }
      enqueue_nr_nfapi_msg(buffer, len, header);
    }
  } //while(true)
}

//  L2 Abstraction Layer
int handle_bcch_bch(module_id_t module_id, int cc_id,
                    unsigned int gNB_index, void *phy_data, uint8_t *pduP,
                    unsigned int additional_bits,
                    uint32_t ssb_index, uint32_t ssb_length,
                    uint16_t ssb_start_subcarrier, uint16_t cell_id){

  return nr_ue_decode_mib(module_id,
			  cc_id,
			  gNB_index,
			  phy_data,
			  additional_bits,
			  ssb_length,  //  Lssb = 64 is not support    
			  ssb_index,
			  pduP,
			  ssb_start_subcarrier,
			  cell_id);

}

//  L2 Abstraction Layer
int handle_bcch_dlsch(module_id_t module_id, int cc_id, unsigned int gNB_index, uint8_t ack_nack, uint8_t *pduP, uint32_t pdu_len){
  return nr_ue_decode_BCCH_DL_SCH(module_id, cc_id, gNB_index, ack_nack, pduP, pdu_len);
}

//  L2 Abstraction Layer
int handle_dci(module_id_t module_id, int cc_id, unsigned int gNB_index, frame_t frame, int slot, fapi_nr_dci_indication_pdu_t *dci){

  return nr_ue_process_dci_indication_pdu(module_id, cc_id, gNB_index, frame, slot, dci);

}

// L2 Abstraction Layer
// Note: sdu should always be processed because data and timing advance updates are transmitted by the UE
int8_t handle_dlsch(nr_downlink_indication_t *dl_info, NR_UL_TIME_ALIGNMENT_t *ul_time_alignment, int pdu_id){
  /* L1 assigns harq_pid, but in emulated L1 mode we need to assign
     the harq_pid based on the saved global g_harq_pid. Because we are
     emulating L1, no antenna measurements are conducted to calculate
     a harq_pid, therefore we must set it here. */
  if (get_softmodem_params()->emulate_l1)
    dl_info->rx_ind->rx_indication_body[pdu_id].pdsch_pdu.harq_pid = g_harq_pid;

  update_harq_status(dl_info->module_id,
                     dl_info->rx_ind->rx_indication_body[pdu_id].pdsch_pdu.harq_pid,
                     dl_info->rx_ind->rx_indication_body[pdu_id].pdsch_pdu.ack_nack);
  if(dl_info->rx_ind->rx_indication_body[pdu_id].pdsch_pdu.ack_nack)
    nr_ue_send_sdu(dl_info, ul_time_alignment, pdu_id);

  return 0;
}

void update_harq_status(module_id_t module_id, uint8_t harq_pid, uint8_t ack_nack) {

  NR_UE_MAC_INST_t *mac = get_mac_inst(module_id);
  NR_UE_HARQ_STATUS_t *current_harq = &mac->dl_harq_info[harq_pid];

  if (current_harq->active) {
    current_harq->ack = ack_nack;
    current_harq->ack_received = true;
    LOG_T(PHY,"Updating harq_status for harq_id %d,ack/nak %d\n",harq_pid,current_harq->ack);
  }
  else {
    //shouldn't get here
    LOG_E(NR_MAC, "Trying to process acknack for an inactive harq process (%d)\n", harq_pid);
  }
}

int nr_ue_ul_indication(nr_uplink_indication_t *ul_info){

  NR_UE_L2_STATE_t ret=0;
  module_id_t module_id = ul_info->module_id;
  NR_UE_MAC_INST_t *mac = get_mac_inst(module_id);

  if (ul_info->ue_sched_mode == ONLY_PUSCH) {
    ret = nr_ue_scheduler(NULL, ul_info);
    return 0;
  }
  if (ul_info->ue_sched_mode == SCHED_ALL) {
    ret = nr_ue_scheduler(NULL, ul_info);
  }
  else
    LOG_T(NR_MAC, "In %s():%d not calling scheduler. sched mode = %d and mac->ra.ra_state = %d\n",
        __FUNCTION__, __LINE__, ul_info->ue_sched_mode, mac->ra.ra_state);

  NR_TDD_UL_DL_ConfigCommon_t *tdd_UL_DL_ConfigurationCommon = mac->scc != NULL ? mac->scc->tdd_UL_DL_ConfigurationCommon : mac->scc_SIB->tdd_UL_DL_ConfigurationCommon;

  if (is_nr_UL_slot(tdd_UL_DL_ConfigurationCommon, ul_info->slot_tx, mac->frame_type) && !get_softmodem_params()->phy_test)
    nr_ue_prach_scheduler(module_id, ul_info->frame_tx, ul_info->slot_tx, ul_info->thread_id);

  if (is_nr_UL_slot(tdd_UL_DL_ConfigurationCommon, ul_info->slot_tx, mac->frame_type))
    nr_ue_pucch_scheduler(module_id, ul_info->frame_tx, ul_info->slot_tx, ul_info->thread_id);

  switch(ret){
  case UE_CONNECTION_OK:
    break;
  case UE_CONNECTION_LOST:
    break;
  case UE_PHY_RESYNCH:
    break;
  case UE_PHY_HO_PRACH:
    break;
  default:
    break;
  }

  return 0;
}

int nr_ue_dl_indication(nr_downlink_indication_t *dl_info, NR_UL_TIME_ALIGNMENT_t *ul_time_alignment){

  uint32_t ret_mask = 0x0;
  module_id_t module_id = dl_info->module_id;
  NR_UE_MAC_INST_t *mac = get_mac_inst(module_id);
  fapi_nr_dl_config_request_t *dl_config = &mac->dl_config_request;

  if ((!dl_info->dci_ind && !dl_info->rx_ind)) {
    // UL indication to schedule DCI reception
    nr_ue_scheduler(dl_info, NULL);
  } else {
    // UL indication after reception of DCI or DL PDU
    if (dl_info && dl_info->dci_ind && dl_info->dci_ind->number_of_dcis) {

      LOG_T(MAC,"[L2][IF MODULE][DL INDICATION][DCI_IND]\n");
      for (int i = 0; i < dl_info->dci_ind->number_of_dcis; i++) {
        LOG_T(MAC,">>>NR_IF_Module i=%d, dl_info->dci_ind->number_of_dcis=%d\n",i,dl_info->dci_ind->number_of_dcis);
        nr_scheduled_response_t scheduled_response;
        int8_t ret = handle_dci(dl_info->module_id,
                                dl_info->cc_id,
                                dl_info->gNB_index,
                                dl_info->frame,
                                dl_info->slot,
                                dl_info->dci_ind->dci_list+i);

        fapi_nr_dci_indication_pdu_t *dci_index = dl_info->dci_ind->dci_list+i;

        /* The check below filters out UL_DCIs (format 7) which are being processed as DL_DCIs. */
        if (dci_index->dci_format == 7 && mac->ra.ra_state == RA_SUCCEEDED) {
          LOG_D(NR_MAC, "We are filtering a UL_DCI to prevent it from being treated like a DL_DCI\n");
          continue;
        }
        dci_pdu_rel15_t *def_dci_pdu_rel15 = &mac->def_dci_pdu_rel15[dci_index->dci_format];
        g_harq_pid = def_dci_pdu_rel15->harq_pid;
        LOG_T(NR_MAC, "Setting harq_pid = %d and dci_index = %d (based on format)\n", g_harq_pid, dci_index->dci_format);

        ret_mask |= (ret << FAPI_NR_DCI_IND);
        if (ret >= 0) {
          AssertFatal( nr_ue_if_module_inst[module_id] != NULL, "IF module is NULL!\n" );
          AssertFatal( nr_ue_if_module_inst[module_id]->scheduled_response != NULL, "scheduled_response is NULL!\n" );
          fill_scheduled_response(&scheduled_response, dl_config, NULL, NULL, dl_info->module_id, dl_info->cc_id, dl_info->frame, dl_info->slot, dl_info->thread_id, dl_info->phy_data);
          nr_ue_if_module_inst[module_id]->scheduled_response(&scheduled_response);
        }
        memset(def_dci_pdu_rel15, 0, sizeof(*def_dci_pdu_rel15));
      }
      free(dl_info->dci_ind);
      dl_info->dci_ind = NULL;
    }

    if (dl_info->rx_ind != NULL) {

      for (int i=0; i<dl_info->rx_ind->number_pdus; ++i) {

        LOG_D(NR_MAC, "In %s sending DL indication to MAC. 1 PDU type %d of %d total number of PDUs \n",
          __FUNCTION__,
          dl_info->rx_ind->rx_indication_body[i].pdu_type,
          dl_info->rx_ind->number_pdus);

        switch(dl_info->rx_ind->rx_indication_body[i].pdu_type){
          case FAPI_NR_RX_PDU_TYPE_SSB:
            mac->ssb_rsrp_dBm = (dl_info->rx_ind->rx_indication_body+i)->ssb_pdu.rsrp_dBm;
            ret_mask |= (handle_bcch_bch(dl_info->module_id, dl_info->cc_id, dl_info->gNB_index, dl_info->phy_data,
                                         (dl_info->rx_ind->rx_indication_body+i)->ssb_pdu.pdu,
                                         (dl_info->rx_ind->rx_indication_body+i)->ssb_pdu.additional_bits,
                                         (dl_info->rx_ind->rx_indication_body+i)->ssb_pdu.ssb_index,
                                         (dl_info->rx_ind->rx_indication_body+i)->ssb_pdu.ssb_length,
                                         (dl_info->rx_ind->rx_indication_body+i)->ssb_pdu.ssb_start_subcarrier,
                                         (dl_info->rx_ind->rx_indication_body+i)->ssb_pdu.cell_id)) << FAPI_NR_RX_PDU_TYPE_SSB;
	    free((dl_info->rx_ind->rx_indication_body+i)->ssb_pdu.pdu);
            break;
          case FAPI_NR_RX_PDU_TYPE_SIB:
            ret_mask |= (handle_bcch_dlsch(dl_info->module_id,
                                           dl_info->cc_id, dl_info->gNB_index,
                                           (dl_info->rx_ind->rx_indication_body+i)->pdsch_pdu.ack_nack,
                                           (dl_info->rx_ind->rx_indication_body+i)->pdsch_pdu.pdu,
                                           (dl_info->rx_ind->rx_indication_body+i)->pdsch_pdu.pdu_length)) << FAPI_NR_RX_PDU_TYPE_SIB;
            break;
          case FAPI_NR_RX_PDU_TYPE_DLSCH:
            ret_mask |= (handle_dlsch(dl_info, ul_time_alignment, i)) << FAPI_NR_RX_PDU_TYPE_DLSCH;
            break;
          case FAPI_NR_RX_PDU_TYPE_RAR:
            ret_mask |= (handle_dlsch(dl_info, ul_time_alignment, i)) << FAPI_NR_RX_PDU_TYPE_RAR;
            break;
          default:
            break;
        }
      }
      free(dl_info->rx_ind);
      dl_info->rx_ind = NULL;
    }

    //clean up nr_downlink_indication_t *dl_info
    free(dl_info->dci_ind);
    dl_info->dci_ind = NULL;
    free(dl_info->rx_ind);
    dl_info->rx_ind  = NULL;

  }
  return 0;
}

nr_ue_if_module_t *nr_ue_if_module_init(uint32_t module_id){

  if (nr_ue_if_module_inst[module_id] == NULL) {
    nr_ue_if_module_inst[module_id] = (nr_ue_if_module_t *)malloc(sizeof(nr_ue_if_module_t));
    memset((void*)nr_ue_if_module_inst[module_id],0,sizeof(nr_ue_if_module_t));

    nr_ue_if_module_inst[module_id]->cc_mask=0;
    nr_ue_if_module_inst[module_id]->current_frame = 0;
    nr_ue_if_module_inst[module_id]->current_slot = 0;
    nr_ue_if_module_inst[module_id]->phy_config_request = nr_ue_phy_config_request;
    if (get_softmodem_params()->emulate_l1)
      nr_ue_if_module_inst[module_id]->scheduled_response = nr_ue_scheduled_response_stub;
    else
      nr_ue_if_module_inst[module_id]->scheduled_response = nr_ue_scheduled_response;
    nr_ue_if_module_inst[module_id]->dl_indication = nr_ue_dl_indication;
    nr_ue_if_module_inst[module_id]->ul_indication = nr_ue_ul_indication;
  }

  return nr_ue_if_module_inst[module_id];
}

int nr_ue_if_module_kill(uint32_t module_id) {

  if (nr_ue_if_module_inst[module_id] != NULL){
    free(nr_ue_if_module_inst[module_id]);
  }
  return 0;
}

int nr_ue_dcireq(nr_dcireq_t *dcireq) {

  fapi_nr_dl_config_request_t *dl_config = &dcireq->dl_config_req;
  NR_UE_MAC_INST_t *UE_mac = get_mac_inst(0);
  dl_config->sfn = UE_mac->dl_config_request.sfn;
  dl_config->slot = UE_mac->dl_config_request.slot;

  LOG_T(PHY, "Entering UE DCI configuration frame %d slot %d \n", dcireq->frame, dcireq->slot);

  ue_dci_configuration(UE_mac, dl_config, dcireq->frame, dcireq->slot);

  return 0;
}

void RCconfig_nr_ue_L1(void) {
  int j;
  paramdef_t L1_Params[] = L1PARAMS_DESC;
  paramlist_def_t L1_ParamList = {CONFIG_STRING_L1_LIST, NULL, 0};

  config_getlist(&L1_ParamList, L1_Params, sizeof(L1_Params) / sizeof(paramdef_t), NULL);
  if (L1_ParamList.numelt > 0) {
    for (j = 0; j < L1_ParamList.numelt; j++) {
      if (strcmp(*(L1_ParamList.paramarray[j][L1_TRANSPORT_N_PREFERENCE_IDX].strptr), "nfapi") == 0) {
        stub_eth_params.local_if_name = strdup(
            *(L1_ParamList.paramarray[j][L1_LOCAL_N_IF_NAME_IDX].strptr));
        stub_eth_params.my_addr = strdup(
            *(L1_ParamList.paramarray[j][L1_LOCAL_N_ADDRESS_IDX].strptr));
        stub_eth_params.remote_addr = strdup(
            *(L1_ParamList.paramarray[j][L1_REMOTE_N_ADDRESS_IDX].strptr));
        stub_eth_params.my_portc =
            *(L1_ParamList.paramarray[j][L1_LOCAL_N_PORTC_IDX].iptr);
        stub_eth_params.remote_portc =
            *(L1_ParamList.paramarray[j][L1_REMOTE_N_PORTC_IDX].iptr);
        stub_eth_params.my_portd =
            *(L1_ParamList.paramarray[j][L1_LOCAL_N_PORTD_IDX].iptr);
        stub_eth_params.remote_portd =
            *(L1_ParamList.paramarray[j][L1_REMOTE_N_PORTD_IDX].iptr);
        stub_eth_params.transp_preference = ETH_UDP_MODE;
      }
    }
  }
}

<<<<<<< HEAD
void RCconfig_nrUE_prs(void *cfg)
{
  int j = 0, k = 0, gNB_id = 0, prs_start = 0, prs_end = 0;
  char aprefix[MAX_OPTNAME_SIZE*2 + 8];
  PHY_VARS_NR_UE *ue = (PHY_VARS_NR_UE *)cfg;

  paramlist_def_t gParamList = {CONFIG_STRING_PRS_LIST,NULL,0};
  paramdef_t gParams[] = PRS_GLOBAL_PARAMS_DESC;
  config_getlist( &gParamList,gParams,sizeof(gParams)/sizeof(paramdef_t), NULL);
  ue->prs_active_gNBs = *(gParamList.paramarray[j][PRS_ACTIVE_GNBS_IDX].uptr);

  paramlist_def_t PRS_ParamList = {{0},NULL,0};
  for(int i = 0; i < ue->prs_active_gNBs; i++)
  {
    paramdef_t PRS_Params[] = PRS_PARAMS_DESC;
    sprintf(PRS_ParamList.listname, "%s%i", CONFIG_STRING_PRS_CONFIG, i);

    sprintf(aprefix, "%s.[%i]", CONFIG_STRING_PRS_LIST, 0);
    config_getlist( &PRS_ParamList,PRS_Params,sizeof(PRS_Params)/sizeof(paramdef_t), aprefix);

    if (PRS_ParamList.numelt > 0) {
      for (j = 0; j < PRS_ParamList.numelt; j++) {
        gNB_id = *(PRS_ParamList.paramarray[j][PRS_GNB_ID].uptr);
        if(gNB_id != i)  gNB_id = i; // force gNB_id to avoid mismatch

        ue->prs_vars[gNB_id]->NumPRSResources = *(PRS_ParamList.paramarray[j][NUM_PRS_RESOURCES].uptr);
        for (k = 0; k < ue->prs_vars[gNB_id]->NumPRSResources; k++)
        {
          ue->prs_vars[gNB_id]->prs_resource[k].prs_cfg.PRSResourceSetPeriod[0]  = PRS_ParamList.paramarray[j][PRS_RESOURCE_SET_PERIOD_LIST].uptr[0];
          ue->prs_vars[gNB_id]->prs_resource[k].prs_cfg.PRSResourceSetPeriod[1]  = PRS_ParamList.paramarray[j][PRS_RESOURCE_SET_PERIOD_LIST].uptr[1];
          // per PRS resources parameters
          ue->prs_vars[gNB_id]->prs_resource[k].prs_cfg.SymbolStart              = PRS_ParamList.paramarray[j][PRS_SYMBOL_START_LIST].uptr[k];
          ue->prs_vars[gNB_id]->prs_resource[k].prs_cfg.NumPRSSymbols            = PRS_ParamList.paramarray[j][PRS_NUM_SYMBOLS_LIST].uptr[k];
          ue->prs_vars[gNB_id]->prs_resource[k].prs_cfg.REOffset                 = PRS_ParamList.paramarray[j][PRS_RE_OFFSET_LIST].uptr[k];
          ue->prs_vars[gNB_id]->prs_resource[k].prs_cfg.NPRSID                   = PRS_ParamList.paramarray[j][PRS_ID_LIST].uptr[k];
          ue->prs_vars[gNB_id]->prs_resource[k].prs_cfg.PRSResourceOffset        = PRS_ParamList.paramarray[j][PRS_RESOURCE_OFFSET_LIST].uptr[k];
          // Common parameters to all PRS resources
          ue->prs_vars[gNB_id]->prs_resource[k].prs_cfg.NumRB                    = *(PRS_ParamList.paramarray[j][PRS_NUM_RB].uptr);
          ue->prs_vars[gNB_id]->prs_resource[k].prs_cfg.RBOffset                 = *(PRS_ParamList.paramarray[j][PRS_RB_OFFSET].uptr);
          ue->prs_vars[gNB_id]->prs_resource[k].prs_cfg.CombSize                 = *(PRS_ParamList.paramarray[j][PRS_COMB_SIZE].uptr);
          ue->prs_vars[gNB_id]->prs_resource[k].prs_cfg.PRSResourceRepetition    = *(PRS_ParamList.paramarray[j][PRS_RESOURCE_REPETITION].uptr);
          ue->prs_vars[gNB_id]->prs_resource[k].prs_cfg.PRSResourceTimeGap       = *(PRS_ParamList.paramarray[j][PRS_RESOURCE_TIME_GAP].uptr);

          ue->prs_vars[gNB_id]->prs_resource[k].prs_cfg.MutingBitRepetition      = *(PRS_ParamList.paramarray[j][PRS_MUTING_BIT_REPETITION].uptr);
          for (int l = 0; l < PRS_ParamList.paramarray[j][PRS_MUTING_PATTERN1_LIST].numelt; l++)
            ue->prs_vars[gNB_id]->prs_resource[k].prs_cfg.MutingPattern1[l]      = PRS_ParamList.paramarray[j][PRS_MUTING_PATTERN1_LIST].uptr[l];
          for (int l = 0; l < PRS_ParamList.paramarray[j][PRS_MUTING_PATTERN2_LIST].numelt; l++)
            ue->prs_vars[gNB_id]->prs_resource[k].prs_cfg.MutingPattern2[l]      = PRS_ParamList.paramarray[j][PRS_MUTING_PATTERN2_LIST].uptr[l];

          if(gNB_id==0 && k==0)
          {
            prs_start =  ue->prs_vars[gNB_id]->prs_resource[k].prs_cfg.SymbolStart;
            prs_end   = (ue->prs_vars[gNB_id]->prs_resource[k].prs_cfg.SymbolStart+ue->prs_vars[gNB_id]->prs_resource[k].prs_cfg.NumPRSSymbols)%NR_SYMBOLS_PER_SLOT;
          }
          else
          {
            prs_start = MIN((prs_start), (ue->prs_vars[gNB_id]->prs_resource[k].prs_cfg.SymbolStart));
            prs_end   = MAX((prs_end),   (ue->prs_vars[gNB_id]->prs_resource[k].prs_cfg.SymbolStart+ue->prs_vars[gNB_id]->prs_resource[k].prs_cfg.NumPRSSymbols)%NR_SYMBOLS_PER_SLOT);
          }
        } // for k

        k = 0;
        LOG_I(PHY, "-----------------------------------------\n");
        LOG_I(PHY, "PRS Config for gNB_id %d @ %p\n", gNB_id, &ue->prs_vars[gNB_id]->prs_resource[k].prs_cfg);
        LOG_I(PHY, "-----------------------------------------\n");
        LOG_I(PHY, "NumPRSResources \t%d\n", ue->prs_vars[gNB_id]->NumPRSResources);
        LOG_I(PHY, "PRSResourceSetPeriod \t[%d, %d]\n", ue->prs_vars[gNB_id]->prs_resource[k].prs_cfg.PRSResourceSetPeriod[0], ue->prs_vars[gNB_id]->prs_resource[k].prs_cfg.PRSResourceSetPeriod[1]);
        LOG_I(PHY, "NumRB \t\t\t%d\n", ue->prs_vars[gNB_id]->prs_resource[k].prs_cfg.NumRB);
        LOG_I(PHY, "RBOffset \t\t%d\n", ue->prs_vars[gNB_id]->prs_resource[k].prs_cfg.RBOffset);
        LOG_I(PHY, "CombSize \t\t%d\n", ue->prs_vars[gNB_id]->prs_resource[k].prs_cfg.CombSize);
        LOG_I(PHY, "PRSResourceRepetition \t%d\n", ue->prs_vars[gNB_id]->prs_resource[k].prs_cfg.PRSResourceRepetition);
        LOG_I(PHY, "PRSResourceTimeGap \t%d\n", ue->prs_vars[gNB_id]->prs_resource[k].prs_cfg.PRSResourceTimeGap);
        LOG_I(PHY, "MutingBitRepetition \t%d\n", ue->prs_vars[gNB_id]->prs_resource[k].prs_cfg.MutingBitRepetition);
        LOG_I(PHY, "SymbolStart \t\t[");
        for (k = 0; k < ue->prs_vars[gNB_id]->NumPRSResources; k++)
          printf("%d, ", ue->prs_vars[gNB_id]->prs_resource[k].prs_cfg.SymbolStart);
        printf("\b\b]\n");
        LOG_I(PHY, "NumPRSSymbols \t\t[");
        for (k = 0; k < ue->prs_vars[gNB_id]->NumPRSResources; k++)
          printf("%d, ", ue->prs_vars[gNB_id]->prs_resource[k].prs_cfg.NumPRSSymbols);
        printf("\b\b]\n");
        LOG_I(PHY, "REOffset \t\t[");
        for (k = 0; k < ue->prs_vars[gNB_id]->NumPRSResources; k++)
          printf("%d, ", ue->prs_vars[gNB_id]->prs_resource[k].prs_cfg.REOffset);
        printf("\b\b]\n");
        LOG_I(PHY, "PRSResourceOffset \t[");
        for (k = 0; k < ue->prs_vars[gNB_id]->NumPRSResources; k++)
          printf("%d, ", ue->prs_vars[gNB_id]->prs_resource[k].prs_cfg.PRSResourceOffset);
        printf("\b\b]\n");
        LOG_I(PHY, "NPRS_ID \t\t[");
        for (k = 0; k < ue->prs_vars[gNB_id]->NumPRSResources; k++)
          printf("%d, ", ue->prs_vars[gNB_id]->prs_resource[k].prs_cfg.NPRSID);
        printf("\b\b]\n");
        LOG_I(PHY, "MutingPattern1 \t\t[");
        for (int l = 0, k = 0; l < PRS_ParamList.paramarray[j][PRS_MUTING_PATTERN1_LIST].numelt; l++)
          printf("%d, ", ue->prs_vars[gNB_id]->prs_resource[k].prs_cfg.MutingPattern1[l]);
        printf("\b\b]\n");
        LOG_I(PHY, "MutingPattern2 \t\t[");
        for (int l = 0, k = 0; l < PRS_ParamList.paramarray[j][PRS_MUTING_PATTERN2_LIST].numelt; l++)
          printf("%d, ", ue->prs_vars[gNB_id]->prs_resource[k].prs_cfg.MutingPattern2[l]);
        printf("\b\b]\n");
        LOG_I(PHY, "-----------------------------------------\n");
      }
    }
    else
    {
      LOG_I(NR_PHY,"No %s configuration found\n", PRS_ParamList.listname);
    }
  }
  ue->prs_start_symb = prs_start;
  ue->prs_end_symb   = prs_end;
  LOG_I(PHY, "prs_active_gNBs %d, prs_start_symb %d, prs_end_symb %d\n", ue->prs_active_gNBs, ue->prs_start_symb, ue->prs_end_symb);
  AssertFatal(prs_start <= prs_end, "Invalid PRS symbol allocation, please check the start and end symbols\n");
=======
/*
static int get_mcs_from_sinr(float sinr)
{
  if (sinr < (nr_bler_data[0].bler_table[0][0]))
  {
    LOG_D(NR_MAC, "The SINR found is smaller than first MCS table\n");
    return 0;
  }

  if (sinr > (nr_bler_data[NR_NUM_MCS-1].bler_table[nr_bler_data[NR_NUM_MCS-1].length - 1][0]))
  {
    LOG_D(NR_MAC, "The SINR found is larger than last MCS table\n");
    return NR_NUM_MCS-1;
  }

  for (int n = NR_NUM_MCS-1; n >= 0; n--)
  {
    CHECK_INDEX(nr_bler_data, n);
    float largest_sinr = (nr_bler_data[n].bler_table[nr_bler_data[n].length - 1][0]);
    float smallest_sinr = (nr_bler_data[n].bler_table[0][0]);
    if (sinr < largest_sinr && sinr > smallest_sinr)
    {
      LOG_D(NR_MAC, "The SINR found in MCS %d table\n", n);
      return n;
    }
  }
  LOG_E(NR_MAC, "Unable to get an MCS value.\n");
  abort();
}
*/

/*
static int get_cqi_from_mcs(void)
{
  static const int mcs_to_cqi[] = {0, 1, 2, 3, 3, 4, 4, 5, 5, 6, 6, 7, 7, 8, 8,
                                   9, 9, 10, 10, 11, 11, 12, 12, 13, 13, 14, 14, 15};
  assert(NUM_ELEMENTS(mcs_to_cqi) == NR_NUM_MCS);
  int slot = 0;
  while (slot < NUM_NFAPI_SLOT)
  {
    if (slot_rnti_mcs[slot].latest)
    {
      int num_pdus = slot_rnti_mcs[slot].num_pdus;
      if (num_pdus <= 0)
      {
        LOG_E(NR_MAC, "%s: slot_rnti_mcs[%d].num_pdus = 0\n", __FUNCTION__, slot);
        abort();
      }

      CHECK_INDEX(slot_rnti_mcs[slot].mcs, num_pdus);
      int mcs = get_mcs_from_sinr(slot_rnti_mcs[slot].sinr);
      CHECK_INDEX(mcs_to_cqi, mcs);
      int cqi = mcs_to_cqi[mcs];
      LOG_D(NR_MAC, "SINR: %f -> MCS: %d -> CQI: %d\n", slot_rnti_mcs[slot].sinr, mcs, cqi);
      return cqi;
    }
    slot++;
  }
  LOG_E(NR_MAC, "Unable to get CQI value because no MCS found\n");
  abort();
}
*/

static void read_channel_param(const nfapi_nr_dl_tti_pdsch_pdu_rel15_t * pdu, int slot, int index)
{
  if (pdu == NULL)
  {
    LOG_E(NR_MAC,"PDU NULL\n");
    abort();
  }

  /* This function is executed for every pdsch pdu type in a dl_tti_request. We save
     the assocaited MCS and RNTI value for each. The 'index' passed in is a count of
     how many times we have called this function for a particular dl_tti_request. It
     allows us to save MCS/RNTI data in correct indicies when multiple pdsch pdu's are received.*/
  for (int i = 0; i < NUM_NFAPI_SLOT; i++)
  {
    slot_rnti_mcs[i].latest = false;
  }

  CHECK_INDEX(slot_rnti_mcs[slot].rnti, index);
  CHECK_INDEX(slot_rnti_mcs[slot].mcs, index);
  CHECK_INDEX(slot_rnti_mcs[slot].drop_flag, index);
  slot_rnti_mcs[slot].rnti[index] = pdu->rnti;
  slot_rnti_mcs[slot].mcs[index] = pdu->mcsIndex[0];
  slot_rnti_mcs[slot].rvIndex[index] = pdu->rvIndex[0];
  slot_rnti_mcs[slot].drop_flag[index] = false;
  slot_rnti_mcs[slot].num_pdus = index+1; //index starts at 0 so we incrament to get num of pdus
  slot_rnti_mcs[slot].latest = true;
  LOG_D(NR_MAC, "Adding MCS %d and RNTI %x for slot_rnti_mcs[%d]\n", slot_rnti_mcs[slot].mcs[index], slot_rnti_mcs[slot].rnti[index], slot);

  return;
}

/*
static bool did_drop_transport_block(int slot, uint16_t rnti)
{
  int num_pdus = slot_rnti_mcs[slot].num_pdus;
  if (num_pdus <= 0)
  {
    LOG_E(MAC, "Problem, the PDU size is <= 0. We dropped this packet\n");
    return true;
  }
  CHECK_INDEX(slot_rnti_mcs[slot].rnti, num_pdus);
  CHECK_INDEX(slot_rnti_mcs[slot].drop_flag, num_pdus);
  for (int n = 0; n < num_pdus; n++)
  {
    if (slot_rnti_mcs[slot].rnti[n] == rnti && slot_rnti_mcs[slot].drop_flag[n])
    {
      return true;
    }
  }
  return false;
}
*/

static float get_bler_val(uint8_t mcs, int sinr)
{
  // 4th col = dropped packets, 5th col = total packets
  float bler_val = 0.0;
  CHECK_INDEX(nr_bler_data, mcs);
  LOG_D(NR_MAC, "sinr %d min %d max %d\n", sinr,
                (int)(nr_bler_data[mcs].bler_table[0][0] * 10),
                (int)(nr_bler_data[mcs].bler_table[nr_bler_data[mcs].length - 1][0] * 10)
  );

  if (sinr < (int)(nr_bler_data[mcs].bler_table[0][0] * 10))
  {
    LOG_D(NR_MAC, "MCS %d table. SINR is smaller than lowest SINR, bler_val is set based on lowest SINR in table\n", mcs);
    bler_val = nr_bler_data[mcs].bler_table[0][4] / nr_bler_data[mcs].bler_table[0][5];
    return bler_val;
  }
  if (sinr > (int)(nr_bler_data[mcs].bler_table[nr_bler_data[mcs].length - 1][0] * 10))
  {
    LOG_D(NR_MAC, "MCS %d table. SINR is greater than largest SINR. bler_val is set based on largest SINR in table\n", mcs);
    bler_val = nr_bler_data[mcs].bler_table[(nr_bler_data[mcs].length - 1)][4] / nr_bler_data[mcs].bler_table[(nr_bler_data[mcs].length - 1)][5];
    return bler_val;
  }
  // Loop through bler table to find sinr_index
  for (int i = 0; i < nr_bler_data[mcs].length; i++)
  {
    int temp_sinr = (int)(nr_bler_data[mcs].bler_table[i][0] * 10);
    if (temp_sinr == sinr)
    {
      bler_val = nr_bler_data[mcs].bler_table[i][4] / nr_bler_data[mcs].bler_table[i][5];
      return bler_val;
    }
    // Linear interpolation when SINR is between indices
    if (temp_sinr > sinr)
    {
      float bler_val1 = nr_bler_data[mcs].bler_table[i - 1][4] / nr_bler_data[mcs].bler_table[i - 1][5];
      float bler_val2 = nr_bler_data[mcs].bler_table[i][4] / nr_bler_data[mcs].bler_table[i][5];
      LOG_D(NR_MAC, "sinr %d min %f max %f\n", sinr, bler_val1, bler_val2);
      return ((bler_val1 + bler_val2) / 2);
    }
  }
  LOG_E(NR_MAC, "NO SINR INDEX FOUND!\n");
  abort();

}

static inline bool is_channel_modeling(void)
{
  /* TODO: For now we enable channel modeling based on the node_number.
     Replace with a command line option to enable/disable channel modeling.
     The LTE UE will crash when channel modeling is conducted for NSA
     mode. It does not crash for LTE mode. We have not implemented channel
     modeling for NSA mode yet. For now, we ensure only do do channel modeling
     in LTE/NR mode. */
  return get_softmodem_params()->node_number == 0 && !get_softmodem_params()->nsa;
}

static bool should_drop_transport_block(int slot, uint16_t rnti)
{
  if (!is_channel_modeling())
  {
    return false;
  }

  /* We want to avoid dropping setup messages because this would be pathological. */
  NR_UE_MAC_INST_t *mac = get_mac_inst(0);
  if (mac->ra.ra_state < RA_SUCCEEDED)
  {
    LOG_D(NR_MAC, "Not dropping because MAC state: %d", mac->ra.ra_state);
    return false;
  }

  /* Get block error rate (bler_val) from table based on every saved
     MCS and SINR to be used as the cutoff rate for dropping packets.
     Generate random uniform vairable to compare against bler_val. */
  int num_pdus = slot_rnti_mcs[slot].num_pdus;
  assert(slot < 20 && slot >= 0);
  LOG_D(NR_MAC, "rnti: %x  num_pdus %d state %d slot %u sinr %f\n",
        rnti, num_pdus, mac->ra.ra_state, slot, slot_rnti_mcs[slot].sinr);
  assert(num_pdus > 0);
  CHECK_INDEX(slot_rnti_mcs[slot].rnti, num_pdus);
  CHECK_INDEX(slot_rnti_mcs[slot].mcs, num_pdus);
  CHECK_INDEX(slot_rnti_mcs[slot].drop_flag, num_pdus);
  int n = 0;
  uint8_t mcs = 99;
  for (n = 0; n < num_pdus; n++)
  {
    if (slot_rnti_mcs[slot].rnti[n] == rnti)
    {
      mcs = slot_rnti_mcs[slot].mcs[n];
    }
    if (mcs != 99)
    {
      /* Use MCS to get the bler value. Since there can be multiple MCS
         values for a particular slot, we verify that all PDUs are not
         flagged for drop before returning. If even one is flagged for drop
         we return immediately because we drop the entire packet. */

      LOG_D(NR_MAC, "rnti: %x mcs %u slot %u sinr %f\n",
        slot_rnti_mcs[slot].rnti[n], mcs, slot, slot_rnti_mcs[slot].sinr);

      float bler_val;
      if (slot_rnti_mcs[slot].rvIndex[n] != 0)
        bler_val = 0;
      else
        bler_val = get_bler_val(mcs, ((int)(slot_rnti_mcs[slot].sinr * 10)));
      double drop_cutoff = ((double) rand() / (RAND_MAX));
      assert(drop_cutoff <= 1);
      LOG_D(NR_MAC, "SINR = %f, Bler_val = %f, MCS = %"PRIu8"\n", slot_rnti_mcs[slot].sinr, bler_val, slot_rnti_mcs[slot].mcs[n]);
      if (drop_cutoff <= bler_val)
      {
        slot_rnti_mcs[slot].drop_flag[n] = true;
        LOG_T(NR_MAC, "We are dropping this packet. Bler_val = %f, MCS = %"PRIu8", slot = %d\n", bler_val, slot_rnti_mcs[slot].mcs[n], slot);
        return slot_rnti_mcs[slot].drop_flag[n];
      }
    }

  }

  if (mcs == 99)
  {
    LOG_E(NR_MAC, "NO MCS Found for rnti %x. slot_rnti_mcs[%d].mcs[%d] \n", rnti, slot, n);
    abort();
  }
  return false;
>>>>>>> d11350c0
}<|MERGE_RESOLUTION|>--- conflicted
+++ resolved
@@ -1345,7 +1345,6 @@
   }
 }
 
-<<<<<<< HEAD
 void RCconfig_nrUE_prs(void *cfg)
 {
   int j = 0, k = 0, gNB_id = 0, prs_start = 0, prs_end = 0;
@@ -1397,13 +1396,13 @@
 
           if(gNB_id==0 && k==0)
           {
-            prs_start =  ue->prs_vars[gNB_id]->prs_resource[k].prs_cfg.SymbolStart;
-            prs_end   = (ue->prs_vars[gNB_id]->prs_resource[k].prs_cfg.SymbolStart+ue->prs_vars[gNB_id]->prs_resource[k].prs_cfg.NumPRSSymbols)%NR_SYMBOLS_PER_SLOT;
+            prs_start = ue->prs_vars[gNB_id]->prs_resource[k].prs_cfg.SymbolStart;
+            prs_end   = ue->prs_vars[gNB_id]->prs_resource[k].prs_cfg.SymbolStart+ue->prs_vars[gNB_id]->prs_resource[k].prs_cfg.NumPRSSymbols;
           }
           else
           {
             prs_start = MIN((prs_start), (ue->prs_vars[gNB_id]->prs_resource[k].prs_cfg.SymbolStart));
-            prs_end   = MAX((prs_end),   (ue->prs_vars[gNB_id]->prs_resource[k].prs_cfg.SymbolStart+ue->prs_vars[gNB_id]->prs_resource[k].prs_cfg.NumPRSSymbols)%NR_SYMBOLS_PER_SLOT);
+            prs_end   = MAX((prs_end),   (ue->prs_vars[gNB_id]->prs_resource[k].prs_cfg.SymbolStart+ue->prs_vars[gNB_id]->prs_resource[k].prs_cfg.NumPRSSymbols));
           }
         } // for k
 
@@ -1458,8 +1457,9 @@
   ue->prs_start_symb = prs_start;
   ue->prs_end_symb   = prs_end;
   LOG_I(PHY, "prs_active_gNBs %d, prs_start_symb %d, prs_end_symb %d\n", ue->prs_active_gNBs, ue->prs_start_symb, ue->prs_end_symb);
-  AssertFatal(prs_start <= prs_end, "Invalid PRS symbol allocation, please check the start and end symbols\n");
-=======
+  AssertFatal((prs_start <= prs_end) || (prs_end > NR_SYMBOLS_PER_SLOT), "Invalid PRS symbol allocation, please check the start and end symbols\n");
+}
+
 /*
 static int get_mcs_from_sinr(float sinr)
 {
@@ -1489,9 +1489,7 @@
   LOG_E(NR_MAC, "Unable to get an MCS value.\n");
   abort();
 }
-*/
-
-/*
+
 static int get_cqi_from_mcs(void)
 {
   static const int mcs_to_cqi[] = {0, 1, 2, 3, 3, 4, 4, 5, 5, 6, 6, 7, 7, 8, 8,
@@ -1700,5 +1698,4 @@
     abort();
   }
   return false;
->>>>>>> d11350c0
 }