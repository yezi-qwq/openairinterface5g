/*
 * Licensed to the OpenAirInterface (OAI) Software Alliance under one or more
 * contributor license agreements.  See the NOTICE file distributed with
 * this work for additional information regarding copyright ownership.
 * The OpenAirInterface Software Alliance licenses this file to You under
 * the OAI Public License, Version 1.1  (the "License"); you may not use this file
 * except in compliance with the License.
 * You may obtain a copy of the License at
 *
 *      http://www.openairinterface.org/?page_id=698
 *
 * Unless required by applicable law or agreed to in writing, software
 * distributed under the License is distributed on an "AS IS" BASIS,
 * WITHOUT WARRANTIES OR CONDITIONS OF ANY KIND, either express or implied.
 * See the License for the specific language governing permissions and
 * limitations under the License.
 *-------------------------------------------------------------------------------
 * For more information about the OpenAirInterface (OAI) Software Alliance:
 *      contact@openairinterface.org
 */

/* \file NR_IF_Module.c
 * \brief functions for NR UE FAPI-like interface
 * \author R. Knopp, K.H. HSU
 * \date 2018
 * \version 0.1
 * \company Eurecom / NTUST
 * \email: knopp@eurecom.fr, kai-hsiang.hsu@eurecom.fr
 * \note
 * \warning
 */

#include "PHY/defs_nr_UE.h"
#include "NR_IF_Module.h"
#include "NR_MAC_UE/mac_proto.h"
#include "assertions.h"
#include "NR_MAC_UE/mac_extern.h"
#include "SCHED_NR_UE/fapi_nr_ue_l1.h"
#include "executables/softmodem-common.h"
#include "openair2/RRC/NR_UE/rrc_proto.h"
#include "openair2/GNB_APP/L1_nr_paramdef.h"
#include "openair2/GNB_APP/gnb_paramdef.h"
#include "targets/ARCH/ETHERNET/USERSPACE/LIB/if_defs.h"
#include <stdio.h>

#define MAX_IF_MODULES 100

UL_IND_t *UL_INFO = NULL;

static eth_params_t         stub_eth_params;
static nr_ue_if_module_t *nr_ue_if_module_inst[MAX_IF_MODULES];
static int ue_tx_sock_descriptor = -1;
static int ue_rx_sock_descriptor = -1;
static int g_harq_pid;
sem_t sfn_slot_semaphore;

queue_t nr_sfn_slot_queue;
queue_t nr_chan_param_queue;
queue_t nr_dl_tti_req_queue;
queue_t nr_tx_req_queue;
queue_t nr_ul_dci_req_queue;
queue_t nr_ul_tti_req_queue;
queue_t nr_wait_ul_tti_req_queue;

void nrue_init_standalone_socket(int tx_port, int rx_port)
{
  {
    struct sockaddr_in server_address;
    int addr_len = sizeof(server_address);
    memset(&server_address, 0, addr_len);
    server_address.sin_family = AF_INET;
    server_address.sin_port = htons(tx_port);

    int sd = socket(server_address.sin_family, SOCK_DGRAM, 0);
    if (sd < 0)
    {
      LOG_E(MAC, "Socket creation error standalone PNF\n");
      return;
    }

    if (inet_pton(server_address.sin_family, stub_eth_params.remote_addr, &server_address.sin_addr) <= 0)
    {
      LOG_E(MAC, "Invalid standalone PNF Address\n");
      close(sd);
      return;
    }

    // Using connect to use send() instead of sendto()
    if (connect(sd, (struct sockaddr *)&server_address, addr_len) < 0)
    {
      LOG_E(MAC, "Connection to standalone PNF failed: %s\n", strerror(errno));
      close(sd);
      return;
    }
    assert(ue_tx_sock_descriptor == -1);
    ue_tx_sock_descriptor = sd;
    LOG_D(NR_RRC, "Successfully set up tx_socket in %s.\n", __FUNCTION__);
  }

  {
    struct sockaddr_in server_address;
    int addr_len = sizeof(server_address);
    memset(&server_address, 0, addr_len);
    server_address.sin_family = AF_INET;
    server_address.sin_addr.s_addr = INADDR_ANY;
    server_address.sin_port = htons(rx_port);

    int sd = socket(server_address.sin_family, SOCK_DGRAM, 0);
    if (sd < 0)
    {
      LOG_E(MAC, "Socket creation error standalone PNF\n");
      return;
    }

    if (bind(sd, (struct sockaddr *)&server_address, addr_len) < 0)
    {
      LOG_E(MAC, "Connection to standalone PNF failed: %s\n", strerror(errno));
      close(sd);
      return;
    }
    assert(ue_rx_sock_descriptor == -1);
    ue_rx_sock_descriptor = sd;
    LOG_D(NR_RRC, "Successfully set up rx_socket in %s.\n", __FUNCTION__);
  }
  LOG_I(NR_RRC, "NRUE standalone socket info: tx_port %d  rx_port %d on %s.\n",
        tx_port, rx_port, stub_eth_params.remote_addr);
}

void send_nsa_standalone_msg(NR_UL_IND_t *UL_INFO, uint16_t msg_id)
{
  switch(msg_id)
  {
    case NFAPI_NR_PHY_MSG_TYPE_RACH_INDICATION:
    {
        char buffer[NFAPI_MAX_PACKED_MESSAGE_SIZE];
        LOG_D(NR_MAC, "RACH header id :%d", UL_INFO->rach_ind.header.message_id);
        int encoded_size = nfapi_nr_p7_message_pack(&UL_INFO->rach_ind, buffer, sizeof(buffer), NULL);
        if (encoded_size <= 0)
        {
                LOG_E(NR_MAC, "nfapi_nr_p7_message_pack has failed. Encoded size = %d\n", encoded_size);
                return;
        }

        LOG_I(NR_MAC, "NR_RACH_IND sent to Proxy, Size: %d Frame %d Slot %d Num PDUS %d\n", encoded_size,
                UL_INFO->rach_ind.sfn, UL_INFO->rach_ind.slot, UL_INFO->rach_ind.number_of_pdus);
        if (send(ue_tx_sock_descriptor, buffer, encoded_size, 0) < 0)
        {
                LOG_E(NR_MAC, "Send Proxy NR_UE failed\n");
                return;
        }
        break;
    }
    case NFAPI_NR_PHY_MSG_TYPE_RX_DATA_INDICATION:
    {
        char buffer[NFAPI_MAX_PACKED_MESSAGE_SIZE];
        LOG_D(NR_MAC, "RX header id :%d", UL_INFO->rx_ind.header.message_id);
        int encoded_size = nfapi_nr_p7_message_pack(&UL_INFO->rx_ind, buffer, sizeof(buffer), NULL);
        if (encoded_size <= 0)
        {
                LOG_E(NR_MAC, "nfapi_nr_p7_message_pack has failed. Encoded size = %d\n", encoded_size);
                return;
        }

        LOG_I(NR_MAC, "NR_RX_IND sent to Proxy, Size: %d Frame %d Slot %d Num PDUS %d\n", encoded_size,
                UL_INFO->rx_ind.sfn, UL_INFO->rx_ind.slot, UL_INFO->rx_ind.number_of_pdus);
        if (send(ue_tx_sock_descriptor, buffer, encoded_size, 0) < 0)
        {
                LOG_E(NR_MAC, "Send Proxy NR_UE failed\n");
                return;
        }
        break;
    }
    case NFAPI_NR_PHY_MSG_TYPE_CRC_INDICATION:
    {
        char buffer[NFAPI_MAX_PACKED_MESSAGE_SIZE];
        LOG_D(NR_MAC, "CRC header id :%d", UL_INFO->crc_ind.header.message_id);
        int encoded_size = nfapi_nr_p7_message_pack(&UL_INFO->crc_ind, buffer, sizeof(buffer), NULL);
        if (encoded_size <= 0)
        {
                LOG_E(NR_MAC, "nfapi_nr_p7_message_pack has failed. Encoded size = %d\n", encoded_size);
                return;
        }

        LOG_I(NR_MAC, "NR_CRC_IND sent to Proxy, Size: %d Frame %d Slot %d Num PDUS %d\n", encoded_size,
                UL_INFO->crc_ind.sfn, UL_INFO->crc_ind.slot, UL_INFO->crc_ind.number_crcs);
        if (send(ue_tx_sock_descriptor, buffer, encoded_size, 0) < 0)
        {
                LOG_E(NR_MAC, "Send Proxy NR_UE failed\n");
                return;
        }
        break;
    }
    case NFAPI_NR_PHY_MSG_TYPE_UCI_INDICATION:
    {
        char buffer[NFAPI_MAX_PACKED_MESSAGE_SIZE];
        LOG_I(NR_MAC, "UCI header id :%d", UL_INFO->uci_ind.header.message_id);
        int encoded_size = nfapi_nr_p7_message_pack(&UL_INFO->uci_ind, buffer, sizeof(buffer), NULL);
        if (encoded_size <= 0)
        {
                LOG_E(NR_MAC, "nfapi_nr_p7_message_pack has failed. Encoded size = %d\n", encoded_size);
                return;
        }

        LOG_I(NR_MAC, "NR_UCI_IND sent to Proxy, Size: %d Frame %d Slot %d Num PDUS %d\n", encoded_size,
                UL_INFO->uci_ind.sfn, UL_INFO->uci_ind.slot, UL_INFO->uci_ind.num_ucis);
        if (send(ue_tx_sock_descriptor, buffer, encoded_size, 0) < 0)
        {
                LOG_E(NR_MAC, "Send Proxy NR_UE failed\n");
                return;
        }
        break;
    }
    case NFAPI_NR_PHY_MSG_TYPE_SRS_INDICATION:
    break;
    default:
    break;
  }
}

static void fill_dl_info_with_pdcch(fapi_nr_dci_indication_t *dci, nfapi_nr_dl_dci_pdu_t *rx_dci, int idx)
{
    int num_bytes = (rx_dci->PayloadSizeBits + 7) / 8;
    LOG_I(NR_PHY, "[%d, %d] PDCCH DCI (Payload) for rnti %x with PayloadSizeBits %d, num_bytes %d\n",
          dci->SFN, dci->slot, rx_dci->RNTI, rx_dci->PayloadSizeBits, num_bytes);
    for (int k = 0; k < num_bytes; k++)
    {
        LOG_I(NR_MAC, "PDCCH DCI PDU payload[%d] = %d\n", k, rx_dci->Payload[k]);
        dci->dci_list[idx].payloadBits[k] = rx_dci->Payload[k];
    }
    dci->dci_list[idx].payloadSize = rx_dci->PayloadSizeBits;
    dci->dci_list[idx].rnti = rx_dci->RNTI;
    dci->number_of_dcis = idx + 1;
}

static void fill_mib_in_rx_ind(nfapi_nr_dl_tti_request_pdu_t *pdu_list, fapi_nr_rx_indication_t *rx_ind, int pdu_idx, int pdu_type)
{
    AssertFatal(pdu_idx < sizeof(rx_ind->rx_indication_body) / sizeof(rx_ind->rx_indication_body[0]),
                "pdu_index (%d) is greater than rx_indication_body size!\n", pdu_idx);
    AssertFatal(pdu_idx == rx_ind->number_pdus,  "Invalid pdu_idx %d!\n", pdu_idx);

    LOG_D(NR_MAC, "Recevied an SSB and are filling rx_ind with the MIB!\n");

    nfapi_nr_dl_tti_ssb_pdu_rel15_t *ssb_pdu = &pdu_list->ssb_pdu.ssb_pdu_rel15;
    rx_ind->rx_indication_body[pdu_idx].ssb_pdu.cell_id = ssb_pdu->PhysCellId;
    rx_ind->rx_indication_body[pdu_idx].ssb_pdu.pdu = MALLOC(3 * sizeof(*rx_ind->rx_indication_body[pdu_idx].ssb_pdu.pdu));
    rx_ind->rx_indication_body[pdu_idx].ssb_pdu.pdu[0] = (ssb_pdu->bchPayload) & 0xff;
    rx_ind->rx_indication_body[pdu_idx].ssb_pdu.pdu[1] = (ssb_pdu->bchPayload >> 8) & 0xff;
    rx_ind->rx_indication_body[pdu_idx].ssb_pdu.pdu[2] = (ssb_pdu->bchPayload >> 16) & 0xff;
    rx_ind->rx_indication_body[pdu_idx].ssb_pdu.rsrp_dBm = ssb_pdu->ssbRsrp;
    rx_ind->rx_indication_body[pdu_idx].ssb_pdu.ssb_index = ssb_pdu->SsbBlockIndex;
    rx_ind->rx_indication_body[pdu_idx].ssb_pdu.ssb_length = pdu_list->PDUSize;
    rx_ind->rx_indication_body[pdu_idx].ssb_pdu.ssb_start_subcarrier = ssb_pdu->SsbSubcarrierOffset;
    rx_ind->rx_indication_body[pdu_idx].pdu_type = pdu_type;
    rx_ind->number_pdus = pdu_idx + 1;

}

static bool is_my_dci(NR_UE_MAC_INST_t *mac, nfapi_nr_dl_dci_pdu_t *received_pdu)
{
    /* For multiple UEs, we need to be able to filter the rx'd messages by
       the RNTI. The filtering is different between NSA mode and SA mode.
       NSA mode has a two step CFRA procedure and SA has a 4 step procedure.
       We only need to check if the rx'd RNTI doesnt match the CRNTI if the RAR
       has been processed already, in NSA mode.
       In SA, depending on the RA state, we can have a SIB (0xffff), RAR (0x10b),
       Msg3 (TC_RNTI) or an actual DCI message (CRNTI). When we get Msg3, the
       MAC instance of the UE still has a CRNTI = 0. We should only check if the
       CRNTI doesnt match the received RNTI in SA mode if Msg3 has been processed
       already. Only once the RA procedure succeeds is the CRNTI value updated
       to the TC_RNTI. */
    if (get_softmodem_params()->nsa)
    {
        if (received_pdu->RNTI != mac->crnti &&
            (received_pdu->RNTI != mac->ra.ra_rnti || mac->ra.RA_RAPID_found))
            return false;
    }
    if (get_softmodem_params()->sa)
    {
        if (received_pdu->RNTI != mac->crnti && mac->ra.ra_state == RA_SUCCEEDED)
            return false;
<<<<<<< HEAD
=======
        if (received_pdu->RNTI != mac->ra.t_crnti && mac->ra.ra_state == WAIT_CONTENTION_RESOLUTION)
            return false;
        if (received_pdu->RNTI != 0x10b && mac->ra.ra_state == WAIT_RAR)
            return false;
        if (received_pdu->RNTI != 0xFFFF && mac->ra.ra_state <= GENERATE_PREAMBLE)
            return false;
>>>>>>> 67df3052
    }
    return true;
}

static void copy_dl_tti_req_to_dl_info(nr_downlink_indication_t *dl_info, nfapi_nr_dl_tti_request_t *dl_tti_request)
{
    NR_UE_MAC_INST_t *mac = get_mac_inst(dl_info->module_id);
    mac->nr_ue_emul_l1.expected_sib = false;
    memset(mac->nr_ue_emul_l1.index_has_sib, 0, sizeof(*mac->nr_ue_emul_l1.index_has_sib));
    mac->nr_ue_emul_l1.expected_rar = false;
    memset(mac->nr_ue_emul_l1.index_has_rar, 0, sizeof(*mac->nr_ue_emul_l1.index_has_rar));
    mac->nr_ue_emul_l1.expected_dci = false;
    memset(mac->nr_ue_emul_l1.index_has_dci, 0, sizeof(*mac->nr_ue_emul_l1.index_has_dci));
    int pdu_idx = 0;

    int num_pdus = dl_tti_request->dl_tti_request_body.nPDUs;
<<<<<<< HEAD
    if (num_pdus <= 0)
    {
        LOG_E(NR_PHY, "%s: dl_tti_request number of PDUS <= 0\n", __FUNCTION__);
        abort();
    }
=======
    AssertFatal(num_pdus >= 0, "Invalid dl_tti_request number of PDUS\n");
>>>>>>> 67df3052

    for (int i = 0; i < num_pdus; i++)
    {
        nfapi_nr_dl_tti_request_pdu_t *pdu_list = &dl_tti_request->dl_tti_request_body.dl_tti_pdu_list[i];
        if (pdu_list->PDUType == NFAPI_NR_DL_TTI_PDSCH_PDU_TYPE)
        {
            LOG_I(NR_PHY, "[%d, %d] PDSCH PDU for rnti %x\n",
                dl_tti_request->SFN, dl_tti_request->Slot, pdu_list->pdsch_pdu.pdsch_pdu_rel15.rnti);
        }

        if (pdu_list->PDUType == NFAPI_NR_DL_TTI_PDCCH_PDU_TYPE)
        {
            LOG_I(NR_PHY, "[%d, %d] PDCCH DCI PDU (Format for incoming PDSCH PDU)\n",
                dl_tti_request->SFN, dl_tti_request->Slot);
            uint16_t num_dcis = pdu_list->pdcch_pdu.pdcch_pdu_rel15.numDlDci;
            if (num_dcis > 0)
            {
<<<<<<< HEAD
                dl_info->dci_ind = CALLOC(1, sizeof(fapi_nr_dci_indication_t));
                dl_info->dci_ind->SFN = dl_tti_request->SFN;
                dl_info->dci_ind->slot = dl_tti_request->Slot;
                AssertFatal(num_dcis < sizeof(dl_info->dci_ind->dci_list) / sizeof(dl_info->dci_ind->dci_list[0]),
=======
                if (!dl_info->dci_ind)
                {
                    dl_info->dci_ind = CALLOC(1, sizeof(fapi_nr_dci_indication_t));
                }
                dl_info->dci_ind->SFN = dl_tti_request->SFN;
                dl_info->dci_ind->slot = dl_tti_request->Slot;
                AssertFatal(num_dcis <= sizeof(dl_info->dci_ind->dci_list) / sizeof(dl_info->dci_ind->dci_list[0]),
>>>>>>> 67df3052
                            "The number of DCIs is greater than dci_list");
                for (int j = 0; j < num_dcis; j++)
                {
                    nfapi_nr_dl_dci_pdu_t *dci_pdu_list = &pdu_list->pdcch_pdu.pdcch_pdu_rel15.dci_pdu[j];
                    if (!is_my_dci(mac, dci_pdu_list))
                    {
                        continue;
                    }
                    fill_dl_info_with_pdcch(dl_info->dci_ind, dci_pdu_list, pdu_idx);
                    if (dci_pdu_list->RNTI == 0xffff)
                    {
                        mac->nr_ue_emul_l1.expected_sib = true;
                        mac->nr_ue_emul_l1.index_has_sib[j] = true;
                        LOG_D(NR_MAC, "Setting index_has_sib[%d] = true\n", j);
                    }
                    else if (dci_pdu_list->RNTI == mac->ra.ra_rnti)
                    {
                        mac->nr_ue_emul_l1.expected_rar = true;
                        mac->nr_ue_emul_l1.index_has_rar[j] = true;
                        LOG_D(NR_MAC, "Setting index_has_rar[%d] = true\n", j);
                    }
                    else
                    {
                        mac->nr_ue_emul_l1.expected_dci = true;
                        mac->nr_ue_emul_l1.index_has_dci[j] = true;
                        LOG_D(NR_MAC, "Setting index_has_dci[%d] = true\n", j);
                    }
                    pdu_idx++;
                }
            }
        }
        if (pdu_list->PDUType == NFAPI_NR_DL_TTI_SSB_PDU_TYPE)
        {
            /* If we get a MIB, we want to handle it right away and then come back.
               The MIB and SIB come in the same dl_tti_req but the MIB should be
               processed first and then the DCI and payload of the SIB1 can be
               processed. The MIB should be handled first and then the rx_ind
               will be freed after handling. This is why the PDU index will
               always be zero for the RX_IND becasue we should not have more than
               one MIB. */
<<<<<<< HEAD
            dl_info->rx_ind = CALLOC(1, sizeof(*dl_info->rx_ind));
=======
            if (!dl_info->rx_ind)
            {
                dl_info->rx_ind = CALLOC(1, sizeof(*dl_info->rx_ind));
            }
>>>>>>> 67df3052
            fapi_nr_rx_indication_t *rx_ind = dl_info->rx_ind;
            rx_ind->sfn = dl_tti_request->SFN;
            rx_ind->slot = dl_tti_request->Slot;
            fill_mib_in_rx_ind(pdu_list, rx_ind, 0, FAPI_NR_RX_PDU_TYPE_SSB);
            NR_UL_TIME_ALIGNMENT_t ul_time_alignment;
            memset(&ul_time_alignment, 0, sizeof(ul_time_alignment));
            nr_ue_dl_indication(&mac->dl_info, &ul_time_alignment);
        }
    }
    dl_info->slot = dl_tti_request->Slot;
    dl_info->frame = dl_tti_request->SFN;
}

static void fill_rx_ind(nfapi_nr_pdu_t *pdu_list, fapi_nr_rx_indication_t *rx_ind, int pdu_idx, int pdu_type)
{
    AssertFatal(pdu_list->num_TLV < sizeof(pdu_list->TLVs) / sizeof(pdu_list->TLVs[0]), "Num TLVs exceeds TLV array size");
    int length = 0;
    for (int j = 0; j < pdu_list->num_TLV; j++)
    {
        length += pdu_list->TLVs[j].length;
    }
    LOG_I(NR_PHY, "%s: num_tlv %d and length %d, pdu index %d\n",
        __FUNCTION__, pdu_list->num_TLV, length, pdu_idx);
    uint8_t *pdu = malloc(length);
    AssertFatal(pdu != NULL, "%s: Out of memory in malloc", __FUNCTION__);
    rx_ind->rx_indication_body[pdu_idx].pdsch_pdu.pdu = pdu;
    for (int j = 0; j < pdu_list->num_TLV; j++)
    {
        const uint32_t *ptr;
        if (pdu_list->TLVs[j].tag)
            ptr = pdu_list->TLVs[j].value.ptr;
        else
            ptr = pdu_list->TLVs[j].value.direct;
        memcpy(pdu, ptr, pdu_list->TLVs[j].length);
        pdu += pdu_list->TLVs[j].length;
    }
    rx_ind->rx_indication_body[pdu_idx].pdsch_pdu.ack_nack = 1;
    rx_ind->rx_indication_body[pdu_idx].pdsch_pdu.pdu_length = length;
    rx_ind->rx_indication_body[pdu_idx].pdu_type = pdu_type;

}


static void copy_tx_data_req_to_dl_info(nr_downlink_indication_t *dl_info, nfapi_nr_tx_data_request_t *tx_data_request)
{
    NR_UE_MAC_INST_t *mac = get_mac_inst(dl_info->module_id);
    int num_pdus = tx_data_request->Number_of_PDUs;
<<<<<<< HEAD
    if (num_pdus <= 0)
    {
        LOG_E(NR_PHY, "%s: tx_data_request number of PDUS <= 0\n", __FUNCTION__);
        abort();
    }

    dl_info->rx_ind = CALLOC(1, sizeof(fapi_nr_rx_indication_t));
=======
    AssertFatal(num_pdus >= 0, "Invalid tx_data_request number of PDUS\n");

    if (!dl_info->rx_ind)
    {
        dl_info->rx_ind = CALLOC(1, sizeof(fapi_nr_rx_indication_t));
    }
>>>>>>> 67df3052
    AssertFatal(dl_info->rx_ind != NULL, "%s: Out of memory in calloc", __FUNCTION__);
    fapi_nr_rx_indication_t *rx_ind = dl_info->rx_ind;
    rx_ind->sfn = tx_data_request->SFN;
    rx_ind->slot = tx_data_request->Slot;

    int pdu_idx = 0;

    for (int i = 0; i < num_pdus; i++)
    {
        nfapi_nr_pdu_t *pdu_list = &tx_data_request->pdu_list[i];
        if (mac->nr_ue_emul_l1.index_has_sib[i])
        {
            AssertFatal(!get_softmodem_params()->nsa,
                        "Should not be processing SIB in NSA mode, something bad happened\n");
            fill_rx_ind(pdu_list, rx_ind, pdu_idx, FAPI_NR_RX_PDU_TYPE_SIB);
            pdu_idx++;
        }
        else if (mac->nr_ue_emul_l1.index_has_rar[i])
        {
            fill_rx_ind(pdu_list, rx_ind, pdu_idx, FAPI_NR_RX_PDU_TYPE_RAR);
            pdu_idx++;
        }
        else if (mac->nr_ue_emul_l1.index_has_dci[i])
        {
            fill_rx_ind(pdu_list, rx_ind, pdu_idx, FAPI_NR_RX_PDU_TYPE_DLSCH);
            pdu_idx++;
        }
        else
        {
            LOG_D(NR_MAC, "mac->nr_ue_emul_l1.index_has_dci[%d] = 0, so this index contained a DCI for a different UE\n", i);
        }

    }
    dl_info->slot = tx_data_request->Slot;
    dl_info->frame = tx_data_request->SFN;
    dl_info->rx_ind->number_pdus = pdu_idx;
}

static void copy_ul_dci_data_req_to_dl_info(nr_downlink_indication_t *dl_info, nfapi_nr_ul_dci_request_t *ul_dci_req)
{
    NR_UE_MAC_INST_t *mac = get_mac_inst(dl_info->module_id);
    int pdu_idx = 0;

    int num_pdus = ul_dci_req->numPdus;
<<<<<<< HEAD
    if (num_pdus <= 0)
    {
        LOG_E(NR_PHY, "%s: ul_dci_request number of PDUS <= 0\n", __FUNCTION__);
        abort();
    }
=======
    AssertFatal(num_pdus >= 0, "Invalid ul_dci_request number of PDUS\n");
>>>>>>> 67df3052

    for (int i = 0; i < num_pdus; i++)
    {
        nfapi_nr_ul_dci_request_pdus_t *pdu_list = &ul_dci_req->ul_dci_pdu_list[i];
        AssertFatal(pdu_list->PDUType == 0, "ul_dci_req pdu type != PUCCH");
        LOG_I(NR_PHY, "[%d %d] PUCCH PDU in ul_dci for rnti %x and numDLDCI = %d\n",
             ul_dci_req->SFN, ul_dci_req->Slot, pdu_list->pdcch_pdu.pdcch_pdu_rel15.dci_pdu->RNTI,
             pdu_list->pdcch_pdu.pdcch_pdu_rel15.numDlDci);
        uint16_t num_dci = pdu_list->pdcch_pdu.pdcch_pdu_rel15.numDlDci;
        if (num_dci > 0)
        {
<<<<<<< HEAD
            dl_info->dci_ind = CALLOC(1, sizeof(fapi_nr_dci_indication_t));
=======
            if (!dl_info->dci_ind)
            {
                dl_info->dci_ind = CALLOC(1, sizeof(fapi_nr_dci_indication_t));
            }
>>>>>>> 67df3052
            AssertFatal(dl_info->dci_ind != NULL, "%s: Out of memory in calloc", __FUNCTION__);
            dl_info->dci_ind->SFN = ul_dci_req->SFN;
            dl_info->dci_ind->slot = ul_dci_req->Slot;
            AssertFatal(num_dci < sizeof(dl_info->dci_ind->dci_list) / sizeof(dl_info->dci_ind->dci_list[0]), "The number of DCIs is greater than dci_list");
            for (int j = 0; j < num_dci; j++)
            {
                nfapi_nr_dl_dci_pdu_t *dci_pdu_list = &pdu_list->pdcch_pdu.pdcch_pdu_rel15.dci_pdu[j];
                if (dci_pdu_list->RNTI != mac->crnti)
                {
                  LOG_D(NR_MAC, "dci_pdu_list->RNTI (%x) != mac->crnti (%x)\n", dci_pdu_list->RNTI, mac->crnti);
                  continue;
                }
                fill_dl_info_with_pdcch(dl_info->dci_ind, dci_pdu_list, pdu_idx);
                pdu_idx++;
            }
        }
    }
    dl_info->frame = ul_dci_req->SFN;
    dl_info->slot = ul_dci_req->Slot;
}

static nfapi_nr_uci_indication_t *multiplex_uci_ind(NR_UE_MAC_INST_t *mac, int num_active_harqs)
{
    AssertFatal(num_active_harqs >= 0, "Invalid value for num_active_harqs %d\n", num_active_harqs);
    if (num_active_harqs == 0)
    {
        return NULL;
    }
    if (num_active_harqs != nr_uci_ind_queue.num_items)
    {
        LOG_I(NR_MAC, "The number of active harqs %d doesn't match the number of UCIs in the queue %lu\n",
                       num_active_harqs, nr_uci_ind_queue.num_items);
        return NULL;
    }

    nfapi_nr_uci_indication_t *uci_ind = MALLOC(sizeof(*uci_ind));
    uci_ind->header.message_id = NFAPI_NR_PHY_MSG_TYPE_UCI_INDICATION;
    uci_ind->sfn = NFAPI_SFNSLOT2SFN(mac->nr_ue_emul_l1.active_harq_sfn_slot);
    uci_ind->slot = NFAPI_SFNSLOT2SLOT(mac->nr_ue_emul_l1.active_harq_sfn_slot);
    uci_ind->num_ucis = num_active_harqs;
    uci_ind->uci_list = CALLOC(uci_ind->num_ucis, sizeof(*uci_ind->uci_list));
    for (int i = 0; i < num_active_harqs; i++)
    {
        nfapi_nr_uci_indication_t *queued_uci_ind = get_queue(&nr_uci_ind_queue);
        AssertFatal(queued_uci_ind, "There was not a UCI in the queue!\n");
        nfapi_nr_uci_pucch_pdu_format_0_1_t *pdu_0_1 = &uci_ind->uci_list[i].pucch_pdu_format_0_1;

        /* In openair1/SCHED_NR_UE/fapi_nr_ue_l1.c nr_ue_schedule_response_stub(), the
        number of UCIs is hard coded to 1. This is why we always use index 0 of the
        queued UCI indication to fill the new multiplexed UCI indication */
        AssertFatal(queued_uci_ind->num_ucis == 1, "The number of UCIs from de-queueud UCI is not 1, its %d\n",
                    queued_uci_ind->num_ucis);
        uci_ind->uci_list[i].pdu_type = queued_uci_ind->uci_list[0].pdu_type;
        uci_ind->uci_list[i].pdu_size = queued_uci_ind->uci_list[0].pdu_size;

        nfapi_nr_uci_pucch_pdu_format_0_1_t *queued_pdu_0_1 = &queued_uci_ind->uci_list[0].pucch_pdu_format_0_1;
        pdu_0_1->handle = queued_pdu_0_1->handle;
        pdu_0_1->rnti = queued_pdu_0_1->rnti;
        pdu_0_1->pucch_format = queued_pdu_0_1->pucch_format;
        pdu_0_1->ul_cqi = queued_pdu_0_1->ul_cqi;
        pdu_0_1->timing_advance = queued_pdu_0_1->timing_advance;
        pdu_0_1->rssi = queued_pdu_0_1->rssi;
        free(queued_uci_ind->uci_list);
        queued_uci_ind->uci_list = NULL;
        free(queued_uci_ind);
        queued_uci_ind = NULL;
    }
    return uci_ind;
}

static void copy_ul_tti_data_req_to_dl_info(nr_downlink_indication_t *dl_info, nfapi_nr_ul_tti_request_t *ul_tti_req)
{
    NR_UE_MAC_INST_t *mac = get_mac_inst(dl_info->module_id);
    int num_pdus = ul_tti_req->n_pdus;
<<<<<<< HEAD
    if (num_pdus <= 0)
    {
        LOG_E(NR_PHY, "%s: ul_tti_request number of PDUS <= 0\n", __FUNCTION__);
        abort();
    }
=======
    AssertFatal(num_pdus >= 0, "Invalid ul_tti_request number of PDUS\n");
>>>>>>> 67df3052
    AssertFatal(num_pdus <= sizeof(ul_tti_req->pdus_list) / sizeof(ul_tti_req->pdus_list[0]),
                "Too many pdus %d in ul_tti_req\n", num_pdus);

    bool sent_uci = false;
    for (int i = 0; i < num_pdus; i++)
    {
        nfapi_nr_ul_tti_request_number_of_pdus_t *pdu_list = &ul_tti_req->pdus_list[i];
        LOG_D(NR_PHY, "This is the pdu type %d and rnti %x and SR flag %d and harq_pdu_len %d in in ul_tti_req\n",
              pdu_list->pdu_type, ul_tti_req->pdus_list[i].pucch_pdu.rnti, pdu_list->pucch_pdu.sr_flag, pdu_list->pucch_pdu.bit_len_harq);
        if (pdu_list->pdu_type == NFAPI_NR_UL_CONFIG_PUCCH_PDU_TYPE && pdu_list->pucch_pdu.rnti == mac->crnti)
        {
            AssertFatal(nr_uci_ind_queue.num_items >= 0, "Invalid num_items in UCI_ind queue %lu\n",
                        nr_uci_ind_queue.num_items);
            int num_active_harqs = pdu_list->pucch_pdu.bit_len_harq;
            LOG_I(NR_MAC, "The number of active harqs %d from ul_tti_req\n", num_active_harqs);
            nfapi_nr_uci_indication_t *uci_ind = multiplex_uci_ind(mac, num_active_harqs);

            if (uci_ind && uci_ind->num_ucis > 0)
            {
                LOG_D(NR_MAC, "This is the SFN/SF [%d, %d] and RNTI %x of the UCI ind. ul_tti_req.pdu[%d]->rnti = %x \n",
                        uci_ind->sfn, uci_ind->slot, uci_ind->uci_list[0].pucch_pdu_format_0_1.rnti, i, ul_tti_req->pdus_list[i].pucch_pdu.rnti);
                uci_ind->sfn = ul_tti_req->SFN;
                uci_ind->slot = ul_tti_req->Slot;
                for (int j = 0; j < uci_ind->num_ucis; j++)
                {
                    nfapi_nr_uci_pucch_pdu_format_0_1_t *pdu_0_1 = &uci_ind->uci_list[j].pucch_pdu_format_0_1;
                    if (pdu_list->pucch_pdu.sr_flag)
                    {
                        LOG_D(NR_MAC, "We have the SR flag in pdu i %d\n", i);
                        pdu_0_1->pduBitmap = 1; // (value->pduBitmap >> 1) & 0x01) == HARQ and (value->pduBitmap) & 0x01) == SR
                        pdu_0_1->sr = CALLOC(1, sizeof(*pdu_0_1->sr));
                        pdu_0_1->sr->sr_confidence_level = 0;
                        pdu_0_1->sr->sr_indication = 1;
                    }
                    if (pdu_list->pucch_pdu.bit_len_harq > 0)
                    {
                        LOG_D(NR_MAC, "We have the Harq len bits %d\n", pdu_list->pucch_pdu.bit_len_harq);
                        pdu_0_1->pduBitmap = 2; // (value->pduBitmap >> 1) & 0x01) == HARQ and (value->pduBitmap) & 0x01) == SR
                        pdu_0_1->harq = CALLOC(1, sizeof(*pdu_0_1->harq));
                        pdu_0_1->harq->num_harq = 1;
                        pdu_0_1->harq->harq_confidence_level = 0;
                        pdu_0_1->harq->harq_list = CALLOC(pdu_0_1->harq->num_harq, sizeof(*pdu_0_1->harq->harq_list));
                        for (int k = 0; k < pdu_0_1->harq->num_harq; k++)
                        {
                            pdu_0_1->harq->harq_list[k].harq_value = 0;
                        }
                    }
                }
                LOG_I(NR_MAC, "We have dequeued the previously filled uci_ind and updated the snf/slot to %d/%d.\n",
                      uci_ind->sfn, uci_ind->slot);
                NR_UL_IND_t UL_INFO = {
                    .uci_ind = *uci_ind,
                };
                send_nsa_standalone_msg(&UL_INFO, uci_ind->header.message_id);
                sent_uci = true;

                for (int k = 0; k < uci_ind->num_ucis; k++)
                {
                    nfapi_nr_uci_pucch_pdu_format_0_1_t *pdu_0_1 = &uci_ind->uci_list[k].pucch_pdu_format_0_1;
                    if (pdu_list->pucch_pdu.sr_flag)
                    {
                        free(pdu_0_1->sr);
                        pdu_0_1->sr = NULL;
                    }
                    if (pdu_list->pucch_pdu.bit_len_harq > 1)
                    {
                        free(pdu_0_1->harq->harq_list);
                        pdu_0_1->harq->harq_list = NULL;
                        free(pdu_0_1->harq);
                        pdu_0_1->harq = NULL;
                    }
                }
                free(uci_ind->uci_list);
                uci_ind->uci_list = NULL;
                free(uci_ind);
                uci_ind = NULL;
            }
        }
    }
    if (!sent_uci)
    {
        LOG_E(NR_MAC, "UCI ind not sent\n");
        if (!put_queue(&nr_ul_tti_req_queue, ul_tti_req))
        {
            LOG_E(NR_PHY, "put_queue failed for ul_tti_req.\n");
            free(ul_tti_req);
            ul_tti_req = NULL;
        }
    }
}

static void fill_dci_from_dl_config(nr_downlink_indication_t*dl_ind, fapi_nr_dl_config_request_t *dl_config)
{
  if (!dl_ind->dci_ind)
  {
    return;
  }

  AssertFatal(dl_config->number_pdus < sizeof(dl_config->dl_config_list) / sizeof(dl_config->dl_config_list[0]),
              "Too many dl_config pdus %d", dl_config->number_pdus);
  for (int i = 0; i < dl_config->number_pdus; i++)
  {
    LOG_I(PHY, "In %s: filling DCI with a total of %d total DL PDUs (dl_config %p) \n",
          __FUNCTION__, dl_config->number_pdus, dl_config);
    fapi_nr_dl_config_dci_dl_pdu_rel15_t *rel15_dci = &dl_config->dl_config_list[i].dci_config_pdu.dci_config_rel15;
    int num_dci_options = rel15_dci->num_dci_options;
    if (num_dci_options <= 0)
    {
      LOG_I(NR_MAC, "num_dci_opts = %d for pdu[%d] in dl_config_list\n", rel15_dci->num_dci_options, i);
    }
    AssertFatal(num_dci_options <= sizeof(rel15_dci->dci_length_options) / sizeof(rel15_dci->dci_length_options[0]),
                "num_dci_options %d > dci_length_options array\n", num_dci_options);
    AssertFatal(num_dci_options <= sizeof(rel15_dci->dci_format_options) / sizeof(rel15_dci->dci_format_options[0]),
                "num_dci_options %d > dci_format_options array\n", num_dci_options);

    for (int j = 0; j < num_dci_options; j++)
    {
      int num_dcis = dl_ind->dci_ind->number_of_dcis;
      AssertFatal(num_dcis <= sizeof(dl_ind->dci_ind->dci_list) / sizeof(dl_ind->dci_ind->dci_list[0]),
                  "dl_config->number_pdus %d > dci_ind->dci_list array\n", num_dcis);
      for (int k = 0; k < num_dcis; k++)
      {
        LOG_I(NR_PHY, "Received len %d, length options[%d] %d, format assigned %d, format options[%d] %d\n",
                  dl_ind->dci_ind->dci_list[k].payloadSize, j, rel15_dci->dci_length_options[j],
                  dl_ind->dci_ind->dci_list[k].dci_format, j, rel15_dci->dci_format_options[j]);
        if (rel15_dci->dci_length_options[j] == dl_ind->dci_ind->dci_list[k].payloadSize)
        {
            dl_ind->dci_ind->dci_list[k].dci_format = rel15_dci->dci_format_options[j];
        }
        int CCEind = rel15_dci->CCE[j];
        int L = rel15_dci->L[j];
        dl_ind->dci_ind->dci_list[k].n_CCE = CCEind;
        dl_ind->dci_ind->dci_list[k].N_CCE = L;
      }
    }
  }
}

void check_and_process_dci(nfapi_nr_dl_tti_request_t *dl_tti_request,
                           nfapi_nr_tx_data_request_t *tx_data_request,
                           nfapi_nr_ul_dci_request_t *ul_dci_request,
                           nfapi_nr_ul_tti_request_t *ul_tti_request)
{
    frame_t frame = 0;
    int slot = 0;
    NR_UE_MAC_INST_t *mac = get_mac_inst(0);

    if (pthread_mutex_lock(&mac->mutex_dl_info)) abort();

    if (dl_tti_request)
    {
        frame = dl_tti_request->SFN;
        slot = dl_tti_request->Slot;
        LOG_I(NR_PHY, "[%d, %d] dl_tti_request\n", frame, slot);
        copy_dl_tti_req_to_dl_info(&mac->dl_info, dl_tti_request);
    }
    /* This checks if the previously recevied DCI matches our current RNTI
       value. The assumption is that if the DCI matches our RNTI, then the
       incoming tx_data_request is also destined for the current UE. If the
       RAR hasn't been processed yet, we do not want to be filtering the
       tx_data_requests. */
    if (tx_data_request && (mac->nr_ue_emul_l1.expected_sib ||
                            mac->nr_ue_emul_l1.expected_rar ||
                            mac->nr_ue_emul_l1.expected_dci))
    {
        frame = tx_data_request->SFN;
        slot = tx_data_request->Slot;
        LOG_I(NR_PHY, "[%d, %d] PDSCH in tx_request\n", frame, slot);
        copy_tx_data_req_to_dl_info(&mac->dl_info, tx_data_request);
    }
    else if (ul_dci_request)
    {
        frame = ul_dci_request->SFN;
        slot = ul_dci_request->Slot;
        LOG_I(NR_PHY, "[%d, %d] ul_dci_request\n", frame, slot);
        copy_ul_dci_data_req_to_dl_info(&mac->dl_info, ul_dci_request);
    }
    else if (ul_tti_request)
    {
        frame = ul_tti_request->SFN;
        slot = ul_tti_request->Slot;
        LOG_I(NR_PHY, "[%d, %d] ul_tti_request\n", frame, slot);
        copy_ul_tti_data_req_to_dl_info(&mac->dl_info, ul_tti_request);
    }
    else
    {
        if (pthread_mutex_unlock(&mac->mutex_dl_info)) abort();
        LOG_E(NR_MAC, "Error! All indications were NULL\n");
        return;
    }


    NR_UL_TIME_ALIGNMENT_t ul_time_alignment;
    memset(&ul_time_alignment, 0, sizeof(ul_time_alignment));
    fill_dci_from_dl_config(&mac->dl_info, &mac->dl_config_request);
    nr_ue_dl_indication(&mac->dl_info, &ul_time_alignment);

    if (pthread_mutex_unlock(&mac->mutex_dl_info)) abort();

    // If we filled dl_info AFTER we got the slot indication, we want to check if we should fill tx_req:
    nr_uplink_indication_t ul_info;
    memset(&ul_info, 0, sizeof(ul_info));
    int slots_per_frame = 20; //30 kHZ subcarrier spacing
    int slot_ahead = 2; // TODO: Make this dynamic
    ul_info.frame_rx = frame;
    ul_info.slot_rx = slot;
    ul_info.slot_tx = (slot + slot_ahead) % slots_per_frame;
    ul_info.frame_tx = (ul_info.slot_rx + slot_ahead >= slots_per_frame) ? ul_info.frame_rx + 1 : ul_info.frame_rx;
    ul_info.ue_sched_mode = SCHED_ALL;
    if (mac->scc || mac->scc_SIB)
    {
        if (is_nr_UL_slot(mac->scc ?
                          mac->scc->tdd_UL_DL_ConfigurationCommon :
                          mac->scc_SIB->tdd_UL_DL_ConfigurationCommon,
                          ul_info.slot_tx,
                          mac->frame_type))
            nr_ue_ul_indication(&ul_info);
    }
}

void save_nr_measurement_info(nfapi_nr_dl_tti_request_t *dl_tti_request)
{
    int num_pdus = dl_tti_request->dl_tti_request_body.nPDUs;
    char buffer[MAX_MESSAGE_SIZE];
    if (num_pdus <= 0)
    {
        LOG_E(NR_PHY, "%s: dl_tti_request number of PDUS <= 0\n", __FUNCTION__);
        abort();
    }
    LOG_D(NR_PHY, "%s: dl_tti_request number of PDUS: %d\n", __FUNCTION__, num_pdus);
    for (int i = 0; i < num_pdus; i++)
    {
        nfapi_nr_dl_tti_request_pdu_t *pdu_list = &dl_tti_request->dl_tti_request_body.dl_tti_pdu_list[i];
        if (pdu_list->PDUType == NFAPI_NR_DL_TTI_SSB_PDU_TYPE)
        {
            LOG_D(NR_PHY, "Cell_id: %d, the ssb_block_idx %d, sc_offset: %d and payload %d\n",
                pdu_list->ssb_pdu.ssb_pdu_rel15.PhysCellId,
                pdu_list->ssb_pdu.ssb_pdu_rel15.SsbBlockIndex,
                pdu_list->ssb_pdu.ssb_pdu_rel15.SsbSubcarrierOffset,
                pdu_list->ssb_pdu.ssb_pdu_rel15.bchPayload);
            pdu_list->ssb_pdu.ssb_pdu_rel15.ssbRsrp = 60;
            LOG_D(NR_RRC, "Setting pdulist[%d].ssbRsrp to %d\n", i, pdu_list->ssb_pdu.ssb_pdu_rel15.ssbRsrp);
        }
    }

    size_t pack_len = nfapi_nr_p7_message_pack((void *)dl_tti_request,
                                    buffer,
                                    sizeof(buffer),
                                    NULL);
    if (pack_len < 0)
    {
        LOG_E(NR_PHY, "%s: Error packing nr p7 message.\n", __FUNCTION__);
    }
    nsa_sendmsg_to_lte_ue(buffer, pack_len, NR_UE_RRC_MEASUREMENT);
    LOG_A(NR_RRC, "Populated NR_UE_RRC_MEASUREMENT information and sent to LTE UE\n");
}

static void enqueue_nr_nfapi_msg(void *buffer, ssize_t len, nfapi_p7_message_header_t header)
{

    switch (header.message_id)
    {
        case NFAPI_NR_PHY_MSG_TYPE_DL_TTI_REQUEST:
        {
            nfapi_nr_dl_tti_request_t *dl_tti_request = MALLOC(sizeof(*dl_tti_request));
            if (nfapi_nr_p7_message_unpack(buffer, len, dl_tti_request,
                                            sizeof(*dl_tti_request), NULL) < 0)
            {
                LOG_E(NR_PHY, "Message dl_tti_request failed to unpack\n");
                break;
            }
            LOG_I(NR_PHY, "Received an NFAPI_NR_PHY_MSG_TYPE_DL_TTI_REQUEST message in sfn/slot %d %d. \n",
                    dl_tti_request->SFN, dl_tti_request->Slot);
            if (!put_queue(&nr_dl_tti_req_queue, dl_tti_request))
            {
                LOG_E(NR_PHY, "put_queue failed for dl_tti_request.\n");
                free(dl_tti_request);
                dl_tti_request = NULL;
            }
            break;
        }

        case NFAPI_NR_PHY_MSG_TYPE_TX_DATA_REQUEST:
        {
            nfapi_nr_tx_data_request_t *tx_data_request = MALLOC(sizeof(*tx_data_request));
            if (nfapi_nr_p7_message_unpack(buffer, len, tx_data_request,
                                        sizeof(*tx_data_request), NULL) < 0)
            {
                LOG_E(NR_PHY, "Message tx_data_request failed to unpack\n");
                break;
            }
            LOG_I(NR_PHY, "Received an NFAPI_NR_PHY_MSG_TYPE_TX_DATA_REQUEST message in SFN/slot %d %d. \n",
                    tx_data_request->SFN, tx_data_request->Slot);
            if (!put_queue(&nr_tx_req_queue, tx_data_request))
            {
                LOG_E(NR_PHY, "put_queue failed for tx_request.\n");
                free(tx_data_request);
                tx_data_request = NULL;
            }
            break;
        }

        case NFAPI_NR_PHY_MSG_TYPE_UL_DCI_REQUEST:
        {
            nfapi_nr_ul_dci_request_t *ul_dci_request = MALLOC(sizeof(*ul_dci_request));
            if (nfapi_nr_p7_message_unpack(buffer, len, ul_dci_request,
                                            sizeof(*ul_dci_request), NULL) < 0)
            {
                LOG_E(NR_PHY, "Message ul_dci_request failed to unpack\n");
                break;
            }
            LOG_I(NR_PHY, "Received an NFAPI_NR_PHY_MSG_TYPE_UL_DCI_REQUEST message in SFN/slot %d %d. \n",
                    ul_dci_request->SFN, ul_dci_request->Slot);
            if (!put_queue(&nr_ul_dci_req_queue, ul_dci_request))
            {
                LOG_E(NR_PHY, "put_queue failed for ul_dci_request.\n");
                free(ul_dci_request);
                ul_dci_request = NULL;
            }
            break;
        }

        case NFAPI_NR_PHY_MSG_TYPE_UL_TTI_REQUEST:
        {
            nfapi_nr_ul_tti_request_t *ul_tti_request = MALLOC(sizeof(*ul_tti_request));
            if (nfapi_nr_p7_message_unpack(buffer, len, ul_tti_request,
                                           sizeof(*ul_tti_request), NULL) < 0)
            {
                LOG_E(NR_PHY, "Message ul_tti_request failed to unpack\n");
                break;
            }
            LOG_I(NR_PHY, "Received an NFAPI_NR_PHY_MSG_TYPE_UL_TTI_REQUEST message in SFN/slot %d %d.\n",
                  ul_tti_request->SFN, ul_tti_request->Slot);
            if (nr_uci_ind_queue.num_items > 0) //TODO: In the future UL_TTIs can be for ULSCH and SRS.
            {
                LOG_D(NR_MAC, "We added UL_TTI_REQ to queue for sfn slot %d %d\n",
                      ul_tti_request->SFN, ul_tti_request->Slot);
                if (!put_queue(&nr_ul_tti_req_queue, ul_tti_request))
                {
                    LOG_E(NR_PHY, "put_queue failed for ul_tti_request.\n");
                    free(ul_tti_request);
                    ul_tti_request = NULL;
                }
            }
            /* TODO: This indicates that dl_tti_req was late or never arrived. If there are
               not any prepared uci indications, the NRUE likely never had time to
               populate the message is the dl_tti_req came in late and we received a
               ul_tti_req immediately after the dl_tti_request. This is an attempt to
               mitigate proxy timing issues. */
            else if (nr_uci_ind_queue.num_items == 0)
            {
                LOG_D(NR_MAC, "We added UL_TTI_REQ to queue for sfn slot %d %d\n",
                      ul_tti_request->SFN, ul_tti_request->Slot);
                nfapi_nr_ul_tti_request_t *evicted_ul_tti_req = put_queue_replace(&nr_wait_ul_tti_req_queue, ul_tti_request);
                free(evicted_ul_tti_req);
            }
            break;
        }

        default:
            LOG_E(NR_PHY, "Invalid nFAPI message. Header ID %d\n",
                  header.message_id);
            break;
    }
    return;
}

void *nrue_standalone_pnf_task(void *context)
{
  struct sockaddr_in server_address;
  socklen_t addr_len = sizeof(server_address);
  int sd = ue_rx_sock_descriptor;
  assert(sd > 0);

  char buffer[NFAPI_MAX_PACKED_MESSAGE_SIZE];

  LOG_I(NR_RRC, "Successfully started %s.\n", __FUNCTION__);

  while (true)
  {
    ssize_t len = recvfrom(sd, buffer, sizeof(buffer), MSG_TRUNC, (struct sockaddr *)&server_address, &addr_len);
    if (len == -1)
    {
      LOG_E(NR_PHY, "reading from standalone pnf sctp socket failed \n");
      continue;
    }
    if (len > sizeof(buffer))
    {
      LOG_E(NR_PHY, "%s(%d). Message truncated. %zd\n", __FUNCTION__, __LINE__, len);
      continue;
    }
    if (len == sizeof(uint16_t))
    {
      uint16_t *sfn_slot = CALLOC(1, sizeof(*sfn_slot));
      memcpy(sfn_slot, buffer, sizeof(*sfn_slot));

      LOG_I(NR_PHY, "Received from proxy sfn %d slot %d\n",
            NFAPI_SFNSLOT2SFN(*sfn_slot), NFAPI_SFNSLOT2SLOT(*sfn_slot));

      if (!put_queue(&nr_sfn_slot_queue, sfn_slot))
      {
        LOG_E(NR_PHY, "put_queue failed for sfn slot.\n");
      }

      if (sem_post(&sfn_slot_semaphore) != 0)
      {
        LOG_E(NR_PHY, "sem_post() error\n");
        abort();
      }
    }
    else if (len == sizeof(nr_phy_channel_params_t))
    {
      nr_phy_channel_params_t *ch_info = CALLOC(1, sizeof(*ch_info));
      memcpy(ch_info, buffer, sizeof(*ch_info));

      LOG_D(NR_PHY, "Received_SINR = %f, sfn:slot %d:%d\n",
            ch_info->sinr, NFAPI_SFNSLOT2SFN(ch_info->sfn_slot), NFAPI_SFNSLOT2SLOT(ch_info->sfn_slot));

      if (!put_queue(&nr_chan_param_queue, ch_info))
      {
        LOG_E(NR_PHY, "put_queue failed for sfn slot.\n");
      }

      if (sem_post(&sfn_slot_semaphore) != 0)
      {
        LOG_E(MAC, "sem_post() error\n");
        abort();
      }
    }
    else
    {
      nfapi_p7_message_header_t header;
      if (nfapi_p7_message_header_unpack(buffer, len, &header, sizeof(header), NULL) < 0)
      {
        LOG_E(NR_PHY, "Header unpack failed for nrue_standalone pnf\n");
        continue;
      }
      enqueue_nr_nfapi_msg(buffer, len, header);
    }
  } //while(true)
}

//  L2 Abstraction Layer
int handle_bcch_bch(module_id_t module_id, int cc_id,
                    unsigned int gNB_index, uint8_t *pduP,
                    unsigned int additional_bits,
                    uint32_t ssb_index, uint32_t ssb_length,
                    uint16_t ssb_start_subcarrier, uint16_t cell_id){

  return nr_ue_decode_mib(module_id,
			  cc_id,
			  gNB_index,
			  additional_bits,
			  ssb_length,  //  Lssb = 64 is not support    
			  ssb_index,
			  pduP,
			  ssb_start_subcarrier,
			  cell_id);

}

//  L2 Abstraction Layer
int handle_bcch_dlsch(module_id_t module_id, int cc_id, unsigned int gNB_index, uint8_t ack_nack, uint8_t *pduP, uint32_t pdu_len){
  return nr_ue_decode_BCCH_DL_SCH(module_id, cc_id, gNB_index, ack_nack, pduP, pdu_len);
}

//  L2 Abstraction Layer
int handle_dci(module_id_t module_id, int cc_id, unsigned int gNB_index, frame_t frame, int slot, fapi_nr_dci_indication_pdu_t *dci){

  return nr_ue_process_dci_indication_pdu(module_id, cc_id, gNB_index, frame, slot, dci);

}

// L2 Abstraction Layer
// Note: sdu should always be processed because data and timing advance updates are transmitted by the UE
int8_t handle_dlsch(nr_downlink_indication_t *dl_info, NR_UL_TIME_ALIGNMENT_t *ul_time_alignment, int pdu_id){

  dl_info->rx_ind->rx_indication_body[pdu_id].pdsch_pdu.harq_pid = g_harq_pid;
  update_harq_status(dl_info, pdu_id);

  if(dl_info->rx_ind->rx_indication_body[pdu_id].pdsch_pdu.ack_nack)
    nr_ue_send_sdu(dl_info, ul_time_alignment, pdu_id);

  return 0;
}

int nr_ue_ul_indication(nr_uplink_indication_t *ul_info){

  NR_UE_L2_STATE_t ret;
  module_id_t module_id = ul_info->module_id;
  NR_UE_MAC_INST_t *mac = get_mac_inst(module_id);

  if (ul_info->ue_sched_mode == ONLY_PUSCH) {
    ret = nr_ue_scheduler(NULL, ul_info);
    return 0;
  }
  if (ul_info->ue_sched_mode == SCHED_ALL) {
    ret = nr_ue_scheduler(NULL, ul_info);
  }
  else
    LOG_D(NR_MAC, "In %s():%d not calling scheduler. sched mode = %d and mac->ra.ra_state = %d\n",
        __FUNCTION__, __LINE__, ul_info->ue_sched_mode, mac->ra.ra_state);

  NR_TDD_UL_DL_ConfigCommon_t *tdd_UL_DL_ConfigurationCommon = mac->scc != NULL ? mac->scc->tdd_UL_DL_ConfigurationCommon : mac->scc_SIB->tdd_UL_DL_ConfigurationCommon;

  if (is_nr_UL_slot(tdd_UL_DL_ConfigurationCommon, ul_info->slot_tx, mac->frame_type) && !get_softmodem_params()->phy_test)
    nr_ue_prach_scheduler(module_id, ul_info->frame_tx, ul_info->slot_tx, ul_info->thread_id);

  if (is_nr_UL_slot(tdd_UL_DL_ConfigurationCommon, ul_info->slot_tx, mac->frame_type))
    nr_ue_pucch_scheduler(module_id, ul_info->frame_tx, ul_info->slot_tx, ul_info->thread_id);

  switch(ret){
  case UE_CONNECTION_OK:
    break;
  case UE_CONNECTION_LOST:
    break;
  case UE_PHY_RESYNCH:
    break;
  case UE_PHY_HO_PRACH:
    break;
  default:
    break;
  }

  return 0;
}

int nr_ue_dl_indication(nr_downlink_indication_t *dl_info, NR_UL_TIME_ALIGNMENT_t *ul_time_alignment){

  uint32_t ret_mask = 0x0;
  module_id_t module_id = dl_info->module_id;
  NR_UE_MAC_INST_t *mac = get_mac_inst(module_id);
  fapi_nr_dl_config_request_t *dl_config = &mac->dl_config_request;

  if ((!dl_info->dci_ind && !dl_info->rx_ind)) {
    // UL indication to schedule DCI reception
    nr_ue_scheduler(dl_info, NULL);
  } else {
    // UL indication after reception of DCI or DL PDU
    if (dl_info && dl_info->dci_ind && dl_info->dci_ind->number_of_dcis) {
      LOG_D(MAC,"[L2][IF MODULE][DL INDICATION][DCI_IND]\n");
      for (int i = 0; i < dl_info->dci_ind->number_of_dcis; i++) {
        LOG_D(MAC,">>>NR_IF_Module i=%d, dl_info->dci_ind->number_of_dcis=%d\n",i,dl_info->dci_ind->number_of_dcis);
        nr_scheduled_response_t scheduled_response;
        int8_t ret = handle_dci(dl_info->module_id,
                                dl_info->cc_id,
                                dl_info->gNB_index,
                                dl_info->frame,
                                dl_info->slot,
                                dl_info->dci_ind->dci_list+i);

        fapi_nr_dci_indication_pdu_t *dci_index = dl_info->dci_ind->dci_list+i;

        /* The check below filters out UL_DCIs (format 7) which are being processed as DL_DCIs. */
        if (dci_index->dci_format == 7 && mac->ra.ra_state == RA_SUCCEEDED) {
          LOG_D(NR_MAC, "We are filtering a UL_DCI to prevent it from being treated like a DL_DCI\n");
          break;
        }
        dci_pdu_rel15_t *def_dci_pdu_rel15 = &mac->def_dci_pdu_rel15[dci_index->dci_format];
        g_harq_pid = def_dci_pdu_rel15->harq_pid;
        LOG_D(NR_MAC, "Setting harq_pid = %d and dci_index = %d (based on format)\n", g_harq_pid, dci_index->dci_format);

        ret_mask |= (ret << FAPI_NR_DCI_IND);
        if (ret >= 0) {
          AssertFatal( nr_ue_if_module_inst[module_id] != NULL, "IF module is NULL!\n" );
          AssertFatal( nr_ue_if_module_inst[module_id]->scheduled_response != NULL, "scheduled_response is NULL!\n" );
          fill_scheduled_response(&scheduled_response, dl_config, NULL, NULL, dl_info->module_id, dl_info->cc_id, dl_info->frame, dl_info->slot, dl_info->thread_id);
          nr_ue_if_module_inst[module_id]->scheduled_response(&scheduled_response);
        }
        memset(def_dci_pdu_rel15, 0, sizeof(*def_dci_pdu_rel15));
      }
      free(dl_info->dci_ind);
      dl_info->dci_ind = NULL;
    }

    if (dl_info->rx_ind != NULL) {

      for (int i=0; i<dl_info->rx_ind->number_pdus; ++i) {

        LOG_D(MAC, "In %s sending DL indication to MAC. 1 PDU type %d of %d total number of PDUs \n",
          __FUNCTION__,
          dl_info->rx_ind->rx_indication_body[i].pdu_type,
          dl_info->rx_ind->number_pdus);

        switch(dl_info->rx_ind->rx_indication_body[i].pdu_type){
          case FAPI_NR_RX_PDU_TYPE_SSB:
            mac->ssb_rsrp_dBm = (dl_info->rx_ind->rx_indication_body+i)->ssb_pdu.rsrp_dBm;
            ret_mask |= (handle_bcch_bch(dl_info->module_id, dl_info->cc_id, dl_info->gNB_index,
                                         (dl_info->rx_ind->rx_indication_body+i)->ssb_pdu.pdu,
                                         (dl_info->rx_ind->rx_indication_body+i)->ssb_pdu.additional_bits,
                                         (dl_info->rx_ind->rx_indication_body+i)->ssb_pdu.ssb_index,
                                         (dl_info->rx_ind->rx_indication_body+i)->ssb_pdu.ssb_length,
                                         (dl_info->rx_ind->rx_indication_body+i)->ssb_pdu.ssb_start_subcarrier,
                                         (dl_info->rx_ind->rx_indication_body+i)->ssb_pdu.cell_id)) << FAPI_NR_RX_PDU_TYPE_SSB;

            break;
          case FAPI_NR_RX_PDU_TYPE_SIB:
            ret_mask |= (handle_bcch_dlsch(dl_info->module_id,
                                           dl_info->cc_id, dl_info->gNB_index,
                                           (dl_info->rx_ind->rx_indication_body+i)->pdsch_pdu.ack_nack,
                                           (dl_info->rx_ind->rx_indication_body+i)->pdsch_pdu.pdu,
                                           (dl_info->rx_ind->rx_indication_body+i)->pdsch_pdu.pdu_length)) << FAPI_NR_RX_PDU_TYPE_SIB;
            break;
          case FAPI_NR_RX_PDU_TYPE_DLSCH:
            ret_mask |= (handle_dlsch(dl_info, ul_time_alignment, i)) << FAPI_NR_RX_PDU_TYPE_DLSCH;
            break;
          case FAPI_NR_RX_PDU_TYPE_RAR:
            ret_mask |= (handle_dlsch(dl_info, ul_time_alignment, i)) << FAPI_NR_RX_PDU_TYPE_RAR;
            break;
          default:
            break;
        }
      }
      free(dl_info->rx_ind);
      dl_info->rx_ind = NULL;
    }

    //clean up nr_downlink_indication_t *dl_info
    free(dl_info->dci_ind);
    dl_info->dci_ind = NULL;
    free(dl_info->rx_ind);
    dl_info->rx_ind  = NULL;

  }
  return 0;
}

nr_ue_if_module_t *nr_ue_if_module_init(uint32_t module_id){

  if (nr_ue_if_module_inst[module_id] == NULL) {
    nr_ue_if_module_inst[module_id] = (nr_ue_if_module_t *)malloc(sizeof(nr_ue_if_module_t));
    memset((void*)nr_ue_if_module_inst[module_id],0,sizeof(nr_ue_if_module_t));

    nr_ue_if_module_inst[module_id]->cc_mask=0;
    nr_ue_if_module_inst[module_id]->current_frame = 0;
    nr_ue_if_module_inst[module_id]->current_slot = 0;
    nr_ue_if_module_inst[module_id]->phy_config_request = nr_ue_phy_config_request;
    if (get_softmodem_params()->emulate_l1)
      nr_ue_if_module_inst[module_id]->scheduled_response = nr_ue_scheduled_response_stub;
    else
      nr_ue_if_module_inst[module_id]->scheduled_response = nr_ue_scheduled_response;
    nr_ue_if_module_inst[module_id]->dl_indication = nr_ue_dl_indication;
    nr_ue_if_module_inst[module_id]->ul_indication = nr_ue_ul_indication;
  }

  return nr_ue_if_module_inst[module_id];
}

int nr_ue_if_module_kill(uint32_t module_id) {

  if (nr_ue_if_module_inst[module_id] != NULL){
    free(nr_ue_if_module_inst[module_id]);
  }
  return 0;
}

int nr_ue_dcireq(nr_dcireq_t *dcireq) {

  fapi_nr_dl_config_request_t *dl_config = &dcireq->dl_config_req;
  NR_UE_MAC_INST_t *UE_mac = get_mac_inst(0);
  dl_config->sfn = UE_mac->dl_config_request.sfn;
  dl_config->slot = UE_mac->dl_config_request.slot;

  LOG_D(PHY, "Entering UE DCI configuration frame %d slot %d \n", dcireq->frame, dcireq->slot);

  ue_dci_configuration(UE_mac, dl_config, dcireq->frame, dcireq->slot);

  return 0;
}

void RCconfig_nr_ue_L1(void) {
  int j;
  paramdef_t L1_Params[] = L1PARAMS_DESC;
  paramlist_def_t L1_ParamList = {CONFIG_STRING_L1_LIST, NULL, 0};

  config_getlist(&L1_ParamList, L1_Params, sizeof(L1_Params) / sizeof(paramdef_t), NULL);
  if (L1_ParamList.numelt > 0) {
    for (j = 0; j < L1_ParamList.numelt; j++) {
      if (strcmp(*(L1_ParamList.paramarray[j][L1_TRANSPORT_N_PREFERENCE_IDX].strptr), "nfapi") == 0) {
        stub_eth_params.local_if_name = strdup(
            *(L1_ParamList.paramarray[j][L1_LOCAL_N_IF_NAME_IDX].strptr));
        stub_eth_params.my_addr = strdup(
            *(L1_ParamList.paramarray[j][L1_LOCAL_N_ADDRESS_IDX].strptr));
        stub_eth_params.remote_addr = strdup(
            *(L1_ParamList.paramarray[j][L1_REMOTE_N_ADDRESS_IDX].strptr));
        stub_eth_params.my_portc =
            *(L1_ParamList.paramarray[j][L1_LOCAL_N_PORTC_IDX].iptr);
        stub_eth_params.remote_portc =
            *(L1_ParamList.paramarray[j][L1_REMOTE_N_PORTC_IDX].iptr);
        stub_eth_params.my_portd =
            *(L1_ParamList.paramarray[j][L1_LOCAL_N_PORTD_IDX].iptr);
        stub_eth_params.remote_portd =
            *(L1_ParamList.paramarray[j][L1_REMOTE_N_PORTD_IDX].iptr);
        stub_eth_params.transp_preference = ETH_UDP_MODE;
      }
    }
  }
}<|MERGE_RESOLUTION|>--- conflicted
+++ resolved
@@ -278,15 +278,12 @@
     {
         if (received_pdu->RNTI != mac->crnti && mac->ra.ra_state == RA_SUCCEEDED)
             return false;
-<<<<<<< HEAD
-=======
         if (received_pdu->RNTI != mac->ra.t_crnti && mac->ra.ra_state == WAIT_CONTENTION_RESOLUTION)
             return false;
         if (received_pdu->RNTI != 0x10b && mac->ra.ra_state == WAIT_RAR)
             return false;
         if (received_pdu->RNTI != 0xFFFF && mac->ra.ra_state <= GENERATE_PREAMBLE)
             return false;
->>>>>>> 67df3052
     }
     return true;
 }
@@ -303,15 +300,7 @@
     int pdu_idx = 0;
 
     int num_pdus = dl_tti_request->dl_tti_request_body.nPDUs;
-<<<<<<< HEAD
-    if (num_pdus <= 0)
-    {
-        LOG_E(NR_PHY, "%s: dl_tti_request number of PDUS <= 0\n", __FUNCTION__);
-        abort();
-    }
-=======
     AssertFatal(num_pdus >= 0, "Invalid dl_tti_request number of PDUS\n");
->>>>>>> 67df3052
 
     for (int i = 0; i < num_pdus; i++)
     {
@@ -329,12 +318,6 @@
             uint16_t num_dcis = pdu_list->pdcch_pdu.pdcch_pdu_rel15.numDlDci;
             if (num_dcis > 0)
             {
-<<<<<<< HEAD
-                dl_info->dci_ind = CALLOC(1, sizeof(fapi_nr_dci_indication_t));
-                dl_info->dci_ind->SFN = dl_tti_request->SFN;
-                dl_info->dci_ind->slot = dl_tti_request->Slot;
-                AssertFatal(num_dcis < sizeof(dl_info->dci_ind->dci_list) / sizeof(dl_info->dci_ind->dci_list[0]),
-=======
                 if (!dl_info->dci_ind)
                 {
                     dl_info->dci_ind = CALLOC(1, sizeof(fapi_nr_dci_indication_t));
@@ -342,7 +325,6 @@
                 dl_info->dci_ind->SFN = dl_tti_request->SFN;
                 dl_info->dci_ind->slot = dl_tti_request->Slot;
                 AssertFatal(num_dcis <= sizeof(dl_info->dci_ind->dci_list) / sizeof(dl_info->dci_ind->dci_list[0]),
->>>>>>> 67df3052
                             "The number of DCIs is greater than dci_list");
                 for (int j = 0; j < num_dcis; j++)
                 {
@@ -383,14 +365,10 @@
                will be freed after handling. This is why the PDU index will
                always be zero for the RX_IND becasue we should not have more than
                one MIB. */
-<<<<<<< HEAD
-            dl_info->rx_ind = CALLOC(1, sizeof(*dl_info->rx_ind));
-=======
             if (!dl_info->rx_ind)
             {
                 dl_info->rx_ind = CALLOC(1, sizeof(*dl_info->rx_ind));
             }
->>>>>>> 67df3052
             fapi_nr_rx_indication_t *rx_ind = dl_info->rx_ind;
             rx_ind->sfn = dl_tti_request->SFN;
             rx_ind->slot = dl_tti_request->Slot;
@@ -438,22 +416,12 @@
 {
     NR_UE_MAC_INST_t *mac = get_mac_inst(dl_info->module_id);
     int num_pdus = tx_data_request->Number_of_PDUs;
-<<<<<<< HEAD
-    if (num_pdus <= 0)
-    {
-        LOG_E(NR_PHY, "%s: tx_data_request number of PDUS <= 0\n", __FUNCTION__);
-        abort();
-    }
-
-    dl_info->rx_ind = CALLOC(1, sizeof(fapi_nr_rx_indication_t));
-=======
     AssertFatal(num_pdus >= 0, "Invalid tx_data_request number of PDUS\n");
 
     if (!dl_info->rx_ind)
     {
         dl_info->rx_ind = CALLOC(1, sizeof(fapi_nr_rx_indication_t));
     }
->>>>>>> 67df3052
     AssertFatal(dl_info->rx_ind != NULL, "%s: Out of memory in calloc", __FUNCTION__);
     fapi_nr_rx_indication_t *rx_ind = dl_info->rx_ind;
     rx_ind->sfn = tx_data_request->SFN;
@@ -498,15 +466,7 @@
     int pdu_idx = 0;
 
     int num_pdus = ul_dci_req->numPdus;
-<<<<<<< HEAD
-    if (num_pdus <= 0)
-    {
-        LOG_E(NR_PHY, "%s: ul_dci_request number of PDUS <= 0\n", __FUNCTION__);
-        abort();
-    }
-=======
     AssertFatal(num_pdus >= 0, "Invalid ul_dci_request number of PDUS\n");
->>>>>>> 67df3052
 
     for (int i = 0; i < num_pdus; i++)
     {
@@ -518,14 +478,10 @@
         uint16_t num_dci = pdu_list->pdcch_pdu.pdcch_pdu_rel15.numDlDci;
         if (num_dci > 0)
         {
-<<<<<<< HEAD
-            dl_info->dci_ind = CALLOC(1, sizeof(fapi_nr_dci_indication_t));
-=======
             if (!dl_info->dci_ind)
             {
                 dl_info->dci_ind = CALLOC(1, sizeof(fapi_nr_dci_indication_t));
             }
->>>>>>> 67df3052
             AssertFatal(dl_info->dci_ind != NULL, "%s: Out of memory in calloc", __FUNCTION__);
             dl_info->dci_ind->SFN = ul_dci_req->SFN;
             dl_info->dci_ind->slot = ul_dci_req->Slot;
@@ -600,15 +556,7 @@
 {
     NR_UE_MAC_INST_t *mac = get_mac_inst(dl_info->module_id);
     int num_pdus = ul_tti_req->n_pdus;
-<<<<<<< HEAD
-    if (num_pdus <= 0)
-    {
-        LOG_E(NR_PHY, "%s: ul_tti_request number of PDUS <= 0\n", __FUNCTION__);
-        abort();
-    }
-=======
     AssertFatal(num_pdus >= 0, "Invalid ul_tti_request number of PDUS\n");
->>>>>>> 67df3052
     AssertFatal(num_pdus <= sizeof(ul_tti_req->pdus_list) / sizeof(ul_tti_req->pdus_list[0]),
                 "Too many pdus %d in ul_tti_req\n", num_pdus);
 
