/*
 * Licensed to the OpenAirInterface (OAI) Software Alliance under one or more
 * contributor license agreements.  See the NOTICE file distributed with
 * this work for additional information regarding copyright ownership.
 * The OpenAirInterface Software Alliance licenses this file to You under
 * the OAI Public License, Version 1.1  (the "License"); you may not use this file
 * except in compliance with the License.
 * You may obtain a copy of the License at
 *
 *      http://www.openairinterface.org/?page_id=698
 *
 * Unless required by applicable law or agreed to in writing, software
 * distributed under the License is distributed on an "AS IS" BASIS,
 * WITHOUT WARRANTIES OR CONDITIONS OF ANY KIND, either express or implied.
 * See the License for the specific language governing permissions and
 * limitations under the License.
 *-------------------------------------------------------------------------------
 * For more information about the OpenAirInterface (OAI) Software Alliance:
 *      contact@openairinterface.org
 */

/* \file NR_IF_Module.c
 * \brief functions for NR UE FAPI-like interface
 * \author R. Knopp, K.H. HSU
 * \date 2018
 * \version 0.1
 * \company Eurecom / NTUST
 * \email: knopp@eurecom.fr, kai-hsiang.hsu@eurecom.fr
 * \note
 * \warning
 */

#include "PHY/defs_nr_UE.h"
#include "NR_IF_Module.h"
#include "NR_MAC_UE/mac_proto.h"
#include "assertions.h"
#include "NR_MAC_UE/mac_extern.h"
#include "SCHED_NR_UE/fapi_nr_ue_l1.h"
#include "executables/softmodem-common.h"
#include "openair2/RRC/NR_UE/rrc_proto.h"
#include "openair2/GNB_APP/L1_nr_paramdef.h"
#include "openair2/GNB_APP/gnb_paramdef.h"
#include "targets/ARCH/ETHERNET/USERSPACE/LIB/if_defs.h"
#include <stdio.h>

#define MAX_IF_MODULES 100

UL_IND_t *UL_INFO = NULL;

static eth_params_t         stub_eth_params;
static nr_ue_if_module_t *nr_ue_if_module_inst[MAX_IF_MODULES];
static int ue_tx_sock_descriptor = -1;
static int ue_rx_sock_descriptor = -1;
static int g_harq_pid;
sem_t sfn_slot_semaphore;

queue_t nr_sfn_slot_queue;
queue_t nr_chan_param_queue;
queue_t nr_dl_tti_req_queue;
queue_t nr_tx_req_queue;
queue_t nr_ul_dci_req_queue;
queue_t nr_ul_tti_req_queue;
queue_t nr_wait_ul_tti_req_queue;

void nrue_init_standalone_socket(int tx_port, int rx_port)
{
  {
    struct sockaddr_in server_address;
    int addr_len = sizeof(server_address);
    memset(&server_address, 0, addr_len);
    server_address.sin_family = AF_INET;
    server_address.sin_port = htons(tx_port);

    int sd = socket(server_address.sin_family, SOCK_DGRAM, 0);
    if (sd < 0)
    {
      LOG_E(MAC, "Socket creation error standalone PNF\n");
      return;
    }

    if (inet_pton(server_address.sin_family, stub_eth_params.remote_addr, &server_address.sin_addr) <= 0)
    {
      LOG_E(MAC, "Invalid standalone PNF Address\n");
      close(sd);
      return;
    }

    // Using connect to use send() instead of sendto()
    if (connect(sd, (struct sockaddr *)&server_address, addr_len) < 0)
    {
      LOG_E(MAC, "Connection to standalone PNF failed: %s\n", strerror(errno));
      close(sd);
      return;
    }
    assert(ue_tx_sock_descriptor == -1);
    ue_tx_sock_descriptor = sd;
    LOG_D(NR_RRC, "Successfully set up tx_socket in %s.\n", __FUNCTION__);
  }

  {
    struct sockaddr_in server_address;
    int addr_len = sizeof(server_address);
    memset(&server_address, 0, addr_len);
    server_address.sin_family = AF_INET;
    server_address.sin_addr.s_addr = INADDR_ANY;
    server_address.sin_port = htons(rx_port);

    int sd = socket(server_address.sin_family, SOCK_DGRAM, 0);
    if (sd < 0)
    {
      LOG_E(MAC, "Socket creation error standalone PNF\n");
      return;
    }

    if (bind(sd, (struct sockaddr *)&server_address, addr_len) < 0)
    {
      LOG_E(MAC, "Connection to standalone PNF failed: %s\n", strerror(errno));
      close(sd);
      return;
    }
    assert(ue_rx_sock_descriptor == -1);
    ue_rx_sock_descriptor = sd;
    LOG_D(NR_RRC, "Successfully set up rx_socket in %s.\n", __FUNCTION__);
  }
  LOG_I(NR_RRC, "NRUE standalone socket info: tx_port %d  rx_port %d on %s.\n",
        tx_port, rx_port, stub_eth_params.remote_addr);
}

void send_nsa_standalone_msg(NR_UL_IND_t *UL_INFO, uint16_t msg_id)
{
  switch(msg_id)
  {
    case NFAPI_NR_PHY_MSG_TYPE_RACH_INDICATION:
    {
        char buffer[NFAPI_MAX_PACKED_MESSAGE_SIZE];
        LOG_D(NR_MAC, "RACH header id :%d", UL_INFO->rach_ind.header.message_id);
        int encoded_size = nfapi_nr_p7_message_pack(&UL_INFO->rach_ind, buffer, sizeof(buffer), NULL);
        if (encoded_size <= 0)
        {
                LOG_E(NR_MAC, "nfapi_nr_p7_message_pack has failed. Encoded size = %d\n", encoded_size);
                return;
        }

        LOG_I(NR_MAC, "NR_RACH_IND sent to Proxy, Size: %d Frame %d Slot %d Num PDUS %d\n", encoded_size,
                UL_INFO->rach_ind.sfn, UL_INFO->rach_ind.slot, UL_INFO->rach_ind.number_of_pdus);
        if (send(ue_tx_sock_descriptor, buffer, encoded_size, 0) < 0)
        {
                LOG_E(NR_MAC, "Send Proxy NR_UE failed\n");
                return;
        }
        break;
    }
    case NFAPI_NR_PHY_MSG_TYPE_RX_DATA_INDICATION:
    {
        char buffer[NFAPI_MAX_PACKED_MESSAGE_SIZE];
        LOG_D(NR_MAC, "RX header id :%d", UL_INFO->rx_ind.header.message_id);
        int encoded_size = nfapi_nr_p7_message_pack(&UL_INFO->rx_ind, buffer, sizeof(buffer), NULL);
        if (encoded_size <= 0)
        {
                LOG_E(NR_MAC, "nfapi_nr_p7_message_pack has failed. Encoded size = %d\n", encoded_size);
                return;
        }

        LOG_I(NR_MAC, "NR_RX_IND sent to Proxy, Size: %d Frame %d Slot %d Num PDUS %d\n", encoded_size,
                UL_INFO->rx_ind.sfn, UL_INFO->rx_ind.slot, UL_INFO->rx_ind.number_of_pdus);
        if (send(ue_tx_sock_descriptor, buffer, encoded_size, 0) < 0)
        {
                LOG_E(NR_MAC, "Send Proxy NR_UE failed\n");
                return;
        }
        break;
    }
    case NFAPI_NR_PHY_MSG_TYPE_CRC_INDICATION:
    {
        char buffer[NFAPI_MAX_PACKED_MESSAGE_SIZE];
        LOG_D(NR_MAC, "CRC header id :%d", UL_INFO->crc_ind.header.message_id);
        int encoded_size = nfapi_nr_p7_message_pack(&UL_INFO->crc_ind, buffer, sizeof(buffer), NULL);
        if (encoded_size <= 0)
        {
                LOG_E(NR_MAC, "nfapi_nr_p7_message_pack has failed. Encoded size = %d\n", encoded_size);
                return;
        }

        LOG_I(NR_MAC, "NR_CRC_IND sent to Proxy, Size: %d Frame %d Slot %d Num PDUS %d\n", encoded_size,
                UL_INFO->crc_ind.sfn, UL_INFO->crc_ind.slot, UL_INFO->crc_ind.number_crcs);
        if (send(ue_tx_sock_descriptor, buffer, encoded_size, 0) < 0)
        {
                LOG_E(NR_MAC, "Send Proxy NR_UE failed\n");
                return;
        }
        break;
    }
    case NFAPI_NR_PHY_MSG_TYPE_UCI_INDICATION:
    {
        char buffer[NFAPI_MAX_PACKED_MESSAGE_SIZE];
        LOG_I(NR_MAC, "UCI header id :%d", UL_INFO->uci_ind.header.message_id);
        int encoded_size = nfapi_nr_p7_message_pack(&UL_INFO->uci_ind, buffer, sizeof(buffer), NULL);
        if (encoded_size <= 0)
        {
                LOG_E(NR_MAC, "nfapi_nr_p7_message_pack has failed. Encoded size = %d\n", encoded_size);
                return;
        }

        LOG_I(NR_MAC, "NR_UCI_IND sent to Proxy, Size: %d Frame %d Slot %d Num PDUS %d\n", encoded_size,
                UL_INFO->uci_ind.sfn, UL_INFO->uci_ind.slot, UL_INFO->uci_ind.num_ucis);
        if (send(ue_tx_sock_descriptor, buffer, encoded_size, 0) < 0)
        {
                LOG_E(NR_MAC, "Send Proxy NR_UE failed\n");
                return;
        }
        break;
    }
    case NFAPI_NR_PHY_MSG_TYPE_SRS_INDICATION:
    break;
    default:
    break;
  }
}

static void fill_dl_info_with_pdcch(fapi_nr_dci_indication_t *dci, nfapi_nr_dl_dci_pdu_t *rx_dci, int idx)
{
    int num_bytes = (rx_dci->PayloadSizeBits + 7) / 8;
    LOG_I(NR_PHY, "[%d, %d] PDCCH DCI (Payload) for rnti %x with PayloadSizeBits %d, num_bytes %d\n",
          dci->SFN, dci->slot, rx_dci->RNTI, rx_dci->PayloadSizeBits, num_bytes);
    for (int k = 0; k < num_bytes; k++)
    {
        LOG_I(NR_MAC, "PDCCH DCI PDU payload[%d] = %d\n", k, rx_dci->Payload[k]);
        dci->dci_list[idx].payloadBits[k] = rx_dci->Payload[k];
    }
    dci->dci_list[idx].payloadSize = rx_dci->PayloadSizeBits;
    dci->dci_list[idx].rnti = rx_dci->RNTI;
    dci->number_of_dcis = idx + 1;
}

static void copy_dl_tti_req_to_dl_info(nr_downlink_indication_t *dl_info, nfapi_nr_dl_tti_request_t *dl_tti_request)
{
    NR_UE_MAC_INST_t *mac = get_mac_inst(dl_info->module_id);
    mac->expected_dci = false;
    memset(mac->index_has_dci, 0, sizeof(*mac->index_has_dci));
    int pdu_idx = 0;

    int num_pdus = dl_tti_request->dl_tti_request_body.nPDUs;
    if (num_pdus <= 0)
    {
        LOG_E(NR_PHY, "%s: dl_tti_request number of PDUS <= 0\n", __FUNCTION__);
        abort();
    }

    for (int i = 0; i < num_pdus; i++)
    {
        nfapi_nr_dl_tti_request_pdu_t *pdu_list = &dl_tti_request->dl_tti_request_body.dl_tti_pdu_list[i];
        if (pdu_list->PDUType == NFAPI_NR_DL_TTI_PDSCH_PDU_TYPE)
        {
            LOG_I(NR_PHY, "[%d, %d] PDSCH PDU for rnti %x\n",
                dl_tti_request->SFN, dl_tti_request->Slot, pdu_list->pdsch_pdu.pdsch_pdu_rel15.rnti);
        }

        if (pdu_list->PDUType == NFAPI_NR_DL_TTI_PDCCH_PDU_TYPE)
        {
            LOG_I(NR_PHY, "[%d, %d] PDCCH DCI PDU (Format for incoming PDSCH PDU)\n",
                dl_tti_request->SFN, dl_tti_request->Slot);
            uint16_t num_dcis = pdu_list->pdcch_pdu.pdcch_pdu_rel15.numDlDci;
            if (num_dcis > 0)
            {
                dl_info->dci_ind = CALLOC(1, sizeof(fapi_nr_dci_indication_t));
                dl_info->dci_ind->SFN = dl_tti_request->SFN;
                dl_info->dci_ind->slot = dl_tti_request->Slot;
                AssertFatal(num_dcis < sizeof(dl_info->dci_ind->dci_list) / sizeof(dl_info->dci_ind->dci_list[0]),
                            "The number of DCIs is greater than dci_list");
                for (int j = 0; j < num_dcis; j++)
                {
                    nfapi_nr_dl_dci_pdu_t *dci_pdu_list = &pdu_list->pdcch_pdu.pdcch_pdu_rel15.dci_pdu[j];
                    if ((dci_pdu_list->RNTI != mac->crnti) &&
                       ((dci_pdu_list->RNTI != mac->ra.ra_rnti) || mac->ra.RA_RAPID_found))
                    {
                      LOG_D(NR_MAC, "We are filtering PDCCH DCI pdu because RNTI doesnt match!\n");
                      LOG_D(NR_MAC, "dci_pdu_list->RNTI (%x) != mac->crnti (%x)\n", dci_pdu_list->RNTI, mac->crnti);
                      continue;
                    }
                    fill_dl_info_with_pdcch(dl_info->dci_ind, dci_pdu_list, pdu_idx);
                    mac->expected_dci = true;
                    LOG_D(NR_MAC, "Setting index_has_dci[%d] = true\n", j);
                    mac->index_has_dci[j] = true;
                    pdu_idx++;
                }
            }
        }
    }
    dl_info->slot = dl_tti_request->Slot;
    dl_info->frame = dl_tti_request->SFN;
}

static void fill_rx_ind(nfapi_nr_pdu_t *pdu_list, fapi_nr_rx_indication_t *rx_ind, int pdu_idx, int pdu_type)
{
    AssertFatal(pdu_list->num_TLV < sizeof(pdu_list->TLVs) / sizeof(pdu_list->TLVs[0]), "Num TLVs exceeds TLV array size");
    int length = 0;
    for (int j = 0; j < pdu_list->num_TLV; j++)
    {
        length += pdu_list->TLVs[j].length;
    }
    LOG_I(NR_PHY, "%s: num_tlv %d and length %d, pdu index %d\n",
        __FUNCTION__, pdu_list->num_TLV, length, pdu_idx);
    uint8_t *pdu = malloc(length);
    AssertFatal(pdu != NULL, "%s: Out of memory in malloc", __FUNCTION__);
    rx_ind->rx_indication_body[pdu_idx].pdsch_pdu.pdu = pdu;
    for (int j = 0; j < pdu_list->num_TLV; j++)
    {
        const uint32_t *ptr;
        if (pdu_list->TLVs[j].tag)
            ptr = pdu_list->TLVs[j].value.ptr;
        else
            ptr = pdu_list->TLVs[j].value.direct;
        memcpy(pdu, ptr, pdu_list->TLVs[j].length);
        pdu += pdu_list->TLVs[j].length;
    }
    rx_ind->rx_indication_body[pdu_idx].pdsch_pdu.ack_nack = 1;
    rx_ind->rx_indication_body[pdu_idx].pdsch_pdu.pdu_length = length;
    rx_ind->rx_indication_body[pdu_idx].pdu_type = pdu_type;

}


static void copy_tx_data_req_to_dl_info(nr_downlink_indication_t *dl_info, nfapi_nr_tx_data_request_t *tx_data_request)
{
    NR_UE_MAC_INST_t *mac = get_mac_inst(dl_info->module_id);
    int num_pdus = tx_data_request->Number_of_PDUs;
    if (num_pdus <= 0)
    {
        LOG_E(NR_PHY, "%s: tx_data_request number of PDUS <= 0\n", __FUNCTION__);
        abort();
    }

    dl_info->rx_ind = CALLOC(1, sizeof(fapi_nr_rx_indication_t));
    AssertFatal(dl_info->rx_ind != NULL, "%s: Out of memory in calloc", __FUNCTION__);
    fapi_nr_rx_indication_t *rx_ind = dl_info->rx_ind;
    rx_ind->sfn = tx_data_request->SFN;
    rx_ind->slot = tx_data_request->Slot;

    int pdu_idx = 0;

    for (int i = 0; i < num_pdus; i++)
    {
        nfapi_nr_pdu_t *pdu_list = &tx_data_request->pdu_list[i];
        if(mac->ra.ra_state <= WAIT_RAR)
        {
            fill_rx_ind(pdu_list, rx_ind, pdu_idx, FAPI_NR_RX_PDU_TYPE_RAR);
            pdu_idx++;
        }
        else if (mac->index_has_dci[i])
        {
            fill_rx_ind(pdu_list, rx_ind, pdu_idx, FAPI_NR_RX_PDU_TYPE_DLSCH);
            pdu_idx++;
        }
        else
        {
            LOG_D(NR_MAC, "mac->index_has_dci[%d] = 0, so this index contained a DCI for a different UE\n", i);
        }

    }
    dl_info->slot = tx_data_request->Slot;
    dl_info->frame = tx_data_request->SFN;
    dl_info->rx_ind->number_pdus = pdu_idx;
}

static void copy_ul_dci_data_req_to_dl_info(nr_downlink_indication_t *dl_info, nfapi_nr_ul_dci_request_t *ul_dci_req)
{
    NR_UE_MAC_INST_t *mac = get_mac_inst(dl_info->module_id);
    int pdu_idx = 0;

    int num_pdus = ul_dci_req->numPdus;
    if (num_pdus <= 0)
    {
        LOG_E(NR_PHY, "%s: ul_dci_request number of PDUS <= 0\n", __FUNCTION__);
        abort();
    }

    for (int i = 0; i < num_pdus; i++)
    {
        nfapi_nr_ul_dci_request_pdus_t *pdu_list = &ul_dci_req->ul_dci_pdu_list[i];
        AssertFatal(pdu_list->PDUType == 0, "ul_dci_req pdu type != PUCCH");
        LOG_I(NR_PHY, "[%d %d] PUCCH PDU in ul_dci for rnti %x and numDLDCI = %d\n",
             ul_dci_req->SFN, ul_dci_req->Slot, pdu_list->pdcch_pdu.pdcch_pdu_rel15.dci_pdu->RNTI,
             pdu_list->pdcch_pdu.pdcch_pdu_rel15.numDlDci);
        uint16_t num_dci = pdu_list->pdcch_pdu.pdcch_pdu_rel15.numDlDci;
        if (num_dci > 0)
        {
            dl_info->dci_ind = CALLOC(1, sizeof(fapi_nr_dci_indication_t));
            AssertFatal(dl_info->dci_ind != NULL, "%s: Out of memory in calloc", __FUNCTION__);
            dl_info->dci_ind->SFN = ul_dci_req->SFN;
            dl_info->dci_ind->slot = ul_dci_req->Slot;
            AssertFatal(num_dci < sizeof(dl_info->dci_ind->dci_list) / sizeof(dl_info->dci_ind->dci_list[0]), "The number of DCIs is greater than dci_list");
            for (int j = 0; j < num_dci; j++)
            {
                nfapi_nr_dl_dci_pdu_t *dci_pdu_list = &pdu_list->pdcch_pdu.pdcch_pdu_rel15.dci_pdu[j];
                if (dci_pdu_list->RNTI != mac->crnti)
                {
                  LOG_D(NR_MAC, "dci_pdu_list->RNTI (%x) != mac->crnti (%x)\n", dci_pdu_list->RNTI, mac->crnti);
                  continue;
                }
                fill_dl_info_with_pdcch(dl_info->dci_ind, dci_pdu_list, pdu_idx);
                pdu_idx++;
            }
        }
    }
    dl_info->frame = ul_dci_req->SFN;
    dl_info->slot = ul_dci_req->Slot;
}

static void copy_ul_tti_data_req_to_dl_info(nr_downlink_indication_t *dl_info, nfapi_nr_ul_tti_request_t *ul_tti_req)
{
    NR_UE_MAC_INST_t *mac = get_mac_inst(dl_info->module_id);
    int num_pdus = ul_tti_req->n_pdus;
    if (num_pdus <= 0)
    {
        LOG_E(NR_PHY, "%s: ul_tti_request number of PDUS <= 0\n", __FUNCTION__);
        abort();
    }
    AssertFatal(num_pdus <= sizeof(ul_tti_req->pdus_list) / sizeof(ul_tti_req->pdus_list[0]),
                "Too many pdus %d in ul_tti_req\n", num_pdus);

    for (int i = 0; i < num_pdus; i++)
    {
        nfapi_nr_ul_tti_request_number_of_pdus_t *pdu_list = &ul_tti_req->pdus_list[i];
        LOG_D(NR_PHY, "This is the pdu type %d and rnti %x and SR flag %d and harq_pdu_len %d in in ul_tti_req\n",
              pdu_list->pdu_type, ul_tti_req->pdus_list[i].pucch_pdu.rnti, pdu_list->pucch_pdu.sr_flag, pdu_list->pucch_pdu.bit_len_harq);
        if (pdu_list->pdu_type == NFAPI_NR_UL_CONFIG_PUCCH_PDU_TYPE && pdu_list->pucch_pdu.rnti == mac->crnti)
        {
            LOG_I(NR_MAC, "This is the number of UCIs in the queue %ld\n", nr_uci_ind_queue.num_items);
            nfapi_nr_uci_indication_t *uci_ind = get_queue(&nr_uci_ind_queue);
            if (uci_ind && uci_ind->num_ucis > 0)
            {
                LOG_D(NR_MAC, "This is the SFN/SF [%d, %d] and RNTI %x of the UCI ind. ul_tti_req.pdu[%d]->rnti = %x \n",
                        uci_ind->sfn, uci_ind->slot, uci_ind->uci_list[0].pucch_pdu_format_0_1.rnti, i, ul_tti_req->pdus_list[i].pucch_pdu.rnti);
                uci_ind->sfn = ul_tti_req->SFN;
                uci_ind->slot = ul_tti_req->Slot;
                for (int j = 0; j < uci_ind->num_ucis; j++)
                {
                    nfapi_nr_uci_pucch_pdu_format_0_1_t *pdu_0_1 = &uci_ind->uci_list[j].pucch_pdu_format_0_1;
                    if (pdu_list->pucch_pdu.sr_flag)
                    {
                        LOG_D(NR_MAC, "We have the SR flag in pdu i %d\n", i);
                        pdu_0_1->pduBitmap = 1; // (value->pduBitmap >> 1) & 0x01) == HARQ and (value->pduBitmap) & 0x01) == SR
                        pdu_0_1->sr = CALLOC(1, sizeof(*pdu_0_1->sr));
                        pdu_0_1->sr->sr_confidence_level = 0;
                        pdu_0_1->sr->sr_indication = 1;
                    }
                    if (pdu_list->pucch_pdu.bit_len_harq > 0)
                    {
                        LOG_D(NR_MAC, "We have the Harq len bits %d\n", pdu_list->pucch_pdu.bit_len_harq);
                        pdu_0_1->pduBitmap = 2; // (value->pduBitmap >> 1) & 0x01) == HARQ and (value->pduBitmap) & 0x01) == SR
                        pdu_0_1->harq = CALLOC(1, sizeof(*pdu_0_1->harq));
                        pdu_0_1->harq->num_harq = 1;
                        pdu_0_1->harq->harq_confidence_level = 0;
                        pdu_0_1->harq->harq_list = CALLOC(pdu_0_1->harq->num_harq, sizeof(*pdu_0_1->harq->harq_list));
                        for (int k = 0; k < pdu_0_1->harq->num_harq; k++)
                        {
                            pdu_0_1->harq->harq_list[k].harq_value = 0;
                        }
                    }
                }
                LOG_I(NR_MAC, "We have dequeued the previously filled uci_ind and updated the snf/slot to %d/%d.\n",
                      uci_ind->sfn, uci_ind->slot);
                NR_UL_IND_t UL_INFO = {
                    .uci_ind = *uci_ind,
                };
                send_nsa_standalone_msg(&UL_INFO, uci_ind->header.message_id);

                for (int k = 0; k < uci_ind->num_ucis; k++)
                {
                    nfapi_nr_uci_pucch_pdu_format_0_1_t *pdu_0_1 = &uci_ind->uci_list[k].pucch_pdu_format_0_1;
                    if (pdu_list->pucch_pdu.sr_flag)
                    {
                        free(pdu_0_1->sr);
                        pdu_0_1->sr = NULL;
                    }
                    if (pdu_list->pucch_pdu.bit_len_harq > 1)
                    {
                        free(pdu_0_1->harq->harq_list);
                        pdu_0_1->harq->harq_list = NULL;
                        free(pdu_0_1->harq);
                        pdu_0_1->harq = NULL;
                    }
                }
                free(uci_ind->uci_list);
                uci_ind->uci_list = NULL;
                free(uci_ind);
                uci_ind = NULL;
            }

        }

    }
}

static void fill_dci_from_dl_config(nr_downlink_indication_t*dl_ind, fapi_nr_dl_config_request_t *dl_config)
{
  if (!dl_ind->dci_ind)
  {
    return;
  }

  AssertFatal(dl_config->number_pdus < sizeof(dl_config->dl_config_list) / sizeof(dl_config->dl_config_list[0]),
              "Too many dl_config pdus %d", dl_config->number_pdus);
  for (int i = 0; i < dl_config->number_pdus; i++)
  {
    LOG_I(PHY, "In %s: filling DCI with a total of %d total DL PDUs (dl_config %p) \n",
          __FUNCTION__, dl_config->number_pdus, dl_config);
    fapi_nr_dl_config_dci_dl_pdu_rel15_t *rel15_dci = &dl_config->dl_config_list[i].dci_config_pdu.dci_config_rel15;
    int num_dci_options = rel15_dci->num_dci_options;
    if (num_dci_options <= 0)
    {
      LOG_I(NR_MAC, "num_dci_opts = %d for pdu[%d] in dl_config_list\n", rel15_dci->num_dci_options, i);
    }
    AssertFatal(num_dci_options <= sizeof(rel15_dci->dci_length_options) / sizeof(rel15_dci->dci_length_options[0]),
                "num_dci_options %d > dci_length_options array\n", num_dci_options);
    AssertFatal(num_dci_options <= sizeof(rel15_dci->dci_format_options) / sizeof(rel15_dci->dci_format_options[0]),
                "num_dci_options %d > dci_format_options array\n", num_dci_options);

    for (int j = 0; j < num_dci_options; j++)
    {
      int num_dcis = dl_ind->dci_ind->number_of_dcis;
      AssertFatal(num_dcis <= sizeof(dl_ind->dci_ind->dci_list) / sizeof(dl_ind->dci_ind->dci_list[0]),
                  "dl_config->number_pdus %d > dci_ind->dci_list array\n", num_dcis);
      for (int k = 0; k < num_dcis; k++)
      {
        LOG_I(NR_PHY, "Received len %d, length options[%d] %d, format assigned %d, format options[%d] %d\n",
                  dl_ind->dci_ind->dci_list[k].payloadSize, j, rel15_dci->dci_length_options[j],
                  dl_ind->dci_ind->dci_list[k].dci_format, j, rel15_dci->dci_format_options[j]);
        if (rel15_dci->dci_length_options[j] == dl_ind->dci_ind->dci_list[k].payloadSize)
        {
            dl_ind->dci_ind->dci_list[k].dci_format = rel15_dci->dci_format_options[j];
        }
        int CCEind = rel15_dci->CCE[j];
        int L = rel15_dci->L[j];
        dl_ind->dci_ind->dci_list[k].n_CCE = CCEind;
        dl_ind->dci_ind->dci_list[k].N_CCE = L;
      }
    }
  }
}

void check_and_process_dci(nfapi_nr_dl_tti_request_t *dl_tti_request,
                           nfapi_nr_tx_data_request_t *tx_data_request,
                           nfapi_nr_ul_dci_request_t *ul_dci_request,
                           nfapi_nr_ul_tti_request_t *ul_tti_request)
{
    frame_t frame = 0;
    int slot = 0;
    NR_UE_MAC_INST_t *mac = get_mac_inst(0);

    if (mac->scc == NULL)
    {
      return;
    }

    if (pthread_mutex_lock(&mac->mutex_dl_info)) abort();

    if (dl_tti_request)
    {
        frame = dl_tti_request->SFN;
        slot = dl_tti_request->Slot;
        LOG_I(NR_PHY, "[%d, %d] dl_tti_request\n", frame, slot);
        copy_dl_tti_req_to_dl_info(&mac->dl_info, dl_tti_request);
    }
    /* This checks if the previously recevied DCI matches our current RNTI
       value. The assumption is that if the DCI matches our RNTI, then the
       incoming tx_data_request is also destined for the current UE. If the
       RAR hasn't been processed yet, we do not want to be filtering the
       tx_data_requests. */
    if (tx_data_request && (mac->expected_dci || mac->ra.ra_state == WAIT_RAR))
    {
        frame = tx_data_request->SFN;
        slot = tx_data_request->Slot;
        LOG_I(NR_PHY, "[%d, %d] PDSCH in tx_request\n", frame, slot);
        copy_tx_data_req_to_dl_info(&mac->dl_info, tx_data_request);
    }
    else if (ul_dci_request)
    {
        frame = ul_dci_request->SFN;
        slot = ul_dci_request->Slot;
        LOG_I(NR_PHY, "[%d, %d] ul_dci_request\n", frame, slot);
        copy_ul_dci_data_req_to_dl_info(&mac->dl_info, ul_dci_request);
    }
    else if (ul_tti_request)
    {
        frame = ul_tti_request->SFN;
        slot = ul_tti_request->Slot;
        LOG_I(NR_PHY, "[%d, %d] ul_tti_request\n", frame, slot);
        copy_ul_tti_data_req_to_dl_info(&mac->dl_info, ul_tti_request);
    }
    else
    {
        if (pthread_mutex_unlock(&mac->mutex_dl_info)) abort();
        LOG_E(NR_MAC, "Error! All indications were NULL\n");
        return;
    }


    NR_UL_TIME_ALIGNMENT_t ul_time_alignment;
    memset(&ul_time_alignment, 0, sizeof(ul_time_alignment));
    fill_dci_from_dl_config(&mac->dl_info, &mac->dl_config_request);
    nr_ue_dl_indication(&mac->dl_info, &ul_time_alignment);

    if (pthread_mutex_unlock(&mac->mutex_dl_info)) abort();

    // If we filled dl_info AFTER we got the slot indication, we want to check if we should fill tx_req:
    nr_uplink_indication_t ul_info;
    memset(&ul_info, 0, sizeof(ul_info));
    int slots_per_frame = 20; //30 kHZ subcarrier spacing
    int slot_ahead = 2; // TODO: Make this dynamic
    ul_info.frame_rx = frame;
    ul_info.slot_rx = slot;
    ul_info.slot_tx = (slot + slot_ahead) % slots_per_frame;
    ul_info.frame_tx = (ul_info.slot_rx + slot_ahead >= slots_per_frame) ? ul_info.frame_rx + 1 : ul_info.frame_rx;
    ul_info.ue_sched_mode = SCHED_ALL;
    if (mac->scc && is_nr_UL_slot(mac->scc->tdd_UL_DL_ConfigurationCommon, ul_info.slot_tx, mac->frame_type))
    {
        nr_ue_ul_indication(&ul_info);
    }
}

void save_nr_measurement_info(nfapi_nr_dl_tti_request_t *dl_tti_request)
{
    int num_pdus = dl_tti_request->dl_tti_request_body.nPDUs;
    char buffer[MAX_MESSAGE_SIZE];
    if (num_pdus <= 0)
    {
        LOG_E(NR_PHY, "%s: dl_tti_request number of PDUS <= 0\n", __FUNCTION__);
        abort();
    }
    LOG_D(NR_PHY, "%s: dl_tti_request number of PDUS: %d\n", __FUNCTION__, num_pdus);
    for (int i = 0; i < num_pdus; i++)
    {
        nfapi_nr_dl_tti_request_pdu_t *pdu_list = &dl_tti_request->dl_tti_request_body.dl_tti_pdu_list[i];
        if (pdu_list->PDUType == NFAPI_NR_DL_TTI_SSB_PDU_TYPE)
        {
            LOG_D(NR_PHY, "Cell_id: %d, the ssb_block_idx %d, sc_offset: %d and payload %d\n",
                pdu_list->ssb_pdu.ssb_pdu_rel15.PhysCellId,
                pdu_list->ssb_pdu.ssb_pdu_rel15.SsbBlockIndex,
                pdu_list->ssb_pdu.ssb_pdu_rel15.SsbSubcarrierOffset,
                pdu_list->ssb_pdu.ssb_pdu_rel15.bchPayload);
            pdu_list->ssb_pdu.ssb_pdu_rel15.ssbRsrp = 60;
            LOG_D(NR_RRC, "Setting pdulist[%d].ssbRsrp to %d\n", i, pdu_list->ssb_pdu.ssb_pdu_rel15.ssbRsrp);
        }
    }

    size_t pack_len = nfapi_nr_p7_message_pack((void *)dl_tti_request,
                                    buffer,
                                    sizeof(buffer),
                                    NULL);
    if (pack_len < 0)
    {
        LOG_E(NR_PHY, "%s: Error packing nr p7 message.\n", __FUNCTION__);
    }
    nsa_sendmsg_to_lte_ue(buffer, pack_len, NR_UE_RRC_MEASUREMENT);
    LOG_A(NR_RRC, "Populated NR_UE_RRC_MEASUREMENT information and sent to LTE UE\n");
}

static void enqueue_nr_nfapi_msg(void *buffer, ssize_t len, nfapi_p7_message_header_t header)
{

    switch (header.message_id)
    {
        case NFAPI_NR_PHY_MSG_TYPE_DL_TTI_REQUEST:
        {
            nfapi_nr_dl_tti_request_t *dl_tti_request = MALLOC(sizeof(*dl_tti_request));
            if (nfapi_nr_p7_message_unpack(buffer, len, dl_tti_request,
                                            sizeof(*dl_tti_request), NULL) < 0)
            {
                LOG_E(NR_PHY, "Message dl_tti_request failed to unpack\n");
                break;
            }
            LOG_I(NR_PHY, "Received an NFAPI_NR_PHY_MSG_TYPE_DL_TTI_REQUEST message in sfn/slot %d %d. \n",
                    dl_tti_request->SFN, dl_tti_request->Slot);
            if (!put_queue(&nr_dl_tti_req_queue, dl_tti_request))
            {
                LOG_E(NR_PHY, "put_queue failed for dl_tti_request.\n");
                free(dl_tti_request);
                dl_tti_request = NULL;
            }
            break;
        }

        case NFAPI_NR_PHY_MSG_TYPE_TX_DATA_REQUEST:
        {
            nfapi_nr_tx_data_request_t *tx_data_request = MALLOC(sizeof(*tx_data_request));
            if (nfapi_nr_p7_message_unpack(buffer, len, tx_data_request,
                                        sizeof(*tx_data_request), NULL) < 0)
            {
                LOG_E(NR_PHY, "Message tx_data_request failed to unpack\n");
                break;
            }
            LOG_I(NR_PHY, "Received an NFAPI_NR_PHY_MSG_TYPE_TX_DATA_REQUEST message in SFN/slot %d %d. \n",
                    tx_data_request->SFN, tx_data_request->Slot);
            if (!put_queue(&nr_tx_req_queue, tx_data_request))
            {
                LOG_E(NR_PHY, "put_queue failed for tx_request.\n");
                free(tx_data_request);
                tx_data_request = NULL;
            }
            break;
        }

        case NFAPI_NR_PHY_MSG_TYPE_UL_DCI_REQUEST:
        {
            nfapi_nr_ul_dci_request_t *ul_dci_request = MALLOC(sizeof(*ul_dci_request));
            if (nfapi_nr_p7_message_unpack(buffer, len, ul_dci_request,
                                            sizeof(*ul_dci_request), NULL) < 0)
            {
                LOG_E(NR_PHY, "Message ul_dci_request failed to unpack\n");
                break;
            }
            LOG_I(NR_PHY, "Received an NFAPI_NR_PHY_MSG_TYPE_UL_DCI_REQUEST message in SFN/slot %d %d. \n",
                    ul_dci_request->SFN, ul_dci_request->Slot);
            if (!put_queue(&nr_ul_dci_req_queue, ul_dci_request))
            {
                LOG_E(NR_PHY, "put_queue failed for ul_dci_request.\n");
                free(ul_dci_request);
                ul_dci_request = NULL;
            }
            break;
        }

        case NFAPI_NR_PHY_MSG_TYPE_UL_TTI_REQUEST:
        {
            nfapi_nr_ul_tti_request_t *ul_tti_request = MALLOC(sizeof(*ul_tti_request));
            if (nfapi_nr_p7_message_unpack(buffer, len, ul_tti_request,
                                           sizeof(*ul_tti_request), NULL) < 0)
            {
                LOG_E(NR_PHY, "Message ul_tti_request failed to unpack\n");
                break;
            }
            LOG_I(NR_PHY, "Received an NFAPI_NR_PHY_MSG_TYPE_UL_TTI_REQUEST message in SFN/slot %d %d.\n",
                  ul_tti_request->SFN, ul_tti_request->Slot);
            if (nr_uci_ind_queue.num_items > 0) //TODO: In the future UL_TTIs can be for ULSCH and SRS.
            {
                LOG_D(NR_MAC, "We added UL_TTI_REQ to queue for sfn slot %d %d\n",
                      ul_tti_request->SFN, ul_tti_request->Slot);
                if (!put_queue(&nr_ul_tti_req_queue, ul_tti_request))
                {
                    LOG_E(NR_PHY, "put_queue failed for ul_tti_request.\n");
                    free(ul_tti_request);
                    ul_tti_request = NULL;
                }
            }
            /* TODO: This indicates that dl_tti_req was late or never arrived. If there are
               not any prepared uci indications, the NRUE likely never had time to
               populate the message is the dl_tti_req came in late and we received a
               ul_tti_req immediately after the dl_tti_request. This is an attempt to
               mitigate proxy timing issues. */
            else if (nr_uci_ind_queue.num_items == 0)
            {
                LOG_D(NR_MAC, "We added UL_TTI_REQ to queue for sfn slot %d %d\n",
                      ul_tti_request->SFN, ul_tti_request->Slot);
                nfapi_nr_ul_tti_request_t *evicted_ul_tti_req = put_queue_replace(&nr_wait_ul_tti_req_queue, ul_tti_request);
                free(evicted_ul_tti_req);
            }
            break;
        }

        default:
            LOG_E(NR_PHY, "Invalid nFAPI message. Header ID %d\n",
                  header.message_id);
            break;
    }
    return;
}

void *nrue_standalone_pnf_task(void *context)
{
  struct sockaddr_in server_address;
  socklen_t addr_len = sizeof(server_address);
  int sd = ue_rx_sock_descriptor;
  assert(sd > 0);

  char buffer[NFAPI_MAX_PACKED_MESSAGE_SIZE];

  LOG_I(NR_RRC, "Successfully started %s.\n", __FUNCTION__);

  while (true)
  {
    ssize_t len = recvfrom(sd, buffer, sizeof(buffer), MSG_TRUNC, (struct sockaddr *)&server_address, &addr_len);
    if (len == -1)
    {
      LOG_E(NR_PHY, "reading from standalone pnf sctp socket failed \n");
      continue;
    }
    if (len > sizeof(buffer))
    {
      LOG_E(NR_PHY, "%s(%d). Message truncated. %zd\n", __FUNCTION__, __LINE__, len);
      continue;
    }
    if (len == sizeof(uint16_t))
    {
      uint16_t *sfn_slot = CALLOC(1, sizeof(*sfn_slot));
      memcpy(sfn_slot, buffer, sizeof(*sfn_slot));

      LOG_I(NR_PHY, "Received from proxy sfn %d slot %d\n",
            NFAPI_SFNSLOT2SFN(*sfn_slot), NFAPI_SFNSLOT2SLOT(*sfn_slot));

      if (!put_queue(&nr_sfn_slot_queue, sfn_slot))
      {
        LOG_E(NR_PHY, "put_queue failed for sfn slot.\n");
      }

      if (sem_post(&sfn_slot_semaphore) != 0)
      {
        LOG_E(NR_PHY, "sem_post() error\n");
        abort();
      }
    }
    else if (len == sizeof(nr_phy_channel_params_t))
    {
      nr_phy_channel_params_t *ch_info = CALLOC(1, sizeof(*ch_info));
      memcpy(ch_info, buffer, sizeof(*ch_info));

      LOG_I(NR_PHY, "Received_SINR = %f, sfn:slot %d:%d\n",
            ch_info->sinr, NFAPI_SFNSLOT2SFN(ch_info->sfn_slot), NFAPI_SFNSLOT2SLOT(ch_info->sfn_slot));

      if (!put_queue(&nr_chan_param_queue, ch_info))
      {
        LOG_E(NR_PHY, "put_queue failed for sfn slot.\n");
      }

      if (sem_post(&sfn_slot_semaphore) != 0)
      {
        LOG_E(MAC, "sem_post() error\n");
        abort();
      }
    }
    else
    {
      nfapi_p7_message_header_t header;
      if (nfapi_p7_message_header_unpack(buffer, len, &header, sizeof(header), NULL) < 0)
      {
        LOG_E(NR_PHY, "Header unpack failed for nrue_standalone pnf\n");
        continue;
      }
      enqueue_nr_nfapi_msg(buffer, len, header);
    }
  } //while(true)
}

//  L2 Abstraction Layer
int handle_bcch_bch(module_id_t module_id, int cc_id,
                    unsigned int gNB_index, uint8_t *pduP,
                    unsigned int additional_bits,
                    uint32_t ssb_index, uint32_t ssb_length,
                    uint16_t ssb_start_subcarrier, uint16_t cell_id){

  return nr_ue_decode_mib(module_id,
			  cc_id,
			  gNB_index,
			  additional_bits,
			  ssb_length,  //  Lssb = 64 is not support    
			  ssb_index,
			  pduP,
			  ssb_start_subcarrier,
			  cell_id);

}

//  L2 Abstraction Layer
int handle_bcch_dlsch(module_id_t module_id, int cc_id, unsigned int gNB_index, uint8_t ack_nack, uint8_t *pduP, uint32_t pdu_len){
  return nr_ue_decode_BCCH_DL_SCH(module_id, cc_id, gNB_index, ack_nack, pduP, pdu_len);
}

//  L2 Abstraction Layer
int handle_dci(module_id_t module_id, int cc_id, unsigned int gNB_index, frame_t frame, int slot, fapi_nr_dci_indication_pdu_t *dci){

  return nr_ue_process_dci_indication_pdu(module_id, cc_id, gNB_index, frame, slot, dci);

}

// L2 Abstraction Layer
// Note: sdu should always be processed because data and timing advance updates are transmitted by the UE
int8_t handle_dlsch(nr_downlink_indication_t *dl_info, NR_UL_TIME_ALIGNMENT_t *ul_time_alignment, int pdu_id){

  if (get_softmodem_params()->nsa)
    dl_info->rx_ind->rx_indication_body[pdu_id].pdsch_pdu.harq_pid = g_harq_pid;
  update_harq_status(dl_info, pdu_id);

  if(dl_info->rx_ind->rx_indication_body[pdu_id].pdsch_pdu.ack_nack)
    nr_ue_send_sdu(dl_info, ul_time_alignment, pdu_id);

  return 0;
}

int nr_ue_ul_indication(nr_uplink_indication_t *ul_info){

  NR_UE_L2_STATE_t ret;
  module_id_t module_id = ul_info->module_id;
  NR_UE_MAC_INST_t *mac = get_mac_inst(module_id);

  if (ul_info->ue_sched_mode == ONLY_PUSCH) {
    ret = nr_ue_scheduler(NULL, ul_info);
    return 0;
  }
  if (ul_info->ue_sched_mode == SCHED_ALL) {
    ret = nr_ue_scheduler(NULL, ul_info);
  }
  else
    LOG_D(NR_MAC, "In %s():%d not calling scheduler. sched mode = %d and mac->ra.ra_state = %d\n",
        __FUNCTION__, __LINE__, ul_info->ue_sched_mode, mac->ra.ra_state);

  NR_TDD_UL_DL_ConfigCommon_t *tdd_UL_DL_ConfigurationCommon = mac->scc != NULL ? mac->scc->tdd_UL_DL_ConfigurationCommon : mac->scc_SIB->tdd_UL_DL_ConfigurationCommon;

  if (is_nr_UL_slot(tdd_UL_DL_ConfigurationCommon, ul_info->slot_tx, mac->frame_type) && !get_softmodem_params()->phy_test)
    nr_ue_prach_scheduler(module_id, ul_info->frame_tx, ul_info->slot_tx, ul_info->thread_id);

  if (is_nr_UL_slot(tdd_UL_DL_ConfigurationCommon, ul_info->slot_tx, mac->frame_type))
    nr_ue_pucch_scheduler(module_id, ul_info->frame_tx, ul_info->slot_tx, ul_info->thread_id);

  switch(ret){
  case UE_CONNECTION_OK:
    break;
  case UE_CONNECTION_LOST:
    break;
  case UE_PHY_RESYNCH:
    break;
  case UE_PHY_HO_PRACH:
    break;
  default:
    break;
  }

  return 0;
}

int nr_ue_dl_indication(nr_downlink_indication_t *dl_info, NR_UL_TIME_ALIGNMENT_t *ul_time_alignment){

  uint32_t ret_mask = 0x0;
  module_id_t module_id = dl_info->module_id;
  NR_UE_MAC_INST_t *mac = get_mac_inst(module_id);
  fapi_nr_dl_config_request_t *dl_config = &mac->dl_config_request;

  if ((!dl_info->dci_ind && !dl_info->rx_ind)) {
    // UL indication to schedule DCI reception
    nr_ue_scheduler(dl_info, NULL);
  } else {
    // UL indication after reception of DCI or DL PDU
    if (dl_info && dl_info->dci_ind && dl_info->dci_ind->number_of_dcis) {
      LOG_D(MAC,"[L2][IF MODULE][DL INDICATION][DCI_IND]\n");
      for (int i = 0; i < dl_info->dci_ind->number_of_dcis; i++) {
        LOG_D(MAC,">>>NR_IF_Module i=%d, dl_info->dci_ind->number_of_dcis=%d\n",i,dl_info->dci_ind->number_of_dcis);
        nr_scheduled_response_t scheduled_response;
        int8_t ret = handle_dci(dl_info->module_id,
                                dl_info->cc_id,
                                dl_info->gNB_index,
                                dl_info->frame,
                                dl_info->slot,
                                dl_info->dci_ind->dci_list+i);

<<<<<<< HEAD
        if (get_softmodem_params()->nsa)
        {
          fapi_nr_dci_indication_pdu_t *dci_index = dl_info->dci_ind->dci_list+i;
          dci_pdu_rel15_t *def_dci_pdu_rel15 = &mac->def_dci_pdu_rel15[dci_index->dci_format];
          g_harq_pid = def_dci_pdu_rel15->harq_pid;
          LOG_D(NR_MAC, "Setting harq_pid = %d and dci_index = %d (based on format)\n", g_harq_pid, dci_index->dci_format);
          memset(def_dci_pdu_rel15, 0, sizeof(*def_dci_pdu_rel15));
        }
=======
        fapi_nr_dci_indication_pdu_t *dci_index = dl_info->dci_ind->dci_list+i;
        dci_pdu_rel15_t *def_dci_pdu_rel15 = &mac->def_dci_pdu_rel15[dci_index->dci_format];
        g_harq_pid = def_dci_pdu_rel15->harq_pid;
        LOG_D(NR_MAC, "Setting harq_pid = %d and dci_index = %d (based on format)\n", g_harq_pid, dci_index->dci_format);
>>>>>>> e8f965d0

        ret_mask |= (ret << FAPI_NR_DCI_IND);
        if (ret >= 0) {
          AssertFatal( nr_ue_if_module_inst[module_id] != NULL, "IF module is NULL!\n" );
          AssertFatal( nr_ue_if_module_inst[module_id]->scheduled_response != NULL, "scheduled_response is NULL!\n" );
          fill_scheduled_response(&scheduled_response, dl_config, NULL, NULL, dl_info->module_id, dl_info->cc_id, dl_info->frame, dl_info->slot, dl_info->thread_id);
          nr_ue_if_module_inst[module_id]->scheduled_response(&scheduled_response);
        }
        memset(def_dci_pdu_rel15, 0, sizeof(*def_dci_pdu_rel15));
      }
      free(dl_info->dci_ind);
      dl_info->dci_ind = NULL;
    }

    if (dl_info->rx_ind != NULL) {

      for (int i=0; i<dl_info->rx_ind->number_pdus; ++i) {

        LOG_D(MAC, "In %s sending DL indication to MAC. 1 PDU type %d of %d total number of PDUs \n",
          __FUNCTION__,
          dl_info->rx_ind->rx_indication_body[i].pdu_type,
          dl_info->rx_ind->number_pdus);

        switch(dl_info->rx_ind->rx_indication_body[i].pdu_type){
          case FAPI_NR_RX_PDU_TYPE_SSB:
            mac->ssb_rsrp_dBm = (dl_info->rx_ind->rx_indication_body+i)->ssb_pdu.rsrp_dBm;
            ret_mask |= (handle_bcch_bch(dl_info->module_id, dl_info->cc_id, dl_info->gNB_index,
                                         (dl_info->rx_ind->rx_indication_body+i)->ssb_pdu.pdu,
                                         (dl_info->rx_ind->rx_indication_body+i)->ssb_pdu.additional_bits,
                                         (dl_info->rx_ind->rx_indication_body+i)->ssb_pdu.ssb_index,
                                         (dl_info->rx_ind->rx_indication_body+i)->ssb_pdu.ssb_length,
                                         (dl_info->rx_ind->rx_indication_body+i)->ssb_pdu.ssb_start_subcarrier,
                                         (dl_info->rx_ind->rx_indication_body+i)->ssb_pdu.cell_id)) << FAPI_NR_RX_PDU_TYPE_SSB;

            break;
          case FAPI_NR_RX_PDU_TYPE_SIB:
            ret_mask |= (handle_bcch_dlsch(dl_info->module_id,
                                           dl_info->cc_id, dl_info->gNB_index,
                                           (dl_info->rx_ind->rx_indication_body+i)->pdsch_pdu.ack_nack,
                                           (dl_info->rx_ind->rx_indication_body+i)->pdsch_pdu.pdu,
                                           (dl_info->rx_ind->rx_indication_body+i)->pdsch_pdu.pdu_length)) << FAPI_NR_RX_PDU_TYPE_SIB;
            break;
          case FAPI_NR_RX_PDU_TYPE_DLSCH:
            ret_mask |= (handle_dlsch(dl_info, ul_time_alignment, i)) << FAPI_NR_RX_PDU_TYPE_DLSCH;
            break;
          case FAPI_NR_RX_PDU_TYPE_RAR:
            ret_mask |= (handle_dlsch(dl_info, ul_time_alignment, i)) << FAPI_NR_RX_PDU_TYPE_RAR;
            break;
          default:
            break;
        }
      }
      free(dl_info->rx_ind);
      dl_info->rx_ind = NULL;
    }

    //clean up nr_downlink_indication_t *dl_info
    free(dl_info->dci_ind);
    dl_info->dci_ind = NULL;
    free(dl_info->rx_ind);
    dl_info->rx_ind  = NULL;

  }
  return 0;
}

nr_ue_if_module_t *nr_ue_if_module_init(uint32_t module_id){

  if (nr_ue_if_module_inst[module_id] == NULL) {
    nr_ue_if_module_inst[module_id] = (nr_ue_if_module_t *)malloc(sizeof(nr_ue_if_module_t));
    memset((void*)nr_ue_if_module_inst[module_id],0,sizeof(nr_ue_if_module_t));

    nr_ue_if_module_inst[module_id]->cc_mask=0;
    nr_ue_if_module_inst[module_id]->current_frame = 0;
    nr_ue_if_module_inst[module_id]->current_slot = 0;
    nr_ue_if_module_inst[module_id]->phy_config_request = nr_ue_phy_config_request;
    if (get_softmodem_params()->nsa) //TODO: Get a better flag for using stub
      nr_ue_if_module_inst[module_id]->scheduled_response = nr_ue_scheduled_response_stub;
    else
      nr_ue_if_module_inst[module_id]->scheduled_response = nr_ue_scheduled_response;
    nr_ue_if_module_inst[module_id]->dl_indication = nr_ue_dl_indication;
    nr_ue_if_module_inst[module_id]->ul_indication = nr_ue_ul_indication;
  }

  return nr_ue_if_module_inst[module_id];
}

int nr_ue_if_module_kill(uint32_t module_id) {

  if (nr_ue_if_module_inst[module_id] != NULL){
    free(nr_ue_if_module_inst[module_id]);
  }
  return 0;
}

int nr_ue_dcireq(nr_dcireq_t *dcireq) {

  fapi_nr_dl_config_request_t *dl_config = &dcireq->dl_config_req;
  NR_UE_MAC_INST_t *UE_mac = get_mac_inst(0);
  dl_config->sfn = UE_mac->dl_config_request.sfn;
  dl_config->slot = UE_mac->dl_config_request.slot;

  LOG_D(PHY, "Entering UE DCI configuration frame %d slot %d \n", dcireq->frame, dcireq->slot);

  ue_dci_configuration(UE_mac, dl_config, dcireq->frame, dcireq->slot);

  return 0;
}

void RCconfig_nr_ue_L1(void) {
  int j;
  paramdef_t L1_Params[] = L1PARAMS_DESC;
  paramlist_def_t L1_ParamList = {CONFIG_STRING_L1_LIST, NULL, 0};

  config_getlist(&L1_ParamList, L1_Params, sizeof(L1_Params) / sizeof(paramdef_t), NULL);
  if (L1_ParamList.numelt > 0) {
    for (j = 0; j < L1_ParamList.numelt; j++) {
      if (strcmp(*(L1_ParamList.paramarray[j][L1_TRANSPORT_N_PREFERENCE_IDX].strptr), "nfapi") == 0) {
        stub_eth_params.local_if_name = strdup(
            *(L1_ParamList.paramarray[j][L1_LOCAL_N_IF_NAME_IDX].strptr));
        stub_eth_params.my_addr = strdup(
            *(L1_ParamList.paramarray[j][L1_LOCAL_N_ADDRESS_IDX].strptr));
        stub_eth_params.remote_addr = strdup(
            *(L1_ParamList.paramarray[j][L1_REMOTE_N_ADDRESS_IDX].strptr));
        stub_eth_params.my_portc =
            *(L1_ParamList.paramarray[j][L1_LOCAL_N_PORTC_IDX].iptr);
        stub_eth_params.remote_portc =
            *(L1_ParamList.paramarray[j][L1_REMOTE_N_PORTC_IDX].iptr);
        stub_eth_params.my_portd =
            *(L1_ParamList.paramarray[j][L1_LOCAL_N_PORTD_IDX].iptr);
        stub_eth_params.remote_portd =
            *(L1_ParamList.paramarray[j][L1_REMOTE_N_PORTD_IDX].iptr);
        stub_eth_params.transp_preference = ETH_UDP_MODE;
      }
    }
  }
}<|MERGE_RESOLUTION|>--- conflicted
+++ resolved
@@ -951,7 +951,6 @@
                                 dl_info->slot,
                                 dl_info->dci_ind->dci_list+i);
 
-<<<<<<< HEAD
         if (get_softmodem_params()->nsa)
         {
           fapi_nr_dci_indication_pdu_t *dci_index = dl_info->dci_ind->dci_list+i;
@@ -960,12 +959,6 @@
           LOG_D(NR_MAC, "Setting harq_pid = %d and dci_index = %d (based on format)\n", g_harq_pid, dci_index->dci_format);
           memset(def_dci_pdu_rel15, 0, sizeof(*def_dci_pdu_rel15));
         }
-=======
-        fapi_nr_dci_indication_pdu_t *dci_index = dl_info->dci_ind->dci_list+i;
-        dci_pdu_rel15_t *def_dci_pdu_rel15 = &mac->def_dci_pdu_rel15[dci_index->dci_format];
-        g_harq_pid = def_dci_pdu_rel15->harq_pid;
-        LOG_D(NR_MAC, "Setting harq_pid = %d and dci_index = %d (based on format)\n", g_harq_pid, dci_index->dci_format);
->>>>>>> e8f965d0
 
         ret_mask |= (ret << FAPI_NR_DCI_IND);
         if (ret >= 0) {
@@ -974,7 +967,7 @@
           fill_scheduled_response(&scheduled_response, dl_config, NULL, NULL, dl_info->module_id, dl_info->cc_id, dl_info->frame, dl_info->slot, dl_info->thread_id);
           nr_ue_if_module_inst[module_id]->scheduled_response(&scheduled_response);
         }
-        memset(def_dci_pdu_rel15, 0, sizeof(*def_dci_pdu_rel15));
+        
       }
       free(dl_info->dci_ind);
       dl_info->dci_ind = NULL;
