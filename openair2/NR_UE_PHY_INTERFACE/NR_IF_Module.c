/*
 * Licensed to the OpenAirInterface (OAI) Software Alliance under one or more
 * contributor license agreements.  See the NOTICE file distributed with
 * this work for additional information regarding copyright ownership.
 * The OpenAirInterface Software Alliance licenses this file to You under
 * the OAI Public License, Version 1.1  (the "License"); you may not use this file
 * except in compliance with the License.
 * You may obtain a copy of the License at
 *
 *      http://www.openairinterface.org/?page_id=698
 *
 * Unless required by applicable law or agreed to in writing, software
 * distributed under the License is distributed on an "AS IS" BASIS,
 * WITHOUT WARRANTIES OR CONDITIONS OF ANY KIND, either express or implied.
 * See the License for the specific language governing permissions and
 * limitations under the License.
 *-------------------------------------------------------------------------------
 * For more information about the OpenAirInterface (OAI) Software Alliance:
 *      contact@openairinterface.org
 */

/* \file NR_IF_Module.c
 * \brief functions for NR UE FAPI-like interface
 * \author R. Knopp, K.H. HSU
 * \date 2018
 * \version 0.1
 * \company Eurecom / NTUST
 * \email: knopp@eurecom.fr, kai-hsiang.hsu@eurecom.fr
 * \note
 * \warning
 */

#include "PHY/defs_nr_UE.h"
#include "NR_IF_Module.h"
#include "NR_MAC_UE/mac_proto.h"
#include "assertions.h"
#include "NR_MAC_UE/mac_extern.h"
#include "SCHED_NR_UE/fapi_nr_ue_l1.h"
#include "executables/softmodem-common.h"
#include "openair2/RRC/NR_UE/rrc_proto.h"
#include "openair2/GNB_APP/L1_nr_paramdef.h"
#include "openair2/GNB_APP/gnb_paramdef.h"
#include "targets/ARCH/ETHERNET/USERSPACE/LIB/if_defs.h"
#include <stdio.h>

#define MAX_IF_MODULES 100

UL_IND_t *UL_INFO = NULL;

static eth_params_t         stub_eth_params;
static nr_ue_if_module_t *nr_ue_if_module_inst[MAX_IF_MODULES];
static int ue_tx_sock_descriptor = -1;
static int ue_rx_sock_descriptor = -1;
static int g_harq_pid;
int current_sfn_slot;
sem_t sfn_slot_semaphore;

<<<<<<< HEAD
queue_t nr_sfn_slot_queue;
queue_t nr_dl_tti_req_queue;
queue_t nr_tx_req_queue;
queue_t nr_ul_dci_req_queue;
queue_t nr_ul_tti_req_queue;
queue_t nr_wait_ul_tti_req_queue;

=======
>>>>>>> f9ad8dbd
void nrue_init_standalone_socket(int tx_port, int rx_port)
{
  {
    struct sockaddr_in server_address;
    int addr_len = sizeof(server_address);
    memset(&server_address, 0, addr_len);
    server_address.sin_family = AF_INET;
    server_address.sin_port = htons(tx_port);

    int sd = socket(server_address.sin_family, SOCK_DGRAM, 0);
    if (sd < 0)
    {
      LOG_E(MAC, "Socket creation error standalone PNF\n");
      return;
    }

    if (inet_pton(server_address.sin_family, stub_eth_params.remote_addr, &server_address.sin_addr) <= 0)
    {
      LOG_E(MAC, "Invalid standalone PNF Address\n");
      close(sd);
      return;
    }

    // Using connect to use send() instead of sendto()
    if (connect(sd, (struct sockaddr *)&server_address, addr_len) < 0)
    {
      LOG_E(MAC, "Connection to standalone PNF failed: %s\n", strerror(errno));
      close(sd);
      return;
    }
    assert(ue_tx_sock_descriptor == -1);
    ue_tx_sock_descriptor = sd;
<<<<<<< HEAD
    LOG_D(NR_RRC, "Successfully set up tx_socket in %s.\n", __FUNCTION__);
=======
    LOG_D(NR_RRC, "Sucessfully set up tx_socket in %s.\n", __FUNCTION__);
>>>>>>> f9ad8dbd
  }

  {
    struct sockaddr_in server_address;
    int addr_len = sizeof(server_address);
    memset(&server_address, 0, addr_len);
    server_address.sin_family = AF_INET;
    server_address.sin_addr.s_addr = INADDR_ANY;
    server_address.sin_port = htons(rx_port);

    int sd = socket(server_address.sin_family, SOCK_DGRAM, 0);
    if (sd < 0)
    {
      LOG_E(MAC, "Socket creation error standalone PNF\n");
      return;
    }

    if (bind(sd, (struct sockaddr *)&server_address, addr_len) < 0)
    {
      LOG_E(MAC, "Connection to standalone PNF failed: %s\n", strerror(errno));
      close(sd);
      return;
    }
    assert(ue_rx_sock_descriptor == -1);
    ue_rx_sock_descriptor = sd;
<<<<<<< HEAD
    LOG_D(NR_RRC, "Successfully set up rx_socket in %s.\n", __FUNCTION__);
=======
    LOG_D(NR_RRC, "Sucessfully set up rx_socket in %s.\n", __FUNCTION__);
>>>>>>> f9ad8dbd
  }
  LOG_I(NR_RRC, "NRUE standalone socket info: tx_port %d  rx_port %d on %s.\n",
        tx_port, rx_port, stub_eth_params.remote_addr);
}

void send_nsa_standalone_msg(NR_UL_IND_t *UL_INFO, uint16_t msg_id)
{
  switch(msg_id)
  {
    case NFAPI_NR_PHY_MSG_TYPE_RACH_INDICATION:
    {
        char buffer[NFAPI_MAX_PACKED_MESSAGE_SIZE];
        LOG_D(NR_MAC, "RACH header id :%d", UL_INFO->rach_ind.header.message_id);
        int encoded_size = nfapi_nr_p7_message_pack(&UL_INFO->rach_ind, buffer, sizeof(buffer), NULL);
        if (encoded_size <= 0)
        {
                LOG_E(NR_MAC, "nfapi_nr_p7_message_pack has failed. Encoded size = %d\n", encoded_size);
                return;
        }

        LOG_I(NR_MAC, "NR_RACH_IND sent to Proxy, Size: %d Frame %d Slot %d Num PDUS %d\n", encoded_size,
                UL_INFO->rach_ind.sfn, UL_INFO->rach_ind.slot, UL_INFO->rach_ind.number_of_pdus);
        if (send(ue_tx_sock_descriptor, buffer, encoded_size, 0) < 0)
        {
                LOG_E(NR_MAC, "Send Proxy NR_UE failed\n");
                return;
        }
        break;
    }
    case NFAPI_NR_PHY_MSG_TYPE_RX_DATA_INDICATION:
    {
        char buffer[NFAPI_MAX_PACKED_MESSAGE_SIZE];
        LOG_D(NR_MAC, "RX header id :%d", UL_INFO->rx_ind.header.message_id);
        int encoded_size = nfapi_nr_p7_message_pack(&UL_INFO->rx_ind, buffer, sizeof(buffer), NULL);
        if (encoded_size <= 0)
        {
                LOG_E(NR_MAC, "nfapi_nr_p7_message_pack has failed. Encoded size = %d\n", encoded_size);
                return;
        }

        LOG_I(NR_MAC, "NR_RX_IND sent to Proxy, Size: %d Frame %d Slot %d Num PDUS %d\n", encoded_size,
                UL_INFO->rx_ind.sfn, UL_INFO->rx_ind.slot, UL_INFO->rx_ind.number_of_pdus);
        if (send(ue_tx_sock_descriptor, buffer, encoded_size, 0) < 0)
        {
                LOG_E(NR_MAC, "Send Proxy NR_UE failed\n");
                return;
        }
        break;
    }
    case NFAPI_NR_PHY_MSG_TYPE_CRC_INDICATION:
    {
        char buffer[NFAPI_MAX_PACKED_MESSAGE_SIZE];
        LOG_D(NR_MAC, "CRC header id :%d", UL_INFO->crc_ind.header.message_id);
        int encoded_size = nfapi_nr_p7_message_pack(&UL_INFO->crc_ind, buffer, sizeof(buffer), NULL);
        if (encoded_size <= 0)
        {
                LOG_E(NR_MAC, "nfapi_nr_p7_message_pack has failed. Encoded size = %d\n", encoded_size);
                return;
        }

        LOG_I(NR_MAC, "NR_CRC_IND sent to Proxy, Size: %d Frame %d Slot %d Num PDUS %d\n", encoded_size,
                UL_INFO->crc_ind.sfn, UL_INFO->crc_ind.slot, UL_INFO->crc_ind.number_crcs);
        if (send(ue_tx_sock_descriptor, buffer, encoded_size, 0) < 0)
        {
                LOG_E(NR_MAC, "Send Proxy NR_UE failed\n");
                return;
        }
        break;
    }
    case NFAPI_NR_PHY_MSG_TYPE_UCI_INDICATION:
    {
        char buffer[NFAPI_MAX_PACKED_MESSAGE_SIZE];
        LOG_I(NR_MAC, "UCI header id :%d", UL_INFO->uci_ind.header.message_id);
        int encoded_size = nfapi_nr_p7_message_pack(&UL_INFO->uci_ind, buffer, sizeof(buffer), NULL);
        if (encoded_size <= 0)
        {
                LOG_E(NR_MAC, "nfapi_nr_p7_message_pack has failed. Encoded size = %d\n", encoded_size);
                return;
        }

        LOG_I(NR_MAC, "NR_UCI_IND sent to Proxy, Size: %d Frame %d Slot %d Num PDUS %d\n", encoded_size,
                UL_INFO->uci_ind.sfn, UL_INFO->uci_ind.slot, UL_INFO->uci_ind.num_ucis);
        if (send(ue_tx_sock_descriptor, buffer, encoded_size, 0) < 0)
        {
                LOG_E(NR_MAC, "Send Proxy NR_UE failed\n");
                return;
        }
        break;
    }
    case NFAPI_NR_PHY_MSG_TYPE_SRS_INDICATION:
    break;
    default:
    break;
  }
}

static void fill_dl_info_with_pdcch(fapi_nr_dci_indication_t *dci, nfapi_nr_dl_dci_pdu_t *rx_dci, int idx)
{
    int num_bytes = (rx_dci->PayloadSizeBits + 7) / 8;
    LOG_I(NR_PHY, "[%d, %d] PDCCH DCI (Payload) for rnti %x with PayloadSizeBits %d, num_bytes %d\n",
          dci->SFN, dci->slot, rx_dci->RNTI, rx_dci->PayloadSizeBits, num_bytes);
    for (int k = 0; k < num_bytes; k++)
    {
        LOG_I(NR_MAC, "PDCCH DCI PDU payload[%d] = %d\n", k, rx_dci->Payload[k]);
        dci->dci_list[idx].payloadBits[k] = rx_dci->Payload[k];
    }
    dci->dci_list[idx].payloadSize = rx_dci->PayloadSizeBits;
    dci->dci_list[idx].rnti = rx_dci->RNTI;
    dci->number_of_dcis = idx + 1;
}

static void copy_dl_tti_req_to_dl_info(nr_downlink_indication_t *dl_info, nfapi_nr_dl_tti_request_t *dl_tti_request)
{
    NR_UE_MAC_INST_t *mac = get_mac_inst(dl_info->module_id);
    mac->expected_dci = false;
<<<<<<< HEAD
    memset(mac->index_has_dci, 0, sizeof(*mac->index_has_dci));
=======
>>>>>>> f9ad8dbd
    int pdu_idx = 0;

    int num_pdus = dl_tti_request->dl_tti_request_body.nPDUs;
    if (num_pdus <= 0)
    {
        LOG_E(NR_PHY, "%s: dl_tti_request number of PDUS <= 0\n", __FUNCTION__);
        abort();
    }

    for (int i = 0; i < num_pdus; i++)
    {
        nfapi_nr_dl_tti_request_pdu_t *pdu_list = &dl_tti_request->dl_tti_request_body.dl_tti_pdu_list[i];
        if (pdu_list->PDUType == NFAPI_NR_DL_TTI_PDSCH_PDU_TYPE)
        {
            LOG_I(NR_PHY, "[%d, %d] PDSCH PDU for rnti %x\n",
                dl_tti_request->SFN, dl_tti_request->Slot, pdu_list->pdsch_pdu.pdsch_pdu_rel15.rnti);
        }

        if (pdu_list->PDUType == NFAPI_NR_DL_TTI_PDCCH_PDU_TYPE)
        {
            LOG_I(NR_PHY, "[%d, %d] PDCCH DCI PDU (Format for incoming PDSCH PDU)\n",
                dl_tti_request->SFN, dl_tti_request->Slot);
            uint16_t num_dcis = pdu_list->pdcch_pdu.pdcch_pdu_rel15.numDlDci;
            if (num_dcis > 0)
            {
                dl_info->dci_ind = CALLOC(1, sizeof(fapi_nr_dci_indication_t));
                dl_info->dci_ind->SFN = dl_tti_request->SFN;
                dl_info->dci_ind->slot = dl_tti_request->Slot;
                AssertFatal(num_dcis < sizeof(dl_info->dci_ind->dci_list) / sizeof(dl_info->dci_ind->dci_list[0]),
                            "The number of DCIs is greater than dci_list");
                for (int j = 0; j < num_dcis; j++)
                {
                    nfapi_nr_dl_dci_pdu_t *dci_pdu_list = &pdu_list->pdcch_pdu.pdcch_pdu_rel15.dci_pdu[j];
<<<<<<< HEAD
                    if ((dci_pdu_list->RNTI != mac->crnti) &&
=======
                    if ((dci_pdu_list->RNTI != mac->crnti) && 
>>>>>>> f9ad8dbd
                       ((dci_pdu_list->RNTI != mac->ra.ra_rnti) || mac->ra.RA_RAPID_found))
                    {
                      LOG_D(NR_MAC, "We are filtering PDCCH DCI pdu because RNTI doesnt match!\n");
                      LOG_D(NR_MAC, "dci_pdu_list->RNTI (%x) != mac->crnti (%x)\n", dci_pdu_list->RNTI, mac->crnti);
                      continue;
                    }
                    fill_dl_info_with_pdcch(dl_info->dci_ind, dci_pdu_list, pdu_idx);
                    mac->expected_dci = true;
<<<<<<< HEAD
                    LOG_D(NR_MAC, "Setting index_has_dci[%d] = true\n", j);
                    mac->index_has_dci[j] = true;
=======
>>>>>>> f9ad8dbd
                    pdu_idx++;
                }
            }
        }
    }
    dl_info->slot = dl_tti_request->Slot;
    dl_info->frame = dl_tti_request->SFN;
}

<<<<<<< HEAD
static void fill_rx_ind(nfapi_nr_pdu_t *pdu_list, fapi_nr_rx_indication_t *rx_ind, int pdu_idx, int pdu_type)
{
    AssertFatal(pdu_list->num_TLV < sizeof(pdu_list->TLVs) / sizeof(pdu_list->TLVs[0]), "Num TLVs exceeds TLV array size");
    int length = 0;
    for (int j = 0; j < pdu_list->num_TLV; j++)
    {
        length += pdu_list->TLVs[j].length;
    }
    LOG_I(NR_PHY, "%s: num_tlv %d and length %d, pdu index %d\n",
        __FUNCTION__, pdu_list->num_TLV, length, pdu_idx);
    uint8_t *pdu = malloc(length);
    AssertFatal(pdu != NULL, "%s: Out of memory in malloc", __FUNCTION__);
    rx_ind->rx_indication_body[pdu_idx].pdsch_pdu.pdu = pdu;
    for (int j = 0; j < pdu_list->num_TLV; j++)
    {
        const uint32_t *ptr;
        if (pdu_list->TLVs[j].tag)
            ptr = pdu_list->TLVs[j].value.ptr;
        else
            ptr = pdu_list->TLVs[j].value.direct;
        memcpy(pdu, ptr, pdu_list->TLVs[j].length);
        pdu += pdu_list->TLVs[j].length;
    }
    rx_ind->rx_indication_body[pdu_idx].pdsch_pdu.ack_nack = 1;
    rx_ind->rx_indication_body[pdu_idx].pdsch_pdu.pdu_length = length;
    rx_ind->rx_indication_body[pdu_idx].pdu_type = pdu_type;

}


=======
>>>>>>> f9ad8dbd
static void copy_tx_data_req_to_dl_info(nr_downlink_indication_t *dl_info, nfapi_nr_tx_data_request_t *tx_data_request)
{
    NR_UE_MAC_INST_t *mac = get_mac_inst(dl_info->module_id);
    int num_pdus = tx_data_request->Number_of_PDUs;
    if (num_pdus <= 0)
    {
        LOG_E(NR_PHY, "%s: tx_data_request number of PDUS <= 0\n", __FUNCTION__);
        abort();
    }

    dl_info->rx_ind = CALLOC(1, sizeof(fapi_nr_rx_indication_t));
    AssertFatal(dl_info->rx_ind != NULL, "%s: Out of memory in calloc", __FUNCTION__);
<<<<<<< HEAD
    fapi_nr_rx_indication_t *rx_ind = dl_info->rx_ind;
    rx_ind->sfn = tx_data_request->SFN;
    rx_ind->slot = tx_data_request->Slot;

    int pdu_idx = 0;
=======
    dl_info->rx_ind->sfn = tx_data_request->SFN;
    dl_info->rx_ind->slot = tx_data_request->Slot;
    dl_info->rx_ind->number_pdus = num_pdus;
>>>>>>> f9ad8dbd

    for (int i = 0; i < num_pdus; i++)
    {
        nfapi_nr_pdu_t *pdu_list = &tx_data_request->pdu_list[i];
<<<<<<< HEAD
        if(mac->ra.ra_state <= WAIT_RAR)
        {
            fill_rx_ind(pdu_list, rx_ind, pdu_idx, FAPI_NR_RX_PDU_TYPE_RAR);
            pdu_idx++;
        }
        else if (mac->index_has_dci[i])
        {
            fill_rx_ind(pdu_list, rx_ind, pdu_idx, FAPI_NR_RX_PDU_TYPE_DLSCH);
            pdu_idx++;
        }
        else
        {
            LOG_D(NR_MAC, "mac->index_has_dci[%d] = 0, so this index contained a DCI for a different UE\n", i);
        }

    }
    dl_info->slot = tx_data_request->Slot;
    dl_info->frame = tx_data_request->SFN;
    dl_info->rx_ind->number_pdus = pdu_idx;
=======
        AssertFatal(pdu_list->num_TLV < sizeof(pdu_list->TLVs) / sizeof(pdu_list->TLVs[0]), "Num TLVs exceeds TLV array size");
        int length = 0;
        for (int j = 0; j < pdu_list->num_TLV; j++)
        {
            length += pdu_list->TLVs[j].length;
        }
        LOG_I(NR_PHY, "%s: num_tlv %d and length %d, pdu index %d\n",
              __FUNCTION__, pdu_list->num_TLV, length, i);
        uint8_t *pdu = malloc(length);
        AssertFatal(pdu != NULL, "%s: Out of memory in malloc", __FUNCTION__);
        dl_info->rx_ind->rx_indication_body[i].pdsch_pdu.pdu = pdu;
        for (int j = 0; j < pdu_list->num_TLV; j++)
        {
            const uint32_t *ptr;
            if (pdu_list->TLVs[j].tag)
                ptr = pdu_list->TLVs[j].value.ptr;
            else
                ptr = pdu_list->TLVs[j].value.direct;
            memcpy(pdu, ptr, pdu_list->TLVs[j].length);
            pdu += pdu_list->TLVs[j].length;
        }
        dl_info->rx_ind->rx_indication_body[i].pdsch_pdu.ack_nack = 1;
        dl_info->rx_ind->rx_indication_body[i].pdsch_pdu.pdu_length = length;
        if (tx_data_request->Slot == 7 && mac->ra.ra_state <= WAIT_RAR) {
            dl_info->rx_ind->rx_indication_body[i].pdu_type = FAPI_NR_RX_PDU_TYPE_RAR;
        }
        else {
            dl_info->rx_ind->rx_indication_body[i].pdu_type = FAPI_NR_RX_PDU_TYPE_DLSCH;
        }
    }
    dl_info->slot = tx_data_request->Slot;
    dl_info->frame = tx_data_request->SFN;
>>>>>>> f9ad8dbd
}

static void copy_ul_dci_data_req_to_dl_info(nr_downlink_indication_t *dl_info, nfapi_nr_ul_dci_request_t *ul_dci_req)
{
    NR_UE_MAC_INST_t *mac = get_mac_inst(dl_info->module_id);
    int pdu_idx = 0;

    int num_pdus = ul_dci_req->numPdus;
    if (num_pdus <= 0)
    {
        LOG_E(NR_PHY, "%s: ul_dci_request number of PDUS <= 0\n", __FUNCTION__);
        abort();
    }

    for (int i = 0; i < num_pdus; i++)
    {
        nfapi_nr_ul_dci_request_pdus_t *pdu_list = &ul_dci_req->ul_dci_pdu_list[i];
        AssertFatal(pdu_list->PDUType == 0, "ul_dci_req pdu type != PUCCH");
        LOG_I(NR_PHY, "[%d %d] PUCCH PDU in ul_dci for rnti %x and numDLDCI = %d\n",
             ul_dci_req->SFN, ul_dci_req->Slot, pdu_list->pdcch_pdu.pdcch_pdu_rel15.dci_pdu->RNTI,
             pdu_list->pdcch_pdu.pdcch_pdu_rel15.numDlDci);
        uint16_t num_dci = pdu_list->pdcch_pdu.pdcch_pdu_rel15.numDlDci;
        if (num_dci > 0)
        {
            dl_info->dci_ind = CALLOC(1, sizeof(fapi_nr_dci_indication_t));
            AssertFatal(dl_info->dci_ind != NULL, "%s: Out of memory in calloc", __FUNCTION__);
            dl_info->dci_ind->SFN = ul_dci_req->SFN;
            dl_info->dci_ind->slot = ul_dci_req->Slot;
            AssertFatal(num_dci < sizeof(dl_info->dci_ind->dci_list) / sizeof(dl_info->dci_ind->dci_list[0]), "The number of DCIs is greater than dci_list");
            for (int j = 0; j < num_dci; j++)
            {
                nfapi_nr_dl_dci_pdu_t *dci_pdu_list = &pdu_list->pdcch_pdu.pdcch_pdu_rel15.dci_pdu[j];
                if (dci_pdu_list->RNTI != mac->crnti)
                {
                  LOG_D(NR_MAC, "dci_pdu_list->RNTI (%x) != mac->crnti (%x)\n", dci_pdu_list->RNTI, mac->crnti);
                  continue;
                }
                fill_dl_info_with_pdcch(dl_info->dci_ind, dci_pdu_list, pdu_idx);
                pdu_idx++;
            }
        }
    }
    dl_info->frame = ul_dci_req->SFN;
    dl_info->slot = ul_dci_req->Slot;
}

static void copy_ul_tti_data_req_to_dl_info(nr_downlink_indication_t *dl_info, nfapi_nr_ul_tti_request_t *ul_tti_req)
{
    NR_UE_MAC_INST_t *mac = get_mac_inst(dl_info->module_id);
    int num_pdus = ul_tti_req->n_pdus;
    if (num_pdus <= 0)
    {
        LOG_E(NR_PHY, "%s: ul_tti_request number of PDUS <= 0\n", __FUNCTION__);
        abort();
    }
    AssertFatal(num_pdus <= sizeof(ul_tti_req->pdus_list) / sizeof(ul_tti_req->pdus_list[0]),
                "Too many pdus %d in ul_tti_req\n", num_pdus);

    for (int i = 0; i < num_pdus; i++)
    {
        nfapi_nr_ul_tti_request_number_of_pdus_t *pdu_list = &ul_tti_req->pdus_list[i];
<<<<<<< HEAD
        LOG_D(NR_PHY, "This is the pdu type %d and rnti %x and SR flag %d and harq_pdu_len %d in in ul_tti_req\n",
              pdu_list->pdu_type, ul_tti_req->pdus_list[i].pucch_pdu.rnti, pdu_list->pucch_pdu.sr_flag, pdu_list->pucch_pdu.bit_len_harq);
        if (pdu_list->pdu_type == NFAPI_NR_UL_CONFIG_PUCCH_PDU_TYPE && pdu_list->pucch_pdu.rnti == mac->crnti)
        {
            LOG_I(NR_MAC, "This is the number of UCIs in the queue %ld\n", nr_uci_ind_queue.num_items);
            nfapi_nr_uci_indication_t *uci_ind = get_queue(&nr_uci_ind_queue);
            if (uci_ind && uci_ind->num_ucis > 0)
            {
                LOG_D(NR_MAC, "This is the SFN/SF [%d, %d] and RNTI %x of the UCI ind. ul_tti_req.pdu[%d]->rnti = %x \n",
                        uci_ind->sfn, uci_ind->slot, uci_ind->uci_list[0].pucch_pdu_format_0_1.rnti, i, ul_tti_req->pdus_list[i].pucch_pdu.rnti);
                uci_ind->sfn = ul_tti_req->SFN;
                uci_ind->slot = ul_tti_req->Slot;
                for (int j = 0; j < uci_ind->num_ucis; j++)
                {
                    nfapi_nr_uci_pucch_pdu_format_0_1_t *pdu_0_1 = &uci_ind->uci_list[j].pucch_pdu_format_0_1;
                    if (pdu_list->pucch_pdu.sr_flag)
                    {
                        LOG_D(NR_MAC, "We have the SR flag in pdu i %d\n", i);
                        pdu_0_1->pduBitmap = 1; // (value->pduBitmap >> 1) & 0x01) == HARQ and (value->pduBitmap) & 0x01) == SR
                        pdu_0_1->sr = CALLOC(1, sizeof(*pdu_0_1->sr));
                        pdu_0_1->sr->sr_confidence_level = 0;
                        pdu_0_1->sr->sr_indication = 1;
                    }
                    if (pdu_list->pucch_pdu.bit_len_harq > 0)
                    {
                        LOG_D(NR_MAC, "We have the Harq len bits %d\n", pdu_list->pucch_pdu.bit_len_harq);
                        pdu_0_1->pduBitmap = 2; // (value->pduBitmap >> 1) & 0x01) == HARQ and (value->pduBitmap) & 0x01) == SR
                        pdu_0_1->harq = CALLOC(1, sizeof(*pdu_0_1->harq));
                        pdu_0_1->harq->num_harq = 1;
                        pdu_0_1->harq->harq_confidence_level = 0;
                        pdu_0_1->harq->harq_list = CALLOC(pdu_0_1->harq->num_harq, sizeof(*pdu_0_1->harq->harq_list));
                        for (int k = 0; k < pdu_0_1->harq->num_harq; k++)
                        {
                            pdu_0_1->harq->harq_list[k].harq_value = 0;
                        }
                    }
                }
                LOG_I(NR_MAC, "We have dequeued the previously filled uci_ind and updated the snf/slot to %d/%d.\n",
                      uci_ind->sfn, uci_ind->slot);
                NR_UL_IND_t UL_INFO = {
                    .uci_ind = *uci_ind,
                };
                send_nsa_standalone_msg(&UL_INFO, uci_ind->header.message_id);

                for (int k = 0; k < uci_ind->num_ucis; k++)
                {
                    nfapi_nr_uci_pucch_pdu_format_0_1_t *pdu_0_1 = &uci_ind->uci_list[k].pucch_pdu_format_0_1;
                    if (pdu_list->pucch_pdu.sr_flag)
                    {
                        free(pdu_0_1->sr);
                        pdu_0_1->sr = NULL;
                    }
                    if (pdu_list->pucch_pdu.bit_len_harq > 1)
                    {
                        free(pdu_0_1->harq->harq_list);
                        pdu_0_1->harq->harq_list = NULL;
                        free(pdu_0_1->harq);
                        pdu_0_1->harq = NULL;
                    }
                }
                free(uci_ind->uci_list);
                uci_ind->uci_list = NULL;
                free(uci_ind);
                uci_ind = NULL;
=======
        LOG_D(NR_PHY, "This is the pdu type %d and rnti %x in ul_tti_req\n",
              pdu_list->pdu_type, ul_tti_req->pdus_list[i].pucch_pdu.rnti);
        if (pdu_list->pdu_type == NFAPI_NR_UL_CONFIG_PUCCH_PDU_TYPE && pdu_list->pucch_pdu.rnti == mac->crnti)
        {
            nfapi_nr_uci_indication_t *uci_ind = get_queue(&nr_uci_ind_queue);
            if (uci_ind)
            {
                if (uci_ind->num_ucis > 0)
                {
                    uci_ind->sfn = ul_tti_req->SFN;
                    uci_ind->slot = ul_tti_req->Slot;
                    LOG_I(NR_MAC, "We have dequeued the previously filled uci_ind and updated the snf/slot to %d/%d.\n",
                          uci_ind->sfn, uci_ind->slot);
                    NR_UL_IND_t UL_INFO = {
                        .uci_ind = *uci_ind,
                    };
                    send_nsa_standalone_msg(&UL_INFO, uci_ind->header.message_id);
                }
                for (int j = 0; j < uci_ind->num_ucis; j++)
                {
                  nfapi_nr_uci_pucch_pdu_format_0_1_t *pdu_0_1 = &uci_ind->uci_list[j].pucch_pdu_format_0_1;
                  free(pdu_0_1->harq->harq_list);
                  free(pdu_0_1->harq);
                }
                free(uci_ind->uci_list);
                free(uci_ind);
>>>>>>> f9ad8dbd
            }

        }

    }
}

static void fill_dci_from_dl_config(nr_downlink_indication_t*dl_ind, fapi_nr_dl_config_request_t *dl_config)
{
  if (!dl_ind->dci_ind)
  {
    return;
  }

  AssertFatal(dl_config->number_pdus < sizeof(dl_config->dl_config_list) / sizeof(dl_config->dl_config_list[0]),
              "Too many dl_config pdus %d", dl_config->number_pdus);
  for (int i = 0; i < dl_config->number_pdus; i++)
  {
    LOG_I(PHY, "In %s: filling DCI with a total of %d total DL PDUs (dl_config %p) \n",
          __FUNCTION__, dl_config->number_pdus, dl_config);
    fapi_nr_dl_config_dci_dl_pdu_rel15_t *rel15_dci = &dl_config->dl_config_list[i].dci_config_pdu.dci_config_rel15;
    int num_dci_options = rel15_dci->num_dci_options;
    if (num_dci_options <= 0)
    {
<<<<<<< HEAD
      LOG_I(NR_MAC, "num_dci_opts = %d for pdu[%d] in dl_config_list\n", rel15_dci->num_dci_options, i);
=======
      LOG_I(NR_MAC, "num_dci_opts = %d for %dth pdu in dl_config_list\n", rel15_dci->num_dci_options, i);
>>>>>>> f9ad8dbd
    }
    AssertFatal(num_dci_options <= sizeof(rel15_dci->dci_length_options) / sizeof(rel15_dci->dci_length_options[0]),
                "num_dci_options %d > dci_length_options array\n", num_dci_options);
    AssertFatal(num_dci_options <= sizeof(rel15_dci->dci_format_options) / sizeof(rel15_dci->dci_format_options[0]),
                "num_dci_options %d > dci_format_options array\n", num_dci_options);

    for (int j = 0; j < num_dci_options; j++)
    {
      int num_dcis = dl_ind->dci_ind->number_of_dcis;
      AssertFatal(num_dcis <= sizeof(dl_ind->dci_ind->dci_list) / sizeof(dl_ind->dci_ind->dci_list[0]),
                  "dl_config->number_pdus %d > dci_ind->dci_list array\n", num_dcis);
      for (int k = 0; k < num_dcis; k++)
      {
        LOG_I(NR_PHY, "Received len %d, length options[%d] %d, format assigned %d, format options[%d] %d\n",
                  dl_ind->dci_ind->dci_list[k].payloadSize, j, rel15_dci->dci_length_options[j],
                  dl_ind->dci_ind->dci_list[k].dci_format, j, rel15_dci->dci_format_options[j]);
        if (rel15_dci->dci_length_options[j] == dl_ind->dci_ind->dci_list[k].payloadSize)
        {
            dl_ind->dci_ind->dci_list[k].dci_format = rel15_dci->dci_format_options[j];
        }
        int CCEind = rel15_dci->CCE[j];
        int L = rel15_dci->L[j];
        dl_ind->dci_ind->dci_list[k].n_CCE = CCEind;
        dl_ind->dci_ind->dci_list[k].N_CCE = L;
      }
    }
  }
}

<<<<<<< HEAD
void check_and_process_dci(nfapi_nr_dl_tti_request_t *dl_tti_request,
                           nfapi_nr_tx_data_request_t *tx_data_request,
                           nfapi_nr_ul_dci_request_t *ul_dci_request,
                           nfapi_nr_ul_tti_request_t *ul_tti_request)
=======
static void check_and_process_dci(nfapi_nr_dl_tti_request_t *dl_tti_request,
                                 nfapi_nr_tx_data_request_t *tx_data_request,
                                 nfapi_nr_ul_dci_request_t *ul_dci_request,
                                 nfapi_nr_ul_tti_request_t *ul_tti_request)
>>>>>>> f9ad8dbd
{
    frame_t frame = 0;
    int slot = 0;
    NR_UE_MAC_INST_t *mac = get_mac_inst(0);

    if (mac->scc == NULL)
    {
      return;
    }

    if (pthread_mutex_lock(&mac->mutex_dl_info)) abort();

    if (dl_tti_request)
    {
        frame = dl_tti_request->SFN;
        slot = dl_tti_request->Slot;
        LOG_I(NR_PHY, "[%d, %d] dl_tti_request\n", frame, slot);
        copy_dl_tti_req_to_dl_info(&mac->dl_info, dl_tti_request);
    }
    /* This checks if the previously recevied DCI matches our current RNTI
       value. The assumption is that if the DCI matches our RNTI, then the
       incoming tx_data_request is also destined for the current UE. If the
       RAR hasn't been processed yet, we do not want to be filtering the
       tx_data_requests. */
<<<<<<< HEAD
    if (tx_data_request && (mac->expected_dci || mac->ra.ra_state == WAIT_RAR))
=======
    else if (tx_data_request && (mac->expected_dci || mac->ra.ra_state == WAIT_RAR))
>>>>>>> f9ad8dbd
    {
        frame = tx_data_request->SFN;
        slot = tx_data_request->Slot;
        LOG_I(NR_PHY, "[%d, %d] PDSCH in tx_request\n", frame, slot);
        copy_tx_data_req_to_dl_info(&mac->dl_info, tx_data_request);
    }
    else if (ul_dci_request)
    {
        frame = ul_dci_request->SFN;
        slot = ul_dci_request->Slot;
        LOG_I(NR_PHY, "[%d, %d] ul_dci_request\n", frame, slot);
        copy_ul_dci_data_req_to_dl_info(&mac->dl_info, ul_dci_request);
    }
    else if (ul_tti_request)
    {
        frame = ul_tti_request->SFN;
        slot = ul_tti_request->Slot;
        LOG_I(NR_PHY, "[%d, %d] ul_tti_request\n", frame, slot);
        copy_ul_tti_data_req_to_dl_info(&mac->dl_info, ul_tti_request);
    }
    else
    {
        if (pthread_mutex_unlock(&mac->mutex_dl_info)) abort();
<<<<<<< HEAD
        LOG_E(NR_MAC, "Error! All indications were NULL\n");
=======
>>>>>>> f9ad8dbd
        return;
    }


    NR_UL_TIME_ALIGNMENT_t ul_time_alignment;
    memset(&ul_time_alignment, 0, sizeof(ul_time_alignment));
    fill_dci_from_dl_config(&mac->dl_info, &mac->dl_config_request);
    nr_ue_dl_indication(&mac->dl_info, &ul_time_alignment);

    if (pthread_mutex_unlock(&mac->mutex_dl_info)) abort();

    // If we filled dl_info AFTER we got the slot indication, we want to check if we should fill tx_req:
    nr_uplink_indication_t ul_info;
    memset(&ul_info, 0, sizeof(ul_info));
    int slots_per_frame = 20; //30 kHZ subcarrier spacing
    int slot_ahead = 2; // TODO: Make this dynamic
    ul_info.frame_rx = frame;
    ul_info.slot_rx = slot;
    ul_info.slot_tx = (slot + slot_ahead) % slots_per_frame;
    ul_info.frame_tx = (ul_info.slot_rx + slot_ahead >= slots_per_frame) ? ul_info.frame_rx + 1 : ul_info.frame_rx;
    ul_info.ue_sched_mode = SCHED_ALL;
    if (mac->scc && is_nr_UL_slot(mac->scc->tdd_UL_DL_ConfigurationCommon, ul_info.slot_tx, mac->frame_type))
    {
        nr_ue_ul_indication(&ul_info);
    }


    #if 0 // TODO: Heap use after free caught by sanitizer
    free(dl_info.dci_ind);
    dl_info.dci_ind = NULL;

    free(dl_info.rx_ind);
    dl_info.rx_ind = NULL;
    #endif

}

<<<<<<< HEAD
void save_nr_measurement_info(nfapi_nr_dl_tti_request_t *dl_tti_request)
=======
static void save_nr_measurement_info(nfapi_nr_dl_tti_request_t *dl_tti_request)
>>>>>>> f9ad8dbd
{
    int num_pdus = dl_tti_request->dl_tti_request_body.nPDUs;
    char buffer[MAX_MESSAGE_SIZE];
    if (num_pdus <= 0)
    {
        LOG_E(NR_PHY, "%s: dl_tti_request number of PDUS <= 0\n", __FUNCTION__);
        abort();
    }
    LOG_D(NR_PHY, "%s: dl_tti_request number of PDUS: %d\n", __FUNCTION__, num_pdus);
    for (int i = 0; i < num_pdus; i++)
    {
        nfapi_nr_dl_tti_request_pdu_t *pdu_list = &dl_tti_request->dl_tti_request_body.dl_tti_pdu_list[i];
        if (pdu_list->PDUType == NFAPI_NR_DL_TTI_SSB_PDU_TYPE)
        {
            LOG_D(NR_PHY, "Cell_id: %d, the ssb_block_idx %d, sc_offset: %d and payload %d\n",
                pdu_list->ssb_pdu.ssb_pdu_rel15.PhysCellId,
                pdu_list->ssb_pdu.ssb_pdu_rel15.SsbBlockIndex,
                pdu_list->ssb_pdu.ssb_pdu_rel15.SsbSubcarrierOffset,
                pdu_list->ssb_pdu.ssb_pdu_rel15.bchPayload);
            pdu_list->ssb_pdu.ssb_pdu_rel15.ssbRsrp = 60;
            LOG_D(NR_RRC, "Setting pdulist[%d].ssbRsrp to %d\n", i, pdu_list->ssb_pdu.ssb_pdu_rel15.ssbRsrp);
        }
    }

    size_t pack_len = nfapi_nr_p7_message_pack((void *)dl_tti_request,
                                    buffer,
                                    sizeof(buffer),
                                    NULL);
    if (pack_len < 0)
    {
        LOG_E(NR_PHY, "%s: Error packing nr p7 message.\n", __FUNCTION__);
    }
    nsa_sendmsg_to_lte_ue(buffer, pack_len, NR_UE_RRC_MEASUREMENT);
    LOG_A(NR_RRC, "Populated NR_UE_RRC_MEASUREMENT information and sent to LTE UE\n");
}
<<<<<<< HEAD

static void enqueue_nr_nfapi_msg(void *buffer, ssize_t len, nfapi_p7_message_header_t header)
{

    switch (header.message_id)
    {
        case NFAPI_NR_PHY_MSG_TYPE_DL_TTI_REQUEST:
        {
            nfapi_nr_dl_tti_request_t *dl_tti_request = MALLOC(sizeof(*dl_tti_request));
            if (nfapi_nr_p7_message_unpack(buffer, len, dl_tti_request,
                                            sizeof(*dl_tti_request), NULL) < 0)
            {
                LOG_E(NR_PHY, "Message dl_tti_request failed to unpack\n");
                break;
            }
            LOG_I(NR_PHY, "Received an NFAPI_NR_PHY_MSG_TYPE_DL_TTI_REQUEST message in sfn/slot %d %d. \n",
                    dl_tti_request->SFN, dl_tti_request->Slot);
            if (!put_queue(&nr_dl_tti_req_queue, dl_tti_request))
            {
                LOG_E(NR_PHY, "put_queue failed for dl_tti_request.\n");
                free(dl_tti_request);
                dl_tti_request = NULL;
            }
            break;
        }

        case NFAPI_NR_PHY_MSG_TYPE_TX_DATA_REQUEST:
        {
            nfapi_nr_tx_data_request_t *tx_data_request = MALLOC(sizeof(*tx_data_request));
            if (nfapi_nr_p7_message_unpack(buffer, len, tx_data_request,
                                        sizeof(*tx_data_request), NULL) < 0)
            {
                LOG_E(NR_PHY, "Message tx_data_request failed to unpack\n");
                break;
            }
            LOG_I(NR_PHY, "Received an NFAPI_NR_PHY_MSG_TYPE_TX_DATA_REQUEST message in SFN/slot %d %d. \n",
                    tx_data_request->SFN, tx_data_request->Slot);
            if (!put_queue(&nr_tx_req_queue, tx_data_request))
            {
                LOG_E(NR_PHY, "put_queue failed for tx_request.\n");
                free(tx_data_request);
                tx_data_request = NULL;
            }
            break;
        }

        case NFAPI_NR_PHY_MSG_TYPE_UL_DCI_REQUEST:
        {
            nfapi_nr_ul_dci_request_t *ul_dci_request = MALLOC(sizeof(*ul_dci_request));
            if (nfapi_nr_p7_message_unpack(buffer, len, ul_dci_request,
                                            sizeof(*ul_dci_request), NULL) < 0)
            {
                LOG_E(NR_PHY, "Message ul_dci_request failed to unpack\n");
                break;
            }
            LOG_I(NR_PHY, "Received an NFAPI_NR_PHY_MSG_TYPE_UL_DCI_REQUEST message in SFN/slot %d %d. \n",
                    ul_dci_request->SFN, ul_dci_request->Slot);
            if (!put_queue(&nr_ul_dci_req_queue, ul_dci_request))
            {
                LOG_E(NR_PHY, "put_queue failed for ul_dci_request.\n");
                free(ul_dci_request);
                ul_dci_request = NULL;
            }
            break;
        }

        case NFAPI_NR_PHY_MSG_TYPE_UL_TTI_REQUEST:
        {
            nfapi_nr_ul_tti_request_t *ul_tti_request = MALLOC(sizeof(*ul_tti_request));
            if (nfapi_nr_p7_message_unpack(buffer, len, ul_tti_request,
                                           sizeof(*ul_tti_request), NULL) < 0)
            {
                LOG_E(NR_PHY, "Message ul_tti_request failed to unpack\n");
                break;
            }
            LOG_I(NR_PHY, "Received an NFAPI_NR_PHY_MSG_TYPE_UL_TTI_REQUEST message in SFN/slot %d %d.\n",
                  ul_tti_request->SFN, ul_tti_request->Slot);
            if (nr_uci_ind_queue.num_items > 0) //TODO: In the future UL_TTIs can be for ULSCH and SRS.
            {
                LOG_I(NR_MAC, "Melissa, we added UL_TTI_REQ to queue for sfn slot %d %d\n",
                      ul_tti_request->SFN, ul_tti_request->Slot);
                if (!put_queue(&nr_ul_tti_req_queue, ul_tti_request))
                {
                    reset_queue(&nr_ul_tti_req_queue);
                    if (!put_queue(&nr_ul_tti_req_queue, ul_tti_request))
                    {
                        LOG_E(NR_PHY, "put_queue failed for ul_tti_request.\n");
                        free(ul_tti_request);
                        ul_tti_request = NULL;
                    }
                }
            }
            /* TODO: This indicates that dl_tti_req was late or never arrived. If there are
               not any prepared uci indications, the NRUE likely never had time to
               populate the message is the dl_tti_req came in late and we received a
               ul_tti_req immediately after the dl_tti_request. This is an attempt to
               mitigate proxy timing issues. */
            else if (nr_uci_ind_queue.num_items == 0)
            {
                LOG_I(NR_MAC, "Melissa, we added UL_TTI_REQ to queue for sfn slot %d %d\n",
                      ul_tti_request->SFN, ul_tti_request->Slot);
                if (!put_queue(&nr_wait_ul_tti_req_queue, ul_tti_request))
                {
                    reset_queue(&nr_wait_ul_tti_req_queue);
                    if (!put_queue(&nr_wait_ul_tti_req_queue, ul_tti_request))
                    {
                        LOG_E(NR_PHY, "put_queue failed for nr_wait_ul_tti_req_queue.\n");
                        free(ul_tti_request);
                        ul_tti_request = NULL;
                    }
                }
            }

            break;
        }

        default:
            LOG_E(NR_PHY, "Invalid nFAPI message. Header ID %d\n",
                  header.message_id);
            break;
    }
    return;
}

static uint64_t clock_usec()
{
    struct timespec t;
    if (clock_gettime(CLOCK_MONOTONIC, &t) == -1)
    {
        abort();
    }
    return (uint64_t)t.tv_sec * 1000000 + (t.tv_nsec / 1000);
}

sfn_slot_info_t sfn_slot_pool[512];
uint16_t sfn_slot_id;
void *nrue_standalone_pnf_task(void *context)
{
  struct sockaddr_in server_address;
  socklen_t addr_len = sizeof(server_address);
  int sd = ue_rx_sock_descriptor;
  assert(sd > 0);

  char buffer[NFAPI_MAX_PACKED_MESSAGE_SIZE];
  int sfn = 0;
  int slot = 0;


  LOG_I(NR_RRC, "Successfully started %s.\n", __FUNCTION__);
=======
uint16_t sfn_slot_pool[512];
uint16_t sfn_slot_id;

void *nrue_standalone_pnf_task(void *context)
{
  NR_UE_MAC_INST_t *mac = get_mac_inst(0);
  struct sockaddr_in server_address;
  socklen_t addr_len = sizeof(server_address);
  char buffer[NFAPI_MAX_PACKED_MESSAGE_SIZE];
  char buffer_for_tx_data_req[NFAPI_MAX_PACKED_MESSAGE_SIZE];
  ssize_t len_of_tx_data_req = 0;
  int sfn_of_tx_data_req = 0;
  int slot_of_tx_data_req = 0;
  int sfn_of_dl_tti_req = 0;
  int slot_of_dl_tti_req = 0;
  int sfn = 0;
  int slot = 0;
  int delta = 0;
  int sd = ue_rx_sock_descriptor;
  assert(sd > 0);
  LOG_I(NR_RRC, "Sucessfully started %s.\n", __FUNCTION__);
>>>>>>> f9ad8dbd

  while (true)
  {
    ssize_t len = recvfrom(sd, buffer, sizeof(buffer), MSG_TRUNC, (struct sockaddr *)&server_address, &addr_len);
    if (len == -1)
    {
      LOG_E(NR_PHY, "reading from standalone pnf sctp socket failed \n");
      continue;
    }
    if (len > sizeof(buffer))
    {
      LOG_E(NR_PHY, "%s(%d). Message truncated. %zd\n", __FUNCTION__, __LINE__, len);
      continue;
    }
    if (len == sizeof(uint16_t))
    {
      uint16_t sfn_slot = 0;
      memcpy((void *)&sfn_slot, buffer, sizeof(sfn_slot));
      current_sfn_slot = sfn_slot;

<<<<<<< HEAD
      sfn_slot_pool[sfn_slot_id].sfn_slot = sfn_slot;
      sfn_slot_pool[sfn_slot_id].time_stamp = clock_usec();
      sfn = NFAPI_SFNSLOT2SFN(sfn_slot);
      slot = NFAPI_SFNSLOT2SLOT(sfn_slot);
      LOG_I(NR_PHY, "Received from proxy sfn %d slot %d and time_stamp = %ld\n",
            sfn, slot, sfn_slot_pool[sfn_slot_id].time_stamp);
=======
      sfn_slot_pool[sfn_slot_id] = sfn_slot;
>>>>>>> f9ad8dbd

      if (!put_queue(&nr_sfn_slot_queue, &sfn_slot_pool[sfn_slot_id]))
      {
        LOG_E(NR_PHY, "put_queue failed for sfn slot.\n");
      }

      sfn_slot_id = (sfn_slot_id + 1) % 512;

      if (sem_post(&sfn_slot_semaphore) != 0)
      {
        LOG_E(NR_PHY, "sem_post() error\n");
        abort();
      }
<<<<<<< HEAD
=======
      sfn = NFAPI_SFNSLOT2SFN(sfn_slot);
      slot = NFAPI_SFNSLOT2SLOT(sfn_slot);
      LOG_I(NR_PHY, "Received from proxy sfn %d slot %d\n", sfn, slot);
>>>>>>> f9ad8dbd
    }
    else if (len == sizeof(nr_phy_channel_params_t))
    {
      nr_phy_channel_params_t ch_info;
      memcpy(&ch_info, buffer, sizeof(nr_phy_channel_params_t));
      current_sfn_slot = ch_info.sfn_slot;

<<<<<<< HEAD
      sfn_slot_pool[sfn_slot_id].sfn_slot = ch_info.sfn_slot;
      sfn_slot_pool[sfn_slot_id].time_stamp = clock_usec();
=======
      sfn_slot_pool[sfn_slot_id] = ch_info.sfn_slot;
>>>>>>> f9ad8dbd

      if (!put_queue(&nr_sfn_slot_queue, &sfn_slot_pool[sfn_slot_id]))
      {
        LOG_E(NR_PHY, "put_queue failed for sfn slot.\n");
      }

      sfn_slot_id = (sfn_slot_id + 1) % 512;

      if (sem_post(&sfn_slot_semaphore) != 0)
      {
        LOG_E(MAC, "sem_post() error\n");
        abort();
      }
      sfn = NFAPI_SFNSLOT2SFN(ch_info.sfn_slot);
      slot = NFAPI_SFNSLOT2SLOT(ch_info.sfn_slot);
      LOG_I(NR_PHY, "Received_SINR = %f, sfn:slot %d:%d\n", ch_info.sinr, sfn, slot);
    }
    else
    {
      nfapi_p7_message_header_t header;
<<<<<<< HEAD
      if (nfapi_p7_message_header_unpack(buffer, len, &header, sizeof(header), NULL) < 0)
=======
      nfapi_nr_dl_tti_request_t dl_tti_request;
      nfapi_nr_ul_tti_request_t ul_tti_request;
      nfapi_nr_tx_data_request_t tx_data_request;
      nfapi_nr_ul_dci_request_t ul_dci_request;
      if (nfapi_p7_message_header_unpack((void *)buffer, len, &header, sizeof(header), NULL) < 0)
>>>>>>> f9ad8dbd
      {
        LOG_E(NR_PHY, "Header unpack failed for nrue_standalone pnf\n");
        continue;
      }
<<<<<<< HEAD
      enqueue_nr_nfapi_msg(buffer, len, header);
=======
      else
      {
        switch (header.message_id)
        {
          case NFAPI_NR_PHY_MSG_TYPE_DL_TTI_REQUEST:
            if (nfapi_nr_p7_message_unpack((void *)buffer, len, &dl_tti_request,
                                           sizeof(nfapi_nr_dl_tti_request_t), NULL) < 0)
            {
                LOG_E(NR_PHY, "Message dl_tti_request failed to unpack\n");
                break;
            }
            LOG_I(NR_PHY, "Received an NFAPI_NR_PHY_MSG_TYPE_DL_TTI_REQUEST message in sfn/slot %d %d. \n",
                  dl_tti_request.SFN, dl_tti_request.Slot);
            save_nr_measurement_info(&dl_tti_request);
            check_and_process_dci(&dl_tti_request, NULL, NULL, NULL);
            if (mac->expected_dci)
            { 
                sfn_of_dl_tti_req = dl_tti_request.SFN;
                slot_of_dl_tti_req = dl_tti_request.Slot;
            }
            if (len_of_tx_data_req > 0
                && sfn_of_dl_tti_req == sfn_of_tx_data_req
                && slot_of_dl_tti_req == slot_of_tx_data_req)
            {
                if (nfapi_nr_p7_message_unpack((void *)buffer_for_tx_data_req, len_of_tx_data_req, &tx_data_request,
                                              sizeof(tx_data_request), NULL) < 0)
                {
                    LOG_E(NR_PHY, "Message tx_data_request failed to unpack\n");
                    break;
                }
                LOG_I(NR_PHY, "Processing an NFAPI_NR_PHY_MSG_TYPE_TX_DATA_REQUEST message in SFN/slot %d %d. \n",
                      tx_data_request.SFN, tx_data_request.Slot);
                check_and_process_dci(NULL, &tx_data_request, NULL, NULL);
                len_of_tx_data_req = 0;
            }
            break;
          case NFAPI_NR_PHY_MSG_TYPE_TX_DATA_REQUEST:
            if (nfapi_nr_p7_message_unpack((void *)buffer, len, &tx_data_request,
                                           sizeof(tx_data_request), NULL) < 0)
            {
                LOG_E(NR_PHY, "Message tx_data_request failed to unpack\n");
                break;
            }
            LOG_I(NR_PHY, "Received an NFAPI_NR_PHY_MSG_TYPE_TX_DATA_REQUEST message in SFN/slot %d %d. \n",
                  tx_data_request.SFN, tx_data_request.Slot);

            if (tx_data_request.SFN == sfn_of_dl_tti_req && tx_data_request.Slot == slot_of_dl_tti_req
                && (mac->expected_dci || mac->ra.ra_state <= WAIT_RAR))
            {
                check_and_process_dci(NULL, &tx_data_request, NULL, NULL);
            }
            else
            {
                len_of_tx_data_req = len;
                sfn_of_tx_data_req = tx_data_request.SFN;
                slot_of_tx_data_req = tx_data_request.Slot;
                memcpy(buffer_for_tx_data_req, buffer, len);
                LOG_I(NR_PHY, "Saved an NFAPI_NR_PHY_MSG_TYPE_TX_DATA_REQUEST message in SFN/slot %d %d. \n",
                      tx_data_request.SFN, tx_data_request.Slot);
            }
            break;
          case NFAPI_NR_PHY_MSG_TYPE_UL_DCI_REQUEST:
            if (nfapi_nr_p7_message_unpack((void *)buffer, len, &ul_dci_request,
                                           sizeof(ul_dci_request), NULL) < 0)
            {
                LOG_E(NR_PHY, "Message ul_dci_request failed to unpack\n");
                break;
            }
            LOG_I(NR_PHY, "Received an NFAPI_NR_PHY_MSG_TYPE_UL_DCI_REQUEST message in SFN/slot %d %d. \n",
                  ul_dci_request.SFN, ul_dci_request.Slot);
            delta = NFAPI_SFNSLOT2DEC(sfn, slot) - NFAPI_SFNSLOT2DEC(ul_dci_request.SFN, ul_dci_request.Slot);
            if (delta < -NFAPI_SFNSLOT2DEC(512, 0))
            {
                delta += NFAPI_SFNSLOT2DEC(1024, 0);
            }
            if (delta < 6)
            {
                check_and_process_dci(NULL, NULL, &ul_dci_request, NULL);
            }
            break;
          case NFAPI_NR_PHY_MSG_TYPE_UL_TTI_REQUEST:
            if (nfapi_nr_p7_message_unpack((void *)buffer, len, &ul_tti_request,
                                           sizeof(ul_tti_request), NULL) < 0)
            {
                LOG_E(NR_PHY, "Message ul_tti_request failed to unpack\n");
                break;
            }
            LOG_I(NR_PHY, "Received an NFAPI_NR_PHY_MSG_TYPE_UL_TTI_REQUEST message in SFN/slot %d %d. \n",
                  ul_tti_request.SFN, ul_tti_request.Slot);
            check_and_process_dci(NULL, NULL, NULL, &ul_tti_request);
            break;
          default:
            LOG_E(NR_PHY, "Case Statement has no corresponding nfapi message, this is the header ID %d\n", header.message_id);
            break;
        }
      }
>>>>>>> f9ad8dbd
    }
  } //while(true)
}

//  L2 Abstraction Layer
int handle_bcch_bch(module_id_t module_id, int cc_id,
                    unsigned int gNB_index, uint8_t *pduP,
                    unsigned int additional_bits,
                    uint32_t ssb_index, uint32_t ssb_length,
                    uint16_t ssb_start_subcarrier, uint16_t cell_id){

  return nr_ue_decode_mib(module_id,
			  cc_id,
			  gNB_index,
			  additional_bits,
			  ssb_length,  //  Lssb = 64 is not support    
			  ssb_index,
			  pduP,
			  ssb_start_subcarrier,
			  cell_id);

}

//  L2 Abstraction Layer
int handle_bcch_dlsch(module_id_t module_id, int cc_id, unsigned int gNB_index, uint8_t ack_nack, uint8_t *pduP, uint32_t pdu_len){
  return nr_ue_decode_BCCH_DL_SCH(module_id, cc_id, gNB_index, ack_nack, pduP, pdu_len);
}

//  L2 Abstraction Layer
int handle_dci(module_id_t module_id, int cc_id, unsigned int gNB_index, frame_t frame, int slot, fapi_nr_dci_indication_pdu_t *dci){

  return nr_ue_process_dci_indication_pdu(module_id, cc_id, gNB_index, frame, slot, dci);

}

// L2 Abstraction Layer
// Note: sdu should always be processed because data and timing advance updates are transmitted by the UE
int8_t handle_dlsch(nr_downlink_indication_t *dl_info, NR_UL_TIME_ALIGNMENT_t *ul_time_alignment, int pdu_id){

  dl_info->rx_ind->rx_indication_body[pdu_id].pdsch_pdu.harq_pid = g_harq_pid;
  update_harq_status(dl_info, pdu_id);

  if(dl_info->rx_ind->rx_indication_body[pdu_id].pdsch_pdu.ack_nack)
    nr_ue_send_sdu(dl_info, ul_time_alignment, pdu_id);

  return 0;
}

int nr_ue_ul_indication(nr_uplink_indication_t *ul_info){

  NR_UE_L2_STATE_t ret;
  module_id_t module_id = ul_info->module_id;
  NR_UE_MAC_INST_t *mac = get_mac_inst(module_id);

  if (ul_info->ue_sched_mode == ONLY_PUSCH) {
    ret = nr_ue_scheduler(NULL, ul_info);
    return 0;
  }
  if (ul_info->ue_sched_mode == SCHED_ALL) {
    ret = nr_ue_scheduler(NULL, ul_info);
  }
  else
    LOG_D(NR_MAC, "In %s():%d not calling scheduler. sched mode = %d and mac->ra.ra_state = %d\n",
        __FUNCTION__, __LINE__, ul_info->ue_sched_mode, mac->ra.ra_state);

  NR_TDD_UL_DL_ConfigCommon_t *tdd_UL_DL_ConfigurationCommon = mac->scc != NULL ? mac->scc->tdd_UL_DL_ConfigurationCommon : mac->scc_SIB->tdd_UL_DL_ConfigurationCommon;

  if (is_nr_UL_slot(tdd_UL_DL_ConfigurationCommon, ul_info->slot_tx, mac->frame_type) && !get_softmodem_params()->phy_test)
    nr_ue_prach_scheduler(module_id, ul_info->frame_tx, ul_info->slot_tx, ul_info->thread_id);

  if (is_nr_UL_slot(tdd_UL_DL_ConfigurationCommon, ul_info->slot_tx, mac->frame_type))
    nr_ue_pucch_scheduler(module_id, ul_info->frame_tx, ul_info->slot_tx, ul_info->thread_id);

  switch(ret){
  case UE_CONNECTION_OK:
    break;
  case UE_CONNECTION_LOST:
    break;
  case UE_PHY_RESYNCH:
    break;
  case UE_PHY_HO_PRACH:
    break;
  default:
    break;
  }

  return 0;
}

int nr_ue_dl_indication(nr_downlink_indication_t *dl_info, NR_UL_TIME_ALIGNMENT_t *ul_time_alignment){

  uint32_t ret_mask = 0x0;
  module_id_t module_id = dl_info->module_id;
  NR_UE_MAC_INST_t *mac = get_mac_inst(module_id);
  fapi_nr_dl_config_request_t *dl_config = &mac->dl_config_request;

  if ((!dl_info->dci_ind && !dl_info->rx_ind)) {
    // UL indication to schedule DCI reception
    nr_ue_scheduler(dl_info, NULL);
  } else {
    // UL indication after reception of DCI or DL PDU
    if (dl_info && dl_info->dci_ind && dl_info->dci_ind->number_of_dcis) {
      LOG_D(MAC,"[L2][IF MODULE][DL INDICATION][DCI_IND]\n");
      for (int i = 0; i < dl_info->dci_ind->number_of_dcis; i++) {
        LOG_D(MAC,">>>NR_IF_Module i=%d, dl_info->dci_ind->number_of_dcis=%d\n",i,dl_info->dci_ind->number_of_dcis);
        nr_scheduled_response_t scheduled_response;
        int8_t ret = handle_dci(dl_info->module_id,
                                dl_info->cc_id,
                                dl_info->gNB_index,
                                dl_info->frame,
                                dl_info->slot,
                                dl_info->dci_ind->dci_list+i);

        fapi_nr_dci_indication_pdu_t *dci_index = dl_info->dci_ind->dci_list+i;
        dci_pdu_rel15_t *def_dci_pdu_rel15 = &mac->def_dci_pdu_rel15[dci_index->dci_format];
        g_harq_pid = def_dci_pdu_rel15->harq_pid;
        LOG_D(NR_MAC, "Setting harq_pid = %d and dci_index = %d (based on format)\n", g_harq_pid, dci_index->dci_format);
<<<<<<< HEAD
=======
        memset(def_dci_pdu_rel15, 0, sizeof(*def_dci_pdu_rel15));
>>>>>>> f9ad8dbd

        ret_mask |= (ret << FAPI_NR_DCI_IND);
        if (ret >= 0) {
          AssertFatal( nr_ue_if_module_inst[module_id] != NULL, "IF module is NULL!\n" );
          AssertFatal( nr_ue_if_module_inst[module_id]->scheduled_response != NULL, "scheduled_response is NULL!\n" );
          fill_scheduled_response(&scheduled_response, dl_config, NULL, NULL, dl_info->module_id, dl_info->cc_id, dl_info->frame, dl_info->slot, dl_info->thread_id);
          nr_ue_if_module_inst[module_id]->scheduled_response(&scheduled_response);
        }
        memset(def_dci_pdu_rel15, 0, sizeof(*def_dci_pdu_rel15));
      }
      free(dl_info->dci_ind);
      dl_info->dci_ind = NULL;
    }

    if (dl_info->rx_ind != NULL) {

      for (int i=0; i<dl_info->rx_ind->number_pdus; ++i) {

        LOG_D(MAC, "In %s sending DL indication to MAC. 1 PDU type %d of %d total number of PDUs \n",
          __FUNCTION__,
          dl_info->rx_ind->rx_indication_body[i].pdu_type,
          dl_info->rx_ind->number_pdus);

        switch(dl_info->rx_ind->rx_indication_body[i].pdu_type){
          case FAPI_NR_RX_PDU_TYPE_SSB:
            mac->ssb_rsrp_dBm = (dl_info->rx_ind->rx_indication_body+i)->ssb_pdu.rsrp_dBm;
            ret_mask |= (handle_bcch_bch(dl_info->module_id, dl_info->cc_id, dl_info->gNB_index,
                                         (dl_info->rx_ind->rx_indication_body+i)->ssb_pdu.pdu,
                                         (dl_info->rx_ind->rx_indication_body+i)->ssb_pdu.additional_bits,
                                         (dl_info->rx_ind->rx_indication_body+i)->ssb_pdu.ssb_index,
                                         (dl_info->rx_ind->rx_indication_body+i)->ssb_pdu.ssb_length,
                                         (dl_info->rx_ind->rx_indication_body+i)->ssb_pdu.ssb_start_subcarrier,
                                         (dl_info->rx_ind->rx_indication_body+i)->ssb_pdu.cell_id)) << FAPI_NR_RX_PDU_TYPE_SSB;

            break;
          case FAPI_NR_RX_PDU_TYPE_SIB:
            ret_mask |= (handle_bcch_dlsch(dl_info->module_id,
                                           dl_info->cc_id, dl_info->gNB_index,
                                           (dl_info->rx_ind->rx_indication_body+i)->pdsch_pdu.ack_nack,
                                           (dl_info->rx_ind->rx_indication_body+i)->pdsch_pdu.pdu,
                                           (dl_info->rx_ind->rx_indication_body+i)->pdsch_pdu.pdu_length)) << FAPI_NR_RX_PDU_TYPE_SIB;
            break;
          case FAPI_NR_RX_PDU_TYPE_DLSCH:
            ret_mask |= (handle_dlsch(dl_info, ul_time_alignment, i)) << FAPI_NR_RX_PDU_TYPE_DLSCH;
            break;
          case FAPI_NR_RX_PDU_TYPE_RAR:
            ret_mask |= (handle_dlsch(dl_info, ul_time_alignment, i)) << FAPI_NR_RX_PDU_TYPE_RAR;
            break;
          default:
            break;
        }
      }
      free(dl_info->rx_ind);
      dl_info->rx_ind = NULL;
    }

    //clean up nr_downlink_indication_t *dl_info
<<<<<<< HEAD
    if(dl_info->dci_ind != NULL){
      free(dl_info->dci_ind);
      dl_info->dci_ind = NULL;
    }
    if(dl_info->rx_ind != NULL){
      free(dl_info->rx_ind);
      dl_info->rx_ind  = NULL;
    }
=======
    free(dl_info->dci_ind);
    dl_info->dci_ind = NULL;
    free(dl_info->rx_ind);
    dl_info->rx_ind  = NULL;

>>>>>>> f9ad8dbd
  }
  return 0;
}

nr_ue_if_module_t *nr_ue_if_module_init(uint32_t module_id){

  if (nr_ue_if_module_inst[module_id] == NULL) {
    nr_ue_if_module_inst[module_id] = (nr_ue_if_module_t *)malloc(sizeof(nr_ue_if_module_t));
    memset((void*)nr_ue_if_module_inst[module_id],0,sizeof(nr_ue_if_module_t));

    nr_ue_if_module_inst[module_id]->cc_mask=0;
    nr_ue_if_module_inst[module_id]->current_frame = 0;
    nr_ue_if_module_inst[module_id]->current_slot = 0;
    nr_ue_if_module_inst[module_id]->phy_config_request = nr_ue_phy_config_request;
    if (get_softmodem_params()->nsa) //TODO: Get a better flag for using stub
      nr_ue_if_module_inst[module_id]->scheduled_response = nr_ue_scheduled_response_stub;
    else
      nr_ue_if_module_inst[module_id]->scheduled_response = nr_ue_scheduled_response;
    nr_ue_if_module_inst[module_id]->dl_indication = nr_ue_dl_indication;
    nr_ue_if_module_inst[module_id]->ul_indication = nr_ue_ul_indication;
  }

  return nr_ue_if_module_inst[module_id];
}

int nr_ue_if_module_kill(uint32_t module_id) {

  if (nr_ue_if_module_inst[module_id] != NULL){
    free(nr_ue_if_module_inst[module_id]);
  }
  return 0;
}

int nr_ue_dcireq(nr_dcireq_t *dcireq) {

  fapi_nr_dl_config_request_t *dl_config = &dcireq->dl_config_req;
  NR_UE_MAC_INST_t *UE_mac = get_mac_inst(0);
  dl_config->sfn = UE_mac->dl_config_request.sfn;
  dl_config->slot = UE_mac->dl_config_request.slot;

  LOG_D(PHY, "Entering UE DCI configuration frame %d slot %d \n", dcireq->frame, dcireq->slot);

  ue_dci_configuration(UE_mac, dl_config, dcireq->frame, dcireq->slot);

  return 0;
}

void RCconfig_nr_ue_L1(void) {
  int j;
  paramdef_t L1_Params[] = L1PARAMS_DESC;
  paramlist_def_t L1_ParamList = {CONFIG_STRING_L1_LIST, NULL, 0};

  config_getlist(&L1_ParamList, L1_Params, sizeof(L1_Params) / sizeof(paramdef_t), NULL);
  if (L1_ParamList.numelt > 0) {
    for (j = 0; j < L1_ParamList.numelt; j++) {
      if (strcmp(*(L1_ParamList.paramarray[j][L1_TRANSPORT_N_PREFERENCE_IDX].strptr), "nfapi") == 0) {
        stub_eth_params.local_if_name = strdup(
            *(L1_ParamList.paramarray[j][L1_LOCAL_N_IF_NAME_IDX].strptr));
        stub_eth_params.my_addr = strdup(
            *(L1_ParamList.paramarray[j][L1_LOCAL_N_ADDRESS_IDX].strptr));
        stub_eth_params.remote_addr = strdup(
            *(L1_ParamList.paramarray[j][L1_REMOTE_N_ADDRESS_IDX].strptr));
        stub_eth_params.my_portc =
            *(L1_ParamList.paramarray[j][L1_LOCAL_N_PORTC_IDX].iptr);
        stub_eth_params.remote_portc =
            *(L1_ParamList.paramarray[j][L1_REMOTE_N_PORTC_IDX].iptr);
        stub_eth_params.my_portd =
            *(L1_ParamList.paramarray[j][L1_LOCAL_N_PORTD_IDX].iptr);
        stub_eth_params.remote_portd =
            *(L1_ParamList.paramarray[j][L1_REMOTE_N_PORTD_IDX].iptr);
        stub_eth_params.transp_preference = ETH_UDP_MODE;
      }
    }
  }
}<|MERGE_RESOLUTION|>--- conflicted
+++ resolved
@@ -55,7 +55,6 @@
 int current_sfn_slot;
 sem_t sfn_slot_semaphore;
 
-<<<<<<< HEAD
 queue_t nr_sfn_slot_queue;
 queue_t nr_dl_tti_req_queue;
 queue_t nr_tx_req_queue;
@@ -63,8 +62,6 @@
 queue_t nr_ul_tti_req_queue;
 queue_t nr_wait_ul_tti_req_queue;
 
-=======
->>>>>>> f9ad8dbd
 void nrue_init_standalone_socket(int tx_port, int rx_port)
 {
   {
@@ -97,11 +94,7 @@
     }
     assert(ue_tx_sock_descriptor == -1);
     ue_tx_sock_descriptor = sd;
-<<<<<<< HEAD
     LOG_D(NR_RRC, "Successfully set up tx_socket in %s.\n", __FUNCTION__);
-=======
-    LOG_D(NR_RRC, "Sucessfully set up tx_socket in %s.\n", __FUNCTION__);
->>>>>>> f9ad8dbd
   }
 
   {
@@ -127,11 +120,7 @@
     }
     assert(ue_rx_sock_descriptor == -1);
     ue_rx_sock_descriptor = sd;
-<<<<<<< HEAD
     LOG_D(NR_RRC, "Successfully set up rx_socket in %s.\n", __FUNCTION__);
-=======
-    LOG_D(NR_RRC, "Sucessfully set up rx_socket in %s.\n", __FUNCTION__);
->>>>>>> f9ad8dbd
   }
   LOG_I(NR_RRC, "NRUE standalone socket info: tx_port %d  rx_port %d on %s.\n",
         tx_port, rx_port, stub_eth_params.remote_addr);
@@ -247,10 +236,7 @@
 {
     NR_UE_MAC_INST_t *mac = get_mac_inst(dl_info->module_id);
     mac->expected_dci = false;
-<<<<<<< HEAD
     memset(mac->index_has_dci, 0, sizeof(*mac->index_has_dci));
-=======
->>>>>>> f9ad8dbd
     int pdu_idx = 0;
 
     int num_pdus = dl_tti_request->dl_tti_request_body.nPDUs;
@@ -284,11 +270,7 @@
                 for (int j = 0; j < num_dcis; j++)
                 {
                     nfapi_nr_dl_dci_pdu_t *dci_pdu_list = &pdu_list->pdcch_pdu.pdcch_pdu_rel15.dci_pdu[j];
-<<<<<<< HEAD
                     if ((dci_pdu_list->RNTI != mac->crnti) &&
-=======
-                    if ((dci_pdu_list->RNTI != mac->crnti) && 
->>>>>>> f9ad8dbd
                        ((dci_pdu_list->RNTI != mac->ra.ra_rnti) || mac->ra.RA_RAPID_found))
                     {
                       LOG_D(NR_MAC, "We are filtering PDCCH DCI pdu because RNTI doesnt match!\n");
@@ -297,11 +279,8 @@
                     }
                     fill_dl_info_with_pdcch(dl_info->dci_ind, dci_pdu_list, pdu_idx);
                     mac->expected_dci = true;
-<<<<<<< HEAD
                     LOG_D(NR_MAC, "Setting index_has_dci[%d] = true\n", j);
                     mac->index_has_dci[j] = true;
-=======
->>>>>>> f9ad8dbd
                     pdu_idx++;
                 }
             }
@@ -311,7 +290,6 @@
     dl_info->frame = dl_tti_request->SFN;
 }
 
-<<<<<<< HEAD
 static void fill_rx_ind(nfapi_nr_pdu_t *pdu_list, fapi_nr_rx_indication_t *rx_ind, int pdu_idx, int pdu_type)
 {
     AssertFatal(pdu_list->num_TLV < sizeof(pdu_list->TLVs) / sizeof(pdu_list->TLVs[0]), "Num TLVs exceeds TLV array size");
@@ -342,8 +320,6 @@
 }
 
 
-=======
->>>>>>> f9ad8dbd
 static void copy_tx_data_req_to_dl_info(nr_downlink_indication_t *dl_info, nfapi_nr_tx_data_request_t *tx_data_request)
 {
     NR_UE_MAC_INST_t *mac = get_mac_inst(dl_info->module_id);
@@ -356,22 +332,15 @@
 
     dl_info->rx_ind = CALLOC(1, sizeof(fapi_nr_rx_indication_t));
     AssertFatal(dl_info->rx_ind != NULL, "%s: Out of memory in calloc", __FUNCTION__);
-<<<<<<< HEAD
     fapi_nr_rx_indication_t *rx_ind = dl_info->rx_ind;
     rx_ind->sfn = tx_data_request->SFN;
     rx_ind->slot = tx_data_request->Slot;
 
     int pdu_idx = 0;
-=======
-    dl_info->rx_ind->sfn = tx_data_request->SFN;
-    dl_info->rx_ind->slot = tx_data_request->Slot;
-    dl_info->rx_ind->number_pdus = num_pdus;
->>>>>>> f9ad8dbd
 
     for (int i = 0; i < num_pdus; i++)
     {
         nfapi_nr_pdu_t *pdu_list = &tx_data_request->pdu_list[i];
-<<<<<<< HEAD
         if(mac->ra.ra_state <= WAIT_RAR)
         {
             fill_rx_ind(pdu_list, rx_ind, pdu_idx, FAPI_NR_RX_PDU_TYPE_RAR);
@@ -391,40 +360,6 @@
     dl_info->slot = tx_data_request->Slot;
     dl_info->frame = tx_data_request->SFN;
     dl_info->rx_ind->number_pdus = pdu_idx;
-=======
-        AssertFatal(pdu_list->num_TLV < sizeof(pdu_list->TLVs) / sizeof(pdu_list->TLVs[0]), "Num TLVs exceeds TLV array size");
-        int length = 0;
-        for (int j = 0; j < pdu_list->num_TLV; j++)
-        {
-            length += pdu_list->TLVs[j].length;
-        }
-        LOG_I(NR_PHY, "%s: num_tlv %d and length %d, pdu index %d\n",
-              __FUNCTION__, pdu_list->num_TLV, length, i);
-        uint8_t *pdu = malloc(length);
-        AssertFatal(pdu != NULL, "%s: Out of memory in malloc", __FUNCTION__);
-        dl_info->rx_ind->rx_indication_body[i].pdsch_pdu.pdu = pdu;
-        for (int j = 0; j < pdu_list->num_TLV; j++)
-        {
-            const uint32_t *ptr;
-            if (pdu_list->TLVs[j].tag)
-                ptr = pdu_list->TLVs[j].value.ptr;
-            else
-                ptr = pdu_list->TLVs[j].value.direct;
-            memcpy(pdu, ptr, pdu_list->TLVs[j].length);
-            pdu += pdu_list->TLVs[j].length;
-        }
-        dl_info->rx_ind->rx_indication_body[i].pdsch_pdu.ack_nack = 1;
-        dl_info->rx_ind->rx_indication_body[i].pdsch_pdu.pdu_length = length;
-        if (tx_data_request->Slot == 7 && mac->ra.ra_state <= WAIT_RAR) {
-            dl_info->rx_ind->rx_indication_body[i].pdu_type = FAPI_NR_RX_PDU_TYPE_RAR;
-        }
-        else {
-            dl_info->rx_ind->rx_indication_body[i].pdu_type = FAPI_NR_RX_PDU_TYPE_DLSCH;
-        }
-    }
-    dl_info->slot = tx_data_request->Slot;
-    dl_info->frame = tx_data_request->SFN;
->>>>>>> f9ad8dbd
 }
 
 static void copy_ul_dci_data_req_to_dl_info(nr_downlink_indication_t *dl_info, nfapi_nr_ul_dci_request_t *ul_dci_req)
@@ -486,7 +421,6 @@
     for (int i = 0; i < num_pdus; i++)
     {
         nfapi_nr_ul_tti_request_number_of_pdus_t *pdu_list = &ul_tti_req->pdus_list[i];
-<<<<<<< HEAD
         LOG_D(NR_PHY, "This is the pdu type %d and rnti %x and SR flag %d and harq_pdu_len %d in in ul_tti_req\n",
               pdu_list->pdu_type, ul_tti_req->pdus_list[i].pucch_pdu.rnti, pdu_list->pucch_pdu.sr_flag, pdu_list->pucch_pdu.bit_len_harq);
         if (pdu_list->pdu_type == NFAPI_NR_UL_CONFIG_PUCCH_PDU_TYPE && pdu_list->pucch_pdu.rnti == mac->crnti)
@@ -551,34 +485,6 @@
                 uci_ind->uci_list = NULL;
                 free(uci_ind);
                 uci_ind = NULL;
-=======
-        LOG_D(NR_PHY, "This is the pdu type %d and rnti %x in ul_tti_req\n",
-              pdu_list->pdu_type, ul_tti_req->pdus_list[i].pucch_pdu.rnti);
-        if (pdu_list->pdu_type == NFAPI_NR_UL_CONFIG_PUCCH_PDU_TYPE && pdu_list->pucch_pdu.rnti == mac->crnti)
-        {
-            nfapi_nr_uci_indication_t *uci_ind = get_queue(&nr_uci_ind_queue);
-            if (uci_ind)
-            {
-                if (uci_ind->num_ucis > 0)
-                {
-                    uci_ind->sfn = ul_tti_req->SFN;
-                    uci_ind->slot = ul_tti_req->Slot;
-                    LOG_I(NR_MAC, "We have dequeued the previously filled uci_ind and updated the snf/slot to %d/%d.\n",
-                          uci_ind->sfn, uci_ind->slot);
-                    NR_UL_IND_t UL_INFO = {
-                        .uci_ind = *uci_ind,
-                    };
-                    send_nsa_standalone_msg(&UL_INFO, uci_ind->header.message_id);
-                }
-                for (int j = 0; j < uci_ind->num_ucis; j++)
-                {
-                  nfapi_nr_uci_pucch_pdu_format_0_1_t *pdu_0_1 = &uci_ind->uci_list[j].pucch_pdu_format_0_1;
-                  free(pdu_0_1->harq->harq_list);
-                  free(pdu_0_1->harq);
-                }
-                free(uci_ind->uci_list);
-                free(uci_ind);
->>>>>>> f9ad8dbd
             }
 
         }
@@ -603,11 +509,7 @@
     int num_dci_options = rel15_dci->num_dci_options;
     if (num_dci_options <= 0)
     {
-<<<<<<< HEAD
       LOG_I(NR_MAC, "num_dci_opts = %d for pdu[%d] in dl_config_list\n", rel15_dci->num_dci_options, i);
-=======
-      LOG_I(NR_MAC, "num_dci_opts = %d for %dth pdu in dl_config_list\n", rel15_dci->num_dci_options, i);
->>>>>>> f9ad8dbd
     }
     AssertFatal(num_dci_options <= sizeof(rel15_dci->dci_length_options) / sizeof(rel15_dci->dci_length_options[0]),
                 "num_dci_options %d > dci_length_options array\n", num_dci_options);
@@ -637,17 +539,10 @@
   }
 }
 
-<<<<<<< HEAD
 void check_and_process_dci(nfapi_nr_dl_tti_request_t *dl_tti_request,
                            nfapi_nr_tx_data_request_t *tx_data_request,
                            nfapi_nr_ul_dci_request_t *ul_dci_request,
                            nfapi_nr_ul_tti_request_t *ul_tti_request)
-=======
-static void check_and_process_dci(nfapi_nr_dl_tti_request_t *dl_tti_request,
-                                 nfapi_nr_tx_data_request_t *tx_data_request,
-                                 nfapi_nr_ul_dci_request_t *ul_dci_request,
-                                 nfapi_nr_ul_tti_request_t *ul_tti_request)
->>>>>>> f9ad8dbd
 {
     frame_t frame = 0;
     int slot = 0;
@@ -672,11 +567,7 @@
        incoming tx_data_request is also destined for the current UE. If the
        RAR hasn't been processed yet, we do not want to be filtering the
        tx_data_requests. */
-<<<<<<< HEAD
     if (tx_data_request && (mac->expected_dci || mac->ra.ra_state == WAIT_RAR))
-=======
-    else if (tx_data_request && (mac->expected_dci || mac->ra.ra_state == WAIT_RAR))
->>>>>>> f9ad8dbd
     {
         frame = tx_data_request->SFN;
         slot = tx_data_request->Slot;
@@ -700,10 +591,7 @@
     else
     {
         if (pthread_mutex_unlock(&mac->mutex_dl_info)) abort();
-<<<<<<< HEAD
         LOG_E(NR_MAC, "Error! All indications were NULL\n");
-=======
->>>>>>> f9ad8dbd
         return;
     }
 
@@ -741,11 +629,7 @@
 
 }
 
-<<<<<<< HEAD
 void save_nr_measurement_info(nfapi_nr_dl_tti_request_t *dl_tti_request)
-=======
-static void save_nr_measurement_info(nfapi_nr_dl_tti_request_t *dl_tti_request)
->>>>>>> f9ad8dbd
 {
     int num_pdus = dl_tti_request->dl_tti_request_body.nPDUs;
     char buffer[MAX_MESSAGE_SIZE];
@@ -781,7 +665,6 @@
     nsa_sendmsg_to_lte_ue(buffer, pack_len, NR_UE_RRC_MEASUREMENT);
     LOG_A(NR_RRC, "Populated NR_UE_RRC_MEASUREMENT information and sent to LTE UE\n");
 }
-<<<<<<< HEAD
 
 static void enqueue_nr_nfapi_msg(void *buffer, ssize_t len, nfapi_p7_message_header_t header)
 {
@@ -931,29 +814,6 @@
 
 
   LOG_I(NR_RRC, "Successfully started %s.\n", __FUNCTION__);
-=======
-uint16_t sfn_slot_pool[512];
-uint16_t sfn_slot_id;
-
-void *nrue_standalone_pnf_task(void *context)
-{
-  NR_UE_MAC_INST_t *mac = get_mac_inst(0);
-  struct sockaddr_in server_address;
-  socklen_t addr_len = sizeof(server_address);
-  char buffer[NFAPI_MAX_PACKED_MESSAGE_SIZE];
-  char buffer_for_tx_data_req[NFAPI_MAX_PACKED_MESSAGE_SIZE];
-  ssize_t len_of_tx_data_req = 0;
-  int sfn_of_tx_data_req = 0;
-  int slot_of_tx_data_req = 0;
-  int sfn_of_dl_tti_req = 0;
-  int slot_of_dl_tti_req = 0;
-  int sfn = 0;
-  int slot = 0;
-  int delta = 0;
-  int sd = ue_rx_sock_descriptor;
-  assert(sd > 0);
-  LOG_I(NR_RRC, "Sucessfully started %s.\n", __FUNCTION__);
->>>>>>> f9ad8dbd
 
   while (true)
   {
@@ -974,16 +834,12 @@
       memcpy((void *)&sfn_slot, buffer, sizeof(sfn_slot));
       current_sfn_slot = sfn_slot;
 
-<<<<<<< HEAD
       sfn_slot_pool[sfn_slot_id].sfn_slot = sfn_slot;
       sfn_slot_pool[sfn_slot_id].time_stamp = clock_usec();
       sfn = NFAPI_SFNSLOT2SFN(sfn_slot);
       slot = NFAPI_SFNSLOT2SLOT(sfn_slot);
       LOG_I(NR_PHY, "Received from proxy sfn %d slot %d and time_stamp = %ld\n",
             sfn, slot, sfn_slot_pool[sfn_slot_id].time_stamp);
-=======
-      sfn_slot_pool[sfn_slot_id] = sfn_slot;
->>>>>>> f9ad8dbd
 
       if (!put_queue(&nr_sfn_slot_queue, &sfn_slot_pool[sfn_slot_id]))
       {
@@ -997,12 +853,6 @@
         LOG_E(NR_PHY, "sem_post() error\n");
         abort();
       }
-<<<<<<< HEAD
-=======
-      sfn = NFAPI_SFNSLOT2SFN(sfn_slot);
-      slot = NFAPI_SFNSLOT2SLOT(sfn_slot);
-      LOG_I(NR_PHY, "Received from proxy sfn %d slot %d\n", sfn, slot);
->>>>>>> f9ad8dbd
     }
     else if (len == sizeof(nr_phy_channel_params_t))
     {
@@ -1010,12 +860,8 @@
       memcpy(&ch_info, buffer, sizeof(nr_phy_channel_params_t));
       current_sfn_slot = ch_info.sfn_slot;
 
-<<<<<<< HEAD
       sfn_slot_pool[sfn_slot_id].sfn_slot = ch_info.sfn_slot;
       sfn_slot_pool[sfn_slot_id].time_stamp = clock_usec();
-=======
-      sfn_slot_pool[sfn_slot_id] = ch_info.sfn_slot;
->>>>>>> f9ad8dbd
 
       if (!put_queue(&nr_sfn_slot_queue, &sfn_slot_pool[sfn_slot_id]))
       {
@@ -1036,119 +882,12 @@
     else
     {
       nfapi_p7_message_header_t header;
-<<<<<<< HEAD
       if (nfapi_p7_message_header_unpack(buffer, len, &header, sizeof(header), NULL) < 0)
-=======
-      nfapi_nr_dl_tti_request_t dl_tti_request;
-      nfapi_nr_ul_tti_request_t ul_tti_request;
-      nfapi_nr_tx_data_request_t tx_data_request;
-      nfapi_nr_ul_dci_request_t ul_dci_request;
-      if (nfapi_p7_message_header_unpack((void *)buffer, len, &header, sizeof(header), NULL) < 0)
->>>>>>> f9ad8dbd
       {
         LOG_E(NR_PHY, "Header unpack failed for nrue_standalone pnf\n");
         continue;
       }
-<<<<<<< HEAD
       enqueue_nr_nfapi_msg(buffer, len, header);
-=======
-      else
-      {
-        switch (header.message_id)
-        {
-          case NFAPI_NR_PHY_MSG_TYPE_DL_TTI_REQUEST:
-            if (nfapi_nr_p7_message_unpack((void *)buffer, len, &dl_tti_request,
-                                           sizeof(nfapi_nr_dl_tti_request_t), NULL) < 0)
-            {
-                LOG_E(NR_PHY, "Message dl_tti_request failed to unpack\n");
-                break;
-            }
-            LOG_I(NR_PHY, "Received an NFAPI_NR_PHY_MSG_TYPE_DL_TTI_REQUEST message in sfn/slot %d %d. \n",
-                  dl_tti_request.SFN, dl_tti_request.Slot);
-            save_nr_measurement_info(&dl_tti_request);
-            check_and_process_dci(&dl_tti_request, NULL, NULL, NULL);
-            if (mac->expected_dci)
-            { 
-                sfn_of_dl_tti_req = dl_tti_request.SFN;
-                slot_of_dl_tti_req = dl_tti_request.Slot;
-            }
-            if (len_of_tx_data_req > 0
-                && sfn_of_dl_tti_req == sfn_of_tx_data_req
-                && slot_of_dl_tti_req == slot_of_tx_data_req)
-            {
-                if (nfapi_nr_p7_message_unpack((void *)buffer_for_tx_data_req, len_of_tx_data_req, &tx_data_request,
-                                              sizeof(tx_data_request), NULL) < 0)
-                {
-                    LOG_E(NR_PHY, "Message tx_data_request failed to unpack\n");
-                    break;
-                }
-                LOG_I(NR_PHY, "Processing an NFAPI_NR_PHY_MSG_TYPE_TX_DATA_REQUEST message in SFN/slot %d %d. \n",
-                      tx_data_request.SFN, tx_data_request.Slot);
-                check_and_process_dci(NULL, &tx_data_request, NULL, NULL);
-                len_of_tx_data_req = 0;
-            }
-            break;
-          case NFAPI_NR_PHY_MSG_TYPE_TX_DATA_REQUEST:
-            if (nfapi_nr_p7_message_unpack((void *)buffer, len, &tx_data_request,
-                                           sizeof(tx_data_request), NULL) < 0)
-            {
-                LOG_E(NR_PHY, "Message tx_data_request failed to unpack\n");
-                break;
-            }
-            LOG_I(NR_PHY, "Received an NFAPI_NR_PHY_MSG_TYPE_TX_DATA_REQUEST message in SFN/slot %d %d. \n",
-                  tx_data_request.SFN, tx_data_request.Slot);
-
-            if (tx_data_request.SFN == sfn_of_dl_tti_req && tx_data_request.Slot == slot_of_dl_tti_req
-                && (mac->expected_dci || mac->ra.ra_state <= WAIT_RAR))
-            {
-                check_and_process_dci(NULL, &tx_data_request, NULL, NULL);
-            }
-            else
-            {
-                len_of_tx_data_req = len;
-                sfn_of_tx_data_req = tx_data_request.SFN;
-                slot_of_tx_data_req = tx_data_request.Slot;
-                memcpy(buffer_for_tx_data_req, buffer, len);
-                LOG_I(NR_PHY, "Saved an NFAPI_NR_PHY_MSG_TYPE_TX_DATA_REQUEST message in SFN/slot %d %d. \n",
-                      tx_data_request.SFN, tx_data_request.Slot);
-            }
-            break;
-          case NFAPI_NR_PHY_MSG_TYPE_UL_DCI_REQUEST:
-            if (nfapi_nr_p7_message_unpack((void *)buffer, len, &ul_dci_request,
-                                           sizeof(ul_dci_request), NULL) < 0)
-            {
-                LOG_E(NR_PHY, "Message ul_dci_request failed to unpack\n");
-                break;
-            }
-            LOG_I(NR_PHY, "Received an NFAPI_NR_PHY_MSG_TYPE_UL_DCI_REQUEST message in SFN/slot %d %d. \n",
-                  ul_dci_request.SFN, ul_dci_request.Slot);
-            delta = NFAPI_SFNSLOT2DEC(sfn, slot) - NFAPI_SFNSLOT2DEC(ul_dci_request.SFN, ul_dci_request.Slot);
-            if (delta < -NFAPI_SFNSLOT2DEC(512, 0))
-            {
-                delta += NFAPI_SFNSLOT2DEC(1024, 0);
-            }
-            if (delta < 6)
-            {
-                check_and_process_dci(NULL, NULL, &ul_dci_request, NULL);
-            }
-            break;
-          case NFAPI_NR_PHY_MSG_TYPE_UL_TTI_REQUEST:
-            if (nfapi_nr_p7_message_unpack((void *)buffer, len, &ul_tti_request,
-                                           sizeof(ul_tti_request), NULL) < 0)
-            {
-                LOG_E(NR_PHY, "Message ul_tti_request failed to unpack\n");
-                break;
-            }
-            LOG_I(NR_PHY, "Received an NFAPI_NR_PHY_MSG_TYPE_UL_TTI_REQUEST message in SFN/slot %d %d. \n",
-                  ul_tti_request.SFN, ul_tti_request.Slot);
-            check_and_process_dci(NULL, NULL, NULL, &ul_tti_request);
-            break;
-          default:
-            LOG_E(NR_PHY, "Case Statement has no corresponding nfapi message, this is the header ID %d\n", header.message_id);
-            break;
-        }
-      }
->>>>>>> f9ad8dbd
     }
   } //while(true)
 }
@@ -1266,10 +1005,6 @@
         dci_pdu_rel15_t *def_dci_pdu_rel15 = &mac->def_dci_pdu_rel15[dci_index->dci_format];
         g_harq_pid = def_dci_pdu_rel15->harq_pid;
         LOG_D(NR_MAC, "Setting harq_pid = %d and dci_index = %d (based on format)\n", g_harq_pid, dci_index->dci_format);
-<<<<<<< HEAD
-=======
-        memset(def_dci_pdu_rel15, 0, sizeof(*def_dci_pdu_rel15));
->>>>>>> f9ad8dbd
 
         ret_mask |= (ret << FAPI_NR_DCI_IND);
         if (ret >= 0) {
@@ -1327,22 +1062,11 @@
     }
 
     //clean up nr_downlink_indication_t *dl_info
-<<<<<<< HEAD
-    if(dl_info->dci_ind != NULL){
-      free(dl_info->dci_ind);
-      dl_info->dci_ind = NULL;
-    }
-    if(dl_info->rx_ind != NULL){
-      free(dl_info->rx_ind);
-      dl_info->rx_ind  = NULL;
-    }
-=======
     free(dl_info->dci_ind);
     dl_info->dci_ind = NULL;
     free(dl_info->rx_ind);
     dl_info->rx_ind  = NULL;
 
->>>>>>> f9ad8dbd
   }
   return 0;
 }
