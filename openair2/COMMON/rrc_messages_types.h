--- conflicted
+++ resolved
@@ -178,22 +178,9 @@
   uint16_t                mnc[PLMN_LIST_MAX_SIZE];
   uint8_t                 mnc_digit_length[PLMN_LIST_MAX_SIZE];
   uint8_t                 num_plmn;
-
-<<<<<<< HEAD
+  int                     enable_measurement_reports;
+  int                     enable_x2;
   uint32_t                rrc_inactivity_timer_thres; // for testing, maybe change later
-=======
-
-  uint16_t            mcc[PLMN_LIST_MAX_SIZE];
-  uint16_t            mnc[PLMN_LIST_MAX_SIZE];
-  uint8_t             mnc_digit_length[PLMN_LIST_MAX_SIZE];
-  uint8_t             num_plmn;
-
-  int                 enable_measurement_reports;
-  int                 enable_x2;
-
-  uint32_t            rrc_inactivity_timer_thres; // for testing, maybe change later
->>>>>>> 71191fb9
-
   paging_drx_t            default_drx;
   int16_t                 nb_cc;
   lte_frame_type_t        frame_type[MAX_NUM_CCs];
