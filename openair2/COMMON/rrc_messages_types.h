/*
 * Licensed to the OpenAirInterface (OAI) Software Alliance under one or more
 * contributor license agreements.  See the NOTICE file distributed with
 * this work for additional information regarding copyright ownership.
 * The OpenAirInterface Software Alliance licenses this file to You under
 * the OAI Public License, Version 1.1  (the "License"); you may not use this file
 * except in compliance with the License.
 * You may obtain a copy of the License at
 *
 *      http://www.openairinterface.org/?page_id=698
 *
 * Unless required by applicable law or agreed to in writing, software
 * distributed under the License is distributed on an "AS IS" BASIS,
 * WITHOUT WARRANTIES OR CONDITIONS OF ANY KIND, either express or implied.
 * See the License for the specific language governing permissions and
 * limitations under the License.
 *-------------------------------------------------------------------------------
 * For more information about the OpenAirInterface (OAI) Software Alliance:
 *      contact@openairinterface.org
 */

/*
 * rrc_messages_types.h
 *
 *  Created on: Oct 24, 2013
 *      Author: winckel and Navid Nikaein
 */

#ifndef RRC_MESSAGES_TYPES_H_
#define RRC_MESSAGES_TYPES_H_

#include "as_message.h"
#include "rrc_types.h"
#include "s1ap_messages_types.h"
#ifdef CMAKER
#include "SystemInformationBlockType2.h"
#else
#include "RRC/LTE/MESSAGES/SystemInformationBlockType2.h"
#endif
#include "SL-OffsetIndicator-r12.h"
#include "SubframeBitmapSL-r12.h"
#include "SL-CP-Len-r12.h"
#include "SL-PeriodComm-r12.h"
#include "SL-DiscResourcePool-r12.h"


//-------------------------------------------------------------------------------------------//
// Messages for RRC logging
#if defined(DISABLE_ITTI_XER_PRINT)
#include "BCCH-DL-SCH-Message.h"
#include "DL-CCCH-Message.h"
#include "DL-DCCH-Message.h"
#include "UE-EUTRA-Capability.h"
#include "UL-CCCH-Message.h"
#include "UL-DCCH-Message.h"

typedef BCCH_DL_SCH_Message_t   RrcDlBcchMessage;
typedef DL_CCCH_Message_t       RrcDlCcchMessage;
typedef DL_DCCH_Message_t       RrcDlDcchMessage;
typedef UE_EUTRA_Capability_t   RrcUeEutraCapability;
typedef UL_CCCH_Message_t       RrcUlCcchMessage;
typedef UL_DCCH_Message_t       RrcUlDcchMessage;
#endif

//-------------------------------------------------------------------------------------------//
// Defines to access message fields.
#define RRC_STATE_IND(mSGpTR)           (mSGpTR)->ittiMsg.rrc_state_ind

#define RRC_CONFIGURATION_REQ(mSGpTR)   (mSGpTR)->ittiMsg.rrc_configuration_req

#define NBIOTRRC_CONFIGURATION_REQ(mSGpTR)   (mSGpTR)->ittiMsg.nbiotrrc_configuration_req

#define NRRRC_CONFIGURATION_REQ(mSGpTR)   (mSGpTR)->ittiMsg.nrrrc_configuration_req

#define NAS_KENB_REFRESH_REQ(mSGpTR)    (mSGpTR)->ittiMsg.nas_kenb_refresh_req
#define NAS_CELL_SELECTION_REQ(mSGpTR)  (mSGpTR)->ittiMsg.nas_cell_selection_req
#define NAS_CONN_ESTABLI_REQ(mSGpTR)    (mSGpTR)->ittiMsg.nas_conn_establi_req
#define NAS_UPLINK_DATA_REQ(mSGpTR)     (mSGpTR)->ittiMsg.nas_ul_data_req

#define NAS_RAB_ESTABLI_RSP(mSGpTR)     (mSGpTR)->ittiMsg.nas_rab_est_rsp

#define NAS_CELL_SELECTION_CNF(mSGpTR)  (mSGpTR)->ittiMsg.nas_cell_selection_cnf
#define NAS_CELL_SELECTION_IND(mSGpTR)  (mSGpTR)->ittiMsg.nas_cell_selection_ind
#define NAS_PAGING_IND(mSGpTR)          (mSGpTR)->ittiMsg.nas_paging_ind
#define NAS_CONN_ESTABLI_CNF(mSGpTR)    (mSGpTR)->ittiMsg.nas_conn_establi_cnf
#define NAS_CONN_RELEASE_IND(mSGpTR)    (mSGpTR)->ittiMsg.nas_conn_release_ind
#define NAS_UPLINK_DATA_CNF(mSGpTR)     (mSGpTR)->ittiMsg.nas_ul_data_cnf
#define NAS_DOWNLINK_DATA_IND(mSGpTR)   (mSGpTR)->ittiMsg.nas_dl_data_ind

//-------------------------------------------------------------------------------------------//
typedef struct RrcStateInd_s {
  Rrc_State_t     state;
  Rrc_Sub_State_t sub_state;
} RrcStateInd;

// eNB: ENB_APP -> RRC messages
typedef struct RrcConfigurationReq_s {
  uint32_t                cell_identity;

  uint16_t                tac;

<<<<<<< HEAD
  uint16_t            mcc[PLMN_LIST_MAX_SIZE];
  uint16_t            mnc[PLMN_LIST_MAX_SIZE];
  uint8_t             mnc_digit_length[PLMN_LIST_MAX_SIZE];
  uint8_t             num_plmn;
=======
  uint16_t                mcc;
  uint16_t                mnc;
  uint8_t                 mnc_digit_length;
>>>>>>> 861f8107

  
  paging_drx_t            default_drx;
  int16_t                 nb_cc;
  lte_frame_type_t        frame_type[MAX_NUM_CCs];
  uint8_t                 tdd_config[MAX_NUM_CCs];
  uint8_t                 tdd_config_s[MAX_NUM_CCs];
  lte_prefix_type_t       prefix_type[MAX_NUM_CCs];
  uint8_t                 pbch_repetition[MAX_NUM_CCs];
  int16_t                 eutra_band[MAX_NUM_CCs];
  uint32_t                downlink_frequency[MAX_NUM_CCs];
  int32_t                 uplink_frequency_offset[MAX_NUM_CCs];
  int16_t                 Nid_cell[MAX_NUM_CCs];// for testing, change later
  int16_t                 N_RB_DL[MAX_NUM_CCs];// for testing, change later
  int                     nb_antenna_ports[MAX_NUM_CCs];
  long                    prach_root[MAX_NUM_CCs];
  long                    prach_config_index[MAX_NUM_CCs];
  BOOLEAN_t               prach_high_speed[MAX_NUM_CCs];
  long                    prach_zero_correlation[MAX_NUM_CCs];
  long                    prach_freq_offset[MAX_NUM_CCs];
  long                    pucch_delta_shift[MAX_NUM_CCs];
  long                    pucch_nRB_CQI[MAX_NUM_CCs];
  long                    pucch_nCS_AN[MAX_NUM_CCs];
//#if (RRC_VERSION < MAKE_VERSION(10, 0, 0))
  long                    pucch_n1_AN[MAX_NUM_CCs];
//#endif
  long                    pdsch_referenceSignalPower[MAX_NUM_CCs];
  long                    pdsch_p_b[MAX_NUM_CCs];
  long                    pusch_n_SB[MAX_NUM_CCs];
  long                    pusch_hoppingMode[MAX_NUM_CCs];
  long                    pusch_hoppingOffset[MAX_NUM_CCs];
  BOOLEAN_t               pusch_enable64QAM[MAX_NUM_CCs];
  BOOLEAN_t               pusch_groupHoppingEnabled[MAX_NUM_CCs];
  long                    pusch_groupAssignment[MAX_NUM_CCs];
  BOOLEAN_t               pusch_sequenceHoppingEnabled[MAX_NUM_CCs];
  long                    pusch_nDMRS1[MAX_NUM_CCs];
  long                    phich_duration[MAX_NUM_CCs];
  long                    phich_resource[MAX_NUM_CCs];
  BOOLEAN_t               srs_enable[MAX_NUM_CCs];
  long                    srs_BandwidthConfig[MAX_NUM_CCs];
  long                    srs_SubframeConfig[MAX_NUM_CCs];
  BOOLEAN_t               srs_ackNackST[MAX_NUM_CCs];
  BOOLEAN_t               srs_MaxUpPts[MAX_NUM_CCs];
  long                    pusch_p0_Nominal[MAX_NUM_CCs];
  long                    pusch_alpha[MAX_NUM_CCs];
  long                    pucch_p0_Nominal[MAX_NUM_CCs];
  long                    msg3_delta_Preamble[MAX_NUM_CCs];
  long                    ul_CyclicPrefixLength[MAX_NUM_CCs];
  e_DeltaFList_PUCCH__deltaF_PUCCH_Format1                    pucch_deltaF_Format1[MAX_NUM_CCs];
  e_DeltaFList_PUCCH__deltaF_PUCCH_Format1b                   pucch_deltaF_Format1b[MAX_NUM_CCs];
  e_DeltaFList_PUCCH__deltaF_PUCCH_Format2                    pucch_deltaF_Format2[MAX_NUM_CCs];
  e_DeltaFList_PUCCH__deltaF_PUCCH_Format2a                   pucch_deltaF_Format2a[MAX_NUM_CCs];
  e_DeltaFList_PUCCH__deltaF_PUCCH_Format2b                   pucch_deltaF_Format2b[MAX_NUM_CCs];
  long                    rach_numberOfRA_Preambles[MAX_NUM_CCs];
  BOOLEAN_t               rach_preamblesGroupAConfig[MAX_NUM_CCs];
  long                    rach_sizeOfRA_PreamblesGroupA[MAX_NUM_CCs];
  long                    rach_messageSizeGroupA[MAX_NUM_CCs];
  e_RACH_ConfigCommon__preambleInfo__preamblesGroupAConfig__messagePowerOffsetGroupB                    rach_messagePowerOffsetGroupB[MAX_NUM_CCs];
  long                    rach_powerRampingStep[MAX_NUM_CCs];
  long                    rach_preambleInitialReceivedTargetPower[MAX_NUM_CCs];
  long                    rach_preambleTransMax[MAX_NUM_CCs];
  long                    rach_raResponseWindowSize[MAX_NUM_CCs];
  long                    rach_macContentionResolutionTimer[MAX_NUM_CCs];
  long                    rach_maxHARQ_Msg3Tx[MAX_NUM_CCs];
  long                    bcch_modificationPeriodCoeff[MAX_NUM_CCs];
  long                    pcch_defaultPagingCycle[MAX_NUM_CCs];
  long                    pcch_nB[MAX_NUM_CCs];
  long                    ue_TimersAndConstants_t300[MAX_NUM_CCs];
  long                    ue_TimersAndConstants_t301[MAX_NUM_CCs];
  long                    ue_TimersAndConstants_t310[MAX_NUM_CCs];
  long                    ue_TimersAndConstants_t311[MAX_NUM_CCs];
  long                    ue_TimersAndConstants_n310[MAX_NUM_CCs];
  long                    ue_TimersAndConstants_n311[MAX_NUM_CCs];
  long                    ue_TransmissionMode[MAX_NUM_CCs];
  long                    ue_multiple_max[MAX_NUM_CCs];

  //TTN - for D2D
  //SIB18
  e_SL_CP_Len_r12                rxPool_sc_CP_Len[MAX_NUM_CCs];
  e_SL_PeriodComm_r12            rxPool_sc_Period[MAX_NUM_CCs];
  e_SL_CP_Len_r12                rxPool_data_CP_Len[MAX_NUM_CCs];
  long                           rxPool_ResourceConfig_prb_Num[MAX_NUM_CCs];
  long                           rxPool_ResourceConfig_prb_Start[MAX_NUM_CCs];
  long                           rxPool_ResourceConfig_prb_End[MAX_NUM_CCs];
  SL_OffsetIndicator_r12_PR      rxPool_ResourceConfig_offsetIndicator_present[MAX_NUM_CCs];
  long                           rxPool_ResourceConfig_offsetIndicator_choice[MAX_NUM_CCs];
  SubframeBitmapSL_r12_PR        rxPool_ResourceConfig_subframeBitmap_present[MAX_NUM_CCs];
  char*                          rxPool_ResourceConfig_subframeBitmap_choice_bs_buf[MAX_NUM_CCs];
  long                           rxPool_ResourceConfig_subframeBitmap_choice_bs_size[MAX_NUM_CCs];
  long                           rxPool_ResourceConfig_subframeBitmap_choice_bs_bits_unused[MAX_NUM_CCs];

  //SIB19
  //for discRxPool
  SL_CP_Len_r12_t                discRxPool_cp_Len[MAX_NUM_CCs];
  e_SL_DiscResourcePool_r12__discPeriod_r12                   discRxPool_discPeriod[MAX_NUM_CCs];
  long                           discRxPool_numRetx[MAX_NUM_CCs];
  long                           discRxPool_numRepetition[MAX_NUM_CCs];
  long                           discRxPool_ResourceConfig_prb_Num[MAX_NUM_CCs];
  long                           discRxPool_ResourceConfig_prb_Start[MAX_NUM_CCs];
  long                           discRxPool_ResourceConfig_prb_End[MAX_NUM_CCs];
  SL_OffsetIndicator_r12_PR      discRxPool_ResourceConfig_offsetIndicator_present[MAX_NUM_CCs];
  long                           discRxPool_ResourceConfig_offsetIndicator_choice[MAX_NUM_CCs];
  SubframeBitmapSL_r12_PR        discRxPool_ResourceConfig_subframeBitmap_present[MAX_NUM_CCs];
  char*                          discRxPool_ResourceConfig_subframeBitmap_choice_bs_buf[MAX_NUM_CCs];
  long                           discRxPool_ResourceConfig_subframeBitmap_choice_bs_size[MAX_NUM_CCs];
  long                           discRxPool_ResourceConfig_subframeBitmap_choice_bs_bits_unused[MAX_NUM_CCs];
  //for discRxPoolPS
  SL_CP_Len_r12_t                discRxPoolPS_cp_Len[MAX_NUM_CCs];
  e_SL_DiscResourcePool_r12__discPeriod_r12                   discRxPoolPS_discPeriod[MAX_NUM_CCs];
  long                           discRxPoolPS_numRetx[MAX_NUM_CCs];
  long                           discRxPoolPS_numRepetition[MAX_NUM_CCs];
  long                           discRxPoolPS_ResourceConfig_prb_Num[MAX_NUM_CCs];
  long                           discRxPoolPS_ResourceConfig_prb_Start[MAX_NUM_CCs];
  long                           discRxPoolPS_ResourceConfig_prb_End[MAX_NUM_CCs];
  SL_OffsetIndicator_r12_PR      discRxPoolPS_ResourceConfig_offsetIndicator_present[MAX_NUM_CCs];
  long                           discRxPoolPS_ResourceConfig_offsetIndicator_choice[MAX_NUM_CCs];
  SubframeBitmapSL_r12_PR        discRxPoolPS_ResourceConfig_subframeBitmap_present[MAX_NUM_CCs];
  char*                          discRxPoolPS_ResourceConfig_subframeBitmap_choice_bs_buf[MAX_NUM_CCs];
  long                           discRxPoolPS_ResourceConfig_subframeBitmap_choice_bs_size[MAX_NUM_CCs];
  long                           discRxPoolPS_ResourceConfig_subframeBitmap_choice_bs_bits_unused[MAX_NUM_CCs];
} RrcConfigurationReq;

#define MAX_NUM_NBIOT_CELEVELS    3

typedef struct NbIoTRrcConfigurationReq_s {
  uint32_t                cell_identity;

  uint16_t                tac;

  uint16_t                mcc;
  uint16_t                mnc;
  uint8_t                 mnc_digit_length;
  lte_frame_type_t        frame_type;
  uint8_t                 tdd_config;
  uint8_t                 tdd_config_s;
  lte_prefix_type_t       prefix_type;
  lte_prefix_type_t       prefix_type_UL;
  int16_t                 eutra_band;
  uint32_t                downlink_frequency;
  int32_t                 uplink_frequency_offset;
  int16_t                 Nid_cell;// for testing, change later
  int16_t                 N_RB_DL;// for testing, change later
  //RACH
  long                    rach_raResponseWindowSize_NB;
  long                    rach_macContentionResolutionTimer_NB;
  long                    rach_powerRampingStep_NB;
  long                    rach_preambleInitialReceivedTargetPower_NB;
  long                    rach_preambleTransMax_CE_NB;
  //BCCH
  long                    bcch_modificationPeriodCoeff_NB;
  //PCCH
  long                    pcch_defaultPagingCycle_NB;
  long                    pcch_nB_NB;
  long                    pcch_npdcch_NumRepetitionPaging_NB;
  //NPRACH
  long                    nprach_CP_Length;
  long                    nprach_rsrp_range;
  long                    nprach_Periodicity[MAX_NUM_NBIOT_CELEVELS];
  long                    nprach_StartTime[MAX_NUM_NBIOT_CELEVELS];
  long                    nprach_SubcarrierOffset[MAX_NUM_NBIOT_CELEVELS];
  long                    nprach_NumSubcarriers[MAX_NUM_NBIOT_CELEVELS];
  long                    numRepetitionsPerPreambleAttempt_NB[MAX_NUM_NBIOT_CELEVELS];
  long                    nprach_SubcarrierMSG3_RangeStart;
  long                    maxNumPreambleAttemptCE_NB;
  long                    npdcch_NumRepetitions_RA[MAX_NUM_NBIOT_CELEVELS];
  long                    npdcch_StartSF_CSS_RA[MAX_NUM_NBIOT_CELEVELS];
  long                    npdcch_Offset_RA[MAX_NUM_NBIOT_CELEVELS];
  //NPDSCH
  long                    npdsch_nrs_Power;
  //NPUSCH
  long                    npusch_ack_nack_numRepetitions_NB;
  long                    npusch_srs_SubframeConfig_NB;
  long                    npusch_threeTone_CyclicShift_r13;
  long                    npusch_sixTone_CyclicShift_r13;
  BOOLEAN_t               npusch_groupHoppingEnabled;
  long                    npusch_groupAssignmentNPUSCH_r13;

  //DL_GapConfig
  long                    dl_GapThreshold_NB;
  long                    dl_GapPeriodicity_NB;
  long                    dl_GapDurationCoeff_NB;
  //Uplink power control Common
  long                    npusch_p0_NominalNPUSCH;
  long                    npusch_alpha;
  long                    deltaPreambleMsg3;
  //UE timers and constants
  long                    ue_TimersAndConstants_t300_NB;
  long                    ue_TimersAndConstants_t301_NB;
  long                    ue_TimersAndConstants_t310_NB;
  long                    ue_TimersAndConstants_t311_NB;
  long                    ue_TimersAndConstants_n310_NB;
  long                    ue_TimersAndConstants_n311_NB;
} NbIoTRrcConfigurationReq;

// gNB: GNB_APP -> RRC messages
typedef struct NRRrcConfigurationReq_s {
  uint32_t                cell_identity;
  uint16_t                tac;
  uint16_t                mcc;
  uint16_t                mnc;
  uint8_t                 mnc_digit_length;
  int16_t                 nb_cc;
  lte_frame_type_t        frame_type[MAX_NUM_CCs];
  uint8_t                 tdd_config[MAX_NUM_CCs];
  uint8_t                 tdd_config_s[MAX_NUM_CCs];
  lte_prefix_type_t       DL_prefix_type[MAX_NUM_CCs];
  lte_prefix_type_t       UL_prefix_type[MAX_NUM_CCs];
  int16_t                 eutra_band[MAX_NUM_CCs];
  uint32_t                downlink_frequency[MAX_NUM_CCs];
  int32_t                 uplink_frequency_offset[MAX_NUM_CCs];
  int16_t                 Nid_cell[MAX_NUM_CCs];// for testing, change later
  int16_t                 N_RB_DL[MAX_NUM_CCs];// for testing, change later
  int                     nb_antenna_ports[MAX_NUM_CCs];

  ///NR
  //MIB
  long                    MIB_subCarrierSpacingCommon[MAX_NUM_CCs]; 
  uint32_t                MIB_ssb_SubcarrierOffset[MAX_NUM_CCs]; 
  long                    MIB_dmrs_TypeA_Position[MAX_NUM_CCs];
  uint32_t                pdcch_ConfigSIB1[MAX_NUM_CCs];

  //SIB1
  long                    SIB1_frequencyOffsetSSB[MAX_NUM_CCs]; 
  long                    SIB1_ssb_PeriodicityServingCell[MAX_NUM_CCs];
  long                    SIB1_ss_PBCH_BlockPower[MAX_NUM_CCs];
  //NR FrequencyInfoDL
  long                    absoluteFrequencySSB[MAX_NUM_CCs];
  long                    DL_FreqBandIndicatorNR[MAX_NUM_CCs];
  long                    DL_absoluteFrequencyPointA[MAX_NUM_CCs];

  //NR DL SCS-SpecificCarrier
  uint32_t                DL_offsetToCarrier[MAX_NUM_CCs];
  long                    DL_SCS_SubcarrierSpacing[MAX_NUM_CCs];
  uint32_t                DL_carrierBandwidth[MAX_NUM_CCs];

  //NR BWP-DownlinkCommon
  uint32_t                DL_locationAndBandwidth[MAX_NUM_CCs]; 
  long                    DL_BWP_SubcarrierSpacing[MAX_NUM_CCs];
  lte_prefix_type_t       DL_BWP_prefix_type[MAX_NUM_CCs];   

  //NR FrequencyInfoUL
  long                    UL_FreqBandIndicatorNR[MAX_NUM_CCs];
  long                    UL_absoluteFrequencyPointA[MAX_NUM_CCs];
  long                    UL_additionalSpectrumEmission[MAX_NUM_CCs];
  long                    UL_p_Max[MAX_NUM_CCs];
  long                    UL_frequencyShift7p5khz[MAX_NUM_CCs];

  //NR UL SCS-SpecificCarrier
  uint32_t                UL_offsetToCarrier[MAX_NUM_CCs];
  long                    UL_SCS_SubcarrierSpacing[MAX_NUM_CCs];
  uint32_t                UL_carrierBandwidth[MAX_NUM_CCs];

  // NR BWP-UplinkCommon
  uint32_t                UL_locationAndBandwidth[MAX_NUM_CCs];
  long                    UL_BWP_SubcarrierSpacing[MAX_NUM_CCs];
  lte_prefix_type_t       UL_BWP_prefix_type[MAX_NUM_CCs];
  long                    UL_timeAlignmentTimerCommon[MAX_NUM_CCs];
  long                    ServingCellConfigCommon_n_TimingAdvanceOffset[MAX_NUM_CCs];
  long                    ServingCellConfigCommon_ssb_PositionsInBurst_PR[MAX_NUM_CCs];
  long                    ServingCellConfigCommon_ssb_periodicityServingCell[MAX_NUM_CCs]; //ServingCellConfigCommon
  long                    ServingCellConfigCommon_dmrs_TypeA_Position[MAX_NUM_CCs];        //ServingCellConfigCommon
  long                    NIA_SubcarrierSpacing[MAX_NUM_CCs];      //ServingCellConfigCommon Used only for non-initial access
  long                    ServingCellConfigCommon_ss_PBCH_BlockPower[MAX_NUM_CCs];         //ServingCellConfigCommon


  //NR TDD-UL-DL-ConfigCommon
  long                    referenceSubcarrierSpacing[MAX_NUM_CCs];
  long                    dl_UL_TransmissionPeriodicity[MAX_NUM_CCs];
  long                    nrofDownlinkSlots[MAX_NUM_CCs];
  long                    nrofDownlinkSymbols[MAX_NUM_CCs];
  long                    nrofUplinkSlots[MAX_NUM_CCs];
  long                    nrofUplinkSymbols[MAX_NUM_CCs];

  //NR RACH-ConfigCommon
  long                    rach_totalNumberOfRA_Preambles[MAX_NUM_CCs];
  long                    rach_ssb_perRACH_OccasionAndCB_PreamblesPerSSB_choice[MAX_NUM_CCs];
  long                    rach_ssb_perRACH_OccasionAndCB_PreamblesPerSSB_oneEighth[MAX_NUM_CCs];
  long                    rach_ssb_perRACH_OccasionAndCB_PreamblesPerSSB_oneFourth[MAX_NUM_CCs];
  long                    rach_ssb_perRACH_OccasionAndCB_PreamblesPerSSB_oneHalf[MAX_NUM_CCs];
  long                    rach_ssb_perRACH_OccasionAndCB_PreamblesPerSSB_one[MAX_NUM_CCs];
  long                    rach_ssb_perRACH_OccasionAndCB_PreamblesPerSSB_two[MAX_NUM_CCs];
  uint32_t                rach_ssb_perRACH_OccasionAndCB_PreamblesPerSSB_four[MAX_NUM_CCs];
  uint32_t                rach_ssb_perRACH_OccasionAndCB_PreamblesPerSSB_eight[MAX_NUM_CCs];
  uint32_t                rach_ssb_perRACH_OccasionAndCB_PreamblesPerSSB_sixteen[MAX_NUM_CCs];
  BOOLEAN_t               rach_groupBconfigured[MAX_NUM_CCs];
  long                    rach_ra_Msg3SizeGroupA[MAX_NUM_CCs];
  long                    rach_messagePowerOffsetGroupB[MAX_NUM_CCs];
  long                    rach_numberOfRA_PreamblesGroupA[MAX_NUM_CCs];
  long                    rach_ra_ContentionResolutionTimer[MAX_NUM_CCs];
  long                    rsrp_ThresholdSSB[MAX_NUM_CCs];
  long                    rsrp_ThresholdSSB_SUL[MAX_NUM_CCs];
  long                    prach_RootSequenceIndex_choice[MAX_NUM_CCs];
  uint32_t                prach_RootSequenceIndex_l839[MAX_NUM_CCs];
  uint32_t                prach_RootSequenceIndex_l139[MAX_NUM_CCs];
  long                    prach_msg1_SubcarrierSpacing[MAX_NUM_CCs];
  long                    restrictedSetConfig[MAX_NUM_CCs];
  long                    msg3_transformPrecoding[MAX_NUM_CCs];
  //ssb-perRACH-OccasionAndCB-PreamblesPerSSB not sure

  //NR RACH-ConfigGeneric
  uint32_t                prach_ConfigurationIndex[MAX_NUM_CCs];
  long                    prach_msg1_FDM[MAX_NUM_CCs];
  long                    prach_msg1_FrequencyStart[MAX_NUM_CCs];
  uint32_t                zeroCorrelationZoneConfig[MAX_NUM_CCs];
  long                    preambleReceivedTargetPower[MAX_NUM_CCs];
  long                    preambleTransMax[MAX_NUM_CCs];
  long                    powerRampingStep[MAX_NUM_CCs];
  long                    ra_ResponseWindow[MAX_NUM_CCs];

  //NR PUSCH-ConfigCommon
  BOOLEAN_t               groupHoppingEnabledTransformPrecoding[MAX_NUM_CCs];
  long                    msg3_DeltaPreamble[MAX_NUM_CCs];
  long                    p0_NominalWithGrant[MAX_NUM_CCs];

  ///NR PUSCH-TimeDomainResourceAllocation
  uint32_t                PUSCH_TimeDomainResourceAllocation_k2[MAX_NUM_CCs];
  long                    PUSCH_TimeDomainResourceAllocation_mappingType[MAX_NUM_CCs];
  uint32_t                PUSCH_TimeDomainResourceAllocation_startSymbolAndLength[MAX_NUM_CCs];

  //NR PUCCH-ConfigCommon
  uint32_t                pucch_ResourceCommon[MAX_NUM_CCs];
  long                    pucch_GroupHopping[MAX_NUM_CCs];
  uint32_t                hoppingId[MAX_NUM_CCs];
  long                    p0_nominal[MAX_NUM_CCs];

  //NR PDSCH-ConfigCOmmon
  //NR PDSCH-TimeDomainResourceAllocation
  uint32_t                PDSCH_TimeDomainResourceAllocation_k0[MAX_NUM_CCs];
  long                    PDSCH_TimeDomainResourceAllocation_mappingType[MAX_NUM_CCs];
  long                    PDSCH_TimeDomainResourceAllocation_startSymbolAndLength[MAX_NUM_CCs];

  //NR RateMatchPattern  is used to configure one rate matching pattern for PDSCH
  long                    rateMatchPatternId[MAX_NUM_CCs];
  long                    RateMatchPattern_patternType[MAX_NUM_CCs];
  long                    symbolsInResourceBlock[MAX_NUM_CCs];
  long                    periodicityAndPattern[MAX_NUM_CCs];
  long                    RateMatchPattern_controlResourceSet[MAX_NUM_CCs]; ///ControlResourceSetId
  long                    RateMatchPattern_subcarrierSpacing[MAX_NUM_CCs];
  long                    RateMatchPattern_mode[MAX_NUM_CCs];

  //NR PDCCH-ConfigCommon
  uint32_t                controlResourceSetZero[MAX_NUM_CCs];
  uint32_t                searchSpaceZero[MAX_NUM_CCs];
  long                    searchSpaceSIB1[MAX_NUM_CCs];
  long                    searchSpaceOtherSystemInformation[MAX_NUM_CCs];
  long                    pagingSearchSpace[MAX_NUM_CCs];
  long                    ra_SearchSpace[MAX_NUM_CCs];
  //NR PDCCH-ConfigCommon commonControlResourcesSets
  long                    PDCCH_common_controlResourceSetId[MAX_NUM_CCs];
  long                    PDCCH_common_ControlResourceSet_duration[MAX_NUM_CCs];
  long                    PDCCH_cce_REG_MappingType[MAX_NUM_CCs];
  long                    PDCCH_reg_BundleSize[MAX_NUM_CCs];
  long                    PDCCH_interleaverSize[MAX_NUM_CCs];
  long                    PDCCH_shiftIndex[MAX_NUM_CCs];  
  long                    PDCCH_precoderGranularity[MAX_NUM_CCs]; //Corresponds to L1 parameter 'CORESET-precoder-granuality'
  long                    PDCCH_TCI_StateId[MAX_NUM_CCs];
  BOOLEAN_t               tci_PresentInDCI[MAX_NUM_CCs];
  uint32_t                PDCCH_DMRS_ScramblingID[MAX_NUM_CCs];

  //NR PDCCH-ConfigCommon commonSearchSpaces
  long                    SearchSpaceId[MAX_NUM_CCs];
  long                    commonSearchSpaces_controlResourceSetId[MAX_NUM_CCs];
  long                    SearchSpace_monitoringSlotPeriodicityAndOffset_choice[MAX_NUM_CCs];
  uint32_t                SearchSpace_monitoringSlotPeriodicityAndOffset_value[MAX_NUM_CCs];
  uint32_t                SearchSpace_duration[MAX_NUM_CCs];
  long                    SearchSpace_nrofCandidates_aggregationLevel1[MAX_NUM_CCs];
  long                    SearchSpace_nrofCandidates_aggregationLevel2[MAX_NUM_CCs];
  long                    SearchSpace_nrofCandidates_aggregationLevel4[MAX_NUM_CCs];
  long                    SearchSpace_nrofCandidates_aggregationLevel8[MAX_NUM_CCs];
  long                    SearchSpace_nrofCandidates_aggregationLevel16[MAX_NUM_CCs];
  long                    SearchSpace_searchSpaceType[MAX_NUM_CCs];
  long                    Common_dci_Format2_0_nrofCandidates_SFI_aggregationLevel1[MAX_NUM_CCs];
  long                    Common_dci_Format2_0_nrofCandidates_SFI_aggregationLevel2[MAX_NUM_CCs];
  long                    Common_dci_Format2_0_nrofCandidates_SFI_aggregationLevel4[MAX_NUM_CCs];
  long                    Common_dci_Format2_0_nrofCandidates_SFI_aggregationLevel8[MAX_NUM_CCs];
  long                    Common_dci_Format2_0_nrofCandidates_SFI_aggregationLevel16[MAX_NUM_CCs];  
  long                    Common_dci_Format2_3_monitoringPeriodicity[MAX_NUM_CCs];
  long                    Common_dci_Format2_3_nrofPDCCH_Candidates[MAX_NUM_CCs];
  long                    ue_Specific__dci_Formats[MAX_NUM_CCs];

  //RateMatchPatternLTE-CRS
  uint32_t                RateMatchPatternLTE_CRS_carrierFreqDL[MAX_NUM_CCs];
  long                    RateMatchPatternLTE_CRS_carrierBandwidthDL[MAX_NUM_CCs];
  long                    RateMatchPatternLTE_CRS_nrofCRS_Ports[MAX_NUM_CCs];
  long                    RateMatchPatternLTE_CRS_v_Shift[MAX_NUM_CCs];
  long                    RateMatchPatternLTE_CRS_radioframeAllocationPeriod[MAX_NUM_CCs];
  uint32_t                RateMatchPatternLTE_CRS_radioframeAllocationOffset[MAX_NUM_CCs];
  long                    RateMatchPatternLTE_CRS_subframeAllocation_choice[MAX_NUM_CCs];

} gNB_RrcConfigurationReq;


// UE: NAS -> RRC messages
typedef kenb_refresh_req_t      NasKenbRefreshReq;
typedef cell_info_req_t         NasCellSelectionReq;
typedef nas_establish_req_t     NasConnEstabliReq;
typedef ul_info_transfer_req_t  NasUlDataReq;

typedef rab_establish_rsp_t     NasRabEstRsp;

// UE: RRC -> NAS messages
typedef cell_info_cnf_t         NasCellSelectionCnf;
typedef cell_info_ind_t         NasCellSelectionInd;
typedef paging_ind_t            NasPagingInd;
typedef nas_establish_cnf_t     NasConnEstabCnf;
typedef nas_release_ind_t       NasConnReleaseInd;
typedef ul_info_transfer_cnf_t  NasUlDataCnf;
typedef dl_info_transfer_ind_t  NasDlDataInd;

#endif /* RRC_MESSAGES_TYPES_H_ */<|MERGE_RESOLUTION|>--- conflicted
+++ resolved
@@ -99,16 +99,10 @@
 
   uint16_t                tac;
 
-<<<<<<< HEAD
   uint16_t            mcc[PLMN_LIST_MAX_SIZE];
   uint16_t            mnc[PLMN_LIST_MAX_SIZE];
   uint8_t             mnc_digit_length[PLMN_LIST_MAX_SIZE];
   uint8_t             num_plmn;
-=======
-  uint16_t                mcc;
-  uint16_t                mnc;
-  uint8_t                 mnc_digit_length;
->>>>>>> 861f8107
 
   
   paging_drx_t            default_drx;
@@ -307,9 +301,9 @@
 typedef struct NRRrcConfigurationReq_s {
   uint32_t                cell_identity;
   uint16_t                tac;
-  uint16_t                mcc;
-  uint16_t                mnc;
-  uint8_t                 mnc_digit_length;
+  uint16_t                mcc[PLMN_LIST_MAX_SIZE];
+  uint16_t                mnc[PLMN_LIST_MAX_SIZE];
+  uint8_t                 mnc_digit_length[PLMN_LIST_MAX_SIZE];
   int16_t                 nb_cc;
   lte_frame_type_t        frame_type[MAX_NUM_CCs];
   uint8_t                 tdd_config[MAX_NUM_CCs];
