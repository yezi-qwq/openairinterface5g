--- conflicted
+++ resolved
@@ -167,16 +167,11 @@
 
   uint16_t                tac;
 
-<<<<<<< HEAD
-  uint16_t                mcc;
-  uint16_t                mnc;
-  uint8_t                 mnc_digit_length;
-=======
+
   uint16_t            mcc[PLMN_LIST_MAX_SIZE];
   uint16_t            mnc[PLMN_LIST_MAX_SIZE];
   uint8_t             mnc_digit_length[PLMN_LIST_MAX_SIZE];
   uint8_t             num_plmn;
->>>>>>> 09187015
 
   
   paging_drx_t            default_drx;
@@ -192,13 +187,14 @@
   int16_t                 Nid_cell[MAX_NUM_CCs];// for testing, change later
   int16_t                 N_RB_DL[MAX_NUM_CCs];// for testing, change later
   int                     nb_antenna_ports[MAX_NUM_CCs];
-<<<<<<< HEAD
+
 
 
   RadioResourceConfig     radioresourceconfig[MAX_NUM_CCs];
   RadioResourceConfig     radioresourceconfig_BR[MAX_NUM_CCs];
    
-#ifdef Rel14
+#if (RRC_VERSION >= MAKE_VERSION(13, 0, 0))
+
 
 
   //MIB
@@ -216,7 +212,7 @@
   long            si_Narrowband_r13         [MAX_NUM_CCs][32];
   long            si_TBS_r13                [MAX_NUM_CCs][32];
   int             scheduling_info_br_size   [MAX_NUM_CCs];
-//  end +kogo
+
 
   long			  si_WindowLength_BR_r13                       [MAX_NUM_CCs];
   long			  si_RepetitionPattern_r13                     [MAX_NUM_CCs];
@@ -227,10 +223,9 @@
   long			  si_HoppingConfigCommon_r13                   [MAX_NUM_CCs];
   long*			  si_ValidityTime_r13                          [MAX_NUM_CCs];
 
-//  +kogo
+
   long            systemInfoValueTagSi_r13      [MAX_NUM_CCs][10];
   int             system_info_value_tag_SI_size [MAX_NUM_CCs];
-//  end +kogo
 
   BOOLEAN_t		  freqHoppingParametersDL_r13                   [MAX_NUM_CCs];
   long*			  mpdcch_pdsch_HoppingNB_r13                    [MAX_NUM_CCs];
@@ -240,23 +235,23 @@
   long			  interval_DLHoppingConfigCommonModeB_r13_val   [MAX_NUM_CCs];
   long*			  mpdcch_pdsch_HoppingOffset_r13                [MAX_NUM_CCs];
 
-//  +kogo -- rach_CE_LevelInfoList_r13
+
   long firstPreamble_r13                 [MAX_NUM_CCs][4];
   long lastPreamble_r13                  [MAX_NUM_CCs][4];
   long ra_ResponseWindowSize_r13         [MAX_NUM_CCs][4];
   long mac_ContentionResolutionTimer_r13 [MAX_NUM_CCs][4];
   long rar_HoppingConfig_r13             [MAX_NUM_CCs][4];
   int  rach_CE_LevelInfoList_r13_size    [MAX_NUM_CCs];
-//  end kogo
+
 
 //  long pcch_defaultPagingCycle_br;
 
-// +kogo -- rsrp_range_list
+
   long rsrp_range           [MAX_NUM_CCs][3];
   int rsrp_range_list_size  [MAX_NUM_CCs];
-//  end kogo
-
-//   +kogo -- prach parameters ce list
+
+
+
   long prach_config_index                        [MAX_NUM_CCs][4];
   long prach_freq_offset                         [MAX_NUM_CCs][4];
   long *prach_StartingSubframe_r13               [MAX_NUM_CCs][4];
@@ -267,15 +262,14 @@
   int  prach_parameters_list_size                [MAX_NUM_CCs];
   long max_available_narrow_band                 [MAX_NUM_CCs][4][2];
   int  max_available_narrow_band_size            [MAX_NUM_CCs][4];
-//    end kogo
-
-
-// +kogo n1PUCCH_AN_InfoList_r13 list
+
+
+
+
     long pucch_info_value       [MAX_NUM_CCs][4];
     int  pucch_info_value_size  [MAX_NUM_CCs];
-//  end kogo
-
-    // +kogo
+
+
     bool  pcch_config_v1310               [MAX_NUM_CCs];
     long  paging_narrowbands_r13          [MAX_NUM_CCs];
     long  mpdcch_numrepetition_paging_r13 [MAX_NUM_CCs];
@@ -310,7 +304,7 @@
 
 
 #endif
-=======
+
   long                    prach_root[MAX_NUM_CCs];
   long                    prach_config_index[MAX_NUM_CCs];
   BOOLEAN_t               prach_high_speed[MAX_NUM_CCs];
@@ -416,7 +410,6 @@
   char*                          discRxPoolPS_ResourceConfig_subframeBitmap_choice_bs_buf[MAX_NUM_CCs];
   long                           discRxPoolPS_ResourceConfig_subframeBitmap_choice_bs_size[MAX_NUM_CCs];
   long                           discRxPoolPS_ResourceConfig_subframeBitmap_choice_bs_bits_unused[MAX_NUM_CCs];
->>>>>>> 09187015
 } RrcConfigurationReq;
 
 #define MAX_NUM_NBIOT_CELEVELS    3
