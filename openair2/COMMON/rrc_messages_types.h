/*
 * Licensed to the OpenAirInterface (OAI) Software Alliance under one or more
 * contributor license agreements.  See the NOTICE file distributed with
 * this work for additional information regarding copyright ownership.
 * The OpenAirInterface Software Alliance licenses this file to You under
 * the OAI Public License, Version 1.1  (the "License"); you may not use this file
 * except in compliance with the License.
 * You may obtain a copy of the License at
 *
 *      http://www.openairinterface.org/?page_id=698
 *
 * Unless required by applicable law or agreed to in writing, software
 * distributed under the License is distributed on an "AS IS" BASIS,
 * WITHOUT WARRANTIES OR CONDITIONS OF ANY KIND, either express or implied.
 * See the License for the specific language governing permissions and
 * limitations under the License.
 *-------------------------------------------------------------------------------
 * For more information about the OpenAirInterface (OAI) Software Alliance:
 *      contact@openairinterface.org
 */

/*
 * rrc_messages_types.h
 *
 *  Created on: Oct 24, 2013
 *      Author: winckel and Navid Nikaein
 */

#ifndef RRC_MESSAGES_TYPES_H_
#define RRC_MESSAGES_TYPES_H_

#include "as_message.h"
#include "rrc_types.h"
#include "s1ap_messages_types.h"
#ifdef CMAKER
  #include "LTE_SystemInformationBlockType2.h"
#else
  #include "RRC/LTE/MESSAGES/LTE_SystemInformationBlockType2.h"
#endif
#include "LTE_SL-OffsetIndicator-r12.h"
#include "LTE_SubframeBitmapSL-r12.h"
#include "LTE_SL-CP-Len-r12.h"
#include "LTE_SL-PeriodComm-r12.h"
#include "LTE_SL-DiscResourcePool-r12.h"


//-------------------------------------------------------------------------------------------//
// Messages for RRC logging
#if defined(DISABLE_ITTI_XER_PRINT)
  #include "LTE_BCCH-DL-SCH-Message.h"
  #include "LTE_DL-CCCH-Message.h"
  #include "LTE_DL-DCCH-Message.h"
  #include "LTE_UE-EUTRA-Capability.h"
  #include "LTE_UL-CCCH-Message.h"
  #include "LTE_UL-DCCH-Message.h"

<<<<<<< HEAD
typedef LTE_BCCH_DL_SCH_Message_t   RrcDlBcchMessage;
typedef LTE_DL_CCCH_Message_t       RrcDlCcchMessage;
typedef LTE_DL_DCCH_Message_t       RrcDlDcchMessage;
typedef LTE_UE_EUTRA_Capability_t   RrcUeEutraCapability;
typedef LTE_UL_CCCH_Message_t       RrcUlCcchMessage;
typedef LTE_UL_DCCH_Message_t       RrcUlDcchMessage;
=======
  typedef BCCH_DL_SCH_Message_t   RrcDlBcchMessage;
  typedef DL_CCCH_Message_t       RrcDlCcchMessage;
  typedef DL_DCCH_Message_t       RrcDlDcchMessage;
  typedef UE_EUTRA_Capability_t   RrcUeEutraCapability;
  typedef UL_CCCH_Message_t       RrcUlCcchMessage;
  typedef UL_DCCH_Message_t       RrcUlDcchMessage;
>>>>>>> 1e0d8161
#endif

//-------------------------------------------------------------------------------------------//
// Defines to access message fields.
#define RRC_STATE_IND(mSGpTR)           (mSGpTR)->ittiMsg.rrc_state_ind

#define RRC_CONFIGURATION_REQ(mSGpTR)   (mSGpTR)->ittiMsg.rrc_configuration_req

#define NBIOTRRC_CONFIGURATION_REQ(mSGpTR)   (mSGpTR)->ittiMsg.nbiotrrc_configuration_req

#define NAS_KENB_REFRESH_REQ(mSGpTR)    (mSGpTR)->ittiMsg.nas_kenb_refresh_req
#define NAS_CELL_SELECTION_REQ(mSGpTR)  (mSGpTR)->ittiMsg.nas_cell_selection_req
#define NAS_CONN_ESTABLI_REQ(mSGpTR)    (mSGpTR)->ittiMsg.nas_conn_establi_req
#define NAS_UPLINK_DATA_REQ(mSGpTR)     (mSGpTR)->ittiMsg.nas_ul_data_req

#define NAS_RAB_ESTABLI_RSP(mSGpTR)     (mSGpTR)->ittiMsg.nas_rab_est_rsp

#define NAS_CELL_SELECTION_CNF(mSGpTR)  (mSGpTR)->ittiMsg.nas_cell_selection_cnf
#define NAS_CELL_SELECTION_IND(mSGpTR)  (mSGpTR)->ittiMsg.nas_cell_selection_ind
#define NAS_PAGING_IND(mSGpTR)          (mSGpTR)->ittiMsg.nas_paging_ind
#define NAS_CONN_ESTABLI_CNF(mSGpTR)    (mSGpTR)->ittiMsg.nas_conn_establi_cnf
#define NAS_CONN_RELEASE_IND(mSGpTR)    (mSGpTR)->ittiMsg.nas_conn_release_ind
#define NAS_UPLINK_DATA_CNF(mSGpTR)     (mSGpTR)->ittiMsg.nas_ul_data_cnf
#define NAS_DOWNLINK_DATA_IND(mSGpTR)   (mSGpTR)->ittiMsg.nas_dl_data_ind

//-------------------------------------------------------------------------------------------//
typedef struct RrcStateInd_s {
  Rrc_State_t     state;
  Rrc_Sub_State_t sub_state;
} RrcStateInd;

typedef struct RadioResourceConfig_s {
  long                    prach_root;
  long                    prach_config_index;
  BOOLEAN_t               prach_high_speed;
  long                    prach_zero_correlation;
  long                    prach_freq_offset;
  long                    pucch_delta_shift;
  long                    pucch_nRB_CQI;
  long                    pucch_nCS_AN;
  long                    pucch_n1_AN;
  long                    pdsch_referenceSignalPower;
  long                    pdsch_p_b;
  long                    pusch_n_SB;
  long                    pusch_hoppingMode;
  long                    pusch_hoppingOffset;
  BOOLEAN_t               pusch_enable64QAM;
  BOOLEAN_t               pusch_groupHoppingEnabled;
  long                    pusch_groupAssignment;
  BOOLEAN_t               pusch_sequenceHoppingEnabled;
  long                    pusch_nDMRS1;
  long                    phich_duration;
  long                    phich_resource;
  BOOLEAN_t               srs_enable;
  long                    srs_BandwidthConfig;
  long                    srs_SubframeConfig;
  BOOLEAN_t               srs_ackNackST;
  BOOLEAN_t               srs_MaxUpPts;
  long                    pusch_p0_Nominal;
  long                    pusch_alpha;
  long                    pucch_p0_Nominal;
  long                    msg3_delta_Preamble;
  long                    ul_CyclicPrefixLength;
  e_LTE_DeltaFList_PUCCH__deltaF_PUCCH_Format1                    pucch_deltaF_Format1;
  e_LTE_DeltaFList_PUCCH__deltaF_PUCCH_Format1b                   pucch_deltaF_Format1b;
  e_LTE_DeltaFList_PUCCH__deltaF_PUCCH_Format2                    pucch_deltaF_Format2;
  e_LTE_DeltaFList_PUCCH__deltaF_PUCCH_Format2a                   pucch_deltaF_Format2a;
  e_LTE_DeltaFList_PUCCH__deltaF_PUCCH_Format2b                   pucch_deltaF_Format2b;
  long                    rach_numberOfRA_Preambles;
  BOOLEAN_t               rach_preamblesGroupAConfig;
  long                    rach_sizeOfRA_PreamblesGroupA;
  long                    rach_messageSizeGroupA;
  e_LTE_RACH_ConfigCommon__preambleInfo__preamblesGroupAConfig__messagePowerOffsetGroupB                    rach_messagePowerOffsetGroupB;
  long                    rach_powerRampingStep;
  long                    rach_preambleInitialReceivedTargetPower;
  long                    rach_preambleTransMax;
  long                    rach_raResponseWindowSize;
  long                    rach_macContentionResolutionTimer;
  long                    rach_maxHARQ_Msg3Tx;
  long                    bcch_modificationPeriodCoeff;
  long                    pcch_defaultPagingCycle;
  long                    pcch_nB;
  long                    ue_TimersAndConstants_t300;
  long                    ue_TimersAndConstants_t301;
  long                    ue_TimersAndConstants_t310;
  long                    ue_TimersAndConstants_t311;
  long                    ue_TimersAndConstants_n310;
  long                    ue_TimersAndConstants_n311;
  long                    ue_TransmissionMode;
  long                    ue_multiple_max;
#ifdef Rel14
  //SIB2 BR Options
  long*			  preambleTransMax_CE_r13;
  BOOLEAN_t		  prach_ConfigCommon_v1310;
  BOOLEAN_t*	          mpdcch_startSF_CSS_RA_r13;
  long			  mpdcch_startSF_CSS_RA_r13_val;
  long*			  prach_HoppingOffset_r13;
#endif
} RadioResourceConfig;

// eNB: ENB_APP -> RRC messages
typedef struct RrcConfigurationReq_s {
  uint32_t                cell_identity;

  uint16_t                tac;


  uint16_t            mcc[PLMN_LIST_MAX_SIZE];
  uint16_t            mnc[PLMN_LIST_MAX_SIZE];
  uint8_t             mnc_digit_length[PLMN_LIST_MAX_SIZE];
  uint8_t             num_plmn;

  uint32_t            rrc_inactivity_timer_thres; // for testing, maybe change later

  paging_drx_t            default_drx;
  int16_t                 nb_cc;
  lte_frame_type_t        frame_type[MAX_NUM_CCs];
  uint8_t                 tdd_config[MAX_NUM_CCs];
  uint8_t                 tdd_config_s[MAX_NUM_CCs];
  lte_prefix_type_t       prefix_type[MAX_NUM_CCs];
  uint8_t                 pbch_repetition[MAX_NUM_CCs];
  int16_t                 eutra_band[MAX_NUM_CCs];
  uint32_t                downlink_frequency[MAX_NUM_CCs];
  int32_t                 uplink_frequency_offset[MAX_NUM_CCs];
  int16_t                 Nid_cell[MAX_NUM_CCs];// for testing, change later
  int16_t                 N_RB_DL[MAX_NUM_CCs];// for testing, change later
  int                     nb_antenna_ports[MAX_NUM_CCs];
<<<<<<< HEAD
  int                     eMBMS_configured;
  int                     eMTC_configured;
  int                     SL_configured;

  RadioResourceConfig     radioresourceconfig[MAX_NUM_CCs];
  RadioResourceConfig     radioresourceconfig_BR[MAX_NUM_CCs];
   
#if (LTE_RRC_VERSION >= MAKE_VERSION(13, 0, 0))



  //MIB
  long	 		  schedulingInfoSIB1_BR_r13[MAX_NUM_CCs];
  //SIB1 BR options
  

  uint16_t*		  hyperSFN_r13                           [MAX_NUM_CCs];
  long*			  eDRX_Allowed_r13                       [MAX_NUM_CCs];
  BOOLEAN_t		  cellSelectionInfoCE_r13                [MAX_NUM_CCs];
  long			  q_RxLevMinCE_r13                       [MAX_NUM_CCs];
  long*			  q_QualMinRSRQ_CE_r13                   [MAX_NUM_CCs];
  BOOLEAN_t		  bandwidthReducedAccessRelatedInfo_r13  [MAX_NUM_CCs];

  long            si_Narrowband_r13         [MAX_NUM_CCs][32];
  long            si_TBS_r13                [MAX_NUM_CCs][32];
  int             scheduling_info_br_size   [MAX_NUM_CCs];


  long			  si_WindowLength_BR_r13                       [MAX_NUM_CCs];
  long			  si_RepetitionPattern_r13                     [MAX_NUM_CCs];
  BOOLEAN_t		 * fdd_DownlinkOrTddSubframeBitmapBR_r13       [MAX_NUM_CCs];
  uint64_t		  fdd_DownlinkOrTddSubframeBitmapBR_val_r13    [MAX_NUM_CCs];
  uint16_t		  *fdd_UplinkSubframeBitmapBR_r13              [MAX_NUM_CCs];
  long			  startSymbolBR_r13                            [MAX_NUM_CCs];
  long			  si_HoppingConfigCommon_r13                   [MAX_NUM_CCs];
  long*			  si_ValidityTime_r13                          [MAX_NUM_CCs];


  long            systemInfoValueTagSi_r13      [MAX_NUM_CCs][10];
  int             system_info_value_tag_SI_size [MAX_NUM_CCs];

  BOOLEAN_t		  freqHoppingParametersDL_r13                   [MAX_NUM_CCs];
  long*			  mpdcch_pdsch_HoppingNB_r13                    [MAX_NUM_CCs];
  BOOLEAN_t		  interval_DLHoppingConfigCommonModeA_r13       [MAX_NUM_CCs];
  long			  interval_DLHoppingConfigCommonModeA_r13_val   [MAX_NUM_CCs];
  BOOLEAN_t		  interval_DLHoppingConfigCommonModeB_r13       [MAX_NUM_CCs];
  long			  interval_DLHoppingConfigCommonModeB_r13_val   [MAX_NUM_CCs];
  long*			  mpdcch_pdsch_HoppingOffset_r13                [MAX_NUM_CCs];


  long firstPreamble_r13                 [MAX_NUM_CCs][4];
  long lastPreamble_r13                  [MAX_NUM_CCs][4];
  long ra_ResponseWindowSize_r13         [MAX_NUM_CCs][4];
  long mac_ContentionResolutionTimer_r13 [MAX_NUM_CCs][4];
  long rar_HoppingConfig_r13             [MAX_NUM_CCs][4];
  int  rach_CE_LevelInfoList_r13_size    [MAX_NUM_CCs];


//  long pcch_defaultPagingCycle_br;


  long rsrp_range           [MAX_NUM_CCs][3];
  int rsrp_range_list_size  [MAX_NUM_CCs];



  long prach_config_index                        [MAX_NUM_CCs][4];
  long prach_freq_offset                         [MAX_NUM_CCs][4];
  long *prach_StartingSubframe_r13               [MAX_NUM_CCs][4];
  long *maxNumPreambleAttemptCE_r13              [MAX_NUM_CCs][4];
  long numRepetitionPerPreambleAttempt_r13       [MAX_NUM_CCs][4];
  long mpdcch_NumRepetition_RA_r13               [MAX_NUM_CCs][4];
  long prach_HoppingConfig_r13                   [MAX_NUM_CCs][4];
  int  prach_parameters_list_size                [MAX_NUM_CCs];
  long max_available_narrow_band                 [MAX_NUM_CCs][4][2];
  int  max_available_narrow_band_size            [MAX_NUM_CCs][4];




    long pucch_info_value       [MAX_NUM_CCs][4];
    int  pucch_info_value_size  [MAX_NUM_CCs];


    bool  pcch_config_v1310               [MAX_NUM_CCs];
    long  paging_narrowbands_r13          [MAX_NUM_CCs];
    long  mpdcch_numrepetition_paging_r13 [MAX_NUM_CCs];
    long  *nb_v1310                        [MAX_NUM_CCs];

    long  *pucch_NumRepetitionCE_Msg4_Level0_r13  [MAX_NUM_CCs];
    long  *pucch_NumRepetitionCE_Msg4_Level1_r13  [MAX_NUM_CCs];
    long  *pucch_NumRepetitionCE_Msg4_Level2_r13  [MAX_NUM_CCs];
    long  *pucch_NumRepetitionCE_Msg4_Level3_r13  [MAX_NUM_CCs];


    bool  sib2_freq_hoppingParameters_r13_exists             [MAX_NUM_CCs];
    long  *sib2_mpdcch_pdsch_hoppingNB_r13                   [MAX_NUM_CCs];
    long  *sib2_interval_DLHoppingConfigCommonModeA_r13      [MAX_NUM_CCs];
    long  sib2_interval_DLHoppingConfigCommonModeA_r13_val  [MAX_NUM_CCs];         
    long  *sib2_interval_DLHoppingConfigCommonModeB_r13      [MAX_NUM_CCs]; 
    long  sib2_interval_DLHoppingConfigCommonModeB_r13_val  [MAX_NUM_CCs];        
    long  *sib2_interval_ULHoppingConfigCommonModeA_r13      [MAX_NUM_CCs];
    long  sib2_interval_ULHoppingConfigCommonModeA_r13_val  [MAX_NUM_CCs];         
    long  *sib2_interval_ULHoppingConfigCommonModeB_r13      [MAX_NUM_CCs];
    long  sib2_interval_ULHoppingConfigCommonModeB_r13_val  [MAX_NUM_CCs];
    long  *sib2_mpdcch_pdsch_hoppingOffset_r13               [MAX_NUM_CCs];


    long  *pdsch_maxNumRepetitionCEmodeA_r13                 [MAX_NUM_CCs];
    long  *pdsch_maxNumRepetitionCEmodeB_r13                 [MAX_NUM_CCs];

    long  *pusch_maxNumRepetitionCEmodeA_r13                 [MAX_NUM_CCs];
    long  *pusch_maxNumRepetitionCEmodeB_r13                 [MAX_NUM_CCs];
    long  *pusch_HoppingOffset_v1310                         [MAX_NUM_CCs];



#endif


=======
  long                    prach_root[MAX_NUM_CCs];
  long                    prach_config_index[MAX_NUM_CCs];
  BOOLEAN_t               prach_high_speed[MAX_NUM_CCs];
  long                    prach_zero_correlation[MAX_NUM_CCs];
  long                    prach_freq_offset[MAX_NUM_CCs];
  long                    pucch_delta_shift[MAX_NUM_CCs];
  long                    pucch_nRB_CQI[MAX_NUM_CCs];
  long                    pucch_nCS_AN[MAX_NUM_CCs];
  //#if (LTE_RRC_VERSION < MAKE_VERSION(10, 0, 0))
  long                    pucch_n1_AN[MAX_NUM_CCs];
  //#endif
  long                    pdsch_referenceSignalPower[MAX_NUM_CCs];
  long                    pdsch_p_b[MAX_NUM_CCs];
  long                    pusch_n_SB[MAX_NUM_CCs];
  long                    pusch_hoppingMode[MAX_NUM_CCs];
  long                    pusch_hoppingOffset[MAX_NUM_CCs];
  BOOLEAN_t               pusch_enable64QAM[MAX_NUM_CCs];
  BOOLEAN_t               pusch_groupHoppingEnabled[MAX_NUM_CCs];
  long                    pusch_groupAssignment[MAX_NUM_CCs];
  BOOLEAN_t               pusch_sequenceHoppingEnabled[MAX_NUM_CCs];
  long                    pusch_nDMRS1[MAX_NUM_CCs];
  long                    phich_duration[MAX_NUM_CCs];
  long                    phich_resource[MAX_NUM_CCs];
  BOOLEAN_t               srs_enable[MAX_NUM_CCs];
  long                    srs_BandwidthConfig[MAX_NUM_CCs];
  long                    srs_SubframeConfig[MAX_NUM_CCs];
  BOOLEAN_t               srs_ackNackST[MAX_NUM_CCs];
  BOOLEAN_t               srs_MaxUpPts[MAX_NUM_CCs];
  long                    pusch_p0_Nominal[MAX_NUM_CCs];
  long                    pusch_alpha[MAX_NUM_CCs];
  long                    pucch_p0_Nominal[MAX_NUM_CCs];
  long                    msg3_delta_Preamble[MAX_NUM_CCs];
  long                    ul_CyclicPrefixLength[MAX_NUM_CCs];
  e_LTE_DeltaFList_PUCCH__deltaF_PUCCH_Format1                pucch_deltaF_Format1[MAX_NUM_CCs];
  e_LTE_DeltaFList_PUCCH__deltaF_PUCCH_Format1b               pucch_deltaF_Format1b[MAX_NUM_CCs];
  e_LTE_DeltaFList_PUCCH__deltaF_PUCCH_Format2                pucch_deltaF_Format2[MAX_NUM_CCs];
  e_LTE_DeltaFList_PUCCH__deltaF_PUCCH_Format2a               pucch_deltaF_Format2a[MAX_NUM_CCs];
  e_LTE_DeltaFList_PUCCH__deltaF_PUCCH_Format2b               pucch_deltaF_Format2b[MAX_NUM_CCs];
  long                    rach_numberOfRA_Preambles[MAX_NUM_CCs];
  BOOLEAN_t               rach_preamblesGroupAConfig[MAX_NUM_CCs];
  long                    rach_sizeOfRA_PreamblesGroupA[MAX_NUM_CCs];
  long                    rach_messageSizeGroupA[MAX_NUM_CCs];
  e_LTE_RACH_ConfigCommon__preambleInfo__preamblesGroupAConfig__messagePowerOffsetGroupB                rach_messagePowerOffsetGroupB[MAX_NUM_CCs];
  long                    rach_powerRampingStep[MAX_NUM_CCs];
  long                    rach_preambleInitialReceivedTargetPower[MAX_NUM_CCs];
  long                    rach_preambleTransMax[MAX_NUM_CCs];
  long                    rach_raResponseWindowSize[MAX_NUM_CCs];
  long                    rach_macContentionResolutionTimer[MAX_NUM_CCs];
  long                    rach_maxHARQ_Msg3Tx[MAX_NUM_CCs];
  long                    bcch_modificationPeriodCoeff[MAX_NUM_CCs];
  long                    pcch_defaultPagingCycle[MAX_NUM_CCs];
  long                    pcch_nB[MAX_NUM_CCs];
  long                    ue_TimersAndConstants_t300[MAX_NUM_CCs];
  long                    ue_TimersAndConstants_t301[MAX_NUM_CCs];
  long                    ue_TimersAndConstants_t310[MAX_NUM_CCs];
  long                    ue_TimersAndConstants_t311[MAX_NUM_CCs];
  long                    ue_TimersAndConstants_n310[MAX_NUM_CCs];
  long                    ue_TimersAndConstants_n311[MAX_NUM_CCs];
  long                    ue_TransmissionMode[MAX_NUM_CCs];
  long                    ue_multiple_max[MAX_NUM_CCs];

  //TTN - for D2D
>>>>>>> 1e0d8161
  //SIB18
  e_LTE_SL_CP_Len_r12            rxPool_sc_CP_Len[MAX_NUM_CCs];
  e_LTE_SL_PeriodComm_r12        rxPool_sc_Period[MAX_NUM_CCs];
  e_LTE_SL_CP_Len_r12            rxPool_data_CP_Len[MAX_NUM_CCs];
  long                           rxPool_ResourceConfig_prb_Num[MAX_NUM_CCs];
  long                           rxPool_ResourceConfig_prb_Start[MAX_NUM_CCs];
  long                           rxPool_ResourceConfig_prb_End[MAX_NUM_CCs];
  LTE_SL_OffsetIndicator_r12_PR  rxPool_ResourceConfig_offsetIndicator_present[MAX_NUM_CCs];
  long                           rxPool_ResourceConfig_offsetIndicator_choice[MAX_NUM_CCs];
  LTE_SubframeBitmapSL_r12_PR    rxPool_ResourceConfig_subframeBitmap_present[MAX_NUM_CCs];
  char                          *rxPool_ResourceConfig_subframeBitmap_choice_bs_buf[MAX_NUM_CCs];
  long                           rxPool_ResourceConfig_subframeBitmap_choice_bs_size[MAX_NUM_CCs];
  long                           rxPool_ResourceConfig_subframeBitmap_choice_bs_bits_unused[MAX_NUM_CCs];

  //SIB19
  //for discRxPool
  LTE_SL_CP_Len_r12_t            discRxPool_cp_Len[MAX_NUM_CCs];
  e_LTE_SL_DiscResourcePool_r12__discPeriod_r12               discRxPool_discPeriod[MAX_NUM_CCs];
  long                           discRxPool_numRetx[MAX_NUM_CCs];
  long                           discRxPool_numRepetition[MAX_NUM_CCs];
  long                           discRxPool_ResourceConfig_prb_Num[MAX_NUM_CCs];
  long                           discRxPool_ResourceConfig_prb_Start[MAX_NUM_CCs];
  long                           discRxPool_ResourceConfig_prb_End[MAX_NUM_CCs];
  LTE_SL_OffsetIndicator_r12_PR  discRxPool_ResourceConfig_offsetIndicator_present[MAX_NUM_CCs];
  long                           discRxPool_ResourceConfig_offsetIndicator_choice[MAX_NUM_CCs];
  LTE_SubframeBitmapSL_r12_PR    discRxPool_ResourceConfig_subframeBitmap_present[MAX_NUM_CCs];
  char                          *discRxPool_ResourceConfig_subframeBitmap_choice_bs_buf[MAX_NUM_CCs];
  long                           discRxPool_ResourceConfig_subframeBitmap_choice_bs_size[MAX_NUM_CCs];
  long                           discRxPool_ResourceConfig_subframeBitmap_choice_bs_bits_unused[MAX_NUM_CCs];
  //for discRxPoolPS
  LTE_SL_CP_Len_r12_t            discRxPoolPS_cp_Len[MAX_NUM_CCs];
  e_LTE_SL_DiscResourcePool_r12__discPeriod_r12                   discRxPoolPS_discPeriod[MAX_NUM_CCs];
  long                           discRxPoolPS_numRetx[MAX_NUM_CCs];
  long                           discRxPoolPS_numRepetition[MAX_NUM_CCs];
  long                           discRxPoolPS_ResourceConfig_prb_Num[MAX_NUM_CCs];
  long                           discRxPoolPS_ResourceConfig_prb_Start[MAX_NUM_CCs];
  long                           discRxPoolPS_ResourceConfig_prb_End[MAX_NUM_CCs];
  LTE_SL_OffsetIndicator_r12_PR  discRxPoolPS_ResourceConfig_offsetIndicator_present[MAX_NUM_CCs];
  long                           discRxPoolPS_ResourceConfig_offsetIndicator_choice[MAX_NUM_CCs];
  LTE_SubframeBitmapSL_r12_PR    discRxPoolPS_ResourceConfig_subframeBitmap_present[MAX_NUM_CCs];
  char                          *discRxPoolPS_ResourceConfig_subframeBitmap_choice_bs_buf[MAX_NUM_CCs];
  long                           discRxPoolPS_ResourceConfig_subframeBitmap_choice_bs_size[MAX_NUM_CCs];
  long                           discRxPoolPS_ResourceConfig_subframeBitmap_choice_bs_bits_unused[MAX_NUM_CCs];
} RrcConfigurationReq;

#define MAX_NUM_NBIOT_CELEVELS    3

typedef struct NbIoTRrcConfigurationReq_s {
  uint32_t            cell_identity;

  uint16_t            tac;

  uint16_t        mcc;
  uint16_t        mnc;
  uint8_t       mnc_digit_length;
  lte_frame_type_t    frame_type;
  uint8_t                 tdd_config;
  uint8_t                 tdd_config_s;
  lte_prefix_type_t       prefix_type;
  lte_prefix_type_t   prefix_type_UL;
  int16_t                 eutra_band;
  uint32_t                downlink_frequency;
  int32_t                 uplink_frequency_offset;
  int16_t                 Nid_cell;// for testing, change later
  int16_t                 N_RB_DL;// for testing, change later
  //RACH
  long            rach_raResponseWindowSize_NB;
  long            rach_macContentionResolutionTimer_NB;
  long            rach_powerRampingStep_NB;
  long            rach_preambleInitialReceivedTargetPower_NB;
  long            rach_preambleTransMax_CE_NB;
  //BCCH
  long            bcch_modificationPeriodCoeff_NB;
  //PCCH
  long            pcch_defaultPagingCycle_NB;
  long            pcch_nB_NB;
  long            pcch_npdcch_NumRepetitionPaging_NB;
  //NPRACH
  long            nprach_CP_Length;
  long            nprach_rsrp_range;
  long            nprach_Periodicity[MAX_NUM_NBIOT_CELEVELS];
  long            nprach_StartTime[MAX_NUM_NBIOT_CELEVELS];
  long            nprach_SubcarrierOffset[MAX_NUM_NBIOT_CELEVELS];
  long            nprach_NumSubcarriers[MAX_NUM_NBIOT_CELEVELS];
  long            numRepetitionsPerPreambleAttempt_NB[MAX_NUM_NBIOT_CELEVELS];
  long            nprach_SubcarrierMSG3_RangeStart;
  long            maxNumPreambleAttemptCE_NB;
  long            npdcch_NumRepetitions_RA[MAX_NUM_NBIOT_CELEVELS];
  long            npdcch_StartSF_CSS_RA[MAX_NUM_NBIOT_CELEVELS];
  long            npdcch_Offset_RA[MAX_NUM_NBIOT_CELEVELS];
  //NPDSCH
  long            npdsch_nrs_Power;
  //NPUSCH
  long            npusch_ack_nack_numRepetitions_NB;
  long            npusch_srs_SubframeConfig_NB;
  long            npusch_threeTone_CyclicShift_r13;
  long            npusch_sixTone_CyclicShift_r13;
  BOOLEAN_t         npusch_groupHoppingEnabled;
  long            npusch_groupAssignmentNPUSCH_r13;

  //DL_GapConfig
  long            dl_GapThreshold_NB;
  long            dl_GapPeriodicity_NB;
  long            dl_GapDurationCoeff_NB;
  //Uplink power control Common
  long            npusch_p0_NominalNPUSCH;
  long            npusch_alpha;
  long            deltaPreambleMsg3;
  //UE timers and constants
  long            ue_TimersAndConstants_t300_NB;
  long            ue_TimersAndConstants_t301_NB;
  long            ue_TimersAndConstants_t310_NB;
  long            ue_TimersAndConstants_t311_NB;
  long            ue_TimersAndConstants_n310_NB;
  long            ue_TimersAndConstants_n311_NB;
} NbIoTRrcConfigurationReq;


// UE: NAS -> RRC messages
typedef kenb_refresh_req_t      NasKenbRefreshReq;
typedef cell_info_req_t         NasCellSelectionReq;
typedef nas_establish_req_t     NasConnEstabliReq;
typedef ul_info_transfer_req_t  NasUlDataReq;

typedef rab_establish_rsp_t     NasRabEstRsp;

// UE: RRC -> NAS messages
typedef cell_info_cnf_t         NasCellSelectionCnf;
typedef cell_info_ind_t         NasCellSelectionInd;
typedef paging_ind_t            NasPagingInd;
typedef nas_establish_cnf_t     NasConnEstabCnf;
typedef nas_release_ind_t       NasConnReleaseInd;
typedef ul_info_transfer_cnf_t  NasUlDataCnf;
typedef dl_info_transfer_ind_t  NasDlDataInd;

#endif /* RRC_MESSAGES_TYPES_H_ */<|MERGE_RESOLUTION|>--- conflicted
+++ resolved
@@ -54,21 +54,12 @@
   #include "LTE_UL-CCCH-Message.h"
   #include "LTE_UL-DCCH-Message.h"
 
-<<<<<<< HEAD
-typedef LTE_BCCH_DL_SCH_Message_t   RrcDlBcchMessage;
-typedef LTE_DL_CCCH_Message_t       RrcDlCcchMessage;
-typedef LTE_DL_DCCH_Message_t       RrcDlDcchMessage;
-typedef LTE_UE_EUTRA_Capability_t   RrcUeEutraCapability;
-typedef LTE_UL_CCCH_Message_t       RrcUlCcchMessage;
-typedef LTE_UL_DCCH_Message_t       RrcUlDcchMessage;
-=======
   typedef BCCH_DL_SCH_Message_t   RrcDlBcchMessage;
   typedef DL_CCCH_Message_t       RrcDlCcchMessage;
   typedef DL_DCCH_Message_t       RrcDlDcchMessage;
   typedef UE_EUTRA_Capability_t   RrcUeEutraCapability;
   typedef UL_CCCH_Message_t       RrcUlCcchMessage;
   typedef UL_DCCH_Message_t       RrcUlDcchMessage;
->>>>>>> 1e0d8161
 #endif
 
 //-------------------------------------------------------------------------------------------//
@@ -196,7 +187,6 @@
   int16_t                 Nid_cell[MAX_NUM_CCs];// for testing, change later
   int16_t                 N_RB_DL[MAX_NUM_CCs];// for testing, change later
   int                     nb_antenna_ports[MAX_NUM_CCs];
-<<<<<<< HEAD
   int                     eMBMS_configured;
   int                     eMTC_configured;
   int                     SL_configured;
@@ -205,26 +195,18 @@
   RadioResourceConfig     radioresourceconfig_BR[MAX_NUM_CCs];
    
 #if (LTE_RRC_VERSION >= MAKE_VERSION(13, 0, 0))
-
-
-
   //MIB
   long	 		  schedulingInfoSIB1_BR_r13[MAX_NUM_CCs];
   //SIB1 BR options
-  
-
   uint16_t*		  hyperSFN_r13                           [MAX_NUM_CCs];
   long*			  eDRX_Allowed_r13                       [MAX_NUM_CCs];
   BOOLEAN_t		  cellSelectionInfoCE_r13                [MAX_NUM_CCs];
   long			  q_RxLevMinCE_r13                       [MAX_NUM_CCs];
   long*			  q_QualMinRSRQ_CE_r13                   [MAX_NUM_CCs];
   BOOLEAN_t		  bandwidthReducedAccessRelatedInfo_r13  [MAX_NUM_CCs];
-
   long            si_Narrowband_r13         [MAX_NUM_CCs][32];
   long            si_TBS_r13                [MAX_NUM_CCs][32];
   int             scheduling_info_br_size   [MAX_NUM_CCs];
-
-
   long			  si_WindowLength_BR_r13                       [MAX_NUM_CCs];
   long			  si_RepetitionPattern_r13                     [MAX_NUM_CCs];
   BOOLEAN_t		 * fdd_DownlinkOrTddSubframeBitmapBR_r13       [MAX_NUM_CCs];
@@ -233,11 +215,8 @@
   long			  startSymbolBR_r13                            [MAX_NUM_CCs];
   long			  si_HoppingConfigCommon_r13                   [MAX_NUM_CCs];
   long*			  si_ValidityTime_r13                          [MAX_NUM_CCs];
-
-
   long            systemInfoValueTagSi_r13      [MAX_NUM_CCs][10];
   int             system_info_value_tag_SI_size [MAX_NUM_CCs];
-
   BOOLEAN_t		  freqHoppingParametersDL_r13                   [MAX_NUM_CCs];
   long*			  mpdcch_pdsch_HoppingNB_r13                    [MAX_NUM_CCs];
   BOOLEAN_t		  interval_DLHoppingConfigCommonModeA_r13       [MAX_NUM_CCs];
@@ -245,24 +224,15 @@
   BOOLEAN_t		  interval_DLHoppingConfigCommonModeB_r13       [MAX_NUM_CCs];
   long			  interval_DLHoppingConfigCommonModeB_r13_val   [MAX_NUM_CCs];
   long*			  mpdcch_pdsch_HoppingOffset_r13                [MAX_NUM_CCs];
-
-
   long firstPreamble_r13                 [MAX_NUM_CCs][4];
   long lastPreamble_r13                  [MAX_NUM_CCs][4];
   long ra_ResponseWindowSize_r13         [MAX_NUM_CCs][4];
   long mac_ContentionResolutionTimer_r13 [MAX_NUM_CCs][4];
   long rar_HoppingConfig_r13             [MAX_NUM_CCs][4];
   int  rach_CE_LevelInfoList_r13_size    [MAX_NUM_CCs];
-
-
 //  long pcch_defaultPagingCycle_br;
-
-
   long rsrp_range           [MAX_NUM_CCs][3];
   int rsrp_range_list_size  [MAX_NUM_CCs];
-
-
-
   long prach_config_index                        [MAX_NUM_CCs][4];
   long prach_freq_offset                         [MAX_NUM_CCs][4];
   long *prach_StartingSubframe_r13               [MAX_NUM_CCs][4];
@@ -273,114 +243,33 @@
   int  prach_parameters_list_size                [MAX_NUM_CCs];
   long max_available_narrow_band                 [MAX_NUM_CCs][4][2];
   int  max_available_narrow_band_size            [MAX_NUM_CCs][4];
-
-
-
-
-    long pucch_info_value       [MAX_NUM_CCs][4];
-    int  pucch_info_value_size  [MAX_NUM_CCs];
-
-
-    bool  pcch_config_v1310               [MAX_NUM_CCs];
-    long  paging_narrowbands_r13          [MAX_NUM_CCs];
-    long  mpdcch_numrepetition_paging_r13 [MAX_NUM_CCs];
-    long  *nb_v1310                        [MAX_NUM_CCs];
-
-    long  *pucch_NumRepetitionCE_Msg4_Level0_r13  [MAX_NUM_CCs];
-    long  *pucch_NumRepetitionCE_Msg4_Level1_r13  [MAX_NUM_CCs];
-    long  *pucch_NumRepetitionCE_Msg4_Level2_r13  [MAX_NUM_CCs];
-    long  *pucch_NumRepetitionCE_Msg4_Level3_r13  [MAX_NUM_CCs];
-
-
-    bool  sib2_freq_hoppingParameters_r13_exists             [MAX_NUM_CCs];
-    long  *sib2_mpdcch_pdsch_hoppingNB_r13                   [MAX_NUM_CCs];
-    long  *sib2_interval_DLHoppingConfigCommonModeA_r13      [MAX_NUM_CCs];
-    long  sib2_interval_DLHoppingConfigCommonModeA_r13_val  [MAX_NUM_CCs];         
-    long  *sib2_interval_DLHoppingConfigCommonModeB_r13      [MAX_NUM_CCs]; 
-    long  sib2_interval_DLHoppingConfigCommonModeB_r13_val  [MAX_NUM_CCs];        
-    long  *sib2_interval_ULHoppingConfigCommonModeA_r13      [MAX_NUM_CCs];
-    long  sib2_interval_ULHoppingConfigCommonModeA_r13_val  [MAX_NUM_CCs];         
-    long  *sib2_interval_ULHoppingConfigCommonModeB_r13      [MAX_NUM_CCs];
-    long  sib2_interval_ULHoppingConfigCommonModeB_r13_val  [MAX_NUM_CCs];
-    long  *sib2_mpdcch_pdsch_hoppingOffset_r13               [MAX_NUM_CCs];
-
-
-    long  *pdsch_maxNumRepetitionCEmodeA_r13                 [MAX_NUM_CCs];
-    long  *pdsch_maxNumRepetitionCEmodeB_r13                 [MAX_NUM_CCs];
-
-    long  *pusch_maxNumRepetitionCEmodeA_r13                 [MAX_NUM_CCs];
-    long  *pusch_maxNumRepetitionCEmodeB_r13                 [MAX_NUM_CCs];
-    long  *pusch_HoppingOffset_v1310                         [MAX_NUM_CCs];
-
-
-
+  long pucch_info_value       [MAX_NUM_CCs][4];
+  int  pucch_info_value_size  [MAX_NUM_CCs];
+  bool  pcch_config_v1310               [MAX_NUM_CCs];
+  long  paging_narrowbands_r13          [MAX_NUM_CCs];
+  long  mpdcch_numrepetition_paging_r13 [MAX_NUM_CCs];
+  long  *nb_v1310                        [MAX_NUM_CCs];
+  long  *pucch_NumRepetitionCE_Msg4_Level0_r13  [MAX_NUM_CCs];
+  long  *pucch_NumRepetitionCE_Msg4_Level1_r13  [MAX_NUM_CCs];
+  long  *pucch_NumRepetitionCE_Msg4_Level2_r13  [MAX_NUM_CCs];
+  long  *pucch_NumRepetitionCE_Msg4_Level3_r13  [MAX_NUM_CCs];
+  bool  sib2_freq_hoppingParameters_r13_exists             [MAX_NUM_CCs];
+  long  *sib2_mpdcch_pdsch_hoppingNB_r13                   [MAX_NUM_CCs];
+  long  *sib2_interval_DLHoppingConfigCommonModeA_r13      [MAX_NUM_CCs];
+  long  sib2_interval_DLHoppingConfigCommonModeA_r13_val  [MAX_NUM_CCs];         
+  long  *sib2_interval_DLHoppingConfigCommonModeB_r13      [MAX_NUM_CCs]; 
+  long  sib2_interval_DLHoppingConfigCommonModeB_r13_val  [MAX_NUM_CCs];        
+  long  *sib2_interval_ULHoppingConfigCommonModeA_r13      [MAX_NUM_CCs];
+  long  sib2_interval_ULHoppingConfigCommonModeA_r13_val  [MAX_NUM_CCs];         
+  long  *sib2_interval_ULHoppingConfigCommonModeB_r13      [MAX_NUM_CCs];
+  long  sib2_interval_ULHoppingConfigCommonModeB_r13_val  [MAX_NUM_CCs];
+  long  *sib2_mpdcch_pdsch_hoppingOffset_r13               [MAX_NUM_CCs];
+  long  *pdsch_maxNumRepetitionCEmodeA_r13                 [MAX_NUM_CCs];
+  long  *pdsch_maxNumRepetitionCEmodeB_r13                 [MAX_NUM_CCs];
+  long  *pusch_maxNumRepetitionCEmodeA_r13                 [MAX_NUM_CCs];
+  long  *pusch_maxNumRepetitionCEmodeB_r13                 [MAX_NUM_CCs];
+  long  *pusch_HoppingOffset_v1310                         [MAX_NUM_CCs];
 #endif
-
-
-=======
-  long                    prach_root[MAX_NUM_CCs];
-  long                    prach_config_index[MAX_NUM_CCs];
-  BOOLEAN_t               prach_high_speed[MAX_NUM_CCs];
-  long                    prach_zero_correlation[MAX_NUM_CCs];
-  long                    prach_freq_offset[MAX_NUM_CCs];
-  long                    pucch_delta_shift[MAX_NUM_CCs];
-  long                    pucch_nRB_CQI[MAX_NUM_CCs];
-  long                    pucch_nCS_AN[MAX_NUM_CCs];
-  //#if (LTE_RRC_VERSION < MAKE_VERSION(10, 0, 0))
-  long                    pucch_n1_AN[MAX_NUM_CCs];
-  //#endif
-  long                    pdsch_referenceSignalPower[MAX_NUM_CCs];
-  long                    pdsch_p_b[MAX_NUM_CCs];
-  long                    pusch_n_SB[MAX_NUM_CCs];
-  long                    pusch_hoppingMode[MAX_NUM_CCs];
-  long                    pusch_hoppingOffset[MAX_NUM_CCs];
-  BOOLEAN_t               pusch_enable64QAM[MAX_NUM_CCs];
-  BOOLEAN_t               pusch_groupHoppingEnabled[MAX_NUM_CCs];
-  long                    pusch_groupAssignment[MAX_NUM_CCs];
-  BOOLEAN_t               pusch_sequenceHoppingEnabled[MAX_NUM_CCs];
-  long                    pusch_nDMRS1[MAX_NUM_CCs];
-  long                    phich_duration[MAX_NUM_CCs];
-  long                    phich_resource[MAX_NUM_CCs];
-  BOOLEAN_t               srs_enable[MAX_NUM_CCs];
-  long                    srs_BandwidthConfig[MAX_NUM_CCs];
-  long                    srs_SubframeConfig[MAX_NUM_CCs];
-  BOOLEAN_t               srs_ackNackST[MAX_NUM_CCs];
-  BOOLEAN_t               srs_MaxUpPts[MAX_NUM_CCs];
-  long                    pusch_p0_Nominal[MAX_NUM_CCs];
-  long                    pusch_alpha[MAX_NUM_CCs];
-  long                    pucch_p0_Nominal[MAX_NUM_CCs];
-  long                    msg3_delta_Preamble[MAX_NUM_CCs];
-  long                    ul_CyclicPrefixLength[MAX_NUM_CCs];
-  e_LTE_DeltaFList_PUCCH__deltaF_PUCCH_Format1                pucch_deltaF_Format1[MAX_NUM_CCs];
-  e_LTE_DeltaFList_PUCCH__deltaF_PUCCH_Format1b               pucch_deltaF_Format1b[MAX_NUM_CCs];
-  e_LTE_DeltaFList_PUCCH__deltaF_PUCCH_Format2                pucch_deltaF_Format2[MAX_NUM_CCs];
-  e_LTE_DeltaFList_PUCCH__deltaF_PUCCH_Format2a               pucch_deltaF_Format2a[MAX_NUM_CCs];
-  e_LTE_DeltaFList_PUCCH__deltaF_PUCCH_Format2b               pucch_deltaF_Format2b[MAX_NUM_CCs];
-  long                    rach_numberOfRA_Preambles[MAX_NUM_CCs];
-  BOOLEAN_t               rach_preamblesGroupAConfig[MAX_NUM_CCs];
-  long                    rach_sizeOfRA_PreamblesGroupA[MAX_NUM_CCs];
-  long                    rach_messageSizeGroupA[MAX_NUM_CCs];
-  e_LTE_RACH_ConfigCommon__preambleInfo__preamblesGroupAConfig__messagePowerOffsetGroupB                rach_messagePowerOffsetGroupB[MAX_NUM_CCs];
-  long                    rach_powerRampingStep[MAX_NUM_CCs];
-  long                    rach_preambleInitialReceivedTargetPower[MAX_NUM_CCs];
-  long                    rach_preambleTransMax[MAX_NUM_CCs];
-  long                    rach_raResponseWindowSize[MAX_NUM_CCs];
-  long                    rach_macContentionResolutionTimer[MAX_NUM_CCs];
-  long                    rach_maxHARQ_Msg3Tx[MAX_NUM_CCs];
-  long                    bcch_modificationPeriodCoeff[MAX_NUM_CCs];
-  long                    pcch_defaultPagingCycle[MAX_NUM_CCs];
-  long                    pcch_nB[MAX_NUM_CCs];
-  long                    ue_TimersAndConstants_t300[MAX_NUM_CCs];
-  long                    ue_TimersAndConstants_t301[MAX_NUM_CCs];
-  long                    ue_TimersAndConstants_t310[MAX_NUM_CCs];
-  long                    ue_TimersAndConstants_t311[MAX_NUM_CCs];
-  long                    ue_TimersAndConstants_n310[MAX_NUM_CCs];
-  long                    ue_TimersAndConstants_n311[MAX_NUM_CCs];
-  long                    ue_TransmissionMode[MAX_NUM_CCs];
-  long                    ue_multiple_max[MAX_NUM_CCs];
-
-  //TTN - for D2D
->>>>>>> 1e0d8161
   //SIB18
   e_LTE_SL_CP_Len_r12            rxPool_sc_CP_Len[MAX_NUM_CCs];
   e_LTE_SL_PeriodComm_r12        rxPool_sc_Period[MAX_NUM_CCs];
@@ -430,9 +319,7 @@
 
 typedef struct NbIoTRrcConfigurationReq_s {
   uint32_t            cell_identity;
-
   uint16_t            tac;
-
   uint16_t        mcc;
   uint16_t        mnc;
   uint8_t       mnc_digit_length;
