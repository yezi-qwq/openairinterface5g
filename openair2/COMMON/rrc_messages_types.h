--- conflicted
+++ resolved
@@ -398,197 +398,6 @@
   uint16_t                mcc[PLMN_LIST_MAX_SIZE];
   uint16_t                mnc[PLMN_LIST_MAX_SIZE];
   uint8_t                 mnc_digit_length[PLMN_LIST_MAX_SIZE];
-<<<<<<< HEAD
-=======
-  int16_t                 nb_cc;
-  lte_frame_type_t        frame_type[MAX_NUM_CCs];
-  uint8_t                 tdd_config[MAX_NUM_CCs];
-  uint8_t                 tdd_config_s[MAX_NUM_CCs];
-  lte_prefix_type_t       DL_prefix_type[MAX_NUM_CCs];
-  lte_prefix_type_t       UL_prefix_type[MAX_NUM_CCs];
-  int16_t                 nr_band[MAX_NUM_CCs];
-  uint64_t                downlink_frequency[MAX_NUM_CCs];
-  int32_t                 uplink_frequency_offset[MAX_NUM_CCs];
-  int16_t                 Nid_cell[MAX_NUM_CCs];// for testing, change later
-  int16_t                 N_RB_DL[MAX_NUM_CCs];// for testing, change later
-  int                     nb_antenna_ports[MAX_NUM_CCs];
-
-  ///NR
-  //MIB
-  long                    MIB_subCarrierSpacingCommon[MAX_NUM_CCs];
-  uint32_t                MIB_ssb_SubcarrierOffset[MAX_NUM_CCs];
-  long                    MIB_dmrs_TypeA_Position[MAX_NUM_CCs];
-  uint32_t                pdcch_ConfigSIB1[MAX_NUM_CCs];
-
-  //SIB1
-  long                    SIB1_frequencyOffsetSSB[MAX_NUM_CCs];
-  long                    SIB1_ssb_PeriodicityServingCell[MAX_NUM_CCs];
-  long                    SIB1_ss_PBCH_BlockPower[MAX_NUM_CCs];
-  //NR FrequencyInfoDL
-  long                    absoluteFrequencySSB[MAX_NUM_CCs];
-  long                    DL_FreqBandIndicatorNR[MAX_NUM_CCs];
-  long                    DL_absoluteFrequencyPointA[MAX_NUM_CCs];
-
-  //NR DL SCS-SpecificCarrier
-  uint32_t                DL_offsetToCarrier[MAX_NUM_CCs];
-  long                    DL_SCS_SubcarrierSpacing[MAX_NUM_CCs];
-  uint32_t                DL_carrierBandwidth[MAX_NUM_CCs];
-
-  //NR BWP-DownlinkCommon
-  uint32_t                DL_locationAndBandwidth[MAX_NUM_CCs];
-  long                    DL_BWP_SubcarrierSpacing[MAX_NUM_CCs];
-  lte_prefix_type_t       DL_BWP_prefix_type[MAX_NUM_CCs];
-
-  //NR FrequencyInfoUL
-  long                    UL_FreqBandIndicatorNR[MAX_NUM_CCs];
-  long                    UL_absoluteFrequencyPointA[MAX_NUM_CCs];
-  long                    UL_additionalSpectrumEmission[MAX_NUM_CCs];
-  long                    UL_p_Max[MAX_NUM_CCs];
-  long                    UL_frequencyShift7p5khz[MAX_NUM_CCs];
-
-  //NR UL SCS-SpecificCarrier
-  uint32_t                UL_offsetToCarrier[MAX_NUM_CCs];
-  long                    UL_SCS_SubcarrierSpacing[MAX_NUM_CCs];
-  uint32_t                UL_carrierBandwidth[MAX_NUM_CCs];
-
-  // NR BWP-UplinkCommon
-  uint32_t                UL_locationAndBandwidth[MAX_NUM_CCs];
-  long                    UL_BWP_SubcarrierSpacing[MAX_NUM_CCs];
-  lte_prefix_type_t       UL_BWP_prefix_type[MAX_NUM_CCs];
-  long                    UL_timeAlignmentTimerCommon[MAX_NUM_CCs];
-  long                    ServingCellConfigCommon_n_TimingAdvanceOffset[MAX_NUM_CCs];
-  uint64_t                ServingCellConfigCommon_ssb_PositionsInBurst_PR[MAX_NUM_CCs];
-  long                    ServingCellConfigCommon_ssb_periodicityServingCell[MAX_NUM_CCs]; //ServingCellConfigCommon
-  long                    ServingCellConfigCommon_dmrs_TypeA_Position[MAX_NUM_CCs];        //ServingCellConfigCommon
-  long                    NIA_SubcarrierSpacing[MAX_NUM_CCs];      //ServingCellConfigCommon Used only for non-initial access
-  long                    ServingCellConfigCommon_ss_PBCH_BlockPower[MAX_NUM_CCs];         //ServingCellConfigCommon
-
-
-  //NR TDD-UL-DL-ConfigCommon
-  long                    referenceSubcarrierSpacing[MAX_NUM_CCs];
-  long                    dl_UL_TransmissionPeriodicity[MAX_NUM_CCs];
-  long                    nrofDownlinkSlots[MAX_NUM_CCs];
-  long                    nrofDownlinkSymbols[MAX_NUM_CCs];
-  long                    nrofUplinkSlots[MAX_NUM_CCs];
-  long                    nrofUplinkSymbols[MAX_NUM_CCs];
-
-  //NR RACH-ConfigCommon
-  long                    rach_totalNumberOfRA_Preambles[MAX_NUM_CCs];
-  long                    rach_ssb_perRACH_OccasionAndCB_PreamblesPerSSB_choice[MAX_NUM_CCs];
-  long                    rach_ssb_perRACH_OccasionAndCB_PreamblesPerSSB_oneEighth[MAX_NUM_CCs];
-  long                    rach_ssb_perRACH_OccasionAndCB_PreamblesPerSSB_oneFourth[MAX_NUM_CCs];
-  long                    rach_ssb_perRACH_OccasionAndCB_PreamblesPerSSB_oneHalf[MAX_NUM_CCs];
-  long                    rach_ssb_perRACH_OccasionAndCB_PreamblesPerSSB_one[MAX_NUM_CCs];
-  long                    rach_ssb_perRACH_OccasionAndCB_PreamblesPerSSB_two[MAX_NUM_CCs];
-  uint32_t                rach_ssb_perRACH_OccasionAndCB_PreamblesPerSSB_four[MAX_NUM_CCs];
-  uint32_t                rach_ssb_perRACH_OccasionAndCB_PreamblesPerSSB_eight[MAX_NUM_CCs];
-  uint32_t                rach_ssb_perRACH_OccasionAndCB_PreamblesPerSSB_sixteen[MAX_NUM_CCs];
-  BOOLEAN_t               rach_groupBconfigured[MAX_NUM_CCs];
-  long                    rach_ra_Msg3SizeGroupA[MAX_NUM_CCs];
-  e_NR_RACH_ConfigCommon__groupBconfigured__messagePowerOffsetGroupB                    rach_messagePowerOffsetGroupB[MAX_NUM_CCs];
-  long                    rach_numberOfRA_PreamblesGroupA[MAX_NUM_CCs];
-  long                    rach_ra_ContentionResolutionTimer[MAX_NUM_CCs];
-  long                    rsrp_ThresholdSSB[MAX_NUM_CCs];
-  long                    rsrp_ThresholdSSB_SUL[MAX_NUM_CCs];
-  long                    prach_RootSequenceIndex_choice[MAX_NUM_CCs];
-  uint32_t                prach_RootSequenceIndex_l839[MAX_NUM_CCs];
-  uint32_t                prach_RootSequenceIndex_l139[MAX_NUM_CCs];
-  long                    prach_msg1_SubcarrierSpacing[MAX_NUM_CCs];
-  long                    restrictedSetConfig[MAX_NUM_CCs];
-  long                    msg3_transformPrecoding[MAX_NUM_CCs];
-  //ssb-perRACH-OccasionAndCB-PreamblesPerSSB not sure
-
-  //NR RACH-ConfigGeneric
-  uint32_t                prach_ConfigurationIndex[MAX_NUM_CCs];
-  long                    prach_msg1_FDM[MAX_NUM_CCs];
-  long                    prach_msg1_FrequencyStart[MAX_NUM_CCs];
-  uint32_t                zeroCorrelationZoneConfig[MAX_NUM_CCs];
-  long                    preambleReceivedTargetPower[MAX_NUM_CCs];
-  long                    preambleTransMax[MAX_NUM_CCs];
-  long                    powerRampingStep[MAX_NUM_CCs];
-  long                    ra_ResponseWindow[MAX_NUM_CCs];
-
-  //NR PUSCH-ConfigCommon
-  BOOLEAN_t               groupHoppingEnabledTransformPrecoding[MAX_NUM_CCs];
-  long                    msg3_DeltaPreamble[MAX_NUM_CCs];
-  long                    p0_NominalWithGrant[MAX_NUM_CCs];
-
-  ///NR PUSCH-TimeDomainResourceAllocation
-  uint32_t                PUSCH_TimeDomainResourceAllocation_k2[MAX_NUM_CCs];
-  long                    PUSCH_TimeDomainResourceAllocation_mappingType[MAX_NUM_CCs];
-  uint32_t                PUSCH_TimeDomainResourceAllocation_startSymbolAndLength[MAX_NUM_CCs];
-
-  //NR PUCCH-ConfigCommon
-  uint32_t                pucch_ResourceCommon[MAX_NUM_CCs];
-  long                    pucch_GroupHopping[MAX_NUM_CCs];
-  uint32_t                hoppingId[MAX_NUM_CCs];
-  long                    p0_nominal[MAX_NUM_CCs];
-
-  //NR PDSCH-ConfigCOmmon
-  //NR PDSCH-TimeDomainResourceAllocation
-  uint32_t                PDSCH_TimeDomainResourceAllocation_k0[MAX_NUM_CCs];
-  long                    PDSCH_TimeDomainResourceAllocation_mappingType[MAX_NUM_CCs];
-  long                    PDSCH_TimeDomainResourceAllocation_startSymbolAndLength[MAX_NUM_CCs];
-
-  //NR RateMatchPattern  is used to configure one rate matching pattern for PDSCH
-  long                    rateMatchPatternId[MAX_NUM_CCs];
-  long                    RateMatchPattern_patternType[MAX_NUM_CCs];
-  long                    symbolsInResourceBlock[MAX_NUM_CCs];
-  long                    periodicityAndPattern[MAX_NUM_CCs];
-  long                    RateMatchPattern_controlResourceSet[MAX_NUM_CCs]; ///ControlResourceSetId
-  long                    RateMatchPattern_subcarrierSpacing[MAX_NUM_CCs];
-  long                    RateMatchPattern_mode[MAX_NUM_CCs];
-
-  //NR PDCCH-ConfigCommon
-  uint32_t                controlResourceSetZero[MAX_NUM_CCs];
-  uint32_t                searchSpaceZero[MAX_NUM_CCs];
-  long                    searchSpaceSIB1[MAX_NUM_CCs];
-  long                    searchSpaceOtherSystemInformation[MAX_NUM_CCs];
-  long                    pagingSearchSpace[MAX_NUM_CCs];
-  long                    ra_SearchSpace[MAX_NUM_CCs];
-  //NR PDCCH-ConfigCommon commonControlResourcesSets
-  long                    PDCCH_common_controlResourceSetId[MAX_NUM_CCs];
-  long                    PDCCH_common_ControlResourceSet_duration[MAX_NUM_CCs];
-  long                    PDCCH_cce_REG_MappingType[MAX_NUM_CCs];
-  long                    PDCCH_reg_BundleSize[MAX_NUM_CCs];
-  long                    PDCCH_interleaverSize[MAX_NUM_CCs];
-  long                    PDCCH_shiftIndex[MAX_NUM_CCs];
-  long                    PDCCH_precoderGranularity[MAX_NUM_CCs]; //Corresponds to L1 parameter 'CORESET-precoder-granuality'
-  long                    PDCCH_TCI_StateId[MAX_NUM_CCs];
-  BOOLEAN_t               tci_PresentInDCI[MAX_NUM_CCs];
-  uint32_t                PDCCH_DMRS_ScramblingID[MAX_NUM_CCs];
-
-  //NR PDCCH-ConfigCommon commonSearchSpaces
-  long                    SearchSpaceId[MAX_NUM_CCs];
-  long                    commonSearchSpaces_controlResourceSetId[MAX_NUM_CCs];
-  long                    SearchSpace_monitoringSlotPeriodicityAndOffset_choice[MAX_NUM_CCs];
-  uint32_t                SearchSpace_monitoringSlotPeriodicityAndOffset_value[MAX_NUM_CCs];
-  uint32_t                SearchSpace_duration[MAX_NUM_CCs];
-  long                    SearchSpace_nrofCandidates_aggregationLevel1[MAX_NUM_CCs];
-  long                    SearchSpace_nrofCandidates_aggregationLevel2[MAX_NUM_CCs];
-  long                    SearchSpace_nrofCandidates_aggregationLevel4[MAX_NUM_CCs];
-  long                    SearchSpace_nrofCandidates_aggregationLevel8[MAX_NUM_CCs];
-  long                    SearchSpace_nrofCandidates_aggregationLevel16[MAX_NUM_CCs];
-  long                    SearchSpace_searchSpaceType[MAX_NUM_CCs];
-  long                    Common_dci_Format2_0_nrofCandidates_SFI_aggregationLevel1[MAX_NUM_CCs];
-  long                    Common_dci_Format2_0_nrofCandidates_SFI_aggregationLevel2[MAX_NUM_CCs];
-  long                    Common_dci_Format2_0_nrofCandidates_SFI_aggregationLevel4[MAX_NUM_CCs];
-  long                    Common_dci_Format2_0_nrofCandidates_SFI_aggregationLevel8[MAX_NUM_CCs];
-  long                    Common_dci_Format2_0_nrofCandidates_SFI_aggregationLevel16[MAX_NUM_CCs];
-  long                    Common_dci_Format2_3_monitoringPeriodicity[MAX_NUM_CCs];
-  long                    Common_dci_Format2_3_nrofPDCCH_Candidates[MAX_NUM_CCs];
-  long                    ue_Specific__dci_Formats[MAX_NUM_CCs];
-
-  //RateMatchPatternLTE-CRS
-  uint32_t                RateMatchPatternLTE_CRS_carrierFreqDL[MAX_NUM_CCs];
-  long                    RateMatchPatternLTE_CRS_carrierBandwidthDL[MAX_NUM_CCs];
-  long                    RateMatchPatternLTE_CRS_nrofCRS_Ports[MAX_NUM_CCs];
-  long                    RateMatchPatternLTE_CRS_v_Shift[MAX_NUM_CCs];
-  long                    RateMatchPatternLTE_CRS_radioframeAllocationPeriod[MAX_NUM_CCs];
-  uint32_t                RateMatchPatternLTE_CRS_radioframeAllocationOffset[MAX_NUM_CCs];
-  long                    RateMatchPatternLTE_CRS_subframeAllocation_choice[MAX_NUM_CCs];
->>>>>>> 6548ae15
-
   NR_ServingCellConfigCommon_t *scc;
   int                          ssb_SubcarrierOffset;
 } gNB_RrcConfigurationReq;
