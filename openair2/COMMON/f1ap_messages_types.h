--- conflicted
+++ resolved
@@ -347,15 +347,6 @@
 
 typedef struct cu_to_du_rrc_information_s {
   uint8_t * cG_ConfigInfo;
-<<<<<<< HEAD
-  uint8_t   cG_ConfigInfo_length;
-  uint8_t * uE_CapabilityRAT_ContainerList;
-  uint8_t   uE_CapabilityRAT_ContainerList_length;
-  uint8_t * measConfig;
-  uint8_t   measConfig_length;
-}cu_to_du_rrc_information_t;
-
-=======
   uint32_t   cG_ConfigInfo_length;
   uint8_t * uE_CapabilityRAT_ContainerList;
   uint32_t   uE_CapabilityRAT_ContainerList_length;
@@ -372,7 +363,6 @@
   uint8_t   requestedP_MaxFR1_length;
 }du_to_cu_rrc_information_t;
 
->>>>>>> f9e5c987
 typedef enum QoS_information_e {
   NG_RAN_QoS    = 0,
   EUTRAN_QoS    = 1,
@@ -398,12 +388,6 @@
   uint32_t servCellId;
   cu_to_du_rrc_information_t *cu_to_du_rrc_information;
   uint8_t  cu_to_du_rrc_information_length;
-<<<<<<< HEAD
-  uint8_t *du_to_cu_rrc_information;
-  uint8_t  du_to_cu_rrc_information_length;
-  f1ap_drb_to_be_setup_t *drbs_to_be_setup; // BK: need to replace by s1ap_initial_context_setup_req
-  uint8_t  drbs_to_be_setup_length;       // BK: need to replace by s1ap_initial_context_setup_req
-=======
   //uint8_t *du_to_cu_rrc_information;
   du_to_cu_rrc_information_t *du_to_cu_rrc_information;
   uint32_t  du_to_cu_rrc_information_length;
@@ -411,7 +395,6 @@
   uint8_t  drbs_to_be_setup_length;
   f1ap_drb_to_be_setup_t *drbs_to_be_modified;
     uint8_t  drbs_to_be_modified_length;
->>>>>>> f9e5c987
   QoS_information_t QoS_information_type;
   uint8_t  drbs_failed_to_be_setup_length;
   f1ap_rb_failed_to_be_setup_t *drbs_failed_to_be_setup;
@@ -419,13 +402,7 @@
   uint8_t  srbs_to_be_setup_length;
   uint8_t  srbs_failed_to_be_setup_length;
   f1ap_rb_failed_to_be_setup_t *srbs_failed_to_be_setup;
-<<<<<<< HEAD
-  s1ap_initial_context_setup_req_t *s1ap_initial_context_setup_req;
   ReconfigurationCompl_t ReconfigComplOutcome;
-   // coniatner for the rrc_eNB_generate_SecurityModeCommand message
-=======
-  ReconfigurationCompl_t ReconfigComplOutcome;
->>>>>>> f9e5c987
   uint8_t *rrc_container;
   int      rrc_container_length;
 } f1ap_ue_context_setup_t;
