/*
 * Licensed to the OpenAirInterface (OAI) Software Alliance under one or more
 * contributor license agreements.  See the NOTICE file distributed with
 * this work for additional information regarding copyright ownership.
 * The OpenAirInterface Software Alliance licenses this file to You under
 * the OAI Public License, Version 1.1  (the "License"); you may not use this file
 * except in compliance with the License.
 * You may obtain a copy of the License at
 *
 *      http://www.openairinterface.org/?page_id=698
 *
 * Unless required by applicable law or agreed to in writing, software
 * distributed under the License is distributed on an "AS IS" BASIS,
 * WITHOUT WARRANTIES OR CONDITIONS OF ANY KIND, either express or implied.
 * See the License for the specific language governing permissions and
 * limitations under the License.
 *-------------------------------------------------------------------------------
 * For more information about the OpenAirInterface (OAI) Software Alliance:
 *      contact@openairinterface.org
 */

#ifndef F1AP_MESSAGES_TYPES_H_
#define F1AP_MESSAGES_TYPES_H_

#include "rlc.h"

//-------------------------------------------------------------------------------------------//
// Defines to access message fields.

#define F1AP_CU_SCTP_REQ(mSGpTR)                   (mSGpTR)->ittiMsg.f1ap_cu_sctp_req

#define F1AP_SETUP_REQ(mSGpTR)                     (mSGpTR)->ittiMsg.f1ap_setup_req
#define F1AP_SETUP_RESP(mSGpTR)                    (mSGpTR)->ittiMsg.f1ap_setup_resp
#define F1AP_GNB_CU_CONFIGURATION_UPDATE(mSGpTR)   (mSGpTR)->ittiMsg.f1ap_gnb_cu_configuration_update
#define F1AP_GNB_CU_CONFIGURATION_UPDATE_ACKNOWLEDGE(mSGpTR)   (mSGpTR)->ittiMsg.f1ap_gnb_cu_configuration_update_acknowledge
#define F1AP_GNB_CU_CONFIGURATION_UPDATE_FAILURE(mSGpTR)   (mSGpTR)->ittiMsg.f1ap_gnb_cu_configuration_update_failure
#define F1AP_SETUP_FAILURE(mSGpTR)                 (mSGpTR)->ittiMsg.f1ap_setup_failure

#define F1AP_INITIAL_UL_RRC_MESSAGE(mSGpTR)        (mSGpTR)->ittiMsg.f1ap_initial_ul_rrc_message
#define F1AP_UL_RRC_MESSAGE(mSGpTR)                (mSGpTR)->ittiMsg.f1ap_ul_rrc_message
#define F1AP_UE_CONTEXT_SETUP_REQ(mSGpTR)          (mSGpTR)->ittiMsg.f1ap_ue_context_setup_req
#define F1AP_UE_CONTEXT_SETUP_RESP(mSGpTR)          (mSGpTR)->ittiMsg.f1ap_ue_context_setup_resp
#define F1AP_UE_CONTEXT_RELEASE_RESP(mSGpTR)       (mSGpTR)->ittiMsg.f1ap_ue_context_release_resp
#define F1AP_UE_CONTEXT_MODIFICATION_RESP(mSGpTR)  (mSGpTR)->ittiMsg.f1ap_ue_context_modification_resp
#define F1AP_UE_CONTEXT_MODIFICATION_FAIL(mSGpTR)  (mSGpTR)->ittiMsg.f1ap_ue_context_modification_fail

#define F1AP_DL_RRC_MESSAGE(mSGpTR)                (mSGpTR)->ittiMsg.f1ap_dl_rrc_message
#define F1AP_UE_CONTEXT_RELEASE_REQ(mSGpTR)        (mSGpTR)->ittiMsg.f1ap_ue_context_release_req
#define F1AP_UE_CONTEXT_RELEASE_CMD(mSGpTR)        (mSGpTR)->ittiMsg.f1ap_ue_context_release_req
#define F1AP_UE_CONTEXT_MODIFICATION_REQ(mSGpTR)   (mSGpTR)->ittiMsg.f1ap_ue_context_modification_req

/* Length of the transport layer address string
 * 160 bits / 8 bits by char.
 */
#define F1AP_TRANSPORT_LAYER_ADDRESS_SIZE (160 / 8)

#define F1AP_MAX_NB_CU_IP_ADDRESS 10

// Note this should be 512 from maxval in 38.473
#define F1AP_MAX_NB_CELLS 2

#define F1AP_MAX_NO_OF_TNL_ASSOCIATIONS 32
#define F1AP_MAX_NO_UE_ID 1024 
typedef struct f1ap_net_ip_address_s {
  unsigned ipv4:1;
  unsigned ipv6:1;
  char ipv4_address[16];
  char ipv6_address[46];
} f1ap_net_ip_address_t;

typedef struct f1ap_cu_setup_req_s {
   //
} f1ap_cu_setup_req_t;

typedef struct cellIDs_s {

  // Served Cell Information
  /* Tracking area code */
  uint32_t tac;

  /* Mobile Country Codes
   * Mobile Network Codes
   */
  uint16_t mcc;
  uint16_t mnc;
  uint8_t  mnc_digit_length;

  // NR Global Cell Id
  uint64_t nr_cellid;
  // NR Physical Cell Ids
  uint16_t nr_pci;
  // Number of slide support items (max 16, could be increased to as much as 1024)
  uint16_t num_ssi;
  uint8_t sst;
  uint8_t sd;
} cellIDs_t;

typedef struct f1ap_setup_req_s {

  // Midhaul networking parameters

  /* Connexion id used between SCTP/F1AP */
  uint16_t cnx_id;

  /* SCTP association id */
  int32_t  assoc_id;

  /* The eNB IP address to bind */
  f1ap_net_ip_address_t CU_f1_ip_address;
  f1ap_net_ip_address_t DU_f1_ip_address;

  /* Number of SCTP streams used for a mme association */
  uint16_t sctp_in_streams;
  uint16_t sctp_out_streams;

  uint16_t default_sctp_stream_id;

  // F1_Setup_Req payload
  uint64_t gNB_DU_id;
  char *gNB_DU_name;

  /* The type of the cell */
  enum cell_type_e cell_type;
  
  /// number of DU cells available
  uint16_t num_cells_available; //0< num_cells_available <= 512;
  cellIDs_t cell[F1AP_MAX_NB_CELLS];
  // fdd_flag = 1 means FDD, 0 means TDD
  int  fdd_flag;

  union {
    struct {
      uint32_t ul_nr_arfcn;
      uint8_t ul_scs;
      uint8_t ul_nrb;

      uint32_t dl_nr_arfcn;
      uint8_t dl_scs;
      uint8_t dl_nrb;

      uint32_t sul_active;
      uint32_t sul_nr_arfcn;
      uint8_t sul_scs;
      uint8_t sul_nrb;

      uint8_t ul_num_frequency_bands;
      uint16_t ul_nr_band[32];
      uint8_t ul_num_sul_frequency_bands;
      uint16_t ul_nr_sul_band[32];

      uint8_t dl_num_frequency_bands;
      uint16_t dl_nr_band[32];
      uint8_t dl_num_sul_frequency_bands;
      uint16_t dl_nr_sul_band[32];
    } fdd;
    struct {

      uint32_t nr_arfcn;
      uint8_t scs;
      uint8_t nrb;

      uint32_t sul_active;
      uint32_t sul_nr_arfcn;
      uint8_t sul_scs;
      uint8_t sul_nrb;

      uint8_t num_frequency_bands;
      uint16_t nr_band[32];
      uint8_t num_sul_frequency_bands;
      uint16_t nr_sul_band[32];

    } tdd;
  } nr_mode_info[F1AP_MAX_NB_CELLS];

  char *measurement_timing_information[F1AP_MAX_NB_CELLS];
  uint8_t ranac[F1AP_MAX_NB_CELLS];

  // System Information
  uint8_t *mib[F1AP_MAX_NB_CELLS];
  int     mib_length[F1AP_MAX_NB_CELLS];
  uint8_t *sib1[F1AP_MAX_NB_CELLS];
  int     sib1_length[F1AP_MAX_NB_CELLS];


} f1ap_setup_req_t;

typedef struct served_cells_to_activate_s {
  /// mcc of DU cells
  uint16_t mcc;
  /// mnc of DU cells
  uint16_t mnc;
  /// mnc digit length of DU cells
  uint8_t mnc_digit_length;
  // NR Global Cell Id
  uint64_t nr_cellid;
  /// NRPCI
  uint16_t nrpci;
  /// num SI messages per DU cell
  uint8_t num_SI;
  /// SI message containers (up to 21 messages per cell)
  uint8_t *SI_container[21];
  int      SI_container_length[21];
} served_cells_to_activate_t;

typedef struct f1ap_setup_resp_s {
  /* Connexion id used between SCTP/F1AP */
  uint16_t cnx_id;

  /* SCTP association id */
  int32_t  assoc_id;

  /* Number of SCTP streams used for a mme association */
  uint16_t sctp_in_streams;
  uint16_t sctp_out_streams;

  /// string holding gNB_CU_name
  char     *gNB_CU_name;
  /// number of DU cells to activate
  uint16_t num_cells_to_activate; //0< num_cells_to_activate <= 512;
  served_cells_to_activate_t cells_to_activate[F1AP_MAX_NB_CELLS];
} f1ap_setup_resp_t;

typedef struct f1ap_gnb_cu_configuration_update_s {
  /* Connexion id used between SCTP/F1AP */
  uint16_t cnx_id;

  /* SCTP association id */
  int32_t  assoc_id;

  /* Number of SCTP streams used for a mme association */
  uint16_t sctp_in_streams;
  uint16_t sctp_out_streams;

  /// string holding gNB_CU_name
  char     *gNB_CU_name;
  /// number of DU cells to activate
  uint16_t num_cells_to_activate; //0< num_cells_to_activate/mod <= 512;
  served_cells_to_activate_t cells_to_activate[F1AP_MAX_NB_CELLS];
} f1ap_gnb_cu_configuration_update_t;

typedef struct f1ap_setup_failure_s {
  uint16_t cause;
  uint16_t time_to_wait;
  uint16_t criticality_diagnostics; 
} f1ap_setup_failure_t;

typedef struct f1ap_gnb_cu_configuration_update_acknowledge_s {
  uint16_t num_cells_failed_to_be_activated;
  uint16_t mcc[F1AP_MAX_NB_CELLS];
  uint16_t mnc[F1AP_MAX_NB_CELLS];
  uint8_t mnc_digit_length[F1AP_MAX_NB_CELLS];
  uint64_t nr_cellid[F1AP_MAX_NB_CELLS];
  uint16_t cause[F1AP_MAX_NB_CELLS];
  int have_criticality;
  uint16_t criticality_diagnostics; 
  uint16_t noofTNLAssociations_to_setup;
  uint16_t have_port[F1AP_MAX_NO_OF_TNL_ASSOCIATIONS];
  in_addr_t tl_address[F1AP_MAX_NO_OF_TNL_ASSOCIATIONS]; // currently only IPv4 supported
  uint16_t noofTNLAssociations_failed;
  in_addr_t tl_address_failed[F1AP_MAX_NO_OF_TNL_ASSOCIATIONS]; // currently only IPv4 supported
  uint16_t cause_failed[F1AP_MAX_NO_OF_TNL_ASSOCIATIONS];
  uint16_t noofDedicatedSIDeliveryNeededUEs;
  uint32_t gNB_CU_ue_id[F1AP_MAX_NO_UE_ID]; 
  uint16_t ue_mcc[F1AP_MAX_NO_UE_ID]; 
  uint16_t ue_mnc[F1AP_MAX_NO_UE_ID]; 
  uint8_t  ue_mnc_digit_length[F1AP_MAX_NO_UE_ID]; 
  uint64_t ue_nr_cellid[F1AP_MAX_NO_UE_ID];  
} f1ap_gnb_cu_configuration_update_acknowledge_t;

typedef struct f1ap_gnb_cu_configuration_update_failure_s {
  uint16_t cause;
  uint16_t time_to_wait;
  uint16_t criticality_diagnostics; 
} f1ap_gnb_cu_configuration_update_failure_t;

typedef struct f1ap_dl_rrc_message_s {

  uint32_t gNB_CU_ue_id;
  uint32_t gNB_DU_ue_id;
  uint32_t old_gNB_DU_ue_id;
  uint16_t rnti; 
  uint8_t  srb_id;
  uint8_t  execute_duplication;
  uint8_t *rrc_container;
  int      rrc_container_length;
  union {
    // both map 0..255 => 1..256
    uint8_t en_dc;
    uint8_t ngran;
  } RAT_frequency_priority_information;
} f1ap_dl_rrc_message_t;

typedef struct f1ap_initial_ul_rrc_message_s {
  uint32_t gNB_DU_ue_id;
  /// mcc of DU cell
  uint16_t mcc;
  /// mnc of DU cell
  uint16_t mnc;
  /// mnc digit length of DU cells
  uint8_t mnc_digit_length;
  /// nr cell id
  uint64_t nr_cellid;
  /// crnti
  uint16_t crnti;
  uint8_t *rrc_container;
  int      rrc_container_length;
  char du2cu_rrc_container[100];
  int      du2cu_rrc_container_length;
} f1ap_initial_ul_rrc_message_t;

typedef struct f1ap_ul_rrc_message_s {
  uint16_t rnti;
  uint8_t  srb_id;
  uint8_t *rrc_container;
  int      rrc_container_length;
} f1ap_ul_rrc_message_t;

typedef struct f1ap_up_tnl_s {
  in_addr_t tl_address; // currently only IPv4 supported
  teid_t  outgoingTeid;
  teid_t  incomingTeid;
} f1ap_up_tnl_t;

typedef struct f1ap_drb_to_be_setup_s {
  long           drb_id;
<<<<<<< HEAD
  f1ap_up_tnl_t  tnl[2];
  uint8_t        tnl_length;
=======
  f1ap_up_tnl_t  up_ul_tnl[2];
  uint8_t        up_ul_tnl_length;
  f1ap_up_tnl_t  up_dl_tnl[2];
  uint8_t        up_dl_tnl_length;
>>>>>>> 7fab0147
  rlc_mode_t     rlc_mode;
} f1ap_drb_to_be_setup_t;

typedef struct f1ap_srb_to_be_setup_s {
  long           srb_id;
  rlc_mode_t     rlc_mode;
  uint8_t        lcid;
} f1ap_srb_to_be_setup_t;

typedef struct f1ap_rb_failed_to_be_setup_s {
  long           rb_id;
} f1ap_rb_failed_to_be_setup_t;

typedef struct f1ap_ue_context_setup_req_s {
  uint32_t gNB_CU_ue_id;    // BK: need to replace by use from rnti
  uint32_t gNB_DU_ue_id;
  uint16_t rnti; 
  // SpCell Info
  uint16_t mcc;
  uint16_t mnc;
  uint8_t  mnc_digit_length;
  uint64_t nr_cellid;
  uint8_t servCellIndex;
  uint8_t *cellULConfigured;
  uint32_t servCellId;
  uint8_t *cu_to_du_rrc_information;
  uint8_t  cu_to_du_rrc_information_length;
  f1ap_drb_to_be_setup_t *drbs_to_be_setup; // BK: need to replace by s1ap_initial_context_setup_req
  uint8_t  drbs_to_be_setup_length;       // BK: need to replace by s1ap_initial_context_setup_req
  f1ap_srb_to_be_setup_t *srbs_to_be_setup;
  uint8_t  srbs_to_be_setup_length;
  s1ap_initial_context_setup_req_t *s1ap_initial_context_setup_req;
   // coniatner for the rrc_eNB_generate_SecurityModeCommand message
  uint8_t *rrc_container;
  int      rrc_container_length;
} f1ap_ue_context_setup_req_t;

typedef struct f1ap_ue_context_setup_resp_s {
  uint32_t gNB_CU_ue_id;    // BK: need to replace by use from rnti
  uint32_t gNB_DU_ue_id;
  uint16_t rnti;
  uint8_t  du_to_cu_rrc_information[1024 /*Arbitrarily big enough*/];
  uint32_t  du_to_cu_rrc_information_length;
  f1ap_drb_to_be_setup_t *drbs_setup; // BK: need to replace by s1ap_initial_context_setup_req
  uint8_t  drbs_setup_length;       // BK: need to replace by s1ap_initial_context_setup_req
  f1ap_srb_to_be_setup_t *srbs_setup;
  uint8_t  srbs_setup_length;
  uint8_t  srbs_failed_to_be_setup_length;
  f1ap_rb_failed_to_be_setup_t *srbs_failed_to_be_setup;
  uint8_t  drbs_failed_to_be_setup_length;
  f1ap_rb_failed_to_be_setup_t *drbs_failed_to_be_setup;
} f1ap_ue_context_setup_resp_t;

typedef enum F1ap_Cause_e {
  F1AP_CAUSE_NOTHING,  /* No components present */
  F1AP_CAUSE_RADIO_NETWORK,
  F1AP_CAUSE_TRANSPORT,
  F1AP_CAUSE_PROTOCOL,
  F1AP_CAUSE_MISC,
} f1ap_Cause_t;

typedef struct f1ap_ue_context_release_s {
  uint16_t      rnti;
  f1ap_Cause_t  cause;
  long          cause_value;
  uint8_t      *rrc_container;
  int           rrc_container_length;
} f1ap_ue_context_release_req_t, f1ap_ue_context_release_cmd_t,
  f1ap_ue_context_release_cplt_t;

#endif /* F1AP_MESSAGES_TYPES_H_ */<|MERGE_RESOLUTION|>--- conflicted
+++ resolved
@@ -317,21 +317,15 @@
 
 typedef struct f1ap_up_tnl_s {
   in_addr_t tl_address; // currently only IPv4 supported
-  teid_t  outgoingTeid;
-  teid_t  incomingTeid;
+  teid_t  teid;
 } f1ap_up_tnl_t;
 
 typedef struct f1ap_drb_to_be_setup_s {
   long           drb_id;
-<<<<<<< HEAD
-  f1ap_up_tnl_t  tnl[2];
-  uint8_t        tnl_length;
-=======
   f1ap_up_tnl_t  up_ul_tnl[2];
   uint8_t        up_ul_tnl_length;
   f1ap_up_tnl_t  up_dl_tnl[2];
   uint8_t        up_dl_tnl_length;
->>>>>>> 7fab0147
   rlc_mode_t     rlc_mode;
 } f1ap_drb_to_be_setup_t;
 
