/*
 * Licensed to the OpenAirInterface (OAI) Software Alliance under one or more
 * contributor license agreements.  See the NOTICE file distributed with
 * this work for additional information regarding copyright ownership.
 * The OpenAirInterface Software Alliance licenses this file to You under
 * the OAI Public License, Version 1.1  (the "License"); you may not use this file
 * except in compliance with the License.
 * You may obtain a copy of the License at
 *
 *      http://www.openairinterface.org/?page_id=698
 *
 * Unless required by applicable law or agreed to in writing, software
 * distributed under the License is distributed on an "AS IS" BASIS,
 * WITHOUT WARRANTIES OR CONDITIONS OF ANY KIND, either express or implied.
 * See the License for the specific language governing permissions and
 * limitations under the License.
 *-------------------------------------------------------------------------------
 * For more information about the OpenAirInterface (OAI) Software Alliance:
 *      contact@openairinterface.org
 */

/*
                                 platform_constants.h
                             -------------------
  AUTHOR  : Lionel GAUTHIER and Navid Nikaein
  COMPANY : EURECOM
  EMAIL   : Lionel.Gauthier@eurecom.fr

 ***************************************************************************/

#include "LTE_asn_constant.h"

#ifndef __PLATFORM_CONSTANTS_H__
#    define __PLATFORM_CONSTANTS_H__

#ifdef JUMBO_FRAME
  #define NL_MAX_PAYLOAD 18000  /* this should cover the max mtu size*/
#else
  #define NL_MAX_PAYLOAD 9000  /* this should cover the max mtu size*/
#endif

#ifdef LARGE_SCALE
  #define NB_MODULES_MAX 128
  #define NB_NODE_MAX    128
#else
  #define NB_MODULES_MAX 32
  #define NB_NODE_MAX    32
#endif

#ifdef JUMBO_FRAME
  #define MAX_IP_PACKET_SIZE         10000 // 9000
#else
  #if defined(OAI_NW_DRIVER_TYPE_ETHERNET)
    /* SR: When using ethernet network driver the packet size is 1512 :
    * 1500 bytes IP packet + 14 bytes ethernet header
    */
    #define MAX_IP_PACKET_SIZE          1514
  #else
    #define MAX_IP_PACKET_SIZE          1500 // 3000
  #endif
#endif
// overwrite the previous deinitions

#    define MAX_MODULES                NB_MODULES_MAX

#ifndef UE_EXPANSION
<<<<<<< HEAD
// TODO:L2 FAPI simulator.
// UESIM_EXPANSION is used to be same value of MAX_MOBILES_PER_ENB
// in eNB and UE.
// now , if we use --mu option in UE, compiling error will occur.
// This problem will be fixed in the future.
# ifdef UESIM_EXPANSION
#    define MAX_MOBILES_PER_ENB         256
#    define MAX_MOBILES_PER_ENB_NB_IoT  256
#    define MAX_eNB                      2
# else
# ifdef LARGE_SCALE
#    define MAX_MOBILES_PER_ENB         128
#    define MAX_MOBILES_PER_ENB_NB_IoT  128
#    define MAX_MOBILES_PER_GNB         128
#    define MAX_eNB                      2
#    define MAX_gNB                      2
# else
#    define MAX_MOBILES_PER_ENB         4
#    define MAX_MOBILES_PER_ENB_NB_IoT  4
#    define MAX_MOBILES_PER_GNB         4
#    define MAX_eNB                      1
#    define MAX_gNB                      1
# endif
#endif
=======
  // TODO:L2 FAPI simulator.
  // UESIM_EXPANSION is used to be same value of MAX_MOBILES_PER_ENB
  // in eNB and UE.
  // now , if we use --mu option in UE, compiling error will occur.
  // This problem will be fixed in the future.
  #ifdef UESIM_EXPANSION
    #define MAX_MOBILES_PER_ENB         256
    #define MAX_MOBILES_PER_ENB_NB_IoT  256
    #define MAX_eNB                      2
  #else
    #ifdef LARGE_SCALE
      #define MAX_MOBILES_PER_ENB         128
      #define MAX_MOBILES_PER_ENB_NB_IoT  128
      #define MAX_MOBILES_PER_GNB         128
      #define MAX_eNB                      2
      #define MAX_gNB                      2
    #else
      #define MAX_MOBILES_PER_ENB         16
      #define MAX_MOBILES_PER_ENB_NB_IoT  16
      #define MAX_MOBILES_PER_GNB         16
      #define MAX_eNB                      2
      #define MAX_gNB                      2
    #endif
  #endif
>>>>>>> 6548ae15
#else
  #define MAX_MOBILES_PER_ENB         256
  #define MAX_MOBILES_PER_ENB_NB_IoT  256
  #define MAX_MOBILES_PER_GNB         256
  #define MAX_eNB                      2
  #define MAX_gNB                      2
#endif

#define NUMBER_OF_NR_DLSCH_MAX 4
#define NUMBER_OF_NR_ULSCH_MAX 4

#define MAX_MANAGED_ENB_PER_MOBILE  2
#define MAX_MANAGED_GNB_PER_MOBILE  2

///NB-IOT
#define NB_RB_MAX_NB_IOT  (LTE_maxDRB_NB_r13 + 3) //MP: NB_IoT --> 2(DRB)+3(SRBs - 2 is not used) = 5


#define DEFAULT_RAB_ID 1

#define NB_RB_MAX      (LTE_maxDRB + 3) /* was 11, now 14, maxDRB comes from asn1_constants.h, + 3 because of 3 SRB, one invisible id 0, then id 1 and 2 */

#define NB_RB_MBMS_MAX (LTE_maxSessionPerPMCH*LTE_maxServiceCount)

#define NB_RAB_MAX     LTE_maxDRB       /* was 8, now 11 */
#define RAB_SHIFT1     9
#define RAB_SHIFT2     3
#define RAB_OFFSET     0x0007
#define RAB_OFFSET1    0x7E00
#define RAB_OFFSET2    0x01F8
#define DIR_OFFSET     0x8000
#define DIR_SHIFT      15
#define CH_OFFSET      0x0004
#define CH_SHIFT       2

// RLC_AM_SEND_MRW
#        define SEND_MRW_OFF    15
#        define SEND_MRW_ON     240

// RLC_SEGMENTATION_INDICATION
#        define SEGMENTATION_NOT_ALLOWED  0
#        define SEGMENTATION_ALLOWED      1

// RLC_DELIVERY_OF_ERRONEOUS_SDU
#        define DELIVERY_OF_ERRONEOUS_SDU_NO           0
#        define DELIVERY_OF_ERRONEOUS_SDU_YES          1
#        define DELIVERY_OF_ERRONEOUS_SDU_NO_DETECT    2


// CBA constant
#define NUM_MAX_CBA_GROUP 4

#ifndef __cplusplus
  #ifndef NULL
    #define NULL 0
  #endif
  #ifndef null
    #define null 0
  #endif
#endif

#define  UNUSED_PARAM_MBMS_SESSION_ID  0
#define  UNUSED_PARAM_MBMS_SERVICE_ID  0

#define printk printf

#define UNUSED_VARIABLE(vARIABLE)   (void)(vARIABLE)

#endif /* __PLATFORM_CONSTANTS_H__ */<|MERGE_RESOLUTION|>--- conflicted
+++ resolved
@@ -64,32 +64,6 @@
 #    define MAX_MODULES                NB_MODULES_MAX
 
 #ifndef UE_EXPANSION
-<<<<<<< HEAD
-// TODO:L2 FAPI simulator.
-// UESIM_EXPANSION is used to be same value of MAX_MOBILES_PER_ENB
-// in eNB and UE.
-// now , if we use --mu option in UE, compiling error will occur.
-// This problem will be fixed in the future.
-# ifdef UESIM_EXPANSION
-#    define MAX_MOBILES_PER_ENB         256
-#    define MAX_MOBILES_PER_ENB_NB_IoT  256
-#    define MAX_eNB                      2
-# else
-# ifdef LARGE_SCALE
-#    define MAX_MOBILES_PER_ENB         128
-#    define MAX_MOBILES_PER_ENB_NB_IoT  128
-#    define MAX_MOBILES_PER_GNB         128
-#    define MAX_eNB                      2
-#    define MAX_gNB                      2
-# else
-#    define MAX_MOBILES_PER_ENB         4
-#    define MAX_MOBILES_PER_ENB_NB_IoT  4
-#    define MAX_MOBILES_PER_GNB         4
-#    define MAX_eNB                      1
-#    define MAX_gNB                      1
-# endif
-#endif
-=======
   // TODO:L2 FAPI simulator.
   // UESIM_EXPANSION is used to be same value of MAX_MOBILES_PER_ENB
   // in eNB and UE.
@@ -114,7 +88,6 @@
       #define MAX_gNB                      2
     #endif
   #endif
->>>>>>> 6548ae15
 #else
   #define MAX_MOBILES_PER_ENB         256
   #define MAX_MOBILES_PER_ENB_NB_IoT  256
