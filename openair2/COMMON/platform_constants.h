/*
 * Licensed to the OpenAirInterface (OAI) Software Alliance under one or more
 * contributor license agreements.  See the NOTICE file distributed with
 * this work for additional information regarding copyright ownership.
 * The OpenAirInterface Software Alliance licenses this file to You under
 * the OAI Public License, Version 1.1  (the "License"); you may not use this file
 * except in compliance with the License.
 * You may obtain a copy of the License at
 *
 *      http://www.openairinterface.org/?page_id=698
 *
 * Unless required by applicable law or agreed to in writing, software
 * distributed under the License is distributed on an "AS IS" BASIS,
 * WITHOUT WARRANTIES OR CONDITIONS OF ANY KIND, either express or implied.
 * See the License for the specific language governing permissions and
 * limitations under the License.
 *-------------------------------------------------------------------------------
 * For more information about the OpenAirInterface (OAI) Software Alliance:
 *      contact@openairinterface.org
 */

/*
                                 platform_constants.h
                             -------------------
  AUTHOR  : Lionel GAUTHIER and Navid Nikaein
  COMPANY : EURECOM
  EMAIL   : Lionel.Gauthier@eurecom.fr

 ***************************************************************************/


#ifndef __PLATFORM_CONSTANTS_H__
#    define __PLATFORM_CONSTANTS_H__

#include "LTE_asn_constant.h"
#include "NR_asn_constant.h"
#define NR_MAXDRB 14

#ifdef JUMBO_FRAME
  #define NL_MAX_PAYLOAD 18000  /* this should cover the max mtu size*/
#else
  #define NL_MAX_PAYLOAD 9000  /* this should cover the max mtu size*/
#endif

#ifdef LARGE_SCALE
  #define NB_MODULES_MAX 128
  #define NB_NODE_MAX    128
#else
  #define NB_MODULES_MAX 32
  #define NB_NODE_MAX    32
#endif

#ifdef JUMBO_FRAME
  #define MAX_IP_PACKET_SIZE         10000 // 9000
#else
  #if defined(OAI_NW_DRIVER_TYPE_ETHERNET)
    /* SR: When using ethernet network driver the packet size is 1512 :
    * 1500 bytes IP packet + 14 bytes ethernet header
    */
    #define MAX_IP_PACKET_SIZE          1514
  #else
    #define MAX_IP_PACKET_SIZE          1500 // 3000
  #endif
#endif
// overwrite the previous deinitions

#    define MAX_MODULES                NB_MODULES_MAX
#define MAX_NR_RRC_UE_CONTEXTS 64

#ifndef UE_EXPANSION
    #ifdef LARGE_SCALE
      #define MAX_MOBILES_PER_ENB         128
      #define MAX_MOBILES_PER_ENB_NB_IoT  128
      #define MAX_MOBILES_PER_GNB         128
      #define MAX_eNB                      2
      #define MAX_gNB                      2
    #else
      #define MAX_MOBILES_PER_ENB         4
      #define MAX_MOBILES_PER_ENB_NB_IoT  4
      #define MAX_MOBILES_PER_GNB         2//16
      #define MAX_eNB                      2
      #define MAX_gNB                      2
    #endif
#else
  #define MAX_MOBILES_PER_ENB         256
  #define MAX_MOBILES_PER_ENB_NB_IoT  256
  #define MAX_MOBILES_PER_GNB         256
  #define MAX_eNB                      2
  #define MAX_gNB                      2
#endif

<<<<<<< HEAD
#define NUMBER_OF_NR_DLSCH_MAX 2//16
#define NUMBER_OF_NR_ULSCH_MAX 2//16
#define NUMBER_OF_NR_SCH_STATS_MAX 16
#define NUMBER_OF_NR_PUCCH_MAX 16
#define NUMBER_OF_NR_SR_MAX 16
#define NUMBER_OF_NR_PDCCH_MAX 16
#define NUMBER_OF_NR_CSIRS_MAX 16

=======
>>>>>>> c19ba39e
#define MAX_MANAGED_ENB_PER_MOBILE  2
#define MAX_MANAGED_GNB_PER_MOBILE  2

///NB-IOT
#define NB_RB_MAX_NB_IOT  (LTE_maxDRB_NB_r13 + 3) //MP: NB_IoT --> 2(DRB)+3(SRBs - 2 is not used) = 5


#define DEFAULT_RAB_ID 1

#define NB_RB_MAX      (LTE_maxDRB + 3) /* was 11, now 14, maxDRB comes from asn1_constants.h, + 3 because of 3 SRB, one invisible id 0, then id 1 and 2 */
#define NR_NB_RB_MAX   (NR_maxDRB + 3)

#define NB_RB_MBMS_MAX (LTE_maxSessionPerPMCH*LTE_maxServiceCount)

#define NB_RAB_MAX     LTE_maxDRB       /* was 8, now 11 */
#define RAB_SHIFT1     9
#define RAB_SHIFT2     3
//#define RAB_OFFSET     0x0007
#define RAB_OFFSET     0x000F
#define RAB_OFFSET1    0x7E00
#define RAB_OFFSET2    0x01F8
#define DIR_OFFSET     0x8000
#define DIR_SHIFT      15
#define CH_OFFSET      0x0004
#define CH_SHIFT       2

// RLC_AM_SEND_MRW
#        define SEND_MRW_OFF    15
#        define SEND_MRW_ON     240

// RLC_SEGMENTATION_INDICATION
#        define SEGMENTATION_NOT_ALLOWED  0
#        define SEGMENTATION_ALLOWED      1

// RLC_DELIVERY_OF_ERRONEOUS_SDU
#        define DELIVERY_OF_ERRONEOUS_SDU_NO           0
#        define DELIVERY_OF_ERRONEOUS_SDU_YES          1
#        define DELIVERY_OF_ERRONEOUS_SDU_NO_DETECT    2


// CBA constant
#define NUM_MAX_CBA_GROUP 4

#ifndef __cplusplus
  #ifndef NULL
    #define NULL 0
  #endif
  #ifndef null
    #define null 0
  #endif
#endif

#define  UNUSED_PARAM_MBMS_SESSION_ID  0
#define  UNUSED_PARAM_MBMS_SERVICE_ID  0

#define printk printf

#define UNUSED_VARIABLE(vARIABLE)   (void)(vARIABLE)

#endif /* __PLATFORM_CONSTANTS_H__ */<|MERGE_RESOLUTION|>--- conflicted
+++ resolved
@@ -89,17 +89,6 @@
   #define MAX_gNB                      2
 #endif
 
-<<<<<<< HEAD
-#define NUMBER_OF_NR_DLSCH_MAX 2//16
-#define NUMBER_OF_NR_ULSCH_MAX 2//16
-#define NUMBER_OF_NR_SCH_STATS_MAX 16
-#define NUMBER_OF_NR_PUCCH_MAX 16
-#define NUMBER_OF_NR_SR_MAX 16
-#define NUMBER_OF_NR_PDCCH_MAX 16
-#define NUMBER_OF_NR_CSIRS_MAX 16
-
-=======
->>>>>>> c19ba39e
 #define MAX_MANAGED_ENB_PER_MOBILE  2
 #define MAX_MANAGED_GNB_PER_MOBILE  2
 
