--- conflicted
+++ resolved
@@ -35,7 +35,7 @@
 #ifndef NO_RRC
 #include "LTE_asn_constant.h"
 #include "NR_asn_constant.h"
-#else 
+#else
 #define LTE_maxDRB 14
 #define LTE_maxDRB_NB_r13 5
 #define NR_MAXDRB 14
@@ -94,17 +94,7 @@
   #define MAX_gNB                      2
 #endif
 
-<<<<<<< HEAD
-#define NUMBER_OF_NR_DLSCH_MAX 2//16
-#define NUMBER_OF_NR_ULSCH_MAX 2//16
-#define NUMBER_OF_NR_SCH_STATS_MAX 16
 #define NUMBER_OF_NR_UCI_STATS_MAX 16
-#define NUMBER_OF_NR_PUCCH_MAX 16
-#define NUMBER_OF_NR_SR_MAX 16
-#define NUMBER_OF_NR_PDCCH_MAX 16
-
-=======
->>>>>>> df6b6a72
 #define MAX_MANAGED_ENB_PER_MOBILE  2
 #define MAX_MANAGED_GNB_PER_MOBILE  2
 
