/*
 * Licensed to the OpenAirInterface (OAI) Software Alliance under one or more
 * contributor license agreements.  See the NOTICE file distributed with
 * this work for additional information regarding copyright ownership.
 * The OpenAirInterface Software Alliance licenses this file to You under
 * the OAI Public License, Version 1.1  (the "License"); you may not use this file
 * except in compliance with the License.
 * You may obtain a copy of the License at
 *
 *      http://www.openairinterface.org/?page_id=698
 *
 * Unless required by applicable law or agreed to in writing, software
 * distributed under the License is distributed on an "AS IS" BASIS,
 * WITHOUT WARRANTIES OR CONDITIONS OF ANY KIND, either express or implied.
 * See the License for the specific language governing permissions and
 * limitations under the License.
 *-------------------------------------------------------------------------------
 * For more information about the OpenAirInterface (OAI) Software Alliance:
 *      contact@openairinterface.org
 */

/*
                                 platform_constants.h
                             -------------------
  AUTHOR  : Lionel GAUTHIER and Navid Nikaein
  COMPANY : EURECOM
  EMAIL   : Lionel.Gauthier@eurecom.fr

 ***************************************************************************/

#include "LTE_asn_constant.h"

#ifndef __PLATFORM_CONSTANTS_H__
#    define __PLATFORM_CONSTANTS_H__

#ifdef JUMBO_FRAME
  #define NL_MAX_PAYLOAD 18000  /* this should cover the max mtu size*/
#else
  #define NL_MAX_PAYLOAD 9000  /* this should cover the max mtu size*/
#endif

#ifdef LARGE_SCALE
  #define NB_MODULES_MAX 128
  #define NB_NODE_MAX    128
#else
  #define NB_MODULES_MAX 32
  #define NB_NODE_MAX    32
#endif

#ifdef JUMBO_FRAME
  #define MAX_IP_PACKET_SIZE         10000 // 9000
#else
  #if defined(OAI_NW_DRIVER_TYPE_ETHERNET)
    /* SR: When using ethernet network driver the packet size is 1512 :
    * 1500 bytes IP packet + 14 bytes ethernet header
    */
    #define MAX_IP_PACKET_SIZE          1514
  #else
    #define MAX_IP_PACKET_SIZE          1500 // 3000
  #endif
#endif
// overwrite the previous deinitions

#    define MAX_MODULES                NB_MODULES_MAX
#define MAX_NR_RRC_UE_CONTEXTS 64

#ifndef UE_EXPANSION
  // TODO:L2 FAPI simulator.
  // UESIM_EXPANSION is used to be same value of MAX_MOBILES_PER_ENB
  // in eNB and UE.
  // now , if we use --mu option in UE, compiling error will occur.
  // This problem will be fixed in the future.
  #ifdef UESIM_EXPANSION
    #define MAX_MOBILES_PER_ENB         256
    #define MAX_MOBILES_PER_ENB_NB_IoT  256
    #define MAX_eNB                      2
  #else
    #ifdef LARGE_SCALE
      #define MAX_MOBILES_PER_ENB         128
      #define MAX_MOBILES_PER_ENB_NB_IoT  128
      #define MAX_MOBILES_PER_GNB         128
      #define MAX_eNB                      2
      #define MAX_gNB                      2
    #else
      #define MAX_MOBILES_PER_ENB         4
      #define MAX_MOBILES_PER_ENB_NB_IoT  4
<<<<<<< HEAD
      #define MAX_MOBILES_PER_GNB         2//16
=======
      #define MAX_MOBILES_PER_GNB         4
>>>>>>> b8c7dc8e
      #define MAX_eNB                      2
      #define MAX_gNB                      2
    #endif
  #endif
#else
  #define MAX_MOBILES_PER_ENB         256
  #define MAX_MOBILES_PER_ENB_NB_IoT  256
  #define MAX_MOBILES_PER_GNB         256
  #define MAX_eNB                      2
  #define MAX_gNB                      2
#endif

#define NUMBER_OF_NR_DLSCH_MAX 2//16
#define NUMBER_OF_NR_ULSCH_MAX 2//16
#define NUMBER_OF_NR_SR_MAX 16


#define MAX_MANAGED_ENB_PER_MOBILE  2
#define MAX_MANAGED_GNB_PER_MOBILE  2

///NB-IOT
#define NB_RB_MAX_NB_IOT  (LTE_maxDRB_NB_r13 + 3) //MP: NB_IoT --> 2(DRB)+3(SRBs - 2 is not used) = 5


#define DEFAULT_RAB_ID 1

#define NB_RB_MAX      (LTE_maxDRB + 3) /* was 11, now 14, maxDRB comes from asn1_constants.h, + 3 because of 3 SRB, one invisible id 0, then id 1 and 2 */

#define NB_RB_MBMS_MAX (LTE_maxSessionPerPMCH*LTE_maxServiceCount)

#define NB_RAB_MAX     LTE_maxDRB       /* was 8, now 11 */
#define RAB_SHIFT1     9
#define RAB_SHIFT2     3
#define RAB_OFFSET     0x0007
#define RAB_OFFSET1    0x7E00
#define RAB_OFFSET2    0x01F8
#define DIR_OFFSET     0x8000
#define DIR_SHIFT      15
#define CH_OFFSET      0x0004
#define CH_SHIFT       2

// RLC_AM_SEND_MRW
#        define SEND_MRW_OFF    15
#        define SEND_MRW_ON     240

// RLC_SEGMENTATION_INDICATION
#        define SEGMENTATION_NOT_ALLOWED  0
#        define SEGMENTATION_ALLOWED      1

// RLC_DELIVERY_OF_ERRONEOUS_SDU
#        define DELIVERY_OF_ERRONEOUS_SDU_NO           0
#        define DELIVERY_OF_ERRONEOUS_SDU_YES          1
#        define DELIVERY_OF_ERRONEOUS_SDU_NO_DETECT    2


// CBA constant
#define NUM_MAX_CBA_GROUP 4

#ifndef __cplusplus
  #ifndef NULL
    #define NULL 0
  #endif
  #ifndef null
    #define null 0
  #endif
#endif

#define  UNUSED_PARAM_MBMS_SESSION_ID  0
#define  UNUSED_PARAM_MBMS_SERVICE_ID  0

#define printk printf

#define UNUSED_VARIABLE(vARIABLE)   (void)(vARIABLE)

#endif /* __PLATFORM_CONSTANTS_H__ */<|MERGE_RESOLUTION|>--- conflicted
+++ resolved
@@ -84,13 +84,9 @@
     #else
       #define MAX_MOBILES_PER_ENB         4
       #define MAX_MOBILES_PER_ENB_NB_IoT  4
-<<<<<<< HEAD
-      #define MAX_MOBILES_PER_GNB         2//16
-=======
       #define MAX_MOBILES_PER_GNB         4
->>>>>>> b8c7dc8e
-      #define MAX_eNB                      2
-      #define MAX_gNB                      2
+      #define MAX_eNB                     2
+      #define MAX_gNB                     2
     #endif
   #endif
 #else
