/*
 * Licensed to the OpenAirInterface (OAI) Software Alliance under one or more
 * contributor license agreements.  See the NOTICE file distributed with
 * this work for additional information regarding copyright ownership.
 * The OpenAirInterface Software Alliance licenses this file to You under
 * the OAI Public License, Version 1.1  (the "License"); you may not use this file
 * except in compliance with the License.
 * You may obtain a copy of the License at
 *
 *      http://www.openairinterface.org/?page_id=698
 *
 * Unless required by applicable law or agreed to in writing, software
 * distributed under the License is distributed on an "AS IS" BASIS,
 * WITHOUT WARRANTIES OR CONDITIONS OF ANY KIND, either express or implied.
 * See the License for the specific language governing permissions and
 * limitations under the License.
 *-------------------------------------------------------------------------------
 * For more information about the OpenAirInterface (OAI) Software Alliance:
 *      contact@openairinterface.org
 */

/*
                                 platform_constants.h
                             -------------------
  AUTHOR  : Lionel GAUTHIER and Navid Nikaein
  COMPANY : EURECOM
  EMAIL   : Lionel.Gauthier@eurecom.fr

 ***************************************************************************/

#include "LTE_asn_constant.h"

#ifndef __PLATFORM_CONSTANTS_H__
#    define __PLATFORM_CONSTANTS_H__

#ifdef JUMBO_FRAME
  #define NL_MAX_PAYLOAD 18000  /* this should cover the max mtu size*/
#else
  #define NL_MAX_PAYLOAD 9000  /* this should cover the max mtu size*/
#endif

#ifdef LARGE_SCALE
  #define NB_MODULES_MAX 128
  #define NB_NODE_MAX    128
#else
  #define NB_MODULES_MAX 32
  #define NB_NODE_MAX    32
#endif

#ifdef JUMBO_FRAME
  #define MAX_IP_PACKET_SIZE         10000 // 9000
#else
  #if defined(OAI_NW_DRIVER_TYPE_ETHERNET)
    /* SR: When using ethernet network driver the packet size is 1512 :
    * 1500 bytes IP packet + 14 bytes ethernet header
    */
    #define MAX_IP_PACKET_SIZE          1514
  #else
    #define MAX_IP_PACKET_SIZE          1500 // 3000
  #endif
#endif
// overwrite the previous deinitions

#    define MAX_MODULES                NB_MODULES_MAX
#define MAX_NR_RRC_UE_CONTEXTS 64

#ifndef UE_EXPANSION
  // TODO:L2 FAPI simulator.
  // UESIM_EXPANSION is used to be same value of MAX_MOBILES_PER_ENB
  // in eNB and UE.
  // now , if we use --mu option in UE, compiling error will occur.
  // This problem will be fixed in the future.
  #ifdef UESIM_EXPANSION
    #define MAX_MOBILES_PER_ENB         256
    #define MAX_MOBILES_PER_ENB_NB_IoT  256
    #define MAX_eNB                      2
  #else
    #ifdef LARGE_SCALE
      #define MAX_MOBILES_PER_ENB         128
      #define MAX_MOBILES_PER_ENB_NB_IoT  128
      #define MAX_MOBILES_PER_GNB         128
      #define MAX_eNB                      2
      #define MAX_gNB                      2
    #else
<<<<<<< HEAD
      #define MAX_MOBILES_PER_ENB         16
      #define MAX_MOBILES_PER_ENB_NB_IoT  16
      #define MAX_MOBILES_PER_GNB         2//16
=======
      #define MAX_MOBILES_PER_ENB         4
      #define MAX_MOBILES_PER_ENB_NB_IoT  4
      #define MAX_MOBILES_PER_GNB         4
>>>>>>> 78017412
      #define MAX_eNB                      2
      #define MAX_gNB                      2
    #endif
  #endif
#else
  #define MAX_MOBILES_PER_ENB         256
  #define MAX_MOBILES_PER_ENB_NB_IoT  256
  #define MAX_MOBILES_PER_GNB         256
  #define MAX_eNB                      2
  #define MAX_gNB                      2
#endif

#define NUMBER_OF_NR_DLSCH_MAX 2//16
#define NUMBER_OF_NR_ULSCH_MAX 2//16
#define NUMBER_OF_NR_SR_MAX 16


#define MAX_MANAGED_ENB_PER_MOBILE  2
#define MAX_MANAGED_GNB_PER_MOBILE  2

///NB-IOT
#define NB_RB_MAX_NB_IOT  (LTE_maxDRB_NB_r13 + 3) //MP: NB_IoT --> 2(DRB)+3(SRBs - 2 is not used) = 5


#define DEFAULT_RAB_ID 1

#define NB_RB_MAX      (LTE_maxDRB + 3) /* was 11, now 14, maxDRB comes from asn1_constants.h, + 3 because of 3 SRB, one invisible id 0, then id 1 and 2 */

#define NB_RB_MBMS_MAX (LTE_maxSessionPerPMCH*LTE_maxServiceCount)

#define NB_RAB_MAX     LTE_maxDRB       /* was 8, now 11 */
#define RAB_SHIFT1     9
#define RAB_SHIFT2     3
#define RAB_OFFSET     0x0007
#define RAB_OFFSET1    0x7E00
#define RAB_OFFSET2    0x01F8
#define DIR_OFFSET     0x8000
#define DIR_SHIFT      15
#define CH_OFFSET      0x0004
#define CH_SHIFT       2

// RLC_AM_SEND_MRW
#        define SEND_MRW_OFF    15
#        define SEND_MRW_ON     240

// RLC_SEGMENTATION_INDICATION
#        define SEGMENTATION_NOT_ALLOWED  0
#        define SEGMENTATION_ALLOWED      1

// RLC_DELIVERY_OF_ERRONEOUS_SDU
#        define DELIVERY_OF_ERRONEOUS_SDU_NO           0
#        define DELIVERY_OF_ERRONEOUS_SDU_YES          1
#        define DELIVERY_OF_ERRONEOUS_SDU_NO_DETECT    2


// CBA constant
#define NUM_MAX_CBA_GROUP 4

#ifndef __cplusplus
  #ifndef NULL
    #define NULL 0
  #endif
  #ifndef null
    #define null 0
  #endif
#endif

#define  UNUSED_PARAM_MBMS_SESSION_ID  0
#define  UNUSED_PARAM_MBMS_SERVICE_ID  0

#define printk printf

#define UNUSED_VARIABLE(vARIABLE)   (void)(vARIABLE)

#endif /* __PLATFORM_CONSTANTS_H__ */<|MERGE_RESOLUTION|>--- conflicted
+++ resolved
@@ -82,15 +82,9 @@
       #define MAX_eNB                      2
       #define MAX_gNB                      2
     #else
-<<<<<<< HEAD
-      #define MAX_MOBILES_PER_ENB         16
-      #define MAX_MOBILES_PER_ENB_NB_IoT  16
-      #define MAX_MOBILES_PER_GNB         2//16
-=======
       #define MAX_MOBILES_PER_ENB         4
       #define MAX_MOBILES_PER_ENB_NB_IoT  4
       #define MAX_MOBILES_PER_GNB         4
->>>>>>> 78017412
       #define MAX_eNB                      2
       #define MAX_gNB                      2
     #endif
