--- conflicted
+++ resolved
@@ -68,12 +68,8 @@
 typedef uint32_t              frame_t;
 typedef int32_t               sframe_t;
 typedef uint32_t              sub_frame_t;
-<<<<<<< HEAD
 typedef uint32_t              slot_t;
-typedef uint8_t               module_id_t;
-=======
-typedef uint16_t               module_id_t;
->>>>>>> 35ff6111
+typedef uint16_t              module_id_t;
 typedef uint8_t               slice_id_t;
 typedef uint8_t               eNB_index_t;
 typedef uint16_t              ue_id_t;
