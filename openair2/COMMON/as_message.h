/*
 * Licensed to the OpenAirInterface (OAI) Software Alliance under one or more
 * contributor license agreements.  See the NOTICE file distributed with
 * this work for additional information regarding copyright ownership.
 * The OpenAirInterface Software Alliance licenses this file to You under
 * the OAI Public License, Version 1.1  (the "License"); you may not use this file
 * except in compliance with the License.
 * You may obtain a copy of the License at
 *
 *      http://www.openairinterface.org/?page_id=698
 *
 * Unless required by applicable law or agreed to in writing, software
 * distributed under the License is distributed on an "AS IS" BASIS,
 * WITHOUT WARRANTIES OR CONDITIONS OF ANY KIND, either express or implied.
 * See the License for the specific language governing permissions and
 * limitations under the License.
 *-------------------------------------------------------------------------------
 * For more information about the OpenAirInterface (OAI) Software Alliance:
 *      contact@openairinterface.org
 */

/*****************************************************************************

Source      as_message.h

Version     0.1

Date        2012/10/18

Product     NAS stack

Subsystem   Application Programming Interface

Author      Frederic Maurel

Description Defines the messages supported by the Access Stratum sublayer
        protocol (usually RRC and S1AP for E-UTRAN) and functions used
        to encode and decode

*****************************************************************************/
#ifndef __AS_MESSAGE_H__
#define __AS_MESSAGE_H__

#include "commonDef.h"
#include "networkDef.h"

/****************************************************************************/
/*********************  G L O B A L    C O N S T A N T S  *******************/
/****************************************************************************/

/*
 * --------------------------------------------------------------------------
 *              Access Stratum message types
 * --------------------------------------------------------------------------
 */
#define AS_REQUEST  0x0100
#define AS_RESPONSE 0x0200
#define AS_INDICATION   0x0400
#define AS_CONFIRM  0x0800

/*
 * --------------------------------------------------------------------------
 *          Access Stratum message identifiers
 * --------------------------------------------------------------------------
 */

/* Broadcast information */
#define AS_BROADCAST_INFO       0x01
#define AS_BROADCAST_INFO_IND       (AS_BROADCAST_INFO | AS_INDICATION)

/* Cell information relevant for cell selection processing */
#define AS_CELL_INFO            0x02
#define AS_CELL_INFO_REQ        (AS_CELL_INFO | AS_REQUEST)
#define AS_CELL_INFO_CNF        (AS_CELL_INFO | AS_CONFIRM)
#define AS_CELL_INFO_IND        (AS_CELL_INFO | AS_INDICATION)

/* Paging information */
#define AS_PAGING           0x03
#define AS_PAGING_REQ           (AS_PAGING | AS_REQUEST)
#define AS_PAGING_IND           (AS_PAGING | AS_INDICATION)

/* NAS signalling connection establishment */
#define AS_NAS_ESTABLISH        0x04
#define AS_NAS_ESTABLISH_REQ        (AS_NAS_ESTABLISH | AS_REQUEST)
#define AS_NAS_ESTABLISH_IND        (AS_NAS_ESTABLISH | AS_INDICATION)
#define AS_NAS_ESTABLISH_RSP        (AS_NAS_ESTABLISH | AS_RESPONSE)
#define AS_NAS_ESTABLISH_CNF        (AS_NAS_ESTABLISH | AS_CONFIRM)

/* NAS signalling connection release */
#define AS_NAS_RELEASE          0x05
#define AS_NAS_RELEASE_REQ      (AS_NAS_RELEASE | AS_REQUEST)
#define AS_NAS_RELEASE_IND      (AS_NAS_RELEASE | AS_INDICATION)

/* Uplink information transfer */
#define AS_UL_INFO_TRANSFER     0x06
#define AS_UL_INFO_TRANSFER_REQ     (AS_UL_INFO_TRANSFER | AS_REQUEST)
#define AS_UL_INFO_TRANSFER_CNF     (AS_UL_INFO_TRANSFER | AS_CONFIRM)
#define AS_UL_INFO_TRANSFER_IND     (AS_UL_INFO_TRANSFER | AS_INDICATION)

/* Downlink information transfer */
#define AS_DL_INFO_TRANSFER     0x07
#define AS_DL_INFO_TRANSFER_REQ     (AS_DL_INFO_TRANSFER | AS_REQUEST)
#define AS_DL_INFO_TRANSFER_CNF     (AS_DL_INFO_TRANSFER | AS_CONFIRM)
#define AS_DL_INFO_TRANSFER_IND     (AS_DL_INFO_TRANSFER | AS_INDICATION)

/* Radio Access Bearer establishment */
#define AS_RAB_ESTABLISH        0x08
#define AS_RAB_ESTABLISH_REQ        (AS_RAB_ESTABLISH | AS_REQUEST)
#define AS_RAB_ESTABLISH_IND        (AS_RAB_ESTABLISH | AS_INDICATION)
#define AS_RAB_ESTABLISH_RSP        (AS_RAB_ESTABLISH | AS_RESPONSE)
#define AS_RAB_ESTABLISH_CNF        (AS_RAB_ESTABLISH | AS_CONFIRM)

/* Radio Access Bearer release */
#define AS_RAB_RELEASE          0x09
#define AS_RAB_RELEASE_REQ      (AS_RAB_RELEASE | AS_REQUEST)
#define AS_RAB_RELEASE_IND      (AS_RAB_RELEASE | AS_INDICATION)

/* NAS Cause */
#define EPS_SERVICES_AND_NON_EPS_SERVICES_NOT_ALLOWED (8)
#define EPS_SERVICES_NOT_ALLOWED                      (7)
#define PLMN_NOT_ALLOWED                              (11)
#define TRACKING_AREA_NOT_ALLOWED                     (12)
#define ROAMING_NOT_ALLOWED_IN_THIS_TRACKING_AREA     (13)
#define EPS_SERVICES_NOT_ALLOWED_IN_THIS_PLMN         (14)
#define NO_SUITABLE_CELLS_IN_TRACKING_AREA            (15)
#define NETWORK_FAILURE                               (17)
#define ESM_FAILURE                                   (19)

typedef enum nas_cause_s {
  NAS_CAUSE_EPS_SERVICES_AND_NON_EPS_SERVICES_NOT_ALLOWED = EPS_SERVICES_AND_NON_EPS_SERVICES_NOT_ALLOWED,
  NAS_CAUSE_EPS_SERVICES_NOT_ALLOWED                  = EPS_SERVICES_NOT_ALLOWED,
  NAS_CAUSE_PLMN_NOT_ALLOWED                          = PLMN_NOT_ALLOWED,
  NAS_CAUSE_TRACKING_AREA_NOT_ALLOWED                 = TRACKING_AREA_NOT_ALLOWED,
  NAS_CAUSE_ROAMING_NOT_ALLOWED_IN_THIS_TRACKING_AREA = ROAMING_NOT_ALLOWED_IN_THIS_TRACKING_AREA,
  NAS_CAUSE_EPS_SERVICES_NOT_ALLOWED_IN_THIS_PLMN     = EPS_SERVICES_NOT_ALLOWED_IN_THIS_PLMN,
  NAS_CAUSE_NO_SUITABLE_CELLS_IN_TRACKING_AREA        = NO_SUITABLE_CELLS_IN_TRACKING_AREA,
  NAS_CAUSE_NETWORK_FAILURE                           = NETWORK_FAILURE,
  NAS_CAUSE_ESM_FAILURE                               = ESM_FAILURE
} nas_cause_t;

/*
 * --------------------------------------------------------------------------
 *          Access Stratum message global parameters
 * --------------------------------------------------------------------------
 */

/* Error code */
typedef enum nas_error_code_s {
  AS_SUCCESS = 1, /* Success code, transaction is going on    */
  AS_TERMINATED_NAS,  /* Transaction terminated by NAS        */
  AS_TERMINATED_AS,   /* Transaction terminated by AS         */
  AS_FAILURE      /* Failure code                 */
} nas_error_code_t;

/* Core network domain */
typedef enum core_network_s {
  AS_PS = 1,      /* Packet-Switched  */
  AS_CS       /* Circuit-Switched */
} core_network_t;

/* SAE Temporary Mobile Subscriber Identity */
typedef struct as_stmsi_s {
  uint8_t MMEcode;    /* MME code that allocated the GUTI     */
  uint32_t m_tmsi;    /* M-Temporary Mobile Subscriber Identity   */
} as_stmsi_t;

/* Dedicated NAS information */
typedef struct as_nas_info_s {
  uint32_t length;    /* Length of the NAS information data       */
  Byte_t* data;   /* Dedicated NAS information data container */
} as_nas_info_t;

/* Radio Access Bearer identity */
typedef uint8_t as_rab_id_t;

/****************************************************************************/
/************************  G L O B A L    T Y P E S  ************************/
/****************************************************************************/

/*
 * --------------------------------------------------------------------------
 *              Broadcast information
 * --------------------------------------------------------------------------
 */

/*
 * AS->NAS - Broadcast information indication
 * AS may asynchronously report to NAS available PLMNs within specific
 * location area
 */
typedef struct broadcast_info_ind_s {
#define PLMN_LIST_MAX_SIZE  6
  PLMN_LIST_T(PLMN_LIST_MAX_SIZE) plmnIDs; /* List of PLMN identifiers */
  ci_t cellID;    /* Identity of the cell serving the listed PLMNs */
  tac_t tac;      /* Code of the tracking area the cell belongs to */
} broadcast_info_ind_t;

/*
 * --------------------------------------------------------------------------
 *     Cell information relevant for cell selection processing
 * --------------------------------------------------------------------------
 */

/* Radio access technologies supported by the network */
#define AS_GSM              (1 << NET_ACCESS_GSM)
#define AS_COMPACT          (1 << NET_ACCESS_COMPACT)
#define AS_UTRAN            (1 << NET_ACCESS_UTRAN)
#define AS_EGPRS            (1 << NET_ACCESS_EGPRS)
#define AS_HSDPA            (1 << NET_ACCESS_HSDPA)
#define AS_HSUPA            (1 << NET_ACCESS_HSUPA)
#define AS_HSDUPA           (1 << NET_ACCESS_HSDUPA)
#define AS_EUTRAN           (1 << NET_ACCESS_EUTRAN)

/*
 * NAS->AS -K_eNB refresh request
 * NAS request AS to refresh its KeNB key
 */
typedef struct kenb_refresh_req_s {
  Byte_t kenb[32];
} kenb_refresh_req_t;

typedef struct nsa_oai_tun_nsa_s {
<<<<<<< HEAD
  uint8_t buffer[500]; //Melissa TODO
=======
  uint8_t buffer[500];
>>>>>>> f1cb957c
} nas_oai_tun_nsa_t;

/*
 * NAS->AS - Cell Information request
 * NAS request AS to search for a suitable cell belonging to the selected
 * PLMN to camp on.
 */
typedef struct cell_info_req_s {
  plmn_t plmnID;  /* Selected PLMN identity           */
  Byte_t rat;     /* Bitmap - set of radio access technologies    */
} cell_info_req_t;

/*
 * AS->NAS - Cell Information confirm
 * AS search for a suitable cell and respond to NAS. If found, the cell
 * is selected to camp on.
 */
typedef struct cell_info_cnf_s {
  uint8_t errCode;    /* Error code                     */
  ci_t cellID;    /* Identity of the cell serving the selected PLMN */
  tac_t tac;      /* Code of the tracking area the cell belongs to  */
  AcT_t rat;      /* Radio access technology supported by the cell  */
  uint8_t rsrq;   /* Reference signal received quality         */
  uint8_t rsrp;   /* Reference signal received power       */
} cell_info_cnf_t;

/*
 * AS->NAS - Cell Information indication
 * AS may change cell selection if a more suitable cell is found.
 */
typedef struct cell_info_ind_s {
  ci_t cellID;    /* Identity of the new serving cell      */
  tac_t tac;      /* Code of the tracking area the cell belongs to */
} cell_info_ind_t;

/*
 * --------------------------------------------------------------------------
 *              Paging information
 * --------------------------------------------------------------------------
 */

/* Paging cause */
typedef enum paging_cause_s {
  AS_CONNECTION_ESTABLISH,    /* Establish NAS signalling connection  */
  AS_EPS_ATTACH,      /* Perform local detach and initiate EPS
                 * attach procedure         */
  AS_CS_FALLBACK      /* Inititate CS fallback procedure  */
} paging_cause_t;

/*
 * NAS->AS - Paging Information request
 * NAS requests the AS that NAS signalling messages or user data is pending
 * to be sent.
 */
typedef struct paging_req_s {
  as_stmsi_t s_tmsi;  /* UE identity                  */
  uint8_t CN_domain;  /* Core network domain              */
} paging_req_t;

/*
 * AS->NAS - Paging Information indication
 * AS reports to the NAS that appropriate procedure has to be initiated.
 */
typedef struct paging_ind_s {
  paging_cause_t cause;  /* Paging cause                 */
} paging_ind_t;

/*
 * --------------------------------------------------------------------------
 *          NAS signalling connection establishment
 * --------------------------------------------------------------------------
 */

/* Cause of RRC connection establishment */
typedef enum as_cause_s {
  AS_CAUSE_UNKNOWN    = 0,
  AS_CAUSE_EMERGENCY  = NET_ESTABLISH_CAUSE_EMERGENCY,
  AS_CAUSE_HIGH_PRIO  = NET_ESTABLISH_CAUSE_HIGH_PRIO,
  AS_CAUSE_MT_ACCESS  = NET_ESTABLISH_CAUSE_MT_ACCESS,
  AS_CAUSE_MO_SIGNAL  = NET_ESTABLISH_CAUSE_MO_SIGNAL,
  AS_CAUSE_MO_DATA    = NET_ESTABLISH_CAUSE_MO_DATA,
  AS_CAUSE_V1020      = NET_ESTABLISH_CAUSE_V1020
} as_cause_t;

/* Type of the call associated to the RRC connection establishment */
typedef enum as_call_type_s {
  AS_TYPE_ORIGINATING_SIGNAL  = NET_ESTABLISH_TYPE_ORIGINATING_SIGNAL,
  AS_TYPE_EMERGENCY_CALLS     = NET_ESTABLISH_TYPE_EMERGENCY_CALLS,
  AS_TYPE_ORIGINATING_CALLS   = NET_ESTABLISH_TYPE_ORIGINATING_CALLS,
  AS_TYPE_TERMINATING_CALLS   = NET_ESTABLISH_TYPE_TERMINATING_CALLS,
  AS_TYPE_MO_CS_FALLBACK      = NET_ESTABLISH_TYPE_MO_CS_FALLBACK
} as_call_type_t;

/*
 * NAS->AS - NAS signalling connection establishment request
 * NAS requests the AS to perform the RRC connection establishment procedure
 * to transfer initial NAS message to the network while UE is in IDLE mode.
 */
typedef struct nas_establish_req_s {
  as_cause_t      cause;          /* RRC connection establishment cause   */
  as_call_type_t  type;           /* RRC associated call type             */
  as_stmsi_t      s_tmsi;         /* UE identity                          */
  plmn_t          plmnID;         /* Selected PLMN identity               */
  as_nas_info_t   initialNasMsg;  /* Initial NAS message to transfer      */
} nas_establish_req_t;

/*
 * AS->NAS - NAS signalling connection establishment indication
 * AS transfers the initial NAS message to the NAS.
 */
typedef struct nas_establish_ind_s {
  uint32_t      UEid;          /* UE lower layer identifier               */
  tac_t         tac;           /* Code of the tracking area the initiating
                                  * UE belongs to                           */
  as_cause_t    asCause;       /* Establishment cause                     */
  as_nas_info_t initialNasMsg; /* Initial NAS message to transfer         */
} nas_establish_ind_t;

/*
 * NAS->AS - NAS signalling connection establishment response
 * NAS responds to the AS that initial answer message has to be provided to
 * the UE.
 */
typedef struct nas_establish_rsp_s {
  uint32_t         UEid;         /* UE lower layer identifier   */
  as_stmsi_t       s_tmsi;       /* UE identity                 */
  nas_error_code_t errCode;      /* Transaction status          */
  as_nas_info_t    nasMsg;       /* NAS message to transfer     */
  uint32_t         nas_ul_count; /* UL NAS COUNT                */
  uint16_t         selected_encryption_algorithm;
  uint16_t         selected_integrity_algorithm;
} nas_establish_rsp_t;

/*
 * AS->NAS - NAS signalling connection establishment confirm
 * AS transfers the initial answer message to the NAS.
 */
typedef struct nas_establish_cnf_s {
  uint32_t         UEid;            /* UE lower layer identifier   */
  nas_error_code_t errCode;         /* Transaction status          */
  as_nas_info_t    nasMsg;          /* NAS message to transfer     */
  uint32_t         ul_nas_count;
  uint16_t         selected_encryption_algorithm;
  uint16_t         selected_integrity_algorithm;
} nas_establish_cnf_t;

/*
 * --------------------------------------------------------------------------
 *          NAS signalling connection release
 * --------------------------------------------------------------------------
 */

/* Release cause */
typedef enum release_cause_s {
  AS_AUTHENTICATION_FAILURE = 1,  /* Authentication procedure failed   */
  AS_DETACH                       /* Detach requested                  */
} release_cause_t;

/*
 * NAS->AS - NAS signalling connection release request
 * NAS requests the termination of the connection with the UE.
 */
typedef struct nas_release_req_s {
  uint32_t UEid;          /* UE lower layer identifier    */
  as_stmsi_t s_tmsi;      /* UE identity                  */
  release_cause_t cause;  /* Release cause                */
} nas_release_req_t;

/*
 * AS->NAS - NAS signalling connection release indication
 * AS reports that connection has been terminated by the network.
 */
typedef struct nas_release_ind_s {
  release_cause_t cause;      /* Release cause            */
} nas_release_ind_t;

/*
 * --------------------------------------------------------------------------
 *              NAS information transfer
 * --------------------------------------------------------------------------
 */

/*
 * NAS->AS - Uplink data transfer request
 * NAS requests the AS to transfer uplink information to the NAS that
 * operates at the network side.
 */
typedef struct ul_info_transfer_req_s {
  uint32_t UEid;      /* UE lower layer identifier        */
  as_stmsi_t s_tmsi;      /* UE identity              */
  as_nas_info_t nasMsg;   /* Uplink NAS message           */
} ul_info_transfer_req_t;

/*
 * AS->NAS - Uplink data transfer confirm
 * AS immediately notifies the NAS whether uplink information has been
 * successfully sent to the network or not.
 */
typedef struct ul_info_transfer_cnf_s {
  uint32_t         UEid;      /* UE lower layer identifier        */
  nas_error_code_t errCode;   /* Transaction status               */
} ul_info_transfer_cnf_t;

/*
 * AS->NAS - Uplink data transfer indication
 * AS delivers the uplink information message to the NAS that operates
 * at the network side.
 */
typedef struct ul_info_transfer_ind_s {
  uint32_t UEid;          /* UE lower layer identifier        */
  as_nas_info_t nasMsg;   /* Uplink NAS message           */
} ul_info_transfer_ind_t;

/*
 * NAS->AS - Downlink data transfer request
 * NAS requests the AS to transfer downlink information to the NAS that
 * operates at the UE side.
 */
typedef ul_info_transfer_req_t dl_info_transfer_req_t;

/*
 * AS->NAS - Downlink data transfer confirm
 * AS immediately notifies the NAS whether downlink information has been
 * successfully sent to the network or not.
 */
typedef ul_info_transfer_cnf_t dl_info_transfer_cnf_t;

/*
 * AS->NAS - Downlink data transfer indication
 * AS delivers the downlink information message to the NAS that operates
 * at the UE side.
 */
typedef ul_info_transfer_ind_t dl_info_transfer_ind_t;

/*
 * --------------------------------------------------------------------------
 *          Radio Access Bearer establishment
 * --------------------------------------------------------------------------
 */

/* TODO: Quality of Service parameters */
typedef struct {} as_qos_t;

/*
 * NAS->AS - Radio access bearer establishment request
 * NAS requests the AS to allocate transmission resources to radio access
 * bearer initialized at the network side.
 */
typedef struct rab_establish_req_s {
  as_stmsi_t s_tmsi;      /* UE identity                      */
  as_rab_id_t rabID;      /* Radio access bearer identity     */
  as_qos_t QoS;           /* Requested Quality of Service     */
} rab_establish_req_t;

/*
 * AS->NAS - Radio access bearer establishment indication
 * AS notifies the NAS that specific radio access bearer has to be setup.
 */
typedef struct rab_establish_ind_s {
  as_rab_id_t rabID;      /* Radio access bearer identity     */
} rab_establish_ind_t;

/*
 * NAS->AS - Radio access bearer establishment response
 * NAS responds to AS whether the specified radio access bearer has been
 * successfully setup or not.
 */
typedef struct rab_establish_rsp_s {
  as_stmsi_t       s_tmsi;        /* UE identity                      */
  as_rab_id_t      rabID;         /* Radio access bearer identity     */
  nas_error_code_t errCode;       /* Transaction status               */
} rab_establish_rsp_t;

/*
 * AS->NAS - Radio access bearer establishment confirm
 * AS notifies NAS whether the specified radio access bearer has been
 * successfully setup at the UE side or not.
 */
typedef struct rab_establish_cnf_s {
  as_rab_id_t rabID;          /* Radio access bearer identity     */
  nas_error_code_t errCode;   /* Transaction status               */
} rab_establish_cnf_t;

/*
 * --------------------------------------------------------------------------
 *              Radio Access Bearer release
 * --------------------------------------------------------------------------
 */

/*
 * NAS->AS - Radio access bearer release request
 * NAS requests the AS to release transmission resources previously allocated
 * to specific radio access bearer at the network side.
 */
typedef struct rab_release_req_s {
  as_stmsi_t s_tmsi;      /* UE identity                      */
  as_rab_id_t rabID;      /* Radio access bearer identity     */
} rab_release_req_t;

/*
 * AS->NAS - Radio access bearer release indication
 * AS notifies NAS that specific radio access bearer has been released.
 */
typedef struct rab_release_ind_s {
  as_rab_id_t rabID;      /* Radio access bearer identity     */
} rab_release_ind_t;

/*
 * --------------------------------------------------------------------------
 *  Structure of the AS messages handled by the network sublayer
 * --------------------------------------------------------------------------
 */
typedef struct as_message_s {
  uint16_t msgID;
  union {
    broadcast_info_ind_t broadcast_info_ind;
    cell_info_req_t cell_info_req;
    cell_info_cnf_t cell_info_cnf;
    cell_info_ind_t cell_info_ind;
    paging_req_t paging_req;
    paging_ind_t paging_ind;
    nas_establish_req_t nas_establish_req;
    nas_establish_ind_t nas_establish_ind;
    nas_establish_rsp_t nas_establish_rsp;
    nas_establish_cnf_t nas_establish_cnf;
    nas_release_req_t nas_release_req;
    nas_release_ind_t nas_release_ind;
    ul_info_transfer_req_t ul_info_transfer_req;
    ul_info_transfer_cnf_t ul_info_transfer_cnf;
    ul_info_transfer_ind_t ul_info_transfer_ind;
    dl_info_transfer_req_t dl_info_transfer_req;
    dl_info_transfer_cnf_t dl_info_transfer_cnf;
    dl_info_transfer_ind_t dl_info_transfer_ind;
    rab_establish_req_t rab_establish_req;
    rab_establish_ind_t rab_establish_ind;
    rab_establish_rsp_t rab_establish_rsp;
    rab_establish_cnf_t rab_establish_cnf;
    rab_release_req_t rab_release_req;
    rab_release_ind_t rab_release_ind;
  } __attribute__((__packed__)) msg;
} as_message_t;

/****************************************************************************/
/********************  G L O B A L    V A R I A B L E S  ********************/
/****************************************************************************/

/****************************************************************************/
/******************  E X P O R T E D    F U N C T I O N S  ******************/
/****************************************************************************/

int as_message_decode(const char* buffer, as_message_t* msg, int length);

int as_message_encode(char* buffer, as_message_t* msg, int length);

/* Implemented in the network_api.c body file */
int as_message_send(as_message_t* as_msg);

#endif /* __AS_MESSAGE_H__*/<|MERGE_RESOLUTION|>--- conflicted
+++ resolved
@@ -220,11 +220,7 @@
 } kenb_refresh_req_t;
 
 typedef struct nsa_oai_tun_nsa_s {
-<<<<<<< HEAD
-  uint8_t buffer[500]; //Melissa TODO
-=======
   uint8_t buffer[500];
->>>>>>> f1cb957c
 } nas_oai_tun_nsa_t;
 
 /*
