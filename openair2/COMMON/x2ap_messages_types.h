--- conflicted
+++ resolved
@@ -404,12 +404,8 @@
 typedef struct x2ap_ENDC_reconf_complete_s {
   int MeNB_ue_x2_id;
   int SgNB_ue_x2_id;
-<<<<<<< HEAD
-  LTE_PhysCellId_t target_physCellId;
-=======
   int gnb_x2_assoc_id;
 } x2ap_ENDC_reconf_complete_t;
->>>>>>> 40141270
 
 typedef struct x2ap_ENDC_sgnb_release_request_s {
   int          rnti;
