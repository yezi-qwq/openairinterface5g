--- conflicted
+++ resolved
@@ -514,8 +514,6 @@
   return 0;
 }
 
-<<<<<<< HEAD
-=======
 extern int oai_exit;
 void * log_mem_write(void)
 {
@@ -591,7 +589,6 @@
   return 0;
 }
 
->>>>>>> 8471bd14
 void nfapi_log(char *file, char *func, int line, int comp, int level, const char* format, va_list args)
 {
   //logRecord_mt(file,func,line, pthread_self(), comp, level, format, ##args)
@@ -1491,9 +1488,6 @@
 
   // OAI printf compatibility
   if ((g_log->onlinelog == 1) && (level != LOG_FILE))
-<<<<<<< HEAD
-    fwrite(log_buffer, len, 1, stdout);
-=======
   if(log_mem_flag==1){
     if(log_mem_d[log_mem_side].enable_flag==1){
       temp_index=log_mem_d[log_mem_side].buf_index;
@@ -1529,7 +1523,6 @@
   }else{
     fwrite(log_buffer, len, 1, stdout);
   }
->>>>>>> 8471bd14
 
   if (g_log->syslog) {
     syslog(g_log->level, "%s", log_buffer);
