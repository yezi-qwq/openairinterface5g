/*******************************************************************************
    OpenAirInterface
    Copyright(c) 1999 - 2014 Eurecom

    OpenAirInterface is free software: you can redistribute it and/or modify
    it under the terms of the GNU General Public License as published by
    the Free Software Foundation, either version 3 of the License, or
    (at your option) any later version.


    OpenAirInterface is distributed in the hope that it will be useful,
    but WITHOUT ANY WARRANTY; without even the implied warranty of
    MERCHANTABILITY or FITNESS FOR A PARTICULAR PURPOSE.  See the
    GNU General Public License for more details.

    You should have received a copy of the GNU General Public License
    along with OpenAirInterface.The full GNU General Public License is
    included in this distribution in the file called "COPYING". If not,
    see <http://www.gnu.org/licenses/>.

  Contact Information
  OpenAirInterface Admin: openair_admin@eurecom.fr
  OpenAirInterface Tech : openair_tech@eurecom.fr
  OpenAirInterface Dev  : openair4g-devel@lists.eurecom.fr

  Address      : Eurecom, Campus SophiaTech, 450 Route des Chappes, CS 50193 - 06904 Biot Sophia Antipolis cedex, FRANCE

*******************************************************************************/

/*! \file log.c
* \brief log implementaion
* \author Navid Nikaein
* \date 2009 - 2014
* \version 0.5
* @ingroup util

*/

//#define LOG_TEST 1

#define COMPONENT_LOG
#define COMPONENT_LOG_IF

#include "log.h"
#include "vcd_signal_dumper.h"
#include "assertions.h"

#if defined(ENABLE_ITTI)
# include "intertask_interface.h"
#endif

#ifdef USER_MODE
# include <pthread.h>
# include <string.h>
#endif
#ifdef RTAI
# include <rtai.h>
# include <rtai_fifos.h>
#    define FIFO_PRINTF_MAX_STRING_SIZE 1000
#    define FIFO_PRINTF_NO              62
#    define FIFO_PRINTF_SIZE            65536
#endif

// main log variables
log_t *g_log;

mapping log_level_names[] = {
  {"emerg", LOG_EMERG},
  {"alert", LOG_ALERT},
  {"crit", LOG_CRIT},
  {"error", LOG_ERR},
  {"warn", LOG_WARNING},
  {"notice", LOG_NOTICE},
  {"info", LOG_INFO},
  {"debug", LOG_DEBUG},
  {"file", LOG_FILE},
  {"trace", LOG_TRACE},
  {NULL, -1}
};
mapping log_verbosity_names[] = {
  {"none", 0x0},
  {"low", 0x5},
  {"medium", 0x15},
  {"high", 0x35},
  {"full", 0x75},
  {NULL, -1}
};

// vars for the log thread
LOG_params log_list[2000];
int log_list_tail = 0;
int log_list_nb_elements = 0;

pthread_mutex_t log_lock;
pthread_cond_t log_notify;

#if !defined(LOG_NO_THREAD)
int log_list_head = 0;
int log_shutdown;
#endif

#ifndef RTAI
static int gfd;
#endif

static char *log_level_highlight_start[] = {LOG_RED, LOG_RED, LOG_RED, LOG_RED, LOG_ORANGE, LOG_BLUE, "", ""};  /*!< \brief Optional start-format strings for highlighting */
static char *log_level_highlight_end[]   = {LOG_RESET, LOG_RESET, LOG_RESET, LOG_RESET, LOG_RESET,LOG_RESET,  "",""};   /*!< \brief Optional end-format strings for highlighting */

#if defined(ENABLE_ITTI)
static log_instance_type_t log_instance_type;
#endif

int logInit (void)
{
#ifdef USER_MODE
#ifndef RTAI
  int i;
#endif
  g_log = calloc(1, sizeof(log_t));

#else
  g_log = kmalloc(sizeof(log_t), GFP_KERNEL);
#endif

  if (g_log == NULL) {
#ifdef USER_MODE
    perror ("cannot allocated memory for log generation module \n");
    exit(EXIT_FAILURE);
#else
    printk("cannot allocated memory for log generation module \n");
    return(-1);
#endif
  }

<<<<<<< HEAD
    g_log->log_component[PHY].name = "PHY";
    g_log->log_component[PHY].level = LOG_DEBUG;
    g_log->log_component[PHY].flag =  LOG_MED;
    g_log->log_component[PHY].interval =  1;
    g_log->log_component[PHY].fd = 0;
    g_log->log_component[PHY].filelog = 0;
    g_log->log_component[PHY].filelog_name = "/tmp/phy.log";

    g_log->log_component[MAC].name = "MAC";
    g_log->log_component[MAC].level = LOG_DEBUG;
    g_log->log_component[MAC].flag =  LOG_MED;
    g_log->log_component[MAC].interval =  1;
    g_log->log_component[MAC].fd = 0;
    g_log->log_component[MAC].filelog = 0;
    g_log->log_component[MAC].filelog_name = "/tmp/mac.log";

    g_log->log_component[OPT].name = "OPT";
    g_log->log_component[OPT].level = LOG_DEBUG;
    g_log->log_component[OPT].flag = LOG_MED;
    g_log->log_component[OPT].interval =  1;
    g_log->log_component[OPT].fd = 0;
    g_log->log_component[OPT].filelog = 0;
    g_log->log_component[OPT].filelog_name = "";

    g_log->log_component[RLC].name = "RLC";
    g_log->log_component[RLC].level = LOG_DEBUG;
    g_log->log_component[RLC].flag = LOG_MED;
    g_log->log_component[RLC].interval =  1;
    g_log->log_component[RLC].fd = 0;
    g_log->log_component[RLC].filelog = 0;
    g_log->log_component[RLC].filelog_name = "/tmp/rlc.log";

    g_log->log_component[PDCP].name = "PDCP";
    g_log->log_component[PDCP].level = LOG_DEBUG;
    g_log->log_component[PDCP].flag = LOG_MED;
    g_log->log_component[PDCP].interval =  1;
    g_log->log_component[PDCP].fd = 0;
    g_log->log_component[PDCP].filelog = 0;
    g_log->log_component[PDCP].filelog_name = "/tmp/pdcp.log";

    g_log->log_component[RRC].name = "RRC";
    g_log->log_component[RRC].level = LOG_DEBUG;
    g_log->log_component[RRC].flag = LOG_MED;
    g_log->log_component[RRC].interval =  1;
    g_log->log_component[RRC].fd = 0;
    g_log->log_component[RRC].filelog = 0;
    g_log->log_component[RRC].filelog_name = "/tmp/rrc.log";

    g_log->log_component[NAS].name = "NAS";
    g_log->log_component[NAS].level = LOG_DEBUG;
    g_log->log_component[NAS].flag = LOG_MED;
    g_log->log_component[NAS].interval =  1;
    g_log->log_component[NAS].fd = 0;
    g_log->log_component[NAS].filelog = 0;
    g_log->log_component[NAS].filelog_name = "/tmp/nas.log";

    g_log->log_component[EMU].name = "EMU";
    g_log->log_component[EMU].level = LOG_DEBUG;
    g_log->log_component[EMU].flag =  LOG_MED;
    g_log->log_component[EMU].interval =  1;
    g_log->log_component[EMU].fd = 0;
    g_log->log_component[EMU].filelog = 0;
    g_log->log_component[EMU].filelog_name = "";

    g_log->log_component[OMG].name = "OMG";
    g_log->log_component[OMG].level = LOG_DEBUG;
    g_log->log_component[OMG].flag =  LOG_MED;
    g_log->log_component[OMG].interval =  1;
    g_log->log_component[OMG].fd = 0;
    g_log->log_component[OMG].filelog = 0;
    g_log->log_component[OMG].filelog_name = "/tmp/omg.csv";

    g_log->log_component[OTG].name = "OTG";
    g_log->log_component[OTG].level = LOG_DEBUG;
    g_log->log_component[OTG].flag =  LOG_MED;
    g_log->log_component[OTG].interval =  1;
    g_log->log_component[OTG].fd = 0;
    g_log->log_component[OTG].filelog = 0;
    g_log->log_component[OTG].filelog_name = "/tmp/otg.log";
    
    g_log->log_component[OTG_LATENCY].name = "OTG_LATENCY";
    g_log->log_component[OTG_LATENCY].level = LOG_DEBUG;
    g_log->log_component[OTG_LATENCY].flag =  LOG_MED;
    g_log->log_component[OTG_LATENCY].interval =  1;
    g_log->log_component[OTG_LATENCY].fd = 0;
    g_log->log_component[OTG_LATENCY].filelog = 0;
    g_log->log_component[OTG_LATENCY].filelog_name = "/tmp/otg_latency.dat";

    g_log->log_component[OTG_LATENCY_BG].name = "OTG_LATENCY_BG";
    g_log->log_component[OTG_LATENCY_BG].level = LOG_DEBUG;
    g_log->log_component[OTG_LATENCY_BG].flag =  LOG_MED;
    g_log->log_component[OTG_LATENCY_BG].interval =  1;
    g_log->log_component[OTG_LATENCY_BG].fd = 0;
    g_log->log_component[OTG_LATENCY_BG].filelog = 0;
    g_log->log_component[OTG_LATENCY_BG].filelog_name = "/tmp/otg_latency_bg.dat";

    g_log->log_component[OTG_GP].name = "OTG_GP";
    g_log->log_component[OTG_GP].level = LOG_DEBUG;
    g_log->log_component[OTG_GP].flag =  LOG_MED;
    g_log->log_component[OTG_GP].interval =  1;
    g_log->log_component[OTG_GP].fd = 0;
    g_log->log_component[OTG_GP].filelog = 0;
    g_log->log_component[OTG_GP].filelog_name = "/tmp/otg_goodput.dat";

    g_log->log_component[OTG_GP_BG].name = "OTG_GP_BG";
    g_log->log_component[OTG_GP_BG].level = LOG_DEBUG;
    g_log->log_component[OTG_GP_BG].flag =  LOG_MED;
    g_log->log_component[OTG_GP_BG].interval =  1;
    g_log->log_component[OTG_GP_BG].fd = 0;
    g_log->log_component[OTG_GP_BG].filelog = 0;
    g_log->log_component[OTG_GP_BG].filelog_name = "/tmp/otg_goodput_bg.dat";

    g_log->log_component[OTG_JITTER].name = "OTG_JITTER";
    g_log->log_component[OTG_JITTER].level = LOG_DEBUG;
    g_log->log_component[OTG_JITTER].flag =  LOG_MED;
    g_log->log_component[OTG_JITTER].interval =  1;
    g_log->log_component[OTG_JITTER].fd = 0;
    g_log->log_component[OTG_JITTER].filelog = 0;
    g_log->log_component[OTG_JITTER].filelog_name = "/tmp/otg_jitter.dat";

    g_log->log_component[OCG].name = "OCG";
    g_log->log_component[OCG].level = LOG_DEBUG;
    g_log->log_component[OCG].flag =  LOG_MED;
    g_log->log_component[OCG].interval =  1;
    g_log->log_component[OCG].fd = 0;
    g_log->log_component[OCG].filelog = 0;
    g_log->log_component[OCG].filelog_name = "";

    g_log->log_component[PERF].name = "PERF";
    g_log->log_component[PERF].level = LOG_DEBUG;
    g_log->log_component[PERF].flag =  LOG_MED;
    g_log->log_component[PERF].interval =  1;
    g_log->log_component[PERF].fd = 0;
    g_log->log_component[PERF].filelog = 0;
    g_log->log_component[PERF].filelog_name = "";

    g_log->log_component[OIP].name = "OIP";
    g_log->log_component[OIP].level = LOG_DEBUG;
    g_log->log_component[OIP].flag =  LOG_MED;
    g_log->log_component[OIP].interval =  1;
    g_log->log_component[OIP].fd = 0;
    g_log->log_component[OIP].filelog = 0;
    g_log->log_component[OIP].filelog_name = "";

    g_log->log_component[CLI].name = "CLI";
    g_log->log_component[CLI].level = LOG_DEBUG;
    g_log->log_component[CLI].flag =  LOG_MED;
    g_log->log_component[CLI].interval =  1;
    g_log->log_component[CLI].fd = 0;
    g_log->log_component[CLI].filelog =  0;
    g_log->log_component[CLI].filelog_name = "";

    g_log->log_component[MSC].name = "MSC";
    g_log->log_component[MSC].level = LOG_DEBUG;
    g_log->log_component[MSC].flag =  LOG_MED;
    g_log->log_component[MSC].interval =  1;
    g_log->log_component[MSC].fd = 0;
    g_log->log_component[MSC].filelog =  0;
    g_log->log_component[MSC].filelog_name = "/tmp/msc.log";

    g_log->log_component[OCM].name = "OCM";
    g_log->log_component[OCM].level = LOG_DEBUG;
    g_log->log_component[OCM].flag =  LOG_MED;
    g_log->log_component[OCM].interval =  1;
    g_log->log_component[OCM].fd = 0;
    g_log->log_component[OCM].filelog =  0;
    g_log->log_component[OCM].filelog_name = "/tmp/ocm.log";

    g_log->log_component[UDP_].name = "UDP";
    g_log->log_component[UDP_].level = LOG_DEBUG;
    g_log->log_component[UDP_].flag = LOG_FULL;
    g_log->log_component[UDP_].interval = 1;
    g_log->log_component[UDP_].fd = 0;
    g_log->log_component[UDP_].filelog = 0;
    g_log->log_component[UDP_].filelog_name = "";

    g_log->log_component[GTPU].name = "GTPV1U";
    g_log->log_component[GTPU].level = LOG_DEBUG;
    g_log->log_component[GTPU].flag = LOG_FULL;
    g_log->log_component[GTPU].interval = 1;
    g_log->log_component[GTPU].fd = 0;
    g_log->log_component[GTPU].filelog = 0;
    g_log->log_component[GTPU].filelog_name = "";

    g_log->log_component[S1AP].name = "S1AP";
    g_log->log_component[S1AP].level = LOG_DEBUG;
    g_log->log_component[S1AP].flag = LOG_FULL;
    g_log->log_component[S1AP].interval = 1;
    g_log->log_component[S1AP].fd = 0;
    g_log->log_component[S1AP].filelog = 0;
    g_log->log_component[S1AP].filelog_name = "";

    g_log->log_component[SCTP].name = "SCTP";
    g_log->log_component[SCTP].level = LOG_DEBUG;
    g_log->log_component[SCTP].flag = LOG_MED;
    g_log->log_component[SCTP].interval = 1;
    g_log->log_component[SCTP].fd = 0;
    g_log->log_component[SCTP].filelog = 0;
    g_log->log_component[SCTP].filelog_name = "";

    g_log->log_component[HW].name = "HW";
    g_log->log_component[HW].level = LOG_DEBUG;
    g_log->log_component[HW].flag = LOG_MED;
    g_log->log_component[HW].interval = 1;
    g_log->log_component[HW].fd = 0;
    g_log->log_component[HW].filelog = 0;
    g_log->log_component[HW].filelog_name = "";

    g_log->log_component[OSA].name = "OSA";
    g_log->log_component[OSA].level = LOG_DEBUG;
    g_log->log_component[OSA].flag = LOG_MED;
    g_log->log_component[OSA].interval = 1;
    g_log->log_component[OSA].fd = 0;
    g_log->log_component[OSA].filelog = 0;
    g_log->log_component[OSA].filelog_name = "";

    g_log->log_component[RAL_ENB].name = "eRAL";
    g_log->log_component[RAL_ENB].level = LOG_DEBUG;
    g_log->log_component[RAL_ENB].flag = LOG_MED;
    g_log->log_component[RAL_ENB].interval = 1;
    g_log->log_component[RAL_ENB].fd = 0;
    g_log->log_component[RAL_ENB].filelog = 0;
    g_log->log_component[RAL_ENB].filelog_name = "";

    g_log->log_component[RAL_UE].name = "mRAL";
    g_log->log_component[RAL_UE].level = LOG_DEBUG;
    g_log->log_component[RAL_UE].flag = LOG_MED;
    g_log->log_component[RAL_UE].interval = 1;
    g_log->log_component[RAL_UE].fd = 0;
    g_log->log_component[RAL_UE].filelog = 0;
    g_log->log_component[RAL_UE].filelog_name = "";

    g_log->log_component[ENB_APP].name = "ENB_APP";
    g_log->log_component[ENB_APP].level = LOG_DEBUG;
    g_log->log_component[ENB_APP].flag = LOG_MED;
    g_log->log_component[ENB_APP].interval = 1;
    g_log->log_component[ENB_APP].fd = 0;
    g_log->log_component[ENB_APP].filelog = 0;
    g_log->log_component[ENB_APP].filelog_name = "";

    g_log->log_component[TMR].name = "TMR";
    g_log->log_component[TMR].level = LOG_DEBUG;
    g_log->log_component[TMR].flag = LOG_MED;
    g_log->log_component[TMR].interval = 1;
    g_log->log_component[TMR].fd = 0;
    g_log->log_component[TMR].filelog = 0;
    g_log->log_component[TMR].filelog_name = "";
    
    g_log->log_component[USIM].name = "USIM";
    g_log->log_component[USIM].level = LOG_DEBUG;
    g_log->log_component[USIM].flag = LOG_NONE;
    g_log->log_component[USIM].interval = 1;
    g_log->log_component[USIM].fd = 0;
    g_log->log_component[USIM].filelog = 0;
    g_log->log_component[USIM].filelog_name = "/tmp/usim.txt";

/* following log component are used for the localization*/    
    g_log->log_component[LOCALIZE].name = "LOCALIZE";
    g_log->log_component[LOCALIZE].level = LOG_DEBUG;
    g_log->log_component[LOCALIZE].flag =  LOG_MED;
    g_log->log_component[LOCALIZE].interval =  1;
    g_log->log_component[LOCALIZE].fd = 0;
    g_log->log_component[LOCALIZE].filelog = 0;
    g_log->log_component[LOCALIZE].filelog_name = "/tmp/localize.log";
    
    g_log->level2string[LOG_EMERG]         = "G"; //EMERG
    g_log->level2string[LOG_ALERT]         = "A"; // ALERT
    g_log->level2string[LOG_CRIT]          = "C"; // CRITIC
    g_log->level2string[LOG_ERR]           = "E"; // ERROR
    g_log->level2string[LOG_WARNING]       = "W"; // WARNING
    g_log->level2string[LOG_NOTICE]        = "N"; // NOTICE
    g_log->level2string[LOG_INFO]          = "I"; //INFO
    g_log->level2string[LOG_DEBUG]         = "D"; // DEBUG
    g_log->level2string[LOG_FILE]          = "F"; // file
    g_log->level2string[LOG_TRACE]         = "T"; // TRACE

    g_log->onlinelog = 1; //online log file
    g_log->syslog = 0;
    g_log->filelog   = 0;
    g_log->level  = LOG_TRACE;
    g_log->flag   = LOG_LOW;
=======
#if ! defined(CN_BUILD)
  g_log->log_component[PHY].name = "PHY";
  g_log->log_component[PHY].level = LOG_EMERG;
  g_log->log_component[PHY].flag =  LOG_MED;
  g_log->log_component[PHY].interval =  1;
  g_log->log_component[PHY].fd = 0;
  g_log->log_component[PHY].filelog = 0;
  g_log->log_component[PHY].filelog_name = "/tmp/phy.log";

  g_log->log_component[MAC].name = "MAC";
  g_log->log_component[MAC].level = LOG_EMERG;
  g_log->log_component[MAC].flag =  LOG_MED;
  g_log->log_component[MAC].interval =  1;
  g_log->log_component[MAC].fd = 0;
  g_log->log_component[MAC].filelog = 0;
  g_log->log_component[MAC].filelog_name = "/tmp/mac.log";

  g_log->log_component[OPT].name = "OPT";
  g_log->log_component[OPT].level = LOG_EMERG;
  g_log->log_component[OPT].flag = LOG_MED;
  g_log->log_component[OPT].interval =  1;
  g_log->log_component[OPT].fd = 0;
  g_log->log_component[OPT].filelog = 0;
  g_log->log_component[OPT].filelog_name = "";

  g_log->log_component[RLC].name = "RLC";
  g_log->log_component[RLC].level = LOG_INFO;
  g_log->log_component[RLC].flag = LOG_MED;
  g_log->log_component[RLC].interval =  1;
  g_log->log_component[RLC].fd = 0;
  g_log->log_component[RLC].filelog = 0;
  g_log->log_component[RLC].filelog_name = "/tmp/rlc.log";

  g_log->log_component[PDCP].name = "PDCP";
  g_log->log_component[PDCP].level = LOG_INFO;
  g_log->log_component[PDCP].flag = LOG_MED;
  g_log->log_component[PDCP].interval =  1;
  g_log->log_component[PDCP].fd = 0;
  g_log->log_component[PDCP].filelog = 0;
  g_log->log_component[PDCP].filelog_name = "/tmp/pdcp.log";

  g_log->log_component[RRC].name = "RRC";
  g_log->log_component[RRC].level = LOG_TRACE;
  g_log->log_component[RRC].flag = LOG_MED;
  g_log->log_component[RRC].interval =  1;
  g_log->log_component[RRC].fd = 0;
  g_log->log_component[RRC].filelog = 0;
  g_log->log_component[RRC].filelog_name = "/tmp/rrc.log";

  g_log->log_component[EMU].name = "EMU";
  g_log->log_component[EMU].level = LOG_EMERG;
  g_log->log_component[EMU].flag =  LOG_MED;
  g_log->log_component[EMU].interval =  1;
  g_log->log_component[EMU].fd = 0;
  g_log->log_component[EMU].filelog = 0;
  g_log->log_component[EMU].filelog_name = "";

  g_log->log_component[OMG].name = "OMG";
  g_log->log_component[OMG].level = LOG_EMERG;
  g_log->log_component[OMG].flag =  LOG_MED;
  g_log->log_component[OMG].interval =  1;
  g_log->log_component[OMG].fd = 0;
  g_log->log_component[OMG].filelog = 0;
  g_log->log_component[OMG].filelog_name = "/tmp/omg.csv";

  g_log->log_component[OTG].name = "OTG";
  g_log->log_component[OTG].level = LOG_EMERG;
  g_log->log_component[OTG].flag =  LOG_MED;
  g_log->log_component[OTG].interval =  1;
  g_log->log_component[OTG].fd = 0;
  g_log->log_component[OTG].filelog = 0;
  g_log->log_component[OTG].filelog_name = "/tmp/otg.log";

  g_log->log_component[OTG_LATENCY].name = "OTG_LATENCY";
  g_log->log_component[OTG_LATENCY].level = LOG_EMERG;
  g_log->log_component[OTG_LATENCY].flag =  LOG_MED;
  g_log->log_component[OTG_LATENCY].interval =  1;
  g_log->log_component[OTG_LATENCY].fd = 0;
  g_log->log_component[OTG_LATENCY].filelog = 0;
  g_log->log_component[OTG_LATENCY].filelog_name = "/tmp/otg_latency.dat";

  g_log->log_component[OTG_LATENCY_BG].name = "OTG_LATENCY_BG";
  g_log->log_component[OTG_LATENCY_BG].level = LOG_EMERG;
  g_log->log_component[OTG_LATENCY_BG].flag =  LOG_MED;
  g_log->log_component[OTG_LATENCY_BG].interval =  1;
  g_log->log_component[OTG_LATENCY_BG].fd = 0;
  g_log->log_component[OTG_LATENCY_BG].filelog = 0;
  g_log->log_component[OTG_LATENCY_BG].filelog_name = "/tmp/otg_latency_bg.dat";

  g_log->log_component[OTG_GP].name = "OTG_GP";
  g_log->log_component[OTG_GP].level = LOG_EMERG;
  g_log->log_component[OTG_GP].flag =  LOG_MED;
  g_log->log_component[OTG_GP].interval =  1;
  g_log->log_component[OTG_GP].fd = 0;
  g_log->log_component[OTG_GP].filelog = 0;
  g_log->log_component[OTG_GP].filelog_name = "/tmp/otg_goodput.dat";

  g_log->log_component[OTG_GP_BG].name = "OTG_GP_BG";
  g_log->log_component[OTG_GP_BG].level = LOG_EMERG;
  g_log->log_component[OTG_GP_BG].flag =  LOG_MED;
  g_log->log_component[OTG_GP_BG].interval =  1;
  g_log->log_component[OTG_GP_BG].fd = 0;
  g_log->log_component[OTG_GP_BG].filelog = 0;
  g_log->log_component[OTG_GP_BG].filelog_name = "/tmp/otg_goodput_bg.dat";

  g_log->log_component[OTG_JITTER].name = "OTG_JITTER";
  g_log->log_component[OTG_JITTER].level = LOG_EMERG;
  g_log->log_component[OTG_JITTER].flag =  LOG_MED;
  g_log->log_component[OTG_JITTER].interval =  1;
  g_log->log_component[OTG_JITTER].fd = 0;
  g_log->log_component[OTG_JITTER].filelog = 0;
  g_log->log_component[OTG_JITTER].filelog_name = "/tmp/otg_jitter.dat";

  g_log->log_component[OCG].name = "OCG";
  g_log->log_component[OCG].level = LOG_EMERG;
  g_log->log_component[OCG].flag =  LOG_MED;
  g_log->log_component[OCG].interval =  1;
  g_log->log_component[OCG].fd = 0;
  g_log->log_component[OCG].filelog = 0;
  g_log->log_component[OCG].filelog_name = "";

  g_log->log_component[PERF].name = "PERF";
  g_log->log_component[PERF].level = LOG_EMERG;
  g_log->log_component[PERF].flag =  LOG_MED;
  g_log->log_component[PERF].interval =  1;
  g_log->log_component[PERF].fd = 0;
  g_log->log_component[PERF].filelog = 0;
  g_log->log_component[PERF].filelog_name = "";

  g_log->log_component[OIP].name = "OIP";
  g_log->log_component[OIP].level = LOG_EMERG;
  g_log->log_component[OIP].flag =  LOG_MED;
  g_log->log_component[OIP].interval =  1;
  g_log->log_component[OIP].fd = 0;
  g_log->log_component[OIP].filelog = 0;
  g_log->log_component[OIP].filelog_name = "";

  g_log->log_component[CLI].name = "CLI";
  g_log->log_component[CLI].level = LOG_EMERG;
  g_log->log_component[CLI].flag =  LOG_MED;
  g_log->log_component[CLI].interval =  1;
  g_log->log_component[CLI].fd = 0;
  g_log->log_component[CLI].filelog =  0;
  g_log->log_component[CLI].filelog_name = "";

  g_log->log_component[MSC].name = "MSC";
  g_log->log_component[MSC].level = LOG_EMERG;
  g_log->log_component[MSC].flag =  LOG_MED;
  g_log->log_component[MSC].interval =  1;
  g_log->log_component[MSC].fd = 0;
  g_log->log_component[MSC].filelog =  0;
  g_log->log_component[MSC].filelog_name = "/tmp/msc.log";

  g_log->log_component[OCM].name = "OCM";
  g_log->log_component[OCM].level = LOG_EMERG;
  g_log->log_component[OCM].flag =  LOG_MED;
  g_log->log_component[OCM].interval =  1;
  g_log->log_component[OCM].fd = 0;
  g_log->log_component[OCM].filelog =  0;
  g_log->log_component[OCM].filelog_name = "/tmp/ocm.log";

  g_log->log_component[HW].name = "HW";
  g_log->log_component[HW].level = LOG_EMERG;
  g_log->log_component[HW].flag = LOG_MED;
  g_log->log_component[HW].interval = 1;
  g_log->log_component[HW].fd = 0;
  g_log->log_component[HW].filelog = 0;
  g_log->log_component[HW].filelog_name = "";

  g_log->log_component[OSA].name = "OSA";
  g_log->log_component[OSA].level = LOG_EMERG;
  g_log->log_component[OSA].flag = LOG_MED;
  g_log->log_component[OSA].interval = 1;
  g_log->log_component[OSA].fd = 0;
  g_log->log_component[OSA].filelog = 0;
  g_log->log_component[OSA].filelog_name = "";

  g_log->log_component[RAL_ENB].name = "eRAL";
  g_log->log_component[RAL_ENB].level = LOG_EMERG;
  g_log->log_component[RAL_ENB].flag = LOG_MED;
  g_log->log_component[RAL_ENB].interval = 1;
  g_log->log_component[RAL_ENB].fd = 0;
  g_log->log_component[RAL_ENB].filelog = 0;
  g_log->log_component[RAL_ENB].filelog_name = "";

  g_log->log_component[RAL_UE].name = "mRAL";
  g_log->log_component[RAL_UE].level = LOG_EMERG;
  g_log->log_component[RAL_UE].flag = LOG_MED;
  g_log->log_component[RAL_UE].interval = 1;
  g_log->log_component[RAL_UE].fd = 0;
  g_log->log_component[RAL_UE].filelog = 0;
  g_log->log_component[RAL_UE].filelog_name = "";

  g_log->log_component[ENB_APP].name = "ENB_APP";
  g_log->log_component[ENB_APP].level = LOG_EMERG;
  g_log->log_component[ENB_APP].flag = LOG_MED;
  g_log->log_component[ENB_APP].interval = 1;
  g_log->log_component[ENB_APP].fd = 0;
  g_log->log_component[ENB_APP].filelog = 0;
  g_log->log_component[ENB_APP].filelog_name = "";

  g_log->log_component[TMR].name = "TMR";
  g_log->log_component[TMR].level = LOG_EMERG;
  g_log->log_component[TMR].flag = LOG_MED;
  g_log->log_component[TMR].interval = 1;
  g_log->log_component[TMR].fd = 0;
  g_log->log_component[TMR].filelog = 0;
  g_log->log_component[TMR].filelog_name = "";

  g_log->log_component[USIM].name = "USIM";
  g_log->log_component[USIM].level = LOG_DEBUG;
  g_log->log_component[USIM].flag = LOG_NONE;
  g_log->log_component[USIM].interval = 1;
  g_log->log_component[USIM].fd = 0;
  g_log->log_component[USIM].filelog = 0;
  g_log->log_component[USIM].filelog_name = "/tmp/usim.txt";

  /* following log component are used for the localization*/
  g_log->log_component[LOCALIZE].name = "LOCALIZE";
  g_log->log_component[LOCALIZE].level = LOG_EMERG;
  g_log->log_component[LOCALIZE].flag =  LOG_MED;
  g_log->log_component[LOCALIZE].interval =  1;
  g_log->log_component[LOCALIZE].fd = 0;
  g_log->log_component[LOCALIZE].filelog = 0;
  g_log->log_component[LOCALIZE].filelog_name = "/tmp/localize.log";
#endif // ! defined(CN_BUILD)

  g_log->log_component[NAS].name = "NAS";
  g_log->log_component[NAS].level = LOG_TRACE;
  g_log->log_component[NAS].flag = LOG_MED;
  g_log->log_component[NAS].interval =  1;
  g_log->log_component[NAS].fd = 0;
  g_log->log_component[NAS].filelog = 0;
  g_log->log_component[NAS].filelog_name = "/tmp/nas.log";

  g_log->log_component[UDP_].name = "UDP";
  g_log->log_component[UDP_].level = LOG_EMERG;
  g_log->log_component[UDP_].flag = LOG_FULL;
  g_log->log_component[UDP_].interval = 1;
  g_log->log_component[UDP_].fd = 0;
  g_log->log_component[UDP_].filelog = 0;
  g_log->log_component[UDP_].filelog_name = "";

  g_log->log_component[GTPU].name = "GTPV1U";
  g_log->log_component[GTPU].level = LOG_EMERG;
  g_log->log_component[GTPU].flag = LOG_FULL;
  g_log->log_component[GTPU].interval = 1;
  g_log->log_component[GTPU].fd = 0;
  g_log->log_component[GTPU].filelog = 0;
  g_log->log_component[GTPU].filelog_name = "";

  g_log->log_component[S1AP].name = "S1AP";
  g_log->log_component[S1AP].level = LOG_EMERG;
  g_log->log_component[S1AP].flag = LOG_FULL;
  g_log->log_component[S1AP].interval = 1;
  g_log->log_component[S1AP].fd = 0;
  g_log->log_component[S1AP].filelog = 0;
  g_log->log_component[S1AP].filelog_name = "";

  g_log->log_component[SCTP].name = "SCTP";
  g_log->log_component[SCTP].level = LOG_EMERG;
  g_log->log_component[SCTP].flag = LOG_MED;
  g_log->log_component[SCTP].interval = 1;
  g_log->log_component[SCTP].fd = 0;
  g_log->log_component[SCTP].filelog = 0;
  g_log->log_component[SCTP].filelog_name = "";
 
  g_log->log_component[RRH].name = "RRH";
  g_log->log_component[RRH].level = LOG_EMERG;
  g_log->log_component[RRH].flag = LOG_MED;
  g_log->log_component[RRH].interval = 1;
  g_log->log_component[RRH].fd = 0;
  g_log->log_component[RRH].filelog = 0;
  g_log->log_component[RRH].filelog_name = "";
  
  g_log->level2string[LOG_EMERG]         = "G"; //EMERG
  g_log->level2string[LOG_ALERT]         = "A"; // ALERT
  g_log->level2string[LOG_CRIT]          = "C"; // CRITIC
  g_log->level2string[LOG_ERR]           = "E"; // ERROR
  g_log->level2string[LOG_WARNING]       = "W"; // WARNING
  g_log->level2string[LOG_NOTICE]        = "N"; // NOTICE
  g_log->level2string[LOG_INFO]          = "I"; //INFO
  g_log->level2string[LOG_DEBUG]         = "D"; // DEBUG
  g_log->level2string[LOG_FILE]          = "F"; // file
  g_log->level2string[LOG_TRACE]         = "T"; // TRACE

  g_log->onlinelog = 1; //online log file
  g_log->syslog = 0;
  g_log->filelog   = 0;
  g_log->level  = LOG_TRACE;
  g_log->flag   = LOG_LOW;
>>>>>>> ac3faf6a

#ifndef RTAI
  g_log->config.remote_ip      = 0;
  g_log->config.remote_level   = LOG_EMERG;
  g_log->config.facility       = LOG_LOCAL7;
  g_log->config.audit_ip       = 0;
  g_log->config.audit_facility = LOG_LOCAL6;
  g_log->config.format         = 0x00; // online debug inactive

  g_log->filelog_name = "/tmp/openair.log";

  if (g_log->syslog) {
#if ! defined(CN_BUILD)
    openlog(g_log->log_component[EMU].name, LOG_PID, g_log->config.facility);
#endif // ! defined(CN_BUILD)
  }

  if (g_log->filelog) {
    gfd = open(g_log->filelog_name, O_WRONLY | O_CREAT, 0666);
  }

  // could put a loop here to check for all comps
  for (i=MIN_LOG_COMPONENTS; i < MAX_LOG_COMPONENTS; i++) {
    if (g_log->log_component[i].filelog == 1 ) {
      g_log->log_component[i].fd = open(g_log->log_component[i].filelog_name,
                                        O_WRONLY | O_CREAT | O_APPEND, 0666);
    }
  }

#else
  g_log->syslog = 0;
  g_log->filelog   = 0;
  rtf_create (FIFO_PRINTF_NO, FIFO_PRINTF_SIZE);
#endif

#ifdef USER_MODE
  printf("log init done\n");
#else
  printk("log init done\n");
#endif

  return 0;
}

//log record: add to a list
void logRecord(const char *file, const char *func, int line,  int comp,
               int level, const char *format, ...)
{
  va_list    args;
  LOG_params log_params;
  int        len;

  va_start(args, format);
  len = vsnprintf(log_params.l_buff_info, MAX_LOG_INFO-1, format, args);
  va_end(args);

  //2 first parameters must be passed as 'const' to the thread function
  log_params.file = strdup(file);
  log_params.func = strdup(func);
  log_params.line = line;
  log_params.comp = comp;
  log_params.level = level;
  log_params.format = format;
  log_params.len = len;

  if (pthread_mutex_lock(&log_lock) != 0) {
    return;
  }

  log_list_tail++;
  log_list[log_list_tail - 1] = log_params;

  if (log_list_tail >= 1000) {
    log_list_tail = 0;
  }

  if (log_list_nb_elements < 1000) {
    log_list_nb_elements++;
  }

  if(pthread_cond_signal(&log_notify) != 0) {
    pthread_mutex_unlock(&log_lock);
    return;
  }

  if(pthread_mutex_unlock(&log_lock) != 0) {
    return;
  }

  //log = malloc(sizeof(LOG_elt));
  //log->next = NULL;
  //log->log_params = log_params;
  /* Add log task to queue */
  //log_list_add_tail_eurecom(log, &log_list);

}

void logRecord_thread_safe(const char *file, const char *func,
                           int line,  int comp, int level,
                           int len, const char *params_string)
{
  log_component_t *c;
  int total_len = 0;
  char log_buffer[MAX_LOG_TOTAL];

  c = &g_log->log_component[comp];

  // do not apply filtering for LOG_F
  // only log messages which are enabled and are below the global log level and component's level threshold
  if ((level != LOG_FILE) && ((c->level > g_log->level) ||
                              (level > c->level) || (level > g_log->level))) {
    return;
  }


  VCD_SIGNAL_DUMPER_DUMP_FUNCTION_BY_NAME(VCD_SIGNAL_DUMPER_FUNCTIONS_LOG_RECORD,
                                          VCD_FUNCTION_IN);

  // adjust syslog level for TRACE messages
  if (g_log->syslog) {
    if (g_log->level > LOG_DEBUG) {
      g_log->level = LOG_DEBUG;
    }
  }

  // make sure that for log trace the extra info is only printed once, reset when the level changes
  if ((level == LOG_FILE) ||  (c->flag == LOG_NONE)  || (level ==LOG_TRACE )) {
    total_len = snprintf(&log_buffer[total_len], MAX_LOG_TOTAL - 1, "%s",
                         params_string);
  } else {
    if ((g_log->flag & FLAG_COLOR) || (c->flag & FLAG_COLOR)) {
      total_len += snprintf(&log_buffer[total_len], MAX_LOG_TOTAL - total_len, "%s",
                            log_level_highlight_start[level]);
    }

    if ((g_log->flag & FLAG_COMP) || (c->flag & FLAG_COMP) ) {
      total_len += snprintf(&log_buffer[total_len], MAX_LOG_TOTAL - total_len, "[%s]",
                            g_log->log_component[comp].name);
    }

    if ((g_log->flag & FLAG_LEVEL) || (c->flag & FLAG_LEVEL)) {
      total_len += snprintf(&log_buffer[total_len], MAX_LOG_TOTAL - total_len, "[%s]",
                            g_log->level2string[level]);
    }

    if ((g_log->flag & FLAG_FUNCT) || (c->flag & FLAG_FUNCT)) {
      total_len += snprintf(&log_buffer[total_len], MAX_LOG_TOTAL - total_len, "[%s] ",
                            func);
    }

    if ((g_log->flag & FLAG_FILE_LINE) || (c->flag & FLAG_FILE_LINE) )  {
      total_len += snprintf(&log_buffer[total_len], MAX_LOG_TOTAL - total_len, "[%s:%d]",
                            file, line);
    }

    len += snprintf(&log_buffer[total_len], MAX_LOG_TOTAL - len, "%s",
                    params_string);

    if ((g_log->flag & FLAG_COLOR) || (c->flag & FLAG_COLOR)) {
      total_len += snprintf(&log_buffer[total_len], MAX_LOG_TOTAL - total_len, "%s",
                            log_level_highlight_end[level]);
    }
  }

  // OAI printf compatibility
  if ((g_log->onlinelog == 1) && (level != LOG_FILE)) {
#ifdef RTAI

    if (len > MAX_LOG_TOTAL) {
      rt_printk ("[OPENAIR] FIFO_PRINTF WROTE OUTSIDE ITS MEMORY BOUNDARY : ERRORS WILL OCCUR\n");
    }

    if (len > 0) {
      rtf_put (FIFO_PRINTF_NO, log_buffer, len);
    }

#else
    fprintf(stdout, "%s", log_buffer);
#endif
  }

#ifndef RTAI

  if (g_log->syslog) {
    syslog(g_log->level, "%s", log_buffer);
  }

  if (g_log->filelog) {
    if (write(gfd, log_buffer, total_len) < total_len) {
      // TODO assert ?
    }
  }

  if ((g_log->log_component[comp].filelog) && (level == LOG_FILE)) {
    if (write(g_log->log_component[comp].fd, log_buffer, total_len) < total_len) {
      // TODO assert ?
    }
  }

#endif

  VCD_SIGNAL_DUMPER_DUMP_FUNCTION_BY_NAME(VCD_SIGNAL_DUMPER_FUNCTIONS_LOG_RECORD,
                                          VCD_FUNCTION_OUT);
}

#if !defined(LOG_NO_THREAD)
void *log_thread_function(void *list)
{

  LOG_params log_params;

  for(;;) {

    //log_elt = NULL;

    /* Lock must be taken to wait on conditional variable */
    pthread_mutex_lock(&log_lock);

    /* Wait on condition variable, check for spurious wakeups.
       When returning from pthread_cond_wait(), we own the lock. */

    // sleep
    while((log_list_nb_elements == 0) && (log_shutdown == 0)) {
      pthread_cond_wait(&log_notify, &log_lock);
    }

    // exit
    if ((log_shutdown==1) && (log_list_nb_elements == 0)) {
      break;
    }

    /* Grab our task */
    //log_elt = log_list_remove_head(&log_list);
    log_params = log_list[log_list_head];
    log_list_head++;
    log_list_nb_elements--;

    if (log_list_head >= 1000) {
      log_list_head = 0;
    }


    /* Unlock */
    pthread_mutex_unlock(&log_lock);

    /* Get to work */
    logRecord_thread_safe(log_params.file,
                          log_params.func,
                          log_params.line,
                          log_params.comp,
                          log_params.level,
                          log_params.len,
                          log_params.l_buff_info);

    //free(log_elt);
  }
}
#endif

#if 0
/* This function does not work. When multiple threads call it at the same time
 * for the same component, both threads end up using the same buffer.
 * The output is the completely messed up/wrong.
 * Kept in case the fix below is not correct or acceptable.
 */
//log record, format, and print:  executed in the main thread (mt)
void logRecord_mt(const char *file, const char *func, int line, int comp,
                  int level, const char *format, ...)
{
  int len = 0;
  va_list args;
  log_component_t *c;
  char *log_start;
  char *log_end;

  c = &g_log->log_component[comp];

  // do not apply filtering for LOG_F
  // only log messages which are enabled and are below the global log level and component's level threshold
  if ((level != LOG_FILE) && ((level > c->level) || (level > g_log->level))) {
    /* if ((level != LOG_FILE) &&
          ((level > c->level) ||
           (level > g_log->level) ||
           ( c->level > g_log->level))) {
    */
    return;
  }

  VCD_SIGNAL_DUMPER_DUMP_FUNCTION_BY_NAME(VCD_SIGNAL_DUMPER_FUNCTIONS_LOG_RECORD,
                                          VCD_FUNCTION_IN);

  va_start(args, format);

  // adjust syslog level for TRACE messages
  if (g_log->syslog) {
    if (g_log->level > LOG_DEBUG) {
      g_log->level = LOG_DEBUG;
    }
  }

  // make sure that for log trace the extra info is only printed once, reset when the level changes
  if ((level == LOG_FILE) || (c->flag == LOG_NONE) || (level == LOG_TRACE)) {
    log_start = c->log_buffer;
    len = vsnprintf(c->log_buffer, MAX_LOG_TOTAL-1, format, args);
    log_end = c->log_buffer + len;
  } else {
    if ( (g_log->flag & FLAG_COLOR) || (c->flag & FLAG_COLOR) ) {
      len += snprintf(&c->log_buffer[len], MAX_LOG_TOTAL - len, "%s",
                      log_level_highlight_start[level]);
    }

    log_start = c->log_buffer + len;

    if ( (g_log->flag & FLAG_COMP) || (c->flag & FLAG_COMP) ) {
      len += snprintf(&c->log_buffer[len], MAX_LOG_TOTAL - len, "[%s]",
                      g_log->log_component[comp].name);
    }

    if ( (g_log->flag & FLAG_LEVEL) || (c->flag & FLAG_LEVEL) ) {
      len += snprintf(&c->log_buffer[len], MAX_LOG_TOTAL - len, "[%s]",
                      g_log->level2string[level]);
    }

    if ( (g_log->flag & FLAG_FUNCT) || (c->flag & FLAG_FUNCT) ) {
      len += snprintf(&c->log_buffer[len], MAX_LOG_TOTAL - len, "[%s] ",
                      func);
    }

    if ( (g_log->flag & FLAG_FILE_LINE) || (c->flag & FLAG_FILE_LINE) ) {
      len += snprintf(&c->log_buffer[len], MAX_LOG_TOTAL - len, "[%s:%d]",
                      file, line);
    }

    len += vsnprintf(&c->log_buffer[len], MAX_LOG_TOTAL - len, format, args);
    log_end = c->log_buffer + len;

    if ( (g_log->flag & FLAG_COLOR) || (c->flag & FLAG_COLOR) ) {
      len += snprintf(&c->log_buffer[len], MAX_LOG_TOTAL - len, "%s",
                      log_level_highlight_end[level]);
    }
  }

  va_end(args);

  // OAI printf compatibility
  if ((g_log->onlinelog == 1) && (level != LOG_FILE))
#ifdef RTAI
    if (len > MAX_LOG_TOTAL) {
      rt_printk ("[OPENAIR] FIFO_PRINTF WROTE OUTSIDE ITS MEMORY BOUNDARY : ERRORS WILL OCCUR\n");
    }

  if (len > 0) {
    rtf_put (FIFO_PRINTF_NO, c->log_buffer, len);
  }

#else
    fwrite(c->log_buffer, len, 1, stdout);
#endif

#ifndef RTAI

  if (g_log->syslog) {
    syslog(g_log->level, "%s", c->log_buffer);
  }

  if (g_log->filelog) {
    if (write(gfd, c->log_buffer, len) < len) {
      // TODO assert ?
    }
  }

  if ((g_log->log_component[comp].filelog) && (level == LOG_FILE)) {
    if (write(g_log->log_component[comp].fd, c->log_buffer, len) < len) {
      // TODO assert ?
    }
  }

#else

  // online print messges
  if ((g_log->log_component[comp].filelog) && (level == LOG_FILE)) {
    printf(c->log_buffer);
  }

#endif

#if defined(ENABLE_ITTI)

  if (level <= LOG_DEBUG) {
    task_id_t origin_task_id = TASK_UNKNOWN;
    MessagesIds messages_id;
    MessageDef *message_p;
    size_t      message_string_size;
    char       *message_msg_p;

    message_string_size = log_end - log_start;

#if !defined(DISABLE_ITTI_DETECT_SUB_TASK_ID)

    /* Try to identify sub task ID from log information (comp, log_instance_type) */
    switch (comp) {
    case PHY:
      switch (log_instance_type) {
      case LOG_INSTANCE_ENB:
        origin_task_id = TASK_PHY_ENB;
        break;

      case LOG_INSTANCE_UE:
        origin_task_id = TASK_PHY_UE;
        break;

      default:
        break;
      }

      break;

    case MAC:
      switch (log_instance_type) {
      case LOG_INSTANCE_ENB:
        origin_task_id = TASK_MAC_ENB;
        break;

      case LOG_INSTANCE_UE:
        origin_task_id = TASK_MAC_UE;

      default:
        break;
      }

      break;

    case RLC:
      switch (log_instance_type) {
      case LOG_INSTANCE_ENB:
        origin_task_id = TASK_RLC_ENB;
        break;

      case LOG_INSTANCE_UE:
        origin_task_id = TASK_RLC_UE;

      default:
        break;
      }

      break;

    case PDCP:
      switch (log_instance_type) {
      case LOG_INSTANCE_ENB:
        origin_task_id = TASK_PDCP_ENB;
        break;

      case LOG_INSTANCE_UE:
        origin_task_id = TASK_PDCP_UE;

      default:
        break;
      }

      break;

    default:
      break;
    }

#endif

    switch (level) {
    case LOG_EMERG:
    case LOG_ALERT:
    case LOG_CRIT:
    case LOG_ERR:
      messages_id = ERROR_LOG;
      break;

    case LOG_WARNING:
      messages_id = WARNING_LOG;
      break;

    case LOG_NOTICE:
      messages_id = NOTICE_LOG;
      break;

    case LOG_INFO:
      messages_id = INFO_LOG;
      break;

    default:
      messages_id = DEBUG_LOG;
      break;
    }

    message_p = itti_alloc_new_message_sized(origin_task_id, messages_id, message_string_size);

    switch (level) {
    case LOG_EMERG:
    case LOG_ALERT:
    case LOG_CRIT:
    case LOG_ERR:
      message_msg_p = (char *) &message_p->ittiMsg.error_log;
      break;

    case LOG_WARNING:
      message_msg_p = (char *) &message_p->ittiMsg.warning_log;
      break;

    case LOG_NOTICE:
      message_msg_p = (char *) &message_p->ittiMsg.notice_log;
      break;

    case LOG_INFO:
      message_msg_p = (char *) &message_p->ittiMsg.info_log;
      break;

    default:
      message_msg_p = (char *) &message_p->ittiMsg.debug_log;
      break;
    }

    memcpy(message_msg_p, log_start, message_string_size);

    itti_send_msg_to_task(TASK_UNKNOWN, INSTANCE_DEFAULT, message_p);
  }

#endif

  VCD_SIGNAL_DUMPER_DUMP_FUNCTION_BY_NAME(VCD_SIGNAL_DUMPER_FUNCTIONS_LOG_RECORD,
                                          VCD_FUNCTION_OUT);
}
#endif /* #if 0 */

//log record, format, and print:  executed in the main thread (mt)
void logRecord_mt(const char *file, const char *func, int line, int comp,
                  int level, const char *format, ...)
{
  int len = 0;
  va_list args;
  log_component_t *c;
  char *log_start;
  char *log_end;
  /* The main difference with the version above is the use of this local log_buffer.
   * The other difference is the return value of snprintf which was not used
   * correctly. It was not a big problem because in practice MAX_LOG_TOTAL is
   * big enough so that the buffer is never full.
   */
  char log_buffer[MAX_LOG_TOTAL];

  c = &g_log->log_component[comp];

  // do not apply filtering for LOG_F
  // only log messages which are enabled and are below the global log level and component's level threshold
  if ((level != LOG_FILE) && ((level > c->level) || (level > g_log->level))) {
    /* if ((level != LOG_FILE) &&
          ((level > c->level) ||
           (level > g_log->level) ||
           ( c->level > g_log->level))) {
    */
    return;
  }

  VCD_SIGNAL_DUMPER_DUMP_FUNCTION_BY_NAME(VCD_SIGNAL_DUMPER_FUNCTIONS_LOG_RECORD,
                                          VCD_FUNCTION_IN);

  va_start(args, format);

  // adjust syslog level for TRACE messages
  if (g_log->syslog) {
    if (g_log->level > LOG_DEBUG) {
      g_log->level = LOG_DEBUG;
    }
  }

  // make sure that for log trace the extra info is only printed once, reset when the level changes
  if ((level == LOG_FILE) || (c->flag == LOG_NONE) || (level == LOG_TRACE)) {
    log_start = log_buffer;
    len = vsnprintf(log_buffer, MAX_LOG_TOTAL, format, args);
    if (len > MAX_LOG_TOTAL) len = MAX_LOG_TOTAL;
    log_end = log_buffer + len;
  } else {
    if ( (g_log->flag & FLAG_COLOR) || (c->flag & FLAG_COLOR) ) {
      len += snprintf(&log_buffer[len], MAX_LOG_TOTAL - len, "%s",
                      log_level_highlight_start[level]);
      if (len > MAX_LOG_TOTAL) len = MAX_LOG_TOTAL;
    }

    log_start = log_buffer + len;

    if ( (g_log->flag & FLAG_COMP) || (c->flag & FLAG_COMP) ) {
      len += snprintf(&log_buffer[len], MAX_LOG_TOTAL - len, "[%s]",
                      g_log->log_component[comp].name);
      if (len > MAX_LOG_TOTAL) len = MAX_LOG_TOTAL;
    }

    if ( (g_log->flag & FLAG_LEVEL) || (c->flag & FLAG_LEVEL) ) {
      len += snprintf(&log_buffer[len], MAX_LOG_TOTAL - len, "[%s]",
                      g_log->level2string[level]);
      if (len > MAX_LOG_TOTAL) len = MAX_LOG_TOTAL;
    }

    if ( (g_log->flag & FLAG_FUNCT) || (c->flag & FLAG_FUNCT) ) {
      len += snprintf(&log_buffer[len], MAX_LOG_TOTAL - len, "[%s] ",
                      func);
      if (len > MAX_LOG_TOTAL) len = MAX_LOG_TOTAL;
    }

    if ( (g_log->flag & FLAG_FILE_LINE) || (c->flag & FLAG_FILE_LINE) ) {
      len += snprintf(&log_buffer[len], MAX_LOG_TOTAL - len, "[%s:%d]",
                      file, line);
      if (len > MAX_LOG_TOTAL) len = MAX_LOG_TOTAL;
    }

    len += vsnprintf(&log_buffer[len], MAX_LOG_TOTAL - len, format, args);
    if (len > MAX_LOG_TOTAL) len = MAX_LOG_TOTAL;
    log_end = log_buffer + len;

    if ( (g_log->flag & FLAG_COLOR) || (c->flag & FLAG_COLOR) ) {
      len += snprintf(&log_buffer[len], MAX_LOG_TOTAL - len, "%s",
                      log_level_highlight_end[level]);
      if (len > MAX_LOG_TOTAL) len = MAX_LOG_TOTAL;
    }
  }

  va_end(args);

  // OAI printf compatibility
  if ((g_log->onlinelog == 1) && (level != LOG_FILE))
#ifdef RTAI
    if (len > MAX_LOG_TOTAL) {
      rt_printk ("[OPENAIR] FIFO_PRINTF WROTE OUTSIDE ITS MEMORY BOUNDARY : ERRORS WILL OCCUR\n");
    }

  if (len > 0) {
    rtf_put (FIFO_PRINTF_NO, log_buffer, len);
  }

#else
    fwrite(log_buffer, len, 1, stdout);
#endif

#ifndef RTAI

  if (g_log->syslog) {
    syslog(g_log->level, "%s", log_buffer);
  }

  if (g_log->filelog) {
    if (write(gfd, log_buffer, len) < len) {
      // TODO assert ?
    }
  }

  if ((g_log->log_component[comp].filelog) && (level == LOG_FILE)) {
    if (write(g_log->log_component[comp].fd, log_buffer, len) < len) {
      // TODO assert ?
    }
  }

#else

  // online print messges
  if ((g_log->log_component[comp].filelog) && (level == LOG_FILE)) {
    printf(log_buffer);
  }

#endif

#if defined(ENABLE_ITTI)

  if (level <= LOG_DEBUG) {
    task_id_t origin_task_id = TASK_UNKNOWN;
    MessagesIds messages_id;
    MessageDef *message_p;
    size_t      message_string_size;
    char       *message_msg_p;

    message_string_size = log_end - log_start;

#if !defined(DISABLE_ITTI_DETECT_SUB_TASK_ID)

    /* Try to identify sub task ID from log information (comp, log_instance_type) */
    switch (comp) {
    case PHY:
      switch (log_instance_type) {
      case LOG_INSTANCE_ENB:
        origin_task_id = TASK_PHY_ENB;
        break;

      case LOG_INSTANCE_UE:
        origin_task_id = TASK_PHY_UE;
        break;

      default:
        break;
      }

      break;

    case MAC:
      switch (log_instance_type) {
      case LOG_INSTANCE_ENB:
        origin_task_id = TASK_MAC_ENB;
        break;

      case LOG_INSTANCE_UE:
        origin_task_id = TASK_MAC_UE;

      default:
        break;
      }

      break;

    case RLC:
      switch (log_instance_type) {
      case LOG_INSTANCE_ENB:
        origin_task_id = TASK_RLC_ENB;
        break;

      case LOG_INSTANCE_UE:
        origin_task_id = TASK_RLC_UE;

      default:
        break;
      }

      break;

    case PDCP:
      switch (log_instance_type) {
      case LOG_INSTANCE_ENB:
        origin_task_id = TASK_PDCP_ENB;
        break;

      case LOG_INSTANCE_UE:
        origin_task_id = TASK_PDCP_UE;

      default:
        break;
      }

      break;

    default:
      break;
    }

#endif

    switch (level) {
    case LOG_EMERG:
    case LOG_ALERT:
    case LOG_CRIT:
    case LOG_ERR:
      messages_id = ERROR_LOG;
      break;

    case LOG_WARNING:
      messages_id = WARNING_LOG;
      break;

    case LOG_NOTICE:
      messages_id = NOTICE_LOG;
      break;

    case LOG_INFO:
      messages_id = INFO_LOG;
      break;

    default:
      messages_id = DEBUG_LOG;
      break;
    }

    message_p = itti_alloc_new_message_sized(origin_task_id, messages_id, message_string_size);

    switch (level) {
    case LOG_EMERG:
    case LOG_ALERT:
    case LOG_CRIT:
    case LOG_ERR:
      message_msg_p = (char *) &message_p->ittiMsg.error_log;
      break;

    case LOG_WARNING:
      message_msg_p = (char *) &message_p->ittiMsg.warning_log;
      break;

    case LOG_NOTICE:
      message_msg_p = (char *) &message_p->ittiMsg.notice_log;
      break;

    case LOG_INFO:
      message_msg_p = (char *) &message_p->ittiMsg.info_log;
      break;

    default:
      message_msg_p = (char *) &message_p->ittiMsg.debug_log;
      break;
    }

    memcpy(message_msg_p, log_start, message_string_size);

    itti_send_msg_to_task(TASK_UNKNOWN, INSTANCE_DEFAULT, message_p);
  }

#endif

  VCD_SIGNAL_DUMPER_DUMP_FUNCTION_BY_NAME(VCD_SIGNAL_DUMPER_FUNCTIONS_LOG_RECORD,
                                          VCD_FUNCTION_OUT);
}

int set_log(int component, int level, int interval)
{
  /* Checking parameters */
  DevCheck((component >= MIN_LOG_COMPONENTS) && (component < MAX_LOG_COMPONENTS),
           component, MIN_LOG_COMPONENTS, MAX_LOG_COMPONENTS);
  DevCheck((level <= LOG_TRACE) && (level >= LOG_EMERG), level, LOG_TRACE,
           LOG_EMERG);
  DevCheck((interval > 0) && (interval <= 0xFF), interval, 0, 0xFF);

  g_log->log_component[component].level = level;

  switch (level) {
  case LOG_TRACE:
    g_log->log_component[component].flag = LOG_MED ;
    break;

  case LOG_DEBUG:
    g_log->log_component[component].flag = LOG_MED ;
    break;

  case LOG_INFO:
    g_log->log_component[component].flag = LOG_LOW ;
    break;

  default:
    g_log->log_component[component].flag = LOG_NONE ;
    break;
  }

  g_log->log_component[component].interval = interval;

  return 0;
}

int set_comp_log(int component, int level, int verbosity, int interval)
{
  /* Checking parameters */
  DevCheck((component >= MIN_LOG_COMPONENTS) && (component < MAX_LOG_COMPONENTS),
           component, MIN_LOG_COMPONENTS, MAX_LOG_COMPONENTS);
  DevCheck((level <= LOG_TRACE) && (level >= LOG_EMERG), level, LOG_TRACE,
           LOG_EMERG);
  DevCheck((interval > 0) && (interval <= 0xFF), interval, 0, 0xFF);

  if ((verbosity == LOG_NONE) || (verbosity == LOG_LOW) ||
      (verbosity == LOG_MED) || (verbosity == LOG_FULL) ||
      (verbosity == LOG_HIGH)) {
    g_log->log_component[component].flag = verbosity;
  }

  g_log->log_component[component].level = level;
  g_log->log_component[component].interval = interval;

  return 0;
}

void set_glog(int level, int verbosity)
{
  g_log->level = level;
  g_log->flag = verbosity;
}
void set_glog_syslog(int enable)
{
  g_log->syslog = enable;
}
void set_glog_onlinelog(int enable)
{
  g_log->onlinelog = enable;
}
void set_glog_filelog(int enable)
{
  g_log->filelog = enable;
}

void set_component_filelog(int comp)
{
  if (g_log->log_component[comp].filelog ==  0) {
    g_log->log_component[comp].filelog =  1;
#ifndef RTAI

    if (g_log->log_component[comp].fd == 0) {
      g_log->log_component[comp].fd = open(g_log->log_component[comp].filelog_name,
                                           O_WRONLY | O_CREAT | O_TRUNC, 0666);
    }

#else

#endif
  }
}

/*
 * for the two functions below, the passed array must have a final entry
 * with string value NULL
 */
/* map a string to an int. Takes a mapping array and a string as arg */
int map_str_to_int(mapping *map, const char *str)
{
  while (1) {
    if (map->name == NULL) {
      return(-1);
    }

    if (!strcmp(map->name, str)) {
      return(map->value);
    }

    map++;
  }
}

/* map an int to a string. Takes a mapping array and a value */
char *map_int_to_str(mapping *map, int val)
{
  while (1) {
    if (map->name == NULL) {
      return NULL;
    }

    if (map->value == val) {
      return map->name;
    }

    map++;
  }
}

int is_newline( char *str, int size)
{
  int i;

  for (  i = 0; i < size; i++ ) {
    if ( str[i] == '\n' ) {
      return 1;
    }
  }

  /* if we get all the way to here, there must not have been a newline! */
  return 0;
}

void logClean (void)
{
#ifdef RTAI
  rtf_destroy (FIFO_PRINTF_NO);
#else
  int i;

  if (g_log->syslog) {
    closelog();
  }

  if (g_log->filelog) {
    close(gfd);
  }

  for (i=MIN_LOG_COMPONENTS; i < MAX_LOG_COMPONENTS; i++) {
    if (g_log->log_component[i].filelog) {
      close(g_log->log_component[i].fd);
    }
  }

#endif

}

#if defined(ENABLE_ITTI)
void log_set_instance_type (log_instance_type_t instance)
{
  log_instance_type = instance;
}
#endif

#ifdef LOG_TEST

int main(int argc, char *argv[])
{

  logInit();

  //set_log_syslog(1);
  test_log();

  return 1;
}

int test_log(void)
{
  LOG_ENTER(MAC); // because the default level is DEBUG
  LOG_I(EMU, "1 Starting OAI logs version %s Build date: %s on %s\n",
        BUILD_VERSION, BUILD_DATE, BUILD_HOST);
  LOG_D(MAC, "1 debug  MAC \n");
  LOG_N(MAC, "1 notice MAC \n");
  LOG_W(MAC, "1 warning MAC \n");

  set_comp_log(EMU, LOG_INFO, FLAG_ONLINE);
  set_comp_log(MAC, LOG_WARNING, 0);

  LOG_I(EMU, "2 Starting OAI logs version %s Build date: %s on %s\n",
        BUILD_VERSION, BUILD_DATE, BUILD_HOST);
  LOG_E(MAC, "2 emerge MAC\n");
  LOG_D(MAC, "2 debug  MAC \n");
  LOG_N(MAC, "2 notice MAC \n");
  LOG_W(MAC, "2 warning MAC \n");
  LOG_I(MAC, "2 info MAC \n");


  set_comp_log(MAC, LOG_NOTICE, 1);

  LOG_ENTER(MAC);
  LOG_I(EMU, "3 Starting OAI logs version %s Build date: %s on %s\n",
        BUILD_VERSION, BUILD_DATE, BUILD_HOST);
  LOG_D(MAC, "3 debug  MAC \n");
  LOG_N(MAC, "3 notice MAC \n");
  LOG_W(MAC, "3 warning MAC \n");
  LOG_I(MAC, "3 info MAC \n");

  set_comp_log(MAC, LOG_DEBUG,1);
  set_comp_log(EMU, LOG_DEBUG,1);

  LOG_ENTER(MAC);
  LOG_I(EMU, "4 Starting OAI logs version %s Build date: %s on %s\n",
        BUILD_VERSION, BUILD_DATE, BUILD_HOST);
  LOG_D(MAC, "4 debug  MAC \n");
  LOG_N(MAC, "4 notice MAC \n");
  LOG_W(MAC, "4 warning MAC \n");
  LOG_I(MAC, "4 info MAC \n");


  set_comp_log(MAC, LOG_DEBUG,0);
  set_comp_log(EMU, LOG_DEBUG,0);

  LOG_I(LOG, "5 Starting OAI logs version %s Build date: %s on %s\n",
        BUILD_VERSION, BUILD_DATE, BUILD_HOST);
  LOG_D(MAC, "5 debug  MAC \n");
  LOG_N(MAC, "5 notice MAC \n");
  LOG_W(MAC, "5 warning MAC \n");
  LOG_I(MAC, "5 info MAC \n");


  set_comp_log(MAC, LOG_TRACE,0X07F);
  set_comp_log(EMU, LOG_TRACE,0X07F);

  LOG_ENTER(MAC);
  LOG_I(LOG, "6 Starting OAI logs version %s Build date: %s on %s\n",
        BUILD_VERSION, BUILD_DATE, BUILD_HOST);
  LOG_D(MAC, "6 debug  MAC \n");
  LOG_N(MAC, "6 notice MAC \n");
  LOG_W(MAC, "6 warning MAC \n");
  LOG_I(MAC, "6 info MAC \n");
  LOG_EXIT(MAC);

  return 0;
}
#endif<|MERGE_RESOLUTION|>--- conflicted
+++ resolved
@@ -132,289 +132,7 @@
 #endif
   }
 
-<<<<<<< HEAD
-    g_log->log_component[PHY].name = "PHY";
-    g_log->log_component[PHY].level = LOG_DEBUG;
-    g_log->log_component[PHY].flag =  LOG_MED;
-    g_log->log_component[PHY].interval =  1;
-    g_log->log_component[PHY].fd = 0;
-    g_log->log_component[PHY].filelog = 0;
-    g_log->log_component[PHY].filelog_name = "/tmp/phy.log";
-
-    g_log->log_component[MAC].name = "MAC";
-    g_log->log_component[MAC].level = LOG_DEBUG;
-    g_log->log_component[MAC].flag =  LOG_MED;
-    g_log->log_component[MAC].interval =  1;
-    g_log->log_component[MAC].fd = 0;
-    g_log->log_component[MAC].filelog = 0;
-    g_log->log_component[MAC].filelog_name = "/tmp/mac.log";
-
-    g_log->log_component[OPT].name = "OPT";
-    g_log->log_component[OPT].level = LOG_DEBUG;
-    g_log->log_component[OPT].flag = LOG_MED;
-    g_log->log_component[OPT].interval =  1;
-    g_log->log_component[OPT].fd = 0;
-    g_log->log_component[OPT].filelog = 0;
-    g_log->log_component[OPT].filelog_name = "";
-
-    g_log->log_component[RLC].name = "RLC";
-    g_log->log_component[RLC].level = LOG_DEBUG;
-    g_log->log_component[RLC].flag = LOG_MED;
-    g_log->log_component[RLC].interval =  1;
-    g_log->log_component[RLC].fd = 0;
-    g_log->log_component[RLC].filelog = 0;
-    g_log->log_component[RLC].filelog_name = "/tmp/rlc.log";
-
-    g_log->log_component[PDCP].name = "PDCP";
-    g_log->log_component[PDCP].level = LOG_DEBUG;
-    g_log->log_component[PDCP].flag = LOG_MED;
-    g_log->log_component[PDCP].interval =  1;
-    g_log->log_component[PDCP].fd = 0;
-    g_log->log_component[PDCP].filelog = 0;
-    g_log->log_component[PDCP].filelog_name = "/tmp/pdcp.log";
-
-    g_log->log_component[RRC].name = "RRC";
-    g_log->log_component[RRC].level = LOG_DEBUG;
-    g_log->log_component[RRC].flag = LOG_MED;
-    g_log->log_component[RRC].interval =  1;
-    g_log->log_component[RRC].fd = 0;
-    g_log->log_component[RRC].filelog = 0;
-    g_log->log_component[RRC].filelog_name = "/tmp/rrc.log";
-
-    g_log->log_component[NAS].name = "NAS";
-    g_log->log_component[NAS].level = LOG_DEBUG;
-    g_log->log_component[NAS].flag = LOG_MED;
-    g_log->log_component[NAS].interval =  1;
-    g_log->log_component[NAS].fd = 0;
-    g_log->log_component[NAS].filelog = 0;
-    g_log->log_component[NAS].filelog_name = "/tmp/nas.log";
-
-    g_log->log_component[EMU].name = "EMU";
-    g_log->log_component[EMU].level = LOG_DEBUG;
-    g_log->log_component[EMU].flag =  LOG_MED;
-    g_log->log_component[EMU].interval =  1;
-    g_log->log_component[EMU].fd = 0;
-    g_log->log_component[EMU].filelog = 0;
-    g_log->log_component[EMU].filelog_name = "";
-
-    g_log->log_component[OMG].name = "OMG";
-    g_log->log_component[OMG].level = LOG_DEBUG;
-    g_log->log_component[OMG].flag =  LOG_MED;
-    g_log->log_component[OMG].interval =  1;
-    g_log->log_component[OMG].fd = 0;
-    g_log->log_component[OMG].filelog = 0;
-    g_log->log_component[OMG].filelog_name = "/tmp/omg.csv";
-
-    g_log->log_component[OTG].name = "OTG";
-    g_log->log_component[OTG].level = LOG_DEBUG;
-    g_log->log_component[OTG].flag =  LOG_MED;
-    g_log->log_component[OTG].interval =  1;
-    g_log->log_component[OTG].fd = 0;
-    g_log->log_component[OTG].filelog = 0;
-    g_log->log_component[OTG].filelog_name = "/tmp/otg.log";
-    
-    g_log->log_component[OTG_LATENCY].name = "OTG_LATENCY";
-    g_log->log_component[OTG_LATENCY].level = LOG_DEBUG;
-    g_log->log_component[OTG_LATENCY].flag =  LOG_MED;
-    g_log->log_component[OTG_LATENCY].interval =  1;
-    g_log->log_component[OTG_LATENCY].fd = 0;
-    g_log->log_component[OTG_LATENCY].filelog = 0;
-    g_log->log_component[OTG_LATENCY].filelog_name = "/tmp/otg_latency.dat";
-
-    g_log->log_component[OTG_LATENCY_BG].name = "OTG_LATENCY_BG";
-    g_log->log_component[OTG_LATENCY_BG].level = LOG_DEBUG;
-    g_log->log_component[OTG_LATENCY_BG].flag =  LOG_MED;
-    g_log->log_component[OTG_LATENCY_BG].interval =  1;
-    g_log->log_component[OTG_LATENCY_BG].fd = 0;
-    g_log->log_component[OTG_LATENCY_BG].filelog = 0;
-    g_log->log_component[OTG_LATENCY_BG].filelog_name = "/tmp/otg_latency_bg.dat";
-
-    g_log->log_component[OTG_GP].name = "OTG_GP";
-    g_log->log_component[OTG_GP].level = LOG_DEBUG;
-    g_log->log_component[OTG_GP].flag =  LOG_MED;
-    g_log->log_component[OTG_GP].interval =  1;
-    g_log->log_component[OTG_GP].fd = 0;
-    g_log->log_component[OTG_GP].filelog = 0;
-    g_log->log_component[OTG_GP].filelog_name = "/tmp/otg_goodput.dat";
-
-    g_log->log_component[OTG_GP_BG].name = "OTG_GP_BG";
-    g_log->log_component[OTG_GP_BG].level = LOG_DEBUG;
-    g_log->log_component[OTG_GP_BG].flag =  LOG_MED;
-    g_log->log_component[OTG_GP_BG].interval =  1;
-    g_log->log_component[OTG_GP_BG].fd = 0;
-    g_log->log_component[OTG_GP_BG].filelog = 0;
-    g_log->log_component[OTG_GP_BG].filelog_name = "/tmp/otg_goodput_bg.dat";
-
-    g_log->log_component[OTG_JITTER].name = "OTG_JITTER";
-    g_log->log_component[OTG_JITTER].level = LOG_DEBUG;
-    g_log->log_component[OTG_JITTER].flag =  LOG_MED;
-    g_log->log_component[OTG_JITTER].interval =  1;
-    g_log->log_component[OTG_JITTER].fd = 0;
-    g_log->log_component[OTG_JITTER].filelog = 0;
-    g_log->log_component[OTG_JITTER].filelog_name = "/tmp/otg_jitter.dat";
-
-    g_log->log_component[OCG].name = "OCG";
-    g_log->log_component[OCG].level = LOG_DEBUG;
-    g_log->log_component[OCG].flag =  LOG_MED;
-    g_log->log_component[OCG].interval =  1;
-    g_log->log_component[OCG].fd = 0;
-    g_log->log_component[OCG].filelog = 0;
-    g_log->log_component[OCG].filelog_name = "";
-
-    g_log->log_component[PERF].name = "PERF";
-    g_log->log_component[PERF].level = LOG_DEBUG;
-    g_log->log_component[PERF].flag =  LOG_MED;
-    g_log->log_component[PERF].interval =  1;
-    g_log->log_component[PERF].fd = 0;
-    g_log->log_component[PERF].filelog = 0;
-    g_log->log_component[PERF].filelog_name = "";
-
-    g_log->log_component[OIP].name = "OIP";
-    g_log->log_component[OIP].level = LOG_DEBUG;
-    g_log->log_component[OIP].flag =  LOG_MED;
-    g_log->log_component[OIP].interval =  1;
-    g_log->log_component[OIP].fd = 0;
-    g_log->log_component[OIP].filelog = 0;
-    g_log->log_component[OIP].filelog_name = "";
-
-    g_log->log_component[CLI].name = "CLI";
-    g_log->log_component[CLI].level = LOG_DEBUG;
-    g_log->log_component[CLI].flag =  LOG_MED;
-    g_log->log_component[CLI].interval =  1;
-    g_log->log_component[CLI].fd = 0;
-    g_log->log_component[CLI].filelog =  0;
-    g_log->log_component[CLI].filelog_name = "";
-
-    g_log->log_component[MSC].name = "MSC";
-    g_log->log_component[MSC].level = LOG_DEBUG;
-    g_log->log_component[MSC].flag =  LOG_MED;
-    g_log->log_component[MSC].interval =  1;
-    g_log->log_component[MSC].fd = 0;
-    g_log->log_component[MSC].filelog =  0;
-    g_log->log_component[MSC].filelog_name = "/tmp/msc.log";
-
-    g_log->log_component[OCM].name = "OCM";
-    g_log->log_component[OCM].level = LOG_DEBUG;
-    g_log->log_component[OCM].flag =  LOG_MED;
-    g_log->log_component[OCM].interval =  1;
-    g_log->log_component[OCM].fd = 0;
-    g_log->log_component[OCM].filelog =  0;
-    g_log->log_component[OCM].filelog_name = "/tmp/ocm.log";
-
-    g_log->log_component[UDP_].name = "UDP";
-    g_log->log_component[UDP_].level = LOG_DEBUG;
-    g_log->log_component[UDP_].flag = LOG_FULL;
-    g_log->log_component[UDP_].interval = 1;
-    g_log->log_component[UDP_].fd = 0;
-    g_log->log_component[UDP_].filelog = 0;
-    g_log->log_component[UDP_].filelog_name = "";
-
-    g_log->log_component[GTPU].name = "GTPV1U";
-    g_log->log_component[GTPU].level = LOG_DEBUG;
-    g_log->log_component[GTPU].flag = LOG_FULL;
-    g_log->log_component[GTPU].interval = 1;
-    g_log->log_component[GTPU].fd = 0;
-    g_log->log_component[GTPU].filelog = 0;
-    g_log->log_component[GTPU].filelog_name = "";
-
-    g_log->log_component[S1AP].name = "S1AP";
-    g_log->log_component[S1AP].level = LOG_DEBUG;
-    g_log->log_component[S1AP].flag = LOG_FULL;
-    g_log->log_component[S1AP].interval = 1;
-    g_log->log_component[S1AP].fd = 0;
-    g_log->log_component[S1AP].filelog = 0;
-    g_log->log_component[S1AP].filelog_name = "";
-
-    g_log->log_component[SCTP].name = "SCTP";
-    g_log->log_component[SCTP].level = LOG_DEBUG;
-    g_log->log_component[SCTP].flag = LOG_MED;
-    g_log->log_component[SCTP].interval = 1;
-    g_log->log_component[SCTP].fd = 0;
-    g_log->log_component[SCTP].filelog = 0;
-    g_log->log_component[SCTP].filelog_name = "";
-
-    g_log->log_component[HW].name = "HW";
-    g_log->log_component[HW].level = LOG_DEBUG;
-    g_log->log_component[HW].flag = LOG_MED;
-    g_log->log_component[HW].interval = 1;
-    g_log->log_component[HW].fd = 0;
-    g_log->log_component[HW].filelog = 0;
-    g_log->log_component[HW].filelog_name = "";
-
-    g_log->log_component[OSA].name = "OSA";
-    g_log->log_component[OSA].level = LOG_DEBUG;
-    g_log->log_component[OSA].flag = LOG_MED;
-    g_log->log_component[OSA].interval = 1;
-    g_log->log_component[OSA].fd = 0;
-    g_log->log_component[OSA].filelog = 0;
-    g_log->log_component[OSA].filelog_name = "";
-
-    g_log->log_component[RAL_ENB].name = "eRAL";
-    g_log->log_component[RAL_ENB].level = LOG_DEBUG;
-    g_log->log_component[RAL_ENB].flag = LOG_MED;
-    g_log->log_component[RAL_ENB].interval = 1;
-    g_log->log_component[RAL_ENB].fd = 0;
-    g_log->log_component[RAL_ENB].filelog = 0;
-    g_log->log_component[RAL_ENB].filelog_name = "";
-
-    g_log->log_component[RAL_UE].name = "mRAL";
-    g_log->log_component[RAL_UE].level = LOG_DEBUG;
-    g_log->log_component[RAL_UE].flag = LOG_MED;
-    g_log->log_component[RAL_UE].interval = 1;
-    g_log->log_component[RAL_UE].fd = 0;
-    g_log->log_component[RAL_UE].filelog = 0;
-    g_log->log_component[RAL_UE].filelog_name = "";
-
-    g_log->log_component[ENB_APP].name = "ENB_APP";
-    g_log->log_component[ENB_APP].level = LOG_DEBUG;
-    g_log->log_component[ENB_APP].flag = LOG_MED;
-    g_log->log_component[ENB_APP].interval = 1;
-    g_log->log_component[ENB_APP].fd = 0;
-    g_log->log_component[ENB_APP].filelog = 0;
-    g_log->log_component[ENB_APP].filelog_name = "";
-
-    g_log->log_component[TMR].name = "TMR";
-    g_log->log_component[TMR].level = LOG_DEBUG;
-    g_log->log_component[TMR].flag = LOG_MED;
-    g_log->log_component[TMR].interval = 1;
-    g_log->log_component[TMR].fd = 0;
-    g_log->log_component[TMR].filelog = 0;
-    g_log->log_component[TMR].filelog_name = "";
-    
-    g_log->log_component[USIM].name = "USIM";
-    g_log->log_component[USIM].level = LOG_DEBUG;
-    g_log->log_component[USIM].flag = LOG_NONE;
-    g_log->log_component[USIM].interval = 1;
-    g_log->log_component[USIM].fd = 0;
-    g_log->log_component[USIM].filelog = 0;
-    g_log->log_component[USIM].filelog_name = "/tmp/usim.txt";
-
-/* following log component are used for the localization*/    
-    g_log->log_component[LOCALIZE].name = "LOCALIZE";
-    g_log->log_component[LOCALIZE].level = LOG_DEBUG;
-    g_log->log_component[LOCALIZE].flag =  LOG_MED;
-    g_log->log_component[LOCALIZE].interval =  1;
-    g_log->log_component[LOCALIZE].fd = 0;
-    g_log->log_component[LOCALIZE].filelog = 0;
-    g_log->log_component[LOCALIZE].filelog_name = "/tmp/localize.log";
-    
-    g_log->level2string[LOG_EMERG]         = "G"; //EMERG
-    g_log->level2string[LOG_ALERT]         = "A"; // ALERT
-    g_log->level2string[LOG_CRIT]          = "C"; // CRITIC
-    g_log->level2string[LOG_ERR]           = "E"; // ERROR
-    g_log->level2string[LOG_WARNING]       = "W"; // WARNING
-    g_log->level2string[LOG_NOTICE]        = "N"; // NOTICE
-    g_log->level2string[LOG_INFO]          = "I"; //INFO
-    g_log->level2string[LOG_DEBUG]         = "D"; // DEBUG
-    g_log->level2string[LOG_FILE]          = "F"; // file
-    g_log->level2string[LOG_TRACE]         = "T"; // TRACE
-
-    g_log->onlinelog = 1; //online log file
-    g_log->syslog = 0;
-    g_log->filelog   = 0;
-    g_log->level  = LOG_TRACE;
-    g_log->flag   = LOG_LOW;
-=======
+
 #if ! defined(CN_BUILD)
   g_log->log_component[PHY].name = "PHY";
   g_log->log_component[PHY].level = LOG_EMERG;
@@ -706,7 +424,6 @@
   g_log->filelog   = 0;
   g_log->level  = LOG_TRACE;
   g_log->flag   = LOG_LOW;
->>>>>>> ac3faf6a
 
 #ifndef RTAI
   g_log->config.remote_ip      = 0;
