--- conflicted
+++ resolved
@@ -447,16 +447,11 @@
   char *in_type=NULL;
   paramdef_t opt_params[]          = OPT_PARAMS_DESC ;
   checkedparam_t opt_checkParams[] = OPTPARAMS_CHECK_DESC;
-<<<<<<< HEAD
   uint16_t in_port=0;
   config_set_checkfunctions(opt_params, opt_checkParams,
                             sizeof(opt_params)/sizeof(paramdef_t));
   config_get( opt_params,sizeof(opt_params)/sizeof(paramdef_t),OPT_CONFIGPREFIX);
-=======
-  uint16_t in_port;
-  config_set_checkfunctions(opt_params, opt_checkParams, sizeof(opt_params)/sizeof(paramdef_t));
-  config_get(opt_params, sizeof(opt_params)/sizeof(paramdef_t), OPT_CONFIGPREFIX);
->>>>>>> 4eaadf8d
+
   subframesSinceCaptureStart = 0;
   int tmptype = config_get_processedint( &(opt_params[OPTTYPE_IDX]));
 
