/*
 * Licensed to the OpenAirInterface (OAI) Software Alliance under one or more
 * contributor license agreements.  See the NOTICE file distributed with
 * this work for additional information regarding copyright ownership.
 * The OpenAirInterface Software Alliance licenses this file to You under
 * the OAI Public License, Version 1.1  (the "License"); you may not use this file
 * except in compliance with the License.
 * You may obtain a copy of the License at
 *
 *      http://www.openairinterface.org/?page_id=698
 *
 * Unless required by applicable law or agreed to in writing, software
 * distributed under the License is distributed on an "AS IS" BASIS,
 * WITHOUT WARRANTIES OR CONDITIONS OF ANY KIND, either express or implied.
 * See the License for the specific language governing permissions and
 * limitations under the License.
 *-------------------------------------------------------------------------------
 * For more information about the OpenAirInterface (OAI) Software Alliance:
 *      contact@openairinterface.org
 */

/*____________________________OPT/opt.h___________________________
Authors:  Navid NIKAIEN
Company: EURECOM
Emails:
*This file include all defined structures & function headers of this module
This header file must be included */
/**
 * Include bloc
 * */

#ifndef OPT_H_
#define OPT_H_

#ifndef sys_include
  #define sys_include
  #include <sys/types.h>
  #include <sys/socket.h>
  #include <netinet/in.h>
  #include <arpa/inet.h>
  #include <netdb.h>
  #include <stdio.h>
  #include <stdlib.h>
  #include <string.h>
  #include <errno.h>
  #include <unistd.h>
  #include <time.h>
#endif
#ifndef project_include
<<<<<<< HEAD
#define project_include
#include "common/utils/LOG/log_if.h"
// #include "UTIL/LOG/log_extern.h"
//#include "PHY/defs.h"
//#include "PHY/extern.h"
=======
  #define project_include
  #include "common/utils/LOG/log_if.h"
  #include "PHY/impl_defs_lte.h"
>>>>>>> 81d4202b
#endif

#define PACKET_MAC_LTE_DEFAULT_UDP_PORT (9999)

typedef uint8_t  guint8;
typedef uint16_t guint16;
typedef uint32_t guint32;
typedef guint8   gboolean;

#include "packet-mac-lte.h"
#include "mac_pcap.h"

/* OPT parameters definitions */
#define OPT_CONFIGPREFIX "opt"

#define CONFIG_HLP_TYPEMON       "Type of L2 monitoring messages: none,pcap,wireshark  \n"
#define CONFIG_HLP_L2MONIP       "ip address for wireshark messages \n"
#define CONFIG_HLP_L2MONPATH     "file path for pcap  messages on localhost \n"
/*-----------------------------------------------------------------------------------------------------------------------------------------------------------------------*/
/*                                            command line parameters for LOG utility                                                                                    */
/*   optname                     helpstr                paramflags                      XXXptr                  defXXXval                            type       numelt   */
/*-----------------------------------------------------------------------------------------------------------------------------------------------------------------------*/
#define OPT_PARAMS_DESC {  \
    {"type" ,                    CONFIG_HLP_TYPEMON,     0,                      strptr:&in_type,                  defstrval:"none",               TYPE_STRING,    0},       \
    {"ip" ,                      CONFIG_HLP_L2MONIP,     0,                      strptr:&in_ip,                    defstrval:"127.0.0.1",          TYPE_STRING,    0},       \
    {"path" ,                    CONFIG_HLP_L2MONPATH,   0,                      strptr:&in_path,                  defstrval:"/tmp/oai_opt.pcap",  TYPE_STRING,    0},       \
  }

#define OPTTYPE_IDX 0
/* check function for opt parameters */
#define OPTTYPE_OKSTRINGS {"none","pcap","wireshark"}
#define OPTTYPE_VALUES    {OPT_NONE,OPT_PCAP,OPT_WIRESHARK}
#define OPTPARAMS_CHECK_DESC { \
    { .s3a= { config_checkstr_assign_integer,  OPTTYPE_OKSTRINGS,OPTTYPE_VALUES ,3}} ,\
    { .s5= {NULL }} ,                   \
    { .s5= {NULL }} ,                   \
  }

#ifdef OCP_FRAMEWORK
#include <enums.h>
#else
typedef enum trace_mode_e {
  OPT_WIRESHARK,
  OPT_PCAP,
  OPT_TSHARK,
  OPT_NONE
} trace_mode_t;
#endif

typedef enum radio_type_e {
  RADIO_TYPE_FDD = 1,
  RADIO_TYPE_TDD = 2,
  RADIO_TYPE_MAX
} radio_type_t;



/**
 * function def
*/

void trace_pdu(int direction, uint8_t *pdu_buffer, unsigned int pdu_buffer_size,
               int ueid, int rntiType, int rnti, uint16_t sysFrame, uint8_t subframe,
               int oob_event, int oob_event_value);

int init_opt(void);

void terminate_opt(void);

extern int opt_enabled;
//double *timing_analyzer(int index, int direction );

#endif /* OPT_H_ */<|MERGE_RESOLUTION|>--- conflicted
+++ resolved
@@ -47,17 +47,9 @@
   #include <time.h>
 #endif
 #ifndef project_include
-<<<<<<< HEAD
-#define project_include
-#include "common/utils/LOG/log_if.h"
-// #include "UTIL/LOG/log_extern.h"
-//#include "PHY/defs.h"
-//#include "PHY/extern.h"
-=======
   #define project_include
   #include "common/utils/LOG/log_if.h"
-  #include "PHY/impl_defs_lte.h"
->>>>>>> 81d4202b
+  #include "PHY/defs_RU.h"
 #endif
 
 #define PACKET_MAC_LTE_DEFAULT_UDP_PORT (9999)
