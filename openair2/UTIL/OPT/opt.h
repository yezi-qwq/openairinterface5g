--- conflicted
+++ resolved
@@ -110,25 +110,12 @@
  * function def
 */
 
-<<<<<<< HEAD
-void trace_pdu(int direction,
-               uint8_t *pdu_buffer,
-               unsigned int pdu_buffer_size,
-               int ueid,
-               int rntiType,
-               int rnti,
-               uint16_t sysFrame,
-               uint8_t subframe,
-               int oob_event,
-               int oob_event_value);
-=======
 extern int opt_enabled;
 #define trace_pdu(x...) if (opt_enabled) trace_pdu_implementation(x)
 
 void trace_pdu_implementation(int direction, uint8_t *pdu_buffer, unsigned int pdu_buffer_size,
                               int ueid, int rntiType, int rnti, uint16_t sysFrame, uint8_t subframe,
                               int oob_event, int oob_event_value);
->>>>>>> 4f55943b
 
 int init_opt(void);
 
