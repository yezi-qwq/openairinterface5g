--- conflicted
+++ resolved
@@ -294,10 +294,6 @@
 /*------------------------------------------------------------------------------*/
 void *eNB_app_task(void *args_p)
 {
-<<<<<<< HEAD
-=======
-  Enb_properties_array_t   *enb_properties_p  = NULL;
->>>>>>> a09728ad
 #if defined(ENABLE_ITTI)
   uint32_t                        enb_nb = RC.nb_inst; 
   uint32_t                        enb_id_start = 0;
@@ -308,14 +304,8 @@
   uint32_t                        registered_enb;
   long                            enb_register_retry_timer_id;
 # endif
-<<<<<<< HEAD
-  uint32_t                        enb_id;
-  MessageDef                      *msg_p           = NULL;
-  const char                      *msg_name        = NULL;
-=======
   MessageDef                     *msg_p           = NULL;
   const char                     *msg_name        = NULL;
->>>>>>> a09728ad
   instance_t                      instance;
   int                             result;
   /* for no gcc warnings */
@@ -350,24 +340,6 @@
 
   RC.rrc = (eNB_RRC_INST **)malloc(RC.nb_inst*sizeof(eNB_RRC_INST *));
 
-<<<<<<< HEAD
-  for (enb_id = enb_id_start; (enb_id < enb_id_end) ; enb_id++) {
-    RC.rrc[enb_id] = (eNB_RRC_INST*)malloc(sizeof(eNB_RRC_INST));
-    memset((void *)RC.rrc[enb_id],0,sizeof(eNB_RRC_INST));
-    configure_rrc(enb_id);
-  }
-  
-#if defined (FLEXRAN_AGENT_SB_IF)
-  
-  for (enb_id = enb_id_start; (enb_id < enb_id_end) ; enb_id++) {
-    printf("\n start enb agent %d\n", enb_id);
-    flexran_agent_start(enb_id, enb_properties_p);
-  }
-#endif 
-  
-
-
-=======
   enb_app_start_phy_rrc(enb_id_start, enb_id_end);
 
 #ifdef FLEXRAN_AGENT_SB_IF 
@@ -375,7 +347,7 @@
     flexran_set_enb_vars(enb_i, RAN_LTE_OAI);
   }
 #endif 
->>>>>>> a09728ad
+
 # if defined(ENABLE_USE_MME)
   /* Try to register each eNB */
   registered_enb = 0;
