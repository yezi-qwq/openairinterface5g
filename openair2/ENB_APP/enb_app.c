--- conflicted
+++ resolved
@@ -142,19 +142,11 @@
     register_enb_pending = eNB_app_register(RC.rrc[0]->node_type, enb_id_start, enb_id_end);
   }
 
-<<<<<<< HEAD
-  /* Try to register each eNB with each other */
-  if (RC.rrc[0]->node_type == ngran_eNB) { // CU or DU do not need
+    /* Try to register each eNB with each other */
+  if (is_x2ap_enabled() && RC.rrc[0]->node_type == ngran_eNB) { // CU or DU do not need
     x2_register_enb_pending = eNB_app_register_x2 (enb_id_start, enb_id_end);
   }
-=======
-  if (is_x2ap_enabled()) {
-    /* Try to register each eNB with each other */
-    x2_registered_enb = 0;
-    x2_register_enb_pending = eNB_app_register_x2 (enb_id_start, enb_id_end);
-  }
-
->>>>>>> b56aef4f
+
   do {
     // Wait for a message
     itti_receive_msg (TASK_ENB_APP, &msg_p);
