/*
 * Licensed to the OpenAirInterface (OAI) Software Alliance under one or more
 * contributor license agreements.  See the NOTICE file distributed with
 * this work for additional information regarding copyright ownership.
 * The OpenAirInterface Software Alliance licenses this file to You under
 * the OAI Public License, Version 1.1  (the "License"); you may not use this file
 * except in compliance with the License.
 * You may obtain a copy of the License at
 *
 *      http://www.openairinterface.org/?page_id=698
 *
 * Unless required by applicable law or agreed to in writing, software
 * distributed under the License is distributed on an "AS IS" BASIS,
 * WITHOUT WARRANTIES OR CONDITIONS OF ANY KIND, either express or implied.
 * See the License for the specific language governing permissions and
 * limitations under the License.
 *-------------------------------------------------------------------------------
 * For more information about the OpenAirInterface (OAI) Software Alliance:
 *      contact@openairinterface.org
 */

/*
                                enb_app.c
                             -------------------
  AUTHOR  : Laurent Winckel, Sebastien ROUX, Lionel GAUTHIER, Navid Nikaein
  COMPANY : EURECOM
  EMAIL   : Lionel.Gauthier@eurecom.fr and Navid Nikaein
*/

#include <string.h>
#include <stdio.h>

#include "enb_app.h"
#include "enb_config.h"
#include "assertions.h"
#include "common/ran_context.h"

#include "log.h"

#if defined(ENABLE_ITTI)
# include "intertask_interface.h"
# include "timer.h"
# if defined(ENABLE_USE_MME)
#   define ENB_REGISTER_RETRY_DELAY 10
#   include "s1ap_eNB.h"
#   include "sctp_eNB_task.h"
#   include "gtpv1u_eNB_task.h"
#   include "nas_ue_task.h"
#   include "udp_eNB_task.h"
# endif

#if defined(FLEXRAN_AGENT_SB_IF)
#   include "flexran_agent.h"
#endif

#include "openair1/PHY/INIT/phy_init.h"
extern unsigned char NB_eNB_INST;
#endif

extern int emulate_rf;
extern RAN_CONTEXT_t RC;
extern void *l2l1_task(void *arg);

#if defined(ENABLE_ITTI)

/*------------------------------------------------------------------------------*/
static void create_remaining_tasks(module_id_t enb_id)
{
  ngran_node_t type = RC.rrc[enb_id]->node_type;
  int rc;
  itti_wait_ready(1);
  switch (type) {
  case ngran_eNB:
  case ngran_ng_eNB:
  case ngran_gNB:
  case ngran_eNB_CU:
  case ngran_ng_eNB_CU:
  case ngran_gNB_CU:
    rc = itti_create_task(TASK_SCTP, sctp_eNB_task, NULL);
    AssertFatal(rc >= 0, "Create task for SCTP failed\n");
    rc = itti_create_task(TASK_S1AP, s1ap_eNB_task, NULL);
    AssertFatal(rc >= 0, "Create task for S1AP failed\n");
    if (!emulate_rf){
      rc = itti_create_task(TASK_UDP, udp_eNB_task, NULL);
      AssertFatal(rc >= 0, "Create task for UDP failed\n");
    }
    rc = itti_create_task(TASK_GTPV1_U, &gtpv1u_eNB_task, NULL);
    AssertFatal(rc >= 0, "Create task for GTPV1U failed\n");
    break;
  default:
    /* intentionally left blank */
    break;
  }
  switch (type) {
  case ngran_eNB:
  case ngran_ng_eNB:
  case ngran_gNB:
  case ngran_eNB_DU:
  case ngran_gNB_DU:
    rc = itti_create_task (TASK_L2L1, l2l1_task, NULL);
    AssertFatal(rc >= 0, "Create task for L2L1 failed\n");
    break;
  default:
    /* intentioally left blank */
    break;
  }
  itti_wait_ready(0);
}

/*------------------------------------------------------------------------------*/
static void configure_rrc(uint32_t enb_id, MessageDef **msg_p)
{
  RC.rrc[enb_id] = malloc(sizeof(eNB_RRC_INST));
  AssertFatal(RC.rrc[enb_id], "RRC context for eNB %d not allocated\n", enb_id);
  LOG_I(ENB_APP, "%s() Creating RRC instance RC.rrc[%d]: %p\n",
      __FUNCTION__, enb_id, RC.rrc[enb_id]);
  memset((void *)RC.rrc[enb_id],0,sizeof(eNB_RRC_INST));
  *msg_p = itti_alloc_new_message (TASK_ENB_APP, RRC_CONFIGURATION_REQ);
  RCconfig_RRC(*msg_p, enb_id, RC.rrc[enb_id]);
}

/*------------------------------------------------------------------------------*/
# if defined(ENABLE_USE_MME)
static uint32_t eNB_app_register(ngran_node_t node_type,uint32_t enb_id_start, uint32_t enb_id_end)//, const Enb_properties_array_t *enb_properties)
{
  uint32_t         enb_id;
  MessageDef      *msg_p;
  uint32_t         register_enb_pending = 0;

  for (enb_id = enb_id_start; (enb_id < enb_id_end) ; enb_id++) {
    {
      if (node_type == ngran_eNB_DU) { // F1AP registration

	// configure F1AP here for F1C
	LOG_I(ENB_APP,"ngran_eNB_DU: Allocating ITTI message for F1AP_SETUP_REQ\n");
	msg_p = itti_alloc_new_message (TASK_ENB_APP, F1AP_SETUP_REQ);
	RCconfig_DU_F1(msg_p, enb_id);

	LOG_I(ENB_APP,"[eNB %d] eNB_app_register via F1AP for instance %d\n", enb_id, ENB_MODULE_ID_TO_INSTANCE(enb_id));
	itti_send_msg_to_task (TASK_DU_F1, ENB_MODULE_ID_TO_INSTANCE(enb_id), msg_p);
	// configure GTPu here for F1U
      }
      else { // S1AP registration
	/* note:  there is an implicit relationship between the data structure and the message name */
	msg_p = itti_alloc_new_message (TASK_ENB_APP, S1AP_REGISTER_ENB_REQ);
	
	RCconfig_S1(msg_p, enb_id);

	if (enb_id == 0) RCconfig_gtpu();
	
	LOG_I(ENB_APP,"default drx %d\n",((S1AP_REGISTER_ENB_REQ(msg_p)).default_drx));
	
	LOG_I(ENB_APP,"[eNB %d] eNB_app_register via S1AP for instance %d\n", enb_id, ENB_MODULE_ID_TO_INSTANCE(enb_id));
	itti_send_msg_to_task (TASK_S1AP, ENB_MODULE_ID_TO_INSTANCE(enb_id), msg_p);
      }


      
      register_enb_pending++;
    
    }
  }

  return register_enb_pending;
}
# endif
#endif

/*------------------------------------------------------------------------------*/
void *eNB_app_task(void *args_p)
{
#if defined(ENABLE_ITTI)
  uint32_t                        enb_nb = RC.nb_inst; 
  uint32_t                        enb_id_start = 0;
  uint32_t                        enb_id_end = enb_id_start + enb_nb;
# if defined(ENABLE_USE_MME)
  uint32_t                        register_enb_pending;
  uint32_t                        registered_enb;
  long                            enb_register_retry_timer_id;
# endif
  uint32_t                        enb_id;
  MessageDef                     *msg_p           = NULL;
  instance_t                      instance;
  int                             result;
  MessageDef                     *rrc_msg_p[enb_nb];
  /* for no gcc warnings */
  (void)instance;
  int mac_has_f1[MAX_MAC_INST];
  memset(mac_has_f1,0,MAX_MAC_INST*sizeof(int));

  itti_mark_task_ready (TASK_ENB_APP);
  LOG_I(PHY, "%s() Task ready, initialise L1/MAC/RRC structures\n", __FUNCTION__);

  RCconfig_L1();

  RCconfig_macrlc(mac_has_f1);

  LOG_I(PHY, "%s() RC.nb_L1_inst:%d\n", __FUNCTION__, RC.nb_L1_inst);

  LOG_I(PHY, "%s() RC.nb_macrlc_inst:%d\n", __FUNCTION__, RC.nb_macrlc_inst);

  if (RC.nb_L1_inst>0)
    AssertFatal(l1_north_init_eNB()==0,"could not initialize L1 north interface\n");
  if (RC.nb_macrlc_inst>0)
    AssertFatal(RC.nb_macrlc_inst == enb_id_end-enb_id_start,
      "Number of MACRLC instances %d != number of RRC instances %d\n",
      RC.nb_macrlc_inst, enb_id_end-enb_id_start);

  LOG_I(ENB_APP,"Allocating eNB_RRC_INST for %d instances\n",RC.nb_inst);
  RC.rrc = (eNB_RRC_INST **)malloc(RC.nb_inst*sizeof(eNB_RRC_INST *));
  LOG_I(ENB_APP, "%s() RC.nb_inst:%d RC.rrc:%p\n", __FUNCTION__, RC.nb_inst, RC.rrc);

  for (enb_id = enb_id_start; (enb_id < enb_id_end) ; enb_id++) {
<<<<<<< HEAD
    RC.rrc[enb_id] = (eNB_RRC_INST*)malloc(sizeof(eNB_RRC_INST));
    LOG_I(ENB_APP, "%s() Creating RRC instance RC.rrc[%d]:%p (%d of %d)\n", __FUNCTION__, enb_id, RC.rrc[enb_id], enb_id+1, enb_id_end);
    memset((void *)RC.rrc[enb_id],0,sizeof(eNB_RRC_INST));
    configure_rrc(enb_id);
    
    if (RC.nb_macrlc_inst >0 && mac_has_f1[enb_id]==1) RC.rrc[enb_id]->node_type = ngran_eNB_DU;
    else                                               pdcp_layer_init();
  }

=======
    configure_rrc(enb_id, &rrc_msg_p[enb_id]);

    if (RC.nb_macrlc_inst > 0 && mac_has_f1[enb_id]==1)
      RC.rrc[enb_id]->node_type = ngran_eNB_DU;
    else
      pdcp_layer_init();
  }

  create_remaining_tasks(0);

  for (enb_id = enb_id_start; (enb_id < enb_id_end) ; enb_id++) {
    LOG_I(ENB_APP,"Sending configuration message to RRC task\n");
    itti_send_msg_to_task (TASK_RRC_ENB, ENB_MODULE_ID_TO_INSTANCE(enb_id), rrc_msg_p[enb_id]);
  }

>>>>>>> 87093e1b
# if defined(ENABLE_USE_MME)
  /* Try to register each eNB */
  registered_enb = 0;
  // This assumes that node_type of all RRC instances is the same
  register_enb_pending = eNB_app_register (RC.rrc[0]->node_type,enb_id_start, enb_id_end);//, enb_properties_p);
# else
  /* Start L2L1 task */
  msg_p = itti_alloc_new_message(TASK_ENB_APP, INITIALIZE_MESSAGE);
  itti_send_msg_to_task(TASK_L2L1, INSTANCE_DEFAULT, msg_p);
# endif

  do {
    // Wait for a message
    itti_receive_msg (TASK_ENB_APP, &msg_p);

    instance = ITTI_MSG_INSTANCE (msg_p);

    switch (ITTI_MSG_ID(msg_p)) {
    case TERMINATE_MESSAGE:
      LOG_W(ENB_APP, " *** Exiting ENB_APP thread\n");
      itti_exit_task ();
      break;

    case MESSAGE_TEST:
      LOG_I(ENB_APP, "Received %s\n", ITTI_MSG_NAME(msg_p));
      break;

# if defined(ENABLE_USE_MME)

    case S1AP_REGISTER_ENB_CNF:
      AssertFatal(RC.rrc[0]->node_type != ngran_eNB_DU, "Should not have received S1AP_REGISTER_ENB_CNF\n");

      LOG_I(ENB_APP, "[eNB %d] Received %s: associated MME %d\n", instance, ITTI_MSG_NAME (msg_p),
	    S1AP_REGISTER_ENB_CNF(msg_p).nb_mme);
      

      DevAssert(register_enb_pending > 0);
      register_enb_pending--;

      /* Check if at least eNB is registered with one MME */
      if (S1AP_REGISTER_ENB_CNF(msg_p).nb_mme > 0) {
        registered_enb++;
      }

      /* Check if all register eNB requests have been processed */
      if (register_enb_pending == 0) {
        if (registered_enb == enb_nb) {
          /* If all eNB are registered, start L2L1 task */
          MessageDef *msg_init_p;

          msg_init_p = itti_alloc_new_message (TASK_ENB_APP, INITIALIZE_MESSAGE);
          itti_send_msg_to_task (TASK_L2L1, INSTANCE_DEFAULT, msg_init_p);

        } else {
          LOG_W(ENB_APP, " %d eNB not associated with a MME, retrying registration in %d seconds ...\n",
                enb_nb - registered_enb,  ENB_REGISTER_RETRY_DELAY);

          /* Restart the eNB registration process in ENB_REGISTER_RETRY_DELAY seconds */
          if (timer_setup (ENB_REGISTER_RETRY_DELAY, 0, TASK_ENB_APP, INSTANCE_DEFAULT, TIMER_ONE_SHOT,
                           NULL, &enb_register_retry_timer_id) < 0) {
            LOG_E(ENB_APP, " Can not start eNB register retry timer, use \"sleep\" instead!\n");

            sleep(ENB_REGISTER_RETRY_DELAY);
            /* Restart the registration process */
            registered_enb = 0;
            register_enb_pending = eNB_app_register (RC.rrc[0]->node_type,enb_id_start, enb_id_end);//, enb_properties_p);
          }
        }
      }

      break;

    case F1AP_SETUP_RESP:
      AssertFatal(RC.rrc[0]->node_type == ngran_eNB_DU, "Should not have received F1AP_REGISTER_ENB_CNF\n");

      LOG_I(ENB_APP, "[eNB %d] Received %s: associated ngran_eNB_CU %s with %d cells to activate\n", instance, ITTI_MSG_NAME (msg_p),
	    F1AP_SETUP_RESP(msg_p).gNB_CU_name,F1AP_SETUP_RESP(msg_p).num_cells_to_activate);
      
      handle_f1ap_setup_resp(&F1AP_SETUP_RESP(msg_p));

      DevAssert(register_enb_pending > 0);
      register_enb_pending--;

      /* Check if at least eNB is registered with one MME */
      if (F1AP_SETUP_RESP(msg_p).num_cells_to_activate > 0) {
        registered_enb++;
      }

      /* Check if all register eNB requests have been processed */
      if (register_enb_pending == 0) {
        if (registered_enb == enb_nb) {
          /* If all eNB cells are registered, start L2L1 task */
          MessageDef *msg_init_p;

          msg_init_p = itti_alloc_new_message (TASK_ENB_APP, INITIALIZE_MESSAGE);
          itti_send_msg_to_task (TASK_L2L1, INSTANCE_DEFAULT, msg_init_p);

        } else {
          LOG_W(ENB_APP, " %d eNB not associated with a MME, retrying registration in %d seconds ...\n",
                enb_nb - registered_enb,  ENB_REGISTER_RETRY_DELAY);

          /* Restart the eNB registration process in ENB_REGISTER_RETRY_DELAY seconds */
          if (timer_setup (ENB_REGISTER_RETRY_DELAY, 0, TASK_ENB_APP, INSTANCE_DEFAULT, TIMER_ONE_SHOT,
                           NULL, &enb_register_retry_timer_id) < 0) {
            LOG_E(ENB_APP, " Can not start eNB register retry timer, use \"sleep\" instead!\n");

            sleep(ENB_REGISTER_RETRY_DELAY);
            /* Restart the registration process */
            registered_enb = 0;
            register_enb_pending = eNB_app_register (RC.rrc[0]->node_type,enb_id_start, enb_id_end);//, enb_properties_p);
          }
        }
      }

      break;

    case S1AP_DEREGISTERED_ENB_IND:
      LOG_W(ENB_APP, "[eNB %d] Received %s: associated MME %d\n", instance, ITTI_MSG_NAME (msg_p),
            S1AP_DEREGISTERED_ENB_IND(msg_p).nb_mme);

      /* TODO handle recovering of registration */
      break;

    case TIMER_HAS_EXPIRED:
      LOG_I(ENB_APP, " Received %s: timer_id %ld\n", ITTI_MSG_NAME (msg_p), TIMER_HAS_EXPIRED(msg_p).timer_id);

      if (TIMER_HAS_EXPIRED (msg_p).timer_id == enb_register_retry_timer_id) {
        /* Restart the registration process */
        registered_enb = 0;
        register_enb_pending = eNB_app_register (RC.rrc[0]->node_type,enb_id_start, enb_id_end);//, enb_properties_p);
      }

      break;
# endif

    default:
      LOG_E(ENB_APP, "Received unexpected message %s\n", ITTI_MSG_NAME (msg_p));
      break;
    }

    result = itti_free (ITTI_MSG_ORIGIN_ID(msg_p), msg_p);
    AssertFatal (result == EXIT_SUCCESS, "Failed to free memory (%d)!\n", result);
  } while (1);

#endif


  return NULL;
}<|MERGE_RESOLUTION|>--- conflicted
+++ resolved
@@ -211,17 +211,6 @@
   LOG_I(ENB_APP, "%s() RC.nb_inst:%d RC.rrc:%p\n", __FUNCTION__, RC.nb_inst, RC.rrc);
 
   for (enb_id = enb_id_start; (enb_id < enb_id_end) ; enb_id++) {
-<<<<<<< HEAD
-    RC.rrc[enb_id] = (eNB_RRC_INST*)malloc(sizeof(eNB_RRC_INST));
-    LOG_I(ENB_APP, "%s() Creating RRC instance RC.rrc[%d]:%p (%d of %d)\n", __FUNCTION__, enb_id, RC.rrc[enb_id], enb_id+1, enb_id_end);
-    memset((void *)RC.rrc[enb_id],0,sizeof(eNB_RRC_INST));
-    configure_rrc(enb_id);
-    
-    if (RC.nb_macrlc_inst >0 && mac_has_f1[enb_id]==1) RC.rrc[enb_id]->node_type = ngran_eNB_DU;
-    else                                               pdcp_layer_init();
-  }
-
-=======
     configure_rrc(enb_id, &rrc_msg_p[enb_id]);
 
     if (RC.nb_macrlc_inst > 0 && mac_has_f1[enb_id]==1)
@@ -237,7 +226,6 @@
     itti_send_msg_to_task (TASK_RRC_ENB, ENB_MODULE_ID_TO_INSTANCE(enb_id), rrc_msg_p[enb_id]);
   }
 
->>>>>>> 87093e1b
 # if defined(ENABLE_USE_MME)
   /* Try to register each eNB */
   registered_enb = 0;
