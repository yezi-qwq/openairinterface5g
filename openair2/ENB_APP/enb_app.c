/*
 * Licensed to the OpenAirInterface (OAI) Software Alliance under one or more
 * contributor license agreements.  See the NOTICE file distributed with
 * this work for additional information regarding copyright ownership.
 * The OpenAirInterface Software Alliance licenses this file to You under
 * the OAI Public License, Version 1.1  (the "License"); you may not use this file
 * except in compliance with the License.
 * You may obtain a copy of the License at
 *
 *      http://www.openairinterface.org/?page_id=698
 *
 * Unless required by applicable law or agreed to in writing, software
 * distributed under the License is distributed on an "AS IS" BASIS,
 * WITHOUT WARRANTIES OR CONDITIONS OF ANY KIND, either express or implied.
 * See the License for the specific language governing permissions and
 * limitations under the License.
 *-------------------------------------------------------------------------------
 * For more information about the OpenAirInterface (OAI) Software Alliance:
 *      contact@openairinterface.org
 */

/*
                                enb_app.c
                             -------------------
  AUTHOR  : Laurent Winckel, Sebastien ROUX, Lionel GAUTHIER, Navid Nikaein
  COMPANY : EURECOM
  EMAIL   : Lionel.Gauthier@eurecom.fr and Navid Nikaein
*/

#include <string.h>
#include <stdio.h>

#include "enb_app.h"
#include "enb_config.h"
#include "assertions.h"
#include "common/ran_context.h"
#include "targets/RT/USER/lte-softmodem.h"

#include "common/utils/LOG/log.h"

# include "intertask_interface.h"
<<<<<<< HEAD
# if defined(ENABLE_USE_MME)
#   define ENB_REGISTER_RETRY_DELAY 10
#   include "s1ap_eNB.h"
#   include "sctp_eNB_task.h"
#   include "gtpv1u_eNB_task.h"
#   include "flexran_agent.h"
/* temporary warning removale while implementing noS1 */
/* as config option                                   */
#   else
#     ifdef EPC_MODE_ENABLED
#       undef  EPC_MODE_ENABLED
#     endif
#     define EPC_MODE_ENABLED 0
#   endif
=======
#   include "s1ap_eNB.h"
#   include "sctp_eNB_task.h"
#   include "gtpv1u_eNB_task.h"

>>>>>>> 458019d8
#   include "x2ap_eNB.h"
#   include "x2ap_messages_types.h"
#   define X2AP_ENB_REGISTER_RETRY_DELAY   10

#include "openair1/PHY/INIT/phy_init.h"
extern unsigned char NB_eNB_INST;


extern RAN_CONTEXT_t RC;
extern int emulate_rf;



/*------------------------------------------------------------------------------*/
<<<<<<< HEAD
# if defined(ENABLE_USE_MME)
static uint32_t eNB_app_register(ngran_node_t node_type,uint32_t enb_id_start, uint32_t enb_id_end)
{
=======

#   define ENB_REGISTER_RETRY_DELAY 10


#include "targets/RT/USER/lte-softmodem.h"

/*------------------------------------------------------------------------------*/

/*
static void configure_phy(module_id_t enb_id, const Enb_properties_array_t* enb_properties)
{
  MessageDef *msg_p;
  int CC_id;

  msg_p = itti_alloc_new_message (TASK_ENB_APP, PHY_CONFIGURATION_REQ);

  for (CC_id=0; CC_id<MAX_NUM_CCs; CC_id++) {
    PHY_CONFIGURATION_REQ (msg_p).frame_type[CC_id]              = enb_properties->properties[enb_id]->frame_type[CC_id];
    PHY_CONFIGURATION_REQ (msg_p).prefix_type[CC_id]             = enb_properties->properties[enb_id]->prefix_type[CC_id];
    PHY_CONFIGURATION_REQ (msg_p).downlink_frequency[CC_id]      = enb_properties->properties[enb_id]->downlink_frequency[CC_id];
    PHY_CONFIGURATION_REQ (msg_p).uplink_frequency_offset[CC_id] = enb_properties->properties[enb_id]->uplink_frequency_offset[CC_id];
    PHY_CONFIGURATION_REQ (msg_p).nb_antennas_tx[CC_id]          = enb_properties->properties[enb_id]->nb_antennas_tx[CC_id];
    PHY_CONFIGURATION_REQ (msg_p).nb_antennas_rx[CC_id]          = enb_properties->properties[enb_id]->nb_antennas_rx[CC_id];
    PHY_CONFIGURATION_REQ (msg_p).tx_gain[CC_id]                 = enb_properties->properties[enb_id]->tx_gain[CC_id];
    PHY_CONFIGURATION_REQ (msg_p).rx_gain[CC_id]                 = enb_properties->properties[enb_id]->rx_gain[CC_id];
  }

  itti_send_msg_to_task (TASK_PHY_ENB, ENB_MODULE_ID_TO_INSTANCE(enb_id), msg_p);
}
*/

/*------------------------------------------------------------------------------*/
static void configure_rrc(uint32_t enb_id) {
  MessageDef *msg_p = NULL;
  //  int CC_id;
  msg_p = itti_alloc_new_message (TASK_ENB_APP, RRC_CONFIGURATION_REQ);

  if (RC.rrc[enb_id]) {
    RCconfig_RRC(msg_p,enb_id, RC.rrc[enb_id]);
    LOG_I(ENB_APP,"Sending configuration message to RRC task\n");
    itti_send_msg_to_task (TASK_RRC_ENB, ENB_MODULE_ID_TO_INSTANCE(enb_id), msg_p);
  } else AssertFatal(0,"RRC context for eNB %d not allocated\n",enb_id);
}

/*------------------------------------------------------------------------------*/

static uint32_t eNB_app_register(uint32_t enb_id_start, uint32_t enb_id_end) { //, const Enb_properties_array_t *enb_properties)
>>>>>>> 458019d8
  uint32_t         enb_id;
  MessageDef      *msg_p;
  uint32_t         register_enb_pending = 0;

  for (enb_id = enb_id_start; (enb_id < enb_id_end) ; enb_id++) {
    {
<<<<<<< HEAD
      if (node_type == ngran_eNB_DU) { // F1AP registration
        // configure F1AP here for F1C
        LOG_I(ENB_APP,"ngran_eNB_DU: Allocating ITTI message for F1AP_SETUP_REQ\n");
        msg_p = itti_alloc_new_message (TASK_ENB_APP, F1AP_SETUP_REQ);
        RCconfig_DU_F1(msg_p, enb_id);

        LOG_I(ENB_APP,"[eNB %d] eNB_app_register via F1AP for instance %d\n", enb_id, ENB_MODULE_ID_TO_INSTANCE(enb_id));
        itti_send_msg_to_task (TASK_DU_F1, ENB_MODULE_ID_TO_INSTANCE(enb_id), msg_p);
        // configure GTPu here for F1U
      }
      else { // S1AP registration
        /* note:  there is an implicit relationship between the data structure and the message name */
        msg_p = itti_alloc_new_message (TASK_ENB_APP, S1AP_REGISTER_ENB_REQ);
=======
      /* note:  there is an implicit relationship between the data structure and the message name */
      msg_p = itti_alloc_new_message (TASK_ENB_APP, S1AP_REGISTER_ENB_REQ);
      RCconfig_S1(msg_p, enb_id);
>>>>>>> 458019d8

        RCconfig_S1(msg_p, enb_id);

<<<<<<< HEAD
        if (enb_id == 0) RCconfig_gtpu();

        LOG_I(ENB_APP,"default drx %d\n",((S1AP_REGISTER_ENB_REQ(msg_p)).default_drx));

        LOG_I(ENB_APP,"[eNB %d] eNB_app_register via S1AP for instance %d\n", enb_id, ENB_MODULE_ID_TO_INSTANCE(enb_id));
        itti_send_msg_to_task (TASK_S1AP, ENB_MODULE_ID_TO_INSTANCE(enb_id), msg_p);
      }

=======
      LOG_I(ENB_APP,"default drx %d\n",((S1AP_REGISTER_ENB_REQ(msg_p)).default_drx));
      LOG_I(ENB_APP,"[eNB %d] eNB_app_register for instance %d\n", enb_id, ENB_MODULE_ID_TO_INSTANCE(enb_id));
      itti_send_msg_to_task (TASK_S1AP, ENB_MODULE_ID_TO_INSTANCE(enb_id), msg_p);
>>>>>>> 458019d8
      register_enb_pending++;
    }
  }

  return register_enb_pending;
}


/*------------------------------------------------------------------------------*/
static uint32_t eNB_app_register_x2(uint32_t enb_id_start, uint32_t enb_id_end) {
  uint32_t         enb_id;
  MessageDef      *msg_p;
  uint32_t         register_enb_x2_pending = 0;

  for (enb_id = enb_id_start; (enb_id < enb_id_end) ; enb_id++) {
    {
      msg_p = itti_alloc_new_message (TASK_ENB_APP, X2AP_REGISTER_ENB_REQ);
      RCconfig_X2(msg_p, enb_id);
      itti_send_msg_to_task (TASK_X2AP, ENB_MODULE_ID_TO_INSTANCE(enb_id), msg_p);
      register_enb_x2_pending++;
    }
  }

  return register_enb_x2_pending;
}

/*------------------------------------------------------------------------------*/
void *eNB_app_task(void *args_p) {
  uint32_t                        enb_nb = RC.nb_inst;
  uint32_t                        enb_id_start = 0;
  uint32_t                        enb_id_end = enb_id_start + enb_nb;
  uint32_t                        register_enb_pending=0;
  uint32_t                        registered_enb;
  long                            enb_register_retry_timer_id;
<<<<<<< HEAD
# endif
  uint32_t                        x2_register_enb_pending = 0;
  uint32_t                        x2_registered_enb = 0;
=======
  uint32_t                        x2_register_enb_pending;
  uint32_t                        x2_registered_enb;
>>>>>>> 458019d8
  long                            x2_enb_register_retry_timer_id;
  MessageDef                     *msg_p           = NULL;
  instance_t                      instance;
  int                             result;
  /* for no gcc warnings */
  (void)instance;
  itti_mark_task_ready (TASK_ENB_APP);
<<<<<<< HEAD

# if defined(ENABLE_USE_MME)
  /* Try to register each eNB */
  registered_enb = 0;
  // This assumes that node_type of all RRC instances is the same
  register_enb_pending = eNB_app_register (RC.rrc[0]->node_type,enb_id_start, enb_id_end);//, enb_properties_p);
# else
  /* Start L2L1 task */
    msg_p = itti_alloc_new_message(TASK_ENB_APP, INITIALIZE_MESSAGE);
    itti_send_msg_to_task(TASK_L2L1, INSTANCE_DEFAULT, msg_p);
#endif
=======
  LOG_I(PHY, "%s() Task ready initialise structures\n", __FUNCTION__);
  RCconfig_L1();
  RCconfig_macrlc();
  LOG_I(PHY, "%s() RC.nb_L1_inst:%d\n", __FUNCTION__, RC.nb_L1_inst);

  if (RC.nb_L1_inst>0) AssertFatal(l1_north_init_eNB()==0,"could not initialize L1 north interface\n");

  AssertFatal (enb_nb <= RC.nb_inst,
               "Number of eNB is greater than eNB defined in configuration file (%d/%d)!",
               enb_nb, RC.nb_inst);
  LOG_I(ENB_APP,"Allocating eNB_RRC_INST for %d instances\n",RC.nb_inst);
  RC.rrc = (eNB_RRC_INST **)malloc(RC.nb_inst*sizeof(eNB_RRC_INST *));
  LOG_I(PHY, "%s() RC.nb_inst:%d RC.rrc:%p\n", __FUNCTION__, RC.nb_inst, RC.rrc);

  for (enb_id = enb_id_start; (enb_id < enb_id_end) ; enb_id++) {
    RC.rrc[enb_id] = (eNB_RRC_INST *)malloc(sizeof(eNB_RRC_INST));
    LOG_I(PHY, "%s() Creating RRC instance RC.rrc[%d]:%p (%d of %d)\n", __FUNCTION__, enb_id, RC.rrc[enb_id], enb_id+1, enb_id_end);
    memset((void *)RC.rrc[enb_id],0,sizeof(eNB_RRC_INST));
    configure_rrc(enb_id);
  }

  if (EPC_MODE_ENABLED) {
    /* Try to register each eNB */
    registered_enb = 0;
    register_enb_pending = eNB_app_register (enb_id_start, enb_id_end);//, enb_properties_p);
  }
>>>>>>> 458019d8

  /* Try to register each eNB with each other */
  if (RC.rrc[0]->node_type == ngran_eNB) { // CU or DU do not need
    x2_register_enb_pending = eNB_app_register_x2 (enb_id_start, enb_id_end);
  }
  do {
    // Wait for a message
    itti_receive_msg (TASK_ENB_APP, &msg_p);
    instance = ITTI_MSG_INSTANCE (msg_p);

    switch (ITTI_MSG_ID(msg_p)) {
<<<<<<< HEAD
    case TERMINATE_MESSAGE:
      LOG_W(ENB_APP, " *** Exiting ENB_APP thread\n");
      itti_exit_task ();
      break;

    case MESSAGE_TEST:
      LOG_I(ENB_APP, "Received %s\n", ITTI_MSG_NAME(msg_p));
      break;

    case SOFT_RESTART_MESSAGE:
      handle_reconfiguration(instance);
      break;

    case S1AP_REGISTER_ENB_CNF:
      AssertFatal(RC.rrc[0]->node_type != ngran_eNB_DU, "Should not have received S1AP_REGISTER_ENB_CNF\n");

      LOG_I(ENB_APP, "[eNB %d] Received %s: associated MME %d\n", instance, ITTI_MSG_NAME (msg_p),
	    S1AP_REGISTER_ENB_CNF(msg_p).nb_mme);
      

      DevAssert(register_enb_pending > 0);
      register_enb_pending--;

      /* Check if at least eNB is registered with one MME */
      if (S1AP_REGISTER_ENB_CNF(msg_p).nb_mme > 0) {
        registered_enb++;
      }

      /* Check if all register eNB requests have been processed */
      if (register_enb_pending == 0) {
        if (registered_enb == enb_nb) {
          /* If all eNB are registered, start L2L1 task */
          MessageDef *msg_init_p;

          msg_init_p = itti_alloc_new_message (TASK_ENB_APP, INITIALIZE_MESSAGE);
          itti_send_msg_to_task (TASK_L2L1, INSTANCE_DEFAULT, msg_init_p);

        } else {
          LOG_W(ENB_APP, " %d eNB not associated with a MME, retrying registration in %d seconds ...\n",
                enb_nb - registered_enb,  ENB_REGISTER_RETRY_DELAY);

          /* Restart the eNB registration process in ENB_REGISTER_RETRY_DELAY seconds */
          if (timer_setup (ENB_REGISTER_RETRY_DELAY, 0, TASK_ENB_APP, INSTANCE_DEFAULT, TIMER_ONE_SHOT,
                           NULL, &enb_register_retry_timer_id) < 0) {
            LOG_E(ENB_APP, " Can not start eNB register retry timer, use \"sleep\" instead!\n");

            sleep(ENB_REGISTER_RETRY_DELAY);
            /* Restart the registration process */
            registered_enb = 0;
            register_enb_pending = eNB_app_register (RC.rrc[0]->node_type,enb_id_start, enb_id_end);//, enb_properties_p);
          }
        }
      }

      break;

    case F1AP_SETUP_RESP:
      AssertFatal(RC.rrc[0]->node_type == ngran_eNB_DU, "Should not have received F1AP_REGISTER_ENB_CNF in CU/eNB\n");

      LOG_I(ENB_APP, "Received %s: associated ngran_eNB_CU %s with %d cells to activate\n", ITTI_MSG_NAME (msg_p),
	    F1AP_SETUP_RESP(msg_p).gNB_CU_name,F1AP_SETUP_RESP(msg_p).num_cells_to_activate);
      
      handle_f1ap_setup_resp(&F1AP_SETUP_RESP(msg_p));

      DevAssert(register_enb_pending > 0);
      register_enb_pending--;

      /* Check if at least eNB is registered with one MME */
      if (F1AP_SETUP_RESP(msg_p).num_cells_to_activate > 0) {
        registered_enb++;
      }

      /* Check if all register eNB requests have been processed */
      if (register_enb_pending == 0) {
        if (registered_enb == enb_nb) {
          /* If all eNB cells are registered, start L2L1 task */
          MessageDef *msg_init_p;

          msg_init_p = itti_alloc_new_message (TASK_ENB_APP, INITIALIZE_MESSAGE);
          itti_send_msg_to_task (TASK_L2L1, INSTANCE_DEFAULT, msg_init_p);

        } else {
          LOG_W(ENB_APP, " %d eNB not associated with a MME, retrying registration in %d seconds ...\n",
                enb_nb - registered_enb,  ENB_REGISTER_RETRY_DELAY);

          /* Restart the eNB registration process in ENB_REGISTER_RETRY_DELAY seconds */
          if (timer_setup (ENB_REGISTER_RETRY_DELAY, 0, TASK_ENB_APP, INSTANCE_DEFAULT, TIMER_ONE_SHOT,
                           NULL, &enb_register_retry_timer_id) < 0) {
            LOG_E(ENB_APP, " Can not start eNB register retry timer, use \"sleep\" instead!\n");

            sleep(ENB_REGISTER_RETRY_DELAY);
            /* Restart the registration process */
            registered_enb = 0;
            register_enb_pending = eNB_app_register (RC.rrc[0]->node_type,enb_id_start, enb_id_end);//, enb_properties_p);
          }
        }
      }

      break;

    case S1AP_DEREGISTERED_ENB_IND:
      if (EPC_MODE_ENABLED) {
  	LOG_W(ENB_APP, "[eNB %d] Received %s: associated MME %d\n", instance, ITTI_MSG_NAME (msg_p),
  	      S1AP_DEREGISTERED_ENB_IND(msg_p).nb_mme);

  	/* TODO handle recovering of registration */
      }
      break;

    case TIMER_HAS_EXPIRED:
# if defined(ENABLE_USE_MME)
      LOG_I(ENB_APP, " Received %s: timer_id %ld\n", ITTI_MSG_NAME (msg_p), TIMER_HAS_EXPIRED(msg_p).timer_id);

      if (TIMER_HAS_EXPIRED (msg_p).timer_id == enb_register_retry_timer_id) {
        /* Restart the registration process */
        registered_enb = 0;
        register_enb_pending = eNB_app_register (RC.rrc[0]->node_type, enb_id_start, enb_id_end);
      }

      if (TIMER_HAS_EXPIRED (msg_p).timer_id == x2_enb_register_retry_timer_id) {
        /* Restart the registration process */
	x2_registered_enb = 0;
        x2_register_enb_pending = eNB_app_register_x2 (enb_id_start, enb_id_end);
      }
# endif
      break;

    case X2AP_DEREGISTERED_ENB_IND:
      LOG_W(ENB_APP, "[eNB %d] Received %s: associated eNB %d\n", instance, ITTI_MSG_NAME (msg_p),
            X2AP_DEREGISTERED_ENB_IND(msg_p).nb_x2);

      /* TODO handle recovering of registration */
      break;

    case X2AP_REGISTER_ENB_CNF:
      LOG_I(ENB_APP, "[eNB %d] Received %s: associated eNB %d\n", instance, ITTI_MSG_NAME (msg_p),
            X2AP_REGISTER_ENB_CNF(msg_p).nb_x2);

      DevAssert(x2_register_enb_pending > 0);
      x2_register_enb_pending--;

      /* Check if at least eNB is registered with one target eNB */
      if (X2AP_REGISTER_ENB_CNF(msg_p).nb_x2 > 0) {
        x2_registered_enb++;
      }

      /* Check if all register eNB requests have been processed */
      if (x2_register_enb_pending == 0) {
        if (x2_registered_enb == enb_nb) {
          /* If all eNB are registered, start RRC HO task */

	}else {
          uint32_t x2_not_associated = enb_nb - x2_registered_enb;

          LOG_W(ENB_APP, " %d eNB %s not associated with the target\n",
                x2_not_associated, x2_not_associated > 1 ? "are" : "is");
	  // timer to retry
	  /* Restart the eNB registration process in ENB_REGISTER_RETRY_DELAY seconds */
          if (timer_setup (X2AP_ENB_REGISTER_RETRY_DELAY, 0, TASK_ENB_APP,
			   INSTANCE_DEFAULT, TIMER_ONE_SHOT, NULL,
			   &x2_enb_register_retry_timer_id) < 0) {
            LOG_E(ENB_APP, " Can not start eNB X2AP register: retry timer, use \"sleep\" instead!\n");

            sleep(X2AP_ENB_REGISTER_RETRY_DELAY);
=======
      case TERMINATE_MESSAGE:
        LOG_W(ENB_APP, " *** Exiting ENB_APP thread\n");
        itti_exit_task ();
        break;

      case MESSAGE_TEST:
        LOG_I(ENB_APP, "Received %s\n", ITTI_MSG_NAME(msg_p));
        break;

      case SOFT_RESTART_MESSAGE:
        handle_reconfiguration(instance);
        break;

      case S1AP_REGISTER_ENB_CNF:
        if (EPC_MODE_ENABLED) {
          LOG_I(ENB_APP, "[eNB %d] Received %s: associated MME %d\n", instance, ITTI_MSG_NAME (msg_p),
                S1AP_REGISTER_ENB_CNF(msg_p).nb_mme);
          DevAssert(register_enb_pending > 0);
          register_enb_pending--;

          /* Check if at least eNB is registered with one MME */
          if (S1AP_REGISTER_ENB_CNF(msg_p).nb_mme > 0) {
            registered_enb++;
          }

          /* Check if all register eNB requests have been processed */
          if (register_enb_pending == 0) {
            if (registered_enb == enb_nb) {
              /* If all eNB are registered, start L2L1 task */
              MessageDef *msg_init_p;
              msg_init_p = itti_alloc_new_message (TASK_ENB_APP, INITIALIZE_MESSAGE);
              itti_send_msg_to_task (TASK_L2L1, INSTANCE_DEFAULT, msg_init_p);
            } else {
              LOG_W(ENB_APP, " %d eNB not associated with a MME, retrying registration in %d seconds ...\n",
                    enb_nb - registered_enb,  ENB_REGISTER_RETRY_DELAY);

              /* Restart the eNB registration process in ENB_REGISTER_RETRY_DELAY seconds */
              if (timer_setup (ENB_REGISTER_RETRY_DELAY, 0, TASK_ENB_APP, INSTANCE_DEFAULT, TIMER_ONE_SHOT,
                               NULL, &enb_register_retry_timer_id) < 0) {
                LOG_E(ENB_APP, " Can not start eNB register retry timer, use \"sleep\" instead!\n");
                sleep(ENB_REGISTER_RETRY_DELAY);
                /* Restart the registration process */
                registered_enb = 0;
                register_enb_pending = eNB_app_register (enb_id_start, enb_id_end);//, enb_properties_p);
              }
            }
          }
        } /* if (EPC_MODE_ENABLED) */

        break;

      case S1AP_DEREGISTERED_ENB_IND:
        if (EPC_MODE_ENABLED) {
          LOG_W(ENB_APP, "[eNB %d] Received %s: associated MME %d\n", instance, ITTI_MSG_NAME (msg_p),
                S1AP_DEREGISTERED_ENB_IND(msg_p).nb_mme);
          /* TODO handle recovering of registration */
        }

        break;

      case TIMER_HAS_EXPIRED:
        if (EPC_MODE_ENABLED) {
          LOG_I(ENB_APP, " Received %s: timer_id %ld\n", ITTI_MSG_NAME (msg_p), TIMER_HAS_EXPIRED(msg_p).timer_id);

          if (TIMER_HAS_EXPIRED (msg_p).timer_id == enb_register_retry_timer_id) {
            /* Restart the registration process */
            registered_enb = 0;
            register_enb_pending = eNB_app_register (enb_id_start, enb_id_end);//, enb_properties_p);
          }

          if (TIMER_HAS_EXPIRED (msg_p).timer_id == x2_enb_register_retry_timer_id) {
>>>>>>> 458019d8
            /* Restart the registration process */
            x2_registered_enb = 0;
            x2_register_enb_pending = eNB_app_register_x2 (enb_id_start, enb_id_end);
          }
        } /* if (EPC_MODE_ENABLED) */

        break;

      case X2AP_DEREGISTERED_ENB_IND:
        LOG_W(ENB_APP, "[eNB %d] Received %s: associated eNB %d\n", instance, ITTI_MSG_NAME (msg_p),
              X2AP_DEREGISTERED_ENB_IND(msg_p).nb_x2);
        /* TODO handle recovering of registration */
        break;

      case X2AP_REGISTER_ENB_CNF:
        LOG_I(ENB_APP, "[eNB %d] Received %s: associated eNB %d\n", instance, ITTI_MSG_NAME (msg_p),
              X2AP_REGISTER_ENB_CNF(msg_p).nb_x2);
        DevAssert(x2_register_enb_pending > 0);
        x2_register_enb_pending--;

        /* Check if at least eNB is registered with one target eNB */
        if (X2AP_REGISTER_ENB_CNF(msg_p).nb_x2 > 0) {
          x2_registered_enb++;
        }

        /* Check if all register eNB requests have been processed */
        if (x2_register_enb_pending == 0) {
          if (x2_registered_enb == enb_nb) {
            /* If all eNB are registered, start RRC HO task */
          } else {
            uint32_t x2_not_associated = enb_nb - x2_registered_enb;
            LOG_W(ENB_APP, " %d eNB %s not associated with the target\n",
                  x2_not_associated, x2_not_associated > 1 ? "are" : "is");

            // timer to retry
            /* Restart the eNB registration process in ENB_REGISTER_RETRY_DELAY seconds */
            if (timer_setup (X2AP_ENB_REGISTER_RETRY_DELAY, 0, TASK_ENB_APP,
                             INSTANCE_DEFAULT, TIMER_ONE_SHOT, NULL,
                             &x2_enb_register_retry_timer_id) < 0) {
              LOG_E(ENB_APP, " Can not start eNB X2AP register: retry timer, use \"sleep\" instead!\n");
              sleep(X2AP_ENB_REGISTER_RETRY_DELAY);
              /* Restart the registration process */
              x2_registered_enb = 0;
              x2_register_enb_pending = eNB_app_register_x2 (enb_id_start, enb_id_end);
            }
          }
        }

        break;

      default:
        LOG_E(ENB_APP, "Received unexpected message %s\n", ITTI_MSG_NAME (msg_p));
        break;
    }

    result = itti_free (ITTI_MSG_ORIGIN_ID(msg_p), msg_p);
    AssertFatal (result == EXIT_SUCCESS, "Failed to free memory (%d)!\n", result);
  } while (1);

  return NULL;
}

void handle_reconfiguration(module_id_t mod_id) {
  struct timespec start, end;
  clock_gettime(CLOCK_MONOTONIC, &start);
  flexran_agent_info_t *flexran = RC.flexran[mod_id];
  LOG_I(ENB_APP, "lte-softmodem soft-restart requested\n");

  if (ENB_WAIT == flexran->node_ctrl_state) {
    /* this is already waiting, just release */
    pthread_mutex_lock(&flexran->mutex_node_ctrl);
    flexran->node_ctrl_state = ENB_NORMAL_OPERATION;
    pthread_mutex_unlock(&flexran->mutex_node_ctrl);
    pthread_cond_signal(&flexran->cond_node_ctrl);
    return;
  }

  if (stop_L1L2(mod_id) < 0) {
    LOG_E(ENB_APP, "can not stop lte-softmodem, aborting restart\n");
    return;
  }

  /* node_ctrl_state should have value ENB_MAKE_WAIT only if this method is not
   * executed by the FlexRAN thread */
  if (ENB_MAKE_WAIT == flexran->node_ctrl_state) {
    LOG_I(ENB_APP, " * eNB %d: Waiting for FlexRAN RTController command *\n", mod_id);
    pthread_mutex_lock(&flexran->mutex_node_ctrl);
    flexran->node_ctrl_state = ENB_WAIT;

    while (ENB_NORMAL_OPERATION != flexran->node_ctrl_state)
      pthread_cond_wait(&flexran->cond_node_ctrl, &flexran->mutex_node_ctrl);

    pthread_mutex_unlock(&flexran->mutex_node_ctrl);
  }

  if (restart_L1L2(mod_id) < 0) {
    LOG_E(ENB_APP, "can not restart, killing lte-softmodem\n");
    exit_fun("can not restart L1L2, killing lte-softmodem");
    return;
  }

  clock_gettime(CLOCK_MONOTONIC, &end);
  end.tv_sec -= start.tv_sec;

  if (end.tv_nsec >= start.tv_nsec) {
    end.tv_nsec -= start.tv_nsec;
  } else {
    end.tv_sec -= 1;
    end.tv_nsec = end.tv_nsec - start.tv_nsec + 1000000000;
  }

  LOG_I(ENB_APP, "lte-softmodem restart succeeded in %ld.%ld s\n", end.tv_sec, end.tv_nsec / 1000000);
}<|MERGE_RESOLUTION|>--- conflicted
+++ resolved
@@ -39,27 +39,11 @@
 #include "common/utils/LOG/log.h"
 
 # include "intertask_interface.h"
-<<<<<<< HEAD
-# if defined(ENABLE_USE_MME)
-#   define ENB_REGISTER_RETRY_DELAY 10
 #   include "s1ap_eNB.h"
 #   include "sctp_eNB_task.h"
 #   include "gtpv1u_eNB_task.h"
 #   include "flexran_agent.h"
-/* temporary warning removale while implementing noS1 */
-/* as config option                                   */
-#   else
-#     ifdef EPC_MODE_ENABLED
-#       undef  EPC_MODE_ENABLED
-#     endif
-#     define EPC_MODE_ENABLED 0
-#   endif
-=======
-#   include "s1ap_eNB.h"
-#   include "sctp_eNB_task.h"
-#   include "gtpv1u_eNB_task.h"
-
->>>>>>> 458019d8
+
 #   include "x2ap_eNB.h"
 #   include "x2ap_messages_types.h"
 #   define X2AP_ENB_REGISTER_RETRY_DELAY   10
@@ -67,73 +51,24 @@
 #include "openair1/PHY/INIT/phy_init.h"
 extern unsigned char NB_eNB_INST;
 
-
 extern RAN_CONTEXT_t RC;
-extern int emulate_rf;
+
+#   define ENB_REGISTER_RETRY_DELAY 10
+
+#include "targets/RT/USER/lte-softmodem.h"
+
 
 
 
 /*------------------------------------------------------------------------------*/
-<<<<<<< HEAD
-# if defined(ENABLE_USE_MME)
-static uint32_t eNB_app_register(ngran_node_t node_type,uint32_t enb_id_start, uint32_t enb_id_end)
-{
-=======
-
-#   define ENB_REGISTER_RETRY_DELAY 10
-
-
-#include "targets/RT/USER/lte-softmodem.h"
-
-/*------------------------------------------------------------------------------*/
-
-/*
-static void configure_phy(module_id_t enb_id, const Enb_properties_array_t* enb_properties)
-{
-  MessageDef *msg_p;
-  int CC_id;
-
-  msg_p = itti_alloc_new_message (TASK_ENB_APP, PHY_CONFIGURATION_REQ);
-
-  for (CC_id=0; CC_id<MAX_NUM_CCs; CC_id++) {
-    PHY_CONFIGURATION_REQ (msg_p).frame_type[CC_id]              = enb_properties->properties[enb_id]->frame_type[CC_id];
-    PHY_CONFIGURATION_REQ (msg_p).prefix_type[CC_id]             = enb_properties->properties[enb_id]->prefix_type[CC_id];
-    PHY_CONFIGURATION_REQ (msg_p).downlink_frequency[CC_id]      = enb_properties->properties[enb_id]->downlink_frequency[CC_id];
-    PHY_CONFIGURATION_REQ (msg_p).uplink_frequency_offset[CC_id] = enb_properties->properties[enb_id]->uplink_frequency_offset[CC_id];
-    PHY_CONFIGURATION_REQ (msg_p).nb_antennas_tx[CC_id]          = enb_properties->properties[enb_id]->nb_antennas_tx[CC_id];
-    PHY_CONFIGURATION_REQ (msg_p).nb_antennas_rx[CC_id]          = enb_properties->properties[enb_id]->nb_antennas_rx[CC_id];
-    PHY_CONFIGURATION_REQ (msg_p).tx_gain[CC_id]                 = enb_properties->properties[enb_id]->tx_gain[CC_id];
-    PHY_CONFIGURATION_REQ (msg_p).rx_gain[CC_id]                 = enb_properties->properties[enb_id]->rx_gain[CC_id];
-  }
-
-  itti_send_msg_to_task (TASK_PHY_ENB, ENB_MODULE_ID_TO_INSTANCE(enb_id), msg_p);
-}
-*/
-
-/*------------------------------------------------------------------------------*/
-static void configure_rrc(uint32_t enb_id) {
-  MessageDef *msg_p = NULL;
-  //  int CC_id;
-  msg_p = itti_alloc_new_message (TASK_ENB_APP, RRC_CONFIGURATION_REQ);
-
-  if (RC.rrc[enb_id]) {
-    RCconfig_RRC(msg_p,enb_id, RC.rrc[enb_id]);
-    LOG_I(ENB_APP,"Sending configuration message to RRC task\n");
-    itti_send_msg_to_task (TASK_RRC_ENB, ENB_MODULE_ID_TO_INSTANCE(enb_id), msg_p);
-  } else AssertFatal(0,"RRC context for eNB %d not allocated\n",enb_id);
-}
-
-/*------------------------------------------------------------------------------*/
-
-static uint32_t eNB_app_register(uint32_t enb_id_start, uint32_t enb_id_end) { //, const Enb_properties_array_t *enb_properties)
->>>>>>> 458019d8
+
+static uint32_t eNB_app_register(ngran_node_t node_type,uint32_t enb_id_start, uint32_t enb_id_end) {
   uint32_t         enb_id;
   MessageDef      *msg_p;
   uint32_t         register_enb_pending = 0;
 
   for (enb_id = enb_id_start; (enb_id < enb_id_end) ; enb_id++) {
     {
-<<<<<<< HEAD
       if (node_type == ngran_eNB_DU) { // F1AP registration
         // configure F1AP here for F1C
         LOG_I(ENB_APP,"ngran_eNB_DU: Allocating ITTI message for F1AP_SETUP_REQ\n");
@@ -147,15 +82,8 @@
       else { // S1AP registration
         /* note:  there is an implicit relationship between the data structure and the message name */
         msg_p = itti_alloc_new_message (TASK_ENB_APP, S1AP_REGISTER_ENB_REQ);
-=======
-      /* note:  there is an implicit relationship between the data structure and the message name */
-      msg_p = itti_alloc_new_message (TASK_ENB_APP, S1AP_REGISTER_ENB_REQ);
-      RCconfig_S1(msg_p, enb_id);
->>>>>>> 458019d8
-
         RCconfig_S1(msg_p, enb_id);
 
-<<<<<<< HEAD
         if (enb_id == 0) RCconfig_gtpu();
 
         LOG_I(ENB_APP,"default drx %d\n",((S1AP_REGISTER_ENB_REQ(msg_p)).default_drx));
@@ -164,11 +92,6 @@
         itti_send_msg_to_task (TASK_S1AP, ENB_MODULE_ID_TO_INSTANCE(enb_id), msg_p);
       }
 
-=======
-      LOG_I(ENB_APP,"default drx %d\n",((S1AP_REGISTER_ENB_REQ(msg_p)).default_drx));
-      LOG_I(ENB_APP,"[eNB %d] eNB_app_register for instance %d\n", enb_id, ENB_MODULE_ID_TO_INSTANCE(enb_id));
-      itti_send_msg_to_task (TASK_S1AP, ENB_MODULE_ID_TO_INSTANCE(enb_id), msg_p);
->>>>>>> 458019d8
       register_enb_pending++;
     }
   }
@@ -197,20 +120,14 @@
 
 /*------------------------------------------------------------------------------*/
 void *eNB_app_task(void *args_p) {
-  uint32_t                        enb_nb = RC.nb_inst;
+  uint32_t                        enb_nb = RC.nb_inst; 
   uint32_t                        enb_id_start = 0;
   uint32_t                        enb_id_end = enb_id_start + enb_nb;
   uint32_t                        register_enb_pending=0;
-  uint32_t                        registered_enb;
+  uint32_t                        registered_enb=0;
   long                            enb_register_retry_timer_id;
-<<<<<<< HEAD
-# endif
   uint32_t                        x2_register_enb_pending = 0;
   uint32_t                        x2_registered_enb = 0;
-=======
-  uint32_t                        x2_register_enb_pending;
-  uint32_t                        x2_registered_enb;
->>>>>>> 458019d8
   long                            x2_enb_register_retry_timer_id;
   MessageDef                     *msg_p           = NULL;
   instance_t                      instance;
@@ -218,46 +135,12 @@
   /* for no gcc warnings */
   (void)instance;
   itti_mark_task_ready (TASK_ENB_APP);
-<<<<<<< HEAD
-
-# if defined(ENABLE_USE_MME)
+
   /* Try to register each eNB */
-  registered_enb = 0;
   // This assumes that node_type of all RRC instances is the same
-  register_enb_pending = eNB_app_register (RC.rrc[0]->node_type,enb_id_start, enb_id_end);//, enb_properties_p);
-# else
-  /* Start L2L1 task */
-    msg_p = itti_alloc_new_message(TASK_ENB_APP, INITIALIZE_MESSAGE);
-    itti_send_msg_to_task(TASK_L2L1, INSTANCE_DEFAULT, msg_p);
-#endif
-=======
-  LOG_I(PHY, "%s() Task ready initialise structures\n", __FUNCTION__);
-  RCconfig_L1();
-  RCconfig_macrlc();
-  LOG_I(PHY, "%s() RC.nb_L1_inst:%d\n", __FUNCTION__, RC.nb_L1_inst);
-
-  if (RC.nb_L1_inst>0) AssertFatal(l1_north_init_eNB()==0,"could not initialize L1 north interface\n");
-
-  AssertFatal (enb_nb <= RC.nb_inst,
-               "Number of eNB is greater than eNB defined in configuration file (%d/%d)!",
-               enb_nb, RC.nb_inst);
-  LOG_I(ENB_APP,"Allocating eNB_RRC_INST for %d instances\n",RC.nb_inst);
-  RC.rrc = (eNB_RRC_INST **)malloc(RC.nb_inst*sizeof(eNB_RRC_INST *));
-  LOG_I(PHY, "%s() RC.nb_inst:%d RC.rrc:%p\n", __FUNCTION__, RC.nb_inst, RC.rrc);
-
-  for (enb_id = enb_id_start; (enb_id < enb_id_end) ; enb_id++) {
-    RC.rrc[enb_id] = (eNB_RRC_INST *)malloc(sizeof(eNB_RRC_INST));
-    LOG_I(PHY, "%s() Creating RRC instance RC.rrc[%d]:%p (%d of %d)\n", __FUNCTION__, enb_id, RC.rrc[enb_id], enb_id+1, enb_id_end);
-    memset((void *)RC.rrc[enb_id],0,sizeof(eNB_RRC_INST));
-    configure_rrc(enb_id);
-  }
-
   if (EPC_MODE_ENABLED) {
-    /* Try to register each eNB */
-    registered_enb = 0;
-    register_enb_pending = eNB_app_register (enb_id_start, enb_id_end);//, enb_properties_p);
-  }
->>>>>>> 458019d8
+    register_enb_pending = eNB_app_register(RC.rrc[0]->node_type, enb_id_start, enb_id_end);
+  }
 
   /* Try to register each eNB with each other */
   if (RC.rrc[0]->node_type == ngran_eNB) { // CU or DU do not need
@@ -269,7 +152,6 @@
     instance = ITTI_MSG_INSTANCE (msg_p);
 
     switch (ITTI_MSG_ID(msg_p)) {
-<<<<<<< HEAD
     case TERMINATE_MESSAGE:
       LOG_W(ENB_APP, " *** Exiting ENB_APP thread\n");
       itti_exit_task ();
@@ -285,170 +167,6 @@
 
     case S1AP_REGISTER_ENB_CNF:
       AssertFatal(RC.rrc[0]->node_type != ngran_eNB_DU, "Should not have received S1AP_REGISTER_ENB_CNF\n");
-
-      LOG_I(ENB_APP, "[eNB %d] Received %s: associated MME %d\n", instance, ITTI_MSG_NAME (msg_p),
-	    S1AP_REGISTER_ENB_CNF(msg_p).nb_mme);
-      
-
-      DevAssert(register_enb_pending > 0);
-      register_enb_pending--;
-
-      /* Check if at least eNB is registered with one MME */
-      if (S1AP_REGISTER_ENB_CNF(msg_p).nb_mme > 0) {
-        registered_enb++;
-      }
-
-      /* Check if all register eNB requests have been processed */
-      if (register_enb_pending == 0) {
-        if (registered_enb == enb_nb) {
-          /* If all eNB are registered, start L2L1 task */
-          MessageDef *msg_init_p;
-
-          msg_init_p = itti_alloc_new_message (TASK_ENB_APP, INITIALIZE_MESSAGE);
-          itti_send_msg_to_task (TASK_L2L1, INSTANCE_DEFAULT, msg_init_p);
-
-        } else {
-          LOG_W(ENB_APP, " %d eNB not associated with a MME, retrying registration in %d seconds ...\n",
-                enb_nb - registered_enb,  ENB_REGISTER_RETRY_DELAY);
-
-          /* Restart the eNB registration process in ENB_REGISTER_RETRY_DELAY seconds */
-          if (timer_setup (ENB_REGISTER_RETRY_DELAY, 0, TASK_ENB_APP, INSTANCE_DEFAULT, TIMER_ONE_SHOT,
-                           NULL, &enb_register_retry_timer_id) < 0) {
-            LOG_E(ENB_APP, " Can not start eNB register retry timer, use \"sleep\" instead!\n");
-
-            sleep(ENB_REGISTER_RETRY_DELAY);
-            /* Restart the registration process */
-            registered_enb = 0;
-            register_enb_pending = eNB_app_register (RC.rrc[0]->node_type,enb_id_start, enb_id_end);//, enb_properties_p);
-          }
-        }
-      }
-
-      break;
-
-    case F1AP_SETUP_RESP:
-      AssertFatal(RC.rrc[0]->node_type == ngran_eNB_DU, "Should not have received F1AP_REGISTER_ENB_CNF in CU/eNB\n");
-
-      LOG_I(ENB_APP, "Received %s: associated ngran_eNB_CU %s with %d cells to activate\n", ITTI_MSG_NAME (msg_p),
-	    F1AP_SETUP_RESP(msg_p).gNB_CU_name,F1AP_SETUP_RESP(msg_p).num_cells_to_activate);
-      
-      handle_f1ap_setup_resp(&F1AP_SETUP_RESP(msg_p));
-
-      DevAssert(register_enb_pending > 0);
-      register_enb_pending--;
-
-      /* Check if at least eNB is registered with one MME */
-      if (F1AP_SETUP_RESP(msg_p).num_cells_to_activate > 0) {
-        registered_enb++;
-      }
-
-      /* Check if all register eNB requests have been processed */
-      if (register_enb_pending == 0) {
-        if (registered_enb == enb_nb) {
-          /* If all eNB cells are registered, start L2L1 task */
-          MessageDef *msg_init_p;
-
-          msg_init_p = itti_alloc_new_message (TASK_ENB_APP, INITIALIZE_MESSAGE);
-          itti_send_msg_to_task (TASK_L2L1, INSTANCE_DEFAULT, msg_init_p);
-
-        } else {
-          LOG_W(ENB_APP, " %d eNB not associated with a MME, retrying registration in %d seconds ...\n",
-                enb_nb - registered_enb,  ENB_REGISTER_RETRY_DELAY);
-
-          /* Restart the eNB registration process in ENB_REGISTER_RETRY_DELAY seconds */
-          if (timer_setup (ENB_REGISTER_RETRY_DELAY, 0, TASK_ENB_APP, INSTANCE_DEFAULT, TIMER_ONE_SHOT,
-                           NULL, &enb_register_retry_timer_id) < 0) {
-            LOG_E(ENB_APP, " Can not start eNB register retry timer, use \"sleep\" instead!\n");
-
-            sleep(ENB_REGISTER_RETRY_DELAY);
-            /* Restart the registration process */
-            registered_enb = 0;
-            register_enb_pending = eNB_app_register (RC.rrc[0]->node_type,enb_id_start, enb_id_end);//, enb_properties_p);
-          }
-        }
-      }
-
-      break;
-
-    case S1AP_DEREGISTERED_ENB_IND:
-      if (EPC_MODE_ENABLED) {
-  	LOG_W(ENB_APP, "[eNB %d] Received %s: associated MME %d\n", instance, ITTI_MSG_NAME (msg_p),
-  	      S1AP_DEREGISTERED_ENB_IND(msg_p).nb_mme);
-
-  	/* TODO handle recovering of registration */
-      }
-      break;
-
-    case TIMER_HAS_EXPIRED:
-# if defined(ENABLE_USE_MME)
-      LOG_I(ENB_APP, " Received %s: timer_id %ld\n", ITTI_MSG_NAME (msg_p), TIMER_HAS_EXPIRED(msg_p).timer_id);
-
-      if (TIMER_HAS_EXPIRED (msg_p).timer_id == enb_register_retry_timer_id) {
-        /* Restart the registration process */
-        registered_enb = 0;
-        register_enb_pending = eNB_app_register (RC.rrc[0]->node_type, enb_id_start, enb_id_end);
-      }
-
-      if (TIMER_HAS_EXPIRED (msg_p).timer_id == x2_enb_register_retry_timer_id) {
-        /* Restart the registration process */
-	x2_registered_enb = 0;
-        x2_register_enb_pending = eNB_app_register_x2 (enb_id_start, enb_id_end);
-      }
-# endif
-      break;
-
-    case X2AP_DEREGISTERED_ENB_IND:
-      LOG_W(ENB_APP, "[eNB %d] Received %s: associated eNB %d\n", instance, ITTI_MSG_NAME (msg_p),
-            X2AP_DEREGISTERED_ENB_IND(msg_p).nb_x2);
-
-      /* TODO handle recovering of registration */
-      break;
-
-    case X2AP_REGISTER_ENB_CNF:
-      LOG_I(ENB_APP, "[eNB %d] Received %s: associated eNB %d\n", instance, ITTI_MSG_NAME (msg_p),
-            X2AP_REGISTER_ENB_CNF(msg_p).nb_x2);
-
-      DevAssert(x2_register_enb_pending > 0);
-      x2_register_enb_pending--;
-
-      /* Check if at least eNB is registered with one target eNB */
-      if (X2AP_REGISTER_ENB_CNF(msg_p).nb_x2 > 0) {
-        x2_registered_enb++;
-      }
-
-      /* Check if all register eNB requests have been processed */
-      if (x2_register_enb_pending == 0) {
-        if (x2_registered_enb == enb_nb) {
-          /* If all eNB are registered, start RRC HO task */
-
-	}else {
-          uint32_t x2_not_associated = enb_nb - x2_registered_enb;
-
-          LOG_W(ENB_APP, " %d eNB %s not associated with the target\n",
-                x2_not_associated, x2_not_associated > 1 ? "are" : "is");
-	  // timer to retry
-	  /* Restart the eNB registration process in ENB_REGISTER_RETRY_DELAY seconds */
-          if (timer_setup (X2AP_ENB_REGISTER_RETRY_DELAY, 0, TASK_ENB_APP,
-			   INSTANCE_DEFAULT, TIMER_ONE_SHOT, NULL,
-			   &x2_enb_register_retry_timer_id) < 0) {
-            LOG_E(ENB_APP, " Can not start eNB X2AP register: retry timer, use \"sleep\" instead!\n");
-
-            sleep(X2AP_ENB_REGISTER_RETRY_DELAY);
-=======
-      case TERMINATE_MESSAGE:
-        LOG_W(ENB_APP, " *** Exiting ENB_APP thread\n");
-        itti_exit_task ();
-        break;
-
-      case MESSAGE_TEST:
-        LOG_I(ENB_APP, "Received %s\n", ITTI_MSG_NAME(msg_p));
-        break;
-
-      case SOFT_RESTART_MESSAGE:
-        handle_reconfiguration(instance);
-        break;
-
-      case S1AP_REGISTER_ENB_CNF:
         if (EPC_MODE_ENABLED) {
           LOG_I(ENB_APP, "[eNB %d] Received %s: associated MME %d\n", instance, ITTI_MSG_NAME (msg_p),
                 S1AP_REGISTER_ENB_CNF(msg_p).nb_mme);
@@ -478,88 +196,131 @@
                 sleep(ENB_REGISTER_RETRY_DELAY);
                 /* Restart the registration process */
                 registered_enb = 0;
-                register_enb_pending = eNB_app_register (enb_id_start, enb_id_end);//, enb_properties_p);
+                register_enb_pending = eNB_app_register (RC.rrc[0]->node_type,enb_id_start, enb_id_end);
               }
             }
           }
         } /* if (EPC_MODE_ENABLED) */
 
-        break;
-
-      case S1AP_DEREGISTERED_ENB_IND:
-        if (EPC_MODE_ENABLED) {
-          LOG_W(ENB_APP, "[eNB %d] Received %s: associated MME %d\n", instance, ITTI_MSG_NAME (msg_p),
-                S1AP_DEREGISTERED_ENB_IND(msg_p).nb_mme);
-          /* TODO handle recovering of registration */
-        }
-
-        break;
-
-      case TIMER_HAS_EXPIRED:
-        if (EPC_MODE_ENABLED) {
-          LOG_I(ENB_APP, " Received %s: timer_id %ld\n", ITTI_MSG_NAME (msg_p), TIMER_HAS_EXPIRED(msg_p).timer_id);
-
-          if (TIMER_HAS_EXPIRED (msg_p).timer_id == enb_register_retry_timer_id) {
+      break;
+
+    case F1AP_SETUP_RESP:
+      AssertFatal(RC.rrc[0]->node_type == ngran_eNB_DU, "Should not have received F1AP_REGISTER_ENB_CNF in CU/eNB\n");
+
+      LOG_I(ENB_APP, "Received %s: associated ngran_eNB_CU %s with %d cells to activate\n", ITTI_MSG_NAME (msg_p),
+	    F1AP_SETUP_RESP(msg_p).gNB_CU_name,F1AP_SETUP_RESP(msg_p).num_cells_to_activate);
+      
+      handle_f1ap_setup_resp(&F1AP_SETUP_RESP(msg_p));
+
+      DevAssert(register_enb_pending > 0);
+      register_enb_pending--;
+
+      /* Check if at least eNB is registered with one MME */
+      if (F1AP_SETUP_RESP(msg_p).num_cells_to_activate > 0) {
+        registered_enb++;
+      }
+
+      /* Check if all register eNB requests have been processed */
+      if (register_enb_pending == 0) {
+        if (registered_enb == enb_nb) {
+          /* If all eNB cells are registered, start L2L1 task */
+          MessageDef *msg_init_p;
+
+          msg_init_p = itti_alloc_new_message (TASK_ENB_APP, INITIALIZE_MESSAGE);
+          itti_send_msg_to_task (TASK_L2L1, INSTANCE_DEFAULT, msg_init_p);
+
+        } else {
+          LOG_W(ENB_APP, " %d eNB not associated with a MME, retrying registration in %d seconds ...\n",
+                enb_nb - registered_enb,  ENB_REGISTER_RETRY_DELAY);
+
+          /* Restart the eNB registration process in ENB_REGISTER_RETRY_DELAY seconds */
+          if (timer_setup (ENB_REGISTER_RETRY_DELAY, 0, TASK_ENB_APP, INSTANCE_DEFAULT, TIMER_ONE_SHOT,
+                           NULL, &enb_register_retry_timer_id) < 0) {
+            LOG_E(ENB_APP, " Can not start eNB register retry timer, use \"sleep\" instead!\n");
+
+            sleep(ENB_REGISTER_RETRY_DELAY);
             /* Restart the registration process */
             registered_enb = 0;
-            register_enb_pending = eNB_app_register (enb_id_start, enb_id_end);//, enb_properties_p);
+            register_enb_pending = eNB_app_register (RC.rrc[0]->node_type,enb_id_start, enb_id_end);//, enb_properties_p);
           }
-
-          if (TIMER_HAS_EXPIRED (msg_p).timer_id == x2_enb_register_retry_timer_id) {
->>>>>>> 458019d8
+        }
+      }
+
+      break;
+
+    case S1AP_DEREGISTERED_ENB_IND:
+      if (EPC_MODE_ENABLED) {
+  	LOG_W(ENB_APP, "[eNB %d] Received %s: associated MME %d\n", instance, ITTI_MSG_NAME (msg_p),
+  	      S1AP_DEREGISTERED_ENB_IND(msg_p).nb_mme);
+  	/* TODO handle recovering of registration */
+      }
+
+      break;
+
+    case TIMER_HAS_EXPIRED:
+        if (EPC_MODE_ENABLED) {
+      LOG_I(ENB_APP, " Received %s: timer_id %ld\n", ITTI_MSG_NAME (msg_p), TIMER_HAS_EXPIRED(msg_p).timer_id);
+
+      if (TIMER_HAS_EXPIRED (msg_p).timer_id == enb_register_retry_timer_id) {
+        /* Restart the registration process */
+        registered_enb = 0;
+        register_enb_pending = eNB_app_register (RC.rrc[0]->node_type, enb_id_start, enb_id_end);
+      }
+
+      if (TIMER_HAS_EXPIRED (msg_p).timer_id == x2_enb_register_retry_timer_id) {
+        /* Restart the registration process */
+	x2_registered_enb = 0;
+        x2_register_enb_pending = eNB_app_register_x2 (enb_id_start, enb_id_end);
+      }
+        } /* if (EPC_MODE_ENABLED) */
+
+      break;
+
+    case X2AP_DEREGISTERED_ENB_IND:
+      LOG_W(ENB_APP, "[eNB %d] Received %s: associated eNB %d\n", instance, ITTI_MSG_NAME (msg_p),
+            X2AP_DEREGISTERED_ENB_IND(msg_p).nb_x2);
+      /* TODO handle recovering of registration */
+      break;
+
+    case X2AP_REGISTER_ENB_CNF:
+      LOG_I(ENB_APP, "[eNB %d] Received %s: associated eNB %d\n", instance, ITTI_MSG_NAME (msg_p),
+            X2AP_REGISTER_ENB_CNF(msg_p).nb_x2);
+      DevAssert(x2_register_enb_pending > 0);
+      x2_register_enb_pending--;
+
+      /* Check if at least eNB is registered with one target eNB */
+      if (X2AP_REGISTER_ENB_CNF(msg_p).nb_x2 > 0) {
+        x2_registered_enb++;
+      }
+
+      /* Check if all register eNB requests have been processed */
+      if (x2_register_enb_pending == 0) {
+        if (x2_registered_enb == enb_nb) {
+          /* If all eNB are registered, start RRC HO task */
+          } else {
+          uint32_t x2_not_associated = enb_nb - x2_registered_enb;
+          LOG_W(ENB_APP, " %d eNB %s not associated with the target\n",
+                x2_not_associated, x2_not_associated > 1 ? "are" : "is");
+
+	  // timer to retry
+	  /* Restart the eNB registration process in ENB_REGISTER_RETRY_DELAY seconds */
+          if (timer_setup (X2AP_ENB_REGISTER_RETRY_DELAY, 0, TASK_ENB_APP,
+			   INSTANCE_DEFAULT, TIMER_ONE_SHOT, NULL,
+			   &x2_enb_register_retry_timer_id) < 0) {
+            LOG_E(ENB_APP, " Can not start eNB X2AP register: retry timer, use \"sleep\" instead!\n");
+            sleep(X2AP_ENB_REGISTER_RETRY_DELAY);
             /* Restart the registration process */
             x2_registered_enb = 0;
             x2_register_enb_pending = eNB_app_register_x2 (enb_id_start, enb_id_end);
           }
-        } /* if (EPC_MODE_ENABLED) */
-
-        break;
-
-      case X2AP_DEREGISTERED_ENB_IND:
-        LOG_W(ENB_APP, "[eNB %d] Received %s: associated eNB %d\n", instance, ITTI_MSG_NAME (msg_p),
-              X2AP_DEREGISTERED_ENB_IND(msg_p).nb_x2);
-        /* TODO handle recovering of registration */
-        break;
-
-      case X2AP_REGISTER_ENB_CNF:
-        LOG_I(ENB_APP, "[eNB %d] Received %s: associated eNB %d\n", instance, ITTI_MSG_NAME (msg_p),
-              X2AP_REGISTER_ENB_CNF(msg_p).nb_x2);
-        DevAssert(x2_register_enb_pending > 0);
-        x2_register_enb_pending--;
-
-        /* Check if at least eNB is registered with one target eNB */
-        if (X2AP_REGISTER_ENB_CNF(msg_p).nb_x2 > 0) {
-          x2_registered_enb++;
         }
-
-        /* Check if all register eNB requests have been processed */
-        if (x2_register_enb_pending == 0) {
-          if (x2_registered_enb == enb_nb) {
-            /* If all eNB are registered, start RRC HO task */
-          } else {
-            uint32_t x2_not_associated = enb_nb - x2_registered_enb;
-            LOG_W(ENB_APP, " %d eNB %s not associated with the target\n",
-                  x2_not_associated, x2_not_associated > 1 ? "are" : "is");
-
-            // timer to retry
-            /* Restart the eNB registration process in ENB_REGISTER_RETRY_DELAY seconds */
-            if (timer_setup (X2AP_ENB_REGISTER_RETRY_DELAY, 0, TASK_ENB_APP,
-                             INSTANCE_DEFAULT, TIMER_ONE_SHOT, NULL,
-                             &x2_enb_register_retry_timer_id) < 0) {
-              LOG_E(ENB_APP, " Can not start eNB X2AP register: retry timer, use \"sleep\" instead!\n");
-              sleep(X2AP_ENB_REGISTER_RETRY_DELAY);
-              /* Restart the registration process */
-              x2_registered_enb = 0;
-              x2_register_enb_pending = eNB_app_register_x2 (enb_id_start, enb_id_end);
-            }
-          }
-        }
-
-        break;
-
-      default:
-        LOG_E(ENB_APP, "Received unexpected message %s\n", ITTI_MSG_NAME (msg_p));
-        break;
+      }
+
+      break;
+
+    default:
+      LOG_E(ENB_APP, "Received unexpected message %s\n", ITTI_MSG_NAME (msg_p));
+      break;
     }
 
     result = itti_free (ITTI_MSG_ORIGIN_ID(msg_p), msg_p);
