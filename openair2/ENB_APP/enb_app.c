/*
 * Licensed to the OpenAirInterface (OAI) Software Alliance under one or more
 * contributor license agreements.  See the NOTICE file distributed with
 * this work for additional information regarding copyright ownership.
 * The OpenAirInterface Software Alliance licenses this file to You under
 * the OAI Public License, Version 1.1  (the "License"); you may not use this file
 * except in compliance with the License.
 * You may obtain a copy of the License at
 *
 *      http://www.openairinterface.org/?page_id=698
 *
 * Unless required by applicable law or agreed to in writing, software
 * distributed under the License is distributed on an "AS IS" BASIS,
 * WITHOUT WARRANTIES OR CONDITIONS OF ANY KIND, either express or implied.
 * See the License for the specific language governing permissions and
 * limitations under the License.
 *-------------------------------------------------------------------------------
 * For more information about the OpenAirInterface (OAI) Software Alliance:
 *      contact@openairinterface.org
 */

/*
                                enb_app.c
                             -------------------
  AUTHOR  : Laurent Winckel, Sebastien ROUX, Lionel GAUTHIER, Navid Nikaein
  COMPANY : EURECOM
  EMAIL   : Lionel.Gauthier@eurecom.fr and Navid Nikaein
*/

#include <string.h>
#include <stdio.h>

#include "enb_app.h"
#include "enb_config.h"
#include "assertions.h"
#include "common/ran_context.h"

#include "common/utils/LOG/log.h"

#if defined(ENABLE_ITTI)
# include "intertask_interface.h"
# include "timer.h"
# if defined(ENABLE_USE_MME)
#   define ENB_REGISTER_RETRY_DELAY 10
#   include "s1ap_eNB.h"
<<<<<<< HEAD
# endif

#if defined(FLEXRAN_AGENT_SB_IF)
#   include "flexran_agent.h"
#endif
=======
#   include "sctp_eNB_task.h"
#   include "gtpv1u_eNB_task.h"
# else
#    define EPC_MODE_ENABLED 0
# endif

//#   include "x2ap_eNB.h"
#   include "x2ap_messages_types.h"
#   define X2AP_ENB_REGISTER_RETRY_DELAY   10
>>>>>>> e772899b

#include "openair1/PHY/INIT/phy_init.h"
extern unsigned char NB_eNB_INST;
#endif

extern RAN_CONTEXT_t RC;
extern int emulate_rf;

#if defined(ENABLE_ITTI)

/*------------------------------------------------------------------------------*/
# if defined(ENABLE_USE_MME)
static uint32_t eNB_app_register(ngran_node_t node_type,uint32_t enb_id_start, uint32_t enb_id_end)//, const Enb_properties_array_t *enb_properties)
{
  uint32_t         enb_id;
  MessageDef      *msg_p;
  uint32_t         register_enb_pending = 0;

  for (enb_id = enb_id_start; (enb_id < enb_id_end) ; enb_id++) {
    {
      if (node_type == ngran_eNB_DU) { // F1AP registration
        // configure F1AP here for F1C
        LOG_I(ENB_APP,"ngran_eNB_DU: Allocating ITTI message for F1AP_SETUP_REQ\n");
        msg_p = itti_alloc_new_message (TASK_ENB_APP, F1AP_SETUP_REQ);
        RCconfig_DU_F1(msg_p, enb_id);

        LOG_I(ENB_APP,"[eNB %d] eNB_app_register via F1AP for instance %d\n", enb_id, ENB_MODULE_ID_TO_INSTANCE(enb_id));
        itti_send_msg_to_task (TASK_DU_F1, ENB_MODULE_ID_TO_INSTANCE(enb_id), msg_p);
        // configure GTPu here for F1U
      }
      else { // S1AP registration
        /* note:  there is an implicit relationship between the data structure and the message name */
        msg_p = itti_alloc_new_message (TASK_ENB_APP, S1AP_REGISTER_ENB_REQ);

        RCconfig_S1(msg_p, enb_id);

        if (enb_id == 0) RCconfig_gtpu();

        LOG_I(ENB_APP,"default drx %d\n",((S1AP_REGISTER_ENB_REQ(msg_p)).default_drx));

        LOG_I(ENB_APP,"[eNB %d] eNB_app_register via S1AP for instance %d\n", enb_id, ENB_MODULE_ID_TO_INSTANCE(enb_id));
        itti_send_msg_to_task (TASK_S1AP, ENB_MODULE_ID_TO_INSTANCE(enb_id), msg_p);
      }

      register_enb_pending++;
    }
  }

  return register_enb_pending;
}
# endif
#endif

/*------------------------------------------------------------------------------*/
static uint32_t eNB_app_register_x2(uint32_t enb_id_start, uint32_t enb_id_end)
{
  uint32_t         enb_id;
  MessageDef      *msg_p;
  uint32_t         register_enb_x2_pending = 0;

  for (enb_id = enb_id_start; (enb_id < enb_id_end) ; enb_id++) {

    {

      msg_p = itti_alloc_new_message (TASK_ENB_APP, X2AP_REGISTER_ENB_REQ);

      RCconfig_X2(msg_p, enb_id);

	//itti_send_msg_to_task (TASK_X2AP, ENB_MODULE_ID_TO_INSTANCE(enb_id), msg_p);

      register_enb_x2_pending++;
    }
  }

  return register_enb_x2_pending;
}

/*------------------------------------------------------------------------------*/
void *eNB_app_task(void *args_p)
{
#if defined(ENABLE_ITTI)
  uint32_t                        enb_nb = RC.nb_inst; 
  uint32_t                        enb_id_start = 0;
  uint32_t                        enb_id_end = enb_id_start + enb_nb;
# if defined(ENABLE_USE_MME)
  uint32_t                        register_enb_pending=0;
  uint32_t                        registered_enb;
  long                            enb_register_retry_timer_id;
# endif
  uint32_t                        x2_register_enb_pending;
  //uint32_t                        x2_registered_enb;
  //long                            x2_enb_register_retry_timer_id;
  uint32_t                        enb_id;
  MessageDef                     *msg_p           = NULL;
  instance_t                      instance;
  int                             result;
  /* for no gcc warnings */
  (void)instance;

  itti_mark_task_ready (TASK_ENB_APP);

# if defined(ENABLE_USE_MME)
  /* Try to register each eNB */
<<<<<<< HEAD
  registered_enb = 0;
  // This assumes that node_type of all RRC instances is the same
  register_enb_pending = eNB_app_register (RC.rrc[0]->node_type,enb_id_start, enb_id_end);//, enb_properties_p);
# else
=======
    registered_enb = 0;
    register_enb_pending = eNB_app_register (enb_id_start, enb_id_end);//, enb_properties_p);
#else
>>>>>>> e772899b
  /* Start L2L1 task */
    msg_p = itti_alloc_new_message(TASK_ENB_APP, INITIALIZE_MESSAGE);
    itti_send_msg_to_task(TASK_L2L1, INSTANCE_DEFAULT, msg_p);
#endif

  /* Try to register each eNB with each other */
 // x2_registered_enb = 0;
  x2_register_enb_pending = eNB_app_register_x2 (enb_id_start, enb_id_end);

  do {
    // Wait for a message
    itti_receive_msg (TASK_ENB_APP, &msg_p);

    instance = ITTI_MSG_INSTANCE (msg_p);

    switch (ITTI_MSG_ID(msg_p)) {
    case TERMINATE_MESSAGE:
      LOG_W(ENB_APP, " *** Exiting ENB_APP thread\n");
      itti_exit_task ();
      break;

    case MESSAGE_TEST:
      LOG_I(ENB_APP, "Received %s\n", ITTI_MSG_NAME(msg_p));
      break;

    case S1AP_REGISTER_ENB_CNF:
<<<<<<< HEAD
      AssertFatal(RC.rrc[0]->node_type != ngran_eNB_DU, "Should not have received S1AP_REGISTER_ENB_CNF\n");

      LOG_I(ENB_APP, "[eNB %d] Received %s: associated MME %d\n", instance, ITTI_MSG_NAME (msg_p),
	    S1AP_REGISTER_ENB_CNF(msg_p).nb_mme);
      

      DevAssert(register_enb_pending > 0);
      register_enb_pending--;

      /* Check if at least eNB is registered with one MME */
      if (S1AP_REGISTER_ENB_CNF(msg_p).nb_mme > 0) {
        registered_enb++;
      }

      /* Check if all register eNB requests have been processed */
      if (register_enb_pending == 0) {
        if (registered_enb == enb_nb) {
          /* If all eNB are registered, start L2L1 task */
          MessageDef *msg_init_p;

          msg_init_p = itti_alloc_new_message (TASK_ENB_APP, INITIALIZE_MESSAGE);
          itti_send_msg_to_task (TASK_L2L1, INSTANCE_DEFAULT, msg_init_p);

        } else {
          LOG_W(ENB_APP, " %d eNB not associated with a MME, retrying registration in %d seconds ...\n",
                enb_nb - registered_enb,  ENB_REGISTER_RETRY_DELAY);

          /* Restart the eNB registration process in ENB_REGISTER_RETRY_DELAY seconds */
          if (timer_setup (ENB_REGISTER_RETRY_DELAY, 0, TASK_ENB_APP, INSTANCE_DEFAULT, TIMER_ONE_SHOT,
                           NULL, &enb_register_retry_timer_id) < 0) {
            LOG_E(ENB_APP, " Can not start eNB register retry timer, use \"sleep\" instead!\n");

            sleep(ENB_REGISTER_RETRY_DELAY);
            /* Restart the registration process */
            registered_enb = 0;
            register_enb_pending = eNB_app_register (RC.rrc[0]->node_type,enb_id_start, enb_id_end);//, enb_properties_p);
          }
        }
      }

      break;

    case F1AP_SETUP_RESP:
      AssertFatal(RC.rrc[0]->node_type == ngran_eNB_DU, "Should not have received F1AP_REGISTER_ENB_CNF in CU/eNB\n");

      LOG_I(ENB_APP, "[eNB %d] Received %s: associated ngran_eNB_CU %s with %d cells to activate\n", instance, ITTI_MSG_NAME (msg_p),
	    F1AP_SETUP_RESP(msg_p).gNB_CU_name,F1AP_SETUP_RESP(msg_p).num_cells_to_activate);
      
      handle_f1ap_setup_resp(&F1AP_SETUP_RESP(msg_p));

      DevAssert(register_enb_pending > 0);
      register_enb_pending--;

      /* Check if at least eNB is registered with one MME */
      if (F1AP_SETUP_RESP(msg_p).num_cells_to_activate > 0) {
        registered_enb++;
      }

      /* Check if all register eNB requests have been processed */
      if (register_enb_pending == 0) {
        if (registered_enb == enb_nb) {
          /* If all eNB cells are registered, start L2L1 task */
          MessageDef *msg_init_p;

          msg_init_p = itti_alloc_new_message (TASK_ENB_APP, INITIALIZE_MESSAGE);
          itti_send_msg_to_task (TASK_L2L1, INSTANCE_DEFAULT, msg_init_p);

        } else {
          LOG_W(ENB_APP, " %d eNB not associated with a MME, retrying registration in %d seconds ...\n",
                enb_nb - registered_enb,  ENB_REGISTER_RETRY_DELAY);

          /* Restart the eNB registration process in ENB_REGISTER_RETRY_DELAY seconds */
          if (timer_setup (ENB_REGISTER_RETRY_DELAY, 0, TASK_ENB_APP, INSTANCE_DEFAULT, TIMER_ONE_SHOT,
                           NULL, &enb_register_retry_timer_id) < 0) {
            LOG_E(ENB_APP, " Can not start eNB register retry timer, use \"sleep\" instead!\n");

            sleep(ENB_REGISTER_RETRY_DELAY);
            /* Restart the registration process */
            registered_enb = 0;
            register_enb_pending = eNB_app_register (RC.rrc[0]->node_type,enb_id_start, enb_id_end);//, enb_properties_p);
          }
        }
      }

=======
# if defined(ENABLE_USE_MME)
  	LOG_I(ENB_APP, "[eNB %d] Received %s: associated MME %d\n", instance, ITTI_MSG_NAME (msg_p),
  	      S1AP_REGISTER_ENB_CNF(msg_p).nb_mme);

  	DevAssert(register_enb_pending > 0);
  	register_enb_pending--;

  	/* Check if at least eNB is registered with one MME */
  	if (S1AP_REGISTER_ENB_CNF(msg_p).nb_mme > 0) {
  	  registered_enb++;
  	}

  	/* Check if all register eNB requests have been processed */
  	if (register_enb_pending == 0) {
  	  if (registered_enb == enb_nb) {
  	    /* If all eNB are registered, start L2L1 task */
  	    MessageDef *msg_init_p;

  	    msg_init_p = itti_alloc_new_message (TASK_ENB_APP, INITIALIZE_MESSAGE);
  	    itti_send_msg_to_task (TASK_L2L1, INSTANCE_DEFAULT, msg_init_p);

  	  } else {
  	    LOG_W(ENB_APP, " %d eNB not associated with a MME, retrying registration in %d seconds ...\n",
  		  enb_nb - registered_enb,  ENB_REGISTER_RETRY_DELAY);

  	    /* Restart the eNB registration process in ENB_REGISTER_RETRY_DELAY seconds */
  	    if (timer_setup (ENB_REGISTER_RETRY_DELAY, 0, TASK_ENB_APP, INSTANCE_DEFAULT, TIMER_ONE_SHOT,
  			     NULL, &enb_register_retry_timer_id) < 0) {
  	      LOG_E(ENB_APP, " Can not start eNB register retry timer, use \"sleep\" instead!\n");

  	      sleep(ENB_REGISTER_RETRY_DELAY);
  	      /* Restart the registration process */
  	      registered_enb = 0;
  	      register_enb_pending = eNB_app_register (enb_id_start, enb_id_end);//, enb_properties_p);
  	    }
  	  }
  	}
#endif
>>>>>>> e772899b
      break;

    case S1AP_DEREGISTERED_ENB_IND:
      if (EPC_MODE_ENABLED) {
  	LOG_W(ENB_APP, "[eNB %d] Received %s: associated MME %d\n", instance, ITTI_MSG_NAME (msg_p),
  	      S1AP_DEREGISTERED_ENB_IND(msg_p).nb_mme);

  	/* TODO handle recovering of registration */
      }
      break;

    case TIMER_HAS_EXPIRED:
<<<<<<< HEAD
      LOG_I(ENB_APP, " Received %s: timer_id %ld\n", ITTI_MSG_NAME (msg_p), TIMER_HAS_EXPIRED(msg_p).timer_id);

      if (TIMER_HAS_EXPIRED (msg_p).timer_id == enb_register_retry_timer_id) {
        /* Restart the registration process */
        registered_enb = 0;
        register_enb_pending = eNB_app_register (RC.rrc[0]->node_type,enb_id_start, enb_id_end);//, enb_properties_p);
      }
=======
# if defined(ENABLE_USE_MME)
  	LOG_I(ENB_APP, " Received %s: timer_id %ld\n", ITTI_MSG_NAME (msg_p), TIMER_HAS_EXPIRED(msg_p).timer_id);
>>>>>>> e772899b

  	if (TIMER_HAS_EXPIRED (msg_p).timer_id == enb_register_retry_timer_id) {
  	  /* Restart the registration process */
  	  registered_enb = 0;
  	  register_enb_pending = eNB_app_register (enb_id_start, enb_id_end);//, enb_properties_p);
  	}
#endif
      break;


    default:
      LOG_E(ENB_APP, "Received unexpected message %s\n", ITTI_MSG_NAME (msg_p));
      break;
    }

    result = itti_free (ITTI_MSG_ORIGIN_ID(msg_p), msg_p);
    AssertFatal (result == EXIT_SUCCESS, "Failed to free memory (%d)!\n", result);
  } while (1);

#endif


  return NULL;
}<|MERGE_RESOLUTION|>--- conflicted
+++ resolved
@@ -43,23 +43,19 @@
 # if defined(ENABLE_USE_MME)
 #   define ENB_REGISTER_RETRY_DELAY 10
 #   include "s1ap_eNB.h"
-<<<<<<< HEAD
-# endif
-
-#if defined(FLEXRAN_AGENT_SB_IF)
-#   include "flexran_agent.h"
-#endif
-=======
 #   include "sctp_eNB_task.h"
 #   include "gtpv1u_eNB_task.h"
 # else
 #    define EPC_MODE_ENABLED 0
 # endif
 
+#if defined(FLEXRAN_AGENT_SB_IF)
+#   include "flexran_agent.h"
+#endif
+
 //#   include "x2ap_eNB.h"
 #   include "x2ap_messages_types.h"
 #   define X2AP_ENB_REGISTER_RETRY_DELAY   10
->>>>>>> e772899b
 
 #include "openair1/PHY/INIT/phy_init.h"
 extern unsigned char NB_eNB_INST;
@@ -163,16 +159,10 @@
 
 # if defined(ENABLE_USE_MME)
   /* Try to register each eNB */
-<<<<<<< HEAD
   registered_enb = 0;
   // This assumes that node_type of all RRC instances is the same
   register_enb_pending = eNB_app_register (RC.rrc[0]->node_type,enb_id_start, enb_id_end);//, enb_properties_p);
 # else
-=======
-    registered_enb = 0;
-    register_enb_pending = eNB_app_register (enb_id_start, enb_id_end);//, enb_properties_p);
-#else
->>>>>>> e772899b
   /* Start L2L1 task */
     msg_p = itti_alloc_new_message(TASK_ENB_APP, INITIALIZE_MESSAGE);
     itti_send_msg_to_task(TASK_L2L1, INSTANCE_DEFAULT, msg_p);
@@ -199,7 +189,6 @@
       break;
 
     case S1AP_REGISTER_ENB_CNF:
-<<<<<<< HEAD
       AssertFatal(RC.rrc[0]->node_type != ngran_eNB_DU, "Should not have received S1AP_REGISTER_ENB_CNF\n");
 
       LOG_I(ENB_APP, "[eNB %d] Received %s: associated MME %d\n", instance, ITTI_MSG_NAME (msg_p),
@@ -284,46 +273,6 @@
         }
       }
 
-=======
-# if defined(ENABLE_USE_MME)
-  	LOG_I(ENB_APP, "[eNB %d] Received %s: associated MME %d\n", instance, ITTI_MSG_NAME (msg_p),
-  	      S1AP_REGISTER_ENB_CNF(msg_p).nb_mme);
-
-  	DevAssert(register_enb_pending > 0);
-  	register_enb_pending--;
-
-  	/* Check if at least eNB is registered with one MME */
-  	if (S1AP_REGISTER_ENB_CNF(msg_p).nb_mme > 0) {
-  	  registered_enb++;
-  	}
-
-  	/* Check if all register eNB requests have been processed */
-  	if (register_enb_pending == 0) {
-  	  if (registered_enb == enb_nb) {
-  	    /* If all eNB are registered, start L2L1 task */
-  	    MessageDef *msg_init_p;
-
-  	    msg_init_p = itti_alloc_new_message (TASK_ENB_APP, INITIALIZE_MESSAGE);
-  	    itti_send_msg_to_task (TASK_L2L1, INSTANCE_DEFAULT, msg_init_p);
-
-  	  } else {
-  	    LOG_W(ENB_APP, " %d eNB not associated with a MME, retrying registration in %d seconds ...\n",
-  		  enb_nb - registered_enb,  ENB_REGISTER_RETRY_DELAY);
-
-  	    /* Restart the eNB registration process in ENB_REGISTER_RETRY_DELAY seconds */
-  	    if (timer_setup (ENB_REGISTER_RETRY_DELAY, 0, TASK_ENB_APP, INSTANCE_DEFAULT, TIMER_ONE_SHOT,
-  			     NULL, &enb_register_retry_timer_id) < 0) {
-  	      LOG_E(ENB_APP, " Can not start eNB register retry timer, use \"sleep\" instead!\n");
-
-  	      sleep(ENB_REGISTER_RETRY_DELAY);
-  	      /* Restart the registration process */
-  	      registered_enb = 0;
-  	      register_enb_pending = eNB_app_register (enb_id_start, enb_id_end);//, enb_properties_p);
-  	    }
-  	  }
-  	}
-#endif
->>>>>>> e772899b
       break;
 
     case S1AP_DEREGISTERED_ENB_IND:
@@ -336,23 +285,13 @@
       break;
 
     case TIMER_HAS_EXPIRED:
-<<<<<<< HEAD
-      LOG_I(ENB_APP, " Received %s: timer_id %ld\n", ITTI_MSG_NAME (msg_p), TIMER_HAS_EXPIRED(msg_p).timer_id);
-
-      if (TIMER_HAS_EXPIRED (msg_p).timer_id == enb_register_retry_timer_id) {
-        /* Restart the registration process */
-        registered_enb = 0;
-        register_enb_pending = eNB_app_register (RC.rrc[0]->node_type,enb_id_start, enb_id_end);//, enb_properties_p);
-      }
-=======
 # if defined(ENABLE_USE_MME)
   	LOG_I(ENB_APP, " Received %s: timer_id %ld\n", ITTI_MSG_NAME (msg_p), TIMER_HAS_EXPIRED(msg_p).timer_id);
->>>>>>> e772899b
 
   	if (TIMER_HAS_EXPIRED (msg_p).timer_id == enb_register_retry_timer_id) {
   	  /* Restart the registration process */
   	  registered_enb = 0;
-  	  register_enb_pending = eNB_app_register (enb_id_start, enb_id_end);//, enb_properties_p);
+  	  register_enb_pending = eNB_app_register (RC.rrc[0]->node_type, enb_id_start, enb_id_end);//, enb_properties_p);
   	}
 #endif
       break;
