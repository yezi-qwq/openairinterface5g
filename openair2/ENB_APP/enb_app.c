--- conflicted
+++ resolved
@@ -297,17 +297,22 @@
 
     case TIMER_HAS_EXPIRED:
 # if defined(ENABLE_USE_MME)
-  	LOG_I(ENB_APP, " Received %s: timer_id %ld\n", ITTI_MSG_NAME (msg_p), TIMER_HAS_EXPIRED(msg_p).timer_id);
-
-<<<<<<< HEAD
+      LOG_I(ENB_APP, " Received %s: timer_id %ld\n", ITTI_MSG_NAME (msg_p), TIMER_HAS_EXPIRED(msg_p).timer_id);
+
+      if (TIMER_HAS_EXPIRED (msg_p).timer_id == enb_register_retry_timer_id) {
+        /* Restart the registration process */
+        registered_enb = 0;
+        register_enb_pending = eNB_app_register (enb_id_start, enb_id_end);//, enb_properties_p);
+      }
+
       if (TIMER_HAS_EXPIRED (msg_p).timer_id == x2_enb_register_retry_timer_id) {
         /* Restart the registration process */
 	x2_registered_enb = 0;
         x2_register_enb_pending = eNB_app_register_x2 (enb_id_start, enb_id_end);
       }
-
-      break;
-# endif
+# endif
+      break;
+
     case X2AP_DEREGISTERED_ENB_IND:
       LOG_W(ENB_APP, "[eNB %d] Received %s: associated eNB %d\n", instance, ITTI_MSG_NAME (msg_p),
             X2AP_DEREGISTERED_ENB_IND(msg_p).nb_x2);
@@ -353,16 +358,6 @@
       }
 
       break;
-=======
-  	if (TIMER_HAS_EXPIRED (msg_p).timer_id == enb_register_retry_timer_id) {
-  	  /* Restart the registration process */
-  	  registered_enb = 0;
-  	  register_enb_pending = eNB_app_register (enb_id_start, enb_id_end);//, enb_properties_p);
-  	}
-#endif
-      break;
-
->>>>>>> c8eb68d5
 
     default:
       LOG_E(ENB_APP, "Received unexpected message %s\n", ITTI_MSG_NAME (msg_p));
