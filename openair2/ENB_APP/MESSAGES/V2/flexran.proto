--- conflicted
+++ resolved
@@ -25,7 +25,7 @@
 	      flex_lc_config_request lc_config_request_msg = 12;
 	      flex_lc_config_reply lc_config_reply_msg = 13;
 	      flex_dl_mac_config dl_mac_config_msg = 14;
-	      flex_ul_mac_config ul_mac_config_msg = 18;
+	      flex_ul_mac_config ul_mac_config_msg = 19;
 	      flex_ue_state_change ue_state_change_msg = 15;
 	      flex_control_delegation control_delegation_msg = 16;
 	      flex_agent_reconfiguration agent_reconfiguration_msg = 17;
@@ -165,14 +165,14 @@
 	repeated flex_pdcch_ofdm_sym_count ofdm_sym = 6; // OFDM symbol count for each CC
 }
 
-<<<<<<< HEAD
+
 message flex_ul_mac_config {
 	optional flex_header header = 1;
     	optional uint32 sfn_sf = 2;
     	repeated flex_ul_data ul_ue_data = 3;
 }
 
-=======
+
 message flex_rrc_triggering {
 
   optional flex_header header = 1;
@@ -180,7 +180,7 @@
 }
 
 
->>>>>>> 3bd3bedc
+
 //
 // UE state change message
 //
