--- conflicted
+++ resolved
@@ -145,16 +145,13 @@
 
 int RCconfig_RRC(uint32_t i, eNB_RRC_INST *rrc);
 int RCconfig_S1(MessageDef *msg_p, uint32_t i);
-<<<<<<< HEAD
 int RCconfig_DU_F1(MessageDef *msg_p, uint32_t i);
 int RCconfig_CU_F1(uint32_t i);
 
 void RCconfig_cudu(void);
 cudu_params_t *get_cudu_config(void);
 void read_config_and_init(void);
-=======
 int RCconfig_X2(MessageDef *msg_p, uint32_t i);
->>>>>>> e772899b
 
 #endif /* ENB_CONFIG_H_ */
 /** @} */