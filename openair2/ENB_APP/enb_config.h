--- conflicted
+++ resolved
@@ -88,20 +88,8 @@
   uint8_t   udpif4p5;
   uint8_t   rawif4p5;
   uint8_t   rawif5_mobipass;
-<<<<<<< HEAD
+  uint8_t   if_compress;
 } ru_config_t;
-=======
-  uint8_t   if_compress;
-  int tx_scheduling_advance;
-  int tx_sample_advance;
-  int iq_txshift;
-  unsigned  exmimo:1;
-  unsigned  usrp_b200:1;
-  unsigned  usrp_x300:1;
-  unsigned  bladerf:1; 
-  unsigned  lmssdr:1;  
-} rrh_gw_config_t;
->>>>>>> 4d58025d
 
 typedef struct Enb_properties_s {
   /* Unique eNB_id to identify the eNB within EPC.
