--- conflicted
+++ resolved
@@ -36,7 +36,6 @@
 #include "UTIL/OTG/otg.h"
 #include "UTIL/OTG/otg_externs.h"
 #if defined(ENABLE_ITTI)
-<<<<<<< HEAD
 #include "intertask_interface.h"
 #if defined(ENABLE_USE_MME)
 #include "s1ap_eNB.h"
@@ -44,15 +43,6 @@
 #else
 #define EPC_MODE_ENABLED 0
 #endif
-=======
-# include "intertask_interface.h"
-# if defined(ENABLE_USE_MME)
-#   include "s1ap_eNB.h"
-#   include "sctp_eNB_task.h"
-# else
-#  define EPC_MODE_ENABLED 0
-# endif
->>>>>>> 7e7acef7
 #endif
 #include "sctp_default_values.h"
 #include "SystemInformationBlockType2.h"
@@ -71,15 +61,12 @@
 #include "enb_paramdef.h"
 
 extern uint16_t sf_ahead;
-<<<<<<< HEAD
 extern void set_parallel_conf(char *parallel_conf);
 extern void set_worker_conf(char *worker_conf);
 extern PARALLEL_CONF_t get_thread_parallel_conf(void);
 extern WORKER_CONF_t   get_thread_worker_conf(void);
 extern uint32_t to_earfcn_DL(int eutra_bandP, uint32_t dl_CarrierFreq, uint32_t bw);
 extern uint32_t to_earfcn_UL(int eutra_bandP, uint32_t ul_CarrierFreq, uint32_t bw);
-=======
->>>>>>> 7e7acef7
 
 void RCconfig_flexran() {
   uint16_t i;
@@ -583,33 +570,6 @@
     for (k=0; k <num_enbs ; k++) {
       if (strcmp(ENBSParams[ENB_ACTIVE_ENBS_IDX].strlistptr[k], *(ENBParamList.paramarray[i][ENB_ENB_NAME_IDX].strptr) )== 0) {
         char enbpath[MAX_OPTNAME_SIZE + 8];
-<<<<<<< HEAD
-        RRC_CONFIGURATION_REQ (msg_p).cell_identity = enb_id;
-        /*
-          if (strcmp(*(ENBParamList.paramarray[i][ENB_CELL_TYPE_IDX].strptr), "CELL_MACRO_ENB") == 0) {
-          enb_properties_loc.properties[enb_properties_loc_index]->cell_type = CELL_MACRO_ENB;
-          } else  if (strcmp(cell_type, "CELL_HOME_ENB") == 0) {
-          enb_properties_loc.properties[enb_properties_loc_index]->cell_type = CELL_HOME_ENB;
-          } else {
-          AssertFatal (0,
-          "Failed to parse eNB configuration file %s, enb %d unknown value \"%s\" for cell_type choice: CELL_MACRO_ENB or CELL_HOME_ENB !\n",
-          lib_config_file_name_pP, i, cell_type);
-          }
-
-          enb_properties_loc.properties[enb_properties_loc_index]->eNB_name         = strdup(enb_name);
-        */
-        RRC_CONFIGURATION_REQ (msg_p).tac              = (uint16_t)atoi( *(ENBParamList.paramarray[i][ENB_TRACKING_AREA_CODE_IDX].strptr) );
-        RRC_CONFIGURATION_REQ (msg_p).mcc              = (uint16_t)atoi( *(ENBParamList.paramarray[i][ENB_MOBILE_COUNTRY_CODE_IDX].strptr) );
-        RRC_CONFIGURATION_REQ (msg_p).mnc              = (uint16_t)atoi( *(ENBParamList.paramarray[i][ENB_MOBILE_NETWORK_CODE_IDX].strptr) );
-        RRC_CONFIGURATION_REQ (msg_p).mnc_digit_length = strlen(*(ENBParamList.paramarray[i][ENB_MOBILE_NETWORK_CODE_IDX].strptr));
-        AssertFatal((RRC_CONFIGURATION_REQ (msg_p).mnc_digit_length == 2) ||
-                    (RRC_CONFIGURATION_REQ (msg_p).mnc_digit_length == 3),
-                    "BAD MNC DIGIT LENGTH %d",
-                    RRC_CONFIGURATION_REQ (msg_p).mnc_digit_length);
-        // Parse optional physical parameters
-        sprintf(enbpath,"%s.[%i]",ENB_CONFIG_STRING_ENB_LIST,k),
-                config_getlist( &CCsParamList,NULL,0,enbpath);
-=======
         sprintf(enbpath,"%s.[%i]",ENB_CONFIG_STRING_ENB_LIST,k);
         paramdef_t PLMNParams[] = PLMNPARAMS_DESC;
         paramlist_def_t PLMNParamList = {ENB_CONFIG_STRING_PLMN_LIST, NULL, 0};
@@ -620,19 +580,6 @@
           PLMNParams[I].chkPptr = &(config_check_PLMNParams[I]);
 
         RRC_CONFIGURATION_REQ (msg_p).cell_identity = enb_id;
-        /*
-        if (strcmp(*(ENBParamList.paramarray[i][ENB_CELL_TYPE_IDX].strptr), "CELL_MACRO_ENB") == 0) {
-        enb_properties_loc.properties[enb_properties_loc_index]->cell_type = CELL_MACRO_ENB;
-        } else  if (strcmp(cell_type, "CELL_HOME_ENB") == 0) {
-        enb_properties_loc.properties[enb_properties_loc_index]->cell_type = CELL_HOME_ENB;
-        } else {
-        AssertFatal (0,
-        "Failed to parse eNB configuration file %s, enb %d unknown value \"%s\" for cell_type choice: CELL_MACRO_ENB or CELL_HOME_ENB !\n",
-        lib_config_file_name_pP, i, cell_type);
-        }
-
-        enb_properties_loc.properties[enb_properties_loc_index]->eNB_name         = strdup(enb_name);
-        */
         RRC_CONFIGURATION_REQ(msg_p).tac = *ENBParamList.paramarray[i][ENB_TRACKING_AREA_CODE_IDX].uptr;
         AssertFatal(!ENBParamList.paramarray[i][ENB_MOBILE_COUNTRY_CODE_IDX_OLD].strptr
                     && !ENBParamList.paramarray[i][ENB_MOBILE_NETWORK_CODE_IDX_OLD].strptr,
@@ -663,7 +610,6 @@
 
         // Parse optional physical parameters
         config_getlist( &CCsParamList,NULL,0,enbpath);
->>>>>>> 7e7acef7
         LOG_I(RRC,"num component carriers %d \n",CCsParamList.numelt);
 
         if ( CCsParamList.numelt> 0) {
@@ -1994,7 +1940,6 @@
             case 95:
               rrc->srb1_timer_reordering = T_Reordering_ms95;
               break;
-<<<<<<< HEAD
 
             case 100:
               rrc->srb1_timer_reordering = T_Reordering_ms100;
@@ -2054,35 +1999,6 @@
           rrc->srb1_max_retx_threshold    = UL_AM_RLC__maxRetxThreshold_t8;
         }
 
-        /*
-          // Network Controller
-          subsetting = config_setting_get_member (setting_enb, ENB_CONFIG_STRING_NETWORK_CONTROLLER_CONFIG);
-
-          if (subsetting != NULL) {
-          if (  (
-           config_setting_lookup_string( subsetting, ENB_CONFIG_STRING_FLEXRAN_AGENT_INTERFACE_NAME,
-                 (const char **)&flexran_agent_interface_name)
-           && config_setting_lookup_string( subsetting, ENB_CONFIG_STRING_FLEXRAN_AGENT_IPV4_ADDRESS,
-                    (const char **)&flexran_agent_ipv4_address)
-           && config_setting_lookup_int(subsetting, ENB_CONFIG_STRING_FLEXRAN_AGENT_PORT,
-                &flexran_agent_port)
-           && config_setting_lookup_string( subsetting, ENB_CONFIG_STRING_FLEXRAN_AGENT_CACHE,
-                    (const char **)&flexran_agent_cache)
-           )
-          ) {
-          enb_properties_loc.properties[enb_properties_loc_index]->flexran_agent_interface_name = strdup(flexran_agent_interface_name);
-          cidr = flexran_agent_ipv4_address;
-          address = strtok(cidr, "/");
-          //enb_properties_loc.properties[enb_properties_loc_index]->flexran_agent_ipv4_address = strdup(address);
-          if (address) {
-          IPV4_STR_ADDR_TO_INT_NWBO (address, enb_properties_loc.properties[enb_properties_loc_index]->flexran_agent_ipv4_address, "BAD IP ADDRESS FORMAT FOR eNB Agent !\n" );
-          }
-
-          enb_properties_loc.properties[enb_properties_loc_index]->flexran_agent_port = flexran_agent_port;
-          enb_properties_loc.properties[enb_properties_loc_index]->flexran_agent_cache = strdup(flexran_agent_cache);
-          }
-          }
-        */
         break;
       }
     }
@@ -2126,135 +2042,6 @@
 }
 
 
-=======
-
-            case 100:
-              rrc->srb1_timer_reordering = T_Reordering_ms100;
-              break;
-
-            case 110:
-              rrc->srb1_timer_reordering = T_Reordering_ms110;
-              break;
-
-            case 120:
-              rrc->srb1_timer_reordering = T_Reordering_ms120;
-              break;
-
-            case 130:
-              rrc->srb1_timer_reordering = T_Reordering_ms130;
-              break;
-
-            case 140:
-              rrc->srb1_timer_reordering = T_Reordering_ms140;
-              break;
-
-            case 150:
-              rrc->srb1_timer_reordering = T_Reordering_ms150;
-              break;
-
-            case 160:
-              rrc->srb1_timer_reordering = T_Reordering_ms160;
-              break;
-
-            case 170:
-              rrc->srb1_timer_reordering = T_Reordering_ms170;
-              break;
-
-            case 180:
-              rrc->srb1_timer_reordering = T_Reordering_ms180;
-              break;
-
-            case 190:
-              rrc->srb1_timer_reordering = T_Reordering_ms190;
-              break;
-
-            case 200:
-              rrc->srb1_timer_reordering = T_Reordering_ms200;
-              break;
-
-            default:
-              AssertFatal (0,
-                           "Bad config value when parsing eNB configuration file %s, enb %d  srb1_timer_reordering %u!\n",
-                           RC.config_file_name, i, srb1_timer_reordering);
-          }
-        } else {
-          rrc->srb1_timer_poll_retransmit = T_PollRetransmit_ms80;
-          rrc->srb1_timer_reordering      = T_Reordering_ms35;
-          rrc->srb1_timer_status_prohibit = T_StatusProhibit_ms0;
-          rrc->srb1_poll_pdu              = PollPDU_p4;
-          rrc->srb1_poll_byte             = PollByte_kBinfinity;
-          rrc->srb1_max_retx_threshold    = UL_AM_RLC__maxRetxThreshold_t8;
-        }
-
-        /*
-        // Network Controller
-        subsetting = config_setting_get_member (setting_enb, ENB_CONFIG_STRING_NETWORK_CONTROLLER_CONFIG);
-
-        if (subsetting != NULL) {
-          if (  (
-           config_setting_lookup_string( subsetting, ENB_CONFIG_STRING_FLEXRAN_AGENT_INTERFACE_NAME,
-                 (const char **)&flexran_agent_interface_name)
-           && config_setting_lookup_string( subsetting, ENB_CONFIG_STRING_FLEXRAN_AGENT_IPV4_ADDRESS,
-                    (const char **)&flexran_agent_ipv4_address)
-           && config_setting_lookup_int(subsetting, ENB_CONFIG_STRING_FLEXRAN_AGENT_PORT,
-                &flexran_agent_port)
-           && config_setting_lookup_string( subsetting, ENB_CONFIG_STRING_FLEXRAN_AGENT_CACHE,
-                    (const char **)&flexran_agent_cache)
-           )
-          ) {
-        enb_properties_loc.properties[enb_properties_loc_index]->flexran_agent_interface_name = strdup(flexran_agent_interface_name);
-        cidr = flexran_agent_ipv4_address;
-        address = strtok(cidr, "/");
-        //enb_properties_loc.properties[enb_properties_loc_index]->flexran_agent_ipv4_address = strdup(address);
-        if (address) {
-        IPV4_STR_ADDR_TO_INT_NWBO (address, enb_properties_loc.properties[enb_properties_loc_index]->flexran_agent_ipv4_address, "BAD IP ADDRESS FORMAT FOR eNB Agent !\n" );
-        }
-
-        enb_properties_loc.properties[enb_properties_loc_index]->flexran_agent_port = flexran_agent_port;
-        enb_properties_loc.properties[enb_properties_loc_index]->flexran_agent_cache = strdup(flexran_agent_cache);
-          }
-        }
-        */
-        break;
-      }
-    }
-  }
-
-  return 0;
-}
-
-int RCconfig_gtpu(void ) {
-  int               num_enbs                      = 0;
-  char             *enb_interface_name_for_S1U    = NULL;
-  char             *enb_ipv4_address_for_S1U      = NULL;
-  uint32_t          enb_port_for_S1U              = 0;
-  char             *address                       = NULL;
-  char             *cidr                          = NULL;
-  char gtpupath[MAX_OPTNAME_SIZE*2 + 8];
-  paramdef_t ENBSParams[] = ENBSPARAMS_DESC;
-  paramdef_t GTPUParams[]  = GTPUPARAMS_DESC;
-  LOG_I(GTPU,"Configuring GTPu\n");
-  /* get number of active eNodeBs */
-  config_get( ENBSParams,sizeof(ENBSParams)/sizeof(paramdef_t),NULL);
-  num_enbs = ENBSParams[ENB_ACTIVE_ENBS_IDX].numelt;
-  AssertFatal (num_enbs >0,
-               "Failed to parse config file no active eNodeBs in %s \n", ENB_CONFIG_STRING_ACTIVE_ENBS);
-  sprintf(gtpupath,"%s.[%i].%s",ENB_CONFIG_STRING_ENB_LIST,0,ENB_CONFIG_STRING_NETWORK_INTERFACES_CONFIG);
-  config_get( GTPUParams,sizeof(GTPUParams)/sizeof(paramdef_t),gtpupath);
-  cidr = enb_ipv4_address_for_S1U;
-  address = strtok(cidr, "/");
-
-  if (address) {
-    IPV4_STR_ADDR_TO_INT_NWBO ( address, RC.gtpv1u_data_g->enb_ip_address_for_S1u_S12_S4_up, "BAD IP ADDRESS FORMAT FOR eNB S1_U !\n" );
-    LOG_I(GTPU,"Configuring GTPu address : %s -> %x\n",address,RC.gtpv1u_data_g->enb_ip_address_for_S1u_S12_S4_up);
-  }
-
-  RC.gtpv1u_data_g->enb_port_for_S1u_S12_S4_up = enb_port_for_S1U;
-  return 0;
-}
-
-
->>>>>>> 7e7acef7
 int RCconfig_S1(MessageDef *msg_p, uint32_t i) {
   int               j,k                           = 0;
   int enb_id;
@@ -2264,11 +2051,7 @@
   char             *cidr                          = NULL;
   // for no gcc warnings
   (void)my_int;
-<<<<<<< HEAD
   memset((char *)active_enb,     0, MAX_ENB * sizeof(char *));
-=======
-  memset((char *)active_enb,     0 , MAX_ENB * sizeof(char *));
->>>>>>> 7e7acef7
   paramdef_t ENBSParams[] = ENBSPARAMS_DESC;
   paramdef_t ENBParams[]  = ENBPARAMS_DESC;
   paramlist_def_t ENBParamList = {ENB_CONFIG_STRING_ENB_LIST,NULL,0};
@@ -2296,55 +2079,6 @@
         } else {
           enb_id = *(ENBParamList.paramarray[k][ENB_ENB_ID_IDX].uptr);
         }
-<<<<<<< HEAD
-
-        // search if in active list
-        for (j=0; j < ENBSParams[ENB_ACTIVE_ENBS_IDX].numelt; j++) {
-          if (strcmp(ENBSParams[ENB_ACTIVE_ENBS_IDX].strlistptr[j], *(ENBParamList.paramarray[k][ENB_ENB_NAME_IDX].strptr)) == 0) {
-            paramdef_t S1Params[]  = S1PARAMS_DESC;
-            paramlist_def_t S1ParamList = {ENB_CONFIG_STRING_MME_IP_ADDRESS,NULL,0};
-            paramdef_t SCTPParams[]  = SCTPPARAMS_DESC;
-            paramdef_t NETParams[]  =  NETPARAMS_DESC;
-            char aprefix[MAX_OPTNAME_SIZE*2 + 8];
-            S1AP_REGISTER_ENB_REQ (msg_p).eNB_id = enb_id;
-
-            if (strcmp(*(ENBParamList.paramarray[k][ENB_CELL_TYPE_IDX].strptr), "CELL_MACRO_ENB") == 0) {
-              S1AP_REGISTER_ENB_REQ (msg_p).cell_type = CELL_MACRO_ENB;
-            } else  if (strcmp(*(ENBParamList.paramarray[k][ENB_CELL_TYPE_IDX].strptr), "CELL_HOME_ENB") == 0) {
-              S1AP_REGISTER_ENB_REQ (msg_p).cell_type = CELL_HOME_ENB;
-            } else {
-              AssertFatal (0,
-                           "Failed to parse eNB configuration file %s, enb %d unknown value \"%s\" for cell_type choice: CELL_MACRO_ENB or CELL_HOME_ENB !\n",
-                           RC.config_file_name, i, *(ENBParamList.paramarray[k][ENB_CELL_TYPE_IDX].strptr));
-            }
-
-            S1AP_REGISTER_ENB_REQ (msg_p).eNB_name         = strdup(*(ENBParamList.paramarray[k][ENB_ENB_NAME_IDX].strptr));
-            S1AP_REGISTER_ENB_REQ (msg_p).tac              = (uint16_t)atoi(*(ENBParamList.paramarray[k][ENB_TRACKING_AREA_CODE_IDX].strptr));
-            S1AP_REGISTER_ENB_REQ (msg_p).mcc              = (uint16_t)atoi(*(ENBParamList.paramarray[k][ENB_MOBILE_COUNTRY_CODE_IDX].strptr));
-            S1AP_REGISTER_ENB_REQ (msg_p).mnc              = (uint16_t)atoi(*(ENBParamList.paramarray[k][ENB_MOBILE_NETWORK_CODE_IDX].strptr));
-            S1AP_REGISTER_ENB_REQ (msg_p).mnc_digit_length = strlen(*(ENBParamList.paramarray[k][ENB_MOBILE_NETWORK_CODE_IDX].strptr));
-            S1AP_REGISTER_ENB_REQ (msg_p).default_drx      = 0;
-            AssertFatal((S1AP_REGISTER_ENB_REQ (msg_p).mnc_digit_length == 2) ||
-                        (S1AP_REGISTER_ENB_REQ (msg_p).mnc_digit_length == 3),
-                        "BAD MNC DIGIT LENGTH %d",
-                        S1AP_REGISTER_ENB_REQ (msg_p).mnc_digit_length);
-            sprintf(aprefix,"%s.[%i]",ENB_CONFIG_STRING_ENB_LIST,k);
-            config_getlist( &S1ParamList,S1Params,sizeof(S1Params)/sizeof(paramdef_t),aprefix);
-            S1AP_REGISTER_ENB_REQ (msg_p).nb_mme = 0;
-
-            for (int l = 0; l < S1ParamList.numelt; l++) {
-              S1AP_REGISTER_ENB_REQ (msg_p).nb_mme += 1;
-              strcpy(S1AP_REGISTER_ENB_REQ (msg_p).mme_ip_address[l].ipv4_address,*(S1ParamList.paramarray[l][ENB_MME_IPV4_ADDRESS_IDX].strptr));
-              strcpy(S1AP_REGISTER_ENB_REQ (msg_p).mme_ip_address[l].ipv6_address,*(S1ParamList.paramarray[l][ENB_MME_IPV6_ADDRESS_IDX].strptr));
-
-              if (strcmp(*(S1ParamList.paramarray[l][ENB_MME_IP_ADDRESS_PREFERENCE_IDX].strptr), "ipv4") == 0) {
-                S1AP_REGISTER_ENB_REQ (msg_p).mme_ip_address[l].ipv4 = 1;
-              } else if (strcmp(*(S1ParamList.paramarray[l][ENB_MME_IP_ADDRESS_PREFERENCE_IDX].strptr), "ipv6") == 0) {
-                S1AP_REGISTER_ENB_REQ (msg_p).mme_ip_address[l].ipv6 = 1;
-              } else if (strcmp(*(S1ParamList.paramarray[l][ENB_MME_IP_ADDRESS_PREFERENCE_IDX].strptr), "no") == 0) {
-                S1AP_REGISTER_ENB_REQ (msg_p).mme_ip_address[l].ipv4 = 1;
-                S1AP_REGISTER_ENB_REQ (msg_p).mme_ip_address[l].ipv6 = 1;
-=======
 
         // search if in active list
         for (j=0; j < ENBSParams[ENB_ACTIVE_ENBS_IDX].numelt; j++) {
@@ -2449,14 +2183,12 @@
 
                 for (int el = 0; el < S1AP_REGISTER_ENB_REQ(msg_p).num_plmn; ++el)
                   S1AP_REGISTER_ENB_REQ(msg_p).broadcast_plmn_index[l][el] = el;
->>>>>>> 7e7acef7
               }
             }
 
             // SCTP SETTING
             S1AP_REGISTER_ENB_REQ (msg_p).sctp_out_streams = SCTP_OUT_STREAMS;
             S1AP_REGISTER_ENB_REQ (msg_p).sctp_in_streams  = SCTP_IN_STREAMS;
-<<<<<<< HEAD
 
             if (EPC_MODE_ENABLED) {
               sprintf(aprefix,"%s.[%i].%s",ENB_CONFIG_STRING_ENB_LIST,k,ENB_CONFIG_STRING_SCTP_CONFIG);
@@ -2465,16 +2197,6 @@
               S1AP_REGISTER_ENB_REQ (msg_p).sctp_out_streams = (uint16_t)*(SCTPParams[ENB_SCTP_OUTSTREAMS_IDX].uptr);
             }
 
-=======
-
-            if (EPC_MODE_ENABLED) {
-              sprintf(aprefix,"%s.[%i].%s",ENB_CONFIG_STRING_ENB_LIST,k,ENB_CONFIG_STRING_SCTP_CONFIG);
-              config_get( SCTPParams,sizeof(SCTPParams)/sizeof(paramdef_t),aprefix);
-              S1AP_REGISTER_ENB_REQ (msg_p).sctp_in_streams = (uint16_t)*(SCTPParams[ENB_SCTP_INSTREAMS_IDX].uptr);
-              S1AP_REGISTER_ENB_REQ (msg_p).sctp_out_streams = (uint16_t)*(SCTPParams[ENB_SCTP_OUTSTREAMS_IDX].uptr);
-            }
-
->>>>>>> 7e7acef7
             sprintf(aprefix,"%s.[%i].%s",ENB_CONFIG_STRING_ENB_LIST,k,ENB_CONFIG_STRING_NETWORK_INTERFACES_CONFIG);
             // NETWORK_INTERFACES
             config_get( NETParams,sizeof(NETParams)/sizeof(paramdef_t),aprefix);
@@ -2490,21 +2212,12 @@
       }
     }
   }
-<<<<<<< HEAD
 
   return 0;
 }
 
 int RCconfig_X2(MessageDef *msg_p, uint32_t i) {
   int   I, J, j, k, l;
-=======
-
-  return 0;
-}
-
-int RCconfig_X2(MessageDef *msg_p, uint32_t i) {
-  int   j, k, l;
->>>>>>> 7e7acef7
   int   enb_id;
   char *address = NULL;
   char *cidr    = NULL;
@@ -2513,7 +2226,6 @@
   paramlist_def_t ENBParamList = {ENB_CONFIG_STRING_ENB_LIST,NULL,0};
   /* get global parameters, defined outside any section in the config file */
   config_get( ENBSParams,sizeof(ENBSParams)/sizeof(paramdef_t),NULL);
-<<<<<<< HEAD
   /* define CC params */
   int32_t Nid_cell = 0;
   char *frame_type, *prefix_type, *pbch_repetition, *prach_high_speed,
@@ -2590,8 +2302,6 @@
     CCsParams[I].chkPptr = &(config_check_CCparams[I]);
   }
 
-=======
->>>>>>> 7e7acef7
   /*#if defined(ENABLE_ITTI) && defined(ENABLE_USE_MME)
       if (strcasecmp( *(ENBSParams[ENB_ASN1_VERBOSITY_IDX].strptr), ENB_CONFIG_STRING_ASN1_VERBOSITY_NONE) == 0) {
         asn_debug      = 0;
@@ -2633,8 +2343,6 @@
         // search if in active list
         for (j = 0; j < ENBSParams[ENB_ACTIVE_ENBS_IDX].numelt; j++) {
           if (strcmp(ENBSParams[ENB_ACTIVE_ENBS_IDX].strlistptr[j], *(ENBParamList.paramarray[k][ENB_ENB_NAME_IDX].strptr)) == 0) {
-<<<<<<< HEAD
-=======
             paramdef_t PLMNParams[] = PLMNPARAMS_DESC;
             paramlist_def_t PLMNParamList = {ENB_CONFIG_STRING_PLMN_LIST, NULL, 0};
             /* map parameter checking array instances to parameter definition array instances */
@@ -2643,19 +2351,14 @@
             for (int I = 0; I < sizeof(PLMNParams) / sizeof(paramdef_t); ++I)
               PLMNParams[I].chkPptr = &(config_check_PLMNParams[I]);
 
->>>>>>> 7e7acef7
             paramdef_t X2Params[]  = X2PARAMS_DESC;
             paramlist_def_t X2ParamList = {ENB_CONFIG_STRING_TARGET_ENB_X2_IP_ADDRESS,NULL,0};
             paramdef_t SCTPParams[]  = SCTPPARAMS_DESC;
             paramdef_t NETParams[]  =  NETPARAMS_DESC;
-<<<<<<< HEAD
             /* TODO: fix the size - if set lower we have a crash (MAX_OPTNAME_SIZE was 64 when this code was written) */
             /* this is most probably a problem with the config module */
             char aprefix[MAX_OPTNAME_SIZE*80 + 8];
-=======
-            char aprefix[MAX_OPTNAME_SIZE*2 + 8];
             sprintf(aprefix,"%s.[%i]",ENB_CONFIG_STRING_ENB_LIST,k);
->>>>>>> 7e7acef7
             /* Some default/random parameters */
             X2AP_REGISTER_ENB_REQ (msg_p).eNB_id = enb_id;
 
@@ -2670,68 +2373,6 @@
             }
 
             X2AP_REGISTER_ENB_REQ (msg_p).eNB_name         = strdup(*(ENBParamList.paramarray[k][ENB_ENB_NAME_IDX].strptr));
-<<<<<<< HEAD
-            X2AP_REGISTER_ENB_REQ (msg_p).tac              = (uint16_t)atoi(*(ENBParamList.paramarray[k][ENB_TRACKING_AREA_CODE_IDX].strptr));
-            X2AP_REGISTER_ENB_REQ (msg_p).mcc              = (uint16_t)atoi(*(ENBParamList.paramarray[k][ENB_MOBILE_COUNTRY_CODE_IDX].strptr));
-            X2AP_REGISTER_ENB_REQ (msg_p).mnc              = (uint16_t)atoi(*(ENBParamList.paramarray[k][ENB_MOBILE_NETWORK_CODE_IDX].strptr));
-            X2AP_REGISTER_ENB_REQ (msg_p).mnc_digit_length = strlen(*(ENBParamList.paramarray[k][ENB_MOBILE_NETWORK_CODE_IDX].strptr));
-            AssertFatal((X2AP_REGISTER_ENB_REQ (msg_p).mnc_digit_length == 2) ||
-                        (X2AP_REGISTER_ENB_REQ (msg_p).mnc_digit_length == 3),
-                        "BAD MNC DIGIT LENGTH %d",
-                        X2AP_REGISTER_ENB_REQ (msg_p).mnc_digit_length);
-            /* CC params */
-            sprintf(aprefix, "%s.[%i]", ENB_CONFIG_STRING_ENB_LIST, k);
-            config_getlist(&CCsParamList, NULL, 0, aprefix);
-            X2AP_REGISTER_ENB_REQ (msg_p).num_cc = CCsParamList.numelt;
-
-            if (CCsParamList.numelt > 0) {
-              //char ccspath[MAX_OPTNAME_SIZE*2 + 16];
-              for (J = 0; J < CCsParamList.numelt ; J++) {
-                sprintf(aprefix, "%s.[%i].%s.[%i]", ENB_CONFIG_STRING_ENB_LIST, k, ENB_CONFIG_STRING_COMPONENT_CARRIERS, J);
-                config_get(CCsParams, sizeof(CCsParams)/sizeof(paramdef_t), aprefix);
-                X2AP_REGISTER_ENB_REQ (msg_p).eutra_band[J] = eutra_band;
-                X2AP_REGISTER_ENB_REQ (msg_p).downlink_frequency[J] = (uint32_t) downlink_frequency;
-                X2AP_REGISTER_ENB_REQ (msg_p).uplink_frequency_offset[J] = (unsigned int) uplink_frequency_offset;
-                X2AP_REGISTER_ENB_REQ (msg_p).Nid_cell[J]= Nid_cell;
-
-                if (Nid_cell>503) {
-                  AssertFatal (0,
-                               "Failed to parse eNB configuration file %s, enb %d unknown value \"%d\" for Nid_cell choice: 0...503 !\n",
-                               RC.config_file_name, k, Nid_cell);
-                }
-
-                X2AP_REGISTER_ENB_REQ (msg_p).N_RB_DL[J]= N_RB_DL;
-
-                if ((N_RB_DL!=6) && (N_RB_DL!=15) && (N_RB_DL!=25) && (N_RB_DL!=50) && (N_RB_DL!=75) && (N_RB_DL!=100)) {
-                  AssertFatal (0,
-                               "Failed to parse eNB configuration file %s, enb %d unknown value \"%d\" for N_RB_DL choice: 6,15,25,50,75,100 !\n",
-                               RC.config_file_name, k, N_RB_DL);
-                }
-
-                if (strcmp(frame_type, "FDD") == 0) {
-                  X2AP_REGISTER_ENB_REQ (msg_p).frame_type[J] = FDD;
-                } else  if (strcmp(frame_type, "TDD") == 0) {
-                  X2AP_REGISTER_ENB_REQ (msg_p).frame_type[J] = TDD;
-                } else {
-                  AssertFatal (0,
-                               "Failed to parse eNB configuration file %s, enb %d unknown value \"%s\" for frame_type choice: FDD or TDD !\n",
-                               RC.config_file_name, k, frame_type);
-                }
-
-                X2AP_REGISTER_ENB_REQ (msg_p).fdd_earfcn_DL[J] = to_earfcn_DL(eutra_band, downlink_frequency, N_RB_DL);
-                X2AP_REGISTER_ENB_REQ (msg_p).fdd_earfcn_UL[J] = to_earfcn_UL(eutra_band, downlink_frequency + uplink_frequency_offset, N_RB_DL);
-              }
-            }
-
-            sprintf(aprefix,"%s.[%i]",ENB_CONFIG_STRING_ENB_LIST,k);
-            config_getlist( &X2ParamList,X2Params,sizeof(X2Params)/sizeof(paramdef_t),aprefix);
-
-            if(X2ParamList.numelt>X2AP_MAX_NB_ENB_IP_ADDRESS) {
-              LOG_E(RRC,"value of X2ParamList.numelt %d must be lower than X2AP_MAX_NB_ENB_IP_ADDRESS %d value: reconsider to increase X2AP_MAX_NB_ENB_IP_ADDRESS\n",X2ParamList.numelt,X2AP_MAX_NB_ENB_IP_ADDRESS);
-              exit(1);
-            }
-
-=======
             X2AP_REGISTER_ENB_REQ (msg_p).tac              = *ENBParamList.paramarray[k][ENB_TRACKING_AREA_CODE_IDX].uptr;
             config_getlist(&PLMNParamList, PLMNParams, sizeof(PLMNParams)/sizeof(paramdef_t), aprefix);
 
@@ -2753,7 +2394,54 @@
             AssertFatal(X2ParamList.numelt <= X2AP_MAX_NB_ENB_IP_ADDRESS,
                         "value of X2ParamList.numelt %d must be lower than X2AP_MAX_NB_ENB_IP_ADDRESS %d value: reconsider to increase X2AP_MAX_NB_ENB_IP_ADDRESS\n",
                         X2ParamList.numelt,X2AP_MAX_NB_ENB_IP_ADDRESS);
->>>>>>> 7e7acef7
+
+            /* CC params */
+            config_getlist(&CCsParamList, NULL, 0, aprefix);
+
+            X2AP_REGISTER_ENB_REQ (msg_p).num_cc = CCsParamList.numelt;
+
+            if (CCsParamList.numelt > 0) {
+              //char ccspath[MAX_OPTNAME_SIZE*2 + 16];
+              for (J = 0; J < CCsParamList.numelt ; J++) {
+                sprintf(aprefix, "%s.[%i].%s.[%i]", ENB_CONFIG_STRING_ENB_LIST, k, ENB_CONFIG_STRING_COMPONENT_CARRIERS, J);
+                config_get(CCsParams, sizeof(CCsParams)/sizeof(paramdef_t), aprefix);
+                X2AP_REGISTER_ENB_REQ (msg_p).eutra_band[J] = eutra_band;
+                X2AP_REGISTER_ENB_REQ (msg_p).downlink_frequency[J] = (uint32_t) downlink_frequency;
+                X2AP_REGISTER_ENB_REQ (msg_p).uplink_frequency_offset[J] = (unsigned int) uplink_frequency_offset;
+                X2AP_REGISTER_ENB_REQ (msg_p).Nid_cell[J]= Nid_cell;
+
+                if (Nid_cell>503) {
+                  AssertFatal (0,
+                               "Failed to parse eNB configuration file %s, enb %d unknown value \"%d\" for Nid_cell choice: 0...503 !\n",
+                               RC.config_file_name, k, Nid_cell);
+                }
+
+                X2AP_REGISTER_ENB_REQ (msg_p).N_RB_DL[J]= N_RB_DL;
+
+                if ((N_RB_DL!=6) && (N_RB_DL!=15) && (N_RB_DL!=25) && (N_RB_DL!=50) && (N_RB_DL!=75) && (N_RB_DL!=100)) {
+                  AssertFatal (0,
+                               "Failed to parse eNB configuration file %s, enb %d unknown value \"%d\" for N_RB_DL choice: 6,15,25,50,75,100 !\n",
+                               RC.config_file_name, k, N_RB_DL);
+                }
+
+                if (strcmp(frame_type, "FDD") == 0) {
+                  X2AP_REGISTER_ENB_REQ (msg_p).frame_type[J] = FDD;
+                } else  if (strcmp(frame_type, "TDD") == 0) {
+                  X2AP_REGISTER_ENB_REQ (msg_p).frame_type[J] = TDD;
+                } else {
+                  AssertFatal (0,
+                               "Failed to parse eNB configuration file %s, enb %d unknown value \"%s\" for frame_type choice: FDD or TDD !\n",
+                               RC.config_file_name, k, frame_type);
+                }
+
+                X2AP_REGISTER_ENB_REQ (msg_p).fdd_earfcn_DL[J] = to_earfcn_DL(eutra_band, downlink_frequency, N_RB_DL);
+                X2AP_REGISTER_ENB_REQ (msg_p).fdd_earfcn_UL[J] = to_earfcn_UL(eutra_band, downlink_frequency + uplink_frequency_offset, N_RB_DL);
+              }
+            }
+
+            sprintf(aprefix,"%s.[%i]",ENB_CONFIG_STRING_ENB_LIST,k);
+            config_getlist( &X2ParamList,X2Params,sizeof(X2Params)/sizeof(paramdef_t),aprefix);
+
             X2AP_REGISTER_ENB_REQ (msg_p).nb_x2 = 0;
 
             for (l = 0; l < X2ParamList.numelt; l++) {
@@ -2784,8 +2472,12 @@
             // NETWORK_INTERFACES
             config_get( NETParams,sizeof(NETParams)/sizeof(paramdef_t),aprefix);
             X2AP_REGISTER_ENB_REQ (msg_p).enb_port_for_X2C = (uint32_t)*(NETParams[ENB_PORT_FOR_X2C_IDX].uptr);
-            AssertFatal(NETParams[ENB_IPV4_ADDR_FOR_X2C_IDX].strptr != NULL && X2AP_REGISTER_ENB_REQ (msg_p).enb_port_for_X2C > 0,
-                        "Add eNB IPv4 address and/or port for X2C in the CONF file!\n");
+
+            if ((NETParams[ENB_IPV4_ADDR_FOR_X2C_IDX].strptr == NULL) || (X2AP_REGISTER_ENB_REQ (msg_p).enb_port_for_X2C == 0)) {
+              LOG_E(RRC,"Add eNB IPv4 address and/or port for X2C in the CONF file!\n");
+              exit(1);
+            }
+
             cidr = *(NETParams[ENB_IPV4_ADDR_FOR_X2C_IDX].strptr);
             address = strtok(cidr, "/");
             X2AP_REGISTER_ENB_REQ (msg_p).enb_x2_ip_address.ipv6 = 0;
@@ -2800,7 +2492,6 @@
   return 0;
 }
 
-<<<<<<< HEAD
 int RCconfig_parallel(void) {
   char *parallel_conf = NULL;
   char *worker_conf   = NULL;
@@ -2831,8 +2522,6 @@
   return 0;
 }
 
-=======
->>>>>>> 7e7acef7
 void RCConfig(void) {
   paramlist_def_t MACRLCParamList = {CONFIG_STRING_MACRLC_LIST,NULL,0};
   paramlist_def_t L1ParamList = {CONFIG_STRING_L1_LIST,NULL,0};
@@ -2867,8 +2556,5 @@
   // Get num RU instances
   config_getlist( &RUParamList,NULL,0, NULL);
   RC.nb_RU     = RUParamList.numelt;
-<<<<<<< HEAD
   RCconfig_parallel();
-=======
->>>>>>> 7e7acef7
 }