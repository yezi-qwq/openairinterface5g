/*
 * Licensed to the OpenAirInterface (OAI) Software Alliance under one or more
 * contributor license agreements.  See the NOTICE file distributed with
 * this work for additional information regarding copyright ownership.
 * The OpenAirInterface Software Alliance licenses this file to You under
 * the OAI Public License, Version 1.0  (the "License"); you may not use this file
 * except in compliance with the License.
 * You may obtain a copy of the License at
 *
 *      http://www.openairinterface.org/?page_id=698
 *
 * Unless required by applicable law or agreed to in writing, software
 * distributed under the License is distributed on an "AS IS" BASIS,
 * WITHOUT WARRANTIES OR CONDITIONS OF ANY KIND, either express or implied.
 * See the License for the specific language governing permissions and
 * limitations under the License.
 *-------------------------------------------------------------------------------
 * For more information about the OpenAirInterface (OAI) Software Alliance:
 *      contact@openairinterface.org
 */

/*
  enb_config.c
  -------------------
  AUTHOR  : Lionel GAUTHIER, navid nikaein, Laurent Winckel
  COMPANY : EURECOM
  EMAIL   : Lionel.Gauthier@eurecom.fr, navid.nikaein@eurecom.fr
*/

#include <string.h>
#include <libconfig.h>
#include <inttypes.h>

#include "log.h"
#include "log_extern.h"
#include "assertions.h"
#include "enb_config.h"
#include "UTIL/OTG/otg.h"
#include "UTIL/OTG/otg_externs.h"
#if defined(OAI_EMU)
# include "OCG.h"
# include "OCG_extern.h"
#endif
#if defined(ENABLE_ITTI)
# include "intertask_interface.h"
# if defined(ENABLE_USE_MME)
#   include "s1ap_eNB.h"
#   include "sctp_eNB_task.h"
# endif
#endif
#include "sctp_default_values.h"
#include "SystemInformationBlockType2.h"
#include "LAYER2/MAC/extern.h"
#include "PHY/extern.h"
#include "targets/ARCH/ETHERNET/USERSPACE/LIB/ethernet_lib.h"
#include "enb_paramdef.h"
#include "common/config/config_userapi.h"
/* those macros are here to help diagnose problems in configuration files
 * if the lookup fails, a warning is printed
 * (yes we can use the function name for the macro itself, the C preprocessor
 * won't die in an infinite loop)
 */
#define config_setting_lookup_int(setting, name, value)			\
  (config_setting_lookup_int(setting, name, value) ||			\
   (printf("WARNING: setting '%s' not found in configuration file\n", name), 0))
#define config_setting_lookup_int64(setting, name, value)		\
  (config_setting_lookup_int64(setting, name, value) ||			\
   (printf("WARNING: setting '%s' not found in configuration file\n", name), 0))
#define config_setting_lookup_float(setting, name, value)		\
  (config_setting_lookup_float(setting, name, value) ||			\
   (printf("WARNING: setting '%s' not found in configuration file\n", name), 0))
#define config_setting_lookup_bool(setting, name, value)		\
  (config_setting_lookup_bool(setting, name, value) ||			\
   (printf("WARNING: setting '%s' not found in configuration file\n", name), 0))
#define config_setting_lookup_string(setting, name, value)		\
  (config_setting_lookup_string(setting, name, value) ||		\
   (printf("WARNING: setting '%s' not found in configuration file\n", name), 0))


/* temporary code to switch to Eurecom config mechanism */
static int donotuse_configmodule = 1;
static int enb_check_band_frequencies(char* lib_config_file_name_pP,
                                      int ind,
                                      int16_t band,
                                      uint32_t downlink_frequency,
                                      int32_t uplink_frequency_offset,
                                      lte_frame_type_t frame_type)
{
  int errors = 0;

  if (band > 0) {
    int band_index;

    for (band_index = 0; band_index < sizeof (eutra_bands) / sizeof (eutra_bands[0]); band_index++) {
      if (band == eutra_bands[band_index].band) {
        uint32_t uplink_frequency = downlink_frequency + uplink_frequency_offset;

        AssertError (eutra_bands[band_index].dl_min < downlink_frequency, errors ++,
                     "Failed to parse eNB configuration file %s, enb %d downlink frequency %u too low (%u) for band %d!",
                     lib_config_file_name_pP, ind, downlink_frequency, eutra_bands[band_index].dl_min, band);
        AssertError (downlink_frequency < eutra_bands[band_index].dl_max, errors ++,
                     "Failed to parse eNB configuration file %s, enb %d downlink frequency %u too high (%u) for band %d!",
                     lib_config_file_name_pP, ind, downlink_frequency, eutra_bands[band_index].dl_max, band);

        AssertError (eutra_bands[band_index].ul_min < uplink_frequency, errors ++,
                     "Failed to parse eNB configuration file %s, enb %d uplink frequency %u too low (%u) for band %d!",
                     lib_config_file_name_pP, ind, uplink_frequency, eutra_bands[band_index].ul_min, band);
        AssertError (uplink_frequency < eutra_bands[band_index].ul_max, errors ++,
                     "Failed to parse eNB configuration file %s, enb %d uplink frequency %u too high (%u) for band %d!",
                     lib_config_file_name_pP, ind, uplink_frequency, eutra_bands[band_index].ul_max, band);

        AssertError (eutra_bands[band_index].frame_type == frame_type, errors ++,
                     "Failed to parse eNB configuration file %s, enb %d invalid frame type (%d/%d) for band %d!",
                     lib_config_file_name_pP, ind, eutra_bands[band_index].frame_type, frame_type, band);
      }
    }
  }

  return errors;
}

void RCconfig_RU(void);
void RCconfig_L1(void);
void RCconfig_macrlc(void);
int  RCconfig_RRC(MessageDef *msg_p, uint32_t i, eNB_RRC_INST *rrc);
int  RCconfig_S1(MessageDef *msg_p, uint32_t i);

void Eurecom_RCconfig_RU(void);
void Eurecom_RCconfig_L1(void);
void Eurecom_RCconfig_macrlc(void);
int  Eurecom_RCconfig_RRC(MessageDef *msg_p, uint32_t i, eNB_RRC_INST *rrc);
int  Eurecom_RCconfig_S1(MessageDef *msg_p, uint32_t i);




int load_config_file(config_t *cfg) {

  config_init(cfg);
  
  if (RC.config_file_name != NULL) {
    // Read the file. If there is an error, report it and exit. 
    if (! config_read_file(cfg, RC.config_file_name)) {
      config_destroy(cfg);
      AssertFatal (0, "Failed to parse eNB configuration file %s!\n", RC.config_file_name);
    }
  } else {
    config_destroy(cfg);
    AssertFatal (0, "No eNB configuration file provided!\n");
  }

}
void Eurecom_RCconfig_RU() {

  config_t          cfg;
  config_setting_t *setting                       = NULL;
  config_setting_t *setting_ru                    = NULL;
  config_setting_t *setting_band                  = NULL;
  config_setting_t *setting_band_elem             = NULL;
  config_setting_t *setting_eNB_list              = NULL;
  config_setting_t *setting_eNB_list_elem         = NULL;
  char*             if_name                       = NULL;
  char*             ipv4                          = NULL;
  char*             ipv4_remote                   = NULL;
  char              *local_rf                     = NULL;

  char*             tr_preference                 = NULL;
  libconfig_int     local_portc                   = 0;
  libconfig_int     remote_portc                  = 0;
  libconfig_int     local_portd                   = 0;
  libconfig_int     remote_portd                  = 0;

  libconfig_int     nb_tx                         = 0;
  libconfig_int     nb_rx                         = 0;
  libconfig_int     att_tx                        = 0;
  libconfig_int     att_rx                        = 0;
  libconfig_int     max_pdschReferenceSignalPower = 0;
  libconfig_int     max_rxgain                    = 0;
  int               j                             = 0;
  int               i                             = 0;
  int               num_bands                     = 0;
  libconfig_int     band[256];
  int               num_eNB4RU                    = 0;
  libconfig_int     eNB_list[256];
  int               fronthaul_flag                = CONFIG_TRUE;
  /// TRUE for eNB or RRU, FALSE for RAU
  int		    local_rf_flag		  = CONFIG_TRUE;

  load_config_file(&cfg);

  // Output a list of all RUs. 
  setting = config_lookup(&cfg, CONFIG_STRING_RU_LIST);
  
  if (setting != NULL) {


    RC.ru = (RU_t**)malloc(RC.nb_RU*sizeof(RU_t*));
   
    RC.ru_mask=(1<<NB_RU) - 1;


    for (j = 0; j < RC.nb_RU; j++) {
      
      setting_ru = config_setting_get_elem(setting, j);
      printf("rru %d/%d\n",j,RC.nb_RU);


      if (  !(
	      config_setting_lookup_string(setting_ru, CONFIG_STRING_RU_LOCAL_IF_NAME,(const char **)&if_name)
	      )
	    ) {
	fronthaul_flag = CONFIG_FALSE;
      }

      if (  !(
              config_setting_lookup_string(setting_ru, CONFIG_STRING_RU_LOCAL_RF,(const char **)&local_rf)
              )
            ) {
        local_rf_flag = CONFIG_FALSE;
      }			  
      else {
        if (strcmp(local_rf, "no") == 0) 
	  local_rf_flag = CONFIG_FALSE;
      }      
      if (local_rf_flag == CONFIG_TRUE) { // eNB or RRU
	

	if (  !(
                config_setting_lookup_int(setting_ru, CONFIG_STRING_RU_MAX_RS_EPRE, &max_pdschReferenceSignalPower) &&
                config_setting_lookup_int(setting_ru, CONFIG_STRING_RU_MAX_RXGAIN, &max_rxgain)
               )
              ) {
          AssertFatal (0,
                       "Failed to parse configuration file %s, RU %d config !\n",
                       RC.config_file_name, j);
          continue;
        }


	AssertFatal((setting_band = config_setting_get_member(setting_ru, CONFIG_STRING_RU_BAND_LIST))!=NULL,"No allowable LTE bands\n");
	
	if (setting_band != NULL) num_bands    = config_setting_length(setting_band);
	else num_bands=0;
	
	for (i=0;i<num_bands;i++) {
	  setting_band_elem = config_setting_get_elem(setting_band,i);
	  band[i] = config_setting_get_int(setting_band_elem);
	  printf("RU %d: band %d\n",j,band[i]);
	}
      } // local_rf_flag == CONFIG_TRUE
      
      if (fronthaul_flag == CONFIG_TRUE) { 
	if (  !(
		config_setting_lookup_string(setting_ru, CONFIG_STRING_RU_LOCAL_ADDRESS,        (const char **)&ipv4)
	 	&& config_setting_lookup_string(setting_ru, CONFIG_STRING_RU_REMOTE_ADDRESS,       (const char **)&ipv4_remote)
		&& config_setting_lookup_int   (setting_ru, CONFIG_STRING_RU_LOCAL_PORTC,          &local_portc)
		&& config_setting_lookup_int   (setting_ru, CONFIG_STRING_RU_REMOTE_PORTC,         &remote_portc)
		&& config_setting_lookup_int   (setting_ru, CONFIG_STRING_RU_LOCAL_PORTD,          &local_portd)
		&& config_setting_lookup_int   (setting_ru, CONFIG_STRING_RU_REMOTE_PORTD,         &remote_portd)
		&& config_setting_lookup_string(setting_ru, CONFIG_STRING_RU_TRANSPORT_PREFERENCE, (const char **)&tr_preference)
		)
	      ) {
	  AssertFatal (0,
		       "Failed to parse configuration file %s, RU %d config !\n",
		       RC.config_file_name, j);
	  continue;
	}

      } // fronthaul_flag == CONFIG_TRUE

      if (RC.nb_L1_inst>0) {
	AssertFatal((setting_eNB_list = config_setting_get_member(setting_ru, CONFIG_STRING_RU_ENB_LIST))!=NULL,"No RU<->eNB mappings\n");
      
	if (setting_eNB_list != NULL) num_eNB4RU    = config_setting_length(setting_eNB_list);
	else num_eNB4RU=0;
	AssertFatal(num_eNB4RU>0,"Number of eNBs is zero\n");
	
	for (i=0;i<num_eNB4RU;i++) {
	  setting_eNB_list_elem = config_setting_get_elem(setting_eNB_list,i);
	  eNB_list[i] = config_setting_get_int(setting_eNB_list_elem);
	  printf("RU %d: eNB %d\n",j,eNB_list[i]);
	}
      }

      config_setting_lookup_int(setting_ru, CONFIG_STRING_RU_ATT_TX, &att_tx);
      config_setting_lookup_int(setting_ru, CONFIG_STRING_RU_ATT_RX, &att_rx);

      if ( !(
	               config_setting_lookup_int(setting_ru, CONFIG_STRING_RU_NB_TX,  &nb_tx)
		    && config_setting_lookup_int(setting_ru, CONFIG_STRING_RU_NB_RX,  &nb_rx)
		    )) {
	AssertFatal (0,
	  "Failed to parse configuration file %s, RU %d config !\n",
	  RC.config_file_name, j);
	continue; // FIXME will prevent segfaults below, not sure what happens at function exit...
      }
      
      RC.ru[j]                                    = (RU_t*)malloc(sizeof(RU_t));
      memset((void*)RC.ru[j],0,sizeof(RU_t));
      
      RC.ru[j]->idx                                 = j;
      
      RC.ru[j]->if_timing                           = synch_to_ext_device;
      RC.ru[j]->num_eNB                             = num_eNB4RU;

      for (i=0;i<num_eNB4RU;i++) RC.ru[j]->eNB_list[i] = RC.eNB[eNB_list[i]][0];
      
      if (strcmp(local_rf, "yes") == 0) {
	if (fronthaul_flag == CONFIG_FALSE) {
	  RC.ru[j]->if_south                        = LOCAL_RF;
	  RC.ru[j]->function                        = eNodeB_3GPP;
	  printf("Setting function for RU %d to eNodeB_3GPP\n",j);
        }
        else { 
	  RC.ru[j]->eth_params.local_if_name            = strdup(if_name);
	  RC.ru[j]->eth_params.my_addr                  = strdup(ipv4);
	  RC.ru[j]->eth_params.remote_addr              = strdup(ipv4_remote);
	  RC.ru[j]->eth_params.my_portc                 = local_portc;
	  RC.ru[j]->eth_params.remote_portc             = remote_portc;
	  RC.ru[j]->eth_params.my_portd                 = local_portd;
	  RC.ru[j]->eth_params.remote_portd             = remote_portd;

	  if (strcmp(tr_preference, "udp") == 0) {
	    RC.ru[j]->if_south                        = LOCAL_RF;
	    RC.ru[j]->function                        = NGFI_RRU_IF5;
	    RC.ru[j]->eth_params.transp_preference    = ETH_UDP_MODE;
	    printf("Setting function for RU %d to NGFI_RRU_IF5 (udp)\n",j);
	  } else if (strcmp(tr_preference, "raw") == 0) {
	    RC.ru[j]->if_south                        = LOCAL_RF;
	    RC.ru[j]->function                        = NGFI_RRU_IF5;
	    RC.ru[j]->eth_params.transp_preference    = ETH_RAW_MODE;
	    printf("Setting function for RU %d to NGFI_RRU_IF5 (raw)\n",j);
	  } else if (strcmp(tr_preference, "udp_if4p5") == 0) {
	    RC.ru[j]->if_south                        = LOCAL_RF;
	    RC.ru[j]->function                        = NGFI_RRU_IF4p5;
	    RC.ru[j]->eth_params.transp_preference    = ETH_UDP_IF4p5_MODE;
	    printf("Setting function for RU %d to NGFI_RRU_IF4p5 (udp)\n",j);
	  } else if (strcmp(tr_preference, "raw_if4p5") == 0) {
	    RC.ru[j]->if_south                        = LOCAL_RF;
	    RC.ru[j]->function                        = NGFI_RRU_IF4p5;
	    RC.ru[j]->eth_params.transp_preference    = ETH_RAW_IF4p5_MODE;
	    printf("Setting function for RU %d to NGFI_RRU_IF4p5 (raw)\n",j);
	  }
	}

	RC.ru[j]->max_pdschReferenceSignalPower     = max_pdschReferenceSignalPower;
	RC.ru[j]->max_rxgain                        = max_rxgain;
	RC.ru[j]->num_bands                         = num_bands;
	for (i=0;i<num_bands;i++) RC.ru[j]->band[i] = band[i]; 
      } //strcmp(local_rf, "yes") == 0
      else {
	printf("RU %d: Transport %s\n",j,tr_preference);

	RC.ru[j]->eth_params.local_if_name            = strdup(if_name);
	RC.ru[j]->eth_params.my_addr                  = strdup(ipv4);
	RC.ru[j]->eth_params.remote_addr              = strdup(ipv4_remote);
	RC.ru[j]->eth_params.my_portc                 = local_portc;
	RC.ru[j]->eth_params.remote_portc             = remote_portc;
	RC.ru[j]->eth_params.my_portd                 = local_portd;
	RC.ru[j]->eth_params.remote_portd             = remote_portd;

	if (strcmp(tr_preference, "udp") == 0) {
	  RC.ru[j]->if_south                     = REMOTE_IF5;
	  RC.ru[j]->function                     = NGFI_RAU_IF5;
	  RC.ru[j]->eth_params.transp_preference = ETH_UDP_MODE;
	} else if (strcmp(tr_preference, "raw") == 0) {
	  RC.ru[j]->if_south                     = REMOTE_IF5;
	  RC.ru[j]->function                     = NGFI_RAU_IF5;
	  RC.ru[j]->eth_params.transp_preference = ETH_RAW_MODE;
	} else if (strcmp(tr_preference, "udp_if4p5") == 0) {
	  RC.ru[j]->if_south                     = REMOTE_IF4p5;
	  RC.ru[j]->function                     = NGFI_RAU_IF4p5;
	  RC.ru[j]->eth_params.transp_preference = ETH_UDP_IF4p5_MODE;
	} else if (strcmp(tr_preference, "raw_if4p5") == 0) {
	  RC.ru[j]->if_south                     = REMOTE_IF4p5;
	  RC.ru[j]->function                     = NGFI_RAU_IF4p5;
	  RC.ru[j]->eth_params.transp_preference = ETH_RAW_IF4p5_MODE;
	} else if (strcmp(tr_preference, "raw_if5_mobipass") == 0) {
	  RC.ru[j]->if_south                     = REMOTE_IF5;
	  RC.ru[j]->function                     = NGFI_RAU_IF5;
	  RC.ru[j]->if_timing                    = synch_to_other;
	  RC.ru[j]->eth_params.transp_preference = ETH_RAW_IF5_MOBIPASS;
	}
	RC.ru[j]->att_tx                         = att_tx; 
	RC.ru[j]->att_rx                         = att_rx; 
      }// strcmp(local_rf, "yes") != 0

      RC.ru[j]->nb_tx                             = nb_tx;
      RC.ru[j]->nb_rx                             = nb_rx;
      
    }// j=0..num_rus
  } else {
    RC.nb_RU = 0;	    
  } // setting != NULL

  return;
  
}

void Eurecom_RCconfig_L1() {

  int               i,j;

  config_t          cfg;
  config_setting_t *setting                         = NULL;
  config_setting_t *setting_l1                      = NULL;

  char*             if_name_n                       = NULL;
  char*             ipv4_n                          = NULL;
  char*             ipv4_n_remote                   = NULL;
 
  char*             tr_n_preference                 = NULL;
  libconfig_int     local_n_portc                   = 0;
  libconfig_int     remote_n_portc                  = 0;
  libconfig_int     local_n_portd                   = 0;
  libconfig_int     remote_n_portd                  = 0;

  load_config_file(&cfg);

  setting = config_lookup(&cfg, CONFIG_STRING_L1_LIST);
  
  if (setting != NULL) {

    if (RC.eNB == NULL) {
      RC.eNB                               = (PHY_VARS_eNB ***)malloc((1+NUMBER_OF_eNB_MAX)*sizeof(PHY_VARS_eNB***));
      LOG_I(PHY,"RC.eNB = %p\n",RC.eNB);
      memset(RC.eNB,0,(1+NUMBER_OF_eNB_MAX)*sizeof(PHY_VARS_eNB***));
      RC.nb_L1_CC = malloc((1+RC.nb_L1_inst)*sizeof(int));
    }

    for (j = 0; j < RC.nb_L1_inst; j++) {

      setting_l1 = config_setting_get_elem(setting, j);
      if (!config_setting_lookup_int   (setting_l1,CONFIG_STRING_L1_CC,&RC.nb_L1_CC[j]))
	AssertFatal (0,
		     "Failed to parse configuration file %s, L1 %d config !\n",
		     RC.config_file_name, j);	

      if (RC.eNB[j] == NULL) {
	RC.eNB[j]                       = (PHY_VARS_eNB **)malloc((1+MAX_NUM_CCs)*sizeof(PHY_VARS_eNB**));
	LOG_I(PHY,"RC.eNB[%d] = %p\n",j,RC.eNB[j]);
	memset(RC.eNB[j],0,(1+MAX_NUM_CCs)*sizeof(PHY_VARS_eNB***));
      }


      for (i=0;i<RC.nb_L1_CC[j];i++) {
	if (RC.eNB[j][i] == NULL) {
	  RC.eNB[j][i] = (PHY_VARS_eNB *)malloc(sizeof(PHY_VARS_eNB));
	  memset((void*)RC.eNB[j][i],0,sizeof(PHY_VARS_eNB));
	  LOG_I(PHY,"RC.eNB[%d][%d] = %p\n",j,i,RC.eNB[j][i]);
	  RC.eNB[j][i]->Mod_id  = j;
	  RC.eNB[j][i]->CC_id   = i;
	}
      }


      
      printf("l1 %d/%d (nb CC %d)\n",j,RC.nb_inst,RC.nb_L1_CC[j]);
      

      printf("RU %d: Transport %s\n",j,tr_n_preference);
      if (!(config_setting_lookup_string(setting_l1, CONFIG_STRING_L1_TRANSPORT_N_PREFERENCE, (const char **)&tr_n_preference))) {
	  AssertFatal (0,
		       "Failed to parse configuration file %s, L1 %d config !\n",
		       RC.config_file_name, j);
      }

      if (strcmp(tr_n_preference, "local_mac") == 0) {

      }
      else if (strcmp(tr_n_preference, "nfapi") == 0) {
	if (  !(
		config_setting_lookup_string(setting_l1, CONFIG_STRING_L1_LOCAL_N_IF_NAME,        (const char **)&if_name_n)
		&& config_setting_lookup_string(setting_l1, CONFIG_STRING_L1_LOCAL_N_ADDRESS,        (const char **)&ipv4_n)
		&& config_setting_lookup_string(setting_l1, CONFIG_STRING_L1_REMOTE_N_ADDRESS,       (const char **)&ipv4_n_remote)
		&& config_setting_lookup_int   (setting_l1, CONFIG_STRING_L1_LOCAL_N_PORTC,          &local_n_portc)
		&& config_setting_lookup_int   (setting_l1, CONFIG_STRING_L1_REMOTE_N_PORTC,         &remote_n_portc)
		&& config_setting_lookup_int   (setting_l1, CONFIG_STRING_L1_LOCAL_N_PORTD,          &local_n_portd)
		&& config_setting_lookup_int   (setting_l1, CONFIG_STRING_L1_REMOTE_N_PORTD,         &remote_n_portd)
		)
	      ) {
	  AssertFatal (0,
		       "Failed to parse configuration file %s, L1 %d config !\n",
		       RC.config_file_name, j);
	  continue; // FIXME will prevent segfaults below, not sure what happens at function exit...
	}
	RC.eNB[j][0]->eth_params_n.local_if_name            = strdup(if_name_n);
	RC.eNB[j][0]->eth_params_n.my_addr                  = strdup(ipv4_n);
	RC.eNB[j][0]->eth_params_n.remote_addr              = strdup(ipv4_n_remote);
	RC.eNB[j][0]->eth_params_n.my_portc                 = local_n_portc;
	RC.eNB[j][0]->eth_params_n.remote_portc             = remote_n_portc;
	RC.eNB[j][0]->eth_params_n.my_portd                 = local_n_portd;
	RC.eNB[j][0]->eth_params_n.remote_portd             = remote_n_portd;
	RC.eNB[j][0]->eth_params_n.transp_preference          = ETH_UDP_MODE;
      }
      
      else { // other midhaul
      }	
    }// j=0..num_inst
    printf("Initializing northbound interface for L1\n");
    l1_north_init_eNB();
  }
  return;
}

void Eurecom_RCconfig_macrlc() {

  int               j;

  config_t          cfg;
  config_setting_t *setting                         = NULL;
  config_setting_t *setting_macrlc                  = NULL;
  char*             if_name_s                       = NULL;
  char*             ipv4_s                          = NULL;
  char*             ipv4_s_remote                   = NULL;
 
  char*             tr_s_preference                 = NULL;
  libconfig_int     local_s_portc                   = 0;
  libconfig_int     remote_s_portc                  = 0;
  libconfig_int     local_s_portd                   = 0;
  libconfig_int     remote_s_portd                  = 0;
  char*             if_name_n                       = NULL;
  char*             ipv4_n                          = NULL;
  char*             ipv4_n_remote                   = NULL;
 
  char*             tr_n_preference                 = NULL;
  libconfig_int     local_n_portc                   = 0;
  libconfig_int     remote_n_portc                  = 0;
  libconfig_int     local_n_portd                   = 0;
  libconfig_int     remote_n_portd                  = 0;

  load_config_file(&cfg);

  setting = config_lookup(&cfg, CONFIG_STRING_MACRLC_LIST);
  
  if (setting != NULL) {
    

    
    if ((RC.nb_macrlc_inst=config_setting_length(setting))>0) mac_top_init_eNB();
    else AssertFatal(1==0,"improper macrlc setting\n");
    
    for (j=0;j<RC.nb_macrlc_inst;j++) {
      setting_macrlc = config_setting_get_elem(setting, j);
      
      printf("macrlc %d/%d \n",j,RC.nb_macrlc_inst);
      
      if (!(config_setting_lookup_string(setting_macrlc, CONFIG_STRING_MACRLC_TRANSPORT_N_PREFERENCE, (const char **)&tr_n_preference))) {
	AssertFatal (0,
		     "Failed to parse configuration file %s, L1 %d config !\n",
		     RC.config_file_name, j);
      }

      printf("MACRLC %d: Northbound Transport %s\n",j,tr_n_preference);
      
      if (strcmp(tr_n_preference, "local_RRC") == 0) {
	// check number of instances is same as RRC/PDCP
	
      }
      else if (strcmp(tr_n_preference, "cudu") == 0) {
	if (  !(
		config_setting_lookup_string(setting_macrlc, CONFIG_STRING_MACRLC_LOCAL_N_IF_NAME,        (const char **)&if_name_n)
		&& config_setting_lookup_string(setting_macrlc, CONFIG_STRING_MACRLC_LOCAL_N_ADDRESS,        (const char **)&ipv4_n)
		&& config_setting_lookup_string(setting_macrlc, CONFIG_STRING_MACRLC_REMOTE_N_ADDRESS,       (const char **)&ipv4_n_remote)
		&& config_setting_lookup_int   (setting_macrlc, CONFIG_STRING_MACRLC_LOCAL_N_PORTC,          &local_n_portc)
		&& config_setting_lookup_int   (setting_macrlc, CONFIG_STRING_MACRLC_REMOTE_N_PORTC,         &remote_n_portc)
		&& config_setting_lookup_int   (setting_macrlc, CONFIG_STRING_MACRLC_LOCAL_N_PORTD,          &local_n_portd)
		&& config_setting_lookup_int   (setting_macrlc, CONFIG_STRING_MACRLC_REMOTE_N_PORTD,         &remote_n_portd)
		)
	      ) {
	  AssertFatal (0,
		       "Failed to parse configuration file %s, L1 %d config !\n",
		       RC.config_file_name, j);
	  continue; // FIXME will prevent segfaults below, not sure what happens at function exit...
	}
	RC.mac[j]->eth_params_n.local_if_name            = strdup(if_name_n);
	RC.mac[j]->eth_params_n.my_addr                  = strdup(ipv4_n);
	RC.mac[j]->eth_params_n.remote_addr              = strdup(ipv4_n_remote);
	RC.mac[j]->eth_params_n.my_portc                 = local_n_portc;
	RC.mac[j]->eth_params_n.remote_portc             = remote_n_portc;
	RC.mac[j]->eth_params_n.my_portd                 = local_n_portd;
	RC.mac[j]->eth_params_n.remote_portd             = remote_n_portd;
	RC.mac[j]->eth_params_n.transp_preference        = ETH_UDP_MODE;
      }
      
      else { // other midhaul
	AssertFatal(1==0,"MACRLC %d: unknown northbound midhaul\n",j);
      }	

      if (!(config_setting_lookup_string(setting_macrlc, CONFIG_STRING_MACRLC_TRANSPORT_S_PREFERENCE, (const char **)&tr_s_preference))) {
	AssertFatal (0,
		     "Failed to parse configuration file %s, L1 %d config !\n",
		     RC.config_file_name, j);
	continue; // FIXME will prevent segfaults below, not sure what happens at function exit...
      }

      printf("MACRLC %d: Southbound Transport %s\n",j,tr_s_preference);
      
      if (strcmp(tr_s_preference, "local_L1") == 0) {

	
      }
      else if (strcmp(tr_s_preference, "nfapi") == 0) {
	if (  !( 
		config_setting_lookup_string(setting_macrlc, CONFIG_STRING_MACRLC_LOCAL_S_IF_NAME,        (const char **)&if_name_s)
		&& config_setting_lookup_string(setting_macrlc, CONFIG_STRING_MACRLC_LOCAL_S_ADDRESS,        (const char **)&ipv4_s)
		&& config_setting_lookup_string(setting_macrlc, CONFIG_STRING_MACRLC_REMOTE_S_ADDRESS,       (const char **)&ipv4_s_remote)
		&& config_setting_lookup_int   (setting_macrlc, CONFIG_STRING_MACRLC_LOCAL_S_PORTC,          &local_s_portc)
		&& config_setting_lookup_int   (setting_macrlc, CONFIG_STRING_MACRLC_REMOTE_S_PORTC,         &remote_s_portc)
		&& config_setting_lookup_int   (setting_macrlc, CONFIG_STRING_MACRLC_LOCAL_S_PORTD,          &local_s_portd)
		&& config_setting_lookup_int   (setting_macrlc, CONFIG_STRING_MACRLC_REMOTE_S_PORTD,         &remote_s_portd)
		 )){
	  AssertFatal (0,
		       "Failed to parse configuration file %s, L1 %d config !\n",
		       RC.config_file_name, j);
	  continue; // FIXME will prevent segfaults below, not sure what happens at function exit...
	}

	RC.mac[j]->eth_params_s.local_if_name            = strdup(if_name_s);
	RC.mac[j]->eth_params_s.my_addr                  = strdup(ipv4_s);
	RC.mac[j]->eth_params_s.remote_addr              = strdup(ipv4_s_remote);
	RC.mac[j]->eth_params_s.my_portc                 = local_s_portc;
	RC.mac[j]->eth_params_s.remote_portc             = remote_s_portc;
	RC.mac[j]->eth_params_s.my_portd                 = local_s_portd;
	RC.mac[j]->eth_params_s.remote_portd             = remote_s_portd;
	RC.mac[j]->eth_params_s.transp_preference        = ETH_UDP_MODE;
      }
      
      else { // other midhaul
	AssertFatal(1==0,"MACRLC %d: unknown southbound midhaul\n",j);
      }	
    }// j=0..num_inst
  }
  return;
}
	       
int Eurecom_RCconfig_RRC(MessageDef *msg_p, uint32_t i, eNB_RRC_INST *rrc) {
  config_t          cfg;
  config_setting_t *setting                       = NULL;
  config_setting_t *subsetting                    = NULL;
  config_setting_t *setting_component_carriers    = NULL;
  config_setting_t *component_carrier             = NULL;
  config_setting_t *setting_srb1                  = NULL;
  config_setting_t *setting_mme_addresses         = NULL;
  config_setting_t *setting_mme_address           = NULL;
  config_setting_t *setting_ru                    = NULL;
  config_setting_t *setting_enb                   = NULL;
  config_setting_t *setting_otg                   = NULL;
  config_setting_t *subsetting_otg                = NULL;
  int               parse_errors                  = 0;
  int               num_enbs                      = 0;
  int               num_mme_address               = 0;
  int               num_otg_elements              = 0;
  int               num_component_carriers        = 0;
  int               j                             = 0;
  libconfig_int     enb_id                        = 0;
  int               nb_cc                         = 0;

  char*             if_name_s                       = NULL;
  char*             ipv4_s                          = NULL;
  char*             ipv4_s_remote                   = NULL;
 
  char*             tr_s_preference                 = NULL;
  libconfig_int     local_s_portc                   = 0;
  libconfig_int     remote_s_portc                  = 0;
  libconfig_int     local_s_portd                   = 0;
  libconfig_int     remote_s_portd                  = 0;

  const char*       cell_type                     = NULL;
  const char*       tac                           = 0;
  const char*       enb_name                      = NULL;
  const char*       mcc                           = 0;
  const char*       mnc                           = 0;
  const char*       frame_type                    = NULL;
  libconfig_int     tdd_config                    = 0;
  libconfig_int     tdd_config_s                  = 0;
  const char*       prefix_type                   = NULL;
  const char*       pbch_repetition               = NULL;
  libconfig_int     eutra_band                    = 0;
  long long int     downlink_frequency            = 0;
  libconfig_int     uplink_frequency_offset       = 0;
  libconfig_int     Nid_cell                      = 0;
  libconfig_int     Nid_cell_mbsfn                = 0;
  libconfig_int     N_RB_DL                       = 0;
  libconfig_int     nb_antenna_ports              = 0;
  libconfig_int     nb_antennas_tx                = 0;
  libconfig_int     nb_antennas_rx                = 0;
  libconfig_int     tx_gain                       = 0;
  libconfig_int     rx_gain                       = 0;
  libconfig_int     prach_root                    = 0;
  libconfig_int     prach_config_index            = 0;
  const char*            prach_high_speed         = NULL;
  libconfig_int     prach_zero_correlation        = 0;
  libconfig_int     prach_freq_offset             = 0;
  libconfig_int     pucch_delta_shift             = 0;
  libconfig_int     pucch_nRB_CQI                 = 0;
  libconfig_int     pucch_nCS_AN                  = 0;
#if !defined(Rel10) && !defined(Rel14)
  libconfig_int     pucch_n1_AN                   = 0;
#endif
  libconfig_int     pdsch_referenceSignalPower    = 0;
  libconfig_int     pdsch_p_b                     = 0;
  libconfig_int     pusch_n_SB                    = 0;
  const char *      pusch_hoppingMode             = NULL;
  libconfig_int     pusch_hoppingOffset           = 0;
  const char*          pusch_enable64QAM          = NULL;
  const char*          pusch_groupHoppingEnabled  = NULL;
  libconfig_int     pusch_groupAssignment         = 0;
  const char*          pusch_sequenceHoppingEnabled = NULL;
  libconfig_int     pusch_nDMRS1                  = 0;
  const char*       phich_duration                = NULL;
  const char*       phich_resource                = NULL;
  const char*       srs_enable                    = NULL;
  libconfig_int     srs_BandwidthConfig           = 0;
  libconfig_int     srs_SubframeConfig            = 0;
  const char*       srs_ackNackST                 = NULL;
  const char*       srs_MaxUpPts                  = NULL;
  libconfig_int     pusch_p0_Nominal              = 0;
  const char*       pusch_alpha                   = NULL;
  libconfig_int     pucch_p0_Nominal              = 0;
  libconfig_int     msg3_delta_Preamble           = 0;
  //libconfig_int     ul_CyclicPrefixLength         = 0;
  const char*       pucch_deltaF_Format1          = NULL;
  //const char*       pucch_deltaF_Format1a         = NULL;
  const char*       pucch_deltaF_Format1b         = NULL;
  const char*       pucch_deltaF_Format2          = NULL;
  const char*       pucch_deltaF_Format2a         = NULL;
  const char*       pucch_deltaF_Format2b         = NULL;
  libconfig_int     rach_numberOfRA_Preambles     = 0;
  const char*       rach_preamblesGroupAConfig    = NULL;
  libconfig_int     rach_sizeOfRA_PreamblesGroupA = 0;
  libconfig_int     rach_messageSizeGroupA        = 0;
  const char*       rach_messagePowerOffsetGroupB = NULL;
  libconfig_int     rach_powerRampingStep         = 0;
  libconfig_int     rach_preambleInitialReceivedTargetPower    = 0;
  libconfig_int     rach_preambleTransMax         = 0;
  libconfig_int     rach_raResponseWindowSize     = 0;
  libconfig_int     rach_macContentionResolutionTimer = 0;
  libconfig_int     rach_maxHARQ_Msg3Tx           = 0;
  libconfig_int     pcch_defaultPagingCycle       = 0;
  const char*       pcch_nB                       = NULL;
  libconfig_int     bcch_modificationPeriodCoeff  = 0;
  libconfig_int     ue_TimersAndConstants_t300    = 0;
  libconfig_int     ue_TimersAndConstants_t301    = 0;
  libconfig_int     ue_TimersAndConstants_t310    = 0;
  libconfig_int     ue_TimersAndConstants_t311    = 0;
  libconfig_int     ue_TimersAndConstants_n310    = 0;
  libconfig_int     ue_TimersAndConstants_n311    = 0;
  libconfig_int     ue_TransmissionMode           = 0;


  libconfig_int     srb1_timer_poll_retransmit    = 0;
  libconfig_int     srb1_timer_reordering         = 0;
  libconfig_int     srb1_timer_status_prohibit    = 0;
  libconfig_int     srb1_poll_pdu                 = 0;
  libconfig_int     srb1_poll_byte                = 0;
  libconfig_int     srb1_max_retx_threshold       = 0;

  libconfig_int     my_int;


  const char*       active_enb[MAX_ENB];
  char*             enb_interface_name_for_S1U    = NULL;
  char*             enb_ipv4_address_for_S1U      = NULL;
  libconfig_int     enb_port_for_S1U              = 0;
  char*             enb_interface_name_for_S1_MME = NULL;
  char*             enb_ipv4_address_for_S1_MME   = NULL;
  char             *address                       = NULL;
  char             *cidr                          = NULL;
  char             *astring                       = NULL;
  char*             flexran_agent_interface_name      = NULL;
  char*             flexran_agent_ipv4_address        = NULL;
  libconfig_int     flexran_agent_port                = 0;
  char*             flexran_agent_cache               = NULL;
  libconfig_int     otg_ue_id                     = 0;
  char*             otg_app_type                  = NULL;
  char*             otg_bg_traffic                = NULL;
  char*             glog_level                    = NULL;
  char*             glog_verbosity                = NULL;
  char*             hw_log_level                  = NULL;
  char*             hw_log_verbosity              = NULL;
  char*             phy_log_level                 = NULL;
  char*             phy_log_verbosity             = NULL;
  char*             mac_log_level                 = NULL;
  char*             mac_log_verbosity             = NULL;
  char*             rlc_log_level                 = NULL;
  char*             rlc_log_verbosity             = NULL;
  char*             pdcp_log_level                = NULL;
  char*             pdcp_log_verbosity            = NULL;
  char*             rrc_log_level                 = NULL;
  char*             rrc_log_verbosity             = NULL;
  char*             udp_log_verbosity             = NULL;
  char*             osa_log_level                 = NULL;
  char*             osa_log_verbosity             = NULL;

  // for no gcc warnings 
  (void)astring;
  (void)my_int;

  memset((char*)active_enb,     0 , MAX_ENB * sizeof(char*));

  config_init(&cfg);

  if (RC.config_file_name != NULL) {
    // Read the file. If there is an error, report it and exit. 
    if (! config_read_file(&cfg, RC.config_file_name)) {
      config_destroy(&cfg);
      AssertFatal (0, "Failed to parse eNB configuration file %s!\n", RC.config_file_name);
    }
  } else {
    config_destroy(&cfg);
    AssertFatal (0, "No eNB configuration file provided!\n");
  }

#if defined(ENABLE_ITTI) && defined(ENABLE_USE_MME)

  if (  (config_lookup_string( &cfg, ENB_CONFIG_STRING_ASN1_VERBOSITY, (const char **)&astring) )) {
    if (strcasecmp(astring , ENB_CONFIG_STRING_ASN1_VERBOSITY_NONE) == 0) {
      asn_debug      = 0;
      asn1_xer_print = 0;
    } else if (strcasecmp(astring , ENB_CONFIG_STRING_ASN1_VERBOSITY_INFO) == 0) {
      asn_debug      = 1;
      asn1_xer_print = 1;
    } else if (strcasecmp(astring , ENB_CONFIG_STRING_ASN1_VERBOSITY_ANNOYING) == 0) {
      asn_debug      = 1;
      asn1_xer_print = 2;
    } else {
      asn_debug      = 0;
      asn1_xer_print = 0;
    }
  }

#endif

  // Get list of active eNBs, (only these will be configured)
  setting = config_lookup(&cfg, ENB_CONFIG_STRING_ACTIVE_ENBS);

  if (setting != NULL) {
    num_enbs = config_setting_length(setting);
    setting_enb   = config_setting_get_elem(setting, i);
    active_enb[i] = config_setting_get_string (setting_enb);
    AssertFatal (active_enb[i] != NULL,
		 "Failed to parse config file %s, %uth attribute %s \n",
		 RC.config_file_name, i, ENB_CONFIG_STRING_ACTIVE_ENBS);
    active_enb[i] = strdup(active_enb[i]);
  }
  
  
  if (num_enbs>0) {
    // Output a list of all eNBs.
    setting = config_lookup(&cfg, ENB_CONFIG_STRING_ENB_LIST);
    
    if (setting != NULL) {
      num_enbs = config_setting_length(setting);
      

      setting_enb = config_setting_get_elem(setting, i);
      
      if (! config_setting_lookup_int(setting_enb, ENB_CONFIG_STRING_ENB_ID, &enb_id)) {
	// Calculate a default eNB ID
# if defined(ENABLE_USE_MME)
	uint32_t hash;
	
	hash = s1ap_generate_eNB_id ();
	enb_id = i + (hash & 0xFFFF8);
# else
	enb_id = i;
# endif
      }

      if (  !(       config_setting_lookup_string(setting_enb, ENB_CONFIG_STRING_CELL_TYPE,           &cell_type)
		     && config_setting_lookup_string(setting_enb, ENB_CONFIG_STRING_ENB_NAME,            &enb_name)
		     && config_setting_lookup_string(setting_enb, ENB_CONFIG_STRING_TRACKING_AREA_CODE,  &tac)
		     && config_setting_lookup_string(setting_enb, ENB_CONFIG_STRING_MOBILE_COUNTRY_CODE, &mcc)
		     && config_setting_lookup_string(setting_enb, ENB_CONFIG_STRING_MOBILE_NETWORK_CODE, &mnc)
		     && config_setting_lookup_string(setting_enb, ENB_CONFIG_STRING_TRANSPORT_S_PREFERENCE, (const char **)&tr_s_preference)
		     )
	    ) {
	AssertFatal (0,
		     "Failed to parse eNB configuration file %s, %u th enb\n",
		     RC.config_file_name, i);
      }
      
      printf("RRC %d: Southbound Transport %s\n",j,tr_s_preference);
	    
      if (strcmp(tr_s_preference, "local_mac") == 0) {

<<<<<<< HEAD
=======
      // search if in active list
      for (j=0; j < num_enb_properties; j++) {
        if (strcmp(active_enb[j], enb_name) == 0) {
          enb_properties.properties[enb_properties_index] = calloc(1, sizeof(Enb_properties_t));

          enb_properties.properties[enb_properties_index]->eNB_id   = enb_id;

          if (strcmp(cell_type, "CELL_MACRO_ENB") == 0) {
            enb_properties.properties[enb_properties_index]->cell_type = CELL_MACRO_ENB;
          } else  if (strcmp(cell_type, "CELL_HOME_ENB") == 0) {
            enb_properties.properties[enb_properties_index]->cell_type = CELL_HOME_ENB;
          } else {
            AssertFatal (0,
                         "Failed to parse eNB configuration file %s, enb %d unknown value \"%s\" for cell_type choice: CELL_MACRO_ENB or CELL_HOME_ENB !\n",
                         lib_config_file_name_pP, i, cell_type);
          }

          enb_properties.properties[enb_properties_index]->eNB_name         = strdup(enb_name);
          enb_properties.properties[enb_properties_index]->tac              = (uint16_t)atoi(tac);
          enb_properties.properties[enb_properties_index]->mcc              = (uint16_t)atoi(mcc);
          enb_properties.properties[enb_properties_index]->mnc              = (uint16_t)atoi(mnc);
          enb_properties.properties[enb_properties_index]->mnc_digit_length = strlen(mnc);
          AssertFatal((enb_properties.properties[enb_properties_index]->mnc_digit_length == 2) ||
                      (enb_properties.properties[enb_properties_index]->mnc_digit_length == 3),
                      "BAD MNC DIGIT LENGTH %d",
                      enb_properties.properties[i]->mnc_digit_length);


          // Parse optional physical parameters


          setting_component_carriers = config_setting_get_member (setting_enb, ENB_CONFIG_STRING_COMPONENT_CARRIERS);
          enb_properties.properties[enb_properties_index]->nb_cc = 0;

          if (setting_component_carriers != NULL) {

            num_component_carriers     = config_setting_length(setting_component_carriers);
            printf("num component carrier %d \n", num_component_carriers);

            //enb_properties.properties[enb_properties_index]->nb_cc = num_component_carriers;
            for (j = 0; j < num_component_carriers /*&& j < MAX_NUM_CCs*/; j++) {
              component_carrier = config_setting_get_elem(setting_component_carriers, j);

              //printf("Component carrier %d\n",component_carrier);
              if (!(config_setting_lookup_string(component_carrier, ENB_CONFIG_STRING_CC_NODE_FUNCTION, &cc_node_function)
                   && config_setting_lookup_string(component_carrier, ENB_CONFIG_STRING_CC_NODE_TIMING, &cc_node_timing)
                   && config_setting_lookup_int(component_carrier, ENB_CONFIG_STRING_CC_NODE_SYNCH_REF, &cc_node_synch_ref)
                   && config_setting_lookup_string(component_carrier, ENB_CONFIG_STRING_FRAME_TYPE, &frame_type)
                   && config_setting_lookup_int(component_carrier, ENB_CONFIG_STRING_TDD_CONFIG, &tdd_config)
                   && config_setting_lookup_int(component_carrier, ENB_CONFIG_STRING_TDD_CONFIG_S, &tdd_config_s)
                   && config_setting_lookup_string(component_carrier, ENB_CONFIG_STRING_PREFIX_TYPE, &prefix_type)
                   && config_setting_lookup_int(component_carrier, ENB_CONFIG_STRING_EUTRA_BAND, &eutra_band)
                   && config_setting_lookup_int64(component_carrier, ENB_CONFIG_STRING_DOWNLINK_FREQUENCY, &downlink_frequency)
                   && config_setting_lookup_int(component_carrier, ENB_CONFIG_STRING_UPLINK_FREQUENCY_OFFSET, &uplink_frequency_offset)
                   && config_setting_lookup_int(component_carrier, ENB_CONFIG_STRING_NID_CELL, &Nid_cell)
                   && config_setting_lookup_int(component_carrier, ENB_CONFIG_STRING_N_RB_DL, &N_RB_DL)
                   && config_setting_lookup_int(component_carrier, ENB_CONFIG_STRING_CELL_MBSFN, &Nid_cell_mbsfn)
                   && config_setting_lookup_int(component_carrier, ENB_CONFIG_STRING_NB_ANT_PORTS, &nb_antenna_ports)
                   && config_setting_lookup_int(component_carrier, ENB_CONFIG_STRING_NB_ANT_TX, &nb_antennas_tx)
                   && config_setting_lookup_int(component_carrier, ENB_CONFIG_STRING_NB_ANT_RX, &nb_antennas_rx)
                   && config_setting_lookup_int(component_carrier, ENB_CONFIG_STRING_TX_GAIN, &tx_gain)
                   && config_setting_lookup_int(component_carrier, ENB_CONFIG_STRING_RX_GAIN, &rx_gain)
                   && config_setting_lookup_int(component_carrier, ENB_CONFIG_STRING_PRACH_ROOT, &prach_root)
                   && config_setting_lookup_int(component_carrier, ENB_CONFIG_STRING_PRACH_CONFIG_INDEX, &prach_config_index)
                   && config_setting_lookup_string(component_carrier, ENB_CONFIG_STRING_PRACH_HIGH_SPEED, &prach_high_speed)
                   && config_setting_lookup_int(component_carrier, ENB_CONFIG_STRING_PRACH_ZERO_CORRELATION, &prach_zero_correlation)
                   && config_setting_lookup_int(component_carrier, ENB_CONFIG_STRING_PRACH_FREQ_OFFSET, &prach_freq_offset)
                   && config_setting_lookup_int(component_carrier, ENB_CONFIG_STRING_PUCCH_DELTA_SHIFT, &pucch_delta_shift)
                   && config_setting_lookup_int(component_carrier, ENB_CONFIG_STRING_PUCCH_NRB_CQI, &pucch_nRB_CQI)
                   && config_setting_lookup_int(component_carrier, ENB_CONFIG_STRING_PUCCH_NCS_AN, &pucch_nCS_AN)
#if !defined(Rel10) && !defined(Rel14)
                   && config_setting_lookup_int(component_carrier, ENB_CONFIG_STRING_PUCCH_N1_AN, &pucch_n1_AN)
#endif
                   && config_setting_lookup_int(component_carrier, ENB_CONFIG_STRING_PDSCH_RS_EPRE, &pdsch_referenceSignalPower)
                   && config_setting_lookup_int(component_carrier, ENB_CONFIG_STRING_PDSCH_PB, &pdsch_p_b)
                   && config_setting_lookup_int(component_carrier, ENB_CONFIG_STRING_PUSCH_N_SB, &pusch_n_SB)
                   && config_setting_lookup_string(component_carrier, ENB_CONFIG_STRING_PUSCH_HOPPINGMODE, &pusch_hoppingMode)
                   && config_setting_lookup_int(component_carrier, ENB_CONFIG_STRING_PUSCH_HOPPINGOFFSET, &pusch_hoppingOffset)
                   && config_setting_lookup_string(component_carrier, ENB_CONFIG_STRING_PUSCH_ENABLE64QAM, &pusch_enable64QAM)
                   && config_setting_lookup_string(component_carrier, ENB_CONFIG_STRING_PUSCH_GROUP_HOPPING_EN, &pusch_groupHoppingEnabled)
                   && config_setting_lookup_int(component_carrier, ENB_CONFIG_STRING_PUSCH_GROUP_ASSIGNMENT, &pusch_groupAssignment)
                   && config_setting_lookup_string(component_carrier, ENB_CONFIG_STRING_PUSCH_SEQUENCE_HOPPING_EN, &pusch_sequenceHoppingEnabled)
                   && config_setting_lookup_int(component_carrier, ENB_CONFIG_STRING_PUSCH_NDMRS1, &pusch_nDMRS1)
                   && config_setting_lookup_string(component_carrier, ENB_CONFIG_STRING_PHICH_DURATION, &phich_duration)
                   && config_setting_lookup_string(component_carrier, ENB_CONFIG_STRING_PHICH_RESOURCE, &phich_resource)
                   && config_setting_lookup_string(component_carrier, ENB_CONFIG_STRING_SRS_ENABLE, &srs_enable)
                   && config_setting_lookup_int(component_carrier, ENB_CONFIG_STRING_PUSCH_PO_NOMINAL, &pusch_p0_Nominal)
                   && config_setting_lookup_string(component_carrier, ENB_CONFIG_STRING_PUSCH_ALPHA, &pusch_alpha)
                   && config_setting_lookup_int(component_carrier, ENB_CONFIG_STRING_PUCCH_PO_NOMINAL, &pucch_p0_Nominal)
                   && config_setting_lookup_int(component_carrier, ENB_CONFIG_STRING_MSG3_DELTA_PREAMBLE, &msg3_delta_Preamble)
                   && config_setting_lookup_string(component_carrier, ENB_CONFIG_STRING_PUCCH_DELTAF_FORMAT1, &pucch_deltaF_Format1)
                   && config_setting_lookup_string(component_carrier, ENB_CONFIG_STRING_PUCCH_DELTAF_FORMAT1b, &pucch_deltaF_Format1b)
                   && config_setting_lookup_string(component_carrier, ENB_CONFIG_STRING_PUCCH_DELTAF_FORMAT2, &pucch_deltaF_Format2)
                   && config_setting_lookup_string(component_carrier, ENB_CONFIG_STRING_PUCCH_DELTAF_FORMAT2A, &pucch_deltaF_Format2a)
                   && config_setting_lookup_string(component_carrier, ENB_CONFIG_STRING_PUCCH_DELTAF_FORMAT2B, &pucch_deltaF_Format2b)
                   && config_setting_lookup_int(component_carrier, ENB_CONFIG_STRING_RACH_NUM_RA_PREAMBLES, &rach_numberOfRA_Preambles)
                   && config_setting_lookup_string(component_carrier, ENB_CONFIG_STRING_RACH_PREAMBLESGROUPACONFIG, &rach_preamblesGroupAConfig)
                   && config_setting_lookup_int(component_carrier, ENB_CONFIG_STRING_RACH_POWERRAMPINGSTEP, &rach_powerRampingStep)
                   && config_setting_lookup_int(component_carrier, ENB_CONFIG_STRING_RACH_PREAMBLEINITIALRECEIVEDTARGETPOWER, &rach_preambleInitialReceivedTargetPower)
                   && config_setting_lookup_int(component_carrier, ENB_CONFIG_STRING_RACH_PREAMBLETRANSMAX, &rach_preambleTransMax)
                   && config_setting_lookup_int(component_carrier, ENB_CONFIG_STRING_RACH_RARESPONSEWINDOWSIZE, &rach_raResponseWindowSize)
                   && config_setting_lookup_int(component_carrier, ENB_CONFIG_STRING_RACH_MACCONTENTIONRESOLUTIONTIMER, &rach_macContentionResolutionTimer)
                   && config_setting_lookup_int(component_carrier, ENB_CONFIG_STRING_RACH_MAXHARQMSG3TX, &rach_maxHARQ_Msg3Tx)
                   && config_setting_lookup_int(component_carrier, ENB_CONFIG_STRING_RACH_MAXHARQMSG3TX, &bcch_modificationPeriodCoeff)
                   && config_setting_lookup_int(component_carrier, ENB_CONFIG_STRING_PCCH_DEFAULT_PAGING_CYCLE,  &pcch_defaultPagingCycle)
                   && config_setting_lookup_string(component_carrier, ENB_CONFIG_STRING_PCCH_NB,  &pcch_nB)
                   && config_setting_lookup_int(component_carrier, ENB_CONFIG_STRING_BCCH_MODIFICATIONPERIODCOEFF,  &bcch_modificationPeriodCoeff)
                   && config_setting_lookup_int(component_carrier, ENB_CONFIG_STRING_UETIMERS_T300,  &ue_TimersAndConstants_t300)
                   && config_setting_lookup_int(component_carrier, ENB_CONFIG_STRING_UETIMERS_T301,  &ue_TimersAndConstants_t301)
                   && config_setting_lookup_int(component_carrier, ENB_CONFIG_STRING_UETIMERS_T310,  &ue_TimersAndConstants_t310)
                   && config_setting_lookup_int(component_carrier, ENB_CONFIG_STRING_UETIMERS_T311,  &ue_TimersAndConstants_t311)
                   && config_setting_lookup_int(component_carrier, ENB_CONFIG_STRING_UETIMERS_N310,  &ue_TimersAndConstants_n310)
                   && config_setting_lookup_int(component_carrier, ENB_CONFIG_STRING_UETIMERS_N311,  &ue_TimersAndConstants_n311)
                   && config_setting_lookup_int(component_carrier, ENB_CONFIG_STRING_UE_TRANSMISSION_MODE,  &ue_TransmissionMode)

#if defined(Rel10) || defined(Rel14)

#endif
                  )) {
                AssertFatal (0,
                             "Failed to parse eNB configuration file %s, Component Carrier %d!\n",
                             lib_config_file_name_pP, enb_properties.properties[enb_properties_index]->nb_cc++);
                continue; // FIXME this prevents segfaults below, not sure what happens after function exit
              }

              enb_properties.properties[enb_properties_index]->nb_cc++;

              if (strcmp(cc_node_function, "eNodeB_3GPP") == 0) {
                enb_properties.properties[enb_properties_index]->cc_node_function[j] = eNodeB_3GPP;
              } else if (strcmp(cc_node_function, "eNodeB_3GPP_BBU") == 0) {
                enb_properties.properties[enb_properties_index]->cc_node_function[j] = eNodeB_3GPP_BBU;
              } else if (strcmp(cc_node_function, "NGFI_RCC_IF4p5") == 0) {
                enb_properties.properties[enb_properties_index]->cc_node_function[j] = NGFI_RCC_IF4p5;
              } else if (strcmp(cc_node_function, "NGFI_RAU_IF4p5") == 0) {
                enb_properties.properties[enb_properties_index]->cc_node_function[j] = NGFI_RAU_IF4p5;
              } else if (strcmp(cc_node_function, "NGFI_RRU_IF4p5") == 0) {
                enb_properties.properties[enb_properties_index]->cc_node_function[j] = NGFI_RRU_IF4p5;
              } else if (strcmp(cc_node_function, "NGFI_RRU_IF5") == 0) {
                enb_properties.properties[enb_properties_index]->cc_node_function[j] = NGFI_RRU_IF5;
              } else {
                AssertError (0, parse_errors ++,
                             "Failed to parse eNB configuration file %s, enb %d unknown value \"%s\" for node_function choice: eNodeB_3GPP or eNodeB_3GPP_BBU or NGFI_IF4_RCC or NGFI_IF4_RRU or NGFI_IF5_RRU !\n",
                             lib_config_file_name_pP, i, cc_node_function);
              }

              if (strcmp(cc_node_timing, "synch_to_ext_device") == 0) {
                enb_properties.properties[enb_properties_index]->cc_node_timing[j] = synch_to_ext_device;
              } else if (strcmp(cc_node_timing, "synch_to_other") == 0) {
                enb_properties.properties[enb_properties_index]->cc_node_timing[j] = synch_to_other;
              } else if (strcmp(cc_node_timing, "synch_to_mobipass_standalone") == 0) {
                enb_properties.properties[enb_properties_index]->cc_node_timing[j] = synch_to_mobipass_standalone;
              } else {
                AssertError (0, parse_errors ++,
                             "Failed to parse eNB configuration file %s, enb %d unknown value \"%s\" for node_function choice: SYNCH_TO_DEVICE or SYNCH_TO_OTHER !\n",
                             lib_config_file_name_pP, i, cc_node_timing);
              }

              if ((cc_node_synch_ref >= -1) && (cc_node_synch_ref < num_component_carriers)) {  
               enb_properties.properties[enb_properties_index]->cc_node_synch_ref[j] = (int16_t) cc_node_synch_ref; 
              } else {
                AssertError (0, parse_errors ++,
                             "Failed to parse eNB configuration file %s, enb %d unknown value \"%d\" for node_synch_ref choice: valid CC_id or -1 !\n",
                             lib_config_file_name_pP, i, cc_node_synch_ref);
              }
              
              enb_properties.properties[enb_properties_index]->tdd_config[j] = tdd_config;
              AssertFatal (tdd_config <= TDD_Config__subframeAssignment_sa6,
                           "Failed to parse eNB configuration file %s, enb %d illegal tdd_config %d (should be 0-%d)!",
                           lib_config_file_name_pP, i, tdd_config, TDD_Config__subframeAssignment_sa6);

              enb_properties.properties[enb_properties_index]->tdd_config_s[j] = tdd_config_s;
              AssertFatal (tdd_config_s <= TDD_Config__specialSubframePatterns_ssp8,
                           "Failed to parse eNB configuration file %s, enb %d illegal tdd_config_s %d (should be 0-%d)!",
                           lib_config_file_name_pP, i, tdd_config_s, TDD_Config__specialSubframePatterns_ssp8);

              if (!prefix_type)
                AssertFatal (0,
                             "Failed to parse eNB configuration file %s, enb %d define %s: NORMAL,EXTENDED!\n",
                             lib_config_file_name_pP, i, ENB_CONFIG_STRING_PREFIX_TYPE);
              else if (strcmp(prefix_type, "NORMAL") == 0) {
                enb_properties.properties[enb_properties_index]->prefix_type[j] = NORMAL;
              } else  if (strcmp(prefix_type, "EXTENDED") == 0) {
                enb_properties.properties[enb_properties_index]->prefix_type[j] = EXTENDED;
              } else {
                AssertFatal (0,
                             "Failed to parse eNB configuration file %s, enb %d unknown value \"%s\" for prefix_type choice: NORMAL or EXTENDED !\n",
                             lib_config_file_name_pP, i, prefix_type);
              }
              
              enb_properties.properties[enb_properties_index]->eutra_band[j] = eutra_band;
              enb_properties.properties[enb_properties_index]->downlink_frequency[j] = (uint32_t) downlink_frequency;
              enb_properties.properties[enb_properties_index]->uplink_frequency_offset[j] = (unsigned int) uplink_frequency_offset;
              enb_properties.properties[enb_properties_index]->Nid_cell[j]= Nid_cell;

              if (Nid_cell>503) {
                AssertFatal (0,
                             "Failed to parse eNB configuration file %s, enb %d unknown value \"%d\" for Nid_cell choice: 0...503 !\n",
                             lib_config_file_name_pP, i, Nid_cell);
              }

              enb_properties.properties[enb_properties_index]->N_RB_DL[j]= N_RB_DL;

              if ((N_RB_DL!=6) && (N_RB_DL!=15) && (N_RB_DL!=25) && (N_RB_DL!=50) && (N_RB_DL!=75) && (N_RB_DL!=100)) {
                AssertFatal (0,
                             "Failed to parse eNB configuration file %s, enb %d unknown value \"%d\" for N_RB_DL choice: 6,15,25,50,75,100 !\n",
                             lib_config_file_name_pP, i, N_RB_DL);
              }

              if (strcmp(frame_type, "FDD") == 0) {
                enb_properties.properties[enb_properties_index]->frame_type[j] = FDD;
              } else  if (strcmp(frame_type, "TDD") == 0) {
                enb_properties.properties[enb_properties_index]->frame_type[j] = TDD;
              } else {
                AssertFatal (0,
                             "Failed to parse eNB configuration file %s, enb %d unknown value \"%s\" for frame_type choice: FDD or TDD !\n",
                             lib_config_file_name_pP, i, frame_type);
              }


              enb_properties.properties[enb_properties_index]->tdd_config[j] = tdd_config;
              AssertFatal (tdd_config <= TDD_Config__subframeAssignment_sa6,
                           "Failed to parse eNB configuration file %s, enb %d illegal tdd_config %d (should be 0-%d)!",
                           lib_config_file_name_pP, i, tdd_config, TDD_Config__subframeAssignment_sa6);


              enb_properties.properties[enb_properties_index]->tdd_config_s[j] = tdd_config_s;
              AssertFatal (tdd_config_s <= TDD_Config__specialSubframePatterns_ssp8,
                           "Failed to parse eNB configuration file %s, enb %d illegal tdd_config_s %d (should be 0-%d)!",
                           lib_config_file_name_pP, i, tdd_config_s, TDD_Config__specialSubframePatterns_ssp8);



              if (!prefix_type)
                AssertFatal (0,
                             "Failed to parse eNB configuration file %s, enb %d define %s: NORMAL,EXTENDED!\n",
                             lib_config_file_name_pP, i, ENB_CONFIG_STRING_PREFIX_TYPE);
              else if (strcmp(prefix_type, "NORMAL") == 0) {
                enb_properties.properties[enb_properties_index]->prefix_type[j] = NORMAL;
              } else  if (strcmp(prefix_type, "EXTENDED") == 0) {
                enb_properties.properties[enb_properties_index]->prefix_type[j] = EXTENDED;
              } else {
                AssertFatal (0,
                             "Failed to parse eNB configuration file %s, enb %d unknown value \"%s\" for prefix_type choice: NORMAL or EXTENDED !\n",
                             lib_config_file_name_pP, i, prefix_type);
              }



              enb_properties.properties[enb_properties_index]->eutra_band[j] = eutra_band;
              // printf( "\teutra band:\t%d\n",enb_properties.properties[enb_properties_index]->eutra_band);



              enb_properties.properties[enb_properties_index]->downlink_frequency[j] = (uint32_t) downlink_frequency;
              //printf( "\tdownlink freq:\t%u\n",enb_properties.properties[enb_properties_index]->downlink_frequency);


              enb_properties.properties[enb_properties_index]->uplink_frequency_offset[j] = (unsigned int) uplink_frequency_offset;

              if (enb_check_band_frequencies(lib_config_file_name_pP,
                              enb_properties_index,
                              enb_properties.properties[enb_properties_index]->eutra_band[j],
                              enb_properties.properties[enb_properties_index]->downlink_frequency[j],
                              enb_properties.properties[enb_properties_index]->uplink_frequency_offset[j],
                              enb_properties.properties[enb_properties_index]->frame_type[j])) {
                AssertFatal(0, "error calling enb_check_band_frequencies\n");
              }

              enb_properties.properties[enb_properties_index]->nb_antennas_tx[j] = nb_antennas_tx;

              if ((nb_antenna_ports <1) || (nb_antenna_ports > 2))
                AssertFatal (0,
                             "Failed to parse eNB configuration file %s, enb %d unknown value \"%d\" for nb_antenna_ports choice: 1..2 !\n",
                             lib_config_file_name_pP, i, nb_antenna_ports);

              enb_properties.properties[enb_properties_index]->nb_antenna_ports[j] = nb_antenna_ports;

              if ((nb_antennas_tx <1) || (nb_antennas_tx > 64))
                AssertFatal (0,
                             "Failed to parse eNB configuration file %s, enb %d unknown value \"%d\" for nb_antennas_tx choice: 1..64 !\n",
                             lib_config_file_name_pP, i, nb_antennas_tx);

              enb_properties.properties[enb_properties_index]->nb_antennas_rx[j] = nb_antennas_rx;

              if ((nb_antennas_rx <1) || (nb_antennas_rx > 64))
                AssertFatal (0,
                             "Failed to parse eNB configuration file %s, enb %d unknown value \"%d\" for nb_antennas_rx choice: 1..64 !\n",
                             lib_config_file_name_pP, i, nb_antennas_rx);

              enb_properties.properties[enb_properties_index]->tx_gain[j] = tx_gain;

              if ((tx_gain <0) || (tx_gain > 127))
                AssertFatal (0,
                             "Failed to parse eNB configuration file %s, enb %d unknown value \"%d\" for tx_gain choice: 0..127 !\n",
                             lib_config_file_name_pP, i, tx_gain);

              enb_properties.properties[enb_properties_index]->rx_gain[j] = rx_gain;

              if ((rx_gain <0) || (rx_gain > 160))
                AssertFatal (0,
                             "Failed to parse eNB configuration file %s, enb %d unknown value \"%d\" for rx_gain choice: 0..160 !\n",
                             lib_config_file_name_pP, i, rx_gain);

              enb_properties.properties[enb_properties_index]->prach_root[j] =  prach_root;

              if ((prach_root <0) || (prach_root > 1023))
                AssertFatal (0,
                             "Failed to parse eNB configuration file %s, enb %d unknown value \"%d\" for prach_root choice: 0..1023 !\n",
                             lib_config_file_name_pP, i, prach_root);

              enb_properties.properties[enb_properties_index]->prach_config_index[j] = prach_config_index;

              if ((prach_config_index <0) || (prach_config_index > 63))
                AssertFatal (0,
                             "Failed to parse eNB configuration file %s, enb %d unknown value \"%d\" for prach_config_index choice: 0..1023 !\n",
                             lib_config_file_name_pP, i, prach_config_index);

              if (!prach_high_speed)
                AssertFatal (0,
                             "Failed to parse eNB configuration file %s, enb %d define %s: ENABLE,DISABLE!\n",
                             lib_config_file_name_pP, i, ENB_CONFIG_STRING_PRACH_HIGH_SPEED);
              else if (strcmp(prach_high_speed, "ENABLE") == 0) {
                enb_properties.properties[enb_properties_index]->prach_high_speed[j] = TRUE;
              } else if (strcmp(prach_high_speed, "DISABLE") == 0) {
                enb_properties.properties[enb_properties_index]->prach_high_speed[j] = FALSE;
              } else
                AssertFatal (0,
                             "Failed to parse eNB configuration file %s, enb %d unknown value \"%s\" for prach_config choice: ENABLE,DISABLE !\n",
                             lib_config_file_name_pP, i, prach_high_speed);

              enb_properties.properties[enb_properties_index]->prach_zero_correlation[j] =prach_zero_correlation;

              if ((prach_zero_correlation <0) || (prach_zero_correlation > 15))
                AssertFatal (0,
                             "Failed to parse eNB configuration file %s, enb %d unknown value \"%d\" for prach_zero_correlation choice: 0..15!\n",
                             lib_config_file_name_pP, i, prach_zero_correlation);

              enb_properties.properties[enb_properties_index]->prach_freq_offset[j] = prach_freq_offset;

              if ((prach_freq_offset <0) || (prach_freq_offset > 94))
                AssertFatal (0,
                             "Failed to parse eNB configuration file %s, enb %d unknown value \"%d\" for prach_freq_offset choice: 0..94!\n",
                             lib_config_file_name_pP, i, prach_freq_offset);


              enb_properties.properties[enb_properties_index]->pucch_delta_shift[j] = pucch_delta_shift-1;

              if ((pucch_delta_shift <1) || (pucch_delta_shift > 3))
                AssertFatal (0,
                             "Failed to parse eNB configuration file %s, enb %d unknown value \"%d\" for pucch_delta_shift choice: 1..3!\n",
                             lib_config_file_name_pP, i, pucch_delta_shift);

              enb_properties.properties[enb_properties_index]->pucch_nRB_CQI[j] = pucch_nRB_CQI;
>>>>>>> 1fb76157

      }
      else if (strcmp(tr_s_preference, "cudu") == 0) {
	if (  !(config_setting_lookup_string(setting_enb, ENB_CONFIG_STRING_LOCAL_S_IF_NAME,        (const char **)&if_name_s)
		&& config_setting_lookup_string(setting_enb, ENB_CONFIG_STRING_LOCAL_S_ADDRESS,        (const char **)&ipv4_s)
		&& config_setting_lookup_string(setting_enb, ENB_CONFIG_STRING_REMOTE_S_ADDRESS,       (const char **)&ipv4_s_remote)
		&& config_setting_lookup_int   (setting_enb, ENB_CONFIG_STRING_LOCAL_S_PORTC,          &local_s_portc)
		&& config_setting_lookup_int   (setting_enb, ENB_CONFIG_STRING_REMOTE_S_PORTC,         &remote_s_portc)
		&& config_setting_lookup_int   (setting_enb, ENB_CONFIG_STRING_LOCAL_S_PORTD,          &local_s_portd)
		&& config_setting_lookup_int   (setting_enb, ENB_CONFIG_STRING_REMOTE_S_PORTD,         &remote_s_portd)	
		)
	    ) {
	  AssertFatal (0,
		       "Failed to parse eNB configuration file %s, %u th enb\n",
		       RC.config_file_name, i);
	}
	rrc->eth_params_s.local_if_name            = strdup(if_name_s);
	rrc->eth_params_s.my_addr                  = strdup(ipv4_s);
	rrc->eth_params_s.remote_addr              = strdup(ipv4_s_remote);
	rrc->eth_params_s.my_portc                 = local_s_portc;
	rrc->eth_params_s.remote_portc             = remote_s_portc;
	rrc->eth_params_s.my_portd                 = local_s_portd;
	rrc->eth_params_s.remote_portd             = remote_s_portd;
	rrc->eth_params_s.transp_preference        = ETH_UDP_MODE;
      }
      
      else { // other midhaul
      }	      

      // search if in active list

      for (j=0; j < num_enbs; j++) {
	if (strcmp(active_enb[j], enb_name) == 0) {
	  
	  RRC_CONFIGURATION_REQ (msg_p).cell_identity = enb_id;
	  

	  RRC_CONFIGURATION_REQ (msg_p).tac              = (uint16_t)atoi(tac);
	  RRC_CONFIGURATION_REQ (msg_p).mcc              = (uint16_t)atoi(mcc);
	  RRC_CONFIGURATION_REQ (msg_p).mnc              = (uint16_t)atoi(mnc);
	  RRC_CONFIGURATION_REQ (msg_p).mnc_digit_length = strlen(mnc);
	  AssertFatal((RRC_CONFIGURATION_REQ (msg_p).mnc_digit_length == 2) ||
		      (RRC_CONFIGURATION_REQ (msg_p).mnc_digit_length == 3),
		      "BAD MNC DIGIT LENGTH %d",
		      RRC_CONFIGURATION_REQ (msg_p).mnc_digit_length);
	  
	  LOG_I(RRC,"RRC config (%s,%s,%s)\n",mcc,mnc,tac);
	  // Parse optional physical parameters
	  
	  
	  setting_component_carriers = config_setting_get_member (setting_enb, ENB_CONFIG_STRING_COMPONENT_CARRIERS);
	  nb_cc = 0;
	  
	  if (setting_component_carriers != NULL) {
	    
	    num_component_carriers     = config_setting_length(setting_component_carriers);
	    LOG_I(RRC,"num component carriers %d \n", num_component_carriers);
	    
	    //enb_properties_loc.properties[enb_properties_loc_index]->nb_cc = num_component_carriers;
	    for (j = 0; j < num_component_carriers ;j++) { // && j < MAX_NUM_CCs; j++) {
	      component_carrier = config_setting_get_elem(setting_component_carriers, j);
	      
	      //printf("Component carrier %d\n",component_carrier);
	      if (!(config_setting_lookup_string(component_carrier, ENB_CONFIG_STRING_FRAME_TYPE, &frame_type)
		    && config_setting_lookup_int(component_carrier, ENB_CONFIG_STRING_TDD_CONFIG, &tdd_config)
		    && config_setting_lookup_int(component_carrier, ENB_CONFIG_STRING_TDD_CONFIG_S, &tdd_config_s)
		    && config_setting_lookup_string(component_carrier, ENB_CONFIG_STRING_PREFIX_TYPE, &prefix_type)
		    && config_setting_lookup_string(component_carrier, ENB_CONFIG_STRING_PBCH_REPETITION, &pbch_repetition)
		    && config_setting_lookup_int(component_carrier, ENB_CONFIG_STRING_EUTRA_BAND, &eutra_band)
		    && config_setting_lookup_int64(component_carrier, ENB_CONFIG_STRING_DOWNLINK_FREQUENCY, &downlink_frequency)
		    && config_setting_lookup_int(component_carrier, ENB_CONFIG_STRING_UPLINK_FREQUENCY_OFFSET, &uplink_frequency_offset)
		    && config_setting_lookup_int(component_carrier, ENB_CONFIG_STRING_NID_CELL, &Nid_cell)
		    && config_setting_lookup_int(component_carrier, ENB_CONFIG_STRING_N_RB_DL, &N_RB_DL)
		    && config_setting_lookup_int(component_carrier, ENB_CONFIG_STRING_CELL_MBSFN, &Nid_cell_mbsfn)
		    && config_setting_lookup_int(component_carrier, ENB_CONFIG_STRING_NB_ANT_PORTS, &nb_antenna_ports)
		    && config_setting_lookup_int(component_carrier, ENB_CONFIG_STRING_PRACH_ROOT, &prach_root)
		    && config_setting_lookup_int(component_carrier, ENB_CONFIG_STRING_PRACH_CONFIG_INDEX, &prach_config_index)
		    && config_setting_lookup_string(component_carrier, ENB_CONFIG_STRING_PRACH_HIGH_SPEED, &prach_high_speed)
		    && config_setting_lookup_int(component_carrier, ENB_CONFIG_STRING_PRACH_ZERO_CORRELATION, &prach_zero_correlation)
		    && config_setting_lookup_int(component_carrier, ENB_CONFIG_STRING_PRACH_FREQ_OFFSET, &prach_freq_offset)
		    && config_setting_lookup_int(component_carrier, ENB_CONFIG_STRING_PUCCH_DELTA_SHIFT, &pucch_delta_shift)
		    && config_setting_lookup_int(component_carrier, ENB_CONFIG_STRING_PUCCH_NRB_CQI, &pucch_nRB_CQI)
		    && config_setting_lookup_int(component_carrier, ENB_CONFIG_STRING_PUCCH_NCS_AN, &pucch_nCS_AN)
#if !defined(Rel10) && !defined(Rel14)
		    && config_setting_lookup_int(component_carrier, ENB_CONFIG_STRING_PUCCH_N1_AN, &pucch_n1_AN)
#endif
		    && config_setting_lookup_int(component_carrier, ENB_CONFIG_STRING_PDSCH_RS_EPRE, &pdsch_referenceSignalPower)
		    && config_setting_lookup_int(component_carrier, ENB_CONFIG_STRING_PDSCH_PB, &pdsch_p_b)
		    && config_setting_lookup_int(component_carrier, ENB_CONFIG_STRING_PUSCH_N_SB, &pusch_n_SB)
		    && config_setting_lookup_string(component_carrier, ENB_CONFIG_STRING_PUSCH_HOPPINGMODE, &pusch_hoppingMode)
		    && config_setting_lookup_int(component_carrier, ENB_CONFIG_STRING_PUSCH_HOPPINGOFFSET, &pusch_hoppingOffset)
		    && config_setting_lookup_string(component_carrier, ENB_CONFIG_STRING_PUSCH_ENABLE64QAM, &pusch_enable64QAM)
		    && config_setting_lookup_string(component_carrier, ENB_CONFIG_STRING_PUSCH_GROUP_HOPPING_EN, &pusch_groupHoppingEnabled)
		    && config_setting_lookup_int(component_carrier, ENB_CONFIG_STRING_PUSCH_GROUP_ASSIGNMENT, &pusch_groupAssignment)
		    && config_setting_lookup_string(component_carrier, ENB_CONFIG_STRING_PUSCH_SEQUENCE_HOPPING_EN, &pusch_sequenceHoppingEnabled)
		    && config_setting_lookup_int(component_carrier, ENB_CONFIG_STRING_PUSCH_NDMRS1, &pusch_nDMRS1)
		    && config_setting_lookup_string(component_carrier, ENB_CONFIG_STRING_PHICH_DURATION, &phich_duration)
		    && config_setting_lookup_string(component_carrier, ENB_CONFIG_STRING_PHICH_RESOURCE, &phich_resource)
		    && config_setting_lookup_string(component_carrier, ENB_CONFIG_STRING_SRS_ENABLE, &srs_enable)
		    && config_setting_lookup_int(component_carrier, ENB_CONFIG_STRING_PUSCH_PO_NOMINAL, &pusch_p0_Nominal)
		    && config_setting_lookup_string(component_carrier, ENB_CONFIG_STRING_PUSCH_ALPHA, &pusch_alpha)
		    && config_setting_lookup_int(component_carrier, ENB_CONFIG_STRING_PUCCH_PO_NOMINAL, &pucch_p0_Nominal)
		    && config_setting_lookup_int(component_carrier, ENB_CONFIG_STRING_MSG3_DELTA_PREAMBLE, &msg3_delta_Preamble)
		    && config_setting_lookup_string(component_carrier, ENB_CONFIG_STRING_PUCCH_DELTAF_FORMAT1, &pucch_deltaF_Format1)
		    && config_setting_lookup_string(component_carrier, ENB_CONFIG_STRING_PUCCH_DELTAF_FORMAT1b, &pucch_deltaF_Format1b)
		    && config_setting_lookup_string(component_carrier, ENB_CONFIG_STRING_PUCCH_DELTAF_FORMAT2, &pucch_deltaF_Format2)
		    && config_setting_lookup_string(component_carrier, ENB_CONFIG_STRING_PUCCH_DELTAF_FORMAT2A, &pucch_deltaF_Format2a)
		    && config_setting_lookup_string(component_carrier, ENB_CONFIG_STRING_PUCCH_DELTAF_FORMAT2B, &pucch_deltaF_Format2b)
		    && config_setting_lookup_int(component_carrier, ENB_CONFIG_STRING_RACH_NUM_RA_PREAMBLES, &rach_numberOfRA_Preambles)
		    && config_setting_lookup_string(component_carrier, ENB_CONFIG_STRING_RACH_PREAMBLESGROUPACONFIG, &rach_preamblesGroupAConfig)
		    && config_setting_lookup_int(component_carrier, ENB_CONFIG_STRING_RACH_POWERRAMPINGSTEP, &rach_powerRampingStep)
		    && config_setting_lookup_int(component_carrier, ENB_CONFIG_STRING_RACH_PREAMBLEINITIALRECEIVEDTARGETPOWER, &rach_preambleInitialReceivedTargetPower)
		    && config_setting_lookup_int(component_carrier, ENB_CONFIG_STRING_RACH_PREAMBLETRANSMAX, &rach_preambleTransMax)
		    && config_setting_lookup_int(component_carrier, ENB_CONFIG_STRING_RACH_RARESPONSEWINDOWSIZE, &rach_raResponseWindowSize)
		    && config_setting_lookup_int(component_carrier, ENB_CONFIG_STRING_RACH_MACCONTENTIONRESOLUTIONTIMER, &rach_macContentionResolutionTimer)
		    && config_setting_lookup_int(component_carrier, ENB_CONFIG_STRING_RACH_MAXHARQMSG3TX, &rach_maxHARQ_Msg3Tx)
		    && config_setting_lookup_int(component_carrier, ENB_CONFIG_STRING_RACH_MAXHARQMSG3TX, &bcch_modificationPeriodCoeff)
		    && config_setting_lookup_int(component_carrier, ENB_CONFIG_STRING_PCCH_DEFAULT_PAGING_CYCLE,  &pcch_defaultPagingCycle)
		    && config_setting_lookup_string(component_carrier, ENB_CONFIG_STRING_PCCH_NB,  &pcch_nB)
		    && config_setting_lookup_int(component_carrier, ENB_CONFIG_STRING_BCCH_MODIFICATIONPERIODCOEFF,  &bcch_modificationPeriodCoeff)
		    && config_setting_lookup_int(component_carrier, ENB_CONFIG_STRING_UETIMERS_T300,  &ue_TimersAndConstants_t300)
		    && config_setting_lookup_int(component_carrier, ENB_CONFIG_STRING_UETIMERS_T301,  &ue_TimersAndConstants_t301)
		    && config_setting_lookup_int(component_carrier, ENB_CONFIG_STRING_UETIMERS_T310,  &ue_TimersAndConstants_t310)
		    && config_setting_lookup_int(component_carrier, ENB_CONFIG_STRING_UETIMERS_T311,  &ue_TimersAndConstants_t311)
		    && config_setting_lookup_int(component_carrier, ENB_CONFIG_STRING_UETIMERS_N310,  &ue_TimersAndConstants_n310)
		    && config_setting_lookup_int(component_carrier, ENB_CONFIG_STRING_UETIMERS_N311,  &ue_TimersAndConstants_n311)
		    && config_setting_lookup_int(component_carrier, ENB_CONFIG_STRING_UE_TRANSMISSION_MODE,  &ue_TransmissionMode)
		    
#if defined(Rel10) || defined(Rel14)
		    

#endif
		    )) {
		AssertFatal (0,
			     "Failed to parse eNB configuration file %s, Component Carrier %d!\n",
			     RC.config_file_name, nb_cc++);
		continue; // FIXME this prevents segfaults below, not sure what happens after function exit
	      }
	      
	      nb_cc++;

	      
	      RRC_CONFIGURATION_REQ (msg_p).tdd_config[j] = tdd_config;
	      
	      AssertFatal (tdd_config <= TDD_Config__subframeAssignment_sa6,
			   "Failed to parse eNB configuration file %s, enb %d illegal tdd_config %d (should be 0-%d)!",
			   RC.config_file_name, i, tdd_config, TDD_Config__subframeAssignment_sa6);
	      
	      RRC_CONFIGURATION_REQ (msg_p).tdd_config_s[j] = tdd_config_s;
	      AssertFatal (tdd_config_s <= TDD_Config__specialSubframePatterns_ssp8,
			   "Failed to parse eNB configuration file %s, enb %d illegal tdd_config_s %d (should be 0-%d)!",
			   RC.config_file_name, i, tdd_config_s, TDD_Config__specialSubframePatterns_ssp8);
	      
	      if (!prefix_type)
		AssertFatal (0,
			     "Failed to parse eNB configuration file %s, enb %d define %s: NORMAL,EXTENDED!\n",
			     RC.config_file_name, i, ENB_CONFIG_STRING_PREFIX_TYPE);
	      else if (strcmp(prefix_type, "NORMAL") == 0) {
		RRC_CONFIGURATION_REQ (msg_p).prefix_type[j] = NORMAL;
	      } else  if (strcmp(prefix_type, "EXTENDED") == 0) {
		RRC_CONFIGURATION_REQ (msg_p).prefix_type[j] = EXTENDED;
	      } else {
		AssertFatal (0,
			     "Failed to parse eNB configuration file %s, enb %d unknown value \"%s\" for prefix_type choice: NORMAL or EXTENDED !\n",
			     RC.config_file_name, i, prefix_type);
	      }
#ifdef Rel14
	      if (!pbch_repetition)
		AssertFatal (0,
			     "Failed to parse eNB configuration file %s, enb %d define %s: TRUE,FALSE!\n",
			     RC.config_file_name, i, ENB_CONFIG_STRING_PBCH_REPETITION);
	      else if (strcmp(pbch_repetition, "TRUE") == 0) {
		RRC_CONFIGURATION_REQ (msg_p).pbch_repetition[j] = 1;
	      } else  if (strcmp(pbch_repetition, "FALSE") == 0) {
		RRC_CONFIGURATION_REQ (msg_p).pbch_repetition[j] = 0;
	      } else {
		AssertFatal (0,
			     "Failed to parse eNB configuration file %s, enb %d unknown value \"%s\" for pbch_repetition choice: TRUE or FALSE !\n",
			     RC.config_file_name, i, pbch_repetition);
	      }
#endif
              
	      RRC_CONFIGURATION_REQ (msg_p).eutra_band[j] = eutra_band;
	      RRC_CONFIGURATION_REQ (msg_p).downlink_frequency[j] = (uint32_t) downlink_frequency;
	      RRC_CONFIGURATION_REQ (msg_p).uplink_frequency_offset[j] = (unsigned int) uplink_frequency_offset;
	      RRC_CONFIGURATION_REQ (msg_p).Nid_cell[j]= Nid_cell;
	      
	      if (Nid_cell>503) {
		AssertFatal (0,
			     "Failed to parse eNB configuration file %s, enb %d unknown value \"%d\" for Nid_cell choice: 0...503 !\n",
			     RC.config_file_name, i, Nid_cell);
	      }
	      
	      RRC_CONFIGURATION_REQ (msg_p).N_RB_DL[j]= N_RB_DL;
	      
	      if ((N_RB_DL!=6) && (N_RB_DL!=15) && (N_RB_DL!=25) && (N_RB_DL!=50) && (N_RB_DL!=75) && (N_RB_DL!=100)) {
		AssertFatal (0,
			     "Failed to parse eNB configuration file %s, enb %d unknown value \"%d\" for N_RB_DL choice: 6,15,25,50,75,100 !\n",
			     RC.config_file_name, i, N_RB_DL);
	      }
	      
	      if (strcmp(frame_type, "FDD") == 0) {
		RRC_CONFIGURATION_REQ (msg_p).frame_type[j] = FDD;
	      } else  if (strcmp(frame_type, "TDD") == 0) {
		RRC_CONFIGURATION_REQ (msg_p).frame_type[j] = TDD;
	      } else {
		AssertFatal (0,
			     "Failed to parse eNB configuration file %s, enb %d unknown value \"%s\" for frame_type choice: FDD or TDD !\n",
			     RC.config_file_name, i, frame_type);
	      }
	      
	      
	      RRC_CONFIGURATION_REQ (msg_p).tdd_config[j] = tdd_config;
	      AssertFatal (tdd_config <= TDD_Config__subframeAssignment_sa6,
			   "Failed to parse eNB configuration file %s, enb %d illegal tdd_config %d (should be 0-%d)!",
			   RC.config_file_name, i, tdd_config, TDD_Config__subframeAssignment_sa6);
	      
	      
	      RRC_CONFIGURATION_REQ (msg_p).tdd_config_s[j] = tdd_config_s;
	      AssertFatal (tdd_config_s <= TDD_Config__specialSubframePatterns_ssp8,
			   "Failed to parse eNB configuration file %s, enb %d illegal tdd_config_s %d (should be 0-%d)!",
			   RC.config_file_name, i, tdd_config_s, TDD_Config__specialSubframePatterns_ssp8);
	      
	      
	      
	      if (!prefix_type)
		AssertFatal (0,
			     "Failed to parse eNB configuration file %s, enb %d define %s: NORMAL,EXTENDED!\n",
			     RC.config_file_name, i, ENB_CONFIG_STRING_PREFIX_TYPE);
	      else if (strcmp(prefix_type, "NORMAL") == 0) {
		RRC_CONFIGURATION_REQ (msg_p).prefix_type[j] = NORMAL;
	      } else  if (strcmp(prefix_type, "EXTENDED") == 0) {
		RRC_CONFIGURATION_REQ (msg_p).prefix_type[j] = EXTENDED;
	      } else {
		AssertFatal (0,
			     "Failed to parse eNB configuration file %s, enb %d unknown value \"%s\" for prefix_type choice: NORMAL or EXTENDED !\n",
			     RC.config_file_name, i, prefix_type);
	      }
	      
	      
	      
	      RRC_CONFIGURATION_REQ (msg_p).eutra_band[j] = eutra_band;
	      // printf( "\teutra band:\t%d\n",RRC_CONFIGURATION_REQ (msg_p).eutra_band);
	      
	      
	      
	      RRC_CONFIGURATION_REQ (msg_p).downlink_frequency[j] = (uint32_t) downlink_frequency;
	      //printf( "\tdownlink freq:\t%u\n",RRC_CONFIGURATION_REQ (msg_p).downlink_frequency);
	      
	      
	      RRC_CONFIGURATION_REQ (msg_p).uplink_frequency_offset[j] = (unsigned int) uplink_frequency_offset;
	      
	      if (enb_check_band_frequencies(RC.config_file_name,
					     j,
					     RRC_CONFIGURATION_REQ (msg_p).eutra_band[j],
					     RRC_CONFIGURATION_REQ (msg_p).downlink_frequency[j],
					     RRC_CONFIGURATION_REQ (msg_p).uplink_frequency_offset[j],
					     RRC_CONFIGURATION_REQ (msg_p).frame_type[j])) {
		AssertFatal(0, "error calling enb_check_band_frequencies\n");
	      }
	      
	      if ((nb_antenna_ports <1) || (nb_antenna_ports > 2))
		AssertFatal (0,
			     "Failed to parse eNB configuration file %s, enb %d unknown value \"%d\" for nb_antenna_ports choice: 1..2 !\n",
			     RC.config_file_name, i, nb_antenna_ports);
	      
	      RRC_CONFIGURATION_REQ (msg_p).nb_antenna_ports[j] = nb_antenna_ports;
	      
	      
	      RRC_CONFIGURATION_REQ (msg_p).prach_root[j] =  prach_root;
	      
	      if ((prach_root <0) || (prach_root > 1023))
		AssertFatal (0,
			     "Failed to parse eNB configuration file %s, enb %d unknown value \"%d\" for prach_root choice: 0..1023 !\n",
			     RC.config_file_name, i, prach_root);
	      
	      RRC_CONFIGURATION_REQ (msg_p).prach_config_index[j] = prach_config_index;
	      
	      if ((prach_config_index <0) || (prach_config_index > 63))
		AssertFatal (0,
			     "Failed to parse eNB configuration file %s, enb %d unknown value \"%d\" for prach_config_index choice: 0..1023 !\n",
			     RC.config_file_name, i, prach_config_index);
	      
	      if (!prach_high_speed)
		AssertFatal (0,
			     "Failed to parse eNB configuration file %s, enb %d define %s: ENABLE,DISABLE!\n",
			     RC.config_file_name, i, ENB_CONFIG_STRING_PRACH_HIGH_SPEED);
	      else if (strcmp(prach_high_speed, "ENABLE") == 0) {
		RRC_CONFIGURATION_REQ (msg_p).prach_high_speed[j] = TRUE;
	      } else if (strcmp(prach_high_speed, "DISABLE") == 0) {
		RRC_CONFIGURATION_REQ (msg_p).prach_high_speed[j] = FALSE;
	      } else
		AssertFatal (0,
			     "Failed to parse eNB configuration file %s, enb %d unknown value \"%s\" for prach_config choice: ENABLE,DISABLE !\n",
			     RC.config_file_name, i, prach_high_speed);
	      
	      RRC_CONFIGURATION_REQ (msg_p).prach_zero_correlation[j] =prach_zero_correlation;
	      
	      if ((prach_zero_correlation <0) || (prach_zero_correlation > 15))
		AssertFatal (0,
			     "Failed to parse eNB configuration file %s, enb %d unknown value \"%d\" for prach_zero_correlation choice: 0..15!\n",
			     RC.config_file_name, i, prach_zero_correlation);
	      
	      RRC_CONFIGURATION_REQ (msg_p).prach_freq_offset[j] = prach_freq_offset;
	      
	      if ((prach_freq_offset <0) || (prach_freq_offset > 94))
		AssertFatal (0,
			     "Failed to parse eNB configuration file %s, enb %d unknown value \"%d\" for prach_freq_offset choice: 0..94!\n",
			     RC.config_file_name, i, prach_freq_offset);
	      
	      
	      RRC_CONFIGURATION_REQ (msg_p).pucch_delta_shift[j] = pucch_delta_shift-1;
	      
	      if ((pucch_delta_shift <1) || (pucch_delta_shift > 3))
		AssertFatal (0,
			     "Failed to parse eNB configuration file %s, enb %d unknown value \"%d\" for pucch_delta_shift choice: 1..3!\n",
			     RC.config_file_name, i, pucch_delta_shift);
	      
		RRC_CONFIGURATION_REQ (msg_p).pucch_nRB_CQI[j] = pucch_nRB_CQI;

		if ((pucch_nRB_CQI <0) || (pucch_nRB_CQI > 98))
		  AssertFatal (0,
			       "Failed to parse eNB configuration file %s, enb %d unknown value \"%d\" for pucch_nRB_CQI choice: 0..98!\n",
			       RC.config_file_name, i, pucch_nRB_CQI);

		RRC_CONFIGURATION_REQ (msg_p).pucch_nCS_AN[j] = pucch_nCS_AN;

		if ((pucch_nCS_AN <0) || (pucch_nCS_AN > 7))
		  AssertFatal (0,
			       "Failed to parse eNB configuration file %s, enb %d unknown value \"%d\" for pucch_nCS_AN choice: 0..7!\n",
			       RC.config_file_name, i, pucch_nCS_AN);

#if !defined(Rel10) && !defined(Rel14)
		RRC_CONFIGURATION_REQ (msg_p).pucch_n1_AN[j] = pucch_n1_AN;

		if ((pucch_n1_AN <0) || (pucch_n1_AN > 2047))
		  AssertFatal (0,
			       "Failed to parse eNB configuration file %s, enb %d unknown value \"%d\" for pucch_n1_AN choice: 0..2047!\n",
			       RC.config_file_name, i, pucch_n1_AN);

#endif
		RRC_CONFIGURATION_REQ (msg_p).pdsch_referenceSignalPower[j] = pdsch_referenceSignalPower;

		if ((pdsch_referenceSignalPower <-60) || (pdsch_referenceSignalPower > 50))
		  AssertFatal (0,
			       "Failed to parse eNB configuration file %s, enb %d unknown value \"%d\" for pdsch_referenceSignalPower choice:-60..50!\n",
			       RC.config_file_name, i, pdsch_referenceSignalPower);

		RRC_CONFIGURATION_REQ (msg_p).pdsch_p_b[j] = pdsch_p_b;

		if ((pdsch_p_b <0) || (pdsch_p_b > 3))
		  AssertFatal (0,
			       "Failed to parse eNB configuration file %s, enb %d unknown value \"%d\" for pdsch_p_b choice: 0..3!\n",
			       RC.config_file_name, i, pdsch_p_b);

		RRC_CONFIGURATION_REQ (msg_p).pusch_n_SB[j] = pusch_n_SB;

		if ((pusch_n_SB <1) || (pusch_n_SB > 4))
		  AssertFatal (0,
			       "Failed to parse eNB configuration file %s, enb %d unknown value \"%d\" for pusch_n_SB choice: 1..4!\n",
			       RC.config_file_name, i, pusch_n_SB);

		if (!pusch_hoppingMode)
		  AssertFatal (0,
			       "Failed to parse eNB configuration file %s, enb %d define %s: interSubframe,intraAndInterSubframe!\n",
			       RC.config_file_name, i, ENB_CONFIG_STRING_PUSCH_HOPPINGMODE);
		else if (strcmp(pusch_hoppingMode,"interSubFrame")==0) {
		  RRC_CONFIGURATION_REQ (msg_p).pusch_hoppingMode[j] = PUSCH_ConfigCommon__pusch_ConfigBasic__hoppingMode_interSubFrame;
		}  else if (strcmp(pusch_hoppingMode,"intraAndInterSubFrame")==0) {
		  RRC_CONFIGURATION_REQ (msg_p).pusch_hoppingMode[j] = PUSCH_ConfigCommon__pusch_ConfigBasic__hoppingMode_intraAndInterSubFrame;
		} else
		  AssertFatal (0,
			       "Failed to parse eNB configuration file %s, enb %d unknown value \"%s\" for pusch_hoppingMode choice: interSubframe,intraAndInterSubframe!\n",
			       RC.config_file_name, i, pusch_hoppingMode);

		RRC_CONFIGURATION_REQ (msg_p).pusch_hoppingOffset[j] = pusch_hoppingOffset;

		if ((pusch_hoppingOffset<0) || (pusch_hoppingOffset>98))
		  AssertFatal (0,
			       "Failed to parse eNB configuration file %s, enb %d unknown value \"%s\" for pusch_hoppingOffset choice: 0..98!\n",
			       RC.config_file_name, i, pusch_hoppingMode);

		if (!pusch_enable64QAM)
		  AssertFatal (0, 
			       "Failed to parse eNB configuration file %s, enb %d define %s: ENABLE,DISABLE!\n",
			       RC.config_file_name, i, ENB_CONFIG_STRING_PUSCH_ENABLE64QAM);
		else if (strcmp(pusch_enable64QAM, "ENABLE") == 0) {
		  RRC_CONFIGURATION_REQ (msg_p).pusch_enable64QAM[j] = TRUE;
		}  else if (strcmp(pusch_enable64QAM, "DISABLE") == 0) {
		  RRC_CONFIGURATION_REQ (msg_p).pusch_enable64QAM[j] = FALSE;
		} else
		  AssertFatal (0,
			       "Failed to parse eNB configuration file %s, enb %d unknown value \"%s\" for pusch_enable64QAM choice: ENABLE,DISABLE!\n",
			       RC.config_file_name, i, pusch_enable64QAM);

		if (!pusch_groupHoppingEnabled)
		  AssertFatal (0,
			       "Failed to parse eNB configuration file %s, enb %d define %s: ENABLE,DISABLE!\n",
			       RC.config_file_name, i, ENB_CONFIG_STRING_PUSCH_GROUP_HOPPING_EN);
		else if (strcmp(pusch_groupHoppingEnabled, "ENABLE") == 0) {
		  RRC_CONFIGURATION_REQ (msg_p).pusch_groupHoppingEnabled[j] = TRUE;
		}  else if (strcmp(pusch_groupHoppingEnabled, "DISABLE") == 0) {
		  RRC_CONFIGURATION_REQ (msg_p).pusch_groupHoppingEnabled[j] = FALSE;
		} else
		  AssertFatal (0,
			       "Failed to parse eNB configuration file %s, enb %d unknown value \"%s\" for pusch_groupHoppingEnabled choice: ENABLE,DISABLE!\n",
			       RC.config_file_name, i, pusch_groupHoppingEnabled);


		RRC_CONFIGURATION_REQ (msg_p).pusch_groupAssignment[j] = pusch_groupAssignment;

		if ((pusch_groupAssignment<0)||(pusch_groupAssignment>29))
		  AssertFatal (0,
			       "Failed to parse eNB configuration file %s, enb %d unknown value \"%d\" for pusch_groupAssignment choice: 0..29!\n",
			       RC.config_file_name, i, pusch_groupAssignment);

		if (!pusch_sequenceHoppingEnabled)
		  AssertFatal (0,
			       "Failed to parse eNB configuration file %s, enb %d define %s: ENABLE,DISABLE!\n",
			       RC.config_file_name, i, ENB_CONFIG_STRING_PUSCH_SEQUENCE_HOPPING_EN);
		else if (strcmp(pusch_sequenceHoppingEnabled, "ENABLE") == 0) {
		  RRC_CONFIGURATION_REQ (msg_p).pusch_sequenceHoppingEnabled[j] = TRUE;
		}  else if (strcmp(pusch_sequenceHoppingEnabled, "DISABLE") == 0) {
		  RRC_CONFIGURATION_REQ (msg_p).pusch_sequenceHoppingEnabled[j] = FALSE;
		} else
		  AssertFatal (0,
			       "Failed to parse eNB configuration file %s, enb %d unknown value \"%s\" for pusch_sequenceHoppingEnabled choice: ENABLE,DISABLE!\n",
			       RC.config_file_name, i, pusch_sequenceHoppingEnabled);

		RRC_CONFIGURATION_REQ (msg_p).pusch_nDMRS1[j] = pusch_nDMRS1;  //cyclic_shift in RRC!

		if ((pusch_nDMRS1 <0) || (pusch_nDMRS1>7))
		  AssertFatal (0,
			       "Failed to parse eNB configuration file %s, enb %d unknown value \"%d\" for pusch_nDMRS1 choice: 0..7!\n",
			       RC.config_file_name, i, pusch_nDMRS1);

		if (strcmp(phich_duration,"NORMAL")==0) {
		  RRC_CONFIGURATION_REQ (msg_p).phich_duration[j] = PHICH_Config__phich_Duration_normal;
		} else if (strcmp(phich_duration,"EXTENDED")==0) {
		  RRC_CONFIGURATION_REQ (msg_p).phich_duration[j] = PHICH_Config__phich_Duration_extended;
		} else
		  AssertFatal (0,
			       "Failed to parse eNB configuration file %s, enb %d unknown value \"%s\" for phich_duration choice: NORMAL,EXTENDED!\n",
			       RC.config_file_name, i, phich_duration);

		if (strcmp(phich_resource,"ONESIXTH")==0) {
		  RRC_CONFIGURATION_REQ (msg_p).phich_resource[j] = PHICH_Config__phich_Resource_oneSixth ;
		} else if (strcmp(phich_resource,"HALF")==0) {
		  RRC_CONFIGURATION_REQ (msg_p).phich_resource[j] = PHICH_Config__phich_Resource_half;
		} else if (strcmp(phich_resource,"ONE")==0) {
		  RRC_CONFIGURATION_REQ (msg_p).phich_resource[j] = PHICH_Config__phich_Resource_one;
		} else if (strcmp(phich_resource,"TWO")==0) {
		  RRC_CONFIGURATION_REQ (msg_p).phich_resource[j] = PHICH_Config__phich_Resource_two;
		} else
		  AssertFatal (0,
			       "Failed to parse eNB configuration file %s, enb %d unknown value \"%s\" for phich_resource choice: ONESIXTH,HALF,ONE,TWO!\n",
			       RC.config_file_name, i, phich_resource);

		printf("phich.resource %ld (%s), phich.duration %ld (%s)\n",
		       RRC_CONFIGURATION_REQ (msg_p).phich_resource[j],phich_resource,
		       RRC_CONFIGURATION_REQ (msg_p).phich_duration[j],phich_duration);

		if (strcmp(srs_enable, "ENABLE") == 0) {
		  RRC_CONFIGURATION_REQ (msg_p).srs_enable[j] = TRUE;
		} else if (strcmp(srs_enable, "DISABLE") == 0) {
		  RRC_CONFIGURATION_REQ (msg_p).srs_enable[j] = FALSE;
		} else
		  AssertFatal (0,
			       "Failed to parse eNB configuration file %s, enb %d unknown value \"%s\" for srs_BandwidthConfig choice: ENABLE,DISABLE !\n",
			       RC.config_file_name, i, srs_enable);

		if (RRC_CONFIGURATION_REQ (msg_p).srs_enable[j] == TRUE) {
		  if (!(config_setting_lookup_int(component_carrier, ENB_CONFIG_STRING_SRS_BANDWIDTH_CONFIG, &srs_BandwidthConfig)
			&& config_setting_lookup_int(component_carrier, ENB_CONFIG_STRING_SRS_SUBFRAME_CONFIG, &srs_SubframeConfig)
			&& config_setting_lookup_string(component_carrier, ENB_CONFIG_STRING_SRS_ACKNACKST_CONFIG, &srs_ackNackST)
			&& config_setting_lookup_string(component_carrier, ENB_CONFIG_STRING_SRS_MAXUPPTS, &srs_MaxUpPts)
			))
		    AssertFatal(0,
				"Failed to parse eNB configuration file %s, enb %d unknown values for srs_BandwidthConfig, srs_SubframeConfig, srs_ackNackST, srs_MaxUpPts\n",
				RC.config_file_name, i);

		  RRC_CONFIGURATION_REQ (msg_p).srs_BandwidthConfig[j] = srs_BandwidthConfig;

		  if ((srs_BandwidthConfig < 0) || (srs_BandwidthConfig >7))
		    AssertFatal (0, "Failed to parse eNB configuration file %s, enb %d unknown value %d for srs_BandwidthConfig choice: 0...7\n",
				 RC.config_file_name, i, srs_BandwidthConfig);

		  RRC_CONFIGURATION_REQ (msg_p).srs_SubframeConfig[j] = srs_SubframeConfig;

		  if ((srs_SubframeConfig<0) || (srs_SubframeConfig>15))
		    AssertFatal (0,
				 "Failed to parse eNB configuration file %s, enb %d unknown value \"%d\" for srs_SubframeConfig choice: 0..15 !\n",
				 RC.config_file_name, i, srs_SubframeConfig);

		  if (strcmp(srs_ackNackST, "ENABLE") == 0) {
		    RRC_CONFIGURATION_REQ (msg_p).srs_ackNackST[j] = TRUE;
		  } else if (strcmp(srs_ackNackST, "DISABLE") == 0) {
		    RRC_CONFIGURATION_REQ (msg_p).srs_ackNackST[j] = FALSE;
		  } else
		    AssertFatal (0,
				 "Failed to parse eNB configuration file %s, enb %d unknown value \"%s\" for srs_BandwidthConfig choice: ENABLE,DISABLE !\n",
				 RC.config_file_name, i, srs_ackNackST);

		  if (strcmp(srs_MaxUpPts, "ENABLE") == 0) {
		    RRC_CONFIGURATION_REQ (msg_p).srs_MaxUpPts[j] = TRUE;
		  } else if (strcmp(srs_MaxUpPts, "DISABLE") == 0) {
		    RRC_CONFIGURATION_REQ (msg_p).srs_MaxUpPts[j] = FALSE;
		  } else
		    AssertFatal (0,
				 "Failed to parse eNB configuration file %s, enb %d unknown value \"%s\" for srs_MaxUpPts choice: ENABLE,DISABLE !\n",
				 RC.config_file_name, i, srs_MaxUpPts);
		}

		RRC_CONFIGURATION_REQ (msg_p).pusch_p0_Nominal[j] = pusch_p0_Nominal;

		if ((pusch_p0_Nominal<-126) || (pusch_p0_Nominal>24))
		  AssertFatal (0,
			       "Failed to parse eNB configuration file %s, enb %d unknown value \"%d\" for pusch_p0_Nominal choice: -126..24 !\n",
			       RC.config_file_name, i, pusch_p0_Nominal);

#ifndef Rel14
		if (strcmp(pusch_alpha,"AL0")==0) {
		  RRC_CONFIGURATION_REQ (msg_p).pusch_alpha[j] = UplinkPowerControlCommon__alpha_al0;
		} else if (strcmp(pusch_alpha,"AL04")==0) {
		  RRC_CONFIGURATION_REQ (msg_p).pusch_alpha[j] = UplinkPowerControlCommon__alpha_al04;
		} else if (strcmp(pusch_alpha,"AL05")==0) {
		  RRC_CONFIGURATION_REQ (msg_p).pusch_alpha[j] = UplinkPowerControlCommon__alpha_al05;
		} else if (strcmp(pusch_alpha,"AL06")==0) {
		  RRC_CONFIGURATION_REQ (msg_p).pusch_alpha[j] = UplinkPowerControlCommon__alpha_al06;
		} else if (strcmp(pusch_alpha,"AL07")==0) {
		  RRC_CONFIGURATION_REQ (msg_p).pusch_alpha[j] = UplinkPowerControlCommon__alpha_al07;
		} else if (strcmp(pusch_alpha,"AL08")==0) {
		  RRC_CONFIGURATION_REQ (msg_p).pusch_alpha[j] = UplinkPowerControlCommon__alpha_al08;
		} else if (strcmp(pusch_alpha,"AL09")==0) {
		  RRC_CONFIGURATION_REQ (msg_p).pusch_alpha[j] = UplinkPowerControlCommon__alpha_al09;
		} else if (strcmp(pusch_alpha,"AL1")==0) {
		  RRC_CONFIGURATION_REQ (msg_p).pusch_alpha[j] = UplinkPowerControlCommon__alpha_al1;
		} 
#else
		if (strcmp(pusch_alpha,"AL0")==0) {
		  RRC_CONFIGURATION_REQ (msg_p).pusch_alpha[j] = Alpha_r12_al0;
		} else if (strcmp(pusch_alpha,"AL04")==0) {
		  RRC_CONFIGURATION_REQ (msg_p).pusch_alpha[j] = Alpha_r12_al04;
		} else if (strcmp(pusch_alpha,"AL05")==0) {
		  RRC_CONFIGURATION_REQ (msg_p).pusch_alpha[j] = Alpha_r12_al05;
		} else if (strcmp(pusch_alpha,"AL06")==0) {
		  RRC_CONFIGURATION_REQ (msg_p).pusch_alpha[j] = Alpha_r12_al06;
		} else if (strcmp(pusch_alpha,"AL07")==0) {
		  RRC_CONFIGURATION_REQ (msg_p).pusch_alpha[j] = Alpha_r12_al07;
		} else if (strcmp(pusch_alpha,"AL08")==0) {
		  RRC_CONFIGURATION_REQ (msg_p).pusch_alpha[j] = Alpha_r12_al08;
		} else if (strcmp(pusch_alpha,"AL09")==0) {
		  RRC_CONFIGURATION_REQ (msg_p).pusch_alpha[j] = Alpha_r12_al09;
		} else if (strcmp(pusch_alpha,"AL1")==0) {
		  RRC_CONFIGURATION_REQ (msg_p).pusch_alpha[j] = Alpha_r12_al1;
		} 
#endif
		else
		  AssertFatal (0,
			       "Failed to parse eNB configuration file %s, enb %d unknown value \"%s\" for pucch_Alpha choice: AL0,AL04,AL05,AL06,AL07,AL08,AL09,AL1!\n",
			       RC.config_file_name, i, pusch_alpha);

		RRC_CONFIGURATION_REQ (msg_p).pucch_p0_Nominal[j] = pucch_p0_Nominal;

		if ((pucch_p0_Nominal<-127) || (pucch_p0_Nominal>-96))
		  AssertFatal (0,
			       "Failed to parse eNB configuration file %s, enb %d unknown value \"%d\" for pucch_p0_Nominal choice: -127..-96 !\n",
			       RC.config_file_name, i, pucch_p0_Nominal);

		RRC_CONFIGURATION_REQ (msg_p).msg3_delta_Preamble[j] = msg3_delta_Preamble;

		if ((msg3_delta_Preamble<-1) || (msg3_delta_Preamble>6))
		  AssertFatal (0,
			       "Failed to parse eNB configuration file %s, enb %d unknown value \"%d\" for msg3_delta_Preamble choice: -1..6 !\n",
			       RC.config_file_name, i, msg3_delta_Preamble);


		if (strcmp(pucch_deltaF_Format1,"deltaF_2")==0) {
		  RRC_CONFIGURATION_REQ (msg_p).pucch_deltaF_Format1[j] = DeltaFList_PUCCH__deltaF_PUCCH_Format1_deltaF_2;
		} else if (strcmp(pucch_deltaF_Format1,"deltaF0")==0) {
		  RRC_CONFIGURATION_REQ (msg_p).pucch_deltaF_Format1[j] = DeltaFList_PUCCH__deltaF_PUCCH_Format1_deltaF0;
		} else if (strcmp(pucch_deltaF_Format1,"deltaF2")==0) {
		  RRC_CONFIGURATION_REQ (msg_p).pucch_deltaF_Format1[j] = DeltaFList_PUCCH__deltaF_PUCCH_Format1_deltaF2;
		} else
		  AssertFatal (0,
			       "Failed to parse eNB configuration file %s, enb %d unknown value \"%s\" for pucch_deltaF_Format1 choice: deltaF_2,dltaF0,deltaF2!\n",
			       RC.config_file_name, i, pucch_deltaF_Format1);

		if (strcmp(pucch_deltaF_Format1b,"deltaF1")==0) {
		  RRC_CONFIGURATION_REQ (msg_p).pucch_deltaF_Format1b[j] = DeltaFList_PUCCH__deltaF_PUCCH_Format1b_deltaF1;
		} else if (strcmp(pucch_deltaF_Format1b,"deltaF3")==0) {
		  RRC_CONFIGURATION_REQ (msg_p).pucch_deltaF_Format1b[j] = DeltaFList_PUCCH__deltaF_PUCCH_Format1b_deltaF3;
		} else if (strcmp(pucch_deltaF_Format1b,"deltaF5")==0) {
		  RRC_CONFIGURATION_REQ (msg_p).pucch_deltaF_Format1b[j] = DeltaFList_PUCCH__deltaF_PUCCH_Format1b_deltaF5;
		} else
		  AssertFatal (0,
			       "Failed to parse eNB configuration file %s, enb %d unknown value \"%s\" for pucch_deltaF_Format1b choice: deltaF1,dltaF3,deltaF5!\n",
			       RC.config_file_name, i, pucch_deltaF_Format1b);


		if (strcmp(pucch_deltaF_Format2,"deltaF_2")==0) {
		  RRC_CONFIGURATION_REQ (msg_p).pucch_deltaF_Format2[j] = DeltaFList_PUCCH__deltaF_PUCCH_Format2_deltaF_2;
		} else if (strcmp(pucch_deltaF_Format2,"deltaF0")==0) {
		  RRC_CONFIGURATION_REQ (msg_p).pucch_deltaF_Format2[j] = DeltaFList_PUCCH__deltaF_PUCCH_Format2_deltaF0;
		} else if (strcmp(pucch_deltaF_Format2,"deltaF1")==0) {
		  RRC_CONFIGURATION_REQ (msg_p).pucch_deltaF_Format2[j] = DeltaFList_PUCCH__deltaF_PUCCH_Format2_deltaF1;
		} else if (strcmp(pucch_deltaF_Format2,"deltaF2")==0) {
		  RRC_CONFIGURATION_REQ (msg_p).pucch_deltaF_Format2[j] = DeltaFList_PUCCH__deltaF_PUCCH_Format2_deltaF2;
		} else
		  AssertFatal (0,
			       "Failed to parse eNB configuration file %s, enb %d unknown value \"%s\" for pucch_deltaF_Format2 choice: deltaF_2,dltaF0,deltaF1,deltaF2!\n",
			       RC.config_file_name, i, pucch_deltaF_Format2);

		if (strcmp(pucch_deltaF_Format2a,"deltaF_2")==0) {
		  RRC_CONFIGURATION_REQ (msg_p).pucch_deltaF_Format2a[j] = DeltaFList_PUCCH__deltaF_PUCCH_Format2a_deltaF_2;
		} else if (strcmp(pucch_deltaF_Format2a,"deltaF0")==0) {
		  RRC_CONFIGURATION_REQ (msg_p).pucch_deltaF_Format2a[j] = DeltaFList_PUCCH__deltaF_PUCCH_Format2a_deltaF0;
		} else if (strcmp(pucch_deltaF_Format2a,"deltaF2")==0) {
		  RRC_CONFIGURATION_REQ (msg_p).pucch_deltaF_Format2a[j] = DeltaFList_PUCCH__deltaF_PUCCH_Format2a_deltaF2;
		} else
		  AssertFatal (0,
			       "Failed to parse eNB configuration file %s, enb %d unknown value \"%s\" for pucch_deltaF_Format2a choice: deltaF_2,dltaF0,deltaF2!\n",
			       RC.config_file_name, i, pucch_deltaF_Format2a);

		if (strcmp(pucch_deltaF_Format2b,"deltaF_2")==0) {
		  RRC_CONFIGURATION_REQ (msg_p).pucch_deltaF_Format2b[j] = DeltaFList_PUCCH__deltaF_PUCCH_Format2b_deltaF_2;
		} else if (strcmp(pucch_deltaF_Format2b,"deltaF0")==0) {
		  RRC_CONFIGURATION_REQ (msg_p).pucch_deltaF_Format2b[j] = DeltaFList_PUCCH__deltaF_PUCCH_Format2b_deltaF0;
		} else if (strcmp(pucch_deltaF_Format2b,"deltaF2")==0) {
		  RRC_CONFIGURATION_REQ (msg_p).pucch_deltaF_Format2b[j] = DeltaFList_PUCCH__deltaF_PUCCH_Format2b_deltaF2;
		} else
		  AssertFatal (0,
			       "Failed to parse eNB configuration file %s, enb %d unknown value \"%s\" for pucch_deltaF_Format2b choice: deltaF_2,dltaF0,deltaF2!\n",
			       RC.config_file_name, i, pucch_deltaF_Format2b);




		RRC_CONFIGURATION_REQ (msg_p).rach_numberOfRA_Preambles[j] = (rach_numberOfRA_Preambles/4)-1;

		if ((rach_numberOfRA_Preambles <4) || (rach_numberOfRA_Preambles>64) || ((rach_numberOfRA_Preambles&3)!=0))
		  AssertFatal (0,
			       "Failed to parse eNB configuration file %s, enb %d unknown value \"%d\" for rach_numberOfRA_Preambles choice: 4,8,12,...,64!\n",
			       RC.config_file_name, i, rach_numberOfRA_Preambles);

		if (strcmp(rach_preamblesGroupAConfig, "ENABLE") == 0) {
		  RRC_CONFIGURATION_REQ (msg_p).rach_preamblesGroupAConfig[j] = TRUE;

		  if (!(config_setting_lookup_int(component_carrier, ENB_CONFIG_STRING_RACH_SIZEOFRA_PREAMBLESGROUPA, &rach_sizeOfRA_PreamblesGroupA)
			&& config_setting_lookup_int(component_carrier, ENB_CONFIG_STRING_RACH_MESSAGESIZEGROUPA, &rach_messageSizeGroupA)
			&& config_setting_lookup_string(component_carrier, ENB_CONFIG_STRING_RACH_MESSAGEPOWEROFFSETGROUPB, &rach_messagePowerOffsetGroupB)))
		    AssertFatal (0,
				 "Failed to parse eNB configuration file %s, enb %d  rach_sizeOfRA_PreamblesGroupA, messageSizeGroupA,messagePowerOffsetGroupB!\n",
				 RC.config_file_name, i);

		  RRC_CONFIGURATION_REQ (msg_p).rach_sizeOfRA_PreamblesGroupA[j] = (rach_sizeOfRA_PreamblesGroupA/4)-1;

		  if ((rach_numberOfRA_Preambles <4) || (rach_numberOfRA_Preambles>60) || ((rach_numberOfRA_Preambles&3)!=0))
		    AssertFatal (0,
				 "Failed to parse eNB configuration file %s, enb %d unknown value \"%d\" for rach_sizeOfRA_PreamblesGroupA choice: 4,8,12,...,60!\n",
				 RC.config_file_name, i, rach_sizeOfRA_PreamblesGroupA);


		  switch (rach_messageSizeGroupA) {
		  case 56:
		    RRC_CONFIGURATION_REQ (msg_p).rach_messageSizeGroupA[j] = RACH_ConfigCommon__preambleInfo__preamblesGroupAConfig__messageSizeGroupA_b56;
		    break;

		  case 144:
		    RRC_CONFIGURATION_REQ (msg_p).rach_messageSizeGroupA[j] = RACH_ConfigCommon__preambleInfo__preamblesGroupAConfig__messageSizeGroupA_b144;
		    break;

		  case 208:
		    RRC_CONFIGURATION_REQ (msg_p).rach_messageSizeGroupA[j] = RACH_ConfigCommon__preambleInfo__preamblesGroupAConfig__messageSizeGroupA_b208;
		    break;

		  case 256:
		    RRC_CONFIGURATION_REQ (msg_p).rach_messageSizeGroupA[j] = RACH_ConfigCommon__preambleInfo__preamblesGroupAConfig__messageSizeGroupA_b256;
		    break;

		  default:
		    AssertFatal (0,
				 "Failed to parse eNB configuration file %s, enb %d unknown value \"%d\" for rach_messageSizeGroupA choice: 56,144,208,256!\n",
				 RC.config_file_name, i, rach_messageSizeGroupA);
		    break;
		  }

		  if (strcmp(rach_messagePowerOffsetGroupB,"minusinfinity")==0) {
		    RRC_CONFIGURATION_REQ (msg_p).rach_messagePowerOffsetGroupB[j] = RACH_ConfigCommon__preambleInfo__preamblesGroupAConfig__messagePowerOffsetGroupB_minusinfinity;
		  }

		  else if (strcmp(rach_messagePowerOffsetGroupB,"dB0")==0) {
		    RRC_CONFIGURATION_REQ (msg_p).rach_messagePowerOffsetGroupB[j] = RACH_ConfigCommon__preambleInfo__preamblesGroupAConfig__messagePowerOffsetGroupB_dB0;
		  }

		  else if (strcmp(rach_messagePowerOffsetGroupB,"dB5")==0) {
		    RRC_CONFIGURATION_REQ (msg_p).rach_messagePowerOffsetGroupB[j] = RACH_ConfigCommon__preambleInfo__preamblesGroupAConfig__messagePowerOffsetGroupB_dB5;
		  }

		  else if (strcmp(rach_messagePowerOffsetGroupB,"dB8")==0) {
		    RRC_CONFIGURATION_REQ (msg_p).rach_messagePowerOffsetGroupB[j] = RACH_ConfigCommon__preambleInfo__preamblesGroupAConfig__messagePowerOffsetGroupB_dB8;
		  }

		  else if (strcmp(rach_messagePowerOffsetGroupB,"dB10")==0) {
		    RRC_CONFIGURATION_REQ (msg_p).rach_messagePowerOffsetGroupB[j] = RACH_ConfigCommon__preambleInfo__preamblesGroupAConfig__messagePowerOffsetGroupB_dB10;
		  }

		  else if (strcmp(rach_messagePowerOffsetGroupB,"dB12")==0) {
		    RRC_CONFIGURATION_REQ (msg_p).rach_messagePowerOffsetGroupB[j] = RACH_ConfigCommon__preambleInfo__preamblesGroupAConfig__messagePowerOffsetGroupB_dB12;
		  }

		  else if (strcmp(rach_messagePowerOffsetGroupB,"dB15")==0) {
		    RRC_CONFIGURATION_REQ (msg_p).rach_messagePowerOffsetGroupB[j] = RACH_ConfigCommon__preambleInfo__preamblesGroupAConfig__messagePowerOffsetGroupB_dB15;
		  }

		  else if (strcmp(rach_messagePowerOffsetGroupB,"dB18")==0) {
		    RRC_CONFIGURATION_REQ (msg_p).rach_messagePowerOffsetGroupB[j] = RACH_ConfigCommon__preambleInfo__preamblesGroupAConfig__messagePowerOffsetGroupB_dB18;
		  } else
		    AssertFatal (0,
				 "Failed to parse eNB configuration file %s, enb %d unknown value \"%s\" for rach_messagePowerOffsetGroupB choice: minusinfinity,dB0,dB5,dB8,dB10,dB12,dB15,dB18!\n",
				 RC.config_file_name, i, rach_messagePowerOffsetGroupB);

		} else if (strcmp(rach_preamblesGroupAConfig, "DISABLE") == 0) {
		  RRC_CONFIGURATION_REQ (msg_p).rach_preamblesGroupAConfig[j] = FALSE;
		} else
		  AssertFatal (0,
			       "Failed to parse eNB configuration file %s, enb %d unknown value \"%s\" for rach_preamblesGroupAConfig choice: ENABLE,DISABLE !\n",
			       RC.config_file_name, i, rach_preamblesGroupAConfig);

		RRC_CONFIGURATION_REQ (msg_p).rach_preambleInitialReceivedTargetPower[j] = (rach_preambleInitialReceivedTargetPower+120)/2;

		if ((rach_preambleInitialReceivedTargetPower<-120) || (rach_preambleInitialReceivedTargetPower>-90) || ((rach_preambleInitialReceivedTargetPower&1)!=0))
		  AssertFatal (0,
			       "Failed to parse eNB configuration file %s, enb %d unknown value \"%d\" for rach_preambleInitialReceivedTargetPower choice: -120,-118,...,-90 !\n",
			       RC.config_file_name, i, rach_preambleInitialReceivedTargetPower);


		RRC_CONFIGURATION_REQ (msg_p).rach_powerRampingStep[j] = rach_powerRampingStep/2;

		if ((rach_powerRampingStep<0) || (rach_powerRampingStep>6) || ((rach_powerRampingStep&1)!=0))
		  AssertFatal (0,
			       "Failed to parse eNB configuration file %s, enb %d unknown value \"%d\" for rach_powerRampingStep choice: 0,2,4,6 !\n",
			       RC.config_file_name, i, rach_powerRampingStep);



		switch (rach_preambleTransMax) {
#ifndef Rel14
		case 3:
		  RRC_CONFIGURATION_REQ (msg_p).rach_preambleTransMax[j] =  RACH_ConfigCommon__ra_SupervisionInfo__preambleTransMax_n3;
		  break;

		case 4:
		  RRC_CONFIGURATION_REQ (msg_p).rach_preambleTransMax[j] =  RACH_ConfigCommon__ra_SupervisionInfo__preambleTransMax_n4;
		  break;

		case 5:
		  RRC_CONFIGURATION_REQ (msg_p).rach_preambleTransMax[j] =  RACH_ConfigCommon__ra_SupervisionInfo__preambleTransMax_n5;
		  break;

		case 6:
		  RRC_CONFIGURATION_REQ (msg_p).rach_preambleTransMax[j] =  RACH_ConfigCommon__ra_SupervisionInfo__preambleTransMax_n6;
		  break;

		case 7:
		  RRC_CONFIGURATION_REQ (msg_p).rach_preambleTransMax[j] =  RACH_ConfigCommon__ra_SupervisionInfo__preambleTransMax_n7;
		  break;

		case 8:
		  RRC_CONFIGURATION_REQ (msg_p).rach_preambleTransMax[j] =  RACH_ConfigCommon__ra_SupervisionInfo__preambleTransMax_n8;
		  break;

		case 10:
		  RRC_CONFIGURATION_REQ (msg_p).rach_preambleTransMax[j] =  RACH_ConfigCommon__ra_SupervisionInfo__preambleTransMax_n10;
		  break;

		case 20:
		  RRC_CONFIGURATION_REQ (msg_p).rach_preambleTransMax[j] =  RACH_ConfigCommon__ra_SupervisionInfo__preambleTransMax_n20;
		  break;

		case 50:
		  RRC_CONFIGURATION_REQ (msg_p).rach_preambleTransMax[j] =  RACH_ConfigCommon__ra_SupervisionInfo__preambleTransMax_n50;
		  break;

		case 100:
		  RRC_CONFIGURATION_REQ (msg_p).rach_preambleTransMax[j] =  RACH_ConfigCommon__ra_SupervisionInfo__preambleTransMax_n100;
		  break;

		case 200:
		  RRC_CONFIGURATION_REQ (msg_p).rach_preambleTransMax[j] =  RACH_ConfigCommon__ra_SupervisionInfo__preambleTransMax_n200;
		  break;

#else

		case 3:
		  RRC_CONFIGURATION_REQ (msg_p).rach_preambleTransMax[j] =  PreambleTransMax_n3;
		  break;

		case 4:
		  RRC_CONFIGURATION_REQ (msg_p).rach_preambleTransMax[j] =  PreambleTransMax_n4;
		  break;

		case 5:
		  RRC_CONFIGURATION_REQ (msg_p).rach_preambleTransMax[j] =  PreambleTransMax_n5;
		  break;

		case 6:
		  RRC_CONFIGURATION_REQ (msg_p).rach_preambleTransMax[j] =  PreambleTransMax_n6;
		  break;

		case 7:
		  RRC_CONFIGURATION_REQ (msg_p).rach_preambleTransMax[j] =  PreambleTransMax_n7;
		  break;

		case 8:
		  RRC_CONFIGURATION_REQ (msg_p).rach_preambleTransMax[j] =  PreambleTransMax_n8;
		  break;

		case 10:
		  RRC_CONFIGURATION_REQ (msg_p).rach_preambleTransMax[j] =  PreambleTransMax_n10;
		  break;

		case 20:
		  RRC_CONFIGURATION_REQ (msg_p).rach_preambleTransMax[j] =  PreambleTransMax_n20;
		  break;

		case 50:
		  RRC_CONFIGURATION_REQ (msg_p).rach_preambleTransMax[j] =  PreambleTransMax_n50;
		  break;

		case 100:
		  RRC_CONFIGURATION_REQ (msg_p).rach_preambleTransMax[j] =  PreambleTransMax_n100;
		  break;

		case 200:
		  RRC_CONFIGURATION_REQ (msg_p).rach_preambleTransMax[j] =  PreambleTransMax_n200;
		  break;
#endif

		default:
		  AssertFatal (0,
			       "Failed to parse eNB configuration file %s, enb %d unknown value \"%d\" for rach_preambleTransMax choice: 3,4,5,6,7,8,10,20,50,100,200!\n",
			       RC.config_file_name, i, rach_preambleTransMax);
		  break;
		}

		RRC_CONFIGURATION_REQ (msg_p).rach_raResponseWindowSize[j] =  (rach_raResponseWindowSize==10)?7:rach_raResponseWindowSize-2;

		if ((rach_raResponseWindowSize<0)||(rach_raResponseWindowSize==9)||(rach_raResponseWindowSize>10))
		  AssertFatal (0,
			       "Failed to parse eNB configuration file %s, enb %d unknown value \"%d\" for rach_raResponseWindowSize choice: 2,3,4,5,6,7,8,10!\n",
			       RC.config_file_name, i, rach_preambleTransMax);


		RRC_CONFIGURATION_REQ (msg_p).rach_macContentionResolutionTimer[j] = (rach_macContentionResolutionTimer/8)-1;

		if ((rach_macContentionResolutionTimer<8) || (rach_macContentionResolutionTimer>64) || ((rach_macContentionResolutionTimer&7)!=0))
		  AssertFatal (0,
			       "Failed to parse eNB configuration file %s, enb %d unknown value \"%d\" for rach_macContentionResolutionTimer choice: 8,16,...,56,64!\n",
			       RC.config_file_name, i, rach_preambleTransMax);

		RRC_CONFIGURATION_REQ (msg_p).rach_maxHARQ_Msg3Tx[j] = rach_maxHARQ_Msg3Tx;

		if ((rach_maxHARQ_Msg3Tx<0) || (rach_maxHARQ_Msg3Tx>8))
		  AssertFatal (0,
			       "Failed to parse eNB configuration file %s, enb %d unknown value \"%d\" for rach_maxHARQ_Msg3Tx choice: 1..8!\n",
			       RC.config_file_name, i, rach_preambleTransMax);


		switch (pcch_defaultPagingCycle) {
		case 32:
		  RRC_CONFIGURATION_REQ (msg_p).pcch_defaultPagingCycle[j] = PCCH_Config__defaultPagingCycle_rf32;
		  break;

		case 64:
		  RRC_CONFIGURATION_REQ (msg_p).pcch_defaultPagingCycle[j] = PCCH_Config__defaultPagingCycle_rf64;
		  break;

		case 128:
		  RRC_CONFIGURATION_REQ (msg_p).pcch_defaultPagingCycle[j] = PCCH_Config__defaultPagingCycle_rf128;
		  break;

		case 256:
		  RRC_CONFIGURATION_REQ (msg_p).pcch_defaultPagingCycle[j] = PCCH_Config__defaultPagingCycle_rf256;
		  break;

		default:
		  AssertFatal (0,
			       "Failed to parse eNB configuration file %s, enb %d unknown value \"%d\" for pcch_defaultPagingCycle choice: 32,64,128,256!\n",
			       RC.config_file_name, i, pcch_defaultPagingCycle);
		  break;
		}

		if (strcmp(pcch_nB, "fourT") == 0) {
		  RRC_CONFIGURATION_REQ (msg_p).pcch_nB[j] = PCCH_Config__nB_fourT;
		} else if (strcmp(pcch_nB, "twoT") == 0) {
		  RRC_CONFIGURATION_REQ (msg_p).pcch_nB[j] = PCCH_Config__nB_twoT;
		} else if (strcmp(pcch_nB, "oneT") == 0) {
		  RRC_CONFIGURATION_REQ (msg_p).pcch_nB[j] = PCCH_Config__nB_oneT;
		} else if (strcmp(pcch_nB, "halfT") == 0) {
		  RRC_CONFIGURATION_REQ (msg_p).pcch_nB[j] = PCCH_Config__nB_halfT;
		} else if (strcmp(pcch_nB, "quarterT") == 0) {
		  RRC_CONFIGURATION_REQ (msg_p).pcch_nB[j] = PCCH_Config__nB_quarterT;
		} else if (strcmp(pcch_nB, "oneEighthT") == 0) {
		  RRC_CONFIGURATION_REQ (msg_p).pcch_nB[j] = PCCH_Config__nB_oneEighthT;
		} else if (strcmp(pcch_nB, "oneSixteenthT") == 0) {
		  RRC_CONFIGURATION_REQ (msg_p).pcch_nB[j] = PCCH_Config__nB_oneSixteenthT;
		} else if (strcmp(pcch_nB, "oneThirtySecondT") == 0) {
		  RRC_CONFIGURATION_REQ (msg_p).pcch_nB[j] = PCCH_Config__nB_oneThirtySecondT;
		} else
		  AssertFatal (0,
			       "Failed to parse eNB configuration file %s, enb %d unknown value \"%d\" for pcch_nB choice: fourT,twoT,oneT,halfT,quarterT,oneighthT,oneSixteenthT,oneThirtySecondT !\n",
			       RC.config_file_name, i, pcch_defaultPagingCycle);



		switch (bcch_modificationPeriodCoeff) {
		case 2:
		  RRC_CONFIGURATION_REQ (msg_p).bcch_modificationPeriodCoeff[j] = BCCH_Config__modificationPeriodCoeff_n2;
		  break;

		case 4:
		  RRC_CONFIGURATION_REQ (msg_p).bcch_modificationPeriodCoeff[j] = BCCH_Config__modificationPeriodCoeff_n4;
		  break;

		case 8:
		  RRC_CONFIGURATION_REQ (msg_p).bcch_modificationPeriodCoeff[j] = BCCH_Config__modificationPeriodCoeff_n8;
		  break;

		case 16:
		  RRC_CONFIGURATION_REQ (msg_p).bcch_modificationPeriodCoeff[j] = BCCH_Config__modificationPeriodCoeff_n16;
		  break;

		default:
		  AssertFatal (0,
			       "Failed to parse eNB configuration file %s, enb %d unknown value \"%d\" for bcch_modificationPeriodCoeff choice: 2,4,8,16",
			       RC.config_file_name, i, bcch_modificationPeriodCoeff);

		  break;
		}


		switch (ue_TimersAndConstants_t300) {
		case 100:
		  RRC_CONFIGURATION_REQ (msg_p).ue_TimersAndConstants_t300[j] = UE_TimersAndConstants__t300_ms100;
		  break;

		case 200:
		  RRC_CONFIGURATION_REQ (msg_p).ue_TimersAndConstants_t300[j] = UE_TimersAndConstants__t300_ms200;
		  break;

		case 300:
		  RRC_CONFIGURATION_REQ (msg_p).ue_TimersAndConstants_t300[j] = UE_TimersAndConstants__t300_ms300;
		  break;

		case 400:
		  RRC_CONFIGURATION_REQ (msg_p).ue_TimersAndConstants_t300[j] = UE_TimersAndConstants__t300_ms400;
		  break;

		case 600:
		  RRC_CONFIGURATION_REQ (msg_p).ue_TimersAndConstants_t300[j] = UE_TimersAndConstants__t300_ms600;
		  break;

		case 1000:
		  RRC_CONFIGURATION_REQ (msg_p).ue_TimersAndConstants_t300[j] = UE_TimersAndConstants__t300_ms1000;
		  break;

		case 1500:
		  RRC_CONFIGURATION_REQ (msg_p).ue_TimersAndConstants_t300[j] = UE_TimersAndConstants__t300_ms1500;
		  break;

		case 2000:
		  RRC_CONFIGURATION_REQ (msg_p).ue_TimersAndConstants_t300[j] = UE_TimersAndConstants__t300_ms2000;
		  break;

		default:
		  AssertFatal (0,
			       "Failed to parse eNB configuration file %s, enb %d unknown value \"%d\" for ue_TimersAndConstants_t300 choice: 100,200,300,400,600,1000,1500,2000 ",
			       RC.config_file_name, i, ue_TimersAndConstants_t300);
		  break;

		}

		switch (ue_TimersAndConstants_t301) {
		case 100:
		  RRC_CONFIGURATION_REQ (msg_p).ue_TimersAndConstants_t301[j] = UE_TimersAndConstants__t301_ms100;
		  break;

		case 200:
		  RRC_CONFIGURATION_REQ (msg_p).ue_TimersAndConstants_t301[j] = UE_TimersAndConstants__t301_ms200;
		  break;

		case 300:
		  RRC_CONFIGURATION_REQ (msg_p).ue_TimersAndConstants_t301[j] = UE_TimersAndConstants__t301_ms300;
		  break;

		case 400:
		  RRC_CONFIGURATION_REQ (msg_p).ue_TimersAndConstants_t301[j] = UE_TimersAndConstants__t301_ms400;
		  break;

		case 600:
		  RRC_CONFIGURATION_REQ (msg_p).ue_TimersAndConstants_t301[j] = UE_TimersAndConstants__t301_ms600;
		  break;

		case 1000:
		  RRC_CONFIGURATION_REQ (msg_p).ue_TimersAndConstants_t301[j] = UE_TimersAndConstants__t301_ms1000;
		  break;

		case 1500:
		  RRC_CONFIGURATION_REQ (msg_p).ue_TimersAndConstants_t301[j] = UE_TimersAndConstants__t301_ms1500;
		  break;

		case 2000:
		  RRC_CONFIGURATION_REQ (msg_p).ue_TimersAndConstants_t301[j] = UE_TimersAndConstants__t301_ms2000;
		  break;

		default:
		  AssertFatal (0,
			       "Failed to parse eNB configuration file %s, enb %d unknown value \"%d\" for ue_TimersAndConstants_t301 choice: 100,200,300,400,600,1000,1500,2000 ",
			       RC.config_file_name, i, ue_TimersAndConstants_t301);
		  break;

		}

		switch (ue_TimersAndConstants_t310) {
		case 0:
		  RRC_CONFIGURATION_REQ (msg_p).ue_TimersAndConstants_t310[j] = UE_TimersAndConstants__t310_ms0;
		  break;

		case 50:
		  RRC_CONFIGURATION_REQ (msg_p).ue_TimersAndConstants_t310[j] = UE_TimersAndConstants__t310_ms50;
		  break;

		case 100:
		  RRC_CONFIGURATION_REQ (msg_p).ue_TimersAndConstants_t310[j] = UE_TimersAndConstants__t310_ms100;
		  break;

		case 200:
		  RRC_CONFIGURATION_REQ (msg_p).ue_TimersAndConstants_t310[j] = UE_TimersAndConstants__t310_ms200;
		  break;

		case 500:
		  RRC_CONFIGURATION_REQ (msg_p).ue_TimersAndConstants_t310[j] = UE_TimersAndConstants__t310_ms500;
		  break;

		case 1000:
		  RRC_CONFIGURATION_REQ (msg_p).ue_TimersAndConstants_t310[j] = UE_TimersAndConstants__t310_ms1000;
		  break;

		case 2000:
		  RRC_CONFIGURATION_REQ (msg_p).ue_TimersAndConstants_t310[j] = UE_TimersAndConstants__t310_ms2000;
		  break;

		default:
		  AssertFatal (0,
			       "Failed to parse eNB configuration file %s, enb %d unknown value \"%d\" for ue_TimersAndConstants_t310 choice: 0,50,100,200,500,1000,1500,2000 ",
			       RC.config_file_name, i, ue_TimersAndConstants_t310);
		  break;

		}

		switch (ue_TimersAndConstants_t311) {
		case 1000:
		  RRC_CONFIGURATION_REQ (msg_p).ue_TimersAndConstants_t311[j] = UE_TimersAndConstants__t311_ms1000;
		  break;

		case 3110:
		  RRC_CONFIGURATION_REQ (msg_p).ue_TimersAndConstants_t311[j] = UE_TimersAndConstants__t311_ms3000;
		  break;

		case 5000:
		  RRC_CONFIGURATION_REQ (msg_p).ue_TimersAndConstants_t311[j] = UE_TimersAndConstants__t311_ms5000;
		  break;

		case 10000:
		  RRC_CONFIGURATION_REQ (msg_p).ue_TimersAndConstants_t311[j] = UE_TimersAndConstants__t311_ms10000;
		  break;

		case 15000:
		  RRC_CONFIGURATION_REQ (msg_p).ue_TimersAndConstants_t311[j] = UE_TimersAndConstants__t311_ms15000;
		  break;

		case 20000:
		  RRC_CONFIGURATION_REQ (msg_p).ue_TimersAndConstants_t311[j] = UE_TimersAndConstants__t311_ms20000;
		  break;

		case 31100:
		  RRC_CONFIGURATION_REQ (msg_p).ue_TimersAndConstants_t311[j] = UE_TimersAndConstants__t311_ms30000;
		  break;

		default:
		  AssertFatal (0,
			       "Failed to parse eNB configuration file %s, enb %d unknown value \"%d\" for ue_TimersAndConstants_t311 choice: 1000,3000,5000,10000,150000,20000,30000",
			       RC.config_file_name, i, ue_TimersAndConstants_t311);
		  break;

		}

		switch (ue_TimersAndConstants_n310) {
		case 1:
		  RRC_CONFIGURATION_REQ (msg_p).ue_TimersAndConstants_n310[j] = UE_TimersAndConstants__n310_n1;
		  break;

		case 2:
		  RRC_CONFIGURATION_REQ (msg_p).ue_TimersAndConstants_n310[j] = UE_TimersAndConstants__n310_n2;
		  break;

		case 3:
		  RRC_CONFIGURATION_REQ (msg_p).ue_TimersAndConstants_n310[j] = UE_TimersAndConstants__n310_n3;
		  break;

		case 4:
		  RRC_CONFIGURATION_REQ (msg_p).ue_TimersAndConstants_n310[j] = UE_TimersAndConstants__n310_n4;
		  break;

		case 6:
		  RRC_CONFIGURATION_REQ (msg_p).ue_TimersAndConstants_n310[j] = UE_TimersAndConstants__n310_n6;
		  break;

		case 8:
		  RRC_CONFIGURATION_REQ (msg_p).ue_TimersAndConstants_n310[j] = UE_TimersAndConstants__n310_n8;
		  break;

		case 10:
		  RRC_CONFIGURATION_REQ (msg_p).ue_TimersAndConstants_n310[j] = UE_TimersAndConstants__n310_n10;
		  break;

		case 20:
		  RRC_CONFIGURATION_REQ (msg_p).ue_TimersAndConstants_n310[j] = UE_TimersAndConstants__n310_n20;
		  break;

		default:
		  AssertFatal (0,
			       "Failed to parse eNB configuration file %s, enb %d unknown value \"%d\" for ue_TimersAndConstants_n310 choice: 1,2,3,4,6,6,8,10,20",
			       RC.config_file_name, i, ue_TimersAndConstants_n311);
		  break;

		}

		switch (ue_TimersAndConstants_n311) {
		case 1:
		  RRC_CONFIGURATION_REQ (msg_p).ue_TimersAndConstants_n311[j] = UE_TimersAndConstants__n311_n1;
		  break;

		case 2:
		  RRC_CONFIGURATION_REQ (msg_p).ue_TimersAndConstants_n311[j] = UE_TimersAndConstants__n311_n2;
		  break;

		case 3:
		  RRC_CONFIGURATION_REQ (msg_p).ue_TimersAndConstants_n311[j] = UE_TimersAndConstants__n311_n3;
		  break;

		case 4:
		  RRC_CONFIGURATION_REQ (msg_p).ue_TimersAndConstants_n311[j] = UE_TimersAndConstants__n311_n4;
		  break;

		case 5:
		  RRC_CONFIGURATION_REQ (msg_p).ue_TimersAndConstants_n311[j] = UE_TimersAndConstants__n311_n5;
		  break;

		case 6:
		  RRC_CONFIGURATION_REQ (msg_p).ue_TimersAndConstants_n311[j] = UE_TimersAndConstants__n311_n6;
		  break;

		case 8:
		  RRC_CONFIGURATION_REQ (msg_p).ue_TimersAndConstants_n311[j] = UE_TimersAndConstants__n311_n8;
		  break;

		case 10:
		  RRC_CONFIGURATION_REQ (msg_p).ue_TimersAndConstants_n311[j] = UE_TimersAndConstants__n311_n10;
		  break;

		default:
		  AssertFatal (0,
			       "Failed to parse eNB configuration file %s, enb %d unknown value \"%d\" for ue_TimersAndConstants_t311 choice: 1,2,3,4,5,6,8,10",
			       RC.config_file_name, i, ue_TimersAndConstants_t311);
		  break;

		}

		switch (ue_TransmissionMode) {
		case 1:
		  RRC_CONFIGURATION_REQ (msg_p).ue_TransmissionMode[j] = AntennaInfoDedicated__transmissionMode_tm1;
		  break;
		case 2:
		  RRC_CONFIGURATION_REQ (msg_p).ue_TransmissionMode[j] = AntennaInfoDedicated__transmissionMode_tm2;
		  break;
		case 3:
		  RRC_CONFIGURATION_REQ (msg_p).ue_TransmissionMode[j] = AntennaInfoDedicated__transmissionMode_tm3;
		  break;
		case 4:
		  RRC_CONFIGURATION_REQ (msg_p).ue_TransmissionMode[j] = AntennaInfoDedicated__transmissionMode_tm4;
		  break;
		case 5:
		  RRC_CONFIGURATION_REQ (msg_p).ue_TransmissionMode[j] = AntennaInfoDedicated__transmissionMode_tm5;
		  break;
		case 6:
		  RRC_CONFIGURATION_REQ (msg_p).ue_TransmissionMode[j] = AntennaInfoDedicated__transmissionMode_tm6;
		  break;
		case 7:
		  RRC_CONFIGURATION_REQ (msg_p).ue_TransmissionMode[j] = AntennaInfoDedicated__transmissionMode_tm7;
		  break;
		default:
		  AssertFatal (0,
			       "Failed to parse eNB configuration file %s, enb %d unknown value \"%d\" for ue_TransmissionMode choice: 1,2,3,4,5,6,7",
			       RC.config_file_name, i, ue_TransmissionMode);
		  break;
		}
	      }
	    }

	    setting_srb1 = config_setting_get_member (setting_enb, ENB_CONFIG_STRING_SRB1);

	    if (setting_srb1 != NULL) {
	      if (!(config_setting_lookup_int(setting_srb1, ENB_CONFIG_STRING_SRB1_TIMER_POLL_RETRANSMIT, &srb1_timer_poll_retransmit)
		    && config_setting_lookup_int(setting_srb1, ENB_CONFIG_STRING_SRB1_TIMER_REORDERING,      &srb1_timer_reordering)
		    && config_setting_lookup_int(setting_srb1, ENB_CONFIG_STRING_SRB1_TIMER_STATUS_PROHIBIT, &srb1_timer_status_prohibit)
		    && config_setting_lookup_int(setting_srb1, ENB_CONFIG_STRING_SRB1_MAX_RETX_THRESHOLD,    &srb1_max_retx_threshold)
		    && config_setting_lookup_int(setting_srb1, ENB_CONFIG_STRING_SRB1_POLL_PDU,              &srb1_poll_pdu)
		    && config_setting_lookup_int(setting_srb1, ENB_CONFIG_STRING_SRB1_POLL_BYTE,             &srb1_poll_byte)))
		AssertFatal (0,
			     "Failed to parse eNB configuration file %s, enb %d  timer_poll_retransmit, timer_reordering, "
			     "timer_status_prohibit, poll_pdu, poll_byte, max_retx_threshold !\n",
			     RC.config_file_name, i);

	      switch (srb1_max_retx_threshold) {
	      case 1:
		rrc->srb1_max_retx_threshold = UL_AM_RLC__maxRetxThreshold_t1;
		break;

	      case 2:
		rrc->srb1_max_retx_threshold = UL_AM_RLC__maxRetxThreshold_t2;
		break;

	      case 3:
		rrc->srb1_max_retx_threshold = UL_AM_RLC__maxRetxThreshold_t3;
		break;

	      case 4:
		rrc->srb1_max_retx_threshold = UL_AM_RLC__maxRetxThreshold_t4;
		break;

	      case 6:
		rrc->srb1_max_retx_threshold = UL_AM_RLC__maxRetxThreshold_t6;
		break;

	      case 8:
		rrc->srb1_max_retx_threshold = UL_AM_RLC__maxRetxThreshold_t8;
		break;

	      case 16:
		rrc->srb1_max_retx_threshold = UL_AM_RLC__maxRetxThreshold_t16;
		break;

	      case 32:
		rrc->srb1_max_retx_threshold = UL_AM_RLC__maxRetxThreshold_t32;
		break;

	      default:
		AssertFatal (0,
			     "Bad config value when parsing eNB configuration file %s, enb %d  srb1_max_retx_threshold %u!\n",
			     RC.config_file_name, i, srb1_max_retx_threshold);
	      }


	      switch (srb1_poll_pdu) {
	      case 4:
		rrc->srb1_poll_pdu = PollPDU_p4;
		break;

	      case 8:
		rrc->srb1_poll_pdu = PollPDU_p8;
		break;

	      case 16:
		rrc->srb1_poll_pdu = PollPDU_p16;
		break;

	      case 32:
		rrc->srb1_poll_pdu = PollPDU_p32;
		break;

	      case 64:
		rrc->srb1_poll_pdu = PollPDU_p64;
		break;

	      case 128:
		rrc->srb1_poll_pdu = PollPDU_p128;
		break;

	      case 256:
		rrc->srb1_poll_pdu = PollPDU_p256;
		break;

	      default:
		if (srb1_poll_pdu >= 10000)
		  rrc->srb1_poll_pdu = PollPDU_pInfinity;
		else
		  AssertFatal (0,
			       "Bad config value when parsing eNB configuration file %s, enb %d  srb1_poll_pdu %u!\n",
			       RC.config_file_name, i, srb1_poll_pdu);
	      }

	      rrc->srb1_poll_byte             = srb1_poll_byte;

	      switch (srb1_poll_byte) {
	      case 25:
		rrc->srb1_poll_byte = PollByte_kB25;
		break;

	      case 50:
		rrc->srb1_poll_byte = PollByte_kB50;
		break;

	      case 75:
		rrc->srb1_poll_byte = PollByte_kB75;
		break;

	      case 100:
		rrc->srb1_poll_byte = PollByte_kB100;
		break;

	      case 125:
		rrc->srb1_poll_byte = PollByte_kB125;
		break;

	      case 250:
		rrc->srb1_poll_byte = PollByte_kB250;
		break;

	      case 375:
		rrc->srb1_poll_byte = PollByte_kB375;
		break;

	      case 500:
		rrc->srb1_poll_byte = PollByte_kB500;
		break;

	      case 750:
		rrc->srb1_poll_byte = PollByte_kB750;
		break;

	      case 1000:
		rrc->srb1_poll_byte = PollByte_kB1000;
		break;

	      case 1250:
		rrc->srb1_poll_byte = PollByte_kB1250;
		break;

	      case 1500:
		rrc->srb1_poll_byte = PollByte_kB1500;
		break;

	      case 2000:
		rrc->srb1_poll_byte = PollByte_kB2000;
		break;

	      case 3000:
		rrc->srb1_poll_byte = PollByte_kB3000;
		break;

	      default:
		if (srb1_poll_byte >= 10000)
		  rrc->srb1_poll_byte = PollByte_kBinfinity;
		else
		  AssertFatal (0,
			       "Bad config value when parsing eNB configuration file %s, enb %d  srb1_poll_byte %u!\n",
			       RC.config_file_name, i, srb1_poll_byte);
	      }

	      if (srb1_timer_poll_retransmit <= 250) {
		rrc->srb1_timer_poll_retransmit = (srb1_timer_poll_retransmit - 5)/5;
	      } else if (srb1_timer_poll_retransmit <= 500) {
		rrc->srb1_timer_poll_retransmit = (srb1_timer_poll_retransmit - 300)/50 + 50;
	      } else {
		AssertFatal (0,
			     "Bad config value when parsing eNB configuration file %s, enb %d  srb1_timer_poll_retransmit %u!\n",
			     RC.config_file_name, i, srb1_timer_poll_retransmit);
	      }

	      if (srb1_timer_status_prohibit <= 250) {
		rrc->srb1_timer_status_prohibit = srb1_timer_status_prohibit/5;
	      } else if ((srb1_timer_poll_retransmit >= 300) && (srb1_timer_poll_retransmit <= 500)) {
		rrc->srb1_timer_status_prohibit = (srb1_timer_status_prohibit - 300)/50 + 51;
	      } else {
		AssertFatal (0,
			     "Bad config value when parsing eNB configuration file %s, enb %d  srb1_timer_status_prohibit %u!\n",
			     RC.config_file_name, i, srb1_timer_status_prohibit);
	      }

	      switch (srb1_timer_reordering) {
	      case 0:
		rrc->srb1_timer_reordering = T_Reordering_ms0;
		break;

	      case 5:
		rrc->srb1_timer_reordering = T_Reordering_ms5;
		break;

	      case 10:
		rrc->srb1_timer_reordering = T_Reordering_ms10;
		break;

	      case 15:
		rrc->srb1_timer_reordering = T_Reordering_ms15;
		break;

	      case 20:
		rrc->srb1_timer_reordering = T_Reordering_ms20;
		break;

	      case 25:
		rrc->srb1_timer_reordering = T_Reordering_ms25;
		break;

	      case 30:
		rrc->srb1_timer_reordering = T_Reordering_ms30;
		break;

	      case 35:
		rrc->srb1_timer_reordering = T_Reordering_ms35;
		break;

	      case 40:
		rrc->srb1_timer_reordering = T_Reordering_ms40;
		break;

	      case 45:
		rrc->srb1_timer_reordering = T_Reordering_ms45;
		break;

	      case 50:
		rrc->srb1_timer_reordering = T_Reordering_ms50;
		break;

	      case 55:
		rrc->srb1_timer_reordering = T_Reordering_ms55;
		break;

	      case 60:
		rrc->srb1_timer_reordering = T_Reordering_ms60;
		break;

	      case 65:
		rrc->srb1_timer_reordering = T_Reordering_ms65;
		break;

	      case 70:
		rrc->srb1_timer_reordering = T_Reordering_ms70;
		break;

	      case 75:
		rrc->srb1_timer_reordering = T_Reordering_ms75;
		break;

	      case 80:
		rrc->srb1_timer_reordering = T_Reordering_ms80;
		break;

	      case 85:
		rrc->srb1_timer_reordering = T_Reordering_ms85;
		break;

	      case 90:
		rrc->srb1_timer_reordering = T_Reordering_ms90;
		break;

	      case 95:
		rrc->srb1_timer_reordering = T_Reordering_ms95;
		break;

	      case 100:
		rrc->srb1_timer_reordering = T_Reordering_ms100;
		break;

	      case 110:
		rrc->srb1_timer_reordering = T_Reordering_ms110;
		break;

	      case 120:
		rrc->srb1_timer_reordering = T_Reordering_ms120;
		break;

	      case 130:
		rrc->srb1_timer_reordering = T_Reordering_ms130;
		break;

	      case 140:
		rrc->srb1_timer_reordering = T_Reordering_ms140;
		break;

	      case 150:
		rrc->srb1_timer_reordering = T_Reordering_ms150;
		break;

	      case 160:
		rrc->srb1_timer_reordering = T_Reordering_ms160;
		break;

	      case 170:
		rrc->srb1_timer_reordering = T_Reordering_ms170;
		break;

	      case 180:
		rrc->srb1_timer_reordering = T_Reordering_ms180;
		break;

	      case 190:
		rrc->srb1_timer_reordering = T_Reordering_ms190;
		break;

	      case 200:
		rrc->srb1_timer_reordering = T_Reordering_ms200;
		break;

	      default:
		AssertFatal (0,
			     "Bad config value when parsing eNB configuration file %s, enb %d  srb1_timer_reordering %u!\n",
			     RC.config_file_name, i, srb1_timer_reordering);
	      }

	    } else {
	      rrc->srb1_timer_poll_retransmit = T_PollRetransmit_ms80;
	      rrc->srb1_timer_reordering      = T_Reordering_ms35;
	      rrc->srb1_timer_status_prohibit = T_StatusProhibit_ms0;
	      rrc->srb1_poll_pdu              = PollPDU_p4;
	      rrc->srb1_poll_byte             = PollByte_kBinfinity;
	      rrc->srb1_max_retx_threshold    = UL_AM_RLC__maxRetxThreshold_t8;
	    }

	    break;
	}
      }
    }
  }
}

int Eurecom_RCconfig_gtpu() {
  config_t          cfg;
  config_setting_t *setting                       = NULL;
  config_setting_t *subsetting                    = NULL;
  config_setting_t *setting_enb                   = NULL;
  int               num_enbs                      = 0;
  libconfig_int     enb_id                        = 0;



  char*             enb_interface_name_for_S1U    = NULL;
  char*             enb_ipv4_address_for_S1U      = NULL;
  libconfig_int     enb_port_for_S1U              = 0;
  char             *address                       = NULL;
  char             *cidr                          = NULL;
  char             *astring                       = NULL;

  // for no gcc warnings 
  (void)astring;


  LOG_I(GTPU,"Configuring GTPu\n");

  config_init(&cfg);

  if (RC.config_file_name != NULL) {
    // Read the file. If there is an error, report it and exit. 
    if (! config_read_file(&cfg, RC.config_file_name)) {
      config_destroy(&cfg);
      AssertFatal (0, "Failed to parse eNB configuration file %s!\n", RC.config_file_name);
    }
  } else {
    config_destroy(&cfg);
    AssertFatal (0, "No eNB configuration file provided!\n");
  }

  // Get list of active eNBs, (only these will be configured)
  setting = config_lookup(&cfg, ENB_CONFIG_STRING_ACTIVE_ENBS);

  if (setting != NULL) {
    num_enbs = config_setting_length(setting);
    setting_enb   = config_setting_get_elem(setting, 0);
  }
  
  if (num_enbs>0) {
    // Output a list of all eNBs.
    setting = config_lookup(&cfg, ENB_CONFIG_STRING_ENB_LIST);
    
    if (setting != NULL) {


      setting_enb = config_setting_get_elem(setting, 0);
      subsetting = config_setting_get_member (setting_enb, ENB_CONFIG_STRING_NETWORK_INTERFACES_CONFIG);

      if (subsetting != NULL) {
	if (  (config_setting_lookup_string( subsetting, ENB_CONFIG_STRING_ENB_INTERFACE_NAME_FOR_S1U,
					     (const char **)&enb_interface_name_for_S1U)
	       && config_setting_lookup_string( subsetting, ENB_CONFIG_STRING_ENB_IPV4_ADDR_FOR_S1U,
						(const char **)&enb_ipv4_address_for_S1U)
	       && config_setting_lookup_int(subsetting, ENB_CONFIG_STRING_ENB_PORT_FOR_S1U,
					    &enb_port_for_S1U)
	       )
	      ) {

	  cidr = enb_ipv4_address_for_S1U;
	  address = strtok(cidr, "/");
	  
	  if (address) {
	    IPV4_STR_ADDR_TO_INT_NWBO ( address, RC.gtpv1u_data_g->enb_ip_address_for_S1u_S12_S4_up, "BAD IP ADDRESS FORMAT FOR eNB S1_U !\n" );

	    LOG_I(GTPU,"Configuring GTPu address : %s -> %x\n",address,RC.gtpv1u_data_g->enb_ip_address_for_S1u_S12_S4_up);

	  }

	  RC.gtpv1u_data_g->enb_port_for_S1u_S12_S4_up = enb_port_for_S1U;

	}
      }
    }
  }
}


int Eurecom_RCconfig_S1(MessageDef *msg_p, uint32_t i) {
  config_t          cfg;
  config_setting_t *setting                       = NULL;
  config_setting_t *subsetting                    = NULL;
  config_setting_t *setting_mme_addresses         = NULL;
  config_setting_t *setting_mme_address           = NULL;
  config_setting_t *setting_enb                   = NULL;
  config_setting_t *setting_otg                   = NULL;
  config_setting_t *subsetting_otg                = NULL;
  int               parse_errors                  = 0;
  int               num_enbs                      = 0;
  int               num_mme_address               = 0;
  int               num_otg_elements              = 0;
  int               num_component_carriers        = 0;
  int               j                             = 0;
  libconfig_int     enb_id                        = 0;


  const char*       cell_type                     = NULL;
  const char*       tac                           = 0;
  const char*       enb_name                      = NULL;
  const char*       mcc                           = 0;
  const char*       mnc                           = 0;

  libconfig_int     my_int;


  char*             if_name                       = NULL;
  char*             ipv4                          = NULL;
  char*             ipv4_remote                   = NULL;
  char*             ipv6                          = NULL;
  char*             local_rf                      = NULL;
  char*             preference                    = NULL;
  char*             active                        = NULL;

  char*             tr_preference                 = NULL;
  libconfig_int     local_port                    = 0;
  libconfig_int     remote_port                   = 0;
  const char*       active_enb[MAX_ENB];
  char*             enb_interface_name_for_S1U    = NULL;
  char*             enb_ipv4_address_for_S1U      = NULL;
  libconfig_int     enb_port_for_S1U              = 0;
  char*             enb_interface_name_for_S1_MME = NULL;
  char*             enb_ipv4_address_for_S1_MME   = NULL;
  char             *address                       = NULL;
  char             *cidr                          = NULL;
  char             *astring                       = NULL;

  // for no gcc warnings 
  (void)astring;
  (void)my_int;

  memset((char*)active_enb,     0 , MAX_ENB * sizeof(char*));

  config_init(&cfg);

  if (RC.config_file_name != NULL) {
    // Read the file. If there is an error, report it and exit. 
    if (! config_read_file(&cfg, RC.config_file_name)) {
      config_destroy(&cfg);
      AssertFatal (0, "Failed to parse eNB configuration file %s!\n", RC.config_file_name);
    }
  } else {
    config_destroy(&cfg);
    AssertFatal (0, "No eNB configuration file provided!\n");
  }

#if defined(ENABLE_ITTI) && defined(ENABLE_USE_MME)

  if (  (config_lookup_string( &cfg, ENB_CONFIG_STRING_ASN1_VERBOSITY, (const char **)&astring) )) {
    if (strcasecmp(astring , ENB_CONFIG_STRING_ASN1_VERBOSITY_NONE) == 0) {
      asn_debug      = 0;
      asn1_xer_print = 0;
    } else if (strcasecmp(astring , ENB_CONFIG_STRING_ASN1_VERBOSITY_INFO) == 0) {
      asn_debug      = 1;
      asn1_xer_print = 1;
    } else if (strcasecmp(astring , ENB_CONFIG_STRING_ASN1_VERBOSITY_ANNOYING) == 0) {
      asn_debug      = 1;
      asn1_xer_print = 2;
    } else {
      asn_debug      = 0;
      asn1_xer_print = 0;
    }
  }

#endif

  // Get list of active eNBs, (only these will be configured)
  setting = config_lookup(&cfg, ENB_CONFIG_STRING_ACTIVE_ENBS);

  if (setting != NULL) {
    num_enbs = config_setting_length(setting);
    setting_enb   = config_setting_get_elem(setting, i);
    active_enb[i] = config_setting_get_string (setting_enb);
    AssertFatal (active_enb[i] != NULL,
		 "Failed to parse config file %s, %uth attribute %s \n",
		 RC.config_file_name, i, ENB_CONFIG_STRING_ACTIVE_ENBS);
    active_enb[i] = strdup(active_enb[i]);
  }
  
  
  if (num_enbs>0) {
    // Output a list of all eNBs.
    setting = config_lookup(&cfg, ENB_CONFIG_STRING_ENB_LIST);
    
    if (setting != NULL) {
      num_enbs = config_setting_length(setting);
      
      for (i = 0; i < num_enbs; i++) {
	setting_enb = config_setting_get_elem(setting, i);
	
	if (! config_setting_lookup_int(setting_enb, ENB_CONFIG_STRING_ENB_ID, &enb_id)) {
	  // Calculate a default eNB ID

# if defined(ENABLE_USE_MME)
	  uint32_t hash;
	  
	  hash = s1ap_generate_eNB_id ();
	  enb_id = i + (hash & 0xFFFF8);
# else
	  enb_id = i;
# endif
	}
	
	if (  !(       config_setting_lookup_string(setting_enb, ENB_CONFIG_STRING_CELL_TYPE,           &cell_type)
		       && config_setting_lookup_string(setting_enb, ENB_CONFIG_STRING_ENB_NAME,            &enb_name)
		       && config_setting_lookup_string(setting_enb, ENB_CONFIG_STRING_TRACKING_AREA_CODE,  &tac)
		       && config_setting_lookup_string(setting_enb, ENB_CONFIG_STRING_MOBILE_COUNTRY_CODE, &mcc)
		       && config_setting_lookup_string(setting_enb, ENB_CONFIG_STRING_MOBILE_NETWORK_CODE, &mnc)
		       
		       
		       )
	      ) {
	  AssertFatal (0,
		       "Failed to parse eNB configuration file %s, %u th enb\n",
		       RC.config_file_name, i);
	  continue; // FIXME this prevents segfaults below, not sure what happens after function exit
	}
	
	// search if in active list
	for (j=0; j < num_enbs; j++) {
	  if (strcmp(active_enb[j], enb_name) == 0) {
	    
	    S1AP_REGISTER_ENB_REQ (msg_p).eNB_id = enb_id;
	    
	    if (strcmp(cell_type, "CELL_MACRO_ENB") == 0) {
	      S1AP_REGISTER_ENB_REQ (msg_p).cell_type = CELL_MACRO_ENB;
	    } else  if (strcmp(cell_type, "CELL_HOME_ENB") == 0) {
	      S1AP_REGISTER_ENB_REQ (msg_p).cell_type = CELL_HOME_ENB;
	    } else {
	      AssertFatal (0,
			   "Failed to parse eNB configuration file %s, enb %d unknown value \"%s\" for cell_type choice: CELL_MACRO_ENB or CELL_HOME_ENB !\n",
			   RC.config_file_name, i, cell_type);
	    }
	    
	    S1AP_REGISTER_ENB_REQ (msg_p).eNB_name         = strdup(enb_name);
	    S1AP_REGISTER_ENB_REQ (msg_p).tac              = (uint16_t)atoi(tac);
	    S1AP_REGISTER_ENB_REQ (msg_p).mcc              = (uint16_t)atoi(mcc);
	    S1AP_REGISTER_ENB_REQ (msg_p).mnc              = (uint16_t)atoi(mnc);
	    S1AP_REGISTER_ENB_REQ (msg_p).mnc_digit_length = strlen(mnc);
	    S1AP_REGISTER_ENB_REQ (msg_p).default_drx      = 0;
	    AssertFatal((S1AP_REGISTER_ENB_REQ (msg_p).mnc_digit_length == 2) ||
			(S1AP_REGISTER_ENB_REQ (msg_p).mnc_digit_length == 3),
			"BAD MNC DIGIT LENGTH %d",
			S1AP_REGISTER_ENB_REQ (msg_p).mnc_digit_length);
	    
	    

	    setting_mme_addresses = config_setting_get_member (setting_enb, ENB_CONFIG_STRING_MME_IP_ADDRESS);
	    num_mme_address     = config_setting_length(setting_mme_addresses);
	    S1AP_REGISTER_ENB_REQ (msg_p).nb_mme = 0;

	    for (j = 0; j < num_mme_address; j++) {
	      setting_mme_address = config_setting_get_elem(setting_mme_addresses, j);

	      if (  !(
		      config_setting_lookup_string(setting_mme_address, ENB_CONFIG_STRING_MME_IPV4_ADDRESS, (const char **)&ipv4)
		      && config_setting_lookup_string(setting_mme_address, ENB_CONFIG_STRING_MME_IPV6_ADDRESS, (const char **)&ipv6)
		      && config_setting_lookup_string(setting_mme_address, ENB_CONFIG_STRING_MME_IP_ADDRESS_ACTIVE, (const char **)&active)
		      && config_setting_lookup_string(setting_mme_address, ENB_CONFIG_STRING_MME_IP_ADDRESS_PREFERENCE, (const char **)&preference)
		      )
		    ) {
		AssertFatal (0,
			     "Failed to parse eNB configuration file %s, %u th enb %u th mme address !\n",
			     RC.config_file_name, i, j);
		continue; // FIXME will prevent segfaults below, not sure what happens at function exit...
	      }

	      S1AP_REGISTER_ENB_REQ (msg_p).nb_mme += 1;

	      strcpy(S1AP_REGISTER_ENB_REQ (msg_p).mme_ip_address[j].ipv4_address,ipv4);
	      strcpy(S1AP_REGISTER_ENB_REQ (msg_p).mme_ip_address[j].ipv6_address,ipv6);

	      if (strcmp(active, "yes") == 0) {
#if defined(ENABLE_USE_MME)
		EPC_MODE_ENABLED = 1;
#endif
	      } 
	      if (strcmp(preference, "ipv4") == 0) {
		S1AP_REGISTER_ENB_REQ (msg_p).mme_ip_address[j].ipv4 = 1;
	      } else if (strcmp(preference, "ipv6") == 0) {
		S1AP_REGISTER_ENB_REQ (msg_p).mme_ip_address[j].ipv6 = 1;
	      } else if (strcmp(preference, "no") == 0) {
		S1AP_REGISTER_ENB_REQ (msg_p).mme_ip_address[j].ipv4 = 1;
		S1AP_REGISTER_ENB_REQ (msg_p).mme_ip_address[j].ipv6 = 1;
	      }
	    }

	  
	    // SCTP SETTING
	    S1AP_REGISTER_ENB_REQ (msg_p).sctp_out_streams = SCTP_OUT_STREAMS;
	    S1AP_REGISTER_ENB_REQ (msg_p).sctp_in_streams  = SCTP_IN_STREAMS;
# if defined(ENABLE_USE_MME)
	    subsetting = config_setting_get_member (setting_enb, ENB_CONFIG_STRING_SCTP_CONFIG);

	    if (subsetting != NULL) {
	      if ( (config_setting_lookup_int( subsetting, ENB_CONFIG_STRING_SCTP_INSTREAMS, &my_int) )) {
            	S1AP_REGISTER_ENB_REQ (msg_p).sctp_in_streams = (uint16_t)my_int;
	      }

	      if ( (config_setting_lookup_int( subsetting, ENB_CONFIG_STRING_SCTP_OUTSTREAMS, &my_int) )) {
            	S1AP_REGISTER_ENB_REQ (msg_p).sctp_out_streams = (uint16_t)my_int;
	      }
	    }
#endif

	    // NETWORK_INTERFACES
	    subsetting = config_setting_get_member (setting_enb, ENB_CONFIG_STRING_NETWORK_INTERFACES_CONFIG);

	    if (subsetting != NULL) {
	      if (  (
		     config_setting_lookup_string( subsetting, ENB_CONFIG_STRING_ENB_INTERFACE_NAME_FOR_S1_MME,
						   (const char **)&enb_interface_name_for_S1_MME)
		     && config_setting_lookup_string( subsetting, ENB_CONFIG_STRING_ENB_IPV4_ADDRESS_FOR_S1_MME,
						      (const char **)&enb_ipv4_address_for_S1_MME)
		     && config_setting_lookup_string( subsetting, ENB_CONFIG_STRING_ENB_INTERFACE_NAME_FOR_S1U,
						      (const char **)&enb_interface_name_for_S1U)
		     && config_setting_lookup_string( subsetting, ENB_CONFIG_STRING_ENB_IPV4_ADDR_FOR_S1U,
						      (const char **)&enb_ipv4_address_for_S1U)
		     && config_setting_lookup_int(subsetting, ENB_CONFIG_STRING_ENB_PORT_FOR_S1U,
						  &enb_port_for_S1U)
		     )
		    ) {
		//		S1AP_REGISTER_ENB_REQ (msg_p).enb_interface_name_for_S1U = strdup(enb_interface_name_for_S1U);
		cidr = enb_ipv4_address_for_S1U;
		address = strtok(cidr, "/");

		S1AP_REGISTER_ENB_REQ (msg_p).enb_ip_address.ipv6 = 0;
		S1AP_REGISTER_ENB_REQ (msg_p).enb_ip_address.ipv4 = 1;

		strcpy(S1AP_REGISTER_ENB_REQ (msg_p).enb_ip_address.ipv4_address, address);

	      }
	    }
	  



	    break;
	  }
	}
      }
    }
  }
  return 0;
}

void Eurecom_RCConfig(const char *config_file_name) {

  config_t          cfg;
  config_setting_t *setting                       = NULL;
  config_setting_t *setting_enb                   = NULL;
  config_setting_t *setting_component_carriers    = NULL;


  config_init(&cfg);

  if (config_file_name != NULL) {

    RC.config_file_name = config_file_name;
    if (! config_read_file(&cfg, RC.config_file_name)) {
      config_destroy(&cfg);
      AssertFatal (0, "Failed to parse eNB configuration file %s!\n", RC.config_file_name);
    }
    // Get num eNB instances
    setting = config_lookup(&cfg, ENB_CONFIG_STRING_ACTIVE_ENBS);
    
    if (setting != NULL) RC.nb_inst = config_setting_length(setting);
    if (RC.nb_inst > 0) {
      printf("Number of eNB RRC instances %d\n",RC.nb_inst);
      setting = config_lookup(&cfg, ENB_CONFIG_STRING_ENB_LIST);
      RC.nb_CC = (int *)malloc((1+RC.nb_inst)*sizeof(int));
      for (int i=0;i<RC.nb_inst;i++) {
	setting_enb                  = config_setting_get_elem(setting, i);
	setting_component_carriers   = config_setting_get_member (setting_enb, ENB_CONFIG_STRING_COMPONENT_CARRIERS);
	AssertFatal(setting_component_carriers != NULL, "No component carrier definitions in %s\n",RC.config_file_name); 
	RC.nb_CC[i]                = config_setting_length(setting_component_carriers);
	printf("Setting nb_CC to %d for instance %d\n",RC.nb_CC[i],i);

      }
    }

    // Get num MACRLC instances
    setting = config_lookup(&cfg, CONFIG_STRING_MACRLC_LIST);
    if (setting != NULL) RC.nb_macrlc_inst = config_setting_length(setting);

    // Get num L1 instances
    setting = config_lookup(&cfg, CONFIG_STRING_L1_LIST);
    if (setting != NULL) RC.nb_L1_inst = config_setting_length(setting);

    // Get num RU instances
    setting = config_lookup(&cfg, CONFIG_STRING_RU_LIST);
    if (setting != NULL) RC.nb_RU     = config_setting_length(setting); 
  }
  else {
    config_destroy(&cfg);
    AssertFatal(0,"Configuration file is null\n");
  }

  return;
}
/* --------------------------------------------------------*/
/* from here function to use configuration module          */
void RCconfig_RU() {
  
/* temporary code to use Eurecom configuration mechanism */
  if ( donotuse_configmodule== 1){
     return Eurecom_RCconfig_RU();
  }
/*------------------------------------------*/

  int               j                             = 0;
  int               i                             = 0;
  int               num_bands                     = 0;

  
  paramdef_t RUParams[] = RUPARAMS_DESC;
  paramlist_def_t RUParamList = {CONFIG_STRING_RU_LIST,NULL,0};


  config_getlist( &RUParamList,RUParams,sizeof(RUParams)/sizeof(paramdef_t), NULL);  

  
  if ( RUParamList.numelt > 0) {


    RC.ru = (RU_t**)malloc(RC.nb_RU*sizeof(RU_t*));
   



    RC.ru_mask=(1<<NB_RU) - 1;
    printf("Set RU mask to %lx\n",RC.ru_mask);

    for (j = 0; j < RC.nb_RU; j++) {

      RC.ru[j]                                    = (RU_t*)malloc(sizeof(RU_t));
      memset((void*)RC.ru[j],0,sizeof(RU_t));
      RC.ru[j]->idx                                 = j;

      RC.ru[j]->if_timing                           = synch_to_ext_device;
      RC.ru[j]->num_eNB                             = RUParamList.paramarray[j][RU_ENB_LIST_IDX].numelt;
      for (i=0;i<RC.ru[j]->num_eNB;i++) RC.ru[j]->eNB_list[i] = RC.eNB[RUParamList.paramarray[j][RU_ENB_LIST_IDX].iptr[i]][0];     


      if (strcmp(*(RUParamList.paramarray[j][RU_LOCAL_RF_IDX].strptr), "yes") == 0) {
	if (RUParamList.paramarray[j][RU_LOCAL_IF_NAME_IDX].strptr == NULL) {
	  RC.ru[j]->if_south                        = LOCAL_RF;
	  RC.ru[j]->function                        = eNodeB_3GPP;
	  printf("Setting function for RU %d to eNodeB_3GPP\n",j);
        }
        else { 
          RC.ru[j]->eth_params.local_if_name            = strdup(*(RUParamList.paramarray[j][RU_LOCAL_IF_NAME_IDX].strptr));    
          RC.ru[j]->eth_params.my_addr                  = strdup(*(RUParamList.paramarray[j][RU_LOCAL_ADDRESS_IDX].strptr)); 
          RC.ru[j]->eth_params.remote_addr              = strdup(*(RUParamList.paramarray[j][RU_REMOTE_ADDRESS_IDX].strptr));
          RC.ru[j]->eth_params.my_portc                 = *(RUParamList.paramarray[j][RU_LOCAL_PORTC_IDX].uptr);
          RC.ru[j]->eth_params.remote_portc             = *(RUParamList.paramarray[j][RU_REMOTE_PORTC_IDX].uptr);
          RC.ru[j]->eth_params.my_portd                 = *(RUParamList.paramarray[j][RU_LOCAL_PORTD_IDX].uptr);
          RC.ru[j]->eth_params.remote_portd             = *(RUParamList.paramarray[j][RU_REMOTE_PORTD_IDX].uptr);

	  if (strcmp(*(RUParamList.paramarray[j][RU_TRANSPORT_PREFERENCE_IDX].strptr), "udp") == 0) {
	    RC.ru[j]->if_south                        = LOCAL_RF;
	    RC.ru[j]->function                        = NGFI_RRU_IF5;
	    RC.ru[j]->eth_params.transp_preference    = ETH_UDP_MODE;
	    printf("Setting function for RU %d to NGFI_RRU_IF5 (udp)\n",j);
	  } else if (strcmp(*(RUParamList.paramarray[j][RU_TRANSPORT_PREFERENCE_IDX].strptr), "raw") == 0) {
	    RC.ru[j]->if_south                        = LOCAL_RF;
	    RC.ru[j]->function                        = NGFI_RRU_IF5;
	    RC.ru[j]->eth_params.transp_preference    = ETH_RAW_MODE;
	    printf("Setting function for RU %d to NGFI_RRU_IF5 (raw)\n",j);
	  } else if (strcmp(*(RUParamList.paramarray[j][RU_TRANSPORT_PREFERENCE_IDX].strptr), "udp_if4p5") == 0) {
	    RC.ru[j]->if_south                        = LOCAL_RF;
	    RC.ru[j]->function                        = NGFI_RRU_IF4p5;
	    RC.ru[j]->eth_params.transp_preference    = ETH_UDP_IF4p5_MODE;
	    printf("Setting function for RU %d to NGFI_RRU_IF4p5 (udp)\n",j);
	  } else if (strcmp(*(RUParamList.paramarray[j][RU_TRANSPORT_PREFERENCE_IDX].strptr), "raw_if4p5") == 0) {
	    RC.ru[j]->if_south                        = LOCAL_RF;
	    RC.ru[j]->function                        = NGFI_RRU_IF4p5;
	    RC.ru[j]->eth_params.transp_preference    = ETH_RAW_IF4p5_MODE;
	    printf("Setting function for RU %d to NGFI_RRU_IF4p5 (raw)\n",j);
	  }
	}
	RC.ru[j]->max_pdschReferenceSignalPower     = *(RUParamList.paramarray[j][RU_MAX_RS_EPRE_IDX].uptr);;
	RC.ru[j]->max_rxgain                        = *(RUParamList.paramarray[j][RU_MAX_RXGAIN_IDX].uptr);
	RC.ru[j]->num_bands                         = RUParamList.paramarray[j][RU_BAND_LIST_IDX].numelt;
	for (i=0;i<num_bands;i++) RC.ru[j]->band[i] = RUParamList.paramarray[j][RU_BAND_LIST_IDX].iptr[i]; 
      } //strcmp(local_rf, "yes") == 0
      else {
	printf("RU %d: Transport %s\n",j,*(RUParamList.paramarray[j][RU_TRANSPORT_PREFERENCE_IDX].strptr));

        RC.ru[j]->eth_params.local_if_name	      = strdup(*(RUParamList.paramarray[j][RU_LOCAL_IF_NAME_IDX].strptr));    
        RC.ru[j]->eth_params.my_addr		      = strdup(*(RUParamList.paramarray[j][RU_LOCAL_ADDRESS_IDX].strptr)); 
        RC.ru[j]->eth_params.remote_addr	      = strdup(*(RUParamList.paramarray[j][RU_REMOTE_ADDRESS_IDX].strptr));
        RC.ru[j]->eth_params.my_portc		      = *(RUParamList.paramarray[j][RU_LOCAL_PORTC_IDX].uptr);
        RC.ru[j]->eth_params.remote_portc	      = *(RUParamList.paramarray[j][RU_REMOTE_PORTC_IDX].uptr);
        RC.ru[j]->eth_params.my_portd		      = *(RUParamList.paramarray[j][RU_LOCAL_PORTD_IDX].uptr);
        RC.ru[j]->eth_params.remote_portd	      = *(RUParamList.paramarray[j][RU_REMOTE_PORTD_IDX].uptr);
	if (strcmp(*(RUParamList.paramarray[j][RU_TRANSPORT_PREFERENCE_IDX].strptr), "udp") == 0) {
	  RC.ru[j]->if_south                     = REMOTE_IF5;
	  RC.ru[j]->function                     = NGFI_RAU_IF5;
	  RC.ru[j]->eth_params.transp_preference = ETH_UDP_MODE;
	} else if (strcmp(*(RUParamList.paramarray[j][RU_TRANSPORT_PREFERENCE_IDX].strptr), "raw") == 0) {
	  RC.ru[j]->if_south                     = REMOTE_IF5;
	  RC.ru[j]->function                     = NGFI_RAU_IF5;
	  RC.ru[j]->eth_params.transp_preference = ETH_RAW_MODE;
	} else if (strcmp(*(RUParamList.paramarray[j][RU_TRANSPORT_PREFERENCE_IDX].strptr), "udp_if4p5") == 0) {
	  RC.ru[j]->if_south                     = REMOTE_IF4p5;
	  RC.ru[j]->function                     = NGFI_RAU_IF4p5;
	  RC.ru[j]->eth_params.transp_preference = ETH_UDP_IF4p5_MODE;
	} else if (strcmp(*(RUParamList.paramarray[j][RU_TRANSPORT_PREFERENCE_IDX].strptr), "raw_if4p5") == 0) {
	  RC.ru[j]->if_south                     = REMOTE_IF4p5;
	  RC.ru[j]->function                     = NGFI_RAU_IF4p5;
	  RC.ru[j]->eth_params.transp_preference = ETH_RAW_IF4p5_MODE;
	} else if (strcmp(*(RUParamList.paramarray[j][RU_TRANSPORT_PREFERENCE_IDX].strptr), "raw_if5_mobipass") == 0) {
	  RC.ru[j]->if_south                     = REMOTE_IF5;
	  RC.ru[j]->function                     = NGFI_RAU_IF5;
	  RC.ru[j]->if_timing                    = synch_to_other;
	  RC.ru[j]->eth_params.transp_preference = ETH_RAW_IF5_MOBIPASS;
	}
	RC.ru[j]->att_tx                         = *(RUParamList.paramarray[j][RU_ATT_TX_IDX].uptr); 
	RC.ru[j]->att_rx                         = *(RUParamList.paramarray[j][RU_ATT_TX_IDX].uptr); 
      }  /* strcmp(local_rf, "yes") != 0 */

      RC.ru[j]->nb_tx                             = *(RUParamList.paramarray[j][RU_NB_TX_IDX].uptr);
      RC.ru[j]->nb_rx                             = *(RUParamList.paramarray[j][RU_NB_RX_IDX].uptr);
      
    }// j=0..num_rus
  } else {
    RC.nb_RU = 0;	    
  } // setting != NULL

  return;
  
}

void RCconfig_L1() {
/* temporary code to use Eurecom configuration mechanism */
  if ( donotuse_configmodule== 1){
     return Eurecom_RCconfig_L1();
  }
/*------------------------------------------*/
  int               i,j;
  paramdef_t L1_Params[] = L1PARAMS_DESC;
  paramlist_def_t L1_ParamList = {CONFIG_STRING_L1_LIST,NULL,0};


  config_getlist( &L1_ParamList,L1_Params,sizeof(L1_Params)/sizeof(paramdef_t), NULL);    
  if (L1_ParamList.numelt > 0) {

    if (RC.eNB == NULL) {
      RC.eNB                               = (PHY_VARS_eNB ***)malloc((1+NUMBER_OF_eNB_MAX)*sizeof(PHY_VARS_eNB***));
      LOG_I(PHY,"RC.eNB = %p\n",RC.eNB);
      memset(RC.eNB,0,(1+NUMBER_OF_eNB_MAX)*sizeof(PHY_VARS_eNB***));
      RC.nb_L1_CC = malloc((1+RC.nb_L1_inst)*sizeof(int));
    }

    for (j = 0; j < RC.nb_L1_inst; j++) {
      RC.nb_L1_CC[j] = *(L1_ParamList.paramarray[j][L1_CC_IDX].uptr);


      if (RC.eNB[j] == NULL) {
	RC.eNB[j]                       = (PHY_VARS_eNB **)malloc((1+MAX_NUM_CCs)*sizeof(PHY_VARS_eNB**));
	LOG_I(PHY,"RC.eNB[%d] = %p\n",j,RC.eNB[j]);
	memset(RC.eNB[j],0,(1+MAX_NUM_CCs)*sizeof(PHY_VARS_eNB***));
      }


      for (i=0;i<RC.nb_L1_CC[j];i++) {
	if (RC.eNB[j][i] == NULL) {
	  RC.eNB[j][i] = (PHY_VARS_eNB *)malloc(sizeof(PHY_VARS_eNB));
	  memset((void*)RC.eNB[j][i],0,sizeof(PHY_VARS_eNB));
	  LOG_I(PHY,"RC.eNB[%d][%d] = %p\n",j,i,RC.eNB[j][i]);
	  RC.eNB[j][i]->Mod_id  = j;
	  RC.eNB[j][i]->CC_id   = i;
	}
      }

      if (strcmp(*(L1_ParamList.paramarray[j][L1_TRANSPORT_N_PREFERENCE_IDX].strptr), "local_mac") == 0) {

      }
      else if (strcmp(*(L1_ParamList.paramarray[j][L1_TRANSPORT_N_PREFERENCE_IDX].strptr), "nfapi") == 0) {
	RC.eNB[j][0]->eth_params_n.local_if_name            = strdup(*(L1_ParamList.paramarray[j][L1_LOCAL_N_IF_NAME_IDX].strptr));
	RC.eNB[j][0]->eth_params_n.my_addr                  = strdup(*(L1_ParamList.paramarray[j][L1_LOCAL_N_ADDRESS_IDX].strptr));
	RC.eNB[j][0]->eth_params_n.remote_addr              = strdup(*(L1_ParamList.paramarray[j][L1_REMOTE_N_ADDRESS_IDX].strptr));
	RC.eNB[j][0]->eth_params_n.my_portc                 = *(L1_ParamList.paramarray[j][L1_LOCAL_N_PORTC_IDX].iptr);
	RC.eNB[j][0]->eth_params_n.remote_portc             = *(L1_ParamList.paramarray[j][L1_REMOTE_N_PORTC_IDX].iptr);
	RC.eNB[j][0]->eth_params_n.my_portd                 = *(L1_ParamList.paramarray[j][L1_LOCAL_N_PORTD_IDX].iptr);
	RC.eNB[j][0]->eth_params_n.remote_portd             = *(L1_ParamList.paramarray[j][L1_REMOTE_N_PORTD_IDX].iptr);
	RC.eNB[j][0]->eth_params_n.transp_preference        = ETH_UDP_MODE;
      }
      
      else { // other midhaul
      }	
    }// j=0..num_inst
    printf("Initializing northbound interface for L1\n");
    l1_north_init_eNB();
  } else {
	  AssertFatal (0,
		       "No " CONFIG_STRING_L1_LIST " configuration found");    
  }
}

void RCconfig_macrlc() {
/* temporary code to use Eurecom configuration mechanism */
  if ( donotuse_configmodule== 1){
     return Eurecom_RCconfig_macrlc();
  }
/*------------------------------------------*/
  int               j;


  paramdef_t MacRLC_Params[] = MACRLCPARAMS_DESC;
  paramlist_def_t MacRLC_ParamList = {CONFIG_STRING_MACRLC_LIST,NULL,0};

  config_getlist( &MacRLC_ParamList,MacRLC_Params,sizeof(MacRLC_Params)/sizeof(paramdef_t), NULL);    
  

  if ( MacRLC_ParamList.numelt > 0) {

    RC.nb_macrlc_inst=MacRLC_ParamList.numelt; 
    mac_top_init_eNB();   
    for (j=0;j<RC.nb_macrlc_inst;j++) {

      if (strcmp(*(MacRLC_ParamList.paramarray[j][MACRLC_TRANSPORT_N_PREFERENCE_IDX].strptr), "local_RRC") == 0) {
	// check number of instances is same as RRC/PDCP
	
      } else if (strcmp(*(MacRLC_ParamList.paramarray[j][MACRLC_TRANSPORT_N_PREFERENCE_IDX].strptr), "cudu") == 0) {
	RC.mac[j]->eth_params_n.local_if_name            = strdup(*(MacRLC_ParamList.paramarray[j][MACRLC_LOCAL_N_IF_NAME_IDX].strptr));
	RC.mac[j]->eth_params_n.my_addr                  = strdup(*(MacRLC_ParamList.paramarray[j][MACRLC_LOCAL_N_ADDRESS_IDX].strptr));
	RC.mac[j]->eth_params_n.remote_addr              = strdup(*(MacRLC_ParamList.paramarray[j][MACRLC_REMOTE_N_ADDRESS_IDX].strptr));
	RC.mac[j]->eth_params_n.my_portc                 = *(MacRLC_ParamList.paramarray[j][MACRLC_LOCAL_N_PORTC_IDX].iptr);
	RC.mac[j]->eth_params_n.remote_portc             = *(MacRLC_ParamList.paramarray[j][MACRLC_REMOTE_N_PORTC_IDX].iptr);
	RC.mac[j]->eth_params_n.my_portd                 = *(MacRLC_ParamList.paramarray[j][MACRLC_LOCAL_N_PORTD_IDX].iptr);
	RC.mac[j]->eth_params_n.remote_portd             = *(MacRLC_ParamList.paramarray[j][MACRLC_REMOTE_N_PORTD_IDX].iptr);;
	RC.mac[j]->eth_params_n.transp_preference        = ETH_UDP_MODE;
      } else { // other midhaul
	AssertFatal(1==0,"MACRLC %d: %s unknown northbound midhaul\n",j, *(MacRLC_ParamList.paramarray[j][MACRLC_TRANSPORT_N_PREFERENCE_IDX].strptr));
      }	

      if (strcmp(*(MacRLC_ParamList.paramarray[j][MACRLC_TRANSPORT_S_PREFERENCE_IDX].strptr), "local_L1") == 0) {

	
      } else if (strcmp(*(MacRLC_ParamList.paramarray[j][MACRLC_TRANSPORT_S_PREFERENCE_IDX].strptr), "nfapi") == 0) {
	RC.mac[j]->eth_params_s.local_if_name            = strdup(*(MacRLC_ParamList.paramarray[j][MACRLC_LOCAL_S_IF_NAME_IDX].strptr));
	RC.mac[j]->eth_params_s.my_addr                  = strdup(*(MacRLC_ParamList.paramarray[j][MACRLC_LOCAL_S_ADDRESS_IDX].strptr));
	RC.mac[j]->eth_params_s.remote_addr              = strdup(*(MacRLC_ParamList.paramarray[j][MACRLC_REMOTE_S_ADDRESS_IDX].strptr));
	RC.mac[j]->eth_params_s.my_portc                 = *(MacRLC_ParamList.paramarray[j][MACRLC_LOCAL_S_PORTC_IDX].iptr);
	RC.mac[j]->eth_params_s.remote_portc             = *(MacRLC_ParamList.paramarray[j][MACRLC_REMOTE_S_PORTC_IDX].iptr);
	RC.mac[j]->eth_params_s.my_portd                 = *(MacRLC_ParamList.paramarray[j][MACRLC_LOCAL_S_PORTD_IDX].iptr);
	RC.mac[j]->eth_params_s.remote_portd             = *(MacRLC_ParamList.paramarray[j][MACRLC_REMOTE_S_PORTD_IDX].iptr);
	RC.mac[j]->eth_params_s.transp_preference        = ETH_UDP_MODE;
      } else { // other midhaul
	AssertFatal(1==0,"MACRLC %d: %s unknown southbound midhaul\n",j,*(MacRLC_ParamList.paramarray[j][MACRLC_TRANSPORT_S_PREFERENCE_IDX].strptr));
      }	
    }// j=0..num_inst
  } else {// MacRLC_ParamList.numelt > 0
	  AssertFatal (0,
		       "No " CONFIG_STRING_MACRLC_LIST " configuration found");     
  }
}
	       
int RCconfig_RRC(MessageDef *msg_p, uint32_t i, eNB_RRC_INST *rrc) {
/* temporary code to use Eurecom configuration mechanism */
  if ( donotuse_configmodule== 1){
     return Eurecom_RCconfig_RRC(msg_p, i, rrc);
  }
/*------------------------------------------*/
  int               num_enbs                      = 0;
 
  int               num_component_carriers        = 0;
  int               j,k                           = 0;
  int32_t     enb_id                        = 0;
  int               nb_cc                         = 0;


  char*       frame_type                    = NULL;
  int32_t     tdd_config                    = 0;
  int32_t     tdd_config_s                  = 0;

  char*       prefix_type                   = NULL;
  char*       pbch_repetition               = NULL;
  
  int32_t     eutra_band                    = 0;
  long long int     downlink_frequency            = 0;
  int32_t     uplink_frequency_offset       = 0;
  int32_t     Nid_cell                      = 0;
  int32_t     Nid_cell_mbsfn                = 0;
  int32_t     N_RB_DL                       = 0;
  int32_t     nb_antenna_ports              = 0;

  int32_t     prach_root                    = 0;
  int32_t     prach_config_index            = 0;
  char*            prach_high_speed         = NULL;
  int32_t     prach_zero_correlation        = 0;
  int32_t     prach_freq_offset             = 0;
  int32_t     pucch_delta_shift             = 0;
  int32_t     pucch_nRB_CQI                 = 0;
  int32_t     pucch_nCS_AN                  = 0;
//#if !defined(Rel10) && !defined(Rel14)
  int32_t     pucch_n1_AN                   = 0;
//#endif
  int32_t     pdsch_referenceSignalPower    = 0;
  int32_t     pdsch_p_b                     = 0;
  int32_t     pusch_n_SB                    = 0;
  char *      pusch_hoppingMode             = NULL;
  int32_t     pusch_hoppingOffset           = 0;
  char*          pusch_enable64QAM          = NULL;
  char*          pusch_groupHoppingEnabled  = NULL;
  int32_t     pusch_groupAssignment         = 0;
  char*          pusch_sequenceHoppingEnabled = NULL;
  int32_t     pusch_nDMRS1                  = 0;
  char*       phich_duration                = NULL;
  char*       phich_resource                = NULL;
  char*       srs_enable                    = NULL;
  int32_t     srs_BandwidthConfig           = 0;
  int32_t     srs_SubframeConfig            = 0;
  char*       srs_ackNackST                 = NULL;
  char*       srs_MaxUpPts                  = NULL;
  int32_t     pusch_p0_Nominal              = 0;
  char*       pusch_alpha                   = NULL;
  int32_t     pucch_p0_Nominal              = 0;
  int32_t     msg3_delta_Preamble           = 0;
  //int32_t     ul_CyclicPrefixLength         = 0;
  char*       pucch_deltaF_Format1          = NULL;
  //const char*       pucch_deltaF_Format1a         = NULL;
  char*       pucch_deltaF_Format1b         = NULL;
  char*       pucch_deltaF_Format2          = NULL;
  char*       pucch_deltaF_Format2a         = NULL;
  char*       pucch_deltaF_Format2b         = NULL;
  int32_t     rach_numberOfRA_Preambles     = 0;
  char*       rach_preamblesGroupAConfig    = NULL;
  int32_t     rach_sizeOfRA_PreamblesGroupA = 0;
  int32_t     rach_messageSizeGroupA        = 0;
  char*       rach_messagePowerOffsetGroupB = NULL;
  int32_t     rach_powerRampingStep         = 0;
  int32_t     rach_preambleInitialReceivedTargetPower    = 0;
  int32_t     rach_preambleTransMax         = 0;
  int32_t     rach_raResponseWindowSize     = 0;
  int32_t     rach_macContentionResolutionTimer = 0;
  int32_t     rach_maxHARQ_Msg3Tx           = 0;
  int32_t     pcch_defaultPagingCycle       = 0;
  char*       pcch_nB                       = NULL;
  int32_t     bcch_modificationPeriodCoeff  = 0;
  int32_t     ue_TimersAndConstants_t300    = 0;
  int32_t     ue_TimersAndConstants_t301    = 0;
  int32_t     ue_TimersAndConstants_t310    = 0;
  int32_t     ue_TimersAndConstants_t311    = 0;
  int32_t     ue_TimersAndConstants_n310    = 0;
  int32_t     ue_TimersAndConstants_n311    = 0;
  int32_t     ue_TransmissionMode           = 0;


  int32_t     srb1_timer_poll_retransmit    = 0;
  int32_t     srb1_timer_reordering         = 0;
  int32_t     srb1_timer_status_prohibit    = 0;
  int32_t     srb1_poll_pdu                 = 0;
  int32_t     srb1_poll_byte                = 0;
  int32_t     srb1_max_retx_threshold       = 0;

  int32_t     my_int;


  
/* 
  char*             flexran_agent_interface_name      = NULL;
  char*             flexran_agent_ipv4_address        = NULL;
  int32_t     flexran_agent_port                = 0;
  char*             flexran_agent_cache               = NULL;
  int32_t     otg_ue_id                     = 0;
  char*             otg_app_type                  = NULL;
  char*             otg_bg_traffic                = NULL;
  char*             glog_level                    = NULL;
  char*             glog_verbosity                = NULL;
  char*             hw_log_level                  = NULL;
  char*             hw_log_verbosity              = NULL;
  char*             phy_log_level                 = NULL;
  char*             phy_log_verbosity             = NULL;
  char*             mac_log_level                 = NULL;
  char*             mac_log_verbosity             = NULL;
  char* 	    rlc_log_level		  = NULL;
  char* 	    rlc_log_verbosity		  = NULL;
  char* 	    pdcp_log_level		  = NULL;
  char* 	    pdcp_log_verbosity  	  = NULL;
  char* 	    rrc_log_level		  = NULL;
  char* 	    rrc_log_verbosity		  = NULL;
  char* 	    udp_log_verbosity		  = NULL;
  char* 	    osa_log_level		  = NULL;
  char* 	    osa_log_verbosity		  = NULL;
*/  

  
  // for no gcc warnings 
  (void)my_int;
  paramdef_t ENBSParams[] = ENBSPARAMS_DESC;
  
  paramdef_t ENBParams[]  = ENBPARAMS_DESC;
  paramlist_def_t ENBParamList = {ENB_CONFIG_STRING_ENB_LIST,NULL,0};  

  paramdef_t CCsParams[] = CCPARAMS_DESC;
  paramlist_def_t CCsParamList = {ENB_CONFIG_STRING_COMPONENT_CARRIERS,NULL,0};
  
  paramdef_t SRB1Params[] = SRB1PARAMS_DESC;  

  


/* get global parameters, defined outside any section in the config file */
  
  config_get( ENBSParams,sizeof(ENBSParams)/sizeof(paramdef_t),NULL); 
  num_enbs = ENBSParams[ENB_ACTIVE_ENBS_IDX].numelt;
  AssertFatal (i<num_enbs,
   	       "Failed to parse config file no %ith element in %s \n",i, ENB_CONFIG_STRING_ACTIVE_ENBS);
  
#if defined(ENABLE_ITTI) && defined(ENABLE_USE_MME)


    if (strcasecmp( *(ENBSParams[ENB_ASN1_VERBOSITY_IDX].strptr), ENB_CONFIG_STRING_ASN1_VERBOSITY_NONE) == 0) {
      asn_debug      = 0;
      asn1_xer_print = 0;
    } else if (strcasecmp( *(ENBSParams[ENB_ASN1_VERBOSITY_IDX].strptr), ENB_CONFIG_STRING_ASN1_VERBOSITY_INFO) == 0) {
      asn_debug      = 1;
      asn1_xer_print = 1;
    } else if (strcasecmp(*(ENBSParams[ENB_ASN1_VERBOSITY_IDX].strptr) , ENB_CONFIG_STRING_ASN1_VERBOSITY_ANNOYING) == 0) {
      asn_debug      = 1;
      asn1_xer_print = 2;
    } else {
      asn_debug      = 0;
      asn1_xer_print = 0;
    }


#endif
  

  
  if (num_enbs>0) {
    // Output a list of all eNBs.
    config_getlist( &ENBParamList,ENBParams,sizeof(ENBParams)/sizeof(paramdef_t),NULL); 
    
    
      
      
      if (ENBParamList.paramarray[i][ENB_ENB_ID_IDX].uptr == NULL) {
	// Calculate a default eNB ID
# if defined(ENABLE_USE_MME)
	uint32_t hash;
	
	hash = s1ap_generate_eNB_id ();
	enb_id = i + (hash & 0xFFFF8);
# else
	enb_id = i;
# endif
      } else {
          enb_id = *(ENBParamList.paramarray[i][ENB_ENB_ID_IDX].uptr);
      }

      
      printf("RRC %d: Southbound Transport %s\n",j,*(ENBParamList.paramarray[i][ENB_TRANSPORT_S_PREFERENCE_IDX].strptr));
	    
      if (strcmp(*(ENBParamList.paramarray[i][ENB_TRANSPORT_S_PREFERENCE_IDX].strptr), "local_mac") == 0) {


      }
      else if (strcmp(*(ENBParamList.paramarray[i][ENB_TRANSPORT_S_PREFERENCE_IDX].strptr), "cudu") == 0) {
	rrc->eth_params_s.local_if_name            = strdup(*(ENBParamList.paramarray[i][ENB_LOCAL_S_IF_NAME_IDX].strptr));
	rrc->eth_params_s.my_addr                  = strdup(*(ENBParamList.paramarray[i][ENB_LOCAL_S_ADDRESS_IDX].strptr));
	rrc->eth_params_s.remote_addr              = strdup(*(ENBParamList.paramarray[i][ENB_REMOTE_S_ADDRESS_IDX].strptr));
	rrc->eth_params_s.my_portc                 = *(ENBParamList.paramarray[i][ENB_LOCAL_S_PORTC_IDX].uptr);
	rrc->eth_params_s.remote_portc             = *(ENBParamList.paramarray[i][ENB_REMOTE_S_PORTC_IDX].uptr);
	rrc->eth_params_s.my_portd                 = *(ENBParamList.paramarray[i][ENB_LOCAL_S_PORTD_IDX].uptr);
	rrc->eth_params_s.remote_portd             = *(ENBParamList.paramarray[i][ENB_REMOTE_S_PORTD_IDX].uptr);
	rrc->eth_params_s.transp_preference        = ETH_UDP_MODE;
      }
      
      else { // other midhaul
      }	      

      // search if in active list

     
   
   
 

      for (k=0; k <num_enbs ; k++) {
	if (strcmp(ENBSParams[ENB_ACTIVE_ENBS_IDX].strlistptr[k], *(ENBParamList.paramarray[i][ENB_ENB_NAME_IDX].strptr) )== 0) {
	  char enbpath[MAX_OPTNAME_SIZE + 8];

	  
	  RRC_CONFIGURATION_REQ (msg_p).cell_identity = enb_id;
	  
	  /*    
		if (strcmp(*(ENBParamList.paramarray[i][ENB_CELL_TYPE_IDX].strptr), "CELL_MACRO_ENB") == 0) {
		enb_properties_loc.properties[enb_properties_loc_index]->cell_type = CELL_MACRO_ENB;
		} else  if (strcmp(cell_type, "CELL_HOME_ENB") == 0) {
		enb_properties_loc.properties[enb_properties_loc_index]->cell_type = CELL_HOME_ENB;
		} else {
		AssertFatal (0,
		"Failed to parse eNB configuration file %s, enb %d unknown value \"%s\" for cell_type choice: CELL_MACRO_ENB or CELL_HOME_ENB !\n",
		lib_config_file_name_pP, i, cell_type);
		}
		
		enb_properties_loc.properties[enb_properties_loc_index]->eNB_name         = strdup(enb_name);
	  */
	  RRC_CONFIGURATION_REQ (msg_p).tac              = (uint16_t)atoi( *(ENBParamList.paramarray[i][ENB_TRACKING_AREA_CODE_IDX].strptr) );
	  RRC_CONFIGURATION_REQ (msg_p).mcc              = (uint16_t)atoi( *(ENBParamList.paramarray[i][ENB_MOBILE_COUNTRY_CODE_IDX].strptr) );
	  RRC_CONFIGURATION_REQ (msg_p).mnc              = (uint16_t)atoi( *(ENBParamList.paramarray[i][ENB_MOBILE_NETWORK_CODE_IDX].strptr) );
	  RRC_CONFIGURATION_REQ (msg_p).mnc_digit_length = strlen(*(ENBParamList.paramarray[i][ENB_MOBILE_NETWORK_CODE_IDX].strptr));
	  AssertFatal((RRC_CONFIGURATION_REQ (msg_p).mnc_digit_length == 2) ||
		      (RRC_CONFIGURATION_REQ (msg_p).mnc_digit_length == 3),
		      "BAD MNC DIGIT LENGTH %d",
		      RRC_CONFIGURATION_REQ (msg_p).mnc_digit_length);
	  
	
	  // Parse optional physical parameters
	  sprintf(enbpath,"%s.[%i]",ENB_CONFIG_STRING_ENB_LIST,k),
	  config_getlist( &CCsParamList,NULL,0,enbpath); 
	  
	  LOG_I(RRC,"num component carriers %d \n", num_component_carriers);  
	  if ( CCsParamList.numelt> 0) {
	    char ccspath[MAX_OPTNAME_SIZE*2 + 16];
	    

	    

	    
	    //enb_properties_loc.properties[enb_properties_loc_index]->nb_cc = num_component_carriers;


	    for (j = 0; j < CCsParamList.numelt ;j++) { 

	      sprintf(ccspath,"%s.%s.[%i]",enbpath,ENB_CONFIG_STRING_COMPONENT_CARRIERS,j);
	      config_get( CCsParams,sizeof(CCsParams)/sizeof(paramdef_t),ccspath);	      


	      //printf("Component carrier %d\n",component_carrier);	     

		    

	      nb_cc++;
	      /*
		if (strcmp(cc_node_function, "eNodeB_3GPP") == 0) {
		enb_properties_loc.properties[enb_properties_loc_index]->cc_node_function[j] = eNodeB_3GPP;
		} else if (strcmp(cc_node_function, "eNodeB_3GPP_BBU") == 0) {
		enb_properties_loc.properties[enb_properties_loc_index]->cc_node_function[j] = eNodeB_3GPP_BBU;
		} else if (strcmp(cc_node_function, "NGFI_RCC_IF4p5") == 0) {
		enb_properties_loc.properties[enb_properties_loc_index]->cc_node_function[j] = NGFI_RCC_IF4p5;
		} else if (strcmp(cc_node_function, "NGFI_RAU_IF4p5") == 0) {
		enb_properties_loc.properties[enb_properties_loc_index]->cc_node_function[j] = NGFI_RAU_IF4p5;
		} else if (strcmp(cc_node_function, "NGFI_RRU_IF4p5") == 0) {
		enb_properties_loc.properties[enb_properties_loc_index]->cc_node_function[j] = NGFI_RRU_IF4p5;
		} else if (strcmp(cc_node_function, "NGFI_RRU_IF5") == 0) {
		enb_properties_loc.properties[enb_properties_loc_index]->cc_node_function[j] = NGFI_RRU_IF5;
		} else {
		AssertError (0, parse_errors ++,
		"Failed to parse eNB configuration file %s, enb %d unknown value \"%s\" for node_function choice: eNodeB_3GPP or eNodeB_3GPP_BBU or NGFI_IF4_RCC or NGFI_IF4_RRU or NGFI_IF5_RRU !\n",
		lib_config_file_name_pP, i, cc_node_function);
		}
		
		if (strcmp(cc_node_timing, "synch_to_ext_device") == 0) {
		enb_properties_loc.properties[enb_properties_loc_index]->cc_node_timing[j] = synch_to_ext_device;
		} else if (strcmp(cc_node_timing, "synch_to_other") == 0) {
		enb_properties_loc.properties[enb_properties_loc_index]->cc_node_timing[j] = synch_to_other;
		} else {
		AssertError (0, parse_errors ++,
		"Failed to parse eNB configuration file %s, enb %d unknown value \"%s\" for node_function choice: SYNCH_TO_DEVICE or SYNCH_TO_OTHER !\n",
		lib_config_file_name_pP, i, cc_node_timing);
		}
		
		if ((cc_node_synch_ref >= -1) && (cc_node_synch_ref < num_component_carriers)) {  
		enb_properties_loc.properties[enb_properties_loc_index]->cc_node_synch_ref[j] = (int16_t) cc_node_synch_ref; 
		} else {
		AssertError (0, parse_errors ++,
		"Failed to parse eNB configuration file %s, enb %d unknown value \"%d\" for node_synch_ref choice: valid CC_id or -1 !\n",
		lib_config_file_name_pP, i, cc_node_synch_ref);
		}
	      */
	      
	      RRC_CONFIGURATION_REQ (msg_p).tdd_config[j] = tdd_config;
	      
	      AssertFatal (tdd_config <= TDD_Config__subframeAssignment_sa6,
			   "Failed to parse eNB configuration file %s, enb %d illegal tdd_config %d (should be 0-%d)!",
			   RC.config_file_name, i, tdd_config, TDD_Config__subframeAssignment_sa6);
	      
	      RRC_CONFIGURATION_REQ (msg_p).tdd_config_s[j] = tdd_config_s;
	      AssertFatal (tdd_config_s <= TDD_Config__specialSubframePatterns_ssp8,
			   "Failed to parse eNB configuration file %s, enb %d illegal tdd_config_s %d (should be 0-%d)!",
			   RC.config_file_name, i, tdd_config_s, TDD_Config__specialSubframePatterns_ssp8);
	      
	      if (!prefix_type)
		AssertFatal (0,
			     "Failed to parse eNB configuration file %s, enb %d define %s: NORMAL,EXTENDED!\n",
			     RC.config_file_name, i, ENB_CONFIG_STRING_PREFIX_TYPE);
	      else if (strcmp(prefix_type, "NORMAL") == 0) {
		RRC_CONFIGURATION_REQ (msg_p).prefix_type[j] = NORMAL;
	      } else  if (strcmp(prefix_type, "EXTENDED") == 0) {
		RRC_CONFIGURATION_REQ (msg_p).prefix_type[j] = EXTENDED;
	      } else {
		AssertFatal (0,
			     "Failed to parse eNB configuration file %s, enb %d unknown value \"%s\" for prefix_type choice: NORMAL or EXTENDED !\n",
			     RC.config_file_name, i, prefix_type);
	      }
#ifdef Rel14
	      if (!pbch_repetition)
		AssertFatal (0,
			     "Failed to parse eNB configuration file %s, enb %d define %s: TRUE,FALSE!\n",
			     RC.config_file_name, i, ENB_CONFIG_STRING_PBCH_REPETITION);
	      else if (strcmp(pbch_repetition, "TRUE") == 0) {
		RRC_CONFIGURATION_REQ (msg_p).pbch_repetition[j] = 1;
	      } else  if (strcmp(pbch_repetition, "FALSE") == 0) {
		RRC_CONFIGURATION_REQ (msg_p).pbch_repetition[j] = 0;
	      } else {
		AssertFatal (0,
			     "Failed to parse eNB configuration file %s, enb %d unknown value \"%s\" for pbch_repetition choice: TRUE or FALSE !\n",
			     RC.config_file_name, i, pbch_repetition);
	      }
#endif
              
	      RRC_CONFIGURATION_REQ (msg_p).eutra_band[j] = eutra_band;
	      RRC_CONFIGURATION_REQ (msg_p).downlink_frequency[j] = (uint32_t) downlink_frequency;
	      RRC_CONFIGURATION_REQ (msg_p).uplink_frequency_offset[j] = (unsigned int) uplink_frequency_offset;
	      RRC_CONFIGURATION_REQ (msg_p).Nid_cell[j]= Nid_cell;
	      
	      if (Nid_cell>503) {
		AssertFatal (0,
			     "Failed to parse eNB configuration file %s, enb %d unknown value \"%d\" for Nid_cell choice: 0...503 !\n",
			     RC.config_file_name, i, Nid_cell);
	      }
	      
	      RRC_CONFIGURATION_REQ (msg_p).N_RB_DL[j]= N_RB_DL;
	      
	      if ((N_RB_DL!=6) && (N_RB_DL!=15) && (N_RB_DL!=25) && (N_RB_DL!=50) && (N_RB_DL!=75) && (N_RB_DL!=100)) {
		AssertFatal (0,
			     "Failed to parse eNB configuration file %s, enb %d unknown value \"%d\" for N_RB_DL choice: 6,15,25,50,75,100 !\n",
			     RC.config_file_name, i, N_RB_DL);
	      }
	      
	      if (strcmp(frame_type, "FDD") == 0) {
		RRC_CONFIGURATION_REQ (msg_p).frame_type[j] = FDD;
	      } else  if (strcmp(frame_type, "TDD") == 0) {
		RRC_CONFIGURATION_REQ (msg_p).frame_type[j] = TDD;
	      } else {
		AssertFatal (0,
			     "Failed to parse eNB configuration file %s, enb %d unknown value \"%s\" for frame_type choice: FDD or TDD !\n",
			     RC.config_file_name, i, frame_type);
	      }
	      
	      
	      RRC_CONFIGURATION_REQ (msg_p).tdd_config[j] = tdd_config;
	      AssertFatal (tdd_config <= TDD_Config__subframeAssignment_sa6,
			   "Failed to parse eNB configuration file %s, enb %d illegal tdd_config %d (should be 0-%d)!",
			   RC.config_file_name, i, tdd_config, TDD_Config__subframeAssignment_sa6);
	      
	      
	      RRC_CONFIGURATION_REQ (msg_p).tdd_config_s[j] = tdd_config_s;
	      AssertFatal (tdd_config_s <= TDD_Config__specialSubframePatterns_ssp8,
			   "Failed to parse eNB configuration file %s, enb %d illegal tdd_config_s %d (should be 0-%d)!",
			   RC.config_file_name, i, tdd_config_s, TDD_Config__specialSubframePatterns_ssp8);
	      
	      
	      
	      if (!prefix_type)
		AssertFatal (0,
			     "Failed to parse eNB configuration file %s, enb %d define %s: NORMAL,EXTENDED!\n",
			     RC.config_file_name, i, ENB_CONFIG_STRING_PREFIX_TYPE);
	      else if (strcmp(prefix_type, "NORMAL") == 0) {
		RRC_CONFIGURATION_REQ (msg_p).prefix_type[j] = NORMAL;
	      } else  if (strcmp(prefix_type, "EXTENDED") == 0) {
		RRC_CONFIGURATION_REQ (msg_p).prefix_type[j] = EXTENDED;
	      } else {
		AssertFatal (0,
			     "Failed to parse eNB configuration file %s, enb %d unknown value \"%s\" for prefix_type choice: NORMAL or EXTENDED !\n",
			     RC.config_file_name, i, prefix_type);
	      }
	      
	      
	      
	      RRC_CONFIGURATION_REQ (msg_p).eutra_band[j] = eutra_band;
	      // printf( "\teutra band:\t%d\n",RRC_CONFIGURATION_REQ (msg_p).eutra_band);
	      
	      
	      
	      RRC_CONFIGURATION_REQ (msg_p).downlink_frequency[j] = (uint32_t) downlink_frequency;
	      //printf( "\tdownlink freq:\t%u\n",RRC_CONFIGURATION_REQ (msg_p).downlink_frequency);
	      
	      
	      RRC_CONFIGURATION_REQ (msg_p).uplink_frequency_offset[j] = (unsigned int) uplink_frequency_offset;
	      
	      if (enb_check_band_frequencies(RC.config_file_name,
					     j,
					     RRC_CONFIGURATION_REQ (msg_p).eutra_band[j],
					     RRC_CONFIGURATION_REQ (msg_p).downlink_frequency[j],
					     RRC_CONFIGURATION_REQ (msg_p).uplink_frequency_offset[j],
					     RRC_CONFIGURATION_REQ (msg_p).frame_type[j])) {
		AssertFatal(0, "error calling enb_check_band_frequencies\n");
	      }
	      
	      if ((nb_antenna_ports <1) || (nb_antenna_ports > 2))
		AssertFatal (0,
			     "Failed to parse eNB configuration file %s, enb %d unknown value \"%d\" for nb_antenna_ports choice: 1..2 !\n",
			     RC.config_file_name, i, nb_antenna_ports);
	      
	      RRC_CONFIGURATION_REQ (msg_p).nb_antenna_ports[j] = nb_antenna_ports;
	      
	      
	      RRC_CONFIGURATION_REQ (msg_p).prach_root[j] =  prach_root;
	      
	      if ((prach_root <0) || (prach_root > 1023))
		AssertFatal (0,
			     "Failed to parse eNB configuration file %s, enb %d unknown value \"%d\" for prach_root choice: 0..1023 !\n",
			     RC.config_file_name, i, prach_root);
	      
	      RRC_CONFIGURATION_REQ (msg_p).prach_config_index[j] = prach_config_index;
	      
	      if ((prach_config_index <0) || (prach_config_index > 63))
		AssertFatal (0,
			     "Failed to parse eNB configuration file %s, enb %d unknown value \"%d\" for prach_config_index choice: 0..1023 !\n",
			     RC.config_file_name, i, prach_config_index);
	      
	      if (!prach_high_speed)
		AssertFatal (0,
			     "Failed to parse eNB configuration file %s, enb %d define %s: ENABLE,DISABLE!\n",
			     RC.config_file_name, i, ENB_CONFIG_STRING_PRACH_HIGH_SPEED);
	      else if (strcmp(prach_high_speed, "ENABLE") == 0) {
		RRC_CONFIGURATION_REQ (msg_p).prach_high_speed[j] = TRUE;
	      } else if (strcmp(prach_high_speed, "DISABLE") == 0) {
		RRC_CONFIGURATION_REQ (msg_p).prach_high_speed[j] = FALSE;
	      } else
		AssertFatal (0,
			     "Failed to parse eNB configuration file %s, enb %d unknown value \"%s\" for prach_config choice: ENABLE,DISABLE !\n",
			     RC.config_file_name, i, prach_high_speed);
	      
	      RRC_CONFIGURATION_REQ (msg_p).prach_zero_correlation[j] =prach_zero_correlation;
	      
	      if ((prach_zero_correlation <0) || (prach_zero_correlation > 15))
		AssertFatal (0,
			     "Failed to parse eNB configuration file %s, enb %d unknown value \"%d\" for prach_zero_correlation choice: 0..15!\n",
			     RC.config_file_name, i, prach_zero_correlation);
	      
	      RRC_CONFIGURATION_REQ (msg_p).prach_freq_offset[j] = prach_freq_offset;
	      
	      if ((prach_freq_offset <0) || (prach_freq_offset > 94))
		AssertFatal (0,
			     "Failed to parse eNB configuration file %s, enb %d unknown value \"%d\" for prach_freq_offset choice: 0..94!\n",
			     RC.config_file_name, i, prach_freq_offset);
	      
	      
	      RRC_CONFIGURATION_REQ (msg_p).pucch_delta_shift[j] = pucch_delta_shift-1;
	      
	      if ((pucch_delta_shift <1) || (pucch_delta_shift > 3))
		AssertFatal (0,
			     "Failed to parse eNB configuration file %s, enb %d unknown value \"%d\" for pucch_delta_shift choice: 1..3!\n",
			     RC.config_file_name, i, pucch_delta_shift);
	      
		RRC_CONFIGURATION_REQ (msg_p).pucch_nRB_CQI[j] = pucch_nRB_CQI;

		if ((pucch_nRB_CQI <0) || (pucch_nRB_CQI > 98))
		  AssertFatal (0,
			       "Failed to parse eNB configuration file %s, enb %d unknown value \"%d\" for pucch_nRB_CQI choice: 0..98!\n",
			       RC.config_file_name, i, pucch_nRB_CQI);

		RRC_CONFIGURATION_REQ (msg_p).pucch_nCS_AN[j] = pucch_nCS_AN;

		if ((pucch_nCS_AN <0) || (pucch_nCS_AN > 7))
		  AssertFatal (0,
			       "Failed to parse eNB configuration file %s, enb %d unknown value \"%d\" for pucch_nCS_AN choice: 0..7!\n",
			       RC.config_file_name, i, pucch_nCS_AN);

#if !defined(Rel10) && !defined(Rel14)
		RRC_CONFIGURATION_REQ (msg_p).pucch_n1_AN[j] = pucch_n1_AN;

		if ((pucch_n1_AN <0) || (pucch_n1_AN > 2047))
		  AssertFatal (0,
			       "Failed to parse eNB configuration file %s, enb %d unknown value \"%d\" for pucch_n1_AN choice: 0..2047!\n",
			       RC.config_file_name, i, pucch_n1_AN);

#endif
		RRC_CONFIGURATION_REQ (msg_p).pdsch_referenceSignalPower[j] = pdsch_referenceSignalPower;

		if ((pdsch_referenceSignalPower <-60) || (pdsch_referenceSignalPower > 50))
		  AssertFatal (0,
			       "Failed to parse eNB configuration file %s, enb %d unknown value \"%d\" for pdsch_referenceSignalPower choice:-60..50!\n",
			       RC.config_file_name, i, pdsch_referenceSignalPower);

		RRC_CONFIGURATION_REQ (msg_p).pdsch_p_b[j] = pdsch_p_b;

		if ((pdsch_p_b <0) || (pdsch_p_b > 3))
		  AssertFatal (0,
			       "Failed to parse eNB configuration file %s, enb %d unknown value \"%d\" for pdsch_p_b choice: 0..3!\n",
			       RC.config_file_name, i, pdsch_p_b);

		RRC_CONFIGURATION_REQ (msg_p).pusch_n_SB[j] = pusch_n_SB;

		if ((pusch_n_SB <1) || (pusch_n_SB > 4))
		  AssertFatal (0,
			       "Failed to parse eNB configuration file %s, enb %d unknown value \"%d\" for pusch_n_SB choice: 1..4!\n",
			       RC.config_file_name, i, pusch_n_SB);

		if (!pusch_hoppingMode)
		  AssertFatal (0,
			       "Failed to parse eNB configuration file %s, enb %d define %s: interSubframe,intraAndInterSubframe!\n",
			       RC.config_file_name, i, ENB_CONFIG_STRING_PUSCH_HOPPINGMODE);
		else if (strcmp(pusch_hoppingMode,"interSubFrame")==0) {
		  RRC_CONFIGURATION_REQ (msg_p).pusch_hoppingMode[j] = PUSCH_ConfigCommon__pusch_ConfigBasic__hoppingMode_interSubFrame;
		}  else if (strcmp(pusch_hoppingMode,"intraAndInterSubFrame")==0) {
		  RRC_CONFIGURATION_REQ (msg_p).pusch_hoppingMode[j] = PUSCH_ConfigCommon__pusch_ConfigBasic__hoppingMode_intraAndInterSubFrame;
		} else
		  AssertFatal (0,
			       "Failed to parse eNB configuration file %s, enb %d unknown value \"%s\" for pusch_hoppingMode choice: interSubframe,intraAndInterSubframe!\n",
			       RC.config_file_name, i, pusch_hoppingMode);

		RRC_CONFIGURATION_REQ (msg_p).pusch_hoppingOffset[j] = pusch_hoppingOffset;

		if ((pusch_hoppingOffset<0) || (pusch_hoppingOffset>98))
		  AssertFatal (0,
			       "Failed to parse eNB configuration file %s, enb %d unknown value \"%s\" for pusch_hoppingOffset choice: 0..98!\n",
			       RC.config_file_name, i, pusch_hoppingMode);

		if (!pusch_enable64QAM)
		  AssertFatal (0, 
			       "Failed to parse eNB configuration file %s, enb %d define %s: ENABLE,DISABLE!\n",
			       RC.config_file_name, i, ENB_CONFIG_STRING_PUSCH_ENABLE64QAM);
		else if (strcmp(pusch_enable64QAM, "ENABLE") == 0) {
		  RRC_CONFIGURATION_REQ (msg_p).pusch_enable64QAM[j] = TRUE;
		}  else if (strcmp(pusch_enable64QAM, "DISABLE") == 0) {
		  RRC_CONFIGURATION_REQ (msg_p).pusch_enable64QAM[j] = FALSE;
		} else
		  AssertFatal (0,
			       "Failed to parse eNB configuration file %s, enb %d unknown value \"%s\" for pusch_enable64QAM choice: ENABLE,DISABLE!\n",
			       RC.config_file_name, i, pusch_enable64QAM);

		if (!pusch_groupHoppingEnabled)
		  AssertFatal (0,
			       "Failed to parse eNB configuration file %s, enb %d define %s: ENABLE,DISABLE!\n",
			       RC.config_file_name, i, ENB_CONFIG_STRING_PUSCH_GROUP_HOPPING_EN);
		else if (strcmp(pusch_groupHoppingEnabled, "ENABLE") == 0) {
		  RRC_CONFIGURATION_REQ (msg_p).pusch_groupHoppingEnabled[j] = TRUE;
		}  else if (strcmp(pusch_groupHoppingEnabled, "DISABLE") == 0) {
		  RRC_CONFIGURATION_REQ (msg_p).pusch_groupHoppingEnabled[j] = FALSE;
		} else
		  AssertFatal (0,
			       "Failed to parse eNB configuration file %s, enb %d unknown value \"%s\" for pusch_groupHoppingEnabled choice: ENABLE,DISABLE!\n",
			       RC.config_file_name, i, pusch_groupHoppingEnabled);


		RRC_CONFIGURATION_REQ (msg_p).pusch_groupAssignment[j] = pusch_groupAssignment;

		if ((pusch_groupAssignment<0)||(pusch_groupAssignment>29))
		  AssertFatal (0,
			       "Failed to parse eNB configuration file %s, enb %d unknown value \"%d\" for pusch_groupAssignment choice: 0..29!\n",
			       RC.config_file_name, i, pusch_groupAssignment);

		if (!pusch_sequenceHoppingEnabled)
		  AssertFatal (0,
			       "Failed to parse eNB configuration file %s, enb %d define %s: ENABLE,DISABLE!\n",
			       RC.config_file_name, i, ENB_CONFIG_STRING_PUSCH_SEQUENCE_HOPPING_EN);
		else if (strcmp(pusch_sequenceHoppingEnabled, "ENABLE") == 0) {
		  RRC_CONFIGURATION_REQ (msg_p).pusch_sequenceHoppingEnabled[j] = TRUE;
		}  else if (strcmp(pusch_sequenceHoppingEnabled, "DISABLE") == 0) {
		  RRC_CONFIGURATION_REQ (msg_p).pusch_sequenceHoppingEnabled[j] = FALSE;
		} else
		  AssertFatal (0,
			       "Failed to parse eNB configuration file %s, enb %d unknown value \"%s\" for pusch_sequenceHoppingEnabled choice: ENABLE,DISABLE!\n",
			       RC.config_file_name, i, pusch_sequenceHoppingEnabled);

		RRC_CONFIGURATION_REQ (msg_p).pusch_nDMRS1[j] = pusch_nDMRS1;  //cyclic_shift in RRC!

		if ((pusch_nDMRS1 <0) || (pusch_nDMRS1>7))
		  AssertFatal (0,
			       "Failed to parse eNB configuration file %s, enb %d unknown value \"%d\" for pusch_nDMRS1 choice: 0..7!\n",
			       RC.config_file_name, i, pusch_nDMRS1);

		if (strcmp(phich_duration,"NORMAL")==0) {
		  RRC_CONFIGURATION_REQ (msg_p).phich_duration[j] = PHICH_Config__phich_Duration_normal;
		} else if (strcmp(phich_duration,"EXTENDED")==0) {
		  RRC_CONFIGURATION_REQ (msg_p).phich_duration[j] = PHICH_Config__phich_Duration_extended;
		} else
		  AssertFatal (0,
			       "Failed to parse eNB configuration file %s, enb %d unknown value \"%s\" for phich_duration choice: NORMAL,EXTENDED!\n",
			       RC.config_file_name, i, phich_duration);

		if (strcmp(phich_resource,"ONESIXTH")==0) {
		  RRC_CONFIGURATION_REQ (msg_p).phich_resource[j] = PHICH_Config__phich_Resource_oneSixth ;
		} else if (strcmp(phich_resource,"HALF")==0) {
		  RRC_CONFIGURATION_REQ (msg_p).phich_resource[j] = PHICH_Config__phich_Resource_half;
		} else if (strcmp(phich_resource,"ONE")==0) {
		  RRC_CONFIGURATION_REQ (msg_p).phich_resource[j] = PHICH_Config__phich_Resource_one;
		} else if (strcmp(phich_resource,"TWO")==0) {
		  RRC_CONFIGURATION_REQ (msg_p).phich_resource[j] = PHICH_Config__phich_Resource_two;
		} else
		  AssertFatal (0,
			       "Failed to parse eNB configuration file %s, enb %d unknown value \"%s\" for phich_resource choice: ONESIXTH,HALF,ONE,TWO!\n",
			       RC.config_file_name, i, phich_resource);

		printf("phich.resource %ld (%s), phich.duration %ld (%s)\n",
		       RRC_CONFIGURATION_REQ (msg_p).phich_resource[j],phich_resource,
		       RRC_CONFIGURATION_REQ (msg_p).phich_duration[j],phich_duration);

		if (strcmp(srs_enable, "ENABLE") == 0) {
		  RRC_CONFIGURATION_REQ (msg_p).srs_enable[j] = TRUE;
		} else if (strcmp(srs_enable, "DISABLE") == 0) {
		  RRC_CONFIGURATION_REQ (msg_p).srs_enable[j] = FALSE;
		} else
		  AssertFatal (0,
			       "Failed to parse eNB configuration file %s, enb %d unknown value \"%s\" for srs_BandwidthConfig choice: ENABLE,DISABLE !\n",
			       RC.config_file_name, i, srs_enable);

		if (RRC_CONFIGURATION_REQ (msg_p).srs_enable[j] == TRUE) {

		  RRC_CONFIGURATION_REQ (msg_p).srs_BandwidthConfig[j] = srs_BandwidthConfig;

		  if ((srs_BandwidthConfig < 0) || (srs_BandwidthConfig >7))
		    AssertFatal (0, "Failed to parse eNB configuration file %s, enb %d unknown value %d for srs_BandwidthConfig choice: 0...7\n",
				 RC.config_file_name, i, srs_BandwidthConfig);

		  RRC_CONFIGURATION_REQ (msg_p).srs_SubframeConfig[j] = srs_SubframeConfig;

		  if ((srs_SubframeConfig<0) || (srs_SubframeConfig>15))
		    AssertFatal (0,
				 "Failed to parse eNB configuration file %s, enb %d unknown value \"%d\" for srs_SubframeConfig choice: 0..15 !\n",
				 RC.config_file_name, i, srs_SubframeConfig);

		  if (strcmp(srs_ackNackST, "ENABLE") == 0) {
		    RRC_CONFIGURATION_REQ (msg_p).srs_ackNackST[j] = TRUE;
		  } else if (strcmp(srs_ackNackST, "DISABLE") == 0) {
		    RRC_CONFIGURATION_REQ (msg_p).srs_ackNackST[j] = FALSE;
		  } else
		    AssertFatal (0,
				 "Failed to parse eNB configuration file %s, enb %d unknown value \"%s\" for srs_BandwidthConfig choice: ENABLE,DISABLE !\n",
				 RC.config_file_name, i, srs_ackNackST);

		  if (strcmp(srs_MaxUpPts, "ENABLE") == 0) {
		    RRC_CONFIGURATION_REQ (msg_p).srs_MaxUpPts[j] = TRUE;
		  } else if (strcmp(srs_MaxUpPts, "DISABLE") == 0) {
		    RRC_CONFIGURATION_REQ (msg_p).srs_MaxUpPts[j] = FALSE;
		  } else
		    AssertFatal (0,
				 "Failed to parse eNB configuration file %s, enb %d unknown value \"%s\" for srs_MaxUpPts choice: ENABLE,DISABLE !\n",
				 RC.config_file_name, i, srs_MaxUpPts);
		}

		RRC_CONFIGURATION_REQ (msg_p).pusch_p0_Nominal[j] = pusch_p0_Nominal;

		if ((pusch_p0_Nominal<-126) || (pusch_p0_Nominal>24))
		  AssertFatal (0,
			       "Failed to parse eNB configuration file %s, enb %d unknown value \"%d\" for pusch_p0_Nominal choice: -126..24 !\n",
			       RC.config_file_name, i, pusch_p0_Nominal);

#ifndef Rel14
		if (strcmp(pusch_alpha,"AL0")==0) {
		  RRC_CONFIGURATION_REQ (msg_p).pusch_alpha[j] = UplinkPowerControlCommon__alpha_al0;
		} else if (strcmp(pusch_alpha,"AL04")==0) {
		  RRC_CONFIGURATION_REQ (msg_p).pusch_alpha[j] = UplinkPowerControlCommon__alpha_al04;
		} else if (strcmp(pusch_alpha,"AL05")==0) {
		  RRC_CONFIGURATION_REQ (msg_p).pusch_alpha[j] = UplinkPowerControlCommon__alpha_al05;
		} else if (strcmp(pusch_alpha,"AL06")==0) {
		  RRC_CONFIGURATION_REQ (msg_p).pusch_alpha[j] = UplinkPowerControlCommon__alpha_al06;
		} else if (strcmp(pusch_alpha,"AL07")==0) {
		  RRC_CONFIGURATION_REQ (msg_p).pusch_alpha[j] = UplinkPowerControlCommon__alpha_al07;
		} else if (strcmp(pusch_alpha,"AL08")==0) {
		  RRC_CONFIGURATION_REQ (msg_p).pusch_alpha[j] = UplinkPowerControlCommon__alpha_al08;
		} else if (strcmp(pusch_alpha,"AL09")==0) {
		  RRC_CONFIGURATION_REQ (msg_p).pusch_alpha[j] = UplinkPowerControlCommon__alpha_al09;
		} else if (strcmp(pusch_alpha,"AL1")==0) {
		  RRC_CONFIGURATION_REQ (msg_p).pusch_alpha[j] = UplinkPowerControlCommon__alpha_al1;
		} 
#else
		if (strcmp(pusch_alpha,"AL0")==0) {
		  RRC_CONFIGURATION_REQ (msg_p).pusch_alpha[j] = Alpha_r12_al0;
		} else if (strcmp(pusch_alpha,"AL04")==0) {
		  RRC_CONFIGURATION_REQ (msg_p).pusch_alpha[j] = Alpha_r12_al04;
		} else if (strcmp(pusch_alpha,"AL05")==0) {
		  RRC_CONFIGURATION_REQ (msg_p).pusch_alpha[j] = Alpha_r12_al05;
		} else if (strcmp(pusch_alpha,"AL06")==0) {
		  RRC_CONFIGURATION_REQ (msg_p).pusch_alpha[j] = Alpha_r12_al06;
		} else if (strcmp(pusch_alpha,"AL07")==0) {
		  RRC_CONFIGURATION_REQ (msg_p).pusch_alpha[j] = Alpha_r12_al07;
		} else if (strcmp(pusch_alpha,"AL08")==0) {
		  RRC_CONFIGURATION_REQ (msg_p).pusch_alpha[j] = Alpha_r12_al08;
		} else if (strcmp(pusch_alpha,"AL09")==0) {
		  RRC_CONFIGURATION_REQ (msg_p).pusch_alpha[j] = Alpha_r12_al09;
		} else if (strcmp(pusch_alpha,"AL1")==0) {
		  RRC_CONFIGURATION_REQ (msg_p).pusch_alpha[j] = Alpha_r12_al1;
		} 
#endif
		else
		  AssertFatal (0,
			       "Failed to parse eNB configuration file %s, enb %d unknown value \"%s\" for pucch_Alpha choice: AL0,AL04,AL05,AL06,AL07,AL08,AL09,AL1!\n",
			       RC.config_file_name, i, pusch_alpha);

		RRC_CONFIGURATION_REQ (msg_p).pucch_p0_Nominal[j] = pucch_p0_Nominal;

		if ((pucch_p0_Nominal<-127) || (pucch_p0_Nominal>-96))
		  AssertFatal (0,
			       "Failed to parse eNB configuration file %s, enb %d unknown value \"%d\" for pucch_p0_Nominal choice: -127..-96 !\n",
			       RC.config_file_name, i, pucch_p0_Nominal);

		RRC_CONFIGURATION_REQ (msg_p).msg3_delta_Preamble[j] = msg3_delta_Preamble;

		if ((msg3_delta_Preamble<-1) || (msg3_delta_Preamble>6))
		  AssertFatal (0,
			       "Failed to parse eNB configuration file %s, enb %d unknown value \"%d\" for msg3_delta_Preamble choice: -1..6 !\n",
			       RC.config_file_name, i, msg3_delta_Preamble);


		if (strcmp(pucch_deltaF_Format1,"deltaF_2")==0) {
		  RRC_CONFIGURATION_REQ (msg_p).pucch_deltaF_Format1[j] = DeltaFList_PUCCH__deltaF_PUCCH_Format1_deltaF_2;
		} else if (strcmp(pucch_deltaF_Format1,"deltaF0")==0) {
		  RRC_CONFIGURATION_REQ (msg_p).pucch_deltaF_Format1[j] = DeltaFList_PUCCH__deltaF_PUCCH_Format1_deltaF0;
		} else if (strcmp(pucch_deltaF_Format1,"deltaF2")==0) {
		  RRC_CONFIGURATION_REQ (msg_p).pucch_deltaF_Format1[j] = DeltaFList_PUCCH__deltaF_PUCCH_Format1_deltaF2;
		} else
		  AssertFatal (0,
			       "Failed to parse eNB configuration file %s, enb %d unknown value \"%s\" for pucch_deltaF_Format1 choice: deltaF_2,dltaF0,deltaF2!\n",
			       RC.config_file_name, i, pucch_deltaF_Format1);

		if (strcmp(pucch_deltaF_Format1b,"deltaF1")==0) {
		  RRC_CONFIGURATION_REQ (msg_p).pucch_deltaF_Format1b[j] = DeltaFList_PUCCH__deltaF_PUCCH_Format1b_deltaF1;
		} else if (strcmp(pucch_deltaF_Format1b,"deltaF3")==0) {
		  RRC_CONFIGURATION_REQ (msg_p).pucch_deltaF_Format1b[j] = DeltaFList_PUCCH__deltaF_PUCCH_Format1b_deltaF3;
		} else if (strcmp(pucch_deltaF_Format1b,"deltaF5")==0) {
		  RRC_CONFIGURATION_REQ (msg_p).pucch_deltaF_Format1b[j] = DeltaFList_PUCCH__deltaF_PUCCH_Format1b_deltaF5;
		} else
		  AssertFatal (0,
			       "Failed to parse eNB configuration file %s, enb %d unknown value \"%s\" for pucch_deltaF_Format1b choice: deltaF1,dltaF3,deltaF5!\n",
			       RC.config_file_name, i, pucch_deltaF_Format1b);


		if (strcmp(pucch_deltaF_Format2,"deltaF_2")==0) {
		  RRC_CONFIGURATION_REQ (msg_p).pucch_deltaF_Format2[j] = DeltaFList_PUCCH__deltaF_PUCCH_Format2_deltaF_2;
		} else if (strcmp(pucch_deltaF_Format2,"deltaF0")==0) {
		  RRC_CONFIGURATION_REQ (msg_p).pucch_deltaF_Format2[j] = DeltaFList_PUCCH__deltaF_PUCCH_Format2_deltaF0;
		} else if (strcmp(pucch_deltaF_Format2,"deltaF1")==0) {
		  RRC_CONFIGURATION_REQ (msg_p).pucch_deltaF_Format2[j] = DeltaFList_PUCCH__deltaF_PUCCH_Format2_deltaF1;
		} else if (strcmp(pucch_deltaF_Format2,"deltaF2")==0) {
		  RRC_CONFIGURATION_REQ (msg_p).pucch_deltaF_Format2[j] = DeltaFList_PUCCH__deltaF_PUCCH_Format2_deltaF2;
		} else
		  AssertFatal (0,
			       "Failed to parse eNB configuration file %s, enb %d unknown value \"%s\" for pucch_deltaF_Format2 choice: deltaF_2,dltaF0,deltaF1,deltaF2!\n",
			       RC.config_file_name, i, pucch_deltaF_Format2);

		if (strcmp(pucch_deltaF_Format2a,"deltaF_2")==0) {
		  RRC_CONFIGURATION_REQ (msg_p).pucch_deltaF_Format2a[j] = DeltaFList_PUCCH__deltaF_PUCCH_Format2a_deltaF_2;
		} else if (strcmp(pucch_deltaF_Format2a,"deltaF0")==0) {
		  RRC_CONFIGURATION_REQ (msg_p).pucch_deltaF_Format2a[j] = DeltaFList_PUCCH__deltaF_PUCCH_Format2a_deltaF0;
		} else if (strcmp(pucch_deltaF_Format2a,"deltaF2")==0) {
		  RRC_CONFIGURATION_REQ (msg_p).pucch_deltaF_Format2a[j] = DeltaFList_PUCCH__deltaF_PUCCH_Format2a_deltaF2;
		} else
		  AssertFatal (0,
			       "Failed to parse eNB configuration file %s, enb %d unknown value \"%s\" for pucch_deltaF_Format2a choice: deltaF_2,dltaF0,deltaF2!\n",
			       RC.config_file_name, i, pucch_deltaF_Format2a);

		if (strcmp(pucch_deltaF_Format2b,"deltaF_2")==0) {
		  RRC_CONFIGURATION_REQ (msg_p).pucch_deltaF_Format2b[j] = DeltaFList_PUCCH__deltaF_PUCCH_Format2b_deltaF_2;
		} else if (strcmp(pucch_deltaF_Format2b,"deltaF0")==0) {
		  RRC_CONFIGURATION_REQ (msg_p).pucch_deltaF_Format2b[j] = DeltaFList_PUCCH__deltaF_PUCCH_Format2b_deltaF0;
		} else if (strcmp(pucch_deltaF_Format2b,"deltaF2")==0) {
		  RRC_CONFIGURATION_REQ (msg_p).pucch_deltaF_Format2b[j] = DeltaFList_PUCCH__deltaF_PUCCH_Format2b_deltaF2;
		} else
		  AssertFatal (0,
			       "Failed to parse eNB configuration file %s, enb %d unknown value \"%s\" for pucch_deltaF_Format2b choice: deltaF_2,dltaF0,deltaF2!\n",
			       RC.config_file_name, i, pucch_deltaF_Format2b);




		RRC_CONFIGURATION_REQ (msg_p).rach_numberOfRA_Preambles[j] = (rach_numberOfRA_Preambles/4)-1;

		if ((rach_numberOfRA_Preambles <4) || (rach_numberOfRA_Preambles>64) || ((rach_numberOfRA_Preambles&3)!=0))
		  AssertFatal (0,
			       "Failed to parse eNB configuration file %s, enb %d unknown value \"%d\" for rach_numberOfRA_Preambles choice: 4,8,12,...,64!\n",
			       RC.config_file_name, i, rach_numberOfRA_Preambles);

		if (strcmp(rach_preamblesGroupAConfig, "ENABLE") == 0) {
		  RRC_CONFIGURATION_REQ (msg_p).rach_preamblesGroupAConfig[j] = TRUE;


		  RRC_CONFIGURATION_REQ (msg_p).rach_sizeOfRA_PreamblesGroupA[j] = (rach_sizeOfRA_PreamblesGroupA/4)-1;

		  if ((rach_numberOfRA_Preambles <4) || (rach_numberOfRA_Preambles>60) || ((rach_numberOfRA_Preambles&3)!=0))
		    AssertFatal (0,
				 "Failed to parse eNB configuration file %s, enb %d unknown value \"%d\" for rach_sizeOfRA_PreamblesGroupA choice: 4,8,12,...,60!\n",
				 RC.config_file_name, i, rach_sizeOfRA_PreamblesGroupA);


		  switch (rach_messageSizeGroupA) {
		  case 56:
		    RRC_CONFIGURATION_REQ (msg_p).rach_messageSizeGroupA[j] = RACH_ConfigCommon__preambleInfo__preamblesGroupAConfig__messageSizeGroupA_b56;
		    break;

		  case 144:
		    RRC_CONFIGURATION_REQ (msg_p).rach_messageSizeGroupA[j] = RACH_ConfigCommon__preambleInfo__preamblesGroupAConfig__messageSizeGroupA_b144;
		    break;

		  case 208:
		    RRC_CONFIGURATION_REQ (msg_p).rach_messageSizeGroupA[j] = RACH_ConfigCommon__preambleInfo__preamblesGroupAConfig__messageSizeGroupA_b208;
		    break;

		  case 256:
		    RRC_CONFIGURATION_REQ (msg_p).rach_messageSizeGroupA[j] = RACH_ConfigCommon__preambleInfo__preamblesGroupAConfig__messageSizeGroupA_b256;
		    break;

		  default:
		    AssertFatal (0,
				 "Failed to parse eNB configuration file %s, enb %d unknown value \"%d\" for rach_messageSizeGroupA choice: 56,144,208,256!\n",
				 RC.config_file_name, i, rach_messageSizeGroupA);
		    break;
		  }

		  if (strcmp(rach_messagePowerOffsetGroupB,"minusinfinity")==0) {
		    RRC_CONFIGURATION_REQ (msg_p).rach_messagePowerOffsetGroupB[j] = RACH_ConfigCommon__preambleInfo__preamblesGroupAConfig__messagePowerOffsetGroupB_minusinfinity;
		  }

		  else if (strcmp(rach_messagePowerOffsetGroupB,"dB0")==0) {
		    RRC_CONFIGURATION_REQ (msg_p).rach_messagePowerOffsetGroupB[j] = RACH_ConfigCommon__preambleInfo__preamblesGroupAConfig__messagePowerOffsetGroupB_dB0;
		  }

		  else if (strcmp(rach_messagePowerOffsetGroupB,"dB5")==0) {
		    RRC_CONFIGURATION_REQ (msg_p).rach_messagePowerOffsetGroupB[j] = RACH_ConfigCommon__preambleInfo__preamblesGroupAConfig__messagePowerOffsetGroupB_dB5;
		  }

		  else if (strcmp(rach_messagePowerOffsetGroupB,"dB8")==0) {
		    RRC_CONFIGURATION_REQ (msg_p).rach_messagePowerOffsetGroupB[j] = RACH_ConfigCommon__preambleInfo__preamblesGroupAConfig__messagePowerOffsetGroupB_dB8;
		  }

		  else if (strcmp(rach_messagePowerOffsetGroupB,"dB10")==0) {
		    RRC_CONFIGURATION_REQ (msg_p).rach_messagePowerOffsetGroupB[j] = RACH_ConfigCommon__preambleInfo__preamblesGroupAConfig__messagePowerOffsetGroupB_dB10;
		  }

		  else if (strcmp(rach_messagePowerOffsetGroupB,"dB12")==0) {
		    RRC_CONFIGURATION_REQ (msg_p).rach_messagePowerOffsetGroupB[j] = RACH_ConfigCommon__preambleInfo__preamblesGroupAConfig__messagePowerOffsetGroupB_dB12;
		  }

		  else if (strcmp(rach_messagePowerOffsetGroupB,"dB15")==0) {
		    RRC_CONFIGURATION_REQ (msg_p).rach_messagePowerOffsetGroupB[j] = RACH_ConfigCommon__preambleInfo__preamblesGroupAConfig__messagePowerOffsetGroupB_dB15;
		  }

		  else if (strcmp(rach_messagePowerOffsetGroupB,"dB18")==0) {
		    RRC_CONFIGURATION_REQ (msg_p).rach_messagePowerOffsetGroupB[j] = RACH_ConfigCommon__preambleInfo__preamblesGroupAConfig__messagePowerOffsetGroupB_dB18;
		  } else
		    AssertFatal (0,
				 "Failed to parse eNB configuration file %s, enb %d unknown value \"%s\" for rach_messagePowerOffsetGroupB choice: minusinfinity,dB0,dB5,dB8,dB10,dB12,dB15,dB18!\n",
				 RC.config_file_name, i, rach_messagePowerOffsetGroupB);

		} else if (strcmp(rach_preamblesGroupAConfig, "DISABLE") == 0) {
		  RRC_CONFIGURATION_REQ (msg_p).rach_preamblesGroupAConfig[j] = FALSE;
		} else
		  AssertFatal (0,
			       "Failed to parse eNB configuration file %s, enb %d unknown value \"%s\" for rach_preamblesGroupAConfig choice: ENABLE,DISABLE !\n",
			       RC.config_file_name, i, rach_preamblesGroupAConfig);

		RRC_CONFIGURATION_REQ (msg_p).rach_preambleInitialReceivedTargetPower[j] = (rach_preambleInitialReceivedTargetPower+120)/2;

		if ((rach_preambleInitialReceivedTargetPower<-120) || (rach_preambleInitialReceivedTargetPower>-90) || ((rach_preambleInitialReceivedTargetPower&1)!=0))
		  AssertFatal (0,
			       "Failed to parse eNB configuration file %s, enb %d unknown value \"%d\" for rach_preambleInitialReceivedTargetPower choice: -120,-118,...,-90 !\n",
			       RC.config_file_name, i, rach_preambleInitialReceivedTargetPower);


		RRC_CONFIGURATION_REQ (msg_p).rach_powerRampingStep[j] = rach_powerRampingStep/2;

		if ((rach_powerRampingStep<0) || (rach_powerRampingStep>6) || ((rach_powerRampingStep&1)!=0))
		  AssertFatal (0,
			       "Failed to parse eNB configuration file %s, enb %d unknown value \"%d\" for rach_powerRampingStep choice: 0,2,4,6 !\n",
			       RC.config_file_name, i, rach_powerRampingStep);



		switch (rach_preambleTransMax) {
#ifndef Rel14
		case 3:
		  RRC_CONFIGURATION_REQ (msg_p).rach_preambleTransMax[j] =  RACH_ConfigCommon__ra_SupervisionInfo__preambleTransMax_n3;
		  break;

		case 4:
		  RRC_CONFIGURATION_REQ (msg_p).rach_preambleTransMax[j] =  RACH_ConfigCommon__ra_SupervisionInfo__preambleTransMax_n4;
		  break;

		case 5:
		  RRC_CONFIGURATION_REQ (msg_p).rach_preambleTransMax[j] =  RACH_ConfigCommon__ra_SupervisionInfo__preambleTransMax_n5;
		  break;

		case 6:
		  RRC_CONFIGURATION_REQ (msg_p).rach_preambleTransMax[j] =  RACH_ConfigCommon__ra_SupervisionInfo__preambleTransMax_n6;
		  break;

		case 7:
		  RRC_CONFIGURATION_REQ (msg_p).rach_preambleTransMax[j] =  RACH_ConfigCommon__ra_SupervisionInfo__preambleTransMax_n7;
		  break;

		case 8:
		  RRC_CONFIGURATION_REQ (msg_p).rach_preambleTransMax[j] =  RACH_ConfigCommon__ra_SupervisionInfo__preambleTransMax_n8;
		  break;

		case 10:
		  RRC_CONFIGURATION_REQ (msg_p).rach_preambleTransMax[j] =  RACH_ConfigCommon__ra_SupervisionInfo__preambleTransMax_n10;
		  break;

		case 20:
		  RRC_CONFIGURATION_REQ (msg_p).rach_preambleTransMax[j] =  RACH_ConfigCommon__ra_SupervisionInfo__preambleTransMax_n20;
		  break;

		case 50:
		  RRC_CONFIGURATION_REQ (msg_p).rach_preambleTransMax[j] =  RACH_ConfigCommon__ra_SupervisionInfo__preambleTransMax_n50;
		  break;

		case 100:
		  RRC_CONFIGURATION_REQ (msg_p).rach_preambleTransMax[j] =  RACH_ConfigCommon__ra_SupervisionInfo__preambleTransMax_n100;
		  break;

		case 200:
		  RRC_CONFIGURATION_REQ (msg_p).rach_preambleTransMax[j] =  RACH_ConfigCommon__ra_SupervisionInfo__preambleTransMax_n200;
		  break;

#else

		case 3:
		  RRC_CONFIGURATION_REQ (msg_p).rach_preambleTransMax[j] =  PreambleTransMax_n3;
		  break;

		case 4:
		  RRC_CONFIGURATION_REQ (msg_p).rach_preambleTransMax[j] =  PreambleTransMax_n4;
		  break;

		case 5:
		  RRC_CONFIGURATION_REQ (msg_p).rach_preambleTransMax[j] =  PreambleTransMax_n5;
		  break;

		case 6:
		  RRC_CONFIGURATION_REQ (msg_p).rach_preambleTransMax[j] =  PreambleTransMax_n6;
		  break;

		case 7:
		  RRC_CONFIGURATION_REQ (msg_p).rach_preambleTransMax[j] =  PreambleTransMax_n7;
		  break;

		case 8:
		  RRC_CONFIGURATION_REQ (msg_p).rach_preambleTransMax[j] =  PreambleTransMax_n8;
		  break;

		case 10:
		  RRC_CONFIGURATION_REQ (msg_p).rach_preambleTransMax[j] =  PreambleTransMax_n10;
		  break;

		case 20:
		  RRC_CONFIGURATION_REQ (msg_p).rach_preambleTransMax[j] =  PreambleTransMax_n20;
		  break;

		case 50:
		  RRC_CONFIGURATION_REQ (msg_p).rach_preambleTransMax[j] =  PreambleTransMax_n50;
		  break;

		case 100:
		  RRC_CONFIGURATION_REQ (msg_p).rach_preambleTransMax[j] =  PreambleTransMax_n100;
		  break;

		case 200:
		  RRC_CONFIGURATION_REQ (msg_p).rach_preambleTransMax[j] =  PreambleTransMax_n200;
		  break;
#endif

		default:
		  AssertFatal (0,
			       "Failed to parse eNB configuration file %s, enb %d unknown value \"%d\" for rach_preambleTransMax choice: 3,4,5,6,7,8,10,20,50,100,200!\n",
			       RC.config_file_name, i, rach_preambleTransMax);
		  break;
		}

		RRC_CONFIGURATION_REQ (msg_p).rach_raResponseWindowSize[j] =  (rach_raResponseWindowSize==10)?7:rach_raResponseWindowSize-2;

		if ((rach_raResponseWindowSize<0)||(rach_raResponseWindowSize==9)||(rach_raResponseWindowSize>10))
		  AssertFatal (0,
			       "Failed to parse eNB configuration file %s, enb %d unknown value \"%d\" for rach_raResponseWindowSize choice: 2,3,4,5,6,7,8,10!\n",
			       RC.config_file_name, i, rach_preambleTransMax);


		RRC_CONFIGURATION_REQ (msg_p).rach_macContentionResolutionTimer[j] = (rach_macContentionResolutionTimer/8)-1;

		if ((rach_macContentionResolutionTimer<8) || (rach_macContentionResolutionTimer>64) || ((rach_macContentionResolutionTimer&7)!=0))
		  AssertFatal (0,
			       "Failed to parse eNB configuration file %s, enb %d unknown value \"%d\" for rach_macContentionResolutionTimer choice: 8,16,...,56,64!\n",
			       RC.config_file_name, i, rach_preambleTransMax);

		RRC_CONFIGURATION_REQ (msg_p).rach_maxHARQ_Msg3Tx[j] = rach_maxHARQ_Msg3Tx;

		if ((rach_maxHARQ_Msg3Tx<0) || (rach_maxHARQ_Msg3Tx>8))
		  AssertFatal (0,
			       "Failed to parse eNB configuration file %s, enb %d unknown value \"%d\" for rach_maxHARQ_Msg3Tx choice: 1..8!\n",
			       RC.config_file_name, i, rach_preambleTransMax);


		switch (pcch_defaultPagingCycle) {
		case 32:
		  RRC_CONFIGURATION_REQ (msg_p).pcch_defaultPagingCycle[j] = PCCH_Config__defaultPagingCycle_rf32;
		  break;

		case 64:
		  RRC_CONFIGURATION_REQ (msg_p).pcch_defaultPagingCycle[j] = PCCH_Config__defaultPagingCycle_rf64;
		  break;

		case 128:
		  RRC_CONFIGURATION_REQ (msg_p).pcch_defaultPagingCycle[j] = PCCH_Config__defaultPagingCycle_rf128;
		  break;

		case 256:
		  RRC_CONFIGURATION_REQ (msg_p).pcch_defaultPagingCycle[j] = PCCH_Config__defaultPagingCycle_rf256;
		  break;

		default:
		  AssertFatal (0,
			       "Failed to parse eNB configuration file %s, enb %d unknown value \"%d\" for pcch_defaultPagingCycle choice: 32,64,128,256!\n",
			       RC.config_file_name, i, pcch_defaultPagingCycle);
		  break;
		}

		if (strcmp(pcch_nB, "fourT") == 0) {
		  RRC_CONFIGURATION_REQ (msg_p).pcch_nB[j] = PCCH_Config__nB_fourT;
		} else if (strcmp(pcch_nB, "twoT") == 0) {
		  RRC_CONFIGURATION_REQ (msg_p).pcch_nB[j] = PCCH_Config__nB_twoT;
		} else if (strcmp(pcch_nB, "oneT") == 0) {
		  RRC_CONFIGURATION_REQ (msg_p).pcch_nB[j] = PCCH_Config__nB_oneT;
		} else if (strcmp(pcch_nB, "halfT") == 0) {
		  RRC_CONFIGURATION_REQ (msg_p).pcch_nB[j] = PCCH_Config__nB_halfT;
		} else if (strcmp(pcch_nB, "quarterT") == 0) {
		  RRC_CONFIGURATION_REQ (msg_p).pcch_nB[j] = PCCH_Config__nB_quarterT;
		} else if (strcmp(pcch_nB, "oneEighthT") == 0) {
		  RRC_CONFIGURATION_REQ (msg_p).pcch_nB[j] = PCCH_Config__nB_oneEighthT;
		} else if (strcmp(pcch_nB, "oneSixteenthT") == 0) {
		  RRC_CONFIGURATION_REQ (msg_p).pcch_nB[j] = PCCH_Config__nB_oneSixteenthT;
		} else if (strcmp(pcch_nB, "oneThirtySecondT") == 0) {
		  RRC_CONFIGURATION_REQ (msg_p).pcch_nB[j] = PCCH_Config__nB_oneThirtySecondT;
		} else
		  AssertFatal (0,
			       "Failed to parse eNB configuration file %s, enb %d unknown value \"%d\" for pcch_nB choice: fourT,twoT,oneT,halfT,quarterT,oneighthT,oneSixteenthT,oneThirtySecondT !\n",
			       RC.config_file_name, i, pcch_defaultPagingCycle);



		switch (bcch_modificationPeriodCoeff) {
		case 2:
		  RRC_CONFIGURATION_REQ (msg_p).bcch_modificationPeriodCoeff[j] = BCCH_Config__modificationPeriodCoeff_n2;
		  break;

		case 4:
		  RRC_CONFIGURATION_REQ (msg_p).bcch_modificationPeriodCoeff[j] = BCCH_Config__modificationPeriodCoeff_n4;
		  break;

		case 8:
		  RRC_CONFIGURATION_REQ (msg_p).bcch_modificationPeriodCoeff[j] = BCCH_Config__modificationPeriodCoeff_n8;
		  break;

		case 16:
		  RRC_CONFIGURATION_REQ (msg_p).bcch_modificationPeriodCoeff[j] = BCCH_Config__modificationPeriodCoeff_n16;
		  break;

		default:
		  AssertFatal (0,
			       "Failed to parse eNB configuration file %s, enb %d unknown value \"%d\" for bcch_modificationPeriodCoeff choice: 2,4,8,16",
			       RC.config_file_name, i, bcch_modificationPeriodCoeff);

		  break;
		}


		switch (ue_TimersAndConstants_t300) {
		case 100:
		  RRC_CONFIGURATION_REQ (msg_p).ue_TimersAndConstants_t300[j] = UE_TimersAndConstants__t300_ms100;
		  break;

		case 200:
		  RRC_CONFIGURATION_REQ (msg_p).ue_TimersAndConstants_t300[j] = UE_TimersAndConstants__t300_ms200;
		  break;

		case 300:
		  RRC_CONFIGURATION_REQ (msg_p).ue_TimersAndConstants_t300[j] = UE_TimersAndConstants__t300_ms300;
		  break;

		case 400:
		  RRC_CONFIGURATION_REQ (msg_p).ue_TimersAndConstants_t300[j] = UE_TimersAndConstants__t300_ms400;
		  break;

		case 600:
		  RRC_CONFIGURATION_REQ (msg_p).ue_TimersAndConstants_t300[j] = UE_TimersAndConstants__t300_ms600;
		  break;

		case 1000:
		  RRC_CONFIGURATION_REQ (msg_p).ue_TimersAndConstants_t300[j] = UE_TimersAndConstants__t300_ms1000;
		  break;

		case 1500:
		  RRC_CONFIGURATION_REQ (msg_p).ue_TimersAndConstants_t300[j] = UE_TimersAndConstants__t300_ms1500;
		  break;

		case 2000:
		  RRC_CONFIGURATION_REQ (msg_p).ue_TimersAndConstants_t300[j] = UE_TimersAndConstants__t300_ms2000;
		  break;

		default:
		  AssertFatal (0,
			       "Failed to parse eNB configuration file %s, enb %d unknown value \"%d\" for ue_TimersAndConstants_t300 choice: 100,200,300,400,600,1000,1500,2000 ",
			       RC.config_file_name, i, ue_TimersAndConstants_t300);
		  break;

		}

		switch (ue_TimersAndConstants_t301) {
		case 100:
		  RRC_CONFIGURATION_REQ (msg_p).ue_TimersAndConstants_t301[j] = UE_TimersAndConstants__t301_ms100;
		  break;

		case 200:
		  RRC_CONFIGURATION_REQ (msg_p).ue_TimersAndConstants_t301[j] = UE_TimersAndConstants__t301_ms200;
		  break;

		case 300:
		  RRC_CONFIGURATION_REQ (msg_p).ue_TimersAndConstants_t301[j] = UE_TimersAndConstants__t301_ms300;
		  break;

		case 400:
		  RRC_CONFIGURATION_REQ (msg_p).ue_TimersAndConstants_t301[j] = UE_TimersAndConstants__t301_ms400;
		  break;

		case 600:
		  RRC_CONFIGURATION_REQ (msg_p).ue_TimersAndConstants_t301[j] = UE_TimersAndConstants__t301_ms600;
		  break;

		case 1000:
		  RRC_CONFIGURATION_REQ (msg_p).ue_TimersAndConstants_t301[j] = UE_TimersAndConstants__t301_ms1000;
		  break;

		case 1500:
		  RRC_CONFIGURATION_REQ (msg_p).ue_TimersAndConstants_t301[j] = UE_TimersAndConstants__t301_ms1500;
		  break;

		case 2000:
		  RRC_CONFIGURATION_REQ (msg_p).ue_TimersAndConstants_t301[j] = UE_TimersAndConstants__t301_ms2000;
		  break;

		default:
		  AssertFatal (0,
			       "Failed to parse eNB configuration file %s, enb %d unknown value \"%d\" for ue_TimersAndConstants_t301 choice: 100,200,300,400,600,1000,1500,2000 ",
			       RC.config_file_name, i, ue_TimersAndConstants_t301);
		  break;

		}

		switch (ue_TimersAndConstants_t310) {
		case 0:
		  RRC_CONFIGURATION_REQ (msg_p).ue_TimersAndConstants_t310[j] = UE_TimersAndConstants__t310_ms0;
		  break;

		case 50:
		  RRC_CONFIGURATION_REQ (msg_p).ue_TimersAndConstants_t310[j] = UE_TimersAndConstants__t310_ms50;
		  break;

		case 100:
		  RRC_CONFIGURATION_REQ (msg_p).ue_TimersAndConstants_t310[j] = UE_TimersAndConstants__t310_ms100;
		  break;

		case 200:
		  RRC_CONFIGURATION_REQ (msg_p).ue_TimersAndConstants_t310[j] = UE_TimersAndConstants__t310_ms200;
		  break;

		case 500:
		  RRC_CONFIGURATION_REQ (msg_p).ue_TimersAndConstants_t310[j] = UE_TimersAndConstants__t310_ms500;
		  break;

		case 1000:
		  RRC_CONFIGURATION_REQ (msg_p).ue_TimersAndConstants_t310[j] = UE_TimersAndConstants__t310_ms1000;
		  break;

		case 2000:
		  RRC_CONFIGURATION_REQ (msg_p).ue_TimersAndConstants_t310[j] = UE_TimersAndConstants__t310_ms2000;
		  break;

		default:
		  AssertFatal (0,
			       "Failed to parse eNB configuration file %s, enb %d unknown value \"%d\" for ue_TimersAndConstants_t310 choice: 0,50,100,200,500,1000,1500,2000 ",
			       RC.config_file_name, i, ue_TimersAndConstants_t310);
		  break;

		}

		switch (ue_TimersAndConstants_t311) {
		case 1000:
		  RRC_CONFIGURATION_REQ (msg_p).ue_TimersAndConstants_t311[j] = UE_TimersAndConstants__t311_ms1000;
		  break;

		case 3110:
		  RRC_CONFIGURATION_REQ (msg_p).ue_TimersAndConstants_t311[j] = UE_TimersAndConstants__t311_ms3000;
		  break;

		case 5000:
		  RRC_CONFIGURATION_REQ (msg_p).ue_TimersAndConstants_t311[j] = UE_TimersAndConstants__t311_ms5000;
		  break;

		case 10000:
		  RRC_CONFIGURATION_REQ (msg_p).ue_TimersAndConstants_t311[j] = UE_TimersAndConstants__t311_ms10000;
		  break;

		case 15000:
		  RRC_CONFIGURATION_REQ (msg_p).ue_TimersAndConstants_t311[j] = UE_TimersAndConstants__t311_ms15000;
		  break;

		case 20000:
		  RRC_CONFIGURATION_REQ (msg_p).ue_TimersAndConstants_t311[j] = UE_TimersAndConstants__t311_ms20000;
		  break;

		case 31100:
		  RRC_CONFIGURATION_REQ (msg_p).ue_TimersAndConstants_t311[j] = UE_TimersAndConstants__t311_ms30000;
		  break;

		default:
		  AssertFatal (0,
			       "Failed to parse eNB configuration file %s, enb %d unknown value \"%d\" for ue_TimersAndConstants_t311 choice: 1000,3000,5000,10000,150000,20000,30000",
			       RC.config_file_name, i, ue_TimersAndConstants_t311);
		  break;

		}

		switch (ue_TimersAndConstants_n310) {
		case 1:
		  RRC_CONFIGURATION_REQ (msg_p).ue_TimersAndConstants_n310[j] = UE_TimersAndConstants__n310_n1;
		  break;

		case 2:
		  RRC_CONFIGURATION_REQ (msg_p).ue_TimersAndConstants_n310[j] = UE_TimersAndConstants__n310_n2;
		  break;

		case 3:
		  RRC_CONFIGURATION_REQ (msg_p).ue_TimersAndConstants_n310[j] = UE_TimersAndConstants__n310_n3;
		  break;

		case 4:
		  RRC_CONFIGURATION_REQ (msg_p).ue_TimersAndConstants_n310[j] = UE_TimersAndConstants__n310_n4;
		  break;

		case 6:
		  RRC_CONFIGURATION_REQ (msg_p).ue_TimersAndConstants_n310[j] = UE_TimersAndConstants__n310_n6;
		  break;

		case 8:
		  RRC_CONFIGURATION_REQ (msg_p).ue_TimersAndConstants_n310[j] = UE_TimersAndConstants__n310_n8;
		  break;

		case 10:
		  RRC_CONFIGURATION_REQ (msg_p).ue_TimersAndConstants_n310[j] = UE_TimersAndConstants__n310_n10;
		  break;

		case 20:
		  RRC_CONFIGURATION_REQ (msg_p).ue_TimersAndConstants_n310[j] = UE_TimersAndConstants__n310_n20;
		  break;

		default:
		  AssertFatal (0,
			       "Failed to parse eNB configuration file %s, enb %d unknown value \"%d\" for ue_TimersAndConstants_n310 choice: 1,2,3,4,6,6,8,10,20",
			       RC.config_file_name, i, ue_TimersAndConstants_n311);
		  break;

		}

		switch (ue_TimersAndConstants_n311) {
		case 1:
		  RRC_CONFIGURATION_REQ (msg_p).ue_TimersAndConstants_n311[j] = UE_TimersAndConstants__n311_n1;
		  break;

		case 2:
		  RRC_CONFIGURATION_REQ (msg_p).ue_TimersAndConstants_n311[j] = UE_TimersAndConstants__n311_n2;
		  break;

		case 3:
		  RRC_CONFIGURATION_REQ (msg_p).ue_TimersAndConstants_n311[j] = UE_TimersAndConstants__n311_n3;
		  break;

		case 4:
		  RRC_CONFIGURATION_REQ (msg_p).ue_TimersAndConstants_n311[j] = UE_TimersAndConstants__n311_n4;
		  break;

		case 5:
		  RRC_CONFIGURATION_REQ (msg_p).ue_TimersAndConstants_n311[j] = UE_TimersAndConstants__n311_n5;
		  break;

		case 6:
		  RRC_CONFIGURATION_REQ (msg_p).ue_TimersAndConstants_n311[j] = UE_TimersAndConstants__n311_n6;
		  break;

		case 8:
		  RRC_CONFIGURATION_REQ (msg_p).ue_TimersAndConstants_n311[j] = UE_TimersAndConstants__n311_n8;
		  break;

		case 10:
		  RRC_CONFIGURATION_REQ (msg_p).ue_TimersAndConstants_n311[j] = UE_TimersAndConstants__n311_n10;
		  break;

		default:
		  AssertFatal (0,
			       "Failed to parse eNB configuration file %s, enb %d unknown value \"%d\" for ue_TimersAndConstants_t311 choice: 1,2,3,4,5,6,8,10",
			       RC.config_file_name, i, ue_TimersAndConstants_t311);
		  break;

		}

		switch (ue_TransmissionMode) {
		case 1:
		  RRC_CONFIGURATION_REQ (msg_p).ue_TransmissionMode[j] = AntennaInfoDedicated__transmissionMode_tm1;
		  break;
		case 2:
		  RRC_CONFIGURATION_REQ (msg_p).ue_TransmissionMode[j] = AntennaInfoDedicated__transmissionMode_tm2;
		  break;
		case 3:
		  RRC_CONFIGURATION_REQ (msg_p).ue_TransmissionMode[j] = AntennaInfoDedicated__transmissionMode_tm3;
		  break;
		case 4:
		  RRC_CONFIGURATION_REQ (msg_p).ue_TransmissionMode[j] = AntennaInfoDedicated__transmissionMode_tm4;
		  break;
		case 5:
		  RRC_CONFIGURATION_REQ (msg_p).ue_TransmissionMode[j] = AntennaInfoDedicated__transmissionMode_tm5;
		  break;
		case 6:
		  RRC_CONFIGURATION_REQ (msg_p).ue_TransmissionMode[j] = AntennaInfoDedicated__transmissionMode_tm6;
		  break;
		case 7:
		  RRC_CONFIGURATION_REQ (msg_p).ue_TransmissionMode[j] = AntennaInfoDedicated__transmissionMode_tm7;
		  break;
		default:
		  AssertFatal (0,
			       "Failed to parse eNB configuration file %s, enb %d unknown value \"%d\" for ue_TransmissionMode choice: 1,2,3,4,5,6,7",
			       RC.config_file_name, i, ue_TransmissionMode);
		  break;
		}
	      }
	    }
	    char srb1path[MAX_OPTNAME_SIZE*2 + 8];
	    int npar = config_get( SRB1Params,sizeof(SRB1Params)/sizeof(paramdef_t),enbpath);
	    sprintf(srb1path,"%s.%s",enbpath,ENB_CONFIG_STRING_SRB1);
	    if (npar == sizeof(SRB1Params)/sizeof(paramdef_t)) {
	      switch (srb1_max_retx_threshold) {
	      case 1:
		rrc->srb1_max_retx_threshold = UL_AM_RLC__maxRetxThreshold_t1;
		break;

	      case 2:
		rrc->srb1_max_retx_threshold = UL_AM_RLC__maxRetxThreshold_t2;
		break;

	      case 3:
		rrc->srb1_max_retx_threshold = UL_AM_RLC__maxRetxThreshold_t3;
		break;

	      case 4:
		rrc->srb1_max_retx_threshold = UL_AM_RLC__maxRetxThreshold_t4;
		break;

	      case 6:
		rrc->srb1_max_retx_threshold = UL_AM_RLC__maxRetxThreshold_t6;
		break;

	      case 8:
		rrc->srb1_max_retx_threshold = UL_AM_RLC__maxRetxThreshold_t8;
		break;

	      case 16:
		rrc->srb1_max_retx_threshold = UL_AM_RLC__maxRetxThreshold_t16;
		break;

	      case 32:
		rrc->srb1_max_retx_threshold = UL_AM_RLC__maxRetxThreshold_t32;
		break;

	      default:
		AssertFatal (0,
			     "Bad config value when parsing eNB configuration file %s, enb %d  srb1_max_retx_threshold %u!\n",
			     RC.config_file_name, i, srb1_max_retx_threshold);
	      }


	      switch (srb1_poll_pdu) {
	      case 4:
		rrc->srb1_poll_pdu = PollPDU_p4;
		break;

	      case 8:
		rrc->srb1_poll_pdu = PollPDU_p8;
		break;

	      case 16:
		rrc->srb1_poll_pdu = PollPDU_p16;
		break;

	      case 32:
		rrc->srb1_poll_pdu = PollPDU_p32;
		break;

	      case 64:
		rrc->srb1_poll_pdu = PollPDU_p64;
		break;

	      case 128:
		rrc->srb1_poll_pdu = PollPDU_p128;
		break;

	      case 256:
		rrc->srb1_poll_pdu = PollPDU_p256;
		break;

	      default:
		if (srb1_poll_pdu >= 10000)
		  rrc->srb1_poll_pdu = PollPDU_pInfinity;
		else
		  AssertFatal (0,
			       "Bad config value when parsing eNB configuration file %s, enb %d  srb1_poll_pdu %u!\n",
			       RC.config_file_name, i, srb1_poll_pdu);
	      }

	      rrc->srb1_poll_byte             = srb1_poll_byte;

	      switch (srb1_poll_byte) {
	      case 25:
		rrc->srb1_poll_byte = PollByte_kB25;
		break;

	      case 50:
		rrc->srb1_poll_byte = PollByte_kB50;
		break;

	      case 75:
		rrc->srb1_poll_byte = PollByte_kB75;
		break;

	      case 100:
		rrc->srb1_poll_byte = PollByte_kB100;
		break;

	      case 125:
		rrc->srb1_poll_byte = PollByte_kB125;
		break;

	      case 250:
		rrc->srb1_poll_byte = PollByte_kB250;
		break;

	      case 375:
		rrc->srb1_poll_byte = PollByte_kB375;
		break;

	      case 500:
		rrc->srb1_poll_byte = PollByte_kB500;
		break;

	      case 750:
		rrc->srb1_poll_byte = PollByte_kB750;
		break;

	      case 1000:
		rrc->srb1_poll_byte = PollByte_kB1000;
		break;

	      case 1250:
		rrc->srb1_poll_byte = PollByte_kB1250;
		break;

	      case 1500:
		rrc->srb1_poll_byte = PollByte_kB1500;
		break;

	      case 2000:
		rrc->srb1_poll_byte = PollByte_kB2000;
		break;

	      case 3000:
		rrc->srb1_poll_byte = PollByte_kB3000;
		break;

	      default:
		if (srb1_poll_byte >= 10000)
		  rrc->srb1_poll_byte = PollByte_kBinfinity;
		else
		  AssertFatal (0,
			       "Bad config value when parsing eNB configuration file %s, enb %d  srb1_poll_byte %u!\n",
			       RC.config_file_name, i, srb1_poll_byte);
	      }

	      if (srb1_timer_poll_retransmit <= 250) {
		rrc->srb1_timer_poll_retransmit = (srb1_timer_poll_retransmit - 5)/5;
	      } else if (srb1_timer_poll_retransmit <= 500) {
		rrc->srb1_timer_poll_retransmit = (srb1_timer_poll_retransmit - 300)/50 + 50;
	      } else {
		AssertFatal (0,
			     "Bad config value when parsing eNB configuration file %s, enb %d  srb1_timer_poll_retransmit %u!\n",
			     RC.config_file_name, i, srb1_timer_poll_retransmit);
	      }

	      if (srb1_timer_status_prohibit <= 250) {
		rrc->srb1_timer_status_prohibit = srb1_timer_status_prohibit/5;
	      } else if ((srb1_timer_poll_retransmit >= 300) && (srb1_timer_poll_retransmit <= 500)) {
		rrc->srb1_timer_status_prohibit = (srb1_timer_status_prohibit - 300)/50 + 51;
	      } else {
		AssertFatal (0,
			     "Bad config value when parsing eNB configuration file %s, enb %d  srb1_timer_status_prohibit %u!\n",
			     RC.config_file_name, i, srb1_timer_status_prohibit);
	      }

	      switch (srb1_timer_reordering) {
	      case 0:
		rrc->srb1_timer_reordering = T_Reordering_ms0;
		break;

	      case 5:
		rrc->srb1_timer_reordering = T_Reordering_ms5;
		break;

	      case 10:
		rrc->srb1_timer_reordering = T_Reordering_ms10;
		break;

	      case 15:
		rrc->srb1_timer_reordering = T_Reordering_ms15;
		break;

	      case 20:
		rrc->srb1_timer_reordering = T_Reordering_ms20;
		break;

	      case 25:
		rrc->srb1_timer_reordering = T_Reordering_ms25;
		break;

	      case 30:
		rrc->srb1_timer_reordering = T_Reordering_ms30;
		break;

	      case 35:
		rrc->srb1_timer_reordering = T_Reordering_ms35;
		break;

	      case 40:
		rrc->srb1_timer_reordering = T_Reordering_ms40;
		break;

	      case 45:
		rrc->srb1_timer_reordering = T_Reordering_ms45;
		break;

	      case 50:
		rrc->srb1_timer_reordering = T_Reordering_ms50;
		break;

	      case 55:
		rrc->srb1_timer_reordering = T_Reordering_ms55;
		break;

	      case 60:
		rrc->srb1_timer_reordering = T_Reordering_ms60;
		break;

	      case 65:
		rrc->srb1_timer_reordering = T_Reordering_ms65;
		break;

	      case 70:
		rrc->srb1_timer_reordering = T_Reordering_ms70;
		break;

	      case 75:
		rrc->srb1_timer_reordering = T_Reordering_ms75;
		break;

	      case 80:
		rrc->srb1_timer_reordering = T_Reordering_ms80;
		break;

	      case 85:
		rrc->srb1_timer_reordering = T_Reordering_ms85;
		break;

	      case 90:
		rrc->srb1_timer_reordering = T_Reordering_ms90;
		break;

	      case 95:
		rrc->srb1_timer_reordering = T_Reordering_ms95;
		break;

	      case 100:
		rrc->srb1_timer_reordering = T_Reordering_ms100;
		break;

	      case 110:
		rrc->srb1_timer_reordering = T_Reordering_ms110;
		break;

	      case 120:
		rrc->srb1_timer_reordering = T_Reordering_ms120;
		break;

	      case 130:
		rrc->srb1_timer_reordering = T_Reordering_ms130;
		break;

	      case 140:
		rrc->srb1_timer_reordering = T_Reordering_ms140;
		break;

	      case 150:
		rrc->srb1_timer_reordering = T_Reordering_ms150;
		break;

	      case 160:
		rrc->srb1_timer_reordering = T_Reordering_ms160;
		break;

	      case 170:
		rrc->srb1_timer_reordering = T_Reordering_ms170;
		break;

	      case 180:
		rrc->srb1_timer_reordering = T_Reordering_ms180;
		break;

	      case 190:
		rrc->srb1_timer_reordering = T_Reordering_ms190;
		break;

	      case 200:
		rrc->srb1_timer_reordering = T_Reordering_ms200;
		break;

	      default:
		AssertFatal (0,
			     "Bad config value when parsing eNB configuration file %s, enb %d  srb1_timer_reordering %u!\n",
			     RC.config_file_name, i, srb1_timer_reordering);
	      }

	    } else {
	      rrc->srb1_timer_poll_retransmit = T_PollRetransmit_ms80;
	      rrc->srb1_timer_reordering      = T_Reordering_ms35;
	      rrc->srb1_timer_status_prohibit = T_StatusProhibit_ms0;
	      rrc->srb1_poll_pdu              = PollPDU_p4;
	      rrc->srb1_poll_byte             = PollByte_kBinfinity;
	      rrc->srb1_max_retx_threshold    = UL_AM_RLC__maxRetxThreshold_t8;
	    }
	    /*
	    // Network Controller 
	    subsetting = config_setting_get_member (setting_enb, ENB_CONFIG_STRING_NETWORK_CONTROLLER_CONFIG);

	    if (subsetting != NULL) {
	      if (  (
		     config_setting_lookup_string( subsetting, ENB_CONFIG_STRING_FLEXRAN_AGENT_INTERFACE_NAME,
						   (const char **)&flexran_agent_interface_name)
		     && config_setting_lookup_string( subsetting, ENB_CONFIG_STRING_FLEXRAN_AGENT_IPV4_ADDRESS,
						      (const char **)&flexran_agent_ipv4_address)
		     && config_setting_lookup_int(subsetting, ENB_CONFIG_STRING_FLEXRAN_AGENT_PORT,
						  &flexran_agent_port)
		     && config_setting_lookup_string( subsetting, ENB_CONFIG_STRING_FLEXRAN_AGENT_CACHE,
						      (const char **)&flexran_agent_cache)
		     )
		    ) {
		enb_properties_loc.properties[enb_properties_loc_index]->flexran_agent_interface_name = strdup(flexran_agent_interface_name);
		cidr = flexran_agent_ipv4_address;
		address = strtok(cidr, "/");
		//enb_properties_loc.properties[enb_properties_loc_index]->flexran_agent_ipv4_address = strdup(address);
		if (address) {
		  IPV4_STR_ADDR_TO_INT_NWBO (address, enb_properties_loc.properties[enb_properties_loc_index]->flexran_agent_ipv4_address, "BAD IP ADDRESS FORMAT FOR eNB Agent !\n" );
		}

		enb_properties_loc.properties[enb_properties_loc_index]->flexran_agent_port = flexran_agent_port;
		enb_properties_loc.properties[enb_properties_loc_index]->flexran_agent_cache = strdup(flexran_agent_cache);
	      }
	    }
	    */	  

	    /*
	    // OTG _CONFIG
	    setting_otg = config_setting_get_member (setting_enb, ENB_CONF_STRING_OTG_CONFIG);

	    if (setting_otg != NULL) {
	      num_otg_elements  = config_setting_length(setting_otg);
	      printf("num otg elements %d \n", num_otg_elements);
	      enb_properties_loc.properties[enb_properties_loc_index]->num_otg_elements = 0;

	      for (j = 0; j < num_otg_elements; j++) {
		subsetting_otg=config_setting_get_elem(setting_otg, j);

		if (config_setting_lookup_int(subsetting_otg, ENB_CONF_STRING_OTG_UE_ID, &otg_ue_id)) {
		  enb_properties_loc.properties[enb_properties_loc_index]->otg_ue_id[j] = otg_ue_id;
		} else {
		  enb_properties_loc.properties[enb_properties_loc_index]->otg_ue_id[j] = 1;
		}

		if (config_setting_lookup_string(subsetting_otg, ENB_CONF_STRING_OTG_APP_TYPE, (const char **)&otg_app_type)) {
		  if ((enb_properties_loc.properties[enb_properties_loc_index]->otg_app_type[j] = map_str_to_int(otg_app_type_names,otg_app_type))== -1) {
		    enb_properties_loc.properties[enb_properties_loc_index]->otg_app_type[j] = BCBR;
		  }
		} else {
		  enb_properties_loc.properties[enb_properties_loc_index]->otg_app_type[j] = NO_PREDEFINED_TRAFFIC; // 0
		}

		if (config_setting_lookup_string(subsetting_otg, ENB_CONF_STRING_OTG_BG_TRAFFIC, (const char **)&otg_bg_traffic)) {

		  if ((enb_properties_loc.properties[enb_properties_loc_index]->otg_bg_traffic[j] = map_str_to_int(switch_names,otg_bg_traffic)) == -1) {
		    enb_properties_loc.properties[enb_properties_loc_index]->otg_bg_traffic[j]=0;
		  }
		} else {
		  enb_properties_loc.properties[enb_properties_loc_index]->otg_bg_traffic[j] = 0;
		  printf("otg bg %s\n", otg_bg_traffic);
		}

		enb_properties_loc.properties[enb_properties_loc_index]->num_otg_elements+=1;

	      }
	    }

	    // log_config
	    subsetting = config_setting_get_member (setting_enb, ENB_CONFIG_STRING_LOG_CONFIG);

	    if (subsetting != NULL) {
	      // global
	      if (config_setting_lookup_string(subsetting, ENB_CONFIG_STRING_GLOBAL_LOG_LEVEL, (const char **)  &glog_level)) {
		if ((enb_properties_loc.properties[enb_properties_loc_index]->glog_level = map_str_to_int(log_level_names, glog_level)) == -1) {
		  enb_properties_loc.properties[enb_properties_loc_index]->glog_level = LOG_INFO;
		}

		//printf( "\tGlobal log level :\t%s->%d\n",glog_level, enb_properties_loc.properties[enb_properties_loc_index]->glog_level);
	      } else {
		enb_properties_loc.properties[enb_properties_loc_index]->glog_level = LOG_INFO;
	      }

	      if (config_setting_lookup_string(subsetting, ENB_CONFIG_STRING_GLOBAL_LOG_VERBOSITY,(const char **)  &glog_verbosity)) {
		if ((enb_properties_loc.properties[enb_properties_loc_index]->glog_verbosity = map_str_to_int(log_verbosity_names, glog_verbosity)) == -1) {
		  enb_properties_loc.properties[enb_properties_loc_index]->glog_verbosity = LOG_MED;
		}

		//printf( "\tGlobal log verbosity:\t%s->%d\n",glog_verbosity, enb_properties_loc.properties[enb_properties_loc_index]->glog_verbosity);
	      } else {
		enb_properties_loc.properties[enb_properties_loc_index]->glog_verbosity = LOG_MED;
	      }

	      // HW
	      if (config_setting_lookup_string(subsetting, ENB_CONFIG_STRING_HW_LOG_LEVEL, (const char **) &hw_log_level)) {
		if ((enb_properties_loc.properties[enb_properties_loc_index]->hw_log_level = map_str_to_int(log_level_names,hw_log_level)) == -1) {
		  enb_properties_loc.properties[enb_properties_loc_index]->hw_log_level = LOG_INFO;
		}

		//printf( "\tHW log level :\t%s->%d\n",hw_log_level,enb_properties_loc.properties[enb_properties_loc_index]->hw_log_level);
	      } else {
		enb_properties_loc.properties[enb_properties_loc_index]->hw_log_level = LOG_INFO;
	      }

	      if (config_setting_lookup_string(subsetting, ENB_CONFIG_STRING_HW_LOG_VERBOSITY, (const char **) &hw_log_verbosity)) {
		if ((enb_properties_loc.properties[enb_properties_loc_index]->hw_log_verbosity = map_str_to_int(log_verbosity_names,hw_log_verbosity)) == -1) {
		  enb_properties_loc.properties[enb_properties_loc_index]->hw_log_verbosity = LOG_MED;
		}

		//printf( "\tHW log verbosity:\t%s->%d\n",hw_log_verbosity, enb_properties_loc.properties[enb_properties_loc_index]->hw_log_verbosity);
	      } else {
		enb_properties_loc.properties[enb_properties_loc_index]->hw_log_verbosity = LOG_MED;
	      }

	      // phy
	      if (config_setting_lookup_string(subsetting, ENB_CONFIG_STRING_PHY_LOG_LEVEL,(const char **) &phy_log_level)) {
		if ((enb_properties_loc.properties[enb_properties_loc_index]->phy_log_level = map_str_to_int(log_level_names,phy_log_level)) == -1) {
		  enb_properties_loc.properties[enb_properties_loc_index]->phy_log_level = LOG_INFO;
		}

		//printf( "\tPHY log level :\t%s->%d\n",phy_log_level,enb_properties_loc.properties[enb_properties_loc_index]->phy_log_level);
	      } else {
		enb_properties_loc.properties[enb_properties_loc_index]->phy_log_level = LOG_INFO;
	      }

	      if (config_setting_lookup_string(subsetting, ENB_CONFIG_STRING_PHY_LOG_VERBOSITY, (const char **)&phy_log_verbosity)) {
		if ((enb_properties_loc.properties[enb_properties_loc_index]->phy_log_verbosity = map_str_to_int(log_verbosity_names,phy_log_verbosity)) == -1) {
		  enb_properties_loc.properties[enb_properties_loc_index]->phy_log_verbosity = LOG_MED;
		}

		//printf( "\tPHY log verbosity:\t%s->%d\n",phy_log_level,enb_properties_loc.properties[enb_properties_loc_index]->phy_log_verbosity);
	      } else {
		enb_properties_loc.properties[enb_properties_loc_index]->phy_log_verbosity = LOG_MED;
	      }

	      //mac
	      if (config_setting_lookup_string(subsetting, ENB_CONFIG_STRING_MAC_LOG_LEVEL, (const char **)&mac_log_level)) {
		if ((enb_properties_loc.properties[enb_properties_loc_index]->mac_log_level = map_str_to_int(log_level_names,mac_log_level)) == -1 ) {
		  enb_properties_loc.properties[enb_properties_loc_index]->mac_log_level = LOG_INFO;
		}

		//printf( "\tMAC log level :\t%s->%d\n",mac_log_level,enb_properties_loc.properties[enb_properties_loc_index]->mac_log_level);
	      } else {
		enb_properties_loc.properties[enb_properties_loc_index]->mac_log_level = LOG_INFO;
	      }

	      if (config_setting_lookup_string(subsetting, ENB_CONFIG_STRING_MAC_LOG_VERBOSITY, (const char **)&mac_log_verbosity)) {
		if ((enb_properties_loc.properties[enb_properties_loc_index]->mac_log_verbosity = map_str_to_int(log_verbosity_names,mac_log_verbosity)) == -1) {
		  enb_properties_loc.properties[enb_properties_loc_index]->mac_log_verbosity = LOG_MED;
		}

		//printf( "\tMAC log verbosity:\t%s->%d\n",mac_log_verbosity,enb_properties_loc.properties[enb_properties_loc_index]->mac_log_verbosity);
	      } else {
		enb_properties_loc.properties[enb_properties_loc_index]->mac_log_verbosity = LOG_MED;
	      }

	      //rlc
	      if (config_setting_lookup_string(subsetting, ENB_CONFIG_STRING_RLC_LOG_LEVEL, (const char **)&rlc_log_level)) {
		if ((enb_properties_loc.properties[enb_properties_loc_index]->rlc_log_level = map_str_to_int(log_level_names,rlc_log_level)) == -1) {
		  enb_properties_loc.properties[enb_properties_loc_index]->rlc_log_level = LOG_INFO;
		}

		//printf( "\tRLC log level :\t%s->%d\n",rlc_log_level, enb_properties_loc.properties[enb_properties_loc_index]->rlc_log_level);
	      } else {
		enb_properties_loc.properties[enb_properties_loc_index]->rlc_log_level = LOG_INFO;
	      }

	      if (config_setting_lookup_string(subsetting, ENB_CONFIG_STRING_RLC_LOG_VERBOSITY, (const char **)&rlc_log_verbosity)) {
		if ((enb_properties_loc.properties[enb_properties_loc_index]->rlc_log_verbosity = map_str_to_int(log_verbosity_names,rlc_log_verbosity)) == -1) {
		  enb_properties_loc.properties[enb_properties_loc_index]->rlc_log_verbosity = LOG_MED;
		}

		//printf( "\tRLC log verbosity:\t%s->%d\n",rlc_log_verbosity, enb_properties_loc.properties[enb_properties_loc_index]->rlc_log_verbosity);
	      } else {
		enb_properties_loc.properties[enb_properties_loc_index]->rlc_log_verbosity = LOG_MED;
	      }

	      //pdcp
	      if (config_setting_lookup_string(subsetting, ENB_CONFIG_STRING_PDCP_LOG_LEVEL, (const char **)&pdcp_log_level)) {
		if ((enb_properties_loc.properties[enb_properties_loc_index]->pdcp_log_level = map_str_to_int(log_level_names,pdcp_log_level)) == -1) {
		  enb_properties_loc.properties[enb_properties_loc_index]->pdcp_log_level = LOG_INFO;
		}

		//printf( "\tPDCP log level :\t%s->%d\n",pdcp_log_level, enb_properties_loc.properties[enb_properties_loc_index]->pdcp_log_level);
	      } else {
		enb_properties_loc.properties[enb_properties_loc_index]->pdcp_log_level = LOG_INFO;
	      }

	      if (config_setting_lookup_string(subsetting, ENB_CONFIG_STRING_PDCP_LOG_VERBOSITY, (const char **)&pdcp_log_verbosity)) {
		enb_properties_loc.properties[enb_properties_loc_index]->pdcp_log_verbosity = map_str_to_int(log_verbosity_names,pdcp_log_verbosity);
		//printf( "\tPDCP log verbosity:\t%s->%d\n",pdcp_log_verbosity, enb_properties_loc.properties[enb_properties_loc_index]->pdcp_log_verbosity);
	      } else {
		enb_properties_loc.properties[enb_properties_loc_index]->pdcp_log_verbosity = LOG_MED;
	      }

	      //rrc
	      if (config_setting_lookup_string(subsetting, ENB_CONFIG_STRING_RRC_LOG_LEVEL, (const char **)&rrc_log_level)) {
		if ((enb_properties_loc.properties[enb_properties_loc_index]->rrc_log_level = map_str_to_int(log_level_names,rrc_log_level)) == -1 ) {
		  enb_properties_loc.properties[enb_properties_loc_index]->rrc_log_level = LOG_INFO;
		}

		//printf( "\tRRC log level :\t%s->%d\n",rrc_log_level,enb_properties_loc.properties[enb_properties_loc_index]->rrc_log_level);
	      } else {
		enb_properties_loc.properties[enb_properties_loc_index]->rrc_log_level = LOG_INFO;
	      }

	      if (config_setting_lookup_string(subsetting, ENB_CONFIG_STRING_RRC_LOG_VERBOSITY, (const char **)&rrc_log_verbosity)) {
		if ((enb_properties_loc.properties[enb_properties_loc_index]->rrc_log_verbosity = map_str_to_int(log_verbosity_names,rrc_log_verbosity)) == -1) {
		  enb_properties_loc.properties[enb_properties_loc_index]->rrc_log_verbosity = LOG_MED;
		}

		//printf( "\tRRC log verbosity:\t%s->%d\n",rrc_log_verbosity,enb_properties_loc.properties[enb_properties_loc_index]->rrc_log_verbosity);
	      } else {
		enb_properties_loc.properties[enb_properties_loc_index]->rrc_log_verbosity = LOG_MED;
	      }

	      if (config_setting_lookup_string(subsetting, ENB_CONFIG_STRING_GTPU_LOG_LEVEL, (const char **)&gtpu_log_level)) {
		if ((enb_properties_loc.properties[enb_properties_loc_index]->gtpu_log_level = map_str_to_int(log_level_names,gtpu_log_level)) == -1 ) {
		  enb_properties_loc.properties[enb_properties_loc_index]->gtpu_log_level = LOG_INFO;
		}

		//printf( "\tGTPU log level :\t%s->%d\n",gtpu_log_level,enb_properties_loc.properties[enb_properties_loc_index]->gtpu_log_level);
	      } else {
		enb_properties_loc.properties[enb_properties_loc_index]->gtpu_log_level = LOG_INFO;
	      }

	      if (config_setting_lookup_string(subsetting, ENB_CONFIG_STRING_GTPU_LOG_VERBOSITY, (const char **)&gtpu_log_verbosity)) {
		if ((enb_properties_loc.properties[enb_properties_loc_index]->gtpu_log_verbosity = map_str_to_int(log_verbosity_names,gtpu_log_verbosity)) == -1) {
		  enb_properties_loc.properties[enb_properties_loc_index]->gtpu_log_verbosity = LOG_MED;
		}

		//printf( "\tGTPU log verbosity:\t%s->%d\n",gtpu_log_verbosity,enb_properties_loc.properties[enb_properties_loc_index]->gtpu_log_verbosity);
	      } else {
		enb_properties_loc.properties[enb_properties_loc_index]->gtpu_log_verbosity = LOG_MED;
	      }

	      if (config_setting_lookup_string(subsetting, ENB_CONFIG_STRING_UDP_LOG_LEVEL, (const char **)&udp_log_level)) {
		if ((enb_properties_loc.properties[enb_properties_loc_index]->udp_log_level = map_str_to_int(log_level_names,udp_log_level)) == -1 ) {
		  enb_properties_loc.properties[enb_properties_loc_index]->udp_log_level = LOG_INFO;
		}

		//printf( "\tUDP log level :\t%s->%d\n",udp_log_level,enb_properties_loc.properties[enb_properties_loc_index]->udp_log_level);
	      } else {
		enb_properties_loc.properties[enb_properties_loc_index]->udp_log_level = LOG_INFO;
	      }

	      if (config_setting_lookup_string(subsetting, ENB_CONFIG_STRING_UDP_LOG_VERBOSITY, (const char **)&udp_log_verbosity)) {
		if ((enb_properties_loc.properties[enb_properties_loc_index]->udp_log_verbosity = map_str_to_int(log_verbosity_names,udp_log_verbosity)) == -1) {
		  enb_properties_loc.properties[enb_properties_loc_index]->udp_log_verbosity = LOG_MED;
		}

		//printf( "\tUDP log verbosity:\t%s->%d\n",udp_log_verbosity,enb_properties_loc.properties[enb_properties_loc_index]->gtpu_log_verbosity);
	      } else {
		enb_properties_loc.properties[enb_properties_loc_index]->udp_log_verbosity = LOG_MED;
	      }

	      if (config_setting_lookup_string(subsetting, ENB_CONFIG_STRING_OSA_LOG_LEVEL, (const char **)&osa_log_level)) {
		if ((enb_properties_loc.properties[enb_properties_loc_index]->osa_log_level = map_str_to_int(log_level_names,osa_log_level)) == -1 ) {
		  enb_properties_loc.properties[enb_properties_loc_index]->osa_log_level = LOG_INFO;
		}

		//printf( "\tOSA log level :\t%s->%d\n",osa_log_level,enb_properties_loc.properties[enb_properties_loc_index]->osa_log_level);
	      } else {
		enb_properties_loc.properties[enb_properties_loc_index]->osa_log_level = LOG_INFO;
	      }

	      if (config_setting_lookup_string(subsetting, ENB_CONFIG_STRING_OSA_LOG_VERBOSITY, (const char **)&osa_log_verbosity)) {
		if ((enb_properties_loc.properties[enb_properties_loc_index]->osa_log_verbosity = map_str_to_int(log_verbosity_names,osa_log_verbosity)) == -1) {
		  enb_properties_loc.properties[enb_properties_loc_index]->osa_log_verbosity = LOG_MED;
		}

		//printf( "\tOSA log verbosity:\t%s->%d\n",osa_log_verbosity,enb_properties_loc.properties[enb_properties_loc_index]->gosa_log_verbosity);
	      } else {
		enb_properties_loc.properties[enb_properties_loc_index]->osa_log_verbosity = LOG_MED;
	      }

	    } else { // not configuration is given
	      enb_properties_loc.properties[enb_properties_loc_index]->glog_level         = LOG_INFO;
	      enb_properties_loc.properties[enb_properties_loc_index]->glog_verbosity     = LOG_MED;
	      enb_properties_loc.properties[enb_properties_loc_index]->hw_log_level       = LOG_INFO;
	      enb_properties_loc.properties[enb_properties_loc_index]->hw_log_verbosity   = LOG_MED;
	      enb_properties_loc.properties[enb_properties_loc_index]->phy_log_level      = LOG_INFO;
	      enb_properties_loc.properties[enb_properties_loc_index]->phy_log_verbosity  = LOG_MED;
	      enb_properties_loc.properties[enb_properties_loc_index]->mac_log_level      = LOG_INFO;
	      enb_properties_loc.properties[enb_properties_loc_index]->mac_log_verbosity  = LOG_MED;
	      enb_properties_loc.properties[enb_properties_loc_index]->rlc_log_level      = LOG_INFO;
	      enb_properties_loc.properties[enb_properties_loc_index]->rlc_log_verbosity  = LOG_MED;
	      enb_properties_loc.properties[enb_properties_loc_index]->pdcp_log_level     = LOG_INFO;
	      enb_properties_loc.properties[enb_properties_loc_index]->pdcp_log_verbosity = LOG_MED;
	      enb_properties_loc.properties[enb_properties_loc_index]->rrc_log_level      = LOG_INFO;
	      enb_properties_loc.properties[enb_properties_loc_index]->rrc_log_verbosity  = LOG_MED;
	      enb_properties_loc.properties[enb_properties_loc_index]->gtpu_log_level     = LOG_INFO;
	      enb_properties_loc.properties[enb_properties_loc_index]->gtpu_log_verbosity = LOG_MED;
	      enb_properties_loc.properties[enb_properties_loc_index]->udp_log_level      = LOG_INFO;
	      enb_properties_loc.properties[enb_properties_loc_index]->udp_log_verbosity  = LOG_MED;
	      enb_properties_loc.properties[enb_properties_loc_index]->osa_log_level      = LOG_INFO;
	      enb_properties_loc.properties[enb_properties_loc_index]->osa_log_verbosity  = LOG_MED;
	    }
	    */
	    break;
	}
      
    }
  }
return 0;
}

int RCconfig_gtpu(void ) {
/* temporary code to use Eurecom configuration mechanism */
  if ( donotuse_configmodule== 1){
     return Eurecom_RCconfig_gtpu();
  }
/*------------------------------------------*/
  int               num_enbs                      = 0;



  char*             enb_interface_name_for_S1U    = NULL;
  char*             enb_ipv4_address_for_S1U      = NULL;
  uint32_t          enb_port_for_S1U              = 0;
  char             *address                       = NULL;
  char             *cidr                          = NULL;
  char gtpupath[MAX_OPTNAME_SIZE*2 + 8];
	  

  paramdef_t ENBSParams[] = ENBSPARAMS_DESC;
  
  paramdef_t GTPUParams[]  = GTPUPARAMS_DESC;
  LOG_I(GTPU,"Configuring GTPu\n");

/* get number of active eNodeBs */
  config_get( ENBSParams,sizeof(ENBSParams)/sizeof(paramdef_t),NULL); 
  num_enbs = ENBSParams[ENB_ACTIVE_ENBS_IDX].numelt;
  AssertFatal (num_enbs >0,
   	       "Failed to parse config file no active eNodeBs in %s \n", ENB_CONFIG_STRING_ACTIVE_ENBS);


  sprintf(gtpupath,"%s.[%i].%s",ENB_CONFIG_STRING_ENB_LIST,0,ENB_CONFIG_STRING_NETWORK_INTERFACES_CONFIG);
  config_get( GTPUParams,sizeof(GTPUParams)/sizeof(paramdef_t),gtpupath);    



	  cidr = enb_ipv4_address_for_S1U;
	  address = strtok(cidr, "/");
	  
	  if (address) {
	    IPV4_STR_ADDR_TO_INT_NWBO ( address, RC.gtpv1u_data_g->enb_ip_address_for_S1u_S12_S4_up, "BAD IP ADDRESS FORMAT FOR eNB S1_U !\n" );

	    LOG_I(GTPU,"Configuring GTPu address : %s -> %x\n",address,RC.gtpv1u_data_g->enb_ip_address_for_S1u_S12_S4_up);

	  }

	  RC.gtpv1u_data_g->enb_port_for_S1u_S12_S4_up = enb_port_for_S1U;
return 0;
}


int RCconfig_S1(MessageDef *msg_p, uint32_t i) {

/* temporary code to use Eurecom configuration mechanism */
  if ( donotuse_configmodule== 1){
     return Eurecom_RCconfig_S1(msg_p, i);
  }
/*------------------------------------------*/
  
  int               j,k                           = 0;
  
  
  int enb_id;

  int32_t     my_int;



  const char*       active_enb[MAX_ENB];


  char             *address                       = NULL;
  char             *cidr                          = NULL;


  // for no gcc warnings 

  (void)my_int;

  memset((char*)active_enb,     0 , MAX_ENB * sizeof(char*));

  paramdef_t ENBSParams[] = ENBSPARAMS_DESC;
  
  paramdef_t ENBParams[]  = ENBPARAMS_DESC;
  paramlist_def_t ENBParamList = {ENB_CONFIG_STRING_ENB_LIST,NULL,0};

/* get global parameters, defined outside any section in the config file */
  
  config_get( ENBSParams,sizeof(ENBSParams)/sizeof(paramdef_t),NULL); 
#if defined(ENABLE_ITTI) && defined(ENABLE_USE_MME)
    if (strcasecmp( *(ENBSParams[ENB_ASN1_VERBOSITY_IDX].strptr), ENB_CONFIG_STRING_ASN1_VERBOSITY_NONE) == 0) {
      asn_debug      = 0;
      asn1_xer_print = 0;
    } else if (strcasecmp( *(ENBSParams[ENB_ASN1_VERBOSITY_IDX].strptr), ENB_CONFIG_STRING_ASN1_VERBOSITY_INFO) == 0) {
      asn_debug      = 1;
      asn1_xer_print = 1;
    } else if (strcasecmp(*(ENBSParams[ENB_ASN1_VERBOSITY_IDX].strptr) , ENB_CONFIG_STRING_ASN1_VERBOSITY_ANNOYING) == 0) {
      asn_debug      = 1;
      asn1_xer_print = 2;
    } else {
      asn_debug      = 0;
      asn1_xer_print = 0;
    }

#endif

    AssertFatal (i<ENBSParams[ENB_ACTIVE_ENBS_IDX].numelt,
		 "Failed to parse config file %s, %uth attribute %s \n",
		 RC.config_file_name, i, ENB_CONFIG_STRING_ACTIVE_ENBS);
    
  
  if (ENBSParams[ENB_ACTIVE_ENBS_IDX].numelt>0) {
    // Output a list of all eNBs.
       config_getlist( &ENBParamList,ENBParams,sizeof(ENBParams)/sizeof(paramdef_t),NULL); 
    
    
      
      
    
    if (ENBParamList.numelt > 0) {
      for (k = 0; k < ENBParamList.numelt; k++) {
	if (ENBParamList.paramarray[k][ENB_ENB_ID_IDX].uptr == NULL) {
	  // Calculate a default eNB ID

# if defined(ENABLE_USE_MME)
	  uint32_t hash;
	  
	  hash = s1ap_generate_eNB_id ();
	  enb_id = k + (hash & 0xFFFF8);
# else
	  enb_id = k;
# endif
	} else {
          enb_id = *(ENBParamList.paramarray[k][ENB_ENB_ID_IDX].uptr);
        }
	
	
	// search if in active list
	for (j=0; j < ENBSParams[ENB_ACTIVE_ENBS_IDX].numelt; j++) {
	  if (strcmp(ENBSParams[ENB_ACTIVE_ENBS_IDX].strlistptr[j], *(ENBParamList.paramarray[k][ENB_ENB_NAME_IDX].strptr)) == 0) {
             paramdef_t S1Params[]  = S1PARAMS_DESC;
             paramlist_def_t S1ParamList = {ENB_CONFIG_STRING_MME_IP_ADDRESS,NULL,0};

             paramdef_t SCTPParams[]  = SCTPPARAMS_DESC;
             paramdef_t NETParams[]  =  NETPARAMS_DESC;
             char aprefix[MAX_OPTNAME_SIZE*2 + 8];
	    
	    S1AP_REGISTER_ENB_REQ (msg_p).eNB_id = enb_id;
	    
	    if (strcmp(*(ENBParamList.paramarray[k][ENB_CELL_TYPE_IDX].strptr), "CELL_MACRO_ENB") == 0) {
	      S1AP_REGISTER_ENB_REQ (msg_p).cell_type = CELL_MACRO_ENB;
	    } else  if (strcmp(*(ENBParamList.paramarray[k][ENB_CELL_TYPE_IDX].strptr), "CELL_HOME_ENB") == 0) {
	      S1AP_REGISTER_ENB_REQ (msg_p).cell_type = CELL_HOME_ENB;
	    } else {
	      AssertFatal (0,
			   "Failed to parse eNB configuration file %s, enb %d unknown value \"%s\" for cell_type choice: CELL_MACRO_ENB or CELL_HOME_ENB !\n",
			   RC.config_file_name, i, *(ENBParamList.paramarray[k][ENB_CELL_TYPE_IDX].strptr));
	    }
	    
	    S1AP_REGISTER_ENB_REQ (msg_p).eNB_name         = strdup(*(ENBParamList.paramarray[k][ENB_ENB_NAME_IDX].strptr));
	    S1AP_REGISTER_ENB_REQ (msg_p).tac              = (uint16_t)atoi(*(ENBParamList.paramarray[k][ENB_TRACKING_AREA_CODE_IDX].strptr));
	    S1AP_REGISTER_ENB_REQ (msg_p).mcc              = (uint16_t)atoi(*(ENBParamList.paramarray[k][ENB_MOBILE_COUNTRY_CODE_IDX].strptr));
	    S1AP_REGISTER_ENB_REQ (msg_p).mnc              = (uint16_t)atoi(*(ENBParamList.paramarray[k][ENB_MOBILE_NETWORK_CODE_IDX].strptr));
	    S1AP_REGISTER_ENB_REQ (msg_p).mnc_digit_length = strlen(*(ENBParamList.paramarray[k][ENB_MOBILE_NETWORK_CODE_IDX].strptr));
	    S1AP_REGISTER_ENB_REQ (msg_p).default_drx      = 0;
	    AssertFatal((S1AP_REGISTER_ENB_REQ (msg_p).mnc_digit_length == 2) ||
			(S1AP_REGISTER_ENB_REQ (msg_p).mnc_digit_length == 3),
			"BAD MNC DIGIT LENGTH %d",
			S1AP_REGISTER_ENB_REQ (msg_p).mnc_digit_length);
	    
	    sprintf(aprefix,"%s.[%i]",ENB_CONFIG_STRING_ENB_LIST,k);
            config_getlist( &S1ParamList,S1Params,sizeof(S1Params)/sizeof(paramdef_t),aprefix); 
	    
	    S1AP_REGISTER_ENB_REQ (msg_p).nb_mme = 0;

	    for (int l = 0; l < S1ParamList.numelt; l++) {

	      S1AP_REGISTER_ENB_REQ (msg_p).nb_mme += 1;

	      strcpy(S1AP_REGISTER_ENB_REQ (msg_p).mme_ip_address[l].ipv4_address,*(S1ParamList.paramarray[l][ENB_MME_IPV4_ADDRESS_IDX].strptr));
	      strcpy(S1AP_REGISTER_ENB_REQ (msg_p).mme_ip_address[l].ipv6_address,*(S1ParamList.paramarray[l][ENB_MME_IPV6_ADDRESS_IDX].strptr));

	      if (strcmp(*(S1ParamList.paramarray[l][ENB_MME_IP_ADDRESS_ACTIVE_IDX].strptr), "yes") == 0) {
#if defined(ENABLE_USE_MME)
		EPC_MODE_ENABLED = 1;
#endif
	      } 
	      if (strcmp(*(S1ParamList.paramarray[l][ENB_MME_IP_ADDRESS_PREFERENCE_IDX].strptr), "ipv4") == 0) {
		S1AP_REGISTER_ENB_REQ (msg_p).mme_ip_address[j].ipv4 = 1;
	      } else if (strcmp(*(S1ParamList.paramarray[l][ENB_MME_IP_ADDRESS_PREFERENCE_IDX].strptr), "ipv6") == 0) {
		S1AP_REGISTER_ENB_REQ (msg_p).mme_ip_address[j].ipv6 = 1;
	      } else if (strcmp(*(S1ParamList.paramarray[l][ENB_MME_IP_ADDRESS_PREFERENCE_IDX].strptr), "no") == 0) {
		S1AP_REGISTER_ENB_REQ (msg_p).mme_ip_address[j].ipv4 = 1;
		S1AP_REGISTER_ENB_REQ (msg_p).mme_ip_address[j].ipv6 = 1;
	      }
	    }

	  
	    // SCTP SETTING
	    S1AP_REGISTER_ENB_REQ (msg_p).sctp_out_streams = SCTP_OUT_STREAMS;
	    S1AP_REGISTER_ENB_REQ (msg_p).sctp_in_streams  = SCTP_IN_STREAMS;
# if defined(ENABLE_USE_MME)
	    sprintf(aprefix,"%s.[%i].%s",ENB_CONFIG_STRING_ENB_LIST,k,ENB_CONFIG_STRING_SCTP_CONFIG);
            config_get( SCTPParams,sizeof(SCTPParams)/sizeof(paramdef_t),aprefix); 
            S1AP_REGISTER_ENB_REQ (msg_p).sctp_in_streams = (uint16_t)*(SCTPParams[ENB_SCTP_INSTREAMS_IDX].uptr);
            S1AP_REGISTER_ENB_REQ (msg_p).sctp_out_streams = (uint16_t)*(SCTPParams[ENB_SCTP_OUTSTREAMS_IDX].uptr);
#endif

            sprintf(aprefix,"%s.[%i].%s",ENB_CONFIG_STRING_ENB_LIST,k,ENB_CONFIG_STRING_NETWORK_INTERFACES_CONFIG);
	    // NETWORK_INTERFACES
            config_get( NETParams,sizeof(NETParams)/sizeof(paramdef_t),aprefix); 

		//		S1AP_REGISTER_ENB_REQ (msg_p).enb_interface_name_for_S1U = strdup(enb_interface_name_for_S1U);
		cidr = *(NETParams[ENB_INTERFACE_NAME_FOR_S1U_IDX].strptr);
		address = strtok(cidr, "/");

		S1AP_REGISTER_ENB_REQ (msg_p).enb_ip_address.ipv6 = 0;
		S1AP_REGISTER_ENB_REQ (msg_p).enb_ip_address.ipv4 = 1;

		strcpy(S1AP_REGISTER_ENB_REQ (msg_p).enb_ip_address.ipv4_address, address);

		/*
		in_addr_t  ipv4_address;

				if (address) {
		  IPV4_STR_ADDR_TO_INT_NWBO ( address, ipv4_address, "BAD IP ADDRESS FORMAT FOR eNB S1_U !\n" );
		}
		strcpy(S1AP_REGISTER_ENB_REQ (msg_p).enb_ip_address.ipv4_address, inet_ntoa(ipv4_address));
		//		S1AP_REGISTER_ENB_REQ (msg_p).enb_port_for_S1U = enb_port_for_S1U;


		S1AP_REGISTER_ENB_REQ (msg_p).enb_interface_name_for_S1_MME = strdup(enb_interface_name_for_S1_MME);
		cidr = enb_ipv4_address_for_S1_MME;
		address = strtok(cidr, "/");
		
		if (address) {
		  IPV4_STR_ADDR_TO_INT_NWBO ( address, S1AP_REGISTER_ENB_REQ(msg_p).enb_ipv4_address_for_S1_MME, "BAD IP ADDRESS FORMAT FOR eNB S1_MME !\n" );
		}
*/
	  



	    break;
	  }
	}
      }
    }
  }
return 0;
}

void RCConfig(const char *config_file_name) {

/* temporary code to use Eurecom configuration mechanism */
  if ( config_file_name != NULL ) {
     Eurecom_RCConfig(config_file_name);
     return;
  } else {
     donotuse_configmodule=0;
  }
/*------------------------------------------*/
  paramlist_def_t MACRLCParamList = {CONFIG_STRING_MACRLC_LIST,NULL,0};
  paramlist_def_t L1ParamList = {CONFIG_STRING_L1_LIST,NULL,0};
  paramlist_def_t RUParamList = {CONFIG_STRING_RU_LIST,NULL,0};
  paramdef_t ENBSParams[] = ENBSPARAMS_DESC;
  paramlist_def_t CCsParamList = {ENB_CONFIG_STRING_COMPONENT_CARRIERS,NULL,0};
  
  char aprefix[MAX_OPTNAME_SIZE*2 + 8];  
  


/* get global parameters, defined outside any section in the config file */
  
  config_get( ENBSParams,sizeof(ENBSParams)/sizeof(paramdef_t),NULL); 
  RC.nb_inst = ENBSParams[ENB_ACTIVE_ENBS_IDX].numelt;
 
  if (RC.nb_inst > 0) {
    RC.nb_CC = (int *)malloc((1+RC.nb_inst)*sizeof(int));
    for (int i=0;i<RC.nb_inst;i++) {
      sprintf(aprefix,"%s.[%i]",ENB_CONFIG_STRING_ENB_LIST,i);
      config_getlist( &CCsParamList,NULL,0, aprefix);
      RC.nb_CC[i]		 = CCsParamList.numelt;
    }
  }

    // Get num MACRLC instances
    
 
    config_getlist( &MACRLCParamList,NULL,0, NULL);
    RC.nb_macrlc_inst  = MACRLCParamList.numelt;
    // Get num L1 instances
    config_getlist( &L1ParamList,NULL,0, NULL);
    RC.nb_L1_inst = L1ParamList.numelt;

    // Get num RU instances
    config_getlist( &RUParamList,NULL,0, NULL);  
    RC.nb_RU     = RUParamList.numelt; 
 

}<|MERGE_RESOLUTION|>--- conflicted
+++ resolved
@@ -637,20 +637,11 @@
 int Eurecom_RCconfig_RRC(MessageDef *msg_p, uint32_t i, eNB_RRC_INST *rrc) {
   config_t          cfg;
   config_setting_t *setting                       = NULL;
-  config_setting_t *subsetting                    = NULL;
   config_setting_t *setting_component_carriers    = NULL;
   config_setting_t *component_carrier             = NULL;
   config_setting_t *setting_srb1                  = NULL;
-  config_setting_t *setting_mme_addresses         = NULL;
-  config_setting_t *setting_mme_address           = NULL;
-  config_setting_t *setting_ru                    = NULL;
-  config_setting_t *setting_enb                   = NULL;
-  config_setting_t *setting_otg                   = NULL;
-  config_setting_t *subsetting_otg                = NULL;
-  int               parse_errors                  = 0;
+  config_setting_t *setting_enb                  = NULL;
   int               num_enbs                      = 0;
-  int               num_mme_address               = 0;
-  int               num_otg_elements              = 0;
   int               num_component_carriers        = 0;
   int               j                             = 0;
   libconfig_int     enb_id                        = 0;
@@ -683,10 +674,6 @@
   libconfig_int     Nid_cell_mbsfn                = 0;
   libconfig_int     N_RB_DL                       = 0;
   libconfig_int     nb_antenna_ports              = 0;
-  libconfig_int     nb_antennas_tx                = 0;
-  libconfig_int     nb_antennas_rx                = 0;
-  libconfig_int     tx_gain                       = 0;
-  libconfig_int     rx_gain                       = 0;
   libconfig_int     prach_root                    = 0;
   libconfig_int     prach_config_index            = 0;
   const char*            prach_high_speed         = NULL;
@@ -760,38 +747,8 @@
 
 
   const char*       active_enb[MAX_ENB];
-  char*             enb_interface_name_for_S1U    = NULL;
-  char*             enb_ipv4_address_for_S1U      = NULL;
-  libconfig_int     enb_port_for_S1U              = 0;
-  char*             enb_interface_name_for_S1_MME = NULL;
-  char*             enb_ipv4_address_for_S1_MME   = NULL;
-  char             *address                       = NULL;
-  char             *cidr                          = NULL;
   char             *astring                       = NULL;
-  char*             flexran_agent_interface_name      = NULL;
-  char*             flexran_agent_ipv4_address        = NULL;
-  libconfig_int     flexran_agent_port                = 0;
-  char*             flexran_agent_cache               = NULL;
-  libconfig_int     otg_ue_id                     = 0;
-  char*             otg_app_type                  = NULL;
-  char*             otg_bg_traffic                = NULL;
-  char*             glog_level                    = NULL;
-  char*             glog_verbosity                = NULL;
-  char*             hw_log_level                  = NULL;
-  char*             hw_log_verbosity              = NULL;
-  char*             phy_log_level                 = NULL;
-  char*             phy_log_verbosity             = NULL;
-  char*             mac_log_level                 = NULL;
-  char*             mac_log_verbosity             = NULL;
-  char*             rlc_log_level                 = NULL;
-  char*             rlc_log_verbosity             = NULL;
-  char*             pdcp_log_level                = NULL;
-  char*             pdcp_log_verbosity            = NULL;
-  char*             rrc_log_level                 = NULL;
-  char*             rrc_log_verbosity             = NULL;
-  char*             udp_log_verbosity             = NULL;
-  char*             osa_log_level                 = NULL;
-  char*             osa_log_verbosity             = NULL;
+
 
   // for no gcc warnings 
   (void)astring;
@@ -885,362 +842,7 @@
 	    
       if (strcmp(tr_s_preference, "local_mac") == 0) {
 
-<<<<<<< HEAD
-=======
-      // search if in active list
-      for (j=0; j < num_enb_properties; j++) {
-        if (strcmp(active_enb[j], enb_name) == 0) {
-          enb_properties.properties[enb_properties_index] = calloc(1, sizeof(Enb_properties_t));
-
-          enb_properties.properties[enb_properties_index]->eNB_id   = enb_id;
-
-          if (strcmp(cell_type, "CELL_MACRO_ENB") == 0) {
-            enb_properties.properties[enb_properties_index]->cell_type = CELL_MACRO_ENB;
-          } else  if (strcmp(cell_type, "CELL_HOME_ENB") == 0) {
-            enb_properties.properties[enb_properties_index]->cell_type = CELL_HOME_ENB;
-          } else {
-            AssertFatal (0,
-                         "Failed to parse eNB configuration file %s, enb %d unknown value \"%s\" for cell_type choice: CELL_MACRO_ENB or CELL_HOME_ENB !\n",
-                         lib_config_file_name_pP, i, cell_type);
-          }
-
-          enb_properties.properties[enb_properties_index]->eNB_name         = strdup(enb_name);
-          enb_properties.properties[enb_properties_index]->tac              = (uint16_t)atoi(tac);
-          enb_properties.properties[enb_properties_index]->mcc              = (uint16_t)atoi(mcc);
-          enb_properties.properties[enb_properties_index]->mnc              = (uint16_t)atoi(mnc);
-          enb_properties.properties[enb_properties_index]->mnc_digit_length = strlen(mnc);
-          AssertFatal((enb_properties.properties[enb_properties_index]->mnc_digit_length == 2) ||
-                      (enb_properties.properties[enb_properties_index]->mnc_digit_length == 3),
-                      "BAD MNC DIGIT LENGTH %d",
-                      enb_properties.properties[i]->mnc_digit_length);
-
-
-          // Parse optional physical parameters
-
-
-          setting_component_carriers = config_setting_get_member (setting_enb, ENB_CONFIG_STRING_COMPONENT_CARRIERS);
-          enb_properties.properties[enb_properties_index]->nb_cc = 0;
-
-          if (setting_component_carriers != NULL) {
-
-            num_component_carriers     = config_setting_length(setting_component_carriers);
-            printf("num component carrier %d \n", num_component_carriers);
-
-            //enb_properties.properties[enb_properties_index]->nb_cc = num_component_carriers;
-            for (j = 0; j < num_component_carriers /*&& j < MAX_NUM_CCs*/; j++) {
-              component_carrier = config_setting_get_elem(setting_component_carriers, j);
-
-              //printf("Component carrier %d\n",component_carrier);
-              if (!(config_setting_lookup_string(component_carrier, ENB_CONFIG_STRING_CC_NODE_FUNCTION, &cc_node_function)
-                   && config_setting_lookup_string(component_carrier, ENB_CONFIG_STRING_CC_NODE_TIMING, &cc_node_timing)
-                   && config_setting_lookup_int(component_carrier, ENB_CONFIG_STRING_CC_NODE_SYNCH_REF, &cc_node_synch_ref)
-                   && config_setting_lookup_string(component_carrier, ENB_CONFIG_STRING_FRAME_TYPE, &frame_type)
-                   && config_setting_lookup_int(component_carrier, ENB_CONFIG_STRING_TDD_CONFIG, &tdd_config)
-                   && config_setting_lookup_int(component_carrier, ENB_CONFIG_STRING_TDD_CONFIG_S, &tdd_config_s)
-                   && config_setting_lookup_string(component_carrier, ENB_CONFIG_STRING_PREFIX_TYPE, &prefix_type)
-                   && config_setting_lookup_int(component_carrier, ENB_CONFIG_STRING_EUTRA_BAND, &eutra_band)
-                   && config_setting_lookup_int64(component_carrier, ENB_CONFIG_STRING_DOWNLINK_FREQUENCY, &downlink_frequency)
-                   && config_setting_lookup_int(component_carrier, ENB_CONFIG_STRING_UPLINK_FREQUENCY_OFFSET, &uplink_frequency_offset)
-                   && config_setting_lookup_int(component_carrier, ENB_CONFIG_STRING_NID_CELL, &Nid_cell)
-                   && config_setting_lookup_int(component_carrier, ENB_CONFIG_STRING_N_RB_DL, &N_RB_DL)
-                   && config_setting_lookup_int(component_carrier, ENB_CONFIG_STRING_CELL_MBSFN, &Nid_cell_mbsfn)
-                   && config_setting_lookup_int(component_carrier, ENB_CONFIG_STRING_NB_ANT_PORTS, &nb_antenna_ports)
-                   && config_setting_lookup_int(component_carrier, ENB_CONFIG_STRING_NB_ANT_TX, &nb_antennas_tx)
-                   && config_setting_lookup_int(component_carrier, ENB_CONFIG_STRING_NB_ANT_RX, &nb_antennas_rx)
-                   && config_setting_lookup_int(component_carrier, ENB_CONFIG_STRING_TX_GAIN, &tx_gain)
-                   && config_setting_lookup_int(component_carrier, ENB_CONFIG_STRING_RX_GAIN, &rx_gain)
-                   && config_setting_lookup_int(component_carrier, ENB_CONFIG_STRING_PRACH_ROOT, &prach_root)
-                   && config_setting_lookup_int(component_carrier, ENB_CONFIG_STRING_PRACH_CONFIG_INDEX, &prach_config_index)
-                   && config_setting_lookup_string(component_carrier, ENB_CONFIG_STRING_PRACH_HIGH_SPEED, &prach_high_speed)
-                   && config_setting_lookup_int(component_carrier, ENB_CONFIG_STRING_PRACH_ZERO_CORRELATION, &prach_zero_correlation)
-                   && config_setting_lookup_int(component_carrier, ENB_CONFIG_STRING_PRACH_FREQ_OFFSET, &prach_freq_offset)
-                   && config_setting_lookup_int(component_carrier, ENB_CONFIG_STRING_PUCCH_DELTA_SHIFT, &pucch_delta_shift)
-                   && config_setting_lookup_int(component_carrier, ENB_CONFIG_STRING_PUCCH_NRB_CQI, &pucch_nRB_CQI)
-                   && config_setting_lookup_int(component_carrier, ENB_CONFIG_STRING_PUCCH_NCS_AN, &pucch_nCS_AN)
-#if !defined(Rel10) && !defined(Rel14)
-                   && config_setting_lookup_int(component_carrier, ENB_CONFIG_STRING_PUCCH_N1_AN, &pucch_n1_AN)
-#endif
-                   && config_setting_lookup_int(component_carrier, ENB_CONFIG_STRING_PDSCH_RS_EPRE, &pdsch_referenceSignalPower)
-                   && config_setting_lookup_int(component_carrier, ENB_CONFIG_STRING_PDSCH_PB, &pdsch_p_b)
-                   && config_setting_lookup_int(component_carrier, ENB_CONFIG_STRING_PUSCH_N_SB, &pusch_n_SB)
-                   && config_setting_lookup_string(component_carrier, ENB_CONFIG_STRING_PUSCH_HOPPINGMODE, &pusch_hoppingMode)
-                   && config_setting_lookup_int(component_carrier, ENB_CONFIG_STRING_PUSCH_HOPPINGOFFSET, &pusch_hoppingOffset)
-                   && config_setting_lookup_string(component_carrier, ENB_CONFIG_STRING_PUSCH_ENABLE64QAM, &pusch_enable64QAM)
-                   && config_setting_lookup_string(component_carrier, ENB_CONFIG_STRING_PUSCH_GROUP_HOPPING_EN, &pusch_groupHoppingEnabled)
-                   && config_setting_lookup_int(component_carrier, ENB_CONFIG_STRING_PUSCH_GROUP_ASSIGNMENT, &pusch_groupAssignment)
-                   && config_setting_lookup_string(component_carrier, ENB_CONFIG_STRING_PUSCH_SEQUENCE_HOPPING_EN, &pusch_sequenceHoppingEnabled)
-                   && config_setting_lookup_int(component_carrier, ENB_CONFIG_STRING_PUSCH_NDMRS1, &pusch_nDMRS1)
-                   && config_setting_lookup_string(component_carrier, ENB_CONFIG_STRING_PHICH_DURATION, &phich_duration)
-                   && config_setting_lookup_string(component_carrier, ENB_CONFIG_STRING_PHICH_RESOURCE, &phich_resource)
-                   && config_setting_lookup_string(component_carrier, ENB_CONFIG_STRING_SRS_ENABLE, &srs_enable)
-                   && config_setting_lookup_int(component_carrier, ENB_CONFIG_STRING_PUSCH_PO_NOMINAL, &pusch_p0_Nominal)
-                   && config_setting_lookup_string(component_carrier, ENB_CONFIG_STRING_PUSCH_ALPHA, &pusch_alpha)
-                   && config_setting_lookup_int(component_carrier, ENB_CONFIG_STRING_PUCCH_PO_NOMINAL, &pucch_p0_Nominal)
-                   && config_setting_lookup_int(component_carrier, ENB_CONFIG_STRING_MSG3_DELTA_PREAMBLE, &msg3_delta_Preamble)
-                   && config_setting_lookup_string(component_carrier, ENB_CONFIG_STRING_PUCCH_DELTAF_FORMAT1, &pucch_deltaF_Format1)
-                   && config_setting_lookup_string(component_carrier, ENB_CONFIG_STRING_PUCCH_DELTAF_FORMAT1b, &pucch_deltaF_Format1b)
-                   && config_setting_lookup_string(component_carrier, ENB_CONFIG_STRING_PUCCH_DELTAF_FORMAT2, &pucch_deltaF_Format2)
-                   && config_setting_lookup_string(component_carrier, ENB_CONFIG_STRING_PUCCH_DELTAF_FORMAT2A, &pucch_deltaF_Format2a)
-                   && config_setting_lookup_string(component_carrier, ENB_CONFIG_STRING_PUCCH_DELTAF_FORMAT2B, &pucch_deltaF_Format2b)
-                   && config_setting_lookup_int(component_carrier, ENB_CONFIG_STRING_RACH_NUM_RA_PREAMBLES, &rach_numberOfRA_Preambles)
-                   && config_setting_lookup_string(component_carrier, ENB_CONFIG_STRING_RACH_PREAMBLESGROUPACONFIG, &rach_preamblesGroupAConfig)
-                   && config_setting_lookup_int(component_carrier, ENB_CONFIG_STRING_RACH_POWERRAMPINGSTEP, &rach_powerRampingStep)
-                   && config_setting_lookup_int(component_carrier, ENB_CONFIG_STRING_RACH_PREAMBLEINITIALRECEIVEDTARGETPOWER, &rach_preambleInitialReceivedTargetPower)
-                   && config_setting_lookup_int(component_carrier, ENB_CONFIG_STRING_RACH_PREAMBLETRANSMAX, &rach_preambleTransMax)
-                   && config_setting_lookup_int(component_carrier, ENB_CONFIG_STRING_RACH_RARESPONSEWINDOWSIZE, &rach_raResponseWindowSize)
-                   && config_setting_lookup_int(component_carrier, ENB_CONFIG_STRING_RACH_MACCONTENTIONRESOLUTIONTIMER, &rach_macContentionResolutionTimer)
-                   && config_setting_lookup_int(component_carrier, ENB_CONFIG_STRING_RACH_MAXHARQMSG3TX, &rach_maxHARQ_Msg3Tx)
-                   && config_setting_lookup_int(component_carrier, ENB_CONFIG_STRING_RACH_MAXHARQMSG3TX, &bcch_modificationPeriodCoeff)
-                   && config_setting_lookup_int(component_carrier, ENB_CONFIG_STRING_PCCH_DEFAULT_PAGING_CYCLE,  &pcch_defaultPagingCycle)
-                   && config_setting_lookup_string(component_carrier, ENB_CONFIG_STRING_PCCH_NB,  &pcch_nB)
-                   && config_setting_lookup_int(component_carrier, ENB_CONFIG_STRING_BCCH_MODIFICATIONPERIODCOEFF,  &bcch_modificationPeriodCoeff)
-                   && config_setting_lookup_int(component_carrier, ENB_CONFIG_STRING_UETIMERS_T300,  &ue_TimersAndConstants_t300)
-                   && config_setting_lookup_int(component_carrier, ENB_CONFIG_STRING_UETIMERS_T301,  &ue_TimersAndConstants_t301)
-                   && config_setting_lookup_int(component_carrier, ENB_CONFIG_STRING_UETIMERS_T310,  &ue_TimersAndConstants_t310)
-                   && config_setting_lookup_int(component_carrier, ENB_CONFIG_STRING_UETIMERS_T311,  &ue_TimersAndConstants_t311)
-                   && config_setting_lookup_int(component_carrier, ENB_CONFIG_STRING_UETIMERS_N310,  &ue_TimersAndConstants_n310)
-                   && config_setting_lookup_int(component_carrier, ENB_CONFIG_STRING_UETIMERS_N311,  &ue_TimersAndConstants_n311)
-                   && config_setting_lookup_int(component_carrier, ENB_CONFIG_STRING_UE_TRANSMISSION_MODE,  &ue_TransmissionMode)
-
-#if defined(Rel10) || defined(Rel14)
-
-#endif
-                  )) {
-                AssertFatal (0,
-                             "Failed to parse eNB configuration file %s, Component Carrier %d!\n",
-                             lib_config_file_name_pP, enb_properties.properties[enb_properties_index]->nb_cc++);
-                continue; // FIXME this prevents segfaults below, not sure what happens after function exit
-              }
-
-              enb_properties.properties[enb_properties_index]->nb_cc++;
-
-              if (strcmp(cc_node_function, "eNodeB_3GPP") == 0) {
-                enb_properties.properties[enb_properties_index]->cc_node_function[j] = eNodeB_3GPP;
-              } else if (strcmp(cc_node_function, "eNodeB_3GPP_BBU") == 0) {
-                enb_properties.properties[enb_properties_index]->cc_node_function[j] = eNodeB_3GPP_BBU;
-              } else if (strcmp(cc_node_function, "NGFI_RCC_IF4p5") == 0) {
-                enb_properties.properties[enb_properties_index]->cc_node_function[j] = NGFI_RCC_IF4p5;
-              } else if (strcmp(cc_node_function, "NGFI_RAU_IF4p5") == 0) {
-                enb_properties.properties[enb_properties_index]->cc_node_function[j] = NGFI_RAU_IF4p5;
-              } else if (strcmp(cc_node_function, "NGFI_RRU_IF4p5") == 0) {
-                enb_properties.properties[enb_properties_index]->cc_node_function[j] = NGFI_RRU_IF4p5;
-              } else if (strcmp(cc_node_function, "NGFI_RRU_IF5") == 0) {
-                enb_properties.properties[enb_properties_index]->cc_node_function[j] = NGFI_RRU_IF5;
-              } else {
-                AssertError (0, parse_errors ++,
-                             "Failed to parse eNB configuration file %s, enb %d unknown value \"%s\" for node_function choice: eNodeB_3GPP or eNodeB_3GPP_BBU or NGFI_IF4_RCC or NGFI_IF4_RRU or NGFI_IF5_RRU !\n",
-                             lib_config_file_name_pP, i, cc_node_function);
-              }
-
-              if (strcmp(cc_node_timing, "synch_to_ext_device") == 0) {
-                enb_properties.properties[enb_properties_index]->cc_node_timing[j] = synch_to_ext_device;
-              } else if (strcmp(cc_node_timing, "synch_to_other") == 0) {
-                enb_properties.properties[enb_properties_index]->cc_node_timing[j] = synch_to_other;
-              } else if (strcmp(cc_node_timing, "synch_to_mobipass_standalone") == 0) {
-                enb_properties.properties[enb_properties_index]->cc_node_timing[j] = synch_to_mobipass_standalone;
-              } else {
-                AssertError (0, parse_errors ++,
-                             "Failed to parse eNB configuration file %s, enb %d unknown value \"%s\" for node_function choice: SYNCH_TO_DEVICE or SYNCH_TO_OTHER !\n",
-                             lib_config_file_name_pP, i, cc_node_timing);
-              }
-
-              if ((cc_node_synch_ref >= -1) && (cc_node_synch_ref < num_component_carriers)) {  
-               enb_properties.properties[enb_properties_index]->cc_node_synch_ref[j] = (int16_t) cc_node_synch_ref; 
-              } else {
-                AssertError (0, parse_errors ++,
-                             "Failed to parse eNB configuration file %s, enb %d unknown value \"%d\" for node_synch_ref choice: valid CC_id or -1 !\n",
-                             lib_config_file_name_pP, i, cc_node_synch_ref);
-              }
-              
-              enb_properties.properties[enb_properties_index]->tdd_config[j] = tdd_config;
-              AssertFatal (tdd_config <= TDD_Config__subframeAssignment_sa6,
-                           "Failed to parse eNB configuration file %s, enb %d illegal tdd_config %d (should be 0-%d)!",
-                           lib_config_file_name_pP, i, tdd_config, TDD_Config__subframeAssignment_sa6);
-
-              enb_properties.properties[enb_properties_index]->tdd_config_s[j] = tdd_config_s;
-              AssertFatal (tdd_config_s <= TDD_Config__specialSubframePatterns_ssp8,
-                           "Failed to parse eNB configuration file %s, enb %d illegal tdd_config_s %d (should be 0-%d)!",
-                           lib_config_file_name_pP, i, tdd_config_s, TDD_Config__specialSubframePatterns_ssp8);
-
-              if (!prefix_type)
-                AssertFatal (0,
-                             "Failed to parse eNB configuration file %s, enb %d define %s: NORMAL,EXTENDED!\n",
-                             lib_config_file_name_pP, i, ENB_CONFIG_STRING_PREFIX_TYPE);
-              else if (strcmp(prefix_type, "NORMAL") == 0) {
-                enb_properties.properties[enb_properties_index]->prefix_type[j] = NORMAL;
-              } else  if (strcmp(prefix_type, "EXTENDED") == 0) {
-                enb_properties.properties[enb_properties_index]->prefix_type[j] = EXTENDED;
-              } else {
-                AssertFatal (0,
-                             "Failed to parse eNB configuration file %s, enb %d unknown value \"%s\" for prefix_type choice: NORMAL or EXTENDED !\n",
-                             lib_config_file_name_pP, i, prefix_type);
-              }
-              
-              enb_properties.properties[enb_properties_index]->eutra_band[j] = eutra_band;
-              enb_properties.properties[enb_properties_index]->downlink_frequency[j] = (uint32_t) downlink_frequency;
-              enb_properties.properties[enb_properties_index]->uplink_frequency_offset[j] = (unsigned int) uplink_frequency_offset;
-              enb_properties.properties[enb_properties_index]->Nid_cell[j]= Nid_cell;
-
-              if (Nid_cell>503) {
-                AssertFatal (0,
-                             "Failed to parse eNB configuration file %s, enb %d unknown value \"%d\" for Nid_cell choice: 0...503 !\n",
-                             lib_config_file_name_pP, i, Nid_cell);
-              }
-
-              enb_properties.properties[enb_properties_index]->N_RB_DL[j]= N_RB_DL;
-
-              if ((N_RB_DL!=6) && (N_RB_DL!=15) && (N_RB_DL!=25) && (N_RB_DL!=50) && (N_RB_DL!=75) && (N_RB_DL!=100)) {
-                AssertFatal (0,
-                             "Failed to parse eNB configuration file %s, enb %d unknown value \"%d\" for N_RB_DL choice: 6,15,25,50,75,100 !\n",
-                             lib_config_file_name_pP, i, N_RB_DL);
-              }
-
-              if (strcmp(frame_type, "FDD") == 0) {
-                enb_properties.properties[enb_properties_index]->frame_type[j] = FDD;
-              } else  if (strcmp(frame_type, "TDD") == 0) {
-                enb_properties.properties[enb_properties_index]->frame_type[j] = TDD;
-              } else {
-                AssertFatal (0,
-                             "Failed to parse eNB configuration file %s, enb %d unknown value \"%s\" for frame_type choice: FDD or TDD !\n",
-                             lib_config_file_name_pP, i, frame_type);
-              }
-
-
-              enb_properties.properties[enb_properties_index]->tdd_config[j] = tdd_config;
-              AssertFatal (tdd_config <= TDD_Config__subframeAssignment_sa6,
-                           "Failed to parse eNB configuration file %s, enb %d illegal tdd_config %d (should be 0-%d)!",
-                           lib_config_file_name_pP, i, tdd_config, TDD_Config__subframeAssignment_sa6);
-
-
-              enb_properties.properties[enb_properties_index]->tdd_config_s[j] = tdd_config_s;
-              AssertFatal (tdd_config_s <= TDD_Config__specialSubframePatterns_ssp8,
-                           "Failed to parse eNB configuration file %s, enb %d illegal tdd_config_s %d (should be 0-%d)!",
-                           lib_config_file_name_pP, i, tdd_config_s, TDD_Config__specialSubframePatterns_ssp8);
-
-
-
-              if (!prefix_type)
-                AssertFatal (0,
-                             "Failed to parse eNB configuration file %s, enb %d define %s: NORMAL,EXTENDED!\n",
-                             lib_config_file_name_pP, i, ENB_CONFIG_STRING_PREFIX_TYPE);
-              else if (strcmp(prefix_type, "NORMAL") == 0) {
-                enb_properties.properties[enb_properties_index]->prefix_type[j] = NORMAL;
-              } else  if (strcmp(prefix_type, "EXTENDED") == 0) {
-                enb_properties.properties[enb_properties_index]->prefix_type[j] = EXTENDED;
-              } else {
-                AssertFatal (0,
-                             "Failed to parse eNB configuration file %s, enb %d unknown value \"%s\" for prefix_type choice: NORMAL or EXTENDED !\n",
-                             lib_config_file_name_pP, i, prefix_type);
-              }
-
-
-
-              enb_properties.properties[enb_properties_index]->eutra_band[j] = eutra_band;
-              // printf( "\teutra band:\t%d\n",enb_properties.properties[enb_properties_index]->eutra_band);
-
-
-
-              enb_properties.properties[enb_properties_index]->downlink_frequency[j] = (uint32_t) downlink_frequency;
-              //printf( "\tdownlink freq:\t%u\n",enb_properties.properties[enb_properties_index]->downlink_frequency);
-
-
-              enb_properties.properties[enb_properties_index]->uplink_frequency_offset[j] = (unsigned int) uplink_frequency_offset;
-
-              if (enb_check_band_frequencies(lib_config_file_name_pP,
-                              enb_properties_index,
-                              enb_properties.properties[enb_properties_index]->eutra_band[j],
-                              enb_properties.properties[enb_properties_index]->downlink_frequency[j],
-                              enb_properties.properties[enb_properties_index]->uplink_frequency_offset[j],
-                              enb_properties.properties[enb_properties_index]->frame_type[j])) {
-                AssertFatal(0, "error calling enb_check_band_frequencies\n");
-              }
-
-              enb_properties.properties[enb_properties_index]->nb_antennas_tx[j] = nb_antennas_tx;
-
-              if ((nb_antenna_ports <1) || (nb_antenna_ports > 2))
-                AssertFatal (0,
-                             "Failed to parse eNB configuration file %s, enb %d unknown value \"%d\" for nb_antenna_ports choice: 1..2 !\n",
-                             lib_config_file_name_pP, i, nb_antenna_ports);
-
-              enb_properties.properties[enb_properties_index]->nb_antenna_ports[j] = nb_antenna_ports;
-
-              if ((nb_antennas_tx <1) || (nb_antennas_tx > 64))
-                AssertFatal (0,
-                             "Failed to parse eNB configuration file %s, enb %d unknown value \"%d\" for nb_antennas_tx choice: 1..64 !\n",
-                             lib_config_file_name_pP, i, nb_antennas_tx);
-
-              enb_properties.properties[enb_properties_index]->nb_antennas_rx[j] = nb_antennas_rx;
-
-              if ((nb_antennas_rx <1) || (nb_antennas_rx > 64))
-                AssertFatal (0,
-                             "Failed to parse eNB configuration file %s, enb %d unknown value \"%d\" for nb_antennas_rx choice: 1..64 !\n",
-                             lib_config_file_name_pP, i, nb_antennas_rx);
-
-              enb_properties.properties[enb_properties_index]->tx_gain[j] = tx_gain;
-
-              if ((tx_gain <0) || (tx_gain > 127))
-                AssertFatal (0,
-                             "Failed to parse eNB configuration file %s, enb %d unknown value \"%d\" for tx_gain choice: 0..127 !\n",
-                             lib_config_file_name_pP, i, tx_gain);
-
-              enb_properties.properties[enb_properties_index]->rx_gain[j] = rx_gain;
-
-              if ((rx_gain <0) || (rx_gain > 160))
-                AssertFatal (0,
-                             "Failed to parse eNB configuration file %s, enb %d unknown value \"%d\" for rx_gain choice: 0..160 !\n",
-                             lib_config_file_name_pP, i, rx_gain);
-
-              enb_properties.properties[enb_properties_index]->prach_root[j] =  prach_root;
-
-              if ((prach_root <0) || (prach_root > 1023))
-                AssertFatal (0,
-                             "Failed to parse eNB configuration file %s, enb %d unknown value \"%d\" for prach_root choice: 0..1023 !\n",
-                             lib_config_file_name_pP, i, prach_root);
-
-              enb_properties.properties[enb_properties_index]->prach_config_index[j] = prach_config_index;
-
-              if ((prach_config_index <0) || (prach_config_index > 63))
-                AssertFatal (0,
-                             "Failed to parse eNB configuration file %s, enb %d unknown value \"%d\" for prach_config_index choice: 0..1023 !\n",
-                             lib_config_file_name_pP, i, prach_config_index);
-
-              if (!prach_high_speed)
-                AssertFatal (0,
-                             "Failed to parse eNB configuration file %s, enb %d define %s: ENABLE,DISABLE!\n",
-                             lib_config_file_name_pP, i, ENB_CONFIG_STRING_PRACH_HIGH_SPEED);
-              else if (strcmp(prach_high_speed, "ENABLE") == 0) {
-                enb_properties.properties[enb_properties_index]->prach_high_speed[j] = TRUE;
-              } else if (strcmp(prach_high_speed, "DISABLE") == 0) {
-                enb_properties.properties[enb_properties_index]->prach_high_speed[j] = FALSE;
-              } else
-                AssertFatal (0,
-                             "Failed to parse eNB configuration file %s, enb %d unknown value \"%s\" for prach_config choice: ENABLE,DISABLE !\n",
-                             lib_config_file_name_pP, i, prach_high_speed);
-
-              enb_properties.properties[enb_properties_index]->prach_zero_correlation[j] =prach_zero_correlation;
-
-              if ((prach_zero_correlation <0) || (prach_zero_correlation > 15))
-                AssertFatal (0,
-                             "Failed to parse eNB configuration file %s, enb %d unknown value \"%d\" for prach_zero_correlation choice: 0..15!\n",
-                             lib_config_file_name_pP, i, prach_zero_correlation);
-
-              enb_properties.properties[enb_properties_index]->prach_freq_offset[j] = prach_freq_offset;
-
-              if ((prach_freq_offset <0) || (prach_freq_offset > 94))
-                AssertFatal (0,
-                             "Failed to parse eNB configuration file %s, enb %d unknown value \"%d\" for prach_freq_offset choice: 0..94!\n",
-                             lib_config_file_name_pP, i, prach_freq_offset);
-
-
-              enb_properties.properties[enb_properties_index]->pucch_delta_shift[j] = pucch_delta_shift-1;
-
-              if ((pucch_delta_shift <1) || (pucch_delta_shift > 3))
-                AssertFatal (0,
-                             "Failed to parse eNB configuration file %s, enb %d unknown value \"%d\" for pucch_delta_shift choice: 1..3!\n",
-                             lib_config_file_name_pP, i, pucch_delta_shift);
-
-              enb_properties.properties[enb_properties_index]->pucch_nRB_CQI[j] = pucch_nRB_CQI;
->>>>>>> 1fb76157
+
 
       }
       else if (strcmp(tr_s_preference, "cudu") == 0) {
@@ -2785,7 +2387,6 @@
   config_setting_t *subsetting                    = NULL;
   config_setting_t *setting_enb                   = NULL;
   int               num_enbs                      = 0;
-  libconfig_int     enb_id                        = 0;
 
 
 
@@ -2869,16 +2470,10 @@
   config_setting_t *setting_mme_addresses         = NULL;
   config_setting_t *setting_mme_address           = NULL;
   config_setting_t *setting_enb                   = NULL;
-  config_setting_t *setting_otg                   = NULL;
-  config_setting_t *subsetting_otg                = NULL;
-  int               parse_errors                  = 0;
-  int               num_enbs                      = 0;
   int               num_mme_address               = 0;
-  int               num_otg_elements              = 0;
-  int               num_component_carriers        = 0;
   int               j                             = 0;
   libconfig_int     enb_id                        = 0;
-
+  int               num_enbs                      = 0;
 
   const char*       cell_type                     = NULL;
   const char*       tac                           = 0;
@@ -2889,17 +2484,10 @@
   libconfig_int     my_int;
 
 
-  char*             if_name                       = NULL;
   char*             ipv4                          = NULL;
-  char*             ipv4_remote                   = NULL;
   char*             ipv6                          = NULL;
-  char*             local_rf                      = NULL;
   char*             preference                    = NULL;
   char*             active                        = NULL;
-
-  char*             tr_preference                 = NULL;
-  libconfig_int     local_port                    = 0;
-  libconfig_int     remote_port                   = 0;
   const char*       active_enb[MAX_ENB];
   char*             enb_interface_name_for_S1U    = NULL;
   char*             enb_ipv4_address_for_S1U      = NULL;
