--- conflicted
+++ resolved
@@ -144,11 +144,7 @@
         RC.ru[j]->num_eNB                           = RUParamList.paramarray[j][RU_ENB_LIST_IDX].numelt;
       else
 	    RC.ru[j]->num_eNB                           = 0;
-<<<<<<< HEAD
-      for (i=0;i<RC.ru[j]->num_eNB;i++) RC.ru[j]->eNB_list[i] = RC.eNB[RUParamList.paramarray[j][RU_ENB_LIST_IDX].iptr[i]] [0];
-=======
       for (i=0;i<RC.ru[j]->num_eNB;i++) RC.ru[j]->eNB_list[i] = RC.eNB[RUParamList.paramarray[j][RU_ENB_LIST_IDX].iptr[i]][0];     
->>>>>>> 90f08862
 
 
       if (strcmp(*(RUParamList.paramarray[j][RU_LOCAL_RF_IDX].strptr), "yes") == 0) {
