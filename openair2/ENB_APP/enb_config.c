--- conflicted
+++ resolved
@@ -1005,26 +1005,15 @@
               enb_properties.properties[enb_properties_index]->nb_antenna_ports[j] = nb_antenna_ports;
 
               if ((nb_antennas_tx <1) || (nb_antennas_tx > 64))
-<<<<<<< HEAD
-                AssertError (0, parse_errors ++,
+                AssertFatal (0,
                              "Failed to parse eNB configuration file %s, enb %d unknown value \"%d\" for nb_antennas_tx choice: 1..64 !\n",
-=======
-                AssertFatal (0,
-                             "Failed to parse eNB configuration file %s, enb %d unknown value \"%d\" for nb_antennas_tx choice: 1..4 !\n",
->>>>>>> 82e54108
                              lib_config_file_name_pP, i, nb_antennas_tx);
 
               enb_properties.properties[enb_properties_index]->nb_antennas_rx[j] = nb_antennas_rx;
 
-<<<<<<< HEAD
               if ((nb_antennas_rx <1) || (nb_antennas_rx > 64))
-                AssertError (0, parse_errors ++,
+                AssertFatal (0,
                              "Failed to parse eNB configuration file %s, enb %d unknown value \"%d\" for nb_antennas_rx choice: 1..64 !\n",
-=======
-              if ((nb_antennas_rx <1) || (nb_antennas_rx > 4))
-                AssertFatal (0,
-                             "Failed to parse eNB configuration file %s, enb %d unknown value \"%d\" for nb_antennas_rx choice: 1..4 !\n",
->>>>>>> 82e54108
                              lib_config_file_name_pP, i, nb_antennas_rx);
 
               enb_properties.properties[enb_properties_index]->tx_gain[j] = tx_gain;
