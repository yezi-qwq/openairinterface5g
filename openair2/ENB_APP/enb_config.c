--- conflicted
+++ resolved
@@ -249,12 +249,7 @@
         RC.mac[j]->eth_params_s.my_portd                 = *(MacRLC_ParamList.paramarray[j][MACRLC_LOCAL_S_PORTD_IDX].iptr);
         RC.mac[j]->eth_params_s.remote_portd             = *(MacRLC_ParamList.paramarray[j][MACRLC_REMOTE_S_PORTD_IDX].iptr);
         RC.mac[j]->eth_params_s.transp_preference        = ETH_UDP_MODE;
-<<<<<<< HEAD
-        sf_ahead = 2; // Cannot cope with 4 subframes betweem RX and TX - set it to 2
         LOG_I(ENB_APP,"**************** vnf_port:%d\n", RC.mac[j]->eth_params_s.my_portc);
-=======
-        printf("**************** vnf_port:%d\n", RC.mac[j]->eth_params_s.my_portc);
->>>>>>> a404e190
         configure_nfapi_vnf(RC.mac[j]->eth_params_s.my_addr, RC.mac[j]->eth_params_s.my_portc);
         LOG_I(ENB_APP,"**************** RETURNED FROM configure_nfapi_vnf() vnf_port:%d\n", RC.mac[j]->eth_params_s.my_portc);
       } else { // other midhaul
