/*
 * Licensed to the OpenAirInterface (OAI) Software Alliance under one or more
 * contributor license agreements.  See the NOTICE file distributed with
 * this work for additional information regarding copyright ownership.
 * The OpenAirInterface Software Alliance licenses this file to You under
 * the OAI Public License, Version 1.1  (the "License"); you may not use this file
 * except in compliance with the License.
 * You may obtain a copy of the License at
 *
 *      http://www.openairinterface.org/?page_id=698
 *
 * Unless required by applicable law or agreed to in writing, software
 * distributed under the License is distributed on an "AS IS" BASIS,
 * WITHOUT WARRANTIES OR CONDITIONS OF ANY KIND, either express or implied.
 * See the License for the specific language governing permissions and
 * limitations under the License.
 *-------------------------------------------------------------------------------
 * For more information about the OpenAirInterface (OAI) Software Alliance:
 *      contact@openairinterface.org
 */

/*
  enb_config.c
  -------------------
  AUTHOR  : Lionel GAUTHIER, navid nikaein, Laurent Winckel
  COMPANY : EURECOM
  EMAIL   : Lionel.Gauthier@eurecom.fr, navid.nikaein@eurecom.fr
*/

#include <string.h>
#include <inttypes.h>

#include "common/utils/LOG/log.h"
#include "assertions.h"
#include "enb_config.h"
#include "UTIL/OTG/otg.h"
#include "UTIL/OTG/otg_externs.h"
#if defined(ENABLE_ITTI)
#include "intertask_interface.h"
#if defined(ENABLE_USE_MME)
#include "s1ap_eNB.h"
#include "sctp_eNB_task.h"
#else
#define EPC_MODE_ENABLED 0
#endif
#endif
#include "sctp_default_values.h"
#include "LTE_SystemInformationBlockType2.h"
#include "LAYER2/MAC/mac_extern.h"
#include "LAYER2/MAC/mac_proto.h"
#include "PHY/phy_extern.h"
#include "PHY/INIT/phy_init.h"
#include "targets/ARCH/ETHERNET/USERSPACE/LIB/ethernet_lib.h"
#include "nfapi_vnf.h"
#include "nfapi_pnf.h"

#include "L1_paramdef.h"
#include "MACRLC_paramdef.h"
#include "common/config/config_userapi.h"
#include "RRC_config_tools.h"
#include "enb_paramdef.h"

extern uint16_t sf_ahead;
extern void set_parallel_conf(char *parallel_conf);
extern void set_worker_conf(char *worker_conf);
extern PARALLEL_CONF_t get_thread_parallel_conf(void);
extern WORKER_CONF_t   get_thread_worker_conf(void);
extern uint32_t to_earfcn_DL(int eutra_bandP, uint32_t dl_CarrierFreq, uint32_t bw);
extern uint32_t to_earfcn_UL(int eutra_bandP, uint32_t ul_CarrierFreq, uint32_t bw);

void RCconfig_flexran() {
  uint16_t i;
  uint16_t num_enbs;
  char aprefix[MAX_OPTNAME_SIZE*2 + 8];
  /* this will possibly truncate the cell id (RRC assumes int32_t).
     Both Nid_cell and enb_id are signed in RRC case, but we use unsigned for
     the bitshifting to work properly */
  int32_t Nid_cell = 0;
  uint16_t Nid_cell_tr = 0;
  uint32_t enb_id = 0;

  /*
  int32_t     srb1_timer_poll_retransmit    = 0;
  int32_t     srb1_timer_reordering         = 0;
  int32_t     srb1_timer_status_prohibit    = 0;
  int32_t     srb1_poll_pdu                 = 0;
  int32_t     srb1_poll_byte                = 0;
  int32_t     srb1_max_retx_threshold       = 0;
  */


  /* get number of eNBs */
  paramdef_t ENBSParams[] = ENBSPARAMS_DESC;
  config_get(ENBSParams, sizeof(ENBSParams)/sizeof(paramdef_t), NULL);
  num_enbs = ENBSParams[ENB_ACTIVE_ENBS_IDX].numelt;
  /* for eNB ID */
  paramdef_t ENBParams[]  = ENBPARAMS_DESC;
  paramlist_def_t ENBParamList = {ENB_CONFIG_STRING_ENB_LIST, NULL, 0};
  /* for Nid_cell */
  checkedparam_t config_check_CCparams[] = CCPARAMS_CHECK;
  ccparams_lte_t ccparams_lte;
  memset((void*)&ccparams_lte,0,sizeof(ccparams_lte_t));
  paramdef_t CCsParams[] = CCPARAMS_DESC(ccparams_lte);
  paramlist_def_t CCsParamList = {ENB_CONFIG_STRING_COMPONENT_CARRIERS, NULL, 0};

  // Note: these should be turned on for EMTC support inside of FlexRAN
  // ccparams_emtc_t ccparams_emtc;
  //paramdef_t brParams[]              = BRPARAMS_DESC(ccparams_emtc);
  //paramdef_t schedulingInfoBrParams[] = SI_INFO_BR_DESC(ccparams_emtc);
  //paramlist_def_t schedulingInfoBrParamList = {ENB_CONFIG_STRING_SCHEDULING_INFO_BR, NULL, 0};
  //paramdef_t rachcelevelParams[]     = RACH_CE_LEVELINFOLIST_R13_DESC(ccparams_emtc);
  //paramlist_def_t rachcelevellist    = {ENB_CONFIG_STRING_RACH_CE_LEVELINFOLIST_R13, NULL, 0};
  //paramdef_t rsrprangeParams[]       = RSRP_RANGE_LIST_DESC(ccparams_emtc);
  //paramlist_def_t rsrprangelist      = {ENB_CONFIG_STRING_RSRP_RANGE_LIST, NULL, 0};
  //paramdef_t prachParams[]           = PRACH_PARAMS_CE_R13_DESC(ccparams_emtc);
  //paramlist_def_t prachParamslist    = {ENB_CONFIG_STRING_PRACH_PARAMETERS_CE_R13, NULL, 0};
  //paramdef_t n1PUCCH_ANR13Params[]   = N1PUCCH_AN_INFOLIST_R13_DESC(ccparams_emtc);
  //paramlist_def_t n1PUCCHInfoList    = {ENB_CONFIG_STRING_N1PUCCH_AN_INFOLIST_R13, NULL, 0};
  //paramdef_t pcchv1310Params[]       = PCCH_CONFIG_V1310_DESC(ccparams_emtc);
  //paramdef_t sib2freqhoppingParams[] = SIB2_FREQ_HOPPING_R13_DESC(ccparams_emtc);

  //  paramdef_t SRB1Params[] = SRB1PARAMS_DESC;

  /* map parameter checking array instances to parameter definition array instances */
  for (int I = 0; I < (sizeof(CCsParams) / sizeof(paramdef_t)); I++) {
    CCsParams[I].chkPptr = &(config_check_CCparams[I]);
  }

  paramdef_t flexranParams[] = FLEXRANPARAMS_DESC;
  config_get(flexranParams, sizeof(flexranParams)/sizeof(paramdef_t), CONFIG_STRING_NETWORK_CONTROLLER_CONFIG);

  if (!RC.flexran) {
    RC.flexran = calloc(num_enbs, sizeof(flexran_agent_info_t *));
    AssertFatal(RC.flexran,
                "can't ALLOCATE %zu Bytes for %d flexran agent info with size %zu\n",
                num_enbs * sizeof(flexran_agent_info_t *),
                num_enbs, sizeof(flexran_agent_info_t *));
  }

  for (i = 0; i < num_enbs; i++) {
    RC.flexran[i] = calloc(1, sizeof(flexran_agent_info_t));
    AssertFatal(RC.flexran[i],
                "can't ALLOCATE %zu Bytes for flexran agent info (iteration %d/%d)\n",
                sizeof(flexran_agent_info_t), i + 1, num_enbs);
    /* if config says "yes", enable Agent, in all other cases it's like "no" */
    RC.flexran[i]->enabled          = strcasecmp(*(flexranParams[FLEXRAN_ENABLED].strptr), "yes") == 0;

    /* if not enabled, simply skip the rest, it is not needed anyway */
    if (!RC.flexran[i]->enabled)
      continue;

    RC.flexran[i]->interface_name   = strdup(*(flexranParams[FLEXRAN_INTERFACE_NAME_IDX].strptr));
    //inet_ntop(AF_INET, &(enb_properties->properties[mod_id]->flexran_agent_ipv4_address), in_ip, INET_ADDRSTRLEN);
    RC.flexran[i]->remote_ipv4_addr = strdup(*(flexranParams[FLEXRAN_IPV4_ADDRESS_IDX].strptr));
    RC.flexran[i]->remote_port      = *(flexranParams[FLEXRAN_PORT_IDX].uptr);
    RC.flexran[i]->cache_name       = strdup(*(flexranParams[FLEXRAN_CACHE_IDX].strptr));
    RC.flexran[i]->node_ctrl_state  = strcasecmp(*(flexranParams[FLEXRAN_AWAIT_RECONF_IDX].strptr), "yes") == 0 ? ENB_WAIT : ENB_NORMAL_OPERATION;
    config_getlist(&ENBParamList, ENBParams, sizeof(ENBParams)/sizeof(paramdef_t),NULL);

    /* eNB ID from configuration, as read in by RCconfig_RRC() */
    if (!ENBParamList.paramarray[i][ENB_ENB_ID_IDX].uptr) {
      // Calculate a default eNB ID
      if (EPC_MODE_ENABLED)
        enb_id = i + (s1ap_generate_eNB_id () & 0xFFFF8);
      else
        enb_id = i;
    } else {
      enb_id = *(ENBParamList.paramarray[i][ENB_ENB_ID_IDX].uptr);
    }

    /* cell ID */
    sprintf(aprefix, "%s.[%i]", ENB_CONFIG_STRING_ENB_LIST, i);
    config_getlist(&CCsParamList, NULL, 0, aprefix);

    if (CCsParamList.numelt > 0) {
      sprintf(aprefix, "%s.[%i].%s.[%i]", ENB_CONFIG_STRING_ENB_LIST, i, ENB_CONFIG_STRING_COMPONENT_CARRIERS, 0);
      config_get(CCsParams, sizeof(CCsParams)/sizeof(paramdef_t), aprefix);
      Nid_cell_tr = (uint16_t) Nid_cell;
    }

    RC.flexran[i]->mod_id   = i;
    RC.flexran[i]->agent_id = (((uint64_t)i) << 48) | (((uint64_t)enb_id) << 16) | ((uint64_t)Nid_cell_tr);
    /* assume for the moment the monolithic case, i.e. agent can provide
       information for all layers */
    RC.flexran[i]->capability_mask = FLEXRAN_CAP_LOPHY | FLEXRAN_CAP_HIPHY
      | FLEXRAN_CAP_LOMAC | FLEXRAN_CAP_HIMAC
      | FLEXRAN_CAP_RLC   | FLEXRAN_CAP_PDCP
      | FLEXRAN_CAP_SDAP  | FLEXRAN_CAP_RRC;
  }
}


void RCconfig_L1(void) {
  int               i,j;
  paramdef_t L1_Params[] = L1PARAMS_DESC;
  paramlist_def_t L1_ParamList = {CONFIG_STRING_L1_LIST,NULL,0};

  if (RC.eNB == NULL) {
    RC.eNB                       = (PHY_VARS_eNB ** *)malloc((1+NUMBER_OF_eNB_MAX)*sizeof(PHY_VARS_eNB **));
    LOG_I(PHY,"RC.eNB = %p\n",RC.eNB);
    memset(RC.eNB,0,(1+NUMBER_OF_eNB_MAX)*sizeof(PHY_VARS_eNB **));
    RC.nb_L1_CC = malloc((1+RC.nb_L1_inst)*sizeof(int));
  }

  config_getlist( &L1_ParamList,L1_Params,sizeof(L1_Params)/sizeof(paramdef_t), NULL);

  if (L1_ParamList.numelt > 0) {
    for (j = 0; j < RC.nb_L1_inst; j++) {
      RC.nb_L1_CC[j] = *(L1_ParamList.paramarray[j][L1_CC_IDX].uptr);

      if (RC.eNB[j] == NULL) {
        RC.eNB[j]                       = (PHY_VARS_eNB **)malloc((1+MAX_NUM_CCs)*sizeof(PHY_VARS_eNB *));
        LOG_I(PHY,"RC.eNB[%d] = %p\n",j,RC.eNB[j]);
        memset(RC.eNB[j],0,(1+MAX_NUM_CCs)*sizeof(PHY_VARS_eNB *));
      }

      for (i=0; i<RC.nb_L1_CC[j]; i++) {
        if (RC.eNB[j][i] == NULL) {
          RC.eNB[j][i] = (PHY_VARS_eNB *)malloc(sizeof(PHY_VARS_eNB));
          memset((void *)RC.eNB[j][i],0,sizeof(PHY_VARS_eNB));
          LOG_I(PHY,"RC.eNB[%d][%d] = %p\n",j,i,RC.eNB[j][i]);
          RC.eNB[j][i]->Mod_id  = j;
          RC.eNB[j][i]->CC_id   = i;
        }
      }

      if (strcmp(*(L1_ParamList.paramarray[j][L1_TRANSPORT_N_PREFERENCE_IDX].strptr), "local_mac") == 0) {
        sf_ahead = 4; // Need 4 subframe gap between RX and TX
      } else if (strcmp(*(L1_ParamList.paramarray[j][L1_TRANSPORT_N_PREFERENCE_IDX].strptr), "nfapi") == 0) {
        RC.eNB[j][0]->eth_params_n.local_if_name            = strdup(*(L1_ParamList.paramarray[j][L1_LOCAL_N_IF_NAME_IDX].strptr));
        RC.eNB[j][0]->eth_params_n.my_addr                  = strdup(*(L1_ParamList.paramarray[j][L1_LOCAL_N_ADDRESS_IDX].strptr));
        RC.eNB[j][0]->eth_params_n.remote_addr              = strdup(*(L1_ParamList.paramarray[j][L1_REMOTE_N_ADDRESS_IDX].strptr));
        RC.eNB[j][0]->eth_params_n.my_portc                 = *(L1_ParamList.paramarray[j][L1_LOCAL_N_PORTC_IDX].iptr);
        RC.eNB[j][0]->eth_params_n.remote_portc             = *(L1_ParamList.paramarray[j][L1_REMOTE_N_PORTC_IDX].iptr);
        RC.eNB[j][0]->eth_params_n.my_portd                 = *(L1_ParamList.paramarray[j][L1_LOCAL_N_PORTD_IDX].iptr);
        RC.eNB[j][0]->eth_params_n.remote_portd             = *(L1_ParamList.paramarray[j][L1_REMOTE_N_PORTD_IDX].iptr);
        RC.eNB[j][0]->eth_params_n.transp_preference        = ETH_UDP_MODE;
        sf_ahead = 2; // Cannot cope with 4 subframes betweem RX and TX - set it to 2
        RC.nb_macrlc_inst = 1;  // This is used by mac_top_init_eNB()
        // This is used by init_eNB_afterRU()
        RC.nb_CC = (int *)malloc((1+RC.nb_inst)*sizeof(int));
        RC.nb_CC[0]=1;
        RC.nb_inst =1; // DJP - feptx_prec uses num_eNB but phy_init_RU uses nb_inst
        LOG_I(PHY,"%s() NFAPI PNF mode - RC.nb_inst=1 this is because phy_init_RU() uses that to index and not RC.num_eNB - why the 2 similar variables?\n", __FUNCTION__);
        LOG_I(PHY,"%s() NFAPI PNF mode - RC.nb_CC[0]=%d for init_eNB_afterRU()\n", __FUNCTION__, RC.nb_CC[0]);
        LOG_I(PHY,"%s() NFAPI PNF mode - RC.nb_macrlc_inst:%d because used by mac_top_init_eNB()\n", __FUNCTION__, RC.nb_macrlc_inst);
        //mac_top_init_eNB();
        configure_nfapi_pnf(RC.eNB[j][0]->eth_params_n.remote_addr, RC.eNB[j][0]->eth_params_n.remote_portc, RC.eNB[j][0]->eth_params_n.my_addr, RC.eNB[j][0]->eth_params_n.my_portd,
                            RC.eNB[j][0]->eth_params_n     .remote_portd);
      } else { // other midhaul
      }
    }// j=0..num_inst

    printf("Initializing northbound interface for L1\n");
    l1_north_init_eNB();
  } else {
    LOG_I(PHY,"No " CONFIG_STRING_L1_LIST " configuration found");
    // DJP need to create some structures for VNF
    j = 0;
    RC.nb_L1_CC = malloc((1+RC.nb_L1_inst)*sizeof(int)); // DJP - 1 lot then???
    RC.nb_L1_CC[j]=1; // DJP - hmmm

    if (RC.eNB[j] == NULL) {
      RC.eNB[j]                       = (PHY_VARS_eNB **)malloc((1+MAX_NUM_CCs)*sizeof(PHY_VARS_eNB **));
      LOG_I(PHY,"RC.eNB[%d] = %p\n",j,RC.eNB[j]);
      memset(RC.eNB[j],0,(1+MAX_NUM_CCs)*sizeof(PHY_VARS_eNB ** *));
    }

    for (i=0; i<RC.nb_L1_CC[j]; i++) {
      if (RC.eNB[j][i] == NULL) {
        RC.eNB[j][i] = (PHY_VARS_eNB *)malloc(sizeof(PHY_VARS_eNB));
        memset((void *)RC.eNB[j][i],0,sizeof(PHY_VARS_eNB));
        LOG_I(PHY,"RC.eNB[%d][%d] = %p\n",j,i,RC.eNB[j][i]);
        RC.eNB[j][i]->Mod_id  = j;
        RC.eNB[j][i]->CC_id   = i;
      }
    }
  }
}

void RCconfig_macrlc() {
  int               j;
  paramdef_t MacRLC_Params[] = MACRLCPARAMS_DESC;
  paramlist_def_t MacRLC_ParamList = {CONFIG_STRING_MACRLC_LIST,NULL,0};
  config_getlist( &MacRLC_ParamList,MacRLC_Params,sizeof(MacRLC_Params)/sizeof(paramdef_t), NULL);

  if ( MacRLC_ParamList.numelt > 0) {
    RC.nb_macrlc_inst=MacRLC_ParamList.numelt;
    mac_top_init_eNB();
    RC.nb_mac_CC = (int *)malloc(RC.nb_macrlc_inst*sizeof(int));


    for (j=0; j<RC.nb_macrlc_inst; j++) {
      RC.mac[j]->puSch10xSnr = *(MacRLC_ParamList.paramarray[j][MACRLC_PUSCH10xSNR_IDX ].iptr);
      RC.mac[j]->puCch10xSnr = *(MacRLC_ParamList.paramarray[j][MACRLC_PUCCH10xSNR_IDX ].iptr);
      RC.nb_mac_CC[j] = *(MacRLC_ParamList.paramarray[j][MACRLC_CC_IDX].iptr);
      //RC.mac[j]->phy_test = *(MacRLC_ParamList.paramarray[j][MACRLC_PHY_TEST_IDX].iptr);
      //printf("PHY_TEST = %d,%d\n", RC.mac[j]->phy_test, j);

      if (strcmp(*(MacRLC_ParamList.paramarray[j][MACRLC_TRANSPORT_N_PREFERENCE_IDX].strptr), "local_RRC") == 0) {
        // check number of instances is same as RRC/PDCP
      } else if (strcmp(*(MacRLC_ParamList.paramarray[j][MACRLC_TRANSPORT_N_PREFERENCE_IDX].strptr), "cudu") == 0) {
        RC.mac[j]->eth_params_n.local_if_name            = strdup(*(MacRLC_ParamList.paramarray[j][MACRLC_LOCAL_N_IF_NAME_IDX].strptr));
        RC.mac[j]->eth_params_n.my_addr                  = strdup(*(MacRLC_ParamList.paramarray[j][MACRLC_LOCAL_N_ADDRESS_IDX].strptr));
        RC.mac[j]->eth_params_n.remote_addr              = strdup(*(MacRLC_ParamList.paramarray[j][MACRLC_REMOTE_N_ADDRESS_IDX].strptr));
        RC.mac[j]->eth_params_n.my_portc                 = *(MacRLC_ParamList.paramarray[j][MACRLC_LOCAL_N_PORTC_IDX].iptr);
        RC.mac[j]->eth_params_n.remote_portc             = *(MacRLC_ParamList.paramarray[j][MACRLC_REMOTE_N_PORTC_IDX].iptr);
        RC.mac[j]->eth_params_n.my_portd                 = *(MacRLC_ParamList.paramarray[j][MACRLC_LOCAL_N_PORTD_IDX].iptr);
        RC.mac[j]->eth_params_n.remote_portd             = *(MacRLC_ParamList.paramarray[j][MACRLC_REMOTE_N_PORTD_IDX].iptr);;
        RC.mac[j]->eth_params_n.transp_preference        = ETH_UDP_MODE;
      } else { // other midhaul
        AssertFatal(1==0,"MACRLC %d: %s unknown northbound midhaul\n",j, *(MacRLC_ParamList.paramarray[j][MACRLC_TRANSPORT_N_PREFERENCE_IDX].strptr));
      }

      if (strcmp(*(MacRLC_ParamList.paramarray[j][MACRLC_TRANSPORT_S_PREFERENCE_IDX].strptr), "local_L1") == 0) {
      } else if (strcmp(*(MacRLC_ParamList.paramarray[j][MACRLC_TRANSPORT_S_PREFERENCE_IDX].strptr), "nfapi") == 0) {
        RC.mac[j]->eth_params_s.local_if_name            = strdup(*(MacRLC_ParamList.paramarray[j][MACRLC_LOCAL_S_IF_NAME_IDX].strptr));
        RC.mac[j]->eth_params_s.my_addr                  = strdup(*(MacRLC_ParamList.paramarray[j][MACRLC_LOCAL_S_ADDRESS_IDX].strptr));
        RC.mac[j]->eth_params_s.remote_addr              = strdup(*(MacRLC_ParamList.paramarray[j][MACRLC_REMOTE_S_ADDRESS_IDX].strptr));
        RC.mac[j]->eth_params_s.my_portc                 = *(MacRLC_ParamList.paramarray[j][MACRLC_LOCAL_S_PORTC_IDX].iptr);
        RC.mac[j]->eth_params_s.remote_portc             = *(MacRLC_ParamList.paramarray[j][MACRLC_REMOTE_S_PORTC_IDX].iptr);
        RC.mac[j]->eth_params_s.my_portd                 = *(MacRLC_ParamList.paramarray[j][MACRLC_LOCAL_S_PORTD_IDX].iptr);
        RC.mac[j]->eth_params_s.remote_portd             = *(MacRLC_ParamList.paramarray[j][MACRLC_REMOTE_S_PORTD_IDX].iptr);
        RC.mac[j]->eth_params_s.transp_preference        = ETH_UDP_MODE;
        sf_ahead = 2; // Cannot cope with 4 subframes betweem RX and TX - set it to 2
        printf("**************** vnf_port:%d\n", RC.mac[j]->eth_params_s.my_portc);
        configure_nfapi_vnf(RC.mac[j]->eth_params_s.my_addr, RC.mac[j]->eth_params_s.my_portc);
        printf("**************** RETURNED FROM configure_nfapi_vnf() vnf_port:%d\n", RC.mac[j]->eth_params_s.my_portc);
      } else { // other midhaul
        AssertFatal(1==0,"MACRLC %d: %s unknown southbound midhaul\n",j,*(MacRLC_ParamList.paramarray[j][MACRLC_TRANSPORT_S_PREFERENCE_IDX].strptr));
      }

      if (strcmp(*(MacRLC_ParamList.paramarray[j][MACRLC_SCHED_MODE_IDX].strptr), "default") == 0) {
        global_scheduler_mode=SCHED_MODE_DEFAULT;
        printf("sched mode = default %d [%s]\n",global_scheduler_mode,*(MacRLC_ParamList.paramarray[j][MACRLC_SCHED_MODE_IDX].strptr));
      } else if (strcmp(*(MacRLC_ParamList.paramarray[j][MACRLC_SCHED_MODE_IDX].strptr), "fairRR") == 0) {
        global_scheduler_mode=SCHED_MODE_FAIR_RR;
        printf("sched mode = fairRR %d [%s]\n",global_scheduler_mode,*(MacRLC_ParamList.paramarray[j][MACRLC_SCHED_MODE_IDX].strptr));
      } else {
        global_scheduler_mode=SCHED_MODE_DEFAULT;
        printf("sched mode = default %d [%s]\n",global_scheduler_mode,*(MacRLC_ParamList.paramarray[j][MACRLC_SCHED_MODE_IDX].strptr));
      }
    }// j=0..num_inst
  } else {// MacRLC_ParamList.numelt > 0
    AssertFatal (0,
                 "No " CONFIG_STRING_MACRLC_LIST " configuration found");
  }
}

int RCconfig_RRC(MessageDef *msg_p, uint32_t i, eNB_RRC_INST *rrc) {

  int               num_enbs                      = 0;
  int               j,k                           = 0;
  int32_t           enb_id                        = 0;
  int               nb_cc                         = 0;
<<<<<<< HEAD

  ccparams_lte_t ccparams_lte;
  ccparams_sidelink_t SLconfig;
  ccparams_eMTC_t eMTCconfig;

  memset((void*)&ccparams_lte,0,sizeof(ccparams_lte_t));
  memset((void*)&SLconfig,0,sizeof(ccparams_sidelink_t));
  memset((void*)&eMTCconfig,0,sizeof(ccparams_eMTC_t));

=======
  char       *frame_type                    = NULL;
  int32_t     tdd_config                    = 0;
  int32_t     tdd_config_s                  = 0;
  char       *prefix_type                   = NULL;
  char       *pbch_repetition               = NULL;
  int32_t     eutra_band                    = 0;
  long long int     downlink_frequency            = 0;
  int32_t     uplink_frequency_offset       = 0;
  int32_t     Nid_cell                      = 0;
  int32_t     Nid_cell_mbsfn                = 0;
  int32_t     N_RB_DL                       = 0;
  int32_t     nb_antenna_ports              = 0;
  int32_t     prach_root                    = 0;
  int32_t     prach_config_index            = 0;
  char            *prach_high_speed         = NULL;
  int32_t     prach_zero_correlation        = 0;
  int32_t     prach_freq_offset             = 0;
  int32_t     pucch_delta_shift             = 0;
  int32_t     pucch_nRB_CQI                 = 0;
  int32_t     pucch_nCS_AN                  = 0;
  //#if (LTE_RRC_VERSION >= MAKE_VERSION(10, 0, 0))
  int32_t     pucch_n1_AN                   = 0;
  //#endif
  int32_t     pdsch_referenceSignalPower    = 0;
  int32_t     pdsch_p_b                     = 0;
  int32_t     pusch_n_SB                    = 0;
  char       *pusch_hoppingMode             = NULL;
  int32_t     pusch_hoppingOffset           = 0;
  char          *pusch_enable64QAM          = NULL;
  char          *pusch_groupHoppingEnabled  = NULL;
  int32_t     pusch_groupAssignment         = 0;
  char          *pusch_sequenceHoppingEnabled = NULL;
  int32_t     pusch_nDMRS1                  = 0;
  char       *phich_duration                = NULL;
  char       *phich_resource                = NULL;
  char       *srs_enable                    = NULL;
  int32_t     srs_BandwidthConfig           = 0;
  int32_t     srs_SubframeConfig            = 0;
  char       *srs_ackNackST                 = NULL;
  char       *srs_MaxUpPts                  = NULL;
  int32_t     pusch_p0_Nominal              = 0;
  char       *pusch_alpha                   = NULL;
  int32_t     pucch_p0_Nominal              = 0;
  int32_t     msg3_delta_Preamble           = 0;
  //int32_t     ul_CyclicPrefixLength         = 0;
  char       *pucch_deltaF_Format1          = NULL;
  //const char*       pucch_deltaF_Format1a         = NULL;
  char       *pucch_deltaF_Format1b         = NULL;
  char       *pucch_deltaF_Format2          = NULL;
  char       *pucch_deltaF_Format2a         = NULL;
  char       *pucch_deltaF_Format2b         = NULL;
  int32_t     rach_numberOfRA_Preambles     = 0;
  char       *rach_preamblesGroupAConfig    = NULL;
  int32_t     rach_sizeOfRA_PreamblesGroupA = 0;
  int32_t     rach_messageSizeGroupA        = 0;
  char       *rach_messagePowerOffsetGroupB = NULL;
  int32_t     rach_powerRampingStep         = 0;
  int32_t     rach_preambleInitialReceivedTargetPower    = 0;
  int32_t     rach_preambleTransMax         = 0;
  int32_t     rach_raResponseWindowSize     = 10;
  int32_t     rach_macContentionResolutionTimer = 0;
  int32_t     rach_maxHARQ_Msg3Tx           = 0;
  int32_t     pcch_defaultPagingCycle       = 0;
  char       *pcch_nB                       = NULL;
  int32_t     bcch_modificationPeriodCoeff  = 0;
  int32_t     ue_TimersAndConstants_t300    = 0;
  int32_t     ue_TimersAndConstants_t301    = 0;
  int32_t     ue_TimersAndConstants_t310    = 0;
  int32_t     ue_TimersAndConstants_t311    = 0;
  int32_t     ue_TimersAndConstants_n310    = 0;
  int32_t     ue_TimersAndConstants_n311    = 0;
  int32_t     ue_TransmissionMode           = 0;
  int32_t     ue_multiple_max               = 0;
  //TTN - for D2D
  //SIB18
  const char       *rxPool_sc_CP_Len                                        = NULL;
  const char       *rxPool_sc_Period                                        = NULL;
  const char       *rxPool_data_CP_Len                                      = NULL;
  libconfig_int     rxPool_ResourceConfig_prb_Num                           = 0;
  libconfig_int     rxPool_ResourceConfig_prb_Start                         = 0;
  libconfig_int     rxPool_ResourceConfig_prb_End                           = 0;
  const char       *rxPool_ResourceConfig_offsetIndicator_present           = NULL;
  libconfig_int     rxPool_ResourceConfig_offsetIndicator_choice            = 0;
  const char       *rxPool_ResourceConfig_subframeBitmap_present            = NULL;
  char             *rxPool_ResourceConfig_subframeBitmap_choice_bs_buf      = NULL;
  libconfig_int     rxPool_ResourceConfig_subframeBitmap_choice_bs_size     = 0;
  libconfig_int     rxPool_ResourceConfig_subframeBitmap_choice_bs_bits_unused     = 0;
  //SIB19
  //For discRxPool
  const char       *discRxPool_cp_Len                                              = NULL;
  const char       *discRxPool_discPeriod                                          = NULL;
  libconfig_int     discRxPool_numRetx                                             = 0;
  libconfig_int     discRxPool_numRepetition                                       = 0;
  libconfig_int     discRxPool_ResourceConfig_prb_Num                              = 0;
  libconfig_int     discRxPool_ResourceConfig_prb_Start                            = 0;
  libconfig_int     discRxPool_ResourceConfig_prb_End                              = 0;
  const char       *discRxPool_ResourceConfig_offsetIndicator_present              = NULL;
  libconfig_int     discRxPool_ResourceConfig_offsetIndicator_choice               = 0;
  const char       *discRxPool_ResourceConfig_subframeBitmap_present               = NULL;
  char             *discRxPool_ResourceConfig_subframeBitmap_choice_bs_buf         = NULL;
  libconfig_int     discRxPool_ResourceConfig_subframeBitmap_choice_bs_size        = 0;
  libconfig_int     discRxPool_ResourceConfig_subframeBitmap_choice_bs_bits_unused = 0;
  //For discRxPoolPS
  const char       *discRxPoolPS_cp_Len                                              = NULL;
  const char       *discRxPoolPS_discPeriod                                          = NULL;
  libconfig_int     discRxPoolPS_numRetx                                             = 0;
  libconfig_int     discRxPoolPS_numRepetition                                       = 0;
  libconfig_int     discRxPoolPS_ResourceConfig_prb_Num                              = 0;
  libconfig_int     discRxPoolPS_ResourceConfig_prb_Start                            = 0;
  libconfig_int     discRxPoolPS_ResourceConfig_prb_End                              = 0;
  const char       *discRxPoolPS_ResourceConfig_offsetIndicator_present              = NULL;
  libconfig_int     discRxPoolPS_ResourceConfig_offsetIndicator_choice               = 0;
  const char       *discRxPoolPS_ResourceConfig_subframeBitmap_present               = NULL;
  char             *discRxPoolPS_ResourceConfig_subframeBitmap_choice_bs_buf         = NULL;
  libconfig_int     discRxPoolPS_ResourceConfig_subframeBitmap_choice_bs_size        = 0;
  libconfig_int     discRxPoolPS_ResourceConfig_subframeBitmap_choice_bs_bits_unused = 0;
  int32_t     srb1_timer_poll_retransmit    = 0;
  int32_t     srb1_timer_reordering         = 0;
  int32_t     srb1_timer_status_prohibit    = 0;
  int32_t     srb1_poll_pdu                 = 0;
  int32_t     srb1_poll_byte                = 0;
  int32_t     srb1_max_retx_threshold       = 0;
  int32_t     my_int;
  // for no gcc warnings
  (void)my_int;
>>>>>>> c1f7678e
  paramdef_t ENBSParams[] = ENBSPARAMS_DESC;
  paramdef_t ENBParams[]  = ENBPARAMS_DESC;
  paramlist_def_t ENBParamList = {ENB_CONFIG_STRING_ENB_LIST,NULL,0};
  checkedparam_t config_check_CCparams[] = CCPARAMS_CHECK;
  paramdef_t CCsParams[] = CCPARAMS_DESC(ccparams_lte);
  paramlist_def_t CCsParamList = {ENB_CONFIG_STRING_COMPONENT_CARRIERS,NULL,0};

  paramdef_t eMTCParams[]              = EMTCPARAMS_DESC((&eMTCconfig));
  checkedparam_t config_check_eMTCparams[] = EMTCPARAMS_CHECK;

  srb1_params_t srb1_params;
  memset((void*)&srb1_params,0,sizeof(srb1_params_t));
  paramdef_t SRB1Params[] = SRB1PARAMS_DESC(srb1_params);


  paramdef_t SLParams[]              = CCPARAMS_SIDELINK_DESC(SLconfig);


  /* map parameter checking array instances to parameter definition array instances */
  for (int I=0; I< ( sizeof(CCsParams)/ sizeof(paramdef_t)  ) ; I++) {
    CCsParams[I].chkPptr = &(config_check_CCparams[I]);
  }


  for (int I = 0; I < (sizeof(CCsParams) / sizeof(paramdef_t)); I++) {
    eMTCParams[I].chkPptr = &(config_check_eMTCparams[I]);
  }

  /* get global parameters, defined outside any section in the config file */
  config_get( ENBSParams,sizeof(ENBSParams)/sizeof(paramdef_t),NULL);
  num_enbs = ENBSParams[ENB_ACTIVE_ENBS_IDX].numelt;
  AssertFatal (i<num_enbs,
               "Failed to parse config file no %ith element in %s \n",i, ENB_CONFIG_STRING_ACTIVE_ENBS);

  if (num_enbs>0) {
    // Output a list of all eNBs.
    config_getlist( &ENBParamList,ENBParams,sizeof(ENBParams)/sizeof(paramdef_t),NULL);

    if (ENBParamList.paramarray[i][ENB_ENB_ID_IDX].uptr == NULL) {
      // Calculate a default eNB ID
      if (EPC_MODE_ENABLED) {
        uint32_t hash;
        hash = s1ap_generate_eNB_id ();
        enb_id = i + (hash & 0xFFFF8);
      } else {
        enb_id = i;
      }
    } else {
      enb_id = *(ENBParamList.paramarray[i][ENB_ENB_ID_IDX].uptr);
    }

    printf("RRC %d: Southbound Transport %s\n",i,*(ENBParamList.paramarray[i][ENB_TRANSPORT_S_PREFERENCE_IDX].strptr));

    if (strcmp(*(ENBParamList.paramarray[i][ENB_TRANSPORT_S_PREFERENCE_IDX].strptr), "local_mac") == 0) {
    } else if (strcmp(*(ENBParamList.paramarray[i][ENB_TRANSPORT_S_PREFERENCE_IDX].strptr), "cudu") == 0) {
      rrc->eth_params_s.local_if_name            = strdup(*(ENBParamList.paramarray[i][ENB_LOCAL_S_IF_NAME_IDX].strptr));
      rrc->eth_params_s.my_addr                  = strdup(*(ENBParamList.paramarray[i][ENB_LOCAL_S_ADDRESS_IDX].strptr));
      rrc->eth_params_s.remote_addr              = strdup(*(ENBParamList.paramarray[i][ENB_REMOTE_S_ADDRESS_IDX].strptr));
      rrc->eth_params_s.my_portc                 = *(ENBParamList.paramarray[i][ENB_LOCAL_S_PORTC_IDX].uptr);
      rrc->eth_params_s.remote_portc             = *(ENBParamList.paramarray[i][ENB_REMOTE_S_PORTC_IDX].uptr);
      rrc->eth_params_s.my_portd                 = *(ENBParamList.paramarray[i][ENB_LOCAL_S_PORTD_IDX].uptr);
      rrc->eth_params_s.remote_portd             = *(ENBParamList.paramarray[i][ENB_REMOTE_S_PORTD_IDX].uptr);
      rrc->eth_params_s.transp_preference        = ETH_UDP_MODE;
    } else { // other midhaul
    }

    // search if in active list

    for (k=0; k <num_enbs ; k++) {
      if (strcmp(ENBSParams[ENB_ACTIVE_ENBS_IDX].strlistptr[k], *(ENBParamList.paramarray[i][ENB_ENB_NAME_IDX].strptr)) == 0) {
        char enbpath[MAX_OPTNAME_SIZE + 8];
        sprintf(enbpath,"%s.[%i]",ENB_CONFIG_STRING_ENB_LIST,k);
        paramdef_t PLMNParams[] = PLMNPARAMS_DESC;
        paramlist_def_t PLMNParamList = {ENB_CONFIG_STRING_PLMN_LIST, NULL, 0};
        /* map parameter checking array instances to parameter definition array instances */
        checkedparam_t config_check_PLMNParams [] = PLMNPARAMS_CHECK;

        for (int I = 0; I < sizeof(PLMNParams) / sizeof(paramdef_t); ++I)
          PLMNParams[I].chkPptr = &(config_check_PLMNParams[I]);

        RRC_CONFIGURATION_REQ (msg_p).cell_identity = enb_id;
        RRC_CONFIGURATION_REQ(msg_p).tac = *ENBParamList.paramarray[i][ENB_TRACKING_AREA_CODE_IDX].uptr;
        AssertFatal(!ENBParamList.paramarray[i][ENB_MOBILE_COUNTRY_CODE_IDX_OLD].strptr
                    && !ENBParamList.paramarray[i][ENB_MOBILE_NETWORK_CODE_IDX_OLD].strptr,
                    "It seems that you use an old configuration file. Please change the existing\n"
                    "    tracking_area_code  =  \"1\";\n"
                    "    mobile_country_code =  \"208\";\n"
                    "    mobile_network_code =  \"93\";\n"
                    "to\n"
                    "    tracking_area_code  =  1; // no string!!\n"
                    "    plmn_list = ( { mcc = 208; mnc = 93; mnc_length = 2; } )\n");
        config_getlist(&PLMNParamList, PLMNParams, sizeof(PLMNParams)/sizeof(paramdef_t), enbpath);

        if (PLMNParamList.numelt < 1 || PLMNParamList.numelt > 6)
          AssertFatal(0, "The number of PLMN IDs must be in [1,6], but is %d\n",
                      PLMNParamList.numelt);

        RRC_CONFIGURATION_REQ(msg_p).num_plmn = PLMNParamList.numelt;

        for (int l = 0; l < PLMNParamList.numelt; ++l) {
          RRC_CONFIGURATION_REQ(msg_p).mcc[l] = *PLMNParamList.paramarray[l][ENB_MOBILE_COUNTRY_CODE_IDX].uptr;
          RRC_CONFIGURATION_REQ(msg_p).mnc[l] = *PLMNParamList.paramarray[l][ENB_MOBILE_NETWORK_CODE_IDX].uptr;
          RRC_CONFIGURATION_REQ(msg_p).mnc_digit_length[l] = *PLMNParamList.paramarray[l][ENB_MNC_DIGIT_LENGTH].u8ptr;
          AssertFatal(RRC_CONFIGURATION_REQ(msg_p).mnc_digit_length[l] == 3
                      || RRC_CONFIGURATION_REQ(msg_p).mnc[l] < 100,
                      "MNC %d cannot be encoded in two digits as requested (change mnc_digit_length to 3)\n",
                      RRC_CONFIGURATION_REQ(msg_p).mnc[l]);
        }

        // Parse optional physical parameters
        config_getlist( &CCsParamList,NULL,0,enbpath);
        LOG_I(RRC,"num component carriers %d \n",CCsParamList.numelt);

        if ( CCsParamList.numelt> 0) {
          char ccspath[MAX_OPTNAME_SIZE*2 + 16];

          for (j = 0; j < CCsParamList.numelt ; j++) {
            sprintf(ccspath,"%s.%s.[%i]",enbpath,ENB_CONFIG_STRING_COMPONENT_CARRIERS,j);
            LOG_I(RRC, "enb_config::RCconfig_RRC() parameter number: %d, total number of parameters: %zd, ccspath: %s \n \n", j, sizeof(CCsParams)/sizeof(paramdef_t), ccspath);
            config_get( CCsParams,sizeof(CCsParams)/sizeof(paramdef_t),ccspath);
            //printf("Component carrier %d\n",component_carrier);
            nb_cc++;
<<<<<<< HEAD
            RRC_CONFIGURATION_REQ (msg_p).tdd_config[j] = ccparams_lte.tdd_config;
            AssertFatal (ccparams_lte.tdd_config <= TDD_Config__subframeAssignment_sa6,
                         "Failed to parse eNB configuration file %s, enb %d illegal tdd_config %d (should be 0-%d)!",
                         RC.config_file_name, i, ccparams_lte.tdd_config, TDD_Config__subframeAssignment_sa6);
            RRC_CONFIGURATION_REQ (msg_p).tdd_config_s[j] = ccparams_lte.tdd_config_s;
            AssertFatal (ccparams_lte.tdd_config_s <= TDD_Config__specialSubframePatterns_ssp8,
                         "Failed to parse eNB configuration file %s, enb %d illegal tdd_config_s %d (should be 0-%d)!",
                         RC.config_file_name, i, ccparams_lte.tdd_config_s, TDD_Config__specialSubframePatterns_ssp8);
=======
            RRC_CONFIGURATION_REQ (msg_p).tdd_config[j] = tdd_config;
            AssertFatal (tdd_config <= LTE_TDD_Config__subframeAssignment_sa6,
                         "Failed to parse eNB configuration file %s, enb %d illegal tdd_config %d (should be 0-%d)!",
                         RC.config_file_name, i, tdd_config, LTE_TDD_Config__subframeAssignment_sa6);
            RRC_CONFIGURATION_REQ (msg_p).tdd_config_s[j] = tdd_config_s;
            AssertFatal (tdd_config_s <= LTE_TDD_Config__specialSubframePatterns_ssp8,
                         "Failed to parse eNB configuration file %s, enb %d illegal tdd_config_s %d (should be 0-%d)!",
                         RC.config_file_name, i, tdd_config_s, LTE_TDD_Config__specialSubframePatterns_ssp8);
>>>>>>> c1f7678e

            if (!ccparams_lte.prefix_type)
              AssertFatal (0,
                           "Failed to parse eNB configuration file %s, enb %d define %s: NORMAL,EXTENDED!\n",
                           RC.config_file_name, i, ENB_CONFIG_STRING_PREFIX_TYPE);
            else if (strcmp(ccparams_lte.prefix_type, "NORMAL") == 0) {
              RRC_CONFIGURATION_REQ (msg_p).prefix_type[j] = NORMAL;
            } else  if (strcmp(ccparams_lte.prefix_type, "EXTENDED") == 0) {
              RRC_CONFIGURATION_REQ (msg_p).prefix_type[j] = EXTENDED;
            } else {
              AssertFatal (0,
                           "Failed to parse eNB configuration file %s, enb %d unknown value \"%s\" for prefix_type choice: NORMAL or EXTENDED !\n",
                           RC.config_file_name, i, ccparams_lte.prefix_type);
            }

#if (LTE_RRC_VERSION >= MAKE_VERSION(14, 0, 0))

            if (!ccparams_lte.pbch_repetition)
              AssertFatal (0,
                           "Failed to parse eNB configuration file %s, enb %d define %s: TRUE,FALSE!\n",
                           RC.config_file_name, i, ENB_CONFIG_STRING_PBCH_REPETITION);
            else if (strcmp(ccparams_lte.pbch_repetition, "TRUE") == 0) {
              RRC_CONFIGURATION_REQ (msg_p).pbch_repetition[j] = 1;
            } else  if (strcmp(ccparams_lte.pbch_repetition, "FALSE") == 0) {
              RRC_CONFIGURATION_REQ (msg_p).pbch_repetition[j] = 0;
            } else {
              AssertFatal (0,
                           "Failed to parse eNB configuration file %s, enb %d unknown value \"%s\" for pbch_repetition choice: TRUE or FALSE !\n",
                           RC.config_file_name, i, ccparams_lte.pbch_repetition);
            }

#endif
            RRC_CONFIGURATION_REQ (msg_p).eutra_band[j] = ccparams_lte.eutra_band;
            RRC_CONFIGURATION_REQ (msg_p).downlink_frequency[j] = (uint32_t) ccparams_lte.downlink_frequency;
            RRC_CONFIGURATION_REQ (msg_p).uplink_frequency_offset[j] = (unsigned int) ccparams_lte.uplink_frequency_offset;

            if (config_check_band_frequencies(j,
                                              RRC_CONFIGURATION_REQ (msg_p).eutra_band[j],
                                              RRC_CONFIGURATION_REQ (msg_p).downlink_frequency[j],
                                              RRC_CONFIGURATION_REQ (msg_p).uplink_frequency_offset[j],
                                              RRC_CONFIGURATION_REQ (msg_p).frame_type[j])) {
              AssertFatal(0, "error calling enb_check_band_frequencies\n");
            }



            RRC_CONFIGURATION_REQ (msg_p).Nid_cell[j]= ccparams_lte.Nid_cell;

            if (ccparams_lte.Nid_cell>503) {
              AssertFatal (0,
                           "Failed to parse eNB configuration file %s, enb %d unknown value \"%d\" for Nid_cell choice: 0...503 !\n",
                           RC.config_file_name, i, ccparams_lte.Nid_cell);
            }

            RRC_CONFIGURATION_REQ (msg_p).N_RB_DL[j]= ccparams_lte.N_RB_DL;

            if ((ccparams_lte.N_RB_DL!=6) && 
		(ccparams_lte.N_RB_DL!=15) && 
		(ccparams_lte.N_RB_DL!=25) && 
		(ccparams_lte.N_RB_DL!=50) && 
		(ccparams_lte.N_RB_DL!=75) && 
		(ccparams_lte.N_RB_DL!=100)) {
              AssertFatal (0,
                           "Failed to parse eNB configuration file %s, enb %d unknown value \"%d\" for N_RB_DL choice: 6,15,25,50,75,100 !\n",
                           RC.config_file_name, i, ccparams_lte.N_RB_DL);
            }

            if (strcmp(ccparams_lte.frame_type, "FDD") == 0) {
              RRC_CONFIGURATION_REQ (msg_p).frame_type[j] = FDD;
            } else  if (strcmp(ccparams_lte.frame_type, "TDD") == 0) {
              RRC_CONFIGURATION_REQ (msg_p).frame_type[j] = TDD;
            } else {
              AssertFatal (0,
                           "Failed to parse eNB configuration file %s, enb %d unknown value \"%s\" for frame_type choice: FDD or TDD !\n",
                           RC.config_file_name, i, ccparams_lte.frame_type);
            }

<<<<<<< HEAD
            if ((ccparams_lte.nb_antenna_ports <1) || (ccparams_lte.nb_antenna_ports > 2))
=======
            RRC_CONFIGURATION_REQ (msg_p).tdd_config[j] = tdd_config;
            AssertFatal (tdd_config <= LTE_TDD_Config__subframeAssignment_sa6,
                         "Failed to parse eNB configuration file %s, enb %d illegal tdd_config %d (should be 0-%d)!",
                         RC.config_file_name, i, tdd_config, LTE_TDD_Config__subframeAssignment_sa6);
            RRC_CONFIGURATION_REQ (msg_p).tdd_config_s[j] = tdd_config_s;
            AssertFatal (tdd_config_s <= LTE_TDD_Config__specialSubframePatterns_ssp8,
                         "Failed to parse eNB configuration file %s, enb %d illegal tdd_config_s %d (should be 0-%d)!",
                         RC.config_file_name, i, tdd_config_s, LTE_TDD_Config__specialSubframePatterns_ssp8);

            if (!prefix_type)
>>>>>>> c1f7678e
              AssertFatal (0,
                           "Failed to parse eNB configuration file %s, enb %d unknown value \"%d\" for nb_antenna_ports choice: 1..2 !\n",
                           RC.config_file_name, i, ccparams_lte.nb_antenna_ports);

            RRC_CONFIGURATION_REQ (msg_p).nb_antenna_ports[j] = ccparams_lte.nb_antenna_ports;

	    // Radio Resource Configuration (SIB2)

            RRC_CONFIGURATION_REQ (msg_p).radioresourceconfig[j].prach_root =  ccparams_lte.prach_root;

            if ((ccparams_lte.prach_root <0) || (ccparams_lte.prach_root > 1023))
              AssertFatal (0,
                           "Failed to parse eNB configuration file %s, enb %d unknown value \"%d\" for prach_root choice: 0..1023 !\n",
                           RC.config_file_name, i, ccparams_lte.prach_root);

            RRC_CONFIGURATION_REQ (msg_p).radioresourceconfig[j].prach_config_index = ccparams_lte.prach_config_index;

            if ((ccparams_lte.prach_config_index <0) || (ccparams_lte.prach_config_index > 63))
              AssertFatal (0,
                           "Failed to parse eNB configuration file %s, enb %d unknown value \"%d\" for prach_config_index choice: 0..1023 !\n",
                           RC.config_file_name, i, ccparams_lte.prach_config_index);

            if (!ccparams_lte.prach_high_speed)
              AssertFatal (0,
                           "Failed to parse eNB configuration file %s, enb %d define %s: ENABLE,DISABLE!\n",
                           RC.config_file_name, i, ENB_CONFIG_STRING_PRACH_HIGH_SPEED);
            else if (strcmp(ccparams_lte.prach_high_speed, "ENABLE") == 0) {
              RRC_CONFIGURATION_REQ (msg_p).radioresourceconfig[j].prach_high_speed = TRUE;
            } else if (strcmp(ccparams_lte.prach_high_speed, "DISABLE") == 0) {
              RRC_CONFIGURATION_REQ (msg_p).radioresourceconfig[j].prach_high_speed = FALSE;
            } else
              AssertFatal (0,
                           "Failed to parse eNB configuration file %s, enb %d unknown value \"%s\" for prach_config choice: ENABLE,DISABLE !\n",
                           RC.config_file_name, i, ccparams_lte.prach_high_speed);

            RRC_CONFIGURATION_REQ (msg_p).radioresourceconfig[j].prach_zero_correlation = ccparams_lte.prach_zero_correlation;

            if ((ccparams_lte.prach_zero_correlation <0) || 
		(ccparams_lte.prach_zero_correlation > 15))
              AssertFatal (0,
                           "Failed to parse eNB configuration file %s, enb %d unknown value \"%d\" for prach_zero_correlation choice: 0..15!\n",
                           RC.config_file_name, i, ccparams_lte.prach_zero_correlation);

            RRC_CONFIGURATION_REQ (msg_p).radioresourceconfig[j].prach_freq_offset = ccparams_lte.prach_freq_offset;

            if ((ccparams_lte.prach_freq_offset <0) || 
		(ccparams_lte.prach_freq_offset > 94))
              AssertFatal (0,
                           "Failed to parse eNB configuration file %s, enb %d unknown value \"%d\" for prach_freq_offset choice: 0..94!\n",
                           RC.config_file_name, i, ccparams_lte.prach_freq_offset);

            RRC_CONFIGURATION_REQ (msg_p).radioresourceconfig[j].pucch_delta_shift = ccparams_lte.pucch_delta_shift-1;

            if ((ccparams_lte.pucch_delta_shift <1) || 
		(ccparams_lte.pucch_delta_shift > 3))
              AssertFatal (0,
                           "Failed to parse eNB configuration file %s, enb %d unknown value \"%d\" for pucch_delta_shift choice: 1..3!\n",
                           RC.config_file_name, i, ccparams_lte.pucch_delta_shift);

            RRC_CONFIGURATION_REQ (msg_p).radioresourceconfig[j].pucch_nRB_CQI = ccparams_lte.pucch_nRB_CQI;

            if ((ccparams_lte.pucch_nRB_CQI <0) || 
		(ccparams_lte.pucch_nRB_CQI > 98))
              AssertFatal (0,
                           "Failed to parse eNB configuration file %s, enb %d unknown value \"%d\" for pucch_nRB_CQI choice: 0..98!\n",
                           RC.config_file_name, i, ccparams_lte.pucch_nRB_CQI);

            RRC_CONFIGURATION_REQ (msg_p).radioresourceconfig[j].pucch_nCS_AN = ccparams_lte.pucch_nCS_AN;

            if ((ccparams_lte.pucch_nCS_AN <0) || 
		(ccparams_lte.pucch_nCS_AN > 7))
              AssertFatal (0,
                           "Failed to parse eNB configuration file %s, enb %d unknown value \"%d\" for pucch_nCS_AN choice: 0..7!\n",
                           RC.config_file_name, i, ccparams_lte.pucch_nCS_AN);

<<<<<<< HEAD
            //#if (RRC_VERSION < MAKE_VERSION(10, 0, 0))
            RRC_CONFIGURATION_REQ (msg_p).radioresourceconfig[j].pucch_n1_AN = ccparams_lte.pucch_n1_AN;
=======
            //#if (LTE_RRC_VERSION < MAKE_VERSION(10, 0, 0))
            RRC_CONFIGURATION_REQ (msg_p).pucch_n1_AN[j] = pucch_n1_AN;
>>>>>>> c1f7678e

            if ((ccparams_lte.pucch_n1_AN <0) || 
		(ccparams_lte.pucch_n1_AN > 2047))
              AssertFatal (0,
                           "Failed to parse eNB configuration file %s, enb %d unknown value \"%d\" for pucch_n1_AN choice: 0..2047!\n",
                           RC.config_file_name, i, ccparams_lte.pucch_n1_AN);

            //#endif
            RRC_CONFIGURATION_REQ (msg_p).radioresourceconfig[j].pdsch_referenceSignalPower = ccparams_lte.pdsch_referenceSignalPower;

            if ((ccparams_lte.pdsch_referenceSignalPower <-60) || 
		(ccparams_lte.pdsch_referenceSignalPower > 50))
              AssertFatal (0,
                           "Failed to parse eNB configuration file %s, enb %d unknown value \"%d\" for pdsch_referenceSignalPower choice:-60..50!\n",
                           RC.config_file_name, i, ccparams_lte.pdsch_referenceSignalPower);

            RRC_CONFIGURATION_REQ (msg_p).radioresourceconfig[j].pdsch_p_b = ccparams_lte.pdsch_p_b;

            if ((ccparams_lte.pdsch_p_b <0) || 
		(ccparams_lte.pdsch_p_b > 3))
              AssertFatal (0,
                           "Failed to parse eNB configuration file %s, enb %d unknown value \"%d\" for pdsch_p_b choice: 0..3!\n",
                           RC.config_file_name, i, ccparams_lte.pdsch_p_b);

            RRC_CONFIGURATION_REQ (msg_p).radioresourceconfig[j].pusch_n_SB = ccparams_lte.pusch_n_SB;

            if ((ccparams_lte.pusch_n_SB <1) || 
		(ccparams_lte.pusch_n_SB > 4))
              AssertFatal (0,
                           "Failed to parse eNB configuration file %s, enb %d unknown value \"%d\" for pusch_n_SB choice: 1..4!\n",
                           RC.config_file_name, i, ccparams_lte.pusch_n_SB);

            if (!ccparams_lte.pusch_hoppingMode)
              AssertFatal (0,
                           "Failed to parse eNB configuration file %s, enb %d define %s: interSubframe,intraAndInterSubframe!\n",
                           RC.config_file_name, i, ENB_CONFIG_STRING_PUSCH_HOPPINGMODE);
<<<<<<< HEAD
            else if (strcmp(ccparams_lte.pusch_hoppingMode,"interSubFrame")==0) {
              RRC_CONFIGURATION_REQ (msg_p).radioresourceconfig[j].pusch_hoppingMode = PUSCH_ConfigCommon__pusch_ConfigBasic__hoppingMode_interSubFrame;
            }  
	    else if (strcmp(ccparams_lte.pusch_hoppingMode,"intraAndInterSubFrame")==0) {
              RRC_CONFIGURATION_REQ (msg_p).radioresourceconfig[j].pusch_hoppingMode = PUSCH_ConfigCommon__pusch_ConfigBasic__hoppingMode_intraAndInterSubFrame;
=======
            else if (strcmp(pusch_hoppingMode,"interSubFrame")==0) {
              RRC_CONFIGURATION_REQ (msg_p).pusch_hoppingMode[j] = LTE_PUSCH_ConfigCommon__pusch_ConfigBasic__hoppingMode_interSubFrame;
            }  else if (strcmp(pusch_hoppingMode,"intraAndInterSubFrame")==0) {
              RRC_CONFIGURATION_REQ (msg_p).pusch_hoppingMode[j] = LTE_PUSCH_ConfigCommon__pusch_ConfigBasic__hoppingMode_intraAndInterSubFrame;
>>>>>>> c1f7678e
            } else
              AssertFatal (0,
                           "Failed to parse eNB configuration file %s, enb %d unknown value \"%s\" for pusch_hoppingMode choice: interSubframe,intraAndInterSubframe!\n",
                           RC.config_file_name, i, ccparams_lte.pusch_hoppingMode);

            RRC_CONFIGURATION_REQ (msg_p).radioresourceconfig[j].pusch_hoppingOffset = ccparams_lte.pusch_hoppingOffset;

            if ((ccparams_lte.pusch_hoppingOffset<0) || 
		(ccparams_lte.pusch_hoppingOffset>98))
              AssertFatal (0,
                           "Failed to parse eNB configuration file %s, enb %d unknown value \"%s\" for pusch_hoppingOffset choice: 0..98!\n",
                           RC.config_file_name, i, ccparams_lte.pusch_hoppingMode);

            if (!ccparams_lte.pusch_enable64QAM)
              AssertFatal (0,
                           "Failed to parse eNB configuration file %s, enb %d define %s: ENABLE,DISABLE!\n",
                           RC.config_file_name, i, ENB_CONFIG_STRING_PUSCH_ENABLE64QAM);
            else if (strcmp(ccparams_lte.pusch_enable64QAM, "ENABLE") == 0) {
              RRC_CONFIGURATION_REQ (msg_p).radioresourceconfig[j].pusch_enable64QAM = TRUE;
            }  
	    else if (strcmp(ccparams_lte.pusch_enable64QAM, "DISABLE") == 0) {
              RRC_CONFIGURATION_REQ (msg_p).radioresourceconfig[j].pusch_enable64QAM = FALSE;
            } 
	    else
              AssertFatal (0,
                           "Failed to parse eNB configuration file %s, enb %d unknown value \"%s\" for pusch_enable64QAM choice: ENABLE,DISABLE!\n",
                           RC.config_file_name, i, ccparams_lte.pusch_enable64QAM);

            if (!ccparams_lte.pusch_groupHoppingEnabled)
              AssertFatal (0,
                           "Failed to parse eNB configuration file %s, enb %d define %s: ENABLE,DISABLE!\n",
                           RC.config_file_name, i, ENB_CONFIG_STRING_PUSCH_GROUP_HOPPING_EN);
            else if (strcmp(ccparams_lte.pusch_groupHoppingEnabled, "ENABLE") == 0) {
              RRC_CONFIGURATION_REQ (msg_p).radioresourceconfig[j].pusch_groupHoppingEnabled = TRUE;
            }  
	    else if (strcmp(ccparams_lte.pusch_groupHoppingEnabled, "DISABLE") == 0) {
              RRC_CONFIGURATION_REQ (msg_p).radioresourceconfig[j].pusch_groupHoppingEnabled= FALSE;
            } 
	    else
              AssertFatal (0,
                           "Failed to parse eNB configuration file %s, enb %d unknown value \"%s\" for pusch_groupHoppingEnabled choice: ENABLE,DISABLE!\n",
                           RC.config_file_name, i, ccparams_lte.pusch_groupHoppingEnabled);

            RRC_CONFIGURATION_REQ (msg_p).radioresourceconfig[j].pusch_groupAssignment = ccparams_lte.pusch_groupAssignment;

            if ((ccparams_lte.pusch_groupAssignment<0)||
		(ccparams_lte.pusch_groupAssignment>29))
              AssertFatal (0,
                           "Failed to parse eNB configuration file %s, enb %d unknown value \"%d\" for pusch_groupAssignment choice: 0..29!\n",
                           RC.config_file_name, i, ccparams_lte.pusch_groupAssignment);

            if (!ccparams_lte.pusch_sequenceHoppingEnabled)
              AssertFatal (0,
                           "Failed to parse eNB configuration file %s, enb %d define %s: ENABLE,DISABLE!\n",
                           RC.config_file_name, i, ENB_CONFIG_STRING_PUSCH_SEQUENCE_HOPPING_EN);
            else if (strcmp(ccparams_lte.pusch_sequenceHoppingEnabled, "ENABLE") == 0) {
              RRC_CONFIGURATION_REQ (msg_p).radioresourceconfig[j].pusch_sequenceHoppingEnabled = TRUE;
            }  
	    else if (strcmp(ccparams_lte.pusch_sequenceHoppingEnabled, "DISABLE") == 0) {
              RRC_CONFIGURATION_REQ (msg_p).radioresourceconfig[j].pusch_sequenceHoppingEnabled = FALSE;
            } else
              AssertFatal (0,
                           "Failed to parse eNB configuration file %s, enb %d unknown value \"%s\" for pusch_sequenceHoppingEnabled choice: ENABLE,DISABLE!\n",
                           RC.config_file_name, i, ccparams_lte.pusch_sequenceHoppingEnabled);

            RRC_CONFIGURATION_REQ (msg_p).radioresourceconfig[j].pusch_nDMRS1= ccparams_lte.pusch_nDMRS1;  //cyclic_shift in RRC!

            if ((ccparams_lte.pusch_nDMRS1 <0) || 
		(ccparams_lte.pusch_nDMRS1>7))
              AssertFatal (0,
                           "Failed to parse eNB configuration file %s, enb %d unknown value \"%d\" for pusch_nDMRS1 choice: 0..7!\n",
                           RC.config_file_name, i, ccparams_lte.pusch_nDMRS1);

<<<<<<< HEAD
            if (strcmp(ccparams_lte.phich_duration,"NORMAL")==0) {
              RRC_CONFIGURATION_REQ (msg_p).radioresourceconfig[j].phich_duration= PHICH_Config__phich_Duration_normal;
            } else if (strcmp(ccparams_lte.phich_duration,"EXTENDED")==0) {
              RRC_CONFIGURATION_REQ (msg_p).radioresourceconfig[j].phich_duration= PHICH_Config__phich_Duration_extended;
            } else
              AssertFatal (0,
                           "Failed to parse eNB configuration file %s, enb %d unknown value \"%s\" for phich_duration choice: NORMAL,EXTENDED!\n",
                           RC.config_file_name, i, ccparams_lte.phich_duration);

            if (strcmp(ccparams_lte.phich_resource,"ONESIXTH")==0) {
              RRC_CONFIGURATION_REQ (msg_p).radioresourceconfig[j].phich_resource= PHICH_Config__phich_Resource_oneSixth ;
            } 
	    else if (strcmp(ccparams_lte.phich_resource,"HALF")==0) {
              RRC_CONFIGURATION_REQ (msg_p).radioresourceconfig[j].phich_resource= PHICH_Config__phich_Resource_half;
            } 
	    else if (strcmp(ccparams_lte.phich_resource,"ONE")==0) {
              RRC_CONFIGURATION_REQ (msg_p).radioresourceconfig[j].phich_resource= PHICH_Config__phich_Resource_one;
            } 
	    else if (strcmp(ccparams_lte.phich_resource,"TWO")==0) {
              RRC_CONFIGURATION_REQ (msg_p).radioresourceconfig[j].phich_resource= PHICH_Config__phich_Resource_two;
            } 
	    else
=======
            if (strcmp(phich_duration,"NORMAL")==0) {
              RRC_CONFIGURATION_REQ (msg_p).phich_duration[j] = LTE_PHICH_Config__phich_Duration_normal;
            } else if (strcmp(phich_duration,"EXTENDED")==0) {
              RRC_CONFIGURATION_REQ (msg_p).phich_duration[j] = LTE_PHICH_Config__phich_Duration_extended;
            } else
              AssertFatal (0,
                           "Failed to parse eNB configuration file %s, enb %d unknown value \"%s\" for phich_duration choice: NORMAL,EXTENDED!\n",
                           RC.config_file_name, i, phich_duration);

            if (strcmp(phich_resource,"ONESIXTH")==0) {
              RRC_CONFIGURATION_REQ (msg_p).phich_resource[j] = LTE_PHICH_Config__phich_Resource_oneSixth ;
            } else if (strcmp(phich_resource,"HALF")==0) {
              RRC_CONFIGURATION_REQ (msg_p).phich_resource[j] = LTE_PHICH_Config__phich_Resource_half;
            } else if (strcmp(phich_resource,"ONE")==0) {
              RRC_CONFIGURATION_REQ (msg_p).phich_resource[j] = LTE_PHICH_Config__phich_Resource_one;
            } else if (strcmp(phich_resource,"TWO")==0) {
              RRC_CONFIGURATION_REQ (msg_p).phich_resource[j] = LTE_PHICH_Config__phich_Resource_two;
            } else
>>>>>>> c1f7678e
              AssertFatal (0,
                           "Failed to parse eNB configuration file %s, enb %d unknown value \"%s\" for phich_resource choice: ONESIXTH,HALF,ONE,TWO!\n",
                           RC.config_file_name, i, ccparams_lte.phich_resource);

            printf("phich.resource %ld (%s), phich.duration %ld (%s)\n",
                   RRC_CONFIGURATION_REQ (msg_p).radioresourceconfig[j].phich_resource,ccparams_lte.phich_resource,
                   RRC_CONFIGURATION_REQ (msg_p).radioresourceconfig[j].phich_duration,ccparams_lte.phich_duration);

            if (strcmp(ccparams_lte.srs_enable, "ENABLE") == 0) {
              RRC_CONFIGURATION_REQ (msg_p).radioresourceconfig[j].srs_enable= TRUE;
            } 
	    else if (strcmp(ccparams_lte.srs_enable, "DISABLE") == 0) {
              RRC_CONFIGURATION_REQ (msg_p).radioresourceconfig[j].srs_enable= FALSE;
            } 
	    else
              AssertFatal (0,
                           "Failed to parse eNB configuration file %s, enb %d unknown value \"%s\" for srs_BandwidthConfig choice: ENABLE,DISABLE !\n",
                           RC.config_file_name, i, ccparams_lte.srs_enable);

            if (RRC_CONFIGURATION_REQ (msg_p).radioresourceconfig[j].srs_enable== TRUE) {
              RRC_CONFIGURATION_REQ (msg_p).radioresourceconfig[j].srs_BandwidthConfig= ccparams_lte.srs_BandwidthConfig;

              if ((ccparams_lte.srs_BandwidthConfig < 0) || 
		  (ccparams_lte.srs_BandwidthConfig >7))
                AssertFatal (0, "Failed to parse eNB configuration file %s, enb %d unknown value %d for srs_BandwidthConfig choice: 0...7\n",
                             RC.config_file_name, i, ccparams_lte.srs_BandwidthConfig);

              RRC_CONFIGURATION_REQ (msg_p).radioresourceconfig[j].srs_SubframeConfig= ccparams_lte.srs_SubframeConfig;

              if ((ccparams_lte.srs_SubframeConfig<0) || 
		  (ccparams_lte.srs_SubframeConfig>15))
                AssertFatal (0,
                             "Failed to parse eNB configuration file %s, enb %d unknown value \"%d\" for srs_SubframeConfig choice: 0..15 !\n",
                             RC.config_file_name, i, ccparams_lte.srs_SubframeConfig);

              if (strcmp(ccparams_lte.srs_ackNackST, "ENABLE") == 0) {
                RRC_CONFIGURATION_REQ (msg_p).radioresourceconfig[j].srs_ackNackST= TRUE;
              } 
	      else if (strcmp(ccparams_lte.srs_ackNackST, "DISABLE") == 0) {
                RRC_CONFIGURATION_REQ (msg_p).radioresourceconfig[j].srs_ackNackST= FALSE;
              } else
                AssertFatal (0,
                             "Failed to parse eNB configuration file %s, enb %d unknown value \"%s\" for srs_BandwidthConfig choice: ENABLE,DISABLE !\n",
                             RC.config_file_name, i, ccparams_lte.srs_ackNackST);

              if (strcmp(ccparams_lte.srs_MaxUpPts, "ENABLE") == 0) {
                RRC_CONFIGURATION_REQ (msg_p).radioresourceconfig[j].srs_MaxUpPts= TRUE;
              } 
	      else if (strcmp(ccparams_lte.srs_MaxUpPts, "DISABLE") == 0) {
                RRC_CONFIGURATION_REQ (msg_p).radioresourceconfig[j].srs_MaxUpPts= FALSE;
              } 
	      else
                AssertFatal (0,
                             "Failed to parse eNB configuration file %s, enb %d unknown value \"%s\" for srs_MaxUpPts choice: ENABLE,DISABLE !\n",
                             RC.config_file_name, i, ccparams_lte.srs_MaxUpPts);
            }

            RRC_CONFIGURATION_REQ (msg_p).radioresourceconfig[j].pusch_p0_Nominal= ccparams_lte.pusch_p0_Nominal;

            if ((ccparams_lte.pusch_p0_Nominal<-126) || 
		(ccparams_lte.pusch_p0_Nominal>24))
              AssertFatal (0,
                           "Failed to parse eNB configuration file %s, enb %d unknown value \"%d\" for pusch_p0_Nominal choice: -126..24 !\n",
                           RC.config_file_name, i, ccparams_lte.pusch_p0_Nominal);

#if (LTE_RRC_VERSION <= MAKE_VERSION(12, 0, 0))

<<<<<<< HEAD
            if (strcmp(ccparams_lte.pusch_alpha,"AL0")==0) {
              RRC_CONFIGURATION_REQ (msg_p).radioresourceconfig[j].pusch_alpha= UplinkPowerControlCommon__alpha_al0;
            } 
	    else if (strcmp(ccparams_lte.pusch_alpha,"AL04")==0) {
              RRC_CONFIGURATION_REQ (msg_p).radioresourceconfig[j].pusch_alpha= UplinkPowerControlCommon__alpha_al04;
            } 
	    else if (strcmp(ccparams_lte.pusch_alpha,"AL05")==0) {
              RRC_CONFIGURATION_REQ (msg_p).radioresourceconfig[j].pusch_alpha= UplinkPowerControlCommon__alpha_al05;
            } 
	    else if (strcmp(ccparams_lte.pusch_alpha,"AL06")==0) {
              RRC_CONFIGURATION_REQ (msg_p).radioresourceconfig[j].pusch_alpha= UplinkPowerControlCommon__alpha_al06;
            } 
	    else if (strcmp(ccparams_lte.pusch_alpha,"AL07")==0) {
              RRC_CONFIGURATION_REQ (msg_p).radioresourceconfig[j].pusch_alpha= UplinkPowerControlCommon__alpha_al07;
            } 
	    else if (strcmp(ccparams_lte.pusch_alpha,"AL08")==0) {
              RRC_CONFIGURATION_REQ (msg_p).radioresourceconfig[j].pusch_alpha= UplinkPowerControlCommon__alpha_al08;
            } 
	    else if (strcmp(ccparams_lte.pusch_alpha,"AL09")==0) {
              RRC_CONFIGURATION_REQ (msg_p).radioresourceconfig[j].pusch_alpha= UplinkPowerControlCommon__alpha_al09;
            } 
	    else if (strcmp(ccparams_lte.pusch_alpha,"AL1")==0) {
              RRC_CONFIGURATION_REQ (msg_p).radioresourceconfig[j].pusch_alpha= UplinkPowerControlCommon__alpha_al1;
=======
            if (strcmp(pusch_alpha,"AL0")==0) {
              RRC_CONFIGURATION_REQ (msg_p).pusch_alpha[j] = LTE_UplinkPowerControlCommon__alpha_al0;
            } else if (strcmp(pusch_alpha,"AL04")==0) {
              RRC_CONFIGURATION_REQ (msg_p).pusch_alpha[j] = LTE_UplinkPowerControlCommon__alpha_al04;
            } else if (strcmp(pusch_alpha,"AL05")==0) {
              RRC_CONFIGURATION_REQ (msg_p).pusch_alpha[j] = LTE_UplinkPowerControlCommon__alpha_al05;
            } else if (strcmp(pusch_alpha,"AL06")==0) {
              RRC_CONFIGURATION_REQ (msg_p).pusch_alpha[j] = LTE_UplinkPowerControlCommon__alpha_al06;
            } else if (strcmp(pusch_alpha,"AL07")==0) {
              RRC_CONFIGURATION_REQ (msg_p).pusch_alpha[j] = LTE_UplinkPowerControlCommon__alpha_al07;
            } else if (strcmp(pusch_alpha,"AL08")==0) {
              RRC_CONFIGURATION_REQ (msg_p).pusch_alpha[j] = LTE_UplinkPowerControlCommon__alpha_al08;
            } else if (strcmp(pusch_alpha,"AL09")==0) {
              RRC_CONFIGURATION_REQ (msg_p).pusch_alpha[j] = LTE_UplinkPowerControlCommon__alpha_al09;
            } else if (strcmp(pusch_alpha,"AL1")==0) {
              RRC_CONFIGURATION_REQ (msg_p).pusch_alpha[j] = LTE_UplinkPowerControlCommon__alpha_al1;
>>>>>>> c1f7678e
            }

#endif
#if (LTE_RRC_VERSION >= MAKE_VERSION(12, 0, 0))

<<<<<<< HEAD
            if (strcmp(ccparams_lte.pusch_alpha,"AL0")==0) {
              RRC_CONFIGURATION_REQ (msg_p).radioresourceconfig[j].pusch_alpha= Alpha_r12_al0;
            } 
	    else if (strcmp(ccparams_lte.pusch_alpha,"AL04")==0) {
              RRC_CONFIGURATION_REQ (msg_p).radioresourceconfig[j].pusch_alpha= Alpha_r12_al04;
            } 
	    else if (strcmp(ccparams_lte.pusch_alpha,"AL05")==0) {
              RRC_CONFIGURATION_REQ (msg_p).radioresourceconfig[j].pusch_alpha= Alpha_r12_al05;
            } 
	    else if (strcmp(ccparams_lte.pusch_alpha,"AL06")==0) {
              RRC_CONFIGURATION_REQ (msg_p).radioresourceconfig[j].pusch_alpha= Alpha_r12_al06;
            } 
	    else if (strcmp(ccparams_lte.pusch_alpha,"AL07")==0) {
              RRC_CONFIGURATION_REQ (msg_p).radioresourceconfig[j].pusch_alpha= Alpha_r12_al07;
            } 
	    else if (strcmp(ccparams_lte.pusch_alpha,"AL08")==0) {
              RRC_CONFIGURATION_REQ (msg_p).radioresourceconfig[j].pusch_alpha= Alpha_r12_al08;
            } 
	    else if (strcmp(ccparams_lte.pusch_alpha,"AL09")==0) {
              RRC_CONFIGURATION_REQ (msg_p).radioresourceconfig[j].pusch_alpha= Alpha_r12_al09;
            } 
	    else if (strcmp(ccparams_lte.pusch_alpha,"AL1")==0) {
              RRC_CONFIGURATION_REQ (msg_p).radioresourceconfig[j].pusch_alpha= Alpha_r12_al1;
=======
            if (strcmp(pusch_alpha,"AL0")==0) {
              RRC_CONFIGURATION_REQ (msg_p).pusch_alpha[j] = LTE_Alpha_r12_al0;
            } else if (strcmp(pusch_alpha,"AL04")==0) {
              RRC_CONFIGURATION_REQ (msg_p).pusch_alpha[j] = LTE_Alpha_r12_al04;
            } else if (strcmp(pusch_alpha,"AL05")==0) {
              RRC_CONFIGURATION_REQ (msg_p).pusch_alpha[j] = LTE_Alpha_r12_al05;
            } else if (strcmp(pusch_alpha,"AL06")==0) {
              RRC_CONFIGURATION_REQ (msg_p).pusch_alpha[j] = LTE_Alpha_r12_al06;
            } else if (strcmp(pusch_alpha,"AL07")==0) {
              RRC_CONFIGURATION_REQ (msg_p).pusch_alpha[j] = LTE_Alpha_r12_al07;
            } else if (strcmp(pusch_alpha,"AL08")==0) {
              RRC_CONFIGURATION_REQ (msg_p).pusch_alpha[j] = LTE_Alpha_r12_al08;
            } else if (strcmp(pusch_alpha,"AL09")==0) {
              RRC_CONFIGURATION_REQ (msg_p).pusch_alpha[j] = LTE_Alpha_r12_al09;
            } else if (strcmp(pusch_alpha,"AL1")==0) {
              RRC_CONFIGURATION_REQ (msg_p).pusch_alpha[j] = LTE_Alpha_r12_al1;
>>>>>>> c1f7678e
            }

#endif
            else
              AssertFatal (0,
                           "Failed to parse eNB configuration file %s, enb %d unknown value \"%s\" for pucch_Alpha choice: AL0,AL04,AL05,AL06,AL07,AL08,AL09,AL1!\n",
                           RC.config_file_name, i, ccparams_lte.pusch_alpha);

            RRC_CONFIGURATION_REQ (msg_p).radioresourceconfig[j].pucch_p0_Nominal= ccparams_lte.pucch_p0_Nominal;

            if ((ccparams_lte.pucch_p0_Nominal<-127) || 
		(ccparams_lte.pucch_p0_Nominal>-96))
              AssertFatal (0,
                           "Failed to parse eNB configuration file %s, enb %d unknown value \"%d\" for pucch_p0_Nominal choice: -127..-96 !\n",
                           RC.config_file_name, i, ccparams_lte.pucch_p0_Nominal);

            RRC_CONFIGURATION_REQ (msg_p).radioresourceconfig[j].msg3_delta_Preamble= ccparams_lte.msg3_delta_Preamble;

            if ((ccparams_lte.msg3_delta_Preamble<-1) || 
		(ccparams_lte.msg3_delta_Preamble>6))
              AssertFatal (0,
                           "Failed to parse eNB configuration file %s, enb %d unknown value \"%d\" for msg3_delta_Preamble choice: -1..6 !\n",
<<<<<<< HEAD
                           RC.config_file_name, i, ccparams_lte.msg3_delta_Preamble);

            if (strcmp(ccparams_lte.pucch_deltaF_Format1,"deltaF_2")==0) {
              RRC_CONFIGURATION_REQ (msg_p).radioresourceconfig[j].pucch_deltaF_Format1= DeltaFList_PUCCH__deltaF_PUCCH_Format1_deltaF_2;
            } 
	    else if (strcmp(ccparams_lte.pucch_deltaF_Format1,"deltaF0")==0) {
              RRC_CONFIGURATION_REQ (msg_p).radioresourceconfig[j].pucch_deltaF_Format1= DeltaFList_PUCCH__deltaF_PUCCH_Format1_deltaF0;
            } 
	    else if (strcmp(ccparams_lte.pucch_deltaF_Format1,"deltaF2")==0) {
              RRC_CONFIGURATION_REQ (msg_p).radioresourceconfig[j].pucch_deltaF_Format1= DeltaFList_PUCCH__deltaF_PUCCH_Format1_deltaF2;
            } 
	    else
              AssertFatal (0,
                           "Failed to parse eNB configuration file %s, enb %d unknown value \"%s\" for pucch_deltaF_Format1 choice: deltaF_2,dltaF0,deltaF2!\n",
                           RC.config_file_name, i, ccparams_lte.pucch_deltaF_Format1);

            if (strcmp(ccparams_lte.pucch_deltaF_Format1b,"deltaF1")==0) {
              RRC_CONFIGURATION_REQ (msg_p).radioresourceconfig[j].pucch_deltaF_Format1b= DeltaFList_PUCCH__deltaF_PUCCH_Format1b_deltaF1;
            } 
	    else if (strcmp(ccparams_lte.pucch_deltaF_Format1b,"deltaF3")==0) {
              RRC_CONFIGURATION_REQ (msg_p).radioresourceconfig[j].pucch_deltaF_Format1b= DeltaFList_PUCCH__deltaF_PUCCH_Format1b_deltaF3;
            } 
	    else if (strcmp(ccparams_lte.pucch_deltaF_Format1b,"deltaF5")==0) {
              RRC_CONFIGURATION_REQ (msg_p).radioresourceconfig[j].pucch_deltaF_Format1b= DeltaFList_PUCCH__deltaF_PUCCH_Format1b_deltaF5;
            } 
	    else
              AssertFatal (0,
                           "Failed to parse eNB configuration file %s, enb %d unknown value \"%s\" for pucch_deltaF_Format1b choice: deltaF1,dltaF3,deltaF5!\n",
                           RC.config_file_name, i, ccparams_lte.pucch_deltaF_Format1b);

            if (strcmp(ccparams_lte.pucch_deltaF_Format2,"deltaF_2")==0) {
              RRC_CONFIGURATION_REQ (msg_p).radioresourceconfig[j].pucch_deltaF_Format2= DeltaFList_PUCCH__deltaF_PUCCH_Format2_deltaF_2;
            } 
	    else if (strcmp(ccparams_lte.pucch_deltaF_Format2,"deltaF0")==0) {
              RRC_CONFIGURATION_REQ (msg_p).radioresourceconfig[j].pucch_deltaF_Format2= DeltaFList_PUCCH__deltaF_PUCCH_Format2_deltaF0;
            } 
	    else if (strcmp(ccparams_lte.pucch_deltaF_Format2,"deltaF1")==0) {
              RRC_CONFIGURATION_REQ (msg_p).radioresourceconfig[j].pucch_deltaF_Format2= DeltaFList_PUCCH__deltaF_PUCCH_Format2_deltaF1;
            } 
	    else if (strcmp(ccparams_lte.pucch_deltaF_Format2,"deltaF2")==0) {
              RRC_CONFIGURATION_REQ (msg_p).radioresourceconfig[j].pucch_deltaF_Format2= DeltaFList_PUCCH__deltaF_PUCCH_Format2_deltaF2;
            } else
              AssertFatal (0,
                           "Failed to parse eNB configuration file %s, enb %d unknown value \"%s\" for pucch_deltaF_Format2 choice: deltaF_2,dltaF0,deltaF1,deltaF2!\n",
                           RC.config_file_name, i, ccparams_lte.pucch_deltaF_Format2);

            if (strcmp(ccparams_lte.pucch_deltaF_Format2a,"deltaF_2")==0) {
              RRC_CONFIGURATION_REQ (msg_p).radioresourceconfig[j].pucch_deltaF_Format2a= DeltaFList_PUCCH__deltaF_PUCCH_Format2a_deltaF_2;
            }
	    else if (strcmp(ccparams_lte.pucch_deltaF_Format2a,"deltaF0")==0) {
              RRC_CONFIGURATION_REQ (msg_p).radioresourceconfig[j].pucch_deltaF_Format2a= DeltaFList_PUCCH__deltaF_PUCCH_Format2a_deltaF0;
            } 
	    else if (strcmp(ccparams_lte.pucch_deltaF_Format2a,"deltaF2")==0) {
              RRC_CONFIGURATION_REQ (msg_p).radioresourceconfig[j].pucch_deltaF_Format2a= DeltaFList_PUCCH__deltaF_PUCCH_Format2a_deltaF2;
            } 
	    else
              AssertFatal (0,
                           "Failed to parse eNB configuration file %s, enb %d unknown value \"%s\" for pucch_deltaF_Format2a choice: deltaF_2,dltaF0,deltaF2!\n",
                           RC.config_file_name, i, ccparams_lte.pucch_deltaF_Format2a);

            if (strcmp(ccparams_lte.pucch_deltaF_Format2b,"deltaF_2")==0) {
              RRC_CONFIGURATION_REQ (msg_p).radioresourceconfig[j].pucch_deltaF_Format2b= DeltaFList_PUCCH__deltaF_PUCCH_Format2b_deltaF_2;
            } 
	    else if (strcmp(ccparams_lte.pucch_deltaF_Format2b,"deltaF0")==0) {
              RRC_CONFIGURATION_REQ (msg_p).radioresourceconfig[j].pucch_deltaF_Format2b= DeltaFList_PUCCH__deltaF_PUCCH_Format2b_deltaF0;
            } 
	    else if (strcmp(ccparams_lte.pucch_deltaF_Format2b,"deltaF2")==0) {
              RRC_CONFIGURATION_REQ (msg_p).radioresourceconfig[j].pucch_deltaF_Format2b= DeltaFList_PUCCH__deltaF_PUCCH_Format2b_deltaF2;
            } 
	    else
=======
                           RC.config_file_name, i, msg3_delta_Preamble);

            if (strcmp(pucch_deltaF_Format1,"deltaF_2")==0) {
              RRC_CONFIGURATION_REQ (msg_p).pucch_deltaF_Format1[j] = LTE_DeltaFList_PUCCH__deltaF_PUCCH_Format1_deltaF_2;
            } else if (strcmp(pucch_deltaF_Format1,"deltaF0")==0) {
              RRC_CONFIGURATION_REQ (msg_p).pucch_deltaF_Format1[j] = LTE_DeltaFList_PUCCH__deltaF_PUCCH_Format1_deltaF0;
            } else if (strcmp(pucch_deltaF_Format1,"deltaF2")==0) {
              RRC_CONFIGURATION_REQ (msg_p).pucch_deltaF_Format1[j] = LTE_DeltaFList_PUCCH__deltaF_PUCCH_Format1_deltaF2;
            } else
              AssertFatal (0,
                           "Failed to parse eNB configuration file %s, enb %d unknown value \"%s\" for pucch_deltaF_Format1 choice: deltaF_2,dltaF0,deltaF2!\n",
                           RC.config_file_name, i, pucch_deltaF_Format1);

            if (strcmp(pucch_deltaF_Format1b,"deltaF1")==0) {
              RRC_CONFIGURATION_REQ (msg_p).pucch_deltaF_Format1b[j] = LTE_DeltaFList_PUCCH__deltaF_PUCCH_Format1b_deltaF1;
            } else if (strcmp(pucch_deltaF_Format1b,"deltaF3")==0) {
              RRC_CONFIGURATION_REQ (msg_p).pucch_deltaF_Format1b[j] = LTE_DeltaFList_PUCCH__deltaF_PUCCH_Format1b_deltaF3;
            } else if (strcmp(pucch_deltaF_Format1b,"deltaF5")==0) {
              RRC_CONFIGURATION_REQ (msg_p).pucch_deltaF_Format1b[j] = LTE_DeltaFList_PUCCH__deltaF_PUCCH_Format1b_deltaF5;
            } else
              AssertFatal (0,
                           "Failed to parse eNB configuration file %s, enb %d unknown value \"%s\" for pucch_deltaF_Format1b choice: deltaF1,dltaF3,deltaF5!\n",
                           RC.config_file_name, i, pucch_deltaF_Format1b);

            if (strcmp(pucch_deltaF_Format2,"deltaF_2")==0) {
              RRC_CONFIGURATION_REQ (msg_p).pucch_deltaF_Format2[j] = LTE_DeltaFList_PUCCH__deltaF_PUCCH_Format2_deltaF_2;
            } else if (strcmp(pucch_deltaF_Format2,"deltaF0")==0) {
              RRC_CONFIGURATION_REQ (msg_p).pucch_deltaF_Format2[j] = LTE_DeltaFList_PUCCH__deltaF_PUCCH_Format2_deltaF0;
            } else if (strcmp(pucch_deltaF_Format2,"deltaF1")==0) {
              RRC_CONFIGURATION_REQ (msg_p).pucch_deltaF_Format2[j] = LTE_DeltaFList_PUCCH__deltaF_PUCCH_Format2_deltaF1;
            } else if (strcmp(pucch_deltaF_Format2,"deltaF2")==0) {
              RRC_CONFIGURATION_REQ (msg_p).pucch_deltaF_Format2[j] = LTE_DeltaFList_PUCCH__deltaF_PUCCH_Format2_deltaF2;
            } else
              AssertFatal (0,
                           "Failed to parse eNB configuration file %s, enb %d unknown value \"%s\" for pucch_deltaF_Format2 choice: deltaF_2,dltaF0,deltaF1,deltaF2!\n",
                           RC.config_file_name, i, pucch_deltaF_Format2);

            if (strcmp(pucch_deltaF_Format2a,"deltaF_2")==0) {
              RRC_CONFIGURATION_REQ (msg_p).pucch_deltaF_Format2a[j] = LTE_DeltaFList_PUCCH__deltaF_PUCCH_Format2a_deltaF_2;
            } else if (strcmp(pucch_deltaF_Format2a,"deltaF0")==0) {
              RRC_CONFIGURATION_REQ (msg_p).pucch_deltaF_Format2a[j] = LTE_DeltaFList_PUCCH__deltaF_PUCCH_Format2a_deltaF0;
            } else if (strcmp(pucch_deltaF_Format2a,"deltaF2")==0) {
              RRC_CONFIGURATION_REQ (msg_p).pucch_deltaF_Format2a[j] = LTE_DeltaFList_PUCCH__deltaF_PUCCH_Format2a_deltaF2;
            } else
              AssertFatal (0,
                           "Failed to parse eNB configuration file %s, enb %d unknown value \"%s\" for pucch_deltaF_Format2a choice: deltaF_2,dltaF0,deltaF2!\n",
                           RC.config_file_name, i, pucch_deltaF_Format2a);

            if (strcmp(pucch_deltaF_Format2b,"deltaF_2")==0) {
              RRC_CONFIGURATION_REQ (msg_p).pucch_deltaF_Format2b[j] = LTE_DeltaFList_PUCCH__deltaF_PUCCH_Format2b_deltaF_2;
            } else if (strcmp(pucch_deltaF_Format2b,"deltaF0")==0) {
              RRC_CONFIGURATION_REQ (msg_p).pucch_deltaF_Format2b[j] = LTE_DeltaFList_PUCCH__deltaF_PUCCH_Format2b_deltaF0;
            } else if (strcmp(pucch_deltaF_Format2b,"deltaF2")==0) {
              RRC_CONFIGURATION_REQ (msg_p).pucch_deltaF_Format2b[j] = LTE_DeltaFList_PUCCH__deltaF_PUCCH_Format2b_deltaF2;
            } else
>>>>>>> c1f7678e
              AssertFatal (0,
                           "Failed to parse eNB configuration file %s, enb %d unknown value \"%s\" for pucch_deltaF_Format2b choice: deltaF_2,dltaF0,deltaF2!\n",
                           RC.config_file_name, i, ccparams_lte.pucch_deltaF_Format2b);

            RRC_CONFIGURATION_REQ (msg_p).radioresourceconfig[j].rach_numberOfRA_Preambles= (ccparams_lte.rach_numberOfRA_Preambles/4)-1;

            if ((ccparams_lte.rach_numberOfRA_Preambles <4) || 
		(ccparams_lte.rach_numberOfRA_Preambles>64) || 
		((ccparams_lte.rach_numberOfRA_Preambles&3)!=0))
              AssertFatal (0,
                           "Failed to parse eNB configuration file %s, enb %d unknown value \"%d\" for rach_numberOfRA_Preambles choice: 4,8,12,...,64!\n",
                           RC.config_file_name, i, ccparams_lte.rach_numberOfRA_Preambles);

            if (strcmp(ccparams_lte.rach_preamblesGroupAConfig, "ENABLE") == 0) {
              RRC_CONFIGURATION_REQ (msg_p).radioresourceconfig[j].rach_preamblesGroupAConfig= TRUE;
              RRC_CONFIGURATION_REQ (msg_p).radioresourceconfig[j].rach_sizeOfRA_PreamblesGroupA= (ccparams_lte.rach_sizeOfRA_PreamblesGroupA/4)-1;

              if ((ccparams_lte.rach_numberOfRA_Preambles <4) || 
		  (ccparams_lte.rach_numberOfRA_Preambles>60) || 
		  ((ccparams_lte.rach_numberOfRA_Preambles&3)!=0))
                AssertFatal (0,
                             "Failed to parse eNB configuration file %s, enb %d unknown value \"%d\" for rach_sizeOfRA_PreamblesGroupA choice: 4,8,12,...,60!\n",
<<<<<<< HEAD
                             RC.config_file_name, i, ccparams_lte.rach_sizeOfRA_PreamblesGroupA);

              switch (ccparams_lte.rach_messageSizeGroupA) {
	      case 56:
		RRC_CONFIGURATION_REQ (msg_p).radioresourceconfig[j].rach_messageSizeGroupA= RACH_ConfigCommon__preambleInfo__preamblesGroupAConfig__messageSizeGroupA_b56;
		break;

	      case 144:
		RRC_CONFIGURATION_REQ (msg_p).radioresourceconfig[j].rach_messageSizeGroupA= RACH_ConfigCommon__preambleInfo__preamblesGroupAConfig__messageSizeGroupA_b144;
		break;

	      case 208:
		RRC_CONFIGURATION_REQ (msg_p).radioresourceconfig[j].rach_messageSizeGroupA= RACH_ConfigCommon__preambleInfo__preamblesGroupAConfig__messageSizeGroupA_b208;
		break;

	      case 256:
		RRC_CONFIGURATION_REQ (msg_p).radioresourceconfig[j].rach_messageSizeGroupA= RACH_ConfigCommon__preambleInfo__preamblesGroupAConfig__messageSizeGroupA_b256;
		break;

	      default:
		AssertFatal (0,
			     "Failed to parse eNB configuration file %s, enb %d unknown value \"%d\" for rach_messageSizeGroupA choice: 56,144,208,256!\n",
			     RC.config_file_name, i, ccparams_lte.rach_messageSizeGroupA);
		break;
              }

              if (strcmp(ccparams_lte.rach_messagePowerOffsetGroupB,"minusinfinity")==0) {
                RRC_CONFIGURATION_REQ (msg_p).radioresourceconfig[j].rach_messagePowerOffsetGroupB= RACH_ConfigCommon__preambleInfo__preamblesGroupAConfig__messagePowerOffsetGroupB_minusinfinity;
              } 
	      else if (strcmp(ccparams_lte.rach_messagePowerOffsetGroupB,"dB0")==0) {
                RRC_CONFIGURATION_REQ (msg_p).radioresourceconfig[j].rach_messagePowerOffsetGroupB= RACH_ConfigCommon__preambleInfo__preamblesGroupAConfig__messagePowerOffsetGroupB_dB0;
              } 
	      else if (strcmp(ccparams_lte.rach_messagePowerOffsetGroupB,"dB5")==0) {
                RRC_CONFIGURATION_REQ (msg_p).radioresourceconfig[j].rach_messagePowerOffsetGroupB= RACH_ConfigCommon__preambleInfo__preamblesGroupAConfig__messagePowerOffsetGroupB_dB5;
              } 
	      else if (strcmp(ccparams_lte.rach_messagePowerOffsetGroupB,"dB8")==0) {
                RRC_CONFIGURATION_REQ (msg_p).radioresourceconfig[j].rach_messagePowerOffsetGroupB= RACH_ConfigCommon__preambleInfo__preamblesGroupAConfig__messagePowerOffsetGroupB_dB8;
              } 
	      else if (strcmp(ccparams_lte.rach_messagePowerOffsetGroupB,"dB10")==0) {
                RRC_CONFIGURATION_REQ (msg_p).radioresourceconfig[j].rach_messagePowerOffsetGroupB= RACH_ConfigCommon__preambleInfo__preamblesGroupAConfig__messagePowerOffsetGroupB_dB10;
              } 
	      else if (strcmp(ccparams_lte.rach_messagePowerOffsetGroupB,"dB12")==0) {
                RRC_CONFIGURATION_REQ (msg_p).radioresourceconfig[j].rach_messagePowerOffsetGroupB= RACH_ConfigCommon__preambleInfo__preamblesGroupAConfig__messagePowerOffsetGroupB_dB12;
              } 
	      else if (strcmp(ccparams_lte.rach_messagePowerOffsetGroupB,"dB15")==0) {
                RRC_CONFIGURATION_REQ (msg_p).radioresourceconfig[j].rach_messagePowerOffsetGroupB= RACH_ConfigCommon__preambleInfo__preamblesGroupAConfig__messagePowerOffsetGroupB_dB15;
              } 
	      else if (strcmp(ccparams_lte.rach_messagePowerOffsetGroupB,"dB18")==0) {
                RRC_CONFIGURATION_REQ (msg_p).radioresourceconfig[j].rach_messagePowerOffsetGroupB= RACH_ConfigCommon__preambleInfo__preamblesGroupAConfig__messagePowerOffsetGroupB_dB18;
              } 
	      else
=======
                             RC.config_file_name, i, rach_sizeOfRA_PreamblesGroupA);

              switch (rach_messageSizeGroupA) {
                case 56:
                  RRC_CONFIGURATION_REQ (msg_p).rach_messageSizeGroupA[j] = LTE_RACH_ConfigCommon__preambleInfo__preamblesGroupAConfig__messageSizeGroupA_b56;
                  break;

                case 144:
                  RRC_CONFIGURATION_REQ (msg_p).rach_messageSizeGroupA[j] = LTE_RACH_ConfigCommon__preambleInfo__preamblesGroupAConfig__messageSizeGroupA_b144;
                  break;

                case 208:
                  RRC_CONFIGURATION_REQ (msg_p).rach_messageSizeGroupA[j] = LTE_RACH_ConfigCommon__preambleInfo__preamblesGroupAConfig__messageSizeGroupA_b208;
                  break;

                case 256:
                  RRC_CONFIGURATION_REQ (msg_p).rach_messageSizeGroupA[j] = LTE_RACH_ConfigCommon__preambleInfo__preamblesGroupAConfig__messageSizeGroupA_b256;
                  break;

                default:
                  AssertFatal (0,
                               "Failed to parse eNB configuration file %s, enb %d unknown value \"%d\" for rach_messageSizeGroupA choice: 56,144,208,256!\n",
                               RC.config_file_name, i, rach_messageSizeGroupA);
                  break;
              }

              if (strcmp(rach_messagePowerOffsetGroupB,"minusinfinity")==0) {
                RRC_CONFIGURATION_REQ (msg_p).rach_messagePowerOffsetGroupB[j] = LTE_RACH_ConfigCommon__preambleInfo__preamblesGroupAConfig__messagePowerOffsetGroupB_minusinfinity;
              } else if (strcmp(rach_messagePowerOffsetGroupB,"dB0")==0) {
                RRC_CONFIGURATION_REQ (msg_p).rach_messagePowerOffsetGroupB[j] = LTE_RACH_ConfigCommon__preambleInfo__preamblesGroupAConfig__messagePowerOffsetGroupB_dB0;
              } else if (strcmp(rach_messagePowerOffsetGroupB,"dB5")==0) {
                RRC_CONFIGURATION_REQ (msg_p).rach_messagePowerOffsetGroupB[j] = LTE_RACH_ConfigCommon__preambleInfo__preamblesGroupAConfig__messagePowerOffsetGroupB_dB5;
              } else if (strcmp(rach_messagePowerOffsetGroupB,"dB8")==0) {
                RRC_CONFIGURATION_REQ (msg_p).rach_messagePowerOffsetGroupB[j] = LTE_RACH_ConfigCommon__preambleInfo__preamblesGroupAConfig__messagePowerOffsetGroupB_dB8;
              } else if (strcmp(rach_messagePowerOffsetGroupB,"dB10")==0) {
                RRC_CONFIGURATION_REQ (msg_p).rach_messagePowerOffsetGroupB[j] = LTE_RACH_ConfigCommon__preambleInfo__preamblesGroupAConfig__messagePowerOffsetGroupB_dB10;
              } else if (strcmp(rach_messagePowerOffsetGroupB,"dB12")==0) {
                RRC_CONFIGURATION_REQ (msg_p).rach_messagePowerOffsetGroupB[j] = LTE_RACH_ConfigCommon__preambleInfo__preamblesGroupAConfig__messagePowerOffsetGroupB_dB12;
              } else if (strcmp(rach_messagePowerOffsetGroupB,"dB15")==0) {
                RRC_CONFIGURATION_REQ (msg_p).rach_messagePowerOffsetGroupB[j] = LTE_RACH_ConfigCommon__preambleInfo__preamblesGroupAConfig__messagePowerOffsetGroupB_dB15;
              } else if (strcmp(rach_messagePowerOffsetGroupB,"dB18")==0) {
                RRC_CONFIGURATION_REQ (msg_p).rach_messagePowerOffsetGroupB[j] = LTE_RACH_ConfigCommon__preambleInfo__preamblesGroupAConfig__messagePowerOffsetGroupB_dB18;
              } else
>>>>>>> c1f7678e
                AssertFatal (0,
                             "Failed to parse eNB configuration file %s, enb %d unknown value \"%s\" for rach_messagePowerOffsetGroupB choice: minusinfinity,dB0,dB5,dB8,dB10,dB12,dB15,dB18!\n",
                             RC.config_file_name, i, ccparams_lte.rach_messagePowerOffsetGroupB);
            } else if (strcmp(ccparams_lte.rach_preamblesGroupAConfig, "DISABLE") == 0) {
              RRC_CONFIGURATION_REQ (msg_p).radioresourceconfig[j].rach_preamblesGroupAConfig= FALSE;
            } else
              AssertFatal (0,
                           "Failed to parse eNB configuration file %s, enb %d unknown value \"%s\" for rach_preamblesGroupAConfig choice: ENABLE,DISABLE !\n",
                           RC.config_file_name, i, ccparams_lte.rach_preamblesGroupAConfig);

            RRC_CONFIGURATION_REQ (msg_p).radioresourceconfig[j].rach_preambleInitialReceivedTargetPower= (ccparams_lte.rach_preambleInitialReceivedTargetPower+120)/2;

            if ((ccparams_lte.rach_preambleInitialReceivedTargetPower<-120) || 
		(ccparams_lte.rach_preambleInitialReceivedTargetPower>-90) || 
		((ccparams_lte.rach_preambleInitialReceivedTargetPower&1)!=0))
              AssertFatal (0,
                           "Failed to parse eNB configuration file %s, enb %d unknown value \"%d\" for rach_preambleInitialReceivedTargetPower choice: -120,-118,...,-90 !\n",
                           RC.config_file_name, i, ccparams_lte.rach_preambleInitialReceivedTargetPower);

            RRC_CONFIGURATION_REQ (msg_p).radioresourceconfig[j].rach_powerRampingStep= ccparams_lte.rach_powerRampingStep/2;

            if ((ccparams_lte.rach_powerRampingStep<0) || 
		(ccparams_lte.rach_powerRampingStep>6) || 
		((ccparams_lte.rach_powerRampingStep&1)!=0))
              AssertFatal (0,
                           "Failed to parse eNB configuration file %s, enb %d unknown value \"%d\" for rach_powerRampingStep choice: 0,2,4,6 !\n",
                           RC.config_file_name, i, ccparams_lte.rach_powerRampingStep);

<<<<<<< HEAD
            switch (ccparams_lte.rach_preambleTransMax) {
#if (RRC_VERSION < MAKE_VERSION(14, 0, 0))

	    case 3:
	      RRC_CONFIGURATION_REQ (msg_p).radioresourceconfig[j].rach_preambleTransMax=  RACH_ConfigCommon__ra_SupervisionInfo__preambleTransMax_n3;
	      break;

	    case 4:
	      RRC_CONFIGURATION_REQ (msg_p).radioresourceconfig[j].rach_preambleTransMax=  RACH_ConfigCommon__ra_SupervisionInfo__preambleTransMax_n4;
	      break;

	    case 5:
	      RRC_CONFIGURATION_REQ (msg_p).radioresourceconfig[j].rach_preambleTransMax=  RACH_ConfigCommon__ra_SupervisionInfo__preambleTransMax_n5;
	      break;

	    case 6:
	      RRC_CONFIGURATION_REQ (msg_p).radioresourceconfig[j].rach_preambleTransMax=  RACH_ConfigCommon__ra_SupervisionInfo__preambleTransMax_n6;
	      break;

	    case 7:
	      RRC_CONFIGURATION_REQ (msg_p).radioresourceconfig[j].rach_preambleTransMax=  RACH_ConfigCommon__ra_SupervisionInfo__preambleTransMax_n7;
	      break;

	    case 8:
	      RRC_CONFIGURATION_REQ (msg_p).radioresourceconfig[j].rach_preambleTransMax=  RACH_ConfigCommon__ra_SupervisionInfo__preambleTransMax_n8;
	      break;

	    case 10:
	      RRC_CONFIGURATION_REQ (msg_p).radioresourceconfig[j].rach_preambleTransMax=  RACH_ConfigCommon__ra_SupervisionInfo__preambleTransMax_n10;
	      break;

	    case 20:
	      RRC_CONFIGURATION_REQ (msg_p).radioresourceconfig[j].rach_preambleTransMax=  RACH_ConfigCommon__ra_SupervisionInfo__preambleTransMax_n20;
	      break;

	    case 50:
	      RRC_CONFIGURATION_REQ (msg_p).radioresourceconfig[j].rach_preambleTransMax=  RACH_ConfigCommon__ra_SupervisionInfo__preambleTransMax_n50;
	      break;

	    case 100:
	      RRC_CONFIGURATION_REQ (msg_p).radioresourceconfig[j].rach_preambleTransMax=  RACH_ConfigCommon__ra_SupervisionInfo__preambleTransMax_n100;
	      break;

	    case 200:
	      RRC_CONFIGURATION_REQ (msg_p).radioresourceconfig[j].rach_preambleTransMax=  RACH_ConfigCommon__ra_SupervisionInfo__preambleTransMax_n200;
	      break;
#else

	    case 3:
	      RRC_CONFIGURATION_REQ (msg_p).radioresourceconfig[j].rach_preambleTransMax=  PreambleTransMax_n3;
	      break;

	    case 4:
	      RRC_CONFIGURATION_REQ (msg_p).radioresourceconfig[j].rach_preambleTransMax=  PreambleTransMax_n4;
	      break;

	    case 5:
	      RRC_CONFIGURATION_REQ (msg_p).radioresourceconfig[j].rach_preambleTransMax=  PreambleTransMax_n5;
	      break;

	    case 6:
	      RRC_CONFIGURATION_REQ (msg_p).radioresourceconfig[j].rach_preambleTransMax=  PreambleTransMax_n6;
	      break;

	    case 7:
	      RRC_CONFIGURATION_REQ (msg_p).radioresourceconfig[j].rach_preambleTransMax=  PreambleTransMax_n7;
	      break;

	    case 8:
	      RRC_CONFIGURATION_REQ (msg_p).radioresourceconfig[j].rach_preambleTransMax=  PreambleTransMax_n8;
	      break;

	    case 10:
	      RRC_CONFIGURATION_REQ (msg_p).radioresourceconfig[j].rach_preambleTransMax=  PreambleTransMax_n10;
	      break;

	    case 20:
	      RRC_CONFIGURATION_REQ (msg_p).radioresourceconfig[j].rach_preambleTransMax=  PreambleTransMax_n20;
	      break;

	    case 50:
	      RRC_CONFIGURATION_REQ (msg_p).radioresourceconfig[j].rach_preambleTransMax=  PreambleTransMax_n50;
	      break;

	    case 100:
	      RRC_CONFIGURATION_REQ (msg_p).radioresourceconfig[j].rach_preambleTransMax=  PreambleTransMax_n100;
	      break;

	    case 200:
	      RRC_CONFIGURATION_REQ (msg_p).radioresourceconfig[j].rach_preambleTransMax=  PreambleTransMax_n200;
	      break;
=======
            switch (rach_preambleTransMax) {
#if (LTE_RRC_VERSION < MAKE_VERSION(14, 0, 0))

              case 3:
                RRC_CONFIGURATION_REQ (msg_p).rach_preambleTransMax[j] = LTE_RACH_ConfigCommon__ra_SupervisionInfo__preambleTransMax_n3;
                break;

              case 4:
                RRC_CONFIGURATION_REQ (msg_p).rach_preambleTransMax[j] = LTE_RACH_ConfigCommon__ra_SupervisionInfo__preambleTransMax_n4;
                break;

              case 5:
                RRC_CONFIGURATION_REQ (msg_p).rach_preambleTransMax[j] = LTE_RACH_ConfigCommon__ra_SupervisionInfo__preambleTransMax_n5;
                break;

              case 6:
                RRC_CONFIGURATION_REQ (msg_p).rach_preambleTransMax[j] = LTE_RACH_ConfigCommon__ra_SupervisionInfo__preambleTransMax_n6;
                break;

              case 7:
                RRC_CONFIGURATION_REQ (msg_p).rach_preambleTransMax[j] = LTE_RACH_ConfigCommon__ra_SupervisionInfo__preambleTransMax_n7;
                break;

              case 8:
                RRC_CONFIGURATION_REQ (msg_p).rach_preambleTransMax[j] = LTE_RACH_ConfigCommon__ra_SupervisionInfo__preambleTransMax_n8;
                break;

              case 10:
                RRC_CONFIGURATION_REQ (msg_p).rach_preambleTransMax[j] = LTE_RACH_ConfigCommon__ra_SupervisionInfo__preambleTransMax_n10;
                break;

              case 20:
                RRC_CONFIGURATION_REQ (msg_p).rach_preambleTransMax[j] = LTE_RACH_ConfigCommon__ra_SupervisionInfo__preambleTransMax_n20;
                break;

              case 50:
                RRC_CONFIGURATION_REQ (msg_p).rach_preambleTransMax[j] = LTE_RACH_ConfigCommon__ra_SupervisionInfo__preambleTransMax_n50;
                break;

              case 100:
                RRC_CONFIGURATION_REQ (msg_p).rach_preambleTransMax[j] = LTE_RACH_ConfigCommon__ra_SupervisionInfo__preambleTransMax_n100;
                break;

              case 200:
                RRC_CONFIGURATION_REQ (msg_p).rach_preambleTransMax[j] = LTE_RACH_ConfigCommon__ra_SupervisionInfo__preambleTransMax_n200;
                break;
#else

              case 3:
                RRC_CONFIGURATION_REQ (msg_p).rach_preambleTransMax[j] = LTE_PreambleTransMax_n3;
                break;

              case 4:
                RRC_CONFIGURATION_REQ (msg_p).rach_preambleTransMax[j] = LTE_PreambleTransMax_n4;
                break;

              case 5:
                RRC_CONFIGURATION_REQ (msg_p).rach_preambleTransMax[j] = LTE_PreambleTransMax_n5;
                break;

              case 6:
                RRC_CONFIGURATION_REQ (msg_p).rach_preambleTransMax[j] = LTE_PreambleTransMax_n6;
                break;

              case 7:
                RRC_CONFIGURATION_REQ (msg_p).rach_preambleTransMax[j] = LTE_PreambleTransMax_n7;
                break;

              case 8:
                RRC_CONFIGURATION_REQ (msg_p).rach_preambleTransMax[j] = LTE_PreambleTransMax_n8;
                break;

              case 10:
                RRC_CONFIGURATION_REQ (msg_p).rach_preambleTransMax[j] = LTE_PreambleTransMax_n10;
                break;

              case 20:
                RRC_CONFIGURATION_REQ (msg_p).rach_preambleTransMax[j] = LTE_PreambleTransMax_n20;
                break;

              case 50:
                RRC_CONFIGURATION_REQ (msg_p).rach_preambleTransMax[j] = LTE_PreambleTransMax_n50;
                break;

              case 100:
                RRC_CONFIGURATION_REQ (msg_p).rach_preambleTransMax[j] = LTE_PreambleTransMax_n100;
                break;

              case 200:
                RRC_CONFIGURATION_REQ (msg_p).rach_preambleTransMax[j] = LTE_PreambleTransMax_n200;
                break;
>>>>>>> c1f7678e
#endif

	    default:
	      AssertFatal (0,
			   "Failed to parse eNB configuration file %s, enb %d unknown value \"%d\" for rach_preambleTransMax choice: 3,4,5,6,7,8,10,20,50,100,200!\n",
			   RC.config_file_name, i, ccparams_lte.rach_preambleTransMax);
	      break;
            }

            RRC_CONFIGURATION_REQ (msg_p).radioresourceconfig[j].rach_raResponseWindowSize=  (ccparams_lte.rach_raResponseWindowSize==10)?7:ccparams_lte.rach_raResponseWindowSize-2;

            if ((ccparams_lte.rach_raResponseWindowSize<0)||
		(ccparams_lte.rach_raResponseWindowSize==9)||
		(ccparams_lte.rach_raResponseWindowSize>10))
              AssertFatal (0,
                           "Failed to parse eNB configuration file %s, enb %d unknown value \"%d\" for rach_raResponseWindowSize choice: 2,3,4,5,6,7,8,10!\n",
                           RC.config_file_name, i, ccparams_lte.rach_preambleTransMax);

            RRC_CONFIGURATION_REQ (msg_p).radioresourceconfig[j].rach_macContentionResolutionTimer= (ccparams_lte.rach_macContentionResolutionTimer/8)-1;

            if ((ccparams_lte.rach_macContentionResolutionTimer<8) || 
		(ccparams_lte.rach_macContentionResolutionTimer>64) || 
		((ccparams_lte.rach_macContentionResolutionTimer&7)!=0))
              AssertFatal (0,
                           "Failed to parse eNB configuration file %s, enb %d unknown value \"%d\" for rach_macContentionResolutionTimer choice: 8,16,...,56,64!\n",
                           RC.config_file_name, i, ccparams_lte.rach_preambleTransMax);

            RRC_CONFIGURATION_REQ (msg_p).radioresourceconfig[j].rach_maxHARQ_Msg3Tx= ccparams_lte.rach_maxHARQ_Msg3Tx;

            if ((ccparams_lte.rach_maxHARQ_Msg3Tx<0) || 
		(ccparams_lte.rach_maxHARQ_Msg3Tx>8))
              AssertFatal (0,
                           "Failed to parse eNB configuration file %s, enb %d unknown value \"%d\" for rach_maxHARQ_Msg3Tx choice: 1..8!\n",
<<<<<<< HEAD
                           RC.config_file_name, i, ccparams_lte.rach_preambleTransMax);

            switch (ccparams_lte.pcch_defaultPagingCycle) {
	    case 32:
	      RRC_CONFIGURATION_REQ (msg_p).radioresourceconfig[j].pcch_defaultPagingCycle= PCCH_Config__defaultPagingCycle_rf32;
	      break;

	    case 64:
	      RRC_CONFIGURATION_REQ (msg_p).radioresourceconfig[j].pcch_defaultPagingCycle= PCCH_Config__defaultPagingCycle_rf64;
	      break;

	    case 128:
	      RRC_CONFIGURATION_REQ (msg_p).radioresourceconfig[j].pcch_defaultPagingCycle= PCCH_Config__defaultPagingCycle_rf128;
	      break;

	    case 256:
	      RRC_CONFIGURATION_REQ (msg_p).radioresourceconfig[j].pcch_defaultPagingCycle= PCCH_Config__defaultPagingCycle_rf256;
	      break;

	    default:
	      AssertFatal (0,
			   "Failed to parse eNB configuration file %s, enb %d unknown value \"%d\" for pcch_defaultPagingCycle choice: 32,64,128,256!\n",
			   RC.config_file_name, i, ccparams_lte.pcch_defaultPagingCycle);
	      break;
            }

            if (strcmp(ccparams_lte.pcch_nB, "fourT") == 0) {
              RRC_CONFIGURATION_REQ (msg_p).radioresourceconfig[j].pcch_nB= PCCH_Config__nB_fourT;
            } 
	    else if (strcmp(ccparams_lte.pcch_nB, "twoT") == 0) {
              RRC_CONFIGURATION_REQ (msg_p).radioresourceconfig[j].pcch_nB= PCCH_Config__nB_twoT;
            } 
	    else if (strcmp(ccparams_lte.pcch_nB, "oneT") == 0) {
 	      RRC_CONFIGURATION_REQ (msg_p).radioresourceconfig[j].pcch_nB= PCCH_Config__nB_oneT;
            } 
	    else if (strcmp(ccparams_lte.pcch_nB, "halfT") == 0) {
 	      RRC_CONFIGURATION_REQ (msg_p).radioresourceconfig[j].pcch_nB= PCCH_Config__nB_halfT;
            } 
	    else if (strcmp(ccparams_lte.pcch_nB, "quarterT") == 0) {
              RRC_CONFIGURATION_REQ (msg_p).radioresourceconfig[j].pcch_nB= PCCH_Config__nB_quarterT;
            } 
	    else if (strcmp(ccparams_lte.pcch_nB, "oneEighthT") == 0) {
              RRC_CONFIGURATION_REQ (msg_p).radioresourceconfig[j].pcch_nB= PCCH_Config__nB_oneEighthT;
            } 
	    else if (strcmp(ccparams_lte.pcch_nB, "oneSixteenthT") == 0) {
              RRC_CONFIGURATION_REQ (msg_p).radioresourceconfig[j].pcch_nB= PCCH_Config__nB_oneSixteenthT;
            } 
	    else if (strcmp(ccparams_lte.pcch_nB, "oneThirtySecondT") == 0) {
              RRC_CONFIGURATION_REQ (msg_p).radioresourceconfig[j].pcch_nB= PCCH_Config__nB_oneThirtySecondT;
            } 
	    else
              AssertFatal (0,
                           "Failed to parse eNB configuration file %s, enb %d unknown value \"%s\" for pcch_nB choice: fourT,twoT,oneT,halfT,quarterT,oneighthT,oneSixteenthT,oneThirtySecondT !\n",
                           RC.config_file_name, i, ccparams_lte.pcch_nB);

            switch (ccparams_lte.bcch_modificationPeriodCoeff) {
	    case 2:
	      RRC_CONFIGURATION_REQ (msg_p).radioresourceconfig[j].bcch_modificationPeriodCoeff= BCCH_Config__modificationPeriodCoeff_n2;
	      break;

	    case 4:
	      RRC_CONFIGURATION_REQ (msg_p).radioresourceconfig[j].bcch_modificationPeriodCoeff= BCCH_Config__modificationPeriodCoeff_n4;
	      break;

	    case 8:
	      RRC_CONFIGURATION_REQ (msg_p).radioresourceconfig[j].bcch_modificationPeriodCoeff= BCCH_Config__modificationPeriodCoeff_n8;
	      break;

	    case 16:
	      RRC_CONFIGURATION_REQ (msg_p).radioresourceconfig[j].bcch_modificationPeriodCoeff= BCCH_Config__modificationPeriodCoeff_n16;
	      break;

	    default:
	      AssertFatal (0,
			   "Failed to parse eNB configuration file %s, enb %d unknown value \"%d\" for bcch_modificationPeriodCoeff choice: 2,4,8,16",
			   RC.config_file_name, i, ccparams_lte.bcch_modificationPeriodCoeff);
	      break;
            }

            RRC_CONFIGURATION_REQ (msg_p).radioresourceconfig[j].ue_TimersAndConstants_t300= ccparams_lte.ue_TimersAndConstants_t300;
            RRC_CONFIGURATION_REQ (msg_p).radioresourceconfig[j].ue_TimersAndConstants_t301= ccparams_lte.ue_TimersAndConstants_t301;
            RRC_CONFIGURATION_REQ (msg_p).radioresourceconfig[j].ue_TimersAndConstants_t310= ccparams_lte.ue_TimersAndConstants_t310;
            RRC_CONFIGURATION_REQ (msg_p).radioresourceconfig[j].ue_TimersAndConstants_t311= ccparams_lte.ue_TimersAndConstants_t311;
            RRC_CONFIGURATION_REQ (msg_p).radioresourceconfig[j].ue_TimersAndConstants_n310= ccparams_lte.ue_TimersAndConstants_n310;
            RRC_CONFIGURATION_REQ (msg_p).radioresourceconfig[j].ue_TimersAndConstants_n311= ccparams_lte.ue_TimersAndConstants_n311;

            switch (ccparams_lte.ue_TransmissionMode) {
	    case 1:
	      RRC_CONFIGURATION_REQ (msg_p).radioresourceconfig[j].ue_TransmissionMode= AntennaInfoDedicated__transmissionMode_tm1;
	      break;

	    case 2:
	      RRC_CONFIGURATION_REQ (msg_p).radioresourceconfig[j].ue_TransmissionMode= AntennaInfoDedicated__transmissionMode_tm2;
	      break;

	    case 3:
	      RRC_CONFIGURATION_REQ (msg_p).radioresourceconfig[j].ue_TransmissionMode= AntennaInfoDedicated__transmissionMode_tm3;
	      break;

	    case 4:
	      RRC_CONFIGURATION_REQ (msg_p).radioresourceconfig[j].ue_TransmissionMode= AntennaInfoDedicated__transmissionMode_tm4;
	      break;

	    case 5:
	      RRC_CONFIGURATION_REQ (msg_p).radioresourceconfig[j].ue_TransmissionMode= AntennaInfoDedicated__transmissionMode_tm5;
	      break;

	    case 6:
	      RRC_CONFIGURATION_REQ (msg_p).radioresourceconfig[j].ue_TransmissionMode= AntennaInfoDedicated__transmissionMode_tm6;
	      break;

	    case 7:
	      RRC_CONFIGURATION_REQ (msg_p).radioresourceconfig[j].ue_TransmissionMode= AntennaInfoDedicated__transmissionMode_tm7;
	      break;

	    default:
	      AssertFatal (0,
			   "Failed to parse eNB configuration file %s, enb %d unknown value \"%d\" for ue_TransmissionMode choice: 1,2,3,4,5,6,7",
			   RC.config_file_name, i, ccparams_lte.ue_TransmissionMode);
	      break;
=======
                           RC.config_file_name, i, rach_preambleTransMax);

            switch (pcch_defaultPagingCycle) {
              case 32:
                RRC_CONFIGURATION_REQ (msg_p).pcch_defaultPagingCycle[j] = LTE_PCCH_Config__defaultPagingCycle_rf32;
                break;

              case 64:
                RRC_CONFIGURATION_REQ (msg_p).pcch_defaultPagingCycle[j] = LTE_PCCH_Config__defaultPagingCycle_rf64;
                break;

              case 128:
                RRC_CONFIGURATION_REQ (msg_p).pcch_defaultPagingCycle[j] = LTE_PCCH_Config__defaultPagingCycle_rf128;
                break;

              case 256:
                RRC_CONFIGURATION_REQ (msg_p).pcch_defaultPagingCycle[j] = LTE_PCCH_Config__defaultPagingCycle_rf256;
                break;

              default:
                AssertFatal (0,
                             "Failed to parse eNB configuration file %s, enb %d unknown value \"%d\" for pcch_defaultPagingCycle choice: 32,64,128,256!\n",
                             RC.config_file_name, i, pcch_defaultPagingCycle);
                break;
            }

            if (strcmp(pcch_nB, "fourT") == 0) {
              RRC_CONFIGURATION_REQ (msg_p).pcch_nB[j] = LTE_PCCH_Config__nB_fourT;
            } else if (strcmp(pcch_nB, "twoT") == 0) {
              RRC_CONFIGURATION_REQ (msg_p).pcch_nB[j] = LTE_PCCH_Config__nB_twoT;
            } else if (strcmp(pcch_nB, "oneT") == 0) {
              RRC_CONFIGURATION_REQ (msg_p).pcch_nB[j] = LTE_PCCH_Config__nB_oneT;
            } else if (strcmp(pcch_nB, "halfT") == 0) {
              RRC_CONFIGURATION_REQ (msg_p).pcch_nB[j] = LTE_PCCH_Config__nB_halfT;
            } else if (strcmp(pcch_nB, "quarterT") == 0) {
              RRC_CONFIGURATION_REQ (msg_p).pcch_nB[j] = LTE_PCCH_Config__nB_quarterT;
            } else if (strcmp(pcch_nB, "oneEighthT") == 0) {
              RRC_CONFIGURATION_REQ (msg_p).pcch_nB[j] = LTE_PCCH_Config__nB_oneEighthT;
            } else if (strcmp(pcch_nB, "oneSixteenthT") == 0) {
              RRC_CONFIGURATION_REQ (msg_p).pcch_nB[j] = LTE_PCCH_Config__nB_oneSixteenthT;
            } else if (strcmp(pcch_nB, "oneThirtySecondT") == 0) {
              RRC_CONFIGURATION_REQ (msg_p).pcch_nB[j] = LTE_PCCH_Config__nB_oneThirtySecondT;
            } else
              AssertFatal (0,
                           "Failed to parse eNB configuration file %s, enb %d unknown value \"%d\" for pcch_nB choice: fourT,twoT,oneT,halfT,quarterT,oneighthT,oneSixteenthT,oneThirtySecondT !\n",
                           RC.config_file_name, i, pcch_defaultPagingCycle);

            switch (bcch_modificationPeriodCoeff) {
              case 2:
                RRC_CONFIGURATION_REQ (msg_p).bcch_modificationPeriodCoeff[j] = LTE_BCCH_Config__modificationPeriodCoeff_n2;
                break;

              case 4:
                RRC_CONFIGURATION_REQ (msg_p).bcch_modificationPeriodCoeff[j] = LTE_BCCH_Config__modificationPeriodCoeff_n4;
                break;

              case 8:
                RRC_CONFIGURATION_REQ (msg_p).bcch_modificationPeriodCoeff[j] = LTE_BCCH_Config__modificationPeriodCoeff_n8;
                break;

              case 16:
                RRC_CONFIGURATION_REQ (msg_p).bcch_modificationPeriodCoeff[j] = LTE_BCCH_Config__modificationPeriodCoeff_n16;
                break;

              default:
                AssertFatal (0,
                             "Failed to parse eNB configuration file %s, enb %d unknown value \"%d\" for bcch_modificationPeriodCoeff choice: 2,4,8,16",
                             RC.config_file_name, i, bcch_modificationPeriodCoeff);
                break;
            }

            RRC_CONFIGURATION_REQ (msg_p).ue_TimersAndConstants_t300[j] = ue_TimersAndConstants_t300;
            RRC_CONFIGURATION_REQ (msg_p).ue_TimersAndConstants_t301[j] = ue_TimersAndConstants_t301;
            RRC_CONFIGURATION_REQ (msg_p).ue_TimersAndConstants_t310[j] = ue_TimersAndConstants_t310;
            RRC_CONFIGURATION_REQ (msg_p).ue_TimersAndConstants_t311[j] = ue_TimersAndConstants_t311;
            RRC_CONFIGURATION_REQ (msg_p).ue_TimersAndConstants_n310[j] = ue_TimersAndConstants_n310;
            RRC_CONFIGURATION_REQ (msg_p).ue_TimersAndConstants_n311[j] = ue_TimersAndConstants_n311;

            switch (ue_TransmissionMode) {
              case 1:
                RRC_CONFIGURATION_REQ (msg_p).ue_TransmissionMode[j] = LTE_AntennaInfoDedicated__transmissionMode_tm1;
                break;

              case 2:
                RRC_CONFIGURATION_REQ (msg_p).ue_TransmissionMode[j] = LTE_AntennaInfoDedicated__transmissionMode_tm2;
                break;

              case 3:
                RRC_CONFIGURATION_REQ (msg_p).ue_TransmissionMode[j] = LTE_AntennaInfoDedicated__transmissionMode_tm3;
                break;

              case 4:
                RRC_CONFIGURATION_REQ (msg_p).ue_TransmissionMode[j] = LTE_AntennaInfoDedicated__transmissionMode_tm4;
                break;

              case 5:
                RRC_CONFIGURATION_REQ (msg_p).ue_TransmissionMode[j] = LTE_AntennaInfoDedicated__transmissionMode_tm5;
                break;

              case 6:
                RRC_CONFIGURATION_REQ (msg_p).ue_TransmissionMode[j] = LTE_AntennaInfoDedicated__transmissionMode_tm6;
                break;

              case 7:
                RRC_CONFIGURATION_REQ (msg_p).ue_TransmissionMode[j] = LTE_AntennaInfoDedicated__transmissionMode_tm7;
                break;

              default:
                AssertFatal (0,
                             "Failed to parse eNB configuration file %s, enb %d unknown value \"%d\" for ue_TransmissionMode choice: 1,2,3,4,5,6,7",
                             RC.config_file_name, i, ue_TransmissionMode);
                break;
>>>>>>> c1f7678e
            }

            RRC_CONFIGURATION_REQ (msg_p).radioresourceconfig[j].ue_multiple_max= ccparams_lte.ue_multiple_max;

            switch (ccparams_lte.N_RB_DL) {
	    case 25:
	      if ((ccparams_lte.ue_multiple_max < 1) || 
		  (ccparams_lte.ue_multiple_max > 4))
		AssertFatal (0,
			     "Failed to parse eNB configuration file %s, enb %d unknown value \"%d\" for ue_multiple_max choice: 1..4!\n",
			     RC.config_file_name, i, ccparams_lte.ue_multiple_max);

	      break;

	    case 50:
	      if ((ccparams_lte.ue_multiple_max < 1) || 
		  (ccparams_lte.ue_multiple_max > 8))
		AssertFatal (0,
			     "Failed to parse eNB configuration file %s, enb %d unknown value \"%d\" for ue_multiple_max choice: 1..8!\n",
			     RC.config_file_name, i, ccparams_lte.ue_multiple_max);

	      break;

	    case 100:
	      if ((ccparams_lte.ue_multiple_max < 1) || 
		  (ccparams_lte.ue_multiple_max > 16))
		AssertFatal (0,
			     "Failed to parse eNB configuration file %s, enb %d unknown value \"%d\" for ue_multiple_max choice: 1..16!\n",
			     RC.config_file_name, i, ccparams_lte.ue_multiple_max);

	      break;

	    default:
	      AssertFatal (0,
			   "Failed to parse eNB configuration file %s, enb %d unknown value \"%d\" for N_RB_DL choice: 25,50,100 !\n",
			   RC.config_file_name, i, ccparams_lte.N_RB_DL);
	      break;
            }

	    // eMBMS configuration
	    RRC_CONFIGURATION_REQ(msg_p).eMBMS_configured = 0;
	    printf("No eMBMS configuration, skipping it\n");

	    // eMTC configuration
	    char brparamspath[MAX_OPTNAME_SIZE*2 + 16];
	    sprintf(brparamspath,"%s.%s", ccspath, ENB_CONFIG_STRING_EMTC_PARAMETERS);
	    config_get(eMTCParams, sizeof(eMTCParams)/sizeof(paramdef_t), brparamspath);
	    RRC_CONFIGURATION_REQ(msg_p).eMTC_configured = eMTCconfig.eMTC_configured&1;

	    if (eMTCconfig.eMTC_configured > 0) fill_eMTC_configuration(msg_p,&eMTCconfig, i,j,RC.config_file_name,brparamspath); 
	    else   	                        printf("No eMTC configuration, skipping it\n");
	    

	    // Sidelink configuration
	    char SLparamspath[MAX_OPTNAME_SIZE*2 + 16];
	    sprintf(SLparamspath,"%s.%s", ccspath, ENB_CONFIG_STRING_SL_PARAMETERS);
	    config_get( SLParams, sizeof(SLParams)/sizeof(paramdef_t), SLparamspath);

	    // Sidelink Resource pool information
	    RRC_CONFIGURATION_REQ (msg_p).SL_configured=SLconfig.sidelink_configured&1;
	    if (SLconfig.sidelink_configured==1) fill_SL_configuration(msg_p,&SLconfig,i,j,RC.config_file_name);
	    else                                 printf("No SL configuration skipping it\n");
	  }
	}

<<<<<<< HEAD

        char srb1path[MAX_OPTNAME_SIZE*2 + 8];
        sprintf(srb1path,"%s.%s",enbpath,ENB_CONFIG_STRING_SRB1);
        config_get( SRB1Params,sizeof(SRB1Params)/sizeof(paramdef_t), srb1path);


	switch (srb1_params.srb1_max_retx_threshold) {
	case 1:
	  rrc->srb1_max_retx_threshold = UL_AM_RLC__maxRetxThreshold_t1;
	  break;
	  
	case 2:
	  rrc->srb1_max_retx_threshold = UL_AM_RLC__maxRetxThreshold_t2;
	  break;
	  
	case 3:
	  rrc->srb1_max_retx_threshold = UL_AM_RLC__maxRetxThreshold_t3;
	  break;
	  
	case 4:
	  rrc->srb1_max_retx_threshold = UL_AM_RLC__maxRetxThreshold_t4;
	  break;
	  
	case 6:
	  rrc->srb1_max_retx_threshold = UL_AM_RLC__maxRetxThreshold_t6;
	  break;
	  
	case 8:
	  rrc->srb1_max_retx_threshold = UL_AM_RLC__maxRetxThreshold_t8;
	  break;
	  
	case 16:
	  rrc->srb1_max_retx_threshold = UL_AM_RLC__maxRetxThreshold_t16;
	  break;
	  
	case 32:
	  rrc->srb1_max_retx_threshold = UL_AM_RLC__maxRetxThreshold_t32;
	  break;
	  
	default:
	  AssertFatal (0,
		       "Bad config value when parsing eNB configuration file %s, enb %d  srb1_max_retx_threshold %u!\n",
		       RC.config_file_name, i, srb1_params.srb1_max_retx_threshold);
	}
	
	switch (srb1_params.srb1_poll_pdu) {
	case 4:
	  rrc->srb1_poll_pdu = PollPDU_p4;
	  break;
	  
	case 8:
	  rrc->srb1_poll_pdu = PollPDU_p8;
	  break;
	  
	case 16:
	  rrc->srb1_poll_pdu = PollPDU_p16;
	  break;
	  
	case 32:
	  rrc->srb1_poll_pdu = PollPDU_p32;
	  break;
	  
	case 64:
	  rrc->srb1_poll_pdu = PollPDU_p64;
	  break;
	  
	case 128:
	  rrc->srb1_poll_pdu = PollPDU_p128;
	  break;
	  
	case 256:
	  rrc->srb1_poll_pdu = PollPDU_p256;
	  break;
	  
	default:
	  if (srb1_params.srb1_poll_pdu >= 10000)
	    rrc->srb1_poll_pdu = PollPDU_pInfinity;
	  else
	    AssertFatal (0,
			 "Bad config value when parsing eNB configuration file %s, enb %d  srb1_poll_pdu %u!\n",
			 RC.config_file_name, i, srb1_params.srb1_poll_pdu);
	}
	
	rrc->srb1_poll_byte             = srb1_params.srb1_poll_byte;
	
	switch (srb1_params.srb1_poll_byte) {
	case 25:
	  rrc->srb1_poll_byte = PollByte_kB25;
	  break;
	  
	case 50:
	  rrc->srb1_poll_byte = PollByte_kB50;
	  break;
	  
	case 75:
	  rrc->srb1_poll_byte = PollByte_kB75;
	  break;
	  
	case 100:
	  rrc->srb1_poll_byte = PollByte_kB100;
	  break;
	  
	case 125:
	  rrc->srb1_poll_byte = PollByte_kB125;
	  break;
	  
	case 250:
	  rrc->srb1_poll_byte = PollByte_kB250;
	  break;
	  
	case 375:
	  rrc->srb1_poll_byte = PollByte_kB375;
	  break;
	  
	case 500:
	  rrc->srb1_poll_byte = PollByte_kB500;
	  break;
	  
	case 750:
	  rrc->srb1_poll_byte = PollByte_kB750;
	  break;
	  
	case 1000:
	  rrc->srb1_poll_byte = PollByte_kB1000;
	  break;
	  
	case 1250:
	  rrc->srb1_poll_byte = PollByte_kB1250;
	  break;
	  
	case 1500:
	  rrc->srb1_poll_byte = PollByte_kB1500;
	  break;
	  
	case 2000:
	  rrc->srb1_poll_byte = PollByte_kB2000;
	  break;
	  
	case 3000:
	  rrc->srb1_poll_byte = PollByte_kB3000;
	  break;
	  
	default:
	  if (srb1_params.srb1_poll_byte >= 10000)
	    rrc->srb1_poll_byte = PollByte_kBinfinity;
	  else
	    AssertFatal (0,
			 "Bad config value when parsing eNB configuration file %s, enb %d  srb1_poll_byte %u!\n",
			 RC.config_file_name, i, srb1_params.srb1_poll_byte);
	}
	
	if (srb1_params.srb1_timer_poll_retransmit <= 250) {
	  rrc->srb1_timer_poll_retransmit = (srb1_params.srb1_timer_poll_retransmit - 5)/5;
	} else if (srb1_params.srb1_timer_poll_retransmit <= 500) {
	  rrc->srb1_timer_poll_retransmit = (srb1_params.srb1_timer_poll_retransmit - 300)/50 + 50;
	} else {
	  AssertFatal (0,
		       "Bad config value when parsing eNB configuration file %s, enb %d  srb1_timer_poll_retransmit %u!\n",
		       RC.config_file_name, i, srb1_params.srb1_timer_poll_retransmit);
	}
	
	if (srb1_params.srb1_timer_status_prohibit <= 250) {
	  rrc->srb1_timer_status_prohibit = srb1_params.srb1_timer_status_prohibit/5;
	} else if ((srb1_params.srb1_timer_poll_retransmit >= 300) && (srb1_params.srb1_timer_poll_retransmit <= 500)) {
	  rrc->srb1_timer_status_prohibit = (srb1_params.srb1_timer_status_prohibit - 300)/50 + 51;
	} else {
	  AssertFatal (0,
		       "Bad config value when parsing eNB configuration file %s, enb %d  srb1_timer_status_prohibit %u!\n",
		       RC.config_file_name, i, srb1_params.srb1_timer_status_prohibit);
	}
	
	switch (srb1_params.srb1_timer_reordering) {
	case 0:
	  rrc->srb1_timer_reordering = T_Reordering_ms0;
	  break;
	  
	case 5:
	  rrc->srb1_timer_reordering = T_Reordering_ms5;
	  break;
	  
	case 10:
	  rrc->srb1_timer_reordering = T_Reordering_ms10;
	  break;
	  
	case 15:
	  rrc->srb1_timer_reordering = T_Reordering_ms15;
	  break;
	  
	case 20:
	  rrc->srb1_timer_reordering = T_Reordering_ms20;
	  break;
	  
	case 25:
	  rrc->srb1_timer_reordering = T_Reordering_ms25;
	  break;
	  
	case 30:
	  rrc->srb1_timer_reordering = T_Reordering_ms30;
	  break;
	  
	case 35:
	  rrc->srb1_timer_reordering = T_Reordering_ms35;
	  break;
	  
	case 40:
	  rrc->srb1_timer_reordering = T_Reordering_ms40;
	  break;
	  
	case 45:
	  rrc->srb1_timer_reordering = T_Reordering_ms45;
	  break;
	  
	case 50:
	  rrc->srb1_timer_reordering = T_Reordering_ms50;
	  break;
	  
	case 55:
	  rrc->srb1_timer_reordering = T_Reordering_ms55;
	  break;
	  
	case 60:
	  rrc->srb1_timer_reordering = T_Reordering_ms60;
	  break;
	  
	case 65:
	  rrc->srb1_timer_reordering = T_Reordering_ms65;
	  break;
	  
	case 70:
	  rrc->srb1_timer_reordering = T_Reordering_ms70;
	  break;
	  
	case 75:
	  rrc->srb1_timer_reordering = T_Reordering_ms75;
	  break;
	  
	case 80:
	  rrc->srb1_timer_reordering = T_Reordering_ms80;
	  break;
	  
	case 85:
	  rrc->srb1_timer_reordering = T_Reordering_ms85;
	  break;
	  
	case 90:
	  rrc->srb1_timer_reordering = T_Reordering_ms90;
	  break;
	  
	case 95:
	  rrc->srb1_timer_reordering = T_Reordering_ms95;
	  break;
	  
	case 100:
	  rrc->srb1_timer_reordering = T_Reordering_ms100;
	  break;
	  
	case 110:
	  rrc->srb1_timer_reordering = T_Reordering_ms110;
	  break;
	  
	case 120:
	  rrc->srb1_timer_reordering = T_Reordering_ms120;
	  break;
	  
	case 130:
	  rrc->srb1_timer_reordering = T_Reordering_ms130;
	  break;
	  
	case 140:
	  rrc->srb1_timer_reordering = T_Reordering_ms140;
	  break;
	  
	case 150:
	  rrc->srb1_timer_reordering = T_Reordering_ms150;
	  break;
	  
	case 160:
	  rrc->srb1_timer_reordering = T_Reordering_ms160;
	  break;
	  
	case 170:
	  rrc->srb1_timer_reordering = T_Reordering_ms170;
	  break;
	  
	case 180:
	  rrc->srb1_timer_reordering = T_Reordering_ms180;
	  break;
	  
	case 190:
	  rrc->srb1_timer_reordering = T_Reordering_ms190;
	  break;
	  
	case 200:
	  rrc->srb1_timer_reordering = T_Reordering_ms200;
	  break;
	  
	default:
	  AssertFatal (0,
		       "Bad config value when parsing eNB configuration file %s, enb %d  srb1_timer_reordering %u!\n",
		       RC.config_file_name, i, srb1_params.srb1_timer_reordering);
	}
=======
              default:
                AssertFatal (0,
                             "Failed to parse eNB configuration file %s, enb %d unknown value \"%d\" for N_RB_DL choice: 25,50,100 !\n",
                             RC.config_file_name, i, N_RB_DL);
                break;
            }

            //TTN - for D2D
            //SIB18
            if (strcmp(rxPool_sc_CP_Len,"normal")==0) {
              RRC_CONFIGURATION_REQ (msg_p).rxPool_sc_CP_Len[j] = LTE_SL_CP_Len_r12_normal;
            } else if (strcmp(rxPool_sc_CP_Len,"extended")==0) {
              RRC_CONFIGURATION_REQ (msg_p).rxPool_sc_CP_Len[j] = LTE_SL_CP_Len_r12_extended;
            } else
              AssertFatal (0,
                           "Failed to parse eNB configuration file %s, enb %d unknown value \"%s\" for rxPool_sc_CP_Len choice: normal,extended!\n",
                           RC.config_file_name, i, rxPool_sc_CP_Len);

            if (strcmp(rxPool_sc_Period,"sf40")==0) {
              RRC_CONFIGURATION_REQ (msg_p).rxPool_sc_Period[j] = LTE_SL_PeriodComm_r12_sf40;
            } else if (strcmp(rxPool_sc_Period,"sf60")==0) {
              RRC_CONFIGURATION_REQ (msg_p).rxPool_sc_Period[j] = LTE_SL_PeriodComm_r12_sf60;
            } else if (strcmp(rxPool_sc_Period,"sf70")==0) {
              RRC_CONFIGURATION_REQ (msg_p).rxPool_sc_Period[j] = LTE_SL_PeriodComm_r12_sf70;
            } else if (strcmp(rxPool_sc_Period,"sf80")==0) {
              RRC_CONFIGURATION_REQ (msg_p).rxPool_sc_Period[j] = LTE_SL_PeriodComm_r12_sf80;
            } else if (strcmp(rxPool_sc_Period,"sf120")==0) {
              RRC_CONFIGURATION_REQ (msg_p).rxPool_sc_Period[j] = LTE_SL_PeriodComm_r12_sf120;
            } else if (strcmp(rxPool_sc_Period,"sf140")==0) {
              RRC_CONFIGURATION_REQ (msg_p).rxPool_sc_Period[j] = LTE_SL_PeriodComm_r12_sf140;
            } else if (strcmp(rxPool_sc_Period,"sf160")==0) {
              RRC_CONFIGURATION_REQ (msg_p).rxPool_sc_Period[j] = LTE_SL_PeriodComm_r12_sf160;
            } else if (strcmp(rxPool_sc_Period,"sf240")==0) {
              RRC_CONFIGURATION_REQ (msg_p).rxPool_sc_Period[j] = LTE_SL_PeriodComm_r12_sf240;
            } else if (strcmp(rxPool_sc_Period,"sf280")==0) {
              RRC_CONFIGURATION_REQ (msg_p).rxPool_sc_Period[j] = LTE_SL_PeriodComm_r12_sf280;
            } else if (strcmp(rxPool_sc_Period,"sf320")==0) {
              RRC_CONFIGURATION_REQ (msg_p).rxPool_sc_Period[j] = LTE_SL_PeriodComm_r12_sf320;
            } else if (strcmp(rxPool_sc_Period,"spare6")==0) {
              RRC_CONFIGURATION_REQ (msg_p).rxPool_sc_Period[j] = LTE_SL_PeriodComm_r12_spare6;
            } else if (strcmp(rxPool_sc_Period,"spare5")==0) {
              RRC_CONFIGURATION_REQ (msg_p).rxPool_sc_Period[j] = LTE_SL_PeriodComm_r12_spare5;
            } else if (strcmp(rxPool_sc_Period,"spare4")==0) {
              RRC_CONFIGURATION_REQ (msg_p).rxPool_sc_Period[j] = LTE_SL_PeriodComm_r12_spare4;
            } else if (strcmp(rxPool_sc_Period,"spare3")==0) {
              RRC_CONFIGURATION_REQ (msg_p).rxPool_sc_Period[j] = LTE_SL_PeriodComm_r12_spare3;
            } else if (strcmp(rxPool_sc_Period,"spare2")==0) {
              RRC_CONFIGURATION_REQ (msg_p).rxPool_sc_Period[j] = LTE_SL_PeriodComm_r12_spare2;
            } else if (strcmp(rxPool_sc_Period,"spare")==0) {
              RRC_CONFIGURATION_REQ (msg_p).rxPool_sc_Period[j] = LTE_SL_PeriodComm_r12_spare;
            } else
              AssertFatal (0,
                           "Failed to parse eNB configuration file %s, enb %d unknown value \"%s\" for rxPool_sc_Period choice: sf40,sf60,sf70,sf80,sf120,sf140,sf160,sf240,sf280,sf320,spare6,spare5,spare4,spare3,spare2,spare!\n",
                           RC.config_file_name, i, rxPool_sc_Period);

            if (strcmp(rxPool_data_CP_Len,"normal")==0) {
              RRC_CONFIGURATION_REQ (msg_p).rxPool_data_CP_Len[j] = LTE_SL_CP_Len_r12_normal;
            } else if (strcmp(rxPool_data_CP_Len,"extended")==0) {
              RRC_CONFIGURATION_REQ (msg_p).rxPool_data_CP_Len[j] = LTE_SL_CP_Len_r12_extended;
            } else
              AssertFatal (0,
                           "Failed to parse eNB configuration file %s, enb %d unknown value \"%s\" for rxPool_data_CP_Len choice: normal,extended!\n",
                           RC.config_file_name, i, rxPool_data_CP_Len);

            RRC_CONFIGURATION_REQ (msg_p).rxPool_ResourceConfig_prb_Num[j] = rxPool_ResourceConfig_prb_Num;
            RRC_CONFIGURATION_REQ (msg_p).rxPool_ResourceConfig_prb_Start[j] = rxPool_ResourceConfig_prb_Start;
            RRC_CONFIGURATION_REQ (msg_p).rxPool_ResourceConfig_prb_End[j] = rxPool_ResourceConfig_prb_End;

            if (strcmp(rxPool_ResourceConfig_offsetIndicator_present,"prNothing")==0) {
              RRC_CONFIGURATION_REQ (msg_p).rxPool_ResourceConfig_offsetIndicator_present[j] = LTE_SL_OffsetIndicator_r12_PR_NOTHING;
            } else if (strcmp(rxPool_ResourceConfig_offsetIndicator_present,"prSmall")==0) {
              RRC_CONFIGURATION_REQ (msg_p).rxPool_ResourceConfig_offsetIndicator_present[j] = LTE_SL_OffsetIndicator_r12_PR_small_r12;
            } else if (strcmp(rxPool_ResourceConfig_offsetIndicator_present,"prLarge")==0) {
              RRC_CONFIGURATION_REQ (msg_p).rxPool_ResourceConfig_offsetIndicator_present[j] = LTE_SL_OffsetIndicator_r12_PR_large_r12;
            } else
              AssertFatal (0,
                           "Failed to parse eNB configuration file %s, enb %d unknown value \"%s\" for rxPool_ResourceConfig_offsetIndicator_present choice: prNothing,prSmal,prLarge!\n",
                           RC.config_file_name, i, rxPool_ResourceConfig_offsetIndicator_present);

            RRC_CONFIGURATION_REQ (msg_p).rxPool_ResourceConfig_offsetIndicator_choice[j] = rxPool_ResourceConfig_offsetIndicator_choice;

            if (strcmp(rxPool_ResourceConfig_subframeBitmap_present,"prNothing")==0) {
              RRC_CONFIGURATION_REQ (msg_p).rxPool_ResourceConfig_subframeBitmap_present[j] = LTE_SubframeBitmapSL_r12_PR_NOTHING;
            } else if (strcmp(rxPool_ResourceConfig_subframeBitmap_present,"prBs4")==0) {
              RRC_CONFIGURATION_REQ (msg_p).rxPool_ResourceConfig_subframeBitmap_present[j] = LTE_SubframeBitmapSL_r12_PR_bs4_r12;
            } else if (strcmp(rxPool_ResourceConfig_subframeBitmap_present,"prBs8")==0) {
              RRC_CONFIGURATION_REQ (msg_p).rxPool_ResourceConfig_subframeBitmap_present[j] = LTE_SubframeBitmapSL_r12_PR_bs8_r12;
            } else if (strcmp(rxPool_ResourceConfig_subframeBitmap_present,"prBs12")==0) {
              RRC_CONFIGURATION_REQ (msg_p).rxPool_ResourceConfig_subframeBitmap_present[j] = LTE_SubframeBitmapSL_r12_PR_bs12_r12;
            } else if (strcmp(rxPool_ResourceConfig_subframeBitmap_present,"prBs16")==0) {
              RRC_CONFIGURATION_REQ (msg_p).rxPool_ResourceConfig_subframeBitmap_present[j] = LTE_SubframeBitmapSL_r12_PR_bs16_r12;
            } else if (strcmp(rxPool_ResourceConfig_subframeBitmap_present,"prBs30")==0) {
              RRC_CONFIGURATION_REQ (msg_p).rxPool_ResourceConfig_subframeBitmap_present[j] = LTE_SubframeBitmapSL_r12_PR_bs30_r12;
            } else if (strcmp(rxPool_ResourceConfig_subframeBitmap_present,"prBs40")==0) {
              RRC_CONFIGURATION_REQ (msg_p).rxPool_ResourceConfig_subframeBitmap_present[j] = LTE_SubframeBitmapSL_r12_PR_bs40_r12;
            } else if (strcmp(rxPool_ResourceConfig_subframeBitmap_present,"prBs42")==0) {
              RRC_CONFIGURATION_REQ (msg_p).rxPool_ResourceConfig_subframeBitmap_present[j] = LTE_SubframeBitmapSL_r12_PR_bs42_r12;
            } else
              AssertFatal (0,
                           "Failed to parse eNB configuration file %s, enb %d unknown value \"%s\" for rxPool_ResourceConfig_subframeBitmap_present choice: prNothing,prBs4,prBs8,prBs12,prBs16,prBs30,prBs40,prBs42!\n",
                           RC.config_file_name, i, rxPool_ResourceConfig_subframeBitmap_present);

            RRC_CONFIGURATION_REQ (msg_p).rxPool_ResourceConfig_subframeBitmap_choice_bs_buf[j] = rxPool_ResourceConfig_subframeBitmap_choice_bs_buf;
            RRC_CONFIGURATION_REQ (msg_p).rxPool_ResourceConfig_subframeBitmap_choice_bs_size[j] = rxPool_ResourceConfig_subframeBitmap_choice_bs_size;
            RRC_CONFIGURATION_REQ (msg_p).rxPool_ResourceConfig_subframeBitmap_choice_bs_bits_unused[j] = rxPool_ResourceConfig_subframeBitmap_choice_bs_bits_unused;

            //SIB19 - for discRxPool
            if (strcmp(discRxPool_cp_Len,"normal")==0) {
              RRC_CONFIGURATION_REQ (msg_p).discRxPool_cp_Len[j] = LTE_SL_CP_Len_r12_normal;
            } else if (strcmp(discRxPool_cp_Len,"extended")==0) {
              RRC_CONFIGURATION_REQ (msg_p).discRxPool_cp_Len[j] = LTE_SL_CP_Len_r12_extended;
            } else
              AssertFatal (0,
                           "Failed to parse eNB configuration file %s, enb %d unknown value \"%s\" for discRxPool_cp_Len choice: normal,extended!\n",
                           RC.config_file_name, i, discRxPool_cp_Len);

            if (strcmp(discRxPool_discPeriod,"rf32")==0) {
              RRC_CONFIGURATION_REQ (msg_p).discRxPool_discPeriod[j] = LTE_SL_DiscResourcePool_r12__discPeriod_r12_rf32;
            } else if (strcmp(discRxPool_discPeriod,"rf64")==0) {
              RRC_CONFIGURATION_REQ (msg_p).discRxPool_discPeriod[j] = LTE_SL_DiscResourcePool_r12__discPeriod_r12_rf64;
            } else if (strcmp(discRxPool_discPeriod,"rf128")==0) {
              RRC_CONFIGURATION_REQ (msg_p).discRxPool_discPeriod[j] = LTE_SL_DiscResourcePool_r12__discPeriod_r12_rf128;
            } else if (strcmp(discRxPool_discPeriod,"rf256")==0) {
              RRC_CONFIGURATION_REQ (msg_p).discRxPool_discPeriod[j] = LTE_SL_DiscResourcePool_r12__discPeriod_r12_rf256;
            } else if (strcmp(discRxPool_discPeriod,"rf512")==0) {
              RRC_CONFIGURATION_REQ (msg_p).discRxPool_discPeriod[j] = LTE_SL_DiscResourcePool_r12__discPeriod_r12_rf512;
            } else if (strcmp(discRxPool_discPeriod,"rf1024")==0) {
              RRC_CONFIGURATION_REQ (msg_p).discRxPool_discPeriod[j] = LTE_SL_DiscResourcePool_r12__discPeriod_r12_rf1024;
            } else if (strcmp(discRxPool_discPeriod,"rf16")==0) {
              RRC_CONFIGURATION_REQ (msg_p).discRxPool_discPeriod[j] = LTE_SL_DiscResourcePool_r12__discPeriod_r12_rf16_v1310;
            } else if (strcmp(discRxPool_discPeriod,"spare")==0) {
              RRC_CONFIGURATION_REQ (msg_p).discRxPool_discPeriod[j] = LTE_SL_DiscResourcePool_r12__discPeriod_r12_spare;
            } else
              AssertFatal (0,
                           "Failed to parse eNB configuration file %s, enb %d unknown value \"%s\" for discRxPool_discPeriod choice: rf32,rf64,rf128,rf512,rf1024,rf16,spare!\n",
                           RC.config_file_name, i, discRxPool_discPeriod);

            RRC_CONFIGURATION_REQ (msg_p).discRxPool_numRetx[j] = discRxPool_numRetx;
            RRC_CONFIGURATION_REQ (msg_p).discRxPool_numRepetition[j] = discRxPool_numRepetition;
            RRC_CONFIGURATION_REQ (msg_p).discRxPool_ResourceConfig_prb_Num[j] = discRxPool_ResourceConfig_prb_Num;
            RRC_CONFIGURATION_REQ (msg_p).discRxPool_ResourceConfig_prb_Start[j] = discRxPool_ResourceConfig_prb_Start;
            RRC_CONFIGURATION_REQ (msg_p).discRxPool_ResourceConfig_prb_End[j] = discRxPool_ResourceConfig_prb_End;

            if (strcmp(discRxPool_ResourceConfig_offsetIndicator_present,"prNothing")==0) {
              RRC_CONFIGURATION_REQ (msg_p).discRxPool_ResourceConfig_offsetIndicator_present[j] = LTE_SL_OffsetIndicator_r12_PR_NOTHING;
            } else if (strcmp(discRxPool_ResourceConfig_offsetIndicator_present,"prSmall")==0) {
              RRC_CONFIGURATION_REQ (msg_p).discRxPool_ResourceConfig_offsetIndicator_present[j] = LTE_SL_OffsetIndicator_r12_PR_small_r12;
            } else if (strcmp(discRxPool_ResourceConfig_offsetIndicator_present,"prLarge")==0) {
              RRC_CONFIGURATION_REQ (msg_p).discRxPool_ResourceConfig_offsetIndicator_present[j] = LTE_SL_OffsetIndicator_r12_PR_large_r12;
            } else
              AssertFatal (0,
                           "Failed to parse eNB configuration file %s, enb %d unknown value \"%s\" for discRxPool_ResourceConfig_offsetIndicator_present choice: prNothing,prSmal,prLarge!\n",
                           RC.config_file_name, i, discRxPool_ResourceConfig_offsetIndicator_present);

            RRC_CONFIGURATION_REQ (msg_p).discRxPool_ResourceConfig_offsetIndicator_choice[j] = discRxPool_ResourceConfig_offsetIndicator_choice;

            if (strcmp(discRxPool_ResourceConfig_subframeBitmap_present,"prNothing")==0) {
              RRC_CONFIGURATION_REQ (msg_p).discRxPool_ResourceConfig_subframeBitmap_present[j] = LTE_SubframeBitmapSL_r12_PR_NOTHING;
            } else if (strcmp(discRxPool_ResourceConfig_subframeBitmap_present,"prBs4")==0) {
              RRC_CONFIGURATION_REQ (msg_p).discRxPool_ResourceConfig_subframeBitmap_present[j] = LTE_SubframeBitmapSL_r12_PR_bs4_r12;
            } else if (strcmp(discRxPool_ResourceConfig_subframeBitmap_present,"prBs8")==0) {
              RRC_CONFIGURATION_REQ (msg_p).discRxPool_ResourceConfig_subframeBitmap_present[j] = LTE_SubframeBitmapSL_r12_PR_bs8_r12;
            } else if (strcmp(discRxPool_ResourceConfig_subframeBitmap_present,"prBs12")==0) {
              RRC_CONFIGURATION_REQ (msg_p).discRxPool_ResourceConfig_subframeBitmap_present[j] = LTE_SubframeBitmapSL_r12_PR_bs12_r12;
            } else if (strcmp(discRxPool_ResourceConfig_subframeBitmap_present,"prBs16")==0) {
              RRC_CONFIGURATION_REQ (msg_p).discRxPool_ResourceConfig_subframeBitmap_present[j] = LTE_SubframeBitmapSL_r12_PR_bs16_r12;
            } else if (strcmp(discRxPool_ResourceConfig_subframeBitmap_present,"prBs30")==0) {
              RRC_CONFIGURATION_REQ (msg_p).discRxPool_ResourceConfig_subframeBitmap_present[j] = LTE_SubframeBitmapSL_r12_PR_bs30_r12;
            } else if (strcmp(discRxPool_ResourceConfig_subframeBitmap_present,"prBs40")==0) {
              RRC_CONFIGURATION_REQ (msg_p).discRxPool_ResourceConfig_subframeBitmap_present[j] = LTE_SubframeBitmapSL_r12_PR_bs40_r12;
            } else if (strcmp(discRxPool_ResourceConfig_subframeBitmap_present,"prBs42")==0) {
              RRC_CONFIGURATION_REQ (msg_p).discRxPool_ResourceConfig_subframeBitmap_present[j] = LTE_SubframeBitmapSL_r12_PR_bs42_r12;
            } else
              AssertFatal (0,
                           "Failed to parse eNB configuration file %s, enb %d unknown value \"%s\" for discRxPool_ResourceConfig_subframeBitmap_present choice: prNothing,prBs4,prBs8,prBs12,prBs16,prBs30,prBs40,prBs42!\n",
                           RC.config_file_name, i, discRxPool_ResourceConfig_subframeBitmap_present);

            RRC_CONFIGURATION_REQ (msg_p).discRxPool_ResourceConfig_subframeBitmap_choice_bs_buf[j] = discRxPool_ResourceConfig_subframeBitmap_choice_bs_buf;
            RRC_CONFIGURATION_REQ (msg_p).discRxPool_ResourceConfig_subframeBitmap_choice_bs_size[j] = discRxPool_ResourceConfig_subframeBitmap_choice_bs_size;
            RRC_CONFIGURATION_REQ (msg_p).discRxPool_ResourceConfig_subframeBitmap_choice_bs_bits_unused[j] = discRxPool_ResourceConfig_subframeBitmap_choice_bs_bits_unused;

            //SIB19 - For discRxPoolPS
            if (strcmp(discRxPoolPS_cp_Len,"normal")==0) {
              RRC_CONFIGURATION_REQ (msg_p).discRxPoolPS_cp_Len[j] = LTE_SL_CP_Len_r12_normal;
            } else if (strcmp(discRxPoolPS_cp_Len,"extended")==0) {
              RRC_CONFIGURATION_REQ (msg_p).discRxPoolPS_cp_Len[j] = LTE_SL_CP_Len_r12_extended;
            } else
              AssertFatal (0,
                           "Failed to parse eNB configuration file %s, enb %d unknown value \"%s\" for discRxPoolPS_cp_Len choice: normal,extended!\n",
                           RC.config_file_name, i, discRxPoolPS_cp_Len);

            if (strcmp(discRxPoolPS_discPeriod,"rf32")==0) {
              RRC_CONFIGURATION_REQ (msg_p).discRxPoolPS_discPeriod[j] = LTE_SL_DiscResourcePool_r12__discPeriod_r12_rf32;
            } else if (strcmp(discRxPoolPS_discPeriod,"rf64")==0) {
              RRC_CONFIGURATION_REQ (msg_p).discRxPoolPS_discPeriod[j] = LTE_SL_DiscResourcePool_r12__discPeriod_r12_rf64;
            } else if (strcmp(discRxPoolPS_discPeriod,"rf128")==0) {
              RRC_CONFIGURATION_REQ (msg_p).discRxPoolPS_discPeriod[j] = LTE_SL_DiscResourcePool_r12__discPeriod_r12_rf128;
            } else if (strcmp(discRxPoolPS_discPeriod,"rf256")==0) {
              RRC_CONFIGURATION_REQ (msg_p).discRxPoolPS_discPeriod[j] = LTE_SL_DiscResourcePool_r12__discPeriod_r12_rf256;
            } else if (strcmp(discRxPoolPS_discPeriod,"rf512")==0) {
              RRC_CONFIGURATION_REQ (msg_p).discRxPoolPS_discPeriod[j] = LTE_SL_DiscResourcePool_r12__discPeriod_r12_rf512;
            } else if (strcmp(discRxPoolPS_discPeriod,"rf1024")==0) {
              RRC_CONFIGURATION_REQ (msg_p).discRxPoolPS_discPeriod[j] = LTE_SL_DiscResourcePool_r12__discPeriod_r12_rf1024;
            } else if (strcmp(discRxPoolPS_discPeriod,"rf16")==0) {
              RRC_CONFIGURATION_REQ (msg_p).discRxPoolPS_discPeriod[j] = LTE_SL_DiscResourcePool_r12__discPeriod_r12_rf16_v1310;
            } else if (strcmp(discRxPoolPS_discPeriod,"spare")==0) {
              RRC_CONFIGURATION_REQ (msg_p).discRxPoolPS_discPeriod[j] = LTE_SL_DiscResourcePool_r12__discPeriod_r12_spare;
            } else
              AssertFatal (0,
                           "Failed to parse eNB configuration file %s, enb %d unknown value \"%s\" for discRxPoolPS_discPeriod choice: rf32,rf64,rf128,rf512,rf1024,rf16,spare!\n",
                           RC.config_file_name, i, discRxPoolPS_discPeriod);

            RRC_CONFIGURATION_REQ (msg_p).discRxPoolPS_numRetx[j] = discRxPoolPS_numRetx;
            RRC_CONFIGURATION_REQ (msg_p).discRxPoolPS_numRepetition[j] = discRxPoolPS_numRepetition;
            RRC_CONFIGURATION_REQ (msg_p).discRxPoolPS_ResourceConfig_prb_Num[j] = discRxPoolPS_ResourceConfig_prb_Num;
            RRC_CONFIGURATION_REQ (msg_p).discRxPoolPS_ResourceConfig_prb_Start[j] = discRxPoolPS_ResourceConfig_prb_Start;
            RRC_CONFIGURATION_REQ (msg_p).discRxPoolPS_ResourceConfig_prb_End[j] = discRxPoolPS_ResourceConfig_prb_End;

            if (strcmp(discRxPoolPS_ResourceConfig_offsetIndicator_present,"prNothing")==0) {
              RRC_CONFIGURATION_REQ (msg_p).discRxPoolPS_ResourceConfig_offsetIndicator_present[j] = LTE_SL_OffsetIndicator_r12_PR_NOTHING;
            } else if (strcmp(discRxPoolPS_ResourceConfig_offsetIndicator_present,"prSmall")==0) {
              RRC_CONFIGURATION_REQ (msg_p).discRxPoolPS_ResourceConfig_offsetIndicator_present[j] = LTE_SL_OffsetIndicator_r12_PR_small_r12;
            } else if (strcmp(discRxPoolPS_ResourceConfig_offsetIndicator_present,"prLarge")==0) {
              RRC_CONFIGURATION_REQ (msg_p).discRxPoolPS_ResourceConfig_offsetIndicator_present[j] = LTE_SL_OffsetIndicator_r12_PR_large_r12;
            } else
              AssertFatal (0,
                           "Failed to parse eNB configuration file %s, enb %d unknown value \"%s\" for discRxPoolPS_ResourceConfig_offsetIndicator_present choice: prNothing,prSmal,prLarge!\n",
                           RC.config_file_name, i, discRxPoolPS_ResourceConfig_offsetIndicator_present);

            RRC_CONFIGURATION_REQ (msg_p).discRxPoolPS_ResourceConfig_offsetIndicator_choice[j] = discRxPoolPS_ResourceConfig_offsetIndicator_choice;

            if (strcmp(discRxPoolPS_ResourceConfig_subframeBitmap_present,"prNothing")==0) {
              RRC_CONFIGURATION_REQ (msg_p).discRxPoolPS_ResourceConfig_subframeBitmap_present[j] = LTE_SubframeBitmapSL_r12_PR_NOTHING;
            } else if (strcmp(discRxPoolPS_ResourceConfig_subframeBitmap_present,"prBs4")==0) {
              RRC_CONFIGURATION_REQ (msg_p).discRxPoolPS_ResourceConfig_subframeBitmap_present[j] = LTE_SubframeBitmapSL_r12_PR_bs4_r12;
            } else if (strcmp(discRxPoolPS_ResourceConfig_subframeBitmap_present,"prBs8")==0) {
              RRC_CONFIGURATION_REQ (msg_p).discRxPoolPS_ResourceConfig_subframeBitmap_present[j] = LTE_SubframeBitmapSL_r12_PR_bs8_r12;
            } else if (strcmp(discRxPoolPS_ResourceConfig_subframeBitmap_present,"prBs12")==0) {
              RRC_CONFIGURATION_REQ (msg_p).discRxPoolPS_ResourceConfig_subframeBitmap_present[j] = LTE_SubframeBitmapSL_r12_PR_bs12_r12;
            } else if (strcmp(discRxPoolPS_ResourceConfig_subframeBitmap_present,"prBs16")==0) {
              RRC_CONFIGURATION_REQ (msg_p).discRxPoolPS_ResourceConfig_subframeBitmap_present[j] = LTE_SubframeBitmapSL_r12_PR_bs16_r12;
            } else if (strcmp(discRxPoolPS_ResourceConfig_subframeBitmap_present,"prBs30")==0) {
              RRC_CONFIGURATION_REQ (msg_p).discRxPoolPS_ResourceConfig_subframeBitmap_present[j] = LTE_SubframeBitmapSL_r12_PR_bs30_r12;
            } else if (strcmp(discRxPoolPS_ResourceConfig_subframeBitmap_present,"prBs40")==0) {
              RRC_CONFIGURATION_REQ (msg_p).discRxPoolPS_ResourceConfig_subframeBitmap_present[j] = LTE_SubframeBitmapSL_r12_PR_bs40_r12;
            } else if (strcmp(discRxPoolPS_ResourceConfig_subframeBitmap_present,"prBs42")==0) {
              RRC_CONFIGURATION_REQ (msg_p).discRxPoolPS_ResourceConfig_subframeBitmap_present[j] = LTE_SubframeBitmapSL_r12_PR_bs42_r12;
            } else
              AssertFatal (0,
                           "Failed to parse eNB configuration file %s, enb %d unknown value \"%s\" for discRxPoolPS_ResourceConfig_subframeBitmap_present choice: prNothing,prBs4,prBs8,prBs12,prBs16,prBs30,prBs40,prBs42!\n",
                           RC.config_file_name, i, discRxPoolPS_ResourceConfig_subframeBitmap_present);

            RRC_CONFIGURATION_REQ (msg_p).discRxPoolPS_ResourceConfig_subframeBitmap_choice_bs_buf[j] = discRxPoolPS_ResourceConfig_subframeBitmap_choice_bs_buf;
            RRC_CONFIGURATION_REQ (msg_p).discRxPoolPS_ResourceConfig_subframeBitmap_choice_bs_size[j] = discRxPoolPS_ResourceConfig_subframeBitmap_choice_bs_size;
            RRC_CONFIGURATION_REQ (msg_p).discRxPoolPS_ResourceConfig_subframeBitmap_choice_bs_bits_unused[j] = discRxPoolPS_ResourceConfig_subframeBitmap_choice_bs_bits_unused;
          }
        }

        char srb1path[MAX_OPTNAME_SIZE*2 + 8];
        sprintf(srb1path,"%s.%s",enbpath,ENB_CONFIG_STRING_SRB1);
        int npar = config_get( SRB1Params,sizeof(SRB1Params)/sizeof(paramdef_t), srb1path);

        if (npar == sizeof(SRB1Params)/sizeof(paramdef_t)) {
          switch (srb1_max_retx_threshold) {
            case 1:
              rrc->srb1_max_retx_threshold = LTE_UL_AM_RLC__maxRetxThreshold_t1;
              break;

            case 2:
              rrc->srb1_max_retx_threshold = LTE_UL_AM_RLC__maxRetxThreshold_t2;
              break;

            case 3:
              rrc->srb1_max_retx_threshold = LTE_UL_AM_RLC__maxRetxThreshold_t3;
              break;

            case 4:
              rrc->srb1_max_retx_threshold = LTE_UL_AM_RLC__maxRetxThreshold_t4;
              break;

            case 6:
              rrc->srb1_max_retx_threshold = LTE_UL_AM_RLC__maxRetxThreshold_t6;
              break;

            case 8:
              rrc->srb1_max_retx_threshold = LTE_UL_AM_RLC__maxRetxThreshold_t8;
              break;

            case 16:
              rrc->srb1_max_retx_threshold = LTE_UL_AM_RLC__maxRetxThreshold_t16;
              break;

            case 32:
              rrc->srb1_max_retx_threshold = LTE_UL_AM_RLC__maxRetxThreshold_t32;
              break;

            default:
              AssertFatal (0,
                           "Bad config value when parsing eNB configuration file %s, enb %d  srb1_max_retx_threshold %u!\n",
                           RC.config_file_name, i, srb1_max_retx_threshold);
          }

          switch (srb1_poll_pdu) {
            case 4:
              rrc->srb1_poll_pdu = LTE_PollPDU_p4;
              break;

            case 8:
              rrc->srb1_poll_pdu = LTE_PollPDU_p8;
              break;

            case 16:
              rrc->srb1_poll_pdu = LTE_PollPDU_p16;
              break;

            case 32:
              rrc->srb1_poll_pdu = LTE_PollPDU_p32;
              break;

            case 64:
              rrc->srb1_poll_pdu = LTE_PollPDU_p64;
              break;

            case 128:
              rrc->srb1_poll_pdu = LTE_PollPDU_p128;
              break;

            case 256:
              rrc->srb1_poll_pdu = LTE_PollPDU_p256;
              break;

            default:
              if (srb1_poll_pdu >= 10000)
                rrc->srb1_poll_pdu = LTE_PollPDU_pInfinity;
              else
                AssertFatal (0,
                             "Bad config value when parsing eNB configuration file %s, enb %d  srb1_poll_pdu %u!\n",
                             RC.config_file_name, i, srb1_poll_pdu);
          }

          rrc->srb1_poll_byte             = srb1_poll_byte;

          switch (srb1_poll_byte) {
            case 25:
              rrc->srb1_poll_byte = LTE_PollByte_kB25;
              break;

            case 50:
              rrc->srb1_poll_byte = LTE_PollByte_kB50;
              break;

            case 75:
              rrc->srb1_poll_byte = LTE_PollByte_kB75;
              break;

            case 100:
              rrc->srb1_poll_byte = LTE_PollByte_kB100;
              break;

            case 125:
              rrc->srb1_poll_byte = LTE_PollByte_kB125;
              break;

            case 250:
              rrc->srb1_poll_byte = LTE_PollByte_kB250;
              break;

            case 375:
              rrc->srb1_poll_byte = LTE_PollByte_kB375;
              break;

            case 500:
              rrc->srb1_poll_byte = LTE_PollByte_kB500;
              break;

            case 750:
              rrc->srb1_poll_byte = LTE_PollByte_kB750;
              break;

            case 1000:
              rrc->srb1_poll_byte = LTE_PollByte_kB1000;
              break;

            case 1250:
              rrc->srb1_poll_byte = LTE_PollByte_kB1250;
              break;

            case 1500:
              rrc->srb1_poll_byte = LTE_PollByte_kB1500;
              break;

            case 2000:
              rrc->srb1_poll_byte = LTE_PollByte_kB2000;
              break;

            case 3000:
              rrc->srb1_poll_byte = LTE_PollByte_kB3000;
              break;

            default:
              if (srb1_poll_byte >= 10000)
                rrc->srb1_poll_byte = LTE_PollByte_kBinfinity;
              else
                AssertFatal (0,
                             "Bad config value when parsing eNB configuration file %s, enb %d  srb1_poll_byte %u!\n",
                             RC.config_file_name, i, srb1_poll_byte);
          }

          if (srb1_timer_poll_retransmit <= 250) {
            rrc->srb1_timer_poll_retransmit = (srb1_timer_poll_retransmit - 5)/5;
          } else if (srb1_timer_poll_retransmit <= 500) {
            rrc->srb1_timer_poll_retransmit = (srb1_timer_poll_retransmit - 300)/50 + 50;
          } else {
            AssertFatal (0,
                         "Bad config value when parsing eNB configuration file %s, enb %d  srb1_timer_poll_retransmit %u!\n",
                         RC.config_file_name, i, srb1_timer_poll_retransmit);
          }

          if (srb1_timer_status_prohibit <= 250) {
            rrc->srb1_timer_status_prohibit = srb1_timer_status_prohibit/5;
          } else if ((srb1_timer_poll_retransmit >= 300) && (srb1_timer_poll_retransmit <= 500)) {
            rrc->srb1_timer_status_prohibit = (srb1_timer_status_prohibit - 300)/50 + 51;
          } else {
            AssertFatal (0,
                         "Bad config value when parsing eNB configuration file %s, enb %d  srb1_timer_status_prohibit %u!\n",
                         RC.config_file_name, i, srb1_timer_status_prohibit);
          }

          switch (srb1_timer_reordering) {
            case 0:
              rrc->srb1_timer_reordering = LTE_T_Reordering_ms0;
              break;

            case 5:
              rrc->srb1_timer_reordering = LTE_T_Reordering_ms5;
              break;

            case 10:
              rrc->srb1_timer_reordering = LTE_T_Reordering_ms10;
              break;

            case 15:
              rrc->srb1_timer_reordering = LTE_T_Reordering_ms15;
              break;

            case 20:
              rrc->srb1_timer_reordering = LTE_T_Reordering_ms20;
              break;

            case 25:
              rrc->srb1_timer_reordering = LTE_T_Reordering_ms25;
              break;

            case 30:
              rrc->srb1_timer_reordering = LTE_T_Reordering_ms30;
              break;

            case 35:
              rrc->srb1_timer_reordering = LTE_T_Reordering_ms35;
              break;

            case 40:
              rrc->srb1_timer_reordering = LTE_T_Reordering_ms40;
              break;

            case 45:
              rrc->srb1_timer_reordering = LTE_T_Reordering_ms45;
              break;

            case 50:
              rrc->srb1_timer_reordering = LTE_T_Reordering_ms50;
              break;

            case 55:
              rrc->srb1_timer_reordering = LTE_T_Reordering_ms55;
              break;

            case 60:
              rrc->srb1_timer_reordering = LTE_T_Reordering_ms60;
              break;

            case 65:
              rrc->srb1_timer_reordering = LTE_T_Reordering_ms65;
              break;

            case 70:
              rrc->srb1_timer_reordering = LTE_T_Reordering_ms70;
              break;

            case 75:
              rrc->srb1_timer_reordering = LTE_T_Reordering_ms75;
              break;

            case 80:
              rrc->srb1_timer_reordering = LTE_T_Reordering_ms80;
              break;

            case 85:
              rrc->srb1_timer_reordering = LTE_T_Reordering_ms85;
              break;

            case 90:
              rrc->srb1_timer_reordering = LTE_T_Reordering_ms90;
              break;

            case 95:
              rrc->srb1_timer_reordering = LTE_T_Reordering_ms95;
              break;

            case 100:
              rrc->srb1_timer_reordering = LTE_T_Reordering_ms100;
              break;

            case 110:
              rrc->srb1_timer_reordering = LTE_T_Reordering_ms110;
              break;

            case 120:
              rrc->srb1_timer_reordering = LTE_T_Reordering_ms120;
              break;

            case 130:
              rrc->srb1_timer_reordering = LTE_T_Reordering_ms130;
              break;

            case 140:
              rrc->srb1_timer_reordering = LTE_T_Reordering_ms140;
              break;

            case 150:
              rrc->srb1_timer_reordering = LTE_T_Reordering_ms150;
              break;

            case 160:
              rrc->srb1_timer_reordering = LTE_T_Reordering_ms160;
              break;

            case 170:
              rrc->srb1_timer_reordering = LTE_T_Reordering_ms170;
              break;

            case 180:
              rrc->srb1_timer_reordering = LTE_T_Reordering_ms180;
              break;

            case 190:
              rrc->srb1_timer_reordering = LTE_T_Reordering_ms190;
              break;

            case 200:
              rrc->srb1_timer_reordering = LTE_T_Reordering_ms200;
              break;

            default:
              AssertFatal (0,
                           "Bad config value when parsing eNB configuration file %s, enb %d  srb1_timer_reordering %u!\n",
                           RC.config_file_name, i, srb1_timer_reordering);
          }
        } else {
          rrc->srb1_timer_poll_retransmit = LTE_T_PollRetransmit_ms80;
          rrc->srb1_timer_reordering      = LTE_T_Reordering_ms35;
          rrc->srb1_timer_status_prohibit = LTE_T_StatusProhibit_ms0;
          rrc->srb1_poll_pdu              = LTE_PollPDU_p4;
          rrc->srb1_poll_byte             = LTE_PollByte_kBinfinity;
          rrc->srb1_max_retx_threshold    = LTE_UL_AM_RLC__maxRetxThreshold_t8;
        }

        break;
>>>>>>> c1f7678e
      }
    }
  }

  return 0;

}

int RCconfig_gtpu(void ) {
  int               num_enbs                      = 0;
  char             *enb_interface_name_for_S1U    = NULL;
  char             *enb_ipv4_address_for_S1U      = NULL;
  uint32_t          enb_port_for_S1U              = 0;
  char             *address                       = NULL;
  char             *cidr                          = NULL;
  char gtpupath[MAX_OPTNAME_SIZE*2 + 8];
  paramdef_t ENBSParams[] = ENBSPARAMS_DESC;
  paramdef_t GTPUParams[]  = GTPUPARAMS_DESC;
  LOG_I(GTPU,"Configuring GTPu\n");
  /* get number of active eNodeBs */
  config_get( ENBSParams,sizeof(ENBSParams)/sizeof(paramdef_t),NULL);
  num_enbs = ENBSParams[ENB_ACTIVE_ENBS_IDX].numelt;
  AssertFatal (num_enbs >0,
               "Failed to parse config file no active eNodeBs in %s \n", ENB_CONFIG_STRING_ACTIVE_ENBS);
  sprintf(gtpupath,"%s.[%i].%s",ENB_CONFIG_STRING_ENB_LIST,0,ENB_CONFIG_STRING_NETWORK_INTERFACES_CONFIG);
  config_get( GTPUParams,sizeof(GTPUParams)/sizeof(paramdef_t),gtpupath);
  cidr = enb_ipv4_address_for_S1U;
  address = strtok(cidr, "/");

  if (address) {
    MessageDef *message;
    AssertFatal((message = itti_alloc_new_message(TASK_ENB_APP, GTPV1U_ENB_S1_REQ))!=NULL,"");
    IPV4_STR_ADDR_TO_INT_NWBO ( address, GTPV1U_ENB_S1_REQ(message).enb_ip_address_for_S1u_S12_S4_up, "BAD IP ADDRESS FORMAT FOR eNB S1_U !\n" );
    LOG_I(GTPU,"Configuring GTPu address : %s -> %x\n",address,GTPV1U_ENB_S1_REQ(message).enb_ip_address_for_S1u_S12_S4_up);
    GTPV1U_ENB_S1_REQ(message).enb_port_for_S1u_S12_S4_up = enb_port_for_S1U;
    itti_send_msg_to_task (TASK_GTPV1_U, 0, message); // data model is wrong: gtpu doesn't have enb_id (or module_id)
  } else
    LOG_E(GTPU,"invalid address for S1U\n");

  return 0;
}


int RCconfig_S1(MessageDef *msg_p, uint32_t i) {
  int               j,k                           = 0;
  int enb_id;
  int32_t     my_int;
  const char       *active_enb[MAX_ENB];
  char             *address                       = NULL;
  char             *cidr                          = NULL;
  // for no gcc warnings
  (void)my_int;
  memset((char *)active_enb,     0, MAX_ENB * sizeof(char *));
  paramdef_t ENBSParams[] = ENBSPARAMS_DESC;
  paramdef_t ENBParams[]  = ENBPARAMS_DESC;
  paramlist_def_t ENBParamList = {ENB_CONFIG_STRING_ENB_LIST,NULL,0};
  /* get global parameters, defined outside any section in the config file */
  config_get( ENBSParams,sizeof(ENBSParams)/sizeof(paramdef_t),NULL);
  AssertFatal (i<ENBSParams[ENB_ACTIVE_ENBS_IDX].numelt,
               "Failed to parse config file %s, %uth attribute %s \n",
               RC.config_file_name, i, ENB_CONFIG_STRING_ACTIVE_ENBS);

  if (ENBSParams[ENB_ACTIVE_ENBS_IDX].numelt>0) {
    // Output a list of all eNBs.
    config_getlist( &ENBParamList,ENBParams,sizeof(ENBParams)/sizeof(paramdef_t),NULL);

    if (ENBParamList.numelt > 0) {
      for (k = 0; k < ENBParamList.numelt; k++) {
        if (ENBParamList.paramarray[k][ENB_ENB_ID_IDX].uptr == NULL) {
          // Calculate a default eNB ID
          if (EPC_MODE_ENABLED) {
            uint32_t hash;
            hash = s1ap_generate_eNB_id ();
            enb_id = k + (hash & 0xFFFF8);
          } else {
            enb_id = k;
          }
        } else {
          enb_id = *(ENBParamList.paramarray[k][ENB_ENB_ID_IDX].uptr);
        }

        // search if in active list
        for (j=0; j < ENBSParams[ENB_ACTIVE_ENBS_IDX].numelt; j++) {
          if (strcmp(ENBSParams[ENB_ACTIVE_ENBS_IDX].strlistptr[j], *(ENBParamList.paramarray[k][ENB_ENB_NAME_IDX].strptr)) == 0) {
            paramdef_t PLMNParams[] = PLMNPARAMS_DESC;
            paramlist_def_t PLMNParamList = {ENB_CONFIG_STRING_PLMN_LIST, NULL, 0};
            /* map parameter checking array instances to parameter definition array instances */
            checkedparam_t config_check_PLMNParams [] = PLMNPARAMS_CHECK;

            for (int I = 0; I < sizeof(PLMNParams) / sizeof(paramdef_t); ++I)
              PLMNParams[I].chkPptr = &(config_check_PLMNParams[I]);

            paramdef_t S1Params[]  = S1PARAMS_DESC;
            paramlist_def_t S1ParamList = {ENB_CONFIG_STRING_MME_IP_ADDRESS,NULL,0};
            paramdef_t SCTPParams[]  = SCTPPARAMS_DESC;
            paramdef_t NETParams[]  =  NETPARAMS_DESC;
            char aprefix[MAX_OPTNAME_SIZE*2 + 8];
            sprintf(aprefix,"%s.[%i]",ENB_CONFIG_STRING_ENB_LIST,k);
            S1AP_REGISTER_ENB_REQ (msg_p).eNB_id = enb_id;

            if (strcmp(*(ENBParamList.paramarray[k][ENB_CELL_TYPE_IDX].strptr), "CELL_MACRO_ENB") == 0) {
              S1AP_REGISTER_ENB_REQ (msg_p).cell_type = CELL_MACRO_ENB;
            } else  if (strcmp(*(ENBParamList.paramarray[k][ENB_CELL_TYPE_IDX].strptr), "CELL_HOME_ENB") == 0) {
              S1AP_REGISTER_ENB_REQ (msg_p).cell_type = CELL_HOME_ENB;
            } else {
              AssertFatal (0,
                           "Failed to parse eNB configuration file %s, enb %d unknown value \"%s\" for cell_type choice: CELL_MACRO_ENB or CELL_HOME_ENB !\n",
                           RC.config_file_name, i, *(ENBParamList.paramarray[k][ENB_CELL_TYPE_IDX].strptr));
            }

            S1AP_REGISTER_ENB_REQ (msg_p).eNB_name         = strdup(*(ENBParamList.paramarray[k][ENB_ENB_NAME_IDX].strptr));
            S1AP_REGISTER_ENB_REQ(msg_p).tac               = *ENBParamList.paramarray[k][ENB_TRACKING_AREA_CODE_IDX].uptr;
            AssertFatal(!ENBParamList.paramarray[k][ENB_MOBILE_COUNTRY_CODE_IDX_OLD].strptr
                        && !ENBParamList.paramarray[k][ENB_MOBILE_NETWORK_CODE_IDX_OLD].strptr,
                        "It seems that you use an old configuration file. Please change the existing\n"
                        "    tracking_area_code  =  \"1\";\n"
                        "    mobile_country_code =  \"208\";\n"
                        "    mobile_network_code =  \"93\";\n"
                        "to\n"
                        "    tracking_area_code  =  1; // no string!!\n"
                        "    plmn_list = ( { mcc = 208; mnc = 93; mnc_length = 2; } )\n");
            config_getlist(&PLMNParamList, PLMNParams, sizeof(PLMNParams)/sizeof(paramdef_t), aprefix);

            if (PLMNParamList.numelt < 1 || PLMNParamList.numelt > 6)
              AssertFatal(0, "The number of PLMN IDs must be in [1,6], but is %d\n",
                          PLMNParamList.numelt);

            S1AP_REGISTER_ENB_REQ(msg_p).num_plmn = PLMNParamList.numelt;

            for (int l = 0; l < PLMNParamList.numelt; ++l) {
              S1AP_REGISTER_ENB_REQ(msg_p).mcc[l] = *PLMNParamList.paramarray[l][ENB_MOBILE_COUNTRY_CODE_IDX].uptr;
              S1AP_REGISTER_ENB_REQ(msg_p).mnc[l] = *PLMNParamList.paramarray[l][ENB_MOBILE_NETWORK_CODE_IDX].uptr;
              S1AP_REGISTER_ENB_REQ(msg_p).mnc_digit_length[l] = *PLMNParamList.paramarray[l][ENB_MNC_DIGIT_LENGTH].u8ptr;
              AssertFatal(S1AP_REGISTER_ENB_REQ(msg_p).mnc_digit_length[l] == 3
                          || S1AP_REGISTER_ENB_REQ(msg_p).mnc[l] < 100,
                          "MNC %d cannot be encoded in two digits as requested (change mnc_digit_length to 3)\n",
                          S1AP_REGISTER_ENB_REQ(msg_p).mnc[l]);
            }

            S1AP_REGISTER_ENB_REQ(msg_p).default_drx = 0;
            config_getlist( &S1ParamList,S1Params,sizeof(S1Params)/sizeof(paramdef_t),aprefix);
            S1AP_REGISTER_ENB_REQ (msg_p).nb_mme = 0;

            for (int l = 0; l < S1ParamList.numelt; l++) {
              S1AP_REGISTER_ENB_REQ (msg_p).nb_mme += 1;
              strcpy(S1AP_REGISTER_ENB_REQ (msg_p).mme_ip_address[l].ipv4_address,*(S1ParamList.paramarray[l][ENB_MME_IPV4_ADDRESS_IDX].strptr));
              strcpy(S1AP_REGISTER_ENB_REQ (msg_p).mme_ip_address[l].ipv6_address,*(S1ParamList.paramarray[l][ENB_MME_IPV6_ADDRESS_IDX].strptr));

              if (strcmp(*(S1ParamList.paramarray[l][ENB_MME_IP_ADDRESS_PREFERENCE_IDX].strptr), "ipv4") == 0) {
                S1AP_REGISTER_ENB_REQ (msg_p).mme_ip_address[l].ipv4 = 1;
              } else if (strcmp(*(S1ParamList.paramarray[l][ENB_MME_IP_ADDRESS_PREFERENCE_IDX].strptr), "ipv6") == 0) {
                S1AP_REGISTER_ENB_REQ (msg_p).mme_ip_address[l].ipv6 = 1;
              } else if (strcmp(*(S1ParamList.paramarray[l][ENB_MME_IP_ADDRESS_PREFERENCE_IDX].strptr), "no") == 0) {
                S1AP_REGISTER_ENB_REQ (msg_p).mme_ip_address[l].ipv4 = 1;
                S1AP_REGISTER_ENB_REQ (msg_p).mme_ip_address[l].ipv6 = 1;
              }

              if (S1ParamList.paramarray[l][ENB_MME_BROADCAST_PLMN_INDEX].iptr)
                S1AP_REGISTER_ENB_REQ(msg_p).broadcast_plmn_num[l] = S1ParamList.paramarray[l][ENB_MME_BROADCAST_PLMN_INDEX].numelt;
              else
                S1AP_REGISTER_ENB_REQ(msg_p).broadcast_plmn_num[l] = 0;

              AssertFatal(S1AP_REGISTER_ENB_REQ(msg_p).broadcast_plmn_num[l] <= S1AP_REGISTER_ENB_REQ(msg_p).num_plmn,
                          "List of broadcast PLMN to be sent to MME can not be longer than actual "
                          "PLMN list (max %d, but is %d)\n",
                          S1AP_REGISTER_ENB_REQ(msg_p).num_plmn,
                          S1AP_REGISTER_ENB_REQ(msg_p).broadcast_plmn_num[l]);

              for (int el = 0; el < S1AP_REGISTER_ENB_REQ(msg_p).broadcast_plmn_num[l]; ++el) {
                /* UINTARRAY gets mapped to int, see config_libconfig.c:223 */
                S1AP_REGISTER_ENB_REQ(msg_p).broadcast_plmn_index[l][el] = S1ParamList.paramarray[l][ENB_MME_BROADCAST_PLMN_INDEX].iptr[el];
                AssertFatal(S1AP_REGISTER_ENB_REQ(msg_p).broadcast_plmn_index[l][el] >= 0
                            && S1AP_REGISTER_ENB_REQ(msg_p).broadcast_plmn_index[l][el] < S1AP_REGISTER_ENB_REQ(msg_p).num_plmn,
                            "index for MME's MCC/MNC (%d) is an invalid index for the registered PLMN IDs (%d)\n",
                            S1AP_REGISTER_ENB_REQ(msg_p).broadcast_plmn_index[l][el],
                            S1AP_REGISTER_ENB_REQ(msg_p).num_plmn);
              }

              /* if no broadcasst_plmn array is defined, fill default values */
              if (S1AP_REGISTER_ENB_REQ(msg_p).broadcast_plmn_num[l] == 0) {
                S1AP_REGISTER_ENB_REQ(msg_p).broadcast_plmn_num[l] = S1AP_REGISTER_ENB_REQ(msg_p).num_plmn;

                for (int el = 0; el < S1AP_REGISTER_ENB_REQ(msg_p).num_plmn; ++el)
                  S1AP_REGISTER_ENB_REQ(msg_p).broadcast_plmn_index[l][el] = el;
              }
            }

            // SCTP SETTING
            S1AP_REGISTER_ENB_REQ (msg_p).sctp_out_streams = SCTP_OUT_STREAMS;
            S1AP_REGISTER_ENB_REQ (msg_p).sctp_in_streams  = SCTP_IN_STREAMS;

            if (EPC_MODE_ENABLED) {
              sprintf(aprefix,"%s.[%i].%s",ENB_CONFIG_STRING_ENB_LIST,k,ENB_CONFIG_STRING_SCTP_CONFIG);
              config_get( SCTPParams,sizeof(SCTPParams)/sizeof(paramdef_t),aprefix);
              S1AP_REGISTER_ENB_REQ (msg_p).sctp_in_streams = (uint16_t)*(SCTPParams[ENB_SCTP_INSTREAMS_IDX].uptr);
              S1AP_REGISTER_ENB_REQ (msg_p).sctp_out_streams = (uint16_t)*(SCTPParams[ENB_SCTP_OUTSTREAMS_IDX].uptr);
            }

            sprintf(aprefix,"%s.[%i].%s",ENB_CONFIG_STRING_ENB_LIST,k,ENB_CONFIG_STRING_NETWORK_INTERFACES_CONFIG);
            // NETWORK_INTERFACES
            config_get( NETParams,sizeof(NETParams)/sizeof(paramdef_t),aprefix);
            //    S1AP_REGISTER_ENB_REQ (msg_p).enb_interface_name_for_S1U = strdup(enb_interface_name_for_S1U);
            cidr = *(NETParams[ENB_IPV4_ADDRESS_FOR_S1_MME_IDX].strptr);
            address = strtok(cidr, "/");
            S1AP_REGISTER_ENB_REQ (msg_p).enb_ip_address.ipv6 = 0;
            S1AP_REGISTER_ENB_REQ (msg_p).enb_ip_address.ipv4 = 1;
            strcpy(S1AP_REGISTER_ENB_REQ (msg_p).enb_ip_address.ipv4_address, address);
            break;
          }
        }
      }
    }
  }

  return 0;
}

int RCconfig_X2(MessageDef *msg_p, uint32_t i) {
  int   I, J, j, k, l;
  int   enb_id;
  char *address = NULL;
  char *cidr    = NULL;

  ccparams_lte_t ccparams_lte;

  memset((void*)&ccparams_lte,0,sizeof(ccparams_lte_t));


  paramdef_t ENBSParams[] = ENBSPARAMS_DESC;
  paramdef_t ENBParams[]  = ENBPARAMS_DESC;
  paramlist_def_t ENBParamList = {ENB_CONFIG_STRING_ENB_LIST,NULL,0};
  /* get global parameters, defined outside any section in the config file */
  config_get( ENBSParams,sizeof(ENBSParams)/sizeof(paramdef_t),NULL);

  checkedparam_t config_check_CCparams[] = CCPARAMS_CHECK;
  paramdef_t CCsParams[] = CCPARAMS_DESC(ccparams_lte);
  paramlist_def_t CCsParamList = {ENB_CONFIG_STRING_COMPONENT_CARRIERS, NULL, 0};

  /* map parameter checking array instances to parameter definition array instances */
  for (I = 0; I < (sizeof(CCsParams) / sizeof(paramdef_t)); I++) {
    CCsParams[I].chkPptr = &(config_check_CCparams[I]);
  }

  /*#if defined(ENABLE_ITTI) && defined(ENABLE_USE_MME)
    if (strcasecmp( *(ENBSParams[ENB_ASN1_VERBOSITY_IDX].strptr), ENB_CONFIG_STRING_ASN1_VERBOSITY_NONE) == 0) {
    asn_debug      = 0;
    asn1_xer_print = 0;
    } else if (strcasecmp( *(ENBSParams[ENB_ASN1_VERBOSITY_IDX].strptr), ENB_CONFIG_STRING_ASN1_VERBOSITY_INFO) == 0) {
    asn_debug      = 1;
    asn1_xer_print = 1;
    } else if (strcasecmp(*(ENBSParams[ENB_ASN1_VERBOSITY_IDX].strptr) , ENB_CONFIG_STRING_ASN1_VERBOSITY_ANNOYING) == 0) {
    asn_debug      = 1;
    asn1_xer_print = 2;
    } else {
    asn_debug      = 0;
    asn1_xer_print = 0;
    }
    #endif */
  AssertFatal(i < ENBSParams[ENB_ACTIVE_ENBS_IDX].numelt,
    "Failed to parse config file %s, %uth attribute %s \n",
    RC.config_file_name, i, ENB_CONFIG_STRING_ACTIVE_ENBS);

  if (ENBSParams[ENB_ACTIVE_ENBS_IDX].numelt > 0) {
  // Output a list of all eNBs.
  config_getlist( &ENBParamList,ENBParams,sizeof(ENBParams)/sizeof(paramdef_t),NULL);

  if (ENBParamList.numelt > 0) {
  for (k = 0; k < ENBParamList.numelt; k++) {
  if (ENBParamList.paramarray[k][ENB_ENB_ID_IDX].uptr == NULL) {
  // Calculate a default eNB ID
# if defined(ENABLE_USE_MME)
  uint32_t hash;
  hash = s1ap_generate_eNB_id ();
  enb_id = k + (hash & 0xFFFF8);
# else
  enb_id = k;
# endif
} else {
  enb_id = *(ENBParamList.paramarray[k][ENB_ENB_ID_IDX].uptr);
}

  // search if in active list
  for (j = 0; j < ENBSParams[ENB_ACTIVE_ENBS_IDX].numelt; j++) {
  if (strcmp(ENBSParams[ENB_ACTIVE_ENBS_IDX].strlistptr[j], *(ENBParamList.paramarray[k][ENB_ENB_NAME_IDX].strptr)) == 0) {
  paramdef_t PLMNParams[] = PLMNPARAMS_DESC;
  paramlist_def_t PLMNParamList = {ENB_CONFIG_STRING_PLMN_LIST, NULL, 0};
  /* map parameter checking array instances to parameter definition array instances */
  checkedparam_t config_check_PLMNParams [] = PLMNPARAMS_CHECK;

  for (int I = 0; I < sizeof(PLMNParams) / sizeof(paramdef_t); ++I)
    PLMNParams[I].chkPptr = &(config_check_PLMNParams[I]);

  paramdef_t X2Params[]  = X2PARAMS_DESC;
  paramlist_def_t X2ParamList = {ENB_CONFIG_STRING_TARGET_ENB_X2_IP_ADDRESS,NULL,0};
  paramdef_t SCTPParams[]  = SCTPPARAMS_DESC;
  paramdef_t NETParams[]  =  NETPARAMS_DESC;
  /* TODO: fix the size - if set lower we have a crash (MAX_OPTNAME_SIZE was 64 when this code was written) */
  /* this is most probably a problem with the config module */
  char aprefix[MAX_OPTNAME_SIZE*80 + 8];
  sprintf(aprefix,"%s.[%i]",ENB_CONFIG_STRING_ENB_LIST,k);
  /* Some default/random parameters */
  X2AP_REGISTER_ENB_REQ (msg_p).eNB_id = enb_id;

  if (strcmp(*(ENBParamList.paramarray[k][ENB_CELL_TYPE_IDX].strptr), "CELL_MACRO_ENB") == 0) {
  X2AP_REGISTER_ENB_REQ (msg_p).cell_type = CELL_MACRO_ENB;
} else  if (strcmp(*(ENBParamList.paramarray[k][ENB_CELL_TYPE_IDX].strptr), "CELL_HOME_ENB") == 0) {
  X2AP_REGISTER_ENB_REQ (msg_p).cell_type = CELL_HOME_ENB;
} else {
  AssertFatal (0,
    "Failed to parse eNB configuration file %s, enb %d unknown value \"%s\" for cell_type choice: CELL_MACRO_ENB or CELL_HOME_ENB !\n",
    RC.config_file_name, i, *(ENBParamList.paramarray[k][ENB_CELL_TYPE_IDX].strptr));
}

  X2AP_REGISTER_ENB_REQ (msg_p).eNB_name         = strdup(*(ENBParamList.paramarray[k][ENB_ENB_NAME_IDX].strptr));
  X2AP_REGISTER_ENB_REQ (msg_p).tac              = *ENBParamList.paramarray[k][ENB_TRACKING_AREA_CODE_IDX].uptr;
  config_getlist(&PLMNParamList, PLMNParams, sizeof(PLMNParams)/sizeof(paramdef_t), aprefix);

  if (PLMNParamList.numelt < 1 || PLMNParamList.numelt > 6)
    AssertFatal(0, "The number of PLMN IDs must be in [1,6], but is %d\n",
    PLMNParamList.numelt);

  if (PLMNParamList.numelt > 1)
    LOG_W(X2AP, "X2AP currently handles only one PLMN, ignoring the others!\n");

  X2AP_REGISTER_ENB_REQ (msg_p).mcc = *PLMNParamList.paramarray[0][ENB_MOBILE_COUNTRY_CODE_IDX].uptr;
  X2AP_REGISTER_ENB_REQ (msg_p).mnc = *PLMNParamList.paramarray[0][ENB_MOBILE_NETWORK_CODE_IDX].uptr;
  X2AP_REGISTER_ENB_REQ (msg_p).mnc_digit_length = *PLMNParamList.paramarray[0][ENB_MNC_DIGIT_LENGTH].u8ptr;
  AssertFatal(X2AP_REGISTER_ENB_REQ(msg_p).mnc_digit_length == 3
    || X2AP_REGISTER_ENB_REQ(msg_p).mnc < 100,
    "MNC %d cannot be encoded in two digits as requested (change mnc_digit_length to 3)\n",
    X2AP_REGISTER_ENB_REQ(msg_p).mnc);

  /* CC params */
  config_getlist(&CCsParamList, NULL, 0, aprefix);

  X2AP_REGISTER_ENB_REQ (msg_p).num_cc = CCsParamList.numelt;

  if (CCsParamList.numelt > 0) {
  //char ccspath[MAX_OPTNAME_SIZE*2 + 16];
  for (J = 0; J < CCsParamList.numelt ; J++) {
  sprintf(aprefix, "%s.[%i].%s.[%i]", ENB_CONFIG_STRING_ENB_LIST, k, ENB_CONFIG_STRING_COMPONENT_CARRIERS, J);
  printf("X2: Getting %s\n",aprefix);
  config_get(CCsParams, sizeof(CCsParams)/sizeof(paramdef_t), aprefix);
  X2AP_REGISTER_ENB_REQ (msg_p).eutra_band[J] = ccparams_lte.eutra_band;
  X2AP_REGISTER_ENB_REQ (msg_p).downlink_frequency[J] = (uint32_t) ccparams_lte.downlink_frequency;
  X2AP_REGISTER_ENB_REQ (msg_p).uplink_frequency_offset[J] = (unsigned int) ccparams_lte.uplink_frequency_offset;
  X2AP_REGISTER_ENB_REQ (msg_p).Nid_cell[J]= ccparams_lte.Nid_cell;

  if (ccparams_lte.Nid_cell>503) {
  AssertFatal (0,
    "Failed to parse eNB configuration file %s, enb %d unknown value \"%d\" for Nid_cell choice: 0...503 !\n",
    RC.config_file_name, k, ccparams_lte.Nid_cell);
}

  X2AP_REGISTER_ENB_REQ (msg_p).N_RB_DL[J]= ccparams_lte.N_RB_DL;

  if ((ccparams_lte.N_RB_DL!=6) && 
      (ccparams_lte.N_RB_DL!=15) && 
      (ccparams_lte.N_RB_DL!=25) && 
      (ccparams_lte.N_RB_DL!=50) && 
      (ccparams_lte.N_RB_DL!=75) && 
      (ccparams_lte.N_RB_DL!=100)) {
  AssertFatal (0,
    "Failed to parse eNB configuration file %s, enb %d unknown value \"%d\" for N_RB_DL choice: 6,15,25,50,75,100 !\n",
    RC.config_file_name, k, ccparams_lte.N_RB_DL);
}

  if (strcmp(ccparams_lte.frame_type, "FDD") == 0) {
  X2AP_REGISTER_ENB_REQ (msg_p).frame_type[J] = FDD;
} else  if (strcmp(ccparams_lte.frame_type, "TDD") == 0) {
  X2AP_REGISTER_ENB_REQ (msg_p).frame_type[J] = TDD;
} else {
  AssertFatal (0,
    "Failed to parse eNB configuration file %s, enb %d unknown value \"%s\" for frame_type choice: FDD or TDD !\n",
    RC.config_file_name, k, ccparams_lte.frame_type);
}

  X2AP_REGISTER_ENB_REQ (msg_p).fdd_earfcn_DL[J] = to_earfcn_DL(ccparams_lte.eutra_band, ccparams_lte.downlink_frequency, ccparams_lte.N_RB_DL);
  X2AP_REGISTER_ENB_REQ (msg_p).fdd_earfcn_UL[J] = to_earfcn_UL(ccparams_lte.eutra_band, ccparams_lte.downlink_frequency + ccparams_lte.uplink_frequency_offset, ccparams_lte.N_RB_DL);
}
}

  sprintf(aprefix,"%s.[%i]",ENB_CONFIG_STRING_ENB_LIST,k);
  config_getlist( &X2ParamList,X2Params,sizeof(X2Params)/sizeof(paramdef_t),aprefix);
  AssertFatal(X2ParamList.numelt <= X2AP_MAX_NB_ENB_IP_ADDRESS,
    "value of X2ParamList.numelt %d must be lower than X2AP_MAX_NB_ENB_IP_ADDRESS %d value: reconsider to increase X2AP_MAX_NB_ENB_IP_ADDRESS\n",
    X2ParamList.numelt,X2AP_MAX_NB_ENB_IP_ADDRESS);

  X2AP_REGISTER_ENB_REQ (msg_p).nb_x2 = 0;

  for (l = 0; l < X2ParamList.numelt; l++) {
  X2AP_REGISTER_ENB_REQ (msg_p).nb_x2 += 1;
  strcpy(X2AP_REGISTER_ENB_REQ (msg_p).target_enb_x2_ip_address[l].ipv4_address,*(X2ParamList.paramarray[l][ENB_X2_IPV4_ADDRESS_IDX].strptr));
  strcpy(X2AP_REGISTER_ENB_REQ (msg_p).target_enb_x2_ip_address[l].ipv6_address,*(X2ParamList.paramarray[l][ENB_X2_IPV6_ADDRESS_IDX].strptr));

  if (strcmp(*(X2ParamList.paramarray[l][ENB_X2_IP_ADDRESS_PREFERENCE_IDX].strptr), "ipv4") == 0) {
  X2AP_REGISTER_ENB_REQ (msg_p).target_enb_x2_ip_address[l].ipv4 = 1;
} else if (strcmp(*(X2ParamList.paramarray[l][ENB_X2_IP_ADDRESS_PREFERENCE_IDX].strptr), "ipv6") == 0) {
  X2AP_REGISTER_ENB_REQ (msg_p).target_enb_x2_ip_address[l].ipv6 = 1;
} else if (strcmp(*(X2ParamList.paramarray[l][ENB_X2_IP_ADDRESS_PREFERENCE_IDX].strptr), "no") == 0) {
  X2AP_REGISTER_ENB_REQ (msg_p).target_enb_x2_ip_address[l].ipv4 = 1;
  X2AP_REGISTER_ENB_REQ (msg_p).target_enb_x2_ip_address[l].ipv6 = 1;
}
}

  // SCTP SETTING
  X2AP_REGISTER_ENB_REQ (msg_p).sctp_out_streams = SCTP_OUT_STREAMS;
  X2AP_REGISTER_ENB_REQ (msg_p).sctp_in_streams  = SCTP_IN_STREAMS;
# if defined(ENABLE_USE_MME)
  sprintf(aprefix,"%s.[%i].%s",ENB_CONFIG_STRING_ENB_LIST,k,ENB_CONFIG_STRING_SCTP_CONFIG);
  config_get( SCTPParams,sizeof(SCTPParams)/sizeof(paramdef_t),aprefix);
  X2AP_REGISTER_ENB_REQ (msg_p).sctp_in_streams = (uint16_t)*(SCTPParams[ENB_SCTP_INSTREAMS_IDX].uptr);
  X2AP_REGISTER_ENB_REQ (msg_p).sctp_out_streams = (uint16_t)*(SCTPParams[ENB_SCTP_OUTSTREAMS_IDX].uptr);
#endif
  sprintf(aprefix,"%s.[%i].%s",ENB_CONFIG_STRING_ENB_LIST,k,ENB_CONFIG_STRING_NETWORK_INTERFACES_CONFIG);
  // NETWORK_INTERFACES
  config_get( NETParams,sizeof(NETParams)/sizeof(paramdef_t),aprefix);
  X2AP_REGISTER_ENB_REQ (msg_p).enb_port_for_X2C = (uint32_t)*(NETParams[ENB_PORT_FOR_X2C_IDX].uptr);

  if ((NETParams[ENB_IPV4_ADDR_FOR_X2C_IDX].strptr == NULL) || (X2AP_REGISTER_ENB_REQ (msg_p).enb_port_for_X2C == 0)) {
    LOG_E(RRC,"Add eNB IPv4 address and/or port for X2C in the CONF file!\n");
    exit(1);
  }

  cidr = *(NETParams[ENB_IPV4_ADDR_FOR_X2C_IDX].strptr);
  address = strtok(cidr, "/");
  X2AP_REGISTER_ENB_REQ (msg_p).enb_x2_ip_address.ipv6 = 0;
  X2AP_REGISTER_ENB_REQ (msg_p).enb_x2_ip_address.ipv4 = 1;
  strcpy(X2AP_REGISTER_ENB_REQ (msg_p).enb_x2_ip_address.ipv4_address, address);
  }
  }
}
}
}

return 0;
}

int RCconfig_parallel(void) {
  char *parallel_conf = NULL;
  char *worker_conf   = NULL;
  extern char *parallel_config;
  extern char *worker_config;
  paramdef_t ThreadParams[]  = THREAD_CONF_DESC;
  paramlist_def_t THREADParamList = {THREAD_CONFIG_STRING_THREAD_STRUCT,NULL,0};
  config_getlist( &THREADParamList,NULL,0,NULL);

  if(THREADParamList.numelt>0) {
    config_getlist( &THREADParamList,ThreadParams,sizeof(ThreadParams)/sizeof(paramdef_t),NULL);
    parallel_conf = strdup(*(THREADParamList.paramarray[0][THREAD_PARALLEL_IDX].strptr));
  } else {
    parallel_conf = strdup("PARALLEL_RU_L1_TRX_SPLIT");
  }

  if(THREADParamList.numelt>0) {
    config_getlist( &THREADParamList,ThreadParams,sizeof(ThreadParams)/sizeof(paramdef_t),NULL);
    worker_conf   = strdup(*(THREADParamList.paramarray[0][THREAD_WORKER_IDX].strptr));
  } else {
    worker_conf   = strdup("WORKER_ENABLE");
  }

  if(parallel_config == NULL) set_parallel_conf(parallel_conf);

  if(worker_config == NULL)   set_worker_conf(worker_conf);

  return 0;
}

void RCConfig(void) {
  paramlist_def_t MACRLCParamList = {CONFIG_STRING_MACRLC_LIST,NULL,0};
  paramlist_def_t L1ParamList = {CONFIG_STRING_L1_LIST,NULL,0};
  paramlist_def_t RUParamList = {CONFIG_STRING_RU_LIST,NULL,0};
  paramdef_t ENBSParams[] = ENBSPARAMS_DESC;
  paramlist_def_t CCsParamList = {ENB_CONFIG_STRING_COMPONENT_CARRIERS,NULL,0};
  char aprefix[MAX_OPTNAME_SIZE*2 + 8];
  /* get global parameters, defined outside any section in the config file */
  printf("Getting ENBSParams\n");
  config_get( ENBSParams,sizeof(ENBSParams)/sizeof(paramdef_t),NULL);
# if defined(ENABLE_USE_MME)
  EPC_MODE_ENABLED = ((*ENBSParams[ENB_NOS1_IDX].uptr) == 0);
#endif
  RC.nb_inst = ENBSParams[ENB_ACTIVE_ENBS_IDX].numelt;

  if (RC.nb_inst > 0) {
    RC.nb_CC = (int *)malloc((1+RC.nb_inst)*sizeof(int));
    for (int i=0; i<RC.nb_inst; i++) {
      sprintf(aprefix,"%s.[%i]",ENB_CONFIG_STRING_ENB_LIST,i);
      config_getlist( &CCsParamList,NULL,0, aprefix);
      RC.nb_CC[i]    = CCsParamList.numelt;
    }
  }

  // Get num MACRLC instances
  config_getlist( &MACRLCParamList,NULL,0, NULL);
  RC.nb_macrlc_inst  = MACRLCParamList.numelt;
  // Get num L1 instances
  config_getlist( &L1ParamList,NULL,0, NULL);
  RC.nb_L1_inst = L1ParamList.numelt;
  // Get num RU instances
  config_getlist( &RUParamList,NULL,0, NULL);
  RC.nb_RU     = RUParamList.numelt;
  RCconfig_parallel();
}<|MERGE_RESOLUTION|>--- conflicted
+++ resolved
@@ -353,8 +353,6 @@
   int               j,k                           = 0;
   int32_t           enb_id                        = 0;
   int               nb_cc                         = 0;
-<<<<<<< HEAD
-
   ccparams_lte_t ccparams_lte;
   ccparams_sidelink_t SLconfig;
   ccparams_eMTC_t eMTCconfig;
@@ -363,133 +361,7 @@
   memset((void*)&SLconfig,0,sizeof(ccparams_sidelink_t));
   memset((void*)&eMTCconfig,0,sizeof(ccparams_eMTC_t));
 
-=======
-  char       *frame_type                    = NULL;
-  int32_t     tdd_config                    = 0;
-  int32_t     tdd_config_s                  = 0;
-  char       *prefix_type                   = NULL;
-  char       *pbch_repetition               = NULL;
-  int32_t     eutra_band                    = 0;
-  long long int     downlink_frequency            = 0;
-  int32_t     uplink_frequency_offset       = 0;
-  int32_t     Nid_cell                      = 0;
-  int32_t     Nid_cell_mbsfn                = 0;
-  int32_t     N_RB_DL                       = 0;
-  int32_t     nb_antenna_ports              = 0;
-  int32_t     prach_root                    = 0;
-  int32_t     prach_config_index            = 0;
-  char            *prach_high_speed         = NULL;
-  int32_t     prach_zero_correlation        = 0;
-  int32_t     prach_freq_offset             = 0;
-  int32_t     pucch_delta_shift             = 0;
-  int32_t     pucch_nRB_CQI                 = 0;
-  int32_t     pucch_nCS_AN                  = 0;
-  //#if (LTE_RRC_VERSION >= MAKE_VERSION(10, 0, 0))
-  int32_t     pucch_n1_AN                   = 0;
-  //#endif
-  int32_t     pdsch_referenceSignalPower    = 0;
-  int32_t     pdsch_p_b                     = 0;
-  int32_t     pusch_n_SB                    = 0;
-  char       *pusch_hoppingMode             = NULL;
-  int32_t     pusch_hoppingOffset           = 0;
-  char          *pusch_enable64QAM          = NULL;
-  char          *pusch_groupHoppingEnabled  = NULL;
-  int32_t     pusch_groupAssignment         = 0;
-  char          *pusch_sequenceHoppingEnabled = NULL;
-  int32_t     pusch_nDMRS1                  = 0;
-  char       *phich_duration                = NULL;
-  char       *phich_resource                = NULL;
-  char       *srs_enable                    = NULL;
-  int32_t     srs_BandwidthConfig           = 0;
-  int32_t     srs_SubframeConfig            = 0;
-  char       *srs_ackNackST                 = NULL;
-  char       *srs_MaxUpPts                  = NULL;
-  int32_t     pusch_p0_Nominal              = 0;
-  char       *pusch_alpha                   = NULL;
-  int32_t     pucch_p0_Nominal              = 0;
-  int32_t     msg3_delta_Preamble           = 0;
-  //int32_t     ul_CyclicPrefixLength         = 0;
-  char       *pucch_deltaF_Format1          = NULL;
-  //const char*       pucch_deltaF_Format1a         = NULL;
-  char       *pucch_deltaF_Format1b         = NULL;
-  char       *pucch_deltaF_Format2          = NULL;
-  char       *pucch_deltaF_Format2a         = NULL;
-  char       *pucch_deltaF_Format2b         = NULL;
-  int32_t     rach_numberOfRA_Preambles     = 0;
-  char       *rach_preamblesGroupAConfig    = NULL;
-  int32_t     rach_sizeOfRA_PreamblesGroupA = 0;
-  int32_t     rach_messageSizeGroupA        = 0;
-  char       *rach_messagePowerOffsetGroupB = NULL;
-  int32_t     rach_powerRampingStep         = 0;
-  int32_t     rach_preambleInitialReceivedTargetPower    = 0;
-  int32_t     rach_preambleTransMax         = 0;
-  int32_t     rach_raResponseWindowSize     = 10;
-  int32_t     rach_macContentionResolutionTimer = 0;
-  int32_t     rach_maxHARQ_Msg3Tx           = 0;
-  int32_t     pcch_defaultPagingCycle       = 0;
-  char       *pcch_nB                       = NULL;
-  int32_t     bcch_modificationPeriodCoeff  = 0;
-  int32_t     ue_TimersAndConstants_t300    = 0;
-  int32_t     ue_TimersAndConstants_t301    = 0;
-  int32_t     ue_TimersAndConstants_t310    = 0;
-  int32_t     ue_TimersAndConstants_t311    = 0;
-  int32_t     ue_TimersAndConstants_n310    = 0;
-  int32_t     ue_TimersAndConstants_n311    = 0;
-  int32_t     ue_TransmissionMode           = 0;
-  int32_t     ue_multiple_max               = 0;
-  //TTN - for D2D
-  //SIB18
-  const char       *rxPool_sc_CP_Len                                        = NULL;
-  const char       *rxPool_sc_Period                                        = NULL;
-  const char       *rxPool_data_CP_Len                                      = NULL;
-  libconfig_int     rxPool_ResourceConfig_prb_Num                           = 0;
-  libconfig_int     rxPool_ResourceConfig_prb_Start                         = 0;
-  libconfig_int     rxPool_ResourceConfig_prb_End                           = 0;
-  const char       *rxPool_ResourceConfig_offsetIndicator_present           = NULL;
-  libconfig_int     rxPool_ResourceConfig_offsetIndicator_choice            = 0;
-  const char       *rxPool_ResourceConfig_subframeBitmap_present            = NULL;
-  char             *rxPool_ResourceConfig_subframeBitmap_choice_bs_buf      = NULL;
-  libconfig_int     rxPool_ResourceConfig_subframeBitmap_choice_bs_size     = 0;
-  libconfig_int     rxPool_ResourceConfig_subframeBitmap_choice_bs_bits_unused     = 0;
-  //SIB19
-  //For discRxPool
-  const char       *discRxPool_cp_Len                                              = NULL;
-  const char       *discRxPool_discPeriod                                          = NULL;
-  libconfig_int     discRxPool_numRetx                                             = 0;
-  libconfig_int     discRxPool_numRepetition                                       = 0;
-  libconfig_int     discRxPool_ResourceConfig_prb_Num                              = 0;
-  libconfig_int     discRxPool_ResourceConfig_prb_Start                            = 0;
-  libconfig_int     discRxPool_ResourceConfig_prb_End                              = 0;
-  const char       *discRxPool_ResourceConfig_offsetIndicator_present              = NULL;
-  libconfig_int     discRxPool_ResourceConfig_offsetIndicator_choice               = 0;
-  const char       *discRxPool_ResourceConfig_subframeBitmap_present               = NULL;
-  char             *discRxPool_ResourceConfig_subframeBitmap_choice_bs_buf         = NULL;
-  libconfig_int     discRxPool_ResourceConfig_subframeBitmap_choice_bs_size        = 0;
-  libconfig_int     discRxPool_ResourceConfig_subframeBitmap_choice_bs_bits_unused = 0;
-  //For discRxPoolPS
-  const char       *discRxPoolPS_cp_Len                                              = NULL;
-  const char       *discRxPoolPS_discPeriod                                          = NULL;
-  libconfig_int     discRxPoolPS_numRetx                                             = 0;
-  libconfig_int     discRxPoolPS_numRepetition                                       = 0;
-  libconfig_int     discRxPoolPS_ResourceConfig_prb_Num                              = 0;
-  libconfig_int     discRxPoolPS_ResourceConfig_prb_Start                            = 0;
-  libconfig_int     discRxPoolPS_ResourceConfig_prb_End                              = 0;
-  const char       *discRxPoolPS_ResourceConfig_offsetIndicator_present              = NULL;
-  libconfig_int     discRxPoolPS_ResourceConfig_offsetIndicator_choice               = 0;
-  const char       *discRxPoolPS_ResourceConfig_subframeBitmap_present               = NULL;
-  char             *discRxPoolPS_ResourceConfig_subframeBitmap_choice_bs_buf         = NULL;
-  libconfig_int     discRxPoolPS_ResourceConfig_subframeBitmap_choice_bs_size        = 0;
-  libconfig_int     discRxPoolPS_ResourceConfig_subframeBitmap_choice_bs_bits_unused = 0;
-  int32_t     srb1_timer_poll_retransmit    = 0;
-  int32_t     srb1_timer_reordering         = 0;
-  int32_t     srb1_timer_status_prohibit    = 0;
-  int32_t     srb1_poll_pdu                 = 0;
-  int32_t     srb1_poll_byte                = 0;
-  int32_t     srb1_max_retx_threshold       = 0;
-  int32_t     my_int;
-  // for no gcc warnings
-  (void)my_int;
->>>>>>> c1f7678e
+
   paramdef_t ENBSParams[] = ENBSPARAMS_DESC;
   paramdef_t ENBParams[]  = ENBPARAMS_DESC;
   paramlist_def_t ENBParamList = {ENB_CONFIG_STRING_ENB_LIST,NULL,0};
@@ -612,26 +484,15 @@
             config_get( CCsParams,sizeof(CCsParams)/sizeof(paramdef_t),ccspath);
             //printf("Component carrier %d\n",component_carrier);
             nb_cc++;
-<<<<<<< HEAD
+
             RRC_CONFIGURATION_REQ (msg_p).tdd_config[j] = ccparams_lte.tdd_config;
-            AssertFatal (ccparams_lte.tdd_config <= TDD_Config__subframeAssignment_sa6,
+            AssertFatal (ccparams_lte.tdd_config <= LTE_TDD_Config__subframeAssignment_sa6,
                          "Failed to parse eNB configuration file %s, enb %d illegal tdd_config %d (should be 0-%d)!",
-                         RC.config_file_name, i, ccparams_lte.tdd_config, TDD_Config__subframeAssignment_sa6);
+                         RC.config_file_name, i, ccparams_lte.tdd_config, LTE_TDD_Config__subframeAssignment_sa6);
             RRC_CONFIGURATION_REQ (msg_p).tdd_config_s[j] = ccparams_lte.tdd_config_s;
-            AssertFatal (ccparams_lte.tdd_config_s <= TDD_Config__specialSubframePatterns_ssp8,
+            AssertFatal (ccparams_lte.tdd_config_s <= LTE_TDD_Config__specialSubframePatterns_ssp8,
                          "Failed to parse eNB configuration file %s, enb %d illegal tdd_config_s %d (should be 0-%d)!",
-                         RC.config_file_name, i, ccparams_lte.tdd_config_s, TDD_Config__specialSubframePatterns_ssp8);
-=======
-            RRC_CONFIGURATION_REQ (msg_p).tdd_config[j] = tdd_config;
-            AssertFatal (tdd_config <= LTE_TDD_Config__subframeAssignment_sa6,
-                         "Failed to parse eNB configuration file %s, enb %d illegal tdd_config %d (should be 0-%d)!",
-                         RC.config_file_name, i, tdd_config, LTE_TDD_Config__subframeAssignment_sa6);
-            RRC_CONFIGURATION_REQ (msg_p).tdd_config_s[j] = tdd_config_s;
-            AssertFatal (tdd_config_s <= LTE_TDD_Config__specialSubframePatterns_ssp8,
-                         "Failed to parse eNB configuration file %s, enb %d illegal tdd_config_s %d (should be 0-%d)!",
-                         RC.config_file_name, i, tdd_config_s, LTE_TDD_Config__specialSubframePatterns_ssp8);
->>>>>>> c1f7678e
-
+                         RC.config_file_name, i, ccparams_lte.tdd_config_s, LTE_TDD_Config__specialSubframePatterns_ssp8);
             if (!ccparams_lte.prefix_type)
               AssertFatal (0,
                            "Failed to parse eNB configuration file %s, enb %d define %s: NORMAL,EXTENDED!\n",
@@ -708,20 +569,8 @@
                            RC.config_file_name, i, ccparams_lte.frame_type);
             }
 
-<<<<<<< HEAD
+
             if ((ccparams_lte.nb_antenna_ports <1) || (ccparams_lte.nb_antenna_ports > 2))
-=======
-            RRC_CONFIGURATION_REQ (msg_p).tdd_config[j] = tdd_config;
-            AssertFatal (tdd_config <= LTE_TDD_Config__subframeAssignment_sa6,
-                         "Failed to parse eNB configuration file %s, enb %d illegal tdd_config %d (should be 0-%d)!",
-                         RC.config_file_name, i, tdd_config, LTE_TDD_Config__subframeAssignment_sa6);
-            RRC_CONFIGURATION_REQ (msg_p).tdd_config_s[j] = tdd_config_s;
-            AssertFatal (tdd_config_s <= LTE_TDD_Config__specialSubframePatterns_ssp8,
-                         "Failed to parse eNB configuration file %s, enb %d illegal tdd_config_s %d (should be 0-%d)!",
-                         RC.config_file_name, i, tdd_config_s, LTE_TDD_Config__specialSubframePatterns_ssp8);
-
-            if (!prefix_type)
->>>>>>> c1f7678e
               AssertFatal (0,
                            "Failed to parse eNB configuration file %s, enb %d unknown value \"%d\" for nb_antenna_ports choice: 1..2 !\n",
                            RC.config_file_name, i, ccparams_lte.nb_antenna_ports);
@@ -797,13 +646,9 @@
                            "Failed to parse eNB configuration file %s, enb %d unknown value \"%d\" for pucch_nCS_AN choice: 0..7!\n",
                            RC.config_file_name, i, ccparams_lte.pucch_nCS_AN);
 
-<<<<<<< HEAD
-            //#if (RRC_VERSION < MAKE_VERSION(10, 0, 0))
+
+            //#if (LTE_RRC_VERSION < MAKE_VERSION(10, 0, 0))
             RRC_CONFIGURATION_REQ (msg_p).radioresourceconfig[j].pucch_n1_AN = ccparams_lte.pucch_n1_AN;
-=======
-            //#if (LTE_RRC_VERSION < MAKE_VERSION(10, 0, 0))
-            RRC_CONFIGURATION_REQ (msg_p).pucch_n1_AN[j] = pucch_n1_AN;
->>>>>>> c1f7678e
 
             if ((ccparams_lte.pucch_n1_AN <0) || 
 		(ccparams_lte.pucch_n1_AN > 2047))
@@ -840,18 +685,12 @@
               AssertFatal (0,
                            "Failed to parse eNB configuration file %s, enb %d define %s: interSubframe,intraAndInterSubframe!\n",
                            RC.config_file_name, i, ENB_CONFIG_STRING_PUSCH_HOPPINGMODE);
-<<<<<<< HEAD
+
             else if (strcmp(ccparams_lte.pusch_hoppingMode,"interSubFrame")==0) {
-              RRC_CONFIGURATION_REQ (msg_p).radioresourceconfig[j].pusch_hoppingMode = PUSCH_ConfigCommon__pusch_ConfigBasic__hoppingMode_interSubFrame;
+              RRC_CONFIGURATION_REQ (msg_p).radioresourceconfig[j].pusch_hoppingMode = LTE_PUSCH_ConfigCommon__pusch_ConfigBasic__hoppingMode_interSubFrame;
             }  
 	    else if (strcmp(ccparams_lte.pusch_hoppingMode,"intraAndInterSubFrame")==0) {
-              RRC_CONFIGURATION_REQ (msg_p).radioresourceconfig[j].pusch_hoppingMode = PUSCH_ConfigCommon__pusch_ConfigBasic__hoppingMode_intraAndInterSubFrame;
-=======
-            else if (strcmp(pusch_hoppingMode,"interSubFrame")==0) {
-              RRC_CONFIGURATION_REQ (msg_p).pusch_hoppingMode[j] = LTE_PUSCH_ConfigCommon__pusch_ConfigBasic__hoppingMode_interSubFrame;
-            }  else if (strcmp(pusch_hoppingMode,"intraAndInterSubFrame")==0) {
-              RRC_CONFIGURATION_REQ (msg_p).pusch_hoppingMode[j] = LTE_PUSCH_ConfigCommon__pusch_ConfigBasic__hoppingMode_intraAndInterSubFrame;
->>>>>>> c1f7678e
+              RRC_CONFIGURATION_REQ (msg_p).radioresourceconfig[j].pusch_hoppingMode = LTE_PUSCH_ConfigCommon__pusch_ConfigBasic__hoppingMode_intraAndInterSubFrame;
             } else
               AssertFatal (0,
                            "Failed to parse eNB configuration file %s, enb %d unknown value \"%s\" for pusch_hoppingMode choice: interSubframe,intraAndInterSubframe!\n",
@@ -925,49 +764,29 @@
                            "Failed to parse eNB configuration file %s, enb %d unknown value \"%d\" for pusch_nDMRS1 choice: 0..7!\n",
                            RC.config_file_name, i, ccparams_lte.pusch_nDMRS1);
 
-<<<<<<< HEAD
+
             if (strcmp(ccparams_lte.phich_duration,"NORMAL")==0) {
-              RRC_CONFIGURATION_REQ (msg_p).radioresourceconfig[j].phich_duration= PHICH_Config__phich_Duration_normal;
+              RRC_CONFIGURATION_REQ (msg_p).radioresourceconfig[j].phich_duration= LTE_PHICH_Config__phich_Duration_normal;
             } else if (strcmp(ccparams_lte.phich_duration,"EXTENDED")==0) {
-              RRC_CONFIGURATION_REQ (msg_p).radioresourceconfig[j].phich_duration= PHICH_Config__phich_Duration_extended;
+              RRC_CONFIGURATION_REQ (msg_p).radioresourceconfig[j].phich_duration= LTE_PHICH_Config__phich_Duration_extended;
             } else
               AssertFatal (0,
                            "Failed to parse eNB configuration file %s, enb %d unknown value \"%s\" for phich_duration choice: NORMAL,EXTENDED!\n",
                            RC.config_file_name, i, ccparams_lte.phich_duration);
 
             if (strcmp(ccparams_lte.phich_resource,"ONESIXTH")==0) {
-              RRC_CONFIGURATION_REQ (msg_p).radioresourceconfig[j].phich_resource= PHICH_Config__phich_Resource_oneSixth ;
+              RRC_CONFIGURATION_REQ (msg_p).radioresourceconfig[j].phich_resource= LTE_PHICH_Config__phich_Resource_oneSixth ;
             } 
 	    else if (strcmp(ccparams_lte.phich_resource,"HALF")==0) {
-              RRC_CONFIGURATION_REQ (msg_p).radioresourceconfig[j].phich_resource= PHICH_Config__phich_Resource_half;
+              RRC_CONFIGURATION_REQ (msg_p).radioresourceconfig[j].phich_resource= LTE_PHICH_Config__phich_Resource_half;
             } 
 	    else if (strcmp(ccparams_lte.phich_resource,"ONE")==0) {
-              RRC_CONFIGURATION_REQ (msg_p).radioresourceconfig[j].phich_resource= PHICH_Config__phich_Resource_one;
+              RRC_CONFIGURATION_REQ (msg_p).radioresourceconfig[j].phich_resource= LTE_PHICH_Config__phich_Resource_one;
             } 
 	    else if (strcmp(ccparams_lte.phich_resource,"TWO")==0) {
-              RRC_CONFIGURATION_REQ (msg_p).radioresourceconfig[j].phich_resource= PHICH_Config__phich_Resource_two;
+              RRC_CONFIGURATION_REQ (msg_p).radioresourceconfig[j].phich_resource= LTE_PHICH_Config__phich_Resource_two;
             } 
 	    else
-=======
-            if (strcmp(phich_duration,"NORMAL")==0) {
-              RRC_CONFIGURATION_REQ (msg_p).phich_duration[j] = LTE_PHICH_Config__phich_Duration_normal;
-            } else if (strcmp(phich_duration,"EXTENDED")==0) {
-              RRC_CONFIGURATION_REQ (msg_p).phich_duration[j] = LTE_PHICH_Config__phich_Duration_extended;
-            } else
-              AssertFatal (0,
-                           "Failed to parse eNB configuration file %s, enb %d unknown value \"%s\" for phich_duration choice: NORMAL,EXTENDED!\n",
-                           RC.config_file_name, i, phich_duration);
-
-            if (strcmp(phich_resource,"ONESIXTH")==0) {
-              RRC_CONFIGURATION_REQ (msg_p).phich_resource[j] = LTE_PHICH_Config__phich_Resource_oneSixth ;
-            } else if (strcmp(phich_resource,"HALF")==0) {
-              RRC_CONFIGURATION_REQ (msg_p).phich_resource[j] = LTE_PHICH_Config__phich_Resource_half;
-            } else if (strcmp(phich_resource,"ONE")==0) {
-              RRC_CONFIGURATION_REQ (msg_p).phich_resource[j] = LTE_PHICH_Config__phich_Resource_one;
-            } else if (strcmp(phich_resource,"TWO")==0) {
-              RRC_CONFIGURATION_REQ (msg_p).phich_resource[j] = LTE_PHICH_Config__phich_Resource_two;
-            } else
->>>>>>> c1f7678e
               AssertFatal (0,
                            "Failed to parse eNB configuration file %s, enb %d unknown value \"%s\" for phich_resource choice: ONESIXTH,HALF,ONE,TWO!\n",
                            RC.config_file_name, i, ccparams_lte.phich_resource);
@@ -1035,95 +854,57 @@
 
 #if (LTE_RRC_VERSION <= MAKE_VERSION(12, 0, 0))
 
-<<<<<<< HEAD
             if (strcmp(ccparams_lte.pusch_alpha,"AL0")==0) {
-              RRC_CONFIGURATION_REQ (msg_p).radioresourceconfig[j].pusch_alpha= UplinkPowerControlCommon__alpha_al0;
+              RRC_CONFIGURATION_REQ (msg_p).radioresourceconfig[j].pusch_alpha= LTE_UplinkPowerControlCommon__alpha_al0;
             } 
 	    else if (strcmp(ccparams_lte.pusch_alpha,"AL04")==0) {
-              RRC_CONFIGURATION_REQ (msg_p).radioresourceconfig[j].pusch_alpha= UplinkPowerControlCommon__alpha_al04;
+              RRC_CONFIGURATION_REQ (msg_p).radioresourceconfig[j].pusch_alpha= LTE_UplinkPowerControlCommon__alpha_al04;
             } 
 	    else if (strcmp(ccparams_lte.pusch_alpha,"AL05")==0) {
-              RRC_CONFIGURATION_REQ (msg_p).radioresourceconfig[j].pusch_alpha= UplinkPowerControlCommon__alpha_al05;
+              RRC_CONFIGURATION_REQ (msg_p).radioresourceconfig[j].pusch_alpha= LTE_UplinkPowerControlCommon__alpha_al05;
             } 
 	    else if (strcmp(ccparams_lte.pusch_alpha,"AL06")==0) {
-              RRC_CONFIGURATION_REQ (msg_p).radioresourceconfig[j].pusch_alpha= UplinkPowerControlCommon__alpha_al06;
+              RRC_CONFIGURATION_REQ (msg_p).radioresourceconfig[j].pusch_alpha= LTE_UplinkPowerControlCommon__alpha_al06;
             } 
 	    else if (strcmp(ccparams_lte.pusch_alpha,"AL07")==0) {
-              RRC_CONFIGURATION_REQ (msg_p).radioresourceconfig[j].pusch_alpha= UplinkPowerControlCommon__alpha_al07;
+              RRC_CONFIGURATION_REQ (msg_p).radioresourceconfig[j].pusch_alpha= LTE_UplinkPowerControlCommon__alpha_al07;
             } 
 	    else if (strcmp(ccparams_lte.pusch_alpha,"AL08")==0) {
-              RRC_CONFIGURATION_REQ (msg_p).radioresourceconfig[j].pusch_alpha= UplinkPowerControlCommon__alpha_al08;
+              RRC_CONFIGURATION_REQ (msg_p).radioresourceconfig[j].pusch_alpha= LTE_UplinkPowerControlCommon__alpha_al08;
             } 
 	    else if (strcmp(ccparams_lte.pusch_alpha,"AL09")==0) {
-              RRC_CONFIGURATION_REQ (msg_p).radioresourceconfig[j].pusch_alpha= UplinkPowerControlCommon__alpha_al09;
+              RRC_CONFIGURATION_REQ (msg_p).radioresourceconfig[j].pusch_alpha= LTE_UplinkPowerControlCommon__alpha_al09;
             } 
 	    else if (strcmp(ccparams_lte.pusch_alpha,"AL1")==0) {
-              RRC_CONFIGURATION_REQ (msg_p).radioresourceconfig[j].pusch_alpha= UplinkPowerControlCommon__alpha_al1;
-=======
-            if (strcmp(pusch_alpha,"AL0")==0) {
-              RRC_CONFIGURATION_REQ (msg_p).pusch_alpha[j] = LTE_UplinkPowerControlCommon__alpha_al0;
-            } else if (strcmp(pusch_alpha,"AL04")==0) {
-              RRC_CONFIGURATION_REQ (msg_p).pusch_alpha[j] = LTE_UplinkPowerControlCommon__alpha_al04;
-            } else if (strcmp(pusch_alpha,"AL05")==0) {
-              RRC_CONFIGURATION_REQ (msg_p).pusch_alpha[j] = LTE_UplinkPowerControlCommon__alpha_al05;
-            } else if (strcmp(pusch_alpha,"AL06")==0) {
-              RRC_CONFIGURATION_REQ (msg_p).pusch_alpha[j] = LTE_UplinkPowerControlCommon__alpha_al06;
-            } else if (strcmp(pusch_alpha,"AL07")==0) {
-              RRC_CONFIGURATION_REQ (msg_p).pusch_alpha[j] = LTE_UplinkPowerControlCommon__alpha_al07;
-            } else if (strcmp(pusch_alpha,"AL08")==0) {
-              RRC_CONFIGURATION_REQ (msg_p).pusch_alpha[j] = LTE_UplinkPowerControlCommon__alpha_al08;
-            } else if (strcmp(pusch_alpha,"AL09")==0) {
-              RRC_CONFIGURATION_REQ (msg_p).pusch_alpha[j] = LTE_UplinkPowerControlCommon__alpha_al09;
-            } else if (strcmp(pusch_alpha,"AL1")==0) {
-              RRC_CONFIGURATION_REQ (msg_p).pusch_alpha[j] = LTE_UplinkPowerControlCommon__alpha_al1;
->>>>>>> c1f7678e
+              RRC_CONFIGURATION_REQ (msg_p).radioresourceconfig[j].pusch_alpha= LTE_UplinkPowerControlCommon__alpha_al1;
             }
 
 #endif
 #if (LTE_RRC_VERSION >= MAKE_VERSION(12, 0, 0))
 
-<<<<<<< HEAD
             if (strcmp(ccparams_lte.pusch_alpha,"AL0")==0) {
-              RRC_CONFIGURATION_REQ (msg_p).radioresourceconfig[j].pusch_alpha= Alpha_r12_al0;
+              RRC_CONFIGURATION_REQ (msg_p).radioresourceconfig[j].pusch_alpha= LTE_Alpha_r12_al0;
             } 
 	    else if (strcmp(ccparams_lte.pusch_alpha,"AL04")==0) {
-              RRC_CONFIGURATION_REQ (msg_p).radioresourceconfig[j].pusch_alpha= Alpha_r12_al04;
+              RRC_CONFIGURATION_REQ (msg_p).radioresourceconfig[j].pusch_alpha= LTE_Alpha_r12_al04;
             } 
 	    else if (strcmp(ccparams_lte.pusch_alpha,"AL05")==0) {
-              RRC_CONFIGURATION_REQ (msg_p).radioresourceconfig[j].pusch_alpha= Alpha_r12_al05;
+              RRC_CONFIGURATION_REQ (msg_p).radioresourceconfig[j].pusch_alpha= LTE_Alpha_r12_al05;
             } 
 	    else if (strcmp(ccparams_lte.pusch_alpha,"AL06")==0) {
-              RRC_CONFIGURATION_REQ (msg_p).radioresourceconfig[j].pusch_alpha= Alpha_r12_al06;
+              RRC_CONFIGURATION_REQ (msg_p).radioresourceconfig[j].pusch_alpha= LTE_Alpha_r12_al06;
             } 
 	    else if (strcmp(ccparams_lte.pusch_alpha,"AL07")==0) {
-              RRC_CONFIGURATION_REQ (msg_p).radioresourceconfig[j].pusch_alpha= Alpha_r12_al07;
+              RRC_CONFIGURATION_REQ (msg_p).radioresourceconfig[j].pusch_alpha= LTE_Alpha_r12_al07;
             } 
 	    else if (strcmp(ccparams_lte.pusch_alpha,"AL08")==0) {
-              RRC_CONFIGURATION_REQ (msg_p).radioresourceconfig[j].pusch_alpha= Alpha_r12_al08;
+              RRC_CONFIGURATION_REQ (msg_p).radioresourceconfig[j].pusch_alpha= LTE_Alpha_r12_al08;
             } 
 	    else if (strcmp(ccparams_lte.pusch_alpha,"AL09")==0) {
-              RRC_CONFIGURATION_REQ (msg_p).radioresourceconfig[j].pusch_alpha= Alpha_r12_al09;
+              RRC_CONFIGURATION_REQ (msg_p).radioresourceconfig[j].pusch_alpha= LTE_Alpha_r12_al09;
             } 
 	    else if (strcmp(ccparams_lte.pusch_alpha,"AL1")==0) {
-              RRC_CONFIGURATION_REQ (msg_p).radioresourceconfig[j].pusch_alpha= Alpha_r12_al1;
-=======
-            if (strcmp(pusch_alpha,"AL0")==0) {
-              RRC_CONFIGURATION_REQ (msg_p).pusch_alpha[j] = LTE_Alpha_r12_al0;
-            } else if (strcmp(pusch_alpha,"AL04")==0) {
-              RRC_CONFIGURATION_REQ (msg_p).pusch_alpha[j] = LTE_Alpha_r12_al04;
-            } else if (strcmp(pusch_alpha,"AL05")==0) {
-              RRC_CONFIGURATION_REQ (msg_p).pusch_alpha[j] = LTE_Alpha_r12_al05;
-            } else if (strcmp(pusch_alpha,"AL06")==0) {
-              RRC_CONFIGURATION_REQ (msg_p).pusch_alpha[j] = LTE_Alpha_r12_al06;
-            } else if (strcmp(pusch_alpha,"AL07")==0) {
-              RRC_CONFIGURATION_REQ (msg_p).pusch_alpha[j] = LTE_Alpha_r12_al07;
-            } else if (strcmp(pusch_alpha,"AL08")==0) {
-              RRC_CONFIGURATION_REQ (msg_p).pusch_alpha[j] = LTE_Alpha_r12_al08;
-            } else if (strcmp(pusch_alpha,"AL09")==0) {
-              RRC_CONFIGURATION_REQ (msg_p).pusch_alpha[j] = LTE_Alpha_r12_al09;
-            } else if (strcmp(pusch_alpha,"AL1")==0) {
-              RRC_CONFIGURATION_REQ (msg_p).pusch_alpha[j] = LTE_Alpha_r12_al1;
->>>>>>> c1f7678e
+              RRC_CONFIGURATION_REQ (msg_p).radioresourceconfig[j].pusch_alpha= LTE_Alpha_r12_al1;
             }
 
 #endif
@@ -1146,17 +927,16 @@
 		(ccparams_lte.msg3_delta_Preamble>6))
               AssertFatal (0,
                            "Failed to parse eNB configuration file %s, enb %d unknown value \"%d\" for msg3_delta_Preamble choice: -1..6 !\n",
-<<<<<<< HEAD
                            RC.config_file_name, i, ccparams_lte.msg3_delta_Preamble);
 
             if (strcmp(ccparams_lte.pucch_deltaF_Format1,"deltaF_2")==0) {
-              RRC_CONFIGURATION_REQ (msg_p).radioresourceconfig[j].pucch_deltaF_Format1= DeltaFList_PUCCH__deltaF_PUCCH_Format1_deltaF_2;
+              RRC_CONFIGURATION_REQ (msg_p).radioresourceconfig[j].pucch_deltaF_Format1= LTE_DeltaFList_PUCCH__deltaF_PUCCH_Format1_deltaF_2;
             } 
 	    else if (strcmp(ccparams_lte.pucch_deltaF_Format1,"deltaF0")==0) {
-              RRC_CONFIGURATION_REQ (msg_p).radioresourceconfig[j].pucch_deltaF_Format1= DeltaFList_PUCCH__deltaF_PUCCH_Format1_deltaF0;
+              RRC_CONFIGURATION_REQ (msg_p).radioresourceconfig[j].pucch_deltaF_Format1= LTE_DeltaFList_PUCCH__deltaF_PUCCH_Format1_deltaF0;
             } 
 	    else if (strcmp(ccparams_lte.pucch_deltaF_Format1,"deltaF2")==0) {
-              RRC_CONFIGURATION_REQ (msg_p).radioresourceconfig[j].pucch_deltaF_Format1= DeltaFList_PUCCH__deltaF_PUCCH_Format1_deltaF2;
+              RRC_CONFIGURATION_REQ (msg_p).radioresourceconfig[j].pucch_deltaF_Format1= LTE_DeltaFList_PUCCH__deltaF_PUCCH_Format1_deltaF2;
             } 
 	    else
               AssertFatal (0,
@@ -1164,13 +944,13 @@
                            RC.config_file_name, i, ccparams_lte.pucch_deltaF_Format1);
 
             if (strcmp(ccparams_lte.pucch_deltaF_Format1b,"deltaF1")==0) {
-              RRC_CONFIGURATION_REQ (msg_p).radioresourceconfig[j].pucch_deltaF_Format1b= DeltaFList_PUCCH__deltaF_PUCCH_Format1b_deltaF1;
+              RRC_CONFIGURATION_REQ (msg_p).radioresourceconfig[j].pucch_deltaF_Format1b= LTE_DeltaFList_PUCCH__deltaF_PUCCH_Format1b_deltaF1;
             } 
 	    else if (strcmp(ccparams_lte.pucch_deltaF_Format1b,"deltaF3")==0) {
-              RRC_CONFIGURATION_REQ (msg_p).radioresourceconfig[j].pucch_deltaF_Format1b= DeltaFList_PUCCH__deltaF_PUCCH_Format1b_deltaF3;
+              RRC_CONFIGURATION_REQ (msg_p).radioresourceconfig[j].pucch_deltaF_Format1b= LTE_DeltaFList_PUCCH__deltaF_PUCCH_Format1b_deltaF3;
             } 
 	    else if (strcmp(ccparams_lte.pucch_deltaF_Format1b,"deltaF5")==0) {
-              RRC_CONFIGURATION_REQ (msg_p).radioresourceconfig[j].pucch_deltaF_Format1b= DeltaFList_PUCCH__deltaF_PUCCH_Format1b_deltaF5;
+              RRC_CONFIGURATION_REQ (msg_p).radioresourceconfig[j].pucch_deltaF_Format1b= LTE_DeltaFList_PUCCH__deltaF_PUCCH_Format1b_deltaF5;
             } 
 	    else
               AssertFatal (0,
@@ -1178,29 +958,29 @@
                            RC.config_file_name, i, ccparams_lte.pucch_deltaF_Format1b);
 
             if (strcmp(ccparams_lte.pucch_deltaF_Format2,"deltaF_2")==0) {
-              RRC_CONFIGURATION_REQ (msg_p).radioresourceconfig[j].pucch_deltaF_Format2= DeltaFList_PUCCH__deltaF_PUCCH_Format2_deltaF_2;
+              RRC_CONFIGURATION_REQ (msg_p).radioresourceconfig[j].pucch_deltaF_Format2= LTE_DeltaFList_PUCCH__deltaF_PUCCH_Format2_deltaF_2;
             } 
 	    else if (strcmp(ccparams_lte.pucch_deltaF_Format2,"deltaF0")==0) {
-              RRC_CONFIGURATION_REQ (msg_p).radioresourceconfig[j].pucch_deltaF_Format2= DeltaFList_PUCCH__deltaF_PUCCH_Format2_deltaF0;
+              RRC_CONFIGURATION_REQ (msg_p).radioresourceconfig[j].pucch_deltaF_Format2= LTE_DeltaFList_PUCCH__deltaF_PUCCH_Format2_deltaF0;
             } 
 	    else if (strcmp(ccparams_lte.pucch_deltaF_Format2,"deltaF1")==0) {
-              RRC_CONFIGURATION_REQ (msg_p).radioresourceconfig[j].pucch_deltaF_Format2= DeltaFList_PUCCH__deltaF_PUCCH_Format2_deltaF1;
+              RRC_CONFIGURATION_REQ (msg_p).radioresourceconfig[j].pucch_deltaF_Format2= LTE_DeltaFList_PUCCH__deltaF_PUCCH_Format2_deltaF1;
             } 
 	    else if (strcmp(ccparams_lte.pucch_deltaF_Format2,"deltaF2")==0) {
-              RRC_CONFIGURATION_REQ (msg_p).radioresourceconfig[j].pucch_deltaF_Format2= DeltaFList_PUCCH__deltaF_PUCCH_Format2_deltaF2;
+              RRC_CONFIGURATION_REQ (msg_p).radioresourceconfig[j].pucch_deltaF_Format2= LTE_DeltaFList_PUCCH__deltaF_PUCCH_Format2_deltaF2;
             } else
               AssertFatal (0,
                            "Failed to parse eNB configuration file %s, enb %d unknown value \"%s\" for pucch_deltaF_Format2 choice: deltaF_2,dltaF0,deltaF1,deltaF2!\n",
                            RC.config_file_name, i, ccparams_lte.pucch_deltaF_Format2);
 
             if (strcmp(ccparams_lte.pucch_deltaF_Format2a,"deltaF_2")==0) {
-              RRC_CONFIGURATION_REQ (msg_p).radioresourceconfig[j].pucch_deltaF_Format2a= DeltaFList_PUCCH__deltaF_PUCCH_Format2a_deltaF_2;
+              RRC_CONFIGURATION_REQ (msg_p).radioresourceconfig[j].pucch_deltaF_Format2a= LTE_DeltaFList_PUCCH__deltaF_PUCCH_Format2a_deltaF_2;
             }
 	    else if (strcmp(ccparams_lte.pucch_deltaF_Format2a,"deltaF0")==0) {
-              RRC_CONFIGURATION_REQ (msg_p).radioresourceconfig[j].pucch_deltaF_Format2a= DeltaFList_PUCCH__deltaF_PUCCH_Format2a_deltaF0;
+              RRC_CONFIGURATION_REQ (msg_p).radioresourceconfig[j].pucch_deltaF_Format2a= LTE_DeltaFList_PUCCH__deltaF_PUCCH_Format2a_deltaF0;
             } 
 	    else if (strcmp(ccparams_lte.pucch_deltaF_Format2a,"deltaF2")==0) {
-              RRC_CONFIGURATION_REQ (msg_p).radioresourceconfig[j].pucch_deltaF_Format2a= DeltaFList_PUCCH__deltaF_PUCCH_Format2a_deltaF2;
+              RRC_CONFIGURATION_REQ (msg_p).radioresourceconfig[j].pucch_deltaF_Format2a= LTE_DeltaFList_PUCCH__deltaF_PUCCH_Format2a_deltaF2;
             } 
 	    else
               AssertFatal (0,
@@ -1208,72 +988,15 @@
                            RC.config_file_name, i, ccparams_lte.pucch_deltaF_Format2a);
 
             if (strcmp(ccparams_lte.pucch_deltaF_Format2b,"deltaF_2")==0) {
-              RRC_CONFIGURATION_REQ (msg_p).radioresourceconfig[j].pucch_deltaF_Format2b= DeltaFList_PUCCH__deltaF_PUCCH_Format2b_deltaF_2;
+              RRC_CONFIGURATION_REQ (msg_p).radioresourceconfig[j].pucch_deltaF_Format2b= LTE_DeltaFList_PUCCH__deltaF_PUCCH_Format2b_deltaF_2;
             } 
 	    else if (strcmp(ccparams_lte.pucch_deltaF_Format2b,"deltaF0")==0) {
-              RRC_CONFIGURATION_REQ (msg_p).radioresourceconfig[j].pucch_deltaF_Format2b= DeltaFList_PUCCH__deltaF_PUCCH_Format2b_deltaF0;
+              RRC_CONFIGURATION_REQ (msg_p).radioresourceconfig[j].pucch_deltaF_Format2b= LTE_DeltaFList_PUCCH__deltaF_PUCCH_Format2b_deltaF0;
             } 
 	    else if (strcmp(ccparams_lte.pucch_deltaF_Format2b,"deltaF2")==0) {
-              RRC_CONFIGURATION_REQ (msg_p).radioresourceconfig[j].pucch_deltaF_Format2b= DeltaFList_PUCCH__deltaF_PUCCH_Format2b_deltaF2;
+              RRC_CONFIGURATION_REQ (msg_p).radioresourceconfig[j].pucch_deltaF_Format2b= LTE_DeltaFList_PUCCH__deltaF_PUCCH_Format2b_deltaF2;
             } 
 	    else
-=======
-                           RC.config_file_name, i, msg3_delta_Preamble);
-
-            if (strcmp(pucch_deltaF_Format1,"deltaF_2")==0) {
-              RRC_CONFIGURATION_REQ (msg_p).pucch_deltaF_Format1[j] = LTE_DeltaFList_PUCCH__deltaF_PUCCH_Format1_deltaF_2;
-            } else if (strcmp(pucch_deltaF_Format1,"deltaF0")==0) {
-              RRC_CONFIGURATION_REQ (msg_p).pucch_deltaF_Format1[j] = LTE_DeltaFList_PUCCH__deltaF_PUCCH_Format1_deltaF0;
-            } else if (strcmp(pucch_deltaF_Format1,"deltaF2")==0) {
-              RRC_CONFIGURATION_REQ (msg_p).pucch_deltaF_Format1[j] = LTE_DeltaFList_PUCCH__deltaF_PUCCH_Format1_deltaF2;
-            } else
-              AssertFatal (0,
-                           "Failed to parse eNB configuration file %s, enb %d unknown value \"%s\" for pucch_deltaF_Format1 choice: deltaF_2,dltaF0,deltaF2!\n",
-                           RC.config_file_name, i, pucch_deltaF_Format1);
-
-            if (strcmp(pucch_deltaF_Format1b,"deltaF1")==0) {
-              RRC_CONFIGURATION_REQ (msg_p).pucch_deltaF_Format1b[j] = LTE_DeltaFList_PUCCH__deltaF_PUCCH_Format1b_deltaF1;
-            } else if (strcmp(pucch_deltaF_Format1b,"deltaF3")==0) {
-              RRC_CONFIGURATION_REQ (msg_p).pucch_deltaF_Format1b[j] = LTE_DeltaFList_PUCCH__deltaF_PUCCH_Format1b_deltaF3;
-            } else if (strcmp(pucch_deltaF_Format1b,"deltaF5")==0) {
-              RRC_CONFIGURATION_REQ (msg_p).pucch_deltaF_Format1b[j] = LTE_DeltaFList_PUCCH__deltaF_PUCCH_Format1b_deltaF5;
-            } else
-              AssertFatal (0,
-                           "Failed to parse eNB configuration file %s, enb %d unknown value \"%s\" for pucch_deltaF_Format1b choice: deltaF1,dltaF3,deltaF5!\n",
-                           RC.config_file_name, i, pucch_deltaF_Format1b);
-
-            if (strcmp(pucch_deltaF_Format2,"deltaF_2")==0) {
-              RRC_CONFIGURATION_REQ (msg_p).pucch_deltaF_Format2[j] = LTE_DeltaFList_PUCCH__deltaF_PUCCH_Format2_deltaF_2;
-            } else if (strcmp(pucch_deltaF_Format2,"deltaF0")==0) {
-              RRC_CONFIGURATION_REQ (msg_p).pucch_deltaF_Format2[j] = LTE_DeltaFList_PUCCH__deltaF_PUCCH_Format2_deltaF0;
-            } else if (strcmp(pucch_deltaF_Format2,"deltaF1")==0) {
-              RRC_CONFIGURATION_REQ (msg_p).pucch_deltaF_Format2[j] = LTE_DeltaFList_PUCCH__deltaF_PUCCH_Format2_deltaF1;
-            } else if (strcmp(pucch_deltaF_Format2,"deltaF2")==0) {
-              RRC_CONFIGURATION_REQ (msg_p).pucch_deltaF_Format2[j] = LTE_DeltaFList_PUCCH__deltaF_PUCCH_Format2_deltaF2;
-            } else
-              AssertFatal (0,
-                           "Failed to parse eNB configuration file %s, enb %d unknown value \"%s\" for pucch_deltaF_Format2 choice: deltaF_2,dltaF0,deltaF1,deltaF2!\n",
-                           RC.config_file_name, i, pucch_deltaF_Format2);
-
-            if (strcmp(pucch_deltaF_Format2a,"deltaF_2")==0) {
-              RRC_CONFIGURATION_REQ (msg_p).pucch_deltaF_Format2a[j] = LTE_DeltaFList_PUCCH__deltaF_PUCCH_Format2a_deltaF_2;
-            } else if (strcmp(pucch_deltaF_Format2a,"deltaF0")==0) {
-              RRC_CONFIGURATION_REQ (msg_p).pucch_deltaF_Format2a[j] = LTE_DeltaFList_PUCCH__deltaF_PUCCH_Format2a_deltaF0;
-            } else if (strcmp(pucch_deltaF_Format2a,"deltaF2")==0) {
-              RRC_CONFIGURATION_REQ (msg_p).pucch_deltaF_Format2a[j] = LTE_DeltaFList_PUCCH__deltaF_PUCCH_Format2a_deltaF2;
-            } else
-              AssertFatal (0,
-                           "Failed to parse eNB configuration file %s, enb %d unknown value \"%s\" for pucch_deltaF_Format2a choice: deltaF_2,dltaF0,deltaF2!\n",
-                           RC.config_file_name, i, pucch_deltaF_Format2a);
-
-            if (strcmp(pucch_deltaF_Format2b,"deltaF_2")==0) {
-              RRC_CONFIGURATION_REQ (msg_p).pucch_deltaF_Format2b[j] = LTE_DeltaFList_PUCCH__deltaF_PUCCH_Format2b_deltaF_2;
-            } else if (strcmp(pucch_deltaF_Format2b,"deltaF0")==0) {
-              RRC_CONFIGURATION_REQ (msg_p).pucch_deltaF_Format2b[j] = LTE_DeltaFList_PUCCH__deltaF_PUCCH_Format2b_deltaF0;
-            } else if (strcmp(pucch_deltaF_Format2b,"deltaF2")==0) {
-              RRC_CONFIGURATION_REQ (msg_p).pucch_deltaF_Format2b[j] = LTE_DeltaFList_PUCCH__deltaF_PUCCH_Format2b_deltaF2;
-            } else
->>>>>>> c1f7678e
               AssertFatal (0,
                            "Failed to parse eNB configuration file %s, enb %d unknown value \"%s\" for pucch_deltaF_Format2b choice: deltaF_2,dltaF0,deltaF2!\n",
                            RC.config_file_name, i, ccparams_lte.pucch_deltaF_Format2b);
@@ -1296,24 +1019,23 @@
 		  ((ccparams_lte.rach_numberOfRA_Preambles&3)!=0))
                 AssertFatal (0,
                              "Failed to parse eNB configuration file %s, enb %d unknown value \"%d\" for rach_sizeOfRA_PreamblesGroupA choice: 4,8,12,...,60!\n",
-<<<<<<< HEAD
                              RC.config_file_name, i, ccparams_lte.rach_sizeOfRA_PreamblesGroupA);
 
               switch (ccparams_lte.rach_messageSizeGroupA) {
 	      case 56:
-		RRC_CONFIGURATION_REQ (msg_p).radioresourceconfig[j].rach_messageSizeGroupA= RACH_ConfigCommon__preambleInfo__preamblesGroupAConfig__messageSizeGroupA_b56;
+		RRC_CONFIGURATION_REQ (msg_p).radioresourceconfig[j].rach_messageSizeGroupA= LTE_RACH_ConfigCommon__preambleInfo__preamblesGroupAConfig__messageSizeGroupA_b56;
 		break;
 
 	      case 144:
-		RRC_CONFIGURATION_REQ (msg_p).radioresourceconfig[j].rach_messageSizeGroupA= RACH_ConfigCommon__preambleInfo__preamblesGroupAConfig__messageSizeGroupA_b144;
+		RRC_CONFIGURATION_REQ (msg_p).radioresourceconfig[j].rach_messageSizeGroupA= LTE_RACH_ConfigCommon__preambleInfo__preamblesGroupAConfig__messageSizeGroupA_b144;
 		break;
 
 	      case 208:
-		RRC_CONFIGURATION_REQ (msg_p).radioresourceconfig[j].rach_messageSizeGroupA= RACH_ConfigCommon__preambleInfo__preamblesGroupAConfig__messageSizeGroupA_b208;
+		RRC_CONFIGURATION_REQ (msg_p).radioresourceconfig[j].rach_messageSizeGroupA= LTE_RACH_ConfigCommon__preambleInfo__preamblesGroupAConfig__messageSizeGroupA_b208;
 		break;
 
 	      case 256:
-		RRC_CONFIGURATION_REQ (msg_p).radioresourceconfig[j].rach_messageSizeGroupA= RACH_ConfigCommon__preambleInfo__preamblesGroupAConfig__messageSizeGroupA_b256;
+		RRC_CONFIGURATION_REQ (msg_p).radioresourceconfig[j].rach_messageSizeGroupA= LTE_RACH_ConfigCommon__preambleInfo__preamblesGroupAConfig__messageSizeGroupA_b256;
 		break;
 
 	      default:
@@ -1324,75 +1046,30 @@
               }
 
               if (strcmp(ccparams_lte.rach_messagePowerOffsetGroupB,"minusinfinity")==0) {
-                RRC_CONFIGURATION_REQ (msg_p).radioresourceconfig[j].rach_messagePowerOffsetGroupB= RACH_ConfigCommon__preambleInfo__preamblesGroupAConfig__messagePowerOffsetGroupB_minusinfinity;
+                RRC_CONFIGURATION_REQ (msg_p).radioresourceconfig[j].rach_messagePowerOffsetGroupB= LTE_RACH_ConfigCommon__preambleInfo__preamblesGroupAConfig__messagePowerOffsetGroupB_minusinfinity;
               } 
 	      else if (strcmp(ccparams_lte.rach_messagePowerOffsetGroupB,"dB0")==0) {
-                RRC_CONFIGURATION_REQ (msg_p).radioresourceconfig[j].rach_messagePowerOffsetGroupB= RACH_ConfigCommon__preambleInfo__preamblesGroupAConfig__messagePowerOffsetGroupB_dB0;
+                RRC_CONFIGURATION_REQ (msg_p).radioresourceconfig[j].rach_messagePowerOffsetGroupB= LTE_RACH_ConfigCommon__preambleInfo__preamblesGroupAConfig__messagePowerOffsetGroupB_dB0;
               } 
 	      else if (strcmp(ccparams_lte.rach_messagePowerOffsetGroupB,"dB5")==0) {
-                RRC_CONFIGURATION_REQ (msg_p).radioresourceconfig[j].rach_messagePowerOffsetGroupB= RACH_ConfigCommon__preambleInfo__preamblesGroupAConfig__messagePowerOffsetGroupB_dB5;
+                RRC_CONFIGURATION_REQ (msg_p).radioresourceconfig[j].rach_messagePowerOffsetGroupB= LTE_RACH_ConfigCommon__preambleInfo__preamblesGroupAConfig__messagePowerOffsetGroupB_dB5;
               } 
 	      else if (strcmp(ccparams_lte.rach_messagePowerOffsetGroupB,"dB8")==0) {
-                RRC_CONFIGURATION_REQ (msg_p).radioresourceconfig[j].rach_messagePowerOffsetGroupB= RACH_ConfigCommon__preambleInfo__preamblesGroupAConfig__messagePowerOffsetGroupB_dB8;
+                RRC_CONFIGURATION_REQ (msg_p).radioresourceconfig[j].rach_messagePowerOffsetGroupB= LTE_RACH_ConfigCommon__preambleInfo__preamblesGroupAConfig__messagePowerOffsetGroupB_dB8;
               } 
 	      else if (strcmp(ccparams_lte.rach_messagePowerOffsetGroupB,"dB10")==0) {
-                RRC_CONFIGURATION_REQ (msg_p).radioresourceconfig[j].rach_messagePowerOffsetGroupB= RACH_ConfigCommon__preambleInfo__preamblesGroupAConfig__messagePowerOffsetGroupB_dB10;
+                RRC_CONFIGURATION_REQ (msg_p).radioresourceconfig[j].rach_messagePowerOffsetGroupB= LTE_RACH_ConfigCommon__preambleInfo__preamblesGroupAConfig__messagePowerOffsetGroupB_dB10;
               } 
 	      else if (strcmp(ccparams_lte.rach_messagePowerOffsetGroupB,"dB12")==0) {
-                RRC_CONFIGURATION_REQ (msg_p).radioresourceconfig[j].rach_messagePowerOffsetGroupB= RACH_ConfigCommon__preambleInfo__preamblesGroupAConfig__messagePowerOffsetGroupB_dB12;
+                RRC_CONFIGURATION_REQ (msg_p).radioresourceconfig[j].rach_messagePowerOffsetGroupB= LTE_RACH_ConfigCommon__preambleInfo__preamblesGroupAConfig__messagePowerOffsetGroupB_dB12;
               } 
 	      else if (strcmp(ccparams_lte.rach_messagePowerOffsetGroupB,"dB15")==0) {
-                RRC_CONFIGURATION_REQ (msg_p).radioresourceconfig[j].rach_messagePowerOffsetGroupB= RACH_ConfigCommon__preambleInfo__preamblesGroupAConfig__messagePowerOffsetGroupB_dB15;
+                RRC_CONFIGURATION_REQ (msg_p).radioresourceconfig[j].rach_messagePowerOffsetGroupB= LTE_RACH_ConfigCommon__preambleInfo__preamblesGroupAConfig__messagePowerOffsetGroupB_dB15;
               } 
 	      else if (strcmp(ccparams_lte.rach_messagePowerOffsetGroupB,"dB18")==0) {
-                RRC_CONFIGURATION_REQ (msg_p).radioresourceconfig[j].rach_messagePowerOffsetGroupB= RACH_ConfigCommon__preambleInfo__preamblesGroupAConfig__messagePowerOffsetGroupB_dB18;
+                RRC_CONFIGURATION_REQ (msg_p).radioresourceconfig[j].rach_messagePowerOffsetGroupB= LTE_RACH_ConfigCommon__preambleInfo__preamblesGroupAConfig__messagePowerOffsetGroupB_dB18;
               } 
 	      else
-=======
-                             RC.config_file_name, i, rach_sizeOfRA_PreamblesGroupA);
-
-              switch (rach_messageSizeGroupA) {
-                case 56:
-                  RRC_CONFIGURATION_REQ (msg_p).rach_messageSizeGroupA[j] = LTE_RACH_ConfigCommon__preambleInfo__preamblesGroupAConfig__messageSizeGroupA_b56;
-                  break;
-
-                case 144:
-                  RRC_CONFIGURATION_REQ (msg_p).rach_messageSizeGroupA[j] = LTE_RACH_ConfigCommon__preambleInfo__preamblesGroupAConfig__messageSizeGroupA_b144;
-                  break;
-
-                case 208:
-                  RRC_CONFIGURATION_REQ (msg_p).rach_messageSizeGroupA[j] = LTE_RACH_ConfigCommon__preambleInfo__preamblesGroupAConfig__messageSizeGroupA_b208;
-                  break;
-
-                case 256:
-                  RRC_CONFIGURATION_REQ (msg_p).rach_messageSizeGroupA[j] = LTE_RACH_ConfigCommon__preambleInfo__preamblesGroupAConfig__messageSizeGroupA_b256;
-                  break;
-
-                default:
-                  AssertFatal (0,
-                               "Failed to parse eNB configuration file %s, enb %d unknown value \"%d\" for rach_messageSizeGroupA choice: 56,144,208,256!\n",
-                               RC.config_file_name, i, rach_messageSizeGroupA);
-                  break;
-              }
-
-              if (strcmp(rach_messagePowerOffsetGroupB,"minusinfinity")==0) {
-                RRC_CONFIGURATION_REQ (msg_p).rach_messagePowerOffsetGroupB[j] = LTE_RACH_ConfigCommon__preambleInfo__preamblesGroupAConfig__messagePowerOffsetGroupB_minusinfinity;
-              } else if (strcmp(rach_messagePowerOffsetGroupB,"dB0")==0) {
-                RRC_CONFIGURATION_REQ (msg_p).rach_messagePowerOffsetGroupB[j] = LTE_RACH_ConfigCommon__preambleInfo__preamblesGroupAConfig__messagePowerOffsetGroupB_dB0;
-              } else if (strcmp(rach_messagePowerOffsetGroupB,"dB5")==0) {
-                RRC_CONFIGURATION_REQ (msg_p).rach_messagePowerOffsetGroupB[j] = LTE_RACH_ConfigCommon__preambleInfo__preamblesGroupAConfig__messagePowerOffsetGroupB_dB5;
-              } else if (strcmp(rach_messagePowerOffsetGroupB,"dB8")==0) {
-                RRC_CONFIGURATION_REQ (msg_p).rach_messagePowerOffsetGroupB[j] = LTE_RACH_ConfigCommon__preambleInfo__preamblesGroupAConfig__messagePowerOffsetGroupB_dB8;
-              } else if (strcmp(rach_messagePowerOffsetGroupB,"dB10")==0) {
-                RRC_CONFIGURATION_REQ (msg_p).rach_messagePowerOffsetGroupB[j] = LTE_RACH_ConfigCommon__preambleInfo__preamblesGroupAConfig__messagePowerOffsetGroupB_dB10;
-              } else if (strcmp(rach_messagePowerOffsetGroupB,"dB12")==0) {
-                RRC_CONFIGURATION_REQ (msg_p).rach_messagePowerOffsetGroupB[j] = LTE_RACH_ConfigCommon__preambleInfo__preamblesGroupAConfig__messagePowerOffsetGroupB_dB12;
-              } else if (strcmp(rach_messagePowerOffsetGroupB,"dB15")==0) {
-                RRC_CONFIGURATION_REQ (msg_p).rach_messagePowerOffsetGroupB[j] = LTE_RACH_ConfigCommon__preambleInfo__preamblesGroupAConfig__messagePowerOffsetGroupB_dB15;
-              } else if (strcmp(rach_messagePowerOffsetGroupB,"dB18")==0) {
-                RRC_CONFIGURATION_REQ (msg_p).rach_messagePowerOffsetGroupB[j] = LTE_RACH_ConfigCommon__preambleInfo__preamblesGroupAConfig__messagePowerOffsetGroupB_dB18;
-              } else
->>>>>>> c1f7678e
                 AssertFatal (0,
                              "Failed to parse eNB configuration file %s, enb %d unknown value \"%s\" for rach_messagePowerOffsetGroupB choice: minusinfinity,dB0,dB5,dB8,dB10,dB12,dB15,dB18!\n",
                              RC.config_file_name, i, ccparams_lte.rach_messagePowerOffsetGroupB);
@@ -1421,191 +1098,98 @@
                            "Failed to parse eNB configuration file %s, enb %d unknown value \"%d\" for rach_powerRampingStep choice: 0,2,4,6 !\n",
                            RC.config_file_name, i, ccparams_lte.rach_powerRampingStep);
 
-<<<<<<< HEAD
             switch (ccparams_lte.rach_preambleTransMax) {
-#if (RRC_VERSION < MAKE_VERSION(14, 0, 0))
+#if (LTE_RRC_VERSION < MAKE_VERSION(14, 0, 0))
 
 	    case 3:
-	      RRC_CONFIGURATION_REQ (msg_p).radioresourceconfig[j].rach_preambleTransMax=  RACH_ConfigCommon__ra_SupervisionInfo__preambleTransMax_n3;
+	      RRC_CONFIGURATION_REQ (msg_p).radioresourceconfig[j].rach_preambleTransMax= LTE_RACH_ConfigCommon__ra_SupervisionInfo__preambleTransMax_n3;
 	      break;
 
 	    case 4:
-	      RRC_CONFIGURATION_REQ (msg_p).radioresourceconfig[j].rach_preambleTransMax=  RACH_ConfigCommon__ra_SupervisionInfo__preambleTransMax_n4;
+	      RRC_CONFIGURATION_REQ (msg_p).radioresourceconfig[j].rach_preambleTransMax= LTE_RACH_ConfigCommon__ra_SupervisionInfo__preambleTransMax_n4;
 	      break;
 
 	    case 5:
-	      RRC_CONFIGURATION_REQ (msg_p).radioresourceconfig[j].rach_preambleTransMax=  RACH_ConfigCommon__ra_SupervisionInfo__preambleTransMax_n5;
+	      RRC_CONFIGURATION_REQ (msg_p).radioresourceconfig[j].rach_preambleTransMax= LTE_RACH_ConfigCommon__ra_SupervisionInfo__preambleTransMax_n5;
 	      break;
 
 	    case 6:
-	      RRC_CONFIGURATION_REQ (msg_p).radioresourceconfig[j].rach_preambleTransMax=  RACH_ConfigCommon__ra_SupervisionInfo__preambleTransMax_n6;
+	      RRC_CONFIGURATION_REQ (msg_p).radioresourceconfig[j].rach_preambleTransMax= LTE_RACH_ConfigCommon__ra_SupervisionInfo__preambleTransMax_n6;
 	      break;
 
 	    case 7:
-	      RRC_CONFIGURATION_REQ (msg_p).radioresourceconfig[j].rach_preambleTransMax=  RACH_ConfigCommon__ra_SupervisionInfo__preambleTransMax_n7;
+	      RRC_CONFIGURATION_REQ (msg_p).radioresourceconfig[j].rach_preambleTransMax= LTE_RACH_ConfigCommon__ra_SupervisionInfo__preambleTransMax_n7;
 	      break;
 
 	    case 8:
-	      RRC_CONFIGURATION_REQ (msg_p).radioresourceconfig[j].rach_preambleTransMax=  RACH_ConfigCommon__ra_SupervisionInfo__preambleTransMax_n8;
+	      RRC_CONFIGURATION_REQ (msg_p).radioresourceconfig[j].rach_preambleTransMax= LTE_RACH_ConfigCommon__ra_SupervisionInfo__preambleTransMax_n8;
 	      break;
 
 	    case 10:
-	      RRC_CONFIGURATION_REQ (msg_p).radioresourceconfig[j].rach_preambleTransMax=  RACH_ConfigCommon__ra_SupervisionInfo__preambleTransMax_n10;
+	      RRC_CONFIGURATION_REQ (msg_p).radioresourceconfig[j].rach_preambleTransMax= LTE_RACH_ConfigCommon__ra_SupervisionInfo__preambleTransMax_n10;
 	      break;
 
 	    case 20:
-	      RRC_CONFIGURATION_REQ (msg_p).radioresourceconfig[j].rach_preambleTransMax=  RACH_ConfigCommon__ra_SupervisionInfo__preambleTransMax_n20;
+	      RRC_CONFIGURATION_REQ (msg_p).radioresourceconfig[j].rach_preambleTransMax= LTE_RACH_ConfigCommon__ra_SupervisionInfo__preambleTransMax_n20;
 	      break;
 
 	    case 50:
-	      RRC_CONFIGURATION_REQ (msg_p).radioresourceconfig[j].rach_preambleTransMax=  RACH_ConfigCommon__ra_SupervisionInfo__preambleTransMax_n50;
+	      RRC_CONFIGURATION_REQ (msg_p).radioresourceconfig[j].rach_preambleTransMax= LTE_RACH_ConfigCommon__ra_SupervisionInfo__preambleTransMax_n50;
 	      break;
 
 	    case 100:
-	      RRC_CONFIGURATION_REQ (msg_p).radioresourceconfig[j].rach_preambleTransMax=  RACH_ConfigCommon__ra_SupervisionInfo__preambleTransMax_n100;
+	      RRC_CONFIGURATION_REQ (msg_p).radioresourceconfig[j].rach_preambleTransMax= LTE_RACH_ConfigCommon__ra_SupervisionInfo__preambleTransMax_n100;
 	      break;
 
 	    case 200:
-	      RRC_CONFIGURATION_REQ (msg_p).radioresourceconfig[j].rach_preambleTransMax=  RACH_ConfigCommon__ra_SupervisionInfo__preambleTransMax_n200;
+	      RRC_CONFIGURATION_REQ (msg_p).radioresourceconfig[j].rach_preambleTransMax= LTE_RACH_ConfigCommon__ra_SupervisionInfo__preambleTransMax_n200;
 	      break;
 #else
 
 	    case 3:
-	      RRC_CONFIGURATION_REQ (msg_p).radioresourceconfig[j].rach_preambleTransMax=  PreambleTransMax_n3;
+	      RRC_CONFIGURATION_REQ (msg_p).radioresourceconfig[j].rach_preambleTransMax= LTE_PreambleTransMax_n3;
 	      break;
 
 	    case 4:
-	      RRC_CONFIGURATION_REQ (msg_p).radioresourceconfig[j].rach_preambleTransMax=  PreambleTransMax_n4;
+	      RRC_CONFIGURATION_REQ (msg_p).radioresourceconfig[j].rach_preambleTransMax= LTE_PreambleTransMax_n4;
 	      break;
 
 	    case 5:
-	      RRC_CONFIGURATION_REQ (msg_p).radioresourceconfig[j].rach_preambleTransMax=  PreambleTransMax_n5;
+	      RRC_CONFIGURATION_REQ (msg_p).radioresourceconfig[j].rach_preambleTransMax= LTE_PreambleTransMax_n5;
 	      break;
 
 	    case 6:
-	      RRC_CONFIGURATION_REQ (msg_p).radioresourceconfig[j].rach_preambleTransMax=  PreambleTransMax_n6;
+	      RRC_CONFIGURATION_REQ (msg_p).radioresourceconfig[j].rach_preambleTransMax= LTE_PreambleTransMax_n6;
 	      break;
 
 	    case 7:
-	      RRC_CONFIGURATION_REQ (msg_p).radioresourceconfig[j].rach_preambleTransMax=  PreambleTransMax_n7;
+	      RRC_CONFIGURATION_REQ (msg_p).radioresourceconfig[j].rach_preambleTransMax= LTE_PreambleTransMax_n7;
 	      break;
 
 	    case 8:
-	      RRC_CONFIGURATION_REQ (msg_p).radioresourceconfig[j].rach_preambleTransMax=  PreambleTransMax_n8;
+	      RRC_CONFIGURATION_REQ (msg_p).radioresourceconfig[j].rach_preambleTransMax= LTE_PreambleTransMax_n8;
 	      break;
 
 	    case 10:
-	      RRC_CONFIGURATION_REQ (msg_p).radioresourceconfig[j].rach_preambleTransMax=  PreambleTransMax_n10;
+	      RRC_CONFIGURATION_REQ (msg_p).radioresourceconfig[j].rach_preambleTransMax= LTE_PreambleTransMax_n10;
 	      break;
 
 	    case 20:
-	      RRC_CONFIGURATION_REQ (msg_p).radioresourceconfig[j].rach_preambleTransMax=  PreambleTransMax_n20;
+	      RRC_CONFIGURATION_REQ (msg_p).radioresourceconfig[j].rach_preambleTransMax= LTE_PreambleTransMax_n20;
 	      break;
 
 	    case 50:
-	      RRC_CONFIGURATION_REQ (msg_p).radioresourceconfig[j].rach_preambleTransMax=  PreambleTransMax_n50;
+	      RRC_CONFIGURATION_REQ (msg_p).radioresourceconfig[j].rach_preambleTransMax= LTE_PreambleTransMax_n50;
 	      break;
 
 	    case 100:
-	      RRC_CONFIGURATION_REQ (msg_p).radioresourceconfig[j].rach_preambleTransMax=  PreambleTransMax_n100;
+	      RRC_CONFIGURATION_REQ (msg_p).radioresourceconfig[j].rach_preambleTransMax= LTE_PreambleTransMax_n100;
 	      break;
 
 	    case 200:
-	      RRC_CONFIGURATION_REQ (msg_p).radioresourceconfig[j].rach_preambleTransMax=  PreambleTransMax_n200;
-	      break;
-=======
-            switch (rach_preambleTransMax) {
-#if (LTE_RRC_VERSION < MAKE_VERSION(14, 0, 0))
-
-              case 3:
-                RRC_CONFIGURATION_REQ (msg_p).rach_preambleTransMax[j] = LTE_RACH_ConfigCommon__ra_SupervisionInfo__preambleTransMax_n3;
-                break;
-
-              case 4:
-                RRC_CONFIGURATION_REQ (msg_p).rach_preambleTransMax[j] = LTE_RACH_ConfigCommon__ra_SupervisionInfo__preambleTransMax_n4;
-                break;
-
-              case 5:
-                RRC_CONFIGURATION_REQ (msg_p).rach_preambleTransMax[j] = LTE_RACH_ConfigCommon__ra_SupervisionInfo__preambleTransMax_n5;
-                break;
-
-              case 6:
-                RRC_CONFIGURATION_REQ (msg_p).rach_preambleTransMax[j] = LTE_RACH_ConfigCommon__ra_SupervisionInfo__preambleTransMax_n6;
-                break;
-
-              case 7:
-                RRC_CONFIGURATION_REQ (msg_p).rach_preambleTransMax[j] = LTE_RACH_ConfigCommon__ra_SupervisionInfo__preambleTransMax_n7;
-                break;
-
-              case 8:
-                RRC_CONFIGURATION_REQ (msg_p).rach_preambleTransMax[j] = LTE_RACH_ConfigCommon__ra_SupervisionInfo__preambleTransMax_n8;
-                break;
-
-              case 10:
-                RRC_CONFIGURATION_REQ (msg_p).rach_preambleTransMax[j] = LTE_RACH_ConfigCommon__ra_SupervisionInfo__preambleTransMax_n10;
-                break;
-
-              case 20:
-                RRC_CONFIGURATION_REQ (msg_p).rach_preambleTransMax[j] = LTE_RACH_ConfigCommon__ra_SupervisionInfo__preambleTransMax_n20;
-                break;
-
-              case 50:
-                RRC_CONFIGURATION_REQ (msg_p).rach_preambleTransMax[j] = LTE_RACH_ConfigCommon__ra_SupervisionInfo__preambleTransMax_n50;
-                break;
-
-              case 100:
-                RRC_CONFIGURATION_REQ (msg_p).rach_preambleTransMax[j] = LTE_RACH_ConfigCommon__ra_SupervisionInfo__preambleTransMax_n100;
-                break;
-
-              case 200:
-                RRC_CONFIGURATION_REQ (msg_p).rach_preambleTransMax[j] = LTE_RACH_ConfigCommon__ra_SupervisionInfo__preambleTransMax_n200;
-                break;
-#else
-
-              case 3:
-                RRC_CONFIGURATION_REQ (msg_p).rach_preambleTransMax[j] = LTE_PreambleTransMax_n3;
-                break;
-
-              case 4:
-                RRC_CONFIGURATION_REQ (msg_p).rach_preambleTransMax[j] = LTE_PreambleTransMax_n4;
-                break;
-
-              case 5:
-                RRC_CONFIGURATION_REQ (msg_p).rach_preambleTransMax[j] = LTE_PreambleTransMax_n5;
-                break;
-
-              case 6:
-                RRC_CONFIGURATION_REQ (msg_p).rach_preambleTransMax[j] = LTE_PreambleTransMax_n6;
-                break;
-
-              case 7:
-                RRC_CONFIGURATION_REQ (msg_p).rach_preambleTransMax[j] = LTE_PreambleTransMax_n7;
-                break;
-
-              case 8:
-                RRC_CONFIGURATION_REQ (msg_p).rach_preambleTransMax[j] = LTE_PreambleTransMax_n8;
-                break;
-
-              case 10:
-                RRC_CONFIGURATION_REQ (msg_p).rach_preambleTransMax[j] = LTE_PreambleTransMax_n10;
-                break;
-
-              case 20:
-                RRC_CONFIGURATION_REQ (msg_p).rach_preambleTransMax[j] = LTE_PreambleTransMax_n20;
-                break;
-
-              case 50:
-                RRC_CONFIGURATION_REQ (msg_p).rach_preambleTransMax[j] = LTE_PreambleTransMax_n50;
-                break;
-
-              case 100:
-                RRC_CONFIGURATION_REQ (msg_p).rach_preambleTransMax[j] = LTE_PreambleTransMax_n100;
-                break;
-
-              case 200:
-                RRC_CONFIGURATION_REQ (msg_p).rach_preambleTransMax[j] = LTE_PreambleTransMax_n200;
-                break;
->>>>>>> c1f7678e
+	      RRC_CONFIGURATION_REQ (msg_p).radioresourceconfig[j].rach_preambleTransMax= LTE_PreambleTransMax_n200;
+	      break;
+
 #endif
 
 	    default:
@@ -1639,24 +1223,23 @@
 		(ccparams_lte.rach_maxHARQ_Msg3Tx>8))
               AssertFatal (0,
                            "Failed to parse eNB configuration file %s, enb %d unknown value \"%d\" for rach_maxHARQ_Msg3Tx choice: 1..8!\n",
-<<<<<<< HEAD
                            RC.config_file_name, i, ccparams_lte.rach_preambleTransMax);
 
             switch (ccparams_lte.pcch_defaultPagingCycle) {
 	    case 32:
-	      RRC_CONFIGURATION_REQ (msg_p).radioresourceconfig[j].pcch_defaultPagingCycle= PCCH_Config__defaultPagingCycle_rf32;
+	      RRC_CONFIGURATION_REQ (msg_p).radioresourceconfig[j].pcch_defaultPagingCycle= LTE_PCCH_Config__defaultPagingCycle_rf32;
 	      break;
 
 	    case 64:
-	      RRC_CONFIGURATION_REQ (msg_p).radioresourceconfig[j].pcch_defaultPagingCycle= PCCH_Config__defaultPagingCycle_rf64;
+	      RRC_CONFIGURATION_REQ (msg_p).radioresourceconfig[j].pcch_defaultPagingCycle= LTE_PCCH_Config__defaultPagingCycle_rf64;
 	      break;
 
 	    case 128:
-	      RRC_CONFIGURATION_REQ (msg_p).radioresourceconfig[j].pcch_defaultPagingCycle= PCCH_Config__defaultPagingCycle_rf128;
+	      RRC_CONFIGURATION_REQ (msg_p).radioresourceconfig[j].pcch_defaultPagingCycle= LTE_PCCH_Config__defaultPagingCycle_rf128;
 	      break;
 
 	    case 256:
-	      RRC_CONFIGURATION_REQ (msg_p).radioresourceconfig[j].pcch_defaultPagingCycle= PCCH_Config__defaultPagingCycle_rf256;
+	      RRC_CONFIGURATION_REQ (msg_p).radioresourceconfig[j].pcch_defaultPagingCycle= LTE_PCCH_Config__defaultPagingCycle_rf256;
 	      break;
 
 	    default:
@@ -1667,28 +1250,28 @@
             }
 
             if (strcmp(ccparams_lte.pcch_nB, "fourT") == 0) {
-              RRC_CONFIGURATION_REQ (msg_p).radioresourceconfig[j].pcch_nB= PCCH_Config__nB_fourT;
+              RRC_CONFIGURATION_REQ (msg_p).radioresourceconfig[j].pcch_nB= LTE_PCCH_Config__nB_fourT;
             } 
 	    else if (strcmp(ccparams_lte.pcch_nB, "twoT") == 0) {
-              RRC_CONFIGURATION_REQ (msg_p).radioresourceconfig[j].pcch_nB= PCCH_Config__nB_twoT;
+              RRC_CONFIGURATION_REQ (msg_p).radioresourceconfig[j].pcch_nB= LTE_PCCH_Config__nB_twoT;
             } 
 	    else if (strcmp(ccparams_lte.pcch_nB, "oneT") == 0) {
- 	      RRC_CONFIGURATION_REQ (msg_p).radioresourceconfig[j].pcch_nB= PCCH_Config__nB_oneT;
+ 	      RRC_CONFIGURATION_REQ (msg_p).radioresourceconfig[j].pcch_nB= LTE_PCCH_Config__nB_oneT;
             } 
 	    else if (strcmp(ccparams_lte.pcch_nB, "halfT") == 0) {
- 	      RRC_CONFIGURATION_REQ (msg_p).radioresourceconfig[j].pcch_nB= PCCH_Config__nB_halfT;
+ 	      RRC_CONFIGURATION_REQ (msg_p).radioresourceconfig[j].pcch_nB= LTE_PCCH_Config__nB_halfT;
             } 
 	    else if (strcmp(ccparams_lte.pcch_nB, "quarterT") == 0) {
-              RRC_CONFIGURATION_REQ (msg_p).radioresourceconfig[j].pcch_nB= PCCH_Config__nB_quarterT;
+              RRC_CONFIGURATION_REQ (msg_p).radioresourceconfig[j].pcch_nB= LTE_PCCH_Config__nB_quarterT;
             } 
 	    else if (strcmp(ccparams_lte.pcch_nB, "oneEighthT") == 0) {
-              RRC_CONFIGURATION_REQ (msg_p).radioresourceconfig[j].pcch_nB= PCCH_Config__nB_oneEighthT;
+              RRC_CONFIGURATION_REQ (msg_p).radioresourceconfig[j].pcch_nB= LTE_PCCH_Config__nB_oneEighthT;
             } 
 	    else if (strcmp(ccparams_lte.pcch_nB, "oneSixteenthT") == 0) {
-              RRC_CONFIGURATION_REQ (msg_p).radioresourceconfig[j].pcch_nB= PCCH_Config__nB_oneSixteenthT;
+              RRC_CONFIGURATION_REQ (msg_p).radioresourceconfig[j].pcch_nB= LTE_PCCH_Config__nB_oneSixteenthT;
             } 
 	    else if (strcmp(ccparams_lte.pcch_nB, "oneThirtySecondT") == 0) {
-              RRC_CONFIGURATION_REQ (msg_p).radioresourceconfig[j].pcch_nB= PCCH_Config__nB_oneThirtySecondT;
+              RRC_CONFIGURATION_REQ (msg_p).radioresourceconfig[j].pcch_nB= LTE_PCCH_Config__nB_oneThirtySecondT;
             } 
 	    else
               AssertFatal (0,
@@ -1697,19 +1280,19 @@
 
             switch (ccparams_lte.bcch_modificationPeriodCoeff) {
 	    case 2:
-	      RRC_CONFIGURATION_REQ (msg_p).radioresourceconfig[j].bcch_modificationPeriodCoeff= BCCH_Config__modificationPeriodCoeff_n2;
+	      RRC_CONFIGURATION_REQ (msg_p).radioresourceconfig[j].bcch_modificationPeriodCoeff= LTE_BCCH_Config__modificationPeriodCoeff_n2;
 	      break;
 
 	    case 4:
-	      RRC_CONFIGURATION_REQ (msg_p).radioresourceconfig[j].bcch_modificationPeriodCoeff= BCCH_Config__modificationPeriodCoeff_n4;
+	      RRC_CONFIGURATION_REQ (msg_p).radioresourceconfig[j].bcch_modificationPeriodCoeff= LTE_BCCH_Config__modificationPeriodCoeff_n4;
 	      break;
 
 	    case 8:
-	      RRC_CONFIGURATION_REQ (msg_p).radioresourceconfig[j].bcch_modificationPeriodCoeff= BCCH_Config__modificationPeriodCoeff_n8;
+	      RRC_CONFIGURATION_REQ (msg_p).radioresourceconfig[j].bcch_modificationPeriodCoeff= LTE_BCCH_Config__modificationPeriodCoeff_n8;
 	      break;
 
 	    case 16:
-	      RRC_CONFIGURATION_REQ (msg_p).radioresourceconfig[j].bcch_modificationPeriodCoeff= BCCH_Config__modificationPeriodCoeff_n16;
+	      RRC_CONFIGURATION_REQ (msg_p).radioresourceconfig[j].bcch_modificationPeriodCoeff= LTE_BCCH_Config__modificationPeriodCoeff_n16;
 	      break;
 
 	    default:
@@ -1728,31 +1311,31 @@
 
             switch (ccparams_lte.ue_TransmissionMode) {
 	    case 1:
-	      RRC_CONFIGURATION_REQ (msg_p).radioresourceconfig[j].ue_TransmissionMode= AntennaInfoDedicated__transmissionMode_tm1;
+	      RRC_CONFIGURATION_REQ (msg_p).radioresourceconfig[j].ue_TransmissionMode= LTE_AntennaInfoDedicated__transmissionMode_tm1;
 	      break;
 
 	    case 2:
-	      RRC_CONFIGURATION_REQ (msg_p).radioresourceconfig[j].ue_TransmissionMode= AntennaInfoDedicated__transmissionMode_tm2;
+	      RRC_CONFIGURATION_REQ (msg_p).radioresourceconfig[j].ue_TransmissionMode= LTE_AntennaInfoDedicated__transmissionMode_tm2;
 	      break;
 
 	    case 3:
-	      RRC_CONFIGURATION_REQ (msg_p).radioresourceconfig[j].ue_TransmissionMode= AntennaInfoDedicated__transmissionMode_tm3;
+	      RRC_CONFIGURATION_REQ (msg_p).radioresourceconfig[j].ue_TransmissionMode= LTE_AntennaInfoDedicated__transmissionMode_tm3;
 	      break;
 
 	    case 4:
-	      RRC_CONFIGURATION_REQ (msg_p).radioresourceconfig[j].ue_TransmissionMode= AntennaInfoDedicated__transmissionMode_tm4;
+	      RRC_CONFIGURATION_REQ (msg_p).radioresourceconfig[j].ue_TransmissionMode= LTE_AntennaInfoDedicated__transmissionMode_tm4;
 	      break;
 
 	    case 5:
-	      RRC_CONFIGURATION_REQ (msg_p).radioresourceconfig[j].ue_TransmissionMode= AntennaInfoDedicated__transmissionMode_tm5;
+	      RRC_CONFIGURATION_REQ (msg_p).radioresourceconfig[j].ue_TransmissionMode= LTE_AntennaInfoDedicated__transmissionMode_tm5;
 	      break;
 
 	    case 6:
-	      RRC_CONFIGURATION_REQ (msg_p).radioresourceconfig[j].ue_TransmissionMode= AntennaInfoDedicated__transmissionMode_tm6;
+	      RRC_CONFIGURATION_REQ (msg_p).radioresourceconfig[j].ue_TransmissionMode= LTE_AntennaInfoDedicated__transmissionMode_tm6;
 	      break;
 
 	    case 7:
-	      RRC_CONFIGURATION_REQ (msg_p).radioresourceconfig[j].ue_TransmissionMode= AntennaInfoDedicated__transmissionMode_tm7;
+	      RRC_CONFIGURATION_REQ (msg_p).radioresourceconfig[j].ue_TransmissionMode= LTE_AntennaInfoDedicated__transmissionMode_tm7;
 	      break;
 
 	    default:
@@ -1760,120 +1343,6 @@
 			   "Failed to parse eNB configuration file %s, enb %d unknown value \"%d\" for ue_TransmissionMode choice: 1,2,3,4,5,6,7",
 			   RC.config_file_name, i, ccparams_lte.ue_TransmissionMode);
 	      break;
-=======
-                           RC.config_file_name, i, rach_preambleTransMax);
-
-            switch (pcch_defaultPagingCycle) {
-              case 32:
-                RRC_CONFIGURATION_REQ (msg_p).pcch_defaultPagingCycle[j] = LTE_PCCH_Config__defaultPagingCycle_rf32;
-                break;
-
-              case 64:
-                RRC_CONFIGURATION_REQ (msg_p).pcch_defaultPagingCycle[j] = LTE_PCCH_Config__defaultPagingCycle_rf64;
-                break;
-
-              case 128:
-                RRC_CONFIGURATION_REQ (msg_p).pcch_defaultPagingCycle[j] = LTE_PCCH_Config__defaultPagingCycle_rf128;
-                break;
-
-              case 256:
-                RRC_CONFIGURATION_REQ (msg_p).pcch_defaultPagingCycle[j] = LTE_PCCH_Config__defaultPagingCycle_rf256;
-                break;
-
-              default:
-                AssertFatal (0,
-                             "Failed to parse eNB configuration file %s, enb %d unknown value \"%d\" for pcch_defaultPagingCycle choice: 32,64,128,256!\n",
-                             RC.config_file_name, i, pcch_defaultPagingCycle);
-                break;
-            }
-
-            if (strcmp(pcch_nB, "fourT") == 0) {
-              RRC_CONFIGURATION_REQ (msg_p).pcch_nB[j] = LTE_PCCH_Config__nB_fourT;
-            } else if (strcmp(pcch_nB, "twoT") == 0) {
-              RRC_CONFIGURATION_REQ (msg_p).pcch_nB[j] = LTE_PCCH_Config__nB_twoT;
-            } else if (strcmp(pcch_nB, "oneT") == 0) {
-              RRC_CONFIGURATION_REQ (msg_p).pcch_nB[j] = LTE_PCCH_Config__nB_oneT;
-            } else if (strcmp(pcch_nB, "halfT") == 0) {
-              RRC_CONFIGURATION_REQ (msg_p).pcch_nB[j] = LTE_PCCH_Config__nB_halfT;
-            } else if (strcmp(pcch_nB, "quarterT") == 0) {
-              RRC_CONFIGURATION_REQ (msg_p).pcch_nB[j] = LTE_PCCH_Config__nB_quarterT;
-            } else if (strcmp(pcch_nB, "oneEighthT") == 0) {
-              RRC_CONFIGURATION_REQ (msg_p).pcch_nB[j] = LTE_PCCH_Config__nB_oneEighthT;
-            } else if (strcmp(pcch_nB, "oneSixteenthT") == 0) {
-              RRC_CONFIGURATION_REQ (msg_p).pcch_nB[j] = LTE_PCCH_Config__nB_oneSixteenthT;
-            } else if (strcmp(pcch_nB, "oneThirtySecondT") == 0) {
-              RRC_CONFIGURATION_REQ (msg_p).pcch_nB[j] = LTE_PCCH_Config__nB_oneThirtySecondT;
-            } else
-              AssertFatal (0,
-                           "Failed to parse eNB configuration file %s, enb %d unknown value \"%d\" for pcch_nB choice: fourT,twoT,oneT,halfT,quarterT,oneighthT,oneSixteenthT,oneThirtySecondT !\n",
-                           RC.config_file_name, i, pcch_defaultPagingCycle);
-
-            switch (bcch_modificationPeriodCoeff) {
-              case 2:
-                RRC_CONFIGURATION_REQ (msg_p).bcch_modificationPeriodCoeff[j] = LTE_BCCH_Config__modificationPeriodCoeff_n2;
-                break;
-
-              case 4:
-                RRC_CONFIGURATION_REQ (msg_p).bcch_modificationPeriodCoeff[j] = LTE_BCCH_Config__modificationPeriodCoeff_n4;
-                break;
-
-              case 8:
-                RRC_CONFIGURATION_REQ (msg_p).bcch_modificationPeriodCoeff[j] = LTE_BCCH_Config__modificationPeriodCoeff_n8;
-                break;
-
-              case 16:
-                RRC_CONFIGURATION_REQ (msg_p).bcch_modificationPeriodCoeff[j] = LTE_BCCH_Config__modificationPeriodCoeff_n16;
-                break;
-
-              default:
-                AssertFatal (0,
-                             "Failed to parse eNB configuration file %s, enb %d unknown value \"%d\" for bcch_modificationPeriodCoeff choice: 2,4,8,16",
-                             RC.config_file_name, i, bcch_modificationPeriodCoeff);
-                break;
-            }
-
-            RRC_CONFIGURATION_REQ (msg_p).ue_TimersAndConstants_t300[j] = ue_TimersAndConstants_t300;
-            RRC_CONFIGURATION_REQ (msg_p).ue_TimersAndConstants_t301[j] = ue_TimersAndConstants_t301;
-            RRC_CONFIGURATION_REQ (msg_p).ue_TimersAndConstants_t310[j] = ue_TimersAndConstants_t310;
-            RRC_CONFIGURATION_REQ (msg_p).ue_TimersAndConstants_t311[j] = ue_TimersAndConstants_t311;
-            RRC_CONFIGURATION_REQ (msg_p).ue_TimersAndConstants_n310[j] = ue_TimersAndConstants_n310;
-            RRC_CONFIGURATION_REQ (msg_p).ue_TimersAndConstants_n311[j] = ue_TimersAndConstants_n311;
-
-            switch (ue_TransmissionMode) {
-              case 1:
-                RRC_CONFIGURATION_REQ (msg_p).ue_TransmissionMode[j] = LTE_AntennaInfoDedicated__transmissionMode_tm1;
-                break;
-
-              case 2:
-                RRC_CONFIGURATION_REQ (msg_p).ue_TransmissionMode[j] = LTE_AntennaInfoDedicated__transmissionMode_tm2;
-                break;
-
-              case 3:
-                RRC_CONFIGURATION_REQ (msg_p).ue_TransmissionMode[j] = LTE_AntennaInfoDedicated__transmissionMode_tm3;
-                break;
-
-              case 4:
-                RRC_CONFIGURATION_REQ (msg_p).ue_TransmissionMode[j] = LTE_AntennaInfoDedicated__transmissionMode_tm4;
-                break;
-
-              case 5:
-                RRC_CONFIGURATION_REQ (msg_p).ue_TransmissionMode[j] = LTE_AntennaInfoDedicated__transmissionMode_tm5;
-                break;
-
-              case 6:
-                RRC_CONFIGURATION_REQ (msg_p).ue_TransmissionMode[j] = LTE_AntennaInfoDedicated__transmissionMode_tm6;
-                break;
-
-              case 7:
-                RRC_CONFIGURATION_REQ (msg_p).ue_TransmissionMode[j] = LTE_AntennaInfoDedicated__transmissionMode_tm7;
-                break;
-
-              default:
-                AssertFatal (0,
-                             "Failed to parse eNB configuration file %s, enb %d unknown value \"%d\" for ue_TransmissionMode choice: 1,2,3,4,5,6,7",
-                             RC.config_file_name, i, ue_TransmissionMode);
-                break;
->>>>>>> c1f7678e
             }
 
             RRC_CONFIGURATION_REQ (msg_p).radioresourceconfig[j].ue_multiple_max= ccparams_lte.ue_multiple_max;
@@ -1939,8 +1408,6 @@
 	  }
 	}
 
-<<<<<<< HEAD
-
         char srb1path[MAX_OPTNAME_SIZE*2 + 8];
         sprintf(srb1path,"%s.%s",enbpath,ENB_CONFIG_STRING_SRB1);
         config_get( SRB1Params,sizeof(SRB1Params)/sizeof(paramdef_t), srb1path);
@@ -1948,35 +1415,35 @@
 
 	switch (srb1_params.srb1_max_retx_threshold) {
 	case 1:
-	  rrc->srb1_max_retx_threshold = UL_AM_RLC__maxRetxThreshold_t1;
+	  rrc->srb1_max_retx_threshold = LTE_UL_AM_RLC__maxRetxThreshold_t1;
 	  break;
 	  
 	case 2:
-	  rrc->srb1_max_retx_threshold = UL_AM_RLC__maxRetxThreshold_t2;
+	  rrc->srb1_max_retx_threshold = LTE_UL_AM_RLC__maxRetxThreshold_t2;
 	  break;
 	  
 	case 3:
-	  rrc->srb1_max_retx_threshold = UL_AM_RLC__maxRetxThreshold_t3;
+	  rrc->srb1_max_retx_threshold = LTE_UL_AM_RLC__maxRetxThreshold_t3;
 	  break;
 	  
 	case 4:
-	  rrc->srb1_max_retx_threshold = UL_AM_RLC__maxRetxThreshold_t4;
+	  rrc->srb1_max_retx_threshold = LTE_UL_AM_RLC__maxRetxThreshold_t4;
 	  break;
 	  
 	case 6:
-	  rrc->srb1_max_retx_threshold = UL_AM_RLC__maxRetxThreshold_t6;
+	  rrc->srb1_max_retx_threshold = LTE_UL_AM_RLC__maxRetxThreshold_t6;
 	  break;
 	  
 	case 8:
-	  rrc->srb1_max_retx_threshold = UL_AM_RLC__maxRetxThreshold_t8;
+	  rrc->srb1_max_retx_threshold = LTE_UL_AM_RLC__maxRetxThreshold_t8;
 	  break;
 	  
 	case 16:
-	  rrc->srb1_max_retx_threshold = UL_AM_RLC__maxRetxThreshold_t16;
+	  rrc->srb1_max_retx_threshold = LTE_UL_AM_RLC__maxRetxThreshold_t16;
 	  break;
 	  
 	case 32:
-	  rrc->srb1_max_retx_threshold = UL_AM_RLC__maxRetxThreshold_t32;
+	  rrc->srb1_max_retx_threshold = LTE_UL_AM_RLC__maxRetxThreshold_t32;
 	  break;
 	  
 	default:
@@ -1987,36 +1454,36 @@
 	
 	switch (srb1_params.srb1_poll_pdu) {
 	case 4:
-	  rrc->srb1_poll_pdu = PollPDU_p4;
+	  rrc->srb1_poll_pdu = LTE_PollPDU_p4;
 	  break;
 	  
 	case 8:
-	  rrc->srb1_poll_pdu = PollPDU_p8;
+	  rrc->srb1_poll_pdu = LTE_PollPDU_p8;
 	  break;
 	  
 	case 16:
-	  rrc->srb1_poll_pdu = PollPDU_p16;
+	  rrc->srb1_poll_pdu = LTE_PollPDU_p16;
 	  break;
 	  
 	case 32:
-	  rrc->srb1_poll_pdu = PollPDU_p32;
+	  rrc->srb1_poll_pdu = LTE_PollPDU_p32;
 	  break;
 	  
 	case 64:
-	  rrc->srb1_poll_pdu = PollPDU_p64;
+	  rrc->srb1_poll_pdu = LTE_PollPDU_p64;
 	  break;
 	  
 	case 128:
-	  rrc->srb1_poll_pdu = PollPDU_p128;
+	  rrc->srb1_poll_pdu = LTE_PollPDU_p128;
 	  break;
 	  
 	case 256:
-	  rrc->srb1_poll_pdu = PollPDU_p256;
+	  rrc->srb1_poll_pdu = LTE_PollPDU_p256;
 	  break;
 	  
 	default:
 	  if (srb1_params.srb1_poll_pdu >= 10000)
-	    rrc->srb1_poll_pdu = PollPDU_pInfinity;
+	    rrc->srb1_poll_pdu = LTE_PollPDU_pInfinity;
 	  else
 	    AssertFatal (0,
 			 "Bad config value when parsing eNB configuration file %s, enb %d  srb1_poll_pdu %u!\n",
@@ -2027,64 +1494,64 @@
 	
 	switch (srb1_params.srb1_poll_byte) {
 	case 25:
-	  rrc->srb1_poll_byte = PollByte_kB25;
+	  rrc->srb1_poll_byte = LTE_PollByte_kB25;
 	  break;
 	  
 	case 50:
-	  rrc->srb1_poll_byte = PollByte_kB50;
+	  rrc->srb1_poll_byte = LTE_PollByte_kB50;
 	  break;
 	  
 	case 75:
-	  rrc->srb1_poll_byte = PollByte_kB75;
+	  rrc->srb1_poll_byte = LTE_PollByte_kB75;
 	  break;
 	  
 	case 100:
-	  rrc->srb1_poll_byte = PollByte_kB100;
+	  rrc->srb1_poll_byte = LTE_PollByte_kB100;
 	  break;
 	  
 	case 125:
-	  rrc->srb1_poll_byte = PollByte_kB125;
+	  rrc->srb1_poll_byte = LTE_PollByte_kB125;
 	  break;
 	  
 	case 250:
-	  rrc->srb1_poll_byte = PollByte_kB250;
+	  rrc->srb1_poll_byte = LTE_PollByte_kB250;
 	  break;
 	  
 	case 375:
-	  rrc->srb1_poll_byte = PollByte_kB375;
+	  rrc->srb1_poll_byte = LTE_PollByte_kB375;
 	  break;
 	  
 	case 500:
-	  rrc->srb1_poll_byte = PollByte_kB500;
+	  rrc->srb1_poll_byte = LTE_PollByte_kB500;
 	  break;
 	  
 	case 750:
-	  rrc->srb1_poll_byte = PollByte_kB750;
+	  rrc->srb1_poll_byte = LTE_PollByte_kB750;
 	  break;
 	  
 	case 1000:
-	  rrc->srb1_poll_byte = PollByte_kB1000;
+	  rrc->srb1_poll_byte = LTE_PollByte_kB1000;
 	  break;
 	  
 	case 1250:
-	  rrc->srb1_poll_byte = PollByte_kB1250;
+	  rrc->srb1_poll_byte = LTE_PollByte_kB1250;
 	  break;
 	  
 	case 1500:
-	  rrc->srb1_poll_byte = PollByte_kB1500;
+	  rrc->srb1_poll_byte = LTE_PollByte_kB1500;
 	  break;
 	  
 	case 2000:
-	  rrc->srb1_poll_byte = PollByte_kB2000;
+	  rrc->srb1_poll_byte = LTE_PollByte_kB2000;
 	  break;
 	  
 	case 3000:
-	  rrc->srb1_poll_byte = PollByte_kB3000;
+	  rrc->srb1_poll_byte = LTE_PollByte_kB3000;
 	  break;
 	  
 	default:
 	  if (srb1_params.srb1_poll_byte >= 10000)
-	    rrc->srb1_poll_byte = PollByte_kBinfinity;
+	    rrc->srb1_poll_byte = LTE_PollByte_kBinfinity;
 	  else
 	    AssertFatal (0,
 			 "Bad config value when parsing eNB configuration file %s, enb %d  srb1_poll_byte %u!\n",
@@ -2113,127 +1580,127 @@
 	
 	switch (srb1_params.srb1_timer_reordering) {
 	case 0:
-	  rrc->srb1_timer_reordering = T_Reordering_ms0;
+	  rrc->srb1_timer_reordering = LTE_T_Reordering_ms0;
 	  break;
 	  
 	case 5:
-	  rrc->srb1_timer_reordering = T_Reordering_ms5;
+	  rrc->srb1_timer_reordering = LTE_T_Reordering_ms5;
 	  break;
 	  
 	case 10:
-	  rrc->srb1_timer_reordering = T_Reordering_ms10;
+	  rrc->srb1_timer_reordering = LTE_T_Reordering_ms10;
 	  break;
 	  
 	case 15:
-	  rrc->srb1_timer_reordering = T_Reordering_ms15;
+	  rrc->srb1_timer_reordering = LTE_T_Reordering_ms15;
 	  break;
 	  
 	case 20:
-	  rrc->srb1_timer_reordering = T_Reordering_ms20;
+	  rrc->srb1_timer_reordering = LTE_T_Reordering_ms20;
 	  break;
 	  
 	case 25:
-	  rrc->srb1_timer_reordering = T_Reordering_ms25;
+	  rrc->srb1_timer_reordering = LTE_T_Reordering_ms25;
 	  break;
 	  
 	case 30:
-	  rrc->srb1_timer_reordering = T_Reordering_ms30;
+	  rrc->srb1_timer_reordering = LTE_T_Reordering_ms30;
 	  break;
 	  
 	case 35:
-	  rrc->srb1_timer_reordering = T_Reordering_ms35;
+	  rrc->srb1_timer_reordering = LTE_T_Reordering_ms35;
 	  break;
 	  
 	case 40:
-	  rrc->srb1_timer_reordering = T_Reordering_ms40;
+	  rrc->srb1_timer_reordering = LTE_T_Reordering_ms40;
 	  break;
 	  
 	case 45:
-	  rrc->srb1_timer_reordering = T_Reordering_ms45;
+	  rrc->srb1_timer_reordering = LTE_T_Reordering_ms45;
 	  break;
 	  
 	case 50:
-	  rrc->srb1_timer_reordering = T_Reordering_ms50;
+	  rrc->srb1_timer_reordering = LTE_T_Reordering_ms50;
 	  break;
 	  
 	case 55:
-	  rrc->srb1_timer_reordering = T_Reordering_ms55;
+	  rrc->srb1_timer_reordering = LTE_T_Reordering_ms55;
 	  break;
 	  
 	case 60:
-	  rrc->srb1_timer_reordering = T_Reordering_ms60;
+	  rrc->srb1_timer_reordering = LTE_T_Reordering_ms60;
 	  break;
 	  
 	case 65:
-	  rrc->srb1_timer_reordering = T_Reordering_ms65;
+	  rrc->srb1_timer_reordering = LTE_T_Reordering_ms65;
 	  break;
 	  
 	case 70:
-	  rrc->srb1_timer_reordering = T_Reordering_ms70;
+	  rrc->srb1_timer_reordering = LTE_T_Reordering_ms70;
 	  break;
 	  
 	case 75:
-	  rrc->srb1_timer_reordering = T_Reordering_ms75;
+	  rrc->srb1_timer_reordering = LTE_T_Reordering_ms75;
 	  break;
 	  
 	case 80:
-	  rrc->srb1_timer_reordering = T_Reordering_ms80;
+	  rrc->srb1_timer_reordering = LTE_T_Reordering_ms80;
 	  break;
 	  
 	case 85:
-	  rrc->srb1_timer_reordering = T_Reordering_ms85;
+	  rrc->srb1_timer_reordering = LTE_T_Reordering_ms85;
 	  break;
 	  
 	case 90:
-	  rrc->srb1_timer_reordering = T_Reordering_ms90;
+	  rrc->srb1_timer_reordering = LTE_T_Reordering_ms90;
 	  break;
 	  
 	case 95:
-	  rrc->srb1_timer_reordering = T_Reordering_ms95;
+	  rrc->srb1_timer_reordering = LTE_T_Reordering_ms95;
 	  break;
 	  
 	case 100:
-	  rrc->srb1_timer_reordering = T_Reordering_ms100;
+	  rrc->srb1_timer_reordering = LTE_T_Reordering_ms100;
 	  break;
 	  
 	case 110:
-	  rrc->srb1_timer_reordering = T_Reordering_ms110;
+	  rrc->srb1_timer_reordering = LTE_T_Reordering_ms110;
 	  break;
 	  
 	case 120:
-	  rrc->srb1_timer_reordering = T_Reordering_ms120;
+	  rrc->srb1_timer_reordering = LTE_T_Reordering_ms120;
 	  break;
 	  
 	case 130:
-	  rrc->srb1_timer_reordering = T_Reordering_ms130;
+	  rrc->srb1_timer_reordering = LTE_T_Reordering_ms130;
 	  break;
 	  
 	case 140:
-	  rrc->srb1_timer_reordering = T_Reordering_ms140;
+	  rrc->srb1_timer_reordering = LTE_T_Reordering_ms140;
 	  break;
 	  
 	case 150:
-	  rrc->srb1_timer_reordering = T_Reordering_ms150;
+	  rrc->srb1_timer_reordering = LTE_T_Reordering_ms150;
 	  break;
 	  
 	case 160:
-	  rrc->srb1_timer_reordering = T_Reordering_ms160;
+	  rrc->srb1_timer_reordering = LTE_T_Reordering_ms160;
 	  break;
 	  
 	case 170:
-	  rrc->srb1_timer_reordering = T_Reordering_ms170;
+	  rrc->srb1_timer_reordering = LTE_T_Reordering_ms170;
 	  break;
 	  
 	case 180:
-	  rrc->srb1_timer_reordering = T_Reordering_ms180;
+	  rrc->srb1_timer_reordering = LTE_T_Reordering_ms180;
 	  break;
 	  
 	case 190:
-	  rrc->srb1_timer_reordering = T_Reordering_ms190;
+	  rrc->srb1_timer_reordering = LTE_T_Reordering_ms190;
 	  break;
 	  
 	case 200:
-	  rrc->srb1_timer_reordering = T_Reordering_ms200;
+	  rrc->srb1_timer_reordering = LTE_T_Reordering_ms200;
 	  break;
 	  
 	default:
@@ -2241,576 +1708,6 @@
 		       "Bad config value when parsing eNB configuration file %s, enb %d  srb1_timer_reordering %u!\n",
 		       RC.config_file_name, i, srb1_params.srb1_timer_reordering);
 	}
-=======
-              default:
-                AssertFatal (0,
-                             "Failed to parse eNB configuration file %s, enb %d unknown value \"%d\" for N_RB_DL choice: 25,50,100 !\n",
-                             RC.config_file_name, i, N_RB_DL);
-                break;
-            }
-
-            //TTN - for D2D
-            //SIB18
-            if (strcmp(rxPool_sc_CP_Len,"normal")==0) {
-              RRC_CONFIGURATION_REQ (msg_p).rxPool_sc_CP_Len[j] = LTE_SL_CP_Len_r12_normal;
-            } else if (strcmp(rxPool_sc_CP_Len,"extended")==0) {
-              RRC_CONFIGURATION_REQ (msg_p).rxPool_sc_CP_Len[j] = LTE_SL_CP_Len_r12_extended;
-            } else
-              AssertFatal (0,
-                           "Failed to parse eNB configuration file %s, enb %d unknown value \"%s\" for rxPool_sc_CP_Len choice: normal,extended!\n",
-                           RC.config_file_name, i, rxPool_sc_CP_Len);
-
-            if (strcmp(rxPool_sc_Period,"sf40")==0) {
-              RRC_CONFIGURATION_REQ (msg_p).rxPool_sc_Period[j] = LTE_SL_PeriodComm_r12_sf40;
-            } else if (strcmp(rxPool_sc_Period,"sf60")==0) {
-              RRC_CONFIGURATION_REQ (msg_p).rxPool_sc_Period[j] = LTE_SL_PeriodComm_r12_sf60;
-            } else if (strcmp(rxPool_sc_Period,"sf70")==0) {
-              RRC_CONFIGURATION_REQ (msg_p).rxPool_sc_Period[j] = LTE_SL_PeriodComm_r12_sf70;
-            } else if (strcmp(rxPool_sc_Period,"sf80")==0) {
-              RRC_CONFIGURATION_REQ (msg_p).rxPool_sc_Period[j] = LTE_SL_PeriodComm_r12_sf80;
-            } else if (strcmp(rxPool_sc_Period,"sf120")==0) {
-              RRC_CONFIGURATION_REQ (msg_p).rxPool_sc_Period[j] = LTE_SL_PeriodComm_r12_sf120;
-            } else if (strcmp(rxPool_sc_Period,"sf140")==0) {
-              RRC_CONFIGURATION_REQ (msg_p).rxPool_sc_Period[j] = LTE_SL_PeriodComm_r12_sf140;
-            } else if (strcmp(rxPool_sc_Period,"sf160")==0) {
-              RRC_CONFIGURATION_REQ (msg_p).rxPool_sc_Period[j] = LTE_SL_PeriodComm_r12_sf160;
-            } else if (strcmp(rxPool_sc_Period,"sf240")==0) {
-              RRC_CONFIGURATION_REQ (msg_p).rxPool_sc_Period[j] = LTE_SL_PeriodComm_r12_sf240;
-            } else if (strcmp(rxPool_sc_Period,"sf280")==0) {
-              RRC_CONFIGURATION_REQ (msg_p).rxPool_sc_Period[j] = LTE_SL_PeriodComm_r12_sf280;
-            } else if (strcmp(rxPool_sc_Period,"sf320")==0) {
-              RRC_CONFIGURATION_REQ (msg_p).rxPool_sc_Period[j] = LTE_SL_PeriodComm_r12_sf320;
-            } else if (strcmp(rxPool_sc_Period,"spare6")==0) {
-              RRC_CONFIGURATION_REQ (msg_p).rxPool_sc_Period[j] = LTE_SL_PeriodComm_r12_spare6;
-            } else if (strcmp(rxPool_sc_Period,"spare5")==0) {
-              RRC_CONFIGURATION_REQ (msg_p).rxPool_sc_Period[j] = LTE_SL_PeriodComm_r12_spare5;
-            } else if (strcmp(rxPool_sc_Period,"spare4")==0) {
-              RRC_CONFIGURATION_REQ (msg_p).rxPool_sc_Period[j] = LTE_SL_PeriodComm_r12_spare4;
-            } else if (strcmp(rxPool_sc_Period,"spare3")==0) {
-              RRC_CONFIGURATION_REQ (msg_p).rxPool_sc_Period[j] = LTE_SL_PeriodComm_r12_spare3;
-            } else if (strcmp(rxPool_sc_Period,"spare2")==0) {
-              RRC_CONFIGURATION_REQ (msg_p).rxPool_sc_Period[j] = LTE_SL_PeriodComm_r12_spare2;
-            } else if (strcmp(rxPool_sc_Period,"spare")==0) {
-              RRC_CONFIGURATION_REQ (msg_p).rxPool_sc_Period[j] = LTE_SL_PeriodComm_r12_spare;
-            } else
-              AssertFatal (0,
-                           "Failed to parse eNB configuration file %s, enb %d unknown value \"%s\" for rxPool_sc_Period choice: sf40,sf60,sf70,sf80,sf120,sf140,sf160,sf240,sf280,sf320,spare6,spare5,spare4,spare3,spare2,spare!\n",
-                           RC.config_file_name, i, rxPool_sc_Period);
-
-            if (strcmp(rxPool_data_CP_Len,"normal")==0) {
-              RRC_CONFIGURATION_REQ (msg_p).rxPool_data_CP_Len[j] = LTE_SL_CP_Len_r12_normal;
-            } else if (strcmp(rxPool_data_CP_Len,"extended")==0) {
-              RRC_CONFIGURATION_REQ (msg_p).rxPool_data_CP_Len[j] = LTE_SL_CP_Len_r12_extended;
-            } else
-              AssertFatal (0,
-                           "Failed to parse eNB configuration file %s, enb %d unknown value \"%s\" for rxPool_data_CP_Len choice: normal,extended!\n",
-                           RC.config_file_name, i, rxPool_data_CP_Len);
-
-            RRC_CONFIGURATION_REQ (msg_p).rxPool_ResourceConfig_prb_Num[j] = rxPool_ResourceConfig_prb_Num;
-            RRC_CONFIGURATION_REQ (msg_p).rxPool_ResourceConfig_prb_Start[j] = rxPool_ResourceConfig_prb_Start;
-            RRC_CONFIGURATION_REQ (msg_p).rxPool_ResourceConfig_prb_End[j] = rxPool_ResourceConfig_prb_End;
-
-            if (strcmp(rxPool_ResourceConfig_offsetIndicator_present,"prNothing")==0) {
-              RRC_CONFIGURATION_REQ (msg_p).rxPool_ResourceConfig_offsetIndicator_present[j] = LTE_SL_OffsetIndicator_r12_PR_NOTHING;
-            } else if (strcmp(rxPool_ResourceConfig_offsetIndicator_present,"prSmall")==0) {
-              RRC_CONFIGURATION_REQ (msg_p).rxPool_ResourceConfig_offsetIndicator_present[j] = LTE_SL_OffsetIndicator_r12_PR_small_r12;
-            } else if (strcmp(rxPool_ResourceConfig_offsetIndicator_present,"prLarge")==0) {
-              RRC_CONFIGURATION_REQ (msg_p).rxPool_ResourceConfig_offsetIndicator_present[j] = LTE_SL_OffsetIndicator_r12_PR_large_r12;
-            } else
-              AssertFatal (0,
-                           "Failed to parse eNB configuration file %s, enb %d unknown value \"%s\" for rxPool_ResourceConfig_offsetIndicator_present choice: prNothing,prSmal,prLarge!\n",
-                           RC.config_file_name, i, rxPool_ResourceConfig_offsetIndicator_present);
-
-            RRC_CONFIGURATION_REQ (msg_p).rxPool_ResourceConfig_offsetIndicator_choice[j] = rxPool_ResourceConfig_offsetIndicator_choice;
-
-            if (strcmp(rxPool_ResourceConfig_subframeBitmap_present,"prNothing")==0) {
-              RRC_CONFIGURATION_REQ (msg_p).rxPool_ResourceConfig_subframeBitmap_present[j] = LTE_SubframeBitmapSL_r12_PR_NOTHING;
-            } else if (strcmp(rxPool_ResourceConfig_subframeBitmap_present,"prBs4")==0) {
-              RRC_CONFIGURATION_REQ (msg_p).rxPool_ResourceConfig_subframeBitmap_present[j] = LTE_SubframeBitmapSL_r12_PR_bs4_r12;
-            } else if (strcmp(rxPool_ResourceConfig_subframeBitmap_present,"prBs8")==0) {
-              RRC_CONFIGURATION_REQ (msg_p).rxPool_ResourceConfig_subframeBitmap_present[j] = LTE_SubframeBitmapSL_r12_PR_bs8_r12;
-            } else if (strcmp(rxPool_ResourceConfig_subframeBitmap_present,"prBs12")==0) {
-              RRC_CONFIGURATION_REQ (msg_p).rxPool_ResourceConfig_subframeBitmap_present[j] = LTE_SubframeBitmapSL_r12_PR_bs12_r12;
-            } else if (strcmp(rxPool_ResourceConfig_subframeBitmap_present,"prBs16")==0) {
-              RRC_CONFIGURATION_REQ (msg_p).rxPool_ResourceConfig_subframeBitmap_present[j] = LTE_SubframeBitmapSL_r12_PR_bs16_r12;
-            } else if (strcmp(rxPool_ResourceConfig_subframeBitmap_present,"prBs30")==0) {
-              RRC_CONFIGURATION_REQ (msg_p).rxPool_ResourceConfig_subframeBitmap_present[j] = LTE_SubframeBitmapSL_r12_PR_bs30_r12;
-            } else if (strcmp(rxPool_ResourceConfig_subframeBitmap_present,"prBs40")==0) {
-              RRC_CONFIGURATION_REQ (msg_p).rxPool_ResourceConfig_subframeBitmap_present[j] = LTE_SubframeBitmapSL_r12_PR_bs40_r12;
-            } else if (strcmp(rxPool_ResourceConfig_subframeBitmap_present,"prBs42")==0) {
-              RRC_CONFIGURATION_REQ (msg_p).rxPool_ResourceConfig_subframeBitmap_present[j] = LTE_SubframeBitmapSL_r12_PR_bs42_r12;
-            } else
-              AssertFatal (0,
-                           "Failed to parse eNB configuration file %s, enb %d unknown value \"%s\" for rxPool_ResourceConfig_subframeBitmap_present choice: prNothing,prBs4,prBs8,prBs12,prBs16,prBs30,prBs40,prBs42!\n",
-                           RC.config_file_name, i, rxPool_ResourceConfig_subframeBitmap_present);
-
-            RRC_CONFIGURATION_REQ (msg_p).rxPool_ResourceConfig_subframeBitmap_choice_bs_buf[j] = rxPool_ResourceConfig_subframeBitmap_choice_bs_buf;
-            RRC_CONFIGURATION_REQ (msg_p).rxPool_ResourceConfig_subframeBitmap_choice_bs_size[j] = rxPool_ResourceConfig_subframeBitmap_choice_bs_size;
-            RRC_CONFIGURATION_REQ (msg_p).rxPool_ResourceConfig_subframeBitmap_choice_bs_bits_unused[j] = rxPool_ResourceConfig_subframeBitmap_choice_bs_bits_unused;
-
-            //SIB19 - for discRxPool
-            if (strcmp(discRxPool_cp_Len,"normal")==0) {
-              RRC_CONFIGURATION_REQ (msg_p).discRxPool_cp_Len[j] = LTE_SL_CP_Len_r12_normal;
-            } else if (strcmp(discRxPool_cp_Len,"extended")==0) {
-              RRC_CONFIGURATION_REQ (msg_p).discRxPool_cp_Len[j] = LTE_SL_CP_Len_r12_extended;
-            } else
-              AssertFatal (0,
-                           "Failed to parse eNB configuration file %s, enb %d unknown value \"%s\" for discRxPool_cp_Len choice: normal,extended!\n",
-                           RC.config_file_name, i, discRxPool_cp_Len);
-
-            if (strcmp(discRxPool_discPeriod,"rf32")==0) {
-              RRC_CONFIGURATION_REQ (msg_p).discRxPool_discPeriod[j] = LTE_SL_DiscResourcePool_r12__discPeriod_r12_rf32;
-            } else if (strcmp(discRxPool_discPeriod,"rf64")==0) {
-              RRC_CONFIGURATION_REQ (msg_p).discRxPool_discPeriod[j] = LTE_SL_DiscResourcePool_r12__discPeriod_r12_rf64;
-            } else if (strcmp(discRxPool_discPeriod,"rf128")==0) {
-              RRC_CONFIGURATION_REQ (msg_p).discRxPool_discPeriod[j] = LTE_SL_DiscResourcePool_r12__discPeriod_r12_rf128;
-            } else if (strcmp(discRxPool_discPeriod,"rf256")==0) {
-              RRC_CONFIGURATION_REQ (msg_p).discRxPool_discPeriod[j] = LTE_SL_DiscResourcePool_r12__discPeriod_r12_rf256;
-            } else if (strcmp(discRxPool_discPeriod,"rf512")==0) {
-              RRC_CONFIGURATION_REQ (msg_p).discRxPool_discPeriod[j] = LTE_SL_DiscResourcePool_r12__discPeriod_r12_rf512;
-            } else if (strcmp(discRxPool_discPeriod,"rf1024")==0) {
-              RRC_CONFIGURATION_REQ (msg_p).discRxPool_discPeriod[j] = LTE_SL_DiscResourcePool_r12__discPeriod_r12_rf1024;
-            } else if (strcmp(discRxPool_discPeriod,"rf16")==0) {
-              RRC_CONFIGURATION_REQ (msg_p).discRxPool_discPeriod[j] = LTE_SL_DiscResourcePool_r12__discPeriod_r12_rf16_v1310;
-            } else if (strcmp(discRxPool_discPeriod,"spare")==0) {
-              RRC_CONFIGURATION_REQ (msg_p).discRxPool_discPeriod[j] = LTE_SL_DiscResourcePool_r12__discPeriod_r12_spare;
-            } else
-              AssertFatal (0,
-                           "Failed to parse eNB configuration file %s, enb %d unknown value \"%s\" for discRxPool_discPeriod choice: rf32,rf64,rf128,rf512,rf1024,rf16,spare!\n",
-                           RC.config_file_name, i, discRxPool_discPeriod);
-
-            RRC_CONFIGURATION_REQ (msg_p).discRxPool_numRetx[j] = discRxPool_numRetx;
-            RRC_CONFIGURATION_REQ (msg_p).discRxPool_numRepetition[j] = discRxPool_numRepetition;
-            RRC_CONFIGURATION_REQ (msg_p).discRxPool_ResourceConfig_prb_Num[j] = discRxPool_ResourceConfig_prb_Num;
-            RRC_CONFIGURATION_REQ (msg_p).discRxPool_ResourceConfig_prb_Start[j] = discRxPool_ResourceConfig_prb_Start;
-            RRC_CONFIGURATION_REQ (msg_p).discRxPool_ResourceConfig_prb_End[j] = discRxPool_ResourceConfig_prb_End;
-
-            if (strcmp(discRxPool_ResourceConfig_offsetIndicator_present,"prNothing")==0) {
-              RRC_CONFIGURATION_REQ (msg_p).discRxPool_ResourceConfig_offsetIndicator_present[j] = LTE_SL_OffsetIndicator_r12_PR_NOTHING;
-            } else if (strcmp(discRxPool_ResourceConfig_offsetIndicator_present,"prSmall")==0) {
-              RRC_CONFIGURATION_REQ (msg_p).discRxPool_ResourceConfig_offsetIndicator_present[j] = LTE_SL_OffsetIndicator_r12_PR_small_r12;
-            } else if (strcmp(discRxPool_ResourceConfig_offsetIndicator_present,"prLarge")==0) {
-              RRC_CONFIGURATION_REQ (msg_p).discRxPool_ResourceConfig_offsetIndicator_present[j] = LTE_SL_OffsetIndicator_r12_PR_large_r12;
-            } else
-              AssertFatal (0,
-                           "Failed to parse eNB configuration file %s, enb %d unknown value \"%s\" for discRxPool_ResourceConfig_offsetIndicator_present choice: prNothing,prSmal,prLarge!\n",
-                           RC.config_file_name, i, discRxPool_ResourceConfig_offsetIndicator_present);
-
-            RRC_CONFIGURATION_REQ (msg_p).discRxPool_ResourceConfig_offsetIndicator_choice[j] = discRxPool_ResourceConfig_offsetIndicator_choice;
-
-            if (strcmp(discRxPool_ResourceConfig_subframeBitmap_present,"prNothing")==0) {
-              RRC_CONFIGURATION_REQ (msg_p).discRxPool_ResourceConfig_subframeBitmap_present[j] = LTE_SubframeBitmapSL_r12_PR_NOTHING;
-            } else if (strcmp(discRxPool_ResourceConfig_subframeBitmap_present,"prBs4")==0) {
-              RRC_CONFIGURATION_REQ (msg_p).discRxPool_ResourceConfig_subframeBitmap_present[j] = LTE_SubframeBitmapSL_r12_PR_bs4_r12;
-            } else if (strcmp(discRxPool_ResourceConfig_subframeBitmap_present,"prBs8")==0) {
-              RRC_CONFIGURATION_REQ (msg_p).discRxPool_ResourceConfig_subframeBitmap_present[j] = LTE_SubframeBitmapSL_r12_PR_bs8_r12;
-            } else if (strcmp(discRxPool_ResourceConfig_subframeBitmap_present,"prBs12")==0) {
-              RRC_CONFIGURATION_REQ (msg_p).discRxPool_ResourceConfig_subframeBitmap_present[j] = LTE_SubframeBitmapSL_r12_PR_bs12_r12;
-            } else if (strcmp(discRxPool_ResourceConfig_subframeBitmap_present,"prBs16")==0) {
-              RRC_CONFIGURATION_REQ (msg_p).discRxPool_ResourceConfig_subframeBitmap_present[j] = LTE_SubframeBitmapSL_r12_PR_bs16_r12;
-            } else if (strcmp(discRxPool_ResourceConfig_subframeBitmap_present,"prBs30")==0) {
-              RRC_CONFIGURATION_REQ (msg_p).discRxPool_ResourceConfig_subframeBitmap_present[j] = LTE_SubframeBitmapSL_r12_PR_bs30_r12;
-            } else if (strcmp(discRxPool_ResourceConfig_subframeBitmap_present,"prBs40")==0) {
-              RRC_CONFIGURATION_REQ (msg_p).discRxPool_ResourceConfig_subframeBitmap_present[j] = LTE_SubframeBitmapSL_r12_PR_bs40_r12;
-            } else if (strcmp(discRxPool_ResourceConfig_subframeBitmap_present,"prBs42")==0) {
-              RRC_CONFIGURATION_REQ (msg_p).discRxPool_ResourceConfig_subframeBitmap_present[j] = LTE_SubframeBitmapSL_r12_PR_bs42_r12;
-            } else
-              AssertFatal (0,
-                           "Failed to parse eNB configuration file %s, enb %d unknown value \"%s\" for discRxPool_ResourceConfig_subframeBitmap_present choice: prNothing,prBs4,prBs8,prBs12,prBs16,prBs30,prBs40,prBs42!\n",
-                           RC.config_file_name, i, discRxPool_ResourceConfig_subframeBitmap_present);
-
-            RRC_CONFIGURATION_REQ (msg_p).discRxPool_ResourceConfig_subframeBitmap_choice_bs_buf[j] = discRxPool_ResourceConfig_subframeBitmap_choice_bs_buf;
-            RRC_CONFIGURATION_REQ (msg_p).discRxPool_ResourceConfig_subframeBitmap_choice_bs_size[j] = discRxPool_ResourceConfig_subframeBitmap_choice_bs_size;
-            RRC_CONFIGURATION_REQ (msg_p).discRxPool_ResourceConfig_subframeBitmap_choice_bs_bits_unused[j] = discRxPool_ResourceConfig_subframeBitmap_choice_bs_bits_unused;
-
-            //SIB19 - For discRxPoolPS
-            if (strcmp(discRxPoolPS_cp_Len,"normal")==0) {
-              RRC_CONFIGURATION_REQ (msg_p).discRxPoolPS_cp_Len[j] = LTE_SL_CP_Len_r12_normal;
-            } else if (strcmp(discRxPoolPS_cp_Len,"extended")==0) {
-              RRC_CONFIGURATION_REQ (msg_p).discRxPoolPS_cp_Len[j] = LTE_SL_CP_Len_r12_extended;
-            } else
-              AssertFatal (0,
-                           "Failed to parse eNB configuration file %s, enb %d unknown value \"%s\" for discRxPoolPS_cp_Len choice: normal,extended!\n",
-                           RC.config_file_name, i, discRxPoolPS_cp_Len);
-
-            if (strcmp(discRxPoolPS_discPeriod,"rf32")==0) {
-              RRC_CONFIGURATION_REQ (msg_p).discRxPoolPS_discPeriod[j] = LTE_SL_DiscResourcePool_r12__discPeriod_r12_rf32;
-            } else if (strcmp(discRxPoolPS_discPeriod,"rf64")==0) {
-              RRC_CONFIGURATION_REQ (msg_p).discRxPoolPS_discPeriod[j] = LTE_SL_DiscResourcePool_r12__discPeriod_r12_rf64;
-            } else if (strcmp(discRxPoolPS_discPeriod,"rf128")==0) {
-              RRC_CONFIGURATION_REQ (msg_p).discRxPoolPS_discPeriod[j] = LTE_SL_DiscResourcePool_r12__discPeriod_r12_rf128;
-            } else if (strcmp(discRxPoolPS_discPeriod,"rf256")==0) {
-              RRC_CONFIGURATION_REQ (msg_p).discRxPoolPS_discPeriod[j] = LTE_SL_DiscResourcePool_r12__discPeriod_r12_rf256;
-            } else if (strcmp(discRxPoolPS_discPeriod,"rf512")==0) {
-              RRC_CONFIGURATION_REQ (msg_p).discRxPoolPS_discPeriod[j] = LTE_SL_DiscResourcePool_r12__discPeriod_r12_rf512;
-            } else if (strcmp(discRxPoolPS_discPeriod,"rf1024")==0) {
-              RRC_CONFIGURATION_REQ (msg_p).discRxPoolPS_discPeriod[j] = LTE_SL_DiscResourcePool_r12__discPeriod_r12_rf1024;
-            } else if (strcmp(discRxPoolPS_discPeriod,"rf16")==0) {
-              RRC_CONFIGURATION_REQ (msg_p).discRxPoolPS_discPeriod[j] = LTE_SL_DiscResourcePool_r12__discPeriod_r12_rf16_v1310;
-            } else if (strcmp(discRxPoolPS_discPeriod,"spare")==0) {
-              RRC_CONFIGURATION_REQ (msg_p).discRxPoolPS_discPeriod[j] = LTE_SL_DiscResourcePool_r12__discPeriod_r12_spare;
-            } else
-              AssertFatal (0,
-                           "Failed to parse eNB configuration file %s, enb %d unknown value \"%s\" for discRxPoolPS_discPeriod choice: rf32,rf64,rf128,rf512,rf1024,rf16,spare!\n",
-                           RC.config_file_name, i, discRxPoolPS_discPeriod);
-
-            RRC_CONFIGURATION_REQ (msg_p).discRxPoolPS_numRetx[j] = discRxPoolPS_numRetx;
-            RRC_CONFIGURATION_REQ (msg_p).discRxPoolPS_numRepetition[j] = discRxPoolPS_numRepetition;
-            RRC_CONFIGURATION_REQ (msg_p).discRxPoolPS_ResourceConfig_prb_Num[j] = discRxPoolPS_ResourceConfig_prb_Num;
-            RRC_CONFIGURATION_REQ (msg_p).discRxPoolPS_ResourceConfig_prb_Start[j] = discRxPoolPS_ResourceConfig_prb_Start;
-            RRC_CONFIGURATION_REQ (msg_p).discRxPoolPS_ResourceConfig_prb_End[j] = discRxPoolPS_ResourceConfig_prb_End;
-
-            if (strcmp(discRxPoolPS_ResourceConfig_offsetIndicator_present,"prNothing")==0) {
-              RRC_CONFIGURATION_REQ (msg_p).discRxPoolPS_ResourceConfig_offsetIndicator_present[j] = LTE_SL_OffsetIndicator_r12_PR_NOTHING;
-            } else if (strcmp(discRxPoolPS_ResourceConfig_offsetIndicator_present,"prSmall")==0) {
-              RRC_CONFIGURATION_REQ (msg_p).discRxPoolPS_ResourceConfig_offsetIndicator_present[j] = LTE_SL_OffsetIndicator_r12_PR_small_r12;
-            } else if (strcmp(discRxPoolPS_ResourceConfig_offsetIndicator_present,"prLarge")==0) {
-              RRC_CONFIGURATION_REQ (msg_p).discRxPoolPS_ResourceConfig_offsetIndicator_present[j] = LTE_SL_OffsetIndicator_r12_PR_large_r12;
-            } else
-              AssertFatal (0,
-                           "Failed to parse eNB configuration file %s, enb %d unknown value \"%s\" for discRxPoolPS_ResourceConfig_offsetIndicator_present choice: prNothing,prSmal,prLarge!\n",
-                           RC.config_file_name, i, discRxPoolPS_ResourceConfig_offsetIndicator_present);
-
-            RRC_CONFIGURATION_REQ (msg_p).discRxPoolPS_ResourceConfig_offsetIndicator_choice[j] = discRxPoolPS_ResourceConfig_offsetIndicator_choice;
-
-            if (strcmp(discRxPoolPS_ResourceConfig_subframeBitmap_present,"prNothing")==0) {
-              RRC_CONFIGURATION_REQ (msg_p).discRxPoolPS_ResourceConfig_subframeBitmap_present[j] = LTE_SubframeBitmapSL_r12_PR_NOTHING;
-            } else if (strcmp(discRxPoolPS_ResourceConfig_subframeBitmap_present,"prBs4")==0) {
-              RRC_CONFIGURATION_REQ (msg_p).discRxPoolPS_ResourceConfig_subframeBitmap_present[j] = LTE_SubframeBitmapSL_r12_PR_bs4_r12;
-            } else if (strcmp(discRxPoolPS_ResourceConfig_subframeBitmap_present,"prBs8")==0) {
-              RRC_CONFIGURATION_REQ (msg_p).discRxPoolPS_ResourceConfig_subframeBitmap_present[j] = LTE_SubframeBitmapSL_r12_PR_bs8_r12;
-            } else if (strcmp(discRxPoolPS_ResourceConfig_subframeBitmap_present,"prBs12")==0) {
-              RRC_CONFIGURATION_REQ (msg_p).discRxPoolPS_ResourceConfig_subframeBitmap_present[j] = LTE_SubframeBitmapSL_r12_PR_bs12_r12;
-            } else if (strcmp(discRxPoolPS_ResourceConfig_subframeBitmap_present,"prBs16")==0) {
-              RRC_CONFIGURATION_REQ (msg_p).discRxPoolPS_ResourceConfig_subframeBitmap_present[j] = LTE_SubframeBitmapSL_r12_PR_bs16_r12;
-            } else if (strcmp(discRxPoolPS_ResourceConfig_subframeBitmap_present,"prBs30")==0) {
-              RRC_CONFIGURATION_REQ (msg_p).discRxPoolPS_ResourceConfig_subframeBitmap_present[j] = LTE_SubframeBitmapSL_r12_PR_bs30_r12;
-            } else if (strcmp(discRxPoolPS_ResourceConfig_subframeBitmap_present,"prBs40")==0) {
-              RRC_CONFIGURATION_REQ (msg_p).discRxPoolPS_ResourceConfig_subframeBitmap_present[j] = LTE_SubframeBitmapSL_r12_PR_bs40_r12;
-            } else if (strcmp(discRxPoolPS_ResourceConfig_subframeBitmap_present,"prBs42")==0) {
-              RRC_CONFIGURATION_REQ (msg_p).discRxPoolPS_ResourceConfig_subframeBitmap_present[j] = LTE_SubframeBitmapSL_r12_PR_bs42_r12;
-            } else
-              AssertFatal (0,
-                           "Failed to parse eNB configuration file %s, enb %d unknown value \"%s\" for discRxPoolPS_ResourceConfig_subframeBitmap_present choice: prNothing,prBs4,prBs8,prBs12,prBs16,prBs30,prBs40,prBs42!\n",
-                           RC.config_file_name, i, discRxPoolPS_ResourceConfig_subframeBitmap_present);
-
-            RRC_CONFIGURATION_REQ (msg_p).discRxPoolPS_ResourceConfig_subframeBitmap_choice_bs_buf[j] = discRxPoolPS_ResourceConfig_subframeBitmap_choice_bs_buf;
-            RRC_CONFIGURATION_REQ (msg_p).discRxPoolPS_ResourceConfig_subframeBitmap_choice_bs_size[j] = discRxPoolPS_ResourceConfig_subframeBitmap_choice_bs_size;
-            RRC_CONFIGURATION_REQ (msg_p).discRxPoolPS_ResourceConfig_subframeBitmap_choice_bs_bits_unused[j] = discRxPoolPS_ResourceConfig_subframeBitmap_choice_bs_bits_unused;
-          }
-        }
-
-        char srb1path[MAX_OPTNAME_SIZE*2 + 8];
-        sprintf(srb1path,"%s.%s",enbpath,ENB_CONFIG_STRING_SRB1);
-        int npar = config_get( SRB1Params,sizeof(SRB1Params)/sizeof(paramdef_t), srb1path);
-
-        if (npar == sizeof(SRB1Params)/sizeof(paramdef_t)) {
-          switch (srb1_max_retx_threshold) {
-            case 1:
-              rrc->srb1_max_retx_threshold = LTE_UL_AM_RLC__maxRetxThreshold_t1;
-              break;
-
-            case 2:
-              rrc->srb1_max_retx_threshold = LTE_UL_AM_RLC__maxRetxThreshold_t2;
-              break;
-
-            case 3:
-              rrc->srb1_max_retx_threshold = LTE_UL_AM_RLC__maxRetxThreshold_t3;
-              break;
-
-            case 4:
-              rrc->srb1_max_retx_threshold = LTE_UL_AM_RLC__maxRetxThreshold_t4;
-              break;
-
-            case 6:
-              rrc->srb1_max_retx_threshold = LTE_UL_AM_RLC__maxRetxThreshold_t6;
-              break;
-
-            case 8:
-              rrc->srb1_max_retx_threshold = LTE_UL_AM_RLC__maxRetxThreshold_t8;
-              break;
-
-            case 16:
-              rrc->srb1_max_retx_threshold = LTE_UL_AM_RLC__maxRetxThreshold_t16;
-              break;
-
-            case 32:
-              rrc->srb1_max_retx_threshold = LTE_UL_AM_RLC__maxRetxThreshold_t32;
-              break;
-
-            default:
-              AssertFatal (0,
-                           "Bad config value when parsing eNB configuration file %s, enb %d  srb1_max_retx_threshold %u!\n",
-                           RC.config_file_name, i, srb1_max_retx_threshold);
-          }
-
-          switch (srb1_poll_pdu) {
-            case 4:
-              rrc->srb1_poll_pdu = LTE_PollPDU_p4;
-              break;
-
-            case 8:
-              rrc->srb1_poll_pdu = LTE_PollPDU_p8;
-              break;
-
-            case 16:
-              rrc->srb1_poll_pdu = LTE_PollPDU_p16;
-              break;
-
-            case 32:
-              rrc->srb1_poll_pdu = LTE_PollPDU_p32;
-              break;
-
-            case 64:
-              rrc->srb1_poll_pdu = LTE_PollPDU_p64;
-              break;
-
-            case 128:
-              rrc->srb1_poll_pdu = LTE_PollPDU_p128;
-              break;
-
-            case 256:
-              rrc->srb1_poll_pdu = LTE_PollPDU_p256;
-              break;
-
-            default:
-              if (srb1_poll_pdu >= 10000)
-                rrc->srb1_poll_pdu = LTE_PollPDU_pInfinity;
-              else
-                AssertFatal (0,
-                             "Bad config value when parsing eNB configuration file %s, enb %d  srb1_poll_pdu %u!\n",
-                             RC.config_file_name, i, srb1_poll_pdu);
-          }
-
-          rrc->srb1_poll_byte             = srb1_poll_byte;
-
-          switch (srb1_poll_byte) {
-            case 25:
-              rrc->srb1_poll_byte = LTE_PollByte_kB25;
-              break;
-
-            case 50:
-              rrc->srb1_poll_byte = LTE_PollByte_kB50;
-              break;
-
-            case 75:
-              rrc->srb1_poll_byte = LTE_PollByte_kB75;
-              break;
-
-            case 100:
-              rrc->srb1_poll_byte = LTE_PollByte_kB100;
-              break;
-
-            case 125:
-              rrc->srb1_poll_byte = LTE_PollByte_kB125;
-              break;
-
-            case 250:
-              rrc->srb1_poll_byte = LTE_PollByte_kB250;
-              break;
-
-            case 375:
-              rrc->srb1_poll_byte = LTE_PollByte_kB375;
-              break;
-
-            case 500:
-              rrc->srb1_poll_byte = LTE_PollByte_kB500;
-              break;
-
-            case 750:
-              rrc->srb1_poll_byte = LTE_PollByte_kB750;
-              break;
-
-            case 1000:
-              rrc->srb1_poll_byte = LTE_PollByte_kB1000;
-              break;
-
-            case 1250:
-              rrc->srb1_poll_byte = LTE_PollByte_kB1250;
-              break;
-
-            case 1500:
-              rrc->srb1_poll_byte = LTE_PollByte_kB1500;
-              break;
-
-            case 2000:
-              rrc->srb1_poll_byte = LTE_PollByte_kB2000;
-              break;
-
-            case 3000:
-              rrc->srb1_poll_byte = LTE_PollByte_kB3000;
-              break;
-
-            default:
-              if (srb1_poll_byte >= 10000)
-                rrc->srb1_poll_byte = LTE_PollByte_kBinfinity;
-              else
-                AssertFatal (0,
-                             "Bad config value when parsing eNB configuration file %s, enb %d  srb1_poll_byte %u!\n",
-                             RC.config_file_name, i, srb1_poll_byte);
-          }
-
-          if (srb1_timer_poll_retransmit <= 250) {
-            rrc->srb1_timer_poll_retransmit = (srb1_timer_poll_retransmit - 5)/5;
-          } else if (srb1_timer_poll_retransmit <= 500) {
-            rrc->srb1_timer_poll_retransmit = (srb1_timer_poll_retransmit - 300)/50 + 50;
-          } else {
-            AssertFatal (0,
-                         "Bad config value when parsing eNB configuration file %s, enb %d  srb1_timer_poll_retransmit %u!\n",
-                         RC.config_file_name, i, srb1_timer_poll_retransmit);
-          }
-
-          if (srb1_timer_status_prohibit <= 250) {
-            rrc->srb1_timer_status_prohibit = srb1_timer_status_prohibit/5;
-          } else if ((srb1_timer_poll_retransmit >= 300) && (srb1_timer_poll_retransmit <= 500)) {
-            rrc->srb1_timer_status_prohibit = (srb1_timer_status_prohibit - 300)/50 + 51;
-          } else {
-            AssertFatal (0,
-                         "Bad config value when parsing eNB configuration file %s, enb %d  srb1_timer_status_prohibit %u!\n",
-                         RC.config_file_name, i, srb1_timer_status_prohibit);
-          }
-
-          switch (srb1_timer_reordering) {
-            case 0:
-              rrc->srb1_timer_reordering = LTE_T_Reordering_ms0;
-              break;
-
-            case 5:
-              rrc->srb1_timer_reordering = LTE_T_Reordering_ms5;
-              break;
-
-            case 10:
-              rrc->srb1_timer_reordering = LTE_T_Reordering_ms10;
-              break;
-
-            case 15:
-              rrc->srb1_timer_reordering = LTE_T_Reordering_ms15;
-              break;
-
-            case 20:
-              rrc->srb1_timer_reordering = LTE_T_Reordering_ms20;
-              break;
-
-            case 25:
-              rrc->srb1_timer_reordering = LTE_T_Reordering_ms25;
-              break;
-
-            case 30:
-              rrc->srb1_timer_reordering = LTE_T_Reordering_ms30;
-              break;
-
-            case 35:
-              rrc->srb1_timer_reordering = LTE_T_Reordering_ms35;
-              break;
-
-            case 40:
-              rrc->srb1_timer_reordering = LTE_T_Reordering_ms40;
-              break;
-
-            case 45:
-              rrc->srb1_timer_reordering = LTE_T_Reordering_ms45;
-              break;
-
-            case 50:
-              rrc->srb1_timer_reordering = LTE_T_Reordering_ms50;
-              break;
-
-            case 55:
-              rrc->srb1_timer_reordering = LTE_T_Reordering_ms55;
-              break;
-
-            case 60:
-              rrc->srb1_timer_reordering = LTE_T_Reordering_ms60;
-              break;
-
-            case 65:
-              rrc->srb1_timer_reordering = LTE_T_Reordering_ms65;
-              break;
-
-            case 70:
-              rrc->srb1_timer_reordering = LTE_T_Reordering_ms70;
-              break;
-
-            case 75:
-              rrc->srb1_timer_reordering = LTE_T_Reordering_ms75;
-              break;
-
-            case 80:
-              rrc->srb1_timer_reordering = LTE_T_Reordering_ms80;
-              break;
-
-            case 85:
-              rrc->srb1_timer_reordering = LTE_T_Reordering_ms85;
-              break;
-
-            case 90:
-              rrc->srb1_timer_reordering = LTE_T_Reordering_ms90;
-              break;
-
-            case 95:
-              rrc->srb1_timer_reordering = LTE_T_Reordering_ms95;
-              break;
-
-            case 100:
-              rrc->srb1_timer_reordering = LTE_T_Reordering_ms100;
-              break;
-
-            case 110:
-              rrc->srb1_timer_reordering = LTE_T_Reordering_ms110;
-              break;
-
-            case 120:
-              rrc->srb1_timer_reordering = LTE_T_Reordering_ms120;
-              break;
-
-            case 130:
-              rrc->srb1_timer_reordering = LTE_T_Reordering_ms130;
-              break;
-
-            case 140:
-              rrc->srb1_timer_reordering = LTE_T_Reordering_ms140;
-              break;
-
-            case 150:
-              rrc->srb1_timer_reordering = LTE_T_Reordering_ms150;
-              break;
-
-            case 160:
-              rrc->srb1_timer_reordering = LTE_T_Reordering_ms160;
-              break;
-
-            case 170:
-              rrc->srb1_timer_reordering = LTE_T_Reordering_ms170;
-              break;
-
-            case 180:
-              rrc->srb1_timer_reordering = LTE_T_Reordering_ms180;
-              break;
-
-            case 190:
-              rrc->srb1_timer_reordering = LTE_T_Reordering_ms190;
-              break;
-
-            case 200:
-              rrc->srb1_timer_reordering = LTE_T_Reordering_ms200;
-              break;
-
-            default:
-              AssertFatal (0,
-                           "Bad config value when parsing eNB configuration file %s, enb %d  srb1_timer_reordering %u!\n",
-                           RC.config_file_name, i, srb1_timer_reordering);
-          }
-        } else {
-          rrc->srb1_timer_poll_retransmit = LTE_T_PollRetransmit_ms80;
-          rrc->srb1_timer_reordering      = LTE_T_Reordering_ms35;
-          rrc->srb1_timer_status_prohibit = LTE_T_StatusProhibit_ms0;
-          rrc->srb1_poll_pdu              = LTE_PollPDU_p4;
-          rrc->srb1_poll_byte             = LTE_PollByte_kBinfinity;
-          rrc->srb1_max_retx_threshold    = LTE_UL_AM_RLC__maxRetxThreshold_t8;
-        }
-
-        break;
->>>>>>> c1f7678e
       }
     }
   }
