--- conflicted
+++ resolved
@@ -197,23 +197,9 @@
 #define ENB_CONFIG_STRING_FLEXRAN_AGENT_PORT                "FLEXRAN_AGENT_PORT"
 #define ENB_CONFIG_STRING_FLEXRAN_AGENT_CACHE               "FLEXRAN_AGENT_CACHE"
 
-<<<<<<< HEAD
-=======
-#define ENB_CONFIG_STRING_RRH_GW_CONFIG                   "rrh_gw_config"
-#define ENB_CONFIG_STRING_RRH_GW_LOCAL_IF_NAME            "local_if_name"
-#define ENB_CONFIG_STRING_RRH_GW_LOCAL_ADDRESS            "local_address"
-#define ENB_CONFIG_STRING_RRH_GW_REMOTE_ADDRESS           "remote_address"
-#define ENB_CONFIG_STRING_RRH_GW_LOCAL_PORT               "local_port"
-#define ENB_CONFIG_STRING_RRH_GW_REMOTE_PORT              "remote_port"
-#define ENB_CONFIG_STRING_RRH_GW_ACTIVE                   "rrh_gw_active"
-#define ENB_CONFIG_STRING_RRH_GW_TRANSPORT_PREFERENCE     "tr_preference"
-#define ENB_CONFIG_STRING_RRH_GW_RF_TARGET_PREFERENCE     "rf_preference"
-#define ENB_CONFIG_STRING_RRH_GW_IQ_TXSHIFT               "iq_txshift"
-#define ENB_CONFIG_STRING_RRH_GW_TX_SAMPLE_ADVANCE        "tx_sample_advance"
-#define ENB_CONFIG_STRING_RRH_GW_TX_SCHEDULING_ADVANCE    "tx_scheduling_advance"
-#define ENB_CONFIG_STRING_RRH_GW_IF_COMPRESSION           "if_compression"
-
->>>>>>> 4d58025d
+
+
+
 #define ENB_CONFIG_STRING_ASN1_VERBOSITY                   "Asn1_verbosity"
 #define ENB_CONFIG_STRING_ASN1_VERBOSITY_NONE              "none"
 #define ENB_CONFIG_STRING_ASN1_VERBOSITY_ANNOYING          "annoying"
@@ -270,6 +256,7 @@
 #define CONFIG_STRING_RU_ATT_RX                   "att_rx"
 #define CONFIG_STRING_RU_MAX_RS_EPRE              "max_pdschReferenceSignalPower"
 #define CONFIG_STRING_RU_MAX_RXGAIN               "max_rxgain"
+#define CONFIG_STRING_RU_IF_COMPRESSION           "if_compression"
 
 #define KHz (1000UL)
 #define MHz (1000 * KHz)
@@ -316,197 +303,7 @@
   {44, 703    * MHz, 803    * MHz, 703    * MHz, 803    * MHz, TDD},
 };
 
-<<<<<<< HEAD
-=======
-Enb_properties_array_t enb_properties;
-
-void enb_config_display(void)
-{
-  int i,j;
-
-  printf( "\n----------------------------------------------------------------------\n");
-  printf( " ENB CONFIG FILE CONTENT LOADED (TBC):\n");
-  printf( "----------------------------------------------------------------------\n");
-
-  for (i = 0; i < enb_properties.number; i++) {
-    printf( "ENB CONFIG for instance %u:\n\n", i);
-    printf( "\teNB name:           \t%s:\n",enb_properties.properties[i]->eNB_name);
-    printf( "\teNB ID:             \t%"PRIu32":\n",enb_properties.properties[i]->eNB_id);
-    printf( "\tCell type:          \t%s:\n",enb_properties.properties[i]->cell_type == CELL_MACRO_ENB ? "CELL_MACRO_ENB":"CELL_HOME_ENB");
-    printf( "\tTAC:                \t%"PRIu16":\n",enb_properties.properties[i]->tac);
-    printf( "\tMCC:                \t%"PRIu16":\n",enb_properties.properties[i]->mcc);
-
-    if (enb_properties.properties[i]->mnc_digit_length == 3) {
-      printf( "\tMNC:                \t%03"PRIu16":\n",enb_properties.properties[i]->mnc);
-    } else {
-      printf( "\tMNC:                \t%02"PRIu16":\n",enb_properties.properties[i]->mnc);
-    }
-    
-    for (j=0; j< enb_properties.properties[i]->nb_rrh_gw; j++) {
-      if (enb_properties.properties[i]->rrh_gw_config[j].active == 1 ){
-	printf( "\n\tRRH GW %d config for eNB %u:\n\n", j, i);
-        printf( "\tinterface name :       \t%s:\n",enb_properties.properties[i]->rrh_gw_config[j].rrh_gw_if_name);
-	printf( "\tlocal address  :       \t%s:\n",enb_properties.properties[i]->rrh_gw_config[j].local_address);
-	printf( "\tlocal port     :       \t%d:\n",enb_properties.properties[i]->rrh_gw_config[j].local_port);
-	printf( "\tremote address :       \t%s:\n",enb_properties.properties[i]->rrh_gw_config[j].remote_address);
-	printf( "\tremote port    :       \t%d:\n",enb_properties.properties[i]->rrh_gw_config[j].remote_port);
-	printf( "\ttx_scheduling_advance :\t%d:\n",enb_properties.properties[i]->rrh_gw_config[j].tx_scheduling_advance);
-	printf( "\ttx_sample_advance :    \t%d:\n",enb_properties.properties[i]->rrh_gw_config[j].tx_sample_advance);
-	printf( "\tiq_txshift :           \t%d:\n",enb_properties.properties[i]->rrh_gw_config[j].iq_txshift);
-	printf( "\ttransport  :           \t%s Ethernet:\n",(enb_properties.properties[i]->rrh_gw_config[j].raw == 1)? "RAW" : (enb_properties.properties[i]->rrh_gw_config[j].rawif4p5 == 1)? "RAW_IF4p5" : (enb_properties.properties[i]->rrh_gw_config[j].udpif4p5 == 1)? "UDP_IF4p5" : (enb_properties.properties[i]->rrh_gw_config[j].rawif5_mobipass == 1)? "RAW_IF5_MOBIPASS" : "UDP");
-	if (enb_properties.properties[i]->rrh_gw_config[j].exmimo == 1) {
-	  printf( "\tRF target  :           \tEXMIMO:\n");
-	} else if (enb_properties.properties[i]->rrh_gw_config[j].usrp_b200 == 1) {
-	  printf( "\tRF target  :           \tUSRP_B200:\n");
-	} else if (enb_properties.properties[i]->rrh_gw_config[j].usrp_x300 == 1) {
-	  printf( "\tRF target  :           \tUSRP_X300:\n");
-	} else if (enb_properties.properties[i]->rrh_gw_config[j].bladerf == 1) {
-	  printf( "\tRF target  :           \tBLADERF:\n");
-	} else if (enb_properties.properties[i]->rrh_gw_config[j].lmssdr == 1) {
-	  printf( "\tRF target  :           \tLMSSDR:\n");
-	} else {
-	  printf( "\tRF target  :           \tNONE:\n");
-	}
-    printf( "\tif_compression :         \t%s Compression:\n",(enb_properties.properties[i]->rrh_gw_config[j].if_compress == 1)? "ALAW" : "None");
-      }
-    }
-
-#if defined(FLEXRAN_AGENT_SB_IF)
-    printf( "\nFLEXRAN AGENT CONFIG : \n\n");
-    printf( "\tInterface name:           \t%s:\n",enb_properties.properties[i]->flexran_agent_interface_name);
-    //    printf( "\tInterface IP Address:     \t%s:\n",enb_properties.properties[i]->flexran_agent_ipv4_address);
-    printf( "\tInterface PORT:           \t%d:\n\n",enb_properties.properties[i]->flexran_agent_port);
-    printf( "\tCache directory:          \t%s:\n",enb_properties.properties[i]->flexran_agent_cache);
-    
-#endif 
-
-    for (j=0; j< enb_properties.properties[i]->nb_cc; j++) {
-      // CC_ID node function/timing
-      printf( "\n\tnode_function for CC %d:      \t%s:\n",j,eNB_functions[enb_properties.properties[i]->cc_node_function[j]]);
-      printf( "\tnode_timing for CC %d:        \t%s:\n",j,eNB_timing[enb_properties.properties[i]->cc_node_timing[j]]);
-      printf( "\tnode_synch_ref for CC %d:     \t%d:\n",j,enb_properties.properties[i]->cc_node_synch_ref[j]);
-
-      printf( "\teutra band for CC %d:         \t%"PRId16":\n",j,enb_properties.properties[i]->eutra_band[j]);
-      printf( "\tdownlink freq for CC %d:      \t%"PRIu64":\n",j,enb_properties.properties[i]->downlink_frequency[j]);
-      printf( "\tuplink freq offset for CC %d: \t%"PRId32":\n",j,enb_properties.properties[i]->uplink_frequency_offset[j]);
-
-      printf( "\n\tCell ID for CC %d:\t%"PRId16":\n",j,enb_properties.properties[i]->Nid_cell[j]);
-      printf( "\tN_RB_DL for CC %d:\t%"PRId16":\n",j,enb_properties.properties[i]->N_RB_DL[j]);
-      printf( "\tnb_antenna_ports for CC %d:\t%d:\n",j,enb_properties.properties[i]->nb_antenna_ports[j]);
-      printf( "\tnb_antennas_tx for CC %d:\t%d:\n",j,enb_properties.properties[i]->nb_antennas_tx[j]);
-      printf( "\tnb_antennas_rx for CC %d:\t%d:\n",j,enb_properties.properties[i]->nb_antennas_rx[j]);
-      
-      // RACH-Config
-      printf( "\trach_numberOfRA_Preambles for CC %d:\t%ld:\n",j,enb_properties.properties[i]->rach_numberOfRA_Preambles[j]);
-      printf( "\trach_preamblesGroupAConfig for CC %d:\t%d:\n",j,enb_properties.properties[i]->rach_preamblesGroupAConfig[j]);
-
-      if (enb_properties.properties[i]->rach_preamblesGroupAConfig[j]) {
-        printf( "\trach_sizeOfRA_PreamblesGroupA for CC %d:\t%ld:\n",j,enb_properties.properties[i]->rach_sizeOfRA_PreamblesGroupA[j]);
-        printf( "\trach_messageSizeGroupA for CC %d:\t%ld:\n",j,enb_properties.properties[i]->rach_messageSizeGroupA[j]);
-        printf( "\trach_messagePowerOffsetGroupB for CC %d:\t%d:\n",j,enb_properties.properties[i]->rach_messagePowerOffsetGroupB[j]);
-      }
-
-      printf( "\trach_powerRampingStep for CC %d:\t%ld:\n",j,enb_properties.properties[i]->rach_powerRampingStep[j]);
-      printf( "\trach_preambleInitialReceivedTargetPower for CC %d:\t%ld:\n",j,enb_properties.properties[i]->rach_preambleInitialReceivedTargetPower[j]);
-      printf( "\trach_preambleTransMax for CC %d:\t%ld:\n",j,enb_properties.properties[i]->rach_preambleTransMax[j]);
-      printf( "\trach_raResponseWindowSize for CC %d:\t%ld:\n",j,enb_properties.properties[i]->rach_raResponseWindowSize[j]);
-      printf( "\trach_macContentionResolutionTimer for CC %d:\t%ld:\n",j,enb_properties.properties[i]->rach_macContentionResolutionTimer[j]);
-      printf( "\trach_maxHARQ_Msg3Tx for CC %d:\t%ld:\n",j,enb_properties.properties[i]->rach_maxHARQ_Msg3Tx[j]);
-
-      // BCCH-Config
-      printf( "\tbcch_modificationPeriodCoeff for CC %d:\t%ld:\n",j,enb_properties.properties[i]->bcch_modificationPeriodCoeff[j]);
-
-      // PCCH-Config
-      printf( "\tpcch_defaultPagingCycle for CC %d:\t%ld:\n",j,enb_properties.properties[i]->pcch_defaultPagingCycle[j]);
-      printf( "\tpcch_nB for CC %d:\t%ld:\n",j,enb_properties.properties[i]->pcch_nB[j]);
-
-      // PRACH-Config
-      printf( "\tprach_root for CC %d:\t%ld:\n",j,enb_properties.properties[i]->prach_root[j]);
-      printf( "\tprach_config_index for CC %d:\t%ld:\n",j,enb_properties.properties[i]->prach_config_index[j]);
-      printf( "\tprach_high_speed for CC %d:\t%d:\n",j,enb_properties.properties[i]->prach_high_speed[j]);
-      printf( "\tprach_zero_correlation for CC %d:\t%ld:\n",j,enb_properties.properties[i]->prach_zero_correlation[j]);
-      printf( "\tprach_freq_offset for CC %d:\t%ld:\n",j,enb_properties.properties[i]->prach_freq_offset[j]);
-
-      // PDSCH-Config
-      printf( "\tpdsch_referenceSignalPower for CC %d:\t%ld:\n",j,enb_properties.properties[i]->pdsch_referenceSignalPower[j]);
-      printf( "\tpdsch_p_b for CC %d:\t%ld:\n",j,enb_properties.properties[i]->pdsch_p_b[j]);
-
-      // PUSCH-Config
-      printf( "\tpusch_n_SB for CC %d:\t%ld:\n",j,enb_properties.properties[i]->pusch_n_SB[j]);
-      printf( "\tpusch_hoppingMode for CC %d:\t%ld:\n",j,enb_properties.properties[i]->pusch_hoppingMode[j]);
-      printf( "\tpusch_hoppingOffset for CC %d:\t%ld:\n",j,enb_properties.properties[i]->pusch_hoppingOffset[j]);
-      printf( "\tpusch_enable64QAM for CC %d:\t%d:\n",j,enb_properties.properties[i]->pusch_enable64QAM[j]);
-      printf( "\tpusch_groupHoppingEnabled for CC %d:\t%d:\n",j,enb_properties.properties[i]->pusch_groupHoppingEnabled[j]);
-      printf( "\tpusch_groupAssignment for CC %d:\t%ld:\n",j,enb_properties.properties[i]->pusch_groupAssignment[j]);
-      printf( "\tpusch_sequenceHoppingEnabled for CC %d:\t%d:\n",j,enb_properties.properties[i]->pusch_sequenceHoppingEnabled[j]);
-      printf( "\tpusch_nDMRS1 for CC %d:\t%ld:\n",j,enb_properties.properties[i]->pusch_nDMRS1[j]);
-
-      // PUCCH-Config
-
-      printf( "\tpucch_delta_shift for CC %d:\t%ld:\n",j,enb_properties.properties[i]->pucch_delta_shift[j]);
-      printf( "\tpucch_nRB_CQI for CC %d:\t%ld:\n",j,enb_properties.properties[i]->pucch_nRB_CQI[j]);
-      printf( "\tpucch_nCS_AN for CC %d:\t%ld:\n",j,enb_properties.properties[i]->pucch_nCS_AN[j]);
-#if !defined(Rel10) && !defined(Rel14)
-      printf( "\tpucch_n1_AN for CC %d:\t%ld:\n",j,enb_properties.properties[i]->pucch_n1_AN[j]);
-#endif
-
-      // SRS Config
-      printf( "\tsrs_enable for CC %d:\t%d:\n",j,enb_properties.properties[i]->srs_enable[j]);
-
-      if (enb_properties.properties[i]->srs_enable[j]) {
-        printf( "\tsrs_BandwidthConfig for CC %d:\t%ld:\n",j,enb_properties.properties[i]->srs_BandwidthConfig[j]);
-        printf( "\tsrs_SubframeConfig for CC %d:\t%ld:\n",j,enb_properties.properties[i]->srs_SubframeConfig[j]);
-        printf( "\tsrs_ackNackST for CC %d:\t%d:\n",j,enb_properties.properties[i]->srs_ackNackST[j]);
-        printf( "\tsrs_MaxUpPts for CC %d:\t%d:\n",j,enb_properties.properties[i]->srs_MaxUpPts[j]);
-      }
-
-      // uplinkPowerControlCommon
-
-      printf( "\tpusch_p0_Nominal for CC %d:\t%ld:\n",j,enb_properties.properties[i]->pusch_p0_Nominal[j]);
-      printf( "\tpucch_p0_Nominal for CC %d:\t%ld:\n",j,enb_properties.properties[i]->pucch_p0_Nominal[j]);
-      printf( "\tpusch_alpha for CC %d:\t%ld:\n",j,enb_properties.properties[i]->pusch_alpha[j]);
-      printf( "\tpucch_deltaF_Format1 for CC %d:\t%d:\n",j,enb_properties.properties[i]->pucch_deltaF_Format1[j]);
-      printf( "\tpucch_deltaF_Format1b for CC %d:\t%d:\n",j,enb_properties.properties[i]->pucch_deltaF_Format1b[j]);
-      printf( "\tpucch_deltaF_Format2 for CC %d:\t%d:\n",j,enb_properties.properties[i]->pucch_deltaF_Format2[j]);
-      printf( "\tpucch_deltaF_Format2a for CC %d:\t%d:\n",j,enb_properties.properties[i]->pucch_deltaF_Format2a[j]);
-      printf( "\tpucch_deltaF_Format2b for CC %d:\t%d:\n",j,enb_properties.properties[i]->pucch_deltaF_Format2b[j]);
-      printf( "\tmsg3_delta_Preamble for CC %d:\t%ld:\n",j,enb_properties.properties[i]->msg3_delta_Preamble[j]);
-      printf( "\tul_CyclicPrefixLength for CC %d:\t%ld:\n",j,enb_properties.properties[i]->ul_CyclicPrefixLength[j]);
-
-      // UE Timers and Constants
-
-      printf( "\tue_TimersAndConstants_t300 for CC %d:\t%ld:\n",j,enb_properties.properties[i]->ue_TimersAndConstants_t300[j]);
-      printf( "\tue_TimersAndConstants_t301 for CC %d:\t%ld:\n",j,enb_properties.properties[i]->ue_TimersAndConstants_t301[j]);
-      printf( "\tue_TimersAndConstants_t310 for CC %d:\t%ld:\n",j,enb_properties.properties[i]->ue_TimersAndConstants_t310[j]);
-      printf( "\tue_TimersAndConstants_n310 for CC %d:\t%ld:\n",j,enb_properties.properties[i]->ue_TimersAndConstants_n310[j]);
-      printf( "\tue_TimersAndConstants_t311 for CC %d:\t%ld:\n",j,enb_properties.properties[i]->ue_TimersAndConstants_t311[j]);
-      printf( "\tue_TimersAndConstants_n311 for CC %d:\t%ld:\n",j,enb_properties.properties[i]->ue_TimersAndConstants_n311[j]);
-
-      printf( "\tue_TransmissionMode for CC %d:\t%ld:\n",j,enb_properties.properties[i]->ue_TransmissionMode[j]);
-
-    }
-
-    for (j=0; j < enb_properties.properties[i]->num_otg_elements; j++) {
-      printf( "\n\tOTG Destination UE ID:  \t%"PRIu16, enb_properties.properties[i]->otg_ue_id[j]);
-      printf( "\n\tOTG App Type:  \t%"PRIu8, enb_properties.properties[i]->otg_app_type[j]);
-      printf( "\n\tOTG Background Traffic:  \t%s\n", (enb_properties.properties[i]->otg_bg_traffic[j]==1) ? "Enabled" : "Disabled");
-    }
-
-    printf( "\n\tGlobal log level:  \t%s\n", map_int_to_str(log_level_names,enb_properties.properties[i]->glog_level));
-    printf( "\tHW log level:      \t%s\n", map_int_to_str(log_level_names,enb_properties.properties[i]->hw_log_level));
-    printf( "\tPHY log level:     \t%s\n", map_int_to_str(log_level_names,enb_properties.properties[i]->phy_log_level));
-    printf( "\tMAC log level:     \t%s\n", map_int_to_str(log_level_names,enb_properties.properties[i]->mac_log_level));
-    printf( "\tRLC log level:     \t%s\n", map_int_to_str(log_level_names,enb_properties.properties[i]->rlc_log_level));
-    printf( "\tPDCP log level:    \t%s\n", map_int_to_str(log_level_names,enb_properties.properties[i]->pdcp_log_level));
-    printf( "\tRRC log level:     \t%s\n", map_int_to_str(log_level_names,enb_properties.properties[i]->rrc_log_level));
-    printf( "\tUDP log level:     \t%s\n", map_int_to_str(log_level_names,enb_properties.properties[i]->udp_log_level));
-    printf( "\tGTP log level:     \t%s\n", map_int_to_str(log_level_names,enb_properties.properties[i]->gtpu_log_level));
-    printf( "\tOSA log level:     \t%s\n", map_int_to_str(log_level_names,enb_properties.properties[i]->osa_log_level));
-
-    printf( "\n--------------------------------------------------------\n");
-  }
-}
->>>>>>> 4d58025d
+
 
 
 static int enb_check_band_frequencies(char* lib_config_file_name_pP,
@@ -915,11 +712,8 @@
   char*             ipv6                          = NULL;
   char*             local_rf                      = NULL;
   char*             preference                    = NULL;
-<<<<<<< HEAD
   char*             active                        = NULL;
-=======
   char*             if_compression                = NULL;
->>>>>>> 4d58025d
 
   char*             tr_preference                 = NULL;
   libconfig_int     local_port                    = 0;
@@ -1049,7 +843,7 @@
       
       
       // search if in active list
-<<<<<<< HEAD
+
       for (j=0; j < num_enbs; j++) {
 	if (strcmp(active_enb[j], enb_name) == 0) {
 	  
@@ -1113,7 +907,7 @@
 		    && config_setting_lookup_int(component_carrier, ENB_CONFIG_STRING_PUCCH_DELTA_SHIFT, &pucch_delta_shift)
 		    && config_setting_lookup_int(component_carrier, ENB_CONFIG_STRING_PUCCH_NRB_CQI, &pucch_nRB_CQI)
 		    && config_setting_lookup_int(component_carrier, ENB_CONFIG_STRING_PUCCH_NCS_AN, &pucch_nCS_AN)
-#ifndef Rel10
+#if !defined(Rel10) && !defined(Rel14)
 		    && config_setting_lookup_int(component_carrier, ENB_CONFIG_STRING_PUCCH_N1_AN, &pucch_n1_AN)
 #endif
 		    && config_setting_lookup_int(component_carrier, ENB_CONFIG_STRING_PDSCH_RS_EPRE, &pdsch_referenceSignalPower)
@@ -1158,126 +952,9 @@
 		    && config_setting_lookup_int(component_carrier, ENB_CONFIG_STRING_UETIMERS_N311,  &ue_TimersAndConstants_n311)
 		    && config_setting_lookup_int(component_carrier, ENB_CONFIG_STRING_UE_TRANSMISSION_MODE,  &ue_TransmissionMode)
 		    
-#ifdef Rel10
+#if defined(Rel10) || defined(Rel14)
 		    
-=======
-      for (j=0; j < num_enb_properties; j++) {
-        if (strcmp(active_enb[j], enb_name) == 0) {
-          enb_properties.properties[enb_properties_index] = calloc(1, sizeof(Enb_properties_t));
-
-          enb_properties.properties[enb_properties_index]->eNB_id   = enb_id;
-
-          if (strcmp(cell_type, "CELL_MACRO_ENB") == 0) {
-            enb_properties.properties[enb_properties_index]->cell_type = CELL_MACRO_ENB;
-          } else  if (strcmp(cell_type, "CELL_HOME_ENB") == 0) {
-            enb_properties.properties[enb_properties_index]->cell_type = CELL_HOME_ENB;
-          } else {
-            AssertFatal (0,
-                         "Failed to parse eNB configuration file %s, enb %d unknown value \"%s\" for cell_type choice: CELL_MACRO_ENB or CELL_HOME_ENB !\n",
-                         lib_config_file_name_pP, i, cell_type);
-          }
-
-          enb_properties.properties[enb_properties_index]->eNB_name         = strdup(enb_name);
-          enb_properties.properties[enb_properties_index]->tac              = (uint16_t)atoi(tac);
-          enb_properties.properties[enb_properties_index]->mcc              = (uint16_t)atoi(mcc);
-          enb_properties.properties[enb_properties_index]->mnc              = (uint16_t)atoi(mnc);
-          enb_properties.properties[enb_properties_index]->mnc_digit_length = strlen(mnc);
-          AssertFatal((enb_properties.properties[enb_properties_index]->mnc_digit_length == 2) ||
-                      (enb_properties.properties[enb_properties_index]->mnc_digit_length == 3),
-                      "BAD MNC DIGIT LENGTH %d",
-                      enb_properties.properties[i]->mnc_digit_length);
-
-
-          // Parse optional physical parameters
-
-
-          setting_component_carriers = config_setting_get_member (setting_enb, ENB_CONFIG_STRING_COMPONENT_CARRIERS);
-          enb_properties.properties[enb_properties_index]->nb_cc = 0;
-
-          if (setting_component_carriers != NULL) {
-
-            num_component_carriers     = config_setting_length(setting_component_carriers);
-            printf("num component carrier %d \n", num_component_carriers);
-
-            //enb_properties.properties[enb_properties_index]->nb_cc = num_component_carriers;
-            for (j = 0; j < num_component_carriers /*&& j < MAX_NUM_CCs*/; j++) {
-              component_carrier = config_setting_get_elem(setting_component_carriers, j);
-
-              //printf("Component carrier %d\n",component_carrier);
-              if (!(config_setting_lookup_string(component_carrier, ENB_CONFIG_STRING_CC_NODE_FUNCTION, &cc_node_function)
-                   && config_setting_lookup_string(component_carrier, ENB_CONFIG_STRING_CC_NODE_TIMING, &cc_node_timing)
-                   && config_setting_lookup_int(component_carrier, ENB_CONFIG_STRING_CC_NODE_SYNCH_REF, &cc_node_synch_ref)
-                   && config_setting_lookup_string(component_carrier, ENB_CONFIG_STRING_FRAME_TYPE, &frame_type)
-                   && config_setting_lookup_int(component_carrier, ENB_CONFIG_STRING_TDD_CONFIG, &tdd_config)
-                   && config_setting_lookup_int(component_carrier, ENB_CONFIG_STRING_TDD_CONFIG_S, &tdd_config_s)
-                   && config_setting_lookup_string(component_carrier, ENB_CONFIG_STRING_PREFIX_TYPE, &prefix_type)
-                   && config_setting_lookup_int(component_carrier, ENB_CONFIG_STRING_EUTRA_BAND, &eutra_band)
-                   && config_setting_lookup_int64(component_carrier, ENB_CONFIG_STRING_DOWNLINK_FREQUENCY, &downlink_frequency)
-                   && config_setting_lookup_int(component_carrier, ENB_CONFIG_STRING_UPLINK_FREQUENCY_OFFSET, &uplink_frequency_offset)
-                   && config_setting_lookup_int(component_carrier, ENB_CONFIG_STRING_NID_CELL, &Nid_cell)
-                   && config_setting_lookup_int(component_carrier, ENB_CONFIG_STRING_N_RB_DL, &N_RB_DL)
-                   && config_setting_lookup_int(component_carrier, ENB_CONFIG_STRING_CELL_MBSFN, &Nid_cell_mbsfn)
-                   && config_setting_lookup_int(component_carrier, ENB_CONFIG_STRING_NB_ANT_PORTS, &nb_antenna_ports)
-                   && config_setting_lookup_int(component_carrier, ENB_CONFIG_STRING_NB_ANT_TX, &nb_antennas_tx)
-                   && config_setting_lookup_int(component_carrier, ENB_CONFIG_STRING_NB_ANT_RX, &nb_antennas_rx)
-                   && config_setting_lookup_int(component_carrier, ENB_CONFIG_STRING_TX_GAIN, &tx_gain)
-                   && config_setting_lookup_int(component_carrier, ENB_CONFIG_STRING_RX_GAIN, &rx_gain)
-                   && config_setting_lookup_int(component_carrier, ENB_CONFIG_STRING_PRACH_ROOT, &prach_root)
-                   && config_setting_lookup_int(component_carrier, ENB_CONFIG_STRING_PRACH_CONFIG_INDEX, &prach_config_index)
-                   && config_setting_lookup_string(component_carrier, ENB_CONFIG_STRING_PRACH_HIGH_SPEED, &prach_high_speed)
-                   && config_setting_lookup_int(component_carrier, ENB_CONFIG_STRING_PRACH_ZERO_CORRELATION, &prach_zero_correlation)
-                   && config_setting_lookup_int(component_carrier, ENB_CONFIG_STRING_PRACH_FREQ_OFFSET, &prach_freq_offset)
-                   && config_setting_lookup_int(component_carrier, ENB_CONFIG_STRING_PUCCH_DELTA_SHIFT, &pucch_delta_shift)
-                   && config_setting_lookup_int(component_carrier, ENB_CONFIG_STRING_PUCCH_NRB_CQI, &pucch_nRB_CQI)
-                   && config_setting_lookup_int(component_carrier, ENB_CONFIG_STRING_PUCCH_NCS_AN, &pucch_nCS_AN)
-#if !defined(Rel10) && !defined(Rel14)
-                   && config_setting_lookup_int(component_carrier, ENB_CONFIG_STRING_PUCCH_N1_AN, &pucch_n1_AN)
-#endif
-                   && config_setting_lookup_int(component_carrier, ENB_CONFIG_STRING_PDSCH_RS_EPRE, &pdsch_referenceSignalPower)
-                   && config_setting_lookup_int(component_carrier, ENB_CONFIG_STRING_PDSCH_PB, &pdsch_p_b)
-                   && config_setting_lookup_int(component_carrier, ENB_CONFIG_STRING_PUSCH_N_SB, &pusch_n_SB)
-                   && config_setting_lookup_string(component_carrier, ENB_CONFIG_STRING_PUSCH_HOPPINGMODE, &pusch_hoppingMode)
-                   && config_setting_lookup_int(component_carrier, ENB_CONFIG_STRING_PUSCH_HOPPINGOFFSET, &pusch_hoppingOffset)
-                   && config_setting_lookup_string(component_carrier, ENB_CONFIG_STRING_PUSCH_ENABLE64QAM, &pusch_enable64QAM)
-                   && config_setting_lookup_string(component_carrier, ENB_CONFIG_STRING_PUSCH_GROUP_HOPPING_EN, &pusch_groupHoppingEnabled)
-                   && config_setting_lookup_int(component_carrier, ENB_CONFIG_STRING_PUSCH_GROUP_ASSIGNMENT, &pusch_groupAssignment)
-                   && config_setting_lookup_string(component_carrier, ENB_CONFIG_STRING_PUSCH_SEQUENCE_HOPPING_EN, &pusch_sequenceHoppingEnabled)
-                   && config_setting_lookup_int(component_carrier, ENB_CONFIG_STRING_PUSCH_NDMRS1, &pusch_nDMRS1)
-                   && config_setting_lookup_string(component_carrier, ENB_CONFIG_STRING_PHICH_DURATION, &phich_duration)
-                   && config_setting_lookup_string(component_carrier, ENB_CONFIG_STRING_PHICH_RESOURCE, &phich_resource)
-                   && config_setting_lookup_string(component_carrier, ENB_CONFIG_STRING_SRS_ENABLE, &srs_enable)
-                   && config_setting_lookup_int(component_carrier, ENB_CONFIG_STRING_PUSCH_PO_NOMINAL, &pusch_p0_Nominal)
-                   && config_setting_lookup_string(component_carrier, ENB_CONFIG_STRING_PUSCH_ALPHA, &pusch_alpha)
-                   && config_setting_lookup_int(component_carrier, ENB_CONFIG_STRING_PUCCH_PO_NOMINAL, &pucch_p0_Nominal)
-                   && config_setting_lookup_int(component_carrier, ENB_CONFIG_STRING_MSG3_DELTA_PREAMBLE, &msg3_delta_Preamble)
-                   && config_setting_lookup_string(component_carrier, ENB_CONFIG_STRING_PUCCH_DELTAF_FORMAT1, &pucch_deltaF_Format1)
-                   && config_setting_lookup_string(component_carrier, ENB_CONFIG_STRING_PUCCH_DELTAF_FORMAT1b, &pucch_deltaF_Format1b)
-                   && config_setting_lookup_string(component_carrier, ENB_CONFIG_STRING_PUCCH_DELTAF_FORMAT2, &pucch_deltaF_Format2)
-                   && config_setting_lookup_string(component_carrier, ENB_CONFIG_STRING_PUCCH_DELTAF_FORMAT2A, &pucch_deltaF_Format2a)
-                   && config_setting_lookup_string(component_carrier, ENB_CONFIG_STRING_PUCCH_DELTAF_FORMAT2B, &pucch_deltaF_Format2b)
-                   && config_setting_lookup_int(component_carrier, ENB_CONFIG_STRING_RACH_NUM_RA_PREAMBLES, &rach_numberOfRA_Preambles)
-                   && config_setting_lookup_string(component_carrier, ENB_CONFIG_STRING_RACH_PREAMBLESGROUPACONFIG, &rach_preamblesGroupAConfig)
-                   && config_setting_lookup_int(component_carrier, ENB_CONFIG_STRING_RACH_POWERRAMPINGSTEP, &rach_powerRampingStep)
-                   && config_setting_lookup_int(component_carrier, ENB_CONFIG_STRING_RACH_PREAMBLEINITIALRECEIVEDTARGETPOWER, &rach_preambleInitialReceivedTargetPower)
-                   && config_setting_lookup_int(component_carrier, ENB_CONFIG_STRING_RACH_PREAMBLETRANSMAX, &rach_preambleTransMax)
-                   && config_setting_lookup_int(component_carrier, ENB_CONFIG_STRING_RACH_RARESPONSEWINDOWSIZE, &rach_raResponseWindowSize)
-                   && config_setting_lookup_int(component_carrier, ENB_CONFIG_STRING_RACH_MACCONTENTIONRESOLUTIONTIMER, &rach_macContentionResolutionTimer)
-                   && config_setting_lookup_int(component_carrier, ENB_CONFIG_STRING_RACH_MAXHARQMSG3TX, &rach_maxHARQ_Msg3Tx)
-                   && config_setting_lookup_int(component_carrier, ENB_CONFIG_STRING_RACH_MAXHARQMSG3TX, &bcch_modificationPeriodCoeff)
-                   && config_setting_lookup_int(component_carrier, ENB_CONFIG_STRING_PCCH_DEFAULT_PAGING_CYCLE,  &pcch_defaultPagingCycle)
-                   && config_setting_lookup_string(component_carrier, ENB_CONFIG_STRING_PCCH_NB,  &pcch_nB)
-                   && config_setting_lookup_int(component_carrier, ENB_CONFIG_STRING_BCCH_MODIFICATIONPERIODCOEFF,  &bcch_modificationPeriodCoeff)
-                   && config_setting_lookup_int(component_carrier, ENB_CONFIG_STRING_UETIMERS_T300,  &ue_TimersAndConstants_t300)
-                   && config_setting_lookup_int(component_carrier, ENB_CONFIG_STRING_UETIMERS_T301,  &ue_TimersAndConstants_t301)
-                   && config_setting_lookup_int(component_carrier, ENB_CONFIG_STRING_UETIMERS_T310,  &ue_TimersAndConstants_t310)
-                   && config_setting_lookup_int(component_carrier, ENB_CONFIG_STRING_UETIMERS_T311,  &ue_TimersAndConstants_t311)
-                   && config_setting_lookup_int(component_carrier, ENB_CONFIG_STRING_UETIMERS_N310,  &ue_TimersAndConstants_n310)
-                   && config_setting_lookup_int(component_carrier, ENB_CONFIG_STRING_UETIMERS_N311,  &ue_TimersAndConstants_n311)
-                   && config_setting_lookup_int(component_carrier, ENB_CONFIG_STRING_UE_TRANSMISSION_MODE,  &ue_TransmissionMode)
-
-#if defined(Rel10) || defined(Rel14)
-
->>>>>>> 4d58025d
+
 #endif
 		    )) {
 		AssertFatal (0,
@@ -1500,7 +1177,7 @@
 			       "Failed to parse eNB configuration file %s, enb %d unknown value \"%d\" for pucch_nCS_AN choice: 0..7!\n",
 			       RC.config_file_name, i, pucch_nCS_AN);
 
-#ifndef Rel10
+#if !defined(Rel10) && !defined(Rel14)
 		RRC_CONFIGURATION_REQ (msg_p).pucch_n1_AN[j] = pucch_n1_AN;
 
 		if ((pucch_n1_AN <0) || (pucch_n1_AN > 2047))
@@ -1688,6 +1365,7 @@
 			       "Failed to parse eNB configuration file %s, enb %d unknown value \"%d\" for pusch_p0_Nominal choice: -126..24 !\n",
 			       RC.config_file_name, i, pusch_p0_Nominal);
 
+#ifndef Rel14
 		if (strcmp(pusch_alpha,"AL0")==0) {
 		  RRC_CONFIGURATION_REQ (msg_p).pusch_alpha[j] = UplinkPowerControlCommon__alpha_al0;
 		} else if (strcmp(pusch_alpha,"AL04")==0) {
@@ -1704,7 +1382,27 @@
 		  RRC_CONFIGURATION_REQ (msg_p).pusch_alpha[j] = UplinkPowerControlCommon__alpha_al09;
 		} else if (strcmp(pusch_alpha,"AL1")==0) {
 		  RRC_CONFIGURATION_REQ (msg_p).pusch_alpha[j] = UplinkPowerControlCommon__alpha_al1;
-		} else
+		} 
+#else
+		if (strcmp(pusch_alpha,"AL0")==0) {
+		  RRC_CONFIGURATION_REQ (msg_p).pusch_alpha[j] = Alpha_r12_al0;
+		} else if (strcmp(pusch_alpha,"AL04")==0) {
+		  RRC_CONFIGURATION_REQ (msg_p).pusch_alpha[j] = Alpha_r12_al04;
+		} else if (strcmp(pusch_alpha,"AL05")==0) {
+		  RRC_CONFIGURATION_REQ (msg_p).pusch_alpha[j] = Alpha_r12_al05;
+		} else if (strcmp(pusch_alpha,"AL06")==0) {
+		  RRC_CONFIGURATION_REQ (msg_p).pusch_alpha[j] = Alpha_r12_al06;
+		} else if (strcmp(pusch_alpha,"AL07")==0) {
+		  RRC_CONFIGURATION_REQ (msg_p).pusch_alpha[j] = Alpha_r12_al07;
+		} else if (strcmp(pusch_alpha,"AL08")==0) {
+		  RRC_CONFIGURATION_REQ (msg_p).pusch_alpha[j] = Alpha_r12_al08;
+		} else if (strcmp(pusch_alpha,"AL09")==0) {
+		  RRC_CONFIGURATION_REQ (msg_p).pusch_alpha[j] = Alpha_r12_al09;
+		} else if (strcmp(pusch_alpha,"AL1")==0) {
+		  RRC_CONFIGURATION_REQ (msg_p).pusch_alpha[j] = Alpha_r12_al1;
+		} 
+#endif
+		else
 		  AssertFatal (0,
 			       "Failed to parse eNB configuration file %s, enb %d unknown value \"%s\" for pucch_Alpha choice: AL0,AL04,AL05,AL06,AL07,AL08,AL09,AL1!\n",
 			       RC.config_file_name, i, pusch_alpha);
@@ -1894,6 +1592,7 @@
 
 
 		switch (rach_preambleTransMax) {
+#ifndef Rel14
 		case 3:
 		  RRC_CONFIGURATION_REQ (msg_p).rach_preambleTransMax[j] =  RACH_ConfigCommon__ra_SupervisionInfo__preambleTransMax_n3;
 		  break;
@@ -1937,6 +1636,53 @@
 		case 200:
 		  RRC_CONFIGURATION_REQ (msg_p).rach_preambleTransMax[j] =  RACH_ConfigCommon__ra_SupervisionInfo__preambleTransMax_n200;
 		  break;
+
+#else
+
+		case 3:
+		  RRC_CONFIGURATION_REQ (msg_p).rach_preambleTransMax[j] =  PreambleTransMax_n3;
+		  break;
+
+		case 4:
+		  RRC_CONFIGURATION_REQ (msg_p).rach_preambleTransMax[j] =  PreambleTransMax_n4;
+		  break;
+
+		case 5:
+		  RRC_CONFIGURATION_REQ (msg_p).rach_preambleTransMax[j] =  PreambleTransMax_n5;
+		  break;
+
+		case 6:
+		  RRC_CONFIGURATION_REQ (msg_p).rach_preambleTransMax[j] =  PreambleTransMax_n6;
+		  break;
+
+		case 7:
+		  RRC_CONFIGURATION_REQ (msg_p).rach_preambleTransMax[j] =  PreambleTransMax_n7;
+		  break;
+
+		case 8:
+		  RRC_CONFIGURATION_REQ (msg_p).rach_preambleTransMax[j] =  PreambleTransMax_n8;
+		  break;
+
+		case 10:
+		  RRC_CONFIGURATION_REQ (msg_p).rach_preambleTransMax[j] =  PreambleTransMax_n10;
+		  break;
+
+		case 20:
+		  RRC_CONFIGURATION_REQ (msg_p).rach_preambleTransMax[j] =  PreambleTransMax_n20;
+		  break;
+
+		case 50:
+		  RRC_CONFIGURATION_REQ (msg_p).rach_preambleTransMax[j] =  PreambleTransMax_n50;
+		  break;
+
+		case 100:
+		  RRC_CONFIGURATION_REQ (msg_p).rach_preambleTransMax[j] =  PreambleTransMax_n100;
+		  break;
+
+		case 200:
+		  RRC_CONFIGURATION_REQ (msg_p).rach_preambleTransMax[j] =  PreambleTransMax_n200;
+		  break;
+#endif
 
 		default:
 		  AssertFatal (0,
@@ -2363,371 +2109,19 @@
 			     RC.config_file_name, i, srb1_max_retx_threshold);
 	      }
 
-<<<<<<< HEAD
+
 	      switch (srb1_poll_pdu) {
 	      case 4:
 		rrc->srb1_poll_pdu = PollPDU_p4;
 		break;
-=======
-#if !defined(Rel10) && !defined(Rel14)
-              enb_properties.properties[enb_properties_index]->pucch_n1_AN[j] = pucch_n1_AN;
->>>>>>> 4d58025d
 
 	      case 8:
 		rrc->srb1_poll_pdu = PollPDU_p8;
 		break;
 
-<<<<<<< HEAD
 	      case 16:
 		rrc->srb1_poll_pdu = PollPDU_p16;
 		break;
-=======
-#endif
-              enb_properties.properties[enb_properties_index]->pdsch_referenceSignalPower[j] = pdsch_referenceSignalPower;
-
-              if ((pdsch_referenceSignalPower <-60) || (pdsch_referenceSignalPower > 50))
-                AssertFatal (0,
-                             "Failed to parse eNB configuration file %s, enb %d unknown value \"%d\" for pdsch_referenceSignalPower choice:-60..50!\n",
-                             lib_config_file_name_pP, i, pdsch_referenceSignalPower);
-
-              enb_properties.properties[enb_properties_index]->pdsch_p_b[j] = pdsch_p_b;
-
-              if ((pdsch_p_b <0) || (pdsch_p_b > 3))
-                AssertFatal (0,
-                             "Failed to parse eNB configuration file %s, enb %d unknown value \"%d\" for pdsch_p_b choice: 0..3!\n",
-                             lib_config_file_name_pP, i, pdsch_p_b);
-
-              enb_properties.properties[enb_properties_index]->pusch_n_SB[j] = pusch_n_SB;
-
-              if ((pusch_n_SB <1) || (pusch_n_SB > 4))
-                AssertFatal (0,
-                             "Failed to parse eNB configuration file %s, enb %d unknown value \"%d\" for pusch_n_SB choice: 1..4!\n",
-                             lib_config_file_name_pP, i, pusch_n_SB);
-
-              if (!pusch_hoppingMode)
-                AssertFatal (0,
-                             "Failed to parse eNB configuration file %s, enb %d define %s: interSubframe,intraAndInterSubframe!\n",
-                             lib_config_file_name_pP, i, ENB_CONFIG_STRING_PUSCH_HOPPINGMODE);
-              else if (strcmp(pusch_hoppingMode,"interSubFrame")==0) {
-                enb_properties.properties[enb_properties_index]->pusch_hoppingMode[j] = PUSCH_ConfigCommon__pusch_ConfigBasic__hoppingMode_interSubFrame;
-              }  else if (strcmp(pusch_hoppingMode,"intraAndInterSubFrame")==0) {
-                enb_properties.properties[enb_properties_index]->pusch_hoppingMode[j] = PUSCH_ConfigCommon__pusch_ConfigBasic__hoppingMode_intraAndInterSubFrame;
-              } else
-                AssertFatal (0,
-                             "Failed to parse eNB configuration file %s, enb %d unknown value \"%s\" for pusch_hoppingMode choice: interSubframe,intraAndInterSubframe!\n",
-                             lib_config_file_name_pP, i, pusch_hoppingMode);
-
-              enb_properties.properties[enb_properties_index]->pusch_hoppingOffset[j] = pusch_hoppingOffset;
-
-              if ((pusch_hoppingOffset<0) || (pusch_hoppingOffset>98))
-                AssertFatal (0,
-                             "Failed to parse eNB configuration file %s, enb %d unknown value \"%s\" for pusch_hoppingOffset choice: 0..98!\n",
-                             lib_config_file_name_pP, i, pusch_hoppingMode);
-
-              if (!pusch_enable64QAM)
-                AssertFatal (0, 
-                             "Failed to parse eNB configuration file %s, enb %d define %s: ENABLE,DISABLE!\n",
-                             lib_config_file_name_pP, i, ENB_CONFIG_STRING_PUSCH_ENABLE64QAM);
-              else if (strcmp(pusch_enable64QAM, "ENABLE") == 0) {
-                enb_properties.properties[enb_properties_index]->pusch_enable64QAM[j] = TRUE;
-              }  else if (strcmp(pusch_enable64QAM, "DISABLE") == 0) {
-                enb_properties.properties[enb_properties_index]->pusch_enable64QAM[j] = FALSE;
-              } else
-                AssertFatal (0,
-                             "Failed to parse eNB configuration file %s, enb %d unknown value \"%s\" for pusch_enable64QAM choice: ENABLE,DISABLE!\n",
-                             lib_config_file_name_pP, i, pusch_enable64QAM);
-
-              if (!pusch_groupHoppingEnabled)
-                AssertFatal (0,
-                             "Failed to parse eNB configuration file %s, enb %d define %s: ENABLE,DISABLE!\n",
-                             lib_config_file_name_pP, i, ENB_CONFIG_STRING_PUSCH_GROUP_HOPPING_EN);
-              else if (strcmp(pusch_groupHoppingEnabled, "ENABLE") == 0) {
-                enb_properties.properties[enb_properties_index]->pusch_groupHoppingEnabled[j] = TRUE;
-              }  else if (strcmp(pusch_groupHoppingEnabled, "DISABLE") == 0) {
-                enb_properties.properties[enb_properties_index]->pusch_groupHoppingEnabled[j] = FALSE;
-              } else
-                AssertFatal (0,
-                             "Failed to parse eNB configuration file %s, enb %d unknown value \"%s\" for pusch_groupHoppingEnabled choice: ENABLE,DISABLE!\n",
-                             lib_config_file_name_pP, i, pusch_groupHoppingEnabled);
-
-
-              enb_properties.properties[enb_properties_index]->pusch_groupAssignment[j] = pusch_groupAssignment;
-
-              if ((pusch_groupAssignment<0)||(pusch_groupAssignment>29))
-                AssertFatal (0,
-                             "Failed to parse eNB configuration file %s, enb %d unknown value \"%d\" for pusch_groupAssignment choice: 0..29!\n",
-                             lib_config_file_name_pP, i, pusch_groupAssignment);
-
-              if (!pusch_sequenceHoppingEnabled)
-                AssertFatal (0,
-                             "Failed to parse eNB configuration file %s, enb %d define %s: ENABLE,DISABLE!\n",
-                             lib_config_file_name_pP, i, ENB_CONFIG_STRING_PUSCH_SEQUENCE_HOPPING_EN);
-              else if (strcmp(pusch_sequenceHoppingEnabled, "ENABLE") == 0) {
-                enb_properties.properties[enb_properties_index]->pusch_sequenceHoppingEnabled[j] = TRUE;
-              }  else if (strcmp(pusch_sequenceHoppingEnabled, "DISABLE") == 0) {
-                enb_properties.properties[enb_properties_index]->pusch_sequenceHoppingEnabled[j] = FALSE;
-              } else
-                AssertFatal (0,
-                             "Failed to parse eNB configuration file %s, enb %d unknown value \"%s\" for pusch_sequenceHoppingEnabled choice: ENABLE,DISABLE!\n",
-                             lib_config_file_name_pP, i, pusch_sequenceHoppingEnabled);
-
-              enb_properties.properties[enb_properties_index]->pusch_nDMRS1[j] = pusch_nDMRS1;  //cyclic_shift in RRC!
-
-              if ((pusch_nDMRS1 <0) || (pusch_nDMRS1>7))
-                AssertFatal (0,
-                             "Failed to parse eNB configuration file %s, enb %d unknown value \"%d\" for pusch_nDMRS1 choice: 0..7!\n",
-                             lib_config_file_name_pP, i, pusch_nDMRS1);
-
-              if (strcmp(phich_duration,"NORMAL")==0) {
-                enb_properties.properties[enb_properties_index]->phich_duration[j] = normal;
-              } else if (strcmp(phich_duration,"EXTENDED")==0) {
-                enb_properties.properties[enb_properties_index]->phich_duration[j] = extended;
-              } else
-                AssertFatal (0,
-                             "Failed to parse eNB configuration file %s, enb %d unknown value \"%s\" for phich_duration choice: NORMAL,EXTENDED!\n",
-                             lib_config_file_name_pP, i, phich_duration);
-
-              if (strcmp(phich_resource,"ONESIXTH")==0) {
-                enb_properties.properties[enb_properties_index]->phich_resource[j] = oneSixth;
-              } else if (strcmp(phich_resource,"HALF")==0) {
-                enb_properties.properties[enb_properties_index]->phich_resource[j] = half;
-              } else if (strcmp(phich_resource,"ONE")==0) {
-                enb_properties.properties[enb_properties_index]->phich_resource[j] = one;
-              } else if (strcmp(phich_resource,"TWO")==0) {
-                enb_properties.properties[enb_properties_index]->phich_resource[j] = two;
-              } else
-                AssertFatal (0,
-                             "Failed to parse eNB configuration file %s, enb %d unknown value \"%s\" for phich_resource choice: ONESIXTH,HALF,ONE,TWO!\n",
-                             lib_config_file_name_pP, i, phich_resource);
-
-              if (strcmp(srs_enable, "ENABLE") == 0) {
-                enb_properties.properties[enb_properties_index]->srs_enable[j] = TRUE;
-              } else if (strcmp(srs_enable, "DISABLE") == 0) {
-                enb_properties.properties[enb_properties_index]->srs_enable[j] = FALSE;
-              } else
-                AssertFatal (0,
-                             "Failed to parse eNB configuration file %s, enb %d unknown value \"%s\" for srs_BandwidthConfig choice: ENABLE,DISABLE !\n",
-                             lib_config_file_name_pP, i, srs_enable);
-
-              if (enb_properties.properties[enb_properties_index]->srs_enable[j] == TRUE) {
-                if (!(config_setting_lookup_int(component_carrier, ENB_CONFIG_STRING_SRS_BANDWIDTH_CONFIG, &srs_BandwidthConfig)
-                      && config_setting_lookup_int(component_carrier, ENB_CONFIG_STRING_SRS_SUBFRAME_CONFIG, &srs_SubframeConfig)
-                      && config_setting_lookup_string(component_carrier, ENB_CONFIG_STRING_SRS_ACKNACKST_CONFIG, &srs_ackNackST)
-                      && config_setting_lookup_string(component_carrier, ENB_CONFIG_STRING_SRS_MAXUPPTS, &srs_MaxUpPts)
-                     ))
-                  AssertFatal(0,
-                              "Failed to parse eNB configuration file %s, enb %d unknown values for srs_BandwidthConfig, srs_SubframeConfig, srs_ackNackST, srs_MaxUpPts\n",
-                              lib_config_file_name_pP, i);
-
-                enb_properties.properties[enb_properties_index]->srs_BandwidthConfig[j] = srs_BandwidthConfig;
-
-                if ((srs_BandwidthConfig < 0) || (srs_BandwidthConfig >7))
-                  AssertFatal (0, "Failed to parse eNB configuration file %s, enb %d unknown value %d for srs_BandwidthConfig choice: 0...7\n",
-                               lib_config_file_name_pP, i, srs_BandwidthConfig);
-
-                enb_properties.properties[enb_properties_index]->srs_SubframeConfig[j] = srs_SubframeConfig;
-
-                if ((srs_SubframeConfig<0) || (srs_SubframeConfig>15))
-                  AssertFatal (0,
-                               "Failed to parse eNB configuration file %s, enb %d unknown value \"%d\" for srs_SubframeConfig choice: 0..15 !\n",
-                               lib_config_file_name_pP, i, srs_SubframeConfig);
-
-                if (strcmp(srs_ackNackST, "ENABLE") == 0) {
-                  enb_properties.properties[enb_properties_index]->srs_ackNackST[j] = TRUE;
-                } else if (strcmp(srs_ackNackST, "DISABLE") == 0) {
-                  enb_properties.properties[enb_properties_index]->srs_ackNackST[j] = FALSE;
-                } else
-                  AssertFatal (0,
-                               "Failed to parse eNB configuration file %s, enb %d unknown value \"%s\" for srs_BandwidthConfig choice: ENABLE,DISABLE !\n",
-                               lib_config_file_name_pP, i, srs_ackNackST);
-
-                if (strcmp(srs_MaxUpPts, "ENABLE") == 0) {
-                  enb_properties.properties[enb_properties_index]->srs_MaxUpPts[j] = TRUE;
-                } else if (strcmp(srs_MaxUpPts, "DISABLE") == 0) {
-                  enb_properties.properties[enb_properties_index]->srs_MaxUpPts[j] = FALSE;
-                } else
-                  AssertFatal (0,
-                               "Failed to parse eNB configuration file %s, enb %d unknown value \"%s\" for srs_MaxUpPts choice: ENABLE,DISABLE !\n",
-                               lib_config_file_name_pP, i, srs_MaxUpPts);
-              }
-
-              enb_properties.properties[enb_properties_index]->pusch_p0_Nominal[j] = pusch_p0_Nominal;
-
-              if ((pusch_p0_Nominal<-126) || (pusch_p0_Nominal>24))
-                AssertFatal (0,
-                             "Failed to parse eNB configuration file %s, enb %d unknown value \"%d\" for pusch_p0_Nominal choice: -126..24 !\n",
-                             lib_config_file_name_pP, i, pusch_p0_Nominal);
-
-              if (strcmp(pusch_alpha,"AL0")==0) {
-                enb_properties.properties[enb_properties_index]->pusch_alpha[j] = Alpha_r12_al0;
-              } else if (strcmp(pusch_alpha,"AL04")==0) {
-                enb_properties.properties[enb_properties_index]->pusch_alpha[j] = Alpha_r12_al04;
-              } else if (strcmp(pusch_alpha,"AL05")==0) {
-                enb_properties.properties[enb_properties_index]->pusch_alpha[j] = Alpha_r12_al05;
-              } else if (strcmp(pusch_alpha,"AL06")==0) {
-                enb_properties.properties[enb_properties_index]->pusch_alpha[j] = Alpha_r12_al06;
-              } else if (strcmp(pusch_alpha,"AL07")==0) {
-                enb_properties.properties[enb_properties_index]->pusch_alpha[j] = Alpha_r12_al07;
-              } else if (strcmp(pusch_alpha,"AL08")==0) {
-                enb_properties.properties[enb_properties_index]->pusch_alpha[j] = Alpha_r12_al08;
-              } else if (strcmp(pusch_alpha,"AL09")==0) {
-                enb_properties.properties[enb_properties_index]->pusch_alpha[j] = Alpha_r12_al08;
-              } else if (strcmp(pusch_alpha,"AL1")==0) {
-                enb_properties.properties[enb_properties_index]->pusch_alpha[j] = Alpha_r12_al1;
-              } else
-                AssertFatal (0,
-                             "Failed to parse eNB configuration file %s, enb %d unknown value \"%s\" for pucch_Alpha choice: AL0,AL04,AL05,AL06,AL07,AL08,AL09,AL1!\n",
-                             lib_config_file_name_pP, i, pusch_alpha);
-
-              enb_properties.properties[enb_properties_index]->pucch_p0_Nominal[j] = pucch_p0_Nominal;
-
-              if ((pucch_p0_Nominal<-127) || (pucch_p0_Nominal>-96))
-                AssertFatal (0,
-                             "Failed to parse eNB configuration file %s, enb %d unknown value \"%d\" for pucch_p0_Nominal choice: -127..-96 !\n",
-                             lib_config_file_name_pP, i, pucch_p0_Nominal);
-
-              enb_properties.properties[enb_properties_index]->msg3_delta_Preamble[j] = msg3_delta_Preamble;
-
-              if ((msg3_delta_Preamble<-1) || (msg3_delta_Preamble>6))
-                AssertFatal (0,
-                             "Failed to parse eNB configuration file %s, enb %d unknown value \"%d\" for msg3_delta_Preamble choice: -1..6 !\n",
-                             lib_config_file_name_pP, i, msg3_delta_Preamble);
-
-
-              if (strcmp(pucch_deltaF_Format1,"deltaF_2")==0) {
-                enb_properties.properties[enb_properties_index]->pucch_deltaF_Format1[j] = DeltaFList_PUCCH__deltaF_PUCCH_Format1_deltaF_2;
-              } else if (strcmp(pucch_deltaF_Format1,"deltaF0")==0) {
-                enb_properties.properties[enb_properties_index]->pucch_deltaF_Format1[j] = DeltaFList_PUCCH__deltaF_PUCCH_Format1_deltaF0;
-              } else if (strcmp(pucch_deltaF_Format1,"deltaF2")==0) {
-                enb_properties.properties[enb_properties_index]->pucch_deltaF_Format1[j] = DeltaFList_PUCCH__deltaF_PUCCH_Format1_deltaF2;
-              } else
-                AssertFatal (0,
-                             "Failed to parse eNB configuration file %s, enb %d unknown value \"%s\" for pucch_deltaF_Format1 choice: deltaF_2,dltaF0,deltaF2!\n",
-                             lib_config_file_name_pP, i, pucch_deltaF_Format1);
-
-              if (strcmp(pucch_deltaF_Format1b,"deltaF1")==0) {
-                enb_properties.properties[enb_properties_index]->pucch_deltaF_Format1b[j] = DeltaFList_PUCCH__deltaF_PUCCH_Format1b_deltaF1;
-              } else if (strcmp(pucch_deltaF_Format1b,"deltaF3")==0) {
-                enb_properties.properties[enb_properties_index]->pucch_deltaF_Format1b[j] = DeltaFList_PUCCH__deltaF_PUCCH_Format1b_deltaF3;
-              } else if (strcmp(pucch_deltaF_Format1b,"deltaF5")==0) {
-                enb_properties.properties[enb_properties_index]->pucch_deltaF_Format1b[j] = DeltaFList_PUCCH__deltaF_PUCCH_Format1b_deltaF5;
-              } else
-                AssertFatal (0,
-                             "Failed to parse eNB configuration file %s, enb %d unknown value \"%s\" for pucch_deltaF_Format1b choice: deltaF1,dltaF3,deltaF5!\n",
-                             lib_config_file_name_pP, i, pucch_deltaF_Format1b);
-
-
-              if (strcmp(pucch_deltaF_Format2,"deltaF_2")==0) {
-                enb_properties.properties[enb_properties_index]->pucch_deltaF_Format2[j] = DeltaFList_PUCCH__deltaF_PUCCH_Format2_deltaF_2;
-              } else if (strcmp(pucch_deltaF_Format2,"deltaF0")==0) {
-                enb_properties.properties[enb_properties_index]->pucch_deltaF_Format2[j] = DeltaFList_PUCCH__deltaF_PUCCH_Format2_deltaF0;
-              } else if (strcmp(pucch_deltaF_Format2,"deltaF1")==0) {
-                enb_properties.properties[enb_properties_index]->pucch_deltaF_Format2[j] = DeltaFList_PUCCH__deltaF_PUCCH_Format2_deltaF1;
-              } else if (strcmp(pucch_deltaF_Format2,"deltaF2")==0) {
-                enb_properties.properties[enb_properties_index]->pucch_deltaF_Format2[j] = DeltaFList_PUCCH__deltaF_PUCCH_Format2_deltaF2;
-              } else
-                AssertFatal (0,
-                             "Failed to parse eNB configuration file %s, enb %d unknown value \"%s\" for pucch_deltaF_Format2 choice: deltaF_2,dltaF0,deltaF1,deltaF2!\n",
-                             lib_config_file_name_pP, i, pucch_deltaF_Format2);
-
-              if (strcmp(pucch_deltaF_Format2a,"deltaF_2")==0) {
-                enb_properties.properties[enb_properties_index]->pucch_deltaF_Format2a[j] = DeltaFList_PUCCH__deltaF_PUCCH_Format2a_deltaF_2;
-              } else if (strcmp(pucch_deltaF_Format2a,"deltaF0")==0) {
-                enb_properties.properties[enb_properties_index]->pucch_deltaF_Format2a[j] = DeltaFList_PUCCH__deltaF_PUCCH_Format2a_deltaF0;
-              } else if (strcmp(pucch_deltaF_Format2a,"deltaF2")==0) {
-                enb_properties.properties[enb_properties_index]->pucch_deltaF_Format2a[j] = DeltaFList_PUCCH__deltaF_PUCCH_Format2a_deltaF2;
-              } else
-                AssertFatal (0,
-                             "Failed to parse eNB configuration file %s, enb %d unknown value \"%s\" for pucch_deltaF_Format2a choice: deltaF_2,dltaF0,deltaF2!\n",
-                             lib_config_file_name_pP, i, pucch_deltaF_Format2a);
-
-              if (strcmp(pucch_deltaF_Format2b,"deltaF_2")==0) {
-                enb_properties.properties[enb_properties_index]->pucch_deltaF_Format2b[j] = DeltaFList_PUCCH__deltaF_PUCCH_Format2b_deltaF_2;
-              } else if (strcmp(pucch_deltaF_Format2b,"deltaF0")==0) {
-                enb_properties.properties[enb_properties_index]->pucch_deltaF_Format2b[j] = DeltaFList_PUCCH__deltaF_PUCCH_Format2b_deltaF0;
-              } else if (strcmp(pucch_deltaF_Format2b,"deltaF2")==0) {
-                enb_properties.properties[enb_properties_index]->pucch_deltaF_Format2b[j] = DeltaFList_PUCCH__deltaF_PUCCH_Format2b_deltaF2;
-              } else
-                AssertFatal (0,
-                             "Failed to parse eNB configuration file %s, enb %d unknown value \"%s\" for pucch_deltaF_Format2b choice: deltaF_2,dltaF0,deltaF2!\n",
-                             lib_config_file_name_pP, i, pucch_deltaF_Format2b);
-
-
-
-
-              enb_properties.properties[enb_properties_index]->rach_numberOfRA_Preambles[j] = (rach_numberOfRA_Preambles/4)-1;
-
-              if ((rach_numberOfRA_Preambles <4) || (rach_numberOfRA_Preambles>64) || ((rach_numberOfRA_Preambles&3)!=0))
-                AssertFatal (0,
-                             "Failed to parse eNB configuration file %s, enb %d unknown value \"%d\" for rach_numberOfRA_Preambles choice: 4,8,12,...,64!\n",
-                             lib_config_file_name_pP, i, rach_numberOfRA_Preambles);
-
-              if (strcmp(rach_preamblesGroupAConfig, "ENABLE") == 0) {
-                enb_properties.properties[enb_properties_index]->rach_preamblesGroupAConfig[j] = TRUE;
-
-                if (!(config_setting_lookup_int(component_carrier, ENB_CONFIG_STRING_RACH_SIZEOFRA_PREAMBLESGROUPA, &rach_sizeOfRA_PreamblesGroupA)
-                      && config_setting_lookup_int(component_carrier, ENB_CONFIG_STRING_RACH_MESSAGESIZEGROUPA, &rach_messageSizeGroupA)
-                      && config_setting_lookup_string(component_carrier, ENB_CONFIG_STRING_RACH_MESSAGEPOWEROFFSETGROUPB, &rach_messagePowerOffsetGroupB)))
-                  AssertFatal (0,
-                               "Failed to parse eNB configuration file %s, enb %d  rach_sizeOfRA_PreamblesGroupA, messageSizeGroupA,messagePowerOffsetGroupB!\n",
-                               lib_config_file_name_pP, i);
-
-                enb_properties.properties[enb_properties_index]->rach_sizeOfRA_PreamblesGroupA[j] = (rach_sizeOfRA_PreamblesGroupA/4)-1;
-
-                if ((rach_numberOfRA_Preambles <4) || (rach_numberOfRA_Preambles>60) || ((rach_numberOfRA_Preambles&3)!=0))
-                  AssertFatal (0,
-                               "Failed to parse eNB configuration file %s, enb %d unknown value \"%d\" for rach_sizeOfRA_PreamblesGroupA choice: 4,8,12,...,60!\n",
-                               lib_config_file_name_pP, i, rach_sizeOfRA_PreamblesGroupA);
-
-
-                switch (rach_messageSizeGroupA) {
-                case 56:
-                  enb_properties.properties[enb_properties_index]->rach_messageSizeGroupA[j] = RACH_ConfigCommon__preambleInfo__preamblesGroupAConfig__messageSizeGroupA_b56;
-                  break;
-
-                case 144:
-                  enb_properties.properties[enb_properties_index]->rach_messageSizeGroupA[j] = RACH_ConfigCommon__preambleInfo__preamblesGroupAConfig__messageSizeGroupA_b144;
-                  break;
-
-                case 208:
-                  enb_properties.properties[enb_properties_index]->rach_messageSizeGroupA[j] = RACH_ConfigCommon__preambleInfo__preamblesGroupAConfig__messageSizeGroupA_b208;
-                  break;
-
-                case 256:
-                  enb_properties.properties[enb_properties_index]->rach_messageSizeGroupA[j] = RACH_ConfigCommon__preambleInfo__preamblesGroupAConfig__messageSizeGroupA_b256;
-                  break;
-
-                default:
-                  AssertFatal (0,
-                               "Failed to parse eNB configuration file %s, enb %d unknown value \"%d\" for rach_messageSizeGroupA choice: 56,144,208,256!\n",
-                               lib_config_file_name_pP, i, rach_messageSizeGroupA);
-                  break;
-                }
-
-                if (strcmp(rach_messagePowerOffsetGroupB,"minusinfinity")==0) {
-                  enb_properties.properties[enb_properties_index]->rach_messagePowerOffsetGroupB[j] = RACH_ConfigCommon__preambleInfo__preamblesGroupAConfig__messagePowerOffsetGroupB_minusinfinity;
-                }
-
-                else if (strcmp(rach_messagePowerOffsetGroupB,"dB0")==0) {
-                  enb_properties.properties[enb_properties_index]->rach_messagePowerOffsetGroupB[j] = RACH_ConfigCommon__preambleInfo__preamblesGroupAConfig__messagePowerOffsetGroupB_dB0;
-                }
-
-                else if (strcmp(rach_messagePowerOffsetGroupB,"dB5")==0) {
-                  enb_properties.properties[enb_properties_index]->rach_messagePowerOffsetGroupB[j] = RACH_ConfigCommon__preambleInfo__preamblesGroupAConfig__messagePowerOffsetGroupB_dB5;
-                }
-
-                else if (strcmp(rach_messagePowerOffsetGroupB,"dB8")==0) {
-                  enb_properties.properties[enb_properties_index]->rach_messagePowerOffsetGroupB[j] = RACH_ConfigCommon__preambleInfo__preamblesGroupAConfig__messagePowerOffsetGroupB_dB8;
-                }
-
-                else if (strcmp(rach_messagePowerOffsetGroupB,"dB10")==0) {
-                  enb_properties.properties[enb_properties_index]->rach_messagePowerOffsetGroupB[j] = RACH_ConfigCommon__preambleInfo__preamblesGroupAConfig__messagePowerOffsetGroupB_dB10;
-                }
-
-                else if (strcmp(rach_messagePowerOffsetGroupB,"dB12")==0) {
-                  enb_properties.properties[enb_properties_index]->rach_messagePowerOffsetGroupB[j] = RACH_ConfigCommon__preambleInfo__preamblesGroupAConfig__messagePowerOffsetGroupB_dB12;
-                }
->>>>>>> 4d58025d
 
 	      case 32:
 		rrc->srb1_poll_pdu = PollPDU_p32;
@@ -2773,7 +2167,6 @@
 		rrc->srb1_poll_byte = PollByte_kB100;
 		break;
 
-<<<<<<< HEAD
 	      case 125:
 		rrc->srb1_poll_byte = PollByte_kB125;
 		break;
@@ -2785,76 +2178,6 @@
 	      case 375:
 		rrc->srb1_poll_byte = PollByte_kB375;
 		break;
-=======
-              switch (rach_preambleTransMax) {
-              case 3:
-                enb_properties.properties[enb_properties_index]->rach_preambleTransMax[j] =  PreambleTransMax_n3;
-                break;
-
-              case 4:
-                enb_properties.properties[enb_properties_index]->rach_preambleTransMax[j] =  PreambleTransMax_n4;
-                break;
-
-              case 5:
-                enb_properties.properties[enb_properties_index]->rach_preambleTransMax[j] =  PreambleTransMax_n5;
-                break;
-
-              case 6:
-                enb_properties.properties[enb_properties_index]->rach_preambleTransMax[j] =  PreambleTransMax_n6;
-                break;
-
-              case 7:
-                enb_properties.properties[enb_properties_index]->rach_preambleTransMax[j] =  PreambleTransMax_n7;
-                break;
-
-              case 8:
-                enb_properties.properties[enb_properties_index]->rach_preambleTransMax[j] =  PreambleTransMax_n8;
-                break;
-
-              case 10:
-                enb_properties.properties[enb_properties_index]->rach_preambleTransMax[j] =  PreambleTransMax_n10;
-                break;
-
-              case 20:
-                enb_properties.properties[enb_properties_index]->rach_preambleTransMax[j] =  PreambleTransMax_n20;
-                break;
-
-              case 50:
-                enb_properties.properties[enb_properties_index]->rach_preambleTransMax[j] =  PreambleTransMax_n50;
-                break;
-
-              case 100:
-                enb_properties.properties[enb_properties_index]->rach_preambleTransMax[j] =  PreambleTransMax_n100;
-                break;
-
-              case 200:
-                enb_properties.properties[enb_properties_index]->rach_preambleTransMax[j] =  PreambleTransMax_n200;
-                break;
-
-              default:
-                AssertFatal (0,
-                             "Failed to parse eNB configuration file %s, enb %d unknown value \"%d\" for rach_preambleTransMax choice: 3,4,5,6,7,8,10,20,50,100,200!\n",
-                             lib_config_file_name_pP, i, rach_preambleTransMax);
-                break;
-              }
-
-              enb_properties.properties[enb_properties_index]->rach_raResponseWindowSize[j] =  (rach_raResponseWindowSize==10)?7:rach_raResponseWindowSize-2;
-
-              if ((rach_raResponseWindowSize<0)||(rach_raResponseWindowSize==9)||(rach_raResponseWindowSize>10))
-                AssertFatal (0,
-                             "Failed to parse eNB configuration file %s, enb %d unknown value \"%d\" for rach_raResponseWindowSize choice: 2,3,4,5,6,7,8,10!\n",
-                             lib_config_file_name_pP, i, rach_preambleTransMax);
-
-
-              enb_properties.properties[enb_properties_index]->rach_macContentionResolutionTimer[j] = (rach_macContentionResolutionTimer/8)-1;
-
-              if ((rach_macContentionResolutionTimer<8) || (rach_macContentionResolutionTimer>64) || ((rach_macContentionResolutionTimer&7)!=0))
-                AssertFatal (0,
-                             "Failed to parse eNB configuration file %s, enb %d unknown value \"%d\" for rach_macContentionResolutionTimer choice: 8,16,...,56,64!\n",
-                             lib_config_file_name_pP, i, rach_preambleTransMax);
-
-              enb_properties.properties[enb_properties_index]->rach_maxHARQ_Msg3Tx[j] = rach_maxHARQ_Msg3Tx;
->>>>>>> 4d58025d
 
 	      case 500:
 		rrc->srb1_poll_byte = PollByte_kB500;
@@ -3043,7 +2366,7 @@
 			     "Bad config value when parsing eNB configuration file %s, enb %d  srb1_timer_reordering %u!\n",
 			     RC.config_file_name, i, srb1_timer_reordering);
 	      }
-<<<<<<< HEAD
+
 	    } else {
 	      rrc->srb1_timer_poll_retransmit = T_PollRetransmit_ms80;
 	      rrc->srb1_timer_reordering      = T_Reordering_ms35;
@@ -3557,482 +2880,7 @@
 	
 	if (! config_setting_lookup_int(setting_enb, ENB_CONFIG_STRING_ENB_ID, &enb_id)) {
 	  // Calculate a default eNB ID
-=======
-            }
-          }
-
-          setting_srb1 = config_setting_get_member (setting_enb, ENB_CONFIG_STRING_SRB1);
-
-          if (setting_srb1 != NULL) {
-            if (!(config_setting_lookup_int(setting_srb1, ENB_CONFIG_STRING_SRB1_TIMER_POLL_RETRANSMIT, &srb1_timer_poll_retransmit)
-                  && config_setting_lookup_int(setting_srb1, ENB_CONFIG_STRING_SRB1_TIMER_REORDERING,      &srb1_timer_reordering)
-                  && config_setting_lookup_int(setting_srb1, ENB_CONFIG_STRING_SRB1_TIMER_STATUS_PROHIBIT, &srb1_timer_status_prohibit)
-                  && config_setting_lookup_int(setting_srb1, ENB_CONFIG_STRING_SRB1_MAX_RETX_THRESHOLD,    &srb1_max_retx_threshold)
-                  && config_setting_lookup_int(setting_srb1, ENB_CONFIG_STRING_SRB1_POLL_PDU,              &srb1_poll_pdu)
-                  && config_setting_lookup_int(setting_srb1, ENB_CONFIG_STRING_SRB1_POLL_BYTE,             &srb1_poll_byte)))
-              AssertFatal (0,
-                           "Failed to parse eNB configuration file %s, enb %d  timer_poll_retransmit, timer_reordering, "
-                           "timer_status_prohibit, poll_pdu, poll_byte, max_retx_threshold !\n",
-                           lib_config_file_name_pP, i);
-
-            switch (srb1_max_retx_threshold) {
-            case 1:
-              enb_properties.properties[enb_properties_index]->srb1_max_retx_threshold = UL_AM_RLC__maxRetxThreshold_t1;
-              break;
-
-            case 2:
-              enb_properties.properties[enb_properties_index]->srb1_max_retx_threshold = UL_AM_RLC__maxRetxThreshold_t2;
-              break;
-
-            case 3:
-              enb_properties.properties[enb_properties_index]->srb1_max_retx_threshold = UL_AM_RLC__maxRetxThreshold_t3;
-              break;
-
-            case 4:
-              enb_properties.properties[enb_properties_index]->srb1_max_retx_threshold = UL_AM_RLC__maxRetxThreshold_t4;
-              break;
-
-            case 6:
-              enb_properties.properties[enb_properties_index]->srb1_max_retx_threshold = UL_AM_RLC__maxRetxThreshold_t6;
-              break;
-
-            case 8:
-              enb_properties.properties[enb_properties_index]->srb1_max_retx_threshold = UL_AM_RLC__maxRetxThreshold_t8;
-              break;
-
-            case 16:
-              enb_properties.properties[enb_properties_index]->srb1_max_retx_threshold = UL_AM_RLC__maxRetxThreshold_t16;
-              break;
-
-            case 32:
-              enb_properties.properties[enb_properties_index]->srb1_max_retx_threshold = UL_AM_RLC__maxRetxThreshold_t32;
-              break;
-
-            default:
-              AssertFatal (0,
-                           "Bad config value when parsing eNB configuration file %s, enb %d  srb1_max_retx_threshold %u!\n",
-                           lib_config_file_name_pP, i, srb1_max_retx_threshold);
-            }
-
-            switch (srb1_poll_pdu) {
-            case 4:
-              enb_properties.properties[enb_properties_index]->srb1_poll_pdu = PollPDU_p4;
-              break;
-
-            case 8:
-              enb_properties.properties[enb_properties_index]->srb1_poll_pdu = PollPDU_p8;
-              break;
-
-            case 16:
-              enb_properties.properties[enb_properties_index]->srb1_poll_pdu = PollPDU_p16;
-              break;
-
-            case 32:
-              enb_properties.properties[enb_properties_index]->srb1_poll_pdu = PollPDU_p32;
-              break;
-
-            case 64:
-              enb_properties.properties[enb_properties_index]->srb1_poll_pdu = PollPDU_p64;
-              break;
-
-            case 128:
-              enb_properties.properties[enb_properties_index]->srb1_poll_pdu = PollPDU_p128;
-              break;
-
-            case 256:
-              enb_properties.properties[enb_properties_index]->srb1_poll_pdu = PollPDU_p256;
-              break;
-
-            default:
-              if (srb1_poll_pdu >= 10000)
-                enb_properties.properties[enb_properties_index]->srb1_poll_pdu = PollPDU_pInfinity;
-              else
-                AssertFatal (0,
-                             "Bad config value when parsing eNB configuration file %s, enb %d  srb1_poll_pdu %u!\n",
-                             lib_config_file_name_pP, i, srb1_poll_pdu);
-            }
-
-            enb_properties.properties[enb_properties_index]->srb1_poll_byte             = srb1_poll_byte;
-
-            switch (srb1_poll_byte) {
-            case 25:
-              enb_properties.properties[enb_properties_index]->srb1_poll_byte = PollByte_kB25;
-              break;
-
-            case 50:
-              enb_properties.properties[enb_properties_index]->srb1_poll_byte = PollByte_kB50;
-              break;
-
-            case 75:
-              enb_properties.properties[enb_properties_index]->srb1_poll_byte = PollByte_kB75;
-              break;
-
-            case 100:
-              enb_properties.properties[enb_properties_index]->srb1_poll_byte = PollByte_kB100;
-              break;
-
-            case 125:
-              enb_properties.properties[enb_properties_index]->srb1_poll_byte = PollByte_kB125;
-              break;
-
-            case 250:
-              enb_properties.properties[enb_properties_index]->srb1_poll_byte = PollByte_kB250;
-              break;
-
-            case 375:
-              enb_properties.properties[enb_properties_index]->srb1_poll_byte = PollByte_kB375;
-              break;
-
-            case 500:
-              enb_properties.properties[enb_properties_index]->srb1_poll_byte = PollByte_kB500;
-              break;
-
-            case 750:
-              enb_properties.properties[enb_properties_index]->srb1_poll_byte = PollByte_kB750;
-              break;
-
-            case 1000:
-              enb_properties.properties[enb_properties_index]->srb1_poll_byte = PollByte_kB1000;
-              break;
-
-            case 1250:
-              enb_properties.properties[enb_properties_index]->srb1_poll_byte = PollByte_kB1250;
-              break;
-
-            case 1500:
-              enb_properties.properties[enb_properties_index]->srb1_poll_byte = PollByte_kB1500;
-              break;
-
-            case 2000:
-              enb_properties.properties[enb_properties_index]->srb1_poll_byte = PollByte_kB2000;
-              break;
-
-            case 3000:
-              enb_properties.properties[enb_properties_index]->srb1_poll_byte = PollByte_kB3000;
-              break;
-
-            default:
-              if (srb1_poll_byte >= 10000)
-                enb_properties.properties[enb_properties_index]->srb1_poll_byte = PollByte_kBinfinity;
-              else
-                AssertFatal (0,
-                             "Bad config value when parsing eNB configuration file %s, enb %d  srb1_poll_byte %u!\n",
-                             lib_config_file_name_pP, i, srb1_poll_byte);
-            }
-
-            if (srb1_timer_poll_retransmit <= 250) {
-              enb_properties.properties[enb_properties_index]->srb1_timer_poll_retransmit = (srb1_timer_poll_retransmit - 5)/5;
-            } else if (srb1_timer_poll_retransmit <= 500) {
-              enb_properties.properties[enb_properties_index]->srb1_timer_poll_retransmit = (srb1_timer_poll_retransmit - 300)/50 + 50;
-            } else {
-              AssertFatal (0,
-                           "Bad config value when parsing eNB configuration file %s, enb %d  srb1_timer_poll_retransmit %u!\n",
-                           lib_config_file_name_pP, i, srb1_timer_poll_retransmit);
-            }
-
-            if (srb1_timer_status_prohibit <= 250) {
-              enb_properties.properties[enb_properties_index]->srb1_timer_status_prohibit = srb1_timer_status_prohibit/5;
-            } else if ((srb1_timer_poll_retransmit >= 300) && (srb1_timer_poll_retransmit <= 500)) {
-              enb_properties.properties[enb_properties_index]->srb1_timer_status_prohibit = (srb1_timer_status_prohibit - 300)/50 + 51;
-            } else {
-              AssertFatal (0,
-                           "Bad config value when parsing eNB configuration file %s, enb %d  srb1_timer_status_prohibit %u!\n",
-                           lib_config_file_name_pP, i, srb1_timer_status_prohibit);
-            }
-
-            switch (srb1_timer_reordering) {
-            case 0:
-              enb_properties.properties[enb_properties_index]->srb1_timer_reordering = T_Reordering_ms0;
-              break;
-
-            case 5:
-              enb_properties.properties[enb_properties_index]->srb1_timer_reordering = T_Reordering_ms5;
-              break;
-
-            case 10:
-              enb_properties.properties[enb_properties_index]->srb1_timer_reordering = T_Reordering_ms10;
-              break;
-
-            case 15:
-              enb_properties.properties[enb_properties_index]->srb1_timer_reordering = T_Reordering_ms15;
-              break;
-
-            case 20:
-              enb_properties.properties[enb_properties_index]->srb1_timer_reordering = T_Reordering_ms20;
-              break;
-
-            case 25:
-              enb_properties.properties[enb_properties_index]->srb1_timer_reordering = T_Reordering_ms25;
-              break;
-
-            case 30:
-              enb_properties.properties[enb_properties_index]->srb1_timer_reordering = T_Reordering_ms30;
-              break;
-
-            case 35:
-              enb_properties.properties[enb_properties_index]->srb1_timer_reordering = T_Reordering_ms35;
-              break;
-
-            case 40:
-              enb_properties.properties[enb_properties_index]->srb1_timer_reordering = T_Reordering_ms40;
-              break;
-
-            case 45:
-              enb_properties.properties[enb_properties_index]->srb1_timer_reordering = T_Reordering_ms45;
-              break;
-
-            case 50:
-              enb_properties.properties[enb_properties_index]->srb1_timer_reordering = T_Reordering_ms50;
-              break;
-
-            case 55:
-              enb_properties.properties[enb_properties_index]->srb1_timer_reordering = T_Reordering_ms55;
-              break;
-
-            case 60:
-              enb_properties.properties[enb_properties_index]->srb1_timer_reordering = T_Reordering_ms60;
-              break;
-
-            case 65:
-              enb_properties.properties[enb_properties_index]->srb1_timer_reordering = T_Reordering_ms65;
-              break;
-
-            case 70:
-              enb_properties.properties[enb_properties_index]->srb1_timer_reordering = T_Reordering_ms70;
-              break;
-
-            case 75:
-              enb_properties.properties[enb_properties_index]->srb1_timer_reordering = T_Reordering_ms75;
-              break;
-
-            case 80:
-              enb_properties.properties[enb_properties_index]->srb1_timer_reordering = T_Reordering_ms80;
-              break;
-
-            case 85:
-              enb_properties.properties[enb_properties_index]->srb1_timer_reordering = T_Reordering_ms85;
-              break;
-
-            case 90:
-              enb_properties.properties[enb_properties_index]->srb1_timer_reordering = T_Reordering_ms90;
-              break;
-
-            case 95:
-              enb_properties.properties[enb_properties_index]->srb1_timer_reordering = T_Reordering_ms95;
-              break;
-
-            case 100:
-              enb_properties.properties[enb_properties_index]->srb1_timer_reordering = T_Reordering_ms100;
-              break;
-
-            case 110:
-              enb_properties.properties[enb_properties_index]->srb1_timer_reordering = T_Reordering_ms110;
-              break;
-
-            case 120:
-              enb_properties.properties[enb_properties_index]->srb1_timer_reordering = T_Reordering_ms120;
-              break;
-
-            case 130:
-              enb_properties.properties[enb_properties_index]->srb1_timer_reordering = T_Reordering_ms130;
-              break;
-
-            case 140:
-              enb_properties.properties[enb_properties_index]->srb1_timer_reordering = T_Reordering_ms140;
-              break;
-
-            case 150:
-              enb_properties.properties[enb_properties_index]->srb1_timer_reordering = T_Reordering_ms150;
-              break;
-
-            case 160:
-              enb_properties.properties[enb_properties_index]->srb1_timer_reordering = T_Reordering_ms160;
-              break;
-
-            case 170:
-              enb_properties.properties[enb_properties_index]->srb1_timer_reordering = T_Reordering_ms170;
-              break;
-
-            case 180:
-              enb_properties.properties[enb_properties_index]->srb1_timer_reordering = T_Reordering_ms180;
-              break;
-
-            case 190:
-              enb_properties.properties[enb_properties_index]->srb1_timer_reordering = T_Reordering_ms190;
-              break;
-
-            case 200:
-              enb_properties.properties[enb_properties_index]->srb1_timer_reordering = T_Reordering_ms200;
-              break;
-
-            default:
-              AssertFatal (0,
-                           "Bad config value when parsing eNB configuration file %s, enb %d  srb1_timer_reordering %u!\n",
-                           lib_config_file_name_pP, i, srb1_timer_reordering);
-            }
-          } else {
-            enb_properties.properties[enb_properties_index]->srb1_timer_poll_retransmit = T_PollRetransmit_ms80;
-            enb_properties.properties[enb_properties_index]->srb1_timer_reordering      = T_Reordering_ms35;
-            enb_properties.properties[enb_properties_index]->srb1_timer_status_prohibit = T_StatusProhibit_ms0;
-            enb_properties.properties[enb_properties_index]->srb1_poll_pdu              = PollPDU_p4;
-            enb_properties.properties[enb_properties_index]->srb1_poll_byte             = PollByte_kBinfinity;
-            enb_properties.properties[enb_properties_index]->srb1_max_retx_threshold    = UL_AM_RLC__maxRetxThreshold_t8;
-          }
-
-          setting_mme_addresses = config_setting_get_member (setting_enb, ENB_CONFIG_STRING_MME_IP_ADDRESS);
-          num_mme_address     = config_setting_length(setting_mme_addresses);
-          enb_properties.properties[enb_properties_index]->nb_mme = 0;
-
-          for (j = 0; j < num_mme_address; j++) {
-            setting_mme_address = config_setting_get_elem(setting_mme_addresses, j);
-
-            if (  !(
-                   config_setting_lookup_string(setting_mme_address, ENB_CONFIG_STRING_MME_IPV4_ADDRESS, (const char **)&ipv4)
-                   && config_setting_lookup_string(setting_mme_address, ENB_CONFIG_STRING_MME_IPV6_ADDRESS, (const char **)&ipv6)
-                   && config_setting_lookup_string(setting_mme_address, ENB_CONFIG_STRING_MME_IP_ADDRESS_ACTIVE, (const char **)&active)
-                   && config_setting_lookup_string(setting_mme_address, ENB_CONFIG_STRING_MME_IP_ADDRESS_PREFERENCE, (const char **)&preference)
-                 )
-              ) {
-              AssertFatal (0,
-                           "Failed to parse eNB configuration file %s, %u th enb %u th mme address !\n",
-                           lib_config_file_name_pP, i, j);
-              continue; // FIXME will prevent segfaults below, not sure what happens at function exit...
-            }
-
-            enb_properties.properties[enb_properties_index]->nb_mme += 1;
-
-            enb_properties.properties[enb_properties_index]->mme_ip_address[j].ipv4_address = strdup(ipv4);
-            enb_properties.properties[enb_properties_index]->mme_ip_address[j].ipv6_address = strdup(ipv6);
-
-            if (strcmp(active, "yes") == 0) {
-              enb_properties.properties[enb_properties_index]->mme_ip_address[j].active = 1;
-#if defined(ENABLE_USE_MME)
-              EPC_MODE_ENABLED = 1;
-#endif
-            } // else { (calloc)
-
-            if (strcmp(preference, "ipv4") == 0) {
-              enb_properties.properties[enb_properties_index]->mme_ip_address[j].ipv4 = 1;
-            } else if (strcmp(preference, "ipv6") == 0) {
-              enb_properties.properties[enb_properties_index]->mme_ip_address[j].ipv6 = 1;
-            } else if (strcmp(preference, "no") == 0) {
-              enb_properties.properties[enb_properties_index]->mme_ip_address[j].ipv4 = 1;
-              enb_properties.properties[enb_properties_index]->mme_ip_address[j].ipv6 = 1;
-            }
-          }
-	  // RRH Config 
-	  setting_rrh_gws = config_setting_get_member (setting_enb, ENB_CONFIG_STRING_RRH_GW_CONFIG);
-	  if ( setting_rrh_gws != NULL) {
-	    num_rrh_gw     = config_setting_length(setting_rrh_gws);
-	    enb_properties.properties[enb_properties_index]->nb_rrh_gw = 0;
-
-	    for (j = 0; j < num_rrh_gw; j++) {
-	      setting_rrh_gw = config_setting_get_elem(setting_rrh_gws, j);
-	      
-	      if (  !(
-		      config_setting_lookup_string(setting_rrh_gw, ENB_CONFIG_STRING_RRH_GW_LOCAL_IF_NAME, (const char **)&if_name)
-		      && config_setting_lookup_string(setting_rrh_gw, ENB_CONFIG_STRING_RRH_GW_LOCAL_ADDRESS, (const char **)&ipv4)
-		      && config_setting_lookup_string(setting_rrh_gw, ENB_CONFIG_STRING_RRH_GW_REMOTE_ADDRESS , (const char **)&ipv4_remote)
-		      && config_setting_lookup_int(setting_rrh_gw, ENB_CONFIG_STRING_RRH_GW_LOCAL_PORT, &local_port)
-		      && config_setting_lookup_int(setting_rrh_gw, ENB_CONFIG_STRING_RRH_GW_REMOTE_PORT, &remote_port)
-		      && config_setting_lookup_string(setting_rrh_gw, ENB_CONFIG_STRING_RRH_GW_ACTIVE, (const char **)&active)
-		      && config_setting_lookup_string(setting_rrh_gw, ENB_CONFIG_STRING_RRH_GW_TRANSPORT_PREFERENCE, (const char **)&tr_preference)
-		      && config_setting_lookup_string(setting_rrh_gw, ENB_CONFIG_STRING_RRH_GW_RF_TARGET_PREFERENCE, (const char **)&rf_preference)
-		      && config_setting_lookup_int(setting_rrh_gw, ENB_CONFIG_STRING_RRH_GW_IQ_TXSHIFT, &iq_txshift) 
-		      && config_setting_lookup_int(setting_rrh_gw, ENB_CONFIG_STRING_RRH_GW_TX_SAMPLE_ADVANCE, &tx_sample_advance)
-		      && config_setting_lookup_int(setting_rrh_gw, ENB_CONFIG_STRING_RRH_GW_TX_SCHEDULING_ADVANCE, &tx_scheduling_advance)
-		      && config_setting_lookup_string(setting_rrh_gw, ENB_CONFIG_STRING_RRH_GW_IF_COMPRESSION, (const char **)&if_compression)
-		      )
-		    ) {
-		AssertFatal (0,
-			     "Failed to parse eNB configuration file %s, %u th enb %u the RRH GW address !\n",
-			     lib_config_file_name_pP, i, j);
-		continue; // FIXME will prevent segfaults below, not sure what happens at function exit...
-	      }
-	      
-	      enb_properties.properties[enb_properties_index]->nb_rrh_gw += 1;
-	      
-	      enb_properties.properties[enb_properties_index]->rrh_gw_config[j].rrh_gw_if_name = strdup(if_name);
-	      enb_properties.properties[enb_properties_index]->rrh_gw_config[j].local_address  = strdup(ipv4);
-	      enb_properties.properties[enb_properties_index]->rrh_gw_config[j].remote_address = strdup(ipv4_remote);
-	      enb_properties.properties[enb_properties_index]->rrh_gw_config[j].local_port = local_port;
-	      enb_properties.properties[enb_properties_index]->rrh_gw_config[j].remote_port = remote_port;
-	      enb_properties.properties[enb_properties_index]->rrh_gw_config[j].iq_txshift = iq_txshift;
-	      enb_properties.properties[enb_properties_index]->rrh_gw_config[j].tx_sample_advance = tx_sample_advance;
-	      enb_properties.properties[enb_properties_index]->rrh_gw_config[j].tx_scheduling_advance= tx_scheduling_advance;
-	      
-	      if (strcmp(active, "yes") == 0) {
-		enb_properties.properties[enb_properties_index]->rrh_gw_config[j].active = 1;
-	      } 
-	      
-	      if (strcmp(tr_preference, "udp") == 0) {
-		enb_properties.properties[enb_properties_index]->rrh_gw_config[j].udp = 1;
-	      } else if (strcmp(tr_preference, "raw") == 0) {
-		enb_properties.properties[enb_properties_index]->rrh_gw_config[j].raw = 1;
-	      } else if (strcmp(tr_preference, "udp_if4p5") == 0) {
-		enb_properties.properties[enb_properties_index]->rrh_gw_config[j].udpif4p5 = 1; 
-	      } else if (strcmp(tr_preference, "raw_if4p5") == 0) {
-		enb_properties.properties[enb_properties_index]->rrh_gw_config[j].rawif4p5 = 1;
-	      } else if (strcmp(tr_preference, "raw_if5_mobipass") == 0) {
-		enb_properties.properties[enb_properties_index]->rrh_gw_config[j].rawif5_mobipass = 1;
-	      } else {//if (strcmp(preference, "no") == 0) 
-		enb_properties.properties[enb_properties_index]->rrh_gw_config[j].udp = 1;
-		enb_properties.properties[enb_properties_index]->rrh_gw_config[j].raw = 1;
-	      }
-	      
-	      if (strcmp(rf_preference, "exmimo") == 0) {
-		enb_properties.properties[enb_properties_index]->rrh_gw_config[j].exmimo = 1;
-	      } else if (strcmp(rf_preference, "usrp_b200") == 0) {
-		enb_properties.properties[enb_properties_index]->rrh_gw_config[j].usrp_b200 = 1;
-	      } else if (strcmp(rf_preference, "usrp_x300") == 0) {
-		enb_properties.properties[enb_properties_index]->rrh_gw_config[j].usrp_x300 = 1;
-	      } else if (strcmp(rf_preference, "bladerf") == 0) {
-		enb_properties.properties[enb_properties_index]->rrh_gw_config[j].bladerf = 1;
-	      } else if (strcmp(rf_preference, "lmsdr") == 0) {
-		enb_properties.properties[enb_properties_index]->rrh_gw_config[j].lmssdr = 1;	      
-	      } else {//if (strcmp(preference, "no") == 0) 
-	      
-		enb_properties.properties[enb_properties_index]->rrh_gw_config[j].exmimo = 1;
-		enb_properties.properties[enb_properties_index]->rrh_gw_config[j].usrp_b200 = 1;
-		enb_properties.properties[enb_properties_index]->rrh_gw_config[j].usrp_x300 = 1;
-		enb_properties.properties[enb_properties_index]->rrh_gw_config[j].bladerf = 1;    
-		enb_properties.properties[enb_properties_index]->rrh_gw_config[j].lmssdr = 1;    
-		
-	      }
-	      
-	      if (strcmp(if_compression, "alaw") == 0) {
-		enb_properties.properties[enb_properties_index]->rrh_gw_config[j].if_compress = 1;
-	      } else if (strcmp(if_compression, "none") == 0) {
-		enb_properties.properties[enb_properties_index]->rrh_gw_config[j].if_compress = 0;
-	      } else { 
-		enb_properties.properties[enb_properties_index]->rrh_gw_config[j].if_compress = 0;
-	      }
-	    } 
-	  } else {
-	    enb_properties.properties[enb_properties_index]->nb_rrh_gw = 0;	    
-            enb_properties.properties[enb_properties_index]->rrh_gw_config[j].rrh_gw_if_name = "none";
-            enb_properties.properties[enb_properties_index]->rrh_gw_config[j].local_address  = "0.0.0.0";
-            enb_properties.properties[enb_properties_index]->rrh_gw_config[j].remote_address = "0.0.0.0";
-	    enb_properties.properties[enb_properties_index]->rrh_gw_config[j].local_port= 0;
-	    enb_properties.properties[enb_properties_index]->rrh_gw_config[j].remote_port= 0;	    
-	    enb_properties.properties[enb_properties_index]->rrh_gw_config[j].active = 0;	    
-	    enb_properties.properties[enb_properties_index]->rrh_gw_config[j].udp = 0;
-	    enb_properties.properties[enb_properties_index]->rrh_gw_config[j].raw = 0;
-	    enb_properties.properties[enb_properties_index]->rrh_gw_config[j].tx_scheduling_advance = 0;
-	    enb_properties.properties[enb_properties_index]->rrh_gw_config[j].tx_sample_advance = 0;
-	    enb_properties.properties[enb_properties_index]->rrh_gw_config[j].iq_txshift = 0;
-	    enb_properties.properties[enb_properties_index]->rrh_gw_config[j].exmimo = 0;
-	    enb_properties.properties[enb_properties_index]->rrh_gw_config[j].usrp_b200 = 0;
-	    enb_properties.properties[enb_properties_index]->rrh_gw_config[j].usrp_x300 = 0;
-	    enb_properties.properties[enb_properties_index]->rrh_gw_config[j].bladerf = 0;
-	    enb_properties.properties[enb_properties_index]->rrh_gw_config[j].lmssdr = 0;
-            enb_properties.properties[enb_properties_index]->rrh_gw_config[j].if_compress = 0;
-	  }
-	  
-          // SCTP SETTING
-          enb_properties.properties[enb_properties_index]->sctp_out_streams = SCTP_OUT_STREAMS;
-          enb_properties.properties[enb_properties_index]->sctp_in_streams  = SCTP_IN_STREAMS;
->>>>>>> 4d58025d
+
 # if defined(ENABLE_USE_MME)
 	  uint32_t hash;
 	  
