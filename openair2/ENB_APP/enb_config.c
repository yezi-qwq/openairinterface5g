/*
 * Licensed to the OpenAirInterface (OAI) Software Alliance under one or more
 * contributor license agreements.  See the NOTICE file distributed with
 * this work for additional information regarding copyright ownership.
 * The OpenAirInterface Software Alliance licenses this file to You under
 * the OAI Public License, Version 1.1  (the "License"); you may not use this file
 * except in compliance with the License.
 * You may obtain a copy of the License at
 *
 *      http://www.openairinterface.org/?page_id=698
 *
 * Unless required by applicable law or agreed to in writing, software
 * distributed under the License is distributed on an "AS IS" BASIS,
 * WITHOUT WARRANTIES OR CONDITIONS OF ANY KIND, either express or implied.
 * See the License for the specific language governing permissions and
 * limitations under the License.
 *-------------------------------------------------------------------------------
 * For more information about the OpenAirInterface (OAI) Software Alliance:
 *      contact@openairinterface.org
 */

/*
  enb_config.c
  -------------------
  AUTHOR  : Lionel GAUTHIER, navid nikaein, Laurent Winckel
  COMPANY : EURECOM
  EMAIL   : Lionel.Gauthier@eurecom.fr, navid.nikaein@eurecom.fr
*/

#include <string.h>
#include <inttypes.h>

#include "common/utils/LOG/log.h"
#include "assertions.h"
#include "enb_config.h"
#include "UTIL/OTG/otg.h"
#include "UTIL/OTG/otg_externs.h"
#if defined(ENABLE_ITTI)
#include "intertask_interface.h"
#if defined(ENABLE_USE_MME)
#include "s1ap_eNB.h"
#include "sctp_eNB_task.h"
#else
#define EPC_MODE_ENABLED 0
#endif
#endif
#include "common/ran_context.h"
#include "sctp_default_values.h"
#include "SystemInformationBlockType2.h"
#include "LAYER2/MAC/mac_extern.h"
#include "LAYER2/MAC/mac_proto.h"
#include "PHY/phy_extern.h"
#include "PHY/INIT/phy_init.h"
#include "targets/ARCH/ETHERNET/USERSPACE/LIB/ethernet_lib.h"
#include "nfapi_vnf.h"
#include "nfapi_pnf.h"

#include "L1_paramdef.h"
#include "MACRLC_paramdef.h"
#include "common/config/config_userapi.h"
#include "RRC_config_tools.h"
#include "enb_paramdef.h"

#include "SystemInformationBlockType1.h"
#include "SIB-Type.h"

extern uint16_t sf_ahead;
<<<<<<< HEAD

void RCconfig_flexran()
{
  /* get number of eNBs */
  paramdef_t ENBSParams[] = ENBSPARAMS_DESC;
  config_get(ENBSParams, sizeof(ENBSParams)/sizeof(paramdef_t), NULL);
  uint16_t num_enbs = ENBSParams[ENB_ACTIVE_ENBS_IDX].numelt;
=======
extern void set_parallel_conf(char *parallel_conf);
extern void set_worker_conf(char *worker_conf);
extern PARALLEL_CONF_t get_thread_parallel_conf(void);
extern WORKER_CONF_t   get_thread_worker_conf(void);
extern uint32_t to_earfcn_DL(int eutra_bandP, uint32_t dl_CarrierFreq, uint32_t bw);
extern uint32_t to_earfcn_UL(int eutra_bandP, uint32_t ul_CarrierFreq, uint32_t bw);

void RCconfig_flexran() {
  uint16_t i;
  uint16_t num_enbs;
  char aprefix[MAX_OPTNAME_SIZE*2 + 8];
  /* this will possibly truncate the cell id (RRC assumes int32_t).
     Both Nid_cell and enb_id are signed in RRC case, but we use unsigned for
     the bitshifting to work properly */
  int32_t Nid_cell = 0;
  uint16_t Nid_cell_tr = 0;
  uint32_t enb_id = 0;
  /*
     the only reason for all these variables is, that they are "hard-encoded"
     into the CCPARAMS_DESC macro and we need it for the Nid_cell variable ...
  */
  char *frame_type, *prefix_type, *pbch_repetition, *prach_high_speed,
       *pusch_hoppingMode, *pusch_enable64QAM, *pusch_groupHoppingEnabled,
       *pusch_sequenceHoppingEnabled, *phich_duration, *phich_resource,
       *srs_enable, *srs_ackNackST, *srs_MaxUpPts, *pusch_alpha,
       *pucch_deltaF_Format1, *pucch_deltaF_Format1b, *pucch_deltaF_Format2,
       *pucch_deltaF_Format2a, *pucch_deltaF_Format2b,
       *rach_preamblesGroupAConfig, *rach_messagePowerOffsetGroupB, *pcch_nB;
  long long int     downlink_frequency;
  int32_t tdd_config, tdd_config_s, eutra_band, uplink_frequency_offset,
          Nid_cell_mbsfn, N_RB_DL, nb_antenna_ports, prach_root, prach_config_index,
          prach_zero_correlation, prach_freq_offset, pucch_delta_shift,
          pucch_nRB_CQI, pucch_nCS_AN, pucch_n1_AN, pdsch_referenceSignalPower,
          pdsch_p_b, pusch_n_SB, pusch_hoppingOffset, pusch_groupAssignment,
          pusch_nDMRS1, srs_BandwidthConfig, srs_SubframeConfig, pusch_p0_Nominal,
          pucch_p0_Nominal, msg3_delta_Preamble, rach_numberOfRA_Preambles,
          rach_sizeOfRA_PreamblesGroupA, rach_messageSizeGroupA,
          rach_powerRampingStep, rach_preambleInitialReceivedTargetPower,
          rach_preambleTransMax, rach_raResponseWindowSize,
          rach_macContentionResolutionTimer, rach_maxHARQ_Msg3Tx,
          pcch_defaultPagingCycle, bcch_modificationPeriodCoeff,
          ue_TimersAndConstants_t300, ue_TimersAndConstants_t301,
          ue_TimersAndConstants_t310, ue_TimersAndConstants_t311,
          ue_TimersAndConstants_n310, ue_TimersAndConstants_n311,
          ue_TransmissionMode, ue_multiple_max;
  const char       *rxPool_sc_CP_Len;
  const char       *rxPool_sc_Period;
  const char       *rxPool_data_CP_Len;
  libconfig_int     rxPool_ResourceConfig_prb_Num;
  libconfig_int     rxPool_ResourceConfig_prb_Start;
  libconfig_int     rxPool_ResourceConfig_prb_End;
  const char       *rxPool_ResourceConfig_offsetIndicator_present;
  libconfig_int     rxPool_ResourceConfig_offsetIndicator_choice;
  const char       *rxPool_ResourceConfig_subframeBitmap_present;
  char             *rxPool_ResourceConfig_subframeBitmap_choice_bs_buf;
  libconfig_int     rxPool_ResourceConfig_subframeBitmap_choice_bs_size;
  libconfig_int     rxPool_ResourceConfig_subframeBitmap_choice_bs_bits_unused;
  //SIB19
  //for discRxPool
  const char       *discRxPool_cp_Len;
  const char       *discRxPool_discPeriod;
  libconfig_int     discRxPool_numRetx;
  libconfig_int     discRxPool_numRepetition;
  libconfig_int     discRxPool_ResourceConfig_prb_Num;
  libconfig_int     discRxPool_ResourceConfig_prb_Start;
  libconfig_int     discRxPool_ResourceConfig_prb_End;
  const char       *discRxPool_ResourceConfig_offsetIndicator_present;
  libconfig_int     discRxPool_ResourceConfig_offsetIndicator_choice;
  const char       *discRxPool_ResourceConfig_subframeBitmap_present;
  char             *discRxPool_ResourceConfig_subframeBitmap_choice_bs_buf;
  libconfig_int     discRxPool_ResourceConfig_subframeBitmap_choice_bs_size;
  libconfig_int     discRxPool_ResourceConfig_subframeBitmap_choice_bs_bits_unused;
  //for discRxPoolPS
  const char       *discRxPoolPS_cp_Len;
  const char       *discRxPoolPS_discPeriod;
  libconfig_int     discRxPoolPS_numRetx;
  libconfig_int     discRxPoolPS_numRepetition;
  libconfig_int     discRxPoolPS_ResourceConfig_prb_Num;
  libconfig_int     discRxPoolPS_ResourceConfig_prb_Start;
  libconfig_int     discRxPoolPS_ResourceConfig_prb_End;
  const char       *discRxPoolPS_ResourceConfig_offsetIndicator_present;
  libconfig_int     discRxPoolPS_ResourceConfig_offsetIndicator_choice;
  const char       *discRxPoolPS_ResourceConfig_subframeBitmap_present;
  char             *discRxPoolPS_ResourceConfig_subframeBitmap_choice_bs_buf;
  libconfig_int     discRxPoolPS_ResourceConfig_subframeBitmap_choice_bs_size;
  libconfig_int     discRxPoolPS_ResourceConfig_subframeBitmap_choice_bs_bits_unused;
  /* get number of eNBs */
  paramdef_t ENBSParams[] = ENBSPARAMS_DESC;
  config_get(ENBSParams, sizeof(ENBSParams)/sizeof(paramdef_t), NULL);
  num_enbs = ENBSParams[ENB_ACTIVE_ENBS_IDX].numelt;
  /* for eNB ID */
  paramdef_t ENBParams[]  = ENBPARAMS_DESC;
  paramlist_def_t ENBParamList = {ENB_CONFIG_STRING_ENB_LIST, NULL, 0};
  /* for Nid_cell */
  checkedparam_t config_check_CCparams[] = CCPARAMS_CHECK;
  paramdef_t CCsParams[] = CCPARAMS_DESC;
  paramlist_def_t CCsParamList = {ENB_CONFIG_STRING_COMPONENT_CARRIERS, NULL, 0};

  /* map parameter checking array instances to parameter definition array instances */
  for (int I = 0; I < (sizeof(CCsParams) / sizeof(paramdef_t)); I++) {
    CCsParams[I].chkPptr = &(config_check_CCparams[I]);
  }
>>>>>>> 09187015

  paramdef_t flexranParams[] = FLEXRANPARAMS_DESC;
  config_get(flexranParams, sizeof(flexranParams)/sizeof(paramdef_t), CONFIG_STRING_NETWORK_CONTROLLER_CONFIG);

  if (!RC.flexran) {
    RC.flexran = calloc(num_enbs, sizeof(flexran_agent_info_t *));
    AssertFatal(RC.flexran,
                "can't ALLOCATE %zu Bytes for %d flexran agent info with size %zu\n",
                num_enbs * sizeof(flexran_agent_info_t *),
                num_enbs, sizeof(flexran_agent_info_t *));
  }

  for (uint16_t i = 0; i < num_enbs; i++) {
    RC.flexran[i] = calloc(1, sizeof(flexran_agent_info_t));
    AssertFatal(RC.flexran[i],
                "can't ALLOCATE %zu Bytes for flexran agent info (iteration %d/%d)\n",
                sizeof(flexran_agent_info_t), i + 1, num_enbs);
    /* if config says "yes", enable Agent, in all other cases it's like "no" */
    RC.flexran[i]->enabled          = strcasecmp(*(flexranParams[FLEXRAN_ENABLED].strptr), "yes") == 0;

    /* if not enabled, simply skip the rest, it is not needed anyway */
    if (!RC.flexran[i]->enabled)
      continue;

    RC.flexran[i]->interface_name   = strdup(*(flexranParams[FLEXRAN_INTERFACE_NAME_IDX].strptr));
    //inet_ntop(AF_INET, &(enb_properties->properties[mod_id]->flexran_agent_ipv4_address), in_ip, INET_ADDRSTRLEN);
    RC.flexran[i]->remote_ipv4_addr = strdup(*(flexranParams[FLEXRAN_IPV4_ADDRESS_IDX].strptr));
    RC.flexran[i]->remote_port      = *(flexranParams[FLEXRAN_PORT_IDX].uptr);
    RC.flexran[i]->cache_name       = strdup(*(flexranParams[FLEXRAN_CACHE_IDX].strptr));
    RC.flexran[i]->node_ctrl_state  = strcasecmp(*(flexranParams[FLEXRAN_AWAIT_RECONF_IDX].strptr), "yes") == 0 ? ENB_WAIT : ENB_NORMAL_OPERATION;
<<<<<<< HEAD

    RC.flexran[i]->mod_id  = i;
=======
    config_getlist(&ENBParamList, ENBParams, sizeof(ENBParams)/sizeof(paramdef_t),NULL);

    /* eNB ID from configuration, as read in by RCconfig_RRC() */
    if (!ENBParamList.paramarray[i][ENB_ENB_ID_IDX].uptr) {
      // Calculate a default eNB ID
      if (EPC_MODE_ENABLED)
        enb_id = i + (s1ap_generate_eNB_id () & 0xFFFF8);
      else
        enb_id = i;
    } else {
      enb_id = *(ENBParamList.paramarray[i][ENB_ENB_ID_IDX].uptr);
    }

    /* cell ID */
    sprintf(aprefix, "%s.[%i]", ENB_CONFIG_STRING_ENB_LIST, i);
    config_getlist(&CCsParamList, NULL, 0, aprefix);

    if (CCsParamList.numelt > 0) {
      sprintf(aprefix, "%s.[%i].%s.[%i]", ENB_CONFIG_STRING_ENB_LIST, i, ENB_CONFIG_STRING_COMPONENT_CARRIERS, 0);
      config_get(CCsParams, sizeof(CCsParams)/sizeof(paramdef_t), aprefix);
      Nid_cell_tr = (uint16_t) Nid_cell;
    }

    RC.flexran[i]->mod_id   = i;
    RC.flexran[i]->agent_id = (((uint64_t)i) << 48) | (((uint64_t)enb_id) << 16) | ((uint64_t)Nid_cell_tr);
    /* assume for the moment the monolithic case, i.e. agent can provide
       information for all layers */
    RC.flexran[i]->capability_mask = FLEXRAN_CAP_LOPHY | FLEXRAN_CAP_HIPHY
                                     | FLEXRAN_CAP_LOMAC | FLEXRAN_CAP_HIMAC
                                     | FLEXRAN_CAP_RLC   | FLEXRAN_CAP_PDCP
                                     | FLEXRAN_CAP_SDAP  | FLEXRAN_CAP_RRC;
>>>>>>> 09187015
  }
}


void RCconfig_L1(void) {
  int               i,j;
  paramdef_t L1_Params[] = L1PARAMS_DESC;
  paramlist_def_t L1_ParamList = {CONFIG_STRING_L1_LIST,NULL,0};

  if (RC.eNB == NULL) {
    RC.eNB                       = (PHY_VARS_eNB ** *)malloc((1+NUMBER_OF_eNB_MAX)*sizeof(PHY_VARS_eNB **));
    LOG_I(PHY,"RC.eNB = %p\n",RC.eNB);
    memset(RC.eNB,0,(1+NUMBER_OF_eNB_MAX)*sizeof(PHY_VARS_eNB **));
    RC.nb_L1_CC = malloc((1+RC.nb_L1_inst)*sizeof(int));
  }

  config_getlist( &L1_ParamList,L1_Params,sizeof(L1_Params)/sizeof(paramdef_t), NULL);

  if (L1_ParamList.numelt > 0) {
    for (j = 0; j < RC.nb_L1_inst; j++) {
      RC.nb_L1_CC[j] = *(L1_ParamList.paramarray[j][L1_CC_IDX].uptr);

      if (RC.eNB[j] == NULL) {
        RC.eNB[j]                       = (PHY_VARS_eNB **)malloc((1+MAX_NUM_CCs)*sizeof(PHY_VARS_eNB *));
        LOG_I(PHY,"RC.eNB[%d] = %p\n",j,RC.eNB[j]);
        memset(RC.eNB[j],0,(1+MAX_NUM_CCs)*sizeof(PHY_VARS_eNB *));
      }

      for (i=0; i<RC.nb_L1_CC[j]; i++) {
        if (RC.eNB[j][i] == NULL) {
          RC.eNB[j][i] = (PHY_VARS_eNB *)malloc(sizeof(PHY_VARS_eNB));
          memset((void *)RC.eNB[j][i],0,sizeof(PHY_VARS_eNB));
          LOG_I(PHY,"RC.eNB[%d][%d] = %p\n",j,i,RC.eNB[j][i]);
          RC.eNB[j][i]->Mod_id  = j;
          RC.eNB[j][i]->CC_id   = i;
        }
      }

      if (strcmp(*(L1_ParamList.paramarray[j][L1_TRANSPORT_N_PREFERENCE_IDX].strptr), "local_mac") == 0) {
        sf_ahead = 4; // Need 4 subframe gap between RX and TX
      } else if (strcmp(*(L1_ParamList.paramarray[j][L1_TRANSPORT_N_PREFERENCE_IDX].strptr), "nfapi") == 0) {
        RC.eNB[j][0]->eth_params_n.local_if_name            = strdup(*(L1_ParamList.paramarray[j][L1_LOCAL_N_IF_NAME_IDX].strptr));
        RC.eNB[j][0]->eth_params_n.my_addr                  = strdup(*(L1_ParamList.paramarray[j][L1_LOCAL_N_ADDRESS_IDX].strptr));
        RC.eNB[j][0]->eth_params_n.remote_addr              = strdup(*(L1_ParamList.paramarray[j][L1_REMOTE_N_ADDRESS_IDX].strptr));
        RC.eNB[j][0]->eth_params_n.my_portc                 = *(L1_ParamList.paramarray[j][L1_LOCAL_N_PORTC_IDX].iptr);
        RC.eNB[j][0]->eth_params_n.remote_portc             = *(L1_ParamList.paramarray[j][L1_REMOTE_N_PORTC_IDX].iptr);
        RC.eNB[j][0]->eth_params_n.my_portd                 = *(L1_ParamList.paramarray[j][L1_LOCAL_N_PORTD_IDX].iptr);
        RC.eNB[j][0]->eth_params_n.remote_portd             = *(L1_ParamList.paramarray[j][L1_REMOTE_N_PORTD_IDX].iptr);
        RC.eNB[j][0]->eth_params_n.transp_preference        = ETH_UDP_MODE;
        sf_ahead = 2; // Cannot cope with 4 subframes betweem RX and TX - set it to 2
        RC.nb_macrlc_inst = 1;  // This is used by mac_top_init_eNB()
        // This is used by init_eNB_afterRU()
        RC.nb_CC = (int *)malloc((1+RC.nb_inst)*sizeof(int));
        RC.nb_CC[0]=1;
        RC.nb_inst =1; // DJP - feptx_prec uses num_eNB but phy_init_RU uses nb_inst
        LOG_I(PHY,"%s() NFAPI PNF mode - RC.nb_inst=1 this is because phy_init_RU() uses that to index and not RC.num_eNB - why the 2 similar variables?\n", __FUNCTION__);
        LOG_I(PHY,"%s() NFAPI PNF mode - RC.nb_CC[0]=%d for init_eNB_afterRU()\n", __FUNCTION__, RC.nb_CC[0]);
        LOG_I(PHY,"%s() NFAPI PNF mode - RC.nb_macrlc_inst:%d because used by mac_top_init_eNB()\n", __FUNCTION__, RC.nb_macrlc_inst);
        //mac_top_init_eNB();
        configure_nfapi_pnf(RC.eNB[j][0]->eth_params_n.remote_addr, RC.eNB[j][0]->eth_params_n.remote_portc, RC.eNB[j][0]->eth_params_n.my_addr, RC.eNB[j][0]->eth_params_n.my_portd,
                            RC.eNB[j][0]->eth_params_n     .remote_portd);
      } else { // other midhaul
      }
    }// j=0..num_inst

    printf("Initializing northbound interface for L1\n");
    l1_north_init_eNB();
  } else {
    LOG_I(PHY,"No " CONFIG_STRING_L1_LIST " configuration found");
    // DJP need to create some structures for VNF
    j = 0;
    RC.nb_L1_CC = malloc((1+RC.nb_L1_inst)*sizeof(int)); // DJP - 1 lot then???
    RC.nb_L1_CC[j]=1; // DJP - hmmm

    if (RC.eNB[j] == NULL) {
      RC.eNB[j]                       = (PHY_VARS_eNB **)malloc((1+MAX_NUM_CCs)*sizeof(PHY_VARS_eNB **));
      LOG_I(PHY,"RC.eNB[%d] = %p\n",j,RC.eNB[j]);
      memset(RC.eNB[j],0,(1+MAX_NUM_CCs)*sizeof(PHY_VARS_eNB ** *));
    }

    for (i=0; i<RC.nb_L1_CC[j]; i++) {
      if (RC.eNB[j][i] == NULL) {
        RC.eNB[j][i] = (PHY_VARS_eNB *)malloc(sizeof(PHY_VARS_eNB));
        memset((void *)RC.eNB[j][i],0,sizeof(PHY_VARS_eNB));
        LOG_I(PHY,"RC.eNB[%d][%d] = %p\n",j,i,RC.eNB[j][i]);
        RC.eNB[j][i]->Mod_id  = j;
        RC.eNB[j][i]->CC_id   = i;
      }
    }
  }
}

<<<<<<< HEAD
void RCconfig_macrlc(int macrlc_has_f1[MAX_MAC_INST]) {

  int               j;

=======
void RCconfig_macrlc() {
  int               j;
>>>>>>> 09187015
  paramdef_t MacRLC_Params[] = MACRLCPARAMS_DESC;
  paramlist_def_t MacRLC_ParamList = {CONFIG_STRING_MACRLC_LIST,NULL,0};
  config_getlist( &MacRLC_ParamList,MacRLC_Params,sizeof(MacRLC_Params)/sizeof(paramdef_t), NULL);

<<<<<<< HEAD
  config_getlist( &MacRLC_ParamList,MacRLC_Params,sizeof(MacRLC_Params)/sizeof(paramdef_t), NULL);    

=======
>>>>>>> 09187015
  if ( MacRLC_ParamList.numelt > 0) {
    RC.nb_macrlc_inst=MacRLC_ParamList.numelt;
    mac_top_init_eNB();
    RC.nb_mac_CC = (int *)malloc(RC.nb_macrlc_inst*sizeof(int));

<<<<<<< HEAD
    
    RC.nb_macrlc_inst=MacRLC_ParamList.numelt; 
    mac_top_init_eNB();   
    RC.nb_mac_CC = (int*)malloc(RC.nb_macrlc_inst*sizeof(int));

    printf("Configuring %d MACRLC entities\n",RC.nb_macrlc_inst);

    for (j=0;j<RC.nb_macrlc_inst;j++) {
=======
    for (j=0; j<RC.nb_macrlc_inst; j++) {
>>>>>>> 09187015
      RC.mac[j]->puSch10xSnr = *(MacRLC_ParamList.paramarray[j][MACRLC_PUSCH10xSNR_IDX ].iptr);
      RC.mac[j]->puCch10xSnr = *(MacRLC_ParamList.paramarray[j][MACRLC_PUCCH10xSNR_IDX ].iptr);
      RC.nb_mac_CC[j] = *(MacRLC_ParamList.paramarray[j][MACRLC_CC_IDX].iptr);
      //RC.mac[j]->phy_test = *(MacRLC_ParamList.paramarray[j][MACRLC_PHY_TEST_IDX].iptr);
      //printf("PHY_TEST = %d,%d\n", RC.mac[j]->phy_test, j);

      if (strcmp(*(MacRLC_ParamList.paramarray[j][MACRLC_TRANSPORT_N_PREFERENCE_IDX].strptr), "local_RRC") == 0) {
<<<<<<< HEAD
	// check number of instances is same as RRC/PDCP
	printf("Configuring local RRC for MACRLC\n");
      } else if (strcmp(*(MacRLC_ParamList.paramarray[j][MACRLC_TRANSPORT_N_PREFERENCE_IDX].strptr), "f1") == 0) {
	printf("Configuring F1 interfaces for MACRLC\n");
	RC.mac[j]->eth_params_n.local_if_name            = strdup(*(MacRLC_ParamList.paramarray[j][MACRLC_LOCAL_N_IF_NAME_IDX].strptr));
	RC.mac[j]->eth_params_n.my_addr                  = strdup(*(MacRLC_ParamList.paramarray[j][MACRLC_LOCAL_N_ADDRESS_IDX].strptr));
	RC.mac[j]->eth_params_n.remote_addr              = strdup(*(MacRLC_ParamList.paramarray[j][MACRLC_REMOTE_N_ADDRESS_IDX].strptr));
	RC.mac[j]->eth_params_n.my_portc                 = *(MacRLC_ParamList.paramarray[j][MACRLC_LOCAL_N_PORTC_IDX].iptr);
	RC.mac[j]->eth_params_n.remote_portc             = *(MacRLC_ParamList.paramarray[j][MACRLC_REMOTE_N_PORTC_IDX].iptr);
	RC.mac[j]->eth_params_n.my_portd                 = *(MacRLC_ParamList.paramarray[j][MACRLC_LOCAL_N_PORTD_IDX].iptr);
	RC.mac[j]->eth_params_n.remote_portd             = *(MacRLC_ParamList.paramarray[j][MACRLC_REMOTE_N_PORTD_IDX].iptr);;
	RC.mac[j]->eth_params_n.transp_preference        = ETH_UDP_MODE;
        macrlc_has_f1[j]                                 = 1;
=======
        // check number of instances is same as RRC/PDCP
      } else if (strcmp(*(MacRLC_ParamList.paramarray[j][MACRLC_TRANSPORT_N_PREFERENCE_IDX].strptr), "cudu") == 0) {
        RC.mac[j]->eth_params_n.local_if_name            = strdup(*(MacRLC_ParamList.paramarray[j][MACRLC_LOCAL_N_IF_NAME_IDX].strptr));
        RC.mac[j]->eth_params_n.my_addr                  = strdup(*(MacRLC_ParamList.paramarray[j][MACRLC_LOCAL_N_ADDRESS_IDX].strptr));
        RC.mac[j]->eth_params_n.remote_addr              = strdup(*(MacRLC_ParamList.paramarray[j][MACRLC_REMOTE_N_ADDRESS_IDX].strptr));
        RC.mac[j]->eth_params_n.my_portc                 = *(MacRLC_ParamList.paramarray[j][MACRLC_LOCAL_N_PORTC_IDX].iptr);
        RC.mac[j]->eth_params_n.remote_portc             = *(MacRLC_ParamList.paramarray[j][MACRLC_REMOTE_N_PORTC_IDX].iptr);
        RC.mac[j]->eth_params_n.my_portd                 = *(MacRLC_ParamList.paramarray[j][MACRLC_LOCAL_N_PORTD_IDX].iptr);
        RC.mac[j]->eth_params_n.remote_portd             = *(MacRLC_ParamList.paramarray[j][MACRLC_REMOTE_N_PORTD_IDX].iptr);;
        RC.mac[j]->eth_params_n.transp_preference        = ETH_UDP_MODE;
>>>>>>> 09187015
      } else { // other midhaul
        AssertFatal(1==0,"MACRLC %d: %s unknown northbound midhaul\n",j, *(MacRLC_ParamList.paramarray[j][MACRLC_TRANSPORT_N_PREFERENCE_IDX].strptr));
      }

      if (strcmp(*(MacRLC_ParamList.paramarray[j][MACRLC_TRANSPORT_S_PREFERENCE_IDX].strptr), "local_L1") == 0) {
      } else if (strcmp(*(MacRLC_ParamList.paramarray[j][MACRLC_TRANSPORT_S_PREFERENCE_IDX].strptr), "nfapi") == 0) {
        RC.mac[j]->eth_params_s.local_if_name            = strdup(*(MacRLC_ParamList.paramarray[j][MACRLC_LOCAL_S_IF_NAME_IDX].strptr));
        RC.mac[j]->eth_params_s.my_addr                  = strdup(*(MacRLC_ParamList.paramarray[j][MACRLC_LOCAL_S_ADDRESS_IDX].strptr));
        RC.mac[j]->eth_params_s.remote_addr              = strdup(*(MacRLC_ParamList.paramarray[j][MACRLC_REMOTE_S_ADDRESS_IDX].strptr));
        RC.mac[j]->eth_params_s.my_portc                 = *(MacRLC_ParamList.paramarray[j][MACRLC_LOCAL_S_PORTC_IDX].iptr);
        RC.mac[j]->eth_params_s.remote_portc             = *(MacRLC_ParamList.paramarray[j][MACRLC_REMOTE_S_PORTC_IDX].iptr);
        RC.mac[j]->eth_params_s.my_portd                 = *(MacRLC_ParamList.paramarray[j][MACRLC_LOCAL_S_PORTD_IDX].iptr);
        RC.mac[j]->eth_params_s.remote_portd             = *(MacRLC_ParamList.paramarray[j][MACRLC_REMOTE_S_PORTD_IDX].iptr);
        RC.mac[j]->eth_params_s.transp_preference        = ETH_UDP_MODE;
        sf_ahead = 2; // Cannot cope with 4 subframes betweem RX and TX - set it to 2
        printf("**************** vnf_port:%d\n", RC.mac[j]->eth_params_s.my_portc);
        configure_nfapi_vnf(RC.mac[j]->eth_params_s.my_addr, RC.mac[j]->eth_params_s.my_portc);
        printf("**************** RETURNED FROM configure_nfapi_vnf() vnf_port:%d\n", RC.mac[j]->eth_params_s.my_portc);
      } else { // other midhaul
        AssertFatal(1==0,"MACRLC %d: %s unknown southbound midhaul\n",j,*(MacRLC_ParamList.paramarray[j][MACRLC_TRANSPORT_S_PREFERENCE_IDX].strptr));
      }

      if (strcmp(*(MacRLC_ParamList.paramarray[j][MACRLC_SCHED_MODE_IDX].strptr), "default") == 0) {
        global_scheduler_mode=SCHED_MODE_DEFAULT;
        printf("sched mode = default %d [%s]\n",global_scheduler_mode,*(MacRLC_ParamList.paramarray[j][MACRLC_SCHED_MODE_IDX].strptr));
      } else if (strcmp(*(MacRLC_ParamList.paramarray[j][MACRLC_SCHED_MODE_IDX].strptr), "fairRR") == 0) {
        global_scheduler_mode=SCHED_MODE_FAIR_RR;
        printf("sched mode = fairRR %d [%s]\n",global_scheduler_mode,*(MacRLC_ParamList.paramarray[j][MACRLC_SCHED_MODE_IDX].strptr));
      } else {
        global_scheduler_mode=SCHED_MODE_DEFAULT;
        printf("sched mode = default %d [%s]\n",global_scheduler_mode,*(MacRLC_ParamList.paramarray[j][MACRLC_SCHED_MODE_IDX].strptr));
      }
    }// j=0..num_inst
<<<<<<< HEAD
  }/* else {// MacRLC_ParamList.numelt > 0
	  AssertFatal (0,
		       "No " CONFIG_STRING_MACRLC_LIST " configuration found");     
		       }*/
}


int RCconfig_RRC(uint32_t i, eNB_RRC_INST *rrc, int macrlc_has_f1) {
=======
  } else {// MacRLC_ParamList.numelt > 0
    AssertFatal (0,
                 "No " CONFIG_STRING_MACRLC_LIST " configuration found");
  }
}
>>>>>>> 09187015

int RCconfig_RRC(MessageDef *msg_p, uint32_t i, eNB_RRC_INST *rrc) {
  int               num_enbs                      = 0;
  int               j,k                           = 0;
  int32_t     enb_id                        = 0;
  int               nb_cc                         = 0;
  char       *frame_type                    = NULL;
  int32_t     tdd_config                    = 0;
  int32_t     tdd_config_s                  = 0;
  char       *prefix_type                   = NULL;
  char       *pbch_repetition               = NULL;
  int32_t     eutra_band                    = 0;
  long long int     downlink_frequency            = 0;
  int32_t     uplink_frequency_offset       = 0;
  int32_t     Nid_cell                      = 0;
  int32_t     Nid_cell_mbsfn                = 0;
  int32_t     N_RB_DL                       = 0;
  int32_t     nb_antenna_ports              = 0;
  int32_t     prach_root                    = 0;
  int32_t     prach_config_index            = 0;
  char            *prach_high_speed         = NULL;
  int32_t     prach_zero_correlation        = 0;
  int32_t     prach_freq_offset             = 0;
  int32_t     pucch_delta_shift             = 0;
  int32_t     pucch_nRB_CQI                 = 0;
  int32_t     pucch_nCS_AN                  = 0;
  //#if (RRC_VERSION >= MAKE_VERSION(10, 0, 0))
  int32_t     pucch_n1_AN                   = 0;
  //#endif
  int32_t     pdsch_referenceSignalPower    = 0;
  int32_t     pdsch_p_b                     = 0;
  int32_t     pusch_n_SB                    = 0;
  char       *pusch_hoppingMode             = NULL;
  int32_t     pusch_hoppingOffset           = 0;
  char          *pusch_enable64QAM          = NULL;
  char          *pusch_groupHoppingEnabled  = NULL;
  int32_t     pusch_groupAssignment         = 0;
  char          *pusch_sequenceHoppingEnabled = NULL;
  int32_t     pusch_nDMRS1                  = 0;
  char       *phich_duration                = NULL;
  char       *phich_resource                = NULL;
  char       *srs_enable                    = NULL;
  int32_t     srs_BandwidthConfig           = 0;
  int32_t     srs_SubframeConfig            = 0;
  char       *srs_ackNackST                 = NULL;
  char       *srs_MaxUpPts                  = NULL;
  int32_t     pusch_p0_Nominal              = 0;
  char       *pusch_alpha                   = NULL;
  int32_t     pucch_p0_Nominal              = 0;
  int32_t     msg3_delta_Preamble           = 0;
  //int32_t     ul_CyclicPrefixLength         = 0;
  char       *pucch_deltaF_Format1          = NULL;
  //const char*       pucch_deltaF_Format1a         = NULL;
  char       *pucch_deltaF_Format1b         = NULL;
  char       *pucch_deltaF_Format2          = NULL;
  char       *pucch_deltaF_Format2a         = NULL;
  char       *pucch_deltaF_Format2b         = NULL;
  int32_t     rach_numberOfRA_Preambles     = 0;
  char       *rach_preamblesGroupAConfig    = NULL;
  int32_t     rach_sizeOfRA_PreamblesGroupA = 0;
  int32_t     rach_messageSizeGroupA        = 0;
  char       *rach_messagePowerOffsetGroupB = NULL;
  int32_t     rach_powerRampingStep         = 0;
  int32_t     rach_preambleInitialReceivedTargetPower    = 0;
  int32_t     rach_preambleTransMax         = 0;
  int32_t     rach_raResponseWindowSize     = 10;
  int32_t     rach_macContentionResolutionTimer = 0;
  int32_t     rach_maxHARQ_Msg3Tx           = 0;
  int32_t     pcch_defaultPagingCycle       = 0;
  char       *pcch_nB                       = NULL;
  int32_t     bcch_modificationPeriodCoeff  = 0;
  int32_t     ue_TimersAndConstants_t300    = 0;
  int32_t     ue_TimersAndConstants_t301    = 0;
  int32_t     ue_TimersAndConstants_t310    = 0;
  int32_t     ue_TimersAndConstants_t311    = 0;
  int32_t     ue_TimersAndConstants_n310    = 0;
  int32_t     ue_TimersAndConstants_n311    = 0;
  int32_t     ue_TransmissionMode           = 0;
  int32_t     ue_multiple_max               = 0;
  //TTN - for D2D
  //SIB18
  const char       *rxPool_sc_CP_Len                                        = NULL;
  const char       *rxPool_sc_Period                                        = NULL;
  const char       *rxPool_data_CP_Len                                      = NULL;
  libconfig_int     rxPool_ResourceConfig_prb_Num                           = 0;
  libconfig_int     rxPool_ResourceConfig_prb_Start                         = 0;
  libconfig_int     rxPool_ResourceConfig_prb_End                           = 0;
  const char       *rxPool_ResourceConfig_offsetIndicator_present           = NULL;
  libconfig_int     rxPool_ResourceConfig_offsetIndicator_choice            = 0;
  const char       *rxPool_ResourceConfig_subframeBitmap_present            = NULL;
  char             *rxPool_ResourceConfig_subframeBitmap_choice_bs_buf      = NULL;
  libconfig_int     rxPool_ResourceConfig_subframeBitmap_choice_bs_size     = 0;
  libconfig_int     rxPool_ResourceConfig_subframeBitmap_choice_bs_bits_unused     = 0;
  //SIB19
  //For discRxPool
  const char       *discRxPool_cp_Len                                              = NULL;
  const char       *discRxPool_discPeriod                                          = NULL;
  libconfig_int     discRxPool_numRetx                                             = 0;
  libconfig_int     discRxPool_numRepetition                                       = 0;
  libconfig_int     discRxPool_ResourceConfig_prb_Num                              = 0;
  libconfig_int     discRxPool_ResourceConfig_prb_Start                            = 0;
  libconfig_int     discRxPool_ResourceConfig_prb_End                              = 0;
  const char       *discRxPool_ResourceConfig_offsetIndicator_present              = NULL;
  libconfig_int     discRxPool_ResourceConfig_offsetIndicator_choice               = 0;
  const char       *discRxPool_ResourceConfig_subframeBitmap_present               = NULL;
  char             *discRxPool_ResourceConfig_subframeBitmap_choice_bs_buf         = NULL;
  libconfig_int     discRxPool_ResourceConfig_subframeBitmap_choice_bs_size        = 0;
  libconfig_int     discRxPool_ResourceConfig_subframeBitmap_choice_bs_bits_unused = 0;
  //For discRxPoolPS
  const char       *discRxPoolPS_cp_Len                                              = NULL;
  const char       *discRxPoolPS_discPeriod                                          = NULL;
  libconfig_int     discRxPoolPS_numRetx                                             = 0;
  libconfig_int     discRxPoolPS_numRepetition                                       = 0;
  libconfig_int     discRxPoolPS_ResourceConfig_prb_Num                              = 0;
  libconfig_int     discRxPoolPS_ResourceConfig_prb_Start                            = 0;
  libconfig_int     discRxPoolPS_ResourceConfig_prb_End                              = 0;
  const char       *discRxPoolPS_ResourceConfig_offsetIndicator_present              = NULL;
  libconfig_int     discRxPoolPS_ResourceConfig_offsetIndicator_choice               = 0;
  const char       *discRxPoolPS_ResourceConfig_subframeBitmap_present               = NULL;
  char             *discRxPoolPS_ResourceConfig_subframeBitmap_choice_bs_buf         = NULL;
  libconfig_int     discRxPoolPS_ResourceConfig_subframeBitmap_choice_bs_size        = 0;
  libconfig_int     discRxPoolPS_ResourceConfig_subframeBitmap_choice_bs_bits_unused = 0;
  int32_t     srb1_timer_poll_retransmit    = 0;
  int32_t     srb1_timer_reordering         = 0;
  int32_t     srb1_timer_status_prohibit    = 0;
  int32_t     srb1_poll_pdu                 = 0;
  int32_t     srb1_poll_byte                = 0;
  int32_t     srb1_max_retx_threshold       = 0;
  int32_t     my_int;
<<<<<<< HEAD


  
/* 
  int32_t     otg_ue_id                     = 0;
  char*             otg_app_type                  = NULL;
  char*             otg_bg_traffic                = NULL;
  char*             glog_level                    = NULL;
  char*             glog_verbosity                = NULL;
  char*             hw_log_level                  = NULL;
  char*             hw_log_verbosity              = NULL;
  char*             phy_log_level                 = NULL;
  char*             phy_log_verbosity             = NULL;
  char*             mac_log_level                 = NULL;
  char*             mac_log_verbosity             = NULL;
  char* 	    rlc_log_level		  = NULL;
  char* 	    rlc_log_verbosity		  = NULL;
  char* 	    pdcp_log_level		  = NULL;
  char* 	    pdcp_log_verbosity  	  = NULL;
  char* 	    rrc_log_level		  = NULL;
  char* 	    rrc_log_verbosity		  = NULL;
  char* 	    udp_log_verbosity		  = NULL;
  char* 	    osa_log_level		  = NULL;
  char* 	    osa_log_verbosity		  = NULL;
*/  

  MessageDef *msg_p = itti_alloc_new_message(TASK_RRC_ENB, RRC_CONFIGURATION_REQ);
  
  // for no gcc warnings 
=======
  // for no gcc warnings
>>>>>>> 09187015
  (void)my_int;
  paramdef_t ENBSParams[] = ENBSPARAMS_DESC;
  paramdef_t ENBParams[]  = ENBPARAMS_DESC;
  paramlist_def_t ENBParamList = {ENB_CONFIG_STRING_ENB_LIST,NULL,0};
  checkedparam_t config_check_CCparams[] = CCPARAMS_CHECK;
  paramdef_t CCsParams[] = CCPARAMS_DESC;
  paramlist_def_t CCsParamList = {ENB_CONFIG_STRING_COMPONENT_CARRIERS,NULL,0};
  paramdef_t SRB1Params[] = SRB1PARAMS_DESC;

<<<<<<< HEAD

/* map parameter checking array instances to parameter definition array instances */
=======
  /* map parameter checking array instances to parameter definition array instances */
>>>>>>> 09187015
  for (int I=0; I< ( sizeof(CCsParams)/ sizeof(paramdef_t)  ) ; I++) {
    CCsParams[I].chkPptr = &(config_check_CCparams[I]);
  }

  /* get global parameters, defined outside any section in the config file */
  config_get( ENBSParams,sizeof(ENBSParams)/sizeof(paramdef_t),NULL);
  num_enbs = ENBSParams[ENB_ACTIVE_ENBS_IDX].numelt;
  AssertFatal (i<num_enbs,
               "Failed to parse config file no %ith element in %s \n",i, ENB_CONFIG_STRING_ACTIVE_ENBS);

  if (num_enbs>0) {
    // Output a list of all eNBs.
    config_getlist( &ENBParamList,ENBParams,sizeof(ENBParams)/sizeof(paramdef_t),NULL);

    if (ENBParamList.paramarray[i][ENB_ENB_ID_IDX].uptr == NULL) {
      // Calculate a default eNB ID
      if (EPC_MODE_ENABLED) {
        uint32_t hash;
        hash = s1ap_generate_eNB_id ();
        enb_id = i + (hash & 0xFFFF8);
      } else {
        enb_id = i;
      }
    } else {
      enb_id = *(ENBParamList.paramarray[i][ENB_ENB_ID_IDX].uptr);
    }

<<<<<<< HEAD
      
      LOG_I(RRC,"Instance %d: Southbound Transport %s\n",i,*(ENBParamList.paramarray[i][ENB_TRANSPORT_S_PREFERENCE_IDX].strptr));
	    
      if (strcmp(*(ENBParamList.paramarray[i][ENB_TRANSPORT_S_PREFERENCE_IDX].strptr), "f1") == 0) {

	paramdef_t SCTPParams[]  = SCTPPARAMS_DESC;
	char aprefix[MAX_OPTNAME_SIZE*2 + 8];

	sprintf(aprefix,"%s.[%i].%s",ENB_CONFIG_STRING_ENB_LIST,i,ENB_CONFIG_STRING_SCTP_CONFIG);
	config_get( SCTPParams,sizeof(SCTPParams)/sizeof(paramdef_t),aprefix); 

        rrc->node_id        = *(ENBParamList.paramarray[0][ENB_ENB_ID_IDX].uptr);
	LOG_I(ENB_APP,"F1AP: gNB_CU_id[%d] %d\n",k,rrc->node_id);

	rrc->node_name = strdup(*(ENBParamList.paramarray[0][ENB_ENB_NAME_IDX].strptr));
	LOG_I(ENB_APP,"F1AP: gNB_CU_name[%d] %s\n",k,rrc->node_name);

	rrc->eth_params_s.local_if_name            = strdup(*(ENBParamList.paramarray[i][ENB_LOCAL_S_IF_NAME_IDX].strptr));
	LOG_I(RRC,"Configuring CU-DU interfaces for MACRLC on %s\n",rrc->eth_params_s.local_if_name);
	rrc->eth_params_s.my_addr                  = strdup(*(ENBParamList.paramarray[i][ENB_LOCAL_S_ADDRESS_IDX].strptr));
	LOG_I(RRC,"local address: %s\n",rrc->eth_params_s.my_addr);
	rrc->eth_params_s.remote_addr              = strdup(*(ENBParamList.paramarray[i][ENB_REMOTE_S_ADDRESS_IDX].strptr));
	LOG_I(RRC,"remote address: %s\n",rrc->eth_params_s.remote_addr);
	rrc->eth_params_s.my_portc                 = *(ENBParamList.paramarray[i][ENB_LOCAL_S_PORTC_IDX].uptr);
	LOG_I(RRC,"local port (F1AP) %d\n",rrc->eth_params_s.my_portc);
	rrc->eth_params_s.remote_portc             = *(ENBParamList.paramarray[i][ENB_REMOTE_S_PORTC_IDX].uptr);
	LOG_I(RRC,"remote port (F1AP) %d\n",rrc->eth_params_s.remote_portc);
	rrc->eth_params_s.my_portd                 = *(ENBParamList.paramarray[i][ENB_LOCAL_S_PORTD_IDX].uptr);
	LOG_I(RRC,"local port (F1U) %d\n",rrc->eth_params_s.my_portd);
	rrc->eth_params_s.remote_portd             = *(ENBParamList.paramarray[i][ENB_REMOTE_S_PORTD_IDX].uptr);
	LOG_I(RRC,"remote port (F1U) %d\n",rrc->eth_params_s.remote_portd);
	rrc->eth_params_s.transp_preference        = ETH_UDP_MODE;
	rrc->node_type                             = ngran_eNB_CU;
	rrc->sctp_in_streams                       = (uint16_t)*(SCTPParams[ENB_SCTP_INSTREAMS_IDX].uptr);
	rrc->sctp_out_streams                      = (uint16_t)*(SCTPParams[ENB_SCTP_OUTSTREAMS_IDX].uptr);

      }
      
      else { 
	// set to ngran_eNB for now, it will get set to ngran_eNB_DU if macrlc entity which uses F1 is present
	// Note: we will have to handle the case of ngran_ng_eNB_DU
	if (macrlc_has_f1 == 0) {
            rrc->node_type = ngran_eNB;
            LOG_I(RRC,"Setting node_type to ngran_eNB\n");
        }
	else {
            rrc->node_type = ngran_eNB_DU;
            LOG_I(RRC,"Setting node_type to ngran_eNB_DU\n");
        }
      }	      

      // MCC and MNC
      rrc->mcc              = (uint16_t)atoi( *(ENBParamList.paramarray[i][ENB_MOBILE_COUNTRY_CODE_IDX].strptr) );
      rrc->mnc              = (uint16_t)atoi( *(ENBParamList.paramarray[i][ENB_MOBILE_NETWORK_CODE_IDX].strptr) );
      rrc->mnc_digit_length = strlen(*(ENBParamList.paramarray[i][ENB_MOBILE_NETWORK_CODE_IDX].strptr));
      rrc->tac              = (uint16_t)atoi( *(ENBParamList.paramarray[i][ENB_TRACKING_AREA_CODE_IDX].strptr) );
      rrc->nr_cellid        = (uint64_t)*(ENBParamList.paramarray[i][ENB_NRCELLID_IDX].u64ptr);

      // search if in active list

      LOG_I(RRC,"RRC instances %d\n",num_enbs);
      for (k=0; k <num_enbs ; k++) {
	if (strcmp(ENBSParams[ENB_ACTIVE_ENBS_IDX].strlistptr[k], *(ENBParamList.paramarray[i][ENB_ENB_NAME_IDX].strptr) )== 0) {
	  char enbpath[MAX_OPTNAME_SIZE + 8];


	  LOG_I(RRC,"Configuring Cell Information\n");
	  // PLMN information for SIB1 in DU
	  RRC_CONFIGURATION_REQ (msg_p).cell_identity = enb_id;
	  
	  /*    
		if (strcmp(*(ENBParamList.paramarray[i][ENB_CELL_TYPE_IDX].strptr), "CELL_MACRO_ENB") == 0) {
		enb_properties_loc.properties[enb_properties_loc_index]->cell_type = CELL_MACRO_ENB;
		} else  if (strcmp(cell_type, "CELL_HOME_ENB") == 0) {
		enb_properties_loc.properties[enb_properties_loc_index]->cell_type = CELL_HOME_ENB;
		} else {
		AssertFatal (0,
		"Failed to parse eNB configuration file %s, enb %d unknown value \"%s\" for cell_type choice: CELL_MACRO_ENB or CELL_HOME_ENB !\n",
		lib_config_file_name_pP, i, cell_type);
		}
		
		enb_properties_loc.properties[enb_properties_loc_index]->eNB_name         = strdup(enb_name);
	  */
	  RRC_CONFIGURATION_REQ (msg_p).tac              = (uint16_t)atoi( *(ENBParamList.paramarray[i][ENB_TRACKING_AREA_CODE_IDX].strptr) );
	  RRC_CONFIGURATION_REQ (msg_p).mcc              = (uint16_t)atoi( *(ENBParamList.paramarray[i][ENB_MOBILE_COUNTRY_CODE_IDX].strptr) );
	  RRC_CONFIGURATION_REQ (msg_p).mnc              = (uint16_t)atoi( *(ENBParamList.paramarray[i][ENB_MOBILE_NETWORK_CODE_IDX].strptr) );
	  RRC_CONFIGURATION_REQ (msg_p).mnc_digit_length = strlen(*(ENBParamList.paramarray[i][ENB_MOBILE_NETWORK_CODE_IDX].strptr));
	  AssertFatal((RRC_CONFIGURATION_REQ (msg_p).mnc_digit_length == 2) ||
		      (RRC_CONFIGURATION_REQ (msg_p).mnc_digit_length == 3),
		      "BAD MNC DIGIT LENGTH %d",
		      RRC_CONFIGURATION_REQ (msg_p).mnc_digit_length);
	  
  
	  // Parse optional physical parameters
	  sprintf(enbpath,"%s.[%i]",ENB_CONFIG_STRING_ENB_LIST,k),
	    config_getlist( &CCsParamList,NULL,0,enbpath); 
	

	  LOG_I(RRC,"num component carriers %d \n",CCsParamList.numelt);  
	  if ( CCsParamList.numelt> 0) {
	    char ccspath[MAX_OPTNAME_SIZE*2 + 16];
	    
	    for (j = 0; j < CCsParamList.numelt ;j++) { 

	      sprintf(ccspath,"%s.%s.[%i]",enbpath,ENB_CONFIG_STRING_COMPONENT_CARRIERS,j);
	      LOG_I(RRC, "enb_config::RCconfig_RRC() parameter number: %d, total number of parameters: %zd, ccspath: %s \n \n", j, sizeof(CCsParams)/sizeof(paramdef_t), ccspath);
	      config_get( CCsParams,sizeof(CCsParams)/sizeof(paramdef_t),ccspath);	      


	      //printf("Component carrier %d\n",component_carrier);	     

		    

	      nb_cc++;

	      if ( (rrc->node_type != ngran_eNB_CU) || (rrc->node_type != ngran_ng_eNB_CU) || (rrc->node_type != ngran_gNB_CU) ) {
		// Cell params, MIB/SIB1 in DU
		RRC_CONFIGURATION_REQ (msg_p).tdd_config[j] = tdd_config;
	      
		AssertFatal (tdd_config <= TDD_Config__subframeAssignment_sa6,
			     "Failed to parse eNB configuration file %s, enb %d illegal tdd_config %d (should be 0-%d)!",
			     RC.config_file_name, i, tdd_config, TDD_Config__subframeAssignment_sa6);
	      
		RRC_CONFIGURATION_REQ (msg_p).tdd_config_s[j] = tdd_config_s;
		AssertFatal (tdd_config_s <= TDD_Config__specialSubframePatterns_ssp8,
			     "Failed to parse eNB configuration file %s, enb %d illegal tdd_config_s %d (should be 0-%d)!",
			     RC.config_file_name, i, tdd_config_s, TDD_Config__specialSubframePatterns_ssp8);
		
		if (!prefix_type)
		  AssertFatal (0,
			       "Failed to parse eNB configuration file %s, enb %d define %s: NORMAL,EXTENDED!\n",
			       RC.config_file_name, i, ENB_CONFIG_STRING_PREFIX_TYPE);
		else if (strcmp(prefix_type, "NORMAL") == 0) {
		  RRC_CONFIGURATION_REQ (msg_p).prefix_type[j] = NORMAL;
		} else  if (strcmp(prefix_type, "EXTENDED") == 0) {
		  RRC_CONFIGURATION_REQ (msg_p).prefix_type[j] = EXTENDED;
		} else {
		  AssertFatal (0,
			       "Failed to parse eNB configuration file %s, enb %d unknown value \"%s\" for prefix_type choice: NORMAL or EXTENDED !\n",
			       RC.config_file_name, i, prefix_type);
		}

		RRC_CONFIGURATION_REQ (msg_p).eutra_band[j] = eutra_band;
		RRC_CONFIGURATION_REQ (msg_p).downlink_frequency[j] = (uint32_t) downlink_frequency;
		RRC_CONFIGURATION_REQ (msg_p).uplink_frequency_offset[j] = (unsigned int) uplink_frequency_offset;

		if (config_check_band_frequencies(j,
						  RRC_CONFIGURATION_REQ (msg_p).eutra_band[j],
						  RRC_CONFIGURATION_REQ (msg_p).downlink_frequency[j],
						  RRC_CONFIGURATION_REQ (msg_p).uplink_frequency_offset[j],
						  RRC_CONFIGURATION_REQ (msg_p).frame_type[j])) {
		  AssertFatal(0, "error calling enb_check_band_frequencies\n");
		}
	      

		RRC_CONFIGURATION_REQ (msg_p).Nid_cell[j]= Nid_cell;
	      
		if (Nid_cell>503) {
		  AssertFatal (0,
			       "Failed to parse eNB configuration file %s, enb %d unknown value \"%d\" for Nid_cell choice: 0...503 !\n",
			       RC.config_file_name, i, Nid_cell);
		}
		
		RRC_CONFIGURATION_REQ (msg_p).N_RB_DL[j]= N_RB_DL;
		
		if ((N_RB_DL!=6) && (N_RB_DL!=15) && (N_RB_DL!=25) && (N_RB_DL!=50) && (N_RB_DL!=75) && (N_RB_DL!=100)) {
		  AssertFatal (0,
			       "Failed to parse eNB configuration file %s, enb %d unknown value \"%d\" for N_RB_DL choice: 6,15,25,50,75,100 !\n",
			       RC.config_file_name, i, N_RB_DL);
		}
		
		if (strcmp(frame_type, "FDD") == 0) {
		  RRC_CONFIGURATION_REQ (msg_p).frame_type[j] = FDD;
		} else  if (strcmp(frame_type, "TDD") == 0) {
		  RRC_CONFIGURATION_REQ (msg_p).frame_type[j] = TDD;
		} else {
		  AssertFatal (0,
			       "Failed to parse eNB configuration file %s, enb %d unknown value \"%s\" for frame_type choice: FDD or TDD !\n",
			       RC.config_file_name, i, frame_type);
		}
		
	      
	      
	      
	      
		if ((nb_antenna_ports <1) || (nb_antenna_ports > 2))
		  AssertFatal (0,
			       "Failed to parse eNB configuration file %s, enb %d unknown value \"%d\" for nb_antenna_ports choice: 1..2 !\n",
			       RC.config_file_name, i, nb_antenna_ports);
		
		RRC_CONFIGURATION_REQ (msg_p).nb_antenna_ports[j] = nb_antenna_ports;
		
	      }
	      if (rrc->node_type != ngran_eNB_DU) {//this is CU or eNB, SIB2-20 in CU
	      
#if (RRC_VERSION >= MAKE_VERSION(14, 0, 0))
		if (!pbch_repetition)
		  AssertFatal (0,
			       "Failed to parse eNB configuration file %s, enb %d define %s: TRUE,FALSE!\n",
			       RC.config_file_name, i, ENB_CONFIG_STRING_PBCH_REPETITION);
		else if (strcmp(pbch_repetition, "TRUE") == 0) {
		  RRC_CONFIGURATION_REQ (msg_p).pbch_repetition[j] = 1;
		} else  if (strcmp(pbch_repetition, "FALSE") == 0) {
		  RRC_CONFIGURATION_REQ (msg_p).pbch_repetition[j] = 0;
		} else {
		  AssertFatal (0,
			       "Failed to parse eNB configuration file %s, enb %d unknown value \"%s\" for pbch_repetition choice: TRUE or FALSE !\n",
			       RC.config_file_name, i, pbch_repetition);
		}
#endif
		
		
	       	      		
		RRC_CONFIGURATION_REQ (msg_p).prach_root[j] =  prach_root;
	      	
		if ((prach_root <0) || (prach_root > 1023))
		  AssertFatal (0,
			       "Failed to parse eNB configuration file %s, enb %d unknown value \"%d\" for prach_root choice: 0..1023 !\n",
			       RC.config_file_name, i, prach_root);
		
		RRC_CONFIGURATION_REQ (msg_p).prach_config_index[j] = prach_config_index;
		
		if ((prach_config_index <0) || (prach_config_index > 63))
		  AssertFatal (0,
			       "Failed to parse eNB configuration file %s, enb %d unknown value \"%d\" for prach_config_index choice: 0..1023 !\n",
			       RC.config_file_name, i, prach_config_index);
	      		
		if (!prach_high_speed)
		  AssertFatal (0,
			       "Failed to parse eNB configuration file %s, enb %d define %s: ENABLE,DISABLE!\n",
			       RC.config_file_name, i, ENB_CONFIG_STRING_PRACH_HIGH_SPEED);
		else if (strcmp(prach_high_speed, "ENABLE") == 0) {
		  RRC_CONFIGURATION_REQ (msg_p).prach_high_speed[j] = TRUE;
		} else if (strcmp(prach_high_speed, "DISABLE") == 0) {
		  RRC_CONFIGURATION_REQ (msg_p).prach_high_speed[j] = FALSE;
		} else
		  AssertFatal (0,
			       "Failed to parse eNB configuration file %s, enb %d unknown value \"%s\" for prach_config choice: ENABLE,DISABLE !\n",
			       RC.config_file_name, i, prach_high_speed);
	      	
		RRC_CONFIGURATION_REQ (msg_p).prach_zero_correlation[j] =prach_zero_correlation;
		
		if ((prach_zero_correlation <0) || (prach_zero_correlation > 15))
		  AssertFatal (0,
			       "Failed to parse eNB configuration file %s, enb %d unknown value \"%d\" for prach_zero_correlation choice: 0..15!\n",
			       RC.config_file_name, i, prach_zero_correlation);
		
		RRC_CONFIGURATION_REQ (msg_p).prach_freq_offset[j] = prach_freq_offset;
		if ((prach_freq_offset <0) || (prach_freq_offset > 94))
		  AssertFatal (0,
			       "Failed to parse eNB configuration file %s, enb %d unknown value \"%d\" for prach_freq_offset choice: 0..94!\n",
			       RC.config_file_name, i, prach_freq_offset);
		
		RRC_CONFIGURATION_REQ (msg_p).pucch_delta_shift[j] = pucch_delta_shift-1;
		
		if ((pucch_delta_shift <1) || (pucch_delta_shift > 3))
		  AssertFatal (0,
			       "Failed to parse eNB configuration file %s, enb %d unknown value \"%d\" for pucch_delta_shift choice: 1..3!\n",
			       RC.config_file_name, i, pucch_delta_shift);
		
		RRC_CONFIGURATION_REQ (msg_p).pucch_nRB_CQI[j] = pucch_nRB_CQI;
		
		if ((pucch_nRB_CQI <0) || (pucch_nRB_CQI > 98))
		  AssertFatal (0,
			       "Failed to parse eNB configuration file %s, enb %d unknown value \"%d\" for pucch_nRB_CQI choice: 0..98!\n",
			       RC.config_file_name, i, pucch_nRB_CQI);
		
		RRC_CONFIGURATION_REQ (msg_p).pucch_nCS_AN[j] = pucch_nCS_AN;
		
		if ((pucch_nCS_AN <0) || (pucch_nCS_AN > 7))
		  AssertFatal (0,
			       "Failed to parse eNB configuration file %s, enb %d unknown value \"%d\" for pucch_nCS_AN choice: 0..7!\n",
			       RC.config_file_name, i, pucch_nCS_AN);
		
		//#if (RRC_VERSION < MAKE_VERSION(10, 0, 0))
		RRC_CONFIGURATION_REQ (msg_p).pucch_n1_AN[j] = pucch_n1_AN;
		
		if ((pucch_n1_AN <0) || (pucch_n1_AN > 2047))
		  AssertFatal (0,
			       "Failed to parse eNB configuration file %s, enb %d unknown value \"%d\" for pucch_n1_AN choice: 0..2047!\n",
			       RC.config_file_name, i, pucch_n1_AN);
		
		//#endif
		RRC_CONFIGURATION_REQ (msg_p).pdsch_referenceSignalPower[j] = pdsch_referenceSignalPower;
		
		if ((pdsch_referenceSignalPower <-60) || (pdsch_referenceSignalPower > 50))
		  AssertFatal (0,
			       "Failed to parse eNB configuration file %s, enb %d unknown value \"%d\" for pdsch_referenceSignalPower choice:-60..50!\n",
			       RC.config_file_name, i, pdsch_referenceSignalPower);
		
		RRC_CONFIGURATION_REQ (msg_p).pdsch_p_b[j] = pdsch_p_b;
		
		if ((pdsch_p_b <0) || (pdsch_p_b > 3))
		  AssertFatal (0,
			       "Failed to parse eNB configuration file %s, enb %d unknown value \"%d\" for pdsch_p_b choice: 0..3!\n",
			       RC.config_file_name, i, pdsch_p_b);
		
		RRC_CONFIGURATION_REQ (msg_p).pusch_n_SB[j] = pusch_n_SB;
		
		if ((pusch_n_SB <1) || (pusch_n_SB > 4))
		  AssertFatal (0,
			       "Failed to parse eNB configuration file %s, enb %d unknown value \"%d\" for pusch_n_SB choice: 1..4!\n",
			       RC.config_file_name, i, pusch_n_SB);
		
		if (!pusch_hoppingMode)
		  AssertFatal (0,
			       "Failed to parse eNB configuration file %s, enb %d define %s: interSubframe,intraAndInterSubframe!\n",
			       RC.config_file_name, i, ENB_CONFIG_STRING_PUSCH_HOPPINGMODE);
		else if (strcmp(pusch_hoppingMode,"interSubFrame")==0) {
		  RRC_CONFIGURATION_REQ (msg_p).pusch_hoppingMode[j] = PUSCH_ConfigCommon__pusch_ConfigBasic__hoppingMode_interSubFrame;
		}  else if (strcmp(pusch_hoppingMode,"intraAndInterSubFrame")==0) {
		  RRC_CONFIGURATION_REQ (msg_p).pusch_hoppingMode[j] = PUSCH_ConfigCommon__pusch_ConfigBasic__hoppingMode_intraAndInterSubFrame;
		} else
		  AssertFatal (0,
			       "Failed to parse eNB configuration file %s, enb %d unknown value \"%s\" for pusch_hoppingMode choice: interSubframe,intraAndInterSubframe!\n",
			       RC.config_file_name, i, pusch_hoppingMode);
		
		RRC_CONFIGURATION_REQ (msg_p).pusch_hoppingOffset[j] = pusch_hoppingOffset;
		
		if ((pusch_hoppingOffset<0) || (pusch_hoppingOffset>98))
		  AssertFatal (0,
			       "Failed to parse eNB configuration file %s, enb %d unknown value \"%s\" for pusch_hoppingOffset choice: 0..98!\n",
			       RC.config_file_name, i, pusch_hoppingMode);
		
		if (!pusch_enable64QAM)
		  AssertFatal (0, 
			       "Failed to parse eNB configuration file %s, enb %d define %s: ENABLE,DISABLE!\n",
			       RC.config_file_name, i, ENB_CONFIG_STRING_PUSCH_ENABLE64QAM);
		else if (strcmp(pusch_enable64QAM, "ENABLE") == 0) {
		  RRC_CONFIGURATION_REQ (msg_p).pusch_enable64QAM[j] = TRUE;
		}  else if (strcmp(pusch_enable64QAM, "DISABLE") == 0) {
		  RRC_CONFIGURATION_REQ (msg_p).pusch_enable64QAM[j] = FALSE;
		} else
		  AssertFatal (0,
			       "Failed to parse eNB configuration file %s, enb %d unknown value \"%s\" for pusch_enable64QAM choice: ENABLE,DISABLE!\n",
			       RC.config_file_name, i, pusch_enable64QAM);
		
		if (!pusch_groupHoppingEnabled)
		  AssertFatal (0,
			       "Failed to parse eNB configuration file %s, enb %d define %s: ENABLE,DISABLE!\n",
			       RC.config_file_name, i, ENB_CONFIG_STRING_PUSCH_GROUP_HOPPING_EN);
		else if (strcmp(pusch_groupHoppingEnabled, "ENABLE") == 0) {
		  RRC_CONFIGURATION_REQ (msg_p).pusch_groupHoppingEnabled[j] = TRUE;
		}  else if (strcmp(pusch_groupHoppingEnabled, "DISABLE") == 0) {
		  RRC_CONFIGURATION_REQ (msg_p).pusch_groupHoppingEnabled[j] = FALSE;
		} else
		  AssertFatal (0,
			       "Failed to parse eNB configuration file %s, enb %d unknown value \"%s\" for pusch_groupHoppingEnabled choice: ENABLE,DISABLE!\n",
			       RC.config_file_name, i, pusch_groupHoppingEnabled);
		
		
		RRC_CONFIGURATION_REQ (msg_p).pusch_groupAssignment[j] = pusch_groupAssignment;
		
		if ((pusch_groupAssignment<0)||(pusch_groupAssignment>29))
		  AssertFatal (0,
			       "Failed to parse eNB configuration file %s, enb %d unknown value \"%d\" for pusch_groupAssignment choice: 0..29!\n",
			       RC.config_file_name, i, pusch_groupAssignment);
		
		if (!pusch_sequenceHoppingEnabled)
		  AssertFatal (0,
			       "Failed to parse eNB configuration file %s, enb %d define %s: ENABLE,DISABLE!\n",
			       RC.config_file_name, i, ENB_CONFIG_STRING_PUSCH_SEQUENCE_HOPPING_EN);
		else if (strcmp(pusch_sequenceHoppingEnabled, "ENABLE") == 0) {
		  RRC_CONFIGURATION_REQ (msg_p).pusch_sequenceHoppingEnabled[j] = TRUE;
		}  else if (strcmp(pusch_sequenceHoppingEnabled, "DISABLE") == 0) {
		  RRC_CONFIGURATION_REQ (msg_p).pusch_sequenceHoppingEnabled[j] = FALSE;
		} else
		  AssertFatal (0,
			       "Failed to parse eNB configuration file %s, enb %d unknown value \"%s\" for pusch_sequenceHoppingEnabled choice: ENABLE,DISABLE!\n",
			       RC.config_file_name, i, pusch_sequenceHoppingEnabled);
		
		RRC_CONFIGURATION_REQ (msg_p).pusch_nDMRS1[j] = pusch_nDMRS1;  //cyclic_shift in RRC!
		
		if ((pusch_nDMRS1 <0) || (pusch_nDMRS1>7))
		  AssertFatal (0,
			       "Failed to parse eNB configuration file %s, enb %d unknown value \"%d\" for pusch_nDMRS1 choice: 0..7!\n",
			       RC.config_file_name, i, pusch_nDMRS1);
		
		if (strcmp(phich_duration,"NORMAL")==0) {
		  RRC_CONFIGURATION_REQ (msg_p).phich_duration[j] = PHICH_Config__phich_Duration_normal;
		} else if (strcmp(phich_duration,"EXTENDED")==0) {
		  RRC_CONFIGURATION_REQ (msg_p).phich_duration[j] = PHICH_Config__phich_Duration_extended;
		} else
		  AssertFatal (0,
			       "Failed to parse eNB configuration file %s, enb %d unknown value \"%s\" for phich_duration choice: NORMAL,EXTENDED!\n",
			       RC.config_file_name, i, phich_duration);
		
		if (strcmp(phich_resource,"ONESIXTH")==0) {
		  RRC_CONFIGURATION_REQ (msg_p).phich_resource[j] = PHICH_Config__phich_Resource_oneSixth ;
		} else if (strcmp(phich_resource,"HALF")==0) {
		  RRC_CONFIGURATION_REQ (msg_p).phich_resource[j] = PHICH_Config__phich_Resource_half;
		} else if (strcmp(phich_resource,"ONE")==0) {
		  RRC_CONFIGURATION_REQ (msg_p).phich_resource[j] = PHICH_Config__phich_Resource_one;
		} else if (strcmp(phich_resource,"TWO")==0) {
		  RRC_CONFIGURATION_REQ (msg_p).phich_resource[j] = PHICH_Config__phich_Resource_two;
		} else
		  AssertFatal (0,
			       "Failed to parse eNB configuration file %s, enb %d unknown value \"%s\" for phich_resource choice: ONESIXTH,HALF,ONE,TWO!\n",
			       RC.config_file_name, i, phich_resource);

		printf("phich.resource %ld (%s), phich.duration %ld (%s)\n",
		       RRC_CONFIGURATION_REQ (msg_p).phich_resource[j],phich_resource,
		       RRC_CONFIGURATION_REQ (msg_p).phich_duration[j],phich_duration);

		if (strcmp(srs_enable, "ENABLE") == 0) {
		  RRC_CONFIGURATION_REQ (msg_p).srs_enable[j] = TRUE;
		} else if (strcmp(srs_enable, "DISABLE") == 0) {
		  RRC_CONFIGURATION_REQ (msg_p).srs_enable[j] = FALSE;
		} else
		  AssertFatal (0,
			       "Failed to parse eNB configuration file %s, enb %d unknown value \"%s\" for srs_BandwidthConfig choice: ENABLE,DISABLE !\n",
			       RC.config_file_name, i, srs_enable);

		if (RRC_CONFIGURATION_REQ (msg_p).srs_enable[j] == TRUE) {

		  RRC_CONFIGURATION_REQ (msg_p).srs_BandwidthConfig[j] = srs_BandwidthConfig;

		  if ((srs_BandwidthConfig < 0) || (srs_BandwidthConfig >7))
		    AssertFatal (0, "Failed to parse eNB configuration file %s, enb %d unknown value %d for srs_BandwidthConfig choice: 0...7\n",
				 RC.config_file_name, i, srs_BandwidthConfig);

		  RRC_CONFIGURATION_REQ (msg_p).srs_SubframeConfig[j] = srs_SubframeConfig;

		  if ((srs_SubframeConfig<0) || (srs_SubframeConfig>15))
		    AssertFatal (0,
				 "Failed to parse eNB configuration file %s, enb %d unknown value \"%d\" for srs_SubframeConfig choice: 0..15 !\n",
				 RC.config_file_name, i, srs_SubframeConfig);

		  if (strcmp(srs_ackNackST, "ENABLE") == 0) {
		    RRC_CONFIGURATION_REQ (msg_p).srs_ackNackST[j] = TRUE;
		  } else if (strcmp(srs_ackNackST, "DISABLE") == 0) {
		    RRC_CONFIGURATION_REQ (msg_p).srs_ackNackST[j] = FALSE;
		  } else
		    AssertFatal (0,
				 "Failed to parse eNB configuration file %s, enb %d unknown value \"%s\" for srs_BandwidthConfig choice: ENABLE,DISABLE !\n",
				 RC.config_file_name, i, srs_ackNackST);

		  if (strcmp(srs_MaxUpPts, "ENABLE") == 0) {
		    RRC_CONFIGURATION_REQ (msg_p).srs_MaxUpPts[j] = TRUE;
		  } else if (strcmp(srs_MaxUpPts, "DISABLE") == 0) {
		    RRC_CONFIGURATION_REQ (msg_p).srs_MaxUpPts[j] = FALSE;
		  } else
		    AssertFatal (0,
				 "Failed to parse eNB configuration file %s, enb %d unknown value \"%s\" for srs_MaxUpPts choice: ENABLE,DISABLE !\n",
				 RC.config_file_name, i, srs_MaxUpPts);
		}
		
		RRC_CONFIGURATION_REQ (msg_p).pusch_p0_Nominal[j] = pusch_p0_Nominal;

		if ((pusch_p0_Nominal<-126) || (pusch_p0_Nominal>24))
		  AssertFatal (0,
			       "Failed to parse eNB configuration file %s, enb %d unknown value \"%d\" for pusch_p0_Nominal choice: -126..24 !\n",
			       RC.config_file_name, i, pusch_p0_Nominal);

#if (RRC_VERSION <= MAKE_VERSION(12, 0, 0))
		if (strcmp(pusch_alpha,"AL0")==0) {
		  RRC_CONFIGURATION_REQ (msg_p).pusch_alpha[j] = UplinkPowerControlCommon__alpha_al0;
		} else if (strcmp(pusch_alpha,"AL04")==0) {
		  RRC_CONFIGURATION_REQ (msg_p).pusch_alpha[j] = UplinkPowerControlCommon__alpha_al04;
		} else if (strcmp(pusch_alpha,"AL05")==0) {
		  RRC_CONFIGURATION_REQ (msg_p).pusch_alpha[j] = UplinkPowerControlCommon__alpha_al05;
		} else if (strcmp(pusch_alpha,"AL06")==0) {
		  RRC_CONFIGURATION_REQ (msg_p).pusch_alpha[j] = UplinkPowerControlCommon__alpha_al06;
		} else if (strcmp(pusch_alpha,"AL07")==0) {
		  RRC_CONFIGURATION_REQ (msg_p).pusch_alpha[j] = UplinkPowerControlCommon__alpha_al07;
		} else if (strcmp(pusch_alpha,"AL08")==0) {
		  RRC_CONFIGURATION_REQ (msg_p).pusch_alpha[j] = UplinkPowerControlCommon__alpha_al08;
		} else if (strcmp(pusch_alpha,"AL09")==0) {
		  RRC_CONFIGURATION_REQ (msg_p).pusch_alpha[j] = UplinkPowerControlCommon__alpha_al09;
		} else if (strcmp(pusch_alpha,"AL1")==0) {
		  RRC_CONFIGURATION_REQ (msg_p).pusch_alpha[j] = UplinkPowerControlCommon__alpha_al1;
		} 
#endif
	      
=======
    printf("RRC %d: Southbound Transport %s\n",i,*(ENBParamList.paramarray[i][ENB_TRANSPORT_S_PREFERENCE_IDX].strptr));

    if (strcmp(*(ENBParamList.paramarray[i][ENB_TRANSPORT_S_PREFERENCE_IDX].strptr), "local_mac") == 0) {
    } else if (strcmp(*(ENBParamList.paramarray[i][ENB_TRANSPORT_S_PREFERENCE_IDX].strptr), "cudu") == 0) {
      rrc->eth_params_s.local_if_name            = strdup(*(ENBParamList.paramarray[i][ENB_LOCAL_S_IF_NAME_IDX].strptr));
      rrc->eth_params_s.my_addr                  = strdup(*(ENBParamList.paramarray[i][ENB_LOCAL_S_ADDRESS_IDX].strptr));
      rrc->eth_params_s.remote_addr              = strdup(*(ENBParamList.paramarray[i][ENB_REMOTE_S_ADDRESS_IDX].strptr));
      rrc->eth_params_s.my_portc                 = *(ENBParamList.paramarray[i][ENB_LOCAL_S_PORTC_IDX].uptr);
      rrc->eth_params_s.remote_portc             = *(ENBParamList.paramarray[i][ENB_REMOTE_S_PORTC_IDX].uptr);
      rrc->eth_params_s.my_portd                 = *(ENBParamList.paramarray[i][ENB_LOCAL_S_PORTD_IDX].uptr);
      rrc->eth_params_s.remote_portd             = *(ENBParamList.paramarray[i][ENB_REMOTE_S_PORTD_IDX].uptr);
      rrc->eth_params_s.transp_preference        = ETH_UDP_MODE;
    } else { // other midhaul
    }

    // search if in active list

    for (k=0; k <num_enbs ; k++) {
      if (strcmp(ENBSParams[ENB_ACTIVE_ENBS_IDX].strlistptr[k], *(ENBParamList.paramarray[i][ENB_ENB_NAME_IDX].strptr) )== 0) {
        char enbpath[MAX_OPTNAME_SIZE + 8];
        sprintf(enbpath,"%s.[%i]",ENB_CONFIG_STRING_ENB_LIST,k);
        paramdef_t PLMNParams[] = PLMNPARAMS_DESC;
        paramlist_def_t PLMNParamList = {ENB_CONFIG_STRING_PLMN_LIST, NULL, 0};
        /* map parameter checking array instances to parameter definition array instances */
        checkedparam_t config_check_PLMNParams [] = PLMNPARAMS_CHECK;

        for (int I = 0; I < sizeof(PLMNParams) / sizeof(paramdef_t); ++I)
          PLMNParams[I].chkPptr = &(config_check_PLMNParams[I]);

        RRC_CONFIGURATION_REQ (msg_p).cell_identity = enb_id;
        RRC_CONFIGURATION_REQ(msg_p).tac = *ENBParamList.paramarray[i][ENB_TRACKING_AREA_CODE_IDX].uptr;
        AssertFatal(!ENBParamList.paramarray[i][ENB_MOBILE_COUNTRY_CODE_IDX_OLD].strptr
                    && !ENBParamList.paramarray[i][ENB_MOBILE_NETWORK_CODE_IDX_OLD].strptr,
                    "It seems that you use an old configuration file. Please change the existing\n"
                    "    tracking_area_code  =  \"1\";\n"
                    "    mobile_country_code =  \"208\";\n"
                    "    mobile_network_code =  \"93\";\n"
                    "to\n"
                    "    tracking_area_code  =  1; // no string!!\n"
                    "    plmn_list = ( { mcc = 208; mnc = 93; mnc_length = 2; } )\n");
        config_getlist(&PLMNParamList, PLMNParams, sizeof(PLMNParams)/sizeof(paramdef_t), enbpath);

        if (PLMNParamList.numelt < 1 || PLMNParamList.numelt > 6)
          AssertFatal(0, "The number of PLMN IDs must be in [1,6], but is %d\n",
                      PLMNParamList.numelt);

        RRC_CONFIGURATION_REQ(msg_p).num_plmn = PLMNParamList.numelt;

        for (int l = 0; l < PLMNParamList.numelt; ++l) {
          RRC_CONFIGURATION_REQ(msg_p).mcc[l] = *PLMNParamList.paramarray[l][ENB_MOBILE_COUNTRY_CODE_IDX].uptr;
          RRC_CONFIGURATION_REQ(msg_p).mnc[l] = *PLMNParamList.paramarray[l][ENB_MOBILE_NETWORK_CODE_IDX].uptr;
          RRC_CONFIGURATION_REQ(msg_p).mnc_digit_length[l] = *PLMNParamList.paramarray[l][ENB_MNC_DIGIT_LENGTH].u8ptr;
          AssertFatal(RRC_CONFIGURATION_REQ(msg_p).mnc_digit_length[l] == 3
                      || RRC_CONFIGURATION_REQ(msg_p).mnc[l] < 100,
                      "MNC %d cannot be encoded in two digits as requested (change mnc_digit_length to 3)\n",
                      RRC_CONFIGURATION_REQ(msg_p).mnc[l]);
        }

        // Parse optional physical parameters
        config_getlist( &CCsParamList,NULL,0,enbpath);
        LOG_I(RRC,"num component carriers %d \n",CCsParamList.numelt);

        if ( CCsParamList.numelt> 0) {
          char ccspath[MAX_OPTNAME_SIZE*2 + 16];

          for (j = 0; j < CCsParamList.numelt ; j++) {
            sprintf(ccspath,"%s.%s.[%i]",enbpath,ENB_CONFIG_STRING_COMPONENT_CARRIERS,j);
            LOG_I(RRC, "enb_config::RCconfig_RRC() parameter number: %d, total number of parameters: %zd, ccspath: %s \n \n", j, sizeof(CCsParams)/sizeof(paramdef_t), ccspath);
            config_get( CCsParams,sizeof(CCsParams)/sizeof(paramdef_t),ccspath);
            //printf("Component carrier %d\n",component_carrier);
            nb_cc++;
            RRC_CONFIGURATION_REQ (msg_p).tdd_config[j] = tdd_config;
            AssertFatal (tdd_config <= TDD_Config__subframeAssignment_sa6,
                         "Failed to parse eNB configuration file %s, enb %d illegal tdd_config %d (should be 0-%d)!",
                         RC.config_file_name, i, tdd_config, TDD_Config__subframeAssignment_sa6);
            RRC_CONFIGURATION_REQ (msg_p).tdd_config_s[j] = tdd_config_s;
            AssertFatal (tdd_config_s <= TDD_Config__specialSubframePatterns_ssp8,
                         "Failed to parse eNB configuration file %s, enb %d illegal tdd_config_s %d (should be 0-%d)!",
                         RC.config_file_name, i, tdd_config_s, TDD_Config__specialSubframePatterns_ssp8);

            if (!prefix_type)
              AssertFatal (0,
                           "Failed to parse eNB configuration file %s, enb %d define %s: NORMAL,EXTENDED!\n",
                           RC.config_file_name, i, ENB_CONFIG_STRING_PREFIX_TYPE);
            else if (strcmp(prefix_type, "NORMAL") == 0) {
              RRC_CONFIGURATION_REQ (msg_p).prefix_type[j] = NORMAL;
            } else  if (strcmp(prefix_type, "EXTENDED") == 0) {
              RRC_CONFIGURATION_REQ (msg_p).prefix_type[j] = EXTENDED;
            } else {
              AssertFatal (0,
                           "Failed to parse eNB configuration file %s, enb %d unknown value \"%s\" for prefix_type choice: NORMAL or EXTENDED !\n",
                           RC.config_file_name, i, prefix_type);
            }

#if (RRC_VERSION >= MAKE_VERSION(14, 0, 0))

            if (!pbch_repetition)
              AssertFatal (0,
                           "Failed to parse eNB configuration file %s, enb %d define %s: TRUE,FALSE!\n",
                           RC.config_file_name, i, ENB_CONFIG_STRING_PBCH_REPETITION);
            else if (strcmp(pbch_repetition, "TRUE") == 0) {
              RRC_CONFIGURATION_REQ (msg_p).pbch_repetition[j] = 1;
            } else  if (strcmp(pbch_repetition, "FALSE") == 0) {
              RRC_CONFIGURATION_REQ (msg_p).pbch_repetition[j] = 0;
            } else {
              AssertFatal (0,
                           "Failed to parse eNB configuration file %s, enb %d unknown value \"%s\" for pbch_repetition choice: TRUE or FALSE !\n",
                           RC.config_file_name, i, pbch_repetition);
            }

#endif
            RRC_CONFIGURATION_REQ (msg_p).eutra_band[j] = eutra_band;
            RRC_CONFIGURATION_REQ (msg_p).downlink_frequency[j] = (uint32_t) downlink_frequency;
            RRC_CONFIGURATION_REQ (msg_p).uplink_frequency_offset[j] = (unsigned int) uplink_frequency_offset;
            RRC_CONFIGURATION_REQ (msg_p).Nid_cell[j]= Nid_cell;

            if (Nid_cell>503) {
              AssertFatal (0,
                           "Failed to parse eNB configuration file %s, enb %d unknown value \"%d\" for Nid_cell choice: 0...503 !\n",
                           RC.config_file_name, i, Nid_cell);
            }

            RRC_CONFIGURATION_REQ (msg_p).N_RB_DL[j]= N_RB_DL;

            if ((N_RB_DL!=6) && (N_RB_DL!=15) && (N_RB_DL!=25) && (N_RB_DL!=50) && (N_RB_DL!=75) && (N_RB_DL!=100)) {
              AssertFatal (0,
                           "Failed to parse eNB configuration file %s, enb %d unknown value \"%d\" for N_RB_DL choice: 6,15,25,50,75,100 !\n",
                           RC.config_file_name, i, N_RB_DL);
            }

            if (strcmp(frame_type, "FDD") == 0) {
              RRC_CONFIGURATION_REQ (msg_p).frame_type[j] = FDD;
            } else  if (strcmp(frame_type, "TDD") == 0) {
              RRC_CONFIGURATION_REQ (msg_p).frame_type[j] = TDD;
            } else {
              AssertFatal (0,
                           "Failed to parse eNB configuration file %s, enb %d unknown value \"%s\" for frame_type choice: FDD or TDD !\n",
                           RC.config_file_name, i, frame_type);
            }

            RRC_CONFIGURATION_REQ (msg_p).tdd_config[j] = tdd_config;
            AssertFatal (tdd_config <= TDD_Config__subframeAssignment_sa6,
                         "Failed to parse eNB configuration file %s, enb %d illegal tdd_config %d (should be 0-%d)!",
                         RC.config_file_name, i, tdd_config, TDD_Config__subframeAssignment_sa6);
            RRC_CONFIGURATION_REQ (msg_p).tdd_config_s[j] = tdd_config_s;
            AssertFatal (tdd_config_s <= TDD_Config__specialSubframePatterns_ssp8,
                         "Failed to parse eNB configuration file %s, enb %d illegal tdd_config_s %d (should be 0-%d)!",
                         RC.config_file_name, i, tdd_config_s, TDD_Config__specialSubframePatterns_ssp8);

            if (!prefix_type)
              AssertFatal (0,
                           "Failed to parse eNB configuration file %s, enb %d define %s: NORMAL,EXTENDED!\n",
                           RC.config_file_name, i, ENB_CONFIG_STRING_PREFIX_TYPE);
            else if (strcmp(prefix_type, "NORMAL") == 0) {
              RRC_CONFIGURATION_REQ (msg_p).prefix_type[j] = NORMAL;
            } else  if (strcmp(prefix_type, "EXTENDED") == 0) {
              RRC_CONFIGURATION_REQ (msg_p).prefix_type[j] = EXTENDED;
            } else {
              AssertFatal (0,
                           "Failed to parse eNB configuration file %s, enb %d unknown value \"%s\" for prefix_type choice: NORMAL or EXTENDED !\n",
                           RC.config_file_name, i, prefix_type);
            }

            RRC_CONFIGURATION_REQ (msg_p).eutra_band[j] = eutra_band;
            // printf( "\teutra band:\t%d\n",RRC_CONFIGURATION_REQ (msg_p).eutra_band);
            RRC_CONFIGURATION_REQ (msg_p).downlink_frequency[j] = (uint32_t) downlink_frequency;
            //printf( "\tdownlink freq:\t%u\n",RRC_CONFIGURATION_REQ (msg_p).downlink_frequency);
            RRC_CONFIGURATION_REQ (msg_p).uplink_frequency_offset[j] = (unsigned int) uplink_frequency_offset;

            if (config_check_band_frequencies(j,
                                              RRC_CONFIGURATION_REQ (msg_p).eutra_band[j],
                                              RRC_CONFIGURATION_REQ (msg_p).downlink_frequency[j],
                                              RRC_CONFIGURATION_REQ (msg_p).uplink_frequency_offset[j],
                                              RRC_CONFIGURATION_REQ (msg_p).frame_type[j])) {
              AssertFatal(0, "error calling enb_check_band_frequencies\n");
            }

            if ((nb_antenna_ports <1) || (nb_antenna_ports > 2))
              AssertFatal (0,
                           "Failed to parse eNB configuration file %s, enb %d unknown value \"%d\" for nb_antenna_ports choice: 1..2 !\n",
                           RC.config_file_name, i, nb_antenna_ports);

            RRC_CONFIGURATION_REQ (msg_p).nb_antenna_ports[j] = nb_antenna_ports;
            RRC_CONFIGURATION_REQ (msg_p).prach_root[j] =  prach_root;

            if ((prach_root <0) || (prach_root > 1023))
              AssertFatal (0,
                           "Failed to parse eNB configuration file %s, enb %d unknown value \"%d\" for prach_root choice: 0..1023 !\n",
                           RC.config_file_name, i, prach_root);

            RRC_CONFIGURATION_REQ (msg_p).prach_config_index[j] = prach_config_index;

            if ((prach_config_index <0) || (prach_config_index > 63))
              AssertFatal (0,
                           "Failed to parse eNB configuration file %s, enb %d unknown value \"%d\" for prach_config_index choice: 0..1023 !\n",
                           RC.config_file_name, i, prach_config_index);

            if (!prach_high_speed)
              AssertFatal (0,
                           "Failed to parse eNB configuration file %s, enb %d define %s: ENABLE,DISABLE!\n",
                           RC.config_file_name, i, ENB_CONFIG_STRING_PRACH_HIGH_SPEED);
            else if (strcmp(prach_high_speed, "ENABLE") == 0) {
              RRC_CONFIGURATION_REQ (msg_p).prach_high_speed[j] = TRUE;
            } else if (strcmp(prach_high_speed, "DISABLE") == 0) {
              RRC_CONFIGURATION_REQ (msg_p).prach_high_speed[j] = FALSE;
            } else
              AssertFatal (0,
                           "Failed to parse eNB configuration file %s, enb %d unknown value \"%s\" for prach_config choice: ENABLE,DISABLE !\n",
                           RC.config_file_name, i, prach_high_speed);

            RRC_CONFIGURATION_REQ (msg_p).prach_zero_correlation[j] =prach_zero_correlation;

            if ((prach_zero_correlation <0) || (prach_zero_correlation > 15))
              AssertFatal (0,
                           "Failed to parse eNB configuration file %s, enb %d unknown value \"%d\" for prach_zero_correlation choice: 0..15!\n",
                           RC.config_file_name, i, prach_zero_correlation);

            RRC_CONFIGURATION_REQ (msg_p).prach_freq_offset[j] = prach_freq_offset;

            if ((prach_freq_offset <0) || (prach_freq_offset > 94))
              AssertFatal (0,
                           "Failed to parse eNB configuration file %s, enb %d unknown value \"%d\" for prach_freq_offset choice: 0..94!\n",
                           RC.config_file_name, i, prach_freq_offset);

            RRC_CONFIGURATION_REQ (msg_p).pucch_delta_shift[j] = pucch_delta_shift-1;

            if ((pucch_delta_shift <1) || (pucch_delta_shift > 3))
              AssertFatal (0,
                           "Failed to parse eNB configuration file %s, enb %d unknown value \"%d\" for pucch_delta_shift choice: 1..3!\n",
                           RC.config_file_name, i, pucch_delta_shift);

            RRC_CONFIGURATION_REQ (msg_p).pucch_nRB_CQI[j] = pucch_nRB_CQI;

            if ((pucch_nRB_CQI <0) || (pucch_nRB_CQI > 98))
              AssertFatal (0,
                           "Failed to parse eNB configuration file %s, enb %d unknown value \"%d\" for pucch_nRB_CQI choice: 0..98!\n",
                           RC.config_file_name, i, pucch_nRB_CQI);

            RRC_CONFIGURATION_REQ (msg_p).pucch_nCS_AN[j] = pucch_nCS_AN;

            if ((pucch_nCS_AN <0) || (pucch_nCS_AN > 7))
              AssertFatal (0,
                           "Failed to parse eNB configuration file %s, enb %d unknown value \"%d\" for pucch_nCS_AN choice: 0..7!\n",
                           RC.config_file_name, i, pucch_nCS_AN);

            //#if (RRC_VERSION < MAKE_VERSION(10, 0, 0))
            RRC_CONFIGURATION_REQ (msg_p).pucch_n1_AN[j] = pucch_n1_AN;

            if ((pucch_n1_AN <0) || (pucch_n1_AN > 2047))
              AssertFatal (0,
                           "Failed to parse eNB configuration file %s, enb %d unknown value \"%d\" for pucch_n1_AN choice: 0..2047!\n",
                           RC.config_file_name, i, pucch_n1_AN);

            //#endif
            RRC_CONFIGURATION_REQ (msg_p).pdsch_referenceSignalPower[j] = pdsch_referenceSignalPower;

            if ((pdsch_referenceSignalPower <-60) || (pdsch_referenceSignalPower > 50))
              AssertFatal (0,
                           "Failed to parse eNB configuration file %s, enb %d unknown value \"%d\" for pdsch_referenceSignalPower choice:-60..50!\n",
                           RC.config_file_name, i, pdsch_referenceSignalPower);

            RRC_CONFIGURATION_REQ (msg_p).pdsch_p_b[j] = pdsch_p_b;

            if ((pdsch_p_b <0) || (pdsch_p_b > 3))
              AssertFatal (0,
                           "Failed to parse eNB configuration file %s, enb %d unknown value \"%d\" for pdsch_p_b choice: 0..3!\n",
                           RC.config_file_name, i, pdsch_p_b);

            RRC_CONFIGURATION_REQ (msg_p).pusch_n_SB[j] = pusch_n_SB;

            if ((pusch_n_SB <1) || (pusch_n_SB > 4))
              AssertFatal (0,
                           "Failed to parse eNB configuration file %s, enb %d unknown value \"%d\" for pusch_n_SB choice: 1..4!\n",
                           RC.config_file_name, i, pusch_n_SB);

            if (!pusch_hoppingMode)
              AssertFatal (0,
                           "Failed to parse eNB configuration file %s, enb %d define %s: interSubframe,intraAndInterSubframe!\n",
                           RC.config_file_name, i, ENB_CONFIG_STRING_PUSCH_HOPPINGMODE);
            else if (strcmp(pusch_hoppingMode,"interSubFrame")==0) {
              RRC_CONFIGURATION_REQ (msg_p).pusch_hoppingMode[j] = PUSCH_ConfigCommon__pusch_ConfigBasic__hoppingMode_interSubFrame;
            }  else if (strcmp(pusch_hoppingMode,"intraAndInterSubFrame")==0) {
              RRC_CONFIGURATION_REQ (msg_p).pusch_hoppingMode[j] = PUSCH_ConfigCommon__pusch_ConfigBasic__hoppingMode_intraAndInterSubFrame;
            } else
              AssertFatal (0,
                           "Failed to parse eNB configuration file %s, enb %d unknown value \"%s\" for pusch_hoppingMode choice: interSubframe,intraAndInterSubframe!\n",
                           RC.config_file_name, i, pusch_hoppingMode);

            RRC_CONFIGURATION_REQ (msg_p).pusch_hoppingOffset[j] = pusch_hoppingOffset;

            if ((pusch_hoppingOffset<0) || (pusch_hoppingOffset>98))
              AssertFatal (0,
                           "Failed to parse eNB configuration file %s, enb %d unknown value \"%s\" for pusch_hoppingOffset choice: 0..98!\n",
                           RC.config_file_name, i, pusch_hoppingMode);

            if (!pusch_enable64QAM)
              AssertFatal (0,
                           "Failed to parse eNB configuration file %s, enb %d define %s: ENABLE,DISABLE!\n",
                           RC.config_file_name, i, ENB_CONFIG_STRING_PUSCH_ENABLE64QAM);
            else if (strcmp(pusch_enable64QAM, "ENABLE") == 0) {
              RRC_CONFIGURATION_REQ (msg_p).pusch_enable64QAM[j] = TRUE;
            }  else if (strcmp(pusch_enable64QAM, "DISABLE") == 0) {
              RRC_CONFIGURATION_REQ (msg_p).pusch_enable64QAM[j] = FALSE;
            } else
              AssertFatal (0,
                           "Failed to parse eNB configuration file %s, enb %d unknown value \"%s\" for pusch_enable64QAM choice: ENABLE,DISABLE!\n",
                           RC.config_file_name, i, pusch_enable64QAM);

            if (!pusch_groupHoppingEnabled)
              AssertFatal (0,
                           "Failed to parse eNB configuration file %s, enb %d define %s: ENABLE,DISABLE!\n",
                           RC.config_file_name, i, ENB_CONFIG_STRING_PUSCH_GROUP_HOPPING_EN);
            else if (strcmp(pusch_groupHoppingEnabled, "ENABLE") == 0) {
              RRC_CONFIGURATION_REQ (msg_p).pusch_groupHoppingEnabled[j] = TRUE;
            }  else if (strcmp(pusch_groupHoppingEnabled, "DISABLE") == 0) {
              RRC_CONFIGURATION_REQ (msg_p).pusch_groupHoppingEnabled[j] = FALSE;
            } else
              AssertFatal (0,
                           "Failed to parse eNB configuration file %s, enb %d unknown value \"%s\" for pusch_groupHoppingEnabled choice: ENABLE,DISABLE!\n",
                           RC.config_file_name, i, pusch_groupHoppingEnabled);

            RRC_CONFIGURATION_REQ (msg_p).pusch_groupAssignment[j] = pusch_groupAssignment;

            if ((pusch_groupAssignment<0)||(pusch_groupAssignment>29))
              AssertFatal (0,
                           "Failed to parse eNB configuration file %s, enb %d unknown value \"%d\" for pusch_groupAssignment choice: 0..29!\n",
                           RC.config_file_name, i, pusch_groupAssignment);

            if (!pusch_sequenceHoppingEnabled)
              AssertFatal (0,
                           "Failed to parse eNB configuration file %s, enb %d define %s: ENABLE,DISABLE!\n",
                           RC.config_file_name, i, ENB_CONFIG_STRING_PUSCH_SEQUENCE_HOPPING_EN);
            else if (strcmp(pusch_sequenceHoppingEnabled, "ENABLE") == 0) {
              RRC_CONFIGURATION_REQ (msg_p).pusch_sequenceHoppingEnabled[j] = TRUE;
            }  else if (strcmp(pusch_sequenceHoppingEnabled, "DISABLE") == 0) {
              RRC_CONFIGURATION_REQ (msg_p).pusch_sequenceHoppingEnabled[j] = FALSE;
            } else
              AssertFatal (0,
                           "Failed to parse eNB configuration file %s, enb %d unknown value \"%s\" for pusch_sequenceHoppingEnabled choice: ENABLE,DISABLE!\n",
                           RC.config_file_name, i, pusch_sequenceHoppingEnabled);

            RRC_CONFIGURATION_REQ (msg_p).pusch_nDMRS1[j] = pusch_nDMRS1;  //cyclic_shift in RRC!

            if ((pusch_nDMRS1 <0) || (pusch_nDMRS1>7))
              AssertFatal (0,
                           "Failed to parse eNB configuration file %s, enb %d unknown value \"%d\" for pusch_nDMRS1 choice: 0..7!\n",
                           RC.config_file_name, i, pusch_nDMRS1);

            if (strcmp(phich_duration,"NORMAL")==0) {
              RRC_CONFIGURATION_REQ (msg_p).phich_duration[j] = PHICH_Config__phich_Duration_normal;
            } else if (strcmp(phich_duration,"EXTENDED")==0) {
              RRC_CONFIGURATION_REQ (msg_p).phich_duration[j] = PHICH_Config__phich_Duration_extended;
            } else
              AssertFatal (0,
                           "Failed to parse eNB configuration file %s, enb %d unknown value \"%s\" for phich_duration choice: NORMAL,EXTENDED!\n",
                           RC.config_file_name, i, phich_duration);

            if (strcmp(phich_resource,"ONESIXTH")==0) {
              RRC_CONFIGURATION_REQ (msg_p).phich_resource[j] = PHICH_Config__phich_Resource_oneSixth ;
            } else if (strcmp(phich_resource,"HALF")==0) {
              RRC_CONFIGURATION_REQ (msg_p).phich_resource[j] = PHICH_Config__phich_Resource_half;
            } else if (strcmp(phich_resource,"ONE")==0) {
              RRC_CONFIGURATION_REQ (msg_p).phich_resource[j] = PHICH_Config__phich_Resource_one;
            } else if (strcmp(phich_resource,"TWO")==0) {
              RRC_CONFIGURATION_REQ (msg_p).phich_resource[j] = PHICH_Config__phich_Resource_two;
            } else
              AssertFatal (0,
                           "Failed to parse eNB configuration file %s, enb %d unknown value \"%s\" for phich_resource choice: ONESIXTH,HALF,ONE,TWO!\n",
                           RC.config_file_name, i, phich_resource);

            printf("phich.resource %ld (%s), phich.duration %ld (%s)\n",
                   RRC_CONFIGURATION_REQ (msg_p).phich_resource[j],phich_resource,
                   RRC_CONFIGURATION_REQ (msg_p).phich_duration[j],phich_duration);

            if (strcmp(srs_enable, "ENABLE") == 0) {
              RRC_CONFIGURATION_REQ (msg_p).srs_enable[j] = TRUE;
            } else if (strcmp(srs_enable, "DISABLE") == 0) {
              RRC_CONFIGURATION_REQ (msg_p).srs_enable[j] = FALSE;
            } else
              AssertFatal (0,
                           "Failed to parse eNB configuration file %s, enb %d unknown value \"%s\" for srs_BandwidthConfig choice: ENABLE,DISABLE !\n",
                           RC.config_file_name, i, srs_enable);

            if (RRC_CONFIGURATION_REQ (msg_p).srs_enable[j] == TRUE) {
              RRC_CONFIGURATION_REQ (msg_p).srs_BandwidthConfig[j] = srs_BandwidthConfig;

              if ((srs_BandwidthConfig < 0) || (srs_BandwidthConfig >7))
                AssertFatal (0, "Failed to parse eNB configuration file %s, enb %d unknown value %d for srs_BandwidthConfig choice: 0...7\n",
                             RC.config_file_name, i, srs_BandwidthConfig);

              RRC_CONFIGURATION_REQ (msg_p).srs_SubframeConfig[j] = srs_SubframeConfig;

              if ((srs_SubframeConfig<0) || (srs_SubframeConfig>15))
                AssertFatal (0,
                             "Failed to parse eNB configuration file %s, enb %d unknown value \"%d\" for srs_SubframeConfig choice: 0..15 !\n",
                             RC.config_file_name, i, srs_SubframeConfig);

              if (strcmp(srs_ackNackST, "ENABLE") == 0) {
                RRC_CONFIGURATION_REQ (msg_p).srs_ackNackST[j] = TRUE;
              } else if (strcmp(srs_ackNackST, "DISABLE") == 0) {
                RRC_CONFIGURATION_REQ (msg_p).srs_ackNackST[j] = FALSE;
              } else
                AssertFatal (0,
                             "Failed to parse eNB configuration file %s, enb %d unknown value \"%s\" for srs_BandwidthConfig choice: ENABLE,DISABLE !\n",
                             RC.config_file_name, i, srs_ackNackST);

              if (strcmp(srs_MaxUpPts, "ENABLE") == 0) {
                RRC_CONFIGURATION_REQ (msg_p).srs_MaxUpPts[j] = TRUE;
              } else if (strcmp(srs_MaxUpPts, "DISABLE") == 0) {
                RRC_CONFIGURATION_REQ (msg_p).srs_MaxUpPts[j] = FALSE;
              } else
                AssertFatal (0,
                             "Failed to parse eNB configuration file %s, enb %d unknown value \"%s\" for srs_MaxUpPts choice: ENABLE,DISABLE !\n",
                             RC.config_file_name, i, srs_MaxUpPts);
            }

            RRC_CONFIGURATION_REQ (msg_p).pusch_p0_Nominal[j] = pusch_p0_Nominal;

            if ((pusch_p0_Nominal<-126) || (pusch_p0_Nominal>24))
              AssertFatal (0,
                           "Failed to parse eNB configuration file %s, enb %d unknown value \"%d\" for pusch_p0_Nominal choice: -126..24 !\n",
                           RC.config_file_name, i, pusch_p0_Nominal);

#if (RRC_VERSION <= MAKE_VERSION(12, 0, 0))

            if (strcmp(pusch_alpha,"AL0")==0) {
              RRC_CONFIGURATION_REQ (msg_p).pusch_alpha[j] = UplinkPowerControlCommon__alpha_al0;
            } else if (strcmp(pusch_alpha,"AL04")==0) {
              RRC_CONFIGURATION_REQ (msg_p).pusch_alpha[j] = UplinkPowerControlCommon__alpha_al04;
            } else if (strcmp(pusch_alpha,"AL05")==0) {
              RRC_CONFIGURATION_REQ (msg_p).pusch_alpha[j] = UplinkPowerControlCommon__alpha_al05;
            } else if (strcmp(pusch_alpha,"AL06")==0) {
              RRC_CONFIGURATION_REQ (msg_p).pusch_alpha[j] = UplinkPowerControlCommon__alpha_al06;
            } else if (strcmp(pusch_alpha,"AL07")==0) {
              RRC_CONFIGURATION_REQ (msg_p).pusch_alpha[j] = UplinkPowerControlCommon__alpha_al07;
            } else if (strcmp(pusch_alpha,"AL08")==0) {
              RRC_CONFIGURATION_REQ (msg_p).pusch_alpha[j] = UplinkPowerControlCommon__alpha_al08;
            } else if (strcmp(pusch_alpha,"AL09")==0) {
              RRC_CONFIGURATION_REQ (msg_p).pusch_alpha[j] = UplinkPowerControlCommon__alpha_al09;
            } else if (strcmp(pusch_alpha,"AL1")==0) {
              RRC_CONFIGURATION_REQ (msg_p).pusch_alpha[j] = UplinkPowerControlCommon__alpha_al1;
            }

#endif
>>>>>>> 09187015
#if (RRC_VERSION >= MAKE_VERSION(12, 0, 0))

            if (strcmp(pusch_alpha,"AL0")==0) {
              RRC_CONFIGURATION_REQ (msg_p).pusch_alpha[j] = Alpha_r12_al0;
            } else if (strcmp(pusch_alpha,"AL04")==0) {
              RRC_CONFIGURATION_REQ (msg_p).pusch_alpha[j] = Alpha_r12_al04;
            } else if (strcmp(pusch_alpha,"AL05")==0) {
              RRC_CONFIGURATION_REQ (msg_p).pusch_alpha[j] = Alpha_r12_al05;
            } else if (strcmp(pusch_alpha,"AL06")==0) {
              RRC_CONFIGURATION_REQ (msg_p).pusch_alpha[j] = Alpha_r12_al06;
            } else if (strcmp(pusch_alpha,"AL07")==0) {
              RRC_CONFIGURATION_REQ (msg_p).pusch_alpha[j] = Alpha_r12_al07;
            } else if (strcmp(pusch_alpha,"AL08")==0) {
              RRC_CONFIGURATION_REQ (msg_p).pusch_alpha[j] = Alpha_r12_al08;
            } else if (strcmp(pusch_alpha,"AL09")==0) {
              RRC_CONFIGURATION_REQ (msg_p).pusch_alpha[j] = Alpha_r12_al09;
            } else if (strcmp(pusch_alpha,"AL1")==0) {
              RRC_CONFIGURATION_REQ (msg_p).pusch_alpha[j] = Alpha_r12_al1;
            }

#endif
<<<<<<< HEAD
		else
		  AssertFatal (0,
			       "Failed to parse eNB configuration file %s, enb %d unknown value \"%s\" for pucch_Alpha choice: AL0,AL04,AL05,AL06,AL07,AL08,AL09,AL1!\n",
			       RC.config_file_name, i, pusch_alpha);

		RRC_CONFIGURATION_REQ (msg_p).pucch_p0_Nominal[j] = pucch_p0_Nominal;

		if ((pucch_p0_Nominal<-127) || (pucch_p0_Nominal>-96))
		  AssertFatal (0,
			       "Failed to parse eNB configuration file %s, enb %d unknown value \"%d\" for pucch_p0_Nominal choice: -127..-96 !\n",
			       RC.config_file_name, i, pucch_p0_Nominal);

		RRC_CONFIGURATION_REQ (msg_p).msg3_delta_Preamble[j] = msg3_delta_Preamble;

		if ((msg3_delta_Preamble<-1) || (msg3_delta_Preamble>6))
		  AssertFatal (0,
			       "Failed to parse eNB configuration file %s, enb %d unknown value \"%d\" for msg3_delta_Preamble choice: -1..6 !\n",
			       RC.config_file_name, i, msg3_delta_Preamble);
	      

		if (strcmp(pucch_deltaF_Format1,"deltaF_2")==0) {
		  RRC_CONFIGURATION_REQ (msg_p).pucch_deltaF_Format1[j] = DeltaFList_PUCCH__deltaF_PUCCH_Format1_deltaF_2;
		} else if (strcmp(pucch_deltaF_Format1,"deltaF0")==0) {
		  RRC_CONFIGURATION_REQ (msg_p).pucch_deltaF_Format1[j] = DeltaFList_PUCCH__deltaF_PUCCH_Format1_deltaF0;
		} else if (strcmp(pucch_deltaF_Format1,"deltaF2")==0) {
		  RRC_CONFIGURATION_REQ (msg_p).pucch_deltaF_Format1[j] = DeltaFList_PUCCH__deltaF_PUCCH_Format1_deltaF2;
		} else
		  AssertFatal (0,
			       "Failed to parse eNB configuration file %s, enb %d unknown value \"%s\" for pucch_deltaF_Format1 choice: deltaF_2,dltaF0,deltaF2!\n",
			       RC.config_file_name, i, pucch_deltaF_Format1);

		if (strcmp(pucch_deltaF_Format1b,"deltaF1")==0) {
		  RRC_CONFIGURATION_REQ (msg_p).pucch_deltaF_Format1b[j] = DeltaFList_PUCCH__deltaF_PUCCH_Format1b_deltaF1;
		} else if (strcmp(pucch_deltaF_Format1b,"deltaF3")==0) {
		  RRC_CONFIGURATION_REQ (msg_p).pucch_deltaF_Format1b[j] = DeltaFList_PUCCH__deltaF_PUCCH_Format1b_deltaF3;
		} else if (strcmp(pucch_deltaF_Format1b,"deltaF5")==0) {
		  RRC_CONFIGURATION_REQ (msg_p).pucch_deltaF_Format1b[j] = DeltaFList_PUCCH__deltaF_PUCCH_Format1b_deltaF5;
		} else
		  AssertFatal (0,
			       "Failed to parse eNB configuration file %s, enb %d unknown value \"%s\" for pucch_deltaF_Format1b choice: deltaF1,dltaF3,deltaF5!\n",
			       RC.config_file_name, i, pucch_deltaF_Format1b);


		if (strcmp(pucch_deltaF_Format2,"deltaF_2")==0) {
		  RRC_CONFIGURATION_REQ (msg_p).pucch_deltaF_Format2[j] = DeltaFList_PUCCH__deltaF_PUCCH_Format2_deltaF_2;
		} else if (strcmp(pucch_deltaF_Format2,"deltaF0")==0) {
		  RRC_CONFIGURATION_REQ (msg_p).pucch_deltaF_Format2[j] = DeltaFList_PUCCH__deltaF_PUCCH_Format2_deltaF0;
		} else if (strcmp(pucch_deltaF_Format2,"deltaF1")==0) {
		  RRC_CONFIGURATION_REQ (msg_p).pucch_deltaF_Format2[j] = DeltaFList_PUCCH__deltaF_PUCCH_Format2_deltaF1;
		} else if (strcmp(pucch_deltaF_Format2,"deltaF2")==0) {
		  RRC_CONFIGURATION_REQ (msg_p).pucch_deltaF_Format2[j] = DeltaFList_PUCCH__deltaF_PUCCH_Format2_deltaF2;
		} else
		  AssertFatal (0,
			       "Failed to parse eNB configuration file %s, enb %d unknown value \"%s\" for pucch_deltaF_Format2 choice: deltaF_2,dltaF0,deltaF1,deltaF2!\n",
			       RC.config_file_name, i, pucch_deltaF_Format2);

		if (strcmp(pucch_deltaF_Format2a,"deltaF_2")==0) {
		  RRC_CONFIGURATION_REQ (msg_p).pucch_deltaF_Format2a[j] = DeltaFList_PUCCH__deltaF_PUCCH_Format2a_deltaF_2;
		} else if (strcmp(pucch_deltaF_Format2a,"deltaF0")==0) {
		  RRC_CONFIGURATION_REQ (msg_p).pucch_deltaF_Format2a[j] = DeltaFList_PUCCH__deltaF_PUCCH_Format2a_deltaF0;
		} else if (strcmp(pucch_deltaF_Format2a,"deltaF2")==0) {
		  RRC_CONFIGURATION_REQ (msg_p).pucch_deltaF_Format2a[j] = DeltaFList_PUCCH__deltaF_PUCCH_Format2a_deltaF2;
		} else
		  AssertFatal (0,
			       "Failed to parse eNB configuration file %s, enb %d unknown value \"%s\" for pucch_deltaF_Format2a choice: deltaF_2,dltaF0,deltaF2!\n",
			       RC.config_file_name, i, pucch_deltaF_Format2a);

		if (strcmp(pucch_deltaF_Format2b,"deltaF_2")==0) {
		  RRC_CONFIGURATION_REQ (msg_p).pucch_deltaF_Format2b[j] = DeltaFList_PUCCH__deltaF_PUCCH_Format2b_deltaF_2;
		} else if (strcmp(pucch_deltaF_Format2b,"deltaF0")==0) {
		  RRC_CONFIGURATION_REQ (msg_p).pucch_deltaF_Format2b[j] = DeltaFList_PUCCH__deltaF_PUCCH_Format2b_deltaF0;
		} else if (strcmp(pucch_deltaF_Format2b,"deltaF2")==0) {
		  RRC_CONFIGURATION_REQ (msg_p).pucch_deltaF_Format2b[j] = DeltaFList_PUCCH__deltaF_PUCCH_Format2b_deltaF2;
		} else
		  AssertFatal (0,
			       "Failed to parse eNB configuration file %s, enb %d unknown value \"%s\" for pucch_deltaF_Format2b choice: deltaF_2,dltaF0,deltaF2!\n",
			       RC.config_file_name, i, pucch_deltaF_Format2b);


	      

		RRC_CONFIGURATION_REQ (msg_p).rach_numberOfRA_Preambles[j] = (rach_numberOfRA_Preambles/4)-1;

		if ((rach_numberOfRA_Preambles <4) || (rach_numberOfRA_Preambles>64) || ((rach_numberOfRA_Preambles&3)!=0))
		  AssertFatal (0,
			       "Failed to parse eNB configuration file %s, enb %d unknown value \"%d\" for rach_numberOfRA_Preambles choice: 4,8,12,...,64!\n",
			       RC.config_file_name, i, rach_numberOfRA_Preambles);

		if (strcmp(rach_preamblesGroupAConfig, "ENABLE") == 0) {
		  RRC_CONFIGURATION_REQ (msg_p).rach_preamblesGroupAConfig[j] = TRUE;


		  RRC_CONFIGURATION_REQ (msg_p).rach_sizeOfRA_PreamblesGroupA[j] = (rach_sizeOfRA_PreamblesGroupA/4)-1;

		  if ((rach_numberOfRA_Preambles <4) || (rach_numberOfRA_Preambles>60) || ((rach_numberOfRA_Preambles&3)!=0))
		    AssertFatal (0,
				 "Failed to parse eNB configuration file %s, enb %d unknown value \"%d\" for rach_sizeOfRA_PreamblesGroupA choice: 4,8,12,...,60!\n",
				 RC.config_file_name, i, rach_sizeOfRA_PreamblesGroupA);


		  switch (rach_messageSizeGroupA) {
		  case 56:
		    RRC_CONFIGURATION_REQ (msg_p).rach_messageSizeGroupA[j] = RACH_ConfigCommon__preambleInfo__preamblesGroupAConfig__messageSizeGroupA_b56;
		    break;

		  case 144:
		    RRC_CONFIGURATION_REQ (msg_p).rach_messageSizeGroupA[j] = RACH_ConfigCommon__preambleInfo__preamblesGroupAConfig__messageSizeGroupA_b144;
		    break;

		  case 208:
		    RRC_CONFIGURATION_REQ (msg_p).rach_messageSizeGroupA[j] = RACH_ConfigCommon__preambleInfo__preamblesGroupAConfig__messageSizeGroupA_b208;
		    break;

		  case 256:
		    RRC_CONFIGURATION_REQ (msg_p).rach_messageSizeGroupA[j] = RACH_ConfigCommon__preambleInfo__preamblesGroupAConfig__messageSizeGroupA_b256;
		    break;

		  default:
		    AssertFatal (0,
				 "Failed to parse eNB configuration file %s, enb %d unknown value \"%d\" for rach_messageSizeGroupA choice: 56,144,208,256!\n",
				 RC.config_file_name, i, rach_messageSizeGroupA);
		    break;
		  }

		  if (strcmp(rach_messagePowerOffsetGroupB,"minusinfinity")==0) {
		    RRC_CONFIGURATION_REQ (msg_p).rach_messagePowerOffsetGroupB[j] = RACH_ConfigCommon__preambleInfo__preamblesGroupAConfig__messagePowerOffsetGroupB_minusinfinity;
		  }

		  else if (strcmp(rach_messagePowerOffsetGroupB,"dB0")==0) {
		    RRC_CONFIGURATION_REQ (msg_p).rach_messagePowerOffsetGroupB[j] = RACH_ConfigCommon__preambleInfo__preamblesGroupAConfig__messagePowerOffsetGroupB_dB0;
		  }

		  else if (strcmp(rach_messagePowerOffsetGroupB,"dB5")==0) {
		    RRC_CONFIGURATION_REQ (msg_p).rach_messagePowerOffsetGroupB[j] = RACH_ConfigCommon__preambleInfo__preamblesGroupAConfig__messagePowerOffsetGroupB_dB5;
		  }

		  else if (strcmp(rach_messagePowerOffsetGroupB,"dB8")==0) {
		    RRC_CONFIGURATION_REQ (msg_p).rach_messagePowerOffsetGroupB[j] = RACH_ConfigCommon__preambleInfo__preamblesGroupAConfig__messagePowerOffsetGroupB_dB8;
		  }
=======
            else
              AssertFatal (0,
                           "Failed to parse eNB configuration file %s, enb %d unknown value \"%s\" for pucch_Alpha choice: AL0,AL04,AL05,AL06,AL07,AL08,AL09,AL1!\n",
                           RC.config_file_name, i, pusch_alpha);
>>>>>>> 09187015

            RRC_CONFIGURATION_REQ (msg_p).pucch_p0_Nominal[j] = pucch_p0_Nominal;

            if ((pucch_p0_Nominal<-127) || (pucch_p0_Nominal>-96))
              AssertFatal (0,
                           "Failed to parse eNB configuration file %s, enb %d unknown value \"%d\" for pucch_p0_Nominal choice: -127..-96 !\n",
                           RC.config_file_name, i, pucch_p0_Nominal);

            RRC_CONFIGURATION_REQ (msg_p).msg3_delta_Preamble[j] = msg3_delta_Preamble;

            if ((msg3_delta_Preamble<-1) || (msg3_delta_Preamble>6))
              AssertFatal (0,
                           "Failed to parse eNB configuration file %s, enb %d unknown value \"%d\" for msg3_delta_Preamble choice: -1..6 !\n",
                           RC.config_file_name, i, msg3_delta_Preamble);

            if (strcmp(pucch_deltaF_Format1,"deltaF_2")==0) {
              RRC_CONFIGURATION_REQ (msg_p).pucch_deltaF_Format1[j] = DeltaFList_PUCCH__deltaF_PUCCH_Format1_deltaF_2;
            } else if (strcmp(pucch_deltaF_Format1,"deltaF0")==0) {
              RRC_CONFIGURATION_REQ (msg_p).pucch_deltaF_Format1[j] = DeltaFList_PUCCH__deltaF_PUCCH_Format1_deltaF0;
            } else if (strcmp(pucch_deltaF_Format1,"deltaF2")==0) {
              RRC_CONFIGURATION_REQ (msg_p).pucch_deltaF_Format1[j] = DeltaFList_PUCCH__deltaF_PUCCH_Format1_deltaF2;
            } else
              AssertFatal (0,
                           "Failed to parse eNB configuration file %s, enb %d unknown value \"%s\" for pucch_deltaF_Format1 choice: deltaF_2,dltaF0,deltaF2!\n",
                           RC.config_file_name, i, pucch_deltaF_Format1);

            if (strcmp(pucch_deltaF_Format1b,"deltaF1")==0) {
              RRC_CONFIGURATION_REQ (msg_p).pucch_deltaF_Format1b[j] = DeltaFList_PUCCH__deltaF_PUCCH_Format1b_deltaF1;
            } else if (strcmp(pucch_deltaF_Format1b,"deltaF3")==0) {
              RRC_CONFIGURATION_REQ (msg_p).pucch_deltaF_Format1b[j] = DeltaFList_PUCCH__deltaF_PUCCH_Format1b_deltaF3;
            } else if (strcmp(pucch_deltaF_Format1b,"deltaF5")==0) {
              RRC_CONFIGURATION_REQ (msg_p).pucch_deltaF_Format1b[j] = DeltaFList_PUCCH__deltaF_PUCCH_Format1b_deltaF5;
            } else
              AssertFatal (0,
                           "Failed to parse eNB configuration file %s, enb %d unknown value \"%s\" for pucch_deltaF_Format1b choice: deltaF1,dltaF3,deltaF5!\n",
                           RC.config_file_name, i, pucch_deltaF_Format1b);

            if (strcmp(pucch_deltaF_Format2,"deltaF_2")==0) {
              RRC_CONFIGURATION_REQ (msg_p).pucch_deltaF_Format2[j] = DeltaFList_PUCCH__deltaF_PUCCH_Format2_deltaF_2;
            } else if (strcmp(pucch_deltaF_Format2,"deltaF0")==0) {
              RRC_CONFIGURATION_REQ (msg_p).pucch_deltaF_Format2[j] = DeltaFList_PUCCH__deltaF_PUCCH_Format2_deltaF0;
            } else if (strcmp(pucch_deltaF_Format2,"deltaF1")==0) {
              RRC_CONFIGURATION_REQ (msg_p).pucch_deltaF_Format2[j] = DeltaFList_PUCCH__deltaF_PUCCH_Format2_deltaF1;
            } else if (strcmp(pucch_deltaF_Format2,"deltaF2")==0) {
              RRC_CONFIGURATION_REQ (msg_p).pucch_deltaF_Format2[j] = DeltaFList_PUCCH__deltaF_PUCCH_Format2_deltaF2;
            } else
              AssertFatal (0,
                           "Failed to parse eNB configuration file %s, enb %d unknown value \"%s\" for pucch_deltaF_Format2 choice: deltaF_2,dltaF0,deltaF1,deltaF2!\n",
                           RC.config_file_name, i, pucch_deltaF_Format2);

            if (strcmp(pucch_deltaF_Format2a,"deltaF_2")==0) {
              RRC_CONFIGURATION_REQ (msg_p).pucch_deltaF_Format2a[j] = DeltaFList_PUCCH__deltaF_PUCCH_Format2a_deltaF_2;
            } else if (strcmp(pucch_deltaF_Format2a,"deltaF0")==0) {
              RRC_CONFIGURATION_REQ (msg_p).pucch_deltaF_Format2a[j] = DeltaFList_PUCCH__deltaF_PUCCH_Format2a_deltaF0;
            } else if (strcmp(pucch_deltaF_Format2a,"deltaF2")==0) {
              RRC_CONFIGURATION_REQ (msg_p).pucch_deltaF_Format2a[j] = DeltaFList_PUCCH__deltaF_PUCCH_Format2a_deltaF2;
            } else
              AssertFatal (0,
                           "Failed to parse eNB configuration file %s, enb %d unknown value \"%s\" for pucch_deltaF_Format2a choice: deltaF_2,dltaF0,deltaF2!\n",
                           RC.config_file_name, i, pucch_deltaF_Format2a);

            if (strcmp(pucch_deltaF_Format2b,"deltaF_2")==0) {
              RRC_CONFIGURATION_REQ (msg_p).pucch_deltaF_Format2b[j] = DeltaFList_PUCCH__deltaF_PUCCH_Format2b_deltaF_2;
            } else if (strcmp(pucch_deltaF_Format2b,"deltaF0")==0) {
              RRC_CONFIGURATION_REQ (msg_p).pucch_deltaF_Format2b[j] = DeltaFList_PUCCH__deltaF_PUCCH_Format2b_deltaF0;
            } else if (strcmp(pucch_deltaF_Format2b,"deltaF2")==0) {
              RRC_CONFIGURATION_REQ (msg_p).pucch_deltaF_Format2b[j] = DeltaFList_PUCCH__deltaF_PUCCH_Format2b_deltaF2;
            } else
              AssertFatal (0,
                           "Failed to parse eNB configuration file %s, enb %d unknown value \"%s\" for pucch_deltaF_Format2b choice: deltaF_2,dltaF0,deltaF2!\n",
                           RC.config_file_name, i, pucch_deltaF_Format2b);

            RRC_CONFIGURATION_REQ (msg_p).rach_numberOfRA_Preambles[j] = (rach_numberOfRA_Preambles/4)-1;

            if ((rach_numberOfRA_Preambles <4) || (rach_numberOfRA_Preambles>64) || ((rach_numberOfRA_Preambles&3)!=0))
              AssertFatal (0,
                           "Failed to parse eNB configuration file %s, enb %d unknown value \"%d\" for rach_numberOfRA_Preambles choice: 4,8,12,...,64!\n",
                           RC.config_file_name, i, rach_numberOfRA_Preambles);

            if (strcmp(rach_preamblesGroupAConfig, "ENABLE") == 0) {
              RRC_CONFIGURATION_REQ (msg_p).rach_preamblesGroupAConfig[j] = TRUE;
              RRC_CONFIGURATION_REQ (msg_p).rach_sizeOfRA_PreamblesGroupA[j] = (rach_sizeOfRA_PreamblesGroupA/4)-1;

              if ((rach_numberOfRA_Preambles <4) || (rach_numberOfRA_Preambles>60) || ((rach_numberOfRA_Preambles&3)!=0))
                AssertFatal (0,
                             "Failed to parse eNB configuration file %s, enb %d unknown value \"%d\" for rach_sizeOfRA_PreamblesGroupA choice: 4,8,12,...,60!\n",
                             RC.config_file_name, i, rach_sizeOfRA_PreamblesGroupA);

              switch (rach_messageSizeGroupA) {
                case 56:
                  RRC_CONFIGURATION_REQ (msg_p).rach_messageSizeGroupA[j] = RACH_ConfigCommon__preambleInfo__preamblesGroupAConfig__messageSizeGroupA_b56;
                  break;

                case 144:
                  RRC_CONFIGURATION_REQ (msg_p).rach_messageSizeGroupA[j] = RACH_ConfigCommon__preambleInfo__preamblesGroupAConfig__messageSizeGroupA_b144;
                  break;

                case 208:
                  RRC_CONFIGURATION_REQ (msg_p).rach_messageSizeGroupA[j] = RACH_ConfigCommon__preambleInfo__preamblesGroupAConfig__messageSizeGroupA_b208;
                  break;

                case 256:
                  RRC_CONFIGURATION_REQ (msg_p).rach_messageSizeGroupA[j] = RACH_ConfigCommon__preambleInfo__preamblesGroupAConfig__messageSizeGroupA_b256;
                  break;

                default:
                  AssertFatal (0,
                               "Failed to parse eNB configuration file %s, enb %d unknown value \"%d\" for rach_messageSizeGroupA choice: 56,144,208,256!\n",
                               RC.config_file_name, i, rach_messageSizeGroupA);
                  break;
              }

              if (strcmp(rach_messagePowerOffsetGroupB,"minusinfinity")==0) {
                RRC_CONFIGURATION_REQ (msg_p).rach_messagePowerOffsetGroupB[j] = RACH_ConfigCommon__preambleInfo__preamblesGroupAConfig__messagePowerOffsetGroupB_minusinfinity;
              } else if (strcmp(rach_messagePowerOffsetGroupB,"dB0")==0) {
                RRC_CONFIGURATION_REQ (msg_p).rach_messagePowerOffsetGroupB[j] = RACH_ConfigCommon__preambleInfo__preamblesGroupAConfig__messagePowerOffsetGroupB_dB0;
              } else if (strcmp(rach_messagePowerOffsetGroupB,"dB5")==0) {
                RRC_CONFIGURATION_REQ (msg_p).rach_messagePowerOffsetGroupB[j] = RACH_ConfigCommon__preambleInfo__preamblesGroupAConfig__messagePowerOffsetGroupB_dB5;
              } else if (strcmp(rach_messagePowerOffsetGroupB,"dB8")==0) {
                RRC_CONFIGURATION_REQ (msg_p).rach_messagePowerOffsetGroupB[j] = RACH_ConfigCommon__preambleInfo__preamblesGroupAConfig__messagePowerOffsetGroupB_dB8;
              } else if (strcmp(rach_messagePowerOffsetGroupB,"dB10")==0) {
                RRC_CONFIGURATION_REQ (msg_p).rach_messagePowerOffsetGroupB[j] = RACH_ConfigCommon__preambleInfo__preamblesGroupAConfig__messagePowerOffsetGroupB_dB10;
              } else if (strcmp(rach_messagePowerOffsetGroupB,"dB12")==0) {
                RRC_CONFIGURATION_REQ (msg_p).rach_messagePowerOffsetGroupB[j] = RACH_ConfigCommon__preambleInfo__preamblesGroupAConfig__messagePowerOffsetGroupB_dB12;
              } else if (strcmp(rach_messagePowerOffsetGroupB,"dB15")==0) {
                RRC_CONFIGURATION_REQ (msg_p).rach_messagePowerOffsetGroupB[j] = RACH_ConfigCommon__preambleInfo__preamblesGroupAConfig__messagePowerOffsetGroupB_dB15;
              } else if (strcmp(rach_messagePowerOffsetGroupB,"dB18")==0) {
                RRC_CONFIGURATION_REQ (msg_p).rach_messagePowerOffsetGroupB[j] = RACH_ConfigCommon__preambleInfo__preamblesGroupAConfig__messagePowerOffsetGroupB_dB18;
              } else
                AssertFatal (0,
                             "Failed to parse eNB configuration file %s, enb %d unknown value \"%s\" for rach_messagePowerOffsetGroupB choice: minusinfinity,dB0,dB5,dB8,dB10,dB12,dB15,dB18!\n",
                             RC.config_file_name, i, rach_messagePowerOffsetGroupB);
            } else if (strcmp(rach_preamblesGroupAConfig, "DISABLE") == 0) {
              RRC_CONFIGURATION_REQ (msg_p).rach_preamblesGroupAConfig[j] = FALSE;
            } else
              AssertFatal (0,
                           "Failed to parse eNB configuration file %s, enb %d unknown value \"%s\" for rach_preamblesGroupAConfig choice: ENABLE,DISABLE !\n",
                           RC.config_file_name, i, rach_preamblesGroupAConfig);

            RRC_CONFIGURATION_REQ (msg_p).rach_preambleInitialReceivedTargetPower[j] = (rach_preambleInitialReceivedTargetPower+120)/2;

            if ((rach_preambleInitialReceivedTargetPower<-120) || (rach_preambleInitialReceivedTargetPower>-90) || ((rach_preambleInitialReceivedTargetPower&1)!=0))
              AssertFatal (0,
                           "Failed to parse eNB configuration file %s, enb %d unknown value \"%d\" for rach_preambleInitialReceivedTargetPower choice: -120,-118,...,-90 !\n",
                           RC.config_file_name, i, rach_preambleInitialReceivedTargetPower);

            RRC_CONFIGURATION_REQ (msg_p).rach_powerRampingStep[j] = rach_powerRampingStep/2;

<<<<<<< HEAD
	      
		switch (rach_preambleTransMax) {
=======
            if ((rach_powerRampingStep<0) || (rach_powerRampingStep>6) || ((rach_powerRampingStep&1)!=0))
              AssertFatal (0,
                           "Failed to parse eNB configuration file %s, enb %d unknown value \"%d\" for rach_powerRampingStep choice: 0,2,4,6 !\n",
                           RC.config_file_name, i, rach_powerRampingStep);

            switch (rach_preambleTransMax) {
>>>>>>> 09187015
#if (RRC_VERSION < MAKE_VERSION(14, 0, 0))

              case 3:
                RRC_CONFIGURATION_REQ (msg_p).rach_preambleTransMax[j] =  RACH_ConfigCommon__ra_SupervisionInfo__preambleTransMax_n3;
                break;

              case 4:
                RRC_CONFIGURATION_REQ (msg_p).rach_preambleTransMax[j] =  RACH_ConfigCommon__ra_SupervisionInfo__preambleTransMax_n4;
                break;

              case 5:
                RRC_CONFIGURATION_REQ (msg_p).rach_preambleTransMax[j] =  RACH_ConfigCommon__ra_SupervisionInfo__preambleTransMax_n5;
                break;

              case 6:
                RRC_CONFIGURATION_REQ (msg_p).rach_preambleTransMax[j] =  RACH_ConfigCommon__ra_SupervisionInfo__preambleTransMax_n6;
                break;

              case 7:
                RRC_CONFIGURATION_REQ (msg_p).rach_preambleTransMax[j] =  RACH_ConfigCommon__ra_SupervisionInfo__preambleTransMax_n7;
                break;

              case 8:
                RRC_CONFIGURATION_REQ (msg_p).rach_preambleTransMax[j] =  RACH_ConfigCommon__ra_SupervisionInfo__preambleTransMax_n8;
                break;

              case 10:
                RRC_CONFIGURATION_REQ (msg_p).rach_preambleTransMax[j] =  RACH_ConfigCommon__ra_SupervisionInfo__preambleTransMax_n10;
                break;

              case 20:
                RRC_CONFIGURATION_REQ (msg_p).rach_preambleTransMax[j] =  RACH_ConfigCommon__ra_SupervisionInfo__preambleTransMax_n20;
                break;

              case 50:
                RRC_CONFIGURATION_REQ (msg_p).rach_preambleTransMax[j] =  RACH_ConfigCommon__ra_SupervisionInfo__preambleTransMax_n50;
                break;

              case 100:
                RRC_CONFIGURATION_REQ (msg_p).rach_preambleTransMax[j] =  RACH_ConfigCommon__ra_SupervisionInfo__preambleTransMax_n100;
                break;

              case 200:
                RRC_CONFIGURATION_REQ (msg_p).rach_preambleTransMax[j] =  RACH_ConfigCommon__ra_SupervisionInfo__preambleTransMax_n200;
                break;
#else

              case 3:
                RRC_CONFIGURATION_REQ (msg_p).rach_preambleTransMax[j] =  PreambleTransMax_n3;
                break;

              case 4:
                RRC_CONFIGURATION_REQ (msg_p).rach_preambleTransMax[j] =  PreambleTransMax_n4;
                break;

              case 5:
                RRC_CONFIGURATION_REQ (msg_p).rach_preambleTransMax[j] =  PreambleTransMax_n5;
                break;

              case 6:
                RRC_CONFIGURATION_REQ (msg_p).rach_preambleTransMax[j] =  PreambleTransMax_n6;
                break;

              case 7:
                RRC_CONFIGURATION_REQ (msg_p).rach_preambleTransMax[j] =  PreambleTransMax_n7;
                break;

              case 8:
                RRC_CONFIGURATION_REQ (msg_p).rach_preambleTransMax[j] =  PreambleTransMax_n8;
                break;

              case 10:
                RRC_CONFIGURATION_REQ (msg_p).rach_preambleTransMax[j] =  PreambleTransMax_n10;
                break;

              case 20:
                RRC_CONFIGURATION_REQ (msg_p).rach_preambleTransMax[j] =  PreambleTransMax_n20;
                break;

              case 50:
                RRC_CONFIGURATION_REQ (msg_p).rach_preambleTransMax[j] =  PreambleTransMax_n50;
                break;

              case 100:
                RRC_CONFIGURATION_REQ (msg_p).rach_preambleTransMax[j] =  PreambleTransMax_n100;
                break;

              case 200:
                RRC_CONFIGURATION_REQ (msg_p).rach_preambleTransMax[j] =  PreambleTransMax_n200;
                break;
#endif

<<<<<<< HEAD
		default:
		  AssertFatal (0,
			       "Failed to parse eNB configuration file %s, enb %d unknown value \"%d\" for rach_preambleTransMax choice: 3,4,5,6,7,8,10,20,50,100,200!\n",
			       RC.config_file_name, i, rach_preambleTransMax);
		  break;
		}

		RRC_CONFIGURATION_REQ (msg_p).rach_raResponseWindowSize[j] =  (rach_raResponseWindowSize==10)?7:rach_raResponseWindowSize-2;

		if ((rach_raResponseWindowSize<0)||(rach_raResponseWindowSize==9)||(rach_raResponseWindowSize>10))
		  AssertFatal (0,
			       "Failed to parse eNB configuration file %s, enb %d unknown value \"%d\" for rach_raResponseWindowSize choice: 2,3,4,5,6,7,8,10!\n",
			       RC.config_file_name, i, rach_preambleTransMax);


		RRC_CONFIGURATION_REQ (msg_p).rach_macContentionResolutionTimer[j] = (rach_macContentionResolutionTimer/8)-1;

		if ((rach_macContentionResolutionTimer<8) || (rach_macContentionResolutionTimer>64) || ((rach_macContentionResolutionTimer&7)!=0))
		  AssertFatal (0,
			       "Failed to parse eNB configuration file %s, enb %d unknown value \"%d\" for rach_macContentionResolutionTimer choice: 8,16,...,56,64!\n",
			       RC.config_file_name, i, rach_preambleTransMax);

		RRC_CONFIGURATION_REQ (msg_p).rach_maxHARQ_Msg3Tx[j] = rach_maxHARQ_Msg3Tx;

		if ((rach_maxHARQ_Msg3Tx<0) || (rach_maxHARQ_Msg3Tx>8))
		  AssertFatal (0,
			       "Failed to parse eNB configuration file %s, enb %d unknown value \"%d\" for rach_maxHARQ_Msg3Tx choice: 1..8!\n",
			       RC.config_file_name, i, rach_preambleTransMax);


		switch (pcch_defaultPagingCycle) {
		case 32:
		  RRC_CONFIGURATION_REQ (msg_p).pcch_defaultPagingCycle[j] = PCCH_Config__defaultPagingCycle_rf32;
		  break;

		case 64:
		  RRC_CONFIGURATION_REQ (msg_p).pcch_defaultPagingCycle[j] = PCCH_Config__defaultPagingCycle_rf64;
		  break;

		case 128:
		  RRC_CONFIGURATION_REQ (msg_p).pcch_defaultPagingCycle[j] = PCCH_Config__defaultPagingCycle_rf128;
		  break;

		case 256:
		  RRC_CONFIGURATION_REQ (msg_p).pcch_defaultPagingCycle[j] = PCCH_Config__defaultPagingCycle_rf256;
		  break;

		default:
		  AssertFatal (0,
			       "Failed to parse eNB configuration file %s, enb %d unknown value \"%d\" for pcch_defaultPagingCycle choice: 32,64,128,256!\n",
			       RC.config_file_name, i, pcch_defaultPagingCycle);
		  break;
		}

		if (strcmp(pcch_nB, "fourT") == 0) {
		  RRC_CONFIGURATION_REQ (msg_p).pcch_nB[j] = PCCH_Config__nB_fourT;
		} else if (strcmp(pcch_nB, "twoT") == 0) {
		  RRC_CONFIGURATION_REQ (msg_p).pcch_nB[j] = PCCH_Config__nB_twoT;
		} else if (strcmp(pcch_nB, "oneT") == 0) {
		  RRC_CONFIGURATION_REQ (msg_p).pcch_nB[j] = PCCH_Config__nB_oneT;
		} else if (strcmp(pcch_nB, "halfT") == 0) {
		  RRC_CONFIGURATION_REQ (msg_p).pcch_nB[j] = PCCH_Config__nB_halfT;
		} else if (strcmp(pcch_nB, "quarterT") == 0) {
		  RRC_CONFIGURATION_REQ (msg_p).pcch_nB[j] = PCCH_Config__nB_quarterT;
		} else if (strcmp(pcch_nB, "oneEighthT") == 0) {
		  RRC_CONFIGURATION_REQ (msg_p).pcch_nB[j] = PCCH_Config__nB_oneEighthT;
		} else if (strcmp(pcch_nB, "oneSixteenthT") == 0) {
		  RRC_CONFIGURATION_REQ (msg_p).pcch_nB[j] = PCCH_Config__nB_oneSixteenthT;
		} else if (strcmp(pcch_nB, "oneThirtySecondT") == 0) {
		  RRC_CONFIGURATION_REQ (msg_p).pcch_nB[j] = PCCH_Config__nB_oneThirtySecondT;
		} else
		  AssertFatal (0,
			       "Failed to parse eNB configuration file %s, enb %d unknown value \"%d\" for pcch_nB choice: fourT,twoT,oneT,halfT,quarterT,oneighthT,oneSixteenthT,oneThirtySecondT !\n",
			       RC.config_file_name, i, pcch_defaultPagingCycle);



		switch (bcch_modificationPeriodCoeff) {
		case 2:
		  RRC_CONFIGURATION_REQ (msg_p).bcch_modificationPeriodCoeff[j] = BCCH_Config__modificationPeriodCoeff_n2;
		  break;

		case 4:
		  RRC_CONFIGURATION_REQ (msg_p).bcch_modificationPeriodCoeff[j] = BCCH_Config__modificationPeriodCoeff_n4;
		  break;

		case 8:
		  RRC_CONFIGURATION_REQ (msg_p).bcch_modificationPeriodCoeff[j] = BCCH_Config__modificationPeriodCoeff_n8;
		  break;

		case 16:
		  RRC_CONFIGURATION_REQ (msg_p).bcch_modificationPeriodCoeff[j] = BCCH_Config__modificationPeriodCoeff_n16;
		  break;

		default:
		  AssertFatal (0,
			       "Failed to parse eNB configuration file %s, enb %d unknown value \"%d\" for bcch_modificationPeriodCoeff choice: 2,4,8,16",
			       RC.config_file_name, i, bcch_modificationPeriodCoeff);

		  break;
		}

                
                RRC_CONFIGURATION_REQ (msg_p).ue_TimersAndConstants_t300[j] = ue_TimersAndConstants_t300;
                RRC_CONFIGURATION_REQ (msg_p).ue_TimersAndConstants_t301[j] = ue_TimersAndConstants_t301;
                RRC_CONFIGURATION_REQ (msg_p).ue_TimersAndConstants_t310[j] = ue_TimersAndConstants_t310;
                RRC_CONFIGURATION_REQ (msg_p).ue_TimersAndConstants_t311[j] = ue_TimersAndConstants_t311;
                RRC_CONFIGURATION_REQ (msg_p).ue_TimersAndConstants_n310[j] = ue_TimersAndConstants_n310;
                RRC_CONFIGURATION_REQ (msg_p).ue_TimersAndConstants_n311[j] = ue_TimersAndConstants_n311;

		switch (ue_TransmissionMode) {
		case 1:
		  RRC_CONFIGURATION_REQ (msg_p).ue_TransmissionMode[j] = AntennaInfoDedicated__transmissionMode_tm1;
		  break;
		case 2:
		  RRC_CONFIGURATION_REQ (msg_p).ue_TransmissionMode[j] = AntennaInfoDedicated__transmissionMode_tm2;
		  break;
		case 3:
		  RRC_CONFIGURATION_REQ (msg_p).ue_TransmissionMode[j] = AntennaInfoDedicated__transmissionMode_tm3;
		  break;
		case 4:
		  RRC_CONFIGURATION_REQ (msg_p).ue_TransmissionMode[j] = AntennaInfoDedicated__transmissionMode_tm4;
		  break;
		case 5:
		  RRC_CONFIGURATION_REQ (msg_p).ue_TransmissionMode[j] = AntennaInfoDedicated__transmissionMode_tm5;
		  break;
		case 6:
		  RRC_CONFIGURATION_REQ (msg_p).ue_TransmissionMode[j] = AntennaInfoDedicated__transmissionMode_tm6;
		  break;
		case 7:
		  RRC_CONFIGURATION_REQ (msg_p).ue_TransmissionMode[j] = AntennaInfoDedicated__transmissionMode_tm7;
		  break;
		default:
		  AssertFatal (0,
			       "Failed to parse eNB configuration file %s, enb %d unknown value \"%d\" for ue_TransmissionMode choice: 1,2,3,4,5,6,7",
			       RC.config_file_name, i, ue_TransmissionMode);
		  break;
		}

		RRC_CONFIGURATION_REQ (msg_p).ue_multiple_max[j] = ue_multiple_max;

		switch (N_RB_DL) {
		case 25:
		  if ((ue_multiple_max < 1) || (ue_multiple_max > 4))
		    AssertFatal (0,
				 "Failed to parse eNB configuration file %s, enb %d unknown value \"%d\" for ue_multiple_max choice: 1..4!\n",
				 RC.config_file_name, i, ue_multiple_max);
		  break;
		case 50:
		  if ((ue_multiple_max < 1) || (ue_multiple_max > 8))
		    AssertFatal (0,
				 "Failed to parse eNB configuration file %s, enb %d unknown value \"%d\" for ue_multiple_max choice: 1..8!\n",
				 RC.config_file_name, i, ue_multiple_max);
		  break;
		case 100:
		  if ((ue_multiple_max < 1) || (ue_multiple_max > 16))
		    AssertFatal (0,
				 "Failed to parse eNB configuration file %s, enb %d unknown value \"%d\" for ue_multiple_max choice: 1..16!\n",
				 RC.config_file_name, i, ue_multiple_max);
		  break;
		default:
		  AssertFatal (0,
			       "Failed to parse eNB configuration file %s, enb %d unknown value \"%d\" for N_RB_DL choice: 25,50,100 !\n",
			       RC.config_file_name, i, N_RB_DL);
		  break;
		}
	      		
		//TTN - for D2D
		//SIB18
		if (strcmp(rxPool_sc_CP_Len,"normal")==0) {
		  RRC_CONFIGURATION_REQ (msg_p).rxPool_sc_CP_Len[j] = SL_CP_Len_r12_normal;
		} else if (strcmp(rxPool_sc_CP_Len,"extended")==0) {
		  RRC_CONFIGURATION_REQ (msg_p).rxPool_sc_CP_Len[j] = SL_CP_Len_r12_extended;
		} else
		  AssertFatal (0,
			       "Failed to parse eNB configuration file %s, enb %d unknown value \"%s\" for rxPool_sc_CP_Len choice: normal,extended!\n",
			       RC.config_file_name, i, rxPool_sc_CP_Len);
		
		if (strcmp(rxPool_sc_Period,"sf40")==0) {
		  RRC_CONFIGURATION_REQ (msg_p).rxPool_sc_Period[j] = SL_PeriodComm_r12_sf40;
		} else if (strcmp(rxPool_sc_Period,"sf60")==0) {
		  RRC_CONFIGURATION_REQ (msg_p).rxPool_sc_Period[j] = SL_PeriodComm_r12_sf60;
		} else if (strcmp(rxPool_sc_Period,"sf70")==0) {
		  RRC_CONFIGURATION_REQ (msg_p).rxPool_sc_Period[j] = SL_PeriodComm_r12_sf70;
		} else if (strcmp(rxPool_sc_Period,"sf80")==0) {
		  RRC_CONFIGURATION_REQ (msg_p).rxPool_sc_Period[j] = SL_PeriodComm_r12_sf80;
		} else if (strcmp(rxPool_sc_Period,"sf120")==0) {
		  RRC_CONFIGURATION_REQ (msg_p).rxPool_sc_Period[j] = SL_PeriodComm_r12_sf120;
		} else if (strcmp(rxPool_sc_Period,"sf140")==0) {
		  RRC_CONFIGURATION_REQ (msg_p).rxPool_sc_Period[j] = SL_PeriodComm_r12_sf140;
		} else if (strcmp(rxPool_sc_Period,"sf160")==0) {
		  RRC_CONFIGURATION_REQ (msg_p).rxPool_sc_Period[j] = SL_PeriodComm_r12_sf160;
		} else if (strcmp(rxPool_sc_Period,"sf240")==0) {
		  RRC_CONFIGURATION_REQ (msg_p).rxPool_sc_Period[j] = SL_PeriodComm_r12_sf240;
		} else if (strcmp(rxPool_sc_Period,"sf280")==0) {
		  RRC_CONFIGURATION_REQ (msg_p).rxPool_sc_Period[j] = SL_PeriodComm_r12_sf280;
		} else if (strcmp(rxPool_sc_Period,"sf320")==0) {
		  RRC_CONFIGURATION_REQ (msg_p).rxPool_sc_Period[j] = SL_PeriodComm_r12_sf320;
		} else if (strcmp(rxPool_sc_Period,"spare6")==0) {
		  RRC_CONFIGURATION_REQ (msg_p).rxPool_sc_Period[j] = SL_PeriodComm_r12_spare6;
		} else if (strcmp(rxPool_sc_Period,"spare5")==0) {
		  RRC_CONFIGURATION_REQ (msg_p).rxPool_sc_Period[j] = SL_PeriodComm_r12_spare5;
		} else if (strcmp(rxPool_sc_Period,"spare4")==0) {
		  RRC_CONFIGURATION_REQ (msg_p).rxPool_sc_Period[j] = SL_PeriodComm_r12_spare4;
		} else if (strcmp(rxPool_sc_Period,"spare3")==0) {
		  RRC_CONFIGURATION_REQ (msg_p).rxPool_sc_Period[j] = SL_PeriodComm_r12_spare3;
		} else if (strcmp(rxPool_sc_Period,"spare2")==0) {
		  RRC_CONFIGURATION_REQ (msg_p).rxPool_sc_Period[j] = SL_PeriodComm_r12_spare2;
		} else if (strcmp(rxPool_sc_Period,"spare")==0) {
		  RRC_CONFIGURATION_REQ (msg_p).rxPool_sc_Period[j] = SL_PeriodComm_r12_spare;
		} else
		  AssertFatal (0,
			       "Failed to parse eNB configuration file %s, enb %d unknown value \"%s\" for rxPool_sc_Period choice: sf40,sf60,sf70,sf80,sf120,sf140,sf160,sf240,sf280,sf320,spare6,spare5,spare4,spare3,spare2,spare!\n",
			       RC.config_file_name, i, rxPool_sc_Period);
		
		if (strcmp(rxPool_data_CP_Len,"normal")==0) {
		  RRC_CONFIGURATION_REQ (msg_p).rxPool_data_CP_Len[j] = SL_CP_Len_r12_normal;
		} else if (strcmp(rxPool_data_CP_Len,"extended")==0) {
		  RRC_CONFIGURATION_REQ (msg_p).rxPool_data_CP_Len[j] = SL_CP_Len_r12_extended;
		} else
		  AssertFatal (0,
			       "Failed to parse eNB configuration file %s, enb %d unknown value \"%s\" for rxPool_data_CP_Len choice: normal,extended!\n",
			       RC.config_file_name, i, rxPool_data_CP_Len);
		
		RRC_CONFIGURATION_REQ (msg_p).rxPool_ResourceConfig_prb_Num[j] = rxPool_ResourceConfig_prb_Num;
		RRC_CONFIGURATION_REQ (msg_p).rxPool_ResourceConfig_prb_Start[j] = rxPool_ResourceConfig_prb_Start;
		RRC_CONFIGURATION_REQ (msg_p).rxPool_ResourceConfig_prb_End[j] = rxPool_ResourceConfig_prb_End;
		
		if (strcmp(rxPool_ResourceConfig_offsetIndicator_present,"prNothing")==0) {
		  RRC_CONFIGURATION_REQ (msg_p).rxPool_ResourceConfig_offsetIndicator_present[j] = SL_OffsetIndicator_r12_PR_NOTHING;
		} else if (strcmp(rxPool_ResourceConfig_offsetIndicator_present,"prSmall")==0) {
		  RRC_CONFIGURATION_REQ (msg_p).rxPool_ResourceConfig_offsetIndicator_present[j] = SL_OffsetIndicator_r12_PR_small_r12;
		} else if (strcmp(rxPool_ResourceConfig_offsetIndicator_present,"prLarge")==0) {
		  RRC_CONFIGURATION_REQ (msg_p).rxPool_ResourceConfig_offsetIndicator_present[j] = SL_OffsetIndicator_r12_PR_large_r12;
		} else
		  AssertFatal (0,
			       "Failed to parse eNB configuration file %s, enb %d unknown value \"%s\" for rxPool_ResourceConfig_offsetIndicator_present choice: prNothing,prSmal,prLarge!\n",
			       RC.config_file_name, i, rxPool_ResourceConfig_offsetIndicator_present);
		
		RRC_CONFIGURATION_REQ (msg_p).rxPool_ResourceConfig_offsetIndicator_choice[j] = rxPool_ResourceConfig_offsetIndicator_choice;
		
		if (strcmp(rxPool_ResourceConfig_subframeBitmap_present,"prNothing")==0) {
		  RRC_CONFIGURATION_REQ (msg_p).rxPool_ResourceConfig_subframeBitmap_present[j] = SubframeBitmapSL_r12_PR_NOTHING;
		} else if (strcmp(rxPool_ResourceConfig_subframeBitmap_present,"prBs4")==0) {
		  RRC_CONFIGURATION_REQ (msg_p).rxPool_ResourceConfig_subframeBitmap_present[j] = SubframeBitmapSL_r12_PR_bs4_r12;
		} else if (strcmp(rxPool_ResourceConfig_subframeBitmap_present,"prBs8")==0) {
		  RRC_CONFIGURATION_REQ (msg_p).rxPool_ResourceConfig_subframeBitmap_present[j] = SubframeBitmapSL_r12_PR_bs8_r12;
		} else if (strcmp(rxPool_ResourceConfig_subframeBitmap_present,"prBs12")==0) {
		  RRC_CONFIGURATION_REQ (msg_p).rxPool_ResourceConfig_subframeBitmap_present[j] = SubframeBitmapSL_r12_PR_bs12_r12;
		} else if (strcmp(rxPool_ResourceConfig_subframeBitmap_present,"prBs16")==0) {
		  RRC_CONFIGURATION_REQ (msg_p).rxPool_ResourceConfig_subframeBitmap_present[j] = SubframeBitmapSL_r12_PR_bs16_r12;
		} else if (strcmp(rxPool_ResourceConfig_subframeBitmap_present,"prBs30")==0) {
		  RRC_CONFIGURATION_REQ (msg_p).rxPool_ResourceConfig_subframeBitmap_present[j] = SubframeBitmapSL_r12_PR_bs30_r12;
		} else if (strcmp(rxPool_ResourceConfig_subframeBitmap_present,"prBs40")==0) {
		  RRC_CONFIGURATION_REQ (msg_p).rxPool_ResourceConfig_subframeBitmap_present[j] = SubframeBitmapSL_r12_PR_bs40_r12;
		} else if (strcmp(rxPool_ResourceConfig_subframeBitmap_present,"prBs42")==0) {
		  RRC_CONFIGURATION_REQ (msg_p).rxPool_ResourceConfig_subframeBitmap_present[j] = SubframeBitmapSL_r12_PR_bs42_r12;
		} else
		  AssertFatal (0,
			       "Failed to parse eNB configuration file %s, enb %d unknown value \"%s\" for rxPool_ResourceConfig_subframeBitmap_present choice: prNothing,prBs4,prBs8,prBs12,prBs16,prBs30,prBs40,prBs42!\n",
			       RC.config_file_name, i, rxPool_ResourceConfig_subframeBitmap_present);
		
		RRC_CONFIGURATION_REQ (msg_p).rxPool_ResourceConfig_subframeBitmap_choice_bs_buf[j] = rxPool_ResourceConfig_subframeBitmap_choice_bs_buf;
		RRC_CONFIGURATION_REQ (msg_p).rxPool_ResourceConfig_subframeBitmap_choice_bs_size[j] = rxPool_ResourceConfig_subframeBitmap_choice_bs_size;
		RRC_CONFIGURATION_REQ (msg_p).rxPool_ResourceConfig_subframeBitmap_choice_bs_bits_unused[j] = rxPool_ResourceConfig_subframeBitmap_choice_bs_bits_unused;
		
		//SIB19 - for discRxPool
		if (strcmp(discRxPool_cp_Len,"normal")==0) {
		  RRC_CONFIGURATION_REQ (msg_p).discRxPool_cp_Len[j] = SL_CP_Len_r12_normal;
		} else if (strcmp(discRxPool_cp_Len,"extended")==0) {
		  RRC_CONFIGURATION_REQ (msg_p).discRxPool_cp_Len[j] = SL_CP_Len_r12_extended;
		} else
		  AssertFatal (0,
			       "Failed to parse eNB configuration file %s, enb %d unknown value \"%s\" for discRxPool_cp_Len choice: normal,extended!\n",
			       RC.config_file_name, i, discRxPool_cp_Len);
		
		
		if (strcmp(discRxPool_discPeriod,"rf32")==0) {
		  RRC_CONFIGURATION_REQ (msg_p).discRxPool_discPeriod[j] = SL_DiscResourcePool_r12__discPeriod_r12_rf32;
		} else if (strcmp(discRxPool_discPeriod,"rf64")==0) {
		  RRC_CONFIGURATION_REQ (msg_p).discRxPool_discPeriod[j] = SL_DiscResourcePool_r12__discPeriod_r12_rf64;
		} else if (strcmp(discRxPool_discPeriod,"rf128")==0) {
		  RRC_CONFIGURATION_REQ (msg_p).discRxPool_discPeriod[j] = SL_DiscResourcePool_r12__discPeriod_r12_rf128;
		} else if (strcmp(discRxPool_discPeriod,"rf256")==0) {
		  RRC_CONFIGURATION_REQ (msg_p).discRxPool_discPeriod[j] = SL_DiscResourcePool_r12__discPeriod_r12_rf256;
		} else if (strcmp(discRxPool_discPeriod,"rf512")==0) {
		  RRC_CONFIGURATION_REQ (msg_p).discRxPool_discPeriod[j] = SL_DiscResourcePool_r12__discPeriod_r12_rf512;
		} else if (strcmp(discRxPool_discPeriod,"rf1024")==0) {
		  RRC_CONFIGURATION_REQ (msg_p).discRxPool_discPeriod[j] = SL_DiscResourcePool_r12__discPeriod_r12_rf1024;
		} else if (strcmp(discRxPool_discPeriod,"rf16")==0) {
		  RRC_CONFIGURATION_REQ (msg_p).discRxPool_discPeriod[j] = SL_DiscResourcePool_r12__discPeriod_r12_rf16_v1310;
		} else if (strcmp(discRxPool_discPeriod,"spare")==0) {
		  RRC_CONFIGURATION_REQ (msg_p).discRxPool_discPeriod[j] = SL_DiscResourcePool_r12__discPeriod_r12_spare;
		} else
		  AssertFatal (0,
			       "Failed to parse eNB configuration file %s, enb %d unknown value \"%s\" for discRxPool_discPeriod choice: rf32,rf64,rf128,rf512,rf1024,rf16,spare!\n",
			       RC.config_file_name, i, discRxPool_discPeriod);
		
	      		
		
		RRC_CONFIGURATION_REQ (msg_p).discRxPool_numRetx[j] = discRxPool_numRetx;
		RRC_CONFIGURATION_REQ (msg_p).discRxPool_numRepetition[j] = discRxPool_numRepetition;
		
		
		RRC_CONFIGURATION_REQ (msg_p).discRxPool_ResourceConfig_prb_Num[j] = discRxPool_ResourceConfig_prb_Num;
		RRC_CONFIGURATION_REQ (msg_p).discRxPool_ResourceConfig_prb_Start[j] = discRxPool_ResourceConfig_prb_Start;
		RRC_CONFIGURATION_REQ (msg_p).discRxPool_ResourceConfig_prb_End[j] = discRxPool_ResourceConfig_prb_End;
		
		if (strcmp(discRxPool_ResourceConfig_offsetIndicator_present,"prNothing")==0) {
		  RRC_CONFIGURATION_REQ (msg_p).discRxPool_ResourceConfig_offsetIndicator_present[j] = SL_OffsetIndicator_r12_PR_NOTHING;
		} else if (strcmp(discRxPool_ResourceConfig_offsetIndicator_present,"prSmall")==0) {
		  RRC_CONFIGURATION_REQ (msg_p).discRxPool_ResourceConfig_offsetIndicator_present[j] = SL_OffsetIndicator_r12_PR_small_r12;
		} else if (strcmp(discRxPool_ResourceConfig_offsetIndicator_present,"prLarge")==0) {
		  RRC_CONFIGURATION_REQ (msg_p).discRxPool_ResourceConfig_offsetIndicator_present[j] = SL_OffsetIndicator_r12_PR_large_r12;
		} else
		  AssertFatal (0,
			       "Failed to parse eNB configuration file %s, enb %d unknown value \"%s\" for discRxPool_ResourceConfig_offsetIndicator_present choice: prNothing,prSmal,prLarge!\n",
			       RC.config_file_name, i, discRxPool_ResourceConfig_offsetIndicator_present);
		
		RRC_CONFIGURATION_REQ (msg_p).discRxPool_ResourceConfig_offsetIndicator_choice[j] = discRxPool_ResourceConfig_offsetIndicator_choice;
		
		if (strcmp(discRxPool_ResourceConfig_subframeBitmap_present,"prNothing")==0) {
		  RRC_CONFIGURATION_REQ (msg_p).discRxPool_ResourceConfig_subframeBitmap_present[j] = SubframeBitmapSL_r12_PR_NOTHING;
		} else if (strcmp(discRxPool_ResourceConfig_subframeBitmap_present,"prBs4")==0) {
		  RRC_CONFIGURATION_REQ (msg_p).discRxPool_ResourceConfig_subframeBitmap_present[j] = SubframeBitmapSL_r12_PR_bs4_r12;
		} else if (strcmp(discRxPool_ResourceConfig_subframeBitmap_present,"prBs8")==0) {
		  RRC_CONFIGURATION_REQ (msg_p).discRxPool_ResourceConfig_subframeBitmap_present[j] = SubframeBitmapSL_r12_PR_bs8_r12;
		} else if (strcmp(discRxPool_ResourceConfig_subframeBitmap_present,"prBs12")==0) {
		  RRC_CONFIGURATION_REQ (msg_p).discRxPool_ResourceConfig_subframeBitmap_present[j] = SubframeBitmapSL_r12_PR_bs12_r12;
		} else if (strcmp(discRxPool_ResourceConfig_subframeBitmap_present,"prBs16")==0) {
		  RRC_CONFIGURATION_REQ (msg_p).discRxPool_ResourceConfig_subframeBitmap_present[j] = SubframeBitmapSL_r12_PR_bs16_r12;
		} else if (strcmp(discRxPool_ResourceConfig_subframeBitmap_present,"prBs30")==0) {
		  RRC_CONFIGURATION_REQ (msg_p).discRxPool_ResourceConfig_subframeBitmap_present[j] = SubframeBitmapSL_r12_PR_bs30_r12;
		} else if (strcmp(discRxPool_ResourceConfig_subframeBitmap_present,"prBs40")==0) {
		  RRC_CONFIGURATION_REQ (msg_p).discRxPool_ResourceConfig_subframeBitmap_present[j] = SubframeBitmapSL_r12_PR_bs40_r12;
		} else if (strcmp(discRxPool_ResourceConfig_subframeBitmap_present,"prBs42")==0) {
		  RRC_CONFIGURATION_REQ (msg_p).discRxPool_ResourceConfig_subframeBitmap_present[j] = SubframeBitmapSL_r12_PR_bs42_r12;
		} else
		  AssertFatal (0,
			       "Failed to parse eNB configuration file %s, enb %d unknown value \"%s\" for discRxPool_ResourceConfig_subframeBitmap_present choice: prNothing,prBs4,prBs8,prBs12,prBs16,prBs30,prBs40,prBs42!\n",
			       RC.config_file_name, i, discRxPool_ResourceConfig_subframeBitmap_present);
		
		RRC_CONFIGURATION_REQ (msg_p).discRxPool_ResourceConfig_subframeBitmap_choice_bs_buf[j] = discRxPool_ResourceConfig_subframeBitmap_choice_bs_buf;
		RRC_CONFIGURATION_REQ (msg_p).discRxPool_ResourceConfig_subframeBitmap_choice_bs_size[j] = discRxPool_ResourceConfig_subframeBitmap_choice_bs_size;
		RRC_CONFIGURATION_REQ (msg_p).discRxPool_ResourceConfig_subframeBitmap_choice_bs_bits_unused[j] = discRxPool_ResourceConfig_subframeBitmap_choice_bs_bits_unused;
		
		//SIB19 - For discRxPoolPS
		if (strcmp(discRxPoolPS_cp_Len,"normal")==0) {
		  RRC_CONFIGURATION_REQ (msg_p).discRxPoolPS_cp_Len[j] = SL_CP_Len_r12_normal;
		} else if (strcmp(discRxPoolPS_cp_Len,"extended")==0) {
		  RRC_CONFIGURATION_REQ (msg_p).discRxPoolPS_cp_Len[j] = SL_CP_Len_r12_extended;
		} else
		  AssertFatal (0,
			       "Failed to parse eNB configuration file %s, enb %d unknown value \"%s\" for discRxPoolPS_cp_Len choice: normal,extended!\n",
			       RC.config_file_name, i, discRxPoolPS_cp_Len);
		
		
		if (strcmp(discRxPoolPS_discPeriod,"rf32")==0) {
		  RRC_CONFIGURATION_REQ (msg_p).discRxPoolPS_discPeriod[j] = SL_DiscResourcePool_r12__discPeriod_r12_rf32;
		} else if (strcmp(discRxPoolPS_discPeriod,"rf64")==0) {
		  RRC_CONFIGURATION_REQ (msg_p).discRxPoolPS_discPeriod[j] = SL_DiscResourcePool_r12__discPeriod_r12_rf64;
		} else if (strcmp(discRxPoolPS_discPeriod,"rf128")==0) {
		  RRC_CONFIGURATION_REQ (msg_p).discRxPoolPS_discPeriod[j] = SL_DiscResourcePool_r12__discPeriod_r12_rf128;
		} else if (strcmp(discRxPoolPS_discPeriod,"rf256")==0) {
		  RRC_CONFIGURATION_REQ (msg_p).discRxPoolPS_discPeriod[j] = SL_DiscResourcePool_r12__discPeriod_r12_rf256;
		} else if (strcmp(discRxPoolPS_discPeriod,"rf512")==0) {
		  RRC_CONFIGURATION_REQ (msg_p).discRxPoolPS_discPeriod[j] = SL_DiscResourcePool_r12__discPeriod_r12_rf512;
		} else if (strcmp(discRxPoolPS_discPeriod,"rf1024")==0) {
		  RRC_CONFIGURATION_REQ (msg_p).discRxPoolPS_discPeriod[j] = SL_DiscResourcePool_r12__discPeriod_r12_rf1024;
		} else if (strcmp(discRxPoolPS_discPeriod,"rf16")==0) {
		  RRC_CONFIGURATION_REQ (msg_p).discRxPoolPS_discPeriod[j] = SL_DiscResourcePool_r12__discPeriod_r12_rf16_v1310;
		} else if (strcmp(discRxPoolPS_discPeriod,"spare")==0) {
		  RRC_CONFIGURATION_REQ (msg_p).discRxPoolPS_discPeriod[j] = SL_DiscResourcePool_r12__discPeriod_r12_spare;
		} else
		  AssertFatal (0,
			       "Failed to parse eNB configuration file %s, enb %d unknown value \"%s\" for discRxPoolPS_discPeriod choice: rf32,rf64,rf128,rf512,rf1024,rf16,spare!\n",
			       RC.config_file_name, i, discRxPoolPS_discPeriod);
		
		
		
		RRC_CONFIGURATION_REQ (msg_p).discRxPoolPS_numRetx[j] = discRxPoolPS_numRetx;
		RRC_CONFIGURATION_REQ (msg_p).discRxPoolPS_numRepetition[j] = discRxPoolPS_numRepetition;
		
		
		RRC_CONFIGURATION_REQ (msg_p).discRxPoolPS_ResourceConfig_prb_Num[j] = discRxPoolPS_ResourceConfig_prb_Num;
		RRC_CONFIGURATION_REQ (msg_p).discRxPoolPS_ResourceConfig_prb_Start[j] = discRxPoolPS_ResourceConfig_prb_Start;
		RRC_CONFIGURATION_REQ (msg_p).discRxPoolPS_ResourceConfig_prb_End[j] = discRxPoolPS_ResourceConfig_prb_End;
		
		if (strcmp(discRxPoolPS_ResourceConfig_offsetIndicator_present,"prNothing")==0) {
		  RRC_CONFIGURATION_REQ (msg_p).discRxPoolPS_ResourceConfig_offsetIndicator_present[j] = SL_OffsetIndicator_r12_PR_NOTHING;
		} else if (strcmp(discRxPoolPS_ResourceConfig_offsetIndicator_present,"prSmall")==0) {
		  RRC_CONFIGURATION_REQ (msg_p).discRxPoolPS_ResourceConfig_offsetIndicator_present[j] = SL_OffsetIndicator_r12_PR_small_r12;
		} else if (strcmp(discRxPoolPS_ResourceConfig_offsetIndicator_present,"prLarge")==0) {
		  RRC_CONFIGURATION_REQ (msg_p).discRxPoolPS_ResourceConfig_offsetIndicator_present[j] = SL_OffsetIndicator_r12_PR_large_r12;
		} else
		  AssertFatal (0,
			       "Failed to parse eNB configuration file %s, enb %d unknown value \"%s\" for discRxPoolPS_ResourceConfig_offsetIndicator_present choice: prNothing,prSmal,prLarge!\n",
			       RC.config_file_name, i, discRxPoolPS_ResourceConfig_offsetIndicator_present);
		
		RRC_CONFIGURATION_REQ (msg_p).discRxPoolPS_ResourceConfig_offsetIndicator_choice[j] = discRxPoolPS_ResourceConfig_offsetIndicator_choice;
		
		if (strcmp(discRxPoolPS_ResourceConfig_subframeBitmap_present,"prNothing")==0) {
		  RRC_CONFIGURATION_REQ (msg_p).discRxPoolPS_ResourceConfig_subframeBitmap_present[j] = SubframeBitmapSL_r12_PR_NOTHING;
		} else if (strcmp(discRxPoolPS_ResourceConfig_subframeBitmap_present,"prBs4")==0) {
		  RRC_CONFIGURATION_REQ (msg_p).discRxPoolPS_ResourceConfig_subframeBitmap_present[j] = SubframeBitmapSL_r12_PR_bs4_r12;
		} else if (strcmp(discRxPoolPS_ResourceConfig_subframeBitmap_present,"prBs8")==0) {
		  RRC_CONFIGURATION_REQ (msg_p).discRxPoolPS_ResourceConfig_subframeBitmap_present[j] = SubframeBitmapSL_r12_PR_bs8_r12;
		} else if (strcmp(discRxPoolPS_ResourceConfig_subframeBitmap_present,"prBs12")==0) {
		  RRC_CONFIGURATION_REQ (msg_p).discRxPoolPS_ResourceConfig_subframeBitmap_present[j] = SubframeBitmapSL_r12_PR_bs12_r12;
		} else if (strcmp(discRxPoolPS_ResourceConfig_subframeBitmap_present,"prBs16")==0) {
		  RRC_CONFIGURATION_REQ (msg_p).discRxPoolPS_ResourceConfig_subframeBitmap_present[j] = SubframeBitmapSL_r12_PR_bs16_r12;
		} else if (strcmp(discRxPoolPS_ResourceConfig_subframeBitmap_present,"prBs30")==0) {
		  RRC_CONFIGURATION_REQ (msg_p).discRxPoolPS_ResourceConfig_subframeBitmap_present[j] = SubframeBitmapSL_r12_PR_bs30_r12;
		} else if (strcmp(discRxPoolPS_ResourceConfig_subframeBitmap_present,"prBs40")==0) {
		  RRC_CONFIGURATION_REQ (msg_p).discRxPoolPS_ResourceConfig_subframeBitmap_present[j] = SubframeBitmapSL_r12_PR_bs40_r12;
		} else if (strcmp(discRxPoolPS_ResourceConfig_subframeBitmap_present,"prBs42")==0) {
		  RRC_CONFIGURATION_REQ (msg_p).discRxPoolPS_ResourceConfig_subframeBitmap_present[j] = SubframeBitmapSL_r12_PR_bs42_r12;
		} else
		  AssertFatal (0,
			       "Failed to parse eNB configuration file %s, enb %d unknown value \"%s\" for discRxPoolPS_ResourceConfig_subframeBitmap_present choice: prNothing,prBs4,prBs8,prBs12,prBs16,prBs30,prBs40,prBs42!\n",
			       RC.config_file_name, i, discRxPoolPS_ResourceConfig_subframeBitmap_present);
		
		RRC_CONFIGURATION_REQ (msg_p).discRxPoolPS_ResourceConfig_subframeBitmap_choice_bs_buf[j] = discRxPoolPS_ResourceConfig_subframeBitmap_choice_bs_buf;
		RRC_CONFIGURATION_REQ (msg_p).discRxPoolPS_ResourceConfig_subframeBitmap_choice_bs_size[j] = discRxPoolPS_ResourceConfig_subframeBitmap_choice_bs_size;
		RRC_CONFIGURATION_REQ (msg_p).discRxPoolPS_ResourceConfig_subframeBitmap_choice_bs_bits_unused[j] = discRxPoolPS_ResourceConfig_subframeBitmap_choice_bs_bits_unused;
		
		
	      } // node_type!=ngran_eNB_DU
	    }
	    if ( (rrc->node_type == ngran_eNB_CU) || (rrc->node_type == ngran_ng_eNB_CU) || (rrc->node_type == ngran_gNB_CU) ) {
	      char srb1path[MAX_OPTNAME_SIZE*2 + 8];
	      sprintf(srb1path,"%s.%s",enbpath,ENB_CONFIG_STRING_SRB1);
	      int npar = config_get( SRB1Params,sizeof(SRB1Params)/sizeof(paramdef_t), srb1path);
	      if (npar == sizeof(SRB1Params)/sizeof(paramdef_t)) {
		switch (srb1_max_retx_threshold) {
		case 1:
		  rrc->srb1_max_retx_threshold = UL_AM_RLC__maxRetxThreshold_t1;
		  break;
		  
		case 2:
		  rrc->srb1_max_retx_threshold = UL_AM_RLC__maxRetxThreshold_t2;
		  break;
		  
		case 3:
		  rrc->srb1_max_retx_threshold = UL_AM_RLC__maxRetxThreshold_t3;
		  break;
		  
		case 4:
		  rrc->srb1_max_retx_threshold = UL_AM_RLC__maxRetxThreshold_t4;
		  break;
		  
		case 6:
		  rrc->srb1_max_retx_threshold = UL_AM_RLC__maxRetxThreshold_t6;
		  break;
		  
		case 8:
		  rrc->srb1_max_retx_threshold = UL_AM_RLC__maxRetxThreshold_t8;
		  break;
		  
		case 16:
		  rrc->srb1_max_retx_threshold = UL_AM_RLC__maxRetxThreshold_t16;
		  break;
		  
		case 32:
		  rrc->srb1_max_retx_threshold = UL_AM_RLC__maxRetxThreshold_t32;
		  break;
		  
		default:
		  AssertFatal (0,
			       "Bad config value when parsing eNB configuration file %s, enb %d  srb1_max_retx_threshold %u!\n",
			       RC.config_file_name, i, srb1_max_retx_threshold);
		}
		
		
		switch (srb1_poll_pdu) {
		case 4:
		  rrc->srb1_poll_pdu = PollPDU_p4;
		  break;
		  
		case 8:
		  rrc->srb1_poll_pdu = PollPDU_p8;
		  break;
		  
		case 16:
		  rrc->srb1_poll_pdu = PollPDU_p16;
		  break;
		  
		case 32:
		  rrc->srb1_poll_pdu = PollPDU_p32;
		  break;
		  
		case 64:
		  rrc->srb1_poll_pdu = PollPDU_p64;
		  break;
		  
		case 128:
		  rrc->srb1_poll_pdu = PollPDU_p128;
		  break;
		  
		case 256:
		  rrc->srb1_poll_pdu = PollPDU_p256;
		  break;
		  
		default:
		  if (srb1_poll_pdu >= 10000)
		    rrc->srb1_poll_pdu = PollPDU_pInfinity;
		  else
		    AssertFatal (0,
				 "Bad config value when parsing eNB configuration file %s, enb %d  srb1_poll_pdu %u!\n",
				 RC.config_file_name, i, srb1_poll_pdu);
		}
		
		rrc->srb1_poll_byte             = srb1_poll_byte;
		
		switch (srb1_poll_byte) {
		case 25:
		  rrc->srb1_poll_byte = PollByte_kB25;
		  break;
		  
		case 50:
		  rrc->srb1_poll_byte = PollByte_kB50;
		  break;
		  
		case 75:
		  rrc->srb1_poll_byte = PollByte_kB75;
		  break;
		  
		case 100:
		  rrc->srb1_poll_byte = PollByte_kB100;
		  break;
		  
		case 125:
		  rrc->srb1_poll_byte = PollByte_kB125;
		  break;
		  
		case 250:
		  rrc->srb1_poll_byte = PollByte_kB250;
		  break;
		  
		case 375:
		  rrc->srb1_poll_byte = PollByte_kB375;
		  break;
		  
		case 500:
		  rrc->srb1_poll_byte = PollByte_kB500;
		  break;
		  
		case 750:
		  rrc->srb1_poll_byte = PollByte_kB750;
		  break;

		case 1000:
		  rrc->srb1_poll_byte = PollByte_kB1000;
		  break;
		  
		case 1250:
		  rrc->srb1_poll_byte = PollByte_kB1250;
		  break;
		  
		case 1500:
		  rrc->srb1_poll_byte = PollByte_kB1500;
		  break;
		  
		case 2000:
		  rrc->srb1_poll_byte = PollByte_kB2000;
		  break;
		  
		case 3000:
		  rrc->srb1_poll_byte = PollByte_kB3000;
		  break;
		  
		default:
		  if (srb1_poll_byte >= 10000)
		    rrc->srb1_poll_byte = PollByte_kBinfinity;
		  else
		    AssertFatal (0,
				 "Bad config value when parsing eNB configuration file %s, enb %d  srb1_poll_byte %u!\n",
				 RC.config_file_name, i, srb1_poll_byte);
		}
		
		if (srb1_timer_poll_retransmit <= 250) {
		  rrc->srb1_timer_poll_retransmit = (srb1_timer_poll_retransmit - 5)/5;
		} else if (srb1_timer_poll_retransmit <= 500) {
		  rrc->srb1_timer_poll_retransmit = (srb1_timer_poll_retransmit - 300)/50 + 50;
		} else {
		  AssertFatal (0,
			       "Bad config value when parsing eNB configuration file %s, enb %d  srb1_timer_poll_retransmit %u!\n",
			       RC.config_file_name, i, srb1_timer_poll_retransmit);
		}
		
		if (srb1_timer_status_prohibit <= 250) {
		  rrc->srb1_timer_status_prohibit = srb1_timer_status_prohibit/5;
		} else if ((srb1_timer_poll_retransmit >= 300) && (srb1_timer_poll_retransmit <= 500)) {
		  rrc->srb1_timer_status_prohibit = (srb1_timer_status_prohibit - 300)/50 + 51;
		} else {
		  AssertFatal (0,
			       "Bad config value when parsing eNB configuration file %s, enb %d  srb1_timer_status_prohibit %u!\n",
			       RC.config_file_name, i, srb1_timer_status_prohibit);
		}
		
		switch (srb1_timer_reordering) {
		case 0:
		  rrc->srb1_timer_reordering = T_Reordering_ms0;
		  break;
		  
		case 5:
		  rrc->srb1_timer_reordering = T_Reordering_ms5;
		  break;
		  
		case 10:
		  rrc->srb1_timer_reordering = T_Reordering_ms10;
		  break;
		  
		case 15:
		  rrc->srb1_timer_reordering = T_Reordering_ms15;
		  break;
		  
		case 20:
		  rrc->srb1_timer_reordering = T_Reordering_ms20;
		  break;
		  
		case 25:
		  rrc->srb1_timer_reordering = T_Reordering_ms25;
		  break;
		  
		case 30:
		  rrc->srb1_timer_reordering = T_Reordering_ms30;
		  break;
		  
		case 35:
		  rrc->srb1_timer_reordering = T_Reordering_ms35;
		  break;
		  
		case 40:
		  rrc->srb1_timer_reordering = T_Reordering_ms40;
		  break;
		  
		case 45:
		  rrc->srb1_timer_reordering = T_Reordering_ms45;
		  break;
		  
		case 50:
		  rrc->srb1_timer_reordering = T_Reordering_ms50;
		  break;
		  
		case 55:
		  rrc->srb1_timer_reordering = T_Reordering_ms55;
		  break;
		  
		case 60:
		  rrc->srb1_timer_reordering = T_Reordering_ms60;
		  break;
		  
		case 65:
		  rrc->srb1_timer_reordering = T_Reordering_ms65;
		  break;
		  
		case 70:
		  rrc->srb1_timer_reordering = T_Reordering_ms70;
		  break;
		  
		case 75:
		  rrc->srb1_timer_reordering = T_Reordering_ms75;
		  break;
		  
		case 80:
		  rrc->srb1_timer_reordering = T_Reordering_ms80;
		  break;
		  
		case 85:
		  rrc->srb1_timer_reordering = T_Reordering_ms85;
		  break;
		  
		case 90:
		  rrc->srb1_timer_reordering = T_Reordering_ms90;
		  break;
		  
		case 95:
		  rrc->srb1_timer_reordering = T_Reordering_ms95;
		  break;
		  
		case 100:
		  rrc->srb1_timer_reordering = T_Reordering_ms100;
		  break;
		  
		case 110:
		  rrc->srb1_timer_reordering = T_Reordering_ms110;
		  break;
		  
		case 120:
		  rrc->srb1_timer_reordering = T_Reordering_ms120;
		  break;
		  
		case 130:
		  rrc->srb1_timer_reordering = T_Reordering_ms130;
		  break;
		  
		case 140:
		  rrc->srb1_timer_reordering = T_Reordering_ms140;
		  break;
		  
		case 150:
		  rrc->srb1_timer_reordering = T_Reordering_ms150;
		  break;
		  
		case 160:
		  rrc->srb1_timer_reordering = T_Reordering_ms160;
		  break;
		  
		case 170:
		  rrc->srb1_timer_reordering = T_Reordering_ms170;
		  break;
		  
		case 180:
		  rrc->srb1_timer_reordering = T_Reordering_ms180;
		  break;
		  
		case 190:
		  rrc->srb1_timer_reordering = T_Reordering_ms190;
		  break;
		  
		case 200:
		  rrc->srb1_timer_reordering = T_Reordering_ms200;
		  break;
		  
		default:
		  AssertFatal (0,
			       "Bad config value when parsing eNB configuration file %s, enb %d  srb1_timer_reordering %u!\n",
			       RC.config_file_name, i, srb1_timer_reordering);
		}
		
	      } else {
		rrc->srb1_timer_poll_retransmit = T_PollRetransmit_ms80;
		rrc->srb1_timer_reordering      = T_Reordering_ms35;
		rrc->srb1_timer_status_prohibit = T_StatusProhibit_ms0;
		rrc->srb1_poll_pdu              = PollPDU_p4;
		rrc->srb1_poll_byte             = PollByte_kBinfinity;
		rrc->srb1_max_retx_threshold    = UL_AM_RLC__maxRetxThreshold_t8;
	      }
	      
	      /*
	      // Network Controller 
	      subsetting = config_setting_get_member (setting_enb, ENB_CONFIG_STRING_NETWORK_CONTROLLER_CONFIG);
	      
	      if (subsetting != NULL) {
	      if (  (
	      config_setting_lookup_string( subsetting, ENB_CONFIG_STRING_FLEXRAN_AGENT_INTERFACE_NAME,
	      (const char **)&flexran_agent_interface_name)
	      && config_setting_lookup_string( subsetting, ENB_CONFIG_STRING_FLEXRAN_AGENT_IPV4_ADDRESS,
	      (const char **)&flexran_agent_ipv4_address)
	      && config_setting_lookup_int(subsetting, ENB_CONFIG_STRING_FLEXRAN_AGENT_PORT,
	      &flexran_agent_port)
	      && config_setting_lookup_string( subsetting, ENB_CONFIG_STRING_FLEXRAN_AGENT_CACHE,
	      (const char **)&flexran_agent_cache)
	      )
	      ) {
	      enb_properties_loc.properties[enb_properties_loc_index]->flexran_agent_interface_name = strdup(flexran_agent_interface_name);
	      cidr = flexran_agent_ipv4_address;
	      address = strtok(cidr, "/");
	      //enb_properties_loc.properties[enb_properties_loc_index]->flexran_agent_ipv4_address = strdup(address);
	      if (address) {
	      IPV4_STR_ADDR_TO_INT_NWBO (address, enb_properties_loc.properties[enb_properties_loc_index]->flexran_agent_ipv4_address, "BAD IP ADDRESS FORMAT FOR eNB Agent !\n" );
	      }
	      
	      enb_properties_loc.properties[enb_properties_loc_index]->flexran_agent_port = flexran_agent_port;
	      enb_properties_loc.properties[enb_properties_loc_index]->flexran_agent_cache = strdup(flexran_agent_cache);
	      }
	      }
	      */
	      break;
	    }
	  }
	}
      }

#if defined (ENABLE_ITTI)
      memcpy(&RC.rrc[i]->configuration, &RRC_CONFIGURATION_REQ(msg_p),
             sizeof(RRC_CONFIGURATION_REQ(msg_p)));
#endif

  }
  LOG_I(RRC,"Node type %d \n ", rrc->node_type);

return 0;
}
=======
              default:
                AssertFatal (0,
                             "Failed to parse eNB configuration file %s, enb %d unknown value \"%d\" for rach_preambleTransMax choice: 3,4,5,6,7,8,10,20,50,100,200!\n",
                             RC.config_file_name, i, rach_preambleTransMax);
                break;
            }

            RRC_CONFIGURATION_REQ (msg_p).rach_raResponseWindowSize[j] =  (rach_raResponseWindowSize==10)?7:rach_raResponseWindowSize-2;

            if ((rach_raResponseWindowSize<0)||(rach_raResponseWindowSize==9)||(rach_raResponseWindowSize>10))
              AssertFatal (0,
                           "Failed to parse eNB configuration file %s, enb %d unknown value \"%d\" for rach_raResponseWindowSize choice: 2,3,4,5,6,7,8,10!\n",
                           RC.config_file_name, i, rach_preambleTransMax);

            RRC_CONFIGURATION_REQ (msg_p).rach_macContentionResolutionTimer[j] = (rach_macContentionResolutionTimer/8)-1;

            if ((rach_macContentionResolutionTimer<8) || (rach_macContentionResolutionTimer>64) || ((rach_macContentionResolutionTimer&7)!=0))
              AssertFatal (0,
                           "Failed to parse eNB configuration file %s, enb %d unknown value \"%d\" for rach_macContentionResolutionTimer choice: 8,16,...,56,64!\n",
                           RC.config_file_name, i, rach_preambleTransMax);

            RRC_CONFIGURATION_REQ (msg_p).rach_maxHARQ_Msg3Tx[j] = rach_maxHARQ_Msg3Tx;

            if ((rach_maxHARQ_Msg3Tx<0) || (rach_maxHARQ_Msg3Tx>8))
              AssertFatal (0,
                           "Failed to parse eNB configuration file %s, enb %d unknown value \"%d\" for rach_maxHARQ_Msg3Tx choice: 1..8!\n",
                           RC.config_file_name, i, rach_preambleTransMax);

            switch (pcch_defaultPagingCycle) {
              case 32:
                RRC_CONFIGURATION_REQ (msg_p).pcch_defaultPagingCycle[j] = PCCH_Config__defaultPagingCycle_rf32;
                break;

              case 64:
                RRC_CONFIGURATION_REQ (msg_p).pcch_defaultPagingCycle[j] = PCCH_Config__defaultPagingCycle_rf64;
                break;

              case 128:
                RRC_CONFIGURATION_REQ (msg_p).pcch_defaultPagingCycle[j] = PCCH_Config__defaultPagingCycle_rf128;
                break;

              case 256:
                RRC_CONFIGURATION_REQ (msg_p).pcch_defaultPagingCycle[j] = PCCH_Config__defaultPagingCycle_rf256;
                break;

              default:
                AssertFatal (0,
                             "Failed to parse eNB configuration file %s, enb %d unknown value \"%d\" for pcch_defaultPagingCycle choice: 32,64,128,256!\n",
                             RC.config_file_name, i, pcch_defaultPagingCycle);
                break;
            }

            if (strcmp(pcch_nB, "fourT") == 0) {
              RRC_CONFIGURATION_REQ (msg_p).pcch_nB[j] = PCCH_Config__nB_fourT;
            } else if (strcmp(pcch_nB, "twoT") == 0) {
              RRC_CONFIGURATION_REQ (msg_p).pcch_nB[j] = PCCH_Config__nB_twoT;
            } else if (strcmp(pcch_nB, "oneT") == 0) {
              RRC_CONFIGURATION_REQ (msg_p).pcch_nB[j] = PCCH_Config__nB_oneT;
            } else if (strcmp(pcch_nB, "halfT") == 0) {
              RRC_CONFIGURATION_REQ (msg_p).pcch_nB[j] = PCCH_Config__nB_halfT;
            } else if (strcmp(pcch_nB, "quarterT") == 0) {
              RRC_CONFIGURATION_REQ (msg_p).pcch_nB[j] = PCCH_Config__nB_quarterT;
            } else if (strcmp(pcch_nB, "oneEighthT") == 0) {
              RRC_CONFIGURATION_REQ (msg_p).pcch_nB[j] = PCCH_Config__nB_oneEighthT;
            } else if (strcmp(pcch_nB, "oneSixteenthT") == 0) {
              RRC_CONFIGURATION_REQ (msg_p).pcch_nB[j] = PCCH_Config__nB_oneSixteenthT;
            } else if (strcmp(pcch_nB, "oneThirtySecondT") == 0) {
              RRC_CONFIGURATION_REQ (msg_p).pcch_nB[j] = PCCH_Config__nB_oneThirtySecondT;
            } else
              AssertFatal (0,
                           "Failed to parse eNB configuration file %s, enb %d unknown value \"%d\" for pcch_nB choice: fourT,twoT,oneT,halfT,quarterT,oneighthT,oneSixteenthT,oneThirtySecondT !\n",
                           RC.config_file_name, i, pcch_defaultPagingCycle);

            switch (bcch_modificationPeriodCoeff) {
              case 2:
                RRC_CONFIGURATION_REQ (msg_p).bcch_modificationPeriodCoeff[j] = BCCH_Config__modificationPeriodCoeff_n2;
                break;

              case 4:
                RRC_CONFIGURATION_REQ (msg_p).bcch_modificationPeriodCoeff[j] = BCCH_Config__modificationPeriodCoeff_n4;
                break;

              case 8:
                RRC_CONFIGURATION_REQ (msg_p).bcch_modificationPeriodCoeff[j] = BCCH_Config__modificationPeriodCoeff_n8;
                break;

              case 16:
                RRC_CONFIGURATION_REQ (msg_p).bcch_modificationPeriodCoeff[j] = BCCH_Config__modificationPeriodCoeff_n16;
                break;

              default:
                AssertFatal (0,
                             "Failed to parse eNB configuration file %s, enb %d unknown value \"%d\" for bcch_modificationPeriodCoeff choice: 2,4,8,16",
                             RC.config_file_name, i, bcch_modificationPeriodCoeff);
                break;
            }

            RRC_CONFIGURATION_REQ (msg_p).ue_TimersAndConstants_t300[j] = ue_TimersAndConstants_t300;
            RRC_CONFIGURATION_REQ (msg_p).ue_TimersAndConstants_t301[j] = ue_TimersAndConstants_t301;
            RRC_CONFIGURATION_REQ (msg_p).ue_TimersAndConstants_t310[j] = ue_TimersAndConstants_t310;
            RRC_CONFIGURATION_REQ (msg_p).ue_TimersAndConstants_t311[j] = ue_TimersAndConstants_t311;
            RRC_CONFIGURATION_REQ (msg_p).ue_TimersAndConstants_n310[j] = ue_TimersAndConstants_n310;
            RRC_CONFIGURATION_REQ (msg_p).ue_TimersAndConstants_n311[j] = ue_TimersAndConstants_n311;

            switch (ue_TransmissionMode) {
              case 1:
                RRC_CONFIGURATION_REQ (msg_p).ue_TransmissionMode[j] = AntennaInfoDedicated__transmissionMode_tm1;
                break;

              case 2:
                RRC_CONFIGURATION_REQ (msg_p).ue_TransmissionMode[j] = AntennaInfoDedicated__transmissionMode_tm2;
                break;

              case 3:
                RRC_CONFIGURATION_REQ (msg_p).ue_TransmissionMode[j] = AntennaInfoDedicated__transmissionMode_tm3;
                break;

              case 4:
                RRC_CONFIGURATION_REQ (msg_p).ue_TransmissionMode[j] = AntennaInfoDedicated__transmissionMode_tm4;
                break;

              case 5:
                RRC_CONFIGURATION_REQ (msg_p).ue_TransmissionMode[j] = AntennaInfoDedicated__transmissionMode_tm5;
                break;

              case 6:
                RRC_CONFIGURATION_REQ (msg_p).ue_TransmissionMode[j] = AntennaInfoDedicated__transmissionMode_tm6;
                break;

              case 7:
                RRC_CONFIGURATION_REQ (msg_p).ue_TransmissionMode[j] = AntennaInfoDedicated__transmissionMode_tm7;
                break;

              default:
                AssertFatal (0,
                             "Failed to parse eNB configuration file %s, enb %d unknown value \"%d\" for ue_TransmissionMode choice: 1,2,3,4,5,6,7",
                             RC.config_file_name, i, ue_TransmissionMode);
                break;
            }

            RRC_CONFIGURATION_REQ (msg_p).ue_multiple_max[j] = ue_multiple_max;

            switch (N_RB_DL) {
              case 25:
                if ((ue_multiple_max < 1) || (ue_multiple_max > 4))
                  AssertFatal (0,
                               "Failed to parse eNB configuration file %s, enb %d unknown value \"%d\" for ue_multiple_max choice: 1..4!\n",
                               RC.config_file_name, i, ue_multiple_max);

                break;

              case 50:
                if ((ue_multiple_max < 1) || (ue_multiple_max > 8))
                  AssertFatal (0,
                               "Failed to parse eNB configuration file %s, enb %d unknown value \"%d\" for ue_multiple_max choice: 1..8!\n",
                               RC.config_file_name, i, ue_multiple_max);

                break;

              case 100:
                if ((ue_multiple_max < 1) || (ue_multiple_max > 16))
                  AssertFatal (0,
                               "Failed to parse eNB configuration file %s, enb %d unknown value \"%d\" for ue_multiple_max choice: 1..16!\n",
                               RC.config_file_name, i, ue_multiple_max);

                break;

              default:
                AssertFatal (0,
                             "Failed to parse eNB configuration file %s, enb %d unknown value \"%d\" for N_RB_DL choice: 25,50,100 !\n",
                             RC.config_file_name, i, N_RB_DL);
                break;
            }

            //TTN - for D2D
            //SIB18
            if (strcmp(rxPool_sc_CP_Len,"normal")==0) {
              RRC_CONFIGURATION_REQ (msg_p).rxPool_sc_CP_Len[j] = SL_CP_Len_r12_normal;
            } else if (strcmp(rxPool_sc_CP_Len,"extended")==0) {
              RRC_CONFIGURATION_REQ (msg_p).rxPool_sc_CP_Len[j] = SL_CP_Len_r12_extended;
            } else
              AssertFatal (0,
                           "Failed to parse eNB configuration file %s, enb %d unknown value \"%s\" for rxPool_sc_CP_Len choice: normal,extended!\n",
                           RC.config_file_name, i, rxPool_sc_CP_Len);

            if (strcmp(rxPool_sc_Period,"sf40")==0) {
              RRC_CONFIGURATION_REQ (msg_p).rxPool_sc_Period[j] = SL_PeriodComm_r12_sf40;
            } else if (strcmp(rxPool_sc_Period,"sf60")==0) {
              RRC_CONFIGURATION_REQ (msg_p).rxPool_sc_Period[j] = SL_PeriodComm_r12_sf60;
            } else if (strcmp(rxPool_sc_Period,"sf70")==0) {
              RRC_CONFIGURATION_REQ (msg_p).rxPool_sc_Period[j] = SL_PeriodComm_r12_sf70;
            } else if (strcmp(rxPool_sc_Period,"sf80")==0) {
              RRC_CONFIGURATION_REQ (msg_p).rxPool_sc_Period[j] = SL_PeriodComm_r12_sf80;
            } else if (strcmp(rxPool_sc_Period,"sf120")==0) {
              RRC_CONFIGURATION_REQ (msg_p).rxPool_sc_Period[j] = SL_PeriodComm_r12_sf120;
            } else if (strcmp(rxPool_sc_Period,"sf140")==0) {
              RRC_CONFIGURATION_REQ (msg_p).rxPool_sc_Period[j] = SL_PeriodComm_r12_sf140;
            } else if (strcmp(rxPool_sc_Period,"sf160")==0) {
              RRC_CONFIGURATION_REQ (msg_p).rxPool_sc_Period[j] = SL_PeriodComm_r12_sf160;
            } else if (strcmp(rxPool_sc_Period,"sf240")==0) {
              RRC_CONFIGURATION_REQ (msg_p).rxPool_sc_Period[j] = SL_PeriodComm_r12_sf240;
            } else if (strcmp(rxPool_sc_Period,"sf280")==0) {
              RRC_CONFIGURATION_REQ (msg_p).rxPool_sc_Period[j] = SL_PeriodComm_r12_sf280;
            } else if (strcmp(rxPool_sc_Period,"sf320")==0) {
              RRC_CONFIGURATION_REQ (msg_p).rxPool_sc_Period[j] = SL_PeriodComm_r12_sf320;
            } else if (strcmp(rxPool_sc_Period,"spare6")==0) {
              RRC_CONFIGURATION_REQ (msg_p).rxPool_sc_Period[j] = SL_PeriodComm_r12_spare6;
            } else if (strcmp(rxPool_sc_Period,"spare5")==0) {
              RRC_CONFIGURATION_REQ (msg_p).rxPool_sc_Period[j] = SL_PeriodComm_r12_spare5;
            } else if (strcmp(rxPool_sc_Period,"spare4")==0) {
              RRC_CONFIGURATION_REQ (msg_p).rxPool_sc_Period[j] = SL_PeriodComm_r12_spare4;
            } else if (strcmp(rxPool_sc_Period,"spare3")==0) {
              RRC_CONFIGURATION_REQ (msg_p).rxPool_sc_Period[j] = SL_PeriodComm_r12_spare3;
            } else if (strcmp(rxPool_sc_Period,"spare2")==0) {
              RRC_CONFIGURATION_REQ (msg_p).rxPool_sc_Period[j] = SL_PeriodComm_r12_spare2;
            } else if (strcmp(rxPool_sc_Period,"spare")==0) {
              RRC_CONFIGURATION_REQ (msg_p).rxPool_sc_Period[j] = SL_PeriodComm_r12_spare;
            } else
              AssertFatal (0,
                           "Failed to parse eNB configuration file %s, enb %d unknown value \"%s\" for rxPool_sc_Period choice: sf40,sf60,sf70,sf80,sf120,sf140,sf160,sf240,sf280,sf320,spare6,spare5,spare4,spare3,spare2,spare!\n",
                           RC.config_file_name, i, rxPool_sc_Period);

            if (strcmp(rxPool_data_CP_Len,"normal")==0) {
              RRC_CONFIGURATION_REQ (msg_p).rxPool_data_CP_Len[j] = SL_CP_Len_r12_normal;
            } else if (strcmp(rxPool_data_CP_Len,"extended")==0) {
              RRC_CONFIGURATION_REQ (msg_p).rxPool_data_CP_Len[j] = SL_CP_Len_r12_extended;
            } else
              AssertFatal (0,
                           "Failed to parse eNB configuration file %s, enb %d unknown value \"%s\" for rxPool_data_CP_Len choice: normal,extended!\n",
                           RC.config_file_name, i, rxPool_data_CP_Len);

            RRC_CONFIGURATION_REQ (msg_p).rxPool_ResourceConfig_prb_Num[j] = rxPool_ResourceConfig_prb_Num;
            RRC_CONFIGURATION_REQ (msg_p).rxPool_ResourceConfig_prb_Start[j] = rxPool_ResourceConfig_prb_Start;
            RRC_CONFIGURATION_REQ (msg_p).rxPool_ResourceConfig_prb_End[j] = rxPool_ResourceConfig_prb_End;

            if (strcmp(rxPool_ResourceConfig_offsetIndicator_present,"prNothing")==0) {
              RRC_CONFIGURATION_REQ (msg_p).rxPool_ResourceConfig_offsetIndicator_present[j] = SL_OffsetIndicator_r12_PR_NOTHING;
            } else if (strcmp(rxPool_ResourceConfig_offsetIndicator_present,"prSmall")==0) {
              RRC_CONFIGURATION_REQ (msg_p).rxPool_ResourceConfig_offsetIndicator_present[j] = SL_OffsetIndicator_r12_PR_small_r12;
            } else if (strcmp(rxPool_ResourceConfig_offsetIndicator_present,"prLarge")==0) {
              RRC_CONFIGURATION_REQ (msg_p).rxPool_ResourceConfig_offsetIndicator_present[j] = SL_OffsetIndicator_r12_PR_large_r12;
            } else
              AssertFatal (0,
                           "Failed to parse eNB configuration file %s, enb %d unknown value \"%s\" for rxPool_ResourceConfig_offsetIndicator_present choice: prNothing,prSmal,prLarge!\n",
                           RC.config_file_name, i, rxPool_ResourceConfig_offsetIndicator_present);

            RRC_CONFIGURATION_REQ (msg_p).rxPool_ResourceConfig_offsetIndicator_choice[j] = rxPool_ResourceConfig_offsetIndicator_choice;

            if (strcmp(rxPool_ResourceConfig_subframeBitmap_present,"prNothing")==0) {
              RRC_CONFIGURATION_REQ (msg_p).rxPool_ResourceConfig_subframeBitmap_present[j] = SubframeBitmapSL_r12_PR_NOTHING;
            } else if (strcmp(rxPool_ResourceConfig_subframeBitmap_present,"prBs4")==0) {
              RRC_CONFIGURATION_REQ (msg_p).rxPool_ResourceConfig_subframeBitmap_present[j] = SubframeBitmapSL_r12_PR_bs4_r12;
            } else if (strcmp(rxPool_ResourceConfig_subframeBitmap_present,"prBs8")==0) {
              RRC_CONFIGURATION_REQ (msg_p).rxPool_ResourceConfig_subframeBitmap_present[j] = SubframeBitmapSL_r12_PR_bs8_r12;
            } else if (strcmp(rxPool_ResourceConfig_subframeBitmap_present,"prBs12")==0) {
              RRC_CONFIGURATION_REQ (msg_p).rxPool_ResourceConfig_subframeBitmap_present[j] = SubframeBitmapSL_r12_PR_bs12_r12;
            } else if (strcmp(rxPool_ResourceConfig_subframeBitmap_present,"prBs16")==0) {
              RRC_CONFIGURATION_REQ (msg_p).rxPool_ResourceConfig_subframeBitmap_present[j] = SubframeBitmapSL_r12_PR_bs16_r12;
            } else if (strcmp(rxPool_ResourceConfig_subframeBitmap_present,"prBs30")==0) {
              RRC_CONFIGURATION_REQ (msg_p).rxPool_ResourceConfig_subframeBitmap_present[j] = SubframeBitmapSL_r12_PR_bs30_r12;
            } else if (strcmp(rxPool_ResourceConfig_subframeBitmap_present,"prBs40")==0) {
              RRC_CONFIGURATION_REQ (msg_p).rxPool_ResourceConfig_subframeBitmap_present[j] = SubframeBitmapSL_r12_PR_bs40_r12;
            } else if (strcmp(rxPool_ResourceConfig_subframeBitmap_present,"prBs42")==0) {
              RRC_CONFIGURATION_REQ (msg_p).rxPool_ResourceConfig_subframeBitmap_present[j] = SubframeBitmapSL_r12_PR_bs42_r12;
            } else
              AssertFatal (0,
                           "Failed to parse eNB configuration file %s, enb %d unknown value \"%s\" for rxPool_ResourceConfig_subframeBitmap_present choice: prNothing,prBs4,prBs8,prBs12,prBs16,prBs30,prBs40,prBs42!\n",
                           RC.config_file_name, i, rxPool_ResourceConfig_subframeBitmap_present);

            RRC_CONFIGURATION_REQ (msg_p).rxPool_ResourceConfig_subframeBitmap_choice_bs_buf[j] = rxPool_ResourceConfig_subframeBitmap_choice_bs_buf;
            RRC_CONFIGURATION_REQ (msg_p).rxPool_ResourceConfig_subframeBitmap_choice_bs_size[j] = rxPool_ResourceConfig_subframeBitmap_choice_bs_size;
            RRC_CONFIGURATION_REQ (msg_p).rxPool_ResourceConfig_subframeBitmap_choice_bs_bits_unused[j] = rxPool_ResourceConfig_subframeBitmap_choice_bs_bits_unused;

            //SIB19 - for discRxPool
            if (strcmp(discRxPool_cp_Len,"normal")==0) {
              RRC_CONFIGURATION_REQ (msg_p).discRxPool_cp_Len[j] = SL_CP_Len_r12_normal;
            } else if (strcmp(discRxPool_cp_Len,"extended")==0) {
              RRC_CONFIGURATION_REQ (msg_p).discRxPool_cp_Len[j] = SL_CP_Len_r12_extended;
            } else
              AssertFatal (0,
                           "Failed to parse eNB configuration file %s, enb %d unknown value \"%s\" for discRxPool_cp_Len choice: normal,extended!\n",
                           RC.config_file_name, i, discRxPool_cp_Len);

            if (strcmp(discRxPool_discPeriod,"rf32")==0) {
              RRC_CONFIGURATION_REQ (msg_p).discRxPool_discPeriod[j] = SL_DiscResourcePool_r12__discPeriod_r12_rf32;
            } else if (strcmp(discRxPool_discPeriod,"rf64")==0) {
              RRC_CONFIGURATION_REQ (msg_p).discRxPool_discPeriod[j] = SL_DiscResourcePool_r12__discPeriod_r12_rf64;
            } else if (strcmp(discRxPool_discPeriod,"rf128")==0) {
              RRC_CONFIGURATION_REQ (msg_p).discRxPool_discPeriod[j] = SL_DiscResourcePool_r12__discPeriod_r12_rf128;
            } else if (strcmp(discRxPool_discPeriod,"rf256")==0) {
              RRC_CONFIGURATION_REQ (msg_p).discRxPool_discPeriod[j] = SL_DiscResourcePool_r12__discPeriod_r12_rf256;
            } else if (strcmp(discRxPool_discPeriod,"rf512")==0) {
              RRC_CONFIGURATION_REQ (msg_p).discRxPool_discPeriod[j] = SL_DiscResourcePool_r12__discPeriod_r12_rf512;
            } else if (strcmp(discRxPool_discPeriod,"rf1024")==0) {
              RRC_CONFIGURATION_REQ (msg_p).discRxPool_discPeriod[j] = SL_DiscResourcePool_r12__discPeriod_r12_rf1024;
            } else if (strcmp(discRxPool_discPeriod,"rf16")==0) {
              RRC_CONFIGURATION_REQ (msg_p).discRxPool_discPeriod[j] = SL_DiscResourcePool_r12__discPeriod_r12_rf16_v1310;
            } else if (strcmp(discRxPool_discPeriod,"spare")==0) {
              RRC_CONFIGURATION_REQ (msg_p).discRxPool_discPeriod[j] = SL_DiscResourcePool_r12__discPeriod_r12_spare;
            } else
              AssertFatal (0,
                           "Failed to parse eNB configuration file %s, enb %d unknown value \"%s\" for discRxPool_discPeriod choice: rf32,rf64,rf128,rf512,rf1024,rf16,spare!\n",
                           RC.config_file_name, i, discRxPool_discPeriod);

            RRC_CONFIGURATION_REQ (msg_p).discRxPool_numRetx[j] = discRxPool_numRetx;
            RRC_CONFIGURATION_REQ (msg_p).discRxPool_numRepetition[j] = discRxPool_numRepetition;
            RRC_CONFIGURATION_REQ (msg_p).discRxPool_ResourceConfig_prb_Num[j] = discRxPool_ResourceConfig_prb_Num;
            RRC_CONFIGURATION_REQ (msg_p).discRxPool_ResourceConfig_prb_Start[j] = discRxPool_ResourceConfig_prb_Start;
            RRC_CONFIGURATION_REQ (msg_p).discRxPool_ResourceConfig_prb_End[j] = discRxPool_ResourceConfig_prb_End;

            if (strcmp(discRxPool_ResourceConfig_offsetIndicator_present,"prNothing")==0) {
              RRC_CONFIGURATION_REQ (msg_p).discRxPool_ResourceConfig_offsetIndicator_present[j] = SL_OffsetIndicator_r12_PR_NOTHING;
            } else if (strcmp(discRxPool_ResourceConfig_offsetIndicator_present,"prSmall")==0) {
              RRC_CONFIGURATION_REQ (msg_p).discRxPool_ResourceConfig_offsetIndicator_present[j] = SL_OffsetIndicator_r12_PR_small_r12;
            } else if (strcmp(discRxPool_ResourceConfig_offsetIndicator_present,"prLarge")==0) {
              RRC_CONFIGURATION_REQ (msg_p).discRxPool_ResourceConfig_offsetIndicator_present[j] = SL_OffsetIndicator_r12_PR_large_r12;
            } else
              AssertFatal (0,
                           "Failed to parse eNB configuration file %s, enb %d unknown value \"%s\" for discRxPool_ResourceConfig_offsetIndicator_present choice: prNothing,prSmal,prLarge!\n",
                           RC.config_file_name, i, discRxPool_ResourceConfig_offsetIndicator_present);

            RRC_CONFIGURATION_REQ (msg_p).discRxPool_ResourceConfig_offsetIndicator_choice[j] = discRxPool_ResourceConfig_offsetIndicator_choice;

            if (strcmp(discRxPool_ResourceConfig_subframeBitmap_present,"prNothing")==0) {
              RRC_CONFIGURATION_REQ (msg_p).discRxPool_ResourceConfig_subframeBitmap_present[j] = SubframeBitmapSL_r12_PR_NOTHING;
            } else if (strcmp(discRxPool_ResourceConfig_subframeBitmap_present,"prBs4")==0) {
              RRC_CONFIGURATION_REQ (msg_p).discRxPool_ResourceConfig_subframeBitmap_present[j] = SubframeBitmapSL_r12_PR_bs4_r12;
            } else if (strcmp(discRxPool_ResourceConfig_subframeBitmap_present,"prBs8")==0) {
              RRC_CONFIGURATION_REQ (msg_p).discRxPool_ResourceConfig_subframeBitmap_present[j] = SubframeBitmapSL_r12_PR_bs8_r12;
            } else if (strcmp(discRxPool_ResourceConfig_subframeBitmap_present,"prBs12")==0) {
              RRC_CONFIGURATION_REQ (msg_p).discRxPool_ResourceConfig_subframeBitmap_present[j] = SubframeBitmapSL_r12_PR_bs12_r12;
            } else if (strcmp(discRxPool_ResourceConfig_subframeBitmap_present,"prBs16")==0) {
              RRC_CONFIGURATION_REQ (msg_p).discRxPool_ResourceConfig_subframeBitmap_present[j] = SubframeBitmapSL_r12_PR_bs16_r12;
            } else if (strcmp(discRxPool_ResourceConfig_subframeBitmap_present,"prBs30")==0) {
              RRC_CONFIGURATION_REQ (msg_p).discRxPool_ResourceConfig_subframeBitmap_present[j] = SubframeBitmapSL_r12_PR_bs30_r12;
            } else if (strcmp(discRxPool_ResourceConfig_subframeBitmap_present,"prBs40")==0) {
              RRC_CONFIGURATION_REQ (msg_p).discRxPool_ResourceConfig_subframeBitmap_present[j] = SubframeBitmapSL_r12_PR_bs40_r12;
            } else if (strcmp(discRxPool_ResourceConfig_subframeBitmap_present,"prBs42")==0) {
              RRC_CONFIGURATION_REQ (msg_p).discRxPool_ResourceConfig_subframeBitmap_present[j] = SubframeBitmapSL_r12_PR_bs42_r12;
            } else
              AssertFatal (0,
                           "Failed to parse eNB configuration file %s, enb %d unknown value \"%s\" for discRxPool_ResourceConfig_subframeBitmap_present choice: prNothing,prBs4,prBs8,prBs12,prBs16,prBs30,prBs40,prBs42!\n",
                           RC.config_file_name, i, discRxPool_ResourceConfig_subframeBitmap_present);

            RRC_CONFIGURATION_REQ (msg_p).discRxPool_ResourceConfig_subframeBitmap_choice_bs_buf[j] = discRxPool_ResourceConfig_subframeBitmap_choice_bs_buf;
            RRC_CONFIGURATION_REQ (msg_p).discRxPool_ResourceConfig_subframeBitmap_choice_bs_size[j] = discRxPool_ResourceConfig_subframeBitmap_choice_bs_size;
            RRC_CONFIGURATION_REQ (msg_p).discRxPool_ResourceConfig_subframeBitmap_choice_bs_bits_unused[j] = discRxPool_ResourceConfig_subframeBitmap_choice_bs_bits_unused;

            //SIB19 - For discRxPoolPS
            if (strcmp(discRxPoolPS_cp_Len,"normal")==0) {
              RRC_CONFIGURATION_REQ (msg_p).discRxPoolPS_cp_Len[j] = SL_CP_Len_r12_normal;
            } else if (strcmp(discRxPoolPS_cp_Len,"extended")==0) {
              RRC_CONFIGURATION_REQ (msg_p).discRxPoolPS_cp_Len[j] = SL_CP_Len_r12_extended;
            } else
              AssertFatal (0,
                           "Failed to parse eNB configuration file %s, enb %d unknown value \"%s\" for discRxPoolPS_cp_Len choice: normal,extended!\n",
                           RC.config_file_name, i, discRxPoolPS_cp_Len);

            if (strcmp(discRxPoolPS_discPeriod,"rf32")==0) {
              RRC_CONFIGURATION_REQ (msg_p).discRxPoolPS_discPeriod[j] = SL_DiscResourcePool_r12__discPeriod_r12_rf32;
            } else if (strcmp(discRxPoolPS_discPeriod,"rf64")==0) {
              RRC_CONFIGURATION_REQ (msg_p).discRxPoolPS_discPeriod[j] = SL_DiscResourcePool_r12__discPeriod_r12_rf64;
            } else if (strcmp(discRxPoolPS_discPeriod,"rf128")==0) {
              RRC_CONFIGURATION_REQ (msg_p).discRxPoolPS_discPeriod[j] = SL_DiscResourcePool_r12__discPeriod_r12_rf128;
            } else if (strcmp(discRxPoolPS_discPeriod,"rf256")==0) {
              RRC_CONFIGURATION_REQ (msg_p).discRxPoolPS_discPeriod[j] = SL_DiscResourcePool_r12__discPeriod_r12_rf256;
            } else if (strcmp(discRxPoolPS_discPeriod,"rf512")==0) {
              RRC_CONFIGURATION_REQ (msg_p).discRxPoolPS_discPeriod[j] = SL_DiscResourcePool_r12__discPeriod_r12_rf512;
            } else if (strcmp(discRxPoolPS_discPeriod,"rf1024")==0) {
              RRC_CONFIGURATION_REQ (msg_p).discRxPoolPS_discPeriod[j] = SL_DiscResourcePool_r12__discPeriod_r12_rf1024;
            } else if (strcmp(discRxPoolPS_discPeriod,"rf16")==0) {
              RRC_CONFIGURATION_REQ (msg_p).discRxPoolPS_discPeriod[j] = SL_DiscResourcePool_r12__discPeriod_r12_rf16_v1310;
            } else if (strcmp(discRxPoolPS_discPeriod,"spare")==0) {
              RRC_CONFIGURATION_REQ (msg_p).discRxPoolPS_discPeriod[j] = SL_DiscResourcePool_r12__discPeriod_r12_spare;
            } else
              AssertFatal (0,
                           "Failed to parse eNB configuration file %s, enb %d unknown value \"%s\" for discRxPoolPS_discPeriod choice: rf32,rf64,rf128,rf512,rf1024,rf16,spare!\n",
                           RC.config_file_name, i, discRxPoolPS_discPeriod);

            RRC_CONFIGURATION_REQ (msg_p).discRxPoolPS_numRetx[j] = discRxPoolPS_numRetx;
            RRC_CONFIGURATION_REQ (msg_p).discRxPoolPS_numRepetition[j] = discRxPoolPS_numRepetition;
            RRC_CONFIGURATION_REQ (msg_p).discRxPoolPS_ResourceConfig_prb_Num[j] = discRxPoolPS_ResourceConfig_prb_Num;
            RRC_CONFIGURATION_REQ (msg_p).discRxPoolPS_ResourceConfig_prb_Start[j] = discRxPoolPS_ResourceConfig_prb_Start;
            RRC_CONFIGURATION_REQ (msg_p).discRxPoolPS_ResourceConfig_prb_End[j] = discRxPoolPS_ResourceConfig_prb_End;

            if (strcmp(discRxPoolPS_ResourceConfig_offsetIndicator_present,"prNothing")==0) {
              RRC_CONFIGURATION_REQ (msg_p).discRxPoolPS_ResourceConfig_offsetIndicator_present[j] = SL_OffsetIndicator_r12_PR_NOTHING;
            } else if (strcmp(discRxPoolPS_ResourceConfig_offsetIndicator_present,"prSmall")==0) {
              RRC_CONFIGURATION_REQ (msg_p).discRxPoolPS_ResourceConfig_offsetIndicator_present[j] = SL_OffsetIndicator_r12_PR_small_r12;
            } else if (strcmp(discRxPoolPS_ResourceConfig_offsetIndicator_present,"prLarge")==0) {
              RRC_CONFIGURATION_REQ (msg_p).discRxPoolPS_ResourceConfig_offsetIndicator_present[j] = SL_OffsetIndicator_r12_PR_large_r12;
            } else
              AssertFatal (0,
                           "Failed to parse eNB configuration file %s, enb %d unknown value \"%s\" for discRxPoolPS_ResourceConfig_offsetIndicator_present choice: prNothing,prSmal,prLarge!\n",
                           RC.config_file_name, i, discRxPoolPS_ResourceConfig_offsetIndicator_present);

            RRC_CONFIGURATION_REQ (msg_p).discRxPoolPS_ResourceConfig_offsetIndicator_choice[j] = discRxPoolPS_ResourceConfig_offsetIndicator_choice;

            if (strcmp(discRxPoolPS_ResourceConfig_subframeBitmap_present,"prNothing")==0) {
              RRC_CONFIGURATION_REQ (msg_p).discRxPoolPS_ResourceConfig_subframeBitmap_present[j] = SubframeBitmapSL_r12_PR_NOTHING;
            } else if (strcmp(discRxPoolPS_ResourceConfig_subframeBitmap_present,"prBs4")==0) {
              RRC_CONFIGURATION_REQ (msg_p).discRxPoolPS_ResourceConfig_subframeBitmap_present[j] = SubframeBitmapSL_r12_PR_bs4_r12;
            } else if (strcmp(discRxPoolPS_ResourceConfig_subframeBitmap_present,"prBs8")==0) {
              RRC_CONFIGURATION_REQ (msg_p).discRxPoolPS_ResourceConfig_subframeBitmap_present[j] = SubframeBitmapSL_r12_PR_bs8_r12;
            } else if (strcmp(discRxPoolPS_ResourceConfig_subframeBitmap_present,"prBs12")==0) {
              RRC_CONFIGURATION_REQ (msg_p).discRxPoolPS_ResourceConfig_subframeBitmap_present[j] = SubframeBitmapSL_r12_PR_bs12_r12;
            } else if (strcmp(discRxPoolPS_ResourceConfig_subframeBitmap_present,"prBs16")==0) {
              RRC_CONFIGURATION_REQ (msg_p).discRxPoolPS_ResourceConfig_subframeBitmap_present[j] = SubframeBitmapSL_r12_PR_bs16_r12;
            } else if (strcmp(discRxPoolPS_ResourceConfig_subframeBitmap_present,"prBs30")==0) {
              RRC_CONFIGURATION_REQ (msg_p).discRxPoolPS_ResourceConfig_subframeBitmap_present[j] = SubframeBitmapSL_r12_PR_bs30_r12;
            } else if (strcmp(discRxPoolPS_ResourceConfig_subframeBitmap_present,"prBs40")==0) {
              RRC_CONFIGURATION_REQ (msg_p).discRxPoolPS_ResourceConfig_subframeBitmap_present[j] = SubframeBitmapSL_r12_PR_bs40_r12;
            } else if (strcmp(discRxPoolPS_ResourceConfig_subframeBitmap_present,"prBs42")==0) {
              RRC_CONFIGURATION_REQ (msg_p).discRxPoolPS_ResourceConfig_subframeBitmap_present[j] = SubframeBitmapSL_r12_PR_bs42_r12;
            } else
              AssertFatal (0,
                           "Failed to parse eNB configuration file %s, enb %d unknown value \"%s\" for discRxPoolPS_ResourceConfig_subframeBitmap_present choice: prNothing,prBs4,prBs8,prBs12,prBs16,prBs30,prBs40,prBs42!\n",
                           RC.config_file_name, i, discRxPoolPS_ResourceConfig_subframeBitmap_present);

            RRC_CONFIGURATION_REQ (msg_p).discRxPoolPS_ResourceConfig_subframeBitmap_choice_bs_buf[j] = discRxPoolPS_ResourceConfig_subframeBitmap_choice_bs_buf;
            RRC_CONFIGURATION_REQ (msg_p).discRxPoolPS_ResourceConfig_subframeBitmap_choice_bs_size[j] = discRxPoolPS_ResourceConfig_subframeBitmap_choice_bs_size;
            RRC_CONFIGURATION_REQ (msg_p).discRxPoolPS_ResourceConfig_subframeBitmap_choice_bs_bits_unused[j] = discRxPoolPS_ResourceConfig_subframeBitmap_choice_bs_bits_unused;
          }
        }

        char srb1path[MAX_OPTNAME_SIZE*2 + 8];
        sprintf(srb1path,"%s.%s",enbpath,ENB_CONFIG_STRING_SRB1);
        int npar = config_get( SRB1Params,sizeof(SRB1Params)/sizeof(paramdef_t), srb1path);

        if (npar == sizeof(SRB1Params)/sizeof(paramdef_t)) {
          switch (srb1_max_retx_threshold) {
            case 1:
              rrc->srb1_max_retx_threshold = UL_AM_RLC__maxRetxThreshold_t1;
              break;

            case 2:
              rrc->srb1_max_retx_threshold = UL_AM_RLC__maxRetxThreshold_t2;
              break;

            case 3:
              rrc->srb1_max_retx_threshold = UL_AM_RLC__maxRetxThreshold_t3;
              break;

            case 4:
              rrc->srb1_max_retx_threshold = UL_AM_RLC__maxRetxThreshold_t4;
              break;

            case 6:
              rrc->srb1_max_retx_threshold = UL_AM_RLC__maxRetxThreshold_t6;
              break;

            case 8:
              rrc->srb1_max_retx_threshold = UL_AM_RLC__maxRetxThreshold_t8;
              break;

            case 16:
              rrc->srb1_max_retx_threshold = UL_AM_RLC__maxRetxThreshold_t16;
              break;

            case 32:
              rrc->srb1_max_retx_threshold = UL_AM_RLC__maxRetxThreshold_t32;
              break;

            default:
              AssertFatal (0,
                           "Bad config value when parsing eNB configuration file %s, enb %d  srb1_max_retx_threshold %u!\n",
                           RC.config_file_name, i, srb1_max_retx_threshold);
          }

          switch (srb1_poll_pdu) {
            case 4:
              rrc->srb1_poll_pdu = PollPDU_p4;
              break;

            case 8:
              rrc->srb1_poll_pdu = PollPDU_p8;
              break;

            case 16:
              rrc->srb1_poll_pdu = PollPDU_p16;
              break;

            case 32:
              rrc->srb1_poll_pdu = PollPDU_p32;
              break;

            case 64:
              rrc->srb1_poll_pdu = PollPDU_p64;
              break;

            case 128:
              rrc->srb1_poll_pdu = PollPDU_p128;
              break;

            case 256:
              rrc->srb1_poll_pdu = PollPDU_p256;
              break;

            default:
              if (srb1_poll_pdu >= 10000)
                rrc->srb1_poll_pdu = PollPDU_pInfinity;
              else
                AssertFatal (0,
                             "Bad config value when parsing eNB configuration file %s, enb %d  srb1_poll_pdu %u!\n",
                             RC.config_file_name, i, srb1_poll_pdu);
          }

          rrc->srb1_poll_byte             = srb1_poll_byte;

          switch (srb1_poll_byte) {
            case 25:
              rrc->srb1_poll_byte = PollByte_kB25;
              break;

            case 50:
              rrc->srb1_poll_byte = PollByte_kB50;
              break;

            case 75:
              rrc->srb1_poll_byte = PollByte_kB75;
              break;

            case 100:
              rrc->srb1_poll_byte = PollByte_kB100;
              break;

            case 125:
              rrc->srb1_poll_byte = PollByte_kB125;
              break;

            case 250:
              rrc->srb1_poll_byte = PollByte_kB250;
              break;

            case 375:
              rrc->srb1_poll_byte = PollByte_kB375;
              break;

            case 500:
              rrc->srb1_poll_byte = PollByte_kB500;
              break;

            case 750:
              rrc->srb1_poll_byte = PollByte_kB750;
              break;

            case 1000:
              rrc->srb1_poll_byte = PollByte_kB1000;
              break;

            case 1250:
              rrc->srb1_poll_byte = PollByte_kB1250;
              break;

            case 1500:
              rrc->srb1_poll_byte = PollByte_kB1500;
              break;

            case 2000:
              rrc->srb1_poll_byte = PollByte_kB2000;
              break;

            case 3000:
              rrc->srb1_poll_byte = PollByte_kB3000;
              break;

            default:
              if (srb1_poll_byte >= 10000)
                rrc->srb1_poll_byte = PollByte_kBinfinity;
              else
                AssertFatal (0,
                             "Bad config value when parsing eNB configuration file %s, enb %d  srb1_poll_byte %u!\n",
                             RC.config_file_name, i, srb1_poll_byte);
          }

          if (srb1_timer_poll_retransmit <= 250) {
            rrc->srb1_timer_poll_retransmit = (srb1_timer_poll_retransmit - 5)/5;
          } else if (srb1_timer_poll_retransmit <= 500) {
            rrc->srb1_timer_poll_retransmit = (srb1_timer_poll_retransmit - 300)/50 + 50;
          } else {
            AssertFatal (0,
                         "Bad config value when parsing eNB configuration file %s, enb %d  srb1_timer_poll_retransmit %u!\n",
                         RC.config_file_name, i, srb1_timer_poll_retransmit);
          }

          if (srb1_timer_status_prohibit <= 250) {
            rrc->srb1_timer_status_prohibit = srb1_timer_status_prohibit/5;
          } else if ((srb1_timer_poll_retransmit >= 300) && (srb1_timer_poll_retransmit <= 500)) {
            rrc->srb1_timer_status_prohibit = (srb1_timer_status_prohibit - 300)/50 + 51;
          } else {
            AssertFatal (0,
                         "Bad config value when parsing eNB configuration file %s, enb %d  srb1_timer_status_prohibit %u!\n",
                         RC.config_file_name, i, srb1_timer_status_prohibit);
          }

          switch (srb1_timer_reordering) {
            case 0:
              rrc->srb1_timer_reordering = T_Reordering_ms0;
              break;
>>>>>>> 09187015

            case 5:
              rrc->srb1_timer_reordering = T_Reordering_ms5;
              break;

            case 10:
              rrc->srb1_timer_reordering = T_Reordering_ms10;
              break;

            case 15:
              rrc->srb1_timer_reordering = T_Reordering_ms15;
              break;

            case 20:
              rrc->srb1_timer_reordering = T_Reordering_ms20;
              break;

            case 25:
              rrc->srb1_timer_reordering = T_Reordering_ms25;
              break;

            case 30:
              rrc->srb1_timer_reordering = T_Reordering_ms30;
              break;

            case 35:
              rrc->srb1_timer_reordering = T_Reordering_ms35;
              break;

            case 40:
              rrc->srb1_timer_reordering = T_Reordering_ms40;
              break;

            case 45:
              rrc->srb1_timer_reordering = T_Reordering_ms45;
              break;

            case 50:
              rrc->srb1_timer_reordering = T_Reordering_ms50;
              break;

            case 55:
              rrc->srb1_timer_reordering = T_Reordering_ms55;
              break;

            case 60:
              rrc->srb1_timer_reordering = T_Reordering_ms60;
              break;

            case 65:
              rrc->srb1_timer_reordering = T_Reordering_ms65;
              break;

            case 70:
              rrc->srb1_timer_reordering = T_Reordering_ms70;
              break;

            case 75:
              rrc->srb1_timer_reordering = T_Reordering_ms75;
              break;

<<<<<<< HEAD
int RCconfig_DU_F1(MessageDef *msg_p, uint32_t i) {

  int k;

  paramdef_t ENBSParams[] = ENBSPARAMS_DESC;
  
  paramdef_t ENBParams[]  = ENBPARAMS_DESC;
  paramlist_def_t ENBParamList = {ENB_CONFIG_STRING_ENB_LIST,NULL,0};  
  
  config_get( ENBSParams,sizeof(ENBSParams)/sizeof(paramdef_t),NULL); 
  int num_enbs = ENBSParams[ENB_ACTIVE_ENBS_IDX].numelt;
  AssertFatal (i<num_enbs,
   	       "Failed to parse config file no %ith element in %s \n",i, ENB_CONFIG_STRING_ACTIVE_ENBS);

  if (num_enbs>0) {
    // Output a list of all eNBs.
    config_getlist( &ENBParamList,ENBParams,sizeof(ENBParams)/sizeof(paramdef_t),NULL); 
    AssertFatal(ENBParamList.paramarray[i][ENB_ENB_ID_IDX].uptr != NULL,
		"eNB id %d is not defined in configuration file\n",i);

    F1AP_SETUP_REQ (msg_p).num_cells_available = 0;

    for (k=0; k <num_enbs ; k++) {
      if (strcmp(ENBSParams[ENB_ACTIVE_ENBS_IDX].strlistptr[k], *(ENBParamList.paramarray[i][ENB_ENB_NAME_IDX].strptr) )== 0) {

        paramdef_t SCTPParams[]  = SCTPPARAMS_DESC;
        char aprefix[MAX_OPTNAME_SIZE*2 + 8];
	
	      F1AP_SETUP_REQ (msg_p).num_cells_available++;

        F1AP_SETUP_REQ (msg_p).gNB_DU_id        = *(ENBParamList.paramarray[0][ENB_ENB_ID_IDX].uptr);
        LOG_I(ENB_APP,"F1AP: gNB_DU_id[%d] %ld\n",k,F1AP_SETUP_REQ (msg_p).gNB_DU_id);

        F1AP_SETUP_REQ (msg_p).gNB_DU_name      = strdup(*(ENBParamList.paramarray[0][ENB_ENB_NAME_IDX].strptr));
        LOG_I(ENB_APP,"F1AP: gNB_DU_name[%d] %s\n",k,F1AP_SETUP_REQ (msg_p).gNB_DU_name);

        F1AP_SETUP_REQ (msg_p).tac[k]              = (uint16_t)atoi(*(ENBParamList.paramarray[i][ENB_TRACKING_AREA_CODE_IDX].strptr));
        LOG_I(ENB_APP,"F1AP: tac[%d] %d\n",k,F1AP_SETUP_REQ (msg_p).tac[k]);

        F1AP_SETUP_REQ (msg_p).mcc[k]              = (uint16_t)atoi(*(ENBParamList.paramarray[i][ENB_MOBILE_COUNTRY_CODE_IDX].strptr));
        LOG_I(ENB_APP,"F1AP: mcc[%d] %d\n",k,F1AP_SETUP_REQ (msg_p).mcc[k]);

        F1AP_SETUP_REQ (msg_p).mnc[k]              = (uint16_t)atoi(*(ENBParamList.paramarray[i][ENB_MOBILE_NETWORK_CODE_IDX].strptr));
        LOG_I(ENB_APP,"F1AP: mnc[%d] %d\n",k,F1AP_SETUP_REQ (msg_p).mnc[k]);

        F1AP_SETUP_REQ (msg_p).mnc_digit_length[k] = strlen(*(ENBParamList.paramarray[i][ENB_MOBILE_NETWORK_CODE_IDX].strptr));
        LOG_I(ENB_APP,"F1AP: mnc_digit_length[%d] %d\n",k,F1AP_SETUP_REQ (msg_p).mnc_digit_length[k]);
	
        AssertFatal((F1AP_SETUP_REQ (msg_p).mnc_digit_length[k] == 2) ||
                    (F1AP_SETUP_REQ (msg_p).mnc_digit_length[k] == 3),
                    "BAD MNC DIGIT LENGTH %d",
                    F1AP_SETUP_REQ (msg_p).mnc_digit_length[k]);

	F1AP_SETUP_REQ (msg_p).nr_cellid[k] = (uint64_t)*(ENBParamList.paramarray[i][ENB_NRCELLID_IDX].u64ptr);
        LOG_I(ENB_APP,"F1AP: nr_cellid[%d] %ld\n",k,F1AP_SETUP_REQ (msg_p).nr_cellid[k]);

        LOG_I(ENB_APP,"F1AP: CU_ip4_address in DU %s\n",RC.mac[k]->eth_params_n.remote_addr);
        LOG_I(ENB_APP,"FIAP: CU_ip4_address in DU %p, strlen %d\n",F1AP_SETUP_REQ (msg_p).CU_f1_ip_address.ipv4_address,(int)strlen(RC.mac[k]->eth_params_n.remote_addr));
 	
        F1AP_SETUP_REQ (msg_p).CU_f1_ip_address.ipv6 = 0;
        F1AP_SETUP_REQ (msg_p).CU_f1_ip_address.ipv4 = 1;
        //strcpy(F1AP_SETUP_REQ (msg_p).CU_f1_ip_address.ipv6_address, "");
        strcpy(F1AP_SETUP_REQ (msg_p).CU_f1_ip_address.ipv4_address, RC.mac[k]->eth_params_n.remote_addr);

        LOG_I(ENB_APP,"F1AP: DU_ip4_address in DU %s\n",RC.mac[k]->eth_params_n.my_addr);
        LOG_I(ENB_APP,"FIAP: DU_ip4_address in DU %p, strlen %d\n",F1AP_SETUP_REQ (msg_p).DU_f1_ip_address.ipv4_address,(int)strlen(RC.mac[k]->eth_params_n.my_addr));
  
        F1AP_SETUP_REQ (msg_p).DU_f1_ip_address.ipv6 = 0;
        F1AP_SETUP_REQ (msg_p).DU_f1_ip_address.ipv4 = 1;
        //strcpy(F1AP_SETUP_REQ (msg_p).DU_f1_ip_address.ipv6_address, "");
        strcpy(F1AP_SETUP_REQ (msg_p).DU_f1_ip_address.ipv4_address, RC.mac[k]->eth_params_n.my_addr);

        //strcpy(F1AP_SETUP_REQ (msg_p).CU_ip_address[l].ipv6_address,*(F1ParamList.paramarray[l][ENB_CU_IPV6_ADDRESS_IDX].strptr));
        //F1AP_SETUP_REQ (msg_p).CU_port = RC.mac[k]->eth_params_n.remote_portc; // maybe we dont need it
      
        sprintf(aprefix,"%s.[%i].%s",ENB_CONFIG_STRING_ENB_LIST,k,ENB_CONFIG_STRING_SCTP_CONFIG);
        config_get( SCTPParams,sizeof(SCTPParams)/sizeof(paramdef_t),aprefix); 
        F1AP_SETUP_REQ (msg_p).sctp_in_streams = (uint16_t)*(SCTPParams[ENB_SCTP_INSTREAMS_IDX].uptr);
        F1AP_SETUP_REQ (msg_p).sctp_out_streams = (uint16_t)*(SCTPParams[ENB_SCTP_OUTSTREAMS_IDX].uptr);

        eNB_RRC_INST *rrc = RC.rrc[k];
        // wait until RRC cell information is configured
        int cell_info_configured=0;
        do {
          LOG_I(ENB_APP,"ngran_eNB_DU: Waiting for basic cell configuration\n");
          usleep(100000);
          pthread_mutex_lock(&rrc->cell_info_mutex);
          cell_info_configured = rrc->cell_info_configured;
          pthread_mutex_unlock(&rrc->cell_info_mutex);
        } while (cell_info_configured ==0);


	rrc->mcc       = F1AP_SETUP_REQ (msg_p).mcc[k];
	rrc->mnc       = F1AP_SETUP_REQ (msg_p).mnc[k];
	rrc->tac       = F1AP_SETUP_REQ (msg_p).tac[k];
	rrc->nr_cellid = F1AP_SETUP_REQ (msg_p).nr_cellid[k];

        F1AP_SETUP_REQ (msg_p).nr_pci[k]    = rrc->carrier[0].physCellId;
        F1AP_SETUP_REQ (msg_p).num_ssi[k] = 0;


        if (rrc->carrier[0].sib1->tdd_Config) {

          LOG_I(ENB_APP,"ngran_DU: Configuring Cell %d for TDD\n",k);
          F1AP_SETUP_REQ (msg_p).fdd_flag = 0;
          F1AP_SETUP_REQ (msg_p).nr_mode_info[k].tdd.nr_arfcn            = freq_to_arfcn10(rrc->carrier[0].sib1->freqBandIndicator,
        										   rrc->carrier[0].dl_CarrierFreq);
          // For LTE use scs field to carry prefix type and number of antennas
          F1AP_SETUP_REQ (msg_p).nr_mode_info[k].tdd.scs                 = (rrc->carrier[0].Ncp<<2)+rrc->carrier[0].p_eNB;;
          // use nrb field to hold LTE N_RB_DL (0...5)
          F1AP_SETUP_REQ (msg_p).nr_mode_info[k].tdd.nrb                 = rrc->carrier[0].mib.message.dl_Bandwidth;
          F1AP_SETUP_REQ (msg_p).nr_mode_info[k].tdd.nrb                 = rrc->carrier[0].mib.message.dl_Bandwidth;
          F1AP_SETUP_REQ (msg_p).nr_mode_info[k].tdd.num_frequency_bands = 1;
          F1AP_SETUP_REQ (msg_p).nr_mode_info[k].tdd.nr_band[0]          = rrc->carrier[0].sib1->freqBandIndicator;
          F1AP_SETUP_REQ (msg_p).nr_mode_info[k].fdd.sul_active          = 0;
        }
        else {
          LOG_I(ENB_APP,"ngran_DU: Configuring Cell %d for FDD\n",k);
          F1AP_SETUP_REQ (msg_p).fdd_flag = 1;
          F1AP_SETUP_REQ (msg_p).nr_mode_info[k].fdd.dl_nr_arfcn             = freq_to_arfcn10(rrc->carrier[0].sib1->freqBandIndicator,
        										       rrc->carrier[0].dl_CarrierFreq);
          F1AP_SETUP_REQ (msg_p).nr_mode_info[k].fdd.ul_nr_arfcn             = F1AP_SETUP_REQ (msg_p).nr_mode_info[k].fdd.dl_nr_arfcn;
          // For LTE use scs field to carry prefix type and number of antennas
          F1AP_SETUP_REQ (msg_p).nr_mode_info[k].fdd.dl_scs                  = (rrc->carrier[0].Ncp<<2)+rrc->carrier[0].p_eNB;;
          F1AP_SETUP_REQ (msg_p).nr_mode_info[k].fdd.ul_scs                  = rrc->carrier[0].Ncp;
          // use nrb field to hold LTE N_RB_DL (0...5)
          F1AP_SETUP_REQ (msg_p).nr_mode_info[k].fdd.ul_nrb                  = rrc->carrier[0].mib.message.dl_Bandwidth;
          F1AP_SETUP_REQ (msg_p).nr_mode_info[k].fdd.ul_nrb                  = rrc->carrier[0].mib.message.dl_Bandwidth;

          // RK: we need to check there value for FDD's frequency_bands DL/UL
          F1AP_SETUP_REQ (msg_p).nr_mode_info[k].fdd.ul_num_frequency_bands  = 1;
          F1AP_SETUP_REQ (msg_p).nr_mode_info[k].fdd.ul_nr_band[0]           = rrc->carrier[0].sib1->freqBandIndicator;
          F1AP_SETUP_REQ (msg_p).nr_mode_info[k].fdd.dl_num_frequency_bands  = 1;
          F1AP_SETUP_REQ (msg_p).nr_mode_info[k].fdd.dl_nr_band[0]           = rrc->carrier[0].sib1->freqBandIndicator;

          F1AP_SETUP_REQ (msg_p).nr_mode_info[k].fdd.ul_num_sul_frequency_bands  = 0;
          F1AP_SETUP_REQ (msg_p).nr_mode_info[k].fdd.ul_nr_sul_band[0]           = rrc->carrier[0].sib1->freqBandIndicator;
          F1AP_SETUP_REQ (msg_p).nr_mode_info[k].fdd.dl_num_sul_frequency_bands  = 0;
          F1AP_SETUP_REQ (msg_p).nr_mode_info[k].fdd.dl_nr_sul_band[0]           = rrc->carrier[0].sib1->freqBandIndicator;

          F1AP_SETUP_REQ (msg_p).nr_mode_info[k].fdd.sul_active              = 0;
        }
        F1AP_SETUP_REQ (msg_p).measurement_timing_information[k]             = "0";
        F1AP_SETUP_REQ (msg_p).ranac[k]                                      = 0;
        F1AP_SETUP_REQ (msg_p).mib[k]                                        = rrc->carrier[0].MIB;
        F1AP_SETUP_REQ (msg_p).sib1[k]                                       = rrc->carrier[0].SIB1;
        F1AP_SETUP_REQ (msg_p).mib_length[k]                                 = rrc->carrier[0].sizeof_MIB;
        F1AP_SETUP_REQ (msg_p).sib1_length[k]                                = rrc->carrier[0].sizeof_SIB1;

        break;
      } // if
    } // for
  } // if

  return 0;

}
=======
            case 80:
              rrc->srb1_timer_reordering = T_Reordering_ms80;
              break;
>>>>>>> 09187015

            case 85:
              rrc->srb1_timer_reordering = T_Reordering_ms85;
              break;

            case 90:
              rrc->srb1_timer_reordering = T_Reordering_ms90;
              break;

            case 95:
              rrc->srb1_timer_reordering = T_Reordering_ms95;
              break;

            case 100:
              rrc->srb1_timer_reordering = T_Reordering_ms100;
              break;

            case 110:
              rrc->srb1_timer_reordering = T_Reordering_ms110;
              break;

            case 120:
              rrc->srb1_timer_reordering = T_Reordering_ms120;
              break;

            case 130:
              rrc->srb1_timer_reordering = T_Reordering_ms130;
              break;

            case 140:
              rrc->srb1_timer_reordering = T_Reordering_ms140;
              break;

            case 150:
              rrc->srb1_timer_reordering = T_Reordering_ms150;
              break;

            case 160:
              rrc->srb1_timer_reordering = T_Reordering_ms160;
              break;

            case 170:
              rrc->srb1_timer_reordering = T_Reordering_ms170;
              break;

            case 180:
              rrc->srb1_timer_reordering = T_Reordering_ms180;
              break;

            case 190:
              rrc->srb1_timer_reordering = T_Reordering_ms190;
              break;

            case 200:
              rrc->srb1_timer_reordering = T_Reordering_ms200;
              break;

            default:
              AssertFatal (0,
                           "Bad config value when parsing eNB configuration file %s, enb %d  srb1_timer_reordering %u!\n",
                           RC.config_file_name, i, srb1_timer_reordering);
          }
        } else {
          rrc->srb1_timer_poll_retransmit = T_PollRetransmit_ms80;
          rrc->srb1_timer_reordering      = T_Reordering_ms35;
          rrc->srb1_timer_status_prohibit = T_StatusProhibit_ms0;
          rrc->srb1_poll_pdu              = PollPDU_p4;
          rrc->srb1_poll_byte             = PollByte_kBinfinity;
          rrc->srb1_max_retx_threshold    = UL_AM_RLC__maxRetxThreshold_t8;
        }

        break;
      }
    }
  }

  return 0;
}

int RCconfig_gtpu(void ) {
  int               num_enbs                      = 0;
  char             *enb_interface_name_for_S1U    = NULL;
  char             *enb_ipv4_address_for_S1U      = NULL;
  uint32_t          enb_port_for_S1U              = 0;
  char             *address                       = NULL;
  char             *cidr                          = NULL;
  char gtpupath[MAX_OPTNAME_SIZE*2 + 8];
  paramdef_t ENBSParams[] = ENBSPARAMS_DESC;
  paramdef_t GTPUParams[]  = GTPUPARAMS_DESC;
  LOG_I(GTPU,"Configuring GTPu\n");
  /* get number of active eNodeBs */
  config_get( ENBSParams,sizeof(ENBSParams)/sizeof(paramdef_t),NULL);
  num_enbs = ENBSParams[ENB_ACTIVE_ENBS_IDX].numelt;
  AssertFatal (num_enbs >0,
               "Failed to parse config file no active eNodeBs in %s \n", ENB_CONFIG_STRING_ACTIVE_ENBS);
  sprintf(gtpupath,"%s.[%i].%s",ENB_CONFIG_STRING_ENB_LIST,0,ENB_CONFIG_STRING_NETWORK_INTERFACES_CONFIG);
  config_get( GTPUParams,sizeof(GTPUParams)/sizeof(paramdef_t),gtpupath);
  cidr = enb_ipv4_address_for_S1U;
  address = strtok(cidr, "/");

  if (address) {
    MessageDef *message;
    AssertFatal((message = itti_alloc_new_message(TASK_ENB_APP, GTPV1U_ENB_S1_REQ))!=NULL,"");
    IPV4_STR_ADDR_TO_INT_NWBO ( address, GTPV1U_ENB_S1_REQ(message).enb_ip_address_for_S1u_S12_S4_up, "BAD IP ADDRESS FORMAT FOR eNB S1_U !\n" );
    LOG_I(GTPU,"Configuring GTPu address : %s -> %x\n",address,GTPV1U_ENB_S1_REQ(message).enb_ip_address_for_S1u_S12_S4_up);
    GTPV1U_ENB_S1_REQ(message).enb_port_for_S1u_S12_S4_up = enb_port_for_S1U;
    itti_send_msg_to_task (TASK_GTPV1_U, 0, message); // data model is wrong: gtpu doesn't have enb_id (or module_id)
  } else
    LOG_E(GTPU,"invalid address for S1U\n");

  return 0;
}


int RCconfig_S1(MessageDef *msg_p, uint32_t i) {
  int               j,k                           = 0;
  int enb_id;
  int32_t     my_int;
  const char       *active_enb[MAX_ENB];
  char             *address                       = NULL;
  char             *cidr                          = NULL;
  // for no gcc warnings
  (void)my_int;
  memset((char *)active_enb,     0, MAX_ENB * sizeof(char *));
  paramdef_t ENBSParams[] = ENBSPARAMS_DESC;
  paramdef_t ENBParams[]  = ENBPARAMS_DESC;
  paramlist_def_t ENBParamList = {ENB_CONFIG_STRING_ENB_LIST,NULL,0};
  /* get global parameters, defined outside any section in the config file */
  config_get( ENBSParams,sizeof(ENBSParams)/sizeof(paramdef_t),NULL);
  AssertFatal (i<ENBSParams[ENB_ACTIVE_ENBS_IDX].numelt,
               "Failed to parse config file %s, %uth attribute %s \n",
               RC.config_file_name, i, ENB_CONFIG_STRING_ACTIVE_ENBS);

<<<<<<< HEAD
    AssertFatal (i<ENBSParams[ENB_ACTIVE_ENBS_IDX].numelt,
		 "Failed to parse config file %s, %uth attribute %s \n",
		 RC.config_file_name, i, ENB_CONFIG_STRING_ACTIVE_ENBS);
    
  
=======
>>>>>>> 09187015
  if (ENBSParams[ENB_ACTIVE_ENBS_IDX].numelt>0) {
    // Output a list of all eNBs.
    config_getlist( &ENBParamList,ENBParams,sizeof(ENBParams)/sizeof(paramdef_t),NULL);

    if (ENBParamList.numelt > 0) {
      for (k = 0; k < ENBParamList.numelt; k++) {
        if (ENBParamList.paramarray[k][ENB_ENB_ID_IDX].uptr == NULL) {
          // Calculate a default eNB ID
          if (EPC_MODE_ENABLED) {
            uint32_t hash;
            hash = s1ap_generate_eNB_id ();
            enb_id = k + (hash & 0xFFFF8);
          } else {
            enb_id = k;
          }
        } else {
          enb_id = *(ENBParamList.paramarray[k][ENB_ENB_ID_IDX].uptr);
        }

        // search if in active list
        for (j=0; j < ENBSParams[ENB_ACTIVE_ENBS_IDX].numelt; j++) {
          if (strcmp(ENBSParams[ENB_ACTIVE_ENBS_IDX].strlistptr[j], *(ENBParamList.paramarray[k][ENB_ENB_NAME_IDX].strptr)) == 0) {
            paramdef_t PLMNParams[] = PLMNPARAMS_DESC;
            paramlist_def_t PLMNParamList = {ENB_CONFIG_STRING_PLMN_LIST, NULL, 0};
            /* map parameter checking array instances to parameter definition array instances */
            checkedparam_t config_check_PLMNParams [] = PLMNPARAMS_CHECK;

            for (int I = 0; I < sizeof(PLMNParams) / sizeof(paramdef_t); ++I)
              PLMNParams[I].chkPptr = &(config_check_PLMNParams[I]);

            paramdef_t S1Params[]  = S1PARAMS_DESC;
            paramlist_def_t S1ParamList = {ENB_CONFIG_STRING_MME_IP_ADDRESS,NULL,0};
            paramdef_t SCTPParams[]  = SCTPPARAMS_DESC;
            paramdef_t NETParams[]  =  NETPARAMS_DESC;
            char aprefix[MAX_OPTNAME_SIZE*2 + 8];
            sprintf(aprefix,"%s.[%i]",ENB_CONFIG_STRING_ENB_LIST,k);
            S1AP_REGISTER_ENB_REQ (msg_p).eNB_id = enb_id;

            if (strcmp(*(ENBParamList.paramarray[k][ENB_CELL_TYPE_IDX].strptr), "CELL_MACRO_ENB") == 0) {
              S1AP_REGISTER_ENB_REQ (msg_p).cell_type = CELL_MACRO_ENB;
            } else  if (strcmp(*(ENBParamList.paramarray[k][ENB_CELL_TYPE_IDX].strptr), "CELL_HOME_ENB") == 0) {
              S1AP_REGISTER_ENB_REQ (msg_p).cell_type = CELL_HOME_ENB;
            } else {
              AssertFatal (0,
                           "Failed to parse eNB configuration file %s, enb %d unknown value \"%s\" for cell_type choice: CELL_MACRO_ENB or CELL_HOME_ENB !\n",
                           RC.config_file_name, i, *(ENBParamList.paramarray[k][ENB_CELL_TYPE_IDX].strptr));
            }

            S1AP_REGISTER_ENB_REQ (msg_p).eNB_name         = strdup(*(ENBParamList.paramarray[k][ENB_ENB_NAME_IDX].strptr));
            S1AP_REGISTER_ENB_REQ(msg_p).tac               = *ENBParamList.paramarray[k][ENB_TRACKING_AREA_CODE_IDX].uptr;
            AssertFatal(!ENBParamList.paramarray[k][ENB_MOBILE_COUNTRY_CODE_IDX_OLD].strptr
                        && !ENBParamList.paramarray[k][ENB_MOBILE_NETWORK_CODE_IDX_OLD].strptr,
                        "It seems that you use an old configuration file. Please change the existing\n"
                        "    tracking_area_code  =  \"1\";\n"
                        "    mobile_country_code =  \"208\";\n"
                        "    mobile_network_code =  \"93\";\n"
                        "to\n"
                        "    tracking_area_code  =  1; // no string!!\n"
                        "    plmn_list = ( { mcc = 208; mnc = 93; mnc_length = 2; } )\n");
            config_getlist(&PLMNParamList, PLMNParams, sizeof(PLMNParams)/sizeof(paramdef_t), aprefix);

            if (PLMNParamList.numelt < 1 || PLMNParamList.numelt > 6)
              AssertFatal(0, "The number of PLMN IDs must be in [1,6], but is %d\n",
                          PLMNParamList.numelt);

            S1AP_REGISTER_ENB_REQ(msg_p).num_plmn = PLMNParamList.numelt;

            for (int l = 0; l < PLMNParamList.numelt; ++l) {
              S1AP_REGISTER_ENB_REQ(msg_p).mcc[l] = *PLMNParamList.paramarray[l][ENB_MOBILE_COUNTRY_CODE_IDX].uptr;
              S1AP_REGISTER_ENB_REQ(msg_p).mnc[l] = *PLMNParamList.paramarray[l][ENB_MOBILE_NETWORK_CODE_IDX].uptr;
              S1AP_REGISTER_ENB_REQ(msg_p).mnc_digit_length[l] = *PLMNParamList.paramarray[l][ENB_MNC_DIGIT_LENGTH].u8ptr;
              AssertFatal(S1AP_REGISTER_ENB_REQ(msg_p).mnc_digit_length[l] == 3
                          || S1AP_REGISTER_ENB_REQ(msg_p).mnc[l] < 100,
                          "MNC %d cannot be encoded in two digits as requested (change mnc_digit_length to 3)\n",
                          S1AP_REGISTER_ENB_REQ(msg_p).mnc[l]);
            }

            S1AP_REGISTER_ENB_REQ(msg_p).default_drx = 0;
            config_getlist( &S1ParamList,S1Params,sizeof(S1Params)/sizeof(paramdef_t),aprefix);
            S1AP_REGISTER_ENB_REQ (msg_p).nb_mme = 0;

            for (int l = 0; l < S1ParamList.numelt; l++) {
              S1AP_REGISTER_ENB_REQ (msg_p).nb_mme += 1;
              strcpy(S1AP_REGISTER_ENB_REQ (msg_p).mme_ip_address[l].ipv4_address,*(S1ParamList.paramarray[l][ENB_MME_IPV4_ADDRESS_IDX].strptr));
              strcpy(S1AP_REGISTER_ENB_REQ (msg_p).mme_ip_address[l].ipv6_address,*(S1ParamList.paramarray[l][ENB_MME_IPV6_ADDRESS_IDX].strptr));

              if (strcmp(*(S1ParamList.paramarray[l][ENB_MME_IP_ADDRESS_PREFERENCE_IDX].strptr), "ipv4") == 0) {
                S1AP_REGISTER_ENB_REQ (msg_p).mme_ip_address[l].ipv4 = 1;
              } else if (strcmp(*(S1ParamList.paramarray[l][ENB_MME_IP_ADDRESS_PREFERENCE_IDX].strptr), "ipv6") == 0) {
                S1AP_REGISTER_ENB_REQ (msg_p).mme_ip_address[l].ipv6 = 1;
              } else if (strcmp(*(S1ParamList.paramarray[l][ENB_MME_IP_ADDRESS_PREFERENCE_IDX].strptr), "no") == 0) {
                S1AP_REGISTER_ENB_REQ (msg_p).mme_ip_address[l].ipv4 = 1;
                S1AP_REGISTER_ENB_REQ (msg_p).mme_ip_address[l].ipv6 = 1;
              }

              if (S1ParamList.paramarray[l][ENB_MME_BROADCAST_PLMN_INDEX].iptr)
                S1AP_REGISTER_ENB_REQ(msg_p).broadcast_plmn_num[l] = S1ParamList.paramarray[l][ENB_MME_BROADCAST_PLMN_INDEX].numelt;
              else
                S1AP_REGISTER_ENB_REQ(msg_p).broadcast_plmn_num[l] = 0;

              AssertFatal(S1AP_REGISTER_ENB_REQ(msg_p).broadcast_plmn_num[l] <= S1AP_REGISTER_ENB_REQ(msg_p).num_plmn,
                          "List of broadcast PLMN to be sent to MME can not be longer than actual "
                          "PLMN list (max %d, but is %d)\n",
                          S1AP_REGISTER_ENB_REQ(msg_p).num_plmn,
                          S1AP_REGISTER_ENB_REQ(msg_p).broadcast_plmn_num[l]);

              for (int el = 0; el < S1AP_REGISTER_ENB_REQ(msg_p).broadcast_plmn_num[l]; ++el) {
                /* UINTARRAY gets mapped to int, see config_libconfig.c:223 */
                S1AP_REGISTER_ENB_REQ(msg_p).broadcast_plmn_index[l][el] = S1ParamList.paramarray[l][ENB_MME_BROADCAST_PLMN_INDEX].iptr[el];
                AssertFatal(S1AP_REGISTER_ENB_REQ(msg_p).broadcast_plmn_index[l][el] >= 0
                            && S1AP_REGISTER_ENB_REQ(msg_p).broadcast_plmn_index[l][el] < S1AP_REGISTER_ENB_REQ(msg_p).num_plmn,
                            "index for MME's MCC/MNC (%d) is an invalid index for the registered PLMN IDs (%d)\n",
                            S1AP_REGISTER_ENB_REQ(msg_p).broadcast_plmn_index[l][el],
                            S1AP_REGISTER_ENB_REQ(msg_p).num_plmn);
              }

              /* if no broadcasst_plmn array is defined, fill default values */
              if (S1AP_REGISTER_ENB_REQ(msg_p).broadcast_plmn_num[l] == 0) {
                S1AP_REGISTER_ENB_REQ(msg_p).broadcast_plmn_num[l] = S1AP_REGISTER_ENB_REQ(msg_p).num_plmn;

                for (int el = 0; el < S1AP_REGISTER_ENB_REQ(msg_p).num_plmn; ++el)
                  S1AP_REGISTER_ENB_REQ(msg_p).broadcast_plmn_index[l][el] = el;
              }
            }

            // SCTP SETTING
            S1AP_REGISTER_ENB_REQ (msg_p).sctp_out_streams = SCTP_OUT_STREAMS;
            S1AP_REGISTER_ENB_REQ (msg_p).sctp_in_streams  = SCTP_IN_STREAMS;

            if (EPC_MODE_ENABLED) {
              sprintf(aprefix,"%s.[%i].%s",ENB_CONFIG_STRING_ENB_LIST,k,ENB_CONFIG_STRING_SCTP_CONFIG);
              config_get( SCTPParams,sizeof(SCTPParams)/sizeof(paramdef_t),aprefix);
              S1AP_REGISTER_ENB_REQ (msg_p).sctp_in_streams = (uint16_t)*(SCTPParams[ENB_SCTP_INSTREAMS_IDX].uptr);
              S1AP_REGISTER_ENB_REQ (msg_p).sctp_out_streams = (uint16_t)*(SCTPParams[ENB_SCTP_OUTSTREAMS_IDX].uptr);
            }

            sprintf(aprefix,"%s.[%i].%s",ENB_CONFIG_STRING_ENB_LIST,k,ENB_CONFIG_STRING_NETWORK_INTERFACES_CONFIG);
            // NETWORK_INTERFACES
            config_get( NETParams,sizeof(NETParams)/sizeof(paramdef_t),aprefix);
            //    S1AP_REGISTER_ENB_REQ (msg_p).enb_interface_name_for_S1U = strdup(enb_interface_name_for_S1U);
            cidr = *(NETParams[ENB_IPV4_ADDRESS_FOR_S1_MME_IDX].strptr);
            address = strtok(cidr, "/");
            S1AP_REGISTER_ENB_REQ (msg_p).enb_ip_address.ipv6 = 0;
            S1AP_REGISTER_ENB_REQ (msg_p).enb_ip_address.ipv4 = 1;
            strcpy(S1AP_REGISTER_ENB_REQ (msg_p).enb_ip_address.ipv4_address, address);
            break;
          }
        }
      }
    }
  }

  return 0;
}

int RCconfig_X2(MessageDef *msg_p, uint32_t i) {
  int   I, J, j, k, l;
  int   enb_id;
  char *address = NULL;
  char *cidr    = NULL;
  paramdef_t ENBSParams[] = ENBSPARAMS_DESC;
  paramdef_t ENBParams[]  = ENBPARAMS_DESC;
  paramlist_def_t ENBParamList = {ENB_CONFIG_STRING_ENB_LIST,NULL,0};
  /* get global parameters, defined outside any section in the config file */
  config_get( ENBSParams,sizeof(ENBSParams)/sizeof(paramdef_t),NULL);
  /* define CC params */
  int32_t Nid_cell = 0;
  char *frame_type, *prefix_type, *pbch_repetition, *prach_high_speed,
       *pusch_hoppingMode, *pusch_enable64QAM, *pusch_groupHoppingEnabled,
       *pusch_sequenceHoppingEnabled, *phich_duration, *phich_resource,
       *srs_enable, *srs_ackNackST, *srs_MaxUpPts, *pusch_alpha,
       *pucch_deltaF_Format1, *pucch_deltaF_Format1b, *pucch_deltaF_Format2,
       *pucch_deltaF_Format2a, *pucch_deltaF_Format2b,
       *rach_preamblesGroupAConfig, *rach_messagePowerOffsetGroupB, *pcch_nB;
  long long int     downlink_frequency;
  int32_t tdd_config, tdd_config_s, eutra_band, uplink_frequency_offset,
          Nid_cell_mbsfn, N_RB_DL, nb_antenna_ports, prach_root, prach_config_index,
          prach_zero_correlation, prach_freq_offset, pucch_delta_shift,
          pucch_nRB_CQI, pucch_nCS_AN, pucch_n1_AN, pdsch_referenceSignalPower,
          pdsch_p_b, pusch_n_SB, pusch_hoppingOffset, pusch_groupAssignment,
          pusch_nDMRS1, srs_BandwidthConfig, srs_SubframeConfig, pusch_p0_Nominal,
          pucch_p0_Nominal, msg3_delta_Preamble, rach_numberOfRA_Preambles,
          rach_sizeOfRA_PreamblesGroupA, rach_messageSizeGroupA,
          rach_powerRampingStep, rach_preambleInitialReceivedTargetPower,
          rach_preambleTransMax, rach_raResponseWindowSize,
          rach_macContentionResolutionTimer, rach_maxHARQ_Msg3Tx,
          pcch_defaultPagingCycle, bcch_modificationPeriodCoeff,
          ue_TimersAndConstants_t300, ue_TimersAndConstants_t301,
          ue_TimersAndConstants_t310, ue_TimersAndConstants_t311,
          ue_TimersAndConstants_n310, ue_TimersAndConstants_n311,
          ue_TransmissionMode, ue_multiple_max;
  const char       *rxPool_sc_CP_Len;
  const char       *rxPool_sc_Period;
  const char       *rxPool_data_CP_Len;
  libconfig_int     rxPool_ResourceConfig_prb_Num;
  libconfig_int     rxPool_ResourceConfig_prb_Start;
  libconfig_int     rxPool_ResourceConfig_prb_End;
  const char       *rxPool_ResourceConfig_offsetIndicator_present;
  libconfig_int     rxPool_ResourceConfig_offsetIndicator_choice;
  const char       *rxPool_ResourceConfig_subframeBitmap_present;
  char             *rxPool_ResourceConfig_subframeBitmap_choice_bs_buf;
  libconfig_int     rxPool_ResourceConfig_subframeBitmap_choice_bs_size;
  libconfig_int     rxPool_ResourceConfig_subframeBitmap_choice_bs_bits_unused;
  //SIB19
  //for discRxPool
  const char       *discRxPool_cp_Len;
  const char       *discRxPool_discPeriod;
  libconfig_int     discRxPool_numRetx;
  libconfig_int     discRxPool_numRepetition;
  libconfig_int     discRxPool_ResourceConfig_prb_Num;
  libconfig_int     discRxPool_ResourceConfig_prb_Start;
  libconfig_int     discRxPool_ResourceConfig_prb_End;
  const char       *discRxPool_ResourceConfig_offsetIndicator_present;
  libconfig_int     discRxPool_ResourceConfig_offsetIndicator_choice;
  const char       *discRxPool_ResourceConfig_subframeBitmap_present;
  char             *discRxPool_ResourceConfig_subframeBitmap_choice_bs_buf;
  libconfig_int     discRxPool_ResourceConfig_subframeBitmap_choice_bs_size;
  libconfig_int     discRxPool_ResourceConfig_subframeBitmap_choice_bs_bits_unused;
  //for discRxPoolPS
  const char       *discRxPoolPS_cp_Len;
  const char       *discRxPoolPS_discPeriod;
  libconfig_int     discRxPoolPS_numRetx;
  libconfig_int     discRxPoolPS_numRepetition;
  libconfig_int     discRxPoolPS_ResourceConfig_prb_Num;
  libconfig_int     discRxPoolPS_ResourceConfig_prb_Start;
  libconfig_int     discRxPoolPS_ResourceConfig_prb_End;
  const char       *discRxPoolPS_ResourceConfig_offsetIndicator_present;
  libconfig_int     discRxPoolPS_ResourceConfig_offsetIndicator_choice;
  const char       *discRxPoolPS_ResourceConfig_subframeBitmap_present;
  char             *discRxPoolPS_ResourceConfig_subframeBitmap_choice_bs_buf;
  libconfig_int     discRxPoolPS_ResourceConfig_subframeBitmap_choice_bs_size;
  libconfig_int     discRxPoolPS_ResourceConfig_subframeBitmap_choice_bs_bits_unused;
  checkedparam_t config_check_CCparams[] = CCPARAMS_CHECK;
  paramdef_t CCsParams[] = CCPARAMS_DESC;
  paramlist_def_t CCsParamList = {ENB_CONFIG_STRING_COMPONENT_CARRIERS, NULL, 0};

  /* map parameter checking array instances to parameter definition array instances */
  for (I = 0; I < (sizeof(CCsParams) / sizeof(paramdef_t)); I++) {
    CCsParams[I].chkPptr = &(config_check_CCparams[I]);
  }

  /*#if defined(ENABLE_ITTI) && defined(ENABLE_USE_MME)
      if (strcasecmp( *(ENBSParams[ENB_ASN1_VERBOSITY_IDX].strptr), ENB_CONFIG_STRING_ASN1_VERBOSITY_NONE) == 0) {
        asn_debug      = 0;
        asn1_xer_print = 0;
      } else if (strcasecmp( *(ENBSParams[ENB_ASN1_VERBOSITY_IDX].strptr), ENB_CONFIG_STRING_ASN1_VERBOSITY_INFO) == 0) {
        asn_debug      = 1;
        asn1_xer_print = 1;
      } else if (strcasecmp(*(ENBSParams[ENB_ASN1_VERBOSITY_IDX].strptr) , ENB_CONFIG_STRING_ASN1_VERBOSITY_ANNOYING) == 0) {
        asn_debug      = 1;
        asn1_xer_print = 2;
      } else {
        asn_debug      = 0;
        asn1_xer_print = 0;
      }
  #endif */
  AssertFatal(i < ENBSParams[ENB_ACTIVE_ENBS_IDX].numelt,
              "Failed to parse config file %s, %uth attribute %s \n",
              RC.config_file_name, i, ENB_CONFIG_STRING_ACTIVE_ENBS);

  if (ENBSParams[ENB_ACTIVE_ENBS_IDX].numelt > 0) {
    // Output a list of all eNBs.
    config_getlist( &ENBParamList,ENBParams,sizeof(ENBParams)/sizeof(paramdef_t),NULL);

    if (ENBParamList.numelt > 0) {
      for (k = 0; k < ENBParamList.numelt; k++) {
        if (ENBParamList.paramarray[k][ENB_ENB_ID_IDX].uptr == NULL) {
          // Calculate a default eNB ID
# if defined(ENABLE_USE_MME)
          uint32_t hash;
          hash = s1ap_generate_eNB_id ();
          enb_id = k + (hash & 0xFFFF8);
# else
          enb_id = k;
# endif
        } else {
          enb_id = *(ENBParamList.paramarray[k][ENB_ENB_ID_IDX].uptr);
        }

        // search if in active list
        for (j = 0; j < ENBSParams[ENB_ACTIVE_ENBS_IDX].numelt; j++) {
          if (strcmp(ENBSParams[ENB_ACTIVE_ENBS_IDX].strlistptr[j], *(ENBParamList.paramarray[k][ENB_ENB_NAME_IDX].strptr)) == 0) {
            paramdef_t PLMNParams[] = PLMNPARAMS_DESC;
            paramlist_def_t PLMNParamList = {ENB_CONFIG_STRING_PLMN_LIST, NULL, 0};
            /* map parameter checking array instances to parameter definition array instances */
            checkedparam_t config_check_PLMNParams [] = PLMNPARAMS_CHECK;

            for (int I = 0; I < sizeof(PLMNParams) / sizeof(paramdef_t); ++I)
              PLMNParams[I].chkPptr = &(config_check_PLMNParams[I]);

            paramdef_t X2Params[]  = X2PARAMS_DESC;
            paramlist_def_t X2ParamList = {ENB_CONFIG_STRING_TARGET_ENB_X2_IP_ADDRESS,NULL,0};
            paramdef_t SCTPParams[]  = SCTPPARAMS_DESC;
            paramdef_t NETParams[]  =  NETPARAMS_DESC;
            /* TODO: fix the size - if set lower we have a crash (MAX_OPTNAME_SIZE was 64 when this code was written) */
            /* this is most probably a problem with the config module */
            char aprefix[MAX_OPTNAME_SIZE*80 + 8];
            sprintf(aprefix,"%s.[%i]",ENB_CONFIG_STRING_ENB_LIST,k);
            /* Some default/random parameters */
            X2AP_REGISTER_ENB_REQ (msg_p).eNB_id = enb_id;

            if (strcmp(*(ENBParamList.paramarray[k][ENB_CELL_TYPE_IDX].strptr), "CELL_MACRO_ENB") == 0) {
              X2AP_REGISTER_ENB_REQ (msg_p).cell_type = CELL_MACRO_ENB;
            } else  if (strcmp(*(ENBParamList.paramarray[k][ENB_CELL_TYPE_IDX].strptr), "CELL_HOME_ENB") == 0) {
              X2AP_REGISTER_ENB_REQ (msg_p).cell_type = CELL_HOME_ENB;
            } else {
              AssertFatal (0,
                           "Failed to parse eNB configuration file %s, enb %d unknown value \"%s\" for cell_type choice: CELL_MACRO_ENB or CELL_HOME_ENB !\n",
                           RC.config_file_name, i, *(ENBParamList.paramarray[k][ENB_CELL_TYPE_IDX].strptr));
            }

            X2AP_REGISTER_ENB_REQ (msg_p).eNB_name         = strdup(*(ENBParamList.paramarray[k][ENB_ENB_NAME_IDX].strptr));
            X2AP_REGISTER_ENB_REQ (msg_p).tac              = *ENBParamList.paramarray[k][ENB_TRACKING_AREA_CODE_IDX].uptr;
            config_getlist(&PLMNParamList, PLMNParams, sizeof(PLMNParams)/sizeof(paramdef_t), aprefix);

            if (PLMNParamList.numelt < 1 || PLMNParamList.numelt > 6)
              AssertFatal(0, "The number of PLMN IDs must be in [1,6], but is %d\n",
                          PLMNParamList.numelt);

            if (PLMNParamList.numelt > 1)
              LOG_W(X2AP, "X2AP currently handles only one PLMN, ignoring the others!\n");

            X2AP_REGISTER_ENB_REQ (msg_p).mcc = *PLMNParamList.paramarray[0][ENB_MOBILE_COUNTRY_CODE_IDX].uptr;
            X2AP_REGISTER_ENB_REQ (msg_p).mnc = *PLMNParamList.paramarray[0][ENB_MOBILE_NETWORK_CODE_IDX].uptr;
            X2AP_REGISTER_ENB_REQ (msg_p).mnc_digit_length = *PLMNParamList.paramarray[0][ENB_MNC_DIGIT_LENGTH].u8ptr;
            AssertFatal(X2AP_REGISTER_ENB_REQ(msg_p).mnc_digit_length == 3
                        || X2AP_REGISTER_ENB_REQ(msg_p).mnc < 100,
                        "MNC %d cannot be encoded in two digits as requested (change mnc_digit_length to 3)\n",
                        X2AP_REGISTER_ENB_REQ(msg_p).mnc);

            /* CC params */
            config_getlist(&CCsParamList, NULL, 0, aprefix);

            X2AP_REGISTER_ENB_REQ (msg_p).num_cc = CCsParamList.numelt;

            if (CCsParamList.numelt > 0) {
              //char ccspath[MAX_OPTNAME_SIZE*2 + 16];
              for (J = 0; J < CCsParamList.numelt ; J++) {
                sprintf(aprefix, "%s.[%i].%s.[%i]", ENB_CONFIG_STRING_ENB_LIST, k, ENB_CONFIG_STRING_COMPONENT_CARRIERS, J);
                config_get(CCsParams, sizeof(CCsParams)/sizeof(paramdef_t), aprefix);
                X2AP_REGISTER_ENB_REQ (msg_p).eutra_band[J] = eutra_band;
                X2AP_REGISTER_ENB_REQ (msg_p).downlink_frequency[J] = (uint32_t) downlink_frequency;
                X2AP_REGISTER_ENB_REQ (msg_p).uplink_frequency_offset[J] = (unsigned int) uplink_frequency_offset;
                X2AP_REGISTER_ENB_REQ (msg_p).Nid_cell[J]= Nid_cell;

                if (Nid_cell>503) {
                  AssertFatal (0,
                               "Failed to parse eNB configuration file %s, enb %d unknown value \"%d\" for Nid_cell choice: 0...503 !\n",
                               RC.config_file_name, k, Nid_cell);
                }

                X2AP_REGISTER_ENB_REQ (msg_p).N_RB_DL[J]= N_RB_DL;

                if ((N_RB_DL!=6) && (N_RB_DL!=15) && (N_RB_DL!=25) && (N_RB_DL!=50) && (N_RB_DL!=75) && (N_RB_DL!=100)) {
                  AssertFatal (0,
                               "Failed to parse eNB configuration file %s, enb %d unknown value \"%d\" for N_RB_DL choice: 6,15,25,50,75,100 !\n",
                               RC.config_file_name, k, N_RB_DL);
                }

                if (strcmp(frame_type, "FDD") == 0) {
                  X2AP_REGISTER_ENB_REQ (msg_p).frame_type[J] = FDD;
                } else  if (strcmp(frame_type, "TDD") == 0) {
                  X2AP_REGISTER_ENB_REQ (msg_p).frame_type[J] = TDD;
                } else {
                  AssertFatal (0,
                               "Failed to parse eNB configuration file %s, enb %d unknown value \"%s\" for frame_type choice: FDD or TDD !\n",
                               RC.config_file_name, k, frame_type);
                }

                X2AP_REGISTER_ENB_REQ (msg_p).fdd_earfcn_DL[J] = to_earfcn_DL(eutra_band, downlink_frequency, N_RB_DL);
                X2AP_REGISTER_ENB_REQ (msg_p).fdd_earfcn_UL[J] = to_earfcn_UL(eutra_band, downlink_frequency + uplink_frequency_offset, N_RB_DL);
              }
            }

            sprintf(aprefix,"%s.[%i]",ENB_CONFIG_STRING_ENB_LIST,k);
            config_getlist( &X2ParamList,X2Params,sizeof(X2Params)/sizeof(paramdef_t),aprefix);
            AssertFatal(X2ParamList.numelt <= X2AP_MAX_NB_ENB_IP_ADDRESS,
                        "value of X2ParamList.numelt %d must be lower than X2AP_MAX_NB_ENB_IP_ADDRESS %d value: reconsider to increase X2AP_MAX_NB_ENB_IP_ADDRESS\n",
                        X2ParamList.numelt,X2AP_MAX_NB_ENB_IP_ADDRESS);

            X2AP_REGISTER_ENB_REQ (msg_p).nb_x2 = 0;

            for (l = 0; l < X2ParamList.numelt; l++) {
              X2AP_REGISTER_ENB_REQ (msg_p).nb_x2 += 1;
              strcpy(X2AP_REGISTER_ENB_REQ (msg_p).target_enb_x2_ip_address[l].ipv4_address,*(X2ParamList.paramarray[l][ENB_X2_IPV4_ADDRESS_IDX].strptr));
              strcpy(X2AP_REGISTER_ENB_REQ (msg_p).target_enb_x2_ip_address[l].ipv6_address,*(X2ParamList.paramarray[l][ENB_X2_IPV6_ADDRESS_IDX].strptr));

              if (strcmp(*(X2ParamList.paramarray[l][ENB_X2_IP_ADDRESS_PREFERENCE_IDX].strptr), "ipv4") == 0) {
                X2AP_REGISTER_ENB_REQ (msg_p).target_enb_x2_ip_address[l].ipv4 = 1;
              } else if (strcmp(*(X2ParamList.paramarray[l][ENB_X2_IP_ADDRESS_PREFERENCE_IDX].strptr), "ipv6") == 0) {
                X2AP_REGISTER_ENB_REQ (msg_p).target_enb_x2_ip_address[l].ipv6 = 1;
              } else if (strcmp(*(X2ParamList.paramarray[l][ENB_X2_IP_ADDRESS_PREFERENCE_IDX].strptr), "no") == 0) {
                X2AP_REGISTER_ENB_REQ (msg_p).target_enb_x2_ip_address[l].ipv4 = 1;
                X2AP_REGISTER_ENB_REQ (msg_p).target_enb_x2_ip_address[l].ipv6 = 1;
              }
            }

            // SCTP SETTING
            X2AP_REGISTER_ENB_REQ (msg_p).sctp_out_streams = SCTP_OUT_STREAMS;
            X2AP_REGISTER_ENB_REQ (msg_p).sctp_in_streams  = SCTP_IN_STREAMS;
# if defined(ENABLE_USE_MME)
            sprintf(aprefix,"%s.[%i].%s",ENB_CONFIG_STRING_ENB_LIST,k,ENB_CONFIG_STRING_SCTP_CONFIG);
            config_get( SCTPParams,sizeof(SCTPParams)/sizeof(paramdef_t),aprefix);
            X2AP_REGISTER_ENB_REQ (msg_p).sctp_in_streams = (uint16_t)*(SCTPParams[ENB_SCTP_INSTREAMS_IDX].uptr);
            X2AP_REGISTER_ENB_REQ (msg_p).sctp_out_streams = (uint16_t)*(SCTPParams[ENB_SCTP_OUTSTREAMS_IDX].uptr);
#endif
            sprintf(aprefix,"%s.[%i].%s",ENB_CONFIG_STRING_ENB_LIST,k,ENB_CONFIG_STRING_NETWORK_INTERFACES_CONFIG);
            // NETWORK_INTERFACES
            config_get( NETParams,sizeof(NETParams)/sizeof(paramdef_t),aprefix);
            X2AP_REGISTER_ENB_REQ (msg_p).enb_port_for_X2C = (uint32_t)*(NETParams[ENB_PORT_FOR_X2C_IDX].uptr);

            if ((NETParams[ENB_IPV4_ADDR_FOR_X2C_IDX].strptr == NULL) || (X2AP_REGISTER_ENB_REQ (msg_p).enb_port_for_X2C == 0)) {
              LOG_E(RRC,"Add eNB IPv4 address and/or port for X2C in the CONF file!\n");
              exit(1);
            }

            cidr = *(NETParams[ENB_IPV4_ADDR_FOR_X2C_IDX].strptr);
            address = strtok(cidr, "/");
            X2AP_REGISTER_ENB_REQ (msg_p).enb_x2_ip_address.ipv6 = 0;
            X2AP_REGISTER_ENB_REQ (msg_p).enb_x2_ip_address.ipv4 = 1;
            strcpy(X2AP_REGISTER_ENB_REQ (msg_p).enb_x2_ip_address.ipv4_address, address);
          }
        }
      }
    }
  }

  return 0;
}

int RCconfig_parallel(void) {
  char *parallel_conf = NULL;
  char *worker_conf   = NULL;
  extern char *parallel_config;
  extern char *worker_config;
  paramdef_t ThreadParams[]  = THREAD_CONF_DESC;
  paramlist_def_t THREADParamList = {THREAD_CONFIG_STRING_THREAD_STRUCT,NULL,0};
  config_getlist( &THREADParamList,NULL,0,NULL);

  if(THREADParamList.numelt>0) {
    config_getlist( &THREADParamList,ThreadParams,sizeof(ThreadParams)/sizeof(paramdef_t),NULL);
    parallel_conf = strdup(*(THREADParamList.paramarray[0][THREAD_PARALLEL_IDX].strptr));
  } else {
    parallel_conf = strdup("PARALLEL_RU_L1_TRX_SPLIT");
  }

  if(THREADParamList.numelt>0) {
    config_getlist( &THREADParamList,ThreadParams,sizeof(ThreadParams)/sizeof(paramdef_t),NULL);
    worker_conf   = strdup(*(THREADParamList.paramarray[0][THREAD_WORKER_IDX].strptr));
  } else {
    worker_conf   = strdup("WORKER_ENABLE");
  }

  if(parallel_config == NULL) set_parallel_conf(parallel_conf);

  if(worker_config == NULL)   set_worker_conf(worker_conf);

  return 0;
}

void RCConfig(void) {
  paramlist_def_t MACRLCParamList = {CONFIG_STRING_MACRLC_LIST,NULL,0};
  paramlist_def_t L1ParamList = {CONFIG_STRING_L1_LIST,NULL,0};
  paramlist_def_t RUParamList = {CONFIG_STRING_RU_LIST,NULL,0};
  
  paramdef_t ENBSParams[] = ENBSPARAMS_DESC;
  paramlist_def_t CCsParamList = {ENB_CONFIG_STRING_COMPONENT_CARRIERS,NULL,0};
<<<<<<< HEAD
  
  char aprefix[MAX_OPTNAME_SIZE*2 + 8];  
  
/* get global parameters, defined outside any section in the config file */
 
=======
  char aprefix[MAX_OPTNAME_SIZE*2 + 8];
  /* get global parameters, defined outside any section in the config file */
>>>>>>> 09187015
  printf("Getting ENBSParams\n");
  config_get( ENBSParams,sizeof(ENBSParams)/sizeof(paramdef_t),NULL);
# if defined(ENABLE_USE_MME)
  EPC_MODE_ENABLED = ((*ENBSParams[ENB_NOS1_IDX].uptr) == 0);
#endif
  RC.nb_inst = ENBSParams[ENB_ACTIVE_ENBS_IDX].numelt;

  if (RC.nb_inst > 0) {
    RC.nb_CC = (int *)malloc((1+RC.nb_inst)*sizeof(int));

    for (int i=0; i<RC.nb_inst; i++) {
      sprintf(aprefix,"%s.[%i]",ENB_CONFIG_STRING_ENB_LIST,i);
      config_getlist( &CCsParamList,NULL,0, aprefix);
      RC.nb_CC[i]    = CCsParamList.numelt;
    }
  }

<<<<<<< HEAD
    // Get num MACRLC instances
    
 
    config_getlist( &MACRLCParamList,NULL,0, NULL);
    RC.nb_macrlc_inst  = MACRLCParamList.numelt;
    AssertFatal(RC.nb_macrlc_inst <= MAX_MAC_INST,
		"Too many macrlc instances %d\n",RC.nb_macrlc_inst);
 
    // Get num L1 instances
    config_getlist( &L1ParamList,NULL,0, NULL);
    RC.nb_L1_inst = L1ParamList.numelt;

    // Get num RU instances
    config_getlist( &RUParamList,NULL,0, NULL);  
    RC.nb_RU     = RUParamList.numelt; 
 
}

int check_plmn_identity(rrc_eNB_carrier_data_t *carrier,uint16_t mcc,uint16_t mnc,uint8_t mnc_digit_length) {

  AssertFatal(carrier->sib1->cellAccessRelatedInfo.plmn_IdentityList.list.count > 0,
	      "plmn info isn't there\n");
  AssertFatal(mnc_digit_length ==2 || mnc_digit_length == 3,
	      "impossible mnc_digit_length %d\n",mnc_digit_length);

  PLMN_IdentityInfo_t *plmn_Identity_info = carrier->sib1->cellAccessRelatedInfo.plmn_IdentityList.list.array[0];

  // check if mcc is different and return failure if so
  if (mcc != 
      (*plmn_Identity_info->plmn_Identity.mcc->list.array[0]*100)+
      (*plmn_Identity_info->plmn_Identity.mcc->list.array[1]*10) +
      (*plmn_Identity_info->plmn_Identity.mcc->list.array[2])) return(0);

  // check that mnc digit length is different and return failure if so
  if (mnc_digit_length != plmn_Identity_info->plmn_Identity.mnc.list.count) return 0;

  // check that 2 digit mnc is different and return failure if so
  if (mnc_digit_length == 2 &&
      (mnc !=       
       (*plmn_Identity_info->plmn_Identity.mnc.list.array[0]*10) +
       (*plmn_Identity_info->plmn_Identity.mnc.list.array[1]))) return(0);
  else if (mnc_digit_length == 3 &&
	   (mnc !=       
	    (*plmn_Identity_info->plmn_Identity.mnc.list.array[0]*100) +
	    (*plmn_Identity_info->plmn_Identity.mnc.list.array[1]*10) +
	    (*plmn_Identity_info->plmn_Identity.mnc.list.array[2]))) return(0);

  // if we're here, the mcc/mnc match so return success
  return(1);

}

void extract_and_decode_SI(int inst,int si_ind,uint8_t *si_container,int si_container_length) {

  eNB_RRC_INST *rrc = RC.rrc[inst];
  rrc_eNB_carrier_data_t *carrier = &rrc->carrier[0];
  BCCH_DL_SCH_Message_t *bcch_message ;

  AssertFatal(si_ind==0,"Can only handle a single SI block for now\n");

  LOG_I(ENB_APP, "rrc inst %d: Trying to decode SI block %d @ %p, length %d\n",inst,si_ind,si_container,si_container_length);
  // point to first SI block
  bcch_message = &carrier->systemInformation;
  asn_dec_rval_t dec_rval = uper_decode_complete( NULL,
						  &asn_DEF_BCCH_DL_SCH_Message,
						  (void **)&bcch_message,
						  (const void *)si_container,
						  si_container_length);
  
  if ((dec_rval.code != RC_OK) && (dec_rval.consumed == 0)) {
    AssertFatal(1==0, "[ENB_APP][RRC inst %"PRIu8"] Failed to decode BCCH_DLSCH_MESSAGE (%zu bits)\n",
		inst,
		dec_rval.consumed );
  }
  if (bcch_message->message.present == BCCH_DL_SCH_MessageType_PR_c1) {
    switch (bcch_message->message.choice.c1.present) {
    case BCCH_DL_SCH_MessageType__c1_PR_systemInformationBlockType1:
      AssertFatal(1==0,"Should have received SIB1 from CU\n");
      break;
    case BCCH_DL_SCH_MessageType__c1_PR_systemInformation:
      {
	SystemInformation_t *si = &bcch_message->message.choice.c1.choice.systemInformation;


	for (int i=0; i<si->criticalExtensions.choice.systemInformation_r8.sib_TypeAndInfo.list.count; i++) {
	  LOG_I(ENB_APP,"Extracting SI %d/%d\n",i,si->criticalExtensions.choice.systemInformation_r8.sib_TypeAndInfo.list.count);
	  struct SystemInformation_r8_IEs__sib_TypeAndInfo__Member *typeandinfo;
	  typeandinfo = si->criticalExtensions.choice.systemInformation_r8.sib_TypeAndInfo.list.array[i];
	  
	  switch(typeandinfo->present) {
	  case SystemInformation_r8_IEs__sib_TypeAndInfo__Member_PR_sib2:
	    carrier->sib2 = &typeandinfo->choice.sib2;
	    carrier->SIB23 = (uint8_t*)malloc(64);
	    memcpy((void*)carrier->SIB23,(void*)si_container,si_container_length);
	    carrier->sizeof_SIB23 = si_container_length;
	    LOG_I( ENB_APP, "[RRC %"PRIu8"] Found SIB2 in CU F1AP_SETUP_RESP message\n", inst);
	    break;
	  case SystemInformation_r8_IEs__sib_TypeAndInfo__Member_PR_sib3:
	    carrier->sib3 = &typeandinfo->choice.sib3;
	    LOG_I( ENB_APP, "[RRC %"PRIu8"] Found SIB3 in CU F1AP_SETUP_RESP message\n", inst);
	    break;
	  case SystemInformation_r8_IEs__sib_TypeAndInfo__Member_PR_sib4:
	    //carrier->sib4 = &typeandinfo->choice.sib4;
	    LOG_I( ENB_APP, "[RRC %"PRIu8"] Found SIB4 in CU F1AP_SETUP_RESP message\n", inst);
	    break;
	  case SystemInformation_r8_IEs__sib_TypeAndInfo__Member_PR_sib5:
	    //carrier->sib5 = &typeandinfo->choice.sib5;
	    LOG_I( ENB_APP, "[RRC %"PRIu8"] Found SIB5 in CU F1AP_SETUP_RESP message\n", inst);
	    break;
	  case SystemInformation_r8_IEs__sib_TypeAndInfo__Member_PR_sib6:
	    //carrier->sib6 = &typeandinfo->choice.sib6;
	    LOG_I( ENB_APP, "[RRC %"PRIu8"] Found SIB6 in CU F1AP_SETUP_RESP message\n", inst);
	    break;
	  case SystemInformation_r8_IEs__sib_TypeAndInfo__Member_PR_sib7:
	    //carrier->sib7 = &typeandinfo->choice.sib7;
	    LOG_I( ENB_APP, "[RRC %"PRIu8"] Found SIB7 in CU F1AP_SETUP_RESP message\n", inst);
	    break;
	  case SystemInformation_r8_IEs__sib_TypeAndInfo__Member_PR_sib8:
	    //carrier->sib8 = &typeandinfo->choice.sib8;
	    LOG_I( ENB_APP, "[RRC %"PRIu8"] Found SIB8 in CU F1AP_SETUP_RESP message\n", inst);
	    break;
	  case SystemInformation_r8_IEs__sib_TypeAndInfo__Member_PR_sib9:
	    //carrier->sib9 = &typeandinfo->choice.sib9;
	    LOG_I( ENB_APP, "[RRC %"PRIu8"] Found SIB9 in CU F1AP_SETUP_RESP message\n", inst);
	    break;
	  case SystemInformation_r8_IEs__sib_TypeAndInfo__Member_PR_sib10:
	    //carrier->sib10 = &typeandinfo->choice.sib10;
	    LOG_I( ENB_APP, "[RRC %"PRIu8"] Found SIB10 in CU F1AP_SETUP_RESP message\n", inst);
	    break;
	  case SystemInformation_r8_IEs__sib_TypeAndInfo__Member_PR_sib11:
	    //carrier->sib11 = &typeandinfo->choice.sib11;
	    LOG_I( ENB_APP, "[RRC %"PRIu8"] Found SIB11 in CU F1AP_SETUP_RESP message\n", inst);
	    break;
	    
#if (RRC_VERSION >= MAKE_VERSION(9, 2, 0))
	    
	  case SystemInformation_r8_IEs__sib_TypeAndInfo__Member_PR_sib12_v920:
	    //carrier->sib12 = &typeandinfo->choice.sib12;
	    LOG_I( ENB_APP, "[RRC %"PRIu8"] Found SIB12 in CU F1AP_SETUP_RESP message\n", inst);
	    break;
	    
	  case SystemInformation_r8_IEs__sib_TypeAndInfo__Member_PR_sib13_v920:
	    carrier->sib13 = &typeandinfo->choice.sib13_v920;
	    LOG_I( ENB_APP, "[RRC %"PRIu8"] Found SIB13 in CU F1AP_SETUP_RESP message\n", inst);
	    break;
#endif
#if (RRC_VERSION >= MAKE_VERSION(10, 0, 0))
	    //SIB18
	  case SystemInformation_r8_IEs__sib_TypeAndInfo__Member_PR_sib18_v1250:
	    carrier->sib18 = &typeandinfo->choice.sib18_v1250;
	    LOG_I( ENB_APP, "[RRC %"PRIu8"] Found SIB18 in CU F1AP_SETUP_RESP message\n", inst);
	    break;
	    //SIB19
	  case SystemInformation_r8_IEs__sib_TypeAndInfo__Member_PR_sib19_v1250:
	    carrier->sib19 = &typeandinfo->choice.sib19_v1250;
	    LOG_I( ENB_APP, "[RRC %"PRIu8"] Found SIB19 in CU F1AP_SETUP_RESP message\n", inst);
	    break;
	    //SIB21
	  case SystemInformation_r8_IEs__sib_TypeAndInfo__Member_PR_sib21_v1430:
	    carrier->sib21 = &typeandinfo->choice.sib21_v1430;
	    LOG_I( ENB_APP, "[RRC %"PRIu8"] Found SIB21 in CU F1AP_SETUP_RESP message\n", inst);
	    break;
#endif
	  default:
	    AssertFatal(1==0,"Shouldn't have received this SI %d\n",typeandinfo->present);
	    break;
	  }
	}
	break;
      }
      case BCCH_DL_SCH_MessageType__c1_PR_NOTHING:
        AssertFatal(0, "Should have received SIB1 from CU\n");
        break;
    }
  }
    
  else AssertFatal(1==0,"No SI messages\n");


}

void configure_du_mac(int inst) {

  eNB_RRC_INST *rrc = RC.rrc[inst];
  rrc_eNB_carrier_data_t *carrier = &rrc->carrier[0];

  LOG_I(ENB_APP,"Configuring MAC/L1 %d, carrier->sib2 %p\n",inst,&carrier->sib2->radioResourceConfigCommon);

  rrc_mac_config_req_eNB(inst, 0,
			 carrier->physCellId,
			 carrier->p_eNB,
			 carrier->Ncp,
			 carrier->sib1->freqBandIndicator,
			 carrier->dl_CarrierFreq,
#if (RRC_VERSION >= MAKE_VERSION(14, 0, 0))
			 carrier->pbch_repetition,
#endif
			 0, // rnti
			 (BCCH_BCH_Message_t *)
			 &carrier->mib,
			 (RadioResourceConfigCommonSIB_t *) &carrier->sib2->radioResourceConfigCommon,
#if (RRC_VERSION >= MAKE_VERSION(14, 0, 0))
			 (RadioResourceConfigCommonSIB_t *) 
			 NULL,
#endif
			 (struct PhysicalConfigDedicated *)NULL,
#if (RRC_VERSION >= MAKE_VERSION(10, 0, 0))
			 (SCellToAddMod_r10_t *)NULL,
			 //(struct PhysicalConfigDedicatedSCell_r10 *)NULL,
#endif
			 (MeasObjectToAddMod_t **) NULL,
			 (MAC_MainConfig_t *) NULL, 0,
			 (struct LogicalChannelConfig *)NULL,
			 (MeasGapConfig_t *) NULL,
			 NULL,
			 NULL,
			 &carrier->sib1->schedulingInfoList,
			 carrier->ul_CarrierFreq,
			 carrier->sib2->freqInfo.ul_Bandwidth,
			 &carrier->sib2->freqInfo.additionalSpectrumEmission,
			 (MBSFN_SubframeConfigList_t*) carrier->sib2->mbsfn_SubframeConfigList
#if (RRC_VERSION >= MAKE_VERSION(9, 0, 0))
			 ,
			 carrier->MBMS_flag,
			 (MBSFN_AreaInfoList_r9_t*) & carrier->sib13->mbsfn_AreaInfoList_r9,
			 (PMCH_InfoList_r9_t *) NULL
#endif
#if (RRC_VERSION >= MAKE_VERSION(13, 0, 0))
			 , 
			 NULL
#endif
			 );
  
}

void handle_f1ap_setup_resp(f1ap_setup_resp_t *resp) {


  int i,j,si_ind;
  printf("cells_to_activated %d, RRC instances %d\n",
	 resp->num_cells_to_activate,RC.nb_inst);
  for (j=0;j<resp->num_cells_to_activate;j++) {
    for (i=0;i<RC.nb_inst;i++) {
      rrc_eNB_carrier_data_t *carrier =  &RC.rrc[i]->carrier[0];
      // identify local index of cell j by nr_cellid, plmn identity and physical cell ID
      printf("Checking cell %d, rrc inst %d : rrc->nr_cellid %lx, resp->nr_cellid %lx\n",
	     j,i,RC.rrc[i]->nr_cellid,resp->nr_cellid[j]);
      if (RC.rrc[i]->nr_cellid == resp->nr_cellid[j] && 
	  (check_plmn_identity(carrier, resp->mcc[j], resp->mnc[j], resp->mnc_digit_length[j])>0 &&
	   resp->nrpci[j] == carrier->physCellId)) {
	// copy system information and decode it 
	for (si_ind=0;si_ind<resp->num_SI[j];si_ind++)  {
	  printf("SI %d: ",si_ind);
	  for (int n=0;n<resp->SI_container_length[j][si_ind];n++) printf("%2x ",resp->SI_container[j][si_ind][n]);
	  printf("\n");
	  extract_and_decode_SI(i,
				si_ind,
				resp->SI_container[j][si_ind],
				resp->SI_container_length[j][si_ind]);
	}
	// perform MAC/L1 common configuration
	configure_du_mac(i);
      }
    }
  }
}

void read_config_and_init()
{
  int macrlc_has_f1[MAX_MAC_INST];
  memset(macrlc_has_f1, 0 , MAX_MAC_INST*sizeof(int));

  if (RC.nb_macrlc_inst > 0)
    AssertFatal(RC.nb_macrlc_inst == RC.nb_inst,
                "Number of MACRLC instances %d != number of RRC instances %d\n",
                RC.nb_macrlc_inst, RC.nb_inst);

  RCconfig_L1();
  LOG_I(PHY, "%s() RC.nb_L1_inst: %d\n", __FUNCTION__, RC.nb_L1_inst);

  RCconfig_macrlc(macrlc_has_f1);
  LOG_I(MAC, "%s() RC.nb_macrlc_inst: %d\n", __FUNCTION__, RC.nb_macrlc_inst);

  if (RC.nb_L1_inst > 0)
    AssertFatal(l1_north_init_eNB() == 0, "could not initialize L1 north interface\n");

  RC.rrc = malloc(RC.nb_inst * sizeof(eNB_RRC_INST *));
  AssertFatal(RC.rrc, "could not allocate memory for RC.rrc\n");
  for (uint32_t enb_id = 0; enb_id < RC.nb_inst; enb_id++) {
    RC.rrc[enb_id] = malloc(sizeof(eNB_RRC_INST));
    AssertFatal(RC.rrc[enb_id], "RRC context for eNB %d not allocated\n", enb_id);
    memset((void *)RC.rrc[enb_id], 0, sizeof(eNB_RRC_INST));
    RCconfig_RRC(enb_id, RC.rrc[enb_id],macrlc_has_f1[enb_id]);
  }

  if (RC.rrc[0]->node_type != ngran_eNB_DU)
    pdcp_layer_init();
=======
  // Get num MACRLC instances
  config_getlist( &MACRLCParamList,NULL,0, NULL);
  RC.nb_macrlc_inst  = MACRLCParamList.numelt;
  // Get num L1 instances
  config_getlist( &L1ParamList,NULL,0, NULL);
  RC.nb_L1_inst = L1ParamList.numelt;
  // Get num RU instances
  config_getlist( &RUParamList,NULL,0, NULL);
  RC.nb_RU     = RUParamList.numelt;
  RCconfig_parallel();
>>>>>>> 09187015
}<|MERGE_RESOLUTION|>--- conflicted
+++ resolved
@@ -65,7 +65,12 @@
 #include "SIB-Type.h"
 
 extern uint16_t sf_ahead;
-<<<<<<< HEAD
+extern void set_parallel_conf(char *parallel_conf);
+extern void set_worker_conf(char *worker_conf);
+extern PARALLEL_CONF_t get_thread_parallel_conf(void);
+extern WORKER_CONF_t   get_thread_worker_conf(void);
+extern uint32_t to_earfcn_DL(int eutra_bandP, uint32_t dl_CarrierFreq, uint32_t bw);
+extern uint32_t to_earfcn_UL(int eutra_bandP, uint32_t ul_CarrierFreq, uint32_t bw);
 
 void RCconfig_flexran()
 {
@@ -73,110 +78,6 @@
   paramdef_t ENBSParams[] = ENBSPARAMS_DESC;
   config_get(ENBSParams, sizeof(ENBSParams)/sizeof(paramdef_t), NULL);
   uint16_t num_enbs = ENBSParams[ENB_ACTIVE_ENBS_IDX].numelt;
-=======
-extern void set_parallel_conf(char *parallel_conf);
-extern void set_worker_conf(char *worker_conf);
-extern PARALLEL_CONF_t get_thread_parallel_conf(void);
-extern WORKER_CONF_t   get_thread_worker_conf(void);
-extern uint32_t to_earfcn_DL(int eutra_bandP, uint32_t dl_CarrierFreq, uint32_t bw);
-extern uint32_t to_earfcn_UL(int eutra_bandP, uint32_t ul_CarrierFreq, uint32_t bw);
-
-void RCconfig_flexran() {
-  uint16_t i;
-  uint16_t num_enbs;
-  char aprefix[MAX_OPTNAME_SIZE*2 + 8];
-  /* this will possibly truncate the cell id (RRC assumes int32_t).
-     Both Nid_cell and enb_id are signed in RRC case, but we use unsigned for
-     the bitshifting to work properly */
-  int32_t Nid_cell = 0;
-  uint16_t Nid_cell_tr = 0;
-  uint32_t enb_id = 0;
-  /*
-     the only reason for all these variables is, that they are "hard-encoded"
-     into the CCPARAMS_DESC macro and we need it for the Nid_cell variable ...
-  */
-  char *frame_type, *prefix_type, *pbch_repetition, *prach_high_speed,
-       *pusch_hoppingMode, *pusch_enable64QAM, *pusch_groupHoppingEnabled,
-       *pusch_sequenceHoppingEnabled, *phich_duration, *phich_resource,
-       *srs_enable, *srs_ackNackST, *srs_MaxUpPts, *pusch_alpha,
-       *pucch_deltaF_Format1, *pucch_deltaF_Format1b, *pucch_deltaF_Format2,
-       *pucch_deltaF_Format2a, *pucch_deltaF_Format2b,
-       *rach_preamblesGroupAConfig, *rach_messagePowerOffsetGroupB, *pcch_nB;
-  long long int     downlink_frequency;
-  int32_t tdd_config, tdd_config_s, eutra_band, uplink_frequency_offset,
-          Nid_cell_mbsfn, N_RB_DL, nb_antenna_ports, prach_root, prach_config_index,
-          prach_zero_correlation, prach_freq_offset, pucch_delta_shift,
-          pucch_nRB_CQI, pucch_nCS_AN, pucch_n1_AN, pdsch_referenceSignalPower,
-          pdsch_p_b, pusch_n_SB, pusch_hoppingOffset, pusch_groupAssignment,
-          pusch_nDMRS1, srs_BandwidthConfig, srs_SubframeConfig, pusch_p0_Nominal,
-          pucch_p0_Nominal, msg3_delta_Preamble, rach_numberOfRA_Preambles,
-          rach_sizeOfRA_PreamblesGroupA, rach_messageSizeGroupA,
-          rach_powerRampingStep, rach_preambleInitialReceivedTargetPower,
-          rach_preambleTransMax, rach_raResponseWindowSize,
-          rach_macContentionResolutionTimer, rach_maxHARQ_Msg3Tx,
-          pcch_defaultPagingCycle, bcch_modificationPeriodCoeff,
-          ue_TimersAndConstants_t300, ue_TimersAndConstants_t301,
-          ue_TimersAndConstants_t310, ue_TimersAndConstants_t311,
-          ue_TimersAndConstants_n310, ue_TimersAndConstants_n311,
-          ue_TransmissionMode, ue_multiple_max;
-  const char       *rxPool_sc_CP_Len;
-  const char       *rxPool_sc_Period;
-  const char       *rxPool_data_CP_Len;
-  libconfig_int     rxPool_ResourceConfig_prb_Num;
-  libconfig_int     rxPool_ResourceConfig_prb_Start;
-  libconfig_int     rxPool_ResourceConfig_prb_End;
-  const char       *rxPool_ResourceConfig_offsetIndicator_present;
-  libconfig_int     rxPool_ResourceConfig_offsetIndicator_choice;
-  const char       *rxPool_ResourceConfig_subframeBitmap_present;
-  char             *rxPool_ResourceConfig_subframeBitmap_choice_bs_buf;
-  libconfig_int     rxPool_ResourceConfig_subframeBitmap_choice_bs_size;
-  libconfig_int     rxPool_ResourceConfig_subframeBitmap_choice_bs_bits_unused;
-  //SIB19
-  //for discRxPool
-  const char       *discRxPool_cp_Len;
-  const char       *discRxPool_discPeriod;
-  libconfig_int     discRxPool_numRetx;
-  libconfig_int     discRxPool_numRepetition;
-  libconfig_int     discRxPool_ResourceConfig_prb_Num;
-  libconfig_int     discRxPool_ResourceConfig_prb_Start;
-  libconfig_int     discRxPool_ResourceConfig_prb_End;
-  const char       *discRxPool_ResourceConfig_offsetIndicator_present;
-  libconfig_int     discRxPool_ResourceConfig_offsetIndicator_choice;
-  const char       *discRxPool_ResourceConfig_subframeBitmap_present;
-  char             *discRxPool_ResourceConfig_subframeBitmap_choice_bs_buf;
-  libconfig_int     discRxPool_ResourceConfig_subframeBitmap_choice_bs_size;
-  libconfig_int     discRxPool_ResourceConfig_subframeBitmap_choice_bs_bits_unused;
-  //for discRxPoolPS
-  const char       *discRxPoolPS_cp_Len;
-  const char       *discRxPoolPS_discPeriod;
-  libconfig_int     discRxPoolPS_numRetx;
-  libconfig_int     discRxPoolPS_numRepetition;
-  libconfig_int     discRxPoolPS_ResourceConfig_prb_Num;
-  libconfig_int     discRxPoolPS_ResourceConfig_prb_Start;
-  libconfig_int     discRxPoolPS_ResourceConfig_prb_End;
-  const char       *discRxPoolPS_ResourceConfig_offsetIndicator_present;
-  libconfig_int     discRxPoolPS_ResourceConfig_offsetIndicator_choice;
-  const char       *discRxPoolPS_ResourceConfig_subframeBitmap_present;
-  char             *discRxPoolPS_ResourceConfig_subframeBitmap_choice_bs_buf;
-  libconfig_int     discRxPoolPS_ResourceConfig_subframeBitmap_choice_bs_size;
-  libconfig_int     discRxPoolPS_ResourceConfig_subframeBitmap_choice_bs_bits_unused;
-  /* get number of eNBs */
-  paramdef_t ENBSParams[] = ENBSPARAMS_DESC;
-  config_get(ENBSParams, sizeof(ENBSParams)/sizeof(paramdef_t), NULL);
-  num_enbs = ENBSParams[ENB_ACTIVE_ENBS_IDX].numelt;
-  /* for eNB ID */
-  paramdef_t ENBParams[]  = ENBPARAMS_DESC;
-  paramlist_def_t ENBParamList = {ENB_CONFIG_STRING_ENB_LIST, NULL, 0};
-  /* for Nid_cell */
-  checkedparam_t config_check_CCparams[] = CCPARAMS_CHECK;
-  paramdef_t CCsParams[] = CCPARAMS_DESC;
-  paramlist_def_t CCsParamList = {ENB_CONFIG_STRING_COMPONENT_CARRIERS, NULL, 0};
-
-  /* map parameter checking array instances to parameter definition array instances */
-  for (int I = 0; I < (sizeof(CCsParams) / sizeof(paramdef_t)); I++) {
-    CCsParams[I].chkPptr = &(config_check_CCparams[I]);
-  }
->>>>>>> 09187015
 
   paramdef_t flexranParams[] = FLEXRANPARAMS_DESC;
   config_get(flexranParams, sizeof(flexranParams)/sizeof(paramdef_t), CONFIG_STRING_NETWORK_CONTROLLER_CONFIG);
@@ -207,42 +108,8 @@
     RC.flexran[i]->remote_port      = *(flexranParams[FLEXRAN_PORT_IDX].uptr);
     RC.flexran[i]->cache_name       = strdup(*(flexranParams[FLEXRAN_CACHE_IDX].strptr));
     RC.flexran[i]->node_ctrl_state  = strcasecmp(*(flexranParams[FLEXRAN_AWAIT_RECONF_IDX].strptr), "yes") == 0 ? ENB_WAIT : ENB_NORMAL_OPERATION;
-<<<<<<< HEAD
 
     RC.flexran[i]->mod_id  = i;
-=======
-    config_getlist(&ENBParamList, ENBParams, sizeof(ENBParams)/sizeof(paramdef_t),NULL);
-
-    /* eNB ID from configuration, as read in by RCconfig_RRC() */
-    if (!ENBParamList.paramarray[i][ENB_ENB_ID_IDX].uptr) {
-      // Calculate a default eNB ID
-      if (EPC_MODE_ENABLED)
-        enb_id = i + (s1ap_generate_eNB_id () & 0xFFFF8);
-      else
-        enb_id = i;
-    } else {
-      enb_id = *(ENBParamList.paramarray[i][ENB_ENB_ID_IDX].uptr);
-    }
-
-    /* cell ID */
-    sprintf(aprefix, "%s.[%i]", ENB_CONFIG_STRING_ENB_LIST, i);
-    config_getlist(&CCsParamList, NULL, 0, aprefix);
-
-    if (CCsParamList.numelt > 0) {
-      sprintf(aprefix, "%s.[%i].%s.[%i]", ENB_CONFIG_STRING_ENB_LIST, i, ENB_CONFIG_STRING_COMPONENT_CARRIERS, 0);
-      config_get(CCsParams, sizeof(CCsParams)/sizeof(paramdef_t), aprefix);
-      Nid_cell_tr = (uint16_t) Nid_cell;
-    }
-
-    RC.flexran[i]->mod_id   = i;
-    RC.flexran[i]->agent_id = (((uint64_t)i) << 48) | (((uint64_t)enb_id) << 16) | ((uint64_t)Nid_cell_tr);
-    /* assume for the moment the monolithic case, i.e. agent can provide
-       information for all layers */
-    RC.flexran[i]->capability_mask = FLEXRAN_CAP_LOPHY | FLEXRAN_CAP_HIPHY
-                                     | FLEXRAN_CAP_LOMAC | FLEXRAN_CAP_HIMAC
-                                     | FLEXRAN_CAP_RLC   | FLEXRAN_CAP_PDCP
-                                     | FLEXRAN_CAP_SDAP  | FLEXRAN_CAP_RRC;
->>>>>>> 09187015
   }
 }
 
@@ -335,41 +202,23 @@
   }
 }
 
-<<<<<<< HEAD
 void RCconfig_macrlc(int macrlc_has_f1[MAX_MAC_INST]) {
-
   int               j;
-
-=======
-void RCconfig_macrlc() {
-  int               j;
->>>>>>> 09187015
   paramdef_t MacRLC_Params[] = MACRLCPARAMS_DESC;
   paramlist_def_t MacRLC_ParamList = {CONFIG_STRING_MACRLC_LIST,NULL,0};
   config_getlist( &MacRLC_ParamList,MacRLC_Params,sizeof(MacRLC_Params)/sizeof(paramdef_t), NULL);
 
-<<<<<<< HEAD
   config_getlist( &MacRLC_ParamList,MacRLC_Params,sizeof(MacRLC_Params)/sizeof(paramdef_t), NULL);    
 
-=======
->>>>>>> 09187015
   if ( MacRLC_ParamList.numelt > 0) {
-    RC.nb_macrlc_inst=MacRLC_ParamList.numelt;
-    mac_top_init_eNB();
-    RC.nb_mac_CC = (int *)malloc(RC.nb_macrlc_inst*sizeof(int));
-
-<<<<<<< HEAD
-    
+
     RC.nb_macrlc_inst=MacRLC_ParamList.numelt; 
     mac_top_init_eNB();   
     RC.nb_mac_CC = (int*)malloc(RC.nb_macrlc_inst*sizeof(int));
 
     printf("Configuring %d MACRLC entities\n",RC.nb_macrlc_inst);
 
-    for (j=0;j<RC.nb_macrlc_inst;j++) {
-=======
-    for (j=0; j<RC.nb_macrlc_inst; j++) {
->>>>>>> 09187015
+    for (j = 0; j < RC.nb_macrlc_inst; j++) {
       RC.mac[j]->puSch10xSnr = *(MacRLC_ParamList.paramarray[j][MACRLC_PUSCH10xSNR_IDX ].iptr);
       RC.mac[j]->puCch10xSnr = *(MacRLC_ParamList.paramarray[j][MACRLC_PUCCH10xSNR_IDX ].iptr);
       RC.nb_mac_CC[j] = *(MacRLC_ParamList.paramarray[j][MACRLC_CC_IDX].iptr);
@@ -377,7 +226,6 @@
       //printf("PHY_TEST = %d,%d\n", RC.mac[j]->phy_test, j);
 
       if (strcmp(*(MacRLC_ParamList.paramarray[j][MACRLC_TRANSPORT_N_PREFERENCE_IDX].strptr), "local_RRC") == 0) {
-<<<<<<< HEAD
 	// check number of instances is same as RRC/PDCP
 	printf("Configuring local RRC for MACRLC\n");
       } else if (strcmp(*(MacRLC_ParamList.paramarray[j][MACRLC_TRANSPORT_N_PREFERENCE_IDX].strptr), "f1") == 0) {
@@ -391,18 +239,6 @@
 	RC.mac[j]->eth_params_n.remote_portd             = *(MacRLC_ParamList.paramarray[j][MACRLC_REMOTE_N_PORTD_IDX].iptr);;
 	RC.mac[j]->eth_params_n.transp_preference        = ETH_UDP_MODE;
         macrlc_has_f1[j]                                 = 1;
-=======
-        // check number of instances is same as RRC/PDCP
-      } else if (strcmp(*(MacRLC_ParamList.paramarray[j][MACRLC_TRANSPORT_N_PREFERENCE_IDX].strptr), "cudu") == 0) {
-        RC.mac[j]->eth_params_n.local_if_name            = strdup(*(MacRLC_ParamList.paramarray[j][MACRLC_LOCAL_N_IF_NAME_IDX].strptr));
-        RC.mac[j]->eth_params_n.my_addr                  = strdup(*(MacRLC_ParamList.paramarray[j][MACRLC_LOCAL_N_ADDRESS_IDX].strptr));
-        RC.mac[j]->eth_params_n.remote_addr              = strdup(*(MacRLC_ParamList.paramarray[j][MACRLC_REMOTE_N_ADDRESS_IDX].strptr));
-        RC.mac[j]->eth_params_n.my_portc                 = *(MacRLC_ParamList.paramarray[j][MACRLC_LOCAL_N_PORTC_IDX].iptr);
-        RC.mac[j]->eth_params_n.remote_portc             = *(MacRLC_ParamList.paramarray[j][MACRLC_REMOTE_N_PORTC_IDX].iptr);
-        RC.mac[j]->eth_params_n.my_portd                 = *(MacRLC_ParamList.paramarray[j][MACRLC_LOCAL_N_PORTD_IDX].iptr);
-        RC.mac[j]->eth_params_n.remote_portd             = *(MacRLC_ParamList.paramarray[j][MACRLC_REMOTE_N_PORTD_IDX].iptr);;
-        RC.mac[j]->eth_params_n.transp_preference        = ETH_UDP_MODE;
->>>>>>> 09187015
       } else { // other midhaul
         AssertFatal(1==0,"MACRLC %d: %s unknown northbound midhaul\n",j, *(MacRLC_ParamList.paramarray[j][MACRLC_TRANSPORT_N_PREFERENCE_IDX].strptr));
       }
@@ -436,24 +272,13 @@
         printf("sched mode = default %d [%s]\n",global_scheduler_mode,*(MacRLC_ParamList.paramarray[j][MACRLC_SCHED_MODE_IDX].strptr));
       }
     }// j=0..num_inst
-<<<<<<< HEAD
-  }/* else {// MacRLC_ParamList.numelt > 0
-	  AssertFatal (0,
-		       "No " CONFIG_STRING_MACRLC_LIST " configuration found");     
-		       }*/
-}
-
-
-int RCconfig_RRC(uint32_t i, eNB_RRC_INST *rrc, int macrlc_has_f1) {
-=======
   } else {// MacRLC_ParamList.numelt > 0
     AssertFatal (0,
                  "No " CONFIG_STRING_MACRLC_LIST " configuration found");
   }
 }
->>>>>>> 09187015
-
-int RCconfig_RRC(MessageDef *msg_p, uint32_t i, eNB_RRC_INST *rrc) {
+
+int RCconfig_RRC(uint32_t i, eNB_RRC_INST *rrc, int macrlc_has_f1) {
   int               num_enbs                      = 0;
   int               j,k                           = 0;
   int32_t     enb_id                        = 0;
@@ -581,39 +406,10 @@
   int32_t     srb1_poll_byte                = 0;
   int32_t     srb1_max_retx_threshold       = 0;
   int32_t     my_int;
-<<<<<<< HEAD
-
-
-  
-/* 
-  int32_t     otg_ue_id                     = 0;
-  char*             otg_app_type                  = NULL;
-  char*             otg_bg_traffic                = NULL;
-  char*             glog_level                    = NULL;
-  char*             glog_verbosity                = NULL;
-  char*             hw_log_level                  = NULL;
-  char*             hw_log_verbosity              = NULL;
-  char*             phy_log_level                 = NULL;
-  char*             phy_log_verbosity             = NULL;
-  char*             mac_log_level                 = NULL;
-  char*             mac_log_verbosity             = NULL;
-  char* 	    rlc_log_level		  = NULL;
-  char* 	    rlc_log_verbosity		  = NULL;
-  char* 	    pdcp_log_level		  = NULL;
-  char* 	    pdcp_log_verbosity  	  = NULL;
-  char* 	    rrc_log_level		  = NULL;
-  char* 	    rrc_log_verbosity		  = NULL;
-  char* 	    udp_log_verbosity		  = NULL;
-  char* 	    osa_log_level		  = NULL;
-  char* 	    osa_log_verbosity		  = NULL;
-*/  
 
   MessageDef *msg_p = itti_alloc_new_message(TASK_RRC_ENB, RRC_CONFIGURATION_REQ);
   
-  // for no gcc warnings 
-=======
   // for no gcc warnings
->>>>>>> 09187015
   (void)my_int;
   paramdef_t ENBSParams[] = ENBSPARAMS_DESC;
   paramdef_t ENBParams[]  = ENBPARAMS_DESC;
@@ -623,12 +419,7 @@
   paramlist_def_t CCsParamList = {ENB_CONFIG_STRING_COMPONENT_CARRIERS,NULL,0};
   paramdef_t SRB1Params[] = SRB1PARAMS_DESC;
 
-<<<<<<< HEAD
-
-/* map parameter checking array instances to parameter definition array instances */
-=======
   /* map parameter checking array instances to parameter definition array instances */
->>>>>>> 09187015
   for (int I=0; I< ( sizeof(CCsParams)/ sizeof(paramdef_t)  ) ; I++) {
     CCsParams[I].chkPptr = &(config_check_CCparams[I]);
   }
@@ -656,7 +447,6 @@
       enb_id = *(ENBParamList.paramarray[i][ENB_ENB_ID_IDX].uptr);
     }
 
-<<<<<<< HEAD
       
       LOG_I(RRC,"Instance %d: Southbound Transport %s\n",i,*(ENBParamList.paramarray[i][ENB_TRANSPORT_S_PREFERENCE_IDX].strptr));
 	    
@@ -695,7 +485,7 @@
 
       }
       
-      else { 
+      else {
 	// set to ngran_eNB for now, it will get set to ngran_eNB_DU if macrlc entity which uses F1 is present
 	// Note: we will have to handle the case of ngran_ng_eNB_DU
 	if (macrlc_has_f1 == 0) {
@@ -708,54 +498,55 @@
         }
       }	      
 
-      // MCC and MNC
-      rrc->mcc              = (uint16_t)atoi( *(ENBParamList.paramarray[i][ENB_MOBILE_COUNTRY_CODE_IDX].strptr) );
-      rrc->mnc              = (uint16_t)atoi( *(ENBParamList.paramarray[i][ENB_MOBILE_NETWORK_CODE_IDX].strptr) );
-      rrc->mnc_digit_length = strlen(*(ENBParamList.paramarray[i][ENB_MOBILE_NETWORK_CODE_IDX].strptr));
-      rrc->tac              = (uint16_t)atoi( *(ENBParamList.paramarray[i][ENB_TRACKING_AREA_CODE_IDX].strptr) );
       rrc->nr_cellid        = (uint64_t)*(ENBParamList.paramarray[i][ENB_NRCELLID_IDX].u64ptr);
 
-      // search if in active list
-
-      LOG_I(RRC,"RRC instances %d\n",num_enbs);
-      for (k=0; k <num_enbs ; k++) {
-	if (strcmp(ENBSParams[ENB_ACTIVE_ENBS_IDX].strlistptr[k], *(ENBParamList.paramarray[i][ENB_ENB_NAME_IDX].strptr) )== 0) {
-	  char enbpath[MAX_OPTNAME_SIZE + 8];
-
-
-	  LOG_I(RRC,"Configuring Cell Information\n");
-	  // PLMN information for SIB1 in DU
-	  RRC_CONFIGURATION_REQ (msg_p).cell_identity = enb_id;
-	  
-	  /*    
-		if (strcmp(*(ENBParamList.paramarray[i][ENB_CELL_TYPE_IDX].strptr), "CELL_MACRO_ENB") == 0) {
-		enb_properties_loc.properties[enb_properties_loc_index]->cell_type = CELL_MACRO_ENB;
-		} else  if (strcmp(cell_type, "CELL_HOME_ENB") == 0) {
-		enb_properties_loc.properties[enb_properties_loc_index]->cell_type = CELL_HOME_ENB;
-		} else {
-		AssertFatal (0,
-		"Failed to parse eNB configuration file %s, enb %d unknown value \"%s\" for cell_type choice: CELL_MACRO_ENB or CELL_HOME_ENB !\n",
-		lib_config_file_name_pP, i, cell_type);
-		}
-		
-		enb_properties_loc.properties[enb_properties_loc_index]->eNB_name         = strdup(enb_name);
-	  */
-	  RRC_CONFIGURATION_REQ (msg_p).tac              = (uint16_t)atoi( *(ENBParamList.paramarray[i][ENB_TRACKING_AREA_CODE_IDX].strptr) );
-	  RRC_CONFIGURATION_REQ (msg_p).mcc              = (uint16_t)atoi( *(ENBParamList.paramarray[i][ENB_MOBILE_COUNTRY_CODE_IDX].strptr) );
-	  RRC_CONFIGURATION_REQ (msg_p).mnc              = (uint16_t)atoi( *(ENBParamList.paramarray[i][ENB_MOBILE_NETWORK_CODE_IDX].strptr) );
-	  RRC_CONFIGURATION_REQ (msg_p).mnc_digit_length = strlen(*(ENBParamList.paramarray[i][ENB_MOBILE_NETWORK_CODE_IDX].strptr));
-	  AssertFatal((RRC_CONFIGURATION_REQ (msg_p).mnc_digit_length == 2) ||
-		      (RRC_CONFIGURATION_REQ (msg_p).mnc_digit_length == 3),
-		      "BAD MNC DIGIT LENGTH %d",
-		      RRC_CONFIGURATION_REQ (msg_p).mnc_digit_length);
-	  
-  
-	  // Parse optional physical parameters
-	  sprintf(enbpath,"%s.[%i]",ENB_CONFIG_STRING_ENB_LIST,k),
-	    config_getlist( &CCsParamList,NULL,0,enbpath); 
-	
-
-	  LOG_I(RRC,"num component carriers %d \n",CCsParamList.numelt);  
+    // search if in active list
+
+    for (k=0; k <num_enbs ; k++) {
+      if (strcmp(ENBSParams[ENB_ACTIVE_ENBS_IDX].strlistptr[k], *(ENBParamList.paramarray[i][ENB_ENB_NAME_IDX].strptr) )== 0) {
+        char enbpath[MAX_OPTNAME_SIZE + 8];
+        sprintf(enbpath,"%s.[%i]",ENB_CONFIG_STRING_ENB_LIST,k);
+        paramdef_t PLMNParams[] = PLMNPARAMS_DESC;
+        paramlist_def_t PLMNParamList = {ENB_CONFIG_STRING_PLMN_LIST, NULL, 0};
+        /* map parameter checking array instances to parameter definition array instances */
+        checkedparam_t config_check_PLMNParams [] = PLMNPARAMS_CHECK;
+
+        for (int I = 0; I < sizeof(PLMNParams) / sizeof(paramdef_t); ++I)
+          PLMNParams[I].chkPptr = &(config_check_PLMNParams[I]);
+
+        RRC_CONFIGURATION_REQ (msg_p).cell_identity = enb_id;
+        RRC_CONFIGURATION_REQ(msg_p).tac = *ENBParamList.paramarray[i][ENB_TRACKING_AREA_CODE_IDX].uptr;
+        AssertFatal(!ENBParamList.paramarray[i][ENB_MOBILE_COUNTRY_CODE_IDX_OLD].strptr
+                    && !ENBParamList.paramarray[i][ENB_MOBILE_NETWORK_CODE_IDX_OLD].strptr,
+                    "It seems that you use an old configuration file. Please change the existing\n"
+                    "    tracking_area_code  =  \"1\";\n"
+                    "    mobile_country_code =  \"208\";\n"
+                    "    mobile_network_code =  \"93\";\n"
+                    "to\n"
+                    "    tracking_area_code  =  1; // no string!!\n"
+                    "    plmn_list = ( { mcc = 208; mnc = 93; mnc_length = 2; } )\n");
+        config_getlist(&PLMNParamList, PLMNParams, sizeof(PLMNParams)/sizeof(paramdef_t), enbpath);
+
+        if (PLMNParamList.numelt < 1 || PLMNParamList.numelt > 6)
+          AssertFatal(0, "The number of PLMN IDs must be in [1,6], but is %d\n",
+                      PLMNParamList.numelt);
+
+        RRC_CONFIGURATION_REQ(msg_p).num_plmn = PLMNParamList.numelt;
+
+        for (int l = 0; l < PLMNParamList.numelt; ++l) {
+          RRC_CONFIGURATION_REQ(msg_p).mcc[l] = *PLMNParamList.paramarray[l][ENB_MOBILE_COUNTRY_CODE_IDX].uptr;
+          RRC_CONFIGURATION_REQ(msg_p).mnc[l] = *PLMNParamList.paramarray[l][ENB_MOBILE_NETWORK_CODE_IDX].uptr;
+          RRC_CONFIGURATION_REQ(msg_p).mnc_digit_length[l] = *PLMNParamList.paramarray[l][ENB_MNC_DIGIT_LENGTH].u8ptr;
+          AssertFatal(RRC_CONFIGURATION_REQ(msg_p).mnc_digit_length[l] == 3
+                      || RRC_CONFIGURATION_REQ(msg_p).mnc[l] < 100,
+                      "MNC %d cannot be encoded in two digits as requested (change mnc_digit_length to 3)\n",
+                      RRC_CONFIGURATION_REQ(msg_p).mnc[l]);
+        }
+
+        // Parse optional physical parameters
+        config_getlist( &CCsParamList,NULL,0,enbpath);
+        LOG_I(RRC,"num component carriers %d \n",CCsParamList.numelt);
+
 	  if ( CCsParamList.numelt> 0) {
 	    char ccspath[MAX_OPTNAME_SIZE*2 + 16];
 	    
@@ -1130,453 +921,7 @@
 		  RRC_CONFIGURATION_REQ (msg_p).pusch_alpha[j] = UplinkPowerControlCommon__alpha_al1;
 		} 
 #endif
-	      
-=======
-    printf("RRC %d: Southbound Transport %s\n",i,*(ENBParamList.paramarray[i][ENB_TRANSPORT_S_PREFERENCE_IDX].strptr));
-
-    if (strcmp(*(ENBParamList.paramarray[i][ENB_TRANSPORT_S_PREFERENCE_IDX].strptr), "local_mac") == 0) {
-    } else if (strcmp(*(ENBParamList.paramarray[i][ENB_TRANSPORT_S_PREFERENCE_IDX].strptr), "cudu") == 0) {
-      rrc->eth_params_s.local_if_name            = strdup(*(ENBParamList.paramarray[i][ENB_LOCAL_S_IF_NAME_IDX].strptr));
-      rrc->eth_params_s.my_addr                  = strdup(*(ENBParamList.paramarray[i][ENB_LOCAL_S_ADDRESS_IDX].strptr));
-      rrc->eth_params_s.remote_addr              = strdup(*(ENBParamList.paramarray[i][ENB_REMOTE_S_ADDRESS_IDX].strptr));
-      rrc->eth_params_s.my_portc                 = *(ENBParamList.paramarray[i][ENB_LOCAL_S_PORTC_IDX].uptr);
-      rrc->eth_params_s.remote_portc             = *(ENBParamList.paramarray[i][ENB_REMOTE_S_PORTC_IDX].uptr);
-      rrc->eth_params_s.my_portd                 = *(ENBParamList.paramarray[i][ENB_LOCAL_S_PORTD_IDX].uptr);
-      rrc->eth_params_s.remote_portd             = *(ENBParamList.paramarray[i][ENB_REMOTE_S_PORTD_IDX].uptr);
-      rrc->eth_params_s.transp_preference        = ETH_UDP_MODE;
-    } else { // other midhaul
-    }
-
-    // search if in active list
-
-    for (k=0; k <num_enbs ; k++) {
-      if (strcmp(ENBSParams[ENB_ACTIVE_ENBS_IDX].strlistptr[k], *(ENBParamList.paramarray[i][ENB_ENB_NAME_IDX].strptr) )== 0) {
-        char enbpath[MAX_OPTNAME_SIZE + 8];
-        sprintf(enbpath,"%s.[%i]",ENB_CONFIG_STRING_ENB_LIST,k);
-        paramdef_t PLMNParams[] = PLMNPARAMS_DESC;
-        paramlist_def_t PLMNParamList = {ENB_CONFIG_STRING_PLMN_LIST, NULL, 0};
-        /* map parameter checking array instances to parameter definition array instances */
-        checkedparam_t config_check_PLMNParams [] = PLMNPARAMS_CHECK;
-
-        for (int I = 0; I < sizeof(PLMNParams) / sizeof(paramdef_t); ++I)
-          PLMNParams[I].chkPptr = &(config_check_PLMNParams[I]);
-
-        RRC_CONFIGURATION_REQ (msg_p).cell_identity = enb_id;
-        RRC_CONFIGURATION_REQ(msg_p).tac = *ENBParamList.paramarray[i][ENB_TRACKING_AREA_CODE_IDX].uptr;
-        AssertFatal(!ENBParamList.paramarray[i][ENB_MOBILE_COUNTRY_CODE_IDX_OLD].strptr
-                    && !ENBParamList.paramarray[i][ENB_MOBILE_NETWORK_CODE_IDX_OLD].strptr,
-                    "It seems that you use an old configuration file. Please change the existing\n"
-                    "    tracking_area_code  =  \"1\";\n"
-                    "    mobile_country_code =  \"208\";\n"
-                    "    mobile_network_code =  \"93\";\n"
-                    "to\n"
-                    "    tracking_area_code  =  1; // no string!!\n"
-                    "    plmn_list = ( { mcc = 208; mnc = 93; mnc_length = 2; } )\n");
-        config_getlist(&PLMNParamList, PLMNParams, sizeof(PLMNParams)/sizeof(paramdef_t), enbpath);
-
-        if (PLMNParamList.numelt < 1 || PLMNParamList.numelt > 6)
-          AssertFatal(0, "The number of PLMN IDs must be in [1,6], but is %d\n",
-                      PLMNParamList.numelt);
-
-        RRC_CONFIGURATION_REQ(msg_p).num_plmn = PLMNParamList.numelt;
-
-        for (int l = 0; l < PLMNParamList.numelt; ++l) {
-          RRC_CONFIGURATION_REQ(msg_p).mcc[l] = *PLMNParamList.paramarray[l][ENB_MOBILE_COUNTRY_CODE_IDX].uptr;
-          RRC_CONFIGURATION_REQ(msg_p).mnc[l] = *PLMNParamList.paramarray[l][ENB_MOBILE_NETWORK_CODE_IDX].uptr;
-          RRC_CONFIGURATION_REQ(msg_p).mnc_digit_length[l] = *PLMNParamList.paramarray[l][ENB_MNC_DIGIT_LENGTH].u8ptr;
-          AssertFatal(RRC_CONFIGURATION_REQ(msg_p).mnc_digit_length[l] == 3
-                      || RRC_CONFIGURATION_REQ(msg_p).mnc[l] < 100,
-                      "MNC %d cannot be encoded in two digits as requested (change mnc_digit_length to 3)\n",
-                      RRC_CONFIGURATION_REQ(msg_p).mnc[l]);
-        }
-
-        // Parse optional physical parameters
-        config_getlist( &CCsParamList,NULL,0,enbpath);
-        LOG_I(RRC,"num component carriers %d \n",CCsParamList.numelt);
-
-        if ( CCsParamList.numelt> 0) {
-          char ccspath[MAX_OPTNAME_SIZE*2 + 16];
-
-          for (j = 0; j < CCsParamList.numelt ; j++) {
-            sprintf(ccspath,"%s.%s.[%i]",enbpath,ENB_CONFIG_STRING_COMPONENT_CARRIERS,j);
-            LOG_I(RRC, "enb_config::RCconfig_RRC() parameter number: %d, total number of parameters: %zd, ccspath: %s \n \n", j, sizeof(CCsParams)/sizeof(paramdef_t), ccspath);
-            config_get( CCsParams,sizeof(CCsParams)/sizeof(paramdef_t),ccspath);
-            //printf("Component carrier %d\n",component_carrier);
-            nb_cc++;
-            RRC_CONFIGURATION_REQ (msg_p).tdd_config[j] = tdd_config;
-            AssertFatal (tdd_config <= TDD_Config__subframeAssignment_sa6,
-                         "Failed to parse eNB configuration file %s, enb %d illegal tdd_config %d (should be 0-%d)!",
-                         RC.config_file_name, i, tdd_config, TDD_Config__subframeAssignment_sa6);
-            RRC_CONFIGURATION_REQ (msg_p).tdd_config_s[j] = tdd_config_s;
-            AssertFatal (tdd_config_s <= TDD_Config__specialSubframePatterns_ssp8,
-                         "Failed to parse eNB configuration file %s, enb %d illegal tdd_config_s %d (should be 0-%d)!",
-                         RC.config_file_name, i, tdd_config_s, TDD_Config__specialSubframePatterns_ssp8);
-
-            if (!prefix_type)
-              AssertFatal (0,
-                           "Failed to parse eNB configuration file %s, enb %d define %s: NORMAL,EXTENDED!\n",
-                           RC.config_file_name, i, ENB_CONFIG_STRING_PREFIX_TYPE);
-            else if (strcmp(prefix_type, "NORMAL") == 0) {
-              RRC_CONFIGURATION_REQ (msg_p).prefix_type[j] = NORMAL;
-            } else  if (strcmp(prefix_type, "EXTENDED") == 0) {
-              RRC_CONFIGURATION_REQ (msg_p).prefix_type[j] = EXTENDED;
-            } else {
-              AssertFatal (0,
-                           "Failed to parse eNB configuration file %s, enb %d unknown value \"%s\" for prefix_type choice: NORMAL or EXTENDED !\n",
-                           RC.config_file_name, i, prefix_type);
-            }
-
-#if (RRC_VERSION >= MAKE_VERSION(14, 0, 0))
-
-            if (!pbch_repetition)
-              AssertFatal (0,
-                           "Failed to parse eNB configuration file %s, enb %d define %s: TRUE,FALSE!\n",
-                           RC.config_file_name, i, ENB_CONFIG_STRING_PBCH_REPETITION);
-            else if (strcmp(pbch_repetition, "TRUE") == 0) {
-              RRC_CONFIGURATION_REQ (msg_p).pbch_repetition[j] = 1;
-            } else  if (strcmp(pbch_repetition, "FALSE") == 0) {
-              RRC_CONFIGURATION_REQ (msg_p).pbch_repetition[j] = 0;
-            } else {
-              AssertFatal (0,
-                           "Failed to parse eNB configuration file %s, enb %d unknown value \"%s\" for pbch_repetition choice: TRUE or FALSE !\n",
-                           RC.config_file_name, i, pbch_repetition);
-            }
-
-#endif
-            RRC_CONFIGURATION_REQ (msg_p).eutra_band[j] = eutra_band;
-            RRC_CONFIGURATION_REQ (msg_p).downlink_frequency[j] = (uint32_t) downlink_frequency;
-            RRC_CONFIGURATION_REQ (msg_p).uplink_frequency_offset[j] = (unsigned int) uplink_frequency_offset;
-            RRC_CONFIGURATION_REQ (msg_p).Nid_cell[j]= Nid_cell;
-
-            if (Nid_cell>503) {
-              AssertFatal (0,
-                           "Failed to parse eNB configuration file %s, enb %d unknown value \"%d\" for Nid_cell choice: 0...503 !\n",
-                           RC.config_file_name, i, Nid_cell);
-            }
-
-            RRC_CONFIGURATION_REQ (msg_p).N_RB_DL[j]= N_RB_DL;
-
-            if ((N_RB_DL!=6) && (N_RB_DL!=15) && (N_RB_DL!=25) && (N_RB_DL!=50) && (N_RB_DL!=75) && (N_RB_DL!=100)) {
-              AssertFatal (0,
-                           "Failed to parse eNB configuration file %s, enb %d unknown value \"%d\" for N_RB_DL choice: 6,15,25,50,75,100 !\n",
-                           RC.config_file_name, i, N_RB_DL);
-            }
-
-            if (strcmp(frame_type, "FDD") == 0) {
-              RRC_CONFIGURATION_REQ (msg_p).frame_type[j] = FDD;
-            } else  if (strcmp(frame_type, "TDD") == 0) {
-              RRC_CONFIGURATION_REQ (msg_p).frame_type[j] = TDD;
-            } else {
-              AssertFatal (0,
-                           "Failed to parse eNB configuration file %s, enb %d unknown value \"%s\" for frame_type choice: FDD or TDD !\n",
-                           RC.config_file_name, i, frame_type);
-            }
-
-            RRC_CONFIGURATION_REQ (msg_p).tdd_config[j] = tdd_config;
-            AssertFatal (tdd_config <= TDD_Config__subframeAssignment_sa6,
-                         "Failed to parse eNB configuration file %s, enb %d illegal tdd_config %d (should be 0-%d)!",
-                         RC.config_file_name, i, tdd_config, TDD_Config__subframeAssignment_sa6);
-            RRC_CONFIGURATION_REQ (msg_p).tdd_config_s[j] = tdd_config_s;
-            AssertFatal (tdd_config_s <= TDD_Config__specialSubframePatterns_ssp8,
-                         "Failed to parse eNB configuration file %s, enb %d illegal tdd_config_s %d (should be 0-%d)!",
-                         RC.config_file_name, i, tdd_config_s, TDD_Config__specialSubframePatterns_ssp8);
-
-            if (!prefix_type)
-              AssertFatal (0,
-                           "Failed to parse eNB configuration file %s, enb %d define %s: NORMAL,EXTENDED!\n",
-                           RC.config_file_name, i, ENB_CONFIG_STRING_PREFIX_TYPE);
-            else if (strcmp(prefix_type, "NORMAL") == 0) {
-              RRC_CONFIGURATION_REQ (msg_p).prefix_type[j] = NORMAL;
-            } else  if (strcmp(prefix_type, "EXTENDED") == 0) {
-              RRC_CONFIGURATION_REQ (msg_p).prefix_type[j] = EXTENDED;
-            } else {
-              AssertFatal (0,
-                           "Failed to parse eNB configuration file %s, enb %d unknown value \"%s\" for prefix_type choice: NORMAL or EXTENDED !\n",
-                           RC.config_file_name, i, prefix_type);
-            }
-
-            RRC_CONFIGURATION_REQ (msg_p).eutra_band[j] = eutra_band;
-            // printf( "\teutra band:\t%d\n",RRC_CONFIGURATION_REQ (msg_p).eutra_band);
-            RRC_CONFIGURATION_REQ (msg_p).downlink_frequency[j] = (uint32_t) downlink_frequency;
-            //printf( "\tdownlink freq:\t%u\n",RRC_CONFIGURATION_REQ (msg_p).downlink_frequency);
-            RRC_CONFIGURATION_REQ (msg_p).uplink_frequency_offset[j] = (unsigned int) uplink_frequency_offset;
-
-            if (config_check_band_frequencies(j,
-                                              RRC_CONFIGURATION_REQ (msg_p).eutra_band[j],
-                                              RRC_CONFIGURATION_REQ (msg_p).downlink_frequency[j],
-                                              RRC_CONFIGURATION_REQ (msg_p).uplink_frequency_offset[j],
-                                              RRC_CONFIGURATION_REQ (msg_p).frame_type[j])) {
-              AssertFatal(0, "error calling enb_check_band_frequencies\n");
-            }
-
-            if ((nb_antenna_ports <1) || (nb_antenna_ports > 2))
-              AssertFatal (0,
-                           "Failed to parse eNB configuration file %s, enb %d unknown value \"%d\" for nb_antenna_ports choice: 1..2 !\n",
-                           RC.config_file_name, i, nb_antenna_ports);
-
-            RRC_CONFIGURATION_REQ (msg_p).nb_antenna_ports[j] = nb_antenna_ports;
-            RRC_CONFIGURATION_REQ (msg_p).prach_root[j] =  prach_root;
-
-            if ((prach_root <0) || (prach_root > 1023))
-              AssertFatal (0,
-                           "Failed to parse eNB configuration file %s, enb %d unknown value \"%d\" for prach_root choice: 0..1023 !\n",
-                           RC.config_file_name, i, prach_root);
-
-            RRC_CONFIGURATION_REQ (msg_p).prach_config_index[j] = prach_config_index;
-
-            if ((prach_config_index <0) || (prach_config_index > 63))
-              AssertFatal (0,
-                           "Failed to parse eNB configuration file %s, enb %d unknown value \"%d\" for prach_config_index choice: 0..1023 !\n",
-                           RC.config_file_name, i, prach_config_index);
-
-            if (!prach_high_speed)
-              AssertFatal (0,
-                           "Failed to parse eNB configuration file %s, enb %d define %s: ENABLE,DISABLE!\n",
-                           RC.config_file_name, i, ENB_CONFIG_STRING_PRACH_HIGH_SPEED);
-            else if (strcmp(prach_high_speed, "ENABLE") == 0) {
-              RRC_CONFIGURATION_REQ (msg_p).prach_high_speed[j] = TRUE;
-            } else if (strcmp(prach_high_speed, "DISABLE") == 0) {
-              RRC_CONFIGURATION_REQ (msg_p).prach_high_speed[j] = FALSE;
-            } else
-              AssertFatal (0,
-                           "Failed to parse eNB configuration file %s, enb %d unknown value \"%s\" for prach_config choice: ENABLE,DISABLE !\n",
-                           RC.config_file_name, i, prach_high_speed);
-
-            RRC_CONFIGURATION_REQ (msg_p).prach_zero_correlation[j] =prach_zero_correlation;
-
-            if ((prach_zero_correlation <0) || (prach_zero_correlation > 15))
-              AssertFatal (0,
-                           "Failed to parse eNB configuration file %s, enb %d unknown value \"%d\" for prach_zero_correlation choice: 0..15!\n",
-                           RC.config_file_name, i, prach_zero_correlation);
-
-            RRC_CONFIGURATION_REQ (msg_p).prach_freq_offset[j] = prach_freq_offset;
-
-            if ((prach_freq_offset <0) || (prach_freq_offset > 94))
-              AssertFatal (0,
-                           "Failed to parse eNB configuration file %s, enb %d unknown value \"%d\" for prach_freq_offset choice: 0..94!\n",
-                           RC.config_file_name, i, prach_freq_offset);
-
-            RRC_CONFIGURATION_REQ (msg_p).pucch_delta_shift[j] = pucch_delta_shift-1;
-
-            if ((pucch_delta_shift <1) || (pucch_delta_shift > 3))
-              AssertFatal (0,
-                           "Failed to parse eNB configuration file %s, enb %d unknown value \"%d\" for pucch_delta_shift choice: 1..3!\n",
-                           RC.config_file_name, i, pucch_delta_shift);
-
-            RRC_CONFIGURATION_REQ (msg_p).pucch_nRB_CQI[j] = pucch_nRB_CQI;
-
-            if ((pucch_nRB_CQI <0) || (pucch_nRB_CQI > 98))
-              AssertFatal (0,
-                           "Failed to parse eNB configuration file %s, enb %d unknown value \"%d\" for pucch_nRB_CQI choice: 0..98!\n",
-                           RC.config_file_name, i, pucch_nRB_CQI);
-
-            RRC_CONFIGURATION_REQ (msg_p).pucch_nCS_AN[j] = pucch_nCS_AN;
-
-            if ((pucch_nCS_AN <0) || (pucch_nCS_AN > 7))
-              AssertFatal (0,
-                           "Failed to parse eNB configuration file %s, enb %d unknown value \"%d\" for pucch_nCS_AN choice: 0..7!\n",
-                           RC.config_file_name, i, pucch_nCS_AN);
-
-            //#if (RRC_VERSION < MAKE_VERSION(10, 0, 0))
-            RRC_CONFIGURATION_REQ (msg_p).pucch_n1_AN[j] = pucch_n1_AN;
-
-            if ((pucch_n1_AN <0) || (pucch_n1_AN > 2047))
-              AssertFatal (0,
-                           "Failed to parse eNB configuration file %s, enb %d unknown value \"%d\" for pucch_n1_AN choice: 0..2047!\n",
-                           RC.config_file_name, i, pucch_n1_AN);
-
-            //#endif
-            RRC_CONFIGURATION_REQ (msg_p).pdsch_referenceSignalPower[j] = pdsch_referenceSignalPower;
-
-            if ((pdsch_referenceSignalPower <-60) || (pdsch_referenceSignalPower > 50))
-              AssertFatal (0,
-                           "Failed to parse eNB configuration file %s, enb %d unknown value \"%d\" for pdsch_referenceSignalPower choice:-60..50!\n",
-                           RC.config_file_name, i, pdsch_referenceSignalPower);
-
-            RRC_CONFIGURATION_REQ (msg_p).pdsch_p_b[j] = pdsch_p_b;
-
-            if ((pdsch_p_b <0) || (pdsch_p_b > 3))
-              AssertFatal (0,
-                           "Failed to parse eNB configuration file %s, enb %d unknown value \"%d\" for pdsch_p_b choice: 0..3!\n",
-                           RC.config_file_name, i, pdsch_p_b);
-
-            RRC_CONFIGURATION_REQ (msg_p).pusch_n_SB[j] = pusch_n_SB;
-
-            if ((pusch_n_SB <1) || (pusch_n_SB > 4))
-              AssertFatal (0,
-                           "Failed to parse eNB configuration file %s, enb %d unknown value \"%d\" for pusch_n_SB choice: 1..4!\n",
-                           RC.config_file_name, i, pusch_n_SB);
-
-            if (!pusch_hoppingMode)
-              AssertFatal (0,
-                           "Failed to parse eNB configuration file %s, enb %d define %s: interSubframe,intraAndInterSubframe!\n",
-                           RC.config_file_name, i, ENB_CONFIG_STRING_PUSCH_HOPPINGMODE);
-            else if (strcmp(pusch_hoppingMode,"interSubFrame")==0) {
-              RRC_CONFIGURATION_REQ (msg_p).pusch_hoppingMode[j] = PUSCH_ConfigCommon__pusch_ConfigBasic__hoppingMode_interSubFrame;
-            }  else if (strcmp(pusch_hoppingMode,"intraAndInterSubFrame")==0) {
-              RRC_CONFIGURATION_REQ (msg_p).pusch_hoppingMode[j] = PUSCH_ConfigCommon__pusch_ConfigBasic__hoppingMode_intraAndInterSubFrame;
-            } else
-              AssertFatal (0,
-                           "Failed to parse eNB configuration file %s, enb %d unknown value \"%s\" for pusch_hoppingMode choice: interSubframe,intraAndInterSubframe!\n",
-                           RC.config_file_name, i, pusch_hoppingMode);
-
-            RRC_CONFIGURATION_REQ (msg_p).pusch_hoppingOffset[j] = pusch_hoppingOffset;
-
-            if ((pusch_hoppingOffset<0) || (pusch_hoppingOffset>98))
-              AssertFatal (0,
-                           "Failed to parse eNB configuration file %s, enb %d unknown value \"%s\" for pusch_hoppingOffset choice: 0..98!\n",
-                           RC.config_file_name, i, pusch_hoppingMode);
-
-            if (!pusch_enable64QAM)
-              AssertFatal (0,
-                           "Failed to parse eNB configuration file %s, enb %d define %s: ENABLE,DISABLE!\n",
-                           RC.config_file_name, i, ENB_CONFIG_STRING_PUSCH_ENABLE64QAM);
-            else if (strcmp(pusch_enable64QAM, "ENABLE") == 0) {
-              RRC_CONFIGURATION_REQ (msg_p).pusch_enable64QAM[j] = TRUE;
-            }  else if (strcmp(pusch_enable64QAM, "DISABLE") == 0) {
-              RRC_CONFIGURATION_REQ (msg_p).pusch_enable64QAM[j] = FALSE;
-            } else
-              AssertFatal (0,
-                           "Failed to parse eNB configuration file %s, enb %d unknown value \"%s\" for pusch_enable64QAM choice: ENABLE,DISABLE!\n",
-                           RC.config_file_name, i, pusch_enable64QAM);
-
-            if (!pusch_groupHoppingEnabled)
-              AssertFatal (0,
-                           "Failed to parse eNB configuration file %s, enb %d define %s: ENABLE,DISABLE!\n",
-                           RC.config_file_name, i, ENB_CONFIG_STRING_PUSCH_GROUP_HOPPING_EN);
-            else if (strcmp(pusch_groupHoppingEnabled, "ENABLE") == 0) {
-              RRC_CONFIGURATION_REQ (msg_p).pusch_groupHoppingEnabled[j] = TRUE;
-            }  else if (strcmp(pusch_groupHoppingEnabled, "DISABLE") == 0) {
-              RRC_CONFIGURATION_REQ (msg_p).pusch_groupHoppingEnabled[j] = FALSE;
-            } else
-              AssertFatal (0,
-                           "Failed to parse eNB configuration file %s, enb %d unknown value \"%s\" for pusch_groupHoppingEnabled choice: ENABLE,DISABLE!\n",
-                           RC.config_file_name, i, pusch_groupHoppingEnabled);
-
-            RRC_CONFIGURATION_REQ (msg_p).pusch_groupAssignment[j] = pusch_groupAssignment;
-
-            if ((pusch_groupAssignment<0)||(pusch_groupAssignment>29))
-              AssertFatal (0,
-                           "Failed to parse eNB configuration file %s, enb %d unknown value \"%d\" for pusch_groupAssignment choice: 0..29!\n",
-                           RC.config_file_name, i, pusch_groupAssignment);
-
-            if (!pusch_sequenceHoppingEnabled)
-              AssertFatal (0,
-                           "Failed to parse eNB configuration file %s, enb %d define %s: ENABLE,DISABLE!\n",
-                           RC.config_file_name, i, ENB_CONFIG_STRING_PUSCH_SEQUENCE_HOPPING_EN);
-            else if (strcmp(pusch_sequenceHoppingEnabled, "ENABLE") == 0) {
-              RRC_CONFIGURATION_REQ (msg_p).pusch_sequenceHoppingEnabled[j] = TRUE;
-            }  else if (strcmp(pusch_sequenceHoppingEnabled, "DISABLE") == 0) {
-              RRC_CONFIGURATION_REQ (msg_p).pusch_sequenceHoppingEnabled[j] = FALSE;
-            } else
-              AssertFatal (0,
-                           "Failed to parse eNB configuration file %s, enb %d unknown value \"%s\" for pusch_sequenceHoppingEnabled choice: ENABLE,DISABLE!\n",
-                           RC.config_file_name, i, pusch_sequenceHoppingEnabled);
-
-            RRC_CONFIGURATION_REQ (msg_p).pusch_nDMRS1[j] = pusch_nDMRS1;  //cyclic_shift in RRC!
-
-            if ((pusch_nDMRS1 <0) || (pusch_nDMRS1>7))
-              AssertFatal (0,
-                           "Failed to parse eNB configuration file %s, enb %d unknown value \"%d\" for pusch_nDMRS1 choice: 0..7!\n",
-                           RC.config_file_name, i, pusch_nDMRS1);
-
-            if (strcmp(phich_duration,"NORMAL")==0) {
-              RRC_CONFIGURATION_REQ (msg_p).phich_duration[j] = PHICH_Config__phich_Duration_normal;
-            } else if (strcmp(phich_duration,"EXTENDED")==0) {
-              RRC_CONFIGURATION_REQ (msg_p).phich_duration[j] = PHICH_Config__phich_Duration_extended;
-            } else
-              AssertFatal (0,
-                           "Failed to parse eNB configuration file %s, enb %d unknown value \"%s\" for phich_duration choice: NORMAL,EXTENDED!\n",
-                           RC.config_file_name, i, phich_duration);
-
-            if (strcmp(phich_resource,"ONESIXTH")==0) {
-              RRC_CONFIGURATION_REQ (msg_p).phich_resource[j] = PHICH_Config__phich_Resource_oneSixth ;
-            } else if (strcmp(phich_resource,"HALF")==0) {
-              RRC_CONFIGURATION_REQ (msg_p).phich_resource[j] = PHICH_Config__phich_Resource_half;
-            } else if (strcmp(phich_resource,"ONE")==0) {
-              RRC_CONFIGURATION_REQ (msg_p).phich_resource[j] = PHICH_Config__phich_Resource_one;
-            } else if (strcmp(phich_resource,"TWO")==0) {
-              RRC_CONFIGURATION_REQ (msg_p).phich_resource[j] = PHICH_Config__phich_Resource_two;
-            } else
-              AssertFatal (0,
-                           "Failed to parse eNB configuration file %s, enb %d unknown value \"%s\" for phich_resource choice: ONESIXTH,HALF,ONE,TWO!\n",
-                           RC.config_file_name, i, phich_resource);
-
-            printf("phich.resource %ld (%s), phich.duration %ld (%s)\n",
-                   RRC_CONFIGURATION_REQ (msg_p).phich_resource[j],phich_resource,
-                   RRC_CONFIGURATION_REQ (msg_p).phich_duration[j],phich_duration);
-
-            if (strcmp(srs_enable, "ENABLE") == 0) {
-              RRC_CONFIGURATION_REQ (msg_p).srs_enable[j] = TRUE;
-            } else if (strcmp(srs_enable, "DISABLE") == 0) {
-              RRC_CONFIGURATION_REQ (msg_p).srs_enable[j] = FALSE;
-            } else
-              AssertFatal (0,
-                           "Failed to parse eNB configuration file %s, enb %d unknown value \"%s\" for srs_BandwidthConfig choice: ENABLE,DISABLE !\n",
-                           RC.config_file_name, i, srs_enable);
-
-            if (RRC_CONFIGURATION_REQ (msg_p).srs_enable[j] == TRUE) {
-              RRC_CONFIGURATION_REQ (msg_p).srs_BandwidthConfig[j] = srs_BandwidthConfig;
-
-              if ((srs_BandwidthConfig < 0) || (srs_BandwidthConfig >7))
-                AssertFatal (0, "Failed to parse eNB configuration file %s, enb %d unknown value %d for srs_BandwidthConfig choice: 0...7\n",
-                             RC.config_file_name, i, srs_BandwidthConfig);
-
-              RRC_CONFIGURATION_REQ (msg_p).srs_SubframeConfig[j] = srs_SubframeConfig;
-
-              if ((srs_SubframeConfig<0) || (srs_SubframeConfig>15))
-                AssertFatal (0,
-                             "Failed to parse eNB configuration file %s, enb %d unknown value \"%d\" for srs_SubframeConfig choice: 0..15 !\n",
-                             RC.config_file_name, i, srs_SubframeConfig);
-
-              if (strcmp(srs_ackNackST, "ENABLE") == 0) {
-                RRC_CONFIGURATION_REQ (msg_p).srs_ackNackST[j] = TRUE;
-              } else if (strcmp(srs_ackNackST, "DISABLE") == 0) {
-                RRC_CONFIGURATION_REQ (msg_p).srs_ackNackST[j] = FALSE;
-              } else
-                AssertFatal (0,
-                             "Failed to parse eNB configuration file %s, enb %d unknown value \"%s\" for srs_BandwidthConfig choice: ENABLE,DISABLE !\n",
-                             RC.config_file_name, i, srs_ackNackST);
-
-              if (strcmp(srs_MaxUpPts, "ENABLE") == 0) {
-                RRC_CONFIGURATION_REQ (msg_p).srs_MaxUpPts[j] = TRUE;
-              } else if (strcmp(srs_MaxUpPts, "DISABLE") == 0) {
-                RRC_CONFIGURATION_REQ (msg_p).srs_MaxUpPts[j] = FALSE;
-              } else
-                AssertFatal (0,
-                             "Failed to parse eNB configuration file %s, enb %d unknown value \"%s\" for srs_MaxUpPts choice: ENABLE,DISABLE !\n",
-                             RC.config_file_name, i, srs_MaxUpPts);
-            }
-
-            RRC_CONFIGURATION_REQ (msg_p).pusch_p0_Nominal[j] = pusch_p0_Nominal;
-
-            if ((pusch_p0_Nominal<-126) || (pusch_p0_Nominal>24))
-              AssertFatal (0,
-                           "Failed to parse eNB configuration file %s, enb %d unknown value \"%d\" for pusch_p0_Nominal choice: -126..24 !\n",
-                           RC.config_file_name, i, pusch_p0_Nominal);
-
-#if (RRC_VERSION <= MAKE_VERSION(12, 0, 0))
-
-            if (strcmp(pusch_alpha,"AL0")==0) {
-              RRC_CONFIGURATION_REQ (msg_p).pusch_alpha[j] = UplinkPowerControlCommon__alpha_al0;
-            } else if (strcmp(pusch_alpha,"AL04")==0) {
-              RRC_CONFIGURATION_REQ (msg_p).pusch_alpha[j] = UplinkPowerControlCommon__alpha_al04;
-            } else if (strcmp(pusch_alpha,"AL05")==0) {
-              RRC_CONFIGURATION_REQ (msg_p).pusch_alpha[j] = UplinkPowerControlCommon__alpha_al05;
-            } else if (strcmp(pusch_alpha,"AL06")==0) {
-              RRC_CONFIGURATION_REQ (msg_p).pusch_alpha[j] = UplinkPowerControlCommon__alpha_al06;
-            } else if (strcmp(pusch_alpha,"AL07")==0) {
-              RRC_CONFIGURATION_REQ (msg_p).pusch_alpha[j] = UplinkPowerControlCommon__alpha_al07;
-            } else if (strcmp(pusch_alpha,"AL08")==0) {
-              RRC_CONFIGURATION_REQ (msg_p).pusch_alpha[j] = UplinkPowerControlCommon__alpha_al08;
-            } else if (strcmp(pusch_alpha,"AL09")==0) {
-              RRC_CONFIGURATION_REQ (msg_p).pusch_alpha[j] = UplinkPowerControlCommon__alpha_al09;
-            } else if (strcmp(pusch_alpha,"AL1")==0) {
-              RRC_CONFIGURATION_REQ (msg_p).pusch_alpha[j] = UplinkPowerControlCommon__alpha_al1;
-            }
-
-#endif
->>>>>>> 09187015
+
 #if (RRC_VERSION >= MAKE_VERSION(12, 0, 0))
 
             if (strcmp(pusch_alpha,"AL0")==0) {
@@ -1598,7 +943,6 @@
             }
 
 #endif
-<<<<<<< HEAD
 		else
 		  AssertFatal (0,
 			       "Failed to parse eNB configuration file %s, enb %d unknown value \"%s\" for pucch_Alpha choice: AL0,AL04,AL05,AL06,AL07,AL08,AL09,AL1!\n",
@@ -1725,163 +1069,31 @@
 
 		  if (strcmp(rach_messagePowerOffsetGroupB,"minusinfinity")==0) {
 		    RRC_CONFIGURATION_REQ (msg_p).rach_messagePowerOffsetGroupB[j] = RACH_ConfigCommon__preambleInfo__preamblesGroupAConfig__messagePowerOffsetGroupB_minusinfinity;
-		  }
-
-		  else if (strcmp(rach_messagePowerOffsetGroupB,"dB0")==0) {
+		  } else if (strcmp(rach_messagePowerOffsetGroupB,"dB0")==0) {
 		    RRC_CONFIGURATION_REQ (msg_p).rach_messagePowerOffsetGroupB[j] = RACH_ConfigCommon__preambleInfo__preamblesGroupAConfig__messagePowerOffsetGroupB_dB0;
-		  }
-
-		  else if (strcmp(rach_messagePowerOffsetGroupB,"dB5")==0) {
+		  } else if (strcmp(rach_messagePowerOffsetGroupB,"dB5")==0) {
 		    RRC_CONFIGURATION_REQ (msg_p).rach_messagePowerOffsetGroupB[j] = RACH_ConfigCommon__preambleInfo__preamblesGroupAConfig__messagePowerOffsetGroupB_dB5;
-		  }
-
-		  else if (strcmp(rach_messagePowerOffsetGroupB,"dB8")==0) {
+		  } else if (strcmp(rach_messagePowerOffsetGroupB,"dB8")==0) {
 		    RRC_CONFIGURATION_REQ (msg_p).rach_messagePowerOffsetGroupB[j] = RACH_ConfigCommon__preambleInfo__preamblesGroupAConfig__messagePowerOffsetGroupB_dB8;
-		  }
-=======
-            else
-              AssertFatal (0,
-                           "Failed to parse eNB configuration file %s, enb %d unknown value \"%s\" for pucch_Alpha choice: AL0,AL04,AL05,AL06,AL07,AL08,AL09,AL1!\n",
-                           RC.config_file_name, i, pusch_alpha);
->>>>>>> 09187015
-
-            RRC_CONFIGURATION_REQ (msg_p).pucch_p0_Nominal[j] = pucch_p0_Nominal;
-
-            if ((pucch_p0_Nominal<-127) || (pucch_p0_Nominal>-96))
-              AssertFatal (0,
-                           "Failed to parse eNB configuration file %s, enb %d unknown value \"%d\" for pucch_p0_Nominal choice: -127..-96 !\n",
-                           RC.config_file_name, i, pucch_p0_Nominal);
-
-            RRC_CONFIGURATION_REQ (msg_p).msg3_delta_Preamble[j] = msg3_delta_Preamble;
-
-            if ((msg3_delta_Preamble<-1) || (msg3_delta_Preamble>6))
-              AssertFatal (0,
-                           "Failed to parse eNB configuration file %s, enb %d unknown value \"%d\" for msg3_delta_Preamble choice: -1..6 !\n",
-                           RC.config_file_name, i, msg3_delta_Preamble);
-
-            if (strcmp(pucch_deltaF_Format1,"deltaF_2")==0) {
-              RRC_CONFIGURATION_REQ (msg_p).pucch_deltaF_Format1[j] = DeltaFList_PUCCH__deltaF_PUCCH_Format1_deltaF_2;
-            } else if (strcmp(pucch_deltaF_Format1,"deltaF0")==0) {
-              RRC_CONFIGURATION_REQ (msg_p).pucch_deltaF_Format1[j] = DeltaFList_PUCCH__deltaF_PUCCH_Format1_deltaF0;
-            } else if (strcmp(pucch_deltaF_Format1,"deltaF2")==0) {
-              RRC_CONFIGURATION_REQ (msg_p).pucch_deltaF_Format1[j] = DeltaFList_PUCCH__deltaF_PUCCH_Format1_deltaF2;
-            } else
-              AssertFatal (0,
-                           "Failed to parse eNB configuration file %s, enb %d unknown value \"%s\" for pucch_deltaF_Format1 choice: deltaF_2,dltaF0,deltaF2!\n",
-                           RC.config_file_name, i, pucch_deltaF_Format1);
-
-            if (strcmp(pucch_deltaF_Format1b,"deltaF1")==0) {
-              RRC_CONFIGURATION_REQ (msg_p).pucch_deltaF_Format1b[j] = DeltaFList_PUCCH__deltaF_PUCCH_Format1b_deltaF1;
-            } else if (strcmp(pucch_deltaF_Format1b,"deltaF3")==0) {
-              RRC_CONFIGURATION_REQ (msg_p).pucch_deltaF_Format1b[j] = DeltaFList_PUCCH__deltaF_PUCCH_Format1b_deltaF3;
-            } else if (strcmp(pucch_deltaF_Format1b,"deltaF5")==0) {
-              RRC_CONFIGURATION_REQ (msg_p).pucch_deltaF_Format1b[j] = DeltaFList_PUCCH__deltaF_PUCCH_Format1b_deltaF5;
-            } else
-              AssertFatal (0,
-                           "Failed to parse eNB configuration file %s, enb %d unknown value \"%s\" for pucch_deltaF_Format1b choice: deltaF1,dltaF3,deltaF5!\n",
-                           RC.config_file_name, i, pucch_deltaF_Format1b);
-
-            if (strcmp(pucch_deltaF_Format2,"deltaF_2")==0) {
-              RRC_CONFIGURATION_REQ (msg_p).pucch_deltaF_Format2[j] = DeltaFList_PUCCH__deltaF_PUCCH_Format2_deltaF_2;
-            } else if (strcmp(pucch_deltaF_Format2,"deltaF0")==0) {
-              RRC_CONFIGURATION_REQ (msg_p).pucch_deltaF_Format2[j] = DeltaFList_PUCCH__deltaF_PUCCH_Format2_deltaF0;
-            } else if (strcmp(pucch_deltaF_Format2,"deltaF1")==0) {
-              RRC_CONFIGURATION_REQ (msg_p).pucch_deltaF_Format2[j] = DeltaFList_PUCCH__deltaF_PUCCH_Format2_deltaF1;
-            } else if (strcmp(pucch_deltaF_Format2,"deltaF2")==0) {
-              RRC_CONFIGURATION_REQ (msg_p).pucch_deltaF_Format2[j] = DeltaFList_PUCCH__deltaF_PUCCH_Format2_deltaF2;
-            } else
-              AssertFatal (0,
-                           "Failed to parse eNB configuration file %s, enb %d unknown value \"%s\" for pucch_deltaF_Format2 choice: deltaF_2,dltaF0,deltaF1,deltaF2!\n",
-                           RC.config_file_name, i, pucch_deltaF_Format2);
-
-            if (strcmp(pucch_deltaF_Format2a,"deltaF_2")==0) {
-              RRC_CONFIGURATION_REQ (msg_p).pucch_deltaF_Format2a[j] = DeltaFList_PUCCH__deltaF_PUCCH_Format2a_deltaF_2;
-            } else if (strcmp(pucch_deltaF_Format2a,"deltaF0")==0) {
-              RRC_CONFIGURATION_REQ (msg_p).pucch_deltaF_Format2a[j] = DeltaFList_PUCCH__deltaF_PUCCH_Format2a_deltaF0;
-            } else if (strcmp(pucch_deltaF_Format2a,"deltaF2")==0) {
-              RRC_CONFIGURATION_REQ (msg_p).pucch_deltaF_Format2a[j] = DeltaFList_PUCCH__deltaF_PUCCH_Format2a_deltaF2;
-            } else
-              AssertFatal (0,
-                           "Failed to parse eNB configuration file %s, enb %d unknown value \"%s\" for pucch_deltaF_Format2a choice: deltaF_2,dltaF0,deltaF2!\n",
-                           RC.config_file_name, i, pucch_deltaF_Format2a);
-
-            if (strcmp(pucch_deltaF_Format2b,"deltaF_2")==0) {
-              RRC_CONFIGURATION_REQ (msg_p).pucch_deltaF_Format2b[j] = DeltaFList_PUCCH__deltaF_PUCCH_Format2b_deltaF_2;
-            } else if (strcmp(pucch_deltaF_Format2b,"deltaF0")==0) {
-              RRC_CONFIGURATION_REQ (msg_p).pucch_deltaF_Format2b[j] = DeltaFList_PUCCH__deltaF_PUCCH_Format2b_deltaF0;
-            } else if (strcmp(pucch_deltaF_Format2b,"deltaF2")==0) {
-              RRC_CONFIGURATION_REQ (msg_p).pucch_deltaF_Format2b[j] = DeltaFList_PUCCH__deltaF_PUCCH_Format2b_deltaF2;
-            } else
-              AssertFatal (0,
-                           "Failed to parse eNB configuration file %s, enb %d unknown value \"%s\" for pucch_deltaF_Format2b choice: deltaF_2,dltaF0,deltaF2!\n",
-                           RC.config_file_name, i, pucch_deltaF_Format2b);
-
-            RRC_CONFIGURATION_REQ (msg_p).rach_numberOfRA_Preambles[j] = (rach_numberOfRA_Preambles/4)-1;
-
-            if ((rach_numberOfRA_Preambles <4) || (rach_numberOfRA_Preambles>64) || ((rach_numberOfRA_Preambles&3)!=0))
-              AssertFatal (0,
-                           "Failed to parse eNB configuration file %s, enb %d unknown value \"%d\" for rach_numberOfRA_Preambles choice: 4,8,12,...,64!\n",
-                           RC.config_file_name, i, rach_numberOfRA_Preambles);
-
-            if (strcmp(rach_preamblesGroupAConfig, "ENABLE") == 0) {
-              RRC_CONFIGURATION_REQ (msg_p).rach_preamblesGroupAConfig[j] = TRUE;
-              RRC_CONFIGURATION_REQ (msg_p).rach_sizeOfRA_PreamblesGroupA[j] = (rach_sizeOfRA_PreamblesGroupA/4)-1;
-
-              if ((rach_numberOfRA_Preambles <4) || (rach_numberOfRA_Preambles>60) || ((rach_numberOfRA_Preambles&3)!=0))
-                AssertFatal (0,
-                             "Failed to parse eNB configuration file %s, enb %d unknown value \"%d\" for rach_sizeOfRA_PreamblesGroupA choice: 4,8,12,...,60!\n",
-                             RC.config_file_name, i, rach_sizeOfRA_PreamblesGroupA);
-
-              switch (rach_messageSizeGroupA) {
-                case 56:
-                  RRC_CONFIGURATION_REQ (msg_p).rach_messageSizeGroupA[j] = RACH_ConfigCommon__preambleInfo__preamblesGroupAConfig__messageSizeGroupA_b56;
-                  break;
-
-                case 144:
-                  RRC_CONFIGURATION_REQ (msg_p).rach_messageSizeGroupA[j] = RACH_ConfigCommon__preambleInfo__preamblesGroupAConfig__messageSizeGroupA_b144;
-                  break;
-
-                case 208:
-                  RRC_CONFIGURATION_REQ (msg_p).rach_messageSizeGroupA[j] = RACH_ConfigCommon__preambleInfo__preamblesGroupAConfig__messageSizeGroupA_b208;
-                  break;
-
-                case 256:
-                  RRC_CONFIGURATION_REQ (msg_p).rach_messageSizeGroupA[j] = RACH_ConfigCommon__preambleInfo__preamblesGroupAConfig__messageSizeGroupA_b256;
-                  break;
-
-                default:
+		  } else if (strcmp(rach_messagePowerOffsetGroupB,"dB10")==0) {
+                    RRC_CONFIGURATION_REQ (msg_p).rach_messagePowerOffsetGroupB[j] = RACH_ConfigCommon__preambleInfo__preamblesGroupAConfig__messagePowerOffsetGroupB_dB10;
+                  } else if (strcmp(rach_messagePowerOffsetGroupB,"dB12")==0) {
+                    RRC_CONFIGURATION_REQ (msg_p).rach_messagePowerOffsetGroupB[j] = RACH_ConfigCommon__preambleInfo__preamblesGroupAConfig__messagePowerOffsetGroupB_dB12;
+                  } else if (strcmp(rach_messagePowerOffsetGroupB,"dB15")==0) {
+                    RRC_CONFIGURATION_REQ (msg_p).rach_messagePowerOffsetGroupB[j] = RACH_ConfigCommon__preambleInfo__preamblesGroupAConfig__messagePowerOffsetGroupB_dB15;
+                  } else if (strcmp(rach_messagePowerOffsetGroupB,"dB18")==0) {
+                    RRC_CONFIGURATION_REQ (msg_p).rach_messagePowerOffsetGroupB[j] = RACH_ConfigCommon__preambleInfo__preamblesGroupAConfig__messagePowerOffsetGroupB_dB18;
+                  } else
+                    AssertFatal (0,
+                                 "Failed to parse eNB configuration file %s, enb %d unknown value \"%s\" for rach_messagePowerOffsetGroupB choice: minusinfinity,dB0,dB5,dB8,dB10,dB12,dB15,dB18!\n",
+                                 RC.config_file_name, i, rach_messagePowerOffsetGroupB);
+
+                } else if (strcmp(rach_preamblesGroupAConfig, "DISABLE") == 0) {
+                  RRC_CONFIGURATION_REQ (msg_p).rach_preamblesGroupAConfig[j] = FALSE;
+                } else
                   AssertFatal (0,
-                               "Failed to parse eNB configuration file %s, enb %d unknown value \"%d\" for rach_messageSizeGroupA choice: 56,144,208,256!\n",
-                               RC.config_file_name, i, rach_messageSizeGroupA);
-                  break;
-              }
-
-              if (strcmp(rach_messagePowerOffsetGroupB,"minusinfinity")==0) {
-                RRC_CONFIGURATION_REQ (msg_p).rach_messagePowerOffsetGroupB[j] = RACH_ConfigCommon__preambleInfo__preamblesGroupAConfig__messagePowerOffsetGroupB_minusinfinity;
-              } else if (strcmp(rach_messagePowerOffsetGroupB,"dB0")==0) {
-                RRC_CONFIGURATION_REQ (msg_p).rach_messagePowerOffsetGroupB[j] = RACH_ConfigCommon__preambleInfo__preamblesGroupAConfig__messagePowerOffsetGroupB_dB0;
-              } else if (strcmp(rach_messagePowerOffsetGroupB,"dB5")==0) {
-                RRC_CONFIGURATION_REQ (msg_p).rach_messagePowerOffsetGroupB[j] = RACH_ConfigCommon__preambleInfo__preamblesGroupAConfig__messagePowerOffsetGroupB_dB5;
-              } else if (strcmp(rach_messagePowerOffsetGroupB,"dB8")==0) {
-                RRC_CONFIGURATION_REQ (msg_p).rach_messagePowerOffsetGroupB[j] = RACH_ConfigCommon__preambleInfo__preamblesGroupAConfig__messagePowerOffsetGroupB_dB8;
-              } else if (strcmp(rach_messagePowerOffsetGroupB,"dB10")==0) {
-                RRC_CONFIGURATION_REQ (msg_p).rach_messagePowerOffsetGroupB[j] = RACH_ConfigCommon__preambleInfo__preamblesGroupAConfig__messagePowerOffsetGroupB_dB10;
-              } else if (strcmp(rach_messagePowerOffsetGroupB,"dB12")==0) {
-                RRC_CONFIGURATION_REQ (msg_p).rach_messagePowerOffsetGroupB[j] = RACH_ConfigCommon__preambleInfo__preamblesGroupAConfig__messagePowerOffsetGroupB_dB12;
-              } else if (strcmp(rach_messagePowerOffsetGroupB,"dB15")==0) {
-                RRC_CONFIGURATION_REQ (msg_p).rach_messagePowerOffsetGroupB[j] = RACH_ConfigCommon__preambleInfo__preamblesGroupAConfig__messagePowerOffsetGroupB_dB15;
-              } else if (strcmp(rach_messagePowerOffsetGroupB,"dB18")==0) {
-                RRC_CONFIGURATION_REQ (msg_p).rach_messagePowerOffsetGroupB[j] = RACH_ConfigCommon__preambleInfo__preamblesGroupAConfig__messagePowerOffsetGroupB_dB18;
-              } else
-                AssertFatal (0,
-                             "Failed to parse eNB configuration file %s, enb %d unknown value \"%s\" for rach_messagePowerOffsetGroupB choice: minusinfinity,dB0,dB5,dB8,dB10,dB12,dB15,dB18!\n",
-                             RC.config_file_name, i, rach_messagePowerOffsetGroupB);
-            } else if (strcmp(rach_preamblesGroupAConfig, "DISABLE") == 0) {
-              RRC_CONFIGURATION_REQ (msg_p).rach_preamblesGroupAConfig[j] = FALSE;
-            } else
-              AssertFatal (0,
-                           "Failed to parse eNB configuration file %s, enb %d unknown value \"%s\" for rach_preamblesGroupAConfig choice: ENABLE,DISABLE !\n",
-                           RC.config_file_name, i, rach_preamblesGroupAConfig);
+                               "Failed to parse eNB configuration file %s, enb %d unknown value \"%s\" for rach_preamblesGroupAConfig choice: ENABLE,DISABLE !\n",
+                               RC.config_file_name, i, rach_preamblesGroupAConfig);
 
             RRC_CONFIGURATION_REQ (msg_p).rach_preambleInitialReceivedTargetPower[j] = (rach_preambleInitialReceivedTargetPower+120)/2;
 
@@ -1892,17 +1104,12 @@
 
             RRC_CONFIGURATION_REQ (msg_p).rach_powerRampingStep[j] = rach_powerRampingStep/2;
 
-<<<<<<< HEAD
-	      
-		switch (rach_preambleTransMax) {
-=======
             if ((rach_powerRampingStep<0) || (rach_powerRampingStep>6) || ((rach_powerRampingStep&1)!=0))
               AssertFatal (0,
                            "Failed to parse eNB configuration file %s, enb %d unknown value \"%d\" for rach_powerRampingStep choice: 0,2,4,6 !\n",
                            RC.config_file_name, i, rach_powerRampingStep);
 
             switch (rach_preambleTransMax) {
->>>>>>> 09187015
 #if (RRC_VERSION < MAKE_VERSION(14, 0, 0))
 
               case 3:
@@ -1995,7 +1202,6 @@
                 break;
 #endif
 
-<<<<<<< HEAD
 		default:
 		  AssertFatal (0,
 			       "Failed to parse eNB configuration file %s, enb %d unknown value \"%d\" for rach_preambleTransMax choice: 3,4,5,6,7,8,10,20,50,100,200!\n",
@@ -2781,669 +1987,7 @@
 
 return 0;
 }
-=======
-              default:
-                AssertFatal (0,
-                             "Failed to parse eNB configuration file %s, enb %d unknown value \"%d\" for rach_preambleTransMax choice: 3,4,5,6,7,8,10,20,50,100,200!\n",
-                             RC.config_file_name, i, rach_preambleTransMax);
-                break;
-            }
-
-            RRC_CONFIGURATION_REQ (msg_p).rach_raResponseWindowSize[j] =  (rach_raResponseWindowSize==10)?7:rach_raResponseWindowSize-2;
-
-            if ((rach_raResponseWindowSize<0)||(rach_raResponseWindowSize==9)||(rach_raResponseWindowSize>10))
-              AssertFatal (0,
-                           "Failed to parse eNB configuration file %s, enb %d unknown value \"%d\" for rach_raResponseWindowSize choice: 2,3,4,5,6,7,8,10!\n",
-                           RC.config_file_name, i, rach_preambleTransMax);
-
-            RRC_CONFIGURATION_REQ (msg_p).rach_macContentionResolutionTimer[j] = (rach_macContentionResolutionTimer/8)-1;
-
-            if ((rach_macContentionResolutionTimer<8) || (rach_macContentionResolutionTimer>64) || ((rach_macContentionResolutionTimer&7)!=0))
-              AssertFatal (0,
-                           "Failed to parse eNB configuration file %s, enb %d unknown value \"%d\" for rach_macContentionResolutionTimer choice: 8,16,...,56,64!\n",
-                           RC.config_file_name, i, rach_preambleTransMax);
-
-            RRC_CONFIGURATION_REQ (msg_p).rach_maxHARQ_Msg3Tx[j] = rach_maxHARQ_Msg3Tx;
-
-            if ((rach_maxHARQ_Msg3Tx<0) || (rach_maxHARQ_Msg3Tx>8))
-              AssertFatal (0,
-                           "Failed to parse eNB configuration file %s, enb %d unknown value \"%d\" for rach_maxHARQ_Msg3Tx choice: 1..8!\n",
-                           RC.config_file_name, i, rach_preambleTransMax);
-
-            switch (pcch_defaultPagingCycle) {
-              case 32:
-                RRC_CONFIGURATION_REQ (msg_p).pcch_defaultPagingCycle[j] = PCCH_Config__defaultPagingCycle_rf32;
-                break;
-
-              case 64:
-                RRC_CONFIGURATION_REQ (msg_p).pcch_defaultPagingCycle[j] = PCCH_Config__defaultPagingCycle_rf64;
-                break;
-
-              case 128:
-                RRC_CONFIGURATION_REQ (msg_p).pcch_defaultPagingCycle[j] = PCCH_Config__defaultPagingCycle_rf128;
-                break;
-
-              case 256:
-                RRC_CONFIGURATION_REQ (msg_p).pcch_defaultPagingCycle[j] = PCCH_Config__defaultPagingCycle_rf256;
-                break;
-
-              default:
-                AssertFatal (0,
-                             "Failed to parse eNB configuration file %s, enb %d unknown value \"%d\" for pcch_defaultPagingCycle choice: 32,64,128,256!\n",
-                             RC.config_file_name, i, pcch_defaultPagingCycle);
-                break;
-            }
-
-            if (strcmp(pcch_nB, "fourT") == 0) {
-              RRC_CONFIGURATION_REQ (msg_p).pcch_nB[j] = PCCH_Config__nB_fourT;
-            } else if (strcmp(pcch_nB, "twoT") == 0) {
-              RRC_CONFIGURATION_REQ (msg_p).pcch_nB[j] = PCCH_Config__nB_twoT;
-            } else if (strcmp(pcch_nB, "oneT") == 0) {
-              RRC_CONFIGURATION_REQ (msg_p).pcch_nB[j] = PCCH_Config__nB_oneT;
-            } else if (strcmp(pcch_nB, "halfT") == 0) {
-              RRC_CONFIGURATION_REQ (msg_p).pcch_nB[j] = PCCH_Config__nB_halfT;
-            } else if (strcmp(pcch_nB, "quarterT") == 0) {
-              RRC_CONFIGURATION_REQ (msg_p).pcch_nB[j] = PCCH_Config__nB_quarterT;
-            } else if (strcmp(pcch_nB, "oneEighthT") == 0) {
-              RRC_CONFIGURATION_REQ (msg_p).pcch_nB[j] = PCCH_Config__nB_oneEighthT;
-            } else if (strcmp(pcch_nB, "oneSixteenthT") == 0) {
-              RRC_CONFIGURATION_REQ (msg_p).pcch_nB[j] = PCCH_Config__nB_oneSixteenthT;
-            } else if (strcmp(pcch_nB, "oneThirtySecondT") == 0) {
-              RRC_CONFIGURATION_REQ (msg_p).pcch_nB[j] = PCCH_Config__nB_oneThirtySecondT;
-            } else
-              AssertFatal (0,
-                           "Failed to parse eNB configuration file %s, enb %d unknown value \"%d\" for pcch_nB choice: fourT,twoT,oneT,halfT,quarterT,oneighthT,oneSixteenthT,oneThirtySecondT !\n",
-                           RC.config_file_name, i, pcch_defaultPagingCycle);
-
-            switch (bcch_modificationPeriodCoeff) {
-              case 2:
-                RRC_CONFIGURATION_REQ (msg_p).bcch_modificationPeriodCoeff[j] = BCCH_Config__modificationPeriodCoeff_n2;
-                break;
-
-              case 4:
-                RRC_CONFIGURATION_REQ (msg_p).bcch_modificationPeriodCoeff[j] = BCCH_Config__modificationPeriodCoeff_n4;
-                break;
-
-              case 8:
-                RRC_CONFIGURATION_REQ (msg_p).bcch_modificationPeriodCoeff[j] = BCCH_Config__modificationPeriodCoeff_n8;
-                break;
-
-              case 16:
-                RRC_CONFIGURATION_REQ (msg_p).bcch_modificationPeriodCoeff[j] = BCCH_Config__modificationPeriodCoeff_n16;
-                break;
-
-              default:
-                AssertFatal (0,
-                             "Failed to parse eNB configuration file %s, enb %d unknown value \"%d\" for bcch_modificationPeriodCoeff choice: 2,4,8,16",
-                             RC.config_file_name, i, bcch_modificationPeriodCoeff);
-                break;
-            }
-
-            RRC_CONFIGURATION_REQ (msg_p).ue_TimersAndConstants_t300[j] = ue_TimersAndConstants_t300;
-            RRC_CONFIGURATION_REQ (msg_p).ue_TimersAndConstants_t301[j] = ue_TimersAndConstants_t301;
-            RRC_CONFIGURATION_REQ (msg_p).ue_TimersAndConstants_t310[j] = ue_TimersAndConstants_t310;
-            RRC_CONFIGURATION_REQ (msg_p).ue_TimersAndConstants_t311[j] = ue_TimersAndConstants_t311;
-            RRC_CONFIGURATION_REQ (msg_p).ue_TimersAndConstants_n310[j] = ue_TimersAndConstants_n310;
-            RRC_CONFIGURATION_REQ (msg_p).ue_TimersAndConstants_n311[j] = ue_TimersAndConstants_n311;
-
-            switch (ue_TransmissionMode) {
-              case 1:
-                RRC_CONFIGURATION_REQ (msg_p).ue_TransmissionMode[j] = AntennaInfoDedicated__transmissionMode_tm1;
-                break;
-
-              case 2:
-                RRC_CONFIGURATION_REQ (msg_p).ue_TransmissionMode[j] = AntennaInfoDedicated__transmissionMode_tm2;
-                break;
-
-              case 3:
-                RRC_CONFIGURATION_REQ (msg_p).ue_TransmissionMode[j] = AntennaInfoDedicated__transmissionMode_tm3;
-                break;
-
-              case 4:
-                RRC_CONFIGURATION_REQ (msg_p).ue_TransmissionMode[j] = AntennaInfoDedicated__transmissionMode_tm4;
-                break;
-
-              case 5:
-                RRC_CONFIGURATION_REQ (msg_p).ue_TransmissionMode[j] = AntennaInfoDedicated__transmissionMode_tm5;
-                break;
-
-              case 6:
-                RRC_CONFIGURATION_REQ (msg_p).ue_TransmissionMode[j] = AntennaInfoDedicated__transmissionMode_tm6;
-                break;
-
-              case 7:
-                RRC_CONFIGURATION_REQ (msg_p).ue_TransmissionMode[j] = AntennaInfoDedicated__transmissionMode_tm7;
-                break;
-
-              default:
-                AssertFatal (0,
-                             "Failed to parse eNB configuration file %s, enb %d unknown value \"%d\" for ue_TransmissionMode choice: 1,2,3,4,5,6,7",
-                             RC.config_file_name, i, ue_TransmissionMode);
-                break;
-            }
-
-            RRC_CONFIGURATION_REQ (msg_p).ue_multiple_max[j] = ue_multiple_max;
-
-            switch (N_RB_DL) {
-              case 25:
-                if ((ue_multiple_max < 1) || (ue_multiple_max > 4))
-                  AssertFatal (0,
-                               "Failed to parse eNB configuration file %s, enb %d unknown value \"%d\" for ue_multiple_max choice: 1..4!\n",
-                               RC.config_file_name, i, ue_multiple_max);
-
-                break;
-
-              case 50:
-                if ((ue_multiple_max < 1) || (ue_multiple_max > 8))
-                  AssertFatal (0,
-                               "Failed to parse eNB configuration file %s, enb %d unknown value \"%d\" for ue_multiple_max choice: 1..8!\n",
-                               RC.config_file_name, i, ue_multiple_max);
-
-                break;
-
-              case 100:
-                if ((ue_multiple_max < 1) || (ue_multiple_max > 16))
-                  AssertFatal (0,
-                               "Failed to parse eNB configuration file %s, enb %d unknown value \"%d\" for ue_multiple_max choice: 1..16!\n",
-                               RC.config_file_name, i, ue_multiple_max);
-
-                break;
-
-              default:
-                AssertFatal (0,
-                             "Failed to parse eNB configuration file %s, enb %d unknown value \"%d\" for N_RB_DL choice: 25,50,100 !\n",
-                             RC.config_file_name, i, N_RB_DL);
-                break;
-            }
-
-            //TTN - for D2D
-            //SIB18
-            if (strcmp(rxPool_sc_CP_Len,"normal")==0) {
-              RRC_CONFIGURATION_REQ (msg_p).rxPool_sc_CP_Len[j] = SL_CP_Len_r12_normal;
-            } else if (strcmp(rxPool_sc_CP_Len,"extended")==0) {
-              RRC_CONFIGURATION_REQ (msg_p).rxPool_sc_CP_Len[j] = SL_CP_Len_r12_extended;
-            } else
-              AssertFatal (0,
-                           "Failed to parse eNB configuration file %s, enb %d unknown value \"%s\" for rxPool_sc_CP_Len choice: normal,extended!\n",
-                           RC.config_file_name, i, rxPool_sc_CP_Len);
-
-            if (strcmp(rxPool_sc_Period,"sf40")==0) {
-              RRC_CONFIGURATION_REQ (msg_p).rxPool_sc_Period[j] = SL_PeriodComm_r12_sf40;
-            } else if (strcmp(rxPool_sc_Period,"sf60")==0) {
-              RRC_CONFIGURATION_REQ (msg_p).rxPool_sc_Period[j] = SL_PeriodComm_r12_sf60;
-            } else if (strcmp(rxPool_sc_Period,"sf70")==0) {
-              RRC_CONFIGURATION_REQ (msg_p).rxPool_sc_Period[j] = SL_PeriodComm_r12_sf70;
-            } else if (strcmp(rxPool_sc_Period,"sf80")==0) {
-              RRC_CONFIGURATION_REQ (msg_p).rxPool_sc_Period[j] = SL_PeriodComm_r12_sf80;
-            } else if (strcmp(rxPool_sc_Period,"sf120")==0) {
-              RRC_CONFIGURATION_REQ (msg_p).rxPool_sc_Period[j] = SL_PeriodComm_r12_sf120;
-            } else if (strcmp(rxPool_sc_Period,"sf140")==0) {
-              RRC_CONFIGURATION_REQ (msg_p).rxPool_sc_Period[j] = SL_PeriodComm_r12_sf140;
-            } else if (strcmp(rxPool_sc_Period,"sf160")==0) {
-              RRC_CONFIGURATION_REQ (msg_p).rxPool_sc_Period[j] = SL_PeriodComm_r12_sf160;
-            } else if (strcmp(rxPool_sc_Period,"sf240")==0) {
-              RRC_CONFIGURATION_REQ (msg_p).rxPool_sc_Period[j] = SL_PeriodComm_r12_sf240;
-            } else if (strcmp(rxPool_sc_Period,"sf280")==0) {
-              RRC_CONFIGURATION_REQ (msg_p).rxPool_sc_Period[j] = SL_PeriodComm_r12_sf280;
-            } else if (strcmp(rxPool_sc_Period,"sf320")==0) {
-              RRC_CONFIGURATION_REQ (msg_p).rxPool_sc_Period[j] = SL_PeriodComm_r12_sf320;
-            } else if (strcmp(rxPool_sc_Period,"spare6")==0) {
-              RRC_CONFIGURATION_REQ (msg_p).rxPool_sc_Period[j] = SL_PeriodComm_r12_spare6;
-            } else if (strcmp(rxPool_sc_Period,"spare5")==0) {
-              RRC_CONFIGURATION_REQ (msg_p).rxPool_sc_Period[j] = SL_PeriodComm_r12_spare5;
-            } else if (strcmp(rxPool_sc_Period,"spare4")==0) {
-              RRC_CONFIGURATION_REQ (msg_p).rxPool_sc_Period[j] = SL_PeriodComm_r12_spare4;
-            } else if (strcmp(rxPool_sc_Period,"spare3")==0) {
-              RRC_CONFIGURATION_REQ (msg_p).rxPool_sc_Period[j] = SL_PeriodComm_r12_spare3;
-            } else if (strcmp(rxPool_sc_Period,"spare2")==0) {
-              RRC_CONFIGURATION_REQ (msg_p).rxPool_sc_Period[j] = SL_PeriodComm_r12_spare2;
-            } else if (strcmp(rxPool_sc_Period,"spare")==0) {
-              RRC_CONFIGURATION_REQ (msg_p).rxPool_sc_Period[j] = SL_PeriodComm_r12_spare;
-            } else
-              AssertFatal (0,
-                           "Failed to parse eNB configuration file %s, enb %d unknown value \"%s\" for rxPool_sc_Period choice: sf40,sf60,sf70,sf80,sf120,sf140,sf160,sf240,sf280,sf320,spare6,spare5,spare4,spare3,spare2,spare!\n",
-                           RC.config_file_name, i, rxPool_sc_Period);
-
-            if (strcmp(rxPool_data_CP_Len,"normal")==0) {
-              RRC_CONFIGURATION_REQ (msg_p).rxPool_data_CP_Len[j] = SL_CP_Len_r12_normal;
-            } else if (strcmp(rxPool_data_CP_Len,"extended")==0) {
-              RRC_CONFIGURATION_REQ (msg_p).rxPool_data_CP_Len[j] = SL_CP_Len_r12_extended;
-            } else
-              AssertFatal (0,
-                           "Failed to parse eNB configuration file %s, enb %d unknown value \"%s\" for rxPool_data_CP_Len choice: normal,extended!\n",
-                           RC.config_file_name, i, rxPool_data_CP_Len);
-
-            RRC_CONFIGURATION_REQ (msg_p).rxPool_ResourceConfig_prb_Num[j] = rxPool_ResourceConfig_prb_Num;
-            RRC_CONFIGURATION_REQ (msg_p).rxPool_ResourceConfig_prb_Start[j] = rxPool_ResourceConfig_prb_Start;
-            RRC_CONFIGURATION_REQ (msg_p).rxPool_ResourceConfig_prb_End[j] = rxPool_ResourceConfig_prb_End;
-
-            if (strcmp(rxPool_ResourceConfig_offsetIndicator_present,"prNothing")==0) {
-              RRC_CONFIGURATION_REQ (msg_p).rxPool_ResourceConfig_offsetIndicator_present[j] = SL_OffsetIndicator_r12_PR_NOTHING;
-            } else if (strcmp(rxPool_ResourceConfig_offsetIndicator_present,"prSmall")==0) {
-              RRC_CONFIGURATION_REQ (msg_p).rxPool_ResourceConfig_offsetIndicator_present[j] = SL_OffsetIndicator_r12_PR_small_r12;
-            } else if (strcmp(rxPool_ResourceConfig_offsetIndicator_present,"prLarge")==0) {
-              RRC_CONFIGURATION_REQ (msg_p).rxPool_ResourceConfig_offsetIndicator_present[j] = SL_OffsetIndicator_r12_PR_large_r12;
-            } else
-              AssertFatal (0,
-                           "Failed to parse eNB configuration file %s, enb %d unknown value \"%s\" for rxPool_ResourceConfig_offsetIndicator_present choice: prNothing,prSmal,prLarge!\n",
-                           RC.config_file_name, i, rxPool_ResourceConfig_offsetIndicator_present);
-
-            RRC_CONFIGURATION_REQ (msg_p).rxPool_ResourceConfig_offsetIndicator_choice[j] = rxPool_ResourceConfig_offsetIndicator_choice;
-
-            if (strcmp(rxPool_ResourceConfig_subframeBitmap_present,"prNothing")==0) {
-              RRC_CONFIGURATION_REQ (msg_p).rxPool_ResourceConfig_subframeBitmap_present[j] = SubframeBitmapSL_r12_PR_NOTHING;
-            } else if (strcmp(rxPool_ResourceConfig_subframeBitmap_present,"prBs4")==0) {
-              RRC_CONFIGURATION_REQ (msg_p).rxPool_ResourceConfig_subframeBitmap_present[j] = SubframeBitmapSL_r12_PR_bs4_r12;
-            } else if (strcmp(rxPool_ResourceConfig_subframeBitmap_present,"prBs8")==0) {
-              RRC_CONFIGURATION_REQ (msg_p).rxPool_ResourceConfig_subframeBitmap_present[j] = SubframeBitmapSL_r12_PR_bs8_r12;
-            } else if (strcmp(rxPool_ResourceConfig_subframeBitmap_present,"prBs12")==0) {
-              RRC_CONFIGURATION_REQ (msg_p).rxPool_ResourceConfig_subframeBitmap_present[j] = SubframeBitmapSL_r12_PR_bs12_r12;
-            } else if (strcmp(rxPool_ResourceConfig_subframeBitmap_present,"prBs16")==0) {
-              RRC_CONFIGURATION_REQ (msg_p).rxPool_ResourceConfig_subframeBitmap_present[j] = SubframeBitmapSL_r12_PR_bs16_r12;
-            } else if (strcmp(rxPool_ResourceConfig_subframeBitmap_present,"prBs30")==0) {
-              RRC_CONFIGURATION_REQ (msg_p).rxPool_ResourceConfig_subframeBitmap_present[j] = SubframeBitmapSL_r12_PR_bs30_r12;
-            } else if (strcmp(rxPool_ResourceConfig_subframeBitmap_present,"prBs40")==0) {
-              RRC_CONFIGURATION_REQ (msg_p).rxPool_ResourceConfig_subframeBitmap_present[j] = SubframeBitmapSL_r12_PR_bs40_r12;
-            } else if (strcmp(rxPool_ResourceConfig_subframeBitmap_present,"prBs42")==0) {
-              RRC_CONFIGURATION_REQ (msg_p).rxPool_ResourceConfig_subframeBitmap_present[j] = SubframeBitmapSL_r12_PR_bs42_r12;
-            } else
-              AssertFatal (0,
-                           "Failed to parse eNB configuration file %s, enb %d unknown value \"%s\" for rxPool_ResourceConfig_subframeBitmap_present choice: prNothing,prBs4,prBs8,prBs12,prBs16,prBs30,prBs40,prBs42!\n",
-                           RC.config_file_name, i, rxPool_ResourceConfig_subframeBitmap_present);
-
-            RRC_CONFIGURATION_REQ (msg_p).rxPool_ResourceConfig_subframeBitmap_choice_bs_buf[j] = rxPool_ResourceConfig_subframeBitmap_choice_bs_buf;
-            RRC_CONFIGURATION_REQ (msg_p).rxPool_ResourceConfig_subframeBitmap_choice_bs_size[j] = rxPool_ResourceConfig_subframeBitmap_choice_bs_size;
-            RRC_CONFIGURATION_REQ (msg_p).rxPool_ResourceConfig_subframeBitmap_choice_bs_bits_unused[j] = rxPool_ResourceConfig_subframeBitmap_choice_bs_bits_unused;
-
-            //SIB19 - for discRxPool
-            if (strcmp(discRxPool_cp_Len,"normal")==0) {
-              RRC_CONFIGURATION_REQ (msg_p).discRxPool_cp_Len[j] = SL_CP_Len_r12_normal;
-            } else if (strcmp(discRxPool_cp_Len,"extended")==0) {
-              RRC_CONFIGURATION_REQ (msg_p).discRxPool_cp_Len[j] = SL_CP_Len_r12_extended;
-            } else
-              AssertFatal (0,
-                           "Failed to parse eNB configuration file %s, enb %d unknown value \"%s\" for discRxPool_cp_Len choice: normal,extended!\n",
-                           RC.config_file_name, i, discRxPool_cp_Len);
-
-            if (strcmp(discRxPool_discPeriod,"rf32")==0) {
-              RRC_CONFIGURATION_REQ (msg_p).discRxPool_discPeriod[j] = SL_DiscResourcePool_r12__discPeriod_r12_rf32;
-            } else if (strcmp(discRxPool_discPeriod,"rf64")==0) {
-              RRC_CONFIGURATION_REQ (msg_p).discRxPool_discPeriod[j] = SL_DiscResourcePool_r12__discPeriod_r12_rf64;
-            } else if (strcmp(discRxPool_discPeriod,"rf128")==0) {
-              RRC_CONFIGURATION_REQ (msg_p).discRxPool_discPeriod[j] = SL_DiscResourcePool_r12__discPeriod_r12_rf128;
-            } else if (strcmp(discRxPool_discPeriod,"rf256")==0) {
-              RRC_CONFIGURATION_REQ (msg_p).discRxPool_discPeriod[j] = SL_DiscResourcePool_r12__discPeriod_r12_rf256;
-            } else if (strcmp(discRxPool_discPeriod,"rf512")==0) {
-              RRC_CONFIGURATION_REQ (msg_p).discRxPool_discPeriod[j] = SL_DiscResourcePool_r12__discPeriod_r12_rf512;
-            } else if (strcmp(discRxPool_discPeriod,"rf1024")==0) {
-              RRC_CONFIGURATION_REQ (msg_p).discRxPool_discPeriod[j] = SL_DiscResourcePool_r12__discPeriod_r12_rf1024;
-            } else if (strcmp(discRxPool_discPeriod,"rf16")==0) {
-              RRC_CONFIGURATION_REQ (msg_p).discRxPool_discPeriod[j] = SL_DiscResourcePool_r12__discPeriod_r12_rf16_v1310;
-            } else if (strcmp(discRxPool_discPeriod,"spare")==0) {
-              RRC_CONFIGURATION_REQ (msg_p).discRxPool_discPeriod[j] = SL_DiscResourcePool_r12__discPeriod_r12_spare;
-            } else
-              AssertFatal (0,
-                           "Failed to parse eNB configuration file %s, enb %d unknown value \"%s\" for discRxPool_discPeriod choice: rf32,rf64,rf128,rf512,rf1024,rf16,spare!\n",
-                           RC.config_file_name, i, discRxPool_discPeriod);
-
-            RRC_CONFIGURATION_REQ (msg_p).discRxPool_numRetx[j] = discRxPool_numRetx;
-            RRC_CONFIGURATION_REQ (msg_p).discRxPool_numRepetition[j] = discRxPool_numRepetition;
-            RRC_CONFIGURATION_REQ (msg_p).discRxPool_ResourceConfig_prb_Num[j] = discRxPool_ResourceConfig_prb_Num;
-            RRC_CONFIGURATION_REQ (msg_p).discRxPool_ResourceConfig_prb_Start[j] = discRxPool_ResourceConfig_prb_Start;
-            RRC_CONFIGURATION_REQ (msg_p).discRxPool_ResourceConfig_prb_End[j] = discRxPool_ResourceConfig_prb_End;
-
-            if (strcmp(discRxPool_ResourceConfig_offsetIndicator_present,"prNothing")==0) {
-              RRC_CONFIGURATION_REQ (msg_p).discRxPool_ResourceConfig_offsetIndicator_present[j] = SL_OffsetIndicator_r12_PR_NOTHING;
-            } else if (strcmp(discRxPool_ResourceConfig_offsetIndicator_present,"prSmall")==0) {
-              RRC_CONFIGURATION_REQ (msg_p).discRxPool_ResourceConfig_offsetIndicator_present[j] = SL_OffsetIndicator_r12_PR_small_r12;
-            } else if (strcmp(discRxPool_ResourceConfig_offsetIndicator_present,"prLarge")==0) {
-              RRC_CONFIGURATION_REQ (msg_p).discRxPool_ResourceConfig_offsetIndicator_present[j] = SL_OffsetIndicator_r12_PR_large_r12;
-            } else
-              AssertFatal (0,
-                           "Failed to parse eNB configuration file %s, enb %d unknown value \"%s\" for discRxPool_ResourceConfig_offsetIndicator_present choice: prNothing,prSmal,prLarge!\n",
-                           RC.config_file_name, i, discRxPool_ResourceConfig_offsetIndicator_present);
-
-            RRC_CONFIGURATION_REQ (msg_p).discRxPool_ResourceConfig_offsetIndicator_choice[j] = discRxPool_ResourceConfig_offsetIndicator_choice;
-
-            if (strcmp(discRxPool_ResourceConfig_subframeBitmap_present,"prNothing")==0) {
-              RRC_CONFIGURATION_REQ (msg_p).discRxPool_ResourceConfig_subframeBitmap_present[j] = SubframeBitmapSL_r12_PR_NOTHING;
-            } else if (strcmp(discRxPool_ResourceConfig_subframeBitmap_present,"prBs4")==0) {
-              RRC_CONFIGURATION_REQ (msg_p).discRxPool_ResourceConfig_subframeBitmap_present[j] = SubframeBitmapSL_r12_PR_bs4_r12;
-            } else if (strcmp(discRxPool_ResourceConfig_subframeBitmap_present,"prBs8")==0) {
-              RRC_CONFIGURATION_REQ (msg_p).discRxPool_ResourceConfig_subframeBitmap_present[j] = SubframeBitmapSL_r12_PR_bs8_r12;
-            } else if (strcmp(discRxPool_ResourceConfig_subframeBitmap_present,"prBs12")==0) {
-              RRC_CONFIGURATION_REQ (msg_p).discRxPool_ResourceConfig_subframeBitmap_present[j] = SubframeBitmapSL_r12_PR_bs12_r12;
-            } else if (strcmp(discRxPool_ResourceConfig_subframeBitmap_present,"prBs16")==0) {
-              RRC_CONFIGURATION_REQ (msg_p).discRxPool_ResourceConfig_subframeBitmap_present[j] = SubframeBitmapSL_r12_PR_bs16_r12;
-            } else if (strcmp(discRxPool_ResourceConfig_subframeBitmap_present,"prBs30")==0) {
-              RRC_CONFIGURATION_REQ (msg_p).discRxPool_ResourceConfig_subframeBitmap_present[j] = SubframeBitmapSL_r12_PR_bs30_r12;
-            } else if (strcmp(discRxPool_ResourceConfig_subframeBitmap_present,"prBs40")==0) {
-              RRC_CONFIGURATION_REQ (msg_p).discRxPool_ResourceConfig_subframeBitmap_present[j] = SubframeBitmapSL_r12_PR_bs40_r12;
-            } else if (strcmp(discRxPool_ResourceConfig_subframeBitmap_present,"prBs42")==0) {
-              RRC_CONFIGURATION_REQ (msg_p).discRxPool_ResourceConfig_subframeBitmap_present[j] = SubframeBitmapSL_r12_PR_bs42_r12;
-            } else
-              AssertFatal (0,
-                           "Failed to parse eNB configuration file %s, enb %d unknown value \"%s\" for discRxPool_ResourceConfig_subframeBitmap_present choice: prNothing,prBs4,prBs8,prBs12,prBs16,prBs30,prBs40,prBs42!\n",
-                           RC.config_file_name, i, discRxPool_ResourceConfig_subframeBitmap_present);
-
-            RRC_CONFIGURATION_REQ (msg_p).discRxPool_ResourceConfig_subframeBitmap_choice_bs_buf[j] = discRxPool_ResourceConfig_subframeBitmap_choice_bs_buf;
-            RRC_CONFIGURATION_REQ (msg_p).discRxPool_ResourceConfig_subframeBitmap_choice_bs_size[j] = discRxPool_ResourceConfig_subframeBitmap_choice_bs_size;
-            RRC_CONFIGURATION_REQ (msg_p).discRxPool_ResourceConfig_subframeBitmap_choice_bs_bits_unused[j] = discRxPool_ResourceConfig_subframeBitmap_choice_bs_bits_unused;
-
-            //SIB19 - For discRxPoolPS
-            if (strcmp(discRxPoolPS_cp_Len,"normal")==0) {
-              RRC_CONFIGURATION_REQ (msg_p).discRxPoolPS_cp_Len[j] = SL_CP_Len_r12_normal;
-            } else if (strcmp(discRxPoolPS_cp_Len,"extended")==0) {
-              RRC_CONFIGURATION_REQ (msg_p).discRxPoolPS_cp_Len[j] = SL_CP_Len_r12_extended;
-            } else
-              AssertFatal (0,
-                           "Failed to parse eNB configuration file %s, enb %d unknown value \"%s\" for discRxPoolPS_cp_Len choice: normal,extended!\n",
-                           RC.config_file_name, i, discRxPoolPS_cp_Len);
-
-            if (strcmp(discRxPoolPS_discPeriod,"rf32")==0) {
-              RRC_CONFIGURATION_REQ (msg_p).discRxPoolPS_discPeriod[j] = SL_DiscResourcePool_r12__discPeriod_r12_rf32;
-            } else if (strcmp(discRxPoolPS_discPeriod,"rf64")==0) {
-              RRC_CONFIGURATION_REQ (msg_p).discRxPoolPS_discPeriod[j] = SL_DiscResourcePool_r12__discPeriod_r12_rf64;
-            } else if (strcmp(discRxPoolPS_discPeriod,"rf128")==0) {
-              RRC_CONFIGURATION_REQ (msg_p).discRxPoolPS_discPeriod[j] = SL_DiscResourcePool_r12__discPeriod_r12_rf128;
-            } else if (strcmp(discRxPoolPS_discPeriod,"rf256")==0) {
-              RRC_CONFIGURATION_REQ (msg_p).discRxPoolPS_discPeriod[j] = SL_DiscResourcePool_r12__discPeriod_r12_rf256;
-            } else if (strcmp(discRxPoolPS_discPeriod,"rf512")==0) {
-              RRC_CONFIGURATION_REQ (msg_p).discRxPoolPS_discPeriod[j] = SL_DiscResourcePool_r12__discPeriod_r12_rf512;
-            } else if (strcmp(discRxPoolPS_discPeriod,"rf1024")==0) {
-              RRC_CONFIGURATION_REQ (msg_p).discRxPoolPS_discPeriod[j] = SL_DiscResourcePool_r12__discPeriod_r12_rf1024;
-            } else if (strcmp(discRxPoolPS_discPeriod,"rf16")==0) {
-              RRC_CONFIGURATION_REQ (msg_p).discRxPoolPS_discPeriod[j] = SL_DiscResourcePool_r12__discPeriod_r12_rf16_v1310;
-            } else if (strcmp(discRxPoolPS_discPeriod,"spare")==0) {
-              RRC_CONFIGURATION_REQ (msg_p).discRxPoolPS_discPeriod[j] = SL_DiscResourcePool_r12__discPeriod_r12_spare;
-            } else
-              AssertFatal (0,
-                           "Failed to parse eNB configuration file %s, enb %d unknown value \"%s\" for discRxPoolPS_discPeriod choice: rf32,rf64,rf128,rf512,rf1024,rf16,spare!\n",
-                           RC.config_file_name, i, discRxPoolPS_discPeriod);
-
-            RRC_CONFIGURATION_REQ (msg_p).discRxPoolPS_numRetx[j] = discRxPoolPS_numRetx;
-            RRC_CONFIGURATION_REQ (msg_p).discRxPoolPS_numRepetition[j] = discRxPoolPS_numRepetition;
-            RRC_CONFIGURATION_REQ (msg_p).discRxPoolPS_ResourceConfig_prb_Num[j] = discRxPoolPS_ResourceConfig_prb_Num;
-            RRC_CONFIGURATION_REQ (msg_p).discRxPoolPS_ResourceConfig_prb_Start[j] = discRxPoolPS_ResourceConfig_prb_Start;
-            RRC_CONFIGURATION_REQ (msg_p).discRxPoolPS_ResourceConfig_prb_End[j] = discRxPoolPS_ResourceConfig_prb_End;
-
-            if (strcmp(discRxPoolPS_ResourceConfig_offsetIndicator_present,"prNothing")==0) {
-              RRC_CONFIGURATION_REQ (msg_p).discRxPoolPS_ResourceConfig_offsetIndicator_present[j] = SL_OffsetIndicator_r12_PR_NOTHING;
-            } else if (strcmp(discRxPoolPS_ResourceConfig_offsetIndicator_present,"prSmall")==0) {
-              RRC_CONFIGURATION_REQ (msg_p).discRxPoolPS_ResourceConfig_offsetIndicator_present[j] = SL_OffsetIndicator_r12_PR_small_r12;
-            } else if (strcmp(discRxPoolPS_ResourceConfig_offsetIndicator_present,"prLarge")==0) {
-              RRC_CONFIGURATION_REQ (msg_p).discRxPoolPS_ResourceConfig_offsetIndicator_present[j] = SL_OffsetIndicator_r12_PR_large_r12;
-            } else
-              AssertFatal (0,
-                           "Failed to parse eNB configuration file %s, enb %d unknown value \"%s\" for discRxPoolPS_ResourceConfig_offsetIndicator_present choice: prNothing,prSmal,prLarge!\n",
-                           RC.config_file_name, i, discRxPoolPS_ResourceConfig_offsetIndicator_present);
-
-            RRC_CONFIGURATION_REQ (msg_p).discRxPoolPS_ResourceConfig_offsetIndicator_choice[j] = discRxPoolPS_ResourceConfig_offsetIndicator_choice;
-
-            if (strcmp(discRxPoolPS_ResourceConfig_subframeBitmap_present,"prNothing")==0) {
-              RRC_CONFIGURATION_REQ (msg_p).discRxPoolPS_ResourceConfig_subframeBitmap_present[j] = SubframeBitmapSL_r12_PR_NOTHING;
-            } else if (strcmp(discRxPoolPS_ResourceConfig_subframeBitmap_present,"prBs4")==0) {
-              RRC_CONFIGURATION_REQ (msg_p).discRxPoolPS_ResourceConfig_subframeBitmap_present[j] = SubframeBitmapSL_r12_PR_bs4_r12;
-            } else if (strcmp(discRxPoolPS_ResourceConfig_subframeBitmap_present,"prBs8")==0) {
-              RRC_CONFIGURATION_REQ (msg_p).discRxPoolPS_ResourceConfig_subframeBitmap_present[j] = SubframeBitmapSL_r12_PR_bs8_r12;
-            } else if (strcmp(discRxPoolPS_ResourceConfig_subframeBitmap_present,"prBs12")==0) {
-              RRC_CONFIGURATION_REQ (msg_p).discRxPoolPS_ResourceConfig_subframeBitmap_present[j] = SubframeBitmapSL_r12_PR_bs12_r12;
-            } else if (strcmp(discRxPoolPS_ResourceConfig_subframeBitmap_present,"prBs16")==0) {
-              RRC_CONFIGURATION_REQ (msg_p).discRxPoolPS_ResourceConfig_subframeBitmap_present[j] = SubframeBitmapSL_r12_PR_bs16_r12;
-            } else if (strcmp(discRxPoolPS_ResourceConfig_subframeBitmap_present,"prBs30")==0) {
-              RRC_CONFIGURATION_REQ (msg_p).discRxPoolPS_ResourceConfig_subframeBitmap_present[j] = SubframeBitmapSL_r12_PR_bs30_r12;
-            } else if (strcmp(discRxPoolPS_ResourceConfig_subframeBitmap_present,"prBs40")==0) {
-              RRC_CONFIGURATION_REQ (msg_p).discRxPoolPS_ResourceConfig_subframeBitmap_present[j] = SubframeBitmapSL_r12_PR_bs40_r12;
-            } else if (strcmp(discRxPoolPS_ResourceConfig_subframeBitmap_present,"prBs42")==0) {
-              RRC_CONFIGURATION_REQ (msg_p).discRxPoolPS_ResourceConfig_subframeBitmap_present[j] = SubframeBitmapSL_r12_PR_bs42_r12;
-            } else
-              AssertFatal (0,
-                           "Failed to parse eNB configuration file %s, enb %d unknown value \"%s\" for discRxPoolPS_ResourceConfig_subframeBitmap_present choice: prNothing,prBs4,prBs8,prBs12,prBs16,prBs30,prBs40,prBs42!\n",
-                           RC.config_file_name, i, discRxPoolPS_ResourceConfig_subframeBitmap_present);
-
-            RRC_CONFIGURATION_REQ (msg_p).discRxPoolPS_ResourceConfig_subframeBitmap_choice_bs_buf[j] = discRxPoolPS_ResourceConfig_subframeBitmap_choice_bs_buf;
-            RRC_CONFIGURATION_REQ (msg_p).discRxPoolPS_ResourceConfig_subframeBitmap_choice_bs_size[j] = discRxPoolPS_ResourceConfig_subframeBitmap_choice_bs_size;
-            RRC_CONFIGURATION_REQ (msg_p).discRxPoolPS_ResourceConfig_subframeBitmap_choice_bs_bits_unused[j] = discRxPoolPS_ResourceConfig_subframeBitmap_choice_bs_bits_unused;
-          }
-        }
-
-        char srb1path[MAX_OPTNAME_SIZE*2 + 8];
-        sprintf(srb1path,"%s.%s",enbpath,ENB_CONFIG_STRING_SRB1);
-        int npar = config_get( SRB1Params,sizeof(SRB1Params)/sizeof(paramdef_t), srb1path);
-
-        if (npar == sizeof(SRB1Params)/sizeof(paramdef_t)) {
-          switch (srb1_max_retx_threshold) {
-            case 1:
-              rrc->srb1_max_retx_threshold = UL_AM_RLC__maxRetxThreshold_t1;
-              break;
-
-            case 2:
-              rrc->srb1_max_retx_threshold = UL_AM_RLC__maxRetxThreshold_t2;
-              break;
-
-            case 3:
-              rrc->srb1_max_retx_threshold = UL_AM_RLC__maxRetxThreshold_t3;
-              break;
-
-            case 4:
-              rrc->srb1_max_retx_threshold = UL_AM_RLC__maxRetxThreshold_t4;
-              break;
-
-            case 6:
-              rrc->srb1_max_retx_threshold = UL_AM_RLC__maxRetxThreshold_t6;
-              break;
-
-            case 8:
-              rrc->srb1_max_retx_threshold = UL_AM_RLC__maxRetxThreshold_t8;
-              break;
-
-            case 16:
-              rrc->srb1_max_retx_threshold = UL_AM_RLC__maxRetxThreshold_t16;
-              break;
-
-            case 32:
-              rrc->srb1_max_retx_threshold = UL_AM_RLC__maxRetxThreshold_t32;
-              break;
-
-            default:
-              AssertFatal (0,
-                           "Bad config value when parsing eNB configuration file %s, enb %d  srb1_max_retx_threshold %u!\n",
-                           RC.config_file_name, i, srb1_max_retx_threshold);
-          }
-
-          switch (srb1_poll_pdu) {
-            case 4:
-              rrc->srb1_poll_pdu = PollPDU_p4;
-              break;
-
-            case 8:
-              rrc->srb1_poll_pdu = PollPDU_p8;
-              break;
-
-            case 16:
-              rrc->srb1_poll_pdu = PollPDU_p16;
-              break;
-
-            case 32:
-              rrc->srb1_poll_pdu = PollPDU_p32;
-              break;
-
-            case 64:
-              rrc->srb1_poll_pdu = PollPDU_p64;
-              break;
-
-            case 128:
-              rrc->srb1_poll_pdu = PollPDU_p128;
-              break;
-
-            case 256:
-              rrc->srb1_poll_pdu = PollPDU_p256;
-              break;
-
-            default:
-              if (srb1_poll_pdu >= 10000)
-                rrc->srb1_poll_pdu = PollPDU_pInfinity;
-              else
-                AssertFatal (0,
-                             "Bad config value when parsing eNB configuration file %s, enb %d  srb1_poll_pdu %u!\n",
-                             RC.config_file_name, i, srb1_poll_pdu);
-          }
-
-          rrc->srb1_poll_byte             = srb1_poll_byte;
-
-          switch (srb1_poll_byte) {
-            case 25:
-              rrc->srb1_poll_byte = PollByte_kB25;
-              break;
-
-            case 50:
-              rrc->srb1_poll_byte = PollByte_kB50;
-              break;
-
-            case 75:
-              rrc->srb1_poll_byte = PollByte_kB75;
-              break;
-
-            case 100:
-              rrc->srb1_poll_byte = PollByte_kB100;
-              break;
-
-            case 125:
-              rrc->srb1_poll_byte = PollByte_kB125;
-              break;
-
-            case 250:
-              rrc->srb1_poll_byte = PollByte_kB250;
-              break;
-
-            case 375:
-              rrc->srb1_poll_byte = PollByte_kB375;
-              break;
-
-            case 500:
-              rrc->srb1_poll_byte = PollByte_kB500;
-              break;
-
-            case 750:
-              rrc->srb1_poll_byte = PollByte_kB750;
-              break;
-
-            case 1000:
-              rrc->srb1_poll_byte = PollByte_kB1000;
-              break;
-
-            case 1250:
-              rrc->srb1_poll_byte = PollByte_kB1250;
-              break;
-
-            case 1500:
-              rrc->srb1_poll_byte = PollByte_kB1500;
-              break;
-
-            case 2000:
-              rrc->srb1_poll_byte = PollByte_kB2000;
-              break;
-
-            case 3000:
-              rrc->srb1_poll_byte = PollByte_kB3000;
-              break;
-
-            default:
-              if (srb1_poll_byte >= 10000)
-                rrc->srb1_poll_byte = PollByte_kBinfinity;
-              else
-                AssertFatal (0,
-                             "Bad config value when parsing eNB configuration file %s, enb %d  srb1_poll_byte %u!\n",
-                             RC.config_file_name, i, srb1_poll_byte);
-          }
-
-          if (srb1_timer_poll_retransmit <= 250) {
-            rrc->srb1_timer_poll_retransmit = (srb1_timer_poll_retransmit - 5)/5;
-          } else if (srb1_timer_poll_retransmit <= 500) {
-            rrc->srb1_timer_poll_retransmit = (srb1_timer_poll_retransmit - 300)/50 + 50;
-          } else {
-            AssertFatal (0,
-                         "Bad config value when parsing eNB configuration file %s, enb %d  srb1_timer_poll_retransmit %u!\n",
-                         RC.config_file_name, i, srb1_timer_poll_retransmit);
-          }
-
-          if (srb1_timer_status_prohibit <= 250) {
-            rrc->srb1_timer_status_prohibit = srb1_timer_status_prohibit/5;
-          } else if ((srb1_timer_poll_retransmit >= 300) && (srb1_timer_poll_retransmit <= 500)) {
-            rrc->srb1_timer_status_prohibit = (srb1_timer_status_prohibit - 300)/50 + 51;
-          } else {
-            AssertFatal (0,
-                         "Bad config value when parsing eNB configuration file %s, enb %d  srb1_timer_status_prohibit %u!\n",
-                         RC.config_file_name, i, srb1_timer_status_prohibit);
-          }
-
-          switch (srb1_timer_reordering) {
-            case 0:
-              rrc->srb1_timer_reordering = T_Reordering_ms0;
-              break;
->>>>>>> 09187015
-
-            case 5:
-              rrc->srb1_timer_reordering = T_Reordering_ms5;
-              break;
-
-            case 10:
-              rrc->srb1_timer_reordering = T_Reordering_ms10;
-              break;
-
-            case 15:
-              rrc->srb1_timer_reordering = T_Reordering_ms15;
-              break;
-
-            case 20:
-              rrc->srb1_timer_reordering = T_Reordering_ms20;
-              break;
-
-            case 25:
-              rrc->srb1_timer_reordering = T_Reordering_ms25;
-              break;
-
-            case 30:
-              rrc->srb1_timer_reordering = T_Reordering_ms30;
-              break;
-
-            case 35:
-              rrc->srb1_timer_reordering = T_Reordering_ms35;
-              break;
-
-            case 40:
-              rrc->srb1_timer_reordering = T_Reordering_ms40;
-              break;
-
-            case 45:
-              rrc->srb1_timer_reordering = T_Reordering_ms45;
-              break;
-
-            case 50:
-              rrc->srb1_timer_reordering = T_Reordering_ms50;
-              break;
-
-            case 55:
-              rrc->srb1_timer_reordering = T_Reordering_ms55;
-              break;
-
-            case 60:
-              rrc->srb1_timer_reordering = T_Reordering_ms60;
-              break;
-
-            case 65:
-              rrc->srb1_timer_reordering = T_Reordering_ms65;
-              break;
-
-            case 70:
-              rrc->srb1_timer_reordering = T_Reordering_ms70;
-              break;
-
-            case 75:
-              rrc->srb1_timer_reordering = T_Reordering_ms75;
-              break;
-
-<<<<<<< HEAD
+
 int RCconfig_DU_F1(MessageDef *msg_p, uint32_t i) {
 
   int k;
@@ -3536,10 +2080,10 @@
         } while (cell_info_configured ==0);
 
 
-	rrc->mcc       = F1AP_SETUP_REQ (msg_p).mcc[k];
-	rrc->mnc       = F1AP_SETUP_REQ (msg_p).mnc[k];
-	rrc->tac       = F1AP_SETUP_REQ (msg_p).tac[k];
-	rrc->nr_cellid = F1AP_SETUP_REQ (msg_p).nr_cellid[k];
+        rrc->configuration.mcc[0] = F1AP_SETUP_REQ (msg_p).mcc[k];
+        rrc->configuration.mnc[0] = F1AP_SETUP_REQ (msg_p).mnc[k];
+        rrc->configuration.tac    = F1AP_SETUP_REQ (msg_p).tac[k];
+        rrc->nr_cellid = F1AP_SETUP_REQ (msg_p).nr_cellid[k];
 
         F1AP_SETUP_REQ (msg_p).nr_pci[k]    = rrc->carrier[0].physCellId;
         F1AP_SETUP_REQ (msg_p).num_ssi[k] = 0;
@@ -3601,89 +2145,6 @@
   return 0;
 
 }
-=======
-            case 80:
-              rrc->srb1_timer_reordering = T_Reordering_ms80;
-              break;
->>>>>>> 09187015
-
-            case 85:
-              rrc->srb1_timer_reordering = T_Reordering_ms85;
-              break;
-
-            case 90:
-              rrc->srb1_timer_reordering = T_Reordering_ms90;
-              break;
-
-            case 95:
-              rrc->srb1_timer_reordering = T_Reordering_ms95;
-              break;
-
-            case 100:
-              rrc->srb1_timer_reordering = T_Reordering_ms100;
-              break;
-
-            case 110:
-              rrc->srb1_timer_reordering = T_Reordering_ms110;
-              break;
-
-            case 120:
-              rrc->srb1_timer_reordering = T_Reordering_ms120;
-              break;
-
-            case 130:
-              rrc->srb1_timer_reordering = T_Reordering_ms130;
-              break;
-
-            case 140:
-              rrc->srb1_timer_reordering = T_Reordering_ms140;
-              break;
-
-            case 150:
-              rrc->srb1_timer_reordering = T_Reordering_ms150;
-              break;
-
-            case 160:
-              rrc->srb1_timer_reordering = T_Reordering_ms160;
-              break;
-
-            case 170:
-              rrc->srb1_timer_reordering = T_Reordering_ms170;
-              break;
-
-            case 180:
-              rrc->srb1_timer_reordering = T_Reordering_ms180;
-              break;
-
-            case 190:
-              rrc->srb1_timer_reordering = T_Reordering_ms190;
-              break;
-
-            case 200:
-              rrc->srb1_timer_reordering = T_Reordering_ms200;
-              break;
-
-            default:
-              AssertFatal (0,
-                           "Bad config value when parsing eNB configuration file %s, enb %d  srb1_timer_reordering %u!\n",
-                           RC.config_file_name, i, srb1_timer_reordering);
-          }
-        } else {
-          rrc->srb1_timer_poll_retransmit = T_PollRetransmit_ms80;
-          rrc->srb1_timer_reordering      = T_Reordering_ms35;
-          rrc->srb1_timer_status_prohibit = T_StatusProhibit_ms0;
-          rrc->srb1_poll_pdu              = PollPDU_p4;
-          rrc->srb1_poll_byte             = PollByte_kBinfinity;
-          rrc->srb1_max_retx_threshold    = UL_AM_RLC__maxRetxThreshold_t8;
-        }
-
-        break;
-      }
-    }
-  }
-
-  return 0;
-}
 
 int RCconfig_gtpu(void ) {
   int               num_enbs                      = 0;
@@ -3739,14 +2200,10 @@
                "Failed to parse config file %s, %uth attribute %s \n",
                RC.config_file_name, i, ENB_CONFIG_STRING_ACTIVE_ENBS);
 
-<<<<<<< HEAD
     AssertFatal (i<ENBSParams[ENB_ACTIVE_ENBS_IDX].numelt,
 		 "Failed to parse config file %s, %uth attribute %s \n",
 		 RC.config_file_name, i, ENB_CONFIG_STRING_ACTIVE_ENBS);
     
-  
-=======
->>>>>>> 09187015
   if (ENBSParams[ENB_ACTIVE_ENBS_IDX].numelt>0) {
     // Output a list of all eNBs.
     config_getlist( &ENBParamList,ENBParams,sizeof(ENBParams)/sizeof(paramdef_t),NULL);
@@ -4214,16 +2671,10 @@
   
   paramdef_t ENBSParams[] = ENBSPARAMS_DESC;
   paramlist_def_t CCsParamList = {ENB_CONFIG_STRING_COMPONENT_CARRIERS,NULL,0};
-<<<<<<< HEAD
   
   char aprefix[MAX_OPTNAME_SIZE*2 + 8];  
   
-/* get global parameters, defined outside any section in the config file */
- 
-=======
-  char aprefix[MAX_OPTNAME_SIZE*2 + 8];
   /* get global parameters, defined outside any section in the config file */
->>>>>>> 09187015
   printf("Getting ENBSParams\n");
   config_get( ENBSParams,sizeof(ENBSParams)/sizeof(paramdef_t),NULL);
 # if defined(ENABLE_USE_MME)
@@ -4240,24 +2691,21 @@
       RC.nb_CC[i]    = CCsParamList.numelt;
     }
   }
-
-<<<<<<< HEAD
-    // Get num MACRLC instances
-    
  
-    config_getlist( &MACRLCParamList,NULL,0, NULL);
-    RC.nb_macrlc_inst  = MACRLCParamList.numelt;
-    AssertFatal(RC.nb_macrlc_inst <= MAX_MAC_INST,
-		"Too many macrlc instances %d\n",RC.nb_macrlc_inst);
+  config_getlist( &MACRLCParamList,NULL,0, NULL);
+  RC.nb_macrlc_inst  = MACRLCParamList.numelt;
+  AssertFatal(RC.nb_macrlc_inst <= MAX_MAC_INST,
+              "Too many macrlc instances %d\n",RC.nb_macrlc_inst);
+
+  // Get num L1 instances
+  config_getlist( &L1ParamList,NULL,0, NULL);
+  RC.nb_L1_inst = L1ParamList.numelt;
+
+  // Get num RU instances
+  config_getlist( &RUParamList,NULL,0, NULL);
+  RC.nb_RU     = RUParamList.numelt;
  
-    // Get num L1 instances
-    config_getlist( &L1ParamList,NULL,0, NULL);
-    RC.nb_L1_inst = L1ParamList.numelt;
-
-    // Get num RU instances
-    config_getlist( &RUParamList,NULL,0, NULL);  
-    RC.nb_RU     = RUParamList.numelt; 
- 
+  RCconfig_parallel();
 }
 
 int check_plmn_identity(rrc_eNB_carrier_data_t *carrier,uint16_t mcc,uint16_t mnc,uint8_t mnc_digit_length) {
@@ -4509,7 +2957,7 @@
   }
 }
 
-void read_config_and_init()
+void read_config_and_init(void)
 {
   int macrlc_has_f1[MAX_MAC_INST];
   memset(macrlc_has_f1, 0 , MAX_MAC_INST*sizeof(int));
@@ -4539,16 +2987,4 @@
 
   if (RC.rrc[0]->node_type != ngran_eNB_DU)
     pdcp_layer_init();
-=======
-  // Get num MACRLC instances
-  config_getlist( &MACRLCParamList,NULL,0, NULL);
-  RC.nb_macrlc_inst  = MACRLCParamList.numelt;
-  // Get num L1 instances
-  config_getlist( &L1ParamList,NULL,0, NULL);
-  RC.nb_L1_inst = L1ParamList.numelt;
-  // Get num RU instances
-  config_getlist( &RUParamList,NULL,0, NULL);
-  RC.nb_RU     = RUParamList.numelt;
-  RCconfig_parallel();
->>>>>>> 09187015
 }