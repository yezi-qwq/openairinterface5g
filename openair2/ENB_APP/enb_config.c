/*
 * Licensed to the OpenAirInterface (OAI) Software Alliance under one or more
 * contributor license agreements.  See the NOTICE file distributed with
 * this work for additional information regarding copyright ownership.
 * The OpenAirInterface Software Alliance licenses this file to You under
 * the OAI Public License, Version 1.1  (the "License"); you may not use this file
 * except in compliance with the License.
 * You may obtain a copy of the License at
 *
 *      http://www.openairinterface.org/?page_id=698
 *
 * Unless required by applicable law or agreed to in writing, software
 * distributed under the License is distributed on an "AS IS" BASIS,
 * WITHOUT WARRANTIES OR CONDITIONS OF ANY KIND, either express or implied.
 * See the License for the specific language governing permissions and
 * limitations under the License.
 *-------------------------------------------------------------------------------
 * For more information about the OpenAirInterface (OAI) Software Alliance:
 *      contact@openairinterface.org
 */

/*
  enb_config.c
  -------------------
  AUTHOR  : Lionel GAUTHIER, navid nikaein, Laurent Winckel
  COMPANY : EURECOM
  EMAIL   : Lionel.Gauthier@eurecom.fr, navid.nikaein@eurecom.fr
*/

#include <string.h>
#include <inttypes.h>
#include <dlfcn.h>

#include "common/utils/LOG/log.h"
#include "assertions.h"
#include "enb_config.h"
#include "UTIL/OTG/otg.h"
#include "UTIL/OTG/otg_externs.h"
#include "intertask_interface.h"
#include "s1ap_eNB.h"
#include "sctp_eNB_task.h"
#include "common/ran_context.h"
#include "sctp_default_values.h"
#include "LTE_SystemInformationBlockType2.h"
#include "LAYER2/MAC/mac_extern.h"
#include "LAYER2/MAC/mac_proto.h"
#include "PHY/phy_extern.h"
#include "PHY/INIT/phy_init.h"
#include "targets/ARCH/ETHERNET/USERSPACE/LIB/ethernet_lib.h"
#include "nfapi_vnf.h"
#include "nfapi_pnf.h"
#include "targets/RT/USER/lte-softmodem.h"
#include "L1_paramdef.h"
#include "MACRLC_paramdef.h"
#include "common/config/config_userapi.h"
#include "RRC_config_tools.h"
#include "enb_paramdef.h"
#include "proto_agent.h"
#include "executables/thread-common.h"
#include <openair3/ocp-gtpu/gtp_itf.h>

extern uint32_t to_earfcn_DL(int eutra_bandP, uint32_t dl_CarrierFreq, uint32_t bw);
extern uint32_t to_earfcn_UL(int eutra_bandP, uint32_t ul_CarrierFreq, uint32_t bw);
extern char *parallel_config;
extern char *worker_config;

RAN_CONTEXT_t RC;

void RCconfig_flexran() {
  /* get number of eNBs */
  paramdef_t ENBSParams[] = ENBSPARAMS_DESC;
  config_get(ENBSParams, sizeof(ENBSParams)/sizeof(paramdef_t), NULL);
  uint16_t num_enbs = ENBSParams[ENB_ACTIVE_ENBS_IDX].numelt;
  paramdef_t flexranParams[] = FLEXRANPARAMS_DESC;
  config_get(flexranParams, sizeof(flexranParams)/sizeof(paramdef_t), CONFIG_STRING_NETWORK_CONTROLLER_CONFIG);

  if (!RC.flexran) {
    RC.flexran = calloc(num_enbs, sizeof(flexran_agent_info_t *));
    AssertFatal(RC.flexran,
                "can't ALLOCATE %zu Bytes for %d flexran agent info with size %zu\n",
                num_enbs * sizeof(flexran_agent_info_t *),
                num_enbs, sizeof(flexran_agent_info_t *));
  }

  for (uint16_t i = 0; i < num_enbs; i++) {
    RC.flexran[i] = calloc(1, sizeof(flexran_agent_info_t));
    AssertFatal(RC.flexran[i],
                "can't ALLOCATE %zu Bytes for flexran agent info (iteration %d/%d)\n",
                sizeof(flexran_agent_info_t), i + 1, num_enbs);
    /* if config says "yes", enable Agent, in all other cases it's like "no" */
    RC.flexran[i]->enabled          = strcasecmp(*(flexranParams[FLEXRAN_ENABLED].strptr), "yes") == 0;

    /* if not enabled, simply skip the rest, it is not needed anyway */
    if (!RC.flexran[i]->enabled)
      continue;

    RC.flexran[i]->interface_name   = strdup(*(flexranParams[FLEXRAN_INTERFACE_NAME_IDX].strptr));
    //inet_ntop(AF_INET, &(enb_properties->properties[mod_id]->flexran_agent_ipv4_address), in_ip, INET_ADDRSTRLEN);
    RC.flexran[i]->remote_ipv4_addr = strdup(*(flexranParams[FLEXRAN_IPV4_ADDRESS_IDX].strptr));
    RC.flexran[i]->remote_port      = *(flexranParams[FLEXRAN_PORT_IDX].uptr);
    RC.flexran[i]->cache_name       = strdup(*(flexranParams[FLEXRAN_CACHE_IDX].strptr));
    RC.flexran[i]->node_ctrl_state  = strcasecmp(*(flexranParams[FLEXRAN_AWAIT_RECONF_IDX].strptr), "yes") == 0 ? ENB_WAIT : ENB_NORMAL_OPERATION;
    RC.flexran[i]->mod_id  = i;
  }
}


void RCconfig_L1(void) {
  int               i,j;
  paramdef_t L1_Params[] = L1PARAMS_DESC;
  paramlist_def_t L1_ParamList = {CONFIG_STRING_L1_LIST,NULL,0};

  if (RC.eNB == NULL) {
    RC.eNB                       = (PHY_VARS_eNB ** *)malloc((1+NUMBER_OF_eNB_MAX)*sizeof(PHY_VARS_eNB **));
    LOG_I(PHY,"RC.eNB = %p\n",RC.eNB);
    memset(RC.eNB,0,(1+NUMBER_OF_eNB_MAX)*sizeof(PHY_VARS_eNB **));
    RC.nb_L1_CC = malloc((1+RC.nb_L1_inst)*sizeof(int));
  }

  config_getlist( &L1_ParamList,L1_Params,sizeof(L1_Params)/sizeof(paramdef_t), NULL);

  if (L1_ParamList.numelt > 0) {
    for (j = 0; j < RC.nb_L1_inst; j++) {
      RC.nb_L1_CC[j] = *(L1_ParamList.paramarray[j][L1_CC_IDX].uptr);

      if (RC.eNB[j] == NULL) {
        RC.eNB[j]  = (PHY_VARS_eNB **)malloc((1+MAX_NUM_CCs)*sizeof(PHY_VARS_eNB *));
        LOG_I(PHY,"RC.eNB[%d] = %p\n",j,RC.eNB[j]);
        memset(RC.eNB[j],0,(1+MAX_NUM_CCs)*sizeof(PHY_VARS_eNB *));
      }

      for (i=0; i<RC.nb_L1_CC[j]; i++) {
        if (RC.eNB[j][i] == NULL) {
          RC.eNB[j][i] = (PHY_VARS_eNB *)calloc(1, sizeof(PHY_VARS_eNB));
          LOG_I(PHY,"RC.eNB[%d][%d] = %p\n",j,i,RC.eNB[j][i]);
          RC.eNB[j][i]->Mod_id  = j;
          RC.eNB[j][i]->CC_id   = i;
        }
      }

      if (strcmp(*(L1_ParamList.paramarray[j][L1_TRANSPORT_N_PREFERENCE_IDX].strptr), "local_mac") == 0) {
      } else if (strcmp(*(L1_ParamList.paramarray[j][L1_TRANSPORT_N_PREFERENCE_IDX].strptr), "nfapi") == 0) {
        RC.eNB[j][0]->eth_params_n.local_if_name            = strdup(*(L1_ParamList.paramarray[j][L1_LOCAL_N_IF_NAME_IDX].strptr));
        RC.eNB[j][0]->eth_params_n.my_addr                  = strdup(*(L1_ParamList.paramarray[j][L1_LOCAL_N_ADDRESS_IDX].strptr));
        RC.eNB[j][0]->eth_params_n.remote_addr              = strdup(*(L1_ParamList.paramarray[j][L1_REMOTE_N_ADDRESS_IDX].strptr));
        RC.eNB[j][0]->eth_params_n.my_portc                 = *(L1_ParamList.paramarray[j][L1_LOCAL_N_PORTC_IDX].iptr);
        RC.eNB[j][0]->eth_params_n.remote_portc             = *(L1_ParamList.paramarray[j][L1_REMOTE_N_PORTC_IDX].iptr);
        RC.eNB[j][0]->eth_params_n.my_portd                 = *(L1_ParamList.paramarray[j][L1_LOCAL_N_PORTD_IDX].iptr);
        RC.eNB[j][0]->eth_params_n.remote_portd             = *(L1_ParamList.paramarray[j][L1_REMOTE_N_PORTD_IDX].iptr);
        RC.eNB[j][0]->eth_params_n.transp_preference        = ETH_UDP_MODE;
        RC.nb_macrlc_inst = 1;  // This is used by mac_top_init_eNB()
        // This is used by init_eNB_afterRU()
        RC.nb_CC = (int *)malloc((1+RC.nb_inst)*sizeof(int));
        RC.nb_CC[0]=1;
        RC.nb_inst =1; // DJP - feptx_prec uses num_eNB but phy_init_RU uses nb_inst
        LOG_I(PHY,"%s() NFAPI PNF mode - RC.nb_inst=1 this is because phy_init_RU() uses that to index and not RC.num_eNB - why the 2 similar variables?\n", __FUNCTION__);
        LOG_I(PHY,"%s() NFAPI PNF mode - RC.nb_CC[0]=%d for init_eNB_afterRU()\n", __FUNCTION__, RC.nb_CC[0]);
        LOG_I(PHY,"%s() NFAPI PNF mode - RC.nb_macrlc_inst:%d because used by mac_top_init_eNB()\n", __FUNCTION__, RC.nb_macrlc_inst);
        mac_top_init_eNB();
        configure_nfapi_pnf(RC.eNB[j][0]->eth_params_n.remote_addr, RC.eNB[j][0]->eth_params_n.remote_portc, RC.eNB[j][0]->eth_params_n.my_addr, RC.eNB[j][0]->eth_params_n.my_portd,
                            RC.eNB[j][0]->eth_params_n     .remote_portd);
      } else { // other midhaul
      }

      // PRACH/PUCCH parameters
      RC.eNB[j][0]->prach_DTX_threshold    = *(L1_ParamList.paramarray[j][L1_PRACH_DTX_THRESHOLD_IDX].iptr);
      RC.eNB[j][0]->pucch1_DTX_threshold   = *(L1_ParamList.paramarray[j][L1_PUCCH1_DTX_THRESHOLD_IDX].iptr);
      RC.eNB[j][0]->pucch1ab_DTX_threshold = *(L1_ParamList.paramarray[j][L1_PUCCH1AB_DTX_THRESHOLD_IDX].iptr);

      for (int ce_level=0; ce_level<4; ce_level++) {
        RC.eNB[j][0]->prach_DTX_threshold_emtc[ce_level]    = *(L1_ParamList.paramarray[j][L1_PRACH_DTX_EMTC0_THRESHOLD_IDX+ce_level].iptr);
        RC.eNB[j][0]->pucch1_DTX_threshold_emtc[ce_level]   = *(L1_ParamList.paramarray[j][L1_PUCCH1_DTX_EMTC0_THRESHOLD_IDX+ce_level].iptr);
        RC.eNB[j][0]->pucch1ab_DTX_threshold_emtc[ce_level] = *(L1_ParamList.paramarray[j][L1_PUCCH1AB_DTX_EMTC0_THRESHOLD_IDX+ce_level].iptr);
      }


      RC.eNB[j][0]->pusch_signal_threshold    = *(L1_ParamList.paramarray[j][L1_PUSCH_SIGNAL_THRESHOLD_IDX].iptr);
      LOG_I(ENB_APP,"PUSCH singal threshold = %d \n",RC.eNB[j][0]->pusch_signal_threshold);
    }// j=0..num_inst

    LOG_I(ENB_APP,"Initializing northbound interface for L1\n");
    l1_north_init_eNB();
  } else {
    LOG_I(PHY,"No " CONFIG_STRING_L1_LIST " configuration found");
    // DJP need to create some structures for VNF
    j = 0;
    RC.nb_L1_CC = malloc((1+RC.nb_L1_inst)*sizeof(int)); // DJP - 1 lot then???
    RC.nb_L1_CC[j]=1; // DJP - hmmm

    if (RC.eNB[j] == NULL) {
      RC.eNB[j]                       = (PHY_VARS_eNB **)malloc((1+MAX_NUM_CCs)*sizeof(PHY_VARS_eNB **));
      LOG_I(PHY,"RC.eNB[%d] = %p\n",j,RC.eNB[j]);
      memset(RC.eNB[j],0,(1+MAX_NUM_CCs)*sizeof(PHY_VARS_eNB***));
    }

    for (i=0; i<RC.nb_L1_CC[j]; i++) {
      if (RC.eNB[j][i] == NULL) {
        RC.eNB[j][i] = (PHY_VARS_eNB *)malloc(sizeof(PHY_VARS_eNB));
        memset((void *)RC.eNB[j][i],0,sizeof(PHY_VARS_eNB));
        LOG_I(PHY,"RC.eNB[%d][%d] = %p\n",j,i,RC.eNB[j][i]);
        RC.eNB[j][i]->Mod_id  = j;
        RC.eNB[j][i]->CC_id   = i;
      }
    }
  }
}

void RCconfig_macrlc(int macrlc_has_f1[MAX_MAC_INST]) {
  int               j;
  paramdef_t MacRLC_Params[] = MACRLCPARAMS_DESC;
  paramlist_def_t MacRLC_ParamList = {CONFIG_STRING_MACRLC_LIST,NULL,0};
  config_getlist( &MacRLC_ParamList,MacRLC_Params,sizeof(MacRLC_Params)/sizeof(paramdef_t), NULL);
  config_getlist( &MacRLC_ParamList,MacRLC_Params,sizeof(MacRLC_Params)/sizeof(paramdef_t), NULL);

  if ( MacRLC_ParamList.numelt > 0) {
    RC.nb_macrlc_inst=MacRLC_ParamList.numelt;
    mac_top_init_eNB();
    RC.nb_mac_CC = (int *)malloc(RC.nb_macrlc_inst*sizeof(int));

    for (j = 0; j < RC.nb_macrlc_inst; j++) {
      RC.mac[j]->puSch10xSnr = *(MacRLC_ParamList.paramarray[j][MACRLC_PUSCH10xSNR_IDX ].iptr);
      RC.mac[j]->puCch10xSnr = *(MacRLC_ParamList.paramarray[j][MACRLC_PUCCH10xSNR_IDX ].iptr);
      RC.mac[j]->ue_multiple_max = *(MacRLC_ParamList.paramarray[j][MACRLC_UE_MULTIPLE_MAX_IDX ].iptr);
      RC.mac[j]->use_mcs_offset = *(MacRLC_ParamList.paramarray[j][MACRLC_USE_MCS_OFFSET_IDX ].iptr);
      RC.mac[j]->bler_lower = *(MacRLC_ParamList.paramarray[j][MACRLC_BLER_TARGET_LOWER_IDX ].dblptr);
      RC.mac[j]->bler_upper = *(MacRLC_ParamList.paramarray[j][MACRLC_BLER_TARGET_UPPER_IDX ].dblptr);
      RC.mac[j]->max_ul_rb_index = *(MacRLC_ParamList.paramarray[j][MACRLC_MAX_UL_RB_INDEX_IDX ].iptr);
      RC.nb_mac_CC[j] = *(MacRLC_ParamList.paramarray[j][MACRLC_CC_IDX].iptr);
      LOG_I(ENB_APP,"MAC instance %d parameters : pusch_snr %lf, pucch_snr %lf, ue_multiple_max %d, use_mcs_offset %d, bler_lower %lf, bler_upper %lf,max_ul_rb_index %d\n",
	j,
	RC.mac[j]->puSch10xSnr/10.0,
	RC.mac[j]->puCch10xSnr/10.0,
	RC.mac[j]->ue_multiple_max,
	RC.mac[j]->use_mcs_offset,
	RC.mac[j]->bler_lower,
	RC.mac[j]->bler_upper,
	RC.mac[j]->max_ul_rb_index);
      if (strcmp(*(MacRLC_ParamList.paramarray[j][MACRLC_TRANSPORT_N_PREFERENCE_IDX].strptr), "local_RRC") == 0) {
        // check number of instances is same as RRC/PDCP
        LOG_I(ENB_APP,"Configuring local RRC for MACRLC\n");
      } else if (strcmp(*(MacRLC_ParamList.paramarray[j][MACRLC_TRANSPORT_N_PREFERENCE_IDX].strptr), "f1") == 0) {
        LOG_I(ENB_APP,"Configuring F1 interfaces for MACRLC\n");
        RC.mac[j]->eth_params_n.local_if_name            = strdup(*(MacRLC_ParamList.paramarray[j][MACRLC_LOCAL_N_IF_NAME_IDX].strptr));
        RC.mac[j]->eth_params_n.my_addr                  = strdup(*(MacRLC_ParamList.paramarray[j][MACRLC_LOCAL_N_ADDRESS_IDX].strptr));
        RC.mac[j]->eth_params_n.remote_addr              = strdup(*(MacRLC_ParamList.paramarray[j][MACRLC_REMOTE_N_ADDRESS_IDX].strptr));
        RC.mac[j]->eth_params_n.my_portc                 = *(MacRLC_ParamList.paramarray[j][MACRLC_LOCAL_N_PORTC_IDX].iptr);
        RC.mac[j]->eth_params_n.remote_portc             = *(MacRLC_ParamList.paramarray[j][MACRLC_REMOTE_N_PORTC_IDX].iptr);
        RC.mac[j]->eth_params_n.my_portd                 = *(MacRLC_ParamList.paramarray[j][MACRLC_LOCAL_N_PORTD_IDX].iptr);
        RC.mac[j]->eth_params_n.remote_portd             = *(MacRLC_ParamList.paramarray[j][MACRLC_REMOTE_N_PORTD_IDX].iptr);;
        RC.mac[j]->eth_params_n.transp_preference        = ETH_UDP_MODE;
        macrlc_has_f1[j]                                 = 1;
      } else { // other midhaul
        AssertFatal(1==0,"MACRLC %d: %s unknown northbound midhaul\n",j, *(MacRLC_ParamList.paramarray[j][MACRLC_TRANSPORT_N_PREFERENCE_IDX].strptr));
      }

      if (strcmp(*(MacRLC_ParamList.paramarray[j][MACRLC_TRANSPORT_S_PREFERENCE_IDX].strptr), "local_L1") == 0) {
      } else if (strcmp(*(MacRLC_ParamList.paramarray[j][MACRLC_TRANSPORT_S_PREFERENCE_IDX].strptr), "nfapi") == 0) {
        RC.mac[j]->eth_params_s.local_if_name            = strdup(*(MacRLC_ParamList.paramarray[j][MACRLC_LOCAL_S_IF_NAME_IDX].strptr));
        RC.mac[j]->eth_params_s.my_addr                  = strdup(*(MacRLC_ParamList.paramarray[j][MACRLC_LOCAL_S_ADDRESS_IDX].strptr));
        RC.mac[j]->eth_params_s.remote_addr              = strdup(*(MacRLC_ParamList.paramarray[j][MACRLC_REMOTE_S_ADDRESS_IDX].strptr));
        RC.mac[j]->eth_params_s.my_portc                 = *(MacRLC_ParamList.paramarray[j][MACRLC_LOCAL_S_PORTC_IDX].iptr);
        RC.mac[j]->eth_params_s.remote_portc             = *(MacRLC_ParamList.paramarray[j][MACRLC_REMOTE_S_PORTC_IDX].iptr);
        RC.mac[j]->eth_params_s.my_portd                 = *(MacRLC_ParamList.paramarray[j][MACRLC_LOCAL_S_PORTD_IDX].iptr);
        RC.mac[j]->eth_params_s.remote_portd             = *(MacRLC_ParamList.paramarray[j][MACRLC_REMOTE_S_PORTD_IDX].iptr);
        RC.mac[j]->eth_params_s.transp_preference        = ETH_UDP_MODE;
        LOG_I(ENB_APP,"**************** vnf_port:%d\n", RC.mac[j]->eth_params_s.my_portc);
        configure_nfapi_vnf(RC.mac[j]->eth_params_s.my_addr, RC.mac[j]->eth_params_s.my_portc);
        LOG_I(ENB_APP,"**************** RETURNED FROM configure_nfapi_vnf() vnf_port:%d\n", RC.mac[j]->eth_params_s.my_portc);
      } else { // other midhaul
        AssertFatal(1==0,"MACRLC %d: %s unknown southbound midhaul\n",j,*(MacRLC_ParamList.paramarray[j][MACRLC_TRANSPORT_S_PREFERENCE_IDX].strptr));
      }

      if (strcmp(*(MacRLC_ParamList.paramarray[j][MACRLC_SCHED_MODE_IDX].strptr), "default") == 0) {
        global_scheduler_mode=SCHED_MODE_DEFAULT;
        LOG_I(ENB_APP,"sched mode = default %d [%s]\n",global_scheduler_mode,*(MacRLC_ParamList.paramarray[j][MACRLC_SCHED_MODE_IDX].strptr));
      } else if (strcmp(*(MacRLC_ParamList.paramarray[j][MACRLC_SCHED_MODE_IDX].strptr), "fairRR") == 0) {
        global_scheduler_mode=SCHED_MODE_FAIR_RR;
        printf("sched mode = fairRR %d [%s]\n",global_scheduler_mode,*(MacRLC_ParamList.paramarray[j][MACRLC_SCHED_MODE_IDX].strptr));
      } else {
        global_scheduler_mode=SCHED_MODE_DEFAULT;
        printf("sched mode = default %d [%s]\n",global_scheduler_mode,*(MacRLC_ParamList.paramarray[j][MACRLC_SCHED_MODE_IDX].strptr));
      }

      char *s = *MacRLC_ParamList.paramarray[j][MACRLC_DEFAULT_SCHED_DL_ALGO_IDX].strptr;
      void *d = dlsym(NULL, s);
      AssertFatal(d, "%s(): no default scheduler DL algo '%s' found\n", __func__, s);
      // release default, add new
      pp_impl_param_t *dl_pp = &RC.mac[j]->pre_processor_dl;
      dl_pp->dl_algo.unset(&dl_pp->dl_algo.data);
      dl_pp->dl_algo = *(default_sched_dl_algo_t *) d;
      dl_pp->dl_algo.data = dl_pp->dl_algo.setup();
      LOG_I(ENB_APP, "using default scheduler DL algo '%s'\n", dl_pp->dl_algo.name);
    }// j=0..num_inst
  } /*else {// MacRLC_ParamList.numelt > 0 // ignore it

    AssertFatal (0,
                 "No " CONFIG_STRING_MACRLC_LIST " configuration found");
  }*/
}

int RCconfig_RRC(uint32_t i, eNB_RRC_INST *rrc, int macrlc_has_f1) {
  int               num_enbs                      = 0;
  int               j,k                           = 0;
  int32_t           enb_id                        = 0;
  int               nb_cc                         = 0;
  int32_t           offsetMaxLimit                = 0;
  int32_t           cycleNb                       = 0;
   
  MessageDef *msg_p = itti_alloc_new_message(TASK_RRC_ENB, 0, RRC_CONFIGURATION_REQ);
  ccparams_lte_t ccparams_lte;
  ccparams_sidelink_t SLconfig;
  ccparams_eMTC_t eMTCconfig;
  memset((void *)&ccparams_lte,0,sizeof(ccparams_lte_t));
  memset((void *)&SLconfig,0,sizeof(ccparams_sidelink_t));
  memset((void *)&eMTCconfig,0,sizeof(ccparams_eMTC_t));
  paramdef_t ENBSParams[] = ENBSPARAMS_DESC;
  paramdef_t ENBParams[]  = ENBPARAMS_DESC;
  paramlist_def_t ENBParamList = {ENB_CONFIG_STRING_ENB_LIST,NULL,0};
  checkedparam_t config_check_CCparams[] = CCPARAMS_CHECK;
  paramdef_t CCsParams[] = CCPARAMS_DESC(ccparams_lte);
  paramlist_def_t CCsParamList = {ENB_CONFIG_STRING_COMPONENT_CARRIERS,NULL,0};
  paramdef_t eMTCParams[]              = EMTCPARAMS_DESC((&eMTCconfig));
  checkedparam_t config_check_eMTCparams[] = EMTCPARAMS_CHECK;
  srb1_params_t srb1_params;
  memset((void *)&srb1_params,0,sizeof(srb1_params_t));
  paramdef_t SRB1Params[] = SRB1PARAMS_DESC(srb1_params);
  paramdef_t SLParams[]              = CCPARAMS_SIDELINK_DESC(SLconfig);

  /* map parameter checking array instances to parameter definition array instances */
  for (int I=0; I< ( sizeof(CCsParams)/ sizeof(paramdef_t)  ) ; I++) {
    CCsParams[I].chkPptr = &(config_check_CCparams[I]);
  }

  for (int I = 0; I < (sizeof(CCsParams) / sizeof(paramdef_t)); I++) {
    eMTCParams[I].chkPptr = &(config_check_eMTCparams[I]);
  }

  /* get global parameters, defined outside any section in the config file */
  config_get( ENBSParams,sizeof(ENBSParams)/sizeof(paramdef_t),NULL);
  num_enbs = ENBSParams[ENB_ACTIVE_ENBS_IDX].numelt;
  AssertFatal (i<num_enbs,
               "Failed to parse config file no %uth element in %s \n",i, ENB_CONFIG_STRING_ACTIVE_ENBS);

  if (num_enbs>0) {
    // Output a list of all eNBs.
    config_getlist( &ENBParamList,ENBParams,sizeof(ENBParams)/sizeof(paramdef_t),NULL);

    if (ENBParamList.paramarray[i][ENB_ENB_ID_IDX].uptr == NULL) {
      // Calculate a default eNB ID
      if (EPC_MODE_ENABLED) {
        uint32_t hash;
        hash = s1ap_generate_eNB_id ();
        enb_id = i + (hash & 0xFFFF8);
      } else {
        enb_id = i;
      }
    } else {
      enb_id = *(ENBParamList.paramarray[i][ENB_ENB_ID_IDX].uptr);
    }

    LOG_I(RRC,"Instance %d: Southbound Transport %s\n",i,*(ENBParamList.paramarray[i][ENB_TRANSPORT_S_PREFERENCE_IDX].strptr));

    if (strcmp(*(ENBParamList.paramarray[i][ENB_TRANSPORT_S_PREFERENCE_IDX].strptr), "f1") == 0) {
      paramdef_t SCTPParams[]  = SCTPPARAMS_DESC;
      char aprefix[MAX_OPTNAME_SIZE*2 + 8];
      sprintf(aprefix,"%s.[%u].%s",ENB_CONFIG_STRING_ENB_LIST,i,ENB_CONFIG_STRING_SCTP_CONFIG);
      config_get( SCTPParams,sizeof(SCTPParams)/sizeof(paramdef_t),aprefix);
      rrc->node_id        = *(ENBParamList.paramarray[0][ENB_ENB_ID_IDX].uptr);
      LOG_I(ENB_APP,"F1AP: gNB_CU_id[%d] %d\n",k,rrc->node_id);
      rrc->node_name = strdup(*(ENBParamList.paramarray[0][ENB_ENB_NAME_IDX].strptr));
      LOG_I(ENB_APP,"F1AP: gNB_CU_name[%d] %s\n",k,rrc->node_name);
      rrc->eth_params_s.local_if_name            = strdup(*(ENBParamList.paramarray[i][ENB_LOCAL_S_IF_NAME_IDX].strptr));
      rrc->eth_params_s.my_addr                  = strdup(*(ENBParamList.paramarray[i][ENB_LOCAL_S_ADDRESS_IDX].strptr));
      rrc->eth_params_s.remote_addr              = strdup(*(ENBParamList.paramarray[i][ENB_REMOTE_S_ADDRESS_IDX].strptr));
      rrc->eth_params_s.my_portc                 = *(ENBParamList.paramarray[i][ENB_LOCAL_S_PORTC_IDX].uptr);
      rrc->eth_params_s.remote_portc             = *(ENBParamList.paramarray[i][ENB_REMOTE_S_PORTC_IDX].uptr);
      rrc->eth_params_s.my_portd                 = *(ENBParamList.paramarray[i][ENB_LOCAL_S_PORTD_IDX].uptr);
      rrc->eth_params_s.remote_portd             = *(ENBParamList.paramarray[i][ENB_REMOTE_S_PORTD_IDX].uptr);
      rrc->eth_params_s.transp_preference        = ETH_UDP_MODE;
      rrc->node_type                             = ngran_eNB_CU;
      rrc->sctp_in_streams                       = (uint16_t)*(SCTPParams[ENB_SCTP_INSTREAMS_IDX].uptr);
      rrc->sctp_out_streams                      = (uint16_t)*(SCTPParams[ENB_SCTP_OUTSTREAMS_IDX].uptr);
    } else {
      // set to ngran_eNB for now, it will get set to ngran_eNB_DU if macrlc entity which uses F1 is present
      // Note: we will have to handle the case of ngran_ng_eNB_DU
      if (macrlc_has_f1 == 0) {
        rrc->node_type = ngran_eNB;
        LOG_I(RRC,"Setting node_type to ngran_eNB\n");
      } else {
        rrc->node_type = ngran_eNB_DU;
        LOG_I(RRC,"Setting node_type to ngran_eNB_DU\n");
      }
    }

    rrc->nr_cellid        = (uint64_t)*(ENBParamList.paramarray[i][ENB_NRCELLID_IDX].u64ptr);

    // search if in active list

    for (k=0; k <num_enbs ; k++) {
      if (strcmp(ENBSParams[ENB_ACTIVE_ENBS_IDX].strlistptr[k], *(ENBParamList.paramarray[i][ENB_ENB_NAME_IDX].strptr)) == 0) {
        char enbpath[MAX_OPTNAME_SIZE + 8];
        sprintf(enbpath,"%s.[%i]",ENB_CONFIG_STRING_ENB_LIST,k);
        paramdef_t PLMNParams[] = PLMNPARAMS_DESC;
        paramlist_def_t PLMNParamList = {ENB_CONFIG_STRING_PLMN_LIST, NULL, 0};
        /* map parameter checking array instances to parameter definition array instances */
        checkedparam_t config_check_PLMNParams [] = PLMNPARAMS_CHECK;

        for (int I = 0; I < sizeof(PLMNParams) / sizeof(paramdef_t); ++I)
          PLMNParams[I].chkPptr = &(config_check_PLMNParams[I]);

        // In the configuration file it is in seconds. For RRC it has to be in milliseconds
        RRC_CONFIGURATION_REQ (msg_p).rrc_inactivity_timer_thres = (*ENBParamList.paramarray[i][ENB_RRC_INACTIVITY_THRES_IDX].uptr) * 1000;
        RRC_CONFIGURATION_REQ (msg_p).cell_identity = enb_id;
        RRC_CONFIGURATION_REQ (msg_p).tac = *ENBParamList.paramarray[i][ENB_TRACKING_AREA_CODE_IDX].uptr;
        AssertFatal(!ENBParamList.paramarray[i][ENB_MOBILE_COUNTRY_CODE_IDX_OLD].strptr
                    && !ENBParamList.paramarray[i][ENB_MOBILE_NETWORK_CODE_IDX_OLD].strptr,
                    "It seems that you use an old configuration file. Please change the existing\n"
                    "    tracking_area_code  =  \"1\";\n"
                    "    mobile_country_code =  \"208\";\n"
                    "    mobile_network_code =  \"93\";\n"
                    "to\n"
                    "    tracking_area_code  =  1; // no string!!\n"
                    "    plmn_list = ( { mcc = 208; mnc = 93; mnc_length = 2; } )\n");
        config_getlist(&PLMNParamList, PLMNParams, sizeof(PLMNParams)/sizeof(paramdef_t), enbpath);

        if (PLMNParamList.numelt < 1 || PLMNParamList.numelt > 6)
          AssertFatal(0, "The number of PLMN IDs must be in [1,6], but is %d\n",
                      PLMNParamList.numelt);

        RRC_CONFIGURATION_REQ(msg_p).num_plmn = PLMNParamList.numelt;

        for (int l = 0; l < PLMNParamList.numelt; ++l) {
          RRC_CONFIGURATION_REQ(msg_p).mcc[l] = *PLMNParamList.paramarray[l][ENB_MOBILE_COUNTRY_CODE_IDX].uptr;
          RRC_CONFIGURATION_REQ(msg_p).mnc[l] = *PLMNParamList.paramarray[l][ENB_MOBILE_NETWORK_CODE_IDX].uptr;
          RRC_CONFIGURATION_REQ(msg_p).mnc_digit_length[l] = *PLMNParamList.paramarray[l][ENB_MNC_DIGIT_LENGTH].u8ptr;
          AssertFatal(RRC_CONFIGURATION_REQ(msg_p).mnc_digit_length[l] == 3
                      || RRC_CONFIGURATION_REQ(msg_p).mnc[l] < 100,
                      "MNC %d cannot be encoded in two digits as requested (change mnc_digit_length to 3)\n",
                      RRC_CONFIGURATION_REQ(msg_p).mnc[l]);
        }

        /* measurement reports enabled? */
        if (ENBParamList.paramarray[i][ENB_ENABLE_MEASUREMENT_REPORTS].strptr != NULL &&
            *(ENBParamList.paramarray[i][ENB_ENABLE_MEASUREMENT_REPORTS].strptr) != NULL &&
            !strcmp(*(ENBParamList.paramarray[i][ENB_ENABLE_MEASUREMENT_REPORTS].strptr), "yes"))
          RRC_CONFIGURATION_REQ (msg_p).enable_measurement_reports = 1;
        else
          RRC_CONFIGURATION_REQ (msg_p).enable_measurement_reports = 0;

        /* x2 enabled? */
        if (ENBParamList.paramarray[i][ENB_ENABLE_X2].strptr != NULL &&
            *(ENBParamList.paramarray[i][ENB_ENABLE_X2].strptr) != NULL &&
            !strcmp(*(ENBParamList.paramarray[i][ENB_ENABLE_X2].strptr), "yes"))
          RRC_CONFIGURATION_REQ (msg_p).enable_x2 = 1;
        else
          RRC_CONFIGURATION_REQ (msg_p).enable_x2 = 0;

       /* m2 enabled */
       if (ENBParamList.paramarray[i][ENB_ENABLE_ENB_M2].strptr != NULL &&
            *(ENBParamList.paramarray[i][ENB_ENABLE_ENB_M2].strptr) != NULL &&
            !strcmp(*(ENBParamList.paramarray[i][ENB_ENABLE_ENB_M2].strptr), "yes"))
          RRC_CONFIGURATION_REQ (msg_p).eMBMS_M2_configured = 1;
        else
          RRC_CONFIGURATION_REQ (msg_p).eMBMS_M2_configured = 0;

        // Parse optional physical parameters
        config_getlist( &CCsParamList,NULL,0,enbpath);
        LOG_I(RRC,"num component carriers %d \n",CCsParamList.numelt);

        if ( CCsParamList.numelt> 0) {
          char ccspath[MAX_OPTNAME_SIZE*2 + 16];

          for (j = 0; j < CCsParamList.numelt ; j++) {
            sprintf(ccspath,"%s.%s.[%i]",enbpath,ENB_CONFIG_STRING_COMPONENT_CARRIERS,j);
            LOG_I(RRC, "enb_config::RCconfig_RRC() parameter number: %d, total number of parameters: %zd, ccspath: %s \n \n", j, sizeof(CCsParams)/sizeof(paramdef_t), ccspath);
            config_get( CCsParams,sizeof(CCsParams)/sizeof(paramdef_t),ccspath);
            //printf("Component carrier %d\n",component_carrier);
            nb_cc++;
            // Cell params, MIB/SIB1 in DU
            RRC_CONFIGURATION_REQ (msg_p).tdd_config[j] = ccparams_lte.tdd_config;
            AssertFatal (ccparams_lte.tdd_config <= LTE_TDD_Config__subframeAssignment_sa6,
                         "Failed to parse eNB configuration file %s, enb %u illegal tdd_config %d (should be 0-%d)!",
                         RC.config_file_name, i, ccparams_lte.tdd_config, LTE_TDD_Config__subframeAssignment_sa6);
            RRC_CONFIGURATION_REQ (msg_p).tdd_config_s[j] = ccparams_lte.tdd_config_s;
            AssertFatal (ccparams_lte.tdd_config_s <= LTE_TDD_Config__specialSubframePatterns_ssp8,
                         "Failed to parse eNB configuration file %s, enb %u illegal tdd_config_s %d (should be 0-%d)!",
                         RC.config_file_name, i, ccparams_lte.tdd_config_s, LTE_TDD_Config__specialSubframePatterns_ssp8);

            if (!ccparams_lte.prefix_type)
              AssertFatal (0,
                           "Failed to parse eNB configuration file %s, enb %u define %s: NORMAL,EXTENDED!\n",
                           RC.config_file_name, i, ENB_CONFIG_STRING_PREFIX_TYPE);
            else if (strcmp(ccparams_lte.prefix_type, "NORMAL") == 0) {
              RRC_CONFIGURATION_REQ (msg_p).prefix_type[j] = NORMAL;
            } else  if (strcmp(ccparams_lte.prefix_type, "EXTENDED") == 0) {
              RRC_CONFIGURATION_REQ (msg_p).prefix_type[j] = EXTENDED;
            } else {
              AssertFatal (0,
                           "Failed to parse eNB configuration file %s, enb %u unknown value \"%s\" for prefix_type choice: NORMAL or EXTENDED !\n",
                           RC.config_file_name, i, ccparams_lte.prefix_type);
            }

            if (!ccparams_lte.pbch_repetition)
              AssertFatal (0,
                           "Failed to parse eNB configuration file %s, enb %u define %s: TRUE,FALSE!\n",
                           RC.config_file_name, i, ENB_CONFIG_STRING_PBCH_REPETITION);
            else if (strcmp(ccparams_lte.pbch_repetition, "TRUE") == 0) {
              RRC_CONFIGURATION_REQ (msg_p).pbch_repetition[j] = 1;
            } else  if (strcmp(ccparams_lte.pbch_repetition, "FALSE") == 0) {
              RRC_CONFIGURATION_REQ (msg_p).pbch_repetition[j] = 0;
            } else {
              AssertFatal (0,
                           "Failed to parse eNB configuration file %s, enb %u unknown value \"%s\" for pbch_repetition choice: TRUE or FALSE !\n",
                           RC.config_file_name, i, ccparams_lte.pbch_repetition);
            }

            RRC_CONFIGURATION_REQ (msg_p).eutra_band[j] = ccparams_lte.eutra_band;
            RRC_CONFIGURATION_REQ (msg_p).downlink_frequency[j] = (uint32_t) ccparams_lte.downlink_frequency;
            RRC_CONFIGURATION_REQ (msg_p).uplink_frequency_offset[j] = (unsigned int) ccparams_lte.uplink_frequency_offset;
            RRC_CONFIGURATION_REQ (msg_p).Nid_cell[j]= ccparams_lte.Nid_cell;

            if (ccparams_lte.Nid_cell>503) {
              AssertFatal (0,
                           "Failed to parse eNB configuration file %s, enb %u unknown value \"%d\" for Nid_cell choice: 0...503 !\n",
                           RC.config_file_name, i, ccparams_lte.Nid_cell);
            }

            RRC_CONFIGURATION_REQ (msg_p).N_RB_DL[j]= ccparams_lte.N_RB_DL;

            if ((ccparams_lte.N_RB_DL!=6) &&
                (ccparams_lte.N_RB_DL!=15) &&
                (ccparams_lte.N_RB_DL!=25) &&
                (ccparams_lte.N_RB_DL!=50) &&
                (ccparams_lte.N_RB_DL!=75) &&
                (ccparams_lte.N_RB_DL!=100)) {
              AssertFatal (0,
                           "Failed to parse eNB configuration file %s, enb %u unknown value \"%d\" for N_RB_DL choice: 6,15,25,50,75,100 !\n",
                           RC.config_file_name, i, ccparams_lte.N_RB_DL);
            }

            if (strcmp(ccparams_lte.frame_type, "FDD") == 0) {
              RRC_CONFIGURATION_REQ (msg_p).frame_type[j] = FDD;
            } else  if (strcmp(ccparams_lte.frame_type, "TDD") == 0) {
              RRC_CONFIGURATION_REQ (msg_p).frame_type[j] = TDD;
            } else {
              AssertFatal (0,
                           "Failed to parse eNB configuration file %s, enb %u unknown value \"%s\" for frame_type choice: FDD or TDD !\n",
                           RC.config_file_name, i, ccparams_lte.frame_type);
            }

            if (config_check_band_frequencies(j,
                                              RRC_CONFIGURATION_REQ (msg_p).eutra_band[j],
                                              RRC_CONFIGURATION_REQ (msg_p).downlink_frequency[j],
                                              RRC_CONFIGURATION_REQ (msg_p).uplink_frequency_offset[j],
                                              RRC_CONFIGURATION_REQ (msg_p).frame_type[j])) {
              AssertFatal(0, "error calling enb_check_band_frequencies\n");
            }

            if ((ccparams_lte.nb_antenna_ports <1) || (ccparams_lte.nb_antenna_ports > 2))
              AssertFatal (0,
                           "Failed to parse eNB configuration file %s, enb %u unknown value \"%d\" for nb_antenna_ports choice: 1..2 !\n",
                           RC.config_file_name, i, ccparams_lte.nb_antenna_ports);

            RRC_CONFIGURATION_REQ (msg_p).nb_antenna_ports[j] = ccparams_lte.nb_antenna_ports;

            if (!NODE_IS_DU(rrc->node_type)) { //this is CU or eNB, SIB2-20 in CU
              // Radio Resource Configuration (SIB2)
              RRC_CONFIGURATION_REQ (msg_p).radioresourceconfig[j].prach_root =  ccparams_lte.prach_root;

              if ((ccparams_lte.prach_root <0) || (ccparams_lte.prach_root > 1023))
                AssertFatal (0,
                             "Failed to parse eNB configuration file %s, enb %u unknown value \"%d\" for prach_root choice: 0..1023 !\n",
                             RC.config_file_name, i, ccparams_lte.prach_root);

              RRC_CONFIGURATION_REQ (msg_p).radioresourceconfig[j].prach_config_index = ccparams_lte.prach_config_index;

              if ((ccparams_lte.prach_config_index <0) || (ccparams_lte.prach_config_index > 63))
                AssertFatal (0,
                             "Failed to parse eNB configuration file %s, enb %u unknown value \"%d\" for prach_config_index choice: 0..1023 !\n",
                             RC.config_file_name, i, ccparams_lte.prach_config_index);

              if (!ccparams_lte.prach_high_speed)
                AssertFatal (0,
                             "Failed to parse eNB configuration file %s, enb %u define %s: ENABLE,DISABLE!\n",
                             RC.config_file_name, i, ENB_CONFIG_STRING_PRACH_HIGH_SPEED);
              else if (strcmp(ccparams_lte.prach_high_speed, "ENABLE") == 0) {
                RRC_CONFIGURATION_REQ (msg_p).radioresourceconfig[j].prach_high_speed = TRUE;
              } else if (strcmp(ccparams_lte.prach_high_speed, "DISABLE") == 0) {
                RRC_CONFIGURATION_REQ (msg_p).radioresourceconfig[j].prach_high_speed = FALSE;
              } else
                AssertFatal (0,
                             "Failed to parse eNB configuration file %s, enb %u unknown value \"%s\" for prach_config choice: ENABLE,DISABLE !\n",
                             RC.config_file_name, i, ccparams_lte.prach_high_speed);

              RRC_CONFIGURATION_REQ (msg_p).radioresourceconfig[j].prach_zero_correlation = ccparams_lte.prach_zero_correlation;

              if ((ccparams_lte.prach_zero_correlation <0) ||
                  (ccparams_lte.prach_zero_correlation > 15))
                AssertFatal (0,
                             "Failed to parse eNB configuration file %s, enb %u unknown value \"%d\" for prach_zero_correlation choice: 0..15!\n",
                             RC.config_file_name, i, ccparams_lte.prach_zero_correlation);

              RRC_CONFIGURATION_REQ (msg_p).radioresourceconfig[j].prach_freq_offset = ccparams_lte.prach_freq_offset;

              if ((ccparams_lte.prach_freq_offset <0) ||
                  (ccparams_lte.prach_freq_offset > 94))
                AssertFatal (0,
                             "Failed to parse eNB configuration file %s, enb %u unknown value \"%d\" for prach_freq_offset choice: 0..94!\n",
                             RC.config_file_name, i, ccparams_lte.prach_freq_offset);

              RRC_CONFIGURATION_REQ (msg_p).radioresourceconfig[j].pucch_delta_shift = ccparams_lte.pucch_delta_shift-1;

              if ((ccparams_lte.pucch_delta_shift <1) ||
                  (ccparams_lte.pucch_delta_shift > 3))
                AssertFatal (0,
                             "Failed to parse eNB configuration file %s, enb %u unknown value \"%d\" for pucch_delta_shift choice: 1..3!\n",
                             RC.config_file_name, i, ccparams_lte.pucch_delta_shift);

              RRC_CONFIGURATION_REQ (msg_p).radioresourceconfig[j].pucch_nRB_CQI = ccparams_lte.pucch_nRB_CQI;

              if ((ccparams_lte.pucch_nRB_CQI <0) ||
                  (ccparams_lte.pucch_nRB_CQI > 98))
                AssertFatal (0,
                             "Failed to parse eNB configuration file %s, enb %u unknown value \"%d\" for pucch_nRB_CQI choice: 0..98!\n",
                             RC.config_file_name, i, ccparams_lte.pucch_nRB_CQI);

              RRC_CONFIGURATION_REQ (msg_p).radioresourceconfig[j].pucch_nCS_AN = ccparams_lte.pucch_nCS_AN;

              if ((ccparams_lte.pucch_nCS_AN <0) ||
                  (ccparams_lte.pucch_nCS_AN > 7))
                AssertFatal (0,
                             "Failed to parse eNB configuration file %s, enb %u unknown value \"%d\" for pucch_nCS_AN choice: 0..7!\n",
                             RC.config_file_name, i, ccparams_lte.pucch_nCS_AN);

              RRC_CONFIGURATION_REQ (msg_p).radioresourceconfig[j].pucch_n1_AN = ccparams_lte.pucch_n1_AN;

              if ((ccparams_lte.pucch_n1_AN <0) ||
                  (ccparams_lte.pucch_n1_AN > 2047))
                AssertFatal (0,
                             "Failed to parse eNB configuration file %s, enb %u unknown value \"%d\" for pucch_n1_AN choice: 0..2047!\n",
                             RC.config_file_name, i, ccparams_lte.pucch_n1_AN);

              RRC_CONFIGURATION_REQ (msg_p).radioresourceconfig[j].pdsch_referenceSignalPower = ccparams_lte.pdsch_referenceSignalPower;

              if ((ccparams_lte.pdsch_referenceSignalPower <-60) ||
                  (ccparams_lte.pdsch_referenceSignalPower > 50))
                AssertFatal (0,
                             "Failed to parse eNB configuration file %s, enb %u unknown value \"%d\" for pdsch_referenceSignalPower choice:-60..50!\n",
                             RC.config_file_name, i, ccparams_lte.pdsch_referenceSignalPower);

              RRC_CONFIGURATION_REQ (msg_p).radioresourceconfig[j].pdsch_p_b = ccparams_lte.pdsch_p_b;

              if ((ccparams_lte.pdsch_p_b <0) ||
                  (ccparams_lte.pdsch_p_b > 3))
                AssertFatal (0,
                             "Failed to parse eNB configuration file %s, enb %u unknown value \"%d\" for pdsch_p_b choice: 0..3!\n",
                             RC.config_file_name, i, ccparams_lte.pdsch_p_b);

              RRC_CONFIGURATION_REQ (msg_p).radioresourceconfig[j].pusch_n_SB = ccparams_lte.pusch_n_SB;

              if ((ccparams_lte.pusch_n_SB <1) ||
                  (ccparams_lte.pusch_n_SB > 4))
                AssertFatal (0,
                             "Failed to parse eNB configuration file %s, enb %u unknown value \"%d\" for pusch_n_SB choice: 1..4!\n",
                             RC.config_file_name, i, ccparams_lte.pusch_n_SB);

              if (!ccparams_lte.pusch_hoppingMode)
                AssertFatal (0,
                             "Failed to parse eNB configuration file %s, enb %u define %s: interSubframe,intraAndInterSubframe!\n",
                             RC.config_file_name, i, ENB_CONFIG_STRING_PUSCH_HOPPINGMODE);
              else if (strcmp(ccparams_lte.pusch_hoppingMode,"interSubFrame")==0) {
                RRC_CONFIGURATION_REQ (msg_p).radioresourceconfig[j].pusch_hoppingMode = LTE_PUSCH_ConfigCommon__pusch_ConfigBasic__hoppingMode_interSubFrame;
              } else if (strcmp(ccparams_lte.pusch_hoppingMode,"intraAndInterSubFrame")==0) {
                RRC_CONFIGURATION_REQ (msg_p).radioresourceconfig[j].pusch_hoppingMode = LTE_PUSCH_ConfigCommon__pusch_ConfigBasic__hoppingMode_intraAndInterSubFrame;
              } else
                AssertFatal (0,
                             "Failed to parse eNB configuration file %s, enb %u unknown value \"%s\" for pusch_hoppingMode choice: interSubframe,intraAndInterSubframe!\n",
                             RC.config_file_name, i, ccparams_lte.pusch_hoppingMode);

              RRC_CONFIGURATION_REQ (msg_p).radioresourceconfig[j].pusch_hoppingOffset = ccparams_lte.pusch_hoppingOffset;

              if ((ccparams_lte.pusch_hoppingOffset<0) ||
                  (ccparams_lte.pusch_hoppingOffset>98))
                AssertFatal (0,
                             "Failed to parse eNB configuration file %s, enb %u unknown value \"%s\" for pusch_hoppingOffset choice: 0..98!\n",
                             RC.config_file_name, i, ccparams_lte.pusch_hoppingMode);

              if (!ccparams_lte.pusch_enable64QAM)
                AssertFatal (0,
                             "Failed to parse eNB configuration file %s, enb %u define %s: ENABLE,DISABLE!\n",
                             RC.config_file_name, i, ENB_CONFIG_STRING_PUSCH_ENABLE64QAM);
              else if (strcmp(ccparams_lte.pusch_enable64QAM, "ENABLE") == 0) {
                RRC_CONFIGURATION_REQ (msg_p).radioresourceconfig[j].pusch_enable64QAM = TRUE;
              } else if (strcmp(ccparams_lte.pusch_enable64QAM, "DISABLE") == 0) {
                RRC_CONFIGURATION_REQ (msg_p).radioresourceconfig[j].pusch_enable64QAM = FALSE;
              } else
                AssertFatal (0,
                             "Failed to parse eNB configuration file %s, enb %u unknown value \"%s\" for pusch_enable64QAM choice: ENABLE,DISABLE!\n",
                             RC.config_file_name, i, ccparams_lte.pusch_enable64QAM);

              if (!ccparams_lte.pusch_groupHoppingEnabled)
                AssertFatal (0,
                             "Failed to parse eNB configuration file %s, enb %u define %s: ENABLE,DISABLE!\n",
                             RC.config_file_name, i, ENB_CONFIG_STRING_PUSCH_GROUP_HOPPING_EN);
              else if (strcmp(ccparams_lte.pusch_groupHoppingEnabled, "ENABLE") == 0) {
                RRC_CONFIGURATION_REQ (msg_p).radioresourceconfig[j].pusch_groupHoppingEnabled = TRUE;
              } else if (strcmp(ccparams_lte.pusch_groupHoppingEnabled, "DISABLE") == 0) {
                RRC_CONFIGURATION_REQ (msg_p).radioresourceconfig[j].pusch_groupHoppingEnabled= FALSE;
              } else
                AssertFatal (0,
                             "Failed to parse eNB configuration file %s, enb %u unknown value \"%s\" for pusch_groupHoppingEnabled choice: ENABLE,DISABLE!\n",
                             RC.config_file_name, i, ccparams_lte.pusch_groupHoppingEnabled);

              RRC_CONFIGURATION_REQ (msg_p).radioresourceconfig[j].pusch_groupAssignment = ccparams_lte.pusch_groupAssignment;

              if ((ccparams_lte.pusch_groupAssignment<0)||
                  (ccparams_lte.pusch_groupAssignment>29))
                AssertFatal (0,
                             "Failed to parse eNB configuration file %s, enb %u unknown value \"%d\" for pusch_groupAssignment choice: 0..29!\n",
                             RC.config_file_name, i, ccparams_lte.pusch_groupAssignment);

              if (!ccparams_lte.pusch_sequenceHoppingEnabled)
                AssertFatal (0,
                             "Failed to parse eNB configuration file %s, enb %u define %s: ENABLE,DISABLE!\n",
                             RC.config_file_name, i, ENB_CONFIG_STRING_PUSCH_SEQUENCE_HOPPING_EN);
              else if (strcmp(ccparams_lte.pusch_sequenceHoppingEnabled, "ENABLE") == 0) {
                RRC_CONFIGURATION_REQ (msg_p).radioresourceconfig[j].pusch_sequenceHoppingEnabled = TRUE;
              } else if (strcmp(ccparams_lte.pusch_sequenceHoppingEnabled, "DISABLE") == 0) {
                RRC_CONFIGURATION_REQ (msg_p).radioresourceconfig[j].pusch_sequenceHoppingEnabled = FALSE;
              } else
                AssertFatal (0,
                             "Failed to parse eNB configuration file %s, enb %u unknown value \"%s\" for pusch_sequenceHoppingEnabled choice: ENABLE,DISABLE!\n",
                             RC.config_file_name, i, ccparams_lte.pusch_sequenceHoppingEnabled);

              RRC_CONFIGURATION_REQ (msg_p).radioresourceconfig[j].pusch_nDMRS1= ccparams_lte.pusch_nDMRS1;  //cyclic_shift in RRC!

              if ((ccparams_lte.pusch_nDMRS1 <0) ||
                  (ccparams_lte.pusch_nDMRS1>7))
                AssertFatal (0,
                             "Failed to parse eNB configuration file %s, enb %u unknown value \"%d\" for pusch_nDMRS1 choice: 0..7!\n",
                             RC.config_file_name, i, ccparams_lte.pusch_nDMRS1);

              if (strcmp(ccparams_lte.phich_duration,"NORMAL")==0) {
                RRC_CONFIGURATION_REQ (msg_p).radioresourceconfig[j].phich_duration= LTE_PHICH_Config__phich_Duration_normal;
              } else if (strcmp(ccparams_lte.phich_duration,"EXTENDED")==0) {
                RRC_CONFIGURATION_REQ (msg_p).radioresourceconfig[j].phich_duration= LTE_PHICH_Config__phich_Duration_extended;
              } else
                AssertFatal (0,
                             "Failed to parse eNB configuration file %s, enb %u unknown value \"%s\" for phich_duration choice: NORMAL,EXTENDED!\n",
                             RC.config_file_name, i, ccparams_lte.phich_duration);

              if (strcmp(ccparams_lte.phich_resource,"ONESIXTH")==0) {
                RRC_CONFIGURATION_REQ (msg_p).radioresourceconfig[j].phich_resource= LTE_PHICH_Config__phich_Resource_oneSixth ;
              } else if (strcmp(ccparams_lte.phich_resource,"HALF")==0) {
                RRC_CONFIGURATION_REQ (msg_p).radioresourceconfig[j].phich_resource= LTE_PHICH_Config__phich_Resource_half;
              } else if (strcmp(ccparams_lte.phich_resource,"ONE")==0) {
                RRC_CONFIGURATION_REQ (msg_p).radioresourceconfig[j].phich_resource= LTE_PHICH_Config__phich_Resource_one;
              } else if (strcmp(ccparams_lte.phich_resource,"TWO")==0) {
                RRC_CONFIGURATION_REQ (msg_p).radioresourceconfig[j].phich_resource= LTE_PHICH_Config__phich_Resource_two;
              } else
                AssertFatal (0,
                             "Failed to parse eNB configuration file %s, enb %u unknown value \"%s\" for phich_resource choice: ONESIXTH,HALF,ONE,TWO!\n",
                             RC.config_file_name, i, ccparams_lte.phich_resource);

              printf("phich.resource %ld (%s), phich.duration %ld (%s)\n",
                     RRC_CONFIGURATION_REQ (msg_p).radioresourceconfig[j].phich_resource,ccparams_lte.phich_resource,
                     RRC_CONFIGURATION_REQ (msg_p).radioresourceconfig[j].phich_duration,ccparams_lte.phich_duration);

              if (strcmp(ccparams_lte.srs_enable, "ENABLE") == 0) {
                RRC_CONFIGURATION_REQ (msg_p).radioresourceconfig[j].srs_enable= TRUE;
              } else if (strcmp(ccparams_lte.srs_enable, "DISABLE") == 0) {
                RRC_CONFIGURATION_REQ (msg_p).radioresourceconfig[j].srs_enable= FALSE;
              } else
                AssertFatal (0,
                             "Failed to parse eNB configuration file %s, enb %u unknown value \"%s\" for srs_BandwidthConfig choice: ENABLE,DISABLE !\n",
                             RC.config_file_name, i, ccparams_lte.srs_enable);

              if (RRC_CONFIGURATION_REQ (msg_p).radioresourceconfig[j].srs_enable== TRUE) {
                RRC_CONFIGURATION_REQ (msg_p).radioresourceconfig[j].srs_BandwidthConfig= ccparams_lte.srs_BandwidthConfig;

                if ((ccparams_lte.srs_BandwidthConfig < 0) ||
                    (ccparams_lte.srs_BandwidthConfig >7))
                  AssertFatal (0, "Failed to parse eNB configuration file %s, enb %u unknown value %d for srs_BandwidthConfig choice: 0...7\n",
                               RC.config_file_name, i, ccparams_lte.srs_BandwidthConfig);

                RRC_CONFIGURATION_REQ (msg_p).radioresourceconfig[j].srs_SubframeConfig= ccparams_lte.srs_SubframeConfig;

                if ((ccparams_lte.srs_SubframeConfig<0) ||
                    (ccparams_lte.srs_SubframeConfig>15))
                  AssertFatal (0,
                               "Failed to parse eNB configuration file %s, enb %u unknown value \"%d\" for srs_SubframeConfig choice: 0..15 !\n",
                               RC.config_file_name, i, ccparams_lte.srs_SubframeConfig);

                if (strcmp(ccparams_lte.srs_ackNackST, "ENABLE") == 0) {
                  RRC_CONFIGURATION_REQ (msg_p).radioresourceconfig[j].srs_ackNackST= TRUE;
                } else if (strcmp(ccparams_lte.srs_ackNackST, "DISABLE") == 0) {
                  RRC_CONFIGURATION_REQ (msg_p).radioresourceconfig[j].srs_ackNackST= FALSE;
                } else
                  AssertFatal (0,
                               "Failed to parse eNB configuration file %s, enb %u unknown value \"%s\" for srs_BandwidthConfig choice: ENABLE,DISABLE !\n",
                               RC.config_file_name, i, ccparams_lte.srs_ackNackST);

                if (strcmp(ccparams_lte.srs_MaxUpPts, "ENABLE") == 0) {
                  RRC_CONFIGURATION_REQ (msg_p).radioresourceconfig[j].srs_MaxUpPts= TRUE;
                } else if (strcmp(ccparams_lte.srs_MaxUpPts, "DISABLE") == 0) {
                  RRC_CONFIGURATION_REQ (msg_p).radioresourceconfig[j].srs_MaxUpPts= FALSE;
                } else
                  AssertFatal (0,
                               "Failed to parse eNB configuration file %s, enb %u unknown value \"%s\" for srs_MaxUpPts choice: ENABLE,DISABLE !\n",
                               RC.config_file_name, i, ccparams_lte.srs_MaxUpPts);
              }

              RRC_CONFIGURATION_REQ (msg_p).radioresourceconfig[j].pusch_p0_Nominal= ccparams_lte.pusch_p0_Nominal;

              if ((ccparams_lte.pusch_p0_Nominal<-126) ||
                  (ccparams_lte.pusch_p0_Nominal>24))
                AssertFatal (0,
                             "Failed to parse eNB configuration file %s, enb %u unknown value \"%d\" for pusch_p0_Nominal choice: -126..24 !\n",
                             RC.config_file_name, i, ccparams_lte.pusch_p0_Nominal);

              if (strcmp(ccparams_lte.pusch_alpha,"AL0")==0) {
                RRC_CONFIGURATION_REQ (msg_p).radioresourceconfig[j].pusch_alpha= LTE_Alpha_r12_al0;
              } else if (strcmp(ccparams_lte.pusch_alpha,"AL04")==0) {
                RRC_CONFIGURATION_REQ (msg_p).radioresourceconfig[j].pusch_alpha= LTE_Alpha_r12_al04;
              } else if (strcmp(ccparams_lte.pusch_alpha,"AL05")==0) {
                RRC_CONFIGURATION_REQ (msg_p).radioresourceconfig[j].pusch_alpha= LTE_Alpha_r12_al05;
              } else if (strcmp(ccparams_lte.pusch_alpha,"AL06")==0) {
                RRC_CONFIGURATION_REQ (msg_p).radioresourceconfig[j].pusch_alpha= LTE_Alpha_r12_al06;
              } else if (strcmp(ccparams_lte.pusch_alpha,"AL07")==0) {
                RRC_CONFIGURATION_REQ (msg_p).radioresourceconfig[j].pusch_alpha= LTE_Alpha_r12_al07;
              } else if (strcmp(ccparams_lte.pusch_alpha,"AL08")==0) {
                RRC_CONFIGURATION_REQ (msg_p).radioresourceconfig[j].pusch_alpha= LTE_Alpha_r12_al08;
              } else if (strcmp(ccparams_lte.pusch_alpha,"AL09")==0) {
                RRC_CONFIGURATION_REQ (msg_p).radioresourceconfig[j].pusch_alpha= LTE_Alpha_r12_al09;
              } else if (strcmp(ccparams_lte.pusch_alpha,"AL1")==0) {
                RRC_CONFIGURATION_REQ (msg_p).radioresourceconfig[j].pusch_alpha= LTE_Alpha_r12_al1;
              } else
                AssertFatal (0,
                             "Failed to parse eNB configuration file %s, enb %u unknown value \"%s\" for pucch_Alpha choice: AL0,AL04,AL05,AL06,AL07,AL08,AL09,AL1!\n",
                             RC.config_file_name, i, ccparams_lte.pusch_alpha);

              RRC_CONFIGURATION_REQ (msg_p).radioresourceconfig[j].pucch_p0_Nominal= ccparams_lte.pucch_p0_Nominal;

              if ((ccparams_lte.pucch_p0_Nominal<-127) ||
                  (ccparams_lte.pucch_p0_Nominal>-96))
                AssertFatal (0,
                             "Failed to parse eNB configuration file %s, enb %u unknown value \"%d\" for pucch_p0_Nominal choice: -127..-96 !\n",
                             RC.config_file_name, i, ccparams_lte.pucch_p0_Nominal);

              RRC_CONFIGURATION_REQ (msg_p).radioresourceconfig[j].msg3_delta_Preamble= ccparams_lte.msg3_delta_Preamble;

              if ((ccparams_lte.msg3_delta_Preamble<-1) ||
                  (ccparams_lte.msg3_delta_Preamble>6))
                AssertFatal (0,
                             "Failed to parse eNB configuration file %s, enb %u unknown value \"%d\" for msg3_delta_Preamble choice: -1..6 !\n",
                             RC.config_file_name, i, ccparams_lte.msg3_delta_Preamble);

              if (strcmp(ccparams_lte.pucch_deltaF_Format1,"deltaF_2")==0) {
                RRC_CONFIGURATION_REQ (msg_p).radioresourceconfig[j].pucch_deltaF_Format1= LTE_DeltaFList_PUCCH__deltaF_PUCCH_Format1_deltaF_2;
              } else if (strcmp(ccparams_lte.pucch_deltaF_Format1,"deltaF0")==0) {
                RRC_CONFIGURATION_REQ (msg_p).radioresourceconfig[j].pucch_deltaF_Format1= LTE_DeltaFList_PUCCH__deltaF_PUCCH_Format1_deltaF0;
              } else if (strcmp(ccparams_lte.pucch_deltaF_Format1,"deltaF2")==0) {
                RRC_CONFIGURATION_REQ (msg_p).radioresourceconfig[j].pucch_deltaF_Format1= LTE_DeltaFList_PUCCH__deltaF_PUCCH_Format1_deltaF2;
              } else
                AssertFatal (0,
                             "Failed to parse eNB configuration file %s, enb %u unknown value \"%s\" for pucch_deltaF_Format1 choice: deltaF_2,dltaF0,deltaF2!\n",
                             RC.config_file_name, i, ccparams_lte.pucch_deltaF_Format1);

              if (strcmp(ccparams_lte.pucch_deltaF_Format1b,"deltaF1")==0) {
                RRC_CONFIGURATION_REQ (msg_p).radioresourceconfig[j].pucch_deltaF_Format1b= LTE_DeltaFList_PUCCH__deltaF_PUCCH_Format1b_deltaF1;
              } else if (strcmp(ccparams_lte.pucch_deltaF_Format1b,"deltaF3")==0) {
                RRC_CONFIGURATION_REQ (msg_p).radioresourceconfig[j].pucch_deltaF_Format1b= LTE_DeltaFList_PUCCH__deltaF_PUCCH_Format1b_deltaF3;
              } else if (strcmp(ccparams_lte.pucch_deltaF_Format1b,"deltaF5")==0) {
                RRC_CONFIGURATION_REQ (msg_p).radioresourceconfig[j].pucch_deltaF_Format1b= LTE_DeltaFList_PUCCH__deltaF_PUCCH_Format1b_deltaF5;
              } else
                AssertFatal (0,
                             "Failed to parse eNB configuration file %s, enb %u unknown value \"%s\" for pucch_deltaF_Format1b choice: deltaF1,dltaF3,deltaF5!\n",
                             RC.config_file_name, i, ccparams_lte.pucch_deltaF_Format1b);

              if (strcmp(ccparams_lte.pucch_deltaF_Format2,"deltaF_2")==0) {
                RRC_CONFIGURATION_REQ (msg_p).radioresourceconfig[j].pucch_deltaF_Format2= LTE_DeltaFList_PUCCH__deltaF_PUCCH_Format2_deltaF_2;
              } else if (strcmp(ccparams_lte.pucch_deltaF_Format2,"deltaF0")==0) {
                RRC_CONFIGURATION_REQ (msg_p).radioresourceconfig[j].pucch_deltaF_Format2= LTE_DeltaFList_PUCCH__deltaF_PUCCH_Format2_deltaF0;
              } else if (strcmp(ccparams_lte.pucch_deltaF_Format2,"deltaF1")==0) {
                RRC_CONFIGURATION_REQ (msg_p).radioresourceconfig[j].pucch_deltaF_Format2= LTE_DeltaFList_PUCCH__deltaF_PUCCH_Format2_deltaF1;
              } else if (strcmp(ccparams_lte.pucch_deltaF_Format2,"deltaF2")==0) {
                RRC_CONFIGURATION_REQ (msg_p).radioresourceconfig[j].pucch_deltaF_Format2= LTE_DeltaFList_PUCCH__deltaF_PUCCH_Format2_deltaF2;
              } else
                AssertFatal (0,
                             "Failed to parse eNB configuration file %s, enb %u unknown value \"%s\" for pucch_deltaF_Format2 choice: deltaF_2,dltaF0,deltaF1,deltaF2!\n",
                             RC.config_file_name, i, ccparams_lte.pucch_deltaF_Format2);

              if (strcmp(ccparams_lte.pucch_deltaF_Format2a,"deltaF_2")==0) {
                RRC_CONFIGURATION_REQ (msg_p).radioresourceconfig[j].pucch_deltaF_Format2a= LTE_DeltaFList_PUCCH__deltaF_PUCCH_Format2a_deltaF_2;
              } else if (strcmp(ccparams_lte.pucch_deltaF_Format2a,"deltaF0")==0) {
                RRC_CONFIGURATION_REQ (msg_p).radioresourceconfig[j].pucch_deltaF_Format2a= LTE_DeltaFList_PUCCH__deltaF_PUCCH_Format2a_deltaF0;
              } else if (strcmp(ccparams_lte.pucch_deltaF_Format2a,"deltaF2")==0) {
                RRC_CONFIGURATION_REQ (msg_p).radioresourceconfig[j].pucch_deltaF_Format2a= LTE_DeltaFList_PUCCH__deltaF_PUCCH_Format2a_deltaF2;
              } else
                AssertFatal (0,
                             "Failed to parse eNB configuration file %s, enb %u unknown value \"%s\" for pucch_deltaF_Format2a choice: deltaF_2,dltaF0,deltaF2!\n",
                             RC.config_file_name, i, ccparams_lte.pucch_deltaF_Format2a);

              if (strcmp(ccparams_lte.pucch_deltaF_Format2b,"deltaF_2")==0) {
                RRC_CONFIGURATION_REQ (msg_p).radioresourceconfig[j].pucch_deltaF_Format2b= LTE_DeltaFList_PUCCH__deltaF_PUCCH_Format2b_deltaF_2;
              } else if (strcmp(ccparams_lte.pucch_deltaF_Format2b,"deltaF0")==0) {
                RRC_CONFIGURATION_REQ (msg_p).radioresourceconfig[j].pucch_deltaF_Format2b= LTE_DeltaFList_PUCCH__deltaF_PUCCH_Format2b_deltaF0;
              } else if (strcmp(ccparams_lte.pucch_deltaF_Format2b,"deltaF2")==0) {
                RRC_CONFIGURATION_REQ (msg_p).radioresourceconfig[j].pucch_deltaF_Format2b= LTE_DeltaFList_PUCCH__deltaF_PUCCH_Format2b_deltaF2;
              } else
                AssertFatal (0,
                             "Failed to parse eNB configuration file %s, enb %u unknown value \"%s\" for pucch_deltaF_Format2b choice: deltaF_2,dltaF0,deltaF2!\n",
                             RC.config_file_name, i, ccparams_lte.pucch_deltaF_Format2b);

              RRC_CONFIGURATION_REQ (msg_p).radioresourceconfig[j].rach_numberOfRA_Preambles= (ccparams_lte.rach_numberOfRA_Preambles/4)-1;

              if ((ccparams_lte.rach_numberOfRA_Preambles <4) ||
                  (ccparams_lte.rach_numberOfRA_Preambles>64) ||
                  ((ccparams_lte.rach_numberOfRA_Preambles&3)!=0))
                AssertFatal (0,
                             "Failed to parse eNB configuration file %s, enb %u unknown value \"%d\" for rach_numberOfRA_Preambles choice: 4,8,12,...,64!\n",
                             RC.config_file_name, i, ccparams_lte.rach_numberOfRA_Preambles);

              if (strcmp(ccparams_lte.rach_preamblesGroupAConfig, "ENABLE") == 0) {
                RRC_CONFIGURATION_REQ (msg_p).radioresourceconfig[j].rach_preamblesGroupAConfig= TRUE;
                RRC_CONFIGURATION_REQ (msg_p).radioresourceconfig[j].rach_sizeOfRA_PreamblesGroupA= (ccparams_lte.rach_sizeOfRA_PreamblesGroupA/4)-1;

                if ((ccparams_lte.rach_numberOfRA_Preambles <4) ||
                    (ccparams_lte.rach_numberOfRA_Preambles>60) ||
                    ((ccparams_lte.rach_numberOfRA_Preambles&3)!=0))
                  AssertFatal (0,
                               "Failed to parse eNB configuration file %s, enb %u unknown value \"%d\" for rach_sizeOfRA_PreamblesGroupA choice: 4,8,12,...,60!\n",
                               RC.config_file_name, i, ccparams_lte.rach_sizeOfRA_PreamblesGroupA);

                switch (ccparams_lte.rach_messageSizeGroupA) {
                  case 56:
                    RRC_CONFIGURATION_REQ (msg_p).radioresourceconfig[j].rach_messageSizeGroupA= LTE_RACH_ConfigCommon__preambleInfo__preamblesGroupAConfig__messageSizeGroupA_b56;
                    break;

                  case 144:
                    RRC_CONFIGURATION_REQ (msg_p).radioresourceconfig[j].rach_messageSizeGroupA= LTE_RACH_ConfigCommon__preambleInfo__preamblesGroupAConfig__messageSizeGroupA_b144;
                    break;

                  case 208:
                    RRC_CONFIGURATION_REQ (msg_p).radioresourceconfig[j].rach_messageSizeGroupA= LTE_RACH_ConfigCommon__preambleInfo__preamblesGroupAConfig__messageSizeGroupA_b208;
                    break;

                  case 256:
                    RRC_CONFIGURATION_REQ (msg_p).radioresourceconfig[j].rach_messageSizeGroupA= LTE_RACH_ConfigCommon__preambleInfo__preamblesGroupAConfig__messageSizeGroupA_b256;
                    break;

                  default:
                    AssertFatal (0,
                                 "Failed to parse eNB configuration file %s, enb %u unknown value \"%d\" for rach_messageSizeGroupA choice: 56,144,208,256!\n",
                                 RC.config_file_name, i, ccparams_lte.rach_messageSizeGroupA);
                    break;
                }

                if (strcmp(ccparams_lte.rach_messagePowerOffsetGroupB,"minusinfinity")==0) {
                  RRC_CONFIGURATION_REQ (msg_p).radioresourceconfig[j].rach_messagePowerOffsetGroupB= LTE_RACH_ConfigCommon__preambleInfo__preamblesGroupAConfig__messagePowerOffsetGroupB_minusinfinity;
                } else if (strcmp(ccparams_lte.rach_messagePowerOffsetGroupB,"dB0")==0) {
                  RRC_CONFIGURATION_REQ (msg_p).radioresourceconfig[j].rach_messagePowerOffsetGroupB= LTE_RACH_ConfigCommon__preambleInfo__preamblesGroupAConfig__messagePowerOffsetGroupB_dB0;
                } else if (strcmp(ccparams_lte.rach_messagePowerOffsetGroupB,"dB5")==0) {
                  RRC_CONFIGURATION_REQ (msg_p).radioresourceconfig[j].rach_messagePowerOffsetGroupB= LTE_RACH_ConfigCommon__preambleInfo__preamblesGroupAConfig__messagePowerOffsetGroupB_dB5;
                } else if (strcmp(ccparams_lte.rach_messagePowerOffsetGroupB,"dB8")==0) {
                  RRC_CONFIGURATION_REQ (msg_p).radioresourceconfig[j].rach_messagePowerOffsetGroupB= LTE_RACH_ConfigCommon__preambleInfo__preamblesGroupAConfig__messagePowerOffsetGroupB_dB8;
                } else if (strcmp(ccparams_lte.rach_messagePowerOffsetGroupB,"dB10")==0) {
                  RRC_CONFIGURATION_REQ (msg_p).radioresourceconfig[j].rach_messagePowerOffsetGroupB= LTE_RACH_ConfigCommon__preambleInfo__preamblesGroupAConfig__messagePowerOffsetGroupB_dB10;
                } else if (strcmp(ccparams_lte.rach_messagePowerOffsetGroupB,"dB12")==0) {
                  RRC_CONFIGURATION_REQ (msg_p).radioresourceconfig[j].rach_messagePowerOffsetGroupB= LTE_RACH_ConfigCommon__preambleInfo__preamblesGroupAConfig__messagePowerOffsetGroupB_dB12;
                } else if (strcmp(ccparams_lte.rach_messagePowerOffsetGroupB,"dB15")==0) {
                  RRC_CONFIGURATION_REQ (msg_p).radioresourceconfig[j].rach_messagePowerOffsetGroupB= LTE_RACH_ConfigCommon__preambleInfo__preamblesGroupAConfig__messagePowerOffsetGroupB_dB15;
                } else if (strcmp(ccparams_lte.rach_messagePowerOffsetGroupB,"dB18")==0) {
                  RRC_CONFIGURATION_REQ (msg_p).radioresourceconfig[j].rach_messagePowerOffsetGroupB= LTE_RACH_ConfigCommon__preambleInfo__preamblesGroupAConfig__messagePowerOffsetGroupB_dB18;
                } else
                  AssertFatal (0,
                               "Failed to parse eNB configuration file %s, enb %u unknown value \"%s\" for rach_messagePowerOffsetGroupB choice: minusinfinity,dB0,dB5,dB8,dB10,dB12,dB15,dB18!\n",
                               RC.config_file_name, i, ccparams_lte.rach_messagePowerOffsetGroupB);
              } else if (strcmp(ccparams_lte.rach_preamblesGroupAConfig, "DISABLE") == 0) {
                RRC_CONFIGURATION_REQ (msg_p).radioresourceconfig[j].rach_preamblesGroupAConfig= FALSE;
              } else
                AssertFatal (0,
                             "Failed to parse eNB configuration file %s, enb %u unknown value \"%s\" for rach_preamblesGroupAConfig choice: ENABLE,DISABLE !\n",
                             RC.config_file_name, i, ccparams_lte.rach_preamblesGroupAConfig);

              RRC_CONFIGURATION_REQ (msg_p).radioresourceconfig[j].rach_preambleInitialReceivedTargetPower= (ccparams_lte.rach_preambleInitialReceivedTargetPower+120)/2;

              if ((ccparams_lte.rach_preambleInitialReceivedTargetPower<-120) ||
                  (ccparams_lte.rach_preambleInitialReceivedTargetPower>-90) ||
                  ((ccparams_lte.rach_preambleInitialReceivedTargetPower&1)!=0))
                AssertFatal (0,
                             "Failed to parse eNB configuration file %s, enb %u unknown value \"%d\" for rach_preambleInitialReceivedTargetPower choice: -120,-118,...,-90 !\n",
                             RC.config_file_name, i, ccparams_lte.rach_preambleInitialReceivedTargetPower);

              RRC_CONFIGURATION_REQ (msg_p).radioresourceconfig[j].rach_powerRampingStep= ccparams_lte.rach_powerRampingStep/2;

              if ((ccparams_lte.rach_powerRampingStep<0) ||
                  (ccparams_lte.rach_powerRampingStep>6) ||
                  ((ccparams_lte.rach_powerRampingStep&1)!=0))
                AssertFatal (0,
                             "Failed to parse eNB configuration file %s, enb %u unknown value \"%d\" for rach_powerRampingStep choice: 0,2,4,6 !\n",
                             RC.config_file_name, i, ccparams_lte.rach_powerRampingStep);

              switch (ccparams_lte.rach_preambleTransMax) {
                case 3:
                  RRC_CONFIGURATION_REQ (msg_p).radioresourceconfig[j].rach_preambleTransMax= LTE_PreambleTransMax_n3;
                  break;

                case 4:
                  RRC_CONFIGURATION_REQ (msg_p).radioresourceconfig[j].rach_preambleTransMax= LTE_PreambleTransMax_n4;
                  break;

                case 5:
                  RRC_CONFIGURATION_REQ (msg_p).radioresourceconfig[j].rach_preambleTransMax= LTE_PreambleTransMax_n5;
                  break;

                case 6:
                  RRC_CONFIGURATION_REQ (msg_p).radioresourceconfig[j].rach_preambleTransMax= LTE_PreambleTransMax_n6;
                  break;

                case 7:
                  RRC_CONFIGURATION_REQ (msg_p).radioresourceconfig[j].rach_preambleTransMax= LTE_PreambleTransMax_n7;
                  break;

                case 8:
                  RRC_CONFIGURATION_REQ (msg_p).radioresourceconfig[j].rach_preambleTransMax= LTE_PreambleTransMax_n8;
                  break;

                case 10:
                  RRC_CONFIGURATION_REQ (msg_p).radioresourceconfig[j].rach_preambleTransMax= LTE_PreambleTransMax_n10;
                  break;

                case 20:
                  RRC_CONFIGURATION_REQ (msg_p).radioresourceconfig[j].rach_preambleTransMax= LTE_PreambleTransMax_n20;
                  break;

                case 50:
                  RRC_CONFIGURATION_REQ (msg_p).radioresourceconfig[j].rach_preambleTransMax= LTE_PreambleTransMax_n50;
                  break;

                case 100:
                  RRC_CONFIGURATION_REQ (msg_p).radioresourceconfig[j].rach_preambleTransMax= LTE_PreambleTransMax_n100;
                  break;

                case 200:
                  RRC_CONFIGURATION_REQ (msg_p).radioresourceconfig[j].rach_preambleTransMax= LTE_PreambleTransMax_n200;
                  break;

                default:
                  AssertFatal (0,
                               "Failed to parse eNB configuration file %s, enb %u unknown value \"%d\" for rach_preambleTransMax choice: 3,4,5,6,7,8,10,20,50,100,200!\n",
                               RC.config_file_name, i, ccparams_lte.rach_preambleTransMax);
                  break;
              }

              RRC_CONFIGURATION_REQ (msg_p).radioresourceconfig[j].rach_raResponseWindowSize=  (ccparams_lte.rach_raResponseWindowSize==10)?7:ccparams_lte.rach_raResponseWindowSize-2;

              if ((ccparams_lte.rach_raResponseWindowSize<0)||
                  (ccparams_lte.rach_raResponseWindowSize==9)||
                  (ccparams_lte.rach_raResponseWindowSize>10))
                AssertFatal (0,
                             "Failed to parse eNB configuration file %s, enb %u unknown value \"%d\" for rach_raResponseWindowSize choice: 2,3,4,5,6,7,8,10!\n",
                             RC.config_file_name, i, ccparams_lte.rach_preambleTransMax);

              RRC_CONFIGURATION_REQ (msg_p).radioresourceconfig[j].rach_macContentionResolutionTimer= (ccparams_lte.rach_macContentionResolutionTimer/8)-1;

              if ((ccparams_lte.rach_macContentionResolutionTimer<8) ||
                  (ccparams_lte.rach_macContentionResolutionTimer>64) ||
                  ((ccparams_lte.rach_macContentionResolutionTimer&7)!=0))
                AssertFatal (0,
                             "Failed to parse eNB configuration file %s, enb %u unknown value \"%d\" for rach_macContentionResolutionTimer choice: 8,16,...,56,64!\n",
                             RC.config_file_name, i, ccparams_lte.rach_preambleTransMax);

              RRC_CONFIGURATION_REQ (msg_p).radioresourceconfig[j].rach_maxHARQ_Msg3Tx= ccparams_lte.rach_maxHARQ_Msg3Tx;

              if ((ccparams_lte.rach_maxHARQ_Msg3Tx<0) ||
                  (ccparams_lte.rach_maxHARQ_Msg3Tx>8))
                AssertFatal (0,
                             "Failed to parse eNB configuration file %s, enb %u unknown value \"%d\" for rach_maxHARQ_Msg3Tx choice: 1..8!\n",
                             RC.config_file_name, i, ccparams_lte.rach_preambleTransMax);

              switch (ccparams_lte.pcch_defaultPagingCycle) {
                case 32:
                  RRC_CONFIGURATION_REQ (msg_p).radioresourceconfig[j].pcch_defaultPagingCycle= LTE_PCCH_Config__defaultPagingCycle_rf32;
                  break;

                case 64:
                  RRC_CONFIGURATION_REQ (msg_p).radioresourceconfig[j].pcch_defaultPagingCycle= LTE_PCCH_Config__defaultPagingCycle_rf64;
                  break;

                case 128:
                  RRC_CONFIGURATION_REQ (msg_p).radioresourceconfig[j].pcch_defaultPagingCycle= LTE_PCCH_Config__defaultPagingCycle_rf128;
                  break;

                case 256:
                  RRC_CONFIGURATION_REQ (msg_p).radioresourceconfig[j].pcch_defaultPagingCycle= LTE_PCCH_Config__defaultPagingCycle_rf256;
                  break;

                default:
                  AssertFatal (0,
                               "Failed to parse eNB configuration file %s, enb %u unknown value \"%d\" for pcch_defaultPagingCycle choice: 32,64,128,256!\n",
                               RC.config_file_name, i, ccparams_lte.pcch_defaultPagingCycle);
                  break;
              }

              if (strcmp(ccparams_lte.pcch_nB, "fourT") == 0) {
                RRC_CONFIGURATION_REQ (msg_p).radioresourceconfig[j].pcch_nB= LTE_PCCH_Config__nB_fourT;
              } else if (strcmp(ccparams_lte.pcch_nB, "twoT") == 0) {
                RRC_CONFIGURATION_REQ (msg_p).radioresourceconfig[j].pcch_nB= LTE_PCCH_Config__nB_twoT;
              } else if (strcmp(ccparams_lte.pcch_nB, "oneT") == 0) {
                RRC_CONFIGURATION_REQ (msg_p).radioresourceconfig[j].pcch_nB= LTE_PCCH_Config__nB_oneT;
              } else if (strcmp(ccparams_lte.pcch_nB, "halfT") == 0) {
                RRC_CONFIGURATION_REQ (msg_p).radioresourceconfig[j].pcch_nB= LTE_PCCH_Config__nB_halfT;
              } else if (strcmp(ccparams_lte.pcch_nB, "quarterT") == 0) {
                RRC_CONFIGURATION_REQ (msg_p).radioresourceconfig[j].pcch_nB= LTE_PCCH_Config__nB_quarterT;
              } else if (strcmp(ccparams_lte.pcch_nB, "oneEighthT") == 0) {
                RRC_CONFIGURATION_REQ (msg_p).radioresourceconfig[j].pcch_nB= LTE_PCCH_Config__nB_oneEighthT;
              } else if (strcmp(ccparams_lte.pcch_nB, "oneSixteenthT") == 0) {
                RRC_CONFIGURATION_REQ (msg_p).radioresourceconfig[j].pcch_nB= LTE_PCCH_Config__nB_oneSixteenthT;
              } else if (strcmp(ccparams_lte.pcch_nB, "oneThirtySecondT") == 0) {
                RRC_CONFIGURATION_REQ (msg_p).radioresourceconfig[j].pcch_nB= LTE_PCCH_Config__nB_oneThirtySecondT;
              } else {
                AssertFatal (0, "Failed to parse eNB configuration file %s, enb %u unknown value \"%s\" for pcch_nB choice: fourT,twoT,oneT,halfT,quarterT,oneighthT,oneSixteenthT,oneThirtySecondT !\n",
                             RC.config_file_name,
                             i,
                             ccparams_lte.pcch_nB);
              }

              if (strcmp(ccparams_lte.drx_Config_present, "prNothing") == 0) {
                RRC_CONFIGURATION_REQ (msg_p).radioresourceconfig[j].drx_Config_present = LTE_DRX_Config_PR_NOTHING;
              } else if (strcmp(ccparams_lte.drx_Config_present, "prRelease") == 0) {
                RRC_CONFIGURATION_REQ (msg_p).radioresourceconfig[j].drx_Config_present = LTE_DRX_Config_PR_release;
              } else if (strcmp(ccparams_lte.drx_Config_present, "prSetup") == 0) {
                RRC_CONFIGURATION_REQ (msg_p).radioresourceconfig[j].drx_Config_present = LTE_DRX_Config_PR_setup;
              } else {
                AssertFatal (0,
                             "Failed to parse eNB configuration file %s, enb %u unknown value \"%s\" for drx_Config_present choice: prNothing, prRelease, prSetup!\n",
                             RC.config_file_name, i, ccparams_lte.drx_Config_present);
              }

              if (strcmp(ccparams_lte.drx_onDurationTimer, "psf1") == 0) {
                RRC_CONFIGURATION_REQ (msg_p).radioresourceconfig[j].drx_onDurationTimer = (long) LTE_DRX_Config__setup__onDurationTimer_psf1;
              } else if (strcmp(ccparams_lte.drx_onDurationTimer, "psf2") == 0) {
                RRC_CONFIGURATION_REQ (msg_p).radioresourceconfig[j].drx_onDurationTimer = (long) LTE_DRX_Config__setup__onDurationTimer_psf2;
              } else if (strcmp(ccparams_lte.drx_onDurationTimer, "psf3") == 0) {
                RRC_CONFIGURATION_REQ (msg_p).radioresourceconfig[j].drx_onDurationTimer = (long) LTE_DRX_Config__setup__onDurationTimer_psf3;
              } else if (strcmp(ccparams_lte.drx_onDurationTimer, "psf4") == 0) {
                RRC_CONFIGURATION_REQ (msg_p).radioresourceconfig[j].drx_onDurationTimer = (long) LTE_DRX_Config__setup__onDurationTimer_psf4;
              } else if (strcmp(ccparams_lte.drx_onDurationTimer, "psf5") == 0) {
                RRC_CONFIGURATION_REQ (msg_p).radioresourceconfig[j].drx_onDurationTimer = (long) LTE_DRX_Config__setup__onDurationTimer_psf5;
              } else if (strcmp(ccparams_lte.drx_onDurationTimer, "psf6") == 0) {
                RRC_CONFIGURATION_REQ (msg_p).radioresourceconfig[j].drx_onDurationTimer = (long) LTE_DRX_Config__setup__onDurationTimer_psf6;
              } else if (strcmp(ccparams_lte.drx_onDurationTimer, "psf8") == 0) {
                RRC_CONFIGURATION_REQ (msg_p).radioresourceconfig[j].drx_onDurationTimer = (long) LTE_DRX_Config__setup__onDurationTimer_psf8;
              } else if (strcmp(ccparams_lte.drx_onDurationTimer, "psf10") == 0) {
                RRC_CONFIGURATION_REQ (msg_p).radioresourceconfig[j].drx_onDurationTimer = (long) LTE_DRX_Config__setup__onDurationTimer_psf10;
              } else if (strcmp(ccparams_lte.drx_onDurationTimer, "psf20") == 0) {
                RRC_CONFIGURATION_REQ (msg_p).radioresourceconfig[j].drx_onDurationTimer = (long) LTE_DRX_Config__setup__onDurationTimer_psf20;
              } else if (strcmp(ccparams_lte.drx_onDurationTimer, "psf30") == 0) {
                RRC_CONFIGURATION_REQ (msg_p).radioresourceconfig[j].drx_onDurationTimer = (long) LTE_DRX_Config__setup__onDurationTimer_psf30;
              } else if (strcmp(ccparams_lte.drx_onDurationTimer, "psf40") == 0) {
                RRC_CONFIGURATION_REQ (msg_p).radioresourceconfig[j].drx_onDurationTimer = (long) LTE_DRX_Config__setup__onDurationTimer_psf40;
              } else if (strcmp(ccparams_lte.drx_onDurationTimer, "psf50") == 0) {
                RRC_CONFIGURATION_REQ (msg_p).radioresourceconfig[j].drx_onDurationTimer = (long) LTE_DRX_Config__setup__onDurationTimer_psf50;
              } else if (strcmp(ccparams_lte.drx_onDurationTimer, "psf60") == 0) {
                RRC_CONFIGURATION_REQ (msg_p).radioresourceconfig[j].drx_onDurationTimer = (long) LTE_DRX_Config__setup__onDurationTimer_psf60;
              } else if (strcmp(ccparams_lte.drx_onDurationTimer, "psf80") == 0) {
                RRC_CONFIGURATION_REQ (msg_p).radioresourceconfig[j].drx_onDurationTimer = (long) LTE_DRX_Config__setup__onDurationTimer_psf80;
              } else if (strcmp(ccparams_lte.drx_onDurationTimer, "psf100") == 0) {
                RRC_CONFIGURATION_REQ (msg_p).radioresourceconfig[j].drx_onDurationTimer = (long) LTE_DRX_Config__setup__onDurationTimer_psf100;
              } else if (strcmp(ccparams_lte.drx_onDurationTimer, "psf200") == 0) {
                RRC_CONFIGURATION_REQ (msg_p).radioresourceconfig[j].drx_onDurationTimer = (long) LTE_DRX_Config__setup__onDurationTimer_psf200;
              } else {
                AssertFatal (0,
                             "Failed to parse eNB configuration file %s, enb %u unknown value \"%s\" for drx_onDurationTimer choice !\n",
                             RC.config_file_name, i, ccparams_lte.drx_onDurationTimer);
                break;
              }

              if (strcmp(ccparams_lte.drx_InactivityTimer, "psf1") == 0) {
                RRC_CONFIGURATION_REQ (msg_p).radioresourceconfig[j].drx_InactivityTimer = (long) LTE_DRX_Config__setup__drx_InactivityTimer_psf1;
              } else if (strcmp(ccparams_lte.drx_InactivityTimer, "psf2") == 0) {
                RRC_CONFIGURATION_REQ (msg_p).radioresourceconfig[j].drx_InactivityTimer = (long) LTE_DRX_Config__setup__drx_InactivityTimer_psf2;
              } else if (strcmp(ccparams_lte.drx_InactivityTimer, "psf3") == 0) {
                RRC_CONFIGURATION_REQ (msg_p).radioresourceconfig[j].drx_InactivityTimer = (long) LTE_DRX_Config__setup__drx_InactivityTimer_psf3;
              } else if (strcmp(ccparams_lte.drx_InactivityTimer, "psf4") == 0) {
                RRC_CONFIGURATION_REQ (msg_p).radioresourceconfig[j].drx_InactivityTimer = (long) LTE_DRX_Config__setup__drx_InactivityTimer_psf4;
              } else if (strcmp(ccparams_lte.drx_InactivityTimer, "psf5") == 0) {
                RRC_CONFIGURATION_REQ (msg_p).radioresourceconfig[j].drx_InactivityTimer = (long) LTE_DRX_Config__setup__drx_InactivityTimer_psf5;
              } else if (strcmp(ccparams_lte.drx_InactivityTimer, "psf6") == 0) {
                RRC_CONFIGURATION_REQ (msg_p).radioresourceconfig[j].drx_InactivityTimer = (long) LTE_DRX_Config__setup__drx_InactivityTimer_psf6;
              } else if (strcmp(ccparams_lte.drx_InactivityTimer, "psf8") == 0) {
                RRC_CONFIGURATION_REQ (msg_p).radioresourceconfig[j].drx_InactivityTimer = (long) LTE_DRX_Config__setup__drx_InactivityTimer_psf8;
              } else if (strcmp(ccparams_lte.drx_InactivityTimer, "psf10") == 0) {
                RRC_CONFIGURATION_REQ (msg_p).radioresourceconfig[j].drx_InactivityTimer = (long) LTE_DRX_Config__setup__drx_InactivityTimer_psf10;
              } else if (strcmp(ccparams_lte.drx_InactivityTimer, "psf20") == 0) {
                RRC_CONFIGURATION_REQ (msg_p).radioresourceconfig[j].drx_InactivityTimer = (long) LTE_DRX_Config__setup__drx_InactivityTimer_psf20;
              } else if (strcmp(ccparams_lte.drx_InactivityTimer, "psf30") == 0) {
                RRC_CONFIGURATION_REQ (msg_p).radioresourceconfig[j].drx_InactivityTimer = (long) LTE_DRX_Config__setup__drx_InactivityTimer_psf30;
              } else if (strcmp(ccparams_lte.drx_InactivityTimer, "psf40") == 0) {
                RRC_CONFIGURATION_REQ (msg_p).radioresourceconfig[j].drx_InactivityTimer = (long) LTE_DRX_Config__setup__drx_InactivityTimer_psf40;
              } else if (strcmp(ccparams_lte.drx_InactivityTimer, "psf50") == 0) {
                RRC_CONFIGURATION_REQ (msg_p).radioresourceconfig[j].drx_InactivityTimer = (long) LTE_DRX_Config__setup__drx_InactivityTimer_psf50;
              } else if (strcmp(ccparams_lte.drx_InactivityTimer, "psf60") == 0) {
                RRC_CONFIGURATION_REQ (msg_p).radioresourceconfig[j].drx_InactivityTimer = (long) LTE_DRX_Config__setup__drx_InactivityTimer_psf60;
              } else if (strcmp(ccparams_lte.drx_InactivityTimer, "psf80") == 0) {
                RRC_CONFIGURATION_REQ (msg_p).radioresourceconfig[j].drx_InactivityTimer = (long) LTE_DRX_Config__setup__drx_InactivityTimer_psf80;
              } else if (strcmp(ccparams_lte.drx_InactivityTimer, "psf100") == 0) {
                RRC_CONFIGURATION_REQ (msg_p).radioresourceconfig[j].drx_InactivityTimer = (long) LTE_DRX_Config__setup__drx_InactivityTimer_psf100;
              } else if (strcmp(ccparams_lte.drx_InactivityTimer, "psf200") == 0) {
                RRC_CONFIGURATION_REQ (msg_p).radioresourceconfig[j].drx_InactivityTimer = (long) LTE_DRX_Config__setup__drx_InactivityTimer_psf200;
              } else if (strcmp(ccparams_lte.drx_InactivityTimer, "psf300") == 0) {
                RRC_CONFIGURATION_REQ (msg_p).radioresourceconfig[j].drx_InactivityTimer = (long) LTE_DRX_Config__setup__drx_InactivityTimer_psf300;
              } else if (strcmp(ccparams_lte.drx_InactivityTimer, "psf500") == 0) {
                RRC_CONFIGURATION_REQ (msg_p).radioresourceconfig[j].drx_InactivityTimer = (long) LTE_DRX_Config__setup__drx_InactivityTimer_psf500;
              } else if (strcmp(ccparams_lte.drx_InactivityTimer, "psf750") == 0) {
                RRC_CONFIGURATION_REQ (msg_p).radioresourceconfig[j].drx_InactivityTimer = (long) LTE_DRX_Config__setup__drx_InactivityTimer_psf750;
              } else if (strcmp(ccparams_lte.drx_InactivityTimer, "psf1280") == 0) {
                RRC_CONFIGURATION_REQ (msg_p).radioresourceconfig[j].drx_InactivityTimer = (long) LTE_DRX_Config__setup__drx_InactivityTimer_psf1280;
              } else if (strcmp(ccparams_lte.drx_InactivityTimer, "psf1920") == 0) {
                RRC_CONFIGURATION_REQ (msg_p).radioresourceconfig[j].drx_InactivityTimer = (long) LTE_DRX_Config__setup__drx_InactivityTimer_psf1920;
              } else if (strcmp(ccparams_lte.drx_InactivityTimer, "psf2560") == 0) {
                RRC_CONFIGURATION_REQ (msg_p).radioresourceconfig[j].drx_InactivityTimer = (long) LTE_DRX_Config__setup__drx_InactivityTimer_psf2560;
              } else if (strcmp(ccparams_lte.drx_InactivityTimer, "psf0-v1020") == 0) {
                RRC_CONFIGURATION_REQ (msg_p).radioresourceconfig[j].drx_InactivityTimer = (long) LTE_DRX_Config__setup__drx_InactivityTimer_psf0_v1020;
              } else if (strcmp(ccparams_lte.drx_InactivityTimer, "spare9") == 0) {
                RRC_CONFIGURATION_REQ (msg_p).radioresourceconfig[j].drx_InactivityTimer = (long) LTE_DRX_Config__setup__drx_InactivityTimer_spare9;
              } else if (strcmp(ccparams_lte.drx_InactivityTimer, "spare8") == 0) {
                RRC_CONFIGURATION_REQ (msg_p).radioresourceconfig[j].drx_InactivityTimer = (long) LTE_DRX_Config__setup__drx_InactivityTimer_spare8;
              } else if (strcmp(ccparams_lte.drx_InactivityTimer, "spare7") == 0) {
                RRC_CONFIGURATION_REQ (msg_p).radioresourceconfig[j].drx_InactivityTimer = (long) LTE_DRX_Config__setup__drx_InactivityTimer_spare7;
              } else if (strcmp(ccparams_lte.drx_InactivityTimer, "spare6") == 0) {
                RRC_CONFIGURATION_REQ (msg_p).radioresourceconfig[j].drx_InactivityTimer = (long) LTE_DRX_Config__setup__drx_InactivityTimer_spare6;
              } else if (strcmp(ccparams_lte.drx_InactivityTimer, "spare5") == 0) {
                RRC_CONFIGURATION_REQ (msg_p).radioresourceconfig[j].drx_InactivityTimer = (long) LTE_DRX_Config__setup__drx_InactivityTimer_spare5;
              } else if (strcmp(ccparams_lte.drx_InactivityTimer, "spare4") == 0) {
                RRC_CONFIGURATION_REQ (msg_p).radioresourceconfig[j].drx_InactivityTimer = (long) LTE_DRX_Config__setup__drx_InactivityTimer_spare4;
              } else if (strcmp(ccparams_lte.drx_InactivityTimer, "spare3") == 0) {
                RRC_CONFIGURATION_REQ (msg_p).radioresourceconfig[j].drx_InactivityTimer = (long) LTE_DRX_Config__setup__drx_InactivityTimer_spare3;
              } else if (strcmp(ccparams_lte.drx_InactivityTimer, "spare2") == 0) {
                RRC_CONFIGURATION_REQ (msg_p).radioresourceconfig[j].drx_InactivityTimer = (long) LTE_DRX_Config__setup__drx_InactivityTimer_spare2;
              } else if (strcmp(ccparams_lte.drx_InactivityTimer, "spare1") == 0) {
                RRC_CONFIGURATION_REQ (msg_p).radioresourceconfig[j].drx_InactivityTimer = (long) LTE_DRX_Config__setup__drx_InactivityTimer_spare1;
              } else {
                AssertFatal (0,
                             "Failed to parse eNB configuration file %s, enb %u unknown value \"%s\" for drx_InactivityTimer choice !\n",
                             RC.config_file_name, i, ccparams_lte.drx_InactivityTimer);
                break;
              }

              RRC_CONFIGURATION_REQ (msg_p).radioresourceconfig[j].ue_multiple_max= ccparams_lte.ue_multiple_max;

              if (!ccparams_lte.mbms_dedicated_serving_cell)
                AssertFatal (0,
                             "Failed to parse eNB configuration file %s, enb %u define %s: TRUE,FALSE!\n",
                             RC.config_file_name, i, ENB_CONFIG_STRING_MBMS_DEDICATED_SERVING_CELL);
              else if (strcmp(ccparams_lte.mbms_dedicated_serving_cell, "ENABLE") == 0) {
                RRC_CONFIGURATION_REQ (msg_p).radioresourceconfig[j].mbms_dedicated_serving_cell = TRUE;
              } else  if (strcmp(ccparams_lte.mbms_dedicated_serving_cell, "DISABLE") == 0) {
                RRC_CONFIGURATION_REQ (msg_p).radioresourceconfig[j].mbms_dedicated_serving_cell  = FALSE;
              } else {
                AssertFatal (0,
                             "Failed to parse eNB configuration file %s, enb %u unknown value \"%s\" for mbms_dedicated_serving_cell choice: TRUE or FALSE !\n",
                             RC.config_file_name, i, ccparams_lte.mbms_dedicated_serving_cell);
              }

              switch (ccparams_lte.N_RB_DL) {
                case 25:
                  if ((ccparams_lte.ue_multiple_max < 1) ||
                      (ccparams_lte.ue_multiple_max > 4))
                    AssertFatal (0,
                                 "Failed to parse eNB configuration file %s, enb %u unknown value \"%d\" for ue_multiple_max choice: 1..4!\n",
                                 RC.config_file_name, i, ccparams_lte.ue_multiple_max);

                  break;

                case 50:
                  if ((ccparams_lte.ue_multiple_max < 1) ||
                      (ccparams_lte.ue_multiple_max > 8))
                    AssertFatal (0,
                                 "Failed to parse eNB configuration file %s, enb %u unknown value \"%d\" for ue_multiple_max choice: 1..8!\n",
                                 RC.config_file_name, i, ccparams_lte.ue_multiple_max);

                  break;

                case 100:
                  if ((ccparams_lte.ue_multiple_max < 1) ||
                      (ccparams_lte.ue_multiple_max > 16))
                    AssertFatal (0,
                                 "Failed to parse eNB configuration file %s, enb %u unknown value \"%d\" for ue_multiple_max choice: 1..16!\n",
                                 RC.config_file_name, i, ccparams_lte.ue_multiple_max);

                  break;

                default:
                  AssertFatal (0,
                               "Failed to parse eNB configuration file %s, enb %u unknown value \"%d\" for N_RB_DL choice: 25,50,100 !\n",
                               RC.config_file_name, i, ccparams_lte.N_RB_DL);
                  break;
              }

              if (strcmp(ccparams_lte.drx_RetransmissionTimer, "psf1") == 0) {
                RRC_CONFIGURATION_REQ (msg_p).radioresourceconfig[j].drx_RetransmissionTimer = (long) LTE_DRX_Config__setup__drx_RetransmissionTimer_psf1;
              } else if (strcmp(ccparams_lte.drx_RetransmissionTimer, "psf2") == 0) {
                RRC_CONFIGURATION_REQ (msg_p).radioresourceconfig[j].drx_RetransmissionTimer = (long) LTE_DRX_Config__setup__drx_RetransmissionTimer_psf2;
              } else if (strcmp(ccparams_lte.drx_RetransmissionTimer, "psf4") == 0) {
                RRC_CONFIGURATION_REQ (msg_p).radioresourceconfig[j].drx_RetransmissionTimer = (long) LTE_DRX_Config__setup__drx_RetransmissionTimer_psf4;
              } else if (strcmp(ccparams_lte.drx_RetransmissionTimer, "psf6") == 0) {
                RRC_CONFIGURATION_REQ (msg_p).radioresourceconfig[j].drx_RetransmissionTimer = (long) LTE_DRX_Config__setup__drx_RetransmissionTimer_psf6;
              } else if (strcmp(ccparams_lte.drx_RetransmissionTimer, "psf8") == 0) {
                RRC_CONFIGURATION_REQ (msg_p).radioresourceconfig[j].drx_RetransmissionTimer = (long) LTE_DRX_Config__setup__drx_RetransmissionTimer_psf8;
              } else if (strcmp(ccparams_lte.drx_RetransmissionTimer, "psf16") == 0) {
                RRC_CONFIGURATION_REQ (msg_p).radioresourceconfig[j].drx_RetransmissionTimer = (long) LTE_DRX_Config__setup__drx_RetransmissionTimer_psf16;
              } else if (strcmp(ccparams_lte.drx_RetransmissionTimer, "psf24") == 0) {
                RRC_CONFIGURATION_REQ (msg_p).radioresourceconfig[j].drx_RetransmissionTimer = (long) LTE_DRX_Config__setup__drx_RetransmissionTimer_psf24;
              } else if (strcmp(ccparams_lte.drx_RetransmissionTimer, "psf33") == 0) {
                RRC_CONFIGURATION_REQ (msg_p).radioresourceconfig[j].drx_RetransmissionTimer = (long) LTE_DRX_Config__setup__drx_RetransmissionTimer_psf33;
              } else {
                AssertFatal (0,
                             "Failed to parse eNB configuration file %s, enb %u unknown value \"%s\" for drx_RetransmissionTimer choice !\n",
                             RC.config_file_name, i, ccparams_lte.drx_RetransmissionTimer);
                break;
              }

              if (ccparams_lte.drx_longDrx_CycleStartOffset_present == NULL || strcmp(ccparams_lte.drx_longDrx_CycleStartOffset_present, "prNothing") == 0) {
                RRC_CONFIGURATION_REQ (msg_p).radioresourceconfig[j].drx_longDrx_CycleStartOffset_present = LTE_DRX_Config__setup__longDRX_CycleStartOffset_PR_NOTHING;
              } else {
                if (strcmp(ccparams_lte.drx_longDrx_CycleStartOffset_present, "prSf10") == 0) {
                  RRC_CONFIGURATION_REQ (msg_p).radioresourceconfig[j].drx_longDrx_CycleStartOffset_present = LTE_DRX_Config__setup__longDRX_CycleStartOffset_PR_sf10;
                  offsetMaxLimit = 10;
                } else if (strcmp(ccparams_lte.drx_longDrx_CycleStartOffset_present, "prSf20") == 0) {
                  RRC_CONFIGURATION_REQ (msg_p).radioresourceconfig[j].drx_longDrx_CycleStartOffset_present = LTE_DRX_Config__setup__longDRX_CycleStartOffset_PR_sf20;
                  offsetMaxLimit = 20;
                } else if (strcmp(ccparams_lte.drx_longDrx_CycleStartOffset_present, "prSf32") == 0) {
                  RRC_CONFIGURATION_REQ (msg_p).radioresourceconfig[j].drx_longDrx_CycleStartOffset_present = LTE_DRX_Config__setup__longDRX_CycleStartOffset_PR_sf32;
                  offsetMaxLimit = 32;
                } else if (strcmp(ccparams_lte.drx_longDrx_CycleStartOffset_present, "prSf40") == 0) {
                  RRC_CONFIGURATION_REQ (msg_p).radioresourceconfig[j].drx_longDrx_CycleStartOffset_present = LTE_DRX_Config__setup__longDRX_CycleStartOffset_PR_sf40;
                  offsetMaxLimit = 40;
                } else if (strcmp(ccparams_lte.drx_longDrx_CycleStartOffset_present, "prSf64") == 0) {
                  RRC_CONFIGURATION_REQ (msg_p).radioresourceconfig[j].drx_longDrx_CycleStartOffset_present = LTE_DRX_Config__setup__longDRX_CycleStartOffset_PR_sf64;
                  offsetMaxLimit = 64;
                } else if (strcmp(ccparams_lte.drx_longDrx_CycleStartOffset_present, "prSf80") == 0) {
                  RRC_CONFIGURATION_REQ (msg_p).radioresourceconfig[j].drx_longDrx_CycleStartOffset_present = LTE_DRX_Config__setup__longDRX_CycleStartOffset_PR_sf80;
                  offsetMaxLimit = 80;
                } else if (strcmp(ccparams_lte.drx_longDrx_CycleStartOffset_present, "prSf128") == 0) {
                  RRC_CONFIGURATION_REQ (msg_p).radioresourceconfig[j].drx_longDrx_CycleStartOffset_present = LTE_DRX_Config__setup__longDRX_CycleStartOffset_PR_sf128;
                  offsetMaxLimit = 128;
                } else if (strcmp(ccparams_lte.drx_longDrx_CycleStartOffset_present, "prSf160") == 0) {
                  RRC_CONFIGURATION_REQ (msg_p).radioresourceconfig[j].drx_longDrx_CycleStartOffset_present = LTE_DRX_Config__setup__longDRX_CycleStartOffset_PR_sf160;
                  offsetMaxLimit = 160;
                } else if (strcmp(ccparams_lte.drx_longDrx_CycleStartOffset_present, "prSf256") == 0) {
                  RRC_CONFIGURATION_REQ (msg_p).radioresourceconfig[j].drx_longDrx_CycleStartOffset_present = LTE_DRX_Config__setup__longDRX_CycleStartOffset_PR_sf256;
                  offsetMaxLimit = 256;
                } else if (strcmp(ccparams_lte.drx_longDrx_CycleStartOffset_present, "prSf320") == 0) {
                  RRC_CONFIGURATION_REQ (msg_p).radioresourceconfig[j].drx_longDrx_CycleStartOffset_present = LTE_DRX_Config__setup__longDRX_CycleStartOffset_PR_sf320;
                  offsetMaxLimit = 320;
                } else if (strcmp(ccparams_lte.drx_longDrx_CycleStartOffset_present, "prSf512") == 0) {
                  RRC_CONFIGURATION_REQ (msg_p).radioresourceconfig[j].drx_longDrx_CycleStartOffset_present = LTE_DRX_Config__setup__longDRX_CycleStartOffset_PR_sf512;
                  offsetMaxLimit = 512;
                } else if (strcmp(ccparams_lte.drx_longDrx_CycleStartOffset_present, "prSf640") == 0) {
                  RRC_CONFIGURATION_REQ (msg_p).radioresourceconfig[j].drx_longDrx_CycleStartOffset_present = LTE_DRX_Config__setup__longDRX_CycleStartOffset_PR_sf640;
                  offsetMaxLimit = 640;
                } else if (strcmp(ccparams_lte.drx_longDrx_CycleStartOffset_present, "prSf1024") == 0) {
                  RRC_CONFIGURATION_REQ (msg_p).radioresourceconfig[j].drx_longDrx_CycleStartOffset_present = LTE_DRX_Config__setup__longDRX_CycleStartOffset_PR_sf1024;
                  offsetMaxLimit = 1024;
                } else if (strcmp(ccparams_lte.drx_longDrx_CycleStartOffset_present, "prSf1280") == 0) {
                  RRC_CONFIGURATION_REQ (msg_p).radioresourceconfig[j].drx_longDrx_CycleStartOffset_present = LTE_DRX_Config__setup__longDRX_CycleStartOffset_PR_sf1280;
                  offsetMaxLimit = 1280;
                } else if (strcmp(ccparams_lte.drx_longDrx_CycleStartOffset_present, "prSf2048") == 0) {
                  RRC_CONFIGURATION_REQ (msg_p).radioresourceconfig[j].drx_longDrx_CycleStartOffset_present = LTE_DRX_Config__setup__longDRX_CycleStartOffset_PR_sf2048;
                  offsetMaxLimit = 2048;
                } else if (strcmp(ccparams_lte.drx_longDrx_CycleStartOffset_present, "prSf2560") == 0) {
                  RRC_CONFIGURATION_REQ (msg_p).radioresourceconfig[j].drx_longDrx_CycleStartOffset_present = LTE_DRX_Config__setup__longDRX_CycleStartOffset_PR_sf2560;
                  offsetMaxLimit = 2560;
                } else {
                  AssertFatal (0,
                               "Failed to parse eNB configuration file \"%s\", enb %u unknown string value \"%s\" for drx_longDrx_CycleStartOffset_present choice !\n",
                               RC.config_file_name, i, ccparams_lte.drx_longDrx_CycleStartOffset_present);
                }

                if (ccparams_lte.drx_longDrx_CycleStartOffset >= 0 && ccparams_lte.drx_longDrx_CycleStartOffset < offsetMaxLimit) {
                  RRC_CONFIGURATION_REQ (msg_p).radioresourceconfig[j].drx_longDrx_CycleStartOffset = ccparams_lte.drx_longDrx_CycleStartOffset;
                } else {
                  AssertFatal (0,
                               "Failed to parse eNB configuration file %s, enb %u incoherent value \"%d\" for drx_longDrx_CycleStartOffset !\n",
                               RC.config_file_name, i, ccparams_lte.drx_longDrx_CycleStartOffset);
                }
              }

              if  (strcmp(ccparams_lte.drx_shortDrx_Cycle, "") == 0 || ccparams_lte.drx_shortDrx_ShortCycleTimer == 0) {
                if  (strcmp(ccparams_lte.drx_shortDrx_Cycle, "") != 0 || ccparams_lte.drx_shortDrx_ShortCycleTimer != 0) {
                  AssertFatal (0,
                               "Failed to parse eNB configuration file %s, enb %u incoherent values \"%s\" -  \"%d\" for drx_shortDrx_Cycle or drx_shortDrx_ShortCycleTimer choice !\n",
                               RC.config_file_name, i, ccparams_lte.drx_shortDrx_Cycle, ccparams_lte.drx_shortDrx_ShortCycleTimer);
                } else {
                  RRC_CONFIGURATION_REQ (msg_p).radioresourceconfig[j].drx_shortDrx_Cycle = -1;
                  RRC_CONFIGURATION_REQ (msg_p).radioresourceconfig[j].drx_shortDrx_ShortCycleTimer = 0;
                }
              } else {
                if (strcmp(ccparams_lte.drx_shortDrx_Cycle, "sf2") == 0) {
                  cycleNb = 2;
                  RRC_CONFIGURATION_REQ (msg_p).radioresourceconfig[j].drx_shortDrx_Cycle = LTE_DRX_Config__setup__shortDRX__shortDRX_Cycle_sf2;
                } else if (strcmp(ccparams_lte.drx_shortDrx_Cycle, "sf5") == 0) {
                  cycleNb = 5;
                  RRC_CONFIGURATION_REQ (msg_p).radioresourceconfig[j].drx_shortDrx_Cycle = LTE_DRX_Config__setup__shortDRX__shortDRX_Cycle_sf5;
                } else if (strcmp(ccparams_lte.drx_shortDrx_Cycle, "sf8") == 0) {
                  cycleNb = 8;
                  RRC_CONFIGURATION_REQ (msg_p).radioresourceconfig[j].drx_shortDrx_Cycle = LTE_DRX_Config__setup__shortDRX__shortDRX_Cycle_sf8;
                } else if (strcmp(ccparams_lte.drx_shortDrx_Cycle, "sf10") == 0) {
                  cycleNb = 10;
                  RRC_CONFIGURATION_REQ (msg_p).radioresourceconfig[j].drx_shortDrx_Cycle = LTE_DRX_Config__setup__shortDRX__shortDRX_Cycle_sf10;
                } else if (strcmp(ccparams_lte.drx_shortDrx_Cycle, "sf16") == 0) {
                  cycleNb = 16;
                  RRC_CONFIGURATION_REQ (msg_p).radioresourceconfig[j].drx_shortDrx_Cycle = LTE_DRX_Config__setup__shortDRX__shortDRX_Cycle_sf16;
                } else if (strcmp(ccparams_lte.drx_shortDrx_Cycle, "sf20") == 0) {
                  cycleNb = 20;
                  RRC_CONFIGURATION_REQ (msg_p).radioresourceconfig[j].drx_shortDrx_Cycle = LTE_DRX_Config__setup__shortDRX__shortDRX_Cycle_sf20;
                } else if (strcmp(ccparams_lte.drx_shortDrx_Cycle, "sf32") == 0) {
                  cycleNb = 32;
                  RRC_CONFIGURATION_REQ (msg_p).radioresourceconfig[j].drx_shortDrx_Cycle = LTE_DRX_Config__setup__shortDRX__shortDRX_Cycle_sf32;
                } else if (strcmp(ccparams_lte.drx_shortDrx_Cycle, "sf40") == 0) {
                  cycleNb = 40;
                  RRC_CONFIGURATION_REQ (msg_p).radioresourceconfig[j].drx_shortDrx_Cycle = LTE_DRX_Config__setup__shortDRX__shortDRX_Cycle_sf40;
                } else if (strcmp(ccparams_lte.drx_shortDrx_Cycle, "sf64") == 0) {
                  cycleNb = 64;
                  RRC_CONFIGURATION_REQ (msg_p).radioresourceconfig[j].drx_shortDrx_Cycle = LTE_DRX_Config__setup__shortDRX__shortDRX_Cycle_sf64;
                } else if (strcmp(ccparams_lte.drx_shortDrx_Cycle, "sf80") == 0) {
                  cycleNb = 80;
                  RRC_CONFIGURATION_REQ (msg_p).radioresourceconfig[j].drx_shortDrx_Cycle = LTE_DRX_Config__setup__shortDRX__shortDRX_Cycle_sf80;
                } else if (strcmp(ccparams_lte.drx_shortDrx_Cycle, "sf128") == 0) {
                  cycleNb = 128;
                  RRC_CONFIGURATION_REQ (msg_p).radioresourceconfig[j].drx_shortDrx_Cycle = LTE_DRX_Config__setup__shortDRX__shortDRX_Cycle_sf128;
                } else if (strcmp(ccparams_lte.drx_shortDrx_Cycle, "sf160") == 0) {
                  cycleNb = 160;
                  RRC_CONFIGURATION_REQ (msg_p).radioresourceconfig[j].drx_shortDrx_Cycle = LTE_DRX_Config__setup__shortDRX__shortDRX_Cycle_sf160;
                } else if (strcmp(ccparams_lte.drx_shortDrx_Cycle, "sf256") == 0) {
                  cycleNb = 256;
                  RRC_CONFIGURATION_REQ (msg_p).radioresourceconfig[j].drx_shortDrx_Cycle = LTE_DRX_Config__setup__shortDRX__shortDRX_Cycle_sf256;
                } else if (strcmp(ccparams_lte.drx_shortDrx_Cycle, "sf320") == 0) {
                  cycleNb = 320;
                  RRC_CONFIGURATION_REQ (msg_p).radioresourceconfig[j].drx_shortDrx_Cycle = LTE_DRX_Config__setup__shortDRX__shortDRX_Cycle_sf320;
                } else if (strcmp(ccparams_lte.drx_shortDrx_Cycle, "sf512") == 0) {
                  cycleNb = 512;
                  RRC_CONFIGURATION_REQ (msg_p).radioresourceconfig[j].drx_shortDrx_Cycle = LTE_DRX_Config__setup__shortDRX__shortDRX_Cycle_sf512;
                } else if (strcmp(ccparams_lte.drx_shortDrx_Cycle, "sf640") == 0) {
                  cycleNb = 640;
                  RRC_CONFIGURATION_REQ (msg_p).radioresourceconfig[j].drx_shortDrx_Cycle = LTE_DRX_Config__setup__shortDRX__shortDRX_Cycle_sf640;
                } else {
                  AssertFatal (0,
                               "Failed to parse eNB configuration file %s, enb %u incoherent value \"%s\" for drx_shortDrx_Cycle !\n",
                               RC.config_file_name, i, ccparams_lte.drx_shortDrx_Cycle);
                }

                if (cycleNb > 0 && (offsetMaxLimit % cycleNb != 0 || cycleNb == offsetMaxLimit)) {
                  AssertFatal (0,
                               "Failed to parse eNB configuration file %s, enb %u incompatible (not multiple) values \"%d\" -  \"%d\" for drx_shortDrx_Cycle and drx_longDrx_CycleStartOffset choice !\n",
                               RC.config_file_name, i, cycleNb, offsetMaxLimit);
                }

                if (ccparams_lte.drx_shortDrx_ShortCycleTimer >= 1 && ccparams_lte.drx_shortDrx_ShortCycleTimer <= 16 ) {
                  RRC_CONFIGURATION_REQ (msg_p).radioresourceconfig[j].drx_shortDrx_ShortCycleTimer = ccparams_lte.drx_shortDrx_ShortCycleTimer;
                } else {
                  AssertFatal (0,
                               "Failed to parse eNB configuration file %s, enb %u unknown value \"%d\" for drx_shortDrx_ShortCycleTimer choice !\n",
                               RC.config_file_name, i, ccparams_lte.drx_shortDrx_ShortCycleTimer );
                }
              }

              switch (ccparams_lte.bcch_modificationPeriodCoeff) {
                case 2:
                  RRC_CONFIGURATION_REQ (msg_p).radioresourceconfig[j].bcch_modificationPeriodCoeff= LTE_BCCH_Config__modificationPeriodCoeff_n2;
                  break;

                case 4:
                  RRC_CONFIGURATION_REQ (msg_p).radioresourceconfig[j].bcch_modificationPeriodCoeff= LTE_BCCH_Config__modificationPeriodCoeff_n4;
                  break;

                case 8:
                  RRC_CONFIGURATION_REQ (msg_p).radioresourceconfig[j].bcch_modificationPeriodCoeff= LTE_BCCH_Config__modificationPeriodCoeff_n8;
                  break;

                case 16:
                  RRC_CONFIGURATION_REQ (msg_p).radioresourceconfig[j].bcch_modificationPeriodCoeff= LTE_BCCH_Config__modificationPeriodCoeff_n16;
                  break;

                default:
                  AssertFatal (0,
                               "Failed to parse eNB configuration file %s, enb %u unknown value \"%d\" for bcch_modificationPeriodCoeff choice: 2,4,8,16",
                               RC.config_file_name, i, ccparams_lte.bcch_modificationPeriodCoeff);
                  break;
              }

              RRC_CONFIGURATION_REQ (msg_p).radioresourceconfig[j].ue_TimersAndConstants_t300= ccparams_lte.ue_TimersAndConstants_t300;
              RRC_CONFIGURATION_REQ (msg_p).radioresourceconfig[j].ue_TimersAndConstants_t301= ccparams_lte.ue_TimersAndConstants_t301;
              RRC_CONFIGURATION_REQ (msg_p).radioresourceconfig[j].ue_TimersAndConstants_t310= ccparams_lte.ue_TimersAndConstants_t310;
              RRC_CONFIGURATION_REQ (msg_p).radioresourceconfig[j].ue_TimersAndConstants_t311= ccparams_lte.ue_TimersAndConstants_t311;
              RRC_CONFIGURATION_REQ (msg_p).radioresourceconfig[j].ue_TimersAndConstants_n310= ccparams_lte.ue_TimersAndConstants_n310;
              RRC_CONFIGURATION_REQ (msg_p).radioresourceconfig[j].ue_TimersAndConstants_n311= ccparams_lte.ue_TimersAndConstants_n311;

              switch (ccparams_lte.ue_TransmissionMode) {
                case 1:
                  RRC_CONFIGURATION_REQ (msg_p).radioresourceconfig[j].ue_TransmissionMode= LTE_AntennaInfoDedicated__transmissionMode_tm1;
                  break;

                case 2:
                  RRC_CONFIGURATION_REQ (msg_p).radioresourceconfig[j].ue_TransmissionMode= LTE_AntennaInfoDedicated__transmissionMode_tm2;
                  break;

                case 3:
                  RRC_CONFIGURATION_REQ (msg_p).radioresourceconfig[j].ue_TransmissionMode= LTE_AntennaInfoDedicated__transmissionMode_tm3;
                  break;

                case 4:
                  RRC_CONFIGURATION_REQ (msg_p).radioresourceconfig[j].ue_TransmissionMode= LTE_AntennaInfoDedicated__transmissionMode_tm4;
                  break;

                case 5:
                  RRC_CONFIGURATION_REQ (msg_p).radioresourceconfig[j].ue_TransmissionMode= LTE_AntennaInfoDedicated__transmissionMode_tm5;
                  break;

                case 6:
                  RRC_CONFIGURATION_REQ (msg_p).radioresourceconfig[j].ue_TransmissionMode= LTE_AntennaInfoDedicated__transmissionMode_tm6;
                  break;

                case 7:
                  RRC_CONFIGURATION_REQ (msg_p).radioresourceconfig[j].ue_TransmissionMode= LTE_AntennaInfoDedicated__transmissionMode_tm7;
                  break;

                default:
                  AssertFatal (0,
                               "Failed to parse eNB configuration file %s, enb %u unknown value \"%d\" for ue_TransmissionMode choice: 1,2,3,4,5,6,7",
                               RC.config_file_name, i, ccparams_lte.ue_TransmissionMode);
                  break;
              }

              RRC_CONFIGURATION_REQ (msg_p).radioresourceconfig[j].ue_multiple_max= ccparams_lte.ue_multiple_max;

              switch (ccparams_lte.N_RB_DL) {
                case 25:
                  if ((ccparams_lte.ue_multiple_max < 1) ||
                      (ccparams_lte.ue_multiple_max > 4))
                    AssertFatal (0,
                                 "Failed to parse eNB configuration file %s, enb %u unknown value \"%d\" for ue_multiple_max choice: 1..4!\n",
                                 RC.config_file_name, i, ccparams_lte.ue_multiple_max);

                  break;

                case 50:
                  if ((ccparams_lte.ue_multiple_max < 1) ||
                      (ccparams_lte.ue_multiple_max > 8))
                    AssertFatal (0,
                                 "Failed to parse eNB configuration file %s, enb %u unknown value \"%d\" for ue_multiple_max choice: 1..8!\n",
                                 RC.config_file_name, i, ccparams_lte.ue_multiple_max);

                  break;

                case 100:
                  if ((ccparams_lte.ue_multiple_max < 1) ||
                      (ccparams_lte.ue_multiple_max > 16))
                    AssertFatal (0,
                                 "Failed to parse eNB configuration file %s, enb %u unknown value \"%d\" for ue_multiple_max choice: 1..16!\n",
                                 RC.config_file_name, i, ccparams_lte.ue_multiple_max);

                  break;

                default:
                  AssertFatal (0,
                               "Failed to parse eNB configuration file %s, enb %u unknown value \"%d\" for N_RB_DL choice: 25,50,100 !\n",
                               RC.config_file_name, i, ccparams_lte.N_RB_DL);
                  break;
              }

              // eMBMS configuration
              RRC_CONFIGURATION_REQ(msg_p).eMBMS_configured = 0;
              printf("No eMBMS configuration, skipping it\n");
              // eMTC configuration
              char brparamspath[MAX_OPTNAME_SIZE*2 + 160];
              sprintf(brparamspath,"%s.%s", ccspath, ENB_CONFIG_STRING_EMTC_PARAMETERS);
              config_get(eMTCParams, sizeof(eMTCParams)/sizeof(paramdef_t), brparamspath);
              RRC_CONFIGURATION_REQ(msg_p).eMTC_configured = eMTCconfig.eMTC_configured&1;

              if (eMTCconfig.eMTC_configured > 0) fill_eMTC_configuration(msg_p,&eMTCconfig, i,j,RC.config_file_name,brparamspath);
              else                            printf("No eMTC configuration, skipping it\n");

              // Sidelink configuration
              char SLparamspath[MAX_OPTNAME_SIZE*2 + 160];
              sprintf(SLparamspath,"%s.%s", ccspath, ENB_CONFIG_STRING_SL_PARAMETERS);
              config_get( SLParams, sizeof(SLParams)/sizeof(paramdef_t), SLparamspath);
              // Sidelink Resource pool information
              RRC_CONFIGURATION_REQ (msg_p).SL_configured=SLconfig.sidelink_configured&1;

              if (SLconfig.sidelink_configured==1) fill_SL_configuration(msg_p,&SLconfig,i,j,RC.config_file_name);
              else                                 printf("No SL configuration skipping it\n");
            } // !NODE_IS_DU(node_type)
          }

          RRC_CONFIGURATION_REQ (msg_p).nr_scg_ssb_freq = ccparams_lte.nr_scg_ssb_freq;

          if (!NODE_IS_DU(rrc->node_type)) {
            char srb1path[MAX_OPTNAME_SIZE*2 + 8];
            sprintf(srb1path,"%s.%s",enbpath,ENB_CONFIG_STRING_SRB1);
            config_get( SRB1Params,sizeof(SRB1Params)/sizeof(paramdef_t), srb1path);

            switch (srb1_params.srb1_max_retx_threshold) {
              case 1:
                rrc->srb1_max_retx_threshold = LTE_UL_AM_RLC__maxRetxThreshold_t1;
                break;

              case 2:
                rrc->srb1_max_retx_threshold = LTE_UL_AM_RLC__maxRetxThreshold_t2;
                break;

              case 3:
                rrc->srb1_max_retx_threshold = LTE_UL_AM_RLC__maxRetxThreshold_t3;
                break;

              case 4:
                rrc->srb1_max_retx_threshold = LTE_UL_AM_RLC__maxRetxThreshold_t4;
                break;

              case 6:
                rrc->srb1_max_retx_threshold = LTE_UL_AM_RLC__maxRetxThreshold_t6;
                break;

              case 8:
                rrc->srb1_max_retx_threshold = LTE_UL_AM_RLC__maxRetxThreshold_t8;
                break;

              case 16:
                rrc->srb1_max_retx_threshold = LTE_UL_AM_RLC__maxRetxThreshold_t16;
                break;

              case 32:
                rrc->srb1_max_retx_threshold = LTE_UL_AM_RLC__maxRetxThreshold_t32;
                break;

              default:
                AssertFatal (0,
                             "Bad config value when parsing eNB configuration file %s, enb %u  srb1_max_retx_threshold %d!\n",
                             RC.config_file_name, i, srb1_params.srb1_max_retx_threshold);
            }

            switch (srb1_params.srb1_poll_pdu) {
              case 4:
                rrc->srb1_poll_pdu = LTE_PollPDU_p4;
                break;

              case 8:
                rrc->srb1_poll_pdu = LTE_PollPDU_p8;
                break;

              case 16:
                rrc->srb1_poll_pdu = LTE_PollPDU_p16;
                break;

              case 32:
                rrc->srb1_poll_pdu = LTE_PollPDU_p32;
                break;

              case 64:
                rrc->srb1_poll_pdu = LTE_PollPDU_p64;
                break;

              case 128:
                rrc->srb1_poll_pdu = LTE_PollPDU_p128;
                break;

              case 256:
                rrc->srb1_poll_pdu = LTE_PollPDU_p256;
                break;

              default:
                if (srb1_params.srb1_poll_pdu >= 10000)
                  rrc->srb1_poll_pdu = LTE_PollPDU_pInfinity;
                else
                  AssertFatal (0,
                               "Bad config value when parsing eNB configuration file %s, enb %u  srb1_poll_pdu %d!\n",
                               RC.config_file_name, i, srb1_params.srb1_poll_pdu);
            }

            rrc->srb1_poll_byte             = srb1_params.srb1_poll_byte;

            switch (srb1_params.srb1_poll_byte) {
              case 25:
                rrc->srb1_poll_byte = LTE_PollByte_kB25;
                break;

              case 50:
                rrc->srb1_poll_byte = LTE_PollByte_kB50;
                break;

              case 75:
                rrc->srb1_poll_byte = LTE_PollByte_kB75;
                break;

              case 100:
                rrc->srb1_poll_byte = LTE_PollByte_kB100;
                break;

              case 125:
                rrc->srb1_poll_byte = LTE_PollByte_kB125;
                break;

              case 250:
                rrc->srb1_poll_byte = LTE_PollByte_kB250;
                break;

              case 375:
                rrc->srb1_poll_byte = LTE_PollByte_kB375;
                break;

              case 500:
                rrc->srb1_poll_byte = LTE_PollByte_kB500;
                break;

              case 750:
                rrc->srb1_poll_byte = LTE_PollByte_kB750;
                break;

              case 1000:
                rrc->srb1_poll_byte = LTE_PollByte_kB1000;
                break;

              case 1250:
                rrc->srb1_poll_byte = LTE_PollByte_kB1250;
                break;

              case 1500:
                rrc->srb1_poll_byte = LTE_PollByte_kB1500;
                break;

              case 2000:
                rrc->srb1_poll_byte = LTE_PollByte_kB2000;
                break;

              case 3000:
                rrc->srb1_poll_byte = LTE_PollByte_kB3000;
                break;

              default:
                if (srb1_params.srb1_poll_byte >= 10000)
                  rrc->srb1_poll_byte = LTE_PollByte_kBinfinity;
                else
                  AssertFatal (0,
                               "Bad config value when parsing eNB configuration file %s, enb %u  srb1_poll_byte %d!\n",
                               RC.config_file_name, i, srb1_params.srb1_poll_byte);
            }

            if (srb1_params.srb1_timer_poll_retransmit <= 250) {
              rrc->srb1_timer_poll_retransmit = (srb1_params.srb1_timer_poll_retransmit - 5)/5;
            } else if (srb1_params.srb1_timer_poll_retransmit <= 500) {
              rrc->srb1_timer_poll_retransmit = (srb1_params.srb1_timer_poll_retransmit - 300)/50 + 50;
            } else {
              AssertFatal (0,
                           "Bad config value when parsing eNB configuration file %s, enb %u  srb1_timer_poll_retransmit %d!\n",
                           RC.config_file_name, i, srb1_params.srb1_timer_poll_retransmit);
            }

            if (srb1_params.srb1_timer_status_prohibit <= 250) {
              rrc->srb1_timer_status_prohibit = srb1_params.srb1_timer_status_prohibit/5;
            } else if ((srb1_params.srb1_timer_poll_retransmit >= 300) && (srb1_params.srb1_timer_poll_retransmit <= 500)) {
              rrc->srb1_timer_status_prohibit = (srb1_params.srb1_timer_status_prohibit - 300)/50 + 51;
            } else {
              AssertFatal (0,
                           "Bad config value when parsing eNB configuration file %s, enb %u  srb1_timer_status_prohibit %d!\n",
                           RC.config_file_name, i, srb1_params.srb1_timer_status_prohibit);
            }

            switch (srb1_params.srb1_timer_reordering) {
              case 0:
                rrc->srb1_timer_reordering = LTE_T_Reordering_ms0;
                break;

              case 5:
                rrc->srb1_timer_reordering = LTE_T_Reordering_ms5;
                break;

              case 10:
                rrc->srb1_timer_reordering = LTE_T_Reordering_ms10;
                break;

              case 15:
                rrc->srb1_timer_reordering = LTE_T_Reordering_ms15;
                break;

              case 20:
                rrc->srb1_timer_reordering = LTE_T_Reordering_ms20;
                break;

              case 25:
                rrc->srb1_timer_reordering = LTE_T_Reordering_ms25;
                break;

              case 30:
                rrc->srb1_timer_reordering = LTE_T_Reordering_ms30;
                break;

              case 35:
                rrc->srb1_timer_reordering = LTE_T_Reordering_ms35;
                break;

              case 40:
                rrc->srb1_timer_reordering = LTE_T_Reordering_ms40;
                break;

              case 45:
                rrc->srb1_timer_reordering = LTE_T_Reordering_ms45;
                break;

              case 50:
                rrc->srb1_timer_reordering = LTE_T_Reordering_ms50;
                break;

              case 55:
                rrc->srb1_timer_reordering = LTE_T_Reordering_ms55;
                break;

              case 60:
                rrc->srb1_timer_reordering = LTE_T_Reordering_ms60;
                break;

              case 65:
                rrc->srb1_timer_reordering = LTE_T_Reordering_ms65;
                break;

              case 70:
                rrc->srb1_timer_reordering = LTE_T_Reordering_ms70;
                break;

              case 75:
                rrc->srb1_timer_reordering = LTE_T_Reordering_ms75;
                break;

              case 80:
                rrc->srb1_timer_reordering = LTE_T_Reordering_ms80;
                break;

              case 85:
                rrc->srb1_timer_reordering = LTE_T_Reordering_ms85;
                break;

              case 90:
                rrc->srb1_timer_reordering = LTE_T_Reordering_ms90;
                break;

              case 95:
                rrc->srb1_timer_reordering = LTE_T_Reordering_ms95;
                break;

              case 100:
                rrc->srb1_timer_reordering = LTE_T_Reordering_ms100;
                break;

              case 110:
                rrc->srb1_timer_reordering = LTE_T_Reordering_ms110;
                break;

              case 120:
                rrc->srb1_timer_reordering = LTE_T_Reordering_ms120;
                break;

              case 130:
                rrc->srb1_timer_reordering = LTE_T_Reordering_ms130;
                break;

              case 140:
                rrc->srb1_timer_reordering = LTE_T_Reordering_ms140;
                break;

              case 150:
                rrc->srb1_timer_reordering = LTE_T_Reordering_ms150;
                break;

              case 160:
                rrc->srb1_timer_reordering = LTE_T_Reordering_ms160;
                break;

              case 170:
                rrc->srb1_timer_reordering = LTE_T_Reordering_ms170;
                break;

              case 180:
                rrc->srb1_timer_reordering = LTE_T_Reordering_ms180;
                break;

              case 190:
                rrc->srb1_timer_reordering = LTE_T_Reordering_ms190;
                break;

              case 200:
                rrc->srb1_timer_reordering = LTE_T_Reordering_ms200;
                break;

              default:
                AssertFatal (0,
                             "Bad config value when parsing eNB configuration file %s, enb %u  srb1_timer_reordering %d!\n",
                             RC.config_file_name, i, srb1_params.srb1_timer_reordering);
            }
          }
        }
      }
    }

    memcpy(&rrc->configuration, &RRC_CONFIGURATION_REQ(msg_p), sizeof(RRC_CONFIGURATION_REQ(msg_p)));
  }

  LOG_I(RRC,"Node type %d \n ", rrc->node_type);
  return 0;
}

int RCconfig_DU_F1(MessageDef *msg_p, uint32_t i) {
  int k;
  paramdef_t ENBSParams[] = ENBSPARAMS_DESC;
  paramdef_t ENBParams[]  = ENBPARAMS_DESC;
  paramlist_def_t ENBParamList = {ENB_CONFIG_STRING_ENB_LIST,NULL,0};
  config_get( ENBSParams,sizeof(ENBSParams)/sizeof(paramdef_t),NULL);
  int num_enbs = ENBSParams[ENB_ACTIVE_ENBS_IDX].numelt;
  AssertFatal (i<num_enbs,
               "Failed to parse config file no %uth element in %s \n",i, ENB_CONFIG_STRING_ACTIVE_ENBS);

  if (num_enbs>0) {
    // Output a list of all eNBs.
    config_getlist( &ENBParamList,ENBParams,sizeof(ENBParams)/sizeof(paramdef_t),NULL);
    AssertFatal(ENBParamList.paramarray[i][ENB_ENB_ID_IDX].uptr != NULL,
                "eNB id %u is not defined in configuration file\n",i);
    F1AP_SETUP_REQ (msg_p).num_cells_available = 0;

    for (k=0; k <num_enbs ; k++) {
      if (strcmp(ENBSParams[ENB_ACTIVE_ENBS_IDX].strlistptr[k], *(ENBParamList.paramarray[i][ENB_ENB_NAME_IDX].strptr) )== 0) {
        char aprefix[MAX_OPTNAME_SIZE*2 + 8];
        sprintf(aprefix,"%s.[%i]",ENB_CONFIG_STRING_ENB_LIST,k);
        paramdef_t PLMNParams[] = PLMNPARAMS_DESC;
        paramlist_def_t PLMNParamList = {ENB_CONFIG_STRING_PLMN_LIST, NULL, 0};
        /* map parameter checking array instances to parameter definition array instances */
        checkedparam_t config_check_PLMNParams [] = PLMNPARAMS_CHECK;

        for (int I = 0; I < sizeof(PLMNParams) / sizeof(paramdef_t); ++I)
          PLMNParams[I].chkPptr = &(config_check_PLMNParams[I]);

        config_getlist(&PLMNParamList, PLMNParams, sizeof(PLMNParams)/sizeof(paramdef_t), aprefix);
        paramdef_t SCTPParams[]  = SCTPPARAMS_DESC;
        F1AP_SETUP_REQ (msg_p).num_cells_available++;
        F1AP_SETUP_REQ (msg_p).gNB_DU_id        = *(ENBParamList.paramarray[0][ENB_ENB_ID_IDX].uptr);
        LOG_I(ENB_APP,"F1AP: gNB_DU_id[%d] %ld\n",k,F1AP_SETUP_REQ (msg_p).gNB_DU_id);
        F1AP_SETUP_REQ (msg_p).gNB_DU_name      = strdup(*(ENBParamList.paramarray[0][ENB_ENB_NAME_IDX].strptr));
        LOG_I(ENB_APP,"F1AP: gNB_DU_name[%d] %s\n",k,F1AP_SETUP_REQ (msg_p).gNB_DU_name);
        F1AP_SETUP_REQ (msg_p).tac[k]              = *ENBParamList.paramarray[i][ENB_TRACKING_AREA_CODE_IDX].uptr;
        LOG_I(ENB_APP,"F1AP: tac[%d] %d\n",k,F1AP_SETUP_REQ (msg_p).tac[k]);
        F1AP_SETUP_REQ (msg_p).mcc[k]              = *PLMNParamList.paramarray[0][ENB_MOBILE_COUNTRY_CODE_IDX].uptr;
        LOG_I(ENB_APP,"F1AP: mcc[%d] %d\n",k,F1AP_SETUP_REQ (msg_p).mcc[k]);
        F1AP_SETUP_REQ (msg_p).mnc[k]              = *PLMNParamList.paramarray[0][ENB_MOBILE_NETWORK_CODE_IDX].uptr;
        LOG_I(ENB_APP,"F1AP: mnc[%d] %d\n",k,F1AP_SETUP_REQ (msg_p).mnc[k]);
        F1AP_SETUP_REQ (msg_p).mnc_digit_length[k] = *PLMNParamList.paramarray[0][ENB_MNC_DIGIT_LENGTH].u8ptr;
        LOG_I(ENB_APP,"F1AP: mnc_digit_length[%d] %d\n",k,F1AP_SETUP_REQ (msg_p).mnc_digit_length[k]);
        AssertFatal((F1AP_SETUP_REQ (msg_p).mnc_digit_length[k] == 2) ||
                    (F1AP_SETUP_REQ (msg_p).mnc_digit_length[k] == 3),
                    "BAD MNC DIGIT LENGTH %d",
                    F1AP_SETUP_REQ (msg_p).mnc_digit_length[k]);
        F1AP_SETUP_REQ (msg_p).nr_cellid[k] = (uint64_t)*(ENBParamList.paramarray[i][ENB_NRCELLID_IDX].u64ptr);
        LOG_I(ENB_APP,"F1AP: nr_cellid[%d] %ld\n",k,F1AP_SETUP_REQ (msg_p).nr_cellid[k]);
        LOG_I(ENB_APP,"F1AP: CU_ip4_address in DU %s\n",RC.mac[k]->eth_params_n.remote_addr);
        LOG_I(ENB_APP,"FIAP: CU_ip4_address in DU %p, strlen %d\n",F1AP_SETUP_REQ (msg_p).CU_f1_ip_address.ipv4_address,(int)strlen(RC.mac[k]->eth_params_n.remote_addr));
        F1AP_SETUP_REQ (msg_p).CU_f1_ip_address.ipv6 = 0;
        F1AP_SETUP_REQ (msg_p).CU_f1_ip_address.ipv4 = 1;
        //strcpy(F1AP_SETUP_REQ (msg_p).CU_f1_ip_address.ipv6_address, "");
        strcpy(F1AP_SETUP_REQ (msg_p).CU_f1_ip_address.ipv4_address, RC.mac[k]->eth_params_n.remote_addr);
        LOG_I(ENB_APP,"F1AP: DU_ip4_address in DU %s\n",RC.mac[k]->eth_params_n.my_addr);
        LOG_I(ENB_APP,"FIAP: DU_ip4_address in DU %p, strlen %d\n",F1AP_SETUP_REQ (msg_p).DU_f1_ip_address.ipv4_address,(int)strlen(RC.mac[k]->eth_params_n.my_addr));
        F1AP_SETUP_REQ (msg_p).DU_f1_ip_address.ipv6 = 0;
        F1AP_SETUP_REQ (msg_p).DU_f1_ip_address.ipv4 = 1;
        //strcpy(F1AP_SETUP_REQ (msg_p).DU_f1_ip_address.ipv6_address, "");
        strcpy(F1AP_SETUP_REQ (msg_p).DU_f1_ip_address.ipv4_address, RC.mac[k]->eth_params_n.my_addr);
        //strcpy(F1AP_SETUP_REQ (msg_p).CU_ip_address[l].ipv6_address,*(F1ParamList.paramarray[l][ENB_CU_IPV6_ADDRESS_IDX].strptr));
        //F1AP_SETUP_REQ (msg_p).CU_port = RC.mac[k]->eth_params_n.remote_portc; // maybe we dont need it
        sprintf(aprefix,"%s.[%i].%s",ENB_CONFIG_STRING_ENB_LIST,k,ENB_CONFIG_STRING_SCTP_CONFIG);
        config_get( SCTPParams,sizeof(SCTPParams)/sizeof(paramdef_t),aprefix);
        F1AP_SETUP_REQ (msg_p).sctp_in_streams = (uint16_t)*(SCTPParams[ENB_SCTP_INSTREAMS_IDX].uptr);
        F1AP_SETUP_REQ (msg_p).sctp_out_streams = (uint16_t)*(SCTPParams[ENB_SCTP_OUTSTREAMS_IDX].uptr);
        eNB_RRC_INST *rrc = RC.rrc[k];
        // wait until RRC cell information is configured
        int cell_info_configured=0;

        do {
          LOG_I(ENB_APP,"ngran_eNB_DU: Waiting for basic cell configuration\n");
          usleep(100000);
          pthread_mutex_lock(&rrc->cell_info_mutex);
          cell_info_configured = rrc->cell_info_configured;
          pthread_mutex_unlock(&rrc->cell_info_mutex);
        } while (cell_info_configured ==0);

        rrc->configuration.mcc[0] = F1AP_SETUP_REQ (msg_p).mcc[k];
        rrc->configuration.mnc[0] = F1AP_SETUP_REQ (msg_p).mnc[k];
        rrc->configuration.tac    = F1AP_SETUP_REQ (msg_p).tac[k];
        rrc->nr_cellid = F1AP_SETUP_REQ (msg_p).nr_cellid[k];
        F1AP_SETUP_REQ (msg_p).nr_pci[k]    = rrc->carrier[0].physCellId;
        F1AP_SETUP_REQ (msg_p).num_ssi[k] = 0;

        if (rrc->carrier[0].sib1->tdd_Config) {
          LOG_I(ENB_APP,"ngran_DU: Configuring Cell %d for TDD\n",k);
          F1AP_SETUP_REQ (msg_p).fdd_flag = 0;
          F1AP_SETUP_REQ (msg_p).nr_mode_info[k].tdd.nr_arfcn            = freq_to_arfcn10(rrc->carrier[0].sib1->freqBandIndicator,
              rrc->carrier[0].dl_CarrierFreq);
          // For LTE use scs field to carry prefix type and number of antennas
          F1AP_SETUP_REQ (msg_p).nr_mode_info[k].tdd.scs                 = (rrc->carrier[0].Ncp<<2)+rrc->carrier[0].p_eNB;;
          // use nrb field to hold LTE N_RB_DL (0...5)
          F1AP_SETUP_REQ (msg_p).nr_mode_info[k].tdd.nrb                 = rrc->carrier[0].mib.message.dl_Bandwidth;
          F1AP_SETUP_REQ (msg_p).nr_mode_info[k].tdd.nrb                 = rrc->carrier[0].mib.message.dl_Bandwidth;
          F1AP_SETUP_REQ (msg_p).nr_mode_info[k].tdd.num_frequency_bands = 1;
          F1AP_SETUP_REQ (msg_p).nr_mode_info[k].tdd.nr_band[0]          = rrc->carrier[0].sib1->freqBandIndicator;
          F1AP_SETUP_REQ (msg_p).nr_mode_info[k].tdd.sul_active          = 0;
        } else {
          LOG_I(ENB_APP,"ngran_DU: Configuring Cell %d for FDD\n",k);
          F1AP_SETUP_REQ (msg_p).fdd_flag = 1;
          F1AP_SETUP_REQ (msg_p).nr_mode_info[k].fdd.dl_nr_arfcn             = freq_to_arfcn10(rrc->carrier[0].sib1->freqBandIndicator,
              rrc->carrier[0].dl_CarrierFreq);
          F1AP_SETUP_REQ (msg_p).nr_mode_info[k].fdd.ul_nr_arfcn             = F1AP_SETUP_REQ (msg_p).nr_mode_info[k].fdd.dl_nr_arfcn;
          // For LTE use scs field to carry prefix type and number of antennas
          F1AP_SETUP_REQ (msg_p).nr_mode_info[k].fdd.dl_scs                  = (rrc->carrier[0].Ncp<<2)+rrc->carrier[0].p_eNB;;
          F1AP_SETUP_REQ (msg_p).nr_mode_info[k].fdd.ul_scs                  = rrc->carrier[0].Ncp;
          // use nrb field to hold LTE N_RB_DL (0...5)
          F1AP_SETUP_REQ (msg_p).nr_mode_info[k].fdd.ul_nrb                  = rrc->carrier[0].mib.message.dl_Bandwidth;
          F1AP_SETUP_REQ (msg_p).nr_mode_info[k].fdd.ul_nrb                  = rrc->carrier[0].mib.message.dl_Bandwidth;
          // RK: we need to check there value for FDD's frequency_bands DL/UL
          F1AP_SETUP_REQ (msg_p).nr_mode_info[k].fdd.ul_num_frequency_bands  = 1;
          F1AP_SETUP_REQ (msg_p).nr_mode_info[k].fdd.ul_nr_band[0]           = rrc->carrier[0].sib1->freqBandIndicator;
          F1AP_SETUP_REQ (msg_p).nr_mode_info[k].fdd.dl_num_frequency_bands  = 1;
          F1AP_SETUP_REQ (msg_p).nr_mode_info[k].fdd.dl_nr_band[0]           = rrc->carrier[0].sib1->freqBandIndicator;
          F1AP_SETUP_REQ (msg_p).nr_mode_info[k].fdd.ul_num_sul_frequency_bands  = 0;
          F1AP_SETUP_REQ (msg_p).nr_mode_info[k].fdd.ul_nr_sul_band[0]           = rrc->carrier[0].sib1->freqBandIndicator;
          F1AP_SETUP_REQ (msg_p).nr_mode_info[k].fdd.dl_num_sul_frequency_bands  = 0;
          F1AP_SETUP_REQ (msg_p).nr_mode_info[k].fdd.dl_nr_sul_band[0]           = rrc->carrier[0].sib1->freqBandIndicator;
          F1AP_SETUP_REQ (msg_p).nr_mode_info[k].fdd.sul_active              = 0;
        }

        F1AP_SETUP_REQ (msg_p).measurement_timing_information[k]             = "0";
        F1AP_SETUP_REQ (msg_p).ranac[k]                                      = 0;
        F1AP_SETUP_REQ (msg_p).mib[k]                                        = rrc->carrier[0].MIB;
        F1AP_SETUP_REQ (msg_p).sib1[k]                                       = rrc->carrier[0].SIB1;
        F1AP_SETUP_REQ (msg_p).mib_length[k]                                 = rrc->carrier[0].sizeof_MIB;
        F1AP_SETUP_REQ (msg_p).sib1_length[k]                                = rrc->carrier[0].sizeof_SIB1;
        break;
      } // if
    } // for
  } // if

  return 0;
}

int RCconfig_gtpu(void ) {
  int               num_enbs                      = 0;
  char             *enb_interface_name_for_S1U    = NULL;
  char             *enb_ipv4_address_for_S1U      = NULL;
  uint32_t          enb_port_for_S1U              = 0;
  char             *address                       = NULL;
  char             *cidr                          = NULL;
  char gtpupath[MAX_OPTNAME_SIZE*2 + 8];
  paramdef_t ENBSParams[] = ENBSPARAMS_DESC;
  paramdef_t GTPUParams[]  = GTPUPARAMS_DESC;
  LOG_I(GTPU,"Configuring GTPu\n");
  /* get number of active eNodeBs */
  config_get( ENBSParams,sizeof(ENBSParams)/sizeof(paramdef_t),NULL);
  num_enbs = ENBSParams[ENB_ACTIVE_ENBS_IDX].numelt;
  AssertFatal (num_enbs >0,
               "Failed to parse config file no active eNodeBs in %s \n", ENB_CONFIG_STRING_ACTIVE_ENBS);
  sprintf(gtpupath,"%s.[%i].%s",ENB_CONFIG_STRING_ENB_LIST,0,ENB_CONFIG_STRING_NETWORK_INTERFACES_CONFIG);
  config_get( GTPUParams,sizeof(GTPUParams)/sizeof(paramdef_t),gtpupath);
  cidr = enb_ipv4_address_for_S1U;
  address = strtok(cidr, "/");

  if (address) {
    MessageDef *message;
    AssertFatal((message = itti_alloc_new_message(TASK_ENB_APP, 0, GTPV1U_ENB_S1_REQ))!=NULL,"");
    IPV4_STR_ADDR_TO_INT_NWBO ( address, GTPV1U_ENB_S1_REQ(message).enb_ip_address_for_S1u_S12_S4_up, "BAD IP ADDRESS FORMAT FOR eNB S1_U !\n" );
    LOG_I(GTPU,"Configuring GTPu address : %s -> %x\n",address,GTPV1U_ENB_S1_REQ(message).enb_ip_address_for_S1u_S12_S4_up);
    GTPV1U_ENB_S1_REQ(message).enb_port_for_S1u_S12_S4_up = enb_port_for_S1U;
    strcpy(GTPV1U_ENB_S1_REQ(message).addrStr,address);
    sprintf(GTPV1U_ENB_S1_REQ(message).portStr,"%d", enb_port_for_S1U);
    itti_send_msg_to_task (TASK_VARIABLE, 0, message); // data model is wrong: gtpu doesn't have enb_id (or module_id)
  } else
    LOG_E(GTPU,"invalid address for S1U\n");

  return 0;
}

int RCconfig_M2(MessageDef *msg_p, uint32_t i) {
  int   I, J, j, k, l;
  int   enb_id;
  char *address = NULL;
  char *cidr    = NULL;
  ccparams_lte_t ccparams_lte;
  memset((void *)&ccparams_lte,0,sizeof(ccparams_lte_t));
  paramdef_t ENBSParams[] = ENBSPARAMS_DESC;
  paramdef_t ENBParams[]  = ENBPARAMS_DESC;
  paramlist_def_t ENBParamList = {ENB_CONFIG_STRING_ENB_LIST,NULL,0};
  /* get global parameters, defined outside any section in the config file */
  config_get( ENBSParams,sizeof(ENBSParams)/sizeof(paramdef_t),NULL);
  checkedparam_t config_check_CCparams[] = CCPARAMS_CHECK;
  paramdef_t CCsParams[] = CCPARAMS_DESC(ccparams_lte);
  paramlist_def_t CCsParamList = {ENB_CONFIG_STRING_COMPONENT_CARRIERS, NULL, 0};

 // ccparams_MCE_t MCEconfig;
 // memset((void *)&MCEconfig,0,sizeof(ccparams_MCE_t));
 // paramdef_t MCEParams[]              = MCEPARAMS_DESC((&MCEconfig));
 // checkedparam_t config_check_MCEparams[] = MCEPARAMS_CHECK;


  /* map parameter checking array instances to parameter definition array instances */
  for (I = 0; I < (sizeof(CCsParams) / sizeof(paramdef_t)); I++) {
    CCsParams[I].chkPptr = &(config_check_CCparams[I]);
  }

  AssertFatal(i < ENBSParams[ENB_ACTIVE_ENBS_IDX].numelt,
              "Failed to parse config file %s, %uth attribute %s \n",
              RC.config_file_name, i, ENB_CONFIG_STRING_ACTIVE_ENBS);

  if (ENBSParams[ENB_ACTIVE_ENBS_IDX].numelt > 0) {
    // Output a list of all eNBs.
    config_getlist( &ENBParamList,ENBParams,sizeof(ENBParams)/sizeof(paramdef_t),NULL);

    if (ENBParamList.numelt > 0) {
      for (k = 0; k < ENBParamList.numelt; k++) {
        if (ENBParamList.paramarray[k][ENB_ENB_ID_IDX].uptr == NULL) {
          // Calculate a default eNB ID
          if (EPC_MODE_ENABLED) {
            uint32_t hash;
            hash = s1ap_generate_eNB_id ();
            enb_id = k + (hash & 0xFFFF8);
          } else {
            enb_id = k;
          }
        } else {
          enb_id = *(ENBParamList.paramarray[k][ENB_ENB_ID_IDX].uptr);
        }

        // search if in active list
        for (j = 0; j < ENBSParams[ENB_ACTIVE_ENBS_IDX].numelt; j++) {
          if (strcmp(ENBSParams[ENB_ACTIVE_ENBS_IDX].strlistptr[j], *(ENBParamList.paramarray[k][ENB_ENB_NAME_IDX].strptr)) == 0) {
            paramdef_t PLMNParams[] = PLMNPARAMS_DESC;
            paramlist_def_t PLMNParamList = {ENB_CONFIG_STRING_PLMN_LIST, NULL, 0};
            /* map parameter checking array instances to parameter definition array instances */
            checkedparam_t config_check_PLMNParams [] = PLMNPARAMS_CHECK;

            for (int I = 0; I < sizeof(PLMNParams) / sizeof(paramdef_t); ++I)
              PLMNParams[I].chkPptr = &(config_check_PLMNParams[I]);

            paramdef_t M2Params[]  = M2PARAMS_DESC;
            paramlist_def_t M2ParamList = {ENB_CONFIG_STRING_TARGET_MCE_M2_IP_ADDRESS,NULL,0};
            paramdef_t SCTPParams[]  = SCTPPARAMS_DESC;
            paramdef_t NETParams[]  =  NETPARAMS_DESC;
            paramdef_t MBMSConfigParams[]  = MBMS_CONFIG_PARAMS_DESC;
            paramdef_t MBMSParams[]  = MBMSPARAMS_DESC;
           paramlist_def_t MBMSConfigParamList = {ENB_CONFIG_STRING_MBMS_CONFIGURATION_DATA_LIST,NULL,0};
           paramlist_def_t MBMSParamList = {ENB_CONFIG_STRING_MBMS_SERVICE_AREA_LIST,NULL,0};
            /* TODO: fix the size - if set lower we have a crash (MAX_OPTNAME_SIZE was 64 when this code was written) */
            /* this is most probably a problem with the config module */
            char aprefix[MAX_OPTNAME_SIZE*80 + 8];
            sprintf(aprefix,"%s.[%i]",ENB_CONFIG_STRING_ENB_LIST,k);
            /* Some default/random parameters */
            M2AP_REGISTER_ENB_REQ (msg_p).eNB_id = enb_id;

            if (strcmp(*(ENBParamList.paramarray[k][ENB_CELL_TYPE_IDX].strptr), "CELL_MACRO_ENB") == 0) {
              M2AP_REGISTER_ENB_REQ (msg_p).cell_type = CELL_MACRO_ENB;
            } else  if (strcmp(*(ENBParamList.paramarray[k][ENB_CELL_TYPE_IDX].strptr), "CELL_HOME_ENB") == 0) {
              M2AP_REGISTER_ENB_REQ (msg_p).cell_type = CELL_HOME_ENB;
            } else {
              AssertFatal (0,
                           "Failed to parse eNB configuration file %s, enb %d unknown value \"%s\" for cell_type choice: CELL_MACRO_ENB or CELL_HOME_ENB !\n",
                           RC.config_file_name, i, *(ENBParamList.paramarray[k][ENB_CELL_TYPE_IDX].strptr));
            }

            M2AP_REGISTER_ENB_REQ (msg_p).eNB_name         = strdup(*(ENBParamList.paramarray[k][ENB_ENB_NAME_IDX].strptr));
            M2AP_REGISTER_ENB_REQ (msg_p).tac              = *ENBParamList.paramarray[k][ENB_TRACKING_AREA_CODE_IDX].uptr;
            config_getlist(&PLMNParamList, PLMNParams, sizeof(PLMNParams)/sizeof(paramdef_t), aprefix);



//            char aprefix2[MAX_OPTNAME_SIZE*80 + 8];
//            sprintf(aprefix2,"%s.[%i].%s.[0]",ENB_CONFIG_STRING_ENB_LIST,k,ENB_CONFIG_STRING_MBMS_CONFIGURATION_DATA_LIST);
//            config_getlist(&MBMSParamList, MBMSParams, sizeof(MBMSParams)/sizeof(paramdef_t), aprefix2);
//         if (MBMSParamList.numelt < 1 || MBMSParamList.numelt > 8)
//              AssertFatal(0, "The number of MBMS Areas must be in [1,8], but is %d\n",
//                          MBMSParamList.numelt);
//         M2AP_REGISTER_ENB_REQ (msg_p).num_mbms_service_area_list = MBMSParamList.numelt;
//         for(J=0; J<MBMSParamList.numelt;J++){
//             M2AP_REGISTER_ENB_REQ (msg_p).mbms_service_area_list[J] = *MBMSParamList.paramarray[J][ENB_MBMS_SERVICE_AREA_IDX].uptr;
//         }
//

            char aprefix2[MAX_OPTNAME_SIZE*80 + 8];
            sprintf(aprefix2,"%s.[%i]",ENB_CONFIG_STRING_ENB_LIST,k);
            config_getlist(&MBMSConfigParamList, MBMSConfigParams, sizeof(MBMSConfigParams)/sizeof(paramdef_t), aprefix2);
            if (MBMSConfigParamList.numelt < 1 || MBMSConfigParamList.numelt > 8)
              AssertFatal(0, "The number of MBMS Config Data must be in [1,8], but is %d\n",
                          MBMSConfigParamList.numelt);
            M2AP_REGISTER_ENB_REQ (msg_p).num_mbms_configuration_data_list = MBMSConfigParamList.numelt;
           for(int I=0; I < MBMSConfigParamList.numelt; I++){

                   sprintf(aprefix2,"%s.[%i].%s.[%i]",ENB_CONFIG_STRING_ENB_LIST,k,ENB_CONFIG_STRING_MBMS_CONFIGURATION_DATA_LIST,I);
                   config_getlist(&MBMSParamList, MBMSParams, sizeof(MBMSParams)/sizeof(paramdef_t), aprefix2);
                   if (MBMSParamList.numelt < 1 || MBMSParamList.numelt > 8)
                     AssertFatal(0, "The number of MBMS Areas must be in [1,8], but is %d\n",
                                 MBMSParamList.numelt);
                   M2AP_REGISTER_ENB_REQ (msg_p).mbms_configuration_data_list[I].num_mbms_service_area_list = MBMSParamList.numelt;
                   for(J=0; J<MBMSParamList.numelt;J++){
                       M2AP_REGISTER_ENB_REQ (msg_p).mbms_configuration_data_list[I].mbms_service_area_list[J] = *MBMSParamList.paramarray[J][ENB_MBMS_SERVICE_AREA_IDX].uptr;
                   }

          }


            if (PLMNParamList.numelt < 1 || PLMNParamList.numelt > 6)
              AssertFatal(0, "The number of PLMN IDs must be in [1,6], but is %d\n",
                          PLMNParamList.numelt);

            if (PLMNParamList.numelt > 1)
              LOG_W(M2AP, "M2AP currently handles only one PLMN, ignoring the others!\n");

            M2AP_REGISTER_ENB_REQ (msg_p).mcc = *PLMNParamList.paramarray[0][ENB_MOBILE_COUNTRY_CODE_IDX].uptr;
            M2AP_REGISTER_ENB_REQ (msg_p).mnc = *PLMNParamList.paramarray[0][ENB_MOBILE_NETWORK_CODE_IDX].uptr;
            M2AP_REGISTER_ENB_REQ (msg_p).mnc_digit_length = *PLMNParamList.paramarray[0][ENB_MNC_DIGIT_LENGTH].u8ptr;
            AssertFatal(M2AP_REGISTER_ENB_REQ(msg_p).mnc_digit_length == 3
                        || M2AP_REGISTER_ENB_REQ(msg_p).mnc < 100,
                        "MNC %d cannot be encoded in two digits as requested (change mnc_digit_length to 3)\n",
                        M2AP_REGISTER_ENB_REQ(msg_p).mnc);
            /* CC params */
            config_getlist(&CCsParamList, NULL, 0, aprefix);
            M2AP_REGISTER_ENB_REQ (msg_p).num_cc = CCsParamList.numelt;

            if (CCsParamList.numelt > 0) {
              //char ccspath[MAX_OPTNAME_SIZE*2 + 16];
              for (J = 0; J < CCsParamList.numelt ; J++) {
                sprintf(aprefix, "%s.[%i].%s.[%i]", ENB_CONFIG_STRING_ENB_LIST, k, ENB_CONFIG_STRING_COMPONENT_CARRIERS, J);
                config_get(CCsParams, sizeof(CCsParams)/sizeof(paramdef_t), aprefix);
                M2AP_REGISTER_ENB_REQ (msg_p).eutra_band[J] = ccparams_lte.eutra_band;
                M2AP_REGISTER_ENB_REQ (msg_p).downlink_frequency[J] = (uint32_t) ccparams_lte.downlink_frequency;
                M2AP_REGISTER_ENB_REQ (msg_p).uplink_frequency_offset[J] = (unsigned int) ccparams_lte.uplink_frequency_offset;
                M2AP_REGISTER_ENB_REQ (msg_p).Nid_cell[J]= ccparams_lte.Nid_cell;

                if (ccparams_lte.Nid_cell>503) {
                  AssertFatal (0,
                               "Failed to parse eNB configuration file %s, enb %d unknown value \"%d\" for Nid_cell choice: 0...503 !\n",
                               RC.config_file_name, k, ccparams_lte.Nid_cell);
                }

                M2AP_REGISTER_ENB_REQ (msg_p).N_RB_DL[J]= ccparams_lte.N_RB_DL;

                if ((ccparams_lte.N_RB_DL!=6) && (ccparams_lte.N_RB_DL!=15) && (ccparams_lte.N_RB_DL!=25) && (ccparams_lte.N_RB_DL!=50) && (ccparams_lte.N_RB_DL!=75) && (ccparams_lte.N_RB_DL!=100)) {
                  AssertFatal (0,
                               "Failed to parse eNB configuration file %s, enb %d unknown value \"%d\" for N_RB_DL choice: 6,15,25,50,75,100 !\n",
                               RC.config_file_name, k, ccparams_lte.N_RB_DL);
                }

                if (strcmp(ccparams_lte.frame_type, "FDD") == 0) {
                  M2AP_REGISTER_ENB_REQ (msg_p).frame_type[J] = FDD;
                } else  if (strcmp(ccparams_lte.frame_type, "TDD") == 0) {
                  M2AP_REGISTER_ENB_REQ (msg_p).frame_type[J] = TDD;
                } else {
                  AssertFatal (0,
                               "Failed to parse eNB configuration file %s, enb %d unknown value \"%s\" for frame_type choice: FDD or TDD !\n",
                               RC.config_file_name, k, ccparams_lte.frame_type);
                }

                M2AP_REGISTER_ENB_REQ (msg_p).fdd_earfcn_DL[J] = to_earfcn_DL(ccparams_lte.eutra_band, ccparams_lte.downlink_frequency, ccparams_lte.N_RB_DL);
                M2AP_REGISTER_ENB_REQ (msg_p).fdd_earfcn_UL[J] = to_earfcn_UL(ccparams_lte.eutra_band, ccparams_lte.downlink_frequency + ccparams_lte.uplink_frequency_offset, ccparams_lte.N_RB_DL);
              }
            }

            sprintf(aprefix,"%s.[%i]",ENB_CONFIG_STRING_ENB_LIST,k);
            config_getlist( &M2ParamList,M2Params,sizeof(M2Params)/sizeof(paramdef_t),aprefix);
            AssertFatal(M2ParamList.numelt <= M2AP_MAX_NB_ENB_IP_ADDRESS,
                        "value of M2ParamList.numelt %d must be lower than M2AP_MAX_NB_ENB_IP_ADDRESS %d value: reconsider to increase M2AP_MAX_NB_ENB_IP_ADDRESS\n",
                        M2ParamList.numelt,M2AP_MAX_NB_ENB_IP_ADDRESS);
            M2AP_REGISTER_ENB_REQ (msg_p).nb_m2 = 0;

            for (l = 0; l < M2ParamList.numelt; l++) {
              M2AP_REGISTER_ENB_REQ (msg_p).nb_m2 += 1;
              strcpy(M2AP_REGISTER_ENB_REQ (msg_p).target_mce_m2_ip_address[l].ipv4_address,*(M2ParamList.paramarray[l][ENB_M2_IPV4_ADDRESS_IDX].strptr));
              strcpy(M2AP_REGISTER_ENB_REQ (msg_p).target_mce_m2_ip_address[l].ipv6_address,*(M2ParamList.paramarray[l][ENB_M2_IPV6_ADDRESS_IDX].strptr));

              if (strcmp(*(M2ParamList.paramarray[l][ENB_M2_IP_ADDRESS_PREFERENCE_IDX].strptr), "ipv4") == 0) {
                M2AP_REGISTER_ENB_REQ (msg_p).target_mce_m2_ip_address[l].ipv4 = 1;
                M2AP_REGISTER_ENB_REQ (msg_p).target_mce_m2_ip_address[l].ipv6 = 0;
              } else if (strcmp(*(M2ParamList.paramarray[l][ENB_M2_IP_ADDRESS_PREFERENCE_IDX].strptr), "ipv6") == 0) {
                M2AP_REGISTER_ENB_REQ (msg_p).target_mce_m2_ip_address[l].ipv4 = 0;
                M2AP_REGISTER_ENB_REQ (msg_p).target_mce_m2_ip_address[l].ipv6 = 1;
              } else if (strcmp(*(M2ParamList.paramarray[l][ENB_M2_IP_ADDRESS_PREFERENCE_IDX].strptr), "no") == 0) {
                M2AP_REGISTER_ENB_REQ (msg_p).target_mce_m2_ip_address[l].ipv4 = 1;
                M2AP_REGISTER_ENB_REQ (msg_p).target_mce_m2_ip_address[l].ipv6 = 1;
              }
            }
            // timers
            //{
            //  int t_reloc_prep = 0;
            //  int tx2_reloc_overall = 0;
            //  paramdef_t p[] = {
            //    { "t_reloc_prep", "t_reloc_prep", 0, iptr:&t_reloc_prep, defintval:0, TYPE_INT, 0 },
            //    { "tx2_reloc_overall", "tx2_reloc_overall", 0, iptr:&tx2_reloc_overall, defintval:0, TYPE_INT, 0 }
            //  };
            //  config_get(p, sizeof(p)/sizeof(paramdef_t), aprefix);

            //  if (t_reloc_prep <= 0 || t_reloc_prep > 10000 ||
            //      tx2_reloc_overall <= 0 || tx2_reloc_overall > 20000) {
            //    LOG_E(M2AP, "timers in configuration file have wrong values. We must have [0 < t_reloc_prep <= 10000] and [0 < tx2_reloc_overall <= 20000]\n");
            //    exit(1);
            //  }

            //  M2AP_REGISTER_ENB_REQ (msg_p).t_reloc_prep = t_reloc_prep;
            //  M2AP_REGISTER_ENB_REQ (msg_p).tx2_reloc_overall = tx2_reloc_overall;
            //}
            // SCTP SETTING
            M2AP_REGISTER_ENB_REQ (msg_p).sctp_out_streams = SCTP_OUT_STREAMS;
            M2AP_REGISTER_ENB_REQ (msg_p).sctp_in_streams  = SCTP_IN_STREAMS;

            if (EPC_MODE_ENABLED) {
              sprintf(aprefix,"%s.[%i].%s",ENB_CONFIG_STRING_ENB_LIST,k,ENB_CONFIG_STRING_SCTP_CONFIG);
              config_get( SCTPParams,sizeof(SCTPParams)/sizeof(paramdef_t),aprefix);
              M2AP_REGISTER_ENB_REQ (msg_p).sctp_in_streams = (uint16_t)*(SCTPParams[ENB_SCTP_INSTREAMS_IDX].uptr);
              M2AP_REGISTER_ENB_REQ (msg_p).sctp_out_streams = (uint16_t)*(SCTPParams[ENB_SCTP_OUTSTREAMS_IDX].uptr);
            }

            sprintf(aprefix,"%s.[%i].%s",ENB_CONFIG_STRING_ENB_LIST,k,ENB_CONFIG_STRING_NETWORK_INTERFACES_CONFIG);
            // NETWORK_INTERFACES
            config_get( NETParams,sizeof(NETParams)/sizeof(paramdef_t),aprefix);
            M2AP_REGISTER_ENB_REQ (msg_p).enb_port_for_M2C = (uint32_t)*(NETParams[ENB_PORT_FOR_M2C_IDX].uptr);

            if ((NETParams[ENB_IPV4_ADDR_FOR_M2C_IDX].strptr == NULL) || (M2AP_REGISTER_ENB_REQ (msg_p).enb_port_for_M2C == 0)) {
              LOG_E(RRC,"Add eNB IPv4 address and/or port for M2C in the CONF file!\n");
              exit(1);
            }

            cidr = *(NETParams[ENB_IPV4_ADDR_FOR_M2C_IDX].strptr);
            address = strtok(cidr, "/");
            M2AP_REGISTER_ENB_REQ (msg_p).enb_m2_ip_address.ipv6 = 0;
            M2AP_REGISTER_ENB_REQ (msg_p).enb_m2_ip_address.ipv4 = 1;
            strcpy(M2AP_REGISTER_ENB_REQ (msg_p).enb_m2_ip_address.ipv4_address, address);
          }
        }
      }
    }
  }

  return 0;
}

//-----------------------------------------------------------------------------
/*
* Configure the s1ap_register_enb_req in itti message for future
* communications between eNB(s) and MME.
*/
int RCconfig_S1(
  MessageDef *msg_p,
  uint32_t i)
//-----------------------------------------------------------------------------
{
  int enb_id = 0;
  int32_t my_int = 0;
  const char *active_enb[MAX_ENB];
  char *address = NULL;
  char *cidr    = NULL;
  ccparams_lte_t ccparams_lte;
  memset((void *)&ccparams_lte,0,sizeof(ccparams_lte_t));
  // for no gcc warnings
  (void)my_int;
  memset((char *)active_enb, 0, MAX_ENB * sizeof(char *));
  paramdef_t ENBSParams[] = ENBSPARAMS_DESC;
  paramdef_t ENBParams[] = ENBPARAMS_DESC;
  paramlist_def_t ENBParamList = {ENB_CONFIG_STRING_ENB_LIST, NULL, 0};
  /* get global parameters, defined outside any section in the config file */
  config_get(ENBSParams, sizeof(ENBSParams)/sizeof(paramdef_t), NULL);
  AssertFatal (i < ENBSParams[ENB_ACTIVE_ENBS_IDX].numelt,
               "Failed to parse config file %s, %uth attribute %s \n",
               RC.config_file_name, i, ENB_CONFIG_STRING_ACTIVE_ENBS);

  if (ENBSParams[ENB_ACTIVE_ENBS_IDX].numelt > 0) {
    // Output a list of all eNBs.
    config_getlist(&ENBParamList, ENBParams, sizeof(ENBParams)/sizeof(paramdef_t), NULL);

    if (ENBParamList.numelt > 0) {
      for (int k = 0; k < ENBParamList.numelt; k++) {
        if (ENBParamList.paramarray[k][ENB_ENB_ID_IDX].uptr == NULL) {
          // Calculate a default eNB ID
          if (EPC_MODE_ENABLED) {
            uint32_t hash = 0;
            hash = s1ap_generate_eNB_id();
            enb_id = k + (hash & 0xFFFF8);
          } else {
            enb_id = k;
          }
        } else {
          enb_id = *(ENBParamList.paramarray[k][ENB_ENB_ID_IDX].uptr);
        }

        // search if in active list
        for (int j = 0; j < ENBSParams[ENB_ACTIVE_ENBS_IDX].numelt; j++) {
          if (strcmp(ENBSParams[ENB_ACTIVE_ENBS_IDX].strlistptr[j], *(ENBParamList.paramarray[k][ENB_ENB_NAME_IDX].strptr)) == 0) {
            paramdef_t PLMNParams[] = PLMNPARAMS_DESC;
            paramlist_def_t PLMNParamList = {ENB_CONFIG_STRING_PLMN_LIST, NULL, 0};
            paramdef_t CCsParams[] = CCPARAMS_DESC(ccparams_lte);
            /* map parameter checking array instances to parameter definition array instances */
            checkedparam_t config_check_CCparams[] = CCPARAMS_CHECK;

            for (int I = 0; I < (sizeof(CCsParams) / sizeof(paramdef_t)); I++) {
              CCsParams[I].chkPptr = &(config_check_CCparams[I]);
            }

            /* map parameter checking array instances to parameter definition array instances */
            checkedparam_t config_check_PLMNParams [] = PLMNPARAMS_CHECK;

            for (int I = 0; I < sizeof(PLMNParams) / sizeof(paramdef_t); ++I) {
              PLMNParams[I].chkPptr = &(config_check_PLMNParams[I]);
            }

            paramdef_t S1Params[] = S1PARAMS_DESC;
            paramlist_def_t S1ParamList = {ENB_CONFIG_STRING_MME_IP_ADDRESS, NULL, 0};
            paramdef_t SCTPParams[] = SCTPPARAMS_DESC;
            paramdef_t NETParams[] =  NETPARAMS_DESC;
            char aprefix[MAX_OPTNAME_SIZE*2 + 8];
            sprintf(aprefix, "%s.[%i]", ENB_CONFIG_STRING_ENB_LIST, k);
            S1AP_REGISTER_ENB_REQ (msg_p).eNB_id = enb_id;

            if (strcmp(*(ENBParamList.paramarray[k][ENB_CELL_TYPE_IDX].strptr), "CELL_MACRO_ENB") == 0) {
              S1AP_REGISTER_ENB_REQ (msg_p).cell_type = CELL_MACRO_ENB;
            } else  if (strcmp(*(ENBParamList.paramarray[k][ENB_CELL_TYPE_IDX].strptr), "CELL_HOME_ENB") == 0) {
              S1AP_REGISTER_ENB_REQ (msg_p).cell_type = CELL_HOME_ENB;
              // Temporary option to be able to parse an eNB configuration file which is treated as gNB from
              // the X2AP layer and test the setup of an ENDC X2AP connection. To be removed when we are ready to
              // parse an actual gNB configuration file wrt. the X2AP parameters instead.
            } else  if (strcmp(*(ENBParamList.paramarray[k][ENB_CELL_TYPE_IDX].strptr), "CELL_MACRO_GNB") == 0) {
              S1AP_REGISTER_ENB_REQ (msg_p).cell_type = CELL_MACRO_GNB;
            } else {
              AssertFatal(0,
                          "Failed to parse eNB configuration file %s, enb %u unknown value \"%s\" for cell_type choice: CELL_MACRO_ENB or CELL_HOME_ENB !\n",
                          RC.config_file_name,
                          i,
                          *(ENBParamList.paramarray[k][ENB_CELL_TYPE_IDX].strptr));
            }

            S1AP_REGISTER_ENB_REQ (msg_p).eNB_name = strdup(*(ENBParamList.paramarray[k][ENB_ENB_NAME_IDX].strptr));
            S1AP_REGISTER_ENB_REQ(msg_p).tac = *ENBParamList.paramarray[k][ENB_TRACKING_AREA_CODE_IDX].uptr;
            AssertFatal(!ENBParamList.paramarray[k][ENB_MOBILE_COUNTRY_CODE_IDX_OLD].strptr
                        && !ENBParamList.paramarray[k][ENB_MOBILE_NETWORK_CODE_IDX_OLD].strptr,
                        "It seems that you use an old configuration file. Please change the existing\n"
                        "    tracking_area_code  =  \"1\";\n"
                        "    mobile_country_code =  \"208\";\n"
                        "    mobile_network_code =  \"93\";\n"
                        "to\n"
                        "    tracking_area_code  =  1; // no string!!\n"
                        "    plmn_list = ( { mcc = 208; mnc = 93; mnc_length = 2; } )\n");
            if(*ENBParamList.paramarray[k][ENB_S1SETUP_RSP_TIMER_IDX].uptr <= 0xffff)
            {
              S1AP_REGISTER_ENB_REQ(msg_p).s1_setuprsp_wait_timer = *ENBParamList.paramarray[k][ENB_S1SETUP_RSP_TIMER_IDX].uptr;
            }
            else
            {
              LOG_E(S1AP, 
                    "s1setup_rsp_timer value in conf file is invalid (%d). Default value is set.\n",
                    *ENBParamList.paramarray[k][ENB_S1SETUP_RSP_TIMER_IDX].uptr);
              S1AP_REGISTER_ENB_REQ(msg_p).s1_setuprsp_wait_timer = 5;
            }

            if(*ENBParamList.paramarray[k][ENB_S1SETUP_REQ_TIMER_IDX].uptr <= 0xffff)
            {
              S1AP_REGISTER_ENB_REQ(msg_p).s1_setupreq_wait_timer = *ENBParamList.paramarray[k][ENB_S1SETUP_REQ_TIMER_IDX].uptr;
            }
            else
            {
              LOG_E(S1AP, 
                    "s1setup_req_timer value in conf file is invalid (%d). Default value is set.\n",
                    *ENBParamList.paramarray[k][ENB_S1SETUP_REQ_TIMER_IDX].uptr);
              S1AP_REGISTER_ENB_REQ(msg_p).s1_setupreq_wait_timer = 5;
            }

            if(*ENBParamList.paramarray[k][ENB_S1SETUP_REQ_COUNT_IDX].uptr <= 0xffff)
            {
              S1AP_REGISTER_ENB_REQ(msg_p).s1_setupreq_count = *ENBParamList.paramarray[k][ENB_S1SETUP_REQ_COUNT_IDX].uptr;
            }
            else
            {
              LOG_E(S1AP, 
                    "s1setup_req_count value in conf file is invalid (%d). Default value is set.\n",
                    *ENBParamList.paramarray[k][ENB_S1SETUP_REQ_COUNT_IDX].uptr);
              S1AP_REGISTER_ENB_REQ(msg_p).s1_setupreq_count = 0xffff;
            }

            if(*ENBParamList.paramarray[k][ENB_SCTP_REQ_TIMER_IDX].uptr <= 0xffff)
            {
              S1AP_REGISTER_ENB_REQ(msg_p).sctp_req_timer = *ENBParamList.paramarray[k][ENB_SCTP_REQ_TIMER_IDX].uptr;
            }
            else
            {
              LOG_E(S1AP, 
                    "sctp_req_timer value in conf file is invalid (%d). Default value is set.\n",
                    *ENBParamList.paramarray[k][ENB_SCTP_REQ_TIMER_IDX].uptr);
              S1AP_REGISTER_ENB_REQ(msg_p).sctp_req_timer = 180;
            }

            if(*ENBParamList.paramarray[k][ENB_SCTP_REQ_COUNT_IDX].uptr <= 0xffff)
            {
              S1AP_REGISTER_ENB_REQ(msg_p).sctp_req_count = *ENBParamList.paramarray[k][ENB_SCTP_REQ_COUNT_IDX].uptr;
            }
            else
            {
              LOG_E(S1AP, 
                    "sctp_req_count value in conf file is invalid (%d). Default value is set.\n",
                    *ENBParamList.paramarray[k][ENB_SCTP_REQ_COUNT_IDX].uptr);
              S1AP_REGISTER_ENB_REQ(msg_p).sctp_req_count = 0xffff;
            }
            config_getlist(&PLMNParamList, PLMNParams, sizeof(PLMNParams)/sizeof(paramdef_t), aprefix);

            if (PLMNParamList.numelt < 1 || PLMNParamList.numelt > 6) {
              AssertFatal(0, "The number of PLMN IDs must be in [1,6], but is %d\n",
                          PLMNParamList.numelt);
            }

            S1AP_REGISTER_ENB_REQ(msg_p).num_plmn = PLMNParamList.numelt;

            for (int l = 0; l < PLMNParamList.numelt; ++l) {
              S1AP_REGISTER_ENB_REQ(msg_p).mcc[l] = *PLMNParamList.paramarray[l][ENB_MOBILE_COUNTRY_CODE_IDX].uptr;
              S1AP_REGISTER_ENB_REQ(msg_p).mnc[l] = *PLMNParamList.paramarray[l][ENB_MOBILE_NETWORK_CODE_IDX].uptr;
              S1AP_REGISTER_ENB_REQ(msg_p).mnc_digit_length[l] = *PLMNParamList.paramarray[l][ENB_MNC_DIGIT_LENGTH].u8ptr;
              AssertFatal(S1AP_REGISTER_ENB_REQ(msg_p).mnc_digit_length[l] == 3
                          || S1AP_REGISTER_ENB_REQ(msg_p).mnc[l] < 100,
                          "MNC %d cannot be encoded in two digits as requested (change mnc_digit_length to 3)\n",
                          S1AP_REGISTER_ENB_REQ(msg_p).mnc[l]);
            }

            /* Default DRX param */
            /*
            * Here we get the config of the first CC, since the s1ap_register_enb_req_t doesn't support multiple CC.
            * There is a unique value of defaultPagingCycle per eNB (same for multiple cells).
            * Hence, it should be stated somewhere that the value should be the same for every CC, or put the value outside the CC
            * in the conf file.
            */
            sprintf(aprefix, "%s.[%i].%s.[%i]", ENB_CONFIG_STRING_ENB_LIST, k, ENB_CONFIG_STRING_COMPONENT_CARRIERS, 0);
            config_get(CCsParams, sizeof(CCsParams)/sizeof(paramdef_t), aprefix);

            switch (ccparams_lte.pcch_defaultPagingCycle) {
              case 32: {
                S1AP_REGISTER_ENB_REQ(msg_p).default_drx = 0;
                break;
              }

              case 64: {
                S1AP_REGISTER_ENB_REQ(msg_p).default_drx = 1;
                break;
              }

              case 128: {
                S1AP_REGISTER_ENB_REQ(msg_p).default_drx = 2;
                break;
              }

              case 256: {
                S1AP_REGISTER_ENB_REQ(msg_p).default_drx = 3;
                break;
              }

              default: {
                LOG_E(S1AP, "Default I-DRX value in conf file is invalid (%i). Should be 32, 64, 128 or 256. \
                       Default DRX set to 32 in MME configuration\n",
                      ccparams_lte.pcch_defaultPagingCycle);
                S1AP_REGISTER_ENB_REQ(msg_p).default_drx = 0;
              }
            }

            /* MME connection params */
            sprintf(aprefix, "%s.[%i]", ENB_CONFIG_STRING_ENB_LIST, k);
            config_getlist(&S1ParamList, S1Params, sizeof(S1Params)/sizeof(paramdef_t), aprefix);
            S1AP_REGISTER_ENB_REQ (msg_p).nb_mme = 0;

            for (int l = 0; l < S1ParamList.numelt; l++) {
              S1AP_REGISTER_ENB_REQ (msg_p).nb_mme += 1;
              strcpy(S1AP_REGISTER_ENB_REQ (msg_p).mme_ip_address[l].ipv4_address,*(S1ParamList.paramarray[l][ENB_MME_IPV4_ADDRESS_IDX].strptr));
              strcpy(S1AP_REGISTER_ENB_REQ (msg_p).mme_ip_address[l].ipv6_address,*(S1ParamList.paramarray[l][ENB_MME_IPV6_ADDRESS_IDX].strptr));

              if (strcmp(*(S1ParamList.paramarray[l][ENB_MME_IP_ADDRESS_PREFERENCE_IDX].strptr), "ipv4") == 0) {
                S1AP_REGISTER_ENB_REQ (msg_p).mme_ip_address[l].ipv4 = 1;
                S1AP_REGISTER_ENB_REQ (msg_p).mme_ip_address[l].ipv6 = 0;
              } else if (strcmp(*(S1ParamList.paramarray[l][ENB_MME_IP_ADDRESS_PREFERENCE_IDX].strptr), "ipv6") == 0) {
                S1AP_REGISTER_ENB_REQ (msg_p).mme_ip_address[l].ipv4 = 0;
                S1AP_REGISTER_ENB_REQ (msg_p).mme_ip_address[l].ipv6 = 1;
              } else if (strcmp(*(S1ParamList.paramarray[l][ENB_MME_IP_ADDRESS_PREFERENCE_IDX].strptr), "no") == 0) {
                S1AP_REGISTER_ENB_REQ (msg_p).mme_ip_address[l].ipv4 = 1;
                S1AP_REGISTER_ENB_REQ (msg_p).mme_ip_address[l].ipv6 = 1;
              }

              if (S1ParamList.paramarray[l][ENB_MME_BROADCAST_PLMN_INDEX].iptr) {
                S1AP_REGISTER_ENB_REQ(msg_p).broadcast_plmn_num[l] = S1ParamList.paramarray[l][ENB_MME_BROADCAST_PLMN_INDEX].numelt;
              } else {
                S1AP_REGISTER_ENB_REQ(msg_p).broadcast_plmn_num[l] = 0;
              }

              /* set S1-mme port (sctp) */
              S1AP_REGISTER_ENB_REQ(msg_p).mme_port[l] = *S1ParamList.paramarray[l][ENB_MME_PORT_IDX].u16ptr;

              AssertFatal(S1AP_REGISTER_ENB_REQ(msg_p).broadcast_plmn_num[l] <= S1AP_REGISTER_ENB_REQ(msg_p).num_plmn,
                          "List of broadcast PLMN to be sent to MME can not be longer than actual "
                          "PLMN list (max %d, but is %d)\n",
                          S1AP_REGISTER_ENB_REQ(msg_p).num_plmn,
                          S1AP_REGISTER_ENB_REQ(msg_p).broadcast_plmn_num[l]);

              for (int el = 0; el < S1AP_REGISTER_ENB_REQ(msg_p).broadcast_plmn_num[l]; ++el) {
                /* UINTARRAY gets mapped to int, see config_libconfig.c:223 */
                S1AP_REGISTER_ENB_REQ(msg_p).broadcast_plmn_index[l][el] = S1ParamList.paramarray[l][ENB_MME_BROADCAST_PLMN_INDEX].iptr[el];
                AssertFatal(S1AP_REGISTER_ENB_REQ(msg_p).broadcast_plmn_index[l][el] >= 0
                            && S1AP_REGISTER_ENB_REQ(msg_p).broadcast_plmn_index[l][el] < S1AP_REGISTER_ENB_REQ(msg_p).num_plmn,
                            "index for MME's MCC/MNC (%d) is an invalid index for the registered PLMN IDs (%d)\n",
                            S1AP_REGISTER_ENB_REQ(msg_p).broadcast_plmn_index[l][el],
                            S1AP_REGISTER_ENB_REQ(msg_p).num_plmn);
              }

              /* if no broadcasst_plmn array is defined, fill default values */
              if (S1AP_REGISTER_ENB_REQ(msg_p).broadcast_plmn_num[l] == 0) {
                S1AP_REGISTER_ENB_REQ(msg_p).broadcast_plmn_num[l] = S1AP_REGISTER_ENB_REQ(msg_p).num_plmn;

                for (int el = 0; el < S1AP_REGISTER_ENB_REQ(msg_p).num_plmn; ++el) {
                  S1AP_REGISTER_ENB_REQ(msg_p).broadcast_plmn_index[l][el] = el;
                }
              }
            }

            // SCTP SETTING
            S1AP_REGISTER_ENB_REQ (msg_p).sctp_out_streams = SCTP_OUT_STREAMS;
            S1AP_REGISTER_ENB_REQ (msg_p).sctp_in_streams  = SCTP_IN_STREAMS;

            if (EPC_MODE_ENABLED) {
              sprintf(aprefix,"%s.[%i].%s",ENB_CONFIG_STRING_ENB_LIST,k,ENB_CONFIG_STRING_SCTP_CONFIG);
              config_get( SCTPParams,sizeof(SCTPParams)/sizeof(paramdef_t),aprefix);
              S1AP_REGISTER_ENB_REQ (msg_p).sctp_in_streams = (uint16_t)*(SCTPParams[ENB_SCTP_INSTREAMS_IDX].uptr);
              S1AP_REGISTER_ENB_REQ (msg_p).sctp_out_streams = (uint16_t)*(SCTPParams[ENB_SCTP_OUTSTREAMS_IDX].uptr);
            }

            sprintf(aprefix,"%s.[%i].%s",ENB_CONFIG_STRING_ENB_LIST,k,ENB_CONFIG_STRING_NETWORK_INTERFACES_CONFIG);
            // NETWORK_INTERFACES
            config_get( NETParams,sizeof(NETParams)/sizeof(paramdef_t),aprefix);
            cidr = *(NETParams[ENB_IPV4_ADDRESS_FOR_S1_MME_IDX].strptr);
            address = strtok(cidr, "/");
            S1AP_REGISTER_ENB_REQ (msg_p).enb_ip_address.ipv6 = 0;
            S1AP_REGISTER_ENB_REQ (msg_p).enb_ip_address.ipv4 = 1;
            strcpy(S1AP_REGISTER_ENB_REQ (msg_p).enb_ip_address.ipv4_address, address);
            break;
          }
        }
      }
    }
  }

  return 0;
}

int RCconfig_X2(MessageDef *msg_p, uint32_t i) {
  int   I, J, j, k, l;
  int   enb_id;
  char *address = NULL;
  char *cidr    = NULL;
  ccparams_lte_t ccparams_lte;
  memset((void *)&ccparams_lte,0,sizeof(ccparams_lte_t));
  paramdef_t ENBSParams[] = ENBSPARAMS_DESC;
  paramdef_t ENBParams[]  = ENBPARAMS_DESC;
  paramlist_def_t ENBParamList = {ENB_CONFIG_STRING_ENB_LIST,NULL,0};
  /* get global parameters, defined outside any section in the config file */
  config_get( ENBSParams,sizeof(ENBSParams)/sizeof(paramdef_t),NULL);
  checkedparam_t config_check_CCparams[] = CCPARAMS_CHECK;
  paramdef_t CCsParams[] = CCPARAMS_DESC(ccparams_lte);
  paramlist_def_t CCsParamList = {ENB_CONFIG_STRING_COMPONENT_CARRIERS, NULL, 0};

  /* map parameter checking array instances to parameter definition array instances */
  for (I = 0; I < (sizeof(CCsParams) / sizeof(paramdef_t)); I++) {
    CCsParams[I].chkPptr = &(config_check_CCparams[I]);
  }

  AssertFatal(i < ENBSParams[ENB_ACTIVE_ENBS_IDX].numelt,
              "Failed to parse config file %s, %uth attribute %s \n",
              RC.config_file_name, i, ENB_CONFIG_STRING_ACTIVE_ENBS);

  if (ENBSParams[ENB_ACTIVE_ENBS_IDX].numelt > 0) {
    // Output a list of all eNBs.
    config_getlist( &ENBParamList,ENBParams,sizeof(ENBParams)/sizeof(paramdef_t),NULL);

    if (ENBParamList.numelt > 0) {
      for (k = 0; k < ENBParamList.numelt; k++) {
        if (ENBParamList.paramarray[k][ENB_ENB_ID_IDX].uptr == NULL) {
          // Calculate a default eNB ID
          if (EPC_MODE_ENABLED) {
            uint32_t hash;
            hash = s1ap_generate_eNB_id ();
            enb_id = k + (hash & 0xFFFF8);
          } else {
            enb_id = k;
          }
        } else {
          enb_id = *(ENBParamList.paramarray[k][ENB_ENB_ID_IDX].uptr);
        }

        // search if in active list
        for (j = 0; j < ENBSParams[ENB_ACTIVE_ENBS_IDX].numelt; j++) {
          if (strcmp(ENBSParams[ENB_ACTIVE_ENBS_IDX].strlistptr[j], *(ENBParamList.paramarray[k][ENB_ENB_NAME_IDX].strptr)) == 0) {
            paramdef_t PLMNParams[] = PLMNPARAMS_DESC;
            paramlist_def_t PLMNParamList = {ENB_CONFIG_STRING_PLMN_LIST, NULL, 0};
            /* map parameter checking array instances to parameter definition array instances */
            checkedparam_t config_check_PLMNParams [] = PLMNPARAMS_CHECK;

            for (int I = 0; I < sizeof(PLMNParams) / sizeof(paramdef_t); ++I)
              PLMNParams[I].chkPptr = &(config_check_PLMNParams[I]);

            paramdef_t X2Params[]  = X2PARAMS_DESC;
            paramlist_def_t X2ParamList = {ENB_CONFIG_STRING_TARGET_ENB_X2_IP_ADDRESS,NULL,0};
            paramdef_t SCTPParams[]  = SCTPPARAMS_DESC;
            paramdef_t NETParams[]  =  NETPARAMS_DESC;
            /* TODO: fix the size - if set lower we have a crash (MAX_OPTNAME_SIZE was 64 when this code was written) */
            /* this is most probably a problem with the config module */
            char aprefix[MAX_OPTNAME_SIZE*80 + 8];
            sprintf(aprefix,"%s.[%i]",ENB_CONFIG_STRING_ENB_LIST,k);
            /* Some default/random parameters */
            X2AP_REGISTER_ENB_REQ (msg_p).eNB_id = enb_id;

            if (strcmp(*(ENBParamList.paramarray[k][ENB_CELL_TYPE_IDX].strptr), "CELL_MACRO_ENB") == 0) {
              X2AP_REGISTER_ENB_REQ (msg_p).cell_type = CELL_MACRO_ENB;
            } else  if (strcmp(*(ENBParamList.paramarray[k][ENB_CELL_TYPE_IDX].strptr), "CELL_HOME_ENB") == 0) {
              X2AP_REGISTER_ENB_REQ (msg_p).cell_type = CELL_HOME_ENB;
            }else {
              AssertFatal (0,
                           "Failed to parse eNB configuration file %s, enb %u unknown value \"%s\" for cell_type choice: CELL_MACRO_ENB or CELL_HOME_ENB !\n",
                           RC.config_file_name, i, *(ENBParamList.paramarray[k][ENB_CELL_TYPE_IDX].strptr));
            }

            X2AP_REGISTER_ENB_REQ (msg_p).eNB_name         = strdup(*(ENBParamList.paramarray[k][ENB_ENB_NAME_IDX].strptr));
            X2AP_REGISTER_ENB_REQ (msg_p).tac              = *ENBParamList.paramarray[k][ENB_TRACKING_AREA_CODE_IDX].uptr;
            config_getlist(&PLMNParamList, PLMNParams, sizeof(PLMNParams)/sizeof(paramdef_t), aprefix);

            if (PLMNParamList.numelt < 1 || PLMNParamList.numelt > 6)
              AssertFatal(0, "The number of PLMN IDs must be in [1,6], but is %d\n",
                          PLMNParamList.numelt);

            if (PLMNParamList.numelt > 1)
              LOG_W(X2AP, "X2AP currently handles only one PLMN, ignoring the others!\n");

            X2AP_REGISTER_ENB_REQ (msg_p).mcc = *PLMNParamList.paramarray[0][ENB_MOBILE_COUNTRY_CODE_IDX].uptr;
            X2AP_REGISTER_ENB_REQ (msg_p).mnc = *PLMNParamList.paramarray[0][ENB_MOBILE_NETWORK_CODE_IDX].uptr;
            X2AP_REGISTER_ENB_REQ (msg_p).mnc_digit_length = *PLMNParamList.paramarray[0][ENB_MNC_DIGIT_LENGTH].u8ptr;
            AssertFatal(X2AP_REGISTER_ENB_REQ(msg_p).mnc_digit_length == 3
                        || X2AP_REGISTER_ENB_REQ(msg_p).mnc < 100,
                        "MNC %d cannot be encoded in two digits as requested (change mnc_digit_length to 3)\n",
                        X2AP_REGISTER_ENB_REQ(msg_p).mnc);
            /* CC params */
            config_getlist(&CCsParamList, NULL, 0, aprefix);
            X2AP_REGISTER_ENB_REQ (msg_p).num_cc = CCsParamList.numelt;

            if (CCsParamList.numelt > 0) {
              //char ccspath[MAX_OPTNAME_SIZE*2 + 16];
              for (J = 0; J < CCsParamList.numelt ; J++) {
                sprintf(aprefix, "%s.[%i].%s.[%i]", ENB_CONFIG_STRING_ENB_LIST, k, ENB_CONFIG_STRING_COMPONENT_CARRIERS, J);
                config_get(CCsParams, sizeof(CCsParams)/sizeof(paramdef_t), aprefix);
                X2AP_REGISTER_ENB_REQ (msg_p).eutra_band[J] = ccparams_lte.eutra_band;
                X2AP_REGISTER_ENB_REQ (msg_p).downlink_frequency[J] = (uint32_t) ccparams_lte.downlink_frequency;
                X2AP_REGISTER_ENB_REQ (msg_p).uplink_frequency_offset[J] = (unsigned int) ccparams_lte.uplink_frequency_offset;
                X2AP_REGISTER_ENB_REQ (msg_p).Nid_cell[J]= ccparams_lte.Nid_cell;

                if (ccparams_lte.Nid_cell>503) {
                  AssertFatal (0,
                               "Failed to parse eNB configuration file %s, enb %d unknown value \"%d\" for Nid_cell choice: 0...503 !\n",
                               RC.config_file_name, k, ccparams_lte.Nid_cell);
                }

                X2AP_REGISTER_ENB_REQ (msg_p).N_RB_DL[J]= ccparams_lte.N_RB_DL;

                if ((ccparams_lte.N_RB_DL!=6) && (ccparams_lte.N_RB_DL!=15) && (ccparams_lte.N_RB_DL!=25) && (ccparams_lte.N_RB_DL!=50) && (ccparams_lte.N_RB_DL!=75) && (ccparams_lte.N_RB_DL!=100)) {
                  AssertFatal (0,
                               "Failed to parse eNB configuration file %s, enb %d unknown value \"%d\" for N_RB_DL choice: 6,15,25,50,75,100 !\n",
                               RC.config_file_name, k, ccparams_lte.N_RB_DL);
                }

                if (strcmp(ccparams_lte.frame_type, "FDD") == 0) {
                  X2AP_REGISTER_ENB_REQ (msg_p).frame_type[J] = FDD;
                } else  if (strcmp(ccparams_lte.frame_type, "TDD") == 0) {
                  X2AP_REGISTER_ENB_REQ (msg_p).frame_type[J] = TDD;
                  X2AP_REGISTER_ENB_REQ (msg_p).subframeAssignment[J] = ccparams_lte.tdd_config;
                  X2AP_REGISTER_ENB_REQ (msg_p).specialSubframe[J] = ccparams_lte.tdd_config_s;
                } else {
                  AssertFatal (0,
                               "Failed to parse eNB configuration file %s, enb %d unknown value \"%s\" for frame_type choice: FDD or TDD !\n",
                               RC.config_file_name, k, ccparams_lte.frame_type);
                }

                X2AP_REGISTER_ENB_REQ (msg_p).fdd_earfcn_DL[J] = to_earfcn_DL(ccparams_lte.eutra_band, ccparams_lte.downlink_frequency, ccparams_lte.N_RB_DL);
                X2AP_REGISTER_ENB_REQ (msg_p).fdd_earfcn_UL[J] = to_earfcn_UL(ccparams_lte.eutra_band, ccparams_lte.downlink_frequency + ccparams_lte.uplink_frequency_offset, ccparams_lte.N_RB_DL);
              }
            }

            sprintf(aprefix,"%s.[%i]",ENB_CONFIG_STRING_ENB_LIST,k);
            config_getlist( &X2ParamList,X2Params,sizeof(X2Params)/sizeof(paramdef_t),aprefix);
            AssertFatal(X2ParamList.numelt <= X2AP_MAX_NB_ENB_IP_ADDRESS,
                        "value of X2ParamList.numelt %d must be lower than X2AP_MAX_NB_ENB_IP_ADDRESS %d value: reconsider to increase X2AP_MAX_NB_ENB_IP_ADDRESS\n",
                        X2ParamList.numelt,X2AP_MAX_NB_ENB_IP_ADDRESS);
            X2AP_REGISTER_ENB_REQ (msg_p).nb_x2 = 0;
            LOG_I(X2AP,"X2ParamList.numelt %d\n",X2ParamList.numelt);
            for (l = 0; l < X2ParamList.numelt; l++) {
              X2AP_REGISTER_ENB_REQ (msg_p).nb_x2 += 1;
              strcpy(X2AP_REGISTER_ENB_REQ (msg_p).target_enb_x2_ip_address[l].ipv4_address,*(X2ParamList.paramarray[l][ENB_X2_IPV4_ADDRESS_IDX].strptr));
              strcpy(X2AP_REGISTER_ENB_REQ (msg_p).target_enb_x2_ip_address[l].ipv6_address,*(X2ParamList.paramarray[l][ENB_X2_IPV6_ADDRESS_IDX].strptr));

              LOG_I(X2AP,"registering with ip : %s\n",*(X2ParamList.paramarray[l][ENB_X2_IPV4_ADDRESS_IDX].strptr));
              if (strcmp(*(X2ParamList.paramarray[l][ENB_X2_IP_ADDRESS_PREFERENCE_IDX].strptr), "ipv4") == 0) {
                X2AP_REGISTER_ENB_REQ (msg_p).target_enb_x2_ip_address[l].ipv4 = 1;
                X2AP_REGISTER_ENB_REQ (msg_p).target_enb_x2_ip_address[l].ipv6 = 0;
              } else if (strcmp(*(X2ParamList.paramarray[l][ENB_X2_IP_ADDRESS_PREFERENCE_IDX].strptr), "ipv6") == 0) {
                X2AP_REGISTER_ENB_REQ (msg_p).target_enb_x2_ip_address[l].ipv4 = 0;
                X2AP_REGISTER_ENB_REQ (msg_p).target_enb_x2_ip_address[l].ipv6 = 1;
              } else if (strcmp(*(X2ParamList.paramarray[l][ENB_X2_IP_ADDRESS_PREFERENCE_IDX].strptr), "no") == 0) {
                X2AP_REGISTER_ENB_REQ (msg_p).target_enb_x2_ip_address[l].ipv4 = 1;
                X2AP_REGISTER_ENB_REQ (msg_p).target_enb_x2_ip_address[l].ipv6 = 1;
              }
            }

            // timers
            {
              int t_reloc_prep = 0;
              int tx2_reloc_overall = 0;
              int t_dc_prep = 0;
              int t_dc_overall = 0;
              paramdef_t p[] = {
                { "t_reloc_prep", "t_reloc_prep", 0, iptr:&t_reloc_prep, defintval:0, TYPE_INT, 0 },
                { "tx2_reloc_overall", "tx2_reloc_overall", 0, iptr:&tx2_reloc_overall, defintval:0, TYPE_INT, 0 },
                { "t_dc_prep", "t_dc_prep", 0, iptr:&t_dc_prep, defintval:0, TYPE_INT, 0 },
                { "t_dc_overall", "t_dc_overall", 0, iptr:&t_dc_overall, defintval:0, TYPE_INT, 0 }
              };
              config_get(p, sizeof(p)/sizeof(paramdef_t), aprefix);

              if (t_reloc_prep <= 0 || t_reloc_prep > 10000 ||
                  tx2_reloc_overall <= 0 || tx2_reloc_overall > 20000 ||
                  t_dc_prep <= 0 || t_dc_prep > 10000 ||
                  t_dc_overall <= 0 || t_dc_overall > 20000) {
                LOG_E(X2AP, "timers in configuration file have wrong values. We must have [0 < t_reloc_prep <= 10000] and [0 < tx2_reloc_overall <= 20000] and [0 < t_dc_prep <= 10000] and [0 < t_dc_overall <= 20000]\n");
                exit(1);
              }

              X2AP_REGISTER_ENB_REQ (msg_p).t_reloc_prep = t_reloc_prep;
              X2AP_REGISTER_ENB_REQ (msg_p).tx2_reloc_overall = tx2_reloc_overall;
              X2AP_REGISTER_ENB_REQ (msg_p).t_dc_prep = t_dc_prep;
              X2AP_REGISTER_ENB_REQ (msg_p).t_dc_overall = t_dc_overall;
            }
            // SCTP SETTING
            X2AP_REGISTER_ENB_REQ (msg_p).sctp_out_streams = SCTP_OUT_STREAMS;
            X2AP_REGISTER_ENB_REQ (msg_p).sctp_in_streams  = SCTP_IN_STREAMS;

            if (EPC_MODE_ENABLED) {
              sprintf(aprefix,"%s.[%i].%s",ENB_CONFIG_STRING_ENB_LIST,k,ENB_CONFIG_STRING_SCTP_CONFIG);
              config_get( SCTPParams,sizeof(SCTPParams)/sizeof(paramdef_t),aprefix);
              X2AP_REGISTER_ENB_REQ (msg_p).sctp_in_streams = (uint16_t)*(SCTPParams[ENB_SCTP_INSTREAMS_IDX].uptr);
              X2AP_REGISTER_ENB_REQ (msg_p).sctp_out_streams = (uint16_t)*(SCTPParams[ENB_SCTP_OUTSTREAMS_IDX].uptr);
            }

            sprintf(aprefix,"%s.[%i].%s",ENB_CONFIG_STRING_ENB_LIST,k,ENB_CONFIG_STRING_NETWORK_INTERFACES_CONFIG);
            // NETWORK_INTERFACES
            config_get( NETParams,sizeof(NETParams)/sizeof(paramdef_t),aprefix);
            X2AP_REGISTER_ENB_REQ (msg_p).enb_port_for_X2C = (uint32_t)*(NETParams[ENB_PORT_FOR_X2C_IDX].uptr);

            if ((NETParams[ENB_IPV4_ADDR_FOR_X2C_IDX].strptr == NULL) || (X2AP_REGISTER_ENB_REQ (msg_p).enb_port_for_X2C == 0)) {
              LOG_E(RRC,"Add eNB IPv4 address and/or port for X2C in the CONF file!\n");
              exit(1);
            }

            cidr = *(NETParams[ENB_IPV4_ADDR_FOR_X2C_IDX].strptr);
            address = strtok(cidr, "/");
            X2AP_REGISTER_ENB_REQ (msg_p).enb_x2_ip_address.ipv6 = 0;
            X2AP_REGISTER_ENB_REQ (msg_p).enb_x2_ip_address.ipv4 = 1;
            strcpy(X2AP_REGISTER_ENB_REQ (msg_p).enb_x2_ip_address.ipv4_address, address);
          }
        }
      }
    }
  }

  return 0;
}

int RCconfig_parallel(void) {
  char *parallel_conf = NULL;
  char *worker_conf   = NULL;
  paramdef_t ThreadParams[]  = THREAD_CONF_DESC;
  paramlist_def_t THREADParamList = {THREAD_CONFIG_STRING_THREAD_STRUCT,NULL,0};
  config_getlist( &THREADParamList,NULL,0,NULL);

  if(parallel_config == NULL) {
    if(THREADParamList.numelt>0) {
      config_getlist( &THREADParamList,ThreadParams,sizeof(ThreadParams)/sizeof(paramdef_t),NULL);
      parallel_conf = strdup(*(THREADParamList.paramarray[0][THREAD_PARALLEL_IDX].strptr));
    } else {
      parallel_conf = strdup("PARALLEL_RU_L1_TRX_SPLIT");
    }

    set_parallel_conf(parallel_conf);
  }

  if(worker_config == NULL) {
    if(THREADParamList.numelt>0) {
      config_getlist( &THREADParamList,ThreadParams,sizeof(ThreadParams)/sizeof(paramdef_t),NULL);
      worker_conf   = strdup(*(THREADParamList.paramarray[0][THREAD_WORKER_IDX].strptr));
    } else {
      worker_conf   = strdup("WORKER_ENABLE");
    }

    set_worker_conf(worker_conf);
  }

  free(worker_conf);
  free(parallel_conf);
  return 0;
}

void RCConfig(void) {
  paramlist_def_t MACRLCParamList = {CONFIG_STRING_MACRLC_LIST,NULL,0};
  paramlist_def_t L1ParamList = {CONFIG_STRING_L1_LIST,NULL,0};
  paramlist_def_t RUParamList = {CONFIG_STRING_RU_LIST,NULL,0};
  paramdef_t ENBSParams[] = ENBSPARAMS_DESC;
  paramlist_def_t CCsParamList = {ENB_CONFIG_STRING_COMPONENT_CARRIERS,NULL,0};
  char aprefix[MAX_OPTNAME_SIZE*2 + 8];
  /* get global parameters, defined outside any section in the config file */
  printf("Getting ENBSParams\n");
  config_get( ENBSParams,sizeof(ENBSParams)/sizeof(paramdef_t),NULL);
  //EPC_MODE_ENABLED = ((*ENBSParams[ENB_NOS1_IDX].uptr) == 0);
  RC.nb_inst = ENBSParams[ENB_ACTIVE_ENBS_IDX].numelt;

  if (RC.nb_inst > 0) {
    RC.nb_CC = (int *)malloc((1+RC.nb_inst)*sizeof(int));

    for (int i=0; i<RC.nb_inst; i++) {
      sprintf(aprefix,"%s.[%i]",ENB_CONFIG_STRING_ENB_LIST,i);
      config_getlist( &CCsParamList,NULL,0, aprefix);
      RC.nb_CC[i]    = CCsParamList.numelt;
    }
  }

  config_getlist( &MACRLCParamList,NULL,0, NULL);
  RC.nb_macrlc_inst  = MACRLCParamList.numelt;
  AssertFatal(RC.nb_macrlc_inst <= MAX_MAC_INST,
              "Too many macrlc instances %d\n",RC.nb_macrlc_inst);
  // Get num L1 instances
  config_getlist( &L1ParamList,NULL,0, NULL);
  RC.nb_L1_inst = L1ParamList.numelt;
  // Get num RU instances
  config_getlist( &RUParamList,NULL,0, NULL);
  RC.nb_RU     = RUParamList.numelt;
  RCconfig_parallel();
}

int check_plmn_identity(rrc_eNB_carrier_data_t *carrier,uint16_t mcc,uint16_t mnc,uint8_t mnc_digit_length) {
  AssertFatal(carrier->sib1->cellAccessRelatedInfo.plmn_IdentityList.list.count > 0,
              "plmn info isn't there\n");
  AssertFatal(mnc_digit_length ==2 || mnc_digit_length == 3,
              "impossible mnc_digit_length %d\n",mnc_digit_length);
  LTE_PLMN_IdentityInfo_t *plmn_Identity_info = carrier->sib1->cellAccessRelatedInfo.plmn_IdentityList.list.array[0];

  // check if mcc is different and return failure if so
  if (mcc !=
      (*plmn_Identity_info->plmn_Identity.mcc->list.array[0]*100)+
      (*plmn_Identity_info->plmn_Identity.mcc->list.array[1]*10) +
      (*plmn_Identity_info->plmn_Identity.mcc->list.array[2])) return(0);

  // check that mnc digit length is different and return failure if so
  if (mnc_digit_length != plmn_Identity_info->plmn_Identity.mnc.list.count) return 0;

  // check that 2 digit mnc is different and return failure if so
  if (mnc_digit_length == 2 &&
      (mnc !=
       (*plmn_Identity_info->plmn_Identity.mnc.list.array[0]*10) +
       (*plmn_Identity_info->plmn_Identity.mnc.list.array[1]))) return(0);
  else if (mnc_digit_length == 3 &&
           (mnc !=
            (*plmn_Identity_info->plmn_Identity.mnc.list.array[0]*100) +
            (*plmn_Identity_info->plmn_Identity.mnc.list.array[1]*10) +
            (*plmn_Identity_info->plmn_Identity.mnc.list.array[2]))) return(0);

  // if we're here, the mcc/mnc match so return success
  return(1);
}

void extract_and_decode_SI(int inst,int si_ind,uint8_t *si_container,int si_container_length) {
  eNB_RRC_INST *rrc = RC.rrc[inst];
  rrc_eNB_carrier_data_t *carrier = &rrc->carrier[0];
  LTE_BCCH_DL_SCH_Message_t *bcch_message ;
  AssertFatal(si_ind==2,"Can only handle a single SI block for now\n");
  LOG_I(ENB_APP, "rrc inst %d: Trying to decode SI block %d @ %p, length %d\n",inst,si_ind,si_container,si_container_length);
  // point to first SI block
  bcch_message = &carrier->systemInformation;
  asn_dec_rval_t dec_rval = uper_decode_complete( NULL,
                            &asn_DEF_LTE_BCCH_DL_SCH_Message,
                            (void **)&bcch_message,
                            (const void *)si_container,
                            si_container_length);

  if ((dec_rval.code != RC_OK) && (dec_rval.consumed == 0)) {
    AssertFatal(1==0, "[ENB_APP][RRC inst %"PRIu8"] Failed to decode BCCH_DLSCH_MESSAGE (%zu bits)\n",
                inst,
                dec_rval.consumed );
  }

  if (bcch_message->message.present == LTE_BCCH_DL_SCH_MessageType_PR_c1) {
    switch (bcch_message->message.choice.c1.present) {
      case LTE_BCCH_DL_SCH_MessageType__c1_PR_systemInformationBlockType1:
        AssertFatal(1==0,"Should have received SIB1 from CU\n");
        break;

      case LTE_BCCH_DL_SCH_MessageType__c1_PR_systemInformation: {
        LTE_SystemInformation_t *si = &bcch_message->message.choice.c1.choice.systemInformation;

        for (int i=0; i<si->criticalExtensions.choice.systemInformation_r8.sib_TypeAndInfo.list.count; i++) {
          LOG_I(ENB_APP,"Extracting SI %d/%d\n",i,si->criticalExtensions.choice.systemInformation_r8.sib_TypeAndInfo.list.count);
          struct LTE_SystemInformation_r8_IEs__sib_TypeAndInfo__Member *typeandinfo;
          typeandinfo = si->criticalExtensions.choice.systemInformation_r8.sib_TypeAndInfo.list.array[i];

          switch(typeandinfo->present) {
            case LTE_SystemInformation_r8_IEs__sib_TypeAndInfo__Member_PR_sib2:
              carrier->sib2 = &typeandinfo->choice.sib2;
              carrier->SIB23 = (uint8_t *)malloc(64);
              memcpy((void *)carrier->SIB23,(void *)si_container,si_container_length);
              carrier->sizeof_SIB23 = si_container_length;
              LOG_I( ENB_APP, "[RRC %"PRIu8"] Found SIB2 in CU F1AP_SETUP_RESP message\n", inst);
              break;

            case LTE_SystemInformation_r8_IEs__sib_TypeAndInfo__Member_PR_sib3:
              carrier->sib3 = &typeandinfo->choice.sib3;
              LOG_I( ENB_APP, "[RRC %"PRIu8"] Found SIB3 in CU F1AP_SETUP_RESP message\n", inst);
              break;

            case LTE_SystemInformation_r8_IEs__sib_TypeAndInfo__Member_PR_sib4:
              //carrier->sib4 = &typeandinfo->choice.sib4;
              LOG_I( ENB_APP, "[RRC %"PRIu8"] Found SIB4 in CU F1AP_SETUP_RESP message\n", inst);
              break;

            case LTE_SystemInformation_r8_IEs__sib_TypeAndInfo__Member_PR_sib5:
              //carrier->sib5 = &typeandinfo->choice.sib5;
              LOG_I( ENB_APP, "[RRC %"PRIu8"] Found SIB5 in CU F1AP_SETUP_RESP message\n", inst);
              break;

            case LTE_SystemInformation_r8_IEs__sib_TypeAndInfo__Member_PR_sib6:
              //carrier->sib6 = &typeandinfo->choice.sib6;
              LOG_I( ENB_APP, "[RRC %"PRIu8"] Found SIB6 in CU F1AP_SETUP_RESP message\n", inst);
              break;

            case LTE_SystemInformation_r8_IEs__sib_TypeAndInfo__Member_PR_sib7:
              //carrier->sib7 = &typeandinfo->choice.sib7;
              LOG_I( ENB_APP, "[RRC %"PRIu8"] Found SIB7 in CU F1AP_SETUP_RESP message\n", inst);
              break;

            case LTE_SystemInformation_r8_IEs__sib_TypeAndInfo__Member_PR_sib8:
              //carrier->sib8 = &typeandinfo->choice.sib8;
              LOG_I( ENB_APP, "[RRC %"PRIu8"] Found SIB8 in CU F1AP_SETUP_RESP message\n", inst);
              break;

            case LTE_SystemInformation_r8_IEs__sib_TypeAndInfo__Member_PR_sib9:
              //carrier->sib9 = &typeandinfo->choice.sib9;
              LOG_I( ENB_APP, "[RRC %"PRIu8"] Found SIB9 in CU F1AP_SETUP_RESP message\n", inst);
              break;

            case LTE_SystemInformation_r8_IEs__sib_TypeAndInfo__Member_PR_sib10:
              //carrier->sib10 = &typeandinfo->choice.sib10;
              LOG_I( ENB_APP, "[RRC %"PRIu8"] Found SIB10 in CU F1AP_SETUP_RESP message\n", inst);
              break;

            case LTE_SystemInformation_r8_IEs__sib_TypeAndInfo__Member_PR_sib11:
              //carrier->sib11 = &typeandinfo->choice.sib11;
              LOG_I( ENB_APP, "[RRC %"PRIu8"] Found SIB11 in CU F1AP_SETUP_RESP message\n", inst);
              break;

            case LTE_SystemInformation_r8_IEs__sib_TypeAndInfo__Member_PR_sib12_v920:
              //carrier->sib12 = &typeandinfo->choice.sib12;
              LOG_I( ENB_APP, "[RRC %"PRIu8"] Found SIB12 in CU F1AP_SETUP_RESP message\n", inst);
              break;

            case LTE_SystemInformation_r8_IEs__sib_TypeAndInfo__Member_PR_sib13_v920:
              carrier->sib13 = &typeandinfo->choice.sib13_v920;
              LOG_I( ENB_APP, "[RRC %"PRIu8"] Found SIB13 in CU F1AP_SETUP_RESP message\n", inst);
              break;

            //SIB18
            case LTE_SystemInformation_r8_IEs__sib_TypeAndInfo__Member_PR_sib18_v1250:
              carrier->sib18 = &typeandinfo->choice.sib18_v1250;
              LOG_I( ENB_APP, "[RRC %"PRIu8"] Found SIB18 in CU F1AP_SETUP_RESP message\n", inst);
              break;

            //SIB19
            case LTE_SystemInformation_r8_IEs__sib_TypeAndInfo__Member_PR_sib19_v1250:
              carrier->sib19 = &typeandinfo->choice.sib19_v1250;
              LOG_I( ENB_APP, "[RRC %"PRIu8"] Found SIB19 in CU F1AP_SETUP_RESP message\n", inst);
              break;

            //SIB21
            case LTE_SystemInformation_r8_IEs__sib_TypeAndInfo__Member_PR_sib21_v1430:
              carrier->sib21 = &typeandinfo->choice.sib21_v1430;
              LOG_I( ENB_APP, "[RRC %"PRIu8"] Found SIB21 in CU F1AP_SETUP_RESP message\n", inst);
              break;

            default:
              AssertFatal(1==0,"Shouldn't have received this SI %d\n",typeandinfo->present);
              break;
          }
        }

        break;
      }

      case LTE_BCCH_DL_SCH_MessageType__c1_PR_NOTHING:
        AssertFatal(0, "Should have received SIB1 from CU\n");
        break;
    }
  } else AssertFatal(1==0,"No SI messages\n");
}

void configure_du_mac(int inst) {
  eNB_RRC_INST *rrc = RC.rrc[inst];
  rrc_eNB_carrier_data_t *carrier = &rrc->carrier[0];
  LOG_I(ENB_APP,"Configuring MAC/L1 %d, carrier->sib2 %p\n",inst,&carrier->sib2->radioResourceConfigCommon);
  rrc_mac_config_req_eNB(inst, 0,
                         carrier->physCellId,
                         carrier->p_eNB,
                         carrier->Ncp,
                         carrier->sib1->freqBandIndicator,
                         carrier->dl_CarrierFreq,
                         carrier->pbch_repetition,
                         0, // rnti
                         (LTE_BCCH_BCH_Message_t *) &carrier->mib,
                         (LTE_RadioResourceConfigCommonSIB_t *) &carrier->sib2->radioResourceConfigCommon,
                         (LTE_RadioResourceConfigCommonSIB_t *) &carrier->sib2_BR->radioResourceConfigCommon,
                         (struct LTE_PhysicalConfigDedicated *)NULL,
                         (LTE_SCellToAddMod_r10_t *)NULL,
                         //(struct PhysicalConfigDedicatedSCell_r10 *)NULL,
                         (LTE_MeasObjectToAddMod_t **) NULL,
                         (LTE_MAC_MainConfig_t *) NULL, 0,
                         (struct LTE_LogicalChannelConfig *)NULL,
                         (LTE_MeasGapConfig_t *) NULL,
                         carrier->sib1->tdd_Config,
                         NULL,
                         &carrier->sib1->schedulingInfoList,
                         carrier->ul_CarrierFreq,
                         carrier->sib2->freqInfo.ul_Bandwidth,
                         &carrier->sib2->freqInfo.additionalSpectrumEmission,
                         (LTE_MBSFN_SubframeConfigList_t *) carrier->sib2->mbsfn_SubframeConfigList,
                         carrier->MBMS_flag,
                         (LTE_MBSFN_AreaInfoList_r9_t *) & carrier->sib13->mbsfn_AreaInfoList_r9,
                         (LTE_PMCH_InfoList_r9_t *) NULL,
                         NULL,
                         0,
                         (LTE_BCCH_DL_SCH_Message_MBMS_t *) NULL,
                         (LTE_SchedulingInfo_MBMS_r14_t *) NULL,
                         (struct LTE_NonMBSFN_SubframeConfig_r14 *) NULL,
                         (LTE_SystemInformationBlockType1_MBMS_r14_t *) NULL,
                         (LTE_MBSFN_AreaInfoList_r9_t *) NULL,
			 (LTE_MBSFNAreaConfiguration_r9_t*) NULL
                        );
}

void handle_f1ap_setup_resp(f1ap_setup_resp_t *resp) {
  int i,j,si_ind;
  LOG_I(ENB_APP, "cells_to_activated %d, RRC instances %d\n",
        resp->num_cells_to_activate,RC.nb_inst);

  for (j=0; j<resp->num_cells_to_activate; j++) {
    for (i=0; i<RC.nb_inst; i++) {
      rrc_eNB_carrier_data_t *carrier =  &RC.rrc[i]->carrier[0];
      // identify local index of cell j by nr_cellid, plmn identity and physical cell ID
      LOG_I(ENB_APP, "Checking cell %d, rrc inst %d : rrc->nr_cellid %lx, resp->nr_cellid %lx\n",
            j,i,RC.rrc[i]->nr_cellid,resp->cells_to_activate[j].nr_cellid);

      if (RC.rrc[i]->nr_cellid == resp->cells_to_activate[j].nr_cellid &&
          (check_plmn_identity(carrier, resp->cells_to_activate[j].mcc, resp->cells_to_activate[j].mnc, resp->cells_to_activate[j].mnc_digit_length)>0 &&
           resp->cells_to_activate[j].nrpci == carrier->physCellId)) {
        // copy system information and decode it
<<<<<<< HEAD
        for (si_ind=0; si_ind<resp->cells_to_activate[j].num_SI; si_ind++)  {
=======
        for (si_ind=2; si_ind<10; si_ind++)  {
>>>>>>> df6b6a72
          //printf("SI %d size %d: ", si_ind, resp->SI_container_length[j][si_ind]);
          //for (int n=0;n<resp->SI_container_length[j][si_ind];n++)
          //  printf("%02x ",resp->SI_container[j][si_ind][n]);
          //printf("\n");
<<<<<<< HEAD
          extract_and_decode_SI(i,
                                si_ind,
                                resp->cells_to_activate[j].SI_container[si_ind],
                                resp->cells_to_activate[j].SI_container_length[si_ind]);
=======
          if (si_ind==6) si_ind=9;
          if (resp->SI_container[j][si_ind] != NULL) {
            extract_and_decode_SI(i,	
                                  si_ind,
                                  resp->SI_container[j][si_ind],
                                  resp->SI_container_length[j][si_ind]);
          }
          
>>>>>>> df6b6a72
        }

        // perform MAC/L1 common configuration
        configure_du_mac(i);
      } else {
        LOG_E(ENB_APP, "F1 Setup Response not matching\n");
      }
    }
  }
}

void read_config_and_init(void) {
  int macrlc_has_f1[MAX_MAC_INST];
  memset(macrlc_has_f1, 0, MAX_MAC_INST*sizeof(int));

  if (RC.nb_macrlc_inst > 0)
    AssertFatal(RC.nb_macrlc_inst == RC.nb_inst,
                "Number of MACRLC instances %d != number of RRC instances %d\n",
                RC.nb_macrlc_inst, RC.nb_inst);

  RCconfig_L1();
  LOG_I(PHY, "%s() RC.nb_L1_inst: %d\n", __FUNCTION__, RC.nb_L1_inst);
  RCconfig_macrlc(macrlc_has_f1);
  LOG_I(MAC, "%s() RC.nb_macrlc_inst: %d\n", __FUNCTION__, RC.nb_macrlc_inst);

  if (RC.nb_L1_inst > 0)
    AssertFatal(l1_north_init_eNB() == 0, "could not initialize L1 north interface\n");

  RC.rrc = malloc(RC.nb_inst * sizeof(eNB_RRC_INST *));
  AssertFatal(RC.rrc, "could not allocate memory for RC.rrc\n");

  for (uint32_t enb_id = 0; enb_id < RC.nb_inst; enb_id++) {
    RC.rrc[enb_id] = malloc(sizeof(eNB_RRC_INST));
    AssertFatal(RC.rrc[enb_id], "RRC context for eNB %u not allocated\n", enb_id);
    memset((void *)RC.rrc[enb_id], 0, sizeof(eNB_RRC_INST));
    RCconfig_RRC(enb_id, RC.rrc[enb_id],macrlc_has_f1[enb_id]);
  }

  RCconfig_flexran();
}<|MERGE_RESOLUTION|>--- conflicted
+++ resolved
@@ -3167,30 +3167,19 @@
           (check_plmn_identity(carrier, resp->cells_to_activate[j].mcc, resp->cells_to_activate[j].mnc, resp->cells_to_activate[j].mnc_digit_length)>0 &&
            resp->cells_to_activate[j].nrpci == carrier->physCellId)) {
         // copy system information and decode it
-<<<<<<< HEAD
-        for (si_ind=0; si_ind<resp->cells_to_activate[j].num_SI; si_ind++)  {
-=======
-        for (si_ind=2; si_ind<10; si_ind++)  {
->>>>>>> df6b6a72
+        for (si_ind=2; si_ind<resp->cells_to_activate[j].num_SI; si_ind++)  {
           //printf("SI %d size %d: ", si_ind, resp->SI_container_length[j][si_ind]);
           //for (int n=0;n<resp->SI_container_length[j][si_ind];n++)
           //  printf("%02x ",resp->SI_container[j][si_ind][n]);
           //printf("\n");
-<<<<<<< HEAD
-          extract_and_decode_SI(i,
-                                si_ind,
-                                resp->cells_to_activate[j].SI_container[si_ind],
-                                resp->cells_to_activate[j].SI_container_length[si_ind]);
-=======
           if (si_ind==6) si_ind=9;
-          if (resp->SI_container[j][si_ind] != NULL) {
-            extract_and_decode_SI(i,	
+          if (resp->cells_to_activate[j].SI_container[si_ind] != NULL) {
+            extract_and_decode_SI(i,
                                   si_ind,
-                                  resp->SI_container[j][si_ind],
-                                  resp->SI_container_length[j][si_ind]);
+                                  resp->cells_to_activate[j].SI_container[si_ind],
+                                  resp->cells_to_activate[j].SI_container_length[si_ind]);
           }
-          
->>>>>>> df6b6a72
+
         }
 
         // perform MAC/L1 common configuration
