--- conflicted
+++ resolved
@@ -2071,28 +2071,16 @@
 	if (ENBParamList.paramarray[k][ENB_ENB_ID_IDX].uptr == NULL) {
 	  // Calculate a default eNB ID
           if (EPC_MODE_ENABLED) {
-<<<<<<< HEAD
 	  uint32_t hash;
 	  hash = s1ap_generate_eNB_id ();
 	  enb_id = k + (hash & 0xFFFF8);
           } else {
 	  enb_id = k;
-=======
-	    uint32_t hash;
-	    hash = s1ap_generate_eNB_id ();
-	    enb_id = k + (hash & 0xFFFF8);
-          } else {
-	    enb_id = k;
->>>>>>> e1d40791
           }
 	} else {
 	  enb_id = *(ENBParamList.paramarray[k][ENB_ENB_ID_IDX].uptr);
 	}
-<<<<<<< HEAD
-
-=======
-	
->>>>>>> e1d40791
+
 	// search if in active list
 	for (j = 0; j < ENBSParams[ENB_ACTIVE_ENBS_IDX].numelt; j++) {
 	  if (strcmp(ENBSParams[ENB_ACTIVE_ENBS_IDX].strlistptr[j], *(ENBParamList.paramarray[k][ENB_ENB_NAME_IDX].strptr)) == 0) {
@@ -2100,17 +2088,10 @@
 	    paramlist_def_t PLMNParamList = {ENB_CONFIG_STRING_PLMN_LIST, NULL, 0};
 	    /* map parameter checking array instances to parameter definition array instances */
 	    checkedparam_t config_check_PLMNParams [] = PLMNPARAMS_CHECK;
-<<<<<<< HEAD
 
 	    for (int I = 0; I < sizeof(PLMNParams) / sizeof(paramdef_t); ++I)
 	      PLMNParams[I].chkPptr = &(config_check_PLMNParams[I]);
 
-=======
-	    
-	    for (int I = 0; I < sizeof(PLMNParams) / sizeof(paramdef_t); ++I)
-	      PLMNParams[I].chkPptr = &(config_check_PLMNParams[I]);
-	    
->>>>>>> e1d40791
 	    paramdef_t X2Params[]  = X2PARAMS_DESC;
 	    paramlist_def_t X2ParamList = {ENB_CONFIG_STRING_TARGET_ENB_X2_IP_ADDRESS,NULL,0};
 	    paramdef_t SCTPParams[]  = SCTPPARAMS_DESC;
@@ -2121,11 +2102,7 @@
 	    sprintf(aprefix,"%s.[%i]",ENB_CONFIG_STRING_ENB_LIST,k);
 	    /* Some default/random parameters */
 	    X2AP_REGISTER_ENB_REQ (msg_p).eNB_id = enb_id;
-<<<<<<< HEAD
-
-=======
-	    
->>>>>>> e1d40791
+
 	    if (strcmp(*(ENBParamList.paramarray[k][ENB_CELL_TYPE_IDX].strptr), "CELL_MACRO_ENB") == 0) {
 	      X2AP_REGISTER_ENB_REQ (msg_p).cell_type = CELL_MACRO_ENB;
 	    } else  if (strcmp(*(ENBParamList.paramarray[k][ENB_CELL_TYPE_IDX].strptr), "CELL_HOME_ENB") == 0) {
@@ -2135,7 +2112,6 @@
 			   "Failed to parse eNB configuration file %s, enb %d unknown value \"%s\" for cell_type choice: CELL_MACRO_ENB or CELL_HOME_ENB !\n",
 			   RC.config_file_name, i, *(ENBParamList.paramarray[k][ENB_CELL_TYPE_IDX].strptr));
 	    }
-<<<<<<< HEAD
 
 	    X2AP_REGISTER_ENB_REQ (msg_p).eNB_name         = strdup(*(ENBParamList.paramarray[k][ENB_ENB_NAME_IDX].strptr));
 	    X2AP_REGISTER_ENB_REQ (msg_p).tac              = *ENBParamList.paramarray[k][ENB_TRACKING_AREA_CODE_IDX].uptr;
@@ -2148,20 +2124,6 @@
 	    if (PLMNParamList.numelt > 1)
 	      LOG_W(X2AP, "X2AP currently handles only one PLMN, ignoring the others!\n");
 
-=======
-	    
-	    X2AP_REGISTER_ENB_REQ (msg_p).eNB_name         = strdup(*(ENBParamList.paramarray[k][ENB_ENB_NAME_IDX].strptr));
-	    X2AP_REGISTER_ENB_REQ (msg_p).tac              = *ENBParamList.paramarray[k][ENB_TRACKING_AREA_CODE_IDX].uptr;
-	    config_getlist(&PLMNParamList, PLMNParams, sizeof(PLMNParams)/sizeof(paramdef_t), aprefix);
-	    
-	    if (PLMNParamList.numelt < 1 || PLMNParamList.numelt > 6)
-	      AssertFatal(0, "The number of PLMN IDs must be in [1,6], but is %d\n",
-			  PLMNParamList.numelt);
-	    
-	    if (PLMNParamList.numelt > 1)
-	      LOG_W(X2AP, "X2AP currently handles only one PLMN, ignoring the others!\n");
-	    
->>>>>>> e1d40791
 	    X2AP_REGISTER_ENB_REQ (msg_p).mcc = *PLMNParamList.paramarray[0][ENB_MOBILE_COUNTRY_CODE_IDX].uptr;
 	    X2AP_REGISTER_ENB_REQ (msg_p).mnc = *PLMNParamList.paramarray[0][ENB_MOBILE_NETWORK_CODE_IDX].uptr;
 	    X2AP_REGISTER_ENB_REQ (msg_p).mnc_digit_length = *PLMNParamList.paramarray[0][ENB_MNC_DIGIT_LENGTH].u8ptr;
@@ -2172,11 +2134,7 @@
 	    /* CC params */
 	    config_getlist(&CCsParamList, NULL, 0, aprefix);
 	    X2AP_REGISTER_ENB_REQ (msg_p).num_cc = CCsParamList.numelt;
-<<<<<<< HEAD
-
-=======
-	    
->>>>>>> e1d40791
+
 	    if (CCsParamList.numelt > 0) {
 	      //char ccspath[MAX_OPTNAME_SIZE*2 + 16];
 	      for (J = 0; J < CCsParamList.numelt ; J++) {
@@ -2186,35 +2144,21 @@
 		X2AP_REGISTER_ENB_REQ (msg_p).downlink_frequency[J] = (uint32_t) ccparams_lte.downlink_frequency;
 		X2AP_REGISTER_ENB_REQ (msg_p).uplink_frequency_offset[J] = (unsigned int) ccparams_lte.uplink_frequency_offset;
 		X2AP_REGISTER_ENB_REQ (msg_p).Nid_cell[J]= ccparams_lte.Nid_cell;
-<<<<<<< HEAD
-
-=======
-		
->>>>>>> e1d40791
+
 		if (ccparams_lte.Nid_cell>503) {
 		  AssertFatal (0,
 			       "Failed to parse eNB configuration file %s, enb %d unknown value \"%d\" for Nid_cell choice: 0...503 !\n",
 			       RC.config_file_name, k, ccparams_lte.Nid_cell);
 		}
-<<<<<<< HEAD
 
 		X2AP_REGISTER_ENB_REQ (msg_p).N_RB_DL[J]= ccparams_lte.N_RB_DL;
 
-=======
-		
-		X2AP_REGISTER_ENB_REQ (msg_p).N_RB_DL[J]= ccparams_lte.N_RB_DL;
-		
->>>>>>> e1d40791
 		if ((ccparams_lte.N_RB_DL!=6) && (ccparams_lte.N_RB_DL!=15) && (ccparams_lte.N_RB_DL!=25) && (ccparams_lte.N_RB_DL!=50) && (ccparams_lte.N_RB_DL!=75) && (ccparams_lte.N_RB_DL!=100)) {
 		  AssertFatal (0,
 			       "Failed to parse eNB configuration file %s, enb %d unknown value \"%d\" for N_RB_DL choice: 6,15,25,50,75,100 !\n",
 			       RC.config_file_name, k, ccparams_lte.N_RB_DL);
 		}
-<<<<<<< HEAD
-
-=======
-		
->>>>>>> e1d40791
+
 		if (strcmp(ccparams_lte.frame_type, "FDD") == 0) {
 		  X2AP_REGISTER_ENB_REQ (msg_p).frame_type[J] = FDD;
 		} else  if (strcmp(ccparams_lte.frame_type, "TDD") == 0) {
@@ -2224,95 +2168,57 @@
 			       "Failed to parse eNB configuration file %s, enb %d unknown value \"%s\" for frame_type choice: FDD or TDD !\n",
 			       RC.config_file_name, k, ccparams_lte.frame_type);
 		}
-<<<<<<< HEAD
-
-=======
-		
->>>>>>> e1d40791
+
 		X2AP_REGISTER_ENB_REQ (msg_p).fdd_earfcn_DL[J] = to_earfcn_DL(ccparams_lte.eutra_band, ccparams_lte.downlink_frequency, ccparams_lte.N_RB_DL);
 		X2AP_REGISTER_ENB_REQ (msg_p).fdd_earfcn_UL[J] = to_earfcn_UL(ccparams_lte.eutra_band, ccparams_lte.downlink_frequency + ccparams_lte.uplink_frequency_offset, ccparams_lte.N_RB_DL);
 	      }
 	    }
-<<<<<<< HEAD
-
-=======
-	    
->>>>>>> e1d40791
+
 	    sprintf(aprefix,"%s.[%i]",ENB_CONFIG_STRING_ENB_LIST,k);
 	    config_getlist( &X2ParamList,X2Params,sizeof(X2Params)/sizeof(paramdef_t),aprefix);
 	    AssertFatal(X2ParamList.numelt <= X2AP_MAX_NB_ENB_IP_ADDRESS,
 			"value of X2ParamList.numelt %d must be lower than X2AP_MAX_NB_ENB_IP_ADDRESS %d value: reconsider to increase X2AP_MAX_NB_ENB_IP_ADDRESS\n",
 			X2ParamList.numelt,X2AP_MAX_NB_ENB_IP_ADDRESS);
 	    X2AP_REGISTER_ENB_REQ (msg_p).nb_x2 = 0;
-<<<<<<< HEAD
-
-=======
-	    
->>>>>>> e1d40791
+
 	    for (l = 0; l < X2ParamList.numelt; l++) {
 	      X2AP_REGISTER_ENB_REQ (msg_p).nb_x2 += 1;
 	      strcpy(X2AP_REGISTER_ENB_REQ (msg_p).target_enb_x2_ip_address[l].ipv4_address,*(X2ParamList.paramarray[l][ENB_X2_IPV4_ADDRESS_IDX].strptr));
 	      strcpy(X2AP_REGISTER_ENB_REQ (msg_p).target_enb_x2_ip_address[l].ipv6_address,*(X2ParamList.paramarray[l][ENB_X2_IPV6_ADDRESS_IDX].strptr));
-<<<<<<< HEAD
-
-	      if (strcmp(*(X2ParamList.paramarray[l][ENB_X2_IP_ADDRESS_PREFERENCE_IDX].strptr), "ipv4") == 0) {
-		X2AP_REGISTER_ENB_REQ (msg_p).target_enb_x2_ip_address[l].ipv4 = 1;
-	      } else if (strcmp(*(X2ParamList.paramarray[l][ENB_X2_IP_ADDRESS_PREFERENCE_IDX].strptr), "ipv6") == 0) {
-=======
-	      
+
 	      if (strcmp(*(X2ParamList.paramarray[l][ENB_X2_IP_ADDRESS_PREFERENCE_IDX].strptr), "ipv4") == 0) {
 		X2AP_REGISTER_ENB_REQ (msg_p).target_enb_x2_ip_address[l].ipv4 = 1;
 		X2AP_REGISTER_ENB_REQ (msg_p).target_enb_x2_ip_address[l].ipv6 = 0;
 	      } else if (strcmp(*(X2ParamList.paramarray[l][ENB_X2_IP_ADDRESS_PREFERENCE_IDX].strptr), "ipv6") == 0) {
 		X2AP_REGISTER_ENB_REQ (msg_p).target_enb_x2_ip_address[l].ipv4 = 0;
->>>>>>> e1d40791
 		X2AP_REGISTER_ENB_REQ (msg_p).target_enb_x2_ip_address[l].ipv6 = 1;
 	      } else if (strcmp(*(X2ParamList.paramarray[l][ENB_X2_IP_ADDRESS_PREFERENCE_IDX].strptr), "no") == 0) {
 		X2AP_REGISTER_ENB_REQ (msg_p).target_enb_x2_ip_address[l].ipv4 = 1;
 		X2AP_REGISTER_ENB_REQ (msg_p).target_enb_x2_ip_address[l].ipv6 = 1;
 	      }
 	    }
-<<<<<<< HEAD
-
-=======
-	    
->>>>>>> e1d40791
+
 	    // SCTP SETTING
 	    X2AP_REGISTER_ENB_REQ (msg_p).sctp_out_streams = SCTP_OUT_STREAMS;
 	    X2AP_REGISTER_ENB_REQ (msg_p).sctp_in_streams  = SCTP_IN_STREAMS;
 
             if (EPC_MODE_ENABLED) {
-<<<<<<< HEAD
 	    sprintf(aprefix,"%s.[%i].%s",ENB_CONFIG_STRING_ENB_LIST,k,ENB_CONFIG_STRING_SCTP_CONFIG);
 	    config_get( SCTPParams,sizeof(SCTPParams)/sizeof(paramdef_t),aprefix);
 	    X2AP_REGISTER_ENB_REQ (msg_p).sctp_in_streams = (uint16_t)*(SCTPParams[ENB_SCTP_INSTREAMS_IDX].uptr);
 	    X2AP_REGISTER_ENB_REQ (msg_p).sctp_out_streams = (uint16_t)*(SCTPParams[ENB_SCTP_OUTSTREAMS_IDX].uptr);
-=======
-	      sprintf(aprefix,"%s.[%i].%s",ENB_CONFIG_STRING_ENB_LIST,k,ENB_CONFIG_STRING_SCTP_CONFIG);
-	      config_get( SCTPParams,sizeof(SCTPParams)/sizeof(paramdef_t),aprefix);
-	      X2AP_REGISTER_ENB_REQ (msg_p).sctp_in_streams = (uint16_t)*(SCTPParams[ENB_SCTP_INSTREAMS_IDX].uptr);
-	      X2AP_REGISTER_ENB_REQ (msg_p).sctp_out_streams = (uint16_t)*(SCTPParams[ENB_SCTP_OUTSTREAMS_IDX].uptr);
->>>>>>> e1d40791
             }
 
 	    sprintf(aprefix,"%s.[%i].%s",ENB_CONFIG_STRING_ENB_LIST,k,ENB_CONFIG_STRING_NETWORK_INTERFACES_CONFIG);
 	    // NETWORK_INTERFACES
 	    config_get( NETParams,sizeof(NETParams)/sizeof(paramdef_t),aprefix);
 	    X2AP_REGISTER_ENB_REQ (msg_p).enb_port_for_X2C = (uint32_t)*(NETParams[ENB_PORT_FOR_X2C_IDX].uptr);
-<<<<<<< HEAD
-
-=======
-	    
->>>>>>> e1d40791
+
 	    if ((NETParams[ENB_IPV4_ADDR_FOR_X2C_IDX].strptr == NULL) || (X2AP_REGISTER_ENB_REQ (msg_p).enb_port_for_X2C == 0)) {
 	      LOG_E(RRC,"Add eNB IPv4 address and/or port for X2C in the CONF file!\n");
 	      exit(1);
 	    }
-<<<<<<< HEAD
-
-=======
-	    
->>>>>>> e1d40791
+
 	    cidr = *(NETParams[ENB_IPV4_ADDR_FOR_X2C_IDX].strptr);
 	    address = strtok(cidr, "/");
 	    X2AP_REGISTER_ENB_REQ (msg_p).enb_x2_ip_address.ipv6 = 0;
