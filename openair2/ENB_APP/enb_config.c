/*
 * Licensed to the OpenAirInterface (OAI) Software Alliance under one or more
 * contributor license agreements.  See the NOTICE file distributed with
 * this work for additional information regarding copyright ownership.
 * The OpenAirInterface Software Alliance licenses this file to You under
 * the OAI Public License, Version 1.1  (the "License"); you may not use this file
 * except in compliance with the License.
 * You may obtain a copy of the License at
 *
 *      http://www.openairinterface.org/?page_id=698
 *
 * Unless required by applicable law or agreed to in writing, software
 * distributed under the License is distributed on an "AS IS" BASIS,
 * WITHOUT WARRANTIES OR CONDITIONS OF ANY KIND, either express or implied.
 * See the License for the specific language governing permissions and
 * limitations under the License.
 *-------------------------------------------------------------------------------
 * For more information about the OpenAirInterface (OAI) Software Alliance:
 *      contact@openairinterface.org
 */

/*
  enb_config.c
  -------------------
  AUTHOR  : Lionel GAUTHIER, navid nikaein, Laurent Winckel
  COMPANY : EURECOM
  EMAIL   : Lionel.Gauthier@eurecom.fr, navid.nikaein@eurecom.fr
*/

#include <string.h>
#include <inttypes.h>

#include "log.h"
#include "log_extern.h"
#include "assertions.h"
#include "enb_config.h"
#include "UTIL/OTG/otg.h"
#include "UTIL/OTG/otg_externs.h"
#if defined(ENABLE_ITTI)
# include "intertask_interface.h"
# if defined(ENABLE_USE_MME)
#   include "s1ap_eNB.h"
#   include "sctp_eNB_task.h"
# endif
#endif
#include "sctp_default_values.h"
#include "SystemInformationBlockType2.h"
#include "LAYER2/MAC/extern.h"
#include "LAYER2/MAC/proto.h"
#include "PHY/extern.h"
#include "targets/ARCH/ETHERNET/USERSPACE/LIB/ethernet_lib.h"
#include "nfapi_vnf.h"
#include "nfapi_pnf.h"

#include "enb_paramdef.h"
#include "common/config/config_userapi.h"

extern uint16_t sf_ahead;

static int enb_check_band_frequencies(char* lib_config_file_name_pP,
                                      int ind,
                                      int16_t band,
                                      uint32_t downlink_frequency,
                                      int32_t uplink_frequency_offset,
                                      lte_frame_type_t frame_type)
{
  int errors = 0;

  if (band > 0) {
    int band_index;

    for (band_index = 0; band_index < sizeof (eutra_bands) / sizeof (eutra_bands[0]); band_index++) {
      if (band == eutra_bands[band_index].band) {
        uint32_t uplink_frequency = downlink_frequency + uplink_frequency_offset;

        AssertError (eutra_bands[band_index].dl_min < downlink_frequency, errors ++,
                     "Failed to parse eNB configuration file %s, enb %d downlink frequency %u too low (%u) for band %d!",
                     lib_config_file_name_pP, ind, downlink_frequency, eutra_bands[band_index].dl_min, band);
        AssertError (downlink_frequency < eutra_bands[band_index].dl_max, errors ++,
                     "Failed to parse eNB configuration file %s, enb %d downlink frequency %u too high (%u) for band %d!",
                     lib_config_file_name_pP, ind, downlink_frequency, eutra_bands[band_index].dl_max, band);

        AssertError (eutra_bands[band_index].ul_min < uplink_frequency, errors ++,
                     "Failed to parse eNB configuration file %s, enb %d uplink frequency %u too low (%u) for band %d!",
                     lib_config_file_name_pP, ind, uplink_frequency, eutra_bands[band_index].ul_min, band);
        AssertError (uplink_frequency < eutra_bands[band_index].ul_max, errors ++,
                     "Failed to parse eNB configuration file %s, enb %d uplink frequency %u too high (%u) for band %d!",
                     lib_config_file_name_pP, ind, uplink_frequency, eutra_bands[band_index].ul_max, band);

        AssertError (eutra_bands[band_index].frame_type == frame_type, errors ++,
                     "Failed to parse eNB configuration file %s, enb %d invalid frame type (%d/%d) for band %d!",
                     lib_config_file_name_pP, ind, eutra_bands[band_index].frame_type, frame_type, band);
      }
    }
  }


  return errors;
}

<<<<<<< HEAD

=======
>>>>>>> be8d32d5
void RCconfig_L1(void) {
  int               i,j;
  paramdef_t L1_Params[] = L1PARAMS_DESC;
  paramlist_def_t L1_ParamList = {CONFIG_STRING_L1_LIST,NULL,0};


  if (RC.eNB == NULL) {
    RC.eNB                       = (PHY_VARS_eNB ***)malloc((1+NUMBER_OF_eNB_MAX)*sizeof(PHY_VARS_eNB**));
    LOG_I(PHY,"RC.eNB = %p\n",RC.eNB);
    memset(RC.eNB,0,(1+NUMBER_OF_eNB_MAX)*sizeof(PHY_VARS_eNB**));
    RC.nb_L1_CC = malloc((1+RC.nb_L1_inst)*sizeof(int));
  }

  config_getlist( &L1_ParamList,L1_Params,sizeof(L1_Params)/sizeof(paramdef_t), NULL);
  if (L1_ParamList.numelt > 0) {

    for (j = 0; j < RC.nb_L1_inst; j++) {
      RC.nb_L1_CC[j] = *(L1_ParamList.paramarray[j][L1_CC_IDX].uptr);

      if (RC.eNB[j] == NULL) {
	RC.eNB[j]                       = (PHY_VARS_eNB **)malloc((1+MAX_NUM_CCs)*sizeof(PHY_VARS_eNB*));
	LOG_I(PHY,"RC.eNB[%d] = %p\n",j,RC.eNB[j]);
	memset(RC.eNB[j],0,(1+MAX_NUM_CCs)*sizeof(PHY_VARS_eNB*));
      }

      for (i=0;i<RC.nb_L1_CC[j];i++) {
        if (RC.eNB[j][i] == NULL) {
          RC.eNB[j][i] = (PHY_VARS_eNB *)malloc(sizeof(PHY_VARS_eNB));
          memset((void*)RC.eNB[j][i],0,sizeof(PHY_VARS_eNB));
          LOG_I(PHY,"RC.eNB[%d][%d] = %p\n",j,i,RC.eNB[j][i]);
          RC.eNB[j][i]->Mod_id  = j;
          RC.eNB[j][i]->CC_id   = i;
        }
      }

      if (strcmp(*(L1_ParamList.paramarray[j][L1_TRANSPORT_N_PREFERENCE_IDX].strptr), "local_mac") == 0) {

        sf_ahead = 4; // Need 4 subframe gap between RX and TX
      }
      else if (strcmp(*(L1_ParamList.paramarray[j][L1_TRANSPORT_N_PREFERENCE_IDX].strptr), "nfapi") == 0) {
        RC.eNB[j][0]->eth_params_n.local_if_name            = strdup(*(L1_ParamList.paramarray[j][L1_LOCAL_N_IF_NAME_IDX].strptr));
	RC.eNB[j][0]->eth_params_n.my_addr                  = strdup(*(L1_ParamList.paramarray[j][L1_LOCAL_N_ADDRESS_IDX].strptr));
	RC.eNB[j][0]->eth_params_n.remote_addr              = strdup(*(L1_ParamList.paramarray[j][L1_REMOTE_N_ADDRESS_IDX].strptr));
	RC.eNB[j][0]->eth_params_n.my_portc                 = *(L1_ParamList.paramarray[j][L1_LOCAL_N_PORTC_IDX].iptr);
	RC.eNB[j][0]->eth_params_n.remote_portc             = *(L1_ParamList.paramarray[j][L1_REMOTE_N_PORTC_IDX].iptr);
	RC.eNB[j][0]->eth_params_n.my_portd                 = *(L1_ParamList.paramarray[j][L1_LOCAL_N_PORTD_IDX].iptr);
	RC.eNB[j][0]->eth_params_n.remote_portd             = *(L1_ParamList.paramarray[j][L1_REMOTE_N_PORTD_IDX].iptr);
	RC.eNB[j][0]->eth_params_n.transp_preference        = ETH_UDP_MODE;

        sf_ahead = 2; // Cannot cope with 4 subframes betweem RX and TX - set it to 2

        RC.nb_macrlc_inst = 1;  // This is used by mac_top_init_eNB()

        // This is used by init_eNB_afterRU()
        RC.nb_CC = (int *)malloc((1+RC.nb_inst)*sizeof(int));
        RC.nb_CC[0]=1;

        RC.nb_inst =1; // DJP - feptx_prec uses num_eNB but phy_init_RU uses nb_inst

        LOG_I(PHY,"%s() NFAPI PNF mode - RC.nb_inst=1 this is because phy_init_RU() uses that to index and not RC.num_eNB - why the 2 similar variables?\n", __FUNCTION__);
        LOG_I(PHY,"%s() NFAPI PNF mode - RC.nb_CC[0]=%d for init_eNB_afterRU()\n", __FUNCTION__, RC.nb_CC[0]);
        LOG_I(PHY,"%s() NFAPI PNF mode - RC.nb_macrlc_inst:%d because used by mac_top_init_eNB()\n", __FUNCTION__, RC.nb_macrlc_inst);

        mac_top_init_eNB();

        configure_nfapi_pnf(RC.eNB[j][0]->eth_params_n.remote_addr, RC.eNB[j][0]->eth_params_n.remote_portc, RC.eNB[j][0]->eth_params_n.my_addr, RC.eNB[j][0]->eth_params_n.my_portd, RC.eNB[j][0]->eth_params_n     .remote_portd);
      }
      else { // other midhaul
      }	
    }// j=0..num_inst
    printf("Initializing northbound interface for L1\n");
    l1_north_init_eNB();
  } else {
    LOG_I(PHY,"No " CONFIG_STRING_L1_LIST " configuration found");    

    // DJP need to create some structures for VNF

    j = 0;

    RC.nb_L1_CC = malloc((1+RC.nb_L1_inst)*sizeof(int)); // DJP - 1 lot then???

    RC.nb_L1_CC[j]=1; // DJP - hmmm

    if (RC.eNB[j] == NULL) {
      RC.eNB[j]                       = (PHY_VARS_eNB **)malloc((1+MAX_NUM_CCs)*sizeof(PHY_VARS_eNB**));
      LOG_I(PHY,"RC.eNB[%d] = %p\n",j,RC.eNB[j]);
      memset(RC.eNB[j],0,(1+MAX_NUM_CCs)*sizeof(PHY_VARS_eNB***));
    }

    for (i=0;i<RC.nb_L1_CC[j];i++) {
      if (RC.eNB[j][i] == NULL) {
        RC.eNB[j][i] = (PHY_VARS_eNB *)malloc(sizeof(PHY_VARS_eNB));
        memset((void*)RC.eNB[j][i],0,sizeof(PHY_VARS_eNB));
        LOG_I(PHY,"RC.eNB[%d][%d] = %p\n",j,i,RC.eNB[j][i]);
        RC.eNB[j][i]->Mod_id  = j;
        RC.eNB[j][i]->CC_id   = i;
      }
    }
  }
}

void RCconfig_macrlc() {
  int               j;


  paramdef_t MacRLC_Params[] = MACRLCPARAMS_DESC;
  paramlist_def_t MacRLC_ParamList = {CONFIG_STRING_MACRLC_LIST,NULL,0};

  config_getlist( &MacRLC_ParamList,MacRLC_Params,sizeof(MacRLC_Params)/sizeof(paramdef_t), NULL);    
  
  if ( MacRLC_ParamList.numelt > 0) {

    RC.nb_macrlc_inst=MacRLC_ParamList.numelt; 
    mac_top_init_eNB();   
    for (j=0;j<RC.nb_macrlc_inst;j++) {

      if (strcmp(*(MacRLC_ParamList.paramarray[j][MACRLC_TRANSPORT_N_PREFERENCE_IDX].strptr), "local_RRC") == 0) {
	// check number of instances is same as RRC/PDCP
	
      } else if (strcmp(*(MacRLC_ParamList.paramarray[j][MACRLC_TRANSPORT_N_PREFERENCE_IDX].strptr), "cudu") == 0) {
	RC.mac[j]->eth_params_n.local_if_name            = strdup(*(MacRLC_ParamList.paramarray[j][MACRLC_LOCAL_N_IF_NAME_IDX].strptr));
	RC.mac[j]->eth_params_n.my_addr                  = strdup(*(MacRLC_ParamList.paramarray[j][MACRLC_LOCAL_N_ADDRESS_IDX].strptr));
	RC.mac[j]->eth_params_n.remote_addr              = strdup(*(MacRLC_ParamList.paramarray[j][MACRLC_REMOTE_N_ADDRESS_IDX].strptr));
	RC.mac[j]->eth_params_n.my_portc                 = *(MacRLC_ParamList.paramarray[j][MACRLC_LOCAL_N_PORTC_IDX].iptr);
	RC.mac[j]->eth_params_n.remote_portc             = *(MacRLC_ParamList.paramarray[j][MACRLC_REMOTE_N_PORTC_IDX].iptr);
	RC.mac[j]->eth_params_n.my_portd                 = *(MacRLC_ParamList.paramarray[j][MACRLC_LOCAL_N_PORTD_IDX].iptr);
	RC.mac[j]->eth_params_n.remote_portd             = *(MacRLC_ParamList.paramarray[j][MACRLC_REMOTE_N_PORTD_IDX].iptr);;
	RC.mac[j]->eth_params_n.transp_preference        = ETH_UDP_MODE;
      } else { // other midhaul
	AssertFatal(1==0,"MACRLC %d: %s unknown northbound midhaul\n",j, *(MacRLC_ParamList.paramarray[j][MACRLC_TRANSPORT_N_PREFERENCE_IDX].strptr));
      }	

      if (strcmp(*(MacRLC_ParamList.paramarray[j][MACRLC_TRANSPORT_S_PREFERENCE_IDX].strptr), "local_L1") == 0) {

	
      } else if (strcmp(*(MacRLC_ParamList.paramarray[j][MACRLC_TRANSPORT_S_PREFERENCE_IDX].strptr), "nfapi") == 0) {
	RC.mac[j]->eth_params_s.local_if_name            = strdup(*(MacRLC_ParamList.paramarray[j][MACRLC_LOCAL_S_IF_NAME_IDX].strptr));
	RC.mac[j]->eth_params_s.my_addr                  = strdup(*(MacRLC_ParamList.paramarray[j][MACRLC_LOCAL_S_ADDRESS_IDX].strptr));
	RC.mac[j]->eth_params_s.remote_addr              = strdup(*(MacRLC_ParamList.paramarray[j][MACRLC_REMOTE_S_ADDRESS_IDX].strptr));
	RC.mac[j]->eth_params_s.my_portc                 = *(MacRLC_ParamList.paramarray[j][MACRLC_LOCAL_S_PORTC_IDX].iptr);
	RC.mac[j]->eth_params_s.remote_portc             = *(MacRLC_ParamList.paramarray[j][MACRLC_REMOTE_S_PORTC_IDX].iptr);
	RC.mac[j]->eth_params_s.my_portd                 = *(MacRLC_ParamList.paramarray[j][MACRLC_LOCAL_S_PORTD_IDX].iptr);
	RC.mac[j]->eth_params_s.remote_portd             = *(MacRLC_ParamList.paramarray[j][MACRLC_REMOTE_S_PORTD_IDX].iptr);
	RC.mac[j]->eth_params_s.transp_preference        = ETH_UDP_MODE;

        sf_ahead = 2; // Cannot cope with 4 subframes betweem RX and TX - set it to 2

        printf("**************** vnf_port:%d\n", RC.mac[j]->eth_params_s.my_portc);
        configure_nfapi_vnf(RC.mac[j]->eth_params_s.my_addr, RC.mac[j]->eth_params_s.my_portc);
        printf("**************** RETURNED FROM configure_nfapi_vnf() vnf_port:%d\n", RC.mac[j]->eth_params_s.my_portc);
      } else { // other midhaul
	AssertFatal(1==0,"MACRLC %d: %s unknown southbound midhaul\n",j,*(MacRLC_ParamList.paramarray[j][MACRLC_TRANSPORT_S_PREFERENCE_IDX].strptr));
      }	
    }// j=0..num_inst
  } else {// MacRLC_ParamList.numelt > 0
	  AssertFatal (0,
		       "No " CONFIG_STRING_MACRLC_LIST " configuration found");     
  }
}


void RCconfig_cudu() {
  int               j;
  char 		    *transport_type;
  char 		    *du_type;
  char 		    *balancing;
  
  
   
  pthread_t myid = pthread_self();
  printf("CONFIG my id is %u\n", myid);
  
  paramdef_t DU_Params[] = DUPARAMS_DESC;
  paramdef_t CU_Params[] = CUPARAMS_DESC;
  paramlist_def_t DU_ParamList = {CONFIG_STRING_DU_LIST,NULL,0};
  paramlist_def_t CU_ParamList = {CONFIG_STRING_CU_LIST,NULL,0};
  
  config_getlist( &DU_ParamList,DU_Params,sizeof(DU_Params)/sizeof(paramdef_t), NULL);    
  config_getlist( &CU_ParamList,CU_Params,sizeof(CU_Params)/sizeof(paramdef_t), NULL); 

  paramdef_t CU_Bal[] = CU_BAL_DESC;
  paramlist_def_t CU_BalList = {CONFIG_STRING_CU_BALANCING, NULL, 0}; 
  config_get(&CU_Bal, sizeof(CU_Bal)/sizeof(paramdef_t),NULL);

  //printf("%s\n", strdup(*(CU_Bal[0].strptr)));
  
  balancing = strdup(*(CU_Bal[0].strptr));
  if (strcmp(balancing, "ALL") == 0)
  {
    RC.cudu.cu_balancing = CU_BALANCING_ALL;
  }
  else if (strcmp(balancing, "ROUND_ROBIN") == 0)
  {
    RC.cudu.cu_balancing = CU_BALANCING_ROUND_ROBIN;
  }
  else
  {
    RC.cudu.cu_balancing = atoi(balancing) - 1;
  }
	     
  // DU Parameters
  RC.cudu.local_du.du_interface = strdup(*(DU_ParamList.paramarray[0][DU_INTERFACE_F1U].strptr));
  RC.cudu.local_du.du_ipv4_address = strdup(*(DU_ParamList.paramarray[0][DU_ADDRESS_F1U].strptr));
  RC.cudu.local_du.du_port = *(DU_ParamList.paramarray[0][DU_PORT_F1U].iptr);
  transport_type = strdup(*(DU_ParamList.paramarray[0][DU_TYPE_F1U].strptr));
  
  if (strcmp(transport_type, "TCP") == 0)
  {
    RC.cudu.local_du.tcp = 1;
    RC.cudu.local_du.udp = 0;
    RC.cudu.local_du.sctp = 0;
  }
  else if (strcmp(transport_type, "UDP") == 0)
  {
    RC.cudu.local_du.tcp = 0;
    RC.cudu.local_du.udp = 1;
    RC.cudu.local_du.sctp = 0;
  }
  else if (strcmp(transport_type, "SCTP") == 0)
  {
    RC.cudu.local_du.tcp = 0;
    RC.cudu.local_du.udp = 0;
    RC.cudu.local_du.sctp = 1;
  }
  else
  {
    RC.cudu.local_du.tcp = 1;
    RC.cudu.local_du.udp = 0;
    RC.cudu.local_du.sctp = 0;
  }
    
  //CU Parameters
  j =  CU_ParamList.numelt;
  RC.cudu.serving_dus = j;
  for (int k=0; k<j; k++)
  {
    RC.cudu.cu[k].cu_interface = strdup(*(CU_ParamList.paramarray[k][CU_INTERFACE_F1U].strptr));
    RC.cudu.cu[k].cu_ipv4_address = strdup(*(CU_ParamList.paramarray[k][CU_ADDRESS_F1U].strptr));
    RC.cudu.cu[k].cu_port = *(CU_ParamList.paramarray[k][CU_PORT_F1U].iptr);
    RC.cudu.cu[k].cu_id = k;
    du_type = strdup(*(CU_ParamList.paramarray[k][DU_TECH].strptr));
    transport_type = strdup(*(CU_ParamList.paramarray[k][CU_TYPE_F1U].strptr));
    if (strcmp(transport_type, "TCP") == 0)
    {
      RC.cudu.cu[k].tcp = 1;
      RC.cudu.cu[k].udp = 0;
      RC.cudu.cu[k].sctp = 0;
    }
    else if (strcmp(transport_type, "UDP") == 0)
    {
      RC.cudu.cu[k].tcp = 0;
      RC.cudu.cu[k].udp = 1;
      RC.cudu.cu[k].sctp = 0;
    }
    else if (strcmp(transport_type, "SCTP") == 0)
    {
      RC.cudu.cu[k].tcp = 0;
      RC.cudu.cu[k].udp = 0;
      RC.cudu.cu[k].sctp = 1;
    }
    else
    {
      RC.cudu.cu[k].tcp = 1;
      RC.cudu.cu[k].udp = 0;
      RC.cudu.cu[k].sctp = 0;
    }
    if (strcmp(du_type, "LTE") == 0)
    {
      RC.cudu.cu[k].du_type = DU_TYPE_LTE;
    }
    else if (strcmp(du_type, "WiFi") == 0)
    {
      RC.cudu.cu[k].du_type = DU_TYPE_WIFI;
    }
    else
    {
      RC.cudu.cu[k].du_type = DU_TYPE_LTE;
    }
  }
 
}

cudu_params_t *get_cudu_config()
{
    return &(RC.cudu);
}
	       
int RCconfig_RRC(MessageDef *msg_p, uint32_t i, eNB_RRC_INST *rrc) {

  int               num_enbs                      = 0;
 
  int               num_component_carriers        = 0;
  int               j,k                           = 0;
  int32_t     enb_id                        = 0;
  int               nb_cc                         = 0;


  char*       frame_type                    = NULL;
  int32_t     tdd_config                    = 0;
  int32_t     tdd_config_s                  = 0;

  char*       prefix_type                   = NULL;
  char*       pbch_repetition               = NULL;
  
  int32_t     eutra_band                    = 0;
  long long int     downlink_frequency            = 0;
  int32_t     uplink_frequency_offset       = 0;
  int32_t     Nid_cell                      = 0;
  int32_t     Nid_cell_mbsfn                = 0;
  int32_t     N_RB_DL                       = 0;
  int32_t     nb_antenna_ports              = 0;

  int32_t     prach_root                    = 0;
  int32_t     prach_config_index            = 0;
  char*            prach_high_speed         = NULL;
  int32_t     prach_zero_correlation        = 0;
  int32_t     prach_freq_offset             = 0;
  int32_t     pucch_delta_shift             = 0;
  int32_t     pucch_nRB_CQI                 = 0;
  int32_t     pucch_nCS_AN                  = 0;
//#if !defined(Rel10) && !defined(Rel14)
  int32_t     pucch_n1_AN                   = 0;
//#endif
  int32_t     pdsch_referenceSignalPower    = 0;
  int32_t     pdsch_p_b                     = 0;
  int32_t     pusch_n_SB                    = 0;
  char *      pusch_hoppingMode             = NULL;
  int32_t     pusch_hoppingOffset           = 0;
  char*          pusch_enable64QAM          = NULL;
  char*          pusch_groupHoppingEnabled  = NULL;
  int32_t     pusch_groupAssignment         = 0;
  char*          pusch_sequenceHoppingEnabled = NULL;
  int32_t     pusch_nDMRS1                  = 0;
  char*       phich_duration                = NULL;
  char*       phich_resource                = NULL;
  char*       srs_enable                    = NULL;
  int32_t     srs_BandwidthConfig           = 0;
  int32_t     srs_SubframeConfig            = 0;
  char*       srs_ackNackST                 = NULL;
  char*       srs_MaxUpPts                  = NULL;
  int32_t     pusch_p0_Nominal              = 0;
  char*       pusch_alpha                   = NULL;
  int32_t     pucch_p0_Nominal              = 0;
  int32_t     msg3_delta_Preamble           = 0;
  //int32_t     ul_CyclicPrefixLength         = 0;
  char*       pucch_deltaF_Format1          = NULL;
  //const char*       pucch_deltaF_Format1a         = NULL;
  char*       pucch_deltaF_Format1b         = NULL;
  char*       pucch_deltaF_Format2          = NULL;
  char*       pucch_deltaF_Format2a         = NULL;
  char*       pucch_deltaF_Format2b         = NULL;
  int32_t     rach_numberOfRA_Preambles     = 0;
  char*       rach_preamblesGroupAConfig    = NULL;
  int32_t     rach_sizeOfRA_PreamblesGroupA = 0;
  int32_t     rach_messageSizeGroupA        = 0;
  char*       rach_messagePowerOffsetGroupB = NULL;
  int32_t     rach_powerRampingStep         = 0;
  int32_t     rach_preambleInitialReceivedTargetPower    = 0;
  int32_t     rach_preambleTransMax         = 0;
  int32_t     rach_raResponseWindowSize     = 10;
  int32_t     rach_macContentionResolutionTimer = 0;
  int32_t     rach_maxHARQ_Msg3Tx           = 0;
  int32_t     pcch_defaultPagingCycle       = 0;
  char*       pcch_nB                       = NULL;
  int32_t     bcch_modificationPeriodCoeff  = 0;
  int32_t     ue_TimersAndConstants_t300    = 0;
  int32_t     ue_TimersAndConstants_t301    = 0;
  int32_t     ue_TimersAndConstants_t310    = 0;
  int32_t     ue_TimersAndConstants_t311    = 0;
  int32_t     ue_TimersAndConstants_n310    = 0;
  int32_t     ue_TimersAndConstants_n311    = 0;
  int32_t     ue_TransmissionMode           = 0;


  int32_t     srb1_timer_poll_retransmit    = 0;
  int32_t     srb1_timer_reordering         = 0;
  int32_t     srb1_timer_status_prohibit    = 0;
  int32_t     srb1_poll_pdu                 = 0;
  int32_t     srb1_poll_byte                = 0;
  int32_t     srb1_max_retx_threshold       = 0;

  int32_t     my_int;


  
/* 
  char*             flexran_agent_interface_name      = NULL;
  char*             flexran_agent_ipv4_address        = NULL;
  int32_t     flexran_agent_port                = 0;
  char*             flexran_agent_cache               = NULL;
  int32_t     otg_ue_id                     = 0;
  char*             otg_app_type                  = NULL;
  char*             otg_bg_traffic                = NULL;
  char*             glog_level                    = NULL;
  char*             glog_verbosity                = NULL;
  char*             hw_log_level                  = NULL;
  char*             hw_log_verbosity              = NULL;
  char*             phy_log_level                 = NULL;
  char*             phy_log_verbosity             = NULL;
  char*             mac_log_level                 = NULL;
  char*             mac_log_verbosity             = NULL;
  char* 	    rlc_log_level		  = NULL;
  char* 	    rlc_log_verbosity		  = NULL;
  char* 	    pdcp_log_level		  = NULL;
  char* 	    pdcp_log_verbosity  	  = NULL;
  char* 	    rrc_log_level		  = NULL;
  char* 	    rrc_log_verbosity		  = NULL;
  char* 	    udp_log_verbosity		  = NULL;
  char* 	    osa_log_level		  = NULL;
  char* 	    osa_log_verbosity		  = NULL;
*/  

  
  // for no gcc warnings 
  (void)my_int;
  paramdef_t ENBSParams[] = ENBSPARAMS_DESC;
  
  paramdef_t ENBParams[]  = ENBPARAMS_DESC;
  paramlist_def_t ENBParamList = {ENB_CONFIG_STRING_ENB_LIST,NULL,0};  

  paramdef_t CCsParams[] = CCPARAMS_DESC;
  paramlist_def_t CCsParamList = {ENB_CONFIG_STRING_COMPONENT_CARRIERS,NULL,0};
  
  paramdef_t SRB1Params[] = SRB1PARAMS_DESC;  

  


/* get global parameters, defined outside any section in the config file */
  
  config_get( ENBSParams,sizeof(ENBSParams)/sizeof(paramdef_t),NULL); 
  num_enbs = ENBSParams[ENB_ACTIVE_ENBS_IDX].numelt;
  AssertFatal (i<num_enbs,
   	       "Failed to parse config file no %ith element in %s \n",i, ENB_CONFIG_STRING_ACTIVE_ENBS);
  
#if defined(ENABLE_ITTI) && defined(ENABLE_USE_MME)


    if (strcasecmp( *(ENBSParams[ENB_ASN1_VERBOSITY_IDX].strptr), ENB_CONFIG_STRING_ASN1_VERBOSITY_NONE) == 0) {
      asn_debug      = 0;
      asn1_xer_print = 0;
    } else if (strcasecmp( *(ENBSParams[ENB_ASN1_VERBOSITY_IDX].strptr), ENB_CONFIG_STRING_ASN1_VERBOSITY_INFO) == 0) {
      asn_debug      = 1;
      asn1_xer_print = 1;
    } else if (strcasecmp(*(ENBSParams[ENB_ASN1_VERBOSITY_IDX].strptr) , ENB_CONFIG_STRING_ASN1_VERBOSITY_ANNOYING) == 0) {
      asn_debug      = 1;
      asn1_xer_print = 2;
    } else {
      asn_debug      = 0;
      asn1_xer_print = 0;
    }


#endif
  

  
  if (num_enbs>0) {
    // Output a list of all eNBs.
    config_getlist( &ENBParamList,ENBParams,sizeof(ENBParams)/sizeof(paramdef_t),NULL); 
    
    
      
      
      if (ENBParamList.paramarray[i][ENB_ENB_ID_IDX].uptr == NULL) {
	// Calculate a default eNB ID
# if defined(ENABLE_USE_MME)
	uint32_t hash;
	
	hash = s1ap_generate_eNB_id ();
	enb_id = i + (hash & 0xFFFF8);
# else
	enb_id = i;
# endif
      } else {
          enb_id = *(ENBParamList.paramarray[i][ENB_ENB_ID_IDX].uptr);
      }

      
      printf("RRC %d: Southbound Transport %s\n",i,*(ENBParamList.paramarray[i][ENB_TRANSPORT_S_PREFERENCE_IDX].strptr));
	    
      if (strcmp(*(ENBParamList.paramarray[i][ENB_TRANSPORT_S_PREFERENCE_IDX].strptr), "local_mac") == 0) {


      }
      else if (strcmp(*(ENBParamList.paramarray[i][ENB_TRANSPORT_S_PREFERENCE_IDX].strptr), "cudu") == 0) {
	rrc->eth_params_s.local_if_name            = strdup(*(ENBParamList.paramarray[i][ENB_LOCAL_S_IF_NAME_IDX].strptr));
	rrc->eth_params_s.my_addr                  = strdup(*(ENBParamList.paramarray[i][ENB_LOCAL_S_ADDRESS_IDX].strptr));
	rrc->eth_params_s.remote_addr              = strdup(*(ENBParamList.paramarray[i][ENB_REMOTE_S_ADDRESS_IDX].strptr));
	rrc->eth_params_s.my_portc                 = *(ENBParamList.paramarray[i][ENB_LOCAL_S_PORTC_IDX].uptr);
	rrc->eth_params_s.remote_portc             = *(ENBParamList.paramarray[i][ENB_REMOTE_S_PORTC_IDX].uptr);
	rrc->eth_params_s.my_portd                 = *(ENBParamList.paramarray[i][ENB_LOCAL_S_PORTD_IDX].uptr);
	rrc->eth_params_s.remote_portd             = *(ENBParamList.paramarray[i][ENB_REMOTE_S_PORTD_IDX].uptr);
	rrc->eth_params_s.transp_preference        = ETH_UDP_MODE;
      }
      
      else { // other midhaul
      }	      

      // search if in active list

     
   
   
 

      for (k=0; k <num_enbs ; k++) {
	if (strcmp(ENBSParams[ENB_ACTIVE_ENBS_IDX].strlistptr[k], *(ENBParamList.paramarray[i][ENB_ENB_NAME_IDX].strptr) )== 0) {
	  char enbpath[MAX_OPTNAME_SIZE + 8];

	  
	  RRC_CONFIGURATION_REQ (msg_p).cell_identity = enb_id;
	  
	  /*    
		if (strcmp(*(ENBParamList.paramarray[i][ENB_CELL_TYPE_IDX].strptr), "CELL_MACRO_ENB") == 0) {
		enb_properties_loc.properties[enb_properties_loc_index]->cell_type = CELL_MACRO_ENB;
		} else  if (strcmp(cell_type, "CELL_HOME_ENB") == 0) {
		enb_properties_loc.properties[enb_properties_loc_index]->cell_type = CELL_HOME_ENB;
		} else {
		AssertFatal (0,
		"Failed to parse eNB configuration file %s, enb %d unknown value \"%s\" for cell_type choice: CELL_MACRO_ENB or CELL_HOME_ENB !\n",
		lib_config_file_name_pP, i, cell_type);
		}
		
		enb_properties_loc.properties[enb_properties_loc_index]->eNB_name         = strdup(enb_name);
	  */
	  RRC_CONFIGURATION_REQ (msg_p).tac              = (uint16_t)atoi( *(ENBParamList.paramarray[i][ENB_TRACKING_AREA_CODE_IDX].strptr) );
	  RRC_CONFIGURATION_REQ (msg_p).mcc              = (uint16_t)atoi( *(ENBParamList.paramarray[i][ENB_MOBILE_COUNTRY_CODE_IDX].strptr) );
	  RRC_CONFIGURATION_REQ (msg_p).mnc              = (uint16_t)atoi( *(ENBParamList.paramarray[i][ENB_MOBILE_NETWORK_CODE_IDX].strptr) );
	  RRC_CONFIGURATION_REQ (msg_p).mnc_digit_length = strlen(*(ENBParamList.paramarray[i][ENB_MOBILE_NETWORK_CODE_IDX].strptr));
	  AssertFatal((RRC_CONFIGURATION_REQ (msg_p).mnc_digit_length == 2) ||
		      (RRC_CONFIGURATION_REQ (msg_p).mnc_digit_length == 3),
		      "BAD MNC DIGIT LENGTH %d",
		      RRC_CONFIGURATION_REQ (msg_p).mnc_digit_length);
	  
	
	  // Parse optional physical parameters
	  sprintf(enbpath,"%s.[%i]",ENB_CONFIG_STRING_ENB_LIST,k),
	  config_getlist( &CCsParamList,NULL,0,enbpath); 
	  
	  LOG_I(RRC,"num component carriers %d \n", num_component_carriers);  
	  if ( CCsParamList.numelt> 0) {
	    char ccspath[MAX_OPTNAME_SIZE*2 + 16];
	    

	    

	    
	    //enb_properties_loc.properties[enb_properties_loc_index]->nb_cc = num_component_carriers;


	    for (j = 0; j < CCsParamList.numelt ;j++) { 

	      sprintf(ccspath,"%s.%s.[%i]",enbpath,ENB_CONFIG_STRING_COMPONENT_CARRIERS,j);
	      config_get( CCsParams,sizeof(CCsParams)/sizeof(paramdef_t),ccspath);	      


	      //printf("Component carrier %d\n",component_carrier);	     

		    

	      nb_cc++;
	      /*
		if (strcmp(cc_node_function, "eNodeB_3GPP") == 0) {
		enb_properties_loc.properties[enb_properties_loc_index]->cc_node_function[j] = eNodeB_3GPP;
		} else if (strcmp(cc_node_function, "eNodeB_3GPP_BBU") == 0) {
		enb_properties_loc.properties[enb_properties_loc_index]->cc_node_function[j] = eNodeB_3GPP_BBU;
		} else if (strcmp(cc_node_function, "NGFI_RCC_IF4p5") == 0) {
		enb_properties_loc.properties[enb_properties_loc_index]->cc_node_function[j] = NGFI_RCC_IF4p5;
		} else if (strcmp(cc_node_function, "NGFI_RAU_IF4p5") == 0) {
		enb_properties_loc.properties[enb_properties_loc_index]->cc_node_function[j] = NGFI_RAU_IF4p5;
		} else if (strcmp(cc_node_function, "NGFI_RRU_IF4p5") == 0) {
		enb_properties_loc.properties[enb_properties_loc_index]->cc_node_function[j] = NGFI_RRU_IF4p5;
		} else if (strcmp(cc_node_function, "NGFI_RRU_IF5") == 0) {
		enb_properties_loc.properties[enb_properties_loc_index]->cc_node_function[j] = NGFI_RRU_IF5;
		} else {
		AssertError (0, parse_errors ++,
		"Failed to parse eNB configuration file %s, enb %d unknown value \"%s\" for node_function choice: eNodeB_3GPP or eNodeB_3GPP_BBU or NGFI_IF4_RCC or NGFI_IF4_RRU or NGFI_IF5_RRU !\n",
		lib_config_file_name_pP, i, cc_node_function);
		}
		
		if (strcmp(cc_node_timing, "synch_to_ext_device") == 0) {
		enb_properties_loc.properties[enb_properties_loc_index]->cc_node_timing[j] = synch_to_ext_device;
		} else if (strcmp(cc_node_timing, "synch_to_other") == 0) {
		enb_properties_loc.properties[enb_properties_loc_index]->cc_node_timing[j] = synch_to_other;
		} else {
		AssertError (0, parse_errors ++,
		"Failed to parse eNB configuration file %s, enb %d unknown value \"%s\" for node_function choice: SYNCH_TO_DEVICE or SYNCH_TO_OTHER !\n",
		lib_config_file_name_pP, i, cc_node_timing);
		}
		
		if ((cc_node_synch_ref >= -1) && (cc_node_synch_ref < num_component_carriers)) {  
		enb_properties_loc.properties[enb_properties_loc_index]->cc_node_synch_ref[j] = (int16_t) cc_node_synch_ref; 
		} else {
		AssertError (0, parse_errors ++,
		"Failed to parse eNB configuration file %s, enb %d unknown value \"%d\" for node_synch_ref choice: valid CC_id or -1 !\n",
		lib_config_file_name_pP, i, cc_node_synch_ref);
		}
	      */
	      
	      RRC_CONFIGURATION_REQ (msg_p).tdd_config[j] = tdd_config;
	      
	      AssertFatal (tdd_config <= TDD_Config__subframeAssignment_sa6,
			   "Failed to parse eNB configuration file %s, enb %d illegal tdd_config %d (should be 0-%d)!",
			   RC.config_file_name, i, tdd_config, TDD_Config__subframeAssignment_sa6);
	      
	      RRC_CONFIGURATION_REQ (msg_p).tdd_config_s[j] = tdd_config_s;
	      AssertFatal (tdd_config_s <= TDD_Config__specialSubframePatterns_ssp8,
			   "Failed to parse eNB configuration file %s, enb %d illegal tdd_config_s %d (should be 0-%d)!",
			   RC.config_file_name, i, tdd_config_s, TDD_Config__specialSubframePatterns_ssp8);
	      
	      if (!prefix_type)
		AssertFatal (0,
			     "Failed to parse eNB configuration file %s, enb %d define %s: NORMAL,EXTENDED!\n",
			     RC.config_file_name, i, ENB_CONFIG_STRING_PREFIX_TYPE);
	      else if (strcmp(prefix_type, "NORMAL") == 0) {
		RRC_CONFIGURATION_REQ (msg_p).prefix_type[j] = NORMAL;
	      } else  if (strcmp(prefix_type, "EXTENDED") == 0) {
		RRC_CONFIGURATION_REQ (msg_p).prefix_type[j] = EXTENDED;
	      } else {
		AssertFatal (0,
			     "Failed to parse eNB configuration file %s, enb %d unknown value \"%s\" for prefix_type choice: NORMAL or EXTENDED !\n",
			     RC.config_file_name, i, prefix_type);
	      }
#ifdef Rel14
	      if (!pbch_repetition)
		AssertFatal (0,
			     "Failed to parse eNB configuration file %s, enb %d define %s: TRUE,FALSE!\n",
			     RC.config_file_name, i, ENB_CONFIG_STRING_PBCH_REPETITION);
	      else if (strcmp(pbch_repetition, "TRUE") == 0) {
		RRC_CONFIGURATION_REQ (msg_p).pbch_repetition[j] = 1;
	      } else  if (strcmp(pbch_repetition, "FALSE") == 0) {
		RRC_CONFIGURATION_REQ (msg_p).pbch_repetition[j] = 0;
	      } else {
		AssertFatal (0,
			     "Failed to parse eNB configuration file %s, enb %d unknown value \"%s\" for pbch_repetition choice: TRUE or FALSE !\n",
			     RC.config_file_name, i, pbch_repetition);
	      }
#endif
              
	      RRC_CONFIGURATION_REQ (msg_p).eutra_band[j] = eutra_band;
	      RRC_CONFIGURATION_REQ (msg_p).downlink_frequency[j] = (uint32_t) downlink_frequency;
	      RRC_CONFIGURATION_REQ (msg_p).uplink_frequency_offset[j] = (unsigned int) uplink_frequency_offset;
	      RRC_CONFIGURATION_REQ (msg_p).Nid_cell[j]= Nid_cell;
	      
	      if (Nid_cell>503) {
		AssertFatal (0,
			     "Failed to parse eNB configuration file %s, enb %d unknown value \"%d\" for Nid_cell choice: 0...503 !\n",
			     RC.config_file_name, i, Nid_cell);
	      }
	      
	      RRC_CONFIGURATION_REQ (msg_p).N_RB_DL[j]= N_RB_DL;
	      
	      if ((N_RB_DL!=6) && (N_RB_DL!=15) && (N_RB_DL!=25) && (N_RB_DL!=50) && (N_RB_DL!=75) && (N_RB_DL!=100)) {
		AssertFatal (0,
			     "Failed to parse eNB configuration file %s, enb %d unknown value \"%d\" for N_RB_DL choice: 6,15,25,50,75,100 !\n",
			     RC.config_file_name, i, N_RB_DL);
	      }
	      
	      if (strcmp(frame_type, "FDD") == 0) {
		RRC_CONFIGURATION_REQ (msg_p).frame_type[j] = FDD;
	      } else  if (strcmp(frame_type, "TDD") == 0) {
		RRC_CONFIGURATION_REQ (msg_p).frame_type[j] = TDD;
	      } else {
		AssertFatal (0,
			     "Failed to parse eNB configuration file %s, enb %d unknown value \"%s\" for frame_type choice: FDD or TDD !\n",
			     RC.config_file_name, i, frame_type);
	      }
	      
	      
	      RRC_CONFIGURATION_REQ (msg_p).tdd_config[j] = tdd_config;
	      AssertFatal (tdd_config <= TDD_Config__subframeAssignment_sa6,
			   "Failed to parse eNB configuration file %s, enb %d illegal tdd_config %d (should be 0-%d)!",
			   RC.config_file_name, i, tdd_config, TDD_Config__subframeAssignment_sa6);
	      
	      
	      RRC_CONFIGURATION_REQ (msg_p).tdd_config_s[j] = tdd_config_s;
	      AssertFatal (tdd_config_s <= TDD_Config__specialSubframePatterns_ssp8,
			   "Failed to parse eNB configuration file %s, enb %d illegal tdd_config_s %d (should be 0-%d)!",
			   RC.config_file_name, i, tdd_config_s, TDD_Config__specialSubframePatterns_ssp8);
	      
	      
	      
	      if (!prefix_type)
		AssertFatal (0,
			     "Failed to parse eNB configuration file %s, enb %d define %s: NORMAL,EXTENDED!\n",
			     RC.config_file_name, i, ENB_CONFIG_STRING_PREFIX_TYPE);
	      else if (strcmp(prefix_type, "NORMAL") == 0) {
		RRC_CONFIGURATION_REQ (msg_p).prefix_type[j] = NORMAL;
	      } else  if (strcmp(prefix_type, "EXTENDED") == 0) {
		RRC_CONFIGURATION_REQ (msg_p).prefix_type[j] = EXTENDED;
	      } else {
		AssertFatal (0,
			     "Failed to parse eNB configuration file %s, enb %d unknown value \"%s\" for prefix_type choice: NORMAL or EXTENDED !\n",
			     RC.config_file_name, i, prefix_type);
	      }
	      
	      
	      
	      RRC_CONFIGURATION_REQ (msg_p).eutra_band[j] = eutra_band;
	      // printf( "\teutra band:\t%d\n",RRC_CONFIGURATION_REQ (msg_p).eutra_band);
	      
	      
	      
	      RRC_CONFIGURATION_REQ (msg_p).downlink_frequency[j] = (uint32_t) downlink_frequency;
	      //printf( "\tdownlink freq:\t%u\n",RRC_CONFIGURATION_REQ (msg_p).downlink_frequency);
	      
	      
	      RRC_CONFIGURATION_REQ (msg_p).uplink_frequency_offset[j] = (unsigned int) uplink_frequency_offset;
	      
	      if (enb_check_band_frequencies(RC.config_file_name,
					     j,
					     RRC_CONFIGURATION_REQ (msg_p).eutra_band[j],
					     RRC_CONFIGURATION_REQ (msg_p).downlink_frequency[j],
					     RRC_CONFIGURATION_REQ (msg_p).uplink_frequency_offset[j],
					     RRC_CONFIGURATION_REQ (msg_p).frame_type[j])) {
		AssertFatal(0, "error calling enb_check_band_frequencies\n");
	      }
	      
	      if ((nb_antenna_ports <1) || (nb_antenna_ports > 2))
		AssertFatal (0,
			     "Failed to parse eNB configuration file %s, enb %d unknown value \"%d\" for nb_antenna_ports choice: 1..2 !\n",
			     RC.config_file_name, i, nb_antenna_ports);
	      
	      RRC_CONFIGURATION_REQ (msg_p).nb_antenna_ports[j] = nb_antenna_ports;
	      
	      
	      RRC_CONFIGURATION_REQ (msg_p).prach_root[j] =  prach_root;
	      
	      if ((prach_root <0) || (prach_root > 1023))
		AssertFatal (0,
			     "Failed to parse eNB configuration file %s, enb %d unknown value \"%d\" for prach_root choice: 0..1023 !\n",
			     RC.config_file_name, i, prach_root);
	      
	      RRC_CONFIGURATION_REQ (msg_p).prach_config_index[j] = prach_config_index;
	      
	      if ((prach_config_index <0) || (prach_config_index > 63))
		AssertFatal (0,
			     "Failed to parse eNB configuration file %s, enb %d unknown value \"%d\" for prach_config_index choice: 0..1023 !\n",
			     RC.config_file_name, i, prach_config_index);
	      
	      if (!prach_high_speed)
		AssertFatal (0,
			     "Failed to parse eNB configuration file %s, enb %d define %s: ENABLE,DISABLE!\n",
			     RC.config_file_name, i, ENB_CONFIG_STRING_PRACH_HIGH_SPEED);
	      else if (strcmp(prach_high_speed, "ENABLE") == 0) {
		RRC_CONFIGURATION_REQ (msg_p).prach_high_speed[j] = TRUE;
	      } else if (strcmp(prach_high_speed, "DISABLE") == 0) {
		RRC_CONFIGURATION_REQ (msg_p).prach_high_speed[j] = FALSE;
	      } else
		AssertFatal (0,
			     "Failed to parse eNB configuration file %s, enb %d unknown value \"%s\" for prach_config choice: ENABLE,DISABLE !\n",
			     RC.config_file_name, i, prach_high_speed);
	      
	      RRC_CONFIGURATION_REQ (msg_p).prach_zero_correlation[j] =prach_zero_correlation;
	      
	      if ((prach_zero_correlation <0) || (prach_zero_correlation > 15))
		AssertFatal (0,
			     "Failed to parse eNB configuration file %s, enb %d unknown value \"%d\" for prach_zero_correlation choice: 0..15!\n",
			     RC.config_file_name, i, prach_zero_correlation);
	      
	      RRC_CONFIGURATION_REQ (msg_p).prach_freq_offset[j] = prach_freq_offset;
	      
	      if ((prach_freq_offset <0) || (prach_freq_offset > 94))
		AssertFatal (0,
			     "Failed to parse eNB configuration file %s, enb %d unknown value \"%d\" for prach_freq_offset choice: 0..94!\n",
			     RC.config_file_name, i, prach_freq_offset);
	      
	      
	      RRC_CONFIGURATION_REQ (msg_p).pucch_delta_shift[j] = pucch_delta_shift-1;
	      
	      if ((pucch_delta_shift <1) || (pucch_delta_shift > 3))
		AssertFatal (0,
			     "Failed to parse eNB configuration file %s, enb %d unknown value \"%d\" for pucch_delta_shift choice: 1..3!\n",
			     RC.config_file_name, i, pucch_delta_shift);
	      
		RRC_CONFIGURATION_REQ (msg_p).pucch_nRB_CQI[j] = pucch_nRB_CQI;

		if ((pucch_nRB_CQI <0) || (pucch_nRB_CQI > 98))
		  AssertFatal (0,
			       "Failed to parse eNB configuration file %s, enb %d unknown value \"%d\" for pucch_nRB_CQI choice: 0..98!\n",
			       RC.config_file_name, i, pucch_nRB_CQI);

		RRC_CONFIGURATION_REQ (msg_p).pucch_nCS_AN[j] = pucch_nCS_AN;

		if ((pucch_nCS_AN <0) || (pucch_nCS_AN > 7))
		  AssertFatal (0,
			       "Failed to parse eNB configuration file %s, enb %d unknown value \"%d\" for pucch_nCS_AN choice: 0..7!\n",
			       RC.config_file_name, i, pucch_nCS_AN);

#if !defined(Rel10) && !defined(Rel14)
		RRC_CONFIGURATION_REQ (msg_p).pucch_n1_AN[j] = pucch_n1_AN;

		if ((pucch_n1_AN <0) || (pucch_n1_AN > 2047))
		  AssertFatal (0,
			       "Failed to parse eNB configuration file %s, enb %d unknown value \"%d\" for pucch_n1_AN choice: 0..2047!\n",
			       RC.config_file_name, i, pucch_n1_AN);

#endif
		RRC_CONFIGURATION_REQ (msg_p).pdsch_referenceSignalPower[j] = pdsch_referenceSignalPower;

		if ((pdsch_referenceSignalPower <-60) || (pdsch_referenceSignalPower > 50))
		  AssertFatal (0,
			       "Failed to parse eNB configuration file %s, enb %d unknown value \"%d\" for pdsch_referenceSignalPower choice:-60..50!\n",
			       RC.config_file_name, i, pdsch_referenceSignalPower);

		RRC_CONFIGURATION_REQ (msg_p).pdsch_p_b[j] = pdsch_p_b;

		if ((pdsch_p_b <0) || (pdsch_p_b > 3))
		  AssertFatal (0,
			       "Failed to parse eNB configuration file %s, enb %d unknown value \"%d\" for pdsch_p_b choice: 0..3!\n",
			       RC.config_file_name, i, pdsch_p_b);

		RRC_CONFIGURATION_REQ (msg_p).pusch_n_SB[j] = pusch_n_SB;

		if ((pusch_n_SB <1) || (pusch_n_SB > 4))
		  AssertFatal (0,
			       "Failed to parse eNB configuration file %s, enb %d unknown value \"%d\" for pusch_n_SB choice: 1..4!\n",
			       RC.config_file_name, i, pusch_n_SB);

		if (!pusch_hoppingMode)
		  AssertFatal (0,
			       "Failed to parse eNB configuration file %s, enb %d define %s: interSubframe,intraAndInterSubframe!\n",
			       RC.config_file_name, i, ENB_CONFIG_STRING_PUSCH_HOPPINGMODE);
		else if (strcmp(pusch_hoppingMode,"interSubFrame")==0) {
		  RRC_CONFIGURATION_REQ (msg_p).pusch_hoppingMode[j] = PUSCH_ConfigCommon__pusch_ConfigBasic__hoppingMode_interSubFrame;
		}  else if (strcmp(pusch_hoppingMode,"intraAndInterSubFrame")==0) {
		  RRC_CONFIGURATION_REQ (msg_p).pusch_hoppingMode[j] = PUSCH_ConfigCommon__pusch_ConfigBasic__hoppingMode_intraAndInterSubFrame;
		} else
		  AssertFatal (0,
			       "Failed to parse eNB configuration file %s, enb %d unknown value \"%s\" for pusch_hoppingMode choice: interSubframe,intraAndInterSubframe!\n",
			       RC.config_file_name, i, pusch_hoppingMode);

		RRC_CONFIGURATION_REQ (msg_p).pusch_hoppingOffset[j] = pusch_hoppingOffset;

		if ((pusch_hoppingOffset<0) || (pusch_hoppingOffset>98))
		  AssertFatal (0,
			       "Failed to parse eNB configuration file %s, enb %d unknown value \"%s\" for pusch_hoppingOffset choice: 0..98!\n",
			       RC.config_file_name, i, pusch_hoppingMode);

		if (!pusch_enable64QAM)
		  AssertFatal (0, 
			       "Failed to parse eNB configuration file %s, enb %d define %s: ENABLE,DISABLE!\n",
			       RC.config_file_name, i, ENB_CONFIG_STRING_PUSCH_ENABLE64QAM);
		else if (strcmp(pusch_enable64QAM, "ENABLE") == 0) {
		  RRC_CONFIGURATION_REQ (msg_p).pusch_enable64QAM[j] = TRUE;
		}  else if (strcmp(pusch_enable64QAM, "DISABLE") == 0) {
		  RRC_CONFIGURATION_REQ (msg_p).pusch_enable64QAM[j] = FALSE;
		} else
		  AssertFatal (0,
			       "Failed to parse eNB configuration file %s, enb %d unknown value \"%s\" for pusch_enable64QAM choice: ENABLE,DISABLE!\n",
			       RC.config_file_name, i, pusch_enable64QAM);

		if (!pusch_groupHoppingEnabled)
		  AssertFatal (0,
			       "Failed to parse eNB configuration file %s, enb %d define %s: ENABLE,DISABLE!\n",
			       RC.config_file_name, i, ENB_CONFIG_STRING_PUSCH_GROUP_HOPPING_EN);
		else if (strcmp(pusch_groupHoppingEnabled, "ENABLE") == 0) {
		  RRC_CONFIGURATION_REQ (msg_p).pusch_groupHoppingEnabled[j] = TRUE;
		}  else if (strcmp(pusch_groupHoppingEnabled, "DISABLE") == 0) {
		  RRC_CONFIGURATION_REQ (msg_p).pusch_groupHoppingEnabled[j] = FALSE;
		} else
		  AssertFatal (0,
			       "Failed to parse eNB configuration file %s, enb %d unknown value \"%s\" for pusch_groupHoppingEnabled choice: ENABLE,DISABLE!\n",
			       RC.config_file_name, i, pusch_groupHoppingEnabled);


		RRC_CONFIGURATION_REQ (msg_p).pusch_groupAssignment[j] = pusch_groupAssignment;

		if ((pusch_groupAssignment<0)||(pusch_groupAssignment>29))
		  AssertFatal (0,
			       "Failed to parse eNB configuration file %s, enb %d unknown value \"%d\" for pusch_groupAssignment choice: 0..29!\n",
			       RC.config_file_name, i, pusch_groupAssignment);

		if (!pusch_sequenceHoppingEnabled)
		  AssertFatal (0,
			       "Failed to parse eNB configuration file %s, enb %d define %s: ENABLE,DISABLE!\n",
			       RC.config_file_name, i, ENB_CONFIG_STRING_PUSCH_SEQUENCE_HOPPING_EN);
		else if (strcmp(pusch_sequenceHoppingEnabled, "ENABLE") == 0) {
		  RRC_CONFIGURATION_REQ (msg_p).pusch_sequenceHoppingEnabled[j] = TRUE;
		}  else if (strcmp(pusch_sequenceHoppingEnabled, "DISABLE") == 0) {
		  RRC_CONFIGURATION_REQ (msg_p).pusch_sequenceHoppingEnabled[j] = FALSE;
		} else
		  AssertFatal (0,
			       "Failed to parse eNB configuration file %s, enb %d unknown value \"%s\" for pusch_sequenceHoppingEnabled choice: ENABLE,DISABLE!\n",
			       RC.config_file_name, i, pusch_sequenceHoppingEnabled);

		RRC_CONFIGURATION_REQ (msg_p).pusch_nDMRS1[j] = pusch_nDMRS1;  //cyclic_shift in RRC!

		if ((pusch_nDMRS1 <0) || (pusch_nDMRS1>7))
		  AssertFatal (0,
			       "Failed to parse eNB configuration file %s, enb %d unknown value \"%d\" for pusch_nDMRS1 choice: 0..7!\n",
			       RC.config_file_name, i, pusch_nDMRS1);

		if (strcmp(phich_duration,"NORMAL")==0) {
		  RRC_CONFIGURATION_REQ (msg_p).phich_duration[j] = PHICH_Config__phich_Duration_normal;
		} else if (strcmp(phich_duration,"EXTENDED")==0) {
		  RRC_CONFIGURATION_REQ (msg_p).phich_duration[j] = PHICH_Config__phich_Duration_extended;
		} else
		  AssertFatal (0,
			       "Failed to parse eNB configuration file %s, enb %d unknown value \"%s\" for phich_duration choice: NORMAL,EXTENDED!\n",
			       RC.config_file_name, i, phich_duration);

		if (strcmp(phich_resource,"ONESIXTH")==0) {
		  RRC_CONFIGURATION_REQ (msg_p).phich_resource[j] = PHICH_Config__phich_Resource_oneSixth ;
		} else if (strcmp(phich_resource,"HALF")==0) {
		  RRC_CONFIGURATION_REQ (msg_p).phich_resource[j] = PHICH_Config__phich_Resource_half;
		} else if (strcmp(phich_resource,"ONE")==0) {
		  RRC_CONFIGURATION_REQ (msg_p).phich_resource[j] = PHICH_Config__phich_Resource_one;
		} else if (strcmp(phich_resource,"TWO")==0) {
		  RRC_CONFIGURATION_REQ (msg_p).phich_resource[j] = PHICH_Config__phich_Resource_two;
		} else
		  AssertFatal (0,
			       "Failed to parse eNB configuration file %s, enb %d unknown value \"%s\" for phich_resource choice: ONESIXTH,HALF,ONE,TWO!\n",
			       RC.config_file_name, i, phich_resource);

		printf("phich.resource %ld (%s), phich.duration %ld (%s)\n",
		       RRC_CONFIGURATION_REQ (msg_p).phich_resource[j],phich_resource,
		       RRC_CONFIGURATION_REQ (msg_p).phich_duration[j],phich_duration);

		if (strcmp(srs_enable, "ENABLE") == 0) {
		  RRC_CONFIGURATION_REQ (msg_p).srs_enable[j] = TRUE;
		} else if (strcmp(srs_enable, "DISABLE") == 0) {
		  RRC_CONFIGURATION_REQ (msg_p).srs_enable[j] = FALSE;
		} else
		  AssertFatal (0,
			       "Failed to parse eNB configuration file %s, enb %d unknown value \"%s\" for srs_BandwidthConfig choice: ENABLE,DISABLE !\n",
			       RC.config_file_name, i, srs_enable);

		if (RRC_CONFIGURATION_REQ (msg_p).srs_enable[j] == TRUE) {

		  RRC_CONFIGURATION_REQ (msg_p).srs_BandwidthConfig[j] = srs_BandwidthConfig;

		  if ((srs_BandwidthConfig < 0) || (srs_BandwidthConfig >7))
		    AssertFatal (0, "Failed to parse eNB configuration file %s, enb %d unknown value %d for srs_BandwidthConfig choice: 0...7\n",
				 RC.config_file_name, i, srs_BandwidthConfig);

		  RRC_CONFIGURATION_REQ (msg_p).srs_SubframeConfig[j] = srs_SubframeConfig;

		  if ((srs_SubframeConfig<0) || (srs_SubframeConfig>15))
		    AssertFatal (0,
				 "Failed to parse eNB configuration file %s, enb %d unknown value \"%d\" for srs_SubframeConfig choice: 0..15 !\n",
				 RC.config_file_name, i, srs_SubframeConfig);

		  if (strcmp(srs_ackNackST, "ENABLE") == 0) {
		    RRC_CONFIGURATION_REQ (msg_p).srs_ackNackST[j] = TRUE;
		  } else if (strcmp(srs_ackNackST, "DISABLE") == 0) {
		    RRC_CONFIGURATION_REQ (msg_p).srs_ackNackST[j] = FALSE;
		  } else
		    AssertFatal (0,
				 "Failed to parse eNB configuration file %s, enb %d unknown value \"%s\" for srs_BandwidthConfig choice: ENABLE,DISABLE !\n",
				 RC.config_file_name, i, srs_ackNackST);

		  if (strcmp(srs_MaxUpPts, "ENABLE") == 0) {
		    RRC_CONFIGURATION_REQ (msg_p).srs_MaxUpPts[j] = TRUE;
		  } else if (strcmp(srs_MaxUpPts, "DISABLE") == 0) {
		    RRC_CONFIGURATION_REQ (msg_p).srs_MaxUpPts[j] = FALSE;
		  } else
		    AssertFatal (0,
				 "Failed to parse eNB configuration file %s, enb %d unknown value \"%s\" for srs_MaxUpPts choice: ENABLE,DISABLE !\n",
				 RC.config_file_name, i, srs_MaxUpPts);
		}

		RRC_CONFIGURATION_REQ (msg_p).pusch_p0_Nominal[j] = pusch_p0_Nominal;

		if ((pusch_p0_Nominal<-126) || (pusch_p0_Nominal>24))
		  AssertFatal (0,
			       "Failed to parse eNB configuration file %s, enb %d unknown value \"%d\" for pusch_p0_Nominal choice: -126..24 !\n",
			       RC.config_file_name, i, pusch_p0_Nominal);

#ifndef Rel14
		if (strcmp(pusch_alpha,"AL0")==0) {
		  RRC_CONFIGURATION_REQ (msg_p).pusch_alpha[j] = UplinkPowerControlCommon__alpha_al0;
		} else if (strcmp(pusch_alpha,"AL04")==0) {
		  RRC_CONFIGURATION_REQ (msg_p).pusch_alpha[j] = UplinkPowerControlCommon__alpha_al04;
		} else if (strcmp(pusch_alpha,"AL05")==0) {
		  RRC_CONFIGURATION_REQ (msg_p).pusch_alpha[j] = UplinkPowerControlCommon__alpha_al05;
		} else if (strcmp(pusch_alpha,"AL06")==0) {
		  RRC_CONFIGURATION_REQ (msg_p).pusch_alpha[j] = UplinkPowerControlCommon__alpha_al06;
		} else if (strcmp(pusch_alpha,"AL07")==0) {
		  RRC_CONFIGURATION_REQ (msg_p).pusch_alpha[j] = UplinkPowerControlCommon__alpha_al07;
		} else if (strcmp(pusch_alpha,"AL08")==0) {
		  RRC_CONFIGURATION_REQ (msg_p).pusch_alpha[j] = UplinkPowerControlCommon__alpha_al08;
		} else if (strcmp(pusch_alpha,"AL09")==0) {
		  RRC_CONFIGURATION_REQ (msg_p).pusch_alpha[j] = UplinkPowerControlCommon__alpha_al09;
		} else if (strcmp(pusch_alpha,"AL1")==0) {
		  RRC_CONFIGURATION_REQ (msg_p).pusch_alpha[j] = UplinkPowerControlCommon__alpha_al1;
		} 
#else
		if (strcmp(pusch_alpha,"AL0")==0) {
		  RRC_CONFIGURATION_REQ (msg_p).pusch_alpha[j] = Alpha_r12_al0;
		} else if (strcmp(pusch_alpha,"AL04")==0) {
		  RRC_CONFIGURATION_REQ (msg_p).pusch_alpha[j] = Alpha_r12_al04;
		} else if (strcmp(pusch_alpha,"AL05")==0) {
		  RRC_CONFIGURATION_REQ (msg_p).pusch_alpha[j] = Alpha_r12_al05;
		} else if (strcmp(pusch_alpha,"AL06")==0) {
		  RRC_CONFIGURATION_REQ (msg_p).pusch_alpha[j] = Alpha_r12_al06;
		} else if (strcmp(pusch_alpha,"AL07")==0) {
		  RRC_CONFIGURATION_REQ (msg_p).pusch_alpha[j] = Alpha_r12_al07;
		} else if (strcmp(pusch_alpha,"AL08")==0) {
		  RRC_CONFIGURATION_REQ (msg_p).pusch_alpha[j] = Alpha_r12_al08;
		} else if (strcmp(pusch_alpha,"AL09")==0) {
		  RRC_CONFIGURATION_REQ (msg_p).pusch_alpha[j] = Alpha_r12_al09;
		} else if (strcmp(pusch_alpha,"AL1")==0) {
		  RRC_CONFIGURATION_REQ (msg_p).pusch_alpha[j] = Alpha_r12_al1;
		} 
#endif
		else
		  AssertFatal (0,
			       "Failed to parse eNB configuration file %s, enb %d unknown value \"%s\" for pucch_Alpha choice: AL0,AL04,AL05,AL06,AL07,AL08,AL09,AL1!\n",
			       RC.config_file_name, i, pusch_alpha);

		RRC_CONFIGURATION_REQ (msg_p).pucch_p0_Nominal[j] = pucch_p0_Nominal;

		if ((pucch_p0_Nominal<-127) || (pucch_p0_Nominal>-96))
		  AssertFatal (0,
			       "Failed to parse eNB configuration file %s, enb %d unknown value \"%d\" for pucch_p0_Nominal choice: -127..-96 !\n",
			       RC.config_file_name, i, pucch_p0_Nominal);

		RRC_CONFIGURATION_REQ (msg_p).msg3_delta_Preamble[j] = msg3_delta_Preamble;

		if ((msg3_delta_Preamble<-1) || (msg3_delta_Preamble>6))
		  AssertFatal (0,
			       "Failed to parse eNB configuration file %s, enb %d unknown value \"%d\" for msg3_delta_Preamble choice: -1..6 !\n",
			       RC.config_file_name, i, msg3_delta_Preamble);


		if (strcmp(pucch_deltaF_Format1,"deltaF_2")==0) {
		  RRC_CONFIGURATION_REQ (msg_p).pucch_deltaF_Format1[j] = DeltaFList_PUCCH__deltaF_PUCCH_Format1_deltaF_2;
		} else if (strcmp(pucch_deltaF_Format1,"deltaF0")==0) {
		  RRC_CONFIGURATION_REQ (msg_p).pucch_deltaF_Format1[j] = DeltaFList_PUCCH__deltaF_PUCCH_Format1_deltaF0;
		} else if (strcmp(pucch_deltaF_Format1,"deltaF2")==0) {
		  RRC_CONFIGURATION_REQ (msg_p).pucch_deltaF_Format1[j] = DeltaFList_PUCCH__deltaF_PUCCH_Format1_deltaF2;
		} else
		  AssertFatal (0,
			       "Failed to parse eNB configuration file %s, enb %d unknown value \"%s\" for pucch_deltaF_Format1 choice: deltaF_2,dltaF0,deltaF2!\n",
			       RC.config_file_name, i, pucch_deltaF_Format1);

		if (strcmp(pucch_deltaF_Format1b,"deltaF1")==0) {
		  RRC_CONFIGURATION_REQ (msg_p).pucch_deltaF_Format1b[j] = DeltaFList_PUCCH__deltaF_PUCCH_Format1b_deltaF1;
		} else if (strcmp(pucch_deltaF_Format1b,"deltaF3")==0) {
		  RRC_CONFIGURATION_REQ (msg_p).pucch_deltaF_Format1b[j] = DeltaFList_PUCCH__deltaF_PUCCH_Format1b_deltaF3;
		} else if (strcmp(pucch_deltaF_Format1b,"deltaF5")==0) {
		  RRC_CONFIGURATION_REQ (msg_p).pucch_deltaF_Format1b[j] = DeltaFList_PUCCH__deltaF_PUCCH_Format1b_deltaF5;
		} else
		  AssertFatal (0,
			       "Failed to parse eNB configuration file %s, enb %d unknown value \"%s\" for pucch_deltaF_Format1b choice: deltaF1,dltaF3,deltaF5!\n",
			       RC.config_file_name, i, pucch_deltaF_Format1b);


		if (strcmp(pucch_deltaF_Format2,"deltaF_2")==0) {
		  RRC_CONFIGURATION_REQ (msg_p).pucch_deltaF_Format2[j] = DeltaFList_PUCCH__deltaF_PUCCH_Format2_deltaF_2;
		} else if (strcmp(pucch_deltaF_Format2,"deltaF0")==0) {
		  RRC_CONFIGURATION_REQ (msg_p).pucch_deltaF_Format2[j] = DeltaFList_PUCCH__deltaF_PUCCH_Format2_deltaF0;
		} else if (strcmp(pucch_deltaF_Format2,"deltaF1")==0) {
		  RRC_CONFIGURATION_REQ (msg_p).pucch_deltaF_Format2[j] = DeltaFList_PUCCH__deltaF_PUCCH_Format2_deltaF1;
		} else if (strcmp(pucch_deltaF_Format2,"deltaF2")==0) {
		  RRC_CONFIGURATION_REQ (msg_p).pucch_deltaF_Format2[j] = DeltaFList_PUCCH__deltaF_PUCCH_Format2_deltaF2;
		} else
		  AssertFatal (0,
			       "Failed to parse eNB configuration file %s, enb %d unknown value \"%s\" for pucch_deltaF_Format2 choice: deltaF_2,dltaF0,deltaF1,deltaF2!\n",
			       RC.config_file_name, i, pucch_deltaF_Format2);

		if (strcmp(pucch_deltaF_Format2a,"deltaF_2")==0) {
		  RRC_CONFIGURATION_REQ (msg_p).pucch_deltaF_Format2a[j] = DeltaFList_PUCCH__deltaF_PUCCH_Format2a_deltaF_2;
		} else if (strcmp(pucch_deltaF_Format2a,"deltaF0")==0) {
		  RRC_CONFIGURATION_REQ (msg_p).pucch_deltaF_Format2a[j] = DeltaFList_PUCCH__deltaF_PUCCH_Format2a_deltaF0;
		} else if (strcmp(pucch_deltaF_Format2a,"deltaF2")==0) {
		  RRC_CONFIGURATION_REQ (msg_p).pucch_deltaF_Format2a[j] = DeltaFList_PUCCH__deltaF_PUCCH_Format2a_deltaF2;
		} else
		  AssertFatal (0,
			       "Failed to parse eNB configuration file %s, enb %d unknown value \"%s\" for pucch_deltaF_Format2a choice: deltaF_2,dltaF0,deltaF2!\n",
			       RC.config_file_name, i, pucch_deltaF_Format2a);

		if (strcmp(pucch_deltaF_Format2b,"deltaF_2")==0) {
		  RRC_CONFIGURATION_REQ (msg_p).pucch_deltaF_Format2b[j] = DeltaFList_PUCCH__deltaF_PUCCH_Format2b_deltaF_2;
		} else if (strcmp(pucch_deltaF_Format2b,"deltaF0")==0) {
		  RRC_CONFIGURATION_REQ (msg_p).pucch_deltaF_Format2b[j] = DeltaFList_PUCCH__deltaF_PUCCH_Format2b_deltaF0;
		} else if (strcmp(pucch_deltaF_Format2b,"deltaF2")==0) {
		  RRC_CONFIGURATION_REQ (msg_p).pucch_deltaF_Format2b[j] = DeltaFList_PUCCH__deltaF_PUCCH_Format2b_deltaF2;
		} else
		  AssertFatal (0,
			       "Failed to parse eNB configuration file %s, enb %d unknown value \"%s\" for pucch_deltaF_Format2b choice: deltaF_2,dltaF0,deltaF2!\n",
			       RC.config_file_name, i, pucch_deltaF_Format2b);




		RRC_CONFIGURATION_REQ (msg_p).rach_numberOfRA_Preambles[j] = (rach_numberOfRA_Preambles/4)-1;

		if ((rach_numberOfRA_Preambles <4) || (rach_numberOfRA_Preambles>64) || ((rach_numberOfRA_Preambles&3)!=0))
		  AssertFatal (0,
			       "Failed to parse eNB configuration file %s, enb %d unknown value \"%d\" for rach_numberOfRA_Preambles choice: 4,8,12,...,64!\n",
			       RC.config_file_name, i, rach_numberOfRA_Preambles);

		if (strcmp(rach_preamblesGroupAConfig, "ENABLE") == 0) {
		  RRC_CONFIGURATION_REQ (msg_p).rach_preamblesGroupAConfig[j] = TRUE;


		  RRC_CONFIGURATION_REQ (msg_p).rach_sizeOfRA_PreamblesGroupA[j] = (rach_sizeOfRA_PreamblesGroupA/4)-1;

		  if ((rach_numberOfRA_Preambles <4) || (rach_numberOfRA_Preambles>60) || ((rach_numberOfRA_Preambles&3)!=0))
		    AssertFatal (0,
				 "Failed to parse eNB configuration file %s, enb %d unknown value \"%d\" for rach_sizeOfRA_PreamblesGroupA choice: 4,8,12,...,60!\n",
				 RC.config_file_name, i, rach_sizeOfRA_PreamblesGroupA);


		  switch (rach_messageSizeGroupA) {
		  case 56:
		    RRC_CONFIGURATION_REQ (msg_p).rach_messageSizeGroupA[j] = RACH_ConfigCommon__preambleInfo__preamblesGroupAConfig__messageSizeGroupA_b56;
		    break;

		  case 144:
		    RRC_CONFIGURATION_REQ (msg_p).rach_messageSizeGroupA[j] = RACH_ConfigCommon__preambleInfo__preamblesGroupAConfig__messageSizeGroupA_b144;
		    break;

		  case 208:
		    RRC_CONFIGURATION_REQ (msg_p).rach_messageSizeGroupA[j] = RACH_ConfigCommon__preambleInfo__preamblesGroupAConfig__messageSizeGroupA_b208;
		    break;

		  case 256:
		    RRC_CONFIGURATION_REQ (msg_p).rach_messageSizeGroupA[j] = RACH_ConfigCommon__preambleInfo__preamblesGroupAConfig__messageSizeGroupA_b256;
		    break;

		  default:
		    AssertFatal (0,
				 "Failed to parse eNB configuration file %s, enb %d unknown value \"%d\" for rach_messageSizeGroupA choice: 56,144,208,256!\n",
				 RC.config_file_name, i, rach_messageSizeGroupA);
		    break;
		  }

		  if (strcmp(rach_messagePowerOffsetGroupB,"minusinfinity")==0) {
		    RRC_CONFIGURATION_REQ (msg_p).rach_messagePowerOffsetGroupB[j] = RACH_ConfigCommon__preambleInfo__preamblesGroupAConfig__messagePowerOffsetGroupB_minusinfinity;
		  }

		  else if (strcmp(rach_messagePowerOffsetGroupB,"dB0")==0) {
		    RRC_CONFIGURATION_REQ (msg_p).rach_messagePowerOffsetGroupB[j] = RACH_ConfigCommon__preambleInfo__preamblesGroupAConfig__messagePowerOffsetGroupB_dB0;
		  }

		  else if (strcmp(rach_messagePowerOffsetGroupB,"dB5")==0) {
		    RRC_CONFIGURATION_REQ (msg_p).rach_messagePowerOffsetGroupB[j] = RACH_ConfigCommon__preambleInfo__preamblesGroupAConfig__messagePowerOffsetGroupB_dB5;
		  }

		  else if (strcmp(rach_messagePowerOffsetGroupB,"dB8")==0) {
		    RRC_CONFIGURATION_REQ (msg_p).rach_messagePowerOffsetGroupB[j] = RACH_ConfigCommon__preambleInfo__preamblesGroupAConfig__messagePowerOffsetGroupB_dB8;
		  }

		  else if (strcmp(rach_messagePowerOffsetGroupB,"dB10")==0) {
		    RRC_CONFIGURATION_REQ (msg_p).rach_messagePowerOffsetGroupB[j] = RACH_ConfigCommon__preambleInfo__preamblesGroupAConfig__messagePowerOffsetGroupB_dB10;
		  }

		  else if (strcmp(rach_messagePowerOffsetGroupB,"dB12")==0) {
		    RRC_CONFIGURATION_REQ (msg_p).rach_messagePowerOffsetGroupB[j] = RACH_ConfigCommon__preambleInfo__preamblesGroupAConfig__messagePowerOffsetGroupB_dB12;
		  }

		  else if (strcmp(rach_messagePowerOffsetGroupB,"dB15")==0) {
		    RRC_CONFIGURATION_REQ (msg_p).rach_messagePowerOffsetGroupB[j] = RACH_ConfigCommon__preambleInfo__preamblesGroupAConfig__messagePowerOffsetGroupB_dB15;
		  }

		  else if (strcmp(rach_messagePowerOffsetGroupB,"dB18")==0) {
		    RRC_CONFIGURATION_REQ (msg_p).rach_messagePowerOffsetGroupB[j] = RACH_ConfigCommon__preambleInfo__preamblesGroupAConfig__messagePowerOffsetGroupB_dB18;
		  } else
		    AssertFatal (0,
				 "Failed to parse eNB configuration file %s, enb %d unknown value \"%s\" for rach_messagePowerOffsetGroupB choice: minusinfinity,dB0,dB5,dB8,dB10,dB12,dB15,dB18!\n",
				 RC.config_file_name, i, rach_messagePowerOffsetGroupB);

		} else if (strcmp(rach_preamblesGroupAConfig, "DISABLE") == 0) {
		  RRC_CONFIGURATION_REQ (msg_p).rach_preamblesGroupAConfig[j] = FALSE;
		} else
		  AssertFatal (0,
			       "Failed to parse eNB configuration file %s, enb %d unknown value \"%s\" for rach_preamblesGroupAConfig choice: ENABLE,DISABLE !\n",
			       RC.config_file_name, i, rach_preamblesGroupAConfig);

		RRC_CONFIGURATION_REQ (msg_p).rach_preambleInitialReceivedTargetPower[j] = (rach_preambleInitialReceivedTargetPower+120)/2;

		if ((rach_preambleInitialReceivedTargetPower<-120) || (rach_preambleInitialReceivedTargetPower>-90) || ((rach_preambleInitialReceivedTargetPower&1)!=0))
		  AssertFatal (0,
			       "Failed to parse eNB configuration file %s, enb %d unknown value \"%d\" for rach_preambleInitialReceivedTargetPower choice: -120,-118,...,-90 !\n",
			       RC.config_file_name, i, rach_preambleInitialReceivedTargetPower);


		RRC_CONFIGURATION_REQ (msg_p).rach_powerRampingStep[j] = rach_powerRampingStep/2;

		if ((rach_powerRampingStep<0) || (rach_powerRampingStep>6) || ((rach_powerRampingStep&1)!=0))
		  AssertFatal (0,
			       "Failed to parse eNB configuration file %s, enb %d unknown value \"%d\" for rach_powerRampingStep choice: 0,2,4,6 !\n",
			       RC.config_file_name, i, rach_powerRampingStep);



		switch (rach_preambleTransMax) {
#ifndef Rel14
		case 3:
		  RRC_CONFIGURATION_REQ (msg_p).rach_preambleTransMax[j] =  RACH_ConfigCommon__ra_SupervisionInfo__preambleTransMax_n3;
		  break;

		case 4:
		  RRC_CONFIGURATION_REQ (msg_p).rach_preambleTransMax[j] =  RACH_ConfigCommon__ra_SupervisionInfo__preambleTransMax_n4;
		  break;

		case 5:
		  RRC_CONFIGURATION_REQ (msg_p).rach_preambleTransMax[j] =  RACH_ConfigCommon__ra_SupervisionInfo__preambleTransMax_n5;
		  break;

		case 6:
		  RRC_CONFIGURATION_REQ (msg_p).rach_preambleTransMax[j] =  RACH_ConfigCommon__ra_SupervisionInfo__preambleTransMax_n6;
		  break;

		case 7:
		  RRC_CONFIGURATION_REQ (msg_p).rach_preambleTransMax[j] =  RACH_ConfigCommon__ra_SupervisionInfo__preambleTransMax_n7;
		  break;

		case 8:
		  RRC_CONFIGURATION_REQ (msg_p).rach_preambleTransMax[j] =  RACH_ConfigCommon__ra_SupervisionInfo__preambleTransMax_n8;
		  break;

		case 10:
		  RRC_CONFIGURATION_REQ (msg_p).rach_preambleTransMax[j] =  RACH_ConfigCommon__ra_SupervisionInfo__preambleTransMax_n10;
		  break;

		case 20:
		  RRC_CONFIGURATION_REQ (msg_p).rach_preambleTransMax[j] =  RACH_ConfigCommon__ra_SupervisionInfo__preambleTransMax_n20;
		  break;

		case 50:
		  RRC_CONFIGURATION_REQ (msg_p).rach_preambleTransMax[j] =  RACH_ConfigCommon__ra_SupervisionInfo__preambleTransMax_n50;
		  break;

		case 100:
		  RRC_CONFIGURATION_REQ (msg_p).rach_preambleTransMax[j] =  RACH_ConfigCommon__ra_SupervisionInfo__preambleTransMax_n100;
		  break;

		case 200:
		  RRC_CONFIGURATION_REQ (msg_p).rach_preambleTransMax[j] =  RACH_ConfigCommon__ra_SupervisionInfo__preambleTransMax_n200;
		  break;

#else

		case 3:
		  RRC_CONFIGURATION_REQ (msg_p).rach_preambleTransMax[j] =  PreambleTransMax_n3;
		  break;

		case 4:
		  RRC_CONFIGURATION_REQ (msg_p).rach_preambleTransMax[j] =  PreambleTransMax_n4;
		  break;

		case 5:
		  RRC_CONFIGURATION_REQ (msg_p).rach_preambleTransMax[j] =  PreambleTransMax_n5;
		  break;

		case 6:
		  RRC_CONFIGURATION_REQ (msg_p).rach_preambleTransMax[j] =  PreambleTransMax_n6;
		  break;

		case 7:
		  RRC_CONFIGURATION_REQ (msg_p).rach_preambleTransMax[j] =  PreambleTransMax_n7;
		  break;

		case 8:
		  RRC_CONFIGURATION_REQ (msg_p).rach_preambleTransMax[j] =  PreambleTransMax_n8;
		  break;

		case 10:
		  RRC_CONFIGURATION_REQ (msg_p).rach_preambleTransMax[j] =  PreambleTransMax_n10;
		  break;

		case 20:
		  RRC_CONFIGURATION_REQ (msg_p).rach_preambleTransMax[j] =  PreambleTransMax_n20;
		  break;

		case 50:
		  RRC_CONFIGURATION_REQ (msg_p).rach_preambleTransMax[j] =  PreambleTransMax_n50;
		  break;

		case 100:
		  RRC_CONFIGURATION_REQ (msg_p).rach_preambleTransMax[j] =  PreambleTransMax_n100;
		  break;

		case 200:
		  RRC_CONFIGURATION_REQ (msg_p).rach_preambleTransMax[j] =  PreambleTransMax_n200;
		  break;
#endif

		default:
		  AssertFatal (0,
			       "Failed to parse eNB configuration file %s, enb %d unknown value \"%d\" for rach_preambleTransMax choice: 3,4,5,6,7,8,10,20,50,100,200!\n",
			       RC.config_file_name, i, rach_preambleTransMax);
		  break;
		}

		RRC_CONFIGURATION_REQ (msg_p).rach_raResponseWindowSize[j] =  (rach_raResponseWindowSize==10)?7:rach_raResponseWindowSize-2;

		if ((rach_raResponseWindowSize<0)||(rach_raResponseWindowSize==9)||(rach_raResponseWindowSize>10))
		  AssertFatal (0,
			       "Failed to parse eNB configuration file %s, enb %d unknown value \"%d\" for rach_raResponseWindowSize choice: 2,3,4,5,6,7,8,10!\n",
			       RC.config_file_name, i, rach_preambleTransMax);


		RRC_CONFIGURATION_REQ (msg_p).rach_macContentionResolutionTimer[j] = (rach_macContentionResolutionTimer/8)-1;

		if ((rach_macContentionResolutionTimer<8) || (rach_macContentionResolutionTimer>64) || ((rach_macContentionResolutionTimer&7)!=0))
		  AssertFatal (0,
			       "Failed to parse eNB configuration file %s, enb %d unknown value \"%d\" for rach_macContentionResolutionTimer choice: 8,16,...,56,64!\n",
			       RC.config_file_name, i, rach_preambleTransMax);

		RRC_CONFIGURATION_REQ (msg_p).rach_maxHARQ_Msg3Tx[j] = rach_maxHARQ_Msg3Tx;

		if ((rach_maxHARQ_Msg3Tx<0) || (rach_maxHARQ_Msg3Tx>8))
		  AssertFatal (0,
			       "Failed to parse eNB configuration file %s, enb %d unknown value \"%d\" for rach_maxHARQ_Msg3Tx choice: 1..8!\n",
			       RC.config_file_name, i, rach_preambleTransMax);


		switch (pcch_defaultPagingCycle) {
		case 32:
		  RRC_CONFIGURATION_REQ (msg_p).pcch_defaultPagingCycle[j] = PCCH_Config__defaultPagingCycle_rf32;
		  break;

		case 64:
		  RRC_CONFIGURATION_REQ (msg_p).pcch_defaultPagingCycle[j] = PCCH_Config__defaultPagingCycle_rf64;
		  break;

		case 128:
		  RRC_CONFIGURATION_REQ (msg_p).pcch_defaultPagingCycle[j] = PCCH_Config__defaultPagingCycle_rf128;
		  break;

		case 256:
		  RRC_CONFIGURATION_REQ (msg_p).pcch_defaultPagingCycle[j] = PCCH_Config__defaultPagingCycle_rf256;
		  break;

		default:
		  AssertFatal (0,
			       "Failed to parse eNB configuration file %s, enb %d unknown value \"%d\" for pcch_defaultPagingCycle choice: 32,64,128,256!\n",
			       RC.config_file_name, i, pcch_defaultPagingCycle);
		  break;
		}

		if (strcmp(pcch_nB, "fourT") == 0) {
		  RRC_CONFIGURATION_REQ (msg_p).pcch_nB[j] = PCCH_Config__nB_fourT;
		} else if (strcmp(pcch_nB, "twoT") == 0) {
		  RRC_CONFIGURATION_REQ (msg_p).pcch_nB[j] = PCCH_Config__nB_twoT;
		} else if (strcmp(pcch_nB, "oneT") == 0) {
		  RRC_CONFIGURATION_REQ (msg_p).pcch_nB[j] = PCCH_Config__nB_oneT;
		} else if (strcmp(pcch_nB, "halfT") == 0) {
		  RRC_CONFIGURATION_REQ (msg_p).pcch_nB[j] = PCCH_Config__nB_halfT;
		} else if (strcmp(pcch_nB, "quarterT") == 0) {
		  RRC_CONFIGURATION_REQ (msg_p).pcch_nB[j] = PCCH_Config__nB_quarterT;
		} else if (strcmp(pcch_nB, "oneEighthT") == 0) {
		  RRC_CONFIGURATION_REQ (msg_p).pcch_nB[j] = PCCH_Config__nB_oneEighthT;
		} else if (strcmp(pcch_nB, "oneSixteenthT") == 0) {
		  RRC_CONFIGURATION_REQ (msg_p).pcch_nB[j] = PCCH_Config__nB_oneSixteenthT;
		} else if (strcmp(pcch_nB, "oneThirtySecondT") == 0) {
		  RRC_CONFIGURATION_REQ (msg_p).pcch_nB[j] = PCCH_Config__nB_oneThirtySecondT;
		} else
		  AssertFatal (0,
			       "Failed to parse eNB configuration file %s, enb %d unknown value \"%d\" for pcch_nB choice: fourT,twoT,oneT,halfT,quarterT,oneighthT,oneSixteenthT,oneThirtySecondT !\n",
			       RC.config_file_name, i, pcch_defaultPagingCycle);



		switch (bcch_modificationPeriodCoeff) {
		case 2:
		  RRC_CONFIGURATION_REQ (msg_p).bcch_modificationPeriodCoeff[j] = BCCH_Config__modificationPeriodCoeff_n2;
		  break;

		case 4:
		  RRC_CONFIGURATION_REQ (msg_p).bcch_modificationPeriodCoeff[j] = BCCH_Config__modificationPeriodCoeff_n4;
		  break;

		case 8:
		  RRC_CONFIGURATION_REQ (msg_p).bcch_modificationPeriodCoeff[j] = BCCH_Config__modificationPeriodCoeff_n8;
		  break;

		case 16:
		  RRC_CONFIGURATION_REQ (msg_p).bcch_modificationPeriodCoeff[j] = BCCH_Config__modificationPeriodCoeff_n16;
		  break;

		default:
		  AssertFatal (0,
			       "Failed to parse eNB configuration file %s, enb %d unknown value \"%d\" for bcch_modificationPeriodCoeff choice: 2,4,8,16",
			       RC.config_file_name, i, bcch_modificationPeriodCoeff);

		  break;
		}


		switch (ue_TimersAndConstants_t300) {
		case 100:
		  RRC_CONFIGURATION_REQ (msg_p).ue_TimersAndConstants_t300[j] = UE_TimersAndConstants__t300_ms100;
		  break;

		case 200:
		  RRC_CONFIGURATION_REQ (msg_p).ue_TimersAndConstants_t300[j] = UE_TimersAndConstants__t300_ms200;
		  break;

		case 300:
		  RRC_CONFIGURATION_REQ (msg_p).ue_TimersAndConstants_t300[j] = UE_TimersAndConstants__t300_ms300;
		  break;

		case 400:
		  RRC_CONFIGURATION_REQ (msg_p).ue_TimersAndConstants_t300[j] = UE_TimersAndConstants__t300_ms400;
		  break;

		case 600:
		  RRC_CONFIGURATION_REQ (msg_p).ue_TimersAndConstants_t300[j] = UE_TimersAndConstants__t300_ms600;
		  break;

		case 1000:
		  RRC_CONFIGURATION_REQ (msg_p).ue_TimersAndConstants_t300[j] = UE_TimersAndConstants__t300_ms1000;
		  break;

		case 1500:
		  RRC_CONFIGURATION_REQ (msg_p).ue_TimersAndConstants_t300[j] = UE_TimersAndConstants__t300_ms1500;
		  break;

		case 2000:
		  RRC_CONFIGURATION_REQ (msg_p).ue_TimersAndConstants_t300[j] = UE_TimersAndConstants__t300_ms2000;
		  break;

		default:
		  AssertFatal (0,
			       "Failed to parse eNB configuration file %s, enb %d unknown value \"%d\" for ue_TimersAndConstants_t300 choice: 100,200,300,400,600,1000,1500,2000 ",
			       RC.config_file_name, i, ue_TimersAndConstants_t300);
		  break;

		}

		switch (ue_TimersAndConstants_t301) {
		case 100:
		  RRC_CONFIGURATION_REQ (msg_p).ue_TimersAndConstants_t301[j] = UE_TimersAndConstants__t301_ms100;
		  break;

		case 200:
		  RRC_CONFIGURATION_REQ (msg_p).ue_TimersAndConstants_t301[j] = UE_TimersAndConstants__t301_ms200;
		  break;

		case 300:
		  RRC_CONFIGURATION_REQ (msg_p).ue_TimersAndConstants_t301[j] = UE_TimersAndConstants__t301_ms300;
		  break;

		case 400:
		  RRC_CONFIGURATION_REQ (msg_p).ue_TimersAndConstants_t301[j] = UE_TimersAndConstants__t301_ms400;
		  break;

		case 600:
		  RRC_CONFIGURATION_REQ (msg_p).ue_TimersAndConstants_t301[j] = UE_TimersAndConstants__t301_ms600;
		  break;

		case 1000:
		  RRC_CONFIGURATION_REQ (msg_p).ue_TimersAndConstants_t301[j] = UE_TimersAndConstants__t301_ms1000;
		  break;

		case 1500:
		  RRC_CONFIGURATION_REQ (msg_p).ue_TimersAndConstants_t301[j] = UE_TimersAndConstants__t301_ms1500;
		  break;

		case 2000:
		  RRC_CONFIGURATION_REQ (msg_p).ue_TimersAndConstants_t301[j] = UE_TimersAndConstants__t301_ms2000;
		  break;

		default:
		  AssertFatal (0,
			       "Failed to parse eNB configuration file %s, enb %d unknown value \"%d\" for ue_TimersAndConstants_t301 choice: 100,200,300,400,600,1000,1500,2000 ",
			       RC.config_file_name, i, ue_TimersAndConstants_t301);
		  break;

		}

		switch (ue_TimersAndConstants_t310) {
		case 0:
		  RRC_CONFIGURATION_REQ (msg_p).ue_TimersAndConstants_t310[j] = UE_TimersAndConstants__t310_ms0;
		  break;

		case 50:
		  RRC_CONFIGURATION_REQ (msg_p).ue_TimersAndConstants_t310[j] = UE_TimersAndConstants__t310_ms50;
		  break;

		case 100:
		  RRC_CONFIGURATION_REQ (msg_p).ue_TimersAndConstants_t310[j] = UE_TimersAndConstants__t310_ms100;
		  break;

		case 200:
		  RRC_CONFIGURATION_REQ (msg_p).ue_TimersAndConstants_t310[j] = UE_TimersAndConstants__t310_ms200;
		  break;

		case 500:
		  RRC_CONFIGURATION_REQ (msg_p).ue_TimersAndConstants_t310[j] = UE_TimersAndConstants__t310_ms500;
		  break;

		case 1000:
		  RRC_CONFIGURATION_REQ (msg_p).ue_TimersAndConstants_t310[j] = UE_TimersAndConstants__t310_ms1000;
		  break;

		case 2000:
		  RRC_CONFIGURATION_REQ (msg_p).ue_TimersAndConstants_t310[j] = UE_TimersAndConstants__t310_ms2000;
		  break;

		default:
		  AssertFatal (0,
			       "Failed to parse eNB configuration file %s, enb %d unknown value \"%d\" for ue_TimersAndConstants_t310 choice: 0,50,100,200,500,1000,1500,2000 ",
			       RC.config_file_name, i, ue_TimersAndConstants_t310);
		  break;

		}

		switch (ue_TimersAndConstants_t311) {
		case 1000:
		  RRC_CONFIGURATION_REQ (msg_p).ue_TimersAndConstants_t311[j] = UE_TimersAndConstants__t311_ms1000;
		  break;

		case 3110:
		  RRC_CONFIGURATION_REQ (msg_p).ue_TimersAndConstants_t311[j] = UE_TimersAndConstants__t311_ms3000;
		  break;

		case 5000:
		  RRC_CONFIGURATION_REQ (msg_p).ue_TimersAndConstants_t311[j] = UE_TimersAndConstants__t311_ms5000;
		  break;

		case 10000:
		  RRC_CONFIGURATION_REQ (msg_p).ue_TimersAndConstants_t311[j] = UE_TimersAndConstants__t311_ms10000;
		  break;

		case 15000:
		  RRC_CONFIGURATION_REQ (msg_p).ue_TimersAndConstants_t311[j] = UE_TimersAndConstants__t311_ms15000;
		  break;

		case 20000:
		  RRC_CONFIGURATION_REQ (msg_p).ue_TimersAndConstants_t311[j] = UE_TimersAndConstants__t311_ms20000;
		  break;

		case 31100:
		  RRC_CONFIGURATION_REQ (msg_p).ue_TimersAndConstants_t311[j] = UE_TimersAndConstants__t311_ms30000;
		  break;

		default:
		  AssertFatal (0,
			       "Failed to parse eNB configuration file %s, enb %d unknown value \"%d\" for ue_TimersAndConstants_t311 choice: 1000,3000,5000,10000,150000,20000,30000",
			       RC.config_file_name, i, ue_TimersAndConstants_t311);
		  break;

		}

		switch (ue_TimersAndConstants_n310) {
		case 1:
		  RRC_CONFIGURATION_REQ (msg_p).ue_TimersAndConstants_n310[j] = UE_TimersAndConstants__n310_n1;
		  break;

		case 2:
		  RRC_CONFIGURATION_REQ (msg_p).ue_TimersAndConstants_n310[j] = UE_TimersAndConstants__n310_n2;
		  break;

		case 3:
		  RRC_CONFIGURATION_REQ (msg_p).ue_TimersAndConstants_n310[j] = UE_TimersAndConstants__n310_n3;
		  break;

		case 4:
		  RRC_CONFIGURATION_REQ (msg_p).ue_TimersAndConstants_n310[j] = UE_TimersAndConstants__n310_n4;
		  break;

		case 6:
		  RRC_CONFIGURATION_REQ (msg_p).ue_TimersAndConstants_n310[j] = UE_TimersAndConstants__n310_n6;
		  break;

		case 8:
		  RRC_CONFIGURATION_REQ (msg_p).ue_TimersAndConstants_n310[j] = UE_TimersAndConstants__n310_n8;
		  break;

		case 10:
		  RRC_CONFIGURATION_REQ (msg_p).ue_TimersAndConstants_n310[j] = UE_TimersAndConstants__n310_n10;
		  break;

		case 20:
		  RRC_CONFIGURATION_REQ (msg_p).ue_TimersAndConstants_n310[j] = UE_TimersAndConstants__n310_n20;
		  break;

		default:
		  AssertFatal (0,
			       "Failed to parse eNB configuration file %s, enb %d unknown value \"%d\" for ue_TimersAndConstants_n310 choice: 1,2,3,4,6,6,8,10,20",
			       RC.config_file_name, i, ue_TimersAndConstants_n311);
		  break;

		}

		switch (ue_TimersAndConstants_n311) {
		case 1:
		  RRC_CONFIGURATION_REQ (msg_p).ue_TimersAndConstants_n311[j] = UE_TimersAndConstants__n311_n1;
		  break;

		case 2:
		  RRC_CONFIGURATION_REQ (msg_p).ue_TimersAndConstants_n311[j] = UE_TimersAndConstants__n311_n2;
		  break;

		case 3:
		  RRC_CONFIGURATION_REQ (msg_p).ue_TimersAndConstants_n311[j] = UE_TimersAndConstants__n311_n3;
		  break;

		case 4:
		  RRC_CONFIGURATION_REQ (msg_p).ue_TimersAndConstants_n311[j] = UE_TimersAndConstants__n311_n4;
		  break;

		case 5:
		  RRC_CONFIGURATION_REQ (msg_p).ue_TimersAndConstants_n311[j] = UE_TimersAndConstants__n311_n5;
		  break;

		case 6:
		  RRC_CONFIGURATION_REQ (msg_p).ue_TimersAndConstants_n311[j] = UE_TimersAndConstants__n311_n6;
		  break;

		case 8:
		  RRC_CONFIGURATION_REQ (msg_p).ue_TimersAndConstants_n311[j] = UE_TimersAndConstants__n311_n8;
		  break;

		case 10:
		  RRC_CONFIGURATION_REQ (msg_p).ue_TimersAndConstants_n311[j] = UE_TimersAndConstants__n311_n10;
		  break;

		default:
		  AssertFatal (0,
			       "Failed to parse eNB configuration file %s, enb %d unknown value \"%d\" for ue_TimersAndConstants_t311 choice: 1,2,3,4,5,6,8,10",
			       RC.config_file_name, i, ue_TimersAndConstants_t311);
		  break;

		}

		switch (ue_TransmissionMode) {
		case 1:
		  RRC_CONFIGURATION_REQ (msg_p).ue_TransmissionMode[j] = AntennaInfoDedicated__transmissionMode_tm1;
		  break;
		case 2:
		  RRC_CONFIGURATION_REQ (msg_p).ue_TransmissionMode[j] = AntennaInfoDedicated__transmissionMode_tm2;
		  break;
		case 3:
		  RRC_CONFIGURATION_REQ (msg_p).ue_TransmissionMode[j] = AntennaInfoDedicated__transmissionMode_tm3;
		  break;
		case 4:
		  RRC_CONFIGURATION_REQ (msg_p).ue_TransmissionMode[j] = AntennaInfoDedicated__transmissionMode_tm4;
		  break;
		case 5:
		  RRC_CONFIGURATION_REQ (msg_p).ue_TransmissionMode[j] = AntennaInfoDedicated__transmissionMode_tm5;
		  break;
		case 6:
		  RRC_CONFIGURATION_REQ (msg_p).ue_TransmissionMode[j] = AntennaInfoDedicated__transmissionMode_tm6;
		  break;
		case 7:
		  RRC_CONFIGURATION_REQ (msg_p).ue_TransmissionMode[j] = AntennaInfoDedicated__transmissionMode_tm7;
		  break;
		default:
		  AssertFatal (0,
			       "Failed to parse eNB configuration file %s, enb %d unknown value \"%d\" for ue_TransmissionMode choice: 1,2,3,4,5,6,7",
			       RC.config_file_name, i, ue_TransmissionMode);
		  break;
		}
	      }
	    }
	    char srb1path[MAX_OPTNAME_SIZE*2 + 8];
	    sprintf(srb1path,"%s.%s",enbpath,ENB_CONFIG_STRING_SRB1);
	    int npar = config_get( SRB1Params,sizeof(SRB1Params)/sizeof(paramdef_t), srb1path);
	    if (npar == sizeof(SRB1Params)/sizeof(paramdef_t)) {
	      switch (srb1_max_retx_threshold) {
	      case 1:
		rrc->srb1_max_retx_threshold = UL_AM_RLC__maxRetxThreshold_t1;
		break;

	      case 2:
		rrc->srb1_max_retx_threshold = UL_AM_RLC__maxRetxThreshold_t2;
		break;

	      case 3:
		rrc->srb1_max_retx_threshold = UL_AM_RLC__maxRetxThreshold_t3;
		break;

	      case 4:
		rrc->srb1_max_retx_threshold = UL_AM_RLC__maxRetxThreshold_t4;
		break;

	      case 6:
		rrc->srb1_max_retx_threshold = UL_AM_RLC__maxRetxThreshold_t6;
		break;

	      case 8:
		rrc->srb1_max_retx_threshold = UL_AM_RLC__maxRetxThreshold_t8;
		break;

	      case 16:
		rrc->srb1_max_retx_threshold = UL_AM_RLC__maxRetxThreshold_t16;
		break;

	      case 32:
		rrc->srb1_max_retx_threshold = UL_AM_RLC__maxRetxThreshold_t32;
		break;

	      default:
		AssertFatal (0,
			     "Bad config value when parsing eNB configuration file %s, enb %d  srb1_max_retx_threshold %u!\n",
			     RC.config_file_name, i, srb1_max_retx_threshold);
	      }


	      switch (srb1_poll_pdu) {
	      case 4:
		rrc->srb1_poll_pdu = PollPDU_p4;
		break;

	      case 8:
		rrc->srb1_poll_pdu = PollPDU_p8;
		break;

	      case 16:
		rrc->srb1_poll_pdu = PollPDU_p16;
		break;

	      case 32:
		rrc->srb1_poll_pdu = PollPDU_p32;
		break;

	      case 64:
		rrc->srb1_poll_pdu = PollPDU_p64;
		break;

	      case 128:
		rrc->srb1_poll_pdu = PollPDU_p128;
		break;

	      case 256:
		rrc->srb1_poll_pdu = PollPDU_p256;
		break;

	      default:
		if (srb1_poll_pdu >= 10000)
		  rrc->srb1_poll_pdu = PollPDU_pInfinity;
		else
		  AssertFatal (0,
			       "Bad config value when parsing eNB configuration file %s, enb %d  srb1_poll_pdu %u!\n",
			       RC.config_file_name, i, srb1_poll_pdu);
	      }

	      rrc->srb1_poll_byte             = srb1_poll_byte;

	      switch (srb1_poll_byte) {
	      case 25:
		rrc->srb1_poll_byte = PollByte_kB25;
		break;

	      case 50:
		rrc->srb1_poll_byte = PollByte_kB50;
		break;

	      case 75:
		rrc->srb1_poll_byte = PollByte_kB75;
		break;

	      case 100:
		rrc->srb1_poll_byte = PollByte_kB100;
		break;

	      case 125:
		rrc->srb1_poll_byte = PollByte_kB125;
		break;

	      case 250:
		rrc->srb1_poll_byte = PollByte_kB250;
		break;

	      case 375:
		rrc->srb1_poll_byte = PollByte_kB375;
		break;

	      case 500:
		rrc->srb1_poll_byte = PollByte_kB500;
		break;

	      case 750:
		rrc->srb1_poll_byte = PollByte_kB750;
		break;

	      case 1000:
		rrc->srb1_poll_byte = PollByte_kB1000;
		break;

	      case 1250:
		rrc->srb1_poll_byte = PollByte_kB1250;
		break;

	      case 1500:
		rrc->srb1_poll_byte = PollByte_kB1500;
		break;

	      case 2000:
		rrc->srb1_poll_byte = PollByte_kB2000;
		break;

	      case 3000:
		rrc->srb1_poll_byte = PollByte_kB3000;
		break;

	      default:
		if (srb1_poll_byte >= 10000)
		  rrc->srb1_poll_byte = PollByte_kBinfinity;
		else
		  AssertFatal (0,
			       "Bad config value when parsing eNB configuration file %s, enb %d  srb1_poll_byte %u!\n",
			       RC.config_file_name, i, srb1_poll_byte);
	      }

	      if (srb1_timer_poll_retransmit <= 250) {
		rrc->srb1_timer_poll_retransmit = (srb1_timer_poll_retransmit - 5)/5;
	      } else if (srb1_timer_poll_retransmit <= 500) {
		rrc->srb1_timer_poll_retransmit = (srb1_timer_poll_retransmit - 300)/50 + 50;
	      } else {
		AssertFatal (0,
			     "Bad config value when parsing eNB configuration file %s, enb %d  srb1_timer_poll_retransmit %u!\n",
			     RC.config_file_name, i, srb1_timer_poll_retransmit);
	      }

	      if (srb1_timer_status_prohibit <= 250) {
		rrc->srb1_timer_status_prohibit = srb1_timer_status_prohibit/5;
	      } else if ((srb1_timer_poll_retransmit >= 300) && (srb1_timer_poll_retransmit <= 500)) {
		rrc->srb1_timer_status_prohibit = (srb1_timer_status_prohibit - 300)/50 + 51;
	      } else {
		AssertFatal (0,
			     "Bad config value when parsing eNB configuration file %s, enb %d  srb1_timer_status_prohibit %u!\n",
			     RC.config_file_name, i, srb1_timer_status_prohibit);
	      }

	      switch (srb1_timer_reordering) {
	      case 0:
		rrc->srb1_timer_reordering = T_Reordering_ms0;
		break;

	      case 5:
		rrc->srb1_timer_reordering = T_Reordering_ms5;
		break;

	      case 10:
		rrc->srb1_timer_reordering = T_Reordering_ms10;
		break;

	      case 15:
		rrc->srb1_timer_reordering = T_Reordering_ms15;
		break;

	      case 20:
		rrc->srb1_timer_reordering = T_Reordering_ms20;
		break;

	      case 25:
		rrc->srb1_timer_reordering = T_Reordering_ms25;
		break;

	      case 30:
		rrc->srb1_timer_reordering = T_Reordering_ms30;
		break;

	      case 35:
		rrc->srb1_timer_reordering = T_Reordering_ms35;
		break;

	      case 40:
		rrc->srb1_timer_reordering = T_Reordering_ms40;
		break;

	      case 45:
		rrc->srb1_timer_reordering = T_Reordering_ms45;
		break;

	      case 50:
		rrc->srb1_timer_reordering = T_Reordering_ms50;
		break;

	      case 55:
		rrc->srb1_timer_reordering = T_Reordering_ms55;
		break;

	      case 60:
		rrc->srb1_timer_reordering = T_Reordering_ms60;
		break;

	      case 65:
		rrc->srb1_timer_reordering = T_Reordering_ms65;
		break;

	      case 70:
		rrc->srb1_timer_reordering = T_Reordering_ms70;
		break;

	      case 75:
		rrc->srb1_timer_reordering = T_Reordering_ms75;
		break;

	      case 80:
		rrc->srb1_timer_reordering = T_Reordering_ms80;
		break;

	      case 85:
		rrc->srb1_timer_reordering = T_Reordering_ms85;
		break;

	      case 90:
		rrc->srb1_timer_reordering = T_Reordering_ms90;
		break;

	      case 95:
		rrc->srb1_timer_reordering = T_Reordering_ms95;
		break;

	      case 100:
		rrc->srb1_timer_reordering = T_Reordering_ms100;
		break;

	      case 110:
		rrc->srb1_timer_reordering = T_Reordering_ms110;
		break;

	      case 120:
		rrc->srb1_timer_reordering = T_Reordering_ms120;
		break;

	      case 130:
		rrc->srb1_timer_reordering = T_Reordering_ms130;
		break;

	      case 140:
		rrc->srb1_timer_reordering = T_Reordering_ms140;
		break;

	      case 150:
		rrc->srb1_timer_reordering = T_Reordering_ms150;
		break;

	      case 160:
		rrc->srb1_timer_reordering = T_Reordering_ms160;
		break;

	      case 170:
		rrc->srb1_timer_reordering = T_Reordering_ms170;
		break;

	      case 180:
		rrc->srb1_timer_reordering = T_Reordering_ms180;
		break;

	      case 190:
		rrc->srb1_timer_reordering = T_Reordering_ms190;
		break;

	      case 200:
		rrc->srb1_timer_reordering = T_Reordering_ms200;
		break;

	      default:
		AssertFatal (0,
			     "Bad config value when parsing eNB configuration file %s, enb %d  srb1_timer_reordering %u!\n",
			     RC.config_file_name, i, srb1_timer_reordering);
	      }

	    } else {
	      rrc->srb1_timer_poll_retransmit = T_PollRetransmit_ms80;
	      rrc->srb1_timer_reordering      = T_Reordering_ms35;
	      rrc->srb1_timer_status_prohibit = T_StatusProhibit_ms0;
	      rrc->srb1_poll_pdu              = PollPDU_p4;
	      rrc->srb1_poll_byte             = PollByte_kBinfinity;
	      rrc->srb1_max_retx_threshold    = UL_AM_RLC__maxRetxThreshold_t8;
	    }
	    /*
	    // Network Controller 
	    subsetting = config_setting_get_member (setting_enb, ENB_CONFIG_STRING_NETWORK_CONTROLLER_CONFIG);

	    if (subsetting != NULL) {
	      if (  (
		     config_setting_lookup_string( subsetting, ENB_CONFIG_STRING_FLEXRAN_AGENT_INTERFACE_NAME,
						   (const char **)&flexran_agent_interface_name)
		     && config_setting_lookup_string( subsetting, ENB_CONFIG_STRING_FLEXRAN_AGENT_IPV4_ADDRESS,
						      (const char **)&flexran_agent_ipv4_address)
		     && config_setting_lookup_int(subsetting, ENB_CONFIG_STRING_FLEXRAN_AGENT_PORT,
						  &flexran_agent_port)
		     && config_setting_lookup_string( subsetting, ENB_CONFIG_STRING_FLEXRAN_AGENT_CACHE,
						      (const char **)&flexran_agent_cache)
		     )
		    ) {
		enb_properties_loc.properties[enb_properties_loc_index]->flexran_agent_interface_name = strdup(flexran_agent_interface_name);
		cidr = flexran_agent_ipv4_address;
		address = strtok(cidr, "/");
		//enb_properties_loc.properties[enb_properties_loc_index]->flexran_agent_ipv4_address = strdup(address);
		if (address) {
		  IPV4_STR_ADDR_TO_INT_NWBO (address, enb_properties_loc.properties[enb_properties_loc_index]->flexran_agent_ipv4_address, "BAD IP ADDRESS FORMAT FOR eNB Agent !\n" );
		}

		enb_properties_loc.properties[enb_properties_loc_index]->flexran_agent_port = flexran_agent_port;
		enb_properties_loc.properties[enb_properties_loc_index]->flexran_agent_cache = strdup(flexran_agent_cache);
	      }
	    }
	    */	  

	    /*
	    // OTG _CONFIG
	    setting_otg = config_setting_get_member (setting_enb, ENB_CONF_STRING_OTG_CONFIG);

	    if (setting_otg != NULL) {
	      num_otg_elements  = config_setting_length(setting_otg);
	      printf("num otg elements %d \n", num_otg_elements);
	      enb_properties_loc.properties[enb_properties_loc_index]->num_otg_elements = 0;

	      for (j = 0; j < num_otg_elements; j++) {
		subsetting_otg=config_setting_get_elem(setting_otg, j);

		if (config_setting_lookup_int(subsetting_otg, ENB_CONF_STRING_OTG_UE_ID, &otg_ue_id)) {
		  enb_properties_loc.properties[enb_properties_loc_index]->otg_ue_id[j] = otg_ue_id;
		} else {
		  enb_properties_loc.properties[enb_properties_loc_index]->otg_ue_id[j] = 1;
		}

		if (config_setting_lookup_string(subsetting_otg, ENB_CONF_STRING_OTG_APP_TYPE, (const char **)&otg_app_type)) {
		  if ((enb_properties_loc.properties[enb_properties_loc_index]->otg_app_type[j] = map_str_to_int(otg_app_type_names,otg_app_type))== -1) {
		    enb_properties_loc.properties[enb_properties_loc_index]->otg_app_type[j] = BCBR;
		  }
		} else {
		  enb_properties_loc.properties[enb_properties_loc_index]->otg_app_type[j] = NO_PREDEFINED_TRAFFIC; // 0
		}

		if (config_setting_lookup_string(subsetting_otg, ENB_CONF_STRING_OTG_BG_TRAFFIC, (const char **)&otg_bg_traffic)) {

		  if ((enb_properties_loc.properties[enb_properties_loc_index]->otg_bg_traffic[j] = map_str_to_int(switch_names,otg_bg_traffic)) == -1) {
		    enb_properties_loc.properties[enb_properties_loc_index]->otg_bg_traffic[j]=0;
		  }
		} else {
		  enb_properties_loc.properties[enb_properties_loc_index]->otg_bg_traffic[j] = 0;
		  printf("otg bg %s\n", otg_bg_traffic);
		}

		enb_properties_loc.properties[enb_properties_loc_index]->num_otg_elements+=1;

	      }
	    }

	    // log_config
	    subsetting = config_setting_get_member (setting_enb, ENB_CONFIG_STRING_LOG_CONFIG);

	    if (subsetting != NULL) {
	      // global
	      if (config_setting_lookup_string(subsetting, ENB_CONFIG_STRING_GLOBAL_LOG_LEVEL, (const char **)  &glog_level)) {
		if ((enb_properties_loc.properties[enb_properties_loc_index]->glog_level = map_str_to_int(log_level_names, glog_level)) == -1) {
		  enb_properties_loc.properties[enb_properties_loc_index]->glog_level = LOG_INFO;
		}

		//printf( "\tGlobal log level :\t%s->%d\n",glog_level, enb_properties_loc.properties[enb_properties_loc_index]->glog_level);
	      } else {
		enb_properties_loc.properties[enb_properties_loc_index]->glog_level = LOG_INFO;
	      }

	      if (config_setting_lookup_string(subsetting, ENB_CONFIG_STRING_GLOBAL_LOG_VERBOSITY,(const char **)  &glog_verbosity)) {
		if ((enb_properties_loc.properties[enb_properties_loc_index]->glog_verbosity = map_str_to_int(log_verbosity_names, glog_verbosity)) == -1) {
		  enb_properties_loc.properties[enb_properties_loc_index]->glog_verbosity = LOG_MED;
		}

		//printf( "\tGlobal log verbosity:\t%s->%d\n",glog_verbosity, enb_properties_loc.properties[enb_properties_loc_index]->glog_verbosity);
	      } else {
		enb_properties_loc.properties[enb_properties_loc_index]->glog_verbosity = LOG_MED;
	      }

	      // HW
	      if (config_setting_lookup_string(subsetting, ENB_CONFIG_STRING_HW_LOG_LEVEL, (const char **) &hw_log_level)) {
		if ((enb_properties_loc.properties[enb_properties_loc_index]->hw_log_level = map_str_to_int(log_level_names,hw_log_level)) == -1) {
		  enb_properties_loc.properties[enb_properties_loc_index]->hw_log_level = LOG_INFO;
		}

		//printf( "\tHW log level :\t%s->%d\n",hw_log_level,enb_properties_loc.properties[enb_properties_loc_index]->hw_log_level);
	      } else {
		enb_properties_loc.properties[enb_properties_loc_index]->hw_log_level = LOG_INFO;
	      }

	      if (config_setting_lookup_string(subsetting, ENB_CONFIG_STRING_HW_LOG_VERBOSITY, (const char **) &hw_log_verbosity)) {
		if ((enb_properties_loc.properties[enb_properties_loc_index]->hw_log_verbosity = map_str_to_int(log_verbosity_names,hw_log_verbosity)) == -1) {
		  enb_properties_loc.properties[enb_properties_loc_index]->hw_log_verbosity = LOG_MED;
		}

		//printf( "\tHW log verbosity:\t%s->%d\n",hw_log_verbosity, enb_properties_loc.properties[enb_properties_loc_index]->hw_log_verbosity);
	      } else {
		enb_properties_loc.properties[enb_properties_loc_index]->hw_log_verbosity = LOG_MED;
	      }

	      // phy
	      if (config_setting_lookup_string(subsetting, ENB_CONFIG_STRING_PHY_LOG_LEVEL,(const char **) &phy_log_level)) {
		if ((enb_properties_loc.properties[enb_properties_loc_index]->phy_log_level = map_str_to_int(log_level_names,phy_log_level)) == -1) {
		  enb_properties_loc.properties[enb_properties_loc_index]->phy_log_level = LOG_INFO;
		}

		//printf( "\tPHY log level :\t%s->%d\n",phy_log_level,enb_properties_loc.properties[enb_properties_loc_index]->phy_log_level);
	      } else {
		enb_properties_loc.properties[enb_properties_loc_index]->phy_log_level = LOG_INFO;
	      }

	      if (config_setting_lookup_string(subsetting, ENB_CONFIG_STRING_PHY_LOG_VERBOSITY, (const char **)&phy_log_verbosity)) {
		if ((enb_properties_loc.properties[enb_properties_loc_index]->phy_log_verbosity = map_str_to_int(log_verbosity_names,phy_log_verbosity)) == -1) {
		  enb_properties_loc.properties[enb_properties_loc_index]->phy_log_verbosity = LOG_MED;
		}

		//printf( "\tPHY log verbosity:\t%s->%d\n",phy_log_level,enb_properties_loc.properties[enb_properties_loc_index]->phy_log_verbosity);
	      } else {
		enb_properties_loc.properties[enb_properties_loc_index]->phy_log_verbosity = LOG_MED;
	      }

	      //mac
	      if (config_setting_lookup_string(subsetting, ENB_CONFIG_STRING_MAC_LOG_LEVEL, (const char **)&mac_log_level)) {
		if ((enb_properties_loc.properties[enb_properties_loc_index]->mac_log_level = map_str_to_int(log_level_names,mac_log_level)) == -1 ) {
		  enb_properties_loc.properties[enb_properties_loc_index]->mac_log_level = LOG_INFO;
		}

		//printf( "\tMAC log level :\t%s->%d\n",mac_log_level,enb_properties_loc.properties[enb_properties_loc_index]->mac_log_level);
	      } else {
		enb_properties_loc.properties[enb_properties_loc_index]->mac_log_level = LOG_INFO;
	      }

	      if (config_setting_lookup_string(subsetting, ENB_CONFIG_STRING_MAC_LOG_VERBOSITY, (const char **)&mac_log_verbosity)) {
		if ((enb_properties_loc.properties[enb_properties_loc_index]->mac_log_verbosity = map_str_to_int(log_verbosity_names,mac_log_verbosity)) == -1) {
		  enb_properties_loc.properties[enb_properties_loc_index]->mac_log_verbosity = LOG_MED;
		}

		//printf( "\tMAC log verbosity:\t%s->%d\n",mac_log_verbosity,enb_properties_loc.properties[enb_properties_loc_index]->mac_log_verbosity);
	      } else {
		enb_properties_loc.properties[enb_properties_loc_index]->mac_log_verbosity = LOG_MED;
	      }

	      //rlc
	      if (config_setting_lookup_string(subsetting, ENB_CONFIG_STRING_RLC_LOG_LEVEL, (const char **)&rlc_log_level)) {
		if ((enb_properties_loc.properties[enb_properties_loc_index]->rlc_log_level = map_str_to_int(log_level_names,rlc_log_level)) == -1) {
		  enb_properties_loc.properties[enb_properties_loc_index]->rlc_log_level = LOG_INFO;
		}

		//printf( "\tRLC log level :\t%s->%d\n",rlc_log_level, enb_properties_loc.properties[enb_properties_loc_index]->rlc_log_level);
	      } else {
		enb_properties_loc.properties[enb_properties_loc_index]->rlc_log_level = LOG_INFO;
	      }

	      if (config_setting_lookup_string(subsetting, ENB_CONFIG_STRING_RLC_LOG_VERBOSITY, (const char **)&rlc_log_verbosity)) {
		if ((enb_properties_loc.properties[enb_properties_loc_index]->rlc_log_verbosity = map_str_to_int(log_verbosity_names,rlc_log_verbosity)) == -1) {
		  enb_properties_loc.properties[enb_properties_loc_index]->rlc_log_verbosity = LOG_MED;
		}

		//printf( "\tRLC log verbosity:\t%s->%d\n",rlc_log_verbosity, enb_properties_loc.properties[enb_properties_loc_index]->rlc_log_verbosity);
	      } else {
		enb_properties_loc.properties[enb_properties_loc_index]->rlc_log_verbosity = LOG_MED;
	      }

	      //pdcp
	      if (config_setting_lookup_string(subsetting, ENB_CONFIG_STRING_PDCP_LOG_LEVEL, (const char **)&pdcp_log_level)) {
		if ((enb_properties_loc.properties[enb_properties_loc_index]->pdcp_log_level = map_str_to_int(log_level_names,pdcp_log_level)) == -1) {
		  enb_properties_loc.properties[enb_properties_loc_index]->pdcp_log_level = LOG_INFO;
		}

		//printf( "\tPDCP log level :\t%s->%d\n",pdcp_log_level, enb_properties_loc.properties[enb_properties_loc_index]->pdcp_log_level);
	      } else {
		enb_properties_loc.properties[enb_properties_loc_index]->pdcp_log_level = LOG_INFO;
	      }

	      if (config_setting_lookup_string(subsetting, ENB_CONFIG_STRING_PDCP_LOG_VERBOSITY, (const char **)&pdcp_log_verbosity)) {
		enb_properties_loc.properties[enb_properties_loc_index]->pdcp_log_verbosity = map_str_to_int(log_verbosity_names,pdcp_log_verbosity);
		//printf( "\tPDCP log verbosity:\t%s->%d\n",pdcp_log_verbosity, enb_properties_loc.properties[enb_properties_loc_index]->pdcp_log_verbosity);
	      } else {
		enb_properties_loc.properties[enb_properties_loc_index]->pdcp_log_verbosity = LOG_MED;
	      }

	      //rrc
	      if (config_setting_lookup_string(subsetting, ENB_CONFIG_STRING_RRC_LOG_LEVEL, (const char **)&rrc_log_level)) {
		if ((enb_properties_loc.properties[enb_properties_loc_index]->rrc_log_level = map_str_to_int(log_level_names,rrc_log_level)) == -1 ) {
		  enb_properties_loc.properties[enb_properties_loc_index]->rrc_log_level = LOG_INFO;
		}

		//printf( "\tRRC log level :\t%s->%d\n",rrc_log_level,enb_properties_loc.properties[enb_properties_loc_index]->rrc_log_level);
	      } else {
		enb_properties_loc.properties[enb_properties_loc_index]->rrc_log_level = LOG_INFO;
	      }

	      if (config_setting_lookup_string(subsetting, ENB_CONFIG_STRING_RRC_LOG_VERBOSITY, (const char **)&rrc_log_verbosity)) {
		if ((enb_properties_loc.properties[enb_properties_loc_index]->rrc_log_verbosity = map_str_to_int(log_verbosity_names,rrc_log_verbosity)) == -1) {
		  enb_properties_loc.properties[enb_properties_loc_index]->rrc_log_verbosity = LOG_MED;
		}

		//printf( "\tRRC log verbosity:\t%s->%d\n",rrc_log_verbosity,enb_properties_loc.properties[enb_properties_loc_index]->rrc_log_verbosity);
	      } else {
		enb_properties_loc.properties[enb_properties_loc_index]->rrc_log_verbosity = LOG_MED;
	      }

	      if (config_setting_lookup_string(subsetting, ENB_CONFIG_STRING_GTPU_LOG_LEVEL, (const char **)&gtpu_log_level)) {
		if ((enb_properties_loc.properties[enb_properties_loc_index]->gtpu_log_level = map_str_to_int(log_level_names,gtpu_log_level)) == -1 ) {
		  enb_properties_loc.properties[enb_properties_loc_index]->gtpu_log_level = LOG_INFO;
		}

		//printf( "\tGTPU log level :\t%s->%d\n",gtpu_log_level,enb_properties_loc.properties[enb_properties_loc_index]->gtpu_log_level);
	      } else {
		enb_properties_loc.properties[enb_properties_loc_index]->gtpu_log_level = LOG_INFO;
	      }

	      if (config_setting_lookup_string(subsetting, ENB_CONFIG_STRING_GTPU_LOG_VERBOSITY, (const char **)&gtpu_log_verbosity)) {
		if ((enb_properties_loc.properties[enb_properties_loc_index]->gtpu_log_verbosity = map_str_to_int(log_verbosity_names,gtpu_log_verbosity)) == -1) {
		  enb_properties_loc.properties[enb_properties_loc_index]->gtpu_log_verbosity = LOG_MED;
		}

		//printf( "\tGTPU log verbosity:\t%s->%d\n",gtpu_log_verbosity,enb_properties_loc.properties[enb_properties_loc_index]->gtpu_log_verbosity);
	      } else {
		enb_properties_loc.properties[enb_properties_loc_index]->gtpu_log_verbosity = LOG_MED;
	      }

	      if (config_setting_lookup_string(subsetting, ENB_CONFIG_STRING_UDP_LOG_LEVEL, (const char **)&udp_log_level)) {
		if ((enb_properties_loc.properties[enb_properties_loc_index]->udp_log_level = map_str_to_int(log_level_names,udp_log_level)) == -1 ) {
		  enb_properties_loc.properties[enb_properties_loc_index]->udp_log_level = LOG_INFO;
		}

		//printf( "\tUDP log level :\t%s->%d\n",udp_log_level,enb_properties_loc.properties[enb_properties_loc_index]->udp_log_level);
	      } else {
		enb_properties_loc.properties[enb_properties_loc_index]->udp_log_level = LOG_INFO;
	      }

	      if (config_setting_lookup_string(subsetting, ENB_CONFIG_STRING_UDP_LOG_VERBOSITY, (const char **)&udp_log_verbosity)) {
		if ((enb_properties_loc.properties[enb_properties_loc_index]->udp_log_verbosity = map_str_to_int(log_verbosity_names,udp_log_verbosity)) == -1) {
		  enb_properties_loc.properties[enb_properties_loc_index]->udp_log_verbosity = LOG_MED;
		}

		//printf( "\tUDP log verbosity:\t%s->%d\n",udp_log_verbosity,enb_properties_loc.properties[enb_properties_loc_index]->gtpu_log_verbosity);
	      } else {
		enb_properties_loc.properties[enb_properties_loc_index]->udp_log_verbosity = LOG_MED;
	      }

	      if (config_setting_lookup_string(subsetting, ENB_CONFIG_STRING_OSA_LOG_LEVEL, (const char **)&osa_log_level)) {
		if ((enb_properties_loc.properties[enb_properties_loc_index]->osa_log_level = map_str_to_int(log_level_names,osa_log_level)) == -1 ) {
		  enb_properties_loc.properties[enb_properties_loc_index]->osa_log_level = LOG_INFO;
		}

		//printf( "\tOSA log level :\t%s->%d\n",osa_log_level,enb_properties_loc.properties[enb_properties_loc_index]->osa_log_level);
	      } else {
		enb_properties_loc.properties[enb_properties_loc_index]->osa_log_level = LOG_INFO;
	      }

	      if (config_setting_lookup_string(subsetting, ENB_CONFIG_STRING_OSA_LOG_VERBOSITY, (const char **)&osa_log_verbosity)) {
		if ((enb_properties_loc.properties[enb_properties_loc_index]->osa_log_verbosity = map_str_to_int(log_verbosity_names,osa_log_verbosity)) == -1) {
		  enb_properties_loc.properties[enb_properties_loc_index]->osa_log_verbosity = LOG_MED;
		}

		//printf( "\tOSA log verbosity:\t%s->%d\n",osa_log_verbosity,enb_properties_loc.properties[enb_properties_loc_index]->gosa_log_verbosity);
	      } else {
		enb_properties_loc.properties[enb_properties_loc_index]->osa_log_verbosity = LOG_MED;
	      }

	    } else { // not configuration is given
	      enb_properties_loc.properties[enb_properties_loc_index]->glog_level         = LOG_INFO;
	      enb_properties_loc.properties[enb_properties_loc_index]->glog_verbosity     = LOG_MED;
	      enb_properties_loc.properties[enb_properties_loc_index]->hw_log_level       = LOG_INFO;
	      enb_properties_loc.properties[enb_properties_loc_index]->hw_log_verbosity   = LOG_MED;
	      enb_properties_loc.properties[enb_properties_loc_index]->phy_log_level      = LOG_INFO;
	      enb_properties_loc.properties[enb_properties_loc_index]->phy_log_verbosity  = LOG_MED;
	      enb_properties_loc.properties[enb_properties_loc_index]->mac_log_level      = LOG_INFO;
	      enb_properties_loc.properties[enb_properties_loc_index]->mac_log_verbosity  = LOG_MED;
	      enb_properties_loc.properties[enb_properties_loc_index]->rlc_log_level      = LOG_INFO;
	      enb_properties_loc.properties[enb_properties_loc_index]->rlc_log_verbosity  = LOG_MED;
	      enb_properties_loc.properties[enb_properties_loc_index]->pdcp_log_level     = LOG_INFO;
	      enb_properties_loc.properties[enb_properties_loc_index]->pdcp_log_verbosity = LOG_MED;
	      enb_properties_loc.properties[enb_properties_loc_index]->rrc_log_level      = LOG_INFO;
	      enb_properties_loc.properties[enb_properties_loc_index]->rrc_log_verbosity  = LOG_MED;
	      enb_properties_loc.properties[enb_properties_loc_index]->gtpu_log_level     = LOG_INFO;
	      enb_properties_loc.properties[enb_properties_loc_index]->gtpu_log_verbosity = LOG_MED;
	      enb_properties_loc.properties[enb_properties_loc_index]->udp_log_level      = LOG_INFO;
	      enb_properties_loc.properties[enb_properties_loc_index]->udp_log_verbosity  = LOG_MED;
	      enb_properties_loc.properties[enb_properties_loc_index]->osa_log_level      = LOG_INFO;
	      enb_properties_loc.properties[enb_properties_loc_index]->osa_log_verbosity  = LOG_MED;
	    }
	    */
	    break;
	}
      
    }
  }
return 0;
}

int RCconfig_gtpu(void ) {

  int               num_enbs                      = 0;



  char*             enb_interface_name_for_S1U    = NULL;
  char*             enb_ipv4_address_for_S1U      = NULL;
  uint32_t          enb_port_for_S1U              = 0;
  char             *address                       = NULL;
  char             *cidr                          = NULL;
  char gtpupath[MAX_OPTNAME_SIZE*2 + 8];
	  

  paramdef_t ENBSParams[] = ENBSPARAMS_DESC;
  
  paramdef_t GTPUParams[]  = GTPUPARAMS_DESC;
  LOG_I(GTPU,"Configuring GTPu\n");

/* get number of active eNodeBs */
  config_get( ENBSParams,sizeof(ENBSParams)/sizeof(paramdef_t),NULL); 
  num_enbs = ENBSParams[ENB_ACTIVE_ENBS_IDX].numelt;
  AssertFatal (num_enbs >0,
   	       "Failed to parse config file no active eNodeBs in %s \n", ENB_CONFIG_STRING_ACTIVE_ENBS);


  sprintf(gtpupath,"%s.[%i].%s",ENB_CONFIG_STRING_ENB_LIST,0,ENB_CONFIG_STRING_NETWORK_INTERFACES_CONFIG);
  config_get( GTPUParams,sizeof(GTPUParams)/sizeof(paramdef_t),gtpupath);    



	  cidr = enb_ipv4_address_for_S1U;
	  address = strtok(cidr, "/");
	  
	  if (address) {
	    IPV4_STR_ADDR_TO_INT_NWBO ( address, RC.gtpv1u_data_g->enb_ip_address_for_S1u_S12_S4_up, "BAD IP ADDRESS FORMAT FOR eNB S1_U !\n" );

	    LOG_I(GTPU,"Configuring GTPu address : %s -> %x\n",address,RC.gtpv1u_data_g->enb_ip_address_for_S1u_S12_S4_up);

	  }

	  RC.gtpv1u_data_g->enb_port_for_S1u_S12_S4_up = enb_port_for_S1U;
return 0;
}


int RCconfig_S1(MessageDef *msg_p, uint32_t i) {

  int               j,k                           = 0;
  
  
  int enb_id;

  int32_t     my_int;



  const char*       active_enb[MAX_ENB];


  char             *address                       = NULL;
  char             *cidr                          = NULL;


  // for no gcc warnings 

  (void)my_int;

  memset((char*)active_enb,     0 , MAX_ENB * sizeof(char*));

  paramdef_t ENBSParams[] = ENBSPARAMS_DESC;
  
  paramdef_t ENBParams[]  = ENBPARAMS_DESC;
  paramlist_def_t ENBParamList = {ENB_CONFIG_STRING_ENB_LIST,NULL,0};

/* get global parameters, defined outside any section in the config file */
  
  config_get( ENBSParams,sizeof(ENBSParams)/sizeof(paramdef_t),NULL); 
#if defined(ENABLE_ITTI) && defined(ENABLE_USE_MME)
    if (strcasecmp( *(ENBSParams[ENB_ASN1_VERBOSITY_IDX].strptr), ENB_CONFIG_STRING_ASN1_VERBOSITY_NONE) == 0) {
      asn_debug      = 0;
      asn1_xer_print = 0;
    } else if (strcasecmp( *(ENBSParams[ENB_ASN1_VERBOSITY_IDX].strptr), ENB_CONFIG_STRING_ASN1_VERBOSITY_INFO) == 0) {
      asn_debug      = 1;
      asn1_xer_print = 1;
    } else if (strcasecmp(*(ENBSParams[ENB_ASN1_VERBOSITY_IDX].strptr) , ENB_CONFIG_STRING_ASN1_VERBOSITY_ANNOYING) == 0) {
      asn_debug      = 1;
      asn1_xer_print = 2;
    } else {
      asn_debug      = 0;
      asn1_xer_print = 0;
    }

#endif
    AssertFatal (i<ENBSParams[ENB_ACTIVE_ENBS_IDX].numelt,
		 "Failed to parse config file %s, %uth attribute %s \n",
		 RC.config_file_name, i, ENB_CONFIG_STRING_ACTIVE_ENBS);
    
  
  if (ENBSParams[ENB_ACTIVE_ENBS_IDX].numelt>0) {
    // Output a list of all eNBs.
       config_getlist( &ENBParamList,ENBParams,sizeof(ENBParams)/sizeof(paramdef_t),NULL); 
    
    
      
      
    
    if (ENBParamList.numelt > 0) {
      for (k = 0; k < ENBParamList.numelt; k++) {
	if (ENBParamList.paramarray[k][ENB_ENB_ID_IDX].uptr == NULL) {
	  // Calculate a default eNB ID

# if defined(ENABLE_USE_MME)
	  uint32_t hash;
	  
	  hash = s1ap_generate_eNB_id ();
	  enb_id = k + (hash & 0xFFFF8);
# else
	  enb_id = k;
# endif
	} else {
          enb_id = *(ENBParamList.paramarray[k][ENB_ENB_ID_IDX].uptr);
        }
	
	
	// search if in active list
	for (j=0; j < ENBSParams[ENB_ACTIVE_ENBS_IDX].numelt; j++) {
	  if (strcmp(ENBSParams[ENB_ACTIVE_ENBS_IDX].strlistptr[j], *(ENBParamList.paramarray[k][ENB_ENB_NAME_IDX].strptr)) == 0) {
             paramdef_t S1Params[]  = S1PARAMS_DESC;
             paramlist_def_t S1ParamList = {ENB_CONFIG_STRING_MME_IP_ADDRESS,NULL,0};

             paramdef_t SCTPParams[]  = SCTPPARAMS_DESC;
             paramdef_t NETParams[]  =  NETPARAMS_DESC;
             char aprefix[MAX_OPTNAME_SIZE*2 + 8];
	    
	    S1AP_REGISTER_ENB_REQ (msg_p).eNB_id = enb_id;
	    
	    if (strcmp(*(ENBParamList.paramarray[k][ENB_CELL_TYPE_IDX].strptr), "CELL_MACRO_ENB") == 0) {
	      S1AP_REGISTER_ENB_REQ (msg_p).cell_type = CELL_MACRO_ENB;
	    } else  if (strcmp(*(ENBParamList.paramarray[k][ENB_CELL_TYPE_IDX].strptr), "CELL_HOME_ENB") == 0) {
	      S1AP_REGISTER_ENB_REQ (msg_p).cell_type = CELL_HOME_ENB;
	    } else {
	      AssertFatal (0,
			   "Failed to parse eNB configuration file %s, enb %d unknown value \"%s\" for cell_type choice: CELL_MACRO_ENB or CELL_HOME_ENB !\n",
			   RC.config_file_name, i, *(ENBParamList.paramarray[k][ENB_CELL_TYPE_IDX].strptr));
	    }
	    
	    S1AP_REGISTER_ENB_REQ (msg_p).eNB_name         = strdup(*(ENBParamList.paramarray[k][ENB_ENB_NAME_IDX].strptr));
	    S1AP_REGISTER_ENB_REQ (msg_p).tac              = (uint16_t)atoi(*(ENBParamList.paramarray[k][ENB_TRACKING_AREA_CODE_IDX].strptr));
	    S1AP_REGISTER_ENB_REQ (msg_p).mcc              = (uint16_t)atoi(*(ENBParamList.paramarray[k][ENB_MOBILE_COUNTRY_CODE_IDX].strptr));
	    S1AP_REGISTER_ENB_REQ (msg_p).mnc              = (uint16_t)atoi(*(ENBParamList.paramarray[k][ENB_MOBILE_NETWORK_CODE_IDX].strptr));
	    S1AP_REGISTER_ENB_REQ (msg_p).mnc_digit_length = strlen(*(ENBParamList.paramarray[k][ENB_MOBILE_NETWORK_CODE_IDX].strptr));
	    S1AP_REGISTER_ENB_REQ (msg_p).default_drx      = 0;
	    AssertFatal((S1AP_REGISTER_ENB_REQ (msg_p).mnc_digit_length == 2) ||
			(S1AP_REGISTER_ENB_REQ (msg_p).mnc_digit_length == 3),
			"BAD MNC DIGIT LENGTH %d",
			S1AP_REGISTER_ENB_REQ (msg_p).mnc_digit_length);
	    
	    sprintf(aprefix,"%s.[%i]",ENB_CONFIG_STRING_ENB_LIST,k);
            config_getlist( &S1ParamList,S1Params,sizeof(S1Params)/sizeof(paramdef_t),aprefix); 
	    
	    S1AP_REGISTER_ENB_REQ (msg_p).nb_mme = 0;

	    for (int l = 0; l < S1ParamList.numelt; l++) {

	      S1AP_REGISTER_ENB_REQ (msg_p).nb_mme += 1;

	      strcpy(S1AP_REGISTER_ENB_REQ (msg_p).mme_ip_address[l].ipv4_address,*(S1ParamList.paramarray[l][ENB_MME_IPV4_ADDRESS_IDX].strptr));
	      strcpy(S1AP_REGISTER_ENB_REQ (msg_p).mme_ip_address[l].ipv6_address,*(S1ParamList.paramarray[l][ENB_MME_IPV6_ADDRESS_IDX].strptr));

	      if (strcmp(*(S1ParamList.paramarray[l][ENB_MME_IP_ADDRESS_ACTIVE_IDX].strptr), "yes") == 0) {
#if defined(ENABLE_USE_MME)
		EPC_MODE_ENABLED = 1;
#endif
	      } 
	      if (strcmp(*(S1ParamList.paramarray[l][ENB_MME_IP_ADDRESS_PREFERENCE_IDX].strptr), "ipv4") == 0) {
		S1AP_REGISTER_ENB_REQ (msg_p).mme_ip_address[j].ipv4 = 1;
	      } else if (strcmp(*(S1ParamList.paramarray[l][ENB_MME_IP_ADDRESS_PREFERENCE_IDX].strptr), "ipv6") == 0) {
		S1AP_REGISTER_ENB_REQ (msg_p).mme_ip_address[j].ipv6 = 1;
	      } else if (strcmp(*(S1ParamList.paramarray[l][ENB_MME_IP_ADDRESS_PREFERENCE_IDX].strptr), "no") == 0) {
		S1AP_REGISTER_ENB_REQ (msg_p).mme_ip_address[j].ipv4 = 1;
		S1AP_REGISTER_ENB_REQ (msg_p).mme_ip_address[j].ipv6 = 1;
	      }
	    }

	  
	    // SCTP SETTING
	    S1AP_REGISTER_ENB_REQ (msg_p).sctp_out_streams = SCTP_OUT_STREAMS;
	    S1AP_REGISTER_ENB_REQ (msg_p).sctp_in_streams  = SCTP_IN_STREAMS;
# if defined(ENABLE_USE_MME)
	    sprintf(aprefix,"%s.[%i].%s",ENB_CONFIG_STRING_ENB_LIST,k,ENB_CONFIG_STRING_SCTP_CONFIG);
            config_get( SCTPParams,sizeof(SCTPParams)/sizeof(paramdef_t),aprefix); 
            S1AP_REGISTER_ENB_REQ (msg_p).sctp_in_streams = (uint16_t)*(SCTPParams[ENB_SCTP_INSTREAMS_IDX].uptr);
            S1AP_REGISTER_ENB_REQ (msg_p).sctp_out_streams = (uint16_t)*(SCTPParams[ENB_SCTP_OUTSTREAMS_IDX].uptr);
#endif

            sprintf(aprefix,"%s.[%i].%s",ENB_CONFIG_STRING_ENB_LIST,k,ENB_CONFIG_STRING_NETWORK_INTERFACES_CONFIG);
	    // NETWORK_INTERFACES
            config_get( NETParams,sizeof(NETParams)/sizeof(paramdef_t),aprefix); 

		//		S1AP_REGISTER_ENB_REQ (msg_p).enb_interface_name_for_S1U = strdup(enb_interface_name_for_S1U);
		cidr = *(NETParams[ENB_IPV4_ADDRESS_FOR_S1_MME_IDX].strptr);
		address = strtok(cidr, "/");

		S1AP_REGISTER_ENB_REQ (msg_p).enb_ip_address.ipv6 = 0;
		S1AP_REGISTER_ENB_REQ (msg_p).enb_ip_address.ipv4 = 1;

		strcpy(S1AP_REGISTER_ENB_REQ (msg_p).enb_ip_address.ipv4_address, address);

		/*
		in_addr_t  ipv4_address;

				if (address) {
		  IPV4_STR_ADDR_TO_INT_NWBO ( address, ipv4_address, "BAD IP ADDRESS FORMAT FOR eNB S1_U !\n" );
		}
		strcpy(S1AP_REGISTER_ENB_REQ (msg_p).enb_ip_address.ipv4_address, inet_ntoa(ipv4_address));
		//		S1AP_REGISTER_ENB_REQ (msg_p).enb_port_for_S1U = enb_port_for_S1U;


		S1AP_REGISTER_ENB_REQ (msg_p).enb_interface_name_for_S1_MME = strdup(enb_interface_name_for_S1_MME);
		cidr = enb_ipv4_address_for_S1_MME;
		address = strtok(cidr, "/");
		
		if (address) {
		  IPV4_STR_ADDR_TO_INT_NWBO ( address, S1AP_REGISTER_ENB_REQ(msg_p).enb_ipv4_address_for_S1_MME, "BAD IP ADDRESS FORMAT FOR eNB S1_MME !\n" );
		}
*/
	  



	    break;
	  }
	}
      }
    }
  }
return 0;
}

void RCConfig(void) {

  paramlist_def_t MACRLCParamList = {CONFIG_STRING_MACRLC_LIST,NULL,0};
  paramlist_def_t L1ParamList = {CONFIG_STRING_L1_LIST,NULL,0};
  paramlist_def_t RUParamList = {CONFIG_STRING_RU_LIST,NULL,0};
  
  paramdef_t ENBSParams[] = ENBSPARAMS_DESC;
  paramlist_def_t CCsParamList = {ENB_CONFIG_STRING_COMPONENT_CARRIERS,NULL,0};
  
  char aprefix[MAX_OPTNAME_SIZE*2 + 8];  
  
  RCconfig_cudu();

/* get global parameters, defined outside any section in the config file */
 
  printf("Getting ENBSParams\n");
 
  config_get( ENBSParams,sizeof(ENBSParams)/sizeof(paramdef_t),NULL); 
  RC.nb_inst = ENBSParams[ENB_ACTIVE_ENBS_IDX].numelt;
 
  if (RC.nb_inst > 0) {
    RC.nb_CC = (int *)malloc((1+RC.nb_inst)*sizeof(int));
    for (int i=0;i<RC.nb_inst;i++) {
      sprintf(aprefix,"%s.[%i]",ENB_CONFIG_STRING_ENB_LIST,i);
      config_getlist( &CCsParamList,NULL,0, aprefix);
      RC.nb_CC[i]		 = CCsParamList.numelt;
    }
  }

    // Get num MACRLC instances
    
 
    config_getlist( &MACRLCParamList,NULL,0, NULL);
    RC.nb_macrlc_inst  = MACRLCParamList.numelt;
    // Get num L1 instances
    config_getlist( &L1ParamList,NULL,0, NULL);
    RC.nb_L1_inst = L1ParamList.numelt;

    // Get num RU instances
    config_getlist( &RUParamList,NULL,0, NULL);  
    RC.nb_RU     = RUParamList.numelt; 
 
}<|MERGE_RESOLUTION|>--- conflicted
+++ resolved
@@ -98,10 +98,6 @@
   return errors;
 }
 
-<<<<<<< HEAD
-
-=======
->>>>>>> be8d32d5
 void RCconfig_L1(void) {
   int               i,j;
   paramdef_t L1_Params[] = L1PARAMS_DESC;
