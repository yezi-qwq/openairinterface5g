--- conflicted
+++ resolved
@@ -2252,7 +2252,6 @@
 		RRC_CONFIGURATION_REQ (msg_p).radioresourceconfig[j].ue_TimersAndConstants_t300= UE_TimersAndConstants__t300_ms2000;
 		break;
 
-<<<<<<< HEAD
 	      default:
 		AssertFatal (0,
 			     "Failed to parse eNB configuration file %s, enb %d unknown value \"%d\" for ue_TimersAndConstants_t300 choice: 100,200,300,400,600,1000,1500,2000 ",
@@ -3774,262 +3773,7 @@
 #endif
 	    }
 	  
-=======
-		switch (ue_TransmissionMode) {
-		case 1:
-		  RRC_CONFIGURATION_REQ (msg_p).ue_TransmissionMode[j] = AntennaInfoDedicated__transmissionMode_tm1;
-		  break;
-		case 2:
-		  RRC_CONFIGURATION_REQ (msg_p).ue_TransmissionMode[j] = AntennaInfoDedicated__transmissionMode_tm2;
-		  break;
-		case 3:
-		  RRC_CONFIGURATION_REQ (msg_p).ue_TransmissionMode[j] = AntennaInfoDedicated__transmissionMode_tm3;
-		  break;
-		case 4:
-		  RRC_CONFIGURATION_REQ (msg_p).ue_TransmissionMode[j] = AntennaInfoDedicated__transmissionMode_tm4;
-		  break;
-		case 5:
-		  RRC_CONFIGURATION_REQ (msg_p).ue_TransmissionMode[j] = AntennaInfoDedicated__transmissionMode_tm5;
-		  break;
-		case 6:
-		  RRC_CONFIGURATION_REQ (msg_p).ue_TransmissionMode[j] = AntennaInfoDedicated__transmissionMode_tm6;
-		  break;
-		case 7:
-		  RRC_CONFIGURATION_REQ (msg_p).ue_TransmissionMode[j] = AntennaInfoDedicated__transmissionMode_tm7;
-		  break;
-		default:
-		  AssertFatal (0,
-			       "Failed to parse eNB configuration file %s, enb %d unknown value \"%d\" for ue_TransmissionMode choice: 1,2,3,4,5,6,7",
-			       RC.config_file_name, i, ue_TransmissionMode);
-		  break;
-		}
-#ifdef Rel14
-                            setting_br13 = config_setting_get_member(component_carrier, ENB_CONFIG_STRING_BR);
-							if (setting_br13 != NULL)
-							{
-                                int hyperSFN_r13;
-                                int eDRX_Allowed_r13;
-                                int q_RxLevMinCE_r13;
-                                int q_QualMinRSRQ_CE_r13;
-                                int si_WindowLength_BR_r13;
-                                int si_RepetitionPattern_r13;
-								uint64_t fdd_DownlinkOrTddSubframeBitmapBR_val_r13;
-                                int startSymbolBR_r13;
-                                int si_HoppingConfigCommon_r13;
-                                int si_ValidityTime_r13;
-                                int mpdcch_pdsch_HoppingNB_r13;
-                                int interval_DLHoppingConfigCommonModeA_r13_val;
-                                int interval_DLHoppingConfigCommonModeB_r13_val;
-                                int mpdcch_pdsch_HoppingOffset_r13;
-                                int preambleTransMax_CE_r13;
-                                int mpdcch_startSF_CSS_RA_r13_val;
-                                int prach_HoppingOffset_r13;
-                                int schedulingInfoSIB1_BR_r13;
-								char* cellSelectionInfoCE_r13 = NULL;
-								char* bandwidthReducedAccessRelatedInfo_r13 = NULL;
-								char* fdd_DownlinkOrTddSubframeBitmapBR_r13 = NULL;
-								char* fdd_UplinkSubframeBitmapBR_r13 = NULL;
-								char* freqHoppingParametersDL_r13 = NULL;
-								char* interval_DLHoppingConfigCommonModeA_r13 = NULL;
-								char* interval_DLHoppingConfigCommonModeB_r13 = NULL;
-								char* prach_ConfigCommon_v1310 = NULL;
-								char* mpdcch_startSF_CSS_RA_r13;
-
-
-								if (!config_setting_lookup_int(setting_br13, ENB_CONFIG_STRING_schedulingInfoSIB1, &schedulingInfoSIB1_BR_r13))
-									AssertFatal(0,
-										"Failed to parse eNB configuration file %s, enb %d  schedulingInfoSIB1_BR_r13!\n",
-										RC.config_file_name, i);
-                                RRC_CONFIGURATION_REQ(msg_p).schedulingInfoSIB1_BR_r13[j] = schedulingInfoSIB1_BR_r13;
-								
-
-								if (config_setting_lookup_int(setting_br13, ENB_CONFIG_STRING_HYPERSFN, &hyperSFN_r13))
-								{
-									RRC_CONFIGURATION_REQ(msg_p).hyperSFN_r13[j] = calloc(1, sizeof(uint16_t));
-									*RRC_CONFIGURATION_REQ(msg_p).hyperSFN_r13[j] = (uint16_t)hyperSFN_r13;
-								}
-								else
-									RRC_CONFIGURATION_REQ(msg_p).hyperSFN_r13[j] = NULL;
-
-								if (config_setting_lookup_int(setting_br13, ENB_CONFIG_STRING_EDRX_ALLOWED, &eDRX_Allowed_r13))
-								{
-									RRC_CONFIGURATION_REQ(msg_p).eDRX_Allowed_r13[j] = calloc(1, sizeof(long));
-									*RRC_CONFIGURATION_REQ(msg_p).eDRX_Allowed_r13[j] = eDRX_Allowed_r13;
-								}
-								else
-									RRC_CONFIGURATION_REQ(msg_p).eDRX_Allowed_r13[j] = NULL;
-
-								if (config_setting_lookup_string(setting_br13, ENB_CONFIG_STRING_CELLSELECTIONINFOCE, &cellSelectionInfoCE_r13) && !strcmp(cellSelectionInfoCE_r13, "ENABLE"))
-								{
-									RRC_CONFIGURATION_REQ(msg_p).cellSelectionInfoCE_r13[j] = TRUE;
-									if (!config_setting_lookup_int(setting_br13, ENB_CONFIG_STRING_Q_RXLEVMINCE, &q_RxLevMinCE_r13))
-									{
-										AssertFatal(0,
-											"Failed to parse eNB configuration file %s, enb %d  q_RxLevMinCE_r13!\n",
-											RC.config_file_name, i);
-
-									}
-									RRC_CONFIGURATION_REQ(msg_p).q_RxLevMinCE_r13[j] = q_RxLevMinCE_r13;
-
-									if (config_setting_lookup_int(setting_br13, ENB_CONFIG_STRING_Q_QUALMINRSRQ_CE, &q_QualMinRSRQ_CE_r13))
-									{
-										RRC_CONFIGURATION_REQ(msg_p).q_QualMinRSRQ_CE_r13[j] = calloc(1, sizeof(long));
-										*RRC_CONFIGURATION_REQ(msg_p).q_QualMinRSRQ_CE_r13[j] = q_QualMinRSRQ_CE_r13;
-
-									}
-									else
-										RRC_CONFIGURATION_REQ(msg_p).q_QualMinRSRQ_CE_r13[j] = NULL;
-
-								}
-								else
-									RRC_CONFIGURATION_REQ(msg_p).cellSelectionInfoCE_r13[j] = FALSE;
-
-								if (config_setting_lookup_string(setting_br13, ENB_CONFIG_STRING_BRAccessRelatedInfo, &bandwidthReducedAccessRelatedInfo_r13) && !strcmp(bandwidthReducedAccessRelatedInfo_r13, "ENABLE"))
-								{
-									RRC_CONFIGURATION_REQ(msg_p).bandwidthReducedAccessRelatedInfo_r13[j] = TRUE;
-									if (!config_setting_lookup_int(setting_br13, ENB_CONFIG_STRING_SI_WINDOWLENGTH_BR, &si_WindowLength_BR_r13) ||
-										!config_setting_lookup_int(setting_br13, ENB_CONFIG_STRING_SI_REPETITIONPATTERN, &si_RepetitionPattern_r13) ||
-										!config_setting_lookup_string(setting_br13, ENB_CONFIG_STRING_FDD_DLORTDD_SFB_BR, &fdd_DownlinkOrTddSubframeBitmapBR_r13) ||
-										!config_setting_lookup_int64(setting_br13, ENB_CONFIG_STRING_FDD_DLORTDDSFB_BR_VAL, &fdd_DownlinkOrTddSubframeBitmapBR_val_r13) ||
-										!config_setting_lookup_int(setting_br13, ENB_CONFIG_STRING_FDD_ULSUBFRAMEBITMAPBR, &fdd_UplinkSubframeBitmapBR_r13) || 
-										!config_setting_lookup_int(setting_br13, ENB_CONFIG_STRING_STARTSYMBOLBR, &startSymbolBR_r13) ||
-										!config_setting_lookup_int(setting_br13, ENB_CONFIG_STRING_SI_HOPPINGCONFIGCOMMON, &si_HoppingConfigCommon_r13))
-									{
-										AssertFatal(0,
-											"Failed to parse eNB configuration file %s, enb %d  si_WindowLength_BR_r13, si_RepetitionPattern_r13, fdd_DownlinkOrTddSubframeBitmapBR_r13, fdd_UplinkSubframeBitmapBR_r13!\n",
-											RC.config_file_name, i);
-
-									}
-									RRC_CONFIGURATION_REQ(msg_p).si_WindowLength_BR_r13[j] = si_WindowLength_BR_r13;
-									RRC_CONFIGURATION_REQ(msg_p).si_RepetitionPattern_r13[j] = si_RepetitionPattern_r13;
-									if (!strcmp(fdd_DownlinkOrTddSubframeBitmapBR_r13, "subframePattern40-r13"))
-                                        RRC_CONFIGURATION_REQ(msg_p).fdd_DownlinkOrTddSubframeBitmapBR_r13[j] = FALSE;
-									else
-										RRC_CONFIGURATION_REQ(msg_p).fdd_DownlinkOrTddSubframeBitmapBR_r13[j] = TRUE;
-									RRC_CONFIGURATION_REQ(msg_p).fdd_DownlinkOrTddSubframeBitmapBR_val_r13[j] = fdd_DownlinkOrTddSubframeBitmapBR_val_r13;
-									RRC_CONFIGURATION_REQ(msg_p).fdd_UplinkSubframeBitmapBR_r13[j] = fdd_UplinkSubframeBitmapBR_r13;
-									RRC_CONFIGURATION_REQ(msg_p).si_HoppingConfigCommon_r13[j] = si_HoppingConfigCommon_r13;
-									RRC_CONFIGURATION_REQ(msg_p).startSymbolBR_r13[j] = startSymbolBR_r13;
-
-									if (config_setting_lookup_int(setting_br13, ENB_CONFIG_STRING_Q_QUALMINRSRQ_CE, &si_ValidityTime_r13))
-									{
-										RRC_CONFIGURATION_REQ(msg_p).si_ValidityTime_r13[j] = calloc(1, sizeof(long));
-										*RRC_CONFIGURATION_REQ(msg_p).si_ValidityTime_r13[j] = si_ValidityTime_r13;
-
-									}
-									else
-										RRC_CONFIGURATION_REQ(msg_p).si_ValidityTime_r13[j] = NULL;
-
-								}
-								else
-									RRC_CONFIGURATION_REQ(msg_p).bandwidthReducedAccessRelatedInfo_r13[j] = FALSE;
-
-								if (config_setting_lookup_string(setting_br13, ENB_CONFIG_STRING_FREQHOPPINGPARAMETERSDL, &freqHoppingParametersDL_r13) && !strcmp(freqHoppingParametersDL_r13, "ENABLE"))
-								{
-									RRC_CONFIGURATION_REQ(msg_p).freqHoppingParametersDL_r13[j] = TRUE;
-									if (!config_setting_lookup_string(setting_br13, ENB_CONFIG_STRING_INTERVAL_DLHOPPINGCONFIGCOMMONMODEB, &interval_DLHoppingConfigCommonModeA_r13) ||
-										!config_setting_lookup_int(setting_br13, ENB_CONFIG_STRING_INTERVAL_DLHOPPINGCONFIGCOMMONMODEB_VAL, &interval_DLHoppingConfigCommonModeA_r13_val) ||
-										!config_setting_lookup_string(setting_br13, ENB_CONFIG_STRING_INTERVAL_DLHOPPINGCONFIGCOMMONMODEB, &interval_DLHoppingConfigCommonModeB_r13) ||
-										!config_setting_lookup_int(setting_br13, ENB_CONFIG_STRING_INTERVAL_DLHOPPINGCONFIGCOMMONMODEB_VAL, &interval_DLHoppingConfigCommonModeB_r13_val))
-									{
-										AssertFatal(0,
-											"Failed to parse eNB configuration file %s, enb %d  si_WindowLength_BR_r13, si_RepetitionPattern_r13, fdd_DownlinkOrTddSubframeBitmapBR_r13, fdd_UplinkSubframeBitmapBR_r13!\n",
-											RC.config_file_name, i);
-
-									}
-									if (!strcmp(interval_DLHoppingConfigCommonModeA_r13, "interval-TDD-r13"))
-                                        RRC_CONFIGURATION_REQ(msg_p).interval_DLHoppingConfigCommonModeA_r13[j] = FALSE;
-									else
-										RRC_CONFIGURATION_REQ(msg_p).interval_DLHoppingConfigCommonModeA_r13[j] = TRUE;
-									RRC_CONFIGURATION_REQ(msg_p).interval_DLHoppingConfigCommonModeA_r13_val[j] = interval_DLHoppingConfigCommonModeA_r13_val;
-
-									if (!strcmp(interval_DLHoppingConfigCommonModeB_r13, "interval-TDD-r13"))
-                                        RRC_CONFIGURATION_REQ(msg_p).interval_DLHoppingConfigCommonModeB_r13[j] = FALSE;
-									else
-										RRC_CONFIGURATION_REQ(msg_p).interval_DLHoppingConfigCommonModeB_r13[j] = TRUE;
-									RRC_CONFIGURATION_REQ(msg_p).interval_DLHoppingConfigCommonModeB_r13_val[j] = interval_DLHoppingConfigCommonModeB_r13_val;
-
-									
-									
-
-									if (config_setting_lookup_int(setting_br13, ENB_CONFIG_STRING_MPDCCH_PDSCH_HOPPINGNB, &mpdcch_pdsch_HoppingNB_r13))
-									{
-										RRC_CONFIGURATION_REQ(msg_p).mpdcch_pdsch_HoppingNB_r13[j] = calloc(1, sizeof(long));
-										*RRC_CONFIGURATION_REQ(msg_p).mpdcch_pdsch_HoppingNB_r13[j] = mpdcch_pdsch_HoppingNB_r13;
-
-									}
-									else
-										RRC_CONFIGURATION_REQ(msg_p).mpdcch_pdsch_HoppingNB_r13[j] = NULL;
-
-									if (config_setting_lookup_int(setting_br13, ENB_CONFIG_STRING_MPDCCH_PDSCH_HOPPINGOFFSET, &mpdcch_pdsch_HoppingOffset_r13))
-									{
-										RRC_CONFIGURATION_REQ(msg_p).mpdcch_pdsch_HoppingOffset_r13[j] = calloc(1, sizeof(long));
-										*RRC_CONFIGURATION_REQ(msg_p).mpdcch_pdsch_HoppingOffset_r13[j] = mpdcch_pdsch_HoppingOffset_r13;
-									}
-									else
-										RRC_CONFIGURATION_REQ(msg_p).mpdcch_pdsch_HoppingOffset_r13[j] = NULL;
-
-								}
-								else
-									RRC_CONFIGURATION_REQ(msg_p).freqHoppingParametersDL_r13[j] = FALSE;
-
-								/////SIB2 Parameters
-
-								if (config_setting_lookup_int(setting_br13, ENB_CONFIG_STRING_PREAMBLETRANSMAX_CE_R13, &preambleTransMax_CE_r13))
-								{
-									RRC_CONFIGURATION_REQ(msg_p).preambleTransMax_CE_r13[j] = calloc(1, sizeof(long));
-									*RRC_CONFIGURATION_REQ(msg_p).preambleTransMax_CE_r13[j] = preambleTransMax_CE_r13;
-
-								}
-								else
-									RRC_CONFIGURATION_REQ(msg_p).preambleTransMax_CE_r13[j] = NULL;
-
-								if (config_setting_lookup_string(setting_br13, ENB_CONFIG_STRING_PRACH_CONFIGCOMMON_V1310, &prach_ConfigCommon_v1310) && !strcmp(prach_ConfigCommon_v1310, "ENABLE"))
-								{
-									RRC_CONFIGURATION_REQ(msg_p).prach_ConfigCommon_v1310[j] = TRUE;
-
-									if (config_setting_lookup_string(setting_br13, ENB_CONFIG_STRING_MPDCCH_STARTSF_CSS_RA_R13, &mpdcch_startSF_CSS_RA_r13))
-									{
-										if (!config_setting_lookup_int(setting_br13, ENB_CONFIG_STRING_MPDCCH_STARTSF_CSS_RA_R13_VAL, &mpdcch_startSF_CSS_RA_r13_val))
-										{
-											AssertFatal(0,
-												"Failed to parse eNB configuration file %s, enb %d mpdcch_startSF_CSS_RA_r13_val!\n",
-												RC.config_file_name, i);
-
-										}
-                                        RRC_CONFIGURATION_REQ(msg_p).mpdcch_startSF_CSS_RA_r13[j] = calloc(1, sizeof(BOOLEAN_t));
-										if (!strcmp(mpdcch_startSF_CSS_RA_r13, "tdd-r13"))
-                                            *RRC_CONFIGURATION_REQ(msg_p).mpdcch_startSF_CSS_RA_r13[j] = FALSE;
-										else
-											*RRC_CONFIGURATION_REQ(msg_p).mpdcch_startSF_CSS_RA_r13[j] = TRUE;
-
-										RRC_CONFIGURATION_REQ(msg_p).mpdcch_startSF_CSS_RA_r13_val[j] = mpdcch_startSF_CSS_RA_r13_val;
-										
-									}
-									else
-										RRC_CONFIGURATION_REQ(msg_p).mpdcch_startSF_CSS_RA_r13[j] = NULL;
-
-									if (config_setting_lookup_int(setting_br13, ENB_CONFIG_STRING_PRACH_HOPPINGOFFSET_R13, &prach_HoppingOffset_r13))
-									{
-										RRC_CONFIGURATION_REQ(msg_p).prach_HoppingOffset_r13[j] = calloc(1, sizeof(long));
-										*RRC_CONFIGURATION_REQ(msg_p).prach_HoppingOffset_r13[j] = prach_HoppingOffset_r13;
-
-									}
-									else
-										RRC_CONFIGURATION_REQ(msg_p).prach_HoppingOffset_r13[j] = NULL;
-									
-								}
-								else
-									RRC_CONFIGURATION_REQ(msg_p).prach_ConfigCommon_v1310[j] = TRUE;
-							}
-#endif
-                            else
-								RRC_CONFIGURATION_REQ(msg_p).schedulingInfoSIB1_BR_r13[j] = 0;
-						}
-	    }
-
-
->>>>>>> 1d8833c7
+
 	    setting_srb1 = config_setting_get_member (setting_enb, ENB_CONFIG_STRING_SRB1);
 
 	    if (setting_srb1 != NULL) {
