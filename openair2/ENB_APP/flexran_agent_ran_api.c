/*
 * Licensed to the OpenAirInterface (OAI) Software Alliance under one or more
 * contributor license agreements.  See the NOTICE file distributed with
 * this work for additional information regarding copyright ownership.
 * The OpenAirInterface Software Alliance licenses this file to You under
 * the OAI Public License, Version 1.1  (the "License"); you may not use this file
 * except in compliance with the License.
 * You may obtain a copy of the License at
 *
 *      http://www.openairinterface.org/?page_id=698
 *
 * Unless required by applicable law or agreed to in writing, software
 * distributed under the License is distributed on an "AS IS" BASIS,
 * WITHOUT WARRANTIES OR CONDITIONS OF ANY KIND, either express or implied.
 * See the License for the specific language governing permissions and
 * limitations under the License.
 *-------------------------------------------------------------------------------
 * For more information about the OpenAirInterface (OAI) Software Alliance:
 *      contact@openairinterface.org
 */

/*! \file flexran_agent_ran_api.c
 * \brief FlexRAN RAN API abstraction
 * \author N. Nikaein, X. Foukas, S. SHARIAT BAGHERI and R. Schmidt
 * \date 2017
 * \version 0.1
 */

#include <dlfcn.h>
#include "flexran_agent_ran_api.h"

static inline int phy_is_present(mid_t mod_id, uint8_t cc_id) {
  return RC.eNB && RC.eNB[mod_id] && RC.eNB[mod_id][cc_id];
}

static inline int mac_is_present(mid_t mod_id) {
  return RC.mac && RC.mac[mod_id];
}

static inline int rrc_is_present(mid_t mod_id) {
  return RC.rrc && RC.rrc[mod_id];
}

uint32_t flexran_get_current_time_ms(mid_t mod_id, int subframe_flag) {
  if (!mac_is_present(mod_id)) return 0;

  if (subframe_flag == 1)
    return RC.mac[mod_id]->frame*10 + RC.mac[mod_id]->subframe;
  else
    return RC.mac[mod_id]->frame*10;
}

frame_t flexran_get_current_frame(mid_t mod_id) {
  if (!mac_is_present(mod_id)) return 0;

  //  #warning "SFN will not be in [0-1023] when oaisim is used"
  return RC.mac[mod_id]->frame;
}

frame_t flexran_get_current_system_frame_num(mid_t mod_id) {
  return flexran_get_current_frame(mod_id) % 1024;
}

sub_frame_t flexran_get_current_subframe(mid_t mod_id) {
  if (!mac_is_present(mod_id)) return 0;

  return RC.mac[mod_id]->subframe;
}

uint32_t flexran_get_sfn_sf(mid_t mod_id) {
  if (!mac_is_present(mod_id)) return 0;

  return flexran_get_current_frame(mod_id) * 10 + flexran_get_current_subframe(mod_id);
}

uint16_t flexran_get_future_sfn_sf(mid_t mod_id, int ahead_of_time) {
  if (!mac_is_present(mod_id)) return 0;

  frame_t frame = flexran_get_current_system_frame_num(mod_id);
  sub_frame_t subframe = flexran_get_current_subframe(mod_id);
  uint16_t sfn_sf, frame_mask, sf_mask;
  int additional_frames;
  subframe = (subframe + ahead_of_time) % 10;

  if (subframe < flexran_get_current_subframe(mod_id))
    frame = (frame + 1) % 1024;

  additional_frames = ahead_of_time / 10;
  frame = (frame + additional_frames) % 1024;
  frame_mask = (1 << 12) - 1;
  sf_mask = (1 << 4) - 1;
  sfn_sf = (subframe & sf_mask) | ((frame & frame_mask) << 4);
  return sfn_sf;
}

int flexran_get_mac_num_ues(mid_t mod_id) {
  if (!mac_is_present(mod_id)) return 0;

  return RC.mac[mod_id]->UE_list.num_UEs;
}

int flexran_get_num_ue_lcs(mid_t mod_id, mid_t ue_id) {
  if (!mac_is_present(mod_id)) return 0;

  // Not sure whether this is needed: if (!rrc_is_present(mod_id)) return 0;
  const rnti_t rnti = flexran_get_mac_ue_crnti(mod_id, ue_id);
  const int s = mac_eNB_get_rrc_status(mod_id, rnti);

  if (s < RRC_CONNECTED)
    return 0;
  else if (s == RRC_CONNECTED)
    return 1;
  else
    return 3;
}

int flexran_get_mac_ue_id_rnti(mid_t mod_id, rnti_t rnti) {
  int n;

  if (!mac_is_present(mod_id)) return 0;

  /* get the (active) UE with RNTI i */
  for (n = 0; n < MAX_MOBILES_PER_ENB; ++n) {
    if (RC.mac[mod_id]->UE_list.active[n] == TRUE
        && rnti == UE_RNTI(mod_id, n)) {
      return n;
    }
  }

  return 0;
}

int flexran_get_mac_ue_id(mid_t mod_id, int i) {
  int n;

  if (!mac_is_present(mod_id)) return 0;

  /* get the (i+1)'th active UE */
  for (n = 0; n < MAX_MOBILES_PER_ENB; ++n) {
    if (RC.mac[mod_id]->UE_list.active[n] == TRUE) {
      if (i == 0)
        return n;

      --i;
    }
  }

  return 0;
}

rnti_t flexran_get_mac_ue_crnti(mid_t mod_id, mid_t ue_id) {
  if (!mac_is_present(mod_id)) return 0;

  return UE_RNTI(mod_id, ue_id);
}

int flexran_get_ue_bsr_ul_buffer_info(mid_t mod_id, mid_t ue_id, lcid_t lcid) {
  if (!mac_is_present(mod_id)) return -1;

  return RC.mac[mod_id]->UE_list.UE_template[UE_PCCID(mod_id, ue_id)][ue_id].ul_buffer_info[lcid];
}

int8_t flexran_get_ue_phr(mid_t mod_id, mid_t ue_id) {
  if (!mac_is_present(mod_id)) return 0;

  return RC.mac[mod_id]->UE_list.UE_template[UE_PCCID(mod_id, ue_id)][ue_id].phr_info;
}

uint8_t flexran_get_ue_wcqi(mid_t mod_id, mid_t ue_id) {
  if (!mac_is_present(mod_id)) return 0;

  return RC.mac[mod_id]->UE_list.UE_sched_ctrl[ue_id].dl_cqi[0];
}

rlc_buffer_occupancy_t flexran_get_tx_queue_size(mid_t mod_id, mid_t ue_id, logical_chan_id_t channel_id) {
  if (!mac_is_present(mod_id)) return 0;

  rnti_t rnti = flexran_get_mac_ue_crnti(mod_id, ue_id);
  frame_t frame = flexran_get_current_frame(mod_id);
  sub_frame_t subframe = flexran_get_current_subframe(mod_id);
  mac_rlc_status_resp_t rlc_status = mac_rlc_status_ind(mod_id,rnti, mod_id, frame, subframe, ENB_FLAG_YES,MBMS_FLAG_NO, channel_id, 0,0, 0
                                                       );
  return rlc_status.bytes_in_buffer;
}

rlc_buffer_occupancy_t flexran_get_num_pdus_buffer(mid_t mod_id, mid_t ue_id, logical_chan_id_t channel_id) {
  if (!mac_is_present(mod_id)) return 0;

  rnti_t rnti = flexran_get_mac_ue_crnti(mod_id,ue_id);
  frame_t frame = flexran_get_current_frame(mod_id);
  sub_frame_t subframe = flexran_get_current_subframe(mod_id);
  mac_rlc_status_resp_t rlc_status = mac_rlc_status_ind(mod_id,rnti, mod_id, frame, subframe, ENB_FLAG_YES,MBMS_FLAG_NO, channel_id, 0,0, 0
                                                       );
  return rlc_status.pdus_in_buffer;
}

frame_t flexran_get_hol_delay(mid_t mod_id, mid_t ue_id, logical_chan_id_t channel_id) {
  if (!mac_is_present(mod_id)) return 0;

  rnti_t rnti = flexran_get_mac_ue_crnti(mod_id,ue_id);
  frame_t frame = flexran_get_current_frame(mod_id);
  sub_frame_t subframe = flexran_get_current_subframe(mod_id);
  mac_rlc_status_resp_t rlc_status = mac_rlc_status_ind(mod_id, rnti, mod_id, frame, subframe, ENB_FLAG_YES, MBMS_FLAG_NO, channel_id, 0,0, 0
                                                       );
  return rlc_status.head_sdu_creation_time;
}

int32_t flexran_get_TA(mid_t mod_id, mid_t ue_id, uint8_t cc_id) {
  if (!phy_is_present(mod_id, cc_id)) return 0;

  int32_t tau = RC.eNB[mod_id][cc_id]->UE_stats[ue_id].timing_advance_update;

  switch (flexran_get_N_RB_DL(mod_id, cc_id)) {
    case 6:
      return tau;

    case 15:
      return tau / 2;

    case 25:
      return tau / 4;

    case 50:
      return tau / 8;

    case 75:
      return tau / 12;

    case 100:
      if (flexran_get_threequarter_fs(mod_id, cc_id) == 0)
        return tau / 16;
      else
        return tau / 12;

    default:
      return 0;
  }
}

uint32_t flexran_get_total_size_dl_mac_sdus(mid_t mod_id, mid_t ue_id, int cc_id) {
  if (!mac_is_present(mod_id)) return 0;

  return RC.mac[mod_id]->UE_list.eNB_UE_stats[cc_id][ue_id].total_sdu_bytes;
}

uint32_t flexran_get_total_size_ul_mac_sdus(mid_t mod_id, mid_t ue_id, int cc_id) {
  if (!mac_is_present(mod_id)) return 0;

  uint64_t bytes = 0;

  for (int i = 0; i < NB_RB_MAX; ++i) {
    bytes += RC.mac[mod_id]->UE_list.eNB_UE_stats[cc_id][ue_id].num_bytes_rx[i];
  }

  return bytes;
}

uint32_t flexran_get_TBS_dl(mid_t mod_id, mid_t ue_id, int cc_id) {
  if (!mac_is_present(mod_id)) return 0;

  return RC.mac[mod_id]->UE_list.eNB_UE_stats[cc_id][ue_id].TBS;
}

uint32_t flexran_get_TBS_ul(mid_t mod_id, mid_t ue_id, int cc_id) {
  if (!mac_is_present(mod_id)) return 0;

  return RC.mac[mod_id]->UE_list.eNB_UE_stats[cc_id][ue_id].ulsch_TBS;
}

uint16_t flexran_get_num_prb_retx_dl_per_ue(mid_t mod_id, mid_t ue_id, int cc_id) {
  if (!mac_is_present(mod_id)) return 0;

  return RC.mac[mod_id]->UE_list.eNB_UE_stats[cc_id][ue_id].rbs_used_retx;
}

uint32_t flexran_get_num_prb_retx_ul_per_ue(mid_t mod_id, mid_t ue_id, int cc_id) {
  if (!mac_is_present(mod_id)) return 0;

  return RC.mac[mod_id]->UE_list.eNB_UE_stats[cc_id][ue_id].rbs_used_retx_rx;
}

uint16_t flexran_get_num_prb_dl_tx_per_ue(mid_t mod_id, mid_t ue_id, int cc_id) {
  if (!mac_is_present(mod_id)) return 0;

  return RC.mac[mod_id]->UE_list.eNB_UE_stats[cc_id][ue_id].rbs_used;
}

uint16_t flexran_get_num_prb_ul_rx_per_ue(mid_t mod_id, mid_t ue_id, int cc_id) {
  if (!mac_is_present(mod_id)) return 0;

  return RC.mac[mod_id]->UE_list.eNB_UE_stats[cc_id][ue_id].rbs_used_rx;
}

uint8_t flexran_get_ue_wpmi(mid_t mod_id, mid_t ue_id, uint8_t cc_id) {
  if (!mac_is_present(mod_id)) return 0;

  return RC.mac[mod_id]->UE_list.UE_sched_ctrl[ue_id].periodic_wideband_pmi[cc_id];
}

uint8_t flexran_get_mcs1_dl(mid_t mod_id, mid_t ue_id, int cc_id) {
  if (!mac_is_present(mod_id)) return 0;

  return RC.mac[mod_id]->UE_list.eNB_UE_stats[cc_id][ue_id].dlsch_mcs1;
}

uint8_t flexran_get_mcs2_dl(mid_t mod_id, mid_t ue_id, int cc_id) {
  if (!mac_is_present(mod_id)) return 0;

  return RC.mac[mod_id]->UE_list.eNB_UE_stats[cc_id][ue_id].dlsch_mcs2;
}

uint8_t flexran_get_mcs1_ul(mid_t mod_id, mid_t ue_id, int cc_id) {
  if (!mac_is_present(mod_id)) return 0;

  return RC.mac[mod_id]->UE_list.eNB_UE_stats[cc_id][ue_id].ulsch_mcs1;
}

uint8_t flexran_get_mcs2_ul(mid_t mod_id, mid_t ue_id, int cc_id) {
  if (!mac_is_present(mod_id)) return 0;

  return RC.mac[mod_id]->UE_list.eNB_UE_stats[cc_id][ue_id].ulsch_mcs2;
}

uint32_t flexran_get_total_prb_dl_tx_per_ue(mid_t mod_id, mid_t ue_id, int cc_id) {
  if (!mac_is_present(mod_id)) return 0;

  return RC.mac[mod_id]->UE_list.eNB_UE_stats[cc_id][ue_id].total_rbs_used;
}

uint32_t flexran_get_total_prb_ul_rx_per_ue(mid_t mod_id, mid_t ue_id, int cc_id) {
  if (!mac_is_present(mod_id)) return 0;

  return RC.mac[mod_id]->UE_list.eNB_UE_stats[cc_id][ue_id].total_rbs_used_rx;
}

uint32_t flexran_get_total_num_pdu_dl(mid_t mod_id, mid_t ue_id, int cc_id) {
  if (!mac_is_present(mod_id)) return 0;

  return RC.mac[mod_id]->UE_list.eNB_UE_stats[cc_id][ue_id].total_num_pdus;
}

uint32_t flexran_get_total_num_pdu_ul(mid_t mod_id, mid_t ue_id, int cc_id) {
  if (!mac_is_present(mod_id)) return 0;

  return RC.mac[mod_id]->UE_list.eNB_UE_stats[cc_id][ue_id].total_num_pdus_rx;
}

uint64_t flexran_get_total_TBS_dl(mid_t mod_id, mid_t ue_id, int cc_id) {
  if (!mac_is_present(mod_id)) return 0;

  return RC.mac[mod_id]->UE_list.eNB_UE_stats[cc_id][ue_id].total_pdu_bytes;
}

uint64_t flexran_get_total_TBS_ul(mid_t mod_id, mid_t ue_id, int cc_id) {
  if (!mac_is_present(mod_id)) return 0;

  return RC.mac[mod_id]->UE_list.eNB_UE_stats[cc_id][ue_id].total_ulsch_TBS;
}

int flexran_get_harq_round(mid_t mod_id, uint8_t cc_id, mid_t ue_id) {
  if (!mac_is_present(mod_id)) return 0;

  return RC.mac[mod_id]->UE_list.eNB_UE_stats[cc_id][ue_id].harq_round;
}

uint32_t flexran_get_num_mac_sdu_tx(mid_t mod_id, mid_t ue_id, int cc_id) {
  if (!mac_is_present(mod_id)) return 0;

  return RC.mac[mod_id]->UE_list.eNB_UE_stats[cc_id][ue_id].num_mac_sdu_tx;
}

unsigned char flexran_get_mac_sdu_lcid_index(mid_t mod_id, mid_t ue_id, int cc_id, int index) {
  if (!mac_is_present(mod_id)) return 0;

  return RC.mac[mod_id]->UE_list.eNB_UE_stats[cc_id][ue_id].lcid_sdu[index];
}

uint32_t flexran_get_mac_sdu_size(mid_t mod_id, mid_t ue_id, int cc_id, int lcid) {
  if (!mac_is_present(mod_id)) return 0;

  return RC.mac[mod_id]->UE_list.eNB_UE_stats[cc_id][ue_id].sdu_length_tx[lcid];
}


/* TODO needs to be revised */
void flexran_update_TA(mid_t mod_id, mid_t ue_id, uint8_t cc_id) {
  /*
    UE_list_t *UE_list=&eNB_mac_inst[mod_id].UE_list;
    UE_sched_ctrl *ue_sched_ctl = &UE_list->UE_sched_ctrl[ue_id];

    if (ue_sched_ctl->ta_timer == 0) {

      // WE SHOULD PROTECT the eNB_UE_stats with a mutex here ...
      //    LTE_eNB_UE_stats    *eNB_UE_stats = mac_xface->get_eNB_UE_stats(mod_id, CC_id, rnti);
      //ue_sched_ctl->ta_timer          = 20; // wait 20 subframes before taking TA measurement from PHY
      ue_sched_ctl->ta_update = flexran_get_TA(mod_id, ue_id, CC_id);

      // clear the update in case PHY does not have a new measurement after timer expiry
      //    eNB_UE_stats->timing_advance_update       = 0;
    } else {
      ue_sched_ctl->ta_timer--;
      ue_sched_ctl->ta_update         = 0;  // don't trigger a timing advance command
    }
  #warning "Implement flexran_update_TA() in RAN API"
  */
}

/* TODO needs to be revised, looks suspicious: why do we need UE stats? */
int flexran_get_MAC_CE_bitmap_TA(mid_t mod_id, mid_t ue_id, uint8_t cc_id) {
  /*
  #warning "Implement flexran_get_MAC_CE_bitmap_TA() in RAN API"
  */
  if (!phy_is_present(mod_id, cc_id)) return 0;

  /* UE_stats can not be null, they are an array in RC
  LTE_eNB_UE_stats *eNB_UE_stats = mac_xface->get_eNB_UE_stats(mod_id,CC_id,rnti);

  if (eNB_UE_stats == NULL) {
    return 0;
  }
  */

  if (flexran_get_TA(mod_id, ue_id, cc_id) != 0) {
    return PROTOCOL__FLEX_CE_TYPE__FLPCET_TA;
  } else {
    return 0;
  }
}

int flexran_get_active_CC(mid_t mod_id, mid_t ue_id) {
  if (!mac_is_present(mod_id)) return 0;

  return RC.mac[mod_id]->UE_list.numactiveCCs[ue_id];
}

uint8_t flexran_get_current_RI(mid_t mod_id, mid_t ue_id, uint8_t cc_id) {
  if (!phy_is_present(mod_id, cc_id)) return 0;

  return RC.eNB[mod_id][cc_id]->UE_stats[ue_id].rank;
}

int flexran_get_tpc(mid_t mod_id, mid_t ue_id, uint8_t cc_id) {
  if (!phy_is_present(mod_id, cc_id)) return 0;

  /* before: tested that UL_rssi != NULL and set parameter ([0]), but it is a
   * static array -> target_rx_power is useless in old ifs?! */
  int pCCid = UE_PCCID(mod_id,ue_id);
  int32_t target_rx_power = RC.eNB[mod_id][pCCid]->frame_parms.ul_power_control_config_common.p0_NominalPUSCH;
  int32_t normalized_rx_power = RC.eNB[mod_id][cc_id]->UE_stats[ue_id].UL_rssi[0];
  int tpc;

  if (normalized_rx_power > target_rx_power + 1)
    tpc = 0;  //-1
  else if (normalized_rx_power < target_rx_power - 1)
    tpc = 2;  //+1
  else
    tpc = 1;  //0

  return tpc;
}

int flexran_get_harq(mid_t       mod_id,
                     uint8_t     cc_id,
                     mid_t       ue_id,
                     frame_t     frame,
                     sub_frame_t subframe,
                     uint8_t    *pid,
                     uint8_t    *round,
                     uint8_t     harq_flag) {
  /* TODO: Add int TB in function parameters to get the status of the second
   * TB. This can be done to by editing in get_ue_active_harq_pid function in
   * line 272 file: phy_procedures_lte_eNB.c to add DLSCH_ptr =
   * PHY_vars_eNB_g[Mod_id][CC_id]->dlsch_eNB[(uint32_t)UE_id][1];*/
  /* TODO IMPLEMENT */
  /*
  uint8_t harq_pid;
  uint8_t harq_round;

  if (mac_xface_not_ready()) return 0 ;

  uint16_t rnti = flexran_get_mac_ue_crnti(mod_id,ue_id);
  if (harq_flag == openair_harq_DL){

      mac_xface->get_ue_active_harq_pid(mod_id,CC_id,rnti,frame,subframe,&harq_pid,&harq_round,openair_harq_DL);

   } else if (harq_flag == openair_harq_UL){

     mac_xface->get_ue_active_harq_pid(mod_id,CC_id,rnti,frame,subframe,&harq_pid,round,openair_harq_UL);
   }
   else {

      LOG_W(FLEXRAN_AGENT,"harq_flag is not recongnized");
   }


  *pid = harq_pid;
  *round = harq_round;*/
  /* if (round > 0) { */
  /*   *status = 1; */
  /* } else { */
  /*   *status = 0; */
  /* } */
  /*return *round;*/
  /*
  #warning "Implement flexran_get_harq() in RAN API"
  */
  return 0;
}

int32_t flexran_get_p0_pucch_dbm(mid_t mod_id, mid_t ue_id, uint8_t cc_id) {
  if (!phy_is_present(mod_id, cc_id)) return 0;

  return RC.eNB[mod_id][cc_id]->UE_stats[ue_id].Po_PUCCH_dBm;
}

int8_t flexran_get_p0_nominal_pucch(mid_t mod_id, uint8_t cc_id) {
  if (!phy_is_present(mod_id, cc_id)) return 0;

  return RC.eNB[mod_id][cc_id]->frame_parms.ul_power_control_config_common.p0_NominalPUCCH;
}

int32_t flexran_get_p0_pucch_status(mid_t mod_id, mid_t ue_id, uint8_t cc_id) {
  if (!phy_is_present(mod_id, cc_id)) return 0;

  return RC.eNB[mod_id][cc_id]->UE_stats[ue_id].Po_PUCCH_update;
}

int flexran_update_p0_pucch(mid_t mod_id, mid_t ue_id, uint8_t cc_id) {
  if (!phy_is_present(mod_id, cc_id)) return 0;

  RC.eNB[mod_id][cc_id]->UE_stats[ue_id].Po_PUCCH_update = 0;
  return 0;
}


/*
 * ************************************
 * Get Messages for eNB Configuration Reply
 * ************************************
 */
uint8_t flexran_get_threequarter_fs(mid_t mod_id, uint8_t cc_id) {
  if (!phy_is_present(mod_id, cc_id)) return 0;

  return RC.eNB[mod_id][cc_id]->frame_parms.threequarter_fs;
}


uint8_t flexran_get_hopping_offset(mid_t mod_id, uint8_t cc_id) {
  if (!phy_is_present(mod_id, cc_id)) return 0;

  return RC.eNB[mod_id][cc_id]->frame_parms.pusch_config_common.pusch_HoppingOffset;
}

Protocol__FlexHoppingMode flexran_get_hopping_mode(mid_t mod_id, uint8_t cc_id) {
  if (!phy_is_present(mod_id, cc_id)) return -1;

  switch (RC.eNB[mod_id][cc_id]->frame_parms.pusch_config_common.hoppingMode) {
    case interSubFrame:
      return PROTOCOL__FLEX_HOPPING_MODE__FLHM_INTER;

    case intraAndInterSubFrame:
      return PROTOCOL__FLEX_HOPPING_MODE__FLHM_INTERINTRA;
  }

  return -1;
}

uint8_t flexran_get_n_SB(mid_t mod_id, uint8_t cc_id) {
  if (!phy_is_present(mod_id, cc_id)) return 0;

  return RC.eNB[mod_id][cc_id]->frame_parms.pusch_config_common.n_SB;
}

Protocol__FlexQam flexran_get_enable64QAM(mid_t mod_id, uint8_t cc_id) {
  if (!phy_is_present(mod_id, cc_id)) return 0;

  if (RC.eNB[mod_id][cc_id]->frame_parms.pusch_config_common.enable64QAM == TRUE)
    return PROTOCOL__FLEX_QAM__FLEQ_MOD_64QAM;
  else
    return PROTOCOL__FLEX_QAM__FLEQ_MOD_16QAM;
}

Protocol__FlexPhichDuration flexran_get_phich_duration(mid_t mod_id, uint8_t cc_id) {
  if (!phy_is_present(mod_id, cc_id)) return -1;

  switch (RC.eNB[mod_id][cc_id]->frame_parms.phich_config_common.phich_duration) {
    case normal:
      return PROTOCOL__FLEX_PHICH_DURATION__FLPD_NORMAL;

    case extended:
      return PROTOCOL__FLEX_PHICH_DURATION__FLPD_EXTENDED;
  }

  return -1;
}

Protocol__FlexPhichResource flexran_get_phich_resource(mid_t mod_id, uint8_t cc_id) {
  if (!phy_is_present(mod_id, cc_id)) return -1;

  switch (RC.eNB[mod_id][cc_id]->frame_parms.phich_config_common.phich_resource) {
    case oneSixth:
      return PROTOCOL__FLEX_PHICH_RESOURCE__FLPR_ONE_SIXTH;

    case half:
      return PROTOCOL__FLEX_PHICH_RESOURCE__FLPR_HALF;

    case one:
      return PROTOCOL__FLEX_PHICH_RESOURCE__FLPR_ONE;

    case two:
      return PROTOCOL__FLEX_PHICH_RESOURCE__FLPR_TWO;
  }

  return -1;
}

uint16_t flexran_get_n1pucch_an(mid_t mod_id, uint8_t cc_id) {
  if (!phy_is_present(mod_id, cc_id)) return 0;

  return RC.eNB[mod_id][cc_id]->frame_parms.pucch_config_common.n1PUCCH_AN;
}

uint8_t flexran_get_nRB_CQI(mid_t mod_id, uint8_t cc_id) {
  if (!phy_is_present(mod_id, cc_id)) return 0;

  return RC.eNB[mod_id][cc_id]->frame_parms.pucch_config_common.nRB_CQI;
}

uint8_t flexran_get_deltaPUCCH_Shift(mid_t mod_id, uint8_t cc_id) {
  if (!phy_is_present(mod_id, cc_id)) return 0;

  return RC.eNB[mod_id][cc_id]->frame_parms.pucch_config_common.deltaPUCCH_Shift;
}

uint8_t flexran_get_prach_ConfigIndex(mid_t mod_id, uint8_t cc_id) {
  if (!phy_is_present(mod_id, cc_id)) return 0;

  return RC.eNB[mod_id][cc_id]->frame_parms.prach_config_common.prach_ConfigInfo.prach_ConfigIndex;
}

uint8_t flexran_get_prach_FreqOffset(mid_t mod_id, uint8_t cc_id) {
  if (!phy_is_present(mod_id, cc_id)) return 0;

  return RC.eNB[mod_id][cc_id]->frame_parms.prach_config_common.prach_ConfigInfo.prach_FreqOffset;
}

uint8_t flexran_get_maxHARQ_Msg3Tx(mid_t mod_id, uint8_t cc_id) {
  if (!phy_is_present(mod_id, cc_id)) return 0;

  return RC.eNB[mod_id][cc_id]->frame_parms.maxHARQ_Msg3Tx;
}

Protocol__FlexUlCyclicPrefixLength flexran_get_ul_cyclic_prefix_length(mid_t mod_id, uint8_t cc_id) {
  if (!phy_is_present(mod_id, cc_id)) return -1;

  switch (RC.eNB[mod_id][cc_id]->frame_parms.Ncp_UL) {
    case EXTENDED:
      return PROTOCOL__FLEX_UL_CYCLIC_PREFIX_LENGTH__FLUCPL_EXTENDED;

    case NORMAL:
      return PROTOCOL__FLEX_UL_CYCLIC_PREFIX_LENGTH__FLUCPL_NORMAL;
  }

  return -1;
}

Protocol__FlexDlCyclicPrefixLength flexran_get_dl_cyclic_prefix_length(mid_t mod_id, uint8_t cc_id) {
  if (!phy_is_present(mod_id, cc_id)) return -1;

  switch (RC.eNB[mod_id][cc_id]->frame_parms.Ncp) {
    case EXTENDED:
      return PROTOCOL__FLEX_DL_CYCLIC_PREFIX_LENGTH__FLDCPL_EXTENDED;

    case NORMAL:
      return PROTOCOL__FLEX_DL_CYCLIC_PREFIX_LENGTH__FLDCPL_NORMAL;
  }

  return -1;
}

uint16_t flexran_get_cell_id(mid_t mod_id, uint8_t cc_id) {
  if (!phy_is_present(mod_id, cc_id)) return 0;

  return RC.eNB[mod_id][cc_id]->frame_parms.Nid_cell;
}

uint8_t flexran_get_srs_BandwidthConfig(mid_t mod_id, uint8_t cc_id) {
  if (!phy_is_present(mod_id, cc_id)) return 0;

  return RC.eNB[mod_id][cc_id]->frame_parms.soundingrs_ul_config_common.srs_BandwidthConfig;
}

uint8_t flexran_get_srs_SubframeConfig(mid_t mod_id, uint8_t cc_id) {
  if (!phy_is_present(mod_id, cc_id)) return 0;

  return RC.eNB[mod_id][cc_id]->frame_parms.soundingrs_ul_config_common.srs_SubframeConfig;
}

uint8_t flexran_get_srs_MaxUpPts(mid_t mod_id, uint8_t cc_id) {
  if (!phy_is_present(mod_id, cc_id)) return 0;

  return RC.eNB[mod_id][cc_id]->frame_parms.soundingrs_ul_config_common.srs_MaxUpPts;
}

uint8_t flexran_get_N_RB_DL(mid_t mod_id, uint8_t cc_id) {
  if (!phy_is_present(mod_id, cc_id)) return 0;

  return RC.eNB[mod_id][cc_id]->frame_parms.N_RB_DL;
}

uint8_t flexran_get_N_RB_UL(mid_t mod_id, uint8_t cc_id) {
  if (!phy_is_present(mod_id, cc_id)) return 0;

  return RC.eNB[mod_id][cc_id]->frame_parms.N_RB_UL;
}

uint8_t flexran_get_N_RBG(mid_t mod_id, uint8_t cc_id) {
  if (!phy_is_present(mod_id, cc_id)) return 0;

  return RC.eNB[mod_id][cc_id]->frame_parms.N_RBG;
}

uint8_t flexran_get_subframe_assignment(mid_t mod_id, uint8_t cc_id) {
  if (!phy_is_present(mod_id, cc_id)) return 0;

  return RC.eNB[mod_id][cc_id]->frame_parms.tdd_config;
}

uint8_t flexran_get_special_subframe_assignment(mid_t mod_id, uint8_t cc_id) {
  if (!phy_is_present(mod_id, cc_id)) return 0;

  return RC.eNB[mod_id][cc_id]->frame_parms.tdd_config_S;
}

long flexran_get_ra_ResponseWindowSize(mid_t mod_id, uint8_t cc_id) {
  if (!rrc_is_present(mod_id)) return 0;

  return RC.rrc[mod_id]->configuration.radioresourceconfig[cc_id].rach_raResponseWindowSize;
}

long flexran_get_mac_ContentionResolutionTimer(mid_t mod_id, uint8_t cc_id) {
  if (!rrc_is_present(mod_id)) return 0;

  return RC.rrc[mod_id]->configuration.radioresourceconfig[cc_id].rach_macContentionResolutionTimer;
}

Protocol__FlexDuplexMode flexran_get_duplex_mode(mid_t mod_id, uint8_t cc_id) {
  if (!phy_is_present(mod_id, cc_id)) return 0;

  switch (RC.eNB[mod_id][cc_id]->frame_parms.frame_type) {
    case TDD:
      return PROTOCOL__FLEX_DUPLEX_MODE__FLDM_TDD;

    case FDD:
      return PROTOCOL__FLEX_DUPLEX_MODE__FLDM_FDD;

    default:
      return -1;
  }
}

long flexran_get_si_window_length(mid_t mod_id, uint8_t cc_id) {
  if (!rrc_is_present(mod_id) || !RC.rrc[mod_id]->carrier[cc_id].sib1) return 0;

  return RC.rrc[mod_id]->carrier[cc_id].sib1->si_WindowLength;
}

uint8_t flexran_get_sib1_length(mid_t mod_id, uint8_t cc_id) {
  if (!rrc_is_present(mod_id)) return 0;

  return RC.rrc[mod_id]->carrier[cc_id].sizeof_SIB1;
}

uint8_t flexran_get_num_pdcch_symb(mid_t mod_id, uint8_t cc_id) {
  if (!phy_is_present(mod_id, cc_id)) return 0;

  return RC.eNB[mod_id][cc_id]->pdcch_vars[0].num_pdcch_symbols;
}



/*
 * ************************************
 * Get Messages for UE Configuration Reply
 * ************************************
 */
int flexran_get_rrc_num_ues(mid_t mod_id) {
  if (!rrc_is_present(mod_id)) return 0;

  return RC.rrc[mod_id]->Nb_ue;
}

rnti_t flexran_get_rrc_rnti_nth_ue(mid_t mod_id, int index) {
  if (!rrc_is_present(mod_id)) return 0;

  struct rrc_eNB_ue_context_s *ue_context_p = NULL;
  RB_FOREACH(ue_context_p, rrc_ue_tree_s, &RC.rrc[mod_id]->rrc_ue_head) {
    if (index == 0) return ue_context_p->ue_context.rnti;

    --index;
  }
  return 0;
}

int flexran_get_rrc_rnti_list(mid_t mod_id, rnti_t *list, int max_list) {
  if (!rrc_is_present(mod_id)) return 0;

  int n = 0;
  struct rrc_eNB_ue_context_s *ue_context_p = NULL;
  RB_FOREACH(ue_context_p, rrc_ue_tree_s, &RC.rrc[mod_id]->rrc_ue_head) {
    if (n >= max_list) break;

    list[n] = ue_context_p->ue_context.rnti;
    ++n;
  }
  return n;
}

LTE_TimeAlignmentTimer_t  flexran_get_time_alignment_timer(mid_t mod_id, rnti_t rnti) {
  if (!rrc_is_present(mod_id)) return -1;

  struct rrc_eNB_ue_context_s *ue_context_p = rrc_eNB_get_ue_context(RC.rrc[mod_id], rnti);

  if (!ue_context_p) return -1;

  if (!ue_context_p->ue_context.mac_MainConfig) return -1;

  return ue_context_p->ue_context.mac_MainConfig->timeAlignmentTimerDedicated;
}

Protocol__FlexMeasGapConfigPattern flexran_get_meas_gap_config(mid_t mod_id, rnti_t rnti) {
  if (!rrc_is_present(mod_id)) return -1;

  struct rrc_eNB_ue_context_s *ue_context_p = rrc_eNB_get_ue_context(RC.rrc[mod_id], rnti);

  if (!ue_context_p) return -1;

  if (!ue_context_p->ue_context.measGapConfig) return -1;

  if (ue_context_p->ue_context.measGapConfig->present != LTE_MeasGapConfig_PR_setup) return -1;

  switch (ue_context_p->ue_context.measGapConfig->choice.setup.gapOffset.present) {
    case LTE_MeasGapConfig__setup__gapOffset_PR_gp0:
      return PROTOCOL__FLEX_MEAS_GAP_CONFIG_PATTERN__FLMGCP_GP1;

    case LTE_MeasGapConfig__setup__gapOffset_PR_gp1:
      return PROTOCOL__FLEX_MEAS_GAP_CONFIG_PATTERN__FLMGCP_GP2;

    default:
      return PROTOCOL__FLEX_MEAS_GAP_CONFIG_PATTERN__FLMGCP_OFF;
  }
}


long flexran_get_meas_gap_config_offset(mid_t mod_id, rnti_t rnti) {
  if (!rrc_is_present(mod_id)) return -1;

  struct rrc_eNB_ue_context_s *ue_context_p = rrc_eNB_get_ue_context(RC.rrc[mod_id], rnti);

  if (!ue_context_p) return -1;

  if (!ue_context_p->ue_context.measGapConfig) return -1;

  if (ue_context_p->ue_context.measGapConfig->present != LTE_MeasGapConfig_PR_setup) return -1;

  switch (ue_context_p->ue_context.measGapConfig->choice.setup.gapOffset.present) {
    case LTE_MeasGapConfig__setup__gapOffset_PR_gp0:
      return ue_context_p->ue_context.measGapConfig->choice.setup.gapOffset.choice.gp0;

    case LTE_MeasGapConfig__setup__gapOffset_PR_gp1:
      return ue_context_p->ue_context.measGapConfig->choice.setup.gapOffset.choice.gp1;

    default:
      return -1;
  }
}

uint8_t flexran_get_rrc_status(mid_t mod_id, rnti_t rnti) {
  if (!rrc_is_present(mod_id)) return 0;

  struct rrc_eNB_ue_context_s *ue_context_p = rrc_eNB_get_ue_context(RC.rrc[mod_id], rnti);

  if (!ue_context_p) return RRC_INACTIVE;

  return ue_context_p->ue_context.Status;
}

uint64_t flexran_get_ue_aggregated_max_bitrate_dl(mid_t mod_id, mid_t ue_id) {
  if (!mac_is_present(mod_id)) return 0;

  return RC.mac[mod_id]->UE_list.UE_sched_ctrl[ue_id].ue_AggregatedMaximumBitrateDL;
}

uint64_t flexran_get_ue_aggregated_max_bitrate_ul(mid_t mod_id, mid_t ue_id) {
  if (!mac_is_present(mod_id)) return 0;

  return RC.mac[mod_id]->UE_list.UE_sched_ctrl[ue_id].ue_AggregatedMaximumBitrateUL;
}

int flexran_get_half_duplex(mid_t mod_id, rnti_t rnti) {
  if (!rrc_is_present(mod_id)) return -1;

  struct rrc_eNB_ue_context_s *ue_context_p = rrc_eNB_get_ue_context(RC.rrc[mod_id], rnti);

  if (!ue_context_p) return -1;

  if (!ue_context_p->ue_context.UE_Capability) return -1;

  LTE_SupportedBandListEUTRA_t *bands = &ue_context_p->ue_context.UE_Capability->rf_Parameters.supportedBandListEUTRA;

  for (int i = 0; i < bands->list.count; i++) {
    if (bands->list.array[i]->halfDuplex > 0) return 1;
  }

  return 0;
}

int flexran_get_intra_sf_hopping(mid_t mod_id, rnti_t rnti) {
  if (!rrc_is_present(mod_id)) return -1;

  struct rrc_eNB_ue_context_s *ue_context_p = rrc_eNB_get_ue_context(RC.rrc[mod_id], rnti);

  if (!ue_context_p) return -1;

  if (!ue_context_p->ue_context.UE_Capability) return -1;

  if (!ue_context_p->ue_context.UE_Capability->featureGroupIndicators) return -1;

  /* According to TS 36.331 Annex B.1, Intra SF Hopping is bit 1 (leftmost bit)
   * in this bitmap, i.e. the eighth bit (from right) in the first bye (from
   * left) */
  BIT_STRING_t *fgi = ue_context_p->ue_context.UE_Capability->featureGroupIndicators;
  uint8_t buf = fgi->buf[0];
  return (buf >> 7) & 1;
}

int flexran_get_type2_sb_1(mid_t mod_id, rnti_t rnti) {
  if (!rrc_is_present(mod_id)) return -1;

  struct rrc_eNB_ue_context_s *ue_context_p = rrc_eNB_get_ue_context(RC.rrc[mod_id], rnti);

  if (!ue_context_p) return -1;

  if (!ue_context_p->ue_context.UE_Capability) return -1;

  if (!ue_context_p->ue_context.UE_Capability->featureGroupIndicators) return -1;

  /* According to TS 36.331 Annex B.1, Predefined intra- and inter-sf or
   * predfined inter-sf frequency hopping for PUSCH with N_sb>1 is bit 21 (bit
   * 1 is leftmost bit) in this bitmap, i.e. the fourth bit (from right) in the
   * third byte (from left) */
  BIT_STRING_t *fgi = ue_context_p->ue_context.UE_Capability->featureGroupIndicators;
  uint8_t buf = fgi->buf[2];
  return (buf >> 3) & 1;
}

long flexran_get_ue_category(mid_t mod_id, rnti_t rnti) {
  if (!rrc_is_present(mod_id)) return -1;

  struct rrc_eNB_ue_context_s *ue_context_p = rrc_eNB_get_ue_context(RC.rrc[mod_id], rnti);

  if (!ue_context_p) return -1;

  if (!ue_context_p->ue_context.UE_Capability) return -1;

  return ue_context_p->ue_context.UE_Capability->ue_Category;
}

int flexran_get_res_alloc_type1(mid_t mod_id, rnti_t rnti) {
  if (!rrc_is_present(mod_id)) return -1;

  struct rrc_eNB_ue_context_s *ue_context_p = rrc_eNB_get_ue_context(RC.rrc[mod_id], rnti);

  if (!ue_context_p) return -1;

  if (!ue_context_p->ue_context.UE_Capability) return -1;

  if (!ue_context_p->ue_context.UE_Capability->featureGroupIndicators) return -1;

  /* According to TS 36.331 Annex B.1, Resource allocation type 1 for PDSCH is
   * bit 2 (bit 1 is leftmost bit) in this bitmap, i.e. the seventh bit (from
   * right) in the first byte (from left) */
  BIT_STRING_t *fgi = ue_context_p->ue_context.UE_Capability->featureGroupIndicators;
  uint8_t buf = fgi->buf[0];
  return (buf >> 6) & 1;
}

long flexran_get_ue_transmission_mode(mid_t mod_id, rnti_t rnti) {
  if (!rrc_is_present(mod_id)) return -1;

  struct rrc_eNB_ue_context_s *ue_context_p = rrc_eNB_get_ue_context(RC.rrc[mod_id], rnti);

  if (!ue_context_p) return -1;

  if (!ue_context_p->ue_context.physicalConfigDedicated) return -1;

  if (!ue_context_p->ue_context.physicalConfigDedicated->antennaInfo) return -1;

  return ue_context_p->ue_context.physicalConfigDedicated->antennaInfo->choice.explicitValue.transmissionMode;
}

BOOLEAN_t flexran_get_tti_bundling(mid_t mod_id, rnti_t rnti) {
  if (!rrc_is_present(mod_id)) return -1;

  struct rrc_eNB_ue_context_s *ue_context_p = rrc_eNB_get_ue_context(RC.rrc[mod_id], rnti);

  if (!ue_context_p) return -1;

  if (!ue_context_p->ue_context.mac_MainConfig) return -1;

  if (!ue_context_p->ue_context.mac_MainConfig->ul_SCH_Config) return -1;

  return ue_context_p->ue_context.mac_MainConfig->ul_SCH_Config->ttiBundling;
}

long flexran_get_maxHARQ_TX(mid_t mod_id, rnti_t rnti) {
  if (!rrc_is_present(mod_id)) return -1;

  struct rrc_eNB_ue_context_s *ue_context_p = rrc_eNB_get_ue_context(RC.rrc[mod_id], rnti);

  if (!ue_context_p) return -1;

  if (!ue_context_p->ue_context.mac_MainConfig) return -1;

  if (!ue_context_p->ue_context.mac_MainConfig->ul_SCH_Config) return -1;

  return *(ue_context_p->ue_context.mac_MainConfig->ul_SCH_Config->maxHARQ_Tx);
}

long flexran_get_beta_offset_ack_index(mid_t mod_id, rnti_t rnti) {
  if (!rrc_is_present(mod_id)) return -1;

  struct rrc_eNB_ue_context_s *ue_context_p = rrc_eNB_get_ue_context(RC.rrc[mod_id], rnti);

  if (!ue_context_p) return -1;

  if (!ue_context_p->ue_context.physicalConfigDedicated) return -1;

  if (!ue_context_p->ue_context.physicalConfigDedicated->pusch_ConfigDedicated) return -1;

  return ue_context_p->ue_context.physicalConfigDedicated->pusch_ConfigDedicated->betaOffset_ACK_Index;
}

long flexran_get_beta_offset_ri_index(mid_t mod_id, rnti_t rnti) {
  if (!rrc_is_present(mod_id)) return -1;

  struct rrc_eNB_ue_context_s *ue_context_p = rrc_eNB_get_ue_context(RC.rrc[mod_id], rnti);

  if (!ue_context_p) return -1;

  if (!ue_context_p->ue_context.physicalConfigDedicated) return -1;

  if (!ue_context_p->ue_context.physicalConfigDedicated->pusch_ConfigDedicated) return -1;

  return ue_context_p->ue_context.physicalConfigDedicated->pusch_ConfigDedicated->betaOffset_RI_Index;
}

long flexran_get_beta_offset_cqi_index(mid_t mod_id, rnti_t rnti) {
  if (!rrc_is_present(mod_id)) return -1;

  struct rrc_eNB_ue_context_s *ue_context_p = rrc_eNB_get_ue_context(RC.rrc[mod_id], rnti);

  if (!ue_context_p) return -1;

  if (!ue_context_p->ue_context.physicalConfigDedicated) return -1;

  if (!ue_context_p->ue_context.physicalConfigDedicated->pusch_ConfigDedicated) return -1;

  return ue_context_p->ue_context.physicalConfigDedicated->pusch_ConfigDedicated->betaOffset_CQI_Index;
}

BOOLEAN_t flexran_get_simultaneous_ack_nack_cqi(mid_t mod_id, rnti_t rnti) {
  if (!rrc_is_present(mod_id)) return -1;

  struct rrc_eNB_ue_context_s *ue_context_p = rrc_eNB_get_ue_context(RC.rrc[mod_id], rnti);

  if (!ue_context_p) return -1;

  if (!ue_context_p->ue_context.physicalConfigDedicated) return -1;

  if (!ue_context_p->ue_context.physicalConfigDedicated->cqi_ReportConfig) return -1;

  if (!ue_context_p->ue_context.physicalConfigDedicated->cqi_ReportConfig->cqi_ReportPeriodic) return -1;

  return ue_context_p->ue_context.physicalConfigDedicated->cqi_ReportConfig->cqi_ReportPeriodic->choice.setup.simultaneousAckNackAndCQI;
}

BOOLEAN_t flexran_get_ack_nack_simultaneous_trans(mid_t mod_id, uint8_t cc_id) {
  if (!rrc_is_present(mod_id)) return -1;

  if (!RC.rrc[mod_id]->carrier[cc_id].sib2) return -1;

  return RC.rrc[mod_id]->carrier[cc_id].sib2->radioResourceConfigCommon.soundingRS_UL_ConfigCommon.choice.setup.ackNackSRS_SimultaneousTransmission;
}

Protocol__FlexAperiodicCqiReportMode flexran_get_aperiodic_cqi_rep_mode(mid_t mod_id, rnti_t rnti) {
  if (!rrc_is_present(mod_id)) return -1;

  struct rrc_eNB_ue_context_s *ue_context_p = rrc_eNB_get_ue_context(RC.rrc[mod_id], rnti);

  if (!ue_context_p) return -1;

  if (!ue_context_p->ue_context.physicalConfigDedicated) return -1;

  if (!ue_context_p->ue_context.physicalConfigDedicated->cqi_ReportConfig) return -1;

  switch (*ue_context_p->ue_context.physicalConfigDedicated->cqi_ReportConfig->cqi_ReportModeAperiodic) {
    case LTE_CQI_ReportModeAperiodic_rm12:
      return PROTOCOL__FLEX_APERIODIC_CQI_REPORT_MODE__FLACRM_RM12;

    case LTE_CQI_ReportModeAperiodic_rm20:
      return PROTOCOL__FLEX_APERIODIC_CQI_REPORT_MODE__FLACRM_RM20;

    case LTE_CQI_ReportModeAperiodic_rm22:
      return PROTOCOL__FLEX_APERIODIC_CQI_REPORT_MODE__FLACRM_RM22;

    case LTE_CQI_ReportModeAperiodic_rm30:
      return PROTOCOL__FLEX_APERIODIC_CQI_REPORT_MODE__FLACRM_RM30;

    case LTE_CQI_ReportModeAperiodic_rm31:
      return PROTOCOL__FLEX_APERIODIC_CQI_REPORT_MODE__FLACRM_RM31;

    case LTE_CQI_ReportModeAperiodic_rm32_v1250:
      return PROTOCOL__FLEX_APERIODIC_CQI_REPORT_MODE__FLACRM_RM32_v1250;

    case LTE_CQI_ReportModeAperiodic_rm10_v1310:
      return PROTOCOL__FLEX_APERIODIC_CQI_REPORT_MODE__FLACRM_RM10_v1310;

    case LTE_CQI_ReportModeAperiodic_rm11_v1310:
      return PROTOCOL__FLEX_APERIODIC_CQI_REPORT_MODE__FLACRM_RM11_v1310;

    default:
      return PROTOCOL__FLEX_APERIODIC_CQI_REPORT_MODE__FLACRM_NONE;
  }
}

long flexran_get_tdd_ack_nack_feedback_mode(mid_t mod_id, rnti_t rnti) {
  if (!rrc_is_present(mod_id)) return -1;

  struct rrc_eNB_ue_context_s *ue_context_p = rrc_eNB_get_ue_context(RC.rrc[mod_id], rnti);

  if (!ue_context_p) return -1;

  if (!ue_context_p->ue_context.physicalConfigDedicated) return -1;

  if (!ue_context_p->ue_context.physicalConfigDedicated->pucch_ConfigDedicated) return -1;

  if (!ue_context_p->ue_context.physicalConfigDedicated->pucch_ConfigDedicated->tdd_AckNackFeedbackMode) return -1;

  return *(ue_context_p->ue_context.physicalConfigDedicated->pucch_ConfigDedicated->tdd_AckNackFeedbackMode);
}

long flexran_get_ack_nack_repetition_factor(mid_t mod_id, rnti_t rnti) {
  if (!rrc_is_present(mod_id)) return -1;

  struct rrc_eNB_ue_context_s *ue_context_p = rrc_eNB_get_ue_context(RC.rrc[mod_id], rnti);

  if (!ue_context_p) return -1;

  if (!ue_context_p->ue_context.physicalConfigDedicated) return -1;

  if (!ue_context_p->ue_context.physicalConfigDedicated->pucch_ConfigDedicated) return -1;

  return ue_context_p->ue_context.physicalConfigDedicated->pucch_ConfigDedicated->ackNackRepetition.choice.setup.repetitionFactor;
}

long flexran_get_extended_bsr_size(mid_t mod_id, rnti_t rnti) {
  if (!rrc_is_present(mod_id)) return -1;

  struct rrc_eNB_ue_context_s *ue_context_p = rrc_eNB_get_ue_context(RC.rrc[mod_id], rnti);

  if (!ue_context_p) return -1;

  if (!ue_context_p->ue_context.mac_MainConfig) return -1;

  if (!ue_context_p->ue_context.mac_MainConfig->ext2) return -1;

  if (!ue_context_p->ue_context.mac_MainConfig->ext2->mac_MainConfig_v1020) return -1;

  return *(ue_context_p->ue_context.mac_MainConfig->ext2->mac_MainConfig_v1020->extendedBSR_Sizes_r10);
}

int flexran_get_ue_transmission_antenna(mid_t mod_id, rnti_t rnti) {
  if (!rrc_is_present(mod_id)) return -1;

  struct rrc_eNB_ue_context_s *ue_context_p = rrc_eNB_get_ue_context(RC.rrc[mod_id], rnti);

  if (!ue_context_p) return -1;

  if (!ue_context_p->ue_context.physicalConfigDedicated) return -1;

  if (!ue_context_p->ue_context.physicalConfigDedicated->antennaInfo) return -1;

  switch (ue_context_p->ue_context.physicalConfigDedicated->antennaInfo->choice.explicitValue.ue_TransmitAntennaSelection.choice.setup) {
    case LTE_AntennaInfoDedicated__ue_TransmitAntennaSelection__setup_closedLoop:
      return 2;

    case LTE_AntennaInfoDedicated__ue_TransmitAntennaSelection__setup_openLoop:
      return 1;

    default:
      return 0;
  }
}

uint64_t flexran_get_ue_imsi(mid_t mod_id, rnti_t rnti) {
  uint64_t imsi;

  if (!rrc_is_present(mod_id)) return 0;

  struct rrc_eNB_ue_context_s *ue_context_p = rrc_eNB_get_ue_context(RC.rrc[mod_id], rnti);

  if (!ue_context_p) return 0;

  imsi  = ue_context_p->ue_context.imsi.digit15;
  imsi += ue_context_p->ue_context.imsi.digit14 * 10;              // pow(10, 1)
  imsi += ue_context_p->ue_context.imsi.digit13 * 100;             // pow(10, 2)
  imsi += ue_context_p->ue_context.imsi.digit12 * 1000;            // pow(10, 3)
  imsi += ue_context_p->ue_context.imsi.digit11 * 10000;           // pow(10, 4)
  imsi += ue_context_p->ue_context.imsi.digit10 * 100000;          // pow(10, 5)
  imsi += ue_context_p->ue_context.imsi.digit9  * 1000000;         // pow(10, 6)
  imsi += ue_context_p->ue_context.imsi.digit8  * 10000000;        // pow(10, 7)
  imsi += ue_context_p->ue_context.imsi.digit7  * 100000000;       // pow(10, 8)
  imsi += ue_context_p->ue_context.imsi.digit6  * 1000000000;      // pow(10, 9)
  imsi += ue_context_p->ue_context.imsi.digit5  * 10000000000;     // pow(10, 10)
  imsi += ue_context_p->ue_context.imsi.digit4  * 100000000000;    // pow(10, 11)
  imsi += ue_context_p->ue_context.imsi.digit3  * 1000000000000;   // pow(10, 12)
  imsi += ue_context_p->ue_context.imsi.digit2  * 10000000000000;  // pow(10, 13)
  imsi += ue_context_p->ue_context.imsi.digit1  * 100000000000000; // pow(10, 14)
  return imsi;
}

long flexran_get_lcg(mid_t mod_id, mid_t ue_id, mid_t lc_id) {
  if (!mac_is_present(mod_id)) return 0;

  return RC.mac[mod_id]->UE_list.UE_template[UE_PCCID(mod_id, ue_id)][ue_id].lcgidmap[lc_id];
}

/* TODO Navid: needs to be revised */
int flexran_get_direction(mid_t ue_id, mid_t lc_id) {
  switch (lc_id) {
    case DCCH:
    case DCCH1:
      return 2;

    case DTCH:
      return 1;

    default:
      return -1;
  }
}

uint8_t flexran_get_antenna_ports(mid_t mod_id, uint8_t cc_id) {
  if (!phy_is_present(mod_id, cc_id)) return 0;

  return RC.eNB[mod_id][cc_id]->frame_parms.nb_antenna_ports_eNB;
}

uint32_t flexran_agent_get_operating_dl_freq(mid_t mod_id, uint8_t cc_id) {
  if (!phy_is_present(mod_id, cc_id)) return 0;

  return RC.eNB[mod_id][cc_id]->frame_parms.dl_CarrierFreq / 1000000;
}

uint32_t flexran_agent_get_operating_ul_freq(mid_t mod_id, uint8_t cc_id) {
  if (!phy_is_present(mod_id, cc_id)) return 0;

  return RC.eNB[mod_id][cc_id]->frame_parms.ul_CarrierFreq / 1000000;
}

uint8_t flexran_agent_get_operating_eutra_band(mid_t mod_id, uint8_t cc_id) {
  if (!phy_is_present(mod_id, cc_id)) return 0;

  return RC.eNB[mod_id][cc_id]->frame_parms.eutra_band;
}

int8_t flexran_agent_get_operating_pdsch_refpower(mid_t mod_id, uint8_t cc_id) {
  if (!phy_is_present(mod_id, cc_id)) return 0;

  return RC.eNB[mod_id][cc_id]->frame_parms.pdsch_config_common.referenceSignalPower;
}

long flexran_agent_get_operating_pusch_p0(mid_t mod_id, uint8_t cc_id) {
  if (!rrc_is_present(mod_id)) return 0;

  return RC.rrc[mod_id]->configuration.radioresourceconfig[cc_id].pusch_p0_Nominal;
}

void flexran_agent_set_operating_dl_freq(mid_t mod_id, uint8_t cc_id, uint32_t dl_freq_mhz) {
  if (phy_is_present(mod_id, cc_id)) {
    RC.eNB[mod_id][cc_id]->frame_parms.dl_CarrierFreq = dl_freq_mhz * 1000000;
  } else {
    LOG_E(FLEXRAN_AGENT, "can not set dl_CarrierFreq to %d MHz in PHY: PHY is not present\n", dl_freq_mhz);
  }

  if (rrc_is_present(mod_id)) {
    RC.rrc[mod_id]->configuration.downlink_frequency[cc_id] = dl_freq_mhz * 1000000;
  } else {
    LOG_E(FLEXRAN_AGENT, "can not set downlink_frequency to %d MHz in RRC: RRC is not present\n", dl_freq_mhz);
  }
}

void flexran_agent_set_operating_ul_freq(mid_t mod_id, uint8_t cc_id, int32_t ul_freq_mhz_offset) {
  if (phy_is_present(mod_id, cc_id)) {
    uint32_t new_ul_freq_mhz = flexran_agent_get_operating_dl_freq(mod_id, cc_id) + ul_freq_mhz_offset;
    RC.eNB[mod_id][cc_id]->frame_parms.ul_CarrierFreq = new_ul_freq_mhz * 1000000;
  } else {
    LOG_E(FLEXRAN_AGENT, "can not set ul_CarrierFreq using offset %d MHz in PHY: PHY is not present\n", ul_freq_mhz_offset);
  }

  if (rrc_is_present(mod_id)) {
    RC.rrc[mod_id]->configuration.uplink_frequency_offset[cc_id] = ul_freq_mhz_offset;
  } else {
    LOG_E(FLEXRAN_AGENT, "can not set uplink_frequency_offset to %d MHz in RRC: RRC is not present\n", ul_freq_mhz_offset);
  }
}

void flexran_agent_set_operating_eutra_band(mid_t mod_id, uint8_t cc_id, uint8_t eutra_band) {
  if (phy_is_present(mod_id, cc_id)) {
    RC.eNB[mod_id][cc_id]->frame_parms.eutra_band = eutra_band;
  } else {
    LOG_E(FLEXRAN_AGENT, "can not set eutra_band to %d in PHY: PHY is not present\n", eutra_band);
  }

  if (rrc_is_present(mod_id)) {
    RC.rrc[mod_id]->configuration.eutra_band[cc_id] = eutra_band;
  } else {
    LOG_E(FLEXRAN_AGENT, "can not set eutra_band to %d in RRC: RRC is not present\n", eutra_band);
  }
}

/* Sets both DL/UL */
void flexran_agent_set_operating_bandwidth(mid_t mod_id, uint8_t cc_id, uint8_t N_RB) {
  if (phy_is_present(mod_id, cc_id)) {
    RC.eNB[mod_id][cc_id]->frame_parms.N_RB_DL = N_RB;
    RC.eNB[mod_id][cc_id]->frame_parms.N_RB_UL = N_RB;
  } else {
    LOG_E(FLEXRAN_AGENT, "can not set N_RB_DL and N_RB_UL to %d in PHY: PHY is not present\n", N_RB);
  }

  if (rrc_is_present(mod_id)) {
    RC.rrc[mod_id]->configuration.N_RB_DL[cc_id] = N_RB;
  } else {
    LOG_E(FLEXRAN_AGENT, "can not set N_RB_DL to %d in RRC: RRC is not present\n", N_RB);
  }
}

void flexran_agent_set_operating_frame_type(mid_t mod_id, uint8_t cc_id, lte_frame_type_t frame_type) {
  if (phy_is_present(mod_id, cc_id)) {
    RC.eNB[mod_id][cc_id]->frame_parms.frame_type = frame_type;
  } else {
    LOG_E(FLEXRAN_AGENT, "can not set frame_type to %d in PHY: PHY is not present\n", frame_type);
  }

  if (rrc_is_present(mod_id)) {
    RC.rrc[mod_id]->configuration.frame_type[cc_id] = frame_type;
  } else {
    LOG_E(FLEXRAN_AGENT, "can not set frame_type to %d in RRC: RRC is not present\n", frame_type);
  }
}

/*********** PDCP  *************/

uint16_t flexran_get_pdcp_uid_from_rnti(mid_t mod_id, rnti_t rnti) {
  if (rnti == NOT_A_RNTI) return 0;

  if (mod_id < 0 || mod_id >= RC.nb_inst)
    return 0;

  for (uint16_t pdcp_uid = 0; pdcp_uid < MAX_MOBILES_PER_ENB; ++pdcp_uid) {
    if (pdcp_enb[mod_id].rnti[pdcp_uid] == rnti)
      return pdcp_uid;
  }

  return 0;
}

/*PDCP super frame counter flexRAN*/
uint32_t flexran_get_pdcp_sfn(mid_t mod_id) {
  if (mod_id < 0 || mod_id >= RC.nb_inst)
    return 0;

  return pdcp_enb[mod_id].sfn;
}

/*PDCP super frame counter flexRAN*/
void flexran_set_pdcp_tx_stat_window(mid_t mod_id, uint16_t uid, uint16_t obs_window) {
  if (mod_id < 0 || mod_id >= RC.nb_inst || uid < 0
      || uid >= MAX_MOBILES_PER_ENB)
    return;

  Pdcp_stats_tx_window_ms[mod_id][uid] = obs_window > 0 ? obs_window : 1000;
}

/*PDCP super frame counter flexRAN*/
void flexran_set_pdcp_rx_stat_window(mid_t mod_id, uint16_t uid, uint16_t obs_window) {
  if (mod_id < 0 || mod_id >= RC.nb_inst || uid < 0
      || uid >= MAX_MOBILES_PER_ENB)
    return;

  Pdcp_stats_rx_window_ms[mod_id][uid] = obs_window > 0 ? obs_window : 1000;
}

/*PDCP num tx pdu status flexRAN*/
uint32_t flexran_get_pdcp_tx(mid_t mod_id, uint16_t uid, lcid_t lcid) {
  if (mod_id < 0 || mod_id >= RC.nb_inst || uid < 0
      || uid >= MAX_MOBILES_PER_ENB || lcid < 0 || lcid >= NB_RB_MAX)
    return 0;

  return Pdcp_stats_tx[mod_id][uid][lcid];
}

/*PDCP num tx bytes status flexRAN*/
uint32_t flexran_get_pdcp_tx_bytes(mid_t mod_id, uint16_t uid, lcid_t lcid) {
  if (mod_id < 0 || mod_id >= RC.nb_inst || uid < 0
      || uid >= MAX_MOBILES_PER_ENB || lcid < 0 || lcid >= NB_RB_MAX)
    return 0;

  return Pdcp_stats_tx_bytes[mod_id][uid][lcid];
}

/*PDCP number of transmit packet / second status flexRAN*/
uint32_t flexran_get_pdcp_tx_w(mid_t mod_id, uint16_t uid, lcid_t lcid) {
  if (mod_id < 0 || mod_id >= RC.nb_inst || uid < 0
      || uid >= MAX_MOBILES_PER_ENB || lcid < 0 || lcid >= NB_RB_MAX)
    return 0;

  return Pdcp_stats_tx_w[mod_id][uid][lcid];
}

/*PDCP throughput (bit/s) status flexRAN*/
uint32_t flexran_get_pdcp_tx_bytes_w(mid_t mod_id, uint16_t uid, lcid_t lcid) {
  if (mod_id < 0 || mod_id >= RC.nb_inst || uid < 0
      || uid >= MAX_MOBILES_PER_ENB || lcid < 0 || lcid >= NB_RB_MAX)
    return 0;

  return Pdcp_stats_tx_bytes_w[mod_id][uid][lcid];
}

/*PDCP tx sequence number flexRAN*/
uint32_t flexran_get_pdcp_tx_sn(mid_t mod_id, uint16_t uid, lcid_t lcid) {
  if (mod_id < 0 || mod_id >= RC.nb_inst || uid < 0
      || uid >= MAX_MOBILES_PER_ENB || lcid < 0 || lcid >= NB_RB_MAX)
    return 0;

  return Pdcp_stats_tx_sn[mod_id][uid][lcid];
}

/*PDCP tx aggregated packet arrival  flexRAN*/
uint32_t flexran_get_pdcp_tx_aiat(mid_t mod_id, uint16_t uid, lcid_t lcid) {
  if (mod_id < 0 || mod_id >= RC.nb_inst || uid < 0
      || uid >= MAX_MOBILES_PER_ENB || lcid < 0 || lcid >= NB_RB_MAX)
    return 0;

  return Pdcp_stats_tx_aiat[mod_id][uid][lcid];
}

/*PDCP tx aggregated packet arrival  flexRAN*/
uint32_t flexran_get_pdcp_tx_aiat_w(mid_t mod_id, uint16_t uid, lcid_t lcid) {
  if (mod_id < 0 || mod_id >= RC.nb_inst || uid < 0
      || uid >= MAX_MOBILES_PER_ENB || lcid < 0 || lcid >= NB_RB_MAX)
    return 0;

  return Pdcp_stats_tx_aiat_w[mod_id][uid][lcid];
}

/*PDCP num rx pdu status flexRAN*/
uint32_t flexran_get_pdcp_rx(mid_t mod_id, uint16_t uid, lcid_t lcid) {
  if (mod_id < 0 || mod_id >= RC.nb_inst || uid < 0
      || uid >= MAX_MOBILES_PER_ENB || lcid < 0 || lcid >= NB_RB_MAX)
    return 0;

  return Pdcp_stats_rx[mod_id][uid][lcid];
}

/*PDCP num rx bytes status flexRAN*/
uint32_t flexran_get_pdcp_rx_bytes(mid_t mod_id, uint16_t uid, lcid_t lcid) {
  if (mod_id < 0 || mod_id >= RC.nb_inst || uid < 0
      || uid >= MAX_MOBILES_PER_ENB || lcid < 0 || lcid >= NB_RB_MAX)
    return 0;

  return Pdcp_stats_rx_bytes[mod_id][uid][lcid];
}

/*PDCP number of received packet / second  flexRAN*/
uint32_t flexran_get_pdcp_rx_w(mid_t mod_id, uint16_t uid, lcid_t lcid) {
  if (mod_id < 0 || mod_id >= RC.nb_inst || uid < 0
      || uid >= MAX_MOBILES_PER_ENB || lcid < 0 || lcid >= NB_RB_MAX)
    return 0;

  return Pdcp_stats_rx_w[mod_id][uid][lcid];
}

/*PDCP gootput (bit/s) status flexRAN*/
uint32_t flexran_get_pdcp_rx_bytes_w(mid_t mod_id, uint16_t uid, lcid_t lcid) {
  if (mod_id < 0 || mod_id >= RC.nb_inst || uid < 0
      || uid >= MAX_MOBILES_PER_ENB || lcid < 0 || lcid >= NB_RB_MAX)
    return 0;

  return Pdcp_stats_rx_bytes_w[mod_id][uid][lcid];
}

/*PDCP rx sequence number flexRAN*/
uint32_t flexran_get_pdcp_rx_sn(mid_t mod_id, uint16_t uid, lcid_t lcid) {
  if (mod_id < 0 || mod_id >= RC.nb_inst || uid < 0
      || uid >= MAX_MOBILES_PER_ENB || lcid < 0 || lcid >= NB_RB_MAX)
    return 0;

  return Pdcp_stats_rx_sn[mod_id][uid][lcid];
}

/*PDCP rx aggregated packet arrival  flexRAN*/
uint32_t flexran_get_pdcp_rx_aiat(mid_t mod_id, uint16_t uid, lcid_t lcid) {
  if (mod_id < 0 || mod_id >= RC.nb_inst || uid < 0
      || uid >= MAX_MOBILES_PER_ENB || lcid < 0 || lcid >= NB_RB_MAX)
    return 0;

  return Pdcp_stats_rx_aiat[mod_id][uid][lcid];
}

/*PDCP rx aggregated packet arrival  flexRAN*/
uint32_t flexran_get_pdcp_rx_aiat_w(mid_t mod_id, uint16_t uid, lcid_t lcid) {
  if (mod_id < 0 || mod_id >= RC.nb_inst || uid < 0
      || uid >= MAX_MOBILES_PER_ENB || lcid < 0 || lcid >= NB_RB_MAX)
    return 0;

  return Pdcp_stats_rx_aiat_w[mod_id][uid][lcid];
}

/*PDCP num of received outoforder pdu status flexRAN*/
uint32_t flexran_get_pdcp_rx_oo(mid_t mod_id, uint16_t uid, lcid_t lcid) {
  if (mod_id < 0 || mod_id >= RC.nb_inst || uid < 0
      || uid >= MAX_MOBILES_PER_ENB || lcid < 0 || lcid >= NB_RB_MAX)
    return 0;

  return Pdcp_stats_rx_outoforder[mod_id][uid][lcid];
}

/******************** RRC *****************************/
/* RRC Wrappers */
int flexran_call_rrc_reconfiguration (mid_t mod_id, rnti_t rnti) {
  if (!rrc_is_present(mod_id)) return -1;

  protocol_ctxt_t  ctxt;
  memset(&ctxt, 0, sizeof(ctxt));
  struct rrc_eNB_ue_context_s *ue_context_p = rrc_eNB_get_ue_context(RC.rrc[mod_id], rnti);

  if (!ue_context_p) return -1;

  PROTOCOL_CTXT_SET_BY_MODULE_ID(&ctxt, mod_id, ENB_FLAG_YES, ue_context_p->ue_context.rnti, flexran_get_current_frame(mod_id), flexran_get_current_subframe (mod_id), mod_id);
  flexran_rrc_eNB_generate_defaultRRCConnectionReconfiguration(&ctxt, ue_context_p, 0);
  return 0;
}

int flexran_call_rrc_trigger_handover (mid_t mod_id, rnti_t rnti, int target_cell_id) {
  if (!rrc_is_present(mod_id)) return -1;

  protocol_ctxt_t  ctxt;
  memset(&ctxt, 0, sizeof(ctxt));
  struct rrc_eNB_ue_context_s *ue_context_p = rrc_eNB_get_ue_context(RC.rrc[mod_id], rnti);

  if (!ue_context_p) return -1;

  PROTOCOL_CTXT_SET_BY_MODULE_ID(&ctxt, mod_id, ENB_FLAG_YES, ue_context_p->ue_context.rnti, flexran_get_current_frame(mod_id), flexran_get_current_subframe (mod_id), mod_id);
  return flexran_rrc_eNB_trigger_handover(mod_id, &ctxt, ue_context_p, target_cell_id);
}

/* RRC Getters */

LTE_MeasId_t  flexran_get_rrc_pcell_measid(mid_t mod_id, rnti_t rnti) {
  if (!rrc_is_present(mod_id)) return -1;

  struct rrc_eNB_ue_context_s *ue_context_p = rrc_eNB_get_ue_context(RC.rrc[mod_id], rnti);

  if (!ue_context_p) return -1;

  if (!ue_context_p->ue_context.measResults) return -1;

  return ue_context_p->ue_context.measResults->measId;
}

float flexran_get_rrc_pcell_rsrp(mid_t mod_id, rnti_t rnti) {
  if (!rrc_is_present(mod_id)) return -1;

  struct rrc_eNB_ue_context_s *ue_context_p = rrc_eNB_get_ue_context(RC.rrc[mod_id], rnti);

  if (!ue_context_p) return -1;

  if (!ue_context_p->ue_context.measResults) return -1;

  return RSRP_meas_mapping[ue_context_p->ue_context.measResults->measResultPCell.rsrpResult];
}

float flexran_get_rrc_pcell_rsrq(mid_t mod_id, rnti_t rnti) {
  if (!rrc_is_present(mod_id)) return -1;

  struct rrc_eNB_ue_context_s *ue_context_p = rrc_eNB_get_ue_context(RC.rrc[mod_id], rnti);

  if (!ue_context_p) return -1;

  if (!ue_context_p->ue_context.measResults) return -1;

  return RSRQ_meas_mapping[ue_context_p->ue_context.measResults->measResultPCell.rsrqResult];
}

/*Number of neighbouring cells for specific UE*/
int flexran_get_rrc_num_ncell(mid_t mod_id, rnti_t rnti) {
  if (!rrc_is_present(mod_id)) return 0;

  struct rrc_eNB_ue_context_s *ue_context_p = rrc_eNB_get_ue_context(RC.rrc[mod_id], rnti);

  if (!ue_context_p) return 0;

  if (!ue_context_p->ue_context.measResults) return 0;

  if (!ue_context_p->ue_context.measResults->measResultNeighCells) return 0;

  //if (ue_context_p->ue_context.measResults->measResultNeighCells->present != LTE_MeasResults__measResultNeighCells_PR_measResultListEUTRA) return 0;
  return ue_context_p->ue_context.measResults->measResultNeighCells->choice.measResultListEUTRA.list.count;
}

long flexran_get_rrc_neigh_phy_cell_id(mid_t mod_id, rnti_t rnti, long cell_id) {
  if (!rrc_is_present(mod_id)) return -1;

  struct rrc_eNB_ue_context_s *ue_context_p = rrc_eNB_get_ue_context(RC.rrc[mod_id], rnti);

  if (!ue_context_p) return -1;

  if (!ue_context_p->ue_context.measResults) return -1;

  if (!ue_context_p->ue_context.measResults->measResultNeighCells) return -1;

  //if (ue_context_p->ue_context.measResults->measResultNeighCells->present != LTE_MeasResults__measResultNeighCells_PR_measResultListEUTRA) return -1;
  if (!ue_context_p->ue_context.measResults->measResultNeighCells->choice.measResultListEUTRA.list.array[cell_id]) return -1;

  return ue_context_p->ue_context.measResults->measResultNeighCells->choice.measResultListEUTRA.list.array[cell_id]->physCellId;
}

int flexran_get_rrc_neigh_cgi(mid_t mod_id, rnti_t rnti, long cell_id) {
  if (!rrc_is_present(mod_id)) return 0;

  struct rrc_eNB_ue_context_s *ue_context_p = rrc_eNB_get_ue_context(RC.rrc[mod_id], rnti);

  if (!ue_context_p) return 0;

  if (!ue_context_p->ue_context.measResults) return 0;

  if (!ue_context_p->ue_context.measResults->measResultNeighCells) return 0;

  //if (ue_context_p->ue_context.measResults->measResultNeighCells->present != LTE_MeasResults__measResultNeighCells_PR_measResultListEUTRA) return 0;
  if (!ue_context_p->ue_context.measResults->measResultNeighCells->choice.measResultListEUTRA.list.array[cell_id]) return 0;

  return (!ue_context_p->ue_context.measResults->measResultNeighCells->choice.measResultListEUTRA.list.array[cell_id]->cgi_Info)?0:1;
}

uint32_t flexran_get_rrc_neigh_cgi_cell_id(mid_t mod_id, rnti_t rnti, long cell_id) {
  struct rrc_eNB_ue_context_s *ue_context_p = rrc_eNB_get_ue_context(RC.rrc[mod_id], rnti);
  uint8_t *cId = ue_context_p->ue_context.measResults->measResultNeighCells->choice.measResultListEUTRA.list.array[cell_id]->cgi_Info->cellGlobalId.cellIdentity.buf;
  return ((cId[0] << 20) + (cId[1] << 12) + (cId[2] << 4) + (cId[3] >> 4));
}

uint32_t flexran_get_rrc_neigh_cgi_tac(mid_t mod_id, rnti_t rnti, long cell_id) {
  struct rrc_eNB_ue_context_s *ue_context_p = rrc_eNB_get_ue_context(RC.rrc[mod_id], rnti);
  uint8_t *tac = ue_context_p->ue_context.measResults->measResultNeighCells->choice.measResultListEUTRA.list.array[cell_id]->cgi_Info->trackingAreaCode.buf;
  return (tac[0] << 8) + (tac[1]);
}

int flexran_get_rrc_neigh_cgi_num_mnc(mid_t mod_id, rnti_t rnti, long cell_id) {
  struct rrc_eNB_ue_context_s *ue_context_p = rrc_eNB_get_ue_context(RC.rrc[mod_id], rnti);
  return ue_context_p->ue_context.measResults->measResultNeighCells->choice.measResultListEUTRA.list.array[cell_id]->cgi_Info->cellGlobalId.plmn_Identity.mnc.list.count;
}

int flexran_get_rrc_neigh_cgi_num_mcc(mid_t mod_id, rnti_t rnti, long cell_id) {
  struct rrc_eNB_ue_context_s *ue_context_p = rrc_eNB_get_ue_context(RC.rrc[mod_id], rnti);
  return ue_context_p->ue_context.measResults->measResultNeighCells->choice.measResultListEUTRA.list.array[cell_id]->cgi_Info->cellGlobalId.plmn_Identity.mcc->list.count;
}

uint32_t flexran_get_rrc_neigh_cgi_mnc(mid_t mod_id, rnti_t rnti, long cell_id, int mnc_id) {
  struct rrc_eNB_ue_context_s *ue_context_p = rrc_eNB_get_ue_context(RC.rrc[mod_id], rnti);
  int num_mnc = ue_context_p->ue_context.measResults->measResultNeighCells->choice.measResultListEUTRA.list.array[cell_id]->cgi_Info->cellGlobalId.plmn_Identity.mnc.list.count;
  return *(ue_context_p->ue_context.measResults->measResultNeighCells->choice.measResultListEUTRA.list.array[cell_id]->cgi_Info->cellGlobalId.plmn_Identity.mnc.list.array[mnc_id]) *
         ((uint32_t) pow(10, num_mnc - mnc_id - 1));
}

uint32_t flexran_get_rrc_neigh_cgi_mcc(mid_t mod_id, rnti_t rnti, long cell_id, int mcc_id) {
  struct rrc_eNB_ue_context_s *ue_context_p = rrc_eNB_get_ue_context(RC.rrc[mod_id], rnti);
  int num_mcc = ue_context_p->ue_context.measResults->measResultNeighCells->choice.measResultListEUTRA.list.array[cell_id]->cgi_Info->cellGlobalId.plmn_Identity.mcc->list.count;
  return *(ue_context_p->ue_context.measResults->measResultNeighCells->choice.measResultListEUTRA.list.array[cell_id]->cgi_Info->cellGlobalId.plmn_Identity.mcc->list.array[mcc_id]) *
         ((uint32_t) pow(10, num_mcc - mcc_id - 1));
}

float flexran_get_rrc_neigh_rsrp(mid_t mod_id, rnti_t rnti, long cell_id) {
  if (!rrc_is_present(mod_id)) return -1;

  struct rrc_eNB_ue_context_s *ue_context_p = rrc_eNB_get_ue_context(RC.rrc[mod_id], rnti);

  if (!ue_context_p) return -1;

  if (!ue_context_p->ue_context.measResults) return -1;

  if (!ue_context_p->ue_context.measResults->measResultNeighCells) return -1;

  //if (ue_context_p->ue_context.measResults->measResultNeighCells->present != LTE_MeasResults__measResultNeighCells_PR_measResultListEUTRA) return -1;
  if (!ue_context_p->ue_context.measResults->measResultNeighCells->choice.measResultListEUTRA.list.array[cell_id]) return -1;

  if (!ue_context_p->ue_context.measResults->measResultNeighCells->choice.measResultListEUTRA.list.array[cell_id]->measResult.rsrpResult) return -1;

  return RSRP_meas_mapping[*(ue_context_p->ue_context.measResults->measResultNeighCells->choice.measResultListEUTRA.list.array[cell_id]->measResult.rsrpResult)];
}

float flexran_get_rrc_neigh_rsrq(mid_t mod_id, rnti_t rnti, long cell_id) {
  if (!rrc_is_present(mod_id)) return -1;

  struct rrc_eNB_ue_context_s *ue_context_p = rrc_eNB_get_ue_context(RC.rrc[mod_id], rnti);

  if (!ue_context_p) return -1;

  if (!ue_context_p->ue_context.measResults) return -1;

  if (!ue_context_p->ue_context.measResults->measResultNeighCells) return -1;

  //if (ue_context_p->ue_context.measResults->measResultNeighCells->present != LTE_MeasResults__measResultNeighCells_PR_measResultListEUTRA) return -1;
  if (!ue_context_p->ue_context.measResults->measResultNeighCells->choice.measResultListEUTRA.list.array[cell_id]->measResult.rsrqResult) return -1;

  return RSRQ_meas_mapping[*(ue_context_p->ue_context.measResults->measResultNeighCells->choice.measResultListEUTRA.list.array[cell_id]->measResult.rsrqResult)];
}

/* Measurement offsets */

long flexran_get_rrc_ofp(mid_t mod_id, rnti_t rnti) {
  if (!rrc_is_present(mod_id)) return -1;

  struct rrc_eNB_ue_context_s *ue_context_p = rrc_eNB_get_ue_context(RC.rrc[mod_id], rnti);

  if (!ue_context_p) return -1;

  if (!ue_context_p->ue_context.measurement_info) return -1;

  return ue_context_p->ue_context.measurement_info->offsetFreq;
}

long flexran_get_rrc_ofn(mid_t mod_id, rnti_t rnti) {
  if (!rrc_is_present(mod_id)) return -1;

  struct rrc_eNB_ue_context_s *ue_context_p = rrc_eNB_get_ue_context(RC.rrc[mod_id], rnti);

  if (!ue_context_p) return -1;

  if (!ue_context_p->ue_context.measurement_info) return -1;

  return ue_context_p->ue_context.measurement_info->offsetFreq;
}

long flexran_get_rrc_ocp(mid_t mod_id, rnti_t rnti) {
  if (!rrc_is_present(mod_id)) return -1;

  struct rrc_eNB_ue_context_s *ue_context_p = rrc_eNB_get_ue_context(RC.rrc[mod_id], rnti);

  if (!ue_context_p) return -1;

  if (!ue_context_p->ue_context.measurement_info) return -1;

  switch (ue_context_p->ue_context.measurement_info->cellIndividualOffset[0]) {
    case LTE_Q_OffsetRange_dB_24:
      return -24;

    case LTE_Q_OffsetRange_dB_22:
      return -22;

    case LTE_Q_OffsetRange_dB_20:
      return -20;

    case LTE_Q_OffsetRange_dB_18:
      return -18;

    case LTE_Q_OffsetRange_dB_16:
      return -16;

    case LTE_Q_OffsetRange_dB_14:
      return -14;

    case LTE_Q_OffsetRange_dB_12:
      return -12;

    case LTE_Q_OffsetRange_dB_10:
      return -10;

    case LTE_Q_OffsetRange_dB_8:
      return -8;

    case LTE_Q_OffsetRange_dB_6:
      return -6;

    case LTE_Q_OffsetRange_dB_5:
      return -5;

    case LTE_Q_OffsetRange_dB_4:
      return -4;

    case LTE_Q_OffsetRange_dB_3:
      return -3;

    case LTE_Q_OffsetRange_dB_2:
      return -2;

    case LTE_Q_OffsetRange_dB_1:
      return -1;

    case LTE_Q_OffsetRange_dB0:
      return  0;

    case LTE_Q_OffsetRange_dB1:
      return  1;

    case LTE_Q_OffsetRange_dB2:
      return  2;

    case LTE_Q_OffsetRange_dB3:
      return  3;

    case LTE_Q_OffsetRange_dB4:
      return  4;

    case LTE_Q_OffsetRange_dB5:
      return  5;

    case LTE_Q_OffsetRange_dB6:
      return  6;

    case LTE_Q_OffsetRange_dB8:
      return  8;

    case LTE_Q_OffsetRange_dB10:
      return 10;

    case LTE_Q_OffsetRange_dB12:
      return 12;

    case LTE_Q_OffsetRange_dB14:
      return 14;

    case LTE_Q_OffsetRange_dB16:
      return 16;

    case LTE_Q_OffsetRange_dB18:
      return 18;

    case LTE_Q_OffsetRange_dB20:
      return 20;

    case LTE_Q_OffsetRange_dB22:
      return 22;

    case LTE_Q_OffsetRange_dB24:
      return 24;

    default:
      return -99;
  }
}

long flexran_get_rrc_ocn(mid_t mod_id, rnti_t rnti, long cell_id) {
  if (!rrc_is_present(mod_id)) return -1;

  struct rrc_eNB_ue_context_s *ue_context_p = rrc_eNB_get_ue_context(RC.rrc[mod_id], rnti);

  if (!ue_context_p) return -1;

  if (!ue_context_p->ue_context.measurement_info) return -1;

  switch (ue_context_p->ue_context.measurement_info->cellIndividualOffset[cell_id+1]) {
    case LTE_Q_OffsetRange_dB_24:
      return -24;

    case LTE_Q_OffsetRange_dB_22:
      return -22;

    case LTE_Q_OffsetRange_dB_20:
      return -20;

    case LTE_Q_OffsetRange_dB_18:
      return -18;

    case LTE_Q_OffsetRange_dB_16:
      return -16;

    case LTE_Q_OffsetRange_dB_14:
      return -14;

    case LTE_Q_OffsetRange_dB_12:
      return -12;

    case LTE_Q_OffsetRange_dB_10:
      return -10;

    case LTE_Q_OffsetRange_dB_8:
      return -8;

    case LTE_Q_OffsetRange_dB_6:
      return -6;

    case LTE_Q_OffsetRange_dB_5:
      return -5;

    case LTE_Q_OffsetRange_dB_4:
      return -4;

    case LTE_Q_OffsetRange_dB_3:
      return -3;

    case LTE_Q_OffsetRange_dB_2:
      return -2;

    case LTE_Q_OffsetRange_dB_1:
      return -1;

    case LTE_Q_OffsetRange_dB0:
      return  0;

    case LTE_Q_OffsetRange_dB1:
      return  1;

    case LTE_Q_OffsetRange_dB2:
      return  2;

    case LTE_Q_OffsetRange_dB3:
      return  3;

    case LTE_Q_OffsetRange_dB4:
      return  4;

    case LTE_Q_OffsetRange_dB5:
      return  5;

    case LTE_Q_OffsetRange_dB6:
      return  6;

    case LTE_Q_OffsetRange_dB8:
      return  8;

    case LTE_Q_OffsetRange_dB10:
      return 10;

    case LTE_Q_OffsetRange_dB12:
      return 12;

    case LTE_Q_OffsetRange_dB14:
      return 14;

    case LTE_Q_OffsetRange_dB16:
      return 16;

    case LTE_Q_OffsetRange_dB18:
      return 18;

    case LTE_Q_OffsetRange_dB20:
      return 20;

    case LTE_Q_OffsetRange_dB22:
      return 22;

    case LTE_Q_OffsetRange_dB24:
      return 24;

    default:
      return -99;
  }
}

long flexran_get_filter_coeff_rsrp(mid_t mod_id, rnti_t rnti) {
  if (!rrc_is_present(mod_id)) return -1;

  struct rrc_eNB_ue_context_s *ue_context_p = rrc_eNB_get_ue_context(RC.rrc[mod_id], rnti);

  if (!ue_context_p) return -1;

  if (!ue_context_p->ue_context.measurement_info) return -1;

  switch (ue_context_p->ue_context.measurement_info->filterCoefficientRSRP) {
    case LTE_FilterCoefficient_fc0:
      return 0;

    case LTE_FilterCoefficient_fc1:
      return 1;

    case LTE_FilterCoefficient_fc2:
      return 2;

    case LTE_FilterCoefficient_fc3:
      return 3;

    case LTE_FilterCoefficient_fc4:
      return 4;

    case LTE_FilterCoefficient_fc5:
      return 5;

    case LTE_FilterCoefficient_fc6:
      return 6;

    case LTE_FilterCoefficient_fc7:
      return 7;

    case LTE_FilterCoefficient_fc8:
      return 8;

    case LTE_FilterCoefficient_fc9:
      return 9;

    case LTE_FilterCoefficient_fc11:
      return 11;

    case LTE_FilterCoefficient_fc13:
      return 13;

    case LTE_FilterCoefficient_fc15:
      return 15;

    case LTE_FilterCoefficient_fc17:
      return 17;

    case LTE_FilterCoefficient_fc19:
      return 19;

    case LTE_FilterCoefficient_spare1:
      return -1; /* spare means no coefficient */

    default:
      return -1;
  }
}

long flexran_get_filter_coeff_rsrq(mid_t mod_id, rnti_t rnti) {
  if (!rrc_is_present(mod_id)) return -1;

  struct rrc_eNB_ue_context_s *ue_context_p = rrc_eNB_get_ue_context(RC.rrc[mod_id], rnti);

  if (!ue_context_p) return -1;

  if (!ue_context_p->ue_context.measurement_info) return -1;

  switch (ue_context_p->ue_context.measurement_info->filterCoefficientRSRQ) {
    case LTE_FilterCoefficient_fc0:
      return 0;

    case LTE_FilterCoefficient_fc1:
      return 1;

    case LTE_FilterCoefficient_fc2:
      return 2;

    case LTE_FilterCoefficient_fc3:
      return 3;

    case LTE_FilterCoefficient_fc4:
      return 4;

    case LTE_FilterCoefficient_fc5:
      return 5;

    case LTE_FilterCoefficient_fc6:
      return 6;

    case LTE_FilterCoefficient_fc7:
      return 7;

    case LTE_FilterCoefficient_fc8:
      return 8;

    case LTE_FilterCoefficient_fc9:
      return 9;

    case LTE_FilterCoefficient_fc11:
      return 11;

    case LTE_FilterCoefficient_fc13:
      return 13;

    case LTE_FilterCoefficient_fc15:
      return 15;

    case LTE_FilterCoefficient_fc17:
      return 17;

    case LTE_FilterCoefficient_fc19:
      return 19;

    case LTE_FilterCoefficient_spare1:
      return -1; /* spare means no coefficient */

    default:
      return -1;
  }
}

/* Periodic event */

long flexran_get_rrc_per_event_maxReportCells(mid_t mod_id, rnti_t rnti) {
  if (!rrc_is_present(mod_id)) return -1;

  struct rrc_eNB_ue_context_s *ue_context_p = rrc_eNB_get_ue_context(RC.rrc[mod_id], rnti);

  if (!ue_context_p) return -1;

  if (!ue_context_p->ue_context.measurement_info) return -1;

  if (!ue_context_p->ue_context.measurement_info->events) return -1;

  if (!ue_context_p->ue_context.measurement_info->events->per_event) return -1;

  return ue_context_p->ue_context.measurement_info->events->per_event->maxReportCells;
}

/* A3 event */

long flexran_get_rrc_a3_event_hysteresis(mid_t mod_id, rnti_t rnti) {
  if (!rrc_is_present(mod_id)) return -1;

  struct rrc_eNB_ue_context_s *ue_context_p = rrc_eNB_get_ue_context(RC.rrc[mod_id], rnti);

  if (!ue_context_p) return -1;

  if (!ue_context_p->ue_context.measurement_info) return -1;

  if (!ue_context_p->ue_context.measurement_info->events) return -1;

  if (!ue_context_p->ue_context.measurement_info->events->a3_event) return -1;

  return ue_context_p->ue_context.measurement_info->events->a3_event->hysteresis;
}

long flexran_get_rrc_a3_event_timeToTrigger(mid_t mod_id, rnti_t rnti) {
  if (!rrc_is_present(mod_id)) return -1;

  struct rrc_eNB_ue_context_s *ue_context_p = rrc_eNB_get_ue_context(RC.rrc[mod_id], rnti);

  if (!ue_context_p) return -1;

  if (!ue_context_p->ue_context.measurement_info) return -1;

  if (!ue_context_p->ue_context.measurement_info->events) return -1;

  if (!ue_context_p->ue_context.measurement_info->events->a3_event) return -1;

  switch (ue_context_p->ue_context.measurement_info->events->a3_event->timeToTrigger) {
    case LTE_TimeToTrigger_ms0:
      return 0;

    case LTE_TimeToTrigger_ms40:
      return 40;

    case LTE_TimeToTrigger_ms64:
      return 64;

    case LTE_TimeToTrigger_ms80:
      return 80;

    case LTE_TimeToTrigger_ms100:
      return 100;

    case LTE_TimeToTrigger_ms128:
      return 128;

    case LTE_TimeToTrigger_ms160:
      return 160;

    case LTE_TimeToTrigger_ms256:
      return 256;

    case LTE_TimeToTrigger_ms320:
      return 320;

    case LTE_TimeToTrigger_ms480:
      return 480;

    case LTE_TimeToTrigger_ms512:
      return 512;

    case LTE_TimeToTrigger_ms640:
      return 640;

    case LTE_TimeToTrigger_ms1024:
      return 1024;

    case LTE_TimeToTrigger_ms1280:
      return 1280;

    case LTE_TimeToTrigger_ms2560:
      return 2560;

    case LTE_TimeToTrigger_ms5120:
      return 5120;

    default:
      return -1;
  }
}

long flexran_get_rrc_a3_event_maxReportCells(mid_t mod_id, rnti_t rnti) {
  if (!rrc_is_present(mod_id)) return -1;

  struct rrc_eNB_ue_context_s *ue_context_p = rrc_eNB_get_ue_context(RC.rrc[mod_id], rnti);

  if (!ue_context_p) return -1;

  if (!ue_context_p->ue_context.measurement_info) return -1;

  if (!ue_context_p->ue_context.measurement_info->events) return -1;

  if (!ue_context_p->ue_context.measurement_info->events->a3_event) return -1;

  return ue_context_p->ue_context.measurement_info->events->a3_event->maxReportCells;
}

long flexran_get_rrc_a3_event_a3_offset(mid_t mod_id, rnti_t rnti) {
  if (!rrc_is_present(mod_id)) return -1;

  struct rrc_eNB_ue_context_s *ue_context_p = rrc_eNB_get_ue_context(RC.rrc[mod_id], rnti);

  if (!ue_context_p) return -1;

  if (!ue_context_p->ue_context.measurement_info) return -1;

  if (!ue_context_p->ue_context.measurement_info->events) return -1;

  if (!ue_context_p->ue_context.measurement_info->events->a3_event) return -1;

  return ue_context_p->ue_context.measurement_info->events->a3_event->a3_offset;
}

int flexran_get_rrc_a3_event_reportOnLeave(mid_t mod_id, rnti_t rnti) {
  if (!rrc_is_present(mod_id)) return -1;

  struct rrc_eNB_ue_context_s *ue_context_p = rrc_eNB_get_ue_context(RC.rrc[mod_id], rnti);

  if (!ue_context_p) return -1;

  if (!ue_context_p->ue_context.measurement_info) return -1;

  if (!ue_context_p->ue_context.measurement_info->events) return -1;

  if (!ue_context_p->ue_context.measurement_info->events->a3_event) return -1;

  return ue_context_p->ue_context.measurement_info->events->a3_event->reportOnLeave;
}

/* RRC Setters */

/* Measurement offsets */

int flexran_set_rrc_ofp(mid_t mod_id, rnti_t rnti, long offsetFreq) {
  if (!rrc_is_present(mod_id)) return -1;

  struct rrc_eNB_ue_context_s *ue_context_p = rrc_eNB_get_ue_context(RC.rrc[mod_id], rnti);

  if (!ue_context_p) return -1;

  if (!ue_context_p->ue_context.measurement_info) return -1;

  if (!((offsetFreq >= -15) && (offsetFreq <= 15))) return -1;

  ue_context_p->ue_context.measurement_info->offsetFreq = offsetFreq;
  return 0;
}

int flexran_set_rrc_ofn(mid_t mod_id, rnti_t rnti, long offsetFreq) {
  if (!rrc_is_present(mod_id)) return -1;

  struct rrc_eNB_ue_context_s *ue_context_p = rrc_eNB_get_ue_context(RC.rrc[mod_id], rnti);

  if (!ue_context_p) return -1;

  if (!ue_context_p->ue_context.measurement_info) return -1;

  if (!((offsetFreq >= -15) && (offsetFreq <= 15))) return -1;

  ue_context_p->ue_context.measurement_info->offsetFreq = offsetFreq;
  return 0;
}

int flexran_set_rrc_ocp(mid_t mod_id, rnti_t rnti, long cellIndividualOffset) {
  if (!rrc_is_present(mod_id)) return -1;

  struct rrc_eNB_ue_context_s *ue_context_p = rrc_eNB_get_ue_context(RC.rrc[mod_id], rnti);

  if (!ue_context_p) return -1;

  if (!ue_context_p->ue_context.measurement_info) return -1;

  LTE_Q_OffsetRange_t *cio = &ue_context_p->ue_context.measurement_info->cellIndividualOffset[0];

  switch (cellIndividualOffset) {
    case -24:
      *cio = LTE_Q_OffsetRange_dB_24;
      break;

    case -22:
      *cio = LTE_Q_OffsetRange_dB_22;
      break;

    case -20:
      *cio = LTE_Q_OffsetRange_dB_20;
      break;

    case -18:
      *cio = LTE_Q_OffsetRange_dB_18;
      break;

    case -16:
      *cio = LTE_Q_OffsetRange_dB_16;
      break;

    case -14:
      *cio = LTE_Q_OffsetRange_dB_14;
      break;

    case -12:
      *cio = LTE_Q_OffsetRange_dB_12;
      break;

    case -10:
      *cio = LTE_Q_OffsetRange_dB_10;
      break;

    case -8:
      *cio = LTE_Q_OffsetRange_dB_8;
      break;

    case -6:
      *cio = LTE_Q_OffsetRange_dB_6;
      break;

    case -5:
      *cio = LTE_Q_OffsetRange_dB_5;
      break;

    case -4:
      *cio = LTE_Q_OffsetRange_dB_4;
      break;

    case -3:
      *cio = LTE_Q_OffsetRange_dB_3;
      break;

    case -2:
      *cio = LTE_Q_OffsetRange_dB_2;
      break;

    case -1:
      *cio = LTE_Q_OffsetRange_dB_1;
      break;

    case 0:
      *cio = LTE_Q_OffsetRange_dB0;
      break;

    case 1:
      *cio = LTE_Q_OffsetRange_dB1;
      break;

    case 2:
      *cio = LTE_Q_OffsetRange_dB2;
      break;

    case 3:
      *cio = LTE_Q_OffsetRange_dB3;
      break;

    case 4:
      *cio = LTE_Q_OffsetRange_dB4;
      break;

    case 5:
      *cio = LTE_Q_OffsetRange_dB5;
      break;

    case 6:
      *cio = LTE_Q_OffsetRange_dB6;
      break;

    case 8:
      *cio = LTE_Q_OffsetRange_dB8;
      break;

    case 10:
      *cio = LTE_Q_OffsetRange_dB10;
      break;

    case 12:
      *cio = LTE_Q_OffsetRange_dB12;
      break;

    case 14:
      *cio = LTE_Q_OffsetRange_dB14;
      break;

    case 16:
      *cio = LTE_Q_OffsetRange_dB16;
      break;

    case 18:
      *cio = LTE_Q_OffsetRange_dB18;
      break;

    case 20:
      *cio = LTE_Q_OffsetRange_dB20;
      break;

    case 22:
      *cio = LTE_Q_OffsetRange_dB22;
      break;

    case 24:
      *cio = LTE_Q_OffsetRange_dB24;
      break;

    default:
      return -1;
  }

  return 0;
}

int flexran_set_rrc_ocn(mid_t mod_id, rnti_t rnti, long cell_id, long cellIndividualOffset) {
  if (!rrc_is_present(mod_id)) return -1;

  struct rrc_eNB_ue_context_s *ue_context_p = rrc_eNB_get_ue_context(RC.rrc[mod_id], rnti);

  if (!ue_context_p) return -1;

  if (!ue_context_p->ue_context.measurement_info) return -1;

  LTE_Q_OffsetRange_t *cio = &ue_context_p->ue_context.measurement_info->cellIndividualOffset[cell_id+1];

  switch (cellIndividualOffset) {
    case -24:
      *cio = LTE_Q_OffsetRange_dB_24;
      break;

    case -22:
      *cio = LTE_Q_OffsetRange_dB_22;
      break;

    case -20:
      *cio = LTE_Q_OffsetRange_dB_20;
      break;

    case -18:
      *cio = LTE_Q_OffsetRange_dB_18;
      break;

    case -16:
      *cio = LTE_Q_OffsetRange_dB_16;
      break;

    case -14:
      *cio = LTE_Q_OffsetRange_dB_14;
      break;

    case -12:
      *cio = LTE_Q_OffsetRange_dB_12;
      break;

    case -10:
      *cio = LTE_Q_OffsetRange_dB_10;
      break;

    case -8:
      *cio = LTE_Q_OffsetRange_dB_8;
      break;

    case -6:
      *cio = LTE_Q_OffsetRange_dB_6;
      break;

    case -5:
      *cio = LTE_Q_OffsetRange_dB_5;
      break;

    case -4:
      *cio = LTE_Q_OffsetRange_dB_4;
      break;

    case -3:
      *cio = LTE_Q_OffsetRange_dB_3;
      break;

    case -2:
      *cio = LTE_Q_OffsetRange_dB_2;
      break;

    case -1:
      *cio = LTE_Q_OffsetRange_dB_1;
      break;

    case 0:
      *cio = LTE_Q_OffsetRange_dB0;
      break;

    case 1:
      *cio = LTE_Q_OffsetRange_dB1;
      break;

    case 2:
      *cio = LTE_Q_OffsetRange_dB2;
      break;

    case 3:
      *cio = LTE_Q_OffsetRange_dB3;
      break;

    case 4:
      *cio = LTE_Q_OffsetRange_dB4;
      break;

    case 5:
      *cio = LTE_Q_OffsetRange_dB5;
      break;

    case 6:
      *cio = LTE_Q_OffsetRange_dB6;
      break;

    case 8:
      *cio = LTE_Q_OffsetRange_dB8;
      break;

    case 10:
      *cio = LTE_Q_OffsetRange_dB10;
      break;

    case 12:
      *cio = LTE_Q_OffsetRange_dB12;
      break;

    case 14:
      *cio = LTE_Q_OffsetRange_dB14;
      break;

    case 16:
      *cio = LTE_Q_OffsetRange_dB16;
      break;

    case 18:
      *cio = LTE_Q_OffsetRange_dB18;
      break;

    case 20:
      *cio = LTE_Q_OffsetRange_dB20;
      break;

    case 22:
      *cio = LTE_Q_OffsetRange_dB22;
      break;

    case 24:
      *cio = LTE_Q_OffsetRange_dB24;
      break;

    default:
      return -1;
  }

  return 0;
}

int flexran_set_filter_coeff_rsrp(mid_t mod_id, rnti_t rnti, long filterCoefficientRSRP) {
  if (!rrc_is_present(mod_id)) return -1;

  struct rrc_eNB_ue_context_s *ue_context_p = rrc_eNB_get_ue_context(RC.rrc[mod_id], rnti);

  if (!ue_context_p) return -1;

  if (!ue_context_p->ue_context.measurement_info) return -1;

  LTE_FilterCoefficient_t *fc = &ue_context_p->ue_context.measurement_info->filterCoefficientRSRP;

  switch (filterCoefficientRSRP) {
    case 0:
      *fc = LTE_FilterCoefficient_fc0;
      break;

    case 1:
      *fc = LTE_FilterCoefficient_fc1;
      break;

    case 2:
      *fc = LTE_FilterCoefficient_fc2;
      break;

    case 3:
      *fc = LTE_FilterCoefficient_fc3;
      break;

    case 4:
      *fc = LTE_FilterCoefficient_fc4;
      break;

    case 5:
      *fc = LTE_FilterCoefficient_fc5;
      break;

    case 6:
      *fc = LTE_FilterCoefficient_fc6;
      break;

    case 7:
      *fc = LTE_FilterCoefficient_fc7;
      break;

    case 8:
      *fc = LTE_FilterCoefficient_fc8;
      break;

    case 9:
      *fc = LTE_FilterCoefficient_fc9;
      break;

    case 11:
      *fc = LTE_FilterCoefficient_fc11;
      break;

    case 13:
      *fc = LTE_FilterCoefficient_fc13;
      break;

    case 15:
      *fc = LTE_FilterCoefficient_fc15;
      break;

    case 17:
      *fc = LTE_FilterCoefficient_fc17;
      break;

    case 19:
      *fc = LTE_FilterCoefficient_fc19;
      break;

    case -1:
      *fc = LTE_FilterCoefficient_spare1;
      break;

    default:
      return -1;
  }

  return 0;
}

int flexran_set_filter_coeff_rsrq(mid_t mod_id, rnti_t rnti, long filterCoefficientRSRQ) {
  if (!rrc_is_present(mod_id)) return -1;

  struct rrc_eNB_ue_context_s *ue_context_p = rrc_eNB_get_ue_context(RC.rrc[mod_id], rnti);

  if (!ue_context_p) return -1;

  if (!ue_context_p->ue_context.measurement_info) return -1;

  LTE_FilterCoefficient_t *fc = &ue_context_p->ue_context.measurement_info->filterCoefficientRSRQ;

  switch (filterCoefficientRSRQ) {
    case 0:
      *fc = LTE_FilterCoefficient_fc0;
      break;

    case 1:
      *fc = LTE_FilterCoefficient_fc1;
      break;

    case 2:
      *fc = LTE_FilterCoefficient_fc2;
      break;

    case 3:
      *fc = LTE_FilterCoefficient_fc3;
      break;

    case 4:
      *fc = LTE_FilterCoefficient_fc4;
      break;

    case 5:
      *fc = LTE_FilterCoefficient_fc5;
      break;

    case 6:
      *fc = LTE_FilterCoefficient_fc6;
      break;

    case 7:
      *fc = LTE_FilterCoefficient_fc7;
      break;

    case 8:
      *fc = LTE_FilterCoefficient_fc8;
      break;

    case 9:
      *fc = LTE_FilterCoefficient_fc9;
      break;

    case 11:
      *fc = LTE_FilterCoefficient_fc11;
      break;

    case 13:
      *fc = LTE_FilterCoefficient_fc13;
      break;

    case 15:
      *fc = LTE_FilterCoefficient_fc15;
      break;

    case 17:
      *fc = LTE_FilterCoefficient_fc17;
      break;

    case 19:
      *fc = LTE_FilterCoefficient_fc19;
      break;

    case -1:
      *fc = LTE_FilterCoefficient_spare1;
      break;

    default:
      return -1;
  }

  return 0;
}

/* Periodic event */

int flexran_set_rrc_per_event_maxReportCells(mid_t mod_id, rnti_t rnti, long maxReportCells) {
  if (!rrc_is_present(mod_id)) return -1;

  struct rrc_eNB_ue_context_s *ue_context_p = rrc_eNB_get_ue_context(RC.rrc[mod_id], rnti);

  if (!ue_context_p) return -1;

  if (!ue_context_p->ue_context.measurement_info) return -1;

  if (!ue_context_p->ue_context.measurement_info->events) return -1;

  if (!ue_context_p->ue_context.measurement_info->events->per_event) return -1;

  if (!((maxReportCells >= 1) && (maxReportCells <= 8))) return -1;

  ue_context_p->ue_context.measurement_info->events->per_event->maxReportCells = maxReportCells;
  return 0;
}

/* A3 event */

int flexran_set_rrc_a3_event_hysteresis(mid_t mod_id, rnti_t rnti, long hysteresis) {
  if (!rrc_is_present(mod_id)) return -1;

  struct rrc_eNB_ue_context_s *ue_context_p = rrc_eNB_get_ue_context(RC.rrc[mod_id], rnti);

  if (!ue_context_p) return -1;

  if (!ue_context_p->ue_context.measurement_info) return -1;

  if (!ue_context_p->ue_context.measurement_info->events) return -1;

  if (!ue_context_p->ue_context.measurement_info->events->a3_event) return -1;

  if (!((hysteresis >=0) && (hysteresis <= 30))) return -1;

  ue_context_p->ue_context.measurement_info->events->a3_event->hysteresis = hysteresis;
  return 0;
}

int flexran_set_rrc_a3_event_timeToTrigger(mid_t mod_id, rnti_t rnti, long timeToTrigger) {
  if (!rrc_is_present(mod_id)) return -1;

  struct rrc_eNB_ue_context_s *ue_context_p = rrc_eNB_get_ue_context(RC.rrc[mod_id], rnti);

  if (!ue_context_p) return -1;

  if (!ue_context_p->ue_context.measurement_info) return -1;

  if (!ue_context_p->ue_context.measurement_info->events) return -1;

  if (!ue_context_p->ue_context.measurement_info->events->a3_event) return -1;

  LTE_TimeToTrigger_t *ttt = &ue_context_p->ue_context.measurement_info->events->a3_event->timeToTrigger;

  switch (timeToTrigger) {
    case 0:
      *ttt = LTE_TimeToTrigger_ms0;
      break;

    case 40:
      *ttt = LTE_TimeToTrigger_ms40;
      break;

    case 64:
      *ttt = LTE_TimeToTrigger_ms64;
      break;

    case 80:
      *ttt = LTE_TimeToTrigger_ms80;
      break;

    case 100:
      *ttt = LTE_TimeToTrigger_ms100;
      break;

    case 128:
      *ttt = LTE_TimeToTrigger_ms128;
      break;

    case 160:
      *ttt = LTE_TimeToTrigger_ms160;
      break;

    case 256:
      *ttt = LTE_TimeToTrigger_ms256;
      break;

    case 320:
      *ttt = LTE_TimeToTrigger_ms320;
      break;

    case 480:
      *ttt = LTE_TimeToTrigger_ms480;
      break;

    case 512:
      *ttt = LTE_TimeToTrigger_ms512;
      break;

    case 640:
      *ttt = LTE_TimeToTrigger_ms640;
      break;

    case 1024:
      *ttt = LTE_TimeToTrigger_ms1024;
      break;

    case 1280:
      *ttt = LTE_TimeToTrigger_ms1280;
      break;

    case 2560:
      *ttt = LTE_TimeToTrigger_ms2560;
      break;

    case 5120:
      *ttt = LTE_TimeToTrigger_ms5120;
      break;

    default:
      return -1;
  }

  return 0;
}

int flexran_set_rrc_a3_event_maxReportCells(mid_t mod_id, rnti_t rnti, long maxReportCells) {
  if (!rrc_is_present(mod_id)) return -1;

  struct rrc_eNB_ue_context_s *ue_context_p = rrc_eNB_get_ue_context(RC.rrc[mod_id], rnti);

  if (!ue_context_p) return -1;

  if (!ue_context_p->ue_context.measurement_info) return -1;

  if (!ue_context_p->ue_context.measurement_info->events) return -1;

  if (!ue_context_p->ue_context.measurement_info->events->a3_event) return -1;

  if (!((maxReportCells >= 1) && (maxReportCells <= 8))) return -1;

  ue_context_p->ue_context.measurement_info->events->a3_event->maxReportCells = maxReportCells;
  return 0;
}

int flexran_set_rrc_a3_event_a3_offset(mid_t mod_id, rnti_t rnti, long a3_offset) {
  if (!rrc_is_present(mod_id)) return -1;

  struct rrc_eNB_ue_context_s *ue_context_p = rrc_eNB_get_ue_context(RC.rrc[mod_id], rnti);

  if (!ue_context_p) return -1;

  if (!ue_context_p->ue_context.measurement_info) return -1;

  if (!ue_context_p->ue_context.measurement_info->events) return -1;

  if (!ue_context_p->ue_context.measurement_info->events->a3_event) return -1;

  if (!((a3_offset >= -30) && (a3_offset <= 30))) return -1;

  ue_context_p->ue_context.measurement_info->events->a3_event->a3_offset = a3_offset;
  return 0;
}

int flexran_set_rrc_a3_event_reportOnLeave(mid_t mod_id, rnti_t rnti, int reportOnLeave) {
  if (!rrc_is_present(mod_id)) return -1;

  struct rrc_eNB_ue_context_s *ue_context_p = rrc_eNB_get_ue_context(RC.rrc[mod_id], rnti);

  if (!ue_context_p) return -1;

  if (!ue_context_p->ue_context.measurement_info) return -1;

  if (!ue_context_p->ue_context.measurement_info->events) return -1;

  if (!ue_context_p->ue_context.measurement_info->events->a3_event) return -1;

  if (!((reportOnLeave == 0) || (reportOnLeave == 1))) return -1;

  ue_context_p->ue_context.measurement_info->events->a3_event->reportOnLeave = reportOnLeave;
  return 0;
}

int flexran_set_x2_ho_net_control(mid_t mod_id, int x2_ho_net_control) {
  if (!rrc_is_present(mod_id)) return -1;

  if (!((x2_ho_net_control == 0) || (x2_ho_net_control == 1))) return -1;

  RC.rrc[mod_id]->x2_ho_net_control = x2_ho_net_control;
  return 0;
}

int flexran_get_x2_ho_net_control(mid_t mod_id) {
  if (!rrc_is_present(mod_id)) return -1;

  return RC.rrc[mod_id]->x2_ho_net_control;
}

uint8_t flexran_get_rrc_num_plmn_ids(mid_t mod_id) {
  if (!rrc_is_present(mod_id)) return 0;

  return RC.rrc[mod_id]->configuration.num_plmn;
}

uint16_t flexran_get_rrc_mcc(mid_t mod_id, uint8_t index) {
  if (!rrc_is_present(mod_id)) return 0;

  return RC.rrc[mod_id]->configuration.mcc[index];
}

uint16_t flexran_get_rrc_mnc(mid_t mod_id, uint8_t index) {
  if (!rrc_is_present(mod_id)) return 0;

  return RC.rrc[mod_id]->configuration.mnc[index];
}

uint8_t flexran_get_rrc_mnc_digit_length(mid_t mod_id, uint8_t index) {
  if (!rrc_is_present(mod_id)) return 0;

  return RC.rrc[mod_id]->configuration.mnc_digit_length[index];
}

int flexran_get_rrc_num_adj_cells(mid_t mod_id) {
  if (!rrc_is_present(mod_id)) return 0;

  return RC.rrc[mod_id]->num_neigh_cells;
}

int flexran_agent_rrc_gtp_num_e_rab(mid_t mod_id, rnti_t rnti) {
  if (!rrc_is_present(mod_id)) return 0;

  struct rrc_eNB_ue_context_s *ue_context_p = rrc_eNB_get_ue_context(RC.rrc[mod_id], rnti);

  if (!ue_context_p) return 0;

  return ue_context_p->ue_context.setup_e_rabs;
}

int flexran_agent_rrc_gtp_get_e_rab_id(mid_t mod_id, rnti_t rnti, int index) {
  if (!rrc_is_present(mod_id)) return 0;

  struct rrc_eNB_ue_context_s *ue_context_p = rrc_eNB_get_ue_context(RC.rrc[mod_id], rnti);

  if (!ue_context_p) return 0;

  return ue_context_p->ue_context.e_rab[index].param.e_rab_id;
}

int flexran_agent_rrc_gtp_get_teid_enb(mid_t mod_id, rnti_t rnti, int index) {
  if (!rrc_is_present(mod_id)) return 0;

  struct rrc_eNB_ue_context_s *ue_context_p = rrc_eNB_get_ue_context(RC.rrc[mod_id], rnti);

  if (!ue_context_p) return 0;

  return ue_context_p->ue_context.enb_gtp_teid[index];
}

int flexran_agent_rrc_gtp_get_teid_sgw(mid_t mod_id, rnti_t rnti, int index) {
  if (!rrc_is_present(mod_id)) return 0;

  struct rrc_eNB_ue_context_s *ue_context_p = rrc_eNB_get_ue_context(RC.rrc[mod_id], rnti);

  if (!ue_context_p) return 0;

  return ue_context_p->ue_context.e_rab[index].param.gtp_teid;
}

/**************************** SLICING ****************************/
int flexran_get_ue_dl_slice_id(mid_t mod_id, mid_t ue_id) {
  if (!mac_is_present(mod_id)) return -1;

  int slice_idx = RC.mac[mod_id]->UE_list.assoc_dl_slice_idx[ue_id];

  if (slice_idx >= 0 && slice_idx < RC.mac[mod_id]->slice_info.n_dl)
    return RC.mac[mod_id]->slice_info.dl[slice_idx].id;

  return 0;
}

void flexran_set_ue_dl_slice_idx(mid_t mod_id, mid_t ue_id, int slice_idx) {
  if (!mac_is_present(mod_id)) return;

  if (flexran_get_mac_ue_crnti(mod_id, ue_id) == NOT_A_RNTI) return;

  if (!flexran_dl_slice_exists(mod_id, slice_idx)) return;

  RC.mac[mod_id]->UE_list.assoc_dl_slice_idx[ue_id] = slice_idx;
}

int flexran_get_ue_ul_slice_id(mid_t mod_id, mid_t ue_id) {
  if (!mac_is_present(mod_id)) return -1;

  int slice_idx = RC.mac[mod_id]->UE_list.assoc_ul_slice_idx[ue_id];

  if (slice_idx >= 0 && slice_idx < RC.mac[mod_id]->slice_info.n_ul)
    return RC.mac[mod_id]->slice_info.ul[slice_idx].id;

  return 0;
}

void flexran_set_ue_ul_slice_idx(mid_t mod_id, mid_t ue_id, int slice_idx) {
  if (!mac_is_present(mod_id)) return;

  if (flexran_get_mac_ue_crnti(mod_id, ue_id) == NOT_A_RNTI) return;

  if (!flexran_ul_slice_exists(mod_id, slice_idx)) return;

  RC.mac[mod_id]->UE_list.assoc_ul_slice_idx[ue_id] = slice_idx;
}

int flexran_dl_slice_exists(mid_t mod_id, int slice_idx) {
  if (!mac_is_present(mod_id)) return -1;

  return slice_idx >= 0 && slice_idx < RC.mac[mod_id]->slice_info.n_dl;
}

int flexran_create_dl_slice(mid_t mod_id, slice_id_t slice_id) {
  if (!mac_is_present(mod_id)) return -1;

  int newidx = RC.mac[mod_id]->slice_info.n_dl;

  if (newidx >= MAX_NUM_SLICES) return -1;

  ++RC.mac[mod_id]->slice_info.n_dl;
  flexran_set_dl_slice_id(mod_id, newidx, slice_id);
  return newidx;
}

int flexran_find_dl_slice(mid_t mod_id, slice_id_t slice_id) {
  if (!mac_is_present(mod_id)) return -1;

  slice_info_t *sli = &RC.mac[mod_id]->slice_info;
  int n = sli->n_dl;

  for (int i = 0; i < n; i++) {
    if (sli->dl[i].id == slice_id) return i;
  }

  return -1;
}

int flexran_remove_dl_slice(mid_t mod_id, int slice_idx) {
  if (!mac_is_present(mod_id)) return -1;

  slice_info_t *sli = &RC.mac[mod_id]->slice_info;

  if (sli->n_dl <= 1) return -1;

  if (sli->dl[slice_idx].sched_name) free(sli->dl[slice_idx].sched_name);

  --sli->n_dl;

  /* move last element to the position of the removed one */
  if (slice_idx != sli->n_dl)
    memcpy(&sli->dl[slice_idx], &sli->dl[sli->n_dl], sizeof(sli->dl[sli->n_dl]));

  memset(&sli->dl[sli->n_dl], 0, sizeof(sli->dl[sli->n_dl]));
  /* all UEs that have been in the old slice are put into slice index 0 */
  int *assoc_list = RC.mac[mod_id]->UE_list.assoc_dl_slice_idx;

  for (int i = 0; i < MAX_MOBILES_PER_ENB; ++i) {
    if (assoc_list[i] == slice_idx)
      assoc_list[i] = 0;
  }

  return sli->n_dl;
}

int flexran_get_num_dl_slices(mid_t mod_id) {
  if (!mac_is_present(mod_id)) return -1;

  return RC.mac[mod_id]->slice_info.n_dl;
}

int flexran_get_intraslice_sharing_active(mid_t mod_id) {
  if (!mac_is_present(mod_id)) return -1;

  return RC.mac[mod_id]->slice_info.intraslice_share_active;
}
void flexran_set_intraslice_sharing_active(mid_t mod_id, int intraslice_active) {
  if (!mac_is_present(mod_id)) return;

  RC.mac[mod_id]->slice_info.intraslice_share_active = intraslice_active;
}

int flexran_get_interslice_sharing_active(mid_t mod_id) {
  if (!mac_is_present(mod_id)) return -1;

  return RC.mac[mod_id]->slice_info.interslice_share_active;
}
void flexran_set_interslice_sharing_active(mid_t mod_id, int interslice_active) {
  if (!mac_is_present(mod_id)) return;

  RC.mac[mod_id]->slice_info.interslice_share_active = interslice_active;
}

slice_id_t flexran_get_dl_slice_id(mid_t mod_id, int slice_idx) {
  if (!mac_is_present(mod_id)) return -1;

  return RC.mac[mod_id]->slice_info.dl[slice_idx].id;
}
void flexran_set_dl_slice_id(mid_t mod_id, int slice_idx, slice_id_t slice_id) {
  if (!mac_is_present(mod_id)) return;

  RC.mac[mod_id]->slice_info.dl[slice_idx].id = slice_id;
}

int flexran_get_dl_slice_percentage(mid_t mod_id, int slice_idx) {
  if (!mac_is_present(mod_id)) return -1;

  return RC.mac[mod_id]->slice_info.dl[slice_idx].pct * 100.0f;
}
void flexran_set_dl_slice_percentage(mid_t mod_id, int slice_idx, int percentage) {
  if (!mac_is_present(mod_id)) return;

  RC.mac[mod_id]->slice_info.dl[slice_idx].pct = percentage / 100.0f;
}

int flexran_get_dl_slice_isolation(mid_t mod_id, int slice_idx) {
  if (!mac_is_present(mod_id)) return -1;

  return RC.mac[mod_id]->slice_info.dl[slice_idx].isol;
}
void flexran_set_dl_slice_isolation(mid_t mod_id, int slice_idx, int is_isolated) {
  if (!mac_is_present(mod_id)) return;

  RC.mac[mod_id]->slice_info.dl[slice_idx].isol = is_isolated;
}

int flexran_get_dl_slice_priority(mid_t mod_id, int slice_idx) {
  if (!mac_is_present(mod_id)) return -1;

  return RC.mac[mod_id]->slice_info.dl[slice_idx].prio;
}
void flexran_set_dl_slice_priority(mid_t mod_id, int slice_idx, int priority) {
  if (!mac_is_present(mod_id)) return;

  RC.mac[mod_id]->slice_info.dl[slice_idx].prio = priority;
}

int flexran_get_dl_slice_position_low(mid_t mod_id, int slice_idx) {
  if (!mac_is_present(mod_id)) return -1;

  return RC.mac[mod_id]->slice_info.dl[slice_idx].pos_low;
}
void flexran_set_dl_slice_position_low(mid_t mod_id, int slice_idx, int poslow) {
  if (!mac_is_present(mod_id)) return;

  RC.mac[mod_id]->slice_info.dl[slice_idx].pos_low = poslow;
}

int flexran_get_dl_slice_position_high(mid_t mod_id, int slice_idx) {
  if (!mac_is_present(mod_id)) return -1;

  return RC.mac[mod_id]->slice_info.dl[slice_idx].pos_high;
}
void flexran_set_dl_slice_position_high(mid_t mod_id, int slice_idx, int poshigh) {
  if (!mac_is_present(mod_id)) return;

  RC.mac[mod_id]->slice_info.dl[slice_idx].pos_high = poshigh;
}

int flexran_get_dl_slice_maxmcs(mid_t mod_id, int slice_idx) {
  if (!mac_is_present(mod_id)) return -1;

  return RC.mac[mod_id]->slice_info.dl[slice_idx].maxmcs;
}
void flexran_set_dl_slice_maxmcs(mid_t mod_id, int slice_idx, int maxmcs) {
  if (!mac_is_present(mod_id)) return;

  RC.mac[mod_id]->slice_info.dl[slice_idx].maxmcs = maxmcs;
}

int flexran_get_dl_slice_sorting(mid_t mod_id, int slice_idx, Protocol__FlexDlSorting **sorting_list) {
  if (!mac_is_present(mod_id)) return -1;

  if (!(*sorting_list)) {
    *sorting_list = calloc(CR_NUM, sizeof(Protocol__FlexDlSorting));

    if (!(*sorting_list)) return -1;
  }

  uint32_t policy = RC.mac[mod_id]->slice_info.dl[slice_idx].sorting;

  for (int i = 0; i < CR_NUM; i++) {
    switch (policy >> 4 * (CR_NUM - 1 - i) & 0xF) {
      case CR_ROUND:
        (*sorting_list)[i] = PROTOCOL__FLEX_DL_SORTING__CR_ROUND;
        break;

      case CR_SRB12:
        (*sorting_list)[i] = PROTOCOL__FLEX_DL_SORTING__CR_SRB12;
        break;

      case CR_HOL:
        (*sorting_list)[i] = PROTOCOL__FLEX_DL_SORTING__CR_HOL;
        break;

      case CR_LC:
        (*sorting_list)[i] = PROTOCOL__FLEX_DL_SORTING__CR_LC;
        break;

      case CR_CQI:
        (*sorting_list)[i] = PROTOCOL__FLEX_DL_SORTING__CR_CQI;
        break;

      case CR_LCP:
        (*sorting_list)[i] = PROTOCOL__FLEX_DL_SORTING__CR_LCP;
        break;

      default:
        /* this should not happen, but a "default" */
        (*sorting_list)[i] = PROTOCOL__FLEX_DL_SORTING__CR_ROUND;
        break;
    }
  }

  return CR_NUM;
}
void flexran_set_dl_slice_sorting(mid_t mod_id, int slice_idx, Protocol__FlexDlSorting *sorting_list, int n) {
  if (!mac_is_present(mod_id)) return;

  uint32_t policy = 0;

  for (int i = 0; i < n && i < CR_NUM; i++) {
    switch (sorting_list[i]) {
      case PROTOCOL__FLEX_DL_SORTING__CR_ROUND:
        policy = policy << 4 | CR_ROUND;
        break;

      case PROTOCOL__FLEX_DL_SORTING__CR_SRB12:
        policy = policy << 4 | CR_SRB12;
        break;

      case PROTOCOL__FLEX_DL_SORTING__CR_HOL:
        policy = policy << 4 | CR_HOL;
        break;

      case PROTOCOL__FLEX_DL_SORTING__CR_LC:
        policy = policy << 4 | CR_LC;
        break;

      case PROTOCOL__FLEX_DL_SORTING__CR_CQI:
        policy = policy << 4 | CR_CQI;
        break;

      case PROTOCOL__FLEX_DL_SORTING__CR_LCP:
        policy = policy << 4 | CR_LCP;
        break;

      default: /* suppresses warnings */
        policy = policy << 4 | CR_ROUND;
        break;
    }
  }

  /* fill up with 0 == CR_ROUND */
  if (CR_NUM > n) policy = policy << 4 * (CR_NUM - n);

  RC.mac[mod_id]->slice_info.dl[slice_idx].sorting = policy;
}

Protocol__FlexDlAccountingPolicy flexran_get_dl_slice_accounting_policy(mid_t mod_id, int slice_idx) {
  if (!mac_is_present(mod_id)) return PROTOCOL__FLEX_DL_ACCOUNTING_POLICY__POL_FAIR;

  switch (RC.mac[mod_id]->slice_info.dl[slice_idx].accounting) {
    case POL_FAIR:
      return PROTOCOL__FLEX_DL_ACCOUNTING_POLICY__POL_FAIR;

    case POL_GREEDY:
      return PROTOCOL__FLEX_DL_ACCOUNTING_POLICY__POL_GREEDY;

    default:
      return PROTOCOL__FLEX_DL_ACCOUNTING_POLICY__POL_FAIR;
  }
}
void flexran_set_dl_slice_accounting_policy(mid_t mod_id, int slice_idx, Protocol__FlexDlAccountingPolicy accounting) {
  if (!mac_is_present(mod_id)) return;

  switch (accounting) {
    case PROTOCOL__FLEX_DL_ACCOUNTING_POLICY__POL_FAIR:
      RC.mac[mod_id]->slice_info.dl[slice_idx].accounting = POL_FAIR;
      return;

    case PROTOCOL__FLEX_DL_ACCOUNTING_POLICY__POL_GREEDY:
      RC.mac[mod_id]->slice_info.dl[slice_idx].accounting = POL_GREEDY;
      return;

    default:
      RC.mac[mod_id]->slice_info.dl[slice_idx].accounting = POL_FAIR;
      return;
  }
}

char *flexran_get_dl_slice_scheduler(mid_t mod_id, int slice_idx) {
  if (!mac_is_present(mod_id)) return NULL;

  return RC.mac[mod_id]->slice_info.dl[slice_idx].sched_name;
}
int flexran_set_dl_slice_scheduler(mid_t mod_id, int slice_idx, char *name) {
  if (!mac_is_present(mod_id)) return 0;

  if (RC.mac[mod_id]->slice_info.dl[slice_idx].sched_name)
    free(RC.mac[mod_id]->slice_info.dl[slice_idx].sched_name);

  RC.mac[mod_id]->slice_info.dl[slice_idx].sched_name = strdup(name);
  RC.mac[mod_id]->slice_info.dl[slice_idx].sched_cb = dlsym(NULL, name);
  return RC.mac[mod_id]->slice_info.dl[slice_idx].sched_cb != NULL;
}

int flexran_create_ul_slice(mid_t mod_id, slice_id_t slice_id) {
  if (!mac_is_present(mod_id)) return -1;

  int newidx = RC.mac[mod_id]->slice_info.n_ul;

  if (newidx >= MAX_NUM_SLICES) return -1;

  ++RC.mac[mod_id]->slice_info.n_ul;
  flexran_set_ul_slice_id(mod_id, newidx, slice_id);
  return newidx;
}

int flexran_find_ul_slice(mid_t mod_id, slice_id_t slice_id) {
  if (!mac_is_present(mod_id)) return -1;

  slice_info_t *sli = &RC.mac[mod_id]->slice_info;
  int n = sli->n_ul;

  for (int i = 0; i < n; i++) {
    if (sli->ul[i].id == slice_id) return i;
  }

  return -1;
}

int flexran_remove_ul_slice(mid_t mod_id, int slice_idx) {
  if (!mac_is_present(mod_id)) return -1;

  slice_info_t *sli = &RC.mac[mod_id]->slice_info;

  if (sli->n_ul <= 1) return -1;

  if (sli->ul[slice_idx].sched_name) free(sli->ul[slice_idx].sched_name);

  --sli->n_ul;

  /* move last element to the position of the removed one */
  if (slice_idx != sli->n_ul)
    memcpy(&sli->ul[slice_idx], &sli->ul[sli->n_ul], sizeof(sli->ul[sli->n_ul]));

  memset(&sli->ul[sli->n_ul], 0, sizeof(sli->ul[sli->n_ul]));
  /* all UEs that have been in the old slice are put into slice index 0 */
  int *assoc_list = RC.mac[mod_id]->UE_list.assoc_ul_slice_idx;

  for (int i = 0; i < MAX_MOBILES_PER_ENB; ++i) {
    if (assoc_list[i] == slice_idx)
      assoc_list[i] = 0;
  }

  return sli->n_ul;
}

int flexran_get_num_ul_slices(mid_t mod_id) {
  if (!mac_is_present(mod_id)) return -1;

  return RC.mac[mod_id]->slice_info.n_ul;
}

int flexran_ul_slice_exists(mid_t mod_id, int slice_idx) {
  if (!mac_is_present(mod_id)) return -1;

  return slice_idx >= 0 && slice_idx < RC.mac[mod_id]->slice_info.n_ul;
}

slice_id_t flexran_get_ul_slice_id(mid_t mod_id, int slice_idx) {
  if (!mac_is_present(mod_id)) return -1;

  return RC.mac[mod_id]->slice_info.ul[slice_idx].id;
}
void flexran_set_ul_slice_id(mid_t mod_id, int slice_idx, slice_id_t slice_id) {
  if (!mac_is_present(mod_id)) return;

  RC.mac[mod_id]->slice_info.ul[slice_idx].id = slice_id;
}

int flexran_get_ul_slice_percentage(mid_t mod_id, int slice_idx) {
  if (!mac_is_present(mod_id)) return -1;

  return RC.mac[mod_id]->slice_info.ul[slice_idx].pct * 100.0f;
}
void flexran_set_ul_slice_percentage(mid_t mod_id, int slice_idx, int percentage) {
  if (!mac_is_present(mod_id)) return;

  RC.mac[mod_id]->slice_info.ul[slice_idx].pct = percentage / 100.0f;
}

int flexran_get_ul_slice_first_rb(mid_t mod_id, int slice_idx) {
  if (!mac_is_present(mod_id)) return -1;

  return RC.mac[mod_id]->slice_info.ul[slice_idx].first_rb;
}

void flexran_set_ul_slice_first_rb(mid_t mod_id, int slice_idx, int first_rb) {
  if (!mac_is_present(mod_id)) return;

  RC.mac[mod_id]->slice_info.ul[slice_idx].first_rb = first_rb;
}

int flexran_get_ul_slice_maxmcs(mid_t mod_id, int slice_idx) {
  if (!mac_is_present(mod_id)) return -1;

  return RC.mac[mod_id]->slice_info.ul[slice_idx].maxmcs;
}
void flexran_set_ul_slice_maxmcs(mid_t mod_id, int slice_idx, int maxmcs) {
  if (!mac_is_present(mod_id)) return;

  RC.mac[mod_id]->slice_info.ul[slice_idx].maxmcs = maxmcs;
}

char *flexran_get_ul_slice_scheduler(mid_t mod_id, int slice_idx) {
  if (!mac_is_present(mod_id)) return NULL;

  return RC.mac[mod_id]->slice_info.ul[slice_idx].sched_name;
}
int flexran_set_ul_slice_scheduler(mid_t mod_id, int slice_idx, char *name) {
  if (!mac_is_present(mod_id)) return 0;

  if (RC.mac[mod_id]->slice_info.ul[slice_idx].sched_name)
    free(RC.mac[mod_id]->slice_info.ul[slice_idx].sched_name);

  RC.mac[mod_id]->slice_info.ul[slice_idx].sched_name = strdup(name);
  RC.mac[mod_id]->slice_info.ul[slice_idx].sched_cb = dlsym(NULL, name);
  return RC.mac[mod_id]->slice_info.ul[slice_idx].sched_cb != NULL;
}

/**************************** General BS info  ****************************/
uint64_t flexran_get_bs_id(mid_t mod_id) {
  if (!rrc_is_present(mod_id)) return 0;

  return RC.rrc[mod_id]->nr_cellid;
}

size_t flexran_get_capabilities(mid_t mod_id, Protocol__FlexBsCapability **caps) {
  if (!caps) return 0;

  if (!rrc_is_present(mod_id)) return 0;

  size_t n_caps = 0;

  switch (RC.rrc[mod_id]->node_type) {
<<<<<<< HEAD
    case ngran_eNB_CU:
    case ngran_ng_eNB_CU:
    case ngran_gNB_CU:
      n_caps = 3;
      *caps = calloc(n_caps, sizeof(Protocol__FlexBsCapability));
      AssertFatal(*caps, "could not allocate %zu bytes for Protocol__FlexBsCapability array\n",
                  n_caps * sizeof(Protocol__FlexBsCapability));
      (*caps)[0] = PROTOCOL__FLEX_BS_CAPABILITY__PDCP;
      (*caps)[1] = PROTOCOL__FLEX_BS_CAPABILITY__SDAP;
      (*caps)[2] = PROTOCOL__FLEX_BS_CAPABILITY__RRC;
      break;

    case ngran_eNB_DU:
    case ngran_gNB_DU:
      n_caps = 5;
      *caps = calloc(n_caps, sizeof(Protocol__FlexBsCapability));
      AssertFatal(*caps, "could not allocate %zu bytes for Protocol__FlexBsCapability array\n",
                  n_caps * sizeof(Protocol__FlexBsCapability));
      (*caps)[0] = PROTOCOL__FLEX_BS_CAPABILITY__LOPHY;
      (*caps)[1] = PROTOCOL__FLEX_BS_CAPABILITY__HIPHY;
      (*caps)[2] = PROTOCOL__FLEX_BS_CAPABILITY__LOMAC;
      (*caps)[3] = PROTOCOL__FLEX_BS_CAPABILITY__HIMAC;
      (*caps)[4] = PROTOCOL__FLEX_BS_CAPABILITY__RLC;
      break;

    case ngran_eNB:
    case ngran_ng_eNB:
    case ngran_gNB:
      n_caps = 8;
      *caps = calloc(n_caps, sizeof(Protocol__FlexBsCapability));
      AssertFatal(*caps, "could not allocate %zu bytes for Protocol__FlexBsCapability array\n",
                  n_caps * sizeof(Protocol__FlexBsCapability));
      (*caps)[0] = PROTOCOL__FLEX_BS_CAPABILITY__LOPHY;
      (*caps)[1] = PROTOCOL__FLEX_BS_CAPABILITY__HIPHY;
      (*caps)[2] = PROTOCOL__FLEX_BS_CAPABILITY__LOMAC;
      (*caps)[3] = PROTOCOL__FLEX_BS_CAPABILITY__HIMAC;
      (*caps)[4] = PROTOCOL__FLEX_BS_CAPABILITY__RLC;
      (*caps)[5] = PROTOCOL__FLEX_BS_CAPABILITY__PDCP;
      (*caps)[6] = PROTOCOL__FLEX_BS_CAPABILITY__SDAP;
      (*caps)[7] = PROTOCOL__FLEX_BS_CAPABILITY__RRC;
      break;
=======
  case ngran_eNB_CU:
  case ngran_ng_eNB_CU:
  case ngran_gNB_CU:
    n_caps = 3;
    *caps = calloc(n_caps, sizeof(Protocol__FlexBsCapability));
    AssertFatal(*caps, "could not allocate %zu bytes for Protocol__FlexBsCapability array\n",
                n_caps * sizeof(Protocol__FlexBsCapability));
    (*caps)[0] = PROTOCOL__FLEX_BS_CAPABILITY__PDCP;
    (*caps)[1] = PROTOCOL__FLEX_BS_CAPABILITY__SDAP;
    (*caps)[2] = PROTOCOL__FLEX_BS_CAPABILITY__RRC;
    break;
  case ngran_eNB_DU:
  case ngran_gNB_DU:
    n_caps = 5;
    *caps = calloc(n_caps, sizeof(Protocol__FlexBsCapability));
    AssertFatal(*caps, "could not allocate %zu bytes for Protocol__FlexBsCapability array\n",
                n_caps * sizeof(Protocol__FlexBsCapability));
    (*caps)[0] = PROTOCOL__FLEX_BS_CAPABILITY__LOPHY;
    (*caps)[1] = PROTOCOL__FLEX_BS_CAPABILITY__HIPHY;
    (*caps)[2] = PROTOCOL__FLEX_BS_CAPABILITY__LOMAC;
    (*caps)[3] = PROTOCOL__FLEX_BS_CAPABILITY__HIMAC;
    (*caps)[4] = PROTOCOL__FLEX_BS_CAPABILITY__RLC;
    break;
  case ngran_eNB:
  case ngran_ng_eNB:
  case ngran_gNB:
    n_caps = 8;
    *caps = calloc(n_caps, sizeof(Protocol__FlexBsCapability));
    AssertFatal(*caps, "could not allocate %zu bytes for Protocol__FlexBsCapability array\n",
                n_caps * sizeof(Protocol__FlexBsCapability));
    (*caps)[0] = PROTOCOL__FLEX_BS_CAPABILITY__LOPHY;
    (*caps)[1] = PROTOCOL__FLEX_BS_CAPABILITY__HIPHY;
    (*caps)[2] = PROTOCOL__FLEX_BS_CAPABILITY__LOMAC;
    (*caps)[3] = PROTOCOL__FLEX_BS_CAPABILITY__HIMAC;
    (*caps)[4] = PROTOCOL__FLEX_BS_CAPABILITY__RLC;
    (*caps)[5] = PROTOCOL__FLEX_BS_CAPABILITY__PDCP;
    (*caps)[6] = PROTOCOL__FLEX_BS_CAPABILITY__SDAP;
    (*caps)[7] = PROTOCOL__FLEX_BS_CAPABILITY__RRC;
    break;
  case ngran_eNB_MBMS_STA:
   break;
>>>>>>> c256932f
  }

  return n_caps;
}

uint16_t flexran_get_capabilities_mask(mid_t mod_id) {
  if (!rrc_is_present(mod_id)) return 0;

  uint16_t mask = 0;

  switch (RC.rrc[mod_id]->node_type) {
<<<<<<< HEAD
    case ngran_eNB_CU:
    case ngran_ng_eNB_CU:
    case ngran_gNB_CU:
      mask = (1 << PROTOCOL__FLEX_BS_CAPABILITY__PDCP)
             | (1 << PROTOCOL__FLEX_BS_CAPABILITY__SDAP)
             | (1 << PROTOCOL__FLEX_BS_CAPABILITY__RRC);
      break;

    case ngran_eNB_DU:
    case ngran_gNB_DU:
      mask = (1 << PROTOCOL__FLEX_BS_CAPABILITY__LOPHY)
             | (1 << PROTOCOL__FLEX_BS_CAPABILITY__HIPHY)
             | (1 << PROTOCOL__FLEX_BS_CAPABILITY__LOMAC)
             | (1 << PROTOCOL__FLEX_BS_CAPABILITY__HIMAC)
             | (1 << PROTOCOL__FLEX_BS_CAPABILITY__RLC);
      break;

    case ngran_eNB:
    case ngran_ng_eNB:
    case ngran_gNB:
      mask = (1 << PROTOCOL__FLEX_BS_CAPABILITY__LOPHY)
             | (1 << PROTOCOL__FLEX_BS_CAPABILITY__HIPHY)
             | (1 << PROTOCOL__FLEX_BS_CAPABILITY__LOMAC)
             | (1 << PROTOCOL__FLEX_BS_CAPABILITY__HIMAC)
             | (1 << PROTOCOL__FLEX_BS_CAPABILITY__RLC)
             | (1 << PROTOCOL__FLEX_BS_CAPABILITY__PDCP)
             | (1 << PROTOCOL__FLEX_BS_CAPABILITY__SDAP)
             | (1 << PROTOCOL__FLEX_BS_CAPABILITY__RRC);
      break;
=======
  case ngran_eNB_CU:
  case ngran_ng_eNB_CU:
  case ngran_gNB_CU:
    mask = (1 << PROTOCOL__FLEX_BS_CAPABILITY__PDCP)
         | (1 << PROTOCOL__FLEX_BS_CAPABILITY__SDAP)
         | (1 << PROTOCOL__FLEX_BS_CAPABILITY__RRC);
    break;
  case ngran_eNB_DU:
  case ngran_gNB_DU:
    mask = (1 << PROTOCOL__FLEX_BS_CAPABILITY__LOPHY)
         | (1 << PROTOCOL__FLEX_BS_CAPABILITY__HIPHY)
         | (1 << PROTOCOL__FLEX_BS_CAPABILITY__LOMAC)
         | (1 << PROTOCOL__FLEX_BS_CAPABILITY__HIMAC)
         | (1 << PROTOCOL__FLEX_BS_CAPABILITY__RLC);
    break;
  case ngran_eNB:
  case ngran_ng_eNB:
  case ngran_gNB:
    mask = (1 << PROTOCOL__FLEX_BS_CAPABILITY__LOPHY)
         | (1 << PROTOCOL__FLEX_BS_CAPABILITY__HIPHY)
         | (1 << PROTOCOL__FLEX_BS_CAPABILITY__LOMAC)
         | (1 << PROTOCOL__FLEX_BS_CAPABILITY__HIMAC)
         | (1 << PROTOCOL__FLEX_BS_CAPABILITY__RLC)
         | (1 << PROTOCOL__FLEX_BS_CAPABILITY__PDCP)
         | (1 << PROTOCOL__FLEX_BS_CAPABILITY__SDAP)
         | (1 << PROTOCOL__FLEX_BS_CAPABILITY__RRC);
    break;
  case ngran_eNB_MBMS_STA:
   break;
>>>>>>> c256932f
  }

  return mask;
}<|MERGE_RESOLUTION|>--- conflicted
+++ resolved
@@ -3485,7 +3485,6 @@
   size_t n_caps = 0;
 
   switch (RC.rrc[mod_id]->node_type) {
-<<<<<<< HEAD
     case ngran_eNB_CU:
     case ngran_ng_eNB_CU:
     case ngran_gNB_CU:
@@ -3497,7 +3496,6 @@
       (*caps)[1] = PROTOCOL__FLEX_BS_CAPABILITY__SDAP;
       (*caps)[2] = PROTOCOL__FLEX_BS_CAPABILITY__RRC;
       break;
-
     case ngran_eNB_DU:
     case ngran_gNB_DU:
       n_caps = 5;
@@ -3510,7 +3508,6 @@
       (*caps)[3] = PROTOCOL__FLEX_BS_CAPABILITY__HIMAC;
       (*caps)[4] = PROTOCOL__FLEX_BS_CAPABILITY__RLC;
       break;
-
     case ngran_eNB:
     case ngran_ng_eNB:
     case ngran_gNB:
@@ -3527,49 +3524,8 @@
       (*caps)[6] = PROTOCOL__FLEX_BS_CAPABILITY__SDAP;
       (*caps)[7] = PROTOCOL__FLEX_BS_CAPABILITY__RRC;
       break;
-=======
-  case ngran_eNB_CU:
-  case ngran_ng_eNB_CU:
-  case ngran_gNB_CU:
-    n_caps = 3;
-    *caps = calloc(n_caps, sizeof(Protocol__FlexBsCapability));
-    AssertFatal(*caps, "could not allocate %zu bytes for Protocol__FlexBsCapability array\n",
-                n_caps * sizeof(Protocol__FlexBsCapability));
-    (*caps)[0] = PROTOCOL__FLEX_BS_CAPABILITY__PDCP;
-    (*caps)[1] = PROTOCOL__FLEX_BS_CAPABILITY__SDAP;
-    (*caps)[2] = PROTOCOL__FLEX_BS_CAPABILITY__RRC;
-    break;
-  case ngran_eNB_DU:
-  case ngran_gNB_DU:
-    n_caps = 5;
-    *caps = calloc(n_caps, sizeof(Protocol__FlexBsCapability));
-    AssertFatal(*caps, "could not allocate %zu bytes for Protocol__FlexBsCapability array\n",
-                n_caps * sizeof(Protocol__FlexBsCapability));
-    (*caps)[0] = PROTOCOL__FLEX_BS_CAPABILITY__LOPHY;
-    (*caps)[1] = PROTOCOL__FLEX_BS_CAPABILITY__HIPHY;
-    (*caps)[2] = PROTOCOL__FLEX_BS_CAPABILITY__LOMAC;
-    (*caps)[3] = PROTOCOL__FLEX_BS_CAPABILITY__HIMAC;
-    (*caps)[4] = PROTOCOL__FLEX_BS_CAPABILITY__RLC;
-    break;
-  case ngran_eNB:
-  case ngran_ng_eNB:
-  case ngran_gNB:
-    n_caps = 8;
-    *caps = calloc(n_caps, sizeof(Protocol__FlexBsCapability));
-    AssertFatal(*caps, "could not allocate %zu bytes for Protocol__FlexBsCapability array\n",
-                n_caps * sizeof(Protocol__FlexBsCapability));
-    (*caps)[0] = PROTOCOL__FLEX_BS_CAPABILITY__LOPHY;
-    (*caps)[1] = PROTOCOL__FLEX_BS_CAPABILITY__HIPHY;
-    (*caps)[2] = PROTOCOL__FLEX_BS_CAPABILITY__LOMAC;
-    (*caps)[3] = PROTOCOL__FLEX_BS_CAPABILITY__HIMAC;
-    (*caps)[4] = PROTOCOL__FLEX_BS_CAPABILITY__RLC;
-    (*caps)[5] = PROTOCOL__FLEX_BS_CAPABILITY__PDCP;
-    (*caps)[6] = PROTOCOL__FLEX_BS_CAPABILITY__SDAP;
-    (*caps)[7] = PROTOCOL__FLEX_BS_CAPABILITY__RRC;
-    break;
-  case ngran_eNB_MBMS_STA:
-   break;
->>>>>>> c256932f
+    case ngran_eNB_MBMS_STA:
+     break;
   }
 
   return n_caps;
@@ -3581,67 +3537,35 @@
   uint16_t mask = 0;
 
   switch (RC.rrc[mod_id]->node_type) {
-<<<<<<< HEAD
     case ngran_eNB_CU:
     case ngran_ng_eNB_CU:
     case ngran_gNB_CU:
       mask = (1 << PROTOCOL__FLEX_BS_CAPABILITY__PDCP)
-             | (1 << PROTOCOL__FLEX_BS_CAPABILITY__SDAP)
-             | (1 << PROTOCOL__FLEX_BS_CAPABILITY__RRC);
-      break;
-
+           | (1 << PROTOCOL__FLEX_BS_CAPABILITY__SDAP)
+           | (1 << PROTOCOL__FLEX_BS_CAPABILITY__RRC);
+      break;
     case ngran_eNB_DU:
     case ngran_gNB_DU:
       mask = (1 << PROTOCOL__FLEX_BS_CAPABILITY__LOPHY)
-             | (1 << PROTOCOL__FLEX_BS_CAPABILITY__HIPHY)
-             | (1 << PROTOCOL__FLEX_BS_CAPABILITY__LOMAC)
-             | (1 << PROTOCOL__FLEX_BS_CAPABILITY__HIMAC)
-             | (1 << PROTOCOL__FLEX_BS_CAPABILITY__RLC);
-      break;
-
+           | (1 << PROTOCOL__FLEX_BS_CAPABILITY__HIPHY)
+           | (1 << PROTOCOL__FLEX_BS_CAPABILITY__LOMAC)
+           | (1 << PROTOCOL__FLEX_BS_CAPABILITY__HIMAC)
+           | (1 << PROTOCOL__FLEX_BS_CAPABILITY__RLC);
+      break;
     case ngran_eNB:
     case ngran_ng_eNB:
     case ngran_gNB:
       mask = (1 << PROTOCOL__FLEX_BS_CAPABILITY__LOPHY)
-             | (1 << PROTOCOL__FLEX_BS_CAPABILITY__HIPHY)
-             | (1 << PROTOCOL__FLEX_BS_CAPABILITY__LOMAC)
-             | (1 << PROTOCOL__FLEX_BS_CAPABILITY__HIMAC)
-             | (1 << PROTOCOL__FLEX_BS_CAPABILITY__RLC)
-             | (1 << PROTOCOL__FLEX_BS_CAPABILITY__PDCP)
-             | (1 << PROTOCOL__FLEX_BS_CAPABILITY__SDAP)
-             | (1 << PROTOCOL__FLEX_BS_CAPABILITY__RRC);
-      break;
-=======
-  case ngran_eNB_CU:
-  case ngran_ng_eNB_CU:
-  case ngran_gNB_CU:
-    mask = (1 << PROTOCOL__FLEX_BS_CAPABILITY__PDCP)
-         | (1 << PROTOCOL__FLEX_BS_CAPABILITY__SDAP)
-         | (1 << PROTOCOL__FLEX_BS_CAPABILITY__RRC);
-    break;
-  case ngran_eNB_DU:
-  case ngran_gNB_DU:
-    mask = (1 << PROTOCOL__FLEX_BS_CAPABILITY__LOPHY)
-         | (1 << PROTOCOL__FLEX_BS_CAPABILITY__HIPHY)
-         | (1 << PROTOCOL__FLEX_BS_CAPABILITY__LOMAC)
-         | (1 << PROTOCOL__FLEX_BS_CAPABILITY__HIMAC)
-         | (1 << PROTOCOL__FLEX_BS_CAPABILITY__RLC);
-    break;
-  case ngran_eNB:
-  case ngran_ng_eNB:
-  case ngran_gNB:
-    mask = (1 << PROTOCOL__FLEX_BS_CAPABILITY__LOPHY)
-         | (1 << PROTOCOL__FLEX_BS_CAPABILITY__HIPHY)
-         | (1 << PROTOCOL__FLEX_BS_CAPABILITY__LOMAC)
-         | (1 << PROTOCOL__FLEX_BS_CAPABILITY__HIMAC)
-         | (1 << PROTOCOL__FLEX_BS_CAPABILITY__RLC)
-         | (1 << PROTOCOL__FLEX_BS_CAPABILITY__PDCP)
-         | (1 << PROTOCOL__FLEX_BS_CAPABILITY__SDAP)
-         | (1 << PROTOCOL__FLEX_BS_CAPABILITY__RRC);
-    break;
-  case ngran_eNB_MBMS_STA:
-   break;
->>>>>>> c256932f
+           | (1 << PROTOCOL__FLEX_BS_CAPABILITY__HIPHY)
+           | (1 << PROTOCOL__FLEX_BS_CAPABILITY__LOMAC)
+           | (1 << PROTOCOL__FLEX_BS_CAPABILITY__HIMAC)
+           | (1 << PROTOCOL__FLEX_BS_CAPABILITY__RLC)
+           | (1 << PROTOCOL__FLEX_BS_CAPABILITY__PDCP)
+           | (1 << PROTOCOL__FLEX_BS_CAPABILITY__SDAP)
+           | (1 << PROTOCOL__FLEX_BS_CAPABILITY__RRC);
+      break;
+    case ngran_eNB_MBMS_STA:
+     break;
   }
 
   return mask;
