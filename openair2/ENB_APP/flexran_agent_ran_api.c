--- conflicted
+++ resolved
@@ -115,26 +115,7 @@
   return RC.mac[mod_id]->UE_list.num_UEs;
 }
 
-<<<<<<< HEAD
 int flexran_get_num_ue_lcs(mid_t mod_id, mid_t ue_id)
-=======
-int flexran_get_ue_id(mid_t mod_id, int i)
-{
-  int n;
-  if (!mac_is_present(mod_id)) return 0;
-  /* get the (i+1)'th active UE */
-  for (n = 0; n < MAX_MOBILES_PER_ENB; ++n) {
-    if (RC.mac[mod_id]->UE_list.active[n] == TRUE) {
-      if (i == 0)
-        return n;
-      --i;
-    }
-  }
-  return 0;
-}
-
-rnti_t flexran_get_ue_crnti(mid_t mod_id, mid_t ue_id)
->>>>>>> 09187015
 {
   if (!mac_is_present(mod_id)) return 0;
   // Not sure whether this is needed: if (!rrc_is_present(mod_id)) return 0;
@@ -146,6 +127,21 @@
     return 1;
   else
     return 3;
+}
+
+int flexran_get_mac_ue_id(mid_t mod_id, int i)
+{
+  int n;
+  if (!mac_is_present(mod_id)) return 0;
+  /* get the (i+1)'th active UE */
+  for (n = 0; n < MAX_MOBILES_PER_ENB; ++n) {
+    if (RC.mac[mod_id]->UE_list.active[n] == TRUE) {
+      if (i == 0)
+        return n;
+      --i;
+    }
+  }
+  return 0;
 }
 
 rnti_t flexran_get_mac_ue_crnti(mid_t mod_id, mid_t ue_id)
@@ -1247,7 +1243,7 @@
  */
 static inline uint16_t flexran_get_pdcp_uid(mid_t mod_id, mid_t ue_id)
 {
-  rnti_t rnti = flexran_get_ue_crnti(mod_id, ue_id);
+  rnti_t rnti = flexran_get_mac_ue_crnti(mod_id, ue_id);
   if (rnti == NOT_A_RNTI) return 0;
 
   for (uint16_t pdcp_uid = 0; pdcp_uid < MAX_MOBILES_PER_ENB; ++pdcp_uid) {
@@ -1472,7 +1468,424 @@
   return RSRQ_meas_mapping[*(ue_context_p->ue_context.measResults->measResultNeighCells->choice.measResultListEUTRA.list.array[cell_id]->measResult.rsrqResult)];
 }
 
-<<<<<<< HEAD
+/**************************** SLICING ****************************/
+int flexran_get_ue_dl_slice_id(mid_t mod_id, mid_t ue_id)
+{
+  if (!mac_is_present(mod_id)) return -1;
+  int slice_idx = RC.mac[mod_id]->UE_list.assoc_dl_slice_idx[ue_id];
+  if (slice_idx >= 0 && slice_idx < RC.mac[mod_id]->slice_info.n_dl)
+    return RC.mac[mod_id]->slice_info.dl[slice_idx].id;
+  return 0;
+}
+
+void flexran_set_ue_dl_slice_idx(mid_t mod_id, mid_t ue_id, int slice_idx)
+{
+  if (!mac_is_present(mod_id)) return;
+  if (flexran_get_mac_ue_crnti(mod_id, ue_id) == NOT_A_RNTI) return;
+  if (!flexran_dl_slice_exists(mod_id, slice_idx)) return;
+  RC.mac[mod_id]->UE_list.assoc_dl_slice_idx[ue_id] = slice_idx;
+}
+
+int flexran_get_ue_ul_slice_id(mid_t mod_id, mid_t ue_id)
+{
+  if (!mac_is_present(mod_id)) return -1;
+  int slice_idx = RC.mac[mod_id]->UE_list.assoc_ul_slice_idx[ue_id];
+  if (slice_idx >= 0 && slice_idx < RC.mac[mod_id]->slice_info.n_ul)
+    return RC.mac[mod_id]->slice_info.ul[slice_idx].id;
+  return 0;
+}
+
+void flexran_set_ue_ul_slice_idx(mid_t mod_id, mid_t ue_id, int slice_idx)
+{
+  if (!mac_is_present(mod_id)) return;
+  if (flexran_get_mac_ue_crnti(mod_id, ue_id) == NOT_A_RNTI) return;
+  if (!flexran_ul_slice_exists(mod_id, slice_idx)) return;
+  RC.mac[mod_id]->UE_list.assoc_ul_slice_idx[ue_id] = slice_idx;
+}
+
+int flexran_dl_slice_exists(mid_t mod_id, int slice_idx)
+{
+  if (!mac_is_present(mod_id)) return -1;
+  return slice_idx >= 0 && slice_idx < RC.mac[mod_id]->slice_info.n_dl;
+}
+
+int flexran_create_dl_slice(mid_t mod_id, slice_id_t slice_id)
+{
+  if (!mac_is_present(mod_id)) return -1;
+  int newidx = RC.mac[mod_id]->slice_info.n_dl;
+  if (newidx >= MAX_NUM_SLICES) return -1;
+  ++RC.mac[mod_id]->slice_info.n_dl;
+  flexran_set_dl_slice_id(mod_id, newidx, slice_id);
+  return newidx;
+}
+
+int flexran_find_dl_slice(mid_t mod_id, slice_id_t slice_id)
+{
+  if (!mac_is_present(mod_id)) return -1;
+  slice_info_t *sli = &RC.mac[mod_id]->slice_info;
+  int n = sli->n_dl;
+  for (int i = 0; i < n; i++) {
+    if (sli->dl[i].id == slice_id) return i;
+  }
+  return -1;
+}
+
+int flexran_remove_dl_slice(mid_t mod_id, int slice_idx)
+{
+  if (!mac_is_present(mod_id)) return -1;
+  slice_info_t *sli = &RC.mac[mod_id]->slice_info;
+  if (sli->n_dl <= 1) return -1;
+
+  if (sli->dl[slice_idx].sched_name) free(sli->dl[slice_idx].sched_name);
+  --sli->n_dl;
+  /* move last element to the position of the removed one */
+  if (slice_idx != sli->n_dl)
+    memcpy(&sli->dl[slice_idx], &sli->dl[sli->n_dl], sizeof(sli->dl[sli->n_dl]));
+  memset(&sli->dl[sli->n_dl], 0, sizeof(sli->dl[sli->n_dl]));
+
+  /* all UEs that have been in the old slice are put into slice index 0 */
+  int *assoc_list = RC.mac[mod_id]->UE_list.assoc_dl_slice_idx;
+  for (int i = 0; i < MAX_MOBILES_PER_ENB; ++i) {
+    if (assoc_list[i] == slice_idx)
+      assoc_list[i] = 0;
+  }
+  return sli->n_dl;
+}
+
+int flexran_get_num_dl_slices(mid_t mod_id)
+{
+  if (!mac_is_present(mod_id)) return -1;
+  return RC.mac[mod_id]->slice_info.n_dl;
+}
+
+int flexran_get_intraslice_sharing_active(mid_t mod_id)
+{
+  if (!mac_is_present(mod_id)) return -1;
+  return RC.mac[mod_id]->slice_info.intraslice_share_active;
+}
+void flexran_set_intraslice_sharing_active(mid_t mod_id, int intraslice_active)
+{
+  if (!mac_is_present(mod_id)) return;
+  RC.mac[mod_id]->slice_info.intraslice_share_active = intraslice_active;
+}
+
+int flexran_get_interslice_sharing_active(mid_t mod_id)
+{
+  if (!mac_is_present(mod_id)) return -1;
+  return RC.mac[mod_id]->slice_info.interslice_share_active;
+}
+void flexran_set_interslice_sharing_active(mid_t mod_id, int interslice_active)
+{
+  if (!mac_is_present(mod_id)) return;
+  RC.mac[mod_id]->slice_info.interslice_share_active = interslice_active;
+}
+
+slice_id_t flexran_get_dl_slice_id(mid_t mod_id, int slice_idx)
+{
+  if (!mac_is_present(mod_id)) return -1;
+  return RC.mac[mod_id]->slice_info.dl[slice_idx].id;
+}
+void flexran_set_dl_slice_id(mid_t mod_id, int slice_idx, slice_id_t slice_id)
+{
+  if (!mac_is_present(mod_id)) return;
+  RC.mac[mod_id]->slice_info.dl[slice_idx].id = slice_id;
+}
+
+int flexran_get_dl_slice_percentage(mid_t mod_id, int slice_idx)
+{
+  if (!mac_is_present(mod_id)) return -1;
+  return RC.mac[mod_id]->slice_info.dl[slice_idx].pct * 100.0f;
+}
+void flexran_set_dl_slice_percentage(mid_t mod_id, int slice_idx, int percentage)
+{
+  if (!mac_is_present(mod_id)) return;
+  RC.mac[mod_id]->slice_info.dl[slice_idx].pct = percentage / 100.0f;
+}
+
+int flexran_get_dl_slice_isolation(mid_t mod_id, int slice_idx)
+{
+  if (!mac_is_present(mod_id)) return -1;
+  return RC.mac[mod_id]->slice_info.dl[slice_idx].isol;
+}
+void flexran_set_dl_slice_isolation(mid_t mod_id, int slice_idx, int is_isolated)
+{
+  if (!mac_is_present(mod_id)) return;
+  RC.mac[mod_id]->slice_info.dl[slice_idx].isol = is_isolated;
+}
+
+int flexran_get_dl_slice_priority(mid_t mod_id, int slice_idx)
+{
+  if (!mac_is_present(mod_id)) return -1;
+  return RC.mac[mod_id]->slice_info.dl[slice_idx].prio;
+}
+void flexran_set_dl_slice_priority(mid_t mod_id, int slice_idx, int priority)
+{
+  if (!mac_is_present(mod_id)) return;
+  RC.mac[mod_id]->slice_info.dl[slice_idx].prio = priority;
+}
+
+int flexran_get_dl_slice_position_low(mid_t mod_id, int slice_idx)
+{
+  if (!mac_is_present(mod_id)) return -1;
+  return RC.mac[mod_id]->slice_info.dl[slice_idx].pos_low;
+}
+void flexran_set_dl_slice_position_low(mid_t mod_id, int slice_idx, int poslow)
+{
+  if (!mac_is_present(mod_id)) return;
+  RC.mac[mod_id]->slice_info.dl[slice_idx].pos_low = poslow;
+}
+
+int flexran_get_dl_slice_position_high(mid_t mod_id, int slice_idx)
+{
+  if (!mac_is_present(mod_id)) return -1;
+  return RC.mac[mod_id]->slice_info.dl[slice_idx].pos_high;
+}
+void flexran_set_dl_slice_position_high(mid_t mod_id, int slice_idx, int poshigh)
+{
+  if (!mac_is_present(mod_id)) return;
+  RC.mac[mod_id]->slice_info.dl[slice_idx].pos_high = poshigh;
+}
+
+int flexran_get_dl_slice_maxmcs(mid_t mod_id, int slice_idx)
+{
+  if (!mac_is_present(mod_id)) return -1;
+  return RC.mac[mod_id]->slice_info.dl[slice_idx].maxmcs;
+}
+void flexran_set_dl_slice_maxmcs(mid_t mod_id, int slice_idx, int maxmcs)
+{
+  if (!mac_is_present(mod_id)) return;
+  RC.mac[mod_id]->slice_info.dl[slice_idx].maxmcs = maxmcs;
+}
+
+int flexran_get_dl_slice_sorting(mid_t mod_id, int slice_idx, Protocol__FlexDlSorting **sorting_list)
+{
+  if (!mac_is_present(mod_id)) return -1;
+  if (!(*sorting_list)) {
+    *sorting_list = calloc(CR_NUM, sizeof(Protocol__FlexDlSorting));
+    if (!(*sorting_list)) return -1;
+  }
+  uint32_t policy = RC.mac[mod_id]->slice_info.dl[slice_idx].sorting;
+  for (int i = 0; i < CR_NUM; i++) {
+    switch (policy >> 4 * (CR_NUM - 1 - i) & 0xF) {
+    case CR_ROUND:
+      (*sorting_list)[i] = PROTOCOL__FLEX_DL_SORTING__CR_ROUND;
+      break;
+    case CR_SRB12:
+      (*sorting_list)[i] = PROTOCOL__FLEX_DL_SORTING__CR_SRB12;
+      break;
+    case CR_HOL:
+      (*sorting_list)[i] = PROTOCOL__FLEX_DL_SORTING__CR_HOL;
+      break;
+    case CR_LC:
+      (*sorting_list)[i] = PROTOCOL__FLEX_DL_SORTING__CR_LC;
+      break;
+    case CR_CQI:
+      (*sorting_list)[i] = PROTOCOL__FLEX_DL_SORTING__CR_CQI;
+      break;
+    case CR_LCP:
+      (*sorting_list)[i] = PROTOCOL__FLEX_DL_SORTING__CR_LCP;
+      break;
+    default:
+      /* this should not happen, but a "default" */
+      (*sorting_list)[i] = PROTOCOL__FLEX_DL_SORTING__CR_ROUND;
+      break;
+    }
+  }
+  return CR_NUM;
+}
+void flexran_set_dl_slice_sorting(mid_t mod_id, int slice_idx, Protocol__FlexDlSorting *sorting_list, int n)
+{
+  if (!mac_is_present(mod_id)) return;
+  uint32_t policy = 0;
+  for (int i = 0; i < n && i < CR_NUM; i++) {
+    switch (sorting_list[i]) {
+    case PROTOCOL__FLEX_DL_SORTING__CR_ROUND:
+      policy = policy << 4 | CR_ROUND;
+      break;
+    case PROTOCOL__FLEX_DL_SORTING__CR_SRB12:
+      policy = policy << 4 | CR_SRB12;
+      break;
+    case PROTOCOL__FLEX_DL_SORTING__CR_HOL:
+      policy = policy << 4 | CR_HOL;
+      break;
+    case PROTOCOL__FLEX_DL_SORTING__CR_LC:
+      policy = policy << 4 | CR_LC;
+      break;
+    case PROTOCOL__FLEX_DL_SORTING__CR_CQI:
+      policy = policy << 4 | CR_CQI;
+      break;
+    case PROTOCOL__FLEX_DL_SORTING__CR_LCP:
+      policy = policy << 4 | CR_LCP;
+      break;
+    default: /* suppresses warnings */
+      policy = policy << 4 | CR_ROUND;
+      break;
+    }
+  }
+  /* fill up with 0 == CR_ROUND */
+  if (CR_NUM > n) policy = policy << 4 * (CR_NUM - n);
+  RC.mac[mod_id]->slice_info.dl[slice_idx].sorting = policy;
+}
+
+Protocol__FlexDlAccountingPolicy flexran_get_dl_slice_accounting_policy(mid_t mod_id, int slice_idx)
+{
+  if (!mac_is_present(mod_id)) return PROTOCOL__FLEX_DL_ACCOUNTING_POLICY__POL_FAIR;
+  switch (RC.mac[mod_id]->slice_info.dl[slice_idx].accounting) {
+  case POL_FAIR:
+    return PROTOCOL__FLEX_DL_ACCOUNTING_POLICY__POL_FAIR;
+  case POL_GREEDY:
+    return PROTOCOL__FLEX_DL_ACCOUNTING_POLICY__POL_GREEDY;
+  default:
+    return PROTOCOL__FLEX_DL_ACCOUNTING_POLICY__POL_FAIR;
+  }
+}
+void flexran_set_dl_slice_accounting_policy(mid_t mod_id, int slice_idx, Protocol__FlexDlAccountingPolicy accounting)
+{
+  if (!mac_is_present(mod_id)) return;
+  switch (accounting) {
+  case PROTOCOL__FLEX_DL_ACCOUNTING_POLICY__POL_FAIR:
+    RC.mac[mod_id]->slice_info.dl[slice_idx].accounting = POL_FAIR;
+    return;
+  case PROTOCOL__FLEX_DL_ACCOUNTING_POLICY__POL_GREEDY:
+    RC.mac[mod_id]->slice_info.dl[slice_idx].accounting = POL_GREEDY;
+    return;
+  default:
+    RC.mac[mod_id]->slice_info.dl[slice_idx].accounting = POL_FAIR;
+    return;
+  }
+}
+
+char *flexran_get_dl_slice_scheduler(mid_t mod_id, int slice_idx)
+{
+  if (!mac_is_present(mod_id)) return NULL;
+  return RC.mac[mod_id]->slice_info.dl[slice_idx].sched_name;
+}
+int flexran_set_dl_slice_scheduler(mid_t mod_id, int slice_idx, char *name)
+{
+  if (!mac_is_present(mod_id)) return 0;
+  if (RC.mac[mod_id]->slice_info.dl[slice_idx].sched_name)
+    free(RC.mac[mod_id]->slice_info.dl[slice_idx].sched_name);
+  RC.mac[mod_id]->slice_info.dl[slice_idx].sched_name = strdup(name);
+  RC.mac[mod_id]->slice_info.dl[slice_idx].sched_cb = dlsym(NULL, name);
+  return RC.mac[mod_id]->slice_info.dl[slice_idx].sched_cb != NULL;
+}
+
+int flexran_create_ul_slice(mid_t mod_id, slice_id_t slice_id)
+{
+  if (!mac_is_present(mod_id)) return -1;
+  int newidx = RC.mac[mod_id]->slice_info.n_ul;
+  if (newidx >= MAX_NUM_SLICES) return -1;
+  ++RC.mac[mod_id]->slice_info.n_ul;
+  flexran_set_ul_slice_id(mod_id, newidx, slice_id);
+  return newidx;
+}
+
+int flexran_find_ul_slice(mid_t mod_id, slice_id_t slice_id)
+{
+  if (!mac_is_present(mod_id)) return -1;
+  slice_info_t *sli = &RC.mac[mod_id]->slice_info;
+  int n = sli->n_ul;
+  for (int i = 0; i < n; i++) {
+    if (sli->ul[i].id == slice_id) return i;
+  }
+  return -1;
+}
+
+int flexran_remove_ul_slice(mid_t mod_id, int slice_idx)
+{
+  if (!mac_is_present(mod_id)) return -1;
+  slice_info_t *sli = &RC.mac[mod_id]->slice_info;
+  if (sli->n_ul <= 1) return -1;
+
+  if (sli->ul[slice_idx].sched_name) free(sli->ul[slice_idx].sched_name);
+  --sli->n_ul;
+  /* move last element to the position of the removed one */
+  if (slice_idx != sli->n_ul)
+    memcpy(&sli->ul[slice_idx], &sli->ul[sli->n_ul], sizeof(sli->ul[sli->n_ul]));
+  memset(&sli->ul[sli->n_ul], 0, sizeof(sli->ul[sli->n_ul]));
+
+  /* all UEs that have been in the old slice are put into slice index 0 */
+  int *assoc_list = RC.mac[mod_id]->UE_list.assoc_ul_slice_idx;
+  for (int i = 0; i < MAX_MOBILES_PER_ENB; ++i) {
+    if (assoc_list[i] == slice_idx)
+      assoc_list[i] = 0;
+  }
+  return sli->n_ul;
+}
+
+int flexran_get_num_ul_slices(mid_t mod_id)
+{
+  if (!mac_is_present(mod_id)) return -1;
+  return RC.mac[mod_id]->slice_info.n_ul;
+}
+
+int flexran_ul_slice_exists(mid_t mod_id, int slice_idx)
+{
+  if (!mac_is_present(mod_id)) return -1;
+  return slice_idx >= 0 && slice_idx < RC.mac[mod_id]->slice_info.n_ul;
+}
+
+slice_id_t flexran_get_ul_slice_id(mid_t mod_id, int slice_idx)
+{
+  if (!mac_is_present(mod_id)) return -1;
+  return RC.mac[mod_id]->slice_info.ul[slice_idx].id;
+}
+void flexran_set_ul_slice_id(mid_t mod_id, int slice_idx, slice_id_t slice_id)
+{
+  if (!mac_is_present(mod_id)) return;
+  RC.mac[mod_id]->slice_info.ul[slice_idx].id = slice_id;
+}
+
+int flexran_get_ul_slice_percentage(mid_t mod_id, int slice_idx)
+{
+  if (!mac_is_present(mod_id)) return -1;
+  return RC.mac[mod_id]->slice_info.ul[slice_idx].pct * 100.0f;
+}
+void flexran_set_ul_slice_percentage(mid_t mod_id, int slice_idx, int percentage)
+{
+  if (!mac_is_present(mod_id)) return;
+  RC.mac[mod_id]->slice_info.ul[slice_idx].pct = percentage / 100.0f;
+}
+
+int flexran_get_ul_slice_first_rb(mid_t mod_id, int slice_idx)
+{
+  if (!mac_is_present(mod_id)) return -1;
+  return RC.mac[mod_id]->slice_info.ul[slice_idx].first_rb;
+}
+
+void flexran_set_ul_slice_first_rb(mid_t mod_id, int slice_idx, int first_rb)
+{
+  if (!mac_is_present(mod_id)) return;
+  RC.mac[mod_id]->slice_info.ul[slice_idx].first_rb = first_rb;
+}
+
+int flexran_get_ul_slice_maxmcs(mid_t mod_id, int slice_idx)
+{
+  if (!mac_is_present(mod_id)) return -1;
+  return RC.mac[mod_id]->slice_info.ul[slice_idx].maxmcs;
+}
+void flexran_set_ul_slice_maxmcs(mid_t mod_id, int slice_idx, int maxmcs)
+{
+  if (!mac_is_present(mod_id)) return;
+  RC.mac[mod_id]->slice_info.ul[slice_idx].maxmcs = maxmcs;
+}
+
+char *flexran_get_ul_slice_scheduler(mid_t mod_id, int slice_idx)
+{
+  if (!mac_is_present(mod_id)) return NULL;
+  return RC.mac[mod_id]->slice_info.ul[slice_idx].sched_name;
+}
+int flexran_set_ul_slice_scheduler(mid_t mod_id, int slice_idx, char *name)
+{
+  if (!mac_is_present(mod_id)) return 0;
+  if (RC.mac[mod_id]->slice_info.ul[slice_idx].sched_name)
+    free(RC.mac[mod_id]->slice_info.ul[slice_idx].sched_name);
+  RC.mac[mod_id]->slice_info.ul[slice_idx].sched_name = strdup(name);
+  RC.mac[mod_id]->slice_info.ul[slice_idx].sched_cb = dlsym(NULL, name);
+  return RC.mac[mod_id]->slice_info.ul[slice_idx].sched_cb != NULL;
+}
+
+/**************************** General BS info  ****************************/
 uint64_t flexran_get_bs_id(mid_t mod_id)
 {
   if (!rrc_is_present(mod_id)) return 0;
@@ -1562,420 +1975,4 @@
     break;
   }
   return mask;
-=======
-int flexran_get_ue_dl_slice_id(mid_t mod_id, mid_t ue_id)
-{
-  if (!mac_is_present(mod_id)) return -1;
-  int slice_idx = RC.mac[mod_id]->UE_list.assoc_dl_slice_idx[ue_id];
-  if (slice_idx >= 0 && slice_idx < RC.mac[mod_id]->slice_info.n_dl)
-    return RC.mac[mod_id]->slice_info.dl[slice_idx].id;
-  return 0;
-}
-
-void flexran_set_ue_dl_slice_idx(mid_t mod_id, mid_t ue_id, int slice_idx)
-{
-  if (!mac_is_present(mod_id)) return;
-  if (flexran_get_ue_crnti(mod_id, ue_id) == NOT_A_RNTI) return;
-  if (!flexran_dl_slice_exists(mod_id, slice_idx)) return;
-  RC.mac[mod_id]->UE_list.assoc_dl_slice_idx[ue_id] = slice_idx;
-}
-
-int flexran_get_ue_ul_slice_id(mid_t mod_id, mid_t ue_id)
-{
-  if (!mac_is_present(mod_id)) return -1;
-  int slice_idx = RC.mac[mod_id]->UE_list.assoc_ul_slice_idx[ue_id];
-  if (slice_idx >= 0 && slice_idx < RC.mac[mod_id]->slice_info.n_ul)
-    return RC.mac[mod_id]->slice_info.ul[slice_idx].id;
-  return 0;
-}
-
-void flexran_set_ue_ul_slice_idx(mid_t mod_id, mid_t ue_id, int slice_idx)
-{
-  if (!mac_is_present(mod_id)) return;
-  if (flexran_get_ue_crnti(mod_id, ue_id) == NOT_A_RNTI) return;
-  if (!flexran_ul_slice_exists(mod_id, slice_idx)) return;
-  RC.mac[mod_id]->UE_list.assoc_ul_slice_idx[ue_id] = slice_idx;
-}
-
-int flexran_dl_slice_exists(mid_t mod_id, int slice_idx)
-{
-  if (!mac_is_present(mod_id)) return -1;
-  return slice_idx >= 0 && slice_idx < RC.mac[mod_id]->slice_info.n_dl;
-}
-
-int flexran_create_dl_slice(mid_t mod_id, slice_id_t slice_id)
-{
-  if (!mac_is_present(mod_id)) return -1;
-  int newidx = RC.mac[mod_id]->slice_info.n_dl;
-  if (newidx >= MAX_NUM_SLICES) return -1;
-  ++RC.mac[mod_id]->slice_info.n_dl;
-  flexran_set_dl_slice_id(mod_id, newidx, slice_id);
-  return newidx;
-}
-
-int flexran_find_dl_slice(mid_t mod_id, slice_id_t slice_id)
-{
-  if (!mac_is_present(mod_id)) return -1;
-  slice_info_t *sli = &RC.mac[mod_id]->slice_info;
-  int n = sli->n_dl;
-  for (int i = 0; i < n; i++) {
-    if (sli->dl[i].id == slice_id) return i;
-  }
-  return -1;
-}
-
-int flexran_remove_dl_slice(mid_t mod_id, int slice_idx)
-{
-  if (!mac_is_present(mod_id)) return -1;
-  slice_info_t *sli = &RC.mac[mod_id]->slice_info;
-  if (sli->n_dl <= 1) return -1;
-
-  if (sli->dl[slice_idx].sched_name) free(sli->dl[slice_idx].sched_name);
-  --sli->n_dl;
-  /* move last element to the position of the removed one */
-  if (slice_idx != sli->n_dl)
-    memcpy(&sli->dl[slice_idx], &sli->dl[sli->n_dl], sizeof(sli->dl[sli->n_dl]));
-  memset(&sli->dl[sli->n_dl], 0, sizeof(sli->dl[sli->n_dl]));
-
-  /* all UEs that have been in the old slice are put into slice index 0 */
-  int *assoc_list = RC.mac[mod_id]->UE_list.assoc_dl_slice_idx;
-  for (int i = 0; i < MAX_MOBILES_PER_ENB; ++i) {
-    if (assoc_list[i] == slice_idx)
-      assoc_list[i] = 0;
-  }
-  return sli->n_dl;
-}
-
-int flexran_get_num_dl_slices(mid_t mod_id)
-{
-  if (!mac_is_present(mod_id)) return -1;
-  return RC.mac[mod_id]->slice_info.n_dl;
-}
-
-int flexran_get_intraslice_sharing_active(mid_t mod_id)
-{
-  if (!mac_is_present(mod_id)) return -1;
-  return RC.mac[mod_id]->slice_info.intraslice_share_active;
-}
-void flexran_set_intraslice_sharing_active(mid_t mod_id, int intraslice_active)
-{
-  if (!mac_is_present(mod_id)) return;
-  RC.mac[mod_id]->slice_info.intraslice_share_active = intraslice_active;
-}
-
-int flexran_get_interslice_sharing_active(mid_t mod_id)
-{
-  if (!mac_is_present(mod_id)) return -1;
-  return RC.mac[mod_id]->slice_info.interslice_share_active;
-}
-void flexran_set_interslice_sharing_active(mid_t mod_id, int interslice_active)
-{
-  if (!mac_is_present(mod_id)) return;
-  RC.mac[mod_id]->slice_info.interslice_share_active = interslice_active;
-}
-
-slice_id_t flexran_get_dl_slice_id(mid_t mod_id, int slice_idx)
-{
-  if (!mac_is_present(mod_id)) return -1;
-  return RC.mac[mod_id]->slice_info.dl[slice_idx].id;
-}
-void flexran_set_dl_slice_id(mid_t mod_id, int slice_idx, slice_id_t slice_id)
-{
-  if (!mac_is_present(mod_id)) return;
-  RC.mac[mod_id]->slice_info.dl[slice_idx].id = slice_id;
-}
-
-int flexran_get_dl_slice_percentage(mid_t mod_id, int slice_idx)
-{
-  if (!mac_is_present(mod_id)) return -1;
-  return RC.mac[mod_id]->slice_info.dl[slice_idx].pct * 100.0f;
-}
-void flexran_set_dl_slice_percentage(mid_t mod_id, int slice_idx, int percentage)
-{
-  if (!mac_is_present(mod_id)) return;
-  RC.mac[mod_id]->slice_info.dl[slice_idx].pct = percentage / 100.0f;
-}
-
-int flexran_get_dl_slice_isolation(mid_t mod_id, int slice_idx)
-{
-  if (!mac_is_present(mod_id)) return -1;
-  return RC.mac[mod_id]->slice_info.dl[slice_idx].isol;
-}
-void flexran_set_dl_slice_isolation(mid_t mod_id, int slice_idx, int is_isolated)
-{
-  if (!mac_is_present(mod_id)) return;
-  RC.mac[mod_id]->slice_info.dl[slice_idx].isol = is_isolated;
-}
-
-int flexran_get_dl_slice_priority(mid_t mod_id, int slice_idx)
-{
-  if (!mac_is_present(mod_id)) return -1;
-  return RC.mac[mod_id]->slice_info.dl[slice_idx].prio;
-}
-void flexran_set_dl_slice_priority(mid_t mod_id, int slice_idx, int priority)
-{
-  if (!mac_is_present(mod_id)) return;
-  RC.mac[mod_id]->slice_info.dl[slice_idx].prio = priority;
-}
-
-int flexran_get_dl_slice_position_low(mid_t mod_id, int slice_idx)
-{
-  if (!mac_is_present(mod_id)) return -1;
-  return RC.mac[mod_id]->slice_info.dl[slice_idx].pos_low;
-}
-void flexran_set_dl_slice_position_low(mid_t mod_id, int slice_idx, int poslow)
-{
-  if (!mac_is_present(mod_id)) return;
-  RC.mac[mod_id]->slice_info.dl[slice_idx].pos_low = poslow;
-}
-
-int flexran_get_dl_slice_position_high(mid_t mod_id, int slice_idx)
-{
-  if (!mac_is_present(mod_id)) return -1;
-  return RC.mac[mod_id]->slice_info.dl[slice_idx].pos_high;
-}
-void flexran_set_dl_slice_position_high(mid_t mod_id, int slice_idx, int poshigh)
-{
-  if (!mac_is_present(mod_id)) return;
-  RC.mac[mod_id]->slice_info.dl[slice_idx].pos_high = poshigh;
-}
-
-int flexran_get_dl_slice_maxmcs(mid_t mod_id, int slice_idx)
-{
-  if (!mac_is_present(mod_id)) return -1;
-  return RC.mac[mod_id]->slice_info.dl[slice_idx].maxmcs;
-}
-void flexran_set_dl_slice_maxmcs(mid_t mod_id, int slice_idx, int maxmcs)
-{
-  if (!mac_is_present(mod_id)) return;
-  RC.mac[mod_id]->slice_info.dl[slice_idx].maxmcs = maxmcs;
-}
-
-int flexran_get_dl_slice_sorting(mid_t mod_id, int slice_idx, Protocol__FlexDlSorting **sorting_list)
-{
-  if (!mac_is_present(mod_id)) return -1;
-  if (!(*sorting_list)) {
-    *sorting_list = calloc(CR_NUM, sizeof(Protocol__FlexDlSorting));
-    if (!(*sorting_list)) return -1;
-  }
-  uint32_t policy = RC.mac[mod_id]->slice_info.dl[slice_idx].sorting;
-  for (int i = 0; i < CR_NUM; i++) {
-    switch (policy >> 4 * (CR_NUM - 1 - i) & 0xF) {
-    case CR_ROUND:
-      (*sorting_list)[i] = PROTOCOL__FLEX_DL_SORTING__CR_ROUND;
-      break;
-    case CR_SRB12:
-      (*sorting_list)[i] = PROTOCOL__FLEX_DL_SORTING__CR_SRB12;
-      break;
-    case CR_HOL:
-      (*sorting_list)[i] = PROTOCOL__FLEX_DL_SORTING__CR_HOL;
-      break;
-    case CR_LC:
-      (*sorting_list)[i] = PROTOCOL__FLEX_DL_SORTING__CR_LC;
-      break;
-    case CR_CQI:
-      (*sorting_list)[i] = PROTOCOL__FLEX_DL_SORTING__CR_CQI;
-      break;
-    case CR_LCP:
-      (*sorting_list)[i] = PROTOCOL__FLEX_DL_SORTING__CR_LCP;
-      break;
-    default:
-      /* this should not happen, but a "default" */
-      (*sorting_list)[i] = PROTOCOL__FLEX_DL_SORTING__CR_ROUND;
-      break;
-    }
-  }
-  return CR_NUM;
-}
-void flexran_set_dl_slice_sorting(mid_t mod_id, int slice_idx, Protocol__FlexDlSorting *sorting_list, int n)
-{
-  if (!mac_is_present(mod_id)) return;
-  uint32_t policy = 0;
-  for (int i = 0; i < n && i < CR_NUM; i++) {
-    switch (sorting_list[i]) {
-    case PROTOCOL__FLEX_DL_SORTING__CR_ROUND:
-      policy = policy << 4 | CR_ROUND;
-      break;
-    case PROTOCOL__FLEX_DL_SORTING__CR_SRB12:
-      policy = policy << 4 | CR_SRB12;
-      break;
-    case PROTOCOL__FLEX_DL_SORTING__CR_HOL:
-      policy = policy << 4 | CR_HOL;
-      break;
-    case PROTOCOL__FLEX_DL_SORTING__CR_LC:
-      policy = policy << 4 | CR_LC;
-      break;
-    case PROTOCOL__FLEX_DL_SORTING__CR_CQI:
-      policy = policy << 4 | CR_CQI;
-      break;
-    case PROTOCOL__FLEX_DL_SORTING__CR_LCP:
-      policy = policy << 4 | CR_LCP;
-      break;
-    default: /* suppresses warnings */
-      policy = policy << 4 | CR_ROUND;
-      break;
-    }
-  }
-  /* fill up with 0 == CR_ROUND */
-  if (CR_NUM > n) policy = policy << 4 * (CR_NUM - n);
-  RC.mac[mod_id]->slice_info.dl[slice_idx].sorting = policy;
-}
-
-Protocol__FlexDlAccountingPolicy flexran_get_dl_slice_accounting_policy(mid_t mod_id, int slice_idx)
-{
-  if (!mac_is_present(mod_id)) return PROTOCOL__FLEX_DL_ACCOUNTING_POLICY__POL_FAIR;
-  switch (RC.mac[mod_id]->slice_info.dl[slice_idx].accounting) {
-  case POL_FAIR:
-    return PROTOCOL__FLEX_DL_ACCOUNTING_POLICY__POL_FAIR;
-  case POL_GREEDY:
-    return PROTOCOL__FLEX_DL_ACCOUNTING_POLICY__POL_GREEDY;
-  default:
-    return PROTOCOL__FLEX_DL_ACCOUNTING_POLICY__POL_FAIR;
-  }
-}
-void flexran_set_dl_slice_accounting_policy(mid_t mod_id, int slice_idx, Protocol__FlexDlAccountingPolicy accounting)
-{
-  if (!mac_is_present(mod_id)) return;
-  switch (accounting) {
-  case PROTOCOL__FLEX_DL_ACCOUNTING_POLICY__POL_FAIR:
-    RC.mac[mod_id]->slice_info.dl[slice_idx].accounting = POL_FAIR;
-    return;
-  case PROTOCOL__FLEX_DL_ACCOUNTING_POLICY__POL_GREEDY:
-    RC.mac[mod_id]->slice_info.dl[slice_idx].accounting = POL_GREEDY;
-    return;
-  default:
-    RC.mac[mod_id]->slice_info.dl[slice_idx].accounting = POL_FAIR;
-    return;
-  }
-}
-
-char *flexran_get_dl_slice_scheduler(mid_t mod_id, int slice_idx)
-{
-  if (!mac_is_present(mod_id)) return NULL;
-  return RC.mac[mod_id]->slice_info.dl[slice_idx].sched_name;
-}
-int flexran_set_dl_slice_scheduler(mid_t mod_id, int slice_idx, char *name)
-{
-  if (!mac_is_present(mod_id)) return 0;
-  if (RC.mac[mod_id]->slice_info.dl[slice_idx].sched_name)
-    free(RC.mac[mod_id]->slice_info.dl[slice_idx].sched_name);
-  RC.mac[mod_id]->slice_info.dl[slice_idx].sched_name = strdup(name);
-  RC.mac[mod_id]->slice_info.dl[slice_idx].sched_cb = dlsym(NULL, name);
-  return RC.mac[mod_id]->slice_info.dl[slice_idx].sched_cb != NULL;
-}
-
-int flexran_create_ul_slice(mid_t mod_id, slice_id_t slice_id)
-{
-  if (!mac_is_present(mod_id)) return -1;
-  int newidx = RC.mac[mod_id]->slice_info.n_ul;
-  if (newidx >= MAX_NUM_SLICES) return -1;
-  ++RC.mac[mod_id]->slice_info.n_ul;
-  flexran_set_ul_slice_id(mod_id, newidx, slice_id);
-  return newidx;
-}
-
-int flexran_find_ul_slice(mid_t mod_id, slice_id_t slice_id)
-{
-  if (!mac_is_present(mod_id)) return -1;
-  slice_info_t *sli = &RC.mac[mod_id]->slice_info;
-  int n = sli->n_ul;
-  for (int i = 0; i < n; i++) {
-    if (sli->ul[i].id == slice_id) return i;
-  }
-  return -1;
-}
-
-int flexran_remove_ul_slice(mid_t mod_id, int slice_idx)
-{
-  if (!mac_is_present(mod_id)) return -1;
-  slice_info_t *sli = &RC.mac[mod_id]->slice_info;
-  if (sli->n_ul <= 1) return -1;
-
-  if (sli->ul[slice_idx].sched_name) free(sli->ul[slice_idx].sched_name);
-  --sli->n_ul;
-  /* move last element to the position of the removed one */
-  if (slice_idx != sli->n_ul)
-    memcpy(&sli->ul[slice_idx], &sli->ul[sli->n_ul], sizeof(sli->ul[sli->n_ul]));
-  memset(&sli->ul[sli->n_ul], 0, sizeof(sli->ul[sli->n_ul]));
-
-  /* all UEs that have been in the old slice are put into slice index 0 */
-  int *assoc_list = RC.mac[mod_id]->UE_list.assoc_ul_slice_idx;
-  for (int i = 0; i < MAX_MOBILES_PER_ENB; ++i) {
-    if (assoc_list[i] == slice_idx)
-      assoc_list[i] = 0;
-  }
-  return sli->n_ul;
-}
-
-int flexran_get_num_ul_slices(mid_t mod_id)
-{
-  if (!mac_is_present(mod_id)) return -1;
-  return RC.mac[mod_id]->slice_info.n_ul;
-}
-
-int flexran_ul_slice_exists(mid_t mod_id, int slice_idx)
-{
-  if (!mac_is_present(mod_id)) return -1;
-  return slice_idx >= 0 && slice_idx < RC.mac[mod_id]->slice_info.n_ul;
-}
-
-slice_id_t flexran_get_ul_slice_id(mid_t mod_id, int slice_idx)
-{
-  if (!mac_is_present(mod_id)) return -1;
-  return RC.mac[mod_id]->slice_info.ul[slice_idx].id;
-}
-void flexran_set_ul_slice_id(mid_t mod_id, int slice_idx, slice_id_t slice_id)
-{
-  if (!mac_is_present(mod_id)) return;
-  RC.mac[mod_id]->slice_info.ul[slice_idx].id = slice_id;
-}
-
-int flexran_get_ul_slice_percentage(mid_t mod_id, int slice_idx)
-{
-  if (!mac_is_present(mod_id)) return -1;
-  return RC.mac[mod_id]->slice_info.ul[slice_idx].pct * 100.0f;
-}
-void flexran_set_ul_slice_percentage(mid_t mod_id, int slice_idx, int percentage)
-{
-  if (!mac_is_present(mod_id)) return;
-  RC.mac[mod_id]->slice_info.ul[slice_idx].pct = percentage / 100.0f;
-}
-
-int flexran_get_ul_slice_first_rb(mid_t mod_id, int slice_idx)
-{
-  if (!mac_is_present(mod_id)) return -1;
-  return RC.mac[mod_id]->slice_info.ul[slice_idx].first_rb;
-}
-
-void flexran_set_ul_slice_first_rb(mid_t mod_id, int slice_idx, int first_rb)
-{
-  if (!mac_is_present(mod_id)) return;
-  RC.mac[mod_id]->slice_info.ul[slice_idx].first_rb = first_rb;
-}
-
-int flexran_get_ul_slice_maxmcs(mid_t mod_id, int slice_idx)
-{
-  if (!mac_is_present(mod_id)) return -1;
-  return RC.mac[mod_id]->slice_info.ul[slice_idx].maxmcs;
-}
-void flexran_set_ul_slice_maxmcs(mid_t mod_id, int slice_idx, int maxmcs)
-{
-  if (!mac_is_present(mod_id)) return;
-  RC.mac[mod_id]->slice_info.ul[slice_idx].maxmcs = maxmcs;
-}
-
-char *flexran_get_ul_slice_scheduler(mid_t mod_id, int slice_idx)
-{
-  if (!mac_is_present(mod_id)) return NULL;
-  return RC.mac[mod_id]->slice_info.ul[slice_idx].sched_name;
-}
-int flexran_set_ul_slice_scheduler(mid_t mod_id, int slice_idx, char *name)
-{
-  if (!mac_is_present(mod_id)) return 0;
-  if (RC.mac[mod_id]->slice_info.ul[slice_idx].sched_name)
-    free(RC.mac[mod_id]->slice_info.ul[slice_idx].sched_name);
-  RC.mac[mod_id]->slice_info.ul[slice_idx].sched_name = strdup(name);
-  RC.mac[mod_id]->slice_info.ul[slice_idx].sched_cb = dlsym(NULL, name);
-  return RC.mac[mod_id]->slice_info.ul[slice_idx].sched_cb != NULL;
->>>>>>> 09187015
 }