--- conflicted
+++ resolved
@@ -976,13 +976,9 @@
 
   if (enb_config->n_cell_config > 0) {
     if (flexran_agent_get_mac_xface(mod_id) && enb_config->cell_config[0]->slice_config) {
-<<<<<<< HEAD
-      prepare_update_slice_config(mod_id, &enb_config->cell_config[0]->slice_config);
-=======
       prepare_update_slice_config(mod_id,
                                   &enb_config->cell_config[0]->slice_config,
                                   1 /* request objects if necessary */);
->>>>>>> 40141270
     }
     if (enb_config->cell_config[0]->has_eutra_band
         && enb_config->cell_config[0]->has_dl_freq
