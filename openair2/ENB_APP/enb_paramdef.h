/*
 * Licensed to the OpenAirInterface (OAI) Software Alliance under one or more
 * contributor license agreements.  See the NOTICE file distributed with
 * this work for additional information regarding copyright ownership.
 * The OpenAirInterface Software Alliance licenses this file to You under
 * the OAI Public License, Version 1.1  (the "License"); you may not use this file
 * except in compliance with the License.
 * You may obtain a copy of the License at
 *
 *      http://www.openairinterface.org/?page_id=698
 *
 * Unless required by applicable law or agreed to in writing, software
 * distributed under the License is distributed on an "AS IS" BASIS,
 * WITHOUT WARRANTIES OR CONDITIONS OF ANY KIND, either express or implied.
 * See the License for the specific language governing permissions and
 * limitations under the License.
 *-------------------------------------------------------------------------------
 * For more information about the OpenAirInterface (OAI) Software Alliance:
 *      contact@openairinterface.org
 */

/*! \file openair2/ENB_APP/enb_paramdef.h
 * \brief definition of configuration parameters for all eNodeB modules
 * \author Francois TABURET
 * \date 2017
 * \version 0.1
 * \company NOKIA BellLabs France
 * \email: francois.taburet@nokia-bell-labs.com
 * \note
 * \warning
 */

#ifndef ENB_PARAMDEF_H_
#define ENB_PARAMDEF_H_
#include "common/config/config_paramdesc.h"
#include "RRC_paramsvalues.h"
#include "s1ap_eNB_default_values.h"

#define ENB_CONFIG_STRING_CC_NODE_FUNCTION  "node_function"
#define ENB_CONFIG_STRING_CC_NODE_TIMING    "node_timing"
#define ENB_CONFIG_STRING_CC_NODE_SYNCH_REF "node_synch_ref"

// OTG config per ENB-UE DL
#define ENB_CONF_STRING_OTG_CONFIG          "otg_config"
#define ENB_CONF_STRING_OTG_UE_ID           "ue_id"
#define ENB_CONF_STRING_OTG_APP_TYPE        "app_type"
#define ENB_CONF_STRING_OTG_BG_TRAFFIC      "bg_traffic"

#ifdef LIBCONFIG_LONG
  #define libconfig_int long
#else
  #define libconfig_int int
#endif

typedef enum {
  RU     = 0,
  L1     = 1,
  L2     = 2,
  L3     = 3,
  S1     = 4,
  lastel = 5
} RC_config_functions_t;


#define CONFIG_STRING_ACTIVE_RUS                   "Active_RUs"
/*------------------------------------------------------------------------------------------------------------------------------------------*/
/*    RUs  configuration section name */
#define CONFIG_STRING_RU_LIST                      "RUs"
#define CONFIG_STRING_RU_CONFIG                   "ru_config"

/*    RUs configuration parameters name   */
#define CONFIG_STRING_RU_LOCAL_IF_NAME            "local_if_name"
#define CONFIG_STRING_RU_LOCAL_ADDRESS            "local_address"
#define CONFIG_STRING_RU_REMOTE_ADDRESS           "remote_address"
#define CONFIG_STRING_RU_LOCAL_PORTC              "local_portc"
#define CONFIG_STRING_RU_REMOTE_PORTC             "remote_portc"
#define CONFIG_STRING_RU_LOCAL_PORTD              "local_portd"
#define CONFIG_STRING_RU_REMOTE_PORTD             "remote_portd"
#define CONFIG_STRING_RU_LOCAL_RF                 "local_rf"
#define CONFIG_STRING_RU_TRANSPORT_PREFERENCE     "tr_preference"
#define CONFIG_STRING_RU_BAND_LIST                "bands"
#define CONFIG_STRING_RU_ENB_LIST                 "eNB_instances"
#define CONFIG_STRING_RU_NB_TX                    "nb_tx"
#define CONFIG_STRING_RU_NB_RX                    "nb_rx"
#define CONFIG_STRING_RU_ATT_TX                   "att_tx"
#define CONFIG_STRING_RU_ATT_RX                   "att_rx"
#define CONFIG_STRING_RU_MAX_RS_EPRE              "max_pdschReferenceSignalPower"
#define CONFIG_STRING_RU_MAX_RXGAIN               "max_rxgain"
#define CONFIG_STRING_RU_IF_COMPRESSION           "if_compression"
#define CONFIG_STRING_RU_IS_SLAVE                 "is_slave"
#define CONFIG_STRING_RU_NBIOTRRC_LIST            "NbIoT_RRC_instances"
#define CONFIG_STRING_RU_SDR_ADDRS                "sdr_addrs"
#define CONFIG_STRING_RU_SDR_CLK_SRC              "clock_src"
#define CONFIG_STRING_RU_SDR_TME_SRC              "time_src"
#define CONFIG_STRING_RU_SF_EXTENSION             "sf_extension"
#define CONFIG_STRING_RU_END_OF_BURST_DELAY       "end_of_burst_delay"
#define CONFIG_STRING_RU_OTA_SYNC_ENABLE          "ota_sync_enabled"
#define CONFIG_STRING_RU_BF_WEIGHTS_LIST          "bf_weights"
#define CONFIG_STRING_RU_IF_FREQUENCY             "if_freq"
#define CONFIG_STRING_RU_IF_FREQ_OFFSET           "if_offset"
#define CONFIG_STRING_RU_DO_PRECODING             "do_precoding"
#define CONFIG_STRING_RU_SF_AHEAD                 "sf_ahead"
#define CONFIG_STRING_RU_SL_AHEAD                 "sl_ahead"
#define CONFIG_STRING_RU_NR_FLAG                  "nr_flag"
#define CONFIG_STRING_RU_NR_SCS_FOR_RASTER        "nr_scs_for_raster"
<<<<<<< HEAD
#define CONFIG_STRING_RU_TX_SUBDEV                "tx_subdev"
#define CONFIG_STRING_RU_RX_SUBDEV                "rx_subdev"
=======
#define CONFIG_STRING_RU_RXFH_CORE_ID             "rxfh_core_id"
#define CONFIG_STRING_RU_TXFH_CORE_ID             "txfh_core_id"
#define CONFIG_STRING_RU_TP_CORES                 "tp_cores"
#define CONFIG_STRING_RU_NUM_TP_CORES             "num_tp_cores"
#define CONFIG_STRING_RU_NUM_INTERFACES           "num_interfaces"
#define CONFIG_STRING_RU_HALF_SLOT_PARALLELIZATION "half_slot_parallelization"
>>>>>>> a1de5e3d

#define HLP_RU_SF_AHEAD "LTE TX processing advance"
#define HLP_RU_SL_AHEAD "NR TX processing advance"
#define HLP_RU_NR_FLAG "Use NR numerology (for AW2SORI)"
#define HLP_RU_NR_SCS_FOR_RASTER "NR SCS for raster (for AW2SORI)"
#define HLP_RU_RXFH_CORE_ID "Core ID for RX Fronthaul thread (ECPRI IF5)"
#define HLP_RU_TXFH_CORE_ID "Core ID for TX Fronthaul thread (ECPRI IF5)"
#define HLP_RU_TP_CORES "List of cores for RU ThreadPool"
#define HLP_RU_NUM_TP_CORES "Number of cores for RU ThreadPool"
#define HLP_RU_NUM_INTERFACES "Number of network interfaces for RU"
#define HLP_RU_HALF_SLOT_PARALLELIZATION "run half slots in parallel in RU FEP"

#define RU_LOCAL_IF_NAME_IDX          0
#define RU_LOCAL_ADDRESS_IDX          1
#define RU_REMOTE_ADDRESS_IDX         2
#define RU_LOCAL_PORTC_IDX            3
#define RU_REMOTE_PORTC_IDX           4
#define RU_LOCAL_PORTD_IDX            5
#define RU_REMOTE_PORTD_IDX           6
#define RU_TRANSPORT_PREFERENCE_IDX   7
#define RU_LOCAL_RF_IDX               8
#define RU_NB_TX_IDX                  9
#define RU_NB_RX_IDX                  10
#define RU_MAX_RS_EPRE_IDX            11
#define RU_MAX_RXGAIN_IDX             12
#define RU_BAND_LIST_IDX              13
#define RU_ENB_LIST_IDX               14
#define RU_ATT_TX_IDX                 15
#define RU_ATT_RX_IDX                 16
#define RU_IS_SLAVE_IDX               17
#define RU_NBIOTRRC_LIST_IDX          18
#define RU_SDR_ADDRS                  19
#define RU_SDR_CLK_SRC                20
#define RU_SDR_TME_SRC                21
#define RU_SF_EXTENSION_IDX           22
#define RU_END_OF_BURST_DELAY_IDX     23
#define RU_OTA_SYNC_ENABLE_IDX        24
#define RU_BF_WEIGHTS_LIST_IDX        25
#define RU_IF_FREQUENCY               26
#define RU_IF_FREQ_OFFSET             27
#define RU_DO_PRECODING               28
#define RU_SF_AHEAD                   29
#define RU_SL_AHEAD                   30 
#define RU_NR_FLAG                    31 
#define RU_NR_SCS_FOR_RASTER          32
<<<<<<< HEAD
#define RU_TX_SUBDEV                  33
#define RU_RX_SUBDEV                  34
=======
#define RU_RXFH_CORE_ID               33
#define RU_TXFH_CORE_ID               34
#define RU_TP_CORES                   35
#define RU_NUM_TP_CORES               36
#define RU_NUM_INTERFACES             37
#define RU_HALF_SLOT_PARALLELIZATION  38
>>>>>>> a1de5e3d
/*-----------------------------------------------------------------------------------------------------------------------------------------*/
/*                                            RU configuration parameters                                                                  */
/*   optname                                   helpstr   paramflags    XXXptr          defXXXval                   type      numelt        */
/*-----------------------------------------------------------------------------------------------------------------------------------------*/
#define RUPARAMS_DESC { \
    {CONFIG_STRING_RU_LOCAL_IF_NAME,               NULL,       0,       strptr:NULL,     defstrval:"lo",          TYPE_STRING,      0}, \
    {CONFIG_STRING_RU_LOCAL_ADDRESS,               NULL,       0,       strptr:NULL,     defstrval:"127.0.0.2",   TYPE_STRING,      0}, \
    {CONFIG_STRING_RU_REMOTE_ADDRESS,              NULL,       0,       strptr:NULL,     defstrval:"127.0.0.1",   TYPE_STRING,      0}, \
    {CONFIG_STRING_RU_LOCAL_PORTC,                 NULL,       0,       uptr:NULL,       defuintval:50000,        TYPE_UINT,        0}, \
    {CONFIG_STRING_RU_REMOTE_PORTC,                NULL,       0,       uptr:NULL,       defuintval:50000,        TYPE_UINT,        0}, \
    {CONFIG_STRING_RU_LOCAL_PORTD,                 NULL,       0,       uptr:NULL,       defuintval:50001,        TYPE_UINT,        0}, \
    {CONFIG_STRING_RU_REMOTE_PORTD,                NULL,       0,       uptr:NULL,       defuintval:50001,        TYPE_UINT,        0}, \
    {CONFIG_STRING_RU_TRANSPORT_PREFERENCE,        NULL,       0,       strptr:NULL,     defstrval:"udp_if5",     TYPE_STRING,      0}, \
    {CONFIG_STRING_RU_LOCAL_RF,                    NULL,       0,       strptr:NULL,     defstrval:"yes",         TYPE_STRING,      0}, \
    {CONFIG_STRING_RU_NB_TX,                       NULL,       0,       uptr:NULL,       defuintval:1,            TYPE_UINT,        0}, \
    {CONFIG_STRING_RU_NB_RX,                       NULL,       0,       uptr:NULL,       defuintval:1,            TYPE_UINT,        0}, \
    {CONFIG_STRING_RU_MAX_RS_EPRE,                 NULL,       0,       iptr:NULL,       defintval:-29,           TYPE_INT,         0}, \
    {CONFIG_STRING_RU_MAX_RXGAIN,                  NULL,       0,       iptr:NULL,       defintval:120,           TYPE_INT,         0}, \
    {CONFIG_STRING_RU_BAND_LIST,                   NULL,       0,       uptr:NULL,       defintarrayval:DEFBANDS, TYPE_INTARRAY,    1}, \
    {CONFIG_STRING_RU_ENB_LIST,                    NULL,       0,       uptr:NULL,       defintarrayval:DEFENBS,  TYPE_INTARRAY,    1}, \
    {CONFIG_STRING_RU_ATT_TX,                      NULL,       0,       uptr:NULL,       defintval:0,             TYPE_UINT,        0}, \
    {CONFIG_STRING_RU_ATT_RX,                      NULL,       0,       uptr:NULL,       defintval:0,             TYPE_UINT,        0}, \
    {CONFIG_STRING_RU_IS_SLAVE,                    NULL,       0,       strptr:NULL,     defstrval:"no",          TYPE_STRING,      0}, \
    {CONFIG_STRING_RU_NBIOTRRC_LIST,               NULL,       0,       uptr:NULL,       defintarrayval:DEFENBS,  TYPE_INTARRAY,    1}, \
    {CONFIG_STRING_RU_SDR_ADDRS,                   NULL,       0,       strptr:NULL,     defstrval:"type=b200",   TYPE_STRING,      0}, \
    {CONFIG_STRING_RU_SDR_CLK_SRC,                 NULL,       0,       strptr:NULL,     defstrval:"internal",    TYPE_STRING,      0}, \
    {CONFIG_STRING_RU_SDR_TME_SRC,                 NULL,       0,       strptr:NULL,     defstrval:"internal",    TYPE_STRING,      0}, \
    {CONFIG_STRING_RU_SF_EXTENSION,                NULL,       0,       uptr:NULL,       defuintval:320,          TYPE_UINT,        0}, \
    {CONFIG_STRING_RU_END_OF_BURST_DELAY,          NULL,       0,       uptr:NULL,       defuintval:400,          TYPE_UINT,        0}, \
    {CONFIG_STRING_RU_OTA_SYNC_ENABLE,             NULL,       0,       strptr:NULL,     defstrval:"no",          TYPE_STRING,      0}, \
    {CONFIG_STRING_RU_BF_WEIGHTS_LIST,             NULL,       0,       iptr:NULL,       defintarrayval:DEFBFW,   TYPE_INTARRAY,    0}, \
    {CONFIG_STRING_RU_IF_FREQUENCY,                NULL,       0,       u64ptr:NULL,     defuintval:0,            TYPE_UINT64,      0}, \
    {CONFIG_STRING_RU_IF_FREQ_OFFSET,              NULL,       0,       iptr:NULL,       defintval:0,             TYPE_INT,         0}, \
    {CONFIG_STRING_RU_DO_PRECODING,                NULL,       0,       iptr:NULL,       defintval:0,             TYPE_INT,         0}, \
    {CONFIG_STRING_RU_SF_AHEAD,          HLP_RU_SF_AHEAD,      0,       iptr:NULL,       defintval:4,             TYPE_INT,         0}, \
    {CONFIG_STRING_RU_SL_AHEAD,          HLP_RU_SL_AHEAD,      0,       iptr:NULL,       defintval:6,             TYPE_INT,         0}, \
    {CONFIG_STRING_RU_NR_FLAG,           HLP_RU_NR_FLAG,       0,       iptr:NULL,       defintval:0,             TYPE_INT,         0}, \
    {CONFIG_STRING_RU_NR_SCS_FOR_RASTER, HLP_RU_NR_SCS_FOR_RASTER, 0,   iptr:NULL,       defintval:1,             TYPE_INT,         0}, \
<<<<<<< HEAD
    {CONFIG_STRING_RU_TX_SUBDEV,                   NULL,       0,       strptr:NULL,     defstrval:"",            TYPE_STRING,      0}, \
    {CONFIG_STRING_RU_RX_SUBDEV,                   NULL,       0,       strptr:NULL,     defstrval:"",            TYPE_STRING,      0}, \
=======
    {CONFIG_STRING_RU_RXFH_CORE_ID, HLP_RU_RXFH_CORE_ID,       0,       uptr:NULL,       defintval:0,             TYPE_UINT,         0}, \
    {CONFIG_STRING_RU_TXFH_CORE_ID, HLP_RU_TXFH_CORE_ID,       0,       uptr:NULL,       defintval:0,             TYPE_UINT,         0}, \
    {CONFIG_STRING_RU_TP_CORES, HLP_RU_TP_CORES,               0,       uptr:NULL,       defintarrayval:DEFRUTPCORES,  TYPE_INTARRAY,    8}, \
    {CONFIG_STRING_RU_NUM_TP_CORES, HLP_RU_NUM_TP_CORES,       0,       uptr:NULL,       defintval:2,             TYPE_UINT,         0}, \
    {CONFIG_STRING_RU_NUM_INTERFACES, HLP_RU_NUM_INTERFACES,    0,       uptr:NULL,       defintval:1,             TYPE_UINT,         0}, \
    {CONFIG_STRING_RU_HALF_SLOT_PARALLELIZATION, HLP_RU_HALF_SLOT_PARALLELIZATION,    0,       uptr:NULL,       defintval:1,             TYPE_UINT,         0}, \
>>>>>>> a1de5e3d
  }

/*---------------------------------------------------------------------------------------------------------------------------------------*/
/*---------------------------------------------------------------------------------------------------------------------------------------*/
/* value definitions for ASN1 verbosity parameter */
#define ENB_CONFIG_STRING_ASN1_VERBOSITY_NONE              "none"
#define ENB_CONFIG_STRING_ASN1_VERBOSITY_ANNOYING          "annoying"
#define ENB_CONFIG_STRING_ASN1_VERBOSITY_INFO              "info"


/* global parameters, not under a specific section   */
#define ENB_CONFIG_STRING_ASN1_VERBOSITY           "Asn1_verbosity"
#define ENB_CONFIG_STRING_ACTIVE_ENBS              "Active_eNBs"
#define ENB_CONFIG_STRING_NOS1                     "noS1"
/*--------------------------------------------------------------------------------------------------------------------------------------------------------------*/
/*                                            global configuration parameters                                                                                   */
/*   optname                          helpstr      paramflags          XXXptr        defXXXval                                        type           numelt     */
/*--------------------------------------------------------------------------------------------------------------------------------------------------------------*/
#define ENBSPARAMS_DESC {                                                                                             \
    {ENB_CONFIG_STRING_ASN1_VERBOSITY,      NULL,     0,                   uptr:NULL,   defstrval:ENB_CONFIG_STRING_ASN1_VERBOSITY_NONE,   TYPE_STRING,      0},   \
    {ENB_CONFIG_STRING_ACTIVE_ENBS,         NULL,     0,                   uptr:NULL,   defstrval:NULL,                TYPE_STRINGLIST,  0},   \
    {ENB_CONFIG_STRING_NOS1,                NULL,     PARAMFLAG_BOOL,      uptr:NULL,   defintval:0,               TYPE_UINT,        0},   \
  }
#define ENB_ASN1_VERBOSITY_IDX                     0
#define ENB_ACTIVE_ENBS_IDX                        1
#define ENB_NOS1_IDX                               2


/*------------------------------------------------------------------------------------------------------------------------------------------*/
/*------------------------------------------------------------------------------------------------------------------------------------------*/


/* cell configuration parameters names */
#define ENB_CONFIG_STRING_ENB_ID                        "eNB_ID"
#define ENB_CONFIG_STRING_CELL_TYPE                     "cell_type"
#define ENB_CONFIG_STRING_ENB_NAME                      "eNB_name"
#define ENB_CONFIG_STRING_TRACKING_AREA_CODE            "tracking_area_code"
#define ENB_CONFIG_STRING_MOBILE_COUNTRY_CODE_OLD       "mobile_country_code"
#define ENB_CONFIG_STRING_MOBILE_NETWORK_CODE_OLD       "mobile_network_code"
#define ENB_CONFIG_STRING_TRANSPORT_S_PREFERENCE        "tr_s_preference"
#define ENB_CONFIG_STRING_LOCAL_S_IF_NAME               "local_s_if_name"
#define ENB_CONFIG_STRING_LOCAL_S_ADDRESS               "local_s_address"
#define ENB_CONFIG_STRING_REMOTE_S_ADDRESS              "remote_s_address"
#define ENB_CONFIG_STRING_LOCAL_S_PORTC                 "local_s_portc"
#define ENB_CONFIG_STRING_REMOTE_S_PORTC                "remote_s_portc"
#define ENB_CONFIG_STRING_LOCAL_S_PORTD                 "local_s_portd"
#define ENB_CONFIG_STRING_REMOTE_S_PORTD                "remote_s_portd"
#define ENB_CONFIG_STRING_NR_CELLID                     "nr_cellid"
#define ENB_CONFIG_STRING_RRC_INACTIVITY_THRESHOLD      "rrc_inactivity_threshold"
#define ENB_CONFIG_STRING_MEASUREMENT_REPORTS           "enable_measurement_reports"
#define ENB_CONFIG_STRING_X2                            "enable_x2"
#define ENB_CONFIG_STRING_ENB_M2                        "enable_enb_m2"
#define ENB_CONFIG_STRING_MCE_M2                        "enable_mce_m2"
#define ENB_CONFIG_STRING_S1SETUP_RSP_TIMER             "s1setup_rsp_timer"
#define ENB_CONFIG_STRING_S1SETUP_REQ_TIMER             "s1setup_req_timer"
#define ENB_CONFIG_STRING_S1SETUP_REQ_COUNT             "s1setup_req_count"
#define ENB_CONFIG_STRING_SCTP_REQ_TIMER                "sctp_req_timer"
#define ENB_CONFIG_STRING_SCTP_REQ_COUNT                "sctp_req_count"
/*-----------------------------------------------------------------------------------------------------------------------------------------*/
/*                                            cell configuration parameters                                                                */
/*   optname                                   helpstr   paramflags    XXXptr        defXXXval                   type           numelt     */
/*-----------------------------------------------------------------------------------------------------------------------------------------*/
#define ENBPARAMS_DESC {\
    {ENB_CONFIG_STRING_ENB_ID,                       NULL,   0,            uptr:NULL,   defintval:0,                 TYPE_UINT,      0},  \
    {ENB_CONFIG_STRING_CELL_TYPE,                    NULL,   0,            strptr:NULL, defstrval:"CELL_MACRO_ENB",  TYPE_STRING,    0},  \
    {ENB_CONFIG_STRING_ENB_NAME,                     NULL,   0,            strptr:NULL, defstrval:"OAIeNodeB",       TYPE_STRING,    0},  \
    {ENB_CONFIG_STRING_TRACKING_AREA_CODE,           NULL,   0,            uptr:NULL,   defuintval:0,                TYPE_UINT,      0},  \
    {ENB_CONFIG_STRING_MOBILE_COUNTRY_CODE_OLD,      NULL,   0,            strptr:NULL, defstrval:NULL,              TYPE_STRING,    0},  \
    {ENB_CONFIG_STRING_MOBILE_NETWORK_CODE_OLD,      NULL,   0,            strptr:NULL, defstrval:NULL,              TYPE_STRING,    0},  \
    {ENB_CONFIG_STRING_TRANSPORT_S_PREFERENCE,       NULL,   0,            strptr:NULL, defstrval:"local_mac",       TYPE_STRING,    0},  \
    {ENB_CONFIG_STRING_LOCAL_S_IF_NAME,              NULL,   0,            strptr:NULL, defstrval:"lo",              TYPE_STRING,    0},  \
    {ENB_CONFIG_STRING_LOCAL_S_ADDRESS,              NULL,   0,            strptr:NULL, defstrval:"127.0.0.1",       TYPE_STRING,    0},  \
    {ENB_CONFIG_STRING_REMOTE_S_ADDRESS,             NULL,   0,            strptr:NULL, defstrval:"127.0.0.2",       TYPE_STRING,    0},  \
    {ENB_CONFIG_STRING_LOCAL_S_PORTC,                NULL,   0,            uptr:NULL,   defuintval:50000,            TYPE_UINT,      0},  \
    {ENB_CONFIG_STRING_REMOTE_S_PORTC,               NULL,   0,            uptr:NULL,   defuintval:50000,            TYPE_UINT,      0},  \
    {ENB_CONFIG_STRING_LOCAL_S_PORTD,                NULL,   0,            uptr:NULL,   defuintval:50001,            TYPE_UINT,      0},  \
    {ENB_CONFIG_STRING_REMOTE_S_PORTD,               NULL,   0,            uptr:NULL,   defuintval:50001,            TYPE_UINT,      0},  \
    {ENB_CONFIG_STRING_NR_CELLID,                    NULL,   0,            u64ptr:NULL, defint64val:0,               TYPE_UINT64,    0},  \
    {ENB_CONFIG_STRING_RRC_INACTIVITY_THRESHOLD,     NULL,   0,            uptr:NULL,   defintval:0,                 TYPE_UINT,      0},  \
    {ENB_CONFIG_STRING_MEASUREMENT_REPORTS,          NULL,   0,            strptr:NULL, defstrval:NULL,              TYPE_STRING,    0},  \
    {ENB_CONFIG_STRING_X2,                           NULL,   0,            strptr:NULL, defstrval:NULL,              TYPE_STRING,    0},  \
    {ENB_CONFIG_STRING_ENB_M2,                       NULL,   0,            strptr:NULL, defstrval:"no",              TYPE_STRING,    0},  \
    {ENB_CONFIG_STRING_MCE_M2,                       NULL,   0,            strptr:NULL, defstrval:"no",              TYPE_STRING,    0},  \
    {ENB_CONFIG_STRING_S1SETUP_RSP_TIMER,            NULL,   0,            uptr:NULL,   defuintval:5,                TYPE_UINT,      0},  \
    {ENB_CONFIG_STRING_S1SETUP_REQ_TIMER,            NULL,   0,            uptr:NULL,   defuintval:5,                TYPE_UINT,      0},  \
    {ENB_CONFIG_STRING_S1SETUP_REQ_COUNT,            NULL,   0,            uptr:NULL,   defuintval:65535,            TYPE_UINT,      0},  \
    {ENB_CONFIG_STRING_SCTP_REQ_TIMER,               NULL,   0,            uptr:NULL,   defuintval:180,              TYPE_UINT,      0},  \
    {ENB_CONFIG_STRING_SCTP_REQ_COUNT,               NULL,   0,            uptr:NULL,   defuintval:65535,            TYPE_UINT,      0},  \
  }

#define ENB_ENB_ID_IDX                  0
#define ENB_CELL_TYPE_IDX               1
#define ENB_ENB_NAME_IDX                2
#define ENB_TRACKING_AREA_CODE_IDX      3
#define ENB_MOBILE_COUNTRY_CODE_IDX_OLD 4
#define ENB_MOBILE_NETWORK_CODE_IDX_OLD 5
#define ENB_TRANSPORT_S_PREFERENCE_IDX  6
#define ENB_LOCAL_S_IF_NAME_IDX         7
#define ENB_LOCAL_S_ADDRESS_IDX         8
#define ENB_REMOTE_S_ADDRESS_IDX        9
#define ENB_LOCAL_S_PORTC_IDX           10
#define ENB_REMOTE_S_PORTC_IDX          11
#define ENB_LOCAL_S_PORTD_IDX           12
#define ENB_REMOTE_S_PORTD_IDX          13
#define ENB_NRCELLID_IDX                14
#define ENB_RRC_INACTIVITY_THRES_IDX    15
#define ENB_ENABLE_MEASUREMENT_REPORTS  16
#define ENB_ENABLE_X2                   17
#define ENB_ENABLE_ENB_M2               18
#define ENB_ENABLE_MCE_M2               19
#define ENB_S1SETUP_RSP_TIMER_IDX       20
#define ENB_S1SETUP_REQ_TIMER_IDX       21
#define ENB_S1SETUP_REQ_COUNT_IDX       22
#define ENB_SCTP_REQ_TIMER_IDX          23
#define ENB_SCTP_REQ_COUNT_IDX          24

#define TRACKING_AREA_CODE_OKRANGE {0x0001,0xFFFD}
#define ENBPARAMS_CHECK {                                           \
    { .s5 = { NULL } },                                             \
    { .s5 = { NULL } },                                             \
    { .s5 = { NULL } },                                             \
    { .s2 = { config_check_intrange, TRACKING_AREA_CODE_OKRANGE } },\
    { .s5 = { NULL } },                                             \
    { .s5 = { NULL } },                                             \
    { .s5 = { NULL } },                                             \
    { .s5 = { NULL } },                                             \
    { .s5 = { NULL } },                                             \
    { .s5 = { NULL } },                                             \
    { .s5 = { NULL } },                                             \
    { .s5 = { NULL } },                                             \
    { .s5 = { NULL } },                                             \
    { .s5 = { NULL } },                                             \
    { .s5 = { NULL } },                                             \
    { .s5 = { NULL } },                                             \
    { .s5 = { NULL } },                                             \
    { .s5 = { NULL } },                                             \
  }

/*-------------------------------------------------------------------------------------------------------------------------------------------------*/
/*-------------------------------------------------------------------------------------------------------------------------------------------------*/

/* PLMN ID configuration */

#define ENB_CONFIG_STRING_PLMN_LIST                     "plmn_list"

#define ENB_CONFIG_STRING_MOBILE_COUNTRY_CODE           "mcc"
#define ENB_CONFIG_STRING_MOBILE_NETWORK_CODE           "mnc"
#define ENB_CONFIG_STRING_MNC_DIGIT_LENGTH              "mnc_length"

#define ENB_MOBILE_COUNTRY_CODE_IDX     0
#define ENB_MOBILE_NETWORK_CODE_IDX     1
#define ENB_MNC_DIGIT_LENGTH            2

#define PLMNPARAMS_DESC {                                                                  \
    /*   optname                              helpstr               paramflags XXXptr     def val          type    numelt */ \
    {ENB_CONFIG_STRING_MOBILE_COUNTRY_CODE, "mobile country code",        0, uptr:NULL, defuintval:1000, TYPE_UINT, 0},    \
    {ENB_CONFIG_STRING_MOBILE_NETWORK_CODE, "mobile network code",        0, uptr:NULL, defuintval:1000, TYPE_UINT, 0},    \
    {ENB_CONFIG_STRING_MNC_DIGIT_LENGTH,    "length of the MNC (2 or 3)", 0, uptr:NULL, defuintval:0,    TYPE_UINT, 0},    \
  }

#define MCC_MNC_OKRANGES           {0,999}
#define MNC_DIGIT_LENGTH_OKVALUES  {2,3}

#define PLMNPARAMS_CHECK {                                           \
    { .s2 = { config_check_intrange, MCC_MNC_OKRANGES } },             \
    { .s2 = { config_check_intrange, MCC_MNC_OKRANGES } },             \
    { .s1 = { config_check_intval,   MNC_DIGIT_LENGTH_OKVALUES, 2 } }, \
  }


/*-------------------------------------------------------------------------------------------------------------------------------------------------*/
#define ENB_CONFIG_STRING_MBMS_CONFIGURATION_DATA_LIST                     "mbms_configuration_data_list"

#define ENB_CONFIG_STRING_MBMS_SYNC_AREA           "mbms_sync_area"

#define ENB_MBMS_SYNC_AREA_IDX     0

#define MBMS_CONFIG_PARAMS_DESC {                                                                  \
/*   optname                              helpstr               paramflags XXXptr     def val          type    numelt */ \
  {ENB_CONFIG_STRING_MBMS_SYNC_AREA           , NULL,        0, uptr:NULL, defuintval:0, TYPE_UINT, 0},    \
}


/*-------------------------------------------------------------------------------------------------------------------------------------------------*/
#define ENB_CONFIG_STRING_MBMS_SERVICE_AREA_LIST                     "mbms_service_area_list"

#define ENB_CONFIG_STRING_MBMS_SERVICE_AREA           "mbms_service_area"

#define ENB_MBMS_SERVICE_AREA_IDX     0

#define MBMSPARAMS_DESC {                                                                  \
/*   optname                              helpstr               paramflags XXXptr     def val          type    numelt */ \
  {ENB_CONFIG_STRING_MBMS_SERVICE_AREA, NULL,        0, uptr:NULL, defuintval:0, TYPE_UINT, 0},    \
}


/* component carries configuration parameters name */

#define ENB_CONFIG_STRING_NB_ANT_PORTS                                  "nb_antenna_ports"
#define ENB_CONFIG_STRING_NB_ANT_TX                                     "nb_antennas_tx"
#define ENB_CONFIG_STRING_NB_ANT_RX                                     "nb_antennas_rx"
#define ENB_CONFIG_STRING_TX_GAIN                                       "tx_gain"
#define ENB_CONFIG_STRING_RX_GAIN                                       "rx_gain"
#define ENB_CONFIG_STRING_PRACH_ROOT                                    "prach_root"
#define ENB_CONFIG_STRING_PRACH_CONFIG_INDEX                            "prach_config_index"
#define ENB_CONFIG_STRING_PRACH_HIGH_SPEED                              "prach_high_speed"
#define ENB_CONFIG_STRING_PRACH_ZERO_CORRELATION                        "prach_zero_correlation"
#define ENB_CONFIG_STRING_PRACH_FREQ_OFFSET                             "prach_freq_offset"
#define ENB_CONFIG_STRING_PUCCH_DELTA_SHIFT                             "pucch_delta_shift"
#define ENB_CONFIG_STRING_PUCCH_NRB_CQI                                 "pucch_nRB_CQI"
#define ENB_CONFIG_STRING_PUCCH_NCS_AN                                  "pucch_nCS_AN"
#define ENB_CONFIG_STRING_PUCCH_N1_AN                                   "pucch_n1_AN"


#define ENB_CONFIG_STRING_PCCH_CONFIG_V1310                      "pcch_config_v1310"
#define ENB_CONFIG_STRING_PAGING_NARROWBANDS_R13                 "paging_narrowbands_r13"
#define ENB_CONFIG_STRING_MPDCCH_NUMREPETITION_PAGING_R13        "mpdcch_numrepetition_paging_r13"
#define ENB_CONFIG_STRING_NB_V1310                               "nb_v1310"


#define ENB_CONFIG_STRING_PUCCH_NUM_REPETITION_CE_MSG4_LEVEL0    "pucch_NumRepetitionCE_Msg4_Level0_r13"
#define ENB_CONFIG_STRING_PUCCH_NUM_REPETITION_CE_MSG4_LEVEL1    "pucch_NumRepetitionCE_Msg4_Level1_r13"
#define ENB_CONFIG_STRING_PUCCH_NUM_REPETITION_CE_MSG4_LEVEL2    "pucch_NumRepetitionCE_Msg4_Level2_r13"
#define ENB_CONFIG_STRING_PUCCH_NUM_REPETITION_CE_MSG4_LEVEL3    "pucch_NumRepetitionCE_Msg4_Level3_r13"

#define ENB_CONFIG_STRING_FREQ_HOPPING_PARAMETERS_R13                   "sib2_freq_hoppingParameters_r13"

#define ENB_CONFIG_STRING_PDSCH_RS_EPRE                                 "pdsch_referenceSignalPower"
#define ENB_CONFIG_STRING_PDSCH_PB                                      "pdsch_p_b"
#define ENB_CONFIG_STRING_PUSCH_N_SB                                    "pusch_n_SB"
#define ENB_CONFIG_STRING_PUSCH_HOPPINGMODE                             "pusch_hoppingMode"
#define ENB_CONFIG_STRING_PUSCH_HOPPINGOFFSET                           "pusch_hoppingOffset"
#define ENB_CONFIG_STRING_PUSCH_ENABLE64QAM                             "pusch_enable64QAM"
#define ENB_CONFIG_STRING_PUSCH_GROUP_HOPPING_EN                        "pusch_groupHoppingEnabled"
#define ENB_CONFIG_STRING_PUSCH_GROUP_ASSIGNMENT                        "pusch_groupAssignment"
#define ENB_CONFIG_STRING_PUSCH_SEQUENCE_HOPPING_EN                     "pusch_sequenceHoppingEnabled"
#define ENB_CONFIG_STRING_PUSCH_NDMRS1                                  "pusch_nDMRS1"
#define ENB_CONFIG_STRING_PHICH_DURATION                                "phich_duration"
#define ENB_CONFIG_STRING_PHICH_RESOURCE                                "phich_resource"
#define ENB_CONFIG_STRING_SRS_ENABLE                                    "srs_enable"
#define ENB_CONFIG_STRING_SRS_BANDWIDTH_CONFIG                          "srs_BandwidthConfig"
#define ENB_CONFIG_STRING_SRS_SUBFRAME_CONFIG                           "srs_SubframeConfig"
#define ENB_CONFIG_STRING_SRS_ACKNACKST_CONFIG                          "srs_ackNackST"
#define ENB_CONFIG_STRING_SRS_MAXUPPTS                                  "srs_MaxUpPts"
#define ENB_CONFIG_STRING_PUSCH_PO_NOMINAL                              "pusch_p0_Nominal"
#define ENB_CONFIG_STRING_PUSCH_ALPHA                                   "pusch_alpha"
#define ENB_CONFIG_STRING_PUCCH_PO_NOMINAL                              "pucch_p0_Nominal"
#define ENB_CONFIG_STRING_MSG3_DELTA_PREAMBLE                           "msg3_delta_Preamble"
#define ENB_CONFIG_STRING_PUCCH_DELTAF_FORMAT1                          "pucch_deltaF_Format1"
#define ENB_CONFIG_STRING_PUCCH_DELTAF_FORMAT1b                         "pucch_deltaF_Format1b"
#define ENB_CONFIG_STRING_PUCCH_DELTAF_FORMAT2                          "pucch_deltaF_Format2"
#define ENB_CONFIG_STRING_PUCCH_DELTAF_FORMAT2A                         "pucch_deltaF_Format2a"
#define ENB_CONFIG_STRING_PUCCH_DELTAF_FORMAT2B                         "pucch_deltaF_Format2b"

#define ENB_CONFIG_STRING_RACH_NUM_RA_PREAMBLES                         "rach_numberOfRA_Preambles"
#define ENB_CONFIG_STRING_RACH_PREAMBLESGROUPACONFIG                    "rach_preamblesGroupAConfig"
#define ENB_CONFIG_STRING_RACH_SIZEOFRA_PREAMBLESGROUPA                 "rach_sizeOfRA_PreamblesGroupA"
#define ENB_CONFIG_STRING_RACH_MESSAGESIZEGROUPA                        "rach_messageSizeGroupA"
#define ENB_CONFIG_STRING_RACH_MESSAGEPOWEROFFSETGROUPB                 "rach_messagePowerOffsetGroupB"
#define ENB_CONFIG_STRING_RACH_POWERRAMPINGSTEP                         "rach_powerRampingStep"
#define ENB_CONFIG_STRING_RACH_PREAMBLEINITIALRECEIVEDTARGETPOWER       "rach_preambleInitialReceivedTargetPower"
#define ENB_CONFIG_STRING_RACH_PREAMBLETRANSMAX                         "rach_preambleTransMax"
#define ENB_CONFIG_STRING_RACH_RARESPONSEWINDOWSIZE                     "rach_raResponseWindowSize"
#define ENB_CONFIG_STRING_RACH_MACCONTENTIONRESOLUTIONTIMER             "rach_macContentionResolutionTimer"
#define ENB_CONFIG_STRING_RACH_MAXHARQMSG3TX                            "rach_maxHARQ_Msg3Tx"
#define ENB_CONFIG_STRING_PCCH_DEFAULT_PAGING_CYCLE                     "pcch_default_PagingCycle"
#define ENB_CONFIG_STRING_PCCH_NB                                       "pcch_nB"
#define ENB_CONFIG_STRING_DRX_CONFIG_PRESENT                            "drx_Config_present"
#define ENB_CONFIG_STRING_DRX_ONDURATIONTIMER                           "drx_onDurationTimer"
#define ENB_CONFIG_STRING_DRX_INACTIVITYTIMER                           "drx_InactivityTimer"
#define ENB_CONFIG_STRING_DRX_RETRANSMISSIONTIMER                       "drx_RetransmissionTimer"
#define ENB_CONFIG_STRING_DRX_LONGDRX_CYCLESTARTOFFSET_PRESENT          "drx_longDrx_CycleStartOffset_present"
#define ENB_CONFIG_STRING_DRX_LONGDRX_CYCLESTARTOFFSET                  "drx_longDrx_CycleStartOffset"
#define ENB_CONFIG_STRING_DRX_SHORTDRX_CYCLE                            "drx_shortDrx_Cycle"
#define ENB_CONFIG_STRING_DRX_SHORTDRX_SHORTCYCLETIMER                  "drx_shortDrx_ShortCycleTimer"
#define ENB_CONFIG_STRING_BCCH_MODIFICATIONPERIODCOEFF                  "bcch_modificationPeriodCoeff"
#define ENB_CONFIG_STRING_UETIMERS_T300                                 "ue_TimersAndConstants_t300"
#define ENB_CONFIG_STRING_UETIMERS_T301                                 "ue_TimersAndConstants_t301"
#define ENB_CONFIG_STRING_UETIMERS_T310                                 "ue_TimersAndConstants_t310"
#define ENB_CONFIG_STRING_UETIMERS_T311                                 "ue_TimersAndConstants_t311"
#define ENB_CONFIG_STRING_UETIMERS_N310                                 "ue_TimersAndConstants_n310"
#define ENB_CONFIG_STRING_UETIMERS_N311                                 "ue_TimersAndConstants_n311"
#define ENB_CONFIG_STRING_UE_TRANSMISSION_MODE                          "ue_TransmissionMode"
#define ENB_CONFIG_STRING_UE_MULTIPLE_MAX                               "ue_multiple_max"
//SIB1-MBMS
#define ENB_CONFIG_STRING_MBMS_DEDICATED_SERVING_CELL       "mbms_dedicated_serving_cell"

//NSA NR Cell SSB Absolute Frequency
#define ENB_CONFIG_STRING_NR_SCG_SSB_FREQ                         "nr_scg_ssb_freq"



#define ENB_CONFIG_STRING_PDSCH_MAX_NUM_REPETITION_CE_MODE_A_R13        "pdsch_maxNumRepetitionCEmodeA_r13"
#define ENB_CONFIG_STRING_PDSCH_MAX_NUM_REPETITION_CE_MODE_B_R13        "pdsch_maxNumRepetitionCEmodeB_r13"

#define ENB_CONFIG_STRING_PUSCH_MAX_NUM_REPETITION_CE_MODE_A_R13        "pusch_maxNumRepetitionCEmodeA_r13"
#define ENB_CONFIG_STRING_PUSCH_MAX_NUM_REPETITION_CE_MODE_B_R13        "pusch_maxNumRepetitionCEmodeB_r13"
#define ENB_CONFIG_STRING_PUSCH_REPETITION_LEVEL_CE_MODE_A_R13			"pusch_repetitionLevelCEmodeA_r13"
#define ENB_CONFIG_STRING_PUSCH_HOPPING_OFFSET_V1310                    "pusch_HoppingOffset_v1310"


//TTN - for D2D
//SIB18
#define ENB_CONFIG_STRING_RXPOOL_SC_CP_LEN                              "rxPool_sc_CP_Len"
#define ENB_CONFIG_STRING_RXPOOL_SC_PRIOD                               "rxPool_sc_Period"
#define ENB_CONFIG_STRING_RXPOOL_DATA_CP_LEN                            "rxPool_data_CP_Len"
#define ENB_CONFIG_STRING_RXPOOL_RC_PRB_NUM                             "rxPool_ResourceConfig_prb_Num"
#define ENB_CONFIG_STRING_RXPOOL_RC_PRB_START                           "rxPool_ResourceConfig_prb_Start"
#define ENB_CONFIG_STRING_RXPOOL_RC_PRB_END                             "rxPool_ResourceConfig_prb_End"
#define ENB_CONFIG_STRING_RXPOOL_RC_OFFSETIND_PRESENT                   "rxPool_ResourceConfig_offsetIndicator_present"
#define ENB_CONFIG_STRING_RXPOOL_RC_OFFSETIND_CHOICE                    "rxPool_ResourceConfig_offsetIndicator_choice"
#define ENB_CONFIG_STRING_RXPOOL_RC_SFBITMAP_PRESENT                    "rxPool_ResourceConfig_subframeBitmap_present"
#define ENB_CONFIG_STRING_RXPOOL_RC_SFBITMAP_CHOICE_BS_BUF              "rxPool_ResourceConfig_subframeBitmap_choice_bs_buf"
#define ENB_CONFIG_STRING_RXPOOL_RC_SFBITMAP_CHOICE_BS_SIZE             "rxPool_ResourceConfig_subframeBitmap_choice_bs_size"
#define ENB_CONFIG_STRING_RXPOOL_RC_SFBITMAP_CHOICE_BS_ASN_BITS_UNUSED  "rxPool_ResourceConfig_subframeBitmap_choice_bs_bits_unused"
//SIB19 for DiscRxPool
#define ENB_CONFIG_STRING_DISCRXPOOL_CP_LEN                                 "discRxPool_cp_Len"
#define ENB_CONFIG_STRING_DISCRXPOOL_DISCPERIOD                             "discRxPool_discPeriod"
#define ENB_CONFIG_STRING_DISCRXPOOL_NUMRETX                                "discRxPool_numRetx"
#define ENB_CONFIG_STRING_DISCRXPOOL_NUMREPETITION                          "discRxPool_numRepetition"
#define ENB_CONFIG_STRING_DISCRXPOOL_RC_PRB_NUM                             "discRxPool_ResourceConfig_prb_Num"
#define ENB_CONFIG_STRING_DISCRXPOOL_RC_PRB_START                           "discRxPool_ResourceConfig_prb_Start"
#define ENB_CONFIG_STRING_DISCRXPOOL_RC_PRB_END                             "discRxPool_ResourceConfig_prb_End"
#define ENB_CONFIG_STRING_DISCRXPOOL_RC_OFFSETIND_PRESENT                   "discRxPool_ResourceConfig_offsetIndicator_present"
#define ENB_CONFIG_STRING_DISCRXPOOL_RC_OFFSETIND_CHOICE                    "discRxPool_ResourceConfig_offsetIndicator_choice"
#define ENB_CONFIG_STRING_DISCRXPOOL_RC_SFBITMAP_PRESENT                    "discRxPool_ResourceConfig_subframeBitmap_present"
#define ENB_CONFIG_STRING_DISCRXPOOL_RC_SFBITMAP_CHOICE_BS_BUF              "discRxPool_ResourceConfig_subframeBitmap_choice_bs_buf"
#define ENB_CONFIG_STRING_DISCRXPOOL_RC_SFBITMAP_CHOICE_BS_SIZE             "discRxPool_ResourceConfig_subframeBitmap_choice_bs_size"
#define ENB_CONFIG_STRING_DISCRXPOOL_RC_SFBITMAP_CHOICE_BS_ASN_BITS_UNUSED  "discRxPool_ResourceConfig_subframeBitmap_choice_bs_bits_unused"

//SIB19 for DiscRxPoolPS
#define ENB_CONFIG_STRING_DISCRXPOOLPS_CP_LEN                                 "DISCRXPOOLPS_cp_Len"
#define ENB_CONFIG_STRING_DISCRXPOOLPS_DISCPERIOD                             "DISCRXPOOLPS_discPeriod"
#define ENB_CONFIG_STRING_DISCRXPOOLPS_NUMRETX                                "DISCRXPOOLPS_numRetx"
#define ENB_CONFIG_STRING_DISCRXPOOLPS_NUMREPETITION                          "DISCRXPOOLPS_numRepetition"
#define ENB_CONFIG_STRING_DISCRXPOOLPS_RC_PRB_NUM                             "DISCRXPOOLPS_ResourceConfig_prb_Num"
#define ENB_CONFIG_STRING_DISCRXPOOLPS_RC_PRB_START                           "DISCRXPOOLPS_ResourceConfig_prb_Start"
#define ENB_CONFIG_STRING_DISCRXPOOLPS_RC_PRB_END                             "DISCRXPOOLPS_ResourceConfig_prb_End"
#define ENB_CONFIG_STRING_DISCRXPOOLPS_RC_OFFSETIND_PRESENT                   "DISCRXPOOLPS_ResourceConfig_offsetIndicator_present"
#define ENB_CONFIG_STRING_DISCRXPOOLPS_RC_OFFSETIND_CHOICE                    "DISCRXPOOLPS_ResourceConfig_offsetIndicator_choice"
#define ENB_CONFIG_STRING_DISCRXPOOLPS_RC_SFBITMAP_PRESENT                    "DISCRXPOOLPS_ResourceConfig_subframeBitmap_present"
#define ENB_CONFIG_STRING_DISCRXPOOLPS_RC_SFBITMAP_CHOICE_BS_BUF              "DISCRXPOOLPS_ResourceConfig_subframeBitmap_choice_bs_buf"
#define ENB_CONFIG_STRING_DISCRXPOOLPS_RC_SFBITMAP_CHOICE_BS_SIZE             "DISCRXPOOLPS_ResourceConfig_subframeBitmap_choice_bs_size"
#define ENB_CONFIG_STRING_DISCRXPOOLPS_RC_SFBITMAP_CHOICE_BS_ASN_BITS_UNUSED  "DISCRXPOOLPS_ResourceConfig_subframeBitmap_choice_bs_bits_unused"

/*-------------------------------------------------------------------------------------------------------------------------------------------------------------------------------------*/
/*                                     component carriers configuration parameters                                                                                                     */
/*   optname                                                   helpstr   paramflags    XXXptr                                        defXXXval                    type         numelt  */
/*-------------------------------------------------------------------------------------------------------------------------------------------------------------------------------------*/
/* init for checkedparam_t structure */

typedef struct ccparams_lte_s {
  char             *frame_type;
  int32_t           tdd_config;
  int32_t           tdd_config_s;
  char             *prefix_type;
  char             *pbch_repetition;
  int32_t           eutra_band;
  long long int     downlink_frequency;
  int32_t           uplink_frequency_offset;
  int32_t           Nid_cell;
  int32_t           Nid_cell_mbsfn;
  int32_t           N_RB_DL;
  int32_t           nb_antenna_ports;
  int32_t           prach_root;
  int32_t           prach_config_index;
  char             *prach_high_speed;
  int32_t           prach_zero_correlation;
  int32_t           prach_freq_offset;
  int32_t           pucch_delta_shift;
  int32_t           pucch_nRB_CQI;
  int32_t           pucch_nCS_AN;
  int32_t           pucch_n1_AN;
  int32_t           pdsch_referenceSignalPower;
  int32_t           pdsch_p_b;
  int32_t           pusch_n_SB;
  char             *pusch_hoppingMode;
  int32_t           pusch_hoppingOffset;
  char             *pusch_enable64QAM;
  char             *pusch_groupHoppingEnabled;
  int32_t           pusch_groupAssignment;
  char             *pusch_sequenceHoppingEnabled;
  int32_t           pusch_nDMRS1;
  char             *phich_duration;
  char             *phich_resource;
  char             *srs_enable;
  int32_t           srs_BandwidthConfig;
  int32_t           srs_SubframeConfig;
  char             *srs_ackNackST;
  char             *srs_MaxUpPts;
  int32_t           pusch_p0_Nominal;
  char             *pusch_alpha;
  int32_t           pucch_p0_Nominal;
  int32_t           msg3_delta_Preamble;
  int32_t           ul_CyclicPrefixLength;
  char             *pucch_deltaF_Format1;
  char             *pucch_deltaF_Format1a;
  char             *pucch_deltaF_Format1b;
  char             *pucch_deltaF_Format2;
  char             *pucch_deltaF_Format2a;
  char             *pucch_deltaF_Format2b;
  int32_t           rach_numberOfRA_Preambles;
  char             *rach_preamblesGroupAConfig;
  int32_t           rach_sizeOfRA_PreamblesGroupA;
  int32_t           rach_messageSizeGroupA;
  char             *rach_messagePowerOffsetGroupB;
  int32_t           rach_powerRampingStep;
  int32_t           rach_preambleInitialReceivedTargetPower;
  int32_t           rach_preambleTransMax;
  int32_t           rach_raResponseWindowSize;
  int32_t           rach_macContentionResolutionTimer;
  int32_t           rach_maxHARQ_Msg3Tx;
  int32_t           pcch_defaultPagingCycle;
  char             *pcch_nB;
  char             *drx_Config_present;
  char             *drx_onDurationTimer;
  char             *drx_InactivityTimer;
  char             *drx_RetransmissionTimer;
  char             *drx_longDrx_CycleStartOffset_present;
  int32_t           drx_longDrx_CycleStartOffset;
  char             *drx_shortDrx_Cycle;
  int32_t           drx_shortDrx_ShortCycleTimer;
  int32_t           bcch_modificationPeriodCoeff;
  int32_t           ue_TimersAndConstants_t300;
  int32_t           ue_TimersAndConstants_t301;
  int32_t           ue_TimersAndConstants_t310;
  int32_t           ue_TimersAndConstants_t311;
  int32_t           ue_TimersAndConstants_n310;
  int32_t           ue_TimersAndConstants_n311;
  int32_t           ue_TransmissionMode;
  int32_t           ue_multiple_max;
  char             *mbms_dedicated_serving_cell;
  int32_t           srb1_timer_poll_retransmit;
  int32_t           srb1_timer_reordering;
  int32_t           srb1_timer_status_prohibit;
  int32_t           srb1_poll_pdu;
  int32_t           srb1_poll_byte;
  int32_t           srb1_max_retx_threshold;
  int32_t           nr_scg_ssb_freq;
} ccparams_lte_t;

#define CCPARAMS_CHECK {                             \
    { { NULL } } ,						     \
    { { NULL } } ,						     \
    { { NULL } } ,						     \
    { { NULL } } ,						     \
    { { NULL } } ,						     \
    { { NULL } } ,						     \
    { { NULL } } ,						     \
    { { NULL } } ,						     \
    { { NULL } } ,						     \
    { { NULL } } ,						     \
    { { NULL } } ,						     \
    { { NULL } } ,						     \
    { { NULL } } ,						     \
    { { NULL } } ,						     \
    { { NULL } } ,						     \
    { { NULL } } ,						     \
    { { NULL } } ,						     \
    { { NULL } } ,						     \
    { { NULL } } ,						     \
    { { NULL } } ,						     \
    { { NULL } } ,						     \
    { { NULL } } ,						     \
    { { NULL } } ,						     \
    { { NULL } } ,						     \
    { { NULL } } ,						     \
    { { NULL } } ,						     \
    { { NULL } } ,						     \
    { { NULL } } ,						     \
    { { NULL } } ,						     \
    { { NULL } } ,						     \
    { { NULL } } ,						     \
    { { NULL } } ,						     \
    { { NULL } } ,						     \
    { { NULL } } ,						     \
    { { NULL } } ,						     \
    { { NULL } } ,						     \
    { { NULL } } ,						     \
    { { NULL } } ,						     \
    { { NULL } } ,						     \
    { { NULL } } ,						     \
    { { NULL } } ,						     \
    { { NULL } } ,						     \
    { { NULL } } ,						     \
    { { NULL } } ,						     \
    { { NULL } } ,						     \
    { { NULL } } ,						     \
    { { NULL } } ,						     \
    { { NULL } } ,						     \
    { { NULL } } ,						     \
    { { NULL } } ,						     \
    { { NULL } } ,						     \
    { { NULL } } ,						     \
    { { NULL } } ,						     \
    { { NULL } } ,						     \
    { { NULL } } ,						     \
    { { NULL } } ,						     \
    { { NULL } } ,						     \
    { { NULL } } ,						     \
    { { NULL } } ,						     \
    { { NULL } } ,						     \
    { { NULL } } ,                             \
    { { NULL } } ,						     \
    { { NULL } } ,						     \
    { { NULL } } ,						     \
    { { NULL } } ,						     \
    { { NULL } } ,						     \
    { { NULL } } ,						     \
    { { NULL } } ,						     \
    { { NULL } } ,						     \
    { .s1a= { config_check_modify_integer, UETIMER_T300_OKVALUES, UETIMER_T300_MODVALUES,8}} ,\
    { .s1a= { config_check_modify_integer, UETIMER_T301_OKVALUES, UETIMER_T301_MODVALUES,8}} ,\
    { .s1a= { config_check_modify_integer, UETIMER_T310_OKVALUES, UETIMER_T310_MODVALUES,7}} ,\
    { .s1a= { config_check_modify_integer, UETIMER_T311_OKVALUES, UETIMER_T311_MODVALUES,7}} ,\
    { .s1a= { config_check_modify_integer, UETIMER_N310_OKVALUES, UETIMER_N310_MODVALUES,8}} ,\
    { .s1a= { config_check_modify_integer, UETIMER_N311_OKVALUES, UETIMER_N311_MODVALUES,8}} ,\
    {  { NULL } } ,						     \
    {  { NULL } } ,						     \
    {  { NULL } } ,						     \
    {  { NULL } } ,						     \
    {  { NULL } } ,						     \
    {  { NULL } } ,						     \
    {  { NULL } } ,						     \
    {  { NULL } } ,						     \
    {  { NULL } } ,						     \
    {  { NULL } } ,						     \
    {  { NULL } } ,						     \
    {  { NULL } } ,						     \
    {  { NULL } } ,						     \
    {  { NULL } } ,						     \
    {  { NULL } } ,						     \
    {  { NULL } } ,						     \
    {  { NULL } } ,						     \
    {  { NULL } } ,						     \
    {  { NULL } } ,						     \
    {  { NULL } } ,						     \
    {  { NULL } } ,						     \
    {  { NULL } } ,						     \
    {  { NULL } } ,						     \
    {  { NULL } } ,						     \
    {  { NULL } } ,						     \
    {  { NULL } } ,						     \
    {  { NULL } } ,						     \
    {  { NULL } } ,						     \
    {  { NULL } } ,						     \
    {  { NULL } } ,						     \
    {  { NULL } } ,						     \
    {  { NULL } } ,						     \
    {  { NULL } } ,						     \
    {  { NULL } } ,						     \
    {  { NULL } } ,						     \
    {  { NULL } } ,						     \
    {  { NULL } } ,						     \
    {  { NULL } } ,						     \
    {  { NULL } } ,						     \
    {  { NULL } } ,						     \
    {  { NULL } }                               \
}

/*-----------------------------------------------------------------------------------------------------------------------------------------------------------------------------------------------*/
/*                                     component carriers configuration parameters                                                                                                               */
/*   optname                                                    helpstr    paramflags   XXXptr                                                   defXXXval                  type        numelt   */
/*-----------------------------------------------------------------------------------------------------------------------------------------------------------------------------------------------*/
#define CCPARAMS_DESC(ccparams) {					\
  {ENB_CONFIG_STRING_FRAME_TYPE,                                   NULL,   0,           strptr:&ccparams.frame_type,                             defstrval:"FDD",           TYPE_STRING,     0},  \
  {ENB_CONFIG_STRING_TDD_CONFIG,                                   NULL,   0,           iptr:&ccparams.tdd_config,                               defintval:3,               TYPE_UINT,       0},  \
  {ENB_CONFIG_STRING_TDD_CONFIG_S,                                 NULL,   0,           iptr:&ccparams.tdd_config_s,                             defintval:0,               TYPE_UINT,       0},  \
  {ENB_CONFIG_STRING_PREFIX_TYPE,                                  NULL,   0,           strptr:&ccparams.prefix_type,                            defstrval:"NORMAL",        TYPE_STRING,     0},  \
  {ENB_CONFIG_STRING_PBCH_REPETITION,                              NULL,   0,           strptr:&ccparams.pbch_repetition,                        defstrval:"FALSE",         TYPE_STRING,     0},  \
  {ENB_CONFIG_STRING_EUTRA_BAND,                                   NULL,   0,           iptr:&ccparams.eutra_band,                               defintval:7,               TYPE_UINT,       0},  \
  {ENB_CONFIG_STRING_DOWNLINK_FREQUENCY,                           NULL,   0,           i64ptr:(int64_t *)&ccparams.downlink_frequency,          defint64val:2680000000,    TYPE_UINT64,     0},  \
  {ENB_CONFIG_STRING_UPLINK_FREQUENCY_OFFSET,                      NULL,   0,           iptr:&ccparams.uplink_frequency_offset,                  defintval:-120000000,      TYPE_INT,        0},  \
  {ENB_CONFIG_STRING_NID_CELL,                                     NULL,   0,           iptr:&ccparams.Nid_cell,                                 defintval:0,               TYPE_UINT,       0},  \
  {ENB_CONFIG_STRING_N_RB_DL,                                      NULL,   0,           iptr:&ccparams.N_RB_DL,                                  defintval:25,              TYPE_UINT,       0},  \
  {ENB_CONFIG_STRING_CELL_MBSFN,                                   NULL,   0,           iptr:&ccparams.Nid_cell_mbsfn,                           defintval:0,               TYPE_INT,        0},  \
  {ENB_CONFIG_STRING_NB_ANT_PORTS,                                 NULL,   0,           iptr:&ccparams.nb_antenna_ports,                         defintval:1,               TYPE_UINT,       0},  \
  {ENB_CONFIG_STRING_PRACH_ROOT,                                   NULL,   0,           iptr:&ccparams.prach_root,                               defintval:0,               TYPE_UINT,       0},  \
  {ENB_CONFIG_STRING_PRACH_CONFIG_INDEX,                           NULL,   0,           iptr:&ccparams.prach_config_index,                       defintval:0,               TYPE_INT,        0},  \
  {ENB_CONFIG_STRING_PRACH_HIGH_SPEED,                             NULL,   0,           strptr:&ccparams.prach_high_speed,                       defstrval:"DISABLE",       TYPE_STRING,     0},  \
  {ENB_CONFIG_STRING_PRACH_ZERO_CORRELATION,                       NULL,   0,           iptr:&ccparams.prach_zero_correlation,                   defintval:1,               TYPE_UINT,       0},  \
  {ENB_CONFIG_STRING_PRACH_FREQ_OFFSET,                            NULL,   0,           iptr:&ccparams.prach_freq_offset,                        defintval:2,               TYPE_UINT,       0},  \
  {ENB_CONFIG_STRING_PUCCH_DELTA_SHIFT,                            NULL,   0,           iptr:&ccparams.pucch_delta_shift,                        defintval:1,               TYPE_UINT,       0},  \
  {ENB_CONFIG_STRING_PUCCH_NRB_CQI,                                NULL,   0,           iptr:&ccparams.pucch_nRB_CQI,                            defintval:1,               TYPE_UINT,       0},  \
  {ENB_CONFIG_STRING_PUCCH_NCS_AN,                                 NULL,   0,           iptr:&ccparams.pucch_nCS_AN,                             defintval:0,               TYPE_UINT,       0},  \
  {ENB_CONFIG_STRING_PUCCH_N1_AN,                                  NULL,   0,           iptr:&ccparams.pucch_n1_AN,                              defintval:0,               TYPE_UINT,       0},  \
  {ENB_CONFIG_STRING_PDSCH_RS_EPRE,                                NULL,   0,           iptr:&ccparams.pdsch_referenceSignalPower,               defintval:-29,             TYPE_INT,        0},  \
  {ENB_CONFIG_STRING_PDSCH_PB,                                     NULL,   0,           iptr:&ccparams.pdsch_p_b,                                defintval:0,               TYPE_INT,        0},  \
  {ENB_CONFIG_STRING_PUSCH_N_SB,                                   NULL,   0,           iptr:&ccparams.pusch_n_SB,                               defintval:1,               TYPE_INT,        0},  \
  {ENB_CONFIG_STRING_PUSCH_HOPPINGMODE,                            NULL,   0,           strptr:&ccparams.pusch_hoppingMode,                      defstrval:"interSubFrame", TYPE_STRING,     0},  \
  {ENB_CONFIG_STRING_PUSCH_HOPPINGOFFSET,                          NULL,   0,           iptr:&ccparams.pusch_hoppingOffset,                      defintval:0,               TYPE_UINT,       0},  \
  {ENB_CONFIG_STRING_PUSCH_ENABLE64QAM,                            NULL,   0,           strptr:&ccparams.pusch_enable64QAM,                      defstrval:"DISABLE",       TYPE_STRING,     0},  \
  {ENB_CONFIG_STRING_PUSCH_GROUP_HOPPING_EN,                       NULL,   0,           strptr:&ccparams.pusch_groupHoppingEnabled,              defstrval:"ENABLE",        TYPE_STRING,     0},  \
  {ENB_CONFIG_STRING_PUSCH_GROUP_ASSIGNMENT,                       NULL,   0,           iptr:&ccparams.pusch_groupAssignment,                    defintval:0,               TYPE_INT,        0},  \
  {ENB_CONFIG_STRING_PUSCH_SEQUENCE_HOPPING_EN,                    NULL,   0,           strptr:&ccparams.pusch_sequenceHoppingEnabled,           defstrval:"DISABLE",       TYPE_STRING,     0},  \
  {ENB_CONFIG_STRING_PUSCH_NDMRS1,                                 NULL,   0,           iptr:&ccparams.pusch_nDMRS1,                             defintval:0,               TYPE_UINT,       0},  \
  {ENB_CONFIG_STRING_PHICH_DURATION,                               NULL,   0,           strptr:&ccparams.phich_duration,                         defstrval:"NORMAL",        TYPE_STRING,     0},  \
  {ENB_CONFIG_STRING_PHICH_RESOURCE,                               NULL,   0,           strptr:&ccparams.phich_resource,                         defstrval:"ONESIXTH",      TYPE_STRING,     0},  \
  {ENB_CONFIG_STRING_SRS_ENABLE,                                   NULL,   0,           strptr:&ccparams.srs_enable,                             defstrval:"DISABLE",       TYPE_STRING,     0},  \
  {ENB_CONFIG_STRING_SRS_BANDWIDTH_CONFIG,                         NULL,   0,           iptr:&ccparams.srs_BandwidthConfig,                      defintval:0,               TYPE_UINT,       0},  \
  {ENB_CONFIG_STRING_SRS_SUBFRAME_CONFIG,                          NULL,   0,           iptr:&ccparams.srs_SubframeConfig,                       defintval:0,               TYPE_UINT,       0},  \
  {ENB_CONFIG_STRING_SRS_ACKNACKST_CONFIG,                         NULL,   0,           strptr:&ccparams.srs_ackNackST,                          defstrval:"DISABLE",       TYPE_STRING,     0},  \
  {ENB_CONFIG_STRING_SRS_MAXUPPTS,                                 NULL,   0,           strptr:&ccparams.srs_MaxUpPts,                           defstrval:"DISABLE",       TYPE_STRING,     0},  \
  {ENB_CONFIG_STRING_PUSCH_PO_NOMINAL,                             NULL,   0,           iptr:&ccparams.pusch_p0_Nominal,                         defintval:-90,             TYPE_INT,        0},  \
  {ENB_CONFIG_STRING_PUSCH_ALPHA,                                  NULL,   0,           strptr:&ccparams.pusch_alpha,                            defstrval:"AL1",           TYPE_STRING,     0},  \
  {ENB_CONFIG_STRING_PUCCH_PO_NOMINAL,                             NULL,   0,           iptr:&ccparams.pucch_p0_Nominal,                         defintval:-96,             TYPE_INT,        0},  \
  {ENB_CONFIG_STRING_MSG3_DELTA_PREAMBLE,                          NULL,   0,           iptr:&ccparams.msg3_delta_Preamble,                      defintval:6,               TYPE_UINT,       0},  \
  {ENB_CONFIG_STRING_PUCCH_DELTAF_FORMAT1,                         NULL,   0,           strptr:&ccparams.pucch_deltaF_Format1,                   defstrval:"DELTAF2",       TYPE_STRING,     0},  \
  {ENB_CONFIG_STRING_PUCCH_DELTAF_FORMAT1b,                        NULL,   0,           strptr:&ccparams.pucch_deltaF_Format1b,                  defstrval:"deltaF3",       TYPE_STRING,     0},  \
  {ENB_CONFIG_STRING_PUCCH_DELTAF_FORMAT2,                         NULL,   0,           strptr:&ccparams.pucch_deltaF_Format2,                   defstrval:"deltaF0",       TYPE_STRING,     0},  \
  {ENB_CONFIG_STRING_PUCCH_DELTAF_FORMAT2A,                        NULL,   0,           strptr:&ccparams.pucch_deltaF_Format2a,                  defstrval:"deltaF0",       TYPE_STRING,     0},  \
  {ENB_CONFIG_STRING_PUCCH_DELTAF_FORMAT2B,                        NULL,   0,           strptr:&ccparams.pucch_deltaF_Format2b,                  defstrval:"deltaF0",       TYPE_STRING,     0},  \
  {ENB_CONFIG_STRING_RACH_NUM_RA_PREAMBLES,                        NULL,   0,           iptr:&ccparams.rach_numberOfRA_Preambles,                defintval:4,               TYPE_UINT,       0},  \
  {ENB_CONFIG_STRING_RACH_PREAMBLESGROUPACONFIG,                   NULL,   0,           strptr:&ccparams.rach_preamblesGroupAConfig,             defstrval:"DISABLE",       TYPE_STRING,     0},  \
  {ENB_CONFIG_STRING_RACH_SIZEOFRA_PREAMBLESGROUPA,                NULL,   0,           iptr:&ccparams.rach_sizeOfRA_PreamblesGroupA,            defintval:0,               TYPE_UINT,       0},  \
  {ENB_CONFIG_STRING_RACH_MESSAGESIZEGROUPA,                       NULL,   0,           iptr:&ccparams.rach_messageSizeGroupA,                   defintval:56,              TYPE_UINT,       0},  \
  {ENB_CONFIG_STRING_RACH_MESSAGEPOWEROFFSETGROUPB,                NULL,   0,           strptr:&ccparams.rach_messagePowerOffsetGroupB,          defstrval:"minusinfinity", TYPE_STRING,     0},  \
  {ENB_CONFIG_STRING_RACH_POWERRAMPINGSTEP,                        NULL,   0,           iptr:&ccparams.rach_powerRampingStep,                    defintval:4,               TYPE_INT,        0},  \
  {ENB_CONFIG_STRING_RACH_PREAMBLEINITIALRECEIVEDTARGETPOWER,      NULL,   0,           iptr:&ccparams.rach_preambleInitialReceivedTargetPower,  defintval:-100,            TYPE_INT,        0},  \
  {ENB_CONFIG_STRING_RACH_PREAMBLETRANSMAX,                        NULL,   0,           iptr:&ccparams.rach_preambleTransMax,                    defintval:10,              TYPE_INT,        0},  \
  {ENB_CONFIG_STRING_RACH_RARESPONSEWINDOWSIZE,                    NULL,   0,           iptr:&ccparams.rach_raResponseWindowSize,                defintval:10,              TYPE_INT,        0},  \
  {ENB_CONFIG_STRING_RACH_MACCONTENTIONRESOLUTIONTIMER,            NULL,   0,           iptr:&ccparams.rach_macContentionResolutionTimer,        defintval:48,              TYPE_UINT,       0},  \
  {ENB_CONFIG_STRING_RACH_MAXHARQMSG3TX,                           NULL,   0,           iptr:&ccparams.rach_maxHARQ_Msg3Tx,                      defintval:4,               TYPE_UINT,       0},  \
  {ENB_CONFIG_STRING_PCCH_DEFAULT_PAGING_CYCLE,                    NULL,   0,           iptr:&ccparams.pcch_defaultPagingCycle,                  defintval:128,             TYPE_INT,        0},  \
  {ENB_CONFIG_STRING_PCCH_NB,                                      NULL,   0,           strptr:&ccparams.pcch_nB,                                defstrval:"oneT",          TYPE_STRING,     0},  \
  {ENB_CONFIG_STRING_DRX_CONFIG_PRESENT,                           NULL,   0,           strptr:&ccparams.drx_Config_present,                     defstrval:"prNothing",     TYPE_STRING,     0},  \
  {ENB_CONFIG_STRING_DRX_ONDURATIONTIMER,                          NULL,   0,           strptr:&ccparams.drx_onDurationTimer,                    defstrval:"psf10",         TYPE_STRING,     0},  \
  {ENB_CONFIG_STRING_DRX_INACTIVITYTIMER,                          NULL,   0,           strptr:&ccparams.drx_InactivityTimer,                    defstrval:"psf10",         TYPE_STRING,     0},  \
  {ENB_CONFIG_STRING_DRX_RETRANSMISSIONTIMER,                      NULL,   0,           strptr:&ccparams.drx_RetransmissionTimer,                defstrval:"psf8",          TYPE_STRING,     0},  \
  {ENB_CONFIG_STRING_DRX_LONGDRX_CYCLESTARTOFFSET_PRESENT,         NULL,   0,           strptr:&ccparams.drx_longDrx_CycleStartOffset_present,   defstrval:"prSf128",       TYPE_STRING,     0},  \
  {ENB_CONFIG_STRING_DRX_LONGDRX_CYCLESTARTOFFSET,                 NULL,   0,           iptr:&ccparams.drx_longDrx_CycleStartOffset,             defintval:0,               TYPE_UINT,       0},  \
  {ENB_CONFIG_STRING_DRX_SHORTDRX_CYCLE,                           NULL,   0,           strptr:&ccparams.drx_shortDrx_Cycle,                     defstrval:"sf32",          TYPE_STRING,     0},  \
  {ENB_CONFIG_STRING_DRX_SHORTDRX_SHORTCYCLETIMER,                 NULL,   0,           iptr:&ccparams.drx_shortDrx_ShortCycleTimer,             defintval:3,               TYPE_UINT,       0},  \
  {ENB_CONFIG_STRING_BCCH_MODIFICATIONPERIODCOEFF,                 NULL,   0,           iptr:&ccparams.bcch_modificationPeriodCoeff,             defintval:2,               TYPE_UINT,       0},  \
  {ENB_CONFIG_STRING_UETIMERS_T300,                                NULL,   0,           iptr:&ccparams.ue_TimersAndConstants_t300,               defintval:1000,            TYPE_UINT,       0},  \
  {ENB_CONFIG_STRING_UETIMERS_T301,                                NULL,   0,           iptr:&ccparams.ue_TimersAndConstants_t301,               defintval:1000,            TYPE_UINT,       0},  \
  {ENB_CONFIG_STRING_UETIMERS_T310,                                NULL,   0,           iptr:&ccparams.ue_TimersAndConstants_t310,               defintval:1000,            TYPE_UINT,       0},  \
  {ENB_CONFIG_STRING_UETIMERS_T311,                                NULL,   0,           iptr:&ccparams.ue_TimersAndConstants_t311,               defintval:10000,           TYPE_UINT,       0},  \
  {ENB_CONFIG_STRING_UETIMERS_N310,                                NULL,   0,           iptr:&ccparams.ue_TimersAndConstants_n310,               defintval:20,              TYPE_UINT,       0},  \
  {ENB_CONFIG_STRING_UETIMERS_N311,                                NULL,   0,           iptr:&ccparams.ue_TimersAndConstants_n311,               defintval:1,               TYPE_UINT,       0},  \
  {ENB_CONFIG_STRING_UE_TRANSMISSION_MODE,                         NULL,   0,           iptr:&ccparams.ue_TransmissionMode,                      defintval:1,               TYPE_UINT,       0},  \
  {ENB_CONFIG_STRING_UE_MULTIPLE_MAX,                              NULL,   0,           iptr:&ccparams.ue_multiple_max,                          defintval:4,               TYPE_UINT,       0},  \
  {ENB_CONFIG_STRING_MBMS_DEDICATED_SERVING_CELL,                  NULL,   0,           strptr:&ccparams.mbms_dedicated_serving_cell,            defstrval:"DISABLE",       TYPE_STRING,     0},  \
  {ENB_CONFIG_STRING_NR_SCG_SSB_FREQ,                              NULL,   0,           iptr:&ccparams.nr_scg_ssb_freq,                        defintval:641272,          TYPE_INT,        0}   \
}


#define ENB_CONFIG_FRAME_TYPE_IDX                                  0
#define ENB_CONFIG_TDD_CONFIG_IDX                                  1
#define ENB_CONFIG_TDD_CONFIG_S_IDX                                2
#define ENB_CONFIG_PREFIX_TYPE_IDX                                 3
#define ENB_CONFIG_PBCH_REPETITION_IDX                             4
#define ENB_CONFIG_EUTRA_BAND_IDX                                  5
#define ENB_CONFIG_DOWNLINK_FREQUENCY_IDX                          6
#define ENB_CONFIG_UPLINK_FREQUENCY_OFFSET_IDX                     7
#define ENB_CONFIG_NID_CELL_IDX                                    8
#define ENB_CONFIG_N_RB_DL_IDX                                     9
#define ENB_CONFIG_CELL_MBSFN_IDX                                  10
#define ENB_CONFIG_NB_ANT_PORTS_IDX                                11
#define ENB_CONFIG_PRACH_ROOT_IDX                                  12
#define ENB_CONFIG_PRACH_CONFIG_INDEX_IDX                          13
#define ENB_CONFIG_PRACH_HIGH_SPEED_IDX                            14
#define ENB_CONFIG_PRACH_ZERO_CORRELATION_IDX                      15
#define ENB_CONFIG_PRACH_FREQ_OFFSET_IDX                           16
#define ENB_CONFIG_PUCCH_DELTA_SHIFT_IDX                           17
#define ENB_CONFIG_PUCCH_NRB_CQI_IDX                               18
#define ENB_CONFIG_PUCCH_NCS_AN_IDX                                19
#define ENB_CONFIG_PUCCH_N1_AN_IDX                                 20
#define ENB_CONFIG_PDSCH_RS_EPRE_IDX                               21
#define ENB_CONFIG_PDSCH_PB_IDX                                    22
#define ENB_CONFIG_PUSCH_N_SB_IDX                                  23
#define ENB_CONFIG_PUSCH_HOPPINGMODE_IDX                           24
#define ENB_CONFIG_PUSCH_HOPPINGOFFSET_IDX                         25
#define ENB_CONFIG_PUSCH_ENABLE64QAM_IDX                           26
#define ENB_CONFIG_PUSCH_GROUP_HOPPING_EN_IDX                      27
#define ENB_CONFIG_PUSCH_GROUP_ASSIGNMENT_IDX                      28
#define ENB_CONFIG_PUSCH_SEQUENCE_HOPPING_EN_IDX                   29
#define ENB_CONFIG_PUSCH_NDMRS1_IDX                                30
#define ENB_CONFIG_PHICH_DURATION_IDX                              31
#define ENB_CONFIG_PHICH_RESOURCE_IDX                              32
#define ENB_CONFIG_SRS_ENABLE_IDX                                  33
#define ENB_CONFIG_SRS_BANDWIDTH_CONFIG_IDX                        34
#define ENB_CONFIG_SRS_SUBFRAME_CONFIG_IDX                         35
#define ENB_CONFIG_SRS_ACKNACKST_CONFIG_IDX                        36
#define ENB_CONFIG_SRS_MAXUPPTS_IDX                                37
#define ENB_CONFIG_PUSCH_PO_NOMINAL_IDX                            38
#define ENB_CONFIG_PUSCH_ALPHA_IDX                                 39
#define ENB_CONFIG_PUCCH_PO_NOMINAL_IDX                            40
#define ENB_CONFIG_MSG3_DELTA_PREAMBLE_IDX                         41
#define ENB_CONFIG_PUCCH_DELTAF_FORMAT1_IDX                        42
#define ENB_CONFIG_PUCCH_DELTAF_FORMAT1b_IDX                       43
#define ENB_CONFIG_PUCCH_DELTAF_FORMAT2_IDX                        44
#define ENB_CONFIG_PUCCH_DELTAF_FORMAT2A_IDX                       45
#define ENB_CONFIG_PUCCH_DELTAF_FORMAT2B_IDX                       46
#define ENB_CONFIG_RACH_NUM_RA_PREAMBLES_IDX                       47
#define ENB_CONFIG_RACH_PREAMBLESGROUPACONFIG_IDX                  48
#define ENB_CONFIG_RACH_SIZEOFRA_PREAMBLESGROUPA_IDX               49
#define ENB_CONFIG_RACH_MESSAGESIZEGROUPA_IDX                      50
#define ENB_CONFIG_RACH_MESSAGEPOWEROFFSETGROUPB_IDX               51
#define ENB_CONFIG_RACH_POWERRAMPINGSTEP_IDX                       52
#define ENB_CONFIG_RACH_PREAMBLEINITIALRECEIVEDTARGETPOWER_IDX     53
#define ENB_CONFIG_RACH_PREAMBLETRANSMAX_IDX                       54
#define ENB_CONFIG_RACH_RARESPONSEWINDOWSIZE_IDX                   55
#define ENB_CONFIG_RACH_MACCONTENTIONRESOLUTIONTIMER_IDX           56
#define ENB_CONFIG_RACH_MAXHARQMSG3TX_IDX                          57
#define ENB_CONFIG_PCCH_DEFAULT_PAGING_CYCLE_IDX                   58
#define ENB_CONFIG_PCCH_NB_IDX                                     59
#define ENB_CONFIG_STRING_DRX_CONFIG_PRESENT_IDX                   60
#define ENB_CONFIG_STRING_DRX_ONDURATIONTIMER_IDX                  61
#define ENB_CONFIG_STRING_DRX_INACTIVITYTIMER_IDX                  62
#define ENB_CONFIG_STRING_DRX_RETRANSMISSIONTIMER_IDX              63
#define ENB_CONFIG_STRING_DRX_LONGDRX_CYCLESTARTOFFSET_PRESENT_IDX 64
#define ENB_CONFIG_STRING_DRX_LONGDRX_CYCLESTARTOFFSET_IDX         65
#define ENB_CONFIG_STRING_DRX_SHORTDRX_CYCLE_IDX                   66
#define ENB_CONFIG_STRING_DRX_SHORTDRX_SHORTCYCLETIMER_IDX         67
#define ENB_CONFIG_BCCH_MODIFICATIONPERIODCOEFF_IDX                68
#define ENB_CONFIG_UETIMERS_T300_IDX                               69
#define ENB_CONFIG_UETIMERS_T301_IDX                               70
#define ENB_CONFIG_UETIMERS_T310_IDX                               71
#define ENB_CONFIG_UETIMERS_T311_IDX                               72
#define ENB_CONFIG_UETIMERS_N310_IDX                               73
#define ENB_CONFIG_UETIMERS_N311_IDX                               74
#define ENB_CONFIG_UE_TRANSMISSION_MODE_IDX                        75
#define ENB_CONFIG_MBMS_DEDICATED_SERVING_CELL_IDX                 76

/*------------------------------------------------------------------------------------------------------------------------------------------------------------------------------------*/
/* SRB1 configuration parameters section name */
#define ENB_CONFIG_STRING_SRB1                                          "srb1_parameters"

/* SRB1 configuration parameters names   */
#define ENB_CONFIG_STRING_SRB1_TIMER_POLL_RETRANSMIT                    "timer_poll_retransmit"
#define ENB_CONFIG_STRING_SRB1_TIMER_REORDERING                         "timer_reordering"
#define ENB_CONFIG_STRING_SRB1_TIMER_STATUS_PROHIBIT                    "timer_status_prohibit"
#define ENB_CONFIG_STRING_SRB1_POLL_PDU                                 "poll_pdu"
#define ENB_CONFIG_STRING_SRB1_POLL_BYTE                                "poll_byte"
#define ENB_CONFIG_STRING_SRB1_MAX_RETX_THRESHOLD                       "max_retx_threshold"

/*-----------------------------------------------------------------------------------------------------------------------------------------------------------*/
/*                                            SRB1 configuration parameters                                                                                  */
/*   optname                                          helpstr   paramflags    XXXptr                             defXXXval         type           numelt     */
/*-----------------------------------------------------------------------------------------------------------------------------------------------------------*/
typedef struct srb1_params_s {
  int32_t     srb1_timer_poll_retransmit;
  int32_t     srb1_timer_reordering;
  int32_t     srb1_timer_status_prohibit;
  int32_t     srb1_poll_pdu;
  int32_t     srb1_poll_byte;
  int32_t     srb1_max_retx_threshold;
} srb1_params_t;

#define SRB1PARAMS_DESC(srb1_params) {          \
    {ENB_CONFIG_STRING_SRB1_TIMER_POLL_RETRANSMIT,         NULL,   0,            iptr:&srb1_params.srb1_timer_poll_retransmit,   defintval:80,     TYPE_UINT,      0},       \
    {ENB_CONFIG_STRING_SRB1_TIMER_REORDERING,              NULL,   0,            iptr:&srb1_params.srb1_timer_reordering,        defintval:35,     TYPE_UINT,      0},       \
    {ENB_CONFIG_STRING_SRB1_TIMER_STATUS_PROHIBIT,         NULL,   0,            iptr:&srb1_params.srb1_timer_status_prohibit,   defintval:0,      TYPE_UINT,      0},       \
    {ENB_CONFIG_STRING_SRB1_POLL_PDU,                      NULL,   0,            iptr:&srb1_params.srb1_poll_pdu,                defintval:4,      TYPE_UINT,      0},       \
    {ENB_CONFIG_STRING_SRB1_POLL_BYTE,                     NULL,   0,            iptr:&srb1_params.srb1_poll_byte,               defintval:99999,  TYPE_UINT,      0},       \
    {ENB_CONFIG_STRING_SRB1_MAX_RETX_THRESHOLD,            NULL,   0,            iptr:&srb1_params.srb1_max_retx_threshold,      defintval:4,      TYPE_UINT,      0}        \
  }

/* MME configuration parameters section name */
#define ENB_CONFIG_STRING_MME_IP_ADDRESS                "mme_ip_address"


#define ENB_CONFIG_STRING_MME_IPV4_ADDRESS              "ipv4"
#define ENB_CONFIG_STRING_MME_IPV6_ADDRESS              "ipv6"
#define ENB_CONFIG_STRING_MME_PORT                      "port"
#define ENB_CONFIG_STRING_MME_IP_ADDRESS_ACTIVE         "active"
#define ENB_CONFIG_STRING_MME_IP_ADDRESS_PREFERENCE     "preference"
#define ENB_CONFIG_STRING_MME_BROADCAST_PLMN_INDEX      "broadcast_plmn_index"


/*-------------------------------------------------------------------------------------------------------------------------------------*/
/*                                            MME configuration parameters                                                             */
/*   optname                                           helpstr    paramflags XXXptr       defXXXval            type            numelt  */
/*-------------------------------------------------------------------------------------------------------------------------------------*/
#define S1PARAMS_DESC {  \
  {ENB_CONFIG_STRING_MME_IPV4_ADDRESS,                   NULL,      0,         uptr:NULL,   defstrval:NULL,      TYPE_STRING,    0},    \
  {ENB_CONFIG_STRING_MME_IPV6_ADDRESS,                   NULL,      0,         uptr:NULL,   defstrval:NULL,      TYPE_STRING,    0},    \
  {ENB_CONFIG_STRING_MME_IP_ADDRESS_ACTIVE,              NULL,      0,         uptr:NULL,   defstrval:NULL,      TYPE_STRING,    0},    \
  {ENB_CONFIG_STRING_MME_IP_ADDRESS_PREFERENCE,          NULL,      0,         uptr:NULL,   defstrval:NULL,      TYPE_STRING,    0},    \
  {ENB_CONFIG_STRING_MME_BROADCAST_PLMN_INDEX,           NULL,      0,         uptr:NULL,   defintarrayval:NULL, TYPE_UINTARRAY, 6},    \
  {ENB_CONFIG_STRING_MME_PORT,                           NULL,      0,         u16ptr:NULL, defuintval:S1AP_PORT_NUMBER, TYPE_UINT16, 0},    \
}





#define ENB_MME_IPV4_ADDRESS_IDX          0
#define ENB_MME_IPV6_ADDRESS_IDX          1
#define ENB_MME_IP_ADDRESS_ACTIVE_IDX     2
#define ENB_MME_IP_ADDRESS_PREFERENCE_IDX 3
#define ENB_MME_BROADCAST_PLMN_INDEX      4
#define ENB_MME_PORT_IDX                  5
/*---------------------------------------------------------------------------------------------------------------------------------------*/

/* X2 configuration parameters section name */
#define ENB_CONFIG_STRING_TARGET_ENB_X2_IP_ADDRESS                "target_enb_x2_ip_address"

/* X2 configuration parameters names   */


#define ENB_CONFIG_STRING_TARGET_ENB_X2_IPV4_ADDRESS              "ipv4"
#define ENB_CONFIG_STRING_TARGET_ENB_X2_IPV6_ADDRESS              "ipv6"
#define ENB_CONFIG_STRING_TARGET_ENB_X2_IP_ADDRESS_PREFERENCE     "preference"


/*-------------------------------------------------------------------------------------------------------------------------------------*/
/*                                            X2 configuration parameters                                                              */
/*   optname                                          helpstr   paramflags    XXXptr       defXXXval         type           numelt     */
/*-------------------------------------------------------------------------------------------------------------------------------------*/
#define X2PARAMS_DESC {  \
  {ENB_CONFIG_STRING_TARGET_ENB_X2_IPV4_ADDRESS,             NULL,      0,         uptr:NULL,   defstrval:NULL,   TYPE_STRING,   0},   \
  {ENB_CONFIG_STRING_TARGET_ENB_X2_IPV6_ADDRESS,             NULL,      0,         uptr:NULL,   defstrval:NULL,   TYPE_STRING,   0},   \
  {ENB_CONFIG_STRING_TARGET_ENB_X2_IP_ADDRESS_PREFERENCE,    NULL,      0,         uptr:NULL,   defstrval:NULL,   TYPE_STRING,   0},   \
}

#define ENB_X2_IPV4_ADDRESS_IDX          0
#define ENB_X2_IPV6_ADDRESS_IDX          1
#define ENB_X2_IP_ADDRESS_PREFERENCE_IDX 2


/*---------------------------------------------------------------------------------------------------------------------------------------*/

/* M2 configuration parameters section name */
#define ENB_CONFIG_STRING_TARGET_MCE_M2_IP_ADDRESS                "target_mce_m2_ip_address"

/* M2 configuration parameters names   */


#define ENB_CONFIG_STRING_TARGET_MCE_M2_IPV4_ADDRESS              "ipv4"
#define ENB_CONFIG_STRING_TARGET_MCE_M2_IPV6_ADDRESS              "ipv6"
#define ENB_CONFIG_STRING_TARGET_MCE_M2_IP_ADDRESS_PREFERENCE     "preference"

/*---------------------------------------------------------------------------------------------------------------------------------------*/



/*-------------------------------------------------------------------------------------------------------------------------------------*/
/*                                            M2 configuration parameters                                                             */
/*   optname                                          helpstr   paramflags    XXXptr       defXXXval         type           numelt     */
/*-------------------------------------------------------------------------------------------------------------------------------------*/
#define M2PARAMS_DESC {  \
{ENB_CONFIG_STRING_TARGET_MCE_M2_IPV4_ADDRESS,                   NULL,      0,         uptr:NULL,   defstrval:NULL,   TYPE_STRING,   0},          \
{ENB_CONFIG_STRING_TARGET_MCE_M2_IPV6_ADDRESS,                   NULL,      0,         uptr:NULL,   defstrval:NULL,   TYPE_STRING,   0},          \
{ENB_CONFIG_STRING_TARGET_MCE_M2_IP_ADDRESS_PREFERENCE,          NULL,      0,         uptr:NULL,   defstrval:NULL,   TYPE_STRING,   0},          \
}

#define ENB_M2_IPV4_ADDRESS_IDX          0
#define ENB_M2_IPV6_ADDRESS_IDX          1
#define ENB_M2_IP_ADDRESS_PREFERENCE_IDX 2
/*---------------------------------------------------------------------------------------------------------------------------------------*/

/*---------------------------------------------------------------------------------------------------------------------------------------*/
/* SCTP configuration parameters section name */
#define ENB_CONFIG_STRING_SCTP_CONFIG                    "SCTP"

/* SCTP configuration parameters names   */
#define ENB_CONFIG_STRING_SCTP_INSTREAMS                 "SCTP_INSTREAMS"
#define ENB_CONFIG_STRING_SCTP_OUTSTREAMS                "SCTP_OUTSTREAMS"



/*-----------------------------------------------------------------------------------------------------------------------------------------------------------*/
/*                                            SRB1 configuration parameters                                                                                  */
/*   optname                                          helpstr   paramflags    XXXptr                             defXXXval         type           numelt     */
/*-----------------------------------------------------------------------------------------------------------------------------------------------------------*/
#define SCTPPARAMS_DESC {  \
    {ENB_CONFIG_STRING_SCTP_INSTREAMS,                       NULL,   0,   uptr:NULL,   defintval:-1,    TYPE_UINT,   0},       \
    {ENB_CONFIG_STRING_SCTP_OUTSTREAMS,                      NULL,   0,   uptr:NULL,   defintval:-1,    TYPE_UINT,   0}        \
  }

#define ENB_SCTP_INSTREAMS_IDX          0
#define ENB_SCTP_OUTSTREAMS_IDX         1
/*-----------------------------------------------------------------------------------------------------------------------------------------------------------*/
/*-----------------------------------------------------------------------------------------------------------------------------------------------------------*/
/* S1 interface configuration parameters section name */
#define ENB_CONFIG_STRING_NETWORK_INTERFACES_CONFIG     "NETWORK_INTERFACES"

#define ENB_INTERFACE_NAME_FOR_S1_MME_IDX          0
#define ENB_IPV4_ADDRESS_FOR_S1_MME_IDX            1
#define ENB_INTERFACE_NAME_FOR_S1U_IDX             2
#define ENB_IPV4_ADDR_FOR_S1U_IDX                  3
#define ENB_PORT_FOR_S1U_IDX                       4
#define ENB_IPV4_ADDR_FOR_X2C_IDX                  5
#define ENB_PORT_FOR_X2C_IDX                       6
#define ENB_IPV4_ADDR_FOR_M2C_IDX                  7
#define ENB_PORT_FOR_M2C_IDX                       8
#define MCE_IPV4_ADDR_FOR_M2C_IDX                  9
#define MCE_PORT_FOR_M2C_IDX                       10

/* S1 interface configuration parameters names   */
#define ENB_CONFIG_STRING_ENB_INTERFACE_NAME_FOR_S1_MME "ENB_INTERFACE_NAME_FOR_S1_MME"
#define ENB_CONFIG_STRING_ENB_IPV4_ADDRESS_FOR_S1_MME   "ENB_IPV4_ADDRESS_FOR_S1_MME"
#define ENB_CONFIG_STRING_ENB_INTERFACE_NAME_FOR_S1U    "ENB_INTERFACE_NAME_FOR_S1U"
#define ENB_CONFIG_STRING_ENB_IPV4_ADDR_FOR_S1U         "ENB_IPV4_ADDRESS_FOR_S1U"
#define ENB_CONFIG_STRING_ENB_PORT_FOR_S1U              "ENB_PORT_FOR_S1U"

/* X2 interface configuration parameters names */
#define ENB_CONFIG_STRING_ENB_IPV4_ADDR_FOR_X2C         "ENB_IPV4_ADDRESS_FOR_X2C"
#define ENB_CONFIG_STRING_ENB_PORT_FOR_X2C              "ENB_PORT_FOR_X2C"

/* M2 interface configuration parameters names */
#define ENB_CONFIG_STRING_ENB_IPV4_ADDR_FOR_M2C         "ENB_IPV4_ADDRESS_FOR_M2C"
#define ENB_CONFIG_STRING_ENB_PORT_FOR_M2C              "ENB_PORT_FOR_M2C"
#define ENB_CONFIG_STRING_MCE_IPV4_ADDR_FOR_M2C         "MCE_IPV4_ADDRESS_FOR_M2C"
#define ENB_CONFIG_STRING_MCE_PORT_FOR_M2C              "MCE_PORT_FOR_M2C"


/*--------------------------------------------------------------------------------------------------------------------------------------------------*/
/*                                            S1/X2 interface configuration parameters                                                                 */
/*   optname                                            helpstr   paramflags    XXXptr              defXXXval             type           numelt     */
/*--------------------------------------------------------------------------------------------------------------------------------------------------*/
#define NETPARAMS_DESC {  \
    {ENB_CONFIG_STRING_ENB_INTERFACE_NAME_FOR_S1_MME,        NULL,      0,         strptr:NULL,         defstrval:NULL,      TYPE_STRING,      0},      \
    {ENB_CONFIG_STRING_ENB_IPV4_ADDRESS_FOR_S1_MME,          NULL,      0,         strptr:NULL,         defstrval:NULL,      TYPE_STRING,      0},      \
    {ENB_CONFIG_STRING_ENB_INTERFACE_NAME_FOR_S1U,           NULL,      0,         strptr:NULL,         defstrval:NULL,      TYPE_STRING,      0},      \
    {ENB_CONFIG_STRING_ENB_IPV4_ADDR_FOR_S1U,                NULL,      0,         strptr:NULL,         defstrval:NULL,      TYPE_STRING,      0},      \
    {ENB_CONFIG_STRING_ENB_PORT_FOR_S1U,                     NULL,      0,         uptr:NULL,           defintval:2152L,     TYPE_UINT,        0},      \
    {ENB_CONFIG_STRING_ENB_IPV4_ADDR_FOR_X2C,                NULL,      0,         strptr:NULL,         defstrval:NULL,      TYPE_STRING,      0},      \
    {ENB_CONFIG_STRING_ENB_PORT_FOR_X2C,                     NULL,      0,         uptr:NULL,           defintval:0L,        TYPE_UINT,        0},      \
    {ENB_CONFIG_STRING_ENB_IPV4_ADDR_FOR_M2C,                NULL,      0,         strptr:NULL,         defstrval:NULL,      TYPE_STRING,      0},      \
    {ENB_CONFIG_STRING_ENB_PORT_FOR_M2C,                     NULL,      0,         uptr:NULL,           defintval:0L,        TYPE_UINT,        0},      \
    {ENB_CONFIG_STRING_MCE_IPV4_ADDR_FOR_M2C,                NULL,      0,         strptr:NULL,         defstrval:NULL,      TYPE_STRING,      0},      \
    {ENB_CONFIG_STRING_MCE_PORT_FOR_M2C,                     NULL,      0,         uptr:NULL,           defintval:0L,        TYPE_UINT,        0},      \
  }

/*--------------------------------------------------------------------------------------------------------------------------------------------------------------------------------*/
/*                                            GTPU  configuration parameters                                                                                                      */
/*   optname                                            helpstr   paramflags    XXXptr              defXXXval                                           type           numelt     */
/*--------------------------------------------------------------------------------------------------------------------------------------------------------------------------------*/
#define GTPUPARAMS_DESC { \
    {ENB_CONFIG_STRING_ENB_INTERFACE_NAME_FOR_S1U,           NULL,    0,            strptr:&enb_interface_name_for_S1U,      defstrval:"lo",                TYPE_STRING,   0},        \
    {ENB_CONFIG_STRING_ENB_IPV4_ADDR_FOR_S1U,                NULL,    0,            strptr:&enb_ipv4_address_for_S1U,        defstrval:"127.0.0.1",         TYPE_STRING,   0},        \
    {ENB_CONFIG_STRING_ENB_PORT_FOR_S1U,                     NULL,    0,            uptr:&enb_port_for_S1U,                  defintval:2152,                TYPE_UINT,     0}         \
  }
/*-------------------------------------------------------------------------------------------------------------------------------------------------------------------------------*/
/*-------------------------------------------------------------------------------------------------------------------------------------------------------------------------------*/

/* L1 configuration section names   */
#define CONFIG_STRING_L1_LIST                              "L1s"
#define CONFIG_STRING_L1_CONFIG                            "l1_config"

/*----------------------------------------------------------------------------------------------------------------------------------------------------*/

/*----------------------------------------------------------------------------------------------------------------------------------------------------*/
#define CONFIG_STRING_NETWORK_CONTROLLER_CONFIG         "NETWORK_CONTROLLER"

#define CONFIG_STRING_FLEXRAN_ENABLED             "FLEXRAN_ENABLED"
#define CONFIG_STRING_FLEXRAN_INTERFACE_NAME      "FLEXRAN_INTERFACE_NAME"
#define CONFIG_STRING_FLEXRAN_IPV4_ADDRESS        "FLEXRAN_IPV4_ADDRESS"
#define CONFIG_STRING_FLEXRAN_PORT                "FLEXRAN_PORT"
#define CONFIG_STRING_FLEXRAN_CACHE               "FLEXRAN_CACHE"
#define CONFIG_STRING_FLEXRAN_AWAIT_RECONF        "FLEXRAN_AWAIT_RECONF"

#define FLEXRAN_ENABLED                               0
#define FLEXRAN_INTERFACE_NAME_IDX                    1
#define FLEXRAN_IPV4_ADDRESS_IDX                      2
#define FLEXRAN_PORT_IDX                              3
#define FLEXRAN_CACHE_IDX                             4
#define FLEXRAN_AWAIT_RECONF_IDX                      5

#define FLEXRANPARAMS_DESC { \
    {CONFIG_STRING_FLEXRAN_ENABLED,                NULL,   0,   strptr:NULL,   defstrval:"no",                    TYPE_STRING,   0},           \
    {CONFIG_STRING_FLEXRAN_INTERFACE_NAME,         NULL,   0,   strptr:NULL,   defstrval:"lo",                    TYPE_STRING,   0},           \
    {CONFIG_STRING_FLEXRAN_IPV4_ADDRESS,           NULL,   0,   strptr:NULL,   defstrval:"127.0.0.1",             TYPE_STRING,   0},           \
    {CONFIG_STRING_FLEXRAN_PORT,                   NULL,   0,   uptr:NULL,     defintval:2210,                    TYPE_UINT,     0},           \
    {CONFIG_STRING_FLEXRAN_CACHE,                  NULL,   0,   strptr:NULL,   defstrval:"/mnt/oai_agent_cache",  TYPE_STRING,   0},           \
    {CONFIG_STRING_FLEXRAN_AWAIT_RECONF,           NULL,   0,   strptr:NULL,   defstrval:"no",                    TYPE_STRING,   0}            \
  }

/*----------------------------------------------------------------------------------------------------------------------------------------------------*/
/*----------------------------------------------------------------------------------------------------------------------------------------------------*/
/* CU/DU configuration section names*/
#define CONFIG_STRING_DU_LIST			            "DU"
#define CONFIG_STRING_CU_LIST			            "CU"
#define DU_TYPE_LTE                                 0
#define DU_TYPE_WIFI                                1
#define ENB_CONFIG_STRING_CU_INTERFACES_CONFIG		"CU_INTERFACES"
#define ENB_CONFIG_STRING_CU_INTERFACE_NAME_FOR_F1U "CU_INTERFACE_NAME_FOR_F1U"
#define ENB_CONFIG_STRING_CU_IPV4_ADDRESS_FOR_F1U   "CU_IPV4_ADDRESS_FOR_F1U"
#define ENB_CONFIG_STRING_CU_PORT_FOR_F1U           "CU_PORT_FOR_F1U"
#define ENB_CONFIG_STRING_DU_TYPE	                "DU_TYPE"
#define ENB_CONFIG_STRING_F1_U_CU_TRANSPORT_TYPE    "F1_U_CU_TRANSPORT_TYPE"
#define ENB_CONFIG_STRING_DU_INTERFACES_CONFIG		"DU_INTERFACES"
#define ENB_CONFIG_STRING_DU_INTERFACE_NAME_FOR_F1U "DU_INTERFACE_NAME_FOR_F1U"
#define ENB_CONFIG_STRING_DU_IPV4_ADDRESS_FOR_F1U   "DU_IPV4_ADDRESS_FOR_F1U"
#define ENB_CONFIG_STRING_DU_PORT_FOR_F1U           "DU_PORT_FOR_F1U"
#define ENB_CONFIG_STRING_F1_U_DU_TRANSPORT_TYPE    "F1_U_DU_TRANSPORT_TYPE"

#define CONFIG_STRING_CU_BALANCING      "CU_BALANCING"

#define CUPARAMS_DESC { \
  {ENB_CONFIG_STRING_CU_INTERFACE_NAME_FOR_F1U, NULL,   0,   strptr:NULL,   defstrval:"eth0",         TYPE_STRING,   0}, \
  {ENB_CONFIG_STRING_CU_IPV4_ADDRESS_FOR_F1U,   NULL,   0,   strptr:NULL,   defstrval:"127.0.0.1",    TYPE_STRING,   0}, \
  {ENB_CONFIG_STRING_CU_PORT_FOR_F1U,           NULL,   0,   uptr:NULL,     defintval:2210,           TYPE_UINT,     0}, \
  {ENB_CONFIG_STRING_F1_U_CU_TRANSPORT_TYPE,    NULL,   0,   strptr:NULL,   defstrval:"TCP",          TYPE_STRING,   0}, \
  {ENB_CONFIG_STRING_DU_TYPE,                   NULL,   0,   strptr:NULL,   defstrval:"LTE",          TYPE_STRING,   0}, \
}

#define DUPARAMS_DESC { \
  {ENB_CONFIG_STRING_DU_INTERFACE_NAME_FOR_F1U, NULL,   0,   strptr:NULL,   defstrval:"eth0",       TYPE_STRING,   0}, \
  {ENB_CONFIG_STRING_DU_IPV4_ADDRESS_FOR_F1U,   NULL,   0,   strptr:NULL,   defstrval:"127.0.0.1",  TYPE_STRING,   0}, \
  {ENB_CONFIG_STRING_DU_PORT_FOR_F1U,           NULL,   0,   uptr:NULL,     defintval:2210,   		TYPE_UINT,     0}, \
  {ENB_CONFIG_STRING_F1_U_DU_TRANSPORT_TYPE,    NULL,   0,   strptr:NULL,   defstrval:"TCP",   		TYPE_STRING,   0}, \
}

#define CU_BAL_DESC { \
  {CONFIG_STRING_CU_BALANCING,                  NULL,   0,   strptr:NULL,   defstrval:"ALL",        TYPE_STRING,   0}, \
}

#define CU_INTERFACE_F1U 	                     0
#define CU_ADDRESS_F1U                           1
#define CU_PORT_F1U 	              		     2
#define CU_TYPE_F1U 	              		     3

#define DU_INTERFACE_F1U                         0
#define DU_ADDRESS_F1U                           1
#define DU_PORT_F1U                              2
#define DU_TYPE_F1U                              3
#define DU_TECH                                  4

/*----------------------------------------------------------------------------------------------------------------------------------------------------*/
/*----------------------------------------------------------------------------------------------------------------------------------------------------*/
/* MACRLC configuration section names   */
#define CONFIG_STRING_MACRLC_LIST                          "MACRLCs"
#define CONFIG_STRING_MACRLC_CONFIG                        "macrlc_config"


/* MACRLC configuration parameters names   */
#define CONFIG_STRING_MACRLC_CC                            "num_cc"
#define CONFIG_STRING_MACRLC_TRANSPORT_N_PREFERENCE        "tr_n_preference"
#define CONFIG_STRING_MACRLC_LOCAL_N_IF_NAME               "local_n_if_name"
#define CONFIG_STRING_MACRLC_LOCAL_N_ADDRESS               "local_n_address"
#define CONFIG_STRING_MACRLC_REMOTE_N_ADDRESS              "remote_n_address"
#define CONFIG_STRING_MACRLC_LOCAL_N_PORTC                 "local_n_portc"
#define CONFIG_STRING_MACRLC_REMOTE_N_PORTC                "remote_n_portc"
#define CONFIG_STRING_MACRLC_LOCAL_N_PORTD                 "local_n_portd"
#define CONFIG_STRING_MACRLC_REMOTE_N_PORTD                "remote_n_portd"
#define CONFIG_STRING_MACRLC_TRANSPORT_S_PREFERENCE        "tr_s_preference"
#define CONFIG_STRING_MACRLC_LOCAL_S_IF_NAME               "local_s_if_name"
#define CONFIG_STRING_MACRLC_LOCAL_S_ADDRESS               "local_s_address"
#define CONFIG_STRING_MACRLC_REMOTE_S_ADDRESS              "remote_s_address"
#define CONFIG_STRING_MACRLC_LOCAL_S_PORTC                 "local_s_portc"
#define CONFIG_STRING_MACRLC_REMOTE_S_PORTC                "remote_s_portc"
#define CONFIG_STRING_MACRLC_LOCAL_S_PORTD                 "local_s_portd"
#define CONFIG_STRING_MACRLC_REMOTE_S_PORTD                "remote_s_portd"
#define CONFIG_STRING_MACRLC_SCHED_MODE                    "scheduler_mode"

#define MACRLC_CC_IDX                                          0
#define MACRLC_TRANSPORT_N_PREFERENCE_IDX                      1
#define MACRLC_LOCAL_N_IF_NAME_IDX                             2
#define MACRLC_LOCAL_N_ADDRESS_IDX                             3
#define MACRLC_REMOTE_N_ADDRESS_IDX                            4
#define MACRLC_LOCAL_N_PORTC_IDX                               5
#define MACRLC_REMOTE_N_PORTC_IDX                              6
#define MACRLC_LOCAL_N_PORTD_IDX                               7
#define MACRLC_REMOTE_N_PORTD_IDX                              8
#define MACRLC_TRANSPORT_S_PREFERENCE_IDX                      9
#define MACRLC_LOCAL_S_IF_NAME_IDX                             10
#define MACRLC_LOCAL_S_ADDRESS_IDX                             11
#define MACRLC_REMOTE_S_ADDRESS_IDX                            12
#define MACRLC_LOCAL_S_PORTC_IDX                               13
#define MACRLC_REMOTE_S_PORTC_IDX                              14
#define MACRLC_LOCAL_S_PORTD_IDX                               15
#define MACRLC_REMOTE_S_PORTD_IDX                              16
#define MACRLC_SCHED_MODE_IDX                                  17
/*---------------------------------------------------------------------------------------------------------------------------------------------------------*/

/* thread configuration parameters section name */
#define THREAD_CONFIG_STRING_THREAD_STRUCT                "THREAD_STRUCT"

/* thread configuration parameters names   */
#define THREAD_CONFIG_STRING_PARALLEL              "parallel_config"
#define THREAD_CONFIG_STRING_WORKER                "worker_config"


#define THREAD_PARALLEL_IDX          0
#define THREAD_WORKER_IDX            1

/*-------------------------------------------------------------------------------------------------------------------------------------------------------------*/
/*                                                             thread configuration parameters                                                                 */
/*   optname                                          helpstr   paramflags    XXXptr       defXXXval                                 type           numelt     */
/*-------------------------------------------------------------------------------------------------------------------------------------------------------------*/
#define THREAD_CONF_DESC {  \
    {THREAD_CONFIG_STRING_PARALLEL,          CONFIG_HLP_PARALLEL,      0,       strptr:NULL,   defstrval:"PARALLEL_RU_L1_TRX_SPLIT",   TYPE_STRING,   0},          \
    {THREAD_CONFIG_STRING_WORKER,            CONFIG_HLP_WORKER,        0,       strptr:NULL,   defstrval:"WORKER_ENABLE",              TYPE_STRING,   0}           \
  }


#define CONFIG_HLP_WORKER                          "coding and FEP worker thread WORKER_DISABLE or WORKER_ENABLE\n"
#define CONFIG_HLP_PARALLEL                        "PARALLEL_SINGLE_THREAD, PARALLEL_RU_L1_SPLIT, or PARALLEL_RU_L1_TRX_SPLIT(RU_L1_TRX_SPLIT by defult)\n"
/*-------------------------------------------------------------------------------------------------------------------------------------------------------------*/

#include "enb_paramdef_emtc.h"
#include "enb_paramdef_sidelink.h"
#include "enb_paramdef_mce.h"
#include "enb_paramdef_mme.h"
#endif<|MERGE_RESOLUTION|>--- conflicted
+++ resolved
@@ -103,17 +103,14 @@
 #define CONFIG_STRING_RU_SL_AHEAD                 "sl_ahead"
 #define CONFIG_STRING_RU_NR_FLAG                  "nr_flag"
 #define CONFIG_STRING_RU_NR_SCS_FOR_RASTER        "nr_scs_for_raster"
-<<<<<<< HEAD
 #define CONFIG_STRING_RU_TX_SUBDEV                "tx_subdev"
 #define CONFIG_STRING_RU_RX_SUBDEV                "rx_subdev"
-=======
 #define CONFIG_STRING_RU_RXFH_CORE_ID             "rxfh_core_id"
 #define CONFIG_STRING_RU_TXFH_CORE_ID             "txfh_core_id"
 #define CONFIG_STRING_RU_TP_CORES                 "tp_cores"
 #define CONFIG_STRING_RU_NUM_TP_CORES             "num_tp_cores"
 #define CONFIG_STRING_RU_NUM_INTERFACES           "num_interfaces"
 #define CONFIG_STRING_RU_HALF_SLOT_PARALLELIZATION "half_slot_parallelization"
->>>>>>> a1de5e3d
 
 #define HLP_RU_SF_AHEAD "LTE TX processing advance"
 #define HLP_RU_SL_AHEAD "NR TX processing advance"
@@ -159,17 +156,14 @@
 #define RU_SL_AHEAD                   30 
 #define RU_NR_FLAG                    31 
 #define RU_NR_SCS_FOR_RASTER          32
-<<<<<<< HEAD
 #define RU_TX_SUBDEV                  33
 #define RU_RX_SUBDEV                  34
-=======
 #define RU_RXFH_CORE_ID               33
 #define RU_TXFH_CORE_ID               34
 #define RU_TP_CORES                   35
 #define RU_NUM_TP_CORES               36
 #define RU_NUM_INTERFACES             37
 #define RU_HALF_SLOT_PARALLELIZATION  38
->>>>>>> a1de5e3d
 /*-----------------------------------------------------------------------------------------------------------------------------------------*/
 /*                                            RU configuration parameters                                                                  */
 /*   optname                                   helpstr   paramflags    XXXptr          defXXXval                   type      numelt        */
@@ -208,17 +202,14 @@
     {CONFIG_STRING_RU_SL_AHEAD,          HLP_RU_SL_AHEAD,      0,       iptr:NULL,       defintval:6,             TYPE_INT,         0}, \
     {CONFIG_STRING_RU_NR_FLAG,           HLP_RU_NR_FLAG,       0,       iptr:NULL,       defintval:0,             TYPE_INT,         0}, \
     {CONFIG_STRING_RU_NR_SCS_FOR_RASTER, HLP_RU_NR_SCS_FOR_RASTER, 0,   iptr:NULL,       defintval:1,             TYPE_INT,         0}, \
-<<<<<<< HEAD
     {CONFIG_STRING_RU_TX_SUBDEV,                   NULL,       0,       strptr:NULL,     defstrval:"",            TYPE_STRING,      0}, \
     {CONFIG_STRING_RU_RX_SUBDEV,                   NULL,       0,       strptr:NULL,     defstrval:"",            TYPE_STRING,      0}, \
-=======
     {CONFIG_STRING_RU_RXFH_CORE_ID, HLP_RU_RXFH_CORE_ID,       0,       uptr:NULL,       defintval:0,             TYPE_UINT,         0}, \
     {CONFIG_STRING_RU_TXFH_CORE_ID, HLP_RU_TXFH_CORE_ID,       0,       uptr:NULL,       defintval:0,             TYPE_UINT,         0}, \
     {CONFIG_STRING_RU_TP_CORES, HLP_RU_TP_CORES,               0,       uptr:NULL,       defintarrayval:DEFRUTPCORES,  TYPE_INTARRAY,    8}, \
     {CONFIG_STRING_RU_NUM_TP_CORES, HLP_RU_NUM_TP_CORES,       0,       uptr:NULL,       defintval:2,             TYPE_UINT,         0}, \
     {CONFIG_STRING_RU_NUM_INTERFACES, HLP_RU_NUM_INTERFACES,    0,       uptr:NULL,       defintval:1,             TYPE_UINT,         0}, \
     {CONFIG_STRING_RU_HALF_SLOT_PARALLELIZATION, HLP_RU_HALF_SLOT_PARALLELIZATION,    0,       uptr:NULL,       defintval:1,             TYPE_UINT,         0}, \
->>>>>>> a1de5e3d
   }
 
 /*---------------------------------------------------------------------------------------------------------------------------------------*/
