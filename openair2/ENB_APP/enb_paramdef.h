--- conflicted
+++ resolved
@@ -103,14 +103,11 @@
 #define CONFIG_STRING_RU_SL_AHEAD                 "sl_ahead"
 #define CONFIG_STRING_RU_NR_FLAG                  "nr_flag"
 #define CONFIG_STRING_RU_NR_SCS_FOR_RASTER        "nr_scs_for_raster"
-<<<<<<< HEAD
-=======
 
 #define HLP_RU_SF_AHEAD "LTE TX processing advance"
 #define HLP_RU_SL_AHEAD "NR TX processing advance"
 #define HLP_RU_NR_FLAG "Use NR numerology (for AW2SORI)"
 #define HLP_RU_NR_SCS_FOR_RASTER "NR SCS for raster (for AW2SORI)"
->>>>>>> 87e79e5e
 
 #define RU_LOCAL_IF_NAME_IDX          0
 #define RU_LOCAL_ADDRESS_IDX          1
@@ -179,17 +176,10 @@
     {CONFIG_STRING_RU_IF_FREQUENCY,                NULL,       0,       u64ptr:NULL,     defuintval:0,            TYPE_UINT64,      0}, \
     {CONFIG_STRING_RU_IF_FREQ_OFFSET,              NULL,       0,       iptr:NULL,       defintval:0,             TYPE_INT,         0}, \
     {CONFIG_STRING_RU_DO_PRECODING,                NULL,       0,       iptr:NULL,       defintval:0,             TYPE_INT,         0}, \
-<<<<<<< HEAD
-    {CONFIG_STRING_RU_SF_AHEAD,                    NULL,       0,       iptr:NULL,       defintval:4,             TYPE_INT,         0}, \
-    {CONFIG_STRING_RU_SL_AHEAD,                    NULL,       0,       iptr:NULL,       defintval:6,             TYPE_INT,         0}, \
-    {CONFIG_STRING_RU_NR_FLAG,                     NULL,       0,       iptr:NULL,       defintval:0,             TYPE_INT,         0}, \
-    {CONFIG_STRING_RU_NR_SCS_FOR_RASTER,           NULL,       0,       iptr:NULL,       defintval:1,             TYPE_INT,         0}, \
-=======
     {CONFIG_STRING_RU_SF_AHEAD,          HLP_RU_SF_AHEAD,      0,       iptr:NULL,       defintval:4,             TYPE_INT,         0}, \
     {CONFIG_STRING_RU_SL_AHEAD,          HLP_RU_SL_AHEAD,      0,       iptr:NULL,       defintval:6,             TYPE_INT,         0}, \
     {CONFIG_STRING_RU_NR_FLAG,           HLP_RU_NR_FLAG,       0,       iptr:NULL,       defintval:0,             TYPE_INT,         0}, \
     {CONFIG_STRING_RU_NR_SCS_FOR_RASTER, HLP_RU_NR_SCS_FOR_RASTER, 0,   iptr:NULL,       defintval:1,             TYPE_INT,         0}, \
->>>>>>> 87e79e5e
   }
 
 /*---------------------------------------------------------------------------------------------------------------------------------------*/
