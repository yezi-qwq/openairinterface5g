--- conflicted
+++ resolved
@@ -35,15 +35,15 @@
 #include "common/config/config_paramdesc.h"
 #include "RRC_paramsvalues.h"
 
-#define ENB_CONFIG_STRING_CC_NODE_FUNCTION                              "node_function"
-#define ENB_CONFIG_STRING_CC_NODE_TIMING                                "node_timing"   
-#define ENB_CONFIG_STRING_CC_NODE_SYNCH_REF                             "node_synch_ref"   
+#define ENB_CONFIG_STRING_CC_NODE_FUNCTION  "node_function"
+#define ENB_CONFIG_STRING_CC_NODE_TIMING    "node_timing"
+#define ENB_CONFIG_STRING_CC_NODE_SYNCH_REF "node_synch_ref"
 
 // OTG config per ENB-UE DL
-#define ENB_CONF_STRING_OTG_CONFIG                         "otg_config"
-#define ENB_CONF_STRING_OTG_UE_ID                          "ue_id"
-#define ENB_CONF_STRING_OTG_APP_TYPE                       "app_type"
-#define ENB_CONF_STRING_OTG_BG_TRAFFIC                     "bg_traffic"
+#define ENB_CONF_STRING_OTG_CONFIG          "otg_config"
+#define ENB_CONF_STRING_OTG_UE_ID           "ue_id"
+#define ENB_CONF_STRING_OTG_APP_TYPE        "app_type"
+#define ENB_CONF_STRING_OTG_BG_TRAFFIC      "bg_traffic"
 
 #ifdef LIBCONFIG_LONG
 #define libconfig_int long
@@ -141,13 +141,8 @@
 {CONFIG_STRING_RU_MAX_RXGAIN,               	 NULL,       0,       iptr:NULL,       defintval:120,           TYPE_INT,         0}, \
 {CONFIG_STRING_RU_BAND_LIST,                	 NULL,       0,       uptr:NULL,       defintarrayval:DEFBANDS, TYPE_INTARRAY,    1}, \
 {CONFIG_STRING_RU_ENB_LIST,                 	 NULL,       0,       uptr:NULL,       defintarrayval:DEFENBS,  TYPE_INTARRAY,    1}, \
-<<<<<<< HEAD
 {CONFIG_STRING_RU_ATT_TX,                   	 NULL,       0,       uptr:NULL,       defintval:0,             TYPE_UINT,        0}, \
 {CONFIG_STRING_RU_ATT_RX,                   	 NULL,       0,       uptr:NULL,       defintval:0,             TYPE_UINT,        0}, \
-=======
-{CONFIG_STRING_RU_ATT_TX,                   	 NULL,       0,       uptr:NULL,       defintval:0,		TYPE_UINT,	  0}, \
-{CONFIG_STRING_RU_ATT_RX,                   	 NULL,       0,       uptr:NULL,       defintval:0,		TYPE_UINT,	  0}, \
->>>>>>> 23a804ec
 {CONFIG_STRING_RU_IS_SLAVE,                      NULL,       0,       strptr:NULL,     defstrval:"no",          TYPE_STRING,      0}, \
 {CONFIG_STRING_RU_NBIOTRRC_LIST,                 NULL,       0,       uptr:NULL,       defintarrayval:DEFENBS,  TYPE_INTARRAY,    1}, \
 {CONFIG_STRING_RU_SDR_ADDRS,                 	 NULL,       0,       strptr:NULL,     defstrval:"type=b200",   TYPE_STRING,      0}, \
