/*
 * Licensed to the OpenAirInterface (OAI) Software Alliance under one or more
 * contributor license agreements.  See the NOTICE file distributed with
 * this work for additional information regarding copyright ownership.
 * The OpenAirInterface Software Alliance licenses this file to You under
 * the OAI Public License, Version 1.1  (the "License"); you may not use this file
 * except in compliance with the License.
 * You may obtain a copy of the License at
 *
 *      http://www.openairinterface.org/?page_id=698
 *
 * Unless required by applicable law or agreed to in writing, software
 * distributed under the License is distributed on an "AS IS" BASIS,
 * WITHOUT WARRANTIES OR CONDITIONS OF ANY KIND, either express or implied.
 * See the License for the specific language governing permissions and
 * limitations under the License.
 *-------------------------------------------------------------------------------
 * For more information about the OpenAirInterface (OAI) Software Alliance:
 *      contact@openairinterface.org
 */

/*! \file openair2/ENB_APP/enb_paramdef.h
 * \brief definition of configuration parameters for all eNodeB modules 
 * \author Francois TABURET
 * \date 2017
 * \version 0.1
 * \company NOKIA BellLabs France
 * \email: francois.taburet@nokia-bell-labs.com
 * \note
 * \warning
 */

#ifndef ENB_PARAMDEF_H_
#define ENB_PARAMDEF_H_
#include "common/config/config_paramdesc.h"
#include "RRC_paramsvalues.h"



#define ENB_CONFIG_STRING_CC_NODE_FUNCTION                              "node_function"
#define ENB_CONFIG_STRING_CC_NODE_TIMING                                "node_timing"   
#define ENB_CONFIG_STRING_CC_NODE_SYNCH_REF                             "node_synch_ref"   


// OTG config per ENB-UE DL
#define ENB_CONF_STRING_OTG_CONFIG                         "otg_config"
#define ENB_CONF_STRING_OTG_UE_ID                          "ue_id"
#define ENB_CONF_STRING_OTG_APP_TYPE                       "app_type"
#define ENB_CONF_STRING_OTG_BG_TRAFFIC                     "bg_traffic"










#ifdef LIBCONFIG_LONG
#define libconfig_int long
#else
#define libconfig_int int
#endif

typedef enum {
  RU     = 0,
  L1     = 1,
  L2     = 2,
  L3     = 3,
  S1     = 4,
  lastel = 5
} RC_config_functions_t;


#define CONFIG_STRING_ACTIVE_RUS                   "Active_RUs"
/*------------------------------------------------------------------------------------------------------------------------------------------*/
/*    RUs  configuration section name */
#define CONFIG_STRING_RU_LIST                      "RUs"
#define CONFIG_STRING_RU_CONFIG                   "ru_config"

/*    RUs configuration parameters name   */
#define CONFIG_STRING_RU_LOCAL_IF_NAME            "local_if_name"
#define CONFIG_STRING_RU_LOCAL_ADDRESS            "local_address"
#define CONFIG_STRING_RU_REMOTE_ADDRESS           "remote_address"
#define CONFIG_STRING_RU_LOCAL_PORTC              "local_portc"
#define CONFIG_STRING_RU_REMOTE_PORTC             "remote_portc"
#define CONFIG_STRING_RU_LOCAL_PORTD              "local_portd"
#define CONFIG_STRING_RU_REMOTE_PORTD             "remote_portd"
#define CONFIG_STRING_RU_LOCAL_RF                 "local_rf"
#define CONFIG_STRING_RU_TRANSPORT_PREFERENCE     "tr_preference"
#define CONFIG_STRING_RU_BAND_LIST                "bands"
#define CONFIG_STRING_RU_ENB_LIST                 "eNB_instances"
#define CONFIG_STRING_RU_NB_TX                    "nb_tx"
#define CONFIG_STRING_RU_NB_RX                    "nb_rx"
#define CONFIG_STRING_RU_ATT_TX                   "att_tx"
#define CONFIG_STRING_RU_ATT_RX                   "att_rx"
#define CONFIG_STRING_RU_MAX_RS_EPRE              "max_pdschReferenceSignalPower"
#define CONFIG_STRING_RU_MAX_RXGAIN               "max_rxgain"
#define CONFIG_STRING_RU_IF_COMPRESSION           "if_compression"
#define CONFIG_STRING_RU_NBIOTRRC_LIST            "NbIoT_RRC_instances"
#define CONFIG_STRING_RU_SDR_ADDRS                "sdr_addrs"
#define CONFIG_STRING_RU_SDR_CLK_SRC              "clock_src"
#define CONFIG_STRING_RU_SF_EXTENSION             "sf_extension"
#define CONFIG_STRING_RU_END_OF_BURST_DELAY       "end_of_burst_delay"

#define RU_LOCAL_IF_NAME_IDX          0
#define RU_LOCAL_ADDRESS_IDX          1
#define RU_REMOTE_ADDRESS_IDX         2
#define RU_LOCAL_PORTC_IDX            3
#define RU_REMOTE_PORTC_IDX           4
#define RU_LOCAL_PORTD_IDX            5
#define RU_REMOTE_PORTD_IDX           6
#define RU_TRANSPORT_PREFERENCE_IDX   7
#define RU_LOCAL_RF_IDX               8
#define RU_NB_TX_IDX                  9
#define RU_NB_RX_IDX                  10
#define RU_MAX_RS_EPRE_IDX            11
#define RU_MAX_RXGAIN_IDX             12
#define RU_BAND_LIST_IDX              13
#define RU_ENB_LIST_IDX               14
#define RU_ATT_TX_IDX                 15
#define RU_ATT_RX_IDX                 16
#define RU_NBIOTRRC_LIST_IDX          17
#define RU_SDR_ADDRS                  18
#define RU_SDR_CLK_SRC                19
#define RU_SF_EXTENSION_IDX           20
#define RU_END_OF_BURST_DELAY_IDX     21



/*-----------------------------------------------------------------------------------------------------------------------------------------*/
/*                                            RU configuration parameters                                                                  */
/*   optname                                   helpstr   paramflags    XXXptr        defXXXval                   type           numelt     */
/*-----------------------------------------------------------------------------------------------------------------------------------------*/
#define RUPARAMS_DESC { \
{CONFIG_STRING_RU_LOCAL_IF_NAME,            	 NULL,       0,       strptr:NULL,     defstrval:"lo",  	TYPE_STRING,	  0}, \
{CONFIG_STRING_RU_LOCAL_ADDRESS,            	 NULL,       0,       strptr:NULL,     defstrval:"127.0.0.2",	TYPE_STRING,	  0}, \
{CONFIG_STRING_RU_REMOTE_ADDRESS,           	 NULL,       0,       strptr:NULL,     defstrval:"127.0.0.1",	TYPE_STRING,	  0}, \
{CONFIG_STRING_RU_LOCAL_PORTC,              	 NULL,       0,       uptr:NULL,       defuintval:50000,	TYPE_UINT,	  0}, \
{CONFIG_STRING_RU_REMOTE_PORTC,             	 NULL,       0,       uptr:NULL,       defuintval:50000,	TYPE_UINT,	  0}, \
{CONFIG_STRING_RU_LOCAL_PORTD,              	 NULL,       0,       uptr:NULL,       defuintval:50001,	TYPE_UINT,	  0}, \
{CONFIG_STRING_RU_REMOTE_PORTD,             	 NULL,       0,       uptr:NULL,       defuintval:50001,	TYPE_UINT,	  0}, \
{CONFIG_STRING_RU_TRANSPORT_PREFERENCE,     	 NULL,       0,       strptr:NULL,     defstrval:"udp_if5",	TYPE_STRING,	  0}, \
{CONFIG_STRING_RU_LOCAL_RF,                 	 NULL,       0,       strptr:NULL,     defstrval:"yes", 	TYPE_STRING,	  0}, \
{CONFIG_STRING_RU_NB_TX,                    	 NULL,       0,       uptr:NULL,       defuintval:1,		TYPE_UINT,	  0}, \
{CONFIG_STRING_RU_NB_RX,                    	 NULL,       0,       uptr:NULL,       defuintval:1,		TYPE_UINT,	  0}, \
{CONFIG_STRING_RU_MAX_RS_EPRE,              	 NULL,       0,       iptr:NULL,       defintval:-29,		TYPE_INT,	  0}, \
{CONFIG_STRING_RU_MAX_RXGAIN,               	 NULL,       0,       iptr:NULL,       defintval:120,		TYPE_INT,	  0}, \
{CONFIG_STRING_RU_BAND_LIST,                	 NULL,       0,       uptr:NULL,       defintarrayval:DEFBANDS, TYPE_INTARRAY,    1}, \
{CONFIG_STRING_RU_ENB_LIST,                 	 NULL,       0,       uptr:NULL,       defintarrayval:DEFENBS,  TYPE_INTARRAY,    1}, \
{CONFIG_STRING_RU_ATT_TX,                   	 NULL,       0,       uptr:NULL,       defintval:0,		TYPE_UINT,	  0}, \
{CONFIG_STRING_RU_ATT_RX,                   	 NULL,       0,       uptr:NULL,       defintval:0,		TYPE_UINT,	  0}, \
{CONFIG_STRING_RU_NBIOTRRC_LIST,                 NULL,       0,       uptr:NULL,       defintarrayval:DEFENBS,  TYPE_INTARRAY,    1}, \
{CONFIG_STRING_RU_SDR_ADDRS,                 	 NULL,       0,       strptr:NULL,     defstrval:"type=b200",   TYPE_STRING,      0}, \
{CONFIG_STRING_RU_SDR_CLK_SRC,               	 NULL,       0,       strptr:NULL,     defstrval:"internal",    TYPE_STRING,      0}, \
{CONFIG_STRING_RU_SF_EXTENSION,                  NULL,       0,       uptr:NULL,       defuintval:312,          TYPE_UINT,        0}, \
{CONFIG_STRING_RU_END_OF_BURST_DELAY,            NULL,       0,       uptr:NULL,       defuintval:400,          TYPE_UINT,        0}, \
}

/*---------------------------------------------------------------------------------------------------------------------------------------*/
/*---------------------------------------------------------------------------------------------------------------------------------------*/
/* value definitions for ASN1 verbosity parameter */
#define ENB_CONFIG_STRING_ASN1_VERBOSITY_NONE              "none"
#define ENB_CONFIG_STRING_ASN1_VERBOSITY_ANNOYING          "annoying"
#define ENB_CONFIG_STRING_ASN1_VERBOSITY_INFO              "info"
 

/* global parameters, not under a specific section   */
#define ENB_CONFIG_STRING_ASN1_VERBOSITY           "Asn1_verbosity"
#define ENB_CONFIG_STRING_ACTIVE_ENBS              "Active_eNBs"
#define ENB_CONFIG_STRING_NOS1                     "noS1"
/*--------------------------------------------------------------------------------------------------------------------------------------------------------------*/
/*                                            global configuration parameters                                                                                   */
/*   optname                          helpstr      paramflags          XXXptr        defXXXval                                        type           numelt     */
/*--------------------------------------------------------------------------------------------------------------------------------------------------------------*/
#define ENBSPARAMS_DESC {                                                                                             \
{ENB_CONFIG_STRING_ASN1_VERBOSITY,      NULL,     0,                   uptr:NULL,   defstrval:ENB_CONFIG_STRING_ASN1_VERBOSITY_NONE,   TYPE_STRING,      0},   \
{ENB_CONFIG_STRING_ACTIVE_ENBS,         NULL,     0,                   uptr:NULL,   defstrval:NULL, 				       TYPE_STRINGLIST,  0},   \
{ENB_CONFIG_STRING_NOS1,                NULL,     PARAMFLAG_BOOL,      uptr:NULL,   defintval:0, 				       TYPE_UINT,        0},   \
}
#define ENB_ASN1_VERBOSITY_IDX                     0
#define ENB_ACTIVE_ENBS_IDX                        1
#define ENB_NOS1_IDX                               2


/*------------------------------------------------------------------------------------------------------------------------------------------*/
/*------------------------------------------------------------------------------------------------------------------------------------------*/


/* cell configuration parameters names */
#define ENB_CONFIG_STRING_ENB_ID                        "eNB_ID"
#define ENB_CONFIG_STRING_CELL_TYPE                     "cell_type"
#define ENB_CONFIG_STRING_ENB_NAME                      "eNB_name"
#define ENB_CONFIG_STRING_TRACKING_AREA_CODE            "tracking_area_code"
#define ENB_CONFIG_STRING_MOBILE_COUNTRY_CODE_OLD       "mobile_country_code"
#define ENB_CONFIG_STRING_MOBILE_NETWORK_CODE_OLD       "mobile_network_code"
#define ENB_CONFIG_STRING_TRANSPORT_S_PREFERENCE        "tr_s_preference"
#define ENB_CONFIG_STRING_LOCAL_S_IF_NAME               "local_s_if_name"
#define ENB_CONFIG_STRING_LOCAL_S_ADDRESS               "local_s_address"
#define ENB_CONFIG_STRING_REMOTE_S_ADDRESS              "remote_s_address"
#define ENB_CONFIG_STRING_LOCAL_S_PORTC                 "local_s_portc"
#define ENB_CONFIG_STRING_REMOTE_S_PORTC                "remote_s_portc"
#define ENB_CONFIG_STRING_LOCAL_S_PORTD                 "local_s_portd"
#define ENB_CONFIG_STRING_REMOTE_S_PORTD                "remote_s_portd"
<<<<<<< HEAD
#define ENB_CONFIG_STRING_RRC_INACTIVITY_THRESHOLD      "rrc_inactivity_threshold"

=======
#define ENB_CONFIG_STRING_NR_CELLID                     "nr_cellid"
>>>>>>> 118418cd
/*-----------------------------------------------------------------------------------------------------------------------------------------*/
/*                                            cell configuration parameters                                                                */
/*   optname                                   helpstr   paramflags    XXXptr        defXXXval                   type           numelt     */
/*-----------------------------------------------------------------------------------------------------------------------------------------*/
#define ENBPARAMS_DESC {\
{ENB_CONFIG_STRING_ENB_ID,                       NULL,   0,            uptr:NULL,   defintval:0,                 TYPE_UINT,      0},  \
{ENB_CONFIG_STRING_CELL_TYPE,                    NULL,   0,            strptr:NULL, defstrval:"CELL_MACRO_ENB",  TYPE_STRING,    0},  \
{ENB_CONFIG_STRING_ENB_NAME,                     NULL,   0,            strptr:NULL, defstrval:"OAIeNodeB",       TYPE_STRING,    0},  \
{ENB_CONFIG_STRING_TRACKING_AREA_CODE,           NULL,   0,            uptr:NULL,   defuintval:0,                TYPE_UINT,      0},  \
{ENB_CONFIG_STRING_MOBILE_COUNTRY_CODE_OLD,      NULL,   0,            strptr:NULL, defstrval:NULL,              TYPE_STRING,    0},  \
{ENB_CONFIG_STRING_MOBILE_NETWORK_CODE_OLD,      NULL,   0,            strptr:NULL, defstrval:NULL,              TYPE_STRING,    0},  \
{ENB_CONFIG_STRING_TRANSPORT_S_PREFERENCE,       NULL,   0,            strptr:NULL, defstrval:"local_mac",       TYPE_STRING,    0},  \
{ENB_CONFIG_STRING_LOCAL_S_IF_NAME,              NULL,   0,            strptr:NULL, defstrval:"lo",              TYPE_STRING,    0},  \
{ENB_CONFIG_STRING_LOCAL_S_ADDRESS,              NULL,   0,            strptr:NULL, defstrval:"127.0.0.1",       TYPE_STRING,    0},  \
{ENB_CONFIG_STRING_REMOTE_S_ADDRESS,             NULL,   0,            strptr:NULL, defstrval:"127.0.0.2",       TYPE_STRING,    0},  \
{ENB_CONFIG_STRING_LOCAL_S_PORTC,                NULL,   0,            uptr:NULL,   defuintval:50000,            TYPE_UINT,      0},  \
{ENB_CONFIG_STRING_REMOTE_S_PORTC,               NULL,   0,            uptr:NULL,   defuintval:50000,            TYPE_UINT,      0},  \
{ENB_CONFIG_STRING_LOCAL_S_PORTD,                NULL,   0,            uptr:NULL,   defuintval:50001,            TYPE_UINT,      0},  \
{ENB_CONFIG_STRING_REMOTE_S_PORTD,               NULL,   0,            uptr:NULL,   defuintval:50001,            TYPE_UINT,      0},  \
<<<<<<< HEAD
{ENB_CONFIG_STRING_RRC_INACTIVITY_THRESHOLD,     NULL,   0,            uptr:NULL,   defintval:0,                 TYPE_UINT,      0},  \
=======
{ENB_CONFIG_STRING_NR_CELLID,                    NULL,   0,            u64ptr:NULL,   defint64val:0,                TYPE_UINT64,    0},  \
>>>>>>> 118418cd
}															     	
#define ENB_ENB_ID_IDX                  0
#define ENB_CELL_TYPE_IDX               1
#define ENB_ENB_NAME_IDX                2
#define ENB_TRACKING_AREA_CODE_IDX      3
#define ENB_MOBILE_COUNTRY_CODE_IDX_OLD 4
#define ENB_MOBILE_NETWORK_CODE_IDX_OLD 5
#define ENB_TRANSPORT_S_PREFERENCE_IDX  6
#define ENB_LOCAL_S_IF_NAME_IDX         7
#define ENB_LOCAL_S_ADDRESS_IDX         8
#define ENB_REMOTE_S_ADDRESS_IDX        9
#define ENB_LOCAL_S_PORTC_IDX           10
#define ENB_REMOTE_S_PORTC_IDX          11
#define ENB_LOCAL_S_PORTD_IDX           12
#define ENB_REMOTE_S_PORTD_IDX          13
<<<<<<< HEAD
#define ENB_RRC_INACTIVITY_THRES_IDX    14

=======
#define ENB_NRCELLID_IDX                14
>>>>>>> 118418cd

#define TRACKING_AREA_CODE_OKRANGE {0x0001,0xFFFD}
#define ENBPARAMS_CHECK {                                         \
  { .s5 = { NULL } },                                             \
  { .s5 = { NULL } },                                             \
  { .s5 = { NULL } },                                             \
  { .s2 = { config_check_intrange, TRACKING_AREA_CODE_OKRANGE } },\
  { .s5 = { NULL } },                                             \
  { .s5 = { NULL } },                                             \
  { .s5 = { NULL } },                                             \
  { .s5 = { NULL } },                                             \
  { .s5 = { NULL } },                                             \
  { .s5 = { NULL } },                                             \
  { .s5 = { NULL } },                                             \
  { .s5 = { NULL } },                                             \
  { .s5 = { NULL } },                                             \
  { .s5 = { NULL } },                                             \
  { .s5 = { NULL } },                                             \
}

/*-------------------------------------------------------------------------------------------------------------------------------------------------*/
/*-------------------------------------------------------------------------------------------------------------------------------------------------*/		  

/* PLMN ID configuration */

#define ENB_CONFIG_STRING_PLMN_LIST                     "plmn_list"

#define ENB_CONFIG_STRING_MOBILE_COUNTRY_CODE           "mcc"
#define ENB_CONFIG_STRING_MOBILE_NETWORK_CODE           "mnc"
#define ENB_CONFIG_STRING_MNC_DIGIT_LENGTH              "mnc_length"

#define ENB_MOBILE_COUNTRY_CODE_IDX     0
#define ENB_MOBILE_NETWORK_CODE_IDX     1
#define ENB_MNC_DIGIT_LENGTH            2

#define PLMNPARAMS_DESC {                                                                  \
/*   optname                              helpstr               paramflags XXXptr     def val          type    numelt */ \
  {ENB_CONFIG_STRING_MOBILE_COUNTRY_CODE, "mobile country code",        0, uptr:NULL, defuintval:1000, TYPE_UINT, 0},    \
  {ENB_CONFIG_STRING_MOBILE_NETWORK_CODE, "mobile network code",        0, uptr:NULL, defuintval:1000, TYPE_UINT, 0},    \
  {ENB_CONFIG_STRING_MNC_DIGIT_LENGTH,    "length of the MNC (2 or 3)", 0, uptr:NULL, defuintval:0,    TYPE_UINT, 0},    \
}

#define MCC_MNC_OKRANGES           {0,999}
#define MNC_DIGIT_LENGTH_OKVALUES  {2,3}

#define PLMNPARAMS_CHECK {                                           \
  { .s2 = { config_check_intrange, MCC_MNC_OKRANGES } },             \
  { .s2 = { config_check_intrange, MCC_MNC_OKRANGES } },             \
  { .s1 = { config_check_intval,   MNC_DIGIT_LENGTH_OKVALUES, 2 } }, \
}


/* component carries configuration parameters name */

#define ENB_CONFIG_STRING_NB_ANT_PORTS                                  "nb_antenna_ports"
#define ENB_CONFIG_STRING_NB_ANT_TX                                     "nb_antennas_tx"
#define ENB_CONFIG_STRING_NB_ANT_RX                                     "nb_antennas_rx"
#define ENB_CONFIG_STRING_TX_GAIN                                       "tx_gain"
#define ENB_CONFIG_STRING_RX_GAIN                                       "rx_gain"
#define ENB_CONFIG_STRING_PRACH_ROOT                                    "prach_root"
#define ENB_CONFIG_STRING_PRACH_CONFIG_INDEX                            "prach_config_index"
#define ENB_CONFIG_STRING_PRACH_HIGH_SPEED                              "prach_high_speed"
#define ENB_CONFIG_STRING_PRACH_ZERO_CORRELATION                        "prach_zero_correlation"
#define ENB_CONFIG_STRING_PRACH_FREQ_OFFSET                             "prach_freq_offset"
#define ENB_CONFIG_STRING_PUCCH_DELTA_SHIFT                             "pucch_delta_shift"
#define ENB_CONFIG_STRING_PUCCH_NRB_CQI                                 "pucch_nRB_CQI"
#define ENB_CONFIG_STRING_PUCCH_NCS_AN                                  "pucch_nCS_AN"
//#if (LTE_RRC_VERSION >= MAKE_VERSION(14, 0, 0))
#define ENB_CONFIG_STRING_PUCCH_N1_AN                                   "pucch_n1_AN"
//#endif

#define ENB_CONFIG_STRING_PCCH_CONFIG_V1310                      "pcch_config_v1310"
#define ENB_CONFIG_STRING_PAGING_NARROWBANDS_R13                 "paging_narrowbands_r13"
#define ENB_CONFIG_STRING_MPDCCH_NUMREPETITION_PAGING_R13        "mpdcch_numrepetition_paging_r13"
#define ENB_CONFIG_STRING_NB_V1310                               "nb_v1310"


#define ENB_CONFIG_STRING_PUCCH_NUM_REPETITION_CE_MSG4_LEVEL0    "pucch_NumRepetitionCE_Msg4_Level0_r13"
#define ENB_CONFIG_STRING_PUCCH_NUM_REPETITION_CE_MSG4_LEVEL1    "pucch_NumRepetitionCE_Msg4_Level1_r13"
#define ENB_CONFIG_STRING_PUCCH_NUM_REPETITION_CE_MSG4_LEVEL2    "pucch_NumRepetitionCE_Msg4_Level2_r13"
#define ENB_CONFIG_STRING_PUCCH_NUM_REPETITION_CE_MSG4_LEVEL3    "pucch_NumRepetitionCE_Msg4_Level3_r13"

#define ENB_CONFIG_STRING_FREQ_HOPPING_PARAMETERS_R13                      "sib2_freq_hoppingParameters_r13"


#define ENB_CONFIG_STRING_PDSCH_RS_EPRE                                 "pdsch_referenceSignalPower"
#define ENB_CONFIG_STRING_PDSCH_PB                                      "pdsch_p_b"
#define ENB_CONFIG_STRING_PUSCH_N_SB                                    "pusch_n_SB"
#define ENB_CONFIG_STRING_PUSCH_HOPPINGMODE                             "pusch_hoppingMode"
#define ENB_CONFIG_STRING_PUSCH_HOPPINGOFFSET                           "pusch_hoppingOffset"
#define ENB_CONFIG_STRING_PUSCH_ENABLE64QAM                             "pusch_enable64QAM"
#define ENB_CONFIG_STRING_PUSCH_GROUP_HOPPING_EN                        "pusch_groupHoppingEnabled"
#define ENB_CONFIG_STRING_PUSCH_GROUP_ASSIGNMENT                        "pusch_groupAssignment"
#define ENB_CONFIG_STRING_PUSCH_SEQUENCE_HOPPING_EN                     "pusch_sequenceHoppingEnabled"
#define ENB_CONFIG_STRING_PUSCH_NDMRS1                                  "pusch_nDMRS1"
#define ENB_CONFIG_STRING_PHICH_DURATION                                "phich_duration"
#define ENB_CONFIG_STRING_PHICH_RESOURCE                                "phich_resource"
#define ENB_CONFIG_STRING_SRS_ENABLE                                    "srs_enable"
#define ENB_CONFIG_STRING_SRS_BANDWIDTH_CONFIG                          "srs_BandwidthConfig"
#define ENB_CONFIG_STRING_SRS_SUBFRAME_CONFIG                           "srs_SubframeConfig"
#define ENB_CONFIG_STRING_SRS_ACKNACKST_CONFIG                          "srs_ackNackST"
#define ENB_CONFIG_STRING_SRS_MAXUPPTS                                  "srs_MaxUpPts"
#define ENB_CONFIG_STRING_PUSCH_PO_NOMINAL                              "pusch_p0_Nominal"
#define ENB_CONFIG_STRING_PUSCH_ALPHA                                   "pusch_alpha"
#define ENB_CONFIG_STRING_PUCCH_PO_NOMINAL                              "pucch_p0_Nominal"
#define ENB_CONFIG_STRING_MSG3_DELTA_PREAMBLE                           "msg3_delta_Preamble"
#define ENB_CONFIG_STRING_PUCCH_DELTAF_FORMAT1                          "pucch_deltaF_Format1"
#define ENB_CONFIG_STRING_PUCCH_DELTAF_FORMAT1b                         "pucch_deltaF_Format1b"
#define ENB_CONFIG_STRING_PUCCH_DELTAF_FORMAT2                          "pucch_deltaF_Format2"
#define ENB_CONFIG_STRING_PUCCH_DELTAF_FORMAT2A                         "pucch_deltaF_Format2a"
#define ENB_CONFIG_STRING_PUCCH_DELTAF_FORMAT2B                         "pucch_deltaF_Format2b"

#define ENB_CONFIG_STRING_RACH_NUM_RA_PREAMBLES                         "rach_numberOfRA_Preambles"
#define ENB_CONFIG_STRING_RACH_PREAMBLESGROUPACONFIG                    "rach_preamblesGroupAConfig"
#define ENB_CONFIG_STRING_RACH_SIZEOFRA_PREAMBLESGROUPA                 "rach_sizeOfRA_PreamblesGroupA"
#define ENB_CONFIG_STRING_RACH_MESSAGESIZEGROUPA                        "rach_messageSizeGroupA"
#define ENB_CONFIG_STRING_RACH_MESSAGEPOWEROFFSETGROUPB                 "rach_messagePowerOffsetGroupB"
#define ENB_CONFIG_STRING_RACH_POWERRAMPINGSTEP                         "rach_powerRampingStep"
#define ENB_CONFIG_STRING_RACH_PREAMBLEINITIALRECEIVEDTARGETPOWER       "rach_preambleInitialReceivedTargetPower"
#define ENB_CONFIG_STRING_RACH_PREAMBLETRANSMAX                         "rach_preambleTransMax"
#define ENB_CONFIG_STRING_RACH_RARESPONSEWINDOWSIZE                     "rach_raResponseWindowSize"
#define ENB_CONFIG_STRING_RACH_MACCONTENTIONRESOLUTIONTIMER             "rach_macContentionResolutionTimer"
#define ENB_CONFIG_STRING_RACH_MAXHARQMSG3TX                            "rach_maxHARQ_Msg3Tx"
#define ENB_CONFIG_STRING_PCCH_DEFAULT_PAGING_CYCLE                     "pcch_default_PagingCycle"
#define ENB_CONFIG_STRING_PCCH_NB                                       "pcch_nB"
#define ENB_CONFIG_STRING_BCCH_MODIFICATIONPERIODCOEFF                  "bcch_modificationPeriodCoeff"
#define ENB_CONFIG_STRING_UETIMERS_T300                                 "ue_TimersAndConstants_t300"
#define ENB_CONFIG_STRING_UETIMERS_T301                                 "ue_TimersAndConstants_t301"
#define ENB_CONFIG_STRING_UETIMERS_T310                                 "ue_TimersAndConstants_t310"
#define ENB_CONFIG_STRING_UETIMERS_T311                                 "ue_TimersAndConstants_t311"
#define ENB_CONFIG_STRING_UETIMERS_N310                                 "ue_TimersAndConstants_n310"
#define ENB_CONFIG_STRING_UETIMERS_N311                                 "ue_TimersAndConstants_n311"
#define ENB_CONFIG_STRING_UE_TRANSMISSION_MODE                          "ue_TransmissionMode"
#define ENB_CONFIG_STRING_UE_MULTIPLE_MAX                               "ue_multiple_max"

#define ENB_CONFIG_STRING_PDSCH_MAX_NUM_REPETITION_CE_MODE_A_R13        "pdsch_maxNumRepetitionCEmodeA_r13"
#define ENB_CONFIG_STRING_PDSCH_MAX_NUM_REPETITION_CE_MODE_B_R13        "pdsch_maxNumRepetitionCEmodeB_r13"

#define ENB_CONFIG_STRING_PUSCH_MAX_NUM_REPETITION_CE_MODE_A_R13        "pusch_maxNumRepetitionCEmodeA_r13"
#define ENB_CONFIG_STRING_PUSCH_MAX_NUM_REPETITION_CE_MODE_B_R13        "pusch_maxNumRepetitionCEmodeB_r13"
#define ENB_CONFIG_STRING_PUSCH_HOPPING_OFFSET_V1310                    "pusch_HoppingOffset_v1310"


//TTN - for D2D
//SIB18
#define ENB_CONFIG_STRING_RXPOOL_SC_CP_LEN                              "rxPool_sc_CP_Len"
#define ENB_CONFIG_STRING_RXPOOL_SC_PRIOD                               "rxPool_sc_Period"
#define ENB_CONFIG_STRING_RXPOOL_DATA_CP_LEN                            "rxPool_data_CP_Len"
#define ENB_CONFIG_STRING_RXPOOL_RC_PRB_NUM                             "rxPool_ResourceConfig_prb_Num"
#define ENB_CONFIG_STRING_RXPOOL_RC_PRB_START                           "rxPool_ResourceConfig_prb_Start"
#define ENB_CONFIG_STRING_RXPOOL_RC_PRB_END                             "rxPool_ResourceConfig_prb_End"
#define ENB_CONFIG_STRING_RXPOOL_RC_OFFSETIND_PRESENT                   "rxPool_ResourceConfig_offsetIndicator_present"
#define ENB_CONFIG_STRING_RXPOOL_RC_OFFSETIND_CHOICE                    "rxPool_ResourceConfig_offsetIndicator_choice"
#define ENB_CONFIG_STRING_RXPOOL_RC_SFBITMAP_PRESENT                    "rxPool_ResourceConfig_subframeBitmap_present"
#define ENB_CONFIG_STRING_RXPOOL_RC_SFBITMAP_CHOICE_BS_BUF              "rxPool_ResourceConfig_subframeBitmap_choice_bs_buf"
#define ENB_CONFIG_STRING_RXPOOL_RC_SFBITMAP_CHOICE_BS_SIZE             "rxPool_ResourceConfig_subframeBitmap_choice_bs_size"
#define ENB_CONFIG_STRING_RXPOOL_RC_SFBITMAP_CHOICE_BS_ASN_BITS_UNUSED  "rxPool_ResourceConfig_subframeBitmap_choice_bs_bits_unused"
//SIB19 for DiscRxPool
#define ENB_CONFIG_STRING_DISCRXPOOL_CP_LEN                                 "discRxPool_cp_Len"
#define ENB_CONFIG_STRING_DISCRXPOOL_DISCPERIOD                             "discRxPool_discPeriod"
#define ENB_CONFIG_STRING_DISCRXPOOL_NUMRETX                                "discRxPool_numRetx"
#define ENB_CONFIG_STRING_DISCRXPOOL_NUMREPETITION                          "discRxPool_numRepetition"
#define ENB_CONFIG_STRING_DISCRXPOOL_RC_PRB_NUM                             "discRxPool_ResourceConfig_prb_Num"
#define ENB_CONFIG_STRING_DISCRXPOOL_RC_PRB_START                           "discRxPool_ResourceConfig_prb_Start"
#define ENB_CONFIG_STRING_DISCRXPOOL_RC_PRB_END                             "discRxPool_ResourceConfig_prb_End"
#define ENB_CONFIG_STRING_DISCRXPOOL_RC_OFFSETIND_PRESENT                   "discRxPool_ResourceConfig_offsetIndicator_present"
#define ENB_CONFIG_STRING_DISCRXPOOL_RC_OFFSETIND_CHOICE                    "discRxPool_ResourceConfig_offsetIndicator_choice"
#define ENB_CONFIG_STRING_DISCRXPOOL_RC_SFBITMAP_PRESENT                    "discRxPool_ResourceConfig_subframeBitmap_present"
#define ENB_CONFIG_STRING_DISCRXPOOL_RC_SFBITMAP_CHOICE_BS_BUF              "discRxPool_ResourceConfig_subframeBitmap_choice_bs_buf"
#define ENB_CONFIG_STRING_DISCRXPOOL_RC_SFBITMAP_CHOICE_BS_SIZE             "discRxPool_ResourceConfig_subframeBitmap_choice_bs_size"
#define ENB_CONFIG_STRING_DISCRXPOOL_RC_SFBITMAP_CHOICE_BS_ASN_BITS_UNUSED  "discRxPool_ResourceConfig_subframeBitmap_choice_bs_bits_unused"

//SIB19 for DiscRxPoolPS
#define ENB_CONFIG_STRING_DISCRXPOOLPS_CP_LEN                                 "DISCRXPOOLPS_cp_Len"
#define ENB_CONFIG_STRING_DISCRXPOOLPS_DISCPERIOD                             "DISCRXPOOLPS_discPeriod"
#define ENB_CONFIG_STRING_DISCRXPOOLPS_NUMRETX                                "DISCRXPOOLPS_numRetx"
#define ENB_CONFIG_STRING_DISCRXPOOLPS_NUMREPETITION                          "DISCRXPOOLPS_numRepetition"
#define ENB_CONFIG_STRING_DISCRXPOOLPS_RC_PRB_NUM                             "DISCRXPOOLPS_ResourceConfig_prb_Num"
#define ENB_CONFIG_STRING_DISCRXPOOLPS_RC_PRB_START                           "DISCRXPOOLPS_ResourceConfig_prb_Start"
#define ENB_CONFIG_STRING_DISCRXPOOLPS_RC_PRB_END                             "DISCRXPOOLPS_ResourceConfig_prb_End"
#define ENB_CONFIG_STRING_DISCRXPOOLPS_RC_OFFSETIND_PRESENT                   "DISCRXPOOLPS_ResourceConfig_offsetIndicator_present"
#define ENB_CONFIG_STRING_DISCRXPOOLPS_RC_OFFSETIND_CHOICE                    "DISCRXPOOLPS_ResourceConfig_offsetIndicator_choice"
#define ENB_CONFIG_STRING_DISCRXPOOLPS_RC_SFBITMAP_PRESENT                    "DISCRXPOOLPS_ResourceConfig_subframeBitmap_present"
#define ENB_CONFIG_STRING_DISCRXPOOLPS_RC_SFBITMAP_CHOICE_BS_BUF              "DISCRXPOOLPS_ResourceConfig_subframeBitmap_choice_bs_buf"
#define ENB_CONFIG_STRING_DISCRXPOOLPS_RC_SFBITMAP_CHOICE_BS_SIZE             "DISCRXPOOLPS_ResourceConfig_subframeBitmap_choice_bs_size"
#define ENB_CONFIG_STRING_DISCRXPOOLPS_RC_SFBITMAP_CHOICE_BS_ASN_BITS_UNUSED  "DISCRXPOOLPS_ResourceConfig_subframeBitmap_choice_bs_bits_unused"


/*-------------------------------------------------------------------------------------------------------------------------------------------------------------------------------------*/
/*                                     component carriers configuration parameters                                                                                                     */
/*   optname                                                   helpstr   paramflags    XXXptr                                        defXXXval                    type         numelt  */
/*-------------------------------------------------------------------------------------------------------------------------------------------------------------------------------------*/
/* init for checkedparam_t structure */

typedef struct ccparams_lte_s {
  char             *frame_type;
  int32_t           tdd_config;
  int32_t           tdd_config_s;
  char             *prefix_type;
  char             *pbch_repetition;
  int32_t           eutra_band;
  long long int     downlink_frequency;
  int32_t           uplink_frequency_offset;
  int32_t           Nid_cell;
  int32_t           Nid_cell_mbsfn;
  int32_t           N_RB_DL;
  int32_t           nb_antenna_ports;
  int32_t           prach_root;
  int32_t           prach_config_index;
  char             *prach_high_speed;
  int32_t           prach_zero_correlation;
  int32_t           prach_freq_offset;
  int32_t           pucch_delta_shift;
  int32_t           pucch_nRB_CQI;
  int32_t           pucch_nCS_AN;
  int32_t           pucch_n1_AN;
  int32_t           pdsch_referenceSignalPower;
  int32_t           pdsch_p_b;
  int32_t           pusch_n_SB;
  char             *pusch_hoppingMode;
  int32_t           pusch_hoppingOffset;
  char             *pusch_enable64QAM;
  char             *pusch_groupHoppingEnabled;
  int32_t           pusch_groupAssignment;
  char             *pusch_sequenceHoppingEnabled;
  int32_t           pusch_nDMRS1;
  char             *phich_duration;
  char             *phich_resource;
  char             *srs_enable;
  int32_t           srs_BandwidthConfig;
  int32_t           srs_SubframeConfig;
  char             *srs_ackNackST;
  char             *srs_MaxUpPts;
  int32_t           pusch_p0_Nominal;
  char             *pusch_alpha;
  int32_t           pucch_p0_Nominal;
  int32_t           msg3_delta_Preamble;
  int32_t           ul_CyclicPrefixLength;
  char             *pucch_deltaF_Format1;
  char             *pucch_deltaF_Format1a;
  char             *pucch_deltaF_Format1b;
  char             *pucch_deltaF_Format2;
  char             *pucch_deltaF_Format2a;
  char             *pucch_deltaF_Format2b;
  int32_t           rach_numberOfRA_Preambles;
  char             *rach_preamblesGroupAConfig;
  int32_t           rach_sizeOfRA_PreamblesGroupA;
  int32_t           rach_messageSizeGroupA;
  char             *rach_messagePowerOffsetGroupB;
  int32_t           rach_powerRampingStep;
  int32_t           rach_preambleInitialReceivedTargetPower;
  int32_t           rach_preambleTransMax;
  int32_t           rach_raResponseWindowSize;
  int32_t           rach_macContentionResolutionTimer;
  int32_t           rach_maxHARQ_Msg3Tx;
  int32_t           pcch_defaultPagingCycle;
  char             *pcch_nB;
  int32_t           bcch_modificationPeriodCoeff;
  int32_t           ue_TimersAndConstants_t300;
  int32_t           ue_TimersAndConstants_t301;
  int32_t           ue_TimersAndConstants_t310;
  int32_t           ue_TimersAndConstants_t311;
  int32_t           ue_TimersAndConstants_n310;
  int32_t           ue_TimersAndConstants_n311;
  int32_t           ue_TransmissionMode;
  int32_t           ue_multiple_max;
  int32_t           srb1_timer_poll_retransmit;
  int32_t           srb1_timer_reordering;
  int32_t           srb1_timer_status_prohibit;
  int32_t           srb1_poll_pdu;
  int32_t           srb1_poll_byte;
  int32_t           srb1_max_retx_threshold;
} ccparams_lte_t;

#define CCPARAMS_CHECK                 {                                     \
             { .s5= {NULL }} ,						     \
             { .s5= {NULL }} ,						     \
             { .s5= {NULL }} ,						     \
             { .s5= {NULL }} ,						     \
             { .s5= {NULL }} ,						     \
             { .s5= {NULL }} ,						     \
             { .s5= {NULL }} ,						     \
             { .s5= {NULL }} ,						     \
             { .s5= {NULL }} ,						     \
             { .s5= {NULL }} ,						     \
             { .s5= {NULL }} ,						     \
             { .s5= {NULL }} ,						     \
             { .s5= {NULL }} ,						     \
             { .s5= {NULL }} ,						     \
             { .s5= {NULL }} ,						     \
             { .s5= {NULL }} ,						     \
             { .s5= {NULL }} ,						     \
             { .s5= {NULL }} ,						     \
             { .s5= {NULL }} ,						     \
             { .s5= {NULL }} ,						     \
             { .s5= {NULL }} ,						     \
             { .s5= {NULL }} ,						     \
             { .s5= {NULL }} ,						     \
             { .s5= {NULL }} ,						     \
             { .s5= {NULL }} ,						     \
             { .s5= {NULL }} ,						     \
             { .s5= {NULL }} ,						     \
             { .s5= {NULL }} ,						     \
             { .s5= {NULL }} ,						     \
             { .s5= {NULL }} ,						     \
             { .s5= {NULL }} ,						     \
             { .s5= {NULL }} ,						     \
             { .s5= {NULL }} ,						     \
             { .s5= {NULL }} ,						     \
             { .s5= {NULL }} ,						     \
             { .s5= {NULL }} ,						     \
             { .s5= {NULL }} ,						     \
             { .s5= {NULL }} ,						     \
             { .s5= {NULL }} ,						     \
             { .s5= {NULL }} ,						     \
             { .s5= {NULL }} ,						     \
             { .s5= {NULL }} ,						     \
             { .s5= {NULL }} ,						     \
             { .s5= {NULL }} ,						     \
             { .s5= {NULL }} ,						     \
             { .s5= {NULL }} ,						     \
             { .s5= {NULL }} ,						     \
             { .s5= {NULL }} ,						     \
             { .s5= {NULL }} ,						     \
             { .s5= {NULL }} ,						     \
             { .s5= {NULL }} ,						     \
             { .s5= {NULL }} ,						     \
             { .s5= {NULL }} ,						     \
             { .s5= {NULL }} ,						     \
             { .s5= {NULL }} ,						     \
             { .s5= {NULL }} ,						     \
             { .s5= {NULL }} ,						     \
             { .s5= {NULL }} ,						     \
             { .s5= {NULL }} ,						     \
             { .s5= {NULL }} ,						     \
             { .s5= {NULL }} ,						     \
             { .s1a= { config_check_modify_integer, UETIMER_T300_OKVALUES, UETIMER_T300_MODVALUES,8}} ,						     \
             { .s1a= { config_check_modify_integer, UETIMER_T301_OKVALUES, UETIMER_T301_MODVALUES,8}} ,						     \
             { .s1a= { config_check_modify_integer, UETIMER_T310_OKVALUES, UETIMER_T310_MODVALUES,7}} ,						     \
             { .s1a= { config_check_modify_integer, UETIMER_T311_OKVALUES, UETIMER_T311_MODVALUES,7}} ,						     \
             { .s1a= { config_check_modify_integer, UETIMER_N310_OKVALUES, UETIMER_N310_MODVALUES,8}} , 					      \
             { .s1a= { config_check_modify_integer, UETIMER_N311_OKVALUES, UETIMER_N311_MODVALUES,8}} , 					      \
             { .s5= {NULL }} ,						     \
             { .s5= {NULL }} ,						     \
                          { .s5= {NULL }} ,						     \
                          { .s5= {NULL }} ,						     \
                          { .s5= {NULL }} ,						     \
                          { .s5= {NULL }} ,						     \
                          { .s5= {NULL }} ,						     \
                          { .s5= {NULL }} ,						     \
                          { .s5= {NULL }} ,						     \
                          { .s5= {NULL }} ,						     \
                          { .s5= {NULL }} ,						     \
                          { .s5= {NULL }} ,						     \
                          { .s5= {NULL }} ,						     \
                          { .s5= {NULL }} ,						     \
                          { .s5= {NULL }} ,						     \
                          { .s5= {NULL }} ,						     \
                          { .s5= {NULL }} ,						     \
                          { .s5= {NULL }} ,						     \
                          { .s5= {NULL }} ,						     \
                          { .s5= {NULL }} ,						     \
                          { .s5= {NULL }} ,						     \
                          { .s5= {NULL }} ,						     \
                          { .s5= {NULL }} ,						     \
                          { .s5= {NULL }} ,						     \
                          { .s5= {NULL }} ,						     \
                          { .s5= {NULL }} ,						     \
                          { .s5= {NULL }} ,						     \
                          { .s5= {NULL }} ,						     \
                          { .s5= {NULL }} ,						     \
                          { .s5= {NULL }} ,						     \
                          { .s5= {NULL }} ,						     \
                          { .s5= {NULL }} ,						     \
                          { .s5= {NULL }} ,						     \
                          { .s5= {NULL }} ,						     \
                          { .s5= {NULL }} ,						     \
                          { .s5= {NULL }} ,						     \
                          { .s5= {NULL }} ,						     \
                          { .s5= {NULL }} ,						     \
                          { .s5= {NULL }} ,						     \
			  { .s5= {NULL }}				\
}
/*---------------------------------------------------------------------------------------------------------------------------------------------------------------------------------------------------*/
/*                                     component carriers configuration parameters                                                                                                                   */
/*   optname                                                   helpstr   paramflags    XXXptr                                        defXXXval                    type         numelt  checked_param */
/*---------------------------------------------------------------------------------------------------------------------------------------------------------------------------------------------------*/

#define CCPARAMS_DESC(ccparams) {					\
{ENB_CONFIG_STRING_FRAME_TYPE,                                   NULL,   0,           strptr:&ccparams.frame_type,                             defstrval:"FDD",           TYPE_STRING,     0},  \
{ENB_CONFIG_STRING_TDD_CONFIG,                                   NULL,   0,           iptr:&ccparams.tdd_config,                               defintval:3,               TYPE_UINT,       0},  \
{ENB_CONFIG_STRING_TDD_CONFIG_S,                                 NULL,   0,           iptr:&ccparams.tdd_config_s,                             defintval:0,               TYPE_UINT,       0},  \
{ENB_CONFIG_STRING_PREFIX_TYPE,                                  NULL,   0,           strptr:&ccparams.prefix_type,                            defstrval:"NORMAL",        TYPE_STRING,     0},  \
{ENB_CONFIG_STRING_PBCH_REPETITION,                              NULL,   0,           strptr:&ccparams.pbch_repetition,                        defstrval:"FALSE",         TYPE_STRING,     0},  \
{ENB_CONFIG_STRING_EUTRA_BAND,                                   NULL,   0,           iptr:&ccparams.eutra_band,                               defintval:7,               TYPE_UINT,       0},  \
{ENB_CONFIG_STRING_DOWNLINK_FREQUENCY,                           NULL,   0,           i64ptr:(int64_t *)&ccparams.downlink_frequency,          defint64val:2680000000,    TYPE_UINT64,     0},  \
{ENB_CONFIG_STRING_UPLINK_FREQUENCY_OFFSET,                      NULL,   0,           iptr:&ccparams.uplink_frequency_offset,                  defintval:-120000000,      TYPE_INT,        0},  \
{ENB_CONFIG_STRING_NID_CELL,                                     NULL,   0,           iptr:&ccparams.Nid_cell,                                 defintval:0,               TYPE_UINT,       0},  \
{ENB_CONFIG_STRING_N_RB_DL,                                      NULL,   0,           iptr:&ccparams.N_RB_DL,                                  defintval:25,              TYPE_UINT,       0},  \
{ENB_CONFIG_STRING_CELL_MBSFN,                                   NULL,   0,           iptr:&ccparams.Nid_cell_mbsfn,                           defintval:0,               TYPE_INT,        0},  \
{ENB_CONFIG_STRING_NB_ANT_PORTS,                                 NULL,   0,           iptr:&ccparams.nb_antenna_ports,                         defintval:1,               TYPE_UINT,       0},  \
{ENB_CONFIG_STRING_PRACH_ROOT,                                   NULL,   0,           iptr:&ccparams.prach_root,                               defintval:0,               TYPE_UINT,       0},  \
{ENB_CONFIG_STRING_PRACH_CONFIG_INDEX,                           NULL,   0,           iptr:&ccparams.prach_config_index,                       defintval:0,               TYPE_INT,        0},  \
{ENB_CONFIG_STRING_PRACH_HIGH_SPEED,                             NULL,   0,           strptr:&ccparams.prach_high_speed,                       defstrval:"DISABLE",       TYPE_STRING,     0},  \
{ENB_CONFIG_STRING_PRACH_ZERO_CORRELATION,                       NULL,   0,           iptr:&ccparams.prach_zero_correlation,                   defintval:1,               TYPE_UINT,       0},  \
{ENB_CONFIG_STRING_PRACH_FREQ_OFFSET,                            NULL,   0,           iptr:&ccparams.prach_freq_offset,                        defintval:2,               TYPE_UINT,       0},  \
{ENB_CONFIG_STRING_PUCCH_DELTA_SHIFT,                            NULL,   0,           iptr:&ccparams.pucch_delta_shift,                        defintval:1,               TYPE_UINT,       0},  \
{ENB_CONFIG_STRING_PUCCH_NRB_CQI,                                NULL,   0,           iptr:&ccparams.pucch_nRB_CQI,                            defintval:1,               TYPE_UINT,       0},  \
{ENB_CONFIG_STRING_PUCCH_NCS_AN,                                 NULL,   0,           iptr:&ccparams.pucch_nCS_AN,                             defintval:0,               TYPE_UINT,       0},  \
{ENB_CONFIG_STRING_PUCCH_N1_AN,                                  NULL,   0,           iptr:&ccparams.pucch_n1_AN,                              defintval:0,               TYPE_UINT,       0},  \
{ENB_CONFIG_STRING_PDSCH_RS_EPRE,                                NULL,   0,           iptr:&ccparams.pdsch_referenceSignalPower,               defintval:-29,             TYPE_INT,        0},  \
{ENB_CONFIG_STRING_PDSCH_PB,                                     NULL,   0,           iptr:&ccparams.pdsch_p_b,                                defintval:0,               TYPE_INT,        0},  \
{ENB_CONFIG_STRING_PUSCH_N_SB,                                   NULL,   0,           iptr:&ccparams.pusch_n_SB,                               defintval:1,               TYPE_INT,        0},  \
{ENB_CONFIG_STRING_PUSCH_HOPPINGMODE,                            NULL,   0,           strptr:&ccparams.pusch_hoppingMode,                      defstrval:"interSubFrame", TYPE_STRING,     0},  \
{ENB_CONFIG_STRING_PUSCH_HOPPINGOFFSET,                          NULL,   0,           iptr:&ccparams.pusch_hoppingOffset,                      defintval:0,               TYPE_UINT,       0},  \
{ENB_CONFIG_STRING_PUSCH_ENABLE64QAM,                            NULL,   0,           strptr:&ccparams.pusch_enable64QAM,                      defstrval:"DISABLE",       TYPE_STRING,     0},  \
{ENB_CONFIG_STRING_PUSCH_GROUP_HOPPING_EN,                       NULL,   0,           strptr:&ccparams.pusch_groupHoppingEnabled,              defstrval:"ENABLE",        TYPE_STRING,     0},  \
{ENB_CONFIG_STRING_PUSCH_GROUP_ASSIGNMENT,                       NULL,   0,           iptr:&ccparams.pusch_groupAssignment,                    defintval:0,               TYPE_INT,        0},  \
{ENB_CONFIG_STRING_PUSCH_SEQUENCE_HOPPING_EN,                    NULL,   0,           strptr:&ccparams.pusch_sequenceHoppingEnabled,           defstrval:"DISABLE",       TYPE_STRING,     0},  \
{ENB_CONFIG_STRING_PUSCH_NDMRS1,                                 NULL,   0,           iptr:&ccparams.pusch_nDMRS1,                             defintval:0,               TYPE_UINT,       0},  \
{ENB_CONFIG_STRING_PHICH_DURATION,                               NULL,   0,           strptr:&ccparams.phich_duration,                         defstrval:"NORMAL",        TYPE_STRING,     0},  \
{ENB_CONFIG_STRING_PHICH_RESOURCE,                               NULL,   0,           strptr:&ccparams.phich_resource,                         defstrval:"ONESIXTH",      TYPE_STRING,     0},  \
{ENB_CONFIG_STRING_SRS_ENABLE,                                   NULL,   0,           strptr:&ccparams.srs_enable,                             defstrval:"DISABLE",       TYPE_STRING,     0},  \
{ENB_CONFIG_STRING_SRS_BANDWIDTH_CONFIG,                         NULL,   0,           iptr:&ccparams.srs_BandwidthConfig,                      defintval:0,               TYPE_UINT,       0},  \
{ENB_CONFIG_STRING_SRS_SUBFRAME_CONFIG,                          NULL,   0,           iptr:&ccparams.srs_SubframeConfig,                       defintval:0,               TYPE_UINT,       0},  \
{ENB_CONFIG_STRING_SRS_ACKNACKST_CONFIG,                         NULL,   0,           strptr:&ccparams.srs_ackNackST,                          defstrval:"DISABLE",       TYPE_STRING,     0},  \
{ENB_CONFIG_STRING_SRS_MAXUPPTS,                                 NULL,   0,           strptr:&ccparams.srs_MaxUpPts,                           defstrval:"DISABLE",       TYPE_STRING,     0},  \
{ENB_CONFIG_STRING_PUSCH_PO_NOMINAL,                             NULL,   0,           iptr:&ccparams.pusch_p0_Nominal,                         defintval:-90,             TYPE_INT,        0},  \
{ENB_CONFIG_STRING_PUSCH_ALPHA,                                  NULL,   0,           strptr:&ccparams.pusch_alpha,                            defstrval:"AL1",           TYPE_STRING,     0},  \
{ENB_CONFIG_STRING_PUCCH_PO_NOMINAL,                             NULL,   0,           iptr:&ccparams.pucch_p0_Nominal,                         defintval:-96,             TYPE_INT,        0},  \
{ENB_CONFIG_STRING_MSG3_DELTA_PREAMBLE,                          NULL,   0,           iptr:&ccparams.msg3_delta_Preamble,                      defintval:6,               TYPE_UINT,       0},  \
{ENB_CONFIG_STRING_PUCCH_DELTAF_FORMAT1,                         NULL,   0,           strptr:&ccparams.pucch_deltaF_Format1,                   defstrval:"DELTAF2",       TYPE_STRING,     0},  \
{ENB_CONFIG_STRING_PUCCH_DELTAF_FORMAT1b,                        NULL,   0,           strptr:&ccparams.pucch_deltaF_Format1b,                  defstrval:"deltaF3",       TYPE_STRING,     0},  \
{ENB_CONFIG_STRING_PUCCH_DELTAF_FORMAT2,                         NULL,   0,           strptr:&ccparams.pucch_deltaF_Format2,                   defstrval:"deltaF0",       TYPE_STRING,     0},  \
{ENB_CONFIG_STRING_PUCCH_DELTAF_FORMAT2A,                        NULL,   0,           strptr:&ccparams.pucch_deltaF_Format2a,                  defstrval:"deltaF0",       TYPE_STRING,     0},  \
{ENB_CONFIG_STRING_PUCCH_DELTAF_FORMAT2B,                        NULL,   0,           strptr:&ccparams.pucch_deltaF_Format2b,                  defstrval:"deltaF0",       TYPE_STRING,     0},  \
{ENB_CONFIG_STRING_RACH_NUM_RA_PREAMBLES,                        NULL,   0,           iptr:&ccparams.rach_numberOfRA_Preambles,                defintval:4,               TYPE_UINT,       0},  \
{ENB_CONFIG_STRING_RACH_PREAMBLESGROUPACONFIG,                   NULL,   0,           strptr:&ccparams.rach_preamblesGroupAConfig,             defstrval:"DISABLE",       TYPE_STRING,     0},  \
{ENB_CONFIG_STRING_RACH_SIZEOFRA_PREAMBLESGROUPA,                NULL,   0,           iptr:&ccparams.rach_sizeOfRA_PreamblesGroupA,            defintval:0,               TYPE_UINT,       0},  \
{ENB_CONFIG_STRING_RACH_MESSAGESIZEGROUPA,                       NULL,   0,           iptr:&ccparams.rach_messageSizeGroupA,                   defintval:56,              TYPE_UINT,       0},  \
{ENB_CONFIG_STRING_RACH_MESSAGEPOWEROFFSETGROUPB,                NULL,   0,           strptr:&ccparams.rach_messagePowerOffsetGroupB,          defstrval:"minusinfinity", TYPE_STRING,     0},  \
{ENB_CONFIG_STRING_RACH_POWERRAMPINGSTEP,                        NULL,   0,           iptr:&ccparams.rach_powerRampingStep,                    defintval:4,               TYPE_INT,        0},  \
{ENB_CONFIG_STRING_RACH_PREAMBLEINITIALRECEIVEDTARGETPOWER,      NULL,   0,           iptr:&ccparams.rach_preambleInitialReceivedTargetPower,  defintval:-100,            TYPE_INT,        0},  \
{ENB_CONFIG_STRING_RACH_PREAMBLETRANSMAX,                        NULL,   0,           iptr:&ccparams.rach_preambleTransMax,                    defintval:10,              TYPE_INT,        0},  \
{ENB_CONFIG_STRING_RACH_RARESPONSEWINDOWSIZE,                    NULL,   0,           iptr:&ccparams.rach_raResponseWindowSize,                defintval:10,              TYPE_INT,        0},  \
{ENB_CONFIG_STRING_RACH_MACCONTENTIONRESOLUTIONTIMER,            NULL,   0,           iptr:&ccparams.rach_macContentionResolutionTimer,        defintval:48,              TYPE_UINT,       0},  \
{ENB_CONFIG_STRING_RACH_MAXHARQMSG3TX,                           NULL,   0,           iptr:&ccparams.rach_maxHARQ_Msg3Tx,                      defintval:4,               TYPE_UINT,       0},  \
{ENB_CONFIG_STRING_PCCH_DEFAULT_PAGING_CYCLE,                    NULL,   0,           iptr:&ccparams.pcch_defaultPagingCycle,                  defintval:128,             TYPE_INT,        0},  \
{ENB_CONFIG_STRING_PCCH_NB,                                      NULL,   0,           strptr:&ccparams.pcch_nB,                                defstrval:"oneT",          TYPE_STRING,     0},  \
{ENB_CONFIG_STRING_BCCH_MODIFICATIONPERIODCOEFF,                 NULL,   0,           iptr:&ccparams.bcch_modificationPeriodCoeff,             defintval:2,               TYPE_UINT,       0},  \
{ENB_CONFIG_STRING_UETIMERS_T300,                                NULL,   0,           iptr:&ccparams.ue_TimersAndConstants_t300,               defintval:1000,            TYPE_UINT,       0},  \
{ENB_CONFIG_STRING_UETIMERS_T301,                                NULL,   0,           iptr:&ccparams.ue_TimersAndConstants_t301,               defintval:1000,            TYPE_UINT,       0},  \
{ENB_CONFIG_STRING_UETIMERS_T310,                                NULL,   0,           iptr:&ccparams.ue_TimersAndConstants_t310,               defintval:1000,            TYPE_UINT,       0},  \
{ENB_CONFIG_STRING_UETIMERS_T311,                                NULL,   0,           iptr:&ccparams.ue_TimersAndConstants_t311,               defintval:10000,           TYPE_UINT,       0},  \
{ENB_CONFIG_STRING_UETIMERS_N310,                                NULL,   0,           iptr:&ccparams.ue_TimersAndConstants_n310,               defintval:20,              TYPE_UINT,       0},  \
{ENB_CONFIG_STRING_UETIMERS_N311,                                NULL,   0,           iptr:&ccparams.ue_TimersAndConstants_n311,               defintval:1,               TYPE_UINT,       0},  \
{ENB_CONFIG_STRING_UE_TRANSMISSION_MODE,                         NULL,   0,           iptr:&ccparams.ue_TransmissionMode,                      defintval:1,               TYPE_UINT,       0},  \
{ENB_CONFIG_STRING_UE_MULTIPLE_MAX,                              NULL,   0,           iptr:&ccparams.ue_multiple_max,                          defintval:4,               TYPE_UINT,       0}  \
}



#define ENB_CONFIG_FRAME_TYPE_IDX                            0  			     
#define ENB_CONFIG_TDD_CONFIG_IDX                            1  			     
#define ENB_CONFIG_TDD_CONFIG_S_IDX			     2
#define ENB_CONFIG_PREFIX_TYPE_IDX 			     3
#define ENB_CONFIG_PBCH_REPETITION_IDX			     4
#define ENB_CONFIG_EUTRA_BAND_IDX  			     5
#define ENB_CONFIG_DOWNLINK_FREQUENCY_IDX  		     6
#define ENB_CONFIG_UPLINK_FREQUENCY_OFFSET_IDX		     7
#define ENB_CONFIG_NID_CELL_IDX				     8
#define ENB_CONFIG_N_RB_DL_IDX				     9
#define ENB_CONFIG_CELL_MBSFN_IDX  			     10
#define ENB_CONFIG_NB_ANT_PORTS_IDX			     11
#define ENB_CONFIG_PRACH_ROOT_IDX  			     12
#define ENB_CONFIG_PRACH_CONFIG_INDEX_IDX  		     13
#define ENB_CONFIG_PRACH_HIGH_SPEED_IDX			     14
#define ENB_CONFIG_PRACH_ZERO_CORRELATION_IDX		     15
#define ENB_CONFIG_PRACH_FREQ_OFFSET_IDX	             16     
#define ENB_CONFIG_PUCCH_DELTA_SHIFT_IDX		     17     
#define ENB_CONFIG_PUCCH_NRB_CQI_IDX			     18
#define ENB_CONFIG_PUCCH_NCS_AN_IDX			     19
#define ENB_CONFIG_PUCCH_N1_AN_IDX 			     20
#define ENB_CONFIG_PDSCH_RS_EPRE_IDX			     21
#define ENB_CONFIG_PDSCH_PB_IDX				     22
#define ENB_CONFIG_PUSCH_N_SB_IDX  			     23
#define ENB_CONFIG_PUSCH_HOPPINGMODE_IDX		     24     
#define ENB_CONFIG_PUSCH_HOPPINGOFFSET_IDX 		     25
#define ENB_CONFIG_PUSCH_ENABLE64QAM_IDX		     26     
#define ENB_CONFIG_PUSCH_GROUP_HOPPING_EN_IDX		     27
#define ENB_CONFIG_PUSCH_GROUP_ASSIGNMENT_IDX		     28
#define ENB_CONFIG_PUSCH_SEQUENCE_HOPPING_EN_IDX	     29     
#define ENB_CONFIG_PUSCH_NDMRS1_IDX			     30
#define ENB_CONFIG_PHICH_DURATION_IDX			     31
#define ENB_CONFIG_PHICH_RESOURCE_IDX			     32
#define ENB_CONFIG_SRS_ENABLE_IDX  			     33
#define ENB_CONFIG_SRS_BANDWIDTH_CONFIG_IDX		     34
#define ENB_CONFIG_SRS_SUBFRAME_CONFIG_IDX 		     35
#define ENB_CONFIG_SRS_ACKNACKST_CONFIG_IDX		     36
#define ENB_CONFIG_SRS_MAXUPPTS_IDX			     37
#define ENB_CONFIG_PUSCH_PO_NOMINAL_IDX			     38
#define ENB_CONFIG_PUSCH_ALPHA_IDX 			     39
#define ENB_CONFIG_PUCCH_PO_NOMINAL_IDX			     40
#define ENB_CONFIG_MSG3_DELTA_PREAMBLE_IDX 		     41
#define ENB_CONFIG_PUCCH_DELTAF_FORMAT1_IDX		     42
#define ENB_CONFIG_PUCCH_DELTAF_FORMAT1b_IDX		     43
#define ENB_CONFIG_PUCCH_DELTAF_FORMAT2_IDX		     44
#define ENB_CONFIG_PUCCH_DELTAF_FORMAT2A_IDX		     45
#define ENB_CONFIG_PUCCH_DELTAF_FORMAT2B_IDX		     46
#define ENB_CONFIG_RACH_NUM_RA_PREAMBLES_IDX		     47
#define ENB_CONFIG_RACH_PREAMBLESGROUPACONFIG_IDX  	     48
#define ENB_CONFIG_RACH_SIZEOFRA_PREAMBLESGROUPA_IDX	     49
#define ENB_CONFIG_RACH_MESSAGESIZEGROUPA_IDX		     50
#define ENB_CONFIG_RACH_MESSAGEPOWEROFFSETGROUPB_IDX	     51
#define ENB_CONFIG_RACH_POWERRAMPINGSTEP_IDX		     52
#define ENB_CONFIG_RACH_PREAMBLEINITIALRECEIVEDTARGETPOWER_IDX 53 
#define ENB_CONFIG_RACH_PREAMBLETRANSMAX_IDX		     54
#define ENB_CONFIG_RACH_RARESPONSEWINDOWSIZE_IDX	     55     
#define ENB_CONFIG_RACH_MACCONTENTIONRESOLUTIONTIMER_IDX     56	     
#define ENB_CONFIG_RACH_MAXHARQMSG3TX_IDX  		     57
#define ENB_CONFIG_PCCH_DEFAULT_PAGING_CYCLE_IDX	     58     
#define ENB_CONFIG_PCCH_NB_IDX				     59
#define ENB_CONFIG_BCCH_MODIFICATIONPERIODCOEFF_IDX	     60
#define ENB_CONFIG_UETIMERS_T300_IDX			     61
#define ENB_CONFIG_UETIMERS_T301_IDX			     62
#define ENB_CONFIG_UETIMERS_T310_IDX			     63
#define ENB_CONFIG_UETIMERS_T311_IDX			     64
#define ENB_CONFIG_UETIMERS_N310_IDX			     65
#define ENB_CONFIG_UETIMERS_N311_IDX			     66
#define ENB_CONFIG_UE_TRANSMISSION_MODE_IDX		     67

/*------------------------------------------------------------------------------------------------------------------------------------------------------------------------------------*/
/* SRB1 configuration parameters section name */
#define ENB_CONFIG_STRING_SRB1                                          "srb1_parameters"

/* SRB1 configuration parameters names   */
#define ENB_CONFIG_STRING_SRB1_TIMER_POLL_RETRANSMIT                    "timer_poll_retransmit"
#define ENB_CONFIG_STRING_SRB1_TIMER_REORDERING                         "timer_reordering"
#define ENB_CONFIG_STRING_SRB1_TIMER_STATUS_PROHIBIT                    "timer_status_prohibit"
#define ENB_CONFIG_STRING_SRB1_POLL_PDU                                 "poll_pdu"
#define ENB_CONFIG_STRING_SRB1_POLL_BYTE                                "poll_byte"
#define ENB_CONFIG_STRING_SRB1_MAX_RETX_THRESHOLD                       "max_retx_threshold"

/*-----------------------------------------------------------------------------------------------------------------------------------------------------------*/
/*                                            SRB1 configuration parameters                                                                                  */
/*   optname                                          helpstr   paramflags    XXXptr                             defXXXval         type           numelt     */
/*-----------------------------------------------------------------------------------------------------------------------------------------------------------*/
typedef struct srb1_params_s {
  int32_t     srb1_timer_poll_retransmit;
  int32_t     srb1_timer_reordering;
  int32_t     srb1_timer_status_prohibit;
  int32_t     srb1_poll_pdu;
  int32_t     srb1_poll_byte;
  int32_t     srb1_max_retx_threshold;
} srb1_params_t;

#define SRB1PARAMS_DESC(srb1_params) {					\
{ENB_CONFIG_STRING_SRB1_TIMER_POLL_RETRANSMIT,         NULL,   0,            iptr:&srb1_params.srb1_timer_poll_retransmit,   defintval:80,     TYPE_UINT,      0},       \
{ENB_CONFIG_STRING_SRB1_TIMER_REORDERING,              NULL,   0,            iptr:&srb1_params.srb1_timer_reordering,        defintval:35,     TYPE_UINT,      0},       \
{ENB_CONFIG_STRING_SRB1_TIMER_STATUS_PROHIBIT,         NULL,   0,            iptr:&srb1_params.srb1_timer_status_prohibit,   defintval:0,      TYPE_UINT,      0},       \
{ENB_CONFIG_STRING_SRB1_POLL_PDU,                      NULL,   0,            iptr:&srb1_params.srb1_poll_pdu,                defintval:4,      TYPE_UINT,      0},       \
{ENB_CONFIG_STRING_SRB1_POLL_BYTE,                     NULL,   0,            iptr:&srb1_params.srb1_poll_byte,               defintval:99999,  TYPE_UINT,      0},       \
{ENB_CONFIG_STRING_SRB1_MAX_RETX_THRESHOLD,            NULL,   0,            iptr:&srb1_params.srb1_max_retx_threshold,      defintval:4,      TYPE_UINT,      0}        \
}

/* MME configuration parameters section name */
#define ENB_CONFIG_STRING_MME_IP_ADDRESS                "mme_ip_address"


#define ENB_CONFIG_STRING_MME_IPV4_ADDRESS              "ipv4"
#define ENB_CONFIG_STRING_MME_IPV6_ADDRESS              "ipv6"
#define ENB_CONFIG_STRING_MME_IP_ADDRESS_ACTIVE         "active"
#define ENB_CONFIG_STRING_MME_IP_ADDRESS_PREFERENCE     "preference"
#define ENB_CONFIG_STRING_MME_BROADCAST_PLMN_INDEX      "broadcast_plmn_index"


/*-------------------------------------------------------------------------------------------------------------------------------------*/
/*                                            MME configuration parameters                                                             */
/*   optname                                          helpstr   paramflags    XXXptr       defXXXval         type           numelt     */
/*-------------------------------------------------------------------------------------------------------------------------------------*/
#define S1PARAMS_DESC {  \
{ENB_CONFIG_STRING_MME_IPV4_ADDRESS,                   NULL,      0,         uptr:NULL,   defstrval:NULL,   TYPE_STRING,   0},          \
{ENB_CONFIG_STRING_MME_IPV6_ADDRESS,                   NULL,      0,         uptr:NULL,   defstrval:NULL,   TYPE_STRING,   0},          \
{ENB_CONFIG_STRING_MME_IP_ADDRESS_ACTIVE,              NULL,      0,         uptr:NULL,   defstrval:NULL,   TYPE_STRING,   0},          \
{ENB_CONFIG_STRING_MME_IP_ADDRESS_PREFERENCE,          NULL,      0,         uptr:NULL,   defstrval:NULL,   TYPE_STRING,   0},          \
{ENB_CONFIG_STRING_MME_BROADCAST_PLMN_INDEX,           NULL,      0,         uptr:NULL,   defintarrayval:NULL,TYPE_UINTARRAY, 6}           \
}

#define ENB_MME_IPV4_ADDRESS_IDX          0
#define ENB_MME_IPV6_ADDRESS_IDX          1
#define ENB_MME_IP_ADDRESS_ACTIVE_IDX     2
#define ENB_MME_IP_ADDRESS_PREFERENCE_IDX 3
#define ENB_MME_BROADCAST_PLMN_INDEX      4
/*---------------------------------------------------------------------------------------------------------------------------------------*/

/* X2 configuration parameters section name */
#define ENB_CONFIG_STRING_TARGET_ENB_X2_IP_ADDRESS                "target_enb_x2_ip_address"

/* X2 configuration parameters names   */


#define ENB_CONFIG_STRING_TARGET_ENB_X2_IPV4_ADDRESS              "ipv4"
#define ENB_CONFIG_STRING_TARGET_ENB_X2_IPV6_ADDRESS              "ipv6"
#define ENB_CONFIG_STRING_TARGET_ENB_X2_IP_ADDRESS_PREFERENCE     "preference"


/*-------------------------------------------------------------------------------------------------------------------------------------*/
/*                                            X2 configuration parameters                                                             */
/*   optname                                          helpstr   paramflags    XXXptr       defXXXval         type           numelt     */
/*-------------------------------------------------------------------------------------------------------------------------------------*/
#define X2PARAMS_DESC {  \
{ENB_CONFIG_STRING_TARGET_ENB_X2_IPV4_ADDRESS,                   NULL,      0,         uptr:NULL,   defstrval:NULL,   TYPE_STRING,   0},          \
{ENB_CONFIG_STRING_TARGET_ENB_X2_IPV6_ADDRESS,                   NULL,      0,         uptr:NULL,   defstrval:NULL,   TYPE_STRING,   0},          \
{ENB_CONFIG_STRING_TARGET_ENB_X2_IP_ADDRESS_PREFERENCE,          NULL,      0,         uptr:NULL,   defstrval:NULL,   TYPE_STRING,   0},          \
}

#define ENB_X2_IPV4_ADDRESS_IDX          0
#define ENB_X2_IPV6_ADDRESS_IDX          1
#define ENB_X2_IP_ADDRESS_PREFERENCE_IDX 2
/*---------------------------------------------------------------------------------------------------------------------------------------*/
/* SCTP configuration parameters section name */
#define ENB_CONFIG_STRING_SCTP_CONFIG                    "SCTP"

/* SCTP configuration parameters names   */
#define ENB_CONFIG_STRING_SCTP_INSTREAMS                 "SCTP_INSTREAMS"
#define ENB_CONFIG_STRING_SCTP_OUTSTREAMS                "SCTP_OUTSTREAMS"



/*-----------------------------------------------------------------------------------------------------------------------------------------------------------*/
/*                                            SRB1 configuration parameters                                                                                  */
/*   optname                                          helpstr   paramflags    XXXptr                             defXXXval         type           numelt     */
/*-----------------------------------------------------------------------------------------------------------------------------------------------------------*/
#define SCTPPARAMS_DESC {  \
{ENB_CONFIG_STRING_SCTP_INSTREAMS,                       NULL,   0,   uptr:NULL,   defintval:-1,    TYPE_UINT,   0},       \
{ENB_CONFIG_STRING_SCTP_OUTSTREAMS,                      NULL,   0,   uptr:NULL,   defintval:-1,    TYPE_UINT,   0}        \
}

#define ENB_SCTP_INSTREAMS_IDX          0
#define ENB_SCTP_OUTSTREAMS_IDX         1
/*-----------------------------------------------------------------------------------------------------------------------------------------------------------*/
/*-----------------------------------------------------------------------------------------------------------------------------------------------------------*/
/* S1 interface configuration parameters section name */
#define ENB_CONFIG_STRING_NETWORK_INTERFACES_CONFIG     "NETWORK_INTERFACES"

#define ENB_INTERFACE_NAME_FOR_S1_MME_IDX          0
#define ENB_IPV4_ADDRESS_FOR_S1_MME_IDX            1
#define ENB_INTERFACE_NAME_FOR_S1U_IDX             2
#define ENB_IPV4_ADDR_FOR_S1U_IDX                  3
#define ENB_PORT_FOR_S1U_IDX                       4
#define ENB_IPV4_ADDR_FOR_X2C_IDX		   5
#define ENB_PORT_FOR_X2C_IDX			   6

/* S1 interface configuration parameters names   */
#define ENB_CONFIG_STRING_ENB_INTERFACE_NAME_FOR_S1_MME "ENB_INTERFACE_NAME_FOR_S1_MME"
#define ENB_CONFIG_STRING_ENB_IPV4_ADDRESS_FOR_S1_MME   "ENB_IPV4_ADDRESS_FOR_S1_MME"
#define ENB_CONFIG_STRING_ENB_INTERFACE_NAME_FOR_S1U    "ENB_INTERFACE_NAME_FOR_S1U"
#define ENB_CONFIG_STRING_ENB_IPV4_ADDR_FOR_S1U         "ENB_IPV4_ADDRESS_FOR_S1U"
#define ENB_CONFIG_STRING_ENB_PORT_FOR_S1U              "ENB_PORT_FOR_S1U"

/* X2 interface configuration parameters names */
#define ENB_CONFIG_STRING_ENB_IPV4_ADDR_FOR_X2C         "ENB_IPV4_ADDRESS_FOR_X2C"
#define ENB_CONFIG_STRING_ENB_PORT_FOR_X2C              "ENB_PORT_FOR_X2C"

/*--------------------------------------------------------------------------------------------------------------------------------------------------*/
/*                                            S1/X2 interface configuration parameters                                                                 */
/*   optname                                            helpstr   paramflags    XXXptr              defXXXval             type           numelt     */
/*--------------------------------------------------------------------------------------------------------------------------------------------------*/
#define NETPARAMS_DESC {  \
{ENB_CONFIG_STRING_ENB_INTERFACE_NAME_FOR_S1_MME,        NULL,      0,         strptr:NULL,         defstrval:NULL,      TYPE_STRING,      0},      \
{ENB_CONFIG_STRING_ENB_IPV4_ADDRESS_FOR_S1_MME,          NULL,      0,         strptr:NULL,         defstrval:NULL,      TYPE_STRING,      0},      \
{ENB_CONFIG_STRING_ENB_INTERFACE_NAME_FOR_S1U,           NULL,      0,         strptr:NULL,         defstrval:NULL,      TYPE_STRING,      0},      \
{ENB_CONFIG_STRING_ENB_IPV4_ADDR_FOR_S1U,                NULL,      0,         strptr:NULL,         defstrval:NULL,      TYPE_STRING,      0},      \
{ENB_CONFIG_STRING_ENB_PORT_FOR_S1U,                     NULL,      0,         uptr:NULL,           defintval:2152L,     TYPE_UINT,        0},      \
{ENB_CONFIG_STRING_ENB_IPV4_ADDR_FOR_X2C,                NULL,      0,         strptr:NULL,         defstrval:NULL,      TYPE_STRING,      0},      \
{ENB_CONFIG_STRING_ENB_PORT_FOR_X2C,                     NULL,      0,         uptr:NULL,           defintval:0L,        TYPE_UINT,        0},      \
}   



/*--------------------------------------------------------------------------------------------------------------------------------------------------------------------------------*/
/*                                            GTPU  configuration parameters                                                                                                      */
/*   optname                                            helpstr   paramflags    XXXptr              defXXXval                                           type           numelt     */
/*--------------------------------------------------------------------------------------------------------------------------------------------------------------------------------*/
#define GTPUPARAMS_DESC { \
{ENB_CONFIG_STRING_ENB_INTERFACE_NAME_FOR_S1U,           NULL,    0,            strptr:&enb_interface_name_for_S1U,      defstrval:"lo",                TYPE_STRING,   0},        \
{ENB_CONFIG_STRING_ENB_IPV4_ADDR_FOR_S1U,                NULL,    0,            strptr:&enb_ipv4_address_for_S1U,        defstrval:"127.0.0.1",         TYPE_STRING,   0},        \
{ENB_CONFIG_STRING_ENB_PORT_FOR_S1U,                     NULL,    0,            uptr:&enb_port_for_S1U,                  defintval:2152,                TYPE_UINT,     0}         \
}
/*-------------------------------------------------------------------------------------------------------------------------------------------------------------------------------*/
/*-------------------------------------------------------------------------------------------------------------------------------------------------------------------------------*/

/* L1 configuration section names   */
#define CONFIG_STRING_L1_LIST                              "L1s"
#define CONFIG_STRING_L1_CONFIG                            "l1_config"



/*----------------------------------------------------------------------------------------------------------------------------------------------------*/

/*----------------------------------------------------------------------------------------------------------------------------------------------------*/
#define CONFIG_STRING_NETWORK_CONTROLLER_CONFIG         "NETWORK_CONTROLLER"

#define CONFIG_STRING_FLEXRAN_ENABLED             "FLEXRAN_ENABLED"
#define CONFIG_STRING_FLEXRAN_INTERFACE_NAME      "FLEXRAN_INTERFACE_NAME"
#define CONFIG_STRING_FLEXRAN_IPV4_ADDRESS        "FLEXRAN_IPV4_ADDRESS"
#define CONFIG_STRING_FLEXRAN_PORT                "FLEXRAN_PORT"
#define CONFIG_STRING_FLEXRAN_CACHE               "FLEXRAN_CACHE"
#define CONFIG_STRING_FLEXRAN_AWAIT_RECONF        "FLEXRAN_AWAIT_RECONF"

#define FLEXRAN_ENABLED                               0
#define FLEXRAN_INTERFACE_NAME_IDX                    1
#define FLEXRAN_IPV4_ADDRESS_IDX                      2
#define FLEXRAN_PORT_IDX                              3
#define FLEXRAN_CACHE_IDX                             4
#define FLEXRAN_AWAIT_RECONF_IDX                      5

#define FLEXRANPARAMS_DESC { \
{CONFIG_STRING_FLEXRAN_ENABLED,                NULL,   0,   strptr:NULL,   defstrval:"no",                    TYPE_STRING,   0},           \
{CONFIG_STRING_FLEXRAN_INTERFACE_NAME,         NULL,   0,   strptr:NULL,   defstrval:"lo",                    TYPE_STRING,   0},           \
{CONFIG_STRING_FLEXRAN_IPV4_ADDRESS,           NULL,   0,   strptr:NULL,   defstrval:"127.0.0.1",             TYPE_STRING,   0},           \
{CONFIG_STRING_FLEXRAN_PORT,                   NULL,   0,   uptr:NULL,     defintval:2210,                    TYPE_UINT,     0},           \
{CONFIG_STRING_FLEXRAN_CACHE,                  NULL,   0,   strptr:NULL,   defstrval:"/mnt/oai_agent_cache",  TYPE_STRING,   0},           \
{CONFIG_STRING_FLEXRAN_AWAIT_RECONF,           NULL,   0,   strptr:NULL,   defstrval:"no",                    TYPE_STRING,   0}            \
}

/*----------------------------------------------------------------------------------------------------------------------------------------------------*/
/*----------------------------------------------------------------------------------------------------------------------------------------------------*/
/* CU/DU configuration section names*/
#define CONFIG_STRING_DU_LIST			"DU"
#define CONFIG_STRING_CU_LIST			"CU"
#define DU_TYPE_LTE					0
#define DU_TYPE_WIFI					1
#define ENB_CONFIG_STRING_CU_INTERFACES_CONFIG		"CU_INTERFACES"
#define ENB_CONFIG_STRING_CU_INTERFACE_NAME_FOR_F1U     "CU_INTERFACE_NAME_FOR_F1U"
#define ENB_CONFIG_STRING_CU_IPV4_ADDRESS_FOR_F1U       "CU_IPV4_ADDRESS_FOR_F1U"
#define ENB_CONFIG_STRING_CU_PORT_FOR_F1U               "CU_PORT_FOR_F1U"
#define ENB_CONFIG_STRING_DU_TYPE	                "DU_TYPE"
#define ENB_CONFIG_STRING_F1_U_CU_TRANSPORT_TYPE        "F1_U_CU_TRANSPORT_TYPE"

#define ENB_CONFIG_STRING_DU_INTERFACES_CONFIG		"DU_INTERFACES"
#define ENB_CONFIG_STRING_DU_INTERFACE_NAME_FOR_F1U     "DU_INTERFACE_NAME_FOR_F1U"
#define ENB_CONFIG_STRING_DU_IPV4_ADDRESS_FOR_F1U       "DU_IPV4_ADDRESS_FOR_F1U"
#define ENB_CONFIG_STRING_DU_PORT_FOR_F1U               "DU_PORT_FOR_F1U"
#define ENB_CONFIG_STRING_F1_U_DU_TRANSPORT_TYPE        "F1_U_DU_TRANSPORT_TYPE"

#define CONFIG_STRING_CU_BALANCING			"CU_BALANCING"

#define CUPARAMS_DESC { \
{ENB_CONFIG_STRING_CU_INTERFACE_NAME_FOR_F1U,           	NULL,   0,   strptr:NULL,   defstrval:"eth0",   	TYPE_STRING,   0},           \
{ENB_CONFIG_STRING_CU_IPV4_ADDRESS_FOR_F1U,                   	NULL,   0,   strptr:NULL,   defstrval:"127.0.0.1",   	TYPE_STRING,   0},           \
{ENB_CONFIG_STRING_CU_PORT_FOR_F1U,                 	 	NULL,   0,   uptr:NULL,     defintval:2210,   		TYPE_UINT,     0},            \
{ENB_CONFIG_STRING_F1_U_CU_TRANSPORT_TYPE,                  	NULL,   0,   strptr:NULL,   defstrval:"TCP",   		TYPE_STRING,   0},            \
{ENB_CONFIG_STRING_DU_TYPE,                  			NULL,   0,   strptr:NULL,   defstrval:"LTE",   		TYPE_STRING,   0},            \
}

#define DUPARAMS_DESC { \
{ENB_CONFIG_STRING_DU_INTERFACE_NAME_FOR_F1U,           	NULL,   0,   strptr:NULL,   defstrval:"eth0",   	TYPE_STRING,   0},           \
{ENB_CONFIG_STRING_DU_IPV4_ADDRESS_FOR_F1U,                  	NULL,   0,   strptr:NULL,   defstrval:"127.0.0.1",   	TYPE_STRING,   0},           \
{ENB_CONFIG_STRING_DU_PORT_FOR_F1U,                  		NULL,   0,   uptr:NULL,     defintval:2210,   		TYPE_UINT,     0},            \
{ENB_CONFIG_STRING_F1_U_DU_TRANSPORT_TYPE,                   	NULL,   0,   strptr:NULL,   defstrval:"TCP",   		TYPE_STRING,   0},           \
}

#define CU_BAL_DESC { \
{CONFIG_STRING_CU_BALANCING,           				NULL,   0,   strptr:NULL,   defstrval:"ALL",   	TYPE_STRING,   0},           \
}

#define CU_INTERFACE_F1U 	                     0
#define CU_ADDRESS_F1U 		  		     1
#define CU_PORT_F1U 	              		     2
#define CU_TYPE_F1U 	              		     3

#define DU_INTERFACE_F1U	                     0
#define DU_ADDRESS_F1U		  		     1
#define DU_PORT_F1U	               		     2
#define DU_TYPE_F1U	               		     3
#define DU_TECH					     4

/*----------------------------------------------------------------------------------------------------------------------------------------------------*/
/*----------------------------------------------------------------------------------------------------------------------------------------------------*/
/* MACRLC configuration section names   */
#define CONFIG_STRING_MACRLC_LIST                          "MACRLCs"
#define CONFIG_STRING_MACRLC_CONFIG                        "macrlc_config"


/* MACRLC configuration parameters names   */
#define CONFIG_STRING_MACRLC_CC                            "num_cc"
#define CONFIG_STRING_MACRLC_TRANSPORT_N_PREFERENCE        "tr_n_preference"
#define CONFIG_STRING_MACRLC_LOCAL_N_IF_NAME               "local_n_if_name"
#define CONFIG_STRING_MACRLC_LOCAL_N_ADDRESS               "local_n_address"
#define CONFIG_STRING_MACRLC_REMOTE_N_ADDRESS              "remote_n_address"
#define CONFIG_STRING_MACRLC_LOCAL_N_PORTC                 "local_n_portc"
#define CONFIG_STRING_MACRLC_REMOTE_N_PORTC                "remote_n_portc"
#define CONFIG_STRING_MACRLC_LOCAL_N_PORTD                 "local_n_portd"
#define CONFIG_STRING_MACRLC_REMOTE_N_PORTD                "remote_n_portd"
#define CONFIG_STRING_MACRLC_TRANSPORT_S_PREFERENCE        "tr_s_preference"
#define CONFIG_STRING_MACRLC_LOCAL_S_IF_NAME               "local_s_if_name"
#define CONFIG_STRING_MACRLC_LOCAL_S_ADDRESS               "local_s_address"
#define CONFIG_STRING_MACRLC_REMOTE_S_ADDRESS              "remote_s_address"
#define CONFIG_STRING_MACRLC_LOCAL_S_PORTC                 "local_s_portc"
#define CONFIG_STRING_MACRLC_REMOTE_S_PORTC                "remote_s_portc"
#define CONFIG_STRING_MACRLC_LOCAL_S_PORTD                 "local_s_portd"
#define CONFIG_STRING_MACRLC_REMOTE_S_PORTD                "remote_s_portd"
#define CONFIG_STRING_MACRLC_SCHED_MODE                    "scheduler_mode"
#define CONFIG_STRING_MACRLC_PHY_TEST_MODE                 "phy_test_mode"

#define MACRLC_CC_IDX                                          0
#define MACRLC_TRANSPORT_N_PREFERENCE_IDX                      1
#define MACRLC_LOCAL_N_IF_NAME_IDX                             2
#define MACRLC_LOCAL_N_ADDRESS_IDX                             3
#define MACRLC_REMOTE_N_ADDRESS_IDX                            4
#define MACRLC_LOCAL_N_PORTC_IDX                               5
#define MACRLC_REMOTE_N_PORTC_IDX                              6
#define MACRLC_LOCAL_N_PORTD_IDX                               7
#define MACRLC_REMOTE_N_PORTD_IDX                              8
#define MACRLC_TRANSPORT_S_PREFERENCE_IDX                      9
#define MACRLC_LOCAL_S_IF_NAME_IDX                             10
#define MACRLC_LOCAL_S_ADDRESS_IDX                             11
#define MACRLC_REMOTE_S_ADDRESS_IDX                            12
#define MACRLC_LOCAL_S_PORTC_IDX                               13
#define MACRLC_REMOTE_S_PORTC_IDX                              14
#define MACRLC_LOCAL_S_PORTD_IDX                               15
#define MACRLC_REMOTE_S_PORTD_IDX                              16
#define MACRLC_SCHED_MODE_IDX                                  17
#define MACRLC_PHY_TEST_IDX                                    18
/*---------------------------------------------------------------------------------------------------------------------------------------------------------*/

/* thread configuration parameters section name */
#define THREAD_CONFIG_STRING_THREAD_STRUCT                "THREAD_STRUCT"

/* thread configuration parameters names   */
#define THREAD_CONFIG_STRING_PARALLEL              "parallel_config"
#define THREAD_CONFIG_STRING_WORKER                "worker_config"


#define THREAD_PARALLEL_IDX          0
#define THREAD_WORKER_IDX            1

/*-------------------------------------------------------------------------------------------------------------------------------------------------------------*/
/*                                                             thread configuration parameters                                                                 */
/*   optname                                          helpstr   paramflags    XXXptr       defXXXval                                 type           numelt     */
/*-------------------------------------------------------------------------------------------------------------------------------------------------------------*/
#define THREAD_CONF_DESC {  \
{THREAD_CONFIG_STRING_PARALLEL,          CONFIG_HLP_PARALLEL,      0,       strptr:NULL,   defstrval:"PARALLEL_RU_L1_TRX_SPLIT",   TYPE_STRING,   0},          \
{THREAD_CONFIG_STRING_WORKER,            CONFIG_HLP_WORKER,        0,       strptr:NULL,   defstrval:"WORKER_ENABLE",              TYPE_STRING,   0}           \
}


#define CONFIG_HLP_WORKER                          "coding and FEP worker thread WORKER_DISABLE or WORKER_ENABLE\n"
#define CONFIG_HLP_PARALLEL                        "PARALLEL_SINGLE_THREAD, PARALLEL_RU_L1_SPLIT, or PARALLEL_RU_L1_TRX_SPLIT(RU_L1_TRX_SPLIT by defult)\n"
/*-------------------------------------------------------------------------------------------------------------------------------------------------------------*/

#include "enb_paramdef_emtc.h"
#include "enb_paramdef_sidelink.h"
#endif<|MERGE_RESOLUTION|>--- conflicted
+++ resolved
@@ -203,12 +203,9 @@
 #define ENB_CONFIG_STRING_REMOTE_S_PORTC                "remote_s_portc"
 #define ENB_CONFIG_STRING_LOCAL_S_PORTD                 "local_s_portd"
 #define ENB_CONFIG_STRING_REMOTE_S_PORTD                "remote_s_portd"
-<<<<<<< HEAD
+#define ENB_CONFIG_STRING_NR_CELLID                     "nr_cellid"
 #define ENB_CONFIG_STRING_RRC_INACTIVITY_THRESHOLD      "rrc_inactivity_threshold"
 
-=======
-#define ENB_CONFIG_STRING_NR_CELLID                     "nr_cellid"
->>>>>>> 118418cd
 /*-----------------------------------------------------------------------------------------------------------------------------------------*/
 /*                                            cell configuration parameters                                                                */
 /*   optname                                   helpstr   paramflags    XXXptr        defXXXval                   type           numelt     */
@@ -228,11 +225,8 @@
 {ENB_CONFIG_STRING_REMOTE_S_PORTC,               NULL,   0,            uptr:NULL,   defuintval:50000,            TYPE_UINT,      0},  \
 {ENB_CONFIG_STRING_LOCAL_S_PORTD,                NULL,   0,            uptr:NULL,   defuintval:50001,            TYPE_UINT,      0},  \
 {ENB_CONFIG_STRING_REMOTE_S_PORTD,               NULL,   0,            uptr:NULL,   defuintval:50001,            TYPE_UINT,      0},  \
-<<<<<<< HEAD
+{ENB_CONFIG_STRING_NR_CELLID,                    NULL,   0,            u64ptr:NULL, defint64val:0,               TYPE_UINT64,    0},  \
 {ENB_CONFIG_STRING_RRC_INACTIVITY_THRESHOLD,     NULL,   0,            uptr:NULL,   defintval:0,                 TYPE_UINT,      0},  \
-=======
-{ENB_CONFIG_STRING_NR_CELLID,                    NULL,   0,            u64ptr:NULL,   defint64val:0,                TYPE_UINT64,    0},  \
->>>>>>> 118418cd
 }															     	
 #define ENB_ENB_ID_IDX                  0
 #define ENB_CELL_TYPE_IDX               1
@@ -248,12 +242,9 @@
 #define ENB_REMOTE_S_PORTC_IDX          11
 #define ENB_LOCAL_S_PORTD_IDX           12
 #define ENB_REMOTE_S_PORTD_IDX          13
-<<<<<<< HEAD
-#define ENB_RRC_INACTIVITY_THRES_IDX    14
-
-=======
 #define ENB_NRCELLID_IDX                14
->>>>>>> 118418cd
+#define ENB_RRC_INACTIVITY_THRES_IDX    15
+
 
 #define TRACKING_AREA_CODE_OKRANGE {0x0001,0xFFFD}
 #define ENBPARAMS_CHECK {                                         \
@@ -261,6 +252,7 @@
   { .s5 = { NULL } },                                             \
   { .s5 = { NULL } },                                             \
   { .s2 = { config_check_intrange, TRACKING_AREA_CODE_OKRANGE } },\
+  { .s5 = { NULL } },                                             \
   { .s5 = { NULL } },                                             \
   { .s5 = { NULL } },                                             \
   { .s5 = { NULL } },                                             \
