--- conflicted
+++ resolved
@@ -252,32 +252,6 @@
 /*-------------------------------------------------------------------------------------------------------------------------------------------------*/
 /*-------------------------------------------------------------------------------------------------------------------------------------------------*/		  
 
-<<<<<<< HEAD
-/* component carriers configuration section name */		
-#define ENB_CONFIG_STRING_COMPONENT_CARRIERS                            "component_carriers"		 
-#define ENB_CONFIG_STRING_COMPONENT_BR_PARAMETERS                       "br_parameters"
-
-#define ENB_CONFIG_STRING_SCHEDULING_INFO_LIST                          "scheduling_info_br"
-#define ENB_CONFIG_STRING_SYSTEM_INFO_VALUE_TAG_LIST                    "system_info_value_tag_SI"
-
-#define ENB_CONFIG_STRING_SI_NARROWBAND_R13                             "si_Narrowband_r13"
-#define ENB_CONFIG_STRING_SI_TBS_R13                                    "si_TBS_r13"
-#define ENB_CONFIG_STRING_SYSTEM_INFO_VALUE_TAG_SI_R13                  "systemInfoValueTagSi_r13"
-
-/* component carries configuration parameters name */
-#define ENB_CONFIG_STRING_FRAME_TYPE                                    "frame_type"
-#define ENB_CONFIG_STRING_PREAMBLE_TRANSMAX_CE_R13                      "preambleTransMax_CE_r13"
-#define ENB_CONFIG_STRING_PBCH_REPETITION                               "pbch_repetition"
-#define ENB_CONFIG_STRING_TDD_CONFIG                                    "tdd_config"
-#define ENB_CONFIG_STRING_TDD_CONFIG_S                                  "tdd_config_s"
-#define ENB_CONFIG_STRING_PREFIX_TYPE                                   "prefix_type"
-#define ENB_CONFIG_STRING_EUTRA_BAND                                    "eutra_band"
-#define ENB_CONFIG_STRING_DOWNLINK_FREQUENCY                            "downlink_frequency"
-#define ENB_CONFIG_STRING_UPLINK_FREQUENCY_OFFSET                       "uplink_frequency_offset"
-#define ENB_CONFIG_STRING_NID_CELL                                      "Nid_cell"
-#define ENB_CONFIG_STRING_N_RB_DL                                       "N_RB_DL"
-#define ENB_CONFIG_STRING_CELL_MBSFN                                    "Nid_cell_mbsfn"
-=======
 /* PLMN ID configuration */
 
 #define ENB_CONFIG_STRING_PLMN_LIST                     "plmn_list"
@@ -309,7 +283,6 @@
 
 /* component carries configuration parameters name */
 
->>>>>>> 09187015
 #define ENB_CONFIG_STRING_NB_ANT_PORTS                                  "nb_antenna_ports"
 #define ENB_CONFIG_STRING_NB_ANT_TX                                     "nb_antennas_tx"
 #define ENB_CONFIG_STRING_NB_ANT_RX                                     "nb_antennas_rx"
@@ -403,7 +376,7 @@
 #define ENB_CONFIG_STRING_UETIMERS_N310                                 "ue_TimersAndConstants_n310"
 #define ENB_CONFIG_STRING_UETIMERS_N311                                 "ue_TimersAndConstants_n311"
 #define ENB_CONFIG_STRING_UE_TRANSMISSION_MODE                          "ue_TransmissionMode"
-<<<<<<< HEAD
+#define ENB_CONFIG_STRING_UE_MULTIPLE_MAX                               "ue_multiple_max"
 
 #define ENB_CONFIG_STRING_PDSCH_MAX_NUM_REPETITION_CE_MODE_A_R13        "pdsch_maxNumRepetitionCEmodeA_r13"
 #define ENB_CONFIG_STRING_PDSCH_MAX_NUM_REPETITION_CE_MODE_B_R13        "pdsch_maxNumRepetitionCEmodeB_r13"
@@ -413,9 +386,6 @@
 #define ENB_CONFIG_STRING_PUSCH_HOPPING_OFFSET_V1310                    "pusch_HoppingOffset_v1310"
 
 		
-=======
-#define ENB_CONFIG_STRING_UE_MULTIPLE_MAX                               "ue_multiple_max"
-
 //TTN - for D2D
 //SIB18
 #define ENB_CONFIG_STRING_RXPOOL_SC_CP_LEN                              "rxPool_sc_CP_Len"
@@ -460,7 +430,7 @@
 #define ENB_CONFIG_STRING_DISCRXPOOLPS_RC_SFBITMAP_CHOICE_BS_SIZE             "DISCRXPOOLPS_ResourceConfig_subframeBitmap_choice_bs_size"
 #define ENB_CONFIG_STRING_DISCRXPOOLPS_RC_SFBITMAP_CHOICE_BS_ASN_BITS_UNUSED  "DISCRXPOOLPS_ResourceConfig_subframeBitmap_choice_bs_bits_unused"
 
->>>>>>> 09187015
+
 /*-------------------------------------------------------------------------------------------------------------------------------------------------------------------------------------*/
 /*                                     component carriers configuration parameters                                                                                                     */
 /*   optname                                                   helpstr   paramflags    XXXptr                                        defXXXval                    type         numelt  */
@@ -649,16 +619,54 @@
 {ENB_CONFIG_STRING_PCCH_DEFAULT_PAGING_CYCLE,                    NULL,   0,           strptr:&pcch_defaultPagingCycle,                defstrval:"rf128",         TYPE_STRING,     0},  \
 {ENB_CONFIG_STRING_PCCH_NB,                                      NULL,   0,           strptr:&pcch_nB,                                defstrval:"oneT",          TYPE_STRING,     0},  \
 {ENB_CONFIG_STRING_BCCH_MODIFICATIONPERIODCOEFF,                 NULL,   0,           iptr:&bcch_modificationPeriodCoeff,             defintval:2,               TYPE_UINT,       0},  \
-<<<<<<< HEAD
-{ENB_CONFIG_STRING_UETIMERS_T300,                                NULL,   0,           strptr:&ue_TimersAndConstants_t300,             defintval:"ms1000",        TYPE_STRING,     0},  \
-{ENB_CONFIG_STRING_UETIMERS_T301,                                NULL,   0,           strptr:&ue_TimersAndConstants_t301,             defintval:"ms1000",        TYPE_STRING,     0},  \
-{ENB_CONFIG_STRING_UETIMERS_T310,                                NULL,   0,           strptr:&ue_TimersAndConstants_t310,             defintval:"ms1000",        TYPE_STRING,     0},  \
-{ENB_CONFIG_STRING_UETIMERS_T311,                                NULL,   0,           strptr:&ue_TimersAndConstants_t311,             defintval:"ms10000",       TYPE_STRING,     0},  \
-{ENB_CONFIG_STRING_UETIMERS_N310,                                NULL,   0,           strptr:&ue_TimersAndConstants_n310,             defintval:"n20",           TYPE_STRING,     0},  \
-{ENB_CONFIG_STRING_UETIMERS_N311,                                NULL,   0,           strptr:&ue_TimersAndConstants_n311,             defintval:"n1",            TYPE_STRING,     0},  \
-{ENB_CONFIG_STRING_UE_TRANSMISSION_MODE,                         NULL,   0,           strptr:&ue_TransmissionMode,                    defintval:"tm1",           TYPE_STRING,     0}   \
-}
-
+{ENB_CONFIG_STRING_UETIMERS_T300,                                NULL,   0,           iptr:&ue_TimersAndConstants_t300,               defintval:1000,            TYPE_UINT,       0},  \
+{ENB_CONFIG_STRING_UETIMERS_T301,                                NULL,   0,           iptr:&ue_TimersAndConstants_t301,               defintval:1000,            TYPE_UINT,       0},  \
+{ENB_CONFIG_STRING_UETIMERS_T310,                                NULL,   0,           iptr:&ue_TimersAndConstants_t310,               defintval:1000,            TYPE_UINT,       0},  \
+{ENB_CONFIG_STRING_UETIMERS_T311,                                NULL,   0,           iptr:&ue_TimersAndConstants_t311,               defintval:10000,           TYPE_UINT,       0},  \
+{ENB_CONFIG_STRING_UETIMERS_N310,                                NULL,   0,           iptr:&ue_TimersAndConstants_n310,               defintval:20,              TYPE_UINT,       0},  \
+{ENB_CONFIG_STRING_UETIMERS_N311,                                NULL,   0,           iptr:&ue_TimersAndConstants_n311,               defintval:1,               TYPE_UINT,       0},  \
+{ENB_CONFIG_STRING_UE_TRANSMISSION_MODE,                         NULL,   0,           iptr:&ue_TransmissionMode,                      defintval:1,               TYPE_UINT,       0},  \
+{ENB_CONFIG_STRING_UE_MULTIPLE_MAX,                              NULL,   0,           iptr:&ue_multiple_max,                          defintval:4,               TYPE_UINT,       0},  \
+{ENB_CONFIG_STRING_RXPOOL_SC_CP_LEN,                             NULL,   0,   strptr:(char **)&rxPool_sc_CP_Len,          defstrval:"normal",  TYPE_STRING,  0}, \
+{ENB_CONFIG_STRING_RXPOOL_SC_PRIOD,                              NULL,   0,   strptr:(char **)&rxPool_sc_Period,          defstrval:"sf40",  TYPE_STRING,  0}, \
+{ENB_CONFIG_STRING_RXPOOL_DATA_CP_LEN,                           NULL,   0,   strptr:(char **)&rxPool_data_CP_Len,          defstrval:"normal",  TYPE_STRING,  0}, \
+{ENB_CONFIG_STRING_RXPOOL_RC_PRB_NUM,                            NULL,   0,   iptr:(int32_t *)&rxPool_ResourceConfig_prb_Num,         defintval:1,       TYPE_UINT,    0}, \
+{ENB_CONFIG_STRING_RXPOOL_RC_PRB_START,                          NULL,   0,   iptr:(int32_t *)&rxPool_ResourceConfig_prb_Start,         defintval:1,       TYPE_UINT,    0}, \
+{ENB_CONFIG_STRING_RXPOOL_RC_PRB_END,                            NULL,   0,   iptr:(int32_t *)&rxPool_ResourceConfig_prb_End,         defintval:1,       TYPE_UINT,    0}, \
+{ENB_CONFIG_STRING_RXPOOL_RC_OFFSETIND_PRESENT,                  NULL,   0,   strptr:(char **)&rxPool_ResourceConfig_offsetIndicator_present,            defstrval:"prNothing",  TYPE_STRING,  0}, \
+{ENB_CONFIG_STRING_RXPOOL_RC_OFFSETIND_CHOICE,                   NULL,   0,   iptr:(int32_t *)&rxPool_ResourceConfig_offsetIndicator_choice,         defintval:1,       TYPE_UINT,    0}, \
+{ENB_CONFIG_STRING_RXPOOL_RC_SFBITMAP_PRESENT,                   NULL,   0,   strptr:(char **)&rxPool_ResourceConfig_subframeBitmap_present,            defstrval:"prNothing",  TYPE_STRING,  0}, \
+{ENB_CONFIG_STRING_RXPOOL_RC_SFBITMAP_CHOICE_BS_BUF,             NULL,   0,   strptr:(char **)&rxPool_ResourceConfig_subframeBitmap_choice_bs_buf,            defstrval:"001001",  TYPE_STRING,  0}, \
+{ENB_CONFIG_STRING_RXPOOL_RC_SFBITMAP_CHOICE_BS_SIZE,            NULL,   0,   iptr:(int32_t *)&rxPool_ResourceConfig_subframeBitmap_choice_bs_size,         defintval:1,       TYPE_UINT,    0}, \
+{ENB_CONFIG_STRING_RXPOOL_RC_SFBITMAP_CHOICE_BS_ASN_BITS_UNUSED, NULL,   0,   iptr:(int32_t *)&rxPool_ResourceConfig_subframeBitmap_choice_bs_bits_unused,         defintval:1,       TYPE_UINT,    0}, \
+{ENB_CONFIG_STRING_DISCRXPOOL_CP_LEN,                            NULL,   0,   strptr:(char **)&discRxPool_cp_Len,          defstrval:"normal",  TYPE_STRING,  0}, \
+{ENB_CONFIG_STRING_DISCRXPOOL_DISCPERIOD,                        NULL,   0,   strptr:(char **)&discRxPool_discPeriod,          defstrval:"rf32",  TYPE_STRING,  0}, \
+{ENB_CONFIG_STRING_DISCRXPOOL_NUMRETX,                           NULL,   0,   iptr:(int32_t *)&discRxPool_numRetx,         defintval:1,       TYPE_UINT,    0}, \
+{ENB_CONFIG_STRING_DISCRXPOOL_NUMREPETITION,                     NULL,   0,   iptr:(int32_t *)&discRxPool_numRepetition,         defintval:1,       TYPE_UINT,    0}, \
+{ENB_CONFIG_STRING_DISCRXPOOL_RC_PRB_NUM,                        NULL,   0,   iptr:(int32_t *)&discRxPool_ResourceConfig_prb_Num,         defintval:1,       TYPE_UINT,    0}, \
+{ENB_CONFIG_STRING_DISCRXPOOL_RC_PRB_START,                      NULL,   0,   iptr:(int32_t *)&discRxPool_ResourceConfig_prb_Start,         defintval:1,       TYPE_UINT,    0}, \
+{ENB_CONFIG_STRING_DISCRXPOOL_RC_PRB_END,                        NULL,   0,   iptr:(int32_t *)&discRxPool_ResourceConfig_prb_End,         defintval:1,       TYPE_UINT,    0}, \
+{ENB_CONFIG_STRING_DISCRXPOOL_RC_OFFSETIND_PRESENT,              NULL,   0,   strptr:(char **)&discRxPool_ResourceConfig_offsetIndicator_present,            defstrval:"prNothing",  TYPE_STRING,  0}, \
+{ENB_CONFIG_STRING_DISCRXPOOL_RC_OFFSETIND_CHOICE,               NULL,   0,   iptr:(int32_t *)&discRxPool_ResourceConfig_offsetIndicator_choice,         defintval:1,       TYPE_UINT,    0}, \
+{ENB_CONFIG_STRING_DISCRXPOOL_RC_SFBITMAP_PRESENT,               NULL,   0,   strptr:(char **)&discRxPool_ResourceConfig_subframeBitmap_present,            defstrval:"prNothing",  TYPE_STRING,  0}, \
+{ENB_CONFIG_STRING_DISCRXPOOL_RC_SFBITMAP_CHOICE_BS_BUF,         NULL,   0,   strptr:(char **)&discRxPool_ResourceConfig_subframeBitmap_choice_bs_buf,            defstrval:"001001",  TYPE_STRING,  0}, \
+{ENB_CONFIG_STRING_DISCRXPOOL_RC_SFBITMAP_CHOICE_BS_SIZE,        NULL,   0,   iptr:(int32_t *)&discRxPool_ResourceConfig_subframeBitmap_choice_bs_size,         defintval:1,       TYPE_UINT,    0}, \
+{ENB_CONFIG_STRING_DISCRXPOOL_RC_SFBITMAP_CHOICE_BS_ASN_BITS_UNUSED,NULL,   0,   iptr:(int32_t *)&discRxPool_ResourceConfig_subframeBitmap_choice_bs_bits_unused,         defintval:1,       TYPE_UINT,    0}, \
+{ENB_CONFIG_STRING_DISCRXPOOLPS_CP_LEN,                            NULL,   0,   strptr:(char **)&discRxPoolPS_cp_Len,          defstrval:"normal",  TYPE_STRING,  0}, \
+{ENB_CONFIG_STRING_DISCRXPOOLPS_DISCPERIOD,                        NULL,   0,   strptr:(char **)&discRxPoolPS_discPeriod,          defstrval:"rf32",  TYPE_STRING,  0}, \
+{ENB_CONFIG_STRING_DISCRXPOOLPS_NUMRETX,                           NULL,   0,   iptr:(int32_t *)&discRxPoolPS_numRetx,         defintval:1,       TYPE_UINT,    0}, \
+{ENB_CONFIG_STRING_DISCRXPOOLPS_NUMREPETITION,                     NULL,   0,   iptr:(int32_t *)&discRxPoolPS_numRepetition,         defintval:1,       TYPE_UINT,    0}, \
+{ENB_CONFIG_STRING_DISCRXPOOLPS_RC_PRB_NUM,                        NULL,   0,   iptr:(int32_t *)&discRxPoolPS_ResourceConfig_prb_Num,         defintval:1,       TYPE_UINT,    0}, \
+{ENB_CONFIG_STRING_DISCRXPOOLPS_RC_PRB_START,                      NULL,   0,   iptr:(int32_t *)&discRxPoolPS_ResourceConfig_prb_Start,         defintval:1,       TYPE_UINT,    0}, \
+{ENB_CONFIG_STRING_DISCRXPOOLPS_RC_PRB_END,                        NULL,   0,   iptr:(int32_t *)&discRxPoolPS_ResourceConfig_prb_End,         defintval:1,       TYPE_UINT,    0}, \
+{ENB_CONFIG_STRING_DISCRXPOOLPS_RC_OFFSETIND_PRESENT,              NULL,   0,   strptr:(char **)&discRxPoolPS_ResourceConfig_offsetIndicator_present,            defstrval:"prNothing",  TYPE_STRING,  0}, \
+{ENB_CONFIG_STRING_DISCRXPOOLPS_RC_OFFSETIND_CHOICE,               NULL,   0,   iptr:(int32_t *)&discRxPoolPS_ResourceConfig_offsetIndicator_choice,         defintval:1,       TYPE_UINT,    0}, \
+{ENB_CONFIG_STRING_DISCRXPOOLPS_RC_SFBITMAP_PRESENT,               NULL,   0,   strptr:(char **)&discRxPoolPS_ResourceConfig_subframeBitmap_present,            defstrval:"prNothing",  TYPE_STRING,  0}, \
+{ENB_CONFIG_STRING_DISCRXPOOLPS_RC_SFBITMAP_CHOICE_BS_BUF,         NULL,   0,   strptr:(char **)&discRxPoolPS_ResourceConfig_subframeBitmap_choice_bs_buf,            defstrval:"001001",  TYPE_STRING,  0}, \
+{ENB_CONFIG_STRING_DISCRXPOOLPS_RC_SFBITMAP_CHOICE_BS_SIZE,        NULL,   0,   iptr:(int32_t *)&discRxPoolPS_ResourceConfig_subframeBitmap_choice_bs_size,         defintval:1,       TYPE_UINT,    0}, \
+{ENB_CONFIG_STRING_DISCRXPOOLPS_RC_SFBITMAP_CHOICE_BS_ASN_BITS_UNUSED,NULL,   0,   iptr:(int32_t *)&discRxPoolPS_ResourceConfig_subframeBitmap_choice_bs_bits_unused,         defintval:1,       TYPE_UINT,    0} \
+
+}
 
 #define ENB_CONFIG_STRING_SCHEDULING_INFO_LIST                   "scheduling_info_br"
 
@@ -865,54 +873,7 @@
 {"sib2_interval_ULHoppingConfigCommonModeB_r13",                     NULL,   0,           iptr:&sib2_interval_ULHoppingConfigCommonModeB_r13,       defintval:"",            TYPE_STRING,       0}, \
 {"sib2_interval_ULHoppingConfigCommonModeB_r13_val",                 NULL,   0,           iptr:&sib2_interval_ULHoppingConfigCommonModeB_r13_val,   defintval:"",            TYPE_STRING,       0}, \
 {"sib2_mpdcch_pdsch_hoppingOffset_r13",                              NULL,   0,           iptr:&sib2_mpdcch_pdsch_hoppingOffset_r13,                defintval:1,             TYPE_UINT,         0} \
-=======
-{ENB_CONFIG_STRING_UETIMERS_T300,                                NULL,   0,           iptr:&ue_TimersAndConstants_t300,               defintval:1000,            TYPE_UINT,       0},  \
-{ENB_CONFIG_STRING_UETIMERS_T301,                                NULL,   0,           iptr:&ue_TimersAndConstants_t301,               defintval:1000,            TYPE_UINT,       0},  \
-{ENB_CONFIG_STRING_UETIMERS_T310,                                NULL,   0,           iptr:&ue_TimersAndConstants_t310,               defintval:1000,            TYPE_UINT,       0},  \
-{ENB_CONFIG_STRING_UETIMERS_T311,                                NULL,   0,           iptr:&ue_TimersAndConstants_t311,               defintval:10000,           TYPE_UINT,       0},  \
-{ENB_CONFIG_STRING_UETIMERS_N310,                                NULL,   0,           iptr:&ue_TimersAndConstants_n310,               defintval:20,              TYPE_UINT,       0},  \
-{ENB_CONFIG_STRING_UETIMERS_N311,                                NULL,   0,           iptr:&ue_TimersAndConstants_n311,               defintval:1,               TYPE_UINT,       0},  \
-{ENB_CONFIG_STRING_UE_TRANSMISSION_MODE,                         NULL,   0,           iptr:&ue_TransmissionMode,                      defintval:1,               TYPE_UINT,       0},  \
-{ENB_CONFIG_STRING_UE_MULTIPLE_MAX,                              NULL,   0,           iptr:&ue_multiple_max,                          defintval:4,               TYPE_UINT,       0},  \
-{ENB_CONFIG_STRING_RXPOOL_SC_CP_LEN,                             NULL,   0,   strptr:(char **)&rxPool_sc_CP_Len,          defstrval:"normal",  TYPE_STRING,  0}, \
-{ENB_CONFIG_STRING_RXPOOL_SC_PRIOD,                              NULL,   0,   strptr:(char **)&rxPool_sc_Period,          defstrval:"sf40",  TYPE_STRING,  0}, \
-{ENB_CONFIG_STRING_RXPOOL_DATA_CP_LEN,                           NULL,   0,   strptr:(char **)&rxPool_data_CP_Len,          defstrval:"normal",  TYPE_STRING,  0}, \
-{ENB_CONFIG_STRING_RXPOOL_RC_PRB_NUM,                            NULL,   0,   iptr:(int32_t *)&rxPool_ResourceConfig_prb_Num,         defintval:1,       TYPE_UINT,    0}, \
-{ENB_CONFIG_STRING_RXPOOL_RC_PRB_START,                          NULL,   0,   iptr:(int32_t *)&rxPool_ResourceConfig_prb_Start,         defintval:1,       TYPE_UINT,    0}, \
-{ENB_CONFIG_STRING_RXPOOL_RC_PRB_END,                            NULL,   0,   iptr:(int32_t *)&rxPool_ResourceConfig_prb_End,         defintval:1,       TYPE_UINT,    0}, \
-{ENB_CONFIG_STRING_RXPOOL_RC_OFFSETIND_PRESENT,                  NULL,   0,   strptr:(char **)&rxPool_ResourceConfig_offsetIndicator_present,            defstrval:"prNothing",  TYPE_STRING,  0}, \
-{ENB_CONFIG_STRING_RXPOOL_RC_OFFSETIND_CHOICE,                   NULL,   0,   iptr:(int32_t *)&rxPool_ResourceConfig_offsetIndicator_choice,         defintval:1,       TYPE_UINT,    0}, \
-{ENB_CONFIG_STRING_RXPOOL_RC_SFBITMAP_PRESENT,                   NULL,   0,   strptr:(char **)&rxPool_ResourceConfig_subframeBitmap_present,            defstrval:"prNothing",  TYPE_STRING,  0}, \
-{ENB_CONFIG_STRING_RXPOOL_RC_SFBITMAP_CHOICE_BS_BUF,             NULL,   0,   strptr:(char **)&rxPool_ResourceConfig_subframeBitmap_choice_bs_buf,            defstrval:"001001",  TYPE_STRING,  0}, \
-{ENB_CONFIG_STRING_RXPOOL_RC_SFBITMAP_CHOICE_BS_SIZE,            NULL,   0,   iptr:(int32_t *)&rxPool_ResourceConfig_subframeBitmap_choice_bs_size,         defintval:1,       TYPE_UINT,    0}, \
-{ENB_CONFIG_STRING_RXPOOL_RC_SFBITMAP_CHOICE_BS_ASN_BITS_UNUSED, NULL,   0,   iptr:(int32_t *)&rxPool_ResourceConfig_subframeBitmap_choice_bs_bits_unused,         defintval:1,       TYPE_UINT,    0}, \
-{ENB_CONFIG_STRING_DISCRXPOOL_CP_LEN,                            NULL,   0,   strptr:(char **)&discRxPool_cp_Len,          defstrval:"normal",  TYPE_STRING,  0}, \
-{ENB_CONFIG_STRING_DISCRXPOOL_DISCPERIOD,                        NULL,   0,   strptr:(char **)&discRxPool_discPeriod,          defstrval:"rf32",  TYPE_STRING,  0}, \
-{ENB_CONFIG_STRING_DISCRXPOOL_NUMRETX,                           NULL,   0,   iptr:(int32_t *)&discRxPool_numRetx,         defintval:1,       TYPE_UINT,    0}, \
-{ENB_CONFIG_STRING_DISCRXPOOL_NUMREPETITION,                     NULL,   0,   iptr:(int32_t *)&discRxPool_numRepetition,         defintval:1,       TYPE_UINT,    0}, \
-{ENB_CONFIG_STRING_DISCRXPOOL_RC_PRB_NUM,                        NULL,   0,   iptr:(int32_t *)&discRxPool_ResourceConfig_prb_Num,         defintval:1,       TYPE_UINT,    0}, \
-{ENB_CONFIG_STRING_DISCRXPOOL_RC_PRB_START,                      NULL,   0,   iptr:(int32_t *)&discRxPool_ResourceConfig_prb_Start,         defintval:1,       TYPE_UINT,    0}, \
-{ENB_CONFIG_STRING_DISCRXPOOL_RC_PRB_END,                        NULL,   0,   iptr:(int32_t *)&discRxPool_ResourceConfig_prb_End,         defintval:1,       TYPE_UINT,    0}, \
-{ENB_CONFIG_STRING_DISCRXPOOL_RC_OFFSETIND_PRESENT,              NULL,   0,   strptr:(char **)&discRxPool_ResourceConfig_offsetIndicator_present,            defstrval:"prNothing",  TYPE_STRING,  0}, \
-{ENB_CONFIG_STRING_DISCRXPOOL_RC_OFFSETIND_CHOICE,               NULL,   0,   iptr:(int32_t *)&discRxPool_ResourceConfig_offsetIndicator_choice,         defintval:1,       TYPE_UINT,    0}, \
-{ENB_CONFIG_STRING_DISCRXPOOL_RC_SFBITMAP_PRESENT,               NULL,   0,   strptr:(char **)&discRxPool_ResourceConfig_subframeBitmap_present,            defstrval:"prNothing",  TYPE_STRING,  0}, \
-{ENB_CONFIG_STRING_DISCRXPOOL_RC_SFBITMAP_CHOICE_BS_BUF,         NULL,   0,   strptr:(char **)&discRxPool_ResourceConfig_subframeBitmap_choice_bs_buf,            defstrval:"001001",  TYPE_STRING,  0}, \
-{ENB_CONFIG_STRING_DISCRXPOOL_RC_SFBITMAP_CHOICE_BS_SIZE,        NULL,   0,   iptr:(int32_t *)&discRxPool_ResourceConfig_subframeBitmap_choice_bs_size,         defintval:1,       TYPE_UINT,    0}, \
-{ENB_CONFIG_STRING_DISCRXPOOL_RC_SFBITMAP_CHOICE_BS_ASN_BITS_UNUSED,NULL,   0,   iptr:(int32_t *)&discRxPool_ResourceConfig_subframeBitmap_choice_bs_bits_unused,         defintval:1,       TYPE_UINT,    0}, \
-{ENB_CONFIG_STRING_DISCRXPOOLPS_CP_LEN,                            NULL,   0,   strptr:(char **)&discRxPoolPS_cp_Len,          defstrval:"normal",  TYPE_STRING,  0}, \
-{ENB_CONFIG_STRING_DISCRXPOOLPS_DISCPERIOD,                        NULL,   0,   strptr:(char **)&discRxPoolPS_discPeriod,          defstrval:"rf32",  TYPE_STRING,  0}, \
-{ENB_CONFIG_STRING_DISCRXPOOLPS_NUMRETX,                           NULL,   0,   iptr:(int32_t *)&discRxPoolPS_numRetx,         defintval:1,       TYPE_UINT,    0}, \
-{ENB_CONFIG_STRING_DISCRXPOOLPS_NUMREPETITION,                     NULL,   0,   iptr:(int32_t *)&discRxPoolPS_numRepetition,         defintval:1,       TYPE_UINT,    0}, \
-{ENB_CONFIG_STRING_DISCRXPOOLPS_RC_PRB_NUM,                        NULL,   0,   iptr:(int32_t *)&discRxPoolPS_ResourceConfig_prb_Num,         defintval:1,       TYPE_UINT,    0}, \
-{ENB_CONFIG_STRING_DISCRXPOOLPS_RC_PRB_START,                      NULL,   0,   iptr:(int32_t *)&discRxPoolPS_ResourceConfig_prb_Start,         defintval:1,       TYPE_UINT,    0}, \
-{ENB_CONFIG_STRING_DISCRXPOOLPS_RC_PRB_END,                        NULL,   0,   iptr:(int32_t *)&discRxPoolPS_ResourceConfig_prb_End,         defintval:1,       TYPE_UINT,    0}, \
-{ENB_CONFIG_STRING_DISCRXPOOLPS_RC_OFFSETIND_PRESENT,              NULL,   0,   strptr:(char **)&discRxPoolPS_ResourceConfig_offsetIndicator_present,            defstrval:"prNothing",  TYPE_STRING,  0}, \
-{ENB_CONFIG_STRING_DISCRXPOOLPS_RC_OFFSETIND_CHOICE,               NULL,   0,   iptr:(int32_t *)&discRxPoolPS_ResourceConfig_offsetIndicator_choice,         defintval:1,       TYPE_UINT,    0}, \
-{ENB_CONFIG_STRING_DISCRXPOOLPS_RC_SFBITMAP_PRESENT,               NULL,   0,   strptr:(char **)&discRxPoolPS_ResourceConfig_subframeBitmap_present,            defstrval:"prNothing",  TYPE_STRING,  0}, \
-{ENB_CONFIG_STRING_DISCRXPOOLPS_RC_SFBITMAP_CHOICE_BS_BUF,         NULL,   0,   strptr:(char **)&discRxPoolPS_ResourceConfig_subframeBitmap_choice_bs_buf,            defstrval:"001001",  TYPE_STRING,  0}, \
-{ENB_CONFIG_STRING_DISCRXPOOLPS_RC_SFBITMAP_CHOICE_BS_SIZE,        NULL,   0,   iptr:(int32_t *)&discRxPoolPS_ResourceConfig_subframeBitmap_choice_bs_size,         defintval:1,       TYPE_UINT,    0}, \
-{ENB_CONFIG_STRING_DISCRXPOOLPS_RC_SFBITMAP_CHOICE_BS_ASN_BITS_UNUSED,NULL,   0,   iptr:(int32_t *)&discRxPoolPS_ResourceConfig_subframeBitmap_choice_bs_bits_unused,         defintval:1,       TYPE_UINT,    0} \
->>>>>>> 09187015
+
 }
 
 #define ENB_CONFIG_FRAME_TYPE_IDX                            0  			     
