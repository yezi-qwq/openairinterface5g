/*
 * Licensed to the OpenAirInterface (OAI) Software Alliance under one or more
 * contributor license agreements.  See the NOTICE file distributed with
 * this work for additional information regarding copyright ownership.
 * The OpenAirInterface Software Alliance licenses this file to You under
 * the OAI Public License, Version 1.1  (the "License"); you may not use this file
 * except in compliance with the License.
 * You may obtain a copy of the License at
 *
 *      http://www.openairinterface.org/?page_id=698
 *
 * Unless required by applicable law or agreed to in writing, software
 * distributed under the License is distributed on an "AS IS" BASIS,
 * WITHOUT WARRANTIES OR CONDITIONS OF ANY KIND, either express or implied.
 * See the License for the specific language governing permissions and
 * limitations under the License.
 *-------------------------------------------------------------------------------
 * For more information about the OpenAirInterface (OAI) Software Alliance:
 *      contact@openairinterface.org
 */

/*! \file openair2/ENB_APP/enb_paramdef.h
 * \brief definition of configuration parameters for all eNodeB modules
 * \author Francois TABURET
 * \date 2017
 * \version 0.1
 * \company NOKIA BellLabs France
 * \email: francois.taburet@nokia-bell-labs.com
 * \note
 * \warning
 */

#ifndef ENB_PARAMDEF_H_
#define ENB_PARAMDEF_H_
#include "common/config/config_paramdesc.h"
#include "RRC_paramsvalues.h"
#include "s1ap_eNB_default_values.h"

#define ENB_CONFIG_STRING_CC_NODE_FUNCTION  "node_function"
#define ENB_CONFIG_STRING_CC_NODE_TIMING    "node_timing"
#define ENB_CONFIG_STRING_CC_NODE_SYNCH_REF "node_synch_ref"

// OTG config per ENB-UE DL
#define ENB_CONF_STRING_OTG_CONFIG          "otg_config"
#define ENB_CONF_STRING_OTG_UE_ID           "ue_id"
#define ENB_CONF_STRING_OTG_APP_TYPE        "app_type"
#define ENB_CONF_STRING_OTG_BG_TRAFFIC      "bg_traffic"

#ifdef LIBCONFIG_LONG
  #define libconfig_int long
#else
  #define libconfig_int int
#endif

typedef enum {
  RU     = 0,
  L1     = 1,
  L2     = 2,
  L3     = 3,
  S1     = 4,
  lastel = 5
} RC_config_functions_t;


#define CONFIG_STRING_ACTIVE_RUS                   "Active_RUs"
/*------------------------------------------------------------------------------------------------------------------------------------------*/
/*    RUs  configuration section name */
#define CONFIG_STRING_RU_LIST                      "RUs"
#define CONFIG_STRING_RU_CONFIG                   "ru_config"

/*    RUs configuration parameters name   */
#define CONFIG_STRING_RU_LOCAL_IF_NAME            "local_if_name"
#define CONFIG_STRING_RU_LOCAL_ADDRESS            "local_address"
#define CONFIG_STRING_RU_REMOTE_ADDRESS           "remote_address"
#define CONFIG_STRING_RU_LOCAL_PORTC              "local_portc"
#define CONFIG_STRING_RU_REMOTE_PORTC             "remote_portc"
#define CONFIG_STRING_RU_LOCAL_PORTD              "local_portd"
#define CONFIG_STRING_RU_REMOTE_PORTD             "remote_portd"
#define CONFIG_STRING_RU_LOCAL_RF                 "local_rf"
#define CONFIG_STRING_RU_TRANSPORT_PREFERENCE     "tr_preference"
#define CONFIG_STRING_RU_BAND_LIST                "bands"
#define CONFIG_STRING_RU_ENB_LIST                 "eNB_instances"
#define CONFIG_STRING_RU_NB_TX                    "nb_tx"
#define CONFIG_STRING_RU_NB_RX                    "nb_rx"
#define CONFIG_STRING_RU_ATT_TX                   "att_tx"
#define CONFIG_STRING_RU_ATT_RX                   "att_rx"
#define CONFIG_STRING_RU_MAX_RS_EPRE              "max_pdschReferenceSignalPower"
#define CONFIG_STRING_RU_MAX_RXGAIN               "max_rxgain"
#define CONFIG_STRING_RU_IF_COMPRESSION           "if_compression"
#define CONFIG_STRING_RU_IS_SLAVE                 "is_slave"
#define CONFIG_STRING_RU_NBIOTRRC_LIST            "NbIoT_RRC_instances"
#define CONFIG_STRING_RU_SDR_ADDRS                "sdr_addrs"
#define CONFIG_STRING_RU_SDR_CLK_SRC              "clock_src"
#define CONFIG_STRING_RU_SDR_TME_SRC              "time_src"
#define CONFIG_STRING_RU_SF_EXTENSION             "sf_extension"
#define CONFIG_STRING_RU_END_OF_BURST_DELAY       "end_of_burst_delay"
#define CONFIG_STRING_RU_OTA_SYNC_ENABLE          "ota_sync_enabled"
#define CONFIG_STRING_RU_BF_WEIGHTS_LIST          "bf_weights"
#define CONFIG_STRING_RU_IF_FREQUENCY             "if_freq"
#define CONFIG_STRING_RU_IF_FREQ_OFFSET           "if_offset"
#define CONFIG_STRING_RU_DO_PRECODING             "do_precoding"
#define CONFIG_STRING_RU_SF_AHEAD                 "sf_ahead"
#define CONFIG_STRING_RU_SL_AHEAD                 "sl_ahead"
#define CONFIG_STRING_RU_NR_FLAG                  "nr_flag"
#define CONFIG_STRING_RU_NR_SCS_FOR_RASTER        "nr_scs_for_raster"
#define CONFIG_STRING_RU_TX_SUBDEV                "tx_subdev"
#define CONFIG_STRING_RU_RX_SUBDEV                "rx_subdev"
#define CONFIG_STRING_RU_RXFH_CORE_ID             "rxfh_core_id"
#define CONFIG_STRING_RU_TXFH_CORE_ID             "txfh_core_id"
#define CONFIG_STRING_RU_TP_CORES                 "tp_cores"
#define CONFIG_STRING_RU_NUM_TP_CORES             "num_tp_cores"
#define CONFIG_STRING_RU_NUM_INTERFACES           "num_interfaces"
#define CONFIG_STRING_RU_HALF_SLOT_PARALLELIZATION "half_slot_parallelization"
#define CONFIG_STRING_RU_RU_THREAD_CORE            "ru_thread_core"

#define HLP_RU_SF_AHEAD "LTE TX processing advance"
#define HLP_RU_SL_AHEAD "NR TX processing advance"
#define HLP_RU_NR_FLAG "Use NR numerology (for AW2SORI)"
#define HLP_RU_NR_SCS_FOR_RASTER "NR SCS for raster (for AW2SORI)"
#define HLP_RU_RXFH_CORE_ID "Core ID for RX Fronthaul thread (ECPRI IF5)"
#define HLP_RU_TXFH_CORE_ID "Core ID for TX Fronthaul thread (ECPRI IF5)"
#define HLP_RU_TP_CORES "List of cores for RU ThreadPool"
#define HLP_RU_NUM_TP_CORES "Number of cores for RU ThreadPool"
#define HLP_RU_NUM_INTERFACES "Number of network interfaces for RU"
#define HLP_RU_HALF_SLOT_PARALLELIZATION "run half slots in parallel in RU FEP"
#define HLP_RU_RU_THREAD_CORE "id of core to pin ru_thread, -1 is default"

#define RU_LOCAL_IF_NAME_IDX          0
#define RU_LOCAL_ADDRESS_IDX          1
#define RU_REMOTE_ADDRESS_IDX         2
#define RU_LOCAL_PORTC_IDX            3
#define RU_REMOTE_PORTC_IDX           4
#define RU_LOCAL_PORTD_IDX            5
#define RU_REMOTE_PORTD_IDX           6
#define RU_TRANSPORT_PREFERENCE_IDX   7
#define RU_LOCAL_RF_IDX               8
#define RU_NB_TX_IDX                  9
#define RU_NB_RX_IDX                  10
#define RU_MAX_RS_EPRE_IDX            11
#define RU_MAX_RXGAIN_IDX             12
#define RU_BAND_LIST_IDX              13
#define RU_ENB_LIST_IDX               14
#define RU_ATT_TX_IDX                 15
#define RU_ATT_RX_IDX                 16
#define RU_IS_SLAVE_IDX               17
#define RU_NBIOTRRC_LIST_IDX          18
#define RU_SDR_ADDRS                  19
#define RU_SDR_CLK_SRC                20
#define RU_SDR_TME_SRC                21
#define RU_SF_EXTENSION_IDX           22
#define RU_END_OF_BURST_DELAY_IDX     23
#define RU_OTA_SYNC_ENABLE_IDX        24
#define RU_BF_WEIGHTS_LIST_IDX        25
#define RU_IF_FREQUENCY               26
#define RU_IF_FREQ_OFFSET             27
#define RU_DO_PRECODING               28
#define RU_SF_AHEAD                   29
#define RU_SL_AHEAD                   30 
#define RU_NR_FLAG                    31 
#define RU_NR_SCS_FOR_RASTER          32
#define RU_TX_SUBDEV                  33
#define RU_RX_SUBDEV                  34
#define RU_RXFH_CORE_ID               35
#define RU_TXFH_CORE_ID               36
#define RU_TP_CORES                   37
#define RU_NUM_TP_CORES               38
#define RU_NUM_INTERFACES             39
#define RU_HALF_SLOT_PARALLELIZATION  40
#define RU_RU_THREAD_CORE             41
/*-----------------------------------------------------------------------------------------------------------------------------------------*/
/*                                            RU configuration parameters                                                                  */
/*   optname                                   helpstr   paramflags    XXXptr          defXXXval                   type      numelt        */
/*-----------------------------------------------------------------------------------------------------------------------------------------*/
// clang-format off
#define RUPARAMS_DESC { \
<<<<<<< HEAD
    {CONFIG_STRING_RU_LOCAL_IF_NAME,               NULL,       0,       strptr:NULL,     defstrval:"lo",          TYPE_STRING,      0}, \
    {CONFIG_STRING_RU_LOCAL_ADDRESS,               NULL,       0,       strptr:NULL,     defstrval:"127.0.0.2",   TYPE_STRING,      0}, \
    {CONFIG_STRING_RU_REMOTE_ADDRESS,              NULL,       0,       strptr:NULL,     defstrval:"127.0.0.1",   TYPE_STRING,      0}, \
    {CONFIG_STRING_RU_LOCAL_PORTC,                 NULL,       0,       uptr:NULL,       defuintval:50000,        TYPE_UINT,        0}, \
    {CONFIG_STRING_RU_REMOTE_PORTC,                NULL,       0,       uptr:NULL,       defuintval:50000,        TYPE_UINT,        0}, \
    {CONFIG_STRING_RU_LOCAL_PORTD,                 NULL,       0,       uptr:NULL,       defuintval:50001,        TYPE_UINT,        0}, \
    {CONFIG_STRING_RU_REMOTE_PORTD,                NULL,       0,       uptr:NULL,       defuintval:50001,        TYPE_UINT,        0}, \
    {CONFIG_STRING_RU_TRANSPORT_PREFERENCE,        NULL,       0,       strptr:NULL,     defstrval:"udp_if5",     TYPE_STRING,      0}, \
    {CONFIG_STRING_RU_LOCAL_RF,                    NULL,       0,       strptr:NULL,     defstrval:"yes",         TYPE_STRING,      0}, \
    {CONFIG_STRING_RU_NB_TX,                       NULL,       0,       uptr:NULL,       defuintval:1,            TYPE_UINT,        0}, \
    {CONFIG_STRING_RU_NB_RX,                       NULL,       0,       uptr:NULL,       defuintval:1,            TYPE_UINT,        0}, \
    {CONFIG_STRING_RU_MAX_RS_EPRE,                 NULL,       0,       iptr:NULL,       defintval:-29,           TYPE_INT,         0}, \
    {CONFIG_STRING_RU_MAX_RXGAIN,                  NULL,       0,       iptr:NULL,       defintval:120,           TYPE_INT,         0}, \
    {CONFIG_STRING_RU_BAND_LIST,                   NULL,       0,       uptr:NULL,       defintarrayval:DEFBANDS, TYPE_INTARRAY,    1}, \
    {CONFIG_STRING_RU_ENB_LIST,                    NULL,       0,       uptr:NULL,       defintarrayval:DEFENBS,  TYPE_INTARRAY,    1}, \
    {CONFIG_STRING_RU_ATT_TX,                      NULL,       0,       uptr:NULL,       defintval:0,             TYPE_UINT,        0}, \
    {CONFIG_STRING_RU_ATT_RX,                      NULL,       0,       uptr:NULL,       defintval:0,             TYPE_UINT,        0}, \
    {CONFIG_STRING_RU_IS_SLAVE,                    NULL,       0,       strptr:NULL,     defstrval:"no",          TYPE_STRING,      0}, \
    {CONFIG_STRING_RU_NBIOTRRC_LIST,               NULL,       0,       uptr:NULL,       defintarrayval:DEFENBS,  TYPE_INTARRAY,    1}, \
    {CONFIG_STRING_RU_SDR_ADDRS,                   NULL,       0,       strptr:NULL,     defstrval:"type=b200",   TYPE_STRING,      0}, \
    {CONFIG_STRING_RU_SDR_CLK_SRC,                 NULL,       0,       strptr:NULL,     defstrval:"internal",    TYPE_STRING,      0}, \
    {CONFIG_STRING_RU_SDR_TME_SRC,                 NULL,       0,       strptr:NULL,     defstrval:"internal",    TYPE_STRING,      0}, \
    {CONFIG_STRING_RU_SF_EXTENSION,                NULL,       0,       uptr:NULL,       defuintval:320,          TYPE_UINT,        0}, \
    {CONFIG_STRING_RU_END_OF_BURST_DELAY,          NULL,       0,       uptr:NULL,       defuintval:400,          TYPE_UINT,        0}, \
    {CONFIG_STRING_RU_OTA_SYNC_ENABLE,             NULL,       0,       strptr:NULL,     defstrval:"no",          TYPE_STRING,      0}, \
    {CONFIG_STRING_RU_BF_WEIGHTS_LIST,             NULL,       0,       iptr:NULL,       defintarrayval:DEFBFW,   TYPE_INTARRAY,    0}, \
    {CONFIG_STRING_RU_IF_FREQUENCY,                NULL,       0,       u64ptr:NULL,     defuintval:0,            TYPE_UINT64,      0}, \
    {CONFIG_STRING_RU_IF_FREQ_OFFSET,              NULL,       0,       iptr:NULL,       defintval:0,             TYPE_INT,         0}, \
    {CONFIG_STRING_RU_DO_PRECODING,                NULL,       0,       iptr:NULL,       defintval:0,             TYPE_INT,         0}, \
    {CONFIG_STRING_RU_SF_AHEAD,          HLP_RU_SF_AHEAD,      0,       iptr:NULL,       defintval:4,             TYPE_INT,         0}, \
    {CONFIG_STRING_RU_SL_AHEAD,          HLP_RU_SL_AHEAD,      0,       iptr:NULL,       defintval:6,             TYPE_INT,         0}, \
    {CONFIG_STRING_RU_NR_FLAG,           HLP_RU_NR_FLAG,       0,       iptr:NULL,       defintval:0,             TYPE_INT,         0}, \
    {CONFIG_STRING_RU_NR_SCS_FOR_RASTER, HLP_RU_NR_SCS_FOR_RASTER, 0,   iptr:NULL,       defintval:1,             TYPE_INT,         0}, \
    {CONFIG_STRING_RU_TX_SUBDEV,                   NULL,       0,       strptr:NULL,     defstrval:"",            TYPE_STRING,      0}, \
    {CONFIG_STRING_RU_RX_SUBDEV,                   NULL,       0,       strptr:NULL,     defstrval:"",            TYPE_STRING,      0}, \
    {CONFIG_STRING_RU_RXFH_CORE_ID, HLP_RU_RXFH_CORE_ID,       0,       uptr:NULL,       defintval:0,             TYPE_UINT,         0}, \
    {CONFIG_STRING_RU_TXFH_CORE_ID, HLP_RU_TXFH_CORE_ID,       0,       uptr:NULL,       defintval:0,             TYPE_UINT,         0}, \
    {CONFIG_STRING_RU_TP_CORES, HLP_RU_TP_CORES,               0,       uptr:NULL,       defintarrayval:DEFRUTPCORES,  TYPE_INTARRAY,    8}, \
    {CONFIG_STRING_RU_NUM_TP_CORES, HLP_RU_NUM_TP_CORES,       0,       uptr:NULL,       defintval:2,             TYPE_UINT,         0}, \
    {CONFIG_STRING_RU_NUM_INTERFACES, HLP_RU_NUM_INTERFACES,    0,       uptr:NULL,       defintval:1,             TYPE_UINT,         0}, \
    {CONFIG_STRING_RU_HALF_SLOT_PARALLELIZATION, HLP_RU_HALF_SLOT_PARALLELIZATION,    0,       uptr:NULL,       defintval:1,             TYPE_UINT,         0}, \
    {CONFIG_STRING_RU_RU_THREAD_CORE, HLP_RU_RU_THREAD_CORE,    0,       uptr:NULL,       defintval:-1,             TYPE_INT,         0}, \
  }
=======
  {CONFIG_STRING_RU_LOCAL_IF_NAME,             NULL,                              0,       .strptr=NULL,     .defstrval="lo",              TYPE_STRING,      0}, \
  {CONFIG_STRING_RU_LOCAL_ADDRESS,             NULL,                              0,       .strptr=NULL,     .defstrval="127.0.0.2",       TYPE_STRING,      0}, \
  {CONFIG_STRING_RU_REMOTE_ADDRESS,            NULL,                              0,       .strptr=NULL,     .defstrval="127.0.0.1",       TYPE_STRING,      0}, \
  {CONFIG_STRING_RU_LOCAL_PORTC,               NULL,                              0,       .uptr=NULL,       .defuintval=50000,            TYPE_UINT,        0}, \
  {CONFIG_STRING_RU_REMOTE_PORTC,              NULL,                              0,       .uptr=NULL,       .defuintval=50000,            TYPE_UINT,        0}, \
  {CONFIG_STRING_RU_LOCAL_PORTD,               NULL,                              0,       .uptr=NULL,       .defuintval=50001,            TYPE_UINT,        0}, \
  {CONFIG_STRING_RU_REMOTE_PORTD,              NULL,                              0,       .uptr=NULL,       .defuintval=50001,            TYPE_UINT,        0}, \
  {CONFIG_STRING_RU_TRANSPORT_PREFERENCE,      NULL,                              0,       .strptr=NULL,     .defstrval="udp_if5",         TYPE_STRING,      0}, \
  {CONFIG_STRING_RU_LOCAL_RF,                  NULL,                              0,       .strptr=NULL,     .defstrval="yes",             TYPE_STRING,      0}, \
  {CONFIG_STRING_RU_NB_TX,                     NULL,                              0,       .uptr=NULL,       .defuintval=1,                TYPE_UINT,        0}, \
  {CONFIG_STRING_RU_NB_RX,                     NULL,                              0,       .uptr=NULL,       .defuintval=1,                TYPE_UINT,        0}, \
  {CONFIG_STRING_RU_MAX_RS_EPRE,               NULL,                              0,       .iptr=NULL,       .defintval=-29,               TYPE_INT,         0}, \
  {CONFIG_STRING_RU_MAX_RXGAIN,                NULL,                              0,       .iptr=NULL,       .defintval=120,               TYPE_INT,         0}, \
  {CONFIG_STRING_RU_BAND_LIST,                 NULL,                              0,       .uptr=NULL,       .defintarrayval=DEFBANDS,     TYPE_INTARRAY,    1}, \
  {CONFIG_STRING_RU_ENB_LIST,                  NULL,                              0,       .uptr=NULL,       .defintarrayval=DEFENBS,      TYPE_INTARRAY,    1}, \
  {CONFIG_STRING_RU_ATT_TX,                    NULL,                              0,       .uptr=NULL,       .defintval=0,                 TYPE_UINT,        0}, \
  {CONFIG_STRING_RU_ATT_RX,                    NULL,                              0,       .uptr=NULL,       .defintval=0,                 TYPE_UINT,        0}, \
  {CONFIG_STRING_RU_IS_SLAVE,                  NULL,                              0,       .strptr=NULL,     .defstrval="no",              TYPE_STRING,      0}, \
  {CONFIG_STRING_RU_NBIOTRRC_LIST,             NULL,                              0,       .uptr=NULL,       .defintarrayval=DEFENBS,      TYPE_INTARRAY,    1}, \
  {CONFIG_STRING_RU_SDR_ADDRS,                 NULL,                              0,       .strptr=NULL,     .defstrval="type=b200",       TYPE_STRING,      0}, \
  {CONFIG_STRING_RU_SDR_CLK_SRC,               NULL,                              0,       .strptr=NULL,     .defstrval="internal",        TYPE_STRING,      0}, \
  {CONFIG_STRING_RU_SDR_TME_SRC,               NULL,                              0,       .strptr=NULL,     .defstrval="internal",        TYPE_STRING,      0}, \
  {CONFIG_STRING_RU_SF_EXTENSION,              NULL,                              0,       .uptr=NULL,       .defuintval=320,              TYPE_UINT,        0}, \
  {CONFIG_STRING_RU_END_OF_BURST_DELAY,        NULL,                              0,       .uptr=NULL,       .defuintval=400,              TYPE_UINT,        0}, \
  {CONFIG_STRING_RU_OTA_SYNC_ENABLE,           NULL,                              0,       .strptr=NULL,     .defstrval="no",              TYPE_STRING,      0}, \
  {CONFIG_STRING_RU_BF_WEIGHTS_LIST,           NULL,                              0,       .iptr=NULL,       .defintarrayval=DEFBFW,       TYPE_INTARRAY,    0}, \
  {CONFIG_STRING_RU_IF_FREQUENCY,              NULL,                              0,       .u64ptr=NULL,     .defuintval=0,                TYPE_UINT64,      0}, \
  {CONFIG_STRING_RU_IF_FREQ_OFFSET,            NULL,                              0,       .iptr=NULL,       .defintval=0,                 TYPE_INT,         0}, \
  {CONFIG_STRING_RU_DO_PRECODING,              NULL,                              0,       .iptr=NULL,       .defintval=0,                 TYPE_INT,         0}, \
  {CONFIG_STRING_RU_SF_AHEAD,                  HLP_RU_SF_AHEAD,                   0,       .iptr=NULL,       .defintval=4,                 TYPE_INT,         0}, \
  {CONFIG_STRING_RU_SL_AHEAD,                  HLP_RU_SL_AHEAD,                   0,       .iptr=NULL,       .defintval=6,                 TYPE_INT,         0}, \
  {CONFIG_STRING_RU_NR_FLAG,                   HLP_RU_NR_FLAG,                    0,       .iptr=NULL,       .defintval=0,                 TYPE_INT,         0}, \
  {CONFIG_STRING_RU_NR_SCS_FOR_RASTER,         HLP_RU_NR_SCS_FOR_RASTER,          0,       .iptr=NULL,       .defintval=1,                 TYPE_INT,         0}, \
  {CONFIG_STRING_RU_TX_SUBDEV,                 NULL,                              0,       .strptr=NULL,     .defstrval="",                TYPE_STRING,      0}, \
  {CONFIG_STRING_RU_RX_SUBDEV,                 NULL,                              0,       .strptr=NULL,     .defstrval="",                TYPE_STRING,      0}, \
  {CONFIG_STRING_RU_RXFH_CORE_ID,              HLP_RU_RXFH_CORE_ID,               0,       .uptr=NULL,       .defintval=0,                 TYPE_UINT,        0}, \
  {CONFIG_STRING_RU_TXFH_CORE_ID,              HLP_RU_TXFH_CORE_ID,               0,       .uptr=NULL,       .defintval=0,                 TYPE_UINT,        0}, \
  {CONFIG_STRING_RU_TP_CORES,                  HLP_RU_TP_CORES,                   0,       .uptr=NULL,       .defintarrayval=DEFRUTPCORES, TYPE_INTARRAY,    8}, \
  {CONFIG_STRING_RU_NUM_TP_CORES,              HLP_RU_NUM_TP_CORES,               0,       .uptr=NULL,       .defintval=2,                 TYPE_UINT,        0}, \
  {CONFIG_STRING_RU_NUM_INTERFACES,            HLP_RU_NUM_INTERFACES,             0,       .uptr=NULL,       .defintval=1,                 TYPE_UINT,        0}, \
  {CONFIG_STRING_RU_HALF_SLOT_PARALLELIZATION, HLP_RU_HALF_SLOT_PARALLELIZATION,  0,       .uptr=NULL,       .defintval=1,                 TYPE_UINT,        0}, \
}
// clang-format on
>>>>>>> 342ea088

/*---------------------------------------------------------------------------------------------------------------------------------------*/
/*---------------------------------------------------------------------------------------------------------------------------------------*/
/* value definitions for ASN1 verbosity parameter */
#define ENB_CONFIG_STRING_ASN1_VERBOSITY_NONE              "none"
#define ENB_CONFIG_STRING_ASN1_VERBOSITY_ANNOYING          "annoying"
#define ENB_CONFIG_STRING_ASN1_VERBOSITY_INFO              "info"


/* global parameters, not under a specific section   */
#define ENB_CONFIG_STRING_ASN1_VERBOSITY           "Asn1_verbosity"
#define ENB_CONFIG_STRING_ACTIVE_ENBS              "Active_eNBs"
#define ENB_CONFIG_STRING_NOS1                     "noS1"
/*--------------------------------------------------------------------------------------------------------------------------------------------------------------*/
/*                                            global configuration parameters                                                                                   */
/*   optname                          helpstr      paramflags          XXXptr        defXXXval                                        type           numelt     */
/*--------------------------------------------------------------------------------------------------------------------------------------------------------------*/
// clang-format off
#define ENBSPARAMS_DESC {                                                                                             \
  {ENB_CONFIG_STRING_ASN1_VERBOSITY,   NULL,     0,                   .uptr=NULL,   .defstrval=ENB_CONFIG_STRING_ASN1_VERBOSITY_NONE,   TYPE_STRING,      0},   \
  {ENB_CONFIG_STRING_ACTIVE_ENBS,      NULL,     0,                   .uptr=NULL,   .defstrval=NULL,                                    TYPE_STRINGLIST,  0},   \
  {ENB_CONFIG_STRING_NOS1,             NULL,     PARAMFLAG_BOOL,      .uptr=NULL,   .defintval=0,                                       TYPE_UINT,        0},   \
}
// clang-format on
#define ENB_ASN1_VERBOSITY_IDX                     0
#define ENB_ACTIVE_ENBS_IDX                        1
#define ENB_NOS1_IDX                               2


/*------------------------------------------------------------------------------------------------------------------------------------------*/
/*------------------------------------------------------------------------------------------------------------------------------------------*/


/* cell configuration parameters names */
#define ENB_CONFIG_STRING_ENB_ID                        "eNB_ID"
#define ENB_CONFIG_STRING_CELL_TYPE                     "cell_type"
#define ENB_CONFIG_STRING_ENB_NAME                      "eNB_name"
#define ENB_CONFIG_STRING_TRACKING_AREA_CODE            "tracking_area_code"
#define ENB_CONFIG_STRING_MOBILE_COUNTRY_CODE_OLD       "mobile_country_code"
#define ENB_CONFIG_STRING_MOBILE_NETWORK_CODE_OLD       "mobile_network_code"
#define ENB_CONFIG_STRING_TRANSPORT_S_PREFERENCE        "tr_s_preference"
#define ENB_CONFIG_STRING_LOCAL_S_IF_NAME               "local_s_if_name"
#define ENB_CONFIG_STRING_LOCAL_S_ADDRESS               "local_s_address"
#define ENB_CONFIG_STRING_REMOTE_S_ADDRESS              "remote_s_address"
#define ENB_CONFIG_STRING_LOCAL_S_PORTC                 "local_s_portc"
#define ENB_CONFIG_STRING_REMOTE_S_PORTC                "remote_s_portc"
#define ENB_CONFIG_STRING_LOCAL_S_PORTD                 "local_s_portd"
#define ENB_CONFIG_STRING_REMOTE_S_PORTD                "remote_s_portd"
#define ENB_CONFIG_STRING_NR_CELLID                     "nr_cellid"
#define ENB_CONFIG_STRING_RRC_INACTIVITY_THRESHOLD      "rrc_inactivity_threshold"
#define ENB_CONFIG_STRING_MEASUREMENT_REPORTS           "enable_measurement_reports"
#define ENB_CONFIG_STRING_X2                            "enable_x2"
#define ENB_CONFIG_STRING_ENB_M2                        "enable_enb_m2"
#define ENB_CONFIG_STRING_MCE_M2                        "enable_mce_m2"
#define ENB_CONFIG_STRING_S1SETUP_RSP_TIMER             "s1setup_rsp_timer"
#define ENB_CONFIG_STRING_S1SETUP_REQ_TIMER             "s1setup_req_timer"
#define ENB_CONFIG_STRING_S1SETUP_REQ_COUNT             "s1setup_req_count"
#define ENB_CONFIG_STRING_SCTP_REQ_TIMER                "sctp_req_timer"
#define ENB_CONFIG_STRING_SCTP_REQ_COUNT                "sctp_req_count"
/*-----------------------------------------------------------------------------------------------------------------------------------------*/
/*                                            cell configuration parameters                                                                */
/*   optname                                   helpstr   paramflags    XXXptr        defXXXval                   type           numelt     */
/*-----------------------------------------------------------------------------------------------------------------------------------------*/
// clang-format off
#define ENBPARAMS_DESC {\
  {ENB_CONFIG_STRING_ENB_ID,                       NULL,   0,            .uptr=NULL,   .defintval=0,                 TYPE_UINT,      0},  \
  {ENB_CONFIG_STRING_CELL_TYPE,                    NULL,   0,            .strptr=NULL, .defstrval="CELL_MACRO_ENB",  TYPE_STRING,    0},  \
  {ENB_CONFIG_STRING_ENB_NAME,                     NULL,   0,            .strptr=NULL, .defstrval="OAIeNodeB",       TYPE_STRING,    0},  \
  {ENB_CONFIG_STRING_TRACKING_AREA_CODE,           NULL,   0,            .uptr=NULL,   .defuintval=0,                TYPE_UINT,      0},  \
  {ENB_CONFIG_STRING_MOBILE_COUNTRY_CODE_OLD,      NULL,   0,            .strptr=NULL, .defstrval=NULL,              TYPE_STRING,    0},  \
  {ENB_CONFIG_STRING_MOBILE_NETWORK_CODE_OLD,      NULL,   0,            .strptr=NULL, .defstrval=NULL,              TYPE_STRING,    0},  \
  {ENB_CONFIG_STRING_TRANSPORT_S_PREFERENCE,       NULL,   0,            .strptr=NULL, .defstrval="local_mac",       TYPE_STRING,    0},  \
  {ENB_CONFIG_STRING_LOCAL_S_IF_NAME,              NULL,   0,            .strptr=NULL, .defstrval="lo",              TYPE_STRING,    0},  \
  {ENB_CONFIG_STRING_LOCAL_S_ADDRESS,              NULL,   0,            .strptr=NULL, .defstrval="127.0.0.1",       TYPE_STRING,    0},  \
  {ENB_CONFIG_STRING_REMOTE_S_ADDRESS,             NULL,   0,            .strptr=NULL, .defstrval="127.0.0.2",       TYPE_STRING,    0},  \
  {ENB_CONFIG_STRING_LOCAL_S_PORTC,                NULL,   0,            .uptr=NULL,   .defuintval=50000,            TYPE_UINT,      0},  \
  {ENB_CONFIG_STRING_REMOTE_S_PORTC,               NULL,   0,            .uptr=NULL,   .defuintval=50000,            TYPE_UINT,      0},  \
  {ENB_CONFIG_STRING_LOCAL_S_PORTD,                NULL,   0,            .uptr=NULL,   .defuintval=50001,            TYPE_UINT,      0},  \
  {ENB_CONFIG_STRING_REMOTE_S_PORTD,               NULL,   0,            .uptr=NULL,   .defuintval=50001,            TYPE_UINT,      0},  \
  {ENB_CONFIG_STRING_NR_CELLID,                    NULL,   0,            .u64ptr=NULL, .defint64val=0,               TYPE_UINT64,    0},  \
  {ENB_CONFIG_STRING_RRC_INACTIVITY_THRESHOLD,     NULL,   0,            .uptr=NULL,   .defintval=0,                 TYPE_UINT,      0},  \
  {ENB_CONFIG_STRING_MEASUREMENT_REPORTS,          NULL,   0,            .strptr=NULL, .defstrval=NULL,              TYPE_STRING,    0},  \
  {ENB_CONFIG_STRING_X2,                           NULL,   0,            .strptr=NULL, .defstrval=NULL,              TYPE_STRING,    0},  \
  {ENB_CONFIG_STRING_ENB_M2,                       NULL,   0,            .strptr=NULL, .defstrval="no",              TYPE_STRING,    0},  \
  {ENB_CONFIG_STRING_MCE_M2,                       NULL,   0,            .strptr=NULL, .defstrval="no",              TYPE_STRING,    0},  \
  {ENB_CONFIG_STRING_S1SETUP_RSP_TIMER,            NULL,   0,            .uptr=NULL,   .defuintval=5,                TYPE_UINT,      0},  \
  {ENB_CONFIG_STRING_S1SETUP_REQ_TIMER,            NULL,   0,            .uptr=NULL,   .defuintval=5,                TYPE_UINT,      0},  \
  {ENB_CONFIG_STRING_S1SETUP_REQ_COUNT,            NULL,   0,            .uptr=NULL,   .defuintval=65535,            TYPE_UINT,      0},  \
  {ENB_CONFIG_STRING_SCTP_REQ_TIMER,               NULL,   0,            .uptr=NULL,   .defuintval=180,              TYPE_UINT,      0},  \
  {ENB_CONFIG_STRING_SCTP_REQ_COUNT,               NULL,   0,            .uptr=NULL,   .defuintval=65535,            TYPE_UINT,      0},  \
}
// clang-format on

#define ENB_ENB_ID_IDX                  0
#define ENB_CELL_TYPE_IDX               1
#define ENB_ENB_NAME_IDX                2
#define ENB_TRACKING_AREA_CODE_IDX      3
#define ENB_MOBILE_COUNTRY_CODE_IDX_OLD 4
#define ENB_MOBILE_NETWORK_CODE_IDX_OLD 5
#define ENB_TRANSPORT_S_PREFERENCE_IDX  6
#define ENB_LOCAL_S_IF_NAME_IDX         7
#define ENB_LOCAL_S_ADDRESS_IDX         8
#define ENB_REMOTE_S_ADDRESS_IDX        9
#define ENB_LOCAL_S_PORTC_IDX           10
#define ENB_REMOTE_S_PORTC_IDX          11
#define ENB_LOCAL_S_PORTD_IDX           12
#define ENB_REMOTE_S_PORTD_IDX          13
#define ENB_NRCELLID_IDX                14
#define ENB_RRC_INACTIVITY_THRES_IDX    15
#define ENB_ENABLE_MEASUREMENT_REPORTS  16
#define ENB_ENABLE_X2                   17
#define ENB_ENABLE_ENB_M2               18
#define ENB_ENABLE_MCE_M2               19
#define ENB_S1SETUP_RSP_TIMER_IDX       20
#define ENB_S1SETUP_REQ_TIMER_IDX       21
#define ENB_S1SETUP_REQ_COUNT_IDX       22
#define ENB_SCTP_REQ_TIMER_IDX          23
#define ENB_SCTP_REQ_COUNT_IDX          24

#define TRACKING_AREA_CODE_OKRANGE {0x0001,0xFFFD}
// clang-format off
#define ENBPARAMS_CHECK {                                           \
    { .s5 = { NULL } },                                             \
    { .s5 = { NULL } },                                             \
    { .s5 = { NULL } },                                             \
    { .s2 = { config_check_intrange, TRACKING_AREA_CODE_OKRANGE } },\
    { .s5 = { NULL } },                                             \
    { .s5 = { NULL } },                                             \
    { .s5 = { NULL } },                                             \
    { .s5 = { NULL } },                                             \
    { .s5 = { NULL } },                                             \
    { .s5 = { NULL } },                                             \
    { .s5 = { NULL } },                                             \
    { .s5 = { NULL } },                                             \
    { .s5 = { NULL } },                                             \
    { .s5 = { NULL } },                                             \
    { .s5 = { NULL } },                                             \
    { .s5 = { NULL } },                                             \
    { .s5 = { NULL } },                                             \
    { .s5 = { NULL } },                                             \
  }
// clang-format on

/*-------------------------------------------------------------------------------------------------------------------------------------------------*/
/*-------------------------------------------------------------------------------------------------------------------------------------------------*/

/* PLMN ID configuration */

#define ENB_CONFIG_STRING_PLMN_LIST                     "plmn_list"

#define ENB_CONFIG_STRING_MOBILE_COUNTRY_CODE           "mcc"
#define ENB_CONFIG_STRING_MOBILE_NETWORK_CODE           "mnc"
#define ENB_CONFIG_STRING_MNC_DIGIT_LENGTH              "mnc_length"

#define ENB_MOBILE_COUNTRY_CODE_IDX     0
#define ENB_MOBILE_NETWORK_CODE_IDX     1
#define ENB_MNC_DIGIT_LENGTH            2

// clang-format off
#define PLMNPARAMS_DESC {                                                                  \
  /*   optname                            helpstr                paramflags XXXptr      def val          type       numelt */ \
  {ENB_CONFIG_STRING_MOBILE_COUNTRY_CODE, "mobile country code",        0, .uptr=NULL, .defuintval=1000, TYPE_UINT, 0},    \
  {ENB_CONFIG_STRING_MOBILE_NETWORK_CODE, "mobile network code",        0, .uptr=NULL, .defuintval=1000, TYPE_UINT, 0},    \
  {ENB_CONFIG_STRING_MNC_DIGIT_LENGTH,    "length of the MNC (2 or 3)", 0, .uptr=NULL, .defuintval=0,    TYPE_UINT, 0},    \
}
// clang-format on

#define MCC_MNC_OKRANGES           {0,999}
#define MNC_DIGIT_LENGTH_OKVALUES  {2,3}

// clang-format off
#define PLMNPARAMS_CHECK {                                           \
  { .s2 = { config_check_intrange, MCC_MNC_OKRANGES } },             \
  { .s2 = { config_check_intrange, MCC_MNC_OKRANGES } },             \
  { .s1 = { config_check_intval,   MNC_DIGIT_LENGTH_OKVALUES, 2 } }, \
}
// clang-format on

/*-------------------------------------------------------------------------------------------------------------------------------------------------*/
#define ENB_CONFIG_STRING_MBMS_CONFIGURATION_DATA_LIST                     "mbms_configuration_data_list"

#define ENB_CONFIG_STRING_MBMS_SYNC_AREA           "mbms_sync_area"

#define ENB_MBMS_SYNC_AREA_IDX     0

// clang-format off
#define MBMS_CONFIG_PARAMS_DESC {                                                                  \
/*   optname                              helpstr               paramflags XXXptr     def val          type    numelt */ \
  {ENB_CONFIG_STRING_MBMS_SYNC_AREA           , NULL,        0, .uptr=NULL, .defuintval=0, TYPE_UINT, 0},    \
}
// clang-format on


/*-------------------------------------------------------------------------------------------------------------------------------------------------*/
#define ENB_CONFIG_STRING_MBMS_SERVICE_AREA_LIST                     "mbms_service_area_list"

#define ENB_CONFIG_STRING_MBMS_SERVICE_AREA           "mbms_service_area"

#define ENB_MBMS_SERVICE_AREA_IDX     0

#define MBMSPARAMS_DESC {                                                                  \
/*   optname                              helpstr               paramflags XXXptr     def val          type    numelt */ \
  {ENB_CONFIG_STRING_MBMS_SERVICE_AREA, NULL,        0, .uptr=NULL, .defuintval=0, TYPE_UINT, 0},    \
}


/* component carries configuration parameters name */

#define ENB_CONFIG_STRING_NB_ANT_PORTS                                  "nb_antenna_ports"
#define ENB_CONFIG_STRING_NB_ANT_TX                                     "nb_antennas_tx"
#define ENB_CONFIG_STRING_NB_ANT_RX                                     "nb_antennas_rx"
#define ENB_CONFIG_STRING_TX_GAIN                                       "tx_gain"
#define ENB_CONFIG_STRING_RX_GAIN                                       "rx_gain"
#define ENB_CONFIG_STRING_PRACH_ROOT                                    "prach_root"
#define ENB_CONFIG_STRING_PRACH_CONFIG_INDEX                            "prach_config_index"
#define ENB_CONFIG_STRING_PRACH_HIGH_SPEED                              "prach_high_speed"
#define ENB_CONFIG_STRING_PRACH_ZERO_CORRELATION                        "prach_zero_correlation"
#define ENB_CONFIG_STRING_PRACH_FREQ_OFFSET                             "prach_freq_offset"
#define ENB_CONFIG_STRING_PUCCH_DELTA_SHIFT                             "pucch_delta_shift"
#define ENB_CONFIG_STRING_PUCCH_NRB_CQI                                 "pucch_nRB_CQI"
#define ENB_CONFIG_STRING_PUCCH_NCS_AN                                  "pucch_nCS_AN"
#define ENB_CONFIG_STRING_PUCCH_N1_AN                                   "pucch_n1_AN"


#define ENB_CONFIG_STRING_PCCH_CONFIG_V1310                      "pcch_config_v1310"
#define ENB_CONFIG_STRING_PAGING_NARROWBANDS_R13                 "paging_narrowbands_r13"
#define ENB_CONFIG_STRING_MPDCCH_NUMREPETITION_PAGING_R13        "mpdcch_numrepetition_paging_r13"
#define ENB_CONFIG_STRING_NB_V1310                               "nb_v1310"


#define ENB_CONFIG_STRING_PUCCH_NUM_REPETITION_CE_MSG4_LEVEL0    "pucch_NumRepetitionCE_Msg4_Level0_r13"
#define ENB_CONFIG_STRING_PUCCH_NUM_REPETITION_CE_MSG4_LEVEL1    "pucch_NumRepetitionCE_Msg4_Level1_r13"
#define ENB_CONFIG_STRING_PUCCH_NUM_REPETITION_CE_MSG4_LEVEL2    "pucch_NumRepetitionCE_Msg4_Level2_r13"
#define ENB_CONFIG_STRING_PUCCH_NUM_REPETITION_CE_MSG4_LEVEL3    "pucch_NumRepetitionCE_Msg4_Level3_r13"

#define ENB_CONFIG_STRING_FREQ_HOPPING_PARAMETERS_R13                   "sib2_freq_hoppingParameters_r13"

#define ENB_CONFIG_STRING_PDSCH_RS_EPRE                                 "pdsch_referenceSignalPower"
#define ENB_CONFIG_STRING_PDSCH_PB                                      "pdsch_p_b"
#define ENB_CONFIG_STRING_PUSCH_N_SB                                    "pusch_n_SB"
#define ENB_CONFIG_STRING_PUSCH_HOPPINGMODE                             "pusch_hoppingMode"
#define ENB_CONFIG_STRING_PUSCH_HOPPINGOFFSET                           "pusch_hoppingOffset"
#define ENB_CONFIG_STRING_PUSCH_ENABLE64QAM                             "pusch_enable64QAM"
#define ENB_CONFIG_STRING_PUSCH_GROUP_HOPPING_EN                        "pusch_groupHoppingEnabled"
#define ENB_CONFIG_STRING_PUSCH_GROUP_ASSIGNMENT                        "pusch_groupAssignment"
#define ENB_CONFIG_STRING_PUSCH_SEQUENCE_HOPPING_EN                     "pusch_sequenceHoppingEnabled"
#define ENB_CONFIG_STRING_PUSCH_NDMRS1                                  "pusch_nDMRS1"
#define ENB_CONFIG_STRING_PHICH_DURATION                                "phich_duration"
#define ENB_CONFIG_STRING_PHICH_RESOURCE                                "phich_resource"
#define ENB_CONFIG_STRING_SRS_ENABLE                                    "srs_enable"
#define ENB_CONFIG_STRING_SRS_BANDWIDTH_CONFIG                          "srs_BandwidthConfig"
#define ENB_CONFIG_STRING_SRS_SUBFRAME_CONFIG                           "srs_SubframeConfig"
#define ENB_CONFIG_STRING_SRS_ACKNACKST_CONFIG                          "srs_ackNackST"
#define ENB_CONFIG_STRING_SRS_MAXUPPTS                                  "srs_MaxUpPts"
#define ENB_CONFIG_STRING_PUSCH_PO_NOMINAL                              "pusch_p0_Nominal"
#define ENB_CONFIG_STRING_PUSCH_ALPHA                                   "pusch_alpha"
#define ENB_CONFIG_STRING_PUCCH_PO_NOMINAL                              "pucch_p0_Nominal"
#define ENB_CONFIG_STRING_MSG3_DELTA_PREAMBLE                           "msg3_delta_Preamble"
#define ENB_CONFIG_STRING_PUCCH_DELTAF_FORMAT1                          "pucch_deltaF_Format1"
#define ENB_CONFIG_STRING_PUCCH_DELTAF_FORMAT1b                         "pucch_deltaF_Format1b"
#define ENB_CONFIG_STRING_PUCCH_DELTAF_FORMAT2                          "pucch_deltaF_Format2"
#define ENB_CONFIG_STRING_PUCCH_DELTAF_FORMAT2A                         "pucch_deltaF_Format2a"
#define ENB_CONFIG_STRING_PUCCH_DELTAF_FORMAT2B                         "pucch_deltaF_Format2b"

#define ENB_CONFIG_STRING_RACH_NUM_RA_PREAMBLES                         "rach_numberOfRA_Preambles"
#define ENB_CONFIG_STRING_RACH_PREAMBLESGROUPACONFIG                    "rach_preamblesGroupAConfig"
#define ENB_CONFIG_STRING_RACH_SIZEOFRA_PREAMBLESGROUPA                 "rach_sizeOfRA_PreamblesGroupA"
#define ENB_CONFIG_STRING_RACH_MESSAGESIZEGROUPA                        "rach_messageSizeGroupA"
#define ENB_CONFIG_STRING_RACH_MESSAGEPOWEROFFSETGROUPB                 "rach_messagePowerOffsetGroupB"
#define ENB_CONFIG_STRING_RACH_POWERRAMPINGSTEP                         "rach_powerRampingStep"
#define ENB_CONFIG_STRING_RACH_PREAMBLEINITIALRECEIVEDTARGETPOWER       "rach_preambleInitialReceivedTargetPower"
#define ENB_CONFIG_STRING_RACH_PREAMBLETRANSMAX                         "rach_preambleTransMax"
#define ENB_CONFIG_STRING_RACH_RARESPONSEWINDOWSIZE                     "rach_raResponseWindowSize"
#define ENB_CONFIG_STRING_RACH_MACCONTENTIONRESOLUTIONTIMER             "rach_macContentionResolutionTimer"
#define ENB_CONFIG_STRING_RACH_MAXHARQMSG3TX                            "rach_maxHARQ_Msg3Tx"
#define ENB_CONFIG_STRING_PCCH_DEFAULT_PAGING_CYCLE                     "pcch_default_PagingCycle"
#define ENB_CONFIG_STRING_PCCH_NB                                       "pcch_nB"
#define ENB_CONFIG_STRING_DRX_CONFIG_PRESENT                            "drx_Config_present"
#define ENB_CONFIG_STRING_DRX_ONDURATIONTIMER                           "drx_onDurationTimer"
#define ENB_CONFIG_STRING_DRX_INACTIVITYTIMER                           "drx_InactivityTimer"
#define ENB_CONFIG_STRING_DRX_RETRANSMISSIONTIMER                       "drx_RetransmissionTimer"
#define ENB_CONFIG_STRING_DRX_LONGDRX_CYCLESTARTOFFSET_PRESENT          "drx_longDrx_CycleStartOffset_present"
#define ENB_CONFIG_STRING_DRX_LONGDRX_CYCLESTARTOFFSET                  "drx_longDrx_CycleStartOffset"
#define ENB_CONFIG_STRING_DRX_SHORTDRX_CYCLE                            "drx_shortDrx_Cycle"
#define ENB_CONFIG_STRING_DRX_SHORTDRX_SHORTCYCLETIMER                  "drx_shortDrx_ShortCycleTimer"
#define ENB_CONFIG_STRING_BCCH_MODIFICATIONPERIODCOEFF                  "bcch_modificationPeriodCoeff"
#define ENB_CONFIG_STRING_UETIMERS_T300                                 "ue_TimersAndConstants_t300"
#define ENB_CONFIG_STRING_UETIMERS_T301                                 "ue_TimersAndConstants_t301"
#define ENB_CONFIG_STRING_UETIMERS_T310                                 "ue_TimersAndConstants_t310"
#define ENB_CONFIG_STRING_UETIMERS_T311                                 "ue_TimersAndConstants_t311"
#define ENB_CONFIG_STRING_UETIMERS_N310                                 "ue_TimersAndConstants_n310"
#define ENB_CONFIG_STRING_UETIMERS_N311                                 "ue_TimersAndConstants_n311"
#define ENB_CONFIG_STRING_UE_TRANSMISSION_MODE                          "ue_TransmissionMode"
#define ENB_CONFIG_STRING_UE_MULTIPLE_MAX                               "ue_multiple_max"
//SIB1-MBMS
#define ENB_CONFIG_STRING_MBMS_DEDICATED_SERVING_CELL       "mbms_dedicated_serving_cell"

//NSA NR Cell SSB Absolute Frequency
#define ENB_CONFIG_STRING_NR_SCG_SSB_FREQ                         "nr_scg_ssb_freq"



#define ENB_CONFIG_STRING_PDSCH_MAX_NUM_REPETITION_CE_MODE_A_R13        "pdsch_maxNumRepetitionCEmodeA_r13"
#define ENB_CONFIG_STRING_PDSCH_MAX_NUM_REPETITION_CE_MODE_B_R13        "pdsch_maxNumRepetitionCEmodeB_r13"

#define ENB_CONFIG_STRING_PUSCH_MAX_NUM_REPETITION_CE_MODE_A_R13        "pusch_maxNumRepetitionCEmodeA_r13"
#define ENB_CONFIG_STRING_PUSCH_MAX_NUM_REPETITION_CE_MODE_B_R13        "pusch_maxNumRepetitionCEmodeB_r13"
#define ENB_CONFIG_STRING_PUSCH_REPETITION_LEVEL_CE_MODE_A_R13			"pusch_repetitionLevelCEmodeA_r13"
#define ENB_CONFIG_STRING_PUSCH_HOPPING_OFFSET_V1310                    "pusch_HoppingOffset_v1310"


//TTN - for D2D
//SIB18
#define ENB_CONFIG_STRING_RXPOOL_SC_CP_LEN                              "rxPool_sc_CP_Len"
#define ENB_CONFIG_STRING_RXPOOL_SC_PRIOD                               "rxPool_sc_Period"
#define ENB_CONFIG_STRING_RXPOOL_DATA_CP_LEN                            "rxPool_data_CP_Len"
#define ENB_CONFIG_STRING_RXPOOL_RC_PRB_NUM                             "rxPool_ResourceConfig_prb_Num"
#define ENB_CONFIG_STRING_RXPOOL_RC_PRB_START                           "rxPool_ResourceConfig_prb_Start"
#define ENB_CONFIG_STRING_RXPOOL_RC_PRB_END                             "rxPool_ResourceConfig_prb_End"
#define ENB_CONFIG_STRING_RXPOOL_RC_OFFSETIND_PRESENT                   "rxPool_ResourceConfig_offsetIndicator_present"
#define ENB_CONFIG_STRING_RXPOOL_RC_OFFSETIND_CHOICE                    "rxPool_ResourceConfig_offsetIndicator_choice"
#define ENB_CONFIG_STRING_RXPOOL_RC_SFBITMAP_PRESENT                    "rxPool_ResourceConfig_subframeBitmap_present"
#define ENB_CONFIG_STRING_RXPOOL_RC_SFBITMAP_CHOICE_BS_BUF              "rxPool_ResourceConfig_subframeBitmap_choice_bs_buf"
#define ENB_CONFIG_STRING_RXPOOL_RC_SFBITMAP_CHOICE_BS_SIZE             "rxPool_ResourceConfig_subframeBitmap_choice_bs_size"
#define ENB_CONFIG_STRING_RXPOOL_RC_SFBITMAP_CHOICE_BS_ASN_BITS_UNUSED  "rxPool_ResourceConfig_subframeBitmap_choice_bs_bits_unused"
//SIB19 for DiscRxPool
#define ENB_CONFIG_STRING_DISCRXPOOL_CP_LEN                                 "discRxPool_cp_Len"
#define ENB_CONFIG_STRING_DISCRXPOOL_DISCPERIOD                             "discRxPool_discPeriod"
#define ENB_CONFIG_STRING_DISCRXPOOL_NUMRETX                                "discRxPool_numRetx"
#define ENB_CONFIG_STRING_DISCRXPOOL_NUMREPETITION                          "discRxPool_numRepetition"
#define ENB_CONFIG_STRING_DISCRXPOOL_RC_PRB_NUM                             "discRxPool_ResourceConfig_prb_Num"
#define ENB_CONFIG_STRING_DISCRXPOOL_RC_PRB_START                           "discRxPool_ResourceConfig_prb_Start"
#define ENB_CONFIG_STRING_DISCRXPOOL_RC_PRB_END                             "discRxPool_ResourceConfig_prb_End"
#define ENB_CONFIG_STRING_DISCRXPOOL_RC_OFFSETIND_PRESENT                   "discRxPool_ResourceConfig_offsetIndicator_present"
#define ENB_CONFIG_STRING_DISCRXPOOL_RC_OFFSETIND_CHOICE                    "discRxPool_ResourceConfig_offsetIndicator_choice"
#define ENB_CONFIG_STRING_DISCRXPOOL_RC_SFBITMAP_PRESENT                    "discRxPool_ResourceConfig_subframeBitmap_present"
#define ENB_CONFIG_STRING_DISCRXPOOL_RC_SFBITMAP_CHOICE_BS_BUF              "discRxPool_ResourceConfig_subframeBitmap_choice_bs_buf"
#define ENB_CONFIG_STRING_DISCRXPOOL_RC_SFBITMAP_CHOICE_BS_SIZE             "discRxPool_ResourceConfig_subframeBitmap_choice_bs_size"
#define ENB_CONFIG_STRING_DISCRXPOOL_RC_SFBITMAP_CHOICE_BS_ASN_BITS_UNUSED  "discRxPool_ResourceConfig_subframeBitmap_choice_bs_bits_unused"

//SIB19 for DiscRxPoolPS
#define ENB_CONFIG_STRING_DISCRXPOOLPS_CP_LEN                                 "DISCRXPOOLPS_cp_Len"
#define ENB_CONFIG_STRING_DISCRXPOOLPS_DISCPERIOD                             "DISCRXPOOLPS_discPeriod"
#define ENB_CONFIG_STRING_DISCRXPOOLPS_NUMRETX                                "DISCRXPOOLPS_numRetx"
#define ENB_CONFIG_STRING_DISCRXPOOLPS_NUMREPETITION                          "DISCRXPOOLPS_numRepetition"
#define ENB_CONFIG_STRING_DISCRXPOOLPS_RC_PRB_NUM                             "DISCRXPOOLPS_ResourceConfig_prb_Num"
#define ENB_CONFIG_STRING_DISCRXPOOLPS_RC_PRB_START                           "DISCRXPOOLPS_ResourceConfig_prb_Start"
#define ENB_CONFIG_STRING_DISCRXPOOLPS_RC_PRB_END                             "DISCRXPOOLPS_ResourceConfig_prb_End"
#define ENB_CONFIG_STRING_DISCRXPOOLPS_RC_OFFSETIND_PRESENT                   "DISCRXPOOLPS_ResourceConfig_offsetIndicator_present"
#define ENB_CONFIG_STRING_DISCRXPOOLPS_RC_OFFSETIND_CHOICE                    "DISCRXPOOLPS_ResourceConfig_offsetIndicator_choice"
#define ENB_CONFIG_STRING_DISCRXPOOLPS_RC_SFBITMAP_PRESENT                    "DISCRXPOOLPS_ResourceConfig_subframeBitmap_present"
#define ENB_CONFIG_STRING_DISCRXPOOLPS_RC_SFBITMAP_CHOICE_BS_BUF              "DISCRXPOOLPS_ResourceConfig_subframeBitmap_choice_bs_buf"
#define ENB_CONFIG_STRING_DISCRXPOOLPS_RC_SFBITMAP_CHOICE_BS_SIZE             "DISCRXPOOLPS_ResourceConfig_subframeBitmap_choice_bs_size"
#define ENB_CONFIG_STRING_DISCRXPOOLPS_RC_SFBITMAP_CHOICE_BS_ASN_BITS_UNUSED  "DISCRXPOOLPS_ResourceConfig_subframeBitmap_choice_bs_bits_unused"

/*-------------------------------------------------------------------------------------------------------------------------------------------------------------------------------------*/
/*                                     component carriers configuration parameters                                                                                                     */
/*   optname                                                   helpstr   paramflags    XXXptr                                        defXXXval                    type         numelt  */
/*-------------------------------------------------------------------------------------------------------------------------------------------------------------------------------------*/
/* init for checkedparam_t structure */

typedef struct ccparams_lte_s {
  char             *frame_type;
  int32_t           tdd_config;
  int32_t           tdd_config_s;
  char             *prefix_type;
  char             *pbch_repetition;
  int32_t           eutra_band;
  long long int     downlink_frequency;
  int32_t           uplink_frequency_offset;
  int32_t           Nid_cell;
  int32_t           Nid_cell_mbsfn;
  int32_t           N_RB_DL;
  int32_t           nb_antenna_ports;
  int32_t           prach_root;
  int32_t           prach_config_index;
  char             *prach_high_speed;
  int32_t           prach_zero_correlation;
  int32_t           prach_freq_offset;
  int32_t           pucch_delta_shift;
  int32_t           pucch_nRB_CQI;
  int32_t           pucch_nCS_AN;
  int32_t           pucch_n1_AN;
  int32_t           pdsch_referenceSignalPower;
  int32_t           pdsch_p_b;
  int32_t           pusch_n_SB;
  char             *pusch_hoppingMode;
  int32_t           pusch_hoppingOffset;
  char             *pusch_enable64QAM;
  char             *pusch_groupHoppingEnabled;
  int32_t           pusch_groupAssignment;
  char             *pusch_sequenceHoppingEnabled;
  int32_t           pusch_nDMRS1;
  char             *phich_duration;
  char             *phich_resource;
  char             *srs_enable;
  int32_t           srs_BandwidthConfig;
  int32_t           srs_SubframeConfig;
  char             *srs_ackNackST;
  char             *srs_MaxUpPts;
  int32_t           pusch_p0_Nominal;
  char             *pusch_alpha;
  int32_t           pucch_p0_Nominal;
  int32_t           msg3_delta_Preamble;
  int32_t           ul_CyclicPrefixLength;
  char             *pucch_deltaF_Format1;
  char             *pucch_deltaF_Format1a;
  char             *pucch_deltaF_Format1b;
  char             *pucch_deltaF_Format2;
  char             *pucch_deltaF_Format2a;
  char             *pucch_deltaF_Format2b;
  int32_t           rach_numberOfRA_Preambles;
  char             *rach_preamblesGroupAConfig;
  int32_t           rach_sizeOfRA_PreamblesGroupA;
  int32_t           rach_messageSizeGroupA;
  char             *rach_messagePowerOffsetGroupB;
  int32_t           rach_powerRampingStep;
  int32_t           rach_preambleInitialReceivedTargetPower;
  int32_t           rach_preambleTransMax;
  int32_t           rach_raResponseWindowSize;
  int32_t           rach_macContentionResolutionTimer;
  int32_t           rach_maxHARQ_Msg3Tx;
  int32_t           pcch_defaultPagingCycle;
  char             *pcch_nB;
  char             *drx_Config_present;
  char             *drx_onDurationTimer;
  char             *drx_InactivityTimer;
  char             *drx_RetransmissionTimer;
  char             *drx_longDrx_CycleStartOffset_present;
  int32_t           drx_longDrx_CycleStartOffset;
  char             *drx_shortDrx_Cycle;
  int32_t           drx_shortDrx_ShortCycleTimer;
  int32_t           bcch_modificationPeriodCoeff;
  int32_t           ue_TimersAndConstants_t300;
  int32_t           ue_TimersAndConstants_t301;
  int32_t           ue_TimersAndConstants_t310;
  int32_t           ue_TimersAndConstants_t311;
  int32_t           ue_TimersAndConstants_n310;
  int32_t           ue_TimersAndConstants_n311;
  int32_t           ue_TransmissionMode;
  int32_t           ue_multiple_max;
  char             *mbms_dedicated_serving_cell;
  int32_t           srb1_timer_poll_retransmit;
  int32_t           srb1_timer_reordering;
  int32_t           srb1_timer_status_prohibit;
  int32_t           srb1_poll_pdu;
  int32_t           srb1_poll_byte;
  int32_t           srb1_max_retx_threshold;
  int32_t           nr_scg_ssb_freq;
} ccparams_lte_t;

#define CCPARAMS_CHECK {                             \
    { { NULL } } ,						     \
    { { NULL } } ,						     \
    { { NULL } } ,						     \
    { { NULL } } ,						     \
    { { NULL } } ,						     \
    { { NULL } } ,						     \
    { { NULL } } ,						     \
    { { NULL } } ,						     \
    { { NULL } } ,						     \
    { { NULL } } ,						     \
    { { NULL } } ,						     \
    { { NULL } } ,						     \
    { { NULL } } ,						     \
    { { NULL } } ,						     \
    { { NULL } } ,						     \
    { { NULL } } ,						     \
    { { NULL } } ,						     \
    { { NULL } } ,						     \
    { { NULL } } ,						     \
    { { NULL } } ,						     \
    { { NULL } } ,						     \
    { { NULL } } ,						     \
    { { NULL } } ,						     \
    { { NULL } } ,						     \
    { { NULL } } ,						     \
    { { NULL } } ,						     \
    { { NULL } } ,						     \
    { { NULL } } ,						     \
    { { NULL } } ,						     \
    { { NULL } } ,						     \
    { { NULL } } ,						     \
    { { NULL } } ,						     \
    { { NULL } } ,						     \
    { { NULL } } ,						     \
    { { NULL } } ,						     \
    { { NULL } } ,						     \
    { { NULL } } ,						     \
    { { NULL } } ,						     \
    { { NULL } } ,						     \
    { { NULL } } ,						     \
    { { NULL } } ,						     \
    { { NULL } } ,						     \
    { { NULL } } ,						     \
    { { NULL } } ,						     \
    { { NULL } } ,						     \
    { { NULL } } ,						     \
    { { NULL } } ,						     \
    { { NULL } } ,						     \
    { { NULL } } ,						     \
    { { NULL } } ,						     \
    { { NULL } } ,						     \
    { { NULL } } ,						     \
    { { NULL } } ,						     \
    { { NULL } } ,						     \
    { { NULL } } ,						     \
    { { NULL } } ,						     \
    { { NULL } } ,						     \
    { { NULL } } ,						     \
    { { NULL } } ,						     \
    { { NULL } } ,						     \
    { { NULL } } ,                             \
    { { NULL } } ,						     \
    { { NULL } } ,						     \
    { { NULL } } ,						     \
    { { NULL } } ,						     \
    { { NULL } } ,						     \
    { { NULL } } ,						     \
    { { NULL } } ,						     \
    { { NULL } } ,						     \
    { .s1a= { config_check_modify_integer, UETIMER_T300_OKVALUES, UETIMER_T300_MODVALUES,8}} ,\
    { .s1a= { config_check_modify_integer, UETIMER_T301_OKVALUES, UETIMER_T301_MODVALUES,8}} ,\
    { .s1a= { config_check_modify_integer, UETIMER_T310_OKVALUES, UETIMER_T310_MODVALUES,7}} ,\
    { .s1a= { config_check_modify_integer, UETIMER_T311_OKVALUES, UETIMER_T311_MODVALUES,7}} ,\
    { .s1a= { config_check_modify_integer, UETIMER_N310_OKVALUES, UETIMER_N310_MODVALUES,8}} ,\
    { .s1a= { config_check_modify_integer, UETIMER_N311_OKVALUES, UETIMER_N311_MODVALUES,8}} ,\
    {  { NULL } } ,						     \
    {  { NULL } } ,						     \
    {  { NULL } } ,						     \
    {  { NULL } } ,						     \
    {  { NULL } } ,						     \
    {  { NULL } } ,						     \
    {  { NULL } } ,						     \
    {  { NULL } } ,						     \
    {  { NULL } } ,						     \
    {  { NULL } } ,						     \
    {  { NULL } } ,						     \
    {  { NULL } } ,						     \
    {  { NULL } } ,						     \
    {  { NULL } } ,						     \
    {  { NULL } } ,						     \
    {  { NULL } } ,						     \
    {  { NULL } } ,						     \
    {  { NULL } } ,						     \
    {  { NULL } } ,						     \
    {  { NULL } } ,						     \
    {  { NULL } } ,						     \
    {  { NULL } } ,						     \
    {  { NULL } } ,						     \
    {  { NULL } } ,						     \
    {  { NULL } } ,						     \
    {  { NULL } } ,						     \
    {  { NULL } } ,						     \
    {  { NULL } } ,						     \
    {  { NULL } } ,						     \
    {  { NULL } } ,						     \
    {  { NULL } } ,						     \
    {  { NULL } } ,						     \
    {  { NULL } } ,						     \
    {  { NULL } } ,						     \
    {  { NULL } } ,						     \
    {  { NULL } } ,						     \
    {  { NULL } } ,						     \
    {  { NULL } } ,						     \
    {  { NULL } } ,						     \
    {  { NULL } } ,						     \
    {  { NULL } }                               \
}

/*-----------------------------------------------------------------------------------------------------------------------------------------------------------------------------------------------*/
/*                                     component carriers configuration parameters                                                                                                               */
/*   optname                                                    helpstr    paramflags   XXXptr                                                   defXXXval                  type        numelt   */
/*-----------------------------------------------------------------------------------------------------------------------------------------------------------------------------------------------*/
// clang-format off
#define CCPARAMS_DESC(ccparams) {					\
  {ENB_CONFIG_STRING_FRAME_TYPE,                                   NULL,   0,           .strptr=&ccparams.frame_type,                             .defstrval="FDD",           TYPE_STRING,     0},  \
  {ENB_CONFIG_STRING_TDD_CONFIG,                                   NULL,   0,           .iptr=&ccparams.tdd_config,                               .defintval=3,               TYPE_UINT,       0},  \
  {ENB_CONFIG_STRING_TDD_CONFIG_S,                                 NULL,   0,           .iptr=&ccparams.tdd_config_s,                             .defintval=0,               TYPE_UINT,       0},  \
  {ENB_CONFIG_STRING_PREFIX_TYPE,                                  NULL,   0,           .strptr=&ccparams.prefix_type,                            .defstrval="NORMAL",        TYPE_STRING,     0},  \
  {ENB_CONFIG_STRING_PBCH_REPETITION,                              NULL,   0,           .strptr=&ccparams.pbch_repetition,                        .defstrval="FALSE",         TYPE_STRING,     0},  \
  {ENB_CONFIG_STRING_EUTRA_BAND,                                   NULL,   0,           .iptr=&ccparams.eutra_band,                               .defintval=7,               TYPE_UINT,       0},  \
  {ENB_CONFIG_STRING_DOWNLINK_FREQUENCY,                           NULL,   0,           .i64ptr=(int64_t *)&ccparams.downlink_frequency,          .defint64val=2680000000,    TYPE_UINT64,     0},  \
  {ENB_CONFIG_STRING_UPLINK_FREQUENCY_OFFSET,                      NULL,   0,           .iptr=&ccparams.uplink_frequency_offset,                  .defintval=-120000000,      TYPE_INT,        0},  \
  {ENB_CONFIG_STRING_NID_CELL,                                     NULL,   0,           .iptr=&ccparams.Nid_cell,                                 .defintval=0,               TYPE_UINT,       0},  \
  {ENB_CONFIG_STRING_N_RB_DL,                                      NULL,   0,           .iptr=&ccparams.N_RB_DL,                                  .defintval=25,              TYPE_UINT,       0},  \
  {ENB_CONFIG_STRING_CELL_MBSFN,                                   NULL,   0,           .iptr=&ccparams.Nid_cell_mbsfn,                           .defintval=0,               TYPE_INT,        0},  \
  {ENB_CONFIG_STRING_NB_ANT_PORTS,                                 NULL,   0,           .iptr=&ccparams.nb_antenna_ports,                         .defintval=1,               TYPE_UINT,       0},  \
  {ENB_CONFIG_STRING_PRACH_ROOT,                                   NULL,   0,           .iptr=&ccparams.prach_root,                               .defintval=0,               TYPE_UINT,       0},  \
  {ENB_CONFIG_STRING_PRACH_CONFIG_INDEX,                           NULL,   0,           .iptr=&ccparams.prach_config_index,                       .defintval=0,               TYPE_INT,        0},  \
  {ENB_CONFIG_STRING_PRACH_HIGH_SPEED,                             NULL,   0,           .strptr=&ccparams.prach_high_speed,                       .defstrval="DISABLE",       TYPE_STRING,     0},  \
  {ENB_CONFIG_STRING_PRACH_ZERO_CORRELATION,                       NULL,   0,           .iptr=&ccparams.prach_zero_correlation,                   .defintval=1,               TYPE_UINT,       0},  \
  {ENB_CONFIG_STRING_PRACH_FREQ_OFFSET,                            NULL,   0,           .iptr=&ccparams.prach_freq_offset,                        .defintval=2,               TYPE_UINT,       0},  \
  {ENB_CONFIG_STRING_PUCCH_DELTA_SHIFT,                            NULL,   0,           .iptr=&ccparams.pucch_delta_shift,                        .defintval=1,               TYPE_UINT,       0},  \
  {ENB_CONFIG_STRING_PUCCH_NRB_CQI,                                NULL,   0,           .iptr=&ccparams.pucch_nRB_CQI,                            .defintval=1,               TYPE_UINT,       0},  \
  {ENB_CONFIG_STRING_PUCCH_NCS_AN,                                 NULL,   0,           .iptr=&ccparams.pucch_nCS_AN,                             .defintval=0,               TYPE_UINT,       0},  \
  {ENB_CONFIG_STRING_PUCCH_N1_AN,                                  NULL,   0,           .iptr=&ccparams.pucch_n1_AN,                              .defintval=0,               TYPE_UINT,       0},  \
  {ENB_CONFIG_STRING_PDSCH_RS_EPRE,                                NULL,   0,           .iptr=&ccparams.pdsch_referenceSignalPower,               .defintval=-29,             TYPE_INT,        0},  \
  {ENB_CONFIG_STRING_PDSCH_PB,                                     NULL,   0,           .iptr=&ccparams.pdsch_p_b,                                .defintval=0,               TYPE_INT,        0},  \
  {ENB_CONFIG_STRING_PUSCH_N_SB,                                   NULL,   0,           .iptr=&ccparams.pusch_n_SB,                               .defintval=1,               TYPE_INT,        0},  \
  {ENB_CONFIG_STRING_PUSCH_HOPPINGMODE,                            NULL,   0,           .strptr=&ccparams.pusch_hoppingMode,                      .defstrval="interSubFrame", TYPE_STRING,     0},  \
  {ENB_CONFIG_STRING_PUSCH_HOPPINGOFFSET,                          NULL,   0,           .iptr=&ccparams.pusch_hoppingOffset,                      .defintval=0,               TYPE_UINT,       0},  \
  {ENB_CONFIG_STRING_PUSCH_ENABLE64QAM,                            NULL,   0,           .strptr=&ccparams.pusch_enable64QAM,                      .defstrval="DISABLE",       TYPE_STRING,     0},  \
  {ENB_CONFIG_STRING_PUSCH_GROUP_HOPPING_EN,                       NULL,   0,           .strptr=&ccparams.pusch_groupHoppingEnabled,              .defstrval="ENABLE",        TYPE_STRING,     0},  \
  {ENB_CONFIG_STRING_PUSCH_GROUP_ASSIGNMENT,                       NULL,   0,           .iptr=&ccparams.pusch_groupAssignment,                    .defintval=0,               TYPE_INT,        0},  \
  {ENB_CONFIG_STRING_PUSCH_SEQUENCE_HOPPING_EN,                    NULL,   0,           .strptr=&ccparams.pusch_sequenceHoppingEnabled,           .defstrval="DISABLE",       TYPE_STRING,     0},  \
  {ENB_CONFIG_STRING_PUSCH_NDMRS1,                                 NULL,   0,           .iptr=&ccparams.pusch_nDMRS1,                             .defintval=0,               TYPE_UINT,       0},  \
  {ENB_CONFIG_STRING_PHICH_DURATION,                               NULL,   0,           .strptr=&ccparams.phich_duration,                         .defstrval="NORMAL",        TYPE_STRING,     0},  \
  {ENB_CONFIG_STRING_PHICH_RESOURCE,                               NULL,   0,           .strptr=&ccparams.phich_resource,                         .defstrval="ONESIXTH",      TYPE_STRING,     0},  \
  {ENB_CONFIG_STRING_SRS_ENABLE,                                   NULL,   0,           .strptr=&ccparams.srs_enable,                             .defstrval="DISABLE",       TYPE_STRING,     0},  \
  {ENB_CONFIG_STRING_SRS_BANDWIDTH_CONFIG,                         NULL,   0,           .iptr=&ccparams.srs_BandwidthConfig,                      .defintval=0,               TYPE_UINT,       0},  \
  {ENB_CONFIG_STRING_SRS_SUBFRAME_CONFIG,                          NULL,   0,           .iptr=&ccparams.srs_SubframeConfig,                       .defintval=0,               TYPE_UINT,       0},  \
  {ENB_CONFIG_STRING_SRS_ACKNACKST_CONFIG,                         NULL,   0,           .strptr=&ccparams.srs_ackNackST,                          .defstrval="DISABLE",       TYPE_STRING,     0},  \
  {ENB_CONFIG_STRING_SRS_MAXUPPTS,                                 NULL,   0,           .strptr=&ccparams.srs_MaxUpPts,                           .defstrval="DISABLE",       TYPE_STRING,     0},  \
  {ENB_CONFIG_STRING_PUSCH_PO_NOMINAL,                             NULL,   0,           .iptr=&ccparams.pusch_p0_Nominal,                         .defintval=-90,             TYPE_INT,        0},  \
  {ENB_CONFIG_STRING_PUSCH_ALPHA,                                  NULL,   0,           .strptr=&ccparams.pusch_alpha,                            .defstrval="AL1",           TYPE_STRING,     0},  \
  {ENB_CONFIG_STRING_PUCCH_PO_NOMINAL,                             NULL,   0,           .iptr=&ccparams.pucch_p0_Nominal,                         .defintval=-96,             TYPE_INT,        0},  \
  {ENB_CONFIG_STRING_MSG3_DELTA_PREAMBLE,                          NULL,   0,           .iptr=&ccparams.msg3_delta_Preamble,                      .defintval=6,               TYPE_UINT,       0},  \
  {ENB_CONFIG_STRING_PUCCH_DELTAF_FORMAT1,                         NULL,   0,           .strptr=&ccparams.pucch_deltaF_Format1,                   .defstrval="DELTAF2",       TYPE_STRING,     0},  \
  {ENB_CONFIG_STRING_PUCCH_DELTAF_FORMAT1b,                        NULL,   0,           .strptr=&ccparams.pucch_deltaF_Format1b,                  .defstrval="deltaF3",       TYPE_STRING,     0},  \
  {ENB_CONFIG_STRING_PUCCH_DELTAF_FORMAT2,                         NULL,   0,           .strptr=&ccparams.pucch_deltaF_Format2,                   .defstrval="deltaF0",       TYPE_STRING,     0},  \
  {ENB_CONFIG_STRING_PUCCH_DELTAF_FORMAT2A,                        NULL,   0,           .strptr=&ccparams.pucch_deltaF_Format2a,                  .defstrval="deltaF0",       TYPE_STRING,     0},  \
  {ENB_CONFIG_STRING_PUCCH_DELTAF_FORMAT2B,                        NULL,   0,           .strptr=&ccparams.pucch_deltaF_Format2b,                  .defstrval="deltaF0",       TYPE_STRING,     0},  \
  {ENB_CONFIG_STRING_RACH_NUM_RA_PREAMBLES,                        NULL,   0,           .iptr=&ccparams.rach_numberOfRA_Preambles,                .defintval=4,               TYPE_UINT,       0},  \
  {ENB_CONFIG_STRING_RACH_PREAMBLESGROUPACONFIG,                   NULL,   0,           .strptr=&ccparams.rach_preamblesGroupAConfig,             .defstrval="DISABLE",       TYPE_STRING,     0},  \
  {ENB_CONFIG_STRING_RACH_SIZEOFRA_PREAMBLESGROUPA,                NULL,   0,           .iptr=&ccparams.rach_sizeOfRA_PreamblesGroupA,            .defintval=0,               TYPE_UINT,       0},  \
  {ENB_CONFIG_STRING_RACH_MESSAGESIZEGROUPA,                       NULL,   0,           .iptr=&ccparams.rach_messageSizeGroupA,                   .defintval=56,              TYPE_UINT,       0},  \
  {ENB_CONFIG_STRING_RACH_MESSAGEPOWEROFFSETGROUPB,                NULL,   0,           .strptr=&ccparams.rach_messagePowerOffsetGroupB,          .defstrval="minusinfinity", TYPE_STRING,     0},  \
  {ENB_CONFIG_STRING_RACH_POWERRAMPINGSTEP,                        NULL,   0,           .iptr=&ccparams.rach_powerRampingStep,                    .defintval=4,               TYPE_INT,        0},  \
  {ENB_CONFIG_STRING_RACH_PREAMBLEINITIALRECEIVEDTARGETPOWER,      NULL,   0,           .iptr=&ccparams.rach_preambleInitialReceivedTargetPower,  .defintval=-100,            TYPE_INT,        0},  \
  {ENB_CONFIG_STRING_RACH_PREAMBLETRANSMAX,                        NULL,   0,           .iptr=&ccparams.rach_preambleTransMax,                    .defintval=10,              TYPE_INT,        0},  \
  {ENB_CONFIG_STRING_RACH_RARESPONSEWINDOWSIZE,                    NULL,   0,           .iptr=&ccparams.rach_raResponseWindowSize,                .defintval=10,              TYPE_INT,        0},  \
  {ENB_CONFIG_STRING_RACH_MACCONTENTIONRESOLUTIONTIMER,            NULL,   0,           .iptr=&ccparams.rach_macContentionResolutionTimer,        .defintval=48,              TYPE_UINT,       0},  \
  {ENB_CONFIG_STRING_RACH_MAXHARQMSG3TX,                           NULL,   0,           .iptr=&ccparams.rach_maxHARQ_Msg3Tx,                      .defintval=4,               TYPE_UINT,       0},  \
  {ENB_CONFIG_STRING_PCCH_DEFAULT_PAGING_CYCLE,                    NULL,   0,           .iptr=&ccparams.pcch_defaultPagingCycle,                  .defintval=128,             TYPE_INT,        0},  \
  {ENB_CONFIG_STRING_PCCH_NB,                                      NULL,   0,           .strptr=&ccparams.pcch_nB,                                .defstrval="oneT",          TYPE_STRING,     0},  \
  {ENB_CONFIG_STRING_DRX_CONFIG_PRESENT,                           NULL,   0,           .strptr=&ccparams.drx_Config_present,                     .defstrval="prNothing",     TYPE_STRING,     0},  \
  {ENB_CONFIG_STRING_DRX_ONDURATIONTIMER,                          NULL,   0,           .strptr=&ccparams.drx_onDurationTimer,                    .defstrval="psf10",         TYPE_STRING,     0},  \
  {ENB_CONFIG_STRING_DRX_INACTIVITYTIMER,                          NULL,   0,           .strptr=&ccparams.drx_InactivityTimer,                    .defstrval="psf10",         TYPE_STRING,     0},  \
  {ENB_CONFIG_STRING_DRX_RETRANSMISSIONTIMER,                      NULL,   0,           .strptr=&ccparams.drx_RetransmissionTimer,                .defstrval="psf8",          TYPE_STRING,     0},  \
  {ENB_CONFIG_STRING_DRX_LONGDRX_CYCLESTARTOFFSET_PRESENT,         NULL,   0,           .strptr=&ccparams.drx_longDrx_CycleStartOffset_present,   .defstrval="prSf128",       TYPE_STRING,     0},  \
  {ENB_CONFIG_STRING_DRX_LONGDRX_CYCLESTARTOFFSET,                 NULL,   0,           .iptr=&ccparams.drx_longDrx_CycleStartOffset,             .defintval=0,               TYPE_UINT,       0},  \
  {ENB_CONFIG_STRING_DRX_SHORTDRX_CYCLE,                           NULL,   0,           .strptr=&ccparams.drx_shortDrx_Cycle,                     .defstrval="sf32",          TYPE_STRING,     0},  \
  {ENB_CONFIG_STRING_DRX_SHORTDRX_SHORTCYCLETIMER,                 NULL,   0,           .iptr=&ccparams.drx_shortDrx_ShortCycleTimer,             .defintval=3,               TYPE_UINT,       0},  \
  {ENB_CONFIG_STRING_BCCH_MODIFICATIONPERIODCOEFF,                 NULL,   0,           .iptr=&ccparams.bcch_modificationPeriodCoeff,             .defintval=2,               TYPE_UINT,       0},  \
  {ENB_CONFIG_STRING_UETIMERS_T300,                                NULL,   0,           .iptr=&ccparams.ue_TimersAndConstants_t300,               .defintval=1000,            TYPE_UINT,       0},  \
  {ENB_CONFIG_STRING_UETIMERS_T301,                                NULL,   0,           .iptr=&ccparams.ue_TimersAndConstants_t301,               .defintval=1000,            TYPE_UINT,       0},  \
  {ENB_CONFIG_STRING_UETIMERS_T310,                                NULL,   0,           .iptr=&ccparams.ue_TimersAndConstants_t310,               .defintval=1000,            TYPE_UINT,       0},  \
  {ENB_CONFIG_STRING_UETIMERS_T311,                                NULL,   0,           .iptr=&ccparams.ue_TimersAndConstants_t311,               .defintval=10000,           TYPE_UINT,       0},  \
  {ENB_CONFIG_STRING_UETIMERS_N310,                                NULL,   0,           .iptr=&ccparams.ue_TimersAndConstants_n310,               .defintval=20,              TYPE_UINT,       0},  \
  {ENB_CONFIG_STRING_UETIMERS_N311,                                NULL,   0,           .iptr=&ccparams.ue_TimersAndConstants_n311,               .defintval=1,               TYPE_UINT,       0},  \
  {ENB_CONFIG_STRING_UE_TRANSMISSION_MODE,                         NULL,   0,           .iptr=&ccparams.ue_TransmissionMode,                      .defintval=1,               TYPE_UINT,       0},  \
  {ENB_CONFIG_STRING_UE_MULTIPLE_MAX,                              NULL,   0,           .iptr=&ccparams.ue_multiple_max,                          .defintval=4,               TYPE_UINT,       0},  \
  {ENB_CONFIG_STRING_MBMS_DEDICATED_SERVING_CELL,                  NULL,   0,           .strptr=&ccparams.mbms_dedicated_serving_cell,            .defstrval="DISABLE",       TYPE_STRING,     0},  \
  {ENB_CONFIG_STRING_NR_SCG_SSB_FREQ,                              NULL,   0,           .iptr=&ccparams.nr_scg_ssb_freq,                          .defintval=641272,          TYPE_INT,        0},  \
}
// clang-format on


#define ENB_CONFIG_FRAME_TYPE_IDX                                  0
#define ENB_CONFIG_TDD_CONFIG_IDX                                  1
#define ENB_CONFIG_TDD_CONFIG_S_IDX                                2
#define ENB_CONFIG_PREFIX_TYPE_IDX                                 3
#define ENB_CONFIG_PBCH_REPETITION_IDX                             4
#define ENB_CONFIG_EUTRA_BAND_IDX                                  5
#define ENB_CONFIG_DOWNLINK_FREQUENCY_IDX                          6
#define ENB_CONFIG_UPLINK_FREQUENCY_OFFSET_IDX                     7
#define ENB_CONFIG_NID_CELL_IDX                                    8
#define ENB_CONFIG_N_RB_DL_IDX                                     9
#define ENB_CONFIG_CELL_MBSFN_IDX                                  10
#define ENB_CONFIG_NB_ANT_PORTS_IDX                                11
#define ENB_CONFIG_PRACH_ROOT_IDX                                  12
#define ENB_CONFIG_PRACH_CONFIG_INDEX_IDX                          13
#define ENB_CONFIG_PRACH_HIGH_SPEED_IDX                            14
#define ENB_CONFIG_PRACH_ZERO_CORRELATION_IDX                      15
#define ENB_CONFIG_PRACH_FREQ_OFFSET_IDX                           16
#define ENB_CONFIG_PUCCH_DELTA_SHIFT_IDX                           17
#define ENB_CONFIG_PUCCH_NRB_CQI_IDX                               18
#define ENB_CONFIG_PUCCH_NCS_AN_IDX                                19
#define ENB_CONFIG_PUCCH_N1_AN_IDX                                 20
#define ENB_CONFIG_PDSCH_RS_EPRE_IDX                               21
#define ENB_CONFIG_PDSCH_PB_IDX                                    22
#define ENB_CONFIG_PUSCH_N_SB_IDX                                  23
#define ENB_CONFIG_PUSCH_HOPPINGMODE_IDX                           24
#define ENB_CONFIG_PUSCH_HOPPINGOFFSET_IDX                         25
#define ENB_CONFIG_PUSCH_ENABLE64QAM_IDX                           26
#define ENB_CONFIG_PUSCH_GROUP_HOPPING_EN_IDX                      27
#define ENB_CONFIG_PUSCH_GROUP_ASSIGNMENT_IDX                      28
#define ENB_CONFIG_PUSCH_SEQUENCE_HOPPING_EN_IDX                   29
#define ENB_CONFIG_PUSCH_NDMRS1_IDX                                30
#define ENB_CONFIG_PHICH_DURATION_IDX                              31
#define ENB_CONFIG_PHICH_RESOURCE_IDX                              32
#define ENB_CONFIG_SRS_ENABLE_IDX                                  33
#define ENB_CONFIG_SRS_BANDWIDTH_CONFIG_IDX                        34
#define ENB_CONFIG_SRS_SUBFRAME_CONFIG_IDX                         35
#define ENB_CONFIG_SRS_ACKNACKST_CONFIG_IDX                        36
#define ENB_CONFIG_SRS_MAXUPPTS_IDX                                37
#define ENB_CONFIG_PUSCH_PO_NOMINAL_IDX                            38
#define ENB_CONFIG_PUSCH_ALPHA_IDX                                 39
#define ENB_CONFIG_PUCCH_PO_NOMINAL_IDX                            40
#define ENB_CONFIG_MSG3_DELTA_PREAMBLE_IDX                         41
#define ENB_CONFIG_PUCCH_DELTAF_FORMAT1_IDX                        42
#define ENB_CONFIG_PUCCH_DELTAF_FORMAT1b_IDX                       43
#define ENB_CONFIG_PUCCH_DELTAF_FORMAT2_IDX                        44
#define ENB_CONFIG_PUCCH_DELTAF_FORMAT2A_IDX                       45
#define ENB_CONFIG_PUCCH_DELTAF_FORMAT2B_IDX                       46
#define ENB_CONFIG_RACH_NUM_RA_PREAMBLES_IDX                       47
#define ENB_CONFIG_RACH_PREAMBLESGROUPACONFIG_IDX                  48
#define ENB_CONFIG_RACH_SIZEOFRA_PREAMBLESGROUPA_IDX               49
#define ENB_CONFIG_RACH_MESSAGESIZEGROUPA_IDX                      50
#define ENB_CONFIG_RACH_MESSAGEPOWEROFFSETGROUPB_IDX               51
#define ENB_CONFIG_RACH_POWERRAMPINGSTEP_IDX                       52
#define ENB_CONFIG_RACH_PREAMBLEINITIALRECEIVEDTARGETPOWER_IDX     53
#define ENB_CONFIG_RACH_PREAMBLETRANSMAX_IDX                       54
#define ENB_CONFIG_RACH_RARESPONSEWINDOWSIZE_IDX                   55
#define ENB_CONFIG_RACH_MACCONTENTIONRESOLUTIONTIMER_IDX           56
#define ENB_CONFIG_RACH_MAXHARQMSG3TX_IDX                          57
#define ENB_CONFIG_PCCH_DEFAULT_PAGING_CYCLE_IDX                   58
#define ENB_CONFIG_PCCH_NB_IDX                                     59
#define ENB_CONFIG_STRING_DRX_CONFIG_PRESENT_IDX                   60
#define ENB_CONFIG_STRING_DRX_ONDURATIONTIMER_IDX                  61
#define ENB_CONFIG_STRING_DRX_INACTIVITYTIMER_IDX                  62
#define ENB_CONFIG_STRING_DRX_RETRANSMISSIONTIMER_IDX              63
#define ENB_CONFIG_STRING_DRX_LONGDRX_CYCLESTARTOFFSET_PRESENT_IDX 64
#define ENB_CONFIG_STRING_DRX_LONGDRX_CYCLESTARTOFFSET_IDX         65
#define ENB_CONFIG_STRING_DRX_SHORTDRX_CYCLE_IDX                   66
#define ENB_CONFIG_STRING_DRX_SHORTDRX_SHORTCYCLETIMER_IDX         67
#define ENB_CONFIG_BCCH_MODIFICATIONPERIODCOEFF_IDX                68
#define ENB_CONFIG_UETIMERS_T300_IDX                               69
#define ENB_CONFIG_UETIMERS_T301_IDX                               70
#define ENB_CONFIG_UETIMERS_T310_IDX                               71
#define ENB_CONFIG_UETIMERS_T311_IDX                               72
#define ENB_CONFIG_UETIMERS_N310_IDX                               73
#define ENB_CONFIG_UETIMERS_N311_IDX                               74
#define ENB_CONFIG_UE_TRANSMISSION_MODE_IDX                        75
#define ENB_CONFIG_MBMS_DEDICATED_SERVING_CELL_IDX                 76

/*------------------------------------------------------------------------------------------------------------------------------------------------------------------------------------*/
/* SRB1 configuration parameters section name */
#define ENB_CONFIG_STRING_SRB1                                          "srb1_parameters"

/* SRB1 configuration parameters names   */
#define ENB_CONFIG_STRING_SRB1_TIMER_POLL_RETRANSMIT                    "timer_poll_retransmit"
#define ENB_CONFIG_STRING_SRB1_TIMER_REORDERING                         "timer_reordering"
#define ENB_CONFIG_STRING_SRB1_TIMER_STATUS_PROHIBIT                    "timer_status_prohibit"
#define ENB_CONFIG_STRING_SRB1_POLL_PDU                                 "poll_pdu"
#define ENB_CONFIG_STRING_SRB1_POLL_BYTE                                "poll_byte"
#define ENB_CONFIG_STRING_SRB1_MAX_RETX_THRESHOLD                       "max_retx_threshold"

/*-----------------------------------------------------------------------------------------------------------------------------------------------------------*/
/*                                            SRB1 configuration parameters                                                                                  */
/*   optname                                          helpstr   paramflags    XXXptr                             defXXXval         type           numelt     */
/*-----------------------------------------------------------------------------------------------------------------------------------------------------------*/
typedef struct srb1_params_s {
  int32_t     srb1_timer_poll_retransmit;
  int32_t     srb1_timer_reordering;
  int32_t     srb1_timer_status_prohibit;
  int32_t     srb1_poll_pdu;
  int32_t     srb1_poll_byte;
  int32_t     srb1_max_retx_threshold;
} srb1_params_t;

// clang-format off
#define SRB1PARAMS_DESC(srb1_params) {          \
  {ENB_CONFIG_STRING_SRB1_TIMER_POLL_RETRANSMIT,         NULL,   0,            .iptr=&srb1_params.srb1_timer_poll_retransmit,   .defintval=80,     TYPE_UINT,      0},       \
  {ENB_CONFIG_STRING_SRB1_TIMER_REORDERING,              NULL,   0,            .iptr=&srb1_params.srb1_timer_reordering,        .defintval=35,     TYPE_UINT,      0},       \
  {ENB_CONFIG_STRING_SRB1_TIMER_STATUS_PROHIBIT,         NULL,   0,            .iptr=&srb1_params.srb1_timer_status_prohibit,   .defintval=0,      TYPE_UINT,      0},       \
  {ENB_CONFIG_STRING_SRB1_POLL_PDU,                      NULL,   0,            .iptr=&srb1_params.srb1_poll_pdu,                .defintval=4,      TYPE_UINT,      0},       \
  {ENB_CONFIG_STRING_SRB1_POLL_BYTE,                     NULL,   0,            .iptr=&srb1_params.srb1_poll_byte,               .defintval=99999,  TYPE_UINT,      0},       \
  {ENB_CONFIG_STRING_SRB1_MAX_RETX_THRESHOLD,            NULL,   0,            .iptr=&srb1_params.srb1_max_retx_threshold,      .defintval=4,      TYPE_UINT,      0},       \
}
// clang-format on

/* MME configuration parameters section name */
#define ENB_CONFIG_STRING_MME_IP_ADDRESS                "mme_ip_address"


#define ENB_CONFIG_STRING_MME_IPV4_ADDRESS              "ipv4"
#define ENB_CONFIG_STRING_MME_IPV6_ADDRESS              "ipv6"
#define ENB_CONFIG_STRING_MME_PORT                      "port"
#define ENB_CONFIG_STRING_MME_IP_ADDRESS_ACTIVE         "active"
#define ENB_CONFIG_STRING_MME_IP_ADDRESS_PREFERENCE     "preference"
#define ENB_CONFIG_STRING_MME_BROADCAST_PLMN_INDEX      "broadcast_plmn_index"


/*-------------------------------------------------------------------------------------------------------------------------------------*/
/*                                            MME configuration parameters                                                             */
/*   optname                                           helpstr    paramflags XXXptr       defXXXval            type            numelt  */
/*-------------------------------------------------------------------------------------------------------------------------------------*/
// clang-format off
#define S1PARAMS_DESC {  \
  {ENB_CONFIG_STRING_MME_IPV4_ADDRESS,                   NULL,      0,         .uptr=NULL,   .defstrval=NULL,              TYPE_STRING,    0},    \
  {ENB_CONFIG_STRING_MME_IPV6_ADDRESS,                   NULL,      0,         .uptr=NULL,   .defstrval=NULL,              TYPE_STRING,    0},    \
  {ENB_CONFIG_STRING_MME_IP_ADDRESS_ACTIVE,              NULL,      0,         .uptr=NULL,   .defstrval=NULL,              TYPE_STRING,    0},    \
  {ENB_CONFIG_STRING_MME_IP_ADDRESS_PREFERENCE,          NULL,      0,         .uptr=NULL,   .defstrval=NULL,              TYPE_STRING,    0},    \
  {ENB_CONFIG_STRING_MME_BROADCAST_PLMN_INDEX,           NULL,      0,         .uptr=NULL,   .defintarrayval=NULL,         TYPE_UINTARRAY, 6},    \
  {ENB_CONFIG_STRING_MME_PORT,                           NULL,      0,         .u16ptr=NULL, .defuintval=S1AP_PORT_NUMBER, TYPE_UINT16,    0},    \
}
// clang-format on




#define ENB_MME_IPV4_ADDRESS_IDX          0
#define ENB_MME_IPV6_ADDRESS_IDX          1
#define ENB_MME_IP_ADDRESS_ACTIVE_IDX     2
#define ENB_MME_IP_ADDRESS_PREFERENCE_IDX 3
#define ENB_MME_BROADCAST_PLMN_INDEX      4
#define ENB_MME_PORT_IDX                  5
/*---------------------------------------------------------------------------------------------------------------------------------------*/

/* X2 configuration parameters section name */
#define ENB_CONFIG_STRING_TARGET_ENB_X2_IP_ADDRESS                "target_enb_x2_ip_address"

/* X2 configuration parameters names   */


#define ENB_CONFIG_STRING_TARGET_ENB_X2_IPV4_ADDRESS              "ipv4"
#define ENB_CONFIG_STRING_TARGET_ENB_X2_IPV6_ADDRESS              "ipv6"
#define ENB_CONFIG_STRING_TARGET_ENB_X2_IP_ADDRESS_PREFERENCE     "preference"


/*-------------------------------------------------------------------------------------------------------------------------------------*/
/*                                            X2 configuration parameters                                                              */
/*   optname                                          helpstr   paramflags    XXXptr       defXXXval         type           numelt     */
/*-------------------------------------------------------------------------------------------------------------------------------------*/
// clang-format off
#define X2PARAMS_DESC {  \
  {ENB_CONFIG_STRING_TARGET_ENB_X2_IPV4_ADDRESS,             NULL,      0,         .uptr=NULL,   .defstrval=NULL,   TYPE_STRING,   0},   \
  {ENB_CONFIG_STRING_TARGET_ENB_X2_IPV6_ADDRESS,             NULL,      0,         .uptr=NULL,   .defstrval=NULL,   TYPE_STRING,   0},   \
  {ENB_CONFIG_STRING_TARGET_ENB_X2_IP_ADDRESS_PREFERENCE,    NULL,      0,         .uptr=NULL,   .defstrval=NULL,   TYPE_STRING,   0},   \
}
// clang-format on

#define ENB_X2_IPV4_ADDRESS_IDX          0
#define ENB_X2_IPV6_ADDRESS_IDX          1
#define ENB_X2_IP_ADDRESS_PREFERENCE_IDX 2


/*---------------------------------------------------------------------------------------------------------------------------------------*/

/* M2 configuration parameters section name */
#define ENB_CONFIG_STRING_TARGET_MCE_M2_IP_ADDRESS                "target_mce_m2_ip_address"

/* M2 configuration parameters names   */


#define ENB_CONFIG_STRING_TARGET_MCE_M2_IPV4_ADDRESS              "ipv4"
#define ENB_CONFIG_STRING_TARGET_MCE_M2_IPV6_ADDRESS              "ipv6"
#define ENB_CONFIG_STRING_TARGET_MCE_M2_IP_ADDRESS_PREFERENCE     "preference"

/*---------------------------------------------------------------------------------------------------------------------------------------*/



/*-------------------------------------------------------------------------------------------------------------------------------------*/
/*                                            M2 configuration parameters                                                             */
/*   optname                                          helpstr   paramflags    XXXptr       defXXXval         type           numelt     */
/*-------------------------------------------------------------------------------------------------------------------------------------*/
// clang-format off
#define M2PARAMS_DESC {  \
  {ENB_CONFIG_STRING_TARGET_MCE_M2_IPV4_ADDRESS,                   NULL,      0,         .uptr=NULL,   .defstrval=NULL,   TYPE_STRING,   0},          \
  {ENB_CONFIG_STRING_TARGET_MCE_M2_IPV6_ADDRESS,                   NULL,      0,         .uptr=NULL,   .defstrval=NULL,   TYPE_STRING,   0},          \
  {ENB_CONFIG_STRING_TARGET_MCE_M2_IP_ADDRESS_PREFERENCE,          NULL,      0,         .uptr=NULL,   .defstrval=NULL,   TYPE_STRING,   0},          \
}
// clang-format on

#define ENB_M2_IPV4_ADDRESS_IDX          0
#define ENB_M2_IPV6_ADDRESS_IDX          1
#define ENB_M2_IP_ADDRESS_PREFERENCE_IDX 2
/*---------------------------------------------------------------------------------------------------------------------------------------*/

/*---------------------------------------------------------------------------------------------------------------------------------------*/
/* SCTP configuration parameters section name */
#define ENB_CONFIG_STRING_SCTP_CONFIG                    "SCTP"

/* SCTP configuration parameters names   */
#define ENB_CONFIG_STRING_SCTP_INSTREAMS                 "SCTP_INSTREAMS"
#define ENB_CONFIG_STRING_SCTP_OUTSTREAMS                "SCTP_OUTSTREAMS"



/*-----------------------------------------------------------------------------------------------------------------------------------------------------------*/
/*                                            SRB1 configuration parameters                                                                                  */
/*   optname                                          helpstr   paramflags    XXXptr                             defXXXval         type           numelt     */
/*-----------------------------------------------------------------------------------------------------------------------------------------------------------*/
// clang-format off
#define SCTPPARAMS_DESC {  \
  {ENB_CONFIG_STRING_SCTP_INSTREAMS,                       NULL,   0,   .uptr=NULL,   .defintval=-1,    TYPE_UINT,   0},       \
  {ENB_CONFIG_STRING_SCTP_OUTSTREAMS,                      NULL,   0,   .uptr=NULL,   .defintval=-1,    TYPE_UINT,   0}        \
}
// clang-format on

#define ENB_SCTP_INSTREAMS_IDX          0
#define ENB_SCTP_OUTSTREAMS_IDX         1
/*-----------------------------------------------------------------------------------------------------------------------------------------------------------*/
/*-----------------------------------------------------------------------------------------------------------------------------------------------------------*/
/* S1 interface configuration parameters section name */
#define ENB_CONFIG_STRING_NETWORK_INTERFACES_CONFIG     "NETWORK_INTERFACES"

#define ENB_INTERFACE_NAME_FOR_S1_MME_IDX          0
#define ENB_IPV4_ADDRESS_FOR_S1_MME_IDX            1
#define ENB_INTERFACE_NAME_FOR_S1U_IDX             2
#define ENB_IPV4_ADDR_FOR_S1U_IDX                  3
#define ENB_PORT_FOR_S1U_IDX                       4
#define ENB_IPV4_ADDR_FOR_X2C_IDX                  5
#define ENB_PORT_FOR_X2C_IDX                       6
#define ENB_IPV4_ADDR_FOR_M2C_IDX                  7
#define ENB_PORT_FOR_M2C_IDX                       8
#define MCE_IPV4_ADDR_FOR_M2C_IDX                  9
#define MCE_PORT_FOR_M2C_IDX                       10

/* S1 interface configuration parameters names   */
#define ENB_CONFIG_STRING_ENB_INTERFACE_NAME_FOR_S1_MME "ENB_INTERFACE_NAME_FOR_S1_MME"
#define ENB_CONFIG_STRING_ENB_IPV4_ADDRESS_FOR_S1_MME   "ENB_IPV4_ADDRESS_FOR_S1_MME"
#define ENB_CONFIG_STRING_ENB_INTERFACE_NAME_FOR_S1U    "ENB_INTERFACE_NAME_FOR_S1U"
#define ENB_CONFIG_STRING_ENB_IPV4_ADDR_FOR_S1U         "ENB_IPV4_ADDRESS_FOR_S1U"
#define ENB_CONFIG_STRING_ENB_PORT_FOR_S1U              "ENB_PORT_FOR_S1U"

/* X2 interface configuration parameters names */
#define ENB_CONFIG_STRING_ENB_IPV4_ADDR_FOR_X2C         "ENB_IPV4_ADDRESS_FOR_X2C"
#define ENB_CONFIG_STRING_ENB_PORT_FOR_X2C              "ENB_PORT_FOR_X2C"

/* M2 interface configuration parameters names */
#define ENB_CONFIG_STRING_ENB_IPV4_ADDR_FOR_M2C         "ENB_IPV4_ADDRESS_FOR_M2C"
#define ENB_CONFIG_STRING_ENB_PORT_FOR_M2C              "ENB_PORT_FOR_M2C"
#define ENB_CONFIG_STRING_MCE_IPV4_ADDR_FOR_M2C         "MCE_IPV4_ADDRESS_FOR_M2C"
#define ENB_CONFIG_STRING_MCE_PORT_FOR_M2C              "MCE_PORT_FOR_M2C"


/*--------------------------------------------------------------------------------------------------------------------------------------------------*/
/*                                            S1/X2 interface configuration parameters                                                                 */
/*   optname                                            helpstr   paramflags    XXXptr              defXXXval             type           numelt     */
/*--------------------------------------------------------------------------------------------------------------------------------------------------*/
// clang-format off
#define NETPARAMS_DESC {  \
  {ENB_CONFIG_STRING_ENB_INTERFACE_NAME_FOR_S1_MME,        NULL,      0,         .strptr=NULL,         .defstrval=NULL,                 TYPE_STRING,      0},      \
  {ENB_CONFIG_STRING_ENB_IPV4_ADDRESS_FOR_S1_MME,          NULL,      0,         .strptr=NULL,         .defstrval=NULL,                 TYPE_STRING,      0},      \
  {ENB_CONFIG_STRING_ENB_INTERFACE_NAME_FOR_S1U,           NULL,      0,         .strptr=NULL,         .defstrval=NULL,                 TYPE_STRING,      0},      \
  {ENB_CONFIG_STRING_ENB_IPV4_ADDR_FOR_S1U,                NULL,      0,         .strptr=NULL,         .defstrval=NULL,                 TYPE_STRING,      0},      \
  {ENB_CONFIG_STRING_ENB_PORT_FOR_S1U,                     NULL,      0,         .u16ptr=NULL,         .defuintval=GTPV1_U_PORT_NUMBER, TYPE_UINT16,      0},      \
  {ENB_CONFIG_STRING_ENB_IPV4_ADDR_FOR_X2C,                NULL,      0,         .strptr=NULL,         .defstrval=NULL,                 TYPE_STRING,      0},      \
  {ENB_CONFIG_STRING_ENB_PORT_FOR_X2C,                     NULL,      0,         .uptr=NULL,           .defintval=0L,                   TYPE_UINT,        0},      \
  {ENB_CONFIG_STRING_ENB_IPV4_ADDR_FOR_M2C,                NULL,      0,         .strptr=NULL,         .defstrval=NULL,                 TYPE_STRING,      0},      \
  {ENB_CONFIG_STRING_ENB_PORT_FOR_M2C,                     NULL,      0,         .uptr=NULL,           .defintval=0L,                   TYPE_UINT,        0},      \
  {ENB_CONFIG_STRING_MCE_IPV4_ADDR_FOR_M2C,                NULL,      0,         .strptr=NULL,         .defstrval=NULL,                 TYPE_STRING,      0},      \
  {ENB_CONFIG_STRING_MCE_PORT_FOR_M2C,                     NULL,      0,         .uptr=NULL,           .defintval=0L,                   TYPE_UINT,        0},      \
}
// clang-format on

/*--------------------------------------------------------------------------------------------------------------------------------------------------------------------------------*/
/*                                            GTPU  configuration parameters                                                                                                      */
/*   optname                                            helpstr   paramflags    XXXptr              defXXXval                                           type           numelt     */
/*--------------------------------------------------------------------------------------------------------------------------------------------------------------------------------*/
// clang-format off
#define GTPUPARAMS_DESC { \
  {ENB_CONFIG_STRING_ENB_INTERFACE_NAME_FOR_S1U,           NULL,    0,            .strptr=&enb_interface_name_for_S1U,      .defstrval="lo",                  TYPE_STRING,   0},        \
  {ENB_CONFIG_STRING_ENB_IPV4_ADDR_FOR_S1U,                NULL,    0,            .strptr=&enb_ipv4_address_for_S1U,        .defstrval="127.0.0.1",           TYPE_STRING,   0},        \
  {ENB_CONFIG_STRING_ENB_PORT_FOR_S1U,                     NULL,    0,            .u16ptr=&enb_port_for_S1U,               .defuintval=GTPV1_U_PORT_NUMBER,   TYPE_UINT16,   0},        \
}
// clang-format on

/*-------------------------------------------------------------------------------------------------------------------------------------------------------------------------------*/
/*-------------------------------------------------------------------------------------------------------------------------------------------------------------------------------*/

/* L1 configuration section names   */
#define CONFIG_STRING_L1_LIST                              "L1s"
#define CONFIG_STRING_L1_CONFIG                            "l1_config"

/*----------------------------------------------------------------------------------------------------------------------------------------------------*/
/*----------------------------------------------------------------------------------------------------------------------------------------------------*/
/* CU/DU configuration section names*/
#define CONFIG_STRING_DU_LIST			            "DU"
#define CONFIG_STRING_CU_LIST			            "CU"
#define DU_TYPE_LTE                                 0
#define DU_TYPE_WIFI                                1
#define ENB_CONFIG_STRING_CU_INTERFACES_CONFIG		"CU_INTERFACES"
#define ENB_CONFIG_STRING_CU_INTERFACE_NAME_FOR_F1U "CU_INTERFACE_NAME_FOR_F1U"
#define ENB_CONFIG_STRING_CU_IPV4_ADDRESS_FOR_F1U   "CU_IPV4_ADDRESS_FOR_F1U"
#define ENB_CONFIG_STRING_CU_PORT_FOR_F1U           "CU_PORT_FOR_F1U"
#define ENB_CONFIG_STRING_DU_TYPE	                "DU_TYPE"
#define ENB_CONFIG_STRING_F1_U_CU_TRANSPORT_TYPE    "F1_U_CU_TRANSPORT_TYPE"
#define ENB_CONFIG_STRING_DU_INTERFACES_CONFIG		"DU_INTERFACES"
#define ENB_CONFIG_STRING_DU_INTERFACE_NAME_FOR_F1U "DU_INTERFACE_NAME_FOR_F1U"
#define ENB_CONFIG_STRING_DU_IPV4_ADDRESS_FOR_F1U   "DU_IPV4_ADDRESS_FOR_F1U"
#define ENB_CONFIG_STRING_DU_PORT_FOR_F1U           "DU_PORT_FOR_F1U"
#define ENB_CONFIG_STRING_F1_U_DU_TRANSPORT_TYPE    "F1_U_DU_TRANSPORT_TYPE"

#define CONFIG_STRING_CU_BALANCING      "CU_BALANCING"

// clang-format off
#define CUPARAMS_DESC { \
  {ENB_CONFIG_STRING_CU_INTERFACE_NAME_FOR_F1U, NULL,   0,   .strptr=NULL,   .defstrval="eth0",         TYPE_STRING,   0}, \
  {ENB_CONFIG_STRING_CU_IPV4_ADDRESS_FOR_F1U,   NULL,   0,   .strptr=NULL,   .defstrval="127.0.0.1",    TYPE_STRING,   0}, \
  {ENB_CONFIG_STRING_CU_PORT_FOR_F1U,           NULL,   0,   .uptr=NULL,     .defintval=2210,           TYPE_UINT,     0}, \
  {ENB_CONFIG_STRING_F1_U_CU_TRANSPORT_TYPE,    NULL,   0,   .strptr=NULL,   .defstrval="TCP",          TYPE_STRING,   0}, \
  {ENB_CONFIG_STRING_DU_TYPE,                   NULL,   0,   .strptr=NULL,   .defstrval="LTE",          TYPE_STRING,   0}, \
}
// clang-format on

// clang-format off
#define DUPARAMS_DESC { \
  {ENB_CONFIG_STRING_DU_INTERFACE_NAME_FOR_F1U, NULL,   0,   .strptr=NULL,   .defstrval="eth0",       TYPE_STRING,   0}, \
  {ENB_CONFIG_STRING_DU_IPV4_ADDRESS_FOR_F1U,   NULL,   0,   .strptr=NULL,   .defstrval="127.0.0.1",  TYPE_STRING,   0}, \
  {ENB_CONFIG_STRING_DU_PORT_FOR_F1U,           NULL,   0,   .uptr=NULL,     .defintval=2210,         TYPE_UINT,     0}, \
  {ENB_CONFIG_STRING_F1_U_DU_TRANSPORT_TYPE,    NULL,   0,   .strptr=NULL,   .defstrval="TCP",        TYPE_STRING,   0}, \
}
// clang-format on

// clang-format off
#define CU_BAL_DESC { \
  {CONFIG_STRING_CU_BALANCING,                  NULL,   0,   .strptr=NULL,   .defstrval="ALL",        TYPE_STRING,   0}, \
}
// clang-format on

#define CU_INTERFACE_F1U 	                     0
#define CU_ADDRESS_F1U                           1
#define CU_PORT_F1U 	              		     2
#define CU_TYPE_F1U 	              		     3

#define DU_INTERFACE_F1U                         0
#define DU_ADDRESS_F1U                           1
#define DU_PORT_F1U                              2
#define DU_TYPE_F1U                              3
#define DU_TECH                                  4

/*----------------------------------------------------------------------------------------------------------------------------------------------------*/
/*----------------------------------------------------------------------------------------------------------------------------------------------------*/
/* MACRLC configuration section names   */
#define CONFIG_STRING_MACRLC_LIST                          "MACRLCs"
#define CONFIG_STRING_MACRLC_CONFIG                        "macrlc_config"


/* MACRLC configuration parameters names   */
#define CONFIG_STRING_MACRLC_CC                            "num_cc"
#define CONFIG_STRING_MACRLC_TRANSPORT_N_PREFERENCE        "tr_n_preference"
#define CONFIG_STRING_MACRLC_LOCAL_N_IF_NAME               "local_n_if_name"
#define CONFIG_STRING_MACRLC_LOCAL_N_ADDRESS               "local_n_address"
#define CONFIG_STRING_MACRLC_REMOTE_N_ADDRESS              "remote_n_address"
#define CONFIG_STRING_MACRLC_LOCAL_N_PORTC                 "local_n_portc"
#define CONFIG_STRING_MACRLC_REMOTE_N_PORTC                "remote_n_portc"
#define CONFIG_STRING_MACRLC_LOCAL_N_PORTD                 "local_n_portd"
#define CONFIG_STRING_MACRLC_REMOTE_N_PORTD                "remote_n_portd"
#define CONFIG_STRING_MACRLC_TRANSPORT_S_PREFERENCE        "tr_s_preference"
#define CONFIG_STRING_MACRLC_LOCAL_S_IF_NAME               "local_s_if_name"
#define CONFIG_STRING_MACRLC_LOCAL_S_ADDRESS               "local_s_address"
#define CONFIG_STRING_MACRLC_REMOTE_S_ADDRESS              "remote_s_address"
#define CONFIG_STRING_MACRLC_LOCAL_S_PORTC                 "local_s_portc"
#define CONFIG_STRING_MACRLC_REMOTE_S_PORTC                "remote_s_portc"
#define CONFIG_STRING_MACRLC_LOCAL_S_PORTD                 "local_s_portd"
#define CONFIG_STRING_MACRLC_REMOTE_S_PORTD                "remote_s_portd"
#define CONFIG_STRING_MACRLC_SCHED_MODE                    "scheduler_mode"

#define MACRLC_CC_IDX                                          0
#define MACRLC_TRANSPORT_N_PREFERENCE_IDX                      1
#define MACRLC_LOCAL_N_IF_NAME_IDX                             2
#define MACRLC_LOCAL_N_ADDRESS_IDX                             3
#define MACRLC_REMOTE_N_ADDRESS_IDX                            4
#define MACRLC_LOCAL_N_PORTC_IDX                               5
#define MACRLC_REMOTE_N_PORTC_IDX                              6
#define MACRLC_LOCAL_N_PORTD_IDX                               7
#define MACRLC_REMOTE_N_PORTD_IDX                              8
#define MACRLC_TRANSPORT_S_PREFERENCE_IDX                      9
#define MACRLC_LOCAL_S_IF_NAME_IDX                             10
#define MACRLC_LOCAL_S_ADDRESS_IDX                             11
#define MACRLC_REMOTE_S_ADDRESS_IDX                            12
#define MACRLC_LOCAL_S_PORTC_IDX                               13
#define MACRLC_REMOTE_S_PORTC_IDX                              14
#define MACRLC_LOCAL_S_PORTD_IDX                               15
#define MACRLC_REMOTE_S_PORTD_IDX                              16
#define MACRLC_SCHED_MODE_IDX                                  17
/*---------------------------------------------------------------------------------------------------------------------------------------------------------*/

/* thread configuration parameters section name */
#define THREAD_CONFIG_STRING_THREAD_STRUCT                "THREAD_STRUCT"

/* thread configuration parameters names   */
#define THREAD_CONFIG_STRING_PARALLEL              "parallel_config"
#define THREAD_CONFIG_STRING_WORKER                "worker_config"


#define THREAD_PARALLEL_IDX          0
#define THREAD_WORKER_IDX            1

/*-------------------------------------------------------------------------------------------------------------------------------------------------------------*/
/*                                                             thread configuration parameters                                                                 */
/*   optname                                          helpstr   paramflags    XXXptr       defXXXval                                 type           numelt     */
/*-------------------------------------------------------------------------------------------------------------------------------------------------------------*/
// clang-format off
#define THREAD_CONF_DESC {  \
  {THREAD_CONFIG_STRING_PARALLEL,          CONFIG_HLP_PARALLEL,      0,       .strptr=NULL,   .defstrval="PARALLEL_RU_L1_TRX_SPLIT",   TYPE_STRING,   0},          \
  {THREAD_CONFIG_STRING_WORKER,            CONFIG_HLP_WORKER,        0,       .strptr=NULL,   .defstrval="WORKER_ENABLE",              TYPE_STRING,   0}           \
}
// clang-format on


#define CONFIG_HLP_WORKER                          "coding and FEP worker thread WORKER_DISABLE or WORKER_ENABLE\n"
#define CONFIG_HLP_PARALLEL                        "PARALLEL_SINGLE_THREAD, PARALLEL_RU_L1_SPLIT, or PARALLEL_RU_L1_TRX_SPLIT(RU_L1_TRX_SPLIT by defult)\n"
/*-------------------------------------------------------------------------------------------------------------------------------------------------------------*/

#include "enb_paramdef_emtc.h"
#include "enb_paramdef_sidelink.h"
#include "enb_paramdef_mce.h"
#include "enb_paramdef_mme.h"
#endif<|MERGE_RESOLUTION|>--- conflicted
+++ resolved
@@ -173,51 +173,6 @@
 /*-----------------------------------------------------------------------------------------------------------------------------------------*/
 // clang-format off
 #define RUPARAMS_DESC { \
-<<<<<<< HEAD
-    {CONFIG_STRING_RU_LOCAL_IF_NAME,               NULL,       0,       strptr:NULL,     defstrval:"lo",          TYPE_STRING,      0}, \
-    {CONFIG_STRING_RU_LOCAL_ADDRESS,               NULL,       0,       strptr:NULL,     defstrval:"127.0.0.2",   TYPE_STRING,      0}, \
-    {CONFIG_STRING_RU_REMOTE_ADDRESS,              NULL,       0,       strptr:NULL,     defstrval:"127.0.0.1",   TYPE_STRING,      0}, \
-    {CONFIG_STRING_RU_LOCAL_PORTC,                 NULL,       0,       uptr:NULL,       defuintval:50000,        TYPE_UINT,        0}, \
-    {CONFIG_STRING_RU_REMOTE_PORTC,                NULL,       0,       uptr:NULL,       defuintval:50000,        TYPE_UINT,        0}, \
-    {CONFIG_STRING_RU_LOCAL_PORTD,                 NULL,       0,       uptr:NULL,       defuintval:50001,        TYPE_UINT,        0}, \
-    {CONFIG_STRING_RU_REMOTE_PORTD,                NULL,       0,       uptr:NULL,       defuintval:50001,        TYPE_UINT,        0}, \
-    {CONFIG_STRING_RU_TRANSPORT_PREFERENCE,        NULL,       0,       strptr:NULL,     defstrval:"udp_if5",     TYPE_STRING,      0}, \
-    {CONFIG_STRING_RU_LOCAL_RF,                    NULL,       0,       strptr:NULL,     defstrval:"yes",         TYPE_STRING,      0}, \
-    {CONFIG_STRING_RU_NB_TX,                       NULL,       0,       uptr:NULL,       defuintval:1,            TYPE_UINT,        0}, \
-    {CONFIG_STRING_RU_NB_RX,                       NULL,       0,       uptr:NULL,       defuintval:1,            TYPE_UINT,        0}, \
-    {CONFIG_STRING_RU_MAX_RS_EPRE,                 NULL,       0,       iptr:NULL,       defintval:-29,           TYPE_INT,         0}, \
-    {CONFIG_STRING_RU_MAX_RXGAIN,                  NULL,       0,       iptr:NULL,       defintval:120,           TYPE_INT,         0}, \
-    {CONFIG_STRING_RU_BAND_LIST,                   NULL,       0,       uptr:NULL,       defintarrayval:DEFBANDS, TYPE_INTARRAY,    1}, \
-    {CONFIG_STRING_RU_ENB_LIST,                    NULL,       0,       uptr:NULL,       defintarrayval:DEFENBS,  TYPE_INTARRAY,    1}, \
-    {CONFIG_STRING_RU_ATT_TX,                      NULL,       0,       uptr:NULL,       defintval:0,             TYPE_UINT,        0}, \
-    {CONFIG_STRING_RU_ATT_RX,                      NULL,       0,       uptr:NULL,       defintval:0,             TYPE_UINT,        0}, \
-    {CONFIG_STRING_RU_IS_SLAVE,                    NULL,       0,       strptr:NULL,     defstrval:"no",          TYPE_STRING,      0}, \
-    {CONFIG_STRING_RU_NBIOTRRC_LIST,               NULL,       0,       uptr:NULL,       defintarrayval:DEFENBS,  TYPE_INTARRAY,    1}, \
-    {CONFIG_STRING_RU_SDR_ADDRS,                   NULL,       0,       strptr:NULL,     defstrval:"type=b200",   TYPE_STRING,      0}, \
-    {CONFIG_STRING_RU_SDR_CLK_SRC,                 NULL,       0,       strptr:NULL,     defstrval:"internal",    TYPE_STRING,      0}, \
-    {CONFIG_STRING_RU_SDR_TME_SRC,                 NULL,       0,       strptr:NULL,     defstrval:"internal",    TYPE_STRING,      0}, \
-    {CONFIG_STRING_RU_SF_EXTENSION,                NULL,       0,       uptr:NULL,       defuintval:320,          TYPE_UINT,        0}, \
-    {CONFIG_STRING_RU_END_OF_BURST_DELAY,          NULL,       0,       uptr:NULL,       defuintval:400,          TYPE_UINT,        0}, \
-    {CONFIG_STRING_RU_OTA_SYNC_ENABLE,             NULL,       0,       strptr:NULL,     defstrval:"no",          TYPE_STRING,      0}, \
-    {CONFIG_STRING_RU_BF_WEIGHTS_LIST,             NULL,       0,       iptr:NULL,       defintarrayval:DEFBFW,   TYPE_INTARRAY,    0}, \
-    {CONFIG_STRING_RU_IF_FREQUENCY,                NULL,       0,       u64ptr:NULL,     defuintval:0,            TYPE_UINT64,      0}, \
-    {CONFIG_STRING_RU_IF_FREQ_OFFSET,              NULL,       0,       iptr:NULL,       defintval:0,             TYPE_INT,         0}, \
-    {CONFIG_STRING_RU_DO_PRECODING,                NULL,       0,       iptr:NULL,       defintval:0,             TYPE_INT,         0}, \
-    {CONFIG_STRING_RU_SF_AHEAD,          HLP_RU_SF_AHEAD,      0,       iptr:NULL,       defintval:4,             TYPE_INT,         0}, \
-    {CONFIG_STRING_RU_SL_AHEAD,          HLP_RU_SL_AHEAD,      0,       iptr:NULL,       defintval:6,             TYPE_INT,         0}, \
-    {CONFIG_STRING_RU_NR_FLAG,           HLP_RU_NR_FLAG,       0,       iptr:NULL,       defintval:0,             TYPE_INT,         0}, \
-    {CONFIG_STRING_RU_NR_SCS_FOR_RASTER, HLP_RU_NR_SCS_FOR_RASTER, 0,   iptr:NULL,       defintval:1,             TYPE_INT,         0}, \
-    {CONFIG_STRING_RU_TX_SUBDEV,                   NULL,       0,       strptr:NULL,     defstrval:"",            TYPE_STRING,      0}, \
-    {CONFIG_STRING_RU_RX_SUBDEV,                   NULL,       0,       strptr:NULL,     defstrval:"",            TYPE_STRING,      0}, \
-    {CONFIG_STRING_RU_RXFH_CORE_ID, HLP_RU_RXFH_CORE_ID,       0,       uptr:NULL,       defintval:0,             TYPE_UINT,         0}, \
-    {CONFIG_STRING_RU_TXFH_CORE_ID, HLP_RU_TXFH_CORE_ID,       0,       uptr:NULL,       defintval:0,             TYPE_UINT,         0}, \
-    {CONFIG_STRING_RU_TP_CORES, HLP_RU_TP_CORES,               0,       uptr:NULL,       defintarrayval:DEFRUTPCORES,  TYPE_INTARRAY,    8}, \
-    {CONFIG_STRING_RU_NUM_TP_CORES, HLP_RU_NUM_TP_CORES,       0,       uptr:NULL,       defintval:2,             TYPE_UINT,         0}, \
-    {CONFIG_STRING_RU_NUM_INTERFACES, HLP_RU_NUM_INTERFACES,    0,       uptr:NULL,       defintval:1,             TYPE_UINT,         0}, \
-    {CONFIG_STRING_RU_HALF_SLOT_PARALLELIZATION, HLP_RU_HALF_SLOT_PARALLELIZATION,    0,       uptr:NULL,       defintval:1,             TYPE_UINT,         0}, \
-    {CONFIG_STRING_RU_RU_THREAD_CORE, HLP_RU_RU_THREAD_CORE,    0,       uptr:NULL,       defintval:-1,             TYPE_INT,         0}, \
-  }
-=======
   {CONFIG_STRING_RU_LOCAL_IF_NAME,             NULL,                              0,       .strptr=NULL,     .defstrval="lo",              TYPE_STRING,      0}, \
   {CONFIG_STRING_RU_LOCAL_ADDRESS,             NULL,                              0,       .strptr=NULL,     .defstrval="127.0.0.2",       TYPE_STRING,      0}, \
   {CONFIG_STRING_RU_REMOTE_ADDRESS,            NULL,                              0,       .strptr=NULL,     .defstrval="127.0.0.1",       TYPE_STRING,      0}, \
@@ -259,9 +214,9 @@
   {CONFIG_STRING_RU_NUM_TP_CORES,              HLP_RU_NUM_TP_CORES,               0,       .uptr=NULL,       .defintval=2,                 TYPE_UINT,        0}, \
   {CONFIG_STRING_RU_NUM_INTERFACES,            HLP_RU_NUM_INTERFACES,             0,       .uptr=NULL,       .defintval=1,                 TYPE_UINT,        0}, \
   {CONFIG_STRING_RU_HALF_SLOT_PARALLELIZATION, HLP_RU_HALF_SLOT_PARALLELIZATION,  0,       .uptr=NULL,       .defintval=1,                 TYPE_UINT,        0}, \
-}
-// clang-format on
->>>>>>> 342ea088
+  {CONFIG_STRING_RU_RU_THREAD_CORE,            HLP_RU_RU_THREAD_CORE,             0,       .uptr:NULL,       .defintval:-1,                TYPE_UINT,         0}, \
+}
+// clang-format on
 
 /*---------------------------------------------------------------------------------------------------------------------------------------*/
 /*---------------------------------------------------------------------------------------------------------------------------------------*/
