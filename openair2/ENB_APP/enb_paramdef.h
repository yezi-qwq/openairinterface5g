--- conflicted
+++ resolved
@@ -106,11 +106,8 @@
 #define CONFIG_STRING_RU_MAX_RS_EPRE              "max_pdschReferenceSignalPower"
 #define CONFIG_STRING_RU_MAX_RXGAIN               "max_rxgain"
 #define CONFIG_STRING_RU_IF_COMPRESSION           "if_compression"
-<<<<<<< HEAD
 #define CONFIG_STRING_RU_IS_SLAVE                 "is_slave"
-=======
 #define CONFIG_STRING_RU_NBIOTRRC_LIST            "NbIoT_RRC_instances"
->>>>>>> e56ae69b
 
 #define RU_LOCAL_IF_NAME_IDX          0
 #define RU_LOCAL_ADDRESS_IDX          1
@@ -129,11 +126,8 @@
 #define RU_ENB_LIST_IDX               14
 #define RU_ATT_TX_IDX                 15
 #define RU_ATT_RX_IDX                 16
-<<<<<<< HEAD
 #define RU_IS_SLAVE_IDX               17
-=======
-#define RU_NBIOTRRC_LIST_IDX          17
->>>>>>> e56ae69b
+#define RU_NBIOTRRC_LIST_IDX          18
 
 
 
@@ -159,11 +153,8 @@
 {CONFIG_STRING_RU_ENB_LIST,                 	 NULL,       0,       uptr:NULL,       defintarrayval:DEFENBS,  TYPE_INTARRAY,    1}, \
 {CONFIG_STRING_RU_ATT_TX,                   	 NULL,       0,       uptr:NULL,       defintval:0,		TYPE_UINT,	  0}, \
 {CONFIG_STRING_RU_ATT_RX,                   	 NULL,       0,       uptr:NULL,       defintval:0,		TYPE_UINT,	  0}, \
-<<<<<<< HEAD
 {CONFIG_STRING_RU_IS_SLAVE,                      NULL,       0,       strptr:NULL,     defstrval:"yes",         TYPE_STRING,      0}, \
-=======
 {CONFIG_STRING_RU_NBIOTRRC_LIST,                 NULL,       0,       uptr:NULL,       defintarrayval:DEFENBS,  TYPE_INTARRAY,    1}, \
->>>>>>> e56ae69b
 }
 
 /*---------------------------------------------------------------------------------------------------------------------------------------*/
