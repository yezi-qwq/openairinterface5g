/*
 * Licensed to the OpenAirInterface (OAI) Software Alliance under one or more
 * contributor license agreements.  See the NOTICE file distributed with
 * this work for additional information regarding copyright ownership.
 * The OpenAirInterface Software Alliance licenses this file to You under
 * the OAI Public License, Version 1.1  (the "License"); you may not use this file
 * except in compliance with the License.
 * You may obtain a copy of the License at
 *
 *      http://www.openairinterface.org/?page_id=698
 *
 * Unless required by applicable law or agreed to in writing, software
 * distributed under the License is distributed on an "AS IS" BASIS,
 * WITHOUT WARRANTIES OR CONDITIONS OF ANY KIND, either express or implied.
 * See the License for the specific language governing permissions and
 * limitations under the License.
 *-------------------------------------------------------------------------------
 * For more information about the OpenAirInterface (OAI) Software Alliance:
 *      contact@openairinterface.org
 */

/*! \file openair2/ENB_APP/MACRLC_paramdef.f
 * \brief definition of configuration parameters for all eNodeB modules 
 * \author Francois TABURET
 * \date 2017
 * \version 0.1
 * \company NOKIA BellLabs France
 * \email: francois.taburet@nokia-bell-labs.com
 * \note
 * \warning
 */



/*----------------------------------------------------------------------------------------------------------------------------------------------------*/


/* MACRLC configuration parameters names   */
#define CONFIG_STRING_MACRLC_CC                            "num_cc"
#define CONFIG_STRING_MACRLC_TRANSPORT_N_PREFERENCE        "tr_n_preference"
#define CONFIG_STRING_MACRLC_LOCAL_N_IF_NAME               "local_n_if_name"
#define CONFIG_STRING_MACRLC_LOCAL_N_ADDRESS               "local_n_address"
#define CONFIG_STRING_MACRLC_REMOTE_N_ADDRESS              "remote_n_address"
#define CONFIG_STRING_MACRLC_LOCAL_N_PORTC                 "local_n_portc"
#define CONFIG_STRING_MACRLC_REMOTE_N_PORTC                "remote_n_portc"
#define CONFIG_STRING_MACRLC_LOCAL_N_PORTD                 "local_n_portd"
#define CONFIG_STRING_MACRLC_REMOTE_N_PORTD                "remote_n_portd"
#define CONFIG_STRING_MACRLC_TRANSPORT_S_PREFERENCE        "tr_s_preference"
#define CONFIG_STRING_MACRLC_LOCAL_S_IF_NAME               "local_s_if_name"
#define CONFIG_STRING_MACRLC_LOCAL_S_ADDRESS               "local_s_address"
#define CONFIG_STRING_MACRLC_REMOTE_S_ADDRESS              "remote_s_address"
#define CONFIG_STRING_MACRLC_LOCAL_S_PORTC                 "local_s_portc"
#define CONFIG_STRING_MACRLC_REMOTE_S_PORTC                "remote_s_portc"
#define CONFIG_STRING_MACRLC_LOCAL_S_PORTD                 "local_s_portd"
#define CONFIG_STRING_MACRLC_REMOTE_S_PORTD                "remote_s_portd"
<<<<<<< HEAD
#define CONFIG_STRING_MACRLC_SCHED_MODE                    "scheduler_mode"
#define CONFIG_STRING_MACRLC_PHY_TEST_MODE                 "phy_test_mode"
=======
#define CONFIG_MACRLC_PUSCH10xSNR                          "puSch10xSnr"
#define CONFIG_MACRLC_PUCCH10xSNR                          "puCch10xSnr"
>>>>>>> 4ba4d43a

/*-------------------------------------------------------------------------------------------------------------------------------------------------------*/
/*                                            MacRLC  configuration parameters                                                                           */
/*   optname                                            helpstr   paramflags    XXXptr              defXXXval                  type           numelt     */
/*-------------------------------------------------------------------------------------------------------------------------------------------------------*/
#define MACRLCPARAMS_DESC { \
{CONFIG_STRING_MACRLC_CC,                                NULL,     0,          uptr:NULL,           defintval:50011,           TYPE_UINT,     0},        \
{CONFIG_STRING_MACRLC_TRANSPORT_N_PREFERENCE,            NULL,     0,          strptr:NULL,         defstrval:"local_L1",      TYPE_STRING,   0},        \
{CONFIG_STRING_MACRLC_LOCAL_N_IF_NAME,                   NULL,     0,          strptr:NULL,         defstrval:"lo",            TYPE_STRING,   0},        \
{CONFIG_STRING_MACRLC_LOCAL_N_ADDRESS,                   NULL,     0,          strptr:NULL,         defstrval:"127.0.0.1",     TYPE_STRING,   0},        \
{CONFIG_STRING_MACRLC_REMOTE_N_ADDRESS,                  NULL,     0,          uptr:NULL,           defstrval:"127.0.0.2",     TYPE_STRING,   0},        \
{CONFIG_STRING_MACRLC_LOCAL_N_PORTC,                     NULL,     0,          uptr:NULL,           defintval:50010,           TYPE_UINT,     0},        \
{CONFIG_STRING_MACRLC_REMOTE_N_PORTC,                    NULL,     0,          uptr:NULL,           defintval:50010,           TYPE_UINT,     0},        \
{CONFIG_STRING_MACRLC_LOCAL_N_PORTD,                     NULL,     0,          uptr:NULL,           defintval:50011,           TYPE_UINT,     0},        \
{CONFIG_STRING_MACRLC_REMOTE_N_PORTD,                    NULL,     0,          uptr:NULL,           defintval:50011,           TYPE_UINT,     0},        \
{CONFIG_STRING_MACRLC_TRANSPORT_S_PREFERENCE,            NULL,     0,          strptr:NULL,         defstrval:"local_RRC",     TYPE_STRING,   0},        \
{CONFIG_STRING_MACRLC_LOCAL_S_IF_NAME,                   NULL,     0,          strptr:NULL,         defstrval:"lo",            TYPE_STRING,   0},        \
{CONFIG_STRING_MACRLC_LOCAL_S_ADDRESS,                   NULL,     0,          uptr:NULL,           defstrval:"127.0.0.1",     TYPE_STRING,   0},        \
{CONFIG_STRING_MACRLC_REMOTE_S_ADDRESS,                  NULL,     0,          uptr:NULL,           defstrval:"127.0.0.2",     TYPE_STRING,   0},        \
{CONFIG_STRING_MACRLC_LOCAL_S_PORTC,                     NULL,     0,          uptr:NULL,           defintval:50020,           TYPE_UINT,     0},        \
{CONFIG_STRING_MACRLC_REMOTE_S_PORTC,                    NULL,     0,          uptr:NULL,           defintval:50020,           TYPE_UINT,     0},        \
{CONFIG_STRING_MACRLC_LOCAL_S_PORTD,                     NULL,     0,          uptr:NULL,           defintval:50021,           TYPE_UINT,     0},        \
{CONFIG_STRING_MACRLC_REMOTE_S_PORTD,                    NULL,     0,          uptr:NULL,           defintval:50021,           TYPE_UINT,     0},        \
<<<<<<< HEAD
{CONFIG_STRING_MACRLC_SCHED_MODE,                        NULL,     0,          strptr:NULL,         defstrval:"default",       TYPE_STRING,   0},        \
{CONFIG_STRING_MACRLC_PHY_TEST_MODE,                     NULL,     0,          uptr:NULL,           defintval:1,               TYPE_UINT,     0},        \
=======
{CONFIG_MACRLC_PUSCH10xSNR,  		                     NULL,     0,          iptr:NULL,           defintval:200,             TYPE_INT,     0},         \
{CONFIG_MACRLC_PUCCH10xSNR,  		                     NULL,     0,          iptr:NULL,           defintval:200,             TYPE_INT,     0}         \
>>>>>>> 4ba4d43a
}
#define MACRLC_CC_IDX                                          0
#define MACRLC_TRANSPORT_N_PREFERENCE_IDX                      1
#define MACRLC_LOCAL_N_IF_NAME_IDX                             2
#define MACRLC_LOCAL_N_ADDRESS_IDX                             3
#define MACRLC_REMOTE_N_ADDRESS_IDX                            4
#define MACRLC_LOCAL_N_PORTC_IDX                               5
#define MACRLC_REMOTE_N_PORTC_IDX                              6
#define MACRLC_LOCAL_N_PORTD_IDX                               7
#define MACRLC_REMOTE_N_PORTD_IDX                              8
#define MACRLC_TRANSPORT_S_PREFERENCE_IDX                      9
#define MACRLC_LOCAL_S_IF_NAME_IDX                             10
#define MACRLC_LOCAL_S_ADDRESS_IDX                             11
#define MACRLC_REMOTE_S_ADDRESS_IDX                            12
#define MACRLC_LOCAL_S_PORTC_IDX                               13
#define MACRLC_REMOTE_S_PORTC_IDX                              14
#define MACRLC_LOCAL_S_PORTD_IDX                               15
#define MACRLC_REMOTE_S_PORTD_IDX                              16
<<<<<<< HEAD
#define MACRLC_SCHED_MODE_IDX                                  17
#define MACRLC_PHY_TEST_IDX                                    18
=======
#define MACRLC_PUSCH10xSNR_IDX                                 17
#define MACRLC_PUCCH10xSNR_IDX                                 18
>>>>>>> 4ba4d43a
/*---------------------------------------------------------------------------------------------------------------------------------------------------------*/<|MERGE_RESOLUTION|>--- conflicted
+++ resolved
@@ -53,13 +53,10 @@
 #define CONFIG_STRING_MACRLC_REMOTE_S_PORTC                "remote_s_portc"
 #define CONFIG_STRING_MACRLC_LOCAL_S_PORTD                 "local_s_portd"
 #define CONFIG_STRING_MACRLC_REMOTE_S_PORTD                "remote_s_portd"
-<<<<<<< HEAD
 #define CONFIG_STRING_MACRLC_SCHED_MODE                    "scheduler_mode"
 #define CONFIG_STRING_MACRLC_PHY_TEST_MODE                 "phy_test_mode"
-=======
 #define CONFIG_MACRLC_PUSCH10xSNR                          "puSch10xSnr"
 #define CONFIG_MACRLC_PUCCH10xSNR                          "puCch10xSnr"
->>>>>>> 4ba4d43a
 
 /*-------------------------------------------------------------------------------------------------------------------------------------------------------*/
 /*                                            MacRLC  configuration parameters                                                                           */
@@ -83,13 +80,10 @@
 {CONFIG_STRING_MACRLC_REMOTE_S_PORTC,                    NULL,     0,          uptr:NULL,           defintval:50020,           TYPE_UINT,     0},        \
 {CONFIG_STRING_MACRLC_LOCAL_S_PORTD,                     NULL,     0,          uptr:NULL,           defintval:50021,           TYPE_UINT,     0},        \
 {CONFIG_STRING_MACRLC_REMOTE_S_PORTD,                    NULL,     0,          uptr:NULL,           defintval:50021,           TYPE_UINT,     0},        \
-<<<<<<< HEAD
 {CONFIG_STRING_MACRLC_SCHED_MODE,                        NULL,     0,          strptr:NULL,         defstrval:"default",       TYPE_STRING,   0},        \
 {CONFIG_STRING_MACRLC_PHY_TEST_MODE,                     NULL,     0,          uptr:NULL,           defintval:1,               TYPE_UINT,     0},        \
-=======
-{CONFIG_MACRLC_PUSCH10xSNR,  		                     NULL,     0,          iptr:NULL,           defintval:200,             TYPE_INT,     0},         \
-{CONFIG_MACRLC_PUCCH10xSNR,  		                     NULL,     0,          iptr:NULL,           defintval:200,             TYPE_INT,     0}         \
->>>>>>> 4ba4d43a
+{CONFIG_MACRLC_PUSCH10xSNR,  		                 NULL,     0,          iptr:NULL,           defintval:200,             TYPE_INT,      0},        \
+{CONFIG_MACRLC_PUCCH10xSNR,  		                 NULL,     0,          iptr:NULL,           defintval:200,             TYPE_INT,      0},        \
 }
 #define MACRLC_CC_IDX                                          0
 #define MACRLC_TRANSPORT_N_PREFERENCE_IDX                      1
@@ -108,11 +102,8 @@
 #define MACRLC_REMOTE_S_PORTC_IDX                              14
 #define MACRLC_LOCAL_S_PORTD_IDX                               15
 #define MACRLC_REMOTE_S_PORTD_IDX                              16
-<<<<<<< HEAD
 #define MACRLC_SCHED_MODE_IDX                                  17
 #define MACRLC_PHY_TEST_IDX                                    18
-=======
-#define MACRLC_PUSCH10xSNR_IDX                                 17
-#define MACRLC_PUCCH10xSNR_IDX                                 18
->>>>>>> 4ba4d43a
+#define MACRLC_PUSCH10xSNR_IDX                                 19
+#define MACRLC_PUCCH10xSNR_IDX                                 20
 /*---------------------------------------------------------------------------------------------------------------------------------------------------------*/