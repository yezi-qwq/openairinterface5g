/*
 * Licensed to the OpenAirInterface (OAI) Software Alliance under one or more
 * contributor license agreements.  See the NOTICE file distributed with
 * this work for additional information regarding copyright ownership.
 * The OpenAirInterface Software Alliance licenses this file to You under
 * the OAI Public License, Version 1.1  (the "License"); you may not use this file
 * except in compliance with the License.
 * You may obtain a copy of the License at
 *
 *      http://www.openairinterface.org/?page_id=698
 *
 * Unless required by applicable law or agreed to in writing, software
 * distributed under the License is distributed on an "AS IS" BASIS,
 * WITHOUT WARRANTIES OR CONDITIONS OF ANY KIND, either express or implied.
 * See the License for the specific language governing permissions and
 * limitations under the License.
 *-------------------------------------------------------------------------------
 * For more information about the OpenAirInterface (OAI) Software Alliance:
 *      contact@openairinterface.org
 */ 

/*! \file flexran_agent_mac_internal.c
 * \brief Helper functions for the MAC agent
 * \author Xenofon Foukas
 * \date 2016
 * \version 0.1
 */

#include <string.h>
#include <dlfcn.h>

#include "flexran_agent_common_internal.h"
#include "flexran_agent_mac_internal.h"
#include "flexran_agent_mac_slice_verification.h"

<<<<<<< HEAD
=======
extern SLIST_HEAD(flexran_so_handle,
                  flexran_agent_so_handle_s) flexran_handles[NUM_MAX_ENB];

>>>>>>> 40141270
Protocol__FlexranMessage * flexran_agent_generate_diff_mac_stats_report(Protocol__FlexranMessage *new_message,
									Protocol__FlexranMessage *old_message) {

  int i, j;
  
  Protocol__FlexStatsReply *old_report, *new_report;

  Protocol__FlexStatsReply *stats_reply_msg = NULL;
  Protocol__FlexranMessage *msg = NULL;
  
  Protocol__FlexUeStatsReport **ue_report;
  Protocol__FlexUeStatsReport *tmp_ue_report[NUM_MAX_UE];
  Protocol__FlexCellStatsReport **cell_report;
  Protocol__FlexCellStatsReport *tmp_cell_report[NUM_MAX_UE];
  
  old_report = old_message->stats_reply_msg;
  new_report = new_message->stats_reply_msg;

  /*See how many and which UE reports should be included in the final stats message*/
  int n_ue_report = 0;
  int ue_found = 0;
  
  /*Go through each RNTI of the new report and see if it exists in the old one*/
  for (i = 0; i < new_report->n_ue_report; i++) {
    for (j = 0; j < old_report->n_ue_report; i++) {
     if (new_report->ue_report[i]->rnti == old_report->ue_report[j]->rnti) {
  	ue_found = 1;
	/*Need to check if something changed*/
	if (compare_ue_stats_reports(new_report->ue_report[i], old_report->ue_report[j]) != 0) {
	  tmp_ue_report[n_ue_report] = copy_ue_stats_report(new_report->ue_report[i]);
	  n_ue_report++;
	}
	break;
     }
    }
    if (!ue_found) {
      tmp_ue_report[n_ue_report] = copy_ue_stats_report(new_report->ue_report[i]);
      n_ue_report++;
    }
    ue_found = 0;
  }

  /*See how many and which cell reports should be included in the final stats message*/
  int n_cell_report = 0;
  int cell_found = 0;
  
  /*Go through each cell of the new report and see if it exists in the old one*/
  for (i = 0; i < new_report->n_cell_report; i++) {
    for (j = 0; j < old_report->n_cell_report; i++) {
     if (new_report->cell_report[i]->carrier_index == old_report->cell_report[j]->carrier_index) {
  	cell_found = 1;
	/*Need to check if something changed*/
	if (compare_cell_stats_reports(new_report->cell_report[i], old_report->cell_report[j]) != 0) {
	  tmp_cell_report[n_cell_report] = copy_cell_stats_report(new_report->cell_report[i]);
	  n_cell_report++;
	}
	break;
     }
    }
    if (!cell_found) {
      tmp_cell_report[n_cell_report] = copy_cell_stats_report(new_report->cell_report[i]);
      n_cell_report++;
    }
    cell_found = 0;
  }
  
  if (n_cell_report > 0 || n_ue_report > 0) {
    /*Create header*/
    int xid = old_report->header->xid;
    Protocol__FlexHeader *header = NULL;
    if (flexran_create_header(xid, PROTOCOL__FLEX_TYPE__FLPT_STATS_REPLY, &header) != 0) {
    goto error;
    }
    stats_reply_msg = malloc(sizeof(Protocol__FlexStatsReply));
    protocol__flex_stats_reply__init(stats_reply_msg);

    stats_reply_msg->header = header;
    
    /*TODO: create the reply message based on the findings*/
    /*Create ue report list*/
    stats_reply_msg->n_ue_report = n_ue_report;
    if (n_ue_report > 0) {
      ue_report = malloc(sizeof(Protocol__FlexUeStatsReport *));
      for (i = 0; i<n_ue_report; i++) {
	ue_report[i] = tmp_ue_report[i];
      }
      stats_reply_msg->ue_report = ue_report;
    }
    
    /*Create cell report list*/
    stats_reply_msg->n_cell_report = n_cell_report;
    if (n_cell_report > 0) {
      cell_report = malloc(sizeof(Protocol__FlexCellStatsReport *));
      for (i = 0; i<n_cell_report; i++) {
	cell_report[i] = tmp_cell_report[i];
      }
      stats_reply_msg->cell_report = cell_report;
    }

    msg = malloc(sizeof(Protocol__FlexranMessage));
    if(msg == NULL)
      goto error;
    protocol__flexran_message__init(msg);
    msg->msg_case = PROTOCOL__FLEXRAN_MESSAGE__MSG_STATS_REPLY_MSG;
    msg->msg_dir = PROTOCOL__FLEXRAN_DIRECTION__SUCCESSFUL_OUTCOME;
    msg->stats_reply_msg = stats_reply_msg;
  }
  return msg;
  
 error:
   if (stats_reply_msg) {
     if (stats_reply_msg->ue_report) {
       free(stats_reply_msg->ue_report);
     }
     if (stats_reply_msg->cell_report) {
       free(stats_reply_msg->cell_report);
     }
     free(stats_reply_msg);
   }
   return NULL;
}

int compare_ue_stats_reports(Protocol__FlexUeStatsReport *rep1,
			    Protocol__FlexUeStatsReport *rep2) {
  return 1;
}

int compare_cell_stats_reports(Protocol__FlexCellStatsReport *rep1,
			      Protocol__FlexCellStatsReport *rep2) {
  return 1;
}

Protocol__FlexUeStatsReport * copy_ue_stats_report(Protocol__FlexUeStatsReport * original) {
  int i;
  Protocol__FlexUeStatsReport *copy =  malloc(sizeof(Protocol__FlexUeStatsReport));
  if (copy == NULL)
    goto error;
  protocol__flex_ue_stats_report__init(copy);
  copy->rnti = original->rnti;
  copy->has_rnti = original->has_rnti;
  copy->flags = original->flags;
  copy->has_flags = original->has_flags;
  
  if (copy->flags & PROTOCOL__FLEX_UE_STATS_TYPE__FLUST_BSR) {
    copy->n_bsr = original->n_bsr;
    if (copy->n_bsr > 0) {
      uint32_t *elem;
      elem = (uint32_t *) malloc(sizeof(uint32_t)*copy->n_bsr);
      if (elem == NULL)
	goto error;
      for (i = 0; i < original->n_bsr; i++) {
	elem[i] = original->bsr[i];
      }
      copy->bsr = elem;
    }
  }

  

   if (copy->flags & PROTOCOL__FLEX_UE_STATS_TYPE__FLUST_PHR) { 
     copy->has_phr = original->has_phr;
     copy->phr = original->phr;
   }

  if (copy->flags & PROTOCOL__FLEX_UE_STATS_TYPE__FLUST_RLC_BS) {
    copy->n_rlc_report = original->n_rlc_report; 
    if (copy->n_rlc_report > 0) {
      Protocol__FlexRlcBsr ** rlc_reports;
      rlc_reports = malloc(sizeof(Protocol__FlexRlcBsr) * copy->n_rlc_report);
      if (rlc_reports == NULL)
	goto error;
      for (i = 0; i < copy->n_rlc_report; i++) {
	rlc_reports[i] = copy_rlc_report(original->rlc_report[i]);
      }
      copy->rlc_report = rlc_reports;
    }
  }

  if (copy->flags & PROTOCOL__FLEX_UE_STATS_TYPE__FLUST_MAC_CE_BS) {
    copy->has_pending_mac_ces = original->has_pending_mac_ces;
    copy->pending_mac_ces = original->pending_mac_ces;
  
  }
  
  if (copy->flags & PROTOCOL__FLEX_UE_STATS_TYPE__FLUST_DL_CQI) {
    copy->dl_cqi_report = copy_dl_cqi_report(original->dl_cqi_report);
  }

  if (copy->flags & PROTOCOL__FLEX_UE_STATS_TYPE__FLUST_PBS) {  
    /*Copy the Paging Buffer report*/
    copy->pbr = copy_paging_buffer_report(original->pbr);
  }

  if (copy->flags & PROTOCOL__FLEX_UE_STATS_TYPE__FLUST_UL_CQI) {
    /*TODO: Copy the UL report*/  
    copy->ul_cqi_report = copy_ul_cqi_report(original->ul_cqi_report);
  }

  return copy;

 error:
  if (copy){
    if (copy->bsr){
      free(copy->bsr);
    }
    free(copy);
  }
  return NULL;
}

Protocol__FlexRlcBsr * copy_rlc_report(Protocol__FlexRlcBsr * original) {
  Protocol__FlexRlcBsr * copy = malloc(sizeof(Protocol__FlexRlcBsr));
  if (copy == NULL)
    goto error;
  protocol__flex_rlc_bsr__init(copy);
  copy->lc_id = original->lc_id;
  copy->has_lc_id = original->has_lc_id;
  copy->tx_queue_size = original->tx_queue_size;
  copy->has_tx_queue_size = original->has_tx_queue_size;
  copy->tx_queue_hol_delay = original->tx_queue_hol_delay;
  copy->has_tx_queue_hol_delay = original->has_tx_queue_hol_delay;
  copy->retransmission_queue_size = original->retransmission_queue_size;
  copy->has_retransmission_queue_size = original->has_retransmission_queue_size;
  copy->retransmission_queue_hol_delay = original->retransmission_queue_hol_delay;
  copy->has_retransmission_queue_hol_delay = original->has_retransmission_queue_hol_delay;
  copy->status_pdu_size = original->status_pdu_size;
  copy->has_status_pdu_size = original->has_status_pdu_size;
  
  return copy;

 error:
  return NULL;
}

Protocol__FlexUlCqiReport * copy_ul_cqi_report(Protocol__FlexUlCqiReport * original) {
  int i, j;
  
  //Fill in the full UL CQI report of the UE
  Protocol__FlexUlCqiReport *full_ul_report;
  full_ul_report = malloc(sizeof(Protocol__FlexUlCqiReport));
  if(full_ul_report == NULL) {
    goto error;
  }
  protocol__flex_ul_cqi_report__init(full_ul_report);
  //TODO:Set the SFN and SF of the generated report
  full_ul_report->sfn_sn = original->sfn_sn;
  full_ul_report->has_sfn_sn = original->has_sfn_sn;
  full_ul_report->n_cqi_meas = original->n_cqi_meas;

  Protocol__FlexUlCqi **ul_report=NULL;
  ul_report = malloc(sizeof(Protocol__FlexUlCqi *) * full_ul_report->n_cqi_meas);
  if(ul_report == NULL)
    goto error;
  for(i = 0; i < full_ul_report->n_cqi_meas; i++) {
    ul_report[i] = malloc(sizeof(Protocol__FlexUlCqi));
    if(ul_report[i] == NULL)
      goto error;
    protocol__flex_ul_cqi__init(ul_report[i]);
    ul_report[i]->type = original->cqi_meas[i]->type;
    ul_report[i]->has_type = original->cqi_meas[i]->has_type;
    ul_report[i]->n_sinr = original->cqi_meas[i]->n_sinr;
    uint32_t *sinr_meas;
    sinr_meas = (uint32_t *) malloc(sizeof(uint32_t) * ul_report[i]->n_sinr);
    if (sinr_meas == NULL)
      goto error;
    for (j = 0; j < ul_report[i]->n_sinr; j++) {
      sinr_meas[j] = original->cqi_meas[i]->sinr[j];
    }
    ul_report[i]->sinr = sinr_meas;
    ul_report[i]->serv_cell_index = original->cqi_meas[i]->serv_cell_index;
    ul_report[i]->has_serv_cell_index = original->cqi_meas[i]->has_serv_cell_index;
  }
  full_ul_report->cqi_meas = ul_report;

  return full_ul_report;
  
  error:
    if (full_ul_report){
      if (ul_report){
        for (i = 0; i < full_ul_report->n_cqi_meas; i++){
          if (ul_report[i]){
            if ( ul_report[i]->sinr ){
              free(ul_report[i]->sinr);
            }
            free(ul_report[i]);
          }
        }
        free(ul_report);
      }
      free(full_ul_report);
    }
    return NULL;
}

Protocol__FlexDlCqiReport * copy_dl_cqi_report(Protocol__FlexDlCqiReport * original) {
  int i;
  /*Copy the DL report*/
  Protocol__FlexDlCqiReport * dl_report;
  dl_report = malloc(sizeof(Protocol__FlexDlCqiReport));
  if (dl_report == NULL)
    goto error;
  protocol__flex_dl_cqi_report__init(dl_report);

  dl_report->sfn_sn = original->sfn_sn;
  dl_report->has_sfn_sn = original->has_sfn_sn;
  dl_report->n_csi_report = original->n_csi_report;

  Protocol__FlexDlCsi **csi_reports=NULL;
  csi_reports = malloc(sizeof(Protocol__FlexDlCsi *) * dl_report->n_csi_report);
  if (csi_reports == NULL)
    goto error;
  
  for (i = 0; i < dl_report->n_csi_report; i++) {
    csi_reports[i] = copy_csi_report(original->csi_report[i]); 
  }
  dl_report->csi_report = csi_reports;
  return dl_report;

 error:
  /*TODO: Must free memory properly*/
  if (dl_report != NULL) {
     if (csi_reports != NULL) {
         free(csi_reports);
         csi_reports = NULL;
     }
     free(dl_report);
     dl_report = NULL;
  }
  return NULL;
}

Protocol__FlexPagingBufferReport * copy_paging_buffer_report(Protocol__FlexPagingBufferReport *original) {
  
  int i;
  Protocol__FlexPagingBufferReport *copy;
  copy = malloc(sizeof(Protocol__FlexPagingBufferReport));
  if (copy == NULL)
    goto error;
  
  protocol__flex_paging_buffer_report__init(copy);
  copy->n_paging_info = original->n_paging_info;
  
  Protocol__FlexPagingInfo **p_info=NULL;
  p_info = malloc(sizeof(Protocol__FlexPagingInfo *) * copy->n_paging_info);
  if (p_info == NULL)
    goto error;
  for (i = 0; i < copy->n_paging_info; i++) {
    p_info[i] = malloc(sizeof(Protocol__FlexPagingInfo));
    if(p_info[i] == NULL)
      goto error;
    protocol__flex_paging_info__init(p_info[i]);
    p_info[i]->paging_index = original->paging_info[i]->paging_index;
    p_info[i]->has_paging_index = original->paging_info[i]->has_paging_index;;
    p_info[i]->paging_message_size = original->paging_info[i]->paging_message_size;
    p_info[i]->has_paging_message_size =  original->paging_info[i]->has_paging_message_size;
    p_info[i]->paging_subframe = original->paging_info[i]->paging_subframe;
    p_info[i]->has_paging_subframe = original->paging_info[i]->has_paging_subframe;
    p_info[i]->carrier_index = original->paging_info[i]->carrier_index;
    p_info[i]->has_carrier_index = original->paging_info[i]->has_carrier_index;
  }
  copy->paging_info = p_info;
  return copy;

 error:
  /*TODO: free memory properly*/
  if (copy){
    if (p_info){
      for (i = 0; i < copy->n_paging_info; i++){
        if (p_info[i]){
          free(p_info[i]);
        }
      }
      free(p_info);
    }
    free(copy);
    copy = NULL;
  }
  return NULL;
}

Protocol__FlexDlCsi * copy_csi_report(Protocol__FlexDlCsi * original) {
  int i, j;
  Protocol__FlexDlCsi *copy = malloc(sizeof(Protocol__FlexDlCsi));
  if (copy == NULL)
    goto error;
  protocol__flex_dl_csi__init(copy);
  copy->serv_cell_index = original->serv_cell_index;
  copy->has_serv_cell_index = original->has_serv_cell_index;
  copy->ri = original->ri;
  copy->has_ri = original->ri;

  copy->type = original->type;
  copy->has_type = original->has_type;
  copy->report_case = original->report_case;
  
  switch (copy->report_case) {
  case PROTOCOL__FLEX_DL_CSI__REPORT_P10CSI:
    copy->p10csi->wb_cqi = original->p10csi->wb_cqi;
    copy->p10csi->has_wb_cqi = original->p10csi->has_wb_cqi;
    break;
  case PROTOCOL__FLEX_DL_CSI__REPORT_P11CSI:
    copy->p11csi->n_wb_cqi = original->p11csi->n_wb_cqi;
    copy->p11csi->wb_cqi = (uint32_t *) malloc(sizeof(uint32_t) * copy->p11csi->n_wb_cqi);
    for (i = 0; i < copy->p11csi->n_wb_cqi; i++) {
      copy->p11csi->wb_cqi[i] = original->p11csi->wb_cqi[i];
    }
    copy->p11csi->has_wb_pmi = original->p11csi->has_wb_pmi;
    copy->p11csi->wb_pmi = original->p11csi->wb_pmi;
    break;
  case PROTOCOL__FLEX_DL_CSI__REPORT_P20CSI:
    copy->p20csi->has_wb_cqi = original->p20csi->has_wb_cqi;
    copy->p20csi->wb_cqi = original->p20csi->wb_cqi;
    copy->p20csi->has_sb_cqi = original->p20csi->has_sb_cqi;
    copy->p20csi->sb_cqi = original->p20csi->sb_cqi;
    copy->p20csi->has_bandwidth_part_index = original->p20csi->has_bandwidth_part_index;
    copy->p20csi->bandwidth_part_index = original->p20csi->bandwidth_part_index;
    copy->p20csi->has_sb_index = original->p20csi->has_sb_index;
    copy->p20csi->sb_index = original->p20csi->sb_index;
    break;
  case PROTOCOL__FLEX_DL_CSI__REPORT_P21CSI:
    copy->p21csi->n_wb_cqi = original->p21csi->n_wb_cqi;
    copy->p21csi->wb_cqi = (uint32_t *) malloc(sizeof(uint32_t) * copy->p21csi->n_wb_cqi);
    for (i = 0; i < copy->p21csi->n_wb_cqi; i++) {
      copy->p21csi->wb_cqi[i] = original->p21csi->wb_cqi[i];
    }
    copy->p21csi->has_wb_pmi = original->p21csi->has_wb_pmi;
    copy->p21csi->wb_pmi = original->p21csi->wb_pmi;
    copy->p21csi->n_sb_cqi = original->p21csi->n_sb_cqi;
    copy->p21csi->sb_cqi = (uint32_t *) malloc(sizeof(uint32_t) * copy->p21csi->n_sb_cqi);
    for (i = 0; i < copy->p21csi->n_sb_cqi; i++) {
      copy->p21csi->sb_cqi[i] = original->p21csi->sb_cqi[i];
    }
     copy->p21csi->has_badwidth_part_index = original->p21csi->has_badwidth_part_index;
    copy->p21csi->badwidth_part_index = original->p21csi->badwidth_part_index;
    copy->p21csi->has_sb_index = original->p21csi->has_sb_index;
    copy->p21csi->sb_index = original->p21csi->sb_index;
    break;
  case PROTOCOL__FLEX_DL_CSI__REPORT_A12CSI:
    copy->a12csi->n_wb_cqi = original->a12csi->n_wb_cqi;
    copy->a12csi->wb_cqi = (uint32_t *) malloc(sizeof(uint32_t) * copy->a12csi->n_wb_cqi);
    for (i = 0; i < copy->a12csi->n_wb_cqi; i++) {
      copy->a12csi->wb_cqi[i] = original->a12csi->wb_cqi[i];
    }
    copy->a12csi->n_sb_pmi = original->a12csi->n_sb_pmi;
    copy->a12csi->sb_pmi = (uint32_t *) malloc(sizeof(uint32_t) * copy->a12csi->n_sb_pmi);
    for (i = 0; i < copy->a12csi->n_sb_pmi; i++) {
      copy->a12csi->sb_pmi[i] = original->a12csi->sb_pmi[i];
    }
    break;
  case PROTOCOL__FLEX_DL_CSI__REPORT_A22CSI:
    copy->a22csi->n_wb_cqi = original->a22csi->n_wb_cqi;
    copy->a22csi->wb_cqi = (uint32_t *) malloc(sizeof(uint32_t) * copy->a22csi->n_wb_cqi);
    for (i = 0; i < copy->a22csi->n_wb_cqi; i++) {
      copy->a22csi->wb_cqi[i] = original->a22csi->wb_cqi[i];
    }
    copy->a22csi->n_sb_cqi = original->a22csi->n_sb_cqi;
    copy->a22csi->sb_cqi = (uint32_t *) malloc(sizeof(uint32_t) * copy->a22csi->n_sb_cqi);
    for (i = 0; i < copy->a22csi->n_sb_cqi; i++) {
      copy->a22csi->sb_cqi[i] = original->a22csi->sb_cqi[i];
    }
    copy->a22csi->has_wb_pmi = original->a22csi->has_wb_pmi;
    copy->a22csi->wb_pmi = original->a22csi->wb_pmi;
    copy->a22csi->has_sb_pmi = original->a22csi->has_sb_pmi;
    copy->a22csi->sb_pmi = original->a22csi->sb_pmi;
    copy->a22csi->n_sb_list = original->a22csi->n_sb_list;
    copy->a22csi->sb_list = (uint32_t *) malloc(sizeof(uint32_t) * copy->a22csi->n_sb_list);
    for (i = 0; i < copy->a22csi->n_sb_list; i++) {
      copy->a22csi->sb_list[i] = original->a22csi->sb_list[i];
    }
    break;
  case PROTOCOL__FLEX_DL_CSI__REPORT_A20CSI:
    copy->a20csi->has_wb_cqi = original->a20csi->has_wb_cqi;
    copy->a20csi->wb_cqi = original->a20csi->wb_cqi;
    copy->a20csi->has_sb_cqi = original->a20csi->has_sb_cqi;
    copy->a20csi->sb_cqi = original->a20csi->sb_cqi;
    copy->a20csi->n_sb_list = original->a20csi->n_sb_list;
    copy->a20csi->sb_list = (uint32_t *) malloc(sizeof(uint32_t) * copy->a20csi->n_sb_list);
    for (i = 0; i < copy->a20csi->n_sb_list; i++) {
      copy->a20csi->sb_list[i] = original->a20csi->sb_list[i];
    }
    break;
  case PROTOCOL__FLEX_DL_CSI__REPORT_A30CSI:
    copy->a30csi->has_wb_cqi = original->a30csi->has_wb_cqi;
    copy->a30csi->wb_cqi = original->a30csi->wb_cqi;
    copy->a30csi->n_sb_cqi = original->a30csi->n_sb_cqi;
    copy->a30csi->sb_cqi = (uint32_t *) malloc(sizeof(uint32_t) * copy->a30csi->n_sb_cqi);
    for (i = 0; i < copy->a30csi->n_sb_cqi; i++) {
      copy->a30csi->sb_cqi[i] = original->a30csi->sb_cqi[i];
    }
    break;
  case PROTOCOL__FLEX_DL_CSI__REPORT_A31CSI:
    copy->a31csi->n_wb_cqi = original->a31csi->n_wb_cqi;
    copy->a31csi->wb_cqi = (uint32_t *) malloc(sizeof(uint32_t) * copy->a31csi->n_wb_cqi);
    for (i = 0; i < copy->a31csi->n_wb_cqi; i++) {
      copy->a31csi->wb_cqi[i] = original->a31csi->wb_cqi[i];
    }
    copy->a31csi->has_wb_pmi = original->a31csi->has_wb_pmi;
    copy->a31csi->wb_pmi = original->a31csi->wb_pmi;
    copy->a31csi->n_sb_cqi = original->a31csi->n_sb_cqi;
    copy->a31csi->sb_cqi = malloc(sizeof(Protocol__FlexMsbCqi *) * copy->a31csi->n_sb_cqi);
    if (copy->a31csi == NULL) {
      goto error;
    }
    for (i = 0; i < copy->a31csi->n_sb_cqi; i++) {
      copy->a31csi->sb_cqi[i] = malloc(sizeof(Protocol__FlexMsbCqi));
      if (copy->a31csi->sb_cqi[i] == NULL) {
	goto error;
      }
      protocol__flex_msb_cqi__init(copy->a31csi->sb_cqi[i]);
      copy->a31csi->sb_cqi[i]->n_sb_cqi = original->a31csi->sb_cqi[i]->n_sb_cqi;
      copy->a31csi->sb_cqi[i]->sb_cqi = (uint32_t *) malloc(sizeof(uint32_t) * copy->a31csi->sb_cqi[i]->n_sb_cqi);
      for (j = 0; j < copy->a31csi->sb_cqi[i]->n_sb_cqi; j++) {
	copy->a31csi->sb_cqi[i]->sb_cqi[j] = original->a31csi->sb_cqi[i]->sb_cqi[j];
      }
    }
    break;
  default:
    goto error;
  }
  return copy;

 error:
  if (copy != NULL) {
      if ((copy->p11csi != NULL) && (copy->p11csi->wb_cqi != NULL)) {
          free(copy->p11csi->wb_cqi);
          copy->p11csi->wb_cqi = NULL;
      }
      if (copy->p21csi != NULL) {
          if (copy->p21csi->wb_cqi != NULL) {
              free(copy->p21csi->wb_cqi);
              copy->p21csi->wb_cqi = NULL;
          }
          if (copy->p21csi->sb_cqi != NULL) {
              free(copy->p21csi->sb_cqi);
              copy->p21csi->sb_cqi = NULL;
          }
      }
      if (copy->a12csi != NULL) {
          if (copy->a12csi->wb_cqi != NULL) {
              free(copy->a12csi->wb_cqi);
              copy->a12csi->wb_cqi = NULL;
          }
          if (copy->a12csi->sb_pmi != NULL) {
              free(copy->a12csi->sb_pmi);
              copy->a12csi->sb_pmi = NULL;
          }
      }
      if (copy->a22csi != NULL) {
          if (copy->a22csi->wb_cqi != NULL) {
              free(copy->a22csi->wb_cqi);
              copy->a22csi->wb_cqi = NULL;
          }
          if (copy->a22csi->sb_cqi != NULL) {
              free(copy->a22csi->sb_cqi);
              copy->a22csi->sb_cqi = NULL;
          }
          if (copy->a22csi->sb_list != NULL) {
              free(copy->a22csi->sb_list);
              copy->a22csi->sb_list = NULL;
          }
      }
      if ((copy->a20csi != NULL) && (copy->a20csi->sb_list != NULL)) {
          free(copy->a20csi->sb_list);
          copy->a20csi->sb_list = NULL;
      }
      if ((copy->a30csi != NULL) && (copy->a30csi->sb_cqi != NULL)) {
          free(copy->a30csi->sb_cqi);
          copy->a30csi->sb_cqi = NULL;
      }
      if (copy->a31csi != NULL) {
          if (copy->a31csi->wb_cqi != NULL) {
              free(copy->a31csi->wb_cqi);
              copy->a31csi->wb_cqi = NULL;
          }
          if (copy->a31csi->sb_cqi != NULL) {
              for (i = 0; i < copy->a31csi->n_sb_cqi; i++) {
                  if (copy->a31csi->sb_cqi[i] != NULL) {
                      if (copy->a31csi->sb_cqi[i]->sb_cqi != NULL) {
                          free(copy->a31csi->sb_cqi[i]->sb_cqi);
                      }
                      free(copy->a31csi->sb_cqi[i]);
                  }
              }
              free(copy->a31csi->sb_cqi);
              copy->a31csi->sb_cqi = NULL;
          }
      }
      free(copy);
      copy = NULL;
  }
  return NULL;
}

Protocol__FlexCellStatsReport * copy_cell_stats_report(Protocol__FlexCellStatsReport *original) {
 
  Protocol__FlexCellStatsReport * copy =  malloc(sizeof(Protocol__FlexCellStatsReport));
  
  if(copy == NULL) {
    goto error;
  }
  protocol__flex_cell_stats_report__init(copy);
  copy->carrier_index = original->carrier_index;
  copy->has_carrier_index = original->has_carrier_index;
  copy->flags = original->flags;
  copy->has_flags = original->has_flags;

   if(copy->flags & PROTOCOL__FLEX_CELL_STATS_TYPE__FLCST_NOISE_INTERFERENCE) {
     copy->noise_inter_report = copy_noise_inter_report(original->noise_inter_report);
   }

   return copy;

 error:
   return NULL;
}

Protocol__FlexNoiseInterferenceReport * copy_noise_inter_report(Protocol__FlexNoiseInterferenceReport *original) {
  Protocol__FlexNoiseInterferenceReport *ni_report;
  ni_report = malloc(sizeof(Protocol__FlexNoiseInterferenceReport));
  if(ni_report == NULL) {
    goto error;
  }
  protocol__flex_noise_interference_report__init(ni_report);
  // Current frame and subframe number
  ni_report->sfn_sf = original->sfn_sf;
  ni_report->has_sfn_sf = original->sfn_sf;
  // Received interference power in dbm
  ni_report->rip = original->rip;
  ni_report->has_rip = original->has_rip;
  // Thermal noise power in dbm
  ni_report->tnp = original->tnp;
  ni_report->has_tnp = original->has_tnp;
  
  return ni_report;
  
 error:
  return NULL;
}


int parse_mac_config(mid_t mod_id, yaml_parser_t *parser) {
  
  yaml_event_t event;
  
  int done = 0;

  int sequence_started = 0;
  int mapping_started = 0;

  while (!done) {

    if (!yaml_parser_parse(parser, &event))
      goto error;
   
    switch (event.type) {
    case YAML_SEQUENCE_START_EVENT:
      LOG_D(ENB_APP, "A sequence just started as expected\n");
      sequence_started = 1;
      break;
    case YAML_SEQUENCE_END_EVENT:
      LOG_D(ENB_APP, "A sequence ended\n");
      sequence_started = 0;
      break;
    case YAML_MAPPING_START_EVENT:
      if (!sequence_started) {
	goto error;
      }
      LOG_D(ENB_APP, "A mapping started\n");
      mapping_started = 1;
      break;
    case YAML_MAPPING_END_EVENT:
      if (!mapping_started) {
	goto error;
      }
      LOG_D(ENB_APP, "A mapping ended\n");
      mapping_started = 0;
      break;
    case YAML_SCALAR_EVENT:
      if (!mapping_started) {
	goto error;
      }
      // Check the types of subsystems offered and handle their values accordingly
      if (strcmp((char *) event.data.scalar.value, "dl_scheduler") == 0) {
	LOG_D(ENB_APP, "This is for the dl_scheduler subsystem\n");
	// Call the proper handler
	if (parse_dl_scheduler_config(mod_id, parser) == -1) {
	  LOG_D(ENB_APP, "An error occured\n");
	  goto error;
	}
      } else if (strcmp((char *) event.data.scalar.value, "ul_scheduler") == 0) {
	// Call the proper handler
	LOG_D(ENB_APP, "This is for the ul_scheduler subsystem\n");
	if (parse_ul_scheduler_config(mod_id, parser) == -1) {
    LOG_D(ENB_APP, "An error occured\n");
    goto error;
  }
	// TODO
      } else if (strcmp((char *) event.data.scalar.value, "ra_scheduler") == 0) {
	// Call the proper handler
	// TODO
      } else if (strcmp((char *) event.data.scalar.value, "page_scheduler") == 0) {
	// Call the proper handler
	// TODO
      } else {
	// Unknown subsystem
	goto error;
      }
      break;
    default: // We expect nothing else at this level of the hierarchy
      goto error;
    }
   
    done = (event.type == YAML_SEQUENCE_END_EVENT);

    yaml_event_delete(&event);
 
  }
  
  return 0;

  error:
  yaml_event_delete(&event);
  return -1;

}

int parse_dl_scheduler_config(mid_t mod_id, yaml_parser_t *parser) {
  
  yaml_event_t event;

  int done = 0;
  int mapping_started = 0;

  while (!done) {
    
    if (!yaml_parser_parse(parser, &event))
      goto error;

    switch (event.type) {
      // We are expecting a mapping (behavior and parameters)
    case YAML_MAPPING_START_EVENT:
      LOG_D(ENB_APP, "The mapping of the subsystem started\n");
      mapping_started = 1;
      break;
    case YAML_MAPPING_END_EVENT:
      LOG_D(ENB_APP, "The mapping of the subsystem ended\n");
      mapping_started = 0;
      break;
    case YAML_SCALAR_EVENT:
      if (!mapping_started) {
	goto error;
      }
      // Check what key needs to be set
      if (strcmp((char *) event.data.scalar.value, "behavior") == 0) {
	LOG_I(ENB_APP, "Time to set the behavior attribute\n");
	yaml_event_delete(&event);
	if (!yaml_parser_parse(parser, &event)) {
	  goto error;
	}
	if (event.type == YAML_SCALAR_EVENT) {
	  if (load_dl_scheduler_function(mod_id, (char *) event.data.scalar.value) == -1) {
	    goto error;
	  } 
	} else {
	  goto error;
	}
      } else if (strcmp((char *) event.data.scalar.value, "parameters") == 0) {
	LOG_D(ENB_APP, "Now it is time to set the parameters for this subsystem\n");
	if (parse_dl_scheduler_parameters(mod_id, parser) == -1) {
	  goto error;
	}
      }
      break;
    default:
      goto error;
    }

    done = (event.type == YAML_MAPPING_END_EVENT);
    yaml_event_delete(&event);
  }

  return 0;

 error:
  yaml_event_delete(&event);
  return -1;
}

int parse_ul_scheduler_config(mid_t mod_id, yaml_parser_t *parser) {
  
  yaml_event_t event;

  int done = 0;
  int mapping_started = 0;

  while (!done) {
    
    if (!yaml_parser_parse(parser, &event))
      goto error;

    switch (event.type) {
      // We are expecting a mapping (behavior and parameters)
    case YAML_MAPPING_START_EVENT:
      LOG_D(ENB_APP, "The mapping of the subsystem started\n");
      mapping_started = 1;
      break;
    case YAML_MAPPING_END_EVENT:
      LOG_D(ENB_APP, "The mapping of the subsystem ended\n");
      mapping_started = 0;
      break;
    case YAML_SCALAR_EVENT:
      if (!mapping_started) {
  goto error;
      }
      // Check what key needs to be set
      if (strcmp((char *) event.data.scalar.value, "parameters") == 0) {
  LOG_D(ENB_APP, "Now it is time to set the parameters for this subsystem\n");
  if (parse_ul_scheduler_parameters(mod_id, parser) == -1) {
    goto error;
  }
      }
      break;
    default:
      goto error;
    }

    done = (event.type == YAML_MAPPING_END_EVENT);
    yaml_event_delete(&event);
  }

  return 0;

 error:
  yaml_event_delete(&event);
  return -1;
}


int parse_dl_scheduler_parameters(mid_t mod_id, yaml_parser_t *parser) {
  yaml_event_t event;
  
  void *param;
  
  int done = 0;
  int mapping_started = 0;

  while (!done) {
    
    if (!yaml_parser_parse(parser, &event))
      goto error;

    switch (event.type) {
      // We are expecting a mapping of parameters
    case YAML_MAPPING_START_EVENT:
      LOG_D(ENB_APP, "The mapping of the parameters started\n");
      mapping_started = 1;
      break;
    case YAML_MAPPING_END_EVENT:
      LOG_D(ENB_APP, "The mapping of the parameters ended\n");
      mapping_started = 0;
      break;
    case YAML_SCALAR_EVENT:
      if (!mapping_started) {
	goto error;
      }
      // Check what key needs to be set
      if (flexran_agent_get_mac_xface(mod_id)) {
	LOG_D(ENB_APP, "Setting parameter %s\n", event.data.scalar.value);
	param = dlsym(flexran_agent_get_mac_xface(mod_id)->dl_scheduler_loaded_lib,
		      (char *) event.data.scalar.value);
	if (param == NULL) {
	  goto error;
	}
	apply_parameter_modification(param, parser);
      } else {
	goto error;
      }
      break;
    default:
      goto error;
    }

    done = (event.type == YAML_MAPPING_END_EVENT);
    yaml_event_delete(&event);
  }

  return 0;
  
 error:
  yaml_event_delete(&event);
  return -1;
}

int parse_ul_scheduler_parameters(mid_t mod_id, yaml_parser_t *parser) {
  yaml_event_t event;
  
  void *param;
  
  int done = 0;
  int mapping_started = 0;

  while (!done) {
    
    if (!yaml_parser_parse(parser, &event))
      goto error;

    switch (event.type) {
      // We are expecting a mapping of parameters
    case YAML_MAPPING_START_EVENT:
      LOG_D(ENB_APP, "The mapping of the parameters started\n");
      mapping_started = 1;
      break;
    case YAML_MAPPING_END_EVENT:
      LOG_D(ENB_APP, "The mapping of the parameters ended\n");
      mapping_started = 0;
      break;
    case YAML_SCALAR_EVENT:
      if (!mapping_started) {
  goto error;
      }
      // Check what key needs to be set
      if (flexran_agent_get_mac_xface(mod_id)) {
  LOG_D(ENB_APP, "Setting parameter %s\n", event.data.scalar.value);
        param = dlsym(flexran_agent_get_mac_xface(mod_id)->ul_scheduler_loaded_lib,
          (char *) event.data.scalar.value);
  if (param == NULL) {
    goto error;
  }
  apply_parameter_modification(param, parser);
      } else {
  goto error;
      }
      break;
    default:
      goto error;
    }

    done = (event.type == YAML_MAPPING_END_EVENT);
    yaml_event_delete(&event);
  }

  return 0;
  
 error:
  yaml_event_delete(&event);
  return -1;
}

int load_dl_scheduler_function(mid_t mod_id, const char *function_name) {
  void *lib;

  char lib_name[120];
  char target[512];
  snprintf(lib_name, sizeof(lib_name), "/%s.so", function_name);
  strcpy(target, RC.flexran[mod_id]->cache_name);
  strcat(target, lib_name);
  
  LOG_I(FLEXRAN_AGENT, "Opening pushed code: %s\n", target);
  lib = dlopen(target, RTLD_NOW);
  if (lib == NULL) {
    LOG_I(FLEXRAN_AGENT, "Could not load library\n");
    goto error;
  }
  
  LOG_I(FLEXRAN_AGENT, "Loading function: %s\n", function_name);
  void *loaded_scheduler = dlsym(lib, function_name);
  if (loaded_scheduler) {
    if (flexran_agent_get_mac_xface(mod_id)) {
      if (flexran_agent_get_mac_xface(mod_id)->dl_scheduler_loaded_lib != NULL) {
        dlclose(flexran_agent_get_mac_xface(mod_id)->dl_scheduler_loaded_lib);
      }
      flexran_agent_get_mac_xface(mod_id)->dl_scheduler_loaded_lib = lib;
      LOG_I(FLEXRAN_AGENT, "New DL UE scheduler: %s\n", function_name);
    }
  } else {
    LOG_I(FLEXRAN_AGENT, "Scheduler could not be loaded\n");
  }

  if (flexran_agent_get_mac_xface(mod_id)) {
    if (flexran_agent_get_mac_xface(mod_id)->dl_scheduler_loaded_lib != lib) {
      dlclose(lib);
    }
  } else {
    dlclose(lib);
  }
  return 0;

 error:
  return -1;
  
}

<<<<<<< HEAD
=======
void *search_so(mid_t mod_id, char *name) {
  if (!name) // no name -> nothing to return, so use NULL for executable
    return NULL;
  if (dlsym(NULL, name)) // found it in executable
    return NULL;
  flexran_agent_so_handle_t *so = NULL;
  SLIST_FOREACH(so, &flexran_handles[mod_id], entries) {
    if (strcmp(so->name, name) == 0)
      return so->dl_handle;
  }
  return NULL;
}

>>>>>>> 40141270
void update_or_remove_dl(mid_t mod_id, Protocol__FlexSlice *s) {
  if (s->params_case == PROTOCOL__FLEX_SLICE__PARAMS__NOT_SET
      && !s->label && !s->scheduler) {
    LOG_I(FLEXRAN_AGENT, "remove DL slice ID %d\n", s->id);
    const int rc = flexran_remove_dl_slice(mod_id, s);
    if (!rc)
      LOG_W(FLEXRAN_AGENT, "error while removing slice ID %d\n", s->id);
  } else {
<<<<<<< HEAD
    LOG_I(FLEXRAN_AGENT, "updating DL slice ID %d\n", s->id);
    const int rc = flexran_create_dl_slice(mod_id, s);
=======
    void *lib = search_so(mod_id, s->scheduler);
    LOG_I(FLEXRAN_AGENT,
          "updating DL slice ID %d (library handle %p)\n",
          s->id,
          lib);
    const int rc = flexran_create_dl_slice(mod_id, s, lib);
>>>>>>> 40141270
    if (rc < 0)
      LOG_W(FLEXRAN_AGENT,
            "error while update slice ID %d: flexran_create_dl_slice() -> %d\n",
            s->id, rc);
  }
}

void update_or_remove_ul(mid_t mod_id, Protocol__FlexSlice *s) {
  if (s->params_case == PROTOCOL__FLEX_SLICE__PARAMS__NOT_SET
      && !s->label && !s->scheduler) {
    LOG_I(FLEXRAN_AGENT, "remove UL slice ID %d\n", s->id);
    const int rc = flexran_remove_ul_slice(mod_id, s);
    if (!rc)
      LOG_W(FLEXRAN_AGENT, "error while removing slice ID %d\n", s->id);
  } else {
<<<<<<< HEAD
    LOG_I(FLEXRAN_AGENT, "updating UL slice ID %d\n", s->id);
    const int rc = flexran_create_ul_slice(mod_id, s);
=======
    void *lib = search_so(mod_id, s->scheduler);
    LOG_I(FLEXRAN_AGENT,
          "updating UL slice ID %d (library handle %p)\n",
          s->id,
          lib);
    const int rc = flexran_create_ul_slice(mod_id, s, lib);
>>>>>>> 40141270
    if (rc < 0)
      LOG_W(FLEXRAN_AGENT,
            "error while updating slice ID %d: flexran_create_ul_slice() -> %d)\n",
            s->id, rc);
  }
}

void apply_update_dl_slice_config(mid_t mod_id, Protocol__FlexSliceDlUlConfig *dl) {
  if (!dl)
    return;

  Protocol__FlexSliceAlgorithm dl_algo = flexran_get_dl_slice_algo(mod_id);
  if (dl->has_algorithm && dl_algo != dl->algorithm) {
    LOG_I(FLEXRAN_AGENT, "loading new DL slice algorithm %d\n", dl->algorithm);
    dl_algo = dl->algorithm;
    flexran_set_dl_slice_algo(mod_id, dl_algo);
  }

  /* first update existing slices, then create new. Thus, we go through the
   * list twice. First round, if a slice exists, handle and mark as such. Then,
   * apply all others in the second round */
  if (dl->n_slices > 0) {
    if (dl_algo == PROTOCOL__FLEX_SLICE_ALGORITHM__None) {
      LOG_E(FLEXRAN_AGENT, "cannot update slices: no algorithm loaded\n");
      return;
    }
    int handled_dl[dl->n_slices];
    for (int i = 0; i < dl->n_slices; ++i) {
      if (flexran_find_dl_slice(mod_id, dl->slices[i]->id) < 0) {
        handled_dl[i] = 0;
        continue;
      }
      update_or_remove_dl(mod_id, dl->slices[i]);
      handled_dl[i] = 1;
    }
    for (int i = 0; i < dl->n_slices; ++i) {
      if (handled_dl[i])
        continue;
      update_or_remove_dl(mod_id, dl->slices[i]);
    }
  }

  if (dl->scheduler) {
    if (dl_algo != PROTOCOL__FLEX_SLICE_ALGORITHM__None) {
      LOG_E(FLEXRAN_AGENT, "cannot update scheduling algorithm: slice algorithm loaded\n");
      return;
    }
<<<<<<< HEAD
    LOG_I(FLEXRAN_AGENT, "loading DL new scheduling algorithm '%s'\n", dl->scheduler);
    const int rc = flexran_set_dl_scheduler(mod_id, dl->scheduler);
=======
    void *lib = search_so(mod_id, dl->scheduler);
    LOG_I(FLEXRAN_AGENT,
          "loading DL new scheduling algorithm '%s' (library handle %p)\n",
          dl->scheduler,
          lib);
    const int rc = flexran_set_dl_scheduler(mod_id, dl->scheduler, lib);
>>>>>>> 40141270
    if (rc < 0) {
      LOG_E(FLEXRAN_AGENT,
            "error while updating scheduling algorithm: "
            "flexran_update_dl_sched_algo() -> %d)\n",
            rc);
      return;
    }
  }
}

void apply_update_ul_slice_config(mid_t mod_id, Protocol__FlexSliceDlUlConfig *ul) {
  if (!ul)
    return;

  Protocol__FlexSliceAlgorithm ul_algo = flexran_get_ul_slice_algo(mod_id);
  if (ul->has_algorithm && ul_algo != ul->algorithm) {
    LOG_I(FLEXRAN_AGENT, "loading new UL slice algorithm %d\n", ul->algorithm);
    ul_algo = ul->algorithm;
    flexran_set_ul_slice_algo(mod_id, ul_algo);
  }
  if (ul->n_slices > 0) {
    if (ul_algo == PROTOCOL__FLEX_SLICE_ALGORITHM__None) {
      LOG_E(FLEXRAN_AGENT, "cannot update slices: no algorithm loaded\n");
      return;
    }
    int handled_ul[ul->n_slices];
    for (int i = 0; i < ul->n_slices; ++i) {
      if (flexran_find_ul_slice(mod_id, ul->slices[i]->id) < 0) {
        handled_ul[i] = 0;
        continue;
      }
      update_or_remove_ul(mod_id, ul->slices[i]);
      handled_ul[i] = 1;
    }
    for (int i = 0; i < ul->n_slices; ++i) {
      if (handled_ul[i])
        continue;
      update_or_remove_ul(mod_id, ul->slices[i]);
    }
  }

  if (ul->scheduler) {
    if (ul_algo != PROTOCOL__FLEX_SLICE_ALGORITHM__None) {
      LOG_E(FLEXRAN_AGENT, "cannot update scheduling algorithm: slice algorithm loaded\n");
      return;
    }
<<<<<<< HEAD
    LOG_I(FLEXRAN_AGENT, "loading new UL scheduling algorithm '%s'\n", ul->scheduler);
    const int rc = flexran_set_ul_scheduler(mod_id, ul->scheduler);
=======
    void *lib = search_so(mod_id, ul->scheduler);
    LOG_I(FLEXRAN_AGENT,
          "loading new UL scheduling algorithm '%s' (library handle %p)\n",
          ul->scheduler,
          lib);
    const int rc = flexran_set_ul_scheduler(mod_id, ul->scheduler, lib);
>>>>>>> 40141270
    if (rc < 0) {
      LOG_E(FLEXRAN_AGENT,
            "error while updating scheduling algorithm: "
            "flexran_update_dl_sched_algo() -> %d)\n",
            rc);
      return;
    }
  }
}

int apply_ue_slice_assoc_update(mid_t mod_id, Protocol__FlexUeConfig *ue_config)
{
  if (!ue_config->has_rnti) {
    LOG_E(FLEXRAN_AGENT,
          "[%d] cannot update UE to slice association, no RNTI in flex_ue_config message\n",
          mod_id);
    return 0;
  }
  int UE_id = flexran_get_mac_ue_id_rnti(mod_id, ue_config->rnti);
  if (ue_config->has_dl_slice_id) {
    if (flexran_get_dl_slice_algo(mod_id) == PROTOCOL__FLEX_SLICE_ALGORITHM__None) {
      LOG_E(FLEXRAN_AGENT, "no DL slice algorithm loaded\n");
    } else {
      LOG_I(FLEXRAN_AGENT, "[%d] associating UE RNTI %04x - %d/UE %d to DL slice ID %d\n",
            mod_id, ue_config->rnti, ue_config->rnti, UE_id, ue_config->dl_slice_id);
      flexran_set_ue_dl_slice_id(mod_id, UE_id, ue_config->dl_slice_id);
    }
  }
  if (ue_config->has_ul_slice_id) {
    if (flexran_get_ul_slice_algo(mod_id) == PROTOCOL__FLEX_SLICE_ALGORITHM__None) {
      LOG_E(FLEXRAN_AGENT, "no UL slice algorithm loaded\n");
    } else {
      LOG_I(FLEXRAN_AGENT, "[%d] associating UE RNTI %04x - %d/UE %d to UL slice ID %d\n",
            mod_id, ue_config->rnti, ue_config->rnti, UE_id, ue_config->ul_slice_id);
      flexran_set_ue_ul_slice_id(mod_id, UE_id, ue_config->ul_slice_id);
    }
  }
  return 0;
}<|MERGE_RESOLUTION|>--- conflicted
+++ resolved
@@ -33,12 +33,9 @@
 #include "flexran_agent_mac_internal.h"
 #include "flexran_agent_mac_slice_verification.h"
 
-<<<<<<< HEAD
-=======
 extern SLIST_HEAD(flexran_so_handle,
                   flexran_agent_so_handle_s) flexran_handles[NUM_MAX_ENB];
 
->>>>>>> 40141270
 Protocol__FlexranMessage * flexran_agent_generate_diff_mac_stats_report(Protocol__FlexranMessage *new_message,
 									Protocol__FlexranMessage *old_message) {
 
@@ -1031,8 +1028,6 @@
   
 }
 
-<<<<<<< HEAD
-=======
 void *search_so(mid_t mod_id, char *name) {
   if (!name) // no name -> nothing to return, so use NULL for executable
     return NULL;
@@ -1046,7 +1041,6 @@
   return NULL;
 }
 
->>>>>>> 40141270
 void update_or_remove_dl(mid_t mod_id, Protocol__FlexSlice *s) {
   if (s->params_case == PROTOCOL__FLEX_SLICE__PARAMS__NOT_SET
       && !s->label && !s->scheduler) {
@@ -1055,17 +1049,12 @@
     if (!rc)
       LOG_W(FLEXRAN_AGENT, "error while removing slice ID %d\n", s->id);
   } else {
-<<<<<<< HEAD
-    LOG_I(FLEXRAN_AGENT, "updating DL slice ID %d\n", s->id);
-    const int rc = flexran_create_dl_slice(mod_id, s);
-=======
     void *lib = search_so(mod_id, s->scheduler);
     LOG_I(FLEXRAN_AGENT,
           "updating DL slice ID %d (library handle %p)\n",
           s->id,
           lib);
     const int rc = flexran_create_dl_slice(mod_id, s, lib);
->>>>>>> 40141270
     if (rc < 0)
       LOG_W(FLEXRAN_AGENT,
             "error while update slice ID %d: flexran_create_dl_slice() -> %d\n",
@@ -1081,17 +1070,12 @@
     if (!rc)
       LOG_W(FLEXRAN_AGENT, "error while removing slice ID %d\n", s->id);
   } else {
-<<<<<<< HEAD
-    LOG_I(FLEXRAN_AGENT, "updating UL slice ID %d\n", s->id);
-    const int rc = flexran_create_ul_slice(mod_id, s);
-=======
     void *lib = search_so(mod_id, s->scheduler);
     LOG_I(FLEXRAN_AGENT,
           "updating UL slice ID %d (library handle %p)\n",
           s->id,
           lib);
     const int rc = flexran_create_ul_slice(mod_id, s, lib);
->>>>>>> 40141270
     if (rc < 0)
       LOG_W(FLEXRAN_AGENT,
             "error while updating slice ID %d: flexran_create_ul_slice() -> %d)\n",
@@ -1139,17 +1123,12 @@
       LOG_E(FLEXRAN_AGENT, "cannot update scheduling algorithm: slice algorithm loaded\n");
       return;
     }
-<<<<<<< HEAD
-    LOG_I(FLEXRAN_AGENT, "loading DL new scheduling algorithm '%s'\n", dl->scheduler);
-    const int rc = flexran_set_dl_scheduler(mod_id, dl->scheduler);
-=======
     void *lib = search_so(mod_id, dl->scheduler);
     LOG_I(FLEXRAN_AGENT,
           "loading DL new scheduling algorithm '%s' (library handle %p)\n",
           dl->scheduler,
           lib);
     const int rc = flexran_set_dl_scheduler(mod_id, dl->scheduler, lib);
->>>>>>> 40141270
     if (rc < 0) {
       LOG_E(FLEXRAN_AGENT,
             "error while updating scheduling algorithm: "
@@ -1196,17 +1175,12 @@
       LOG_E(FLEXRAN_AGENT, "cannot update scheduling algorithm: slice algorithm loaded\n");
       return;
     }
-<<<<<<< HEAD
-    LOG_I(FLEXRAN_AGENT, "loading new UL scheduling algorithm '%s'\n", ul->scheduler);
-    const int rc = flexran_set_ul_scheduler(mod_id, ul->scheduler);
-=======
     void *lib = search_so(mod_id, ul->scheduler);
     LOG_I(FLEXRAN_AGENT,
           "loading new UL scheduling algorithm '%s' (library handle %p)\n",
           ul->scheduler,
           lib);
     const int rc = flexran_set_ul_scheduler(mod_id, ul->scheduler, lib);
->>>>>>> 40141270
     if (rc < 0) {
       LOG_E(FLEXRAN_AGENT,
             "error while updating scheduling algorithm: "
