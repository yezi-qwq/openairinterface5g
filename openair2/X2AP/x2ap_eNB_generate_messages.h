/*
 * Licensed to the OpenAirInterface (OAI) Software Alliance under one or more
 * contributor license agreements.  See the NOTICE file distributed with
 * this work for additional information regarding copyright ownership.
 * The OpenAirInterface Software Alliance licenses this file to You under
 * the OAI Public License, Version 1.1  (the "License"); you may not use this file
 * except in compliance with the License.
 * You may obtain a copy of the License at
 *
 *      http://www.openairinterface.org/?page_id=698
 *
 * Unless required by applicable law or agreed to in writing, software
 * distributed under the License is distributed on an "AS IS" BASIS,
 * WITHOUT WARRANTIES OR CONDITIONS OF ANY KIND, either express or implied.
 * See the License for the specific language governing permissions and
 * limitations under the License.
 *-------------------------------------------------------------------------------
 * For more information about the OpenAirInterface (OAI) Software Alliance:
 *      contact@openairinterface.org
 */

/*! \file x2ap_eNB_generate_messages.h
 * \brief x2ap procedures for eNB
 * \author Konstantinos Alexandris <Konstantinos.Alexandris@eurecom.fr>, Cedric Roux <Cedric.Roux@eurecom.fr>, Navid Nikaein <Navid.Nikaein@eurecom.fr>
 * \date 2018
 * \version 1.0
 */

#ifndef X2AP_ENB_GENERATE_MESSAGES_H_
#define X2AP_ENB_GENERATE_MESSAGES_H_

#include "x2ap_eNB_defs.h"
#include "x2ap_common.h"

int x2ap_eNB_generate_x2_setup_request(x2ap_eNB_instance_t *instance_p,
				       x2ap_eNB_data_t *x2ap_eNB_data_p);

int x2ap_eNB_generate_x2_setup_response(x2ap_eNB_instance_t *instance_p, x2ap_eNB_data_t *x2ap_eNB_data_p);

int x2ap_eNB_generate_x2_setup_failure(instance_t instance,
                                       uint32_t assoc_id,
                                       X2AP_Cause_PR cause_type,
                                       long cause_value,
                                       long time_to_wait);

int x2ap_eNB_set_cause (X2AP_Cause_t * cause_p,
                        X2AP_Cause_PR cause_type,
                        long cause_value);

int x2ap_eNB_generate_x2_handover_request (x2ap_eNB_instance_t *instance_p, x2ap_eNB_data_t *x2ap_eNB_data_p,
                                           x2ap_handover_req_t *x2ap_handover_req, int ue_id);

int x2ap_eNB_generate_x2_handover_request_ack (x2ap_eNB_instance_t *instance_p, x2ap_eNB_data_t *x2ap_eNB_data_p,
                                               x2ap_handover_req_ack_t *x2ap_handover_req_ack);

<<<<<<< HEAD
int x2ap_eNB_generate_x2_ue_context_release (x2ap_eNB_data_t *x2ap_eNB_data_p);
#endif /*  X2AP_ENB_GENERATE_MESSAGES_H_ */
=======
int x2ap_eNB_generate_x2_ue_context_release (x2ap_eNB_instance_t *instance_p, x2ap_eNB_data_t *x2ap_eNB_data_p,
                                             x2ap_ue_context_release_t *x2ap_ue_context_release);
#endif /*  X2AP_ENB_GENERATE_MESSAGES_H_ */
>>>>>>> e1d40791
<|MERGE_RESOLUTION|>--- conflicted
+++ resolved
@@ -53,11 +53,6 @@
 int x2ap_eNB_generate_x2_handover_request_ack (x2ap_eNB_instance_t *instance_p, x2ap_eNB_data_t *x2ap_eNB_data_p,
                                                x2ap_handover_req_ack_t *x2ap_handover_req_ack);
 
-<<<<<<< HEAD
-int x2ap_eNB_generate_x2_ue_context_release (x2ap_eNB_data_t *x2ap_eNB_data_p);
-#endif /*  X2AP_ENB_GENERATE_MESSAGES_H_ */
-=======
 int x2ap_eNB_generate_x2_ue_context_release (x2ap_eNB_instance_t *instance_p, x2ap_eNB_data_t *x2ap_eNB_data_p,
                                              x2ap_ue_context_release_t *x2ap_ue_context_release);
-#endif /*  X2AP_ENB_GENERATE_MESSAGES_H_ */
->>>>>>> e1d40791
+#endif /*  X2AP_ENB_GENERATE_MESSAGES_H_ */