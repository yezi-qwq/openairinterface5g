--- conflicted
+++ resolved
@@ -1734,11 +1734,7 @@
         X2AP_ERROR("Failed to encode ENDC X2 SgNB_addition request message\n");
         return -1;
     }
-<<<<<<< HEAD
-    # if 0 //Melissa: This is a hack becasue we are trying to access this after free.
-=======
     # if 0 // TODO: Sanitizer complains we are trying to access this after free.
->>>>>>> f1cb957c
 	free(ie->value.choice.MeNBtoSgNBContainer.buf);
     #endif
     MSC_LOG_TX_MESSAGE (MSC_X2AP_SRC_ENB, MSC_X2AP_TARGET_ENB, NULL, 0, "0 X2Setup/initiatingMessage assoc_id %u", x2ap_eNB_data_p->assoc_id);
