--- conflicted
+++ resolved
@@ -90,11 +90,6 @@
 int nfapi_sync_var=-1; //!< protected by mutex \ref nfapi_sync_mutex
 
 uint8_t nfapi_mode = 0; // Default to monolithic mode
-<<<<<<< HEAD
-uint32_t target_dl_mcs = 28;
-uint32_t target_ul_mcs = 20;
-=======
->>>>>>> 458f199d
 uint32_t timing_advance = 0;
 uint64_t num_missed_slots=0;
 
