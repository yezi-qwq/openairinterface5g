/*
 * Licensed to the OpenAirInterface (OAI) Software Alliance under one or more
 * contributor license agreements.  See the NOTICE file distributed with
 * this work for additional information regarding copyright ownership.
 * The OpenAirInterface Software Alliance licenses this file to You under
 * the OAI Public License, Version 1.1  (the "License"); you may not use this file
 * except in compliance with the License.
 * You may obtain a copy of the License at
 *
 *      http://www.openairinterface.org/?page_id=698
 *
 * Unless required by applicable law or agreed to in writing, software
 * distributed under the License is distributed on an "AS IS" BASIS,
 * WITHOUT WARRANTIES OR CONDITIONS OF ANY KIND, either express or implied.
 * See the License for the specific language governing permissions and
 * limitations under the License.
 *-------------------------------------------------------------------------------
 * For more information about the OpenAirInterface (OAI) Software Alliance:
 *      contact@openairinterface.org
 */

/*! \file itti_sim.c
 * \brief simulator for itti message from node to UE
 * \author Yoshio INOUE, Masayuki HARADA
 * \email yoshio.inoue@fujitsu.com,masayuki.harada@fujitsu.com
 * \date 2020
 * \version 0.1
 */


#include <sched.h>


#include "T.h"

#undef MALLOC //there are two conflicting definitions, so we better make sure we don't use it at all
#include <common/utils/assertions.h>

#include "msc.h"

#include "common/ran_context.h"

#include "common/config/config_userapi.h"
#include "common/utils/load_module_shlib.h"
#undef MALLOC //there are two conflicting definitions, so we better make sure we don't use it at all

#include "PHY/phy_vars.h"
#include "SCHED/sched_common_vars.h"
#include "LAYER2/MAC/mac_vars.h"
#include "RRC/LTE/rrc_vars.h"
#include "gnb_config.h"
#include "SIMULATION/TOOLS/sim.h"

#ifdef SMBV
#include "PHY/TOOLS/smbv.h"
unsigned short config_frames[4] = {2,9,11,13};
#endif

#include "common/utils/LOG/log.h"
#include "common/utils/LOG/vcd_signal_dumper.h"
#include "UTIL/OPT/opt.h"

#ifndef OPENAIR2
  #include "UTIL/OTG/otg_vars.h"
#endif

#include "intertask_interface.h"


#include "system.h"
#include <openair2/GNB_APP/gnb_app.h>
#include "PHY/TOOLS/phy_scope_interface.h"
#include "PHY/TOOLS/nr_phy_scope.h"
#include "stats.h"
#include "nr-softmodem.h"
#include "executables/softmodem-common.h"
#include "executables/thread-common.h"
#include "NB_IoT_interface.h"
#include "x2ap_eNB.h"
#include "ngap_gNB.h"
#include "RRC/NR_UE/rrc_proto.h"
#include "RRC/NR_UE/rrc_vars.h"
#include "openair3/NAS/UE/nas_ue_task.h"

pthread_cond_t nfapi_sync_cond;
pthread_mutex_t nfapi_sync_mutex;
int nfapi_sync_var=-1; //!< protected by mutex \ref nfapi_sync_mutex

uint8_t nfapi_mode = 0; // Default to monolithic mode
uint32_t target_dl_mcs = 28;
uint32_t target_ul_mcs = 20;
uint32_t timing_advance = 0;
uint64_t num_missed_slots=0;

int split73=0;
void sendFs6Ul(PHY_VARS_eNB *eNB, int UE_id, int harq_pid, int segmentID, int16_t *data, int dataLen, int r_offset) {
  AssertFatal(false, "Must not be called in this context\n");
}

pthread_cond_t sync_cond;
pthread_mutex_t sync_mutex;
int sync_var=-1; //!< protected by mutex \ref sync_mutex.
int config_sync_var=-1;

openair0_config_t openair0_cfg[MAX_CARDS];

//volatile int             start_gNB = 0;
volatile int             oai_exit = 0;

//static int wait_for_sync = 0;

unsigned int mmapped_dma=0;
int single_thread_flag=1;

int8_t threequarter_fs=0;

uint64_t downlink_frequency[MAX_NUM_CCs][4];
int32_t uplink_frequency_offset[MAX_NUM_CCs][4];

//Temp fix for inexistent NR upper layer
unsigned char NB_gNB_INST = 1;

static char                    *itti_dump_file = NULL;

int UE_scan = 1;
int UE_scan_carrier = 0;
runmode_t mode = normal_txrx;
static double snr_dB=20;

FILE *input_fd=NULL;

int chain_offset=0;


uint8_t dci_Format = 0;
uint8_t agregation_Level =0xFF;

uint8_t nb_antenna_tx = 1;
uint8_t nb_antenna_rx = 1;

char ref[128] = "internal";
char channels[128] = "0";

int otg_enabled;

extern void *udp_eNB_task(void *args_p);

int transmission_mode=1;
int emulate_rf = 0;
int numerology = 0;
int usrp_tx_thread = 0;


double cpuf;

extern char uecap_xer[1024];
char uecap_xer_in=0;

/* see file openair2/LAYER2/MAC/main.c for why abstraction_flag is needed
 * this is very hackish - find a proper solution
 */
uint8_t abstraction_flag=0;

/* forward declarations */
void set_default_frame_parms(nfapi_nr_config_request_scf_t *config[MAX_NUM_CCs], NR_DL_FRAME_PARMS *frame_parms[MAX_NUM_CCs]);

/*---------------------BMC: timespec helpers -----------------------------*/

struct timespec min_diff_time = { .tv_sec = 0, .tv_nsec = 0 };
struct timespec max_diff_time = { .tv_sec = 0, .tv_nsec = 0 };

struct timespec clock_difftime(struct timespec start, struct timespec end) {
  struct timespec temp;

  if ((end.tv_nsec-start.tv_nsec)<0) {
    temp.tv_sec = end.tv_sec-start.tv_sec-1;
    temp.tv_nsec = 1000000000+end.tv_nsec-start.tv_nsec;
  } else {
    temp.tv_sec = end.tv_sec-start.tv_sec;
    temp.tv_nsec = end.tv_nsec-start.tv_nsec;
  }

  return temp;
}



#define KNRM  "\x1B[0m"
#define KRED  "\x1B[31m"
#define KGRN  "\x1B[32m"
#define KBLU  "\x1B[34m"
#define RESET "\033[0m"


void exit_function(const char *file, const char *function, const int line, const char *s) {
  int ru_id;

  if (s != NULL) {
    printf("%s:%d %s() Exiting OAI softmodem: %s\n",file,line, function, s);
  }

  oai_exit = 1;

  if (RC.ru == NULL)
    exit(-1); // likely init not completed, prevent crash or hang, exit now...

  for (ru_id=0; ru_id<RC.nb_RU; ru_id++) {
    if (RC.ru[ru_id] && RC.ru[ru_id]->rfdevice.trx_end_func) {
      RC.ru[ru_id]->rfdevice.trx_end_func(&RC.ru[ru_id]->rfdevice);
      RC.ru[ru_id]->rfdevice.trx_end_func = NULL;
    }

    if (RC.ru[ru_id] && RC.ru[ru_id]->ifdevice.trx_end_func) {
      RC.ru[ru_id]->ifdevice.trx_end_func(&RC.ru[ru_id]->ifdevice);
      RC.ru[ru_id]->ifdevice.trx_end_func = NULL;
    }
  }

  sleep(1); //allow lte-softmodem threads to exit first
  exit(1);
}

void wait_gNBs(void) {
  int i;
  int waiting=1;

  while (waiting==1) {
    printf("Waiting for gNB L1 instances to all get configured ... sleeping 50ms (nb_nr_sL1_inst %d)\n",RC.nb_nr_L1_inst);
    usleep(50*1000);
    waiting=0;

    for (i=0; i<RC.nb_nr_L1_inst; i++) {

      if (RC.gNB[i]->configured==0) {
	waiting=1;
	break;
      }
    }
  }

  printf("gNB L1 are configured\n");
}

void wait_RUs(void) {
  LOG_I(PHY,"Waiting for RUs to be configured ... RC.ru_mask:%02lx\n", RC.ru_mask);
  // wait for all RUs to be configured over fronthaul
  pthread_mutex_lock(&RC.ru_mutex);

  while (RC.ru_mask>0) {
    pthread_cond_wait(&RC.ru_cond,&RC.ru_mutex);
    printf("RC.ru_mask:%02lx\n", RC.ru_mask);
  }

  pthread_mutex_unlock(&RC.ru_mutex);
  LOG_I(PHY,"RUs configured\n");
}


int stop_L1L2(module_id_t gnb_id) {
  return 0;
}

int restart_L1L2(module_id_t gnb_id) {
  return 0;
}

int create_gNB_tasks(uint32_t gnb_nb) {
  LOG_D(GNB_APP, "%s(gnb_nb:%d)\n", __FUNCTION__, gnb_nb);
  itti_wait_ready(1);


  if (gnb_nb > 0) {
    if(itti_create_task(TASK_SCTP, sctp_eNB_task, NULL) < 0){
      LOG_E(SCTP, "Create task for SCTP failed\n");
      return -1;
    }
    if (is_x2ap_enabled()) {
    if(itti_create_task(TASK_X2AP, x2ap_task, NULL) < 0){
      LOG_E(X2AP, "Create task for X2AP failed\n");
    }
    }
    else {
      LOG_I(X2AP, "X2AP is disabled.\n");
    }
  }

  if (AMF_MODE_ENABLED && (get_softmodem_params()->phy_test==0 && get_softmodem_params()->do_ra==0 && get_softmodem_params()->sa==0)) {
    if (gnb_nb > 0) {
      if (itti_create_task (TASK_NGAP, ngap_gNB_task, NULL) < 0) {
        LOG_E(S1AP, "Create task for NGAP failed\n");
        return -1;
      }


      if(!emulate_rf){
        if (itti_create_task (TASK_UDP, udp_eNB_task, NULL) < 0) {
          LOG_E(UDP_, "Create task for UDP failed\n");
          return -1;
        }
      }

      if (itti_create_task (TASK_GTPV1_U, &nr_gtpv1u_gNB_task, NULL) < 0) {
        LOG_E(GTPU, "Create task for GTPV1U failed\n");
        return -1;
      }
    }
  }


  if (gnb_nb > 0) {
    if (itti_create_task (TASK_GNB_APP, gNB_app_task, NULL) < 0) {
      LOG_E(GNB_APP, "Create task for gNB APP failed\n");
      return -1;
    }
    LOG_I(NR_RRC,"Creating NR RRC gNB Task\n");

    if (itti_create_task (TASK_RRC_GNB, rrc_gnb_task, NULL) < 0) {
      LOG_E(NR_RRC, "Create task for NR RRC gNB failed\n");
      return -1;
    }
  }

  return 0;
}


static void get_options(void) {


  paramdef_t cmdline_params[] = CMDLINE_PARAMS_DESC_GNB ;

  CONFIG_SETRTFLAG(CONFIG_NOEXITONHELP);
  get_common_options(SOFTMODEM_GNB_BIT );
  config_process_cmdline( cmdline_params,sizeof(cmdline_params)/sizeof(paramdef_t),NULL);
  CONFIG_CLEARRTFLAG(CONFIG_NOEXITONHELP);




  if ( !(CONFIG_ISFLAGSET(CONFIG_ABORT)) ) {
    memset((void *)&RC,0,sizeof(RC));
    /* Read RC configuration file */
    NRRCConfig();
    NB_gNB_INST = RC.nb_nr_inst;
    NB_RU   = RC.nb_RU;
    printf("Configuration: nb_rrc_inst %d, nb_nr_L1_inst %d, nb_ru %hhu\n",NB_gNB_INST,RC.nb_nr_L1_inst,NB_RU);
  }

}


void set_default_frame_parms(nfapi_nr_config_request_scf_t *config[MAX_NUM_CCs],
		             NR_DL_FRAME_PARMS *frame_parms[MAX_NUM_CCs])
{
  for (int CC_id=0; CC_id<MAX_NUM_CCs; CC_id++) {
    frame_parms[CC_id] = (NR_DL_FRAME_PARMS *) malloc(sizeof(NR_DL_FRAME_PARMS));
    config[CC_id] = (nfapi_nr_config_request_scf_t *) malloc(sizeof(nfapi_nr_config_request_scf_t));
    config[CC_id]->ssb_config.scs_common.value = 1;
    config[CC_id]->cell_config.frame_duplex_type.value = 1; //FDD
    config[CC_id]->carrier_config.dl_grid_size[1].value = 106;
    config[CC_id]->carrier_config.ul_grid_size[1].value = 106;
    config[CC_id]->cell_config.phy_cell_id.value = 0;
  }
}

/*
 * helper function to terminate a certain ITTI task
 */
void terminate_task(task_id_t task_id, module_id_t mod_id) {
  LOG_I(GNB_APP, "sending TERMINATE_MESSAGE to task %s (%d)\n", itti_get_task_name(task_id), task_id);
  MessageDef *msg;
  msg = itti_alloc_new_message (ENB_APP, 0, TERMINATE_MESSAGE);
  itti_send_msg_to_task (task_id, ENB_MODULE_ID_TO_INSTANCE(mod_id), msg);
}

//extern void  free_transport(PHY_VARS_gNB *);
extern void  nr_phy_free_RU(RU_t *);

void init_pdcp(void) {
  //if (!NODE_IS_DU(RC.rrc[0]->node_type)) {
  pdcp_layer_init();
  uint32_t pdcp_initmask = (IS_SOFTMODEM_NOS1) ?
                           (PDCP_USE_NETLINK_BIT | LINK_ENB_PDCP_TO_IP_DRIVER_BIT) : LINK_ENB_PDCP_TO_GTPV1U_BIT;

  if (IS_SOFTMODEM_NOS1) {
    printf("IS_SOFTMODEM_NOS1 option enabled \n");
    pdcp_initmask = pdcp_initmask | ENB_NAS_USE_TUN_BIT | SOFTMODEM_NOKRNMOD_BIT  ;
  }

  pdcp_module_init(pdcp_initmask);

  pdcp_set_rlc_data_req_func((send_rlc_data_req_func_t) rlc_data_req);
  pdcp_set_pdcp_data_ind_func((pdcp_data_ind_func_t) pdcp_data_ind);
}


int create_tasks_nrue(uint32_t ue_nb) {
  LOG_D(ENB_APP, "%s(ue_nb:%d)\n", __FUNCTION__, ue_nb);
  itti_wait_ready(1);

  if (ue_nb > 0) {
    printf("create TASK_RRC_NRUE\n");
    if (itti_create_task (TASK_RRC_NRUE, rrc_nrue_task, NULL) < 0) {
      LOG_E(NR_RRC, "Create task for RRC UE failed\n");
      return -1;
    }
  }


  itti_wait_ready(0);
  return 0;
}


void *itti_sim_ue_rrc_task( void *args_p) {
  MessageDef   *msg_p, *message_p;
  instance_t    instance;
  unsigned int  ue_mod_id;
  int           result;
  itti_mark_task_ready (TASK_RRC_UE_SIM);

  while(1) {
    // Wait for a message
    itti_receive_msg (TASK_RRC_UE_SIM, &msg_p);
    instance = ITTI_MSG_DESTINATION_INSTANCE (msg_p);
    ue_mod_id = UE_INSTANCE_TO_MODULE_ID(instance);

    switch (ITTI_MSG_ID(msg_p)) {
      case TERMINATE_MESSAGE:
        LOG_W(NR_RRC, " *** Exiting RRC thread\n");
        itti_exit_task ();
        break;

      case MESSAGE_TEST:
        LOG_D(NR_RRC, "[UE %d] Received %s\n", ue_mod_id, ITTI_MSG_NAME (msg_p));
        break;
      case GNB_RRC_BCCH_DATA_IND:
<<<<<<< HEAD
          message_p = itti_alloc_new_message (TASK_RRC_UE_SIM, NR_RRC_MAC_BCCH_DATA_IND);
=======
          message_p = itti_alloc_new_message (TASK_RRC_UE_SIM, 0, NR_RRC_MAC_BCCH_DATA_IND);
>>>>>>> 17d4c5c2
          memset (NR_RRC_MAC_BCCH_DATA_IND (message_p).sdu, 0, BCCH_SDU_SIZE);
          NR_RRC_MAC_BCCH_DATA_IND (message_p).sdu_size  = GNB_RRC_BCCH_DATA_IND(msg_p).size;
          memcpy (NR_RRC_MAC_BCCH_DATA_IND (message_p).sdu, GNB_RRC_BCCH_DATA_IND(msg_p).sdu, GNB_RRC_BCCH_DATA_IND(msg_p).size);
          itti_send_msg_to_task (TASK_RRC_NRUE, instance, message_p);
        break;
      case GNB_RRC_CCCH_DATA_IND:
<<<<<<< HEAD
        message_p = itti_alloc_new_message (TASK_RRC_UE_SIM, NR_RRC_MAC_CCCH_DATA_IND);
=======
        message_p = itti_alloc_new_message (TASK_RRC_UE_SIM, 0, NR_RRC_MAC_CCCH_DATA_IND);
>>>>>>> 17d4c5c2
        printf("receive GNB_RRC_CCCH_DATA_IND\n");
        memset (NR_RRC_MAC_CCCH_DATA_IND (message_p).sdu, 0, CCCH_SDU_SIZE);
        memcpy (NR_RRC_MAC_CCCH_DATA_IND (message_p).sdu, GNB_RRC_CCCH_DATA_IND(msg_p).sdu, GNB_RRC_CCCH_DATA_IND(msg_p).size);
        NR_RRC_MAC_CCCH_DATA_IND (message_p).sdu_size  = GNB_RRC_CCCH_DATA_IND(msg_p).size;
        itti_send_msg_to_task (TASK_RRC_NRUE, instance, message_p);
        break;
      case GNB_RRC_DCCH_DATA_IND:
        printf("receive GNB_RRC_DCCH_DATA_IND\n");
<<<<<<< HEAD
        message_p = itti_alloc_new_message (TASK_RRC_UE_SIM, NR_RRC_DCCH_DATA_IND);
=======
        message_p = itti_alloc_new_message (TASK_RRC_UE_SIM, 0, NR_RRC_DCCH_DATA_IND);
>>>>>>> 17d4c5c2
        NR_RRC_DCCH_DATA_IND (message_p).dcch_index = GNB_RRC_DCCH_DATA_IND(msg_p).rbid;
        NR_RRC_DCCH_DATA_IND (message_p).sdu_size   = GNB_RRC_DCCH_DATA_IND(msg_p).size;
        NR_RRC_DCCH_DATA_IND (message_p).sdu_p      = GNB_RRC_DCCH_DATA_IND(msg_p).sdu;
        itti_send_msg_to_task (TASK_RRC_NRUE, instance, message_p);
        break;
      default:
        LOG_E(NR_RRC, "[UE %d] Received unexpected message %s\n", ue_mod_id, ITTI_MSG_NAME (msg_p));
        break;
    }

    result = itti_free (ITTI_MSG_ORIGIN_ID(msg_p), msg_p);
    AssertFatal (result == EXIT_SUCCESS, "Failed to free memory (%d)!\n", result);
    msg_p = NULL;
  }
}


void *itti_sim_gnb_rrc_task( void *args_p) {
  MessageDef   *msg_p, *message_p;
  instance_t    instance;
  unsigned int  ue_mod_id;
  int           result;
  itti_mark_task_ready (TASK_RRC_GNB_SIM);

  while(1) {
    // Wait for a message
    itti_receive_msg (TASK_RRC_GNB_SIM, &msg_p);
    instance = ITTI_MSG_DESTINATION_INSTANCE (msg_p);
    ue_mod_id = UE_INSTANCE_TO_MODULE_ID(instance);

    switch (ITTI_MSG_ID(msg_p)) {
      case TERMINATE_MESSAGE:
        LOG_W(NR_RRC, " *** Exiting RRC thread\n");
        itti_exit_task ();
        break;

      case MESSAGE_TEST:
        LOG_D(NR_RRC, "[UE %d] Received %s\n", ue_mod_id, ITTI_MSG_NAME (msg_p));
        break;
      case UE_RRC_CCCH_DATA_IND:
<<<<<<< HEAD
          message_p = itti_alloc_new_message (TASK_RRC_GNB_SIM, NR_RRC_MAC_CCCH_DATA_IND);
=======
          message_p = itti_alloc_new_message (TASK_RRC_GNB_SIM, 0, NR_RRC_MAC_CCCH_DATA_IND);
>>>>>>> 17d4c5c2
          NR_RRC_MAC_CCCH_DATA_IND (message_p).sdu_size = UE_RRC_CCCH_DATA_IND(msg_p).size;
          memset (NR_RRC_MAC_CCCH_DATA_IND (message_p).sdu, 0, CCCH_SDU_SIZE);
          memcpy (NR_RRC_MAC_CCCH_DATA_IND (message_p).sdu, UE_RRC_CCCH_DATA_IND(msg_p).sdu, UE_RRC_CCCH_DATA_IND(msg_p).size);
          itti_send_msg_to_task (TASK_RRC_GNB, instance, message_p);
           break;
      case UE_RRC_DCCH_DATA_IND:
<<<<<<< HEAD
    	    message_p = itti_alloc_new_message (TASK_RRC_GNB_SIM, NR_RRC_DCCH_DATA_IND);
=======
    	    message_p = itti_alloc_new_message (TASK_RRC_GNB_SIM, 0, NR_RRC_DCCH_DATA_IND);
>>>>>>> 17d4c5c2
    	    NR_RRC_DCCH_DATA_IND (message_p).sdu_size   = UE_RRC_DCCH_DATA_IND(msg_p).size;
          NR_RRC_DCCH_DATA_IND (message_p).dcch_index = UE_RRC_DCCH_DATA_IND(msg_p).rbid;
          NR_RRC_DCCH_DATA_IND (message_p).sdu_p      = UE_RRC_DCCH_DATA_IND(msg_p).sdu;
    	    itti_send_msg_to_task (TASK_RRC_GNB, instance, message_p);
           break;

      default:
        LOG_E(NR_RRC, "[UE %d] Received unexpected message %s\n", ue_mod_id, ITTI_MSG_NAME (msg_p));
        break;
    }

    result = itti_free (ITTI_MSG_ORIGIN_ID(msg_p), msg_p);
    AssertFatal (result == EXIT_SUCCESS, "Failed to free memory (%d)!\n", result);
    msg_p = NULL;
  }
}


int main( int argc, char **argv )
{
  start_background_system();

  ///static configuration for NR at the moment
  if ( load_configmodule(argc,argv,CONFIG_ENABLECMDLINEONLY) == NULL) {
    exit_fun("[SOFTMODEM] Error, configuration module init failed\n");
  }
  set_softmodem_sighandler();
#ifdef DEBUG_CONSOLE
  setvbuf(stdout, NULL, _IONBF, 0);
  setvbuf(stderr, NULL, _IONBF, 0);
#endif

  logInit();
  //configure_linux();
  printf("Reading in command-line options\n");
  get_options ();

  if (CONFIG_ISFLAGSET(CONFIG_ABORT) ) {
    fprintf(stderr,"Getting configuration failed\n");
    exit(-1);
  }

  AMF_MODE_ENABLED = !IS_SOFTMODEM_NOS1;
//  AMF_MODE_ENABLED = 0;
  NGAP_CONF_MODE   = !IS_SOFTMODEM_NOS1; //!get_softmodem_params()->phy_test;

#if T_TRACER
  T_Config_Init();
#endif
  //randominit (0);
  set_taus_seed (0);
  printf("configuring for RAU/RRU\n");

  if (opp_enabled ==1) {
    reset_opp_meas();
  }

  cpuf=get_cpu_freq_GHz();
  itti_init(TASK_MAX, tasks_info);
  // initialize mscgen log after ITTI
  MSC_INIT(MSC_E_UTRAN, ADDED_QUEUES_MAX+TASK_MAX);


  init_opt();

  LOG_I(HW, "Version: %s\n", PACKAGE_VERSION);

  if(IS_SOFTMODEM_NOS1)
    init_pdcp();

  if (RC.nb_nr_inst > 0)  {
    // don't create if node doesn't connect to RRC/S1/GTP
    AssertFatal(create_gNB_tasks(1) == 0,"cannot create ITTI tasks\n");
  } else {
    printf("No ITTI, Initializing L1\n");
    return 0;
  }

  if(itti_create_task (TASK_RRC_GNB_SIM, itti_sim_gnb_rrc_task, NULL) < 0){
    printf("cannot create ITTI tasks\n");
    exit(-1); // need a softer mode
  }

  openair_rrc_top_init_ue_nr("./");

  if (create_tasks_nrue(1) < 0) {
    printf("cannot create ITTI tasks\n");
    exit(-1); // need a softer mode
  }

  if(itti_create_task (TASK_RRC_UE_SIM, itti_sim_ue_rrc_task, NULL) < 0){
    printf("cannot create ITTI tasks\n");
    exit(-1); // need a softer mode
  }

  pthread_cond_init(&sync_cond,NULL);
  pthread_mutex_init(&sync_mutex, NULL);

  printf("Sending sync to all threads\n");
  pthread_mutex_lock(&sync_mutex);
  sync_var=0;
  pthread_cond_broadcast(&sync_cond);
  pthread_mutex_unlock(&sync_mutex);
  // wait for end of program
  printf("TYPE <CTRL-C> TO TERMINATE\n");

  usleep(100000);
  protocol_ctxt_t ctxt;
  struct rrc_gNB_ue_context_s *ue_context_p = NULL;


  ue_context_p = rrc_gNB_allocate_new_UE_context(RC.nrrrc[0]);

  if(ue_context_p == NULL){
    printf("ue_context_p == NULL");
  }
  PROTOCOL_CTXT_SET_BY_INSTANCE(&ctxt,
                                0,
                                ENB_FLAG_YES,
                                0,
                                0,
                                0);
  NR_UE_rrc_inst[ctxt.module_id].Info[0].State = RRC_SI_RECEIVED;

  rrc_ue_generate_RRCSetupRequest(&ctxt, 0);

  printf("Entering ITTI signals handler\n");
  itti_wait_tasks_end();
  printf("Returned from ITTI signal handler\n");
  oai_exit=1;
  printf("oai_exit=%d\n",oai_exit);

  printf("stopping MODEM threads\n");


  /* release memory used by the RU/gNB threads (incomplete), after all
   * threads have been stopped (they partially use the same memory) */

  pthread_cond_destroy(&sync_cond);
  pthread_mutex_destroy(&sync_mutex);

  logClean();
  printf("Bye.\n");
  return 0;
}


<|MERGE_RESOLUTION|>--- conflicted
+++ resolved
@@ -435,22 +435,14 @@
         LOG_D(NR_RRC, "[UE %d] Received %s\n", ue_mod_id, ITTI_MSG_NAME (msg_p));
         break;
       case GNB_RRC_BCCH_DATA_IND:
-<<<<<<< HEAD
-          message_p = itti_alloc_new_message (TASK_RRC_UE_SIM, NR_RRC_MAC_BCCH_DATA_IND);
-=======
           message_p = itti_alloc_new_message (TASK_RRC_UE_SIM, 0, NR_RRC_MAC_BCCH_DATA_IND);
->>>>>>> 17d4c5c2
           memset (NR_RRC_MAC_BCCH_DATA_IND (message_p).sdu, 0, BCCH_SDU_SIZE);
           NR_RRC_MAC_BCCH_DATA_IND (message_p).sdu_size  = GNB_RRC_BCCH_DATA_IND(msg_p).size;
           memcpy (NR_RRC_MAC_BCCH_DATA_IND (message_p).sdu, GNB_RRC_BCCH_DATA_IND(msg_p).sdu, GNB_RRC_BCCH_DATA_IND(msg_p).size);
           itti_send_msg_to_task (TASK_RRC_NRUE, instance, message_p);
         break;
       case GNB_RRC_CCCH_DATA_IND:
-<<<<<<< HEAD
-        message_p = itti_alloc_new_message (TASK_RRC_UE_SIM, NR_RRC_MAC_CCCH_DATA_IND);
-=======
         message_p = itti_alloc_new_message (TASK_RRC_UE_SIM, 0, NR_RRC_MAC_CCCH_DATA_IND);
->>>>>>> 17d4c5c2
         printf("receive GNB_RRC_CCCH_DATA_IND\n");
         memset (NR_RRC_MAC_CCCH_DATA_IND (message_p).sdu, 0, CCCH_SDU_SIZE);
         memcpy (NR_RRC_MAC_CCCH_DATA_IND (message_p).sdu, GNB_RRC_CCCH_DATA_IND(msg_p).sdu, GNB_RRC_CCCH_DATA_IND(msg_p).size);
@@ -459,11 +451,7 @@
         break;
       case GNB_RRC_DCCH_DATA_IND:
         printf("receive GNB_RRC_DCCH_DATA_IND\n");
-<<<<<<< HEAD
-        message_p = itti_alloc_new_message (TASK_RRC_UE_SIM, NR_RRC_DCCH_DATA_IND);
-=======
         message_p = itti_alloc_new_message (TASK_RRC_UE_SIM, 0, NR_RRC_DCCH_DATA_IND);
->>>>>>> 17d4c5c2
         NR_RRC_DCCH_DATA_IND (message_p).dcch_index = GNB_RRC_DCCH_DATA_IND(msg_p).rbid;
         NR_RRC_DCCH_DATA_IND (message_p).sdu_size   = GNB_RRC_DCCH_DATA_IND(msg_p).size;
         NR_RRC_DCCH_DATA_IND (message_p).sdu_p      = GNB_RRC_DCCH_DATA_IND(msg_p).sdu;
@@ -504,22 +492,14 @@
         LOG_D(NR_RRC, "[UE %d] Received %s\n", ue_mod_id, ITTI_MSG_NAME (msg_p));
         break;
       case UE_RRC_CCCH_DATA_IND:
-<<<<<<< HEAD
-          message_p = itti_alloc_new_message (TASK_RRC_GNB_SIM, NR_RRC_MAC_CCCH_DATA_IND);
-=======
           message_p = itti_alloc_new_message (TASK_RRC_GNB_SIM, 0, NR_RRC_MAC_CCCH_DATA_IND);
->>>>>>> 17d4c5c2
           NR_RRC_MAC_CCCH_DATA_IND (message_p).sdu_size = UE_RRC_CCCH_DATA_IND(msg_p).size;
           memset (NR_RRC_MAC_CCCH_DATA_IND (message_p).sdu, 0, CCCH_SDU_SIZE);
           memcpy (NR_RRC_MAC_CCCH_DATA_IND (message_p).sdu, UE_RRC_CCCH_DATA_IND(msg_p).sdu, UE_RRC_CCCH_DATA_IND(msg_p).size);
           itti_send_msg_to_task (TASK_RRC_GNB, instance, message_p);
            break;
       case UE_RRC_DCCH_DATA_IND:
-<<<<<<< HEAD
-    	    message_p = itti_alloc_new_message (TASK_RRC_GNB_SIM, NR_RRC_DCCH_DATA_IND);
-=======
     	    message_p = itti_alloc_new_message (TASK_RRC_GNB_SIM, 0, NR_RRC_DCCH_DATA_IND);
->>>>>>> 17d4c5c2
     	    NR_RRC_DCCH_DATA_IND (message_p).sdu_size   = UE_RRC_DCCH_DATA_IND(msg_p).size;
           NR_RRC_DCCH_DATA_IND (message_p).dcch_index = UE_RRC_DCCH_DATA_IND(msg_p).rbid;
           NR_RRC_DCCH_DATA_IND (message_p).sdu_p      = UE_RRC_DCCH_DATA_IND(msg_p).sdu;
