--- conflicted
+++ resolved
@@ -415,20 +415,12 @@
       LOG_E(NR_RRC, "Create task for RRC UE failed\n");
       return -1;
     }
-<<<<<<< HEAD
-    if (itti_create_task (TASK_RRC_NSA_NRUE, recv_msgs_from_lte_ue, NULL) < 0) {
-      LOG_E(RRC, "Create task for RRC NSA UE failed\n");
-      return -1;
-    }
-
-=======
 
     LOG_D(NR_RRC,"create TASK_NAS_NRUE\n");
     if (itti_create_task (TASK_NAS_NRUE, nas_nrue_task, NULL) < 0) {
       LOG_E(NR_RRC, "Create task for NAS UE failed\n");
       return -1;
     }
->>>>>>> efc696cc
   }
 
 
