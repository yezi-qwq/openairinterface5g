/*
 * Licensed to the OpenAirInterface (OAI) Software Alliance under one or more
 * contributor license agreements.  See the NOTICE file distributed with
 * this work for additional information regarding copyright ownership.
 * The OpenAirInterface Software Alliance licenses this file to You under
 * the OAI Public License, Version 1.1  (the "License"); you may not use this file
 * except in compliance with the License.
 * You may obtain a copy of the License at
 *
 *      http://www.openairinterface.org/?page_id=698
 *
 * Unless required by applicable law or agreed to in writing, software
 * distributed under the License is distributed on an "AS IS" BASIS,
 * WITHOUT WARRANTIES OR CONDITIONS OF ANY KIND, either express or implied.
 * See the License for the specific language governing permissions and
 * limitations under the License.
 *-------------------------------------------------------------------------------
 * For more information about the OpenAirInterface (OAI) Software Alliance:
 *      contact@openairinterface.org
 */

/*! \file f1ap_du_interface_management.c
 * \brief f1ap interface management for DU
 * \author EURECOM/NTUST
 * \date 2018
 * \version 0.1
 * \company Eurecom
 * \email: navid.nikaein@eurecom.fr, bing-kai.hong@eurecom.fr
 * \note
 * \warning
 */

#include "f1ap_common.h"
#include "f1ap_encoder.h"
#include "f1ap_decoder.h"
#include "f1ap_itti_messaging.h"
#include "f1ap_du_interface_management.h"
#include "assertions.h"

int to_NRNRB(int nrb) {
  for (int i=0; i<sizeofArray(nrb_lut); i++)
    if (nrb_lut[i] == nrb)
      return i;

  if(!RC.nrrrc)
    return 0;

  AssertFatal(1==0,"nrb %d is not in the list of possible NRNRB\n",nrb);
}

int DU_handle_RESET(instance_t instance,
                    uint32_t assoc_id,
                    uint32_t stream,
                    F1AP_F1AP_PDU_t *pdu) {
  AssertFatal(1==0,"Not implemented yet\n");
}

int DU_send_RESET_ACKKNOWLEDGE(instance_t instance, F1AP_ResetAcknowledge_t *ResetAcknowledge) {
  AssertFatal(1==0,"Not implemented yet\n");
}

int DU_send_RESET(instance_t instance, F1AP_Reset_t *Reset) {
  AssertFatal(1==0,"Not implemented yet\n");
}

int DU_handle_RESET_ACKNOWLEDGE(instance_t instance,
                                uint32_t assoc_id,
                                uint32_t stream,
                                F1AP_F1AP_PDU_t *pdu) {
  AssertFatal(1==0,"Not implemented yet\n");
}


/*
    Error Indication
*/

int DU_send_ERROR_INDICATION(instance_t instance, F1AP_F1AP_PDU_t *pdu_p) {
  AssertFatal(1==0,"Not implemented yet\n");
}

int DU_handle_ERROR_INDICATION(instance_t instance,
                               uint32_t assoc_id,
                               uint32_t stream,
                               F1AP_F1AP_PDU_t *pdu) {
  AssertFatal(1==0,"Not implemented yet\n");
}


/*
    F1 Setup
*/

// SETUP REQUEST
int DU_send_F1_SETUP_REQUEST(instance_t instance) {
  instance_t enb_mod_idP=0;
  instance_t du_mod_idP=0;
  F1AP_F1AP_PDU_t       pdu= {0};
  uint8_t  *buffer;
  uint32_t  len;
  /* Create */
  /* 0. pdu Type */
  pdu.present = F1AP_F1AP_PDU_PR_initiatingMessage;
  asn1cCalloc(pdu.choice.initiatingMessage, initMsg);
  initMsg->procedureCode = F1AP_ProcedureCode_id_F1Setup;
  initMsg->criticality   = F1AP_Criticality_reject;
  initMsg->value.present = F1AP_InitiatingMessage__value_PR_F1SetupRequest;
  F1AP_F1SetupRequest_t *f1Setup = &initMsg->value.choice.F1SetupRequest;
  /* mandatory */
  /* c1. Transaction ID (integer value) */
  asn1cSequenceAdd(f1Setup->protocolIEs.list, F1AP_F1SetupRequestIEs_t, ieC1);
  ieC1->id                        = F1AP_ProtocolIE_ID_id_TransactionID;
  ieC1->criticality               = F1AP_Criticality_reject;
  ieC1->value.present             = F1AP_F1SetupRequestIEs__value_PR_TransactionID;
  ieC1->value.choice.TransactionID = F1AP_get_next_transaction_identifier(enb_mod_idP, du_mod_idP);
  /* mandatory */
  /* c2. GNB_DU_ID (integer value) */
  asn1cSequenceAdd(f1Setup->protocolIEs.list, F1AP_F1SetupRequestIEs_t, ieC2);
  ieC2->id                        = F1AP_ProtocolIE_ID_id_gNB_DU_ID;
  ieC2->criticality               = F1AP_Criticality_reject;
  ieC2->value.present             = F1AP_F1SetupRequestIEs__value_PR_GNB_DU_ID;
  asn_int642INTEGER(&ieC2->value.choice.GNB_DU_ID, f1ap_req(false, instance)->gNB_DU_id);

  /* optional */
  /* c3. GNB_DU_Name */
  if (f1ap_req(false,instance)->gNB_DU_name != NULL) {
    asn1cSequenceAdd(f1Setup->protocolIEs.list, F1AP_F1SetupRequestIEs_t, ieC3);
    ieC3->id                        = F1AP_ProtocolIE_ID_id_gNB_DU_Name;
    ieC3->criticality               = F1AP_Criticality_ignore;
    ieC3->value.present             = F1AP_F1SetupRequestIEs__value_PR_GNB_DU_Name;
    char *gNB_DU_name=f1ap_req(false, instance)->gNB_DU_name;
    OCTET_STRING_fromBuf(&ieC3->value.choice.GNB_DU_Name, gNB_DU_name, strlen(gNB_DU_name));
  }

  /* mandatory */
  /* c4. served cells list */
  asn1cSequenceAdd(f1Setup->protocolIEs.list, F1AP_F1SetupRequestIEs_t, ieCells);
  ieCells->id                        = F1AP_ProtocolIE_ID_id_gNB_DU_Served_Cells_List;
  ieCells->criticality               = F1AP_Criticality_reject;
  ieCells->value.present             = F1AP_F1SetupRequestIEs__value_PR_GNB_DU_Served_Cells_List;
  int num_cells_available = f1ap_req(false, instance)->num_cells_available;
  LOG_D(F1AP, "num_cells_available = %d \n", num_cells_available);

  for (int i=0; i<num_cells_available; i++) {
    /* mandatory */
    /* 4.1 served cells item */
    cellIDs_t *cell=&f1ap_req(false, instance)->cell[i];
    asn1cSequenceAdd(ieCells->value.choice.GNB_DU_Served_Cells_List.list,
                     F1AP_GNB_DU_Served_Cells_ItemIEs_t, duServedCell);
    duServedCell->id = F1AP_ProtocolIE_ID_id_GNB_DU_Served_Cells_Item;
    duServedCell->criticality = F1AP_Criticality_reject;
    duServedCell->value.present = F1AP_GNB_DU_Served_Cells_ItemIEs__value_PR_GNB_DU_Served_Cells_Item;
    F1AP_GNB_DU_Served_Cells_Item_t  *gnb_du_served_cells_item=&duServedCell->value.choice.GNB_DU_Served_Cells_Item;
    /* 4.1.1 served cell Information */
    F1AP_Served_Cell_Information_t *served_cell_information= &gnb_du_served_cells_item->served_Cell_Information;
    addnRCGI(served_cell_information->nRCGI,cell);
    /* - nRPCI */
    served_cell_information->nRPCI = cell->nr_pci;  // int 0..1007
    /* - fiveGS_TAC */
    uint32_t tac=htonl(cell->tac);
    asn1cCalloc(served_cell_information->fiveGS_TAC, netOrder);
    OCTET_STRING_fromBuf(netOrder, ((char *)&tac)+1, 3);

    /* - Configured_EPS_TAC */
    if(0) {
      served_cell_information->configured_EPS_TAC = (F1AP_Configured_EPS_TAC_t *)calloc(1, sizeof(F1AP_Configured_EPS_TAC_t));
      OCTET_STRING_fromBuf(served_cell_information->configured_EPS_TAC, "2", 2);
    }

    /* servedPLMN information */
    asn1cSequenceAdd(served_cell_information->servedPLMNs.list, F1AP_ServedPLMNs_Item_t,servedPLMN_item);
    MCC_MNC_TO_PLMNID(cell->mcc, cell->mnc, cell->mnc_digit_length, &servedPLMN_item->pLMN_Identity);
    // // /* - CHOICE NR-MODE-Info */
    F1AP_NR_Mode_Info_t *nR_Mode_Info= &served_cell_information->nR_Mode_Info;
<<<<<<< HEAD
    //if(0){
      //F1AP_ProtocolExtensionContainer_154P260_t *p_154P260=calloc(1, sizeof(* p_154P260));
      F1AP_ProtocolExtensionContainer_154P34_t *p_154P34=calloc(1,sizeof(* p_154P34));
      servedPLMN_item->iE_Extensions = (struct F1AP_ProtocolExtensionContainer *)p_154P34;
      asn1cSequenceAdd(p_154P34->list, F1AP_ServedPLMNs_ItemExtIEs_t , served_plmns_itemExtIEs);
      served_plmns_itemExtIEs->criticality = F1AP_Criticality_ignore;
      served_plmns_itemExtIEs->id = F1AP_ProtocolIE_ID_id_TAISliceSupportList;
      served_plmns_itemExtIEs->extensionValue.present = F1AP_ServedPLMNs_ItemExtIEs__extensionValue_PR_SliceSupportList;
      F1AP_SliceSupportList_t *slice_support_list = &served_plmns_itemExtIEs->extensionValue.choice.SliceSupportList;

      asn1cSequenceAdd(slice_support_list->list, F1AP_SliceSupportItem_t, SliceSupport_item);
      INT8_TO_OCTET_STRING(1,&SliceSupport_item->sNSSAI.sST);
      //OCTET_STRING_fromBuf(&SliceSupport_item->sNSSAI.sST, "1", 1);
      asn1cCalloc(SliceSupport_item->sNSSAI.sD, tmp);
      INT24_TO_OCTET_STRING(10203,tmp);
      //OCTET_STRING_fromBuf(tmp, "1",1);
    //}
    

=======
    F1AP_ProtocolExtensionContainer_154P34_t *p_154P34=calloc(1,sizeof(* p_154P34));
    servedPLMN_item->iE_Extensions = (struct F1AP_ProtocolExtensionContainer *)p_154P34;
    asn1cSequenceAdd(p_154P34->list, F1AP_ServedPLMNs_ItemExtIEs_t , served_plmns_itemExtIEs);
    served_plmns_itemExtIEs->criticality = F1AP_Criticality_ignore;
    served_plmns_itemExtIEs->id = F1AP_ProtocolIE_ID_id_TAISliceSupportList;
    served_plmns_itemExtIEs->extensionValue.present = F1AP_ServedPLMNs_ItemExtIEs__extensionValue_PR_SliceSupportList;
    F1AP_SliceSupportList_t *slice_support_list = &served_plmns_itemExtIEs->extensionValue.choice.SliceSupportList;

    asn1cSequenceAdd(slice_support_list->list, F1AP_SliceSupportItem_t, SliceSupport_item);
    INT8_TO_OCTET_STRING(1,&SliceSupport_item->sNSSAI.sST);
    asn1cCalloc(SliceSupport_item->sNSSAI.sD, tmp);
    INT24_TO_OCTET_STRING(1,tmp);
    
>>>>>>> f9e5c987
    if (f1ap_req(false, instance)->fdd_flag) { // FDD
      nR_Mode_Info->present = F1AP_NR_Mode_Info_PR_fDD;
      asn1cCalloc(nR_Mode_Info->choice.fDD, fDD_Info);
      /* FDD.1 UL NRFreqInfo */
      /* FDD.1.1 UL NRFreqInfo ARFCN */
      fDD_Info->uL_NRFreqInfo.nRARFCN = f1ap_req(false,instance)->nr_mode_info[i].fdd.ul_nr_arfcn; // Integer

      /* FDD.1.2 F1AP_SUL_Information */
      if(0) { // Optional
        asn1cCalloc(fDD_Info->uL_NRFreqInfo.sul_Information, fdd_sul_info);
        fdd_sul_info->sUL_NRARFCN = 0;
        fdd_sul_info->sUL_transmission_Bandwidth.nRSCS = 0;
        fdd_sul_info->sUL_transmission_Bandwidth.nRNRB = 0;
      }

      /* FDD.1.3 freqBandListNr */
      int fdd_ul_num_available_freq_Bands = f1ap_req(false,instance)->nr_mode_info[i].fdd.ul_num_frequency_bands;
      LOG_D(F1AP, "fdd_ul_num_available_freq_Bands = %d \n", fdd_ul_num_available_freq_Bands);

      for (int fdd_ul_j=0; fdd_ul_j<fdd_ul_num_available_freq_Bands; fdd_ul_j++) {
        asn1cSequenceAdd(fDD_Info->uL_NRFreqInfo.freqBandListNr.list, F1AP_FreqBandNrItem_t, nr_freqBandNrItem);
        /* FDD.1.3.1 freqBandIndicatorNr*/
        nr_freqBandNrItem->freqBandIndicatorNr = f1ap_req(false,instance)->nr_mode_info[i].fdd.ul_nr_band[fdd_ul_j]; //
        /* FDD.1.3.2 supportedSULBandList*/
        int num_available_supported_SULBands = f1ap_req(false,instance)->nr_mode_info[i].fdd.ul_num_sul_frequency_bands;
        LOG_D(F1AP, "num_available_supported_SULBands = %d \n", num_available_supported_SULBands);

        for (int fdd_ul_k=0; fdd_ul_k<num_available_supported_SULBands; fdd_ul_k++) {
          asn1cSequenceAdd(nr_freqBandNrItem->supportedSULBandList.list, F1AP_SupportedSULFreqBandItem_t, nr_supportedSULFreqBandItem);
          /* FDD.1.3.2.1 freqBandIndicatorNr */
          nr_supportedSULFreqBandItem->freqBandIndicatorNr = f1ap_req(false,instance)->nr_mode_info[i].fdd.ul_nr_sul_band[fdd_ul_k]; //
        } // for FDD : UL supported_SULBands
      } // for FDD : UL freq_Bands

      /* FDD.2 DL NRFreqInfo */
      /* FDD.2.1 DL NRFreqInfo ARFCN */
      fDD_Info->dL_NRFreqInfo.nRARFCN = f1ap_req(false,instance)->nr_mode_info[i].fdd.dl_nr_arfcn; // Integer

      /* FDD.2.2 F1AP_SUL_Information */
      if(0) { // Optional
        F1AP_SUL_Information_t *fdd_sul_info=fDD_Info->dL_NRFreqInfo.sul_Information;
        fdd_sul_info->sUL_NRARFCN = 0;
        fdd_sul_info->sUL_transmission_Bandwidth.nRSCS = 0;
        fdd_sul_info->sUL_transmission_Bandwidth.nRNRB = 0;
      }

      /* FDD.2.3 freqBandListNr */
      int fdd_dl_num_available_freq_Bands = f1ap_req(false,instance)->nr_mode_info[i].fdd.dl_num_frequency_bands;
      LOG_D(F1AP, "fdd_dl_num_available_freq_Bands = %d \n", fdd_dl_num_available_freq_Bands);

      for (int fdd_dl_j=0; fdd_dl_j<fdd_dl_num_available_freq_Bands; fdd_dl_j++) {
        asn1cSequenceAdd(fDD_Info->dL_NRFreqInfo.freqBandListNr.list, F1AP_FreqBandNrItem_t, nr_freqBandNrItem);
        /* FDD.2.3.1 freqBandIndicatorNr*/
        nr_freqBandNrItem->freqBandIndicatorNr = f1ap_req(false,instance)->nr_mode_info[i].fdd.dl_nr_band[fdd_dl_j]; //
        /* FDD.2.3.2 supportedSULBandList*/
        int num_available_supported_SULBands = f1ap_req(false,instance)->nr_mode_info[i].fdd.dl_num_sul_frequency_bands;
        LOG_D(F1AP, "num_available_supported_SULBands = %d \n", num_available_supported_SULBands);

        for (int fdd_dl_k=0; fdd_dl_k<num_available_supported_SULBands; fdd_dl_k++) {
          asn1cSequenceAdd(nr_freqBandNrItem->supportedSULBandList.list, F1AP_SupportedSULFreqBandItem_t, nr_supportedSULFreqBandItem);
          /* FDD.2.3.2.1 freqBandIndicatorNr */
          nr_supportedSULFreqBandItem->freqBandIndicatorNr = f1ap_req(false,instance)->nr_mode_info[i].fdd.dl_nr_sul_band[fdd_dl_k]; //
        } // for FDD : DL supported_SULBands
      } // for FDD : DL freq_Bands

      /* FDD.3 UL Transmission Bandwidth */
      fDD_Info->uL_Transmission_Bandwidth.nRSCS = f1ap_req(false,instance)->nr_mode_info[i].fdd.ul_scs;
      fDD_Info->uL_Transmission_Bandwidth.nRNRB = to_NRNRB(f1ap_req(false,instance)->nr_mode_info[i].fdd.ul_nrb);
      /* FDD.4 DL Transmission Bandwidth */
      fDD_Info->dL_Transmission_Bandwidth.nRSCS = f1ap_req(false,instance)->nr_mode_info[i].fdd.dl_scs;
      fDD_Info->dL_Transmission_Bandwidth.nRNRB = to_NRNRB(f1ap_req(false,instance)->nr_mode_info[i].fdd.dl_nrb);
    } else { // TDD
      nR_Mode_Info->present = F1AP_NR_Mode_Info_PR_tDD;
      asn1cCalloc(nR_Mode_Info->choice.tDD, tDD_Info);
      /* TDD.1 nRFreqInfo */
      /* TDD.1.1 nRFreqInfo ARFCN */
      tDD_Info->nRFreqInfo.nRARFCN = f1ap_req(false,instance)->nr_mode_info[i].tdd.nr_arfcn; // Integer

      /* TDD.1.2 F1AP_SUL_Information */
      if(0) { // Optional
        F1AP_SUL_Information_t *tdd_sul_info= tDD_Info->nRFreqInfo.sul_Information;
        tdd_sul_info->sUL_NRARFCN = 0;
        tdd_sul_info->sUL_transmission_Bandwidth.nRSCS = 0;
        tdd_sul_info->sUL_transmission_Bandwidth.nRNRB = 0;
      }

      /* TDD.1.3 freqBandListNr */
      int tdd_num_available_freq_Bands = f1ap_req(false,instance)->nr_mode_info[i].tdd.num_frequency_bands;
      LOG_D(F1AP, "tdd_num_available_freq_Bands = %d \n", tdd_num_available_freq_Bands);

      for (int j=0; j<tdd_num_available_freq_Bands; j++) {
        asn1cSequenceAdd(tDD_Info->nRFreqInfo.freqBandListNr.list, F1AP_FreqBandNrItem_t, nr_freqBandNrItem);
        /* TDD.1.3.1 freqBandIndicatorNr*/
        nr_freqBandNrItem->freqBandIndicatorNr = *f1ap_req(false,instance)->nr_mode_info[i].tdd.nr_band; //
        /* TDD.1.3.2 supportedSULBandList*/
        int num_available_supported_SULBands = f1ap_req(false,instance)->nr_mode_info[i].tdd.num_sul_frequency_bands;
        LOG_D(F1AP, "num_available_supported_SULBands = %d \n", num_available_supported_SULBands);

        for (int k=0; k<num_available_supported_SULBands; k++) {
          asn1cSequenceAdd(nr_freqBandNrItem->supportedSULBandList.list,F1AP_SupportedSULFreqBandItem_t, nr_supportedSULFreqBandItem);
          /* TDD.1.3.2.1 freqBandIndicatorNr */
          nr_supportedSULFreqBandItem->freqBandIndicatorNr = *f1ap_req(false,instance)->nr_mode_info[i].tdd.nr_sul_band; //
        } // for TDD : supported_SULBands
      } // for TDD : freq_Bands

      /* TDD.2 transmission_Bandwidth */
      tDD_Info->transmission_Bandwidth.nRSCS = f1ap_req(false,instance)->nr_mode_info[i].tdd.scs;
      tDD_Info->transmission_Bandwidth.nRNRB = to_NRNRB(f1ap_req(false,instance)->nr_mode_info[i].tdd.nrb);
    } // if nR_Mode_Info

    /* - measurementTimingConfiguration */
    char *measurementTimingConfiguration = f1ap_req(false,instance)->measurement_timing_information[i]; // sept. 2018
    OCTET_STRING_fromBuf(&served_cell_information->measurementTimingConfiguration,
                         measurementTimingConfiguration,
                         strlen(measurementTimingConfiguration));
    asn1cCalloc(gnb_du_served_cells_item->gNB_DU_System_Information, gNB_DU_System_Information);
    /* 4.1.2 gNB-DU System Information */
    OCTET_STRING_fromBuf(&gNB_DU_System_Information->mIB_message,  // sept. 2018
                         (const char *)f1ap_req(false,instance)->mib[i], //f1ap_du_data->mib,
                         f1ap_req(false,instance)->mib_length[i]);
    OCTET_STRING_fromBuf(&gNB_DU_System_Information->sIB1_message,  // sept. 2018
                         (const char *)f1ap_req(false,instance)->sib1[i],
                         f1ap_req(false,instance)->sib1_length[i]);
  }

  /* mandatory */
  /* c5. RRC VERSION */
  asn1cSequenceAdd(f1Setup->protocolIEs.list, F1AP_F1SetupRequestIEs_t, ie2);
  ie2->id                        = F1AP_ProtocolIE_ID_id_GNB_DU_RRC_Version;
  ie2->criticality               = F1AP_Criticality_reject;
  ie2->value.present             = F1AP_F1SetupRequestIEs__value_PR_RRC_Version;
  ie2->value.choice.RRC_Version.latest_RRC_Version.buf=calloc(1,sizeof(char));
  ie2->value.choice.RRC_Version.latest_RRC_Version.buf[0] = 0xe0;
  ie2->value.choice.RRC_Version.latest_RRC_Version.size = 1;
  ie2->value.choice.RRC_Version.latest_RRC_Version.bits_unused = 5;

  /* encode */
  if (f1ap_encode_pdu(&pdu, &buffer, &len) < 0) {
    LOG_E(F1AP, "Failed to encode F1 setup request\n");
    return -1;
  }

  ASN_STRUCT_RESET(asn_DEF_F1AP_F1AP_PDU, &pdu);
  f1ap_itti_send_sctp_data_req(false, instance, buffer, len, 0);
  return 0;
}

int DU_handle_F1_SETUP_RESPONSE(instance_t instance,
                                uint32_t               assoc_id,
                                uint32_t               stream,
                                F1AP_F1AP_PDU_t       *pdu) {
  LOG_D(F1AP, "DU_handle_F1_SETUP_RESPONSE\n");
  AssertFatal(pdu->present == F1AP_F1AP_PDU_PR_successfulOutcome,
              "pdu->present != F1AP_F1AP_PDU_PR_successfulOutcome\n");
  AssertFatal(pdu->choice.successfulOutcome->procedureCode  == F1AP_ProcedureCode_id_F1Setup,
              "pdu->choice.successfulOutcome->procedureCode != F1AP_ProcedureCode_id_F1Setup\n");
  AssertFatal(pdu->choice.successfulOutcome->criticality  == F1AP_Criticality_reject,
              "pdu->choice.successfulOutcome->criticality != F1AP_Criticality_reject\n");
  AssertFatal(pdu->choice.successfulOutcome->value.present  == F1AP_SuccessfulOutcome__value_PR_F1SetupResponse,
              "pdu->choice.successfulOutcome->value.present != F1AP_SuccessfulOutcome__value_PR_F1SetupResponse\n");
  F1AP_F1SetupResponse_t    *in = &pdu->choice.successfulOutcome->value.choice.F1SetupResponse;
  F1AP_F1SetupResponseIEs_t *ie;
  int TransactionId = -1;
  int num_cells_to_activate = 0;
  F1AP_Cells_to_be_Activated_List_Item_t *cell;
  MessageDef *msg_p = itti_alloc_new_message (TASK_DU_F1, 0, F1AP_SETUP_RESP);
  LOG_D(F1AP, "F1AP: F1Setup-Resp: protocolIEs.list.count %d\n",
        in->protocolIEs.list.count);

  for (int i=0; i < in->protocolIEs.list.count; i++) {
    ie = in->protocolIEs.list.array[i];

    switch (ie->id) {
      case F1AP_ProtocolIE_ID_id_TransactionID:
        AssertFatal(ie->criticality == F1AP_Criticality_reject,
                    "ie->criticality != F1AP_Criticality_reject\n");
        AssertFatal(ie->value.present == F1AP_F1SetupResponseIEs__value_PR_TransactionID,
                    "ie->value.present != F1AP_F1SetupResponseIEs__value_PR_TransactionID\n");
        TransactionId=ie->value.choice.TransactionID;
        LOG_D(F1AP, "F1AP: F1Setup-Resp: TransactionId %d\n",
              TransactionId);
        break;

      case F1AP_ProtocolIE_ID_id_gNB_CU_Name:
        AssertFatal(ie->criticality == F1AP_Criticality_ignore,
                    "ie->criticality != F1AP_Criticality_ignore\n");
        AssertFatal(ie->value.present == F1AP_F1SetupResponseIEs__value_PR_GNB_CU_Name,
                    "ie->value.present != F1AP_F1SetupResponseIEs__value_PR_TransactionID\n");
        F1AP_SETUP_RESP (msg_p).gNB_CU_name = malloc(ie->value.choice.GNB_CU_Name.size+1);
        memcpy(F1AP_SETUP_RESP (msg_p).gNB_CU_name,ie->value.choice.GNB_CU_Name.buf,ie->value.choice.GNB_CU_Name.size);
        F1AP_SETUP_RESP (msg_p).gNB_CU_name[ie->value.choice.GNB_CU_Name.size]='\0';
        LOG_D(F1AP, "F1AP: F1Setup-Resp: gNB_CU_name %s\n",
              F1AP_SETUP_RESP (msg_p).gNB_CU_name);
        break;

      case F1AP_ProtocolIE_ID_id_GNB_CU_RRC_Version:
        LOG_D(F1AP, "F1AP: Received GNB-CU-RRC-Version, ignoring\n");
        break;

      case F1AP_ProtocolIE_ID_id_Cells_to_be_Activated_List: {
        AssertFatal(ie->criticality == F1AP_Criticality_reject,
                    "ie->criticality != F1AP_Criticality_reject\n");
        AssertFatal(ie->value.present == F1AP_F1SetupResponseIEs__value_PR_Cells_to_be_Activated_List,
                    "ie->value.present != F1AP_F1SetupResponseIEs__value_PR_Cells_to_be_Activated_List\n");
        num_cells_to_activate = ie->value.choice.Cells_to_be_Activated_List.list.count;
        LOG_D(F1AP, "F1AP: Activating %d cells\n",num_cells_to_activate);

        for (int i=0; i<num_cells_to_activate; i++) {
          F1AP_Cells_to_be_Activated_List_ItemIEs_t *cells_to_be_activated_list_item_ies = (F1AP_Cells_to_be_Activated_List_ItemIEs_t *) ie->value.choice.Cells_to_be_Activated_List.list.array[i];
          AssertFatal(cells_to_be_activated_list_item_ies->id == F1AP_ProtocolIE_ID_id_Cells_to_be_Activated_List_Item,
                      "cells_to_be_activated_list_item_ies->id != F1AP_ProtocolIE_ID_id_Cells_to_be_Activated_List_Item");
          AssertFatal(cells_to_be_activated_list_item_ies->criticality == F1AP_Criticality_reject,
                      "cells_to_be_activated_list_item_ies->criticality == F1AP_Criticality_reject");
          AssertFatal(cells_to_be_activated_list_item_ies->value.present == F1AP_Cells_to_be_Activated_List_ItemIEs__value_PR_Cells_to_be_Activated_List_Item,
                      "cells_to_be_activated_list_item_ies->value.present == F1AP_Cells_to_be_Activated_List_ItemIEs__value_PR_Cells_to_be_Activated_List_Item");
          cell = &cells_to_be_activated_list_item_ies->value.choice.Cells_to_be_Activated_List_Item;
          TBCD_TO_MCC_MNC(&cell->nRCGI.pLMN_Identity, F1AP_SETUP_RESP (msg_p).cells_to_activate[i].mcc, F1AP_SETUP_RESP (msg_p).cells_to_activate[i].mnc,
                          F1AP_SETUP_RESP (msg_p).cells_to_activate[i].mnc_digit_length);
          LOG_D(F1AP, "nr_cellId : %x %x %x %x %x\n",
                cell->nRCGI.nRCellIdentity.buf[0],
                cell->nRCGI.nRCellIdentity.buf[1],
                cell->nRCGI.nRCellIdentity.buf[2],
                cell->nRCGI.nRCellIdentity.buf[3],
                cell->nRCGI.nRCellIdentity.buf[4]);
          BIT_STRING_TO_NR_CELL_IDENTITY(&cell->nRCGI.nRCellIdentity,
                                         F1AP_SETUP_RESP (msg_p).cells_to_activate[i].nr_cellid);
          F1AP_ProtocolExtensionContainer_154P112_t *ext = (F1AP_ProtocolExtensionContainer_154P112_t *)cell->iE_Extensions;

          if (ext==NULL)
            continue;

          for (int cnt=0; cnt<ext->list.count; cnt++) {
            F1AP_Cells_to_be_Activated_List_ItemExtIEs_t *cells_to_be_activated_list_itemExtIEs=(F1AP_Cells_to_be_Activated_List_ItemExtIEs_t *)ext->list.array[cnt];

            switch (cells_to_be_activated_list_itemExtIEs->id) {
              /*
                            case F1AP_Cells_to_be_Activated_List_ItemExtIEs__extensionValue_PR_NOTHING:
                            case F1AP_Cells_to_be_Activated_List_ItemExtIEs__extensionValue_PR_GNB_CUSystemInformation,
                            case F1AP_Cells_to_be_Activated_List_ItemExtIEs__extensionValue_PR_AvailablePLMNList,
                            case F1AP_Cells_to_be_Activated_List_ItemExtIEs__extensionValue_PR_ExtendedAvailablePLMN_List,
                            case F1AP_Cells_to_be_Activated_List_ItemExtIEs__extensionValue_PR_IAB_Info_IAB_donor_CU,
                            case F1AP_Cells_to_be_Activated_List_ItemExtIEs__extensionValue_PR_AvailableSNPN_ID_List
              */
              case F1AP_ProtocolIE_ID_id_gNB_CUSystemInformation: {
                F1AP_SETUP_RESP (msg_p).cells_to_activate[i].nrpci = (cell->nRPCI != NULL) ? *cell->nRPCI : 0;
                F1AP_GNB_CUSystemInformation_t *gNB_CUSystemInformation = (F1AP_GNB_CUSystemInformation_t *)&cells_to_be_activated_list_itemExtIEs->extensionValue.choice.GNB_CUSystemInformation;
                F1AP_SETUP_RESP (msg_p).cells_to_activate[i].num_SI = gNB_CUSystemInformation->sibtypetobeupdatedlist.list.count;
                AssertFatal(ext->list.count==1,"At least one SI message should be there, and only 1 for now!\n");
                LOG_D(F1AP, "F1AP: Cell %d MCC %d MNC %d NRCellid %lx num_si %d\n",
                      i, F1AP_SETUP_RESP (msg_p).cells_to_activate[i].mcc, F1AP_SETUP_RESP (msg_p).cells_to_activate[i].mnc,
                      F1AP_SETUP_RESP (msg_p).cells_to_activate[i].nr_cellid, F1AP_SETUP_RESP (msg_p).cells_to_activate[i].num_SI);

                for (int si = 0; si < gNB_CUSystemInformation->sibtypetobeupdatedlist.list.count; si++) {
                  F1AP_SibtypetobeupdatedListItem_t *sib_item = gNB_CUSystemInformation->sibtypetobeupdatedlist.list.array[si];
                  size_t size = sib_item->sIBmessage.size;
                  F1AP_SETUP_RESP (msg_p).cells_to_activate[i].SI_container_length[si] = size;
                  LOG_D(F1AP, "F1AP: SI_container_length[%d][%ld] %ld bytes\n", i, sib_item->sIBtype, size);
                  F1AP_SETUP_RESP (msg_p).cells_to_activate[i].SI_container[si] = malloc(F1AP_SETUP_RESP (msg_p).cells_to_activate[i].SI_container_length[si]);
                  memcpy((void *)F1AP_SETUP_RESP (msg_p).cells_to_activate[i].SI_container[si],
                         (void *)sib_item->sIBmessage.buf,
                         size);
                  F1AP_SETUP_RESP (msg_p).cells_to_activate[i].SI_type[si]=sib_item->sIBtype;
                }

                break;
              }

              case F1AP_ProtocolIE_ID_id_AvailablePLMNList:
                AssertFatal(1==0,"F1AP_ProtocolIE_ID_id_AvailablePLMNList not supported yet\n");
                break;

              case F1AP_ProtocolIE_ID_id_ExtendedAvailablePLMN_List:
                AssertFatal(1==0,"F1AP_ProtocolIE_ID_id_AvailablePLMNList not supported yet\n");
                break;

              case F1AP_ProtocolIE_ID_id_IAB_Info_IAB_donor_CU:
                AssertFatal(1==0,"F1AP_ProtocolIE_ID_id_AvailablePLMNList not supported yet\n");
                break;

              case F1AP_ProtocolIE_ID_id_AvailableSNPN_ID_List:
                AssertFatal(1==0,"F1AP_ProtocolIE_ID_id_AvailablePLMNList not supported yet\n");
                break;

              default:
                AssertFatal(1==0,"F1AP_ProtocolIE_ID_id %d unknown\n",(int)cells_to_be_activated_list_itemExtIEs->id);
                break;
            }
          } // for (cnt=...
        } // for (cells_to_activate...

        break;
      } // case F1AP_ProtocolIE_ID_id_Cells_to_be_Activated_List

      default:
        AssertFatal(1==0,"F1AP_ProtocolIE_ID_id %d unknown\n", (int)ie->id);
        break;
    } // switch ie
  } // for IE

  AssertFatal(TransactionId!=-1,"TransactionId was not sent\n");
  LOG_D(F1AP,"F1AP: num_cells_to_activate %d\n",num_cells_to_activate);
  F1AP_SETUP_RESP (msg_p).num_cells_to_activate = num_cells_to_activate;

  // tmp
  // F1AP_SETUP_RESP (msg_p).num_SI[0] = 1;
  for (int i=0; i<num_cells_to_activate; i++)
    AssertFatal(F1AP_SETUP_RESP (msg_p).cells_to_activate[i].num_SI > 0, "System Information %d is missing",i);

  LOG_D(F1AP, "Sending F1AP_SETUP_RESP ITTI message\n");
  itti_send_msg_to_task(TASK_F1APP, GNB_MODULE_ID_TO_INSTANCE(assoc_id), msg_p);
  return 0;
}

// SETUP FAILURE
int DU_handle_F1_SETUP_FAILURE(instance_t instance,
                               uint32_t assoc_id,
                               uint32_t stream,
                               F1AP_F1AP_PDU_t *pdu) {
  LOG_E(F1AP, "DU_handle_F1_SETUP_FAILURE\n");
  F1AP_F1SetupFailure_t    *out;
  F1AP_F1SetupFailureIEs_t *ie;
  out = &pdu->choice.unsuccessfulOutcome->value.choice.F1SetupFailure;
  /* Transaction ID */
  F1AP_FIND_PROTOCOLIE_BY_ID(F1AP_F1SetupFailureIEs_t, ie, out,
                             F1AP_ProtocolIE_ID_id_TransactionID, true);
  /* Cause */
  F1AP_FIND_PROTOCOLIE_BY_ID(F1AP_F1SetupFailureIEs_t, ie, out,
                             F1AP_ProtocolIE_ID_id_Cause, true);

  if(0) {
    /* TimeToWait */
    F1AP_FIND_PROTOCOLIE_BY_ID(F1AP_F1SetupFailureIEs_t, ie, out,
                               F1AP_ProtocolIE_ID_id_TimeToWait, true);
  }

  return 0;
}


/*
    gNB-DU Configuration Update
*/

//void DU_send_gNB_DU_CONFIGURATION_UPDATE(F1AP_GNBDUConfigurationUpdate_t *GNBDUConfigurationUpdate) {
int DU_send_gNB_DU_CONFIGURATION_UPDATE(instance_t instance,
                                        instance_t du_mod_idP,
                                        f1ap_setup_req_t *f1ap_setup_req) {
  F1AP_F1AP_PDU_t                     pdu= {0};
  uint8_t  *buffer=NULL;
  uint32_t  len=0;
  /* Create */
  /* 0. Message Type */
  pdu.present = F1AP_F1AP_PDU_PR_initiatingMessage;
  asn1cCalloc(pdu.choice.initiatingMessage, initMsg);
  initMsg->procedureCode = F1AP_ProcedureCode_id_gNBDUConfigurationUpdate;
  initMsg->criticality   = F1AP_Criticality_reject;
  initMsg->value.present = F1AP_InitiatingMessage__value_PR_GNBDUConfigurationUpdate;
  F1AP_GNBDUConfigurationUpdate_t      *out = &pdu.choice.initiatingMessage->value.choice.GNBDUConfigurationUpdate;
  /* mandatory */
  /* c1. Transaction ID (integer value) */
  asn1cSequenceAdd(out, F1AP_GNBDUConfigurationUpdateIEs_t, ie1);
  ie1->id                        = F1AP_ProtocolIE_ID_id_TransactionID;
  ie1->criticality               = F1AP_Criticality_reject;
  ie1->value.present             = F1AP_GNBDUConfigurationUpdateIEs__value_PR_TransactionID;
  ie1->value.choice.TransactionID = F1AP_get_next_transaction_identifier(instance, du_mod_idP);
  /* mandatory */
  /* c2. Served_Cells_To_Add */
  asn1cSequenceAdd(out, F1AP_GNBDUConfigurationUpdateIEs_t, ie2);
  ie2->id                        = F1AP_ProtocolIE_ID_id_Served_Cells_To_Add_List;
  ie2->criticality               = F1AP_Criticality_reject;
  ie2->value.present             = F1AP_GNBDUConfigurationUpdateIEs__value_PR_Served_Cells_To_Add_List;

  for (int j=0;   j<1; j++) {
    //
    asn1cSequenceAdd(ie2->value.choice.Served_Cells_To_Add_List.list, F1AP_Served_Cells_To_Add_ItemIEs_t, served_cells_to_add_item_ies);
    served_cells_to_add_item_ies->id            = F1AP_ProtocolIE_ID_id_Served_Cells_To_Add_Item;
    served_cells_to_add_item_ies->criticality   = F1AP_Criticality_reject;
    served_cells_to_add_item_ies->value.present = F1AP_Served_Cells_To_Add_ItemIEs__value_PR_Served_Cells_To_Add_Item;
    F1AP_Served_Cells_To_Add_Item_t *served_cells_to_add_item= &served_cells_to_add_item_ies->value.choice.Served_Cells_To_Add_Item;
    F1AP_Served_Cell_Information_t  *served_cell_information=&served_cells_to_add_item->served_Cell_Information;
    /* - nRCGI */
    addnRCGI(served_cell_information->nRCGI, &f1ap_setup_req->cell[j]);
    /* - nRPCI */
    /* 2.1.1 serverd cell Information */
    cellIDs_t *cell=&f1ap_req(false, instance)->cell[j];
    served_cell_information->nRPCI = cell->nr_pci;  // int 0..1007
    /* - fiveGS_TAC */
    uint32_t tac=htonl(cell->tac);
    served_cell_information->fiveGS_TAC=(F1AP_FiveGS_TAC_t *) calloc(1,sizeof(F1AP_FiveGS_TAC_t *));
    OCTET_STRING_fromBuf(served_cell_information->fiveGS_TAC, ((char *)&tac)+1, 3);

    /* - Configured_EPS_TAC */
    if(1) {
      served_cell_information->configured_EPS_TAC = (F1AP_Configured_EPS_TAC_t *)calloc(1, sizeof(F1AP_Configured_EPS_TAC_t));
      OCTET_STRING_fromBuf(served_cell_information->configured_EPS_TAC,"2", 2);
    }

    asn1cSequenceAdd(served_cell_information->servedPLMNs.list, F1AP_ServedPLMNs_Item_t, servedPLMN_item);
    MCC_MNC_TO_PLMNID(cell->mcc, cell->mnc, cell->mnc_digit_length, &servedPLMN_item->pLMN_Identity);
    // // /* - CHOICE NR-MODE-Info */
    F1AP_NR_Mode_Info_t *nR_Mode_Info=&served_cell_information->nR_Mode_Info;
    LOG_E(F1AP,"Here hardcoded values instead of values from configuration file\n");

    if (f1ap_setup_req->fdd_flag) {
      nR_Mode_Info->present = F1AP_NR_Mode_Info_PR_fDD;
      /* > FDD >> FDD Info */
      asn1cCalloc(nR_Mode_Info->choice.fDD, fDD_Info);
      /* >>> UL NRFreqInfo */
      fDD_Info->uL_NRFreqInfo.nRARFCN = 999L;
      asn1cSequenceAdd(fDD_Info->uL_NRFreqInfo.freqBandListNr.list, F1AP_FreqBandNrItem_t, ul_freqBandNrItem);
      ul_freqBandNrItem->freqBandIndicatorNr = 888L;
      asn1cSequenceAdd(ul_freqBandNrItem->supportedSULBandList.list, F1AP_SupportedSULFreqBandItem_t, ul_supportedSULFreqBandItem);
      ul_supportedSULFreqBandItem->freqBandIndicatorNr = 777L;
      /* >>> DL NRFreqInfo */
      fDD_Info->dL_NRFreqInfo.nRARFCN = 666L;
      asn1cSequenceAdd(fDD_Info->dL_NRFreqInfo.freqBandListNr.list, F1AP_FreqBandNrItem_t, dl_freqBandNrItem);
      dl_freqBandNrItem->freqBandIndicatorNr = 555L;
      asn1cSequenceAdd(dl_freqBandNrItem->supportedSULBandList.list, F1AP_SupportedSULFreqBandItem_t, dl_supportedSULFreqBandItem);
      dl_supportedSULFreqBandItem->freqBandIndicatorNr = 444L;
      /* >>> UL Transmission Bandwidth */
      fDD_Info->uL_Transmission_Bandwidth.nRSCS = F1AP_NRSCS_scs15;
      fDD_Info->uL_Transmission_Bandwidth.nRNRB = F1AP_NRNRB_nrb11;
      /* >>> DL Transmission Bandwidth */
      fDD_Info->dL_Transmission_Bandwidth.nRSCS = F1AP_NRSCS_scs15;
      fDD_Info->dL_Transmission_Bandwidth.nRNRB = F1AP_NRNRB_nrb11;
    } else { // TDD
      nR_Mode_Info->present = F1AP_NR_Mode_Info_PR_tDD;
      /* > TDD >> TDD Info */
      asn1cCalloc(nR_Mode_Info->choice.tDD, tDD_Info);
      /* >>> ARFCN */
      tDD_Info->nRFreqInfo.nRARFCN = 999L; // Integer
      asn1cSequenceAdd(tDD_Info->nRFreqInfo.freqBandListNr.list, F1AP_FreqBandNrItem_t, nr_freqBandNrItem);
      nr_freqBandNrItem->freqBandIndicatorNr = 555L;
      asn1cSequenceAdd(nr_freqBandNrItem->supportedSULBandList.list, F1AP_SupportedSULFreqBandItem_t, nr_supportedSULFreqBandItem);
      nr_supportedSULFreqBandItem->freqBandIndicatorNr = 444L;
      tDD_Info->transmission_Bandwidth.nRSCS= F1AP_NRSCS_scs15;
      tDD_Info->transmission_Bandwidth.nRNRB= F1AP_NRNRB_nrb11;
    }

    /* - measurementTimingConfiguration */
    char *measurementTimingConfiguration = "0"; // sept. 2018
    OCTET_STRING_fromBuf(&served_cell_information->measurementTimingConfiguration,
                         measurementTimingConfiguration,
                         strlen(measurementTimingConfiguration));
    /* 2.1.2 gNB-DU System Information */
    asn1cCalloc(served_cells_to_add_item->gNB_DU_System_Information, gNB_DU_System_Information);
    OCTET_STRING_fromBuf(&gNB_DU_System_Information->mIB_message,  // sept. 2018
                         "1",
                         sizeof("1"));
    OCTET_STRING_fromBuf(&gNB_DU_System_Information->sIB1_message,  // sept. 2018
                         "1",
                         sizeof("1"));
  }

  /* mandatory */
  /* c3. Served_Cells_To_Modify */
  asn1cSequenceAdd(out, F1AP_GNBDUConfigurationUpdateIEs_t, ie3);
  ie3->id                        = F1AP_ProtocolIE_ID_id_Served_Cells_To_Modify_List;
  ie3->criticality               = F1AP_Criticality_reject;
  ie3->value.present             = F1AP_GNBDUConfigurationUpdateIEs__value_PR_Served_Cells_To_Modify_List;

  for (int i=0; i<1; i++) {
    //
    cellIDs_t *cell=&f1ap_req(false, instance)->cell[i];
    asn1cSequenceAdd(ie3->value.choice.Served_Cells_To_Modify_List.list, F1AP_Served_Cells_To_Modify_ItemIEs_t, served_cells_to_modify_item_ies);
    served_cells_to_modify_item_ies->id            = F1AP_ProtocolIE_ID_id_Served_Cells_To_Modify_Item;
    served_cells_to_modify_item_ies->criticality   = F1AP_Criticality_reject;
    served_cells_to_modify_item_ies->value.present = F1AP_Served_Cells_To_Modify_ItemIEs__value_PR_Served_Cells_To_Modify_Item;
    F1AP_Served_Cells_To_Modify_Item_t *served_cells_to_modify_item=&served_cells_to_modify_item_ies->value.choice.Served_Cells_To_Modify_Item;
    /* 3.1 oldNRCGI */
    //addnRGCI(served_cells_to_modify_item->oldNRCGI, f1ap_setup_req->cell[i]);
    /* 3.2.1 serverd cell Information */
    F1AP_Served_Cell_Information_t *served_cell_information= &served_cells_to_modify_item->served_Cell_Information;
    /* - nRCGI */
    //addnRGCI(served_cell_information->nRCGI,f1ap_setup_req->cell[i]);
    /* - nRPCI */
    served_cell_information->nRPCI = f1ap_setup_req->cell[i].nr_pci;  // int 0..1007
    /* - fiveGS_TAC */
    asn1cCalloc(served_cell_information->fiveGS_TAC, tac );
    OCTET_STRING_fromBuf(tac,
                         (const char *) &f1ap_setup_req->cell[i].tac,
                         3);

    /* - Configured_EPS_TAC */
    if(1) {
      asn1cCalloc(served_cell_information->configured_EPS_TAC, tmp2);
      OCTET_STRING_fromBuf(tmp2,
                           "2",
                           2);
    }

    asn1cSequenceAdd(served_cell_information->servedPLMNs.list, F1AP_ServedPLMNs_Item_t, servedPLMN_item);
    MCC_MNC_TO_PLMNID(cell->mcc, cell->mnc, cell->mnc_digit_length, &servedPLMN_item->pLMN_Identity);
    // // /* - CHOICE NR-MODE-Info */
    F1AP_NR_Mode_Info_t *nR_Mode_Info= &served_cell_information->nR_Mode_Info;

    if (f1ap_setup_req->fdd_flag) {
      nR_Mode_Info->present = F1AP_NR_Mode_Info_PR_fDD;
      /* > FDD >> FDD Info */
      asn1cCalloc(nR_Mode_Info->choice.fDD, fDD_Info);
      /* >>> UL NRFreqInfo */
      fDD_Info->uL_NRFreqInfo.nRARFCN = 999L;
      asn1cSequenceAdd(fDD_Info->uL_NRFreqInfo.freqBandListNr.list, F1AP_FreqBandNrItem_t, ul_freqBandNrItem);
      ul_freqBandNrItem->freqBandIndicatorNr = 888L;
      asn1cSequenceAdd(ul_freqBandNrItem->supportedSULBandList.list, F1AP_SupportedSULFreqBandItem_t, ul_supportedSULFreqBandItem);
      ul_supportedSULFreqBandItem->freqBandIndicatorNr = 777L;
      /* >>> DL NRFreqInfo */
      fDD_Info->dL_NRFreqInfo.nRARFCN = 666L;
      asn1cSequenceAdd(dl_freqBandNrItem->supportedSULBandList.list, F1AP_FreqBandNrItem_t, dl_freqBandNrItem);
      dl_freqBandNrItem->freqBandIndicatorNr = 555L;
      F1AP_SupportedSULFreqBandItem_t dl_supportedSULFreqBandItem;
      memset((void *)&dl_supportedSULFreqBandItem, 0, sizeof(F1AP_SupportedSULFreqBandItem_t));
      dl_supportedSULFreqBandItem.freqBandIndicatorNr = 444L;
      /* >>> UL Transmission Bandwidth */
      fDD_Info->uL_Transmission_Bandwidth.nRSCS = F1AP_NRSCS_scs15;
      fDD_Info->uL_Transmission_Bandwidth.nRNRB = F1AP_NRNRB_nrb11;
      /* >>> DL Transmission Bandwidth */
      fDD_Info->dL_Transmission_Bandwidth.nRSCS = F1AP_NRSCS_scs15;
      fDD_Info->dL_Transmission_Bandwidth.nRNRB = F1AP_NRNRB_nrb11;
    } else { // TDD
      nR_Mode_Info->present = F1AP_NR_Mode_Info_PR_tDD;
      /* > TDD >> TDD Info */
      asn1cCalloc(nR_Mode_Info->choice.tDD, tDD_Info);
      /* >>> ARFCN */
      tDD_Info->nRFreqInfo.nRARFCN = 999L; // Integer
      asn1cSequenceAdd(tDD_Info->nRFreqInfo.freqBandListNr.list, F1AP_FreqBandNrItem_t, nr_freqBandNrItem);
      nr_freqBandNrItem->freqBandIndicatorNr = 555L;
      asn1cSequenceAdd(nr_freqBandNrItem->supportedSULBandList.list, F1AP_SupportedSULFreqBandItem_t, nr_supportedSULFreqBandItem);
      nr_supportedSULFreqBandItem->freqBandIndicatorNr = 444L;
      tDD_Info->transmission_Bandwidth.nRSCS= F1AP_NRSCS_scs15;
      tDD_Info->transmission_Bandwidth.nRNRB= F1AP_NRNRB_nrb11;
    }

    /* - measurementTimingConfiguration */
    char *measurementTimingConfiguration = "0"; // sept. 2018
    OCTET_STRING_fromBuf(&served_cell_information->measurementTimingConfiguration,
                         measurementTimingConfiguration,
                         strlen(measurementTimingConfiguration));
    /* 3.2.2 gNB-DU System Information */
    asn1cCalloc( served_cells_to_modify_item->gNB_DU_System_Information, gNB_DU_System_Information);
    OCTET_STRING_fromBuf(&gNB_DU_System_Information->mIB_message,  // sept. 2018
                         "1",
                         sizeof("1"));
    OCTET_STRING_fromBuf(&gNB_DU_System_Information->sIB1_message,  // sept. 2018
                         "1",
                         sizeof("1"));
  }

  /* mandatory */
  /* c4. Served_Cells_To_Delete */
  asn1cSequenceAdd(out, F1AP_GNBDUConfigurationUpdateIEs_t, ie4);
  ie4->id                        = F1AP_ProtocolIE_ID_id_Served_Cells_To_Delete_List;
  ie4->criticality               = F1AP_Criticality_reject;
  ie4->value.present             = F1AP_GNBDUConfigurationUpdateIEs__value_PR_Served_Cells_To_Delete_List;

  for (int i=0; i<1; i++) {
    //
    asn1cSequenceAdd(ie4->value.choice.Served_Cells_To_Delete_List.list, F1AP_Served_Cells_To_Delete_ItemIEs_t, served_cells_to_delete_item_ies);
    served_cells_to_delete_item_ies->id            = F1AP_ProtocolIE_ID_id_Served_Cells_To_Delete_Item;
    served_cells_to_delete_item_ies->criticality   = F1AP_Criticality_reject;
    served_cells_to_delete_item_ies->value.present = F1AP_Served_Cells_To_Delete_ItemIEs__value_PR_Served_Cells_To_Delete_Item;
    F1AP_Served_Cells_To_Delete_Item_t *served_cells_to_delete_item=&served_cells_to_delete_item_ies->value.choice.Served_Cells_To_Delete_Item;
    /* 3.1 oldNRCGI */
    addnRCGI(served_cells_to_delete_item->oldNRCGI, &f1ap_setup_req->cell[i]);
  }

  if (f1ap_encode_pdu(&pdu, &buffer, &len) < 0) {
    LOG_E(F1AP, "Failed to encode F1 gNB-DU CONFIGURATION UPDATE\n");
    return -1;
  }

  ASN_STRUCT_RESET(asn_DEF_F1AP_F1AP_PDU, &pdu);
  return 0;
}

int DU_handle_gNB_DU_CONFIGURATION_FAILURE(instance_t instance,
    uint32_t assoc_id,
    uint32_t stream,
    F1AP_F1AP_PDU_t *pdu) {
  AssertFatal(1==0,"Not implemented yet\n");
}

int DU_handle_gNB_DU_CONFIGURATION_UPDATE_ACKNOWLEDGE(instance_t instance,
    uint32_t assoc_id,
    uint32_t stream,
    F1AP_F1AP_PDU_t *pdu) {
  AssertFatal(1==0,"Not implemented yet\n");
}


int DU_handle_gNB_CU_CONFIGURATION_UPDATE(instance_t instance,
    uint32_t assoc_id,
    uint32_t stream,
    F1AP_F1AP_PDU_t *pdu) {
  LOG_D(F1AP, "DU_handle_gNB_CU_CONFIGURATION_UPDATE\n");
  AssertFatal(pdu->present == F1AP_F1AP_PDU_PR_initiatingMessage,
              "pdu->present != F1AP_F1AP_PDU_PR_initiatingMessage\n");
  AssertFatal(pdu->choice.initiatingMessage->procedureCode  == F1AP_ProcedureCode_id_gNBCUConfigurationUpdate,
              "pdu->choice.initiatingMessage->procedureCode != F1AP_ProcedureCode_id_gNBCUConfigurationUpdate\n");
  AssertFatal(pdu->choice.initiatingMessage->criticality  == F1AP_Criticality_reject,
              "pdu->choice.initiatingMessage->criticality != F1AP_Criticality_reject\n");
  AssertFatal(pdu->choice.initiatingMessage->value.present  == F1AP_InitiatingMessage__value_PR_GNBCUConfigurationUpdate,
              "pdu->choice.initiatingMessage->value.present != F1AP_InitiatingMessage__value_PR_GNBCUConfigurationUpdate\n");
  F1AP_GNBCUConfigurationUpdate_t *in = &pdu->choice.initiatingMessage->value.choice.GNBCUConfigurationUpdate;
  F1AP_GNBCUConfigurationUpdateIEs_t *ie;
  int TransactionId = -1;
  int num_cells_to_activate = 0;
  F1AP_Cells_to_be_Activated_List_Item_t *cell;
  MessageDef *msg_p = itti_alloc_new_message (TASK_DU_F1, 0, F1AP_GNB_CU_CONFIGURATION_UPDATE);
  LOG_D(F1AP, "F1AP: gNB_CU_Configuration_Update: protocolIEs.list.count %d\n",
        in->protocolIEs.list.count);

  for (int i=0; i < in->protocolIEs.list.count; i++) {
    ie = in->protocolIEs.list.array[i];

    switch (ie->id) {
      case F1AP_ProtocolIE_ID_id_TransactionID:
        AssertFatal(ie->criticality == F1AP_Criticality_reject,
                    "ie->criticality != F1AP_Criticality_reject\n");
        AssertFatal(ie->value.present == F1AP_GNBCUConfigurationUpdateIEs__value_PR_TransactionID,
                    "ie->value.present != F1AP_GNBCUConfigurationUpdateIEs__value_PR_TransactionID\n");
        TransactionId=ie->value.choice.TransactionID;
        LOG_D(F1AP, "F1AP: GNB-CU-ConfigurationUpdate: TransactionId %d\n",
              TransactionId);
        break;

      case F1AP_ProtocolIE_ID_id_Cells_to_be_Activated_List: {
        AssertFatal(ie->criticality == F1AP_Criticality_reject,
                    "ie->criticality != F1AP_Criticality_reject\n");
        AssertFatal(ie->value.present == F1AP_GNBCUConfigurationUpdateIEs__value_PR_Cells_to_be_Activated_List,
                    "ie->value.present != F1AP_GNBCUConfigurationUpdateIEs__value_PR_Cells_to_be_Activated_List\n");
        num_cells_to_activate = ie->value.choice.Cells_to_be_Activated_List.list.count;
        LOG_D(F1AP, "F1AP: Activating %d cells\n",num_cells_to_activate);

        for (int i=0; i<num_cells_to_activate; i++) {
          F1AP_Cells_to_be_Activated_List_ItemIEs_t *cells_to_be_activated_list_item_ies = (F1AP_Cells_to_be_Activated_List_ItemIEs_t *) ie->value.choice.Cells_to_be_Activated_List.list.array[i];
          AssertFatal(cells_to_be_activated_list_item_ies->id == F1AP_ProtocolIE_ID_id_Cells_to_be_Activated_List_Item,
                      "cells_to_be_activated_list_item_ies->id != F1AP_ProtocolIE_ID_id_Cells_to_be_Activated_List_Item");
          AssertFatal(cells_to_be_activated_list_item_ies->criticality == F1AP_Criticality_reject,
                      "cells_to_be_activated_list_item_ies->criticality == F1AP_Criticality_reject");
          AssertFatal(cells_to_be_activated_list_item_ies->value.present == F1AP_Cells_to_be_Activated_List_ItemIEs__value_PR_Cells_to_be_Activated_List_Item,
                      "cells_to_be_activated_list_item_ies->value.present == F1AP_Cells_to_be_Activated_List_ItemIEs__value_PR_Cells_to_be_Activated_List_Item");
          cell = &cells_to_be_activated_list_item_ies->value.choice.Cells_to_be_Activated_List_Item;
          TBCD_TO_MCC_MNC(&cell->nRCGI.pLMN_Identity, F1AP_GNB_CU_CONFIGURATION_UPDATE (msg_p).cells_to_activate[i].mcc, F1AP_GNB_CU_CONFIGURATION_UPDATE (msg_p).cells_to_activate[i].mnc,
                          F1AP_GNB_CU_CONFIGURATION_UPDATE (msg_p).cells_to_activate[i].mnc_digit_length);
          LOG_D(F1AP, "nr_cellId : %x %x %x %x %x\n",
                cell->nRCGI.nRCellIdentity.buf[0],
                cell->nRCGI.nRCellIdentity.buf[1],
                cell->nRCGI.nRCellIdentity.buf[2],
                cell->nRCGI.nRCellIdentity.buf[3],
                cell->nRCGI.nRCellIdentity.buf[4]);
          BIT_STRING_TO_NR_CELL_IDENTITY(&cell->nRCGI.nRCellIdentity,
                                         F1AP_GNB_CU_CONFIGURATION_UPDATE (msg_p).cells_to_activate[i].nr_cellid);
          F1AP_ProtocolExtensionContainer_154P112_t *ext = (F1AP_ProtocolExtensionContainer_154P112_t *)cell->iE_Extensions;

          if (ext==NULL)
            continue;

          for (int cnt=0; cnt<ext->list.count; cnt++) {
            F1AP_Cells_to_be_Activated_List_ItemExtIEs_t *cells_to_be_activated_list_itemExtIEs=(F1AP_Cells_to_be_Activated_List_ItemExtIEs_t *)ext->list.array[cnt];

            switch (cells_to_be_activated_list_itemExtIEs->id) {
              /*
                            case F1AP_Cells_to_be_Activated_List_ItemExtIEs__extensionValue_PR_NOTHING:
                            case F1AP_Cells_to_be_Activated_List_ItemExtIEs__extensionValue_PR_GNB_CUSystemInformation,
                            case F1AP_Cells_to_be_Activated_List_ItemExtIEs__extensionValue_PR_AvailablePLMNList,
                            case F1AP_Cells_to_be_Activated_List_ItemExtIEs__extensionValue_PR_ExtendedAvailablePLMN_List,
                            case F1AP_Cells_to_be_Activated_List_ItemExtIEs__extensionValue_PR_IAB_Info_IAB_donor_CU,
                            case F1AP_Cells_to_be_Activated_List_ItemExtIEs__extensionValue_PR_AvailableSNPN_ID_List
              */
              case F1AP_ProtocolIE_ID_id_gNB_CUSystemInformation: {
                F1AP_GNB_CU_CONFIGURATION_UPDATE (msg_p).cells_to_activate[i].nrpci = (cell->nRPCI != NULL) ? *cell->nRPCI : 0;
                F1AP_GNB_CUSystemInformation_t *gNB_CUSystemInformation = (F1AP_GNB_CUSystemInformation_t *)&cells_to_be_activated_list_itemExtIEs->extensionValue.choice.GNB_CUSystemInformation;
                F1AP_GNB_CU_CONFIGURATION_UPDATE (msg_p).cells_to_activate[i].num_SI = gNB_CUSystemInformation->sibtypetobeupdatedlist.list.count;
                AssertFatal(ext->list.count==1,"At least one SI message should be there, and only 1 for now!\n");
                LOG_D(F1AP, "F1AP: Cell %d MCC %d MNC %d NRCellid %lx num_si %d\n",
                      i, F1AP_GNB_CU_CONFIGURATION_UPDATE (msg_p).cells_to_activate[i].mcc, F1AP_GNB_CU_CONFIGURATION_UPDATE (msg_p).cells_to_activate[i].mnc,
                      F1AP_GNB_CU_CONFIGURATION_UPDATE (msg_p).cells_to_activate[i].nr_cellid, F1AP_GNB_CU_CONFIGURATION_UPDATE (msg_p).cells_to_activate[i].num_SI);

                for (int si = 0; si < gNB_CUSystemInformation->sibtypetobeupdatedlist.list.count; si++) {
                  F1AP_SibtypetobeupdatedListItem_t *sib_item = gNB_CUSystemInformation->sibtypetobeupdatedlist.list.array[si];
                  size_t size = sib_item->sIBmessage.size;
                  F1AP_GNB_CU_CONFIGURATION_UPDATE (msg_p).cells_to_activate[i].SI_container_length[si] = size;
                  LOG_D(F1AP, "F1AP: SI_container_length[%d][%ld] %ld bytes\n", i, sib_item->sIBtype, size);
                  F1AP_GNB_CU_CONFIGURATION_UPDATE (msg_p).cells_to_activate[i].SI_container[si] = malloc(F1AP_GNB_CU_CONFIGURATION_UPDATE (msg_p).cells_to_activate[i].SI_container_length[si]);
                  memcpy((void *)F1AP_GNB_CU_CONFIGURATION_UPDATE (msg_p).cells_to_activate[i].SI_container[si],
                         (void *)sib_item->sIBmessage.buf,
                         size);
                  F1AP_GNB_CU_CONFIGURATION_UPDATE (msg_p).cells_to_activate[i].SI_type[si]=sib_item->sIBtype;
                }

                break;
              }

              case F1AP_ProtocolIE_ID_id_AvailablePLMNList:
                AssertFatal(1==0,"F1AP_ProtocolIE_ID_id_AvailablePLMNList not supported yet\n");
                break;

              case F1AP_ProtocolIE_ID_id_ExtendedAvailablePLMN_List:
                AssertFatal(1==0,"F1AP_ProtocolIE_ID_id_AvailablePLMNList not supported yet\n");
                break;

              case F1AP_ProtocolIE_ID_id_IAB_Info_IAB_donor_CU:
                AssertFatal(1==0,"F1AP_ProtocolIE_ID_id_AvailablePLMNList not supported yet\n");
                break;

              case F1AP_ProtocolIE_ID_id_AvailableSNPN_ID_List:
                AssertFatal(1==0,"F1AP_ProtocolIE_ID_id_AvailablePLMNList not supported yet\n");
                break;

              default:
                AssertFatal(1==0,"F1AP_ProtocolIE_ID_id %d unknown\n",(int)cells_to_be_activated_list_itemExtIEs->id);
                break;
            }
          } // for (cnt=...
        } // for (cells_to_activate...

        break;
      } // case F1AP_ProtocolIE_ID_id_Cells_to_be_Activated_List

      default:
        AssertFatal(1==0,"F1AP_ProtocolIE_ID_id %d unknown\n", (int)ie->id);
        break;
    } // switch ie
  } // for IE

  AssertFatal(TransactionId!=-1,"TransactionId was not sent\n");
  LOG_D(F1AP,"F1AP: num_cells_to_activate %d\n",num_cells_to_activate);
  F1AP_GNB_CU_CONFIGURATION_UPDATE (msg_p).num_cells_to_activate = num_cells_to_activate;
  LOG_D(F1AP, "Sending F1AP_GNB_CU_CONFIGURATION_UPDATE ITTI message \n");
  itti_send_msg_to_task(TASK_F1APP, GNB_MODULE_ID_TO_INSTANCE(assoc_id), msg_p);
  return 0;
}

int DU_send_gNB_CU_CONFIGURATION_UPDATE_FAILURE(instance_t instance,
    f1ap_gnb_cu_configuration_update_failure_t *GNBCUConfigurationUpdateFailure) {
  AssertFatal(1==0,"received gNB CU CONFIGURATION UPDATE FAILURE with cause %d\n",
              GNBCUConfigurationUpdateFailure->cause);
}

int DU_send_gNB_CU_CONFIGURATION_UPDATE_ACKNOWLEDGE(instance_t instance,
    f1ap_gnb_cu_configuration_update_acknowledge_t *GNBCUConfigurationUpdateAcknowledge) {
  AssertFatal(GNBCUConfigurationUpdateAcknowledge->num_cells_failed_to_be_activated == 0,
              "%d cells failed to activate\n",
              GNBCUConfigurationUpdateAcknowledge->num_cells_failed_to_be_activated);
  AssertFatal(GNBCUConfigurationUpdateAcknowledge->noofTNLAssociations_to_setup == 0,
              "%d TNLAssociations to setup, handle this ...\n",
              GNBCUConfigurationUpdateAcknowledge->noofTNLAssociations_to_setup);
  AssertFatal(GNBCUConfigurationUpdateAcknowledge->noofTNLAssociations_failed == 0,
              "%d TNLAssociations failed\n",
              GNBCUConfigurationUpdateAcknowledge->noofTNLAssociations_failed);
  AssertFatal(GNBCUConfigurationUpdateAcknowledge->noofDedicatedSIDeliveryNeededUEs == 0,
              "%d DedicatedSIDeliveryNeededUEs\n",
              GNBCUConfigurationUpdateAcknowledge->noofDedicatedSIDeliveryNeededUEs);
  F1AP_F1AP_PDU_t           pdu= {0};
  uint8_t  *buffer=NULL;
  uint32_t  len=0;
  /* Create */
  /* 0. pdu Type */
  pdu.present = F1AP_F1AP_PDU_PR_successfulOutcome;
  asn1cCalloc(pdu.choice.successfulOutcome, tmp);
  tmp->procedureCode = F1AP_ProcedureCode_id_gNBCUConfigurationUpdate;
  tmp->criticality   = F1AP_Criticality_reject;
  tmp->value.present = F1AP_SuccessfulOutcome__value_PR_GNBCUConfigurationUpdateAcknowledge;
  F1AP_GNBCUConfigurationUpdateAcknowledge_t *out = &tmp->value.choice.GNBCUConfigurationUpdateAcknowledge;
  /* mandatory */
  /* c1. Transaction ID (integer value)*/
  asn1cSequenceAdd(out->protocolIEs.list, F1AP_GNBCUConfigurationUpdateAcknowledgeIEs_t, ie);
  ie->id                        = F1AP_ProtocolIE_ID_id_TransactionID;
  ie->criticality               = F1AP_Criticality_reject;
  ie->value.present             = F1AP_GNBCUConfigurationUpdateAcknowledgeIEs__value_PR_TransactionID;
  ie->value.choice.TransactionID = F1AP_get_next_transaction_identifier(0, 0);

  /* encode */
  if (f1ap_encode_pdu(&pdu, &buffer, &len) < 0) {
    LOG_E(F1AP, "Failed to encode GNB-DU-Configuration-Update-Acknowledge\n");
    return -1;
  }

  ASN_STRUCT_RESET(asn_DEF_F1AP_F1AP_PDU, &pdu);
  f1ap_itti_send_sctp_data_req(false, instance, buffer, len, 0);
  return 0;
}


int DU_send_gNB_DU_RESOURCE_COORDINATION_REQUEST(instance_t instance,
    F1AP_GNBDUResourceCoordinationRequest_t *GNBDUResourceCoordinationRequest) {
  AssertFatal(0, "Not implemented yet\n");
}

int DU_handle_gNB_DU_RESOURCE_COORDINATION_RESPONSE(instance_t instance,
    uint32_t assoc_id,
    uint32_t stream,
    F1AP_F1AP_PDU_t *pdu) {
  AssertFatal(0, "Not implemented yet\n");
}<|MERGE_RESOLUTION|>--- conflicted
+++ resolved
@@ -172,27 +172,6 @@
     MCC_MNC_TO_PLMNID(cell->mcc, cell->mnc, cell->mnc_digit_length, &servedPLMN_item->pLMN_Identity);
     // // /* - CHOICE NR-MODE-Info */
     F1AP_NR_Mode_Info_t *nR_Mode_Info= &served_cell_information->nR_Mode_Info;
-<<<<<<< HEAD
-    //if(0){
-      //F1AP_ProtocolExtensionContainer_154P260_t *p_154P260=calloc(1, sizeof(* p_154P260));
-      F1AP_ProtocolExtensionContainer_154P34_t *p_154P34=calloc(1,sizeof(* p_154P34));
-      servedPLMN_item->iE_Extensions = (struct F1AP_ProtocolExtensionContainer *)p_154P34;
-      asn1cSequenceAdd(p_154P34->list, F1AP_ServedPLMNs_ItemExtIEs_t , served_plmns_itemExtIEs);
-      served_plmns_itemExtIEs->criticality = F1AP_Criticality_ignore;
-      served_plmns_itemExtIEs->id = F1AP_ProtocolIE_ID_id_TAISliceSupportList;
-      served_plmns_itemExtIEs->extensionValue.present = F1AP_ServedPLMNs_ItemExtIEs__extensionValue_PR_SliceSupportList;
-      F1AP_SliceSupportList_t *slice_support_list = &served_plmns_itemExtIEs->extensionValue.choice.SliceSupportList;
-
-      asn1cSequenceAdd(slice_support_list->list, F1AP_SliceSupportItem_t, SliceSupport_item);
-      INT8_TO_OCTET_STRING(1,&SliceSupport_item->sNSSAI.sST);
-      //OCTET_STRING_fromBuf(&SliceSupport_item->sNSSAI.sST, "1", 1);
-      asn1cCalloc(SliceSupport_item->sNSSAI.sD, tmp);
-      INT24_TO_OCTET_STRING(10203,tmp);
-      //OCTET_STRING_fromBuf(tmp, "1",1);
-    //}
-    
-
-=======
     F1AP_ProtocolExtensionContainer_154P34_t *p_154P34=calloc(1,sizeof(* p_154P34));
     servedPLMN_item->iE_Extensions = (struct F1AP_ProtocolExtensionContainer *)p_154P34;
     asn1cSequenceAdd(p_154P34->list, F1AP_ServedPLMNs_ItemExtIEs_t , served_plmns_itemExtIEs);
@@ -204,9 +183,9 @@
     asn1cSequenceAdd(slice_support_list->list, F1AP_SliceSupportItem_t, SliceSupport_item);
     INT8_TO_OCTET_STRING(1,&SliceSupport_item->sNSSAI.sST);
     asn1cCalloc(SliceSupport_item->sNSSAI.sD, tmp);
-    INT24_TO_OCTET_STRING(1,tmp);
+    INT24_TO_OCTET_STRING(10203,tmp);
+    //INT24_TO_OCTET_STRING(1,tmp);
     
->>>>>>> f9e5c987
     if (f1ap_req(false, instance)->fdd_flag) { // FDD
       nR_Mode_Info->present = F1AP_NR_Mode_Info_PR_fDD;
       asn1cCalloc(nR_Mode_Info->choice.fDD, fDD_Info);
