/*
 * Licensed to the OpenAirInterface (OAI) Software Alliance under one or more
 * contributor license agreements.  See the NOTICE file distributed with
 * this work for additional information regarding copyright ownership.
 * The OpenAirInterface Software Alliance licenses this file to You under
 * the OAI Public License, Version 1.1  (the "License"); you may not use this file
 * except in compliance with the License.
 * You may obtain a copy of the License at
 *
 *      http://www.openairinterface.org/?page_id=698
 *
 * Unless required by applicable law or agreed to in writing, software
 * distributed under the License is distributed on an "AS IS" BASIS,
 * WITHOUT WARRANTIES OR CONDITIONS OF ANY KIND, either express or implied.
 * See the License for the specific language governing permissions and
 * limitations under the License.
 *-------------------------------------------------------------------------------
 * For more information about the OpenAirInterface (OAI) Software Alliance:
 *      contact@openairinterface.org
 */

/*! \file f1ap_du_interface_management.c
 * \brief f1ap interface management for DU
 * \author EURECOM/NTUST
 * \date 2018
 * \version 0.1
 * \company Eurecom
 * \email: navid.nikaein@eurecom.fr, bing-kai.hong@eurecom.fr
 * \note
 * \warning
 */

#include "f1ap_common.h"
#include "f1ap_encoder.h"
#include "f1ap_decoder.h"
#include "f1ap_itti_messaging.h"
#include "f1ap_du_interface_management.h"
#include "assertions.h"


static const int nrb_lut[29] = {11, 18, 24, 25, 31, 32, 38, 51, 52, 65, 66, 78, 79, 93, 106, 107, 121, 132, 133, 135, 160, 162, 189, 216, 217, 245, 264, 270, 273};

int to_NRNRB(int nrb) {
<<<<<<< HEAD
  for (int i=0; i<sizeofArray(nrb_lut); i++)
    if (nrb_lut[i] == nrb)
      return i;

  AssertFatal(1==0,"nrb %d is not in the list of possible NRNRB\n",nrb);
=======
  if (RC.nrrrc) {
    for (int i=0;i<29;i++) if (nrb_lut[i] == nrb) return i;
    AssertFatal(1==0,"nrb %d is not in the list of possible NRNRB\n",nrb);
  } else {
    return nrb;
  }
>>>>>>> d7839d8a
}

int DU_handle_RESET(instance_t instance,
                    uint32_t assoc_id,
                    uint32_t stream,
                    F1AP_F1AP_PDU_t *pdu) {
  AssertFatal(1==0,"Not implemented yet\n");
}

int DU_send_RESET_ACKKNOWLEDGE(instance_t instance, F1AP_ResetAcknowledge_t *ResetAcknowledge) {
  AssertFatal(1==0,"Not implemented yet\n");
}

int DU_send_RESET(instance_t instance, F1AP_Reset_t *Reset) {
  AssertFatal(1==0,"Not implemented yet\n");
}

int DU_handle_RESET_ACKNOWLEDGE(instance_t instance,
                                uint32_t assoc_id,
                                uint32_t stream,
                                F1AP_F1AP_PDU_t *pdu) {
  AssertFatal(1==0,"Not implemented yet\n");
}


/*
    Error Indication
*/

int DU_send_ERROR_INDICATION(instance_t instance, F1AP_F1AP_PDU_t *pdu_p) {
  AssertFatal(1==0,"Not implemented yet\n");
}

int DU_handle_ERROR_INDICATION(instance_t instance,
                               uint32_t assoc_id,
                               uint32_t stream,
                               F1AP_F1AP_PDU_t *pdu) {
  AssertFatal(1==0,"Not implemented yet\n");
}


/*
    F1 Setup
*/

// SETUP REQUEST
int DU_send_F1_SETUP_REQUEST(instance_t instance) {
  module_id_t enb_mod_idP=0;
  module_id_t du_mod_idP=0;
  F1AP_F1AP_PDU_t       pdu= {0};
  uint8_t  *buffer;
  uint32_t  len;
  /* Create */
  /* 0. pdu Type */
  pdu.present = F1AP_F1AP_PDU_PR_initiatingMessage;
  asn1cCalloc(pdu.choice.initiatingMessage, F1AP_InitiatingMessage_t, initMsg);
  initMsg->procedureCode = F1AP_ProcedureCode_id_F1Setup;
  initMsg->criticality   = F1AP_Criticality_reject;
  initMsg->value.present = F1AP_InitiatingMessage__value_PR_F1SetupRequest;
  F1AP_F1SetupRequest_t *f1Setup = &initMsg->value.choice.F1SetupRequest;
  /* mandatory */
  /* c1. Transaction ID (integer value) */
  asn1cSequenceAdd(f1Setup->protocolIEs.list, F1AP_F1SetupRequestIEs_t, ieC1);
  ieC1->id                        = F1AP_ProtocolIE_ID_id_TransactionID;
  ieC1->criticality               = F1AP_Criticality_reject;
  ieC1->value.present             = F1AP_F1SetupRequestIEs__value_PR_TransactionID;
  ieC1->value.choice.TransactionID = F1AP_get_next_transaction_identifier(enb_mod_idP, du_mod_idP);
  /* mandatory */
  /* c2. GNB_DU_ID (integer value) */
  asn1cSequenceAdd(f1Setup->protocolIEs.list, F1AP_F1SetupRequestIEs_t, ieC2);
  ieC2->id                        = F1AP_ProtocolIE_ID_id_gNB_DU_ID;
  ieC2->criticality               = F1AP_Criticality_reject;
  ieC2->value.present             = F1AP_F1SetupRequestIEs__value_PR_GNB_DU_ID;
  asn_int642INTEGER(&ieC2->value.choice.GNB_DU_ID, f1ap_req(false, instance)->gNB_DU_id);

  /* optional */
  /* c3. GNB_DU_Name */
  if (f1ap_req(false,instance)->gNB_DU_name != NULL) {
    asn1cSequenceAdd(f1Setup->protocolIEs.list, F1AP_F1SetupRequestIEs_t, ieC3);
    ieC3->id                        = F1AP_ProtocolIE_ID_id_gNB_DU_Name;
    ieC3->criticality               = F1AP_Criticality_ignore;
    ieC3->value.present             = F1AP_F1SetupRequestIEs__value_PR_GNB_DU_Name;
    char *gNB_DU_name=f1ap_req(false, instance)->gNB_DU_name;
    OCTET_STRING_fromBuf(&ieC3->value.choice.GNB_DU_Name, gNB_DU_name, strlen(gNB_DU_name));
  }

  /* mandatory */
  /* c4. served cells list */
  asn1cSequenceAdd(f1Setup->protocolIEs.list, F1AP_F1SetupRequestIEs_t, ieCells);
  ieCells->id                        = F1AP_ProtocolIE_ID_id_gNB_DU_Served_Cells_List;
  ieCells->criticality               = F1AP_Criticality_reject;
  ieCells->value.present             = F1AP_F1SetupRequestIEs__value_PR_GNB_DU_Served_Cells_List;
  int num_cells_available = f1ap_req(false, instance)->num_cells_available;
  LOG_D(F1AP, "num_cells_available = %d \n", num_cells_available);
<<<<<<< HEAD
=======
  for (i=0;
       i<num_cells_available;
       i++) {
        /* mandatory */
        /* 4.1 served cells item */

        F1AP_GNB_DU_Served_Cells_ItemIEs_t *gnb_du_served_cell_list_item_ies;
        gnb_du_served_cell_list_item_ies = (F1AP_GNB_DU_Served_Cells_ItemIEs_t *)calloc(1, sizeof(F1AP_GNB_DU_Served_Cells_ItemIEs_t));
        gnb_du_served_cell_list_item_ies->id = F1AP_ProtocolIE_ID_id_GNB_DU_Served_Cells_Item;
        gnb_du_served_cell_list_item_ies->criticality = F1AP_Criticality_reject;
        gnb_du_served_cell_list_item_ies->value.present = F1AP_GNB_DU_Served_Cells_ItemIEs__value_PR_GNB_DU_Served_Cells_Item;
        

        F1AP_GNB_DU_Served_Cells_Item_t gnb_du_served_cells_item;
        memset((void *)&gnb_du_served_cells_item, 0, sizeof(F1AP_GNB_DU_Served_Cells_Item_t));

        /* 4.1.1 served cell Information */
        F1AP_Served_Cell_Information_t served_cell_information;

        memset((void *)&served_cell_information, 0, sizeof(F1AP_Served_Cell_Information_t));

        /* - nRCGI */
        F1AP_NRCGI_t nRCGI;
        memset(&nRCGI, 0, sizeof(F1AP_NRCGI_t));
        MCC_MNC_TO_PLMNID(f1ap_du_data->mcc[i], f1ap_du_data->mnc[i], f1ap_du_data->mnc_digit_length[i], &nRCGI.pLMN_Identity);
        LOG_D(F1AP, "plmn: (%d,%d)\n",f1ap_du_data->mcc[i],f1ap_du_data->mnc[i]);
        //MCC_MNC_TO_PLMNID(208, 95, 2, &nRCGI.pLMN_Identity);

        NR_CELL_ID_TO_BIT_STRING(f1ap_du_data->nr_cellid[i], &nRCGI.nRCellIdentity);
        LOG_D(F1AP, "nRCellIdentity (%llx): %x.%x.%x.%x.%x\n",
              (long long unsigned int)f1ap_du_data->nr_cellid[i],
              nRCGI.nRCellIdentity.buf[0],
              nRCGI.nRCellIdentity.buf[1],
              nRCGI.nRCellIdentity.buf[2],
              nRCGI.nRCellIdentity.buf[3],
              nRCGI.nRCellIdentity.buf[4]);

        served_cell_information.nRCGI = nRCGI;

        /* - nRPCI */
        served_cell_information.nRPCI = f1ap_du_data->nr_pci[i];  // int 0..1007

        /* - fiveGS_TAC */
        if (RC.nrrrc) {
          uint8_t fiveGS_TAC[3];
          fiveGS_TAC[0] = ((uint8_t*)&f1ap_du_data->tac[i])[2];
          fiveGS_TAC[1] = ((uint8_t*)&f1ap_du_data->tac[i])[1];
          fiveGS_TAC[2] = ((uint8_t*)&f1ap_du_data->tac[i])[0];
          OCTET_STRING_fromBuf(served_cell_information.fiveGS_TAC,
                               (const char *)fiveGS_TAC,
                               3);
        } else {
          OCTET_STRING_fromBuf(served_cell_information.fiveGS_TAC,
                               (const char*)&f1ap_du_data->tac[i],
                               3);
        }

        /* - Configured_EPS_TAC */
        if(0){
          served_cell_information.configured_EPS_TAC = (F1AP_Configured_EPS_TAC_t *)calloc(1, sizeof(F1AP_Configured_EPS_TAC_t));
          OCTET_STRING_fromBuf(served_cell_information.configured_EPS_TAC,
                             "2",
                             2);
        }

        /* servedPLMN information */
        F1AP_ServedPLMNs_Item_t *servedPLMN_item = calloc(1,sizeof(*servedPLMN_item));
        memset(servedPLMN_item,0,sizeof(*servedPLMN_item));
        MCC_MNC_TO_PLMNID(f1ap_du_data->mcc[i], f1ap_du_data->mnc[i], f1ap_du_data->mnc_digit_length[i], &servedPLMN_item->pLMN_Identity);
        ASN_SEQUENCE_ADD(&served_cell_information.servedPLMNs.list, servedPLMN_item);

        // // /* - CHOICE NR-MODE-Info */
        F1AP_NR_Mode_Info_t nR_Mode_Info;
        //f1ap_du_data->fdd_flag = 1;
        if (f1ap_du_data->fdd_flag) { // FDD
          nR_Mode_Info.present = F1AP_NR_Mode_Info_PR_fDD;
          F1AP_FDD_Info_t *fDD_Info = (F1AP_FDD_Info_t *)calloc(1, sizeof(F1AP_FDD_Info_t));

          /* FDD.1 UL NRFreqInfo */
            /* FDD.1.1 UL NRFreqInfo ARFCN */
            fDD_Info->uL_NRFreqInfo.nRARFCN = f1ap_du_data->nr_mode_info[i].fdd.ul_nr_arfcn; // Integer

            /* FDD.1.2 F1AP_SUL_Information */
            if(0) { // Optional
              F1AP_SUL_Information_t *fdd_sul_info = (F1AP_SUL_Information_t *)calloc(1, sizeof(F1AP_SUL_Information_t));
              fdd_sul_info->sUL_NRARFCN = 0;
              fdd_sul_info->sUL_transmission_Bandwidth.nRSCS = 0;
              fdd_sul_info->sUL_transmission_Bandwidth.nRNRB = 0;
              fDD_Info->uL_NRFreqInfo.sul_Information = fdd_sul_info;
            }

            /* FDD.1.3 freqBandListNr */
            int fdd_ul_num_available_freq_Bands = f1ap_du_data->nr_mode_info[i].fdd.ul_num_frequency_bands;
            LOG_I(F1AP, "fdd_ul_num_available_freq_Bands = %d \n", fdd_ul_num_available_freq_Bands);
            int fdd_ul_j;
            for (fdd_ul_j=0;
                 fdd_ul_j<fdd_ul_num_available_freq_Bands;
                 fdd_ul_j++) {

                  F1AP_FreqBandNrItem_t nr_freqBandNrItem;
                  memset((void *)&nr_freqBandNrItem, 0, sizeof(F1AP_FreqBandNrItem_t));
                  /* FDD.1.3.1 freqBandIndicatorNr*/
                  nr_freqBandNrItem.freqBandIndicatorNr = f1ap_du_data->nr_mode_info[i].fdd.ul_nr_band[fdd_ul_j]; //

                  /* FDD.1.3.2 supportedSULBandList*/
                  int num_available_supported_SULBands = f1ap_du_data->nr_mode_info[i].fdd.ul_num_sul_frequency_bands;
                  LOG_D(F1AP, "num_available_supported_SULBands = %d \n", num_available_supported_SULBands);
                  int fdd_ul_k;
                  for (fdd_ul_k=0;
                       fdd_ul_k<num_available_supported_SULBands;
                       fdd_ul_k++) {
                        F1AP_SupportedSULFreqBandItem_t nr_supportedSULFreqBandItem;
                        memset((void *)&nr_supportedSULFreqBandItem, 0, sizeof(F1AP_SupportedSULFreqBandItem_t));
                          /* FDD.1.3.2.1 freqBandIndicatorNr */
                          nr_supportedSULFreqBandItem.freqBandIndicatorNr = f1ap_du_data->nr_mode_info[i].fdd.ul_nr_sul_band[fdd_ul_k]; //
                        ASN_SEQUENCE_ADD(&nr_freqBandNrItem.supportedSULBandList.list, &nr_supportedSULFreqBandItem);
                  } // for FDD : UL supported_SULBands
                  ASN_SEQUENCE_ADD(&fDD_Info->uL_NRFreqInfo.freqBandListNr.list, &nr_freqBandNrItem);
            } // for FDD : UL freq_Bands
           
          /* FDD.2 DL NRFreqInfo */
            /* FDD.2.1 DL NRFreqInfo ARFCN */
            fDD_Info->dL_NRFreqInfo.nRARFCN = f1ap_du_data->nr_mode_info[i].fdd.dl_nr_arfcn; // Integer

            /* FDD.2.2 F1AP_SUL_Information */
            if(0) { // Optional
              F1AP_SUL_Information_t *fdd_sul_info = (F1AP_SUL_Information_t *)calloc(1, sizeof(F1AP_SUL_Information_t));
              fdd_sul_info->sUL_NRARFCN = 0;
              fdd_sul_info->sUL_transmission_Bandwidth.nRSCS = 0;
              fdd_sul_info->sUL_transmission_Bandwidth.nRNRB = 0;
              fDD_Info->dL_NRFreqInfo.sul_Information = fdd_sul_info;
            }

            /* FDD.2.3 freqBandListNr */
            int fdd_dl_num_available_freq_Bands = f1ap_du_data->nr_mode_info[i].fdd.dl_num_frequency_bands;
            LOG_I(F1AP, "fdd_dl_num_available_freq_Bands = %d \n", fdd_dl_num_available_freq_Bands);
            int fdd_dl_j;
            for (fdd_dl_j=0;
                 fdd_dl_j<fdd_dl_num_available_freq_Bands;
                 fdd_dl_j++) {

                  F1AP_FreqBandNrItem_t nr_freqBandNrItem;
                  memset((void *)&nr_freqBandNrItem, 0, sizeof(F1AP_FreqBandNrItem_t));
                  /* FDD.2.3.1 freqBandIndicatorNr*/
                  nr_freqBandNrItem.freqBandIndicatorNr = f1ap_du_data->nr_mode_info[i].fdd.dl_nr_band[fdd_dl_j]; //

                  /* FDD.2.3.2 supportedSULBandList*/
                  int num_available_supported_SULBands = f1ap_du_data->nr_mode_info[i].fdd.dl_num_sul_frequency_bands;
                  LOG_D(F1AP, "num_available_supported_SULBands = %d \n", num_available_supported_SULBands);
                  int fdd_dl_k;
                  for (fdd_dl_k=0;
                       fdd_dl_k<num_available_supported_SULBands;
                       fdd_dl_k++) {
                        F1AP_SupportedSULFreqBandItem_t nr_supportedSULFreqBandItem;
                        memset((void *)&nr_supportedSULFreqBandItem, 0, sizeof(F1AP_SupportedSULFreqBandItem_t));
                          /* FDD.2.3.2.1 freqBandIndicatorNr */
                          nr_supportedSULFreqBandItem.freqBandIndicatorNr = f1ap_du_data->nr_mode_info[i].fdd.dl_nr_sul_band[fdd_dl_k]; //
                        ASN_SEQUENCE_ADD(&nr_freqBandNrItem.supportedSULBandList.list, &nr_supportedSULFreqBandItem);
                  } // for FDD : DL supported_SULBands
                  ASN_SEQUENCE_ADD(&fDD_Info->dL_NRFreqInfo.freqBandListNr.list, &nr_freqBandNrItem);
            } // for FDD : DL freq_Bands

          /* FDD.3 UL Transmission Bandwidth */
          fDD_Info->uL_Transmission_Bandwidth.nRSCS = f1ap_du_data->nr_mode_info[i].fdd.ul_scs;
          fDD_Info->uL_Transmission_Bandwidth.nRNRB = to_NRNRB(f1ap_du_data->nr_mode_info[i].fdd.ul_nrb);
          /* FDD.4 DL Transmission Bandwidth */
          fDD_Info->dL_Transmission_Bandwidth.nRSCS = f1ap_du_data->nr_mode_info[i].fdd.dl_scs;
          fDD_Info->dL_Transmission_Bandwidth.nRNRB = to_NRNRB(f1ap_du_data->nr_mode_info[i].fdd.dl_nrb);
          
          nR_Mode_Info.choice.fDD = fDD_Info;
        } else { // TDD
          nR_Mode_Info.present = F1AP_NR_Mode_Info_PR_tDD;
          F1AP_TDD_Info_t *tDD_Info = (F1AP_TDD_Info_t *)calloc(1, sizeof(F1AP_TDD_Info_t));

          /* TDD.1 nRFreqInfo */
            /* TDD.1.1 nRFreqInfo ARFCN */
            tDD_Info->nRFreqInfo.nRARFCN = f1ap_du_data->nr_mode_info[i].tdd.nr_arfcn; // Integer

            /* TDD.1.2 F1AP_SUL_Information */
            if(0) { // Optional
              F1AP_SUL_Information_t *tdd_sul_info = (F1AP_SUL_Information_t *)calloc(1, sizeof(F1AP_SUL_Information_t));
              tdd_sul_info->sUL_NRARFCN = 0;
              tdd_sul_info->sUL_transmission_Bandwidth.nRSCS = 0;
              tdd_sul_info->sUL_transmission_Bandwidth.nRNRB = 0;
              tDD_Info->nRFreqInfo.sul_Information = tdd_sul_info;
            }

            /* TDD.1.3 freqBandListNr */
            int tdd_num_available_freq_Bands = f1ap_du_data->nr_mode_info[i].tdd.num_frequency_bands;
            LOG_I(F1AP, "tdd_num_available_freq_Bands = %d \n", tdd_num_available_freq_Bands);
            AssertFatal(tdd_num_available_freq_Bands > 0, "should have at least one TDD band available\n");
            int j;
            for (j=0;
                 j<tdd_num_available_freq_Bands;
                 j++) {

                  F1AP_FreqBandNrItem_t nr_freqBandNrItem;
                  memset((void *)&nr_freqBandNrItem, 0, sizeof(F1AP_FreqBandNrItem_t));
                  /* TDD.1.3.1 freqBandIndicatorNr*/
                  nr_freqBandNrItem.freqBandIndicatorNr = *f1ap_du_data->nr_mode_info[i].tdd.nr_band; //

                  /* TDD.1.3.2 supportedSULBandList*/
                  int num_available_supported_SULBands = f1ap_du_data->nr_mode_info[i].tdd.num_sul_frequency_bands;
                  LOG_D(F1AP, "num_available_supported_SULBands = %d \n", num_available_supported_SULBands);
                  int k;
                  for (k=0;
                       k<num_available_supported_SULBands;
                       k++) {
                        F1AP_SupportedSULFreqBandItem_t nr_supportedSULFreqBandItem;
                        memset((void *)&nr_supportedSULFreqBandItem, 0, sizeof(F1AP_SupportedSULFreqBandItem_t));
                          /* TDD.1.3.2.1 freqBandIndicatorNr */
                          nr_supportedSULFreqBandItem.freqBandIndicatorNr = *f1ap_du_data->nr_mode_info[i].tdd.nr_sul_band; //
                        ASN_SEQUENCE_ADD(&nr_freqBandNrItem.supportedSULBandList.list, &nr_supportedSULFreqBandItem);
                  } // for TDD : supported_SULBands
                  ASN_SEQUENCE_ADD(&tDD_Info->nRFreqInfo.freqBandListNr.list, &nr_freqBandNrItem);
            } // for TDD : freq_Bands

          /* TDD.2 transmission_Bandwidth */
          tDD_Info->transmission_Bandwidth.nRSCS = f1ap_du_data->nr_mode_info[i].tdd.scs;
          tDD_Info->transmission_Bandwidth.nRNRB = to_NRNRB(f1ap_du_data->nr_mode_info[i].tdd.nrb);
     
          nR_Mode_Info.choice.tDD = tDD_Info;
        } // if nR_Mode_Info
        
        served_cell_information.nR_Mode_Info = nR_Mode_Info;

        /* - measurementTimingConfiguration */
        char *measurementTimingConfiguration = f1ap_du_data->measurement_timing_information[i]; // sept. 2018

        OCTET_STRING_fromBuf(&served_cell_information.measurementTimingConfiguration,
                             measurementTimingConfiguration,
                             strlen(measurementTimingConfiguration));
        gnb_du_served_cells_item.served_Cell_Information = served_cell_information; //

        /* 4.1.2 gNB-DU System Information */
        F1AP_GNB_DU_System_Information_t *gNB_DU_System_Information = (F1AP_GNB_DU_System_Information_t *)calloc(1, sizeof(F1AP_GNB_DU_System_Information_t));

        OCTET_STRING_fromBuf(&gNB_DU_System_Information->mIB_message,  // sept. 2018
                             (const char*)f1ap_du_data->mib[i],//f1ap_du_data->mib,
                             f1ap_du_data->mib_length[i]);

        LOG_D(F1AP,"Filling SIB1_message for cell %d, length %d\n",i,f1ap_du_data->sib1_length[i]);
        OCTET_STRING_fromBuf(&gNB_DU_System_Information->sIB1_message,  // sept. 2018
                             (const char*)f1ap_du_data->sib1[i],
                             f1ap_du_data->sib1_length[i]);

        gnb_du_served_cells_item.gNB_DU_System_Information = gNB_DU_System_Information; //

        /* ADD */
        gnb_du_served_cell_list_item_ies->value.choice.GNB_DU_Served_Cells_Item = gnb_du_served_cells_item;

        ASN_SEQUENCE_ADD(&ie->value.choice.GNB_DU_Served_Cells_List.list, 
                        gnb_du_served_cell_list_item_ies);
>>>>>>> d7839d8a

  for (int i=0; i<num_cells_available; i++) {
    /* mandatory */
    /* 4.1 served cells item */
    cellIDs_t *cell=&f1ap_req(false, instance)->cell[i];
    asn1cSequenceAdd(ieCells->value.choice.GNB_DU_Served_Cells_List.list,
                     F1AP_GNB_DU_Served_Cells_ItemIEs_t, duServedCell);
    duServedCell->id = F1AP_ProtocolIE_ID_id_GNB_DU_Served_Cells_Item;
    duServedCell->criticality = F1AP_Criticality_reject;
    duServedCell->value.present = F1AP_GNB_DU_Served_Cells_ItemIEs__value_PR_GNB_DU_Served_Cells_Item;
    F1AP_GNB_DU_Served_Cells_Item_t  *gnb_du_served_cells_item=&duServedCell->value.choice.GNB_DU_Served_Cells_Item;
    /* 4.1.1 served cell Information */
    F1AP_Served_Cell_Information_t *served_cell_information= &gnb_du_served_cells_item->served_Cell_Information;
    addnRCGI(served_cell_information->nRCGI,cell);
    /* - nRPCI */
    served_cell_information->nRPCI = cell->nr_pci;  // int 0..1007
    /* - fiveGS_TAC */
    uint32_t tac=htonl(cell->tac);
    asn1cCalloc(served_cell_information->fiveGS_TAC, F1AP_FiveGS_TAC_t, netOrder);
    OCTET_STRING_fromBuf(netOrder, ((char *)&tac)+1, 3);

    /* - Configured_EPS_TAC */
    if(0) {
      served_cell_information->configured_EPS_TAC = (F1AP_Configured_EPS_TAC_t *)calloc(1, sizeof(F1AP_Configured_EPS_TAC_t));
      OCTET_STRING_fromBuf(served_cell_information->configured_EPS_TAC, "2", 2);
    }

    /* servedPLMN information */
    asn1cSequenceAdd(served_cell_information->servedPLMNs.list, F1AP_ServedPLMNs_Item_t,servedPLMN_item);
    MCC_MNC_TO_PLMNID(cell->mcc, cell->mnc, cell->mnc_digit_length, &servedPLMN_item->pLMN_Identity);
    // // /* - CHOICE NR-MODE-Info */
    F1AP_NR_Mode_Info_t *nR_Mode_Info= &served_cell_information->nR_Mode_Info;

    if (f1ap_req(false, instance)->fdd_flag) { // FDD
      nR_Mode_Info->present = F1AP_NR_Mode_Info_PR_fDD;
      asn1cCalloc(nR_Mode_Info->choice.fDD, F1AP_FDD_Info_t, fDD_Info);
      /* FDD.1 UL NRFreqInfo */
      /* FDD.1.1 UL NRFreqInfo ARFCN */
      fDD_Info->uL_NRFreqInfo.nRARFCN = f1ap_req(false,instance)->nr_mode_info[i].fdd.ul_nr_arfcn; // Integer

      /* FDD.1.2 F1AP_SUL_Information */
      if(0) { // Optional
        asn1cCalloc(fDD_Info->uL_NRFreqInfo.sul_Information, F1AP_SUL_Information_t, fdd_sul_info);
        fdd_sul_info->sUL_NRARFCN = 0;
        fdd_sul_info->sUL_transmission_Bandwidth.nRSCS = 0;
        fdd_sul_info->sUL_transmission_Bandwidth.nRNRB = 0;
      }

      /* FDD.1.3 freqBandListNr */
      int fdd_ul_num_available_freq_Bands = f1ap_req(false,instance)->nr_mode_info[i].fdd.ul_num_frequency_bands;
      LOG_D(F1AP, "fdd_ul_num_available_freq_Bands = %d \n", fdd_ul_num_available_freq_Bands);

      for (int fdd_ul_j=0; fdd_ul_j<fdd_ul_num_available_freq_Bands; fdd_ul_j++) {
        asn1cSequenceAdd(fDD_Info->uL_NRFreqInfo.freqBandListNr.list, F1AP_FreqBandNrItem_t, nr_freqBandNrItem);
        /* FDD.1.3.1 freqBandIndicatorNr*/
        nr_freqBandNrItem->freqBandIndicatorNr = f1ap_req(false,instance)->nr_mode_info[i].fdd.ul_nr_band[fdd_ul_j]; //
        /* FDD.1.3.2 supportedSULBandList*/
        int num_available_supported_SULBands = f1ap_req(false,instance)->nr_mode_info[i].fdd.ul_num_sul_frequency_bands;
        LOG_D(F1AP, "num_available_supported_SULBands = %d \n", num_available_supported_SULBands);

        for (int fdd_ul_k=0; fdd_ul_k<num_available_supported_SULBands; fdd_ul_k++) {
          asn1cSequenceAdd(nr_freqBandNrItem->supportedSULBandList.list, F1AP_SupportedSULFreqBandItem_t, nr_supportedSULFreqBandItem);
          /* FDD.1.3.2.1 freqBandIndicatorNr */
          nr_supportedSULFreqBandItem->freqBandIndicatorNr = f1ap_req(false,instance)->nr_mode_info[i].fdd.ul_nr_sul_band[fdd_ul_k]; //
        } // for FDD : UL supported_SULBands
      } // for FDD : UL freq_Bands

      /* FDD.2 DL NRFreqInfo */
      /* FDD.2.1 DL NRFreqInfo ARFCN */
      fDD_Info->dL_NRFreqInfo.nRARFCN = f1ap_req(false,instance)->nr_mode_info[i].fdd.dl_nr_arfcn; // Integer

      /* FDD.2.2 F1AP_SUL_Information */
      if(0) { // Optional
        F1AP_SUL_Information_t *fdd_sul_info=fDD_Info->dL_NRFreqInfo.sul_Information;
        fdd_sul_info->sUL_NRARFCN = 0;
        fdd_sul_info->sUL_transmission_Bandwidth.nRSCS = 0;
        fdd_sul_info->sUL_transmission_Bandwidth.nRNRB = 0;
      }

      /* FDD.2.3 freqBandListNr */
      int fdd_dl_num_available_freq_Bands = f1ap_req(false,instance)->nr_mode_info[i].fdd.dl_num_frequency_bands;
      LOG_D(F1AP, "fdd_dl_num_available_freq_Bands = %d \n", fdd_dl_num_available_freq_Bands);

      for (int fdd_dl_j=0; fdd_dl_j<fdd_dl_num_available_freq_Bands; fdd_dl_j++) {
        asn1cSequenceAdd(fDD_Info->dL_NRFreqInfo.freqBandListNr.list, F1AP_FreqBandNrItem_t, nr_freqBandNrItem);
        /* FDD.2.3.1 freqBandIndicatorNr*/
        nr_freqBandNrItem->freqBandIndicatorNr = f1ap_req(false,instance)->nr_mode_info[i].fdd.dl_nr_band[fdd_dl_j]; //
        /* FDD.2.3.2 supportedSULBandList*/
        int num_available_supported_SULBands = f1ap_req(false,instance)->nr_mode_info[i].fdd.dl_num_sul_frequency_bands;
        LOG_D(F1AP, "num_available_supported_SULBands = %d \n", num_available_supported_SULBands);

        for (int fdd_dl_k=0; fdd_dl_k<num_available_supported_SULBands; fdd_dl_k++) {
          asn1cSequenceAdd(nr_freqBandNrItem->supportedSULBandList.list, F1AP_SupportedSULFreqBandItem_t, nr_supportedSULFreqBandItem);
          /* FDD.2.3.2.1 freqBandIndicatorNr */
          nr_supportedSULFreqBandItem->freqBandIndicatorNr = f1ap_req(false,instance)->nr_mode_info[i].fdd.dl_nr_sul_band[fdd_dl_k]; //
        } // for FDD : DL supported_SULBands
      } // for FDD : DL freq_Bands

      /* FDD.3 UL Transmission Bandwidth */
      fDD_Info->uL_Transmission_Bandwidth.nRSCS = f1ap_req(false,instance)->nr_mode_info[i].fdd.ul_scs;
      fDD_Info->uL_Transmission_Bandwidth.nRNRB = to_NRNRB(f1ap_req(false,instance)->nr_mode_info[i].fdd.ul_nrb);
      /* FDD.4 DL Transmission Bandwidth */
      fDD_Info->dL_Transmission_Bandwidth.nRSCS = f1ap_req(false,instance)->nr_mode_info[i].fdd.dl_scs;
      fDD_Info->dL_Transmission_Bandwidth.nRNRB = to_NRNRB(f1ap_req(false,instance)->nr_mode_info[i].fdd.dl_nrb);
    } else { // TDD
      nR_Mode_Info->present = F1AP_NR_Mode_Info_PR_tDD;
      asn1cCalloc(nR_Mode_Info->choice.tDD, F1AP_TDD_Info_t, tDD_Info);
      /* TDD.1 nRFreqInfo */
      /* TDD.1.1 nRFreqInfo ARFCN */
      tDD_Info->nRFreqInfo.nRARFCN = f1ap_req(false,instance)->nr_mode_info[i].tdd.nr_arfcn; // Integer

      /* TDD.1.2 F1AP_SUL_Information */
      if(0) { // Optional
        F1AP_SUL_Information_t *tdd_sul_info= tDD_Info->nRFreqInfo.sul_Information;
        tdd_sul_info->sUL_NRARFCN = 0;
        tdd_sul_info->sUL_transmission_Bandwidth.nRSCS = 0;
        tdd_sul_info->sUL_transmission_Bandwidth.nRNRB = 0;
      }

      /* TDD.1.3 freqBandListNr */
      int tdd_num_available_freq_Bands = f1ap_req(false,instance)->nr_mode_info[i].tdd.num_frequency_bands;
      LOG_D(F1AP, "tdd_num_available_freq_Bands = %d \n", tdd_num_available_freq_Bands);

      for (int j=0; j<tdd_num_available_freq_Bands; j++) {
        asn1cSequenceAdd(tDD_Info->nRFreqInfo.freqBandListNr.list, F1AP_FreqBandNrItem_t, nr_freqBandNrItem);
        /* TDD.1.3.1 freqBandIndicatorNr*/
        nr_freqBandNrItem->freqBandIndicatorNr = *f1ap_req(false,instance)->nr_mode_info[i].tdd.nr_band; //
        /* TDD.1.3.2 supportedSULBandList*/
        int num_available_supported_SULBands = f1ap_req(false,instance)->nr_mode_info[i].tdd.num_sul_frequency_bands;
        LOG_D(F1AP, "num_available_supported_SULBands = %d \n", num_available_supported_SULBands);

        for (int k=0; k<num_available_supported_SULBands; k++) {
          asn1cSequenceAdd(nr_freqBandNrItem->supportedSULBandList.list,F1AP_SupportedSULFreqBandItem_t, nr_supportedSULFreqBandItem);
          /* TDD.1.3.2.1 freqBandIndicatorNr */
          nr_supportedSULFreqBandItem->freqBandIndicatorNr = *f1ap_req(false,instance)->nr_mode_info[i].tdd.nr_sul_band; //
        } // for TDD : supported_SULBands
      } // for TDD : freq_Bands

      /* TDD.2 transmission_Bandwidth */
      tDD_Info->transmission_Bandwidth.nRSCS = f1ap_req(false,instance)->nr_mode_info[i].tdd.scs;
      tDD_Info->transmission_Bandwidth.nRNRB = to_NRNRB(f1ap_req(false,instance)->nr_mode_info[i].tdd.nrb);
    } // if nR_Mode_Info

    /* - measurementTimingConfiguration */
    char *measurementTimingConfiguration = f1ap_req(false,instance)->measurement_timing_information[i]; // sept. 2018
    OCTET_STRING_fromBuf(&served_cell_information->measurementTimingConfiguration,
                         measurementTimingConfiguration,
                         strlen(measurementTimingConfiguration));
    asn1cCalloc(gnb_du_served_cells_item->gNB_DU_System_Information, F1AP_GNB_DU_System_Information_t, gNB_DU_System_Information);
    /* 4.1.2 gNB-DU System Information */
    OCTET_STRING_fromBuf(&gNB_DU_System_Information->mIB_message,  // sept. 2018
                         (const char *)f1ap_req(false,instance)->mib[i], //f1ap_du_data->mib,
                         f1ap_req(false,instance)->mib_length[i]);
    OCTET_STRING_fromBuf(&gNB_DU_System_Information->sIB1_message,  // sept. 2018
                         (const char *)f1ap_req(false,instance)->sib1[i],
                         f1ap_req(false,instance)->sib1_length[i]);
  }

  /* mandatory */
  /* c5. RRC VERSION */
<<<<<<< HEAD
  asn1cSequenceAdd(f1Setup->protocolIEs.list, F1AP_F1SetupRequestIEs_t, ie2);
  ie2->id                        = F1AP_ProtocolIE_ID_id_GNB_DU_RRC_Version;
  ie2->criticality               = F1AP_Criticality_reject;
  ie2->value.present             = F1AP_F1SetupRequestIEs__value_PR_RRC_Version;
  ie2->value.choice.RRC_Version.latest_RRC_Version.buf=calloc(1,sizeof(char));
  ie2->value.choice.RRC_Version.latest_RRC_Version.buf[0] = 0xe0;
  ie2->value.choice.RRC_Version.latest_RRC_Version.size = 1;
  ie2->value.choice.RRC_Version.latest_RRC_Version.bits_unused = 5;
=======
  if(RC.nrrrc) {
    ie = (F1AP_F1SetupRequestIEs_t *) calloc(1, sizeof(F1AP_F1SetupRequestIEs_t));
    ie->id = F1AP_ProtocolIE_ID_id_GNB_DU_RRC_Version;
    ie->criticality = F1AP_Criticality_reject;
    ie->value.present = F1AP_F1SetupRequestIEs__value_PR_RRC_Version;
    ie->value.choice.RRC_Version.latest_RRC_Version.buf = calloc(1, sizeof(char));
    ie->value.choice.RRC_Version.latest_RRC_Version.buf[0] = 0xe0;
    ie->value.choice.RRC_Version.latest_RRC_Version.size = 1;
    ie->value.choice.RRC_Version.latest_RRC_Version.bits_unused = 5;
    ASN_SEQUENCE_ADD(&out->protocolIEs.list, ie);
  }
>>>>>>> d7839d8a

  /* encode */
  if (f1ap_encode_pdu(&pdu, &buffer, &len) < 0) {
    LOG_E(F1AP, "Failed to encode F1 setup request\n");
    return -1;
  }

  ASN_STRUCT_RESET(asn_DEF_F1AP_F1AP_PDU, &pdu);
  f1ap_itti_send_sctp_data_req(false, instance, buffer, len, 0);
  return 0;
}

int DU_handle_F1_SETUP_RESPONSE(instance_t instance,
                                uint32_t               assoc_id,
                                uint32_t               stream,
                                F1AP_F1AP_PDU_t       *pdu) {
  LOG_D(F1AP, "DU_handle_F1_SETUP_RESPONSE\n");
  AssertFatal(pdu->present == F1AP_F1AP_PDU_PR_successfulOutcome,
              "pdu->present != F1AP_F1AP_PDU_PR_successfulOutcome\n");
  AssertFatal(pdu->choice.successfulOutcome->procedureCode  == F1AP_ProcedureCode_id_F1Setup,
              "pdu->choice.successfulOutcome->procedureCode != F1AP_ProcedureCode_id_F1Setup\n");
  AssertFatal(pdu->choice.successfulOutcome->criticality  == F1AP_Criticality_reject,
              "pdu->choice.successfulOutcome->criticality != F1AP_Criticality_reject\n");
  AssertFatal(pdu->choice.successfulOutcome->value.present  == F1AP_SuccessfulOutcome__value_PR_F1SetupResponse,
              "pdu->choice.successfulOutcome->value.present != F1AP_SuccessfulOutcome__value_PR_F1SetupResponse\n");
  F1AP_F1SetupResponse_t    *in = &pdu->choice.successfulOutcome->value.choice.F1SetupResponse;
  F1AP_F1SetupResponseIEs_t *ie;
  int TransactionId = -1;
  int num_cells_to_activate = 0;
  F1AP_Cells_to_be_Activated_List_Item_t *cell;
  MessageDef *msg_p = itti_alloc_new_message (TASK_DU_F1, 0, F1AP_SETUP_RESP);
  LOG_D(F1AP, "F1AP: F1Setup-Resp: protocolIEs.list.count %d\n",
        in->protocolIEs.list.count);

  for (int i=0; i < in->protocolIEs.list.count; i++) {
    ie = in->protocolIEs.list.array[i];

    switch (ie->id) {
      case F1AP_ProtocolIE_ID_id_TransactionID:
        AssertFatal(ie->criticality == F1AP_Criticality_reject,
                    "ie->criticality != F1AP_Criticality_reject\n");
        AssertFatal(ie->value.present == F1AP_F1SetupResponseIEs__value_PR_TransactionID,
                    "ie->value.present != F1AP_F1SetupResponseIEs__value_PR_TransactionID\n");
        TransactionId=ie->value.choice.TransactionID;
        LOG_D(F1AP, "F1AP: F1Setup-Resp: TransactionId %d\n",
              TransactionId);
        break;

      case F1AP_ProtocolIE_ID_id_gNB_CU_Name:
        AssertFatal(ie->criticality == F1AP_Criticality_ignore,
                    "ie->criticality != F1AP_Criticality_ignore\n");
        AssertFatal(ie->value.present == F1AP_F1SetupResponseIEs__value_PR_GNB_CU_Name,
                    "ie->value.present != F1AP_F1SetupResponseIEs__value_PR_TransactionID\n");
        F1AP_SETUP_RESP (msg_p).gNB_CU_name = malloc(ie->value.choice.GNB_CU_Name.size+1);
        memcpy(F1AP_SETUP_RESP (msg_p).gNB_CU_name,ie->value.choice.GNB_CU_Name.buf,ie->value.choice.GNB_CU_Name.size);
        F1AP_SETUP_RESP (msg_p).gNB_CU_name[ie->value.choice.GNB_CU_Name.size]='\0';
        LOG_D(F1AP, "F1AP: F1Setup-Resp: gNB_CU_name %s\n",
              F1AP_SETUP_RESP (msg_p).gNB_CU_name);
        break;

      case F1AP_ProtocolIE_ID_id_GNB_CU_RRC_Version:
        LOG_D(F1AP, "F1AP: Received GNB-CU-RRC-Version, ignoring\n");
        break;

      case F1AP_ProtocolIE_ID_id_Cells_to_be_Activated_List: {
        AssertFatal(ie->criticality == F1AP_Criticality_reject,
                    "ie->criticality != F1AP_Criticality_reject\n");
        AssertFatal(ie->value.present == F1AP_F1SetupResponseIEs__value_PR_Cells_to_be_Activated_List,
                    "ie->value.present != F1AP_F1SetupResponseIEs__value_PR_Cells_to_be_Activated_List\n");
        num_cells_to_activate = ie->value.choice.Cells_to_be_Activated_List.list.count;
        LOG_D(F1AP, "F1AP: Activating %d cells\n",num_cells_to_activate);

        for (int i=0; i<num_cells_to_activate; i++) {
          F1AP_Cells_to_be_Activated_List_ItemIEs_t *cells_to_be_activated_list_item_ies = (F1AP_Cells_to_be_Activated_List_ItemIEs_t *) ie->value.choice.Cells_to_be_Activated_List.list.array[i];
          AssertFatal(cells_to_be_activated_list_item_ies->id == F1AP_ProtocolIE_ID_id_Cells_to_be_Activated_List_Item,
                      "cells_to_be_activated_list_item_ies->id != F1AP_ProtocolIE_ID_id_Cells_to_be_Activated_List_Item");
          AssertFatal(cells_to_be_activated_list_item_ies->criticality == F1AP_Criticality_reject,
                      "cells_to_be_activated_list_item_ies->criticality == F1AP_Criticality_reject");
          AssertFatal(cells_to_be_activated_list_item_ies->value.present == F1AP_Cells_to_be_Activated_List_ItemIEs__value_PR_Cells_to_be_Activated_List_Item,
                      "cells_to_be_activated_list_item_ies->value.present == F1AP_Cells_to_be_Activated_List_ItemIEs__value_PR_Cells_to_be_Activated_List_Item");
          cell = &cells_to_be_activated_list_item_ies->value.choice.Cells_to_be_Activated_List_Item;
          TBCD_TO_MCC_MNC(&cell->nRCGI.pLMN_Identity, F1AP_SETUP_RESP (msg_p).cells_to_activate[i].mcc, F1AP_SETUP_RESP (msg_p).cells_to_activate[i].mnc,
                          F1AP_SETUP_RESP (msg_p).cells_to_activate[i].mnc_digit_length);
          LOG_D(F1AP, "nr_cellId : %x %x %x %x %x\n",
                cell->nRCGI.nRCellIdentity.buf[0],
                cell->nRCGI.nRCellIdentity.buf[1],
                cell->nRCGI.nRCellIdentity.buf[2],
                cell->nRCGI.nRCellIdentity.buf[3],
                cell->nRCGI.nRCellIdentity.buf[4]);

          BIT_STRING_TO_NR_CELL_IDENTITY(&cell->nRCGI.nRCellIdentity,
<<<<<<< HEAD
                                         F1AP_SETUP_RESP (msg_p).cells_to_activate[i].nr_cellid);
          F1AP_ProtocolExtensionContainer_154P112_t *ext = (F1AP_ProtocolExtensionContainer_154P112_t *)cell->iE_Extensions;
=======
          F1AP_SETUP_RESP (msg_p).cells_to_activate[i].nr_cellid);
          F1AP_ProtocolExtensionContainer_154P112_t *ext = (F1AP_ProtocolExtensionContainer_154P112_t *)cell->iE_Extensions;

          if (ext==NULL) continue;
>>>>>>> d7839d8a

          if (ext==NULL)
            continue;

          for (int cnt=0; cnt<ext->list.count; cnt++) {
            F1AP_Cells_to_be_Activated_List_ItemExtIEs_t *cells_to_be_activated_list_itemExtIEs=(F1AP_Cells_to_be_Activated_List_ItemExtIEs_t *)ext->list.array[cnt];

            switch (cells_to_be_activated_list_itemExtIEs->id) {
              /*
                            case F1AP_Cells_to_be_Activated_List_ItemExtIEs__extensionValue_PR_NOTHING:
                            case F1AP_Cells_to_be_Activated_List_ItemExtIEs__extensionValue_PR_GNB_CUSystemInformation,
                            case F1AP_Cells_to_be_Activated_List_ItemExtIEs__extensionValue_PR_AvailablePLMNList,
                            case F1AP_Cells_to_be_Activated_List_ItemExtIEs__extensionValue_PR_ExtendedAvailablePLMN_List,
                            case F1AP_Cells_to_be_Activated_List_ItemExtIEs__extensionValue_PR_IAB_Info_IAB_donor_CU,
                            case F1AP_Cells_to_be_Activated_List_ItemExtIEs__extensionValue_PR_AvailableSNPN_ID_List
              */
              case F1AP_ProtocolIE_ID_id_gNB_CUSystemInformation: {
                F1AP_SETUP_RESP (msg_p).cells_to_activate[i].nrpci = (cell->nRPCI != NULL) ? *cell->nRPCI : 0;
                F1AP_GNB_CUSystemInformation_t *gNB_CUSystemInformation = (F1AP_GNB_CUSystemInformation_t *)&cells_to_be_activated_list_itemExtIEs->extensionValue.choice.GNB_CUSystemInformation;
                F1AP_SETUP_RESP (msg_p).cells_to_activate[i].num_SI = gNB_CUSystemInformation->sibtypetobeupdatedlist.list.count;
                AssertFatal(ext->list.count==1,"At least one SI message should be there, and only 1 for now!\n");
                LOG_D(F1AP, "F1AP: Cell %d MCC %d MNC %d NRCellid %lx num_si %d\n",
                      i, F1AP_SETUP_RESP (msg_p).cells_to_activate[i].mcc, F1AP_SETUP_RESP (msg_p).cells_to_activate[i].mnc,
                      F1AP_SETUP_RESP (msg_p).cells_to_activate[i].nr_cellid, F1AP_SETUP_RESP (msg_p).cells_to_activate[i].num_SI);

                for (int si = 0; si < gNB_CUSystemInformation->sibtypetobeupdatedlist.list.count; si++) {
                  F1AP_SibtypetobeupdatedListItem_t *sib_item = gNB_CUSystemInformation->sibtypetobeupdatedlist.list.array[si];
                  size_t size = sib_item->sIBmessage.size;
<<<<<<< HEAD
                  F1AP_SETUP_RESP (msg_p).cells_to_activate[i].SI_container_length[si] = size;
                  LOG_D(F1AP, "F1AP: SI_container_length[%d][%d] %ld bytes\n", i, (int)sib_item->sIBtype, size);
                  F1AP_SETUP_RESP (msg_p).cells_to_activate[i].SI_container[si] = malloc(F1AP_SETUP_RESP (msg_p).cells_to_activate[i].SI_container_length[si]);
                  memcpy((void *)F1AP_SETUP_RESP (msg_p).cells_to_activate[i].SI_container[si],
                         (void *)sib_item->sIBmessage.buf,
                         size);
=======
                  F1AP_SETUP_RESP (msg_p).cells_to_activate[i].SI_container_length[sib_item->sIBtype] = size;
                  LOG_I(F1AP, "F1AP: SI_container_length[%d][%d] %ld bytes\n", i, (int)sib_item->sIBtype, size);
                  F1AP_SETUP_RESP (msg_p).cells_to_activate[i].SI_container[sib_item->sIBtype] = malloc(size);
                  memcpy((void*)F1AP_SETUP_RESP (msg_p).cells_to_activate[i].SI_container[sib_item->sIBtype],
                          (void*)sib_item->sIBmessage.buf,
                          size);
>>>>>>> d7839d8a
                }

                break;
              }

              case F1AP_ProtocolIE_ID_id_AvailablePLMNList:
                AssertFatal(1==0,"F1AP_ProtocolIE_ID_id_AvailablePLMNList not supported yet\n");
                break;

              case F1AP_ProtocolIE_ID_id_ExtendedAvailablePLMN_List:
                AssertFatal(1==0,"F1AP_ProtocolIE_ID_id_AvailablePLMNList not supported yet\n");
                break;

              case F1AP_ProtocolIE_ID_id_IAB_Info_IAB_donor_CU:
                AssertFatal(1==0,"F1AP_ProtocolIE_ID_id_AvailablePLMNList not supported yet\n");
                break;

              case F1AP_ProtocolIE_ID_id_AvailableSNPN_ID_List:
                AssertFatal(1==0,"F1AP_ProtocolIE_ID_id_AvailablePLMNList not supported yet\n");
                break;

              default:
                AssertFatal(1==0,"F1AP_ProtocolIE_ID_id %d unknown\n",(int)cells_to_be_activated_list_itemExtIEs->id);
                break;
            }
          } // for (cnt=...
        } // for (cells_to_activate...

        break;
      } // case F1AP_ProtocolIE_ID_id_Cells_to_be_Activated_List

      default:
        AssertFatal(1==0,"F1AP_ProtocolIE_ID_id %d unknown\n", (int)ie->id);
        break;
    } // switch ie
  } // for IE

  AssertFatal(TransactionId!=-1,"TransactionId was not sent\n");
  F1AP_SETUP_RESP (msg_p).num_cells_to_activate = num_cells_to_activate;

<<<<<<< HEAD
  // tmp
  // F1AP_SETUP_RESP (msg_p).num_SI[0] = 1;
  for (int i=0; i<num_cells_to_activate; i++)
    AssertFatal(F1AP_SETUP_RESP (msg_p).cells_to_activate[i].num_SI > 0, "System Information %d is missing",i);

  MSC_LOG_RX_MESSAGE(
    MSC_F1AP_DU,
    MSC_F1AP_CU,
    0,
    0,
    MSC_AS_TIME_FMT" DU_handle_F1_SETUP_RESPONSE successfulOutcome assoc_id %d",
    0,0,//MSC_AS_TIME_ARGS(ctxt_pP),
    assoc_id);
  LOG_D(F1AP, "Sending F1AP_SETUP_RESP ITTI message\n");
  itti_send_msg_to_task(TASK_F1APP, GNB_MODULE_ID_TO_INSTANCE(assoc_id), msg_p);
=======
  for (int i=0;i<num_cells_to_activate;i++)
    AssertFatal(F1AP_SETUP_RESP (msg_p).cells_to_activate[i].num_SI > 0, "System Information %d is missing",i);

  MSC_LOG_RX_MESSAGE(
  MSC_F1AP_DU,
  MSC_F1AP_CU,
  0,
  0,
  MSC_AS_TIME_FMT" DU_handle_F1_SETUP_RESPONSE successfulOutcome assoc_id %d",
  0,0,//MSC_AS_TIME_ARGS(ctxt_pP),
  assoc_id);

  if (RC.nrrrc && RC.nrrrc[0]->node_type == ngran_gNB_DU) {
    LOG_D(F1AP, "Sending F1AP_SETUP_RESP ITTI message to GNB_APP with assoc_id (%d->%d)\n",
         assoc_id,ENB_MODULE_ID_TO_INSTANCE(assoc_id));
    itti_send_msg_to_task(TASK_GNB_APP, GNB_MODULE_ID_TO_INSTANCE(assoc_id), msg_p);
  } else {
    LOG_D(F1AP, "Sending F1AP_SETUP_RESP ITTI message to ENB_APP with assoc_id (%d->%d)\n",
         assoc_id,ENB_MODULE_ID_TO_INSTANCE(assoc_id));
    itti_send_msg_to_task(TASK_ENB_APP, instance, msg_p);
  }

>>>>>>> d7839d8a
  return 0;
}

// SETUP FAILURE
int DU_handle_F1_SETUP_FAILURE(instance_t instance,
                               uint32_t assoc_id,
                               uint32_t stream,
                               F1AP_F1AP_PDU_t *pdu) {
  LOG_E(F1AP, "DU_handle_F1_SETUP_FAILURE\n");
  F1AP_F1SetupFailure_t    *out;
  F1AP_F1SetupFailureIEs_t *ie;
  out = &pdu->choice.unsuccessfulOutcome->value.choice.F1SetupFailure;
  /* Transaction ID */
  F1AP_FIND_PROTOCOLIE_BY_ID(F1AP_F1SetupFailureIEs_t, ie, out,
                             F1AP_ProtocolIE_ID_id_TransactionID, true);
  /* Cause */
  F1AP_FIND_PROTOCOLIE_BY_ID(F1AP_F1SetupFailureIEs_t, ie, out,
                             F1AP_ProtocolIE_ID_id_Cause, true);

  if(0) {
    /* TimeToWait */
    F1AP_FIND_PROTOCOLIE_BY_ID(F1AP_F1SetupFailureIEs_t, ie, out,
                               F1AP_ProtocolIE_ID_id_TimeToWait, true);
  }

  return 0;
}


/*
    gNB-DU Configuration Update
*/

//void DU_send_gNB_DU_CONFIGURATION_UPDATE(F1AP_GNBDUConfigurationUpdate_t *GNBDUConfigurationUpdate) {
int DU_send_gNB_DU_CONFIGURATION_UPDATE(instance_t instance,
                                        instance_t du_mod_idP,
                                        f1ap_setup_req_t *f1ap_setup_req) {
  F1AP_F1AP_PDU_t                     pdu= {0};
  uint8_t  *buffer=NULL;
  uint32_t  len=0;
  /* Create */
  /* 0. Message Type */
  pdu.present = F1AP_F1AP_PDU_PR_initiatingMessage;
  asn1cCalloc(pdu.choice.initiatingMessage,F1AP_InitiatingMessage_t,  initMsg);
  initMsg->procedureCode = F1AP_ProcedureCode_id_gNBDUConfigurationUpdate;
  initMsg->criticality   = F1AP_Criticality_reject;
  initMsg->value.present = F1AP_InitiatingMessage__value_PR_GNBDUConfigurationUpdate;
  F1AP_GNBDUConfigurationUpdate_t      *out = &pdu.choice.initiatingMessage->value.choice.GNBDUConfigurationUpdate;
  /* mandatory */
  /* c1. Transaction ID (integer value) */
  asn1cSequenceAdd(out, F1AP_GNBDUConfigurationUpdateIEs_t, ie1);
  ie1->id                        = F1AP_ProtocolIE_ID_id_TransactionID;
  ie1->criticality               = F1AP_Criticality_reject;
  ie1->value.present             = F1AP_GNBDUConfigurationUpdateIEs__value_PR_TransactionID;
  ie1->value.choice.TransactionID = F1AP_get_next_transaction_identifier(instance, du_mod_idP);
  /* mandatory */
  /* c2. Served_Cells_To_Add */
<<<<<<< HEAD
  asn1cSequenceAdd(out, F1AP_GNBDUConfigurationUpdateIEs_t, ie2);
  ie2->id                        = F1AP_ProtocolIE_ID_id_Served_Cells_To_Add_List;
  ie2->criticality               = F1AP_Criticality_reject;
  ie2->value.present             = F1AP_GNBDUConfigurationUpdateIEs__value_PR_Served_Cells_To_Add_List;

  for (int j=0;   j<1; j++) {
    //
    asn1cSequenceAdd(ie2->value.choice.Served_Cells_To_Add_List.list, F1AP_Served_Cells_To_Add_ItemIEs_t, served_cells_to_add_item_ies);
    served_cells_to_add_item_ies->id            = F1AP_ProtocolIE_ID_id_Served_Cells_To_Add_Item;
    served_cells_to_add_item_ies->criticality   = F1AP_Criticality_reject;
    served_cells_to_add_item_ies->value.present = F1AP_Served_Cells_To_Add_ItemIEs__value_PR_Served_Cells_To_Add_Item;
    F1AP_Served_Cells_To_Add_Item_t *served_cells_to_add_item= &served_cells_to_add_item_ies->value.choice.Served_Cells_To_Add_Item;
    F1AP_Served_Cell_Information_t  *served_cell_information=&served_cells_to_add_item->served_Cell_Information;
    /* - nRCGI */
    addnRCGI(served_cell_information->nRCGI, &f1ap_setup_req->cell[j]);
    /* - nRPCI */
    /* 2.1.1 serverd cell Information */
    cellIDs_t *cell=&f1ap_req(false, instance)->cell[j];
    served_cell_information->nRPCI = cell->nr_pci;  // int 0..1007
    /* - fiveGS_TAC */
    uint32_t tac=htonl(cell->tac);
    served_cell_information->fiveGS_TAC=(F1AP_FiveGS_TAC_t *) calloc(1,sizeof(F1AP_FiveGS_TAC_t *));
    OCTET_STRING_fromBuf(served_cell_information->fiveGS_TAC, ((char *)&tac)+1, 3);

    /* - Configured_EPS_TAC */
    if(1) {
      served_cell_information->configured_EPS_TAC = (F1AP_Configured_EPS_TAC_t *)calloc(1, sizeof(F1AP_Configured_EPS_TAC_t));
      OCTET_STRING_fromBuf(served_cell_information->configured_EPS_TAC,"2", 2);
    }

    asn1cSequenceAdd(served_cell_information->servedPLMNs.list, F1AP_ServedPLMNs_Item_t, servedPLMN_item);
    MCC_MNC_TO_PLMNID(cell->mcc, cell->mnc, cell->mnc_digit_length, &servedPLMN_item->pLMN_Identity);
    // // /* - CHOICE NR-MODE-Info */
    F1AP_NR_Mode_Info_t *nR_Mode_Info=&served_cell_information->nR_Mode_Info;

    if (f1ap_setup_req->fdd_flag) {
      nR_Mode_Info->present = F1AP_NR_Mode_Info_PR_fDD;
      /* > FDD >> FDD Info */
      asn1cCalloc(nR_Mode_Info->choice.fDD, F1AP_FDD_Info_t, fDD_Info);
      /* >>> UL NRFreqInfo */
      fDD_Info->uL_NRFreqInfo.nRARFCN = 999L;
      asn1cSequenceAdd(fDD_Info->uL_NRFreqInfo.freqBandListNr.list, F1AP_FreqBandNrItem_t, ul_freqBandNrItem);
      ul_freqBandNrItem->freqBandIndicatorNr = 888L;
      asn1cSequenceAdd(ul_freqBandNrItem->supportedSULBandList.list, F1AP_SupportedSULFreqBandItem_t, ul_supportedSULFreqBandItem);
      ul_supportedSULFreqBandItem->freqBandIndicatorNr = 777L;
      /* >>> DL NRFreqInfo */
      fDD_Info->dL_NRFreqInfo.nRARFCN = 666L;
      asn1cSequenceAdd(fDD_Info->dL_NRFreqInfo.freqBandListNr.list, F1AP_FreqBandNrItem_t, dl_freqBandNrItem);
      dl_freqBandNrItem->freqBandIndicatorNr = 555L;
      asn1cSequenceAdd(dl_freqBandNrItem->supportedSULBandList.list, F1AP_SupportedSULFreqBandItem_t, dl_supportedSULFreqBandItem);
      dl_supportedSULFreqBandItem->freqBandIndicatorNr = 444L;
      /* >>> UL Transmission Bandwidth */
      fDD_Info->uL_Transmission_Bandwidth.nRSCS = F1AP_NRSCS_scs15;
      fDD_Info->uL_Transmission_Bandwidth.nRNRB = F1AP_NRNRB_nrb11;
      /* >>> DL Transmission Bandwidth */
      fDD_Info->dL_Transmission_Bandwidth.nRSCS = F1AP_NRSCS_scs15;
      fDD_Info->dL_Transmission_Bandwidth.nRNRB = F1AP_NRNRB_nrb11;
    } else { // TDD
      nR_Mode_Info->present = F1AP_NR_Mode_Info_PR_tDD;
      /* > TDD >> TDD Info */
      asn1cCalloc(nR_Mode_Info->choice.tDD, F1AP_TDD_Info_t, tDD_Info);
      /* >>> ARFCN */
      tDD_Info->nRFreqInfo.nRARFCN = 999L; // Integer
      asn1cSequenceAdd(tDD_Info->nRFreqInfo.freqBandListNr.list, F1AP_FreqBandNrItem_t, nr_freqBandNrItem);
      nr_freqBandNrItem->freqBandIndicatorNr = 555L;
      asn1cSequenceAdd(nr_freqBandNrItem->supportedSULBandList.list, F1AP_SupportedSULFreqBandItem_t, nr_supportedSULFreqBandItem);
      nr_supportedSULFreqBandItem->freqBandIndicatorNr = 444L;
      tDD_Info->transmission_Bandwidth.nRSCS= F1AP_NRSCS_scs15;
      tDD_Info->transmission_Bandwidth.nRNRB= F1AP_NRNRB_nrb11;
    }

    /* - measurementTimingConfiguration */
    char *measurementTimingConfiguration = "0"; // sept. 2018
    OCTET_STRING_fromBuf(&served_cell_information->measurementTimingConfiguration,
                         measurementTimingConfiguration,
                         strlen(measurementTimingConfiguration));
    /* 2.1.2 gNB-DU System Information */
    asn1cCalloc(served_cells_to_add_item->gNB_DU_System_Information, F1AP_GNB_DU_System_Information_t, gNB_DU_System_Information);
    OCTET_STRING_fromBuf(&gNB_DU_System_Information->mIB_message,  // sept. 2018
                         "1",
                         sizeof("1"));
    OCTET_STRING_fromBuf(&gNB_DU_System_Information->sIB1_message,  // sept. 2018
                         "1",
                         sizeof("1"));
=======
  ie = (F1AP_GNBDUConfigurationUpdateIEs_t *)calloc(1, sizeof(F1AP_GNBDUConfigurationUpdateIEs_t));
  ie->id                        = F1AP_ProtocolIE_ID_id_Served_Cells_To_Add_List;
  ie->criticality               = F1AP_Criticality_reject;
  ie->value.present             = F1AP_GNBDUConfigurationUpdateIEs__value_PR_Served_Cells_To_Add_List;

  for (j=0;
       j<1;
       j++) {
        //
        F1AP_Served_Cells_To_Add_ItemIEs_t *served_cells_to_add_item_ies;
        served_cells_to_add_item_ies = (F1AP_Served_Cells_To_Add_ItemIEs_t *)calloc(1, sizeof(F1AP_Served_Cells_To_Add_ItemIEs_t));
        served_cells_to_add_item_ies->id            = F1AP_ProtocolIE_ID_id_Served_Cells_To_Add_Item;
        served_cells_to_add_item_ies->criticality   = F1AP_Criticality_reject;
        served_cells_to_add_item_ies->value.present = F1AP_Served_Cells_To_Add_ItemIEs__value_PR_Served_Cells_To_Add_Item;
        
        F1AP_Served_Cells_To_Add_Item_t served_cells_to_add_item;
        memset((void *)&served_cells_to_add_item, 0, sizeof(F1AP_Served_Cells_To_Add_Item_t));

        /* 2.1.1 serverd cell Information */
        F1AP_Served_Cell_Information_t served_cell_information;

        memset((void *)&served_cell_information, 0, sizeof(F1AP_Served_Cell_Information_t));
        /* - nRCGI */
        F1AP_NRCGI_t nRCGI;
        memset(&nRCGI, 0, sizeof(F1AP_NRCGI_t));
        MCC_MNC_TO_PLMNID(f1ap_setup_req->mcc[i], f1ap_setup_req->mnc[i], f1ap_setup_req->mnc_digit_length[i], &nRCGI.pLMN_Identity);
        LOG_D(F1AP, "nr_cellId : %x %x %x %x %x\n",
              nRCGI.nRCellIdentity.buf[0],
              nRCGI.nRCellIdentity.buf[1],
              nRCGI.nRCellIdentity.buf[2],
              nRCGI.nRCellIdentity.buf[3],
              nRCGI.nRCellIdentity.buf[4]);
        NR_CELL_ID_TO_BIT_STRING(f1ap_setup_req->nr_cellid[i], &nRCGI.nRCellIdentity);
        served_cell_information.nRCGI = nRCGI;

        /* - nRPCI */
        served_cell_information.nRPCI = f1ap_setup_req->nr_pci[i];  // int 0..1007

        /* - fiveGS_TAC */
        if (RC.nrrrc) {
          uint8_t fiveGS_TAC[3];
          fiveGS_TAC[0] = ((uint8_t*)&f1ap_setup_req->tac[i])[2];
          fiveGS_TAC[1] = ((uint8_t*)&f1ap_setup_req->tac[i])[1];
          fiveGS_TAC[2] = ((uint8_t*)&f1ap_setup_req->tac[i])[0];
          OCTET_STRING_fromBuf(served_cell_information.fiveGS_TAC,
                               (const char *)fiveGS_TAC,
                               3);
        } else {
          OCTET_STRING_fromBuf(served_cell_information.fiveGS_TAC,
                               (const char *) &f1ap_setup_req->tac[i],
                               3);
        }

        /* - Configured_EPS_TAC */
        if(1){
          served_cell_information.configured_EPS_TAC = (F1AP_Configured_EPS_TAC_t *)calloc(1, sizeof(F1AP_Configured_EPS_TAC_t));
          OCTET_STRING_fromBuf(served_cell_information.configured_EPS_TAC,
                             "2",
                             2);
        }

        F1AP_ServedPLMNs_Item_t *servedPLMN_item = calloc(1,sizeof(*servedPLMN_item));
        memset(servedPLMN_item,0,sizeof(*servedPLMN_item));
        MCC_MNC_TO_PLMNID(f1ap_du_data->mcc[i], f1ap_du_data->mnc[i], f1ap_du_data->mnc_digit_length[i], &servedPLMN_item->pLMN_Identity);
        ASN_SEQUENCE_ADD(&served_cell_information.servedPLMNs.list, servedPLMN_item);

        // // /* - CHOICE NR-MODE-Info */
        F1AP_NR_Mode_Info_t nR_Mode_Info;

        if (f1ap_setup_req->fdd_flag) {
          nR_Mode_Info.present = F1AP_NR_Mode_Info_PR_fDD;
          /* > FDD >> FDD Info */
          F1AP_FDD_Info_t *fDD_Info = (F1AP_FDD_Info_t *)calloc(1, sizeof(F1AP_FDD_Info_t));
          /* >>> UL NRFreqInfo */
          fDD_Info->uL_NRFreqInfo.nRARFCN = 999L;

          F1AP_FreqBandNrItem_t ul_freqBandNrItem;
          memset((void *)&ul_freqBandNrItem, 0, sizeof(F1AP_FreqBandNrItem_t));
          ul_freqBandNrItem.freqBandIndicatorNr = 888L;

            F1AP_SupportedSULFreqBandItem_t ul_supportedSULFreqBandItem;
            memset((void *)&ul_supportedSULFreqBandItem, 0, sizeof(F1AP_SupportedSULFreqBandItem_t));
            ul_supportedSULFreqBandItem.freqBandIndicatorNr = 777L;
            ASN_SEQUENCE_ADD(&ul_freqBandNrItem.supportedSULBandList.list, &ul_supportedSULFreqBandItem);

          ASN_SEQUENCE_ADD(&fDD_Info->uL_NRFreqInfo.freqBandListNr.list, &ul_freqBandNrItem);

          /* >>> DL NRFreqInfo */
          fDD_Info->dL_NRFreqInfo.nRARFCN = 666L;

          F1AP_FreqBandNrItem_t dl_freqBandNrItem;
          memset((void *)&dl_freqBandNrItem, 0, sizeof(F1AP_FreqBandNrItem_t));
          dl_freqBandNrItem.freqBandIndicatorNr = 555L;

            F1AP_SupportedSULFreqBandItem_t dl_supportedSULFreqBandItem;
            memset((void *)&dl_supportedSULFreqBandItem, 0, sizeof(F1AP_SupportedSULFreqBandItem_t));
            dl_supportedSULFreqBandItem.freqBandIndicatorNr = 444L;
            ASN_SEQUENCE_ADD(&dl_freqBandNrItem.supportedSULBandList.list, &dl_supportedSULFreqBandItem);

          ASN_SEQUENCE_ADD(&fDD_Info->dL_NRFreqInfo.freqBandListNr.list, &dl_freqBandNrItem);

          /* >>> UL Transmission Bandwidth */
          fDD_Info->uL_Transmission_Bandwidth.nRSCS = F1AP_NRSCS_scs15;
          fDD_Info->uL_Transmission_Bandwidth.nRNRB = F1AP_NRNRB_nrb11;
          /* >>> DL Transmission Bandwidth */
          fDD_Info->dL_Transmission_Bandwidth.nRSCS = F1AP_NRSCS_scs15;
          fDD_Info->dL_Transmission_Bandwidth.nRNRB = F1AP_NRNRB_nrb11;
          
          nR_Mode_Info.choice.fDD = fDD_Info;
        } else { // TDD
          nR_Mode_Info.present = F1AP_NR_Mode_Info_PR_tDD;

          /* > TDD >> TDD Info */
          F1AP_TDD_Info_t *tDD_Info = (F1AP_TDD_Info_t *)calloc(1, sizeof(F1AP_TDD_Info_t));
          /* >>> ARFCN */
          tDD_Info->nRFreqInfo.nRARFCN = 999L; // Integer
          F1AP_FreqBandNrItem_t nr_freqBandNrItem;
          memset((void *)&nr_freqBandNrItem, 0, sizeof(F1AP_FreqBandNrItem_t));
          nr_freqBandNrItem.freqBandIndicatorNr = 555L;

            F1AP_SupportedSULFreqBandItem_t nr_supportedSULFreqBandItem;
            memset((void *)&nr_supportedSULFreqBandItem, 0, sizeof(F1AP_SupportedSULFreqBandItem_t));
            nr_supportedSULFreqBandItem.freqBandIndicatorNr = 444L;
            ASN_SEQUENCE_ADD(&nr_freqBandNrItem.supportedSULBandList.list, &nr_supportedSULFreqBandItem);

          ASN_SEQUENCE_ADD(&tDD_Info->nRFreqInfo.freqBandListNr.list, &nr_freqBandNrItem);

          tDD_Info->transmission_Bandwidth.nRSCS= F1AP_NRSCS_scs15;
          tDD_Info->transmission_Bandwidth.nRNRB= F1AP_NRNRB_nrb11;
     
          nR_Mode_Info.choice.tDD = tDD_Info;
        } 
        
        served_cell_information.nR_Mode_Info = nR_Mode_Info;

        /* - measurementTimingConfiguration */
        char *measurementTimingConfiguration = "0"; // sept. 2018

        OCTET_STRING_fromBuf(&served_cell_information.measurementTimingConfiguration,
                             measurementTimingConfiguration,
                             strlen(measurementTimingConfiguration));
        served_cells_to_add_item.served_Cell_Information = served_cell_information; //

        /* 2.1.2 gNB-DU System Information */
        F1AP_GNB_DU_System_Information_t *gNB_DU_System_Information = (F1AP_GNB_DU_System_Information_t *)calloc(1, sizeof(F1AP_GNB_DU_System_Information_t));

        OCTET_STRING_fromBuf(&gNB_DU_System_Information->mIB_message,  // sept. 2018
                             "1",
                             sizeof("1"));

        OCTET_STRING_fromBuf(&gNB_DU_System_Information->sIB1_message,  // sept. 2018
                             "1",
                             sizeof("1"));
        served_cells_to_add_item.gNB_DU_System_Information = gNB_DU_System_Information; //

        /* ADD */
        served_cells_to_add_item_ies->value.choice.Served_Cells_To_Add_Item = served_cells_to_add_item;

        ASN_SEQUENCE_ADD(&ie->value.choice.Served_Cells_To_Add_List.list, 
                        served_cells_to_add_item_ies);

>>>>>>> d7839d8a
  }

  /* mandatory */
  /* c3. Served_Cells_To_Modify */
<<<<<<< HEAD
  asn1cSequenceAdd(out, F1AP_GNBDUConfigurationUpdateIEs_t, ie3);
  ie3->id                        = F1AP_ProtocolIE_ID_id_Served_Cells_To_Modify_List;
  ie3->criticality               = F1AP_Criticality_reject;
  ie3->value.present             = F1AP_GNBDUConfigurationUpdateIEs__value_PR_Served_Cells_To_Modify_List;

  for (int i=0; i<1; i++) {
    //
    cellIDs_t *cell=&f1ap_req(false, instance)->cell[i];
    asn1cSequenceAdd(ie3->value.choice.Served_Cells_To_Modify_List.list, F1AP_Served_Cells_To_Modify_ItemIEs_t, served_cells_to_modify_item_ies);
    served_cells_to_modify_item_ies->id            = F1AP_ProtocolIE_ID_id_Served_Cells_To_Modify_Item;
    served_cells_to_modify_item_ies->criticality   = F1AP_Criticality_reject;
    served_cells_to_modify_item_ies->value.present = F1AP_Served_Cells_To_Modify_ItemIEs__value_PR_Served_Cells_To_Modify_Item;
    F1AP_Served_Cells_To_Modify_Item_t *served_cells_to_modify_item=&served_cells_to_modify_item_ies->value.choice.Served_Cells_To_Modify_Item;
    /* 3.1 oldNRCGI */
    //addnRGCI(served_cells_to_modify_item->oldNRCGI, f1ap_setup_req->cell[i]);
    /* 3.2.1 serverd cell Information */
    F1AP_Served_Cell_Information_t *served_cell_information= &served_cells_to_modify_item->served_Cell_Information;
    /* - nRCGI */
    //addnRGCI(served_cell_information->nRCGI,f1ap_setup_req->cell[i]);
    /* - nRPCI */
    served_cell_information->nRPCI = f1ap_setup_req->cell[i].nr_pci;  // int 0..1007
    /* - fiveGS_TAC */
    asn1cCalloc(served_cell_information->fiveGS_TAC,F1AP_FiveGS_TAC_t, tac );
    OCTET_STRING_fromBuf(tac,
                         (const char *) &f1ap_setup_req->cell[i].tac,
                         3);

    /* - Configured_EPS_TAC */
    if(1) {
      asn1cCalloc(served_cell_information->configured_EPS_TAC, F1AP_Configured_EPS_TAC_t, tmp2);
      OCTET_STRING_fromBuf(tmp2,
                           "2",
                           2);
    }

    asn1cSequenceAdd(served_cell_information->servedPLMNs.list, F1AP_ServedPLMNs_Item_t, servedPLMN_item);
    MCC_MNC_TO_PLMNID(cell->mcc, cell->mnc, cell->mnc_digit_length, &servedPLMN_item->pLMN_Identity);
    // // /* - CHOICE NR-MODE-Info */
    F1AP_NR_Mode_Info_t *nR_Mode_Info= &served_cell_information->nR_Mode_Info;

    if (f1ap_setup_req->fdd_flag) {
      nR_Mode_Info->present = F1AP_NR_Mode_Info_PR_fDD;
      /* > FDD >> FDD Info */
      asn1cCalloc(nR_Mode_Info->choice.fDD, F1AP_FDD_Info_t, fDD_Info);
      /* >>> UL NRFreqInfo */
      fDD_Info->uL_NRFreqInfo.nRARFCN = 999L;
      asn1cSequenceAdd(fDD_Info->uL_NRFreqInfo.freqBandListNr.list, F1AP_FreqBandNrItem_t, ul_freqBandNrItem);
      ul_freqBandNrItem->freqBandIndicatorNr = 888L;
      asn1cSequenceAdd(ul_freqBandNrItem->supportedSULBandList.list, F1AP_SupportedSULFreqBandItem_t, ul_supportedSULFreqBandItem);
      ul_supportedSULFreqBandItem->freqBandIndicatorNr = 777L;
      /* >>> DL NRFreqInfo */
      fDD_Info->dL_NRFreqInfo.nRARFCN = 666L;
      asn1cSequenceAdd(dl_freqBandNrItem->supportedSULBandList.list, F1AP_FreqBandNrItem_t, dl_freqBandNrItem);
      dl_freqBandNrItem->freqBandIndicatorNr = 555L;
      F1AP_SupportedSULFreqBandItem_t dl_supportedSULFreqBandItem;
      memset((void *)&dl_supportedSULFreqBandItem, 0, sizeof(F1AP_SupportedSULFreqBandItem_t));
      dl_supportedSULFreqBandItem.freqBandIndicatorNr = 444L;
      /* >>> UL Transmission Bandwidth */
      fDD_Info->uL_Transmission_Bandwidth.nRSCS = F1AP_NRSCS_scs15;
      fDD_Info->uL_Transmission_Bandwidth.nRNRB = F1AP_NRNRB_nrb11;
      /* >>> DL Transmission Bandwidth */
      fDD_Info->dL_Transmission_Bandwidth.nRSCS = F1AP_NRSCS_scs15;
      fDD_Info->dL_Transmission_Bandwidth.nRNRB = F1AP_NRNRB_nrb11;
    } else { // TDD
      nR_Mode_Info->present = F1AP_NR_Mode_Info_PR_tDD;
      /* > TDD >> TDD Info */
      asn1cCalloc(nR_Mode_Info->choice.tDD, F1AP_TDD_Info_t, tDD_Info);
      /* >>> ARFCN */
      tDD_Info->nRFreqInfo.nRARFCN = 999L; // Integer
      asn1cSequenceAdd(tDD_Info->nRFreqInfo.freqBandListNr.list, F1AP_FreqBandNrItem_t, nr_freqBandNrItem);
      nr_freqBandNrItem->freqBandIndicatorNr = 555L;
      asn1cSequenceAdd(nr_freqBandNrItem->supportedSULBandList.list, F1AP_SupportedSULFreqBandItem_t, nr_supportedSULFreqBandItem);
      nr_supportedSULFreqBandItem->freqBandIndicatorNr = 444L;
      tDD_Info->transmission_Bandwidth.nRSCS= F1AP_NRSCS_scs15;
      tDD_Info->transmission_Bandwidth.nRNRB= F1AP_NRNRB_nrb11;
    }

    /* - measurementTimingConfiguration */
    char *measurementTimingConfiguration = "0"; // sept. 2018
    OCTET_STRING_fromBuf(&served_cell_information->measurementTimingConfiguration,
                         measurementTimingConfiguration,
                         strlen(measurementTimingConfiguration));
    /* 3.2.2 gNB-DU System Information */
    asn1cCalloc( served_cells_to_modify_item->gNB_DU_System_Information, F1AP_GNB_DU_System_Information_t, gNB_DU_System_Information);
    OCTET_STRING_fromBuf(&gNB_DU_System_Information->mIB_message,  // sept. 2018
                         "1",
                         sizeof("1"));
    OCTET_STRING_fromBuf(&gNB_DU_System_Information->sIB1_message,  // sept. 2018
                         "1",
                         sizeof("1"));
=======
  ie = (F1AP_GNBDUConfigurationUpdateIEs_t *)calloc(1, sizeof(F1AP_GNBDUConfigurationUpdateIEs_t));
  ie->id                        = F1AP_ProtocolIE_ID_id_Served_Cells_To_Modify_List;
  ie->criticality               = F1AP_Criticality_reject;
  ie->value.present             = F1AP_GNBDUConfigurationUpdateIEs__value_PR_Served_Cells_To_Modify_List;

  for (i=0;
       i<1;
       i++) {
        //
        F1AP_Served_Cells_To_Modify_ItemIEs_t *served_cells_to_modify_item_ies;
        served_cells_to_modify_item_ies = (F1AP_Served_Cells_To_Modify_ItemIEs_t *)calloc(1, sizeof(F1AP_Served_Cells_To_Modify_ItemIEs_t));
        served_cells_to_modify_item_ies->id            = F1AP_ProtocolIE_ID_id_Served_Cells_To_Modify_Item;
        served_cells_to_modify_item_ies->criticality   = F1AP_Criticality_reject;
        served_cells_to_modify_item_ies->value.present = F1AP_Served_Cells_To_Modify_ItemIEs__value_PR_Served_Cells_To_Modify_Item;
        
        F1AP_Served_Cells_To_Modify_Item_t served_cells_to_modify_item;
        memset((void *)&served_cells_to_modify_item, 0, sizeof(F1AP_Served_Cells_To_Modify_Item_t));

        /* 3.1 oldNRCGI */
        F1AP_NRCGI_t oldNRCGI;
        memset(&oldNRCGI, 0, sizeof(F1AP_NRCGI_t));
        MCC_MNC_TO_PLMNID(f1ap_setup_req->mcc[i], f1ap_setup_req->mnc[i], f1ap_setup_req->mnc_digit_length[i],
                                         &oldNRCGI.pLMN_Identity);
        NR_CELL_ID_TO_BIT_STRING(f1ap_setup_req->nr_cellid[i], &oldNRCGI.nRCellIdentity);
        served_cells_to_modify_item.oldNRCGI = oldNRCGI;


        /* 3.2.1 serverd cell Information */
        F1AP_Served_Cell_Information_t served_cell_information;
        memset((void *)&served_cell_information, 0, sizeof(F1AP_Served_Cell_Information_t));

        /* - nRCGI */
        F1AP_NRCGI_t nRCGI;
        memset(&nRCGI, 0, sizeof(F1AP_NRCGI_t));
        MCC_MNC_TO_PLMNID(f1ap_setup_req->mcc[i], f1ap_setup_req->mnc[i], f1ap_setup_req->mnc_digit_length[i],
                                         &nRCGI.pLMN_Identity);
        NR_CELL_ID_TO_BIT_STRING(f1ap_setup_req->nr_cellid[i], &nRCGI.nRCellIdentity);
        served_cell_information.nRCGI = nRCGI;

        /* - nRPCI */
        served_cell_information.nRPCI = f1ap_setup_req->nr_pci[i];  // int 0..1007

        /* - fiveGS_TAC */
        OCTET_STRING_fromBuf(served_cell_information.fiveGS_TAC,
                             (const char *) &f1ap_setup_req->tac[i],
                             3);

        /* - Configured_EPS_TAC */
        if(1){
          served_cell_information.configured_EPS_TAC = (F1AP_Configured_EPS_TAC_t *)calloc(1, sizeof(F1AP_Configured_EPS_TAC_t));
          OCTET_STRING_fromBuf(served_cell_information.configured_EPS_TAC,
                             "2",
                             2);
        }

        F1AP_ServedPLMNs_Item_t *servedPLMN_item = calloc(1,sizeof(*servedPLMN_item));
        memset(servedPLMN_item,0,sizeof(*servedPLMN_item));
        MCC_MNC_TO_PLMNID(f1ap_du_data->mcc[i], f1ap_du_data->mnc[i], f1ap_du_data->mnc_digit_length[i], &servedPLMN_item->pLMN_Identity);
        ASN_SEQUENCE_ADD(&served_cell_information.servedPLMNs.list, servedPLMN_item);

        // // /* - CHOICE NR-MODE-Info */
        F1AP_NR_Mode_Info_t nR_Mode_Info;

        if (f1ap_setup_req->fdd_flag) {
          nR_Mode_Info.present = F1AP_NR_Mode_Info_PR_fDD;
          /* > FDD >> FDD Info */
          F1AP_FDD_Info_t *fDD_Info = (F1AP_FDD_Info_t *)calloc(1, sizeof(F1AP_FDD_Info_t));
          /* >>> UL NRFreqInfo */
          fDD_Info->uL_NRFreqInfo.nRARFCN = 999L;

          F1AP_FreqBandNrItem_t ul_freqBandNrItem;
          memset((void *)&ul_freqBandNrItem, 0, sizeof(F1AP_FreqBandNrItem_t));
          ul_freqBandNrItem.freqBandIndicatorNr = 888L;

            F1AP_SupportedSULFreqBandItem_t ul_supportedSULFreqBandItem;
            memset((void *)&ul_supportedSULFreqBandItem, 0, sizeof(F1AP_SupportedSULFreqBandItem_t));
            ul_supportedSULFreqBandItem.freqBandIndicatorNr = 777L;
            ASN_SEQUENCE_ADD(&ul_freqBandNrItem.supportedSULBandList.list, &ul_supportedSULFreqBandItem);

          ASN_SEQUENCE_ADD(&fDD_Info->uL_NRFreqInfo.freqBandListNr.list, &ul_freqBandNrItem);

          /* >>> DL NRFreqInfo */
          fDD_Info->dL_NRFreqInfo.nRARFCN = 666L;

          F1AP_FreqBandNrItem_t dl_freqBandNrItem;
          memset((void *)&dl_freqBandNrItem, 0, sizeof(F1AP_FreqBandNrItem_t));
          dl_freqBandNrItem.freqBandIndicatorNr = 555L;

            F1AP_SupportedSULFreqBandItem_t dl_supportedSULFreqBandItem;
            memset((void *)&dl_supportedSULFreqBandItem, 0, sizeof(F1AP_SupportedSULFreqBandItem_t));
            dl_supportedSULFreqBandItem.freqBandIndicatorNr = 444L;
            ASN_SEQUENCE_ADD(&dl_freqBandNrItem.supportedSULBandList.list, &dl_supportedSULFreqBandItem);

          ASN_SEQUENCE_ADD(&fDD_Info->dL_NRFreqInfo.freqBandListNr.list, &dl_freqBandNrItem);

          /* >>> UL Transmission Bandwidth */
          fDD_Info->uL_Transmission_Bandwidth.nRSCS = F1AP_NRSCS_scs15;
          fDD_Info->uL_Transmission_Bandwidth.nRNRB = F1AP_NRNRB_nrb11;
          /* >>> DL Transmission Bandwidth */
          fDD_Info->dL_Transmission_Bandwidth.nRSCS = F1AP_NRSCS_scs15;
          fDD_Info->dL_Transmission_Bandwidth.nRNRB = F1AP_NRNRB_nrb11;
          
          nR_Mode_Info.choice.fDD = fDD_Info;
        } else { // TDD
          nR_Mode_Info.present = F1AP_NR_Mode_Info_PR_tDD;

          /* > TDD >> TDD Info */
          F1AP_TDD_Info_t *tDD_Info = (F1AP_TDD_Info_t *)calloc(1, sizeof(F1AP_TDD_Info_t));
          /* >>> ARFCN */
          tDD_Info->nRFreqInfo.nRARFCN = 999L; // Integer
          F1AP_FreqBandNrItem_t nr_freqBandNrItem;
          memset((void *)&nr_freqBandNrItem, 0, sizeof(F1AP_FreqBandNrItem_t));
          nr_freqBandNrItem.freqBandIndicatorNr = 555L;

            F1AP_SupportedSULFreqBandItem_t nr_supportedSULFreqBandItem;
            memset((void *)&nr_supportedSULFreqBandItem, 0, sizeof(F1AP_SupportedSULFreqBandItem_t));
            nr_supportedSULFreqBandItem.freqBandIndicatorNr = 444L;
            ASN_SEQUENCE_ADD(&nr_freqBandNrItem.supportedSULBandList.list, &nr_supportedSULFreqBandItem);

          ASN_SEQUENCE_ADD(&tDD_Info->nRFreqInfo.freqBandListNr.list, &nr_freqBandNrItem);

          tDD_Info->transmission_Bandwidth.nRSCS= F1AP_NRSCS_scs15;
          tDD_Info->transmission_Bandwidth.nRNRB= F1AP_NRNRB_nrb11;
     
          nR_Mode_Info.choice.tDD = tDD_Info;
        } 
        
        served_cell_information.nR_Mode_Info = nR_Mode_Info;

        /* - measurementTimingConfiguration */
        char *measurementTimingConfiguration = "0"; // sept. 2018

        OCTET_STRING_fromBuf(&served_cell_information.measurementTimingConfiguration,
                             measurementTimingConfiguration,
                             strlen(measurementTimingConfiguration));
        served_cells_to_modify_item.served_Cell_Information = served_cell_information; //

        /* 3.2.2 gNB-DU System Information */
        F1AP_GNB_DU_System_Information_t *gNB_DU_System_Information = (F1AP_GNB_DU_System_Information_t *)calloc(1, sizeof(F1AP_GNB_DU_System_Information_t));

        OCTET_STRING_fromBuf(&gNB_DU_System_Information->mIB_message,  // sept. 2018
                             "1",
                             sizeof("1"));

        OCTET_STRING_fromBuf(&gNB_DU_System_Information->sIB1_message,  // sept. 2018
                             "1",
                             sizeof("1"));
        served_cells_to_modify_item.gNB_DU_System_Information = gNB_DU_System_Information; //

        /* ADD */
        served_cells_to_modify_item_ies->value.choice.Served_Cells_To_Modify_Item = served_cells_to_modify_item;

        ASN_SEQUENCE_ADD(&ie->value.choice.Served_Cells_To_Modify_List.list, 
                        served_cells_to_modify_item_ies);

>>>>>>> d7839d8a
  }

  /* mandatory */
  /* c4. Served_Cells_To_Delete */
  asn1cSequenceAdd(out, F1AP_GNBDUConfigurationUpdateIEs_t, ie4);
  ie4->id                        = F1AP_ProtocolIE_ID_id_Served_Cells_To_Delete_List;
  ie4->criticality               = F1AP_Criticality_reject;
  ie4->value.present             = F1AP_GNBDUConfigurationUpdateIEs__value_PR_Served_Cells_To_Delete_List;

  for (int i=0; i<1; i++) {
    //
    asn1cSequenceAdd(ie4->value.choice.Served_Cells_To_Delete_List.list, F1AP_Served_Cells_To_Delete_ItemIEs_t, served_cells_to_delete_item_ies);
    served_cells_to_delete_item_ies->id            = F1AP_ProtocolIE_ID_id_Served_Cells_To_Delete_Item;
    served_cells_to_delete_item_ies->criticality   = F1AP_Criticality_reject;
    served_cells_to_delete_item_ies->value.present = F1AP_Served_Cells_To_Delete_ItemIEs__value_PR_Served_Cells_To_Delete_Item;
    F1AP_Served_Cells_To_Delete_Item_t *served_cells_to_delete_item=&served_cells_to_delete_item_ies->value.choice.Served_Cells_To_Delete_Item;
    /* 3.1 oldNRCGI */
    addnRCGI(served_cells_to_delete_item->oldNRCGI, &f1ap_setup_req->cell[i]);
  }

  if (f1ap_encode_pdu(&pdu, &buffer, &len) < 0) {
    LOG_E(F1AP, "Failed to encode F1 gNB-DU CONFIGURATION UPDATE\n");
    return -1;
  }

  ASN_STRUCT_RESET(asn_DEF_F1AP_F1AP_PDU, &pdu);
  return 0;
}

int DU_handle_gNB_DU_CONFIGURATION_FAILURE(instance_t instance,
    uint32_t assoc_id,
    uint32_t stream,
    F1AP_F1AP_PDU_t *pdu) {
  AssertFatal(1==0,"Not implemented yet\n");
}

int DU_handle_gNB_DU_CONFIGURATION_UPDATE_ACKNOWLEDGE(instance_t instance,
    uint32_t assoc_id,
    uint32_t stream,
    F1AP_F1AP_PDU_t *pdu) {
  AssertFatal(1==0,"Not implemented yet\n");
}


int DU_handle_gNB_CU_CONFIGURATION_UPDATE(instance_t instance,
<<<<<<< HEAD
    uint32_t assoc_id,
    uint32_t stream,
    F1AP_F1AP_PDU_t *pdu) {
=======
                                uint32_t assoc_id,
                                uint32_t stream,
                                F1AP_F1AP_PDU_t *pdu) {

  if(!RC.nrrrc) {
    return 0;
  }

>>>>>>> d7839d8a
  LOG_D(F1AP, "DU_handle_gNB_CU_CONFIGURATION_UPDATE\n");
  AssertFatal(pdu->present == F1AP_F1AP_PDU_PR_initiatingMessage,
              "pdu->present != F1AP_F1AP_PDU_PR_initiatingMessage\n");
  AssertFatal(pdu->choice.initiatingMessage->procedureCode  == F1AP_ProcedureCode_id_gNBCUConfigurationUpdate,
              "pdu->choice.initiatingMessage->procedureCode != F1AP_ProcedureCode_id_gNBCUConfigurationUpdate\n");
  AssertFatal(pdu->choice.initiatingMessage->criticality  == F1AP_Criticality_reject,
              "pdu->choice.initiatingMessage->criticality != F1AP_Criticality_reject\n");
  AssertFatal(pdu->choice.initiatingMessage->value.present  == F1AP_InitiatingMessage__value_PR_GNBCUConfigurationUpdate,
              "pdu->choice.initiatingMessage->value.present != F1AP_InitiatingMessage__value_PR_GNBCUConfigurationUpdate\n");
  F1AP_GNBCUConfigurationUpdate_t *in = &pdu->choice.initiatingMessage->value.choice.GNBCUConfigurationUpdate;
  F1AP_GNBCUConfigurationUpdateIEs_t *ie;
  int TransactionId = -1;
  int num_cells_to_activate = 0;
  F1AP_Cells_to_be_Activated_List_Item_t *cell;
  MessageDef *msg_p = itti_alloc_new_message (TASK_DU_F1, 0, F1AP_GNB_CU_CONFIGURATION_UPDATE);
  LOG_D(F1AP, "F1AP: gNB_CU_Configuration_Update: protocolIEs.list.count %d\n",
        in->protocolIEs.list.count);

  for (int i=0; i < in->protocolIEs.list.count; i++) {
    ie = in->protocolIEs.list.array[i];

    switch (ie->id) {
      case F1AP_ProtocolIE_ID_id_TransactionID:
        AssertFatal(ie->criticality == F1AP_Criticality_reject,
                    "ie->criticality != F1AP_Criticality_reject\n");
        AssertFatal(ie->value.present == F1AP_GNBCUConfigurationUpdateIEs__value_PR_TransactionID,
                    "ie->value.present != F1AP_GNBCUConfigurationUpdateIEs__value_PR_TransactionID\n");
        TransactionId=ie->value.choice.TransactionID;
        LOG_D(F1AP, "F1AP: GNB-CU-ConfigurationUpdate: TransactionId %d\n",
              TransactionId);
        break;

      case F1AP_ProtocolIE_ID_id_Cells_to_be_Activated_List: {
        AssertFatal(ie->criticality == F1AP_Criticality_reject,
                    "ie->criticality != F1AP_Criticality_reject\n");
        AssertFatal(ie->value.present == F1AP_GNBCUConfigurationUpdateIEs__value_PR_Cells_to_be_Activated_List,
                    "ie->value.present != F1AP_GNBCUConfigurationUpdateIEs__value_PR_Cells_to_be_Activated_List\n");
        num_cells_to_activate = ie->value.choice.Cells_to_be_Activated_List.list.count;
        LOG_D(F1AP, "F1AP: Activating %d cells\n",num_cells_to_activate);

        for (int i=0; i<num_cells_to_activate; i++) {
          F1AP_Cells_to_be_Activated_List_ItemIEs_t *cells_to_be_activated_list_item_ies = (F1AP_Cells_to_be_Activated_List_ItemIEs_t *) ie->value.choice.Cells_to_be_Activated_List.list.array[i];
          AssertFatal(cells_to_be_activated_list_item_ies->id == F1AP_ProtocolIE_ID_id_Cells_to_be_Activated_List_Item,
                      "cells_to_be_activated_list_item_ies->id != F1AP_ProtocolIE_ID_id_Cells_to_be_Activated_List_Item");
          AssertFatal(cells_to_be_activated_list_item_ies->criticality == F1AP_Criticality_reject,
                      "cells_to_be_activated_list_item_ies->criticality == F1AP_Criticality_reject");
          AssertFatal(cells_to_be_activated_list_item_ies->value.present == F1AP_Cells_to_be_Activated_List_ItemIEs__value_PR_Cells_to_be_Activated_List_Item,
                      "cells_to_be_activated_list_item_ies->value.present == F1AP_Cells_to_be_Activated_List_ItemIEs__value_PR_Cells_to_be_Activated_List_Item");
          cell = &cells_to_be_activated_list_item_ies->value.choice.Cells_to_be_Activated_List_Item;
          TBCD_TO_MCC_MNC(&cell->nRCGI.pLMN_Identity, F1AP_GNB_CU_CONFIGURATION_UPDATE (msg_p).cells_to_activate[i].mcc, F1AP_GNB_CU_CONFIGURATION_UPDATE (msg_p).cells_to_activate[i].mnc,
                          F1AP_GNB_CU_CONFIGURATION_UPDATE (msg_p).cells_to_activate[i].mnc_digit_length);
          LOG_D(F1AP, "nr_cellId : %x %x %x %x %x\n",
                cell->nRCGI.nRCellIdentity.buf[0],
                cell->nRCGI.nRCellIdentity.buf[1],
                cell->nRCGI.nRCellIdentity.buf[2],
                cell->nRCGI.nRCellIdentity.buf[3],
                cell->nRCGI.nRCellIdentity.buf[4]);
          BIT_STRING_TO_NR_CELL_IDENTITY(&cell->nRCGI.nRCellIdentity,
                                         F1AP_GNB_CU_CONFIGURATION_UPDATE (msg_p).cells_to_activate[i].nr_cellid);
          F1AP_ProtocolExtensionContainer_154P112_t *ext = (F1AP_ProtocolExtensionContainer_154P112_t *)cell->iE_Extensions;

          if (ext==NULL)
            continue;

<<<<<<< HEAD
          for (int cnt=0; cnt<ext->list.count; cnt++) {
=======
	  if (ext==NULL) continue;

          for (int cnt=0;cnt<ext->list.count;cnt++) {
>>>>>>> d7839d8a
            F1AP_Cells_to_be_Activated_List_ItemExtIEs_t *cells_to_be_activated_list_itemExtIEs=(F1AP_Cells_to_be_Activated_List_ItemExtIEs_t *)ext->list.array[cnt];

            switch (cells_to_be_activated_list_itemExtIEs->id) {
              /*
                            case F1AP_Cells_to_be_Activated_List_ItemExtIEs__extensionValue_PR_NOTHING:
                            case F1AP_Cells_to_be_Activated_List_ItemExtIEs__extensionValue_PR_GNB_CUSystemInformation,
                            case F1AP_Cells_to_be_Activated_List_ItemExtIEs__extensionValue_PR_AvailablePLMNList,
                            case F1AP_Cells_to_be_Activated_List_ItemExtIEs__extensionValue_PR_ExtendedAvailablePLMN_List,
                            case F1AP_Cells_to_be_Activated_List_ItemExtIEs__extensionValue_PR_IAB_Info_IAB_donor_CU,
                            case F1AP_Cells_to_be_Activated_List_ItemExtIEs__extensionValue_PR_AvailableSNPN_ID_List
              */
              case F1AP_ProtocolIE_ID_id_gNB_CUSystemInformation: {
                F1AP_GNB_CU_CONFIGURATION_UPDATE (msg_p).cells_to_activate[i].nrpci = (cell->nRPCI != NULL) ? *cell->nRPCI : 0;
                F1AP_GNB_CUSystemInformation_t *gNB_CUSystemInformation = (F1AP_GNB_CUSystemInformation_t *)&cells_to_be_activated_list_itemExtIEs->extensionValue.choice.GNB_CUSystemInformation;
                F1AP_GNB_CU_CONFIGURATION_UPDATE (msg_p).cells_to_activate[i].num_SI = gNB_CUSystemInformation->sibtypetobeupdatedlist.list.count;
                AssertFatal(ext->list.count==1,"At least one SI message should be there, and only 1 for now!\n");
                LOG_D(F1AP, "F1AP: Cell %d MCC %d MNC %d NRCellid %lx num_si %d\n",
                      i, F1AP_GNB_CU_CONFIGURATION_UPDATE (msg_p).cells_to_activate[i].mcc, F1AP_GNB_CU_CONFIGURATION_UPDATE (msg_p).cells_to_activate[i].mnc,
                      F1AP_GNB_CU_CONFIGURATION_UPDATE (msg_p).cells_to_activate[i].nr_cellid, F1AP_GNB_CU_CONFIGURATION_UPDATE (msg_p).cells_to_activate[i].num_SI);

                for (int si = 0; si < gNB_CUSystemInformation->sibtypetobeupdatedlist.list.count; si++) {
                  F1AP_SibtypetobeupdatedListItem_t *sib_item = gNB_CUSystemInformation->sibtypetobeupdatedlist.list.array[si];
                  size_t size = sib_item->sIBmessage.size;
<<<<<<< HEAD
                  F1AP_GNB_CU_CONFIGURATION_UPDATE (msg_p).cells_to_activate[i].SI_container_length[si] = size;
                  LOG_D(F1AP, "F1AP: SI_container_length[%d][%d] %ld bytes\n", i, (int)sib_item->sIBtype, size);
                  F1AP_GNB_CU_CONFIGURATION_UPDATE (msg_p).cells_to_activate[i].SI_container[si] = malloc(F1AP_GNB_CU_CONFIGURATION_UPDATE (msg_p).cells_to_activate[i].SI_container_length[si]);
                  memcpy((void *)F1AP_GNB_CU_CONFIGURATION_UPDATE (msg_p).cells_to_activate[i].SI_container[si],
                         (void *)sib_item->sIBmessage.buf,
                         size);
=======
                  F1AP_GNB_CU_CONFIGURATION_UPDATE (msg_p).cells_to_activate[i].SI_container_length[sib_item->sIBtype] = size;
                  LOG_I(F1AP, "F1AP: SI_container_length[%d][%d] %ld bytes\n", i, (int)sib_item->sIBtype, size);
                  F1AP_GNB_CU_CONFIGURATION_UPDATE (msg_p).cells_to_activate[i].SI_container[sib_item->sIBtype] = malloc(size);
                  memcpy((void*)F1AP_GNB_CU_CONFIGURATION_UPDATE (msg_p).cells_to_activate[i].SI_container[sib_item->sIBtype],
                          (void*)sib_item->sIBmessage.buf,
                          size);
>>>>>>> d7839d8a
                }

                break;
              }

              case F1AP_ProtocolIE_ID_id_AvailablePLMNList:
                AssertFatal(1==0,"F1AP_ProtocolIE_ID_id_AvailablePLMNList not supported yet\n");
                break;

              case F1AP_ProtocolIE_ID_id_ExtendedAvailablePLMN_List:
                AssertFatal(1==0,"F1AP_ProtocolIE_ID_id_AvailablePLMNList not supported yet\n");
                break;

              case F1AP_ProtocolIE_ID_id_IAB_Info_IAB_donor_CU:
                AssertFatal(1==0,"F1AP_ProtocolIE_ID_id_AvailablePLMNList not supported yet\n");
                break;

              case F1AP_ProtocolIE_ID_id_AvailableSNPN_ID_List:
                AssertFatal(1==0,"F1AP_ProtocolIE_ID_id_AvailablePLMNList not supported yet\n");
                break;

              default:
                AssertFatal(1==0,"F1AP_ProtocolIE_ID_id %d unknown\n",(int)cells_to_be_activated_list_itemExtIEs->id);
                break;
            }
          } // for (cnt=...
        } // for (cells_to_activate...

        break;
      } // case F1AP_ProtocolIE_ID_id_Cells_to_be_Activated_List

      default:
        AssertFatal(1==0,"F1AP_ProtocolIE_ID_id %d unknown\n", (int)ie->id);
        break;
    } // switch ie
  } // for IE

  AssertFatal(TransactionId!=-1,"TransactionId was not sent\n");
  LOG_D(F1AP,"F1AP: num_cells_to_activate %d\n",num_cells_to_activate);
  F1AP_GNB_CU_CONFIGURATION_UPDATE (msg_p).num_cells_to_activate = num_cells_to_activate;
  MSC_LOG_RX_MESSAGE(
<<<<<<< HEAD
    MSC_F1AP_DU,
    MSC_F1AP_CU,
    0,
    0,
    MSC_AS_TIME_FMT" DU_handle_GNB_CU_CONFIGURATION_UPDATE initiatingMessage assoc_id %d",
    0,0,//MSC_AS_TIME_ARGS(ctxt_pP),
    assoc_id);
  LOG_D(F1AP, "Sending F1AP_GNB_CU_CONFIGURATION_UPDATE ITTI message \n");
  itti_send_msg_to_task(TASK_F1APP, GNB_MODULE_ID_TO_INSTANCE(assoc_id), msg_p);
=======
  MSC_F1AP_DU,
  MSC_F1AP_CU,
  0,
  0,
  MSC_AS_TIME_FMT" DU_handle_GNB_CU_CONFIGURATION_UPDATE initiatingMessage assoc_id %d",
  0,0,//MSC_AS_TIME_ARGS(ctxt_pP),
  assoc_id);

  if (RC.nrrrc && RC.nrrrc[0]->node_type == ngran_gNB_DU) {
    LOG_D(F1AP, "Sending F1AP_GNB_CU_CONFIGURATION_UPDATE ITTI message to GNB_APP with assoc_id (%d->%d)\n",
         assoc_id,ENB_MODULE_ID_TO_INSTANCE(assoc_id));
    itti_send_msg_to_task(TASK_GNB_APP, GNB_MODULE_ID_TO_INSTANCE(assoc_id), msg_p);
  } else {
    LOG_D(F1AP, "Sending F1AP_GNB_CU_CONFIGURATION_UPDATE ITTI message to ENB_APP with assoc_id (%d->%d)\n",
         assoc_id,ENB_MODULE_ID_TO_INSTANCE(assoc_id));
    itti_send_msg_to_task(TASK_ENB_APP, ENB_MODULE_ID_TO_INSTANCE(assoc_id), msg_p);
  }

>>>>>>> d7839d8a
  return 0;
}

int DU_send_gNB_CU_CONFIGURATION_UPDATE_FAILURE(instance_t instance,
    f1ap_gnb_cu_configuration_update_failure_t *GNBCUConfigurationUpdateFailure) {
  AssertFatal(1==0,"received gNB CU CONFIGURATION UPDATE FAILURE with cause %d\n",
              GNBCUConfigurationUpdateFailure->cause);
}

int DU_send_gNB_CU_CONFIGURATION_UPDATE_ACKNOWLEDGE(instance_t instance,
<<<<<<< HEAD
    f1ap_gnb_cu_configuration_update_acknowledge_t *GNBCUConfigurationUpdateAcknowledge) {
=======
						    f1ap_gnb_cu_configuration_update_acknowledge_t *GNBCUConfigurationUpdateAcknowledge) {

  if(!RC.nrrrc) {
    return 0;
  }

>>>>>>> d7839d8a
  AssertFatal(GNBCUConfigurationUpdateAcknowledge->num_cells_failed_to_be_activated == 0,
              "%d cells failed to activate\n",
              GNBCUConfigurationUpdateAcknowledge->num_cells_failed_to_be_activated);
  AssertFatal(GNBCUConfigurationUpdateAcknowledge->noofTNLAssociations_to_setup == 0,
              "%d TNLAssociations to setup, handle this ...\n",
              GNBCUConfigurationUpdateAcknowledge->noofTNLAssociations_to_setup);
  AssertFatal(GNBCUConfigurationUpdateAcknowledge->noofTNLAssociations_failed == 0,
<<<<<<< HEAD
              "%d TNLAssociations failed\n",
              GNBCUConfigurationUpdateAcknowledge->noofTNLAssociations_failed);
=======
	      "%d TNLAssociations failed\n",
	      GNBCUConfigurationUpdateAcknowledge->noofTNLAssociations_failed);

>>>>>>> d7839d8a
  AssertFatal(GNBCUConfigurationUpdateAcknowledge->noofDedicatedSIDeliveryNeededUEs == 0,
              "%d DedicatedSIDeliveryNeededUEs\n",
              GNBCUConfigurationUpdateAcknowledge->noofDedicatedSIDeliveryNeededUEs);
  F1AP_F1AP_PDU_t           pdu= {0};
  uint8_t  *buffer=NULL;
  uint32_t  len=0;
  /* Create */
  /* 0. pdu Type */
  pdu.present = F1AP_F1AP_PDU_PR_successfulOutcome;
  asn1cCalloc(pdu.choice.successfulOutcome, F1AP_SuccessfulOutcome_t, tmp);
  tmp->procedureCode = F1AP_ProcedureCode_id_gNBCUConfigurationUpdate;
  tmp->criticality   = F1AP_Criticality_reject;
  tmp->value.present = F1AP_SuccessfulOutcome__value_PR_GNBCUConfigurationUpdateAcknowledge;
  F1AP_GNBCUConfigurationUpdateAcknowledge_t *out = &tmp->value.choice.GNBCUConfigurationUpdateAcknowledge;
  /* mandatory */
  /* c1. Transaction ID (integer value)*/
  asn1cSequenceAdd(out->protocolIEs.list, F1AP_GNBCUConfigurationUpdateAcknowledgeIEs_t, ie);
  ie->id                        = F1AP_ProtocolIE_ID_id_TransactionID;
  ie->criticality               = F1AP_Criticality_reject;
  ie->value.present             = F1AP_GNBCUConfigurationUpdateAcknowledgeIEs__value_PR_TransactionID;
  ie->value.choice.TransactionID = F1AP_get_next_transaction_identifier(0, 0);

  /* encode */
  if (f1ap_encode_pdu(&pdu, &buffer, &len) < 0) {
    LOG_E(F1AP, "Failed to encode GNB-DU-Configuration-Update-Acknowledge\n");
    return -1;
  }

  ASN_STRUCT_RESET(asn_DEF_F1AP_F1AP_PDU, &pdu);
  f1ap_itti_send_sctp_data_req(false, instance, buffer, len, 0);
  return 0;
}


int DU_send_gNB_DU_RESOURCE_COORDINATION_REQUEST(instance_t instance,
    F1AP_GNBDUResourceCoordinationRequest_t *GNBDUResourceCoordinationRequest) {
  AssertFatal(0, "Not implemented yet\n");
}

int DU_handle_gNB_DU_RESOURCE_COORDINATION_RESPONSE(instance_t instance,
    uint32_t assoc_id,
    uint32_t stream,
    F1AP_F1AP_PDU_t *pdu) {
  AssertFatal(0, "Not implemented yet\n");
}<|MERGE_RESOLUTION|>--- conflicted
+++ resolved
@@ -41,20 +41,11 @@
 static const int nrb_lut[29] = {11, 18, 24, 25, 31, 32, 38, 51, 52, 65, 66, 78, 79, 93, 106, 107, 121, 132, 133, 135, 160, 162, 189, 216, 217, 245, 264, 270, 273};
 
 int to_NRNRB(int nrb) {
-<<<<<<< HEAD
   for (int i=0; i<sizeofArray(nrb_lut); i++)
     if (nrb_lut[i] == nrb)
       return i;
 
   AssertFatal(1==0,"nrb %d is not in the list of possible NRNRB\n",nrb);
-=======
-  if (RC.nrrrc) {
-    for (int i=0;i<29;i++) if (nrb_lut[i] == nrb) return i;
-    AssertFatal(1==0,"nrb %d is not in the list of possible NRNRB\n",nrb);
-  } else {
-    return nrb;
-  }
->>>>>>> d7839d8a
 }
 
 int DU_handle_RESET(instance_t instance,
@@ -149,262 +140,6 @@
   ieCells->value.present             = F1AP_F1SetupRequestIEs__value_PR_GNB_DU_Served_Cells_List;
   int num_cells_available = f1ap_req(false, instance)->num_cells_available;
   LOG_D(F1AP, "num_cells_available = %d \n", num_cells_available);
-<<<<<<< HEAD
-=======
-  for (i=0;
-       i<num_cells_available;
-       i++) {
-        /* mandatory */
-        /* 4.1 served cells item */
-
-        F1AP_GNB_DU_Served_Cells_ItemIEs_t *gnb_du_served_cell_list_item_ies;
-        gnb_du_served_cell_list_item_ies = (F1AP_GNB_DU_Served_Cells_ItemIEs_t *)calloc(1, sizeof(F1AP_GNB_DU_Served_Cells_ItemIEs_t));
-        gnb_du_served_cell_list_item_ies->id = F1AP_ProtocolIE_ID_id_GNB_DU_Served_Cells_Item;
-        gnb_du_served_cell_list_item_ies->criticality = F1AP_Criticality_reject;
-        gnb_du_served_cell_list_item_ies->value.present = F1AP_GNB_DU_Served_Cells_ItemIEs__value_PR_GNB_DU_Served_Cells_Item;
-        
-
-        F1AP_GNB_DU_Served_Cells_Item_t gnb_du_served_cells_item;
-        memset((void *)&gnb_du_served_cells_item, 0, sizeof(F1AP_GNB_DU_Served_Cells_Item_t));
-
-        /* 4.1.1 served cell Information */
-        F1AP_Served_Cell_Information_t served_cell_information;
-
-        memset((void *)&served_cell_information, 0, sizeof(F1AP_Served_Cell_Information_t));
-
-        /* - nRCGI */
-        F1AP_NRCGI_t nRCGI;
-        memset(&nRCGI, 0, sizeof(F1AP_NRCGI_t));
-        MCC_MNC_TO_PLMNID(f1ap_du_data->mcc[i], f1ap_du_data->mnc[i], f1ap_du_data->mnc_digit_length[i], &nRCGI.pLMN_Identity);
-        LOG_D(F1AP, "plmn: (%d,%d)\n",f1ap_du_data->mcc[i],f1ap_du_data->mnc[i]);
-        //MCC_MNC_TO_PLMNID(208, 95, 2, &nRCGI.pLMN_Identity);
-
-        NR_CELL_ID_TO_BIT_STRING(f1ap_du_data->nr_cellid[i], &nRCGI.nRCellIdentity);
-        LOG_D(F1AP, "nRCellIdentity (%llx): %x.%x.%x.%x.%x\n",
-              (long long unsigned int)f1ap_du_data->nr_cellid[i],
-              nRCGI.nRCellIdentity.buf[0],
-              nRCGI.nRCellIdentity.buf[1],
-              nRCGI.nRCellIdentity.buf[2],
-              nRCGI.nRCellIdentity.buf[3],
-              nRCGI.nRCellIdentity.buf[4]);
-
-        served_cell_information.nRCGI = nRCGI;
-
-        /* - nRPCI */
-        served_cell_information.nRPCI = f1ap_du_data->nr_pci[i];  // int 0..1007
-
-        /* - fiveGS_TAC */
-        if (RC.nrrrc) {
-          uint8_t fiveGS_TAC[3];
-          fiveGS_TAC[0] = ((uint8_t*)&f1ap_du_data->tac[i])[2];
-          fiveGS_TAC[1] = ((uint8_t*)&f1ap_du_data->tac[i])[1];
-          fiveGS_TAC[2] = ((uint8_t*)&f1ap_du_data->tac[i])[0];
-          OCTET_STRING_fromBuf(served_cell_information.fiveGS_TAC,
-                               (const char *)fiveGS_TAC,
-                               3);
-        } else {
-          OCTET_STRING_fromBuf(served_cell_information.fiveGS_TAC,
-                               (const char*)&f1ap_du_data->tac[i],
-                               3);
-        }
-
-        /* - Configured_EPS_TAC */
-        if(0){
-          served_cell_information.configured_EPS_TAC = (F1AP_Configured_EPS_TAC_t *)calloc(1, sizeof(F1AP_Configured_EPS_TAC_t));
-          OCTET_STRING_fromBuf(served_cell_information.configured_EPS_TAC,
-                             "2",
-                             2);
-        }
-
-        /* servedPLMN information */
-        F1AP_ServedPLMNs_Item_t *servedPLMN_item = calloc(1,sizeof(*servedPLMN_item));
-        memset(servedPLMN_item,0,sizeof(*servedPLMN_item));
-        MCC_MNC_TO_PLMNID(f1ap_du_data->mcc[i], f1ap_du_data->mnc[i], f1ap_du_data->mnc_digit_length[i], &servedPLMN_item->pLMN_Identity);
-        ASN_SEQUENCE_ADD(&served_cell_information.servedPLMNs.list, servedPLMN_item);
-
-        // // /* - CHOICE NR-MODE-Info */
-        F1AP_NR_Mode_Info_t nR_Mode_Info;
-        //f1ap_du_data->fdd_flag = 1;
-        if (f1ap_du_data->fdd_flag) { // FDD
-          nR_Mode_Info.present = F1AP_NR_Mode_Info_PR_fDD;
-          F1AP_FDD_Info_t *fDD_Info = (F1AP_FDD_Info_t *)calloc(1, sizeof(F1AP_FDD_Info_t));
-
-          /* FDD.1 UL NRFreqInfo */
-            /* FDD.1.1 UL NRFreqInfo ARFCN */
-            fDD_Info->uL_NRFreqInfo.nRARFCN = f1ap_du_data->nr_mode_info[i].fdd.ul_nr_arfcn; // Integer
-
-            /* FDD.1.2 F1AP_SUL_Information */
-            if(0) { // Optional
-              F1AP_SUL_Information_t *fdd_sul_info = (F1AP_SUL_Information_t *)calloc(1, sizeof(F1AP_SUL_Information_t));
-              fdd_sul_info->sUL_NRARFCN = 0;
-              fdd_sul_info->sUL_transmission_Bandwidth.nRSCS = 0;
-              fdd_sul_info->sUL_transmission_Bandwidth.nRNRB = 0;
-              fDD_Info->uL_NRFreqInfo.sul_Information = fdd_sul_info;
-            }
-
-            /* FDD.1.3 freqBandListNr */
-            int fdd_ul_num_available_freq_Bands = f1ap_du_data->nr_mode_info[i].fdd.ul_num_frequency_bands;
-            LOG_I(F1AP, "fdd_ul_num_available_freq_Bands = %d \n", fdd_ul_num_available_freq_Bands);
-            int fdd_ul_j;
-            for (fdd_ul_j=0;
-                 fdd_ul_j<fdd_ul_num_available_freq_Bands;
-                 fdd_ul_j++) {
-
-                  F1AP_FreqBandNrItem_t nr_freqBandNrItem;
-                  memset((void *)&nr_freqBandNrItem, 0, sizeof(F1AP_FreqBandNrItem_t));
-                  /* FDD.1.3.1 freqBandIndicatorNr*/
-                  nr_freqBandNrItem.freqBandIndicatorNr = f1ap_du_data->nr_mode_info[i].fdd.ul_nr_band[fdd_ul_j]; //
-
-                  /* FDD.1.3.2 supportedSULBandList*/
-                  int num_available_supported_SULBands = f1ap_du_data->nr_mode_info[i].fdd.ul_num_sul_frequency_bands;
-                  LOG_D(F1AP, "num_available_supported_SULBands = %d \n", num_available_supported_SULBands);
-                  int fdd_ul_k;
-                  for (fdd_ul_k=0;
-                       fdd_ul_k<num_available_supported_SULBands;
-                       fdd_ul_k++) {
-                        F1AP_SupportedSULFreqBandItem_t nr_supportedSULFreqBandItem;
-                        memset((void *)&nr_supportedSULFreqBandItem, 0, sizeof(F1AP_SupportedSULFreqBandItem_t));
-                          /* FDD.1.3.2.1 freqBandIndicatorNr */
-                          nr_supportedSULFreqBandItem.freqBandIndicatorNr = f1ap_du_data->nr_mode_info[i].fdd.ul_nr_sul_band[fdd_ul_k]; //
-                        ASN_SEQUENCE_ADD(&nr_freqBandNrItem.supportedSULBandList.list, &nr_supportedSULFreqBandItem);
-                  } // for FDD : UL supported_SULBands
-                  ASN_SEQUENCE_ADD(&fDD_Info->uL_NRFreqInfo.freqBandListNr.list, &nr_freqBandNrItem);
-            } // for FDD : UL freq_Bands
-           
-          /* FDD.2 DL NRFreqInfo */
-            /* FDD.2.1 DL NRFreqInfo ARFCN */
-            fDD_Info->dL_NRFreqInfo.nRARFCN = f1ap_du_data->nr_mode_info[i].fdd.dl_nr_arfcn; // Integer
-
-            /* FDD.2.2 F1AP_SUL_Information */
-            if(0) { // Optional
-              F1AP_SUL_Information_t *fdd_sul_info = (F1AP_SUL_Information_t *)calloc(1, sizeof(F1AP_SUL_Information_t));
-              fdd_sul_info->sUL_NRARFCN = 0;
-              fdd_sul_info->sUL_transmission_Bandwidth.nRSCS = 0;
-              fdd_sul_info->sUL_transmission_Bandwidth.nRNRB = 0;
-              fDD_Info->dL_NRFreqInfo.sul_Information = fdd_sul_info;
-            }
-
-            /* FDD.2.3 freqBandListNr */
-            int fdd_dl_num_available_freq_Bands = f1ap_du_data->nr_mode_info[i].fdd.dl_num_frequency_bands;
-            LOG_I(F1AP, "fdd_dl_num_available_freq_Bands = %d \n", fdd_dl_num_available_freq_Bands);
-            int fdd_dl_j;
-            for (fdd_dl_j=0;
-                 fdd_dl_j<fdd_dl_num_available_freq_Bands;
-                 fdd_dl_j++) {
-
-                  F1AP_FreqBandNrItem_t nr_freqBandNrItem;
-                  memset((void *)&nr_freqBandNrItem, 0, sizeof(F1AP_FreqBandNrItem_t));
-                  /* FDD.2.3.1 freqBandIndicatorNr*/
-                  nr_freqBandNrItem.freqBandIndicatorNr = f1ap_du_data->nr_mode_info[i].fdd.dl_nr_band[fdd_dl_j]; //
-
-                  /* FDD.2.3.2 supportedSULBandList*/
-                  int num_available_supported_SULBands = f1ap_du_data->nr_mode_info[i].fdd.dl_num_sul_frequency_bands;
-                  LOG_D(F1AP, "num_available_supported_SULBands = %d \n", num_available_supported_SULBands);
-                  int fdd_dl_k;
-                  for (fdd_dl_k=0;
-                       fdd_dl_k<num_available_supported_SULBands;
-                       fdd_dl_k++) {
-                        F1AP_SupportedSULFreqBandItem_t nr_supportedSULFreqBandItem;
-                        memset((void *)&nr_supportedSULFreqBandItem, 0, sizeof(F1AP_SupportedSULFreqBandItem_t));
-                          /* FDD.2.3.2.1 freqBandIndicatorNr */
-                          nr_supportedSULFreqBandItem.freqBandIndicatorNr = f1ap_du_data->nr_mode_info[i].fdd.dl_nr_sul_band[fdd_dl_k]; //
-                        ASN_SEQUENCE_ADD(&nr_freqBandNrItem.supportedSULBandList.list, &nr_supportedSULFreqBandItem);
-                  } // for FDD : DL supported_SULBands
-                  ASN_SEQUENCE_ADD(&fDD_Info->dL_NRFreqInfo.freqBandListNr.list, &nr_freqBandNrItem);
-            } // for FDD : DL freq_Bands
-
-          /* FDD.3 UL Transmission Bandwidth */
-          fDD_Info->uL_Transmission_Bandwidth.nRSCS = f1ap_du_data->nr_mode_info[i].fdd.ul_scs;
-          fDD_Info->uL_Transmission_Bandwidth.nRNRB = to_NRNRB(f1ap_du_data->nr_mode_info[i].fdd.ul_nrb);
-          /* FDD.4 DL Transmission Bandwidth */
-          fDD_Info->dL_Transmission_Bandwidth.nRSCS = f1ap_du_data->nr_mode_info[i].fdd.dl_scs;
-          fDD_Info->dL_Transmission_Bandwidth.nRNRB = to_NRNRB(f1ap_du_data->nr_mode_info[i].fdd.dl_nrb);
-          
-          nR_Mode_Info.choice.fDD = fDD_Info;
-        } else { // TDD
-          nR_Mode_Info.present = F1AP_NR_Mode_Info_PR_tDD;
-          F1AP_TDD_Info_t *tDD_Info = (F1AP_TDD_Info_t *)calloc(1, sizeof(F1AP_TDD_Info_t));
-
-          /* TDD.1 nRFreqInfo */
-            /* TDD.1.1 nRFreqInfo ARFCN */
-            tDD_Info->nRFreqInfo.nRARFCN = f1ap_du_data->nr_mode_info[i].tdd.nr_arfcn; // Integer
-
-            /* TDD.1.2 F1AP_SUL_Information */
-            if(0) { // Optional
-              F1AP_SUL_Information_t *tdd_sul_info = (F1AP_SUL_Information_t *)calloc(1, sizeof(F1AP_SUL_Information_t));
-              tdd_sul_info->sUL_NRARFCN = 0;
-              tdd_sul_info->sUL_transmission_Bandwidth.nRSCS = 0;
-              tdd_sul_info->sUL_transmission_Bandwidth.nRNRB = 0;
-              tDD_Info->nRFreqInfo.sul_Information = tdd_sul_info;
-            }
-
-            /* TDD.1.3 freqBandListNr */
-            int tdd_num_available_freq_Bands = f1ap_du_data->nr_mode_info[i].tdd.num_frequency_bands;
-            LOG_I(F1AP, "tdd_num_available_freq_Bands = %d \n", tdd_num_available_freq_Bands);
-            AssertFatal(tdd_num_available_freq_Bands > 0, "should have at least one TDD band available\n");
-            int j;
-            for (j=0;
-                 j<tdd_num_available_freq_Bands;
-                 j++) {
-
-                  F1AP_FreqBandNrItem_t nr_freqBandNrItem;
-                  memset((void *)&nr_freqBandNrItem, 0, sizeof(F1AP_FreqBandNrItem_t));
-                  /* TDD.1.3.1 freqBandIndicatorNr*/
-                  nr_freqBandNrItem.freqBandIndicatorNr = *f1ap_du_data->nr_mode_info[i].tdd.nr_band; //
-
-                  /* TDD.1.3.2 supportedSULBandList*/
-                  int num_available_supported_SULBands = f1ap_du_data->nr_mode_info[i].tdd.num_sul_frequency_bands;
-                  LOG_D(F1AP, "num_available_supported_SULBands = %d \n", num_available_supported_SULBands);
-                  int k;
-                  for (k=0;
-                       k<num_available_supported_SULBands;
-                       k++) {
-                        F1AP_SupportedSULFreqBandItem_t nr_supportedSULFreqBandItem;
-                        memset((void *)&nr_supportedSULFreqBandItem, 0, sizeof(F1AP_SupportedSULFreqBandItem_t));
-                          /* TDD.1.3.2.1 freqBandIndicatorNr */
-                          nr_supportedSULFreqBandItem.freqBandIndicatorNr = *f1ap_du_data->nr_mode_info[i].tdd.nr_sul_band; //
-                        ASN_SEQUENCE_ADD(&nr_freqBandNrItem.supportedSULBandList.list, &nr_supportedSULFreqBandItem);
-                  } // for TDD : supported_SULBands
-                  ASN_SEQUENCE_ADD(&tDD_Info->nRFreqInfo.freqBandListNr.list, &nr_freqBandNrItem);
-            } // for TDD : freq_Bands
-
-          /* TDD.2 transmission_Bandwidth */
-          tDD_Info->transmission_Bandwidth.nRSCS = f1ap_du_data->nr_mode_info[i].tdd.scs;
-          tDD_Info->transmission_Bandwidth.nRNRB = to_NRNRB(f1ap_du_data->nr_mode_info[i].tdd.nrb);
-     
-          nR_Mode_Info.choice.tDD = tDD_Info;
-        } // if nR_Mode_Info
-        
-        served_cell_information.nR_Mode_Info = nR_Mode_Info;
-
-        /* - measurementTimingConfiguration */
-        char *measurementTimingConfiguration = f1ap_du_data->measurement_timing_information[i]; // sept. 2018
-
-        OCTET_STRING_fromBuf(&served_cell_information.measurementTimingConfiguration,
-                             measurementTimingConfiguration,
-                             strlen(measurementTimingConfiguration));
-        gnb_du_served_cells_item.served_Cell_Information = served_cell_information; //
-
-        /* 4.1.2 gNB-DU System Information */
-        F1AP_GNB_DU_System_Information_t *gNB_DU_System_Information = (F1AP_GNB_DU_System_Information_t *)calloc(1, sizeof(F1AP_GNB_DU_System_Information_t));
-
-        OCTET_STRING_fromBuf(&gNB_DU_System_Information->mIB_message,  // sept. 2018
-                             (const char*)f1ap_du_data->mib[i],//f1ap_du_data->mib,
-                             f1ap_du_data->mib_length[i]);
-
-        LOG_D(F1AP,"Filling SIB1_message for cell %d, length %d\n",i,f1ap_du_data->sib1_length[i]);
-        OCTET_STRING_fromBuf(&gNB_DU_System_Information->sIB1_message,  // sept. 2018
-                             (const char*)f1ap_du_data->sib1[i],
-                             f1ap_du_data->sib1_length[i]);
-
-        gnb_du_served_cells_item.gNB_DU_System_Information = gNB_DU_System_Information; //
-
-        /* ADD */
-        gnb_du_served_cell_list_item_ies->value.choice.GNB_DU_Served_Cells_Item = gnb_du_served_cells_item;
-
-        ASN_SEQUENCE_ADD(&ie->value.choice.GNB_DU_Served_Cells_List.list, 
-                        gnb_du_served_cell_list_item_ies);
->>>>>>> d7839d8a
 
   for (int i=0; i<num_cells_available; i++) {
     /* mandatory */
@@ -565,28 +300,16 @@
 
   /* mandatory */
   /* c5. RRC VERSION */
-<<<<<<< HEAD
-  asn1cSequenceAdd(f1Setup->protocolIEs.list, F1AP_F1SetupRequestIEs_t, ie2);
-  ie2->id                        = F1AP_ProtocolIE_ID_id_GNB_DU_RRC_Version;
-  ie2->criticality               = F1AP_Criticality_reject;
-  ie2->value.present             = F1AP_F1SetupRequestIEs__value_PR_RRC_Version;
-  ie2->value.choice.RRC_Version.latest_RRC_Version.buf=calloc(1,sizeof(char));
-  ie2->value.choice.RRC_Version.latest_RRC_Version.buf[0] = 0xe0;
-  ie2->value.choice.RRC_Version.latest_RRC_Version.size = 1;
-  ie2->value.choice.RRC_Version.latest_RRC_Version.bits_unused = 5;
-=======
   if(RC.nrrrc) {
-    ie = (F1AP_F1SetupRequestIEs_t *) calloc(1, sizeof(F1AP_F1SetupRequestIEs_t));
-    ie->id = F1AP_ProtocolIE_ID_id_GNB_DU_RRC_Version;
-    ie->criticality = F1AP_Criticality_reject;
-    ie->value.present = F1AP_F1SetupRequestIEs__value_PR_RRC_Version;
-    ie->value.choice.RRC_Version.latest_RRC_Version.buf = calloc(1, sizeof(char));
-    ie->value.choice.RRC_Version.latest_RRC_Version.buf[0] = 0xe0;
-    ie->value.choice.RRC_Version.latest_RRC_Version.size = 1;
-    ie->value.choice.RRC_Version.latest_RRC_Version.bits_unused = 5;
-    ASN_SEQUENCE_ADD(&out->protocolIEs.list, ie);
+    asn1cSequenceAdd(f1Setup->protocolIEs.list, F1AP_F1SetupRequestIEs_t, ie2);
+    ie2->id                        = F1AP_ProtocolIE_ID_id_GNB_DU_RRC_Version;
+    ie2->criticality               = F1AP_Criticality_reject;
+    ie2->value.present             = F1AP_F1SetupRequestIEs__value_PR_RRC_Version;
+    ie2->value.choice.RRC_Version.latest_RRC_Version.buf=calloc(1,sizeof(char));
+    ie2->value.choice.RRC_Version.latest_RRC_Version.buf[0] = 0xe0;
+    ie2->value.choice.RRC_Version.latest_RRC_Version.size = 1;
+    ie2->value.choice.RRC_Version.latest_RRC_Version.bits_unused = 5;
   }
->>>>>>> d7839d8a
 
   /* encode */
   if (f1ap_encode_pdu(&pdu, &buffer, &len) < 0) {
@@ -676,17 +399,9 @@
                 cell->nRCGI.nRCellIdentity.buf[2],
                 cell->nRCGI.nRCellIdentity.buf[3],
                 cell->nRCGI.nRCellIdentity.buf[4]);
-
           BIT_STRING_TO_NR_CELL_IDENTITY(&cell->nRCGI.nRCellIdentity,
-<<<<<<< HEAD
                                          F1AP_SETUP_RESP (msg_p).cells_to_activate[i].nr_cellid);
           F1AP_ProtocolExtensionContainer_154P112_t *ext = (F1AP_ProtocolExtensionContainer_154P112_t *)cell->iE_Extensions;
-=======
-          F1AP_SETUP_RESP (msg_p).cells_to_activate[i].nr_cellid);
-          F1AP_ProtocolExtensionContainer_154P112_t *ext = (F1AP_ProtocolExtensionContainer_154P112_t *)cell->iE_Extensions;
-
-          if (ext==NULL) continue;
->>>>>>> d7839d8a
 
           if (ext==NULL)
             continue;
@@ -715,21 +430,12 @@
                 for (int si = 0; si < gNB_CUSystemInformation->sibtypetobeupdatedlist.list.count; si++) {
                   F1AP_SibtypetobeupdatedListItem_t *sib_item = gNB_CUSystemInformation->sibtypetobeupdatedlist.list.array[si];
                   size_t size = sib_item->sIBmessage.size;
-<<<<<<< HEAD
                   F1AP_SETUP_RESP (msg_p).cells_to_activate[i].SI_container_length[si] = size;
                   LOG_D(F1AP, "F1AP: SI_container_length[%d][%d] %ld bytes\n", i, (int)sib_item->sIBtype, size);
                   F1AP_SETUP_RESP (msg_p).cells_to_activate[i].SI_container[si] = malloc(F1AP_SETUP_RESP (msg_p).cells_to_activate[i].SI_container_length[si]);
                   memcpy((void *)F1AP_SETUP_RESP (msg_p).cells_to_activate[i].SI_container[si],
                          (void *)sib_item->sIBmessage.buf,
                          size);
-=======
-                  F1AP_SETUP_RESP (msg_p).cells_to_activate[i].SI_container_length[sib_item->sIBtype] = size;
-                  LOG_I(F1AP, "F1AP: SI_container_length[%d][%d] %ld bytes\n", i, (int)sib_item->sIBtype, size);
-                  F1AP_SETUP_RESP (msg_p).cells_to_activate[i].SI_container[sib_item->sIBtype] = malloc(size);
-                  memcpy((void*)F1AP_SETUP_RESP (msg_p).cells_to_activate[i].SI_container[sib_item->sIBtype],
-                          (void*)sib_item->sIBmessage.buf,
-                          size);
->>>>>>> d7839d8a
                 }
 
                 break;
@@ -770,49 +476,15 @@
   AssertFatal(TransactionId!=-1,"TransactionId was not sent\n");
   F1AP_SETUP_RESP (msg_p).num_cells_to_activate = num_cells_to_activate;
 
-<<<<<<< HEAD
   // tmp
   // F1AP_SETUP_RESP (msg_p).num_SI[0] = 1;
   for (int i=0; i<num_cells_to_activate; i++)
     AssertFatal(F1AP_SETUP_RESP (msg_p).cells_to_activate[i].num_SI > 0, "System Information %d is missing",i);
 
-  MSC_LOG_RX_MESSAGE(
-    MSC_F1AP_DU,
-    MSC_F1AP_CU,
-    0,
-    0,
-    MSC_AS_TIME_FMT" DU_handle_F1_SETUP_RESPONSE successfulOutcome assoc_id %d",
-    0,0,//MSC_AS_TIME_ARGS(ctxt_pP),
-    assoc_id);
   LOG_D(F1AP, "Sending F1AP_SETUP_RESP ITTI message\n");
   itti_send_msg_to_task(TASK_F1APP, GNB_MODULE_ID_TO_INSTANCE(assoc_id), msg_p);
-=======
-  for (int i=0;i<num_cells_to_activate;i++)
-    AssertFatal(F1AP_SETUP_RESP (msg_p).cells_to_activate[i].num_SI > 0, "System Information %d is missing",i);
-
-  MSC_LOG_RX_MESSAGE(
-  MSC_F1AP_DU,
-  MSC_F1AP_CU,
-  0,
-  0,
-  MSC_AS_TIME_FMT" DU_handle_F1_SETUP_RESPONSE successfulOutcome assoc_id %d",
-  0,0,//MSC_AS_TIME_ARGS(ctxt_pP),
-  assoc_id);
-
-  if (RC.nrrrc && RC.nrrrc[0]->node_type == ngran_gNB_DU) {
-    LOG_D(F1AP, "Sending F1AP_SETUP_RESP ITTI message to GNB_APP with assoc_id (%d->%d)\n",
-         assoc_id,ENB_MODULE_ID_TO_INSTANCE(assoc_id));
-    itti_send_msg_to_task(TASK_GNB_APP, GNB_MODULE_ID_TO_INSTANCE(assoc_id), msg_p);
-  } else {
-    LOG_D(F1AP, "Sending F1AP_SETUP_RESP ITTI message to ENB_APP with assoc_id (%d->%d)\n",
-         assoc_id,ENB_MODULE_ID_TO_INSTANCE(assoc_id));
-    itti_send_msg_to_task(TASK_ENB_APP, instance, msg_p);
-  }
-
->>>>>>> d7839d8a
   return 0;
 }
-
 // SETUP FAILURE
 int DU_handle_F1_SETUP_FAILURE(instance_t instance,
                                uint32_t assoc_id,
@@ -837,12 +509,9 @@
 
   return 0;
 }
-
-
 /*
     gNB-DU Configuration Update
 */
-
 //void DU_send_gNB_DU_CONFIGURATION_UPDATE(F1AP_GNBDUConfigurationUpdate_t *GNBDUConfigurationUpdate) {
 int DU_send_gNB_DU_CONFIGURATION_UPDATE(instance_t instance,
                                         instance_t du_mod_idP,
@@ -867,7 +536,6 @@
   ie1->value.choice.TransactionID = F1AP_get_next_transaction_identifier(instance, du_mod_idP);
   /* mandatory */
   /* c2. Served_Cells_To_Add */
-<<<<<<< HEAD
   asn1cSequenceAdd(out, F1AP_GNBDUConfigurationUpdateIEs_t, ie2);
   ie2->id                        = F1AP_ProtocolIE_ID_id_Served_Cells_To_Add_List;
   ie2->criticality               = F1AP_Criticality_reject;
@@ -952,174 +620,10 @@
     OCTET_STRING_fromBuf(&gNB_DU_System_Information->sIB1_message,  // sept. 2018
                          "1",
                          sizeof("1"));
-=======
-  ie = (F1AP_GNBDUConfigurationUpdateIEs_t *)calloc(1, sizeof(F1AP_GNBDUConfigurationUpdateIEs_t));
-  ie->id                        = F1AP_ProtocolIE_ID_id_Served_Cells_To_Add_List;
-  ie->criticality               = F1AP_Criticality_reject;
-  ie->value.present             = F1AP_GNBDUConfigurationUpdateIEs__value_PR_Served_Cells_To_Add_List;
-
-  for (j=0;
-       j<1;
-       j++) {
-        //
-        F1AP_Served_Cells_To_Add_ItemIEs_t *served_cells_to_add_item_ies;
-        served_cells_to_add_item_ies = (F1AP_Served_Cells_To_Add_ItemIEs_t *)calloc(1, sizeof(F1AP_Served_Cells_To_Add_ItemIEs_t));
-        served_cells_to_add_item_ies->id            = F1AP_ProtocolIE_ID_id_Served_Cells_To_Add_Item;
-        served_cells_to_add_item_ies->criticality   = F1AP_Criticality_reject;
-        served_cells_to_add_item_ies->value.present = F1AP_Served_Cells_To_Add_ItemIEs__value_PR_Served_Cells_To_Add_Item;
-        
-        F1AP_Served_Cells_To_Add_Item_t served_cells_to_add_item;
-        memset((void *)&served_cells_to_add_item, 0, sizeof(F1AP_Served_Cells_To_Add_Item_t));
-
-        /* 2.1.1 serverd cell Information */
-        F1AP_Served_Cell_Information_t served_cell_information;
-
-        memset((void *)&served_cell_information, 0, sizeof(F1AP_Served_Cell_Information_t));
-        /* - nRCGI */
-        F1AP_NRCGI_t nRCGI;
-        memset(&nRCGI, 0, sizeof(F1AP_NRCGI_t));
-        MCC_MNC_TO_PLMNID(f1ap_setup_req->mcc[i], f1ap_setup_req->mnc[i], f1ap_setup_req->mnc_digit_length[i], &nRCGI.pLMN_Identity);
-        LOG_D(F1AP, "nr_cellId : %x %x %x %x %x\n",
-              nRCGI.nRCellIdentity.buf[0],
-              nRCGI.nRCellIdentity.buf[1],
-              nRCGI.nRCellIdentity.buf[2],
-              nRCGI.nRCellIdentity.buf[3],
-              nRCGI.nRCellIdentity.buf[4]);
-        NR_CELL_ID_TO_BIT_STRING(f1ap_setup_req->nr_cellid[i], &nRCGI.nRCellIdentity);
-        served_cell_information.nRCGI = nRCGI;
-
-        /* - nRPCI */
-        served_cell_information.nRPCI = f1ap_setup_req->nr_pci[i];  // int 0..1007
-
-        /* - fiveGS_TAC */
-        if (RC.nrrrc) {
-          uint8_t fiveGS_TAC[3];
-          fiveGS_TAC[0] = ((uint8_t*)&f1ap_setup_req->tac[i])[2];
-          fiveGS_TAC[1] = ((uint8_t*)&f1ap_setup_req->tac[i])[1];
-          fiveGS_TAC[2] = ((uint8_t*)&f1ap_setup_req->tac[i])[0];
-          OCTET_STRING_fromBuf(served_cell_information.fiveGS_TAC,
-                               (const char *)fiveGS_TAC,
-                               3);
-        } else {
-          OCTET_STRING_fromBuf(served_cell_information.fiveGS_TAC,
-                               (const char *) &f1ap_setup_req->tac[i],
-                               3);
-        }
-
-        /* - Configured_EPS_TAC */
-        if(1){
-          served_cell_information.configured_EPS_TAC = (F1AP_Configured_EPS_TAC_t *)calloc(1, sizeof(F1AP_Configured_EPS_TAC_t));
-          OCTET_STRING_fromBuf(served_cell_information.configured_EPS_TAC,
-                             "2",
-                             2);
-        }
-
-        F1AP_ServedPLMNs_Item_t *servedPLMN_item = calloc(1,sizeof(*servedPLMN_item));
-        memset(servedPLMN_item,0,sizeof(*servedPLMN_item));
-        MCC_MNC_TO_PLMNID(f1ap_du_data->mcc[i], f1ap_du_data->mnc[i], f1ap_du_data->mnc_digit_length[i], &servedPLMN_item->pLMN_Identity);
-        ASN_SEQUENCE_ADD(&served_cell_information.servedPLMNs.list, servedPLMN_item);
-
-        // // /* - CHOICE NR-MODE-Info */
-        F1AP_NR_Mode_Info_t nR_Mode_Info;
-
-        if (f1ap_setup_req->fdd_flag) {
-          nR_Mode_Info.present = F1AP_NR_Mode_Info_PR_fDD;
-          /* > FDD >> FDD Info */
-          F1AP_FDD_Info_t *fDD_Info = (F1AP_FDD_Info_t *)calloc(1, sizeof(F1AP_FDD_Info_t));
-          /* >>> UL NRFreqInfo */
-          fDD_Info->uL_NRFreqInfo.nRARFCN = 999L;
-
-          F1AP_FreqBandNrItem_t ul_freqBandNrItem;
-          memset((void *)&ul_freqBandNrItem, 0, sizeof(F1AP_FreqBandNrItem_t));
-          ul_freqBandNrItem.freqBandIndicatorNr = 888L;
-
-            F1AP_SupportedSULFreqBandItem_t ul_supportedSULFreqBandItem;
-            memset((void *)&ul_supportedSULFreqBandItem, 0, sizeof(F1AP_SupportedSULFreqBandItem_t));
-            ul_supportedSULFreqBandItem.freqBandIndicatorNr = 777L;
-            ASN_SEQUENCE_ADD(&ul_freqBandNrItem.supportedSULBandList.list, &ul_supportedSULFreqBandItem);
-
-          ASN_SEQUENCE_ADD(&fDD_Info->uL_NRFreqInfo.freqBandListNr.list, &ul_freqBandNrItem);
-
-          /* >>> DL NRFreqInfo */
-          fDD_Info->dL_NRFreqInfo.nRARFCN = 666L;
-
-          F1AP_FreqBandNrItem_t dl_freqBandNrItem;
-          memset((void *)&dl_freqBandNrItem, 0, sizeof(F1AP_FreqBandNrItem_t));
-          dl_freqBandNrItem.freqBandIndicatorNr = 555L;
-
-            F1AP_SupportedSULFreqBandItem_t dl_supportedSULFreqBandItem;
-            memset((void *)&dl_supportedSULFreqBandItem, 0, sizeof(F1AP_SupportedSULFreqBandItem_t));
-            dl_supportedSULFreqBandItem.freqBandIndicatorNr = 444L;
-            ASN_SEQUENCE_ADD(&dl_freqBandNrItem.supportedSULBandList.list, &dl_supportedSULFreqBandItem);
-
-          ASN_SEQUENCE_ADD(&fDD_Info->dL_NRFreqInfo.freqBandListNr.list, &dl_freqBandNrItem);
-
-          /* >>> UL Transmission Bandwidth */
-          fDD_Info->uL_Transmission_Bandwidth.nRSCS = F1AP_NRSCS_scs15;
-          fDD_Info->uL_Transmission_Bandwidth.nRNRB = F1AP_NRNRB_nrb11;
-          /* >>> DL Transmission Bandwidth */
-          fDD_Info->dL_Transmission_Bandwidth.nRSCS = F1AP_NRSCS_scs15;
-          fDD_Info->dL_Transmission_Bandwidth.nRNRB = F1AP_NRNRB_nrb11;
-          
-          nR_Mode_Info.choice.fDD = fDD_Info;
-        } else { // TDD
-          nR_Mode_Info.present = F1AP_NR_Mode_Info_PR_tDD;
-
-          /* > TDD >> TDD Info */
-          F1AP_TDD_Info_t *tDD_Info = (F1AP_TDD_Info_t *)calloc(1, sizeof(F1AP_TDD_Info_t));
-          /* >>> ARFCN */
-          tDD_Info->nRFreqInfo.nRARFCN = 999L; // Integer
-          F1AP_FreqBandNrItem_t nr_freqBandNrItem;
-          memset((void *)&nr_freqBandNrItem, 0, sizeof(F1AP_FreqBandNrItem_t));
-          nr_freqBandNrItem.freqBandIndicatorNr = 555L;
-
-            F1AP_SupportedSULFreqBandItem_t nr_supportedSULFreqBandItem;
-            memset((void *)&nr_supportedSULFreqBandItem, 0, sizeof(F1AP_SupportedSULFreqBandItem_t));
-            nr_supportedSULFreqBandItem.freqBandIndicatorNr = 444L;
-            ASN_SEQUENCE_ADD(&nr_freqBandNrItem.supportedSULBandList.list, &nr_supportedSULFreqBandItem);
-
-          ASN_SEQUENCE_ADD(&tDD_Info->nRFreqInfo.freqBandListNr.list, &nr_freqBandNrItem);
-
-          tDD_Info->transmission_Bandwidth.nRSCS= F1AP_NRSCS_scs15;
-          tDD_Info->transmission_Bandwidth.nRNRB= F1AP_NRNRB_nrb11;
-     
-          nR_Mode_Info.choice.tDD = tDD_Info;
-        } 
-        
-        served_cell_information.nR_Mode_Info = nR_Mode_Info;
-
-        /* - measurementTimingConfiguration */
-        char *measurementTimingConfiguration = "0"; // sept. 2018
-
-        OCTET_STRING_fromBuf(&served_cell_information.measurementTimingConfiguration,
-                             measurementTimingConfiguration,
-                             strlen(measurementTimingConfiguration));
-        served_cells_to_add_item.served_Cell_Information = served_cell_information; //
-
-        /* 2.1.2 gNB-DU System Information */
-        F1AP_GNB_DU_System_Information_t *gNB_DU_System_Information = (F1AP_GNB_DU_System_Information_t *)calloc(1, sizeof(F1AP_GNB_DU_System_Information_t));
-
-        OCTET_STRING_fromBuf(&gNB_DU_System_Information->mIB_message,  // sept. 2018
-                             "1",
-                             sizeof("1"));
-
-        OCTET_STRING_fromBuf(&gNB_DU_System_Information->sIB1_message,  // sept. 2018
-                             "1",
-                             sizeof("1"));
-        served_cells_to_add_item.gNB_DU_System_Information = gNB_DU_System_Information; //
-
-        /* ADD */
-        served_cells_to_add_item_ies->value.choice.Served_Cells_To_Add_Item = served_cells_to_add_item;
-
-        ASN_SEQUENCE_ADD(&ie->value.choice.Served_Cells_To_Add_List.list, 
-                        served_cells_to_add_item_ies);
-
->>>>>>> d7839d8a
   }
 
   /* mandatory */
   /* c3. Served_Cells_To_Modify */
-<<<<<<< HEAD
   asn1cSequenceAdd(out, F1AP_GNBDUConfigurationUpdateIEs_t, ie3);
   ie3->id                        = F1AP_ProtocolIE_ID_id_Served_Cells_To_Modify_List;
   ie3->criticality               = F1AP_Criticality_reject;
@@ -1210,163 +714,6 @@
     OCTET_STRING_fromBuf(&gNB_DU_System_Information->sIB1_message,  // sept. 2018
                          "1",
                          sizeof("1"));
-=======
-  ie = (F1AP_GNBDUConfigurationUpdateIEs_t *)calloc(1, sizeof(F1AP_GNBDUConfigurationUpdateIEs_t));
-  ie->id                        = F1AP_ProtocolIE_ID_id_Served_Cells_To_Modify_List;
-  ie->criticality               = F1AP_Criticality_reject;
-  ie->value.present             = F1AP_GNBDUConfigurationUpdateIEs__value_PR_Served_Cells_To_Modify_List;
-
-  for (i=0;
-       i<1;
-       i++) {
-        //
-        F1AP_Served_Cells_To_Modify_ItemIEs_t *served_cells_to_modify_item_ies;
-        served_cells_to_modify_item_ies = (F1AP_Served_Cells_To_Modify_ItemIEs_t *)calloc(1, sizeof(F1AP_Served_Cells_To_Modify_ItemIEs_t));
-        served_cells_to_modify_item_ies->id            = F1AP_ProtocolIE_ID_id_Served_Cells_To_Modify_Item;
-        served_cells_to_modify_item_ies->criticality   = F1AP_Criticality_reject;
-        served_cells_to_modify_item_ies->value.present = F1AP_Served_Cells_To_Modify_ItemIEs__value_PR_Served_Cells_To_Modify_Item;
-        
-        F1AP_Served_Cells_To_Modify_Item_t served_cells_to_modify_item;
-        memset((void *)&served_cells_to_modify_item, 0, sizeof(F1AP_Served_Cells_To_Modify_Item_t));
-
-        /* 3.1 oldNRCGI */
-        F1AP_NRCGI_t oldNRCGI;
-        memset(&oldNRCGI, 0, sizeof(F1AP_NRCGI_t));
-        MCC_MNC_TO_PLMNID(f1ap_setup_req->mcc[i], f1ap_setup_req->mnc[i], f1ap_setup_req->mnc_digit_length[i],
-                                         &oldNRCGI.pLMN_Identity);
-        NR_CELL_ID_TO_BIT_STRING(f1ap_setup_req->nr_cellid[i], &oldNRCGI.nRCellIdentity);
-        served_cells_to_modify_item.oldNRCGI = oldNRCGI;
-
-
-        /* 3.2.1 serverd cell Information */
-        F1AP_Served_Cell_Information_t served_cell_information;
-        memset((void *)&served_cell_information, 0, sizeof(F1AP_Served_Cell_Information_t));
-
-        /* - nRCGI */
-        F1AP_NRCGI_t nRCGI;
-        memset(&nRCGI, 0, sizeof(F1AP_NRCGI_t));
-        MCC_MNC_TO_PLMNID(f1ap_setup_req->mcc[i], f1ap_setup_req->mnc[i], f1ap_setup_req->mnc_digit_length[i],
-                                         &nRCGI.pLMN_Identity);
-        NR_CELL_ID_TO_BIT_STRING(f1ap_setup_req->nr_cellid[i], &nRCGI.nRCellIdentity);
-        served_cell_information.nRCGI = nRCGI;
-
-        /* - nRPCI */
-        served_cell_information.nRPCI = f1ap_setup_req->nr_pci[i];  // int 0..1007
-
-        /* - fiveGS_TAC */
-        OCTET_STRING_fromBuf(served_cell_information.fiveGS_TAC,
-                             (const char *) &f1ap_setup_req->tac[i],
-                             3);
-
-        /* - Configured_EPS_TAC */
-        if(1){
-          served_cell_information.configured_EPS_TAC = (F1AP_Configured_EPS_TAC_t *)calloc(1, sizeof(F1AP_Configured_EPS_TAC_t));
-          OCTET_STRING_fromBuf(served_cell_information.configured_EPS_TAC,
-                             "2",
-                             2);
-        }
-
-        F1AP_ServedPLMNs_Item_t *servedPLMN_item = calloc(1,sizeof(*servedPLMN_item));
-        memset(servedPLMN_item,0,sizeof(*servedPLMN_item));
-        MCC_MNC_TO_PLMNID(f1ap_du_data->mcc[i], f1ap_du_data->mnc[i], f1ap_du_data->mnc_digit_length[i], &servedPLMN_item->pLMN_Identity);
-        ASN_SEQUENCE_ADD(&served_cell_information.servedPLMNs.list, servedPLMN_item);
-
-        // // /* - CHOICE NR-MODE-Info */
-        F1AP_NR_Mode_Info_t nR_Mode_Info;
-
-        if (f1ap_setup_req->fdd_flag) {
-          nR_Mode_Info.present = F1AP_NR_Mode_Info_PR_fDD;
-          /* > FDD >> FDD Info */
-          F1AP_FDD_Info_t *fDD_Info = (F1AP_FDD_Info_t *)calloc(1, sizeof(F1AP_FDD_Info_t));
-          /* >>> UL NRFreqInfo */
-          fDD_Info->uL_NRFreqInfo.nRARFCN = 999L;
-
-          F1AP_FreqBandNrItem_t ul_freqBandNrItem;
-          memset((void *)&ul_freqBandNrItem, 0, sizeof(F1AP_FreqBandNrItem_t));
-          ul_freqBandNrItem.freqBandIndicatorNr = 888L;
-
-            F1AP_SupportedSULFreqBandItem_t ul_supportedSULFreqBandItem;
-            memset((void *)&ul_supportedSULFreqBandItem, 0, sizeof(F1AP_SupportedSULFreqBandItem_t));
-            ul_supportedSULFreqBandItem.freqBandIndicatorNr = 777L;
-            ASN_SEQUENCE_ADD(&ul_freqBandNrItem.supportedSULBandList.list, &ul_supportedSULFreqBandItem);
-
-          ASN_SEQUENCE_ADD(&fDD_Info->uL_NRFreqInfo.freqBandListNr.list, &ul_freqBandNrItem);
-
-          /* >>> DL NRFreqInfo */
-          fDD_Info->dL_NRFreqInfo.nRARFCN = 666L;
-
-          F1AP_FreqBandNrItem_t dl_freqBandNrItem;
-          memset((void *)&dl_freqBandNrItem, 0, sizeof(F1AP_FreqBandNrItem_t));
-          dl_freqBandNrItem.freqBandIndicatorNr = 555L;
-
-            F1AP_SupportedSULFreqBandItem_t dl_supportedSULFreqBandItem;
-            memset((void *)&dl_supportedSULFreqBandItem, 0, sizeof(F1AP_SupportedSULFreqBandItem_t));
-            dl_supportedSULFreqBandItem.freqBandIndicatorNr = 444L;
-            ASN_SEQUENCE_ADD(&dl_freqBandNrItem.supportedSULBandList.list, &dl_supportedSULFreqBandItem);
-
-          ASN_SEQUENCE_ADD(&fDD_Info->dL_NRFreqInfo.freqBandListNr.list, &dl_freqBandNrItem);
-
-          /* >>> UL Transmission Bandwidth */
-          fDD_Info->uL_Transmission_Bandwidth.nRSCS = F1AP_NRSCS_scs15;
-          fDD_Info->uL_Transmission_Bandwidth.nRNRB = F1AP_NRNRB_nrb11;
-          /* >>> DL Transmission Bandwidth */
-          fDD_Info->dL_Transmission_Bandwidth.nRSCS = F1AP_NRSCS_scs15;
-          fDD_Info->dL_Transmission_Bandwidth.nRNRB = F1AP_NRNRB_nrb11;
-          
-          nR_Mode_Info.choice.fDD = fDD_Info;
-        } else { // TDD
-          nR_Mode_Info.present = F1AP_NR_Mode_Info_PR_tDD;
-
-          /* > TDD >> TDD Info */
-          F1AP_TDD_Info_t *tDD_Info = (F1AP_TDD_Info_t *)calloc(1, sizeof(F1AP_TDD_Info_t));
-          /* >>> ARFCN */
-          tDD_Info->nRFreqInfo.nRARFCN = 999L; // Integer
-          F1AP_FreqBandNrItem_t nr_freqBandNrItem;
-          memset((void *)&nr_freqBandNrItem, 0, sizeof(F1AP_FreqBandNrItem_t));
-          nr_freqBandNrItem.freqBandIndicatorNr = 555L;
-
-            F1AP_SupportedSULFreqBandItem_t nr_supportedSULFreqBandItem;
-            memset((void *)&nr_supportedSULFreqBandItem, 0, sizeof(F1AP_SupportedSULFreqBandItem_t));
-            nr_supportedSULFreqBandItem.freqBandIndicatorNr = 444L;
-            ASN_SEQUENCE_ADD(&nr_freqBandNrItem.supportedSULBandList.list, &nr_supportedSULFreqBandItem);
-
-          ASN_SEQUENCE_ADD(&tDD_Info->nRFreqInfo.freqBandListNr.list, &nr_freqBandNrItem);
-
-          tDD_Info->transmission_Bandwidth.nRSCS= F1AP_NRSCS_scs15;
-          tDD_Info->transmission_Bandwidth.nRNRB= F1AP_NRNRB_nrb11;
-     
-          nR_Mode_Info.choice.tDD = tDD_Info;
-        } 
-        
-        served_cell_information.nR_Mode_Info = nR_Mode_Info;
-
-        /* - measurementTimingConfiguration */
-        char *measurementTimingConfiguration = "0"; // sept. 2018
-
-        OCTET_STRING_fromBuf(&served_cell_information.measurementTimingConfiguration,
-                             measurementTimingConfiguration,
-                             strlen(measurementTimingConfiguration));
-        served_cells_to_modify_item.served_Cell_Information = served_cell_information; //
-
-        /* 3.2.2 gNB-DU System Information */
-        F1AP_GNB_DU_System_Information_t *gNB_DU_System_Information = (F1AP_GNB_DU_System_Information_t *)calloc(1, sizeof(F1AP_GNB_DU_System_Information_t));
-
-        OCTET_STRING_fromBuf(&gNB_DU_System_Information->mIB_message,  // sept. 2018
-                             "1",
-                             sizeof("1"));
-
-        OCTET_STRING_fromBuf(&gNB_DU_System_Information->sIB1_message,  // sept. 2018
-                             "1",
-                             sizeof("1"));
-        served_cells_to_modify_item.gNB_DU_System_Information = gNB_DU_System_Information; //
-
-        /* ADD */
-        served_cells_to_modify_item_ies->value.choice.Served_Cells_To_Modify_Item = served_cells_to_modify_item;
-
-        ASN_SEQUENCE_ADD(&ie->value.choice.Served_Cells_To_Modify_List.list, 
-                        served_cells_to_modify_item_ies);
-
->>>>>>> d7839d8a
   }
 
   /* mandatory */
@@ -1402,30 +749,17 @@
     F1AP_F1AP_PDU_t *pdu) {
   AssertFatal(1==0,"Not implemented yet\n");
 }
-
 int DU_handle_gNB_DU_CONFIGURATION_UPDATE_ACKNOWLEDGE(instance_t instance,
     uint32_t assoc_id,
     uint32_t stream,
     F1AP_F1AP_PDU_t *pdu) {
   AssertFatal(1==0,"Not implemented yet\n");
 }
-
-
 int DU_handle_gNB_CU_CONFIGURATION_UPDATE(instance_t instance,
-<<<<<<< HEAD
+
     uint32_t assoc_id,
     uint32_t stream,
     F1AP_F1AP_PDU_t *pdu) {
-=======
-                                uint32_t assoc_id,
-                                uint32_t stream,
-                                F1AP_F1AP_PDU_t *pdu) {
-
-  if(!RC.nrrrc) {
-    return 0;
-  }
-
->>>>>>> d7839d8a
   LOG_D(F1AP, "DU_handle_gNB_CU_CONFIGURATION_UPDATE\n");
   AssertFatal(pdu->present == F1AP_F1AP_PDU_PR_initiatingMessage,
               "pdu->present != F1AP_F1AP_PDU_PR_initiatingMessage\n");
@@ -1490,13 +824,7 @@
           if (ext==NULL)
             continue;
 
-<<<<<<< HEAD
           for (int cnt=0; cnt<ext->list.count; cnt++) {
-=======
-	  if (ext==NULL) continue;
-
-          for (int cnt=0;cnt<ext->list.count;cnt++) {
->>>>>>> d7839d8a
             F1AP_Cells_to_be_Activated_List_ItemExtIEs_t *cells_to_be_activated_list_itemExtIEs=(F1AP_Cells_to_be_Activated_List_ItemExtIEs_t *)ext->list.array[cnt];
 
             switch (cells_to_be_activated_list_itemExtIEs->id) {
@@ -1520,21 +848,12 @@
                 for (int si = 0; si < gNB_CUSystemInformation->sibtypetobeupdatedlist.list.count; si++) {
                   F1AP_SibtypetobeupdatedListItem_t *sib_item = gNB_CUSystemInformation->sibtypetobeupdatedlist.list.array[si];
                   size_t size = sib_item->sIBmessage.size;
-<<<<<<< HEAD
                   F1AP_GNB_CU_CONFIGURATION_UPDATE (msg_p).cells_to_activate[i].SI_container_length[si] = size;
                   LOG_D(F1AP, "F1AP: SI_container_length[%d][%d] %ld bytes\n", i, (int)sib_item->sIBtype, size);
                   F1AP_GNB_CU_CONFIGURATION_UPDATE (msg_p).cells_to_activate[i].SI_container[si] = malloc(F1AP_GNB_CU_CONFIGURATION_UPDATE (msg_p).cells_to_activate[i].SI_container_length[si]);
                   memcpy((void *)F1AP_GNB_CU_CONFIGURATION_UPDATE (msg_p).cells_to_activate[i].SI_container[si],
                          (void *)sib_item->sIBmessage.buf,
                          size);
-=======
-                  F1AP_GNB_CU_CONFIGURATION_UPDATE (msg_p).cells_to_activate[i].SI_container_length[sib_item->sIBtype] = size;
-                  LOG_I(F1AP, "F1AP: SI_container_length[%d][%d] %ld bytes\n", i, (int)sib_item->sIBtype, size);
-                  F1AP_GNB_CU_CONFIGURATION_UPDATE (msg_p).cells_to_activate[i].SI_container[sib_item->sIBtype] = malloc(size);
-                  memcpy((void*)F1AP_GNB_CU_CONFIGURATION_UPDATE (msg_p).cells_to_activate[i].SI_container[sib_item->sIBtype],
-                          (void*)sib_item->sIBmessage.buf,
-                          size);
->>>>>>> d7839d8a
                 }
 
                 break;
@@ -1575,37 +894,8 @@
   AssertFatal(TransactionId!=-1,"TransactionId was not sent\n");
   LOG_D(F1AP,"F1AP: num_cells_to_activate %d\n",num_cells_to_activate);
   F1AP_GNB_CU_CONFIGURATION_UPDATE (msg_p).num_cells_to_activate = num_cells_to_activate;
-  MSC_LOG_RX_MESSAGE(
-<<<<<<< HEAD
-    MSC_F1AP_DU,
-    MSC_F1AP_CU,
-    0,
-    0,
-    MSC_AS_TIME_FMT" DU_handle_GNB_CU_CONFIGURATION_UPDATE initiatingMessage assoc_id %d",
-    0,0,//MSC_AS_TIME_ARGS(ctxt_pP),
-    assoc_id);
   LOG_D(F1AP, "Sending F1AP_GNB_CU_CONFIGURATION_UPDATE ITTI message \n");
   itti_send_msg_to_task(TASK_F1APP, GNB_MODULE_ID_TO_INSTANCE(assoc_id), msg_p);
-=======
-  MSC_F1AP_DU,
-  MSC_F1AP_CU,
-  0,
-  0,
-  MSC_AS_TIME_FMT" DU_handle_GNB_CU_CONFIGURATION_UPDATE initiatingMessage assoc_id %d",
-  0,0,//MSC_AS_TIME_ARGS(ctxt_pP),
-  assoc_id);
-
-  if (RC.nrrrc && RC.nrrrc[0]->node_type == ngran_gNB_DU) {
-    LOG_D(F1AP, "Sending F1AP_GNB_CU_CONFIGURATION_UPDATE ITTI message to GNB_APP with assoc_id (%d->%d)\n",
-         assoc_id,ENB_MODULE_ID_TO_INSTANCE(assoc_id));
-    itti_send_msg_to_task(TASK_GNB_APP, GNB_MODULE_ID_TO_INSTANCE(assoc_id), msg_p);
-  } else {
-    LOG_D(F1AP, "Sending F1AP_GNB_CU_CONFIGURATION_UPDATE ITTI message to ENB_APP with assoc_id (%d->%d)\n",
-         assoc_id,ENB_MODULE_ID_TO_INSTANCE(assoc_id));
-    itti_send_msg_to_task(TASK_ENB_APP, ENB_MODULE_ID_TO_INSTANCE(assoc_id), msg_p);
-  }
-
->>>>>>> d7839d8a
   return 0;
 }
 
@@ -1614,18 +904,8 @@
   AssertFatal(1==0,"received gNB CU CONFIGURATION UPDATE FAILURE with cause %d\n",
               GNBCUConfigurationUpdateFailure->cause);
 }
-
 int DU_send_gNB_CU_CONFIGURATION_UPDATE_ACKNOWLEDGE(instance_t instance,
-<<<<<<< HEAD
     f1ap_gnb_cu_configuration_update_acknowledge_t *GNBCUConfigurationUpdateAcknowledge) {
-=======
-						    f1ap_gnb_cu_configuration_update_acknowledge_t *GNBCUConfigurationUpdateAcknowledge) {
-
-  if(!RC.nrrrc) {
-    return 0;
-  }
-
->>>>>>> d7839d8a
   AssertFatal(GNBCUConfigurationUpdateAcknowledge->num_cells_failed_to_be_activated == 0,
               "%d cells failed to activate\n",
               GNBCUConfigurationUpdateAcknowledge->num_cells_failed_to_be_activated);
@@ -1633,14 +913,8 @@
               "%d TNLAssociations to setup, handle this ...\n",
               GNBCUConfigurationUpdateAcknowledge->noofTNLAssociations_to_setup);
   AssertFatal(GNBCUConfigurationUpdateAcknowledge->noofTNLAssociations_failed == 0,
-<<<<<<< HEAD
               "%d TNLAssociations failed\n",
               GNBCUConfigurationUpdateAcknowledge->noofTNLAssociations_failed);
-=======
-	      "%d TNLAssociations failed\n",
-	      GNBCUConfigurationUpdateAcknowledge->noofTNLAssociations_failed);
-
->>>>>>> d7839d8a
   AssertFatal(GNBCUConfigurationUpdateAcknowledge->noofDedicatedSIDeliveryNeededUEs == 0,
               "%d DedicatedSIDeliveryNeededUEs\n",
               GNBCUConfigurationUpdateAcknowledge->noofDedicatedSIDeliveryNeededUEs);
@@ -1673,13 +947,10 @@
   f1ap_itti_send_sctp_data_req(false, instance, buffer, len, 0);
   return 0;
 }
-
-
 int DU_send_gNB_DU_RESOURCE_COORDINATION_REQUEST(instance_t instance,
     F1AP_GNBDUResourceCoordinationRequest_t *GNBDUResourceCoordinationRequest) {
   AssertFatal(0, "Not implemented yet\n");
 }
-
 int DU_handle_gNB_DU_RESOURCE_COORDINATION_RESPONSE(instance_t instance,
     uint32_t assoc_id,
     uint32_t stream,
